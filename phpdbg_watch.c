--- conflicted
+++ resolved
@@ -38,15 +38,7 @@
 
 #define MEMDUMP_SIZE(size) (sizeof(phpdbg_watch_memdump) - sizeof(void *) + (size))
 
-<<<<<<< HEAD
-void phpdbg_watch_mem_dtor(void *llist_data) {
-=======
-#define CHOOSE_BRANCH(n) \
-	addr = (addr << 1) + !!(n); \
-	branch = branch->branches[!!(n)];
-
 static void phpdbg_watch_mem_dtor(void *llist_data) {
->>>>>>> 75b4b467
 	void *page = (*(phpdbg_watch_memdump **)llist_data)->page;
 	size_t size = (*(phpdbg_watch_memdump **)llist_data)->size;
 
@@ -79,55 +71,8 @@
 	return (size_t)phpdbg_get_page_boundary(addr + size - 1) - (size_t)phpdbg_get_page_boundary(addr) + phpdbg_pagesize;
 }
 
-<<<<<<< HEAD
-phpdbg_watchpoint_t *phpdbg_check_for_watchpoint(void *addr) {
+static phpdbg_watchpoint_t *phpdbg_check_for_watchpoint(void *addr TSRMLS_DC) {
 	phpdbg_watchpoint_t *watch = phpdbg_btree_find_closest(&PHPDBG_G(watchpoint_tree), (zend_ulong)phpdbg_get_page_boundary(addr) + phpdbg_pagesize - 1)->ptr;
-=======
-static phpdbg_watchpoint_t *phpdbg_check_for_watchpoint(void *watch_addr TSRMLS_DC) {
-	phpdbg_watchpoint_t *watch;
-	phpdbg_btree *branch = PHPDBG_G(watchpoint_tree);
-	int i = sizeof(void *) * 8 - 1, last_superior_i = -1;
-	size_t addr = 0;
-	size_t opline = (size_t)phpdbg_get_page_boundary(watch_addr) + phpdbg_pagesize - 1;
-
-	/* find nearest watchpoint */
-	do {
-		/* an impossible branch was found if: */
-		if ((opline >> i) % 2 == 0 && !branch->branches[0]) {
-			/* there's no lower branch than opline */
-			if (last_superior_i == -1) {
-				/* failure */
-				return NULL;
-			}
-			/* reset state */
-			branch = PHPDBG_G(watchpoint_tree);
-			addr = 0;
-			i = sizeof(void *) * 8 - 1;
-			/* follow branch according to bits in opline until the last lower branch before the impossible branch */
-			do {
-				CHOOSE_BRANCH((opline >> i) % 2 == 1 && branch->branches[1]);
-			} while (--i > last_superior_i);
-			/* use now the lower branch of which we can be sure that it contains only branches lower than opline */
-			CHOOSE_BRANCH(0);
-			/* and choose the highest possible branch in the branch containing only branches lower than opline */
-			while (i--) {
-				CHOOSE_BRANCH(branch->branches[1]);
-			}
-			break;
-		}
-		/* follow branch according to bits in opline until having found an impossible branch */
-		if ((opline >> i) % 2 == 1 && branch->branches[1]) {
-			if (branch->branches[0]) {
-				last_superior_i = i;
-			}
-			CHOOSE_BRANCH(1);
-		} else {
-			CHOOSE_BRANCH(0);
-		}
-	} while (i--);
-
-	watch = branch->watchpoint;
->>>>>>> 75b4b467
 
 	/* check if that addr is in a mprotect()'ed memory area */
 	if ((char *)phpdbg_get_page_boundary(watch->addr.ptr) > (char *)addr || (char *)phpdbg_get_page_boundary(watch->addr.ptr) + phpdbg_get_total_page_size(watch->addr.ptr, watch->size) < (char *)addr) {
@@ -170,15 +115,7 @@
 	return SUCCESS;
 }
 
-<<<<<<< HEAD
-int phpdbg_print_changed_zval(void *llist_data) {
-=======
 static int phpdbg_print_changed_zval(void *llist_data) {
-	phpdbg_watch_memdump *dump = *(phpdbg_watch_memdump **)llist_data;
-	void *oldPtr;
-	size_t opline;
-
->>>>>>> 75b4b467
 	TSRMLS_FETCH();
 
 	phpdbg_watch_memdump *dump = *(phpdbg_watch_memdump **)llist_data;
@@ -221,38 +158,11 @@
 	return PHPDBG_G(watchpoint_hit)?SUCCESS:FAILURE;
 }
 
-<<<<<<< HEAD
-void phpdbg_store_watchpoint(phpdbg_watchpoint_t *watch TSRMLS_DC) {
+static void phpdbg_store_watchpoint(phpdbg_watchpoint_t *watch TSRMLS_DC) {
 	phpdbg_btree_insert(&PHPDBG_G(watchpoint_tree), (zend_ulong)watch->addr.ptr, watch);
 }
 
-void phpdbg_activate_watchpoint (phpdbg_watchpoint_t *watch) {
-=======
-static void phpdbg_store_watchpoint(phpdbg_watchpoint_t *watch TSRMLS_DC) {
-	phpdbg_btree **branch = &PHPDBG_G(watchpoint_tree);
-	int i = sizeof(void *) * 8 - 1;
-
-	do {
-		if (*branch == NULL) {
-			break;
-		}
-		branch = &(*branch)->branches[((size_t)watch->addr.ptr >> i) % 2];
-	} while (i--);
-
-	if (*branch == NULL) {
-		phpdbg_btree *memory = *branch = emalloc((i + 2) * sizeof(phpdbg_btree));
-		do {
-			(*branch)->branches[!(((size_t)watch->addr.ptr >> i) % 2)] = NULL;
-			branch = &(*branch)->branches[((size_t)watch->addr.ptr >> i) % 2];
-			*branch = ++memory;
-		} while (i--);
-	}
-
-	(*branch)->watchpoint = watch;
-}
-
-static void phpdbg_create_addr_watchpoint(void *addr, size_t size, phpdbg_watchpoint_t *watch TSRMLS_DC) {
->>>>>>> 75b4b467
+static void phpdbg_activate_watchpoint (phpdbg_watchpoint_t *watch) {
 	int m;
 
 	/* pagesize is assumed to be in the range of 2^x */
@@ -264,7 +174,6 @@
 	}
 }
 
-<<<<<<< HEAD
 void phpdbg_create_addr_watchpoint(void *addr, size_t size, phpdbg_watchpoint_t *watch) {
 	watch->addr.ptr = addr;
 	watch->size = size;
@@ -273,10 +182,6 @@
 
 void phpdbg_create_zval_watchpoint(zval *zv, phpdbg_watchpoint_t *watch) {
 	phpdbg_create_addr_watchpoint(zv, sizeof(zval), watch);
-=======
-static void phpdbg_create_zval_watchpoint(zval *zv, phpdbg_watchpoint_t *watch TSRMLS_DC) {
-	phpdbg_create_addr_watchpoint(zv, sizeof(zval), watch TSRMLS_CC);
->>>>>>> 75b4b467
 	watch->type = WATCH_ON_ZVAL;
 }
 
@@ -302,15 +207,11 @@
 
 	/* Lookup current symbol table */
 	if (zend_hash_find(EG(current_execute_data)->symbol_table, name, len + 1, (void **)&zv) == SUCCESS) {
-		phpdbg_create_zval_watchpoint(*zv, watch);
+		phpdbg_create_zval_watchpoint(*zv, watch TSRMLS_CC);
 		zend_hash_add(&PHPDBG_G(watchpoints), name, len, &watch, sizeof(phpdbg_watchpoint_t *), NULL);
 		phpdbg_store_watchpoint(watch TSRMLS_CC);
-<<<<<<< HEAD
 
 		phpdbg_activate_watchpoint(watch);
-=======
-		phpdbg_create_zval_watchpoint(*zv, watch TSRMLS_CC);
->>>>>>> 75b4b467
 		return SUCCESS;
 	}
 
