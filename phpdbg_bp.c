--- conflicted
+++ resolved
@@ -98,23 +98,13 @@
                                   size_t func_len TSRMLS_DC) /* {{{ */
 {
     HashTable class_breaks, *class_table;
-<<<<<<< HEAD
-    
+
     if (zend_hash_find(&PHPDBG_G(bp)[PHPDBG_BREAK_METHOD], class_name, class_len, (void**)&class_table) != SUCCESS) {
         zend_hash_init(
             &class_breaks, 8, NULL, phpdbg_class_breaks_dtor, 0);
         zend_hash_update(
             &PHPDBG_G(bp)[PHPDBG_BREAK_METHOD], 
             class_name, class_len, 
-=======
-
-    if (zend_hash_find(&PHPDBG_G(bp_methods), class_name, class_len, (void**)&class_table) != SUCCESS) {
-        zend_hash_init(
-            &class_breaks, 8, NULL, phpdbg_class_breaks_dtor, 0);
-        zend_hash_update(
-            &PHPDBG_G(bp_methods),
-            class_name, class_len,
->>>>>>> 77cb82dd
             (void**)&class_breaks, sizeof(HashTable), (void**)&class_table);
     }
 
@@ -241,11 +231,7 @@
 	HashTable *class_table;
 	phpdbg_breakmethod_t *bp;
 
-<<<<<<< HEAD
 	if (zend_hash_find(&PHPDBG_G(bp)[PHPDBG_BREAK_METHOD], ops->scope->name, ops->scope->name_length, 
-=======
-	if (zend_hash_find(&PHPDBG_G(bp_methods), ops->scope->name, ops->scope->name_length,
->>>>>>> 77cb82dd
 	        (void**)&class_table) == SUCCESS) {
 		if (zend_hash_find(
 		        class_table,
@@ -281,20 +267,12 @@
 
 void phpdbg_clear_breakpoints(TSRMLS_D) /* {{{ */
 {
-<<<<<<< HEAD
     zend_hash_clean(&PHPDBG_G(bp)[PHPDBG_BREAK_FILE]);
     zend_hash_clean(&PHPDBG_G(bp)[PHPDBG_BREAK_SYM]);
     zend_hash_clean(&PHPDBG_G(bp)[PHPDBG_BREAK_OPLINE]);
     zend_hash_clean(&PHPDBG_G(bp)[PHPDBG_BREAK_METHOD]);
     
-    PHPDBG_G(flags) &= ~(PHPDBG_HAS_FILE_BP|PHPDBG_HAS_SYM_BP|PHPDBG_HAS_METHOD_BP|PHPDBG_HAS_OPLINE_BP);
-=======
-    zend_hash_clean(&PHPDBG_G(bp_files));
-    zend_hash_clean(&PHPDBG_G(bp_symbols));
-    zend_hash_clean(&PHPDBG_G(bp_oplines));
-    zend_hash_clean(&PHPDBG_G(bp_methods));
-
     PHPDBG_G(flags) &= ~PHPDBG_BP_MASK;
->>>>>>> 77cb82dd
+
     PHPDBG_G(bp_count) = 0;
 } /* }}} */
