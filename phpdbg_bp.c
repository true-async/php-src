/*
   +----------------------------------------------------------------------+
   | PHP Version 5                                                        |
   +----------------------------------------------------------------------+
   | Copyright (c) 1997-2013 The PHP Group                                |
   +----------------------------------------------------------------------+
   | This source file is subject to version 3.01 of the PHP license,      |
   | that is bundled with this package in the file LICENSE, and is        |
   | available through the world-wide-web at the following url:           |
   | http://www.php.net/license/3_01.txt                                  |
   | If you did not receive a copy of the PHP license and are unable to   |
   | obtain it through the world-wide-web, please send a note to          |
   | license@php.net so we can mail you a copy immediately.               |
   +----------------------------------------------------------------------+
   | Authors: Felipe Pena <felipe@php.net>                                |
   | Authors: Joe Watkins <joe.watkins@live.co.uk>                        |
   +----------------------------------------------------------------------+
*/

#include "zend.h"
#include "zend_hash.h"
#include "phpdbg.h"
#include "phpdbg_bp.h"
#include "phpdbg_utils.h"
#include "phpdbg_opcode.h"
#include "zend_globals.h"

ZEND_EXTERN_MODULE_GLOBALS(phpdbg);

/* {{{ private api functions */
static inline phpdbg_breakbase_t *phpdbg_find_breakpoint_file(zend_op_array* TSRMLS_DC);
static inline phpdbg_breakbase_t *phpdbg_find_breakpoint_symbol(zend_function* TSRMLS_DC);
static inline phpdbg_breakbase_t *phpdbg_find_breakpoint_method(zend_op_array* TSRMLS_DC);
static inline phpdbg_breakbase_t *phpdbg_find_breakpoint_opline(phpdbg_opline_ptr_t TSRMLS_DC);
static inline phpdbg_breakbase_t *phpdbg_find_breakpoint_opcode(zend_uchar TSRMLS_DC);
static inline phpdbg_breakbase_t *phpdbg_find_conditional_breakpoint(zend_execute_data *execute_data TSRMLS_DC); /* }}} */

/*
* Note:
*	A break point must always set the correct id and type
*	A set breakpoint function must always map new points
*/
static inline void _phpdbg_break_mapping(int id, HashTable *table TSRMLS_DC)
{
	zend_hash_index_update(
		&PHPDBG_G(bp)[PHPDBG_BREAK_MAP], (id), (void**) &table, sizeof(void*), NULL);
}

#define PHPDBG_BREAK_MAPPING(id, table) _phpdbg_break_mapping(id, table TSRMLS_CC)
#define PHPDBG_BREAK_UNMAPPING(id) \
	zend_hash_index_del(&PHPDBG_G(bp)[PHPDBG_BREAK_MAP], (id))
	
#define PHPDBG_BREAK_INIT(b, t) do {\
	b.id = PHPDBG_G(bp_count)++; \
	b.type = t; \
	b.disabled = 0;\
	b.hits = 0; \
} while(0)

static void phpdbg_file_breaks_dtor(void *data) /* {{{ */
{
	phpdbg_breakfile_t *bp = (phpdbg_breakfile_t*) data;

	efree((char*)bp->filename);
} /* }}} */

static void phpdbg_class_breaks_dtor(void *data) /* {{{ */
{
	phpdbg_breakmethod_t *bp = (phpdbg_breakmethod_t*) data;

	efree((char*)bp->class_name);
	efree((char*)bp->func_name);
} /* }}} */

<<<<<<< HEAD
static void phpdbg_opline_class_breaks_dtor(void *data) /* {{{ */
{
	zend_hash_destroy((HashTable *)data);
} /* }}} */

static void phpdbg_opline_breaks_dtor(void *data) /* {{{ */
{
	phpdbg_breakopline_t *bp = (phpdbg_breakopline_t *) data;

	if (bp->class_name) {
		efree((char*)bp->class_name);
	}
	if (bp->func_name) {
		efree((char*)bp->func_name);
	}
} /* }}} */

PHPDBG_API void phpdbg_export_breakpoints(FILE *handle TSRMLS_DC) /* {{{ */
=======
PHPDBG_API void phpdbg_reset_breakpoints(TSRMLS_D) /* {{{ */
>>>>>>> 4a35c1d4
{
	if (zend_hash_num_elements(&PHPDBG_G(bp)[PHPDBG_BREAK_MAP])) {
		HashPosition position[2];
		HashTable **table = NULL;

		for (zend_hash_internal_pointer_reset_ex(&PHPDBG_G(bp)[PHPDBG_BREAK_MAP], &position[0]);
			zend_hash_get_current_data_ex(&PHPDBG_G(bp)[PHPDBG_BREAK_MAP], (void**)&table, &position[0]) == SUCCESS;
			zend_hash_move_forward_ex(&PHPDBG_G(bp)[PHPDBG_BREAK_MAP], &position[0])) {
			phpdbg_breakbase_t *brake;

			for (zend_hash_internal_pointer_reset_ex((*table), &position[1]);
				zend_hash_get_current_data_ex((*table), (void**)&brake, &position[1]) == SUCCESS;
				zend_hash_move_forward_ex((*table), &position[1])) {
				brake->hits = 0;
			}
		}
	}
} /* }}} */

PHPDBG_API void phpdbg_export_breakpoints(FILE *handle TSRMLS_DC) /* {{{ */
{
	HashPosition position[2];
	HashTable **table = NULL;
	zend_ulong id = 0L;

	if (zend_hash_num_elements(&PHPDBG_G(bp)[PHPDBG_BREAK_MAP])) {
		phpdbg_notice(
			"Exporting %d breakpoints",
			zend_hash_num_elements(&PHPDBG_G(bp)[PHPDBG_BREAK_MAP]));
		/* this only looks like magic, it isn't */
		for (zend_hash_internal_pointer_reset_ex(&PHPDBG_G(bp)[PHPDBG_BREAK_MAP], &position[0]);
			zend_hash_get_current_data_ex(&PHPDBG_G(bp)[PHPDBG_BREAK_MAP], (void**)&table, &position[0]) == SUCCESS;
			zend_hash_move_forward_ex(&PHPDBG_G(bp)[PHPDBG_BREAK_MAP], &position[0])) {
			phpdbg_breakbase_t *brake;

			zend_hash_get_current_key_ex(&PHPDBG_G(bp)[PHPDBG_BREAK_MAP], NULL, NULL, &id, 0, &position[0]);

			for (zend_hash_internal_pointer_reset_ex((*table), &position[1]);
				zend_hash_get_current_data_ex((*table), (void**)&brake, &position[1]) == SUCCESS;
				zend_hash_move_forward_ex((*table), &position[1])) {
				if (brake->id == id) {
					switch (brake->type) {
						case PHPDBG_BREAK_FILE: {
							fprintf(handle,
								"break file %s:%lu\n",
								((phpdbg_breakfile_t*)brake)->filename,
								((phpdbg_breakfile_t*)brake)->line);
						} break;

						case PHPDBG_BREAK_SYM: {
							fprintf(handle,
								"break func %s\n",
								((phpdbg_breaksymbol_t*)brake)->symbol);
						} break;

						case PHPDBG_BREAK_METHOD: {
							fprintf(handle,
								"break method %s::%s\n",
								((phpdbg_breakmethod_t*)brake)->class_name,
								((phpdbg_breakmethod_t*)brake)->func_name);
						} break;

						case PHPDBG_BREAK_OPCODE: {
							fprintf(handle,
								"break op %s\n",
								((phpdbg_breakop_t*)brake)->name);
						} break;

						case PHPDBG_BREAK_COND: {
							phpdbg_breakcond_t *conditional = (phpdbg_breakcond_t*) brake;
							
							if (conditional->paramed) {
								switch (conditional->param.type) {
									case STR_PARAM:
										fprintf(handle, 
											"break at %s if %s\n", conditional->param.str, conditional->code);
									break;
									
									case METHOD_PARAM:
										fprintf(handle, 
											"break at %s::%s if %s\n", 
											conditional->param.method.class, conditional->param.method.name,
											conditional->code);
									break;
									
									case FILE_PARAM:
										fprintf(handle, 
											"break at %s:%lu if %s\n", 
											conditional->param.file.name, conditional->param.file.line,
											conditional->code);
									break;
									
									default: { /* do nothing */ } break;
								}
							} else {
								fprintf(
									handle, "break on %s\n", conditional->code);
							}
						} break;
					}
				}
<<<<<<< HEAD

				fprintf(handle, "break %s::%s\n", brake->class_name, brake->func_name);
			}
		}
	}

	if (PHPDBG_G(flags) & PHPDBG_HAS_METHOD_OPLINE_BP) {
		HashTable *class, *method;
		phpdbg_breakopline_t *brake;
		HashPosition mposition[2];
		zend_bool noted = 0;

		table = &PHPDBG_G(bp)[PHPDBG_BREAK_METHOD_OPLINE];

		for (zend_hash_internal_pointer_reset_ex(table, &position);
		     zend_hash_get_current_data_ex(table, (void**) &class, &position) == SUCCESS;
		     zend_hash_move_forward_ex(table, &position)) {
			for (zend_hash_internal_pointer_reset_ex(class, &mposition[0]);
			     zend_hash_get_current_data_ex(class, (void**) &method, &mposition[0]) == SUCCESS;
			     zend_hash_move_forward_ex(class, &mposition[0])) {
				noted = 0;

				for (zend_hash_internal_pointer_reset_ex(method, &mposition[1]);
				     zend_hash_get_current_data_ex(method, (void**) &brake, &mposition[1]) == SUCCESS;
				     zend_hash_move_forward_ex(method, &mposition[1])) {
					if (!noted) {
						phpdbg_notice(
							"Exporting method opline breakpoints in %s::%s (%d)",
							brake->class_name, brake->func_name, zend_hash_num_elements(method));
						noted = 1;
					}

					fprintf(handle, "break %s::%s#%d\n", brake->class_name, brake->func_name, brake->opline);
				}
			}
		}
	}

	if (PHPDBG_G(flags) & PHPDBG_HAS_FUNCTION_OPLINE_BP) {
		HashTable *function;
		phpdbg_breakopline_t *brake;
		HashPosition fposition;
		zend_bool noted = 0;

		table = &PHPDBG_G(bp)[PHPDBG_BREAK_FUNCTION_OPLINE];

		for (zend_hash_internal_pointer_reset_ex(table, &position);
			zend_hash_get_current_data_ex(table, (void**) &function, &position) == SUCCESS;
			zend_hash_move_forward_ex(table, &position)) {
			noted = 0;

			for (zend_hash_internal_pointer_reset_ex(function, &fposition);
				zend_hash_get_current_data_ex(function, (void**) &brake, &fposition) == SUCCESS;
				zend_hash_move_forward_ex(function, &fposition)) {
				if (!noted) {
					phpdbg_notice(
						"Exporting function opline breakpoints in %s (%d)",
						brake->func_name, zend_hash_num_elements(function));
					noted = 1;
				}

				fprintf(handle, "break %s#%d\n", brake->func_name, brake->opline);
			}
		}
	}

	if (PHPDBG_G(flags) & PHPDBG_HAS_FILE_OPLINE_BP) {
		HashTable *file;
		phpdbg_breakopline_t *brake;
		HashPosition fposition;
		zend_bool noted = 0;

		table = &PHPDBG_G(bp)[PHPDBG_BREAK_FILE_OPLINE];

		for (zend_hash_internal_pointer_reset_ex(table, &position);
			zend_hash_get_current_data_ex(table, (void**) &file, &position) == SUCCESS;
			zend_hash_move_forward_ex(table, &position)) {
			noted = 0;

			for (zend_hash_internal_pointer_reset_ex(file, &fposition);
				zend_hash_get_current_data_ex(file, (void**) &brake, &fposition) == SUCCESS;
				zend_hash_move_forward_ex(file, &fposition)) {
				if (!noted) {
					phpdbg_notice(
						"Exporting file opline breakpoints in %s (%d)",
						brake->class_name, zend_hash_num_elements(file));
					noted = 1;
				}

				fprintf(handle, "break a %s#%d\n", brake->func_name, brake->opline);
			}
		}
	}

	if (PHPDBG_G(flags) & PHPDBG_HAS_OPCODE_BP) {
		phpdbg_breakop_t *brake;

		table = &PHPDBG_G(bp)[PHPDBG_BREAK_OPCODE];

		phpdbg_notice(
			"Exporting opcode breakpoints (%d)", zend_hash_num_elements(table));

		for (zend_hash_internal_pointer_reset_ex(table, &position);
			zend_hash_get_current_data_ex(table, (void**) &brake, &position) == SUCCESS;
			zend_hash_move_forward_ex(table, &position)) {

			fprintf(handle, "break op %s\n", brake->name);
		}
	}

	if (PHPDBG_G(flags) & PHPDBG_HAS_COND_BP) {
		phpdbg_breakcond_t *brake;

		table = &PHPDBG_G(bp)[PHPDBG_BREAK_COND];

		phpdbg_notice(
			"Exporting conditional breakpoints (%d)", zend_hash_num_elements(table));

		for (zend_hash_internal_pointer_reset_ex(table, &position);
			zend_hash_get_current_data_ex(table, (void**) &brake, &position) == SUCCESS;
			zend_hash_move_forward_ex(table, &position)) {

			fprintf(handle, "break on %s\n", Z_STRVAL(brake->code));
		}
	}
=======
			}
		}
	}
>>>>>>> 4a35c1d4
} /* }}} */

PHPDBG_API void phpdbg_set_breakpoint_file(const char *path, long line_num TSRMLS_DC) /* {{{ */
{
	struct stat sb;

	if (VCWD_STAT(path, &sb) != FAILURE) {
		if (sb.st_mode & (S_IFREG|S_IFLNK)) {
			HashTable *broken;
			phpdbg_breakfile_t new_break;
			size_t path_len = strlen(path);

			if (zend_hash_find(&PHPDBG_G(bp)[PHPDBG_BREAK_FILE],
				path, path_len, (void**)&broken) == FAILURE) {
				HashTable breaks;

				zend_hash_init(&breaks, 8, NULL, phpdbg_file_breaks_dtor, 0);

				zend_hash_update(&PHPDBG_G(bp)[PHPDBG_BREAK_FILE],
					path, path_len, &breaks, sizeof(HashTable),
					(void**)&broken);
			}

			if (!zend_hash_index_exists(broken, line_num)) {
				PHPDBG_G(flags) |= PHPDBG_HAS_FILE_BP;

				PHPDBG_BREAK_INIT(new_break, PHPDBG_BREAK_FILE);
				new_break.filename = estrndup(path, path_len);
				new_break.line = line_num;

				zend_hash_index_update(
					broken, line_num, (void**)&new_break, sizeof(phpdbg_breakfile_t), NULL);

				phpdbg_notice("Breakpoint #%d added at %s:%ld",
					new_break.id, new_break.filename, new_break.line);

				PHPDBG_BREAK_MAPPING(new_break.id, broken);
			} else {
				phpdbg_error("Breakpoint at %s:%ld exists", path, line_num);
			}

		} else {
			phpdbg_error("Cannot set breakpoint in %s, it is not a regular file", path);
		}
	} else {
		phpdbg_error("Cannot stat %s, it does not exist", path);
	}
} /* }}} */

PHPDBG_API void phpdbg_set_breakpoint_symbol(const char *name, size_t name_len TSRMLS_DC) /* {{{ */
{
	if (!zend_hash_exists(&PHPDBG_G(bp)[PHPDBG_BREAK_SYM], name, name_len)) {
		phpdbg_breaksymbol_t new_break;

		PHPDBG_G(flags) |= PHPDBG_HAS_SYM_BP;

		PHPDBG_BREAK_INIT(new_break, PHPDBG_BREAK_SYM);
		new_break.symbol = estrndup(name, name_len);

		zend_hash_update(&PHPDBG_G(bp)[PHPDBG_BREAK_SYM], new_break.symbol,
			name_len, &new_break, sizeof(phpdbg_breaksymbol_t), NULL);

		phpdbg_notice("Breakpoint #%d added at %s",
			new_break.id, new_break.symbol);

		PHPDBG_BREAK_MAPPING(new_break.id, &PHPDBG_G(bp)[PHPDBG_BREAK_SYM]);
	} else {
		phpdbg_notice("Breakpoint exists at %s", name);
	}
} /* }}} */

PHPDBG_API void phpdbg_set_breakpoint_method(const char *class_name, const char *func_name TSRMLS_DC) /* {{{ */
{
	HashTable class_breaks, *class_table;
    size_t class_len = strlen(class_name);
    size_t func_len = strlen(func_name);
    char *lcname = zend_str_tolower_dup(func_name, func_len);

	if (zend_hash_find(&PHPDBG_G(bp)[PHPDBG_BREAK_METHOD], class_name,
		class_len, (void**)&class_table) != SUCCESS) {
		zend_hash_init(&class_breaks, 8, NULL, phpdbg_class_breaks_dtor, 0);
		zend_hash_update(
			&PHPDBG_G(bp)[PHPDBG_BREAK_METHOD],
			class_name, class_len,
			(void**)&class_breaks, sizeof(HashTable), (void**)&class_table);
	}

	if (!zend_hash_exists(class_table, lcname, func_len)) {
		phpdbg_breakmethod_t new_break;

		PHPDBG_G(flags) |= PHPDBG_HAS_METHOD_BP;

		PHPDBG_BREAK_INIT(new_break, PHPDBG_BREAK_METHOD);
		new_break.class_name = estrndup(class_name, class_len);
		new_break.class_len = class_len;
		new_break.func_name = estrndup(func_name, func_len);
		new_break.func_len = func_len;

		zend_hash_update(class_table, lcname, func_len,
			&new_break, sizeof(phpdbg_breakmethod_t), NULL);

		phpdbg_notice("Breakpoint #%d added at %s::%s",
			new_break.id, class_name, func_name);

		PHPDBG_BREAK_MAPPING(new_break.id, class_table);
	} else {
		phpdbg_notice("Breakpoint exists at %s::%s", class_name, func_name);
    }

    efree(lcname);
} /* }}} */

PHPDBG_API void phpdbg_set_breakpoint_opline(zend_ulong opline TSRMLS_DC) /* {{{ */
{
	if (!zend_hash_index_exists(&PHPDBG_G(bp)[PHPDBG_BREAK_OPLINE], opline)) {
		phpdbg_breakline_t new_break;

		PHPDBG_G(flags) |= PHPDBG_HAS_OPLINE_BP;

		PHPDBG_BREAK_INIT(new_break, PHPDBG_BREAK_OPLINE);
		new_break.name = NULL;
		new_break.opline = opline;
<<<<<<< HEAD
		new_break.id = PHPDBG_G(bp_count)++;
		new_break.type = 0; /* no special type */
=======
>>>>>>> 4a35c1d4

		zend_hash_index_update(&PHPDBG_G(bp)[PHPDBG_BREAK_OPLINE], opline,
			&new_break, sizeof(phpdbg_breakline_t), NULL);

		phpdbg_notice("Breakpoint #%d added at %#lx",
			new_break.id, new_break.opline);
		PHPDBG_BREAK_MAPPING(new_break.id, &PHPDBG_G(bp)[PHPDBG_BREAK_OPLINE]);
	} else {
		phpdbg_notice("Breakpoint exists at %#lx", opline);
	}
} /* }}} */

PHPDBG_API int phpdbg_resolve_op_array_break(phpdbg_breakopline_t *brake, zend_op_array *op_array TSRMLS_DC) {
	phpdbg_breakline_t opline_break;
	if (op_array->last < brake->opline) {
		if (brake->class_name == NULL) {
			phpdbg_error("There are only %d oplines in function %s (breaking at opline %d impossible)", op_array->last, brake->func_name, brake->opline);
		} else if (brake->func_name == NULL) {
			phpdbg_error("There are only %d oplines in file %s (breaking at opline %d impossible)", op_array->last, brake->class_name, brake->opline);
		} else {
			phpdbg_error("There are only %d oplines in method %s::%s (breaking at opline %d impossible)", op_array->last, brake->class_name, brake->func_name, brake->opline);
		}

		return FAILURE;
	}

	opline_break.id = brake->id;
	opline_break.opline = (zend_ulong)(op_array->opcodes + brake->opline);
	opline_break.name = NULL;
	if (op_array->scope) {
		opline_break.type = PHPDBG_BREAK_METHOD_OPLINE;
	} else if (op_array->function_name) {
		opline_break.type = PHPDBG_BREAK_FUNCTION_OPLINE;
	} else {
		opline_break.type = PHPDBG_BREAK_FILE_OPLINE;
	}

	PHPDBG_G(flags) |= PHPDBG_HAS_OPLINE_BP;

	zend_hash_index_update(&PHPDBG_G(bp)[PHPDBG_BREAK_OPLINE], opline_break.opline, &opline_break, sizeof(phpdbg_breakline_t), NULL);

	return SUCCESS;
}

PHPDBG_API void phpdbg_resolve_op_array_breaks(zend_op_array *op_array TSRMLS_DC) {
	HashTable *func_table = &PHPDBG_G(bp)[PHPDBG_BREAK_FUNCTION_OPLINE];
	HashTable *oplines_table;
	HashPosition position;
	phpdbg_breakopline_t *brake;

	if (op_array->scope != NULL &&
	    zend_hash_find(&PHPDBG_G(bp)[PHPDBG_BREAK_METHOD_OPLINE], op_array->scope->name, op_array->scope->name_length, (void **)&func_table) == FAILURE) {
		return;
	}

	if (op_array->function_name == NULL) {
		if (zend_hash_find(&PHPDBG_G(bp)[PHPDBG_BREAK_FILE_OPLINE], op_array->filename, strlen(op_array->filename), (void **)&oplines_table) == FAILURE) {
			return;
		}
	} else if (zend_hash_find(func_table, op_array->function_name?op_array->function_name:"", op_array->function_name?strlen(op_array->function_name):0, (void **)&oplines_table) == FAILURE) {
		return;
	}

	for (zend_hash_internal_pointer_reset_ex(oplines_table, &position);
	     zend_hash_get_current_data_ex(oplines_table, (void**) &brake, &position) == SUCCESS;
	     zend_hash_move_forward_ex(oplines_table, &position)) {
		if (phpdbg_resolve_op_array_break(brake, op_array TSRMLS_CC) == SUCCESS) {
			phpdbg_breakline_t *opline_break;

			zend_hash_internal_pointer_end(&PHPDBG_G(bp)[PHPDBG_BREAK_OPLINE]);
			zend_hash_get_current_data(&PHPDBG_G(bp)[PHPDBG_BREAK_OPLINE], (void **)&opline_break);

			phpdbg_notice("Breakpoint #%d resolved at %s%s%s#%d (opline %#lx)", brake->id, brake->class_name?brake->class_name:"", brake->class_name&&brake->func_name?"::":"", brake->func_name?brake->func_name:"", brake->opline, opline_break->opline);
		}
	}
}

PHPDBG_API int phpdbg_resolve_opline_break(phpdbg_breakopline_t *new_break TSRMLS_DC) {
	HashTable *func_table = EG(function_table);
	zend_function *func;

	if (new_break->func_name == NULL) {
		if (EG(current_execute_data) == NULL) {
			if (PHPDBG_G(ops) != NULL && !memcmp(PHPDBG_G(ops)->filename, new_break->class_name, new_break->class_len)) {
				if (phpdbg_resolve_op_array_break(new_break, PHPDBG_G(ops) TSRMLS_CC) == SUCCESS) {
					return SUCCESS;
				} else {
					return 2;
				}
			}
			return FAILURE;
		} else {
			zend_execute_data *execute_data = EG(current_execute_data);
			do {
				if (execute_data->op_array->function_name == NULL && execute_data->op_array->scope == NULL && !memcmp(execute_data->op_array->filename, new_break->class_name, new_break->class_len)) {
					if (phpdbg_resolve_op_array_break(new_break, execute_data->op_array TSRMLS_CC) == SUCCESS) {
						return SUCCESS;
					} else {
						return 2;
					}
				}
			} while ((execute_data = execute_data->prev_execute_data) != NULL);
			return FAILURE;
		}
	}

	if (new_break->class_name != NULL) {
		zend_class_entry **ce;
		if (zend_hash_find(EG(class_table), new_break->class_name, new_break->class_len + 1, (void **)&ce) == FAILURE) {
			return FAILURE;
		}
		func_table = &(*ce)->function_table;
	}

	if (zend_hash_find(func_table, new_break->func_name, new_break->func_len + 1, (void **)&func) == FAILURE) {
		if (new_break->class_name != NULL && new_break->func_name != NULL) {
			phpdbg_error("Method %s doesn't exist in class %s", new_break->func_name, new_break->class_name);
		}
		return FAILURE;
	}

	if (func->type != ZEND_USER_FUNCTION) {
		if (new_break->class_name == NULL) {
			phpdbg_error("%s is not an user defined function, no oplines exist", new_break->func_name);
		} else {
			phpdbg_error("%s::%s is not an user defined method, no oplines exist", new_break->class_name, new_break->func_name);
		}
		return 2;
	}

	if (phpdbg_resolve_op_array_break(new_break, &func->op_array TSRMLS_CC) == FAILURE) {
		return 2;
	}

	return SUCCESS;
}

PHPDBG_API void phpdbg_set_breakpoint_method_opline(const char *class, const char *method, int opline TSRMLS_DC) /* {{{ */
{
	phpdbg_breakopline_t new_break;
	HashTable class_breaks, *class_table;
	HashTable method_breaks, *method_table;

	new_break.func_len = strlen(method);
	new_break.func_name = estrndup(method, new_break.func_len);
	new_break.class_len = strlen(class);
	new_break.class_name = estrndup(class, new_break.class_len);
	new_break.opline = opline;
	new_break.id = PHPDBG_G(bp_count)++;

	switch (phpdbg_resolve_opline_break(&new_break TSRMLS_CC)) {
		case FAILURE:
			phpdbg_notice("Pending breakpoint #%d at %s::%s#%d", new_break.id, new_break.class_name, new_break.func_name, opline);
			break;

		case SUCCESS:
			phpdbg_notice("Breakpoint #%d added at %s::%s#%d", new_break.id, new_break.class_name, new_break.func_name, opline);
			break;

		case 2:
			return;
	}

	if (zend_hash_find(&PHPDBG_G(bp)[PHPDBG_BREAK_METHOD_OPLINE], new_break.class_name, new_break.class_len, (void **)&class_table) == FAILURE) {
		zend_hash_init(&class_breaks, 8, NULL, phpdbg_opline_class_breaks_dtor, 0);
		zend_hash_update(
			&PHPDBG_G(bp)[PHPDBG_BREAK_METHOD_OPLINE],
			new_break.class_name,
			new_break.class_len,
			(void **)&class_breaks, sizeof(HashTable), (void **)&class_table);
	}

	if (zend_hash_find(class_table, new_break.func_name, new_break.func_len, (void **)&method_table) == FAILURE) {
		zend_hash_init(&method_breaks, 8, NULL, phpdbg_opline_breaks_dtor, 0);
		zend_hash_update(
			class_table,
			new_break.func_name,
			new_break.func_len,
			(void **)&method_breaks, sizeof(HashTable), (void **)&method_table);
	}

	if (zend_hash_index_exists(method_table, opline)) {
		phpdbg_notice("Breakpoint already exists for %s::%s#%d", new_break.class_name, new_break.func_name, opline);
		efree(new_break.func_name);
		efree(new_break.class_name);
		PHPDBG_G(bp_count)--;
		return;
	}

	PHPDBG_G(flags) |= PHPDBG_HAS_METHOD_OPLINE_BP;

	zend_hash_index_update(method_table, new_break.opline, &new_break, sizeof(phpdbg_breakopline_t), NULL);
}

PHPDBG_API void phpdbg_set_breakpoint_function_opline(const char *function, int opline TSRMLS_DC) /* {{{ */
{
	phpdbg_breakopline_t new_break;
	HashTable func_breaks, *func_table;

	new_break.func_len = strlen(function);
	new_break.func_name = estrndup(function, new_break.func_len);
	new_break.class_len = 0;
	new_break.class_name = NULL;
	new_break.opline = opline;
	new_break.id = PHPDBG_G(bp_count)++;

	switch (phpdbg_resolve_opline_break(&new_break TSRMLS_CC)) {
		case FAILURE:
			phpdbg_notice("Pending breakpoint #%d at %s#%d", new_break.id, new_break.func_name, new_break.opline);
			break;

		case SUCCESS:
			phpdbg_notice("Breakpoint #%d added at %s#%d", new_break.id, new_break.func_name, new_break.opline);
			break;

		case 2:
			return;
	}

	if (zend_hash_find(&PHPDBG_G(bp)[PHPDBG_BREAK_FUNCTION_OPLINE], new_break.func_name, new_break.func_len, (void **)&func_table) == FAILURE) {
		zend_hash_init(&func_breaks, 8, NULL, phpdbg_opline_breaks_dtor, 0);
		zend_hash_update(
			&PHPDBG_G(bp)[PHPDBG_BREAK_FUNCTION_OPLINE],
			new_break.func_name,
			new_break.func_len,
			(void **)&func_breaks, sizeof(HashTable), (void **)&func_table);
	}

	if (zend_hash_index_exists(func_table, opline)) {
		phpdbg_notice("Breakpoint already exists for %s#%d", new_break.func_name, opline);
		efree(new_break.func_name);
		PHPDBG_G(bp_count)--;
		return;
	}

	PHPDBG_G(flags) |= PHPDBG_HAS_FUNCTION_OPLINE_BP;

	zend_hash_index_update(func_table, new_break.opline, &new_break, sizeof(phpdbg_breakopline_t), NULL);
}

PHPDBG_API void phpdbg_set_breakpoint_file_opline(const char *file, int opline TSRMLS_DC) /* {{{ */
{
	phpdbg_breakopline_t new_break;
	HashTable file_breaks, *file_table;

	new_break.func_len = 0;
	new_break.func_name = NULL;
	new_break.class_len = strlen(file);
	new_break.class_name = estrndup(file, new_break.class_len);
	new_break.opline = opline;
	new_break.id = PHPDBG_G(bp_count)++;

	switch (phpdbg_resolve_opline_break(&new_break TSRMLS_CC)) {
		case FAILURE:
			phpdbg_notice("Pending breakpoint #%d at %s:%d", new_break.id, new_break.class_name, new_break.opline);
			break;

		case SUCCESS:
			phpdbg_notice("Breakpoint #%d added at %s:%d", new_break.id, new_break.class_name, new_break.opline);
			break;

		case 2:
			return;
	}

	if (zend_hash_find(&PHPDBG_G(bp)[PHPDBG_BREAK_FILE_OPLINE], new_break.class_name, new_break.class_len, (void **)&file_table) == FAILURE) {
		zend_hash_init(&file_breaks, 8, NULL, phpdbg_opline_breaks_dtor, 0);
		zend_hash_update(
			&PHPDBG_G(bp)[PHPDBG_BREAK_FILE_OPLINE],
			new_break.class_name,
			new_break.class_len,
			(void **)&file_breaks, sizeof(HashTable), (void **)&file_table);
	}

	if (zend_hash_index_exists(file_table, opline)) {
		phpdbg_notice("Breakpoint already exists for %s:%d", new_break.class_name, opline);
		efree(new_break.class_name);
		PHPDBG_G(bp_count)--;
		return;
	}

	PHPDBG_G(flags) |= PHPDBG_HAS_FILE_OPLINE_BP;

	zend_hash_index_update(file_table, new_break.opline, &new_break, sizeof(phpdbg_breakopline_t), NULL);
}

PHPDBG_API void phpdbg_set_breakpoint_opcode(const char *name, size_t name_len TSRMLS_DC) /* {{{ */
{
	phpdbg_breakop_t new_break;
	zend_ulong hash = zend_hash_func(name, name_len);

	if (zend_hash_index_exists(&PHPDBG_G(bp)[PHPDBG_BREAK_OPCODE], hash)) {
		phpdbg_notice(
			"Breakpoint exists for %s", name);
		return;
	}

	PHPDBG_BREAK_INIT(new_break, PHPDBG_BREAK_OPCODE);
	new_break.hash = hash;
	new_break.name = estrndup(name, name_len);

	zend_hash_index_update(&PHPDBG_G(bp)[PHPDBG_BREAK_OPCODE], hash,
		&new_break, sizeof(phpdbg_breakop_t), NULL);

	PHPDBG_G(flags) |= PHPDBG_HAS_OPCODE_BP;

	phpdbg_notice("Breakpoint #%d added at %s", new_break.id, name);
	PHPDBG_BREAK_MAPPING(new_break.id, &PHPDBG_G(bp)[PHPDBG_BREAK_OPCODE]);
} /* }}} */

PHPDBG_API void phpdbg_set_breakpoint_opline_ex(phpdbg_opline_ptr_t opline TSRMLS_DC) /* {{{ */
{
	if (!zend_hash_index_exists(&PHPDBG_G(bp)[PHPDBG_BREAK_OPLINE], (zend_ulong) opline)) {
		phpdbg_breakline_t new_break;

		PHPDBG_G(flags) |= PHPDBG_HAS_OPLINE_BP;

		PHPDBG_BREAK_INIT(new_break, PHPDBG_BREAK_OPLINE);
		new_break.opline = (zend_ulong) opline;

		zend_hash_index_update(&PHPDBG_G(bp)[PHPDBG_BREAK_OPLINE],
			(zend_ulong) opline, &new_break, sizeof(phpdbg_breakline_t), NULL);

		phpdbg_notice("Breakpoint #%d added at %#lx",
			new_break.id, new_break.opline);
		PHPDBG_BREAK_MAPPING(new_break.id, &PHPDBG_G(bp)[PHPDBG_BREAK_OPLINE]);
	}
} /* }}} */

static inline void phpdbg_create_conditional_break(phpdbg_breakcond_t *brake, const phpdbg_param_t *param, const char *expr, size_t expr_len, zend_ulong hash TSRMLS_DC) /* {{{ */
{
	phpdbg_breakcond_t new_break;
	zend_uint cops = CG(compiler_options);
	zval pv;

	PHPDBG_BREAK_INIT(new_break, PHPDBG_BREAK_COND);
	new_break.hash = hash;
	
	if (param) {
		new_break.paramed = 1;
		phpdbg_copy_param(
			param, &new_break.param TSRMLS_CC);
	} else {
		new_break.paramed = 0;
	}
	
	cops = CG(compiler_options);

	CG(compiler_options) = ZEND_COMPILE_DEFAULT_FOR_EVAL;

	new_break.code = estrndup(expr, expr_len);
	new_break.code_len = expr_len;
	
	Z_STRLEN(pv) = expr_len + sizeof("return ;") - 1;
	Z_STRVAL(pv) = emalloc(Z_STRLEN(pv) + 1);
	memcpy(Z_STRVAL(pv), "return ", sizeof("return ") - 1);
	memcpy(Z_STRVAL(pv) + sizeof("return ") - 1, expr, expr_len);
	Z_STRVAL(pv)[Z_STRLEN(pv) - 1] = ';';
	Z_STRVAL(pv)[Z_STRLEN(pv)] = '\0';
	Z_TYPE(pv) = IS_STRING;

	new_break.ops = zend_compile_string(
		&pv, "Conditional Breakpoint Code" TSRMLS_CC);

	zval_dtor(&pv);	
		
	if (new_break.ops) {
		zend_hash_index_update(
			&PHPDBG_G(bp)[PHPDBG_BREAK_COND], hash, &new_break,
			sizeof(phpdbg_breakcond_t), (void**)&brake);

		phpdbg_notice("Conditional breakpoint #%d added %s/%p",
			brake->id, brake->code, brake->ops);

		PHPDBG_G(flags) |= PHPDBG_HAS_COND_BP;
		PHPDBG_BREAK_MAPPING(new_break.id, &PHPDBG_G(bp)[PHPDBG_BREAK_COND]);
	} else {
		 phpdbg_error(
			"Failed to compile code for expression %s", expr);
		 efree((char*)new_break.code);
		 PHPDBG_G(bp_count)--;
	}
	CG(compiler_options) = cops;
} /* }}} */

PHPDBG_API void phpdbg_set_breakpoint_expression(const char *expr, size_t expr_len TSRMLS_DC) /* {{{ */
{
	zend_ulong expr_hash = zend_inline_hash_func(expr, expr_len);
	phpdbg_breakcond_t new_break;
	
	if (!zend_hash_index_exists(&PHPDBG_G(bp)[PHPDBG_BREAK_COND], expr_hash)) {
		phpdbg_create_conditional_break(
			&new_break, NULL, expr, expr_len, expr_hash TSRMLS_CC);
	} else {
		phpdbg_notice("Conditional break %s exists", expr);
	}
} /* }}} */

PHPDBG_API void phpdbg_set_breakpoint_at(const phpdbg_param_t *param, const phpdbg_input_t *input TSRMLS_DC) /* {{{ */
{
	if (input->argc > 3 && phpdbg_argv_is(2, "if")) {
		phpdbg_breakcond_t new_break;
		phpdbg_param_t new_param;
		
		zend_ulong expr_hash = 0L;
		size_t expr_len;
		const char *join = strstr(input->string, "if");
		const char *expr = (join) + sizeof("if");
		
		expr_len = strlen(expr);
		expr = phpdbg_trim(expr, expr_len, &expr_len);
		expr_hash = zend_inline_hash_func(expr, expr_len);
		
		{
			/* get a clean parameter from input string */
			size_t sparam_len = 0L;
			char *sparam = input->string;
			
			sparam[
				strstr(input->string, " ") - input->string] = 0;
			sparam_len = strlen(sparam);
			
			switch (phpdbg_parse_param(sparam, sparam_len, &new_param TSRMLS_CC)) {
				case EMPTY_PARAM:
				case NUMERIC_PARAM:
					phpdbg_clear_param(
						&new_param TSRMLS_CC);
					goto usage;
					
				default: { /* do nothing */ } break;
			}
			
			expr_hash += phpdbg_hash_param(&new_param TSRMLS_CC);
		}
		
		if (!zend_hash_index_exists(&PHPDBG_G(bp)[PHPDBG_BREAK_COND], expr_hash)) {
			phpdbg_create_conditional_break(
				&new_break, &new_param, expr, expr_len, expr_hash TSRMLS_CC);
		} else {
			phpdbg_notice(
				"Conditional break %s exists at the specified location", expr);
		}
		
		phpdbg_clear_param(&new_param TSRMLS_CC);
	} else {
usage:
		phpdbg_error("usage: break at <func|method|file:line|address> if <expression>");
	}
} /* }}} */

static inline phpdbg_breakbase_t *phpdbg_find_breakpoint_file(zend_op_array *op_array TSRMLS_DC) /* {{{ */
{
	HashTable *breaks;
	phpdbg_breakbase_t *brake;
	size_t name_len = strlen(op_array->filename);

	if (zend_hash_find(&PHPDBG_G(bp)[PHPDBG_BREAK_FILE], op_array->filename,
		name_len, (void**)&breaks) == FAILURE) {
		return NULL;
	}

	if (zend_hash_index_find(breaks, (*EG(opline_ptr))->lineno, (void**)&brake) == SUCCESS) {
		return brake;
	}

	return NULL;
} /* }}} */

static inline phpdbg_breakbase_t *phpdbg_find_breakpoint_symbol(zend_function *fbc TSRMLS_DC) /* {{{ */
{
	const char *fname;
	zend_op_array *ops;
	phpdbg_breakbase_t *brake;

	if (fbc->type != ZEND_USER_FUNCTION) {
		return NULL;
	}

	ops = (zend_op_array*)fbc;

	if (ops->scope) {
		/* find method breaks here */
		return phpdbg_find_breakpoint_method(ops TSRMLS_CC);
	}

	fname = ops->function_name;

	if (!fname) {
		fname = "main";
	}

	if (zend_hash_find(&PHPDBG_G(bp)[PHPDBG_BREAK_SYM], fname, strlen(fname), (void**)&brake) == SUCCESS) {
		return brake;
	}

	return NULL;
} /* }}} */

static inline phpdbg_breakbase_t *phpdbg_find_breakpoint_method(zend_op_array *ops TSRMLS_DC) /* {{{ */
{
	HashTable *class_table;
	phpdbg_breakbase_t *brake;

	if (zend_hash_find(&PHPDBG_G(bp)[PHPDBG_BREAK_METHOD], ops->scope->name,
		ops->scope->name_length, (void**)&class_table) == SUCCESS) {
		char *lcname = zend_str_tolower_dup(ops->function_name, strlen(ops->function_name));
		size_t lcname_len = strlen(lcname);

		if (zend_hash_find(
		        class_table,
		        lcname,
		        lcname_len, (void**)&brake) == SUCCESS) {
			efree(lcname);
			return brake;
		}

		efree(lcname);
	}

	return NULL;
} /* }}} */

static inline phpdbg_breakbase_t *phpdbg_find_breakpoint_opline(phpdbg_opline_ptr_t opline TSRMLS_DC) /* {{{ */
{
	phpdbg_breakbase_t *brake;

	if (zend_hash_index_find(&PHPDBG_G(bp)[PHPDBG_BREAK_OPLINE],
		(zend_ulong) opline, (void**)&brake) == SUCCESS) {
		return brake;
	}

	return NULL;
} /* }}} */

static inline phpdbg_breakbase_t *phpdbg_find_breakpoint_opcode(zend_uchar opcode TSRMLS_DC) /* {{{ */
{
	phpdbg_breakbase_t *brake;
	const char *opname = phpdbg_decode_opcode(opcode);

	if (memcmp(opname, PHPDBG_STRL("UNKNOWN")) == 0) {
		return NULL;
	}

	if (zend_hash_index_find(&PHPDBG_G(bp)[PHPDBG_BREAK_OPCODE],
		zend_hash_func(opname, strlen(opname)), (void**)&brake) == SUCCESS) {
		return brake;
	}
	return NULL;
} /* }}} */

static inline zend_bool phpdbg_find_breakpoint_param(phpdbg_param_t *param, zend_execute_data *execute_data TSRMLS_DC) /* {{{ */
{
	zend_function *function = (zend_function*) execute_data->function_state.function;
	 
	switch (param->type) {
		case STR_PARAM: {
			/* function breakpoint */
			
			if (function->type != ZEND_USER_FUNCTION) {
				return 0;
			}
			
			{
				const char *str = NULL;
				size_t len = 0L;
				zend_op_array *ops  = (zend_op_array*)function;
				str = ops->function_name ? ops->function_name : "main";
				len = strlen(str);
				
				if (len == param->len) {
					return (memcmp(param->str, str, len) == SUCCESS);
				}
			}
		} break;
		
		case FILE_PARAM: {
			if ((param->file.line == zend_get_executed_lineno(TSRMLS_C))) {
				const char *str = zend_get_executed_filename(TSRMLS_C);
				size_t lengths[2] = {strlen(param->file.name), strlen(str)};
				
				if (lengths[0] == lengths[1]) {
					return (memcmp(
						param->file.name, str, lengths[0]) == SUCCESS);
				}
			}
		} break;
		
		case METHOD_PARAM: {
			if (function->type != ZEND_USER_FUNCTION) {
				return 0;
			}
			
			{
				zend_op_array *ops = (zend_op_array*) function;
				
				if (ops->scope) {
					size_t lengths[2] = {
						strlen(param->method.class), ops->scope->name_length};
					if (lengths[0] == lengths[1]) {
						if (memcmp(param->method.class, 
							ops->scope->name, lengths[0]) == SUCCESS) {
							lengths[0] = strlen(param->method.name);
							lengths[1] = strlen(ops->function_name);
							
							if (lengths[0] == lengths[1]) {
								return (memcmp(param->method.name, 
									ops->function_name, lengths[0]) == SUCCESS);
							}
						}
					}
				}
			}
		} break;
		
		case ADDR_PARAM: {
			return ((phpdbg_opline_ptr_t)execute_data->opline == param->addr);
		} break;
		
		case NUMERIC_PARAM:
		case EMPTY_PARAM: { 
			/* do nothing */ } break;
	}
	return 0;
} /* }}} */

static inline phpdbg_breakbase_t *phpdbg_find_conditional_breakpoint(zend_execute_data *execute_data TSRMLS_DC) /* {{{ */
{
	phpdbg_breakcond_t *bp;
	HashPosition position;
	int breakpoint = FAILURE;

	for (zend_hash_internal_pointer_reset_ex(&PHPDBG_G(bp)[PHPDBG_BREAK_COND], &position);
	     zend_hash_get_current_data_ex(&PHPDBG_G(bp)[PHPDBG_BREAK_COND], (void*)&bp, &position) == SUCCESS;
             zend_hash_move_forward_ex(&PHPDBG_G(bp)[PHPDBG_BREAK_COND], &position)) {
		zval *retval = NULL;
		int orig_interactive = CG(interactive);
		zval **orig_retval = EG(return_value_ptr_ptr);
		zend_op_array *orig_ops = EG(active_op_array);
		zend_op **orig_opline = EG(opline_ptr);
		
		if (((phpdbg_breakbase_t*)bp)->disabled) {
			continue;
		}
		
		if (bp->paramed) {
			if (!phpdbg_find_breakpoint_param(&bp->param, execute_data TSRMLS_CC)) {
				continue;
			}
		}

		ALLOC_INIT_ZVAL(retval);

		EG(return_value_ptr_ptr) = &retval;
		EG(active_op_array) = bp->ops;
		EG(no_extensions) = 1;

		if (!EG(active_symbol_table)) {
			zend_rebuild_symbol_table(TSRMLS_C);
		}

		CG(interactive) = 0;

		zend_try {
			PHPDBG_G(flags) |= PHPDBG_IN_COND_BP;
			zend_execute(EG(active_op_array) TSRMLS_CC);
			if (i_zend_is_true(retval)) {
				breakpoint = SUCCESS;
			}
		} zend_catch {
			CG(interactive) = orig_interactive;

			EG(no_extensions)=1;
			EG(return_value_ptr_ptr) = orig_retval;
			EG(active_op_array) = orig_ops;
			EG(opline_ptr) = orig_opline;
			PHPDBG_G(flags) &= ~PHPDBG_IN_COND_BP;
 		} zend_end_try();

		CG(interactive) = orig_interactive;

		EG(no_extensions)=1;
		EG(return_value_ptr_ptr) = orig_retval;
		EG(active_op_array) = orig_ops;
		EG(opline_ptr) = orig_opline;
		PHPDBG_G(flags) &= ~PHPDBG_IN_COND_BP;

		if (breakpoint == SUCCESS) {
			break;
		}
	}

	return (breakpoint == SUCCESS) ? ((phpdbg_breakbase_t*)bp) : NULL;
} /* }}} */

PHPDBG_API phpdbg_breakbase_t *phpdbg_find_breakpoint(zend_execute_data* execute_data TSRMLS_DC) /* {{{ */
{
	phpdbg_breakbase_t *base = NULL;

	if (!(PHPDBG_G(flags) & PHPDBG_IS_BP_ENABLED)) {
		return NULL;
	}

	/* conditions cannot be executed by eval()'d code */
	if (!(PHPDBG_G(flags) & PHPDBG_IN_EVAL) &&
		(PHPDBG_G(flags) & PHPDBG_HAS_COND_BP) &&
		(base = phpdbg_find_conditional_breakpoint(execute_data TSRMLS_CC))) {
		goto result;
	}

	if ((PHPDBG_G(flags) & PHPDBG_HAS_FILE_BP) &&
		(base = phpdbg_find_breakpoint_file(execute_data->op_array TSRMLS_CC))) {
		goto result;
	}

	if (PHPDBG_G(flags) & (PHPDBG_HAS_METHOD_BP|PHPDBG_HAS_SYM_BP)) {
		/* check we are at the beginning of the stack */
		if (execute_data->opline == EG(active_op_array)->opcodes) {
			if ((base = phpdbg_find_breakpoint_symbol(
					execute_data->function_state.function TSRMLS_CC))) {
				goto result;
			}
		}
	}

	if ((PHPDBG_G(flags) & PHPDBG_HAS_OPLINE_BP) &&
		(base = phpdbg_find_breakpoint_opline(execute_data->opline TSRMLS_CC))) {
		goto result;
	}

	if ((PHPDBG_G(flags) & PHPDBG_HAS_OPCODE_BP) &&
		(base = phpdbg_find_breakpoint_opcode(execute_data->opline->opcode TSRMLS_CC))) {
		goto result;
	}

	return NULL;
	
result:
	/* we return nothing for disable breakpoints */
	if (base->disabled) {
		return NULL;
	}
		
	return base;
} /* }}} */

PHPDBG_API void phpdbg_delete_breakpoint(zend_ulong num TSRMLS_DC) /* {{{ */
{
<<<<<<< HEAD
	if (PHPDBG_G(flags) & PHPDBG_HAS_METHOD_OPLINE_BP) {
		HashPosition position[3];
		phpdbg_breakopline_t *brake;
		HashTable *class_table, *method_table;

		for (zend_hash_internal_pointer_reset_ex(&PHPDBG_G(bp)[PHPDBG_BREAK_METHOD_OPLINE], &position[0]);
		     zend_hash_get_current_data_ex(&PHPDBG_G(bp)[PHPDBG_BREAK_METHOD_OPLINE], (void**) &class_table, &position[0]) == SUCCESS;
		     zend_hash_move_forward_ex(&PHPDBG_G(bp)[PHPDBG_BREAK_METHOD_OPLINE], &position[0])) {
			for (zend_hash_internal_pointer_reset_ex(class_table, &position[1]);
			     zend_hash_get_current_data_ex(class_table, (void**) &method_table, &position[1]) == SUCCESS;
			     zend_hash_move_forward_ex(class_table, &position[1])) {
				for (zend_hash_internal_pointer_reset_ex(method_table, &position[2]);
				     zend_hash_get_current_data_ex(method_table, (void**) &brake, &position[2]) == SUCCESS;
				     zend_hash_move_forward_ex(method_table, &position[2])) {
					if (brake->id == num) {
						zend_hash_index_del(method_table, brake->opline);
					}
				}
			}
		}
	}

	if (PHPDBG_G(flags) & PHPDBG_HAS_FUNCTION_OPLINE_BP) {
		HashPosition position[2];
		phpdbg_breakopline_t *brake;
		HashTable *function_table;

		for (zend_hash_internal_pointer_reset_ex(&PHPDBG_G(bp)[PHPDBG_BREAK_FUNCTION_OPLINE], &position[0]);
		     zend_hash_get_current_data_ex(&PHPDBG_G(bp)[PHPDBG_BREAK_FUNCTION_OPLINE], (void**) &function_table, &position[0]) == SUCCESS;
		     zend_hash_move_forward_ex(&PHPDBG_G(bp)[PHPDBG_BREAK_FUNCTION_OPLINE], &position[0])) {
			for (zend_hash_internal_pointer_reset_ex(function_table, &position[1]);
			     zend_hash_get_current_data_ex(function_table, (void**) &brake, &position[1]) == SUCCESS;
			     zend_hash_move_forward_ex(function_table, &position[1])) {
				if (brake->id == num) {
					zend_hash_index_del(function_table, brake->opline);
				}
			}
		}
	}

	if (PHPDBG_G(flags) & PHPDBG_HAS_FILE_OPLINE_BP) {
		HashPosition position[2];
		phpdbg_breakopline_t *brake;
		HashTable *file_table;

		for (zend_hash_internal_pointer_reset_ex(&PHPDBG_G(bp)[PHPDBG_BREAK_FILE_OPLINE], &position[0]);
		     zend_hash_get_current_data_ex(&PHPDBG_G(bp)[PHPDBG_BREAK_FILE_OPLINE], (void**) &file_table, &position[0]) == SUCCESS;
		     zend_hash_move_forward_ex(&PHPDBG_G(bp)[PHPDBG_BREAK_FILE_OPLINE], &position[0])) {
			for (zend_hash_internal_pointer_reset_ex(file_table, &position[1]);
			     zend_hash_get_current_data_ex(file_table, (void**) &brake, &position[1]) == SUCCESS;
			     zend_hash_move_forward_ex(file_table, &position[1])) {
				if (brake->id == num) {
					zend_hash_index_del(file_table, brake->opline);
				}
			}
		}
	}

	if (PHPDBG_G(flags) & PHPDBG_HAS_OPLINE_BP) {
		HashPosition position;
		phpdbg_breakline_t *brake;

		for (zend_hash_internal_pointer_reset_ex(&PHPDBG_G(bp)[PHPDBG_BREAK_OPLINE], &position);
		     zend_hash_get_current_data_ex(&PHPDBG_G(bp)[PHPDBG_BREAK_OPLINE], (void**) &brake, &position) == SUCCESS;
		     zend_hash_move_forward_ex(&PHPDBG_G(bp)[PHPDBG_BREAK_OPLINE], &position)) {
			if (brake->id == num) {
				zend_hash_index_del(&PHPDBG_G(bp)[PHPDBG_BREAK_OPLINE], brake->opline);
				return;
			}
		}
	}

	if (PHPDBG_G(flags) & PHPDBG_HAS_SYM_BP) {
		HashPosition position;
		phpdbg_breaksymbol_t *brake;

		for (zend_hash_internal_pointer_reset_ex(&PHPDBG_G(bp)[PHPDBG_BREAK_SYM], &position);
		     zend_hash_get_current_data_ex(&PHPDBG_G(bp)[PHPDBG_BREAK_SYM], (void**) &brake, &position) == SUCCESS;
		     zend_hash_move_forward_ex(&PHPDBG_G(bp)[PHPDBG_BREAK_SYM], &position)) {
			if (brake->id == num) {
				zend_hash_del(&PHPDBG_G(bp)[PHPDBG_BREAK_SYM], brake->symbol, strlen(brake->symbol));
				return;
			}
		}
	}
=======
	HashTable **table;
	HashPosition position;
	phpdbg_breakbase_t *brake;
	
	if ((brake  = phpdbg_find_breakbase_ex(num, &table, &position TSRMLS_CC))) {
		char *key;
		zend_uint klen;
		zend_ulong idx;
		int type = brake->type;
		char *name = NULL;
		size_t name_len = 0L;

		switch (type) {
			case PHPDBG_BREAK_FILE:
			case PHPDBG_BREAK_METHOD:
				if (zend_hash_num_elements((*table)) == 1) {
					name = estrdup(brake->name);
					name_len = strlen(name);
					if (zend_hash_num_elements(&PHPDBG_G(bp)[type]) == 1) {
						PHPDBG_G(flags) &= ~(1<<(brake->type+1));
					}
				}
			break;
>>>>>>> 4a35c1d4

			default: {
				if (zend_hash_num_elements((*table)) == 1) {
					PHPDBG_G(flags) &= ~(1<<(brake->type+1));
				}
			}
		}

		switch (zend_hash_get_current_key_ex(
			(*table), &key, &klen, &idx, 0, &position)) {

<<<<<<< HEAD
		for (zend_hash_internal_pointer_reset_ex(&PHPDBG_G(bp)[PHPDBG_BREAK_FILE], &position);
		     zend_hash_get_current_data_ex(&PHPDBG_G(bp)[PHPDBG_BREAK_FILE], (void**) &points, &position) == SUCCESS;
		     zend_hash_move_forward_ex(&PHPDBG_G(bp)[PHPDBG_BREAK_FILE], &position)) {
			size_t size = points->size;
			PHPDBG_G(del_bp_num) = num;
			zend_llist_apply_with_del(points, phpdbg_delete_breakpoint_from_file_llist);
			if (size != points->size) {
				return;
			}
		}
	}

	if (PHPDBG_G(flags) & PHPDBG_HAS_COND_BP) {
		HashPosition position;
		phpdbg_breakcond_t *brake;

		for (zend_hash_internal_pointer_reset_ex(&PHPDBG_G(bp)[PHPDBG_BREAK_COND], &position);
		     zend_hash_get_current_data_ex(&PHPDBG_G(bp)[PHPDBG_BREAK_COND], (void**) &brake, &position) == SUCCESS;
		     zend_hash_move_forward_ex(&PHPDBG_G(bp)[PHPDBG_BREAK_COND], &position)) {
			if (brake->id == num) {
				zend_hash_index_del(&PHPDBG_G(bp)[PHPDBG_BREAK_COND], brake->hash);
				return;
			}
=======
			case HASH_KEY_IS_STRING:
				zend_hash_del((*table), key, klen);
			break;

			default:
				zend_hash_index_del((*table), idx);
		}

		switch (type) {
			case PHPDBG_BREAK_FILE:
			case PHPDBG_BREAK_METHOD:
				if (name) {
					zend_hash_del(&PHPDBG_G(bp)[type], name, name_len);
					efree(name);
				}
			break;
>>>>>>> 4a35c1d4
		}

		phpdbg_notice("Deleted breakpoint #%ld", num);
		PHPDBG_BREAK_UNMAPPING(num);	
	} else {
		phpdbg_error("Failed to find breakpoint #%ld", num);
	}
} /* }}} */

PHPDBG_API void phpdbg_clear_breakpoints(TSRMLS_D) /* {{{ */
{
	zend_hash_clean(&PHPDBG_G(bp)[PHPDBG_BREAK_FILE]);
	zend_hash_clean(&PHPDBG_G(bp)[PHPDBG_BREAK_SYM]);
	zend_hash_clean(&PHPDBG_G(bp)[PHPDBG_BREAK_OPLINE]);
	zend_hash_clean(&PHPDBG_G(bp)[PHPDBG_BREAK_OPCODE]);
	zend_hash_clean(&PHPDBG_G(bp)[PHPDBG_BREAK_METHOD]);
	zend_hash_clean(&PHPDBG_G(bp)[PHPDBG_BREAK_COND]);
	zend_hash_clean(&PHPDBG_G(bp)[PHPDBG_BREAK_MAP]);

	PHPDBG_G(flags) &= ~PHPDBG_BP_MASK;

	PHPDBG_G(bp_count) = 0;
} /* }}} */

PHPDBG_API void phpdbg_hit_breakpoint(phpdbg_breakbase_t *brake, zend_bool output TSRMLS_DC) /* {{{ */
{
	brake->hits++;

	if (output) {
		phpdbg_print_breakpoint(brake TSRMLS_CC);
	}
} /* }}} */

PHPDBG_API void phpdbg_print_breakpoint(phpdbg_breakbase_t *brake TSRMLS_DC) /* {{{ */
{
	if (!brake)
		goto unknown;

	switch (brake->type) {
		case PHPDBG_BREAK_FILE: {
			phpdbg_notice("Breakpoint #%d at %s:%ld, hits: %lu",
				((phpdbg_breakfile_t*)brake)->id,
				((phpdbg_breakfile_t*)brake)->filename,
				((phpdbg_breakfile_t*)brake)->line,
				((phpdbg_breakfile_t*)brake)->hits);
		} break;

		case PHPDBG_BREAK_SYM: {
			phpdbg_notice("Breakpoint #%d in %s() at %s:%u, hits: %lu",
                ((phpdbg_breaksymbol_t*)brake)->id,
                ((phpdbg_breaksymbol_t*)brake)->symbol,
                zend_get_executed_filename(TSRMLS_C),
                zend_get_executed_lineno(TSRMLS_C),
                ((phpdbg_breakfile_t*)brake)->hits);
		} break;

		case PHPDBG_BREAK_OPLINE: {
			phpdbg_notice("Breakpoint #%d in %#lx at %s:%u, hits: %lu",
				((phpdbg_breakline_t*)brake)->id,
				((phpdbg_breakline_t*)brake)->opline,
				zend_get_executed_filename(TSRMLS_C),
				zend_get_executed_lineno(TSRMLS_C),
				((phpdbg_breakline_t*)brake)->hits);
		} break;

		case PHPDBG_BREAK_OPCODE: {
			 phpdbg_notice("Breakpoint #%d in %s at %s:%u, hits: %lu",
				((phpdbg_breakop_t*)brake)->id,
				((phpdbg_breakop_t*)brake)->name,
				zend_get_executed_filename(TSRMLS_C),
				zend_get_executed_lineno(TSRMLS_C),
				((phpdbg_breakop_t*)brake)->hits);
		} break;

		case PHPDBG_BREAK_METHOD: {
			 phpdbg_notice("Breakpoint #%d in %s::%s() at %s:%u, hits: %lu",
				((phpdbg_breakmethod_t*)brake)->id,
				((phpdbg_breakmethod_t*)brake)->class_name,
				((phpdbg_breakmethod_t*)brake)->func_name,
				zend_get_executed_filename(TSRMLS_C),
				zend_get_executed_lineno(TSRMLS_C),
				((phpdbg_breakmethod_t*)brake)->hits);
		} break;

		case PHPDBG_BREAK_COND: {
			phpdbg_notice("Conditional breakpoint #%d: (%s) %s:%u, hits: %lu",
				((phpdbg_breakcond_t*)brake)->id,
				((phpdbg_breakcond_t*)brake)->code,
				zend_get_executed_filename(TSRMLS_C),
				zend_get_executed_lineno(TSRMLS_C),
				((phpdbg_breakcond_t*)brake)->hits);
		} break;

		default: {
unknown:
			phpdbg_notice("Unknown breakpoint at %s:%u",
				zend_get_executed_filename(TSRMLS_C),
				zend_get_executed_lineno(TSRMLS_C));
		}
	}
} /* }}} */

PHPDBG_API void phpdbg_enable_breakpoint(zend_ulong id TSRMLS_DC) /* {{{ */
{
	phpdbg_breakbase_t *brake = phpdbg_find_breakbase(id TSRMLS_CC);
	
	if (brake) {
		brake->disabled = 0;
	}
} /* }}} */

PHPDBG_API void phpdbg_disable_breakpoint(zend_ulong id TSRMLS_DC) /* {{{ */
{
	phpdbg_breakbase_t *brake = phpdbg_find_breakbase(id TSRMLS_CC);
	
	if (brake) {
		brake->disabled = 1;
	}
} /* }}} */

PHPDBG_API void phpdbg_enable_breakpoints(TSRMLS_D) /* {{{ */
{
	PHPDBG_G(flags) |= PHPDBG_IS_BP_ENABLED;
} /* }}} */

PHPDBG_API void phpdbg_disable_breakpoints(TSRMLS_D) { /* {{{ */
	PHPDBG_G(flags) &= ~PHPDBG_IS_BP_ENABLED;	
} /* }}} */

PHPDBG_API phpdbg_breakbase_t *phpdbg_find_breakbase(zend_ulong id TSRMLS_DC) /* {{{ */
{
	HashTable **table;
	HashPosition position;

	return phpdbg_find_breakbase_ex(id, &table, &position TSRMLS_CC);
} /* }}} */

PHPDBG_API phpdbg_breakbase_t *phpdbg_find_breakbase_ex(zend_ulong id, HashTable ***table, HashPosition *position TSRMLS_DC) /* {{{ */
{
	if (zend_hash_index_find(&PHPDBG_G(bp)[PHPDBG_BREAK_MAP], id, (void**)table) == SUCCESS) {
		phpdbg_breakbase_t *brake;

		for (zend_hash_internal_pointer_reset_ex((**table), position);
			zend_hash_get_current_data_ex((**table), (void**)&brake, position) == SUCCESS;
			zend_hash_move_forward_ex((**table), position)) {
			
			if (brake->id == id) {
				return brake;
			}
		}
	}
	return NULL;
} /* }}} */

PHPDBG_API void phpdbg_print_breakpoints(zend_ulong type TSRMLS_DC) /* {{{ */
{
	switch (type) {
		case PHPDBG_BREAK_SYM: if ((PHPDBG_G(flags) & PHPDBG_HAS_SYM_BP)) {
			HashPosition position;
			phpdbg_breaksymbol_t *brake;

			phpdbg_writeln(SEPARATE);
			phpdbg_writeln("Function Breakpoints:");
			for (zend_hash_internal_pointer_reset_ex(&PHPDBG_G(bp)[PHPDBG_BREAK_SYM], &position);
			     zend_hash_get_current_data_ex(&PHPDBG_G(bp)[PHPDBG_BREAK_SYM], (void**) &brake, &position) == SUCCESS;
			     zend_hash_move_forward_ex(&PHPDBG_G(bp)[PHPDBG_BREAK_SYM], &position)) {
				phpdbg_writeln("#%d\t\t%s%s", 
					brake->id, brake->symbol, 
					((phpdbg_breakbase_t*)brake)->disabled ? " [disabled]" : "");
			}
		} break;

		case PHPDBG_BREAK_METHOD: if ((PHPDBG_G(flags) & PHPDBG_HAS_METHOD_BP)) {
			HashPosition position[2];
			HashTable *class_table;
			char *class_name = NULL;
			zend_uint class_len = 0;
			zend_ulong class_idx = 0L;

			phpdbg_writeln(SEPARATE);
			phpdbg_writeln("Method Breakpoints:");
			for (zend_hash_internal_pointer_reset_ex(&PHPDBG_G(bp)[PHPDBG_BREAK_METHOD], &position[0]);
			     zend_hash_get_current_data_ex(&PHPDBG_G(bp)[PHPDBG_BREAK_METHOD], (void**) &class_table, &position[0]) == SUCCESS;
			     zend_hash_move_forward_ex(&PHPDBG_G(bp)[PHPDBG_BREAK_METHOD], &position[0])) {

				if (zend_hash_get_current_key_ex(&PHPDBG_G(bp)[PHPDBG_BREAK_METHOD],
					&class_name, &class_len, &class_idx, 0, &position[0]) == HASH_KEY_IS_STRING) {
					phpdbg_breakmethod_t *brake;

					for (zend_hash_internal_pointer_reset_ex(class_table, &position[1]);
					     zend_hash_get_current_data_ex(class_table, (void**)&brake, &position[1]) == SUCCESS;
					     zend_hash_move_forward_ex(class_table, &position[1])) {
						phpdbg_writeln("#%d\t\t%s::%s%s", 
							brake->id, brake->class_name, brake->func_name, 
							((phpdbg_breakbase_t*)brake)->disabled ? " [disabled]" : "");
					}
				}

			}
		} break;

		case PHPDBG_BREAK_FILE: if ((PHPDBG_G(flags) & PHPDBG_HAS_FILE_BP)) {
			HashPosition position[2];
			HashTable *points;

			phpdbg_writeln(SEPARATE);
			phpdbg_writeln("File Breakpoints:");
			for (zend_hash_internal_pointer_reset_ex(&PHPDBG_G(bp)[PHPDBG_BREAK_FILE], &position[0]);
			     zend_hash_get_current_data_ex(&PHPDBG_G(bp)[PHPDBG_BREAK_FILE], (void**) &points, &position[0]) == SUCCESS;
			     zend_hash_move_forward_ex(&PHPDBG_G(bp)[PHPDBG_BREAK_FILE], &position[0])) {
				phpdbg_breakfile_t *brake;

				for (zend_hash_internal_pointer_reset_ex(points, &position[1]);
				     zend_hash_get_current_data_ex(points, (void**)&brake, &position[1]) == SUCCESS;
				     zend_hash_move_forward_ex(points, &position[1])) {
					phpdbg_writeln("#%d\t\t%s:%lu%s", 
						brake->id, brake->filename, brake->line, 
						((phpdbg_breakbase_t*)brake)->disabled ? " [disabled]" : "");
				}
			}

		} break;

		case PHPDBG_BREAK_OPLINE: if ((PHPDBG_G(flags) & PHPDBG_HAS_OPLINE_BP)) {
			HashPosition position;
			phpdbg_breakline_t *brake;

			phpdbg_writeln(SEPARATE);
			phpdbg_writeln("Opline Breakpoints:");
			for (zend_hash_internal_pointer_reset_ex(&PHPDBG_G(bp)[PHPDBG_BREAK_OPLINE], &position);
			     zend_hash_get_current_data_ex(&PHPDBG_G(bp)[PHPDBG_BREAK_OPLINE], (void**) &brake, &position) == SUCCESS;
			     zend_hash_move_forward_ex(&PHPDBG_G(bp)[PHPDBG_BREAK_OPLINE], &position)) {
<<<<<<< HEAD
				switch (brake->type) {
					case PHPDBG_BREAK_METHOD_OPLINE:
					case PHPDBG_BREAK_FUNCTION_OPLINE:
					case PHPDBG_BREAK_FILE_OPLINE:
						phpdbg_writeln("#%d\t\t%#lx\t\t(%s breakpoint)", brake->id, brake->opline,
							brake->type == PHPDBG_BREAK_METHOD_OPLINE?"method":
								brake->type == PHPDBG_BREAK_FUNCTION_OPLINE?"function":
									brake->type == PHPDBG_BREAK_FILE_OPLINE?"file":
										"--- error ---"
						);
						break;

					default:
						phpdbg_writeln("#%d\t\t%#lx", brake->id, brake->opline);
						break;
				}
			}
		} break;

		case PHPDBG_BREAK_METHOD_OPLINE: if ((PHPDBG_G(flags) & PHPDBG_HAS_METHOD_OPLINE_BP)) {
			HashPosition position[3];
			HashTable *class_table, *method_table;
			char *class_name = NULL, *method_name = NULL;
			zend_uint class_len = 0, method_len = 0;
			zend_ulong class_idx = 0L, method_idx = 0L;

			phpdbg_writeln(SEPARATE);
			phpdbg_writeln("Method opline Breakpoints:");
			for (zend_hash_internal_pointer_reset_ex(&PHPDBG_G(bp)[PHPDBG_BREAK_METHOD_OPLINE], &position[0]);
			     zend_hash_get_current_data_ex(&PHPDBG_G(bp)[PHPDBG_BREAK_METHOD_OPLINE], (void**) &class_table, &position[0]) == SUCCESS;
			     zend_hash_move_forward_ex(&PHPDBG_G(bp)[PHPDBG_BREAK_METHOD_OPLINE], &position[0])) {

				if (zend_hash_get_current_key_ex(&PHPDBG_G(bp)[PHPDBG_BREAK_METHOD_OPLINE],
					&class_name, &class_len, &class_idx, 0, &position[0]) == HASH_KEY_IS_STRING) {

					for (zend_hash_internal_pointer_reset_ex(class_table, &position[1]);
					     zend_hash_get_current_data_ex(class_table, (void**) &method_table, &position[1]) == SUCCESS;
					     zend_hash_move_forward_ex(class_table, &position[1])) {

						if (zend_hash_get_current_key_ex(class_table,
							&method_name, &method_len, &method_idx, 0, &position[0]) == HASH_KEY_IS_STRING) {

							phpdbg_breakopline_t *brake;

							for (zend_hash_internal_pointer_reset_ex(method_table, &position[2]);
							     zend_hash_get_current_data_ex(method_table, (void**)&brake, &position[2]) == SUCCESS;
							     zend_hash_move_forward_ex(method_table, &position[2])) {
								phpdbg_writeln("#%d\t\t%s::%s opline %d", brake->id, brake->class_name, brake->func_name, brake->opline);
							}
						}
					}
				}

			}
		} break;

		case PHPDBG_BREAK_FUNCTION_OPLINE: if ((PHPDBG_G(flags) & PHPDBG_HAS_FUNCTION_OPLINE_BP)) {
			HashPosition position[2];
			HashTable *function_table;
			char *function_name = NULL;
			zend_uint function_len = 0;
			zend_ulong function_idx = 0L;

			phpdbg_writeln(SEPARATE);
			phpdbg_writeln("Function opline Breakpoints:");
			for (zend_hash_internal_pointer_reset_ex(&PHPDBG_G(bp)[PHPDBG_BREAK_FUNCTION_OPLINE], &position[0]);
			     zend_hash_get_current_data_ex(&PHPDBG_G(bp)[PHPDBG_BREAK_FUNCTION_OPLINE], (void**) &function_table, &position[0]) == SUCCESS;
			     zend_hash_move_forward_ex(&PHPDBG_G(bp)[PHPDBG_BREAK_FUNCTION_OPLINE], &position[0])) {

				if (zend_hash_get_current_key_ex(&PHPDBG_G(bp)[PHPDBG_BREAK_FUNCTION_OPLINE],
					&function_name, &function_len, &function_idx, 0, &position[0]) == HASH_KEY_IS_STRING) {

					phpdbg_breakopline_t *brake;

					for (zend_hash_internal_pointer_reset_ex(function_table, &position[1]);
					     zend_hash_get_current_data_ex(function_table, (void**)&brake, &position[1]) == SUCCESS;
					     zend_hash_move_forward_ex(function_table, &position[1])) {
						phpdbg_writeln("#%d\t\t%s opline %d", brake->id, brake->func_name, brake->opline);
					}
				}

			}
		} break;

		case PHPDBG_BREAK_FILE_OPLINE: if ((PHPDBG_G(flags) & PHPDBG_HAS_FILE_OPLINE_BP)) {
			HashPosition position[2];
			HashTable *file_table;
			char *file_name = NULL;
			zend_uint file_len = 0;
			zend_ulong file_idx = 0L;

			phpdbg_writeln(SEPARATE);
			phpdbg_writeln("File opline Breakpoints:");
			for (zend_hash_internal_pointer_reset_ex(&PHPDBG_G(bp)[PHPDBG_BREAK_FILE_OPLINE], &position[0]);
			     zend_hash_get_current_data_ex(&PHPDBG_G(bp)[PHPDBG_BREAK_FILE_OPLINE], (void**) &file_table, &position[0]) == SUCCESS;
			     zend_hash_move_forward_ex(&PHPDBG_G(bp)[PHPDBG_BREAK_FILE_OPLINE], &position[0])) {

				if (zend_hash_get_current_key_ex(&PHPDBG_G(bp)[PHPDBG_BREAK_FILE_OPLINE],
					&file_name, &file_len, &file_idx, 0, &position[0]) == HASH_KEY_IS_STRING) {

					phpdbg_breakopline_t *brake;

					for (zend_hash_internal_pointer_reset_ex(file_table, &position[1]);
					     zend_hash_get_current_data_ex(file_table, (void**)&brake, &position[1]) == SUCCESS;
					     zend_hash_move_forward_ex(file_table, &position[1])) {
						phpdbg_writeln("#%d\t\t%s opline %d", brake->id, brake->class_name, brake->opline);
					}
				}

=======
				phpdbg_writeln("#%d\t\t%#lx%s", 
					brake->id, brake->opline, 
					((phpdbg_breakbase_t*)brake)->disabled ? " [disabled]" : "");
>>>>>>> 4a35c1d4
			}
		} break;

		case PHPDBG_BREAK_COND: if ((PHPDBG_G(flags) & PHPDBG_HAS_COND_BP)) {
			HashPosition position;
			phpdbg_breakcond_t *brake;

			phpdbg_writeln(SEPARATE);
			phpdbg_writeln("Conditional Breakpoints:");
			for (zend_hash_internal_pointer_reset_ex(&PHPDBG_G(bp)[PHPDBG_BREAK_COND], &position);
			     zend_hash_get_current_data_ex(&PHPDBG_G(bp)[PHPDBG_BREAK_COND], (void**) &brake, &position) == SUCCESS;
			     zend_hash_move_forward_ex(&PHPDBG_G(bp)[PHPDBG_BREAK_COND], &position)) {
				if (brake->paramed) {
					switch (brake->param.type) {
						case STR_PARAM:
							phpdbg_writeln("#%d\t\tat %s if %s%s",	
				 				brake->id, 
				 				brake->param.str,
				 				brake->code, 
				 				((phpdbg_breakbase_t*)brake)->disabled ? " [disabled]" : "");
						break;
						
						case METHOD_PARAM:
							phpdbg_writeln("#%d\t\tat %s::%s if %s%s",	
				 				brake->id, 
				 				brake->param.method.class,
				 				brake->param.method.name,
				 				brake->code, 
				 				((phpdbg_breakbase_t*)brake)->disabled ? " [disabled]" : "");
						break;
						
						case FILE_PARAM:
							phpdbg_writeln("#%d\t\tat %s:%lu if %s%s",	
				 				brake->id, 
				 				brake->param.file.name,
				 				brake->param.file.line,
				 				brake->code,
				 				((phpdbg_breakbase_t*)brake)->disabled ? " [disabled]" : "");
						break;
						
						case ADDR_PARAM:
							phpdbg_writeln("#%d\t\tat #%lx if %s%s",	
				 				brake->id, 
				 				brake->param.addr,
				 				brake->code, 
				 				((phpdbg_breakbase_t*)brake)->disabled ? " [disabled]" : "");
						break;
					}
				} else {
					phpdbg_writeln("#%d\t\tif %s%s",	
				 		brake->id, brake->code, 
				 		((phpdbg_breakbase_t*)brake)->disabled ? " [disabled]" : "");
				}
			}
		} break;

		case PHPDBG_BREAK_OPCODE: if (PHPDBG_G(flags) & PHPDBG_HAS_OPCODE_BP) {
			HashPosition position;
			phpdbg_breakop_t *brake;

			phpdbg_writeln(SEPARATE);
			phpdbg_writeln("Opcode Breakpoints:");
			for (zend_hash_internal_pointer_reset_ex(&PHPDBG_G(bp)[PHPDBG_BREAK_OPCODE], &position);
			     zend_hash_get_current_data_ex(&PHPDBG_G(bp)[PHPDBG_BREAK_OPCODE], (void**) &brake, &position) == SUCCESS;
			     zend_hash_move_forward_ex(&PHPDBG_G(bp)[PHPDBG_BREAK_OPCODE], &position)) {
				phpdbg_writeln("#%d\t\t%s%s", 
					brake->id, brake->name, 
					((phpdbg_breakbase_t*)brake)->disabled ? " [disabled]" : "");
			}
		} break;
	}
} /* }}} */<|MERGE_RESOLUTION|>--- conflicted
+++ resolved
@@ -72,7 +72,6 @@
 	efree((char*)bp->func_name);
 } /* }}} */
 
-<<<<<<< HEAD
 static void phpdbg_opline_class_breaks_dtor(void *data) /* {{{ */
 {
 	zend_hash_destroy((HashTable *)data);
@@ -90,10 +89,7 @@
 	}
 } /* }}} */
 
-PHPDBG_API void phpdbg_export_breakpoints(FILE *handle TSRMLS_DC) /* {{{ */
-=======
 PHPDBG_API void phpdbg_reset_breakpoints(TSRMLS_D) /* {{{ */
->>>>>>> 4a35c1d4
 {
 	if (zend_hash_num_elements(&PHPDBG_G(bp)[PHPDBG_BREAK_MAP])) {
 		HashPosition position[2];
@@ -154,6 +150,28 @@
 								"break method %s::%s\n",
 								((phpdbg_breakmethod_t*)brake)->class_name,
 								((phpdbg_breakmethod_t*)brake)->func_name);
+						} break;
+
+						case PHPDBG_BREAK_METHOD_OPLINE: {
+							fprintf(handle,
+								"break address %s::%s#%ld\n",
+								((phpdbg_breakopline_t*)brake)->class_name,
+								((phpdbg_breakopline_t*)brake)->func_name,
+								((phpdbg_breakopline_t*)brake)->opline_num);
+						} break;
+
+						case PHPDBG_BREAK_FUNCTION_OPLINE: {
+							fprintf(handle,
+								"break address %s#%ld\n",
+								((phpdbg_breakopline_t*)brake)->func_name,
+								((phpdbg_breakopline_t*)brake)->opline_num);
+						} break;
+
+						case PHPDBG_BREAK_FILE_OPLINE: {
+							fprintf(handle,
+								"break address %s:%ld\n",
+								((phpdbg_breakopline_t*)brake)->class_name,
+								((phpdbg_breakopline_t*)brake)->opline_num);
 						} break;
 
 						case PHPDBG_BREAK_OPCODE: {
@@ -195,137 +213,9 @@
 						} break;
 					}
 				}
-<<<<<<< HEAD
-
-				fprintf(handle, "break %s::%s\n", brake->class_name, brake->func_name);
-			}
-		}
-	}
-
-	if (PHPDBG_G(flags) & PHPDBG_HAS_METHOD_OPLINE_BP) {
-		HashTable *class, *method;
-		phpdbg_breakopline_t *brake;
-		HashPosition mposition[2];
-		zend_bool noted = 0;
-
-		table = &PHPDBG_G(bp)[PHPDBG_BREAK_METHOD_OPLINE];
-
-		for (zend_hash_internal_pointer_reset_ex(table, &position);
-		     zend_hash_get_current_data_ex(table, (void**) &class, &position) == SUCCESS;
-		     zend_hash_move_forward_ex(table, &position)) {
-			for (zend_hash_internal_pointer_reset_ex(class, &mposition[0]);
-			     zend_hash_get_current_data_ex(class, (void**) &method, &mposition[0]) == SUCCESS;
-			     zend_hash_move_forward_ex(class, &mposition[0])) {
-				noted = 0;
-
-				for (zend_hash_internal_pointer_reset_ex(method, &mposition[1]);
-				     zend_hash_get_current_data_ex(method, (void**) &brake, &mposition[1]) == SUCCESS;
-				     zend_hash_move_forward_ex(method, &mposition[1])) {
-					if (!noted) {
-						phpdbg_notice(
-							"Exporting method opline breakpoints in %s::%s (%d)",
-							brake->class_name, brake->func_name, zend_hash_num_elements(method));
-						noted = 1;
-					}
-
-					fprintf(handle, "break %s::%s#%d\n", brake->class_name, brake->func_name, brake->opline);
-				}
-			}
-		}
-	}
-
-	if (PHPDBG_G(flags) & PHPDBG_HAS_FUNCTION_OPLINE_BP) {
-		HashTable *function;
-		phpdbg_breakopline_t *brake;
-		HashPosition fposition;
-		zend_bool noted = 0;
-
-		table = &PHPDBG_G(bp)[PHPDBG_BREAK_FUNCTION_OPLINE];
-
-		for (zend_hash_internal_pointer_reset_ex(table, &position);
-			zend_hash_get_current_data_ex(table, (void**) &function, &position) == SUCCESS;
-			zend_hash_move_forward_ex(table, &position)) {
-			noted = 0;
-
-			for (zend_hash_internal_pointer_reset_ex(function, &fposition);
-				zend_hash_get_current_data_ex(function, (void**) &brake, &fposition) == SUCCESS;
-				zend_hash_move_forward_ex(function, &fposition)) {
-				if (!noted) {
-					phpdbg_notice(
-						"Exporting function opline breakpoints in %s (%d)",
-						brake->func_name, zend_hash_num_elements(function));
-					noted = 1;
-				}
-
-				fprintf(handle, "break %s#%d\n", brake->func_name, brake->opline);
-			}
-		}
-	}
-
-	if (PHPDBG_G(flags) & PHPDBG_HAS_FILE_OPLINE_BP) {
-		HashTable *file;
-		phpdbg_breakopline_t *brake;
-		HashPosition fposition;
-		zend_bool noted = 0;
-
-		table = &PHPDBG_G(bp)[PHPDBG_BREAK_FILE_OPLINE];
-
-		for (zend_hash_internal_pointer_reset_ex(table, &position);
-			zend_hash_get_current_data_ex(table, (void**) &file, &position) == SUCCESS;
-			zend_hash_move_forward_ex(table, &position)) {
-			noted = 0;
-
-			for (zend_hash_internal_pointer_reset_ex(file, &fposition);
-				zend_hash_get_current_data_ex(file, (void**) &brake, &fposition) == SUCCESS;
-				zend_hash_move_forward_ex(file, &fposition)) {
-				if (!noted) {
-					phpdbg_notice(
-						"Exporting file opline breakpoints in %s (%d)",
-						brake->class_name, zend_hash_num_elements(file));
-					noted = 1;
-				}
-
-				fprintf(handle, "break a %s#%d\n", brake->func_name, brake->opline);
-			}
-		}
-	}
-
-	if (PHPDBG_G(flags) & PHPDBG_HAS_OPCODE_BP) {
-		phpdbg_breakop_t *brake;
-
-		table = &PHPDBG_G(bp)[PHPDBG_BREAK_OPCODE];
-
-		phpdbg_notice(
-			"Exporting opcode breakpoints (%d)", zend_hash_num_elements(table));
-
-		for (zend_hash_internal_pointer_reset_ex(table, &position);
-			zend_hash_get_current_data_ex(table, (void**) &brake, &position) == SUCCESS;
-			zend_hash_move_forward_ex(table, &position)) {
-
-			fprintf(handle, "break op %s\n", brake->name);
-		}
-	}
-
-	if (PHPDBG_G(flags) & PHPDBG_HAS_COND_BP) {
-		phpdbg_breakcond_t *brake;
-
-		table = &PHPDBG_G(bp)[PHPDBG_BREAK_COND];
-
-		phpdbg_notice(
-			"Exporting conditional breakpoints (%d)", zend_hash_num_elements(table));
-
-		for (zend_hash_internal_pointer_reset_ex(table, &position);
-			zend_hash_get_current_data_ex(table, (void**) &brake, &position) == SUCCESS;
-			zend_hash_move_forward_ex(table, &position)) {
-
-			fprintf(handle, "break on %s\n", Z_STRVAL(brake->code));
-		}
-	}
-=======
-			}
-		}
-	}
->>>>>>> 4a35c1d4
+			}
+		}
+	}
 } /* }}} */
 
 PHPDBG_API void phpdbg_set_breakpoint_file(const char *path, long line_num TSRMLS_DC) /* {{{ */
@@ -400,9 +290,9 @@
 PHPDBG_API void phpdbg_set_breakpoint_method(const char *class_name, const char *func_name TSRMLS_DC) /* {{{ */
 {
 	HashTable class_breaks, *class_table;
-    size_t class_len = strlen(class_name);
-    size_t func_len = strlen(func_name);
-    char *lcname = zend_str_tolower_dup(func_name, func_len);
+	size_t class_len = strlen(class_name);
+	size_t func_len = strlen(func_name);
+	char *lcname = zend_str_tolower_dup(func_name, func_len);
 
 	if (zend_hash_find(&PHPDBG_G(bp)[PHPDBG_BREAK_METHOD], class_name,
 		class_len, (void**)&class_table) != SUCCESS) {
@@ -448,11 +338,7 @@
 		PHPDBG_BREAK_INIT(new_break, PHPDBG_BREAK_OPLINE);
 		new_break.name = NULL;
 		new_break.opline = opline;
-<<<<<<< HEAD
-		new_break.id = PHPDBG_G(bp_count)++;
-		new_break.type = 0; /* no special type */
-=======
->>>>>>> 4a35c1d4
+		new_break.base = NULL;
 
 		zend_hash_index_update(&PHPDBG_G(bp)[PHPDBG_BREAK_OPLINE], opline,
 			&new_break, sizeof(phpdbg_breakline_t), NULL);
@@ -467,21 +353,24 @@
 
 PHPDBG_API int phpdbg_resolve_op_array_break(phpdbg_breakopline_t *brake, zend_op_array *op_array TSRMLS_DC) {
 	phpdbg_breakline_t opline_break;
-	if (op_array->last < brake->opline) {
+	if (op_array->last < brake->opline_num) {
 		if (brake->class_name == NULL) {
-			phpdbg_error("There are only %d oplines in function %s (breaking at opline %d impossible)", op_array->last, brake->func_name, brake->opline);
+			phpdbg_error("There are only %d oplines in function %s (breaking at opline %ld impossible)", op_array->last, brake->func_name, brake->opline_num);
 		} else if (brake->func_name == NULL) {
-			phpdbg_error("There are only %d oplines in file %s (breaking at opline %d impossible)", op_array->last, brake->class_name, brake->opline);
+			phpdbg_error("There are only %d oplines in file %s (breaking at opline %ld impossible)", op_array->last, brake->class_name, brake->opline_num);
 		} else {
-			phpdbg_error("There are only %d oplines in method %s::%s (breaking at opline %d impossible)", op_array->last, brake->class_name, brake->func_name, brake->opline);
+			phpdbg_error("There are only %d oplines in method %s::%s (breaking at opline %ld impossible)", op_array->last, brake->class_name, brake->func_name, brake->opline_num);
 		}
 
 		return FAILURE;
 	}
 
+	opline_break.disabled = 0;
+	opline_break.hits = 0;
 	opline_break.id = brake->id;
-	opline_break.opline = (zend_ulong)(op_array->opcodes + brake->opline);
+	opline_break.opline = brake->opline = (zend_ulong)(op_array->opcodes + brake->opline_num);
 	opline_break.name = NULL;
+	opline_break.base = brake;
 	if (op_array->scope) {
 		opline_break.type = PHPDBG_BREAK_METHOD_OPLINE;
 	} else if (op_array->function_name) {
@@ -525,7 +414,13 @@
 			zend_hash_internal_pointer_end(&PHPDBG_G(bp)[PHPDBG_BREAK_OPLINE]);
 			zend_hash_get_current_data(&PHPDBG_G(bp)[PHPDBG_BREAK_OPLINE], (void **)&opline_break);
 
-			phpdbg_notice("Breakpoint #%d resolved at %s%s%s#%d (opline %#lx)", brake->id, brake->class_name?brake->class_name:"", brake->class_name&&brake->func_name?"::":"", brake->func_name?brake->func_name:"", brake->opline, opline_break->opline);
+			phpdbg_notice("Breakpoint #%d resolved at %s%s%s#%ld (opline %#lx)",
+				brake->id,
+				brake->class_name?brake->class_name:"",
+				brake->class_name&&brake->func_name?"::":"",
+				brake->func_name?brake->func_name:"",
+				brake->opline_num,
+				brake->opline);
 		}
 	}
 }
@@ -561,15 +456,16 @@
 
 	if (new_break->class_name != NULL) {
 		zend_class_entry **ce;
-		if (zend_hash_find(EG(class_table), new_break->class_name, new_break->class_len + 1, (void **)&ce) == FAILURE) {
+		if (zend_hash_find(EG(class_table), zend_str_tolower_dup(new_break->class_name, new_break->class_len), new_break->class_len + 1, (void **)&ce) == FAILURE) {
 			return FAILURE;
 		}
 		func_table = &(*ce)->function_table;
 	}
 
-	if (zend_hash_find(func_table, new_break->func_name, new_break->func_len + 1, (void **)&func) == FAILURE) {
+	if (zend_hash_find(func_table, zend_str_tolower_dup(new_break->func_name, new_break->func_len), new_break->func_len + 1, (void **)&func) == FAILURE) {
 		if (new_break->class_name != NULL && new_break->func_name != NULL) {
 			phpdbg_error("Method %s doesn't exist in class %s", new_break->func_name, new_break->class_name);
+			return 2;
 		}
 		return FAILURE;
 	}
@@ -590,26 +486,27 @@
 	return SUCCESS;
 }
 
-PHPDBG_API void phpdbg_set_breakpoint_method_opline(const char *class, const char *method, int opline TSRMLS_DC) /* {{{ */
+PHPDBG_API void phpdbg_set_breakpoint_method_opline(const char *class, const char *method, zend_ulong opline TSRMLS_DC) /* {{{ */
 {
 	phpdbg_breakopline_t new_break;
 	HashTable class_breaks, *class_table;
 	HashTable method_breaks, *method_table;
 
+	PHPDBG_BREAK_INIT(new_break, PHPDBG_BREAK_METHOD_OPLINE);
 	new_break.func_len = strlen(method);
 	new_break.func_name = estrndup(method, new_break.func_len);
 	new_break.class_len = strlen(class);
 	new_break.class_name = estrndup(class, new_break.class_len);
-	new_break.opline = opline;
-	new_break.id = PHPDBG_G(bp_count)++;
+	new_break.opline_num = opline;
+	new_break.opline = 0;
 
 	switch (phpdbg_resolve_opline_break(&new_break TSRMLS_CC)) {
 		case FAILURE:
-			phpdbg_notice("Pending breakpoint #%d at %s::%s#%d", new_break.id, new_break.class_name, new_break.func_name, opline);
+			phpdbg_notice("Pending breakpoint #%d at %s::%s#%ld", new_break.id, new_break.class_name, new_break.func_name, opline);
 			break;
 
 		case SUCCESS:
-			phpdbg_notice("Breakpoint #%d added at %s::%s#%d", new_break.id, new_break.class_name, new_break.func_name, opline);
+			phpdbg_notice("Breakpoint #%d added at %s::%s#%ld", new_break.id, new_break.class_name, new_break.func_name, opline);
 			break;
 
 		case 2:
@@ -635,7 +532,7 @@
 	}
 
 	if (zend_hash_index_exists(method_table, opline)) {
-		phpdbg_notice("Breakpoint already exists for %s::%s#%d", new_break.class_name, new_break.func_name, opline);
+		phpdbg_notice("Breakpoint already exists for %s::%s#%ld", new_break.class_name, new_break.func_name, opline);
 		efree(new_break.func_name);
 		efree(new_break.class_name);
 		PHPDBG_G(bp_count)--;
@@ -644,28 +541,29 @@
 
 	PHPDBG_G(flags) |= PHPDBG_HAS_METHOD_OPLINE_BP;
 
-	zend_hash_index_update(method_table, new_break.opline, &new_break, sizeof(phpdbg_breakopline_t), NULL);
+	zend_hash_index_update(method_table, opline, &new_break, sizeof(phpdbg_breakopline_t), NULL);
 }
 
-PHPDBG_API void phpdbg_set_breakpoint_function_opline(const char *function, int opline TSRMLS_DC) /* {{{ */
+PHPDBG_API void phpdbg_set_breakpoint_function_opline(const char *function, zend_ulong opline TSRMLS_DC) /* {{{ */
 {
 	phpdbg_breakopline_t new_break;
 	HashTable func_breaks, *func_table;
 
+	PHPDBG_BREAK_INIT(new_break, PHPDBG_BREAK_FUNCTION_OPLINE);
 	new_break.func_len = strlen(function);
 	new_break.func_name = estrndup(function, new_break.func_len);
 	new_break.class_len = 0;
 	new_break.class_name = NULL;
-	new_break.opline = opline;
-	new_break.id = PHPDBG_G(bp_count)++;
+	new_break.opline_num = opline;
+	new_break.opline = 0;
 
 	switch (phpdbg_resolve_opline_break(&new_break TSRMLS_CC)) {
 		case FAILURE:
-			phpdbg_notice("Pending breakpoint #%d at %s#%d", new_break.id, new_break.func_name, new_break.opline);
+			phpdbg_notice("Pending breakpoint #%d at %s#%ld", new_break.id, new_break.func_name, opline);
 			break;
 
 		case SUCCESS:
-			phpdbg_notice("Breakpoint #%d added at %s#%d", new_break.id, new_break.func_name, new_break.opline);
+			phpdbg_notice("Breakpoint #%d added at %s#%ld", new_break.id, new_break.func_name, opline);
 			break;
 
 		case 2:
@@ -682,7 +580,7 @@
 	}
 
 	if (zend_hash_index_exists(func_table, opline)) {
-		phpdbg_notice("Breakpoint already exists for %s#%d", new_break.func_name, opline);
+		phpdbg_notice("Breakpoint already exists for %s#%ld", new_break.func_name, opline);
 		efree(new_break.func_name);
 		PHPDBG_G(bp_count)--;
 		return;
@@ -690,28 +588,29 @@
 
 	PHPDBG_G(flags) |= PHPDBG_HAS_FUNCTION_OPLINE_BP;
 
-	zend_hash_index_update(func_table, new_break.opline, &new_break, sizeof(phpdbg_breakopline_t), NULL);
+	zend_hash_index_update(func_table, opline, &new_break, sizeof(phpdbg_breakopline_t), NULL);
 }
 
-PHPDBG_API void phpdbg_set_breakpoint_file_opline(const char *file, int opline TSRMLS_DC) /* {{{ */
+PHPDBG_API void phpdbg_set_breakpoint_file_opline(const char *file, zend_ulong opline TSRMLS_DC) /* {{{ */
 {
 	phpdbg_breakopline_t new_break;
 	HashTable file_breaks, *file_table;
 
+	PHPDBG_BREAK_INIT(new_break, PHPDBG_BREAK_FILE_OPLINE);
 	new_break.func_len = 0;
 	new_break.func_name = NULL;
 	new_break.class_len = strlen(file);
 	new_break.class_name = estrndup(file, new_break.class_len);
-	new_break.opline = opline;
-	new_break.id = PHPDBG_G(bp_count)++;
+	new_break.opline_num = opline;
+	new_break.opline = 0;
 
 	switch (phpdbg_resolve_opline_break(&new_break TSRMLS_CC)) {
 		case FAILURE:
-			phpdbg_notice("Pending breakpoint #%d at %s:%d", new_break.id, new_break.class_name, new_break.opline);
+			phpdbg_notice("Pending breakpoint #%d at %s:%ld", new_break.id, new_break.class_name, opline);
 			break;
 
 		case SUCCESS:
-			phpdbg_notice("Breakpoint #%d added at %s:%d", new_break.id, new_break.class_name, new_break.opline);
+			phpdbg_notice("Breakpoint #%d added at %s:%ld", new_break.id, new_break.class_name, opline);
 			break;
 
 		case 2:
@@ -728,7 +627,7 @@
 	}
 
 	if (zend_hash_index_exists(file_table, opline)) {
-		phpdbg_notice("Breakpoint already exists for %s:%d", new_break.class_name, opline);
+		phpdbg_notice("Breakpoint already exists for %s:%ld", new_break.class_name, opline);
 		efree(new_break.class_name);
 		PHPDBG_G(bp_count)--;
 		return;
@@ -736,7 +635,7 @@
 
 	PHPDBG_G(flags) |= PHPDBG_HAS_FILE_OPLINE_BP;
 
-	zend_hash_index_update(file_table, new_break.opline, &new_break, sizeof(phpdbg_breakopline_t), NULL);
+	zend_hash_index_update(file_table, opline, &new_break, sizeof(phpdbg_breakopline_t), NULL);
 }
 
 PHPDBG_API void phpdbg_set_breakpoint_opcode(const char *name, size_t name_len TSRMLS_DC) /* {{{ */
@@ -977,11 +876,11 @@
 
 static inline phpdbg_breakbase_t *phpdbg_find_breakpoint_opline(phpdbg_opline_ptr_t opline TSRMLS_DC) /* {{{ */
 {
-	phpdbg_breakbase_t *brake;
+	phpdbg_breakline_t *brake;
 
 	if (zend_hash_index_find(&PHPDBG_G(bp)[PHPDBG_BREAK_OPLINE],
 		(zend_ulong) opline, (void**)&brake) == SUCCESS) {
-		return brake;
+		return (brake->base?(phpdbg_breakbase_t *)brake->base:(phpdbg_breakbase_t *)brake);
 	}
 
 	return NULL;
@@ -1029,7 +928,7 @@
 		} break;
 		
 		case FILE_PARAM: {
-			if ((param->file.line == zend_get_executed_lineno(TSRMLS_C))) {
+			if (param->file.line == zend_get_executed_lineno(TSRMLS_C)) {
 				const char *str = zend_get_executed_filename(TSRMLS_C);
 				size_t lengths[2] = {strlen(param->file.name), strlen(str)};
 				
@@ -1068,12 +967,12 @@
 		} break;
 		
 		case ADDR_PARAM: {
-			return ((phpdbg_opline_ptr_t)execute_data->opline == param->addr);
+			return ((zend_ulong)(phpdbg_opline_ptr_t)execute_data->opline == param->addr);
 		} break;
 		
-		case NUMERIC_PARAM:
-		case EMPTY_PARAM: { 
-			/* do nothing */ } break;
+		default: {
+			/* do nothing */
+		} break;
 	}
 	return 0;
 } /* }}} */
@@ -1200,98 +1099,11 @@
 
 PHPDBG_API void phpdbg_delete_breakpoint(zend_ulong num TSRMLS_DC) /* {{{ */
 {
-<<<<<<< HEAD
-	if (PHPDBG_G(flags) & PHPDBG_HAS_METHOD_OPLINE_BP) {
-		HashPosition position[3];
-		phpdbg_breakopline_t *brake;
-		HashTable *class_table, *method_table;
-
-		for (zend_hash_internal_pointer_reset_ex(&PHPDBG_G(bp)[PHPDBG_BREAK_METHOD_OPLINE], &position[0]);
-		     zend_hash_get_current_data_ex(&PHPDBG_G(bp)[PHPDBG_BREAK_METHOD_OPLINE], (void**) &class_table, &position[0]) == SUCCESS;
-		     zend_hash_move_forward_ex(&PHPDBG_G(bp)[PHPDBG_BREAK_METHOD_OPLINE], &position[0])) {
-			for (zend_hash_internal_pointer_reset_ex(class_table, &position[1]);
-			     zend_hash_get_current_data_ex(class_table, (void**) &method_table, &position[1]) == SUCCESS;
-			     zend_hash_move_forward_ex(class_table, &position[1])) {
-				for (zend_hash_internal_pointer_reset_ex(method_table, &position[2]);
-				     zend_hash_get_current_data_ex(method_table, (void**) &brake, &position[2]) == SUCCESS;
-				     zend_hash_move_forward_ex(method_table, &position[2])) {
-					if (brake->id == num) {
-						zend_hash_index_del(method_table, brake->opline);
-					}
-				}
-			}
-		}
-	}
-
-	if (PHPDBG_G(flags) & PHPDBG_HAS_FUNCTION_OPLINE_BP) {
-		HashPosition position[2];
-		phpdbg_breakopline_t *brake;
-		HashTable *function_table;
-
-		for (zend_hash_internal_pointer_reset_ex(&PHPDBG_G(bp)[PHPDBG_BREAK_FUNCTION_OPLINE], &position[0]);
-		     zend_hash_get_current_data_ex(&PHPDBG_G(bp)[PHPDBG_BREAK_FUNCTION_OPLINE], (void**) &function_table, &position[0]) == SUCCESS;
-		     zend_hash_move_forward_ex(&PHPDBG_G(bp)[PHPDBG_BREAK_FUNCTION_OPLINE], &position[0])) {
-			for (zend_hash_internal_pointer_reset_ex(function_table, &position[1]);
-			     zend_hash_get_current_data_ex(function_table, (void**) &brake, &position[1]) == SUCCESS;
-			     zend_hash_move_forward_ex(function_table, &position[1])) {
-				if (brake->id == num) {
-					zend_hash_index_del(function_table, brake->opline);
-				}
-			}
-		}
-	}
-
-	if (PHPDBG_G(flags) & PHPDBG_HAS_FILE_OPLINE_BP) {
-		HashPosition position[2];
-		phpdbg_breakopline_t *brake;
-		HashTable *file_table;
-
-		for (zend_hash_internal_pointer_reset_ex(&PHPDBG_G(bp)[PHPDBG_BREAK_FILE_OPLINE], &position[0]);
-		     zend_hash_get_current_data_ex(&PHPDBG_G(bp)[PHPDBG_BREAK_FILE_OPLINE], (void**) &file_table, &position[0]) == SUCCESS;
-		     zend_hash_move_forward_ex(&PHPDBG_G(bp)[PHPDBG_BREAK_FILE_OPLINE], &position[0])) {
-			for (zend_hash_internal_pointer_reset_ex(file_table, &position[1]);
-			     zend_hash_get_current_data_ex(file_table, (void**) &brake, &position[1]) == SUCCESS;
-			     zend_hash_move_forward_ex(file_table, &position[1])) {
-				if (brake->id == num) {
-					zend_hash_index_del(file_table, brake->opline);
-				}
-			}
-		}
-	}
-
-	if (PHPDBG_G(flags) & PHPDBG_HAS_OPLINE_BP) {
-		HashPosition position;
-		phpdbg_breakline_t *brake;
-
-		for (zend_hash_internal_pointer_reset_ex(&PHPDBG_G(bp)[PHPDBG_BREAK_OPLINE], &position);
-		     zend_hash_get_current_data_ex(&PHPDBG_G(bp)[PHPDBG_BREAK_OPLINE], (void**) &brake, &position) == SUCCESS;
-		     zend_hash_move_forward_ex(&PHPDBG_G(bp)[PHPDBG_BREAK_OPLINE], &position)) {
-			if (brake->id == num) {
-				zend_hash_index_del(&PHPDBG_G(bp)[PHPDBG_BREAK_OPLINE], brake->opline);
-				return;
-			}
-		}
-	}
-
-	if (PHPDBG_G(flags) & PHPDBG_HAS_SYM_BP) {
-		HashPosition position;
-		phpdbg_breaksymbol_t *brake;
-
-		for (zend_hash_internal_pointer_reset_ex(&PHPDBG_G(bp)[PHPDBG_BREAK_SYM], &position);
-		     zend_hash_get_current_data_ex(&PHPDBG_G(bp)[PHPDBG_BREAK_SYM], (void**) &brake, &position) == SUCCESS;
-		     zend_hash_move_forward_ex(&PHPDBG_G(bp)[PHPDBG_BREAK_SYM], &position)) {
-			if (brake->id == num) {
-				zend_hash_del(&PHPDBG_G(bp)[PHPDBG_BREAK_SYM], brake->symbol, strlen(brake->symbol));
-				return;
-			}
-		}
-	}
-=======
 	HashTable **table;
 	HashPosition position;
 	phpdbg_breakbase_t *brake;
 	
-	if ((brake  = phpdbg_find_breakbase_ex(num, &table, &position TSRMLS_CC))) {
+	if ((brake = phpdbg_find_breakbase_ex(num, &table, &position TSRMLS_CC))) {
 		char *key;
 		zend_uint klen;
 		zend_ulong idx;
@@ -1310,7 +1122,6 @@
 					}
 				}
 			break;
->>>>>>> 4a35c1d4
 
 			default: {
 				if (zend_hash_num_elements((*table)) == 1) {
@@ -1319,34 +1130,19 @@
 			}
 		}
 
+		switch (type) {
+			case PHPDBG_BREAK_FILE_OPLINE:
+			case PHPDBG_BREAK_FUNCTION_OPLINE:
+			case PHPDBG_BREAK_METHOD_OPLINE:
+				if (zend_hash_num_elements(&PHPDBG_G(bp)[PHPDBG_BREAK_OPLINE]) == 1) {
+					PHPDBG_G(flags) &= PHPDBG_HAS_OPLINE_BP;
+				}
+				zend_hash_index_del(&PHPDBG_G(bp)[PHPDBG_BREAK_OPLINE], ((phpdbg_breakopline_t*)brake)->opline);
+		}
+
 		switch (zend_hash_get_current_key_ex(
 			(*table), &key, &klen, &idx, 0, &position)) {
 
-<<<<<<< HEAD
-		for (zend_hash_internal_pointer_reset_ex(&PHPDBG_G(bp)[PHPDBG_BREAK_FILE], &position);
-		     zend_hash_get_current_data_ex(&PHPDBG_G(bp)[PHPDBG_BREAK_FILE], (void**) &points, &position) == SUCCESS;
-		     zend_hash_move_forward_ex(&PHPDBG_G(bp)[PHPDBG_BREAK_FILE], &position)) {
-			size_t size = points->size;
-			PHPDBG_G(del_bp_num) = num;
-			zend_llist_apply_with_del(points, phpdbg_delete_breakpoint_from_file_llist);
-			if (size != points->size) {
-				return;
-			}
-		}
-	}
-
-	if (PHPDBG_G(flags) & PHPDBG_HAS_COND_BP) {
-		HashPosition position;
-		phpdbg_breakcond_t *brake;
-
-		for (zend_hash_internal_pointer_reset_ex(&PHPDBG_G(bp)[PHPDBG_BREAK_COND], &position);
-		     zend_hash_get_current_data_ex(&PHPDBG_G(bp)[PHPDBG_BREAK_COND], (void**) &brake, &position) == SUCCESS;
-		     zend_hash_move_forward_ex(&PHPDBG_G(bp)[PHPDBG_BREAK_COND], &position)) {
-			if (brake->id == num) {
-				zend_hash_index_del(&PHPDBG_G(bp)[PHPDBG_BREAK_COND], brake->hash);
-				return;
-			}
-=======
 			case HASH_KEY_IS_STRING:
 				zend_hash_del((*table), key, klen);
 			break;
@@ -1363,7 +1159,6 @@
 					efree(name);
 				}
 			break;
->>>>>>> 4a35c1d4
 		}
 
 		phpdbg_notice("Deleted breakpoint #%ld", num);
@@ -1378,6 +1173,9 @@
 	zend_hash_clean(&PHPDBG_G(bp)[PHPDBG_BREAK_FILE]);
 	zend_hash_clean(&PHPDBG_G(bp)[PHPDBG_BREAK_SYM]);
 	zend_hash_clean(&PHPDBG_G(bp)[PHPDBG_BREAK_OPLINE]);
+	zend_hash_clean(&PHPDBG_G(bp)[PHPDBG_BREAK_METHOD_OPLINE]);
+	zend_hash_clean(&PHPDBG_G(bp)[PHPDBG_BREAK_FUNCTION_OPLINE]);
+	zend_hash_clean(&PHPDBG_G(bp)[PHPDBG_BREAK_FILE_OPLINE]);
 	zend_hash_clean(&PHPDBG_G(bp)[PHPDBG_BREAK_OPCODE]);
 	zend_hash_clean(&PHPDBG_G(bp)[PHPDBG_BREAK_METHOD]);
 	zend_hash_clean(&PHPDBG_G(bp)[PHPDBG_BREAK_COND]);
@@ -1413,11 +1211,11 @@
 
 		case PHPDBG_BREAK_SYM: {
 			phpdbg_notice("Breakpoint #%d in %s() at %s:%u, hits: %lu",
-                ((phpdbg_breaksymbol_t*)brake)->id,
-                ((phpdbg_breaksymbol_t*)brake)->symbol,
-                zend_get_executed_filename(TSRMLS_C),
-                zend_get_executed_lineno(TSRMLS_C),
-                ((phpdbg_breakfile_t*)brake)->hits);
+				((phpdbg_breaksymbol_t*)brake)->id,
+				((phpdbg_breaksymbol_t*)brake)->symbol,
+				zend_get_executed_filename(TSRMLS_C),
+				zend_get_executed_lineno(TSRMLS_C),
+				((phpdbg_breakfile_t*)brake)->hits);
 		} break;
 
 		case PHPDBG_BREAK_OPLINE: {
@@ -1427,6 +1225,37 @@
 				zend_get_executed_filename(TSRMLS_C),
 				zend_get_executed_lineno(TSRMLS_C),
 				((phpdbg_breakline_t*)brake)->hits);
+		} break;
+
+		case PHPDBG_BREAK_METHOD_OPLINE: {
+			 phpdbg_notice("Breakpoint #%d in %s::%s()#%lu at %s:%u, hits: %lu",
+				((phpdbg_breakopline_t*)brake)->id,
+				((phpdbg_breakopline_t*)brake)->class_name,
+				((phpdbg_breakopline_t*)brake)->func_name,
+				((phpdbg_breakopline_t*)brake)->opline_num,
+				zend_get_executed_filename(TSRMLS_C),
+				zend_get_executed_lineno(TSRMLS_C),
+				((phpdbg_breakopline_t*)brake)->hits);
+		} break;
+
+		case PHPDBG_BREAK_FUNCTION_OPLINE: {
+			 phpdbg_notice("Breakpoint #%d in %s()#%lu at %s:%u, hits: %lu",
+				((phpdbg_breakopline_t*)brake)->id,
+				((phpdbg_breakopline_t*)brake)->func_name,
+				((phpdbg_breakopline_t*)brake)->opline_num,
+				zend_get_executed_filename(TSRMLS_C),
+				zend_get_executed_lineno(TSRMLS_C),
+				((phpdbg_breakopline_t*)brake)->hits);
+		} break;
+
+		case PHPDBG_BREAK_FILE_OPLINE: {
+			 phpdbg_notice("Breakpoint #%d in %s:%lu at %s:%u, hits: %lu",
+				((phpdbg_breakopline_t*)brake)->id,
+				((phpdbg_breakopline_t*)brake)->class_name,
+				((phpdbg_breakopline_t*)brake)->opline_num,
+				zend_get_executed_filename(TSRMLS_C),
+				zend_get_executed_lineno(TSRMLS_C),
+				((phpdbg_breakopline_t*)brake)->hits);
 		} break;
 
 		case PHPDBG_BREAK_OPCODE: {
@@ -1509,7 +1338,7 @@
 		for (zend_hash_internal_pointer_reset_ex((**table), position);
 			zend_hash_get_current_data_ex((**table), (void**)&brake, position) == SUCCESS;
 			zend_hash_move_forward_ex((**table), position)) {
-			
+
 			if (brake->id == id) {
 				return brake;
 			}
@@ -1596,17 +1425,16 @@
 			for (zend_hash_internal_pointer_reset_ex(&PHPDBG_G(bp)[PHPDBG_BREAK_OPLINE], &position);
 			     zend_hash_get_current_data_ex(&PHPDBG_G(bp)[PHPDBG_BREAK_OPLINE], (void**) &brake, &position) == SUCCESS;
 			     zend_hash_move_forward_ex(&PHPDBG_G(bp)[PHPDBG_BREAK_OPLINE], &position)) {
-<<<<<<< HEAD
 				switch (brake->type) {
 					case PHPDBG_BREAK_METHOD_OPLINE:
 					case PHPDBG_BREAK_FUNCTION_OPLINE:
 					case PHPDBG_BREAK_FILE_OPLINE:
-						phpdbg_writeln("#%d\t\t%#lx\t\t(%s breakpoint)", brake->id, brake->opline,
+						phpdbg_writeln("#%d\t\t%#lx\t\t(%s breakpoint)%s", brake->id, brake->opline,
 							brake->type == PHPDBG_BREAK_METHOD_OPLINE?"method":
 								brake->type == PHPDBG_BREAK_FUNCTION_OPLINE?"function":
 									brake->type == PHPDBG_BREAK_FILE_OPLINE?"file":
-										"--- error ---"
-						);
+										"--- error ---",
+							((phpdbg_breakbase_t*)brake)->disabled ? " [disabled]" : "");
 						break;
 
 					default:
@@ -1644,7 +1472,9 @@
 							for (zend_hash_internal_pointer_reset_ex(method_table, &position[2]);
 							     zend_hash_get_current_data_ex(method_table, (void**)&brake, &position[2]) == SUCCESS;
 							     zend_hash_move_forward_ex(method_table, &position[2])) {
-								phpdbg_writeln("#%d\t\t%s::%s opline %d", brake->id, brake->class_name, brake->func_name, brake->opline);
+								phpdbg_writeln("#%d\t\t%s::%s opline %ld%s",
+									brake->id, brake->class_name, brake->func_name, brake->opline_num,
+									((phpdbg_breakbase_t*)brake)->disabled ? " [disabled]" : "");
 							}
 						}
 					}
@@ -1674,7 +1504,9 @@
 					for (zend_hash_internal_pointer_reset_ex(function_table, &position[1]);
 					     zend_hash_get_current_data_ex(function_table, (void**)&brake, &position[1]) == SUCCESS;
 					     zend_hash_move_forward_ex(function_table, &position[1])) {
-						phpdbg_writeln("#%d\t\t%s opline %d", brake->id, brake->func_name, brake->opline);
+						phpdbg_writeln("#%d\t\t%s opline %ld%s",
+							brake->id, brake->func_name, brake->opline_num,
+							((phpdbg_breakbase_t*)brake)->disabled ? " [disabled]" : "");
 					}
 				}
 
@@ -1702,15 +1534,11 @@
 					for (zend_hash_internal_pointer_reset_ex(file_table, &position[1]);
 					     zend_hash_get_current_data_ex(file_table, (void**)&brake, &position[1]) == SUCCESS;
 					     zend_hash_move_forward_ex(file_table, &position[1])) {
-						phpdbg_writeln("#%d\t\t%s opline %d", brake->id, brake->class_name, brake->opline);
+						phpdbg_writeln("#%d\t\t%s opline %ld%s",
+							brake->id, brake->class_name, brake->opline_num,
+							((phpdbg_breakbase_t*)brake)->disabled ? " [disabled]" : "");
 					}
 				}
-
-=======
-				phpdbg_writeln("#%d\t\t%#lx%s", 
-					brake->id, brake->opline, 
-					((phpdbg_breakbase_t*)brake)->disabled ? " [disabled]" : "");
->>>>>>> 4a35c1d4
 			}
 		} break;
 
@@ -1758,6 +1586,10 @@
 				 				brake->code, 
 				 				((phpdbg_breakbase_t*)brake)->disabled ? " [disabled]" : "");
 						break;
+
+						default:
+							phpdbg_error("Invalid parameter type for conditional breakpoint");
+						return;
 					}
 				} else {
 					phpdbg_writeln("#%d\t\tif %s%s",	
