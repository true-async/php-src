/*
   +----------------------------------------------------------------------+
   | PHP Version 5                                                        |
   +----------------------------------------------------------------------+
   | Copyright (c) 1997-2014 The PHP Group                                |
   +----------------------------------------------------------------------+
   | This source file is subject to version 3.01 of the PHP license,      |
   | that is bundled with this package in the file LICENSE, and is        |
   | available through the world-wide-web at the following url:           |
   | http://www.php.net/license/3_01.txt                                  |
   | If you did not receive a copy of the PHP license and are unable to   |
   | obtain it through the world-wide-web, please send a note to          |
   | license@php.net so we can mail you a copy immediately.               |
   +----------------------------------------------------------------------+
   | Authors: Felipe Pena <felipe@php.net>                                |
   | Authors: Joe Watkins <joe.watkins@live.co.uk>                        |
   | Authors: Bob Weinand <bwoebi@php.net>                                |
   +----------------------------------------------------------------------+
*/

#include "phpdbg.h"
#include "phpdbg_cmd.h"
#include "phpdbg_utils.h"
#include "phpdbg_set.h"
#include "phpdbg_prompt.h"

ZEND_EXTERN_MODULE_GLOBALS(phpdbg);

static inline const char *phpdbg_command_name(const phpdbg_command_t *command, char *buffer) {
	size_t pos = 0;

	if (command->parent) {
		memcpy(&buffer[pos], command->parent->name, command->parent->name_len);
		pos += command->parent->name_len;
		memcpy(&buffer[pos], " ", sizeof(" ")-1);
		pos += (sizeof(" ")-1);
	}

	memcpy(&buffer[pos], command->name, command->name_len);
	pos += command->name_len;
	buffer[pos] = 0;
	
	return buffer;
}

PHPDBG_API const char *phpdbg_get_param_type(const phpdbg_param_t *param TSRMLS_DC) /* {{{ */
{
	switch (param->type) {
		case STACK_PARAM:
			return "stack";
		case EMPTY_PARAM:
			return "empty";
		case ADDR_PARAM:
			return "address";
		case NUMERIC_PARAM:
			return "numeric";
		case METHOD_PARAM:
			return "method";
		case NUMERIC_FUNCTION_PARAM:
			return "function opline";
		case NUMERIC_METHOD_PARAM:
			return "method opline";
		case FILE_PARAM:
			return "file or file opline";
		case STR_PARAM:
			return "string";
		default: /* this is bad */
			return "unknown";
	}
}

PHPDBG_API phpdbg_param_type phpdbg_parse_param(const char *str, size_t len, phpdbg_param_t *param TSRMLS_DC) /* {{{ */
{
	char *class_name, *func_name;

	if (len == 0) {
		param->type = EMPTY_PARAM;
		goto parsed;
	}

	if (phpdbg_is_addr(str)) {
		param->addr = strtoul(str, 0, 16);
		param->type = ADDR_PARAM;
		goto parsed;

	} else if (phpdbg_is_numeric(str)) {
		param->num = strtol(str, NULL, 0);
		param->type = NUMERIC_PARAM;
		goto parsed;

	} else if (phpdbg_is_class_method(str, len+1, &class_name, &func_name)) {
		param->method.class = class_name;
		param->method.name = func_name;
		param->type = METHOD_PARAM;
		goto parsed;
	} else {
		char *line_pos = strrchr(str, ':');

		if (line_pos && phpdbg_is_numeric(line_pos+1)) {
			if (strchr(str, ':') == line_pos) {
				char path[MAXPATHLEN];

				memcpy(path, str, line_pos - str);
				path[line_pos - str] = 0;
				*line_pos = 0;
				param->file.name = phpdbg_resolve_path(path TSRMLS_CC);
				param->file.line = strtol(line_pos+1, NULL, 0);
				param->type = FILE_PARAM;

				goto parsed;
			}
		}

		line_pos = strrchr(str, '#');

		if (line_pos && phpdbg_is_numeric(line_pos+1)) {
			if (strchr(str, '#') == line_pos) {
				param->num = strtol(line_pos + 1, NULL, 0);

				if (phpdbg_is_class_method(str, line_pos - str, &class_name, &func_name)) {
					param->method.class = class_name;
					param->method.name = func_name;
					param->type = NUMERIC_METHOD_PARAM;
				} else {
					param->len = line_pos - str;
					param->str = estrndup(str, param->len);
					param->type = NUMERIC_FUNCTION_PARAM;
				}

				goto parsed;
			}
		}
	}

	param->str = estrndup(str, len);
	param->len = len;
	param->type = STR_PARAM;

parsed:
	phpdbg_debug("phpdbg_parse_param(\"%s\", %lu): %s",
		str, len, phpdbg_get_param_type(param TSRMLS_CC));
	return param->type;
} /* }}} */

PHPDBG_API void phpdbg_clear_param(phpdbg_param_t *param TSRMLS_DC) /* {{{ */
{
	if (param) {
		switch (param->type) {
			case FILE_PARAM:
				efree(param->file.name);
				break;
			case METHOD_PARAM:
				efree(param->method.class);
				efree(param->method.name);
				break;
			case STR_PARAM:
				efree(param->str);
				break;
			default:
				break;
		}
	}

} /* }}} */

PHPDBG_API char* phpdbg_param_tostring(const phpdbg_param_t *param, char **pointer TSRMLS_DC) /* {{{ */
{
	switch (param->type) {
		case STR_PARAM:
			asprintf(pointer,
				"%s", param->str);
		break;

		case ADDR_PARAM:
			asprintf(pointer,
				"%#lx", param->addr);
		break;

		case NUMERIC_PARAM:
			asprintf(pointer,
				"%li",
				param->num);
		break;

		case METHOD_PARAM:
			asprintf(pointer,
				"%s::%s",
				param->method.class,
				param->method.name);
		break;

		case FILE_PARAM:
			if (param->num) {
				asprintf(pointer,
					"%s:%lu#%lu",
					param->file.name,
					param->file.line,
					param->num);
			} else {
				asprintf(pointer,
					"%s:%lu",
					param->file.name,
					param->file.line);
			}
		break;

		case NUMERIC_FUNCTION_PARAM:
			asprintf(pointer,
				"%s#%lu", param->str, param->num);
		break;

		case NUMERIC_METHOD_PARAM:
			asprintf(pointer,
				"%s::%s#%lu",
				param->method.class,
				param->method.name,
				param->num);
		break;

		default:
			asprintf(pointer,
				"%s", "unknown");
	}

	return *pointer;
} /* }}} */

PHPDBG_API void phpdbg_copy_param(const phpdbg_param_t* src, phpdbg_param_t* dest TSRMLS_DC) /* {{{ */
{
	switch ((dest->type = src->type)) {
		case STACK_PARAM:
			/* nope */
		break;
		
		case STR_PARAM:
			dest->str = estrndup(src->str, src->len);
			dest->len = src->len;
		break;
		
		case OP_PARAM:
			dest->str = estrndup(src->str, src->len);
			dest->len = src->len;
		break;

		case ADDR_PARAM:
			dest->addr = src->addr;
		break;

		case NUMERIC_PARAM:
			dest->num = src->num;
		break;

		case METHOD_PARAM:
			dest->method.class = estrdup(src->method.class);
			dest->method.name = estrdup(src->method.name);
		break;

		case NUMERIC_FILE_PARAM:
		case FILE_PARAM:
			dest->file.name = estrdup(src->file.name);
			dest->file.line = src->file.line;
			if (src->num)
				dest->num   = src->num;
		break;

		case NUMERIC_FUNCTION_PARAM:
			dest->str = estrndup(src->str, src->len);
			dest->num = src->num;
			dest->len = src->len;
		break;

		case NUMERIC_METHOD_PARAM:
			dest->method.class = estrdup(src->method.class);
			dest->method.name = estrdup(src->method.name);
			dest->num = src->num;
		break;

		case EMPTY_PARAM: { /* do nothing */ } break;
		
		default: {
			/* not yet */
		}
	}
} /* }}} */

PHPDBG_API zend_ulong phpdbg_hash_param(const phpdbg_param_t *param TSRMLS_DC) /* {{{ */
{
	zend_ulong hash = param->type;

	switch (param->type) {
		case STACK_PARAM:
			/* nope */
		break;
		
		case STR_PARAM:
			hash += zend_inline_hash_func(param->str, param->len);
		break;

		case METHOD_PARAM:
			hash += zend_inline_hash_func(param->method.class, strlen(param->method.class));
			hash += zend_inline_hash_func(param->method.name, strlen(param->method.name));
		break;

		case FILE_PARAM:
			hash += zend_inline_hash_func(param->file.name, strlen(param->file.name));
			hash += param->file.line;
			if (param->num)
				hash += param->num;
		break;

		case ADDR_PARAM:
			hash += param->addr;
		break;

		case NUMERIC_PARAM:
			hash += param->num;
		break;

		case NUMERIC_FUNCTION_PARAM:
			hash += zend_inline_hash_func(param->str, param->len);
			hash += param->num;
		break;

		case NUMERIC_METHOD_PARAM:
			hash += zend_inline_hash_func(param->method.class, strlen(param->method.class));
			hash += zend_inline_hash_func(param->method.name, strlen(param->method.name));
			if (param->num)
				hash+= param->num;
		break;

		case EMPTY_PARAM: { /* do nothing */ } break;
		
		default: {
			/* not yet */
		}
	}

	return hash;
} /* }}} */

PHPDBG_API zend_bool phpdbg_match_param(const phpdbg_param_t *l, const phpdbg_param_t *r TSRMLS_DC) /* {{{ */
{
	if (l && r) {
		if (l->type == r->type) {
			switch (l->type) {
				case STACK_PARAM:
					/* nope, or yep */
					return 1;
				break;
				
				case NUMERIC_FUNCTION_PARAM:
					if (l->num != r->num) {
						break;
					}
				/* break intentionally omitted */

				case STR_PARAM:
					return (l->len == r->len) &&
							(memcmp(l->str, r->str, l->len) == SUCCESS);

				case NUMERIC_PARAM:
					return (l->num == r->num);

				case ADDR_PARAM:
					return (l->addr == r->addr);

				case FILE_PARAM: {
					if (l->file.line == r->file.line) {
						size_t lengths[2] = {
							strlen(l->file.name), strlen(r->file.name)};

						if (lengths[0] == lengths[1]) {
							if ((!l->num && !r->num) || (l->num == r->num)) {
								return (memcmp(
									l->file.name, r->file.name, lengths[0]) == SUCCESS);
							}
						}
					}
				} break;

				case NUMERIC_METHOD_PARAM:
					if (l->num != r->num) {
						break;
					}
				/* break intentionally omitted */

				case METHOD_PARAM: {
					size_t lengths[2] = {
						strlen(l->method.class), strlen(r->method.class)};
					if (lengths[0] == lengths[1]) {
						if (memcmp(l->method.class, r->method.class, lengths[0]) == SUCCESS) {
							lengths[0] = strlen(l->method.name);
							lengths[1] = strlen(r->method.name);

							if (lengths[0] == lengths[1]) {
								return (memcmp(
									l->method.name, r->method.name, lengths[0]) == SUCCESS);
							}
						}
					}
				} break;

				case EMPTY_PARAM:
					return 1;
					
				default: {
					/* not yet */
				}
			}
		}
	}
	return 0;
} /* }}} */

/* {{{ */
PHPDBG_API void phpdbg_param_debug(const phpdbg_param_t *param, const char *msg) {
	if (param && param->type) {
		switch (param->type) {
			case STR_PARAM:
				fprintf(stderr, "%s STR_PARAM(%s=%lu)\n", msg, param->str, param->len);
			break;
			
			case ADDR_PARAM:
				fprintf(stderr, "%s ADDR_PARAM(%lu)\n", msg, param->addr);
			break;
			
			case NUMERIC_FILE_PARAM:
				fprintf(stderr, "%s NUMERIC_FILE_PARAM(%s:#%lu)\n", msg, param->file.name, param->file.line);
			break;
			
			case FILE_PARAM:
				fprintf(stderr, "%s FILE_PARAM(%s:%lu)\n", msg, param->file.name, param->file.line);
			break;
			
			case METHOD_PARAM:
				fprintf(stderr, "%s METHOD_PARAM(%s::%s)\n", msg, param->method.class, param->method.name);
			break;
			
			case NUMERIC_METHOD_PARAM:
				fprintf(stderr, "%s NUMERIC_METHOD_PARAM(%s::%s)\n", msg, param->method.class, param->method.name);
			break;
			
			case NUMERIC_FUNCTION_PARAM:
				fprintf(stderr, "%s NUMERIC_FUNCTION_PARAM(%s::%ld)\n", msg, param->str, param->num);
			break;
			
			case NUMERIC_PARAM:
				fprintf(stderr, "%s NUMERIC_PARAM(%ld)\n", msg, param->num);
			break;
			
			case COND_PARAM:
				fprintf(stderr, "%s COND_PARAM(%s=%lu)\n", msg, param->str, param->len);
			break;
			
			case OP_PARAM:
				fprintf(stderr, "%s OP_PARAM(%s=%lu)\n", msg, param->str, param->len);
			break;
			
			default: {
				/* not yet */
			}
		}
	}
} /* }}} */

/* {{{ */
PHPDBG_API void phpdbg_stack_free(phpdbg_param_t *stack) {
	if (stack && stack->next) {
		phpdbg_param_t *remove = stack->next;
		
		while (remove) {
			phpdbg_param_t *next = NULL;
			
			if (remove->next)
				next = remove->next;
			
			switch (remove->type) {
				case NUMERIC_METHOD_PARAM:
				case METHOD_PARAM:
					if (remove->method.class)
						free(remove->method.class);
					if (remove->method.name)
						free(remove->method.name);
				break;

				case NUMERIC_FUNCTION_PARAM:
				case STR_PARAM:
				case OP_PARAM:
					if (remove->str)
						free(remove->str);	
				break;
				
				case NUMERIC_FILE_PARAM:
				case FILE_PARAM:
					if (remove->file.name)
						free(remove->file.name);
				break;
				
				default: {
					/* nothing */
				}
			}
			
			free(remove);
			remove = NULL;
			
			if (next)
				remove = next; 
			else break;
		}
	}
	
	stack->next = NULL;
} /* }}} */

/* {{{ */
PHPDBG_API void phpdbg_stack_push(phpdbg_param_t *stack, phpdbg_param_t *param) {
	phpdbg_param_t *next = calloc(1, sizeof(phpdbg_param_t));

	if (!next)
		return;

	*(next) = *(param);

	next->next = NULL;

	if (stack->top == NULL) {
		stack->top = next;
		next->top = NULL;
		stack->next = next;
	} else {
		stack->top->next = next;
		next->top = stack->top;
		stack->top = next;
	}

	stack->len++;
} /* }}} */

PHPDBG_API int phpdbg_stack_verify(const phpdbg_command_t *command, phpdbg_param_t **stack, char **why TSRMLS_DC) {
	if (command) {
		char buffer[128] = {0,};
		const phpdbg_param_t *top = (stack != NULL) ? *stack : NULL;
		const char *arg = command->args;
		size_t least = 0L,
			   received = 0L,
			   current = 0L;
		zend_bool optional = 0;
		
		/* check for arg spec */
		if (!(arg) || !(*arg)) {
			if (!top) {
				return SUCCESS;
			}
			
			asprintf(why,
				"The command \"%s\" expected no arguments", 
				phpdbg_command_name(command, buffer));
			return FAILURE;
		}
		
		least = 0L;
		
		/* count least amount of arguments */
		while (arg && *arg) {
			if (arg[0] == '|') {
				break;
			}
			least++;
			arg++;
		}
		
		arg = command->args;

#define verify_arg(e, a, t) if (!(a)) { \
	if (!optional) { \
		asprintf(why, \
			"The command \"%s\" expected %s and got nothing at parameter %lu", \
			phpdbg_command_name(command, buffer), \
			(e), \
			current); \
		return FAILURE;\
	} \
} else if ((a)->type != (t)) { \
	asprintf(why, \
		"The command \"%s\" expected %s and got %s at parameter %lu", \
		phpdbg_command_name(command, buffer), \
		(e),\
		phpdbg_get_param_type((a) TSRMLS_CC), \
		current); \
	return FAILURE; \
}

		while (arg && *arg) {
			current++;
			
			switch (*arg) {
				case '|': {
					current--;
					optional = 1;
					arg++;
				} continue;
				
				case 'i': verify_arg("raw input", top, STR_PARAM); break;
				case 's': verify_arg("string", top, STR_PARAM); break;
				case 'n': verify_arg("number", top, NUMERIC_PARAM); break;
				case 'm': verify_arg("method", top, METHOD_PARAM); break;
				case 'a': verify_arg("address", top, ADDR_PARAM); break;
				case 'f': verify_arg("file:line", top, FILE_PARAM); break;
				case 'c': verify_arg("condition", top, COND_PARAM); break;
				case 'o': verify_arg("opcode", top, OP_PARAM); break;
				case 'b': verify_arg("boolean", top, NUMERIC_PARAM); break;
				
				case '*': { /* do nothing */ } break;
			}
			
			if (top ) {
				top = top->next;
			} else break;
			
			received++;
			arg++;
		}

#undef verify_arg

		if ((received < least)) {
			asprintf(why,
				"The command \"%s\" expected at least %lu arguments (%s) and received %lu",
				phpdbg_command_name(command, buffer),
				least,
				command->args, 
				received);
			return FAILURE;
		}
	}
	
	return SUCCESS;
}

/* {{{ */
PHPDBG_API const phpdbg_command_t* phpdbg_stack_resolve(const phpdbg_command_t *commands, const phpdbg_command_t *parent, phpdbg_param_t **top, char **why) {
	const phpdbg_command_t *command = commands;
	phpdbg_param_t *name = *top;
	const phpdbg_command_t *matched[3] = {NULL, NULL, NULL};
	ulong matches = 0L;

	while (command && command->name && command->handler) {
		if (name->len == 1 || command->name_len >= name->len) {
			/* match single letter alias */
			if (command->alias && (name->len == 1)) {
				if (command->alias == (*name->str)) {
					matched[matches] = command;
					matches++;
				}
			} else {
				/* match full, case insensitive, command name */
				if (strncasecmp(command->name, name->str, name->len) == SUCCESS) {
					if (matches < 3) {
						/* only allow abbreviating commands that can be aliased */
						if (((name->len != command->name_len) && command->alias) ||
							(name->len == command->name_len)) {
							matched[matches] = command;
							matches++;
						}

						/* exact match */
						if (name->len == command->name_len) {
							break;
						}
					} else {
						break;
					}
				}
			}
		}

		command++;
	}

	switch (matches) {
		case 0:
			if (parent) {
				spprintf(why, 0, "The command \"%s %s\" could not be found", parent->name, name->str);
			} else {
				spprintf(why, 0, "The command \"%s\" could not be found", name->str);
			}
			return parent;

		case 1:
			(*top) = (*top)->next;

			command = matched[0];
			break;

		default: {
			char *list = NULL;
			zend_uint it = 0;
			size_t pos = 0;

			while (it < matches) {
				if (!list) {
					list = emalloc(matched[it]->name_len + 1 + (it + 1 < matches ? sizeof(", ") - 1 : 0));
				} else {
					list = erealloc(list, (pos + matched[it]->name_len) + 1 + (it + 1 < matches ? sizeof(", ") - 1 : 0));
				}
				memcpy(&list[pos], matched[it]->name, matched[it]->name_len);
				pos += matched[it]->name_len;
				if ((it + 1) < matches) {
					memcpy(&list[pos], ", ", sizeof(", ") - 1);
					pos += (sizeof(", ") - 1);
				}

				list[pos] = 0;
				it++;
			}

			spprintf(why, 0, "The command \"%s\" is ambigious, matching %lu commands (%s)", name->str, matches, list);
			efree(list);

			return NULL;
		}
	}

	if (command->subs && (*top) && ((*top)->type == STR_PARAM)) {
		return phpdbg_stack_resolve(command->subs, command, top, why);
	} else {
		return command;
	}

	return NULL;
} /* }}} */

/* {{{ */
PHPDBG_API int phpdbg_stack_execute(phpdbg_param_t *stack, char **why, zend_bool allow_async_unsafe TSRMLS_DC) {
	phpdbg_param_t *top = NULL;
	const phpdbg_command_t *handler = NULL;

	if (stack->type != STACK_PARAM) {
		spprintf(why, 0, "The passed argument was not a stack !!");
		return FAILURE;
	}

	if (!stack->len) {
		spprintf(why, 0, "The stack contains nothing !!");
		return FAILURE;
	}

	top = (phpdbg_param_t*) stack->next;

	switch (top->type) {
		case EVAL_PARAM:
			return PHPDBG_COMMAND_HANDLER(ev)(top TSRMLS_CC);

		case RUN_PARAM:
			if (allow_async_unsafe) {
				return PHPDBG_COMMAND_HANDLER(run)(top TSRMLS_CC);
			}
			spprintf(why, 0, "run command is disallowed during hard interrupt");
			return FAILURE;

		case SHELL_PARAM:
			if (allow_async_unsafe) {
				return PHPDBG_COMMAND_HANDLER(sh)(top TSRMLS_CC);
			}
			spprintf(why, 0, "sh command is disallowed during hard interrupt");
			return FAILURE;

		case STR_PARAM: {
			handler = phpdbg_stack_resolve(phpdbg_prompt_commands, NULL, &top, why);

			if (handler) {
				if (!allow_async_unsafe && !(handler->flags & PHPDBG_ASYNC_SAFE)) {
					spprintf(why, 0, "%s command is disallowed during hard interrupt", handler->name);
					return FAILURE;
				}

				if (phpdbg_stack_verify(handler, &top, why TSRMLS_CC) == SUCCESS) {
					return handler->handler(top TSRMLS_CC);
				}
			}
		} return FAILURE;

		default:
			spprintf(why, 0, "The first parameter makes no sense !!");
			return FAILURE;
	}

	return SUCCESS;
} /* }}} */

PHPDBG_API char* phpdbg_read_input(char *buffered TSRMLS_DC) /* {{{ */
{
	char *cmd = NULL;
<<<<<<< HEAD
	char buf[PHPDBG_MAX_CMD];
=======
>>>>>>> 323e59ad
	char *buffer = NULL;

	if (!(PHPDBG_G(flags) & PHPDBG_IS_QUITTING)) {
		if ((PHPDBG_G(flags) & PHPDBG_IS_REMOTE) && (buffered == NULL) && !phpdbg_active_sigsafe_mem(TSRMLS_C)) {
			fflush(PHPDBG_G(io)[PHPDBG_STDOUT].ptr);
		}

		if (buffered == NULL) {
			if (0) {
disconnect:
				PHPDBG_G(flags) |= (PHPDBG_IS_QUITTING|PHPDBG_IS_DISCONNECTED);
				zend_bailout();
				return NULL;
			}

#define USE_LIB_STAR (defined(HAVE_LIBREADLINE) && defined(HAVE_LIBEDIT))
#if !USE_LIB_STAR
			if (!(PHPDBG_G(flags) & PHPDBG_IS_REMOTE)) {
				if (!phpdbg_write("%s", phpdbg_get_prompt(TSRMLS_C))) {
					goto disconnect;
				}
				PHPDBG_G(last_was_newline) = 1;
			}
#endif

			/* note: EOF makes readline write prompt again in local console mode - and ignored if compiled without readline */
			/* strongly assuming to be in blocking mode... */
#if USE_LIB_STAR
readline:
<<<<<<< HEAD
			if ((PHPDBG_G(flags) & PHPDBG_IS_REMOTE)) {
				if (fgets(buf, PHPDBG_MAX_CMD, PHPDBG_G(io)[PHPDBG_STDIN])) {
					cmd = buf;
				} else goto disconnect;
			} else cmd = readline(phpdbg_get_prompt(TSRMLS_C));
=======
			if (PHPDBG_G(flags) & PHPDBG_IS_REMOTE)
#endif
			{
				char buf[PHPDBG_MAX_CMD];
				int bytes = 0, len = PHPDBG_G(input_buflen);
				if (PHPDBG_G(input_buflen)) {
					memcpy(buf, PHPDBG_G(input_buffer), len);
				}

				while ((bytes = read(PHPDBG_G(io)[PHPDBG_STDIN].fd, buf + len, PHPDBG_MAX_CMD - len)) > 0) {
					int i;
					for (i = len; i < len + bytes; i++) {
						if (buf[i] == '\n') {
							PHPDBG_G(input_buflen) = len + bytes - 1 - i;
							if (PHPDBG_G(input_buflen)) {
								memcpy(PHPDBG_G(input_buffer), buf + i + 1, PHPDBG_G(input_buflen));
							}
							if (i != PHPDBG_MAX_CMD - 1) {
								buf[i + 1] = 0;
							}
							cmd = buf;
							goto end;
						}
					}
					len += bytes;
				}

				if (bytes <= 0) {
					goto disconnect;
				}

				cmd = buf;
			}
#if USE_LIB_STAR
			else {
				cmd = readline(phpdbg_get_prompt(TSRMLS_C));
			}
>>>>>>> 323e59ad

			if (!cmd) {
				goto readline;
			}

			if (!(PHPDBG_G(flags) & PHPDBG_IS_REMOTE)) {
				add_history(cmd);
			}
#endif
		} else {
			cmd = buffered;
		}
end:
		PHPDBG_G(last_was_newline) = 1;
		buffer = estrdup(cmd);

#if USE_LIB_STAR
		if (!buffered && cmd &&	!(PHPDBG_G(flags) & PHPDBG_IS_REMOTE)) {
			free(cmd);
		}
#endif
	}

	if (buffer && isspace(*buffer)) {
		char *trimmed = buffer;
		while (isspace(*trimmed))
			trimmed++;

		trimmed = estrdup(trimmed);
		efree(buffer);
		buffer = trimmed;
	}

	if (buffer && strlen(buffer)) {
		if (PHPDBG_G(buffer)) {
			efree(PHPDBG_G(buffer));
		}
		PHPDBG_G(buffer) = estrdup(buffer);
	} else {
		if (PHPDBG_G(buffer)) {
			buffer = estrdup(PHPDBG_G(buffer));
		}
	}
	
	return buffer;
} /* }}} */

PHPDBG_API void phpdbg_destroy_input(char **input TSRMLS_DC) /*{{{ */
{
	efree(*input);
} /* }}} */<|MERGE_RESOLUTION|>--- conflicted
+++ resolved
@@ -792,10 +792,6 @@
 PHPDBG_API char* phpdbg_read_input(char *buffered TSRMLS_DC) /* {{{ */
 {
 	char *cmd = NULL;
-<<<<<<< HEAD
-	char buf[PHPDBG_MAX_CMD];
-=======
->>>>>>> 323e59ad
 	char *buffer = NULL;
 
 	if (!(PHPDBG_G(flags) & PHPDBG_IS_QUITTING)) {
@@ -811,7 +807,7 @@
 				return NULL;
 			}
 
-#define USE_LIB_STAR (defined(HAVE_LIBREADLINE) && defined(HAVE_LIBEDIT))
+#define USE_LIB_STAR (defined(HAVE_LIBREADLINE) || defined(HAVE_LIBEDIT))
 #if !USE_LIB_STAR
 			if (!(PHPDBG_G(flags) & PHPDBG_IS_REMOTE)) {
 				if (!phpdbg_write("%s", phpdbg_get_prompt(TSRMLS_C))) {
@@ -825,13 +821,6 @@
 			/* strongly assuming to be in blocking mode... */
 #if USE_LIB_STAR
 readline:
-<<<<<<< HEAD
-			if ((PHPDBG_G(flags) & PHPDBG_IS_REMOTE)) {
-				if (fgets(buf, PHPDBG_MAX_CMD, PHPDBG_G(io)[PHPDBG_STDIN])) {
-					cmd = buf;
-				} else goto disconnect;
-			} else cmd = readline(phpdbg_get_prompt(TSRMLS_C));
-=======
 			if (PHPDBG_G(flags) & PHPDBG_IS_REMOTE)
 #endif
 			{
@@ -869,7 +858,6 @@
 			else {
 				cmd = readline(phpdbg_get_prompt(TSRMLS_C));
 			}
->>>>>>> 323e59ad
 
 			if (!cmd) {
 				goto readline;
