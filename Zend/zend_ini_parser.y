--- conflicted
+++ resolved
@@ -116,22 +116,10 @@
 static void zend_ini_get_constant(zval *result, zval *name TSRMLS_DC)
 {
 	zval z_constant;
-<<<<<<< HEAD
-	UChar *u_name;
-
-	/* in Unicode mode all constants are registered as Unicode */
-	u_name = malloc(UBYTES(Z_STRLEN_P(name) + 1));
-	u_charsToUChars(Z_STRVAL_P(name), u_name, Z_STRLEN_P(name) + 1);
-
-	/* If name contains ':' it is not a constant. Bug #26893. */
-	if (!u_memchr(u_name, ':', Z_STRLEN_P(name))
-			&& zend_u_get_constant_ex(IS_UNICODE, ZSTR(u_name), Z_STRLEN_P(name), &z_constant, NULL, 0 TSRMLS_CC)) {
-=======
 
 	/* If name contains ':' it is not a constant. Bug #26893. */
 	if (!memchr(Z_STRVAL_P(name), ':', Z_STRLEN_P(name))
 		   	&& zend_get_constant(Z_STRVAL_P(name), Z_STRLEN_P(name), &z_constant TSRMLS_CC)) {
->>>>>>> c8b33a6a
 		/* z_constant is emalloc()'d */
 		convert_to_string(&z_constant);
 		Z_STRVAL_P(result) = zend_strndup(Z_STRVAL(z_constant), Z_STRLEN(z_constant));
@@ -142,7 +130,6 @@
 	} else {
 		*result = *name;
 	}
-	free(u_name);
 }
 /* }}} */
 
