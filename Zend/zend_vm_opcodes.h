/*
   +----------------------------------------------------------------------+
   | Zend Engine                                                          |
   +----------------------------------------------------------------------+
   | Copyright (c) 1998-2012 Zend Technologies Ltd. (http://www.zend.com) |
   +----------------------------------------------------------------------+
   | This source file is subject to version 2.00 of the Zend license,     |
   | that is bundled with this package in the file LICENSE, and is        |
   | available through the world-wide-web at the following url:           |
   | http://www.zend.com/license/2_00.txt.                                |
   | If you did not receive a copy of the Zend license and are unable to  |
   | obtain it through the world-wide-web, please send a note to          |
   | license@zend.com so we can mail you a copy immediately.              |
   +----------------------------------------------------------------------+
   | Authors: Andi Gutmans <andi@zend.com>                                |
   |          Zeev Suraski <zeev@zend.com>                                |
   |          Dmitry Stogov <dmitry@zend.com>                             |
   +----------------------------------------------------------------------+
*/

#define ZEND_NOP                               0
#define ZEND_ADD                               1
#define ZEND_SUB                               2
#define ZEND_MUL                               3
#define ZEND_DIV                               4
#define ZEND_MOD                               5
#define ZEND_SL                                6
#define ZEND_SR                                7
#define ZEND_CONCAT                            8
#define ZEND_BW_OR                             9
#define ZEND_BW_AND                           10
#define ZEND_BW_XOR                           11
#define ZEND_BW_NOT                           12
#define ZEND_BOOL_NOT                         13
#define ZEND_BOOL_XOR                         14
#define ZEND_IS_IDENTICAL                     15
#define ZEND_IS_NOT_IDENTICAL                 16
#define ZEND_IS_EQUAL                         17
#define ZEND_IS_NOT_EQUAL                     18
#define ZEND_IS_SMALLER                       19
#define ZEND_IS_SMALLER_OR_EQUAL              20
#define ZEND_CAST                             21
#define ZEND_QM_ASSIGN                        22
#define ZEND_ASSIGN_ADD                       23
#define ZEND_ASSIGN_SUB                       24
#define ZEND_ASSIGN_MUL                       25
#define ZEND_ASSIGN_DIV                       26
#define ZEND_ASSIGN_MOD                       27
#define ZEND_ASSIGN_SL                        28
#define ZEND_ASSIGN_SR                        29
#define ZEND_ASSIGN_CONCAT                    30
#define ZEND_ASSIGN_BW_OR                     31
#define ZEND_ASSIGN_BW_AND                    32
#define ZEND_ASSIGN_BW_XOR                    33
#define ZEND_PRE_INC                          34
#define ZEND_PRE_DEC                          35
#define ZEND_POST_INC                         36
#define ZEND_POST_DEC                         37
#define ZEND_ASSIGN                           38
#define ZEND_ASSIGN_REF                       39
#define ZEND_ECHO                             40
#define ZEND_PRINT                            41
#define ZEND_JMP                              42
#define ZEND_JMPZ                             43
#define ZEND_JMPNZ                            44
#define ZEND_JMPZNZ                           45
#define ZEND_JMPZ_EX                          46
#define ZEND_JMPNZ_EX                         47
#define ZEND_CASE                             48
#define ZEND_SWITCH_FREE                      49
#define ZEND_BRK                              50
#define ZEND_CONT                             51
#define ZEND_BOOL                             52
#define ZEND_INIT_STRING                      53
#define ZEND_ADD_CHAR                         54
#define ZEND_ADD_STRING                       55
#define ZEND_ADD_VAR                          56
#define ZEND_BEGIN_SILENCE                    57
#define ZEND_END_SILENCE                      58
#define ZEND_INIT_FCALL_BY_NAME               59
#define ZEND_DO_FCALL                         60
#define ZEND_DO_FCALL_BY_NAME                 61
#define ZEND_RETURN                           62
#define ZEND_RECV                             63
#define ZEND_RECV_INIT                        64
#define ZEND_SEND_VAL                         65
#define ZEND_SEND_VAR                         66
#define ZEND_SEND_REF                         67
#define ZEND_NEW                              68
#define ZEND_INIT_NS_FCALL_BY_NAME            69
#define ZEND_FREE                             70
#define ZEND_INIT_ARRAY                       71
#define ZEND_ADD_ARRAY_ELEMENT                72
#define ZEND_INCLUDE_OR_EVAL                  73
#define ZEND_UNSET_VAR                        74
#define ZEND_UNSET_DIM                        75
#define ZEND_UNSET_OBJ                        76
#define ZEND_FE_RESET                         77
#define ZEND_FE_FETCH                         78
#define ZEND_EXIT                             79
#define ZEND_FETCH_R                          80
#define ZEND_FETCH_DIM_R                      81
#define ZEND_FETCH_OBJ_R                      82
#define ZEND_FETCH_W                          83
#define ZEND_FETCH_DIM_W                      84
#define ZEND_FETCH_OBJ_W                      85
#define ZEND_FETCH_RW                         86
#define ZEND_FETCH_DIM_RW                     87
#define ZEND_FETCH_OBJ_RW                     88
#define ZEND_FETCH_IS                         89
#define ZEND_FETCH_DIM_IS                     90
#define ZEND_FETCH_OBJ_IS                     91
#define ZEND_FETCH_FUNC_ARG                   92
#define ZEND_FETCH_DIM_FUNC_ARG               93
#define ZEND_FETCH_OBJ_FUNC_ARG               94
#define ZEND_FETCH_UNSET                      95
#define ZEND_FETCH_DIM_UNSET                  96
#define ZEND_FETCH_OBJ_UNSET                  97
#define ZEND_FETCH_DIM_TMP_VAR                98
#define ZEND_FETCH_CONSTANT                   99
#define ZEND_GOTO                            100
#define ZEND_EXT_STMT                        101
#define ZEND_EXT_FCALL_BEGIN                 102
#define ZEND_EXT_FCALL_END                   103
#define ZEND_EXT_NOP                         104
#define ZEND_TICKS                           105
#define ZEND_SEND_VAR_NO_REF                 106
#define ZEND_CATCH                           107
#define ZEND_THROW                           108
#define ZEND_FETCH_CLASS                     109
#define ZEND_CLONE                           110
#define ZEND_RETURN_BY_REF                   111
#define ZEND_INIT_METHOD_CALL                112
#define ZEND_INIT_STATIC_METHOD_CALL         113
#define ZEND_ISSET_ISEMPTY_VAR               114
#define ZEND_ISSET_ISEMPTY_DIM_OBJ           115
#define ZEND_PRE_INC_OBJ                     132
#define ZEND_PRE_DEC_OBJ                     133
#define ZEND_POST_INC_OBJ                    134
#define ZEND_POST_DEC_OBJ                    135
#define ZEND_ASSIGN_OBJ                      136
#define ZEND_INSTANCEOF                      138
#define ZEND_DECLARE_CLASS                   139
#define ZEND_DECLARE_INHERITED_CLASS         140
#define ZEND_DECLARE_FUNCTION                141
#define ZEND_RAISE_ABSTRACT_ERROR            142
#define ZEND_DECLARE_CONST                   143
#define ZEND_ADD_INTERFACE                   144
#define ZEND_DECLARE_INHERITED_CLASS_DELAYED 145
#define ZEND_VERIFY_ABSTRACT_CLASS           146
#define ZEND_ASSIGN_DIM                      147
#define ZEND_ISSET_ISEMPTY_PROP_OBJ          148
#define ZEND_HANDLE_EXCEPTION                149
#define ZEND_USER_OPCODE                     150
#define ZEND_JMP_SET                         152
#define ZEND_DECLARE_LAMBDA_FUNCTION         153
#define ZEND_ADD_TRAIT                       154
#define ZEND_BIND_TRAITS                     155
#define ZEND_SEPARATE                        156
#define ZEND_QM_ASSIGN_VAR                   157
#define ZEND_JMP_SET_VAR                     158
<<<<<<< HEAD
#define ZEND_LEAVE                           159
=======
#define ZEND_LEAVE                           159
#define ZEND_YIELD                           160
#define ZEND_GENERATOR_RETURN                161
>>>>>>> 5246d6f0
<|MERGE_RESOLUTION|>--- conflicted
+++ resolved
@@ -159,10 +159,6 @@
 #define ZEND_SEPARATE                        156
 #define ZEND_QM_ASSIGN_VAR                   157
 #define ZEND_JMP_SET_VAR                     158
-<<<<<<< HEAD
-#define ZEND_LEAVE                           159
-=======
 #define ZEND_LEAVE                           159
 #define ZEND_YIELD                           160
-#define ZEND_GENERATOR_RETURN                161
->>>>>>> 5246d6f0
+#define ZEND_GENERATOR_RETURN                161