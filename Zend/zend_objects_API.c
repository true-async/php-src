/*
   +----------------------------------------------------------------------+
   | Zend Engine                                                          |
   +----------------------------------------------------------------------+
   | Copyright (c) Zend Technologies Ltd. (http://www.zend.com)           |
   +----------------------------------------------------------------------+
   | This source file is subject to version 2.00 of the Zend license,     |
   | that is bundled with this package in the file LICENSE, and is        |
   | available through the world-wide-web at the following url:           |
   | http://www.zend.com/license/2_00.txt.                                |
   | If you did not receive a copy of the Zend license and are unable to  |
   | obtain it through the world-wide-web, please send a note to          |
   | license@zend.com so we can mail you a copy immediately.              |
   +----------------------------------------------------------------------+
   | Authors: Andi Gutmans <andi@php.net>                                 |
   |          Zeev Suraski <zeev@php.net>                                 |
   |          Dmitry Stogov <dmitry@php.net>                              |
   +----------------------------------------------------------------------+
*/

#include "zend.h"
#include "zend_globals.h"
#include "zend_variables.h"
#include "zend_API.h"
#include "zend_objects_API.h"

ZEND_API void ZEND_FASTCALL zend_objects_store_init(zend_objects_store *objects, uint32_t init_size)
{
	objects->object_buckets = (zend_object **) emalloc(init_size * sizeof(zend_object*));
	objects->top = 1; /* Skip 0 so that handles are true */
	objects->size = init_size;
	objects->free_list_head = -1;
	memset(&objects->object_buckets[0], 0, sizeof(zend_object*));
}

ZEND_API void ZEND_FASTCALL zend_objects_store_destroy(zend_objects_store *objects)
{
	efree(objects->object_buckets);
	objects->object_buckets = NULL;
}

ZEND_API void ZEND_FASTCALL zend_objects_store_call_destructors(zend_objects_store *objects)
{
	EG(flags) |= EG_FLAGS_OBJECT_STORE_NO_REUSE;
	if (objects->top > 1) {
		uint32_t i;
		for (i = 1; i < objects->top; i++) {
			zend_object *obj = objects->object_buckets[i];
			if (IS_OBJ_VALID(obj)) {
				if (!(OBJ_FLAGS(obj) & IS_OBJ_DESTRUCTOR_CALLED)) {
					GC_ADD_FLAGS(obj, IS_OBJ_DESTRUCTOR_CALLED);

					if (obj->handlers->dtor_obj != zend_objects_destroy_object
							|| obj->ce->destructor) {
						GC_ADDREF(obj);
						obj->handlers->dtor_obj(obj);
						GC_DELREF(obj);
					}
				}
			}
		}
	}
}

ZEND_API void ZEND_FASTCALL zend_objects_store_mark_destructed(zend_objects_store *objects)
{
	if (objects->object_buckets && objects->top > 1) {
		zend_object **obj_ptr = objects->object_buckets + 1;
		zend_object **end = objects->object_buckets + objects->top;

		do {
			zend_object *obj = *obj_ptr;

			if (IS_OBJ_VALID(obj)) {
				GC_ADD_FLAGS(obj, IS_OBJ_DESTRUCTOR_CALLED);
			}
			obj_ptr++;
		} while (obj_ptr != end);
	}
}

ZEND_API void ZEND_FASTCALL zend_objects_store_free_object_storage(zend_objects_store *objects, zend_bool fast_shutdown)
{
	zend_object **obj_ptr, **end, *obj;

	if (objects->top <= 1) {
		return;
	}

	/* Free object contents, but don't free objects themselves, so they show up as leaks */
	end = objects->object_buckets + 1;
	obj_ptr = objects->object_buckets + objects->top;

	if (fast_shutdown) {
		do {
			obj_ptr--;
			obj = *obj_ptr;
			if (IS_OBJ_VALID(obj)) {
				if (!(OBJ_FLAGS(obj) & IS_OBJ_FREE_CALLED)) {
					GC_ADD_FLAGS(obj, IS_OBJ_FREE_CALLED);
					if (obj->handlers->free_obj != zend_object_std_dtor) {
						GC_ADDREF(obj);
						obj->handlers->free_obj(obj);
						GC_DELREF(obj);
					}
				}
			}
		} while (obj_ptr != end);
	} else {
		do {
			obj_ptr--;
			obj = *obj_ptr;
			if (IS_OBJ_VALID(obj)) {
				if (!(OBJ_FLAGS(obj) & IS_OBJ_FREE_CALLED)) {
					GC_ADD_FLAGS(obj, IS_OBJ_FREE_CALLED);
					GC_ADDREF(obj);
					obj->handlers->free_obj(obj);
					GC_DELREF(obj);
				}
			}
		} while (obj_ptr != end);
	}
}


/* Store objects API */
static ZEND_COLD zend_never_inline void ZEND_FASTCALL zend_objects_store_put_cold(zend_object *object)
{
	int handle;
	uint32_t new_size = 2 * EG(objects_store).size;

	EG(objects_store).object_buckets = (zend_object **) erealloc(EG(objects_store).object_buckets, new_size * sizeof(zend_object*));
	/* Assign size after realloc, in case it fails */
	EG(objects_store).size = new_size;
	handle = EG(objects_store).top++;
	object->handle = handle;
	EG(objects_store).object_buckets[handle] = object;
}

ZEND_API void ZEND_FASTCALL zend_objects_store_put(zend_object *object)
{
	int handle;

	/* When in shutdown sequence - do not reuse previously freed handles, to make sure
	 * the dtors for newly created objects are called in zend_objects_store_call_destructors() loop
	 */
<<<<<<< HEAD
	if (EG(objects_store).free_list_head != -1 && EXPECTED(!(EG(flags) & EG_FLAGS_IN_SHUTDOWN))) {
=======
	if (EG(objects_store).free_list_head != -1 && EXPECTED(!(EG(flags) & EG_FLAGS_OBJECT_STORE_NO_REUSE))) {
>>>>>>> 61eebb55
		handle = EG(objects_store).free_list_head;
		EG(objects_store).free_list_head = GET_OBJ_BUCKET_NUMBER(EG(objects_store).object_buckets[handle]);
	} else if (UNEXPECTED(EG(objects_store).top == EG(objects_store).size)) {
		zend_objects_store_put_cold(object);
		return;
	} else {
		handle = EG(objects_store).top++;
	}
	object->handle = handle;
	EG(objects_store).object_buckets[handle] = object;
}

ZEND_API void ZEND_FASTCALL zend_objects_store_del(zend_object *object) /* {{{ */
{
	ZEND_ASSERT(GC_REFCOUNT(object) == 0);

	/* GC might have released this object already. */
	if (UNEXPECTED(GC_TYPE(object) == IS_NULL)) {
		return;
	}

	/*	Make sure we hold a reference count during the destructor call
		otherwise, when the destructor ends the storage might be freed
		when the refcount reaches 0 a second time
	 */
	if (!(OBJ_FLAGS(object) & IS_OBJ_DESTRUCTOR_CALLED)) {
		GC_ADD_FLAGS(object, IS_OBJ_DESTRUCTOR_CALLED);

		if (object->handlers->dtor_obj != zend_objects_destroy_object
				|| object->ce->destructor) {
			GC_SET_REFCOUNT(object, 1);
			object->handlers->dtor_obj(object);
			GC_DELREF(object);
		}
	}

	if (GC_REFCOUNT(object) == 0) {
		uint32_t handle = object->handle;
		void *ptr;

		ZEND_ASSERT(EG(objects_store).object_buckets != NULL);
		ZEND_ASSERT(IS_OBJ_VALID(EG(objects_store).object_buckets[handle]));
		EG(objects_store).object_buckets[handle] = SET_OBJ_INVALID(object);
		if (!(OBJ_FLAGS(object) & IS_OBJ_FREE_CALLED)) {
			GC_ADD_FLAGS(object, IS_OBJ_FREE_CALLED);
			GC_SET_REFCOUNT(object, 1);
			object->handlers->free_obj(object);
		}
		ptr = ((char*)object) - object->handlers->offset;
		GC_REMOVE_FROM_BUFFER(object);
		efree(ptr);
		ZEND_OBJECTS_STORE_ADD_TO_FREE_LIST(handle);
	}
}
/* }}} */<|MERGE_RESOLUTION|>--- conflicted
+++ resolved
@@ -144,11 +144,7 @@
 	/* When in shutdown sequence - do not reuse previously freed handles, to make sure
 	 * the dtors for newly created objects are called in zend_objects_store_call_destructors() loop
 	 */
-<<<<<<< HEAD
-	if (EG(objects_store).free_list_head != -1 && EXPECTED(!(EG(flags) & EG_FLAGS_IN_SHUTDOWN))) {
-=======
 	if (EG(objects_store).free_list_head != -1 && EXPECTED(!(EG(flags) & EG_FLAGS_OBJECT_STORE_NO_REUSE))) {
->>>>>>> 61eebb55
 		handle = EG(objects_store).free_list_head;
 		EG(objects_store).free_list_head = GET_OBJ_BUCKET_NUMBER(EG(objects_store).object_buckets[handle]);
 	} else if (UNEXPECTED(EG(objects_store).top == EG(objects_store).size)) {
