/*
   +----------------------------------------------------------------------+
   | Zend Engine                                                          |
   +----------------------------------------------------------------------+
   | Copyright (c) 1998-2015 Zend Technologies Ltd. (http://www.zend.com) |
   +----------------------------------------------------------------------+
   | This source file is subject to version 2.00 of the Zend license,     |
   | that is bundled with this package in the file LICENSE, and is        |
   | available through the world-wide-web at the following url:           |
   | http://www.zend.com/license/2_00.txt.                                |
   | If you did not receive a copy of the Zend license and are unable to  |
   | obtain it through the world-wide-web, please send a note to          |
   | license@zend.com so we can mail you a copy immediately.              |
   +----------------------------------------------------------------------+
   | Authors: Nikita Popov <nikic@php.net>                                |
   |          Bob Weinand <bobwei9@hotmail.com>                           |
   +----------------------------------------------------------------------+
*/

/* $Id$ */

#ifndef ZEND_GENERATORS_H
#define ZEND_GENERATORS_H

BEGIN_EXTERN_C()

extern ZEND_API zend_class_entry *zend_ce_generator;
extern ZEND_API zend_class_entry *zend_ce_ClosedGeneratorException;

typedef struct _zend_generator_node zend_generator_node;
typedef struct _zend_generator zend_generator;

struct _zend_generator_node {
	zend_generator *parent; /* NULL for root */
	uint32_t children;
	union {
		HashTable ht; /* if > 4 children */
		struct {
			zend_generator *leaf;
			zend_generator *child;
		} array[4]; /* if <= 4 children */
	} child;
	union {
		zend_generator *leaf; /* if > 0 children */
		zend_generator *root; /* if 0 children */
	} ptr;
};

struct _zend_generator {
	zend_object std;

	zend_object_iterator *iterator;

	/* The suspended execution context. */
	zend_execute_data *execute_data;

	/* The separate stack used by generator */
	zend_vm_stack stack;

	/* Current value */
	zval value;
	/* Current key */
	zval key;
	/* Return value */
	zval retval;
<<<<<<< HEAD
=======

>>>>>>> b4a142ab
	/* Variable to put sent value into */
	zval *send_target;
	/* Largest used integer key for auto-incrementing keys */
	zend_long largest_used_integer_key;

	/* Values specified by "yield from" to yield from this generator.
	 * This is only used for arrays or non-generator Traversables.
	 * This zval also uses the u2 structure in the same way as
	 * by-value foreach. */
	zval values;

	/* Node of waiting generators when multiple "yield *" expressions
	 * are nested. */
	zend_generator_node node;

	/* Fake execute_data for stacktraces */
	zend_execute_data execute_fake;

	/* ZEND_GENERATOR_* flags */
	zend_uchar flags;
};

static const zend_uchar ZEND_GENERATOR_CURRENTLY_RUNNING = 0x1;
static const zend_uchar ZEND_GENERATOR_FORCED_CLOSE      = 0x2;
static const zend_uchar ZEND_GENERATOR_AT_FIRST_YIELD    = 0x4;
static const zend_uchar ZEND_GENERATOR_DO_INIT           = 0x8;

void zend_register_generator_ce(void);
ZEND_API void zend_generator_create_zval(zend_execute_data *call, zend_op_array *op_array, zval *return_value);
ZEND_API void zend_generator_close(zend_generator *generator, zend_bool finished_execution);
ZEND_API void zend_generator_resume(zend_generator *generator);

void zend_generator_yield_from(zend_generator *this, zend_generator *from);
ZEND_API zend_generator *zend_generator_get_current(zend_generator *generator);
ZEND_API zend_execute_data *zend_generator_check_placeholder_frame(zend_execute_data *ptr);

END_EXTERN_C()

#endif

/*
 * Local variables:
 * tab-width: 4
 * c-basic-offset: 4
 * indent-tabs-mode: t
 * End:
 */<|MERGE_RESOLUTION|>--- conflicted
+++ resolved
@@ -63,10 +63,6 @@
 	zval key;
 	/* Return value */
 	zval retval;
-<<<<<<< HEAD
-=======
-
->>>>>>> b4a142ab
 	/* Variable to put sent value into */
 	zval *send_target;
 	/* Largest used integer key for auto-incrementing keys */
