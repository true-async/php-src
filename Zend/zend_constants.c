/*
   +----------------------------------------------------------------------+
   | Zend Engine                                                          |
   +----------------------------------------------------------------------+
   | Copyright (c) Zend Technologies Ltd. (http://www.zend.com)           |
   +----------------------------------------------------------------------+
   | This source file is subject to version 2.00 of the Zend license,     |
   | that is bundled with this package in the file LICENSE, and is        |
   | available through the world-wide-web at the following url:           |
   | http://www.zend.com/license/2_00.txt.                                |
   | If you did not receive a copy of the Zend license and are unable to  |
   | obtain it through the world-wide-web, please send a note to          |
   | license@zend.com so we can mail you a copy immediately.              |
   +----------------------------------------------------------------------+
   | Authors: Andi Gutmans <andi@php.net>                                 |
   |          Zeev Suraski <zeev@php.net>                                 |
   +----------------------------------------------------------------------+
*/

#include "zend.h"
#include "zend_attributes.h"
#include "zend_constants.h"
#include "zend_exceptions.h"
#include "zend_execute.h"
#include "zend_variables.h"
#include "zend_operators.h"
#include "zend_globals.h"
#include "zend_API.h"
#include "zend_constants_arginfo.h"

/* Protection from recursive self-referencing class constants */
#define IS_CONSTANT_VISITED_MARK    0x80

#define IS_CONSTANT_VISITED(zv)     (Z_CONSTANT_FLAGS_P(zv) & IS_CONSTANT_VISITED_MARK)
#define MARK_CONSTANT_VISITED(zv)   Z_CONSTANT_FLAGS_P(zv) |= IS_CONSTANT_VISITED_MARK
#define RESET_CONSTANT_VISITED(zv)  Z_CONSTANT_FLAGS_P(zv) &= ~IS_CONSTANT_VISITED_MARK

/* Use for special null/true/false constants. */
static zend_constant *null_const, *true_const, *false_const;

void free_zend_constant(zval *zv)
{
	zend_constant *c = Z_PTR_P(zv);

	if (!(ZEND_CONSTANT_FLAGS(c) & CONST_PERSISTENT)) {
		zval_ptr_dtor_nogc(&c->value);
		if (c->name) {
			zend_string_release_ex(c->name, 0);
		}
		if (c->filename) {
			zend_string_release_ex(c->filename, 0);
		}
		if (c->attributes) {
			zend_hash_release(c->attributes);
		}
		efree(c);
	} else {
		zval_internal_ptr_dtor(&c->value);
		if (c->name) {
			zend_string_release_ex(c->name, 1);
		}
		if (c->filename) {
			zend_string_release_ex(c->filename, 1);
		}
		if (c->attributes) {
			zend_hash_release(c->attributes);
		}
		free(c);
	}
}


#ifdef ZTS
static void copy_zend_constant(zval *zv)
{
	zend_constant *c = Z_PTR_P(zv);

	ZEND_ASSERT(ZEND_CONSTANT_FLAGS(c) & CONST_PERSISTENT);
	Z_PTR_P(zv) = pemalloc(sizeof(zend_constant), 1);
	memcpy(Z_PTR_P(zv), c, sizeof(zend_constant));

	c = Z_PTR_P(zv);
	c->name = zend_string_copy(c->name);
	if (c->filename != NULL) {
		c->filename = zend_string_copy(c->filename);
	}
	if (c->attributes != NULL) {
		c->attributes = zend_array_dup(c->attributes);
	}
	if (Z_TYPE(c->value) == IS_STRING) {
		Z_STR(c->value) = zend_string_dup(Z_STR(c->value), 1);
	}
}


void zend_copy_constants(HashTable *target, HashTable *source)
{
	zend_hash_copy(target, source, copy_zend_constant);
}
#endif


static int clean_module_constant(zval *el, void *arg)
{
	zend_constant *c = (zend_constant *)Z_PTR_P(el);
	int module_number = *(int *)arg;

	if (ZEND_CONSTANT_MODULE_NUMBER(c) == module_number) {
		return ZEND_HASH_APPLY_REMOVE;
	} else {
		return ZEND_HASH_APPLY_KEEP;
	}
}


void clean_module_constants(int module_number)
{
	zend_hash_apply_with_argument(EG(zend_constants), clean_module_constant, (void *) &module_number);
}

void zend_startup_constants(void)
{
	EG(zend_constants) = (HashTable *) malloc(sizeof(HashTable));
	zend_hash_init(EG(zend_constants), 128, NULL, ZEND_CONSTANT_DTOR, 1);
}



void zend_register_standard_constants(void)
{
	register_zend_constants_symbols(0);

	true_const = zend_hash_str_find_ptr(EG(zend_constants), "TRUE", sizeof("TRUE")-1);
	false_const = zend_hash_str_find_ptr(EG(zend_constants), "FALSE", sizeof("FALSE")-1);
	null_const = zend_hash_str_find_ptr(EG(zend_constants), "NULL", sizeof("NULL")-1);
}

ZEND_API void zend_register_null_constant(const char *name, size_t name_len, int flags, int module_number)
{
	zend_constant c;

	ZVAL_NULL(&c.value);
	ZEND_CONSTANT_SET_FLAGS(&c, flags, module_number);
	c.name = zend_string_init_interned(name, name_len, flags & CONST_PERSISTENT);
	zend_register_constant(&c);
}

ZEND_API void zend_register_bool_constant(const char *name, size_t name_len, bool bval, int flags, int module_number)
{
	zend_constant c;

	ZVAL_BOOL(&c.value, bval);
	ZEND_CONSTANT_SET_FLAGS(&c, flags, module_number);
	c.name = zend_string_init_interned(name, name_len, flags & CONST_PERSISTENT);
	zend_register_constant(&c);
}

ZEND_API void zend_register_long_constant(const char *name, size_t name_len, zend_long lval, int flags, int module_number)
{
	zend_constant c;

	ZVAL_LONG(&c.value, lval);
	ZEND_CONSTANT_SET_FLAGS(&c, flags, module_number);
	c.name = zend_string_init_interned(name, name_len, flags & CONST_PERSISTENT);
	zend_register_constant(&c);
}


ZEND_API void zend_register_double_constant(const char *name, size_t name_len, double dval, int flags, int module_number)
{
	zend_constant c;

	ZVAL_DOUBLE(&c.value, dval);
	ZEND_CONSTANT_SET_FLAGS(&c, flags, module_number);
	c.name = zend_string_init_interned(name, name_len, flags & CONST_PERSISTENT);
	zend_register_constant(&c);
}


ZEND_API void zend_register_stringl_constant(const char *name, size_t name_len, const char *strval, size_t strlen, int flags, int module_number)
{
	zend_constant c;

	ZVAL_STR(&c.value, zend_string_init_interned(strval, strlen, flags & CONST_PERSISTENT));
	ZEND_CONSTANT_SET_FLAGS(&c, flags, module_number);
	c.name = zend_string_init_interned(name, name_len, flags & CONST_PERSISTENT);
	zend_register_constant(&c);
}


ZEND_API void zend_register_string_constant(const char *name, size_t name_len, const char *strval, int flags, int module_number)
{
	zend_register_stringl_constant(name, name_len, strval, strlen(strval), flags, module_number);
}

static zend_constant *zend_get_halt_offset_constant(const char *name, size_t name_len)
{
	zend_constant *c;
	static const char haltoff[] = "__COMPILER_HALT_OFFSET__";

	if (!EG(current_execute_data)) {
		return NULL;
	} else if (name_len == sizeof("__COMPILER_HALT_OFFSET__")-1 &&
	          !memcmp(name, "__COMPILER_HALT_OFFSET__", sizeof("__COMPILER_HALT_OFFSET__")-1)) {
		const char *cfilename;
		zend_string *haltname;
		size_t clen;

		cfilename = zend_get_executed_filename();
		clen = strlen(cfilename);
		/* check for __COMPILER_HALT_OFFSET__ */
		haltname = zend_mangle_property_name(haltoff,
			sizeof("__COMPILER_HALT_OFFSET__") - 1, cfilename, clen, 0);
		c = zend_hash_find_ptr(EG(zend_constants), haltname);
		zend_string_efree(haltname);
		return c;
	} else {
		return NULL;
	}
}

ZEND_API zend_constant *_zend_get_special_const(const char *name, size_t len) /* {{{ */
{
	if (len == 4) {
		if ((name[0] == 'n' || name[0] == 'N') &&
			(name[1] == 'u' || name[1] == 'U') &&
			(name[2] == 'l' || name[2] == 'L') &&
			(name[3] == 'l' || name[3] == 'L')
		) {
			return null_const;
		}
		if ((name[0] == 't' || name[0] == 'T') &&
			(name[1] == 'r' || name[1] == 'R') &&
			(name[2] == 'u' || name[2] == 'U') &&
			(name[3] == 'e' || name[3] == 'E')
		) {
			return true_const;
		}
	} else {
		if ((name[0] == 'f' || name[0] == 'F') &&
			(name[1] == 'a' || name[1] == 'A') &&
			(name[2] == 'l' || name[2] == 'L') &&
			(name[3] == 's' || name[3] == 'S') &&
			(name[4] == 'e' || name[4] == 'E')
		) {
			return false_const;
		}
	}
	return NULL;
}
/* }}} */

ZEND_API bool zend_verify_const_access(zend_class_constant *c, zend_class_entry *scope) /* {{{ */
{
	if (ZEND_CLASS_CONST_FLAGS(c) & ZEND_ACC_PUBLIC) {
		return 1;
	} else if (ZEND_CLASS_CONST_FLAGS(c) & ZEND_ACC_PRIVATE) {
		return (c->ce == scope);
	} else {
		ZEND_ASSERT(ZEND_CLASS_CONST_FLAGS(c) & ZEND_ACC_PROTECTED);
		return zend_check_protected(c->ce, scope);
	}
}
/* }}} */

static zend_constant *zend_get_constant_str_impl(const char *name, size_t name_len)
{
	zend_constant *c = zend_hash_str_find_ptr(EG(zend_constants), name, name_len);
	if (c) {
		return c;
	}

	c = zend_get_halt_offset_constant(name, name_len);
	if (c) {
		return c;
	}

	return zend_get_special_const(name, name_len);
}

ZEND_API zval *zend_get_constant_str(const char *name, size_t name_len)
{
	zend_constant *c = zend_get_constant_str_impl(name, name_len);
	if (c) {
		return &c->value;
	}
	return NULL;
}

ZEND_API zend_constant *zend_get_constant_ptr(zend_string *name)
{
	zend_constant *c = zend_hash_find_ptr(EG(zend_constants), name);
	if (c) {
		return c;
	}

	c = zend_get_halt_offset_constant(ZSTR_VAL(name), ZSTR_LEN(name));
	if (c) {
		return c;
	}

	return zend_get_special_const(ZSTR_VAL(name), ZSTR_LEN(name));
}

ZEND_API zval *zend_get_constant(zend_string *name)
{
	zend_constant *c = zend_get_constant_ptr(name);
	if (c) {
		return &c->value;
	}
	return NULL;
}

ZEND_API zval *zend_get_class_constant_ex(zend_string *class_name, zend_string *constant_name, zend_class_entry *scope, uint32_t flags)
{
	zend_class_entry *ce = NULL;
	zend_class_constant *c = NULL;
	zval *ret_constant = NULL;

	if (ZSTR_HAS_CE_CACHE(class_name)) {
		ce = ZSTR_GET_CE_CACHE(class_name);
		if (!ce) {
			ce = zend_fetch_class(class_name, flags);
		}
	} else if (zend_string_equals_ci(class_name, ZSTR_KNOWN(ZEND_STR_SELF))) {
		if (UNEXPECTED(!scope)) {
			zend_throw_error(NULL, "Cannot access \"self\" when no class scope is active");
			goto failure;
		}
		ce = scope;
	} else if (zend_string_equals_ci(class_name, ZSTR_KNOWN(ZEND_STR_PARENT))) {
		if (UNEXPECTED(!scope)) {
			zend_throw_error(NULL, "Cannot access \"parent\" when no class scope is active");
			goto failure;
		} else if (UNEXPECTED(!scope->parent)) {
			zend_throw_error(NULL, "Cannot access \"parent\" when current class scope has no parent");
			goto failure;
		} else {
			ce = scope->parent;
		}
	} else if (zend_string_equals_ci(class_name, ZSTR_KNOWN(ZEND_STR_STATIC))) {
		ce = zend_get_called_scope(EG(current_execute_data));
		if (UNEXPECTED(!ce)) {
			zend_throw_error(NULL, "Cannot access \"static\" when no class scope is active");
			goto failure;
		}
	} else {
		ce = zend_fetch_class(class_name, flags);
	}
	if (ce) {
		c = zend_hash_find_ptr(CE_CONSTANTS_TABLE(ce), constant_name);
		if (c == NULL) {
			if ((flags & ZEND_FETCH_CLASS_SILENT) == 0) {
				zend_throw_error(NULL, "Undefined constant %s::%s", ZSTR_VAL(class_name), ZSTR_VAL(constant_name));
				goto failure;
			}
			ret_constant = NULL;
		} else {
			if (!zend_verify_const_access(c, scope)) {
				if ((flags & ZEND_FETCH_CLASS_SILENT) == 0) {
					zend_throw_error(NULL, "Cannot access %s constant %s::%s", zend_visibility_string(ZEND_CLASS_CONST_FLAGS(c)), ZSTR_VAL(class_name), ZSTR_VAL(constant_name));
				}
				goto failure;
			}

			if (UNEXPECTED(ce->ce_flags & ZEND_ACC_TRAIT)) {
				/** Prevent accessing trait constants directly on cases like \defined() or \constant(), etc. */
				if ((flags & ZEND_FETCH_CLASS_SILENT) == 0) {
					zend_throw_error(NULL, "Cannot access trait constant %s::%s directly", ZSTR_VAL(class_name), ZSTR_VAL(constant_name));
				}
				goto failure;
			}

			if (UNEXPECTED(ZEND_CLASS_CONST_FLAGS(c) & ZEND_ACC_DEPRECATED)) {
				if ((flags & ZEND_FETCH_CLASS_SILENT) == 0 && !CONST_IS_RECURSIVE(c)) {
<<<<<<< HEAD
					CONST_PROTECT_RECURSION(c);
					zend_deprecated_class_constant(c, constant_name);
					CONST_UNPROTECT_RECURSION(c);
=======
					if (c->ce->type == ZEND_USER_CLASS) {
						/* Recursion protection only applied to user constants, GH-18463 */
						CONST_PROTECT_RECURSION(c);
					}
					zend_deprecated_class_constant(c, constant_name);
					if (c->ce->type == ZEND_USER_CLASS) {
						CONST_UNPROTECT_RECURSION(c);
					}
>>>>>>> cd751f98
					if (EG(exception)) {
						goto failure;
					}
				}
			}
			ret_constant = &c->value;
		}
	}

	if (ret_constant && Z_TYPE_P(ret_constant) == IS_CONSTANT_AST) {
		zend_result ret;

		if (IS_CONSTANT_VISITED(ret_constant)) {
			zend_throw_error(NULL, "Cannot declare self-referencing constant %s::%s", ZSTR_VAL(class_name), ZSTR_VAL(constant_name));
			ret_constant = NULL;
			goto failure;
		}

		MARK_CONSTANT_VISITED(ret_constant);
		ret = zend_update_class_constant(c, constant_name, c->ce);
		RESET_CONSTANT_VISITED(ret_constant);

		if (UNEXPECTED(ret != SUCCESS)) {
			ret_constant = NULL;
			goto failure;
		}
	}
failure:
	return ret_constant;
}

ZEND_API zval *zend_get_constant_ex(zend_string *cname, zend_class_entry *scope, uint32_t flags)
{
	zend_constant *c;
	const char *colon;
	const char *name = ZSTR_VAL(cname);
	size_t name_len = ZSTR_LEN(cname);

	/* Skip leading \\ */
	if (name[0] == '\\') {
		name += 1;
		name_len -= 1;
		cname = NULL;
	}

	if ((colon = zend_memrchr(name, ':', name_len)) &&
	    colon > name && (*(colon - 1) == ':')) {
		int class_name_len = colon - name - 1;
		size_t const_name_len = name_len - class_name_len - 2;
		zend_string *constant_name = zend_string_init(colon + 1, const_name_len, 0);
		zend_string *class_name = zend_string_init_interned(name, class_name_len, 0);
		zval *ret_constant = zend_get_class_constant_ex(class_name, constant_name, scope, flags);

		zend_string_release_ex(class_name, 0);
		zend_string_efree(constant_name);
		return ret_constant;
	}

	/* non-class constant */
	if ((colon = zend_memrchr(name, '\\', name_len)) != NULL) {
		/* compound constant name */
		int prefix_len = colon - name;
		size_t const_name_len = name_len - prefix_len - 1;
		const char *constant_name = colon + 1;
		char *lcname;
		size_t lcname_len;
		ALLOCA_FLAG(use_heap)

		/* Lowercase the namespace portion */
		lcname_len = prefix_len + 1 + const_name_len;
		lcname = do_alloca(lcname_len + 1, use_heap);
		zend_str_tolower_copy(lcname, name, prefix_len);

		lcname[prefix_len] = '\\';
		memcpy(lcname + prefix_len + 1, constant_name, const_name_len + 1);

		c = zend_hash_str_find_ptr(EG(zend_constants), lcname, lcname_len);
		free_alloca(lcname, use_heap);

		if (!c) {
			if (flags & IS_CONSTANT_UNQUALIFIED_IN_NAMESPACE) {
				/* name requires runtime resolution, need to check non-namespaced name */
				c = zend_get_constant_str_impl(constant_name, const_name_len);
			}
		}
	} else {
		if (cname) {
			c = zend_get_constant_ptr(cname);
		} else {
			c = zend_get_constant_str_impl(name, name_len);
		}
	}

	if (!c) {
		if (!(flags & ZEND_FETCH_CLASS_SILENT)) {
			zend_throw_error(NULL, "Undefined constant \"%s\"", name);
		}
		return NULL;
	}

	if (!(flags & ZEND_FETCH_CLASS_SILENT) && (ZEND_CONSTANT_FLAGS(c) & CONST_DEPRECATED)) {
		if (!CONST_IS_RECURSIVE(c)) {
			CONST_PROTECT_RECURSION(c);
			zend_deprecated_constant(c, c->name);
			CONST_UNPROTECT_RECURSION(c);
		}
	}
	return &c->value;
}

static void* zend_hash_add_constant(HashTable *ht, zend_string *key, zend_constant *c)
{
	void *ret;
	zend_constant *copy = pemalloc(sizeof(zend_constant), ZEND_CONSTANT_FLAGS(c) & CONST_PERSISTENT);

	memcpy(copy, c, sizeof(zend_constant));
	ret = zend_hash_add_ptr(ht, key, copy);
	if (!ret) {
		pefree(copy, ZEND_CONSTANT_FLAGS(c) & CONST_PERSISTENT);
	}
	return ret;
}

ZEND_API zend_result zend_register_constant(zend_constant *c)
{
	zend_string *lowercase_name = NULL;
	zend_string *name;
	zend_result ret = SUCCESS;
	bool persistent = (ZEND_CONSTANT_FLAGS(c) & CONST_PERSISTENT) != 0;

#if 0
	printf("Registering constant for module %d\n", c->module_number);
#endif

	const char *slash = strrchr(ZSTR_VAL(c->name), '\\');
	if (slash) {
		lowercase_name = zend_string_init(ZSTR_VAL(c->name), ZSTR_LEN(c->name), persistent);
		zend_str_tolower(ZSTR_VAL(lowercase_name), slash - ZSTR_VAL(c->name));
		lowercase_name = zend_new_interned_string(lowercase_name);
		name = lowercase_name;
	} else {
		name = c->name;
	}

	c->filename = NULL;
	if (ZEND_CONSTANT_MODULE_NUMBER(c) == PHP_USER_CONSTANT) {
		zend_string *filename = zend_get_executed_filename_ex();
		if (filename) {
			c->filename = zend_string_copy(filename);
		}
	}

	c->attributes = NULL;

	/* Check if the user is trying to define any special constant */
	if (zend_string_equals_literal(name, "__COMPILER_HALT_OFFSET__")
		|| (!persistent && zend_get_special_const(ZSTR_VAL(name), ZSTR_LEN(name)))
		|| zend_hash_add_constant(EG(zend_constants), name, c) == NULL
	) {
		zend_error(E_WARNING, "Constant %s already defined", ZSTR_VAL(name));
		zend_string_release(c->name);
		if (c->filename) {
			zend_string_release(c->filename);
			c->filename = NULL;
		}
		if (!persistent) {
			zval_ptr_dtor_nogc(&c->value);
		}
		ret = FAILURE;
	}
	if (lowercase_name) {
		zend_string_release(lowercase_name);
	}
	return ret;
}

void zend_constant_add_attributes(zend_constant *c, HashTable *attributes) {
	GC_TRY_ADDREF(attributes);
	c->attributes = attributes;

	zend_attribute *deprecated_attribute = zend_get_attribute_str(
		c->attributes,
		"deprecated",
		strlen("deprecated")
	);

	if (deprecated_attribute) {
		ZEND_CONSTANT_SET_FLAGS(
			c,
			ZEND_CONSTANT_FLAGS(c) | CONST_DEPRECATED,
			ZEND_CONSTANT_MODULE_NUMBER(c)
		);
	}
}<|MERGE_RESOLUTION|>--- conflicted
+++ resolved
@@ -373,20 +373,15 @@
 
 			if (UNEXPECTED(ZEND_CLASS_CONST_FLAGS(c) & ZEND_ACC_DEPRECATED)) {
 				if ((flags & ZEND_FETCH_CLASS_SILENT) == 0 && !CONST_IS_RECURSIVE(c)) {
-<<<<<<< HEAD
-					CONST_PROTECT_RECURSION(c);
-					zend_deprecated_class_constant(c, constant_name);
-					CONST_UNPROTECT_RECURSION(c);
-=======
 					if (c->ce->type == ZEND_USER_CLASS) {
 						/* Recursion protection only applied to user constants, GH-18463 */
 						CONST_PROTECT_RECURSION(c);
 					}
+					CONST_PROTECT_RECURSION(c);
 					zend_deprecated_class_constant(c, constant_name);
 					if (c->ce->type == ZEND_USER_CLASS) {
 						CONST_UNPROTECT_RECURSION(c);
 					}
->>>>>>> cd751f98
 					if (EG(exception)) {
 						goto failure;
 					}
