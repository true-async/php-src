<?php
/*
   +----------------------------------------------------------------------+
   | Zend Engine                                                          |
   +----------------------------------------------------------------------+
   | Copyright (c) 1998-2018 Zend Technologies Ltd. (http://www.zend.com) |
   +----------------------------------------------------------------------+
   | This source file is subject to version 2.00 of the Zend license,     |
   | that is bundled with this package in the file LICENSE, and is        |
   | available through the world-wide-web at the following url:           |
   | http://www.zend.com/license/2_00.txt.                                |
   | If you did not receive a copy of the Zend license and are unable to  |
   | obtain it through the world-wide-web, please send a note to          |
   | license@zend.com so we can mail you a copy immediately.              |
   +----------------------------------------------------------------------+
   | Authors: Dmitry Stogov <dmitry@zend.com>                             |
   +----------------------------------------------------------------------+

	 $Id$
*/

const HEADER_TEXT = <<< DATA
/*
   +----------------------------------------------------------------------+
   | Zend Engine                                                          |
   +----------------------------------------------------------------------+
   | Copyright (c) 1998-2018 Zend Technologies Ltd. (http://www.zend.com) |
   +----------------------------------------------------------------------+
   | This source file is subject to version 2.00 of the Zend license,     |
   | that is bundled with this package in the file LICENSE, and is        |
   | available through the world-wide-web at the following url:           |
   | http://www.zend.com/license/2_00.txt.                                |
   | If you did not receive a copy of the Zend license and are unable to  |
   | obtain it through the world-wide-web, please send a note to          |
   | license@zend.com so we can mail you a copy immediately.              |
   +----------------------------------------------------------------------+
   | Authors: Andi Gutmans <andi@zend.com>                                |
   |          Zeev Suraski <zeev@zend.com>                                |
   |          Dmitry Stogov <dmitry@zend.com>                             |
   +----------------------------------------------------------------------+
*/


DATA;

/*
	This script creates zend_vm_execute.h and zend_vm_opcodes.h
	from existing zend_vm_def.h and zend_vm_execute.skl
*/

error_reporting(E_ALL);

const ZEND_VM_KIND_CALL   = 1;
const ZEND_VM_KIND_SWITCH = 2;
const ZEND_VM_KIND_GOTO   = 3;
const ZEND_VM_KIND_HYBRID = 4;

$vm_op_flags = array(
	"ZEND_VM_OP_SPEC"         => 1<<0,
	"ZEND_VM_OP_CONST"        => 1<<1,
	"ZEND_VM_OP_TMPVAR"       => 1<<2,
	"ZEND_VM_OP_TMPVARCV"     => 1<<3,
	"ZEND_VM_OP_MASK"         => 0xf0,
	"ZEND_VM_OP_NUM"          => 0x10,
	"ZEND_VM_OP_JMP_ADDR"     => 0x20,
	"ZEND_VM_OP_TRY_CATCH"    => 0x30,
	// unused 0x40
	"ZEND_VM_OP_THIS"         => 0x50,
	"ZEND_VM_OP_NEXT"         => 0x60,
	"ZEND_VM_OP_CLASS_FETCH"  => 0x70,
	"ZEND_VM_OP_CONSTRUCTOR"  => 0x80,
	"ZEND_VM_OP_CONST_FETCH"  => 0x90,
	"ZEND_VM_OP_CACHE_SLOT"   => 0xa0,

	"ZEND_VM_EXT_VAR_FETCH"   => 1<<16,
	"ZEND_VM_EXT_ISSET"       => 1<<17,
	"ZEND_VM_EXT_CACHE_SLOT"  => 1<<18,
	"ZEND_VM_EXT_ARRAY_INIT"  => 1<<19,
	"ZEND_VM_EXT_REF"         => 1<<20,
	"ZEND_VM_EXT_MASK"        => 0x0f000000,
	"ZEND_VM_EXT_NUM"         => 0x01000000,
	"ZEND_VM_EXT_LAST_CATCH"  => 0x02000000,
	"ZEND_VM_EXT_JMP_ADDR"    => 0x03000000,
	"ZEND_VM_EXT_DIM_OBJ"     => 0x04000000,
    // unused 0x5000000
    // unused 0x6000000
	"ZEND_VM_EXT_TYPE"        => 0x07000000,
	"ZEND_VM_EXT_EVAL"        => 0x08000000,
	"ZEND_VM_EXT_TYPE_MASK"   => 0x09000000,
	// unused 0x0a000000,
	"ZEND_VM_EXT_SRC"         => 0x0b000000,
	// unused 0x0c000000,
	"ZEND_VM_NO_CONST_CONST"  => 0x40000000,
	"ZEND_VM_COMMUTATIVE"     => 0x80000000,
);

foreach ($vm_op_flags as $name => $val) {
	define($name, $val);
}

$vm_op_decode = array(
	"ANY"                  => 0,
	"CONST"                => ZEND_VM_OP_SPEC | ZEND_VM_OP_CONST,
	"TMP"                  => ZEND_VM_OP_SPEC,
	"VAR"                  => ZEND_VM_OP_SPEC,
	"UNUSED"               => ZEND_VM_OP_SPEC,
	"CV"                   => ZEND_VM_OP_SPEC,
	"TMPVAR"               => ZEND_VM_OP_SPEC | ZEND_VM_OP_TMPVAR,
	"TMPVARCV"             => ZEND_VM_OP_SPEC | ZEND_VM_OP_TMPVARCV,
	"NUM"                  => ZEND_VM_OP_NUM,
	"JMP_ADDR"             => ZEND_VM_OP_JMP_ADDR,
	"TRY_CATCH"            => ZEND_VM_OP_TRY_CATCH,
	"THIS"                 => ZEND_VM_OP_THIS,
	"NEXT"                 => ZEND_VM_OP_NEXT,
	"CLASS_FETCH"          => ZEND_VM_OP_CLASS_FETCH,
	"CONSTRUCTOR"          => ZEND_VM_OP_CONSTRUCTOR,
	"CONST_FETCH"          => ZEND_VM_OP_CONST_FETCH,
	"CACHE_SLOT"           => ZEND_VM_OP_CACHE_SLOT,
);

$vm_ext_decode = array(
	"NUM"                  => ZEND_VM_EXT_NUM,
	"LAST_CATCH"           => ZEND_VM_EXT_LAST_CATCH,
	"JMP_ADDR"             => ZEND_VM_EXT_JMP_ADDR,
	"DIM_OBJ"              => ZEND_VM_EXT_DIM_OBJ,
	"VAR_FETCH"            => ZEND_VM_EXT_VAR_FETCH,
	"ARRAY_INIT"           => ZEND_VM_EXT_ARRAY_INIT,
	"TYPE"                 => ZEND_VM_EXT_TYPE,
	"EVAL"                 => ZEND_VM_EXT_EVAL,
	"TYPE_MASK"            => ZEND_VM_EXT_TYPE_MASK,
	"ISSET"                => ZEND_VM_EXT_ISSET,
	"REF"                  => ZEND_VM_EXT_REF,
	"SRC"                  => ZEND_VM_EXT_SRC,
	"CACHE_SLOT"           => ZEND_VM_EXT_CACHE_SLOT,
);

$vm_kind_name = array(
	ZEND_VM_KIND_CALL => "ZEND_VM_KIND_CALL",
	ZEND_VM_KIND_SWITCH => "ZEND_VM_KIND_SWITCH",
	ZEND_VM_KIND_GOTO => "ZEND_VM_KIND_GOTO",
	ZEND_VM_KIND_HYBRID => "ZEND_VM_KIND_HYBRID",
);

$op_types = array(
	"ANY",
	"CONST",
	"TMP",
	"VAR",
	"UNUSED",
	"CV"
);

$op_types_ex = array(
	"ANY",
	"CONST",
	"TMPVARCV",
	"TMPVAR",
	"TMP",
	"VAR",
	"UNUSED",
	"CV",
);

$prefix = array(
	"ANY"      => "",
	"TMP"      => "_TMP",
	"VAR"      => "_VAR",
	"CONST"    => "_CONST",
	"UNUSED"   => "_UNUSED",
	"CV"       => "_CV",
	"TMPVAR"   => "_TMPVAR",
	"TMPVARCV" => "_TMPVARCV",
);

$commutative_order = array(
	"ANY"      => 0,
	"TMP"      => 1,
	"VAR"      => 2,
	"CONST"    => 0,
	"UNUSED"   => 0,
	"CV"       => 4,
	"TMPVAR"   => 2,
	"TMPVARCV" => 4,
);

$op1_type = array(
	"ANY"      => "opline->op1_type",
	"TMP"      => "IS_TMP_VAR",
	"VAR"      => "IS_VAR",
	"CONST"    => "IS_CONST",
	"UNUSED"   => "IS_UNUSED",
	"CV"       => "IS_CV",
	"TMPVAR"   => "(IS_TMP_VAR|IS_VAR)",
	"TMPVARCV" => "(IS_TMP_VAR|IS_VAR|IS_CV)",
);

$op2_type = array(
	"ANY"      => "opline->op2_type",
	"TMP"      => "IS_TMP_VAR",
	"VAR"      => "IS_VAR",
	"CONST"    => "IS_CONST",
	"UNUSED"   => "IS_UNUSED",
	"CV"       => "IS_CV",
	"TMPVAR"   => "(IS_TMP_VAR|IS_VAR)",
	"TMPVARCV" => "(IS_TMP_VAR|IS_VAR|IS_CV)",
);

$op1_free = array(
	"ANY"      => "(free_op1 != NULL)",
	"TMP"      => "1",
	"VAR"      => "(free_op1 != NULL)",
	"CONST"    => "0",
	"UNUSED"   => "0",
	"CV"       => "0",
	"TMPVAR"   => "???",
	"TMPVARCV" => "???",
);

$op2_free = array(
	"ANY"      => "(free_op2 != NULL)",
	"TMP"      => "1",
	"VAR"      => "(free_op2 != NULL)",
	"CONST"    => "0",
	"UNUSED"   => "0",
	"CV"       => "0",
	"TMPVAR"   => "???",
	"TMPVARCV" => "???",
);

$op1_get_zval_ptr = array(
	"ANY"      => "get_zval_ptr(opline->op1_type, opline->op1, &free_op1, \\1)",
	"TMP"      => "_get_zval_ptr_tmp(opline->op1.var, &free_op1 EXECUTE_DATA_CC)",
	"VAR"      => "_get_zval_ptr_var(opline->op1.var, &free_op1 EXECUTE_DATA_CC)",
	"CONST"    => "RT_CONSTANT(opline, opline->op1)",
	"UNUSED"   => "NULL",
	"CV"       => "_get_zval_ptr_cv_\\1(opline->op1.var EXECUTE_DATA_CC)",
	"TMPVAR"   => "_get_zval_ptr_var(opline->op1.var, &free_op1 EXECUTE_DATA_CC)",
	"TMPVARCV" => "???",
);

$op2_get_zval_ptr = array(
	"ANY"      => "get_zval_ptr(opline->op2_type, opline->op2, &free_op2, \\1)",
	"TMP"      => "_get_zval_ptr_tmp(opline->op2.var, &free_op2 EXECUTE_DATA_CC)",
	"VAR"      => "_get_zval_ptr_var(opline->op2.var, &free_op2 EXECUTE_DATA_CC)",
	"CONST"    => "RT_CONSTANT(opline, opline->op2)",
	"UNUSED"   => "NULL",
	"CV"       => "_get_zval_ptr_cv_\\1(opline->op2.var EXECUTE_DATA_CC)",
	"TMPVAR"   => "_get_zval_ptr_var(opline->op2.var, &free_op2 EXECUTE_DATA_CC)",
	"TMPVARCV" => "???",
);

$op1_get_zval_ptr_ptr = array(
	"ANY"      => "get_zval_ptr_ptr(opline->op1_type, opline->op1, &free_op1, \\1)",
	"TMP"      => "NULL",
	"VAR"      => "_get_zval_ptr_ptr_var(opline->op1.var, &free_op1 EXECUTE_DATA_CC)",
	"CONST"    => "NULL",
	"UNUSED"   => "NULL",
	"CV"       => "_get_zval_ptr_cv_\\1(opline->op1.var EXECUTE_DATA_CC)",
	"TMPVAR"   => "???",
	"TMPVARCV" => "???",
);

$op2_get_zval_ptr_ptr = array(
	"ANY"      => "get_zval_ptr_ptr(opline->op2_type, opline->op2, &free_op2, \\1)",
	"TMP"      => "NULL",
	"VAR"      => "_get_zval_ptr_ptr_var(opline->op2.var, &free_op2 EXECUTE_DATA_CC)",
	"CONST"    => "NULL",
	"UNUSED"   => "NULL",
	"CV"       => "_get_zval_ptr_cv_\\1(opline->op2.var EXECUTE_DATA_CC)",
	"TMPVAR"   => "???",
	"TMPVARCV" => "???",
);

$op1_get_zval_ptr_deref = array(
	"ANY"      => "get_zval_ptr_deref(opline->op1_type, opline->op1, &free_op1, \\1)",
	"TMP"      => "_get_zval_ptr_tmp(opline->op1.var, &free_op1 EXECUTE_DATA_CC)",
	"VAR"      => "_get_zval_ptr_var_deref(opline->op1.var, &free_op1 EXECUTE_DATA_CC)",
	"CONST"    => "RT_CONSTANT(opline, opline->op1)",
	"UNUSED"   => "NULL",
	"CV"       => "_get_zval_ptr_cv_deref_\\1(opline->op1.var EXECUTE_DATA_CC)",
	"TMPVAR"   => "???",
	"TMPVARCV" => "???",
);

$op2_get_zval_ptr_deref = array(
	"ANY"      => "get_zval_ptr_deref(opline->op2_type, opline->op2, &free_op2, \\1)",
	"TMP"      => "_get_zval_ptr_tmp(opline->op2.var, &free_op2 EXECUTE_DATA_CC)",
	"VAR"      => "_get_zval_ptr_var_deref(opline->op2.var, &free_op2 EXECUTE_DATA_CC)",
	"CONST"    => "RT_CONSTANT(opline, opline->op2)",
	"UNUSED"   => "NULL",
	"CV"       => "_get_zval_ptr_cv_deref_\\1(opline->op2.var EXECUTE_DATA_CC)",
	"TMPVAR"   => "???",
	"TMPVARCV" => "???",
);

$op1_get_zval_ptr_undef = array(
	"ANY"      => "get_zval_ptr_undef(opline->op1_type, opline->op1, &free_op1, \\1)",
	"TMP"      => "_get_zval_ptr_tmp(opline->op1.var, &free_op1 EXECUTE_DATA_CC)",
	"VAR"      => "_get_zval_ptr_var(opline->op1.var, &free_op1 EXECUTE_DATA_CC)",
	"CONST"    => "RT_CONSTANT(opline, opline->op1)",
	"UNUSED"   => "NULL",
	"CV"       => "_get_zval_ptr_cv_undef(opline->op1.var EXECUTE_DATA_CC)",
	"TMPVAR"   => "_get_zval_ptr_var(opline->op1.var, &free_op1 EXECUTE_DATA_CC)",
	"TMPVARCV" => "EX_VAR(opline->op1.var)",
);

$op2_get_zval_ptr_undef = array(
	"ANY"      => "get_zval_ptr_undef(opline->op2_type, opline->op2, &free_op2, \\1)",
	"TMP"      => "_get_zval_ptr_tmp(opline->op2.var, &free_op2 EXECUTE_DATA_CC)",
	"VAR"      => "_get_zval_ptr_var(opline->op2.var, &free_op2 EXECUTE_DATA_CC)",
	"CONST"    => "RT_CONSTANT(opline, opline->op2)",
	"UNUSED"   => "NULL",
	"CV"       => "_get_zval_ptr_cv_undef(opline->op2.var EXECUTE_DATA_CC)",
	"TMPVAR"   => "_get_zval_ptr_var(opline->op2.var, &free_op2 EXECUTE_DATA_CC)",
	"TMPVARCV" => "EX_VAR(opline->op2.var)",
);

$op1_get_zval_ptr_ptr_undef = array(
	"ANY"      => "get_zval_ptr_ptr_undef(opline->op1_type, opline->op1, &free_op1, \\1)",
	"TMP"      => "NULL",
	"VAR"      => "_get_zval_ptr_ptr_var(opline->op1.var, &free_op1 EXECUTE_DATA_CC)",
	"CONST"    => "NULL",
	"UNUSED"   => "NULL",
	"CV"       => "_get_zval_ptr_cv_undef_\\1(opline->op1.var EXECUTE_DATA_CC)",
	"TMPVAR"   => "???",
	"TMPVARCV" => "EX_VAR(opline->op1.var)",
);

$op2_get_zval_ptr_ptr_undef = array(
	"ANY"      => "get_zval_ptr_ptr_undef(opline->op2_type, opline->op2, &free_op2, \\1)",
	"TMP"      => "NULL",
	"VAR"      => "_get_zval_ptr_ptr_var(opline->op2.var, &free_op2 EXECUTE_DATA_CC)",
	"CONST"    => "NULL",
	"UNUSED"   => "NULL",
	"CV"       => "_get_zval_ptr_cv_undef_\\1(opline->op2.var EXECUTE_DATA_CC)",
	"TMPVAR"   => "???",
	"TMPVARCV" => "EX_VAR(opline->op2.var)",
);

$op1_get_obj_zval_ptr = array(
	"ANY"      => "get_obj_zval_ptr(opline->op1_type, opline->op1, &free_op1, \\1)",
	"TMP"      => "_get_zval_ptr_tmp(opline->op1.var, &free_op1 EXECUTE_DATA_CC)",
	"VAR"      => "_get_zval_ptr_var(opline->op1.var, &free_op1 EXECUTE_DATA_CC)",
	"CONST"    => "RT_CONSTANT(opline, opline->op1)",
	"UNUSED"   => "_get_obj_zval_ptr_unused(EXECUTE_DATA_C)",
	"CV"       => "_get_zval_ptr_cv_\\1(opline->op1.var EXECUTE_DATA_CC)",
	"TMPVAR"   => "_get_zval_ptr_var(opline->op1.var, &free_op1 EXECUTE_DATA_CC)",
	"TMPVARCV" => "???",
);

$op2_get_obj_zval_ptr = array(
	"ANY"      => "get_obj_zval_ptr(opline->op2_type, opline->op2, &free_op2, \\1)",
	"TMP"      => "_get_zval_ptr_tmp(opline->op2.var, &free_op2 EXECUTE_DATA_CC)",
	"VAR"      => "_get_zval_ptr_var(opline->op2.var, &free_op2 EXECUTE_DATA_CC)",
	"CONST"    => "RT_CONSTANT(opline, opline->op2)",
	"UNUSED"   => "_get_obj_zval_ptr_unused(EXECUTE_DATA_C)",
	"CV"       => "_get_zval_ptr_cv_\\1(opline->op2.var EXECUTE_DATA_CC)",
	"TMPVAR"   => "_get_zval_ptr_var(opline->op2.var, &free_op2 EXECUTE_DATA_CC)",
	"TMPVARCV" => "???",
);

$op1_get_obj_zval_ptr_undef = array(
	"ANY"      => "get_obj_zval_ptr_undef(opline->op1_type, opline->op1, &free_op1, \\1)",
	"TMP"      => "_get_zval_ptr_tmp(opline->op1.var, &free_op1 EXECUTE_DATA_CC)",
	"VAR"      => "_get_zval_ptr_var(opline->op1.var, &free_op1 EXECUTE_DATA_CC)",
	"CONST"    => "RT_CONSTANT(opline, opline->op1)",
	"UNUSED"   => "_get_obj_zval_ptr_unused(EXECUTE_DATA_C)",
	"CV"       => "_get_zval_ptr_cv_undef(opline->op1.var EXECUTE_DATA_CC)",
	"TMPVAR"   => "_get_zval_ptr_var(opline->op1.var, &free_op1 EXECUTE_DATA_CC)",
	"TMPVARCV" => "EX_VAR(opline->op1.var)",
);

$op2_get_obj_zval_ptr_undef = array(
	"ANY"      => "get_obj_zval_ptr_undef(opline->op2_type, opline->op2, &free_op2, \\1)",
	"TMP"      => "_get_zval_ptr_tmp(opline->op2.var, &free_op2 EXECUTE_DATA_CC)",
	"VAR"      => "_get_zval_ptr_var(opline->op2.var, &free_op2 EXECUTE_DATA_CC)",
	"CONST"    => "RT_CONSTANT(opline, opline->op2)",
	"UNUSED"   => "_get_obj_zval_ptr_unused(EXECUTE_DATA_C)",
	"CV"       => "_get_zval_ptr_cv_undef(opline->op2.var EXECUTE_DATA_CC)",
	"TMPVAR"   => "_get_zval_ptr_var(opline->op2.var, &free_op2 EXECUTE_DATA_CC)",
	"TMPVARCV" => "EX_VAR(opline->op2.var)",
);

$op1_get_obj_zval_ptr_deref = array(
	"ANY"      => "get_obj_zval_ptr(opline->op1_type, opline->op1, &free_op1, \\1)",
	"TMP"      => "_get_zval_ptr_tmp(opline->op1.var, &free_op1 EXECUTE_DATA_CC)",
	"VAR"      => "_get_zval_ptr_var_deref(opline->op1.var, &free_op1 EXECUTE_DATA_CC)",
	"CONST"    => "RT_CONSTANT(opline, opline->op1)",
	"UNUSED"   => "_get_obj_zval_ptr_unused(EXECUTE_DATA_C)",
	"CV"       => "_get_zval_ptr_cv_deref_\\1(opline->op1.var EXECUTE_DATA_CC)",
	"TMPVAR"   => "???",
	"TMPVARCV" => "???",
);

$op2_get_obj_zval_ptr_deref = array(
	"ANY"      => "get_obj_zval_ptr(opline->op2_type, opline->op2, &free_op2, \\1)",
	"TMP"      => "_get_zval_ptr_tmp(opline->op2.var, &free_op2 EXECUTE_DATA_CC)",
	"VAR"      => "_get_zval_ptr_var_deref(opline->op2.var, &free_op2 EXECUTE_DATA_CC)",
	"CONST"    => "RT_CONSTANT(opline, opline->op2)",
	"UNUSED"   => "_get_obj_zval_ptr_unused(EXECUTE_DATA_C)",
	"CV"       => "_get_zval_ptr_cv_deref_\\1(opline->op2.var EXECUTE_DATA_CC)",
	"TMPVAR"   => "???",
	"TMPVARCV" => "???",
);

$op1_get_obj_zval_ptr_ptr = array(
	"ANY"      => "get_obj_zval_ptr_ptr(opline->op1_type, opline->op1, &free_op1, \\1)",
	"TMP"      => "NULL",
	"VAR"      => "_get_zval_ptr_ptr_var(opline->op1.var, &free_op1 EXECUTE_DATA_CC)",
	"CONST"    => "NULL",
	"UNUSED"   => "_get_obj_zval_ptr_unused(EXECUTE_DATA_C)",
	"CV"       => "_get_zval_ptr_cv_\\1(opline->op1.var EXECUTE_DATA_CC)",
	"TMPVAR"   => "???",
	"TMPVARCV" => "???",
);

$op2_get_obj_zval_ptr_ptr = array(
	"ANY"      => "get_obj_zval_ptr_ptr(opline->op2_type, opline->op2, &free_op2, \\1)",
	"TMP"      => "NULL",
	"VAR"      => "_get_zval_ptr_ptr_var(opline->op2.var, &free_op2 EXECUTE_DATA_CC)",
	"CONST"    => "NULL",
	"UNUSED"   => "_get_obj_zval_ptr_unused(EXECUTE_DATA_C)",
	"CV"       => "_get_zval_ptr_cv_\\1(opline->op2.var EXECUTE_DATA_CC)",
	"TMPVAR"   => "???",
	"TMPVARCV" => "???",
);

$op1_get_obj_zval_ptr_ptr_undef = array(
	"ANY"      => "get_obj_zval_ptr_ptr(opline->op1_type, opline->op1, &free_op1, \\1)",
	"TMP"      => "NULL",
	"VAR"      => "_get_zval_ptr_ptr_var(opline->op1.var, &free_op1 EXECUTE_DATA_CC)",
	"CONST"    => "NULL",
	"UNUSED"   => "_get_obj_zval_ptr_unused(EXECUTE_DATA_C)",
	"CV"       => "_get_zval_ptr_cv_undef_\\1(opline->op1.var EXECUTE_DATA_CC)",
	"TMPVAR"   => "???",
	"TMPVARCV" => "EX_VAR(opline->op1.var)",
);

$op2_get_obj_zval_ptr_ptr_undef = array(
	"ANY"      => "get_obj_zval_ptr_ptr(opline->op2_type, opline->op2, &free_op2, \\1)",
	"TMP"      => "NULL",
	"VAR"      => "_get_zval_ptr_ptr_var(opline->op2.var, &free_op2 EXECUTE_DATA_CC)",
	"CONST"    => "NULL",
	"UNUSED"   => "_get_obj_zval_ptr_unused(EXECUTE_DATA_C)",
	"CV"       => "_get_zval_ptr_cv_undef_\\1(opline->op2.var EXECUTE_DATA_CC)",
	"TMPVAR"   => "???",
	"TMPVARCV" => "EX_VAR(opline->op2.var)",
);

$op1_free_op = array(
	"ANY"      => "FREE_OP(free_op1)",
	"TMP"      => "zval_ptr_dtor_nogc(free_op1)",
	"VAR"      => "zval_ptr_dtor_nogc(free_op1)",
	"CONST"    => "",
	"UNUSED"   => "",
	"CV"       => "",
	"TMPVAR"   => "zval_ptr_dtor_nogc(free_op1)",
	"TMPVARCV" => "???",
);

$op2_free_op = array(
	"ANY"      => "FREE_OP(free_op2)",
	"TMP"      => "zval_ptr_dtor_nogc(free_op2)",
	"VAR"      => "zval_ptr_dtor_nogc(free_op2)",
	"CONST"    => "",
	"UNUSED"   => "",
	"CV"       => "",
	"TMPVAR"   => "zval_ptr_dtor_nogc(free_op2)",
	"TMPVARCV" => "???",
);

$op1_free_op_if_var = array(
	"ANY"      => "if (opline->op1_type == IS_VAR) {zval_ptr_dtor_nogc(free_op1);}",
	"TMP"      => "",
	"VAR"      => "zval_ptr_dtor_nogc(free_op1)",
	"CONST"    => "",
	"UNUSED"   => "",
	"CV"       => "",
	"TMPVAR"   => "???",
	"TMPVARCV" => "???",
);

$op2_free_op_if_var = array(
	"ANY"      => "if (opline->op2_type == IS_VAR) {zval_ptr_dtor_nogc(free_op2);}",
	"TMP"      => "",
	"VAR"      => "zval_ptr_dtor_nogc(free_op2)",
	"CONST"    => "",
	"UNUSED"   => "",
	"CV"       => "",
	"TMPVAR"   => "???",
	"TMPVARCV" => "???",
);

$op1_free_op_var_ptr = array(
	"ANY"      => "if (free_op1) {zval_ptr_dtor_nogc(free_op1);}",
	"TMP"      => "",
	"VAR"      => "if (UNEXPECTED(free_op1)) {zval_ptr_dtor_nogc(free_op1);}",
	"CONST"    => "",
	"UNUSED"   => "",
	"CV"       => "",
	"TMPVAR"   => "???",
	"TMPVARCV" => "???",
);

$op2_free_op_var_ptr = array(
	"ANY"      => "if (free_op2) {zval_ptr_dtor_nogc(free_op2);}",
	"TMP"      => "",
	"VAR"      => "if (UNEXPECTED(free_op2)) {zval_ptr_dtor_nogc(free_op2);}",
	"CONST"    => "",
	"UNUSED"   => "",
	"CV"       => "",
	"TMPVAR"   => "???",
	"TMPVARCV" => "???",
);

$op1_free_unfetched = array(
	"ANY"      => "FREE_UNFETCHED_OP(opline->op1_type, opline->op1.var)",
	"TMP"      => "zval_ptr_dtor_nogc(EX_VAR(opline->op1.var))",
	"VAR"      => "zval_ptr_dtor_nogc(EX_VAR(opline->op1.var))",
	"CONST"    => "",
	"UNUSED"   => "",
	"CV"       => "",
	"TMPVAR"   => "zval_ptr_dtor_nogc(EX_VAR(opline->op1.var))",
	"TMPVARCV" => "???",
);

$op2_free_unfetched = array(
	"ANY"      => "FREE_UNFETCHED_OP(opline->op2_type, opline->op2.var)",
	"TMP"      => "zval_ptr_dtor_nogc(EX_VAR(opline->op2.var))",
	"VAR"      => "zval_ptr_dtor_nogc(EX_VAR(opline->op2.var))",
	"CONST"    => "",
	"UNUSED"   => "",
	"CV"       => "",
	"TMPVAR"   => "zval_ptr_dtor_nogc(EX_VAR(opline->op2.var))",
	"TMPVARCV" => "???",
);

$op_data_type = array(
	"ANY"      => "(opline+1)->op1_type",
	"TMP"      => "IS_TMP_VAR",
	"VAR"      => "IS_VAR",
	"CONST"    => "IS_CONST",
	"UNUSED"   => "IS_UNUSED",
	"CV"       => "IS_CV",
	"TMPVAR"   => "(IS_TMP_VAR|IS_VAR)",
	"TMPVARCV" => "(IS_TMP_VAR|IS_VAR|IS_CV)",
);

$op_data_get_zval_ptr = array(
	"ANY"      => "get_op_data_zval_ptr_r((opline+1)->op1_type, (opline+1)->op1, &free_op_data)",
	"TMP"      => "_get_zval_ptr_tmp((opline+1)->op1.var, &free_op_data EXECUTE_DATA_CC)",
	"VAR"      => "_get_zval_ptr_var((opline+1)->op1.var, &free_op_data EXECUTE_DATA_CC)",
	"CONST"    => "RT_CONSTANT((opline+1), (opline+1)->op1)",
	"UNUSED"   => "NULL",
	"CV"       => "_get_zval_ptr_cv_\\1((opline+1)->op1.var EXECUTE_DATA_CC)",
	"TMPVAR"   => "_get_zval_ptr_var((opline+1)->op1.var, &free_op_data EXECUTE_DATA_CC)",
	"TMPVARCV" => "???",
);

$op_data_get_zval_ptr_deref = array(
	"ANY"      => "get_op_data_zval_ptr_deref_r((opline+1)->op1_type, (opline+1)->op1, &free_op_data)",
	"TMP"      => "_get_zval_ptr_tmp((opline+1)->op1.var, &free_op_data EXECUTE_DATA_CC)",
	"VAR"      => "_get_zval_ptr_var_deref((opline+1)->op1.var, &free_op_data EXECUTE_DATA_CC)",
	"CONST"    => "RT_CONSTANT((opline+1), (opline+1)->op1)",
	"UNUSED"   => "NULL",
	"CV"       => "_get_zval_ptr_cv_deref_\\1((opline+1)->op1.var EXECUTE_DATA_CC)",
	"TMPVAR"   => "???",
	"TMPVARCV" => "???",
);

$op_data_free_op = array(
	"ANY"      => "FREE_OP(free_op_data)",
	"TMP"      => "zval_ptr_dtor_nogc(free_op_data)",
	"VAR"      => "zval_ptr_dtor_nogc(free_op_data)",
	"CONST"    => "",
	"UNUSED"   => "",
	"CV"       => "",
	"TMPVAR"   => "zval_ptr_dtor_nogc(free_op_data)",
	"TMPVARCV" => "???",
);

$op_data_free_unfetched = array(
	"ANY"      => "FREE_UNFETCHED_OP((opline+1)->op1_type, (opline+1)->op1.var)",
	"TMP"      => "zval_ptr_dtor_nogc(EX_VAR((opline+1)->op1.var))",
	"VAR"      => "zval_ptr_dtor_nogc(EX_VAR((opline+1)->op1.var))",
	"CONST"    => "",
	"UNUSED"   => "",
	"CV"       => "",
	"TMPVAR"   => "zval_ptr_dtor_nogc(EX_VAR((opline+1)->op1.var))",
	"TMPVARCV" => "???",
);

$list    = array(); // list of opcode handlers and helpers in original order
$opcodes = array(); // opcode handlers by code
$helpers = array(); // opcode helpers by name
$params  = array(); // parameters of helpers
$opnames = array(); // opcode name to code mapping
$line_no = 1;

$used_extra_spec = array();

// Writes $s into resulting executor
function out($f, $s) {
	global $line_no;

	fputs($f,$s);
	$line_no += substr_count($s, "\n");
}

// Resets #line directives in resulting executor
function out_line($f) {
	global $line_no, $executor_file;

	fputs($f,"#line ".($line_no+1)." \"".$executor_file."\"\n");
	++$line_no;
}

function is_hot_helper($name) {
	global $helpers;

	if (isset($helpers[$name]["hot"])) {
		return $helpers[$name]["hot"];
	} else {
		return false;
	}
}

// Returns name of specialized helper
function helper_name($name, $spec, $op1, $op2, $extra_spec) {
	global $prefix, $helpers;

	$extra = "";

	if (isset($helpers[$name])) {
		// If we haven't helper with specified spicialized operands then
		// using unspecialized helper
		if (!isset($helpers[$name]["op1"][$op1])) {
			if (($op1 == 'TMP' || $op1 == 'VAR') &&
			    isset($helpers[$name]["op1"]["TMPVAR"])) {
				$op1 = "TMPVAR";
			} else if (($op1 == 'TMP' || $op1 == 'VAR') &&
			    isset($helpers[$name]["op1"]["TMPVARCV"])) {
				$op1 = "TMPVARCV";
			} else if ($op1 == 'CV' &&
			    isset($helpers[$name]["op1"]["TMPVARCV"])) {
				$op1 = "TMPVARCV";
			} else if (isset($helpers[$name]["op1"]["ANY"])) {
				$op1 = "ANY";
			}
		}
		if (!isset($helpers[$name]["op2"][$op2])) {
			if (($op2 == 'TMP' || $op2 == 'VAR') &&
			    isset($helpers[$name]["op2"]["TMPVAR"])) {
				$op2 = "TMPVAR";
			} else if (($op2 == 'TMP' || $op2 == 'VAR') &&
			    isset($helpers[$name]["op2"]["TMPVARCV"])) {
				$op2 = "TMPVARCV";
			} else if ($op2 == 'CV' &&
			    isset($helpers[$name]["op2"]["TMPVARCV"])) {
				$op2 = "TMPVARCV";
			} else if (isset($helpers[$name]["op2"]["ANY"])) {
				$op2 = "ANY";
			}
		}
		/* forward common specs (e.g. in ZEND_VM_DISPATCH_TO_HELPER) */
		if (isset($extra_spec, $helpers[$name]["spec"])) {
			$extra = extra_spec_name(array_intersect_key($extra_spec, $helpers[$name]["spec"]));
 		}
	}
	return $name.($spec?"_SPEC":"").$prefix[$op1].$prefix[$op2].$extra;
}

function opcode_name($name, $spec, $op1, $op2) {
	global $prefix, $opnames, $opcodes;

	if (isset($opnames[$name])) {
		$opcode = $opcodes[$opnames[$name]];
		// If we haven't helper with specified spicialized operands then
		// using unspecialized helper
		if (!isset($opcode["op1"][$op1])) {
			if (($op1 == 'TMP' || $op1 == 'VAR') &&
			    isset($opcode["op1"]["TMPVAR"])) {
				$op1 = "TMPVAR";
			} else if (($op1 == 'TMP' || $op1 == 'VAR') &&
			    isset($opcode["op1"]["TMPVARCV"])) {
				$op1 = "TMPVARCV";
			} else if ($op1 == 'CV' &&
			    isset($opcode["op1"]["TMPVARCV"])) {
				$op1 = "TMPVARCV";
			} else if (isset($opcode["op1"]["ANY"])) {
				$op1 = "ANY";
			} else if ($spec) {
				/* dispatch to invalid handler from unreachable code */
				return "ZEND_NULL";
			}
		}
		if (!isset($opcode["op2"][$op2])) {
			if (($op2 == 'TMP' || $op2 == 'VAR') &&
			    isset($opcode["op2"]["TMPVAR"])) {
				$op2 = "TMPVAR";
			} else if (($op2 == 'TMP' || $op2 == 'VAR') &&
			    isset($opcode["op2"]["TMPVARCV"])) {
				$op2 = "TMPVARCV";
			} else if ($op2 == 'CV' &&
			    isset($opcode["op2"]["TMPVARCV"])) {
				$op2 = "TMPVARCV";
			} else if (isset($opcode["op2"]["ANY"])) {
				$op2 = "ANY";
			} else if ($spec) {
				/* dispatch to unkonwn handler in unreachable code */
				return "ZEND_NULL";
			}
		}
	}
	return $name.($spec?"_SPEC":"").$prefix[$op1].$prefix[$op2];
}

// Formats condition, protecting it by parentheses when needed.
function format_condition($condition) {
	if ($condition === "") {
		throw new InvalidArgumentException("A non empty string condition was expected.");
	}

	if ($condition[0] === "(" && substr($condition, -1) === ")") {
		return $condition;
	}

	return "(".$condition.")";
}

// Generates code for opcode handler or helper
function gen_code($f, $spec, $kind, $export, $code, $op1, $op2, $name, $extra_spec=null) {
	global $op1_type, $op2_type, $op1_get_zval_ptr, $op2_get_zval_ptr,
		$op1_get_zval_ptr_deref, $op2_get_zval_ptr_deref,
		$op1_get_zval_ptr_undef, $op2_get_zval_ptr_undef,
		$op1_get_zval_ptr_ptr, $op2_get_zval_ptr_ptr,
		$op1_get_zval_ptr_ptr_undef, $op2_get_zval_ptr_ptr_undef,
		$op1_get_obj_zval_ptr, $op2_get_obj_zval_ptr,
		$op1_get_obj_zval_ptr_undef, $op2_get_obj_zval_ptr_undef,
		$op1_get_obj_zval_ptr_deref, $op2_get_obj_zval_ptr_deref,
		$op1_get_obj_zval_ptr_ptr, $op2_get_obj_zval_ptr_ptr,
		$op1_get_obj_zval_ptr_ptr_undef, $op2_get_obj_zval_ptr_ptr_undef,
		$op1_free, $op2_free, $op1_free_unfetched, $op2_free_unfetched,
		$op1_free_op, $op2_free_op, $op1_free_op_if_var, $op2_free_op_if_var,
		$op1_free_op_var_ptr, $op2_free_op_var_ptr, $prefix,
		$op_data_type, $op_data_get_zval_ptr, $op_data_get_zval_ptr_deref,
		$op_data_free_op, $op_data_free_unfetched;

	// Specializing
	$code = preg_replace(
		array(
			"/OP1_TYPE/",
			"/OP2_TYPE/",
			"/OP1_FREE/",
			"/OP2_FREE/",
			"/GET_OP1_ZVAL_PTR\(([^)]*)\)/",
			"/GET_OP2_ZVAL_PTR\(([^)]*)\)/",
			"/GET_OP1_ZVAL_PTR_DEREF\(([^)]*)\)/",
			"/GET_OP2_ZVAL_PTR_DEREF\(([^)]*)\)/",
			"/GET_OP1_ZVAL_PTR_UNDEF\(([^)]*)\)/",
			"/GET_OP2_ZVAL_PTR_UNDEF\(([^)]*)\)/",
			"/GET_OP1_ZVAL_PTR_PTR\(([^)]*)\)/",
			"/GET_OP2_ZVAL_PTR_PTR\(([^)]*)\)/",
			"/GET_OP1_ZVAL_PTR_PTR_UNDEF\(([^)]*)\)/",
			"/GET_OP2_ZVAL_PTR_PTR_UNDEF\(([^)]*)\)/",
			"/GET_OP1_OBJ_ZVAL_PTR\(([^)]*)\)/",
			"/GET_OP2_OBJ_ZVAL_PTR\(([^)]*)\)/",
			"/GET_OP1_OBJ_ZVAL_PTR_UNDEF\(([^)]*)\)/",
			"/GET_OP2_OBJ_ZVAL_PTR_UNDEF\(([^)]*)\)/",
			"/GET_OP1_OBJ_ZVAL_PTR_DEREF\(([^)]*)\)/",
			"/GET_OP2_OBJ_ZVAL_PTR_DEREF\(([^)]*)\)/",
			"/GET_OP1_OBJ_ZVAL_PTR_PTR\(([^)]*)\)/",
			"/GET_OP2_OBJ_ZVAL_PTR_PTR\(([^)]*)\)/",
			"/GET_OP1_OBJ_ZVAL_PTR_PTR_UNDEF\(([^)]*)\)/",
			"/GET_OP2_OBJ_ZVAL_PTR_PTR_UNDEF\(([^)]*)\)/",
			"/FREE_OP1\(\)/",
			"/FREE_OP2\(\)/",
			"/FREE_OP1_IF_VAR\(\)/",
			"/FREE_OP2_IF_VAR\(\)/",
			"/FREE_OP1_VAR_PTR\(\)/",
			"/FREE_OP2_VAR_PTR\(\)/",
			"/FREE_UNFETCHED_OP1\(\)/",
			"/FREE_UNFETCHED_OP2\(\)/",
			"/^#(\s*)ifdef\s+ZEND_VM_SPEC\s*\n/m",
			"/^#(\s*)ifndef\s+ZEND_VM_SPEC\s*\n/m",
			"/\!defined\(ZEND_VM_SPEC\)/m",
			"/defined\(ZEND_VM_SPEC\)/m",
			"/ZEND_VM_C_LABEL\(\s*([A-Za-z_]*)\s*\)/m",
			"/ZEND_VM_C_GOTO\(\s*([A-Za-z_]*)\s*\)/m",
			"/^#(\s*)if\s+1\s*\\|\\|.*[^\\\\]$/m",
			"/^#(\s*)if\s+0\s*&&.*[^\\\\]$/m",
			"/^#(\s*)ifdef\s+ZEND_VM_EXPORT\s*\n/m",
			"/^#(\s*)ifndef\s+ZEND_VM_EXPORT\s*\n/m",
			"/OP_DATA_TYPE/",
			"/GET_OP_DATA_ZVAL_PTR\(([^)]*)\)/",
			"/GET_OP_DATA_ZVAL_PTR_DEREF\(([^)]*)\)/",
			"/FREE_OP_DATA\(\)/",
			"/FREE_UNFETCHED_OP_DATA\(\)/",
			"/RETURN_VALUE_USED\(opline\)/",
			"/arg_num <= MAX_ARG_FLAG_NUM/",
			"/ZEND_VM_SMART_BRANCH\(\s*([^,)]*)\s*,\s*([^)]*)\s*\)/",
			"/opline->extended_value\s*==\s*0/",
			"/opline->extended_value\s*==\s*ZEND_ASSIGN_DIM/",
			"/opline->extended_value\s*==\s*ZEND_ASSIGN_OBJ/",
<<<<<<< HEAD
			"/opline->extended_value\s*&\s*ZEND_ISSET/",
			"/opline->extended_value\s*&\s*~\s*ZEND_ISSET/",
=======
			"/opline->extended_value\s*&\s*ZEND_ISEMPTY/",
			"/opline->extended_value\s*&\s*~\s*ZEND_ISEMPTY/",
>>>>>>> c4331b00
		),
		array(
			$op1_type[$op1],
			$op2_type[$op2],
			$op1_free[$op1],
			$op2_free[$op2],
			$op1_get_zval_ptr[$op1],
			$op2_get_zval_ptr[$op2],
			$op1_get_zval_ptr_deref[$op1],
			$op2_get_zval_ptr_deref[$op2],
			$op1_get_zval_ptr_undef[$op1],
			$op2_get_zval_ptr_undef[$op2],
			$op1_get_zval_ptr_ptr[$op1],
			$op2_get_zval_ptr_ptr[$op2],
			$op1_get_zval_ptr_ptr_undef[$op1],
			$op2_get_zval_ptr_ptr_undef[$op2],
			$op1_get_obj_zval_ptr[$op1],
			$op2_get_obj_zval_ptr[$op2],
			$op1_get_obj_zval_ptr_undef[$op1],
			$op2_get_obj_zval_ptr_undef[$op2],
			$op1_get_obj_zval_ptr_deref[$op1],
			$op2_get_obj_zval_ptr_deref[$op2],
			$op1_get_obj_zval_ptr_ptr[$op1],
			$op2_get_obj_zval_ptr_ptr[$op2],
			$op1_get_obj_zval_ptr_ptr_undef[$op1],
			$op2_get_obj_zval_ptr_ptr_undef[$op2],
			$op1_free_op[$op1],
			$op2_free_op[$op2],
			$op1_free_op_if_var[$op1],
			$op2_free_op_if_var[$op2],
			$op1_free_op_var_ptr[$op1],
			$op2_free_op_var_ptr[$op2],
			$op1_free_unfetched[$op1],
			$op2_free_unfetched[$op2],
			($op1!="ANY"||$op2!="ANY")?"#\\1if 1\n":"#\\1if 0\n",
			($op1!="ANY"||$op2!="ANY")?"#\\1if 0\n":"#\\1if 1\n",
			($op1!="ANY"||$op2!="ANY")?"0":"1",
			($op1!="ANY"||$op2!="ANY")?"1":"0",
			"\\1".(($spec && $kind != ZEND_VM_KIND_CALL)?("_SPEC".$prefix[$op1].$prefix[$op2].extra_spec_name($extra_spec)):""),
			"goto \\1".(($spec && $kind != ZEND_VM_KIND_CALL)?("_SPEC".$prefix[$op1].$prefix[$op2].extra_spec_name($extra_spec)):""),
			"#\\1if 1",
			"#\\1if 0",
			$export?"#\\1if 1\n":"#\\1if 0\n",
			$export?"#\\1if 0\n":"#\\1if 1\n",
			$op_data_type[isset($extra_spec['OP_DATA']) ? $extra_spec['OP_DATA'] : "ANY"],
			$op_data_get_zval_ptr[isset($extra_spec['OP_DATA']) ? $extra_spec['OP_DATA'] : "ANY"],
			$op_data_get_zval_ptr_deref[isset($extra_spec['OP_DATA']) ? $extra_spec['OP_DATA'] : "ANY"],
			$op_data_free_op[isset($extra_spec['OP_DATA']) ? $extra_spec['OP_DATA'] : "ANY"],
			$op_data_free_unfetched[isset($extra_spec['OP_DATA']) ? $extra_spec['OP_DATA'] : "ANY"],
			isset($extra_spec['RETVAL']) ? $extra_spec['RETVAL'] : "RETURN_VALUE_USED(opline)",
			isset($extra_spec['QUICK_ARG']) ? $extra_spec['QUICK_ARG'] : "arg_num <= MAX_ARG_FLAG_NUM",
			isset($extra_spec['SMART_BRANCH']) ?
				($extra_spec['SMART_BRANCH'] == 1 ?
						"ZEND_VM_SMART_BRANCH_JMPZ(\\1, \\2)"
					:	($extra_spec['SMART_BRANCH'] == 2 ?
							"ZEND_VM_SMART_BRANCH_JMPNZ(\\1, \\2)" : ""))
				: 	"ZEND_VM_SMART_BRANCH(\\1, \\2)",
			isset($extra_spec['DIM_OBJ']) ?
				($extra_spec['DIM_OBJ'] == 0 ? "1" : "0")
				: "\\0",
			isset($extra_spec['DIM_OBJ']) ?
				($extra_spec['DIM_OBJ'] == 1 ? "1" : "0")
				: "\\0",
			isset($extra_spec['DIM_OBJ']) ?
				($extra_spec['DIM_OBJ'] == 2 ? "1" : "0")
				: "\\0",
			isset($extra_spec['ISSET']) ?
				($extra_spec['ISSET'] == 0 ? "0" : "1")
				: "\\0",
			isset($extra_spec['ISSET']) ?
<<<<<<< HEAD
				($extra_spec['ISSET'] == 0 ? "opline->extended_value" : "\\0")
=======
				($extra_spec['ISSET'] == 0 ? "\\0" : "opline->extended_value")
>>>>>>> c4331b00
				: "\\0",
		),
		$code);

	if (0 && strpos($code, '{') === 0) {
		$code = "{\n\tfprintf(stderr, \"$name\\n\");\n" . substr($code, 1);
	}
	// Updating code according to selected threading model
	switch($kind) {
		case ZEND_VM_KIND_HYBRID:
			$code = preg_replace_callback(
				array(
					"/EXECUTE_DATA(?=[^_])/m",
					"/ZEND_VM_DISPATCH_TO_HANDLER\(\s*([A-Z_]*)\s*\)/m",
					"/ZEND_VM_DISPATCH_TO_HELPER\(\s*([A-Za-z_]*)\s*(,[^)]*)?\)/m",
				),
				function($matches) use ($spec, $prefix, $op1, $op2, $extra_spec) {
					if (strncasecmp($matches[0], "EXECUTE_DATA", strlen("EXECUTE_DATA")) == 0) {
						return "execute_data";
					} else if (strncasecmp($matches[0], "ZEND_VM_DISPATCH_TO_HANDLER", strlen("ZEND_VM_DISPATCH_TO_HANDLER")) == 0) {
						global $opcodes, $opnames;

						$name = $matches[1];
						$opcode = $opcodes[$opnames[$name]];
						if (is_hot_handler($opcode["hot"], $op1, $op2, $extra_spec)) {
							return "goto " . opcode_name($name, $spec, $op1, $op2) . "_LABEL";
						} else {
							return "ZEND_VM_TAIL_CALL(" . opcode_name($name, $spec, $op1, $op2) . "_HANDLER(ZEND_OPCODE_HANDLER_ARGS_PASSTHRU))";
						}
					} else {
						// ZEND_VM_DISPATCH_TO_HELPER
						if (isset($matches[2])) {
							// extra args
							$args = substr(preg_replace("/,\s*[A-Za-z_]*\s*,\s*([^,)\s]*)\s*/", ", $1", $matches[2]), 2);
							return "ZEND_VM_TAIL_CALL(" . helper_name($matches[1], $spec, $op1, $op2, $extra_spec) . "(" . $args. " ZEND_OPCODE_HANDLER_ARGS_PASSTHRU_CC))";
						}
						if (is_hot_helper($matches[1])) {
							return "goto " . helper_name($matches[1], $spec, $op1, $op2, $extra_spec) . "_LABEL";
						}
						return "ZEND_VM_TAIL_CALL(" . helper_name($matches[1], $spec, $op1, $op2, $extra_spec) . "(ZEND_OPCODE_HANDLER_ARGS_PASSTHRU))";
					}
				},
				$code);
			break;
		case ZEND_VM_KIND_CALL:
			$code = preg_replace_callback(
				array(
					"/EXECUTE_DATA(?=[^_])/m",
					"/ZEND_VM_DISPATCH_TO_HANDLER\(\s*([A-Z_]*)\s*\)/m",
					"/ZEND_VM_DISPATCH_TO_HELPER\(\s*([A-Za-z_]*)\s*(,[^)]*)?\)/m",
				),
				function($matches) use ($spec, $prefix, $op1, $op2, $extra_spec) {
					if (strncasecmp($matches[0], "EXECUTE_DATA", strlen("EXECUTE_DATA")) == 0) {
						return "execute_data";
					} else if (strncasecmp($matches[0], "ZEND_VM_DISPATCH_TO_HANDLER", strlen("ZEND_VM_DISPATCH_TO_HANDLER")) == 0) {
						return "ZEND_VM_TAIL_CALL(" . opcode_name($matches[1], $spec, $op1, $op2) . "_HANDLER(ZEND_OPCODE_HANDLER_ARGS_PASSTHRU))";
					} else {
						// ZEND_VM_DISPATCH_TO_HELPER
						if (isset($matches[2])) {
							// extra args
							$args = substr(preg_replace("/,\s*[A-Za-z_]*\s*,\s*([^,)\s]*)\s*/", ", $1", $matches[2]), 2);
							return "ZEND_VM_TAIL_CALL(" . helper_name($matches[1], $spec, $op1, $op2, $extra_spec) . "(" . $args. " ZEND_OPCODE_HANDLER_ARGS_PASSTHRU_CC))";
						}
						return "ZEND_VM_TAIL_CALL(" . helper_name($matches[1], $spec, $op1, $op2, $extra_spec) . "(ZEND_OPCODE_HANDLER_ARGS_PASSTHRU))";
					}
				},
				$code);
			break;
		case ZEND_VM_KIND_SWITCH:
			$code = preg_replace_callback(
				array(
					"/EXECUTE_DATA(?=[^_])/m",
					"/ZEND_VM_DISPATCH_TO_HANDLER\(\s*([A-Z_]*)\s*\)/m",
					"/ZEND_VM_DISPATCH_TO_HELPER\(\s*([A-Za-z_]*)\s*(,[^)]*)?\)/m",
				),
				function($matches) use ($spec, $prefix, $op1, $op2, $extra_spec) {
					if (strncasecmp($matches[0], "EXECUTE_DATA", strlen("EXECUTE_DATA")) == 0) {
						return "execute_data";
					} else if (strncasecmp($matches[0], "ZEND_VM_DISPATCH_TO_HANDLER", strlen("ZEND_VM_DISPATCH_TO_HANDLER")) == 0) {
						return "goto " . opcode_name($matches[1], $spec, $op1, $op2) . "_LABEL";
					} else {
						// ZEND_VM_DISPATCH_TO_HELPER
						if (isset($matches[2])) {
							// extra args
							$args = preg_replace("/,\s*([A-Za-z_]*)\s*,\s*([^,)\s]*)\s*/", "$1 = $2; ", $matches[2]);
							return $args .  "goto " . helper_name($matches[1], $spec, $op1, $op2, $extra_spec);
						}
						return "goto " . helper_name($matches[1], $spec, $op1, $op2, $extra_spec);
					}
				},
					$code);
			break;
		case ZEND_VM_KIND_GOTO:
			$code = preg_replace_callback(
				array(
					"/EXECUTE_DATA(?=[^_])/m",
					"/ZEND_VM_DISPATCH_TO_HANDLER\(\s*([A-Z_]*)\s*\)/m",
					"/ZEND_VM_DISPATCH_TO_HELPER\(\s*([A-Za-z_]*)\s*(,[^)]*)?\)/m",
				),
				function($matches) use ($spec, $prefix, $op1, $op2, $extra_spec) {
					if (strncasecmp($matches[0], "EXECUTE_DATA", strlen("EXECUTE_DATA")) == 0) {
						return "execute_data";
					} else if (strncasecmp($matches[0], "ZEND_VM_DISPATCH_TO_HANDLER", strlen("ZEND_VM_DISPATCH_TO_HANDLER")) == 0) {
						return "goto " . opcode_name($matches[1], $spec, $op1, $op2) . "_LABEL";
					} else {
						// ZEND_VM_DISPATCH_TO_HELPER
						if (isset($matches[2])) {
							// extra args
							$args = preg_replace("/,\s*([A-Za-z_]*)\s*,\s*([^,)\s]*)\s*/", "$1 = $2; ", $matches[2]);
							return $args .  "goto " . helper_name($matches[1], $spec, $op1, $op2, $extra_spec);
						}
						return "goto " . helper_name($matches[1], $spec, $op1, $op2, $extra_spec);
					}
				},
					$code);
			break;
	}

	/* Remove unused free_op1 and free_op2 declarations */
	if ($spec && preg_match_all('/^\s*zend_free_op\s+[^;]+;\s*$/me', $code, $matches, PREG_SET_ORDER)) {
		$n = 0;
		foreach ($matches as $match) {
		  $code = preg_replace('/'.preg_quote($match[0],'/').'/', "\$D$n", $code);
		  ++$n;
		}
		$del_free_op1 = (strpos($code, "free_op1") === false);
		$del_free_op2 = (strpos($code, "free_op2") === false);
		$del_free_op_data = (strpos($code, "free_op_data") === false);
		$n = 0;
		foreach ($matches as $match) {
			$dcl = $match[0];
			$changed = 0;
			if ($del_free_op1 && strpos($dcl, "free_op1") !== false) {
				$dcl = preg_replace("/free_op1\s*,\s*/", "", $dcl);
				$dcl = preg_replace("/free_op1\s*;/", ";", $dcl);
				$changed = 1;
			}
			if ($del_free_op2 && strpos($dcl, "free_op2") !== false) {
				$dcl = preg_replace("/free_op2\s*,\s*/", "", $dcl);
				$dcl = preg_replace("/free_op2\s*;/", ";", $dcl);
				$changed = 1;
			}
			if ($del_free_op_data && strpos($dcl, "free_op_data") !== false) {
				$dcl = preg_replace("/free_op_data\s*,\s*/", "", $dcl);
				$dcl = preg_replace("/free_op_data\s*;/", ";", $dcl);
				$changed = 1;
			}
			if ($changed) {
				$dcl = preg_replace("/,\s*;/", ";", $dcl);
				$dcl = preg_replace("/zend_free_op\s*;/", "", $dcl);
			}
		  $code = preg_replace("/\\\$D$n/", $dcl, $code);
		  ++$n;
		}
	}

	/* Remove unnecessary ';' */
	$code = preg_replace('/^\s*;\s*$/m', '', $code);

	/* Remove WS */
	$code = preg_replace('/[ \t]+\n/m', "\n", $code);

	out($f, $code);
}

function skip_extra_spec_function($op1, $op2, $extra_spec) {
	global $commutative_order;

	if (isset($extra_spec["NO_CONST_CONST"]) &&
	    $op1 == "CONST" && $op2 == "CONST") {
	    // Skip useless constant handlers
		return true;
	}

	if (isset($extra_spec["COMMUTATIVE"]) &&
	    $commutative_order[$op1] < $commutative_order[$op2]) {
	    // Skip duplicate commutative handlers
		return true;
	}

	if (isset($extra_spec["DIM_OBJ"]) &&
	    (($op2 == "UNUSED" && $extra_spec["DIM_OBJ"] != 1) ||
	     ($op1 == "UNUSED" && $extra_spec["DIM_OBJ"] != 2))) {
	    // Skip useless handlers
		return true;
	}

	return false;
}

function is_hot_handler($hot, $op1, $op2, $extra_spec) {
	if ($hot === 'HOT_') {
		return true;
	} else if ($hot === 'HOT_NOCONST_') {
		return ($op1 !== 'CONST');
	} else if ($hot === 'HOT_OBJ_') {
		return (($op1 === 'UNUSED') || ($op1 === 'CV')) && ($op2 === 'CONST');
	} else if ($hot === 'HOT_SEND_') {
		return !empty($extra_spec["QUICK_ARG"]);
	} else {
		return false;
	}
}

<<<<<<< HEAD
=======
function is_cold_handler($hot, $op1, $op2, $extra_spec) {
	if ($hot === 'COLD_') {
		return true;
	} else if ($hot === 'COLD_CONST_') {
		return ($op1 === 'CONST');
	} else if ($hot === 'COLD_CONSTCONST_') {
		return ($op1 === 'CONST' && $op2 === 'CONST');
	} else if ($hot === 'HOT_OBJ_') {
		return ($op1 === 'CONST');
	} else {
		return false;
	}
}

function is_inline_hybrid_handler($name, $hot, $op1, $op2, $extra_spec) {
	return $name == "ZEND_RETURN";
	//return $hot && is_hot_handler($hot, $op1, $op2, $extra_spec);
}

>>>>>>> c4331b00
// Generates opcode handler
function gen_handler($f, $spec, $kind, $name, $op1, $op2, $use, $code, $lineno, $opcode, $extra_spec = null, &$switch_labels = array()) {
	global $definition_file, $prefix, $opnames, $gen_order;

	if ($spec && skip_extra_spec_function($op1, $op2, $extra_spec)) {
		return;
	}

	if (ZEND_VM_LINES) {
		out($f, "#line $lineno \"$definition_file\"\n");
	}

	// Generate opcode handler's entry point according to selected threading model
	$spec_name = $name.($spec?"_SPEC":"").$prefix[$op1].$prefix[$op2].($spec?extra_spec_name($extra_spec):"");
	switch($kind) {
		case ZEND_VM_KIND_HYBRID:
<<<<<<< HEAD
			$code =
				  "\t\t\tHYBRID_CASE({$spec_name}):\n"
				. "\t\t\t\tVM_TRACE($spec_name)\n"
				. "\t\t\t\t{$spec_name}_HANDLER(ZEND_OPCODE_HANDLER_ARGS_PASSTHRU);\n"
				. "\t\t\t\tHYBRID_BREAK();\n";
=======
			if (is_inline_hybrid_handler($name, $opcode["hot"], $op1, $op2, $extra_spec)) {
				$out = fopen('php://memory', 'w+');
				gen_code($out, $spec, $kind, 0, $code, $op1, $op2, $name, $extra_spec);
				rewind($out);
				$code =
					  "\t\t\tHYBRID_CASE({$spec_name}):\n"
					. "\t\t\t\tVM_TRACE($spec_name)\n"
					. stream_get_contents($out);
				fclose($out);
			} else {
				$code =
					  "\t\t\tHYBRID_CASE({$spec_name}):\n"
					. "\t\t\t\tVM_TRACE($spec_name)\n"
					. "\t\t\t\t{$spec_name}_HANDLER(ZEND_OPCODE_HANDLER_ARGS_PASSTHRU);\n"
					. "\t\t\t\tHYBRID_BREAK();\n";
			}
>>>>>>> c4331b00
			if (is_array($gen_order)) {
				$gen_order[$spec_name] = $code;
			} else {
				out($f, $code);
			}
			return;
		case ZEND_VM_KIND_CALL:
			if ($opcode["hot"] && ZEND_VM_KIND == ZEND_VM_KIND_HYBRID && is_hot_handler($opcode["hot"], $op1, $op2, $extra_spec)) {
				out($f,"static ZEND_VM_HOT ZEND_OPCODE_HANDLER_RET ZEND_FASTCALL {$spec_name}_HANDLER(ZEND_OPCODE_HANDLER_ARGS)\n");
<<<<<<< HEAD
=======
			} else if ($opcode["hot"] && is_cold_handler($opcode["hot"], $op1, $op2, $extra_spec)) {
				out($f,"static ZEND_VM_COLD ZEND_OPCODE_HANDLER_RET ZEND_FASTCALL {$spec_name}_HANDLER(ZEND_OPCODE_HANDLER_ARGS)\n");
>>>>>>> c4331b00
			} else {
				out($f,"static ZEND_OPCODE_HANDLER_RET ZEND_FASTCALL {$spec_name}_HANDLER(ZEND_OPCODE_HANDLER_ARGS)\n");
			}
			break;
		case ZEND_VM_KIND_SWITCH:
			if ($spec) {
				$cur = $switch_labels ? end($switch_labels) + 1 : 0;
				out($f,"case $cur: /* $spec_name */");
				$switch_labels[$spec_name] = $cur;
			} else {
				out($f,"case ".$name.":");
			}
			if ($use) {
				// This handler is used by other handlers. We will add label to call it.
				out($f," {$spec_name}_LABEL:\n");
			} else {
				out($f,"\n");
			}
			break;
		case ZEND_VM_KIND_GOTO:
			out($f,"{$spec_name}_LABEL: ZEND_VM_GUARD($spec_name);\n");
			break;
	}

	// Generate opcode handler's code
	gen_code($f, $spec, $kind, 0, $code, $op1, $op2, $name, $extra_spec);
}

// Generates helper
<<<<<<< HEAD
function gen_helper($f, $spec, $kind, $name, $op1, $op2, $param, $code, $lineno, $inline, $cold, $extra_spec = null) {
	global $definition_file, $prefix;

	if ($kind == ZEND_VM_KIND_HYBRID) {
=======
function gen_helper($f, $spec, $kind, $name, $op1, $op2, $param, $code, $lineno, $inline, $cold = false, $hot = false, $extra_spec = null) {
	global $definition_file, $prefix;

	if ($kind == ZEND_VM_KIND_HYBRID && !$hot) {
>>>>>>> c4331b00
		return;
	}

	if ($spec && skip_extra_spec_function($op1, $op2, $extra_spec)) {
		return;
	}

	if (ZEND_VM_LINES) {
		out($f, "#line $lineno \"$definition_file\"\n");
	}

	$spec_name = $name.($spec?"_SPEC":"").$prefix[$op1].$prefix[$op2].($spec?extra_spec_name($extra_spec):"");

	// Generate helper's entry point according to selected threading model
	switch($kind) {
		case ZEND_VM_KIND_HYBRID:
			out($f, $spec_name . "_LABEL:\n");
			break;
		case ZEND_VM_KIND_CALL:
			if ($inline) {
				$zend_attributes = " zend_always_inline";
				$zend_fastcall = "";
			} else {
				if ($cold) {
					$zend_attributes = " zend_never_inline ZEND_COLD";
				} else {
					$zend_attributes = "";
				}
				$zend_fastcall = " ZEND_FASTCALL";
			}
			if ($param == null) {
			  // Helper without parameters
				out($f, "static$zend_attributes ZEND_OPCODE_HANDLER_RET$zend_fastcall $spec_name(ZEND_OPCODE_HANDLER_ARGS)\n");
			} else {
			  // Helper with parameter
				out($f, "static$zend_attributes ZEND_OPCODE_HANDLER_RET$zend_fastcall $spec_name($param ZEND_OPCODE_HANDLER_ARGS_DC)\n");
			}
			break;
		case ZEND_VM_KIND_SWITCH:
			out($f, "$spec_name:\n");
			break;
		case ZEND_VM_KIND_GOTO:
			out($f, "$spec_name:\n");
			break;
	}

	// Generate helper's code
	gen_code($f, $spec, $kind, 0, $code, $op1, $op2, $name, $extra_spec);
}


function gen_null_label($f, $kind, $prolog) {
	switch ($kind) {
		case ZEND_VM_KIND_CALL:
			out($f,$prolog."ZEND_NULL_HANDLER,\n");
			break;
		case ZEND_VM_KIND_SWITCH:
			out($f,$prolog."(void*)(uintptr_t)-1,\n");
			break;
		case ZEND_VM_KIND_GOTO:
			out($f,$prolog."(void*)&&ZEND_NULL_LABEL,\n");
			break;
	}
}

// Generates array of opcode handlers (specialized or unspecialized)
function gen_labels($f, $spec, $kind, $prolog, &$specs, $switch_labels = array()) {
	global $opcodes, $op_types, $prefix, $op_types_ex;

	$list = [];
	$next = 0;
	$label = 0;
	if ($spec) {
	  // Emit labels for specialized executor

	  // For each opcode in opcode number order
		foreach($opcodes as $num => $dsc) {
			$specs[$num] = "$label";
			$spec_op1 = $spec_op2 = $spec_extra = false;
			$def_op1_type = $def_op2_type = "ANY";
			$next = $num + 1;
			if (isset($dsc["op1"]) && !isset($dsc["op1"]["ANY"])) {
				$count = 0;
				foreach ($op_types_ex as $t) {
					if (isset($dsc["op1"][$t])) {
						$def_op1_type = $t;
						$count++;
					}
				}
				if ($count > 1) {
					$spec_op1 = true;
					$specs[$num] .= " | SPEC_RULE_OP1";
					$def_op1_type = "ANY";
				}
			}
			if (isset($dsc["op2"]) && !isset($dsc["op2"]["ANY"])) {
				$count = 0;
				foreach ($op_types_ex as $t) {
					if (isset($dsc["op2"][$t])) {
						$def_op2_type = $t;
						$count++;
					}
				}
				if ($count > 1) {
					$spec_op2 = true;
					$specs[$num] .= " | SPEC_RULE_OP2";
					$def_op2_type = "ANY";
				}
			}
			$spec_extra = call_user_func_array("array_merge", extra_spec_handler($dsc) ?: array(array()));
			$flags = extra_spec_flags($spec_extra);
			if ($flags) {
				$specs[$num] .= " | " . implode(" | ", $flags);
			}
			if ($num >= 256) {
				$opcodes[$num]['spec_code'] = $specs[$num];
				unset($specs[$num]);
			}

			$foreach_op1 = function($do) use ($dsc, $op_types) {
				return function($_, $op2) use ($do, $dsc, $op_types) {
					// For each op1.op_type except ANY
					foreach($op_types as $op1) {
						if ($op1 != "ANY") {
							if (!isset($dsc["op1"][$op1])) {
								if ($op1 == "TMP" || $op1 == "VAR") {
									if (isset($dsc["op1"]["TMPVAR"])) {
										$op1 = "TMPVAR";
									} else if (isset($dsc["op1"]["TMPVARCV"])) {
										$op1 = "TMPVARCV";
									} else {
										$op1 = "ANY";
									}
								} else if ($op1 == "CV" && isset($dsc["op1"]["TMPVARCV"])) {
									$op1 = "TMPVARCV";
								} else {
									// Try to use unspecialized handler
									$op1 = "ANY";
								}
							}
							$do($op1, $op2);
						}
					}
				};
			};
			$foreach_op2 = function($do) use ($dsc, $op_types) {
				return function($op1, $_) use ($do, $dsc, $op_types) {
					// For each op2.op_type except ANY
					foreach($op_types as $op2) {
						if ($op2 != "ANY") {
							if (!isset($dsc["op2"][$op2])) {
								if ($op2 == "TMP" || $op2 == "VAR") {
									if (isset($dsc["op2"]["TMPVAR"])) {
										$op2 = "TMPVAR";
									} else if (isset($dsc["op2"]["TMPVARCV"])) {
										$op2 = "TMPVARCV";
									} else {
										$op2 = "ANY";
									}
								} else if ($op2 == "CV" && isset($dsc["op2"]["TMPVARCV"])) {
									$op2 = "TMPVARCV";
								} else {
									// Try to use unspecialized handler
									$op2 = "ANY";
								}
							}
							$do($op1, $op2);
						}
					}
				};
			};
			$foreach_op_data = function($do) use ($dsc, $op_types) {
				return function($op1, $op2, $extra_spec = array()) use ($do, $dsc, $op_types) {
					// For each op_data.op_type except ANY
					foreach($op_types as $op_data) {
						if ($op_data != "ANY") {
							if (!isset($dsc["spec"]["OP_DATA"][$op_data])) {
								if ($op_data == "TMP" || $op_data == "VAR") {
									if (isset($dsc["spec"]["OP_DATA"]["TMPVAR"])) {
										$op_data = "TMPVAR";
									} else if (isset($dsc["spec"]["OP_DATA"]["TMPVARCV"])) {
										$op_data = "TMPVARCV";
									} else {
										// Try to use unspecialized handler
										$op_data = "ANY";
									}
								} else if ($op_data == "CV" && isset($dsc["OP_DATA"]["TMPVARCV"])) {
									$op_data = "TMPVARCV";
								} else {
									// Try to use unspecialized handler
									$op_data = "ANY";
								}
							}
							$do($op1, $op2, array("OP_DATA" => $op_data) + $extra_spec);
						}
					}
				};
			};
			$foreach_extra_spec = function($do, $spec) use ($dsc) {
				return function($op1, $op2, $extra_spec = array()) use ($do, $spec, $dsc) {
					foreach ($dsc["spec"][$spec] as $val) {
						$do($op1, $op2, array($spec => $val) + $extra_spec);
					}
				};
			};
			$generate = function ($op1, $op2, $extra_spec = array()) use ($f, $kind, $dsc, $prefix, $prolog, $num, $switch_labels, &$label, &$list) {
				global $commutative_order;

				// Check if specialized handler is defined
				/* TODO: figure out better way to signal "specialized and not defined" than an extra lookup */
				if (isset($dsc["op1"][$op1]) &&
				    isset($dsc["op2"][$op2]) &&
				    (!isset($extra_spec["OP_DATA"]) || isset($dsc["spec"]["OP_DATA"][$extra_spec["OP_DATA"]]))) {
					if (skip_extra_spec_function($op1, $op2, $extra_spec)) {
						gen_null_label($f, $kind, $prolog);
						$list[$label] = null;
						$label++;
						return;
					}
					
					// Emit pointer to specialized handler
					$spec_name = $dsc["op"]."_SPEC".$prefix[$op1].$prefix[$op2].extra_spec_name($extra_spec);
					switch ($kind) {
						case ZEND_VM_KIND_CALL:
							out($f,"$prolog{$spec_name}_HANDLER,\n");
							break;
						case ZEND_VM_KIND_SWITCH:
							out($f,$prolog."(void*)(uintptr_t)$switch_labels[$spec_name],\n");
							break;
						case ZEND_VM_KIND_GOTO:
							out($f,$prolog."(void*)&&{$spec_name}_LABEL,\n");
							break;
					}
					$list[$label] = $spec_name;
					$label++;
				} else {
					// Emit pointer to handler of undefined opcode
					gen_null_label($f, $kind, $prolog);
					$list[$label] = null;
					$label++;
				}
			};

			$do = $generate;
			if ($spec_extra) {
				foreach ($spec_extra as $extra => $devnull) {
					if ($extra == "OP_DATA") {
						$do = $foreach_op_data($do);
					} else {
						$do = $foreach_extra_spec($do, $extra);
					}
				}
			}
			if ($spec_op2) {
				$do = $foreach_op2($do);
			}
			if ($spec_op1) {
				$do = $foreach_op1($do);
			}

			$do($def_op1_type, $def_op2_type);
		}
	} else {
	  // Emit labels for unspecialized executor

	  // For each opcode in opcode number order
		foreach($opcodes as $num => $dsc) {
			while ($next != $num) {
			  // If some opcode numbers are not used then fill hole with pointers
			  // to handler of undefined opcode
				switch ($kind) {
					case ZEND_VM_KIND_CALL:
						out($f,$prolog."ZEND_NULL_HANDLER,\n");
						break;
					case ZEND_VM_KIND_SWITCH:
						out($f,$prolog."(void*)(uintptr_t)-1,\n");
						break;
					case ZEND_VM_KIND_GOTO:
						out($f,$prolog."(void*)&&ZEND_NULL_LABEL,\n");
						break;
				}
				$next++;
			}
			if ($num >= 256) {
				continue;
			}
			$next = $num+1;

			//ugly trick for ZEND_VM_DEFINE_OP
			if ($dsc["code"]) {
				// Emit pointer to unspecialized handler
				switch ($kind) {
				case ZEND_VM_KIND_CALL:
					out($f,$prolog.$dsc["op"]."_HANDLER,\n");
					break;
				case ZEND_VM_KIND_SWITCH:
					out($f,$prolog."(void*)(uintptr_t)".((string)$num).",\n");
					break;
				case ZEND_VM_KIND_GOTO:
					out($f,$prolog."(void*)&&".$dsc["op"]."_LABEL,\n");
					break;
				}
				$list[] = $dsc["op"];
			} else {
				switch ($kind) {
					case ZEND_VM_KIND_CALL:
						out($f,$prolog."ZEND_NULL_HANDLER,\n");
						break;
					case ZEND_VM_KIND_SWITCH:
						out($f,$prolog."(void*)(uintptr_t)-1,\n");
						break;
					case ZEND_VM_KIND_GOTO:
						out($f,$prolog."(void*)&&ZEND_NULL_LABEL,\n");
						break;
				}
				$list[] = null;
			}
		}
	}

	// Emit last handler's label (undefined opcode)
	switch ($kind) {
		case ZEND_VM_KIND_CALL:
			out($f,$prolog."ZEND_NULL_HANDLER\n");
			break;
		case ZEND_VM_KIND_SWITCH:
			out($f,$prolog."(void*)(uintptr_t)-1\n");
			break;
		case ZEND_VM_KIND_GOTO:
			out($f,$prolog."(void*)&&ZEND_NULL_LABEL\n");
			break;
	}
	$specs[$num + 1] = "$label";

	$l = fopen(__DIR__ . "/zend_vm_handlers.h", "w+") or die("ERROR: Cannot create zend_vm_handlers.h\n");
	out($l, "#define VM_HANDLERS(_) \\\n");
	foreach ($list as $n => $name) {
		if (!is_null($name)) {
			out($l, "\t_($n, $name) \\\n");
		}
	}
	out($l, "\t_($n+1, ZEND_NULL)\n");
	fclose($l);
}

// Generates specialized offsets
function gen_specs($f, $prolog, $specs) {
	$lastdef = array_pop($specs);
	$last = 0;
	foreach ($specs as $num => $def) {
		while (++$last < $num) {
			out($f, "$prolog$lastdef,\n");
		}
		$last = $num;
		out($f, "$prolog$def,\n");
	}
	out($f, "$prolog$lastdef\n");
}

// Generates handler for undefined opcodes (CALL threading model)
function gen_null_handler($f) {
	static $done = 0;

	// New and all executors with CALL threading model can use the same handler
	// for undefined opcodes, do we emit code for it only once
	if (!$done) {
		$done = 1;
		out($f,"static ZEND_OPCODE_HANDLER_RET ZEND_FASTCALL ZEND_NULL_HANDLER(ZEND_OPCODE_HANDLER_ARGS)\n");
		out($f,"{\n");
		out($f,"\tUSE_OPLINE\n");
		out($f,"\n");
		out($f,"\tzend_error_noreturn(E_ERROR, \"Invalid opcode %d/%d/%d.\", OPLINE->opcode, OPLINE->op1_type, OPLINE->op2_type);\n");
		out($f,"\tZEND_VM_NEXT_OPCODE(); /* Never reached */\n");
		out($f,"}\n\n");
	}
}

function extra_spec_name($extra_spec) {
	global $prefix;

	$s = "";
	if (isset($extra_spec["OP_DATA"])) {
		$s .= "_OP_DATA" . $prefix[$extra_spec["OP_DATA"]];
	}
	if (isset($extra_spec["RETVAL"])) {
		$s .= "_RETVAL_".($extra_spec["RETVAL"] ? "USED" : "UNUSED");
	}
	if (isset($extra_spec["QUICK_ARG"])) {
		if ($extra_spec["QUICK_ARG"]) {
			$s .= "_QUICK";
		}
	}
	if (isset($extra_spec["SMART_BRANCH"])) {
		if ($extra_spec["SMART_BRANCH"] == 1) {
			$s .= "_JMPZ";
		} else if ($extra_spec["SMART_BRANCH"] == 2) {
			$s .= "_JMPNZ";
		}
	}
	if (isset($extra_spec["DIM_OBJ"])) {
		if ($extra_spec["DIM_OBJ"] == 1) {
			$s .= "_DIM";
		} else if ($extra_spec["DIM_OBJ"] == 2) {
			$s .= "_OBJ";
		}
	}
	if (isset($extra_spec["ISSET"])) {
		if ($extra_spec["ISSET"] == 0) {
<<<<<<< HEAD
			$s .= "_EMPTY";
		} else {
			$s .= "_SET";
=======
			$s .= "_SET";
		} else {
			$s .= "_EMPTY";
>>>>>>> c4331b00
		}
	}
	return $s;
}

function extra_spec_flags($extra_spec) {
	$s = array();
	if (isset($extra_spec["OP_DATA"])) {
		$s[] = "SPEC_RULE_OP_DATA";
	}
	if (isset($extra_spec["RETVAL"])) {
		$s[] = "SPEC_RULE_RETVAL";
	}
	if (isset($extra_spec["QUICK_ARG"])) {
		$s[] = "SPEC_RULE_QUICK_ARG";
	}
	if (isset($extra_spec["SMART_BRANCH"])) {
		$s[] = "SPEC_RULE_SMART_BRANCH";
	}
	if (isset($extra_spec["DIM_OBJ"])) {
		$s[] = "SPEC_RULE_DIM_OBJ";
	}
	if (isset($extra_spec["COMMUTATIVE"])) {
		$s[] = "SPEC_RULE_COMMUTATIVE";
	}
	if (isset($extra_spec["ISSET"])) {
		$s[] = "SPEC_RULE_ISSET";
	}
	return $s;
}

function extra_spec_handler($dsc) {
	global $op_types_ex;

	if (!isset($dsc["spec"])) {
		return array(array());
	}
	$specs = $dsc["spec"];

	if (isset($specs["OP_DATA"])) {
		$op_data_specs = $specs["OP_DATA"];
		$specs["OP_DATA"] = array();
		foreach($op_types_ex as $op_data) {
			if (isset($dsc["spec"]["OP_DATA"][$op_data])) {
				$specs["OP_DATA"][] = $op_data;
			}
		}
	}

	$f = function($specs) use (&$f) {
		$spec = key($specs);
		$top = array_shift($specs);
		if ($specs) {
			$next = $f($specs);
		} else {
			$next = array(array());
		}
		$ret = array();
		foreach ($next as $existing) {
			foreach ($top as $mode) {
				$ret[] = array($spec => $mode) + $existing;
			}
		}
		return $ret;
	};
	return $f($specs);
}

function read_order_file($fn) {
	$f = fopen($fn, "r");
	if (!is_resource($f)) {
		return false;
	}
	$order = [];
	while (!feof($f)) {
		$op = trim(fgets($f));
		if ($op !== "") {
			$order[$op] = null;
		}
	}
	fclose($f);
	return $order;
}

// Generates all opcode handlers and helpers (specialized or unspecilaized)
function gen_executor_code($f, $spec, $kind, $prolog, &$switch_labels = array()) {
	global $list, $opcodes, $helpers, $op_types_ex, $gen_order;

	if ($kind == ZEND_VM_KIND_HYBRID && file_exists(__DIR__ . "/zend_vm_order.txt")) {
		$gen_order = read_order_file(__DIR__ . "/zend_vm_order.txt");
	} else {
		$gen_order = null;
	}

	if ($spec) {
		// Produce specialized executor
		$op1t = $op_types_ex;
		// for each op1.op_type
		foreach($op1t as $op1) {
			$op2t = $op_types_ex;
			// for each op2.op_type
			foreach($op2t as $op2) {
				// for each handlers in helpers in original order
				foreach ($list as $lineno => $dsc) {
					if (isset($dsc["handler"])) {
						$num = $dsc["handler"];
						foreach (extra_spec_handler($opcodes[$num]) as $extra_spec) {
							// Check if handler accepts such types of operands (op1 and op2)
							if (isset($opcodes[$num]["op1"][$op1]) &&
							    isset($opcodes[$num]["op2"][$op2])) {
							  // Generate handler code
								gen_handler($f, 1, $kind, $opcodes[$num]["op"], $op1, $op2, isset($opcodes[$num]["use"]), $opcodes[$num]["code"], $lineno, $opcodes[$num], $extra_spec, $switch_labels);
							}
						}
					} else if (isset($dsc["helper"])) {
						$num = $dsc["helper"];
						foreach (extra_spec_handler($helpers[$num]) as $extra_spec) {
							// Check if handler accepts such types of operands (op1 and op2)
							if (isset($helpers[$num]["op1"][$op1]) &&
							    isset($helpers[$num]["op2"][$op2])) {
							  // Generate helper code
<<<<<<< HEAD
								gen_helper($f, 1, $kind, $num, $op1, $op2, $helpers[$num]["param"], $helpers[$num]["code"], $lineno, $helpers[$num]["inline"], $helpers[$num]["cold"], $extra_spec);
=======
								gen_helper($f, 1, $kind, $num, $op1, $op2, $helpers[$num]["param"], $helpers[$num]["code"], $lineno, $helpers[$num]["inline"], $helpers[$num]["cold"], $helpers[$num]["hot"], $extra_spec);
>>>>>>> c4331b00
							}
						}
					} else {
						var_dump($dsc);
						die("??? $kind:$num\n");
					}
				}
			}
		}
	} else {
		// Produce unspecialized executor

		// for each handlers in helpers in original order
		foreach ($list as $lineno => $dsc) {
			if (isset($dsc["handler"])) {
				$num = $dsc["handler"];
				// Generate handler code
				if ($num < 256) {
					gen_handler($f, 0, $kind, $opcodes[$num]["op"], "ANY", "ANY", isset($opcodes[$num]["use"]), $opcodes[$num]["code"], $lineno, $opcodes[$num]);
				}
			} else if (isset($dsc["helper"])) {
				$num = $dsc["helper"];
				// Generate helper code
				gen_helper($f, 0, $kind, $num, "ANY", "ANY", $helpers[$num]["param"], $helpers[$num]["code"], $lineno, $helpers[$num]["inline"], $helpers[$num]["cold"], $helpers[$num]["hot"]);
			} else {
				var_dump($dsc);
				die("??? $kind:$num\n");
			}
		}
	}

	if (is_array($gen_order)) {
		foreach ($gen_order as $txt) {
			if ($txt !== null) {
				out($f, $txt);
			}
		}
	}

	if (ZEND_VM_LINES) {
		// Reset #line directives
		out_line($f);
	}

	// Generate handler for undefined opcodes
	switch ($kind) {
		case ZEND_VM_KIND_CALL:
			gen_null_handler($f);
			break;
		case ZEND_VM_KIND_SWITCH:
			out($f,"default:\n");
			out($f,"\tzend_error_noreturn(E_ERROR, \"Invalid opcode %d/%d/%d.\", OPLINE->opcode, OPLINE->op1_type, OPLINE->op2_type);\n");
			out($f,"\tZEND_VM_NEXT_OPCODE(); /* Never reached */\n");
			break;
		case ZEND_VM_KIND_GOTO:
			out($f,"ZEND_NULL_LABEL:\n");
			out($f,"\tzend_error_noreturn(E_ERROR, \"Invalid opcode %d/%d/%d.\", OPLINE->opcode, OPLINE->op1_type, OPLINE->op2_type);\n");
			out($f,"\tZEND_VM_NEXT_OPCODE(); /* Never reached */\n");
			break;
		case ZEND_VM_KIND_HYBRID:
			out($f,"\t\t\tHYBRID_CASE(HYBRID_HALT):\n");
			out($f,"\t\t\t\texecute_data = orig_execute_data;\n");
			out($f,"\t\t\t\topline = orig_opline;\n");
			out($f,"\t\t\t\treturn;\n");
			out($f,"\t\t\tHYBRID_DEFAULT:\n");
			out($f,"\t\t\t\tVM_TRACE(ZEND_NULL)\n");
			out($f,"\t\t\t\tZEND_NULL_HANDLER(ZEND_OPCODE_HANDLER_ARGS_PASSTHRU);\n");
			out($f,"\t\t\t\tHYBRID_BREAK(); /* Never reached */\n");
			break;
	}
}

function skip_blanks($f, $prolog, $epilog) {
	if (trim($prolog) != "" || trim($epilog) != "") {
		out($f, $prolog.$epilog);
	}
}

// Generates executor from skeleton file and definition (specialized or unspecialized)
function gen_executor($f, $skl, $spec, $kind, $executor_name, $initializer_name) {
	global $params, $skeleton_file, $line_no;

	$switch_labels = array();
	$lineno = 0;
	foreach ($skl as $line) {
	  // Skeleton file contains special markers in form %NAME% those are
	  // substituted by custom code
		if (preg_match("/(.*)[{][%]([A-Z_]*)[%][}](.*)/", $line, $m)) {
			switch ($m[2]) {
				case "DEFINES":
					out($f,"#define SPEC_START_MASK        0x0000ffff\n");
					out($f,"#define SPEC_EXTRA_MASK        0xfffc0000\n");
					out($f,"#define SPEC_RULE_OP1          0x00010000\n");
					out($f,"#define SPEC_RULE_OP2          0x00020000\n");
					out($f,"#define SPEC_RULE_OP_DATA      0x00040000\n");
					out($f,"#define SPEC_RULE_RETVAL       0x00080000\n");
					out($f,"#define SPEC_RULE_QUICK_ARG    0x00100000\n");
					out($f,"#define SPEC_RULE_SMART_BRANCH 0x00200000\n");
					out($f,"#define SPEC_RULE_DIM_OBJ      0x00400000\n");
					out($f,"#define SPEC_RULE_COMMUTATIVE  0x00800000\n");
					out($f,"#define SPEC_RULE_ISSET        0x01000000\n");
					out($f,"\n");
					out($f,"static const uint32_t *zend_spec_handlers;\n");
					out($f,"static const void * const *zend_opcode_handlers;\n");
					out($f,"static int zend_handlers_count;\n");
					if ($kind == ZEND_VM_KIND_HYBRID) {
						out($f,"#if (ZEND_VM_KIND == ZEND_VM_KIND_HYBRID)\n");
						out($f,"static const void * const * zend_opcode_handler_funcs;\n");
						out($f,"static zend_op hybrid_halt_op;\n");
						out($f,"#endif\n");
					}
					out($f,"#if (ZEND_VM_KIND != ZEND_VM_KIND_HYBRID) || !ZEND_VM_SPEC\n");
					out($f,"static const void *zend_vm_get_opcode_handler(zend_uchar opcode, const zend_op* op);\n");
					out($f,"#endif\n\n");
					if ($kind == ZEND_VM_KIND_HYBRID) {
						out($f,"#if (ZEND_VM_KIND == ZEND_VM_KIND_HYBRID)\n");
						out($f,"static const void *zend_vm_get_opcode_handler_func(zend_uchar opcode, const zend_op* op);\n");
						out($f,"#else\n");
						out($f,"# define zend_vm_get_opcode_handler_func zend_vm_get_opcode_handler\n");
						out($f,"#endif\n\n");
					}
					out($f,"#ifndef VM_TRACE\n");
					out($f,"# define VM_TRACE(op)\n");
					out($f,"#endif\n");
					out($f,"#ifndef VM_TRACE_START\n");
					out($f,"# define VM_TRACE_START()\n");
					out($f,"#endif\n");
					out($f,"#ifndef VM_TRACE_END\n");
					out($f,"# define VM_TRACE_END()\n");
					out($f,"#endif\n");
					switch ($kind) {
						case ZEND_VM_KIND_HYBRID:
							out($f,"#if (ZEND_VM_KIND == ZEND_VM_KIND_HYBRID)\n");
							out($f,"#define HYBRID_NEXT()     goto *(void**)(OPLINE->handler)\n");
							out($f,"#define HYBRID_SWITCH()   HYBRID_NEXT();\n");
							out($f,"#define HYBRID_CASE(op)   op ## _LABEL\n");
							out($f,"#define HYBRID_BREAK()    HYBRID_NEXT()\n");
							out($f,"#define HYBRID_DEFAULT    ZEND_NULL_LABEL\n");
							out($f,"#endif\n");
						case ZEND_VM_KIND_CALL:
							out($f,"\n");
							out($f,"#ifdef ZEND_VM_FP_GLOBAL_REG\n");
							out($f,"# define ZEND_OPCODE_HANDLER_ARGS void\n");
							out($f,"# define ZEND_OPCODE_HANDLER_ARGS_PASSTHRU\n");
							out($f,"# define ZEND_OPCODE_HANDLER_ARGS_DC\n");
							out($f,"# define ZEND_OPCODE_HANDLER_ARGS_PASSTHRU_CC\n");
							out($f,"#else\n");
							out($f,"# define ZEND_OPCODE_HANDLER_ARGS zend_execute_data *execute_data\n");
							out($f,"# define ZEND_OPCODE_HANDLER_ARGS_PASSTHRU execute_data\n");
							out($f,"# define ZEND_OPCODE_HANDLER_ARGS_DC , ZEND_OPCODE_HANDLER_ARGS\n");
							out($f,"# define ZEND_OPCODE_HANDLER_ARGS_PASSTHRU_CC , ZEND_OPCODE_HANDLER_ARGS_PASSTHRU\n");
							out($f,"#endif\n");
							out($f,"\n");
							out($f,"#if defined(ZEND_VM_FP_GLOBAL_REG) && defined(ZEND_VM_IP_GLOBAL_REG)\n");
							out($f,"# define ZEND_OPCODE_HANDLER_RET void\n");
							out($f,"# define ZEND_VM_TAIL_CALL(call) call; return\n");
							out($f,"# ifdef ZEND_VM_TAIL_CALL_DISPATCH\n");
							out($f,"#  define ZEND_VM_CONTINUE()     ((opcode_handler_t)OPLINE->handler)(ZEND_OPCODE_HANDLER_ARGS_PASSTHRU); return\n");
							out($f,"# else\n");
							out($f,"#  define ZEND_VM_CONTINUE()     return\n");
							out($f,"# endif\n");
							if ($kind == ZEND_VM_KIND_HYBRID) {
								out($f,"# if (ZEND_VM_KIND == ZEND_VM_KIND_HYBRID)\n");
								out($f,"#  define ZEND_VM_RETURN()        opline = &hybrid_halt_op; return\n");
<<<<<<< HEAD
								out($f,"#  define ZEND_VM_HOT             zend_always_inline ZEND_OPT_SIZE\n");
								out($f,"# else\n");
								out($f,"#  define ZEND_VM_RETURN()        opline = NULL; return\n");
								out($f,"#  define ZEND_VM_HOT\n");
=======
								out($f,"#  define ZEND_VM_HOT             zend_always_inline ZEND_COLD ZEND_OPT_SIZE\n");
								out($f,"#  define ZEND_VM_COLD            ZEND_COLD ZEND_OPT_SIZE\n");
								out($f,"# else\n");
								out($f,"#  define ZEND_VM_RETURN()        opline = NULL; return\n");
								out($f,"#  define ZEND_VM_HOT\n");
								out($f,"#  define ZEND_VM_COLD            ZEND_COLD ZEND_OPT_SIZE\n");
>>>>>>> c4331b00
								out($f,"# endif\n");
							} else {
								out($f,"# define ZEND_VM_RETURN()        opline = NULL; return\n");
							}
							out($f,"#else\n");
							out($f,"# define ZEND_OPCODE_HANDLER_RET int\n");
							out($f,"# define ZEND_VM_TAIL_CALL(call) return call\n");
							out($f,"# define ZEND_VM_CONTINUE()      return  0\n");
							out($f,"# define ZEND_VM_RETURN()        return -1\n");
							if ($kind == ZEND_VM_KIND_HYBRID) {
								out($f,"# define ZEND_VM_HOT\n");
<<<<<<< HEAD
=======
								out($f,"# define ZEND_VM_COLD            ZEND_COLD ZEND_OPT_SIZE\n");
>>>>>>> c4331b00
							}
							out($f,"#endif\n");
							out($f,"\n");
							out($f,"typedef ZEND_OPCODE_HANDLER_RET (ZEND_FASTCALL *opcode_handler_t) (ZEND_OPCODE_HANDLER_ARGS);\n");
							out($f,"\n");
							out($f,"#undef OPLINE\n");
							out($f,"#undef DCL_OPLINE\n");
							out($f,"#undef USE_OPLINE\n");
							out($f,"#undef LOAD_OPLINE\n");
							out($f,"#undef LOAD_OPLINE_EX\n");
							out($f,"#undef SAVE_OPLINE\n");
							out($f,"#define DCL_OPLINE\n");
							out($f,"#ifdef ZEND_VM_IP_GLOBAL_REG\n");
							out($f,"# define OPLINE opline\n");
							out($f,"# define USE_OPLINE\n");
							out($f,"# define LOAD_OPLINE() opline = EX(opline)\n");
							out($f,"# define LOAD_NEXT_OPLINE() opline = EX(opline) + 1\n");
							out($f,"# define SAVE_OPLINE() EX(opline) = opline\n");
							out($f,"#else\n");
							out($f,"# define OPLINE EX(opline)\n");
							out($f,"# define USE_OPLINE const zend_op *opline = EX(opline);\n");
							out($f,"# define LOAD_OPLINE()\n");
							out($f,"# define LOAD_NEXT_OPLINE() ZEND_VM_INC_OPCODE()\n");
							out($f,"# define SAVE_OPLINE()\n");
							out($f,"#endif\n");
							out($f,"#undef HANDLE_EXCEPTION\n");
							out($f,"#undef HANDLE_EXCEPTION_LEAVE\n");
							out($f,"#define HANDLE_EXCEPTION() LOAD_OPLINE(); ZEND_VM_CONTINUE()\n");
							out($f,"#define HANDLE_EXCEPTION_LEAVE() LOAD_OPLINE(); ZEND_VM_LEAVE()\n");
							out($f,"#if defined(ZEND_VM_FP_GLOBAL_REG)\n");
							out($f,"# define ZEND_VM_ENTER_EX()        ZEND_VM_INTERRUPT_CHECK(); ZEND_VM_CONTINUE()\n");
							out($f,"# define ZEND_VM_ENTER()           execute_data = EG(current_execute_data); LOAD_OPLINE(); ZEND_VM_ENTER_EX()\n");
							out($f,"# define ZEND_VM_LEAVE()           ZEND_VM_CONTINUE()\n");
							out($f,"#elif defined(ZEND_VM_IP_GLOBAL_REG)\n");
							out($f,"# define ZEND_VM_ENTER_EX()        return  1\n");
							out($f,"# define ZEND_VM_ENTER()           opline = EG(current_execute_data)->opline; ZEND_VM_ENTER_EX()\n");
							out($f,"# define ZEND_VM_LEAVE()           return  2\n");
							out($f,"#else\n");
							out($f,"# define ZEND_VM_ENTER_EX()        return  1\n");
							out($f,"# define ZEND_VM_ENTER()           return  1\n");
							out($f,"# define ZEND_VM_LEAVE()           return  2\n");
							out($f,"#endif\n");
							out($f,"#define ZEND_VM_INTERRUPT()      ZEND_VM_TAIL_CALL(zend_interrupt_helper".($spec?"_SPEC":"")."(ZEND_OPCODE_HANDLER_ARGS_PASSTHRU));\n");
							out($f,"#define ZEND_VM_LOOP_INTERRUPT() zend_interrupt_helper".($spec?"_SPEC":"")."(ZEND_OPCODE_HANDLER_ARGS_PASSTHRU);\n");
							if ($kind == ZEND_VM_KIND_HYBRID) {
								out($f,"#define ZEND_VM_DISPATCH(opcode, opline) ZEND_VM_TAIL_CALL(((opcode_handler_t)zend_vm_get_opcode_handler_func(opcode, opline))(ZEND_OPCODE_HANDLER_ARGS_PASSTHRU));\n");
							} else {
								out($f,"#define ZEND_VM_DISPATCH(opcode, opline) ZEND_VM_TAIL_CALL(((opcode_handler_t)zend_vm_get_opcode_handler(opcode, opline))(ZEND_OPCODE_HANDLER_ARGS_PASSTHRU));\n");
							}
							out($f,"\n");
							out($f,"static ZEND_OPCODE_HANDLER_RET ZEND_FASTCALL zend_interrupt_helper".($spec?"_SPEC":"")."(ZEND_OPCODE_HANDLER_ARGS);\n");
							out($f,"static ZEND_OPCODE_HANDLER_RET ZEND_FASTCALL ZEND_NULL_HANDLER(ZEND_OPCODE_HANDLER_ARGS);\n");
							out($f,"\n");
							break;
						case ZEND_VM_KIND_SWITCH:
							out($f,"\n");
							out($f,"#undef OPLINE\n");
							out($f,"#undef DCL_OPLINE\n");
							out($f,"#undef USE_OPLINE\n");
							out($f,"#undef LOAD_OPLINE\n");
							out($f,"#undef LOAD_NEXT_OPLINE\n");
							out($f,"#undef SAVE_OPLINE\n");
							out($f,"#define OPLINE opline\n");
							out($f,"#ifdef ZEND_VM_IP_GLOBAL_REG\n");
							out($f,"# define DCL_OPLINE register const zend_op *opline __asm__(ZEND_VM_IP_GLOBAL_REG);\n");
							out($f,"#else\n");
							out($f,"# define DCL_OPLINE const zend_op *opline;\n");
							out($f,"#endif\n");
							out($f,"#define USE_OPLINE\n");
							out($f,"#define LOAD_OPLINE() opline = EX(opline)\n");
							out($f,"#define LOAD_NEXT_OPLINE() opline = EX(opline) + 1\n");
							out($f,"#define SAVE_OPLINE() EX(opline) = opline\n");
							out($f,"#undef HANDLE_EXCEPTION\n");
							out($f,"#undef HANDLE_EXCEPTION_LEAVE\n");
							out($f,"#define HANDLE_EXCEPTION() LOAD_OPLINE(); ZEND_VM_CONTINUE()\n");
							out($f,"#define HANDLE_EXCEPTION_LEAVE() LOAD_OPLINE(); ZEND_VM_LEAVE()\n");
							out($f,"#define ZEND_VM_CONTINUE() goto zend_vm_continue\n");
							out($f,"#define ZEND_VM_RETURN()   return\n");
							out($f,"#define ZEND_VM_ENTER_EX() ZEND_VM_INTERRUPT_CHECK(); ZEND_VM_CONTINUE()\n");
							out($f,"#define ZEND_VM_ENTER()    execute_data = EG(current_execute_data); LOAD_OPLINE(); ZEND_VM_ENTER_EX()\n");
							out($f,"#define ZEND_VM_LEAVE()    ZEND_VM_CONTINUE()\n");
							out($f,"#define ZEND_VM_INTERRUPT()              goto zend_interrupt_helper".($spec?"_SPEC":"").";\n");
							out($f,"#define ZEND_VM_LOOP_INTERRUPT()         goto zend_interrupt_helper".($spec?"_SPEC":"").";\n");
							out($f,"#define ZEND_VM_DISPATCH(opcode, opline) dispatch_handler = zend_vm_get_opcode_handler(opcode, opline); goto zend_vm_dispatch;\n");
							out($f,"\n");
							break;
						case ZEND_VM_KIND_GOTO:
							out($f,"\n");
							out($f,"#undef OPLINE\n");
							out($f,"#undef DCL_OPLINE\n");
							out($f,"#undef USE_OPLINE\n");
							out($f,"#undef LOAD_OPLINE\n");
							out($f,"#undef LOAD_NEXT_OPLINE\n");
							out($f,"#undef SAVE_OPLINE\n");
							out($f,"#define OPLINE opline\n");
							out($f,"#ifdef ZEND_VM_IP_GLOBAL_REG\n");
							out($f,"# define DCL_OPLINE register const zend_op *opline __asm__(ZEND_VM_IP_GLOBAL_REG);\n");
							out($f,"#else\n");
							out($f,"# define DCL_OPLINE const zend_op *opline;\n");
							out($f,"#endif\n");
							out($f,"#define USE_OPLINE\n");
							out($f,"#define LOAD_OPLINE() opline = EX(opline)\n");
							out($f,"#define LOAD_NEXT_OPLINE() opline = EX(opline) + 1\n");
							out($f,"#define SAVE_OPLINE() EX(opline) = opline\n");
							out($f,"#undef HANDLE_EXCEPTION\n");
							out($f,"#undef HANDLE_EXCEPTION_LEAVE\n");
							if (ZEND_VM_SPEC) {
								out($f,"#define HANDLE_EXCEPTION() goto ZEND_HANDLE_EXCEPTION_SPEC_LABEL\n");
								out($f,"#define HANDLE_EXCEPTION_LEAVE() goto ZEND_HANDLE_EXCEPTION_SPEC_LABEL\n");
							} else {
								out($f,"#define HANDLE_EXCEPTION() goto ZEND_HANDLE_EXCEPTION_LABEL\n");
								out($f,"#define HANDLE_EXCEPTION_LEAVE() goto ZEND_HANDLE_EXCEPTION_LABEL\n");
							}
							out($f,"#define ZEND_VM_CONTINUE() goto *(void**)(OPLINE->handler)\n");
							out($f,"#define ZEND_VM_RETURN()   return\n");
							out($f,"#define ZEND_VM_ENTER_EX() ZEND_VM_INTERRUPT_CHECK(); ZEND_VM_CONTINUE()\n");
							out($f,"#define ZEND_VM_ENTER()    execute_data = EG(current_execute_data); LOAD_OPLINE(); ZEND_VM_ENTER_EX()\n");
							out($f,"#define ZEND_VM_LEAVE()    ZEND_VM_CONTINUE()\n");
							out($f,"#define ZEND_VM_INTERRUPT()              goto zend_interrupt_helper".($spec?"_SPEC":"").";\n");
							out($f,"#define ZEND_VM_LOOP_INTERRUPT()         goto zend_interrupt_helper".($spec?"_SPEC":"").";\n");
							out($f,"#define ZEND_VM_DISPATCH(opcode, opline) goto *(void**)(zend_vm_get_opcode_handler(opcode, opline));\n");
							out($f,"\n");
							break;
					}
					if ($kind == ZEND_VM_KIND_HYBRID) {
						gen_executor_code($f, $spec, ZEND_VM_KIND_CALL, $m[1]);
<<<<<<< HEAD
=======
						out($f,"\n");
						out($f,"#if (ZEND_VM_KIND == ZEND_VM_KIND_HYBRID)\n");
						out($f,"# undef ZEND_VM_TAIL_CALL\n");
						out($f,"# undef ZEND_VM_CONTINUE\n");
						out($f,"# undef ZEND_VM_RETURN\n");
//						out($f,"# undef ZEND_VM_INTERRUPT\n");
						out($f,"\n");
						out($f,"# define ZEND_VM_TAIL_CALL(call) call; ZEND_VM_CONTINUE()\n");
						out($f,"# define ZEND_VM_CONTINUE()      HYBRID_NEXT()\n");
						out($f,"# define ZEND_VM_RETURN()        goto HYBRID_HALT_LABEL\n");
//						out($f,"# define ZEND_VM_INTERRUPT()     goto zend_interrupt_helper_SPEC_LABEL\n");
						out($f,"#endif\n\n");
>>>>>>> c4331b00
					}
					break;
				case "EXECUTOR_NAME":
					out($f, $m[1].$executor_name.$m[3]."\n");
					break;
				case "HELPER_VARS":
					if ($kind != ZEND_VM_KIND_CALL && $kind != ZEND_VM_KIND_HYBRID) {
						if ($kind == ZEND_VM_KIND_SWITCH) {
							out($f,$m[1]."const void *dispatch_handler;\n");
						}
						// Emit local variables those are used for helpers' parameters
						foreach ($params as $param => $x) {
							out($f,$m[1].$param.";\n");
						}
						out($f,"#ifdef ZEND_VM_FP_GLOBAL_REG\n");
						out($f,$m[1]."register zend_execute_data *execute_data __asm__(ZEND_VM_FP_GLOBAL_REG) = ex;\n");
						out($f,"#else\n");
						out($f,$m[1]."zend_execute_data *execute_data = ex;\n");
						out($f,"#endif\n");
					} else {
						out($f,"#ifdef ZEND_VM_IP_GLOBAL_REG\n");
						out($f,$m[1]."const zend_op *orig_opline = opline;\n");
						out($f,"#endif\n");
						out($f,"#ifdef ZEND_VM_FP_GLOBAL_REG\n");
						out($f,$m[1]."zend_execute_data *orig_execute_data = execute_data;\n");
						out($f,$m[1]."execute_data = ex;\n");
						out($f,"#else\n");
						out($f,$m[1]."zend_execute_data *execute_data = ex;\n");
						out($f,"#endif\n");
					}
					break;
				case "INTERNAL_LABELS":
					if ($kind == ZEND_VM_KIND_GOTO || $kind == ZEND_VM_KIND_HYBRID) {
					  // Emit array of labels of opcode handlers and code for
					  // zend_opcode_handlers initialization
					    if ($kind == ZEND_VM_KIND_HYBRID) {
							out($f,"#if (ZEND_VM_KIND == ZEND_VM_KIND_HYBRID)\n");
					    }
						$prolog = $m[1];
						out($f,$prolog."if (UNEXPECTED(execute_data == NULL)) {\n");
						out($f,$prolog."\tstatic const void * const labels[] = {\n");
						gen_labels($f, $spec, ZEND_VM_KIND_GOTO, $prolog."\t\t", $specs);
						out($f,$prolog."\t};\n");
						out($f,$prolog."\tzend_opcode_handlers = (const void **) labels;\n");
						out($f,$prolog."\tzend_handlers_count = sizeof(labels) / sizeof(void*);\n");
						if ($kind == ZEND_VM_KIND_HYBRID) {
							out($f,$prolog."\tmemset(&hybrid_halt_op, 0, sizeof(hybrid_halt_op));\n");
							out($f,$prolog."\thybrid_halt_op.handler = (void*)&&HYBRID_HALT_LABEL;\n");
							out($f,$prolog."\tgoto HYBRID_HALT_LABEL;\n");
						} else {
							out($f,$prolog."\treturn;\n");
						}
						out($f,$prolog."}\n");
					    if ($kind == ZEND_VM_KIND_HYBRID) {
							out($f,"#endif\n");
					    }
					} else {
						skip_blanks($f, $m[1], $m[3]);
					}
					break;
				case "ZEND_VM_CONTINUE_LABEL":
					if ($kind == ZEND_VM_KIND_CALL || $kind == ZEND_VM_KIND_HYBRID) {
					  // Only SWITCH dispatch method use it
						out($f,"#if !defined(ZEND_VM_FP_GLOBAL_REG) || !defined(ZEND_VM_IP_GLOBAL_REG)\n");
						out($f,$m[1]."\tint ret;".$m[3]."\n");
						out($f,"#endif\n");
					} else if ($kind == ZEND_VM_KIND_SWITCH) {
					  // Only SWITCH dispatch method use it
						out($f,"zend_vm_continue:".$m[3]."\n");
					} else {
						skip_blanks($f, $m[1], $m[3]);
					}
					break;
				case "ZEND_VM_DISPATCH":
				  // Emit code that dispatches to opcode handler
					switch ($kind) {
						case ZEND_VM_KIND_SWITCH:
							out($f, $m[1]."dispatch_handler = OPLINE->handler;\nzend_vm_dispatch:\n".$m[1]."switch ((int)(uintptr_t)dispatch_handler)".$m[3]."\n");
							break;
						case ZEND_VM_KIND_GOTO:
							out($f, $m[1]."goto *(void**)(OPLINE->handler);".$m[3]."\n");
							break;
						case ZEND_VM_KIND_HYBRID:
							out($f,"#if (ZEND_VM_KIND == ZEND_VM_KIND_HYBRID)\n");
							out($f, $m[1]."HYBRID_SWITCH()".$m[3]."\n");
							out($f,"#else\n");
						case ZEND_VM_KIND_CALL:
							out($f,"#if defined(ZEND_VM_FP_GLOBAL_REG) && defined(ZEND_VM_IP_GLOBAL_REG)\n");
							out($f, $m[1]."((opcode_handler_t)OPLINE->handler)(ZEND_OPCODE_HANDLER_ARGS_PASSTHRU);\n");
							out($f, $m[1]."if (UNEXPECTED(!OPLINE))".$m[3]."\n");
							out($f,"#else\n");
							out($f, $m[1]."if (UNEXPECTED((ret = ((opcode_handler_t)OPLINE->handler)(ZEND_OPCODE_HANDLER_ARGS_PASSTHRU)) != 0))".$m[3]."\n");
							out($f,"#endif\n");
						    if ($kind == ZEND_VM_KIND_HYBRID) {
								out($f,"#endif\n");
						    }
							break;
					}
					break;
				case "INTERNAL_EXECUTOR":
					if ($kind != ZEND_VM_KIND_CALL) {
						// Emit executor code
					    if ($kind == ZEND_VM_KIND_HYBRID) {
							out($f,"#if (ZEND_VM_KIND == ZEND_VM_KIND_HYBRID)\n");
					    }
						gen_executor_code($f, $spec, $kind, $m[1], $switch_labels);
					}
					if ($kind == ZEND_VM_KIND_CALL || $kind == ZEND_VM_KIND_HYBRID) {
						// Executor is defined as a set of functions
					    if ($kind == ZEND_VM_KIND_HYBRID) {
							out($f,"#else\n");
					    }
						out($f,
								"#ifdef ZEND_VM_FP_GLOBAL_REG\n" .
								$m[1]."execute_data = orig_execute_data;\n" .
								"# ifdef ZEND_VM_IP_GLOBAL_REG\n" .
								$m[1]."opline = orig_opline;\n" .
								"# endif\n" .
								$m[1]."return;\n" .
								"#else\n" .
								$m[1]."if (EXPECTED(ret > 0)) {\n" . 
						        $m[1]."\texecute_data = EG(current_execute_data);\n".
								$m[1]."\tZEND_VM_LOOP_INTERRUPT_CHECK();\n".
						        $m[1]."} else {\n" .
								"# ifdef ZEND_VM_IP_GLOBAL_REG\n" .
						        $m[1]."\topline = orig_opline;\n" .
								"# endif\n".
						        $m[1]."\treturn;\n".
						        $m[1]."}\n".
								"#endif\n");
					    if ($kind == ZEND_VM_KIND_HYBRID) {
							out($f,"#endif\n");
					    }
					}
					break;
				case "EXTERNAL_EXECUTOR":
					if ($kind == ZEND_VM_KIND_CALL) {
						gen_executor_code($f, $spec, $kind, $m[1]);
					}
					break;
				case "INITIALIZER_NAME":
					out($f, $m[1].$initializer_name.$m[3]."\n");
					break;
				case "EXTERNAL_LABELS":
				  // Emit code that initializes zend_opcode_handlers array
					$prolog = $m[1];
					if ($kind == ZEND_VM_KIND_GOTO) {
					  // Labels are defined in the executor itself, so we call it
					  // with execute_data NULL and it sets zend_opcode_handlers array
						out($f,$prolog."static const uint32_t specs[] = {\n");
						gen_specs($f, $prolog."\t", $specs);
						out($f,$prolog."};\n");
						out($f,$prolog."zend_spec_handlers = specs;\n");
						out($f,$prolog.$executor_name."_ex(NULL);\n");
					} else {
						out($f,$prolog."static const void * const labels[] = {\n");
						gen_labels($f, $spec, ZEND_VM_KIND_CALL, $prolog."\t", $specs, $switch_labels);
						out($f,$prolog."};\n");
						out($f,$prolog."static const uint32_t specs[] = {\n");
						gen_specs($f, $prolog."\t", $specs);
						out($f,$prolog."};\n");
						if ($kind == ZEND_VM_KIND_HYBRID) {
							out($f,"#if (ZEND_VM_KIND == ZEND_VM_KIND_HYBRID)\n");
							out($f,$prolog."zend_opcode_handler_funcs = labels;\n");
							out($f,$prolog."zend_spec_handlers = specs;\n");
							out($f,$prolog.$executor_name."_ex(NULL);\n");
							out($f,"#else\n");
						}
						out($f,$prolog."zend_opcode_handlers = labels;\n");
						out($f,$prolog."zend_handlers_count = sizeof(labels) / sizeof(void*);\n");
						out($f,$prolog."zend_spec_handlers = specs;\n");
						if ($kind == ZEND_VM_KIND_HYBRID) {
							out($f,"#endif\n");
						}
					}
					break;
				default:
					die("ERROR: Unknown keyword ".$m[2]." in skeleton file.\n");
			}
		} else {
		  // Copy the line as is
			out($f, $line);
		}
	}
}

function parse_operand_spec($def, $lineno, $str, &$flags) {
	global $vm_op_decode;

	$flags = 0;
	$a = explode("|",$str);
	foreach($a as $val) {
		if (isset($vm_op_decode[$val])) {
			$flags |= $vm_op_decode[$val];
		} else {
			die("ERROR ($def:$lineno): Wrong operand type '$str'\n");
		}
	}
	if (!($flags & ZEND_VM_OP_SPEC)) {
		if (count($a) != 1) {
			die("ERROR ($def:$lineno): Wrong operand type '$str'\n");
		}
		$a = array("ANY");
	}
	return array_flip($a);
}

function parse_ext_spec($def, $lineno, $str) {
	global $vm_ext_decode;

	$flags = 0;
	$a = explode("|",$str);
	foreach($a as $val) {
		if (isset($vm_ext_decode[$val])) {
			$flags |= $vm_ext_decode[$val];
		} else {
			die("ERROR ($def:$lineno): Wrong extended_value type '$str'\n");
		}
	}
	return $flags;
}

function parse_spec_rules($def, $lineno, $str) {
	global $used_extra_spec;

	$ret = array();
	$a = explode(",", $str);
	foreach($a as $rule) {
		$n = strpos($rule, "=");
		if ($n !== false) {
			$id = trim(substr($rule, 0, $n));
			$val = trim(substr($rule, $n+1));
			switch ($id) {
				case "OP_DATA":
					$ret["OP_DATA"] = parse_operand_spec($def, $lineno, $val, $devnull);
					break;
				default:
					die("ERROR ($def:$lineno): Wrong specialization rules '$str'\n");
			}
			$used_extra_spec[$id] = 1;
		} else {
			switch ($rule) {
				case "RETVAL":
					$ret["RETVAL"] = array(0, 1);
					break;
				case "QUICK_ARG":
					$ret["QUICK_ARG"] = array(0, 1);
					break;
				case "SMART_BRANCH":
					$ret["SMART_BRANCH"] = array(0, 1, 2);
					break;
				case "DIM_OBJ":
					$ret["DIM_OBJ"] = array(0, 1, 2);
					break;
				case "NO_CONST_CONST":
					$ret["NO_CONST_CONST"] = array(1);
					break;
				case "COMMUTATIVE":
					$ret["COMMUTATIVE"] = array(1);
					break;
				case "ISSET":
					$ret["ISSET"] = array(0, 1);
					break;
				default:
					die("ERROR ($def:$lineno): Wrong specialization rules '$str'\n");
			}
			$used_extra_spec[$rule] = 1;
		}
	}
	return $ret;
}

function gen_vm($def, $skel) {
	global $definition_file, $skeleton_file, $executor_file,
		$op_types, $list, $opcodes, $helpers, $params, $opnames,
		$vm_op_flags, $used_extra_spec;

	// Load definition file
	$in = @file($def);
	if (!$in) {
		die("ERROR: Can not open definition file '$def'\n");
	}
	// We need absolute path to definition file to use it in #line directives
	$definition_file = realpath($def);

	// Load skeleton file
	$skl = @file($skel);
	if (!$skl) {
		die("ERROR: Can not open skeleton file '$skel'\n");
	}
	// We need absolute path to skeleton file to use it in #line directives
	$skeleton_file = realpath($skel);

	// Parse definition file into tree
	$lineno         = 0;
	$handler        = null;
	$helper         = null;
	$max_opcode_len = 0;
	$max_opcode     = 0;
	$extra_num      = 256;
	$export         = array();
	foreach ($in as $line) {
		++$lineno;
		if (strpos($line,"ZEND_VM_HANDLER(") === 0 ||
		    strpos($line,"ZEND_VM_HOT_HANDLER(") === 0 ||
		    strpos($line,"ZEND_VM_HOT_NOCONST_HANDLER(") === 0 ||
		    strpos($line,"ZEND_VM_HOT_SEND_HANDLER(") === 0 ||
<<<<<<< HEAD
		    strpos($line,"ZEND_VM_HOT_OBJ_HANDLER(") === 0) {
		  // Parsing opcode handler's definition
			if (preg_match(
					"/^ZEND_VM_(HOT_|HOT_OBJ_|HOT_SEND_|HOT_NOCONST_)?HANDLER\(\s*([0-9]+)\s*,\s*([A-Z_]+)\s*,\s*([A-Z_|]+)\s*,\s*([A-Z_|]+)\s*(,\s*([A-Z_|]+)\s*)?(,\s*SPEC\(([A-Z_|=,]+)\)\s*)?\)/",
=======
		    strpos($line,"ZEND_VM_HOT_OBJ_HANDLER(") === 0 ||
		    strpos($line,"ZEND_VM_COLD_HANDLER(") === 0 ||
		    strpos($line,"ZEND_VM_COLD_CONST_HANDLER(") === 0 ||
		    strpos($line,"ZEND_VM_COLD_CONSTCONST_HANDLER(") === 0) {
		  // Parsing opcode handler's definition
			if (preg_match(
					"/^ZEND_VM_(HOT_|HOT_OBJ_|HOT_SEND_|HOT_NOCONST_|COLD_|COLD_CONST_|COLD_CONSTCONST_)?HANDLER\(\s*([0-9]+)\s*,\s*([A-Z_]+)\s*,\s*([A-Z_|]+)\s*,\s*([A-Z_|]+)\s*(,\s*([A-Z_|]+)\s*)?(,\s*SPEC\(([A-Z_|=,]+)\)\s*)?\)/",
>>>>>>> c4331b00
					$line,
					$m) == 0) {
				die("ERROR ($def:$lineno): Invalid ZEND_VM_HANDLER definition.\n");
			}
			$hot = !empty($m[1]) ? $m[1] : false;
			$code = (int)$m[2];
			$op   = $m[3];
			$len  = strlen($op);
			$op1  = parse_operand_spec($def, $lineno, $m[4], $flags1);
			$op2  = parse_operand_spec($def, $lineno, $m[5], $flags2);
			$flags = $flags1 | ($flags2 << 8);
			if (!empty($m[7])) {
				$flags |= parse_ext_spec($def, $lineno, $m[7]);
			}

			if ($len > $max_opcode_len) {
				$max_opcode_len = $len;
			}
			if ($code > $max_opcode) {
				$max_opcode = $code;
			}
			if (isset($opcodes[$code])) {
				die("ERROR ($def:$lineno): Opcode with code '$code' is already defined.\n");
			}
			if (isset($opnames[$op])) {
				die("ERROR ($def:$lineno): Opcode with name '$op' is already defined.\n");
			}
			$opcodes[$code] = array("op"=>$op,"op1"=>$op1,"op2"=>$op2,"code"=>"","flags"=>$flags,"hot"=>$hot);
			if (isset($m[9])) {
				$opcodes[$code]["spec"] = parse_spec_rules($def, $lineno, $m[9]);
				if (isset($opcodes[$code]["spec"]["NO_CONST_CONST"])) {
					$opcodes[$code]["flags"] |= $vm_op_flags["ZEND_VM_NO_CONST_CONST"];
				}
				if (isset($opcodes[$code]["spec"]["COMMUTATIVE"])) {
					$opcodes[$code]["flags"] |= $vm_op_flags["ZEND_VM_COMMUTATIVE"];
				}
			}
			$opnames[$op] = $code;
			$handler = $code;
			$helper = null;
			$list[$lineno] = array("handler"=>$handler);
		} else if (strpos($line,"ZEND_VM_TYPE_SPEC_HANDLER(") === 0 ||
		           strpos($line,"ZEND_VM_HOT_TYPE_SPEC_HANDLER(") === 0 ||
		           strpos($line,"ZEND_VM_HOT_NOCONST_TYPE_SPEC_HANDLER(") === 0 ||
		           strpos($line,"ZEND_VM_HOT_SEND_TYPE_SPEC_HANDLER(") === 0 ||
		           strpos($line,"ZEND_VM_HOT_OBJ_TYPE_SPEC_HANDLER(") === 0) {
		  // Parsing opcode handler's definition
			if (preg_match(
					"/^ZEND_VM_(HOT_|HOT_OBJ_|HOT_SEND_|HOT_NOCONST_)?TYPE_SPEC_HANDLER\(\s*([A-Z_]+)\s*,\s*((?:[^(,]|\([^()]*|(?R)*\))*),\s*([A-Za-z_]+)\s*,\s*([A-Z_|]+)\s*,\s*([A-Z_|]+)\s*(,\s*([A-Z_|]+)\s*)?(,\s*SPEC\(([A-Z_|=,]+)\)\s*)?\)/",
					$line,
					$m) == 0) {
				die("ERROR ($def:$lineno): Invalid ZEND_VM_TYPE_HANDLER_HANDLER definition.\n");
			}
			$hot = !empty($m[1]) ? $m[1] : false;
			$orig_op = $m[2];
			if (!isset($opnames[$orig_op])) {
				die("ERROR ($def:$lineno): Opcode with name '$orig_op' is not defined.\n");
			}
			$orig_code = $opnames[$orig_op];
			$condition = $m[3];
			$code = $extra_num++;
			$op = $m[4];
			$op1  = parse_operand_spec($def, $lineno, $m[5], $flags1);
			$op2  = parse_operand_spec($def, $lineno, $m[6], $flags2);
			$flags = $flags1 | ($flags2 << 8);
			if (!empty($m[8])) {
				$flags |= parse_ext_spec($def, $lineno, $m[8]);
			}

			if (isset($opcodes[$code])) {
				die("ERROR ($def:$lineno): Opcode with name '$code' is already defined.\n");
			}
			$opcodes[$orig_code]['type_spec'][$code] = $condition;
			$used_extra_spec["TYPE"] = 1;
			$opcodes[$code] = array("op"=>$op,"op1"=>$op1,"op2"=>$op2,"code"=>"","flags"=>$flags,"hot"=>$hot,"is_type_spec"=>true);
			if (isset($m[10])) {
				$opcodes[$code]["spec"] = parse_spec_rules($def, $lineno, $m[10]);
				if (isset($opcodes[$code]["spec"]["NO_CONST_CONST"])) {
					$opcodes[$code]["flags"] |= $vm_op_flags["ZEND_VM_NO_CONST_CONST"];
				}
				if (isset($opcodes[$code]["spec"]["COMMUTATIVE"])) {
					$opcodes[$code]["flags"] |= $vm_op_flags["ZEND_VM_COMMUTATIVE"];
				}
			}
			$opnames[$op] = $code;
			$handler = $code;
			$helper = null;
			$list[$lineno] = array("handler"=>$handler);
		} else if (strpos($line,"ZEND_VM_HELPER(") === 0 ||
		           strpos($line,"ZEND_VM_INLINE_HELPER(") === 0 ||
<<<<<<< HEAD
		           strpos($line,"ZEND_VM_COLD_HELPER(") === 0) {
		  // Parsing helper's definition
			if (preg_match(
					"/^ZEND_VM(_INLINE|_COLD)?_HELPER\(\s*([A-Za-z_]+)\s*,\s*([A-Z_|]+)\s*,\s*([A-Z_|]+)\s*(?:,\s*SPEC\(([A-Z_|=,]+)\)\s*)?(?:,\s*([^)]*)\s*)?\)/",
=======
		           strpos($line,"ZEND_VM_COLD_HELPER(") === 0 ||
		           strpos($line,"ZEND_VM_HOT_HELPER(") === 0) {
		  // Parsing helper's definition
			if (preg_match(
					"/^ZEND_VM(_INLINE|_COLD|_HOT)?_HELPER\(\s*([A-Za-z_]+)\s*,\s*([A-Z_|]+)\s*,\s*([A-Z_|]+)\s*(?:,\s*SPEC\(([A-Z_|=,]+)\)\s*)?(?:,\s*([^)]*)\s*)?\)/",
>>>>>>> c4331b00
					$line,
					$m) == 0) {
				die("ERROR ($def:$lineno): Invalid ZEND_VM_HELPER definition.\n");
			}
			$inline = !empty($m[1]) && $m[1] === "_INLINE";
			$cold   = !empty($m[1]) && $m[1] === "_COLD";
<<<<<<< HEAD
=======
			$hot    = !empty($m[1]) && $m[1] === "_HOT";
>>>>>>> c4331b00
			$helper = $m[2];
			$op1    = parse_operand_spec($def, $lineno, $m[3], $flags1);
			$op2    = parse_operand_spec($def, $lineno, $m[4], $flags2);
			$param  = isset($m[6]) ? $m[6] : null;
			if (isset($helpers[$helper])) {
				die("ERROR ($def:$lineno): Helper with name '$helper' is already defined.\n");
			}

			// Store parameters
			foreach (explode(",", $param) as $p) {
				$p = trim($p);
				if ($p !== "") {
					$params[$p] = 1;
				}
			}

<<<<<<< HEAD
			$helpers[$helper] = array("op1"=>$op1,"op2"=>$op2,"param"=>$param,"code"=>"","inline"=>$inline,"cold"=>$cold);
=======
			$helpers[$helper] = array("op1"=>$op1,"op2"=>$op2,"param"=>$param,"code"=>"","inline"=>$inline,"cold"=>$cold,"hot"=>$hot);
>>>>>>> c4331b00

			if (!empty($m[5])) {
				$helpers[$helper]["spec"] = parse_spec_rules($def, $lineno, $m[5]);
			}

			$handler = null;
			$list[$lineno] = array("helper"=>$helper);
		} else if (strpos($line,"ZEND_VM_EXPORT_HANDLER(") === 0) {
			if (preg_match(
					"/^ZEND_VM_EXPORT_HANDLER\(\s*([A-Za-z_]+)\s*,\s*([A-Z_]+)\s*\)/",
					$line,
					$m) == 0) {
				die("ERROR ($def:$lineno): Invalid ZEND_VM_EXPORT_HANDLER definition.\n");
			}
			if (!isset($opnames[$m[2]])) {
				die("ERROR ($def:$lineno): opcode '{$m[2]}' is not defined.\n");
			}
			$export[] = array("handler",$m[1],$m[2]);
		} else if (strpos($line,"ZEND_VM_EXPORT_HELPER(") === 0) {
			if (preg_match(
					"/^ZEND_VM_EXPORT_HELPER\(\s*([A-Za-z_]+)\s*,\s*([A-Za-z_]+)\s*\)/",
					$line,
					$m) == 0) {
				die("ERROR ($def:$lineno): Invalid ZEND_VM_EXPORT_HELPER definition.\n");
			}
			if (!isset($helpers[$m[2]])) {
				die("ERROR ($def:$lineno): helper '{$m[2]}' is not defined.\n");
			}
			$export[] = array("helper",$m[1],$m[2]);
		} else if (strpos($line,"ZEND_VM_DEFINE_OP(") === 0) {
			if (preg_match(
					"/^ZEND_VM_DEFINE_OP\(\s*([0-9]+)\s*,\s*([A-Z_]+)\s*\);/",
					$line,
					$m) == 0) {
				die("ERROR ($def:$lineno): Invalid ZEND_VM_DEFINE_OP definition.\n");
			}
			$code = (int)$m[1];
			$op   = $m[2];
			$len  = strlen($op);

			if ($len > $max_opcode_len) {
				$max_opcode_len = $len;
			}
			if ($code > $max_opcode) {
				$max_opcode = $code;
			}
			if (isset($opcodes[$code])) {
				die("ERROR ($def:$lineno): Opcode with code '$code' is already defined.\n");
			}
			if (isset($opnames[$op])) {
				die("ERROR ($def:$lineno): Opcode with name '$op' is already defined.\n");
			}
			$opcodes[$code] = array("op"=>$op,"code"=>"");
			$opnames[$op] = $code;
		} else if ($handler !== null) {
		  // Add line of code to current opcode handler
			$opcodes[$handler]["code"] .= $line;
		} else if ($helper !== null) {
		  // Add line of code to current helper
			$helpers[$helper]["code"] .= $line;
		}
	}

	ksort($opcodes);

	// Search for opcode handlers those are used by other opcode handlers
	foreach ($opcodes as $dsc) {
		if (preg_match("/ZEND_VM_DISPATCH_TO_HANDLER\(\s*([A-Z_]*)\s*\)/m", $dsc["code"], $m)) {
			$op = $m[1];
			if (!isset($opnames[$op])) {
				die("ERROR ($def:$lineno): Opcode with name '$op' is not defined.\n");
			}
			$code = $opnames[$op];
			$opcodes[$code]['use'] = 1;
		}
	}

	// Generate opcode #defines (zend_vm_opcodes.h)
	$code_len = strlen((string)$max_opcode);
	$f = fopen(__DIR__ . "/zend_vm_opcodes.h", "w+") or die("ERROR: Cannot create zend_vm_opcodes.h\n");

	// Insert header
	out($f, HEADER_TEXT);
	fputs($f, "#ifndef ZEND_VM_OPCODES_H\n#define ZEND_VM_OPCODES_H\n\n");
	fputs($f, "#define ZEND_VM_SPEC\t\t" . ZEND_VM_SPEC . "\n");
	fputs($f, "#define ZEND_VM_LINES\t\t" . ZEND_VM_LINES . "\n");
	fputs($f, "#define ZEND_VM_KIND_CALL\t" . ZEND_VM_KIND_CALL . "\n");
	fputs($f, "#define ZEND_VM_KIND_SWITCH\t" . ZEND_VM_KIND_SWITCH . "\n");
	fputs($f, "#define ZEND_VM_KIND_GOTO\t" . ZEND_VM_KIND_GOTO . "\n");
	fputs($f, "#define ZEND_VM_KIND_HYBRID\t" . ZEND_VM_KIND_HYBRID . "\n");
	if ($GLOBALS["vm_kind_name"][ZEND_VM_KIND] === "ZEND_VM_KIND_HYBRID") {
		fputs($f, "/* HYBRID requires support for computed GOTO and global register variables*/\n");
		fputs($f, "#if (defined(__GNUC__) && defined(HAVE_GCC_GLOBAL_REGS))\n");
		fputs($f, "# define ZEND_VM_KIND\t\tZEND_VM_KIND_HYBRID\n");
		fputs($f, "#else\n");
		fputs($f, "# define ZEND_VM_KIND\t\tZEND_VM_KIND_CALL\n");
		fputs($f, "#endif\n");
	} else {
		fputs($f, "#define ZEND_VM_KIND\t\t" . $GLOBALS["vm_kind_name"][ZEND_VM_KIND] . "\n");
	}
	fputs($f, "\n");
	foreach($vm_op_flags as $name => $val) {
		fprintf($f, "#define %-24s 0x%08x\n", $name, $val);
	}
	fputs($f, "#define ZEND_VM_OP1_FLAGS(flags) (flags & 0xff)\n");
	fputs($f, "#define ZEND_VM_OP2_FLAGS(flags) ((flags >> 8) & 0xff)\n");
	fputs($f, "\n");
	fputs($f, "BEGIN_EXTERN_C()\n\n");
	fputs($f, "ZEND_API const char* ZEND_FASTCALL zend_get_opcode_name(zend_uchar opcode);\n");
	fputs($f, "ZEND_API uint32_t ZEND_FASTCALL zend_get_opcode_flags(zend_uchar opcode);\n\n");
	fputs($f, "END_EXTERN_C()\n\n");
	
	foreach ($opcodes as $code => $dsc) {
		$code = str_pad((string)$code,$code_len," ",STR_PAD_LEFT);
		$op = str_pad($dsc["op"],$max_opcode_len);
		if ($code <= $max_opcode) {
			fputs($f,"#define $op $code\n");
		}
	}

	$code = str_pad((string)$max_opcode,$code_len," ",STR_PAD_LEFT);
	$op = str_pad("ZEND_VM_LAST_OPCODE",$max_opcode_len);
	fputs($f,"\n#define $op $code\n");

	fputs($f, "\n#endif\n");
	fclose($f);
	echo "zend_vm_opcodes.h generated successfully.\n";

	// zend_vm_opcodes.c
	$f = fopen(__DIR__ . "/zend_vm_opcodes.c", "w+") or die("ERROR: Cannot create zend_vm_opcodes.c\n");

	// Insert header
	out($f, HEADER_TEXT);
	fputs($f,"#include <stdio.h>\n");
	fputs($f,"#include <zend.h>\n");
	fputs($f,"#include <zend_vm_opcodes.h>\n\n");
	
	fputs($f,"static const char *zend_vm_opcodes_names[".($max_opcode + 1)."] = {\n");
	for ($i = 0; $i <= $max_opcode; $i++) {
		fputs($f,"\t".(isset($opcodes[$i]["op"])?'"'.$opcodes[$i]["op"].'"':"NULL").",\n");
	}
	fputs($f, "};\n\n");
	
	fputs($f,"static uint32_t zend_vm_opcodes_flags[".($max_opcode + 1)."] = {\n");
	for ($i = 0; $i <= $max_opcode; $i++) {
		fprintf($f, "\t0x%08x,\n", isset($opcodes[$i]["flags"]) ? $opcodes[$i]["flags"] : 0);
	}
	fputs($f, "};\n\n");

	fputs($f, "ZEND_API const char* ZEND_FASTCALL zend_get_opcode_name(zend_uchar opcode) {\n");
	fputs($f, "\tif (UNEXPECTED(opcode > ZEND_VM_LAST_OPCODE)) {\n");
	fputs($f, "\t\treturn NULL;\n");
	fputs($f, "\t}\n");
	fputs($f, "\treturn zend_vm_opcodes_names[opcode];\n");
	fputs($f, "}\n");

	fputs($f, "ZEND_API uint32_t ZEND_FASTCALL zend_get_opcode_flags(zend_uchar opcode) {\n");
	fputs($f, "\tif (UNEXPECTED(opcode > ZEND_VM_LAST_OPCODE)) {\n");
	fputs($f, "\t\topcode = ZEND_NOP;\n");
	fputs($f, "\t}\n");
	fputs($f, "\treturn zend_vm_opcodes_flags[opcode];\n");
	fputs($f, "}\n");
    
	fclose($f);
	echo "zend_vm_opcodes.c generated successfully.\n";

	// Generate zend_vm_execute.h
	$f = fopen(__DIR__ . "/zend_vm_execute.h", "w+") or die("ERROR: Cannot create zend_vm_execute.h\n");
	$executor_file = realpath(__DIR__ . "/zend_vm_execute.h");

	// Insert header
	out($f, HEADER_TEXT);

	out($f, "#ifdef ZEND_WIN32\n");
	// Suppress free_op1 warnings on Windows
	out($f, "# pragma warning(disable : 4101)\n");
	if (ZEND_VM_SPEC) {
		// Suppress (<non-zero constant> || <expression>) warnings on windows
		out($f, "# pragma warning(once : 6235)\n");
		// Suppress (<zero> && <expression>) warnings on windows
		out($f, "# pragma warning(once : 6237)\n");
		// Suppress (<non-zero constant> && <expression>) warnings on windows
		out($f, "# pragma warning(once : 6239)\n");
		// Suppress (<expression> && <non-zero constant>) warnings on windows
		out($f, "# pragma warning(once : 6240)\n");
		// Suppress (<non-zero constant> || <non-zero constant>) warnings on windows
		out($f, "# pragma warning(once : 6285)\n");
		// Suppress (<non-zero constant> || <expression>) warnings on windows
		out($f, "# pragma warning(once : 6286)\n");
		// Suppress constant with constant comparison warnings on windows
		out($f, "# pragma warning(once : 6326)\n");
	}
	out($f, "#endif\n");
	
	// Support for ZEND_USER_OPCODE
	out($f, "static user_opcode_handler_t zend_user_opcode_handlers[256] = {\n");
	for ($i = 0; $i < 255; ++$i) {
		out($f, "\t(user_opcode_handler_t)NULL,\n");
	}
	out($f, "\t(user_opcode_handler_t)NULL\n};\n\n");

	out($f, "static zend_uchar zend_user_opcodes[256] = {");
	for ($i = 0; $i < 255; ++$i) {
		if ($i % 16 == 1) out($f, "\n\t");
		out($f, "$i,");
	}
	out($f, "255\n};\n\n");

	// Generate specialized executor
	gen_executor($f, $skl, ZEND_VM_SPEC, ZEND_VM_KIND, "execute", "zend_vm_init");

	// Generate zend_vm_get_opcode_handler() function
	out($f, "static const void* ZEND_FASTCALL zend_vm_get_opcode_handler_ex(uint32_t spec, const zend_op* op)\n");
	out($f, "{\n");
	if (!ZEND_VM_SPEC) {
		out($f, "\treturn zend_opcode_handlers[spec];\n");
	} else {
		out($f, "\tstatic const int zend_vm_decode[] = {\n");
		out($f, "\t\t_UNUSED_CODE, /* 0 = IS_UNUSED  */\n");
		out($f, "\t\t_CONST_CODE,  /* 1 = IS_CONST   */\n");
		out($f, "\t\t_TMP_CODE,    /* 2 = IS_TMP_VAR */\n");
		out($f, "\t\t_UNUSED_CODE, /* 3              */\n");
		out($f, "\t\t_VAR_CODE,    /* 4 = IS_VAR     */\n");
		out($f, "\t\t_UNUSED_CODE, /* 5              */\n");
		out($f, "\t\t_UNUSED_CODE, /* 6              */\n");
		out($f, "\t\t_UNUSED_CODE, /* 7              */\n");
		out($f, "\t\t_CV_CODE      /* 8 = IS_CV      */\n");
		out($f, "\t};\n");
		out($f, "\tuint32_t offset = 0;\n");
		out($f, "\tif (spec & SPEC_RULE_OP1) offset = offset * 5 + zend_vm_decode[op->op1_type];\n");
		out($f, "\tif (spec & SPEC_RULE_OP2) offset = offset * 5 + zend_vm_decode[op->op2_type];\n");

		if (isset($used_extra_spec["OP_DATA"]) ||
		    isset($used_extra_spec["RETVAL"]) ||
		    isset($used_extra_spec["QUICK_ARG"]) ||
		    isset($used_extra_spec["SMART_BRANCH"]) ||
		    isset($used_extra_spec["DIM_OBJ"]) ||
		    isset($used_extra_spec["ISSET"])) {

			$else = "";
			out($f, "\tif (spec & SPEC_EXTRA_MASK) {\n");

			if (isset($used_extra_spec["OP_DATA"])) {
				out($f, "\t\t{$else}if (spec & SPEC_RULE_OP_DATA) offset = offset * 5 + zend_vm_decode[(op + 1)->op1_type];\n");
				$else = "else ";
			}
			if (isset($used_extra_spec["RETVAL"])) {
				out($f, "\t\t{$else}if (spec & SPEC_RULE_RETVAL) offset = offset * 2 + (op->result_type != IS_UNUSED);\n");
				$else = "else ";
			}
			if (isset($used_extra_spec["QUICK_ARG"])) {
<<<<<<< HEAD
				out($f, "\t\t{$else}if (spec & SPEC_RULE_QUICK_ARG) offset = offset * 2 + (op->op2.num < MAX_ARG_FLAG_NUM);\n");
=======
				out($f, "\t\t{$else}if (spec & SPEC_RULE_QUICK_ARG) offset = offset * 2 + (op->op2.num <= MAX_ARG_FLAG_NUM);\n");
>>>>>>> c4331b00
				$else = "else ";
			}
			if (isset($used_extra_spec["SMART_BRANCH"])) {
				out($f, "\t\t{$else}if (spec & SPEC_RULE_SMART_BRANCH) {\n");
				out($f,	"\t\t\toffset = offset * 3;\n");
				out($f, "\t\t\tif ((op+1)->opcode == ZEND_JMPZ) {\n");
				out($f,	"\t\t\t\toffset += 1;\n");
				out($f, "\t\t\t} else if ((op+1)->opcode == ZEND_JMPNZ) {\n");
				out($f,	"\t\t\t\toffset += 2;\n");
				out($f, "\t\t\t}\n");
				out($f, "\t\t}\n");
				$else = "else ";
			}
			if (isset($used_extra_spec["DIM_OBJ"])) {
				out($f, "\t\t{$else}if (spec & SPEC_RULE_DIM_OBJ) {\n");
				out($f,	"\t\t\toffset = offset * 3;\n");
				out($f, "\t\t\tif (op->extended_value == ZEND_ASSIGN_DIM) {\n");
				out($f,	"\t\t\t\toffset += 1;\n");
				out($f, "\t\t\t} else if (op->extended_value == ZEND_ASSIGN_OBJ) {\n");
				out($f,	"\t\t\t\toffset += 2;\n");
				out($f, "\t\t\t}\n");
				out($f, "\t\t}\n");
				$else = "else ";
			}
			if (isset($used_extra_spec["ISSET"])) {
<<<<<<< HEAD
				out($f, "\t\t{$else}if (spec & SPEC_RULE_ISSET) offset = offset * 2 + (op->extended_value & ZEND_ISSET);\n");
=======
				out($f, "\t\t{$else}if (spec & SPEC_RULE_ISSET) offset = offset * 2 + (op->extended_value & ZEND_ISEMPTY);\n");
>>>>>>> c4331b00
				$else = "else ";
			}
			out($f, "\t}\n");
		}
		out($f, "\treturn zend_opcode_handlers[(spec & SPEC_START_MASK) + offset];\n");
	}
	out($f, "}\n\n");
	out($f, "#if (ZEND_VM_KIND != ZEND_VM_KIND_HYBRID) || !ZEND_VM_SPEC\n");
	out($f, "static const void *zend_vm_get_opcode_handler(zend_uchar opcode, const zend_op* op)\n");
	out($f, "{\n");
	if (!ZEND_VM_SPEC) {
		out($f, "\treturn zend_vm_get_opcode_handler_ex(opcode, op);\n");
	} else {
		out($f, "\treturn zend_vm_get_opcode_handler_ex(zend_spec_handlers[opcode], op);\n");
	}
	out($f, "}\n");
	out($f, "#endif\n\n");

	if (ZEND_VM_KIND == ZEND_VM_KIND_HYBRID) {
		// Generate zend_vm_get_opcode_handler_func() function
		out($f, "#if ZEND_VM_KIND == ZEND_VM_KIND_HYBRID\n");
		out($f,"static const void *zend_vm_get_opcode_handler_func(zend_uchar opcode, const zend_op* op)\n");
		out($f, "{\n");
			out($f, "\tuint32_t spec = zend_spec_handlers[opcode];\n");
		if (!ZEND_VM_SPEC) {
			out($f, "\treturn zend_opcode_handler_funcs[spec];\n");
		} else {
			out($f, "\tstatic const int zend_vm_decode[] = {\n");
			out($f, "\t\t_UNUSED_CODE, /* 0 = IS_UNUSED  */\n");
			out($f, "\t\t_CONST_CODE,  /* 1 = IS_CONST   */\n");
			out($f, "\t\t_TMP_CODE,    /* 2 = IS_TMP_VAR */\n");
			out($f, "\t\t_UNUSED_CODE, /* 3              */\n");
			out($f, "\t\t_VAR_CODE,    /* 4 = IS_VAR     */\n");
			out($f, "\t\t_UNUSED_CODE, /* 5              */\n");
			out($f, "\t\t_UNUSED_CODE, /* 6              */\n");
			out($f, "\t\t_UNUSED_CODE, /* 7              */\n");
			out($f, "\t\t_CV_CODE      /* 8 = IS_CV      */\n");
			out($f, "\t};\n");
			out($f, "\tuint32_t offset = 0;\n");
			out($f, "\tif (spec & SPEC_RULE_OP1) offset = offset * 5 + zend_vm_decode[op->op1_type];\n");
			out($f, "\tif (spec & SPEC_RULE_OP2) offset = offset * 5 + zend_vm_decode[op->op2_type];\n");

			if (isset($used_extra_spec["OP_DATA"]) ||
			    isset($used_extra_spec["RETVAL"]) ||
			    isset($used_extra_spec["QUICK_ARG"]) ||
			    isset($used_extra_spec["SMART_BRANCH"]) ||
			    isset($used_extra_spec["DIM_OBJ"]) ||
			    isset($used_extra_spec["ISSET"])) {

				$else = "";
				out($f, "\tif (spec & SPEC_EXTRA_MASK) {\n");

				if (isset($used_extra_spec["OP_DATA"])) {
					out($f, "\t\t{$else}if (spec & SPEC_RULE_OP_DATA) offset = offset * 5 + zend_vm_decode[(op + 1)->op1_type];\n");
					$else = "else ";
				}
				if (isset($used_extra_spec["RETVAL"])) {
					out($f, "\t\t{$else}if (spec & SPEC_RULE_RETVAL) offset = offset * 2 + (op->result_type != IS_UNUSED);\n");
					$else = "else ";
				}
				if (isset($used_extra_spec["QUICK_ARG"])) {
<<<<<<< HEAD
					out($f, "\t\t{$else}if (spec & SPEC_RULE_QUICK_ARG) offset = offset * 2 + (op->op2.num < MAX_ARG_FLAG_NUM);\n");
=======
					out($f, "\t\t{$else}if (spec & SPEC_RULE_QUICK_ARG) offset = offset * 2 + (op->op2.num <= MAX_ARG_FLAG_NUM);\n");
>>>>>>> c4331b00
					$else = "else ";
				}
				if (isset($used_extra_spec["SMART_BRANCH"])) {
					out($f, "\t\t{$else}if (spec & SPEC_RULE_SMART_BRANCH) {\n");
					out($f,	"\t\t\toffset = offset * 3;\n");
					out($f, "\t\t\tif ((op+1)->opcode == ZEND_JMPZ) {\n");
					out($f,	"\t\t\t\toffset += 1;\n");
					out($f, "\t\t\t} else if ((op+1)->opcode == ZEND_JMPNZ) {\n");
					out($f,	"\t\t\t\toffset += 2;\n");
					out($f, "\t\t\t}\n");
					out($f, "\t\t}\n");
					$else = "else ";
				}
				if (isset($used_extra_spec["DIM_OBJ"])) {
					out($f, "\t\t{$else}if (spec & SPEC_RULE_DIM_OBJ) {\n");
					out($f,	"\t\t\toffset = offset * 3;\n");
					out($f, "\t\t\tif (op->extended_value == ZEND_ASSIGN_DIM) {\n");
					out($f,	"\t\t\t\toffset += 1;\n");
					out($f, "\t\t\t} else if (op->extended_value == ZEND_ASSIGN_OBJ) {\n");
					out($f,	"\t\t\t\toffset += 2;\n");
					out($f, "\t\t\t}\n");
					out($f, "\t\t}\n");
					$else = "else ";
				}
				if (isset($used_extra_spec["ISSET"])) {
<<<<<<< HEAD
					out($f, "\t\t{$else}if (spec & SPEC_RULE_ISSET) offset = offset * 2 + (op->extended_value & ZEND_ISSET);\n");
=======
					out($f, "\t\t{$else}if (spec & SPEC_RULE_ISSET) offset = offset * 2 + (op->extended_value & ZEND_ISEMPTY);\n");
>>>>>>> c4331b00
					$else = "else ";
				}
				out($f, "\t}\n");
	        }

			out($f, "\treturn zend_opcode_handler_funcs[(spec & SPEC_START_MASK) + offset];\n");
		}
		out($f, "}\n\n");
		out($f, "#endif\n\n");
	}

	// Generate zend_vm_get_opcode_handler() function
	out($f, "ZEND_API void ZEND_FASTCALL zend_vm_set_opcode_handler(zend_op* op)\n");
	out($f, "{\n");
	out($f, "\tzend_uchar opcode = zend_user_opcodes[op->opcode];\n");
	if (!ZEND_VM_SPEC) {
		out($f, "\top->handler = zend_vm_get_opcode_handler(opcode, op);\n");
	} else {
		out($f, "\tuint32_t spec = zend_spec_handlers[opcode];\n\n");
		out($f, "\tif (spec & SPEC_RULE_COMMUTATIVE) {\n");
		out($f, "\t\tif (op->op1_type < op->op2_type) {\n");
		out($f, "\t\t\tzend_swap_operands(op);\n");
		out($f, "\t\t}\n");
		out($f, "\t}\n");
		out($f, "\top->handler = zend_vm_get_opcode_handler_ex(spec, op);\n");
	}
	out($f, "}\n\n");

	// Generate zend_vm_set_opcode_handler_ex() function
	out($f, "ZEND_API void ZEND_FASTCALL zend_vm_set_opcode_handler_ex(zend_op* op, uint32_t op1_info, uint32_t op2_info, uint32_t res_info)\n");
	out($f, "{\n");
	out($f, "\tzend_uchar opcode = zend_user_opcodes[op->opcode];\n");
	if (!ZEND_VM_SPEC) {
		out($f, "\top->handler = zend_vm_get_opcode_handler_ex(opcode, op);\n");
	} else {
		out($f, "\tuint32_t spec = zend_spec_handlers[opcode];\n");
		if (isset($used_extra_spec["TYPE"])) {
			out($f, "\tswitch (opcode) {\n");
			foreach($opcodes as $code => $dsc) {
				if (isset($dsc['type_spec'])) {
					$orig_op = $dsc['op'];
					out($f, "\t\tcase $orig_op:\n");
					if (isset($dsc["spec"]["COMMUTATIVE"])) {
						out($f, "\t\t\tif (op->op1_type < op->op2_type) {\n");
						out($f, "\t\t\t\tzend_swap_operands(op);\n");
						out($f, "\t\t\t}\n");
					}
					$first = true;
					foreach($dsc['type_spec'] as $code => $condition) {
						$condition = format_condition($condition);
						if ($first) {
							out($f, "\t\t\tif $condition {\n");
							$first = false;
						} else {
							out($f, "\t\t\t} else if $condition {\n");
						}
						$spec_dsc = $opcodes[$code];
						if (isset($spec_dsc["spec"]["NO_CONST_CONST"])) {
							out($f, "\t\t\t\tif (op->op1_type == IS_CONST && op->op2_type == IS_CONST) {\n");
							out($f, "\t\t\t\t\tbreak;\n");
							out($f, "\t\t\t\t}\n");
						}
						out($f, "\t\t\t\tspec = ${spec_dsc['spec_code']};\n");
						if (isset($spec_dsc["spec"]["COMMUTATIVE"]) && !isset($dsc["spec"]["COMMUTATIVE"])) {
							out($f, "\t\t\t\tif (op->op1_type < op->op2_type) {\n");
							out($f, "\t\t\t\t\tzend_swap_operands(op);\n");
							out($f, "\t\t\t\t}\n");
						}
					}
					if (!$first) {
						out($f, "\t\t\t}\n");
					}
					out($f, "\t\t\tbreak;\n");
				}
			}
			$has_commutative = false;
			foreach($opcodes as $code => $dsc) {
				if (!isset($dsc['is_type_spec']) &&
				    !isset($dsc['type_spec']) &&
				    isset($dsc["spec"]["COMMUTATIVE"])) {
					$orig_op = $dsc['op'];
					out($f, "\t\tcase $orig_op:\n");
					$has_commutative = true;
				}
			}
			if ($has_commutative) {
				out($f, "\t\t\tif (op->op1_type < op->op2_type) {\n");
				out($f, "\t\t\t\tzend_swap_operands(op);\n");
				out($f, "\t\t\t}\n");
				out($f, "\t\t\tbreak;\n");
			}
			out($f, "\t\tdefault:\n");
			out($f, "\t\t\tbreak;\n");
			out($f, "\t}\n");
		}
		out($f, "\top->handler = zend_vm_get_opcode_handler_ex(spec, op);\n");
	}
	out($f, "}\n\n");

	// Generate zend_vm_call_opcode_handler() function
	if (ZEND_VM_KIND == ZEND_VM_KIND_CALL || ZEND_VM_KIND == ZEND_VM_KIND_HYBRID) {
		out($f, "ZEND_API int ZEND_FASTCALL zend_vm_call_opcode_handler(zend_execute_data* ex)\n");
		out($f, "{\n");
		if (ZEND_VM_KIND == ZEND_VM_KIND_HYBRID) {
			out($f,"#if (ZEND_VM_KIND == ZEND_VM_KIND_HYBRID)\n");
			out($f, "\topcode_handler_t handler;\n");
			out($f,"#endif\n");
		}
		out($f, "\tint ret;\n");
		out($f, "#ifdef ZEND_VM_IP_GLOBAL_REG\n");
		out($f, "\tconst zend_op *orig_opline = opline;\n");
		out($f, "#endif\n");
		out($f, "#ifdef ZEND_VM_FP_GLOBAL_REG\n");
		out($f, "\tzend_execute_data *orig_execute_data = execute_data;\n");
		out($f, "\texecute_data = ex;\n");
		out($f, "#else\n");
		out($f, "\tzend_execute_data *execute_data = ex;\n");
		out($f, "#endif\n");
		out($f, "\n");
		out($f, "\tLOAD_OPLINE();\n");
		out($f,"#if defined(ZEND_VM_FP_GLOBAL_REG) && defined(ZEND_VM_IP_GLOBAL_REG)\n");
		if (ZEND_VM_KIND == ZEND_VM_KIND_HYBRID) {
			out($f,"#if (ZEND_VM_KIND == ZEND_VM_KIND_HYBRID)\n");
			out($f, "\thandler = (opcode_handler_t)zend_vm_get_opcode_handler_func(zend_user_opcodes[opline->opcode], opline);\n");
			out($f, "\thandler(ZEND_OPCODE_HANDLER_ARGS_PASSTHRU);\n");
			out($f, "\tif (EXPECTED(opline != &hybrid_halt_op)) {\n");
			out($f,"#else\n");
		}
		out($f, "\t((opcode_handler_t)OPLINE->handler)(ZEND_OPCODE_HANDLER_ARGS_PASSTHRU);\n");
		if (ZEND_VM_KIND == ZEND_VM_KIND_HYBRID) {
			out($f, "\tif (EXPECTED(opline)) {\n");
			out($f,"#endif\n");
		} else {
			out($f, "\tif (EXPECTED(opline)) {\n");
		}
		out($f, "\t\tret = execute_data != ex ? (int)(execute_data->prev_execute_data != ex) + 1 : 0;\n");
		out($f, "\t\tSAVE_OPLINE();\n");
		out($f, "\t} else {\n");
		out($f, "\t\tret = -1;\n");
		out($f, "\t}\n");
		out($f, "#else\n");
		out($f, "\tret = ((opcode_handler_t)OPLINE->handler)(ZEND_OPCODE_HANDLER_ARGS_PASSTHRU);\n");
		out($f, "\tSAVE_OPLINE();\n");
		out($f, "#endif\n");
		out($f, "#ifdef ZEND_VM_FP_GLOBAL_REG\n");
		out($f, "\texecute_data = orig_execute_data;\n");
		out($f, "#endif\n");
		out($f, "#ifdef ZEND_VM_IP_GLOBAL_REG\n");
		out($f, "\topline = orig_opline;\n");
		out($f, "#endif\n");
		out($f, "\treturn ret;\n");
		out($f, "}\n\n");
	} else {
		out($f, "ZEND_API int ZEND_FASTCALL zend_vm_call_opcode_handler(zend_execute_data* ex)\n");
		out($f, "{\n");
		out($f, "\tzend_error_noreturn(E_CORE_ERROR, \"zend_vm_call_opcode_handler() is not supported\");\n");
		out($f, "\treturn 0;\n");
		out($f, "}\n\n");
	}

	// Export handlers and helpers
	if (count($export) > 0 &&
	    ZEND_VM_KIND != ZEND_VM_KIND_CALL) {
		out($f,"#undef OPLINE\n");
		out($f,"#undef DCL_OPLINE\n");
		out($f,"#undef USE_OPLINE\n");
		out($f,"#undef LOAD_OPLINE\n");
		out($f,"#undef LOAD_NEXT_OPLINE\n");
		out($f,"#undef SAVE_OPLINE\n");
		out($f,"#define OPLINE EX(opline)\n");
		out($f,"#define DCL_OPLINE\n");
		out($f,"#define USE_OPLINE const zend_op *opline = EX(opline);\n");
		out($f,"#define LOAD_OPLINE()\n");
		out($f,"#define LOAD_NEXT_OPLINE() ZEND_VM_INC_OPCODE()\n");
		out($f,"#define SAVE_OPLINE()\n");
		out($f,"#undef HANDLE_EXCEPTION\n");
		out($f,"#undef HANDLE_EXCEPTION_LEAVE\n");
		out($f,"#define HANDLE_EXCEPTION() LOAD_OPLINE(); ZEND_VM_CONTINUE()\n");
		out($f,"#define HANDLE_EXCEPTION_LEAVE() LOAD_OPLINE(); ZEND_VM_LEAVE()\n");
		out($f,"#undef ZEND_VM_CONTINUE\n");
		out($f,"#undef ZEND_VM_RETURN\n");
		out($f,"#undef ZEND_VM_ENTER_EX\n");
		out($f,"#undef ZEND_VM_ENTER\n");
		out($f,"#undef ZEND_VM_LEAVE\n");
		out($f,"#undef ZEND_VM_DISPATCH\n");
		out($f,"#define ZEND_VM_CONTINUE()   return  0\n");
		out($f,"#define ZEND_VM_RETURN()     return -1\n");
		out($f,"#define ZEND_VM_ENTER_EX()   return  1\n");
		out($f,"#define ZEND_VM_ENTER()      return  1\n");
		out($f,"#define ZEND_VM_LEAVE()      return  2\n");
		out($f,"#define ZEND_VM_INTERRUPT()  return zend_interrupt_helper(ZEND_OPCODE_HANDLER_ARGS_PASSTHRU);\n");
		out($f,"#define ZEND_VM_DISPATCH(opcode, opline) return zend_vm_get_opcode_handler(opcode, opline)(ZEND_OPCODE_HANDLER_ARGS_PASSTHRU);\n\n");
		out($f,"\n");
	}
	foreach ($export as $dsk) {
		list($kind, $func, $name) = $dsk;
		out($f, "ZEND_API int $func(");
		if ($kind == "handler") {
			out($f, "ZEND_OPCODE_HANDLER_ARGS)\n");
			$code = $opcodes[$opnames[$name]]['code'];
		} else {
			$h = $helpers[$name];
			if ($h['param'] == null) {
				out($f, "ZEND_OPCODE_HANDLER_ARGS)\n");
			} else {
				out($f, $h['param']. " ZEND_OPCODE_HANDLER_ARGS_DC)\n");
			}
			$code = $h['code'];
		}
		$done = 0;
		if (ZEND_VM_KIND == ZEND_VM_KIND_CALL) {
			if ($kind == "handler") {
				$op = $opcodes[$opnames[$name]];
				if (isset($op['op1']["ANY"]) && isset($op['op2']["ANY"])) {
					out($f, "{\n\treturn ".$name.(ZEND_VM_SPEC?"_SPEC":"")."_HANDLER(ZEND_OPCODE_HANDLER_ARGS_PASSTHRU);\n}\n\n");
					$done = 1;
				}
			} else if ($helpers[$name]["param"] == null) {
				$h = $helpers[$name];
				if (isset($h['op1']["ANY"]) && isset($h['op2']["ANY"])) {
					out($f, "{\n\treturn ".$name.(ZEND_VM_SPEC?"_SPEC":"")."(ZEND_OPCODE_HANDLER_ARGS_PASSTHRU);\n}\n\n");
					$done = 1;
				}
			}
		}
		if (!$done) {
			gen_code($f, 0, ZEND_VM_KIND_CALL, 1, $code, 'ANY', 'ANY', $name);
		}
	}

	fclose($f);
	echo "zend_vm_execute.h generated successfully.\n";
}

function usage() {
	echo("\nUsage: php zend_vm_gen.php [options]\n".
	     "\nOptions:".
	     "\n  --with-vm-kind=CALL|SWITCH|GOTO|HYBRID - select threading model (default is HYBRID)".
	     "\n  --without-specializer                  - disable executor specialization".
	     "\n  --with-lines                           - enable #line directives".
	     "\n\n");
}

// Parse arguments
for ($i = 1; $i < $argc; $i++) {
	if (strpos($argv[$i],"--with-vm-kind=") === 0) {
		$kind = substr($argv[$i], strlen("--with-vm-kind="));
		switch ($kind) {
			case "CALL":
				define("ZEND_VM_KIND", ZEND_VM_KIND_CALL);
				break;
			case "SWITCH":
				define("ZEND_VM_KIND", ZEND_VM_KIND_SWITCH);
				break;
			case "GOTO":
				define("ZEND_VM_KIND", ZEND_VM_KIND_GOTO);
				break;
			case "HYBRID":
				define("ZEND_VM_KIND", ZEND_VM_KIND_HYBRID);
				break;
			default:
				echo("ERROR: Invalid vm kind '$kind'\n");
				usage();
				die();
		}
	} else if ($argv[$i] == "--without-specializer") {
		// Disabling specialization
		define("ZEND_VM_SPEC", 0);
	} else if ($argv[$i] == "--with-lines") {
		// Enabling debugging using original zend_vm_def.h
		define("ZEND_VM_LINES", 1);
	} else if ($argv[$i] == "--help") {
		usage();
		exit();
	} else {
		echo("ERROR: Invalid option '".$argv[$i]."'\n");
		usage();
		die();
	}
}

// Using defaults
if (!defined("ZEND_VM_KIND")) {
	// Using CALL threading by default
	define("ZEND_VM_KIND", ZEND_VM_KIND_HYBRID);
}
if (!defined("ZEND_VM_SPEC")) {
	// Using specialized executor by default
	define("ZEND_VM_SPEC", 1);
}
if (!defined("ZEND_VM_LINES")) {
	// Disabling #line directives
	define("ZEND_VM_LINES", 0);
}

gen_vm(__DIR__ . "/zend_vm_def.h", __DIR__ . "/zend_vm_execute.skl");<|MERGE_RESOLUTION|>--- conflicted
+++ resolved
@@ -802,13 +802,8 @@
 			"/opline->extended_value\s*==\s*0/",
 			"/opline->extended_value\s*==\s*ZEND_ASSIGN_DIM/",
 			"/opline->extended_value\s*==\s*ZEND_ASSIGN_OBJ/",
-<<<<<<< HEAD
-			"/opline->extended_value\s*&\s*ZEND_ISSET/",
-			"/opline->extended_value\s*&\s*~\s*ZEND_ISSET/",
-=======
 			"/opline->extended_value\s*&\s*ZEND_ISEMPTY/",
 			"/opline->extended_value\s*&\s*~\s*ZEND_ISEMPTY/",
->>>>>>> c4331b00
 		),
 		array(
 			$op1_type[$op1],
@@ -879,11 +874,7 @@
 				($extra_spec['ISSET'] == 0 ? "0" : "1")
 				: "\\0",
 			isset($extra_spec['ISSET']) ?
-<<<<<<< HEAD
-				($extra_spec['ISSET'] == 0 ? "opline->extended_value" : "\\0")
-=======
 				($extra_spec['ISSET'] == 0 ? "\\0" : "opline->extended_value")
->>>>>>> c4331b00
 				: "\\0",
 		),
 		$code);
@@ -1088,8 +1079,6 @@
 	}
 }
 
-<<<<<<< HEAD
-=======
 function is_cold_handler($hot, $op1, $op2, $extra_spec) {
 	if ($hot === 'COLD_') {
 		return true;
@@ -1109,7 +1098,6 @@
 	//return $hot && is_hot_handler($hot, $op1, $op2, $extra_spec);
 }
 
->>>>>>> c4331b00
 // Generates opcode handler
 function gen_handler($f, $spec, $kind, $name, $op1, $op2, $use, $code, $lineno, $opcode, $extra_spec = null, &$switch_labels = array()) {
 	global $definition_file, $prefix, $opnames, $gen_order;
@@ -1126,13 +1114,6 @@
 	$spec_name = $name.($spec?"_SPEC":"").$prefix[$op1].$prefix[$op2].($spec?extra_spec_name($extra_spec):"");
 	switch($kind) {
 		case ZEND_VM_KIND_HYBRID:
-<<<<<<< HEAD
-			$code =
-				  "\t\t\tHYBRID_CASE({$spec_name}):\n"
-				. "\t\t\t\tVM_TRACE($spec_name)\n"
-				. "\t\t\t\t{$spec_name}_HANDLER(ZEND_OPCODE_HANDLER_ARGS_PASSTHRU);\n"
-				. "\t\t\t\tHYBRID_BREAK();\n";
-=======
 			if (is_inline_hybrid_handler($name, $opcode["hot"], $op1, $op2, $extra_spec)) {
 				$out = fopen('php://memory', 'w+');
 				gen_code($out, $spec, $kind, 0, $code, $op1, $op2, $name, $extra_spec);
@@ -1149,7 +1130,6 @@
 					. "\t\t\t\t{$spec_name}_HANDLER(ZEND_OPCODE_HANDLER_ARGS_PASSTHRU);\n"
 					. "\t\t\t\tHYBRID_BREAK();\n";
 			}
->>>>>>> c4331b00
 			if (is_array($gen_order)) {
 				$gen_order[$spec_name] = $code;
 			} else {
@@ -1159,11 +1139,8 @@
 		case ZEND_VM_KIND_CALL:
 			if ($opcode["hot"] && ZEND_VM_KIND == ZEND_VM_KIND_HYBRID && is_hot_handler($opcode["hot"], $op1, $op2, $extra_spec)) {
 				out($f,"static ZEND_VM_HOT ZEND_OPCODE_HANDLER_RET ZEND_FASTCALL {$spec_name}_HANDLER(ZEND_OPCODE_HANDLER_ARGS)\n");
-<<<<<<< HEAD
-=======
 			} else if ($opcode["hot"] && is_cold_handler($opcode["hot"], $op1, $op2, $extra_spec)) {
 				out($f,"static ZEND_VM_COLD ZEND_OPCODE_HANDLER_RET ZEND_FASTCALL {$spec_name}_HANDLER(ZEND_OPCODE_HANDLER_ARGS)\n");
->>>>>>> c4331b00
 			} else {
 				out($f,"static ZEND_OPCODE_HANDLER_RET ZEND_FASTCALL {$spec_name}_HANDLER(ZEND_OPCODE_HANDLER_ARGS)\n");
 			}
@@ -1193,17 +1170,10 @@
 }
 
 // Generates helper
-<<<<<<< HEAD
-function gen_helper($f, $spec, $kind, $name, $op1, $op2, $param, $code, $lineno, $inline, $cold, $extra_spec = null) {
-	global $definition_file, $prefix;
-
-	if ($kind == ZEND_VM_KIND_HYBRID) {
-=======
 function gen_helper($f, $spec, $kind, $name, $op1, $op2, $param, $code, $lineno, $inline, $cold = false, $hot = false, $extra_spec = null) {
 	global $definition_file, $prefix;
 
 	if ($kind == ZEND_VM_KIND_HYBRID && !$hot) {
->>>>>>> c4331b00
 		return;
 	}
 
@@ -1612,15 +1582,9 @@
 	}
 	if (isset($extra_spec["ISSET"])) {
 		if ($extra_spec["ISSET"] == 0) {
-<<<<<<< HEAD
-			$s .= "_EMPTY";
-		} else {
-			$s .= "_SET";
-=======
 			$s .= "_SET";
 		} else {
 			$s .= "_EMPTY";
->>>>>>> c4331b00
 		}
 	}
 	return $s;
@@ -1742,11 +1706,7 @@
 							if (isset($helpers[$num]["op1"][$op1]) &&
 							    isset($helpers[$num]["op2"][$op2])) {
 							  // Generate helper code
-<<<<<<< HEAD
-								gen_helper($f, 1, $kind, $num, $op1, $op2, $helpers[$num]["param"], $helpers[$num]["code"], $lineno, $helpers[$num]["inline"], $helpers[$num]["cold"], $extra_spec);
-=======
 								gen_helper($f, 1, $kind, $num, $op1, $op2, $helpers[$num]["param"], $helpers[$num]["code"], $lineno, $helpers[$num]["inline"], $helpers[$num]["cold"], $helpers[$num]["hot"], $extra_spec);
->>>>>>> c4331b00
 							}
 						}
 					} else {
@@ -1911,19 +1871,12 @@
 							if ($kind == ZEND_VM_KIND_HYBRID) {
 								out($f,"# if (ZEND_VM_KIND == ZEND_VM_KIND_HYBRID)\n");
 								out($f,"#  define ZEND_VM_RETURN()        opline = &hybrid_halt_op; return\n");
-<<<<<<< HEAD
-								out($f,"#  define ZEND_VM_HOT             zend_always_inline ZEND_OPT_SIZE\n");
-								out($f,"# else\n");
-								out($f,"#  define ZEND_VM_RETURN()        opline = NULL; return\n");
-								out($f,"#  define ZEND_VM_HOT\n");
-=======
 								out($f,"#  define ZEND_VM_HOT             zend_always_inline ZEND_COLD ZEND_OPT_SIZE\n");
 								out($f,"#  define ZEND_VM_COLD            ZEND_COLD ZEND_OPT_SIZE\n");
 								out($f,"# else\n");
 								out($f,"#  define ZEND_VM_RETURN()        opline = NULL; return\n");
 								out($f,"#  define ZEND_VM_HOT\n");
 								out($f,"#  define ZEND_VM_COLD            ZEND_COLD ZEND_OPT_SIZE\n");
->>>>>>> c4331b00
 								out($f,"# endif\n");
 							} else {
 								out($f,"# define ZEND_VM_RETURN()        opline = NULL; return\n");
@@ -1935,10 +1888,7 @@
 							out($f,"# define ZEND_VM_RETURN()        return -1\n");
 							if ($kind == ZEND_VM_KIND_HYBRID) {
 								out($f,"# define ZEND_VM_HOT\n");
-<<<<<<< HEAD
-=======
 								out($f,"# define ZEND_VM_COLD            ZEND_COLD ZEND_OPT_SIZE\n");
->>>>>>> c4331b00
 							}
 							out($f,"#endif\n");
 							out($f,"\n");
@@ -2065,8 +2015,6 @@
 					}
 					if ($kind == ZEND_VM_KIND_HYBRID) {
 						gen_executor_code($f, $spec, ZEND_VM_KIND_CALL, $m[1]);
-<<<<<<< HEAD
-=======
 						out($f,"\n");
 						out($f,"#if (ZEND_VM_KIND == ZEND_VM_KIND_HYBRID)\n");
 						out($f,"# undef ZEND_VM_TAIL_CALL\n");
@@ -2079,7 +2027,6 @@
 						out($f,"# define ZEND_VM_RETURN()        goto HYBRID_HALT_LABEL\n");
 //						out($f,"# define ZEND_VM_INTERRUPT()     goto zend_interrupt_helper_SPEC_LABEL\n");
 						out($f,"#endif\n\n");
->>>>>>> c4331b00
 					}
 					break;
 				case "EXECUTOR_NAME":
@@ -2387,12 +2334,6 @@
 		    strpos($line,"ZEND_VM_HOT_HANDLER(") === 0 ||
 		    strpos($line,"ZEND_VM_HOT_NOCONST_HANDLER(") === 0 ||
 		    strpos($line,"ZEND_VM_HOT_SEND_HANDLER(") === 0 ||
-<<<<<<< HEAD
-		    strpos($line,"ZEND_VM_HOT_OBJ_HANDLER(") === 0) {
-		  // Parsing opcode handler's definition
-			if (preg_match(
-					"/^ZEND_VM_(HOT_|HOT_OBJ_|HOT_SEND_|HOT_NOCONST_)?HANDLER\(\s*([0-9]+)\s*,\s*([A-Z_]+)\s*,\s*([A-Z_|]+)\s*,\s*([A-Z_|]+)\s*(,\s*([A-Z_|]+)\s*)?(,\s*SPEC\(([A-Z_|=,]+)\)\s*)?\)/",
-=======
 		    strpos($line,"ZEND_VM_HOT_OBJ_HANDLER(") === 0 ||
 		    strpos($line,"ZEND_VM_COLD_HANDLER(") === 0 ||
 		    strpos($line,"ZEND_VM_COLD_CONST_HANDLER(") === 0 ||
@@ -2400,7 +2341,6 @@
 		  // Parsing opcode handler's definition
 			if (preg_match(
 					"/^ZEND_VM_(HOT_|HOT_OBJ_|HOT_SEND_|HOT_NOCONST_|COLD_|COLD_CONST_|COLD_CONSTCONST_)?HANDLER\(\s*([0-9]+)\s*,\s*([A-Z_]+)\s*,\s*([A-Z_|]+)\s*,\s*([A-Z_|]+)\s*(,\s*([A-Z_|]+)\s*)?(,\s*SPEC\(([A-Z_|=,]+)\)\s*)?\)/",
->>>>>>> c4331b00
 					$line,
 					$m) == 0) {
 				die("ERROR ($def:$lineno): Invalid ZEND_VM_HANDLER definition.\n");
@@ -2491,28 +2431,18 @@
 			$list[$lineno] = array("handler"=>$handler);
 		} else if (strpos($line,"ZEND_VM_HELPER(") === 0 ||
 		           strpos($line,"ZEND_VM_INLINE_HELPER(") === 0 ||
-<<<<<<< HEAD
-		           strpos($line,"ZEND_VM_COLD_HELPER(") === 0) {
-		  // Parsing helper's definition
-			if (preg_match(
-					"/^ZEND_VM(_INLINE|_COLD)?_HELPER\(\s*([A-Za-z_]+)\s*,\s*([A-Z_|]+)\s*,\s*([A-Z_|]+)\s*(?:,\s*SPEC\(([A-Z_|=,]+)\)\s*)?(?:,\s*([^)]*)\s*)?\)/",
-=======
 		           strpos($line,"ZEND_VM_COLD_HELPER(") === 0 ||
 		           strpos($line,"ZEND_VM_HOT_HELPER(") === 0) {
 		  // Parsing helper's definition
 			if (preg_match(
 					"/^ZEND_VM(_INLINE|_COLD|_HOT)?_HELPER\(\s*([A-Za-z_]+)\s*,\s*([A-Z_|]+)\s*,\s*([A-Z_|]+)\s*(?:,\s*SPEC\(([A-Z_|=,]+)\)\s*)?(?:,\s*([^)]*)\s*)?\)/",
->>>>>>> c4331b00
 					$line,
 					$m) == 0) {
 				die("ERROR ($def:$lineno): Invalid ZEND_VM_HELPER definition.\n");
 			}
 			$inline = !empty($m[1]) && $m[1] === "_INLINE";
 			$cold   = !empty($m[1]) && $m[1] === "_COLD";
-<<<<<<< HEAD
-=======
 			$hot    = !empty($m[1]) && $m[1] === "_HOT";
->>>>>>> c4331b00
 			$helper = $m[2];
 			$op1    = parse_operand_spec($def, $lineno, $m[3], $flags1);
 			$op2    = parse_operand_spec($def, $lineno, $m[4], $flags2);
@@ -2529,11 +2459,7 @@
 				}
 			}
 
-<<<<<<< HEAD
-			$helpers[$helper] = array("op1"=>$op1,"op2"=>$op2,"param"=>$param,"code"=>"","inline"=>$inline,"cold"=>$cold);
-=======
 			$helpers[$helper] = array("op1"=>$op1,"op2"=>$op2,"param"=>$param,"code"=>"","inline"=>$inline,"cold"=>$cold,"hot"=>$hot);
->>>>>>> c4331b00
 
 			if (!empty($m[5])) {
 				$helpers[$helper]["spec"] = parse_spec_rules($def, $lineno, $m[5]);
@@ -2785,11 +2711,7 @@
 				$else = "else ";
 			}
 			if (isset($used_extra_spec["QUICK_ARG"])) {
-<<<<<<< HEAD
-				out($f, "\t\t{$else}if (spec & SPEC_RULE_QUICK_ARG) offset = offset * 2 + (op->op2.num < MAX_ARG_FLAG_NUM);\n");
-=======
 				out($f, "\t\t{$else}if (spec & SPEC_RULE_QUICK_ARG) offset = offset * 2 + (op->op2.num <= MAX_ARG_FLAG_NUM);\n");
->>>>>>> c4331b00
 				$else = "else ";
 			}
 			if (isset($used_extra_spec["SMART_BRANCH"])) {
@@ -2815,11 +2737,7 @@
 				$else = "else ";
 			}
 			if (isset($used_extra_spec["ISSET"])) {
-<<<<<<< HEAD
-				out($f, "\t\t{$else}if (spec & SPEC_RULE_ISSET) offset = offset * 2 + (op->extended_value & ZEND_ISSET);\n");
-=======
 				out($f, "\t\t{$else}if (spec & SPEC_RULE_ISSET) offset = offset * 2 + (op->extended_value & ZEND_ISEMPTY);\n");
->>>>>>> c4331b00
 				$else = "else ";
 			}
 			out($f, "\t}\n");
@@ -2881,11 +2799,7 @@
 					$else = "else ";
 				}
 				if (isset($used_extra_spec["QUICK_ARG"])) {
-<<<<<<< HEAD
-					out($f, "\t\t{$else}if (spec & SPEC_RULE_QUICK_ARG) offset = offset * 2 + (op->op2.num < MAX_ARG_FLAG_NUM);\n");
-=======
 					out($f, "\t\t{$else}if (spec & SPEC_RULE_QUICK_ARG) offset = offset * 2 + (op->op2.num <= MAX_ARG_FLAG_NUM);\n");
->>>>>>> c4331b00
 					$else = "else ";
 				}
 				if (isset($used_extra_spec["SMART_BRANCH"])) {
@@ -2911,11 +2825,7 @@
 					$else = "else ";
 				}
 				if (isset($used_extra_spec["ISSET"])) {
-<<<<<<< HEAD
-					out($f, "\t\t{$else}if (spec & SPEC_RULE_ISSET) offset = offset * 2 + (op->extended_value & ZEND_ISSET);\n");
-=======
 					out($f, "\t\t{$else}if (spec & SPEC_RULE_ISSET) offset = offset * 2 + (op->extended_value & ZEND_ISEMPTY);\n");
->>>>>>> c4331b00
 					$else = "else ";
 				}
 				out($f, "\t}\n");
