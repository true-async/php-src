--- conflicted
+++ resolved
@@ -55,36 +55,6 @@
 const ZEND_VM_KIND_HYBRID = 4;
 
 $vm_op_flags = array(
-<<<<<<< HEAD
-	"ZEND_VM_OP_SPEC"         => 1<<0,
-	"ZEND_VM_OP_CONST"        => 1<<1,
-	"ZEND_VM_OP_TMPVAR"       => 1<<2,
-	"ZEND_VM_OP_TMPVARCV"     => 1<<3,
-	"ZEND_VM_OP_MASK"         => 0xf0,
-	"ZEND_VM_OP_NUM"          => 0x10,
-	"ZEND_VM_OP_JMP_ADDR"     => 0x20,
-	"ZEND_VM_OP_TRY_CATCH"    => 0x30,
-	// unused 0x40
-	"ZEND_VM_OP_THIS"         => 0x50,
-	"ZEND_VM_OP_NEXT"         => 0x60,
-	"ZEND_VM_OP_CLASS_FETCH"  => 0x70,
-	"ZEND_VM_OP_CONSTRUCTOR"  => 0x80,
-	"ZEND_VM_OP_CONST_FETCH"  => 0x90,
-	"ZEND_VM_OP_CACHE_SLOT"   => 0xa0,
-
-	"ZEND_VM_EXT_VAR_FETCH"   => 1<<16,
-	"ZEND_VM_EXT_ISSET"       => 1<<17,
-	"ZEND_VM_EXT_CACHE_SLOT"  => 1<<18,
-	"ZEND_VM_EXT_ARRAY_INIT"  => 1<<19,
-	"ZEND_VM_EXT_REF"         => 1<<20,
-	"ZEND_VM_EXT_FETCH_REF"   => 1<<21,
-	"ZEND_VM_EXT_DIM_WRITE"    => 1<<22,
-	"ZEND_VM_EXT_MASK"        => 0x0f000000,
-	"ZEND_VM_EXT_NUM"         => 0x01000000,
-	"ZEND_VM_EXT_LAST_CATCH"  => 0x02000000,
-	"ZEND_VM_EXT_JMP_ADDR"    => 0x03000000,
-	"ZEND_VM_EXT_OP"          => 0x04000000,
-=======
     "ZEND_VM_OP_SPEC"         => 1<<0,
     "ZEND_VM_OP_CONST"        => 1<<1,
     "ZEND_VM_OP_TMPVAR"       => 1<<2,
@@ -107,13 +77,12 @@
     "ZEND_VM_EXT_ARRAY_INIT"  => 1<<19,
     "ZEND_VM_EXT_REF"         => 1<<20,
     "ZEND_VM_EXT_FETCH_REF"   => 1<<21,
-    "ZEND_VM_EXT_DIM_OBJ_WRITE" => 1<<22,
+    "ZEND_VM_EXT_DIM_WRITE"    => 1<<22,
     "ZEND_VM_EXT_MASK"        => 0x0f000000,
     "ZEND_VM_EXT_NUM"         => 0x01000000,
     "ZEND_VM_EXT_LAST_CATCH"  => 0x02000000,
     "ZEND_VM_EXT_JMP_ADDR"    => 0x03000000,
     "ZEND_VM_EXT_OP"          => 0x04000000,
->>>>>>> 58b17906
     // unused 0x5000000
     // unused 0x6000000
     "ZEND_VM_EXT_TYPE"        => 0x07000000,
@@ -151,23 +120,6 @@
 );
 
 $vm_ext_decode = array(
-<<<<<<< HEAD
-	"NUM"                  => ZEND_VM_EXT_NUM,
-	"LAST_CATCH"           => ZEND_VM_EXT_LAST_CATCH,
-	"JMP_ADDR"             => ZEND_VM_EXT_JMP_ADDR,
-	"OP"                   => ZEND_VM_EXT_OP,
-	"VAR_FETCH"            => ZEND_VM_EXT_VAR_FETCH,
-	"ARRAY_INIT"           => ZEND_VM_EXT_ARRAY_INIT,
-	"TYPE"                 => ZEND_VM_EXT_TYPE,
-	"EVAL"                 => ZEND_VM_EXT_EVAL,
-	"TYPE_MASK"            => ZEND_VM_EXT_TYPE_MASK,
-	"ISSET"                => ZEND_VM_EXT_ISSET,
-	"REF"                  => ZEND_VM_EXT_REF,
-	"FETCH_REF"            => ZEND_VM_EXT_FETCH_REF,
-	"SRC"                  => ZEND_VM_EXT_SRC,
-	"CACHE_SLOT"           => ZEND_VM_EXT_CACHE_SLOT,
-	"DIM_WRITE"            => ZEND_VM_EXT_DIM_WRITE,
-=======
     "NUM"                  => ZEND_VM_EXT_NUM,
     "LAST_CATCH"           => ZEND_VM_EXT_LAST_CATCH,
     "JMP_ADDR"             => ZEND_VM_EXT_JMP_ADDR,
@@ -182,8 +134,7 @@
     "FETCH_REF"            => ZEND_VM_EXT_FETCH_REF,
     "SRC"                  => ZEND_VM_EXT_SRC,
     "CACHE_SLOT"           => ZEND_VM_EXT_CACHE_SLOT,
-    "DIM_OBJ_WRITE"        => ZEND_VM_EXT_DIM_OBJ_WRITE,
->>>>>>> 58b17906
+    "DIM_WRITE"            => ZEND_VM_EXT_DIM_WRITE,
 );
 
 $vm_kind_name = array(
@@ -257,340 +208,32 @@
     "TMPVARCV" => "(IS_TMP_VAR|IS_VAR|IS_CV)",
 );
 
-<<<<<<< HEAD
 $op1_get_zval_ptr = array(
-	"ANY"      => "get_zval_ptr(opline->op1_type, opline->op1, \\1)",
-	"TMP"      => "_get_zval_ptr_tmp(opline->op1.var EXECUTE_DATA_CC)",
-	"VAR"      => "_get_zval_ptr_var(opline->op1.var EXECUTE_DATA_CC)",
-	"CONST"    => "RT_CONSTANT(opline, opline->op1)",
-	"UNUSED"   => "NULL",
-	"CV"       => "_get_zval_ptr_cv_\\1(opline->op1.var EXECUTE_DATA_CC)",
-	"TMPVAR"   => "_get_zval_ptr_var(opline->op1.var EXECUTE_DATA_CC)",
-	"TMPVARCV" => "???",
-);
-
-$op2_get_zval_ptr = array(
-	"ANY"      => "get_zval_ptr(opline->op2_type, opline->op2, \\1)",
-	"TMP"      => "_get_zval_ptr_tmp(opline->op2.var EXECUTE_DATA_CC)",
-	"VAR"      => "_get_zval_ptr_var(opline->op2.var EXECUTE_DATA_CC)",
-	"CONST"    => "RT_CONSTANT(opline, opline->op2)",
-	"UNUSED"   => "NULL",
-	"CV"       => "_get_zval_ptr_cv_\\1(opline->op2.var EXECUTE_DATA_CC)",
-	"TMPVAR"   => "_get_zval_ptr_var(opline->op2.var EXECUTE_DATA_CC)",
-	"TMPVARCV" => "???",
-);
-
-$op1_get_zval_ptr_ptr = array(
-	"ANY"      => "get_zval_ptr_ptr(opline->op1_type, opline->op1, \\1)",
-	"TMP"      => "NULL",
-	"VAR"      => "_get_zval_ptr_ptr_var(opline->op1.var EXECUTE_DATA_CC)",
-	"CONST"    => "NULL",
-	"UNUSED"   => "NULL",
-	"CV"       => "_get_zval_ptr_cv_\\1(opline->op1.var EXECUTE_DATA_CC)",
-	"TMPVAR"   => "???",
-	"TMPVARCV" => "???",
-);
-
-$op2_get_zval_ptr_ptr = array(
-	"ANY"      => "get_zval_ptr_ptr(opline->op2_type, opline->op2, \\1)",
-	"TMP"      => "NULL",
-	"VAR"      => "_get_zval_ptr_ptr_var(opline->op2.var EXECUTE_DATA_CC)",
-	"CONST"    => "NULL",
-	"UNUSED"   => "NULL",
-	"CV"       => "_get_zval_ptr_cv_\\1(opline->op2.var EXECUTE_DATA_CC)",
-	"TMPVAR"   => "???",
-	"TMPVARCV" => "???",
-);
-
-$op1_get_zval_ptr_deref = array(
-	"ANY"      => "get_zval_ptr_deref(opline->op1_type, opline->op1, \\1)",
-	"TMP"      => "_get_zval_ptr_tmp(opline->op1.var EXECUTE_DATA_CC)",
-	"VAR"      => "_get_zval_ptr_var_deref(opline->op1.var EXECUTE_DATA_CC)",
-	"CONST"    => "RT_CONSTANT(opline, opline->op1)",
-	"UNUSED"   => "NULL",
-	"CV"       => "_get_zval_ptr_cv_deref_\\1(opline->op1.var EXECUTE_DATA_CC)",
-	"TMPVAR"   => "???",
-	"TMPVARCV" => "???",
-);
-
-$op2_get_zval_ptr_deref = array(
-	"ANY"      => "get_zval_ptr_deref(opline->op2_type, opline->op2, \\1)",
-	"TMP"      => "_get_zval_ptr_tmp(opline->op2.var EXECUTE_DATA_CC)",
-	"VAR"      => "_get_zval_ptr_var_deref(opline->op2.var EXECUTE_DATA_CC)",
-	"CONST"    => "RT_CONSTANT(opline, opline->op2)",
-	"UNUSED"   => "NULL",
-	"CV"       => "_get_zval_ptr_cv_deref_\\1(opline->op2.var EXECUTE_DATA_CC)",
-	"TMPVAR"   => "???",
-	"TMPVARCV" => "???",
-);
-
-$op1_get_zval_ptr_undef = array(
-	"ANY"      => "get_zval_ptr_undef(opline->op1_type, opline->op1, \\1)",
-	"TMP"      => "_get_zval_ptr_tmp(opline->op1.var EXECUTE_DATA_CC)",
-	"VAR"      => "_get_zval_ptr_var(opline->op1.var EXECUTE_DATA_CC)",
-	"CONST"    => "RT_CONSTANT(opline, opline->op1)",
-	"UNUSED"   => "NULL",
-	"CV"       => "EX_VAR(opline->op1.var)",
-	"TMPVAR"   => "_get_zval_ptr_var(opline->op1.var EXECUTE_DATA_CC)",
-	"TMPVARCV" => "EX_VAR(opline->op1.var)",
-);
-
-$op2_get_zval_ptr_undef = array(
-	"ANY"      => "get_zval_ptr_undef(opline->op2_type, opline->op2, \\1)",
-	"TMP"      => "_get_zval_ptr_tmp(opline->op2.var EXECUTE_DATA_CC)",
-	"VAR"      => "_get_zval_ptr_var(opline->op2.var EXECUTE_DATA_CC)",
-	"CONST"    => "RT_CONSTANT(opline, opline->op2)",
-	"UNUSED"   => "NULL",
-	"CV"       => "EX_VAR(opline->op2.var)",
-	"TMPVAR"   => "_get_zval_ptr_var(opline->op2.var EXECUTE_DATA_CC)",
-	"TMPVARCV" => "EX_VAR(opline->op2.var)",
-);
-
-$op1_get_zval_ptr_ptr_undef = array(
-	"ANY"      => "get_zval_ptr_ptr_undef(opline->op1_type, opline->op1, \\1)",
-	"TMP"      => "NULL",
-	"VAR"      => "_get_zval_ptr_ptr_var(opline->op1.var EXECUTE_DATA_CC)",
-	"CONST"    => "NULL",
-	"UNUSED"   => "NULL",
-	"CV"       => "EX_VAR(opline->op1.var)",
-	"TMPVAR"   => "???",
-	"TMPVARCV" => "???",
-);
-
-$op2_get_zval_ptr_ptr_undef = array(
-	"ANY"      => "get_zval_ptr_ptr_undef(opline->op2_type, opline->op2, \\1)",
-	"TMP"      => "NULL",
-	"VAR"      => "_get_zval_ptr_ptr_var(opline->op2.var EXECUTE_DATA_CC)",
-	"CONST"    => "NULL",
-	"UNUSED"   => "NULL",
-	"CV"       => "EX_VAR(opline->op2.var)",
-	"TMPVAR"   => "???",
-	"TMPVARCV" => "???",
-);
-
-$op1_get_obj_zval_ptr = array(
-	"ANY"      => "get_obj_zval_ptr(opline->op1_type, opline->op1, \\1)",
-	"TMP"      => "_get_zval_ptr_tmp(opline->op1.var EXECUTE_DATA_CC)",
-	"VAR"      => "_get_zval_ptr_var(opline->op1.var EXECUTE_DATA_CC)",
-	"CONST"    => "RT_CONSTANT(opline, opline->op1)",
-	"UNUSED"   => "&EX(This)",
-	"CV"       => "_get_zval_ptr_cv_\\1(opline->op1.var EXECUTE_DATA_CC)",
-	"TMPVAR"   => "_get_zval_ptr_var(opline->op1.var EXECUTE_DATA_CC)",
-	"TMPVARCV" => "???",
-);
-
-$op2_get_obj_zval_ptr = array(
-	"ANY"      => "get_obj_zval_ptr(opline->op2_type, opline->op2, \\1)",
-	"TMP"      => "_get_zval_ptr_tmp(opline->op2.var EXECUTE_DATA_CC)",
-	"VAR"      => "_get_zval_ptr_var(opline->op2.var EXECUTE_DATA_CC)",
-	"CONST"    => "RT_CONSTANT(opline, opline->op2)",
-	"UNUSED"   => "&EX(This)",
-	"CV"       => "_get_zval_ptr_cv_\\1(opline->op2.var EXECUTE_DATA_CC)",
-	"TMPVAR"   => "_get_zval_ptr_var(opline->op2.var EXECUTE_DATA_CC)",
-	"TMPVARCV" => "???",
-);
-
-$op1_get_obj_zval_ptr_undef = array(
-	"ANY"      => "get_obj_zval_ptr_undef(opline->op1_type, opline->op1, \\1)",
-	"TMP"      => "_get_zval_ptr_tmp(opline->op1.var EXECUTE_DATA_CC)",
-	"VAR"      => "_get_zval_ptr_var(opline->op1.var EXECUTE_DATA_CC)",
-	"CONST"    => "RT_CONSTANT(opline, opline->op1)",
-	"UNUSED"   => "&EX(This)",
-	"CV"       => "EX_VAR(opline->op1.var)",
-	"TMPVAR"   => "_get_zval_ptr_var(opline->op1.var EXECUTE_DATA_CC)",
-	"TMPVARCV" => "EX_VAR(opline->op1.var)",
-);
-
-$op2_get_obj_zval_ptr_undef = array(
-	"ANY"      => "get_obj_zval_ptr_undef(opline->op2_type, opline->op2, \\1)",
-	"TMP"      => "_get_zval_ptr_tmp(opline->op2.var EXECUTE_DATA_CC)",
-	"VAR"      => "_get_zval_ptr_var(opline->op2.var EXECUTE_DATA_CC)",
-	"CONST"    => "RT_CONSTANT(opline, opline->op2)",
-	"UNUSED"   => "&EX(This)",
-	"CV"       => "EX_VAR(opline->op2.var)",
-	"TMPVAR"   => "_get_zval_ptr_var(opline->op2.var EXECUTE_DATA_CC)",
-	"TMPVARCV" => "EX_VAR(opline->op2.var)",
-);
-
-$op1_get_obj_zval_ptr_deref = array(
-	"ANY"      => "get_obj_zval_ptr(opline->op1_type, opline->op1, \\1)",
-	"TMP"      => "_get_zval_ptr_tmp(opline->op1.var EXECUTE_DATA_CC)",
-	"VAR"      => "_get_zval_ptr_var_deref(opline->op1.var EXECUTE_DATA_CC)",
-	"CONST"    => "RT_CONSTANT(opline, opline->op1)",
-	"UNUSED"   => "&EX(This)",
-	"CV"       => "_get_zval_ptr_cv_deref_\\1(opline->op1.var EXECUTE_DATA_CC)",
-	"TMPVAR"   => "???",
-	"TMPVARCV" => "???",
-);
-
-$op2_get_obj_zval_ptr_deref = array(
-	"ANY"      => "get_obj_zval_ptr(opline->op2_type, opline->op2, \\1)",
-	"TMP"      => "_get_zval_ptr_tmp(opline->op2.var EXECUTE_DATA_CC)",
-	"VAR"      => "_get_zval_ptr_var_deref(opline->op2.var EXECUTE_DATA_CC)",
-	"CONST"    => "RT_CONSTANT(opline, opline->op2)",
-	"UNUSED"   => "&EX(This)",
-	"CV"       => "_get_zval_ptr_cv_deref_\\1(opline->op2.var EXECUTE_DATA_CC)",
-	"TMPVAR"   => "???",
-	"TMPVARCV" => "???",
-);
-
-$op1_get_obj_zval_ptr_ptr = array(
-	"ANY"      => "get_obj_zval_ptr_ptr(opline->op1_type, opline->op1, \\1)",
-	"TMP"      => "NULL",
-	"VAR"      => "_get_zval_ptr_ptr_var(opline->op1.var EXECUTE_DATA_CC)",
-	"CONST"    => "NULL",
-	"UNUSED"   => "&EX(This)",
-	"CV"       => "_get_zval_ptr_cv_\\1(opline->op1.var EXECUTE_DATA_CC)",
-	"TMPVAR"   => "???",
-	"TMPVARCV" => "???",
-);
-
-$op2_get_obj_zval_ptr_ptr = array(
-	"ANY"      => "get_obj_zval_ptr_ptr(opline->op2_type, opline->op2, \\1)",
-	"TMP"      => "NULL",
-	"VAR"      => "_get_zval_ptr_ptr_var(opline->op2.var EXECUTE_DATA_CC)",
-	"CONST"    => "NULL",
-	"UNUSED"   => "&EX(This)",
-	"CV"       => "_get_zval_ptr_cv_\\1(opline->op2.var EXECUTE_DATA_CC)",
-	"TMPVAR"   => "???",
-	"TMPVARCV" => "???",
-);
-
-$op1_get_obj_zval_ptr_ptr_undef = array(
-	"ANY"      => "get_obj_zval_ptr_ptr(opline->op1_type, opline->op1, \\1)",
-	"TMP"      => "NULL",
-	"VAR"      => "_get_zval_ptr_ptr_var(opline->op1.var EXECUTE_DATA_CC)",
-	"CONST"    => "NULL",
-	"UNUSED"   => "&EX(This)",
-	"CV"       => "EX_VAR(opline->op1.var)",
-	"TMPVAR"   => "???",
-	"TMPVARCV" => "???",
-);
-
-$op2_get_obj_zval_ptr_ptr_undef = array(
-	"ANY"      => "get_obj_zval_ptr_ptr(opline->op2_type, opline->op2, \\1)",
-	"TMP"      => "NULL",
-	"VAR"      => "_get_zval_ptr_ptr_var(opline->op2.var EXECUTE_DATA_CC)",
-	"CONST"    => "NULL",
-	"UNUSED"   => "&EX(This)",
-	"CV"       => "EX_VAR(opline->op2.var)",
-	"TMPVAR"   => "???",
-	"TMPVARCV" => "???",
-);
-
-$op1_free_op = array(
-	"ANY"      => "FREE_OP(opline->op1_type, opline->op1.var)",
-	"TMP"      => "zval_ptr_dtor_nogc(EX_VAR(opline->op1.var))",
-	"VAR"      => "zval_ptr_dtor_nogc(EX_VAR(opline->op1.var))",
-	"CONST"    => "",
-	"UNUSED"   => "",
-	"CV"       => "",
-	"TMPVAR"   => "zval_ptr_dtor_nogc(EX_VAR(opline->op1.var))",
-	"TMPVARCV" => "???",
-);
-
-$op2_free_op = array(
-	"ANY"      => "FREE_OP(opline->op2_type, opline->op2.var)",
-	"TMP"      => "zval_ptr_dtor_nogc(EX_VAR(opline->op2.var))",
-	"VAR"      => "zval_ptr_dtor_nogc(EX_VAR(opline->op2.var))",
-	"CONST"    => "",
-	"UNUSED"   => "",
-	"CV"       => "",
-	"TMPVAR"   => "zval_ptr_dtor_nogc(EX_VAR(opline->op2.var))",
-	"TMPVARCV" => "???",
-);
-
-$op1_free_op_if_var = array(
-	"ANY"      => "if (opline->op1_type == IS_VAR) {zval_ptr_dtor_nogc(EX_VAR(opline->op1.var));}",
-	"TMP"      => "",
-	"VAR"      => "zval_ptr_dtor_nogc(EX_VAR(opline->op1.var))",
-	"CONST"    => "",
-	"UNUSED"   => "",
-	"CV"       => "",
-	"TMPVAR"   => "???",
-	"TMPVARCV" => "???",
-);
-
-$op2_free_op_if_var = array(
-	"ANY"      => "if (opline->op2_type == IS_VAR) {zval_ptr_dtor_nogc(EX_VAR(opline->op2.var));}",
-	"TMP"      => "",
-	"VAR"      => "zval_ptr_dtor_nogc(EX_VAR(opline->op2.var))",
-	"CONST"    => "",
-	"UNUSED"   => "",
-	"CV"       => "",
-	"TMPVAR"   => "???",
-	"TMPVARCV" => "???",
-);
-
-$op1_free_op_var_ptr = array(
-	"ANY"      => "if (opline->op1_type == IS_VAR) {zval_ptr_dtor_nogc(EX_VAR(opline->op1.var));}",
-	"TMP"      => "",
-	"VAR"      => "zval_ptr_dtor_nogc(EX_VAR(opline->op1.var))",
-	"CONST"    => "",
-	"UNUSED"   => "",
-	"CV"       => "",
-	"TMPVAR"   => "???",
-	"TMPVARCV" => "???",
-);
-
-$op2_free_op_var_ptr = array(
-	"ANY"      => "if (opline->op2_type == IS_VAR) {zval_ptr_dtor_nogc(EX_VAR(opline->op2.var));}",
-	"TMP"      => "",
-	"VAR"      => "zval_ptr_dtor_nogc(EX_VAR(opline->op2.var))",
-	"CONST"    => "",
-	"UNUSED"   => "",
-	"CV"       => "",
-	"TMPVAR"   => "???",
-	"TMPVARCV" => "???",
-=======
-$op1_free = array(
-    "ANY"      => "(free_op1 != NULL)",
-    "TMP"      => "1",
-    "VAR"      => "(free_op1 != NULL)",
-    "CONST"    => "0",
-    "UNUSED"   => "0",
-    "CV"       => "0",
-    "TMPVAR"   => "???",
-    "TMPVARCV" => "???",
-);
-
-$op2_free = array(
-    "ANY"      => "(free_op2 != NULL)",
-    "TMP"      => "1",
-    "VAR"      => "(free_op2 != NULL)",
-    "CONST"    => "0",
-    "UNUSED"   => "0",
-    "CV"       => "0",
-    "TMPVAR"   => "???",
-    "TMPVARCV" => "???",
-);
-
-$op1_get_zval_ptr = array(
-    "ANY"      => "get_zval_ptr(opline->op1_type, opline->op1, &free_op1, \\1)",
-    "TMP"      => "_get_zval_ptr_tmp(opline->op1.var, &free_op1 EXECUTE_DATA_CC)",
-    "VAR"      => "_get_zval_ptr_var(opline->op1.var, &free_op1 EXECUTE_DATA_CC)",
+    "ANY"      => "get_zval_ptr(opline->op1_type, opline->op1, \\1)",
+    "TMP"      => "_get_zval_ptr_tmp(opline->op1.var EXECUTE_DATA_CC)",
+    "VAR"      => "_get_zval_ptr_var(opline->op1.var EXECUTE_DATA_CC)",
     "CONST"    => "RT_CONSTANT(opline, opline->op1)",
     "UNUSED"   => "NULL",
     "CV"       => "_get_zval_ptr_cv_\\1(opline->op1.var EXECUTE_DATA_CC)",
-    "TMPVAR"   => "_get_zval_ptr_var(opline->op1.var, &free_op1 EXECUTE_DATA_CC)",
+    "TMPVAR"   => "_get_zval_ptr_var(opline->op1.var EXECUTE_DATA_CC)",
     "TMPVARCV" => "???",
 );
 
 $op2_get_zval_ptr = array(
-    "ANY"      => "get_zval_ptr(opline->op2_type, opline->op2, &free_op2, \\1)",
-    "TMP"      => "_get_zval_ptr_tmp(opline->op2.var, &free_op2 EXECUTE_DATA_CC)",
-    "VAR"      => "_get_zval_ptr_var(opline->op2.var, &free_op2 EXECUTE_DATA_CC)",
+    "ANY"      => "get_zval_ptr(opline->op2_type, opline->op2, \\1)",
+    "TMP"      => "_get_zval_ptr_tmp(opline->op2.var EXECUTE_DATA_CC)",
+    "VAR"      => "_get_zval_ptr_var(opline->op2.var EXECUTE_DATA_CC)",
     "CONST"    => "RT_CONSTANT(opline, opline->op2)",
     "UNUSED"   => "NULL",
     "CV"       => "_get_zval_ptr_cv_\\1(opline->op2.var EXECUTE_DATA_CC)",
-    "TMPVAR"   => "_get_zval_ptr_var(opline->op2.var, &free_op2 EXECUTE_DATA_CC)",
+    "TMPVAR"   => "_get_zval_ptr_var(opline->op2.var EXECUTE_DATA_CC)",
     "TMPVARCV" => "???",
 );
 
 $op1_get_zval_ptr_ptr = array(
-    "ANY"      => "get_zval_ptr_ptr(opline->op1_type, opline->op1, &free_op1, \\1)",
+    "ANY"      => "get_zval_ptr_ptr(opline->op1_type, opline->op1, \\1)",
     "TMP"      => "NULL",
-    "VAR"      => "_get_zval_ptr_ptr_var(opline->op1.var, &free_op1 EXECUTE_DATA_CC)",
+    "VAR"      => "_get_zval_ptr_ptr_var(opline->op1.var EXECUTE_DATA_CC)",
     "CONST"    => "NULL",
     "UNUSED"   => "NULL",
     "CV"       => "_get_zval_ptr_cv_\\1(opline->op1.var EXECUTE_DATA_CC)",
@@ -599,9 +242,9 @@
 );
 
 $op2_get_zval_ptr_ptr = array(
-    "ANY"      => "get_zval_ptr_ptr(opline->op2_type, opline->op2, &free_op2, \\1)",
+    "ANY"      => "get_zval_ptr_ptr(opline->op2_type, opline->op2, \\1)",
     "TMP"      => "NULL",
-    "VAR"      => "_get_zval_ptr_ptr_var(opline->op2.var, &free_op2 EXECUTE_DATA_CC)",
+    "VAR"      => "_get_zval_ptr_ptr_var(opline->op2.var EXECUTE_DATA_CC)",
     "CONST"    => "NULL",
     "UNUSED"   => "NULL",
     "CV"       => "_get_zval_ptr_cv_\\1(opline->op2.var EXECUTE_DATA_CC)",
@@ -610,9 +253,9 @@
 );
 
 $op1_get_zval_ptr_deref = array(
-    "ANY"      => "get_zval_ptr_deref(opline->op1_type, opline->op1, &free_op1, \\1)",
-    "TMP"      => "_get_zval_ptr_tmp(opline->op1.var, &free_op1 EXECUTE_DATA_CC)",
-    "VAR"      => "_get_zval_ptr_var_deref(opline->op1.var, &free_op1 EXECUTE_DATA_CC)",
+    "ANY"      => "get_zval_ptr_deref(opline->op1_type, opline->op1, \\1)",
+    "TMP"      => "_get_zval_ptr_tmp(opline->op1.var EXECUTE_DATA_CC)",
+    "VAR"      => "_get_zval_ptr_var_deref(opline->op1.var EXECUTE_DATA_CC)",
     "CONST"    => "RT_CONSTANT(opline, opline->op1)",
     "UNUSED"   => "NULL",
     "CV"       => "_get_zval_ptr_cv_deref_\\1(opline->op1.var EXECUTE_DATA_CC)",
@@ -621,9 +264,9 @@
 );
 
 $op2_get_zval_ptr_deref = array(
-    "ANY"      => "get_zval_ptr_deref(opline->op2_type, opline->op2, &free_op2, \\1)",
-    "TMP"      => "_get_zval_ptr_tmp(opline->op2.var, &free_op2 EXECUTE_DATA_CC)",
-    "VAR"      => "_get_zval_ptr_var_deref(opline->op2.var, &free_op2 EXECUTE_DATA_CC)",
+    "ANY"      => "get_zval_ptr_deref(opline->op2_type, opline->op2, \\1)",
+    "TMP"      => "_get_zval_ptr_tmp(opline->op2.var EXECUTE_DATA_CC)",
+    "VAR"      => "_get_zval_ptr_var_deref(opline->op2.var EXECUTE_DATA_CC)",
     "CONST"    => "RT_CONSTANT(opline, opline->op2)",
     "UNUSED"   => "NULL",
     "CV"       => "_get_zval_ptr_cv_deref_\\1(opline->op2.var EXECUTE_DATA_CC)",
@@ -632,31 +275,31 @@
 );
 
 $op1_get_zval_ptr_undef = array(
-    "ANY"      => "get_zval_ptr_undef(opline->op1_type, opline->op1, &free_op1, \\1)",
-    "TMP"      => "_get_zval_ptr_tmp(opline->op1.var, &free_op1 EXECUTE_DATA_CC)",
-    "VAR"      => "_get_zval_ptr_var(opline->op1.var, &free_op1 EXECUTE_DATA_CC)",
+    "ANY"      => "get_zval_ptr_undef(opline->op1_type, opline->op1, \\1)",
+    "TMP"      => "_get_zval_ptr_tmp(opline->op1.var EXECUTE_DATA_CC)",
+    "VAR"      => "_get_zval_ptr_var(opline->op1.var EXECUTE_DATA_CC)",
     "CONST"    => "RT_CONSTANT(opline, opline->op1)",
     "UNUSED"   => "NULL",
     "CV"       => "EX_VAR(opline->op1.var)",
-    "TMPVAR"   => "_get_zval_ptr_var(opline->op1.var, &free_op1 EXECUTE_DATA_CC)",
+    "TMPVAR"   => "_get_zval_ptr_var(opline->op1.var EXECUTE_DATA_CC)",
     "TMPVARCV" => "EX_VAR(opline->op1.var)",
 );
 
 $op2_get_zval_ptr_undef = array(
-    "ANY"      => "get_zval_ptr_undef(opline->op2_type, opline->op2, &free_op2, \\1)",
-    "TMP"      => "_get_zval_ptr_tmp(opline->op2.var, &free_op2 EXECUTE_DATA_CC)",
-    "VAR"      => "_get_zval_ptr_var(opline->op2.var, &free_op2 EXECUTE_DATA_CC)",
+    "ANY"      => "get_zval_ptr_undef(opline->op2_type, opline->op2, \\1)",
+    "TMP"      => "_get_zval_ptr_tmp(opline->op2.var EXECUTE_DATA_CC)",
+    "VAR"      => "_get_zval_ptr_var(opline->op2.var EXECUTE_DATA_CC)",
     "CONST"    => "RT_CONSTANT(opline, opline->op2)",
     "UNUSED"   => "NULL",
     "CV"       => "EX_VAR(opline->op2.var)",
-    "TMPVAR"   => "_get_zval_ptr_var(opline->op2.var, &free_op2 EXECUTE_DATA_CC)",
+    "TMPVAR"   => "_get_zval_ptr_var(opline->op2.var EXECUTE_DATA_CC)",
     "TMPVARCV" => "EX_VAR(opline->op2.var)",
 );
 
 $op1_get_zval_ptr_ptr_undef = array(
-    "ANY"      => "get_zval_ptr_ptr_undef(opline->op1_type, opline->op1, &free_op1, \\1)",
+    "ANY"      => "get_zval_ptr_ptr_undef(opline->op1_type, opline->op1, \\1)",
     "TMP"      => "NULL",
-    "VAR"      => "_get_zval_ptr_ptr_var(opline->op1.var, &free_op1 EXECUTE_DATA_CC)",
+    "VAR"      => "_get_zval_ptr_ptr_var(opline->op1.var EXECUTE_DATA_CC)",
     "CONST"    => "NULL",
     "UNUSED"   => "NULL",
     "CV"       => "EX_VAR(opline->op1.var)",
@@ -665,9 +308,9 @@
 );
 
 $op2_get_zval_ptr_ptr_undef = array(
-    "ANY"      => "get_zval_ptr_ptr_undef(opline->op2_type, opline->op2, &free_op2, \\1)",
+    "ANY"      => "get_zval_ptr_ptr_undef(opline->op2_type, opline->op2, \\1)",
     "TMP"      => "NULL",
-    "VAR"      => "_get_zval_ptr_ptr_var(opline->op2.var, &free_op2 EXECUTE_DATA_CC)",
+    "VAR"      => "_get_zval_ptr_ptr_var(opline->op2.var EXECUTE_DATA_CC)",
     "CONST"    => "NULL",
     "UNUSED"   => "NULL",
     "CV"       => "EX_VAR(opline->op2.var)",
@@ -676,53 +319,53 @@
 );
 
 $op1_get_obj_zval_ptr = array(
-    "ANY"      => "get_obj_zval_ptr(opline->op1_type, opline->op1, &free_op1, \\1)",
-    "TMP"      => "_get_zval_ptr_tmp(opline->op1.var, &free_op1 EXECUTE_DATA_CC)",
-    "VAR"      => "_get_zval_ptr_var(opline->op1.var, &free_op1 EXECUTE_DATA_CC)",
+    "ANY"      => "get_obj_zval_ptr(opline->op1_type, opline->op1, \\1)",
+    "TMP"      => "_get_zval_ptr_tmp(opline->op1.var EXECUTE_DATA_CC)",
+    "VAR"      => "_get_zval_ptr_var(opline->op1.var EXECUTE_DATA_CC)",
     "CONST"    => "RT_CONSTANT(opline, opline->op1)",
     "UNUSED"   => "&EX(This)",
     "CV"       => "_get_zval_ptr_cv_\\1(opline->op1.var EXECUTE_DATA_CC)",
-    "TMPVAR"   => "_get_zval_ptr_var(opline->op1.var, &free_op1 EXECUTE_DATA_CC)",
+    "TMPVAR"   => "_get_zval_ptr_var(opline->op1.var EXECUTE_DATA_CC)",
     "TMPVARCV" => "???",
 );
 
 $op2_get_obj_zval_ptr = array(
-    "ANY"      => "get_obj_zval_ptr(opline->op2_type, opline->op2, &free_op2, \\1)",
-    "TMP"      => "_get_zval_ptr_tmp(opline->op2.var, &free_op2 EXECUTE_DATA_CC)",
-    "VAR"      => "_get_zval_ptr_var(opline->op2.var, &free_op2 EXECUTE_DATA_CC)",
+    "ANY"      => "get_obj_zval_ptr(opline->op2_type, opline->op2, \\1)",
+    "TMP"      => "_get_zval_ptr_tmp(opline->op2.var EXECUTE_DATA_CC)",
+    "VAR"      => "_get_zval_ptr_var(opline->op2.var EXECUTE_DATA_CC)",
     "CONST"    => "RT_CONSTANT(opline, opline->op2)",
     "UNUSED"   => "&EX(This)",
     "CV"       => "_get_zval_ptr_cv_\\1(opline->op2.var EXECUTE_DATA_CC)",
-    "TMPVAR"   => "_get_zval_ptr_var(opline->op2.var, &free_op2 EXECUTE_DATA_CC)",
+    "TMPVAR"   => "_get_zval_ptr_var(opline->op2.var EXECUTE_DATA_CC)",
     "TMPVARCV" => "???",
 );
 
 $op1_get_obj_zval_ptr_undef = array(
-    "ANY"      => "get_obj_zval_ptr_undef(opline->op1_type, opline->op1, &free_op1, \\1)",
-    "TMP"      => "_get_zval_ptr_tmp(opline->op1.var, &free_op1 EXECUTE_DATA_CC)",
-    "VAR"      => "_get_zval_ptr_var(opline->op1.var, &free_op1 EXECUTE_DATA_CC)",
+    "ANY"      => "get_obj_zval_ptr_undef(opline->op1_type, opline->op1, \\1)",
+    "TMP"      => "_get_zval_ptr_tmp(opline->op1.var EXECUTE_DATA_CC)",
+    "VAR"      => "_get_zval_ptr_var(opline->op1.var EXECUTE_DATA_CC)",
     "CONST"    => "RT_CONSTANT(opline, opline->op1)",
     "UNUSED"   => "&EX(This)",
     "CV"       => "EX_VAR(opline->op1.var)",
-    "TMPVAR"   => "_get_zval_ptr_var(opline->op1.var, &free_op1 EXECUTE_DATA_CC)",
+    "TMPVAR"   => "_get_zval_ptr_var(opline->op1.var EXECUTE_DATA_CC)",
     "TMPVARCV" => "EX_VAR(opline->op1.var)",
 );
 
 $op2_get_obj_zval_ptr_undef = array(
-    "ANY"      => "get_obj_zval_ptr_undef(opline->op2_type, opline->op2, &free_op2, \\1)",
-    "TMP"      => "_get_zval_ptr_tmp(opline->op2.var, &free_op2 EXECUTE_DATA_CC)",
-    "VAR"      => "_get_zval_ptr_var(opline->op2.var, &free_op2 EXECUTE_DATA_CC)",
+    "ANY"      => "get_obj_zval_ptr_undef(opline->op2_type, opline->op2, \\1)",
+    "TMP"      => "_get_zval_ptr_tmp(opline->op2.var EXECUTE_DATA_CC)",
+    "VAR"      => "_get_zval_ptr_var(opline->op2.var EXECUTE_DATA_CC)",
     "CONST"    => "RT_CONSTANT(opline, opline->op2)",
     "UNUSED"   => "&EX(This)",
     "CV"       => "EX_VAR(opline->op2.var)",
-    "TMPVAR"   => "_get_zval_ptr_var(opline->op2.var, &free_op2 EXECUTE_DATA_CC)",
+    "TMPVAR"   => "_get_zval_ptr_var(opline->op2.var EXECUTE_DATA_CC)",
     "TMPVARCV" => "EX_VAR(opline->op2.var)",
 );
 
 $op1_get_obj_zval_ptr_deref = array(
-    "ANY"      => "get_obj_zval_ptr(opline->op1_type, opline->op1, &free_op1, \\1)",
-    "TMP"      => "_get_zval_ptr_tmp(opline->op1.var, &free_op1 EXECUTE_DATA_CC)",
-    "VAR"      => "_get_zval_ptr_var_deref(opline->op1.var, &free_op1 EXECUTE_DATA_CC)",
+    "ANY"      => "get_obj_zval_ptr(opline->op1_type, opline->op1, \\1)",
+    "TMP"      => "_get_zval_ptr_tmp(opline->op1.var EXECUTE_DATA_CC)",
+    "VAR"      => "_get_zval_ptr_var_deref(opline->op1.var EXECUTE_DATA_CC)",
     "CONST"    => "RT_CONSTANT(opline, opline->op1)",
     "UNUSED"   => "&EX(This)",
     "CV"       => "_get_zval_ptr_cv_deref_\\1(opline->op1.var EXECUTE_DATA_CC)",
@@ -731,9 +374,9 @@
 );
 
 $op2_get_obj_zval_ptr_deref = array(
-    "ANY"      => "get_obj_zval_ptr(opline->op2_type, opline->op2, &free_op2, \\1)",
-    "TMP"      => "_get_zval_ptr_tmp(opline->op2.var, &free_op2 EXECUTE_DATA_CC)",
-    "VAR"      => "_get_zval_ptr_var_deref(opline->op2.var, &free_op2 EXECUTE_DATA_CC)",
+    "ANY"      => "get_obj_zval_ptr(opline->op2_type, opline->op2, \\1)",
+    "TMP"      => "_get_zval_ptr_tmp(opline->op2.var EXECUTE_DATA_CC)",
+    "VAR"      => "_get_zval_ptr_var_deref(opline->op2.var EXECUTE_DATA_CC)",
     "CONST"    => "RT_CONSTANT(opline, opline->op2)",
     "UNUSED"   => "&EX(This)",
     "CV"       => "_get_zval_ptr_cv_deref_\\1(opline->op2.var EXECUTE_DATA_CC)",
@@ -742,9 +385,9 @@
 );
 
 $op1_get_obj_zval_ptr_ptr = array(
-    "ANY"      => "get_obj_zval_ptr_ptr(opline->op1_type, opline->op1, &free_op1, \\1)",
+    "ANY"      => "get_obj_zval_ptr_ptr(opline->op1_type, opline->op1, \\1)",
     "TMP"      => "NULL",
-    "VAR"      => "_get_zval_ptr_ptr_var(opline->op1.var, &free_op1 EXECUTE_DATA_CC)",
+    "VAR"      => "_get_zval_ptr_ptr_var(opline->op1.var EXECUTE_DATA_CC)",
     "CONST"    => "NULL",
     "UNUSED"   => "&EX(This)",
     "CV"       => "_get_zval_ptr_cv_\\1(opline->op1.var EXECUTE_DATA_CC)",
@@ -753,9 +396,9 @@
 );
 
 $op2_get_obj_zval_ptr_ptr = array(
-    "ANY"      => "get_obj_zval_ptr_ptr(opline->op2_type, opline->op2, &free_op2, \\1)",
+    "ANY"      => "get_obj_zval_ptr_ptr(opline->op2_type, opline->op2, \\1)",
     "TMP"      => "NULL",
-    "VAR"      => "_get_zval_ptr_ptr_var(opline->op2.var, &free_op2 EXECUTE_DATA_CC)",
+    "VAR"      => "_get_zval_ptr_ptr_var(opline->op2.var EXECUTE_DATA_CC)",
     "CONST"    => "NULL",
     "UNUSED"   => "&EX(This)",
     "CV"       => "_get_zval_ptr_cv_\\1(opline->op2.var EXECUTE_DATA_CC)",
@@ -764,9 +407,9 @@
 );
 
 $op1_get_obj_zval_ptr_ptr_undef = array(
-    "ANY"      => "get_obj_zval_ptr_ptr(opline->op1_type, opline->op1, &free_op1, \\1)",
+    "ANY"      => "get_obj_zval_ptr_ptr(opline->op1_type, opline->op1, \\1)",
     "TMP"      => "NULL",
-    "VAR"      => "_get_zval_ptr_ptr_var(opline->op1.var, &free_op1 EXECUTE_DATA_CC)",
+    "VAR"      => "_get_zval_ptr_ptr_var(opline->op1.var EXECUTE_DATA_CC)",
     "CONST"    => "NULL",
     "UNUSED"   => "&EX(This)",
     "CV"       => "EX_VAR(opline->op1.var)",
@@ -775,9 +418,9 @@
 );
 
 $op2_get_obj_zval_ptr_ptr_undef = array(
-    "ANY"      => "get_obj_zval_ptr_ptr(opline->op2_type, opline->op2, &free_op2, \\1)",
+    "ANY"      => "get_obj_zval_ptr_ptr(opline->op2_type, opline->op2, \\1)",
     "TMP"      => "NULL",
-    "VAR"      => "_get_zval_ptr_ptr_var(opline->op2.var, &free_op2 EXECUTE_DATA_CC)",
+    "VAR"      => "_get_zval_ptr_ptr_var(opline->op2.var EXECUTE_DATA_CC)",
     "CONST"    => "NULL",
     "UNUSED"   => "&EX(This)",
     "CV"       => "EX_VAR(opline->op2.var)",
@@ -786,31 +429,31 @@
 );
 
 $op1_free_op = array(
-    "ANY"      => "FREE_OP(free_op1)",
-    "TMP"      => "zval_ptr_dtor_nogc(free_op1)",
-    "VAR"      => "zval_ptr_dtor_nogc(free_op1)",
+    "ANY"      => "FREE_OP(opline->op1_type, opline->op1.var)",
+    "TMP"      => "zval_ptr_dtor_nogc(EX_VAR(opline->op1.var))",
+    "VAR"      => "zval_ptr_dtor_nogc(EX_VAR(opline->op1.var))",
     "CONST"    => "",
     "UNUSED"   => "",
     "CV"       => "",
-    "TMPVAR"   => "zval_ptr_dtor_nogc(free_op1)",
+    "TMPVAR"   => "zval_ptr_dtor_nogc(EX_VAR(opline->op1.var))",
     "TMPVARCV" => "???",
 );
 
 $op2_free_op = array(
-    "ANY"      => "FREE_OP(free_op2)",
-    "TMP"      => "zval_ptr_dtor_nogc(free_op2)",
-    "VAR"      => "zval_ptr_dtor_nogc(free_op2)",
+    "ANY"      => "FREE_OP(opline->op2_type, opline->op2.var)",
+    "TMP"      => "zval_ptr_dtor_nogc(EX_VAR(opline->op2.var))",
+    "VAR"      => "zval_ptr_dtor_nogc(EX_VAR(opline->op2.var))",
     "CONST"    => "",
     "UNUSED"   => "",
     "CV"       => "",
-    "TMPVAR"   => "zval_ptr_dtor_nogc(free_op2)",
+    "TMPVAR"   => "zval_ptr_dtor_nogc(EX_VAR(opline->op2.var))",
     "TMPVARCV" => "???",
 );
 
 $op1_free_op_if_var = array(
-    "ANY"      => "if (opline->op1_type == IS_VAR) {zval_ptr_dtor_nogc(free_op1);}",
+    "ANY"      => "if (opline->op1_type == IS_VAR) {zval_ptr_dtor_nogc(EX_VAR(opline->op1.var));}",
     "TMP"      => "",
-    "VAR"      => "zval_ptr_dtor_nogc(free_op1)",
+    "VAR"      => "zval_ptr_dtor_nogc(EX_VAR(opline->op1.var))",
     "CONST"    => "",
     "UNUSED"   => "",
     "CV"       => "",
@@ -819,9 +462,9 @@
 );
 
 $op2_free_op_if_var = array(
-    "ANY"      => "if (opline->op2_type == IS_VAR) {zval_ptr_dtor_nogc(free_op2);}",
+    "ANY"      => "if (opline->op2_type == IS_VAR) {zval_ptr_dtor_nogc(EX_VAR(opline->op2.var));}",
     "TMP"      => "",
-    "VAR"      => "zval_ptr_dtor_nogc(free_op2)",
+    "VAR"      => "zval_ptr_dtor_nogc(EX_VAR(opline->op2.var))",
     "CONST"    => "",
     "UNUSED"   => "",
     "CV"       => "",
@@ -830,9 +473,9 @@
 );
 
 $op1_free_op_var_ptr = array(
-    "ANY"      => "if (free_op1) {zval_ptr_dtor_nogc(free_op1);}",
+    "ANY"      => "if (opline->op1_type == IS_VAR) {zval_ptr_dtor_nogc(EX_VAR(opline->op1.var));}",
     "TMP"      => "",
-    "VAR"      => "if (UNEXPECTED(free_op1)) {zval_ptr_dtor_nogc(free_op1);}",
+    "VAR"      => "zval_ptr_dtor_nogc(EX_VAR(opline->op1.var))",
     "CONST"    => "",
     "UNUSED"   => "",
     "CV"       => "",
@@ -841,15 +484,14 @@
 );
 
 $op2_free_op_var_ptr = array(
-    "ANY"      => "if (free_op2) {zval_ptr_dtor_nogc(free_op2);}",
+    "ANY"      => "if (opline->op2_type == IS_VAR) {zval_ptr_dtor_nogc(EX_VAR(opline->op2.var));}",
     "TMP"      => "",
-    "VAR"      => "if (UNEXPECTED(free_op2)) {zval_ptr_dtor_nogc(free_op2);}",
+    "VAR"      => "zval_ptr_dtor_nogc(EX_VAR(opline->op2.var))",
     "CONST"    => "",
     "UNUSED"   => "",
     "CV"       => "",
     "TMPVAR"   => "???",
     "TMPVARCV" => "???",
->>>>>>> 58b17906
 );
 
 $op1_free_unfetched = array(
@@ -886,74 +528,20 @@
 );
 
 $op_data_get_zval_ptr = array(
-<<<<<<< HEAD
-	"ANY"      => "get_op_data_zval_ptr_r((opline+1)->op1_type, (opline+1)->op1)",
-	"TMP"      => "_get_zval_ptr_tmp((opline+1)->op1.var EXECUTE_DATA_CC)",
-	"VAR"      => "_get_zval_ptr_var((opline+1)->op1.var EXECUTE_DATA_CC)",
-	"CONST"    => "RT_CONSTANT((opline+1), (opline+1)->op1)",
-	"UNUSED"   => "NULL",
-	"CV"       => "_get_zval_ptr_cv_\\1((opline+1)->op1.var EXECUTE_DATA_CC)",
-	"TMPVAR"   => "_get_zval_ptr_var((opline+1)->op1.var EXECUTE_DATA_CC)",
-	"TMPVARCV" => "???",
-);
-
-$op_data_get_zval_ptr_deref = array(
-	"ANY"      => "get_op_data_zval_ptr_deref_r((opline+1)->op1_type, (opline+1)->op1)",
-	"TMP"      => "_get_zval_ptr_tmp((opline+1)->op1.var EXECUTE_DATA_CC)",
-	"VAR"      => "_get_zval_ptr_var_deref((opline+1)->op1.var EXECUTE_DATA_CC)",
-	"CONST"    => "RT_CONSTANT((opline+1), (opline+1)->op1)",
-	"UNUSED"   => "NULL",
-	"CV"       => "_get_zval_ptr_cv_deref_\\1((opline+1)->op1.var EXECUTE_DATA_CC)",
-	"TMPVAR"   => "???",
-	"TMPVARCV" => "???",
-);
-
-$op_data_get_zval_ptr_ptr = array(
-	"ANY"      => "get_zval_ptr_ptr((opline+1)->op1_type, (opline+1)->op1, \\1)",
-	"TMP"      => "NULL",
-	"VAR"      => "_get_zval_ptr_ptr_var((opline+1)->op1.var EXECUTE_DATA_CC)",
-	"CONST"    => "NULL",
-	"UNUSED"   => "NULL",
-	"CV"       => "_get_zval_ptr_cv_\\1((opline+1)->op1.var EXECUTE_DATA_CC)",
-	"TMPVAR"   => "???",
-	"TMPVARCV" => "???",
-);
-
-$op_data_free_op = array(
-	"ANY"      => "FREE_OP((opline+1)->op1_type, (opline+1)->op1.var)",
-	"TMP"      => "zval_ptr_dtor_nogc(EX_VAR((opline+1)->op1.var))",
-	"VAR"      => "zval_ptr_dtor_nogc(EX_VAR((opline+1)->op1.var))",
-	"CONST"    => "",
-	"UNUSED"   => "",
-	"CV"       => "",
-	"TMPVAR"   => "zval_ptr_dtor_nogc(EX_VAR((opline+1)->op1.var))",
-	"TMPVARCV" => "???",
-);
-
-$op_data_free_op_var_ptr = array(
-	"ANY"      => "if ((opline+1)->op1_type == IS_VAR) {zval_ptr_dtor_nogc(EX_VAR((opline+1)->op1.var));}",
-	"TMP"      => "",
-	"VAR"      => "zval_ptr_dtor_nogc(EX_VAR((opline+1)->op1.var));",
-	"CONST"    => "",
-	"UNUSED"   => "",
-	"CV"       => "",
-	"TMPVAR"   => "???",
-	"TMPVARCV" => "???",
-=======
-    "ANY"      => "get_op_data_zval_ptr_r((opline+1)->op1_type, (opline+1)->op1, &free_op_data)",
-    "TMP"      => "_get_zval_ptr_tmp((opline+1)->op1.var, &free_op_data EXECUTE_DATA_CC)",
-    "VAR"      => "_get_zval_ptr_var((opline+1)->op1.var, &free_op_data EXECUTE_DATA_CC)",
+    "ANY"      => "get_op_data_zval_ptr_r((opline+1)->op1_type, (opline+1)->op1)",
+    "TMP"      => "_get_zval_ptr_tmp((opline+1)->op1.var EXECUTE_DATA_CC)",
+    "VAR"      => "_get_zval_ptr_var((opline+1)->op1.var EXECUTE_DATA_CC)",
     "CONST"    => "RT_CONSTANT((opline+1), (opline+1)->op1)",
     "UNUSED"   => "NULL",
     "CV"       => "_get_zval_ptr_cv_\\1((opline+1)->op1.var EXECUTE_DATA_CC)",
-    "TMPVAR"   => "_get_zval_ptr_var((opline+1)->op1.var, &free_op_data EXECUTE_DATA_CC)",
+    "TMPVAR"   => "_get_zval_ptr_var((opline+1)->op1.var EXECUTE_DATA_CC)",
     "TMPVARCV" => "???",
 );
 
 $op_data_get_zval_ptr_deref = array(
-    "ANY"      => "get_op_data_zval_ptr_deref_r((opline+1)->op1_type, (opline+1)->op1, &free_op_data)",
-    "TMP"      => "_get_zval_ptr_tmp((opline+1)->op1.var, &free_op_data EXECUTE_DATA_CC)",
-    "VAR"      => "_get_zval_ptr_var_deref((opline+1)->op1.var, &free_op_data EXECUTE_DATA_CC)",
+    "ANY"      => "get_op_data_zval_ptr_deref_r((opline+1)->op1_type, (opline+1)->op1)",
+    "TMP"      => "_get_zval_ptr_tmp((opline+1)->op1.var EXECUTE_DATA_CC)",
+    "VAR"      => "_get_zval_ptr_var_deref((opline+1)->op1.var EXECUTE_DATA_CC)",
     "CONST"    => "RT_CONSTANT((opline+1), (opline+1)->op1)",
     "UNUSED"   => "NULL",
     "CV"       => "_get_zval_ptr_cv_deref_\\1((opline+1)->op1.var EXECUTE_DATA_CC)",
@@ -962,9 +550,9 @@
 );
 
 $op_data_get_zval_ptr_ptr = array(
-    "ANY"      => "get_zval_ptr_ptr((opline+1)->op1_type, (opline+1)->op1, &free_op_data, \\1)",
+    "ANY"      => "get_zval_ptr_ptr((opline+1)->op1_type, (opline+1)->op1, \\1)",
     "TMP"      => "NULL",
-    "VAR"      => "_get_zval_ptr_ptr_var((opline+1)->op1.var, &free_op_data EXECUTE_DATA_CC)",
+    "VAR"      => "_get_zval_ptr_ptr_var((opline+1)->op1.var EXECUTE_DATA_CC)",
     "CONST"    => "NULL",
     "UNUSED"   => "NULL",
     "CV"       => "_get_zval_ptr_cv_\\1((opline+1)->op1.var EXECUTE_DATA_CC)",
@@ -973,26 +561,25 @@
 );
 
 $op_data_free_op = array(
-    "ANY"      => "FREE_OP(free_op_data)",
-    "TMP"      => "zval_ptr_dtor_nogc(free_op_data)",
-    "VAR"      => "zval_ptr_dtor_nogc(free_op_data)",
+    "ANY"      => "FREE_OP((opline+1)->op1_type, (opline+1)->op1.var)",
+    "TMP"      => "zval_ptr_dtor_nogc(EX_VAR((opline+1)->op1.var))",
+    "VAR"      => "zval_ptr_dtor_nogc(EX_VAR((opline+1)->op1.var))",
     "CONST"    => "",
     "UNUSED"   => "",
     "CV"       => "",
-    "TMPVAR"   => "zval_ptr_dtor_nogc(free_op_data)",
+    "TMPVAR"   => "zval_ptr_dtor_nogc(EX_VAR((opline+1)->op1.var))",
     "TMPVARCV" => "???",
 );
 
 $op_data_free_op_var_ptr = array(
-    "ANY"      => "if (free_op_data) {zval_ptr_dtor_nogc(free_op_data);}",
+    "ANY"      => "if ((opline+1)->op1_type == IS_VAR) {zval_ptr_dtor_nogc(EX_VAR((opline+1)->op1.var));}",
     "TMP"      => "",
-    "VAR"      => "if (UNEXPECTED(free_op_data)) {zval_ptr_dtor_nogc(free_op_data);}",
+    "VAR"      => "zval_ptr_dtor_nogc(EX_VAR((opline+1)->op1.var));",
     "CONST"    => "",
     "UNUSED"   => "",
     "CV"       => "",
     "TMPVAR"   => "???",
     "TMPVARCV" => "???",
->>>>>>> 58b17906
 );
 
 $op_data_free_unfetched = array(
@@ -1152,235 +739,6 @@
 
 // Generates code for opcode handler or helper
 function gen_code($f, $spec, $kind, $export, $code, $op1, $op2, $name, $extra_spec=null) {
-<<<<<<< HEAD
-	global $op1_type, $op2_type, $op1_get_zval_ptr, $op2_get_zval_ptr,
-		$op1_get_zval_ptr_deref, $op2_get_zval_ptr_deref,
-		$op1_get_zval_ptr_undef, $op2_get_zval_ptr_undef,
-		$op1_get_zval_ptr_ptr, $op2_get_zval_ptr_ptr,
-		$op1_get_zval_ptr_ptr_undef, $op2_get_zval_ptr_ptr_undef,
-		$op1_get_obj_zval_ptr, $op2_get_obj_zval_ptr,
-		$op1_get_obj_zval_ptr_undef, $op2_get_obj_zval_ptr_undef,
-		$op1_get_obj_zval_ptr_deref, $op2_get_obj_zval_ptr_deref,
-		$op1_get_obj_zval_ptr_ptr, $op2_get_obj_zval_ptr_ptr,
-		$op1_get_obj_zval_ptr_ptr_undef, $op2_get_obj_zval_ptr_ptr_undef,
-		$op1_free_unfetched, $op2_free_unfetched,
-		$op1_free_op, $op2_free_op, $op1_free_op_if_var, $op2_free_op_if_var,
-		$op1_free_op_var_ptr, $op2_free_op_var_ptr, $prefix,
-		$op_data_type, $op_data_get_zval_ptr,
-		$op_data_get_zval_ptr_deref, $op_data_get_zval_ptr_ptr,
-		$op_data_free_op, $op_data_free_op_var_ptr, $op_data_free_unfetched;
-
-	// Specializing
-	$specialized_replacements = array(
-		"/OP1_TYPE/" => $op1_type[$op1],
-		"/OP2_TYPE/" => $op2_type[$op2],
-		"/GET_OP1_ZVAL_PTR\(([^)]*)\)/" => $op1_get_zval_ptr[$op1],
-		"/GET_OP2_ZVAL_PTR\(([^)]*)\)/" => $op2_get_zval_ptr[$op2],
-		"/GET_OP1_ZVAL_PTR_DEREF\(([^)]*)\)/" => $op1_get_zval_ptr_deref[$op1],
-		"/GET_OP2_ZVAL_PTR_DEREF\(([^)]*)\)/" => $op2_get_zval_ptr_deref[$op2],
-		"/GET_OP1_ZVAL_PTR_UNDEF\(([^)]*)\)/" => $op1_get_zval_ptr_undef[$op1],
-		"/GET_OP2_ZVAL_PTR_UNDEF\(([^)]*)\)/" => $op2_get_zval_ptr_undef[$op2],
-		"/GET_OP1_ZVAL_PTR_PTR\(([^)]*)\)/" => $op1_get_zval_ptr_ptr[$op1],
-		"/GET_OP2_ZVAL_PTR_PTR\(([^)]*)\)/" => $op2_get_zval_ptr_ptr[$op2],
-		"/GET_OP1_ZVAL_PTR_PTR_UNDEF\(([^)]*)\)/" => $op1_get_zval_ptr_ptr_undef[$op1],
-		"/GET_OP2_ZVAL_PTR_PTR_UNDEF\(([^)]*)\)/" => $op2_get_zval_ptr_ptr_undef[$op2],
-		"/GET_OP1_OBJ_ZVAL_PTR\(([^)]*)\)/" => $op1_get_obj_zval_ptr[$op1],
-		"/GET_OP2_OBJ_ZVAL_PTR\(([^)]*)\)/" => $op2_get_obj_zval_ptr[$op2],
-		"/GET_OP1_OBJ_ZVAL_PTR_UNDEF\(([^)]*)\)/" => $op1_get_obj_zval_ptr_undef[$op1],
-		"/GET_OP2_OBJ_ZVAL_PTR_UNDEF\(([^)]*)\)/" => $op2_get_obj_zval_ptr_undef[$op2],
-		"/GET_OP1_OBJ_ZVAL_PTR_DEREF\(([^)]*)\)/" => $op1_get_obj_zval_ptr_deref[$op1],
-		"/GET_OP2_OBJ_ZVAL_PTR_DEREF\(([^)]*)\)/" => $op2_get_obj_zval_ptr_deref[$op2],
-		"/GET_OP1_OBJ_ZVAL_PTR_PTR\(([^)]*)\)/" => $op1_get_obj_zval_ptr_ptr[$op1],
-		"/GET_OP2_OBJ_ZVAL_PTR_PTR\(([^)]*)\)/" => $op2_get_obj_zval_ptr_ptr[$op2],
-		"/GET_OP1_OBJ_ZVAL_PTR_PTR_UNDEF\(([^)]*)\)/" => $op1_get_obj_zval_ptr_ptr_undef[$op1],
-		"/GET_OP2_OBJ_ZVAL_PTR_PTR_UNDEF\(([^)]*)\)/" => $op2_get_obj_zval_ptr_ptr_undef[$op2],
-		"/FREE_OP1\(\)/" => $op1_free_op[$op1],
-		"/FREE_OP2\(\)/" => $op2_free_op[$op2],
-		"/FREE_OP1_IF_VAR\(\)/" => $op1_free_op_if_var[$op1],
-		"/FREE_OP2_IF_VAR\(\)/" => $op2_free_op_if_var[$op2],
-		"/FREE_OP1_VAR_PTR\(\)/" => $op1_free_op_var_ptr[$op1],
-		"/FREE_OP2_VAR_PTR\(\)/" => $op2_free_op_var_ptr[$op2],
-		"/FREE_UNFETCHED_OP1\(\)/" => $op1_free_unfetched[$op1],
-		"/FREE_UNFETCHED_OP2\(\)/" => $op2_free_unfetched[$op2],
-		"/\!ZEND_VM_SPEC/m" => ($op1!="ANY"||$op2!="ANY")?"0":"1",
-		"/ZEND_VM_SPEC/m" => ($op1!="ANY"||$op2!="ANY")?"1":"0",
-		"/ZEND_VM_C_LABEL\(\s*([A-Za-z_]*)\s*\)/m" => "\\1".(($spec && $kind != ZEND_VM_KIND_CALL)?("_SPEC".$prefix[$op1].$prefix[$op2].extra_spec_name($extra_spec)):""),
-		"/ZEND_VM_C_GOTO\(\s*([A-Za-z_]*)\s*\)/m" => "goto \\1".(($spec && $kind != ZEND_VM_KIND_CALL)?("_SPEC".$prefix[$op1].$prefix[$op2].extra_spec_name($extra_spec)):""),
-		"/^#(\s*)if\s+1\s*\\|\\|.*[^\\\\]$/m" => "#\\1if 1",
-		"/^#(\s*)if\s+0\s*&&.*[^\\\\]$/m" => "#\\1if 0",
-		"/^#(\s*)elif\s+1\s*\\|\\|.*[^\\\\]$/m" => "#\\1elif 1",
-		"/^#(\s*)elif\s+0\s*&&.*[^\\\\]$/m" => "#\\1elif 0",
-		"/^#(\s*)ifdef\s+ZEND_VM_EXPORT\s*\n/m" => $export?"#\\1if 1\n":"#\\1if 0\n",
-		"/^#(\s*)ifndef\s+ZEND_VM_EXPORT\s*\n/m" => $export?"#\\1if 0\n":"#\\1if 1\n",
-		"/OP_DATA_TYPE/" => $op_data_type[isset($extra_spec['OP_DATA']) ? $extra_spec['OP_DATA'] : "ANY"],
-		"/GET_OP_DATA_ZVAL_PTR\(([^)]*)\)/" => $op_data_get_zval_ptr[isset($extra_spec['OP_DATA']) ? $extra_spec['OP_DATA'] : "ANY"],
-		"/GET_OP_DATA_ZVAL_PTR_DEREF\(([^)]*)\)/" => $op_data_get_zval_ptr_deref[isset($extra_spec['OP_DATA']) ? $extra_spec['OP_DATA'] : "ANY"],
-		"/GET_OP_DATA_ZVAL_PTR_PTR\(([^)]*)\)/" => $op_data_get_zval_ptr_ptr[isset($extra_spec['OP_DATA']) ? $extra_spec['OP_DATA'] : "ANY"],
-		"/FREE_OP_DATA\(\)/" => $op_data_free_op[isset($extra_spec['OP_DATA']) ? $extra_spec['OP_DATA'] : "ANY"],
-		"/FREE_OP_DATA_VAR_PTR\(\)/" => $op_data_free_op_var_ptr[isset($extra_spec['OP_DATA']) ? $extra_spec['OP_DATA'] : "ANY"],
-		"/FREE_UNFETCHED_OP_DATA\(\)/" => $op_data_free_unfetched[isset($extra_spec['OP_DATA']) ? $extra_spec['OP_DATA'] : "ANY"],
-		"/RETURN_VALUE_USED\(opline\)/" => isset($extra_spec['RETVAL']) ? $extra_spec['RETVAL'] : "RETURN_VALUE_USED(opline)",
-		"/arg_num <= MAX_ARG_FLAG_NUM/" => isset($extra_spec['QUICK_ARG']) ? $extra_spec['QUICK_ARG'] : "arg_num <= MAX_ARG_FLAG_NUM",
-		"/ZEND_VM_SMART_BRANCH\(\s*([^,)]*)\s*,\s*([^)]*)\s*\)/" => isset($extra_spec['SMART_BRANCH']) ?
-			($extra_spec['SMART_BRANCH'] == 1 ?
-					"ZEND_VM_SMART_BRANCH_JMPZ(\\1, \\2)"
-				:	($extra_spec['SMART_BRANCH'] == 2 ?
-						"ZEND_VM_SMART_BRANCH_JMPNZ(\\1, \\2)" : "ZEND_VM_SMART_BRANCH_NONE(\\1, \\2)"))
-			:	"ZEND_VM_SMART_BRANCH(\\1, \\2)",
-		"/ZEND_VM_SMART_BRANCH_TRUE\(\s*\)/" => isset($extra_spec['SMART_BRANCH']) ?
-			($extra_spec['SMART_BRANCH'] == 1 ?
-					"ZEND_VM_SMART_BRANCH_TRUE_JMPZ()"
-				:	($extra_spec['SMART_BRANCH'] == 2 ?
-						"ZEND_VM_SMART_BRANCH_TRUE_JMPNZ()" : "ZEND_VM_SMART_BRANCH_TRUE_NONE()"))
-			:	"ZEND_VM_SMART_BRANCH_TRUE()",
-		"/ZEND_VM_SMART_BRANCH_FALSE\(\s*\)/" => isset($extra_spec['SMART_BRANCH']) ?
-			($extra_spec['SMART_BRANCH'] == 1 ?
-					"ZEND_VM_SMART_BRANCH_FALSE_JMPZ()"
-				:	($extra_spec['SMART_BRANCH'] == 2 ?
-						"ZEND_VM_SMART_BRANCH_FALSE_JMPNZ()" : "ZEND_VM_SMART_BRANCH_FALSE_NONE()"))
-			:	"ZEND_VM_SMART_BRANCH_FALSE()",
-		"/opline->extended_value\s*&\s*ZEND_ISEMPTY/" => isset($extra_spec['ISSET']) ?
-			($extra_spec['ISSET'] == 0 ? "0" : "1")
-			: "\\0",
-		"/opline->extended_value\s*&\s*~\s*ZEND_ISEMPTY/" => isset($extra_spec['ISSET']) ?
-			($extra_spec['ISSET'] == 0 ? "\\0" : "opline->extended_value")
-			: "\\0",
-	);
-	$code = preg_replace(array_keys($specialized_replacements), array_values($specialized_replacements), $code);
-
-	if (0 && strpos($code, '{') === 0) {
-		$code = "{\n\tfprintf(stderr, \"$name\\n\");\n" . substr($code, 1);
-	}
-	// Updating code according to selected threading model
-	switch($kind) {
-		case ZEND_VM_KIND_HYBRID:
-			$code = preg_replace_callback(
-				array(
-					"/EXECUTE_DATA(?=[^_])/m",
-					"/ZEND_VM_DISPATCH_TO_HANDLER\(\s*([A-Z_]*)\s*\)/m",
-					"/ZEND_VM_DISPATCH_TO_HELPER\(\s*([A-Za-z_]*)\s*(,[^)]*)?\)/m",
-				),
-				function($matches) use ($spec, $prefix, $op1, $op2, $extra_spec) {
-					if (strncasecmp($matches[0], "EXECUTE_DATA", strlen("EXECUTE_DATA")) == 0) {
-						return "execute_data";
-					} else if (strncasecmp($matches[0], "ZEND_VM_DISPATCH_TO_HANDLER", strlen("ZEND_VM_DISPATCH_TO_HANDLER")) == 0) {
-						global $opcodes, $opnames;
-
-						$name = $matches[1];
-						$opcode = $opcodes[$opnames[$name]];
-						return "goto " . opcode_name($name, $spec, $op1, $op2, $extra_spec) . "_LABEL";
-					} else {
-						// ZEND_VM_DISPATCH_TO_HELPER
-						if (is_hot_helper($matches[1])) {
-							if (isset($matches[2])) {
-								// extra args
-								$args = preg_replace("/,\s*([A-Za-z0-9_]*)\s*,\s*([^,)\s]*)\s*/", "$1 = $2; ", $matches[2]);
-								return $args . "goto " . helper_name($matches[1], $spec, $op1, $op2, $extra_spec) . "_LABEL";
-							}
-							return "goto " . helper_name($matches[1], $spec, $op1, $op2, $extra_spec) . "_LABEL";
-						}
-						if (isset($matches[2])) {
-							// extra args
-							$args = substr(preg_replace("/,\s*[A-Za-z0-9_]*\s*,\s*([^,)\s]*)\s*/", ", $1", $matches[2]), 2);
-							return "ZEND_VM_TAIL_CALL(" . helper_name($matches[1], $spec, $op1, $op2, $extra_spec) . "(" . $args. " ZEND_OPCODE_HANDLER_ARGS_PASSTHRU_CC))";
-						}
-						return "ZEND_VM_TAIL_CALL(" . helper_name($matches[1], $spec, $op1, $op2, $extra_spec) . "(ZEND_OPCODE_HANDLER_ARGS_PASSTHRU))";
-					}
-				},
-				$code);
-			break;
-		case ZEND_VM_KIND_CALL:
-			$code = preg_replace_callback(
-				array(
-					"/EXECUTE_DATA(?=[^_])/m",
-					"/ZEND_VM_DISPATCH_TO_HANDLER\(\s*([A-Z_]*)\s*\)/m",
-					"/ZEND_VM_DISPATCH_TO_HELPER\(\s*([A-Za-z_]*)\s*(,[^)]*)?\)/m",
-				),
-				function($matches) use ($spec, $prefix, $op1, $op2, $extra_spec, $name) {
-					if (strncasecmp($matches[0], "EXECUTE_DATA", strlen("EXECUTE_DATA")) == 0) {
-						return "execute_data";
-					} else if (strncasecmp($matches[0], "ZEND_VM_DISPATCH_TO_HANDLER", strlen("ZEND_VM_DISPATCH_TO_HANDLER")) == 0) {
-						global $opcodes, $opnames;
-
-						$handler = $matches[1];
-						$opcode = $opcodes[$opnames[$handler]];
-						$inline =
-							ZEND_VM_KIND == ZEND_VM_KIND_HYBRID &&
-						    isset($opcode["use"]) &&
-							is_hot_handler($opcode["hot"], $op1, $op2, $extra_spec) &&
-							is_hot_handler($opcodes[$opnames[$name]]["hot"], $op1, $op2, $extra_spec) ?
-							"_INLINE" : "";
-						return "ZEND_VM_TAIL_CALL(" . opcode_name($handler, $spec, $op1, $op2, $extra_spec) . $inline . "_HANDLER(ZEND_OPCODE_HANDLER_ARGS_PASSTHRU))";
-					} else {
-						// ZEND_VM_DISPATCH_TO_HELPER
-						if (isset($matches[2])) {
-							// extra args
-							$args = substr(preg_replace("/,\s*[A-Za-z0-9_]*\s*,\s*([^,)\s]*)\s*/", ", $1", $matches[2]), 2);
-							return "ZEND_VM_TAIL_CALL(" . helper_name($matches[1], $spec, $op1, $op2, $extra_spec) . "(" . $args. " ZEND_OPCODE_HANDLER_ARGS_PASSTHRU_CC))";
-						}
-						return "ZEND_VM_TAIL_CALL(" . helper_name($matches[1], $spec, $op1, $op2, $extra_spec) . "(ZEND_OPCODE_HANDLER_ARGS_PASSTHRU))";
-					}
-				},
-				$code);
-			break;
-		case ZEND_VM_KIND_SWITCH:
-			$code = preg_replace_callback(
-				array(
-					"/EXECUTE_DATA(?=[^_])/m",
-					"/ZEND_VM_DISPATCH_TO_HANDLER\(\s*([A-Z_]*)\s*\)/m",
-					"/ZEND_VM_DISPATCH_TO_HELPER\(\s*([A-Za-z_]*)\s*(,[^)]*)?\)/m",
-				),
-				function($matches) use ($spec, $prefix, $op1, $op2, $extra_spec) {
-					if (strncasecmp($matches[0], "EXECUTE_DATA", strlen("EXECUTE_DATA")) == 0) {
-						return "execute_data";
-					} else if (strncasecmp($matches[0], "ZEND_VM_DISPATCH_TO_HANDLER", strlen("ZEND_VM_DISPATCH_TO_HANDLER")) == 0) {
-						return "goto " . opcode_name($matches[1], $spec, $op1, $op2, $extra_spec) . "_LABEL";
-					} else {
-						// ZEND_VM_DISPATCH_TO_HELPER
-						if (isset($matches[2])) {
-							// extra args
-							$args = preg_replace("/,\s*([A-Za-z0-9_]*)\s*,\s*([^,)\s]*)\s*/", "$1 = $2; ", $matches[2]);
-							return $args .  "goto " . helper_name($matches[1], $spec, $op1, $op2, $extra_spec);
-						}
-						return "goto " . helper_name($matches[1], $spec, $op1, $op2, $extra_spec);
-					}
-				},
-					$code);
-			break;
-		case ZEND_VM_KIND_GOTO:
-			$code = preg_replace_callback(
-				array(
-					"/EXECUTE_DATA(?=[^_])/m",
-					"/ZEND_VM_DISPATCH_TO_HANDLER\(\s*([A-Z_]*)\s*\)/m",
-					"/ZEND_VM_DISPATCH_TO_HELPER\(\s*([A-Za-z_]*)\s*(,[^)]*)?\)/m",
-				),
-				function($matches) use ($spec, $prefix, $op1, $op2, $extra_spec) {
-					if (strncasecmp($matches[0], "EXECUTE_DATA", strlen("EXECUTE_DATA")) == 0) {
-						return "execute_data";
-					} else if (strncasecmp($matches[0], "ZEND_VM_DISPATCH_TO_HANDLER", strlen("ZEND_VM_DISPATCH_TO_HANDLER")) == 0) {
-						return "goto " . opcode_name($matches[1], $spec, $op1, $op2, $extra_spec) . "_LABEL";
-					} else {
-						// ZEND_VM_DISPATCH_TO_HELPER
-						if (isset($matches[2])) {
-							// extra args
-							$args = preg_replace("/,\s*([A-Za-z0-9_]*)\s*,\s*([^,)\s]*)\s*/", "$1 = $2; ", $matches[2]);
-							return $args .  "goto " . helper_name($matches[1], $spec, $op1, $op2, $extra_spec);
-						}
-						return "goto " . helper_name($matches[1], $spec, $op1, $op2, $extra_spec);
-					}
-				},
-					$code);
-			break;
-	}
-
-	/* Remove unnecessary ';' */
-	$code = preg_replace('/^\s*;\s*$/m', '', $code);
-
-	/* Remove WS */
-	$code = preg_replace('/[ \t]+\n/m', "\n", $code);
-
-	out($f, $code);
-=======
     global $op1_type, $op2_type, $op1_get_zval_ptr, $op2_get_zval_ptr,
         $op1_get_zval_ptr_deref, $op2_get_zval_ptr_deref,
         $op1_get_zval_ptr_undef, $op2_get_zval_ptr_undef,
@@ -1391,7 +749,7 @@
         $op1_get_obj_zval_ptr_deref, $op2_get_obj_zval_ptr_deref,
         $op1_get_obj_zval_ptr_ptr, $op2_get_obj_zval_ptr_ptr,
         $op1_get_obj_zval_ptr_ptr_undef, $op2_get_obj_zval_ptr_ptr_undef,
-        $op1_free, $op2_free, $op1_free_unfetched, $op2_free_unfetched,
+        $op1_free_unfetched, $op2_free_unfetched,
         $op1_free_op, $op2_free_op, $op1_free_op_if_var, $op2_free_op_if_var,
         $op1_free_op_var_ptr, $op2_free_op_var_ptr, $prefix,
         $op_data_type, $op_data_get_zval_ptr,
@@ -1402,8 +760,6 @@
     $specialized_replacements = array(
         "/OP1_TYPE/" => $op1_type[$op1],
         "/OP2_TYPE/" => $op2_type[$op2],
-        "/OP1_FREE/" => $op1_free[$op1],
-        "/OP2_FREE/" => $op2_free[$op2],
         "/GET_OP1_ZVAL_PTR\(([^)]*)\)/" => $op1_get_zval_ptr[$op1],
         "/GET_OP2_ZVAL_PTR\(([^)]*)\)/" => $op2_get_zval_ptr[$op2],
         "/GET_OP1_ZVAL_PTR_DEREF\(([^)]*)\)/" => $op1_get_zval_ptr_deref[$op1],
@@ -1455,19 +811,19 @@
             ($extra_spec['SMART_BRANCH'] == 1 ?
                     "ZEND_VM_SMART_BRANCH_JMPZ(\\1, \\2)"
                 :	($extra_spec['SMART_BRANCH'] == 2 ?
-                        "ZEND_VM_SMART_BRANCH_JMPNZ(\\1, \\2)" : ""))
+                        "ZEND_VM_SMART_BRANCH_JMPNZ(\\1, \\2)" : "ZEND_VM_SMART_BRANCH_NONE(\\1, \\2)"))
             :	"ZEND_VM_SMART_BRANCH(\\1, \\2)",
         "/ZEND_VM_SMART_BRANCH_TRUE\(\s*\)/" => isset($extra_spec['SMART_BRANCH']) ?
             ($extra_spec['SMART_BRANCH'] == 1 ?
                     "ZEND_VM_SMART_BRANCH_TRUE_JMPZ()"
                 :	($extra_spec['SMART_BRANCH'] == 2 ?
-                        "ZEND_VM_SMART_BRANCH_TRUE_JMPNZ()" : ""))
+                        "ZEND_VM_SMART_BRANCH_TRUE_JMPNZ()" : "ZEND_VM_SMART_BRANCH_TRUE_NONE()"))
             :	"ZEND_VM_SMART_BRANCH_TRUE()",
         "/ZEND_VM_SMART_BRANCH_FALSE\(\s*\)/" => isset($extra_spec['SMART_BRANCH']) ?
             ($extra_spec['SMART_BRANCH'] == 1 ?
                     "ZEND_VM_SMART_BRANCH_FALSE_JMPZ()"
                 :	($extra_spec['SMART_BRANCH'] == 2 ?
-                        "ZEND_VM_SMART_BRANCH_FALSE_JMPNZ()" : ""))
+                        "ZEND_VM_SMART_BRANCH_FALSE_JMPNZ()" : "ZEND_VM_SMART_BRANCH_FALSE_NONE()"))
             :	"ZEND_VM_SMART_BRANCH_FALSE()",
         "/opline->extended_value\s*&\s*ZEND_ISEMPTY/" => isset($extra_spec['ISSET']) ?
             ($extra_spec['ISSET'] == 0 ? "0" : "1")
@@ -1603,44 +959,6 @@
             break;
     }
 
-    /* Remove unused free_op1 and free_op2 declarations */
-    if ($spec && preg_match_all('/^\s*zend_free_op\s+[^;]+;\s*$/m', $code, $matches, PREG_SET_ORDER)) {
-        $n = 0;
-        foreach ($matches as $match) {
-          $code = preg_replace('/'.preg_quote($match[0],'/').'/', "\$D$n", $code);
-          ++$n;
-        }
-        $del_free_op1 = (strpos($code, "free_op1") === false);
-        $del_free_op2 = (strpos($code, "free_op2") === false);
-        $del_free_op_data = (strpos($code, "free_op_data") === false);
-        $n = 0;
-        foreach ($matches as $match) {
-            $dcl = $match[0];
-            $changed = 0;
-            if ($del_free_op1 && strpos($dcl, "free_op1") !== false) {
-                $dcl = preg_replace("/free_op1\s*,\s*/", "", $dcl);
-                $dcl = preg_replace("/free_op1\s*;/", ";", $dcl);
-                $changed = 1;
-            }
-            if ($del_free_op2 && strpos($dcl, "free_op2") !== false) {
-                $dcl = preg_replace("/free_op2\s*,\s*/", "", $dcl);
-                $dcl = preg_replace("/free_op2\s*;/", ";", $dcl);
-                $changed = 1;
-            }
-            if ($del_free_op_data && strpos($dcl, "free_op_data") !== false) {
-                $dcl = preg_replace("/free_op_data\s*,\s*/", "", $dcl);
-                $dcl = preg_replace("/free_op_data\s*;/", ";", $dcl);
-                $changed = 1;
-            }
-            if ($changed) {
-                $dcl = preg_replace("/,\s*;/", ";", $dcl);
-                $dcl = preg_replace("/zend_free_op\s*;/", "", $dcl);
-            }
-          $code = preg_replace("/\\\$D$n/", $dcl, $code);
-          ++$n;
-        }
-    }
-
     /* Remove unnecessary ';' */
     $code = preg_replace('/^\s*;\s*$/m', '', $code);
 
@@ -1648,7 +966,6 @@
     $code = preg_replace('/[ \t]+\n/m', "\n", $code);
 
     out($f, $code);
->>>>>>> 58b17906
 }
 
 function skip_extra_spec_function($op1, $op2, $extra_spec) {
@@ -2984,728 +2301,6 @@
 }
 
 function gen_vm($def, $skel) {
-<<<<<<< HEAD
-	global $definition_file, $skeleton_file, $executor_file,
-		$op_types, $list, $opcodes, $helpers, $params, $opnames,
-		$vm_op_flags, $used_extra_spec;
-
-	// Load definition file
-	$in = @file($def);
-	if (!$in) {
-		die("ERROR: Can not open definition file '$def'\n");
-	}
-	// We need absolute path to definition file to use it in #line directives
-	$definition_file = realpath($def);
-
-	// Load skeleton file
-	$skl = @file($skel);
-	if (!$skl) {
-		die("ERROR: Can not open skeleton file '$skel'\n");
-	}
-	// We need absolute path to skeleton file to use it in #line directives
-	$skeleton_file = realpath($skel);
-
-	// Parse definition file into tree
-	$lineno         = 0;
-	$handler        = null;
-	$helper         = null;
-	$max_opcode_len = 0;
-	$max_opcode     = 0;
-	$extra_num      = 256;
-	$export         = array();
-	foreach ($in as $line) {
-		++$lineno;
-		if (strpos($line,"ZEND_VM_HANDLER(") === 0 ||
-		    strpos($line,"ZEND_VM_INLINE_HANDLER(") === 0 ||
-		    strpos($line,"ZEND_VM_HOT_HANDLER(") === 0 ||
-		    strpos($line,"ZEND_VM_HOT_NOCONST_HANDLER(") === 0 ||
-		    strpos($line,"ZEND_VM_HOT_NOCONSTCONST_HANDLER(") === 0 ||
-		    strpos($line,"ZEND_VM_HOT_SEND_HANDLER(") === 0 ||
-		    strpos($line,"ZEND_VM_HOT_OBJ_HANDLER(") === 0 ||
-		    strpos($line,"ZEND_VM_COLD_HANDLER(") === 0 ||
-		    strpos($line,"ZEND_VM_COLD_CONST_HANDLER(") === 0 ||
-		    strpos($line,"ZEND_VM_COLD_CONSTCONST_HANDLER(") === 0) {
-		  // Parsing opcode handler's definition
-			if (preg_match(
-					"/^ZEND_VM_(HOT_|INLINE_|HOT_OBJ_|HOT_SEND_|HOT_NOCONST_|HOT_NOCONSTCONST_|COLD_|COLD_CONST_|COLD_CONSTCONST_)?HANDLER\(\s*([0-9]+)\s*,\s*([A-Z_]+)\s*,\s*([A-Z_|]+)\s*,\s*([A-Z_|]+)\s*(,\s*([A-Z_|]+)\s*)?(,\s*SPEC\(([A-Z_|=,]+)\)\s*)?\)/",
-					$line,
-					$m) == 0) {
-				die("ERROR ($def:$lineno): Invalid ZEND_VM_HANDLER definition.\n");
-			}
-			$hot = !empty($m[1]) ? $m[1] : false;
-			$code = (int)$m[2];
-			$op   = $m[3];
-			$len  = strlen($op);
-			$op1  = parse_operand_spec($def, $lineno, $m[4], $flags1);
-			$op2  = parse_operand_spec($def, $lineno, $m[5], $flags2);
-			$flags = $flags1 | ($flags2 << 8);
-			if (!empty($m[7])) {
-				$flags |= parse_ext_spec($def, $lineno, $m[7]);
-			}
-
-			if ($len > $max_opcode_len) {
-				$max_opcode_len = $len;
-			}
-			if ($code > $max_opcode) {
-				$max_opcode = $code;
-			}
-			if (isset($opcodes[$code])) {
-				die("ERROR ($def:$lineno): Opcode with code '$code' is already defined.\n");
-			}
-			if (isset($opnames[$op])) {
-				die("ERROR ($def:$lineno): Opcode with name '$op' is already defined.\n");
-			}
-			$opcodes[$code] = array("op"=>$op,"op1"=>$op1,"op2"=>$op2,"code"=>"","flags"=>$flags,"hot"=>$hot);
-			if (isset($m[9])) {
-				$opcodes[$code]["spec"] = parse_spec_rules($def, $lineno, $m[9]);
-				if (isset($opcodes[$code]["spec"]["NO_CONST_CONST"])) {
-					$opcodes[$code]["flags"] |= $vm_op_flags["ZEND_VM_NO_CONST_CONST"];
-				}
-				if (isset($opcodes[$code]["spec"]["COMMUTATIVE"])) {
-					$opcodes[$code]["flags"] |= $vm_op_flags["ZEND_VM_COMMUTATIVE"];
-				}
-			}
-			$opnames[$op] = $code;
-			$handler = $code;
-			$helper = null;
-			$list[$lineno] = array("handler"=>$handler);
-		} else if (strpos($line,"ZEND_VM_TYPE_SPEC_HANDLER(") === 0 ||
-		           strpos($line,"ZEND_VM_INLINE_TYPE_SPEC_HANDLER(") === 0 ||
-		           strpos($line,"ZEND_VM_HOT_TYPE_SPEC_HANDLER(") === 0 ||
-		           strpos($line,"ZEND_VM_HOT_NOCONST_TYPE_SPEC_HANDLER(") === 0 ||
-		           strpos($line,"ZEND_VM_HOT_NOCONSTCONST_TYPE_SPEC_HANDLER(") === 0 ||
-		           strpos($line,"ZEND_VM_HOT_SEND_TYPE_SPEC_HANDLER(") === 0 ||
-		           strpos($line,"ZEND_VM_HOT_OBJ_TYPE_SPEC_HANDLER(") === 0) {
-		  // Parsing opcode handler's definition
-			if (preg_match(
-					"/^ZEND_VM_(HOT_|INLINE_|HOT_OBJ_|HOT_SEND_|HOT_NOCONST_|HOT_NOCONSTCONST_)?TYPE_SPEC_HANDLER\(\s*([A-Z_|]+)\s*,\s*((?:[^(,]|\([^()]*|(?R)*\))*),\s*([A-Za-z_]+)\s*,\s*([A-Z_|]+)\s*,\s*([A-Z_|]+)\s*(,\s*([A-Z_|]+)\s*)?(,\s*SPEC\(([A-Z_|=,]+)\)\s*)?\)/",
-					$line,
-					$m) == 0) {
-				die("ERROR ($def:$lineno): Invalid ZEND_VM_TYPE_HANDLER_HANDLER definition.\n");
-			}
-			$hot = !empty($m[1]) ? $m[1] : false;
-			$orig_op_list = $m[2];
-			$code = $extra_num++;
-			foreach (explode('|', $orig_op_list) as $orig_op) {
-				if (!isset($opnames[$orig_op])) {
-					die("ERROR ($def:$lineno): Opcode with name '$orig_op' is not defined.\n");
-				}
-				$orig_code = $opnames[$orig_op];
-				$condition = $m[3];
-				$opcodes[$orig_code]['type_spec'][$code] = $condition;
-			}
-			$op = $m[4];
-			$op1  = parse_operand_spec($def, $lineno, $m[5], $flags1);
-			$op2  = parse_operand_spec($def, $lineno, $m[6], $flags2);
-			$flags = $flags1 | ($flags2 << 8);
-			if (!empty($m[8])) {
-				$flags |= parse_ext_spec($def, $lineno, $m[8]);
-			}
-
-			if (isset($opcodes[$code])) {
-				die("ERROR ($def:$lineno): Opcode with name '$code' is already defined.\n");
-			}
-			$used_extra_spec["TYPE"] = 1;
-			$opcodes[$code] = array("op"=>$op,"op1"=>$op1,"op2"=>$op2,"code"=>"","flags"=>$flags,"hot"=>$hot,"is_type_spec"=>true);
-			if (isset($m[10])) {
-				$opcodes[$code]["spec"] = parse_spec_rules($def, $lineno, $m[10]);
-				if (isset($opcodes[$code]["spec"]["NO_CONST_CONST"])) {
-					$opcodes[$code]["flags"] |= $vm_op_flags["ZEND_VM_NO_CONST_CONST"];
-				}
-				if (isset($opcodes[$code]["spec"]["COMMUTATIVE"])) {
-					$opcodes[$code]["flags"] |= $vm_op_flags["ZEND_VM_COMMUTATIVE"];
-				}
-			}
-			$opnames[$op] = $code;
-			$handler = $code;
-			$helper = null;
-			$list[$lineno] = array("handler"=>$handler);
-		} else if (strpos($line,"ZEND_VM_HELPER(") === 0 ||
-		           strpos($line,"ZEND_VM_INLINE_HELPER(") === 0 ||
-		           strpos($line,"ZEND_VM_COLD_HELPER(") === 0 ||
-		           strpos($line,"ZEND_VM_HOT_HELPER(") === 0) {
-		  // Parsing helper's definition
-			if (preg_match(
-					"/^ZEND_VM(_INLINE|_COLD|_HOT)?_HELPER\(\s*([A-Za-z_]+)\s*,\s*([A-Z_|]+)\s*,\s*([A-Z_|]+)\s*(?:,\s*SPEC\(([A-Z_|=,]+)\)\s*)?(?:,\s*([^)]*)\s*)?\)/",
-					$line,
-					$m) == 0) {
-				die("ERROR ($def:$lineno): Invalid ZEND_VM_HELPER definition.\n");
-			}
-			$inline = !empty($m[1]) && $m[1] === "_INLINE";
-			$cold   = !empty($m[1]) && $m[1] === "_COLD";
-			$hot    = !empty($m[1]) && $m[1] === "_HOT";
-			$helper = $m[2];
-			$op1    = parse_operand_spec($def, $lineno, $m[3], $flags1);
-			$op2    = parse_operand_spec($def, $lineno, $m[4], $flags2);
-			$param  = isset($m[6]) ? $m[6] : null;
-			if (isset($helpers[$helper])) {
-				die("ERROR ($def:$lineno): Helper with name '$helper' is already defined.\n");
-			}
-
-			// Store parameters
-			if (ZEND_VM_KIND == ZEND_VM_KIND_GOTO
-			 || ZEND_VM_KIND == ZEND_VM_KIND_SWITCH
-			 || (ZEND_VM_KIND == ZEND_VM_KIND_HYBRID && $hot)) {
-				foreach (explode(",", $param) as $p) {
-					$p = trim($p);
-					if ($p !== "") {
-						$params[$p] = 1;
-					}
-				}
-			}
-
-			$helpers[$helper] = array("op1"=>$op1,"op2"=>$op2,"param"=>$param,"code"=>"","inline"=>$inline,"cold"=>$cold,"hot"=>$hot);
-
-			if (!empty($m[5])) {
-				$helpers[$helper]["spec"] = parse_spec_rules($def, $lineno, $m[5]);
-			}
-
-			$handler = null;
-			$list[$lineno] = array("helper"=>$helper);
-		} else if (strpos($line,"ZEND_VM_EXPORT_HANDLER(") === 0) {
-			if (preg_match(
-					"/^ZEND_VM_EXPORT_HANDLER\(\s*([A-Za-z_]+)\s*,\s*([A-Z_]+)\s*\)/",
-					$line,
-					$m) == 0) {
-				die("ERROR ($def:$lineno): Invalid ZEND_VM_EXPORT_HANDLER definition.\n");
-			}
-			if (!isset($opnames[$m[2]])) {
-				die("ERROR ($def:$lineno): opcode '{$m[2]}' is not defined.\n");
-			}
-			$export[] = array("handler",$m[1],$m[2]);
-		} else if (strpos($line,"ZEND_VM_EXPORT_HELPER(") === 0) {
-			if (preg_match(
-					"/^ZEND_VM_EXPORT_HELPER\(\s*([A-Za-z_]+)\s*,\s*([A-Za-z_]+)\s*\)/",
-					$line,
-					$m) == 0) {
-				die("ERROR ($def:$lineno): Invalid ZEND_VM_EXPORT_HELPER definition.\n");
-			}
-			if (!isset($helpers[$m[2]])) {
-				die("ERROR ($def:$lineno): helper '{$m[2]}' is not defined.\n");
-			}
-			$export[] = array("helper",$m[1],$m[2]);
-		} else if (strpos($line,"ZEND_VM_DEFINE_OP(") === 0) {
-			if (preg_match(
-					"/^ZEND_VM_DEFINE_OP\(\s*([0-9]+)\s*,\s*([A-Z_]+)\s*\);/",
-					$line,
-					$m) == 0) {
-				die("ERROR ($def:$lineno): Invalid ZEND_VM_DEFINE_OP definition.\n");
-			}
-			$code = (int)$m[1];
-			$op   = $m[2];
-			$len  = strlen($op);
-
-			if ($len > $max_opcode_len) {
-				$max_opcode_len = $len;
-			}
-			if ($code > $max_opcode) {
-				$max_opcode = $code;
-			}
-			if (isset($opcodes[$code])) {
-				die("ERROR ($def:$lineno): Opcode with code '$code' is already defined.\n");
-			}
-			if (isset($opnames[$op])) {
-				die("ERROR ($def:$lineno): Opcode with name '$op' is already defined.\n");
-			}
-			$opcodes[$code] = array("op"=>$op,"code"=>"");
-			$opnames[$op] = $code;
-		} else if ($handler !== null) {
-		  // Add line of code to current opcode handler
-			$opcodes[$handler]["code"] .= $line;
-		} else if ($helper !== null) {
-		  // Add line of code to current helper
-			$helpers[$helper]["code"] .= $line;
-		}
-	}
-
-	ksort($opcodes);
-
-	// Search for opcode handlers those are used by other opcode handlers
-	foreach ($opcodes as $dsc) {
-		if (preg_match("/^\s*{\s*ZEND_VM_DISPATCH_TO_HANDLER\(\s*([A-Z_]*)\s*\)\s*;\s*}\s*/", $dsc["code"], $m)) {
-			$op = $m[1];
-			if (!isset($opnames[$op])) {
-				die("ERROR ($def:$lineno): Opcode with name '$op' is not defined.\n");
-			}
-			$opcodes[$opnames[$dsc['op']]]['alias'] = $op;
-			if (!ZEND_VM_SPEC && ZEND_VM_KIND == ZEND_VM_KIND_SWITCH) {
-				$code = $opnames[$op];
-				$opcodes[$code]['use'] = 1;
-			}
-		} else if (preg_match_all("/ZEND_VM_DISPATCH_TO_HANDLER\(\s*([A-Z_]*)\s*\)/m", $dsc["code"], $mm, PREG_SET_ORDER)) {
-			foreach ($mm as $m) {
-				$op = $m[1];
-				if (!isset($opnames[$op])) {
-					die("ERROR ($def:$lineno): Opcode with name '$op' is not defined.\n");
-				}
-				$code = $opnames[$op];
-				$opcodes[$code]['use'] = 1;
-			}
-		}
-	}
-
-	// Generate opcode #defines (zend_vm_opcodes.h)
-	$code_len = strlen((string)$max_opcode);
-	$f = fopen(__DIR__ . "/zend_vm_opcodes.h", "w+") or die("ERROR: Cannot create zend_vm_opcodes.h\n");
-
-	// Insert header
-	out($f, HEADER_TEXT);
-	fputs($f, "#ifndef ZEND_VM_OPCODES_H\n#define ZEND_VM_OPCODES_H\n\n");
-	fputs($f, "#define ZEND_VM_SPEC\t\t" . ZEND_VM_SPEC . "\n");
-	fputs($f, "#define ZEND_VM_LINES\t\t" . ZEND_VM_LINES . "\n");
-	fputs($f, "#define ZEND_VM_KIND_CALL\t" . ZEND_VM_KIND_CALL . "\n");
-	fputs($f, "#define ZEND_VM_KIND_SWITCH\t" . ZEND_VM_KIND_SWITCH . "\n");
-	fputs($f, "#define ZEND_VM_KIND_GOTO\t" . ZEND_VM_KIND_GOTO . "\n");
-	fputs($f, "#define ZEND_VM_KIND_HYBRID\t" . ZEND_VM_KIND_HYBRID . "\n");
-	if ($GLOBALS["vm_kind_name"][ZEND_VM_KIND] === "ZEND_VM_KIND_HYBRID") {
-		fputs($f, "/* HYBRID requires support for computed GOTO and global register variables*/\n");
-		fputs($f, "#if (defined(__GNUC__) && defined(HAVE_GCC_GLOBAL_REGS))\n");
-		fputs($f, "# define ZEND_VM_KIND\t\tZEND_VM_KIND_HYBRID\n");
-		fputs($f, "#else\n");
-		fputs($f, "# define ZEND_VM_KIND\t\tZEND_VM_KIND_CALL\n");
-		fputs($f, "#endif\n");
-	} else {
-		fputs($f, "#define ZEND_VM_KIND\t\t" . $GLOBALS["vm_kind_name"][ZEND_VM_KIND] . "\n");
-	}
-	fputs($f, "\n");
-	foreach($vm_op_flags as $name => $val) {
-		fprintf($f, "#define %-24s 0x%08x\n", $name, $val);
-	}
-	fputs($f, "#define ZEND_VM_OP1_FLAGS(flags) (flags & 0xff)\n");
-	fputs($f, "#define ZEND_VM_OP2_FLAGS(flags) ((flags >> 8) & 0xff)\n");
-	fputs($f, "\n");
-	fputs($f, "BEGIN_EXTERN_C()\n\n");
-	fputs($f, "ZEND_API const char* ZEND_FASTCALL zend_get_opcode_name(zend_uchar opcode);\n");
-	fputs($f, "ZEND_API uint32_t ZEND_FASTCALL zend_get_opcode_flags(zend_uchar opcode);\n\n");
-	fputs($f, "END_EXTERN_C()\n\n");
-
-	foreach ($opcodes as $code => $dsc) {
-		$code = str_pad((string)$code,$code_len," ",STR_PAD_LEFT);
-		$op = str_pad($dsc["op"],$max_opcode_len);
-		if ($code <= $max_opcode) {
-			fputs($f,"#define $op $code\n");
-		}
-	}
-
-	$code = str_pad((string)$max_opcode,$code_len," ",STR_PAD_LEFT);
-	$op = str_pad("ZEND_VM_LAST_OPCODE",$max_opcode_len);
-	fputs($f,"\n#define $op $code\n");
-
-	fputs($f, "\n#endif\n");
-	fclose($f);
-	echo "zend_vm_opcodes.h generated successfully.\n";
-
-	// zend_vm_opcodes.c
-	$f = fopen(__DIR__ . "/zend_vm_opcodes.c", "w+") or die("ERROR: Cannot create zend_vm_opcodes.c\n");
-
-	// Insert header
-	out($f, HEADER_TEXT);
-	fputs($f,"#include <stdio.h>\n");
-	fputs($f,"#include <zend.h>\n");
-	fputs($f,"#include <zend_vm_opcodes.h>\n\n");
-
-	fputs($f,"static const char *zend_vm_opcodes_names[".($max_opcode + 1)."] = {\n");
-	for ($i = 0; $i <= $max_opcode; $i++) {
-		fputs($f,"\t".(isset($opcodes[$i]["op"])?'"'.$opcodes[$i]["op"].'"':"NULL").",\n");
-	}
-	fputs($f, "};\n\n");
-
-	fputs($f,"static uint32_t zend_vm_opcodes_flags[".($max_opcode + 1)."] = {\n");
-	for ($i = 0; $i <= $max_opcode; $i++) {
-		fprintf($f, "\t0x%08x,\n", isset($opcodes[$i]["flags"]) ? $opcodes[$i]["flags"] : 0);
-	}
-	fputs($f, "};\n\n");
-
-	fputs($f, "ZEND_API const char* ZEND_FASTCALL zend_get_opcode_name(zend_uchar opcode) {\n");
-	fputs($f, "\tif (UNEXPECTED(opcode > ZEND_VM_LAST_OPCODE)) {\n");
-	fputs($f, "\t\treturn NULL;\n");
-	fputs($f, "\t}\n");
-	fputs($f, "\treturn zend_vm_opcodes_names[opcode];\n");
-	fputs($f, "}\n");
-
-	fputs($f, "ZEND_API uint32_t ZEND_FASTCALL zend_get_opcode_flags(zend_uchar opcode) {\n");
-	fputs($f, "\tif (UNEXPECTED(opcode > ZEND_VM_LAST_OPCODE)) {\n");
-	fputs($f, "\t\topcode = ZEND_NOP;\n");
-	fputs($f, "\t}\n");
-	fputs($f, "\treturn zend_vm_opcodes_flags[opcode];\n");
-	fputs($f, "}\n");
-
-	fclose($f);
-	echo "zend_vm_opcodes.c generated successfully.\n";
-
-	// Generate zend_vm_execute.h
-	$f = fopen(__DIR__ . "/zend_vm_execute.h", "w+") or die("ERROR: Cannot create zend_vm_execute.h\n");
-	$executor_file = realpath(__DIR__ . "/zend_vm_execute.h");
-
-	// Insert header
-	out($f, HEADER_TEXT);
-
-	out($f, "#ifdef ZEND_WIN32\n");
-	// Suppress free_op1 warnings on Windows
-	out($f, "# pragma warning(disable : 4101)\n");
-	if (ZEND_VM_SPEC) {
-		// Suppress (<non-zero constant> || <expression>) warnings on windows
-		out($f, "# pragma warning(once : 6235)\n");
-		// Suppress (<zero> && <expression>) warnings on windows
-		out($f, "# pragma warning(once : 6237)\n");
-		// Suppress (<non-zero constant> && <expression>) warnings on windows
-		out($f, "# pragma warning(once : 6239)\n");
-		// Suppress (<expression> && <non-zero constant>) warnings on windows
-		out($f, "# pragma warning(once : 6240)\n");
-		// Suppress (<non-zero constant> || <non-zero constant>) warnings on windows
-		out($f, "# pragma warning(once : 6285)\n");
-		// Suppress (<non-zero constant> || <expression>) warnings on windows
-		out($f, "# pragma warning(once : 6286)\n");
-		// Suppress constant with constant comparison warnings on windows
-		out($f, "# pragma warning(once : 6326)\n");
-	}
-	out($f, "#endif\n");
-
-	// Support for ZEND_USER_OPCODE
-	out($f, "static user_opcode_handler_t zend_user_opcode_handlers[256] = {\n");
-	for ($i = 0; $i < 255; ++$i) {
-		out($f, "\t(user_opcode_handler_t)NULL,\n");
-	}
-	out($f, "\t(user_opcode_handler_t)NULL\n};\n\n");
-
-	out($f, "static zend_uchar zend_user_opcodes[256] = {");
-	for ($i = 0; $i < 255; ++$i) {
-		if ($i % 16 == 1) out($f, "\n\t");
-		out($f, "$i,");
-	}
-	out($f, "255\n};\n\n");
-
-	// Generate specialized executor
-	gen_executor($f, $skl, ZEND_VM_SPEC, ZEND_VM_KIND, "execute", "zend_vm_init");
-	out($f, "\n");
-
-	// Generate zend_vm_get_opcode_handler() function
-	out($f, "static const uint32_t ZEND_FASTCALL zend_vm_get_opcode_handler_idx(uint32_t spec, const zend_op* op)\n");
-	out($f, "{\n");
-	if (!ZEND_VM_SPEC) {
-		out($f, "\treturn spec;\n");
-	} else {
-		out($f, "\tstatic const int zend_vm_decode[] = {\n");
-		out($f, "\t\t_UNUSED_CODE, /* 0 = IS_UNUSED  */\n");
-		out($f, "\t\t_CONST_CODE,  /* 1 = IS_CONST   */\n");
-		out($f, "\t\t_TMP_CODE,    /* 2 = IS_TMP_VAR */\n");
-		out($f, "\t\t_UNUSED_CODE, /* 3              */\n");
-		out($f, "\t\t_VAR_CODE,    /* 4 = IS_VAR     */\n");
-		out($f, "\t\t_UNUSED_CODE, /* 5              */\n");
-		out($f, "\t\t_UNUSED_CODE, /* 6              */\n");
-		out($f, "\t\t_UNUSED_CODE, /* 7              */\n");
-		out($f, "\t\t_CV_CODE      /* 8 = IS_CV      */\n");
-		out($f, "\t};\n");
-		out($f, "\tuint32_t offset = 0;\n");
-		out($f, "\tif (spec & SPEC_RULE_OP1) offset = offset * 5 + zend_vm_decode[op->op1_type];\n");
-		out($f, "\tif (spec & SPEC_RULE_OP2) offset = offset * 5 + zend_vm_decode[op->op2_type];\n");
-
-		if (isset($used_extra_spec["OP_DATA"]) ||
-		    isset($used_extra_spec["RETVAL"]) ||
-		    isset($used_extra_spec["QUICK_ARG"]) ||
-		    isset($used_extra_spec["SMART_BRANCH"]) ||
-		    isset($used_extra_spec["ISSET"])) {
-
-			$else = "";
-			out($f, "\tif (spec & SPEC_EXTRA_MASK) {\n");
-
-			if (isset($used_extra_spec["RETVAL"])) {
-				out($f, "\t\t{$else}if (spec & SPEC_RULE_RETVAL) {\n");
-				out($f, "\t\t\toffset = offset * 2 + (op->result_type != IS_UNUSED);\n");
-				$else = "} else ";
-			}
-			if (isset($used_extra_spec["QUICK_ARG"])) {
-				out($f, "\t\t{$else}if (spec & SPEC_RULE_QUICK_ARG) {\n");
-				out($f, "\t\t\toffset = offset * 2 + (op->op2.num <= MAX_ARG_FLAG_NUM);\n");
-				$else = "} else ";
-			}
-			if (isset($used_extra_spec["OP_DATA"])) {
-				out($f, "\t\t{$else}if (spec & SPEC_RULE_OP_DATA) {\n");
-				out($f, "\t\t\toffset = offset * 5 + zend_vm_decode[(op + 1)->op1_type];\n");
-				$else = "} else ";
-			}
-			if (isset($used_extra_spec["ISSET"])) {
-				out($f, "\t\t{$else}if (spec & SPEC_RULE_ISSET) {\n");
-				out($f, "\t\t\toffset = offset * 2 + (op->extended_value & ZEND_ISEMPTY);\n");
-				$else = "} else ";
-			}
-			if (isset($used_extra_spec["SMART_BRANCH"])) {
-				out($f, "\t\t{$else}if (spec & SPEC_RULE_SMART_BRANCH) {\n");
-				out($f,	"\t\t\toffset = offset * 3;\n");
-				out($f, "\t\t\tif (op->result_type == (IS_SMART_BRANCH_JMPZ|IS_TMP_VAR)) {\n");
-				out($f,	"\t\t\t\toffset += 1;\n");
-				out($f, "\t\t\t} else if (op->result_type == (IS_SMART_BRANCH_JMPNZ|IS_TMP_VAR)) {\n");
-				out($f,	"\t\t\t\toffset += 2;\n");
-				out($f, "\t\t\t}\n");
-				$else = "} else ";
-			}
-			if ($else !== "") {
-				out($f, "\t\t}\n");
-			}
-			out($f, "\t}\n");
-		}
-		out($f, "\treturn (spec & SPEC_START_MASK) + offset;\n");
-	}
-	out($f, "}\n\n");
-	out($f, "#if (ZEND_VM_KIND != ZEND_VM_KIND_HYBRID) || !ZEND_VM_SPEC\n");
-	out($f, "static const void *zend_vm_get_opcode_handler(zend_uchar opcode, const zend_op* op)\n");
-	out($f, "{\n");
-	if (!ZEND_VM_SPEC) {
-		out($f, "\treturn zend_opcode_handlers[zend_vm_get_opcode_handler_idx(opcode, op)];\n");
-	} else {
-		out($f, "\treturn zend_opcode_handlers[zend_vm_get_opcode_handler_idx(zend_spec_handlers[opcode], op)];\n");
-	}
-	out($f, "}\n");
-	out($f, "#endif\n\n");
-
-	if (ZEND_VM_KIND == ZEND_VM_KIND_HYBRID) {
-		// Generate zend_vm_get_opcode_handler_func() function
-		out($f, "#if ZEND_VM_KIND == ZEND_VM_KIND_HYBRID\n");
-		out($f,"static const void *zend_vm_get_opcode_handler_func(zend_uchar opcode, const zend_op* op)\n");
-		out($f, "{\n");
-		out($f, "\tuint32_t spec = zend_spec_handlers[opcode];\n");
-		if (!ZEND_VM_SPEC) {
-			out($f, "\treturn zend_opcode_handler_funcs[spec];\n");
-		} else {
-			out($f, "\treturn zend_opcode_handler_funcs[zend_vm_get_opcode_handler_idx(spec, op)];\n");
-		}
-		out($f, "}\n\n");
-		out($f, "#endif\n\n");
-	}
-
-	// Generate zend_vm_get_opcode_handler() function
-	out($f, "ZEND_API void ZEND_FASTCALL zend_vm_set_opcode_handler(zend_op* op)\n");
-	out($f, "{\n");
-	out($f, "\tzend_uchar opcode = zend_user_opcodes[op->opcode];\n");
-	if (!ZEND_VM_SPEC) {
-		out($f, "\top->handler = zend_opcode_handlers[zend_vm_get_opcode_handler_idx(opcode, op)];\n");
-	} else {
-		out($f, "\n");
-		out($f, "\tif (zend_spec_handlers[op->opcode] & SPEC_RULE_COMMUTATIVE) {\n");
-		out($f, "\t\tif (op->op1_type < op->op2_type) {\n");
-		out($f, "\t\t\tzend_swap_operands(op);\n");
-		out($f, "\t\t}\n");
-		out($f, "\t}\n");
-		out($f, "\top->handler = zend_opcode_handlers[zend_vm_get_opcode_handler_idx(zend_spec_handlers[opcode], op)];\n");
-	}
-	out($f, "}\n\n");
-
-	// Generate zend_vm_set_opcode_handler_ex() function
-	out($f, "ZEND_API void ZEND_FASTCALL zend_vm_set_opcode_handler_ex(zend_op* op, uint32_t op1_info, uint32_t op2_info, uint32_t res_info)\n");
-	out($f, "{\n");
-	out($f, "\tzend_uchar opcode = zend_user_opcodes[op->opcode];\n");
-	if (!ZEND_VM_SPEC) {
-		out($f, "\top->handler = zend_opcode_handlers[zend_vm_get_opcode_handler_idx(opcode, op)];\n");
-	} else {
-		out($f, "\tuint32_t spec = zend_spec_handlers[opcode];\n");
-		if (isset($used_extra_spec["TYPE"])) {
-			out($f, "\tswitch (opcode) {\n");
-			foreach($opcodes as $code => $dsc) {
-				if (isset($dsc['type_spec'])) {
-					$orig_op = $dsc['op'];
-					out($f, "\t\tcase $orig_op:\n");
-					if (isset($dsc["spec"]["COMMUTATIVE"])) {
-						out($f, "\t\t\tif (op->op1_type < op->op2_type) {\n");
-						out($f, "\t\t\t\tzend_swap_operands(op);\n");
-						out($f, "\t\t\t}\n");
-					}
-					$first = true;
-					foreach($dsc['type_spec'] as $code => $condition) {
-						$condition = format_condition($condition);
-						if ($first) {
-							out($f, "\t\t\tif $condition {\n");
-							$first = false;
-						} else {
-							out($f, "\t\t\t} else if $condition {\n");
-						}
-						$spec_dsc = $opcodes[$code];
-						if (isset($spec_dsc["spec"]["NO_CONST_CONST"])) {
-							out($f, "\t\t\t\tif (op->op1_type == IS_CONST && op->op2_type == IS_CONST) {\n");
-							out($f, "\t\t\t\t\tbreak;\n");
-							out($f, "\t\t\t\t}\n");
-						}
-						out($f, "\t\t\t\tspec = ${spec_dsc['spec_code']};\n");
-						if (isset($spec_dsc["spec"]["COMMUTATIVE"]) && !isset($dsc["spec"]["COMMUTATIVE"])) {
-							out($f, "\t\t\t\tif (op->op1_type < op->op2_type) {\n");
-							out($f, "\t\t\t\t\tzend_swap_operands(op);\n");
-							out($f, "\t\t\t\t}\n");
-						}
-					}
-					if (!$first) {
-						out($f, "\t\t\t}\n");
-					}
-					out($f, "\t\t\tbreak;\n");
-				}
-			}
-			$has_commutative = false;
-			foreach($opcodes as $code => $dsc) {
-				if (!isset($dsc['is_type_spec']) &&
-				    !isset($dsc['type_spec']) &&
-				    isset($dsc["spec"]["COMMUTATIVE"])) {
-					$orig_op = $dsc['op'];
-					out($f, "\t\tcase $orig_op:\n");
-					$has_commutative = true;
-				}
-			}
-			if ($has_commutative) {
-				out($f, "\t\t\tif (op->op1_type < op->op2_type) {\n");
-				out($f, "\t\t\t\tzend_swap_operands(op);\n");
-				out($f, "\t\t\t}\n");
-				out($f, "\t\t\tbreak;\n");
-				out($f, "\t\tcase ZEND_USER_OPCODE:\n");
-				out($f, "\t\t\tif (zend_spec_handlers[op->opcode] & SPEC_RULE_COMMUTATIVE) {\n");
-				out($f, "\t\t\t\tif (op->op1_type < op->op2_type) {\n");
-				out($f, "\t\t\t\t\tzend_swap_operands(op);\n");
-				out($f, "\t\t\t\t}\n");
-				out($f, "\t\t\t}\n");
-				out($f, "\t\t\tbreak;\n");
-			}
-			out($f, "\t\tdefault:\n");
-			out($f, "\t\t\tbreak;\n");
-			out($f, "\t}\n");
-		}
-		out($f, "\top->handler = zend_opcode_handlers[zend_vm_get_opcode_handler_idx(spec, op)];\n");
-	}
-	out($f, "}\n\n");
-
-	// Generate zend_vm_call_opcode_handler() function
-	if (ZEND_VM_KIND == ZEND_VM_KIND_CALL || ZEND_VM_KIND == ZEND_VM_KIND_HYBRID) {
-		out($f, "ZEND_API int ZEND_FASTCALL zend_vm_call_opcode_handler(zend_execute_data* ex)\n");
-		out($f, "{\n");
-		if (ZEND_VM_KIND == ZEND_VM_KIND_HYBRID) {
-			out($f,"#if (ZEND_VM_KIND == ZEND_VM_KIND_HYBRID)\n");
-			out($f, "\topcode_handler_t handler;\n");
-			out($f,"#endif\n");
-		}
-		out($f, "\tint ret;\n");
-		out($f, "#ifdef ZEND_VM_IP_GLOBAL_REG\n");
-		out($f, "\tconst zend_op *orig_opline = opline;\n");
-		out($f, "#endif\n");
-		out($f, "#ifdef ZEND_VM_FP_GLOBAL_REG\n");
-		out($f, "\tzend_execute_data *orig_execute_data = execute_data;\n");
-		out($f, "\texecute_data = ex;\n");
-		out($f, "#else\n");
-		out($f, "\tzend_execute_data *execute_data = ex;\n");
-		out($f, "#endif\n");
-		out($f, "\n");
-		out($f, "\tLOAD_OPLINE();\n");
-		out($f,"#if defined(ZEND_VM_FP_GLOBAL_REG) && defined(ZEND_VM_IP_GLOBAL_REG)\n");
-		if (ZEND_VM_KIND == ZEND_VM_KIND_HYBRID) {
-			out($f,"#if (ZEND_VM_KIND == ZEND_VM_KIND_HYBRID)\n");
-			out($f, "\thandler = (opcode_handler_t)zend_vm_get_opcode_handler_func(zend_user_opcodes[opline->opcode], opline);\n");
-			out($f, "\thandler(ZEND_OPCODE_HANDLER_ARGS_PASSTHRU);\n");
-			out($f, "\tif (EXPECTED(opline != &hybrid_halt_op)) {\n");
-			out($f,"#else\n");
-		}
-		out($f, "\t((opcode_handler_t)OPLINE->handler)(ZEND_OPCODE_HANDLER_ARGS_PASSTHRU);\n");
-		if (ZEND_VM_KIND == ZEND_VM_KIND_HYBRID) {
-			out($f, "\tif (EXPECTED(opline)) {\n");
-			out($f,"#endif\n");
-		} else {
-			out($f, "\tif (EXPECTED(opline)) {\n");
-		}
-		out($f, "\t\tret = execute_data != ex ? (int)(execute_data->prev_execute_data != ex) + 1 : 0;\n");
-		out($f, "\t\tSAVE_OPLINE();\n");
-		out($f, "\t} else {\n");
-		out($f, "\t\tret = -1;\n");
-		out($f, "\t}\n");
-		out($f, "#else\n");
-		out($f, "\tret = ((opcode_handler_t)OPLINE->handler)(ZEND_OPCODE_HANDLER_ARGS_PASSTHRU);\n");
-		out($f, "\tSAVE_OPLINE();\n");
-		out($f, "#endif\n");
-		out($f, "#ifdef ZEND_VM_FP_GLOBAL_REG\n");
-		out($f, "\texecute_data = orig_execute_data;\n");
-		out($f, "#endif\n");
-		out($f, "#ifdef ZEND_VM_IP_GLOBAL_REG\n");
-		out($f, "\topline = orig_opline;\n");
-		out($f, "#endif\n");
-		out($f, "\treturn ret;\n");
-		out($f, "}\n\n");
-	} else {
-		out($f, "ZEND_API int ZEND_FASTCALL zend_vm_call_opcode_handler(zend_execute_data* ex)\n");
-		out($f, "{\n");
-		out($f, "\tzend_error_noreturn(E_CORE_ERROR, \"zend_vm_call_opcode_handler() is not supported\");\n");
-		out($f, "\treturn 0;\n");
-		out($f, "}\n\n");
-	}
-
-	// Export handlers and helpers
-	if (count($export) > 0 &&
-	    ZEND_VM_KIND != ZEND_VM_KIND_CALL) {
-		out($f,"#undef OPLINE\n");
-		out($f,"#undef DCL_OPLINE\n");
-		out($f,"#undef USE_OPLINE\n");
-		out($f,"#undef LOAD_OPLINE\n");
-		out($f,"#undef LOAD_OPLINE_EX\n");
-		out($f,"#undef LOAD_NEXT_OPLINE\n");
-		out($f,"#undef SAVE_OPLINE\n");
-		out($f,"#undef SAVE_OPLINE_EX\n");
-		out($f,"#define OPLINE EX(opline)\n");
-		out($f,"#define DCL_OPLINE\n");
-		out($f,"#define USE_OPLINE const zend_op *opline = EX(opline);\n");
-		out($f,"#define LOAD_OPLINE()\n");
-		out($f,"#define LOAD_OPLINE_EX()\n");
-		out($f,"#define LOAD_NEXT_OPLINE() ZEND_VM_INC_OPCODE()\n");
-		out($f,"#define SAVE_OPLINE()\n");
-		out($f,"#define SAVE_OPLINE_EX()\n");
-		out($f,"#undef HANDLE_EXCEPTION\n");
-		out($f,"#undef HANDLE_EXCEPTION_LEAVE\n");
-		out($f,"#define HANDLE_EXCEPTION() LOAD_OPLINE(); ZEND_VM_CONTINUE()\n");
-		out($f,"#define HANDLE_EXCEPTION_LEAVE() LOAD_OPLINE(); ZEND_VM_LEAVE()\n");
-		out($f,"#undef ZEND_VM_CONTINUE\n");
-		out($f,"#undef ZEND_VM_RETURN\n");
-		out($f,"#undef ZEND_VM_ENTER_EX\n");
-		out($f,"#undef ZEND_VM_ENTER\n");
-		out($f,"#undef ZEND_VM_LEAVE\n");
-		out($f,"#undef ZEND_VM_DISPATCH\n");
-		out($f,"#define ZEND_VM_CONTINUE()   return  0\n");
-		out($f,"#define ZEND_VM_RETURN()     return -1\n");
-		out($f,"#define ZEND_VM_ENTER_EX()   return  1\n");
-		out($f,"#define ZEND_VM_ENTER()      return  1\n");
-		out($f,"#define ZEND_VM_LEAVE()      return  2\n");
-		out($f,"#define ZEND_VM_INTERRUPT()  return zend_interrupt_helper(ZEND_OPCODE_HANDLER_ARGS_PASSTHRU);\n");
-		out($f,"#define ZEND_VM_DISPATCH(opcode, opline) return zend_vm_get_opcode_handler(opcode, opline)(ZEND_OPCODE_HANDLER_ARGS_PASSTHRU);\n\n");
-		out($f,"\n");
-	}
-	foreach ($export as $dsk) {
-		list($kind, $func, $name) = $dsk;
-		out($f, "ZEND_API int $func(");
-		if ($kind == "handler") {
-			out($f, "ZEND_OPCODE_HANDLER_ARGS)\n");
-			$code = $opcodes[$opnames[$name]]['code'];
-		} else {
-			$h = $helpers[$name];
-			if ($h['param'] == null) {
-				out($f, "ZEND_OPCODE_HANDLER_ARGS)\n");
-			} else {
-				out($f, $h['param']. " ZEND_OPCODE_HANDLER_ARGS_DC)\n");
-			}
-			$code = $h['code'];
-		}
-		$done = 0;
-		if (ZEND_VM_KIND == ZEND_VM_KIND_CALL) {
-			if ($kind == "handler") {
-				$op = $opcodes[$opnames[$name]];
-				if (isset($op['op1']["ANY"]) && isset($op['op2']["ANY"])) {
-					out($f, "{\n\treturn ".$name.(ZEND_VM_SPEC?"_SPEC":"")."_HANDLER(ZEND_OPCODE_HANDLER_ARGS_PASSTHRU);\n}\n\n");
-					$done = 1;
-				}
-			} else if ($helpers[$name]["param"] == null) {
-				$h = $helpers[$name];
-				if (isset($h['op1']["ANY"]) && isset($h['op2']["ANY"])) {
-					out($f, "{\n\treturn ".$name.(ZEND_VM_SPEC?"_SPEC":"")."(ZEND_OPCODE_HANDLER_ARGS_PASSTHRU);\n}\n\n");
-					$done = 1;
-				}
-			}
-		}
-		if (!$done) {
-			gen_code($f, 0, ZEND_VM_KIND_CALL, 1, $code, 'ANY', 'ANY', $name);
-		}
-	}
-
-	fclose($f);
-	echo "zend_vm_execute.h generated successfully.\n";
-=======
     global $definition_file, $skeleton_file, $executor_file,
         $op_types, $list, $opcodes, $helpers, $params, $opnames,
         $vm_op_flags, $used_extra_spec;
@@ -3799,19 +2394,22 @@
                    strpos($line,"ZEND_VM_HOT_OBJ_TYPE_SPEC_HANDLER(") === 0) {
           // Parsing opcode handler's definition
             if (preg_match(
-                    "/^ZEND_VM_(HOT_|INLINE_|HOT_OBJ_|HOT_SEND_|HOT_NOCONST_|HOT_NOCONSTCONST_)?TYPE_SPEC_HANDLER\(\s*([A-Z_]+)\s*,\s*((?:[^(,]|\([^()]*|(?R)*\))*),\s*([A-Za-z_]+)\s*,\s*([A-Z_|]+)\s*,\s*([A-Z_|]+)\s*(,\s*([A-Z_|]+)\s*)?(,\s*SPEC\(([A-Z_|=,]+)\)\s*)?\)/",
+                    "/^ZEND_VM_(HOT_|INLINE_|HOT_OBJ_|HOT_SEND_|HOT_NOCONST_|HOT_NOCONSTCONST_)?TYPE_SPEC_HANDLER\(\s*([A-Z_|]+)\s*,\s*((?:[^(,]|\([^()]*|(?R)*\))*),\s*([A-Za-z_]+)\s*,\s*([A-Z_|]+)\s*,\s*([A-Z_|]+)\s*(,\s*([A-Z_|]+)\s*)?(,\s*SPEC\(([A-Z_|=,]+)\)\s*)?\)/",
                     $line,
                     $m) == 0) {
                 die("ERROR ($def:$lineno): Invalid ZEND_VM_TYPE_HANDLER_HANDLER definition.\n");
             }
             $hot = !empty($m[1]) ? $m[1] : false;
-            $orig_op = $m[2];
-            if (!isset($opnames[$orig_op])) {
-                die("ERROR ($def:$lineno): Opcode with name '$orig_op' is not defined.\n");
-            }
-            $orig_code = $opnames[$orig_op];
-            $condition = $m[3];
+            $orig_op_list = $m[2];
             $code = $extra_num++;
+            foreach (explode('|', $orig_op_list) as $orig_op) {
+                if (!isset($opnames[$orig_op])) {
+                    die("ERROR ($def:$lineno): Opcode with name '$orig_op' is not defined.\n");
+                }
+                $orig_code = $opnames[$orig_op];
+                $condition = $m[3];
+                $opcodes[$orig_code]['type_spec'][$code] = $condition;
+            }
             $op = $m[4];
             $op1  = parse_operand_spec($def, $lineno, $m[5], $flags1);
             $op2  = parse_operand_spec($def, $lineno, $m[6], $flags2);
@@ -3823,7 +2421,6 @@
             if (isset($opcodes[$code])) {
                 die("ERROR ($def:$lineno): Opcode with name '$code' is already defined.\n");
             }
-            $opcodes[$orig_code]['type_spec'][$code] = $condition;
             $used_extra_spec["TYPE"] = 1;
             $opcodes[$code] = array("op"=>$op,"op1"=>$op1,"op2"=>$op2,"code"=>"","flags"=>$flags,"hot"=>$hot,"is_type_spec"=>true);
             if (isset($m[10])) {
@@ -4099,10 +2696,10 @@
     out($f, "\n");
 
     // Generate zend_vm_get_opcode_handler() function
-    out($f, "static const void* ZEND_FASTCALL zend_vm_get_opcode_handler_ex(uint32_t spec, const zend_op* op)\n");
+    out($f, "static const uint32_t ZEND_FASTCALL zend_vm_get_opcode_handler_idx(uint32_t spec, const zend_op* op)\n");
     out($f, "{\n");
     if (!ZEND_VM_SPEC) {
-        out($f, "\treturn zend_opcode_handlers[spec];\n");
+        out($f, "\treturn spec;\n");
     } else {
         out($f, "\tstatic const int zend_vm_decode[] = {\n");
         out($f, "\t\t_UNUSED_CODE, /* 0 = IS_UNUSED  */\n");
@@ -4151,9 +2748,9 @@
             if (isset($used_extra_spec["SMART_BRANCH"])) {
                 out($f, "\t\t{$else}if (spec & SPEC_RULE_SMART_BRANCH) {\n");
                 out($f,	"\t\t\toffset = offset * 3;\n");
-                out($f, "\t\t\tif ((op+1)->opcode == ZEND_JMPZ) {\n");
+                out($f, "\t\t\tif (op->result_type == (IS_SMART_BRANCH_JMPZ|IS_TMP_VAR)) {\n");
                 out($f,	"\t\t\t\toffset += 1;\n");
-                out($f, "\t\t\t} else if ((op+1)->opcode == ZEND_JMPNZ) {\n");
+                out($f, "\t\t\t} else if (op->result_type == (IS_SMART_BRANCH_JMPNZ|IS_TMP_VAR)) {\n");
                 out($f,	"\t\t\t\toffset += 2;\n");
                 out($f, "\t\t\t}\n");
                 $else = "} else ";
@@ -4163,16 +2760,16 @@
             }
             out($f, "\t}\n");
         }
-        out($f, "\treturn zend_opcode_handlers[(spec & SPEC_START_MASK) + offset];\n");
+        out($f, "\treturn (spec & SPEC_START_MASK) + offset;\n");
     }
     out($f, "}\n\n");
     out($f, "#if (ZEND_VM_KIND != ZEND_VM_KIND_HYBRID) || !ZEND_VM_SPEC\n");
     out($f, "static const void *zend_vm_get_opcode_handler(zend_uchar opcode, const zend_op* op)\n");
     out($f, "{\n");
     if (!ZEND_VM_SPEC) {
-        out($f, "\treturn zend_vm_get_opcode_handler_ex(opcode, op);\n");
+        out($f, "\treturn zend_opcode_handlers[zend_vm_get_opcode_handler_idx(opcode, op)];\n");
     } else {
-        out($f, "\treturn zend_vm_get_opcode_handler_ex(zend_spec_handlers[opcode], op);\n");
+        out($f, "\treturn zend_opcode_handlers[zend_vm_get_opcode_handler_idx(zend_spec_handlers[opcode], op)];\n");
     }
     out($f, "}\n");
     out($f, "#endif\n\n");
@@ -4182,65 +2779,11 @@
         out($f, "#if ZEND_VM_KIND == ZEND_VM_KIND_HYBRID\n");
         out($f,"static const void *zend_vm_get_opcode_handler_func(zend_uchar opcode, const zend_op* op)\n");
         out($f, "{\n");
-            out($f, "\tuint32_t spec = zend_spec_handlers[opcode];\n");
+        out($f, "\tuint32_t spec = zend_spec_handlers[opcode];\n");
         if (!ZEND_VM_SPEC) {
             out($f, "\treturn zend_opcode_handler_funcs[spec];\n");
         } else {
-            out($f, "\tstatic const int zend_vm_decode[] = {\n");
-            out($f, "\t\t_UNUSED_CODE, /* 0 = IS_UNUSED  */\n");
-            out($f, "\t\t_CONST_CODE,  /* 1 = IS_CONST   */\n");
-            out($f, "\t\t_TMP_CODE,    /* 2 = IS_TMP_VAR */\n");
-            out($f, "\t\t_UNUSED_CODE, /* 3              */\n");
-            out($f, "\t\t_VAR_CODE,    /* 4 = IS_VAR     */\n");
-            out($f, "\t\t_UNUSED_CODE, /* 5              */\n");
-            out($f, "\t\t_UNUSED_CODE, /* 6              */\n");
-            out($f, "\t\t_UNUSED_CODE, /* 7              */\n");
-            out($f, "\t\t_CV_CODE      /* 8 = IS_CV      */\n");
-            out($f, "\t};\n");
-            out($f, "\tuint32_t offset = 0;\n");
-            out($f, "\tif (spec & SPEC_RULE_OP1) offset = offset * 5 + zend_vm_decode[op->op1_type];\n");
-            out($f, "\tif (spec & SPEC_RULE_OP2) offset = offset * 5 + zend_vm_decode[op->op2_type];\n");
-
-            if (isset($used_extra_spec["OP_DATA"]) ||
-                isset($used_extra_spec["RETVAL"]) ||
-                isset($used_extra_spec["QUICK_ARG"]) ||
-                isset($used_extra_spec["SMART_BRANCH"]) ||
-                isset($used_extra_spec["ISSET"])) {
-
-                $else = "";
-                out($f, "\tif (spec & SPEC_EXTRA_MASK) {\n");
-
-                if (isset($used_extra_spec["OP_DATA"])) {
-                    out($f, "\t\t{$else}if (spec & SPEC_RULE_OP_DATA) offset = offset * 5 + zend_vm_decode[(op + 1)->op1_type];\n");
-                    $else = "else ";
-                }
-                if (isset($used_extra_spec["RETVAL"])) {
-                    out($f, "\t\t{$else}if (spec & SPEC_RULE_RETVAL) offset = offset * 2 + (op->result_type != IS_UNUSED);\n");
-                    $else = "else ";
-                }
-                if (isset($used_extra_spec["QUICK_ARG"])) {
-                    out($f, "\t\t{$else}if (spec & SPEC_RULE_QUICK_ARG) offset = offset * 2 + (op->op2.num <= MAX_ARG_FLAG_NUM);\n");
-                    $else = "else ";
-                }
-                if (isset($used_extra_spec["SMART_BRANCH"])) {
-                    out($f, "\t\t{$else}if (spec & SPEC_RULE_SMART_BRANCH) {\n");
-                    out($f,	"\t\t\toffset = offset * 3;\n");
-                    out($f, "\t\t\tif ((op+1)->opcode == ZEND_JMPZ) {\n");
-                    out($f,	"\t\t\t\toffset += 1;\n");
-                    out($f, "\t\t\t} else if ((op+1)->opcode == ZEND_JMPNZ) {\n");
-                    out($f,	"\t\t\t\toffset += 2;\n");
-                    out($f, "\t\t\t}\n");
-                    out($f, "\t\t}\n");
-                    $else = "else ";
-                }
-                if (isset($used_extra_spec["ISSET"])) {
-                    out($f, "\t\t{$else}if (spec & SPEC_RULE_ISSET) offset = offset * 2 + (op->extended_value & ZEND_ISEMPTY);\n");
-                    $else = "else ";
-                }
-                out($f, "\t}\n");
-            }
-
-            out($f, "\treturn zend_opcode_handler_funcs[(spec & SPEC_START_MASK) + offset];\n");
+            out($f, "\treturn zend_opcode_handler_funcs[zend_vm_get_opcode_handler_idx(spec, op)];\n");
         }
         out($f, "}\n\n");
         out($f, "#endif\n\n");
@@ -4251,7 +2794,7 @@
     out($f, "{\n");
     out($f, "\tzend_uchar opcode = zend_user_opcodes[op->opcode];\n");
     if (!ZEND_VM_SPEC) {
-        out($f, "\top->handler = zend_vm_get_opcode_handler(opcode, op);\n");
+        out($f, "\top->handler = zend_opcode_handlers[zend_vm_get_opcode_handler_idx(opcode, op)];\n");
     } else {
         out($f, "\n");
         out($f, "\tif (zend_spec_handlers[op->opcode] & SPEC_RULE_COMMUTATIVE) {\n");
@@ -4259,7 +2802,7 @@
         out($f, "\t\t\tzend_swap_operands(op);\n");
         out($f, "\t\t}\n");
         out($f, "\t}\n");
-        out($f, "\top->handler = zend_vm_get_opcode_handler_ex(zend_spec_handlers[opcode], op);\n");
+        out($f, "\top->handler = zend_opcode_handlers[zend_vm_get_opcode_handler_idx(zend_spec_handlers[opcode], op)];\n");
     }
     out($f, "}\n\n");
 
@@ -4268,7 +2811,7 @@
     out($f, "{\n");
     out($f, "\tzend_uchar opcode = zend_user_opcodes[op->opcode];\n");
     if (!ZEND_VM_SPEC) {
-        out($f, "\top->handler = zend_vm_get_opcode_handler_ex(opcode, op);\n");
+        out($f, "\top->handler = zend_opcode_handlers[zend_vm_get_opcode_handler_idx(opcode, op)];\n");
     } else {
         out($f, "\tuint32_t spec = zend_spec_handlers[opcode];\n");
         if (isset($used_extra_spec["TYPE"])) {
@@ -4337,7 +2880,7 @@
             out($f, "\t\t\tbreak;\n");
             out($f, "\t}\n");
         }
-        out($f, "\top->handler = zend_vm_get_opcode_handler_ex(spec, op);\n");
+        out($f, "\top->handler = zend_opcode_handlers[zend_vm_get_opcode_handler_idx(spec, op)];\n");
     }
     out($f, "}\n\n");
 
@@ -4478,7 +3021,6 @@
 
     fclose($f);
     echo "zend_vm_execute.h generated successfully.\n";
->>>>>>> 58b17906
 }
 
 function usage() {
