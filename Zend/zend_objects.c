/*
   +----------------------------------------------------------------------+
   | Zend Engine                                                          |
   +----------------------------------------------------------------------+
   | Copyright (c) 1998-2018 Zend Technologies Ltd. (http://www.zend.com) |
   +----------------------------------------------------------------------+
   | This source file is subject to version 2.00 of the Zend license,     |
   | that is bundled with this package in the file LICENSE, and is        |
   | available through the world-wide-web at the following url:           |
   | http://www.zend.com/license/2_00.txt.                                |
   | If you did not receive a copy of the Zend license and are unable to  |
   | obtain it through the world-wide-web, please send a note to          |
   | license@zend.com so we can mail you a copy immediately.              |
   +----------------------------------------------------------------------+
   | Authors: Andi Gutmans <andi@zend.com>                                |
   |          Zeev Suraski <zeev@zend.com>                                |
   |          Dmitry Stogov <dmitry@zend.com>                             |
   +----------------------------------------------------------------------+
*/

/* $Id$ */

#include "zend.h"
#include "zend_globals.h"
#include "zend_variables.h"
#include "zend_API.h"
#include "zend_interfaces.h"
#include "zend_exceptions.h"

ZEND_API void ZEND_FASTCALL zend_object_std_init(zend_object *object, zend_class_entry *ce)
{
	GC_SET_REFCOUNT(object, 1);
	GC_TYPE_INFO(object) = IS_OBJECT | (GC_COLLECTABLE << GC_FLAGS_SHIFT);
	object->ce = ce;
	object->properties = NULL;
	zend_objects_store_put(object);
	if (UNEXPECTED(ce->ce_flags & ZEND_ACC_USE_GUARDS)) {
		ZVAL_UNDEF(object->properties_table + object->ce->default_properties_count);
	}
}

ZEND_API void zend_object_std_dtor(zend_object *object)
{
	zval *p, *end;

	if (object->properties) {
		if (EXPECTED(!(GC_FLAGS(object->properties) & IS_ARRAY_IMMUTABLE))) {
			if (EXPECTED(GC_DELREF(object->properties) == 0)) {
				zend_array_destroy(object->properties);
			}
		}
	}
	p = object->properties_table;
	if (EXPECTED(object->ce->default_properties_count)) {
		end = p + object->ce->default_properties_count;
		do {
			i_zval_ptr_dtor(p ZEND_FILE_LINE_CC);
			p++;
		} while (p != end);
	}
	if (UNEXPECTED(object->ce->ce_flags & ZEND_ACC_USE_GUARDS)) {
		if (EXPECTED(Z_TYPE_P(p) == IS_STRING)) {
<<<<<<< HEAD
			zend_string_release(Z_STR_P(p));
=======
			zend_string_release_ex(Z_STR_P(p), 0);
>>>>>>> c4331b00
		} else if (Z_TYPE_P(p) == IS_ARRAY) {
			HashTable *guards;

			guards = Z_ARRVAL_P(p);
			ZEND_ASSERT(guards != NULL);
			zend_hash_destroy(guards);
			FREE_HASHTABLE(guards);
		}
	}
}

ZEND_API void zend_objects_destroy_object(zend_object *object)
{
	zend_function *destructor = object->ce->destructor;

	if (destructor) {
		zend_object *old_exception;
		zval obj;
		zend_class_entry *orig_fake_scope;

		if (destructor->op_array.fn_flags & (ZEND_ACC_PRIVATE|ZEND_ACC_PROTECTED)) {
			if (destructor->op_array.fn_flags & ZEND_ACC_PRIVATE) {
				/* Ensure that if we're calling a private function, we're allowed to do so.
				 */
				if (EG(current_execute_data)) {
					zend_class_entry *scope = zend_get_executed_scope();

					if (object->ce != scope) {
						zend_throw_error(NULL,
							"Call to private %s::__destruct() from context '%s'",
							ZSTR_VAL(object->ce->name),
							scope ? ZSTR_VAL(scope->name) : "");
						return;
					}
				} else {
					zend_error(E_WARNING,
						"Call to private %s::__destruct() from context '' during shutdown ignored",
						ZSTR_VAL(object->ce->name));
					return;
				}
			} else {
				/* Ensure that if we're calling a protected function, we're allowed to do so.
				 */
				if (EG(current_execute_data)) {
					zend_class_entry *scope = zend_get_executed_scope();

					if (!zend_check_protected(zend_get_function_root_class(destructor), scope)) {
						zend_throw_error(NULL,
							"Call to protected %s::__destruct() from context '%s'",
							ZSTR_VAL(object->ce->name),
							scope ? ZSTR_VAL(scope->name) : "");
						return;
					}
				} else {
					zend_error(E_WARNING,
						"Call to protected %s::__destruct() from context '' during shutdown ignored",
						ZSTR_VAL(object->ce->name));
					return;
				}
			}
		}

		GC_ADDREF(object);
		ZVAL_OBJ(&obj, object);

		/* Make sure that destructors are protected from previously thrown exceptions.
		 * For example, if an exception was thrown in a function and when the function's
		 * local variable destruction results in a destructor being called.
		 */
		old_exception = NULL;
		if (EG(exception)) {
			if (EG(exception) == object) {
				zend_error_noreturn(E_CORE_ERROR, "Attempt to destruct pending exception");
			} else {
				old_exception = EG(exception);
				EG(exception) = NULL;
			}
		}
		orig_fake_scope = EG(fake_scope);
		EG(fake_scope) = NULL;
		zend_call_method_with_0_params(&obj, object->ce, &destructor, ZEND_DESTRUCTOR_FUNC_NAME, NULL);
		if (old_exception) {
			if (EG(exception)) {
				zend_exception_set_previous(EG(exception), old_exception);
			} else {
				EG(exception) = old_exception;
			}
		}
		zval_ptr_dtor(&obj);
		EG(fake_scope) = orig_fake_scope;
	}
}

ZEND_API zend_object* ZEND_FASTCALL zend_objects_new(zend_class_entry *ce)
{
	zend_object *object = emalloc(sizeof(zend_object) + zend_object_properties_size(ce));

	zend_object_std_init(object, ce);
	object->handlers = &std_object_handlers;
	return object;
}

ZEND_API void ZEND_FASTCALL zend_objects_clone_members(zend_object *new_object, zend_object *old_object)
{
	if (old_object->ce->default_properties_count) {
		zval *src = old_object->properties_table;
		zval *dst = new_object->properties_table;
		zval *end = src + old_object->ce->default_properties_count;

		do {
			i_zval_ptr_dtor(dst ZEND_FILE_LINE_CC);
			ZVAL_COPY_VALUE(dst, src);
			zval_add_ref(dst);
			src++;
			dst++;
		} while (src != end);
	} else if (old_object->properties && !old_object->ce->clone) {
		/* fast copy */
		if (EXPECTED(old_object->handlers == &std_object_handlers)) {
			if (EXPECTED(!(GC_FLAGS(old_object->properties) & IS_ARRAY_IMMUTABLE))) {
				GC_ADDREF(old_object->properties);
			}
			new_object->properties = old_object->properties;
			return;
		}
	}

	if (old_object->properties &&
	    EXPECTED(zend_hash_num_elements(old_object->properties))) {
		zval *prop, new_prop;
		zend_ulong num_key;
		zend_string *key;

		if (!new_object->properties) {
			new_object->properties = zend_new_array(zend_hash_num_elements(old_object->properties));
			zend_hash_real_init_mixed(new_object->properties);
		} else {
			zend_hash_extend(new_object->properties, new_object->properties->nNumUsed + zend_hash_num_elements(old_object->properties), 0);
		}

		HT_FLAGS(new_object->properties) |=
			HT_FLAGS(old_object->properties) & HASH_FLAG_HAS_EMPTY_IND;

		ZEND_HASH_FOREACH_KEY_VAL(old_object->properties, num_key, key, prop) {
			if (Z_TYPE_P(prop) == IS_INDIRECT) {
				ZVAL_INDIRECT(&new_prop, new_object->properties_table + (Z_INDIRECT_P(prop) - old_object->properties_table));
			} else {
				ZVAL_COPY_VALUE(&new_prop, prop);
				zval_add_ref(&new_prop);
			}
			if (EXPECTED(key)) {
				_zend_hash_append(new_object->properties, key, &new_prop);
			} else {
				zend_hash_index_add_new(new_object->properties, num_key, &new_prop);
			}
		} ZEND_HASH_FOREACH_END();
	}

	if (old_object->ce->clone) {
		zval new_obj;

		ZVAL_OBJ(&new_obj, new_object);
		Z_ADDREF(new_obj);
		zend_call_method_with_0_params(&new_obj, old_object->ce, &old_object->ce->clone, ZEND_CLONE_FUNC_NAME, NULL);
		zval_ptr_dtor(&new_obj);
	}
}

ZEND_API zend_object *zend_objects_clone_obj(zval *zobject)
{
	zend_object *old_object;
	zend_object *new_object;

	/* assume that create isn't overwritten, so when clone depends on the
	 * overwritten one then it must itself be overwritten */
	old_object = Z_OBJ_P(zobject);
	new_object = zend_objects_new(old_object->ce);

	/* zend_objects_clone_members() expect the properties to be initialized. */
	if (new_object->ce->default_properties_count) {
		zval *p = new_object->properties_table;
		zval *end = p + new_object->ce->default_properties_count;
		do {
			ZVAL_UNDEF(p);
			p++;
		} while (p != end);
	}

	zend_objects_clone_members(new_object, old_object);

	return new_object;
}

/*
 * Local variables:
 * tab-width: 4
 * c-basic-offset: 4
 * indent-tabs-mode: t
 * End:
 * vim600: sw=4 ts=4 fdm=marker
 * vim<600: sw=4 ts=4
 */<|MERGE_RESOLUTION|>--- conflicted
+++ resolved
@@ -60,11 +60,7 @@
 	}
 	if (UNEXPECTED(object->ce->ce_flags & ZEND_ACC_USE_GUARDS)) {
 		if (EXPECTED(Z_TYPE_P(p) == IS_STRING)) {
-<<<<<<< HEAD
-			zend_string_release(Z_STR_P(p));
-=======
 			zend_string_release_ex(Z_STR_P(p), 0);
->>>>>>> c4331b00
 		} else if (Z_TYPE_P(p) == IS_ARRAY) {
 			HashTable *guards;
 
