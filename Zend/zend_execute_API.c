/*
   +----------------------------------------------------------------------+
   | Zend Engine                                                          |
   +----------------------------------------------------------------------+
   | Copyright (c) Zend Technologies Ltd. (http://www.zend.com)           |
   +----------------------------------------------------------------------+
   | This source file is subject to version 2.00 of the Zend license,     |
   | that is bundled with this package in the file LICENSE, and is        |
   | available through the world-wide-web at the following url:           |
   | http://www.zend.com/license/2_00.txt.                                |
   | If you did not receive a copy of the Zend license and are unable to  |
   | obtain it through the world-wide-web, please send a note to          |
   | license@zend.com so we can mail you a copy immediately.              |
   +----------------------------------------------------------------------+
   | Authors: Andi Gutmans <andi@php.net>                                 |
   |          Zeev Suraski <zeev@php.net>                                 |
   |          Dmitry Stogov <dmitry@php.net>                              |
   +----------------------------------------------------------------------+
*/

#include <stdio.h>
#include <signal.h>

#include "zend.h"
#include "zend_compile.h"
#include "zend_execute.h"
#include "zend_API.h"
#include "zend_stack.h"
#include "zend_constants.h"
#include "zend_extensions.h"
#include "zend_exceptions.h"
#include "zend_closures.h"
#include "zend_generators.h"
#include "zend_vm.h"
#include "zend_float.h"
#include "zend_fibers.h"
#include "zend_weakrefs.h"
#include "zend_inheritance.h"
#include "zend_observer.h"
#include "zend_call_stack.h"
#ifdef HAVE_SYS_TIME_H
#include <sys/time.h>
#endif
#ifdef HAVE_UNISTD_H
#include <unistd.h>
#endif
#ifdef ZEND_MAX_EXECUTION_TIMERS
#include <sys/syscall.h>
#endif

ZEND_API void (*zend_execute_ex)(zend_execute_data *execute_data);
ZEND_API void (*zend_execute_internal)(zend_execute_data *execute_data, zval *return_value);
ZEND_API zend_class_entry *(*zend_autoload)(zend_string *name, zend_string *lc_name);

/* true globals */
ZEND_API const zend_fcall_info empty_fcall_info = {0};
ZEND_API const zend_fcall_info_cache empty_fcall_info_cache = {0};

#ifdef ZEND_WIN32
ZEND_TLS HANDLE tq_timer = NULL;
#endif

#if 0&&ZEND_DEBUG
static void (*original_sigsegv_handler)(int);
static void zend_handle_sigsegv(void) /* {{{ */
{
	fflush(stdout);
	fflush(stderr);
	if (original_sigsegv_handler == zend_handle_sigsegv) {
		signal(SIGSEGV, original_sigsegv_handler);
	} else {
		signal(SIGSEGV, SIG_DFL);
	}
	{

		fprintf(stderr, "SIGSEGV caught on opcode %d on opline %d of %s() at %s:%d\n\n",
				active_opline->opcode,
				active_opline-EG(active_op_array)->opcodes,
				get_active_function_name(),
				zend_get_executed_filename(),
				zend_get_executed_lineno());
/* See http://support.microsoft.com/kb/190351 */
#ifdef ZEND_WIN32
		fflush(stderr);
#endif
	}
	if (original_sigsegv_handler!=zend_handle_sigsegv) {
		original_sigsegv_handler(dummy);
	}
}
/* }}} */
#endif

static void zend_extension_activator(zend_extension *extension) /* {{{ */
{
	if (extension->activate) {
		extension->activate();
	}
}
/* }}} */

static void zend_extension_deactivator(zend_extension *extension) /* {{{ */
{
	if (extension->deactivate) {
		extension->deactivate();
	}
}
/* }}} */

static int clean_non_persistent_constant_full(zval *zv) /* {{{ */
{
	zend_constant *c = Z_PTR_P(zv);
	return (ZEND_CONSTANT_FLAGS(c) & CONST_PERSISTENT) ? ZEND_HASH_APPLY_KEEP : ZEND_HASH_APPLY_REMOVE;
}
/* }}} */

static int clean_non_persistent_function_full(zval *zv) /* {{{ */
{
	zend_function *function = Z_PTR_P(zv);
	return (function->type == ZEND_INTERNAL_FUNCTION) ? ZEND_HASH_APPLY_KEEP : ZEND_HASH_APPLY_REMOVE;
}
/* }}} */

static int clean_non_persistent_class_full(zval *zv) /* {{{ */
{
	zend_class_entry *ce = Z_PTR_P(zv);
	return (ce->type == ZEND_INTERNAL_CLASS) ? ZEND_HASH_APPLY_KEEP : ZEND_HASH_APPLY_REMOVE;
}
/* }}} */

void init_executor(void) /* {{{ */
{
	zend_init_fpu();

	ZVAL_NULL(&EG(uninitialized_zval));
	ZVAL_ERROR(&EG(error_zval));
/* destroys stack frame, therefore makes core dumps worthless */
#if 0&&ZEND_DEBUG
	original_sigsegv_handler = signal(SIGSEGV, zend_handle_sigsegv);
#endif

	EG(symtable_cache_ptr) = EG(symtable_cache);
	EG(symtable_cache_limit) = EG(symtable_cache) + SYMTABLE_CACHE_SIZE;
	EG(no_extensions) = 0;

	EG(function_table) = CG(function_table);
	EG(class_table) = CG(class_table);

	EG(in_autoload) = NULL;
	EG(error_handling) = EH_NORMAL;
	EG(flags) = EG_FLAGS_INITIAL;

	zend_vm_stack_init();

	zend_hash_init(&EG(symbol_table), 64, NULL, ZVAL_PTR_DTOR, 0);

	zend_llist_apply(&zend_extensions, (llist_apply_func_t) zend_extension_activator);

	zend_hash_init(&EG(included_files), 8, NULL, NULL, 0);

	EG(ticks_count) = 0;

	ZVAL_UNDEF(&EG(user_error_handler));
	ZVAL_UNDEF(&EG(user_exception_handler));

	EG(current_execute_data) = NULL;

	zend_stack_init(&EG(user_error_handlers_error_reporting), sizeof(int));
	zend_stack_init(&EG(user_error_handlers), sizeof(zval));
	zend_stack_init(&EG(user_exception_handlers), sizeof(zval));

	zend_objects_store_init(&EG(objects_store), 1024);

	EG(full_tables_cleanup) = 0;
	ZEND_ATOMIC_BOOL_INIT(&EG(vm_interrupt), false);
	ZEND_ATOMIC_BOOL_INIT(&EG(timed_out), false);

	EG(exception) = NULL;
	EG(prev_exception) = NULL;

	EG(fake_scope) = NULL;
	EG(trampoline).common.function_name = NULL;

	EG(ht_iterators_count) = sizeof(EG(ht_iterators_slots)) / sizeof(HashTableIterator);
	EG(ht_iterators_used) = 0;
	EG(ht_iterators) = EG(ht_iterators_slots);
	memset(EG(ht_iterators), 0, sizeof(EG(ht_iterators_slots)));

	EG(persistent_constants_count) = EG(zend_constants)->nNumUsed;
	EG(persistent_functions_count) = EG(function_table)->nNumUsed;
	EG(persistent_classes_count)   = EG(class_table)->nNumUsed;

	EG(get_gc_buffer).start = EG(get_gc_buffer).end = EG(get_gc_buffer).cur = NULL;

	EG(record_errors) = false;
	EG(num_errors) = 0;
	EG(errors) = NULL;

	EG(filename_override) = NULL;
	EG(lineno_override) = -1;

	zend_max_execution_timer_init();
	zend_fiber_init();
	zend_weakrefs_init();

	EG(active) = 1;
}
/* }}} */

static int zval_call_destructor(zval *zv) /* {{{ */
{
	if (Z_TYPE_P(zv) == IS_INDIRECT) {
		zv = Z_INDIRECT_P(zv);
	}
	if (Z_TYPE_P(zv) == IS_OBJECT && Z_REFCOUNT_P(zv) == 1) {
		return ZEND_HASH_APPLY_REMOVE;
	} else {
		return ZEND_HASH_APPLY_KEEP;
	}
}
/* }}} */

static void zend_unclean_zval_ptr_dtor(zval *zv) /* {{{ */
{
	if (Z_TYPE_P(zv) == IS_INDIRECT) {
		zv = Z_INDIRECT_P(zv);
	}
	i_zval_ptr_dtor(zv);
}
/* }}} */

static ZEND_COLD void zend_throw_or_error(int fetch_type, zend_class_entry *exception_ce, const char *format, ...) /* {{{ */
{
	va_list va;
	char *message = NULL;

	va_start(va, format);
	zend_vspprintf(&message, 0, format, va);

	if (fetch_type & ZEND_FETCH_CLASS_EXCEPTION) {
		zend_throw_error(exception_ce, "%s", message);
	} else {
		zend_error(E_ERROR, "%s", message);
	}

	efree(message);
	va_end(va);
}
/* }}} */

void shutdown_destructors(void) /* {{{ */
{
	if (CG(unclean_shutdown)) {
		EG(symbol_table).pDestructor = zend_unclean_zval_ptr_dtor;
	}
	zend_try {
		uint32_t symbols;
		do {
			symbols = zend_hash_num_elements(&EG(symbol_table));
			zend_hash_reverse_apply(&EG(symbol_table), (apply_func_t) zval_call_destructor);
		} while (symbols != zend_hash_num_elements(&EG(symbol_table)));
		zend_objects_store_call_destructors(&EG(objects_store));
	} zend_catch {
		/* if we couldn't destruct cleanly, mark all objects as destructed anyway */
		zend_objects_store_mark_destructed(&EG(objects_store));
	} zend_end_try();
}
/* }}} */

/* Free values held by the executor. */
ZEND_API void zend_shutdown_executor_values(bool fast_shutdown)
{
	zend_string *key;
	zval *zv;

	EG(flags) |= EG_FLAGS_IN_RESOURCE_SHUTDOWN;
	zend_try {
		zend_close_rsrc_list(&EG(regular_list));
	} zend_end_try();

	/* No PHP callback functions should be called after this point. */
	EG(active) = 0;

	if (!fast_shutdown) {
		zend_hash_graceful_reverse_destroy(&EG(symbol_table));

		/* Constants may contain objects, destroy them before the object store. */
		if (EG(full_tables_cleanup)) {
			zend_hash_reverse_apply(EG(zend_constants), clean_non_persistent_constant_full);
		} else {
			ZEND_HASH_MAP_REVERSE_FOREACH_STR_KEY_VAL(EG(zend_constants), key, zv) {
				zend_constant *c = Z_PTR_P(zv);
				if (_idx == EG(persistent_constants_count)) {
					break;
				}
				zval_ptr_dtor_nogc(&c->value);
				if (c->name) {
					zend_string_release_ex(c->name, 0);
				}
				efree(c);
				zend_string_release_ex(key, 0);
			} ZEND_HASH_MAP_FOREACH_END_DEL();
		}

		/* Release static properties and static variables prior to the final GC run,
		 * as they may hold GC roots. */
		ZEND_HASH_MAP_REVERSE_FOREACH_VAL(EG(function_table), zv) {
			zend_op_array *op_array = Z_PTR_P(zv);
			if (op_array->type == ZEND_INTERNAL_FUNCTION) {
				break;
			}
			if (ZEND_MAP_PTR(op_array->static_variables_ptr)) {
				HashTable *ht = ZEND_MAP_PTR_GET(op_array->static_variables_ptr);
				if (ht) {
					zend_array_destroy(ht);
					ZEND_MAP_PTR_SET(op_array->static_variables_ptr, NULL);
				}
			}
		} ZEND_HASH_FOREACH_END();
		ZEND_HASH_MAP_REVERSE_FOREACH_VAL(EG(class_table), zv) {
			zend_class_entry *ce = Z_PTR_P(zv);

			if (ce->default_static_members_count) {
				zend_cleanup_internal_class_data(ce);
			}

			if (ZEND_MAP_PTR(ce->mutable_data)) {
				if (ZEND_MAP_PTR_GET_IMM(ce->mutable_data)) {
					zend_cleanup_mutable_class_data(ce);
				}
			} else if (ce->type == ZEND_USER_CLASS && !(ce->ce_flags & ZEND_ACC_IMMUTABLE)) {
				/* Constants may contain objects, destroy the values before the object store. */
				zend_class_constant *c;
				ZEND_HASH_MAP_FOREACH_PTR(&ce->constants_table, c) {
					if (c->ce == ce) {
						zval_ptr_dtor_nogc(&c->value);
						ZVAL_UNDEF(&c->value);
					}
				} ZEND_HASH_FOREACH_END();

				/* properties may contain objects as well */
				if (ce->default_properties_table) {
					zval *p = ce->default_properties_table;
					zval *end = p + ce->default_properties_count;

					while (p != end) {
						i_zval_ptr_dtor(p);
						ZVAL_UNDEF(p);
						p++;
					}
				}
			}

			if (ce->type == ZEND_USER_CLASS && ce->backed_enum_table) {
				ZEND_ASSERT(!(ce->ce_flags & ZEND_ACC_IMMUTABLE));
				zend_hash_release(ce->backed_enum_table);
				ce->backed_enum_table = NULL;
			}

			if (ce->ce_flags & ZEND_HAS_STATIC_IN_METHODS) {
				zend_op_array *op_array;
				ZEND_HASH_MAP_FOREACH_PTR(&ce->function_table, op_array) {
					if (op_array->type == ZEND_USER_FUNCTION) {
						if (ZEND_MAP_PTR(op_array->static_variables_ptr)) {
							HashTable *ht = ZEND_MAP_PTR_GET(op_array->static_variables_ptr);
							if (ht) {
								zend_array_destroy(ht);
								ZEND_MAP_PTR_SET(op_array->static_variables_ptr, NULL);
							}
						}
					}
				} ZEND_HASH_FOREACH_END();
			}
		} ZEND_HASH_FOREACH_END();

		/* Also release error and exception handlers, which may hold objects. */
		if (Z_TYPE(EG(user_error_handler)) != IS_UNDEF) {
			zval_ptr_dtor(&EG(user_error_handler));
			ZVAL_UNDEF(&EG(user_error_handler));
		}

		if (Z_TYPE(EG(user_exception_handler)) != IS_UNDEF) {
			zval_ptr_dtor(&EG(user_exception_handler));
			ZVAL_UNDEF(&EG(user_exception_handler));
		}

		zend_stack_clean(&EG(user_error_handlers_error_reporting), NULL, 1);
		zend_stack_clean(&EG(user_error_handlers), (void (*)(void *))ZVAL_PTR_DTOR, 1);
		zend_stack_clean(&EG(user_exception_handlers), (void (*)(void *))ZVAL_PTR_DTOR, 1);

#if ZEND_DEBUG
		if (!CG(unclean_shutdown)) {
			gc_collect_cycles();
		}
#endif
	} else {
		zend_hash_discard(EG(zend_constants), EG(persistent_constants_count));
	}

	zend_objects_store_free_object_storage(&EG(objects_store), fast_shutdown);
}

void shutdown_executor(void) /* {{{ */
{
	zend_string *key;
	zval *zv;
#if ZEND_DEBUG
	bool fast_shutdown = 0;
#else
	bool fast_shutdown = is_zend_mm() && !EG(full_tables_cleanup);
#endif

	zend_try {
		zend_stream_shutdown();
	} zend_end_try();

	zend_shutdown_executor_values(fast_shutdown);

	zend_weakrefs_shutdown();
	zend_max_execution_timer_shutdown();
	zend_fiber_shutdown();

	zend_try {
		zend_llist_apply(&zend_extensions, (llist_apply_func_t) zend_extension_deactivator);
	} zend_end_try();

	if (fast_shutdown) {
		/* Fast Request Shutdown
		 * =====================
		 * Zend Memory Manager frees memory by its own. We don't have to free
		 * each allocated block separately.
		 */
		zend_hash_discard(EG(function_table), EG(persistent_functions_count));
		zend_hash_discard(EG(class_table), EG(persistent_classes_count));
	} else {
		zend_vm_stack_destroy();

		if (EG(full_tables_cleanup)) {
			zend_hash_reverse_apply(EG(function_table), clean_non_persistent_function_full);
			zend_hash_reverse_apply(EG(class_table), clean_non_persistent_class_full);
		} else {
			ZEND_HASH_MAP_REVERSE_FOREACH_STR_KEY_VAL(EG(function_table), key, zv) {
				zend_function *func = Z_PTR_P(zv);
				if (_idx == EG(persistent_functions_count)) {
					break;
				}
				destroy_op_array(&func->op_array);
				zend_string_release_ex(key, 0);
			} ZEND_HASH_MAP_FOREACH_END_DEL();

			ZEND_HASH_MAP_REVERSE_FOREACH_STR_KEY_VAL(EG(class_table), key, zv) {
				if (_idx == EG(persistent_classes_count)) {
					break;
				}
				destroy_zend_class(zv);
				zend_string_release_ex(key, 0);
			} ZEND_HASH_MAP_FOREACH_END_DEL();
		}

		while (EG(symtable_cache_ptr) > EG(symtable_cache)) {
			EG(symtable_cache_ptr)--;
			zend_hash_destroy(*EG(symtable_cache_ptr));
			FREE_HASHTABLE(*EG(symtable_cache_ptr));
		}

		zend_hash_destroy(&EG(included_files));

		zend_stack_destroy(&EG(user_error_handlers_error_reporting));
		zend_stack_destroy(&EG(user_error_handlers));
		zend_stack_destroy(&EG(user_exception_handlers));
		zend_objects_store_destroy(&EG(objects_store));
		if (EG(in_autoload)) {
			zend_hash_destroy(EG(in_autoload));
			FREE_HASHTABLE(EG(in_autoload));
		}

		if (EG(ht_iterators) != EG(ht_iterators_slots)) {
			efree(EG(ht_iterators));
		}
	}

#if ZEND_DEBUG
	if (EG(ht_iterators_used) && !CG(unclean_shutdown)) {
		zend_error(E_WARNING, "Leaked %" PRIu32 " hashtable iterators", EG(ht_iterators_used));
	}
#endif

	/* Check whether anyone is hogging the trampoline. */
	ZEND_ASSERT(EG(trampoline).common.function_name == NULL || CG(unclean_shutdown));

	EG(ht_iterators_used) = 0;

	zend_shutdown_fpu();
}
/* }}} */

/* return class name and "::" or "". */
ZEND_API const char *get_active_class_name(const char **space) /* {{{ */
{
	zend_function *func;

	if (!zend_is_executing()) {
		if (space) {
			*space = "";
		}
		return "";
	}

	func = EG(current_execute_data)->func;

	switch (func->type) {
		case ZEND_USER_FUNCTION:
		case ZEND_INTERNAL_FUNCTION:
		{
			zend_class_entry *ce = func->common.scope;

			if (space) {
				*space = ce ? "::" : "";
			}
			return ce ? ZSTR_VAL(ce->name) : "";
		}
		default:
			if (space) {
				*space = "";
			}
			return "";
	}
}
/* }}} */

ZEND_API const char *get_active_function_name(void) /* {{{ */
{
	zend_function *func;

	if (!zend_is_executing()) {
		return NULL;
	}

	func = EG(current_execute_data)->func;

	switch (func->type) {
		case ZEND_USER_FUNCTION: {
				zend_string *function_name = func->common.function_name;

				if (function_name) {
					return ZSTR_VAL(function_name);
				} else {
					return "main";
				}
			}
			break;
		case ZEND_INTERNAL_FUNCTION:
			return ZSTR_VAL(func->common.function_name);
			break;
		default:
			return NULL;
	}
}
/* }}} */

ZEND_API zend_string *get_active_function_or_method_name(void) /* {{{ */
{
	ZEND_ASSERT(zend_is_executing());

	return get_function_or_method_name(EG(current_execute_data)->func);
}
/* }}} */

ZEND_API zend_string *get_function_or_method_name(const zend_function *func) /* {{{ */
{
	if (func->common.scope && func->common.function_name) {
		return zend_create_member_string(func->common.scope->name, func->common.function_name);
	}

	return func->common.function_name ? zend_string_copy(func->common.function_name) : zend_string_init("main", sizeof("main") - 1, 0);
}
/* }}} */

ZEND_API const char *get_active_function_arg_name(uint32_t arg_num) /* {{{ */
{
	zend_function *func;

	if (!zend_is_executing()) {
		return NULL;
	}

	func = EG(current_execute_data)->func;

	return get_function_arg_name(func, arg_num);
}
/* }}} */

ZEND_API const char *get_function_arg_name(const zend_function *func, uint32_t arg_num) /* {{{ */
{
	if (!func || arg_num == 0 || func->common.num_args < arg_num) {
		return NULL;
	}

	if (func->type == ZEND_USER_FUNCTION || (func->common.fn_flags & ZEND_ACC_USER_ARG_INFO)) {
		return ZSTR_VAL(func->common.arg_info[arg_num - 1].name);
	} else {
		return ((zend_internal_arg_info*) func->common.arg_info)[arg_num - 1].name;
	}
}
/* }}} */

ZEND_API const char *zend_get_executed_filename(void) /* {{{ */
{
	zend_string *filename = zend_get_executed_filename_ex();
	return filename != NULL ? ZSTR_VAL(filename) : "[no active file]";
}
/* }}} */

ZEND_API zend_string *zend_get_executed_filename_ex(void) /* {{{ */
{
	zend_string *filename_override = EG(filename_override);
	if (filename_override != NULL) {
		return filename_override;
	}

	zend_execute_data *ex = EG(current_execute_data);

	while (ex && (!ex->func || !ZEND_USER_CODE(ex->func->type))) {
		ex = ex->prev_execute_data;
	}
	if (ex) {
		return ex->func->op_array.filename;
	} else {
		return NULL;
	}
}
/* }}} */

ZEND_API uint32_t zend_get_executed_lineno(void) /* {{{ */
{
	zend_long lineno_override = EG(lineno_override);
	if (lineno_override != -1) {
		return lineno_override;
	}

	zend_execute_data *ex = EG(current_execute_data);

	while (ex && (!ex->func || !ZEND_USER_CODE(ex->func->type))) {
		ex = ex->prev_execute_data;
	}
	if (ex) {
		if (!ex->opline) {
			/* Missing SAVE_OPLINE()? Falling back to first line of function */
			return ex->func->op_array.opcodes[0].lineno;
		}
		if (EG(exception) && ex->opline->opcode == ZEND_HANDLE_EXCEPTION &&
		    ex->opline->lineno == 0 && EG(opline_before_exception)) {
			return EG(opline_before_exception)->lineno;
		}
		return ex->opline->lineno;
	} else {
		return 0;
	}
}
/* }}} */

ZEND_API zend_class_entry *zend_get_executed_scope(void) /* {{{ */
{
	zend_execute_data *ex = EG(current_execute_data);

	while (1) {
		if (!ex) {
			return NULL;
		} else if (ex->func && (ZEND_USER_CODE(ex->func->type) || ex->func->common.scope)) {
			return ex->func->common.scope;
		}
		ex = ex->prev_execute_data;
	}
}
/* }}} */

ZEND_API bool zend_is_executing(void) /* {{{ */
{
	return EG(current_execute_data) != 0;
}
/* }}} */

ZEND_API zend_result ZEND_FASTCALL zval_update_constant_with_ctx(zval *p, zend_class_entry *scope, zend_ast_evaluate_ctx *ctx)
{
	if (Z_TYPE_P(p) == IS_CONSTANT_AST) {
		zend_ast *ast = Z_ASTVAL_P(p);

		if (ast->kind == ZEND_AST_CONSTANT) {
			zend_string *name = zend_ast_get_constant_name(ast);
			zval *zv = zend_get_constant_ex(name, scope, ast->attr);
			if (UNEXPECTED(zv == NULL)) {
				return FAILURE;
			}

			zval_ptr_dtor_nogc(p);
			ZVAL_COPY_OR_DUP(p, zv);
		} else {
			zval tmp;
			bool short_circuited;

<<<<<<< HEAD
			if (UNEXPECTED(zend_ast_evaluate_ex(&tmp, ast, scope, &short_circuited, ctx) != SUCCESS)) {
=======
			// Increase the refcount during zend_ast_evaluate to avoid releasing the ast too early
			// on nested calls to zval_update_constant_ex which can happen when retriggering ast
			// evaluation during autoloading.
			zend_ast_ref *ast_ref = Z_AST_P(p);
			bool ast_is_refcounted = !(GC_FLAGS(ast_ref) & GC_IMMUTABLE);
			if (ast_is_refcounted) {
				GC_ADDREF(ast_ref);
			}
			zend_result result = zend_ast_evaluate(&tmp, ast, scope);
			if (ast_is_refcounted && !GC_DELREF(ast_ref)) {
				rc_dtor_func((zend_refcounted *)ast_ref);
			}
			if (UNEXPECTED(result != SUCCESS)) {
>>>>>>> 1978a7b3
				return FAILURE;
			}
			zval_ptr_dtor_nogc(p);
			ZVAL_COPY_VALUE(p, &tmp);
		}
	}
	return SUCCESS;
}
/* }}} */

ZEND_API zend_result ZEND_FASTCALL zval_update_constant_ex(zval *p, zend_class_entry *scope)
{
	zend_ast_evaluate_ctx ctx = {0};
	return zval_update_constant_with_ctx(p, scope, &ctx);
}

ZEND_API zend_result ZEND_FASTCALL zval_update_constant(zval *pp) /* {{{ */
{
	return zval_update_constant_ex(pp, EG(current_execute_data) ? zend_get_executed_scope() : CG(active_class_entry));
}
/* }}} */

zend_result _call_user_function_impl(zval *object, zval *function_name, zval *retval_ptr, uint32_t param_count, zval params[], HashTable *named_params) /* {{{ */
{
	zend_fcall_info fci;

	fci.size = sizeof(fci);
	if (object) {
		ZEND_ASSERT(Z_TYPE_P(object) == IS_OBJECT);
		fci.object = Z_OBJ_P(object);
	} else {
		fci.object = NULL;
	}
	ZVAL_COPY_VALUE(&fci.function_name, function_name);
	fci.retval = retval_ptr;
	fci.param_count = param_count;
	fci.params = params;
	fci.named_params = named_params;

	return zend_call_function(&fci, NULL);
}
/* }}} */

zend_result zend_call_function(zend_fcall_info *fci, zend_fcall_info_cache *fci_cache) /* {{{ */
{
	uint32_t i;
	zend_execute_data *call;
	zend_fcall_info_cache fci_cache_local;
	zend_function *func;
	uint32_t call_info;
	void *object_or_called_scope;
	zend_class_entry *orig_fake_scope;

	ZVAL_UNDEF(fci->retval);

	if (!EG(active)) {
		return FAILURE; /* executor is already inactive */
	}

	if (EG(exception)) {
		if (fci_cache) {
			zend_release_fcall_info_cache(fci_cache);
		}
		return SUCCESS; /* we would result in an instable executor otherwise */
	}

	ZEND_ASSERT(fci->size == sizeof(zend_fcall_info));

	if (!fci_cache || !fci_cache->function_handler) {
		char *error = NULL;

		if (!fci_cache) {
			fci_cache = &fci_cache_local;
		}

		if (!zend_is_callable_ex(&fci->function_name, fci->object, 0, NULL, fci_cache, &error)) {
			ZEND_ASSERT(error && "Should have error if not callable");
			zend_string *callable_name
				= zend_get_callable_name_ex(&fci->function_name, fci->object);
			zend_throw_error(NULL, "Invalid callback %s, %s", ZSTR_VAL(callable_name), error);
			efree(error);
			zend_string_release_ex(callable_name, 0);
			return SUCCESS;
		}

		ZEND_ASSERT(!error);
	}

	func = fci_cache->function_handler;
	if ((func->common.fn_flags & ZEND_ACC_STATIC) || !fci_cache->object) {
		object_or_called_scope = fci_cache->called_scope;
		call_info = ZEND_CALL_TOP_FUNCTION | ZEND_CALL_DYNAMIC;
	} else {
		object_or_called_scope = fci_cache->object;
		call_info = ZEND_CALL_TOP_FUNCTION | ZEND_CALL_DYNAMIC | ZEND_CALL_HAS_THIS;
	}

	call = zend_vm_stack_push_call_frame(call_info,
		func, fci->param_count, object_or_called_scope);

	if (UNEXPECTED(func->common.fn_flags & ZEND_ACC_DEPRECATED)) {
		zend_deprecated_function(func);

		if (UNEXPECTED(EG(exception))) {
			zend_vm_stack_free_call_frame(call);
			return SUCCESS;
		}
	}

	for (i=0; i<fci->param_count; i++) {
		zval *param = ZEND_CALL_ARG(call, i+1);
		zval *arg = &fci->params[i];
		bool must_wrap = 0;
		if (UNEXPECTED(Z_ISUNDEF_P(arg))) {
			/* Allow forwarding undef slots. This is only used by Closure::__invoke(). */
			ZVAL_UNDEF(param);
			ZEND_ADD_CALL_FLAG(call, ZEND_CALL_MAY_HAVE_UNDEF);
			continue;
		}

		if (ARG_SHOULD_BE_SENT_BY_REF(func, i + 1)) {
			if (UNEXPECTED(!Z_ISREF_P(arg))) {
				if (!ARG_MAY_BE_SENT_BY_REF(func, i + 1)) {
					/* By-value send is not allowed -- emit a warning,
					 * and perform the call with the value wrapped in a reference. */
					zend_param_must_be_ref(func, i + 1);
					must_wrap = 1;
					if (UNEXPECTED(EG(exception))) {
						ZEND_CALL_NUM_ARGS(call) = i;
cleanup_args:
						zend_vm_stack_free_args(call);
						zend_vm_stack_free_call_frame(call);
						return SUCCESS;
					}
				}
			}
		} else {
			if (Z_ISREF_P(arg) &&
			    !(func->common.fn_flags & ZEND_ACC_CALL_VIA_TRAMPOLINE)) {
				/* don't separate references for __call */
				arg = Z_REFVAL_P(arg);
			}
		}

		if (EXPECTED(!must_wrap)) {
			ZVAL_COPY(param, arg);
		} else {
			Z_TRY_ADDREF_P(arg);
			ZVAL_NEW_REF(param, arg);
		}
	}

	if (fci->named_params) {
		zend_string *name;
		zval *arg;
		uint32_t arg_num = ZEND_CALL_NUM_ARGS(call) + 1;
		bool have_named_params = 0;
		ZEND_HASH_FOREACH_STR_KEY_VAL(fci->named_params, name, arg) {
			bool must_wrap = 0;
			zval *target;
			if (name) {
				void *cache_slot[2] = {NULL, NULL};
				have_named_params = 1;
				target = zend_handle_named_arg(&call, name, &arg_num, cache_slot);
				if (!target) {
					goto cleanup_args;
				}
			} else {
				if (have_named_params) {
					zend_throw_error(NULL,
						"Cannot use positional argument after named argument");
					goto cleanup_args;
				}

				zend_vm_stack_extend_call_frame(&call, arg_num - 1, 1);
				target = ZEND_CALL_ARG(call, arg_num);
			}

			if (ARG_SHOULD_BE_SENT_BY_REF(func, arg_num)) {
				if (UNEXPECTED(!Z_ISREF_P(arg))) {
					if (!ARG_MAY_BE_SENT_BY_REF(func, arg_num)) {
						/* By-value send is not allowed -- emit a warning,
						 * and perform the call with the value wrapped in a reference. */
						zend_param_must_be_ref(func, arg_num);
						must_wrap = 1;
						if (UNEXPECTED(EG(exception))) {
							goto cleanup_args;
						}
					}
				}
			} else {
				if (Z_ISREF_P(arg) &&
					!(func->common.fn_flags & ZEND_ACC_CALL_VIA_TRAMPOLINE)) {
					/* don't separate references for __call */
					arg = Z_REFVAL_P(arg);
				}
			}

			if (EXPECTED(!must_wrap)) {
				ZVAL_COPY(target, arg);
			} else {
				Z_TRY_ADDREF_P(arg);
				ZVAL_NEW_REF(target, arg);
			}
			if (!name) {
				ZEND_CALL_NUM_ARGS(call)++;
				arg_num++;
			}
		} ZEND_HASH_FOREACH_END();
	}

	if (UNEXPECTED(ZEND_CALL_INFO(call) & ZEND_CALL_MAY_HAVE_UNDEF)) {
		if (zend_handle_undef_args(call) == FAILURE) {
			zend_vm_stack_free_args(call);
			zend_vm_stack_free_call_frame(call);
			return SUCCESS;
		}
	}

	if (UNEXPECTED(func->op_array.fn_flags & ZEND_ACC_CLOSURE)) {
		uint32_t call_info;

		GC_ADDREF(ZEND_CLOSURE_OBJECT(func));
		call_info = ZEND_CALL_CLOSURE;
		if (func->common.fn_flags & ZEND_ACC_FAKE_CLOSURE) {
			call_info |= ZEND_CALL_FAKE_CLOSURE;
		}
		ZEND_ADD_CALL_FLAG(call, call_info);
	}

	if (func->common.fn_flags & ZEND_ACC_CALL_VIA_TRAMPOLINE) {
		fci_cache->function_handler = NULL;
	}

	orig_fake_scope = EG(fake_scope);
	EG(fake_scope) = NULL;
	if (func->type == ZEND_USER_FUNCTION) {
		uint32_t orig_jit_trace_num = EG(jit_trace_num);

		zend_init_func_execute_data(call, &func->op_array, fci->retval);
		ZEND_OBSERVER_FCALL_BEGIN(call);
		zend_execute_ex(call);
		EG(jit_trace_num) = orig_jit_trace_num;
	} else {
		ZEND_ASSERT(func->type == ZEND_INTERNAL_FUNCTION);
		ZVAL_NULL(fci->retval);
		call->prev_execute_data = EG(current_execute_data);
		EG(current_execute_data) = call;
#if ZEND_DEBUG
		bool should_throw = zend_internal_call_should_throw(func, call);
#endif
		ZEND_OBSERVER_FCALL_BEGIN(call);
		if (EXPECTED(zend_execute_internal == NULL)) {
			/* saves one function call if zend_execute_internal is not used */
			func->internal_function.handler(call, fci->retval);
		} else {
			zend_execute_internal(call, fci->retval);
		}

#if ZEND_DEBUG
		if (!EG(exception) && call->func) {
			if (should_throw) {
				zend_internal_call_arginfo_violation(call->func);
			}
			ZEND_ASSERT(!(call->func->common.fn_flags & ZEND_ACC_HAS_RETURN_TYPE) ||
				zend_verify_internal_return_type(call->func, fci->retval));
			ZEND_ASSERT((call->func->common.fn_flags & ZEND_ACC_RETURN_REFERENCE)
				? Z_ISREF_P(fci->retval) : !Z_ISREF_P(fci->retval));
		}
#endif
		ZEND_OBSERVER_FCALL_END(call, fci->retval);
		EG(current_execute_data) = call->prev_execute_data;
		zend_vm_stack_free_args(call);
		if (UNEXPECTED(ZEND_CALL_INFO(call) & ZEND_CALL_HAS_EXTRA_NAMED_PARAMS)) {
			zend_array_release(call->extra_named_params);
		}

		if (EG(exception)) {
			zval_ptr_dtor(fci->retval);
			ZVAL_UNDEF(fci->retval);
		}

		/* This flag is regularly checked while running user functions, but not internal
		 * So see whether interrupt flag was set while the function was running... */
		if (zend_atomic_bool_exchange_ex(&EG(vm_interrupt), false)) {
			if (zend_atomic_bool_load_ex(&EG(timed_out))) {
				zend_timeout();
			} else if (zend_interrupt_function) {
				zend_interrupt_function(EG(current_execute_data));
			}
		}

		if (UNEXPECTED(ZEND_CALL_INFO(call) & ZEND_CALL_RELEASE_THIS)) {
			OBJ_RELEASE(Z_OBJ(call->This));
		}
	}
	EG(fake_scope) = orig_fake_scope;

	zend_vm_stack_free_call_frame(call);

	if (UNEXPECTED(EG(exception))) {
		if (UNEXPECTED(!EG(current_execute_data))) {
			zend_throw_exception_internal(NULL);
		} else if (EG(current_execute_data)->func &&
		           ZEND_USER_CODE(EG(current_execute_data)->func->common.type)) {
			zend_rethrow_exception(EG(current_execute_data));
		}
	}

	return SUCCESS;
}
/* }}} */

ZEND_API void zend_call_known_function(
		zend_function *fn, zend_object *object, zend_class_entry *called_scope, zval *retval_ptr,
		uint32_t param_count, zval *params, HashTable *named_params)
{
	zval retval;
	zend_fcall_info fci;
	zend_fcall_info_cache fcic;

	ZEND_ASSERT(fn && "zend_function must be passed!");

	fci.size = sizeof(fci);
	fci.object = object;
	fci.retval = retval_ptr ? retval_ptr : &retval;
	fci.param_count = param_count;
	fci.params = params;
	fci.named_params = named_params;
	ZVAL_UNDEF(&fci.function_name); /* Unused */

	fcic.function_handler = fn;
	fcic.object = object;
	fcic.called_scope = called_scope;

	zend_result result = zend_call_function(&fci, &fcic);
	if (UNEXPECTED(result == FAILURE)) {
		if (!EG(exception)) {
			zend_error_noreturn(E_CORE_ERROR, "Couldn't execute method %s%s%s",
				fn->common.scope ? ZSTR_VAL(fn->common.scope->name) : "",
				fn->common.scope ? "::" : "", ZSTR_VAL(fn->common.function_name));
		}
	}

	if (!retval_ptr) {
		zval_ptr_dtor(&retval);
	}
}

ZEND_API void zend_call_known_instance_method_with_2_params(
		zend_function *fn, zend_object *object, zval *retval_ptr, zval *param1, zval *param2)
{
	zval params[2];
	ZVAL_COPY_VALUE(&params[0], param1);
	ZVAL_COPY_VALUE(&params[1], param2);
	zend_call_known_instance_method(fn, object, retval_ptr, 2, params);
}

ZEND_API zend_result zend_call_method_if_exists(
		zend_object *object, zend_string *method_name, zval *retval,
		uint32_t param_count, zval *params)
{
	zend_fcall_info fci;
	fci.size = sizeof(zend_fcall_info);
	fci.object = object;
	ZVAL_STR(&fci.function_name, method_name);
	fci.retval = retval;
	fci.param_count = param_count;
	fci.params = params;
	fci.named_params = NULL;

	zend_fcall_info_cache fcc;
	if (!zend_is_callable_ex(&fci.function_name, fci.object, IS_CALLABLE_SUPPRESS_DEPRECATIONS, NULL, &fcc, NULL)) {
		ZVAL_UNDEF(retval);
		return FAILURE;
	}

	return zend_call_function(&fci, &fcc);
}

/* 0-9 a-z A-Z _ \ 0x80-0xff */
static const uint32_t valid_chars[8] = {
	0x00000000,
	0x03ff0000,
	0x97fffffe,
	0x07fffffe,
	0xffffffff,
	0xffffffff,
	0xffffffff,
	0xffffffff,
};

ZEND_API bool zend_is_valid_class_name(zend_string *name) {
	for (size_t i = 0; i < ZSTR_LEN(name); i++) {
		unsigned char c = ZSTR_VAL(name)[i];
		if (!ZEND_BIT_TEST(valid_chars, c)) {
			return 0;
		}
	}
	return 1;
}

ZEND_API zend_class_entry *zend_lookup_class_ex(zend_string *name, zend_string *key, uint32_t flags) /* {{{ */
{
	zend_class_entry *ce = NULL;
	zval *zv;
	zend_string *lc_name;
	zend_string *autoload_name;
	uint32_t ce_cache = 0;

	if (ZSTR_HAS_CE_CACHE(name) && ZSTR_VALID_CE_CACHE(name)) {
		ce_cache = GC_REFCOUNT(name);
		ce = GET_CE_CACHE(ce_cache);
		if (EXPECTED(ce)) {
			return ce;
		}
	}

	if (key) {
		lc_name = key;
	} else {
		if (!ZSTR_LEN(name)) {
			return NULL;
		}

		if (ZSTR_VAL(name)[0] == '\\') {
			lc_name = zend_string_alloc(ZSTR_LEN(name) - 1, 0);
			zend_str_tolower_copy(ZSTR_VAL(lc_name), ZSTR_VAL(name) + 1, ZSTR_LEN(name) - 1);
		} else {
			lc_name = zend_string_tolower(name);
		}
	}

	zv = zend_hash_find(EG(class_table), lc_name);
	if (zv) {
		if (!key) {
			zend_string_release_ex(lc_name, 0);
		}
		ce = (zend_class_entry*)Z_PTR_P(zv);
		if (UNEXPECTED(!(ce->ce_flags & ZEND_ACC_LINKED))) {
			if ((flags & ZEND_FETCH_CLASS_ALLOW_UNLINKED) ||
				((flags & ZEND_FETCH_CLASS_ALLOW_NEARLY_LINKED) &&
					(ce->ce_flags & ZEND_ACC_NEARLY_LINKED))) {
				if (!CG(unlinked_uses)) {
					ALLOC_HASHTABLE(CG(unlinked_uses));
					zend_hash_init(CG(unlinked_uses), 0, NULL, NULL, 0);
				}
				zend_hash_index_add_empty_element(CG(unlinked_uses), (zend_long)(uintptr_t)ce);
				return ce;
			}
			return NULL;
		}
		/* Don't populate CE_CACHE for mutable classes during compilation.
		 * The class may be freed while persisting. */
		if (ce_cache &&
				(!CG(in_compilation) || (ce->ce_flags & ZEND_ACC_IMMUTABLE))) {
			SET_CE_CACHE(ce_cache, ce);
		}
		return ce;
	}

	/* The compiler is not-reentrant. Make sure we autoload only during run-time. */
	if ((flags & ZEND_FETCH_CLASS_NO_AUTOLOAD) || zend_is_compiling()) {
		if (!key) {
			zend_string_release_ex(lc_name, 0);
		}
		return NULL;
	}

	if (!zend_autoload) {
		if (!key) {
			zend_string_release_ex(lc_name, 0);
		}
		return NULL;
	}

	/* Verify class name before passing it to the autoloader. */
	if (!key && !ZSTR_HAS_CE_CACHE(name) && !zend_is_valid_class_name(name)) {
		zend_string_release_ex(lc_name, 0);
		return NULL;
	}

	if (EG(in_autoload) == NULL) {
		ALLOC_HASHTABLE(EG(in_autoload));
		zend_hash_init(EG(in_autoload), 8, NULL, NULL, 0);
	}

	if (zend_hash_add_empty_element(EG(in_autoload), lc_name) == NULL) {
		if (!key) {
			zend_string_release_ex(lc_name, 0);
		}
		return NULL;
	}

	if (ZSTR_VAL(name)[0] == '\\') {
		autoload_name = zend_string_init(ZSTR_VAL(name) + 1, ZSTR_LEN(name) - 1, 0);
	} else {
		autoload_name = zend_string_copy(name);
	}

	zend_exception_save();
	ce = zend_autoload(autoload_name, lc_name);
	zend_exception_restore();

	zend_string_release_ex(autoload_name, 0);
	zend_hash_del(EG(in_autoload), lc_name);

	if (!key) {
		zend_string_release_ex(lc_name, 0);
	}
	if (ce) {
		ZEND_ASSERT(!CG(in_compilation));
		if (ce_cache) {
			SET_CE_CACHE(ce_cache, ce);
		}
	}
	return ce;
}
/* }}} */

ZEND_API zend_class_entry *zend_lookup_class(zend_string *name) /* {{{ */
{
	return zend_lookup_class_ex(name, NULL, 0);
}
/* }}} */

ZEND_API zend_class_entry *zend_get_called_scope(zend_execute_data *ex) /* {{{ */
{
	while (ex) {
		if (Z_TYPE(ex->This) == IS_OBJECT) {
			return Z_OBJCE(ex->This);
		} else if (Z_CE(ex->This)) {
			return Z_CE(ex->This);
		} else if (ex->func) {
			if (ex->func->type != ZEND_INTERNAL_FUNCTION || ex->func->common.scope) {
				return NULL;
			}
		}
		ex = ex->prev_execute_data;
	}
	return NULL;
}
/* }}} */

ZEND_API zend_object *zend_get_this_object(zend_execute_data *ex) /* {{{ */
{
	while (ex) {
		if (Z_TYPE(ex->This) == IS_OBJECT) {
			return Z_OBJ(ex->This);
		} else if (ex->func) {
			if (ex->func->type != ZEND_INTERNAL_FUNCTION || ex->func->common.scope) {
				return NULL;
			}
		}
		ex = ex->prev_execute_data;
	}
	return NULL;
}
/* }}} */

ZEND_API zend_result zend_eval_stringl(const char *str, size_t str_len, zval *retval_ptr, const char *string_name) /* {{{ */
{
	zend_op_array *new_op_array;
	uint32_t original_compiler_options;
	zend_result retval;
	zend_string *code_str;

	if (retval_ptr) {
		code_str = zend_string_concat3(
			"return ", sizeof("return ")-1, str, str_len, ";", sizeof(";")-1);
	} else {
		code_str = zend_string_init(str, str_len, 0);
	}

	/*printf("Evaluating '%s'\n", pv.value.str.val);*/

	original_compiler_options = CG(compiler_options);
	CG(compiler_options) = ZEND_COMPILE_DEFAULT_FOR_EVAL;
	new_op_array = zend_compile_string(code_str, string_name, ZEND_COMPILE_POSITION_AFTER_OPEN_TAG);
	CG(compiler_options) = original_compiler_options;

	if (new_op_array) {
		zval local_retval;

		EG(no_extensions)=1;

		new_op_array->scope = zend_get_executed_scope();

		zend_try {
			ZVAL_UNDEF(&local_retval);
			zend_execute(new_op_array, &local_retval);
		} zend_catch {
			destroy_op_array(new_op_array);
			efree_size(new_op_array, sizeof(zend_op_array));
			zend_bailout();
		} zend_end_try();

		if (Z_TYPE(local_retval) != IS_UNDEF) {
			if (retval_ptr) {
				ZVAL_COPY_VALUE(retval_ptr, &local_retval);
			} else {
				zval_ptr_dtor(&local_retval);
			}
		} else {
			if (retval_ptr) {
				ZVAL_NULL(retval_ptr);
			}
		}

		EG(no_extensions)=0;
		zend_destroy_static_vars(new_op_array);
		destroy_op_array(new_op_array);
		efree_size(new_op_array, sizeof(zend_op_array));
		retval = SUCCESS;
	} else {
		retval = FAILURE;
	}
	zend_string_release(code_str);
	return retval;
}
/* }}} */

ZEND_API zend_result zend_eval_string(const char *str, zval *retval_ptr, const char *string_name) /* {{{ */
{
	return zend_eval_stringl(str, strlen(str), retval_ptr, string_name);
}
/* }}} */

ZEND_API zend_result zend_eval_stringl_ex(const char *str, size_t str_len, zval *retval_ptr, const char *string_name, bool handle_exceptions) /* {{{ */
{
	zend_result result;

	result = zend_eval_stringl(str, str_len, retval_ptr, string_name);
	if (handle_exceptions && EG(exception)) {
		result = zend_exception_error(EG(exception), E_ERROR);
	}
	return result;
}
/* }}} */

ZEND_API zend_result zend_eval_string_ex(const char *str, zval *retval_ptr, const char *string_name, bool handle_exceptions) /* {{{ */
{
	return zend_eval_stringl_ex(str, strlen(str), retval_ptr, string_name, handle_exceptions);
}
/* }}} */

static void zend_set_timeout_ex(zend_long seconds, bool reset_signals);

ZEND_API ZEND_NORETURN void ZEND_FASTCALL zend_timeout(void) /* {{{ */
{
#if defined(PHP_WIN32)
# ifndef ZTS
	/* No action is needed if we're timed out because zero seconds are
	   just ignored. Also, the hard timeout needs to be respected. If the
	   timer is not restarted properly, it could hang in the shutdown
	   function. */
	if (EG(hard_timeout) > 0) {
		zend_atomic_bool_store_ex(&EG(timed_out), false);
		zend_set_timeout_ex(EG(hard_timeout), 1);
		/* XXX Abused, introduce an additional flag if the value needs to be kept. */
		EG(hard_timeout) = 0;
	}
# endif
#else
	zend_atomic_bool_store_ex(&EG(timed_out), false);
	zend_set_timeout_ex(0, 1);
#endif

	zend_error_noreturn(E_ERROR, "Maximum execution time of " ZEND_LONG_FMT " second%s exceeded", EG(timeout_seconds), EG(timeout_seconds) == 1 ? "" : "s");
}
/* }}} */

#ifndef ZEND_WIN32
# ifdef ZEND_MAX_EXECUTION_TIMERS
static void zend_timeout_handler(int dummy, siginfo_t *si, void *uc) /* {{{ */
{
#ifdef ZTS
	if (!tsrm_is_managed_thread()) {
		fprintf(stderr, "zend_timeout_handler() called in a thread not managed by PHP. The expected signal handler will not be called. This is probably a bug.\n");

		return;
	}
#endif

	if (si->si_value.sival_ptr != &EG(max_execution_timer_timer)) {
#ifdef MAX_EXECUTION_TIMERS_DEBUG
		fprintf(stderr, "Executing previous handler (if set) for unexpected signal SIGRTMIN received on thread %d\n", (pid_t) syscall(SYS_gettid));
#endif

		if (EG(oldact).sa_sigaction) {
			EG(oldact).sa_sigaction(dummy, si, uc);

			return;
		}
		if (EG(oldact).sa_handler) EG(oldact).sa_handler(dummy);

		return;
	}
# else
static void zend_timeout_handler(int dummy) /* {{{ */
{
# endif
#ifdef ZTS
	if (!tsrm_is_managed_thread()) {
		fprintf(stderr, "zend_timeout_handler() called in a thread not managed by PHP. The expected signal handler will not be called. This is probably a bug.\n");

		return;
	}
#else
	if (zend_atomic_bool_load_ex(&EG(timed_out))) {
		/* Die on hard timeout */
		const char *error_filename = NULL;
		uint32_t error_lineno = 0;
		char log_buffer[2048];
		int output_len = 0;

		if (zend_is_compiling()) {
			error_filename = ZSTR_VAL(zend_get_compiled_filename());
			error_lineno = zend_get_compiled_lineno();
		} else if (zend_is_executing()) {
			error_filename = zend_get_executed_filename();
			if (error_filename[0] == '[') { /* [no active file] */
				error_filename = NULL;
				error_lineno = 0;
			} else {
				error_lineno = zend_get_executed_lineno();
			}
		}
		if (!error_filename) {
			error_filename = "Unknown";
		}

		output_len = snprintf(log_buffer, sizeof(log_buffer), "\nFatal error: Maximum execution time of " ZEND_LONG_FMT "+" ZEND_LONG_FMT " seconds exceeded (terminated) in %s on line %d\n", EG(timeout_seconds), EG(hard_timeout), error_filename, error_lineno);
		if (output_len > 0) {
			zend_quiet_write(2, log_buffer, MIN(output_len, sizeof(log_buffer)));
		}
		_exit(124);
	}
#endif

	if (zend_on_timeout) {
		zend_on_timeout(EG(timeout_seconds));
	}

	zend_atomic_bool_store_ex(&EG(timed_out), true);
	zend_atomic_bool_store_ex(&EG(vm_interrupt), true);

#ifndef ZTS
	if (EG(hard_timeout) > 0) {
		/* Set hard timeout */
		zend_set_timeout_ex(EG(hard_timeout), 1);
	}
#endif
}
/* }}} */
#endif

#ifdef ZEND_WIN32
VOID CALLBACK tq_timer_cb(PVOID arg, BOOLEAN timed_out)
{
	zend_executor_globals *eg;

	/* The doc states it'll be always true, however it theoretically
		could be FALSE when the thread was signaled. */
	if (!timed_out) {
		return;
	}

	eg = (zend_executor_globals *)arg;
	zend_atomic_bool_store_ex(&eg->timed_out, true);
	zend_atomic_bool_store_ex(&eg->vm_interrupt, true);
}
#endif

/* This one doesn't exists on QNX */
#ifndef SIGPROF
#define SIGPROF 27
#endif

static void zend_set_timeout_ex(zend_long seconds, bool reset_signals) /* {{{ */
{
#ifdef ZEND_WIN32
	zend_executor_globals *eg;

	if (!seconds) {
		return;
	}

	/* Don't use ChangeTimerQueueTimer() as it will not restart an expired
	 * timer, so we could end up with just an ignored timeout. Instead
	 * delete and recreate. */
	if (NULL != tq_timer) {
		if (!DeleteTimerQueueTimer(NULL, tq_timer, INVALID_HANDLE_VALUE)) {
			tq_timer = NULL;
			zend_error_noreturn(E_ERROR, "Could not delete queued timer");
			return;
		}
		tq_timer = NULL;
	}

	/* XXX passing NULL means the default timer queue provided by the system is used */
	eg = ZEND_MODULE_GLOBALS_BULK(executor);
	if (!CreateTimerQueueTimer(&tq_timer, NULL, (WAITORTIMERCALLBACK)tq_timer_cb, (VOID*)eg, seconds*1000, 0, WT_EXECUTEONLYONCE)) {
		tq_timer = NULL;
		zend_error_noreturn(E_ERROR, "Could not queue new timer");
		return;
	}
#elif defined(ZEND_MAX_EXECUTION_TIMERS)
	zend_max_execution_timer_settime(seconds);

	if (reset_signals) {
		sigset_t sigset;
		struct sigaction act;

		act.sa_sigaction = zend_timeout_handler;
		sigemptyset(&act.sa_mask);
		act.sa_flags = SA_ONSTACK | SA_SIGINFO;
		sigaction(SIGRTMIN, &act, NULL);
		sigemptyset(&sigset);
		sigaddset(&sigset, SIGRTMIN);
		sigprocmask(SIG_UNBLOCK, &sigset, NULL);
	}
#elif defined(HAVE_SETITIMER)
	{
		struct itimerval t_r;		/* timeout requested */
		int signo;

		if(seconds) {
			t_r.it_value.tv_sec = seconds;
			t_r.it_value.tv_usec = t_r.it_interval.tv_sec = t_r.it_interval.tv_usec = 0;

# if defined(__CYGWIN__) || defined(__PASE__)
			setitimer(ITIMER_REAL, &t_r, NULL);
		}
		signo = SIGALRM;
# else
			setitimer(ITIMER_PROF, &t_r, NULL);
		}
		signo = SIGPROF;
# endif

		if (reset_signals) {
# ifdef ZEND_SIGNALS
			zend_signal(signo, zend_timeout_handler);
# else
			sigset_t sigset;
#  ifdef HAVE_SIGACTION
			struct sigaction act;

			act.sa_handler = zend_timeout_handler;
			sigemptyset(&act.sa_mask);
			act.sa_flags = SA_ONSTACK | SA_RESETHAND | SA_NODEFER;
			sigaction(signo, &act, NULL);
#  else
			signal(signo, zend_timeout_handler);
#  endif /* HAVE_SIGACTION */
			sigemptyset(&sigset);
			sigaddset(&sigset, signo);
			sigprocmask(SIG_UNBLOCK, &sigset, NULL);
# endif /* ZEND_SIGNALS */
		}
	}
#endif /* HAVE_SETITIMER */
}
/* }}} */

void zend_set_timeout(zend_long seconds, bool reset_signals) /* {{{ */
{

	EG(timeout_seconds) = seconds;
	zend_set_timeout_ex(seconds, reset_signals);
	zend_atomic_bool_store_ex(&EG(timed_out), false);
}
/* }}} */

void zend_unset_timeout(void) /* {{{ */
{
#ifdef ZEND_WIN32
	if (NULL != tq_timer) {
		if (!DeleteTimerQueueTimer(NULL, tq_timer, INVALID_HANDLE_VALUE)) {
			zend_atomic_bool_store_ex(&EG(timed_out), false);
			tq_timer = NULL;
			zend_error_noreturn(E_ERROR, "Could not delete queued timer");
			return;
		}
		tq_timer = NULL;
	}
#elif ZEND_MAX_EXECUTION_TIMERS
	zend_max_execution_timer_settime(0);
#elif defined(HAVE_SETITIMER)
	if (EG(timeout_seconds)) {
		struct itimerval no_timeout;

		no_timeout.it_value.tv_sec = no_timeout.it_value.tv_usec = no_timeout.it_interval.tv_sec = no_timeout.it_interval.tv_usec = 0;

# if defined(__CYGWIN__) || defined(__PASE__)
		setitimer(ITIMER_REAL, &no_timeout, NULL);
# else
		setitimer(ITIMER_PROF, &no_timeout, NULL);
# endif
	}
#endif
	zend_atomic_bool_store_ex(&EG(timed_out), false);
}
/* }}} */

static ZEND_COLD void report_class_fetch_error(zend_string *class_name, uint32_t fetch_type)
{
	if (fetch_type & ZEND_FETCH_CLASS_SILENT) {
		return;
	}

	if (EG(exception)) {
		if (!(fetch_type & ZEND_FETCH_CLASS_EXCEPTION)) {
			zend_exception_uncaught_error("During class fetch");
		}
		return;
	}

	if ((fetch_type & ZEND_FETCH_CLASS_MASK) == ZEND_FETCH_CLASS_INTERFACE) {
		zend_throw_or_error(fetch_type, NULL, "Interface \"%s\" not found", ZSTR_VAL(class_name));
	} else if ((fetch_type & ZEND_FETCH_CLASS_MASK) == ZEND_FETCH_CLASS_TRAIT) {
		zend_throw_or_error(fetch_type, NULL, "Trait \"%s\" not found", ZSTR_VAL(class_name));
	} else {
		zend_throw_or_error(fetch_type, NULL, "Class \"%s\" not found", ZSTR_VAL(class_name));
	}
}

zend_class_entry *zend_fetch_class(zend_string *class_name, uint32_t fetch_type) /* {{{ */
{
	zend_class_entry *ce, *scope;
	uint32_t fetch_sub_type = fetch_type & ZEND_FETCH_CLASS_MASK;

check_fetch_type:
	switch (fetch_sub_type) {
		case ZEND_FETCH_CLASS_SELF:
			scope = zend_get_executed_scope();
			if (UNEXPECTED(!scope)) {
				zend_throw_or_error(fetch_type, NULL, "Cannot access \"self\" when no class scope is active");
			}
			return scope;
		case ZEND_FETCH_CLASS_PARENT:
			scope = zend_get_executed_scope();
			if (UNEXPECTED(!scope)) {
				zend_throw_or_error(fetch_type, NULL, "Cannot access \"parent\" when no class scope is active");
				return NULL;
			}
			if (UNEXPECTED(!scope->parent)) {
				zend_throw_or_error(fetch_type, NULL, "Cannot access \"parent\" when current class scope has no parent");
			}
			return scope->parent;
		case ZEND_FETCH_CLASS_STATIC:
			ce = zend_get_called_scope(EG(current_execute_data));
			if (UNEXPECTED(!ce)) {
				zend_throw_or_error(fetch_type, NULL, "Cannot access \"static\" when no class scope is active");
				return NULL;
			}
			return ce;
		case ZEND_FETCH_CLASS_AUTO: {
				fetch_sub_type = zend_get_class_fetch_type(class_name);
				if (UNEXPECTED(fetch_sub_type != ZEND_FETCH_CLASS_DEFAULT)) {
					goto check_fetch_type;
				}
			}
			break;
	}

	ce = zend_lookup_class_ex(class_name, NULL, fetch_type);
	if (!ce) {
		report_class_fetch_error(class_name, fetch_type);
		return NULL;
	}
	return ce;
}
/* }}} */

zend_class_entry *zend_fetch_class_with_scope(
		zend_string *class_name, uint32_t fetch_type, zend_class_entry *scope)
{
	zend_class_entry *ce;
	switch (fetch_type & ZEND_FETCH_CLASS_MASK) {
		case ZEND_FETCH_CLASS_SELF:
			if (UNEXPECTED(!scope)) {
				zend_throw_or_error(fetch_type, NULL, "Cannot access \"self\" when no class scope is active");
			}
			return scope;
		case ZEND_FETCH_CLASS_PARENT:
			if (UNEXPECTED(!scope)) {
				zend_throw_or_error(fetch_type, NULL, "Cannot access \"parent\" when no class scope is active");
				return NULL;
			}
			if (UNEXPECTED(!scope->parent)) {
				zend_throw_or_error(fetch_type, NULL, "Cannot access \"parent\" when current class scope has no parent");
			}
			return scope->parent;
		case 0:
			break;
		/* Other fetch types are not supported by this function. */
		EMPTY_SWITCH_DEFAULT_CASE()
	}

	ce = zend_lookup_class_ex(class_name, NULL, fetch_type);
	if (!ce) {
		report_class_fetch_error(class_name, fetch_type);
		return NULL;
	}
	return ce;
}

zend_class_entry *zend_fetch_class_by_name(zend_string *class_name, zend_string *key, uint32_t fetch_type) /* {{{ */
{
	zend_class_entry *ce = zend_lookup_class_ex(class_name, key, fetch_type);
	if (!ce) {
		report_class_fetch_error(class_name, fetch_type);
		return NULL;
	}
	return ce;
}
/* }}} */

ZEND_API zend_result zend_delete_global_variable(zend_string *name) /* {{{ */
{
	return zend_hash_del_ind(&EG(symbol_table), name);
}
/* }}} */

ZEND_API zend_array *zend_rebuild_symbol_table(void) /* {{{ */
{
	zend_execute_data *ex;
	zend_array *symbol_table;

	/* Search for last called user function */
	ex = EG(current_execute_data);
	while (ex && (!ex->func || !ZEND_USER_CODE(ex->func->common.type))) {
		ex = ex->prev_execute_data;
	}
	if (!ex) {
		return NULL;
	}
	if (ZEND_CALL_INFO(ex) & ZEND_CALL_HAS_SYMBOL_TABLE) {
		return ex->symbol_table;
	}

	ZEND_ADD_CALL_FLAG(ex, ZEND_CALL_HAS_SYMBOL_TABLE);
	if (EG(symtable_cache_ptr) > EG(symtable_cache)) {
		symbol_table = ex->symbol_table = *(--EG(symtable_cache_ptr));
		if (!ex->func->op_array.last_var) {
			return symbol_table;
		}
		zend_hash_extend(symbol_table, ex->func->op_array.last_var, 0);
	} else {
		symbol_table = ex->symbol_table = zend_new_array(ex->func->op_array.last_var);
		if (!ex->func->op_array.last_var) {
			return symbol_table;
		}
		zend_hash_real_init_mixed(symbol_table);
		/*printf("Cache miss!  Initialized %x\n", EG(active_symbol_table));*/
	}
	if (EXPECTED(ex->func->op_array.last_var)) {
		zend_string **str = ex->func->op_array.vars;
		zend_string **end = str + ex->func->op_array.last_var;
		zval *var = ZEND_CALL_VAR_NUM(ex, 0);

		do {
			_zend_hash_append_ind(symbol_table, *str, var);
			str++;
			var++;
		} while (str != end);
	}
	return symbol_table;
}
/* }}} */

ZEND_API void zend_attach_symbol_table(zend_execute_data *execute_data) /* {{{ */
{
	zend_op_array *op_array = &execute_data->func->op_array;
	HashTable *ht = execute_data->symbol_table;

	/* copy real values from symbol table into CV slots and create
	   INDIRECT references to CV in symbol table  */
	if (EXPECTED(op_array->last_var)) {
		zend_string **str = op_array->vars;
		zend_string **end = str + op_array->last_var;
		zval *var = EX_VAR_NUM(0);

		do {
			zval *zv = zend_hash_find_known_hash(ht, *str);

			if (zv) {
				if (Z_TYPE_P(zv) == IS_INDIRECT) {
					zval *val = Z_INDIRECT_P(zv);

					ZVAL_COPY_VALUE(var, val);
				} else {
					ZVAL_COPY_VALUE(var, zv);
				}
			} else {
				ZVAL_UNDEF(var);
				zv = zend_hash_add_new(ht, *str, var);
			}
			ZVAL_INDIRECT(zv, var);
			str++;
			var++;
		} while (str != end);
	}
}
/* }}} */

ZEND_API void zend_detach_symbol_table(zend_execute_data *execute_data) /* {{{ */
{
	zend_op_array *op_array = &execute_data->func->op_array;
	HashTable *ht = execute_data->symbol_table;

	/* copy real values from CV slots into symbol table */
	if (EXPECTED(op_array->last_var)) {
		zend_string **str = op_array->vars;
		zend_string **end = str + op_array->last_var;
		zval *var = EX_VAR_NUM(0);

		do {
			if (Z_TYPE_P(var) == IS_UNDEF) {
				zend_hash_del(ht, *str);
			} else {
				zend_hash_update(ht, *str, var);
				ZVAL_UNDEF(var);
			}
			str++;
			var++;
		} while (str != end);
	}
}
/* }}} */

ZEND_API zend_result zend_set_local_var(zend_string *name, zval *value, bool force) /* {{{ */
{
	zend_execute_data *execute_data = EG(current_execute_data);

	while (execute_data && (!execute_data->func || !ZEND_USER_CODE(execute_data->func->common.type))) {
		execute_data = execute_data->prev_execute_data;
	}

	if (execute_data) {
		if (!(EX_CALL_INFO() & ZEND_CALL_HAS_SYMBOL_TABLE)) {
			zend_ulong h = zend_string_hash_val(name);
			zend_op_array *op_array = &execute_data->func->op_array;

			if (EXPECTED(op_array->last_var)) {
				zend_string **str = op_array->vars;
				zend_string **end = str + op_array->last_var;

				do {
					if (ZSTR_H(*str) == h &&
					    zend_string_equal_content(*str, name)) {
						zval *var = EX_VAR_NUM(str - op_array->vars);
						ZVAL_COPY_VALUE(var, value);
						return SUCCESS;
					}
					str++;
				} while (str != end);
			}
			if (force) {
				zend_array *symbol_table = zend_rebuild_symbol_table();
				if (symbol_table) {
					zend_hash_update(symbol_table, name, value);
					return SUCCESS;
				}
			}
		} else {
			zend_hash_update_ind(execute_data->symbol_table, name, value);
			return SUCCESS;
		}
	}
	return FAILURE;
}
/* }}} */

ZEND_API zend_result zend_set_local_var_str(const char *name, size_t len, zval *value, bool force) /* {{{ */
{
	zend_execute_data *execute_data = EG(current_execute_data);

	while (execute_data && (!execute_data->func || !ZEND_USER_CODE(execute_data->func->common.type))) {
		execute_data = execute_data->prev_execute_data;
	}

	if (execute_data) {
		if (!(EX_CALL_INFO() & ZEND_CALL_HAS_SYMBOL_TABLE)) {
			zend_ulong h = zend_hash_func(name, len);
			zend_op_array *op_array = &execute_data->func->op_array;
			if (EXPECTED(op_array->last_var)) {
				zend_string **str = op_array->vars;
				zend_string **end = str + op_array->last_var;

				do {
					if (ZSTR_H(*str) == h &&
					    zend_string_equals_cstr(*str, name, len)) {
						zval *var = EX_VAR_NUM(str - op_array->vars);
						zval_ptr_dtor(var);
						ZVAL_COPY_VALUE(var, value);
						return SUCCESS;
					}
					str++;
				} while (str != end);
			}
			if (force) {
				zend_array *symbol_table = zend_rebuild_symbol_table();
				if (symbol_table) {
					zend_hash_str_update(symbol_table, name, len, value);
					return SUCCESS;
				}
			}
		} else {
			zend_hash_str_update_ind(execute_data->symbol_table, name, len, value);
			return SUCCESS;
		}
	}
	return FAILURE;
}
/* }}} */<|MERGE_RESOLUTION|>--- conflicted
+++ resolved
@@ -698,9 +698,6 @@
 			zval tmp;
 			bool short_circuited;
 
-<<<<<<< HEAD
-			if (UNEXPECTED(zend_ast_evaluate_ex(&tmp, ast, scope, &short_circuited, ctx) != SUCCESS)) {
-=======
 			// Increase the refcount during zend_ast_evaluate to avoid releasing the ast too early
 			// on nested calls to zval_update_constant_ex which can happen when retriggering ast
 			// evaluation during autoloading.
@@ -709,12 +706,11 @@
 			if (ast_is_refcounted) {
 				GC_ADDREF(ast_ref);
 			}
-			zend_result result = zend_ast_evaluate(&tmp, ast, scope);
+			zend_result result = zend_ast_evaluate_ex(&tmp, ast, scope, &short_circuited, ctx) != SUCCESS;
 			if (ast_is_refcounted && !GC_DELREF(ast_ref)) {
 				rc_dtor_func((zend_refcounted *)ast_ref);
 			}
 			if (UNEXPECTED(result != SUCCESS)) {
->>>>>>> 1978a7b3
 				return FAILURE;
 			}
 			zval_ptr_dtor_nogc(p);
