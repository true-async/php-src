--- conflicted
+++ resolved
@@ -734,33 +734,21 @@
 	for (i=0; i<fci->param_count; i++) {
 		zval *param = ZEND_CALL_ARG(call, i+1);
 		zval *arg = &fci->params[i];
-<<<<<<< HEAD
+		zend_bool must_wrap = 0;
 		if (UNEXPECTED(Z_ISUNDEF_P(arg))) {
 			/* Allow forwarding undef slots. This is only used by Closure::__invoke(). */
 			ZVAL_UNDEF(param);
 			ZEND_ADD_CALL_FLAG(call, ZEND_CALL_MAY_HAVE_UNDEF);
 			continue;
 		}
-=======
-		zend_bool must_wrap = 0;
->>>>>>> 6b6c2c00
 
 		if (ARG_SHOULD_BE_SENT_BY_REF(func, i + 1)) {
 			if (UNEXPECTED(!Z_ISREF_P(arg))) {
 				if (!ARG_MAY_BE_SENT_BY_REF(func, i + 1)) {
 					/* By-value send is not allowed -- emit a warning,
-<<<<<<< HEAD
-					 * but still perform the call with a by-value send. */
+					 * and perform the call with the value wrapped in a reference. */
 					zend_param_must_be_ref(func, i + 1);
-=======
-					 * and perform the call with the value wrapped in a reference. */
-					zend_error(E_WARNING,
-						"Parameter %d to %s%s%s() expected to be a reference, value given", i+1,
-						func->common.scope ? ZSTR_VAL(func->common.scope->name) : "",
-						func->common.scope ? "::" : "",
-						ZSTR_VAL(func->common.function_name));
 					must_wrap = 1;
->>>>>>> 6b6c2c00
 					if (UNEXPECTED(EG(exception))) {
 						ZEND_CALL_NUM_ARGS(call) = i;
 cleanup_args:
@@ -781,16 +769,11 @@
 			}
 		}
 
-<<<<<<< HEAD
-		ZVAL_COPY(param, arg);
-=======
-		param = ZEND_CALL_ARG(call, i+1);
 		if (EXPECTED(!must_wrap)) {
 			ZVAL_COPY(param, arg);
 		} else {
 			ZVAL_NEW_REF(param, arg);
 		}
->>>>>>> 6b6c2c00
 	}
 
 	if (fci->named_params) {
@@ -798,6 +781,7 @@
 		zval *arg;
 		uint32_t arg_num = ZEND_CALL_NUM_ARGS(call) + 1;
 		zend_bool have_named_params = 0;
+		zend_bool must_wrap = 0;
 		ZEND_HASH_FOREACH_STR_KEY_VAL(fci->named_params, name, arg) {
 			zval *target;
 			if (name) {
@@ -822,8 +806,9 @@
 				if (UNEXPECTED(!Z_ISREF_P(arg))) {
 					if (!ARG_MAY_BE_SENT_BY_REF(func, arg_num)) {
 						/* By-value send is not allowed -- emit a warning,
-						 * but still perform the call with a by-value send. */
+						 * and perform the call with the value wrapped in a reference. */
 						zend_param_must_be_ref(func, arg_num);
+						must_wrap = 1;
 						if (UNEXPECTED(EG(exception))) {
 							goto cleanup_args;
 						}
@@ -837,7 +822,11 @@
 				}
 			}
 
-			ZVAL_COPY(target, arg);
+			if (EXPECTED(!must_wrap)) {
+				ZVAL_COPY(target, arg);
+			} else {
+				ZVAL_NEW_REF(target, arg);
+			}
 			if (!name) {
 				ZEND_CALL_NUM_ARGS(call)++;
 				arg_num++;
