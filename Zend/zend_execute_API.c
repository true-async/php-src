--- conflicted
+++ resolved
@@ -1375,6 +1375,14 @@
 # ifdef ZEND_MAX_EXECUTION_TIMERS
 static void zend_timeout_handler(int dummy, siginfo_t *si, void *uc) /* {{{ */
 {
+#ifdef ZTS
+	if (!tsrm_is_managed_thread()) {
+		fprintf(stderr, "zend_timeout_handler() called in a thread not managed by PHP. The expected signal handler will not be called. This is probably a bug.\n");
+
+		return;
+	}
+#endif
+
 	if (si->si_value.sival_ptr != &EG(max_execution_timer_timer)) {
 #ifdef MAX_EXECUTION_TIMERS_DEBUG
 		fprintf(stderr, "Executing previous handler (if set) for unexpected signal SIGRTMIN received on thread %d\n", (pid_t) syscall(SYS_gettid));
@@ -1392,7 +1400,7 @@
 # else
 static void zend_timeout_handler(int dummy) /* {{{ */
 {
-<<<<<<< HEAD
+# endif
 #ifdef ZTS
 	if (!tsrm_is_managed_thread()) {
 		fprintf(stderr, "zend_timeout_handler() called in a thread not managed by PHP. The expected signal handler will not be called. This is probably a bug.\n");
@@ -1400,10 +1408,6 @@
 		return;
 	}
 #else
-=======
-# endif
-#ifndef ZTS
->>>>>>> ae845cc6
 	if (zend_atomic_bool_load_ex(&EG(timed_out))) {
 		/* Die on hard timeout */
 		const char *error_filename = NULL;
