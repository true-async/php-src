/*
   +----------------------------------------------------------------------+
   | Zend Engine                                                          |
   +----------------------------------------------------------------------+
   | Copyright (c) 1998-2016 Zend Technologies Ltd. (http://www.zend.com) |
   +----------------------------------------------------------------------+
   | This source file is subject to version 2.00 of the Zend license,     |
   | that is bundled with this package in the file LICENSE, and is        |
   | available through the world-wide-web at the following url:           |
   | http://www.zend.com/license/2_00.txt.                                |
   | If you did not receive a copy of the Zend license and are unable to  |
   | obtain it through the world-wide-web, please send a note to          |
   | license@zend.com so we can mail you a copy immediately.              |
   +----------------------------------------------------------------------+
   | Authors: Andi Gutmans <andi@zend.com>                                |
   |          Zeev Suraski <zeev@zend.com>                                |
   |          Dmitry Stogov <dmitry@zend.com>                             |
   +----------------------------------------------------------------------+
*/

/* $Id$ */

#include <stdio.h>
#include <signal.h>

#include "zend.h"
#include "zend_compile.h"
#include "zend_execute.h"
#include "zend_API.h"
#include "zend_stack.h"
#include "zend_constants.h"
#include "zend_extensions.h"
#include "zend_exceptions.h"
#include "zend_closures.h"
#include "zend_generators.h"
#include "zend_vm.h"
#include "zend_float.h"
#ifdef HAVE_SYS_TIME_H
#include <sys/time.h>
#endif

ZEND_API void (*zend_execute_ex)(zend_execute_data *execute_data);
ZEND_API void (*zend_execute_internal)(zend_execute_data *execute_data, zval *return_value);

/* true globals */
ZEND_API const zend_fcall_info empty_fcall_info = { 0, NULL, {{0}, {{0}}, {0}}, NULL, NULL, NULL, NULL, 0, 0 };
ZEND_API const zend_fcall_info_cache empty_fcall_info_cache = { 0, NULL, NULL, NULL, NULL };

#ifdef ZEND_WIN32
ZEND_TLS HANDLE tq_timer = NULL;
#endif

#if 0&&ZEND_DEBUG
static void (*original_sigsegv_handler)(int);
static void zend_handle_sigsegv(int dummy) /* {{{ */
{
	fflush(stdout);
	fflush(stderr);
	if (original_sigsegv_handler == zend_handle_sigsegv) {
		signal(SIGSEGV, original_sigsegv_handler);
	} else {
		signal(SIGSEGV, SIG_DFL);
	}
	{

		fprintf(stderr, "SIGSEGV caught on opcode %d on opline %d of %s() at %s:%d\n\n",
				active_opline->opcode,
				active_opline-EG(active_op_array)->opcodes,
				get_active_function_name(),
				zend_get_executed_filename(),
				zend_get_executed_lineno());
/* See http://support.microsoft.com/kb/190351 */
#ifdef ZEND_WIN32
		fflush(stderr);
#endif
	}
	if (original_sigsegv_handler!=zend_handle_sigsegv) {
		original_sigsegv_handler(dummy);
	}
}
/* }}} */
#endif

static void zend_extension_activator(zend_extension *extension) /* {{{ */
{
	if (extension->activate) {
		extension->activate();
	}
}
/* }}} */

static void zend_extension_deactivator(zend_extension *extension) /* {{{ */
{
	if (extension->deactivate) {
		extension->deactivate();
	}
}
/* }}} */

static int clean_non_persistent_function(zval *zv) /* {{{ */
{
	zend_function *function = Z_PTR_P(zv);
	return (function->type == ZEND_INTERNAL_FUNCTION) ? ZEND_HASH_APPLY_STOP : ZEND_HASH_APPLY_REMOVE;
}
/* }}} */

ZEND_API int clean_non_persistent_function_full(zval *zv) /* {{{ */
{
	zend_function *function = Z_PTR_P(zv);
	return (function->type == ZEND_INTERNAL_FUNCTION) ? ZEND_HASH_APPLY_KEEP : ZEND_HASH_APPLY_REMOVE;
}
/* }}} */

static int clean_non_persistent_class(zval *zv) /* {{{ */
{
	zend_class_entry *ce = Z_PTR_P(zv);
	return (ce->type == ZEND_INTERNAL_CLASS) ? ZEND_HASH_APPLY_STOP : ZEND_HASH_APPLY_REMOVE;
}
/* }}} */

ZEND_API int clean_non_persistent_class_full(zval *zv) /* {{{ */
{
	zend_class_entry *ce = Z_PTR_P(zv);
	return (ce->type == ZEND_INTERNAL_CLASS) ? ZEND_HASH_APPLY_KEEP : ZEND_HASH_APPLY_REMOVE;
}
/* }}} */

void init_executor(void) /* {{{ */
{
	zend_init_fpu();

	ZVAL_NULL(&EG(uninitialized_zval));
	ZVAL_NULL(&EG(error_zval));
/* destroys stack frame, therefore makes core dumps worthless */
#if 0&&ZEND_DEBUG
	original_sigsegv_handler = signal(SIGSEGV, zend_handle_sigsegv);
#endif

	EG(symtable_cache_ptr) = EG(symtable_cache) - 1;
	EG(symtable_cache_limit) = EG(symtable_cache) + SYMTABLE_CACHE_SIZE - 1;
	EG(no_extensions) = 0;

	EG(function_table) = CG(function_table);
	EG(class_table) = CG(class_table);

	EG(in_autoload) = NULL;
	EG(autoload_func) = NULL;
	EG(error_handling) = EH_NORMAL;

	zend_vm_stack_init();

	zend_hash_init(&EG(symbol_table), 64, NULL, ZVAL_PTR_DTOR, 0);
	EG(valid_symbol_table) = 1;

	zend_llist_apply(&zend_extensions, (llist_apply_func_t) zend_extension_activator);

	zend_hash_init(&EG(included_files), 8, NULL, NULL, 0);

	EG(ticks_count) = 0;

	ZVAL_UNDEF(&EG(user_error_handler));

	EG(current_execute_data) = NULL;

	zend_stack_init(&EG(user_error_handlers_error_reporting), sizeof(int));
	zend_stack_init(&EG(user_error_handlers), sizeof(zval));
	zend_stack_init(&EG(user_exception_handlers), sizeof(zval));

	zend_objects_store_init(&EG(objects_store), 1024);

	EG(full_tables_cleanup) = 0;
#ifdef ZEND_WIN32
	EG(timed_out) = 0;
#endif

	EG(exception) = NULL;
	EG(prev_exception) = NULL;

	EG(scope) = NULL;

	EG(ht_iterators_count) = sizeof(EG(ht_iterators_slots)) / sizeof(HashTableIterator);
	EG(ht_iterators_used) = 0;
	EG(ht_iterators) = EG(ht_iterators_slots);
	memset(EG(ht_iterators), 0, sizeof(EG(ht_iterators_slots)));

	EG(active) = 1;
}
/* }}} */

static int zval_call_destructor(zval *zv) /* {{{ */
{
	if (Z_TYPE_P(zv) == IS_INDIRECT) {
		zv = Z_INDIRECT_P(zv);
	}
	if (Z_TYPE_P(zv) == IS_OBJECT && Z_REFCOUNT_P(zv) == 1) {
		return ZEND_HASH_APPLY_REMOVE;
	} else {
		return ZEND_HASH_APPLY_KEEP;
	}
}
/* }}} */

static void zend_unclean_zval_ptr_dtor(zval *zv) /* {{{ */
{
	if (Z_TYPE_P(zv) == IS_INDIRECT) {
		zv = Z_INDIRECT_P(zv);
	}
	i_zval_ptr_dtor(zv ZEND_FILE_LINE_CC);
}
/* }}} */

static void zend_throw_or_error(int fetch_type, zend_class_entry *exception_ce, const char *format, ...) /* {{{ */
{
	va_list va;
	char *message = NULL;

	va_start(va, format);
	zend_vspprintf(&message, 0, format, va);

	if (fetch_type & ZEND_FETCH_CLASS_EXCEPTION) {
		zend_throw_error(exception_ce, "%s", message);
	} else {
		zend_error(E_ERROR, "%s", message);
	}

	efree(message);
	va_end(va);
}
/* }}} */

void shutdown_destructors(void) /* {{{ */
{
	if (CG(unclean_shutdown)) {
		EG(symbol_table).pDestructor = zend_unclean_zval_ptr_dtor;
	}
	zend_try {
		uint32_t symbols;
		do {
			symbols = zend_hash_num_elements(&EG(symbol_table));
			zend_hash_reverse_apply(&EG(symbol_table), (apply_func_t) zval_call_destructor);
		} while (symbols != zend_hash_num_elements(&EG(symbol_table)));
		zend_objects_store_call_destructors(&EG(objects_store));
	} zend_catch {
		/* if we couldn't destruct cleanly, mark all objects as destructed anyway */
		zend_objects_store_mark_destructed(&EG(objects_store));
	} zend_end_try();
}
/* }}} */

void shutdown_executor(void) /* {{{ */
{
	zend_function *func;
	zend_class_entry *ce;

	zend_try {

/* Removed because this can not be safely done, e.g. in this situation:
   Object 1 creates object 2
   Object 3 holds reference to object 2.
   Now when 1 and 2 are destroyed, 3 can still access 2 in its destructor, with
   very problematic results */
/* 		zend_objects_store_call_destructors(&EG(objects_store)); */

/* Moved after symbol table cleaners, because  some of the cleaners can call
   destructors, which would use EG(symtable_cache_ptr) and thus leave leaks */
/*		while (EG(symtable_cache_ptr)>=EG(symtable_cache)) {
			zend_hash_destroy(*EG(symtable_cache_ptr));
			efree(*EG(symtable_cache_ptr));
			EG(symtable_cache_ptr)--;
		}
*/
		zend_llist_apply(&zend_extensions, (llist_apply_func_t) zend_extension_deactivator);

		if (CG(unclean_shutdown)) {
			EG(symbol_table).pDestructor = zend_unclean_zval_ptr_dtor;
		}
		zend_hash_graceful_reverse_destroy(&EG(symbol_table));
	} zend_end_try();
	EG(valid_symbol_table) = 0;

	zend_try {
		zval *zeh;
		/* remove error handlers before destroying classes and functions,
		 * so that if handler used some class, crash would not happen */
		if (Z_TYPE(EG(user_error_handler)) != IS_UNDEF) {
			zeh = &EG(user_error_handler);
			zval_ptr_dtor(zeh);
			ZVAL_UNDEF(&EG(user_error_handler));
		}

		if (Z_TYPE(EG(user_exception_handler)) != IS_UNDEF) {
			zeh = &EG(user_exception_handler);
			zval_ptr_dtor(zeh);
			ZVAL_UNDEF(&EG(user_exception_handler));
		}

		zend_stack_clean(&EG(user_error_handlers_error_reporting), NULL, 1);
		zend_stack_clean(&EG(user_error_handlers), (void (*)(void *))ZVAL_PTR_DTOR, 1);
		zend_stack_clean(&EG(user_exception_handlers), (void (*)(void *))ZVAL_PTR_DTOR, 1);
	} zend_end_try();

	zend_try {
		/* Cleanup static data for functions and arrays.
		 * We need a separate cleanup stage because of the following problem:
		 * Suppose we destroy class X, which destroys the class's function table,
		 * and in the function table we have function foo() that has static $bar.
		 * Now if an object of class X is assigned to $bar, its destructor will be
		 * called and will fail since X's function table is in mid-destruction.
		 * So we want first of all to clean up all data and then move to tables destruction.
		 * Note that only run-time accessed data need to be cleaned up, pre-defined data can
		 * not contain objects and thus are not probelmatic */
		if (EG(full_tables_cleanup)) {
			ZEND_HASH_FOREACH_PTR(EG(function_table), func) {
				if (func->type == ZEND_USER_FUNCTION) {
					zend_cleanup_op_array_data((zend_op_array *) func);
				}
			} ZEND_HASH_FOREACH_END();
			ZEND_HASH_REVERSE_FOREACH_PTR(EG(class_table), ce) {
				if (ce->type == ZEND_USER_CLASS) {
					zend_cleanup_user_class_data(ce);
				} else {
					zend_cleanup_internal_class_data(ce);
				}
			} ZEND_HASH_FOREACH_END();
		} else {
			ZEND_HASH_REVERSE_FOREACH_PTR(EG(function_table), func) {
				if (func->type != ZEND_USER_FUNCTION) {
					break;
				}
				zend_cleanup_op_array_data((zend_op_array *) func);
			} ZEND_HASH_FOREACH_END();
			ZEND_HASH_REVERSE_FOREACH_PTR(EG(class_table), ce) {
				if (ce->type != ZEND_USER_CLASS) {
					break;
				}
				zend_cleanup_user_class_data(ce);
			} ZEND_HASH_FOREACH_END();
			zend_cleanup_internal_classes();
		}
	} zend_end_try();

	zend_try {
		zend_llist_destroy(&CG(open_files));
	} zend_end_try();

	zend_try {
		zend_close_rsrc_list(&EG(regular_list));
	} zend_end_try();

#if ZEND_DEBUG
	if (GC_G(gc_enabled) && !CG(unclean_shutdown)) {
		gc_collect_cycles();
	}
#endif

	zend_try {
		zend_objects_store_free_object_storage(&EG(objects_store));

		zend_vm_stack_destroy();

		/* Destroy all op arrays */
		if (EG(full_tables_cleanup)) {
			zend_hash_reverse_apply(EG(function_table), clean_non_persistent_function_full);
			zend_hash_reverse_apply(EG(class_table), clean_non_persistent_class_full);
		} else {
			zend_hash_reverse_apply(EG(function_table), clean_non_persistent_function);
			zend_hash_reverse_apply(EG(class_table), clean_non_persistent_class);
		}

		while (EG(symtable_cache_ptr)>=EG(symtable_cache)) {
			zend_hash_destroy(*EG(symtable_cache_ptr));
			FREE_HASHTABLE(*EG(symtable_cache_ptr));
			EG(symtable_cache_ptr)--;
		}
	} zend_end_try();

	zend_try {
		clean_non_persistent_constants();
	} zend_end_try();

	zend_try {
#if 0&&ZEND_DEBUG
	signal(SIGSEGV, original_sigsegv_handler);
#endif

		zend_hash_destroy(&EG(included_files));

		zend_stack_destroy(&EG(user_error_handlers_error_reporting));
		zend_stack_destroy(&EG(user_error_handlers));
		zend_stack_destroy(&EG(user_exception_handlers));
		zend_objects_store_destroy(&EG(objects_store));
		if (EG(in_autoload)) {
			zend_hash_destroy(EG(in_autoload));
			FREE_HASHTABLE(EG(in_autoload));
		}
	} zend_end_try();

	zend_shutdown_fpu();

#if ZEND_DEBUG
	if (EG(ht_iterators_used) && !CG(unclean_shutdown)) {
		zend_error(E_WARNING, "Leaked %" PRIu32 " hashtable iterators", EG(ht_iterators_used));
	}
#endif

	EG(ht_iterators_used) = 0;
	if (EG(ht_iterators) != EG(ht_iterators_slots)) {
		efree(EG(ht_iterators));
	}

	EG(active) = 0;
}
/* }}} */

/* return class name and "::" or "". */
ZEND_API const char *get_active_class_name(const char **space) /* {{{ */
{
	zend_function *func;

	if (!zend_is_executing()) {
		if (space) {
			*space = "";
		}
		return "";
	}

	func = EG(current_execute_data)->func;
	switch (func->type) {
		case ZEND_USER_FUNCTION:
		case ZEND_INTERNAL_FUNCTION:
		{
			zend_class_entry *ce = func->common.scope;

			if (space) {
				*space = ce ? "::" : "";
			}
			return ce ? ZSTR_VAL(ce->name) : "";
		}
		default:
			if (space) {
				*space = "";
			}
			return "";
	}
}
/* }}} */

ZEND_API const char *get_active_function_name(void) /* {{{ */
{
	zend_function *func;

	if (!zend_is_executing()) {
		return NULL;
	}
	func = EG(current_execute_data)->func;
	switch (func->type) {
		case ZEND_USER_FUNCTION: {
				zend_string *function_name = func->common.function_name;

				if (function_name) {
					return ZSTR_VAL(function_name);
				} else {
					return "main";
				}
			}
			break;
		case ZEND_INTERNAL_FUNCTION:
			return ZSTR_VAL(func->common.function_name);
			break;
		default:
			return NULL;
	}
}
/* }}} */

ZEND_API const char *zend_get_executed_filename(void) /* {{{ */
{
	zend_execute_data *ex = EG(current_execute_data);

	while (ex && (!ex->func || !ZEND_USER_CODE(ex->func->type))) {
		ex = ex->prev_execute_data;
	}
	if (ex) {
		return ZSTR_VAL(ex->func->op_array.filename);
	} else {
		return "[no active file]";
	}
}
/* }}} */

ZEND_API zend_string *zend_get_executed_filename_ex(void) /* {{{ */
{
	zend_execute_data *ex = EG(current_execute_data);

	while (ex && (!ex->func || !ZEND_USER_CODE(ex->func->type))) {
		ex = ex->prev_execute_data;
	}
	if (ex) {
		return ex->func->op_array.filename;
	} else {
		return NULL;
	}
}
/* }}} */

ZEND_API uint zend_get_executed_lineno(void) /* {{{ */
{
	zend_execute_data *ex = EG(current_execute_data);

	while (ex && (!ex->func || !ZEND_USER_CODE(ex->func->type))) {
		ex = ex->prev_execute_data;
	}
	if (ex) {
		if (EG(exception) && ex->opline->opcode == ZEND_HANDLE_EXCEPTION &&
		    ex->opline->lineno == 0 && EG(opline_before_exception)) {
			return EG(opline_before_exception)->lineno;
		}
		return ex->opline->lineno;
	} else {
		return 0;
	}
}
/* }}} */

ZEND_API zend_bool zend_is_executing(void) /* {{{ */
{
	return EG(current_execute_data) != 0;
}
/* }}} */

ZEND_API void _zval_ptr_dtor(zval *zval_ptr ZEND_FILE_LINE_DC) /* {{{ */
{
	i_zval_ptr_dtor(zval_ptr ZEND_FILE_LINE_RELAY_CC);
}
/* }}} */

ZEND_API void _zval_internal_ptr_dtor(zval *zval_ptr ZEND_FILE_LINE_DC) /* {{{ */
{
	if (Z_REFCOUNTED_P(zval_ptr)) {
		Z_DELREF_P(zval_ptr);
		if (Z_REFCOUNT_P(zval_ptr) == 0) {
			_zval_internal_dtor_for_ptr(zval_ptr ZEND_FILE_LINE_CC);
		}
	}
}
/* }}} */

#define IS_VISITED_CONSTANT			0x80
#define IS_CONSTANT_VISITED(p)		(Z_TYPE_P(p) & IS_VISITED_CONSTANT)
#define MARK_CONSTANT_VISITED(p)	Z_TYPE_INFO_P(p) |= IS_VISITED_CONSTANT
#define RESET_CONSTANT_VISITED(p)	Z_TYPE_INFO_P(p) &= ~IS_VISITED_CONSTANT

ZEND_API int zval_update_constant_ex(zval *p, zend_bool inline_change, zend_class_entry *scope) /* {{{ */
{
	zval *const_value;
	char *colon;

	if (IS_CONSTANT_VISITED(p)) {
		zend_throw_error(NULL, "Cannot declare self-referencing constant '%s'", Z_STRVAL_P(p));
		return FAILURE;
	} else if (Z_TYPE_P(p) == IS_CONSTANT) {

		SEPARATE_ZVAL_NOREF(p);
		MARK_CONSTANT_VISITED(p);
		if (Z_CONST_FLAGS_P(p) & IS_CONSTANT_CLASS) {
			ZEND_ASSERT(EG(current_execute_data));
			if (inline_change) {
				zend_string_release(Z_STR_P(p));
			}
			if (EG(scope) && EG(scope)->name) {
				ZVAL_STR_COPY(p, EG(scope)->name);
			} else {
				ZVAL_EMPTY_STRING(p);
			}
		} else if (UNEXPECTED((const_value = zend_get_constant_ex(Z_STR_P(p), scope, Z_CONST_FLAGS_P(p))) == NULL)) {
			if (UNEXPECTED(EG(exception))) {
				RESET_CONSTANT_VISITED(p);
				return FAILURE;
			} else if ((colon = (char*)zend_memrchr(Z_STRVAL_P(p), ':', Z_STRLEN_P(p)))) {
				zend_throw_error(NULL, "Undefined class constant '%s'", Z_STRVAL_P(p));
				RESET_CONSTANT_VISITED(p);
				return FAILURE;
			} else {
				zend_string *save = Z_STR_P(p);
				if ((Z_CONST_FLAGS_P(p) & IS_CONSTANT_UNQUALIFIED) == 0) {
					if (ZSTR_VAL(save)[0] == '\\') {
						zend_throw_error(NULL, "Undefined constant '%s'", ZSTR_VAL(save) + 1);
					} else {
						zend_throw_error(NULL, "Undefined constant '%s'", ZSTR_VAL(save));
					}
					RESET_CONSTANT_VISITED(p);
					return FAILURE;
				} else {
					char *actual = Z_STRVAL_P(p);
					size_t actual_len = Z_STRLEN_P(p);
					char *slash = (char *) zend_memrchr(actual, '\\', actual_len);
					if (slash) {
						actual = slash + 1;
						actual_len -= (actual - Z_STRVAL_P(p));
					}

					zend_error(E_NOTICE, "Use of undefined constant %s - assumed '%s'", actual, actual);
					if (EG(exception)) {
						RESET_CONSTANT_VISITED(p);
						return FAILURE;
					}

					if (!inline_change) {
						ZVAL_STRINGL(p, actual, actual_len);
					} else {
						if (slash) {
							ZVAL_STRINGL(p, actual, actual_len);
							zend_string_release(save);
						} else {
							Z_TYPE_INFO_P(p) = Z_REFCOUNTED_P(p) ?
								IS_STRING_EX : IS_INTERNED_STRING_EX;
						}
					}
				}
			}
		} else {
			if (inline_change) {
				zend_string_release(Z_STR_P(p));
			}
			ZVAL_COPY_VALUE(p, const_value);
			if (Z_OPT_CONSTANT_P(p)) {
				if (UNEXPECTED(zval_update_constant_ex(p, 1, NULL) != SUCCESS)) {
					RESET_CONSTANT_VISITED(p);
					return FAILURE;
				}
			}
			zval_opt_copy_ctor(p);
		}
	} else if (Z_TYPE_P(p) == IS_CONSTANT_AST) {
		zval tmp;

		if (UNEXPECTED(zend_ast_evaluate(&tmp, Z_ASTVAL_P(p), scope) != SUCCESS)) {
			return FAILURE;
		}
		if (inline_change) {
			zval_ptr_dtor(p);
		}
		ZVAL_COPY_VALUE(p, &tmp);
	}
	return SUCCESS;
}
/* }}} */

ZEND_API int zval_update_constant(zval *pp, zend_bool inline_change) /* {{{ */
{
	return zval_update_constant_ex(pp, inline_change, NULL);
}
/* }}} */

int call_user_function(HashTable *function_table, zval *object, zval *function_name, zval *retval_ptr, uint32_t param_count, zval params[]) /* {{{ */
{
	return call_user_function_ex(function_table, object, function_name, retval_ptr, param_count, params, 1, NULL);
}
/* }}} */

int call_user_function_ex(HashTable *function_table, zval *object, zval *function_name, zval *retval_ptr, uint32_t param_count, zval params[], int no_separation, zend_array *symbol_table) /* {{{ */
{
	zend_fcall_info fci;

	fci.size = sizeof(fci);
	fci.function_table = function_table;
	fci.object = object ? Z_OBJ_P(object) : NULL;
	ZVAL_COPY_VALUE(&fci.function_name, function_name);
	fci.retval = retval_ptr;
	fci.param_count = param_count;
	fci.params = params;
	fci.no_separation = (zend_bool) no_separation;
	fci.symbol_table = symbol_table;

	return zend_call_function(&fci, NULL);
}
/* }}} */

int zend_call_function(zend_fcall_info *fci, zend_fcall_info_cache *fci_cache) /* {{{ */
{
	uint32_t i;
	zend_class_entry *calling_scope = NULL;
	zend_execute_data *call, dummy_execute_data;
	zend_fcall_info_cache fci_cache_local;
	zend_function *func;
	zend_class_entry *orig_scope;

	ZVAL_UNDEF(fci->retval);

	if (!EG(active)) {
		return FAILURE; /* executor is already inactive */
	}

	if (EG(exception)) {
		return FAILURE; /* we would result in an instable executor otherwise */
	}

	switch (fci->size) {
		case sizeof(zend_fcall_info):
			break; /* nothing to do currently */
		default:
			zend_error_noreturn(E_CORE_ERROR, "Corrupted fcall_info provided to zend_call_function()");
			break;
	}

	orig_scope = EG(scope);

	/* Initialize execute_data */
	if (!EG(current_execute_data)) {
		/* This only happens when we're called outside any execute()'s
		 * It shouldn't be strictly necessary to NULL execute_data out,
		 * but it may make bugs easier to spot
		 */
		memset(&dummy_execute_data, 0, sizeof(zend_execute_data));
		EG(current_execute_data) = &dummy_execute_data;
	} else if (EG(current_execute_data)->func &&
	           ZEND_USER_CODE(EG(current_execute_data)->func->common.type) &&
	           EG(current_execute_data)->opline->opcode != ZEND_DO_FCALL &&
	           EG(current_execute_data)->opline->opcode != ZEND_DO_ICALL &&
	           EG(current_execute_data)->opline->opcode != ZEND_DO_UCALL &&
	           EG(current_execute_data)->opline->opcode != ZEND_DO_FCALL_BY_NAME) {
		/* Insert fake frame in case of include or magic calls */
		dummy_execute_data = *EG(current_execute_data);
		dummy_execute_data.prev_execute_data = EG(current_execute_data);
		dummy_execute_data.call = NULL;
		dummy_execute_data.opline = NULL;
		dummy_execute_data.func = NULL;
		EG(current_execute_data) = &dummy_execute_data;
	}

	if (!fci_cache || !fci_cache->initialized) {
		zend_string *callable_name;
		char *error = NULL;

		if (!fci_cache) {
			fci_cache = &fci_cache_local;
		}

		if (!zend_is_callable_ex(&fci->function_name, fci->object, IS_CALLABLE_CHECK_SILENT, &callable_name, fci_cache, &error)) {
			if (error) {
				zend_error(E_WARNING, "Invalid callback %s, %s", ZSTR_VAL(callable_name), error);
				efree(error);
			}
			if (callable_name) {
				zend_string_release(callable_name);
			}
			if (EG(current_execute_data) == &dummy_execute_data) {
				EG(current_execute_data) = dummy_execute_data.prev_execute_data;
			}
			return FAILURE;
		} else if (error) {
			/* Capitalize the first latter of the error message */
			if (error[0] >= 'a' && error[0] <= 'z') {
				error[0] += ('A' - 'a');
			}
			zend_error(E_DEPRECATED, "%s", error);
			efree(error);
		}
		zend_string_release(callable_name);
	}

	func = fci_cache->function_handler;
	call = zend_vm_stack_push_call_frame(ZEND_CALL_TOP_FUNCTION,
		func, fci->param_count, fci_cache->called_scope, fci_cache->object);
	calling_scope = fci_cache->calling_scope;
	fci->object = fci_cache->object;
	if (fci->object &&
	    (!EG(objects_store).object_buckets ||
	     !IS_OBJ_VALID(EG(objects_store).object_buckets[fci->object->handle]))) {
		if (EG(current_execute_data) == &dummy_execute_data) {
			EG(current_execute_data) = dummy_execute_data.prev_execute_data;
		}
		return FAILURE;
	}

	if (func->common.fn_flags & (ZEND_ACC_ABSTRACT|ZEND_ACC_DEPRECATED)) {
		if (func->common.fn_flags & ZEND_ACC_ABSTRACT) {
			zend_throw_error(NULL, "Cannot call abstract method %s::%s()", ZSTR_VAL(func->common.scope->name), ZSTR_VAL(func->common.function_name));
			if (EG(current_execute_data) == &dummy_execute_data) {
				EG(current_execute_data) = dummy_execute_data.prev_execute_data;
			}
			return FAILURE;
		}
		if (func->common.fn_flags & ZEND_ACC_DEPRECATED) {
 			zend_error(E_DEPRECATED, "Function %s%s%s() is deprecated",
				func->common.scope ? ZSTR_VAL(func->common.scope->name) : "",
				func->common.scope ? "::" : "",
				ZSTR_VAL(func->common.function_name));
		}
	}

	for (i=0; i<fci->param_count; i++) {
		zval *param;
		zval *arg = &fci->params[i];

		if (ARG_SHOULD_BE_SENT_BY_REF(func, i + 1)) {
			if (UNEXPECTED(!Z_ISREF_P(arg))) {
				if (fci->no_separation &&
					!ARG_MAY_BE_SENT_BY_REF(func, i + 1)) {
					if (i) {
						/* hack to clean up the stack */
						ZEND_CALL_NUM_ARGS(call) = i;
						zend_vm_stack_free_args(call);
					}
					zend_vm_stack_free_call_frame(call);

					zend_error(E_WARNING, "Parameter %d to %s%s%s() expected to be a reference, value given",
						i+1,
						func->common.scope ? ZSTR_VAL(func->common.scope->name) : "",
						func->common.scope ? "::" : "",
						ZSTR_VAL(func->common.function_name));
					if (EG(current_execute_data) == &dummy_execute_data) {
						EG(current_execute_data) = dummy_execute_data.prev_execute_data;
					}
					return FAILURE;
				}

				ZVAL_NEW_REF(arg, arg);
			}
			Z_ADDREF_P(arg);
		} else {
			if (Z_ISREF_P(arg) &&
			    !(func->common.fn_flags & ZEND_ACC_CALL_VIA_TRAMPOLINE)) {
				/* don't separate references for __call */
				arg = Z_REFVAL_P(arg);
			}
			if (Z_OPT_REFCOUNTED_P(arg)) {
				Z_ADDREF_P(arg);
			}
		}
		param = ZEND_CALL_ARG(call, i+1);
		ZVAL_COPY_VALUE(param, arg);
	}

	EG(scope) = calling_scope;
	if (func->common.fn_flags & ZEND_ACC_STATIC) {
		fci->object = NULL;
	}
	Z_OBJ(call->This) = fci->object;

	if (UNEXPECTED(func->op_array.fn_flags & ZEND_ACC_CLOSURE)) {
		ZEND_ASSERT(GC_TYPE((zend_object*)func->op_array.prototype) == IS_OBJECT);
		GC_REFCOUNT((zend_object*)func->op_array.prototype)++;
		ZEND_ADD_CALL_FLAG(call, ZEND_CALL_CLOSURE);
	}

	/* PHP-7 doesn't support symbol_table substitution for functions */
	ZEND_ASSERT(fci->symbol_table == NULL);

	if (func->type == ZEND_USER_FUNCTION) {
		int call_via_handler = (func->common.fn_flags & ZEND_ACC_CALL_VIA_TRAMPOLINE) != 0;
		EG(scope) = func->common.scope;
		call->symbol_table = fci->symbol_table;
		if (EXPECTED((func->op_array.fn_flags & ZEND_ACC_GENERATOR) == 0)) {
			zend_init_execute_data(call, &func->op_array, fci->retval);
			zend_execute_ex(call);
		} else {
<<<<<<< HEAD
			zend_generator_create_zval(call, &func->op_array, fci->retval);
=======
			const zend_op *current_opline_before_exception = EG(opline_before_exception);

			zend_execute(EG(active_op_array) TSRMLS_CC);
			EG(opline_before_exception) = current_opline_before_exception;
>>>>>>> 6558559b
		}
		if (call_via_handler) {
			/* We must re-initialize function again */
			fci_cache->initialized = 0;
		}
	} else if (func->type == ZEND_INTERNAL_FUNCTION) {
		int call_via_handler = (func->common.fn_flags & ZEND_ACC_CALL_VIA_TRAMPOLINE) != 0;
		ZVAL_NULL(fci->retval);
		if (func->common.scope) {
			EG(scope) = func->common.scope;
		}
		call->prev_execute_data = EG(current_execute_data);
		call->return_value = NULL; /* this is not a constructor call */
		EG(current_execute_data) = call;
		if (EXPECTED(zend_execute_internal == NULL)) {
			/* saves one function call if zend_execute_internal is not used */
			func->internal_function.handler(call, fci->retval);
		} else {
			zend_execute_internal(call, fci->retval);
		}
		EG(current_execute_data) = call->prev_execute_data;
		zend_vm_stack_free_args(call);

		/*  We shouldn't fix bad extensions here,
			because it can break proper ones (Bug #34045)
		if (!EX(function_state).function->common.return_reference)
		{
			INIT_PZVAL(f->retval);
		}*/
		if (EG(exception)) {
			zval_ptr_dtor(fci->retval);
			ZVAL_UNDEF(fci->retval);
		}

		if (call_via_handler) {
			/* We must re-initialize function again */
			fci_cache->initialized = 0;
		}
	} else { /* ZEND_OVERLOADED_FUNCTION */
		ZVAL_NULL(fci->retval);

		/* Not sure what should be done here if it's a static method */
		if (fci->object) {
			call->prev_execute_data = EG(current_execute_data);
			EG(current_execute_data) = call;
			fci->object->handlers->call_method(func->common.function_name, fci->object, call, fci->retval);
			EG(current_execute_data) = call->prev_execute_data;
		} else {
			zend_throw_error(NULL, "Cannot call overloaded function for non-object");
		}

		zend_vm_stack_free_args(call);

		if (func->type == ZEND_OVERLOADED_FUNCTION_TEMPORARY) {
			zend_string_release(func->common.function_name);
		}
		efree(func);

		if (EG(exception)) {
			zval_ptr_dtor(fci->retval);
			ZVAL_UNDEF(fci->retval);
		}
	}

	EG(scope) = orig_scope;
	zend_vm_stack_free_call_frame(call);

	if (EG(current_execute_data) == &dummy_execute_data) {
		EG(current_execute_data) = dummy_execute_data.prev_execute_data;
	}

	if (EG(exception)) {
		zend_throw_exception_internal(NULL);
	}
	return SUCCESS;
}
/* }}} */

ZEND_API zend_class_entry *zend_lookup_class_ex(zend_string *name, const zval *key, int use_autoload) /* {{{ */
{
	zend_class_entry *ce = NULL;
	zval args[1];
	zval local_retval;
	zend_string *lc_name;
	zend_fcall_info fcall_info;
	zend_fcall_info_cache fcall_cache;

	if (key) {
		lc_name = Z_STR_P(key);
	} else {
		if (name == NULL || !ZSTR_LEN(name)) {
			return NULL;
		}

		if (ZSTR_VAL(name)[0] == '\\') {
			lc_name = zend_string_alloc(ZSTR_LEN(name) - 1, 0);
			zend_str_tolower_copy(ZSTR_VAL(lc_name), ZSTR_VAL(name) + 1, ZSTR_LEN(name) - 1);
		} else {
			lc_name = zend_string_tolower(name);
		}
	}

	ce = zend_hash_find_ptr(EG(class_table), lc_name);
	if (ce) {
		if (!key) {
			zend_string_release(lc_name);
		}
		return ce;
	}

	/* The compiler is not-reentrant. Make sure we __autoload() only during run-time
	 * (doesn't impact functionality of __autoload()
	*/
	if (!use_autoload || zend_is_compiling()) {
		if (!key) {
			zend_string_release(lc_name);
		}
		return NULL;
	}

	if (!EG(autoload_func)) {
		zend_function *func = zend_hash_str_find_ptr(EG(function_table), ZEND_AUTOLOAD_FUNC_NAME, sizeof(ZEND_AUTOLOAD_FUNC_NAME) - 1);
		if (func) {
			EG(autoload_func) = func;
		} else {
			if (!key) {
				zend_string_release(lc_name);
			}
			return NULL;
		}

	}

	/* Verify class name before passing it to __autoload() */
	if (strspn(ZSTR_VAL(name), "0123456789_abcdefghijklmnopqrstuvwxyzABCDEFGHIJKLMNOPQRSTUVWXYZ\177\200\201\202\203\204\205\206\207\210\211\212\213\214\215\216\217\220\221\222\223\224\225\226\227\230\231\232\233\234\235\236\237\240\241\242\243\244\245\246\247\250\251\252\253\254\255\256\257\260\261\262\263\264\265\266\267\270\271\272\273\274\275\276\277\300\301\302\303\304\305\306\307\310\311\312\313\314\315\316\317\320\321\322\323\324\325\326\327\330\331\332\333\334\335\336\337\340\341\342\343\344\345\346\347\350\351\352\353\354\355\356\357\360\361\362\363\364\365\366\367\370\371\372\373\374\375\376\377\\") != ZSTR_LEN(name)) {
		if (!key) {
			zend_string_release(lc_name);
		}
		return NULL;
	}

	if (EG(in_autoload) == NULL) {
		ALLOC_HASHTABLE(EG(in_autoload));
		zend_hash_init(EG(in_autoload), 8, NULL, NULL, 0);
	}

	if (zend_hash_add_empty_element(EG(in_autoload), lc_name) == NULL) {
		if (!key) {
			zend_string_release(lc_name);
		}
		return NULL;
	}

	ZVAL_UNDEF(&local_retval);

	if (ZSTR_VAL(name)[0] == '\\') {
		ZVAL_STRINGL(&args[0], ZSTR_VAL(name) + 1, ZSTR_LEN(name) - 1);
	} else {
		ZVAL_STR_COPY(&args[0], name);
	}

	fcall_info.size = sizeof(fcall_info);
	fcall_info.function_table = EG(function_table);
	ZVAL_STR_COPY(&fcall_info.function_name, EG(autoload_func)->common.function_name);
	fcall_info.symbol_table = NULL;
	fcall_info.retval = &local_retval;
	fcall_info.param_count = 1;
	fcall_info.params = args;
	fcall_info.object = NULL;
	fcall_info.no_separation = 1;

	fcall_cache.initialized = 1;
	fcall_cache.function_handler = EG(autoload_func);
	fcall_cache.calling_scope = NULL;
	fcall_cache.called_scope = NULL;
	fcall_cache.object = NULL;

	zend_exception_save();
	if ((zend_call_function(&fcall_info, &fcall_cache) == SUCCESS) && !EG(exception)) {
		ce = zend_hash_find_ptr(EG(class_table), lc_name);
	}
	zend_exception_restore();

	zval_ptr_dtor(&args[0]);
	zval_dtor(&fcall_info.function_name);

	zend_hash_del(EG(in_autoload), lc_name);

	zval_ptr_dtor(&local_retval);

	if (!key) {
		zend_string_release(lc_name);
	}
	return ce;
}
/* }}} */

ZEND_API zend_class_entry *zend_lookup_class(zend_string *name) /* {{{ */
{
	return zend_lookup_class_ex(name, NULL, 1);
}
/* }}} */

ZEND_API zend_class_entry *zend_get_called_scope(zend_execute_data *ex) /* {{{ */
{
	while (ex) {
		if (ex->called_scope) {
			return ex->called_scope;
		} else if (ex->func) {
			if (ex->func->type != ZEND_INTERNAL_FUNCTION || ex->func->common.scope) {
				return ex->called_scope;
			}
		}
		ex = ex->prev_execute_data;
	}
	return NULL;
}
/* }}} */

ZEND_API zend_object *zend_get_this_object(zend_execute_data *ex) /* {{{ */
{
	while (ex) {
		if (Z_OBJ(ex->This)) {
			return Z_OBJ(ex->This);
		} else if (ex->func) {
			if (ex->func->type != ZEND_INTERNAL_FUNCTION || ex->func->common.scope) {
				return Z_OBJ(ex->This);
			}
		}
		ex = ex->prev_execute_data;
	}
	return NULL;
}
/* }}} */

ZEND_API int zend_eval_stringl(char *str, size_t str_len, zval *retval_ptr, char *string_name) /* {{{ */
{
	zval pv;
	zend_op_array *new_op_array;
	uint32_t original_compiler_options;
	int retval;

	if (retval_ptr) {
		ZVAL_NEW_STR(&pv, zend_string_alloc(str_len + sizeof("return ;")-1, 1));
		memcpy(Z_STRVAL(pv), "return ", sizeof("return ") - 1);
		memcpy(Z_STRVAL(pv) + sizeof("return ") - 1, str, str_len);
		Z_STRVAL(pv)[Z_STRLEN(pv) - 1] = ';';
		Z_STRVAL(pv)[Z_STRLEN(pv)] = '\0';
	} else {
		ZVAL_STRINGL(&pv, str, str_len);
	}

	/*printf("Evaluating '%s'\n", pv.value.str.val);*/

	original_compiler_options = CG(compiler_options);
	CG(compiler_options) = ZEND_COMPILE_DEFAULT_FOR_EVAL;
	new_op_array = zend_compile_string(&pv, string_name);
	CG(compiler_options) = original_compiler_options;

	if (new_op_array) {
		zval local_retval;

		EG(no_extensions)=1;

		zend_try {
			ZVAL_UNDEF(&local_retval);
			zend_execute(new_op_array, &local_retval);
		} zend_catch {
			destroy_op_array(new_op_array);
			efree_size(new_op_array, sizeof(zend_op_array));
			zend_bailout();
		} zend_end_try();

		if (Z_TYPE(local_retval) != IS_UNDEF) {
			if (retval_ptr) {
				ZVAL_COPY_VALUE(retval_ptr, &local_retval);
			} else {
				zval_ptr_dtor(&local_retval);
			}
		} else {
			if (retval_ptr) {
				ZVAL_NULL(retval_ptr);
			}
		}

		EG(no_extensions)=0;
		destroy_op_array(new_op_array);
		efree_size(new_op_array, sizeof(zend_op_array));
		retval = SUCCESS;
	} else {
		retval = FAILURE;
	}
	zval_dtor(&pv);
	return retval;
}
/* }}} */

ZEND_API int zend_eval_string(char *str, zval *retval_ptr, char *string_name) /* {{{ */
{
	return zend_eval_stringl(str, strlen(str), retval_ptr, string_name);
}
/* }}} */

ZEND_API int zend_eval_stringl_ex(char *str, size_t str_len, zval *retval_ptr, char *string_name, int handle_exceptions) /* {{{ */
{
	int result;

	result = zend_eval_stringl(str, str_len, retval_ptr, string_name);
	if (handle_exceptions && EG(exception)) {
		zend_exception_error(EG(exception), E_ERROR);
		result = FAILURE;
	}
	return result;
}
/* }}} */

ZEND_API int zend_eval_string_ex(char *str, zval *retval_ptr, char *string_name, int handle_exceptions) /* {{{ */
{
	return zend_eval_stringl_ex(str, strlen(str), retval_ptr, string_name, handle_exceptions);
}
/* }}} */

ZEND_API void zend_timeout(int dummy) /* {{{ */
{

	if (zend_on_timeout) {
#ifdef ZEND_SIGNALS
		/*
		   We got here because we got a timeout signal, so we are in a signal handler
		   at this point. However, we want to be able to timeout any user-supplied
		   shutdown functions, so pretend we are not in a signal handler while we are
		   calling these
		*/
		SIGG(running) = 0;
#endif
		zend_on_timeout(EG(timeout_seconds));
	}

	zend_error_noreturn(E_ERROR, "Maximum execution time of %pd second%s exceeded", EG(timeout_seconds), EG(timeout_seconds) == 1 ? "" : "s");
}
/* }}} */

#ifdef ZEND_WIN32
VOID CALLBACK tq_timer_cb(PVOID arg, BOOLEAN timed_out)
{
	zend_bool *php_timed_out;

	/* The doc states it'll be always true, however it theoretically
		could be FALSE when the thread was signaled. */
	if (!timed_out) {
		return;
	}

	php_timed_out = (zend_bool *)arg;
	*php_timed_out = 1;
}
#endif

/* This one doesn't exists on QNX */
#ifndef SIGPROF
#define SIGPROF 27
#endif

void zend_set_timeout(zend_long seconds, int reset_signals) /* {{{ */
{

	EG(timeout_seconds) = seconds;

#ifdef ZEND_WIN32
	if(!seconds) {
		return;
	}

        /* Don't use ChangeTimerQueueTimer() as it will not restart an expired
		timer, so we could end up with just an ignored timeout. Instead
		delete and recreate. */
	if (NULL != tq_timer) {
		if (!DeleteTimerQueueTimer(NULL, tq_timer, NULL)) {
			EG(timed_out) = 0;
			tq_timer = NULL;
			zend_error_noreturn(E_ERROR, "Could not delete queued timer");
			return;
		}
		tq_timer = NULL;
	}

	/* XXX passing NULL means the default timer queue provided by the system is used */
	if (!CreateTimerQueueTimer(&tq_timer, NULL, (WAITORTIMERCALLBACK)tq_timer_cb, (VOID*)&EG(timed_out), seconds*1000, 0, WT_EXECUTEONLYONCE)) {
		EG(timed_out) = 0;
		tq_timer = NULL;
		zend_error_noreturn(E_ERROR, "Could not queue new timer");
		return;
	}
	EG(timed_out) = 0;
#else
#	ifdef HAVE_SETITIMER
	{
		struct itimerval t_r;		/* timeout requested */
		int signo;

		if(seconds) {
			t_r.it_value.tv_sec = seconds;
			t_r.it_value.tv_usec = t_r.it_interval.tv_sec = t_r.it_interval.tv_usec = 0;

#	ifdef __CYGWIN__
			setitimer(ITIMER_REAL, &t_r, NULL);
		}
		signo = SIGALRM;
#	else
			setitimer(ITIMER_PROF, &t_r, NULL);
		}
		signo = SIGPROF;
#	endif

		if (reset_signals) {
#	ifdef ZEND_SIGNALS
			zend_signal(signo, zend_timeout);
#	else
			sigset_t sigset;

			signal(signo, zend_timeout);
			sigemptyset(&sigset);
			sigaddset(&sigset, signo);
			sigprocmask(SIG_UNBLOCK, &sigset, NULL);
#	endif
		}
	}
#	endif /* HAVE_SETITIMER */
#endif
}
/* }}} */

void zend_unset_timeout(void) /* {{{ */
{
#ifdef ZEND_WIN32
	if (NULL != tq_timer) {
		if (!DeleteTimerQueueTimer(NULL, tq_timer, NULL)) {
			EG(timed_out) = 0;
			tq_timer = NULL;
			zend_error_noreturn(E_ERROR, "Could not delete queued timer");
			return;
		}
		tq_timer = NULL;
	}
	EG(timed_out) = 0;
#else
#	ifdef HAVE_SETITIMER
	if (EG(timeout_seconds)) {
		struct itimerval no_timeout;

		no_timeout.it_value.tv_sec = no_timeout.it_value.tv_usec = no_timeout.it_interval.tv_sec = no_timeout.it_interval.tv_usec = 0;

#ifdef __CYGWIN__
		setitimer(ITIMER_REAL, &no_timeout, NULL);
#else
		setitimer(ITIMER_PROF, &no_timeout, NULL);
#endif
	}
#	endif
#endif
}
/* }}} */

zend_class_entry *zend_fetch_class(zend_string *class_name, int fetch_type) /* {{{ */
{
	zend_class_entry *ce;
	int fetch_sub_type = fetch_type & ZEND_FETCH_CLASS_MASK;

check_fetch_type:
	switch (fetch_sub_type) {
		case ZEND_FETCH_CLASS_SELF:
			if (UNEXPECTED(!EG(scope))) {
				zend_throw_or_error(fetch_type, NULL, "Cannot access self:: when no class scope is active");
			}
			return EG(scope);
		case ZEND_FETCH_CLASS_PARENT:
			if (UNEXPECTED(!EG(scope))) {
				zend_throw_or_error(fetch_type, NULL, "Cannot access parent:: when no class scope is active");
				return NULL;
			}
			if (UNEXPECTED(!EG(scope)->parent)) {
				zend_throw_or_error(fetch_type, NULL, "Cannot access parent:: when current class scope has no parent");
			}
			return EG(scope)->parent;
		case ZEND_FETCH_CLASS_STATIC:
			ce = zend_get_called_scope(EG(current_execute_data));
			if (UNEXPECTED(!ce)) {
				zend_throw_or_error(fetch_type, NULL, "Cannot access static:: when no class scope is active");
				return NULL;
			}
			return ce;
		case ZEND_FETCH_CLASS_AUTO: {
				fetch_sub_type = zend_get_class_fetch_type(class_name);
				if (UNEXPECTED(fetch_sub_type != ZEND_FETCH_CLASS_DEFAULT)) {
					goto check_fetch_type;
				}
			}
			break;
	}

	if (fetch_type & ZEND_FETCH_CLASS_NO_AUTOLOAD) {
		return zend_lookup_class_ex(class_name, NULL, 0);
	} else if ((ce = zend_lookup_class_ex(class_name, NULL, 1)) == NULL) {
		if (!(fetch_type & ZEND_FETCH_CLASS_SILENT) && !EG(exception)) {
			if (fetch_sub_type == ZEND_FETCH_CLASS_INTERFACE) {
				zend_throw_or_error(fetch_type, NULL, "Interface '%s' not found", ZSTR_VAL(class_name));
			} else if (fetch_sub_type == ZEND_FETCH_CLASS_TRAIT) {
				zend_throw_or_error(fetch_type, NULL, "Trait '%s' not found", ZSTR_VAL(class_name));
			} else {
				zend_throw_or_error(fetch_type, NULL, "Class '%s' not found", ZSTR_VAL(class_name));
			}
		}
		return NULL;
	}
	return ce;
}
/* }}} */

zend_class_entry *zend_fetch_class_by_name(zend_string *class_name, const zval *key, int fetch_type) /* {{{ */
{
	zend_class_entry *ce;

	if (fetch_type & ZEND_FETCH_CLASS_NO_AUTOLOAD) {
		return zend_lookup_class_ex(class_name, key, 0);
	} else if ((ce = zend_lookup_class_ex(class_name, key, 1)) == NULL) {
		if ((fetch_type & ZEND_FETCH_CLASS_SILENT) == 0 && !EG(exception)) {
			if ((fetch_type & ZEND_FETCH_CLASS_MASK) == ZEND_FETCH_CLASS_INTERFACE) {
				zend_throw_or_error(fetch_type, NULL, "Interface '%s' not found", ZSTR_VAL(class_name));
			} else if ((fetch_type & ZEND_FETCH_CLASS_MASK) == ZEND_FETCH_CLASS_TRAIT) {
				zend_throw_or_error(fetch_type, NULL, "Trait '%s' not found", ZSTR_VAL(class_name));
			} else {
				zend_throw_or_error(fetch_type, NULL, "Class '%s' not found", ZSTR_VAL(class_name));
			}
		}
		return NULL;
	}
	return ce;
}
/* }}} */

#define MAX_ABSTRACT_INFO_CNT 3
#define MAX_ABSTRACT_INFO_FMT "%s%s%s%s"
#define DISPLAY_ABSTRACT_FN(idx) \
	ai.afn[idx] ? ZEND_FN_SCOPE_NAME(ai.afn[idx]) : "", \
	ai.afn[idx] ? "::" : "", \
	ai.afn[idx] ? ZSTR_VAL(ai.afn[idx]->common.function_name) : "", \
	ai.afn[idx] && ai.afn[idx + 1] ? ", " : (ai.afn[idx] && ai.cnt > MAX_ABSTRACT_INFO_CNT ? ", ..." : "")

typedef struct _zend_abstract_info {
	zend_function *afn[MAX_ABSTRACT_INFO_CNT + 1];
	int cnt;
	int ctor;
} zend_abstract_info;

static void zend_verify_abstract_class_function(zend_function *fn, zend_abstract_info *ai) /* {{{ */
{
	if (fn->common.fn_flags & ZEND_ACC_ABSTRACT) {
		if (ai->cnt < MAX_ABSTRACT_INFO_CNT) {
			ai->afn[ai->cnt] = fn;
		}
		if (fn->common.fn_flags & ZEND_ACC_CTOR) {
			if (!ai->ctor) {
				ai->cnt++;
				ai->ctor = 1;
			} else {
				ai->afn[ai->cnt] = NULL;
			}
		} else {
			ai->cnt++;
		}
	}
}
/* }}} */

void zend_verify_abstract_class(zend_class_entry *ce) /* {{{ */
{
	zend_function *func;
	zend_abstract_info ai;

	if ((ce->ce_flags & ZEND_ACC_IMPLICIT_ABSTRACT_CLASS) && !(ce->ce_flags & (ZEND_ACC_TRAIT | ZEND_ACC_EXPLICIT_ABSTRACT_CLASS))) {
		memset(&ai, 0, sizeof(ai));

		ZEND_HASH_FOREACH_PTR(&ce->function_table, func) {
			zend_verify_abstract_class_function(func, &ai);
		} ZEND_HASH_FOREACH_END();

		if (ai.cnt) {
			zend_error_noreturn(E_ERROR, "Class %s contains %d abstract method%s and must therefore be declared abstract or implement the remaining methods (" MAX_ABSTRACT_INFO_FMT MAX_ABSTRACT_INFO_FMT MAX_ABSTRACT_INFO_FMT ")",
				ZSTR_VAL(ce->name), ai.cnt,
				ai.cnt > 1 ? "s" : "",
				DISPLAY_ABSTRACT_FN(0),
				DISPLAY_ABSTRACT_FN(1),
				DISPLAY_ABSTRACT_FN(2)
				);
		}
	}
}
/* }}} */

ZEND_API int zend_delete_global_variable(zend_string *name) /* {{{ */
{
    return zend_hash_del_ind(&EG(symbol_table), name);
}
/* }}} */

ZEND_API zend_array *zend_rebuild_symbol_table(void) /* {{{ */
{
	zend_execute_data *ex;
	zend_array *symbol_table;

	/* Search for last called user function */
	ex = EG(current_execute_data);
	while (ex && (!ex->func || !ZEND_USER_CODE(ex->func->common.type))) {
		ex = ex->prev_execute_data;
	}
	if (!ex) {
		return NULL;
	}
	if (ex->symbol_table) {
		return ex->symbol_table;
	}

	if (EG(symtable_cache_ptr) >= EG(symtable_cache)) {
		/*printf("Cache hit!  Reusing %x\n", symtable_cache[symtable_cache_ptr]);*/
		symbol_table = ex->symbol_table = *(EG(symtable_cache_ptr)--);
		if (!ex->func->op_array.last_var) {
			return symbol_table;
		}
		zend_hash_extend(symbol_table, ex->func->op_array.last_var, 0);
	} else {
		symbol_table = ex->symbol_table = emalloc(sizeof(zend_array));
		zend_hash_init(symbol_table, ex->func->op_array.last_var, NULL, ZVAL_PTR_DTOR, 0);
		if (!ex->func->op_array.last_var) {
			return symbol_table;
		}
		zend_hash_real_init(symbol_table, 0);
		/*printf("Cache miss!  Initialized %x\n", EG(active_symbol_table));*/
	}
	if (EXPECTED(ex->func->op_array.last_var)) {
		zend_string **str = ex->func->op_array.vars;
		zend_string **end = str + ex->func->op_array.last_var;
		zval *var = ZEND_CALL_VAR_NUM(ex, 0);

		do {
			_zend_hash_append_ind(symbol_table, *str, var);
			str++;
			var++;
		} while (str != end);
	}
	return symbol_table;
}
/* }}} */

ZEND_API void zend_attach_symbol_table(zend_execute_data *execute_data) /* {{{ */
{
	zend_op_array *op_array = &execute_data->func->op_array;
	HashTable *ht = execute_data->symbol_table;

	/* copy real values from symbol table into CV slots and create
	   INDIRECT references to CV in symbol table  */
	if (EXPECTED(op_array->last_var)) {
		zend_string **str = op_array->vars;
		zend_string **end = str + op_array->last_var;
		zval *var = EX_VAR_NUM(0);

		do {
			zval *zv = zend_hash_find(ht, *str);

			if (zv) {
				if (Z_TYPE_P(zv) == IS_INDIRECT) {
					zval *val = Z_INDIRECT_P(zv);

					ZVAL_COPY_VALUE(var, val);
				} else {
					ZVAL_COPY_VALUE(var, zv);
				}
			} else {
				ZVAL_UNDEF(var);
				zv = zend_hash_add_new(ht, *str, var);
			}
			ZVAL_INDIRECT(zv, var);
			str++;
			var++;
		} while (str != end);
	}
}
/* }}} */

ZEND_API void zend_detach_symbol_table(zend_execute_data *execute_data) /* {{{ */
{
	zend_op_array *op_array = &execute_data->func->op_array;
	HashTable *ht = execute_data->symbol_table;

	/* copy real values from CV slots into symbol table */
	if (EXPECTED(op_array->last_var)) {
		zend_string **str = op_array->vars;
		zend_string **end = str + op_array->last_var;
		zval *var = EX_VAR_NUM(0);

		do {
			if (Z_TYPE_P(var) == IS_UNDEF) {
				zend_hash_del(ht, *str);
			} else {
				zend_hash_update(ht, *str, var);
				ZVAL_UNDEF(var);
			}
			str++;
			var++;
		} while (str != end);
	}
}
/* }}} */

ZEND_API int zend_set_local_var(zend_string *name, zval *value, int force) /* {{{ */
{
	zend_execute_data *execute_data = EG(current_execute_data);

	while (execute_data && (!execute_data->func || !ZEND_USER_CODE(execute_data->func->common.type))) {
		execute_data = execute_data->prev_execute_data;
	}

	if (execute_data) {
		if (!execute_data->symbol_table) {
			zend_ulong h = zend_string_hash_val(name);
			zend_op_array *op_array = &execute_data->func->op_array;

			if (EXPECTED(op_array->last_var)) {
				zend_string **str = op_array->vars;
				zend_string **end = str + op_array->last_var;

				do {
					if (ZSTR_H(*str) == h &&
					    ZSTR_LEN(*str) == ZSTR_LEN(name) &&
					    memcmp(ZSTR_VAL(*str), ZSTR_VAL(name), ZSTR_LEN(name)) == 0) {
						zval *var = EX_VAR_NUM(str - op_array->vars);
						ZVAL_COPY_VALUE(var, value);
						return SUCCESS;
					}
					str++;
				} while (str != end);
			}
			if (force) {
				zend_array *symbol_table = zend_rebuild_symbol_table();
				if (symbol_table) {
					return zend_hash_update(symbol_table, name, value) ? SUCCESS : FAILURE;;
				}
			}
		} else {
			return (zend_hash_update_ind(execute_data->symbol_table, name, value) != NULL) ? SUCCESS : FAILURE;
		}
	}
	return FAILURE;
}
/* }}} */

ZEND_API int zend_set_local_var_str(const char *name, size_t len, zval *value, int force) /* {{{ */
{
	zend_execute_data *execute_data = EG(current_execute_data);

	while (execute_data && (!execute_data->func || !ZEND_USER_CODE(execute_data->func->common.type))) {
		execute_data = execute_data->prev_execute_data;
	}

	if (execute_data) {
		if (!execute_data->symbol_table) {
			zend_ulong h = zend_hash_func(name, len);
			zend_op_array *op_array = &execute_data->func->op_array;
			if (EXPECTED(op_array->last_var)) {
				zend_string **str = op_array->vars;
				zend_string **end = str + op_array->last_var;

				do {
					if (ZSTR_H(*str) == h &&
					    ZSTR_LEN(*str) == len &&
					    memcmp(ZSTR_VAL(*str), name, len) == 0) {
						zval *var = EX_VAR_NUM(str - op_array->vars);
						zval_ptr_dtor(var);
						ZVAL_COPY_VALUE(var, value);
						return SUCCESS;
					}
					str++;
				} while (str != end);
			}
			if (force) {
				zend_array *symbol_table = zend_rebuild_symbol_table();
				if (symbol_table) {
					return zend_hash_str_update(symbol_table, name, len, value) ? SUCCESS : FAILURE;;
				}
			}
		} else {
			return (zend_hash_str_update_ind(execute_data->symbol_table, name, len, value) != NULL) ? SUCCESS : FAILURE;
		}
	}
	return FAILURE;
}
/* }}} */

/*
 * Local variables:
 * tab-width: 4
 * c-basic-offset: 4
 * indent-tabs-mode: t
 * End:
 */<|MERGE_RESOLUTION|>--- conflicted
+++ resolved
@@ -852,17 +852,13 @@
 		EG(scope) = func->common.scope;
 		call->symbol_table = fci->symbol_table;
 		if (EXPECTED((func->op_array.fn_flags & ZEND_ACC_GENERATOR) == 0)) {
+			const zend_op *current_opline_before_exception = EG(opline_before_exception);
+
 			zend_init_execute_data(call, &func->op_array, fci->retval);
 			zend_execute_ex(call);
+			EG(opline_before_exception) = current_opline_before_exception;
 		} else {
-<<<<<<< HEAD
 			zend_generator_create_zval(call, &func->op_array, fci->retval);
-=======
-			const zend_op *current_opline_before_exception = EG(opline_before_exception);
-
-			zend_execute(EG(active_op_array) TSRMLS_CC);
-			EG(opline_before_exception) = current_opline_before_exception;
->>>>>>> 6558559b
 		}
 		if (call_via_handler) {
 			/* We must re-initialize function again */
