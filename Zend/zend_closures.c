--- conflicted
+++ resolved
@@ -151,14 +151,10 @@
 		memcpy(&my_function, &closure->func, closure->func.type == ZEND_USER_FUNCTION ? sizeof(zend_op_array) : sizeof(zend_internal_function));
 		my_function.common.fn_flags &= ~ZEND_ACC_CLOSURE;
 		/* use scope of passed object */
-<<<<<<< HEAD
 		my_function.common.scope = newclass;
-=======
-		my_function.common.scope = Z_OBJCE_P(newthis);
 		if (closure->func.type == ZEND_INTERNAL_FUNCTION) {
 			my_function.internal_function.handler = closure->orig_internal_handler;
 		}
->>>>>>> 2467f759
 		fci_cache.function_handler = &my_function;
 
 		/* Runtime cache relies on bound scope to be immutable, hence we need a separate rt cache in case scope changed */
