/*
   +----------------------------------------------------------------------+
   | Zend Engine                                                          |
   +----------------------------------------------------------------------+
   | Copyright (c) 1998-2012 Zend Technologies Ltd. (http://www.zend.com) |
   +----------------------------------------------------------------------+
   | This source file is subject to version 2.00 of the Zend license,     |
   | that is bundled with this package in the file LICENSE, and is        | 
   | available through the world-wide-web at the following url:           |
   | http://www.zend.com/license/2_00.txt.                                |
   | If you did not receive a copy of the Zend license and are unable to  |
   | obtain it through the world-wide-web, please send a note to          |
   | license@zend.com so we can mail you a copy immediately.              |
   +----------------------------------------------------------------------+
   | Authors: Christian Seiler <chris_se@gmx.net>                         |
   |          Dmitry Stogov <dmitry@zend.com>                             |
   |          Marcus Boerger <helly@php.net>                              |
   +----------------------------------------------------------------------+
*/

/* $Id$ */

#include "zend.h"
#include "zend_API.h"
#include "zend_closures.h"
#include "zend_exceptions.h"
#include "zend_interfaces.h"
#include "zend_objects.h"
#include "zend_objects_API.h"
#include "zend_globals.h"

#define ZEND_CLOSURE_PRINT_NAME "Closure object"

#define ZEND_CLOSURE_PROPERTY_ERROR() \
	zend_error(E_RECOVERABLE_ERROR, "Closure object cannot have properties")

typedef struct _zend_closure {
	zend_object    std;
	zend_function  func;
	zval          *this_ptr;
	HashTable     *debug_info;
} zend_closure;

/* non-static since it needs to be referenced */
ZEND_API zend_class_entry *zend_ce_closure;
static zend_object_handlers closure_handlers;

ZEND_METHOD(Closure, __invoke) /* {{{ */
{
	zend_function *func = EG(current_execute_data)->function_state.function;
	zval ***arguments;
	zval *closure_result_ptr = NULL;

	arguments = emalloc(sizeof(zval**) * ZEND_NUM_ARGS());
	if (zend_get_parameters_array_ex(ZEND_NUM_ARGS(), arguments) == FAILURE) {
		efree(arguments);
		zend_error(E_RECOVERABLE_ERROR, "Cannot get arguments for calling closure");
		RETVAL_FALSE;
	} else if (call_user_function_ex(CG(function_table), NULL, this_ptr, &closure_result_ptr, ZEND_NUM_ARGS(), arguments, 1, NULL TSRMLS_CC) == FAILURE) {
		RETVAL_FALSE;
	} else if (closure_result_ptr) {
		if (Z_ISREF_P(closure_result_ptr) && return_value_ptr) {
			if (return_value) {
				zval_ptr_dtor(&return_value);
			}
			*return_value_ptr = closure_result_ptr;
		} else {
			RETVAL_ZVAL(closure_result_ptr, 1, 1);
		}
	}
	efree(arguments);

	/* destruct the function also, then - we have allocated it in get_method */
	efree((char*)func->internal_function.function_name);
	efree(func);
}
/* }}} */

/* {{{ proto Closure Closure::bind(Closure $old, object $to [, mixed $scope = "static" ] )
   Create a closure from another one and bind to another object and scope */
<<<<<<< HEAD
ZEND_METHOD(Closure, bind) /* {{{ */
=======
ZEND_METHOD(Closure, bind)
>>>>>>> 5246d6f0
{
	zval *newthis, *zclosure, *scope_arg = NULL;
	zend_closure *closure;
	zend_class_entry *ce, **ce_p;

	if (zend_parse_method_parameters(ZEND_NUM_ARGS() TSRMLS_CC, getThis(), "Oo!|z", &zclosure, zend_ce_closure, &newthis, &scope_arg) == FAILURE) {
		RETURN_NULL();
	}

	closure = (zend_closure *)zend_object_store_get_object(zclosure TSRMLS_CC);	

	if ((newthis != NULL) && (closure->func.common.fn_flags & ZEND_ACC_STATIC)) {
		zend_error(E_WARNING, "Cannot bind an instance to a static closure");
	}

	if (scope_arg != NULL) { /* scope argument was given */
		if (IS_ZEND_STD_OBJECT(*scope_arg)) {
			ce = Z_OBJCE_P(scope_arg);
		} else if (Z_TYPE_P(scope_arg) == IS_NULL) {
			ce = NULL;
		} else {
			char *class_name;
			int class_name_len;
			zval tmp_zval;
			INIT_ZVAL(tmp_zval);

			if (Z_TYPE_P(scope_arg) == IS_STRING) {
				class_name = Z_STRVAL_P(scope_arg);
				class_name_len = Z_STRLEN_P(scope_arg);
			} else {
				tmp_zval = *scope_arg;
				zval_copy_ctor(&tmp_zval);
				convert_to_string(&tmp_zval);
				class_name = Z_STRVAL(tmp_zval);
				class_name_len = Z_STRLEN(tmp_zval);
			}

			if ((class_name_len == sizeof("static") - 1) &&
				(memcmp("static", class_name, sizeof("static") - 1) == 0)) {
				ce = closure->func.common.scope;
			}
			else if (zend_lookup_class_ex(class_name, class_name_len, NULL, 1, &ce_p TSRMLS_CC) == FAILURE) {
				zend_error(E_WARNING, "Class '%s' not found", class_name);
				zval_dtor(&tmp_zval);
				RETURN_NULL();
			} else {
				ce = *ce_p;
			}
			zval_dtor(&tmp_zval);
		}
	} else { /* scope argument not given; do not change the scope by default */
		ce = closure->func.common.scope;
	}

	zend_create_closure(return_value, &closure->func, ce, newthis TSRMLS_CC);
}
/* }}} */

static zend_function *zend_closure_get_constructor(zval *object TSRMLS_DC) /* {{{ */
{
	zend_error(E_RECOVERABLE_ERROR, "Instantiation of 'Closure' is not allowed");
	return NULL;
}
/* }}} */

static int zend_closure_compare_objects(zval *o1, zval *o2 TSRMLS_DC) /* {{{ */
{
	return (Z_OBJ_HANDLE_P(o1) != Z_OBJ_HANDLE_P(o2));
}
/* }}} */

ZEND_API zend_function *zend_get_closure_invoke_method(zval *obj TSRMLS_DC) /* {{{ */
{
	zend_closure *closure = (zend_closure *)zend_object_store_get_object(obj TSRMLS_CC);	
	zend_function *invoke = (zend_function*)emalloc(sizeof(zend_function));

	invoke->common = closure->func.common;
	invoke->type = ZEND_INTERNAL_FUNCTION;
	invoke->internal_function.fn_flags = ZEND_ACC_PUBLIC | ZEND_ACC_CALL_VIA_HANDLER | (closure->func.common.fn_flags & ZEND_ACC_RETURN_REFERENCE);
	invoke->internal_function.handler = ZEND_MN(Closure___invoke);
	invoke->internal_function.module = 0;
	invoke->internal_function.scope = zend_ce_closure;
	invoke->internal_function.function_name = estrndup(ZEND_INVOKE_FUNC_NAME, sizeof(ZEND_INVOKE_FUNC_NAME)-1);
	return invoke;
}
/* }}} */

ZEND_API const zend_function *zend_get_closure_method_def(zval *obj TSRMLS_DC) /* {{{ */
{
	zend_closure *closure = (zend_closure *)zend_object_store_get_object(obj TSRMLS_CC);	
	return &closure->func;
}
/* }}} */

ZEND_API zval* zend_get_closure_this_ptr(zval *obj TSRMLS_DC) /* {{{ */
{
	zend_closure *closure = (zend_closure *)zend_object_store_get_object(obj TSRMLS_CC);	
	return closure->this_ptr;
}
/* }}} */

static zend_function *zend_closure_get_method(zval **object_ptr, char *method_name, int method_len, const zend_literal *key TSRMLS_DC) /* {{{ */
{
	char *lc_name;
	ALLOCA_FLAG(use_heap)

	lc_name = do_alloca(method_len + 1, use_heap);
	zend_str_tolower_copy(lc_name, method_name, method_len);
	if ((method_len == sizeof(ZEND_INVOKE_FUNC_NAME)-1) &&
		memcmp(lc_name, ZEND_INVOKE_FUNC_NAME, sizeof(ZEND_INVOKE_FUNC_NAME)-1) == 0
	) {
		free_alloca(lc_name, use_heap);
		return zend_get_closure_invoke_method(*object_ptr TSRMLS_CC);
	}
	free_alloca(lc_name, use_heap);
	return std_object_handlers.get_method(object_ptr, method_name, method_len, key TSRMLS_CC);
}
/* }}} */

static zval *zend_closure_read_property(zval *object, zval *member, int type, const zend_literal *key TSRMLS_DC) /* {{{ */
{
	ZEND_CLOSURE_PROPERTY_ERROR();
	Z_ADDREF(EG(uninitialized_zval));
	return &EG(uninitialized_zval);
}
/* }}} */

static void zend_closure_write_property(zval *object, zval *member, zval *value, const zend_literal *key TSRMLS_DC) /* {{{ */
{
	ZEND_CLOSURE_PROPERTY_ERROR();
}
/* }}} */

static zval **zend_closure_get_property_ptr_ptr(zval *object, zval *member, const zend_literal *key TSRMLS_DC) /* {{{ */
{
	ZEND_CLOSURE_PROPERTY_ERROR();
	return NULL;
}
/* }}} */

static int zend_closure_has_property(zval *object, zval *member, int has_set_exists, const zend_literal *key TSRMLS_DC) /* {{{ */
{
	if (has_set_exists != 2) {
		ZEND_CLOSURE_PROPERTY_ERROR();
	}
	return 0;
}
/* }}} */

static void zend_closure_unset_property(zval *object, zval *member, const zend_literal *key TSRMLS_DC) /* {{{ */
{
	ZEND_CLOSURE_PROPERTY_ERROR();
}
/* }}} */

static void zend_closure_free_storage(void *object TSRMLS_DC) /* {{{ */
{
	zend_closure *closure = (zend_closure *)object;

	zend_object_std_dtor(&closure->std TSRMLS_CC);

	if (closure->func.type == ZEND_USER_FUNCTION) {
		zend_execute_data *ex = EG(current_execute_data);
		while (ex) {
			if (ex->op_array == &closure->func.op_array) {
				zend_error(E_ERROR, "Cannot destroy active lambda function");
			}
			ex = ex->prev_execute_data;
		}
		destroy_op_array(&closure->func.op_array TSRMLS_CC);
	}

	if (closure->debug_info != NULL) {
		zend_hash_destroy(closure->debug_info);
		efree(closure->debug_info);
	}

	if (closure->this_ptr) {
		zval_ptr_dtor(&closure->this_ptr);
	}

	efree(closure);
}
/* }}} */

static zend_object_value zend_closure_new(zend_class_entry *class_type TSRMLS_DC) /* {{{ */
{
	zend_closure *closure;
	zend_object_value object;

	closure = emalloc(sizeof(zend_closure));
	memset(closure, 0, sizeof(zend_closure));

	zend_object_std_init(&closure->std, class_type TSRMLS_CC);

	object.handle = zend_objects_store_put(closure, (zend_objects_store_dtor_t)zend_objects_destroy_object, (zend_objects_free_object_storage_t) zend_closure_free_storage, NULL TSRMLS_CC);
	object.handlers = &closure_handlers;

	return object;
}
/* }}} */

static zend_object_value zend_closure_clone(zval *zobject TSRMLS_DC) /* {{{ */
{
	zend_closure *closure = (zend_closure *)zend_object_store_get_object(zobject TSRMLS_CC);
	zval result;

	zend_create_closure(&result, &closure->func, closure->func.common.scope, closure->this_ptr TSRMLS_CC);
	return Z_OBJVAL(result);
}
/* }}} */


int zend_closure_get_closure(zval *obj, zend_class_entry **ce_ptr, zend_function **fptr_ptr, zval **zobj_ptr TSRMLS_DC) /* {{{ */
{
	zend_closure *closure;

	if (Z_TYPE_P(obj) != IS_OBJECT) {
		return FAILURE;
	}

	closure = (zend_closure *)zend_object_store_get_object(obj TSRMLS_CC);
	*fptr_ptr = &closure->func;

	if (closure->this_ptr) {
		if (zobj_ptr) {
			*zobj_ptr = closure->this_ptr;
		}
		*ce_ptr = Z_OBJCE_P(closure->this_ptr);
	} else {
		if (zobj_ptr) {
			*zobj_ptr = NULL;
		}
		*ce_ptr = closure->func.common.scope;
	}
	return SUCCESS;
}
/* }}} */

static HashTable *zend_closure_get_debug_info(zval *object, int *is_temp TSRMLS_DC) /* {{{ */
{
	zend_closure *closure = (zend_closure *)zend_object_store_get_object(object TSRMLS_CC);
	zval *val;
	struct _zend_arg_info *arg_info = closure->func.common.arg_info;

	*is_temp = 0;

	if (closure->debug_info == NULL) {
		ALLOC_HASHTABLE(closure->debug_info);
		zend_hash_init(closure->debug_info, 1, NULL, ZVAL_PTR_DTOR, 0);
	}
	if (closure->debug_info->nApplyCount == 0) {
		if (closure->func.type == ZEND_USER_FUNCTION && closure->func.op_array.static_variables) {
			HashTable *static_variables = closure->func.op_array.static_variables;
			MAKE_STD_ZVAL(val);
			array_init(val);
			zend_hash_copy(Z_ARRVAL_P(val), static_variables, (copy_ctor_func_t)zval_add_ref, NULL, sizeof(zval*));
			zend_hash_update(closure->debug_info, "static", sizeof("static"), (void *) &val, sizeof(zval *), NULL);
		}

		if (closure->this_ptr) {
			Z_ADDREF_P(closure->this_ptr);
			zend_symtable_update(closure->debug_info, "this", sizeof("this"), (void *) &closure->this_ptr, sizeof(zval *), NULL);
		}

		if (arg_info) {
			zend_uint i, required = closure->func.common.required_num_args;

			MAKE_STD_ZVAL(val);
			array_init(val);

			for (i = 0; i < closure->func.common.num_args; i++) {
				char *name, *info;
				int name_len, info_len;
				if (arg_info->name) {
					name_len = zend_spprintf(&name, 0, "%s$%s",
									arg_info->pass_by_reference ? "&" : "",
									arg_info->name);
				} else {
					name_len = zend_spprintf(&name, 0, "%s$param%d",
									arg_info->pass_by_reference ? "&" : "",
									i + 1);
				}
				info_len = zend_spprintf(&info, 0, "%s",
								i >= required ? "<optional>" : "<required>");
				add_assoc_stringl_ex(val, name, name_len + 1, info, info_len, 0);
				efree(name);
				arg_info++;
			}
			zend_hash_update(closure->debug_info, "parameter", sizeof("parameter"), (void *) &val, sizeof(zval *), NULL);
		}
	}

	return closure->debug_info;
}
/* }}} */

static HashTable *zend_closure_get_gc(zval *obj, zval ***table, int *n TSRMLS_DC) /* {{{ */
{
	zend_closure *closure = (zend_closure *)zend_object_store_get_object(obj TSRMLS_CC);	

	*table = closure->this_ptr ? &closure->this_ptr : NULL;
	*n = closure->this_ptr ? 1 : 0;
	return (closure->func.type == ZEND_USER_FUNCTION) ?
		closure->func.op_array.static_variables : NULL;
}
/* }}} */

/* {{{ proto Closure::__construct()
   Private constructor preventing instantiation */
ZEND_METHOD(Closure, __construct)
{
	zend_error(E_RECOVERABLE_ERROR, "Instantiation of 'Closure' is not allowed");
}
/* }}} */

ZEND_BEGIN_ARG_INFO_EX(arginfo_closure_bindto, 0, 0, 1)
	ZEND_ARG_INFO(0, newthis)
	ZEND_ARG_INFO(0, newscope)
ZEND_END_ARG_INFO()

ZEND_BEGIN_ARG_INFO_EX(arginfo_closure_bind, 0, 0, 2)
	ZEND_ARG_INFO(0, closure)
	ZEND_ARG_INFO(0, newthis)
	ZEND_ARG_INFO(0, newscope)
ZEND_END_ARG_INFO()

static const zend_function_entry closure_functions[] = {
	ZEND_ME(Closure, __construct, NULL, ZEND_ACC_PRIVATE)
	ZEND_ME(Closure, bind, arginfo_closure_bind, ZEND_ACC_PUBLIC|ZEND_ACC_STATIC)
	ZEND_MALIAS(Closure, bindTo, bind, arginfo_closure_bindto, ZEND_ACC_PUBLIC)
	{NULL, NULL, NULL}
};

void zend_register_closure_ce(TSRMLS_D) /* {{{ */
{
	zend_class_entry ce;

	INIT_CLASS_ENTRY(ce, "Closure", closure_functions);
	zend_ce_closure = zend_register_internal_class(&ce TSRMLS_CC);
	zend_ce_closure->ce_flags |= ZEND_ACC_FINAL_CLASS;
	zend_ce_closure->create_object = zend_closure_new;
	zend_ce_closure->serialize = zend_class_serialize_deny;
	zend_ce_closure->unserialize = zend_class_unserialize_deny;

	memcpy(&closure_handlers, zend_get_std_object_handlers(), sizeof(zend_object_handlers));
	closure_handlers.get_constructor = zend_closure_get_constructor;
	closure_handlers.get_method = zend_closure_get_method;
	closure_handlers.write_property = zend_closure_write_property;
	closure_handlers.read_property = zend_closure_read_property;
	closure_handlers.get_property_ptr_ptr = zend_closure_get_property_ptr_ptr;
	closure_handlers.has_property = zend_closure_has_property;
	closure_handlers.unset_property = zend_closure_unset_property;
	closure_handlers.compare_objects = zend_closure_compare_objects;
	closure_handlers.clone_obj = zend_closure_clone;
	closure_handlers.get_debug_info = zend_closure_get_debug_info;
	closure_handlers.get_closure = zend_closure_get_closure;
	closure_handlers.get_gc = zend_closure_get_gc;
}
/* }}} */

ZEND_API void zend_create_closure(zval *res, zend_function *func, zend_class_entry *scope, zval *this_ptr TSRMLS_DC) /* {{{ */
{
	zend_closure *closure;

	object_init_ex(res, zend_ce_closure);

	closure = (zend_closure *)zend_object_store_get_object(res TSRMLS_CC);

	closure->func = *func;
	closure->func.common.prototype = NULL;

	if ((scope == NULL) && (this_ptr != NULL)) {
		/* use dummy scope if we're binding an object without specifying a scope */
		/* maybe it would be better to create one for this purpose */
		scope = zend_ce_closure;
	}

	if (closure->func.type == ZEND_USER_FUNCTION) {
		if (closure->func.op_array.static_variables) {
			HashTable *static_variables = closure->func.op_array.static_variables;

			ALLOC_HASHTABLE(closure->func.op_array.static_variables);
			zend_hash_init(closure->func.op_array.static_variables, zend_hash_num_elements(static_variables), NULL, ZVAL_PTR_DTOR, 0);
			zend_hash_apply_with_arguments(static_variables TSRMLS_CC, (apply_func_args_t)zval_copy_static_var, 1, closure->func.op_array.static_variables);
		}
		closure->func.op_array.run_time_cache = NULL;
		(*closure->func.op_array.refcount)++;
	} else {
		/* verify that we aren't binding internal function to a wrong scope */
		if(func->common.scope != NULL) {
			if(scope && !instanceof_function(scope, func->common.scope TSRMLS_CC)) {
				zend_error(E_WARNING, "Cannot bind function %s::%s to scope class %s", func->common.scope->name, func->common.function_name, scope->name);
				scope = NULL;
			}
			if(scope && this_ptr && (func->common.fn_flags & ZEND_ACC_STATIC) == 0 && 
					!instanceof_function(Z_OBJCE_P(this_ptr), closure->func.common.scope TSRMLS_CC)) {
				zend_error(E_WARNING, "Cannot bind function %s::%s to object of class %s", func->common.scope->name, func->common.function_name, Z_OBJCE_P(this_ptr)->name);
				scope = NULL;
				this_ptr = NULL;
			}
		} else {
			/* if it's a free function, we won't set scope & this since they're meaningless */
			this_ptr = NULL;
			scope = NULL;
		}
	}

	/* Invariants:
	 * If the closure is unscoped, it has no bound object.
	 * The the closure is scoped, it's either static or it's bound */
	closure->func.common.scope = scope;
	if (scope) {
		closure->func.common.fn_flags |= ZEND_ACC_PUBLIC;
		if (this_ptr && (closure->func.common.fn_flags & ZEND_ACC_STATIC) == 0) {
			closure->this_ptr = this_ptr;
			Z_ADDREF_P(this_ptr);
		} else {
			closure->func.common.fn_flags |= ZEND_ACC_STATIC;
			closure->this_ptr = NULL;
		}
	} else {
		closure->this_ptr = NULL;
	}
}
/* }}} */

/*
 * Local variables:
 * tab-width: 4
 * c-basic-offset: 4
 * indent-tabs-mode: t
 * End:
 */<|MERGE_RESOLUTION|>--- conflicted
+++ resolved
@@ -78,11 +78,7 @@
 
 /* {{{ proto Closure Closure::bind(Closure $old, object $to [, mixed $scope = "static" ] )
    Create a closure from another one and bind to another object and scope */
-<<<<<<< HEAD
-ZEND_METHOD(Closure, bind) /* {{{ */
-=======
 ZEND_METHOD(Closure, bind)
->>>>>>> 5246d6f0
 {
 	zval *newthis, *zclosure, *scope_arg = NULL;
 	zend_closure *closure;
