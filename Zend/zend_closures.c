/*
   +----------------------------------------------------------------------+
   | Zend Engine                                                          |
   +----------------------------------------------------------------------+
   | Copyright (c) Zend Technologies Ltd. (http://www.zend.com)           |
   +----------------------------------------------------------------------+
   | This source file is subject to version 2.00 of the Zend license,     |
   | that is bundled with this package in the file LICENSE, and is        |
   | available through the world-wide-web at the following url:           |
   | http://www.zend.com/license/2_00.txt.                                |
   | If you did not receive a copy of the Zend license and are unable to  |
   | obtain it through the world-wide-web, please send a note to          |
   | license@zend.com so we can mail you a copy immediately.              |
   +----------------------------------------------------------------------+
   | Authors: Christian Seiler <chris_se@gmx.net>                         |
   |          Dmitry Stogov <dmitry@php.net>                              |
   |          Marcus Boerger <helly@php.net>                              |
   +----------------------------------------------------------------------+
*/

#include "zend.h"
#include "zend_API.h"
#include "zend_closures.h"
#include "zend_exceptions.h"
#include "zend_interfaces.h"
#include "zend_objects.h"
#include "zend_objects_API.h"
#include "zend_globals.h"

#define ZEND_CLOSURE_PRINT_NAME "Closure object"

#define ZEND_CLOSURE_PROPERTY_ERROR() \
	zend_throw_error(NULL, "Closure object cannot have properties")

typedef struct _zend_closure {
	zend_object       std;
	zend_function     func;
	zval              this_ptr;
	zend_class_entry *called_scope;
	zif_handler       orig_internal_handler;
} zend_closure;

/* non-static since it needs to be referenced */
ZEND_API zend_class_entry *zend_ce_closure;
static zend_object_handlers closure_handlers;

ZEND_METHOD(Closure, __invoke) /* {{{ */
{
	zend_function *func = EX(func);
	zval *arguments = ZEND_CALL_ARG(execute_data, 1);

	if (call_user_function(CG(function_table), NULL, ZEND_THIS, return_value, ZEND_NUM_ARGS(), arguments) == FAILURE) {
		RETVAL_FALSE;
	}

	/* destruct the function also, then - we have allocated it in get_method */
	zend_string_release_ex(func->internal_function.function_name, 0);
	efree(func);
#if ZEND_DEBUG
	execute_data->func = NULL;
#endif
}
/* }}} */

static zend_bool zend_valid_closure_binding(
		zend_closure *closure, zval *newthis, zend_class_entry *scope) /* {{{ */
{
	zend_function *func = &closure->func;
	zend_bool is_fake_closure = (func->common.fn_flags & ZEND_ACC_FAKE_CLOSURE) != 0;
	if (newthis) {
		if (func->common.fn_flags & ZEND_ACC_STATIC) {
			zend_error(E_WARNING, "Cannot bind an instance to a static closure");
			return 0;
		}

		if (is_fake_closure && func->common.scope &&
				!instanceof_function(Z_OBJCE_P(newthis), func->common.scope)) {
			/* Binding incompatible $this to an internal method is not supported. */
			zend_error(E_WARNING, "Cannot bind method %s::%s() to object of class %s",
					ZSTR_VAL(func->common.scope->name),
					ZSTR_VAL(func->common.function_name),
					ZSTR_VAL(Z_OBJCE_P(newthis)->name));
			return 0;
		}
	} else if (is_fake_closure && func->common.scope
			&& !(func->common.fn_flags & ZEND_ACC_STATIC)) {
		if (func->type == ZEND_INTERNAL_FUNCTION) {
			zend_error(E_WARNING, "Cannot unbind $this of internal method");
			return 0;
		} else {
			zend_error(E_DEPRECATED, "Unbinding $this of a method is deprecated");
		}
	} else if (!is_fake_closure && !Z_ISUNDEF(closure->this_ptr)
			&& (func->common.fn_flags & ZEND_ACC_USES_THIS)) {
		// TODO: Only deprecate if it had $this *originally*?
		zend_error(E_DEPRECATED, "Unbinding $this of closure is deprecated");
	}

	if (scope && scope != func->common.scope && scope->type == ZEND_INTERNAL_CLASS) {
		/* rebinding to internal class is not allowed */
		zend_error(E_WARNING, "Cannot bind closure to scope of internal class %s",
				ZSTR_VAL(scope->name));
		return 0;
	}

	if (is_fake_closure && scope != func->common.scope) {
		zend_error(E_WARNING, "Cannot rebind scope of closure created by ReflectionFunctionAbstract::getClosure()");
		return 0;
	}

	return 1;
}
/* }}} */

/* {{{ proto mixed Closure::call(object to [, mixed parameter] [, mixed ...] )
   Call closure, binding to a given object with its class as the scope */
ZEND_METHOD(Closure, call)
{
	zval *newthis, closure_result;
	zend_closure *closure;
	zend_fcall_info fci;
	zend_fcall_info_cache fci_cache;
	zend_function my_function;
	zend_object *newobj;

	fci.param_count = 0;
	fci.params = NULL;

	if (zend_parse_parameters(ZEND_NUM_ARGS(), "o*", &newthis, &fci.params, &fci.param_count) == FAILURE) {
		return;
	}

	closure = (zend_closure *) Z_OBJ_P(ZEND_THIS);

	newobj = Z_OBJ_P(newthis);

	if (!zend_valid_closure_binding(closure, newthis, Z_OBJCE_P(newthis))) {
		return;
	}

	if (closure->func.common.fn_flags & ZEND_ACC_GENERATOR) {
		zval new_closure;
		zend_create_closure(&new_closure, &closure->func, Z_OBJCE_P(newthis), closure->called_scope, newthis);
		closure = (zend_closure *) Z_OBJ(new_closure);
		fci_cache.function_handler = &closure->func;
	} else {
		memcpy(&my_function, &closure->func, closure->func.type == ZEND_USER_FUNCTION ? sizeof(zend_op_array) : sizeof(zend_internal_function));
		my_function.common.fn_flags &= ~ZEND_ACC_CLOSURE;
		/* use scope of passed object */
		my_function.common.scope = Z_OBJCE_P(newthis);
		fci_cache.function_handler = &my_function;

		/* Runtime cache relies on bound scope to be immutable, hence we need a separate rt cache in case scope changed */
		if (ZEND_USER_CODE(my_function.type)
		 && (closure->func.common.scope != Z_OBJCE_P(newthis)
		  || (closure->func.common.fn_flags & ZEND_ACC_HEAP_RT_CACHE))) {
			void *ptr;

			my_function.op_array.fn_flags |= ZEND_ACC_HEAP_RT_CACHE;
			ptr = emalloc(sizeof(void*) + my_function.op_array.cache_size);
			ZEND_MAP_PTR_INIT(my_function.op_array.run_time_cache, ptr);
			ptr = (char*)ptr + sizeof(void*);
			ZEND_MAP_PTR_SET(my_function.op_array.run_time_cache, ptr);
			memset(ptr, 0, my_function.op_array.cache_size);
		}
	}

	fci_cache.called_scope = newobj->ce;
	fci_cache.object = fci.object = newobj;

	fci.size = sizeof(fci);
	ZVAL_OBJ(&fci.function_name, &closure->std);
	fci.retval = &closure_result;
	fci.no_separation = 1;

	if (zend_call_function(&fci, &fci_cache) == SUCCESS && Z_TYPE(closure_result) != IS_UNDEF) {
		if (Z_ISREF(closure_result)) {
			zend_unwrap_reference(&closure_result);
		}
		ZVAL_COPY_VALUE(return_value, &closure_result);
	}

	if (fci_cache.function_handler->common.fn_flags & ZEND_ACC_GENERATOR) {
		/* copied upon generator creation */
		GC_DELREF(&closure->std);
	} else if (ZEND_USER_CODE(my_function.type)
	 && fci_cache.function_handler->common.fn_flags & ZEND_ACC_HEAP_RT_CACHE) {
		efree(ZEND_MAP_PTR(my_function.op_array.run_time_cache));
	}
}
/* }}} */

/* {{{ proto Closure Closure::bind(callable old, object to [, mixed scope])
   Create a closure from another one and bind to another object and scope */
ZEND_METHOD(Closure, bind)
{
	zval *newthis, *zclosure, *scope_arg = NULL;
	zend_closure *closure;
	zend_class_entry *ce, *called_scope;

	if (zend_parse_method_parameters(ZEND_NUM_ARGS(), getThis(), "Oo!|z", &zclosure, zend_ce_closure, &newthis, &scope_arg) == FAILURE) {
		return;
	}

	closure = (zend_closure *)Z_OBJ_P(zclosure);

	if (scope_arg != NULL) { /* scope argument was given */
		if (Z_TYPE_P(scope_arg) == IS_OBJECT) {
			ce = Z_OBJCE_P(scope_arg);
		} else if (Z_TYPE_P(scope_arg) == IS_NULL) {
			ce = NULL;
		} else {
			zend_string *tmp_class_name;
			zend_string *class_name = zval_get_tmp_string(scope_arg, &tmp_class_name);
			if (zend_string_equals_literal(class_name, "static")) {
				ce = closure->func.common.scope;
			} else if ((ce = zend_lookup_class(class_name)) == NULL) {
				zend_error(E_WARNING, "Class '%s' not found", ZSTR_VAL(class_name));
				zend_tmp_string_release(tmp_class_name);
				RETURN_NULL();
			}
			zend_tmp_string_release(tmp_class_name);
		}
	} else { /* scope argument not given; do not change the scope by default */
		ce = closure->func.common.scope;
	}

	if (!zend_valid_closure_binding(closure, newthis, ce)) {
		return;
	}

	if (newthis) {
		called_scope = Z_OBJCE_P(newthis);
	} else {
		called_scope = ce;
	}

	zend_create_closure(return_value, &closure->func, ce, called_scope, newthis);
}
/* }}} */

static ZEND_NAMED_FUNCTION(zend_closure_call_magic) /* {{{ */ {
	zend_fcall_info fci;
	zend_fcall_info_cache fcc;
	zval params[2];

	memset(&fci, 0, sizeof(zend_fcall_info));
	memset(&fcc, 0, sizeof(zend_fcall_info_cache));

	fci.size = sizeof(zend_fcall_info);
	fci.retval = return_value;

	fcc.function_handler = (EX(func)->internal_function.fn_flags & ZEND_ACC_STATIC) ?
		EX(func)->internal_function.scope->__callstatic : EX(func)->internal_function.scope->__call;
	fci.params = params;
	fci.param_count = 2;
	ZVAL_STR(&fci.params[0], EX(func)->common.function_name);
	if (ZEND_NUM_ARGS()) {
		array_init_size(&fci.params[1], ZEND_NUM_ARGS());
		zend_copy_parameters_array(ZEND_NUM_ARGS(), &fci.params[1]);
	} else {
		ZVAL_EMPTY_ARRAY(&fci.params[1]);
	}

	fcc.object = fci.object = Z_OBJ_P(ZEND_THIS);

	zend_call_function(&fci, &fcc);

	zval_ptr_dtor(&fci.params[0]);
	zval_ptr_dtor(&fci.params[1]);
}
/* }}} */

static int zend_create_closure_from_callable(zval *return_value, zval *callable, char **error) /* {{{ */ {
	zend_fcall_info_cache fcc;
	zend_function *mptr;
	zval instance;
	zend_internal_function call;

	if (!zend_is_callable_ex(callable, NULL, 0, NULL, &fcc, error)) {
		return FAILURE;
	}

	mptr = fcc.function_handler;
	if (mptr->common.fn_flags & ZEND_ACC_CALL_VIA_TRAMPOLINE) {
		/* For Closure::fromCallable([$closure, "__invoke"]) return $closure. */
		if (fcc.object && fcc.object->ce == zend_ce_closure
				&& zend_string_equals_literal(mptr->common.function_name, "__invoke")) {
			ZVAL_OBJ(return_value, fcc.object);
			zend_free_trampoline(mptr);
			return SUCCESS;
		}

<<<<<<< HEAD
		if (!mptr->common.scope) {
			return FAILURE;
		}
		if (mptr->common.fn_flags & ZEND_ACC_STATIC) {
			if (!mptr->common.scope->__callstatic) {
				return FAILURE;
			}
		} else {
			if (!mptr->common.scope->__call) {
				return FAILURE;
			}
		}

=======
		memset(&call, 0, sizeof(zend_internal_function));
>>>>>>> 33dd25d2
		call.type = ZEND_INTERNAL_FUNCTION;
		call.fn_flags = mptr->common.fn_flags & ZEND_ACC_STATIC;
		call.handler = zend_closure_call_magic;
		call.function_name = mptr->common.function_name;
		call.scope = mptr->common.scope;

		zend_free_trampoline(mptr);
		mptr = (zend_function *) &call;
	}

	if (fcc.object) {
		ZVAL_OBJ(&instance, fcc.object);
		zend_create_fake_closure(return_value, mptr, mptr->common.scope, fcc.called_scope, &instance);
	} else {
		zend_create_fake_closure(return_value, mptr, mptr->common.scope, fcc.called_scope, NULL);
	}

	return SUCCESS;
}
/* }}} */

/* {{{ proto Closure Closure::fromCallable(callable callable)
   Create a closure from a callable using the current scope. */
ZEND_METHOD(Closure, fromCallable)
{
	zval *callable;
	int success;
	char *error = NULL;

	if (zend_parse_parameters(ZEND_NUM_ARGS(), "z", &callable) == FAILURE) {
		return;
	}

	if (Z_TYPE_P(callable) == IS_OBJECT && instanceof_function(Z_OBJCE_P(callable), zend_ce_closure)) {
		/* It's already a closure */
		RETURN_ZVAL(callable, 1, 0);
	}

	/* create closure as if it were called from parent scope */
	EG(current_execute_data) = EX(prev_execute_data);
	success = zend_create_closure_from_callable(return_value, callable, &error);
	EG(current_execute_data) = execute_data;

	if (success == FAILURE || error) {
		if (error) {
			zend_type_error("Failed to create closure from callable: %s", error);
			efree(error);
		} else {
			zend_type_error("Failed to create closure from callable");
		}
	}
}
/* }}} */

static ZEND_COLD zend_function *zend_closure_get_constructor(zend_object *object) /* {{{ */
{
	zend_throw_error(NULL, "Instantiation of 'Closure' is not allowed");
	return NULL;
}
/* }}} */

static int zend_closure_compare_objects(zval *o1, zval *o2) /* {{{ */
{
	return (Z_OBJ_P(o1) != Z_OBJ_P(o2));
}
/* }}} */

ZEND_API zend_function *zend_get_closure_invoke_method(zend_object *object) /* {{{ */
{
	zend_closure *closure = (zend_closure *)object;
	zend_function *invoke = (zend_function*)emalloc(sizeof(zend_function));
	const uint32_t keep_flags =
		ZEND_ACC_RETURN_REFERENCE | ZEND_ACC_VARIADIC | ZEND_ACC_HAS_RETURN_TYPE;

	invoke->common = closure->func.common;
	/* We return ZEND_INTERNAL_FUNCTION, but arg_info representation is the
	 * same as for ZEND_USER_FUNCTION (uses zend_string* instead of char*).
	 * This is not a problem, because ZEND_ACC_HAS_TYPE_HINTS is never set,
	 * and we won't check arguments on internal function. We also set
	 * ZEND_ACC_USER_ARG_INFO flag to prevent invalid usage by Reflection */
	invoke->type = ZEND_INTERNAL_FUNCTION;
	invoke->internal_function.fn_flags =
		ZEND_ACC_PUBLIC | ZEND_ACC_CALL_VIA_HANDLER | (closure->func.common.fn_flags & keep_flags);
	if (closure->func.type != ZEND_INTERNAL_FUNCTION || (closure->func.common.fn_flags & ZEND_ACC_USER_ARG_INFO)) {
		invoke->internal_function.fn_flags |=
			ZEND_ACC_USER_ARG_INFO;
	}
	invoke->internal_function.handler = ZEND_MN(Closure___invoke);
	invoke->internal_function.module = 0;
	invoke->internal_function.scope = zend_ce_closure;
	invoke->internal_function.function_name = ZSTR_KNOWN(ZEND_STR_MAGIC_INVOKE);
	return invoke;
}
/* }}} */

ZEND_API const zend_function *zend_get_closure_method_def(zval *obj) /* {{{ */
{
	zend_closure *closure = (zend_closure *)Z_OBJ_P(obj);
	return &closure->func;
}
/* }}} */

ZEND_API zval* zend_get_closure_this_ptr(zval *obj) /* {{{ */
{
	zend_closure *closure = (zend_closure *)Z_OBJ_P(obj);
	return &closure->this_ptr;
}
/* }}} */

static zend_function *zend_closure_get_method(zend_object **object, zend_string *method, const zval *key) /* {{{ */
{
	if (zend_string_equals_literal_ci(method, ZEND_INVOKE_FUNC_NAME)) {
		return zend_get_closure_invoke_method(*object);
	}

	return zend_std_get_method(object, method, key);
}
/* }}} */

static ZEND_COLD zval *zend_closure_read_property(zval *object, zval *member, int type, void **cache_slot, zval *rv) /* {{{ */
{
	ZEND_CLOSURE_PROPERTY_ERROR();
	return &EG(uninitialized_zval);
}
/* }}} */

static ZEND_COLD zval *zend_closure_write_property(zval *object, zval *member, zval *value, void **cache_slot) /* {{{ */
{
	ZEND_CLOSURE_PROPERTY_ERROR();
	return value;
}
/* }}} */

static ZEND_COLD zval *zend_closure_get_property_ptr_ptr(zval *object, zval *member, int type, void **cache_slot) /* {{{ */
{
	ZEND_CLOSURE_PROPERTY_ERROR();
	return NULL;
}
/* }}} */

static ZEND_COLD int zend_closure_has_property(zval *object, zval *member, int has_set_exists, void **cache_slot) /* {{{ */
{
	if (has_set_exists != ZEND_PROPERTY_EXISTS) {
		ZEND_CLOSURE_PROPERTY_ERROR();
	}
	return 0;
}
/* }}} */

static ZEND_COLD void zend_closure_unset_property(zval *object, zval *member, void **cache_slot) /* {{{ */
{
	ZEND_CLOSURE_PROPERTY_ERROR();
}
/* }}} */

static void zend_closure_free_storage(zend_object *object) /* {{{ */
{
	zend_closure *closure = (zend_closure *)object;

	zend_object_std_dtor(&closure->std);

	if (closure->func.type == ZEND_USER_FUNCTION) {
		destroy_op_array(&closure->func.op_array);
	}

	if (Z_TYPE(closure->this_ptr) != IS_UNDEF) {
		zval_ptr_dtor(&closure->this_ptr);
	}
}
/* }}} */

static zend_object *zend_closure_new(zend_class_entry *class_type) /* {{{ */
{
	zend_closure *closure;

	closure = emalloc(sizeof(zend_closure));
	memset(closure, 0, sizeof(zend_closure));

	zend_object_std_init(&closure->std, class_type);
	closure->std.handlers = &closure_handlers;

	return (zend_object*)closure;
}
/* }}} */

static zend_object *zend_closure_clone(zval *zobject) /* {{{ */
{
	zend_closure *closure = (zend_closure *)Z_OBJ_P(zobject);
	zval result;

	zend_create_closure(&result, &closure->func,
		closure->func.common.scope, closure->called_scope, &closure->this_ptr);
	return Z_OBJ(result);
}
/* }}} */

int zend_closure_get_closure(zval *obj, zend_class_entry **ce_ptr, zend_function **fptr_ptr, zend_object **obj_ptr) /* {{{ */
{
	zend_closure *closure = (zend_closure *)Z_OBJ_P(obj);
	*fptr_ptr = &closure->func;
	*ce_ptr = closure->called_scope;

	if (Z_TYPE(closure->this_ptr) != IS_UNDEF) {
		*obj_ptr = Z_OBJ(closure->this_ptr);
	} else {
		*obj_ptr = NULL;
	}

	return SUCCESS;
}
/* }}} */

static HashTable *zend_closure_get_debug_info(zval *object, int *is_temp) /* {{{ */
{
	zend_closure *closure = (zend_closure *)Z_OBJ_P(object);
	zval val;
	struct _zend_arg_info *arg_info = closure->func.common.arg_info;
	HashTable *debug_info;
	zend_bool zstr_args = (closure->func.type == ZEND_USER_FUNCTION) || (closure->func.common.fn_flags & ZEND_ACC_USER_ARG_INFO);

	*is_temp = 1;

	debug_info = zend_new_array(8);

	if (closure->func.type == ZEND_USER_FUNCTION && closure->func.op_array.static_variables) {
		HashTable *static_variables =
			ZEND_MAP_PTR_GET(closure->func.op_array.static_variables_ptr);
		ZVAL_ARR(&val, zend_array_dup(static_variables));
		zend_hash_update(debug_info, ZSTR_KNOWN(ZEND_STR_STATIC), &val);
	}

	if (Z_TYPE(closure->this_ptr) != IS_UNDEF) {
		Z_ADDREF(closure->this_ptr);
		zend_hash_update(debug_info, ZSTR_KNOWN(ZEND_STR_THIS), &closure->this_ptr);
	}

	if (arg_info &&
		(closure->func.common.num_args ||
		 (closure->func.common.fn_flags & ZEND_ACC_VARIADIC))) {
		uint32_t i, num_args, required = closure->func.common.required_num_args;

		array_init(&val);

		num_args = closure->func.common.num_args;
		if (closure->func.common.fn_flags & ZEND_ACC_VARIADIC) {
			num_args++;
		}
		for (i = 0; i < num_args; i++) {
			zend_string *name;
			zval info;
			if (arg_info->name) {
				if (zstr_args) {
					name = zend_strpprintf(0, "%s$%s",
							arg_info->pass_by_reference ? "&" : "",
							ZSTR_VAL(arg_info->name));
				} else {
					name = zend_strpprintf(0, "%s$%s",
							arg_info->pass_by_reference ? "&" : "",
							((zend_internal_arg_info*)arg_info)->name);
				}
			} else {
				name = zend_strpprintf(0, "%s$param%d",
						arg_info->pass_by_reference ? "&" : "",
						i + 1);
			}
			ZVAL_NEW_STR(&info, zend_strpprintf(0, "%s", i >= required ? "<optional>" : "<required>"));
			zend_hash_update(Z_ARRVAL(val), name, &info);
			zend_string_release_ex(name, 0);
			arg_info++;
		}
		zend_hash_str_update(debug_info, "parameter", sizeof("parameter")-1, &val);
	}

	return debug_info;
}
/* }}} */

static HashTable *zend_closure_get_gc(zval *obj, zval **table, int *n) /* {{{ */
{
	zend_closure *closure = (zend_closure *)Z_OBJ_P(obj);

	*table = Z_TYPE(closure->this_ptr) != IS_NULL ? &closure->this_ptr : NULL;
	*n = Z_TYPE(closure->this_ptr) != IS_NULL ? 1 : 0;
	return (closure->func.type == ZEND_USER_FUNCTION) ?
		ZEND_MAP_PTR_GET(closure->func.op_array.static_variables_ptr) : NULL;
}
/* }}} */

/* {{{ proto Closure::__construct()
   Private constructor preventing instantiation */
ZEND_COLD ZEND_METHOD(Closure, __construct)
{
	zend_throw_error(NULL, "Instantiation of 'Closure' is not allowed");
}
/* }}} */

ZEND_BEGIN_ARG_INFO_EX(arginfo_closure_bindto, 0, 0, 1)
	ZEND_ARG_INFO(0, newthis)
	ZEND_ARG_INFO(0, newscope)
ZEND_END_ARG_INFO()

ZEND_BEGIN_ARG_INFO_EX(arginfo_closure_bind, 0, 0, 2)
	ZEND_ARG_INFO(0, closure)
	ZEND_ARG_INFO(0, newthis)
	ZEND_ARG_INFO(0, newscope)
ZEND_END_ARG_INFO()

ZEND_BEGIN_ARG_INFO_EX(arginfo_closure_call, 0, 0, 1)
	ZEND_ARG_INFO(0, newthis)
	ZEND_ARG_VARIADIC_INFO(0, parameters)
ZEND_END_ARG_INFO()

ZEND_BEGIN_ARG_INFO_EX(arginfo_closure_fromcallable, 0, 0, 1)
	ZEND_ARG_INFO(0, callable)
ZEND_END_ARG_INFO()

static const zend_function_entry closure_functions[] = {
	ZEND_ME(Closure, __construct, NULL, ZEND_ACC_PRIVATE)
	ZEND_ME(Closure, bind, arginfo_closure_bind, ZEND_ACC_PUBLIC|ZEND_ACC_STATIC)
	ZEND_MALIAS(Closure, bindTo, bind, arginfo_closure_bindto, ZEND_ACC_PUBLIC)
	ZEND_ME(Closure, call, arginfo_closure_call, ZEND_ACC_PUBLIC)
	ZEND_ME(Closure, fromCallable, arginfo_closure_fromcallable, ZEND_ACC_PUBLIC|ZEND_ACC_STATIC)
	ZEND_FE_END
};

void zend_register_closure_ce(void) /* {{{ */
{
	zend_class_entry ce;

	INIT_CLASS_ENTRY(ce, "Closure", closure_functions);
	zend_ce_closure = zend_register_internal_class(&ce);
	zend_ce_closure->ce_flags |= ZEND_ACC_FINAL;
	zend_ce_closure->create_object = zend_closure_new;
	zend_ce_closure->serialize = zend_class_serialize_deny;
	zend_ce_closure->unserialize = zend_class_unserialize_deny;

	memcpy(&closure_handlers, &std_object_handlers, sizeof(zend_object_handlers));
	closure_handlers.free_obj = zend_closure_free_storage;
	closure_handlers.get_constructor = zend_closure_get_constructor;
	closure_handlers.get_method = zend_closure_get_method;
	closure_handlers.write_property = zend_closure_write_property;
	closure_handlers.read_property = zend_closure_read_property;
	closure_handlers.get_property_ptr_ptr = zend_closure_get_property_ptr_ptr;
	closure_handlers.has_property = zend_closure_has_property;
	closure_handlers.unset_property = zend_closure_unset_property;
	closure_handlers.compare_objects = zend_closure_compare_objects;
	closure_handlers.clone_obj = zend_closure_clone;
	closure_handlers.get_debug_info = zend_closure_get_debug_info;
	closure_handlers.get_closure = zend_closure_get_closure;
	closure_handlers.get_gc = zend_closure_get_gc;
}
/* }}} */

static ZEND_NAMED_FUNCTION(zend_closure_internal_handler) /* {{{ */
{
	zend_closure *closure = (zend_closure*)ZEND_CLOSURE_OBJECT(EX(func));
	closure->orig_internal_handler(INTERNAL_FUNCTION_PARAM_PASSTHRU);
	OBJ_RELEASE((zend_object*)closure);
	EX(func) = NULL;
}
/* }}} */

ZEND_API void zend_create_closure(zval *res, zend_function *func, zend_class_entry *scope, zend_class_entry *called_scope, zval *this_ptr) /* {{{ */
{
	zend_closure *closure;

	object_init_ex(res, zend_ce_closure);

	closure = (zend_closure *)Z_OBJ_P(res);

	if ((scope == NULL) && this_ptr && (Z_TYPE_P(this_ptr) != IS_UNDEF)) {
		/* use dummy scope if we're binding an object without specifying a scope */
		/* maybe it would be better to create one for this purpose */
		scope = zend_ce_closure;
	}

	if (func->type == ZEND_USER_FUNCTION) {
		memcpy(&closure->func, func, sizeof(zend_op_array));
		closure->func.common.fn_flags |= ZEND_ACC_CLOSURE;
		closure->func.common.fn_flags &= ~ZEND_ACC_IMMUTABLE;

		if (closure->func.op_array.static_variables) {
			closure->func.op_array.static_variables =
				zend_array_dup(closure->func.op_array.static_variables);
		}
		ZEND_MAP_PTR_INIT(closure->func.op_array.static_variables_ptr,
			&closure->func.op_array.static_variables);

		/* Runtime cache is scope-dependent, so we cannot reuse it if the scope changed */
		if (!ZEND_MAP_PTR_GET(closure->func.op_array.run_time_cache)
			|| func->common.scope != scope
			|| (func->common.fn_flags & ZEND_ACC_HEAP_RT_CACHE)
		) {
			void *ptr;

			if (!ZEND_MAP_PTR_GET(func->op_array.run_time_cache)
			 && (func->common.fn_flags & ZEND_ACC_CLOSURE)
			 && (func->common.scope == scope ||
			     !(func->common.fn_flags & ZEND_ACC_IMMUTABLE))) {
				/* If a real closure is used for the first time, we create a shared runtime cache
				 * and remember which scope it is for. */
				if (func->common.scope != scope) {
					func->common.scope = scope;
				}
				closure->func.op_array.fn_flags &= ~ZEND_ACC_HEAP_RT_CACHE;
				ptr = zend_arena_alloc(&CG(arena), func->op_array.cache_size);
				ZEND_MAP_PTR_SET(func->op_array.run_time_cache, ptr);
				ZEND_MAP_PTR_SET(closure->func.op_array.run_time_cache, ptr);
			} else {
				/* Otherwise, we use a non-shared runtime cache */
				closure->func.op_array.fn_flags |= ZEND_ACC_HEAP_RT_CACHE;
				ptr = emalloc(sizeof(void*) + func->op_array.cache_size);
				ZEND_MAP_PTR_INIT(closure->func.op_array.run_time_cache, ptr);
				ptr = (char*)ptr + sizeof(void*);
				ZEND_MAP_PTR_SET(closure->func.op_array.run_time_cache, ptr);
			}
			memset(ptr, 0, func->op_array.cache_size);
		}
		if (closure->func.op_array.refcount) {
			(*closure->func.op_array.refcount)++;
		}
	} else {
		memcpy(&closure->func, func, sizeof(zend_internal_function));
		closure->func.common.fn_flags |= ZEND_ACC_CLOSURE;
		/* wrap internal function handler to avoid memory leak */
		if (UNEXPECTED(closure->func.internal_function.handler == zend_closure_internal_handler)) {
			/* avoid infinity recursion, by taking handler from nested closure */
			zend_closure *nested = (zend_closure*)((char*)func - XtOffsetOf(zend_closure, func));
			ZEND_ASSERT(nested->std.ce == zend_ce_closure);
			closure->orig_internal_handler = nested->orig_internal_handler;
		} else {
			closure->orig_internal_handler = closure->func.internal_function.handler;
		}
		closure->func.internal_function.handler = zend_closure_internal_handler;
		if (!func->common.scope) {
			/* if it's a free function, we won't set scope & this since they're meaningless */
			this_ptr = NULL;
			scope = NULL;
		}
	}

	ZVAL_UNDEF(&closure->this_ptr);
	/* Invariant:
	 * If the closure is unscoped or static, it has no bound object. */
	closure->func.common.scope = scope;
	closure->called_scope = called_scope;
	if (scope) {
		closure->func.common.fn_flags |= ZEND_ACC_PUBLIC;
		if (this_ptr && Z_TYPE_P(this_ptr) == IS_OBJECT && (closure->func.common.fn_flags & ZEND_ACC_STATIC) == 0) {
			Z_ADDREF_P(this_ptr);
			ZVAL_OBJ(&closure->this_ptr, Z_OBJ_P(this_ptr));
		}
	}
}
/* }}} */

ZEND_API void zend_create_fake_closure(zval *res, zend_function *func, zend_class_entry *scope, zend_class_entry *called_scope, zval *this_ptr) /* {{{ */
{
	zend_closure *closure;

	zend_create_closure(res, func, scope, called_scope, this_ptr);

	closure = (zend_closure *)Z_OBJ_P(res);
	closure->func.common.fn_flags |= ZEND_ACC_FAKE_CLOSURE;
}
/* }}} */

void zend_closure_bind_var(zval *closure_zv, zend_string *var_name, zval *var) /* {{{ */
{
	zend_closure *closure = (zend_closure *) Z_OBJ_P(closure_zv);
	HashTable *static_variables = ZEND_MAP_PTR_GET(closure->func.op_array.static_variables_ptr);
	zend_hash_update(static_variables, var_name, var);
}
/* }}} */

void zend_closure_bind_var_ex(zval *closure_zv, uint32_t offset, zval *val) /* {{{ */
{
	zend_closure *closure = (zend_closure *) Z_OBJ_P(closure_zv);
	HashTable *static_variables = ZEND_MAP_PTR_GET(closure->func.op_array.static_variables_ptr);
	zval *var = (zval*)((char*)static_variables->arData + offset);
	zval_ptr_dtor(var);
	ZVAL_COPY_VALUE(var, val);
}
/* }}} */<|MERGE_RESOLUTION|>--- conflicted
+++ resolved
@@ -291,7 +291,6 @@
 			return SUCCESS;
 		}
 
-<<<<<<< HEAD
 		if (!mptr->common.scope) {
 			return FAILURE;
 		}
@@ -305,9 +304,7 @@
 			}
 		}
 
-=======
 		memset(&call, 0, sizeof(zend_internal_function));
->>>>>>> 33dd25d2
 		call.type = ZEND_INTERNAL_FUNCTION;
 		call.fn_flags = mptr->common.fn_flags & ZEND_ACC_STATIC;
 		call.handler = zend_closure_call_magic;
