--- conflicted
+++ resolved
@@ -765,34 +765,15 @@
 				}
 				ptr = zend_arena_alloc(&CG(arena), func->op_array.cache_size);
 				ZEND_MAP_PTR_SET(func->op_array.run_time_cache, ptr);
-<<<<<<< HEAD
-			} else {
-				/* Otherwise, we use a non-shared runtime cache */
-				closure->func.op_array.fn_flags |= ZEND_ACC_HEAP_RT_CACHE;
-				ptr = emalloc(func->op_array.cache_size);
-			}
-			memset(ptr, 0, func->op_array.cache_size);
-		}
-		ZEND_MAP_PTR_INIT(closure->func.op_array.run_time_cache, ptr);
-
-		zend_string_addref(closure->func.op_array.function_name);
-		if (closure->func.op_array.refcount) {
-			(*closure->func.op_array.refcount)++;
-		}
-=======
-				ZEND_MAP_PTR_SET(closure->func.op_array.run_time_cache, ptr);
 				closure->func.op_array.fn_flags &= ~ZEND_ACC_HEAP_RT_CACHE;
 			} else {
 				/* Otherwise, we use a non-shared runtime cache */
-				ptr = emalloc(sizeof(void*) + func->op_array.cache_size);
-				ZEND_MAP_PTR_INIT(closure->func.op_array.run_time_cache, ptr);
-				ptr = (char*)ptr + sizeof(void*);
-				ZEND_MAP_PTR_SET(closure->func.op_array.run_time_cache, ptr);
+				ptr = emalloc(func->op_array.cache_size);
 				closure->func.op_array.fn_flags |= ZEND_ACC_HEAP_RT_CACHE;
 			}
 			memset(ptr, 0, func->op_array.cache_size);
 		}
->>>>>>> af2110e6
+		ZEND_MAP_PTR_INIT(closure->func.op_array.run_time_cache, ptr);
 	} else {
 		memcpy(&closure->func, func, sizeof(zend_internal_function));
 		closure->func.common.fn_flags |= ZEND_ACC_CLOSURE;
