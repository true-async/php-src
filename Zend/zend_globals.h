--- conflicted
+++ resolved
@@ -22,11 +22,8 @@
 
 
 #include <setjmp.h>
-<<<<<<< HEAD
 #include <stdint.h>
-=======
 #include <sys/types.h>
->>>>>>> ae845cc6
 
 #include "zend_globals_macros.h"
 
@@ -42,11 +39,8 @@
 #include "zend_multibyte.h"
 #include "zend_multiply.h"
 #include "zend_arena.h"
-<<<<<<< HEAD
 #include "zend_call_stack.h"
-=======
 #include "zend_max_execution_timer.h"
->>>>>>> ae845cc6
 
 /* Define ZTS if you want a thread-safe Zend */
 /*#undef ZTS*/
@@ -296,17 +290,16 @@
 	zend_string *filename_override;
 	zend_long lineno_override;
 
-<<<<<<< HEAD
 #ifdef ZEND_CHECK_STACK_LIMIT
 	zend_call_stack call_stack;
 	zend_long max_allowed_stack_size;
 	zend_ulong reserved_stack_size;
-=======
+#endif
+
 #ifdef ZEND_MAX_EXECUTION_TIMERS
 	timer_t max_execution_timer_timer;
 	pid_t pid;
 	struct sigaction oldact;
->>>>>>> ae845cc6
 #endif
 
 	void *reserved[ZEND_MAX_RESERVED_RESOURCES];
