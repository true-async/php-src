/*
   +----------------------------------------------------------------------+
   | Zend Engine                                                          |
   +----------------------------------------------------------------------+
   | Copyright (c) Zend Technologies Ltd. (http://www.zend.com)           |
   +----------------------------------------------------------------------+
   | This source file is subject to version 2.00 of the Zend license,     |
   | that is bundled with this package in the file LICENSE, and is        |
   | available through the world-wide-web at the following url:           |
   | http://www.zend.com/license/2_00.txt.                                |
   | If you did not receive a copy of the Zend license and are unable to  |
   | obtain it through the world-wide-web, please send a note to          |
   | license@zend.com so we can mail you a copy immediately.              |
   +----------------------------------------------------------------------+
   | Authors: Andi Gutmans <andi@php.net>                                 |
   |          Zeev Suraski <zeev@php.net>                                 |
   +----------------------------------------------------------------------+
*/

#ifndef ZEND_GLOBALS_H
#define ZEND_GLOBALS_H


#include <setjmp.h>
#include <sys/types.h>

#include "zend_globals_macros.h"

#include "zend_atomic.h"
#include "zend_stack.h"
#include "zend_ptr_stack.h"
#include "zend_hash.h"
#include "zend_llist.h"
#include "zend_objects.h"
#include "zend_objects_API.h"
#include "zend_modules.h"
#include "zend_float.h"
#include "zend_multibyte.h"
#include "zend_multiply.h"
#include "zend_arena.h"
#include "zend_max_execution_timer.h"

/* Define ZTS if you want a thread-safe Zend */
/*#undef ZTS*/

#ifdef ZTS

BEGIN_EXTERN_C()
ZEND_API extern int compiler_globals_id;
ZEND_API extern int executor_globals_id;
ZEND_API extern size_t compiler_globals_offset;
ZEND_API extern size_t executor_globals_offset;
END_EXTERN_C()

#endif

#define SYMTABLE_CACHE_SIZE 32


#include "zend_compile.h"

/* excpt.h on Digital Unix 4.0 defines function_table */
#undef function_table

typedef struct _zend_vm_stack *zend_vm_stack;
typedef struct _zend_ini_entry zend_ini_entry;
typedef struct _zend_fiber_context zend_fiber_context;
typedef struct _zend_fiber zend_fiber;

struct _zend_compiler_globals {
	zend_stack loop_var_stack;

	zend_class_entry *active_class_entry;

	zend_string *compiled_filename;

	int zend_lineno;

	zend_op_array *active_op_array;

	HashTable *function_table;	/* function symbol table */
	HashTable *class_table;		/* class table */

	HashTable *auto_globals;

	/* Refer to zend_yytnamerr() in zend_language_parser.y for meaning of values */
	zend_uchar parse_error;
	bool in_compilation;
	bool short_tags;

	bool unclean_shutdown;

	bool ini_parser_unbuffered_errors;

	zend_llist open_files;

	struct _zend_ini_parser_param *ini_parser_param;

	bool skip_shebang;
	bool increment_lineno;

	bool variable_width_locale;   /* UTF-8, Shift-JIS, Big5, ISO 2022, EUC, etc */
	bool ascii_compatible_locale; /* locale uses ASCII characters as singletons */
	                              /* and don't use them as lead/trail units     */

	zend_string *doc_comment;
	uint32_t extra_fn_flags;

	uint32_t compiler_options; /* set of ZEND_COMPILE_* constants */

	zend_oparray_context context;
	zend_file_context file_context;

	zend_arena *arena;

	HashTable interned_strings;

	const zend_encoding **script_encoding_list;
	size_t script_encoding_list_size;
	bool multibyte;
	bool detect_unicode;
	bool encoding_declared;

	zend_ast *ast;
	zend_arena *ast_arena;

	zend_stack delayed_oplines_stack;
	HashTable *memoized_exprs;
	int memoize_mode;

	void   *map_ptr_real_base;
	void   *map_ptr_base;
	size_t  map_ptr_size;
	size_t  map_ptr_last;

	HashTable *delayed_variance_obligations;
	HashTable *delayed_autoloads;
	HashTable *unlinked_uses;
	zend_class_entry *current_linking_class;

	uint32_t rtd_key_counter;

	zend_stack short_circuiting_opnums;
};


struct _zend_executor_globals {
	zval uninitialized_zval;
	zval error_zval;

	/* symbol table cache */
	zend_array *symtable_cache[SYMTABLE_CACHE_SIZE];
	/* Pointer to one past the end of the symtable_cache */
	zend_array **symtable_cache_limit;
	/* Pointer to first unused symtable_cache slot */
	zend_array **symtable_cache_ptr;

	zend_array symbol_table;		/* main symbol table */

	HashTable included_files;	/* files already included */

	JMP_BUF *bailout;

	int error_reporting;
	int exit_status;

	HashTable *function_table;	/* function symbol table */
	HashTable *class_table;		/* class table */
	HashTable *zend_constants;	/* constants table */

	zval          *vm_stack_top;
	zval          *vm_stack_end;
	zend_vm_stack  vm_stack;
	size_t         vm_stack_page_size;

	struct _zend_execute_data *current_execute_data;
	zend_class_entry *fake_scope; /* used to avoid checks accessing properties */

	uint32_t jit_trace_num; /* Used by tracing JIT to reference the currently running trace */

	zend_long precision;

	int ticks_count;

	uint32_t persistent_constants_count;
	uint32_t persistent_functions_count;
	uint32_t persistent_classes_count;

	HashTable *in_autoload;
	bool full_tables_cleanup;

	/* for extended information support */
	bool no_extensions;

	zend_atomic_bool vm_interrupt;
	zend_atomic_bool timed_out;
	zend_long hard_timeout;

#ifdef ZEND_WIN32
	OSVERSIONINFOEX windows_version_info;
#endif

	HashTable regular_list;
	HashTable persistent_list;

	int user_error_handler_error_reporting;
	zval user_error_handler;
	zval user_exception_handler;
	zend_stack user_error_handlers_error_reporting;
	zend_stack user_error_handlers;
	zend_stack user_exception_handlers;

	zend_error_handling_t  error_handling;
	zend_class_entry      *exception_class;

	/* timeout support */
	zend_long timeout_seconds;

	int capture_warnings_during_sccp;

	HashTable *ini_directives;
	HashTable *modified_ini_directives;
	zend_ini_entry *error_reporting_ini_entry;

	zend_objects_store objects_store;
	zend_object *exception, *prev_exception;
	const zend_op *opline_before_exception;
	zend_op exception_op[3];

	struct _zend_module_entry *current_module;

	bool active;
	zend_uchar flags;

	zend_long assertions;

	uint32_t           ht_iterators_count;     /* number of allocated slots */
	uint32_t           ht_iterators_used;      /* number of used slots */
	HashTableIterator *ht_iterators;
	HashTableIterator  ht_iterators_slots[16];

	void *saved_fpu_cw_ptr;
#if XPFPA_HAVE_CW
	XPFPA_CW_DATATYPE saved_fpu_cw;
#endif

	zend_function trampoline;
	zend_op       call_trampoline_op;

	HashTable weakrefs;

	bool exception_ignore_args;
	zend_long exception_string_param_max_len;

	zend_get_gc_buffer get_gc_buffer;

	zend_fiber_context *main_fiber_context;
	zend_fiber_context *current_fiber_context;

	/* Active instance of Fiber. */
	zend_fiber *active_fiber;

	/* Default fiber C stack size. */
	zend_long fiber_stack_size;

	/* If record_errors is enabled, all emitted diagnostics will be recorded,
	 * in addition to being processed as usual. */
	bool record_errors;
	uint32_t num_errors;
	zend_error_info **errors;

<<<<<<< HEAD
	/* Override filename or line number of thrown errors and exceptions */
	zend_string *filename_override;
	zend_long lineno_override;
=======
#ifdef ZEND_MAX_EXECUTION_TIMERS
	timer_t max_execution_timer_timer;
	pid_t pid;
	struct sigaction oldact;
#endif
>>>>>>> 8f92a078

	void *reserved[ZEND_MAX_RESERVED_RESOURCES];
};

#define EG_FLAGS_INITIAL				(0)
#define EG_FLAGS_IN_SHUTDOWN			(1<<0)
#define EG_FLAGS_OBJECT_STORE_NO_REUSE	(1<<1)
#define EG_FLAGS_IN_RESOURCE_SHUTDOWN	(1<<2)

struct _zend_ini_scanner_globals {
	zend_file_handle *yy_in;
	zend_file_handle *yy_out;

	unsigned int yy_leng;
	unsigned char *yy_start;
	unsigned char *yy_text;
	unsigned char *yy_cursor;
	unsigned char *yy_marker;
	unsigned char *yy_limit;
	int yy_state;
	zend_stack state_stack;

	zend_string *filename;
	int lineno;

	/* Modes are: ZEND_INI_SCANNER_NORMAL, ZEND_INI_SCANNER_RAW, ZEND_INI_SCANNER_TYPED */
	int scanner_mode;
};

typedef enum {
	ON_TOKEN,
	ON_FEEDBACK,
	ON_STOP
} zend_php_scanner_event;

struct _zend_php_scanner_globals {
	zend_file_handle *yy_in;
	zend_file_handle *yy_out;

	unsigned int yy_leng;
	unsigned char *yy_start;
	unsigned char *yy_text;
	unsigned char *yy_cursor;
	unsigned char *yy_marker;
	unsigned char *yy_limit;
	int yy_state;
	zend_stack state_stack;
	zend_ptr_stack heredoc_label_stack;
	zend_stack nest_location_stack; /* for syntax error reporting */
	bool heredoc_scan_ahead;
	int heredoc_indentation;
	bool heredoc_indentation_uses_spaces;

	/* original (unfiltered) script */
	unsigned char *script_org;
	size_t script_org_size;

	/* filtered script */
	unsigned char *script_filtered;
	size_t script_filtered_size;

	/* input/output filters */
	zend_encoding_filter input_filter;
	zend_encoding_filter output_filter;
	const zend_encoding *script_encoding;

	/* initial string length after scanning to first variable */
	int scanned_string_len;

	/* hooks */
	void (*on_event)(
		zend_php_scanner_event event, int token, int line,
		const char *text, size_t length, void *context);
	void *on_event_context;
};

#endif /* ZEND_GLOBALS_H */<|MERGE_RESOLUTION|>--- conflicted
+++ resolved
@@ -269,17 +269,15 @@
 	uint32_t num_errors;
 	zend_error_info **errors;
 
-<<<<<<< HEAD
 	/* Override filename or line number of thrown errors and exceptions */
 	zend_string *filename_override;
 	zend_long lineno_override;
-=======
+
 #ifdef ZEND_MAX_EXECUTION_TIMERS
 	timer_t max_execution_timer_timer;
 	pid_t pid;
 	struct sigaction oldact;
 #endif
->>>>>>> 8f92a078
 
 	void *reserved[ZEND_MAX_RESERVED_RESOURCES];
 };
