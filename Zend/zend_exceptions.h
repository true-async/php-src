/*
   +----------------------------------------------------------------------+
   | Zend Engine                                                          |
   +----------------------------------------------------------------------+
   | Copyright (c) Zend Technologies Ltd. (http://www.zend.com)           |
   +----------------------------------------------------------------------+
   | This source file is subject to version 2.00 of the Zend license,     |
   | that is bundled with this package in the file LICENSE, and is        |
   | available through the world-wide-web at the following url:           |
   | http://www.zend.com/license/2_00.txt.                                |
   | If you did not receive a copy of the Zend license and are unable to  |
   | obtain it through the world-wide-web, please send a note to          |
   | license@zend.com so we can mail you a copy immediately.              |
   +----------------------------------------------------------------------+
   | Authors: Andi Gutmans <andi@php.net>                                 |
   |          Marcus Boerger <helly@php.net>                              |
   |          Sterling Hughes <sterling@php.net>                          |
   |          Zeev Suraski <zeev@php.net>                                 |
   +----------------------------------------------------------------------+
*/

#ifndef ZEND_EXCEPTIONS_H
#define ZEND_EXCEPTIONS_H

#include "zend_types.h"

BEGIN_EXTERN_C()

extern ZEND_API zend_class_entry *zend_ce_throwable;
extern ZEND_API zend_class_entry *zend_ce_exception;
extern ZEND_API zend_class_entry *zend_ce_error_exception;
extern ZEND_API zend_class_entry *zend_ce_error;
#ifdef PHP_ASYNC_API
extern ZEND_API zend_class_entry *zend_ce_cancellation_exception;
#endif
extern ZEND_API zend_class_entry *zend_ce_compile_error;
extern ZEND_API zend_class_entry *zend_ce_parse_error;
extern ZEND_API zend_class_entry *zend_ce_type_error;
extern ZEND_API zend_class_entry *zend_ce_argument_count_error;
extern ZEND_API zend_class_entry *zend_ce_value_error;
extern ZEND_API zend_class_entry *zend_ce_arithmetic_error;
extern ZEND_API zend_class_entry *zend_ce_division_by_zero_error;
extern ZEND_API zend_class_entry *zend_ce_unhandled_match_error;
extern ZEND_API zend_class_entry *zend_ce_request_parse_body_exception;

ZEND_API void zend_exception_set_previous(zend_object *exception, zend_object *add_previous);
ZEND_API void zend_exception_save(void);
ZEND_API void zend_exception_restore(void);

ZEND_API ZEND_COLD void zend_throw_exception_internal(zend_object *exception);

void zend_register_default_exception(void);

ZEND_API zend_class_entry *zend_get_exception_base(zend_object *object);

/* Deprecated - Use zend_ce_exception directly instead */
ZEND_API zend_class_entry *zend_exception_get_default(void);

/* Deprecated - Use zend_ce_error_exception directly instead */
ZEND_API zend_class_entry *zend_get_error_exception(void);

ZEND_API void zend_register_default_classes(void);

/* exception_ce   NULL, zend_ce_exception, zend_ce_error, or a derived class
 * message        NULL or the message of the exception */
ZEND_API ZEND_COLD zend_object *zend_throw_exception(zend_class_entry *exception_ce, const char *message, zend_long code);
ZEND_API ZEND_COLD zend_object *zend_throw_exception_ex(zend_class_entry *exception_ce, zend_long code, const char *format, ...) ZEND_ATTRIBUTE_FORMAT(printf, 3, 4);
ZEND_API ZEND_COLD void zend_throw_exception_object(zval *exception);
ZEND_API void zend_clear_exception(void);

ZEND_API zend_object *zend_throw_error_exception(zend_class_entry *exception_ce, zend_string *message, zend_long code, int severity);

extern ZEND_API void (*zend_throw_exception_hook)(zend_object *ex);

<<<<<<< HEAD
// TODO: need to be changed to INTERNAL_FUNCTION_PARAMETERS
=======
>>>>>>> dbabbe18
ZEND_API zend_result zend_update_exception_properties(zend_execute_data *execute_data, zval *return_value, zend_string *message, zend_long code, zval *previous);

/* show an exception using zend_error(severity,...), severity should be E_ERROR */
ZEND_API ZEND_COLD zend_result zend_exception_error(zend_object *exception, int severity);
ZEND_NORETURN void zend_exception_uncaught_error(const char *prefix, ...) ZEND_ATTRIBUTE_FORMAT(printf, 1, 2);
ZEND_API zend_string *zend_trace_to_string(const HashTable *trace, bool include_main);

ZEND_API ZEND_COLD zend_object *zend_create_unwind_exit(void);
ZEND_API ZEND_COLD zend_object *zend_create_graceful_exit(void);
ZEND_API ZEND_COLD void zend_throw_unwind_exit(void);
ZEND_API ZEND_COLD void zend_throw_graceful_exit(void);
ZEND_API bool zend_is_unwind_exit(const zend_object *ex);
ZEND_API bool zend_is_graceful_exit(const zend_object *ex);

#include "zend_globals.h"

static zend_always_inline void zend_rethrow_exception(zend_execute_data *execute_data)
{
	if (EX(opline)->opcode != ZEND_HANDLE_EXCEPTION) {
		EG(opline_before_exception) = EX(opline);
		EX(opline) = EG(exception_op);
	}
}

END_EXTERN_C()

#endif<|MERGE_RESOLUTION|>--- conflicted
+++ resolved
@@ -72,10 +72,6 @@
 
 extern ZEND_API void (*zend_throw_exception_hook)(zend_object *ex);
 
-<<<<<<< HEAD
-// TODO: need to be changed to INTERNAL_FUNCTION_PARAMETERS
-=======
->>>>>>> dbabbe18
 ZEND_API zend_result zend_update_exception_properties(zend_execute_data *execute_data, zval *return_value, zend_string *message, zend_long code, zval *previous);
 
 /* show an exception using zend_error(severity,...), severity should be E_ERROR */
