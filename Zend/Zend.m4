dnl This file contains Zend specific autoconf macros.

dnl
dnl ZEND_CHECK_FLOAT_PRECISION
dnl
dnl x87 floating point internal precision control checks
dnl See: http://wiki.php.net/rfc/rounding
dnl
AC_DEFUN([ZEND_CHECK_FLOAT_PRECISION],[
  AC_MSG_CHECKING([for usable _FPU_SETCW])
  AC_LINK_IFELSE([AC_LANG_PROGRAM([[
    #include <fpu_control.h>
  ]],[[
    fpu_control_t fpu_oldcw, fpu_cw;
    volatile double result;
    double a = 2877.0;
    volatile double b = 1000000.0;

    _FPU_GETCW(fpu_oldcw);
    fpu_cw = (fpu_oldcw & ~_FPU_EXTENDED & ~_FPU_SINGLE) | _FPU_DOUBLE;
    _FPU_SETCW(fpu_cw);
    result = a / b;
    _FPU_SETCW(fpu_oldcw);
  ]])],[ac_cfp_have__fpu_setcw=yes],[ac_cfp_have__fpu_setcw=no])
  if test "$ac_cfp_have__fpu_setcw" = "yes" ; then
    AC_DEFINE(HAVE__FPU_SETCW, 1, [whether _FPU_SETCW is present and usable])
    AC_MSG_RESULT(yes)
  else
    AC_MSG_RESULT(no)
  fi

  AC_MSG_CHECKING([for usable fpsetprec])
  AC_LINK_IFELSE([AC_LANG_PROGRAM([[
    #include <machine/ieeefp.h>
  ]],[[
    fp_prec_t fpu_oldprec;
    volatile double result;
    double a = 2877.0;
    volatile double b = 1000000.0;

    fpu_oldprec = fpgetprec();
    fpsetprec(FP_PD);
    result = a / b;
    fpsetprec(fpu_oldprec);
  ]])], [ac_cfp_have_fpsetprec=yes], [ac_cfp_have_fpsetprec=no])
  if test "$ac_cfp_have_fpsetprec" = "yes" ; then
    AC_DEFINE(HAVE_FPSETPREC, 1, [whether fpsetprec is present and usable])
    AC_MSG_RESULT(yes)
  else
    AC_MSG_RESULT(no)
  fi

  AC_MSG_CHECKING([for usable _controlfp])
  AC_LINK_IFELSE([AC_LANG_PROGRAM([[
    #include <float.h>
  ]],[[
    unsigned int fpu_oldcw;
    volatile double result;
    double a = 2877.0;
    volatile double b = 1000000.0;

    fpu_oldcw = _controlfp(0, 0);
    _controlfp(_PC_53, _MCW_PC);
    result = a / b;
    _controlfp(fpu_oldcw, _MCW_PC);
  ]])], [ac_cfp_have__controlfp=yes], [ac_cfp_have__controlfp=no])
  if test "$ac_cfp_have__controlfp" = "yes" ; then
    AC_DEFINE(HAVE__CONTROLFP, 1, [whether _controlfp is present usable])
    AC_MSG_RESULT(yes)
  else
    AC_MSG_RESULT(no)
  fi

  AC_MSG_CHECKING([for usable _controlfp_s])
  AC_LINK_IFELSE([AC_LANG_PROGRAM([[
   #include <float.h>
  ]],[[
    unsigned int fpu_oldcw, fpu_cw;
    volatile double result;
    double a = 2877.0;
    volatile double b = 1000000.0;

    _controlfp_s(&fpu_cw, 0, 0);
    fpu_oldcw = fpu_cw;
    _controlfp_s(&fpu_cw, _PC_53, _MCW_PC);
    result = a / b;
    _controlfp_s(&fpu_cw, fpu_oldcw, _MCW_PC);
  ]])], [ac_cfp_have__controlfp_s=yes], [ac_cfp_have__controlfp_s=no])
  if test "$ac_cfp_have__controlfp_s" = "yes" ; then
    AC_DEFINE(HAVE__CONTROLFP_S, 1, [whether _controlfp_s is present and usable])
    AC_MSG_RESULT(yes)
  else
    AC_MSG_RESULT(no)
  fi

  AC_MSG_CHECKING([whether FPU control word can be manipulated by inline assembler])
  AC_LINK_IFELSE([AC_LANG_PROGRAM([[
    /* nothing */
  ]],[[
    unsigned int oldcw, cw;
    volatile double result;
    double a = 2877.0;
    volatile double b = 1000000.0;

    __asm__ __volatile__ ("fnstcw %0" : "=m" (*&oldcw));
    cw = (oldcw & ~0x0 & ~0x300) | 0x200;
    __asm__ __volatile__ ("fldcw %0" : : "m" (*&cw));

    result = a / b;

    __asm__ __volatile__ ("fldcw %0" : : "m" (*&oldcw));
  ]])], [ac_cfp_have_fpu_inline_asm_x86=yes], [ac_cfp_have_fpu_inline_asm_x86=no])
  if test "$ac_cfp_have_fpu_inline_asm_x86" = "yes" ; then
    AC_DEFINE(HAVE_FPU_INLINE_ASM_X86, 1, [whether FPU control word can be manipulated by inline assembler])
    AC_MSG_RESULT(yes)
  else
    AC_MSG_RESULT(no)
  fi
])

dnl
dnl LIBZEND_BASIC_CHECKS
dnl
dnl Basic checks specific for the Zend engine library.
dnl
AC_DEFUN([LIBZEND_BASIC_CHECKS],[
AC_REQUIRE([AC_PROG_CC])

AC_CHECK_HEADERS([cpuid.h])

dnl
dnl LIBZEND_DLSYM_CHECK
dnl
dnl Ugly hack to check if dlsym() requires a leading underscore in symbol name.
dnl
AC_DEFUN([LIBZEND_DLSYM_CHECK],[
AC_MSG_CHECKING([whether dlsym() requires a leading underscore in symbol names])
_LT_AC_TRY_DLOPEN_SELF([
  AC_MSG_RESULT(no)
], [
  AC_MSG_RESULT(yes)
  AC_DEFINE(DLSYM_NEEDS_UNDERSCORE, 1, [Define if dlsym() requires a leading underscore in symbol names. ])
], [
  AC_MSG_RESULT(no)
], [])
])

dnl Checks for library functions.
AC_CHECK_FUNCS(getpid kill finite sigsetjmp)

AC_CHECK_DECLS([isfinite, isnan, isinf], [], [], [[#include <math.h>]])

ZEND_CHECK_FLOAT_PRECISION

dnl Test whether double cast to long preserves least significant bits.
AC_MSG_CHECKING(whether double cast to long preserves least significant bits)

AC_RUN_IFELSE([AC_LANG_SOURCE([[
#include <limits.h>

int main()
{
	if (sizeof(long) == 4) {
		double d = (double) LONG_MIN * LONG_MIN + 2e9;

		if ((long) d == 2e9 && (long) -d == -2e9) {
			return 0;
		}
	} else if (sizeof(long) == 8) {
		double correct = 18e18 - ((double) LONG_MIN * -2); /* Subtract ULONG_MAX + 1 */

		if ((long) 18e18 == correct) { /* On 64-bit, only check between LONG_MAX and ULONG_MAX */
			return 0;
		}
	}
	return 1;
}
]])], [
  AC_DEFINE([ZEND_DVAL_TO_LVAL_CAST_OK], 1, [Define if double cast to long preserves least significant bits])
  AC_MSG_RESULT(yes)
], [
  AC_MSG_RESULT(no)
], [
  AC_MSG_RESULT(no)
])

])

dnl
dnl LIBZEND_OTHER_CHECKS
dnl
AC_DEFUN([LIBZEND_OTHER_CHECKS],[

AC_ARG_ENABLE([maintainer-zts],
  [AS_HELP_STRING([--enable-maintainer-zts],
    [Enable thread safety - for code maintainers only!!])],
  [ZEND_MAINTAINER_ZTS=$enableval],
  [ZEND_MAINTAINER_ZTS=no])

AC_ARG_ENABLE([inline-optimization],
  [AS_HELP_STRING([--disable-inline-optimization],
    [If building zend_execute.lo fails, try this switch])],
  [ZEND_INLINE_OPTIMIZATION=$enableval],
  [ZEND_INLINE_OPTIMIZATION=yes])

AC_MSG_CHECKING(whether to enable thread-safety)
AC_MSG_RESULT($ZEND_MAINTAINER_ZTS)

AC_MSG_CHECKING(whether to enable inline optimization for GCC)
AC_MSG_RESULT($ZEND_INLINE_OPTIMIZATION)

AC_MSG_CHECKING(whether to enable Zend debugging)
AC_MSG_RESULT($ZEND_DEBUG)

if test "$ZEND_DEBUG" = "yes"; then
  AC_DEFINE(ZEND_DEBUG,1,[ ])
  echo " $CFLAGS" | grep ' -g' >/dev/null || DEBUG_CFLAGS="-g"
  if test "$CFLAGS" = "-g -O2"; then
  	CFLAGS=-g
  fi
else
  AC_DEFINE(ZEND_DEBUG,0,[ ])
fi

test -n "$GCC" && CFLAGS="$CFLAGS -Wall -Wno-strict-aliasing"
test -n "$DEBUG_CFLAGS" && CFLAGS="$CFLAGS $DEBUG_CFLAGS"

if test "$ZEND_MAINTAINER_ZTS" = "yes"; then
  AC_DEFINE(ZTS,1,[ ])
  CFLAGS="$CFLAGS -DZTS"
fi

changequote({,})
if test -n "$GCC" && test "$ZEND_INLINE_OPTIMIZATION" != "yes"; then
  INLINE_CFLAGS=`echo $ac_n "$CFLAGS $ac_c" | sed s/-O[0-9s]*//`
else
  INLINE_CFLAGS="$CFLAGS"
fi
changequote([,])

AC_C_INLINE

AC_SUBST(INLINE_CFLAGS)

AC_MSG_CHECKING(target system is Darwin)
if echo "$target" | grep "darwin" > /dev/null; then
  AC_DEFINE([DARWIN], 1, [Define if the target system is darwin])
  AC_MSG_RESULT(yes)
else
  AC_MSG_RESULT(no)
fi

dnl Test and set the alignment define for ZEND_MM. This also does the
dnl logarithmic test for ZEND_MM.
AC_MSG_CHECKING(for MM alignment and log values)

AC_RUN_IFELSE([AC_LANG_SOURCE([[
#include <stdio.h>

typedef union _mm_align_test {
  void *ptr;
  double dbl;
  long lng;
} mm_align_test;

#if (defined (__GNUC__) && __GNUC__ >= 2)
#define ZEND_MM_ALIGNMENT (__alignof__ (mm_align_test))
#else
#define ZEND_MM_ALIGNMENT (sizeof(mm_align_test))
#endif

int main()
{
  int i = ZEND_MM_ALIGNMENT;
  int zeros = 0;
  FILE *fp;

  while (i & ~0x1) {
    zeros++;
    i = i >> 1;
  }

  fp = fopen("conftest.zend", "w");
  fprintf(fp, "%d %d\n", ZEND_MM_ALIGNMENT, zeros);
  fclose(fp);

  return 0;
}
]])], [
  LIBZEND_MM_ALIGN=`cat conftest.zend | cut -d ' ' -f 1`
  LIBZEND_MM_ALIGN_LOG2=`cat conftest.zend | cut -d ' ' -f 2`
  AC_DEFINE_UNQUOTED(ZEND_MM_ALIGNMENT, $LIBZEND_MM_ALIGN, [ ])
  AC_DEFINE_UNQUOTED(ZEND_MM_ALIGNMENT_LOG2, $LIBZEND_MM_ALIGN_LOG2, [ ])
], [], [
  dnl Cross compilation needs something here.
  LIBZEND_MM_ALIGN=8
])

AC_MSG_RESULT(done)

<<<<<<< HEAD
=======
dnl test for memory allocation using mmap(MAP_ANON)
AC_MSG_CHECKING(for memory allocation using mmap(MAP_ANON))

AC_RUN_IFELSE([AC_LANG_SOURCE([[
#include <sys/types.h>
#include <sys/stat.h>
#include <fcntl.h>
#include <sys/mman.h>
#include <stdlib.h>
#include <stdio.h>
#ifndef MAP_ANON
# ifdef MAP_ANONYMOUS
#  define MAP_ANON MAP_ANONYMOUS
# endif
#endif
#ifndef MREMAP_MAYMOVE
# define MREMAP_MAYMOVE 0
#endif
#ifndef MAP_FAILED
# define MAP_FAILED ((void*)-1)
#endif

#define SEG_SIZE (256*1024)

int main()
{
	void *seg = mmap(NULL, SEG_SIZE, PROT_READ | PROT_WRITE, MAP_PRIVATE | MAP_ANON, -1, 0);
	if (seg == MAP_FAILED) {
		return 1;
	}
	if (munmap(seg, SEG_SIZE) != 0) {
		return 2;
	}
	return 0;
}
]])], [
  AC_DEFINE([HAVE_MEM_MMAP_ANON], 1, [Define if the target system has support for memory allocation using mmap(MAP_ANON)])
  AC_MSG_RESULT(yes)
], [
  AC_MSG_RESULT(no)
], [
  dnl cross-compile needs something here
  AC_MSG_RESULT(no)
])

dnl test for memory allocation using mmap("/dev/zero")
AC_MSG_CHECKING(for memory allocation using mmap("/dev/zero"))

AC_RUN_IFELSE([AC_LANG_SOURCE([[
#include <sys/types.h>
#include <sys/stat.h>
#include <fcntl.h>
#include <sys/mman.h>
#include <stdlib.h>
#include <stdio.h>
#include <unistd.h>
#ifndef MAP_ANON
# ifdef MAP_ANONYMOUS
#  define MAP_ANON MAP_ANONYMOUS
# endif
#endif
#ifndef MREMAP_MAYMOVE
# define MREMAP_MAYMOVE 0
#endif
#ifndef MAP_FAILED
# define MAP_FAILED ((void*)-1)
#endif

#define SEG_SIZE (256*1024)

int main()
{
	int fd;
	void *seg;

	fd = open("/dev/zero", O_RDWR, S_IRUSR | S_IWUSR);
	if (fd < 0) {
		return 1;
	}
	seg = mmap(NULL, SEG_SIZE, PROT_READ | PROT_WRITE, MAP_PRIVATE, fd, 0);
	if (seg == MAP_FAILED) {
		return 2;
	}
	if (munmap(seg, SEG_SIZE) != 0) {
		return 3;
	}
	if (close(fd) != 0) {
		return 4;
	}
	return 0;
}
]])], [
  AC_DEFINE([HAVE_MEM_MMAP_ZERO], 1, [Define if the target system has support for memory allocation using mmap("/dev/zero")])
  AC_MSG_RESULT(yes)
], [
  AC_MSG_RESULT(no)
], [
  dnl cross-compile needs something here
  AC_MSG_RESULT(no)
])

>>>>>>> aa405b7d
AC_CHECK_FUNCS(mremap)

AC_ARG_ENABLE([zend-signals],
  [AS_HELP_STRING([--disable-zend-signals],
    [whether to enable zend signal handling])],
  [ZEND_SIGNALS=$enableval],
  [ZEND_SIGNALS=yes])

AC_CHECK_FUNCS([sigaction], [], [
  ZEND_SIGNALS=no
])
if test "$ZEND_SIGNALS" = "yes"; then
	AC_DEFINE(ZEND_SIGNALS, 1, [Use zend signal handling])
	CFLAGS="$CFLAGS -DZEND_SIGNALS"
fi

AC_MSG_CHECKING(whether to enable zend signal handling)
AC_MSG_RESULT($ZEND_SIGNALS)

])

AC_MSG_CHECKING(whether /dev/urandom exists)
if test -r "/dev/urandom" && test -c "/dev/urandom"; then
  AC_DEFINE([HAVE_DEV_URANDOM], 1, [Define if the target system has /dev/urandom device])
  AC_MSG_RESULT(yes)
else
  AC_MSG_RESULT(no)
fi

AC_ARG_ENABLE([gcc-global-regs],
  [AS_HELP_STRING([--disable-gcc-global-regs],
    [whether to enable GCC global register variables])],
  [ZEND_GCC_GLOBAL_REGS=$enableval],
  [ZEND_GCC_GLOBAL_REGS=yes])

AC_MSG_CHECKING(for global register variables support)
if test "$ZEND_GCC_GLOBAL_REGS" != "no"; then
  AC_COMPILE_IFELSE([AC_LANG_PROGRAM([[
#if defined(__GNUC__)
# define ZEND_GCC_VERSION (__GNUC__ * 1000 + __GNUC_MINOR__)
#else
# define ZEND_GCC_VERSION 0
#endif
#if defined(__GNUC__) && ZEND_GCC_VERSION >= 4008 && defined(i386)
# define ZEND_VM_FP_GLOBAL_REG "%esi"
# define ZEND_VM_IP_GLOBAL_REG "%edi"
#elif defined(__GNUC__) && ZEND_GCC_VERSION >= 4008 && defined(__x86_64__)
# define ZEND_VM_FP_GLOBAL_REG "%r14"
# define ZEND_VM_IP_GLOBAL_REG "%r15"
#elif defined(__GNUC__) && ZEND_GCC_VERSION >= 4008 && defined(__powerpc64__)
# define ZEND_VM_FP_GLOBAL_REG "r28"
# define ZEND_VM_IP_GLOBAL_REG "r29"
#elif defined(__IBMC__) && ZEND_GCC_VERSION >= 4002 && defined(__powerpc64__)
# define ZEND_VM_FP_GLOBAL_REG "r28"
# define ZEND_VM_IP_GLOBAL_REG "r29"
#elif defined(__GNUC__) && ZEND_GCC_VERSION >= 4008 && defined(__aarch64__)
# define ZEND_VM_FP_GLOBAL_REG "x27"
# define ZEND_VM_IP_GLOBAL_REG "x28"
#else
# error "global register variables are not supported"
#endif
typedef int (*opcode_handler_t)(void);
register void *FP  __asm__(ZEND_VM_FP_GLOBAL_REG);
register const opcode_handler_t *IP __asm__(ZEND_VM_IP_GLOBAL_REG);
int emu(const opcode_handler_t *ip, void *fp) {
	const opcode_handler_t *orig_ip = IP;
	void *orig_fp = FP;
	IP = ip;
	FP = fp;
	while ((*ip)());
	FP = orig_fp;
	IP = orig_ip;
}
  ]], [[
  ]])], [
    ZEND_GCC_GLOBAL_REGS=yes
  ], [
    ZEND_GCC_GLOBAL_REGS=no
  ])
fi
if test "$ZEND_GCC_GLOBAL_REGS" = "yes"; then
  AC_DEFINE([HAVE_GCC_GLOBAL_REGS], 1, [Define if the target system has support for global register variables])
else
  HAVE_GCC_GLOBAL_REGS=no
fi
AC_MSG_RESULT($ZEND_GCC_GLOBAL_REGS)

dnl Check if atof() accepts NAN.
AC_CACHE_CHECK(whether atof() accepts NAN, ac_cv_atof_accept_nan,[
AC_RUN_IFELSE([AC_LANG_SOURCE([[
#include <math.h>
#include <stdlib.h>

#ifdef HAVE_ISNAN
#define zend_isnan(a) isnan(a)
#elif defined(HAVE_FPCLASS)
#define zend_isnan(a) ((fpclass(a) == FP_SNAN) || (fpclass(a) == FP_QNAN))
#else
#define zend_isnan(a) 0
#endif

int main(int argc, char** argv)
{
	return zend_isnan(atof("NAN")) ? 0 : 1;
}
]])],[
  ac_cv_atof_accept_nan=yes
],[
  ac_cv_atof_accept_nan=no
],[
  ac_cv_atof_accept_nan=no
])])
if test "$ac_cv_atof_accept_nan" = "yes"; then
  AC_DEFINE([HAVE_ATOF_ACCEPTS_NAN], 1, [whether atof() accepts NAN])
fi

dnl Check if atof() accepts INF.
AC_CACHE_CHECK(whether atof() accepts INF, ac_cv_atof_accept_inf,[
AC_RUN_IFELSE([AC_LANG_SOURCE([[
#include <math.h>
#include <stdlib.h>

#ifdef HAVE_ISINF
#define zend_isinf(a) isinf(a)
#elif defined(INFINITY)
/* Might not work, but is required by ISO C99 */
#define zend_isinf(a) (((a)==INFINITY)?1:0)
#elif defined(HAVE_FPCLASS)
#define zend_isinf(a) ((fpclass(a) == FP_PINF) || (fpclass(a) == FP_NINF))
#else
#define zend_isinf(a) 0
#endif

int main(int argc, char** argv)
{
	return zend_isinf(atof("INF")) && zend_isinf(atof("-INF")) ? 0 : 1;
}
]])],[
  ac_cv_atof_accept_inf=yes
],[
  ac_cv_atof_accept_inf=no
],[
  ac_cv_atof_accept_inf=no
])])
if test "$ac_cv_atof_accept_inf" = "yes"; then
  AC_DEFINE([HAVE_ATOF_ACCEPTS_INF], 1, [whether atof() accepts INF])
fi

dnl Check if HUGE_VAL == INF.
AC_CACHE_CHECK(whether HUGE_VAL == INF, ac_cv_huge_val_inf,[
AC_RUN_IFELSE([AC_LANG_SOURCE([[
#include <math.h>
#include <stdlib.h>

#ifdef HAVE_ISINF
#define zend_isinf(a) isinf(a)
#elif defined(INFINITY)
/* Might not work, but is required by ISO C99 */
#define zend_isinf(a) (((a)==INFINITY)?1:0)
#elif defined(HAVE_FPCLASS)
#define zend_isinf(a) ((fpclass(a) == FP_PINF) || (fpclass(a) == FP_NINF))
#else
#define zend_isinf(a) 0
#endif

int main(int argc, char** argv)
{
	return zend_isinf(HUGE_VAL) ? 0 : 1;
}
]])],[
  ac_cv_huge_val_inf=yes
],[
  ac_cv_huge_val_inf=no
],[
  ac_cv_huge_val_inf=yes
])])
dnl This is the most probable fallback so we assume yes in case of cross compile.
if test "$ac_cv_huge_val_inf" = "yes"; then
  AC_DEFINE([HAVE_HUGE_VAL_INF], 1, [whether HUGE_VAL == INF])
fi

dnl Check if HUGE_VAL + -HUGEVAL == NAN.
AC_CACHE_CHECK(whether HUGE_VAL + -HUGEVAL == NAN, ac_cv_huge_val_nan,[
AC_RUN_IFELSE([AC_LANG_SOURCE([[
#include <math.h>
#include <stdlib.h>

#ifdef HAVE_ISNAN
#define zend_isnan(a) isnan(a)
#elif defined(HAVE_FPCLASS)
#define zend_isnan(a) ((fpclass(a) == FP_SNAN) || (fpclass(a) == FP_QNAN))
#else
#define zend_isnan(a) 0
#endif

int main(int argc, char** argv)
{
#if defined(__sparc__) && !(__GNUC__ >= 3)
	/* prevent bug #27830 */
	return 1;
#else
	return zend_isnan(HUGE_VAL + -HUGE_VAL) ? 0 : 1;
#endif
}
]])],[
  ac_cv_huge_val_nan=yes
],[
  ac_cv_huge_val_nan=no
],[
  ac_cv_huge_val_nan=yes
])])
dnl This is the most probable fallback so we assume yes in case of cross compile.
if test "$ac_cv_huge_val_nan" = "yes"; then
  AC_DEFINE([HAVE_HUGE_VAL_NAN], 1, [whether HUGE_VAL + -HUGEVAL == NAN])
fi

dnl Check whether __cpuid_count is available.
AC_CACHE_CHECK(whether __cpuid_count is available, ac_cv_cpuid_count_available, [
AC_LINK_IFELSE([AC_LANG_PROGRAM([[
  #include <cpuid.h>
]], [[
  unsigned eax, ebx, ecx, edx;
  __cpuid_count(0, 0, eax, ebx, ecx, edx);
]])], [
  ac_cv_cpuid_count_available=yes
], [
  ac_cv_cpuid_count_available=no
])])
if test "$ac_cv_cpuid_count_available" = "yes"; then
  AC_DEFINE([HAVE_CPUID_COUNT], 1, [whether __cpuid_count is available])
fi<|MERGE_RESOLUTION|>--- conflicted
+++ resolved
@@ -298,110 +298,6 @@
 
 AC_MSG_RESULT(done)
 
-<<<<<<< HEAD
-=======
-dnl test for memory allocation using mmap(MAP_ANON)
-AC_MSG_CHECKING(for memory allocation using mmap(MAP_ANON))
-
-AC_RUN_IFELSE([AC_LANG_SOURCE([[
-#include <sys/types.h>
-#include <sys/stat.h>
-#include <fcntl.h>
-#include <sys/mman.h>
-#include <stdlib.h>
-#include <stdio.h>
-#ifndef MAP_ANON
-# ifdef MAP_ANONYMOUS
-#  define MAP_ANON MAP_ANONYMOUS
-# endif
-#endif
-#ifndef MREMAP_MAYMOVE
-# define MREMAP_MAYMOVE 0
-#endif
-#ifndef MAP_FAILED
-# define MAP_FAILED ((void*)-1)
-#endif
-
-#define SEG_SIZE (256*1024)
-
-int main()
-{
-	void *seg = mmap(NULL, SEG_SIZE, PROT_READ | PROT_WRITE, MAP_PRIVATE | MAP_ANON, -1, 0);
-	if (seg == MAP_FAILED) {
-		return 1;
-	}
-	if (munmap(seg, SEG_SIZE) != 0) {
-		return 2;
-	}
-	return 0;
-}
-]])], [
-  AC_DEFINE([HAVE_MEM_MMAP_ANON], 1, [Define if the target system has support for memory allocation using mmap(MAP_ANON)])
-  AC_MSG_RESULT(yes)
-], [
-  AC_MSG_RESULT(no)
-], [
-  dnl cross-compile needs something here
-  AC_MSG_RESULT(no)
-])
-
-dnl test for memory allocation using mmap("/dev/zero")
-AC_MSG_CHECKING(for memory allocation using mmap("/dev/zero"))
-
-AC_RUN_IFELSE([AC_LANG_SOURCE([[
-#include <sys/types.h>
-#include <sys/stat.h>
-#include <fcntl.h>
-#include <sys/mman.h>
-#include <stdlib.h>
-#include <stdio.h>
-#include <unistd.h>
-#ifndef MAP_ANON
-# ifdef MAP_ANONYMOUS
-#  define MAP_ANON MAP_ANONYMOUS
-# endif
-#endif
-#ifndef MREMAP_MAYMOVE
-# define MREMAP_MAYMOVE 0
-#endif
-#ifndef MAP_FAILED
-# define MAP_FAILED ((void*)-1)
-#endif
-
-#define SEG_SIZE (256*1024)
-
-int main()
-{
-	int fd;
-	void *seg;
-
-	fd = open("/dev/zero", O_RDWR, S_IRUSR | S_IWUSR);
-	if (fd < 0) {
-		return 1;
-	}
-	seg = mmap(NULL, SEG_SIZE, PROT_READ | PROT_WRITE, MAP_PRIVATE, fd, 0);
-	if (seg == MAP_FAILED) {
-		return 2;
-	}
-	if (munmap(seg, SEG_SIZE) != 0) {
-		return 3;
-	}
-	if (close(fd) != 0) {
-		return 4;
-	}
-	return 0;
-}
-]])], [
-  AC_DEFINE([HAVE_MEM_MMAP_ZERO], 1, [Define if the target system has support for memory allocation using mmap("/dev/zero")])
-  AC_MSG_RESULT(yes)
-], [
-  AC_MSG_RESULT(no)
-], [
-  dnl cross-compile needs something here
-  AC_MSG_RESULT(no)
-])
-
->>>>>>> aa405b7d
 AC_CHECK_FUNCS(mremap)
 
 AC_ARG_ENABLE([zend-signals],
