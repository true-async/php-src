/*
   +----------------------------------------------------------------------+
   | Zend Engine                                                          |
   +----------------------------------------------------------------------+
   | Copyright (c) 1998-2016 Zend Technologies Ltd. (http://www.zend.com) |
   +----------------------------------------------------------------------+
   | This source file is subject to version 2.00 of the Zend license,     |
   | that is bundled with this package in the file LICENSE, and is        |
   | available through the world-wide-web at the following url:           |
   | http://www.zend.com/license/2_00.txt.                                |
   | If you did not receive a copy of the Zend license and are unable to  |
   | obtain it through the world-wide-web, please send a note to          |
   | license@zend.com so we can mail you a copy immediately.              |
   +----------------------------------------------------------------------+
   | Authors: Andi Gutmans <andi@zend.com>                                |
   |          Zeev Suraski <zeev@zend.com>                                |
   +----------------------------------------------------------------------+
*/

/* $Id$ */

#include <ctype.h>

#include "zend.h"
#include "zend_operators.h"
#include "zend_variables.h"
#include "zend_globals.h"
#include "zend_list.h"
#include "zend_API.h"
#include "zend_strtod.h"
#include "zend_exceptions.h"
#include "zend_closures.h"

#if ZEND_USE_TOLOWER_L
#include <locale.h>
static _locale_t current_locale = NULL;
/* this is true global! may lead to strange effects on ZTS, but so may setlocale() */
#define zend_tolower(c) _tolower_l(c, current_locale)
#else
#define zend_tolower(c) tolower(c)
#endif

#define TYPE_PAIR(t1,t2) (((t1) << 4) | (t2))

static const unsigned char tolower_map[256] = {
0x00,0x01,0x02,0x03,0x04,0x05,0x06,0x07,0x08,0x09,0x0a,0x0b,0x0c,0x0d,0x0e,0x0f,
0x10,0x11,0x12,0x13,0x14,0x15,0x16,0x17,0x18,0x19,0x1a,0x1b,0x1c,0x1d,0x1e,0x1f,
0x20,0x21,0x22,0x23,0x24,0x25,0x26,0x27,0x28,0x29,0x2a,0x2b,0x2c,0x2d,0x2e,0x2f,
0x30,0x31,0x32,0x33,0x34,0x35,0x36,0x37,0x38,0x39,0x3a,0x3b,0x3c,0x3d,0x3e,0x3f,
0x40,0x61,0x62,0x63,0x64,0x65,0x66,0x67,0x68,0x69,0x6a,0x6b,0x6c,0x6d,0x6e,0x6f,
0x70,0x71,0x72,0x73,0x74,0x75,0x76,0x77,0x78,0x79,0x7a,0x5b,0x5c,0x5d,0x5e,0x5f,
0x60,0x61,0x62,0x63,0x64,0x65,0x66,0x67,0x68,0x69,0x6a,0x6b,0x6c,0x6d,0x6e,0x6f,
0x70,0x71,0x72,0x73,0x74,0x75,0x76,0x77,0x78,0x79,0x7a,0x7b,0x7c,0x7d,0x7e,0x7f,
0x80,0x81,0x82,0x83,0x84,0x85,0x86,0x87,0x88,0x89,0x8a,0x8b,0x8c,0x8d,0x8e,0x8f,
0x90,0x91,0x92,0x93,0x94,0x95,0x96,0x97,0x98,0x99,0x9a,0x9b,0x9c,0x9d,0x9e,0x9f,
0xa0,0xa1,0xa2,0xa3,0xa4,0xa5,0xa6,0xa7,0xa8,0xa9,0xaa,0xab,0xac,0xad,0xae,0xaf,
0xb0,0xb1,0xb2,0xb3,0xb4,0xb5,0xb6,0xb7,0xb8,0xb9,0xba,0xbb,0xbc,0xbd,0xbe,0xbf,
0xc0,0xc1,0xc2,0xc3,0xc4,0xc5,0xc6,0xc7,0xc8,0xc9,0xca,0xcb,0xcc,0xcd,0xce,0xcf,
0xd0,0xd1,0xd2,0xd3,0xd4,0xd5,0xd6,0xd7,0xd8,0xd9,0xda,0xdb,0xdc,0xdd,0xde,0xdf,
0xe0,0xe1,0xe2,0xe3,0xe4,0xe5,0xe6,0xe7,0xe8,0xe9,0xea,0xeb,0xec,0xed,0xee,0xef,
0xf0,0xf1,0xf2,0xf3,0xf4,0xf5,0xf6,0xf7,0xf8,0xf9,0xfa,0xfb,0xfc,0xfd,0xfe,0xff
};

#define zend_tolower_ascii(c) (tolower_map[(unsigned char)(c)])

/**
 * Functions using locale lowercase:
 	 	zend_binary_strncasecmp_l
 	 	zend_binary_strcasecmp_l
		zend_binary_zval_strcasecmp
		zend_binary_zval_strncasecmp
		string_compare_function_ex
		string_case_compare_function
 * Functions using ascii lowercase:
  		zend_str_tolower_copy
		zend_str_tolower_dup
		zend_str_tolower
		zend_binary_strcasecmp
		zend_binary_strncasecmp
 */

ZEND_API int zend_atoi(const char *str, int str_len) /* {{{ */
{
	int retval;

	if (!str_len) {
		str_len = strlen(str);
	}
	retval = strtol(str, NULL, 0);
	if (str_len>0) {
		switch (str[str_len-1]) {
			case 'g':
			case 'G':
				retval *= 1024;
				/* break intentionally missing */
			case 'm':
			case 'M':
				retval *= 1024;
				/* break intentionally missing */
			case 'k':
			case 'K':
				retval *= 1024;
				break;
		}
	}
	return retval;
}
/* }}} */

ZEND_API long zend_atol(const char *str, int str_len) /* {{{ */
{
	long retval;

	if (!str_len) {
		str_len = strlen(str);
	}
	retval = strtol(str, NULL, 0);
	if (str_len>0) {
		switch (str[str_len-1]) {
			case 'g':
			case 'G':
				retval *= 1024;
				/* break intentionally missing */
			case 'm':
			case 'M':
				retval *= 1024;
				/* break intentionally missing */
			case 'k':
			case 'K':
				retval *= 1024;
				break;
		}
	}
	return retval;
}
/* }}} */

ZEND_API double zend_string_to_double(const char *number, zend_uint length) /* {{{ */
{
	double divisor = 10.0;
	double result = 0.0;
	double exponent;
	const char *end = number+length;
	const char *digit = number;

	if (!length) {
		return result;
	}

	while (digit < end) {
		if ((*digit <= '9' && *digit >= '0')) {
			result *= 10;
			result += *digit - '0';
		} else if (*digit == '.') {
			digit++;
			break;
		} else if (toupper(*digit) == 'E') {
			exponent = (double) atoi(digit+1);
			result *= pow(10.0, exponent);
			return result;
		} else {
			return result;
		}
		digit++;
	}

	while (digit < end) {
		if ((*digit <= '9' && *digit >= '0')) {
			result += (*digit - '0') / divisor;
			divisor *= 10;
		} else if (toupper(*digit) == 'E') {
			exponent = (double) atoi(digit+1);
			result *= pow(10.0, exponent);
			return result;
		} else {
			return result;
		}
		digit++;
	}
	return result;
}
/* }}} */

ZEND_API void convert_scalar_to_number(zval *op TSRMLS_DC) /* {{{ */
{
	switch (Z_TYPE_P(op)) {
		case IS_STRING:
			{
				char *strval;

				strval = Z_STRVAL_P(op);
				if ((Z_TYPE_P(op)=is_numeric_string(strval, Z_STRLEN_P(op), &Z_LVAL_P(op), &Z_DVAL_P(op), 1)) == 0) {
					ZVAL_LONG(op, 0);
				}
				str_efree(strval);
				break;
			}
		case IS_BOOL:
			Z_TYPE_P(op) = IS_LONG;
			break;
		case IS_RESOURCE:
			zend_list_delete(Z_LVAL_P(op));
			Z_TYPE_P(op) = IS_LONG;
			break;
		case IS_OBJECT:
			convert_to_long_base(op, 10);
			break;
		case IS_NULL:
			ZVAL_LONG(op, 0);
			break;
	}
}
/* }}} */

/* {{{ zendi_convert_scalar_to_number */
#define zendi_convert_scalar_to_number(op, holder, result)			\
	if (op==result) {												\
		if (Z_TYPE_P(op) != IS_LONG) {								\
			convert_scalar_to_number(op TSRMLS_CC);					\
		}															\
	} else {														\
		switch (Z_TYPE_P(op)) {										\
			case IS_STRING:											\
				{													\
					if ((Z_TYPE(holder)=is_numeric_string(Z_STRVAL_P(op), Z_STRLEN_P(op), &Z_LVAL(holder), &Z_DVAL(holder), 1)) == 0) {	\
						ZVAL_LONG(&(holder), 0);							\
					}														\
					(op) = &(holder);										\
					break;													\
				}															\
			case IS_BOOL:													\
			case IS_RESOURCE:												\
				ZVAL_LONG(&(holder), Z_LVAL_P(op));							\
				(op) = &(holder);											\
				break;														\
			case IS_NULL:													\
				ZVAL_LONG(&(holder), 0);									\
				(op) = &(holder);											\
				break;														\
			case IS_OBJECT:													\
				(holder) = (*(op));											\
				zval_copy_ctor(&(holder));									\
				convert_to_long_base(&(holder), 10);						\
				if (Z_TYPE(holder) == IS_LONG) {							\
					(op) = &(holder);										\
				}															\
				break;														\
		}																	\
	}

/* }}} */

/* {{{ zendi_convert_to_long */
#define zendi_convert_to_long(op, holder, result)					\
	if (op == result) {												\
		convert_to_long(op);										\
	} else if (Z_TYPE_P(op) != IS_LONG) {							\
		switch (Z_TYPE_P(op)) {										\
			case IS_NULL:											\
				Z_LVAL(holder) = 0;									\
				break;												\
			case IS_DOUBLE:											\
				Z_LVAL(holder) = zend_dval_to_lval(Z_DVAL_P(op));	\
				break;												\
			case IS_STRING:											\
				Z_LVAL(holder) = strtol(Z_STRVAL_P(op), NULL, 10);	\
				break;												\
			case IS_ARRAY:											\
				Z_LVAL(holder) = (zend_hash_num_elements(Z_ARRVAL_P(op))?1:0);	\
				break;												\
			case IS_OBJECT:											\
				(holder) = (*(op));									\
				zval_copy_ctor(&(holder));							\
				convert_to_long_base(&(holder), 10);				\
				break;												\
			case IS_BOOL:											\
			case IS_RESOURCE:										\
				Z_LVAL(holder) = Z_LVAL_P(op);						\
				break;												\
			default:												\
				zend_error(E_WARNING, "Cannot convert to ordinal value");	\
				Z_LVAL(holder) = 0;									\
				break;												\
		}															\
		Z_TYPE(holder) = IS_LONG;									\
		(op) = &(holder);											\
	}

/* }}} */

/* {{{ zendi_convert_to_boolean */
#define zendi_convert_to_boolean(op, holder, result)				\
	if (op==result) {												\
		convert_to_boolean(op);										\
	} else if (Z_TYPE_P(op) != IS_BOOL) {							\
		switch (Z_TYPE_P(op)) {										\
			case IS_NULL:											\
				Z_LVAL(holder) = 0;									\
				break;												\
			case IS_RESOURCE:										\
			case IS_LONG:											\
				Z_LVAL(holder) = (Z_LVAL_P(op) ? 1 : 0);			\
				break;												\
			case IS_DOUBLE:											\
				Z_LVAL(holder) = (Z_DVAL_P(op) ? 1 : 0);			\
				break;												\
			case IS_STRING:											\
				if (Z_STRLEN_P(op) == 0								\
					|| (Z_STRLEN_P(op)==1 && Z_STRVAL_P(op)[0]=='0')) {	\
					Z_LVAL(holder) = 0;								\
				} else {											\
					Z_LVAL(holder) = 1;								\
				}													\
				break;												\
			case IS_ARRAY:											\
				Z_LVAL(holder) = (zend_hash_num_elements(Z_ARRVAL_P(op))?1:0);	\
				break;												\
			case IS_OBJECT:											\
				(holder) = (*(op));									\
				zval_copy_ctor(&(holder));							\
				convert_to_boolean(&(holder));						\
				break;												\
			default:												\
				Z_LVAL(holder) = 0;									\
				break;												\
		}															\
		Z_TYPE(holder) = IS_BOOL;									\
		(op) = &(holder);											\
	}

/* }}} */

/* {{{ convert_object_to_type */
#define convert_object_to_type(op, ctype, conv_func)										\
	if (Z_OBJ_HT_P(op)->cast_object) {														\
		zval dst;																			\
		if (Z_OBJ_HT_P(op)->cast_object(op, &dst, ctype TSRMLS_CC) == FAILURE) {			\
			zend_error(E_RECOVERABLE_ERROR,													\
				"Object of class %s could not be converted to %s", Z_OBJCE_P(op)->name,		\
			zend_get_type_by_const(ctype));													\
		} else {																			\
			zval_dtor(op);																	\
			Z_TYPE_P(op) = ctype;															\
			op->value = dst.value;															\
		}																					\
	} else {																				\
		if (Z_OBJ_HT_P(op)->get) {															\
			zval *newop = Z_OBJ_HT_P(op)->get(op TSRMLS_CC);								\
			if (Z_TYPE_P(newop) != IS_OBJECT) {												\
				/* for safety - avoid loop */												\
				zval_dtor(op);																\
				*op = *newop;																\
				FREE_ZVAL(newop);															\
				conv_func(op);																\
			}																				\
		}																					\
	}

/* }}} */

ZEND_API void convert_to_long(zval *op) /* {{{ */
{
	if (Z_TYPE_P(op) != IS_LONG) {
		convert_to_long_base(op, 10);
	}
}
/* }}} */

ZEND_API void convert_to_long_base(zval *op, int base) /* {{{ */
{
	long tmp;

	switch (Z_TYPE_P(op)) {
		case IS_NULL:
			Z_LVAL_P(op) = 0;
			break;
		case IS_RESOURCE: {
				TSRMLS_FETCH();

				zend_list_delete(Z_LVAL_P(op));
			}
			/* break missing intentionally */
		case IS_BOOL:
		case IS_LONG:
			break;
		case IS_DOUBLE:
			Z_LVAL_P(op) = zend_dval_to_lval(Z_DVAL_P(op));
			break;
		case IS_STRING:
			{
				char *strval = Z_STRVAL_P(op);

				Z_LVAL_P(op) = strtol(strval, NULL, base);
				str_efree(strval);
			}
			break;
		case IS_ARRAY:
			tmp = (zend_hash_num_elements(Z_ARRVAL_P(op))?1:0);
			zval_dtor(op);
			Z_LVAL_P(op) = tmp;
			break;
		case IS_OBJECT:
			{
				int retval = 1;
				TSRMLS_FETCH();

				convert_object_to_type(op, IS_LONG, convert_to_long);

				if (Z_TYPE_P(op) == IS_LONG) {
					return;
				}
				zend_error(E_NOTICE, "Object of class %s could not be converted to int", Z_OBJCE_P(op)->name);

				zval_dtor(op);
				ZVAL_LONG(op, retval);
				return;
			}
		default:
			zend_error(E_WARNING, "Cannot convert to ordinal value");
			zval_dtor(op);
			Z_LVAL_P(op) = 0;
			break;
	}

	Z_TYPE_P(op) = IS_LONG;
}
/* }}} */

ZEND_API void convert_to_double(zval *op) /* {{{ */
{
	double tmp;

	switch (Z_TYPE_P(op)) {
		case IS_NULL:
			Z_DVAL_P(op) = 0.0;
			break;
		case IS_RESOURCE: {
				TSRMLS_FETCH();

				zend_list_delete(Z_LVAL_P(op));
			}
			/* break missing intentionally */
		case IS_BOOL:
		case IS_LONG:
			Z_DVAL_P(op) = (double) Z_LVAL_P(op);
			break;
		case IS_DOUBLE:
			break;
		case IS_STRING:
			{
				char *strval = Z_STRVAL_P(op);

				Z_DVAL_P(op) = zend_strtod(strval, NULL);
				str_efree(strval);
			}
			break;
		case IS_ARRAY:
			tmp = (zend_hash_num_elements(Z_ARRVAL_P(op))?1:0);
			zval_dtor(op);
			Z_DVAL_P(op) = tmp;
			break;
		case IS_OBJECT:
			{
				double retval = 1.0;
				TSRMLS_FETCH();

				convert_object_to_type(op, IS_DOUBLE, convert_to_double);

				if (Z_TYPE_P(op) == IS_DOUBLE) {
					return;
				}
				zend_error(E_NOTICE, "Object of class %s could not be converted to double", Z_OBJCE_P(op)->name);

				zval_dtor(op);
				ZVAL_DOUBLE(op, retval);
				break;
			}
		default:
			zend_error(E_WARNING, "Cannot convert to real value (type=%d)", Z_TYPE_P(op));
			zval_dtor(op);
			Z_DVAL_P(op) = 0;
			break;
	}
	Z_TYPE_P(op) = IS_DOUBLE;
}
/* }}} */

ZEND_API void convert_to_null(zval *op) /* {{{ */
{
	if (Z_TYPE_P(op) == IS_OBJECT) {
		if (Z_OBJ_HT_P(op)->cast_object) {
			zval *org;
			TSRMLS_FETCH();

			ALLOC_ZVAL(org);
			*org = *op;
			if (Z_OBJ_HT_P(op)->cast_object(org, op, IS_NULL TSRMLS_CC) == SUCCESS) {
				zval_dtor(org);
				return;
			}
			*op = *org;
			FREE_ZVAL(org);
		}
	}

	zval_dtor(op);
	Z_TYPE_P(op) = IS_NULL;
}
/* }}} */

ZEND_API void convert_to_boolean(zval *op) /* {{{ */
{
	int tmp;

	switch (Z_TYPE_P(op)) {
		case IS_BOOL:
			break;
		case IS_NULL:
			Z_LVAL_P(op) = 0;
			break;
		case IS_RESOURCE: {
				TSRMLS_FETCH();

				zend_list_delete(Z_LVAL_P(op));
			}
			/* break missing intentionally */
		case IS_LONG:
			Z_LVAL_P(op) = (Z_LVAL_P(op) ? 1 : 0);
			break;
		case IS_DOUBLE:
			Z_LVAL_P(op) = (Z_DVAL_P(op) ? 1 : 0);
			break;
		case IS_STRING:
			{
				char *strval = Z_STRVAL_P(op);

				if (Z_STRLEN_P(op) == 0
					|| (Z_STRLEN_P(op)==1 && Z_STRVAL_P(op)[0]=='0')) {
					Z_LVAL_P(op) = 0;
				} else {
					Z_LVAL_P(op) = 1;
				}
				str_efree(strval);
			}
			break;
		case IS_ARRAY:
			tmp = (zend_hash_num_elements(Z_ARRVAL_P(op))?1:0);
			zval_dtor(op);
			Z_LVAL_P(op) = tmp;
			break;
		case IS_OBJECT:
			{
				zend_bool retval = 1;
				TSRMLS_FETCH();

				convert_object_to_type(op, IS_BOOL, convert_to_boolean);

				if (Z_TYPE_P(op) == IS_BOOL) {
					return;
				}

				zval_dtor(op);
				ZVAL_BOOL(op, retval);
				break;
			}
		default:
			zval_dtor(op);
			Z_LVAL_P(op) = 0;
			break;
	}
	Z_TYPE_P(op) = IS_BOOL;
}
/* }}} */

ZEND_API void _convert_to_cstring(zval *op ZEND_FILE_LINE_DC) /* {{{ */
{
	double dval;
	switch (Z_TYPE_P(op)) {
		case IS_DOUBLE: {
			TSRMLS_FETCH();
			dval = Z_DVAL_P(op);
			Z_STRLEN_P(op) = zend_spprintf(&Z_STRVAL_P(op), 0, "%.*H", (int) EG(precision), dval);
			/* %H already handles removing trailing zeros from the fractional part, yay */
			break;
		}
		default:
			_convert_to_string(op ZEND_FILE_LINE_CC);
	}
	Z_TYPE_P(op) = IS_STRING;
}
/* }}} */

ZEND_API void _convert_to_string(zval *op ZEND_FILE_LINE_DC) /* {{{ */
{
	long lval;
	double dval;

	switch (Z_TYPE_P(op)) {
		case IS_NULL:
			Z_STRVAL_P(op) = STR_EMPTY_ALLOC();
			Z_STRLEN_P(op) = 0;
			break;
		case IS_STRING:
			break;
		case IS_BOOL:
			if (Z_LVAL_P(op)) {
				Z_STRVAL_P(op) = estrndup_rel("1", 1);
				Z_STRLEN_P(op) = 1;
			} else {
				Z_STRVAL_P(op) = STR_EMPTY_ALLOC();
				Z_STRLEN_P(op) = 0;
			}
			break;
		case IS_RESOURCE: {
			long tmp = Z_LVAL_P(op);
			TSRMLS_FETCH();

			zend_list_delete(Z_LVAL_P(op));
			Z_STRLEN_P(op) = zend_spprintf(&Z_STRVAL_P(op), 0, "Resource id #%ld", tmp);
			break;
		}
		case IS_LONG:
			lval = Z_LVAL_P(op);

			Z_STRLEN_P(op) = zend_spprintf(&Z_STRVAL_P(op), 0, "%ld", lval);
			break;
		case IS_DOUBLE: {
			TSRMLS_FETCH();
			dval = Z_DVAL_P(op);
			Z_STRLEN_P(op) = zend_spprintf(&Z_STRVAL_P(op), 0, "%.*G", (int) EG(precision), dval);
			/* %G already handles removing trailing zeros from the fractional part, yay */
			break;
		}
		case IS_ARRAY:
			zend_error(E_NOTICE, "Array to string conversion");
			zval_dtor(op);
			Z_STRVAL_P(op) = estrndup_rel("Array", sizeof("Array")-1);
			Z_STRLEN_P(op) = sizeof("Array")-1;
			break;
		case IS_OBJECT: {
			TSRMLS_FETCH();

			convert_object_to_type(op, IS_STRING, convert_to_string);

			if (Z_TYPE_P(op) == IS_STRING) {
				return;
			}

			zend_error(E_NOTICE, "Object of class %s to string conversion", Z_OBJCE_P(op)->name);
			zval_dtor(op);
			Z_STRVAL_P(op) = estrndup_rel("Object", sizeof("Object")-1);
			Z_STRLEN_P(op) = sizeof("Object")-1;
			break;
		}
		default:
			zval_dtor(op);
			ZVAL_BOOL(op, 0);
			break;
	}
	Z_TYPE_P(op) = IS_STRING;
}
/* }}} */

static void convert_scalar_to_array(zval *op, int type TSRMLS_DC) /* {{{ */
{
	zval *entry;

	ALLOC_ZVAL(entry);
	*entry = *op;
	INIT_PZVAL(entry);

	switch (type) {
		case IS_ARRAY:
			ALLOC_HASHTABLE(Z_ARRVAL_P(op));
			zend_hash_init(Z_ARRVAL_P(op), 0, NULL, ZVAL_PTR_DTOR, 0);
			zend_hash_index_update(Z_ARRVAL_P(op), 0, (void *) &entry, sizeof(zval *), NULL);
			Z_TYPE_P(op) = IS_ARRAY;
			break;
		case IS_OBJECT:
			object_init(op);
			zend_hash_update(Z_OBJPROP_P(op), "scalar", sizeof("scalar"), (void *) &entry, sizeof(zval *), NULL);
			break;
	}
}
/* }}} */

ZEND_API void convert_to_array(zval *op) /* {{{ */
{
	TSRMLS_FETCH();

	switch (Z_TYPE_P(op)) {
		case IS_ARRAY:
			break;
/* OBJECTS_OPTIMIZE */
		case IS_OBJECT:
			{
				zval *tmp;
				HashTable *ht;

				ALLOC_HASHTABLE(ht);
				zend_hash_init(ht, 0, NULL, ZVAL_PTR_DTOR, 0);
				if (Z_OBJCE_P(op) == zend_ce_closure) {
					convert_scalar_to_array(op, IS_ARRAY TSRMLS_CC);
					if (Z_TYPE_P(op) == IS_ARRAY) {
						zend_hash_destroy(ht);
						FREE_HASHTABLE(ht);
						return;
					}
				} else if (Z_OBJ_HT_P(op)->get_properties) {
					HashTable *obj_ht = Z_OBJ_HT_P(op)->get_properties(op TSRMLS_CC);
					if (obj_ht) {
						zend_hash_copy(ht, obj_ht, (copy_ctor_func_t) zval_add_ref, (void *) &tmp, sizeof(zval *));
					}
				} else {
					convert_object_to_type(op, IS_ARRAY, convert_to_array);

					if (Z_TYPE_P(op) == IS_ARRAY) {
						zend_hash_destroy(ht);
						FREE_HASHTABLE(ht);
						return;
					}
				}
				zval_dtor(op);
				Z_TYPE_P(op) = IS_ARRAY;
				Z_ARRVAL_P(op) = ht;
			}
			break;
		case IS_NULL:
			ALLOC_HASHTABLE(Z_ARRVAL_P(op));
			zend_hash_init(Z_ARRVAL_P(op), 0, NULL, ZVAL_PTR_DTOR, 0);
			Z_TYPE_P(op) = IS_ARRAY;
			break;
		default:
			convert_scalar_to_array(op, IS_ARRAY TSRMLS_CC);
			break;
	}
}
/* }}} */

ZEND_API void convert_to_object(zval *op) /* {{{ */
{
	TSRMLS_FETCH();

	switch (Z_TYPE_P(op)) {
		case IS_ARRAY:
			{
				object_and_properties_init(op, zend_standard_class_def, Z_ARRVAL_P(op));
				break;
			}
		case IS_OBJECT:
			break;
		case IS_NULL:
			object_init(op);
			break;
		default:
			convert_scalar_to_array(op, IS_OBJECT TSRMLS_CC);
			break;
	}
}
/* }}} */

ZEND_API void multi_convert_to_long_ex(int argc, ...) /* {{{ */
{
	zval **arg;
	va_list ap;

	va_start(ap, argc);

	while (argc--) {
		arg = va_arg(ap, zval **);
		convert_to_long_ex(arg);
	}

	va_end(ap);
}
/* }}} */

ZEND_API void multi_convert_to_double_ex(int argc, ...) /* {{{ */
{
	zval **arg;
	va_list ap;

	va_start(ap, argc);

	while (argc--) {
		arg = va_arg(ap, zval **);
		convert_to_double_ex(arg);
	}

	va_end(ap);
}
/* }}} */

ZEND_API void multi_convert_to_string_ex(int argc, ...) /* {{{ */
{
	zval **arg;
	va_list ap;

	va_start(ap, argc);

	while (argc--) {
		arg = va_arg(ap, zval **);
		convert_to_string_ex(arg);
	}

	va_end(ap);
}
/* }}} */

ZEND_API int add_function(zval *result, zval *op1, zval *op2 TSRMLS_DC) /* {{{ */
{
	zval op1_copy, op2_copy;
	int converted = 0;

	while (1) {
		switch (TYPE_PAIR(Z_TYPE_P(op1), Z_TYPE_P(op2))) {
			case TYPE_PAIR(IS_LONG, IS_LONG): {
				long lval = Z_LVAL_P(op1) + Z_LVAL_P(op2);

				/* check for overflow by comparing sign bits */
				if ((Z_LVAL_P(op1) & LONG_SIGN_MASK) == (Z_LVAL_P(op2) & LONG_SIGN_MASK)
					&& (Z_LVAL_P(op1) & LONG_SIGN_MASK) != (lval & LONG_SIGN_MASK)) {

					ZVAL_DOUBLE(result, (double) Z_LVAL_P(op1) + (double) Z_LVAL_P(op2));
				} else {
					ZVAL_LONG(result, lval);
				}
				return SUCCESS;
			}

			case TYPE_PAIR(IS_LONG, IS_DOUBLE):
				ZVAL_DOUBLE(result, ((double)Z_LVAL_P(op1)) + Z_DVAL_P(op2));
				return SUCCESS;

			case TYPE_PAIR(IS_DOUBLE, IS_LONG):
				ZVAL_DOUBLE(result, Z_DVAL_P(op1) + ((double)Z_LVAL_P(op2)));
				return SUCCESS;

			case TYPE_PAIR(IS_DOUBLE, IS_DOUBLE):
				ZVAL_DOUBLE(result, Z_DVAL_P(op1) + Z_DVAL_P(op2));
				return SUCCESS;

			case TYPE_PAIR(IS_ARRAY, IS_ARRAY): {
				zval *tmp;

				if ((result == op1) && (result == op2)) {
					/* $a += $a */
					return SUCCESS;
				}
				if (result != op1) {
					*result = *op1;
					zval_copy_ctor(result);
				}
				zend_hash_merge(Z_ARRVAL_P(result), Z_ARRVAL_P(op2), (void (*)(void *pData)) zval_add_ref, (void *) &tmp, sizeof(zval *), 0);
				return SUCCESS;
			}

			default:
				if (!converted) {
					ZEND_TRY_BINARY_OBJECT_OPERATION(ZEND_ADD);

					zendi_convert_scalar_to_number(op1, op1_copy, result);
					zendi_convert_scalar_to_number(op2, op2_copy, result);
					converted = 1;
				} else {
					zend_error(E_ERROR, "Unsupported operand types");
					return FAILURE; /* unknown datatype */
				}
		}
	}
}
/* }}} */

ZEND_API int sub_function(zval *result, zval *op1, zval *op2 TSRMLS_DC) /* {{{ */
{
	zval op1_copy, op2_copy;
	int converted = 0;

	while (1) {
		switch (TYPE_PAIR(Z_TYPE_P(op1), Z_TYPE_P(op2))) {
			case TYPE_PAIR(IS_LONG, IS_LONG): {
				long lval = Z_LVAL_P(op1) - Z_LVAL_P(op2);

				/* check for overflow by comparing sign bits */
				if ((Z_LVAL_P(op1) & LONG_SIGN_MASK) != (Z_LVAL_P(op2) & LONG_SIGN_MASK)
					&& (Z_LVAL_P(op1) & LONG_SIGN_MASK) != (lval & LONG_SIGN_MASK)) {

					ZVAL_DOUBLE(result, (double) Z_LVAL_P(op1) - (double) Z_LVAL_P(op2));
				} else {
					ZVAL_LONG(result, lval);
				}
				return SUCCESS;

			}
			case TYPE_PAIR(IS_LONG, IS_DOUBLE):
				ZVAL_DOUBLE(result, ((double)Z_LVAL_P(op1)) - Z_DVAL_P(op2));
				return SUCCESS;

			case TYPE_PAIR(IS_DOUBLE, IS_LONG):
				ZVAL_DOUBLE(result, Z_DVAL_P(op1) - ((double)Z_LVAL_P(op2)));
				return SUCCESS;

			case TYPE_PAIR(IS_DOUBLE, IS_DOUBLE):
				ZVAL_DOUBLE(result, Z_DVAL_P(op1) - Z_DVAL_P(op2));
				return SUCCESS;

			default:
				if (!converted) {
					ZEND_TRY_BINARY_OBJECT_OPERATION(ZEND_SUB);

					zendi_convert_scalar_to_number(op1, op1_copy, result);
					zendi_convert_scalar_to_number(op2, op2_copy, result);
					converted = 1;
				} else {
					zend_error(E_ERROR, "Unsupported operand types");
					return FAILURE; /* unknown datatype */
				}
		}
	}
}
/* }}} */

ZEND_API int mul_function(zval *result, zval *op1, zval *op2 TSRMLS_DC) /* {{{ */
{
	zval op1_copy, op2_copy;
	int converted = 0;

	while (1) {
		switch (TYPE_PAIR(Z_TYPE_P(op1), Z_TYPE_P(op2))) {
			case TYPE_PAIR(IS_LONG, IS_LONG): {
				long overflow;

				ZEND_SIGNED_MULTIPLY_LONG(Z_LVAL_P(op1),Z_LVAL_P(op2), Z_LVAL_P(result),Z_DVAL_P(result),overflow);
				Z_TYPE_P(result) = overflow ? IS_DOUBLE : IS_LONG;
				return SUCCESS;

			}
			case TYPE_PAIR(IS_LONG, IS_DOUBLE):
				ZVAL_DOUBLE(result, ((double)Z_LVAL_P(op1)) * Z_DVAL_P(op2));
				return SUCCESS;

			case TYPE_PAIR(IS_DOUBLE, IS_LONG):
				ZVAL_DOUBLE(result, Z_DVAL_P(op1) * ((double)Z_LVAL_P(op2)));
				return SUCCESS;

			case TYPE_PAIR(IS_DOUBLE, IS_DOUBLE):
				ZVAL_DOUBLE(result, Z_DVAL_P(op1) * Z_DVAL_P(op2));
				return SUCCESS;

			default:
				if (!converted) {
					ZEND_TRY_BINARY_OBJECT_OPERATION(ZEND_MUL);

					zendi_convert_scalar_to_number(op1, op1_copy, result);
					zendi_convert_scalar_to_number(op2, op2_copy, result);
					converted = 1;
				} else {
					zend_error(E_ERROR, "Unsupported operand types");
					return FAILURE; /* unknown datatype */
				}
		}
	}
}
/* }}} */

ZEND_API int pow_function(zval *result, zval *op1, zval *op2 TSRMLS_DC) /* {{{ */
{
	zval op1_copy, op2_copy;
	int converted = 0;

	while (1) {
		switch (TYPE_PAIR(Z_TYPE_P(op1), Z_TYPE_P(op2))) {
			case TYPE_PAIR(IS_LONG, IS_LONG):
				if (Z_LVAL_P(op2) >= 0) {
					long l1 = 1, l2 = Z_LVAL_P(op1), i = Z_LVAL_P(op2);

					if (i == 0) {
						ZVAL_LONG(result, 1L);
						return SUCCESS;
					} else if (l2 == 0) {
						ZVAL_LONG(result, 0);
						return SUCCESS;
					}

					while (i >= 1) {
						long overflow;
						double dval = 0.0;

						if (i % 2) {
							--i;
							ZEND_SIGNED_MULTIPLY_LONG(l1, l2, l1, dval, overflow);
							if (overflow) {
								ZVAL_DOUBLE(result, dval * pow(l2, i));
								return SUCCESS;
							}
						} else {
							i /= 2;
							ZEND_SIGNED_MULTIPLY_LONG(l2, l2, l2, dval, overflow);
							if (overflow) {
								ZVAL_DOUBLE(result, (double)l1 * pow(dval, i));
								return SUCCESS;
							}
						}
					}
					/* i == 0 */
					ZVAL_LONG(result, l1);
				} else {
					ZVAL_DOUBLE(result, pow((double)Z_LVAL_P(op1), (double)Z_LVAL_P(op2)));
				}
				return SUCCESS;

			case TYPE_PAIR(IS_LONG, IS_DOUBLE):
				ZVAL_DOUBLE(result, pow((double)Z_LVAL_P(op1), Z_DVAL_P(op2)));
				return SUCCESS;

			case TYPE_PAIR(IS_DOUBLE, IS_LONG):
				ZVAL_DOUBLE(result, pow(Z_DVAL_P(op1), (double)Z_LVAL_P(op2)));
				return SUCCESS;

			case TYPE_PAIR(IS_DOUBLE, IS_DOUBLE):
				ZVAL_DOUBLE(result, pow(Z_DVAL_P(op1), Z_DVAL_P(op2)));
				return SUCCESS;

			default:
				if (!converted) {
					ZEND_TRY_BINARY_OBJECT_OPERATION(ZEND_POW);

					if (Z_TYPE_P(op1) == IS_ARRAY) {
						ZVAL_LONG(result, 0);
						return SUCCESS;
					} else {
						zendi_convert_scalar_to_number(op1, op1_copy, result);
					}
					if (Z_TYPE_P(op2) == IS_ARRAY) {
						ZVAL_LONG(result, 1L);
						return SUCCESS;
					} else {
						zendi_convert_scalar_to_number(op2, op2_copy, result);
					}
					converted = 1;
				} else {
					zend_error(E_ERROR, "Unsupported operand types");
					return FAILURE;
				}
		}
	}
}
/* }}} */

ZEND_API int div_function(zval *result, zval *op1, zval *op2 TSRMLS_DC) /* {{{ */
{
	zval op1_copy, op2_copy;
	int converted = 0;

	while (1) {
		switch (TYPE_PAIR(Z_TYPE_P(op1), Z_TYPE_P(op2))) {
			case TYPE_PAIR(IS_LONG, IS_LONG):
				if (Z_LVAL_P(op2) == 0) {
					zend_error(E_WARNING, "Division by zero");
					ZVAL_BOOL(result, 0);
					return FAILURE;			/* division by zero */
				} else if (Z_LVAL_P(op2) == -1 && Z_LVAL_P(op1) == LONG_MIN) {
					/* Prevent overflow error/crash */
					ZVAL_DOUBLE(result, (double) LONG_MIN / -1);
					return SUCCESS;
				}
				if (Z_LVAL_P(op1) % Z_LVAL_P(op2) == 0) { /* integer */
					ZVAL_LONG(result, Z_LVAL_P(op1) / Z_LVAL_P(op2));
				} else {
					ZVAL_DOUBLE(result, ((double) Z_LVAL_P(op1)) / Z_LVAL_P(op2));
				}
				return SUCCESS;

			case TYPE_PAIR(IS_DOUBLE, IS_LONG):
				if (Z_LVAL_P(op2) == 0) {
					zend_error(E_WARNING, "Division by zero");
					ZVAL_BOOL(result, 0);
					return FAILURE;			/* division by zero */
				}
				ZVAL_DOUBLE(result, Z_DVAL_P(op1) / (double)Z_LVAL_P(op2));
				return SUCCESS;

			case TYPE_PAIR(IS_LONG, IS_DOUBLE):
				if (Z_DVAL_P(op2) == 0) {
					zend_error(E_WARNING, "Division by zero");
					ZVAL_BOOL(result, 0);
					return FAILURE;			/* division by zero */
				}
				ZVAL_DOUBLE(result, (double)Z_LVAL_P(op1) / Z_DVAL_P(op2));
				return SUCCESS;

			case TYPE_PAIR(IS_DOUBLE, IS_DOUBLE):
				if (Z_DVAL_P(op2) == 0) {
					zend_error(E_WARNING, "Division by zero");
					ZVAL_BOOL(result, 0);
					return FAILURE;			/* division by zero */
				}
				ZVAL_DOUBLE(result, Z_DVAL_P(op1) / Z_DVAL_P(op2));
				return SUCCESS;

			default:
				if (!converted) {
					ZEND_TRY_BINARY_OBJECT_OPERATION(ZEND_DIV);

					zendi_convert_scalar_to_number(op1, op1_copy, result);
					zendi_convert_scalar_to_number(op2, op2_copy, result);
					converted = 1;
				} else {
					zend_error(E_ERROR, "Unsupported operand types");
					return FAILURE; /* unknown datatype */
				}
		}
	}
}
/* }}} */

ZEND_API int mod_function(zval *result, zval *op1, zval *op2 TSRMLS_DC) /* {{{ */
{
	zval op1_copy, op2_copy;
	long op1_lval;

	if (Z_TYPE_P(op1) != IS_LONG || Z_TYPE_P(op2) != IS_LONG) {
		ZEND_TRY_BINARY_OBJECT_OPERATION(ZEND_MOD);

		zendi_convert_to_long(op1, op1_copy, result);
		op1_lval = Z_LVAL_P(op1);
		zendi_convert_to_long(op2, op2_copy, result);
	} else {
		op1_lval = Z_LVAL_P(op1);
	}

	if (Z_LVAL_P(op2) == 0) {
		zend_error(E_WARNING, "Division by zero");
		ZVAL_BOOL(result, 0);
		return FAILURE;			/* modulus by zero */
	}

	if (Z_LVAL_P(op2) == -1) {
		/* Prevent overflow error/crash if op1==LONG_MIN */
		ZVAL_LONG(result, 0);
		return SUCCESS;
	}

	ZVAL_LONG(result, op1_lval % Z_LVAL_P(op2));
	return SUCCESS;
}
/* }}} */

ZEND_API int boolean_xor_function(zval *result, zval *op1, zval *op2 TSRMLS_DC) /* {{{ */
{
	zval op1_copy, op2_copy;
	long op1_lval;

	if (Z_TYPE_P(op1) != IS_BOOL || Z_TYPE_P(op2) != IS_BOOL) {
		ZEND_TRY_BINARY_OBJECT_OPERATION(ZEND_BOOL_XOR);

		zendi_convert_to_boolean(op1, op1_copy, result);
		op1_lval = Z_LVAL_P(op1);
		zendi_convert_to_boolean(op2, op2_copy, result);
	} else {
		op1_lval = Z_LVAL_P(op1);
	}

	ZVAL_BOOL(result, op1_lval ^ Z_LVAL_P(op2));
	return SUCCESS;
}
/* }}} */

ZEND_API int boolean_not_function(zval *result, zval *op1 TSRMLS_DC) /* {{{ */
{
	zval op1_copy;

	if (Z_TYPE_P(op1) != IS_BOOL) {
		ZEND_TRY_UNARY_OBJECT_OPERATION(ZEND_BOOL_NOT);

		zendi_convert_to_boolean(op1, op1_copy, result);
	}

	ZVAL_BOOL(result, !Z_LVAL_P(op1));
	return SUCCESS;
}
/* }}} */

ZEND_API int bitwise_not_function(zval *result, zval *op1 TSRMLS_DC) /* {{{ */
{

	switch (Z_TYPE_P(op1)) {
		case IS_LONG:
			ZVAL_LONG(result, ~Z_LVAL_P(op1));
			return SUCCESS;
		case IS_DOUBLE:
			ZVAL_LONG(result, ~zend_dval_to_lval(Z_DVAL_P(op1)));
			return SUCCESS;
		case IS_STRING: {
			int i;
			zval op1_copy = *op1;

			Z_TYPE_P(result) = IS_STRING;
			Z_STRVAL_P(result) = estrndup(Z_STRVAL(op1_copy), Z_STRLEN(op1_copy));
			Z_STRLEN_P(result) = Z_STRLEN(op1_copy);
			for (i = 0; i < Z_STRLEN(op1_copy); i++) {
				Z_STRVAL_P(result)[i] = ~Z_STRVAL(op1_copy)[i];
			}
			return SUCCESS;
		}
		default:
			ZEND_TRY_UNARY_OBJECT_OPERATION(ZEND_BW_NOT);

			zend_error(E_ERROR, "Unsupported operand types");
			return FAILURE;
	}
}
/* }}} */

ZEND_API int bitwise_or_function(zval *result, zval *op1, zval *op2 TSRMLS_DC) /* {{{ */
{
	zval op1_copy, op2_copy;
	long op1_lval;

	if (Z_TYPE_P(op1) == IS_STRING && Z_TYPE_P(op2) == IS_STRING) {
		zval *longer, *shorter;
		char *result_str;
		int i, result_len;

		if (Z_STRLEN_P(op1) >= Z_STRLEN_P(op2)) {
			longer = op1;
			shorter = op2;
		} else {
			longer = op2;
			shorter = op1;
		}

		Z_TYPE_P(result) = IS_STRING;
		result_len = Z_STRLEN_P(longer);
		result_str = estrndup(Z_STRVAL_P(longer), Z_STRLEN_P(longer));
		for (i = 0; i < Z_STRLEN_P(shorter); i++) {
			result_str[i] |= Z_STRVAL_P(shorter)[i];
		}
		if (result==op1) {
			str_efree(Z_STRVAL_P(result));
		}
		Z_STRVAL_P(result) = result_str;
		Z_STRLEN_P(result) = result_len;
		return SUCCESS;
	}

	if (Z_TYPE_P(op1) != IS_LONG || Z_TYPE_P(op2) != IS_LONG) {
		ZEND_TRY_BINARY_OBJECT_OPERATION(ZEND_BW_OR);

		zendi_convert_to_long(op1, op1_copy, result);
		op1_lval = Z_LVAL_P(op1);
		zendi_convert_to_long(op2, op2_copy, result);
	} else {
		op1_lval = Z_LVAL_P(op1);
	}

	ZVAL_LONG(result, op1_lval | Z_LVAL_P(op2));
	return SUCCESS;
}
/* }}} */

ZEND_API int bitwise_and_function(zval *result, zval *op1, zval *op2 TSRMLS_DC) /* {{{ */
{
	zval op1_copy, op2_copy;
	long op1_lval;

	if (Z_TYPE_P(op1) == IS_STRING && Z_TYPE_P(op2) == IS_STRING) {
		zval *longer, *shorter;
		char *result_str;
		int i, result_len;

		if (Z_STRLEN_P(op1) >= Z_STRLEN_P(op2)) {
			longer = op1;
			shorter = op2;
		} else {
			longer = op2;
			shorter = op1;
		}

		Z_TYPE_P(result) = IS_STRING;
		result_len = Z_STRLEN_P(shorter);
		result_str = estrndup(Z_STRVAL_P(shorter), Z_STRLEN_P(shorter));
		for (i = 0; i < Z_STRLEN_P(shorter); i++) {
			result_str[i] &= Z_STRVAL_P(longer)[i];
		}
		if (result==op1) {
			str_efree(Z_STRVAL_P(result));
		}
		Z_STRVAL_P(result) = result_str;
		Z_STRLEN_P(result) = result_len;
		return SUCCESS;
	}

	if (Z_TYPE_P(op1) != IS_LONG || Z_TYPE_P(op2) != IS_LONG) {
		ZEND_TRY_BINARY_OBJECT_OPERATION(ZEND_BW_AND);

		zendi_convert_to_long(op1, op1_copy, result);
		op1_lval = Z_LVAL_P(op1);
		zendi_convert_to_long(op2, op2_copy, result);
	} else {
		op1_lval = Z_LVAL_P(op1);
	}

	ZVAL_LONG(result, op1_lval & Z_LVAL_P(op2));
	return SUCCESS;
}
/* }}} */

ZEND_API int bitwise_xor_function(zval *result, zval *op1, zval *op2 TSRMLS_DC) /* {{{ */
{
	zval op1_copy, op2_copy;
	long op1_lval;

	if (Z_TYPE_P(op1) == IS_STRING && Z_TYPE_P(op2) == IS_STRING) {
		zval *longer, *shorter;
		char *result_str;
		int i, result_len;

		if (Z_STRLEN_P(op1) >= Z_STRLEN_P(op2)) {
			longer = op1;
			shorter = op2;
		} else {
			longer = op2;
			shorter = op1;
		}

		Z_TYPE_P(result) = IS_STRING;
		result_len = Z_STRLEN_P(shorter);
		result_str = estrndup(Z_STRVAL_P(shorter), Z_STRLEN_P(shorter));
		for (i = 0; i < Z_STRLEN_P(shorter); i++) {
			result_str[i] ^= Z_STRVAL_P(longer)[i];
		}
		if (result==op1) {
			str_efree(Z_STRVAL_P(result));
		}
		Z_STRVAL_P(result) = result_str;
		Z_STRLEN_P(result) = result_len;
		return SUCCESS;
	}

	if (Z_TYPE_P(op1) != IS_LONG || Z_TYPE_P(op2) != IS_LONG) {
		ZEND_TRY_BINARY_OBJECT_OPERATION(ZEND_BW_XOR);

		zendi_convert_to_long(op1, op1_copy, result);
		op1_lval = Z_LVAL_P(op1);
		zendi_convert_to_long(op2, op2_copy, result);
	} else {
		op1_lval = Z_LVAL_P(op1);
	}

	ZVAL_LONG(result, op1_lval ^ Z_LVAL_P(op2));
	return SUCCESS;
}
/* }}} */

ZEND_API int shift_left_function(zval *result, zval *op1, zval *op2 TSRMLS_DC) /* {{{ */
{
	zval op1_copy, op2_copy;
	long op1_lval;

	if (Z_TYPE_P(op1) != IS_LONG || Z_TYPE_P(op2) != IS_LONG) {
		ZEND_TRY_BINARY_OBJECT_OPERATION(ZEND_SL);

		zendi_convert_to_long(op1, op1_copy, result);
		op1_lval = Z_LVAL_P(op1);
		zendi_convert_to_long(op2, op2_copy, result);
	} else {
		op1_lval = Z_LVAL_P(op1);
	}

	ZVAL_LONG(result, op1_lval << Z_LVAL_P(op2));
	return SUCCESS;
}
/* }}} */

ZEND_API int shift_right_function(zval *result, zval *op1, zval *op2 TSRMLS_DC) /* {{{ */
{
	zval op1_copy, op2_copy;
	long op1_lval;

	if (Z_TYPE_P(op1) != IS_LONG || Z_TYPE_P(op2) != IS_LONG) {
		ZEND_TRY_BINARY_OBJECT_OPERATION(ZEND_SR);

		zendi_convert_to_long(op1, op1_copy, result);
		op1_lval = Z_LVAL_P(op1);
		zendi_convert_to_long(op2, op2_copy, result);
	} else {
		op1_lval = Z_LVAL_P(op1);
	}

	ZVAL_LONG(result, op1_lval >> Z_LVAL_P(op2));
	return SUCCESS;
}
/* }}} */

/* must support result==op1 */
ZEND_API int add_char_to_string(zval *result, const zval *op1, const zval *op2) /* {{{ */
{
	int length = Z_STRLEN_P(op1) + 1;
	char *buf = str_erealloc(Z_STRVAL_P(op1), length + 1);

<<<<<<< HEAD
=======
	if (UNEXPECTED(length < 0)) {
		zend_error(E_ERROR, "String size overflow");
	}

	if (IS_INTERNED(Z_STRVAL_P(op1))) {
		buf = (char *) emalloc(length + 1);
		memcpy(buf, Z_STRVAL_P(op1), Z_STRLEN_P(op1));
	} else {
		buf = (char *) erealloc(Z_STRVAL_P(op1), length + 1);
	}
>>>>>>> 9a826a3b
	buf[length - 1] = (char) Z_LVAL_P(op2);
	buf[length] = 0;
	ZVAL_STRINGL(result, buf, length, 0);
	return SUCCESS;
}
/* }}} */

/* must support result==op1 */
ZEND_API int add_string_to_string(zval *result, const zval *op1, const zval *op2) /* {{{ */
{
	int length = Z_STRLEN_P(op1) + Z_STRLEN_P(op2);
	char *buf = str_erealloc(Z_STRVAL_P(op1), length + 1);

<<<<<<< HEAD
=======
	if (UNEXPECTED(length < 0)) {
		zend_error(E_ERROR, "String size overflow");
	}
	if (IS_INTERNED(Z_STRVAL_P(op1))) {
		buf = (char *) emalloc(length+1);
		memcpy(buf, Z_STRVAL_P(op1), Z_STRLEN_P(op1));
	} else {
		buf = (char *) erealloc(Z_STRVAL_P(op1), length+1);
	}
>>>>>>> 9a826a3b
	memcpy(buf + Z_STRLEN_P(op1), Z_STRVAL_P(op2), Z_STRLEN_P(op2));
	buf[length] = 0;
	ZVAL_STRINGL(result, buf, length, 0);
	return SUCCESS;
}
/* }}} */

ZEND_API int concat_function(zval *result, zval *op1, zval *op2 TSRMLS_DC) /* {{{ */
{
	zval op1_copy, op2_copy;
	int use_copy1 = 0, use_copy2 = 0;

	if (Z_TYPE_P(op1) != IS_STRING || Z_TYPE_P(op2) != IS_STRING) {
		ZEND_TRY_BINARY_OBJECT_OPERATION(ZEND_CONCAT);

		if (Z_TYPE_P(op1) != IS_STRING) {
			zend_make_printable_zval(op1, &op1_copy, &use_copy1);
		}
		if (Z_TYPE_P(op2) != IS_STRING) {
			zend_make_printable_zval(op2, &op2_copy, &use_copy2);
		}
	}

	if (use_copy1) {
		/* We have created a converted copy of op1. Therefore, op1 won't become the result so
		 * we have to free it.
		 */
		if (result == op1) {
			zval_dtor(op1);
		}
		op1 = &op1_copy;
	}
	if (use_copy2) {
		op2 = &op2_copy;
	}
	if (result==op1 && !IS_INTERNED(Z_STRVAL_P(op1))) {	/* special case, perform operations on result */
		uint res_len = Z_STRLEN_P(op1) + Z_STRLEN_P(op2);

		if (Z_STRLEN_P(result) < 0 || (int) (Z_STRLEN_P(op1) + Z_STRLEN_P(op2)) < 0) {
			efree(Z_STRVAL_P(result));
			ZVAL_EMPTY_STRING(result);
			zend_error(E_ERROR, "String size overflow");
		}

		Z_STRVAL_P(result) = safe_erealloc(Z_STRVAL_P(result), res_len, 1, 1);

		memcpy(Z_STRVAL_P(result)+Z_STRLEN_P(result), Z_STRVAL_P(op2), Z_STRLEN_P(op2));
		Z_STRVAL_P(result)[res_len]=0;
		Z_STRLEN_P(result) = res_len;
	} else {
		int length = Z_STRLEN_P(op1) + Z_STRLEN_P(op2);
		char *buf;

		if (Z_STRLEN_P(op1) < 0 || Z_STRLEN_P(op2) < 0 || (int) (Z_STRLEN_P(op1) + Z_STRLEN_P(op2)) < 0) {
			zend_error(E_ERROR, "String size overflow");
		}
		buf = (char *) safe_emalloc(length, 1, 1);

		memcpy(buf, Z_STRVAL_P(op1), Z_STRLEN_P(op1));
		memcpy(buf + Z_STRLEN_P(op1), Z_STRVAL_P(op2), Z_STRLEN_P(op2));
		buf[length] = 0;
		ZVAL_STRINGL(result, buf, length, 0);
	}
	if (use_copy1) {
		zval_dtor(op1);
	}
	if (use_copy2) {
		zval_dtor(op2);
	}
	return SUCCESS;
}
/* }}} */

ZEND_API int string_compare_function_ex(zval *result, zval *op1, zval *op2, zend_bool case_insensitive TSRMLS_DC) /* {{{ */
{
	zval op1_copy, op2_copy;
	int use_copy1 = 0, use_copy2 = 0;

	if (Z_TYPE_P(op1) != IS_STRING) {
		zend_make_printable_zval(op1, &op1_copy, &use_copy1);
	}
	if (Z_TYPE_P(op2) != IS_STRING) {
		zend_make_printable_zval(op2, &op2_copy, &use_copy2);
	}

	if (use_copy1) {
		op1 = &op1_copy;
	}
	if (use_copy2) {
		op2 = &op2_copy;
	}

	if (case_insensitive) {
		ZVAL_LONG(result, zend_binary_zval_strcasecmp(op1, op2));
	} else {
		ZVAL_LONG(result, zend_binary_zval_strcmp(op1, op2));
	}

	if (use_copy1) {
		zval_dtor(op1);
	}
	if (use_copy2) {
		zval_dtor(op2);
	}
	return SUCCESS;
}
/* }}} */

ZEND_API int string_compare_function(zval *result, zval *op1, zval *op2 TSRMLS_DC) /* {{{ */
{
	return string_compare_function_ex(result, op1, op2, 0 TSRMLS_CC);
}
/* }}} */

ZEND_API int string_case_compare_function(zval *result, zval *op1, zval *op2 TSRMLS_DC) /* {{{ */
{
	return string_compare_function_ex(result, op1, op2, 1 TSRMLS_CC);
}
/* }}} */

#if HAVE_STRCOLL
ZEND_API int string_locale_compare_function(zval *result, zval *op1, zval *op2 TSRMLS_DC) /* {{{ */
{
	zval op1_copy, op2_copy;
	int use_copy1 = 0, use_copy2 = 0;

	if (Z_TYPE_P(op1) != IS_STRING) {
		zend_make_printable_zval(op1, &op1_copy, &use_copy1);
	}
	if (Z_TYPE_P(op2) != IS_STRING) {
		zend_make_printable_zval(op2, &op2_copy, &use_copy2);
	}

	if (use_copy1) {
		op1 = &op1_copy;
	}
	if (use_copy2) {
		op2 = &op2_copy;
	}

	ZVAL_LONG(result, strcoll(Z_STRVAL_P(op1), Z_STRVAL_P(op2)));

	if (use_copy1) {
		zval_dtor(op1);
	}
	if (use_copy2) {
		zval_dtor(op2);
	}
	return SUCCESS;
}
/* }}} */
#endif

ZEND_API int numeric_compare_function(zval *result, zval *op1, zval *op2 TSRMLS_DC) /* {{{ */
{
	zval op1_copy, op2_copy;

	op1_copy = *op1;
	zval_copy_ctor(&op1_copy);

	op2_copy = *op2;
	zval_copy_ctor(&op2_copy);

	convert_to_double(&op1_copy);
	convert_to_double(&op2_copy);

	ZVAL_LONG(result, ZEND_NORMALIZE_BOOL(Z_DVAL(op1_copy)-Z_DVAL(op2_copy)));

	return SUCCESS;
}
/* }}} */

static inline void zend_free_obj_get_result(zval *op TSRMLS_DC) /* {{{ */
{
	if (Z_REFCOUNT_P(op) == 0) {
		GC_REMOVE_ZVAL_FROM_BUFFER(op);
		zval_dtor(op);
		FREE_ZVAL(op);
	} else {
		zval_ptr_dtor(&op);
	}
}
/* }}} */

ZEND_API int compare_function(zval *result, zval *op1, zval *op2 TSRMLS_DC) /* {{{ */
{
	int ret;
	int converted = 0;
	zval op1_copy, op2_copy;
	zval *op_free;

	while (1) {
		switch (TYPE_PAIR(Z_TYPE_P(op1), Z_TYPE_P(op2))) {
			case TYPE_PAIR(IS_LONG, IS_LONG):
				ZVAL_LONG(result, Z_LVAL_P(op1)>Z_LVAL_P(op2)?1:(Z_LVAL_P(op1)<Z_LVAL_P(op2)?-1:0));
				return SUCCESS;

			case TYPE_PAIR(IS_DOUBLE, IS_LONG):
				Z_DVAL_P(result) = Z_DVAL_P(op1) - (double)Z_LVAL_P(op2);
				ZVAL_LONG(result, ZEND_NORMALIZE_BOOL(Z_DVAL_P(result)));
				return SUCCESS;

			case TYPE_PAIR(IS_LONG, IS_DOUBLE):
				Z_DVAL_P(result) = (double)Z_LVAL_P(op1) - Z_DVAL_P(op2);
				ZVAL_LONG(result, ZEND_NORMALIZE_BOOL(Z_DVAL_P(result)));
				return SUCCESS;

			case TYPE_PAIR(IS_DOUBLE, IS_DOUBLE):
				if (Z_DVAL_P(op1) == Z_DVAL_P(op2)) {
					ZVAL_LONG(result, 0);
				} else {
					Z_DVAL_P(result) = Z_DVAL_P(op1) - Z_DVAL_P(op2);
					ZVAL_LONG(result, ZEND_NORMALIZE_BOOL(Z_DVAL_P(result)));
				}
				return SUCCESS;

			case TYPE_PAIR(IS_ARRAY, IS_ARRAY):
				zend_compare_arrays(result, op1, op2 TSRMLS_CC);
				return SUCCESS;

			case TYPE_PAIR(IS_NULL, IS_NULL):
				ZVAL_LONG(result, 0);
				return SUCCESS;

			case TYPE_PAIR(IS_NULL, IS_BOOL):
				ZVAL_LONG(result, Z_LVAL_P(op2) ? -1 : 0);
				return SUCCESS;

			case TYPE_PAIR(IS_BOOL, IS_NULL):
				ZVAL_LONG(result, Z_LVAL_P(op1) ? 1 : 0);
				return SUCCESS;

			case TYPE_PAIR(IS_BOOL, IS_BOOL):
				ZVAL_LONG(result, ZEND_NORMALIZE_BOOL(Z_LVAL_P(op1) - Z_LVAL_P(op2)));
				return SUCCESS;

			case TYPE_PAIR(IS_STRING, IS_STRING):
				zendi_smart_strcmp(result, op1, op2);
				return SUCCESS;

			case TYPE_PAIR(IS_NULL, IS_STRING):
				ZVAL_LONG(result, zend_binary_strcmp("", 0, Z_STRVAL_P(op2), Z_STRLEN_P(op2)));
				return SUCCESS;

			case TYPE_PAIR(IS_STRING, IS_NULL):
				ZVAL_LONG(result, zend_binary_strcmp(Z_STRVAL_P(op1), Z_STRLEN_P(op1), "", 0));
				return SUCCESS;

			case TYPE_PAIR(IS_OBJECT, IS_NULL):
				ZVAL_LONG(result, 1);
				return SUCCESS;

			case TYPE_PAIR(IS_NULL, IS_OBJECT):
				ZVAL_LONG(result, -1);
				return SUCCESS;

			default:
				if (Z_TYPE_P(op1) == IS_OBJECT && Z_OBJ_HANDLER_P(op1, compare)) {
					return Z_OBJ_HANDLER_P(op1, compare)(result, op1, op2 TSRMLS_CC);
				} else if (Z_TYPE_P(op2) == IS_OBJECT && Z_OBJ_HANDLER_P(op2, compare)) {
					return Z_OBJ_HANDLER_P(op2, compare)(result, op1, op2 TSRMLS_CC);
				}

				if (Z_TYPE_P(op1) == IS_OBJECT && Z_TYPE_P(op2) == IS_OBJECT) {
					if (Z_OBJ_HANDLE_P(op1) == Z_OBJ_HANDLE_P(op2)) {
						/* object handles are identical, apparently this is the same object */
						ZVAL_LONG(result, 0);
						return SUCCESS;
					}
					if (Z_OBJ_HANDLER_P(op1, compare_objects) == Z_OBJ_HANDLER_P(op2, compare_objects)) {
						ZVAL_LONG(result, Z_OBJ_HANDLER_P(op1, compare_objects)(op1, op2 TSRMLS_CC));
						return SUCCESS;
					}
				}
				if (Z_TYPE_P(op1) == IS_OBJECT) {
					if (Z_OBJ_HT_P(op1)->get) {
						op_free = Z_OBJ_HT_P(op1)->get(op1 TSRMLS_CC);
						ret = compare_function(result, op_free, op2 TSRMLS_CC);
						zend_free_obj_get_result(op_free TSRMLS_CC);
						return ret;
					} else if (Z_TYPE_P(op2) != IS_OBJECT && Z_OBJ_HT_P(op1)->cast_object) {
						ALLOC_INIT_ZVAL(op_free);
						if (Z_OBJ_HT_P(op1)->cast_object(op1, op_free, Z_TYPE_P(op2) TSRMLS_CC) == FAILURE) {
							ZVAL_LONG(result, 1);
							zend_free_obj_get_result(op_free TSRMLS_CC);
							return SUCCESS;
						}
						ret = compare_function(result, op_free, op2 TSRMLS_CC);
						zend_free_obj_get_result(op_free TSRMLS_CC);
						return ret;
					}
				}
				if (Z_TYPE_P(op2) == IS_OBJECT) {
					if (Z_OBJ_HT_P(op2)->get) {
						op_free = Z_OBJ_HT_P(op2)->get(op2 TSRMLS_CC);
						ret = compare_function(result, op1, op_free TSRMLS_CC);
						zend_free_obj_get_result(op_free TSRMLS_CC);
						return ret;
					} else if (Z_TYPE_P(op1) != IS_OBJECT && Z_OBJ_HT_P(op2)->cast_object) {
						ALLOC_INIT_ZVAL(op_free);
						if (Z_OBJ_HT_P(op2)->cast_object(op2, op_free, Z_TYPE_P(op1) TSRMLS_CC) == FAILURE) {
							ZVAL_LONG(result, -1);
							zend_free_obj_get_result(op_free TSRMLS_CC);
							return SUCCESS;
						}
						ret = compare_function(result, op1, op_free TSRMLS_CC);
						zend_free_obj_get_result(op_free TSRMLS_CC);
						return ret;
					} else if (Z_TYPE_P(op1) == IS_OBJECT) {
						ZVAL_LONG(result, 1);
						return SUCCESS;
					}
				}
				if (!converted) {
					if (Z_TYPE_P(op1) == IS_NULL) {
						zendi_convert_to_boolean(op2, op2_copy, result);
						ZVAL_LONG(result, Z_LVAL_P(op2) ? -1 : 0);
						return SUCCESS;
					} else if (Z_TYPE_P(op2) == IS_NULL) {
						zendi_convert_to_boolean(op1, op1_copy, result);
						ZVAL_LONG(result, Z_LVAL_P(op1) ? 1 : 0);
						return SUCCESS;
					} else if (Z_TYPE_P(op1) == IS_BOOL) {
						zendi_convert_to_boolean(op2, op2_copy, result);
						ZVAL_LONG(result, ZEND_NORMALIZE_BOOL(Z_LVAL_P(op1) - Z_LVAL_P(op2)));
						return SUCCESS;
					} else if (Z_TYPE_P(op2) == IS_BOOL) {
						zendi_convert_to_boolean(op1, op1_copy, result);
						ZVAL_LONG(result, ZEND_NORMALIZE_BOOL(Z_LVAL_P(op1) - Z_LVAL_P(op2)));
						return SUCCESS;
					} else {
						zendi_convert_scalar_to_number(op1, op1_copy, result);
						zendi_convert_scalar_to_number(op2, op2_copy, result);
						converted = 1;
					}
				} else if (Z_TYPE_P(op1)==IS_ARRAY) {
					ZVAL_LONG(result, 1);
					return SUCCESS;
				} else if (Z_TYPE_P(op2)==IS_ARRAY) {
					ZVAL_LONG(result, -1);
					return SUCCESS;
				} else if (Z_TYPE_P(op1)==IS_OBJECT) {
					ZVAL_LONG(result, 1);
					return SUCCESS;
				} else if (Z_TYPE_P(op2)==IS_OBJECT) {
					ZVAL_LONG(result, -1);
					return SUCCESS;
				} else {
					ZVAL_LONG(result, 0);
					return FAILURE;
				}
		}
	}
}
/* }}} */

static int hash_zval_identical_function(const zval **z1, const zval **z2) /* {{{ */
{
	zval result;
	TSRMLS_FETCH();

	/* is_identical_function() returns 1 in case of identity and 0 in case
	 * of a difference;
	 * whereas this comparison function is expected to return 0 on identity,
	 * and non zero otherwise.
	 */
	if (is_identical_function(&result, (zval *) *z1, (zval *) *z2 TSRMLS_CC)==FAILURE) {
		return 1;
	}
	return !Z_LVAL(result);
}
/* }}} */

ZEND_API int is_identical_function(zval *result, zval *op1, zval *op2 TSRMLS_DC) /* {{{ */
{
	Z_TYPE_P(result) = IS_BOOL;
	if (Z_TYPE_P(op1) != Z_TYPE_P(op2)) {
		Z_LVAL_P(result) = 0;
		return SUCCESS;
	}
	switch (Z_TYPE_P(op1)) {
		case IS_NULL:
			Z_LVAL_P(result) = 1;
			break;
		case IS_BOOL:
		case IS_LONG:
		case IS_RESOURCE:
			Z_LVAL_P(result) = (Z_LVAL_P(op1) == Z_LVAL_P(op2));
			break;
		case IS_DOUBLE:
			Z_LVAL_P(result) = (Z_DVAL_P(op1) == Z_DVAL_P(op2));
			break;
		case IS_STRING:
			Z_LVAL_P(result) = ((Z_STRLEN_P(op1) == Z_STRLEN_P(op2))
				&& (!memcmp(Z_STRVAL_P(op1), Z_STRVAL_P(op2), Z_STRLEN_P(op1))));
			break;
		case IS_ARRAY:
			Z_LVAL_P(result) = (Z_ARRVAL_P(op1) == Z_ARRVAL_P(op2) ||
				zend_hash_compare(Z_ARRVAL_P(op1), Z_ARRVAL_P(op2), (compare_func_t) hash_zval_identical_function, 1 TSRMLS_CC)==0);
			break;
		case IS_OBJECT:
			if (Z_OBJ_HT_P(op1) == Z_OBJ_HT_P(op2)) {
				Z_LVAL_P(result) = (Z_OBJ_HANDLE_P(op1) == Z_OBJ_HANDLE_P(op2));
			} else {
				Z_LVAL_P(result) = 0;
			}
			break;
		default:
			Z_LVAL_P(result) = 0;
			return FAILURE;
	}
	return SUCCESS;
}
/* }}} */

ZEND_API int is_not_identical_function(zval *result, zval *op1, zval *op2 TSRMLS_DC) /* {{{ */
{
	if (is_identical_function(result, op1, op2 TSRMLS_CC) == FAILURE) {
		return FAILURE;
	}
	Z_LVAL_P(result) = !Z_LVAL_P(result);
	return SUCCESS;
}
/* }}} */

ZEND_API int is_equal_function(zval *result, zval *op1, zval *op2 TSRMLS_DC) /* {{{ */
{
	if (compare_function(result, op1, op2 TSRMLS_CC) == FAILURE) {
		return FAILURE;
	}
	ZVAL_BOOL(result, (Z_LVAL_P(result) == 0));
	return SUCCESS;
}
/* }}} */

ZEND_API int is_not_equal_function(zval *result, zval *op1, zval *op2 TSRMLS_DC) /* {{{ */
{
	if (compare_function(result, op1, op2 TSRMLS_CC) == FAILURE) {
		return FAILURE;
	}
	ZVAL_BOOL(result, (Z_LVAL_P(result) != 0));
	return SUCCESS;
}
/* }}} */

ZEND_API int is_smaller_function(zval *result, zval *op1, zval *op2 TSRMLS_DC) /* {{{ */
{
	if (compare_function(result, op1, op2 TSRMLS_CC) == FAILURE) {
		return FAILURE;
	}
	ZVAL_BOOL(result, (Z_LVAL_P(result) < 0));
	return SUCCESS;
}
/* }}} */

ZEND_API int is_smaller_or_equal_function(zval *result, zval *op1, zval *op2 TSRMLS_DC) /* {{{ */
{
	if (compare_function(result, op1, op2 TSRMLS_CC) == FAILURE) {
		return FAILURE;
	}
	ZVAL_BOOL(result, (Z_LVAL_P(result) <= 0));
	return SUCCESS;
}
/* }}} */

ZEND_API zend_bool instanceof_function_ex(const zend_class_entry *instance_ce, const zend_class_entry *ce, zend_bool interfaces_only TSRMLS_DC) /* {{{ */
{
	zend_uint i;

	for (i=0; i<instance_ce->num_interfaces; i++) {
		if (instanceof_function(instance_ce->interfaces[i], ce TSRMLS_CC)) {
			return 1;
		}
	}
	if (!interfaces_only) {
		while (instance_ce) {
			if (instance_ce == ce) {
				return 1;
			}
			instance_ce = instance_ce->parent;
		}
	}

	return 0;
}
/* }}} */

ZEND_API zend_bool instanceof_function(const zend_class_entry *instance_ce, const zend_class_entry *ce TSRMLS_DC) /* {{{ */
{
	return instanceof_function_ex(instance_ce, ce, 0 TSRMLS_CC);
}
/* }}} */

#define LOWER_CASE 1
#define UPPER_CASE 2
#define NUMERIC 3

static void increment_string(zval *str) /* {{{ */
{
	int carry=0;
	int pos=Z_STRLEN_P(str)-1;
	char *s=Z_STRVAL_P(str);
	char *t;
	int last=0; /* Shut up the compiler warning */
	int ch;

	if (Z_STRLEN_P(str) == 0) {
		str_efree(Z_STRVAL_P(str));
		Z_STRVAL_P(str) = estrndup("1", sizeof("1")-1);
		Z_STRLEN_P(str) = 1;
		return;
	}

	if (IS_INTERNED(s)) {
		Z_STRVAL_P(str) = s = estrndup(s, Z_STRLEN_P(str));
	}

	while (pos >= 0) {
		ch = s[pos];
		if (ch >= 'a' && ch <= 'z') {
			if (ch == 'z') {
				s[pos] = 'a';
				carry=1;
			} else {
				s[pos]++;
				carry=0;
			}
			last=LOWER_CASE;
		} else if (ch >= 'A' && ch <= 'Z') {
			if (ch == 'Z') {
				s[pos] = 'A';
				carry=1;
			} else {
				s[pos]++;
				carry=0;
			}
			last=UPPER_CASE;
		} else if (ch >= '0' && ch <= '9') {
			if (ch == '9') {
				s[pos] = '0';
				carry=1;
			} else {
				s[pos]++;
				carry=0;
			}
			last = NUMERIC;
		} else {
			carry=0;
			break;
		}
		if (carry == 0) {
			break;
		}
		pos--;
	}

	if (carry) {
		t = (char *) emalloc(Z_STRLEN_P(str)+1+1);
		memcpy(t+1, Z_STRVAL_P(str), Z_STRLEN_P(str));
		Z_STRLEN_P(str)++;
		t[Z_STRLEN_P(str)] = '\0';
		switch (last) {
			case NUMERIC:
				t[0] = '1';
				break;
			case UPPER_CASE:
				t[0] = 'A';
				break;
			case LOWER_CASE:
				t[0] = 'a';
				break;
		}
		str_efree(Z_STRVAL_P(str));
		Z_STRVAL_P(str) = t;
	}
}
/* }}} */

ZEND_API int increment_function(zval *op1) /* {{{ */
{
	switch (Z_TYPE_P(op1)) {
		case IS_LONG:
			if (Z_LVAL_P(op1) == LONG_MAX) {
				/* switch to double */
				double d = (double)Z_LVAL_P(op1);
				ZVAL_DOUBLE(op1, d+1);
			} else {
			Z_LVAL_P(op1)++;
			}
			break;
		case IS_DOUBLE:
			Z_DVAL_P(op1) = Z_DVAL_P(op1) + 1;
			break;
		case IS_NULL:
			ZVAL_LONG(op1, 1);
			break;
		case IS_STRING: {
				long lval;
				double dval;

				switch (is_numeric_string(Z_STRVAL_P(op1), Z_STRLEN_P(op1), &lval, &dval, 0)) {
					case IS_LONG:
						str_efree(Z_STRVAL_P(op1));
						if (lval == LONG_MAX) {
							/* switch to double */
							double d = (double)lval;
							ZVAL_DOUBLE(op1, d+1);
						} else {
							ZVAL_LONG(op1, lval+1);
						}
						break;
					case IS_DOUBLE:
						str_efree(Z_STRVAL_P(op1));
						ZVAL_DOUBLE(op1, dval+1);
						break;
					default:
						/* Perl style string increment */
						increment_string(op1);
						break;
				}
			}
			break;
		case IS_OBJECT:
			if (Z_OBJ_HANDLER_P(op1, do_operation)) {
				zval *op2;
				int res;
				TSRMLS_FETCH();

				MAKE_STD_ZVAL(op2);
				ZVAL_LONG(op2, 1);
				res = Z_OBJ_HANDLER_P(op1, do_operation)(ZEND_ADD, op1, op1, op2 TSRMLS_CC);
				zval_ptr_dtor(&op2);

				return res;
			}
			return FAILURE;
		default:
			return FAILURE;
	}
	return SUCCESS;
}
/* }}} */

ZEND_API int decrement_function(zval *op1) /* {{{ */
{
	long lval;
	double dval;

	switch (Z_TYPE_P(op1)) {
		case IS_LONG:
			if (Z_LVAL_P(op1) == LONG_MIN) {
				double d = (double)Z_LVAL_P(op1);
				ZVAL_DOUBLE(op1, d-1);
			} else {
			Z_LVAL_P(op1)--;
			}
			break;
		case IS_DOUBLE:
			Z_DVAL_P(op1) = Z_DVAL_P(op1) - 1;
			break;
		case IS_STRING:		/* Like perl we only support string increment */
			if (Z_STRLEN_P(op1) == 0) { /* consider as 0 */
				str_efree(Z_STRVAL_P(op1));
				ZVAL_LONG(op1, -1);
				break;
			}
			switch (is_numeric_string(Z_STRVAL_P(op1), Z_STRLEN_P(op1), &lval, &dval, 0)) {
				case IS_LONG:
					str_efree(Z_STRVAL_P(op1));
					if (lval == LONG_MIN) {
						double d = (double)lval;
						ZVAL_DOUBLE(op1, d-1);
					} else {
						ZVAL_LONG(op1, lval-1);
					}
					break;
				case IS_DOUBLE:
					str_efree(Z_STRVAL_P(op1));
					ZVAL_DOUBLE(op1, dval - 1);
					break;
			}
			break;
		case IS_OBJECT:
			if (Z_OBJ_HANDLER_P(op1, do_operation)) {
				zval *op2;
				int res;
				TSRMLS_FETCH();

				MAKE_STD_ZVAL(op2);
				ZVAL_LONG(op2, 1);
				res = Z_OBJ_HANDLER_P(op1, do_operation)(ZEND_SUB, op1, op1, op2 TSRMLS_CC);
				zval_ptr_dtor(&op2);

				return res;
			}
			return FAILURE;
		default:
			return FAILURE;
	}

	return SUCCESS;
}
/* }}} */

ZEND_API int zval_is_true(zval *op) /* {{{ */
{
	convert_to_boolean(op);
	return (Z_LVAL_P(op) ? 1 : 0);
}
/* }}} */

#ifdef ZEND_USE_TOLOWER_L
ZEND_API void zend_update_current_locale(void) /* {{{ */
{
	current_locale = _get_current_locale();
}
/* }}} */
#endif

ZEND_API char *zend_str_tolower_copy(char *dest, const char *source, unsigned int length) /* {{{ */
{
	register unsigned char *str = (unsigned char*)source;
	register unsigned char *result = (unsigned char*)dest;
	register unsigned char *end = str + length;

	while (str < end) {
		*result++ = zend_tolower_ascii(*str++);
	}
	*result = '\0';

	return dest;
}
/* }}} */

ZEND_API char *zend_str_tolower_dup(const char *source, unsigned int length) /* {{{ */
{
	return zend_str_tolower_copy((char *)emalloc(length+1), source, length);
}
/* }}} */

ZEND_API void zend_str_tolower(char *str, unsigned int length) /* {{{ */
{
	register unsigned char *p = (unsigned char*)str;
	register unsigned char *end = p + length;

	while (p < end) {
		*p = zend_tolower_ascii(*p);
		p++;
	}
}
/* }}} */

ZEND_API int zend_binary_strcmp(const char *s1, uint len1, const char *s2, uint len2) /* {{{ */
{
	int retval;

	if (s1 == s2) {
		return 0;
	}
	retval = memcmp(s1, s2, MIN(len1, len2));
	if (!retval) {
		return (len1 - len2);
	} else {
		return retval;
	}
}
/* }}} */

ZEND_API int zend_binary_strncmp(const char *s1, uint len1, const char *s2, uint len2, uint length) /* {{{ */
{
	int retval;

	if (s1 == s2) {
		return 0;
	}
	retval = memcmp(s1, s2, MIN(length, MIN(len1, len2)));
	if (!retval) {
		return (MIN(length, len1) - MIN(length, len2));
	} else {
		return retval;
	}
}
/* }}} */

ZEND_API int zend_binary_strcasecmp(const char *s1, uint len1, const char *s2, uint len2) /* {{{ */
{
	int len;
	int c1, c2;

	if (s1 == s2) {
		return 0;
	}

	len = MIN(len1, len2);
	while (len--) {
		c1 = zend_tolower_ascii(*(unsigned char *)s1++);
		c2 = zend_tolower_ascii(*(unsigned char *)s2++);
		if (c1 != c2) {
			return c1 - c2;
		}
	}

	return len1 - len2;
}
/* }}} */

ZEND_API int zend_binary_strncasecmp(const char *s1, uint len1, const char *s2, uint len2, uint length) /* {{{ */
{
	int len;
	int c1, c2;

	if (s1 == s2) {
		return 0;
	}
	len = MIN(length, MIN(len1, len2));
	while (len--) {
		c1 = zend_tolower_ascii(*(unsigned char *)s1++);
		c2 = zend_tolower_ascii(*(unsigned char *)s2++);
		if (c1 != c2) {
			return c1 - c2;
		}
	}

	return MIN(length, len1) - MIN(length, len2);
}
/* }}} */

ZEND_API int zend_binary_strcasecmp_l(const char *s1, uint len1, const char *s2, uint len2) /* {{{ */
{
	int len;
	int c1, c2;

	if (s1 == s2) {
		return 0;
	}

	len = MIN(len1, len2);
	while (len--) {
		c1 = zend_tolower((int)*(unsigned char *)s1++);
		c2 = zend_tolower((int)*(unsigned char *)s2++);
		if (c1 != c2) {
			return c1 - c2;
		}
	}

	return len1 - len2;
}
/* }}} */

ZEND_API int zend_binary_strncasecmp_l(const char *s1, uint len1, const char *s2, uint len2, uint length) /* {{{ */
{
	int len;
	int c1, c2;

	if (s1 == s2) {
		return 0;
	}
	len = MIN(length, MIN(len1, len2));
	while (len--) {
		c1 = zend_tolower((int)*(unsigned char *)s1++);
		c2 = zend_tolower((int)*(unsigned char *)s2++);
		if (c1 != c2) {
			return c1 - c2;
		}
	}

	return MIN(length, len1) - MIN(length, len2);
}
/* }}} */

ZEND_API int zend_binary_zval_strcmp(zval *s1, zval *s2) /* {{{ */
{
	return zend_binary_strcmp(Z_STRVAL_P(s1), Z_STRLEN_P(s1), Z_STRVAL_P(s2), Z_STRLEN_P(s2));
}
/* }}} */

ZEND_API int zend_binary_zval_strncmp(zval *s1, zval *s2, zval *s3) /* {{{ */
{
	return zend_binary_strncmp(Z_STRVAL_P(s1), Z_STRLEN_P(s1), Z_STRVAL_P(s2), Z_STRLEN_P(s2), Z_LVAL_P(s3));
}
/* }}} */

ZEND_API int zend_binary_zval_strcasecmp(zval *s1, zval *s2) /* {{{ */
{
	return zend_binary_strcasecmp_l(Z_STRVAL_P(s1), Z_STRLEN_P(s1), Z_STRVAL_P(s2), Z_STRLEN_P(s2));
}
/* }}} */

ZEND_API int zend_binary_zval_strncasecmp(zval *s1, zval *s2, zval *s3) /* {{{ */
{
	return zend_binary_strncasecmp_l(Z_STRVAL_P(s1), Z_STRLEN_P(s1), Z_STRVAL_P(s2), Z_STRLEN_P(s2), Z_LVAL_P(s3));
}
/* }}} */

ZEND_API void zendi_smart_strcmp(zval *result, zval *s1, zval *s2) /* {{{ */
{
	int ret1, ret2;
	int oflow1, oflow2;
	long lval1 = 0, lval2 = 0;
	double dval1 = 0.0, dval2 = 0.0;

	if ((ret1=is_numeric_string_ex(Z_STRVAL_P(s1), Z_STRLEN_P(s1), &lval1, &dval1, 0, &oflow1)) &&
		(ret2=is_numeric_string_ex(Z_STRVAL_P(s2), Z_STRLEN_P(s2), &lval2, &dval2, 0, &oflow2))) {
#if ULONG_MAX == 0xFFFFFFFF
		if (oflow1 != 0 && oflow1 == oflow2 && dval1 - dval2 == 0. &&
			((oflow1 == 1 && dval1 > 9007199254740991. /*0x1FFFFFFFFFFFFF*/)
			|| (oflow1 == -1 && dval1 < -9007199254740991.))) {
#else
		if (oflow1 != 0 && oflow1 == oflow2 && dval1 - dval2 == 0.) {
#endif
			/* both values are integers overflown to the same side, and the
			 * double comparison may have resulted in crucial accuracy lost */
			goto string_cmp;
		}
		if ((ret1==IS_DOUBLE) || (ret2==IS_DOUBLE)) {
			if (ret1!=IS_DOUBLE) {
				if (oflow2) {
					/* 2nd operand is integer > LONG_MAX (oflow2==1) or < LONG_MIN (-1) */
					ZVAL_LONG(result, -1 * oflow2);
					return;
				}
				dval1 = (double) lval1;
			} else if (ret2!=IS_DOUBLE) {
				if (oflow1) {
					ZVAL_LONG(result, oflow1);
					return;
				}
				dval2 = (double) lval2;
			} else if (dval1 == dval2 && !zend_finite(dval1)) {
				/* Both values overflowed and have the same sign,
				 * so a numeric comparison would be inaccurate */
				goto string_cmp;
			}
			Z_DVAL_P(result) = dval1 - dval2;
			ZVAL_LONG(result, ZEND_NORMALIZE_BOOL(Z_DVAL_P(result)));
		} else { /* they both have to be long's */
			ZVAL_LONG(result, lval1 > lval2 ? 1 : (lval1 < lval2 ? -1 : 0));
		}
	} else {
string_cmp:
		Z_LVAL_P(result) = zend_binary_zval_strcmp(s1, s2);
		ZVAL_LONG(result, ZEND_NORMALIZE_BOOL(Z_LVAL_P(result)));
	}
}
/* }}} */

static int hash_zval_compare_function(const zval **z1, const zval **z2 TSRMLS_DC) /* {{{ */
{
	zval result;

	if (compare_function(&result, (zval *) *z1, (zval *) *z2 TSRMLS_CC)==FAILURE) {
		return 1;
	}
	return Z_LVAL(result);
}
/* }}} */

ZEND_API int zend_compare_symbol_tables_i(HashTable *ht1, HashTable *ht2 TSRMLS_DC) /* {{{ */
{
	return ht1 == ht2 ? 0 : zend_hash_compare(ht1, ht2, (compare_func_t) hash_zval_compare_function, 0 TSRMLS_CC);
}
/* }}} */

ZEND_API void zend_compare_symbol_tables(zval *result, HashTable *ht1, HashTable *ht2 TSRMLS_DC) /* {{{ */
{
	ZVAL_LONG(result, ht1 == ht2 ? 0 : zend_hash_compare(ht1, ht2, (compare_func_t) hash_zval_compare_function, 0 TSRMLS_CC));
}
/* }}} */

ZEND_API void zend_compare_arrays(zval *result, zval *a1, zval *a2 TSRMLS_DC) /* {{{ */
{
	zend_compare_symbol_tables(result, Z_ARRVAL_P(a1), Z_ARRVAL_P(a2) TSRMLS_CC);
}
/* }}} */

ZEND_API void zend_compare_objects(zval *result, zval *o1, zval *o2 TSRMLS_DC) /* {{{ */
{
	Z_TYPE_P(result) = IS_LONG;

	if (Z_OBJ_HANDLE_P(o1) == Z_OBJ_HANDLE_P(o2)) {
		Z_LVAL_P(result) = 0;
		return;
	}

	if (Z_OBJ_HT_P(o1)->compare_objects == NULL) {
		Z_LVAL_P(result) = 1;
	} else {
		Z_LVAL_P(result) = Z_OBJ_HT_P(o1)->compare_objects(o1, o2 TSRMLS_CC);
	}
}
/* }}} */

ZEND_API void zend_locale_sprintf_double(zval *op ZEND_FILE_LINE_DC) /* {{{ */
{
	TSRMLS_FETCH();

	Z_STRLEN_P(op) = zend_spprintf(&Z_STRVAL_P(op), 0, "%.*G", (int) EG(precision), (double)Z_DVAL_P(op));
}
/* }}} */

/*
 * Local variables:
 * tab-width: 4
 * c-basic-offset: 4
 * indent-tabs-mode: t
 * End:
 */<|MERGE_RESOLUTION|>--- conflicted
+++ resolved
@@ -1397,21 +1397,14 @@
 ZEND_API int add_char_to_string(zval *result, const zval *op1, const zval *op2) /* {{{ */
 {
 	int length = Z_STRLEN_P(op1) + 1;
-	char *buf = str_erealloc(Z_STRVAL_P(op1), length + 1);
-
-<<<<<<< HEAD
-=======
+	char *buf;
+
 	if (UNEXPECTED(length < 0)) {
 		zend_error(E_ERROR, "String size overflow");
 	}
 
-	if (IS_INTERNED(Z_STRVAL_P(op1))) {
-		buf = (char *) emalloc(length + 1);
-		memcpy(buf, Z_STRVAL_P(op1), Z_STRLEN_P(op1));
-	} else {
-		buf = (char *) erealloc(Z_STRVAL_P(op1), length + 1);
-	}
->>>>>>> 9a826a3b
+	buf = str_erealloc(Z_STRVAL_P(op1), length + 1);
+
 	buf[length - 1] = (char) Z_LVAL_P(op2);
 	buf[length] = 0;
 	ZVAL_STRINGL(result, buf, length, 0);
@@ -1423,20 +1416,14 @@
 ZEND_API int add_string_to_string(zval *result, const zval *op1, const zval *op2) /* {{{ */
 {
 	int length = Z_STRLEN_P(op1) + Z_STRLEN_P(op2);
-	char *buf = str_erealloc(Z_STRVAL_P(op1), length + 1);
-
-<<<<<<< HEAD
-=======
+	char *buf;
+
 	if (UNEXPECTED(length < 0)) {
 		zend_error(E_ERROR, "String size overflow");
 	}
-	if (IS_INTERNED(Z_STRVAL_P(op1))) {
-		buf = (char *) emalloc(length+1);
-		memcpy(buf, Z_STRVAL_P(op1), Z_STRLEN_P(op1));
-	} else {
-		buf = (char *) erealloc(Z_STRVAL_P(op1), length+1);
-	}
->>>>>>> 9a826a3b
+
+	buf = str_erealloc(Z_STRVAL_P(op1), length + 1);
+
 	memcpy(buf + Z_STRLEN_P(op1), Z_STRVAL_P(op2), Z_STRLEN_P(op2));
 	buf[length] = 0;
 	ZVAL_STRINGL(result, buf, length, 0);
