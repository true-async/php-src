/*
   +----------------------------------------------------------------------+
   | Zend Engine                                                          |
   +----------------------------------------------------------------------+
   | Copyright (c) Zend Technologies Ltd. (http://www.zend.com)           |
   +----------------------------------------------------------------------+
   | This source file is subject to version 2.00 of the Zend license,     |
   | that is bundled with this package in the file LICENSE, and is        |
   | available through the world-wide-web at the following url:           |
   | http://www.zend.com/license/2_00.txt.                                |
   | If you did not receive a copy of the Zend license and are unable to  |
   | obtain it through the world-wide-web, please send a note to          |
   | license@zend.com so we can mail you a copy immediately.              |
   +----------------------------------------------------------------------+
   | Authors: Andi Gutmans <andi@php.net>                                 |
   |          Zeev Suraski <zeev@php.net>                                 |
   |          Dmitry Stogov <dmitry@php.net>                              |
   +----------------------------------------------------------------------+
*/

#include <ctype.h>

#include "zend.h"
#include "zend_operators.h"
#include "zend_variables.h"
#include "zend_globals.h"
#include "zend_list.h"
#include "zend_API.h"
#include "zend_strtod.h"
#include "zend_exceptions.h"
#include "zend_closures.h"

#if ZEND_USE_TOLOWER_L
#include <locale.h>
static _locale_t current_locale = NULL;
/* this is true global! may lead to strange effects on ZTS, but so may setlocale() */
#define zend_tolower(c) _tolower_l(c, current_locale)
#else
#define zend_tolower(c) tolower(c)
#endif

#define TYPE_PAIR(t1,t2) (((t1) << 4) | (t2))

static const unsigned char tolower_map[256] = {
0x00,0x01,0x02,0x03,0x04,0x05,0x06,0x07,0x08,0x09,0x0a,0x0b,0x0c,0x0d,0x0e,0x0f,
0x10,0x11,0x12,0x13,0x14,0x15,0x16,0x17,0x18,0x19,0x1a,0x1b,0x1c,0x1d,0x1e,0x1f,
0x20,0x21,0x22,0x23,0x24,0x25,0x26,0x27,0x28,0x29,0x2a,0x2b,0x2c,0x2d,0x2e,0x2f,
0x30,0x31,0x32,0x33,0x34,0x35,0x36,0x37,0x38,0x39,0x3a,0x3b,0x3c,0x3d,0x3e,0x3f,
0x40,0x61,0x62,0x63,0x64,0x65,0x66,0x67,0x68,0x69,0x6a,0x6b,0x6c,0x6d,0x6e,0x6f,
0x70,0x71,0x72,0x73,0x74,0x75,0x76,0x77,0x78,0x79,0x7a,0x5b,0x5c,0x5d,0x5e,0x5f,
0x60,0x61,0x62,0x63,0x64,0x65,0x66,0x67,0x68,0x69,0x6a,0x6b,0x6c,0x6d,0x6e,0x6f,
0x70,0x71,0x72,0x73,0x74,0x75,0x76,0x77,0x78,0x79,0x7a,0x7b,0x7c,0x7d,0x7e,0x7f,
0x80,0x81,0x82,0x83,0x84,0x85,0x86,0x87,0x88,0x89,0x8a,0x8b,0x8c,0x8d,0x8e,0x8f,
0x90,0x91,0x92,0x93,0x94,0x95,0x96,0x97,0x98,0x99,0x9a,0x9b,0x9c,0x9d,0x9e,0x9f,
0xa0,0xa1,0xa2,0xa3,0xa4,0xa5,0xa6,0xa7,0xa8,0xa9,0xaa,0xab,0xac,0xad,0xae,0xaf,
0xb0,0xb1,0xb2,0xb3,0xb4,0xb5,0xb6,0xb7,0xb8,0xb9,0xba,0xbb,0xbc,0xbd,0xbe,0xbf,
0xc0,0xc1,0xc2,0xc3,0xc4,0xc5,0xc6,0xc7,0xc8,0xc9,0xca,0xcb,0xcc,0xcd,0xce,0xcf,
0xd0,0xd1,0xd2,0xd3,0xd4,0xd5,0xd6,0xd7,0xd8,0xd9,0xda,0xdb,0xdc,0xdd,0xde,0xdf,
0xe0,0xe1,0xe2,0xe3,0xe4,0xe5,0xe6,0xe7,0xe8,0xe9,0xea,0xeb,0xec,0xed,0xee,0xef,
0xf0,0xf1,0xf2,0xf3,0xf4,0xf5,0xf6,0xf7,0xf8,0xf9,0xfa,0xfb,0xfc,0xfd,0xfe,0xff
};

#define zend_tolower_ascii(c) (tolower_map[(unsigned char)(c)])

/**
 * Functions using locale lowercase:
 	 	zend_binary_strncasecmp_l
 	 	zend_binary_strcasecmp_l
		zend_binary_zval_strcasecmp
		zend_binary_zval_strncasecmp
		string_compare_function_ex
		string_case_compare_function
 * Functions using ascii lowercase:
  		zend_str_tolower_copy
		zend_str_tolower_dup
		zend_str_tolower
		zend_binary_strcasecmp
		zend_binary_strncasecmp
 */

ZEND_API int ZEND_FASTCALL zend_atoi(const char *str, size_t str_len) /* {{{ */
{
	int retval;

	if (!str_len) {
		str_len = strlen(str);
	}
	retval = ZEND_STRTOL(str, NULL, 0);
	if (str_len>0) {
		switch (str[str_len-1]) {
			case 'g':
			case 'G':
				retval *= 1024;
				/* break intentionally missing */
			case 'm':
			case 'M':
				retval *= 1024;
				/* break intentionally missing */
			case 'k':
			case 'K':
				retval *= 1024;
				break;
		}
	}
	return retval;
}
/* }}} */

ZEND_API zend_long ZEND_FASTCALL zend_atol(const char *str, size_t str_len) /* {{{ */
{
	zend_long retval;

	if (!str_len) {
		str_len = strlen(str);
	}
	retval = ZEND_STRTOL(str, NULL, 0);
	if (str_len>0) {
		switch (str[str_len-1]) {
			case 'g':
			case 'G':
				retval *= 1024;
				/* break intentionally missing */
			case 'm':
			case 'M':
				retval *= 1024;
				/* break intentionally missing */
			case 'k':
			case 'K':
				retval *= 1024;
				break;
		}
	}
	return retval;
}
/* }}} */

/* {{{ convert_object_to_type: dst will be either ctype or UNDEF */
#define convert_object_to_type(op, dst, ctype, conv_func)									\
	ZVAL_UNDEF(dst);																		\
	if (Z_OBJ_HT_P(op)->cast_object) {														\
		if (Z_OBJ_HT_P(op)->cast_object(Z_OBJ_P(op), dst, ctype) == FAILURE) {				\
			zend_error(E_RECOVERABLE_ERROR,													\
				"Object of class %s could not be converted to %s", ZSTR_VAL(Z_OBJCE_P(op)->name),\
			zend_get_type_by_const(ctype));													\
		} 																					\
	}

/* }}} */

static void ZEND_FASTCALL _convert_scalar_to_number(zval *op, zend_bool silent, zend_bool check) /* {{{ */
{
try_again:
	switch (Z_TYPE_P(op)) {
		case IS_REFERENCE:
			zend_unwrap_reference(op);
			goto try_again;
		case IS_STRING:
			{
				zend_string *str;

				str = Z_STR_P(op);
				if ((Z_TYPE_INFO_P(op)=is_numeric_string(ZSTR_VAL(str), ZSTR_LEN(str), &Z_LVAL_P(op), &Z_DVAL_P(op), silent ? 1 : -1)) == 0) {
					ZVAL_LONG(op, 0);
					if (!silent) {
						zend_error(E_WARNING, "A non-numeric value encountered");
					}
				}
				zend_string_release_ex(str, 0);
				break;
			}
		case IS_NULL:
		case IS_FALSE:
			ZVAL_LONG(op, 0);
			break;
		case IS_TRUE:
			ZVAL_LONG(op, 1);
			break;
		case IS_RESOURCE:
			{
				zend_long l = Z_RES_HANDLE_P(op);
				zval_ptr_dtor(op);
				ZVAL_LONG(op, l);
			}
			break;
		case IS_OBJECT:
			{
				zval dst;

				convert_object_to_type(op, &dst, _IS_NUMBER, convert_scalar_to_number);
				if (check && UNEXPECTED(EG(exception))) {
					return;
				}
				zval_ptr_dtor(op);

				if (Z_TYPE(dst) == IS_LONG || Z_TYPE(dst) == IS_DOUBLE) {
					ZVAL_COPY_VALUE(op, &dst);
				} else {
					ZVAL_LONG(op, 1);
				}
			}
			break;
	}
}
/* }}} */

ZEND_API void ZEND_FASTCALL convert_scalar_to_number(zval *op) /* {{{ */
{
	_convert_scalar_to_number(op, 1, 0);
}
/* }}} */

/* {{{ _zendi_convert_scalar_to_number_ex */
static zend_always_inline zval* _zendi_convert_scalar_to_number_ex(zval *op, zval *holder, zend_bool silent) /* {{{ */
{
	switch (Z_TYPE_P(op)) {
		case IS_NULL:
		case IS_FALSE:
			ZVAL_LONG(holder, 0);
			return holder;
		case IS_TRUE:
			ZVAL_LONG(holder, 1);
			return holder;
		case IS_STRING:
			if ((Z_TYPE_INFO_P(holder) = is_numeric_string(Z_STRVAL_P(op), Z_STRLEN_P(op), &Z_LVAL_P(holder), &Z_DVAL_P(holder), silent ? 1 : -1)) == 0) {
				ZVAL_LONG(holder, 0);
				if (!silent) {
					zend_error(E_WARNING, "A non-numeric value encountered");
				}
			}
			return holder;
		case IS_RESOURCE:
			ZVAL_LONG(holder, Z_RES_HANDLE_P(op));
			return holder;
		case IS_OBJECT:
			convert_object_to_type(op, holder, _IS_NUMBER, convert_scalar_to_number);
			if (UNEXPECTED(EG(exception)) ||
			    UNEXPECTED(Z_TYPE_P(holder) != IS_LONG && Z_TYPE_P(holder) != IS_DOUBLE)) {
				ZVAL_LONG(holder, 1);
			}
			return holder;
		case IS_LONG:
		case IS_DOUBLE:
		default:
			return op;
	}
}
/* }}} */

/* {{{ _zendi_convert_scalar_to_number */
static zend_never_inline zval* ZEND_FASTCALL _zendi_convert_scalar_to_number(zval *op, zval *holder) /* {{{ */
{
	return _zendi_convert_scalar_to_number_ex(op, holder, 1);
}
/* }}} */

/* {{{ _zendi_convert_scalar_to_number_noisy */
static zend_never_inline zval* ZEND_FASTCALL _zendi_convert_scalar_to_number_noisy(zval *op, zval *holder) /* {{{ */
{
	return _zendi_convert_scalar_to_number_ex(op, holder, 0);
}
/* }}} */

#define zendi_convert_scalar_to_number(op, holder, result, silent) \
	((Z_TYPE_P(op) == IS_LONG || Z_TYPE_P(op) == IS_DOUBLE) ? (op) : \
		(((op) == result) ? (_convert_scalar_to_number((op), silent, 1), (op)) : \
			(silent ? _zendi_convert_scalar_to_number((op), holder) : \
				_zendi_convert_scalar_to_number_noisy((op), holder))))

#define convert_op1_op2_long(op1, op1_lval, op2, op2_lval, result, op, op_func) \
	do {																\
		if (UNEXPECTED(Z_TYPE_P(op1) != IS_LONG)) {						\
			if (Z_ISREF_P(op1)) {										\
				op1 = Z_REFVAL_P(op1);									\
				if (Z_TYPE_P(op1) == IS_LONG) {							\
					op1_lval = Z_LVAL_P(op1);							\
					break;												\
				}														\
			}															\
			ZEND_TRY_BINARY_OP1_OBJECT_OPERATION(op, op_func);			\
			op1_lval = _zval_get_long_func_noisy(op1);					\
			if (UNEXPECTED(EG(exception))) {							\
				if (result != op1) {									\
					ZVAL_UNDEF(result);									\
				}														\
				return FAILURE;											\
			}															\
		} else {														\
			op1_lval = Z_LVAL_P(op1);									\
		}																\
	} while (0);														\
	do {																\
		if (UNEXPECTED(Z_TYPE_P(op2) != IS_LONG)) {						\
			if (Z_ISREF_P(op2)) {										\
				op2 = Z_REFVAL_P(op2);									\
				if (Z_TYPE_P(op2) == IS_LONG) {							\
					op2_lval = Z_LVAL_P(op2);							\
					break;												\
				}														\
			}															\
			ZEND_TRY_BINARY_OP2_OBJECT_OPERATION(op);					\
			op2_lval = _zval_get_long_func_noisy(op2);					\
			if (UNEXPECTED(EG(exception))) {							\
				if (result != op1) {									\
					ZVAL_UNDEF(result);									\
				}														\
				return FAILURE;											\
			}															\
		} else {														\
			op2_lval = Z_LVAL_P(op2);									\
		}																\
	} while (0);

ZEND_API void ZEND_FASTCALL convert_to_long(zval *op) /* {{{ */
{
	if (Z_TYPE_P(op) != IS_LONG) {
		convert_to_long_base(op, 10);
	}
}
/* }}} */

ZEND_API void ZEND_FASTCALL convert_to_long_base(zval *op, int base) /* {{{ */
{
	zend_long tmp;

try_again:
	switch (Z_TYPE_P(op)) {
		case IS_NULL:
		case IS_FALSE:
			ZVAL_LONG(op, 0);
			break;
		case IS_TRUE:
			ZVAL_LONG(op, 1);
			break;
		case IS_RESOURCE:
			tmp = Z_RES_HANDLE_P(op);
			zval_ptr_dtor(op);
			ZVAL_LONG(op, tmp);
			break;
		case IS_LONG:
			break;
		case IS_DOUBLE:
			ZVAL_LONG(op, zend_dval_to_lval(Z_DVAL_P(op)));
			break;
		case IS_STRING:
			{
				zend_string *str = Z_STR_P(op);
				if (base == 10) {
					ZVAL_LONG(op, zval_get_long(op));
				} else {
					ZVAL_LONG(op, ZEND_STRTOL(ZSTR_VAL(str), NULL, base));
				}
				zend_string_release_ex(str, 0);
			}
			break;
		case IS_ARRAY:
			tmp = (zend_hash_num_elements(Z_ARRVAL_P(op))?1:0);
			zval_ptr_dtor(op);
			ZVAL_LONG(op, tmp);
			break;
		case IS_OBJECT:
			{
				zval dst;

				convert_object_to_type(op, &dst, IS_LONG, convert_to_long);
				zval_ptr_dtor(op);

				if (Z_TYPE(dst) == IS_LONG) {
					ZVAL_LONG(op, Z_LVAL(dst));
				} else {
					ZVAL_LONG(op, 1);
				}
				return;
			}
		case IS_REFERENCE:
			zend_unwrap_reference(op);
			goto try_again;
		EMPTY_SWITCH_DEFAULT_CASE()
	}
}
/* }}} */

ZEND_API void ZEND_FASTCALL convert_to_double(zval *op) /* {{{ */
{
	double tmp;

try_again:
	switch (Z_TYPE_P(op)) {
		case IS_NULL:
		case IS_FALSE:
			ZVAL_DOUBLE(op, 0.0);
			break;
		case IS_TRUE:
			ZVAL_DOUBLE(op, 1.0);
			break;
		case IS_RESOURCE: {
				double d = (double) Z_RES_HANDLE_P(op);
				zval_ptr_dtor(op);
				ZVAL_DOUBLE(op, d);
			}
			break;
		case IS_LONG:
			ZVAL_DOUBLE(op, (double) Z_LVAL_P(op));
			break;
		case IS_DOUBLE:
			break;
		case IS_STRING:
			{
				zend_string *str = Z_STR_P(op);

				ZVAL_DOUBLE(op, zend_strtod(ZSTR_VAL(str), NULL));
				zend_string_release_ex(str, 0);
			}
			break;
		case IS_ARRAY:
			tmp = (zend_hash_num_elements(Z_ARRVAL_P(op))?1:0);
			zval_ptr_dtor(op);
			ZVAL_DOUBLE(op, tmp);
			break;
		case IS_OBJECT:
			{
				zval dst;

				convert_object_to_type(op, &dst, IS_DOUBLE, convert_to_double);
				zval_ptr_dtor(op);

				if (Z_TYPE(dst) == IS_DOUBLE) {
					ZVAL_DOUBLE(op, Z_DVAL(dst));
				} else {
					ZVAL_DOUBLE(op, 1.0);
				}
				break;
			}
		case IS_REFERENCE:
			zend_unwrap_reference(op);
			goto try_again;
		EMPTY_SWITCH_DEFAULT_CASE()
	}
}
/* }}} */

ZEND_API void ZEND_FASTCALL convert_to_null(zval *op) /* {{{ */
{
	zval_ptr_dtor(op);
	ZVAL_NULL(op);
}
/* }}} */

ZEND_API void ZEND_FASTCALL convert_to_boolean(zval *op) /* {{{ */
{
	int tmp;

try_again:
	switch (Z_TYPE_P(op)) {
		case IS_FALSE:
		case IS_TRUE:
			break;
		case IS_NULL:
			ZVAL_FALSE(op);
			break;
		case IS_RESOURCE: {
				zend_long l = (Z_RES_HANDLE_P(op) ? 1 : 0);

				zval_ptr_dtor(op);
				ZVAL_BOOL(op, l);
			}
			break;
		case IS_LONG:
			ZVAL_BOOL(op, Z_LVAL_P(op) ? 1 : 0);
			break;
		case IS_DOUBLE:
			ZVAL_BOOL(op, Z_DVAL_P(op) ? 1 : 0);
			break;
		case IS_STRING:
			{
				zend_string *str = Z_STR_P(op);

				if (ZSTR_LEN(str) == 0
					|| (ZSTR_LEN(str) == 1 && ZSTR_VAL(str)[0] == '0')) {
					ZVAL_FALSE(op);
				} else {
					ZVAL_TRUE(op);
				}
				zend_string_release_ex(str, 0);
			}
			break;
		case IS_ARRAY:
			tmp = (zend_hash_num_elements(Z_ARRVAL_P(op))?1:0);
			zval_ptr_dtor(op);
			ZVAL_BOOL(op, tmp);
			break;
		case IS_OBJECT:
			{
				zval dst;

				convert_object_to_type(op, &dst, _IS_BOOL, convert_to_boolean);
				zval_ptr_dtor(op);

				if (Z_TYPE_INFO(dst) == IS_FALSE || Z_TYPE_INFO(dst) == IS_TRUE) {
					Z_TYPE_INFO_P(op) = Z_TYPE_INFO(dst);
				} else {
					ZVAL_TRUE(op);
				}
				break;
			}
		case IS_REFERENCE:
			zend_unwrap_reference(op);
			goto try_again;
		EMPTY_SWITCH_DEFAULT_CASE()
	}
}
/* }}} */

ZEND_API void ZEND_FASTCALL _convert_to_cstring(zval *op) /* {{{ */
{
	if (Z_TYPE_P(op) == IS_DOUBLE) {
		zend_string *str;
		double dval = Z_DVAL_P(op);

		str = zend_strpprintf_unchecked(0, "%.*H", (int) EG(precision), dval);
		ZVAL_NEW_STR(op, str);
	} else {
		_convert_to_string(op);
	}
}
/* }}} */

ZEND_API void ZEND_FASTCALL _convert_to_string(zval *op) /* {{{ */
{
try_again:
	switch (Z_TYPE_P(op)) {
		case IS_UNDEF:
		case IS_NULL:
		case IS_FALSE: {
			ZVAL_EMPTY_STRING(op);
			break;
		}
		case IS_TRUE:
			ZVAL_INTERNED_STR(op, ZSTR_CHAR('1'));
			break;
		case IS_STRING:
			break;
		case IS_RESOURCE: {
			zend_string *str = zend_strpprintf(0, "Resource id #" ZEND_LONG_FMT, (zend_long)Z_RES_HANDLE_P(op));
			zval_ptr_dtor(op);
			ZVAL_NEW_STR(op, str);
			break;
		}
		case IS_LONG: {
			ZVAL_STR(op, zend_long_to_str(Z_LVAL_P(op)));
			break;
		}
		case IS_DOUBLE: {
			zend_string *str;
			double dval = Z_DVAL_P(op);

			str = zend_strpprintf(0, "%.*G", (int) EG(precision), dval);
			/* %G already handles removing trailing zeros from the fractional part, yay */
			ZVAL_NEW_STR(op, str);
			break;
		}
		case IS_ARRAY:
			zend_error(E_NOTICE, "Array to string conversion");
			zval_ptr_dtor(op);
			ZVAL_INTERNED_STR(op, ZSTR_KNOWN(ZEND_STR_ARRAY_CAPITALIZED));
			break;
		case IS_OBJECT: {
			zval tmp;

			if (Z_OBJ_HT_P(op)->cast_object) {
				if (Z_OBJ_HT_P(op)->cast_object(Z_OBJ_P(op), &tmp, IS_STRING) == SUCCESS) {
					zval_ptr_dtor(op);
					ZVAL_COPY_VALUE(op, &tmp);
					return;
				}
			}
			if (!EG(exception)) {
				zend_throw_error(NULL, "Object of class %s could not be converted to string", ZSTR_VAL(Z_OBJCE_P(op)->name));
			}
			zval_ptr_dtor(op);
			ZVAL_EMPTY_STRING(op);
			break;
		}
		case IS_REFERENCE:
			zend_unwrap_reference(op);
			goto try_again;
		EMPTY_SWITCH_DEFAULT_CASE()
	}
}
/* }}} */

ZEND_API zend_bool ZEND_FASTCALL _try_convert_to_string(zval *op)
{
	zend_string *str;

	ZEND_ASSERT(Z_TYPE_P(op) != IS_STRING);
	str = zval_try_get_string_func(op);
	if (UNEXPECTED(!str)) {
		return 0;
	}
	zval_ptr_dtor(op);
	ZVAL_STR(op, str);
	return 1;
}

static void convert_scalar_to_array(zval *op) /* {{{ */
{
	HashTable *ht = zend_new_array(1);
	zend_hash_index_add_new(ht, 0, op);
	ZVAL_ARR(op, ht);
}
/* }}} */

ZEND_API void ZEND_FASTCALL convert_to_array(zval *op) /* {{{ */
{
try_again:
	switch (Z_TYPE_P(op)) {
		case IS_ARRAY:
			break;
/* OBJECTS_OPTIMIZE */
		case IS_OBJECT:
			if (Z_OBJCE_P(op) == zend_ce_closure) {
				convert_scalar_to_array(op);
			} else {
				HashTable *obj_ht = zend_get_properties_for(op, ZEND_PROP_PURPOSE_ARRAY_CAST);
				if (obj_ht) {
					HashTable *new_obj_ht = zend_proptable_to_symtable(obj_ht,
						(Z_OBJCE_P(op)->default_properties_count ||
						 Z_OBJ_P(op)->handlers != &std_object_handlers ||
						 GC_IS_RECURSIVE(obj_ht)));
					zval_ptr_dtor(op);
					ZVAL_ARR(op, new_obj_ht);
					zend_release_properties(obj_ht);
				} else {
					zval_ptr_dtor(op);
					/*ZVAL_EMPTY_ARRAY(op);*/
					array_init(op);
				}
			}
			break;
		case IS_NULL:
			/*ZVAL_EMPTY_ARRAY(op);*/
			array_init(op);
			break;
		case IS_REFERENCE:
			zend_unwrap_reference(op);
			goto try_again;
		default:
			convert_scalar_to_array(op);
			break;
	}
}
/* }}} */

ZEND_API void ZEND_FASTCALL convert_to_object(zval *op) /* {{{ */
{
try_again:
	switch (Z_TYPE_P(op)) {
		case IS_ARRAY:
			{
				HashTable *ht = zend_symtable_to_proptable(Z_ARR_P(op));
				zend_object *obj;

				if (GC_FLAGS(ht) & IS_ARRAY_IMMUTABLE) {
					/* TODO: try not to duplicate immutable arrays as well ??? */
					ht = zend_array_dup(ht);
				} else if (ht != Z_ARR_P(op)) {
					zval_ptr_dtor(op);
				} else {
					GC_DELREF(ht);
				}
				obj = zend_objects_new(zend_standard_class_def);
				obj->properties = ht;
				ZVAL_OBJ(op, obj);
				break;
			}
		case IS_OBJECT:
			break;
		case IS_NULL:
			object_init(op);
			break;
		case IS_REFERENCE:
			zend_unwrap_reference(op);
			goto try_again;
		default: {
			zval tmp;
			ZVAL_COPY_VALUE(&tmp, op);
			object_init(op);
			zend_hash_add_new(Z_OBJPROP_P(op), ZSTR_KNOWN(ZEND_STR_SCALAR), &tmp);
			break;
		}
	}
}
/* }}} */

ZEND_API void multi_convert_to_long_ex(int argc, ...) /* {{{ */
{
	zval *arg;
	va_list ap;

	va_start(ap, argc);

	while (argc--) {
		arg = va_arg(ap, zval *);
		convert_to_long_ex(arg);
	}

	va_end(ap);
}
/* }}} */

ZEND_API void multi_convert_to_double_ex(int argc, ...) /* {{{ */
{
	zval *arg;
	va_list ap;

	va_start(ap, argc);

	while (argc--) {
		arg = va_arg(ap, zval *);
		convert_to_double_ex(arg);
	}

	va_end(ap);
}
/* }}} */

ZEND_API void multi_convert_to_string_ex(int argc, ...) /* {{{ */
{
	zval *arg;
	va_list ap;

	va_start(ap, argc);

	while (argc--) {
		arg = va_arg(ap, zval *);
		convert_to_string_ex(arg);
	}

	va_end(ap);
}
/* }}} */

static zend_always_inline zend_long ZEND_FASTCALL _zval_get_long_func_ex(zval *op, zend_bool silent) /* {{{ */
{
try_again:
	switch (Z_TYPE_P(op)) {
		case IS_UNDEF:
		case IS_NULL:
		case IS_FALSE:
			return 0;
		case IS_TRUE:
			return 1;
		case IS_RESOURCE:
			return Z_RES_HANDLE_P(op);
		case IS_LONG:
			return Z_LVAL_P(op);
		case IS_DOUBLE:
			return zend_dval_to_lval(Z_DVAL_P(op));
		case IS_STRING:
			{
				zend_uchar type;
				zend_long lval;
				double dval;
				if (0 == (type = is_numeric_string(Z_STRVAL_P(op), Z_STRLEN_P(op), &lval, &dval, silent ? 1 : -1))) {
					if (!silent) {
						zend_error(E_WARNING, "A non-numeric value encountered");
					}
					return 0;
				} else if (EXPECTED(type == IS_LONG)) {
					return lval;
				} else {
					/* Previously we used strtol here, not is_numeric_string,
					 * and strtol gives you LONG_MAX/_MIN on overflow.
					 * We use use saturating conversion to emulate strtol()'s
					 * behaviour.
					 */
					 return zend_dval_to_lval_cap(dval);
				}
			}
		case IS_ARRAY:
			return zend_hash_num_elements(Z_ARRVAL_P(op)) ? 1 : 0;
		case IS_OBJECT:
			{
				zval dst;
				convert_object_to_type(op, &dst, IS_LONG, convert_to_long);
				if (Z_TYPE(dst) == IS_LONG) {
					return Z_LVAL(dst);
				} else {
					return 1;
				}
			}
		case IS_REFERENCE:
			op = Z_REFVAL_P(op);
			goto try_again;
		EMPTY_SWITCH_DEFAULT_CASE()
	}
	return 0;
}
/* }}} */

ZEND_API zend_long ZEND_FASTCALL zval_get_long_func(zval *op) /* {{{ */
{
	return _zval_get_long_func_ex(op, 1);
}
/* }}} */

static zend_long ZEND_FASTCALL _zval_get_long_func_noisy(zval *op) /* {{{ */
{
	return _zval_get_long_func_ex(op, 0);
}
/* }}} */

ZEND_API double ZEND_FASTCALL zval_get_double_func(zval *op) /* {{{ */
{
try_again:
	switch (Z_TYPE_P(op)) {
		case IS_NULL:
		case IS_FALSE:
			return 0.0;
		case IS_TRUE:
			return 1.0;
		case IS_RESOURCE:
			return (double) Z_RES_HANDLE_P(op);
		case IS_LONG:
			return (double) Z_LVAL_P(op);
		case IS_DOUBLE:
			return Z_DVAL_P(op);
		case IS_STRING:
			return zend_strtod(Z_STRVAL_P(op), NULL);
		case IS_ARRAY:
			return zend_hash_num_elements(Z_ARRVAL_P(op)) ? 1.0 : 0.0;
		case IS_OBJECT:
			{
				zval dst;
				convert_object_to_type(op, &dst, IS_DOUBLE, convert_to_double);

				if (Z_TYPE(dst) == IS_DOUBLE) {
					return Z_DVAL(dst);
				} else {
					return 1.0;
				}
			}
		case IS_REFERENCE:
			op = Z_REFVAL_P(op);
			goto try_again;
		EMPTY_SWITCH_DEFAULT_CASE()
	}
	return 0.0;
}
/* }}} */

static zend_always_inline zend_string* __zval_get_string_func(zval *op, zend_bool try) /* {{{ */
{
try_again:
	switch (Z_TYPE_P(op)) {
		case IS_UNDEF:
		case IS_NULL:
		case IS_FALSE:
			return ZSTR_EMPTY_ALLOC();
		case IS_TRUE:
			return ZSTR_CHAR('1');
		case IS_RESOURCE: {
			return zend_strpprintf(0, "Resource id #" ZEND_LONG_FMT, (zend_long)Z_RES_HANDLE_P(op));
		}
		case IS_LONG: {
			return zend_long_to_str(Z_LVAL_P(op));
		}
		case IS_DOUBLE: {
			return zend_strpprintf(0, "%.*G", (int) EG(precision), Z_DVAL_P(op));
		}
		case IS_ARRAY:
			zend_error(E_NOTICE, "Array to string conversion");
			return ZSTR_KNOWN(ZEND_STR_ARRAY_CAPITALIZED);
		case IS_OBJECT: {
			zval tmp;
			if (Z_OBJ_HT_P(op)->cast_object) {
				if (Z_OBJ_HT_P(op)->cast_object(Z_OBJ_P(op), &tmp, IS_STRING) == SUCCESS) {
					return Z_STR(tmp);
				}
<<<<<<< HEAD
=======
			} else if (Z_OBJ_HT_P(op)->get) {
				zval *z = Z_OBJ_HT_P(op)->get(op, &tmp);
				if (Z_TYPE_P(z) != IS_OBJECT) {
					zend_string *str = try ? zval_try_get_string(z) : zval_get_string(z);
					zval_ptr_dtor(z);
					return str;
				}
				zval_ptr_dtor(z);
>>>>>>> 457392fa
			}
			if (!EG(exception)) {
				zend_throw_error(NULL, "Object of class %s could not be converted to string", ZSTR_VAL(Z_OBJCE_P(op)->name));
			}
			return try ? NULL : ZSTR_EMPTY_ALLOC();
		}
		case IS_REFERENCE:
			op = Z_REFVAL_P(op);
			goto try_again;
		case IS_STRING:
			return zend_string_copy(Z_STR_P(op));
		EMPTY_SWITCH_DEFAULT_CASE()
	}
	return NULL;
}
/* }}} */

ZEND_API zend_string* ZEND_FASTCALL zval_get_string_func(zval *op) /* {{{ */
{
	return __zval_get_string_func(op, 0);
}
/* }}} */

ZEND_API zend_string* ZEND_FASTCALL zval_try_get_string_func(zval *op) /* {{{ */
{
	return __zval_get_string_func(op, 1);
}
/* }}} */

static zend_never_inline void ZEND_FASTCALL add_function_array(zval *result, zval *op1, zval *op2) /* {{{ */
{
	if ((result == op1) && (result == op2)) {
		/* $a += $a */
		return;
	}
	if (result != op1) {
		ZVAL_ARR(result, zend_array_dup(Z_ARR_P(op1)));
	} else {
		SEPARATE_ARRAY(result);
	}
	zend_hash_merge(Z_ARRVAL_P(result), Z_ARRVAL_P(op2), zval_add_ref, 0);
}
/* }}} */

static zend_always_inline int add_function_fast(zval *result, zval *op1, zval *op2) /* {{{ */
{
	zend_uchar type_pair = TYPE_PAIR(Z_TYPE_P(op1), Z_TYPE_P(op2));

	if (EXPECTED(type_pair == TYPE_PAIR(IS_LONG, IS_LONG))) {
		fast_long_add_function(result, op1, op2);
		return SUCCESS;
	} else if (EXPECTED(type_pair == TYPE_PAIR(IS_DOUBLE, IS_DOUBLE))) {
		ZVAL_DOUBLE(result, Z_DVAL_P(op1) + Z_DVAL_P(op2));
		return SUCCESS;
	} else if (EXPECTED(type_pair == TYPE_PAIR(IS_LONG, IS_DOUBLE))) {
		ZVAL_DOUBLE(result, ((double)Z_LVAL_P(op1)) + Z_DVAL_P(op2));
		return SUCCESS;
	} else if (EXPECTED(type_pair == TYPE_PAIR(IS_DOUBLE, IS_LONG))) {
		ZVAL_DOUBLE(result, Z_DVAL_P(op1) + ((double)Z_LVAL_P(op2)));
		return SUCCESS;
	} else if (EXPECTED(type_pair == TYPE_PAIR(IS_ARRAY, IS_ARRAY))) {
		add_function_array(result, op1, op2);
		return SUCCESS;
	} else {
		return FAILURE;
	}
} /* }}} */

static zend_never_inline int ZEND_FASTCALL add_function_slow(zval *result, zval *op1, zval *op2) /* {{{ */
{
	zval op1_copy, op2_copy;
	int converted = 0;

	while (1) {
		if (Z_ISREF_P(op1)) {
			op1 = Z_REFVAL_P(op1);
		} else if (Z_ISREF_P(op2)) {
			op2 = Z_REFVAL_P(op2);
		} else if (!converted) {
			ZEND_TRY_BINARY_OBJECT_OPERATION(ZEND_ADD, add_function);

			if (EXPECTED(op1 != op2)) {
				op1 = zendi_convert_scalar_to_number(op1, &op1_copy, result, 0);
				op2 = zendi_convert_scalar_to_number(op2, &op2_copy, result, 0);
			} else {
				op1 = zendi_convert_scalar_to_number(op1, &op1_copy, result, 0);
				op2 = op1;
			}
			if (EG(exception)) {
				if (result != op1) {
					ZVAL_UNDEF(result);
				}
				return FAILURE;
			}
			converted = 1;
		} else {
			if (result != op1) {
				ZVAL_UNDEF(result);
			}
			zend_throw_error(NULL, "Unsupported operand types");
			return FAILURE; /* unknown datatype */
		}
		if (add_function_fast(result, op1, op2) == SUCCESS) {
			return SUCCESS;
		}
	}
} /* }}} */

ZEND_API int ZEND_FASTCALL add_function(zval *result, zval *op1, zval *op2) /* {{{ */
{
	if (add_function_fast(result, op1, op2) == SUCCESS) {
		return SUCCESS;
	} else {
		return add_function_slow(result, op1, op2);
	}
}
/* }}} */

static zend_always_inline int sub_function_fast(zval *result, zval *op1, zval *op2) /* {{{ */
{
	zend_uchar type_pair = TYPE_PAIR(Z_TYPE_P(op1), Z_TYPE_P(op2));

	if (EXPECTED(type_pair == TYPE_PAIR(IS_LONG, IS_LONG))) {
		fast_long_sub_function(result, op1, op2);
		return SUCCESS;
	} else if (EXPECTED(type_pair == TYPE_PAIR(IS_DOUBLE, IS_DOUBLE))) {
		ZVAL_DOUBLE(result, Z_DVAL_P(op1) - Z_DVAL_P(op2));
		return SUCCESS;
	} else if (EXPECTED(type_pair == TYPE_PAIR(IS_LONG, IS_DOUBLE))) {
		ZVAL_DOUBLE(result, ((double)Z_LVAL_P(op1)) - Z_DVAL_P(op2));
		return SUCCESS;
	} else if (EXPECTED(type_pair == TYPE_PAIR(IS_DOUBLE, IS_LONG))) {
		ZVAL_DOUBLE(result, Z_DVAL_P(op1) - ((double)Z_LVAL_P(op2)));
		return SUCCESS;
	} else {
		return FAILURE;
	}
}
/* }}} */

static zend_never_inline int ZEND_FASTCALL sub_function_slow(zval *result, zval *op1, zval *op2) /* {{{ */
{
	zval op1_copy, op2_copy;
	int converted = 0;
	while (1) {
		if (Z_ISREF_P(op1)) {
			op1 = Z_REFVAL_P(op1);
		} else if (Z_ISREF_P(op2)) {
			op2 = Z_REFVAL_P(op2);
		} else if (!converted) {
			ZEND_TRY_BINARY_OBJECT_OPERATION(ZEND_SUB, sub_function);

			if (EXPECTED(op1 != op2)) {
				op1 = zendi_convert_scalar_to_number(op1, &op1_copy, result, 0);
				op2 = zendi_convert_scalar_to_number(op2, &op2_copy, result, 0);
			} else {
				op1 = zendi_convert_scalar_to_number(op1, &op1_copy, result, 0);
				op2 = op1;
			}
			if (EG(exception)) {
				if (result != op1) {
					ZVAL_UNDEF(result);
				}
				return FAILURE;
			}
			converted = 1;
		} else {
			if (result != op1) {
				ZVAL_UNDEF(result);
			}
			zend_throw_error(NULL, "Unsupported operand types");
			return FAILURE; /* unknown datatype */
		}
		if (sub_function_fast(result, op1, op2) == SUCCESS) {
			return SUCCESS;
		}
	}

}
/* }}} */

ZEND_API int ZEND_FASTCALL sub_function(zval *result, zval *op1, zval *op2) /* {{{ */
{
	if (sub_function_fast(result, op1, op2) == SUCCESS) {
		return SUCCESS;
	} else {
		return sub_function_slow(result, op1, op2);
	}
}
/* }}} */

ZEND_API int ZEND_FASTCALL mul_function(zval *result, zval *op1, zval *op2) /* {{{ */
{
	zval op1_copy, op2_copy;
	int converted = 0;

	while (1) {
		zend_uchar type_pair = TYPE_PAIR(Z_TYPE_P(op1), Z_TYPE_P(op2));

		if (EXPECTED(type_pair == TYPE_PAIR(IS_LONG, IS_LONG))) {
			zend_long overflow;

			ZEND_SIGNED_MULTIPLY_LONG(Z_LVAL_P(op1),Z_LVAL_P(op2), Z_LVAL_P(result),Z_DVAL_P(result),overflow);
			Z_TYPE_INFO_P(result) = overflow ? IS_DOUBLE : IS_LONG;
			return SUCCESS;

		} else if (EXPECTED(type_pair == TYPE_PAIR(IS_DOUBLE, IS_DOUBLE))) {
			ZVAL_DOUBLE(result, Z_DVAL_P(op1) * Z_DVAL_P(op2));
			return SUCCESS;

		} else if (EXPECTED(type_pair == TYPE_PAIR(IS_LONG, IS_DOUBLE))) {
			ZVAL_DOUBLE(result, ((double)Z_LVAL_P(op1)) * Z_DVAL_P(op2));
			return SUCCESS;

		} else if (EXPECTED(type_pair == TYPE_PAIR(IS_DOUBLE, IS_LONG))) {
			ZVAL_DOUBLE(result, Z_DVAL_P(op1) * ((double)Z_LVAL_P(op2)));
			return SUCCESS;

		} else {
			if (Z_ISREF_P(op1)) {
				op1 = Z_REFVAL_P(op1);
			} else if (Z_ISREF_P(op2)) {
				op2 = Z_REFVAL_P(op2);
			} else if (!converted) {
				ZEND_TRY_BINARY_OBJECT_OPERATION(ZEND_MUL, mul_function);

				if (EXPECTED(op1 != op2)) {
					op1 = zendi_convert_scalar_to_number(op1, &op1_copy, result, 0);
					op2 = zendi_convert_scalar_to_number(op2, &op2_copy, result, 0);
				} else {
					op1 = zendi_convert_scalar_to_number(op1, &op1_copy, result, 0);
					op2 = op1;
				}
				if (EG(exception)) {
					if (result != op1) {
						ZVAL_UNDEF(result);
					}
					return FAILURE;
				}
				converted = 1;
			} else {
				if (result != op1) {
					ZVAL_UNDEF(result);
				}
				zend_throw_error(NULL, "Unsupported operand types");
				return FAILURE; /* unknown datatype */
			}
		}
	}
}
/* }}} */

ZEND_API int ZEND_FASTCALL pow_function(zval *result, zval *op1, zval *op2) /* {{{ */
{
	zval op1_copy, op2_copy;
	int converted = 0;

	while (1) {
		zend_uchar type_pair = TYPE_PAIR(Z_TYPE_P(op1), Z_TYPE_P(op2));

		if (EXPECTED(type_pair == TYPE_PAIR(IS_LONG, IS_LONG))) {
			if (Z_LVAL_P(op2) >= 0) {
				zend_long l1 = 1, l2 = Z_LVAL_P(op1), i = Z_LVAL_P(op2);

				if (i == 0) {
					ZVAL_LONG(result, 1L);
					return SUCCESS;
				} else if (l2 == 0) {
					ZVAL_LONG(result, 0);
					return SUCCESS;
				}

				while (i >= 1) {
					zend_long overflow;
					double dval = 0.0;

					if (i % 2) {
						--i;
						ZEND_SIGNED_MULTIPLY_LONG(l1, l2, l1, dval, overflow);
						if (overflow) {
							ZVAL_DOUBLE(result, dval * pow(l2, i));
							return SUCCESS;
						}
					} else {
						i /= 2;
						ZEND_SIGNED_MULTIPLY_LONG(l2, l2, l2, dval, overflow);
						if (overflow) {
							ZVAL_DOUBLE(result, (double)l1 * pow(dval, i));
							return SUCCESS;
						}
					}
				}
				/* i == 0 */
				ZVAL_LONG(result, l1);
			} else {
				ZVAL_DOUBLE(result, pow((double)Z_LVAL_P(op1), (double)Z_LVAL_P(op2)));
			}
			return SUCCESS;

		} else if (EXPECTED(type_pair == TYPE_PAIR(IS_DOUBLE, IS_DOUBLE))) {
			ZVAL_DOUBLE(result, pow(Z_DVAL_P(op1), Z_DVAL_P(op2)));
			return SUCCESS;

		} else if (EXPECTED(type_pair == TYPE_PAIR(IS_LONG, IS_DOUBLE))) {
			ZVAL_DOUBLE(result, pow((double)Z_LVAL_P(op1), Z_DVAL_P(op2)));
			return SUCCESS;

		} else if (EXPECTED(type_pair == TYPE_PAIR(IS_DOUBLE, IS_LONG))) {
			ZVAL_DOUBLE(result, pow(Z_DVAL_P(op1), (double)Z_LVAL_P(op2)));
			return SUCCESS;

		} else {
			if (Z_ISREF_P(op1)) {
				op1 = Z_REFVAL_P(op1);
			} else if (Z_ISREF_P(op2)) {
				op2 = Z_REFVAL_P(op2);
			} else if (!converted) {
				ZEND_TRY_BINARY_OBJECT_OPERATION(ZEND_POW, pow_function);

				if (EXPECTED(op1 != op2)) {
					if (Z_TYPE_P(op1) == IS_ARRAY) {
						ZVAL_LONG(result, 0);
						return SUCCESS;
					} else {
						op1 = zendi_convert_scalar_to_number(op1, &op1_copy, result, 0);
					}
					if (Z_TYPE_P(op2) == IS_ARRAY) {
						ZVAL_LONG(result, 1L);
						return SUCCESS;
					} else {
						op2 = zendi_convert_scalar_to_number(op2, &op2_copy, result, 0);
					}
				} else {
					if (Z_TYPE_P(op1) == IS_ARRAY) {
						ZVAL_LONG(result, 0);
						return SUCCESS;
					} else {
						op1 = zendi_convert_scalar_to_number(op1, &op1_copy, result, 0);
					}
					op2 = op1;
				}
				if (EG(exception)) {
					if (result != op1) {
						ZVAL_UNDEF(result);
					}
					return FAILURE;
				}
				converted = 1;
			} else {
				if (result != op1) {
					ZVAL_UNDEF(result);
				}
				zend_throw_error(NULL, "Unsupported operand types");
				return FAILURE;
			}
		}
	}
}
/* }}} */

ZEND_API int ZEND_FASTCALL div_function(zval *result, zval *op1, zval *op2) /* {{{ */
{
	zval op1_copy, op2_copy;
	int converted = 0;

	while (1) {
		zend_uchar type_pair = TYPE_PAIR(Z_TYPE_P(op1), Z_TYPE_P(op2));

		if (EXPECTED(type_pair == TYPE_PAIR(IS_LONG, IS_LONG))) {
			if (Z_LVAL_P(op2) == 0) {
				zend_error(E_WARNING, "Division by zero");
				ZVAL_DOUBLE(result, ((double) Z_LVAL_P(op1) / (double) Z_LVAL_P(op2)));
				return SUCCESS;
			} else if (Z_LVAL_P(op2) == -1 && Z_LVAL_P(op1) == ZEND_LONG_MIN) {
				/* Prevent overflow error/crash */
				ZVAL_DOUBLE(result, (double) ZEND_LONG_MIN / -1);
				return SUCCESS;
			}
			if (Z_LVAL_P(op1) % Z_LVAL_P(op2) == 0) { /* integer */
				ZVAL_LONG(result, Z_LVAL_P(op1) / Z_LVAL_P(op2));
			} else {
				ZVAL_DOUBLE(result, ((double) Z_LVAL_P(op1)) / Z_LVAL_P(op2));
			}
			return SUCCESS;

		} else if (EXPECTED(type_pair == TYPE_PAIR(IS_DOUBLE, IS_DOUBLE))) {
			if (Z_DVAL_P(op2) == 0) {
				zend_error(E_WARNING, "Division by zero");
			}
			ZVAL_DOUBLE(result, Z_DVAL_P(op1) / Z_DVAL_P(op2));
			return SUCCESS;

		} else if (EXPECTED(type_pair == TYPE_PAIR(IS_DOUBLE, IS_LONG))) {
			if (Z_LVAL_P(op2) == 0) {
				zend_error(E_WARNING, "Division by zero");
			}
			ZVAL_DOUBLE(result, Z_DVAL_P(op1) / (double)Z_LVAL_P(op2));
			return SUCCESS;

		} else if (EXPECTED(type_pair == TYPE_PAIR(IS_LONG, IS_DOUBLE))) {
			if (Z_DVAL_P(op2) == 0) {
				zend_error(E_WARNING, "Division by zero");
			}
			ZVAL_DOUBLE(result, (double)Z_LVAL_P(op1) / Z_DVAL_P(op2));
			return SUCCESS;

		} else {
			if (Z_ISREF_P(op1)) {
				op1 = Z_REFVAL_P(op1);
			} else if (Z_ISREF_P(op2)) {
				op2 = Z_REFVAL_P(op2);
			} else if (!converted) {
				ZEND_TRY_BINARY_OBJECT_OPERATION(ZEND_DIV, div_function);

				if (EXPECTED(op1 != op2)) {
					op1 = zendi_convert_scalar_to_number(op1, &op1_copy, result, 0);
					op2 = zendi_convert_scalar_to_number(op2, &op2_copy, result, 0);
				} else {
					op1 = zendi_convert_scalar_to_number(op1, &op1_copy, result, 0);
					op2 = op1;
				}
				if (EG(exception)) {
					if (result != op1) {
						ZVAL_UNDEF(result);
					}
					return FAILURE;
				}
				converted = 1;
			} else {
				if (result != op1) {
					ZVAL_UNDEF(result);
				}
				zend_throw_error(NULL, "Unsupported operand types");
				return FAILURE; /* unknown datatype */
			}
		}
	}
}
/* }}} */

ZEND_API int ZEND_FASTCALL mod_function(zval *result, zval *op1, zval *op2) /* {{{ */
{
	zend_long op1_lval, op2_lval;

	convert_op1_op2_long(op1, op1_lval, op2, op2_lval, result, ZEND_MOD, mod_function);

	if (op2_lval == 0) {
		/* modulus by zero */
		if (EG(current_execute_data) && !CG(in_compilation)) {
			zend_throw_exception_ex(zend_ce_division_by_zero_error, 0, "Modulo by zero");
		} else {
			zend_error_noreturn(E_ERROR, "Modulo by zero");
		}
		if (op1 != result) {
			ZVAL_UNDEF(result);
		}
		return FAILURE;
	}

	if (op1 == result) {
		zval_ptr_dtor(result);
	}

	if (op2_lval == -1) {
		/* Prevent overflow error/crash if op1==LONG_MIN */
		ZVAL_LONG(result, 0);
		return SUCCESS;
	}

	ZVAL_LONG(result, op1_lval % op2_lval);
	return SUCCESS;
}
/* }}} */

ZEND_API int ZEND_FASTCALL boolean_xor_function(zval *result, zval *op1, zval *op2) /* {{{ */
{
	int op1_val, op2_val;

	do {
		if (Z_TYPE_P(op1) == IS_FALSE) {
			op1_val = 0;
		} else if (EXPECTED(Z_TYPE_P(op1) == IS_TRUE)) {
			op1_val = 1;
		} else {
			if (Z_ISREF_P(op1)) {
				op1 = Z_REFVAL_P(op1);
				if (Z_TYPE_P(op1) == IS_FALSE) {
					op1_val = 0;
					break;
				} else if (EXPECTED(Z_TYPE_P(op1) == IS_TRUE)) {
					op1_val = 1;
					break;
				}
			}
			ZEND_TRY_BINARY_OP1_OBJECT_OPERATION(ZEND_BOOL_XOR, boolean_xor_function);
			op1_val = zval_is_true(op1);
		}
	} while (0);
	do {
		if (Z_TYPE_P(op2) == IS_FALSE) {
			op2_val = 0;
		} else if (EXPECTED(Z_TYPE_P(op2) == IS_TRUE)) {
			op2_val = 1;
		} else {
			if (Z_ISREF_P(op2)) {
				op2 = Z_REFVAL_P(op2);
				if (Z_TYPE_P(op2) == IS_FALSE) {
					op2_val = 0;
					break;
				} else if (EXPECTED(Z_TYPE_P(op2) == IS_TRUE)) {
					op2_val = 1;
					break;
				}
			}
			ZEND_TRY_BINARY_OP2_OBJECT_OPERATION(ZEND_BOOL_XOR);
			op2_val = zval_is_true(op2);
		}
	} while (0);

	ZVAL_BOOL(result, op1_val ^ op2_val);
	return SUCCESS;
}
/* }}} */

ZEND_API int ZEND_FASTCALL boolean_not_function(zval *result, zval *op1) /* {{{ */
{
	if (Z_TYPE_P(op1) < IS_TRUE) {
		ZVAL_TRUE(result);
	} else if (EXPECTED(Z_TYPE_P(op1) == IS_TRUE)) {
		ZVAL_FALSE(result);
	} else {
		if (Z_ISREF_P(op1)) {
			op1 = Z_REFVAL_P(op1);
			if (Z_TYPE_P(op1) < IS_TRUE) {
				ZVAL_TRUE(result);
				return SUCCESS;
			} else if (EXPECTED(Z_TYPE_P(op1) == IS_TRUE)) {
				ZVAL_FALSE(result);
				return SUCCESS;
			}
		}
		ZEND_TRY_UNARY_OBJECT_OPERATION(ZEND_BOOL_NOT);

		ZVAL_BOOL(result, !zval_is_true(op1));
	}
	return SUCCESS;
}
/* }}} */

ZEND_API int ZEND_FASTCALL bitwise_not_function(zval *result, zval *op1) /* {{{ */
{
try_again:
	switch (Z_TYPE_P(op1)) {
		case IS_LONG:
			ZVAL_LONG(result, ~Z_LVAL_P(op1));
			return SUCCESS;
		case IS_DOUBLE:
			ZVAL_LONG(result, ~zend_dval_to_lval(Z_DVAL_P(op1)));
			return SUCCESS;
		case IS_STRING: {
			size_t i;

			if (Z_STRLEN_P(op1) == 1) {
				zend_uchar not = (zend_uchar) ~*Z_STRVAL_P(op1);
				ZVAL_INTERNED_STR(result, ZSTR_CHAR(not));
			} else {
				ZVAL_NEW_STR(result, zend_string_alloc(Z_STRLEN_P(op1), 0));
				for (i = 0; i < Z_STRLEN_P(op1); i++) {
					Z_STRVAL_P(result)[i] = ~Z_STRVAL_P(op1)[i];
				}
				Z_STRVAL_P(result)[i] = 0;
			}
			return SUCCESS;
		}
		case IS_REFERENCE:
			op1 = Z_REFVAL_P(op1);
			goto try_again;
		default:
			ZEND_TRY_UNARY_OBJECT_OPERATION(ZEND_BW_NOT);

			if (result != op1) {
				ZVAL_UNDEF(result);
			}
			zend_throw_error(NULL, "Unsupported operand types");
			return FAILURE;
	}
}
/* }}} */

ZEND_API int ZEND_FASTCALL bitwise_or_function(zval *result, zval *op1, zval *op2) /* {{{ */
{
	zend_long op1_lval, op2_lval;

	if (EXPECTED(Z_TYPE_P(op1) == IS_LONG) && EXPECTED(Z_TYPE_P(op2) == IS_LONG)) {
		ZVAL_LONG(result, Z_LVAL_P(op1) | Z_LVAL_P(op2));
		return SUCCESS;
	}

	ZVAL_DEREF(op1);
	ZVAL_DEREF(op2);

	if (Z_TYPE_P(op1) == IS_STRING && EXPECTED(Z_TYPE_P(op2) == IS_STRING)) {
		zval *longer, *shorter;
		zend_string *str;
		size_t i;

		if (EXPECTED(Z_STRLEN_P(op1) >= Z_STRLEN_P(op2))) {
			if (EXPECTED(Z_STRLEN_P(op1) == Z_STRLEN_P(op2)) && Z_STRLEN_P(op1) == 1) {
				zend_uchar or = (zend_uchar) (*Z_STRVAL_P(op1) | *Z_STRVAL_P(op2));
				if (result==op1) {
					zval_ptr_dtor_str(result);
				}
				ZVAL_INTERNED_STR(result, ZSTR_CHAR(or));
				return SUCCESS;
			}
			longer = op1;
			shorter = op2;
		} else {
			longer = op2;
			shorter = op1;
		}

		str = zend_string_alloc(Z_STRLEN_P(longer), 0);
		for (i = 0; i < Z_STRLEN_P(shorter); i++) {
			ZSTR_VAL(str)[i] = Z_STRVAL_P(longer)[i] | Z_STRVAL_P(shorter)[i];
		}
		memcpy(ZSTR_VAL(str) + i, Z_STRVAL_P(longer) + i, Z_STRLEN_P(longer) - i + 1);
		if (result==op1) {
			zval_ptr_dtor_str(result);
		}
		ZVAL_NEW_STR(result, str);
		return SUCCESS;
	}

	if (UNEXPECTED(Z_TYPE_P(op1) != IS_LONG)) {
		ZEND_TRY_BINARY_OP1_OBJECT_OPERATION(ZEND_BW_OR, bitwise_or_function);
		op1_lval = _zval_get_long_func_noisy(op1);
		if (UNEXPECTED(EG(exception))) {
			if (result != op1) {
				ZVAL_UNDEF(result);
			}
			return FAILURE;
		}
	} else {
		op1_lval = Z_LVAL_P(op1);
	}
	if (UNEXPECTED(Z_TYPE_P(op2) != IS_LONG)) {
		ZEND_TRY_BINARY_OP2_OBJECT_OPERATION(ZEND_BW_OR);
		op2_lval = _zval_get_long_func_noisy(op2);
		if (UNEXPECTED(EG(exception))) {
			if (result != op1) {
				ZVAL_UNDEF(result);
			}
			return FAILURE;
		}
	} else {
		op2_lval = Z_LVAL_P(op2);
	}

	if (op1 == result) {
		zval_ptr_dtor(result);
	}
	ZVAL_LONG(result, op1_lval | op2_lval);
	return SUCCESS;
}
/* }}} */

ZEND_API int ZEND_FASTCALL bitwise_and_function(zval *result, zval *op1, zval *op2) /* {{{ */
{
	zend_long op1_lval, op2_lval;

	if (EXPECTED(Z_TYPE_P(op1) == IS_LONG) && EXPECTED(Z_TYPE_P(op2) == IS_LONG)) {
		ZVAL_LONG(result, Z_LVAL_P(op1) & Z_LVAL_P(op2));
		return SUCCESS;
	}

	ZVAL_DEREF(op1);
	ZVAL_DEREF(op2);

	if (Z_TYPE_P(op1) == IS_STRING && Z_TYPE_P(op2) == IS_STRING) {
		zval *longer, *shorter;
		zend_string *str;
		size_t i;

		if (EXPECTED(Z_STRLEN_P(op1) >= Z_STRLEN_P(op2))) {
			if (EXPECTED(Z_STRLEN_P(op1) == Z_STRLEN_P(op2)) && Z_STRLEN_P(op1) == 1) {
				zend_uchar and = (zend_uchar) (*Z_STRVAL_P(op1) & *Z_STRVAL_P(op2));
				if (result==op1) {
					zval_ptr_dtor_str(result);
				}
				ZVAL_INTERNED_STR(result, ZSTR_CHAR(and));
				return SUCCESS;
			}
			longer = op1;
			shorter = op2;
		} else {
			longer = op2;
			shorter = op1;
		}

		str = zend_string_alloc(Z_STRLEN_P(shorter), 0);
		for (i = 0; i < Z_STRLEN_P(shorter); i++) {
			ZSTR_VAL(str)[i] = Z_STRVAL_P(shorter)[i] & Z_STRVAL_P(longer)[i];
		}
		ZSTR_VAL(str)[i] = 0;
		if (result==op1) {
			zval_ptr_dtor_str(result);
		}
		ZVAL_NEW_STR(result, str);
		return SUCCESS;
	}

	if (UNEXPECTED(Z_TYPE_P(op1) != IS_LONG)) {
		ZEND_TRY_BINARY_OP1_OBJECT_OPERATION(ZEND_BW_AND, bitwise_and_function);
		op1_lval = _zval_get_long_func_noisy(op1);
		if (UNEXPECTED(EG(exception))) {
			if (result != op1) {
				ZVAL_UNDEF(result);
			}
			return FAILURE;
		}
	} else {
		op1_lval = Z_LVAL_P(op1);
	}
	if (UNEXPECTED(Z_TYPE_P(op2) != IS_LONG)) {
		ZEND_TRY_BINARY_OP2_OBJECT_OPERATION(ZEND_BW_AND);
		op2_lval = _zval_get_long_func_noisy(op2);
		if (UNEXPECTED(EG(exception))) {
			if (result != op1) {
				ZVAL_UNDEF(result);
			}
			return FAILURE;
		}
	} else {
		op2_lval = Z_LVAL_P(op2);
	}

	if (op1 == result) {
		zval_ptr_dtor(result);
	}
	ZVAL_LONG(result, op1_lval & op2_lval);
	return SUCCESS;
}
/* }}} */

ZEND_API int ZEND_FASTCALL bitwise_xor_function(zval *result, zval *op1, zval *op2) /* {{{ */
{
	zend_long op1_lval, op2_lval;

	if (EXPECTED(Z_TYPE_P(op1) == IS_LONG) && EXPECTED(Z_TYPE_P(op2) == IS_LONG)) {
		ZVAL_LONG(result, Z_LVAL_P(op1) ^ Z_LVAL_P(op2));
		return SUCCESS;
	}

	ZVAL_DEREF(op1);
	ZVAL_DEREF(op2);

	if (Z_TYPE_P(op1) == IS_STRING && Z_TYPE_P(op2) == IS_STRING) {
		zval *longer, *shorter;
		zend_string *str;
		size_t i;

		if (EXPECTED(Z_STRLEN_P(op1) >= Z_STRLEN_P(op2))) {
			if (EXPECTED(Z_STRLEN_P(op1) == Z_STRLEN_P(op2)) && Z_STRLEN_P(op1) == 1) {
				zend_uchar xor = (zend_uchar) (*Z_STRVAL_P(op1) ^ *Z_STRVAL_P(op2));
				if (result==op1) {
					zval_ptr_dtor_str(result);
				}
				ZVAL_INTERNED_STR(result, ZSTR_CHAR(xor));
				return SUCCESS;
			}
			longer = op1;
			shorter = op2;
		} else {
			longer = op2;
			shorter = op1;
		}

		str = zend_string_alloc(Z_STRLEN_P(shorter), 0);
		for (i = 0; i < Z_STRLEN_P(shorter); i++) {
			ZSTR_VAL(str)[i] = Z_STRVAL_P(shorter)[i] ^ Z_STRVAL_P(longer)[i];
		}
		ZSTR_VAL(str)[i] = 0;
		if (result==op1) {
			zval_ptr_dtor_str(result);
		}
		ZVAL_NEW_STR(result, str);
		return SUCCESS;
	}

	if (UNEXPECTED(Z_TYPE_P(op1) != IS_LONG)) {
		ZEND_TRY_BINARY_OP1_OBJECT_OPERATION(ZEND_BW_XOR, bitwise_xor_function);
		op1_lval = _zval_get_long_func_noisy(op1);
		if (UNEXPECTED(EG(exception))) {
			if (result != op1) {
				ZVAL_UNDEF(result);
			}
			return FAILURE;
		}
	} else {
		op1_lval = Z_LVAL_P(op1);
	}
	if (UNEXPECTED(Z_TYPE_P(op2) != IS_LONG)) {
		ZEND_TRY_BINARY_OP2_OBJECT_OPERATION(ZEND_BW_XOR);
		op2_lval = _zval_get_long_func_noisy(op2);
		if (UNEXPECTED(EG(exception))) {
			if (result != op1) {
				ZVAL_UNDEF(result);
			}
			return FAILURE;
		}
	} else {
		op2_lval = Z_LVAL_P(op2);
	}

	if (op1 == result) {
		zval_ptr_dtor(result);
	}
	ZVAL_LONG(result, op1_lval ^ op2_lval);
	return SUCCESS;
}
/* }}} */

ZEND_API int ZEND_FASTCALL shift_left_function(zval *result, zval *op1, zval *op2) /* {{{ */
{
	zend_long op1_lval, op2_lval;

	convert_op1_op2_long(op1, op1_lval, op2, op2_lval, result, ZEND_SL, shift_left_function);

	/* prevent wrapping quirkiness on some processors where << 64 + x == << x */
	if (UNEXPECTED((zend_ulong)op2_lval >= SIZEOF_ZEND_LONG * 8)) {
		if (EXPECTED(op2_lval > 0)) {
			if (op1 == result) {
				zval_ptr_dtor(result);
			}
			ZVAL_LONG(result, 0);
			return SUCCESS;
		} else {
			if (EG(current_execute_data) && !CG(in_compilation)) {
				zend_throw_exception_ex(zend_ce_arithmetic_error, 0, "Bit shift by negative number");
			} else {
				zend_error_noreturn(E_ERROR, "Bit shift by negative number");
			}
			if (op1 != result) {
				ZVAL_UNDEF(result);
			}
			return FAILURE;
		}
	}

	if (op1 == result) {
		zval_ptr_dtor(result);
	}

	ZVAL_LONG(result, op1_lval << op2_lval);
	return SUCCESS;
}
/* }}} */

ZEND_API int ZEND_FASTCALL shift_right_function(zval *result, zval *op1, zval *op2) /* {{{ */
{
	zend_long op1_lval, op2_lval;

	convert_op1_op2_long(op1, op1_lval, op2, op2_lval, result, ZEND_SR, shift_right_function);

	/* prevent wrapping quirkiness on some processors where >> 64 + x == >> x */
	if (UNEXPECTED((zend_ulong)op2_lval >= SIZEOF_ZEND_LONG * 8)) {
		if (EXPECTED(op2_lval > 0)) {
			if (op1 == result) {
				zval_ptr_dtor(result);
			}
			ZVAL_LONG(result, (op1_lval < 0) ? -1 : 0);
			return SUCCESS;
		} else {
			if (EG(current_execute_data) && !CG(in_compilation)) {
				zend_throw_exception_ex(zend_ce_arithmetic_error, 0, "Bit shift by negative number");
			} else {
				zend_error_noreturn(E_ERROR, "Bit shift by negative number");
			}
			if (op1 != result) {
				ZVAL_UNDEF(result);
			}
			return FAILURE;
		}
	}

	if (op1 == result) {
		zval_ptr_dtor(result);
	}

	ZVAL_LONG(result, op1_lval >> op2_lval);
	return SUCCESS;
}
/* }}} */

ZEND_API int ZEND_FASTCALL concat_function(zval *result, zval *op1, zval *op2) /* {{{ */
{
    zval *orig_op1 = op1;
	zval op1_copy, op2_copy;

	ZVAL_UNDEF(&op1_copy);
	ZVAL_UNDEF(&op2_copy);

	do {
	 	if (UNEXPECTED(Z_TYPE_P(op1) != IS_STRING)) {
	 		if (Z_ISREF_P(op1)) {
	 			op1 = Z_REFVAL_P(op1);
	 			if (Z_TYPE_P(op1) == IS_STRING) break;
	 		}
			ZEND_TRY_BINARY_OBJECT_OPERATION(ZEND_CONCAT, concat_function);
			ZVAL_STR(&op1_copy, zval_get_string_func(op1));
			if (UNEXPECTED(EG(exception))) {
				zval_ptr_dtor_str(&op1_copy);
				if (orig_op1 != result) {
					ZVAL_UNDEF(result);
				}
				return FAILURE;
			}
			if (result == op1) {
				if (UNEXPECTED(op1 == op2)) {
					op2 = &op1_copy;
				}
			}
			op1 = &op1_copy;
		}
	} while (0);
	do {
		if (UNEXPECTED(Z_TYPE_P(op2) != IS_STRING)) {
	 		if (Z_ISREF_P(op2)) {
	 			op2 = Z_REFVAL_P(op2);
	 			if (Z_TYPE_P(op2) == IS_STRING) break;
	 		}
			ZEND_TRY_BINARY_OP2_OBJECT_OPERATION(ZEND_CONCAT);
			ZVAL_STR(&op2_copy, zval_get_string_func(op2));
			if (UNEXPECTED(EG(exception))) {
				zval_ptr_dtor_str(&op1_copy);
				zval_ptr_dtor_str(&op2_copy);
				if (orig_op1 != result) {
					ZVAL_UNDEF(result);
				}
				return FAILURE;
			}
			op2 = &op2_copy;
		}
	} while (0);

	if (UNEXPECTED(Z_STRLEN_P(op1) == 0)) {
		if (EXPECTED(result != op2)) {
			if (result == orig_op1) {
				i_zval_ptr_dtor(result);
			}
			ZVAL_COPY(result, op2);
		}
	} else if (UNEXPECTED(Z_STRLEN_P(op2) == 0)) {
		if (EXPECTED(result != op1)) {
			ZVAL_COPY(result, op1);
		}
	} else {
		size_t op1_len = Z_STRLEN_P(op1);
		size_t op2_len = Z_STRLEN_P(op2);
		size_t result_len = op1_len + op2_len;
		zend_string *result_str;

		if (UNEXPECTED(op1_len > SIZE_MAX - op2_len)) {
			zend_throw_error(NULL, "String size overflow");
			zval_ptr_dtor_str(&op1_copy);
			zval_ptr_dtor_str(&op2_copy);
			if (orig_op1 != result) {
				ZVAL_UNDEF(result);
			}
			return FAILURE;
		}

		if (result == op1 && Z_REFCOUNTED_P(result)) {
			/* special case, perform operations on result */
			result_str = zend_string_extend(Z_STR_P(result), result_len, 0);
		} else {
			result_str = zend_string_alloc(result_len, 0);
			memcpy(ZSTR_VAL(result_str), Z_STRVAL_P(op1), op1_len);
			if (result == orig_op1) {
				i_zval_ptr_dtor(result);
			}
		}

		/* This has to happen first to account for the cases where result == op1 == op2 and
		 * the realloc is done. In this case this line will also update Z_STRVAL_P(op2) to
		 * point to the new string. The first op2_len bytes of result will still be the same. */
		ZVAL_NEW_STR(result, result_str);

		memcpy(ZSTR_VAL(result_str) + op1_len, Z_STRVAL_P(op2), op2_len);
		ZSTR_VAL(result_str)[result_len] = '\0';
	}

	zval_ptr_dtor_str(&op1_copy);
	zval_ptr_dtor_str(&op2_copy);
	return SUCCESS;
}
/* }}} */

ZEND_API int ZEND_FASTCALL string_compare_function_ex(zval *op1, zval *op2, zend_bool case_insensitive) /* {{{ */
{
	zend_string *tmp_str1, *tmp_str2;
	zend_string *str1 = zval_get_tmp_string(op1, &tmp_str1);
	zend_string *str2 = zval_get_tmp_string(op2, &tmp_str2);
	int ret;

	if (case_insensitive) {
		ret = zend_binary_strcasecmp_l(ZSTR_VAL(str1), ZSTR_LEN(str1), ZSTR_VAL(str2), ZSTR_LEN(str1));
	} else {
		ret = zend_binary_strcmp(ZSTR_VAL(str1), ZSTR_LEN(str1), ZSTR_VAL(str2), ZSTR_LEN(str2));
	}

	zend_tmp_string_release(tmp_str1);
	zend_tmp_string_release(tmp_str2);
	return ret;
}
/* }}} */

ZEND_API int ZEND_FASTCALL string_compare_function(zval *op1, zval *op2) /* {{{ */
{
	if (EXPECTED(Z_TYPE_P(op1) == IS_STRING) &&
	    EXPECTED(Z_TYPE_P(op2) == IS_STRING)) {
		if (Z_STR_P(op1) == Z_STR_P(op2)) {
			return 0;
		} else {
			return zend_binary_strcmp(Z_STRVAL_P(op1), Z_STRLEN_P(op1), Z_STRVAL_P(op2), Z_STRLEN_P(op2));
		}
	} else {
		zend_string *tmp_str1, *tmp_str2;
		zend_string *str1 = zval_get_tmp_string(op1, &tmp_str1);
		zend_string *str2 = zval_get_tmp_string(op2, &tmp_str2);
		int ret = zend_binary_strcmp(ZSTR_VAL(str1), ZSTR_LEN(str1), ZSTR_VAL(str2), ZSTR_LEN(str2));

		zend_tmp_string_release(tmp_str1);
		zend_tmp_string_release(tmp_str2);
		return ret;
	}
}
/* }}} */

ZEND_API int ZEND_FASTCALL string_case_compare_function(zval *op1, zval *op2) /* {{{ */
{
	if (EXPECTED(Z_TYPE_P(op1) == IS_STRING) &&
	    EXPECTED(Z_TYPE_P(op2) == IS_STRING)) {
		if (Z_STR_P(op1) == Z_STR_P(op2)) {
			return 0;
		} else {
			return zend_binary_strcasecmp_l(Z_STRVAL_P(op1), Z_STRLEN_P(op1), Z_STRVAL_P(op2), Z_STRLEN_P(op2));
		}
	} else {
		zend_string *tmp_str1, *tmp_str2;
		zend_string *str1 = zval_get_tmp_string(op1, &tmp_str1);
		zend_string *str2 = zval_get_tmp_string(op2, &tmp_str2);
		int ret = zend_binary_strcasecmp_l(ZSTR_VAL(str1), ZSTR_LEN(str1), ZSTR_VAL(str2), ZSTR_LEN(str1));

		zend_tmp_string_release(tmp_str1);
		zend_tmp_string_release(tmp_str2);
		return ret;
	}
}
/* }}} */

#if HAVE_STRCOLL
ZEND_API int ZEND_FASTCALL string_locale_compare_function(zval *op1, zval *op2) /* {{{ */
{
	zend_string *tmp_str1, *tmp_str2;
	zend_string *str1 = zval_get_tmp_string(op1, &tmp_str1);
	zend_string *str2 = zval_get_tmp_string(op2, &tmp_str2);
	int ret = strcoll(ZSTR_VAL(str1), ZSTR_VAL(str2));

	zend_tmp_string_release(tmp_str1);
	zend_tmp_string_release(tmp_str2);
	return ret;
}
/* }}} */
#endif

ZEND_API int ZEND_FASTCALL numeric_compare_function(zval *op1, zval *op2) /* {{{ */
{
	double d1, d2;

	d1 = zval_get_double(op1);
	d2 = zval_get_double(op2);

	return ZEND_NORMALIZE_BOOL(d1 - d2);
}
/* }}} */

static zend_always_inline void zend_free_obj_get_result(zval *op) /* {{{ */
{
	ZEND_ASSERT(!Z_REFCOUNTED_P(op) || Z_REFCOUNT_P(op) != 0);
	zval_ptr_dtor(op);
}
/* }}} */

static void ZEND_FASTCALL convert_compare_result_to_long(zval *result) /* {{{ */
{
	if (Z_TYPE_P(result) == IS_DOUBLE) {
		ZVAL_LONG(result, ZEND_NORMALIZE_BOOL(Z_DVAL_P(result)));
	} else {
		convert_to_long(result);
	}
}
/* }}} */

ZEND_API int ZEND_FASTCALL compare_function(zval *result, zval *op1, zval *op2) /* {{{ */
{
	int ret;
	int converted = 0;
	zval op1_copy, op2_copy, tmp_free;

	while (1) {
		switch (TYPE_PAIR(Z_TYPE_P(op1), Z_TYPE_P(op2))) {
			case TYPE_PAIR(IS_LONG, IS_LONG):
				ZVAL_LONG(result, Z_LVAL_P(op1)>Z_LVAL_P(op2)?1:(Z_LVAL_P(op1)<Z_LVAL_P(op2)?-1:0));
				return SUCCESS;

			case TYPE_PAIR(IS_DOUBLE, IS_LONG):
				Z_DVAL_P(result) = Z_DVAL_P(op1) - (double)Z_LVAL_P(op2);
				ZVAL_LONG(result, ZEND_NORMALIZE_BOOL(Z_DVAL_P(result)));
				return SUCCESS;

			case TYPE_PAIR(IS_LONG, IS_DOUBLE):
				Z_DVAL_P(result) = (double)Z_LVAL_P(op1) - Z_DVAL_P(op2);
				ZVAL_LONG(result, ZEND_NORMALIZE_BOOL(Z_DVAL_P(result)));
				return SUCCESS;

			case TYPE_PAIR(IS_DOUBLE, IS_DOUBLE):
				if (Z_DVAL_P(op1) == Z_DVAL_P(op2)) {
					ZVAL_LONG(result, 0);
				} else {
					Z_DVAL_P(result) = Z_DVAL_P(op1) - Z_DVAL_P(op2);
					ZVAL_LONG(result, ZEND_NORMALIZE_BOOL(Z_DVAL_P(result)));
				}
				return SUCCESS;

			case TYPE_PAIR(IS_ARRAY, IS_ARRAY):
				ZVAL_LONG(result, zend_compare_arrays(op1, op2));
				return SUCCESS;

			case TYPE_PAIR(IS_NULL, IS_NULL):
			case TYPE_PAIR(IS_NULL, IS_FALSE):
			case TYPE_PAIR(IS_FALSE, IS_NULL):
			case TYPE_PAIR(IS_FALSE, IS_FALSE):
			case TYPE_PAIR(IS_TRUE, IS_TRUE):
				ZVAL_LONG(result, 0);
				return SUCCESS;

			case TYPE_PAIR(IS_NULL, IS_TRUE):
				ZVAL_LONG(result, -1);
				return SUCCESS;

			case TYPE_PAIR(IS_TRUE, IS_NULL):
				ZVAL_LONG(result, 1);
				return SUCCESS;

			case TYPE_PAIR(IS_STRING, IS_STRING):
				if (Z_STR_P(op1) == Z_STR_P(op2)) {
					ZVAL_LONG(result, 0);
					return SUCCESS;
				}
				ZVAL_LONG(result, zendi_smart_strcmp(Z_STR_P(op1), Z_STR_P(op2)));
				return SUCCESS;

			case TYPE_PAIR(IS_NULL, IS_STRING):
				ZVAL_LONG(result, Z_STRLEN_P(op2) == 0 ? 0 : -1);
				return SUCCESS;

			case TYPE_PAIR(IS_STRING, IS_NULL):
				ZVAL_LONG(result, Z_STRLEN_P(op1) == 0 ? 0 : 1);
				return SUCCESS;

			case TYPE_PAIR(IS_OBJECT, IS_NULL):
				ZVAL_LONG(result, 1);
				return SUCCESS;

			case TYPE_PAIR(IS_NULL, IS_OBJECT):
				ZVAL_LONG(result, -1);
				return SUCCESS;

			default:
				if (Z_ISREF_P(op1)) {
					op1 = Z_REFVAL_P(op1);
					continue;
				} else if (Z_ISREF_P(op2)) {
					op2 = Z_REFVAL_P(op2);
					continue;
				}

				if (Z_TYPE_P(op1) == IS_OBJECT && Z_OBJ_HANDLER_P(op1, compare)) {
					ret = Z_OBJ_HANDLER_P(op1, compare)(result, op1, op2);
					if (UNEXPECTED(Z_TYPE_P(result) != IS_LONG)) {
						convert_compare_result_to_long(result);
					}
					return ret;
				} else if (Z_TYPE_P(op2) == IS_OBJECT && Z_OBJ_HANDLER_P(op2, compare)) {
					ret = Z_OBJ_HANDLER_P(op2, compare)(result, op1, op2);
					if (UNEXPECTED(Z_TYPE_P(result) != IS_LONG)) {
						convert_compare_result_to_long(result);
					}
					return ret;
				}

				if (Z_TYPE_P(op1) == IS_OBJECT && Z_TYPE_P(op2) == IS_OBJECT) {
					if (Z_OBJ_P(op1) == Z_OBJ_P(op2)) {
						/* object handles are identical, apparently this is the same object */
						ZVAL_LONG(result, 0);
						return SUCCESS;
					}
					if (Z_OBJ_HANDLER_P(op1, compare_objects) == Z_OBJ_HANDLER_P(op2, compare_objects)) {
						ZVAL_LONG(result, Z_OBJ_HANDLER_P(op1, compare_objects)(op1, op2));
						return SUCCESS;
					}
				}
				if (Z_TYPE_P(op1) == IS_OBJECT) {
					if (Z_TYPE_P(op2) != IS_OBJECT && Z_OBJ_HT_P(op1)->cast_object) {
						ZVAL_UNDEF(&tmp_free);
						if (Z_OBJ_HT_P(op1)->cast_object(Z_OBJ_P(op1), &tmp_free, ((Z_TYPE_P(op2) == IS_FALSE || Z_TYPE_P(op2) == IS_TRUE) ? _IS_BOOL : Z_TYPE_P(op2))) == FAILURE) {
							ZVAL_LONG(result, 1);
							zend_free_obj_get_result(&tmp_free);
							return SUCCESS;
						}
						ret = compare_function(result, &tmp_free, op2);
						zend_free_obj_get_result(&tmp_free);
						return ret;
					}
				}
				if (Z_TYPE_P(op2) == IS_OBJECT) {
					if (Z_TYPE_P(op1) != IS_OBJECT && Z_OBJ_HT_P(op2)->cast_object) {
						ZVAL_UNDEF(&tmp_free);
						if (Z_OBJ_HT_P(op2)->cast_object(Z_OBJ_P(op2), &tmp_free, ((Z_TYPE_P(op1) == IS_FALSE || Z_TYPE_P(op1) == IS_TRUE) ? _IS_BOOL : Z_TYPE_P(op1))) == FAILURE) {
							ZVAL_LONG(result, -1);
							zend_free_obj_get_result(&tmp_free);
							return SUCCESS;
						}
						ret = compare_function(result, op1, &tmp_free);
						zend_free_obj_get_result(&tmp_free);
						return ret;
					} else if (Z_TYPE_P(op1) == IS_OBJECT) {
						ZVAL_LONG(result, 1);
						return SUCCESS;
					}
				}
				if (!converted) {
					if (Z_TYPE_P(op1) < IS_TRUE) {
						ZVAL_LONG(result, zval_is_true(op2) ? -1 : 0);
						return SUCCESS;
					} else if (Z_TYPE_P(op1) == IS_TRUE) {
						ZVAL_LONG(result, zval_is_true(op2) ? 0 : 1);
						return SUCCESS;
					} else if (Z_TYPE_P(op2) < IS_TRUE) {
						ZVAL_LONG(result, zval_is_true(op1) ? 1 : 0);
						return SUCCESS;
					} else if (Z_TYPE_P(op2) == IS_TRUE) {
						ZVAL_LONG(result, zval_is_true(op1) ? 0 : -1);
						return SUCCESS;
					} else {
						op1 = zendi_convert_scalar_to_number(op1, &op1_copy, result, 1);
						op2 = zendi_convert_scalar_to_number(op2, &op2_copy, result, 1);
						if (EG(exception)) {
							if (result != op1) {
								ZVAL_UNDEF(result);
							}
							return FAILURE;
						}
						converted = 1;
					}
				} else if (Z_TYPE_P(op1)==IS_ARRAY) {
					ZVAL_LONG(result, 1);
					return SUCCESS;
				} else if (Z_TYPE_P(op2)==IS_ARRAY) {
					ZVAL_LONG(result, -1);
					return SUCCESS;
				} else {
					ZEND_ASSERT(0);
					zend_throw_error(NULL, "Unsupported operand types");
					if (result != op1) {
						ZVAL_UNDEF(result);
					}
					return FAILURE;
				}
		}
	}
}
/* }}} */

static int hash_zval_identical_function(zval *z1, zval *z2) /* {{{ */
{
	/* is_identical_function() returns 1 in case of identity and 0 in case
	 * of a difference;
	 * whereas this comparison function is expected to return 0 on identity,
	 * and non zero otherwise.
	 */
	ZVAL_DEREF(z1);
	ZVAL_DEREF(z2);
	return fast_is_not_identical_function(z1, z2);
}
/* }}} */

ZEND_API zend_bool ZEND_FASTCALL zend_is_identical(zval *op1, zval *op2) /* {{{ */
{
	if (Z_TYPE_P(op1) != Z_TYPE_P(op2)) {
		return 0;
	}
	switch (Z_TYPE_P(op1)) {
		case IS_NULL:
		case IS_FALSE:
		case IS_TRUE:
			return 1;
		case IS_LONG:
			return (Z_LVAL_P(op1) == Z_LVAL_P(op2));
		case IS_RESOURCE:
			return (Z_RES_P(op1) == Z_RES_P(op2));
		case IS_DOUBLE:
			return (Z_DVAL_P(op1) == Z_DVAL_P(op2));
		case IS_STRING:
			return zend_string_equals(Z_STR_P(op1), Z_STR_P(op2));
		case IS_ARRAY:
			return (Z_ARRVAL_P(op1) == Z_ARRVAL_P(op2) ||
				zend_hash_compare(Z_ARRVAL_P(op1), Z_ARRVAL_P(op2), (compare_func_t) hash_zval_identical_function, 1) == 0);
		case IS_OBJECT:
			return (Z_OBJ_P(op1) == Z_OBJ_P(op2));
		default:
			return 0;
	}
}
/* }}} */

ZEND_API int ZEND_FASTCALL is_identical_function(zval *result, zval *op1, zval *op2) /* {{{ */
{
	ZVAL_BOOL(result, zend_is_identical(op1, op2));
	return SUCCESS;
}
/* }}} */

ZEND_API int ZEND_FASTCALL is_not_identical_function(zval *result, zval *op1, zval *op2) /* {{{ */
{
	ZVAL_BOOL(result, !zend_is_identical(op1, op2));
	return SUCCESS;
}
/* }}} */

ZEND_API int ZEND_FASTCALL is_equal_function(zval *result, zval *op1, zval *op2) /* {{{ */
{
	if (compare_function(result, op1, op2) == FAILURE) {
		return FAILURE;
	}
	ZVAL_BOOL(result, (Z_LVAL_P(result) == 0));
	return SUCCESS;
}
/* }}} */

ZEND_API int ZEND_FASTCALL is_not_equal_function(zval *result, zval *op1, zval *op2) /* {{{ */
{
	if (compare_function(result, op1, op2) == FAILURE) {
		return FAILURE;
	}
	ZVAL_BOOL(result, (Z_LVAL_P(result) != 0));
	return SUCCESS;
}
/* }}} */

ZEND_API int ZEND_FASTCALL is_smaller_function(zval *result, zval *op1, zval *op2) /* {{{ */
{
	if (compare_function(result, op1, op2) == FAILURE) {
		return FAILURE;
	}
	ZVAL_BOOL(result, (Z_LVAL_P(result) < 0));
	return SUCCESS;
}
/* }}} */

ZEND_API int ZEND_FASTCALL is_smaller_or_equal_function(zval *result, zval *op1, zval *op2) /* {{{ */
{
	if (compare_function(result, op1, op2) == FAILURE) {
		return FAILURE;
	}
	ZVAL_BOOL(result, (Z_LVAL_P(result) <= 0));
	return SUCCESS;
}
/* }}} */

static zend_bool ZEND_FASTCALL instanceof_interface_only(const zend_class_entry *instance_ce, const zend_class_entry *ce) /* {{{ */
{
	uint32_t i;

	if (instance_ce->num_interfaces) {
		ZEND_ASSERT(instance_ce->ce_flags & (ZEND_ACC_LINKED|ZEND_ACC_LINKING_IN_PROGRESS));
		for (i = 0; i < instance_ce->num_interfaces; i++) {
			if (instanceof_interface_only(instance_ce->interfaces[i], ce)) {
				return 1;
			}
		}
	}
	return 0;
}
/* }}} */

static zend_always_inline zend_bool instanceof_class(const zend_class_entry *instance_ce, const zend_class_entry *ce) /* {{{ */
{
	while (instance_ce) {
		if (instance_ce == ce) {
			return 1;
		}
		instance_ce = instance_ce->parent;
	}
	return 0;
}
/* }}} */

static zend_bool ZEND_FASTCALL instanceof_interface(const zend_class_entry *instance_ce, const zend_class_entry *ce) /* {{{ */
{
	uint32_t i;

	if (instance_ce->num_interfaces) {
		ZEND_ASSERT(instance_ce->ce_flags & (ZEND_ACC_LINKED|ZEND_ACC_LINKING_IN_PROGRESS));
		for (i = 0; i < instance_ce->num_interfaces; i++) {
			if (instanceof_interface(instance_ce->interfaces[i], ce)) {
				return 1;
			}
		}
	}
	return instanceof_class(instance_ce, ce);
}
/* }}} */

ZEND_API zend_bool ZEND_FASTCALL instanceof_function_ex(const zend_class_entry *instance_ce, const zend_class_entry *ce, zend_bool interfaces_only) /* {{{ */
{
	if (ce->ce_flags & ZEND_ACC_INTERFACE) {
		if (!interfaces_only) {
			if (instanceof_interface_only(instance_ce, ce)) {
				return 1;
			}
		} else {
			return instanceof_interface(instance_ce, ce);
		}
	}
	if (!interfaces_only) {
		return instanceof_class(instance_ce, ce);
	}
	return 0;
}
/* }}} */

ZEND_API zend_bool ZEND_FASTCALL instanceof_function(const zend_class_entry *instance_ce, const zend_class_entry *ce) /* {{{ */
{
	if (ce->ce_flags & ZEND_ACC_INTERFACE) {
		return instanceof_interface(instance_ce, ce);
	} else {
		return instanceof_class(instance_ce, ce);
	}
}
/* }}} */

#define LOWER_CASE 1
#define UPPER_CASE 2
#define NUMERIC 3

static void ZEND_FASTCALL increment_string(zval *str) /* {{{ */
{
	int carry=0;
	size_t pos=Z_STRLEN_P(str)-1;
	char *s;
	zend_string *t;
	int last=0; /* Shut up the compiler warning */
	int ch;

	if (Z_STRLEN_P(str) == 0) {
		zval_ptr_dtor_str(str);
		ZVAL_INTERNED_STR(str, ZSTR_CHAR('1'));
		return;
	}

	if (!Z_REFCOUNTED_P(str)) {
		Z_STR_P(str) = zend_string_init(Z_STRVAL_P(str), Z_STRLEN_P(str), 0);
		Z_TYPE_INFO_P(str) = IS_STRING_EX;
	} else if (Z_REFCOUNT_P(str) > 1) {
		Z_DELREF_P(str);
		Z_STR_P(str) = zend_string_init(Z_STRVAL_P(str), Z_STRLEN_P(str), 0);
	} else {
		zend_string_forget_hash_val(Z_STR_P(str));
	}
	s = Z_STRVAL_P(str);

	do {
		ch = s[pos];
		if (ch >= 'a' && ch <= 'z') {
			if (ch == 'z') {
				s[pos] = 'a';
				carry=1;
			} else {
				s[pos]++;
				carry=0;
			}
			last=LOWER_CASE;
		} else if (ch >= 'A' && ch <= 'Z') {
			if (ch == 'Z') {
				s[pos] = 'A';
				carry=1;
			} else {
				s[pos]++;
				carry=0;
			}
			last=UPPER_CASE;
		} else if (ch >= '0' && ch <= '9') {
			if (ch == '9') {
				s[pos] = '0';
				carry=1;
			} else {
				s[pos]++;
				carry=0;
			}
			last = NUMERIC;
		} else {
			carry=0;
			break;
		}
		if (carry == 0) {
			break;
		}
	} while (pos-- > 0);

	if (carry) {
		t = zend_string_alloc(Z_STRLEN_P(str)+1, 0);
		memcpy(ZSTR_VAL(t) + 1, Z_STRVAL_P(str), Z_STRLEN_P(str));
		ZSTR_VAL(t)[Z_STRLEN_P(str) + 1] = '\0';
		switch (last) {
			case NUMERIC:
				ZSTR_VAL(t)[0] = '1';
				break;
			case UPPER_CASE:
				ZSTR_VAL(t)[0] = 'A';
				break;
			case LOWER_CASE:
				ZSTR_VAL(t)[0] = 'a';
				break;
		}
		zend_string_free(Z_STR_P(str));
		ZVAL_NEW_STR(str, t);
	}
}
/* }}} */

ZEND_API int ZEND_FASTCALL increment_function(zval *op1) /* {{{ */
{
try_again:
	switch (Z_TYPE_P(op1)) {
		case IS_LONG:
			fast_long_increment_function(op1);
			break;
		case IS_DOUBLE:
			Z_DVAL_P(op1) = Z_DVAL_P(op1) + 1;
			break;
		case IS_NULL:
			ZVAL_LONG(op1, 1);
			break;
		case IS_STRING: {
				zend_long lval;
				double dval;

				switch (is_numeric_string(Z_STRVAL_P(op1), Z_STRLEN_P(op1), &lval, &dval, 0)) {
					case IS_LONG:
						zval_ptr_dtor_str(op1);
						if (lval == ZEND_LONG_MAX) {
							/* switch to double */
							double d = (double)lval;
							ZVAL_DOUBLE(op1, d+1);
						} else {
							ZVAL_LONG(op1, lval+1);
						}
						break;
					case IS_DOUBLE:
						zval_ptr_dtor_str(op1);
						ZVAL_DOUBLE(op1, dval+1);
						break;
					default:
						/* Perl style string increment */
						increment_string(op1);
						break;
				}
			}
			break;
		case IS_OBJECT:
			if (Z_OBJ_HANDLER_P(op1, do_operation)) {
				zval op2;
				int res;

				ZVAL_LONG(&op2, 1);
				res = Z_OBJ_HANDLER_P(op1, do_operation)(ZEND_ADD, op1, op1, &op2);

				return res;
			}
			return FAILURE;
		case IS_REFERENCE:
			op1 = Z_REFVAL_P(op1);
			goto try_again;
		default:
			return FAILURE;
	}
	return SUCCESS;
}
/* }}} */

ZEND_API int ZEND_FASTCALL decrement_function(zval *op1) /* {{{ */
{
	zend_long lval;
	double dval;

try_again:
	switch (Z_TYPE_P(op1)) {
		case IS_LONG:
			fast_long_decrement_function(op1);
			break;
		case IS_DOUBLE:
			Z_DVAL_P(op1) = Z_DVAL_P(op1) - 1;
			break;
		case IS_STRING:		/* Like perl we only support string increment */
			if (Z_STRLEN_P(op1) == 0) { /* consider as 0 */
				zval_ptr_dtor_str(op1);
				ZVAL_LONG(op1, -1);
				break;
			}
			switch (is_numeric_string(Z_STRVAL_P(op1), Z_STRLEN_P(op1), &lval, &dval, 0)) {
				case IS_LONG:
					zval_ptr_dtor_str(op1);
					if (lval == ZEND_LONG_MIN) {
						double d = (double)lval;
						ZVAL_DOUBLE(op1, d-1);
					} else {
						ZVAL_LONG(op1, lval-1);
					}
					break;
				case IS_DOUBLE:
					zval_ptr_dtor_str(op1);
					ZVAL_DOUBLE(op1, dval - 1);
					break;
			}
			break;
		case IS_OBJECT:
			if (Z_OBJ_HANDLER_P(op1, do_operation)) {
				zval op2;
				int res;

				ZVAL_LONG(&op2, 1);
				res = Z_OBJ_HANDLER_P(op1, do_operation)(ZEND_SUB, op1, op1, &op2);

				return res;
			}
			return FAILURE;
		case IS_REFERENCE:
			op1 = Z_REFVAL_P(op1);
			goto try_again;
		default:
			return FAILURE;
	}

	return SUCCESS;
}
/* }}} */

ZEND_API int ZEND_FASTCALL zend_is_true(zval *op) /* {{{ */
{
	return i_zend_is_true(op);
}
/* }}} */

ZEND_API int ZEND_FASTCALL zend_object_is_true(zval *op) /* {{{ */
{
	zend_object *zobj = Z_OBJ_P(op);

	if (zobj->handlers->cast_object) {
		zval tmp;
		if (zobj->handlers->cast_object(zobj, &tmp, _IS_BOOL) == SUCCESS) {
			return Z_TYPE(tmp) == IS_TRUE;
		}
		zend_error(E_RECOVERABLE_ERROR, "Object of class %s could not be converted to bool", ZSTR_VAL(zobj->ce->name));
	}
	return 1;
}
/* }}} */

#ifdef ZEND_USE_TOLOWER_L
ZEND_API void zend_update_current_locale(void) /* {{{ */
{
	current_locale = _get_current_locale();
}
/* }}} */
#endif

ZEND_API char* ZEND_FASTCALL zend_str_tolower_copy(char *dest, const char *source, size_t length) /* {{{ */
{
	register unsigned char *str = (unsigned char*)source;
	register unsigned char *result = (unsigned char*)dest;
	register unsigned char *end = str + length;

	while (str < end) {
		*result++ = zend_tolower_ascii(*str++);
	}
	*result = '\0';

	return dest;
}
/* }}} */

ZEND_API char* ZEND_FASTCALL zend_str_tolower_dup(const char *source, size_t length) /* {{{ */
{
	return zend_str_tolower_copy((char *)emalloc(length+1), source, length);
}
/* }}} */

ZEND_API void ZEND_FASTCALL zend_str_tolower(char *str, size_t length) /* {{{ */
{
	register unsigned char *p = (unsigned char*)str;
	register unsigned char *end = p + length;

	while (p < end) {
		*p = zend_tolower_ascii(*p);
		p++;
	}
}
/* }}} */

ZEND_API char* ZEND_FASTCALL zend_str_tolower_dup_ex(const char *source, size_t length) /* {{{ */
{
	register const unsigned char *p = (const unsigned char*)source;
	register const unsigned char *end = p + length;

	while (p < end) {
		if (*p != zend_tolower_ascii(*p)) {
			char *res = (char*)emalloc(length + 1);
			register unsigned char *r;

			if (p != (const unsigned char*)source) {
				memcpy(res, source, p - (const unsigned char*)source);
			}
			r = (unsigned char*)p + (res - source);
			while (p < end) {
				*r = zend_tolower_ascii(*p);
				p++;
				r++;
			}
			*r = '\0';
			return res;
		}
		p++;
	}
	return NULL;
}
/* }}} */

ZEND_API zend_string* ZEND_FASTCALL zend_string_tolower_ex(zend_string *str, int persistent) /* {{{ */
{
	register unsigned char *p = (unsigned char*)ZSTR_VAL(str);
	register unsigned char *end = p + ZSTR_LEN(str);

	while (p < end) {
		if (*p != zend_tolower_ascii(*p)) {
			zend_string *res = zend_string_alloc(ZSTR_LEN(str), persistent);
			register unsigned char *r;

			if (p != (unsigned char*)ZSTR_VAL(str)) {
				memcpy(ZSTR_VAL(res), ZSTR_VAL(str), p - (unsigned char*)ZSTR_VAL(str));
			}
			r = p + (ZSTR_VAL(res) - ZSTR_VAL(str));
			while (p < end) {
				*r = zend_tolower_ascii(*p);
				p++;
				r++;
			}
			*r = '\0';
			return res;
		}
		p++;
	}
	return zend_string_copy(str);
}
/* }}} */

ZEND_API int ZEND_FASTCALL zend_binary_strcmp(const char *s1, size_t len1, const char *s2, size_t len2) /* {{{ */
{
	int retval;

	if (s1 == s2) {
		return 0;
	}
	retval = memcmp(s1, s2, MIN(len1, len2));
	if (!retval) {
		return (int)(len1 - len2);
	} else {
		return retval;
	}
}
/* }}} */

ZEND_API int ZEND_FASTCALL zend_binary_strncmp(const char *s1, size_t len1, const char *s2, size_t len2, size_t length) /* {{{ */
{
	int retval;

	if (s1 == s2) {
		return 0;
	}
	retval = memcmp(s1, s2, MIN(length, MIN(len1, len2)));
	if (!retval) {
		return (int)(MIN(length, len1) - MIN(length, len2));
	} else {
		return retval;
	}
}
/* }}} */

ZEND_API int ZEND_FASTCALL zend_binary_strcasecmp(const char *s1, size_t len1, const char *s2, size_t len2) /* {{{ */
{
	size_t len;
	int c1, c2;

	if (s1 == s2) {
		return 0;
	}

	len = MIN(len1, len2);
	while (len--) {
		c1 = zend_tolower_ascii(*(unsigned char *)s1++);
		c2 = zend_tolower_ascii(*(unsigned char *)s2++);
		if (c1 != c2) {
			return c1 - c2;
		}
	}

	return (int)(len1 - len2);
}
/* }}} */

ZEND_API int ZEND_FASTCALL zend_binary_strncasecmp(const char *s1, size_t len1, const char *s2, size_t len2, size_t length) /* {{{ */
{
	size_t len;
	int c1, c2;

	if (s1 == s2) {
		return 0;
	}
	len = MIN(length, MIN(len1, len2));
	while (len--) {
		c1 = zend_tolower_ascii(*(unsigned char *)s1++);
		c2 = zend_tolower_ascii(*(unsigned char *)s2++);
		if (c1 != c2) {
			return c1 - c2;
		}
	}

	return (int)(MIN(length, len1) - MIN(length, len2));
}
/* }}} */

ZEND_API int ZEND_FASTCALL zend_binary_strcasecmp_l(const char *s1, size_t len1, const char *s2, size_t len2) /* {{{ */
{
	size_t len;
	int c1, c2;

	if (s1 == s2) {
		return 0;
	}

	len = MIN(len1, len2);
	while (len--) {
		c1 = zend_tolower((int)*(unsigned char *)s1++);
		c2 = zend_tolower((int)*(unsigned char *)s2++);
		if (c1 != c2) {
			return c1 - c2;
		}
	}

	return (int)(len1 - len2);
}
/* }}} */

ZEND_API int ZEND_FASTCALL zend_binary_strncasecmp_l(const char *s1, size_t len1, const char *s2, size_t len2, size_t length) /* {{{ */
{
	size_t len;
	int c1, c2;

	if (s1 == s2) {
		return 0;
	}
	len = MIN(length, MIN(len1, len2));
	while (len--) {
		c1 = zend_tolower((int)*(unsigned char *)s1++);
		c2 = zend_tolower((int)*(unsigned char *)s2++);
		if (c1 != c2) {
			return c1 - c2;
		}
	}

	return (int)(MIN(length, len1) - MIN(length, len2));
}
/* }}} */

ZEND_API int ZEND_FASTCALL zend_binary_zval_strcmp(zval *s1, zval *s2) /* {{{ */
{
	return zend_binary_strcmp(Z_STRVAL_P(s1), Z_STRLEN_P(s1), Z_STRVAL_P(s2), Z_STRLEN_P(s2));
}
/* }}} */

ZEND_API int ZEND_FASTCALL zend_binary_zval_strncmp(zval *s1, zval *s2, zval *s3) /* {{{ */
{
	return zend_binary_strncmp(Z_STRVAL_P(s1), Z_STRLEN_P(s1), Z_STRVAL_P(s2), Z_STRLEN_P(s2), Z_LVAL_P(s3));
}
/* }}} */

ZEND_API int ZEND_FASTCALL zend_binary_zval_strcasecmp(zval *s1, zval *s2) /* {{{ */
{
	return zend_binary_strcasecmp_l(Z_STRVAL_P(s1), Z_STRLEN_P(s1), Z_STRVAL_P(s2), Z_STRLEN_P(s2));
}
/* }}} */

ZEND_API int ZEND_FASTCALL zend_binary_zval_strncasecmp(zval *s1, zval *s2, zval *s3) /* {{{ */
{
	return zend_binary_strncasecmp_l(Z_STRVAL_P(s1), Z_STRLEN_P(s1), Z_STRVAL_P(s2), Z_STRLEN_P(s2), Z_LVAL_P(s3));
}
/* }}} */

ZEND_API int ZEND_FASTCALL zendi_smart_streq(zend_string *s1, zend_string *s2) /* {{{ */
{
	int ret1, ret2;
	int oflow1, oflow2;
	zend_long lval1 = 0, lval2 = 0;
	double dval1 = 0.0, dval2 = 0.0;

	if ((ret1 = is_numeric_string_ex(s1->val, s1->len, &lval1, &dval1, 0, &oflow1)) &&
		(ret2 = is_numeric_string_ex(s2->val, s2->len, &lval2, &dval2, 0, &oflow2))) {
#if ZEND_ULONG_MAX == 0xFFFFFFFF
		if (oflow1 != 0 && oflow1 == oflow2 && dval1 - dval2 == 0. &&
			((oflow1 == 1 && dval1 > 9007199254740991. /*0x1FFFFFFFFFFFFF*/)
			|| (oflow1 == -1 && dval1 < -9007199254740991.))) {
#else
		if (oflow1 != 0 && oflow1 == oflow2 && dval1 - dval2 == 0.) {
#endif
			/* both values are integers overflown to the same side, and the
			 * double comparison may have resulted in crucial accuracy lost */
			goto string_cmp;
		}
		if ((ret1 == IS_DOUBLE) || (ret2 == IS_DOUBLE)) {
			if (ret1 != IS_DOUBLE) {
				if (oflow2) {
					/* 2nd operand is integer > LONG_MAX (oflow2==1) or < LONG_MIN (-1) */
					return 0;
				}
				dval1 = (double) lval1;
			} else if (ret2 != IS_DOUBLE) {
				if (oflow1) {
					return 0;
				}
				dval2 = (double) lval2;
			} else if (dval1 == dval2 && !zend_finite(dval1)) {
				/* Both values overflowed and have the same sign,
				 * so a numeric comparison would be inaccurate */
				goto string_cmp;
			}
			return dval1 == dval2;
		} else { /* they both have to be long's */
			return lval1 == lval2;
		}
	} else {
string_cmp:
		return zend_string_equal_content(s1, s2);
	}
}
/* }}} */

ZEND_API int ZEND_FASTCALL zendi_smart_strcmp(zend_string *s1, zend_string *s2) /* {{{ */
{
	int ret1, ret2;
	int oflow1, oflow2;
	zend_long lval1 = 0, lval2 = 0;
	double dval1 = 0.0, dval2 = 0.0;

	if ((ret1 = is_numeric_string_ex(s1->val, s1->len, &lval1, &dval1, 0, &oflow1)) &&
		(ret2 = is_numeric_string_ex(s2->val, s2->len, &lval2, &dval2, 0, &oflow2))) {
#if ZEND_ULONG_MAX == 0xFFFFFFFF
		if (oflow1 != 0 && oflow1 == oflow2 && dval1 - dval2 == 0. &&
			((oflow1 == 1 && dval1 > 9007199254740991. /*0x1FFFFFFFFFFFFF*/)
			|| (oflow1 == -1 && dval1 < -9007199254740991.))) {
#else
		if (oflow1 != 0 && oflow1 == oflow2 && dval1 - dval2 == 0.) {
#endif
			/* both values are integers overflown to the same side, and the
			 * double comparison may have resulted in crucial accuracy lost */
			goto string_cmp;
		}
		if ((ret1 == IS_DOUBLE) || (ret2 == IS_DOUBLE)) {
			if (ret1 != IS_DOUBLE) {
				if (oflow2) {
					/* 2nd operand is integer > LONG_MAX (oflow2==1) or < LONG_MIN (-1) */
					return -1 * oflow2;
				}
				dval1 = (double) lval1;
			} else if (ret2 != IS_DOUBLE) {
				if (oflow1) {
					return oflow1;
				}
				dval2 = (double) lval2;
			} else if (dval1 == dval2 && !zend_finite(dval1)) {
				/* Both values overflowed and have the same sign,
				 * so a numeric comparison would be inaccurate */
				goto string_cmp;
			}
			dval1 = dval1 - dval2;
			return ZEND_NORMALIZE_BOOL(dval1);
		} else { /* they both have to be long's */
			return lval1 > lval2 ? 1 : (lval1 < lval2 ? -1 : 0);
		}
	} else {
		int strcmp_ret;
string_cmp:
		strcmp_ret = zend_binary_strcmp(s1->val, s1->len, s2->val, s2->len);
		return ZEND_NORMALIZE_BOOL(strcmp_ret);
	}
}
/* }}} */

static int hash_zval_compare_function(zval *z1, zval *z2) /* {{{ */
{
	zval result;

	if (compare_function(&result, z1, z2)==FAILURE) {
		return 1;
	}
	return Z_LVAL(result);
}
/* }}} */

ZEND_API int ZEND_FASTCALL zend_compare_symbol_tables(HashTable *ht1, HashTable *ht2) /* {{{ */
{
	return ht1 == ht2 ? 0 : zend_hash_compare(ht1, ht2, (compare_func_t) hash_zval_compare_function, 0);
}
/* }}} */

ZEND_API int ZEND_FASTCALL zend_compare_arrays(zval *a1, zval *a2) /* {{{ */
{
	return zend_compare_symbol_tables(Z_ARRVAL_P(a1), Z_ARRVAL_P(a2));
}
/* }}} */

ZEND_API int ZEND_FASTCALL zend_compare_objects(zval *o1, zval *o2) /* {{{ */
{
	if (Z_OBJ_P(o1) == Z_OBJ_P(o2)) {
		return 0;
	}

	if (Z_OBJ_HT_P(o1)->compare_objects == NULL) {
		return 1;
	} else {
		return Z_OBJ_HT_P(o1)->compare_objects(o1, o2);
	}
}
/* }}} */

ZEND_API void ZEND_FASTCALL zend_locale_sprintf_double(zval *op ZEND_FILE_LINE_DC) /* {{{ */
{
	zend_string *str;

	str = zend_strpprintf(0, "%.*G", (int) EG(precision), (double)Z_DVAL_P(op));
	ZVAL_NEW_STR(op, str);
}
/* }}} */

ZEND_API zend_string* ZEND_FASTCALL zend_long_to_str(zend_long num) /* {{{ */
{
	if ((zend_ulong)num <= 9) {
		return ZSTR_CHAR((zend_uchar)'0' + (zend_uchar)num);
	} else {
		char buf[MAX_LENGTH_OF_LONG + 1];
		char *res = zend_print_long_to_buf(buf + sizeof(buf) - 1, num);
		return zend_string_init(res, buf + sizeof(buf) - 1 - res, 0);
	}
}
/* }}} */

ZEND_API zend_uchar ZEND_FASTCALL is_numeric_str_function(const zend_string *str, zend_long *lval, double *dval) /* {{{ */ {
    return is_numeric_string_ex(ZSTR_VAL(str), ZSTR_LEN(str), lval, dval, -1, NULL);
}
/* }}} */

ZEND_API zend_uchar ZEND_FASTCALL _is_numeric_string_ex(const char *str, size_t length, zend_long *lval, double *dval, int allow_errors, int *oflow_info) /* {{{ */
{
	const char *ptr;
	int digits = 0, dp_or_e = 0;
	double local_dval = 0.0;
	zend_uchar type;
	zend_long tmp_lval = 0;
	int neg = 0;

	if (!length) {
		return 0;
	}

	if (oflow_info != NULL) {
		*oflow_info = 0;
	}

	/* Skip any whitespace
	 * This is much faster than the isspace() function */
	while (*str == ' ' || *str == '\t' || *str == '\n' || *str == '\r' || *str == '\v' || *str == '\f') {
		str++;
		length--;
	}
	ptr = str;

	if (*ptr == '-') {
		neg = 1;
		ptr++;
	} else if (*ptr == '+') {
		ptr++;
	}

	if (ZEND_IS_DIGIT(*ptr)) {
		/* Skip any leading 0s */
		while (*ptr == '0') {
			ptr++;
		}

		/* Count the number of digits. If a decimal point/exponent is found,
		 * it's a double. Otherwise, if there's a dval or no need to check for
		 * a full match, stop when there are too many digits for a long */
		for (type = IS_LONG; !(digits >= MAX_LENGTH_OF_LONG && (dval || allow_errors == 1)); digits++, ptr++) {
check_digits:
			if (ZEND_IS_DIGIT(*ptr)) {
				tmp_lval = tmp_lval * 10 + (*ptr) - '0';
				continue;
			} else if (*ptr == '.' && dp_or_e < 1) {
				goto process_double;
			} else if ((*ptr == 'e' || *ptr == 'E') && dp_or_e < 2) {
				const char *e = ptr + 1;

				if (*e == '-' || *e == '+') {
					ptr = e++;
				}
				if (ZEND_IS_DIGIT(*e)) {
					goto process_double;
				}
			}

			break;
		}

		if (digits >= MAX_LENGTH_OF_LONG) {
			if (oflow_info != NULL) {
				*oflow_info = *str == '-' ? -1 : 1;
			}
			dp_or_e = -1;
			goto process_double;
		}
	} else if (*ptr == '.' && ZEND_IS_DIGIT(ptr[1])) {
process_double:
		type = IS_DOUBLE;

		/* If there's a dval, do the conversion; else continue checking
		 * the digits if we need to check for a full match */
		if (dval) {
			local_dval = zend_strtod(str, &ptr);
		} else if (allow_errors != 1 && dp_or_e != -1) {
			dp_or_e = (*ptr++ == '.') ? 1 : 2;
			goto check_digits;
		}
	} else {
		return 0;
	}

	if (ptr != str + length) {
		if (!allow_errors) {
			return 0;
		}
		if (allow_errors == -1) {
			zend_error(E_NOTICE, "A non well formed numeric value encountered");
		}
	}

	if (type == IS_LONG) {
		if (digits == MAX_LENGTH_OF_LONG - 1) {
			int cmp = strcmp(&ptr[-digits], long_min_digits);

			if (!(cmp < 0 || (cmp == 0 && *str == '-'))) {
				if (dval) {
					*dval = zend_strtod(str, NULL);
				}
				if (oflow_info != NULL) {
					*oflow_info = *str == '-' ? -1 : 1;
				}

				return IS_DOUBLE;
			}
		}

		if (lval) {
			if (neg) {
				tmp_lval = -tmp_lval;
			}
			*lval = tmp_lval;
		}

		return IS_LONG;
	} else {
		if (dval) {
			*dval = local_dval;
		}

		return IS_DOUBLE;
	}
}
/* }}} */

/*
 * String matching - Sunday algorithm
 * http://www.iti.fh-flensburg.de/lang/algorithmen/pattern/sundayen.htm
 */
static zend_always_inline void zend_memnstr_ex_pre(unsigned int td[], const char *needle, size_t needle_len, int reverse) /* {{{ */ {
	int i;

	for (i = 0; i < 256; i++) {
		td[i] = needle_len + 1;
	}

	if (reverse) {
		for (i = needle_len - 1; i >= 0; i--) {
			td[(unsigned char)needle[i]] = i + 1;
		}
	} else {
		size_t i;

		for (i = 0; i < needle_len; i++) {
			td[(unsigned char)needle[i]] = (int)needle_len - i;
		}
	}
}
/* }}} */

ZEND_API const char* ZEND_FASTCALL zend_memnstr_ex(const char *haystack, const char *needle, size_t needle_len, const char *end) /* {{{ */
{
	unsigned int td[256];
	register size_t i;
	register const char *p;

	if (needle_len == 0 || (end - haystack) < needle_len) {
		return NULL;
	}

	zend_memnstr_ex_pre(td, needle, needle_len, 0);

	p = haystack;
	end -= needle_len;

	while (p <= end) {
		for (i = 0; i < needle_len; i++) {
			if (needle[i] != p[i]) {
				break;
			}
		}
		if (i == needle_len) {
			return p;
		}
		if (UNEXPECTED(p == end)) {
			return NULL;
		}
		p += td[(unsigned char)(p[needle_len])];
	}

	return NULL;
}
/* }}} */

ZEND_API const char* ZEND_FASTCALL zend_memnrstr_ex(const char *haystack, const char *needle, size_t needle_len, const char *end) /* {{{ */
{
	unsigned int td[256];
	register size_t i;
	register const char *p;

	if (needle_len == 0 || (end - haystack) < needle_len) {
		return NULL;
	}

	zend_memnstr_ex_pre(td, needle, needle_len, 1);

	p = end;
	p -= needle_len;

	while (p >= haystack) {
		for (i = 0; i < needle_len; i++) {
			if (needle[i] != p[i]) {
				break;
			}
		}

		if (i == needle_len) {
			return (const char *)p;
		}

		if (UNEXPECTED(p == haystack)) {
			return NULL;
		}

		p -= td[(unsigned char)(p[-1])];
	}

	return NULL;
}
/* }}} */

#if !ZEND_DVAL_TO_LVAL_CAST_OK
# if SIZEOF_ZEND_LONG == 4
ZEND_API zend_long ZEND_FASTCALL zend_dval_to_lval_slow(double d)
{
	double	two_pow_32 = pow(2., 32.),
			dmod;

	dmod = fmod(d, two_pow_32);
	if (dmod < 0) {
		/* we're going to make this number positive; call ceil()
		 * to simulate rounding towards 0 of the negative number */
		dmod = ceil(dmod) + two_pow_32;
	}
	return (zend_long)(zend_ulong)dmod;
}
#else
ZEND_API zend_long ZEND_FASTCALL zend_dval_to_lval_slow(double d)
{
	double	two_pow_64 = pow(2., 64.),
			dmod;

	dmod = fmod(d, two_pow_64);
	if (dmod < 0) {
		/* no need to call ceil; original double must have had no
		 * fractional part, hence dmod does not have one either */
		dmod += two_pow_64;
	}
	return (zend_long)(zend_ulong)dmod;
}
#endif
#endif<|MERGE_RESOLUTION|>--- conflicted
+++ resolved
@@ -877,17 +877,6 @@
 				if (Z_OBJ_HT_P(op)->cast_object(Z_OBJ_P(op), &tmp, IS_STRING) == SUCCESS) {
 					return Z_STR(tmp);
 				}
-<<<<<<< HEAD
-=======
-			} else if (Z_OBJ_HT_P(op)->get) {
-				zval *z = Z_OBJ_HT_P(op)->get(op, &tmp);
-				if (Z_TYPE_P(z) != IS_OBJECT) {
-					zend_string *str = try ? zval_try_get_string(z) : zval_get_string(z);
-					zval_ptr_dtor(z);
-					return str;
-				}
-				zval_ptr_dtor(z);
->>>>>>> 457392fa
 			}
 			if (!EG(exception)) {
 				zend_throw_error(NULL, "Object of class %s could not be converted to string", ZSTR_VAL(Z_OBJCE_P(op)->name));
