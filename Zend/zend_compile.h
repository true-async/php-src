--- conflicted
+++ resolved
@@ -292,13 +292,6 @@
 /* ZEND_DECLARE_INHERITED_CLASS_DELAYED opcodes           |     |     |     */
 #define ZEND_ACC_EARLY_BINDING           (1 << 16) /*     |  X  |     |     */
 /*                                                        |     |     |     */
-<<<<<<< HEAD
-=======
-/* method flag (bc only), any method that has this        |     |     |     */
-/* flag can be used statically and non statically.        |     |     |     */
-#define ZEND_ACC_ALLOW_STATIC            (1 << 17) /*     |  X  |     |     */
-/*                                                        |     |     |     */
->>>>>>> 8cdd2158
 /* call through user function trampoline. e.g.            |     |     |     */
 /* __call, __callstatic                                   |     |     |     */
 #define ZEND_ACC_CALL_VIA_TRAMPOLINE     (1 << 18) /*     |  X  |     |     */
