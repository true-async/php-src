/*
   +----------------------------------------------------------------------+
   | Zend Engine                                                          |
   +----------------------------------------------------------------------+
   | Copyright (c) Zend Technologies Ltd. (http://www.zend.com)           |
   +----------------------------------------------------------------------+
   | This source file is subject to version 2.00 of the Zend license,     |
   | that is bundled with this package in the file LICENSE, and is        |
   | available through the world-wide-web at the following url:           |
   | http://www.zend.com/license/2_00.txt.                                |
   | If you did not receive a copy of the Zend license and are unable to  |
   | obtain it through the world-wide-web, please send a note to          |
   | license@zend.com so we can mail you a copy immediately.              |
   +----------------------------------------------------------------------+
   | Authors: Andi Gutmans <andi@php.net>                                 |
   |          Zeev Suraski <zeev@php.net>                                 |
   +----------------------------------------------------------------------+
*/

#ifndef ZEND_COMPILE_H
#define ZEND_COMPILE_H

#include "zend.h"
#include "zend_ast.h"

#include <stdarg.h>

#include "zend_llist.h"

#define SET_UNUSED(op)  op ## _type = IS_UNUSED

#define MAKE_NOP(opline) do { \
	(opline)->op1.num = 0; \
	(opline)->op2.num = 0; \
	(opline)->result.num = 0; \
	(opline)->opcode = ZEND_NOP; \
	(opline)->op1_type =  IS_UNUSED; \
	(opline)->op2_type = IS_UNUSED; \
	(opline)->result_type = IS_UNUSED; \
} while (0)

#define RESET_DOC_COMMENT() do { \
	if (CG(doc_comment)) { \
		zend_string_release_ex(CG(doc_comment), 0); \
		CG(doc_comment) = NULL; \
	} \
} while (0)

typedef struct _zend_op_array zend_op_array;
typedef struct _zend_op zend_op;

/* On 64-bit systems less optimal, but more compact VM code leads to better
 * performance. So on 32-bit systems we use absolute addresses for jump
 * targets and constants, but on 64-bit systems realtive 32-bit offsets */
#if SIZEOF_SIZE_T == 4
# define ZEND_USE_ABS_JMP_ADDR      1
# define ZEND_USE_ABS_CONST_ADDR    1
#else
# define ZEND_USE_ABS_JMP_ADDR      0
# define ZEND_USE_ABS_CONST_ADDR    0
#endif

typedef union _znode_op {
	uint32_t      constant;
	uint32_t      var;
	uint32_t      num;
	uint32_t      opline_num; /*  Needs to be signed */
#if ZEND_USE_ABS_JMP_ADDR
	zend_op       *jmp_addr;
#else
	uint32_t      jmp_offset;
#endif
#if ZEND_USE_ABS_CONST_ADDR
	zval          *zv;
#endif
} znode_op;

typedef struct _znode { /* used only during compilation */
	zend_uchar op_type;
	zend_uchar flag;
	union {
		znode_op op;
		zval constant; /* replaced by literal/zv */
	} u;
} znode;

/* Temporarily defined here, to avoid header ordering issues */
typedef struct _zend_ast_znode {
	zend_ast_kind kind;
	zend_ast_attr attr;
	uint32_t lineno;
	znode node;
} zend_ast_znode;

ZEND_API zend_ast * ZEND_FASTCALL zend_ast_create_znode(znode *node);

static zend_always_inline znode *zend_ast_get_znode(zend_ast *ast) {
	return &((zend_ast_znode *) ast)->node;
}

typedef struct _zend_declarables {
	zend_long ticks;
} zend_declarables;

/* Compilation context that is different for each file, but shared between op arrays. */
typedef struct _zend_file_context {
	zend_declarables declarables;

	zend_string *current_namespace;
	zend_bool in_namespace;
	zend_bool has_bracketed_namespaces;

	HashTable *imports;
	HashTable *imports_function;
	HashTable *imports_const;

	HashTable seen_symbols;
} zend_file_context;

typedef union _zend_parser_stack_elem {
	zend_ast *ast;
	zend_string *str;
	zend_ulong num;
	unsigned char *ptr;
} zend_parser_stack_elem;

void zend_compile_top_stmt(zend_ast *ast);
void zend_compile_stmt(zend_ast *ast);
void zend_compile_expr(znode *node, zend_ast *ast);
zend_op *zend_compile_var(znode *node, zend_ast *ast, uint32_t type, int by_ref);
void zend_eval_const_expr(zend_ast **ast_ptr);
void zend_const_expr_to_zval(zval *result, zend_ast *ast);

typedef int (*user_opcode_handler_t) (zend_execute_data *execute_data);

struct _zend_op {
	const void *handler;
	znode_op op1;
	znode_op op2;
	znode_op result;
	uint32_t extended_value;
	uint32_t lineno;
	zend_uchar opcode;
	zend_uchar op1_type;
	zend_uchar op2_type;
	zend_uchar result_type;
};


typedef struct _zend_brk_cont_element {
	int start;
	int cont;
	int brk;
	int parent;
	zend_bool is_switch;
} zend_brk_cont_element;

typedef struct _zend_label {
	int brk_cont;
	uint32_t opline_num;
} zend_label;

typedef struct _zend_try_catch_element {
	uint32_t try_op;
	uint32_t catch_op;  /* ketchup! */
	uint32_t finally_op;
	uint32_t finally_end;
} zend_try_catch_element;

#define ZEND_LIVE_TMPVAR  0
#define ZEND_LIVE_LOOP    1
#define ZEND_LIVE_SILENCE 2
#define ZEND_LIVE_ROPE    3
#define ZEND_LIVE_NEW     4
#define ZEND_LIVE_MASK    7

typedef struct _zend_live_range {
	uint32_t var; /* low bits are used for variable type (ZEND_LIVE_* macros) */
	uint32_t start;
	uint32_t end;
} zend_live_range;

/* Compilation context that is different for each op array. */
typedef struct _zend_oparray_context {
	uint32_t   opcodes_size;
	int        vars_size;
	int        literals_size;
	uint32_t   fast_call_var;
	uint32_t   try_catch_offset;
	int        current_brk_cont;
	int        last_brk_cont;
	zend_brk_cont_element *brk_cont_array;
	HashTable *labels;
} zend_oparray_context;

/* Class, property and method flags                  class|meth.|prop.|const*/
/*                                                        |     |     |     */
/* Common flags                                           |     |     |     */
/* ============                                           |     |     |     */
/*                                                        |     |     |     */
/* Visibility flags (public < protected < private)        |     |     |     */
#define ZEND_ACC_PUBLIC                  (1 <<  0) /*     |  X  |  X  |  X  */
#define ZEND_ACC_PROTECTED               (1 <<  1) /*     |  X  |  X  |  X  */
#define ZEND_ACC_PRIVATE                 (1 <<  2) /*     |  X  |  X  |  X  */
/*                                                        |     |     |     */
/* Property or method overrides private one               |     |     |     */
#define ZEND_ACC_CHANGED                 (1 <<  3) /*     |  X  |  X  |     */
/*                                                        |     |     |     */
/* Static method or property                              |     |     |     */
#define ZEND_ACC_STATIC                  (1 <<  4) /*     |  X  |  X  |     */
/*                                                        |     |     |     */
/* Final class or method                                  |     |     |     */
#define ZEND_ACC_FINAL                   (1 <<  5) /*  X  |  X  |     |     */
/*                                                        |     |     |     */
/* Abstract method                                        |     |     |     */
#define ZEND_ACC_ABSTRACT                (1 <<  6) /*  X  |  X  |     |     */
#define ZEND_ACC_EXPLICIT_ABSTRACT_CLASS (1 <<  6) /*  X  |     |     |     */
/*                                                        |     |     |     */
/* Immutable op_array and class_entries                   |     |     |     */
/* (implemented only for lazy loading of op_arrays)       |     |     |     */
#define ZEND_ACC_IMMUTABLE               (1 <<  7) /*  X  |  X  |     |     */
/*                                                        |     |     |     */
/* Function has typed arguments / class has typed props   |     |     |     */
#define ZEND_ACC_HAS_TYPE_HINTS          (1 <<  8) /*  X  |  X  |     |     */
/*                                                        |     |     |     */
/* Top-level class or function declaration                |     |     |     */
#define ZEND_ACC_TOP_LEVEL               (1 <<  9) /*  X  |  X  |     |     */
/*                                                        |     |     |     */
/* op_array or class is preloaded                         |     |     |     */
#define ZEND_ACC_PRELOADED               (1 << 10) /*  X  |  X  |     |     */
/*                                                        |     |     |     */
/* Class Flags (unused: 24...)                            |     |     |     */
/* ===========                                            |     |     |     */
/*                                                        |     |     |     */
/* Special class types                                    |     |     |     */
#define ZEND_ACC_INTERFACE               (1 <<  0) /*  X  |     |     |     */
#define ZEND_ACC_TRAIT                   (1 <<  1) /*  X  |     |     |     */
#define ZEND_ACC_ANON_CLASS              (1 <<  2) /*  X  |     |     |     */
/*                                                        |     |     |     */
/* Class linked with parent, interfaces and traits        |     |     |     */
#define ZEND_ACC_LINKED                  (1 <<  3) /*  X  |     |     |     */
/*                                                        |     |     |     */
/* Class is abstract, since it is set by any              |     |     |     */
/* abstract method                                        |     |     |     */
#define ZEND_ACC_IMPLICIT_ABSTRACT_CLASS (1 <<  4) /*  X  |     |     |     */
/*                                                        |     |     |     */
/* Class has magic methods __get/__set/__unset/           |     |     |     */
/* __isset that use guards                                |     |     |     */
#define ZEND_ACC_USE_GUARDS              (1 << 11) /*  X  |     |     |     */
/*                                                        |     |     |     */
/* Class constants updated                                |     |     |     */
#define ZEND_ACC_CONSTANTS_UPDATED       (1 << 12) /*  X  |     |     |     */
/*                                                        |     |     |     */
/* Class extends another class                            |     |     |     */
#define ZEND_ACC_INHERITED               (1 << 13) /*  X  |     |     |     */
/*                                                        |     |     |     */
/* Class implements interface(s)                          |     |     |     */
#define ZEND_ACC_IMPLEMENT_INTERFACES    (1 << 14) /*  X  |     |     |     */
/*                                                        |     |     |     */
/* Class uses trait(s)                                    |     |     |     */
#define ZEND_ACC_IMPLEMENT_TRAITS        (1 << 15) /*  X  |     |     |     */
/*                                                        |     |     |     */
/* User class has methods with static variables           |     |     |     */
#define ZEND_HAS_STATIC_IN_METHODS       (1 << 16) /*  X  |     |     |     */
/*                                                        |     |     |     */
/* Whether all property types are resolved to CEs         |     |     |     */
#define ZEND_ACC_PROPERTY_TYPES_RESOLVED (1 << 17) /*  X  |     |     |     */
/*                                                        |     |     |     */
/* Children must reuse parent get_iterator()              |     |     |     */
#define ZEND_ACC_REUSE_GET_ITERATOR      (1 << 18) /*  X  |     |     |     */
/*                                                        |     |     |     */
/* Parent class is resolved (CE).                         |     |     |     */
#define ZEND_ACC_RESOLVED_PARENT         (1 << 19) /*  X  |     |     |     */
/*                                                        |     |     |     */
/* Interfaces are resolved (CEs).                         |     |     |     */
#define ZEND_ACC_RESOLVED_INTERFACES     (1 << 20) /*  X  |     |     |     */
/*                                                        |     |     |     */
/* Class has unresolved variance obligations.             |     |     |     */
#define ZEND_ACC_UNRESOLVED_VARIANCE     (1 << 21) /*  X  |     |     |     */
/*                                                        |     |     |     */
/* Class is linked apart from variance obligations.       |     |     |     */
#define ZEND_ACC_NEARLY_LINKED           (1 << 22) /*  X  |     |     |     */
/*                                                        |     |     |     */
<<<<<<< HEAD
/* Function Flags (unused: 17, 23, 26)                    |     |     |     */
=======
/* Whether this class was used in its unlinked state.     |     |     |     */
#define ZEND_ACC_HAS_UNLINKED_USES       (1 << 23) /*  X  |     |     |     */
/*                                                        |     |     |     */
/* Function Flags (unused: 23, 26)                        |     |     |     */
>>>>>>> 4b9ebd83
/* ==============                                         |     |     |     */
/*                                                        |     |     |     */
/* deprecation flag                                       |     |     |     */
#define ZEND_ACC_DEPRECATED              (1 << 11) /*     |  X  |     |     */
/*                                                        |     |     |     */
/* Function returning by reference                        |     |     |     */
#define ZEND_ACC_RETURN_REFERENCE        (1 << 12) /*     |  X  |     |     */
/*                                                        |     |     |     */
/* Function has a return type                             |     |     |     */
#define ZEND_ACC_HAS_RETURN_TYPE         (1 << 13) /*     |  X  |     |     */
/*                                                        |     |     |     */
/* Function with variable number of arguments             |     |     |     */
#define ZEND_ACC_VARIADIC                (1 << 14) /*     |  X  |     |     */
/*                                                        |     |     |     */
/* op_array has finally blocks (user only)                |     |     |     */
#define ZEND_ACC_HAS_FINALLY_BLOCK       (1 << 15) /*     |  X  |     |     */
/*                                                        |     |     |     */
/* "main" op_array with                                   |     |     |     */
/* ZEND_DECLARE_CLASS_DELAYED opcodes                     |     |     |     */
#define ZEND_ACC_EARLY_BINDING           (1 << 16) /*     |  X  |     |     */
/*                                                        |     |     |     */
/* call through user function trampoline. e.g.            |     |     |     */
/* __call, __callstatic                                   |     |     |     */
#define ZEND_ACC_CALL_VIA_TRAMPOLINE     (1 << 18) /*     |  X  |     |     */
/*                                                        |     |     |     */
/* disable inline caching                                 |     |     |     */
#define ZEND_ACC_NEVER_CACHE             (1 << 19) /*     |  X  |     |     */
/*                                                        |     |     |     */
/* Closure related                                        |     |     |     */
#define ZEND_ACC_CLOSURE                 (1 << 20) /*     |  X  |     |     */
#define ZEND_ACC_FAKE_CLOSURE            (1 << 21) /*     |  X  |     |     */
/*                                                        |     |     |     */
/* run_time_cache allocated on heap (user only)           |     |     |     */
#define ZEND_ACC_HEAP_RT_CACHE           (1 << 22) /*     |  X  |     |     */
/*                                                        |     |     |     */
/* method flag used by Closure::__invoke() (int only)     |     |     |     */
#define ZEND_ACC_USER_ARG_INFO           (1 << 22) /*     |  X  |     |     */
/*                                                        |     |     |     */
#define ZEND_ACC_GENERATOR               (1 << 24) /*     |  X  |     |     */
/*                                                        |     |     |     */
/* function was processed by pass two (user only)         |     |     |     */
#define ZEND_ACC_DONE_PASS_TWO           (1 << 25) /*     |  X  |     |     */
/*                                                        |     |     |     */
/* internal function is allocated at arena (int only)     |     |     |     */
#define ZEND_ACC_ARENA_ALLOCATED         (1 << 25) /*     |  X  |     |     */
/*                                                        |     |     |     */
/* op_array is a clone of trait method                    |     |     |     */
#define ZEND_ACC_TRAIT_CLONE             (1 << 27) /*     |  X  |     |     */
/*                                                        |     |     |     */
/* functions is a constructor                             |     |     |     */
#define ZEND_ACC_CTOR                    (1 << 28) /*     |  X  |     |     */
/*                                                        |     |     |     */
/* function is a destructor                               |     |     |     */
#define ZEND_ACC_DTOR                    (1 << 29) /*     |  X  |     |     */
/*                                                        |     |     |     */
/* closure uses $this                                     |     |     |     */
#define ZEND_ACC_USES_THIS               (1 << 30) /*     |  X  |     |     */
/*                                                        |     |     |     */
/* op_array uses strict mode types                        |     |     |     */
#define ZEND_ACC_STRICT_TYPES            (1U << 31) /*    |  X  |     |     */


#define ZEND_ACC_PPP_MASK  (ZEND_ACC_PUBLIC | ZEND_ACC_PROTECTED | ZEND_ACC_PRIVATE)

/* call through internal function handler. e.g. Closure::invoke() */
#define ZEND_ACC_CALL_VIA_HANDLER     ZEND_ACC_CALL_VIA_TRAMPOLINE

char *zend_visibility_string(uint32_t fn_flags);

typedef struct _zend_property_info {
	uint32_t offset; /* property offset for object properties or
	                      property index for static properties */
	uint32_t flags;
	zend_string *name;
	zend_string *doc_comment;
	zend_class_entry *ce;
	zend_type type;
} zend_property_info;

#define OBJ_PROP(obj, offset) \
	((zval*)((char*)(obj) + offset))
#define OBJ_PROP_NUM(obj, num) \
	(&(obj)->properties_table[(num)])
#define OBJ_PROP_TO_OFFSET(num) \
	((uint32_t)(zend_uintptr_t)OBJ_PROP_NUM(((zend_object*)NULL), num))
#define OBJ_PROP_TO_NUM(offset) \
	((offset - OBJ_PROP_TO_OFFSET(0)) / sizeof(zval))

typedef struct _zend_class_constant {
	zval value; /* access flags are stored in reserved: zval.u2.access_flags */
	zend_string *doc_comment;
	zend_class_entry *ce;
} zend_class_constant;

/* arg_info for internal functions */
typedef struct _zend_internal_arg_info {
	const char *name;
	zend_type type;
	zend_uchar pass_by_reference;
	zend_bool is_variadic;
} zend_internal_arg_info;

/* arg_info for user functions */
typedef struct _zend_arg_info {
	zend_string *name;
	zend_type type;
	zend_uchar pass_by_reference;
	zend_bool is_variadic;
} zend_arg_info;

/* the following structure repeats the layout of zend_internal_arg_info,
 * but its fields have different meaning. It's used as the first element of
 * arg_info array to define properties of internal functions.
 * It's also used for the return type.
 */
typedef struct _zend_internal_function_info {
	zend_uintptr_t required_num_args;
	zend_type type;
	zend_bool return_reference;
	zend_bool _is_variadic;
} zend_internal_function_info;

struct _zend_op_array {
	/* Common elements */
	zend_uchar type;
	zend_uchar arg_flags[3]; /* bitset of arg_info.pass_by_reference */
	uint32_t fn_flags;
	zend_string *function_name;
	zend_class_entry *scope;
	zend_function *prototype;
	uint32_t num_args;
	uint32_t required_num_args;
	zend_arg_info *arg_info;
	/* END of common elements */

	int cache_size;     /* number of run_time_cache_slots * sizeof(void*) */
	int last_var;       /* number of CV variables */
	uint32_t T;         /* number of temporary variables */
	uint32_t last;      /* number of opcodes */

	zend_op *opcodes;
	ZEND_MAP_PTR_DEF(void **, run_time_cache);
	ZEND_MAP_PTR_DEF(HashTable *, static_variables_ptr);
	HashTable *static_variables;
	zend_string **vars; /* names of CV variables */

	uint32_t *refcount;

	int last_live_range;
	int last_try_catch;
	zend_live_range *live_range;
	zend_try_catch_element *try_catch_array;

	zend_string *filename;
	uint32_t line_start;
	uint32_t line_end;
	zend_string *doc_comment;

	int last_literal;
	zval *literals;

	void *reserved[ZEND_MAX_RESERVED_RESOURCES];
};


#define ZEND_RETURN_VALUE				0
#define ZEND_RETURN_REFERENCE			1

/* zend_internal_function_handler */
typedef void (ZEND_FASTCALL *zif_handler)(INTERNAL_FUNCTION_PARAMETERS);

typedef struct _zend_internal_function {
	/* Common elements */
	zend_uchar type;
	zend_uchar arg_flags[3]; /* bitset of arg_info.pass_by_reference */
	uint32_t fn_flags;
	zend_string* function_name;
	zend_class_entry *scope;
	zend_function *prototype;
	uint32_t num_args;
	uint32_t required_num_args;
	zend_internal_arg_info *arg_info;
	/* END of common elements */

	zif_handler handler;
	struct _zend_module_entry *module;
	void *reserved[ZEND_MAX_RESERVED_RESOURCES];
} zend_internal_function;

#define ZEND_FN_SCOPE_NAME(function)  ((function) && (function)->common.scope ? ZSTR_VAL((function)->common.scope->name) : "")

union _zend_function {
	zend_uchar type;	/* MUST be the first element of this struct! */
	uint32_t   quick_arg_flags;

	struct {
		zend_uchar type;  /* never used */
		zend_uchar arg_flags[3]; /* bitset of arg_info.pass_by_reference */
		uint32_t fn_flags;
		zend_string *function_name;
		zend_class_entry *scope;
		zend_function *prototype;
		uint32_t num_args;
		uint32_t required_num_args;
		zend_arg_info *arg_info;  /* index -1 represents the return value info, if any */
	} common;

	zend_op_array op_array;
	zend_internal_function internal_function;
};

struct _zend_execute_data {
	const zend_op       *opline;           /* executed opline                */
	zend_execute_data   *call;             /* current call                   */
	zval                *return_value;
	zend_function       *func;             /* executed function              */
	zval                 This;             /* this + call_info + num_args    */
	zend_execute_data   *prev_execute_data;
	zend_array          *symbol_table;
	void               **run_time_cache;   /* cache op_array->run_time_cache */
};

#define ZEND_CALL_HAS_THIS           IS_OBJECT_EX

/* Top 16 bits of Z_TYPE_INFO(EX(This)) are used as call_info flags */
#define ZEND_CALL_FUNCTION           (0 << 16)
#define ZEND_CALL_CODE               (1 << 16)
#define ZEND_CALL_NESTED             (0 << 17)
#define ZEND_CALL_TOP                (1 << 17)
#define ZEND_CALL_ALLOCATED          (1 << 18)
#define ZEND_CALL_FREE_EXTRA_ARGS    (1 << 19)
#define ZEND_CALL_HAS_SYMBOL_TABLE   (1 << 20)
#define ZEND_CALL_RELEASE_THIS       (1 << 21)
#define ZEND_CALL_CLOSURE            (1 << 22)
#define ZEND_CALL_FAKE_CLOSURE       (1 << 23)
#define ZEND_CALL_GENERATOR          (1 << 24)
#define ZEND_CALL_DYNAMIC            (1 << 25)
#define ZEND_CALL_SEND_ARG_BY_REF    (1u << 31)

#define ZEND_CALL_NESTED_FUNCTION    (ZEND_CALL_FUNCTION | ZEND_CALL_NESTED)
#define ZEND_CALL_NESTED_CODE        (ZEND_CALL_CODE | ZEND_CALL_NESTED)
#define ZEND_CALL_TOP_FUNCTION       (ZEND_CALL_TOP | ZEND_CALL_FUNCTION)
#define ZEND_CALL_TOP_CODE           (ZEND_CALL_CODE | ZEND_CALL_TOP)

#define ZEND_CALL_INFO(call) \
	Z_TYPE_INFO((call)->This)

#define ZEND_CALL_KIND_EX(call_info) \
	(call_info & (ZEND_CALL_CODE | ZEND_CALL_TOP))

#define ZEND_CALL_KIND(call) \
	ZEND_CALL_KIND_EX(ZEND_CALL_INFO(call))

#define ZEND_ADD_CALL_FLAG_EX(call_info, flag) do { \
		call_info |= (flag); \
	} while (0)

#define ZEND_DEL_CALL_FLAG_EX(call_info, flag) do { \
		call_info &= ~(flag); \
	} while (0)

#define ZEND_ADD_CALL_FLAG(call, flag) do { \
		ZEND_ADD_CALL_FLAG_EX(Z_TYPE_INFO((call)->This), flag); \
	} while (0)

#define ZEND_DEL_CALL_FLAG(call, flag) do { \
		ZEND_DEL_CALL_FLAG_EX(Z_TYPE_INFO((call)->This), flag); \
	} while (0)

#define ZEND_CALL_NUM_ARGS(call) \
	(call)->This.u2.num_args

#define ZEND_CALL_FRAME_SLOT \
	((int)((ZEND_MM_ALIGNED_SIZE(sizeof(zend_execute_data)) + ZEND_MM_ALIGNED_SIZE(sizeof(zval)) - 1) / ZEND_MM_ALIGNED_SIZE(sizeof(zval))))

#define ZEND_CALL_VAR(call, n) \
	((zval*)(((char*)(call)) + ((int)(n))))

#define ZEND_CALL_VAR_NUM(call, n) \
	(((zval*)(call)) + (ZEND_CALL_FRAME_SLOT + ((int)(n))))

#define ZEND_CALL_ARG(call, n) \
	ZEND_CALL_VAR_NUM(call, ((int)(n)) - 1)

#define EX(element) 			((execute_data)->element)

#define EX_CALL_INFO()			ZEND_CALL_INFO(execute_data)
#define EX_CALL_KIND()			ZEND_CALL_KIND(execute_data)
#define EX_NUM_ARGS()			ZEND_CALL_NUM_ARGS(execute_data)

#define ZEND_CALL_USES_STRICT_TYPES(call) \
	(((call)->func->common.fn_flags & ZEND_ACC_STRICT_TYPES) != 0)

#define EX_USES_STRICT_TYPES() \
	ZEND_CALL_USES_STRICT_TYPES(execute_data)

#define ZEND_ARG_USES_STRICT_TYPES() \
	(EG(current_execute_data)->prev_execute_data && \
	 EG(current_execute_data)->prev_execute_data->func && \
	 ZEND_CALL_USES_STRICT_TYPES(EG(current_execute_data)->prev_execute_data))

#define ZEND_RET_USES_STRICT_TYPES() \
	ZEND_CALL_USES_STRICT_TYPES(EG(current_execute_data))

#define EX_VAR(n)				ZEND_CALL_VAR(execute_data, n)
#define EX_VAR_NUM(n)			ZEND_CALL_VAR_NUM(execute_data, n)

#define EX_VAR_TO_NUM(n)		((uint32_t)(ZEND_CALL_VAR(NULL, n) - ZEND_CALL_VAR_NUM(NULL, 0)))

#define ZEND_OPLINE_TO_OFFSET(opline, target) \
	((char*)(target) - (char*)(opline))

#define ZEND_OPLINE_NUM_TO_OFFSET(op_array, opline, opline_num) \
	((char*)&(op_array)->opcodes[opline_num] - (char*)(opline))

#define ZEND_OFFSET_TO_OPLINE(base, offset) \
	((zend_op*)(((char*)(base)) + (int)offset))

#define ZEND_OFFSET_TO_OPLINE_NUM(op_array, base, offset) \
	(ZEND_OFFSET_TO_OPLINE(base, offset) - op_array->opcodes)

#if ZEND_USE_ABS_JMP_ADDR

/* run-time jump target */
# define OP_JMP_ADDR(opline, node) \
	(node).jmp_addr

# define ZEND_SET_OP_JMP_ADDR(opline, node, val) do { \
		(node).jmp_addr = (val); \
	} while (0)

/* convert jump target from compile-time to run-time */
# define ZEND_PASS_TWO_UPDATE_JMP_TARGET(op_array, opline, node) do { \
		(node).jmp_addr = (op_array)->opcodes + (node).opline_num; \
	} while (0)

/* convert jump target back from run-time to compile-time */
# define ZEND_PASS_TWO_UNDO_JMP_TARGET(op_array, opline, node) do { \
		(node).opline_num = (node).jmp_addr - (op_array)->opcodes; \
	} while (0)

#else

/* run-time jump target */
# define OP_JMP_ADDR(opline, node) \
	ZEND_OFFSET_TO_OPLINE(opline, (node).jmp_offset)

# define ZEND_SET_OP_JMP_ADDR(opline, node, val) do { \
		(node).jmp_offset = ZEND_OPLINE_TO_OFFSET(opline, val); \
	} while (0)

/* convert jump target from compile-time to run-time */
# define ZEND_PASS_TWO_UPDATE_JMP_TARGET(op_array, opline, node) do { \
		(node).jmp_offset = ZEND_OPLINE_NUM_TO_OFFSET(op_array, opline, (node).opline_num); \
	} while (0)

/* convert jump target back from run-time to compile-time */
# define ZEND_PASS_TWO_UNDO_JMP_TARGET(op_array, opline, node) do { \
		(node).opline_num = ZEND_OFFSET_TO_OPLINE_NUM(op_array, opline, (node).jmp_offset); \
	} while (0)

#endif

/* constant-time constant */
# define CT_CONSTANT_EX(op_array, num) \
	((op_array)->literals + (num))

# define CT_CONSTANT(node) \
	CT_CONSTANT_EX(CG(active_op_array), (node).constant)

#if ZEND_USE_ABS_CONST_ADDR

/* run-time constant */
# define RT_CONSTANT(opline, node) \
	(node).zv

/* convert constant from compile-time to run-time */
# define ZEND_PASS_TWO_UPDATE_CONSTANT(op_array, opline, node) do { \
		(node).zv = CT_CONSTANT_EX(op_array, (node).constant); \
	} while (0)

#else

/* At run-time, constants are allocated together with op_array->opcodes
 * and addressed relatively to current opline.
 */

/* run-time constant */
# define RT_CONSTANT(opline, node) \
	((zval*)(((char*)(opline)) + (int32_t)(node).constant))

/* convert constant from compile-time to run-time */
# define ZEND_PASS_TWO_UPDATE_CONSTANT(op_array, opline, node) do { \
		(node).constant = \
			(((char*)CT_CONSTANT_EX(op_array, (node).constant)) - \
			((char*)opline)); \
	} while (0)

#endif

/* convert constant back from run-time to compile-time */
#define ZEND_PASS_TWO_UNDO_CONSTANT(op_array, opline, node) do { \
		(node).constant = RT_CONSTANT(opline, node) - (op_array)->literals; \
	} while (0)

#define RUN_TIME_CACHE(op_array) \
	ZEND_MAP_PTR_GET((op_array)->run_time_cache)

#define ZEND_OP_ARRAY_EXTENSION(op_array, handle) \
	((void**)RUN_TIME_CACHE(op_array))[handle]

#define IS_UNUSED	0		/* Unused operand */
#define IS_CONST	(1<<0)
#define IS_TMP_VAR	(1<<1)
#define IS_VAR		(1<<2)
#define IS_CV		(1<<3)	/* Compiled variable */

#define ZEND_EXTRA_VALUE 1

#include "zend_globals.h"

BEGIN_EXTERN_C()

void init_compiler(void);
void shutdown_compiler(void);
void zend_init_compiler_data_structures(void);

void zend_oparray_context_begin(zend_oparray_context *prev_context);
void zend_oparray_context_end(zend_oparray_context *prev_context);
void zend_file_context_begin(zend_file_context *prev_context);
void zend_file_context_end(zend_file_context *prev_context);

extern ZEND_API zend_op_array *(*zend_compile_file)(zend_file_handle *file_handle, int type);
extern ZEND_API zend_op_array *(*zend_compile_string)(zval *source_string, const char *filename);

ZEND_API int ZEND_FASTCALL lex_scan(zval *zendlval, zend_parser_stack_elem *elem);
void startup_scanner(void);
void shutdown_scanner(void);

ZEND_API zend_string *zend_set_compiled_filename(zend_string *new_compiled_filename);
ZEND_API void zend_restore_compiled_filename(zend_string *original_compiled_filename);
ZEND_API zend_string *zend_get_compiled_filename(void);
ZEND_API int zend_get_compiled_lineno(void);
ZEND_API size_t zend_get_scanned_file_offset(void);

ZEND_API zend_string *zend_get_compiled_variable_name(const zend_op_array *op_array, uint32_t var);

#ifdef ZTS
const char *zend_get_zendtext(void);
int zend_get_zendleng(void);
#endif

typedef int (ZEND_FASTCALL *unary_op_type)(zval *, zval *);
typedef int (ZEND_FASTCALL *binary_op_type)(zval *, zval *, zval *);

ZEND_API unary_op_type get_unary_op(int opcode);
ZEND_API binary_op_type get_binary_op(int opcode);

void zend_stop_lexing(void);
void zend_emit_final_return(int return_one);

/* Used during AST construction */
zend_ast *zend_ast_append_str(zend_ast *left, zend_ast *right);
zend_ast *zend_negate_num_string(zend_ast *ast);
uint32_t zend_add_class_modifier(uint32_t flags, uint32_t new_flag);
uint32_t zend_add_member_modifier(uint32_t flags, uint32_t new_flag);
zend_bool zend_handle_encoding_declaration(zend_ast *ast);

/* parser-driven code generators */
void zend_do_free(znode *op1);

ZEND_API int do_bind_function(zval *lcname);
ZEND_API int do_bind_class(zval *lcname, zend_string *lc_parent_name);
ZEND_API uint32_t zend_build_delayed_early_binding_list(const zend_op_array *op_array);
ZEND_API void zend_do_delayed_early_binding(zend_op_array *op_array, uint32_t first_early_binding_opline);

void zend_do_extended_info(void);
void zend_do_extended_fcall_begin(void);
void zend_do_extended_fcall_end(void);

void zend_verify_namespace(void);

void zend_resolve_goto_label(zend_op_array *op_array, zend_op *opline);

ZEND_API void function_add_ref(zend_function *function);

#define INITIAL_OP_ARRAY_SIZE 64


/* helper functions in zend_language_scanner.l */
ZEND_API zend_op_array *compile_file(zend_file_handle *file_handle, int type);
ZEND_API zend_op_array *compile_string(zval *source_string, const char *filename);
ZEND_API zend_op_array *compile_filename(int type, zval *filename);
ZEND_API int zend_execute_scripts(int type, zval *retval, int file_count, ...);
ZEND_API int open_file_for_scanning(zend_file_handle *file_handle);
ZEND_API void init_op_array(zend_op_array *op_array, zend_uchar type, int initial_ops_size);
ZEND_API void destroy_op_array(zend_op_array *op_array);
ZEND_API void zend_destroy_file_handle(zend_file_handle *file_handle);
ZEND_API void zend_cleanup_internal_class_data(zend_class_entry *ce);
ZEND_API void zend_cleanup_internal_classes(void);

ZEND_API ZEND_COLD void zend_user_exception_handler(void);

#define zend_try_exception_handler() do { \
		if (UNEXPECTED(EG(exception))) { \
			if (Z_TYPE(EG(user_exception_handler)) != IS_UNDEF) { \
				zend_user_exception_handler(); \
			} \
		} \
	} while (0)

void zend_free_internal_arg_info(zend_internal_function *function);
ZEND_API void destroy_zend_function(zend_function *function);
ZEND_API void zend_function_dtor(zval *zv);
ZEND_API void destroy_zend_class(zval *zv);
void zend_class_add_ref(zval *zv);

ZEND_API zend_string *zend_mangle_property_name(const char *src1, size_t src1_length, const char *src2, size_t src2_length, int internal);
#define zend_unmangle_property_name(mangled_property, class_name, prop_name) \
        zend_unmangle_property_name_ex(mangled_property, class_name, prop_name, NULL)
ZEND_API int zend_unmangle_property_name_ex(const zend_string *name, const char **class_name, const char **prop_name, size_t *prop_len);

static zend_always_inline const char *zend_get_unmangled_property_name(const zend_string *mangled_prop) {
	const char *class_name, *prop_name;
	zend_unmangle_property_name(mangled_prop, &class_name, &prop_name);
	return prop_name;
}

#define ZEND_FUNCTION_DTOR zend_function_dtor
#define ZEND_CLASS_DTOR destroy_zend_class

typedef zend_bool (*zend_needs_live_range_cb)(zend_op_array *op_array, zend_op *opline);
ZEND_API void zend_recalc_live_ranges(
	zend_op_array *op_array, zend_needs_live_range_cb needs_live_range);

ZEND_API int pass_two(zend_op_array *op_array);
ZEND_API zend_bool zend_is_compiling(void);
ZEND_API char *zend_make_compiled_string_description(const char *name);
ZEND_API void zend_initialize_class_data(zend_class_entry *ce, zend_bool nullify_handlers);
uint32_t zend_get_class_fetch_type(zend_string *name);
ZEND_API zend_uchar zend_get_call_op(const zend_op *init_op, zend_function *fbc);
ZEND_API int zend_is_smart_branch(zend_op *opline);

typedef zend_bool (*zend_auto_global_callback)(zend_string *name);
typedef struct _zend_auto_global {
	zend_string *name;
	zend_auto_global_callback auto_global_callback;
	zend_bool jit;
	zend_bool armed;
} zend_auto_global;

ZEND_API int zend_register_auto_global(zend_string *name, zend_bool jit, zend_auto_global_callback auto_global_callback);
ZEND_API void zend_activate_auto_globals(void);
ZEND_API zend_bool zend_is_auto_global(zend_string *name);
ZEND_API zend_bool zend_is_auto_global_str(char *name, size_t len);
ZEND_API size_t zend_dirname(char *path, size_t len);
ZEND_API void zend_set_function_arg_flags(zend_function *func);

int ZEND_FASTCALL zendlex(zend_parser_stack_elem *elem);

void zend_assert_valid_class_name(const zend_string *const_name);

/* BEGIN: OPCODES */

#include "zend_vm_opcodes.h"

/* END: OPCODES */

/* class fetches */
#define ZEND_FETCH_CLASS_DEFAULT	0
#define ZEND_FETCH_CLASS_SELF		1
#define ZEND_FETCH_CLASS_PARENT		2
#define ZEND_FETCH_CLASS_STATIC		3
#define ZEND_FETCH_CLASS_AUTO		4
#define ZEND_FETCH_CLASS_INTERFACE	5
#define ZEND_FETCH_CLASS_TRAIT		6
#define ZEND_FETCH_CLASS_MASK        0x0f
#define ZEND_FETCH_CLASS_NO_AUTOLOAD 0x80
#define ZEND_FETCH_CLASS_SILENT      0x0100
#define ZEND_FETCH_CLASS_EXCEPTION   0x0200
#define ZEND_FETCH_CLASS_ALLOW_UNLINKED 0x0400
#define ZEND_FETCH_CLASS_ALLOW_NEARLY_LINKED 0x0800

#define ZEND_PARAM_REF      (1<<0)
#define ZEND_PARAM_VARIADIC (1<<1)

#define ZEND_NAME_FQ       0
#define ZEND_NAME_NOT_FQ   1
#define ZEND_NAME_RELATIVE 2

#define ZEND_TYPE_NULLABLE (1<<8)

#define ZEND_ARRAY_SYNTAX_LIST 1  /* list() */
#define ZEND_ARRAY_SYNTAX_LONG 2  /* array() */
#define ZEND_ARRAY_SYNTAX_SHORT 3 /* [] */

/* var status for backpatching */
#define BP_VAR_R			0
#define BP_VAR_W			1
#define BP_VAR_RW			2
#define BP_VAR_IS			3
#define BP_VAR_FUNC_ARG		4
#define BP_VAR_UNSET		5

#define ZEND_INTERNAL_FUNCTION		1
#define ZEND_USER_FUNCTION			2
#define ZEND_EVAL_CODE				4

#define ZEND_USER_CODE(type)		((type) != ZEND_INTERNAL_FUNCTION)

#define ZEND_INTERNAL_CLASS         1
#define ZEND_USER_CLASS             2

#define ZEND_EVAL				(1<<0)
#define ZEND_INCLUDE			(1<<1)
#define ZEND_INCLUDE_ONCE		(1<<2)
#define ZEND_REQUIRE			(1<<3)
#define ZEND_REQUIRE_ONCE		(1<<4)

/* global/local fetches */
#define ZEND_FETCH_GLOBAL		(1<<1)
#define ZEND_FETCH_LOCAL		(1<<2)
#define ZEND_FETCH_GLOBAL_LOCK	(1<<3)

#define ZEND_FETCH_TYPE_MASK	0xe

/* Only one of these can ever be in use */
#define ZEND_FETCH_REF			1
#define ZEND_FETCH_DIM_WRITE	2
#define ZEND_FETCH_OBJ_WRITE	3
#define ZEND_FETCH_OBJ_FLAGS	3

#define ZEND_ISEMPTY			(1<<0)

#define ZEND_LAST_CATCH			(1<<0)

#define ZEND_FREE_ON_RETURN     (1<<0)
#define ZEND_FREE_SWITCH        (1<<1)

#define ZEND_SEND_BY_VAL     0u
#define ZEND_SEND_BY_REF     1u
#define ZEND_SEND_PREFER_REF 2u

#define ZEND_DIM_IS					(1 << 0) /* isset fetch needed for null coalesce */
#define ZEND_DIM_ALTERNATIVE_SYNTAX	(1 << 1) /* deprecated curly brace usage */

/* Make sure these don't clash with ZEND_FETCH_CLASS_* flags. */
#define IS_CONSTANT_CLASS                    0x400 /* __CLASS__ in trait */
#define IS_CONSTANT_UNQUALIFIED_IN_NAMESPACE 0x800

static zend_always_inline int zend_check_arg_send_type(const zend_function *zf, uint32_t arg_num, uint32_t mask)
{
	arg_num--;
	if (UNEXPECTED(arg_num >= zf->common.num_args)) {
		if (EXPECTED((zf->common.fn_flags & ZEND_ACC_VARIADIC) == 0)) {
			return 0;
		}
		arg_num = zf->common.num_args;
	}
	return UNEXPECTED((zf->common.arg_info[arg_num].pass_by_reference & mask) != 0);
}

#define ARG_MUST_BE_SENT_BY_REF(zf, arg_num) \
	zend_check_arg_send_type(zf, arg_num, ZEND_SEND_BY_REF)

#define ARG_SHOULD_BE_SENT_BY_REF(zf, arg_num) \
	zend_check_arg_send_type(zf, arg_num, ZEND_SEND_BY_REF|ZEND_SEND_PREFER_REF)

#define ARG_MAY_BE_SENT_BY_REF(zf, arg_num) \
	zend_check_arg_send_type(zf, arg_num, ZEND_SEND_PREFER_REF)

/* Quick API to check first 12 arguments */
#define MAX_ARG_FLAG_NUM 12

#ifdef WORDS_BIGENDIAN
# define ZEND_SET_ARG_FLAG(zf, arg_num, mask) do { \
		(zf)->quick_arg_flags |= ((mask) << ((arg_num) - 1) * 2); \
	} while (0)
# define ZEND_CHECK_ARG_FLAG(zf, arg_num, mask) \
	(((zf)->quick_arg_flags >> (((arg_num) - 1) * 2)) & (mask))
#else
# define ZEND_SET_ARG_FLAG(zf, arg_num, mask) do { \
		(zf)->quick_arg_flags |= (((mask) << 6) << (arg_num) * 2); \
	} while (0)
# define ZEND_CHECK_ARG_FLAG(zf, arg_num, mask) \
	(((zf)->quick_arg_flags >> (((arg_num) + 3) * 2)) & (mask))
#endif

#define QUICK_ARG_MUST_BE_SENT_BY_REF(zf, arg_num) \
	ZEND_CHECK_ARG_FLAG(zf, arg_num, ZEND_SEND_BY_REF)

#define QUICK_ARG_SHOULD_BE_SENT_BY_REF(zf, arg_num) \
	ZEND_CHECK_ARG_FLAG(zf, arg_num, ZEND_SEND_BY_REF|ZEND_SEND_PREFER_REF)

#define QUICK_ARG_MAY_BE_SENT_BY_REF(zf, arg_num) \
	ZEND_CHECK_ARG_FLAG(zf, arg_num, ZEND_SEND_PREFER_REF)

#define ZEND_RETURN_VAL 0
#define ZEND_RETURN_REF 1

#define ZEND_BIND_VAL      0
#define ZEND_BIND_REF      1
#define ZEND_BIND_IMPLICIT 2

#define ZEND_RETURNS_FUNCTION (1<<0)
#define ZEND_RETURNS_VALUE    (1<<1)

#define ZEND_ARRAY_ELEMENT_REF		(1<<0)
#define ZEND_ARRAY_NOT_PACKED		(1<<1)
#define ZEND_ARRAY_SIZE_SHIFT		2

/* Attribute for ternary inside parentheses */
#define ZEND_PARENTHESIZED_CONDITIONAL 1

/* For "use" AST nodes and the seen symbol table */
#define ZEND_SYMBOL_CLASS    (1<<0)
#define ZEND_SYMBOL_FUNCTION (1<<1)
#define ZEND_SYMBOL_CONST    (1<<2)

/* All increment opcodes are even (decrement are odd) */
#define ZEND_IS_INCREMENT(opcode) (((opcode) & 1) == 0)

#define ZEND_IS_BINARY_ASSIGN_OP_OPCODE(opcode) \
	(((opcode) >= ZEND_ADD) && ((opcode) <= ZEND_POW))

/* Pseudo-opcodes that are used only temporarily during compilation */
#define ZEND_GOTO  253
#define ZEND_BRK   254
#define ZEND_CONT  255


END_EXTERN_C()

#define ZEND_CLONE_FUNC_NAME		"__clone"
#define ZEND_CONSTRUCTOR_FUNC_NAME	"__construct"
#define ZEND_DESTRUCTOR_FUNC_NAME	"__destruct"
#define ZEND_GET_FUNC_NAME          "__get"
#define ZEND_SET_FUNC_NAME          "__set"
#define ZEND_UNSET_FUNC_NAME        "__unset"
#define ZEND_ISSET_FUNC_NAME        "__isset"
#define ZEND_CALL_FUNC_NAME         "__call"
#define ZEND_CALLSTATIC_FUNC_NAME   "__callstatic"
#define ZEND_TOSTRING_FUNC_NAME     "__tostring"
#define ZEND_INVOKE_FUNC_NAME       "__invoke"
#define ZEND_DEBUGINFO_FUNC_NAME    "__debuginfo"

/* The following constants may be combined in CG(compiler_options)
 * to change the default compiler behavior */

/* generate extended debug information */
#define ZEND_COMPILE_EXTENDED_STMT              (1<<0)
#define ZEND_COMPILE_EXTENDED_FCALL             (1<<1)
#define ZEND_COMPILE_EXTENDED_INFO              (ZEND_COMPILE_EXTENDED_STMT|ZEND_COMPILE_EXTENDED_FCALL)

/* call op_array handler of extendions */
#define ZEND_COMPILE_HANDLE_OP_ARRAY            (1<<2)

/* generate ZEND_INIT_FCALL_BY_NAME for internal functions instead of ZEND_INIT_FCALL */
#define ZEND_COMPILE_IGNORE_INTERNAL_FUNCTIONS  (1<<3)

/* don't perform early binding for classes inherited form internal ones;
 * in namespaces assume that internal class that doesn't exist at compile-time
 * may apper in run-time */
#define ZEND_COMPILE_IGNORE_INTERNAL_CLASSES    (1<<4)

/* generate ZEND_DECLARE_CLASS_DELAYED opcode to delay early binding */
#define ZEND_COMPILE_DELAYED_BINDING            (1<<5)

/* disable constant substitution at compile-time */
#define ZEND_COMPILE_NO_CONSTANT_SUBSTITUTION   (1<<6)

/* disable substitution of persistent constants at compile-time */
#define ZEND_COMPILE_NO_PERSISTENT_CONSTANT_SUBSTITUTION	(1<<8)

/* generate ZEND_INIT_FCALL_BY_NAME for userland functions instead of ZEND_INIT_FCALL */
#define ZEND_COMPILE_IGNORE_USER_FUNCTIONS      (1<<9)

/* force ZEND_ACC_USE_GUARDS for all classes */
#define ZEND_COMPILE_GUARDS						(1<<10)

/* disable builtin special case function calls */
#define ZEND_COMPILE_NO_BUILTINS				(1<<11)

/* result of compilation may be stored in file cache */
#define ZEND_COMPILE_WITH_FILE_CACHE			(1<<12)

/* ignore functions and classes declared in other files */
#define ZEND_COMPILE_IGNORE_OTHER_FILES			(1<<13)

/* this flag is set when compiler invoked by opcache_compile_file() */
#define ZEND_COMPILE_WITHOUT_EXECUTION          (1<<14)

/* this flag is set when compiler invoked during preloading */
#define ZEND_COMPILE_PRELOAD                    (1<<15)

/* disable jumptable optimization for switch statements */
#define ZEND_COMPILE_NO_JUMPTABLES				(1<<16)

/* The default value for CG(compiler_options) */
#define ZEND_COMPILE_DEFAULT					ZEND_COMPILE_HANDLE_OP_ARRAY

/* The default value for CG(compiler_options) during eval() */
#define ZEND_COMPILE_DEFAULT_FOR_EVAL			0

ZEND_API zend_bool zend_binary_op_produces_numeric_string_error(uint32_t opcode, zval *op1, zval *op2);

#endif /* ZEND_COMPILE_H */<|MERGE_RESOLUTION|>--- conflicted
+++ resolved
@@ -281,14 +281,10 @@
 /* Class is linked apart from variance obligations.       |     |     |     */
 #define ZEND_ACC_NEARLY_LINKED           (1 << 22) /*  X  |     |     |     */
 /*                                                        |     |     |     */
-<<<<<<< HEAD
-/* Function Flags (unused: 17, 23, 26)                    |     |     |     */
-=======
 /* Whether this class was used in its unlinked state.     |     |     |     */
 #define ZEND_ACC_HAS_UNLINKED_USES       (1 << 23) /*  X  |     |     |     */
 /*                                                        |     |     |     */
-/* Function Flags (unused: 23, 26)                        |     |     |     */
->>>>>>> 4b9ebd83
+/* Function Flags (unused: 17, 23, 26)                    |     |     |     */
 /* ==============                                         |     |     |     */
 /*                                                        |     |     |     */
 /* deprecation flag                                       |     |     |     */
