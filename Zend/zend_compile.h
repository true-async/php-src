--- conflicted
+++ resolved
@@ -875,11 +875,7 @@
 
 #define ZEND_FETCH_TYPE_MASK	0xe
 
-<<<<<<< HEAD
-#define ZEND_ISSET				(1<<0)
-=======
 #define ZEND_ISEMPTY			(1<<0)
->>>>>>> c4331b00
 
 #define ZEND_LAST_CATCH			(1<<0)
 
