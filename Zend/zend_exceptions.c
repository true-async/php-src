/*
   +----------------------------------------------------------------------+
   | Zend Engine                                                          |
   +----------------------------------------------------------------------+
   | Copyright (c) 1998-2010 Zend Technologies Ltd. (http://www.zend.com) |
   +----------------------------------------------------------------------+
   | This source file is subject to version 2.00 of the Zend license,     |
   | that is bundled with this package in the file LICENSE, and is        |
   | available through the world-wide-web at the following url:           |
   | http://www.zend.com/license/2_00.txt.                                |
   | If you did not receive a copy of the Zend license and are unable to  |
   | obtain it through the world-wide-web, please send a note to          |
   | license@zend.com so we can mail you a copy immediately.              |
   +----------------------------------------------------------------------+
   | Authors: Andi Gutmans <andi@zend.com>                                |
   |          Marcus Boerger <helly@php.net>                              |
   |          Sterling Hughes <sterling@php.net>                          |
   |          Zeev Suraski <zeev@zend.com>                                |
   +----------------------------------------------------------------------+
*/

/* $Id$ */

#include "zend.h"
#include "zend_API.h"
#include "zend_builtin_functions.h"
#include "zend_interfaces.h"
#include "zend_exceptions.h"
#include "zend_vm.h"
<<<<<<< HEAD
#include "zend_dtrace.h"
=======
>>>>>>> c8b33a6a

zend_class_entry *default_exception_ce;
zend_class_entry *error_exception_ce;
static zend_object_handlers default_exception_handlers;
ZEND_API void (*zend_throw_exception_hook)(zval *ex TSRMLS_DC);

void zend_exception_set_previous(zval *exception, zval *add_previous TSRMLS_DC)
{
	zval *previous;

	if (exception == add_previous || !add_previous || !exception) {
		return;
<<<<<<< HEAD
	}	
=======
	}
>>>>>>> c8b33a6a
	if (Z_TYPE_P(add_previous) != IS_OBJECT && !instanceof_function(Z_OBJCE_P(add_previous), default_exception_ce TSRMLS_CC)) {
		zend_error(E_ERROR, "Cannot set non exception as previous exception");
		return;
	}
	while (exception && exception != add_previous && Z_OBJ_HANDLE_P(exception) != Z_OBJ_HANDLE_P(add_previous)) {
		previous = zend_read_property(default_exception_ce, exception, "previous", sizeof("previous")-1, 1 TSRMLS_CC);
		if (Z_TYPE_P(previous) == IS_NULL) {
			zend_update_property(default_exception_ce, exception, "previous", sizeof("previous")-1, add_previous TSRMLS_CC);
			Z_DELREF_P(add_previous);
			return;
		}
		exception = previous;
	}
}

void zend_exception_save(TSRMLS_D) /* {{{ */
{
	if (EG(prev_exception)) {
		zend_exception_set_previous(EG(exception), EG(prev_exception) TSRMLS_CC);
	}
	if (EG(exception)) {
		EG(prev_exception) = EG(exception);
	}
	EG(exception) = NULL;
}
/* }}} */

void zend_exception_restore(TSRMLS_D) /* {{{ */
{
	if (EG(prev_exception)) {
		if (EG(exception)) {
			zend_exception_set_previous(EG(exception), EG(prev_exception) TSRMLS_CC);
		} else {
			EG(exception) = EG(prev_exception);
		}
		EG(prev_exception) = NULL;
	}
}
/* }}} */

void zend_throw_exception_internal(zval *exception TSRMLS_DC) /* {{{ */
{
<<<<<<< HEAD
#ifdef HAVE_DTRACE
	if (DTRACE_EXCEPTION_THROWN_ENABLED()) {
		zstr classname;
		char *s_classname;
		int name_len, s_classname_len;

		classname = NULL_ZSTR;
		zend_get_object_classname(exception, &classname, &name_len TSRMLS_CC);
		zend_unicode_to_string(ZEND_U_CONVERTER(UG(utf8_conv)), &s_classname, &s_classname_len, classname.u, u_strlen(classname.u) TSRMLS_CC);

		DTRACE_EXCEPTION_THROWN(s_classname);

		efree(classname.v);
		efree(s_classname);
	}
#endif /* HAVE_DTRACE */

=======
>>>>>>> c8b33a6a
	if (exception != NULL) {
		zval *previous = EG(exception);
		zend_exception_set_previous(exception, EG(exception) TSRMLS_CC);
		EG(exception) = exception;
		if (previous) {
			return;
		}
	}
	if (!EG(current_execute_data)) {
		zend_error(E_ERROR, "Exception thrown without a stack frame");
	}

	if (zend_throw_exception_hook) {
		zend_throw_exception_hook(exception TSRMLS_CC);
	}

	if (EG(current_execute_data)->opline == NULL ||
	    (EG(current_execute_data)->opline+1)->opcode == ZEND_HANDLE_EXCEPTION) {
		/* no need to rethrow the exception */
		return;
	}
	EG(opline_before_exception) = EG(current_execute_data)->opline;
	EG(current_execute_data)->opline = EG(exception_op);
}
/* }}} */

ZEND_API void zend_clear_exception(TSRMLS_D) /* {{{ */
{
	if (EG(prev_exception)) {
		zval_ptr_dtor(&EG(prev_exception));
		EG(prev_exception) = NULL;
	}
	if (!EG(exception)) {
		return;
	}
	zval_ptr_dtor(&EG(exception));
	EG(exception) = NULL;
	EG(current_execute_data)->opline = EG(opline_before_exception);
#if ZEND_DEBUG
	EG(opline_before_exception) = NULL;
#endif
}
/* }}} */

static zend_object_value zend_default_exception_new_ex(zend_class_entry *class_type, int skip_top_traces TSRMLS_DC) /* {{{ */
{
	zval tmp, obj;
	zend_object *object;
	zval *trace;

	Z_OBJVAL(obj) = zend_objects_new(&object, class_type TSRMLS_CC);
	Z_OBJ_HT(obj) = &default_exception_handlers;

	ALLOC_HASHTABLE(object->properties);
	zend_u_hash_init(object->properties, 0, NULL, ZVAL_PTR_DTOR, 0, UG(unicode));
	zend_hash_copy(object->properties, &class_type->default_properties, (copy_ctor_func_t) zval_add_ref, (void *) &tmp, sizeof(zval *));

	ALLOC_ZVAL(trace);
	Z_UNSET_ISREF_P(trace);
	Z_SET_REFCOUNT_P(trace, 0);
	zend_fetch_debug_backtrace(trace, skip_top_traces, 0 TSRMLS_CC);

	zend_update_property_rt_string(default_exception_ce, &obj, "file", sizeof("file")-1, zend_get_executed_filename(TSRMLS_C) TSRMLS_CC);
	zend_update_property_long(default_exception_ce, &obj, "line", sizeof("line")-1, zend_get_executed_lineno(TSRMLS_C) TSRMLS_CC);
	zend_update_property(default_exception_ce, &obj, "trace", sizeof("trace")-1, trace TSRMLS_CC);

	return Z_OBJVAL(obj);
}
/* }}} */

static zend_object_value zend_default_exception_new(zend_class_entry *class_type TSRMLS_DC) /* {{{ */
{
	return zend_default_exception_new_ex(class_type, 0 TSRMLS_CC);
}
/* }}} */

static zend_object_value zend_error_exception_new(zend_class_entry *class_type TSRMLS_DC) /* {{{ */
{
	return zend_default_exception_new_ex(class_type, 2 TSRMLS_CC);
}
/* }}} */

<<<<<<< HEAD
/* {{{ proto Exception Exception::__clone() U
=======
/* {{{ proto Exception Exception::__clone()
>>>>>>> c8b33a6a
   Clone the exception object */
ZEND_METHOD(exception, __clone)
{
	/* Should never be executable */
	zend_throw_exception(NULL, "Cannot clone object using __clone()", 0 TSRMLS_CC);
}
/* }}} */

<<<<<<< HEAD
/* {{{ proto Exception::__construct(string message, int code [, Exception previous]) U
=======
/* {{{ proto Exception::__construct(string message, int code [, Exception previous])
>>>>>>> c8b33a6a
   Exception constructor */
ZEND_METHOD(exception, __construct)
{
	void  *message = NULL;
	long   code = 0;
	zval  *object, *previous = NULL;
	int    argc = ZEND_NUM_ARGS(), message_len;
	zend_uchar message_type;

<<<<<<< HEAD
	if (zend_parse_parameters_ex(ZEND_PARSE_PARAMS_QUIET, argc TSRMLS_CC, "|tlO!", &message, &message_len, &message_type, &code, &previous, default_exception_ce) == FAILURE) {
		zend_error(E_ERROR, "Wrong parameters for Exception([string $exception [, long $code  [, Exception $previous = NULL]]])");
=======
	if (zend_parse_parameters_ex(ZEND_PARSE_PARAMS_QUIET, argc TSRMLS_CC, "|slO!", &message, &message_len, &code, &previous, default_exception_ce) == FAILURE) {
		zend_error(E_ERROR, "Wrong parameters for Exception([string $exception [, long $code [, Exception $previous = NULL]]])");
>>>>>>> c8b33a6a
	}

	object = getThis();

	if (message) {
		if (message_type == IS_UNICODE) {
			zend_update_property_unicodel(default_exception_ce, object, "message", sizeof("message")-1, message, message_len TSRMLS_CC);
		} else {
			zend_update_property_rt_stringl(default_exception_ce, object, "message", sizeof("message")-1, message, message_len TSRMLS_CC);
		}
	}

	if (code) {
		zend_update_property_long(default_exception_ce, object, "code", sizeof("code")-1, code TSRMLS_CC);
	}

	if (previous) {
		zend_update_property(default_exception_ce, object, "previous", sizeof("previous")-1, previous TSRMLS_CC);
	}
}
/* }}} */

<<<<<<< HEAD
/* {{{ proto ErrorException::__construct(string message, int code, int severity [, string filename [, int lineno [, Exception previous]]]) U
=======
/* {{{ proto ErrorException::__construct(string message, int code, int severity [, string filename [, int lineno [, Exception previous]]])
>>>>>>> c8b33a6a
   ErrorException constructor */
ZEND_METHOD(error_exception, __construct)
{
	void  *message = NULL, *filename = NULL;
	long   code = 0, severity = E_ERROR, lineno;
	zval  *object, *previous = NULL;
	int    argc = ZEND_NUM_ARGS(), message_len, filename_len;
	zend_uchar message_type, file_type;

<<<<<<< HEAD
	if (zend_parse_parameters_ex(ZEND_PARSE_PARAMS_QUIET, argc TSRMLS_CC, "|tlltlO!", &message, &message_len, &message_type, &code, &severity, &filename, &filename_len, &file_type, &lineno, &previous, default_exception_ce) == FAILURE) {
=======
	if (zend_parse_parameters_ex(ZEND_PARSE_PARAMS_QUIET, argc TSRMLS_CC, "|sllslO!", &message, &message_len, &code, &severity, &filename, &filename_len, &lineno, &previous, default_exception_ce) == FAILURE) {
>>>>>>> c8b33a6a
		zend_error(E_ERROR, "Wrong parameters for ErrorException([string $exception [, long $code, [ long $severity, [ string $filename, [ long $lineno  [, Exception $previous = NULL]]]]]])");
	}

	object = getThis();

	if (message) {
		if (message_type == IS_UNICODE) {
			zend_update_property_unicodel(default_exception_ce, object, "message", sizeof("message")-1, message, message_len TSRMLS_CC);
		} else {
			zend_update_property_rt_stringl(default_exception_ce, object, "message", sizeof("message")-1, message, message_len TSRMLS_CC);
		}
	}

	if (code) {
		zend_update_property_long(default_exception_ce, object, "code", sizeof("code")-1, code TSRMLS_CC);
	}

	if (previous) {
		zend_update_property(default_exception_ce, object, "previous", sizeof("previous")-1, previous TSRMLS_CC);
	}

	zend_update_property_long(default_exception_ce, object, "severity", sizeof("severity")-1, severity TSRMLS_CC);

	if (argc >= 4) {
		if (file_type == IS_UNICODE) {
			zend_update_property_unicodel(default_exception_ce, object, "file", sizeof("file")-1, filename, filename_len TSRMLS_CC);
		} else {
			zend_update_property_stringl(default_exception_ce, object, "file", sizeof("file")-1, filename, filename_len TSRMLS_CC);
		}
		if (argc < 5) {
			lineno = 0; /* invalidate lineno */
		}
		zend_update_property_long(default_exception_ce, object, "line", sizeof("line")-1, lineno TSRMLS_CC);
	}
}
/* }}} */

#define DEFAULT_0_PARAMS \
	if (zend_parse_parameters_none() == FAILURE) { \
		return; \
	}

static void _default_exception_get_entry(zval *object, char *name, int name_len, zval *return_value TSRMLS_DC) /* {{{ */
{
	zval *value;

	value = zend_read_property(default_exception_ce, object, name, name_len, 0 TSRMLS_CC);

	*return_value = *value;
	zval_copy_ctor(return_value);
	INIT_PZVAL(return_value);
}
/* }}} */

<<<<<<< HEAD
/* {{{ proto string Exception::getFile() U
=======
/* {{{ proto string Exception::getFile()
>>>>>>> c8b33a6a
   Get the file in which the exception occurred */
ZEND_METHOD(exception, getFile)
{
	DEFAULT_0_PARAMS;

	_default_exception_get_entry(getThis(), "file", sizeof("file")-1, return_value TSRMLS_CC);
}
/* }}} */

<<<<<<< HEAD
/* {{{ proto int Exception::getLine() U
=======
/* {{{ proto int Exception::getLine()
>>>>>>> c8b33a6a
   Get the line in which the exception occurred */
ZEND_METHOD(exception, getLine)
{
	DEFAULT_0_PARAMS;

	_default_exception_get_entry(getThis(), "line", sizeof("line")-1, return_value TSRMLS_CC);
}
/* }}} */

<<<<<<< HEAD
/* {{{ proto string Exception::getMessage() U
=======
/* {{{ proto string Exception::getMessage()
>>>>>>> c8b33a6a
   Get the exception message */
ZEND_METHOD(exception, getMessage)
{
	DEFAULT_0_PARAMS;

	_default_exception_get_entry(getThis(), "message", sizeof("message")-1, return_value TSRMLS_CC);
}
/* }}} */

<<<<<<< HEAD
/* {{{ proto int Exception::getCode() U
=======
/* {{{ proto int Exception::getCode()
>>>>>>> c8b33a6a
   Get the exception code */
ZEND_METHOD(exception, getCode)
{
	DEFAULT_0_PARAMS;

	_default_exception_get_entry(getThis(), "code", sizeof("code")-1, return_value TSRMLS_CC);
}
/* }}} */

<<<<<<< HEAD
/* {{{ proto array Exception::getTrace() U
=======
/* {{{ proto array Exception::getTrace()
>>>>>>> c8b33a6a
   Get the stack trace for the location in which the exception occurred */
ZEND_METHOD(exception, getTrace)
{
	DEFAULT_0_PARAMS;

	_default_exception_get_entry(getThis(), "trace", sizeof("trace")-1, return_value TSRMLS_CC);
}
/* }}} */

<<<<<<< HEAD
/* {{{ proto int ErrorException::getSeverity() U
=======
/* {{{ proto int ErrorException::getSeverity()
>>>>>>> c8b33a6a
   Get the exception severity */
ZEND_METHOD(error_exception, getSeverity)
{
	DEFAULT_0_PARAMS;

	_default_exception_get_entry(getThis(), "severity", sizeof("severity")-1, return_value TSRMLS_CC);
}
/* }}} */

/* {{{ gettraceasstring() macros */
#define TRACE_APPEND_CHR(chr)                                            \
	*str = (char*)erealloc(*str, *len + 1 + 1);                          \
	(*str)[(*len)++] = chr

#define TRACE_APPEND_STRL(val, vallen)                                   \
	{                                                                    \
		int l = vallen;                                                  \
		*str = (char*)erealloc(*str, *len + l + 1);                      \
		memcpy((*str) + *len, val, l);                                   \
		*len += l;                                                       \
	}

#define TRACE_APPEND_USTRL(val, vallen) \
	{ \
		zval tmp, copy; \
		int use_copy; \
		ZVAL_UNICODEL(&tmp, val, vallen, 1); \
		zend_make_printable_zval(&tmp, &copy, &use_copy); \
		TRACE_APPEND_STRL(Z_STRVAL(copy), Z_STRLEN(copy)); \
		zval_dtor(&copy); \
		zval_dtor(&tmp); \
	}

#define TRACE_APPEND_ZVAL(zv) \
	if (Z_TYPE_P((zv)) == IS_UNICODE) { \
		zval copy; \
		int use_copy; \
		zend_make_printable_zval((zv), &copy, &use_copy); \
		TRACE_APPEND_STRL(Z_STRVAL_P((use_copy ? &copy : (zv))), Z_STRLEN_P((use_copy ? &copy : (zv)))); \
		if (use_copy) zval_dtor(&copy); \
	} else { \
		TRACE_APPEND_STRL(Z_STRVAL_P((zv)), Z_STRLEN_P((zv))); \
	}

#define TRACE_APPEND_STR(val)                                            \
	TRACE_APPEND_STRL(val, sizeof(val)-1)

#define TRACE_APPEND_KEY(key)                                            \
	if (zend_ascii_hash_find(ht, key, sizeof(key), (void**)&tmp) == SUCCESS) { \
	    TRACE_APPEND_ZVAL(*tmp);           \
	}
/* }}} */

<<<<<<< HEAD
=======
/* }}} */

>>>>>>> c8b33a6a
static int _build_trace_args(zval **arg TSRMLS_DC, int num_args, va_list args, zend_hash_key *hash_key) /* {{{ */
{
	char **str;
	int *len;

	str = va_arg(args, char**);
	len = va_arg(args, int*);

	/* the trivial way would be to do:
	 * conver_to_string_ex(arg);
	 * append it and kill the now tmp arg.
	 * but that could cause some E_NOTICE and also damn long lines.
	 */

	switch (Z_TYPE_PP(arg)) {
		case IS_NULL:
			TRACE_APPEND_STR("NULL, ");
			break;
		case IS_STRING: {
			int l_added;
			TRACE_APPEND_CHR('\'');
			if (Z_STRLEN_PP(arg) > 15) {
				TRACE_APPEND_STRL(Z_STRVAL_PP(arg), 15);
				TRACE_APPEND_STR("...', ");
				l_added = 15 + 6 + 1; /* +1 because of while (--l_added) */
			} else {
				l_added = Z_STRLEN_PP(arg);
				TRACE_APPEND_STRL(Z_STRVAL_PP(arg), l_added);
				TRACE_APPEND_STR("', ");
				l_added += 3 + 1;
			}
			while (--l_added) {
				if ((unsigned char)(*str)[*len - l_added] < 32) {
					(*str)[*len - l_added] = '?';
				}
			}
			break;
		}
		case IS_UNICODE: {
			int l_added;
			TSRMLS_FETCH();

			/*
			 * We do not want to apply current error mode here, since
			 * zend_make_printable_zval() uses output encoding converter.
			 * Temporarily set output encoding converter to escape offending
			 * chars with \uXXXX notation.
			 */
			zend_set_converter_error_mode(ZEND_U_CONVERTER(UG(output_encoding_conv)), ZEND_FROM_UNICODE, ZEND_CONV_ERROR_ESCAPE_JAVA);
			TRACE_APPEND_CHR('\'');
			if (Z_USTRLEN_PP(arg) > 15) {
				TRACE_APPEND_USTRL(Z_USTRVAL_PP(arg), 15);
				TRACE_APPEND_STR("...', ");
				l_added = 15 + 6 + 1; /* +1 because of while (--l_added) */
			} else {
				l_added = Z_USTRLEN_PP(arg);
				TRACE_APPEND_USTRL(Z_USTRVAL_PP(arg), l_added);
				TRACE_APPEND_STR("', ");
				l_added += 3 + 1;
			}
			/*
			 * Reset output encoding converter error mode.
			 */
			zend_set_converter_error_mode(ZEND_U_CONVERTER(UG(output_encoding_conv)), ZEND_FROM_UNICODE, UG(from_error_mode));
			while (--l_added) {
				if ((unsigned char)(*str)[*len - l_added] < 32) {
					(*str)[*len - l_added] = '?';
				}
			}
			break;
		}
		case IS_BOOL:
			if (Z_LVAL_PP(arg)) {
				TRACE_APPEND_STR("true, ");
			} else {
				TRACE_APPEND_STR("false, ");
			}
			break;
		case IS_RESOURCE:
			TRACE_APPEND_STR("Resource id #");
			/* break; */
		case IS_LONG: {
			long lval = Z_LVAL_PP(arg);
			char s_tmp[MAX_LENGTH_OF_LONG + 1];
			int l_tmp = zend_sprintf(s_tmp, "%ld", lval);  /* SAFE */
			TRACE_APPEND_STRL(s_tmp, l_tmp);
			TRACE_APPEND_STR(", ");
			break;
		}
		case IS_DOUBLE: {
			double dval = Z_DVAL_PP(arg);
			char *s_tmp;
			int l_tmp;

			s_tmp = emalloc(MAX_LENGTH_OF_DOUBLE + EG(precision) + 1);
			l_tmp = zend_sprintf(s_tmp, "%.*G", (int) EG(precision), dval);  /* SAFE */
			TRACE_APPEND_STRL(s_tmp, l_tmp);
			/* %G already handles removing trailing zeros from the fractional part, yay */
			efree(s_tmp);
			TRACE_APPEND_STR(", ");
			break;
		}
		case IS_ARRAY:
			TRACE_APPEND_STR("Array, ");
			break;
		case IS_OBJECT: {
			zstr class_name;
			zend_uint class_name_len;
			int dup;
<<<<<<< HEAD
			zval tmp;
=======
>>>>>>> c8b33a6a

			TRACE_APPEND_STR("Object(");

			dup = zend_get_object_classname(*arg, &class_name, &class_name_len TSRMLS_CC);				

			ZVAL_UNICODEL(&tmp, class_name.u, class_name_len, 1);
			convert_to_string_with_converter(&tmp, ZEND_U_CONVERTER(UG(output_encoding_conv)));
			TRACE_APPEND_STRL(Z_STRVAL(tmp), Z_STRLEN(tmp));
			zval_dtor(&tmp);
			
			if(!dup) {
				efree(class_name.v);
			}

			TRACE_APPEND_STR("), ");
			break;
		}
		default:
			break;
	}
	return ZEND_HASH_APPLY_KEEP;
}
/* }}} */

static int _build_trace_string(zval **frame TSRMLS_DC, int num_args, va_list args, zend_hash_key *hash_key) /* {{{ */
{
	char *s_tmp, **str;
	int *len, *num;
	long line;
	HashTable *ht = Z_ARRVAL_PP(frame);
	zval **file, **tmp;

	str = va_arg(args, char**);
	len = va_arg(args, int*);
	num = va_arg(args, int*);

	s_tmp = emalloc(1 + MAX_LENGTH_OF_LONG + 1 + 1);
	sprintf(s_tmp, "#%d ", (*num)++);
	TRACE_APPEND_STRL(s_tmp, strlen(s_tmp));
	efree(s_tmp);
	if (zend_ascii_hash_find(ht, "file", sizeof("file"), (void**)&file) == SUCCESS) {
		if (zend_ascii_hash_find(ht, "line", sizeof("line"), (void**)&tmp) == SUCCESS) {
			line = Z_LVAL_PP(tmp);
		} else {
			line = 0;
		}
<<<<<<< HEAD
		TRACE_APPEND_ZVAL(*file);
		s_tmp = emalloc(MAX_LENGTH_OF_LONG + 2 + 1);
		sprintf(s_tmp, "(%ld): ", line);
=======
		s_tmp = emalloc(Z_STRLEN_PP(file) + MAX_LENGTH_OF_LONG + 4 + 1);
		sprintf(s_tmp, "%s(%ld): ", Z_STRVAL_PP(file), line);
>>>>>>> c8b33a6a
		TRACE_APPEND_STRL(s_tmp, strlen(s_tmp));
		efree(s_tmp);
	} else {
		TRACE_APPEND_STR("[internal function]: ");
	}
	TRACE_APPEND_KEY("class");
	TRACE_APPEND_KEY("type");
	TRACE_APPEND_KEY("function");
	TRACE_APPEND_CHR('(');
	if (zend_ascii_hash_find(ht, "args", sizeof("args"), (void**)&tmp) == SUCCESS) {
		int last_len = *len;
		zend_hash_apply_with_arguments(Z_ARRVAL_PP(tmp) TSRMLS_CC, (apply_func_args_t)_build_trace_args, 2, str, len);
		if (last_len != *len) {
			*len -= 2; /* remove last ', ' */
		}
	}
	TRACE_APPEND_STR(")\n");
	return ZEND_HASH_APPLY_KEEP;
}
/* }}} */

<<<<<<< HEAD
/* {{{ proto string Exception::getTraceAsString() U
=======
/* {{{ proto string Exception::getTraceAsString()
>>>>>>> c8b33a6a
   Obtain the backtrace for the exception as a string (instead of an array) */
ZEND_METHOD(exception, getTraceAsString)
{
	zval *trace;
	char *res, **str, *s_tmp;
	int res_len = 0, *len = &res_len, num = 0;

	DEFAULT_0_PARAMS;
	
<<<<<<< HEAD
	DEFAULT_0_PARAMS;
	
=======
>>>>>>> c8b33a6a
	res = estrdup("");
	str = &res;

	trace = zend_read_property(default_exception_ce, getThis(), "trace", sizeof("trace")-1, 1 TSRMLS_CC);
	zend_hash_apply_with_arguments(Z_ARRVAL_P(trace) TSRMLS_CC, (apply_func_args_t)_build_trace_string, 3, str, len, &num);

	s_tmp = emalloc(1 + MAX_LENGTH_OF_LONG + 7 + 1);
	sprintf(s_tmp, "#%d {main}", num);
	TRACE_APPEND_STRL(s_tmp, strlen(s_tmp));
	efree(s_tmp);

	res[res_len] = '\0';
	RETURN_STRINGL(res, res_len, 0);
}
/* }}} */

/* {{{ proto string Exception::getPrevious()
   Return previous Exception or NULL. */
ZEND_METHOD(exception, getPrevious)
{
	zval *previous;

	DEFAULT_0_PARAMS;

	previous = zend_read_property(default_exception_ce, getThis(), "previous", sizeof("previous")-1, 1 TSRMLS_CC);
	RETURN_ZVAL(previous, 1, 0);
}

int zend_spprintf(char **message, int max_len, char *format, ...) /* {{{ */
{
	va_list arg;
	int len;

	va_start(arg, format);
	len = zend_vspprintf(message, max_len, format, arg);
	va_end(arg);
	return len;
}
/* }}} */

<<<<<<< HEAD
/* {{{ proto string Exception::__toString() U
=======
/* {{{ proto string Exception::__toString()
>>>>>>> c8b33a6a
   Obtain the string representation of the Exception object */
ZEND_METHOD(exception, __toString)
{
	zval message, file, line, *trace, *exception;
	char *str, *prev_str;
	int len = 0;
	zend_fcall_info fci;
	zval fname;
	
	DEFAULT_0_PARAMS;
	
	str = estrndup("", 0);

	exception = getThis();
<<<<<<< HEAD
	ZVAL_ASCII_STRINGL(&fname, "gettraceasstring", sizeof("gettraceasstring")-1, 1);
=======
	ZVAL_STRINGL(&fname, "gettraceasstring", sizeof("gettraceasstring")-1, 1);
>>>>>>> c8b33a6a

	while (exception && Z_TYPE_P(exception) == IS_OBJECT) {
		prev_str = str;
		_default_exception_get_entry(exception, "message", sizeof("message")-1, &message TSRMLS_CC);
		_default_exception_get_entry(exception, "file", sizeof("file")-1, &file TSRMLS_CC);
		_default_exception_get_entry(exception, "line", sizeof("line")-1, &line TSRMLS_CC);

<<<<<<< HEAD
		convert_to_unicode(&message);
		convert_to_unicode(&file);
		convert_to_long(&line);		

		fci.size = sizeof(fci);
		fci.function_table = &Z_OBJCE_P(getThis())->function_table;
=======
		convert_to_string(&message);
		convert_to_string(&file);
		convert_to_long(&line);

		fci.size = sizeof(fci);
		fci.function_table = &Z_OBJCE_P(exception)->function_table;
>>>>>>> c8b33a6a
		fci.function_name = &fname;
		fci.symbol_table = NULL;
		fci.object_ptr = exception;
		fci.retval_ptr_ptr = &trace;
		fci.param_count = 0;
		fci.params = NULL;
		fci.no_separation = 1;

		zend_call_function(&fci, NULL TSRMLS_CC);

<<<<<<< HEAD
		if (Z_TYPE_P(trace) != IS_STRING && Z_TYPE_P(trace) != IS_UNICODE) {
			trace = NULL;
		}

		if (Z_UNILEN(message) > 0) {
			len = zend_spprintf(&str, 0, "exception '%v' with message '%R' in %R:%ld\nStack trace:\n%s%s%s",
								Z_OBJCE_P(exception)->name, Z_TYPE(message), Z_UNIVAL(message), Z_TYPE(file), Z_UNIVAL(file), Z_LVAL(line),
								(trace && Z_STRLEN_P(trace)) ? Z_STRVAL_P(trace) : "#0 {main}\n",
								len ? "\n\nNext " : "", prev_str);
		} else {
			len = zend_spprintf(&str, 0, "exception '%v' in %R:%ld\nStack trace:\n%s%s%s",
								Z_OBJCE_P(exception)->name, Z_TYPE(file), Z_UNIVAL(file), Z_LVAL(line),
=======
		if (Z_TYPE_P(trace) != IS_STRING) {
			trace = NULL;
		}

		if (Z_STRLEN(message) > 0) {
			len = zend_spprintf(&str, 0, "exception '%s' with message '%s' in %s:%ld\nStack trace:\n%s%s%s",
								Z_OBJCE_P(exception)->name, Z_STRVAL(message), Z_STRVAL(file), Z_LVAL(line),
								(trace && Z_STRLEN_P(trace)) ? Z_STRVAL_P(trace) : "#0 {main}\n",
								len ? "\n\nNext " : "", prev_str);
		} else {
			len = zend_spprintf(&str, 0, "exception '%s' in %s:%ld\nStack trace:\n%s%s%s",
								Z_OBJCE_P(exception)->name, Z_STRVAL(file), Z_LVAL(line),
>>>>>>> c8b33a6a
								(trace && Z_STRLEN_P(trace)) ? Z_STRVAL_P(trace) : "#0 {main}\n",
								len ? "\n\nNext " : "", prev_str);
		}
		efree(prev_str);
		zval_dtor(&message);
		zval_dtor(&file);
		zval_dtor(&line);

		exception = zend_read_property(default_exception_ce, exception, "previous", sizeof("previous")-1, 0 TSRMLS_CC);
	}
	zval_dtor(&fname);

	/* We store the result in the private property string so we can access
	 * the result in uncaught exception handlers without memleaks. */
	zend_update_property_string(default_exception_ce, getThis(), "string", sizeof("string")-1, str TSRMLS_CC);

	if (trace) {
		zval_ptr_dtor(&trace);
	}

	RETURN_STRINGL(str, len, 0);
}
/* }}} */

<<<<<<< HEAD
/* {{{ internals structs */
=======
/* {{{ internal structs */
>>>>>>> c8b33a6a
/* All functions that may be used in uncaught exception handlers must be final
 * and must not throw exceptions. Otherwise we would need a facility to handle
 * such exceptions in that handler.
 * Also all getXY() methods are final because thy serve as read only access to
 * their corresponding properties, no more, no less. If after all you need to
 * override somthing then it is method __toString().
 * And never try to change the state of exceptions and never implement anything
 * that gives the user anything to accomplish this.
 */
ZEND_BEGIN_ARG_INFO_EX(arginfo_exception___construct, 0, 0, 0)
	ZEND_ARG_INFO(0, message)
	ZEND_ARG_INFO(0, code)
	ZEND_ARG_INFO(0, previous)
ZEND_END_ARG_INFO()

<<<<<<< HEAD
static const zend_function_entry default_exception_functions[] = {
=======
const static zend_function_entry default_exception_functions[] = {
>>>>>>> c8b33a6a
	ZEND_ME(exception, __clone, NULL, ZEND_ACC_PRIVATE|ZEND_ACC_FINAL)
	ZEND_ME(exception, __construct, arginfo_exception___construct, ZEND_ACC_PUBLIC)
	ZEND_ME(exception, getMessage, NULL, ZEND_ACC_PUBLIC|ZEND_ACC_FINAL)
	ZEND_ME(exception, getCode, NULL, ZEND_ACC_PUBLIC|ZEND_ACC_FINAL)
	ZEND_ME(exception, getFile, NULL, ZEND_ACC_PUBLIC|ZEND_ACC_FINAL)
	ZEND_ME(exception, getLine, NULL, ZEND_ACC_PUBLIC|ZEND_ACC_FINAL)
	ZEND_ME(exception, getTrace, NULL, ZEND_ACC_PUBLIC|ZEND_ACC_FINAL)
	ZEND_ME(exception, getPrevious, NULL, ZEND_ACC_PUBLIC|ZEND_ACC_FINAL)
	ZEND_ME(exception, getTraceAsString, NULL, ZEND_ACC_PUBLIC|ZEND_ACC_FINAL)
	ZEND_ME(exception, __toString, NULL, 0)
	{NULL, NULL, NULL}
};

ZEND_BEGIN_ARG_INFO_EX(arginfo_error_exception___construct, 0, 0, 0)
	ZEND_ARG_INFO(0, message)
	ZEND_ARG_INFO(0, code)
	ZEND_ARG_INFO(0, severity)
	ZEND_ARG_INFO(0, filename)
	ZEND_ARG_INFO(0, lineno)
	ZEND_ARG_INFO(0, previous)
ZEND_END_ARG_INFO()

static const zend_function_entry error_exception_functions[] = {
	ZEND_ME(error_exception, __construct, arginfo_error_exception___construct, ZEND_ACC_PUBLIC)
	ZEND_ME(error_exception, getSeverity, NULL, ZEND_ACC_PUBLIC|ZEND_ACC_FINAL)
	{NULL, NULL, NULL}
};
/* }}} */

void zend_register_default_exception(TSRMLS_D) /* {{{ */
{
	zend_class_entry ce;

	INIT_CLASS_ENTRY(ce, "Exception", default_exception_functions);
	default_exception_ce = zend_register_internal_class(&ce TSRMLS_CC);
	default_exception_ce->create_object = zend_default_exception_new;
	memcpy(&default_exception_handlers, zend_get_std_object_handlers(), sizeof(zend_object_handlers));
	default_exception_handlers.clone_obj = NULL;

	zend_declare_property_string(default_exception_ce, "message", sizeof("message")-1, "", ZEND_ACC_PROTECTED TSRMLS_CC);
	zend_declare_property_string(default_exception_ce, "string", sizeof("string")-1, "", ZEND_ACC_PRIVATE TSRMLS_CC);
	zend_declare_property_long(default_exception_ce, "code", sizeof("code")-1, 0, ZEND_ACC_PROTECTED TSRMLS_CC);
	zend_declare_property_null(default_exception_ce, "file", sizeof("file")-1, ZEND_ACC_PROTECTED TSRMLS_CC);
	zend_declare_property_null(default_exception_ce, "line", sizeof("line")-1, ZEND_ACC_PROTECTED TSRMLS_CC);
	zend_declare_property_null(default_exception_ce, "trace", sizeof("trace")-1, ZEND_ACC_PRIVATE TSRMLS_CC);
	zend_declare_property_null(default_exception_ce, "previous", sizeof("previous")-1, ZEND_ACC_PRIVATE TSRMLS_CC);

	INIT_CLASS_ENTRY(ce, "ErrorException", error_exception_functions);
	error_exception_ce = zend_register_internal_class_ex(&ce, default_exception_ce, NULL TSRMLS_CC);
	error_exception_ce->create_object = zend_error_exception_new;
	zend_declare_property_long(error_exception_ce, "severity", sizeof("severity")-1, E_ERROR, ZEND_ACC_PROTECTED TSRMLS_CC);
}
/* }}} */

ZEND_API zend_class_entry *zend_exception_get_default(TSRMLS_D) /* {{{ */
{
	return default_exception_ce;
}
/* }}} */

ZEND_API zend_class_entry *zend_get_error_exception(TSRMLS_D) /* {{{ */
{
	return error_exception_ce;
}
/* }}} */

ZEND_API zval * zend_throw_exception(zend_class_entry *exception_ce, char *message, long code TSRMLS_DC) /* {{{ */
{
	zval *ex;

	MAKE_STD_ZVAL(ex);
	if (exception_ce) {
		if (!instanceof_function(exception_ce, default_exception_ce TSRMLS_CC)) {
			zend_error(E_NOTICE, "Exceptions must be derived from the Exception base class");
			exception_ce = default_exception_ce;
		}
	} else {
		exception_ce = default_exception_ce;
	}
	object_init_ex(ex, exception_ce);


	if (message) {
		zend_update_property_rt_string(default_exception_ce, ex, "message", sizeof("message")-1, message TSRMLS_CC);
	}
	if (code) {
		zend_update_property_long(default_exception_ce, ex, "code", sizeof("code")-1, code TSRMLS_CC);
	}

	zend_throw_exception_internal(ex TSRMLS_CC);
	return ex;
}
/* }}} */

ZEND_API zval * zend_throw_exception_ex(zend_class_entry *exception_ce, long code TSRMLS_DC, char *format, ...) /* {{{ */
{
	va_list arg;
	char *message;
	zval *zexception;

	va_start(arg, format);
	zend_vspprintf(&message, 0, format, arg);
	va_end(arg);
	zexception = zend_throw_exception(exception_ce, message, code TSRMLS_CC);
	efree(message);
	return zexception;
}
/* }}} */

ZEND_API zval * zend_throw_error_exception(zend_class_entry *exception_ce, char *message, long code, int severity TSRMLS_DC) /* {{{ */
{
	zval *ex = zend_throw_exception(exception_ce, message, code TSRMLS_CC);
	zend_update_property_long(default_exception_ce, ex, "severity", sizeof("severity")-1, severity TSRMLS_CC);
	return ex;
}
/* }}} */

static void zend_error_va(int type, const char *file, uint lineno, const char *format, ...) /* {{{ */
{
	va_list args;

	va_start(args, format);
	zend_error_cb(type, file, lineno, format, args);
	va_end(args);
}
/* }}} */

/* This function doesn't return if it uses E_ERROR */
ZEND_API void zend_exception_error(zval *exception, int severity TSRMLS_DC) /* {{{ */
{
	zend_class_entry *ce_exception = Z_OBJCE_P(exception);
	if (instanceof_function(ce_exception, default_exception_ce TSRMLS_CC)) {
		zval *str, *file, *line;

		EG(exception) = NULL;

		zend_call_method_with_0_params(&exception, ce_exception, NULL, "__tostring", &str);
		if (!EG(exception)) {
			if (Z_TYPE_P(str) == IS_UNICODE) {
				zend_update_property_unicodel(default_exception_ce, exception, "string", sizeof("string")-1, Z_USTRVAL_P(str), Z_USTRLEN_P(str) TSRMLS_CC);
			} else if (Z_TYPE_P(str) == IS_STRING) {
				zend_update_property_stringl(default_exception_ce, exception, "string", sizeof("string")-1, Z_STRVAL_P(str), Z_STRLEN_P(str) TSRMLS_CC);
			} else {
				zend_error(E_WARNING, "%v::__toString() must return a string", ce_exception->name);
			}
		}
		zval_ptr_dtor(&str);

		if (EG(exception)) {
			/* do the best we can to inform about the inner exception */
			if (instanceof_function(ce_exception, default_exception_ce TSRMLS_CC)) {
				file = zend_read_property(default_exception_ce, EG(exception), "file", sizeof("file")-1, 1 TSRMLS_CC);
				line = zend_read_property(default_exception_ce, EG(exception), "line", sizeof("line")-1, 1 TSRMLS_CC);
			} else {
				file = NULL;
				line = NULL;
			}
			zend_error_va(E_WARNING, file ? Z_STRVAL_P(file) : NULL, line ? Z_LVAL_P(line) : 0, "Uncaught %v in exception handling during call to %v::__tostring()", Z_OBJCE_P(EG(exception))->name, ce_exception->name);
		}

		str = zend_read_property(default_exception_ce, exception, "string", sizeof("string")-1, 1 TSRMLS_CC);
		file = zend_read_property(default_exception_ce, exception, "file", sizeof("file")-1, 1 TSRMLS_CC);
		line = zend_read_property(default_exception_ce, exception, "line", sizeof("line")-1, 1 TSRMLS_CC);

<<<<<<< HEAD
		if (Z_TYPE_P(file) == IS_UNICODE) {
			zval copy;
			int use_copy;
			zend_make_printable_zval(file, &copy, &use_copy);
			zend_error_va(E_ERROR, Z_STRVAL(copy), Z_LVAL_P(line), "Uncaught %R\n  thrown", Z_TYPE_P(str), Z_UNIVAL_P(str));
			zval_dtor(&copy);
		} else {
			zend_error_va(severity, Z_STRVAL_P(file), Z_LVAL_P(line), "Uncaught %R\n  thrown", Z_TYPE_P(str), Z_UNIVAL_P(str));
		}
	} else {
		zend_error(severity, "Uncaught exception '%v'", ce_exception->name);
=======
		zend_error_va(severity, Z_STRVAL_P(file), Z_LVAL_P(line), "Uncaught %s\n  thrown", Z_STRVAL_P(str));
	} else {
		zend_error(severity, "Uncaught exception '%s'", ce_exception->name);
>>>>>>> c8b33a6a
	}
}
/* }}} */

ZEND_API void zend_throw_exception_object(zval *exception TSRMLS_DC) /* {{{ */
{
	zend_class_entry *exception_ce;

	if (exception == NULL || Z_TYPE_P(exception) != IS_OBJECT) {
		zend_error(E_ERROR, "Need to supply an object when throwing an exception");
	}

	exception_ce = Z_OBJCE_P(exception);

	if (!exception_ce || !instanceof_function(exception_ce, default_exception_ce TSRMLS_CC)) {
		zend_error(E_ERROR, "Exceptions must be valid objects derived from the Exception base class");
	}
	zend_throw_exception_internal(exception TSRMLS_CC);
}
/* }}} */

/*
 * Local variables:
 * tab-width: 4
 * c-basic-offset: 4
 * indent-tabs-mode: t
 * End:
 */<|MERGE_RESOLUTION|>--- conflicted
+++ resolved
@@ -27,10 +27,6 @@
 #include "zend_interfaces.h"
 #include "zend_exceptions.h"
 #include "zend_vm.h"
-<<<<<<< HEAD
-#include "zend_dtrace.h"
-=======
->>>>>>> c8b33a6a
 
 zend_class_entry *default_exception_ce;
 zend_class_entry *error_exception_ce;
@@ -43,11 +39,7 @@
 
 	if (exception == add_previous || !add_previous || !exception) {
 		return;
-<<<<<<< HEAD
-	}	
-=======
-	}
->>>>>>> c8b33a6a
+	}
 	if (Z_TYPE_P(add_previous) != IS_OBJECT && !instanceof_function(Z_OBJCE_P(add_previous), default_exception_ce TSRMLS_CC)) {
 		zend_error(E_ERROR, "Cannot set non exception as previous exception");
 		return;
@@ -90,26 +82,6 @@
 
 void zend_throw_exception_internal(zval *exception TSRMLS_DC) /* {{{ */
 {
-<<<<<<< HEAD
-#ifdef HAVE_DTRACE
-	if (DTRACE_EXCEPTION_THROWN_ENABLED()) {
-		zstr classname;
-		char *s_classname;
-		int name_len, s_classname_len;
-
-		classname = NULL_ZSTR;
-		zend_get_object_classname(exception, &classname, &name_len TSRMLS_CC);
-		zend_unicode_to_string(ZEND_U_CONVERTER(UG(utf8_conv)), &s_classname, &s_classname_len, classname.u, u_strlen(classname.u) TSRMLS_CC);
-
-		DTRACE_EXCEPTION_THROWN(s_classname);
-
-		efree(classname.v);
-		efree(s_classname);
-	}
-#endif /* HAVE_DTRACE */
-
-=======
->>>>>>> c8b33a6a
 	if (exception != NULL) {
 		zval *previous = EG(exception);
 		zend_exception_set_previous(exception, EG(exception) TSRMLS_CC);
@@ -164,7 +136,7 @@
 	Z_OBJ_HT(obj) = &default_exception_handlers;
 
 	ALLOC_HASHTABLE(object->properties);
-	zend_u_hash_init(object->properties, 0, NULL, ZVAL_PTR_DTOR, 0, UG(unicode));
+	zend_hash_init(object->properties, 0, NULL, ZVAL_PTR_DTOR, 0);
 	zend_hash_copy(object->properties, &class_type->default_properties, (copy_ctor_func_t) zval_add_ref, (void *) &tmp, sizeof(zval *));
 
 	ALLOC_ZVAL(trace);
@@ -172,7 +144,7 @@
 	Z_SET_REFCOUNT_P(trace, 0);
 	zend_fetch_debug_backtrace(trace, skip_top_traces, 0 TSRMLS_CC);
 
-	zend_update_property_rt_string(default_exception_ce, &obj, "file", sizeof("file")-1, zend_get_executed_filename(TSRMLS_C) TSRMLS_CC);
+	zend_update_property_string(default_exception_ce, &obj, "file", sizeof("file")-1, zend_get_executed_filename(TSRMLS_C) TSRMLS_CC);
 	zend_update_property_long(default_exception_ce, &obj, "line", sizeof("line")-1, zend_get_executed_lineno(TSRMLS_C) TSRMLS_CC);
 	zend_update_property(default_exception_ce, &obj, "trace", sizeof("trace")-1, trace TSRMLS_CC);
 
@@ -192,11 +164,7 @@
 }
 /* }}} */
 
-<<<<<<< HEAD
-/* {{{ proto Exception Exception::__clone() U
-=======
 /* {{{ proto Exception Exception::__clone()
->>>>>>> c8b33a6a
    Clone the exception object */
 ZEND_METHOD(exception, __clone)
 {
@@ -205,37 +173,23 @@
 }
 /* }}} */
 
-<<<<<<< HEAD
-/* {{{ proto Exception::__construct(string message, int code [, Exception previous]) U
-=======
 /* {{{ proto Exception::__construct(string message, int code [, Exception previous])
->>>>>>> c8b33a6a
    Exception constructor */
 ZEND_METHOD(exception, __construct)
 {
-	void  *message = NULL;
+	char  *message = NULL;
 	long   code = 0;
 	zval  *object, *previous = NULL;
 	int    argc = ZEND_NUM_ARGS(), message_len;
-	zend_uchar message_type;
-
-<<<<<<< HEAD
-	if (zend_parse_parameters_ex(ZEND_PARSE_PARAMS_QUIET, argc TSRMLS_CC, "|tlO!", &message, &message_len, &message_type, &code, &previous, default_exception_ce) == FAILURE) {
-		zend_error(E_ERROR, "Wrong parameters for Exception([string $exception [, long $code  [, Exception $previous = NULL]]])");
-=======
+
 	if (zend_parse_parameters_ex(ZEND_PARSE_PARAMS_QUIET, argc TSRMLS_CC, "|slO!", &message, &message_len, &code, &previous, default_exception_ce) == FAILURE) {
 		zend_error(E_ERROR, "Wrong parameters for Exception([string $exception [, long $code [, Exception $previous = NULL]]])");
->>>>>>> c8b33a6a
 	}
 
 	object = getThis();
 
 	if (message) {
-		if (message_type == IS_UNICODE) {
-			zend_update_property_unicodel(default_exception_ce, object, "message", sizeof("message")-1, message, message_len TSRMLS_CC);
-		} else {
-			zend_update_property_rt_stringl(default_exception_ce, object, "message", sizeof("message")-1, message, message_len TSRMLS_CC);
-		}
+		zend_update_property_string(default_exception_ce, object, "message", sizeof("message")-1, message TSRMLS_CC);
 	}
 
 	if (code) {
@@ -248,36 +202,23 @@
 }
 /* }}} */
 
-<<<<<<< HEAD
-/* {{{ proto ErrorException::__construct(string message, int code, int severity [, string filename [, int lineno [, Exception previous]]]) U
-=======
 /* {{{ proto ErrorException::__construct(string message, int code, int severity [, string filename [, int lineno [, Exception previous]]])
->>>>>>> c8b33a6a
    ErrorException constructor */
 ZEND_METHOD(error_exception, __construct)
 {
-	void  *message = NULL, *filename = NULL;
+	char  *message = NULL, *filename = NULL;
 	long   code = 0, severity = E_ERROR, lineno;
 	zval  *object, *previous = NULL;
 	int    argc = ZEND_NUM_ARGS(), message_len, filename_len;
-	zend_uchar message_type, file_type;
-
-<<<<<<< HEAD
-	if (zend_parse_parameters_ex(ZEND_PARSE_PARAMS_QUIET, argc TSRMLS_CC, "|tlltlO!", &message, &message_len, &message_type, &code, &severity, &filename, &filename_len, &file_type, &lineno, &previous, default_exception_ce) == FAILURE) {
-=======
+
 	if (zend_parse_parameters_ex(ZEND_PARSE_PARAMS_QUIET, argc TSRMLS_CC, "|sllslO!", &message, &message_len, &code, &severity, &filename, &filename_len, &lineno, &previous, default_exception_ce) == FAILURE) {
->>>>>>> c8b33a6a
 		zend_error(E_ERROR, "Wrong parameters for ErrorException([string $exception [, long $code, [ long $severity, [ string $filename, [ long $lineno  [, Exception $previous = NULL]]]]]])");
 	}
 
 	object = getThis();
 
 	if (message) {
-		if (message_type == IS_UNICODE) {
-			zend_update_property_unicodel(default_exception_ce, object, "message", sizeof("message")-1, message, message_len TSRMLS_CC);
-		} else {
-			zend_update_property_rt_stringl(default_exception_ce, object, "message", sizeof("message")-1, message, message_len TSRMLS_CC);
-		}
+		zend_update_property_string(default_exception_ce, object, "message", sizeof("message")-1, message TSRMLS_CC);
 	}
 
 	if (code) {
@@ -291,15 +232,11 @@
 	zend_update_property_long(default_exception_ce, object, "severity", sizeof("severity")-1, severity TSRMLS_CC);
 
 	if (argc >= 4) {
-		if (file_type == IS_UNICODE) {
-			zend_update_property_unicodel(default_exception_ce, object, "file", sizeof("file")-1, filename, filename_len TSRMLS_CC);
-		} else {
-			zend_update_property_stringl(default_exception_ce, object, "file", sizeof("file")-1, filename, filename_len TSRMLS_CC);
-		}
-		if (argc < 5) {
-			lineno = 0; /* invalidate lineno */
-		}
-		zend_update_property_long(default_exception_ce, object, "line", sizeof("line")-1, lineno TSRMLS_CC);
+	    zend_update_property_string(default_exception_ce, object, "file", sizeof("file")-1, filename TSRMLS_CC);
+    	if (argc < 5) {
+    	    lineno = 0; /* invalidate lineno */
+    	}
+    	zend_update_property_long(default_exception_ce, object, "line", sizeof("line")-1, lineno TSRMLS_CC);
 	}
 }
 /* }}} */
@@ -321,11 +258,7 @@
 }
 /* }}} */
 
-<<<<<<< HEAD
-/* {{{ proto string Exception::getFile() U
-=======
 /* {{{ proto string Exception::getFile()
->>>>>>> c8b33a6a
    Get the file in which the exception occurred */
 ZEND_METHOD(exception, getFile)
 {
@@ -335,11 +268,7 @@
 }
 /* }}} */
 
-<<<<<<< HEAD
-/* {{{ proto int Exception::getLine() U
-=======
 /* {{{ proto int Exception::getLine()
->>>>>>> c8b33a6a
    Get the line in which the exception occurred */
 ZEND_METHOD(exception, getLine)
 {
@@ -349,11 +278,7 @@
 }
 /* }}} */
 
-<<<<<<< HEAD
-/* {{{ proto string Exception::getMessage() U
-=======
 /* {{{ proto string Exception::getMessage()
->>>>>>> c8b33a6a
    Get the exception message */
 ZEND_METHOD(exception, getMessage)
 {
@@ -363,11 +288,7 @@
 }
 /* }}} */
 
-<<<<<<< HEAD
-/* {{{ proto int Exception::getCode() U
-=======
 /* {{{ proto int Exception::getCode()
->>>>>>> c8b33a6a
    Get the exception code */
 ZEND_METHOD(exception, getCode)
 {
@@ -377,11 +298,7 @@
 }
 /* }}} */
 
-<<<<<<< HEAD
-/* {{{ proto array Exception::getTrace() U
-=======
 /* {{{ proto array Exception::getTrace()
->>>>>>> c8b33a6a
    Get the stack trace for the location in which the exception occurred */
 ZEND_METHOD(exception, getTrace)
 {
@@ -391,11 +308,7 @@
 }
 /* }}} */
 
-<<<<<<< HEAD
-/* {{{ proto int ErrorException::getSeverity() U
-=======
 /* {{{ proto int ErrorException::getSeverity()
->>>>>>> c8b33a6a
    Get the exception severity */
 ZEND_METHOD(error_exception, getSeverity)
 {
@@ -418,42 +331,16 @@
 		*len += l;                                                       \
 	}
 
-#define TRACE_APPEND_USTRL(val, vallen) \
-	{ \
-		zval tmp, copy; \
-		int use_copy; \
-		ZVAL_UNICODEL(&tmp, val, vallen, 1); \
-		zend_make_printable_zval(&tmp, &copy, &use_copy); \
-		TRACE_APPEND_STRL(Z_STRVAL(copy), Z_STRLEN(copy)); \
-		zval_dtor(&copy); \
-		zval_dtor(&tmp); \
-	}
-
-#define TRACE_APPEND_ZVAL(zv) \
-	if (Z_TYPE_P((zv)) == IS_UNICODE) { \
-		zval copy; \
-		int use_copy; \
-		zend_make_printable_zval((zv), &copy, &use_copy); \
-		TRACE_APPEND_STRL(Z_STRVAL_P((use_copy ? &copy : (zv))), Z_STRLEN_P((use_copy ? &copy : (zv)))); \
-		if (use_copy) zval_dtor(&copy); \
-	} else { \
-		TRACE_APPEND_STRL(Z_STRVAL_P((zv)), Z_STRLEN_P((zv))); \
-	}
-
 #define TRACE_APPEND_STR(val)                                            \
 	TRACE_APPEND_STRL(val, sizeof(val)-1)
 
 #define TRACE_APPEND_KEY(key)                                            \
-	if (zend_ascii_hash_find(ht, key, sizeof(key), (void**)&tmp) == SUCCESS) { \
-	    TRACE_APPEND_ZVAL(*tmp);           \
-	}
-/* }}} */
-
-<<<<<<< HEAD
-=======
-/* }}} */
-
->>>>>>> c8b33a6a
+	if (zend_hash_find(ht, key, sizeof(key), (void**)&tmp) == SUCCESS) { \
+	    TRACE_APPEND_STRL(Z_STRVAL_PP(tmp), Z_STRLEN_PP(tmp));           \
+	}
+
+/* }}} */
+
 static int _build_trace_args(zval **arg TSRMLS_DC, int num_args, va_list args, zend_hash_key *hash_key) /* {{{ */
 {
 	char **str;
@@ -486,40 +373,7 @@
 				l_added += 3 + 1;
 			}
 			while (--l_added) {
-				if ((unsigned char)(*str)[*len - l_added] < 32) {
-					(*str)[*len - l_added] = '?';
-				}
-			}
-			break;
-		}
-		case IS_UNICODE: {
-			int l_added;
-			TSRMLS_FETCH();
-
-			/*
-			 * We do not want to apply current error mode here, since
-			 * zend_make_printable_zval() uses output encoding converter.
-			 * Temporarily set output encoding converter to escape offending
-			 * chars with \uXXXX notation.
-			 */
-			zend_set_converter_error_mode(ZEND_U_CONVERTER(UG(output_encoding_conv)), ZEND_FROM_UNICODE, ZEND_CONV_ERROR_ESCAPE_JAVA);
-			TRACE_APPEND_CHR('\'');
-			if (Z_USTRLEN_PP(arg) > 15) {
-				TRACE_APPEND_USTRL(Z_USTRVAL_PP(arg), 15);
-				TRACE_APPEND_STR("...', ");
-				l_added = 15 + 6 + 1; /* +1 because of while (--l_added) */
-			} else {
-				l_added = Z_USTRLEN_PP(arg);
-				TRACE_APPEND_USTRL(Z_USTRVAL_PP(arg), l_added);
-				TRACE_APPEND_STR("', ");
-				l_added += 3 + 1;
-			}
-			/*
-			 * Reset output encoding converter error mode.
-			 */
-			zend_set_converter_error_mode(ZEND_U_CONVERTER(UG(output_encoding_conv)), ZEND_FROM_UNICODE, UG(from_error_mode));
-			while (--l_added) {
-				if ((unsigned char)(*str)[*len - l_added] < 32) {
+				if ((*str)[*len - l_added] < 32) {
 					(*str)[*len - l_added] = '?';
 				}
 			}
@@ -560,25 +414,17 @@
 			TRACE_APPEND_STR("Array, ");
 			break;
 		case IS_OBJECT: {
-			zstr class_name;
+			char *class_name;
 			zend_uint class_name_len;
 			int dup;
-<<<<<<< HEAD
-			zval tmp;
-=======
->>>>>>> c8b33a6a
 
 			TRACE_APPEND_STR("Object(");
 
-			dup = zend_get_object_classname(*arg, &class_name, &class_name_len TSRMLS_CC);				
-
-			ZVAL_UNICODEL(&tmp, class_name.u, class_name_len, 1);
-			convert_to_string_with_converter(&tmp, ZEND_U_CONVERTER(UG(output_encoding_conv)));
-			TRACE_APPEND_STRL(Z_STRVAL(tmp), Z_STRLEN(tmp));
-			zval_dtor(&tmp);
-			
+			dup = zend_get_object_classname(*arg, &class_name, &class_name_len TSRMLS_CC);
+
+			TRACE_APPEND_STRL(class_name, class_name_len);
 			if(!dup) {
-				efree(class_name.v);
+				efree(class_name);
 			}
 
 			TRACE_APPEND_STR("), ");
@@ -607,20 +453,14 @@
 	sprintf(s_tmp, "#%d ", (*num)++);
 	TRACE_APPEND_STRL(s_tmp, strlen(s_tmp));
 	efree(s_tmp);
-	if (zend_ascii_hash_find(ht, "file", sizeof("file"), (void**)&file) == SUCCESS) {
-		if (zend_ascii_hash_find(ht, "line", sizeof("line"), (void**)&tmp) == SUCCESS) {
+	if (zend_hash_find(ht, "file", sizeof("file"), (void**)&file) == SUCCESS) {
+		if (zend_hash_find(ht, "line", sizeof("line"), (void**)&tmp) == SUCCESS) {
 			line = Z_LVAL_PP(tmp);
 		} else {
 			line = 0;
 		}
-<<<<<<< HEAD
-		TRACE_APPEND_ZVAL(*file);
-		s_tmp = emalloc(MAX_LENGTH_OF_LONG + 2 + 1);
-		sprintf(s_tmp, "(%ld): ", line);
-=======
 		s_tmp = emalloc(Z_STRLEN_PP(file) + MAX_LENGTH_OF_LONG + 4 + 1);
 		sprintf(s_tmp, "%s(%ld): ", Z_STRVAL_PP(file), line);
->>>>>>> c8b33a6a
 		TRACE_APPEND_STRL(s_tmp, strlen(s_tmp));
 		efree(s_tmp);
 	} else {
@@ -630,7 +470,7 @@
 	TRACE_APPEND_KEY("type");
 	TRACE_APPEND_KEY("function");
 	TRACE_APPEND_CHR('(');
-	if (zend_ascii_hash_find(ht, "args", sizeof("args"), (void**)&tmp) == SUCCESS) {
+	if (zend_hash_find(ht, "args", sizeof("args"), (void**)&tmp) == SUCCESS) {
 		int last_len = *len;
 		zend_hash_apply_with_arguments(Z_ARRVAL_PP(tmp) TSRMLS_CC, (apply_func_args_t)_build_trace_args, 2, str, len);
 		if (last_len != *len) {
@@ -642,11 +482,7 @@
 }
 /* }}} */
 
-<<<<<<< HEAD
-/* {{{ proto string Exception::getTraceAsString() U
-=======
 /* {{{ proto string Exception::getTraceAsString()
->>>>>>> c8b33a6a
    Obtain the backtrace for the exception as a string (instead of an array) */
 ZEND_METHOD(exception, getTraceAsString)
 {
@@ -656,11 +492,6 @@
 
 	DEFAULT_0_PARAMS;
 	
-<<<<<<< HEAD
-	DEFAULT_0_PARAMS;
-	
-=======
->>>>>>> c8b33a6a
 	res = estrdup("");
 	str = &res;
 
@@ -672,8 +503,8 @@
 	TRACE_APPEND_STRL(s_tmp, strlen(s_tmp));
 	efree(s_tmp);
 
-	res[res_len] = '\0';
-	RETURN_STRINGL(res, res_len, 0);
+	res[res_len] = '\0';	
+	RETURN_STRINGL(res, res_len, 0); 
 }
 /* }}} */
 
@@ -701,11 +532,7 @@
 }
 /* }}} */
 
-<<<<<<< HEAD
-/* {{{ proto string Exception::__toString() U
-=======
 /* {{{ proto string Exception::__toString()
->>>>>>> c8b33a6a
    Obtain the string representation of the Exception object */
 ZEND_METHOD(exception, __toString)
 {
@@ -720,11 +547,7 @@
 	str = estrndup("", 0);
 
 	exception = getThis();
-<<<<<<< HEAD
-	ZVAL_ASCII_STRINGL(&fname, "gettraceasstring", sizeof("gettraceasstring")-1, 1);
-=======
 	ZVAL_STRINGL(&fname, "gettraceasstring", sizeof("gettraceasstring")-1, 1);
->>>>>>> c8b33a6a
 
 	while (exception && Z_TYPE_P(exception) == IS_OBJECT) {
 		prev_str = str;
@@ -732,21 +555,12 @@
 		_default_exception_get_entry(exception, "file", sizeof("file")-1, &file TSRMLS_CC);
 		_default_exception_get_entry(exception, "line", sizeof("line")-1, &line TSRMLS_CC);
 
-<<<<<<< HEAD
-		convert_to_unicode(&message);
-		convert_to_unicode(&file);
-		convert_to_long(&line);		
-
-		fci.size = sizeof(fci);
-		fci.function_table = &Z_OBJCE_P(getThis())->function_table;
-=======
 		convert_to_string(&message);
 		convert_to_string(&file);
 		convert_to_long(&line);
 
 		fci.size = sizeof(fci);
 		fci.function_table = &Z_OBJCE_P(exception)->function_table;
->>>>>>> c8b33a6a
 		fci.function_name = &fname;
 		fci.symbol_table = NULL;
 		fci.object_ptr = exception;
@@ -757,20 +571,6 @@
 
 		zend_call_function(&fci, NULL TSRMLS_CC);
 
-<<<<<<< HEAD
-		if (Z_TYPE_P(trace) != IS_STRING && Z_TYPE_P(trace) != IS_UNICODE) {
-			trace = NULL;
-		}
-
-		if (Z_UNILEN(message) > 0) {
-			len = zend_spprintf(&str, 0, "exception '%v' with message '%R' in %R:%ld\nStack trace:\n%s%s%s",
-								Z_OBJCE_P(exception)->name, Z_TYPE(message), Z_UNIVAL(message), Z_TYPE(file), Z_UNIVAL(file), Z_LVAL(line),
-								(trace && Z_STRLEN_P(trace)) ? Z_STRVAL_P(trace) : "#0 {main}\n",
-								len ? "\n\nNext " : "", prev_str);
-		} else {
-			len = zend_spprintf(&str, 0, "exception '%v' in %R:%ld\nStack trace:\n%s%s%s",
-								Z_OBJCE_P(exception)->name, Z_TYPE(file), Z_UNIVAL(file), Z_LVAL(line),
-=======
 		if (Z_TYPE_P(trace) != IS_STRING) {
 			trace = NULL;
 		}
@@ -783,7 +583,6 @@
 		} else {
 			len = zend_spprintf(&str, 0, "exception '%s' in %s:%ld\nStack trace:\n%s%s%s",
 								Z_OBJCE_P(exception)->name, Z_STRVAL(file), Z_LVAL(line),
->>>>>>> c8b33a6a
 								(trace && Z_STRLEN_P(trace)) ? Z_STRVAL_P(trace) : "#0 {main}\n",
 								len ? "\n\nNext " : "", prev_str);
 		}
@@ -808,11 +607,7 @@
 }
 /* }}} */
 
-<<<<<<< HEAD
-/* {{{ internals structs */
-=======
 /* {{{ internal structs */
->>>>>>> c8b33a6a
 /* All functions that may be used in uncaught exception handlers must be final
  * and must not throw exceptions. Otherwise we would need a facility to handle
  * such exceptions in that handler.
@@ -828,11 +623,7 @@
 	ZEND_ARG_INFO(0, previous)
 ZEND_END_ARG_INFO()
 
-<<<<<<< HEAD
-static const zend_function_entry default_exception_functions[] = {
-=======
 const static zend_function_entry default_exception_functions[] = {
->>>>>>> c8b33a6a
 	ZEND_ME(exception, __clone, NULL, ZEND_ACC_PRIVATE|ZEND_ACC_FINAL)
 	ZEND_ME(exception, __construct, arginfo_exception___construct, ZEND_ACC_PUBLIC)
 	ZEND_ME(exception, getMessage, NULL, ZEND_ACC_PUBLIC|ZEND_ACC_FINAL)
@@ -916,7 +707,7 @@
 
 
 	if (message) {
-		zend_update_property_rt_string(default_exception_ce, ex, "message", sizeof("message")-1, message TSRMLS_CC);
+		zend_update_property_string(default_exception_ce, ex, "message", sizeof("message")-1, message TSRMLS_CC);
 	}
 	if (code) {
 		zend_update_property_long(default_exception_ce, ex, "code", sizeof("code")-1, code TSRMLS_CC);
@@ -971,12 +762,10 @@
 
 		zend_call_method_with_0_params(&exception, ce_exception, NULL, "__tostring", &str);
 		if (!EG(exception)) {
-			if (Z_TYPE_P(str) == IS_UNICODE) {
-				zend_update_property_unicodel(default_exception_ce, exception, "string", sizeof("string")-1, Z_USTRVAL_P(str), Z_USTRLEN_P(str) TSRMLS_CC);
-			} else if (Z_TYPE_P(str) == IS_STRING) {
-				zend_update_property_stringl(default_exception_ce, exception, "string", sizeof("string")-1, Z_STRVAL_P(str), Z_STRLEN_P(str) TSRMLS_CC);
+			if (Z_TYPE_P(str) != IS_STRING) {
+				zend_error(E_WARNING, "%s::__toString() must return a string", ce_exception->name);
 			} else {
-				zend_error(E_WARNING, "%v::__toString() must return a string", ce_exception->name);
+				zend_update_property_string(default_exception_ce, exception, "string", sizeof("string")-1, EG(exception) ? ce_exception->name : Z_STRVAL_P(str) TSRMLS_CC);
 			}
 		}
 		zval_ptr_dtor(&str);
@@ -990,30 +779,16 @@
 				file = NULL;
 				line = NULL;
 			}
-			zend_error_va(E_WARNING, file ? Z_STRVAL_P(file) : NULL, line ? Z_LVAL_P(line) : 0, "Uncaught %v in exception handling during call to %v::__tostring()", Z_OBJCE_P(EG(exception))->name, ce_exception->name);
+			zend_error_va(E_WARNING, file ? Z_STRVAL_P(file) : NULL, line ? Z_LVAL_P(line) : 0, "Uncaught %s in exception handling during call to %s::__tostring()", Z_OBJCE_P(EG(exception))->name, ce_exception->name);
 		}
 
 		str = zend_read_property(default_exception_ce, exception, "string", sizeof("string")-1, 1 TSRMLS_CC);
 		file = zend_read_property(default_exception_ce, exception, "file", sizeof("file")-1, 1 TSRMLS_CC);
 		line = zend_read_property(default_exception_ce, exception, "line", sizeof("line")-1, 1 TSRMLS_CC);
 
-<<<<<<< HEAD
-		if (Z_TYPE_P(file) == IS_UNICODE) {
-			zval copy;
-			int use_copy;
-			zend_make_printable_zval(file, &copy, &use_copy);
-			zend_error_va(E_ERROR, Z_STRVAL(copy), Z_LVAL_P(line), "Uncaught %R\n  thrown", Z_TYPE_P(str), Z_UNIVAL_P(str));
-			zval_dtor(&copy);
-		} else {
-			zend_error_va(severity, Z_STRVAL_P(file), Z_LVAL_P(line), "Uncaught %R\n  thrown", Z_TYPE_P(str), Z_UNIVAL_P(str));
-		}
-	} else {
-		zend_error(severity, "Uncaught exception '%v'", ce_exception->name);
-=======
 		zend_error_va(severity, Z_STRVAL_P(file), Z_LVAL_P(line), "Uncaught %s\n  thrown", Z_STRVAL_P(str));
 	} else {
 		zend_error(severity, "Uncaught exception '%s'", ce_exception->name);
->>>>>>> c8b33a6a
 	}
 }
 /* }}} */
