/*
   +----------------------------------------------------------------------+
   | Zend Engine                                                          |
   +----------------------------------------------------------------------+
   | Copyright (c) 1998-2015 Zend Technologies Ltd. (http://www.zend.com) |
   +----------------------------------------------------------------------+
   | This source file is subject to version 2.00 of the Zend license,     |
   | that is bundled with this package in the file LICENSE, and is        |
   | available through the world-wide-web at the following url:           |
   | http://www.zend.com/license/2_00.txt.                                |
   | If you did not receive a copy of the Zend license and are unable to  |
   | obtain it through the world-wide-web, please send a note to          |
   | license@zend.com so we can mail you a copy immediately.              |
   +----------------------------------------------------------------------+
   | Authors: Andi Gutmans <andi@zend.com>                                |
   |          Marcus Boerger <helly@php.net>                              |
   |          Sterling Hughes <sterling@php.net>                          |
   |          Zeev Suraski <zeev@zend.com>                                |
   +----------------------------------------------------------------------+
*/

/* $Id$ */

#include "zend.h"
#include "zend_API.h"
#include "zend_builtin_functions.h"
#include "zend_interfaces.h"
#include "zend_exceptions.h"
#include "zend_vm.h"
#include "zend_dtrace.h"
#include "zend_smart_str.h"

ZEND_API zend_class_entry *zend_ce_throwable;
ZEND_API zend_class_entry *zend_ce_exception;
ZEND_API zend_class_entry *zend_ce_error_exception;
ZEND_API zend_class_entry *zend_ce_error;
ZEND_API zend_class_entry *zend_ce_parse_error;
ZEND_API zend_class_entry *zend_ce_type_error;
ZEND_API zend_class_entry *zend_ce_arithmetic_error;
ZEND_API zend_class_entry *zend_ce_division_by_zero_error;

ZEND_API void (*zend_throw_exception_hook)(zval *ex);

static zend_object_handlers default_exception_handlers;

/* {{{ zend_implement_throwable */
static int zend_implement_throwable(zend_class_entry *interface, zend_class_entry *class_type)
{
	if (instanceof_function(class_type, zend_ce_exception) || instanceof_function(class_type, zend_ce_error)) {
		return SUCCESS;
	}
	zend_error_noreturn(E_ERROR, "Class %s cannot implement interface %s, extend %s or %s instead",
		ZSTR_VAL(class_type->name),
		ZSTR_VAL(interface->name),
		ZSTR_VAL(zend_ce_exception->name),
		ZSTR_VAL(zend_ce_error->name));
	return FAILURE;
}
/* }}} */

static inline zend_class_entry *i_get_exception_base(zval *object)
{
	return instanceof_function(Z_OBJCE_P(object), zend_ce_exception) ? zend_ce_exception : zend_ce_error;
}

ZEND_API zend_class_entry *zend_get_exception_base(zval *object)
{
	return i_get_exception_base(object);
}

void zend_exception_set_previous(zend_object *exception, zend_object *add_previous)
{
    zval tmp, *previous, zv, *pzv, rv;
	zend_class_entry *base_ce;

	if (exception == add_previous || !add_previous || !exception) {
		return;
	}
<<<<<<< HEAD
	ZVAL_OBJ(&tmp, add_previous);
	if (!instanceof_function(Z_OBJCE(tmp), zend_ce_throwable)) {
		zend_error_noreturn(E_CORE_ERROR, "Previous exception must implement Throwable");
=======
	if (Z_TYPE_P(add_previous) != IS_OBJECT || !instanceof_function(Z_OBJCE_P(add_previous), default_exception_ce TSRMLS_CC)) {
		zend_error(E_ERROR, "Cannot set non exception as previous exception");
>>>>>>> ed709d5a
		return;
	}
	ZVAL_OBJ(&zv, exception);
	pzv = &zv;
	do {
		base_ce = i_get_exception_base(pzv);
		previous = zend_read_property(base_ce, pzv, "previous", sizeof("previous")-1, 1, &rv);
		if (Z_TYPE_P(previous) == IS_NULL) {
			zend_update_property(base_ce, pzv, "previous", sizeof("previous")-1, &tmp);
			GC_REFCOUNT(add_previous)--;
			return;
		}
		pzv = previous;
	} while (pzv && Z_OBJ_P(pzv) != add_previous);
}

void zend_exception_save(void) /* {{{ */
{
	if (EG(prev_exception)) {
		zend_exception_set_previous(EG(exception), EG(prev_exception));
	}
	if (EG(exception)) {
		EG(prev_exception) = EG(exception);
	}
	EG(exception) = NULL;
}
/* }}} */

void zend_exception_restore(void) /* {{{ */
{
	if (EG(prev_exception)) {
		if (EG(exception)) {
			zend_exception_set_previous(EG(exception), EG(prev_exception));
		} else {
			EG(exception) = EG(prev_exception);
		}
		EG(prev_exception) = NULL;
	}
}
/* }}} */

ZEND_API void zend_throw_exception_internal(zval *exception) /* {{{ */
{
#ifdef HAVE_DTRACE
	if (DTRACE_EXCEPTION_THROWN_ENABLED()) {
		if (exception != NULL) {
			DTRACE_EXCEPTION_THROWN(ZSTR_VAL(Z_OBJ_P(exception)->ce->name));
		} else {
			DTRACE_EXCEPTION_THROWN(NULL);
		}
	}
#endif /* HAVE_DTRACE */

	if (exception != NULL) {
		zend_object *previous = EG(exception);
		zend_exception_set_previous(Z_OBJ_P(exception), EG(exception));
		EG(exception) = Z_OBJ_P(exception);
		if (previous) {
			return;
		}
	}
	if (!EG(current_execute_data)) {
		if (exception && Z_OBJCE_P(exception) == zend_ce_parse_error) {
			return;
		}
		if(EG(exception)) {
			zend_exception_error(EG(exception), E_ERROR);
		}
		zend_error_noreturn(E_CORE_ERROR, "Exception thrown without a stack frame");
	}

	if (zend_throw_exception_hook) {
		zend_throw_exception_hook(exception);
	}

	if (!EG(current_execute_data)->func ||
	    !ZEND_USER_CODE(EG(current_execute_data)->func->common.type) ||
	    EG(current_execute_data)->opline->opcode == ZEND_HANDLE_EXCEPTION) {
		/* no need to rethrow the exception */
		return;
	}
	EG(opline_before_exception) = EG(current_execute_data)->opline;
	EG(current_execute_data)->opline = EG(exception_op);
}
/* }}} */

ZEND_API void zend_clear_exception(void) /* {{{ */
{
	if (EG(prev_exception)) {

		OBJ_RELEASE(EG(prev_exception));
		EG(prev_exception) = NULL;
	}
	if (!EG(exception)) {
		return;
	}
	OBJ_RELEASE(EG(exception));
	EG(exception) = NULL;
	EG(current_execute_data)->opline = EG(opline_before_exception);
#if ZEND_DEBUG
	EG(opline_before_exception) = NULL;
#endif
}
/* }}} */

static zend_object *zend_default_exception_new_ex(zend_class_entry *class_type, int skip_top_traces) /* {{{ */
{
	zval obj;
	zend_object *object;
	zval trace;
	zend_class_entry *base_ce;
	zend_string *filename;

	Z_OBJ(obj) = object = zend_objects_new(class_type);
	Z_OBJ_HT(obj) = &default_exception_handlers;

	object_properties_init(object, class_type);

	if (EG(current_execute_data)) {
		zend_fetch_debug_backtrace(&trace, skip_top_traces, 0, 0);
	} else {
		array_init(&trace);
	}
	Z_SET_REFCOUNT(trace, 0);
	
	base_ce = i_get_exception_base(&obj);

	if (EXPECTED(class_type != zend_ce_parse_error || !(filename = zend_get_compiled_filename()))) {
		zend_update_property_string(base_ce, &obj, "file", sizeof("file")-1, zend_get_executed_filename());
		zend_update_property_long(base_ce, &obj, "line", sizeof("line")-1, zend_get_executed_lineno());
	} else {
		zend_update_property_string(base_ce, &obj, "file", sizeof("file")-1, ZSTR_VAL(filename));
		zend_update_property_long(base_ce, &obj, "line", sizeof("line")-1, zend_get_compiled_lineno());
	}
	zend_update_property(base_ce, &obj, "trace", sizeof("trace")-1, &trace);

	return object;
}
/* }}} */

static zend_object *zend_default_exception_new(zend_class_entry *class_type) /* {{{ */
{
	return zend_default_exception_new_ex(class_type, 0);
}
/* }}} */

static zend_object *zend_error_exception_new(zend_class_entry *class_type) /* {{{ */
{
	return zend_default_exception_new_ex(class_type, 2);
}
/* }}} */

/* {{{ proto Exception|Error Exception|Error::__clone()
   Clone the exception object */
ZEND_METHOD(exception, __clone)
{
	/* Should never be executable */
	zend_throw_exception(NULL, "Cannot clone object using __clone()", 0);
}
/* }}} */

/* {{{ proto Exception|Error::__construct(string message, int code [, Throwable previous])
   Exception constructor */
ZEND_METHOD(exception, __construct)
{
	zend_string *message = NULL;
	zend_long   code = 0;
	zval  *object, *previous = NULL;
	zend_class_entry *base_ce;
	int    argc = ZEND_NUM_ARGS();

	object = getThis();
	base_ce = i_get_exception_base(object);

	if (zend_parse_parameters_ex(ZEND_PARSE_PARAMS_QUIET, argc, "|SlO!", &message, &code, &previous, zend_ce_throwable) == FAILURE) {
		zend_class_entry *ce;

		if (execute_data->called_scope) {
			ce = execute_data->called_scope;
		} else {
			ce = base_ce;
		}
		zend_throw_error(NULL, "Wrong parameters for %s([string $message [, long $code [, Throwable $previous = NULL]]])", ZSTR_VAL(ce->name));
		return;
	}

	if (message) {
		zend_update_property_str(base_ce, object, "message", sizeof("message")-1, message);
	}

	if (code) {
		zend_update_property_long(base_ce, object, "code", sizeof("code")-1, code);
	}

	if (previous) {
		zend_update_property(base_ce, object, "previous", sizeof("previous")-1, previous);
	}
}
/* }}} */

<<<<<<< HEAD
/* {{{ proto ErrorException::__construct(string message, int code, int severity [, string filename [, int lineno [, Throwable previous]]])
=======
/* {{{ proto Exception::__wakeup()
   Exception unserialize checks */
#define CHECK_EXC_TYPE(name, type) \
	value = zend_read_property(default_exception_ce, object, name, sizeof(name)-1, 0 TSRMLS_CC); \
	if(value && Z_TYPE_P(value) != type) { \
		zval *tmp; \
		MAKE_STD_ZVAL(tmp); \
		ZVAL_STRINGL(tmp, name, sizeof(name)-1, 1); \
		Z_OBJ_HANDLER_P(object, unset_property)(object, tmp, 0 TSRMLS_CC); \
		zval_ptr_dtor(&tmp); \
	}

ZEND_METHOD(exception, __wakeup)
{
	zval *value;
	zval *object = getThis();
	HashTable *intern_ht = zend_std_get_properties(getThis() TSRMLS_CC);
	CHECK_EXC_TYPE("message", IS_STRING);
	CHECK_EXC_TYPE("string", IS_STRING);
	CHECK_EXC_TYPE("code", IS_LONG);
	CHECK_EXC_TYPE("file", IS_STRING);
	CHECK_EXC_TYPE("line", IS_LONG);
	CHECK_EXC_TYPE("trace", IS_ARRAY);
	CHECK_EXC_TYPE("previous", IS_OBJECT);
}
/* }}} */

/* {{{ proto ErrorException::__construct(string message, int code, int severity [, string filename [, int lineno [, Exception previous]]])
>>>>>>> ed709d5a
   ErrorException constructor */
ZEND_METHOD(error_exception, __construct)
{
	char  *message = NULL, *filename = NULL;
	zend_long   code = 0, severity = E_ERROR, lineno;
	zval  *object, *previous = NULL;
	int    argc = ZEND_NUM_ARGS();
	size_t message_len, filename_len;

	if (zend_parse_parameters_ex(ZEND_PARSE_PARAMS_QUIET, argc, "|sllslO!", &message, &message_len, &code, &severity, &filename, &filename_len, &lineno, &previous, zend_ce_throwable) == FAILURE) {
		zend_class_entry *ce;

		if (execute_data->called_scope) {
			ce = execute_data->called_scope;
		} else {
			ce = zend_ce_error_exception;
		}
		zend_throw_error(NULL, "Wrong parameters for %s([string $message [, long $code, [ long $severity, [ string $filename, [ long $lineno  [, Throwable $previous = NULL]]]]]])", ZSTR_VAL(ce->name));
		return;
	}

	object = getThis();

	if (message) {
		zend_update_property_string(zend_ce_exception, object, "message", sizeof("message")-1, message);
	}

	if (code) {
		zend_update_property_long(zend_ce_exception, object, "code", sizeof("code")-1, code);
	}

	if (previous) {
		zend_update_property(zend_ce_exception, object, "previous", sizeof("previous")-1, previous);
	}

	zend_update_property_long(zend_ce_error_exception, object, "severity", sizeof("severity")-1, severity);

	if (argc >= 4) {
	    zend_update_property_string(zend_ce_exception, object, "file", sizeof("file")-1, filename);
    	if (argc < 5) {
    	    lineno = 0; /* invalidate lineno */
    	}
		zend_update_property_long(zend_ce_exception, object, "line", sizeof("line")-1, lineno);
	}
}
/* }}} */

#define DEFAULT_0_PARAMS \
	if (zend_parse_parameters_none() == FAILURE) { \
		return; \
	}

#define GET_PROPERTY(object, name) \
	zend_read_property(i_get_exception_base(object), (object), name, sizeof(name) - 1, 0, &rv)
#define GET_PROPERTY_SILENT(object, name) \
	zend_read_property(i_get_exception_base(object), (object), name, sizeof(name) - 1, 1, &rv)

/* {{{ proto string Exception|Error::getFile()
   Get the file in which the exception occurred */
ZEND_METHOD(exception, getFile)
{
	zval rv;

	DEFAULT_0_PARAMS;

	ZVAL_COPY(return_value, GET_PROPERTY(getThis(), "file"));
}
/* }}} */

/* {{{ proto int Exception|Error::getLine()
   Get the line in which the exception occurred */
ZEND_METHOD(exception, getLine)
{
	zval rv;

	DEFAULT_0_PARAMS;

	ZVAL_COPY(return_value, GET_PROPERTY(getThis(), "line"));
}
/* }}} */

/* {{{ proto string Exception|Error::getMessage()
   Get the exception message */
ZEND_METHOD(exception, getMessage)
{
	zval rv;

	DEFAULT_0_PARAMS;

	ZVAL_COPY(return_value, GET_PROPERTY(getThis(), "message"));
}
/* }}} */

/* {{{ proto int Exception|Error::getCode()
   Get the exception code */
ZEND_METHOD(exception, getCode)
{
	zval rv;

	DEFAULT_0_PARAMS;

	ZVAL_COPY(return_value, GET_PROPERTY(getThis(), "code"));
}
/* }}} */

/* {{{ proto array Exception|Error::getTrace()
   Get the stack trace for the location in which the exception occurred */
ZEND_METHOD(exception, getTrace)
{
	zval rv;

	DEFAULT_0_PARAMS;

	ZVAL_COPY(return_value, GET_PROPERTY(getThis(), "trace"));
}
/* }}} */

/* {{{ proto int ErrorException::getSeverity()
   Get the exception severity */
ZEND_METHOD(error_exception, getSeverity)
{
	zval rv;

	DEFAULT_0_PARAMS;

	ZVAL_COPY(return_value, GET_PROPERTY(getThis(), "severity"));
}
/* }}} */

#define TRACE_APPEND_KEY(key) do {                                          \
		tmp = zend_hash_str_find(ht, key, sizeof(key)-1);                   \
		if (tmp) {                                                          \
			if (Z_TYPE_P(tmp) != IS_STRING) {                               \
				zend_error(E_WARNING, "Value for %s is no string", key);    \
				smart_str_appends(str, "[unknown]");                        \
			} else {                                                        \
				smart_str_append(str, Z_STR_P(tmp));   \
			}                                                               \
		} \
	} while (0)

/* Windows uses VK_ESCAPE instead of \e */
#ifndef VK_ESCAPE
#define VK_ESCAPE '\e'
#endif

static size_t compute_escaped_string_len(const char *s, size_t l) {
	size_t i, len = l;
	for (i = 0; i < l; ++i) {
		char c = s[i];
		if (c == '\n' || c == '\r' || c == '\t' ||
			c == '\f' || c == '\v' || c == '\\' || c == VK_ESCAPE) {
			len += 1;
		} else if (c < 32 || c > 126) {
			len += 3;
		}
	}
	return len;
}

static void smart_str_append_escaped(smart_str *str, const char *s, size_t l) {
	char *res;
	size_t i, len = compute_escaped_string_len(s, l);

	smart_str_alloc(str, len, 0);
	res = &ZSTR_VAL(str->s)[ZSTR_LEN(str->s)];
	ZSTR_LEN(str->s) += len;

	for (i = 0; i < l; ++i) {
		unsigned char c = s[i];
		if (c < 32 || c == '\\' || c > 126) {
			*res++ = '\\';
			switch (c) {
				case '\n': *res++ = 'n'; break;
				case '\r': *res++ = 'r'; break;
				case '\t': *res++ = 't'; break;
				case '\f': *res++ = 'f'; break;
				case '\v': *res++ = 'v'; break;
				case '\\': *res++ = '\\'; break;
				case VK_ESCAPE: *res++ = 'e'; break;
				default:
					*res++ = 'x';
					if ((c >> 4) < 10) {
						*res++ = (c >> 4) + '0';
					} else {
						*res++ = (c >> 4) + 'A' - 10;
					}
					if ((c & 0xf) < 10) {
						*res++ = (c & 0xf) + '0';
					} else {
						*res++ = (c & 0xf) + 'A' - 10;
					}
			}
		} else {
			*res++ = c;
		}
	}
}

static void _build_trace_args(zval *arg, smart_str *str) /* {{{ */
{
	/* the trivial way would be to do
	 * convert_to_string_ex(arg);
	 * append it and kill the now tmp arg.
	 * but that could cause some E_NOTICE and also damn long lines.
	 */

	ZVAL_DEREF(arg);
	switch (Z_TYPE_P(arg)) {
		case IS_NULL:
			smart_str_appends(str, "NULL, ");
			break;
		case IS_STRING:
			smart_str_appendc(str, '\'');
			smart_str_append_escaped(str, Z_STRVAL_P(arg), MIN(Z_STRLEN_P(arg), 15));
			if (Z_STRLEN_P(arg) > 15) {
				smart_str_appends(str, "...', ");
			} else {
				smart_str_appends(str, "', ");
			}
			break;
		case IS_FALSE:
			smart_str_appends(str, "false, ");
			break;
		case IS_TRUE:
			smart_str_appends(str, "true, ");
			break;
		case IS_RESOURCE:
			smart_str_appends(str, "Resource id #");
			smart_str_append_long(str, Z_RES_HANDLE_P(arg));
			smart_str_appends(str, ", ");
			break;
		case IS_LONG:
			smart_str_append_long(str, Z_LVAL_P(arg));
			smart_str_appends(str, ", ");
			break;
		case IS_DOUBLE: {
			double dval = Z_DVAL_P(arg);
			char *s_tmp = emalloc(MAX_LENGTH_OF_DOUBLE + EG(precision) + 1);
			int l_tmp = zend_sprintf(s_tmp, "%.*G", (int) EG(precision), dval);  /* SAFE */
			smart_str_appendl(str, s_tmp, l_tmp);
			smart_str_appends(str, ", ");
			efree(s_tmp);
			break;
		}
		case IS_ARRAY:
			smart_str_appends(str, "Array, ");
			break;
		case IS_OBJECT:
			smart_str_appends(str, "Object(");
			smart_str_append(str, Z_OBJCE_P(arg)->name);
			smart_str_appends(str, "), ");
			break;
	}
}
/* }}} */

static void _build_trace_string(smart_str *str, HashTable *ht, uint32_t num) /* {{{ */
{
	zval *file, *tmp;

	smart_str_appendc(str, '#');
	smart_str_append_long(str, num);
	smart_str_appendc(str, ' ');

	file = zend_hash_str_find(ht, "file", sizeof("file")-1);
	if (file) {
		if (Z_TYPE_P(file) != IS_STRING) {
			zend_error(E_WARNING, "Function name is no string");
			smart_str_appends(str, "[unknown function]");
		} else{
			zend_long line;
			tmp = zend_hash_str_find(ht, "line", sizeof("line")-1);
			if (tmp) {
				if (Z_TYPE_P(tmp) == IS_LONG) {
					line = Z_LVAL_P(tmp);
				} else {
					zend_error(E_WARNING, "Line is no long");
					line = 0;
				}
			} else {
				line = 0;
			}
			smart_str_append(str, Z_STR_P(file));
			smart_str_appendc(str, '(');
			smart_str_append_long(str, line);
			smart_str_appends(str, "): ");
		}
	} else {
		smart_str_appends(str, "[internal function]: ");
	}
	TRACE_APPEND_KEY("class");
	TRACE_APPEND_KEY("type");
	TRACE_APPEND_KEY("function");
	smart_str_appendc(str, '(');
	tmp = zend_hash_str_find(ht, "args", sizeof("args")-1);
	if (tmp) {
		if (Z_TYPE_P(tmp) == IS_ARRAY) {
			size_t last_len = ZSTR_LEN(str->s);
			zval *arg;

			ZEND_HASH_FOREACH_VAL(Z_ARRVAL_P(tmp), arg) {
				_build_trace_args(arg, str);
			} ZEND_HASH_FOREACH_END();

			if (last_len != ZSTR_LEN(str->s)) {
				ZSTR_LEN(str->s) -= 2; /* remove last ', ' */
			}
		} else {
			zend_error(E_WARNING, "args element is no array");
		}
	}
	smart_str_appends(str, ")\n");
}
/* }}} */

/* {{{ proto string Exception|Error::getTraceAsString()
   Obtain the backtrace for the exception as a string (instead of an array) */
ZEND_METHOD(exception, getTraceAsString)
{
	zval *trace, *frame, rv;
	zend_ulong index;
	zval *object;
	zend_class_entry *base_ce;
	smart_str str = {0};
	uint32_t num = 0;

	DEFAULT_0_PARAMS;
<<<<<<< HEAD
	
	object = getThis();
	base_ce = i_get_exception_base(object);

	trace = zend_read_property(base_ce, object, "trace", sizeof("trace")-1, 1, &rv);
=======

	trace = zend_read_property(default_exception_ce, getThis(), "trace", sizeof("trace")-1, 1 TSRMLS_CC);
>>>>>>> ed709d5a
	if (Z_TYPE_P(trace) != IS_ARRAY) {
		RETURN_FALSE;
	}
	ZEND_HASH_FOREACH_NUM_KEY_VAL(Z_ARRVAL_P(trace), index, frame) {
		if (Z_TYPE_P(frame) != IS_ARRAY) {
			zend_error(E_WARNING, "Expected array for frame %pu", index);
			continue;
		}

		_build_trace_string(&str, Z_ARRVAL_P(frame), num++);
	} ZEND_HASH_FOREACH_END();

	smart_str_appendc(&str, '#');
	smart_str_append_long(&str, num);
	smart_str_appends(&str, " {main}");
	smart_str_0(&str);

<<<<<<< HEAD
	RETURN_NEW_STR(str.s);
=======
	res[res_len] = '\0';
	RETURN_STRINGL(res, res_len, 0);
>>>>>>> ed709d5a
}
/* }}} */

/* {{{ proto Throwable Exception|Error::getPrevious()
   Return previous Throwable or NULL. */
ZEND_METHOD(exception, getPrevious)
{
	zval rv;

	DEFAULT_0_PARAMS;

	ZVAL_COPY(return_value, GET_PROPERTY_SILENT(getThis(), "previous"));
} /* }}} */

size_t zend_spprintf(char **message, size_t max_len, const char *format, ...) /* {{{ */
{
	va_list arg;
	size_t len;

	va_start(arg, format);
	len = zend_vspprintf(message, max_len, format, arg);
	va_end(arg);
	return len;
}
/* }}} */

zend_string *zend_strpprintf(size_t max_len, const char *format, ...) /* {{{ */
{
	va_list arg;
	zend_string *str;

	va_start(arg, format);
	str = zend_vstrpprintf(max_len, format, arg);
	va_end(arg);
	return str;
}
/* }}} */

/* {{{ proto string Exception|Error::__toString()
   Obtain the string representation of the Exception object */
ZEND_METHOD(exception, __toString)
{
	zval trace, *exception;
	zend_class_entry *base_ce;
	zend_string *str;
	zend_fcall_info fci;
<<<<<<< HEAD
	zval fname, rv;

	DEFAULT_0_PARAMS;

	str = ZSTR_EMPTY_ALLOC();
=======
	zval fname;

	DEFAULT_0_PARAMS;

	str = estrndup("", 0);
>>>>>>> ed709d5a

	exception = getThis();
	ZVAL_STRINGL(&fname, "gettraceasstring", sizeof("gettraceasstring")-1);

<<<<<<< HEAD
	while (exception && Z_TYPE_P(exception) == IS_OBJECT) {
		zend_string *prev_str = str;
		zend_string *message = zval_get_string(GET_PROPERTY(exception, "message"));
		zend_string *file = zval_get_string(GET_PROPERTY(exception, "file"));
		zend_long line = zval_get_long(GET_PROPERTY(exception, "line"));
=======
	while (exception && Z_TYPE_P(exception) == IS_OBJECT && instanceof_function(Z_OBJCE_P(exception), default_exception_ce TSRMLS_CC)) {
		prev_str = str;
		_default_exception_get_entry(exception, "message", sizeof("message")-1, &message TSRMLS_CC);
		_default_exception_get_entry(exception, "file", sizeof("file")-1, &file TSRMLS_CC);
		_default_exception_get_entry(exception, "line", sizeof("line")-1, &line TSRMLS_CC);

		convert_to_string(&message);
		convert_to_string(&file);
		convert_to_long(&line);
>>>>>>> ed709d5a

		trace = NULL;
		fci.size = sizeof(fci);
		fci.function_table = &Z_OBJCE_P(exception)->function_table;
		ZVAL_COPY_VALUE(&fci.function_name, &fname);
		fci.symbol_table = NULL;
		fci.object = Z_OBJ_P(exception);
		fci.retval = &trace;
		fci.param_count = 0;
		fci.params = NULL;
		fci.no_separation = 1;

		zend_call_function(&fci, NULL);

<<<<<<< HEAD
		if (Z_TYPE(trace) != IS_STRING) {
=======
		if (trace && Z_TYPE_P(trace) != IS_STRING) {
>>>>>>> ed709d5a
			zval_ptr_dtor(&trace);
			ZVAL_UNDEF(&trace);
		}

		if (Z_OBJCE_P(exception) == zend_ce_type_error && strstr(ZSTR_VAL(message), ", called in ")) {
			zend_string *real_message = zend_strpprintf(0, "%s and defined", ZSTR_VAL(message));
			zend_string_release(message);
			message = real_message;
		}

		if (ZSTR_LEN(message) > 0) {
			str = zend_strpprintf(0, "%s: %s in %s:" ZEND_LONG_FMT
					"\nStack trace:\n%s%s%s",
					ZSTR_VAL(Z_OBJCE_P(exception)->name), ZSTR_VAL(message), ZSTR_VAL(file), line,
					(Z_TYPE(trace) == IS_STRING && Z_STRLEN(trace)) ? Z_STRVAL(trace) : "#0 {main}\n",
					ZSTR_LEN(prev_str) ? "\n\nNext " : "", ZSTR_VAL(prev_str));
		} else {
			str = zend_strpprintf(0, "%s in %s:" ZEND_LONG_FMT
					"\nStack trace:\n%s%s%s",
					ZSTR_VAL(Z_OBJCE_P(exception)->name), ZSTR_VAL(file), line,
					(Z_TYPE(trace) == IS_STRING && Z_STRLEN(trace)) ? Z_STRVAL(trace) : "#0 {main}\n",
					ZSTR_LEN(prev_str) ? "\n\nNext " : "", ZSTR_VAL(prev_str));
		}

		zend_string_release(prev_str);
		zend_string_release(message);
		zend_string_release(file);
		zval_ptr_dtor(&trace);

		exception = GET_PROPERTY(exception, "previous");
	}
	zval_dtor(&fname);

	exception = getThis();
	base_ce = i_get_exception_base(exception);

	/* We store the result in the private property string so we can access
	 * the result in uncaught exception handlers without memleaks. */
	zend_update_property_str(base_ce, exception, "string", sizeof("string")-1, str);

	RETURN_STR(str);
}
/* }}} */

/** {{{ Throwable method definition */
const zend_function_entry zend_funcs_throwable[] = {
	ZEND_ABSTRACT_ME(throwable, getMessage,       NULL)
	ZEND_ABSTRACT_ME(throwable, getCode,          NULL)
	ZEND_ABSTRACT_ME(throwable, getFile,          NULL)
	ZEND_ABSTRACT_ME(throwable, getLine,          NULL)
	ZEND_ABSTRACT_ME(throwable, getTrace,         NULL)
	ZEND_ABSTRACT_ME(throwable, getPrevious,      NULL)
	ZEND_ABSTRACT_ME(throwable, getTraceAsString, NULL)
	ZEND_ABSTRACT_ME(throwable, __toString,       NULL)
	ZEND_FE_END
};
/* }}} */

/* {{{ internal structs */
/* All functions that may be used in uncaught exception handlers must be final
 * and must not throw exceptions. Otherwise we would need a facility to handle
 * such exceptions in that handler.
 * Also all getXY() methods are final because thy serve as read only access to
 * their corresponding properties, no more, no less. If after all you need to
 * override somthing then it is method __toString().
 * And never try to change the state of exceptions and never implement anything
 * that gives the user anything to accomplish this.
 */
ZEND_BEGIN_ARG_INFO_EX(arginfo_exception___construct, 0, 0, 0)
	ZEND_ARG_INFO(0, message)
	ZEND_ARG_INFO(0, code)
	ZEND_ARG_INFO(0, previous)
ZEND_END_ARG_INFO()

static const zend_function_entry default_exception_functions[] = {
	ZEND_ME(exception, __clone, NULL, ZEND_ACC_PRIVATE|ZEND_ACC_FINAL)
	ZEND_ME(exception, __construct, arginfo_exception___construct, ZEND_ACC_PUBLIC)
	ZEND_ME(exception, __wakeup, NULL, ZEND_ACC_PUBLIC|ZEND_ACC_FINAL)
	ZEND_ME(exception, getMessage, NULL, ZEND_ACC_PUBLIC|ZEND_ACC_FINAL)
	ZEND_ME(exception, getCode, NULL, ZEND_ACC_PUBLIC|ZEND_ACC_FINAL)
	ZEND_ME(exception, getFile, NULL, ZEND_ACC_PUBLIC|ZEND_ACC_FINAL)
	ZEND_ME(exception, getLine, NULL, ZEND_ACC_PUBLIC|ZEND_ACC_FINAL)
	ZEND_ME(exception, getTrace, NULL, ZEND_ACC_PUBLIC|ZEND_ACC_FINAL)
	ZEND_ME(exception, getPrevious, NULL, ZEND_ACC_PUBLIC|ZEND_ACC_FINAL)
	ZEND_ME(exception, getTraceAsString, NULL, ZEND_ACC_PUBLIC|ZEND_ACC_FINAL)
	ZEND_ME(exception, __toString, NULL, 0)
	ZEND_FE_END
};

ZEND_BEGIN_ARG_INFO_EX(arginfo_error_exception___construct, 0, 0, 0)
	ZEND_ARG_INFO(0, message)
	ZEND_ARG_INFO(0, code)
	ZEND_ARG_INFO(0, severity)
	ZEND_ARG_INFO(0, filename)
	ZEND_ARG_INFO(0, lineno)
	ZEND_ARG_INFO(0, previous)
ZEND_END_ARG_INFO()

static const zend_function_entry error_exception_functions[] = {
	ZEND_ME(error_exception, __construct, arginfo_error_exception___construct, ZEND_ACC_PUBLIC)
	ZEND_ME(error_exception, getSeverity, NULL, ZEND_ACC_PUBLIC|ZEND_ACC_FINAL)
	ZEND_FE_END
};
/* }}} */

void zend_register_default_exception(void) /* {{{ */
{
	zend_class_entry ce;
	
	REGISTER_MAGIC_INTERFACE(throwable, Throwable);

	memcpy(&default_exception_handlers, zend_get_std_object_handlers(), sizeof(zend_object_handlers));
	default_exception_handlers.clone_obj = NULL;

	INIT_CLASS_ENTRY(ce, "Exception", default_exception_functions);
	zend_ce_exception = zend_register_internal_class_ex(&ce, NULL);
	zend_ce_exception->create_object = zend_default_exception_new;
	zend_class_implements(zend_ce_exception, 1, zend_ce_throwable);

	zend_declare_property_string(zend_ce_exception, "message", sizeof("message")-1, "", ZEND_ACC_PROTECTED);
	zend_declare_property_string(zend_ce_exception, "string", sizeof("string")-1, "", ZEND_ACC_PRIVATE);
	zend_declare_property_long(zend_ce_exception, "code", sizeof("code")-1, 0, ZEND_ACC_PROTECTED);
	zend_declare_property_null(zend_ce_exception, "file", sizeof("file")-1, ZEND_ACC_PROTECTED);
	zend_declare_property_null(zend_ce_exception, "line", sizeof("line")-1, ZEND_ACC_PROTECTED);
	zend_declare_property_null(zend_ce_exception, "trace", sizeof("trace")-1, ZEND_ACC_PRIVATE);
	zend_declare_property_null(zend_ce_exception, "previous", sizeof("previous")-1, ZEND_ACC_PRIVATE);

	INIT_CLASS_ENTRY(ce, "ErrorException", error_exception_functions);
	zend_ce_error_exception = zend_register_internal_class_ex(&ce, zend_ce_exception);
	zend_ce_error_exception->create_object = zend_error_exception_new;
	zend_declare_property_long(zend_ce_error_exception, "severity", sizeof("severity")-1, E_ERROR, ZEND_ACC_PROTECTED);

	INIT_CLASS_ENTRY(ce, "Error", default_exception_functions);
	zend_ce_error = zend_register_internal_class_ex(&ce, NULL);
	zend_ce_error->create_object = zend_default_exception_new;
	zend_class_implements(zend_ce_error, 1, zend_ce_throwable);

	zend_declare_property_string(zend_ce_error, "message", sizeof("message")-1, "", ZEND_ACC_PROTECTED);
	zend_declare_property_string(zend_ce_error, "string", sizeof("string")-1, "", ZEND_ACC_PRIVATE);
	zend_declare_property_long(zend_ce_error, "code", sizeof("code")-1, 0, ZEND_ACC_PROTECTED);
	zend_declare_property_null(zend_ce_error, "file", sizeof("file")-1, ZEND_ACC_PROTECTED);
	zend_declare_property_null(zend_ce_error, "line", sizeof("line")-1, ZEND_ACC_PROTECTED);
	zend_declare_property_null(zend_ce_error, "trace", sizeof("trace")-1, ZEND_ACC_PRIVATE);
	zend_declare_property_null(zend_ce_error, "previous", sizeof("previous")-1, ZEND_ACC_PRIVATE);

	INIT_CLASS_ENTRY(ce, "ParseError", NULL);
	zend_ce_parse_error = zend_register_internal_class_ex(&ce, zend_ce_error);
	zend_ce_parse_error->create_object = zend_default_exception_new;

	INIT_CLASS_ENTRY(ce, "TypeError", NULL);
	zend_ce_type_error = zend_register_internal_class_ex(&ce, zend_ce_error);
	zend_ce_type_error->create_object = zend_default_exception_new;

	INIT_CLASS_ENTRY(ce, "ArithmeticError", NULL);
	zend_ce_arithmetic_error = zend_register_internal_class_ex(&ce, zend_ce_error);
	zend_ce_arithmetic_error->create_object = zend_default_exception_new;

	INIT_CLASS_ENTRY(ce, "DivisionByZeroError", NULL);
	zend_ce_division_by_zero_error = zend_register_internal_class_ex(&ce, zend_ce_arithmetic_error);
	zend_ce_division_by_zero_error->create_object = zend_default_exception_new;
}
/* }}} */

/* {{{ Deprecated - Use zend_ce_exception directly instead */
ZEND_API zend_class_entry *zend_exception_get_default(void) 
{
	return zend_ce_exception;
}
/* }}} */

/* {{{ Deprecated - Use zend_ce_error_exception directly instead */
ZEND_API zend_class_entry *zend_get_error_exception(void)
{
	return zend_ce_error_exception;
}
/* }}} */

ZEND_API zend_object *zend_throw_exception(zend_class_entry *exception_ce, const char *message, zend_long code) /* {{{ */
{
	zval ex;

	if (exception_ce) {
		if (!instanceof_function(exception_ce, zend_ce_throwable)) {
			zend_error(E_NOTICE, "Exceptions must implement Throwable");
			exception_ce = zend_ce_exception;
		}
	} else {
		exception_ce = zend_ce_exception;
	}
	object_init_ex(&ex, exception_ce);


	if (message) {
		zend_update_property_string(exception_ce, &ex, "message", sizeof("message")-1, message);
	}
	if (code) {
		zend_update_property_long(exception_ce, &ex, "code", sizeof("code")-1, code);
	}

	zend_throw_exception_internal(&ex);
	return Z_OBJ(ex);
}
/* }}} */

ZEND_API zend_object *zend_throw_exception_ex(zend_class_entry *exception_ce, zend_long code, const char *format, ...) /* {{{ */
{
	va_list arg;
	char *message;
	zend_object *obj;

	va_start(arg, format);
	zend_vspprintf(&message, 0, format, arg);
	va_end(arg);
	obj = zend_throw_exception(exception_ce, message, code);
	efree(message);
	return obj;
}
/* }}} */

ZEND_API zend_object *zend_throw_error_exception(zend_class_entry *exception_ce, const char *message, zend_long code, int severity) /* {{{ */
{
	zval ex;
	zend_object *obj = zend_throw_exception(exception_ce, message, code);
	ZVAL_OBJ(&ex, obj);
	zend_update_property_long(zend_ce_error_exception, &ex, "severity", sizeof("severity")-1, severity);
	return obj;
}
/* }}} */

static void zend_error_va(int type, const char *file, uint lineno, const char *format, ...) /* {{{ */
{
	va_list args;

	va_start(args, format);
	zend_error_cb(type, file, lineno, format, args);
	va_end(args);
}
/* }}} */

static void zend_error_helper(int type, const char *filename, const uint lineno, const char *format, ...)
{
	va_list va;

	va_start(va, format);
	zend_error_cb(type, filename, lineno, format, va);
	va_end(va);
}

/* This function doesn't return if it uses E_ERROR */
ZEND_API void zend_exception_error(zend_object *ex, int severity) /* {{{ */
{
	zval exception, rv;
	zend_class_entry *ce_exception;

	ZVAL_OBJ(&exception, ex);
	ce_exception = Z_OBJCE(exception);
	EG(exception) = NULL;
	if (ce_exception == zend_ce_parse_error) {
		zend_string *message = zval_get_string(GET_PROPERTY(&exception, "message"));
		zend_string *file = zval_get_string(GET_PROPERTY_SILENT(&exception, "file"));
		zend_long line = zval_get_long(GET_PROPERTY_SILENT(&exception, "line"));

		zend_error_helper(E_PARSE, ZSTR_VAL(file), line, "%s", ZSTR_VAL(message));

		zend_string_release(file);
		zend_string_release(message);
	} else if (instanceof_function(ce_exception, zend_ce_throwable)) {
		zval tmp, rv;
		zend_string *str, *file = NULL;
		zend_long line = 0;

		zend_call_method_with_0_params(&exception, ce_exception, NULL, "__tostring", &tmp);
		if (!EG(exception)) {
			if (Z_TYPE(tmp) != IS_STRING) {
				zend_error(E_WARNING, "%s::__toString() must return a string", ZSTR_VAL(ce_exception->name));
			} else {
				zend_update_property_string(i_get_exception_base(&exception), &exception, "string", sizeof("string")-1, EG(exception) ? ZSTR_VAL(ce_exception->name) : Z_STRVAL(tmp));
			}
		}
		zval_ptr_dtor(&tmp);

		if (EG(exception)) {
			zval zv;

			ZVAL_OBJ(&zv, EG(exception));
			/* do the best we can to inform about the inner exception */
			if (instanceof_function(ce_exception, zend_ce_exception) || instanceof_function(ce_exception, zend_ce_error)) {
				file = zval_get_string(GET_PROPERTY_SILENT(&zv, "file"));
				line = zval_get_long(GET_PROPERTY_SILENT(&zv, "line"));
			}

			zend_error_va(E_WARNING, (file && ZSTR_LEN(file) > 0) ? ZSTR_VAL(file) : NULL, line,
				"Uncaught %s in exception handling during call to %s::__tostring()",
				ZSTR_VAL(Z_OBJCE(zv)->name), ZSTR_VAL(ce_exception->name));

			if (file) {
				zend_string_release(file);
			}
		}

		str = zval_get_string(GET_PROPERTY_SILENT(&exception, "string"));
		file = zval_get_string(GET_PROPERTY_SILENT(&exception, "file"));
		line = zval_get_long(GET_PROPERTY_SILENT(&exception, "line"));

		zend_error_va(severity, (file && ZSTR_LEN(file) > 0) ? ZSTR_VAL(file) : NULL, line,
			"Uncaught %s\n  thrown", ZSTR_VAL(str));

		zend_string_release(str);
		zend_string_release(file);
	} else {
		zend_error(severity, "Uncaught exception '%s'", ZSTR_VAL(ce_exception->name));
	}

	OBJ_RELEASE(ex);
}
/* }}} */

ZEND_API void zend_throw_exception_object(zval *exception) /* {{{ */
{
	zend_class_entry *exception_ce;

	if (exception == NULL || Z_TYPE_P(exception) != IS_OBJECT) {
		zend_error_noreturn(E_CORE_ERROR, "Need to supply an object when throwing an exception");
	}

	exception_ce = Z_OBJCE_P(exception);

	if (!exception_ce || !instanceof_function(exception_ce, zend_ce_throwable)) {
		zend_throw_error(NULL, "Cannot throw objects that do not implement Throwable");
		return;
	}
	zend_throw_exception_internal(exception);
}
/* }}} */

/*
 * Local variables:
 * tab-width: 4
 * c-basic-offset: 4
 * indent-tabs-mode: t
 * End:
 */<|MERGE_RESOLUTION|>--- conflicted
+++ resolved
@@ -76,14 +76,9 @@
 	if (exception == add_previous || !add_previous || !exception) {
 		return;
 	}
-<<<<<<< HEAD
 	ZVAL_OBJ(&tmp, add_previous);
 	if (!instanceof_function(Z_OBJCE(tmp), zend_ce_throwable)) {
 		zend_error_noreturn(E_CORE_ERROR, "Previous exception must implement Throwable");
-=======
-	if (Z_TYPE_P(add_previous) != IS_OBJECT || !instanceof_function(Z_OBJCE_P(add_previous), default_exception_ce TSRMLS_CC)) {
-		zend_error(E_ERROR, "Cannot set non exception as previous exception");
->>>>>>> ed709d5a
 		return;
 	}
 	ZVAL_OBJ(&zv, exception);
@@ -208,7 +203,7 @@
 		array_init(&trace);
 	}
 	Z_SET_REFCOUNT(trace, 0);
-	
+
 	base_ce = i_get_exception_base(&obj);
 
 	if (EXPECTED(class_type != zend_ce_parse_error || !(filename = zend_get_compiled_filename()))) {
@@ -284,13 +279,10 @@
 }
 /* }}} */
 
-<<<<<<< HEAD
-/* {{{ proto ErrorException::__construct(string message, int code, int severity [, string filename [, int lineno [, Throwable previous]]])
-=======
 /* {{{ proto Exception::__wakeup()
    Exception unserialize checks */
 #define CHECK_EXC_TYPE(name, type) \
-	value = zend_read_property(default_exception_ce, object, name, sizeof(name)-1, 0 TSRMLS_CC); \
+	zend_read_property(i_get_exception_base(object), (object), name, sizeof(name) - 1, 1, &value); \
 	if(value && Z_TYPE_P(value) != type) { \
 		zval *tmp; \
 		MAKE_STD_ZVAL(tmp); \
@@ -301,9 +293,8 @@
 
 ZEND_METHOD(exception, __wakeup)
 {
-	zval *value;
+	zval value;
 	zval *object = getThis();
-	HashTable *intern_ht = zend_std_get_properties(getThis() TSRMLS_CC);
 	CHECK_EXC_TYPE("message", IS_STRING);
 	CHECK_EXC_TYPE("string", IS_STRING);
 	CHECK_EXC_TYPE("code", IS_LONG);
@@ -314,8 +305,7 @@
 }
 /* }}} */
 
-/* {{{ proto ErrorException::__construct(string message, int code, int severity [, string filename [, int lineno [, Exception previous]]])
->>>>>>> ed709d5a
+/* {{{ proto ErrorException::__construct(string message, int code, int severity [, string filename [, int lineno [, Throwable previous]]])
    ErrorException constructor */
 ZEND_METHOD(error_exception, __construct)
 {
@@ -644,16 +634,11 @@
 	uint32_t num = 0;
 
 	DEFAULT_0_PARAMS;
-<<<<<<< HEAD
-	
+
 	object = getThis();
 	base_ce = i_get_exception_base(object);
 
 	trace = zend_read_property(base_ce, object, "trace", sizeof("trace")-1, 1, &rv);
-=======
-
-	trace = zend_read_property(default_exception_ce, getThis(), "trace", sizeof("trace")-1, 1 TSRMLS_CC);
->>>>>>> ed709d5a
 	if (Z_TYPE_P(trace) != IS_ARRAY) {
 		RETURN_FALSE;
 	}
@@ -671,12 +656,7 @@
 	smart_str_appends(&str, " {main}");
 	smart_str_0(&str);
 
-<<<<<<< HEAD
 	RETURN_NEW_STR(str.s);
-=======
-	res[res_len] = '\0';
-	RETURN_STRINGL(res, res_len, 0);
->>>>>>> ed709d5a
 }
 /* }}} */
 
@@ -723,42 +703,21 @@
 	zend_class_entry *base_ce;
 	zend_string *str;
 	zend_fcall_info fci;
-<<<<<<< HEAD
 	zval fname, rv;
 
 	DEFAULT_0_PARAMS;
 
 	str = ZSTR_EMPTY_ALLOC();
-=======
-	zval fname;
-
-	DEFAULT_0_PARAMS;
-
-	str = estrndup("", 0);
->>>>>>> ed709d5a
 
 	exception = getThis();
 	ZVAL_STRINGL(&fname, "gettraceasstring", sizeof("gettraceasstring")-1);
 
-<<<<<<< HEAD
 	while (exception && Z_TYPE_P(exception) == IS_OBJECT) {
 		zend_string *prev_str = str;
 		zend_string *message = zval_get_string(GET_PROPERTY(exception, "message"));
 		zend_string *file = zval_get_string(GET_PROPERTY(exception, "file"));
 		zend_long line = zval_get_long(GET_PROPERTY(exception, "line"));
-=======
-	while (exception && Z_TYPE_P(exception) == IS_OBJECT && instanceof_function(Z_OBJCE_P(exception), default_exception_ce TSRMLS_CC)) {
-		prev_str = str;
-		_default_exception_get_entry(exception, "message", sizeof("message")-1, &message TSRMLS_CC);
-		_default_exception_get_entry(exception, "file", sizeof("file")-1, &file TSRMLS_CC);
-		_default_exception_get_entry(exception, "line", sizeof("line")-1, &line TSRMLS_CC);
-
-		convert_to_string(&message);
-		convert_to_string(&file);
-		convert_to_long(&line);
->>>>>>> ed709d5a
-
-		trace = NULL;
+
 		fci.size = sizeof(fci);
 		fci.function_table = &Z_OBJCE_P(exception)->function_table;
 		ZVAL_COPY_VALUE(&fci.function_name, &fname);
@@ -771,11 +730,7 @@
 
 		zend_call_function(&fci, NULL);
 
-<<<<<<< HEAD
 		if (Z_TYPE(trace) != IS_STRING) {
-=======
-		if (trace && Z_TYPE_P(trace) != IS_STRING) {
->>>>>>> ed709d5a
 			zval_ptr_dtor(&trace);
 			ZVAL_UNDEF(&trace);
 		}
@@ -884,7 +839,7 @@
 void zend_register_default_exception(void) /* {{{ */
 {
 	zend_class_entry ce;
-	
+
 	REGISTER_MAGIC_INTERFACE(throwable, Throwable);
 
 	memcpy(&default_exception_handlers, zend_get_std_object_handlers(), sizeof(zend_object_handlers));
@@ -940,7 +895,7 @@
 /* }}} */
 
 /* {{{ Deprecated - Use zend_ce_exception directly instead */
-ZEND_API zend_class_entry *zend_exception_get_default(void) 
+ZEND_API zend_class_entry *zend_exception_get_default(void)
 {
 	return zend_ce_exception;
 }
