/*
   +----------------------------------------------------------------------+
   | Zend Engine                                                          |
   +----------------------------------------------------------------------+
   | Copyright (c) Zend Technologies Ltd. (http://www.zend.com)           |
   +----------------------------------------------------------------------+
   | This source file is subject to version 2.00 of the Zend license,     |
   | that is bundled with this package in the file LICENSE, and is        |
   | available through the world-wide-web at the following url:           |
   | http://www.zend.com/license/2_00.txt.                                |
   | If you did not receive a copy of the Zend license and are unable to  |
   | obtain it through the world-wide-web, please send a note to          |
   | license@zend.com so we can mail you a copy immediately.              |
   +----------------------------------------------------------------------+
   | Authors: Andi Gutmans <andi@php.net>                                 |
   |          Marcus Boerger <helly@php.net>                              |
   |          Sterling Hughes <sterling@php.net>                          |
   |          Zeev Suraski <zeev@php.net>                                 |
   +----------------------------------------------------------------------+
*/

#include "zend.h"
#include "zend_API.h"
#include "zend_builtin_functions.h"
#include "zend_interfaces.h"
#include "zend_exceptions.h"
#include "zend_vm.h"
#include "zend_dtrace.h"
#include "zend_smart_str.h"

ZEND_API zend_class_entry *zend_ce_throwable;
ZEND_API zend_class_entry *zend_ce_exception;
ZEND_API zend_class_entry *zend_ce_error_exception;
ZEND_API zend_class_entry *zend_ce_error;
ZEND_API zend_class_entry *zend_ce_compile_error;
ZEND_API zend_class_entry *zend_ce_parse_error;
ZEND_API zend_class_entry *zend_ce_type_error;
ZEND_API zend_class_entry *zend_ce_argument_count_error;
ZEND_API zend_class_entry *zend_ce_arithmetic_error;
ZEND_API zend_class_entry *zend_ce_division_by_zero_error;

ZEND_API void (*zend_throw_exception_hook)(zval *ex);

static zend_object_handlers default_exception_handlers;

/* {{{ zend_implement_throwable */
static int zend_implement_throwable(zend_class_entry *interface, zend_class_entry *class_type)
{
	if (instanceof_function(class_type, zend_ce_exception) || instanceof_function(class_type, zend_ce_error)) {
		return SUCCESS;
	}
	zend_error_noreturn(E_ERROR, "Class %s cannot implement interface %s, extend %s or %s instead",
		ZSTR_VAL(class_type->name),
		ZSTR_VAL(interface->name),
		ZSTR_VAL(zend_ce_exception->name),
		ZSTR_VAL(zend_ce_error->name));
	return FAILURE;
}
/* }}} */

static inline zend_class_entry *i_get_exception_base(zval *object) /* {{{ */
{
	return instanceof_function(Z_OBJCE_P(object), zend_ce_exception) ? zend_ce_exception : zend_ce_error;
}
/* }}} */

ZEND_API zend_class_entry *zend_get_exception_base(zval *object) /* {{{ */
{
	return i_get_exception_base(object);
}
/* }}} */

void zend_exception_set_previous(zend_object *exception, zend_object *add_previous) /* {{{ */
{
    zval *previous, *ancestor, *ex;
	zval  pv, zv, rv;
	zend_class_entry *base_ce;

	if (exception == add_previous || !add_previous || !exception) {
		return;
	}
	ZVAL_OBJ(&pv, add_previous);
	if (!instanceof_function(Z_OBJCE(pv), zend_ce_throwable)) {
		zend_error_noreturn(E_CORE_ERROR, "Previous exception must implement Throwable");
		return;
	}
	ZVAL_OBJ(&zv, exception);
	ex = &zv;
	do {
		ancestor = zend_read_property_ex(i_get_exception_base(&pv), &pv, ZSTR_KNOWN(ZEND_STR_PREVIOUS), 1, &rv);
		while (Z_TYPE_P(ancestor) == IS_OBJECT) {
			if (Z_OBJ_P(ancestor) == Z_OBJ_P(ex)) {
				OBJ_RELEASE(add_previous);
				return;
			}
			ancestor = zend_read_property_ex(i_get_exception_base(ancestor), ancestor, ZSTR_KNOWN(ZEND_STR_PREVIOUS), 1, &rv);
		}
		base_ce = i_get_exception_base(ex);
		previous = zend_read_property_ex(base_ce, ex, ZSTR_KNOWN(ZEND_STR_PREVIOUS), 1, &rv);
		if (Z_TYPE_P(previous) == IS_NULL) {
			zend_update_property_ex(base_ce, ex, ZSTR_KNOWN(ZEND_STR_PREVIOUS), &pv);
			GC_DELREF(add_previous);
			return;
		}
		ex = previous;
	} while (Z_OBJ_P(ex) != add_previous);
}
/* }}} */

void zend_exception_save(void) /* {{{ */
{
	if (EG(prev_exception)) {
		zend_exception_set_previous(EG(exception), EG(prev_exception));
	}
	if (EG(exception)) {
		EG(prev_exception) = EG(exception);
	}
	EG(exception) = NULL;
}
/* }}} */

void zend_exception_restore(void) /* {{{ */
{
	if (EG(prev_exception)) {
		if (EG(exception)) {
			zend_exception_set_previous(EG(exception), EG(prev_exception));
		} else {
			EG(exception) = EG(prev_exception);
		}
		EG(prev_exception) = NULL;
	}
}
/* }}} */

ZEND_API ZEND_COLD void zend_throw_exception_internal(zval *exception) /* {{{ */
{
#ifdef HAVE_DTRACE
	if (DTRACE_EXCEPTION_THROWN_ENABLED()) {
		if (exception != NULL) {
			DTRACE_EXCEPTION_THROWN(ZSTR_VAL(Z_OBJ_P(exception)->ce->name));
		} else {
			DTRACE_EXCEPTION_THROWN(NULL);
		}
	}
#endif /* HAVE_DTRACE */

	if (exception != NULL) {
		zend_object *previous = EG(exception);
		zend_exception_set_previous(Z_OBJ_P(exception), EG(exception));
		EG(exception) = Z_OBJ_P(exception);
		if (previous) {
			return;
		}
	}
	if (!EG(current_execute_data)) {
		if (exception && (Z_OBJCE_P(exception) == zend_ce_parse_error || Z_OBJCE_P(exception) == zend_ce_compile_error)) {
			return;
		}
		if(EG(exception)) {
			zend_exception_error(EG(exception), E_ERROR);
		}
		zend_error_noreturn(E_CORE_ERROR, "Exception thrown without a stack frame");
	}

	if (zend_throw_exception_hook) {
		zend_throw_exception_hook(exception);
	}

	if (!EG(current_execute_data)->func ||
	    !ZEND_USER_CODE(EG(current_execute_data)->func->common.type) ||
	    EG(current_execute_data)->opline->opcode == ZEND_HANDLE_EXCEPTION) {
		/* no need to rethrow the exception */
		return;
	}
	EG(opline_before_exception) = EG(current_execute_data)->opline;
	EG(current_execute_data)->opline = EG(exception_op);
}
/* }}} */

ZEND_API void zend_clear_exception(void) /* {{{ */
{
	if (EG(prev_exception)) {

		OBJ_RELEASE(EG(prev_exception));
		EG(prev_exception) = NULL;
	}
	if (!EG(exception)) {
		return;
	}
	OBJ_RELEASE(EG(exception));
	EG(exception) = NULL;
	if (EG(current_execute_data)) {
		EG(current_execute_data)->opline = EG(opline_before_exception);
	}
#if ZEND_DEBUG
	EG(opline_before_exception) = NULL;
#endif
}
/* }}} */

static zend_object *zend_default_exception_new_ex(zend_class_entry *class_type, int skip_top_traces) /* {{{ */
{
	zval obj, tmp;
	zend_object *object;
	zval trace;
	zend_class_entry *base_ce;
	zend_string *filename;

	Z_OBJ(obj) = object = zend_objects_new(class_type);
	Z_OBJ_HT(obj) = &default_exception_handlers;

	object_properties_init(object, class_type);

	if (EG(current_execute_data)) {
		zend_fetch_debug_backtrace(&trace, skip_top_traces, 0, 0);
	} else {
		array_init(&trace);
	}
	Z_SET_REFCOUNT(trace, 0);

	base_ce = i_get_exception_base(&obj);

	if (EXPECTED((class_type != zend_ce_parse_error && class_type != zend_ce_compile_error)
			|| !(filename = zend_get_compiled_filename()))) {
		ZVAL_STRING(&tmp, zend_get_executed_filename());
		zend_update_property_ex(base_ce, &obj, ZSTR_KNOWN(ZEND_STR_FILE), &tmp);
		zval_ptr_dtor(&tmp);
		ZVAL_LONG(&tmp, zend_get_executed_lineno());
		zend_update_property_ex(base_ce, &obj, ZSTR_KNOWN(ZEND_STR_LINE), &tmp);
	} else {
		ZVAL_STR(&tmp, filename);
		zend_update_property_ex(base_ce, &obj, ZSTR_KNOWN(ZEND_STR_FILE), &tmp);
		ZVAL_LONG(&tmp, zend_get_compiled_lineno());
		zend_update_property_ex(base_ce, &obj, ZSTR_KNOWN(ZEND_STR_LINE), &tmp);
	}
	zend_update_property_ex(base_ce, &obj, ZSTR_KNOWN(ZEND_STR_TRACE), &trace);

	return object;
}
/* }}} */

static zend_object *zend_default_exception_new(zend_class_entry *class_type) /* {{{ */
{
	return zend_default_exception_new_ex(class_type, 0);
}
/* }}} */

static zend_object *zend_error_exception_new(zend_class_entry *class_type) /* {{{ */
{
	return zend_default_exception_new_ex(class_type, 2);
}
/* }}} */

/* {{{ proto Exception|Error Exception|Error::__clone()
   Clone the exception object */
ZEND_COLD ZEND_METHOD(exception, __clone)
{
	/* Should never be executable */
	zend_throw_exception(NULL, "Cannot clone object using __clone()", 0);
}
/* }}} */

/* {{{ proto Exception|Error::__construct(string message, int code [, Throwable previous])
   Exception constructor */
ZEND_METHOD(exception, __construct)
{
	zend_string *message = NULL;
	zend_long   code = 0;
	zval  tmp, *object, *previous = NULL;
	zend_class_entry *base_ce;
	int    argc = ZEND_NUM_ARGS();

	object = ZEND_THIS;
	base_ce = i_get_exception_base(object);

	if (zend_parse_parameters_ex(ZEND_PARSE_PARAMS_QUIET, argc, "|SlO!", &message, &code, &previous, zend_ce_throwable) == FAILURE) {
		zend_class_entry *ce;

		if (Z_TYPE(EX(This)) == IS_OBJECT) {
			ce = Z_OBJCE(EX(This));
		} else if (Z_CE(EX(This))) {
			ce = Z_CE(EX(This));
		} else {
			ce = base_ce;
		}
		zend_throw_error(NULL, "Wrong parameters for %s([string $message [, long $code [, Throwable $previous = NULL]]])", ZSTR_VAL(ce->name));
		return;
	}

	if (message) {
		ZVAL_STR(&tmp, message);
		zend_update_property_ex(base_ce, object, ZSTR_KNOWN(ZEND_STR_MESSAGE), &tmp);
	}

	if (code) {
		ZVAL_LONG(&tmp, code);
		zend_update_property_ex(base_ce, object, ZSTR_KNOWN(ZEND_STR_CODE), &tmp);
	}

	if (previous) {
		zend_update_property_ex(base_ce, object, ZSTR_KNOWN(ZEND_STR_PREVIOUS), previous);
	}
}
/* }}} */

/* {{{ proto Exception::__wakeup()
   Exception unserialize checks */
#define CHECK_EXC_TYPE(id, type) \
	pvalue = zend_read_property_ex(i_get_exception_base(object), (object), ZSTR_KNOWN(id), 1, &value); \
	if (Z_TYPE_P(pvalue) != IS_NULL && Z_TYPE_P(pvalue) != type) { \
		zend_unset_property(i_get_exception_base(object), object, ZSTR_VAL(ZSTR_KNOWN(id)), ZSTR_LEN(ZSTR_KNOWN(id))); \
	}

ZEND_METHOD(exception, __wakeup)
{
	zval value, *pvalue;
	zval *object = ZEND_THIS;
	CHECK_EXC_TYPE(ZEND_STR_MESSAGE,  IS_STRING);
	CHECK_EXC_TYPE(ZEND_STR_STRING,   IS_STRING);
	CHECK_EXC_TYPE(ZEND_STR_CODE,     IS_LONG);
	CHECK_EXC_TYPE(ZEND_STR_FILE,     IS_STRING);
	CHECK_EXC_TYPE(ZEND_STR_LINE,     IS_LONG);
	CHECK_EXC_TYPE(ZEND_STR_TRACE,    IS_ARRAY);
	pvalue = zend_read_property(i_get_exception_base(object), object, "previous", sizeof("previous")-1, 1, &value);
	if (pvalue && Z_TYPE_P(pvalue) != IS_NULL && (Z_TYPE_P(pvalue) != IS_OBJECT ||
			!instanceof_function(Z_OBJCE_P(pvalue), zend_ce_throwable) ||
			pvalue == object)) {
		zend_unset_property(i_get_exception_base(object), object, "previous", sizeof("previous")-1);
	}
}
/* }}} */

/* {{{ proto ErrorException::__construct(string message, int code, int severity [, string filename [, int lineno [, Throwable previous]]])
   ErrorException constructor */
ZEND_METHOD(error_exception, __construct)
{
	zend_string *message = NULL, *filename = NULL;
	zend_long   code = 0, severity = E_ERROR, lineno;
	zval   tmp, *object, *previous = NULL;
	int    argc = ZEND_NUM_ARGS();

	if (zend_parse_parameters_ex(ZEND_PARSE_PARAMS_QUIET, argc, "|SllSlO!", &message, &code, &severity, &filename, &lineno, &previous, zend_ce_throwable) == FAILURE) {
		zend_class_entry *ce;

		if (Z_TYPE(EX(This)) == IS_OBJECT) {
			ce = Z_OBJCE(EX(This));
		} else if (Z_CE(EX(This))) {
			ce = Z_CE(EX(This));
		} else {
			ce = zend_ce_error_exception;
		}
		zend_throw_error(NULL, "Wrong parameters for %s([string $message [, long $code, [ long $severity, [ string $filename, [ long $lineno  [, Throwable $previous = NULL]]]]]])", ZSTR_VAL(ce->name));
		return;
	}

	object = ZEND_THIS;

	if (message) {
		ZVAL_STR_COPY(&tmp, message);
		zend_update_property_ex(zend_ce_exception, object, ZSTR_KNOWN(ZEND_STR_MESSAGE), &tmp);
		zval_ptr_dtor(&tmp);
	}

	if (code) {
		ZVAL_LONG(&tmp, code);
		zend_update_property_ex(zend_ce_exception, object, ZSTR_KNOWN(ZEND_STR_CODE), &tmp);
	}

	if (previous) {
		zend_update_property_ex(zend_ce_exception, object, ZSTR_KNOWN(ZEND_STR_PREVIOUS), previous);
	}

	ZVAL_LONG(&tmp, severity);
	zend_update_property_ex(zend_ce_exception, object, ZSTR_KNOWN(ZEND_STR_SEVERITY), &tmp);

	if (argc >= 4) {
		ZVAL_STR_COPY(&tmp, filename);
		zend_update_property_ex(zend_ce_exception, object, ZSTR_KNOWN(ZEND_STR_FILE), &tmp);
		zval_ptr_dtor(&tmp);
    	if (argc < 5) {
    	    lineno = 0; /* invalidate lineno */
    	}
		ZVAL_LONG(&tmp, lineno);
		zend_update_property_ex(zend_ce_exception, object, ZSTR_KNOWN(ZEND_STR_LINE), &tmp);
	}
}
/* }}} */

#define DEFAULT_0_PARAMS \
	if (zend_parse_parameters_none() == FAILURE) { \
		return; \
	}

#define GET_PROPERTY(object, id) \
	zend_read_property_ex(i_get_exception_base(object), (object), ZSTR_KNOWN(id), 0, &rv)
#define GET_PROPERTY_SILENT(object, id) \
	zend_read_property_ex(i_get_exception_base(object), (object), ZSTR_KNOWN(id), 1, &rv)

/* {{{ proto string Exception|Error::getFile()
   Get the file in which the exception occurred */
ZEND_METHOD(exception, getFile)
{
	zval *prop, rv;

	DEFAULT_0_PARAMS;

<<<<<<< HEAD
	ZVAL_COPY(return_value, GET_PROPERTY(ZEND_THIS, ZEND_STR_FILE));
=======
	prop = GET_PROPERTY(getThis(), ZEND_STR_FILE);
	ZVAL_DEREF(prop);
	ZVAL_COPY(return_value, prop);
>>>>>>> 461e140a
}
/* }}} */

/* {{{ proto int Exception|Error::getLine()
   Get the line in which the exception occurred */
ZEND_METHOD(exception, getLine)
{
	zval *prop, rv;

	DEFAULT_0_PARAMS;

<<<<<<< HEAD
	ZVAL_COPY(return_value, GET_PROPERTY(ZEND_THIS, ZEND_STR_LINE));
=======
	prop = GET_PROPERTY(getThis(), ZEND_STR_LINE);
	ZVAL_DEREF(prop);
	ZVAL_COPY(return_value, prop);
>>>>>>> 461e140a
}
/* }}} */

/* {{{ proto string Exception|Error::getMessage()
   Get the exception message */
ZEND_METHOD(exception, getMessage)
{
	zval *prop, rv;

	DEFAULT_0_PARAMS;

<<<<<<< HEAD
	ZVAL_COPY(return_value, GET_PROPERTY(ZEND_THIS, ZEND_STR_MESSAGE));
=======
	prop = GET_PROPERTY(getThis(), ZEND_STR_MESSAGE);
	ZVAL_DEREF(prop);
	ZVAL_COPY(return_value, prop);
>>>>>>> 461e140a
}
/* }}} */

/* {{{ proto int Exception|Error::getCode()
   Get the exception code */
ZEND_METHOD(exception, getCode)
{
	zval *prop, rv;

	DEFAULT_0_PARAMS;

<<<<<<< HEAD
	ZVAL_COPY(return_value, GET_PROPERTY(ZEND_THIS, ZEND_STR_CODE));
=======
	prop = GET_PROPERTY(getThis(), ZEND_STR_CODE);
	ZVAL_DEREF(prop);
	ZVAL_COPY(return_value, prop);
>>>>>>> 461e140a
}
/* }}} */

/* {{{ proto array Exception|Error::getTrace()
   Get the stack trace for the location in which the exception occurred */
ZEND_METHOD(exception, getTrace)
{
	zval *prop, rv;

	DEFAULT_0_PARAMS;

<<<<<<< HEAD
	ZVAL_COPY(return_value, GET_PROPERTY(ZEND_THIS, ZEND_STR_TRACE));
=======
	prop = GET_PROPERTY(getThis(), ZEND_STR_TRACE);
	ZVAL_DEREF(prop);
	ZVAL_COPY(return_value, prop);
>>>>>>> 461e140a
}
/* }}} */

/* {{{ proto int ErrorException::getSeverity()
   Get the exception severity */
ZEND_METHOD(error_exception, getSeverity)
{
	zval *prop, rv;

	DEFAULT_0_PARAMS;

<<<<<<< HEAD
	ZVAL_COPY(return_value, GET_PROPERTY(ZEND_THIS, ZEND_STR_SEVERITY));
=======
	prop = GET_PROPERTY(getThis(), ZEND_STR_SEVERITY);
	ZVAL_DEREF(prop);
	ZVAL_COPY(return_value, prop);
>>>>>>> 461e140a
}
/* }}} */

#define TRACE_APPEND_KEY(key) do {                                          \
		tmp = zend_hash_find(ht, key);                                      \
		if (tmp) {                                                          \
			if (Z_TYPE_P(tmp) != IS_STRING) {                               \
				zend_error(E_WARNING, "Value for %s is no string",          \
					ZSTR_VAL(key));                                         \
				smart_str_appends(str, "[unknown]");                        \
			} else {                                                        \
				smart_str_appends(str, Z_STRVAL_P(tmp));                    \
			}                                                               \
		} \
	} while (0)

static void _build_trace_args(zval *arg, smart_str *str) /* {{{ */
{
	/* the trivial way would be to do
	 * convert_to_string_ex(arg);
	 * append it and kill the now tmp arg.
	 * but that could cause some E_NOTICE and also damn long lines.
	 */

	ZVAL_DEREF(arg);
	switch (Z_TYPE_P(arg)) {
		case IS_NULL:
			smart_str_appends(str, "NULL, ");
			break;
		case IS_STRING:
			smart_str_appendc(str, '\'');
			smart_str_append_escaped(str, Z_STRVAL_P(arg), MIN(Z_STRLEN_P(arg), 15));
			if (Z_STRLEN_P(arg) > 15) {
				smart_str_appends(str, "...', ");
			} else {
				smart_str_appends(str, "', ");
			}
			break;
		case IS_FALSE:
			smart_str_appends(str, "false, ");
			break;
		case IS_TRUE:
			smart_str_appends(str, "true, ");
			break;
		case IS_RESOURCE:
			smart_str_appends(str, "Resource id #");
			smart_str_append_long(str, Z_RES_HANDLE_P(arg));
			smart_str_appends(str, ", ");
			break;
		case IS_LONG:
			smart_str_append_long(str, Z_LVAL_P(arg));
			smart_str_appends(str, ", ");
			break;
		case IS_DOUBLE: {
			smart_str_append_printf(str, "%.*G", (int) EG(precision), Z_DVAL_P(arg));
			smart_str_appends(str, ", ");
			break;
		}
		case IS_ARRAY:
			smart_str_appends(str, "Array, ");
			break;
		case IS_OBJECT: {
			zend_string *class_name = Z_OBJ_HANDLER_P(arg, get_class_name)(Z_OBJ_P(arg));
			smart_str_appends(str, "Object(");
			smart_str_appends(str, ZSTR_VAL(class_name));
			smart_str_appends(str, "), ");
			zend_string_release_ex(class_name, 0);
			break;
		}
	}
}
/* }}} */

static void _build_trace_string(smart_str *str, HashTable *ht, uint32_t num) /* {{{ */
{
	zval *file, *tmp;

	smart_str_appendc(str, '#');
	smart_str_append_long(str, num);
	smart_str_appendc(str, ' ');

	file = zend_hash_find_ex(ht, ZSTR_KNOWN(ZEND_STR_FILE), 1);
	if (file) {
		if (Z_TYPE_P(file) != IS_STRING) {
			zend_error(E_WARNING, "Function name is no string");
			smart_str_appends(str, "[unknown function]");
		} else{
			zend_long line;
			tmp = zend_hash_find_ex(ht, ZSTR_KNOWN(ZEND_STR_LINE), 1);
			if (tmp) {
				if (Z_TYPE_P(tmp) == IS_LONG) {
					line = Z_LVAL_P(tmp);
				} else {
					zend_error(E_WARNING, "Line is no long");
					line = 0;
				}
			} else {
				line = 0;
			}
			smart_str_append(str, Z_STR_P(file));
			smart_str_appendc(str, '(');
			smart_str_append_long(str, line);
			smart_str_appends(str, "): ");
		}
	} else {
		smart_str_appends(str, "[internal function]: ");
	}
	TRACE_APPEND_KEY(ZSTR_KNOWN(ZEND_STR_CLASS));
	TRACE_APPEND_KEY(ZSTR_KNOWN(ZEND_STR_TYPE));
	TRACE_APPEND_KEY(ZSTR_KNOWN(ZEND_STR_FUNCTION));
	smart_str_appendc(str, '(');
	tmp = zend_hash_find_ex(ht, ZSTR_KNOWN(ZEND_STR_ARGS), 1);
	if (tmp) {
		if (Z_TYPE_P(tmp) == IS_ARRAY) {
			size_t last_len = ZSTR_LEN(str->s);
			zval *arg;

			ZEND_HASH_FOREACH_VAL(Z_ARRVAL_P(tmp), arg) {
				_build_trace_args(arg, str);
			} ZEND_HASH_FOREACH_END();

			if (last_len != ZSTR_LEN(str->s)) {
				ZSTR_LEN(str->s) -= 2; /* remove last ', ' */
			}
		} else {
			zend_error(E_WARNING, "args element is no array");
		}
	}
	smart_str_appends(str, ")\n");
}
/* }}} */

/* {{{ proto string Exception|Error::getTraceAsString()
   Obtain the backtrace for the exception as a string (instead of an array) */
ZEND_METHOD(exception, getTraceAsString)
{
	zval *trace, *frame, rv;
	zend_ulong index;
	zval *object;
	zend_class_entry *base_ce;
	smart_str str = {0};
	uint32_t num = 0;

	DEFAULT_0_PARAMS;

	object = ZEND_THIS;
	base_ce = i_get_exception_base(object);

	trace = zend_read_property_ex(base_ce, object, ZSTR_KNOWN(ZEND_STR_TRACE), 1, &rv);
	if (Z_TYPE_P(trace) != IS_ARRAY) {
		RETURN_FALSE;
	}
	ZEND_HASH_FOREACH_NUM_KEY_VAL(Z_ARRVAL_P(trace), index, frame) {
		if (Z_TYPE_P(frame) != IS_ARRAY) {
			zend_error(E_WARNING, "Expected array for frame " ZEND_ULONG_FMT, index);
			continue;
		}

		_build_trace_string(&str, Z_ARRVAL_P(frame), num++);
	} ZEND_HASH_FOREACH_END();

	smart_str_appendc(&str, '#');
	smart_str_append_long(&str, num);
	smart_str_appends(&str, " {main}");
	smart_str_0(&str);

	RETURN_NEW_STR(str.s);
}
/* }}} */

/* {{{ proto Throwable Exception|Error::getPrevious()
   Return previous Throwable or NULL. */
ZEND_METHOD(exception, getPrevious)
{
	zval rv;

	DEFAULT_0_PARAMS;

	ZVAL_COPY(return_value, GET_PROPERTY_SILENT(ZEND_THIS, ZEND_STR_PREVIOUS));
} /* }}} */

/* {{{ proto string Exception|Error::__toString()
   Obtain the string representation of the Exception object */
ZEND_METHOD(exception, __toString)
{
	zval trace, *exception;
	zend_class_entry *base_ce;
	zend_string *str;
	zend_fcall_info fci;
	zval rv, tmp;
	zend_string *fname;

	DEFAULT_0_PARAMS;

	str = ZSTR_EMPTY_ALLOC();

	exception = ZEND_THIS;
	fname = zend_string_init("gettraceasstring", sizeof("gettraceasstring")-1, 0);

	while (exception && Z_TYPE_P(exception) == IS_OBJECT && instanceof_function(Z_OBJCE_P(exception), zend_ce_throwable)) {
		zend_string *prev_str = str;
		zend_string *message = zval_get_string(GET_PROPERTY(exception, ZEND_STR_MESSAGE));
		zend_string *file = zval_get_string(GET_PROPERTY(exception, ZEND_STR_FILE));
		zend_long line = zval_get_long(GET_PROPERTY(exception, ZEND_STR_LINE));

		fci.size = sizeof(fci);
		ZVAL_STR(&fci.function_name, fname);
		fci.object = Z_OBJ_P(exception);
		fci.retval = &trace;
		fci.param_count = 0;
		fci.params = NULL;
		fci.no_separation = 1;

		zend_call_function(&fci, NULL);

		if (Z_TYPE(trace) != IS_STRING) {
			zval_ptr_dtor(&trace);
			ZVAL_UNDEF(&trace);
		}

		if ((Z_OBJCE_P(exception) == zend_ce_type_error || Z_OBJCE_P(exception) == zend_ce_argument_count_error) && strstr(ZSTR_VAL(message), ", called in ")) {
			zend_string *real_message = zend_strpprintf(0, "%s and defined", ZSTR_VAL(message));
			zend_string_release_ex(message, 0);
			message = real_message;
		}

		if (ZSTR_LEN(message) > 0) {
			str = zend_strpprintf(0, "%s: %s in %s:" ZEND_LONG_FMT
					"\nStack trace:\n%s%s%s",
					ZSTR_VAL(Z_OBJCE_P(exception)->name), ZSTR_VAL(message), ZSTR_VAL(file), line,
					(Z_TYPE(trace) == IS_STRING && Z_STRLEN(trace)) ? Z_STRVAL(trace) : "#0 {main}\n",
					ZSTR_LEN(prev_str) ? "\n\nNext " : "", ZSTR_VAL(prev_str));
		} else {
			str = zend_strpprintf(0, "%s in %s:" ZEND_LONG_FMT
					"\nStack trace:\n%s%s%s",
					ZSTR_VAL(Z_OBJCE_P(exception)->name), ZSTR_VAL(file), line,
					(Z_TYPE(trace) == IS_STRING && Z_STRLEN(trace)) ? Z_STRVAL(trace) : "#0 {main}\n",
					ZSTR_LEN(prev_str) ? "\n\nNext " : "", ZSTR_VAL(prev_str));
		}

		zend_string_release_ex(prev_str, 0);
		zend_string_release_ex(message, 0);
		zend_string_release_ex(file, 0);
		zval_ptr_dtor(&trace);

		Z_PROTECT_RECURSION_P(exception);
		exception = GET_PROPERTY(exception, ZEND_STR_PREVIOUS);
		if (exception && Z_TYPE_P(exception) == IS_OBJECT && Z_IS_RECURSIVE_P(exception)) {
			break;
		}
	}
	zend_string_release_ex(fname, 0);

	exception = ZEND_THIS;
	/* Reset apply counts */
	while (exception && Z_TYPE_P(exception) == IS_OBJECT && (base_ce = i_get_exception_base(exception)) && instanceof_function(Z_OBJCE_P(exception), base_ce)) {
		if (Z_IS_RECURSIVE_P(exception)) {
			Z_UNPROTECT_RECURSION_P(exception);
		} else {
			break;
		}
		exception = GET_PROPERTY(exception, ZEND_STR_PREVIOUS);
	}

	exception = ZEND_THIS;
	base_ce = i_get_exception_base(exception);

	/* We store the result in the private property string so we can access
	 * the result in uncaught exception handlers without memleaks. */
	ZVAL_STR(&tmp, str);
	zend_update_property_ex(base_ce, exception, ZSTR_KNOWN(ZEND_STR_STRING), &tmp);

	RETURN_STR(str);
}
/* }}} */

/** {{{ Throwable method definition */
static const zend_function_entry zend_funcs_throwable[] = {
	ZEND_ABSTRACT_ME(throwable, getMessage,       NULL)
	ZEND_ABSTRACT_ME(throwable, getCode,          NULL)
	ZEND_ABSTRACT_ME(throwable, getFile,          NULL)
	ZEND_ABSTRACT_ME(throwable, getLine,          NULL)
	ZEND_ABSTRACT_ME(throwable, getTrace,         NULL)
	ZEND_ABSTRACT_ME(throwable, getPrevious,      NULL)
	ZEND_ABSTRACT_ME(throwable, getTraceAsString, NULL)
	ZEND_ABSTRACT_ME(throwable, __toString,       NULL)
	ZEND_FE_END
};
/* }}} */

/* {{{ internal structs */
/* All functions that may be used in uncaught exception handlers must be final
 * and must not throw exceptions. Otherwise we would need a facility to handle
 * such exceptions in that handler.
 * Also all getXY() methods are final because thy serve as read only access to
 * their corresponding properties, no more, no less. If after all you need to
 * override something then it is method __toString().
 * And never try to change the state of exceptions and never implement anything
 * that gives the user anything to accomplish this.
 */
ZEND_BEGIN_ARG_INFO_EX(arginfo_exception___construct, 0, 0, 0)
	ZEND_ARG_INFO(0, message)
	ZEND_ARG_INFO(0, code)
	ZEND_ARG_INFO(0, previous)
ZEND_END_ARG_INFO()

static const zend_function_entry default_exception_functions[] = {
	ZEND_ME(exception, __clone, NULL, ZEND_ACC_PRIVATE|ZEND_ACC_FINAL)
	ZEND_ME(exception, __construct, arginfo_exception___construct, ZEND_ACC_PUBLIC)
	ZEND_ME(exception, __wakeup, NULL, ZEND_ACC_PUBLIC)
	ZEND_ME(exception, getMessage, NULL, ZEND_ACC_PUBLIC|ZEND_ACC_FINAL)
	ZEND_ME(exception, getCode, NULL, ZEND_ACC_PUBLIC|ZEND_ACC_FINAL)
	ZEND_ME(exception, getFile, NULL, ZEND_ACC_PUBLIC|ZEND_ACC_FINAL)
	ZEND_ME(exception, getLine, NULL, ZEND_ACC_PUBLIC|ZEND_ACC_FINAL)
	ZEND_ME(exception, getTrace, NULL, ZEND_ACC_PUBLIC|ZEND_ACC_FINAL)
	ZEND_ME(exception, getPrevious, NULL, ZEND_ACC_PUBLIC|ZEND_ACC_FINAL)
	ZEND_ME(exception, getTraceAsString, NULL, ZEND_ACC_PUBLIC|ZEND_ACC_FINAL)
	ZEND_ME(exception, __toString, NULL, 0)
	ZEND_FE_END
};

ZEND_BEGIN_ARG_INFO_EX(arginfo_error_exception___construct, 0, 0, 0)
	ZEND_ARG_INFO(0, message)
	ZEND_ARG_INFO(0, code)
	ZEND_ARG_INFO(0, severity)
	ZEND_ARG_INFO(0, filename)
	ZEND_ARG_INFO(0, lineno)
	ZEND_ARG_INFO(0, previous)
ZEND_END_ARG_INFO()

static const zend_function_entry error_exception_functions[] = {
	ZEND_ME(error_exception, __construct, arginfo_error_exception___construct, ZEND_ACC_PUBLIC)
	ZEND_ME(error_exception, getSeverity, NULL, ZEND_ACC_PUBLIC|ZEND_ACC_FINAL)
	ZEND_FE_END
};
/* }}} */

void zend_register_default_exception(void) /* {{{ */
{
	zend_class_entry ce;

	REGISTER_MAGIC_INTERFACE(throwable, Throwable);

	memcpy(&default_exception_handlers, &std_object_handlers, sizeof(zend_object_handlers));
	default_exception_handlers.clone_obj = NULL;

	INIT_CLASS_ENTRY(ce, "Exception", default_exception_functions);
	zend_ce_exception = zend_register_internal_class_ex(&ce, NULL);
	zend_ce_exception->create_object = zend_default_exception_new;
	zend_class_implements(zend_ce_exception, 1, zend_ce_throwable);

	zend_declare_property_string(zend_ce_exception, "message", sizeof("message")-1, "", ZEND_ACC_PROTECTED);
	zend_declare_property_string(zend_ce_exception, "string", sizeof("string")-1, "", ZEND_ACC_PRIVATE);
	zend_declare_property_long(zend_ce_exception, "code", sizeof("code")-1, 0, ZEND_ACC_PROTECTED);
	zend_declare_property_null(zend_ce_exception, "file", sizeof("file")-1, ZEND_ACC_PROTECTED);
	zend_declare_property_null(zend_ce_exception, "line", sizeof("line")-1, ZEND_ACC_PROTECTED);
	zend_declare_property_null(zend_ce_exception, "trace", sizeof("trace")-1, ZEND_ACC_PRIVATE);
	zend_declare_property_null(zend_ce_exception, "previous", sizeof("previous")-1, ZEND_ACC_PRIVATE);

	INIT_CLASS_ENTRY(ce, "ErrorException", error_exception_functions);
	zend_ce_error_exception = zend_register_internal_class_ex(&ce, zend_ce_exception);
	zend_ce_error_exception->create_object = zend_error_exception_new;
	zend_declare_property_long(zend_ce_error_exception, "severity", sizeof("severity")-1, E_ERROR, ZEND_ACC_PROTECTED);

	INIT_CLASS_ENTRY(ce, "Error", default_exception_functions);
	zend_ce_error = zend_register_internal_class_ex(&ce, NULL);
	zend_ce_error->create_object = zend_default_exception_new;
	zend_class_implements(zend_ce_error, 1, zend_ce_throwable);

	zend_declare_property_string(zend_ce_error, "message", sizeof("message")-1, "", ZEND_ACC_PROTECTED);
	zend_declare_property_string(zend_ce_error, "string", sizeof("string")-1, "", ZEND_ACC_PRIVATE);
	zend_declare_property_long(zend_ce_error, "code", sizeof("code")-1, 0, ZEND_ACC_PROTECTED);
	zend_declare_property_null(zend_ce_error, "file", sizeof("file")-1, ZEND_ACC_PROTECTED);
	zend_declare_property_null(zend_ce_error, "line", sizeof("line")-1, ZEND_ACC_PROTECTED);
	zend_declare_property_null(zend_ce_error, "trace", sizeof("trace")-1, ZEND_ACC_PRIVATE);
	zend_declare_property_null(zend_ce_error, "previous", sizeof("previous")-1, ZEND_ACC_PRIVATE);

	INIT_CLASS_ENTRY(ce, "CompileError", NULL);
	zend_ce_compile_error = zend_register_internal_class_ex(&ce, zend_ce_error);
	zend_ce_compile_error->create_object = zend_default_exception_new;

	INIT_CLASS_ENTRY(ce, "ParseError", NULL);
	zend_ce_parse_error = zend_register_internal_class_ex(&ce, zend_ce_compile_error);
	zend_ce_parse_error->create_object = zend_default_exception_new;

	INIT_CLASS_ENTRY(ce, "TypeError", NULL);
	zend_ce_type_error = zend_register_internal_class_ex(&ce, zend_ce_error);
	zend_ce_type_error->create_object = zend_default_exception_new;

	INIT_CLASS_ENTRY(ce, "ArgumentCountError", NULL);
	zend_ce_argument_count_error = zend_register_internal_class_ex(&ce, zend_ce_type_error);
	zend_ce_argument_count_error->create_object = zend_default_exception_new;

	INIT_CLASS_ENTRY(ce, "ArithmeticError", NULL);
	zend_ce_arithmetic_error = zend_register_internal_class_ex(&ce, zend_ce_error);
	zend_ce_arithmetic_error->create_object = zend_default_exception_new;

	INIT_CLASS_ENTRY(ce, "DivisionByZeroError", NULL);
	zend_ce_division_by_zero_error = zend_register_internal_class_ex(&ce, zend_ce_arithmetic_error);
	zend_ce_division_by_zero_error->create_object = zend_default_exception_new;
}
/* }}} */

/* {{{ Deprecated - Use zend_ce_exception directly instead */
ZEND_API zend_class_entry *zend_exception_get_default(void)
{
	return zend_ce_exception;
}
/* }}} */

/* {{{ Deprecated - Use zend_ce_error_exception directly instead */
ZEND_API zend_class_entry *zend_get_error_exception(void)
{
	return zend_ce_error_exception;
}
/* }}} */

ZEND_API ZEND_COLD zend_object *zend_throw_exception(zend_class_entry *exception_ce, const char *message, zend_long code) /* {{{ */
{
	zval ex, tmp;

	if (exception_ce) {
		if (!instanceof_function(exception_ce, zend_ce_throwable)) {
			zend_error(E_NOTICE, "Exceptions must implement Throwable");
			exception_ce = zend_ce_exception;
		}
	} else {
		exception_ce = zend_ce_exception;
	}
	object_init_ex(&ex, exception_ce);


	if (message) {
		ZVAL_STRING(&tmp, message);
		zend_update_property_ex(exception_ce, &ex, ZSTR_KNOWN(ZEND_STR_MESSAGE), &tmp);
		zval_ptr_dtor(&tmp);
	}
	if (code) {
		ZVAL_LONG(&tmp, code);
		zend_update_property_ex(exception_ce, &ex, ZSTR_KNOWN(ZEND_STR_CODE), &tmp);
	}

	zend_throw_exception_internal(&ex);
	return Z_OBJ(ex);
}
/* }}} */

ZEND_API ZEND_COLD zend_object *zend_throw_exception_ex(zend_class_entry *exception_ce, zend_long code, const char *format, ...) /* {{{ */
{
	va_list arg;
	char *message;
	zend_object *obj;

	va_start(arg, format);
	zend_vspprintf(&message, 0, format, arg);
	va_end(arg);
	obj = zend_throw_exception(exception_ce, message, code);
	efree(message);
	return obj;
}
/* }}} */

ZEND_API ZEND_COLD zend_object *zend_throw_error_exception(zend_class_entry *exception_ce, const char *message, zend_long code, int severity) /* {{{ */
{
	zval ex, tmp;
	zend_object *obj = zend_throw_exception(exception_ce, message, code);
	ZVAL_OBJ(&ex, obj);
	ZVAL_LONG(&tmp, severity);
	zend_update_property_ex(zend_ce_error_exception, &ex, ZSTR_KNOWN(ZEND_STR_SEVERITY), &tmp);
	return obj;
}
/* }}} */

static void zend_error_va(int type, const char *file, uint32_t lineno, const char *format, ...) /* {{{ */
{
	va_list args;

	va_start(args, format);
	zend_error_cb(type, file, lineno, format, args);
	va_end(args);
}
/* }}} */

static void zend_error_helper(int type, const char *filename, const uint32_t lineno, const char *format, ...) /* {{{ */
{
	va_list va;

	va_start(va, format);
	zend_error_cb(type, filename, lineno, format, va);
	va_end(va);
}
/* }}} */

/* This function doesn't return if it uses E_ERROR */
ZEND_API ZEND_COLD void zend_exception_error(zend_object *ex, int severity) /* {{{ */
{
	zval exception, rv;
	zend_class_entry *ce_exception;

	ZVAL_OBJ(&exception, ex);
	ce_exception = Z_OBJCE(exception);
	EG(exception) = NULL;
	if (ce_exception == zend_ce_parse_error || ce_exception == zend_ce_compile_error) {
		zend_string *message = zval_get_string(GET_PROPERTY(&exception, ZEND_STR_MESSAGE));
		zend_string *file = zval_get_string(GET_PROPERTY_SILENT(&exception, ZEND_STR_FILE));
		zend_long line = zval_get_long(GET_PROPERTY_SILENT(&exception, ZEND_STR_LINE));

		zend_error_helper(ce_exception == zend_ce_parse_error ? E_PARSE : E_COMPILE_ERROR,
			ZSTR_VAL(file), line, "%s", ZSTR_VAL(message));

		zend_string_release_ex(file, 0);
		zend_string_release_ex(message, 0);
	} else if (instanceof_function(ce_exception, zend_ce_throwable)) {
		zval tmp, rv;
		zend_string *str, *file = NULL;
		zend_long line = 0;

		zend_call_method_with_0_params(&exception, ce_exception, &ex->ce->__tostring, "__tostring", &tmp);
		if (!EG(exception)) {
			if (Z_TYPE(tmp) != IS_STRING) {
				zend_error(E_WARNING, "%s::__toString() must return a string", ZSTR_VAL(ce_exception->name));
			} else {
				zend_update_property_ex(i_get_exception_base(&exception), &exception, ZSTR_KNOWN(ZEND_STR_STRING), &tmp);
			}
		}
		zval_ptr_dtor(&tmp);

		if (EG(exception)) {
			zval zv;

			ZVAL_OBJ(&zv, EG(exception));
			/* do the best we can to inform about the inner exception */
			if (instanceof_function(ce_exception, zend_ce_exception) || instanceof_function(ce_exception, zend_ce_error)) {
				file = zval_get_string(GET_PROPERTY_SILENT(&zv, ZEND_STR_FILE));
				line = zval_get_long(GET_PROPERTY_SILENT(&zv, ZEND_STR_LINE));
			}

			zend_error_va(E_WARNING, (file && ZSTR_LEN(file) > 0) ? ZSTR_VAL(file) : NULL, line,
				"Uncaught %s in exception handling during call to %s::__tostring()",
				ZSTR_VAL(Z_OBJCE(zv)->name), ZSTR_VAL(ce_exception->name));

			if (file) {
				zend_string_release_ex(file, 0);
			}
		}

		str = zval_get_string(GET_PROPERTY_SILENT(&exception, ZEND_STR_STRING));
		file = zval_get_string(GET_PROPERTY_SILENT(&exception, ZEND_STR_FILE));
		line = zval_get_long(GET_PROPERTY_SILENT(&exception, ZEND_STR_LINE));

		zend_error_va(severity, (file && ZSTR_LEN(file) > 0) ? ZSTR_VAL(file) : NULL, line,
			"Uncaught %s\n  thrown", ZSTR_VAL(str));

		zend_string_release_ex(str, 0);
		zend_string_release_ex(file, 0);
	} else {
		zend_error(severity, "Uncaught exception '%s'", ZSTR_VAL(ce_exception->name));
	}

	OBJ_RELEASE(ex);
}
/* }}} */

ZEND_API ZEND_COLD void zend_throw_exception_object(zval *exception) /* {{{ */
{
	zend_class_entry *exception_ce;

	if (exception == NULL || Z_TYPE_P(exception) != IS_OBJECT) {
		zend_error_noreturn(E_CORE_ERROR, "Need to supply an object when throwing an exception");
	}

	exception_ce = Z_OBJCE_P(exception);

	if (!exception_ce || !instanceof_function(exception_ce, zend_ce_throwable)) {
		zend_throw_error(NULL, "Cannot throw objects that do not implement Throwable");
		zval_ptr_dtor(exception);
		return;
	}
	zend_throw_exception_internal(exception);
}
/* }}} */<|MERGE_RESOLUTION|>--- conflicted
+++ resolved
@@ -404,13 +404,9 @@
 
 	DEFAULT_0_PARAMS;
 
-<<<<<<< HEAD
-	ZVAL_COPY(return_value, GET_PROPERTY(ZEND_THIS, ZEND_STR_FILE));
-=======
-	prop = GET_PROPERTY(getThis(), ZEND_STR_FILE);
+	prop = GET_PROPERTY(ZEND_THIS, ZEND_STR_FILE);
 	ZVAL_DEREF(prop);
 	ZVAL_COPY(return_value, prop);
->>>>>>> 461e140a
 }
 /* }}} */
 
@@ -422,13 +418,9 @@
 
 	DEFAULT_0_PARAMS;
 
-<<<<<<< HEAD
-	ZVAL_COPY(return_value, GET_PROPERTY(ZEND_THIS, ZEND_STR_LINE));
-=======
-	prop = GET_PROPERTY(getThis(), ZEND_STR_LINE);
+	prop = GET_PROPERTY(ZEND_THIS, ZEND_STR_LINE);
 	ZVAL_DEREF(prop);
 	ZVAL_COPY(return_value, prop);
->>>>>>> 461e140a
 }
 /* }}} */
 
@@ -440,13 +432,9 @@
 
 	DEFAULT_0_PARAMS;
 
-<<<<<<< HEAD
-	ZVAL_COPY(return_value, GET_PROPERTY(ZEND_THIS, ZEND_STR_MESSAGE));
-=======
-	prop = GET_PROPERTY(getThis(), ZEND_STR_MESSAGE);
+	prop = GET_PROPERTY(ZEND_THIS, ZEND_STR_MESSAGE);
 	ZVAL_DEREF(prop);
 	ZVAL_COPY(return_value, prop);
->>>>>>> 461e140a
 }
 /* }}} */
 
@@ -458,13 +446,9 @@
 
 	DEFAULT_0_PARAMS;
 
-<<<<<<< HEAD
-	ZVAL_COPY(return_value, GET_PROPERTY(ZEND_THIS, ZEND_STR_CODE));
-=======
-	prop = GET_PROPERTY(getThis(), ZEND_STR_CODE);
+	prop = GET_PROPERTY(ZEND_THIS, ZEND_STR_CODE);
 	ZVAL_DEREF(prop);
 	ZVAL_COPY(return_value, prop);
->>>>>>> 461e140a
 }
 /* }}} */
 
@@ -476,13 +460,9 @@
 
 	DEFAULT_0_PARAMS;
 
-<<<<<<< HEAD
-	ZVAL_COPY(return_value, GET_PROPERTY(ZEND_THIS, ZEND_STR_TRACE));
-=======
-	prop = GET_PROPERTY(getThis(), ZEND_STR_TRACE);
+	prop = GET_PROPERTY(ZEND_THIS, ZEND_STR_TRACE);
 	ZVAL_DEREF(prop);
 	ZVAL_COPY(return_value, prop);
->>>>>>> 461e140a
 }
 /* }}} */
 
@@ -494,13 +474,9 @@
 
 	DEFAULT_0_PARAMS;
 
-<<<<<<< HEAD
-	ZVAL_COPY(return_value, GET_PROPERTY(ZEND_THIS, ZEND_STR_SEVERITY));
-=======
-	prop = GET_PROPERTY(getThis(), ZEND_STR_SEVERITY);
+	prop = GET_PROPERTY(ZEND_THIS, ZEND_STR_SEVERITY);
 	ZVAL_DEREF(prop);
 	ZVAL_COPY(return_value, prop);
->>>>>>> 461e140a
 }
 /* }}} */
 
