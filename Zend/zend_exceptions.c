--- conflicted
+++ resolved
@@ -30,39 +30,33 @@
 #include "zend_dtrace.h"
 #include "zend_smart_str.h"
 
+static zend_class_entry *base_exception_ce;
 static zend_class_entry *default_exception_ce;
 static zend_class_entry *error_exception_ce;
-static zend_class_entry *error_ce;
-static zend_class_entry *parse_error_ce;
-static zend_class_entry *type_error_ce;
+static zend_class_entry *engine_exception_ce;
+static zend_class_entry *parse_exception_ce;
+static zend_class_entry *type_exception_ce;
 static zend_object_handlers default_exception_handlers;
 ZEND_API void (*zend_throw_exception_hook)(zval *ex);
 
-static zend_class_entry *zend_get_exception_base(zval *object)
-{
-	return instanceof_function(Z_OBJCE_P(object), default_exception_ce) ? default_exception_ce : error_ce;
-}
-
 void zend_exception_set_previous(zend_object *exception, zend_object *add_previous)
 {
     zval tmp, *previous, zv, *pzv, rv;
-	zend_class_entry *base_ce;
 
 	if (exception == add_previous || !add_previous || !exception) {
 		return;
 	}
 	ZVAL_OBJ(&tmp, add_previous);
-	if (!instanceof_function(Z_OBJCE(tmp), zend_ce_throwable)) {
+	if (!instanceof_function(Z_OBJCE(tmp), base_exception_ce)) {
 		zend_error_noreturn(E_CORE_ERROR, "Cannot set non exception as previous exception");
 		return;
 	}
 	ZVAL_OBJ(&zv, exception);
 	pzv = &zv;
 	do {
-		base_ce = zend_get_exception_base(pzv);
-		previous = zend_read_property(base_ce, pzv, "previous", sizeof("previous")-1, 1, &rv);
+		previous = zend_read_property(base_exception_ce, pzv, "previous", sizeof("previous")-1, 1, &rv);
 		if (Z_TYPE_P(previous) == IS_NULL) {
-			zend_update_property(base_ce, pzv, "previous", sizeof("previous")-1, &tmp);
+			zend_update_property(base_exception_ce, pzv, "previous", sizeof("previous")-1, &tmp);
 			GC_REFCOUNT(add_previous)--;
 			return;
 		}
@@ -116,7 +110,7 @@
 		}
 	}
 	if (!EG(current_execute_data)) {
-		if (exception && Z_OBJCE_P(exception) == parse_error_ce) {
+		if (exception && Z_OBJCE_P(exception) == parse_exception_ce) {
 			return;
 		}
 		if(EG(exception)) {
@@ -164,7 +158,6 @@
 	zval obj;
 	zend_object *object;
 	zval trace;
-	zend_class_entry *base_ce;
 
 	Z_OBJ(obj) = object = zend_objects_new(class_type);
 	Z_OBJ_HT(obj) = &default_exception_handlers;
@@ -177,17 +170,15 @@
 		array_init(&trace);
 	}
 	Z_SET_REFCOUNT(trace, 0);
-	
-	base_ce = zend_get_exception_base(&obj);
-
-	if (EXPECTED(class_type != parse_error_ce)) {
-		zend_update_property_string(base_ce, &obj, "file", sizeof("file")-1, zend_get_executed_filename());
-		zend_update_property_long(base_ce, &obj, "line", sizeof("line")-1, zend_get_executed_lineno());
+
+	if (EXPECTED(class_type != parse_exception_ce)) {
+		zend_update_property_string(base_exception_ce, &obj, "file", sizeof("file")-1, zend_get_executed_filename());
+		zend_update_property_long(base_exception_ce, &obj, "line", sizeof("line")-1, zend_get_executed_lineno());
 	} else {
-		zend_update_property_string(base_ce, &obj, "file", sizeof("file")-1, zend_get_compiled_filename()->val);
-		zend_update_property_long(base_ce, &obj, "line", sizeof("line")-1, zend_get_compiled_lineno());
-	}
-	zend_update_property(base_ce, &obj, "trace", sizeof("trace")-1, &trace);
+		zend_update_property_string(base_exception_ce, &obj, "file", sizeof("file")-1, zend_get_compiled_filename()->val);
+		zend_update_property_long(base_exception_ce, &obj, "line", sizeof("line")-1, zend_get_compiled_lineno());
+	}
+	zend_update_property(base_exception_ce, &obj, "trace", sizeof("trace")-1, &trace);
 
 	return object;
 }
@@ -202,12 +193,6 @@
 static zend_object *zend_error_exception_new(zend_class_entry *class_type) /* {{{ */
 {
 	return zend_default_exception_new_ex(class_type, 2);
-}
-/* }}} */
-
-static zval *zend_get_exception_property(zval *object, const char *name, size_t name_length, zend_bool silent, zval *rv) /* {{{ */
-{
-	return zend_read_property(zend_get_exception_base(object), object, name, name_length, silent, rv);
 }
 /* }}} */
 
@@ -227,27 +212,25 @@
 	zend_string *message = NULL;
 	zend_long   code = 0;
 	zval  *object, *previous = NULL;
-	zend_class_entry *base_ce;
 	int    argc = ZEND_NUM_ARGS();
 
-	object = getThis();
-	base_ce = zend_get_exception_base(object);
-
-	if (zend_parse_parameters_ex(ZEND_PARSE_PARAMS_QUIET, argc, "|SlO!", &message, &code, &previous, base_ce) == FAILURE) {
+	if (zend_parse_parameters_ex(ZEND_PARSE_PARAMS_QUIET, argc, "|SlO!", &message, &code, &previous, base_exception_ce) == FAILURE) {
 		zend_error(E_EXCEPTION | E_ERROR, "Wrong parameters for Exception([string $exception [, long $code [, Exception $previous = NULL]]])");
 		return;
 	}
 
+	object = getThis();
+
 	if (message) {
-		zend_update_property_str(base_ce, object, "message", sizeof("message")-1, message);
+		zend_update_property_str(base_exception_ce, object, "message", sizeof("message")-1, message);
 	}
 
 	if (code) {
-		zend_update_property_long(base_ce, object, "code", sizeof("code")-1, code);
+		zend_update_property_long(base_exception_ce, object, "code", sizeof("code")-1, code);
 	}
 
 	if (previous) {
-		zend_update_property(base_ce, object, "previous", sizeof("previous")-1, previous);
+		zend_update_property(base_exception_ce, object, "previous", sizeof("previous")-1, previous);
 	}
 }
 /* }}} */
@@ -261,8 +244,8 @@
 	zval  *object, *previous = NULL;
 	int    argc = ZEND_NUM_ARGS();
 	size_t message_len, filename_len;
-	
-	if (zend_parse_parameters_ex(ZEND_PARSE_PARAMS_QUIET, argc, "|sllslO!", &message, &message_len, &code, &severity, &filename, &filename_len, &lineno, &previous, default_exception_ce) == FAILURE) {
+
+	if (zend_parse_parameters_ex(ZEND_PARSE_PARAMS_QUIET, argc, "|sllslO!", &message, &message_len, &code, &severity, &filename, &filename_len, &lineno, &previous, base_exception_ce) == FAILURE) {
 		zend_error(E_EXCEPTION | E_ERROR, "Wrong parameters for ErrorException([string $exception [, long $code, [ long $severity, [ string $filename, [ long $lineno  [, Exception $previous = NULL]]]]]])");
 		return;
 	}
@@ -270,25 +253,25 @@
 	object = getThis();
 
 	if (message) {
-		zend_update_property_string(default_exception_ce, object, "message", sizeof("message")-1, message);
+		zend_update_property_string(base_exception_ce, object, "message", sizeof("message")-1, message);
 	}
 
 	if (code) {
-		zend_update_property_long(default_exception_ce, object, "code", sizeof("code")-1, code);
+		zend_update_property_long(base_exception_ce, object, "code", sizeof("code")-1, code);
 	}
 
 	if (previous) {
-		zend_update_property(default_exception_ce, object, "previous", sizeof("previous")-1, previous);
-	}
-
-	zend_update_property_long(error_exception_ce, object, "severity", sizeof("severity")-1, severity);
+		zend_update_property(base_exception_ce, object, "previous", sizeof("previous")-1, previous);
+	}
+
+	zend_update_property_long(base_exception_ce, object, "severity", sizeof("severity")-1, severity);
 
 	if (argc >= 4) {
-	    zend_update_property_string(default_exception_ce, object, "file", sizeof("file")-1, filename);
+	    zend_update_property_string(base_exception_ce, object, "file", sizeof("file")-1, filename);
     	if (argc < 5) {
     	    lineno = 0; /* invalidate lineno */
     	}
-		zend_update_property_long(default_exception_ce, object, "line", sizeof("line")-1, lineno);
+		zend_update_property_long(base_exception_ce, object, "line", sizeof("line")-1, lineno);
 	}
 }
 /* }}} */
@@ -299,9 +282,9 @@
 	}
 
 #define GET_PROPERTY(object, name) \
-	zend_get_exception_property((object), name, sizeof(name) - 1, 0, &rv)
+	zend_read_property(base_exception_ce, (object), name, sizeof(name) - 1, 0, &rv)
 #define GET_PROPERTY_SILENT(object, name) \
-	zend_get_exception_property((object), name, sizeof(name) - 1, 1, &rv)
+	zend_read_property(base_exception_ce, (object), name, sizeof(name) - 1, 1, &rv)
 
 /* {{{ proto string Exception::getFile()
    Get the file in which the exception occurred */
@@ -568,17 +551,12 @@
 {
 	zval *trace, *frame, rv;
 	zend_ulong index;
-	zval *object;
-	zend_class_entry *base_ce;
 	smart_str str = {0};
 	uint32_t num = 0;
 
 	DEFAULT_0_PARAMS;
-	
-	object = getThis();
-	base_ce = zend_get_exception_base(object);
-
-	trace = zend_read_property(base_ce, getThis(), "trace", sizeof("trace")-1, 1, &rv);
+
+	trace = zend_read_property(base_exception_ce, getThis(), "trace", sizeof("trace")-1, 1, &rv);
 	if (Z_TYPE_P(trace) != IS_ARRAY) {
 		RETURN_FALSE;
 	}
@@ -640,7 +618,6 @@
 ZEND_METHOD(exception, __toString)
 {
 	zval trace, *exception;
-	zend_class_entry *base_ce;
 	zend_string *str;
 	zend_fcall_info fci;
 	zval fname, rv;
@@ -704,12 +681,9 @@
 	}
 	zval_dtor(&fname);
 
-	exception = getThis();
-	base_ce = zend_get_exception_base(exception);
-
 	/* We store the result in the private property string so we can access
 	 * the result in uncaught exception handlers without memleaks. */
-	zend_update_property_str(base_ce, exception, "string", sizeof("string")-1, str);
+	zend_update_property_str(base_exception_ce, getThis(), "string", sizeof("string")-1, str);
 
 	RETURN_STR(str);
 }
@@ -766,47 +740,66 @@
 	zend_class_entry ce;
 	zend_property_info *prop;
 
-	INIT_CLASS_ENTRY(ce, "Exception", default_exception_functions);
-	default_exception_ce = zend_register_internal_class_ex(&ce, NULL);
-	default_exception_ce->create_object = zend_default_exception_new;
-	zend_class_implements(default_exception_ce, 1, zend_ce_throwable);
-
+	INIT_CLASS_ENTRY(ce, "BaseException", default_exception_functions);
+	base_exception_ce = zend_register_internal_class(&ce);
+	base_exception_ce->ce_flags |= ZEND_ACC_EXPLICIT_ABSTRACT_CLASS;
+	base_exception_ce->create_object = NULL;
 	memcpy(&default_exception_handlers, zend_get_std_object_handlers(), sizeof(zend_object_handlers));
 	default_exception_handlers.clone_obj = NULL;
 
-	zend_declare_property_string(default_exception_ce, "message", sizeof("message")-1, "", ZEND_ACC_PROTECTED);
-	zend_declare_property_string(default_exception_ce, "string", sizeof("string")-1, "", ZEND_ACC_PRIVATE);
-	zend_declare_property_long(default_exception_ce, "code", sizeof("code")-1, 0, ZEND_ACC_PROTECTED);
-	zend_declare_property_null(default_exception_ce, "file", sizeof("file")-1, ZEND_ACC_PROTECTED);
-	zend_declare_property_null(default_exception_ce, "line", sizeof("line")-1, ZEND_ACC_PROTECTED);
-	zend_declare_property_null(default_exception_ce, "trace", sizeof("trace")-1, ZEND_ACC_PRIVATE);
-	zend_declare_property_null(default_exception_ce, "previous", sizeof("previous")-1, ZEND_ACC_PRIVATE);	
+	zend_declare_property_string(base_exception_ce, "message", sizeof("message")-1, "", ZEND_ACC_PROTECTED);
+	zend_declare_property_string(base_exception_ce, "string", sizeof("string")-1, "", ZEND_ACC_PRIVATE);
+	zend_declare_property_long(base_exception_ce, "code", sizeof("code")-1, 0, ZEND_ACC_PROTECTED);
+	zend_declare_property_null(base_exception_ce, "file", sizeof("file")-1, ZEND_ACC_PROTECTED);
+	zend_declare_property_null(base_exception_ce, "line", sizeof("line")-1, ZEND_ACC_PROTECTED);
+	zend_declare_property_null(base_exception_ce, "trace", sizeof("trace")-1, ZEND_ACC_PRIVATE);
+	zend_declare_property_null(base_exception_ce, "previous", sizeof("previous")-1, ZEND_ACC_PRIVATE);
+
+	INIT_CLASS_ENTRY(ce, "Exception", NULL);
+	default_exception_ce = zend_register_internal_class_ex(&ce, base_exception_ce);
+	default_exception_ce->create_object = zend_default_exception_new;
+
+	/* A trick, to make visible private properties of BaseException */
+	ZEND_HASH_FOREACH_PTR(&default_exception_ce->properties_info, prop) {
+		if (prop->flags & ZEND_ACC_SHADOW) {
+			if (prop->name->len == sizeof("\0BaseException\0string")-1) {
+				prop->flags &= ~ZEND_ACC_SHADOW;
+				prop->flags |= ZEND_ACC_PRIVATE;
+				prop->ce = default_exception_ce;
+			} else if (prop->name->len == sizeof("\0BaseException\0trace")-1) {
+				prop->flags &= ~ZEND_ACC_SHADOW;
+				prop->flags |= ZEND_ACC_PRIVATE;
+				prop->ce = default_exception_ce;
+			} else if (prop->name->len == sizeof("\0BaseException\0previous")-1) {
+				prop->flags &= ~ZEND_ACC_SHADOW;
+				prop->flags |= ZEND_ACC_PRIVATE;
+				prop->ce = default_exception_ce;
+			}
+		}
+	} ZEND_HASH_FOREACH_END();
 
 	INIT_CLASS_ENTRY(ce, "ErrorException", error_exception_functions);
 	error_exception_ce = zend_register_internal_class_ex(&ce, default_exception_ce);
 	error_exception_ce->create_object = zend_error_exception_new;
 	zend_declare_property_long(error_exception_ce, "severity", sizeof("severity")-1, E_ERROR, ZEND_ACC_PROTECTED);
 
-	INIT_CLASS_ENTRY(ce, "Error", default_exception_functions);
-	error_ce = zend_register_internal_class_ex(&ce, NULL);
-	error_ce->create_object = zend_default_exception_new;
-	zend_class_implements(error_ce, 1, zend_ce_throwable);
-
-	zend_declare_property_string(error_ce, "message", sizeof("message")-1, "", ZEND_ACC_PROTECTED);
-	zend_declare_property_string(error_ce, "string", sizeof("string")-1, "", ZEND_ACC_PRIVATE);
-	zend_declare_property_long(error_ce, "code", sizeof("code")-1, 0, ZEND_ACC_PROTECTED);
-	zend_declare_property_null(error_ce, "file", sizeof("file")-1, ZEND_ACC_PROTECTED);
-	zend_declare_property_null(error_ce, "line", sizeof("line")-1, ZEND_ACC_PROTECTED);
-	zend_declare_property_null(error_ce, "trace", sizeof("trace")-1, ZEND_ACC_PRIVATE);
-	zend_declare_property_null(error_ce, "previous", sizeof("previous")-1, ZEND_ACC_PRIVATE);	
-
-	INIT_CLASS_ENTRY(ce, "ParseError", NULL);
-	parse_error_ce = zend_register_internal_class_ex(&ce, error_ce);
-	parse_error_ce->create_object = zend_default_exception_new;
-
-	INIT_CLASS_ENTRY(ce, "TypeError", NULL);
-	type_error_ce = zend_register_internal_class_ex(&ce, error_ce);
-	type_error_ce->create_object = zend_default_exception_new;
+	INIT_CLASS_ENTRY(ce, "EngineException", NULL);
+	engine_exception_ce = zend_register_internal_class_ex(&ce, base_exception_ce);
+	engine_exception_ce->create_object = zend_default_exception_new;
+
+	INIT_CLASS_ENTRY(ce, "ParseException", NULL);
+	parse_exception_ce = zend_register_internal_class_ex(&ce, base_exception_ce);
+	parse_exception_ce->create_object = zend_default_exception_new;
+
+	INIT_CLASS_ENTRY(ce, "TypeException", NULL);
+	type_exception_ce = zend_register_internal_class_ex(&ce, engine_exception_ce);
+	type_exception_ce->create_object = zend_default_exception_new;
+}
+/* }}} */
+
+ZEND_API zend_class_entry *zend_exception_get_base(void) /* {{{ */
+{
+	return base_exception_ce;
 }
 /* }}} */
 
@@ -822,21 +815,21 @@
 }
 /* }}} */
 
-ZEND_API zend_class_entry *zend_get_error(void) /* {{{ */
-{
-	return error_ce;
-}
-/* }}} */
-
-ZEND_API zend_class_entry *zend_get_parse_error(void) /* {{{ */
-{
-	return parse_error_ce;
-}
-/* }}} */
-
-ZEND_API zend_class_entry *zend_get_type_error(void) /* {{{ */
-{
-	return type_error_ce;
+ZEND_API zend_class_entry *zend_get_engine_exception(void) /* {{{ */
+{
+	return engine_exception_ce;
+}
+/* }}} */
+
+ZEND_API zend_class_entry *zend_get_parse_exception(void) /* {{{ */
+{
+	return parse_exception_ce;
+}
+/* }}} */
+
+ZEND_API zend_class_entry *zend_get_type_exception(void) /* {{{ */
+{
+	return type_exception_ce;
 }
 /* }}} */
 
@@ -846,8 +839,8 @@
 	zval ex;
 
 	if (exception_ce) {
-		if (!instanceof_function(exception_ce, zend_ce_throwable)) {
-			zend_error(E_NOTICE, "Exceptions must implement Throwable");
+		if (!instanceof_function(exception_ce, base_exception_ce)) {
+			zend_error(E_NOTICE, "Exceptions must be derived from the Exception base class");
 			exception_ce = default_exception_ce;
 		}
 	} else {
@@ -857,10 +850,10 @@
 
 
 	if (message) {
-		zend_update_property_string(exception_ce, &ex, "message", sizeof("message")-1, message);
+		zend_update_property_string(base_exception_ce, &ex, "message", sizeof("message")-1, message);
 	}
 	if (code) {
-		zend_update_property_long(exception_ce, &ex, "code", sizeof("code")-1, code);
+		zend_update_property_long(base_exception_ce, &ex, "code", sizeof("code")-1, code);
 	}
 
 	zend_throw_exception_internal(&ex);
@@ -888,7 +881,7 @@
 	zval ex;
 	zend_object *obj = zend_throw_exception(exception_ce, message, code);
 	ZVAL_OBJ(&ex, obj);
-	zend_update_property_long(error_exception_ce, &ex, "severity", sizeof("severity")-1, severity);
+	zend_update_property_long(base_exception_ce, &ex, "severity", sizeof("severity")-1, severity);
 	return obj;
 }
 /* }}} */
@@ -921,29 +914,17 @@
 	ZVAL_OBJ(&exception, ex);
 	ce_exception = Z_OBJCE(exception);
 	EG(exception) = NULL;
-<<<<<<< HEAD
-	if (ce_exception == parse_error_ce || ce_exception == type_error_ce) {
-=======
 	if (ce_exception == parse_exception_ce) {
->>>>>>> 440481fb
 		zend_string *message = zval_get_string(GET_PROPERTY(&exception, "message"));
 		zend_string *file = zval_get_string(GET_PROPERTY_SILENT(&exception, "file"));
 		zend_long line = zval_get_long(GET_PROPERTY_SILENT(&exception, "line"));
 		zend_long code = zval_get_long(GET_PROPERTY_SILENT(&exception, "code"));
 
-<<<<<<< HEAD
-		if (ce_exception == type_error_ce && strstr(message->val, ", called in ")) {
-			zend_error_helper(code, file->val, line, "%s and defined", message->val);
-		} else {
-			zend_error_helper(code, file->val, line, "%s", message->val);
-		}
-=======
 		zend_error_helper(code, file->val, line, "%s", message->val);
->>>>>>> 440481fb
 
 		zend_string_release(file);
 		zend_string_release(message);
-	} else if (instanceof_function(ce_exception, default_exception_ce) || instanceof_function(ce_exception, error_ce)) {
+	} else if (instanceof_function(ce_exception, base_exception_ce)) {
 		zval tmp, rv;
 		zend_string *str, *file = NULL;
 		zend_long line = 0;
@@ -953,7 +934,7 @@
 			if (Z_TYPE(tmp) != IS_STRING) {
 				zend_error(E_WARNING, "%s::__toString() must return a string", ce_exception->name->val);
 			} else {
-				zend_update_property_string(zend_get_exception_base(&exception), &exception, "string", sizeof("string")-1, EG(exception) ? ce_exception->name->val : Z_STRVAL(tmp));
+				zend_update_property_string(base_exception_ce, &exception, "string", sizeof("string")-1, EG(exception) ? ce_exception->name->val : Z_STRVAL(tmp));
 			}
 		}
 		zval_ptr_dtor(&tmp);
@@ -963,8 +944,10 @@
 
 			ZVAL_OBJ(&zv, EG(exception));
 			/* do the best we can to inform about the inner exception */
-			file = zval_get_string(GET_PROPERTY_SILENT(&zv, "file"));
-			line = zval_get_long(GET_PROPERTY_SILENT(&zv, "line"));
+			if (instanceof_function(ce_exception, base_exception_ce)) {
+				file = zval_get_string(GET_PROPERTY_SILENT(&zv, "file"));
+				line = zval_get_long(GET_PROPERTY_SILENT(&zv, "line"));
+			}
 
 			zend_error_va(E_WARNING, (file && file->len > 0) ? file->val : NULL, line,
 				"Uncaught %s in exception handling during call to %s::__tostring()",
@@ -1002,8 +985,8 @@
 
 	exception_ce = Z_OBJCE_P(exception);
 
-	if (!exception_ce || !instanceof_function(exception_ce, zend_ce_throwable)) {
-		zend_error(E_EXCEPTION | E_ERROR, "Exceptions must be valid objects implementing Throwable");
+	if (!exception_ce || !instanceof_function(exception_ce, base_exception_ce)) {
+		zend_error(E_EXCEPTION | E_ERROR, "Exceptions must be valid objects derived from the Exception base class");
 		return;
 	}
 	zend_throw_exception_internal(exception);
