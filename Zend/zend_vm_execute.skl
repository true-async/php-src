--- conflicted
+++ resolved
@@ -2,12 +2,6 @@
 
 zend_execute_data *zend_create_execute_data_from_op_array(zend_op_array *op_array, zend_bool nested TSRMLS_DC) {
 	zend_execute_data *execute_data;
-<<<<<<< HEAD
-=======
-	zend_bool nested = 0;
-	{%HELPER_VARS%}
-	{%EXECUTION_STATUS%}
->>>>>>> 35951d4b
 
 	/*
 	 * When allocating the execute_data, memory for compiled variables and
@@ -82,8 +76,7 @@
 ZEND_API void {%EXECUTOR_NAME%}_ex(zend_execute_data *execute_data TSRMLS_DC)
 {
 	DCL_OPLINE
-
-	zend_bool original_in_execution = EG(in_execution);
+	zend_bool original_in_execution;
 
 	{%HELPER_VARS%}
 
@@ -93,6 +86,7 @@
 		return;
 	}
 
+	original_in_execution = EG(in_execution);
 	EG(in_execution) = 1;
 
 	LOAD_REGS();
