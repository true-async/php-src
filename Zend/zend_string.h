/*
   +----------------------------------------------------------------------+
   | Zend Engine                                                          |
   +----------------------------------------------------------------------+
   | Copyright (c) 1998-2018 Zend Technologies Ltd. (http://www.zend.com) |
   +----------------------------------------------------------------------+
   | This source file is subject to version 2.00 of the Zend license,     |
   | that is bundled with this package in the file LICENSE, and is        |
   | available through the world-wide-web at the following url:           |
   | http://www.zend.com/license/2_00.txt.                                |
   | If you did not receive a copy of the Zend license and are unable to  |
   | obtain it through the world-wide-web, please send a note to          |
   | license@zend.com so we can mail you a copy immediately.              |
   +----------------------------------------------------------------------+
   | Authors: Dmitry Stogov <dmitry@zend.com>                             |
   +----------------------------------------------------------------------+
*/

/* $Id: $ */

#ifndef ZEND_STRING_H
#define ZEND_STRING_H

#include "zend.h"

BEGIN_EXTERN_C()

typedef void (*zend_string_copy_storage_func_t)(void);
typedef zend_string *(ZEND_FASTCALL *zend_new_interned_string_func_t)(zend_string *str);
typedef zend_string *(ZEND_FASTCALL *zend_string_init_interned_func_t)(const char *str, size_t size, int permanent);

ZEND_API extern zend_new_interned_string_func_t zend_new_interned_string;
ZEND_API extern zend_string_init_interned_func_t zend_string_init_interned;

ZEND_API zend_ulong ZEND_FASTCALL zend_string_hash_func(zend_string *str);
ZEND_API zend_ulong ZEND_FASTCALL zend_hash_func(const char *str, size_t len);
ZEND_API zend_string* ZEND_FASTCALL zend_interned_string_find_permanent(zend_string *str);

ZEND_API void zend_interned_strings_init(void);
ZEND_API void zend_interned_strings_dtor(void);
ZEND_API void zend_interned_strings_activate(void);
ZEND_API void zend_interned_strings_deactivate(void);
ZEND_API void zend_interned_strings_set_request_storage_handlers(zend_new_interned_string_func_t handler, zend_string_init_interned_func_t init_handler);
ZEND_API void zend_interned_strings_set_permanent_storage_copy_handlers(zend_string_copy_storage_func_t copy_handler, zend_string_copy_storage_func_t restore_handler);
ZEND_API void zend_interned_strings_switch_storage(zend_bool request);

ZEND_API extern zend_string  *zend_empty_string;
ZEND_API extern zend_string  *zend_one_char_string[256];
ZEND_API extern zend_string **zend_known_strings;

END_EXTERN_C()

/* Shortcuts */

#define ZSTR_VAL(zstr)  (zstr)->val
#define ZSTR_LEN(zstr)  (zstr)->len
#define ZSTR_H(zstr)    (zstr)->h
#define ZSTR_HASH(zstr) zend_string_hash_val(zstr)

/* Compatibility macros */

#define IS_INTERNED(s)	ZSTR_IS_INTERNED(s)
#define STR_EMPTY_ALLOC()	ZSTR_EMPTY_ALLOC()
#define _STR_HEADER_SIZE _ZSTR_HEADER_SIZE
#define STR_ALLOCA_ALLOC(str, _len, use_heap) ZSTR_ALLOCA_ALLOC(str, _len, use_heap)
#define STR_ALLOCA_INIT(str, s, len, use_heap) ZSTR_ALLOCA_INIT(str, s, len, use_heap)
#define STR_ALLOCA_FREE(str, use_heap) ZSTR_ALLOCA_FREE(str, use_heap)

/*---*/

#define ZSTR_IS_INTERNED(s)					(GC_FLAGS(s) & IS_STR_INTERNED)

#define ZSTR_EMPTY_ALLOC() zend_empty_string
#define ZSTR_CHAR(c) zend_one_char_string[c]
#define ZSTR_KNOWN(idx) zend_known_strings[idx]

#define _ZSTR_HEADER_SIZE XtOffsetOf(zend_string, val)

#define _ZSTR_STRUCT_SIZE(len) (_ZSTR_HEADER_SIZE + len + 1)

#define ZSTR_ALLOCA_ALLOC(str, _len, use_heap) do { \
	(str) = (zend_string *)do_alloca(ZEND_MM_ALIGNED_SIZE_EX(_ZSTR_STRUCT_SIZE(_len), 8), (use_heap)); \
	GC_SET_REFCOUNT(str, 1); \
	GC_TYPE_INFO(str) = IS_STRING; \
	zend_string_forget_hash_val(str); \
	ZSTR_LEN(str) = _len; \
} while (0)

#define ZSTR_ALLOCA_INIT(str, s, len, use_heap) do { \
	ZSTR_ALLOCA_ALLOC(str, len, use_heap); \
	memcpy(ZSTR_VAL(str), (s), (len)); \
	ZSTR_VAL(str)[(len)] = '\0'; \
} while (0)

#define ZSTR_ALLOCA_FREE(str, use_heap) free_alloca(str, use_heap)

/*---*/

static zend_always_inline zend_ulong zend_string_hash_val(zend_string *s)
{
	return ZSTR_H(s) ? ZSTR_H(s) : zend_string_hash_func(s);
}

static zend_always_inline void zend_string_forget_hash_val(zend_string *s)
{
	ZSTR_H(s) = 0;
}

static zend_always_inline uint32_t zend_string_refcount(const zend_string *s)
{
	if (!ZSTR_IS_INTERNED(s)) {
		return GC_REFCOUNT(s);
	}
	return 1;
}

static zend_always_inline uint32_t zend_string_addref(zend_string *s)
{
	if (!ZSTR_IS_INTERNED(s)) {
		return GC_ADDREF(s);
	}
	return 1;
}

static zend_always_inline uint32_t zend_string_delref(zend_string *s)
{
	if (!ZSTR_IS_INTERNED(s)) {
		return GC_DELREF(s);
	}
	return 1;
}

static zend_always_inline zend_string *zend_string_alloc(size_t len, int persistent)
{
	zend_string *ret = (zend_string *)pemalloc(ZEND_MM_ALIGNED_SIZE(_ZSTR_STRUCT_SIZE(len)), persistent);

	GC_SET_REFCOUNT(ret, 1);
	GC_TYPE_INFO(ret) = IS_STRING | ((persistent ? IS_STR_PERSISTENT : 0) << GC_FLAGS_SHIFT);
	zend_string_forget_hash_val(ret);
	ZSTR_LEN(ret) = len;
	return ret;
}

static zend_always_inline zend_string *zend_string_safe_alloc(size_t n, size_t m, size_t l, int persistent)
{
	zend_string *ret = (zend_string *)safe_pemalloc(n, m, ZEND_MM_ALIGNED_SIZE(_ZSTR_STRUCT_SIZE(l)), persistent);

	GC_SET_REFCOUNT(ret, 1);
	GC_TYPE_INFO(ret) = IS_STRING | ((persistent ? IS_STR_PERSISTENT : 0) << GC_FLAGS_SHIFT);
	zend_string_forget_hash_val(ret);
	ZSTR_LEN(ret) = (n * m) + l;
	return ret;
}

static zend_always_inline zend_string *zend_string_init(const char *str, size_t len, int persistent)
{
	zend_string *ret = zend_string_alloc(len, persistent);

	memcpy(ZSTR_VAL(ret), str, len);
	ZSTR_VAL(ret)[len] = '\0';
	return ret;
}

static zend_always_inline zend_string *zend_string_copy(zend_string *s)
{
	if (!ZSTR_IS_INTERNED(s)) {
		GC_ADDREF(s);
	}
	return s;
}

static zend_always_inline zend_string *zend_string_dup(zend_string *s, int persistent)
{
	if (ZSTR_IS_INTERNED(s)) {
		return s;
	} else {
		return zend_string_init(ZSTR_VAL(s), ZSTR_LEN(s), persistent);
	}
}

static zend_always_inline zend_string *zend_string_realloc(zend_string *s, size_t len, int persistent)
{
	zend_string *ret;

	if (!ZSTR_IS_INTERNED(s)) {
		if (EXPECTED(GC_REFCOUNT(s) == 1)) {
			ret = (zend_string *)perealloc(s, ZEND_MM_ALIGNED_SIZE(_ZSTR_STRUCT_SIZE(len)), persistent);
			ZSTR_LEN(ret) = len;
			zend_string_forget_hash_val(ret);
			return ret;
		} else {
			GC_DELREF(s);
		}
	}
	ret = zend_string_alloc(len, persistent);
	memcpy(ZSTR_VAL(ret), ZSTR_VAL(s), MIN(len, ZSTR_LEN(s)) + 1);
	return ret;
}

static zend_always_inline zend_string *zend_string_extend(zend_string *s, size_t len, int persistent)
{
	zend_string *ret;

	ZEND_ASSERT(len >= ZSTR_LEN(s));
	if (!ZSTR_IS_INTERNED(s)) {
		if (EXPECTED(GC_REFCOUNT(s) == 1)) {
			ret = (zend_string *)perealloc(s, ZEND_MM_ALIGNED_SIZE(_ZSTR_STRUCT_SIZE(len)), persistent);
			ZSTR_LEN(ret) = len;
			zend_string_forget_hash_val(ret);
			return ret;
		} else {
			GC_DELREF(s);
		}
	}
	ret = zend_string_alloc(len, persistent);
	memcpy(ZSTR_VAL(ret), ZSTR_VAL(s), ZSTR_LEN(s) + 1);
	return ret;
}

static zend_always_inline zend_string *zend_string_truncate(zend_string *s, size_t len, int persistent)
{
	zend_string *ret;

	ZEND_ASSERT(len <= ZSTR_LEN(s));
	if (!ZSTR_IS_INTERNED(s)) {
		if (EXPECTED(GC_REFCOUNT(s) == 1)) {
			ret = (zend_string *)perealloc(s, ZEND_MM_ALIGNED_SIZE(_ZSTR_STRUCT_SIZE(len)), persistent);
			ZSTR_LEN(ret) = len;
			zend_string_forget_hash_val(ret);
			return ret;
		} else {
			GC_DELREF(s);
		}
	}
	ret = zend_string_alloc(len, persistent);
	memcpy(ZSTR_VAL(ret), ZSTR_VAL(s), len + 1);
	return ret;
}

static zend_always_inline zend_string *zend_string_safe_realloc(zend_string *s, size_t n, size_t m, size_t l, int persistent)
{
	zend_string *ret;

	if (!ZSTR_IS_INTERNED(s)) {
		if (GC_REFCOUNT(s) == 1) {
			ret = (zend_string *)safe_perealloc(s, n, m, ZEND_MM_ALIGNED_SIZE(_ZSTR_STRUCT_SIZE(l)), persistent);
			ZSTR_LEN(ret) = (n * m) + l;
			zend_string_forget_hash_val(ret);
			return ret;
		} else {
			GC_DELREF(s);
		}
	}
	ret = zend_string_safe_alloc(n, m, l, persistent);
	memcpy(ZSTR_VAL(ret), ZSTR_VAL(s), MIN((n * m) + l, ZSTR_LEN(s)) + 1);
	return ret;
}

static zend_always_inline void zend_string_free(zend_string *s)
{
	if (!ZSTR_IS_INTERNED(s)) {
		ZEND_ASSERT(GC_REFCOUNT(s) <= 1);
		pefree(s, GC_FLAGS(s) & IS_STR_PERSISTENT);
	}
}

static zend_always_inline void zend_string_efree(zend_string *s)
{
	ZEND_ASSERT(!ZSTR_IS_INTERNED(s));
	ZEND_ASSERT(GC_REFCOUNT(s) <= 1);
	ZEND_ASSERT(!(GC_FLAGS(s) & IS_STR_PERSISTENT));
	efree(s);
}

static zend_always_inline void zend_string_release(zend_string *s)
{
	if (!ZSTR_IS_INTERNED(s)) {
		if (GC_DELREF(s) == 0) {
			pefree(s, GC_FLAGS(s) & IS_STR_PERSISTENT);
		}
	}
}

<<<<<<< HEAD
=======
static zend_always_inline void zend_string_release_ex(zend_string *s, int persistent)
{
	if (!ZSTR_IS_INTERNED(s)) {
		if (GC_DELREF(s) == 0) {
			if (persistent) {
				ZEND_ASSERT(GC_FLAGS(s) & IS_STR_PERSISTENT);
				free(s);
			} else {
				ZEND_ASSERT(!(GC_FLAGS(s) & IS_STR_PERSISTENT));
				efree(s);
			}
		}
	}
}

>>>>>>> c4331b00
#if defined(__GNUC__) && (defined(__i386__) || defined(__x86_64__))
ZEND_API zend_bool ZEND_FASTCALL zend_string_equal_val(zend_string *s1, zend_string *s2);
#else
static zend_always_inline zend_bool zend_string_equal_val(zend_string *s1, zend_string *s2)
{
	return !memcmp(ZSTR_VAL(s1), ZSTR_VAL(s2), ZSTR_LEN(s1));
}
#endif

static zend_always_inline zend_bool zend_string_equal_content(zend_string *s1, zend_string *s2)
{
	return ZSTR_LEN(s1) == ZSTR_LEN(s2) && zend_string_equal_val(s1, s2);
}

static zend_always_inline zend_bool zend_string_equals(zend_string *s1, zend_string *s2)
{
	return s1 == s2 || zend_string_equal_content(s1, s2);
}

#define zend_string_equals_ci(s1, s2) \
	(ZSTR_LEN(s1) == ZSTR_LEN(s2) && !zend_binary_strcasecmp(ZSTR_VAL(s1), ZSTR_LEN(s1), ZSTR_VAL(s2), ZSTR_LEN(s2)))

#define zend_string_equals_literal_ci(str, c) \
	(ZSTR_LEN(str) == sizeof(c) - 1 && !zend_binary_strcasecmp(ZSTR_VAL(str), ZSTR_LEN(str), (c), sizeof(c) - 1))

#define zend_string_equals_literal(str, literal) \
	(ZSTR_LEN(str) == sizeof(literal)-1 && !memcmp(ZSTR_VAL(str), literal, sizeof(literal) - 1))

/*
 * DJBX33A (Daniel J. Bernstein, Times 33 with Addition)
 *
 * This is Daniel J. Bernstein's popular `times 33' hash function as
 * posted by him years ago on comp.lang.c. It basically uses a function
 * like ``hash(i) = hash(i-1) * 33 + str[i]''. This is one of the best
 * known hash functions for strings. Because it is both computed very
 * fast and distributes very well.
 *
 * The magic of number 33, i.e. why it works better than many other
 * constants, prime or not, has never been adequately explained by
 * anyone. So I try an explanation: if one experimentally tests all
 * multipliers between 1 and 256 (as RSE did now) one detects that even
 * numbers are not useable at all. The remaining 128 odd numbers
 * (except for the number 1) work more or less all equally well. They
 * all distribute in an acceptable way and this way fill a hash table
 * with an average percent of approx. 86%.
 *
 * If one compares the Chi^2 values of the variants, the number 33 not
 * even has the best value. But the number 33 and a few other equally
 * good numbers like 17, 31, 63, 127 and 129 have nevertheless a great
 * advantage to the remaining numbers in the large set of possible
 * multipliers: their multiply operation can be replaced by a faster
 * operation based on just one shift plus either a single addition
 * or subtraction operation. And because a hash function has to both
 * distribute good _and_ has to be very fast to compute, those few
 * numbers should be preferred and seems to be the reason why Daniel J.
 * Bernstein also preferred it.
 *
 *
 *                  -- Ralf S. Engelschall <rse@engelschall.com>
 */

static zend_always_inline zend_ulong zend_inline_hash_func(const char *str, size_t len)
{
	zend_ulong hash = Z_UL(5381);

	/* variant with the hash unrolled eight times */
	for (; len >= 8; len -= 8) {
		hash = ((hash << 5) + hash) + *str++;
		hash = ((hash << 5) + hash) + *str++;
		hash = ((hash << 5) + hash) + *str++;
		hash = ((hash << 5) + hash) + *str++;
		hash = ((hash << 5) + hash) + *str++;
		hash = ((hash << 5) + hash) + *str++;
		hash = ((hash << 5) + hash) + *str++;
		hash = ((hash << 5) + hash) + *str++;
	}
	switch (len) {
		case 7: hash = ((hash << 5) + hash) + *str++; /* fallthrough... */
		case 6: hash = ((hash << 5) + hash) + *str++; /* fallthrough... */
		case 5: hash = ((hash << 5) + hash) + *str++; /* fallthrough... */
		case 4: hash = ((hash << 5) + hash) + *str++; /* fallthrough... */
		case 3: hash = ((hash << 5) + hash) + *str++; /* fallthrough... */
		case 2: hash = ((hash << 5) + hash) + *str++; /* fallthrough... */
		case 1: hash = ((hash << 5) + hash) + *str++; break;
		case 0: break;
EMPTY_SWITCH_DEFAULT_CASE()
	}

	/* Hash value can't be zero, so we always set the high bit */
#if SIZEOF_ZEND_LONG == 8
	return hash | Z_UL(0x8000000000000000);
#elif SIZEOF_ZEND_LONG == 4
	return hash | Z_UL(0x80000000);
#else
# error "Unknown SIZEOF_ZEND_LONG"
#endif
}

#define ZEND_KNOWN_STRINGS(_) \
	_(ZEND_STR_FILE,                   "file") \
	_(ZEND_STR_LINE,                   "line") \
	_(ZEND_STR_FUNCTION,               "function") \
	_(ZEND_STR_CLASS,                  "class") \
	_(ZEND_STR_OBJECT,                 "object") \
	_(ZEND_STR_TYPE,                   "type") \
	_(ZEND_STR_OBJECT_OPERATOR,        "->") \
	_(ZEND_STR_PAAMAYIM_NEKUDOTAYIM,   "::") \
	_(ZEND_STR_ARGS,                   "args") \
	_(ZEND_STR_UNKNOWN,                "unknown") \
	_(ZEND_STR_EVAL,                   "eval") \
	_(ZEND_STR_INCLUDE,                "include") \
	_(ZEND_STR_REQUIRE,                "require") \
	_(ZEND_STR_INCLUDE_ONCE,           "include_once") \
	_(ZEND_STR_REQUIRE_ONCE,           "require_once") \
	_(ZEND_STR_SCALAR,                 "scalar") \
	_(ZEND_STR_ERROR_REPORTING,        "error_reporting") \
	_(ZEND_STR_STATIC,                 "static") \
	_(ZEND_STR_THIS,                   "this") \
	_(ZEND_STR_VALUE,                  "value") \
	_(ZEND_STR_KEY,                    "key") \
	_(ZEND_STR_MAGIC_AUTOLOAD,         "__autoload") \
	_(ZEND_STR_MAGIC_INVOKE,           "__invoke") \
	_(ZEND_STR_PREVIOUS,               "previous") \
	_(ZEND_STR_CODE,                   "code") \
	_(ZEND_STR_MESSAGE,                "message") \
	_(ZEND_STR_SEVERITY,               "severity") \
	_(ZEND_STR_STRING,                 "string") \
	_(ZEND_STR_TRACE,                  "trace") \
	_(ZEND_STR_SCHEME,                 "scheme") \
	_(ZEND_STR_HOST,                   "host") \
	_(ZEND_STR_PORT,                   "port") \
	_(ZEND_STR_USER,                   "user") \
	_(ZEND_STR_PASS,                   "pass") \
	_(ZEND_STR_PATH,                   "path") \
	_(ZEND_STR_QUERY,                  "query") \
	_(ZEND_STR_FRAGMENT,               "fragment") \
	_(ZEND_STR_NULL,                   "NULL") \
	_(ZEND_STR_BOOLEAN,                "boolean") \
	_(ZEND_STR_INTEGER,                "integer") \
	_(ZEND_STR_DOUBLE,                 "double") \
	_(ZEND_STR_ARRAY,                  "array") \
	_(ZEND_STR_RESOURCE,               "resource") \
	_(ZEND_STR_CLOSED_RESOURCE,        "resource (closed)") \
	_(ZEND_STR_NAME,                   "name") \
	_(ZEND_STR_ARGV,                   "argv") \
	_(ZEND_STR_ARGC,                   "argc") \


typedef enum _zend_known_string_id {
#define _ZEND_STR_ID(id, str) id,
ZEND_KNOWN_STRINGS(_ZEND_STR_ID)
#undef _ZEND_STR_ID
	ZEND_STR_LAST_KNOWN
} zend_known_string_id;

#endif /* ZEND_STRING_H */

/*
 * Local variables:
 * tab-width: 4
 * c-basic-offset: 4
 * indent-tabs-mode: t
 * End:
 * vim600: sw=4 ts=4 fdm=marker
 * vim<600: sw=4 ts=4
 */<|MERGE_RESOLUTION|>--- conflicted
+++ resolved
@@ -281,8 +281,6 @@
 	}
 }
 
-<<<<<<< HEAD
-=======
 static zend_always_inline void zend_string_release_ex(zend_string *s, int persistent)
 {
 	if (!ZSTR_IS_INTERNED(s)) {
@@ -298,7 +296,6 @@
 	}
 }
 
->>>>>>> c4331b00
 #if defined(__GNUC__) && (defined(__i386__) || defined(__x86_64__))
 ZEND_API zend_bool ZEND_FASTCALL zend_string_equal_val(zend_string *s1, zend_string *s2);
 #else
