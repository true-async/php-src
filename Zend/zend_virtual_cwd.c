/*
   +----------------------------------------------------------------------+
   | PHP Version 7                                                        |
   +----------------------------------------------------------------------+
   | Copyright (c) 1997-2017 The PHP Group                                |
   +----------------------------------------------------------------------+
   | This source file is subject to version 3.01 of the PHP license,      |
   | that is bundled with this package in the file LICENSE, and is        |
   | available through the world-wide-web at the following url:           |
   | http://www.php.net/license/3_01.txt                                  |
   | If you did not receive a copy of the PHP license and are unable to   |
   | obtain it through the world-wide-web, please send a note to          |
   | license@php.net so we can mail you a copy immediately.               |
   +----------------------------------------------------------------------+
   | Authors: Andi Gutmans <andi@zend.com>                                |
   |          Sascha Schumann <sascha@schumann.cx>                        |
   |          Pierre Joye <pierre@php.net>                                |
   +----------------------------------------------------------------------+
*/

/* $Id$ */

#include <sys/types.h>
#include <sys/stat.h>
#include <string.h>
#include <stdio.h>
#include <limits.h>
#include <errno.h>
#include <stdlib.h>
#include <fcntl.h>
#include <time.h>

#include "zend.h"
#include "zend_virtual_cwd.h"
#include "tsrm_strtok_r.h"

#ifdef ZEND_WIN32
#include <io.h>
#include "tsrm_win32.h"
# ifndef IO_REPARSE_TAG_SYMLINK
#  define IO_REPARSE_TAG_SYMLINK 0xA000000C
# endif

# ifndef IO_REPARSE_TAG_DEDUP
#  define IO_REPARSE_TAG_DEDUP   0x80000013
# endif

# ifndef IO_REPARSE_TAG_CLOUD
#  define IO_REPARSE_TAG_CLOUD    (0x9000001AL)
# endif
/* IO_REPARSE_TAG_CLOUD_1 through IO_REPARSE_TAG_CLOUD_F have values of 0x9000101AL
   to 0x9000F01AL, they can be checked against the mask. */
#ifndef IO_REPARSE_TAG_CLOUD_MASK
#define IO_REPARSE_TAG_CLOUD_MASK (0x0000F000L)
#endif

#ifndef IO_REPARSE_TAG_ONEDRIVE
#define IO_REPARSE_TAG_ONEDRIVE   (0x80000021L)
#endif

# ifndef VOLUME_NAME_NT
#  define VOLUME_NAME_NT 0x2
# endif

# ifndef VOLUME_NAME_DOS
#  define VOLUME_NAME_DOS 0x0
# endif
#endif

#ifdef NETWARE
#include <fsio.h>
#endif

#ifndef HAVE_REALPATH
#define realpath(x,y) strcpy(y,x)
#endif

#define VIRTUAL_CWD_DEBUG 0

#include "TSRM.h"

/* Only need mutex for popen() in Windows and NetWare because it doesn't chdir() on UNIX */
#if (defined(ZEND_WIN32) || defined(NETWARE)) && defined(ZTS)
MUTEX_T cwd_mutex;
#endif

#ifdef ZTS
ts_rsrc_id cwd_globals_id;
#else
virtual_cwd_globals cwd_globals;
#endif

cwd_state main_cwd_state; /* True global */

#ifndef ZEND_WIN32
#include <unistd.h>
#else
#include <direct.h>
#endif

#ifdef ZEND_WIN32
#include <tchar.h>
#define tsrm_strtok_r(a,b,c) _tcstok((a),(b))
#define TOKENIZER_STRING "/\\"

static int php_check_dots(const char *element, int n)
{
	while (n-- > 0) if (element[n] != '.') break;

	return (n != -1);
}

#define IS_DIRECTORY_UP(element, len) \
	(len >= 2 && !php_check_dots(element, len))

#define IS_DIRECTORY_CURRENT(element, len) \
	(len == 1 && element[0] == '.')

#elif defined(NETWARE)
/* NetWare has strtok() (in LibC) and allows both slashes in paths, like Windows --
   but rest of the stuff is like Unix */
/* strtok() call in LibC is abending when used in a different address space -- hence using
   PHP's version itself for now */
/*#define tsrm_strtok_r(a,b,c) strtok((a),(b))*/
#define TOKENIZER_STRING "/\\"

#else
#define TOKENIZER_STRING "/"
#endif

/* default macros */

#ifndef IS_DIRECTORY_UP
#define IS_DIRECTORY_UP(element, len) \
	(len == 2 && element[0] == '.' && element[1] == '.')
#endif

#ifndef IS_DIRECTORY_CURRENT
#define IS_DIRECTORY_CURRENT(element, len) \
	(len == 1 && element[0] == '.')
#endif

/* define this to check semantics */
#define IS_DIR_OK(s) (1)

#ifndef IS_DIR_OK
#define IS_DIR_OK(state) (php_is_dir_ok(state) == 0)
#endif


#define CWD_STATE_COPY(d, s)				\
	(d)->cwd_length = (s)->cwd_length;		\
	(d)->cwd = (char *) emalloc((s)->cwd_length+1);	\
	memcpy((d)->cwd, (s)->cwd, (s)->cwd_length+1);

#define CWD_STATE_FREE(s)			\
	efree((s)->cwd);

#ifdef ZEND_WIN32
# define CWD_STATE_FREE_ERR(state) do { \
		DWORD last_error = GetLastError(); \
		CWD_STATE_FREE(state); \
		SetLastError(last_error); \
	} while (0)
#else
# define CWD_STATE_FREE_ERR(state) CWD_STATE_FREE(state)
#endif

#ifdef ZEND_WIN32

#ifdef CTL_CODE
#undef CTL_CODE
#endif
#define CTL_CODE(DeviceType,Function,Method,Access) (((DeviceType) << 16) | ((Access) << 14) | ((Function) << 2) | (Method))
#define FILE_DEVICE_FILE_SYSTEM 0x00000009
#define METHOD_BUFFERED		0
#define FILE_ANY_ACCESS 	0
#define FSCTL_GET_REPARSE_POINT CTL_CODE(FILE_DEVICE_FILE_SYSTEM, 42, METHOD_BUFFERED, FILE_ANY_ACCESS)
#define MAXIMUM_REPARSE_DATA_BUFFER_SIZE  ( 16 * 1024 )

typedef struct {
	unsigned long  ReparseTag;
	unsigned short ReparseDataLength;
	unsigned short Reserved;
	union {
		struct {
			unsigned short SubstituteNameOffset;
			unsigned short SubstituteNameLength;
			unsigned short PrintNameOffset;
			unsigned short PrintNameLength;
			unsigned long  Flags;
			wchar_t        ReparseTarget[1];
		} SymbolicLinkReparseBuffer;
		struct {
			unsigned short SubstituteNameOffset;
			unsigned short SubstituteNameLength;
			unsigned short PrintNameOffset;
			unsigned short PrintNameLength;
			wchar_t        ReparseTarget[1];
		} MountPointReparseBuffer;
		struct {
			unsigned char  ReparseTarget[1];
		} GenericReparseBuffer;
	};
} REPARSE_DATA_BUFFER, *PREPARSE_DATA_BUFFER;

#define SECS_BETWEEN_EPOCHS (__int64)11644473600
#define SECS_TO_100NS (__int64)10000000
static inline time_t FileTimeToUnixTime(const FILETIME *FileTime)
{
	__int64 UnixTime;
	long *nsec = NULL;
	SYSTEMTIME SystemTime;
	FileTimeToSystemTime(FileTime, &SystemTime);

	UnixTime = ((__int64)FileTime->dwHighDateTime << 32) +
	FileTime->dwLowDateTime;

	UnixTime -= (SECS_BETWEEN_EPOCHS * SECS_TO_100NS);

	if (nsec) {
		*nsec = (UnixTime % SECS_TO_100NS) * (__int64)100;
	}

	UnixTime /= SECS_TO_100NS; /* now convert to seconds */

	if ((time_t)UnixTime != UnixTime) {
		UnixTime = 0;
	}
	return (time_t)UnixTime;
}

CWD_API int php_sys_readlink(const char *link, char *target, size_t target_len){ /* {{{ */
	HANDLE hFile;
	wchar_t *linkw = php_win32_ioutil_any_to_w(link), targetw[MAXPATHLEN];
	size_t ret_len, targetw_len, offset = 0;
	char *ret;

	if (!linkw) {
		return -1;
	}

	if (!target_len) {
		free(linkw);
		return -1;
	}

	hFile = CreateFileW(linkw,            // file to open
				 GENERIC_READ,          // open for reading
				 FILE_SHARE_READ,       // share for reading
				 NULL,                  // default security
				 OPEN_EXISTING,         // existing file only
				 FILE_FLAG_BACKUP_SEMANTICS, // normal file
				 NULL);                 // no attr. template
	if( hFile == INVALID_HANDLE_VALUE) {
		free(linkw);
		return -1;
	}

	/* Despite MSDN has documented it won't to, the length returned by
		GetFinalPathNameByHandleA includes the length of the
		null terminator. This behavior is at least reproducible
		with VS2012 and earlier, and seems not to be fixed till
		now. Thus, correcting target_len so it's suddenly don't
		overflown. */
	targetw_len = GetFinalPathNameByHandleW(hFile, targetw, MAXPATHLEN, VOLUME_NAME_DOS);
	if(targetw_len >= target_len || targetw_len >= MAXPATHLEN || targetw_len == 0) {
		free(linkw);
		CloseHandle(hFile);
		return -1;
	}

	if(targetw_len > 4) {
		/* Skip first 4 characters if they are "\\?\" */
		if(targetw[0] == L'\\' && targetw[1] == L'\\' && targetw[2] == L'?' && targetw[3] ==  L'\\') {
			offset = 4;

			/* \\?\UNC\ */
			if (targetw_len > 7 && targetw[4] == L'U' && targetw[5] == L'N' && targetw[6] == L'C') {
				offset += 2;
				targetw[offset] = L'\\';
			}
		}
	}

	ret = php_win32_ioutil_conv_w_to_any(targetw + offset, targetw_len - offset, &ret_len);
	if (!ret || ret_len >= MAXPATHLEN) {
		CloseHandle(hFile);
		free(linkw);
		free(ret);
		return -1;
	}
	memcpy(target, ret, ret_len + 1);

	free(ret);
	CloseHandle(hFile);
	free(linkw);

	return ret_len;
}
/* }}} */

CWD_API int php_sys_stat_ex(const char *path, zend_stat_t *buf, int lstat) /* {{{ */
{
	WIN32_FILE_ATTRIBUTE_DATA data;
	LARGE_INTEGER t;
	const size_t path_len = strlen(path);
	wchar_t *pathw = php_win32_ioutil_any_to_w(path);
	ALLOCA_FLAG(use_heap_large)

	if (!pathw) {
		return -1;
	}

	if (!GetFileAttributesExW(pathw, GetFileExInfoStandard, &data)) {
		int ret;
#if ZEND_ENABLE_ZVAL_LONG64
		ret = _wstat64(pathw, buf);
#else
		ret = _wstat(pathw, (struct _stat32 *)buf);
#endif
		free(pathw);

		return ret;
	}

	if (path_len >= 1 && path[1] == ':') {
		if (path[0] >= 'A' && path[0] <= 'Z') {
			buf->st_dev = buf->st_rdev = path[0] - 'A';
		} else {
			buf->st_dev = buf->st_rdev = path[0] - 'a';
		}
	} else if (IS_UNC_PATH(path, path_len)) {
		buf->st_dev = buf->st_rdev = 0;
	} else {
		wchar_t cur_path[MAXPATHLEN+1];

		if (NULL != _wgetcwd(cur_path, sizeof(cur_path)/sizeof(wchar_t))) {
			if (cur_path[1] == L':') {
				if (pathw[0] >= L'A' && pathw[0] <= L'Z') {
					buf->st_dev = buf->st_rdev = pathw[0] - L'A';
				} else {
					buf->st_dev = buf->st_rdev = pathw[0] - L'a';
				}
			} else {
				buf->st_dev = buf->st_rdev = -1;
			}
		} else {
			buf->st_dev = buf->st_rdev = -1;
		}
	}

	buf->st_uid = buf->st_gid = buf->st_ino = 0;

	if (lstat && data.dwFileAttributes & FILE_ATTRIBUTE_REPARSE_POINT) {
		/* File is a reparse point. Get the target */
		HANDLE hLink = NULL;
		REPARSE_DATA_BUFFER * pbuffer;
		DWORD retlength = 0;

		hLink = CreateFileW(pathw, GENERIC_READ, 0, NULL, OPEN_EXISTING, FILE_FLAG_OPEN_REPARSE_POINT|FILE_FLAG_BACKUP_SEMANTICS, NULL);
		if(hLink == INVALID_HANDLE_VALUE) {
			free(pathw);
			return -1;
		}

		pbuffer = (REPARSE_DATA_BUFFER *)do_alloca(MAXIMUM_REPARSE_DATA_BUFFER_SIZE, use_heap_large);
		if(!DeviceIoControl(hLink, FSCTL_GET_REPARSE_POINT, NULL, 0, pbuffer,  MAXIMUM_REPARSE_DATA_BUFFER_SIZE, &retlength, NULL)) {
			free_alloca(pbuffer, use_heap_large);
			CloseHandle(hLink);
			free(pathw);
			return -1;
		}

		CloseHandle(hLink);

		if(pbuffer->ReparseTag == IO_REPARSE_TAG_SYMLINK) {
			buf->st_mode = S_IFLNK;
			buf->st_mode |= (data.dwFileAttributes & FILE_ATTRIBUTE_READONLY) ? (S_IREAD|(S_IREAD>>3)|(S_IREAD>>6)) : (S_IREAD|(S_IREAD>>3)|(S_IREAD>>6)|S_IWRITE|(S_IWRITE>>3)|(S_IWRITE>>6));
		}

#if 0 /* Not used yet */
		else if(pbuffer->ReparseTag == IO_REPARSE_TAG_MOUNT_POINT) {
			buf->st_mode |=;
		}
#endif
		free_alloca(pbuffer, use_heap_large);
	} else {
		buf->st_mode = (data.dwFileAttributes & FILE_ATTRIBUTE_DIRECTORY) ? (S_IFDIR|S_IEXEC|(S_IEXEC>>3)|(S_IEXEC>>6)) : S_IFREG;
		buf->st_mode |= (data.dwFileAttributes & FILE_ATTRIBUTE_READONLY) ? (S_IREAD|(S_IREAD>>3)|(S_IREAD>>6)) : (S_IREAD|(S_IREAD>>3)|(S_IREAD>>6)|S_IWRITE|(S_IWRITE>>3)|(S_IWRITE>>6));
	}

	if ((data.dwFileAttributes & FILE_ATTRIBUTE_DIRECTORY) == 0) {
		size_t len = strlen(path);

		if (len >= 4 && path[len-4] == '.') {
			if (_memicmp(path+len-3, "exe", 3) == 0 ||
				_memicmp(path+len-3, "com", 3) == 0 ||
				_memicmp(path+len-3, "bat", 3) == 0 ||
				_memicmp(path+len-3, "cmd", 3) == 0) {
				buf->st_mode  |= (S_IEXEC|(S_IEXEC>>3)|(S_IEXEC>>6));
			}
		}
	}

	buf->st_nlink = 1;
	t.HighPart = data.nFileSizeHigh;
	t.LowPart = data.nFileSizeLow;
	/* It's an overflow on 32 bit, however it won't fix as long
	as zend_long is 32 bit. */
	buf->st_size = (zend_long)t.QuadPart;
	buf->st_atime = FileTimeToUnixTime(&data.ftLastAccessTime);
	buf->st_ctime = FileTimeToUnixTime(&data.ftCreationTime);
	buf->st_mtime = FileTimeToUnixTime(&data.ftLastWriteTime);

	free(pathw);

	return 0;
}
/* }}} */
#endif

static int php_is_dir_ok(const cwd_state *state)  /* {{{ */
{
	zend_stat_t buf;

	if (php_sys_stat(state->cwd, &buf) == 0 && S_ISDIR(buf.st_mode))
		return (0);

	return (1);
}
/* }}} */

static int php_is_file_ok(const cwd_state *state)  /* {{{ */
{
	zend_stat_t buf;

	if (php_sys_stat(state->cwd, &buf) == 0 && S_ISREG(buf.st_mode))
		return (0);

	return (1);
}
/* }}} */

static void cwd_globals_ctor(virtual_cwd_globals *cwd_g) /* {{{ */
{
	CWD_STATE_COPY(&cwd_g->cwd, &main_cwd_state);
	cwd_g->realpath_cache_size = 0;
	cwd_g->realpath_cache_size_limit = REALPATH_CACHE_SIZE;
	cwd_g->realpath_cache_ttl = REALPATH_CACHE_TTL;
	memset(cwd_g->realpath_cache, 0, sizeof(cwd_g->realpath_cache));
}
/* }}} */

static void cwd_globals_dtor(virtual_cwd_globals *cwd_g) /* {{{ */
{
	realpath_cache_clean();
}
/* }}} */

void virtual_cwd_main_cwd_init(uint8_t reinit) /* {{{ */
{
	char cwd[MAXPATHLEN];
	char *result;

	if (reinit) {
		free(main_cwd_state.cwd);
	}

#ifdef NETWARE
	result = getcwdpath(cwd, NULL, 1);
	if(result)
	{
		char *c=cwd;
		while(c = strchr(c, '\\'))
		{
			*c='/';
			++c;
		}
	}
#elif defined(ZEND_WIN32)
	ZeroMemory(&cwd, sizeof(cwd));
	result = php_win32_ioutil_getcwd(cwd, sizeof(cwd));
#else
	result = getcwd(cwd, sizeof(cwd));
#endif
	if (!result) {
		cwd[0] = '\0';
	}

	main_cwd_state.cwd_length = (int)strlen(cwd);
#ifdef ZEND_WIN32
	if (main_cwd_state.cwd_length >= 2 && cwd[1] == ':') {
		cwd[0] = toupper(cwd[0]);
	}
#endif
	main_cwd_state.cwd = strdup(cwd);
}
/* }}} */

CWD_API void virtual_cwd_startup(void) /* {{{ */
{
	virtual_cwd_main_cwd_init(0);
#ifdef ZTS
	ts_allocate_id(&cwd_globals_id, sizeof(virtual_cwd_globals), (ts_allocate_ctor) cwd_globals_ctor, (ts_allocate_dtor) cwd_globals_dtor);
#else
	cwd_globals_ctor(&cwd_globals);
#endif

#if (defined(ZEND_WIN32) || defined(NETWARE)) && defined(ZTS)
	cwd_mutex = tsrm_mutex_alloc();
#endif
}
/* }}} */

CWD_API void virtual_cwd_shutdown(void) /* {{{ */
{
#ifndef ZTS
	cwd_globals_dtor(&cwd_globals);
#endif
#if (defined(ZEND_WIN32) || defined(NETWARE)) && defined(ZTS)
	tsrm_mutex_free(cwd_mutex);
#endif

	free(main_cwd_state.cwd); /* Don't use CWD_STATE_FREE because the non global states will probably use emalloc()/efree() */
}
/* }}} */

CWD_API int virtual_cwd_activate(void) /* {{{ */
{
	if (CWDG(cwd).cwd == NULL) {
		CWD_STATE_COPY(&CWDG(cwd), &main_cwd_state);
	}
	return 0;
}
/* }}} */

CWD_API int virtual_cwd_deactivate(void) /* {{{ */
{
	if (CWDG(cwd).cwd != NULL) {
		CWD_STATE_FREE(&CWDG(cwd));
		CWDG(cwd).cwd = NULL;
	}
	return 0;
}
/* }}} */

CWD_API char *virtual_getcwd_ex(size_t *length) /* {{{ */
{
	cwd_state *state;

	state = &CWDG(cwd);

	if (state->cwd_length == 0) {
		char *retval;

		*length = 1;
		retval = (char *) emalloc(2);
		if (retval == NULL) {
			return NULL;
		}
		retval[0] = DEFAULT_SLASH;
		retval[1] = '\0';
		return retval;
	}

#ifdef ZEND_WIN32
	/* If we have something like C: */
	if (state->cwd_length == 2 && state->cwd[state->cwd_length-1] == ':') {
		char *retval;

		*length = state->cwd_length+1;
		retval = (char *) emalloc(*length+1);
		if (retval == NULL) {
			return NULL;
		}
		memcpy(retval, state->cwd, *length);
		retval[0] = toupper(retval[0]);
		retval[*length-1] = DEFAULT_SLASH;
		retval[*length] = '\0';
		return retval;
	}
#endif
	if (!state->cwd) {
		*length = 0;
		return NULL;
	}

	*length = state->cwd_length;
	return estrdup(state->cwd);
}
/* }}} */

/* Same semantics as UNIX getcwd() */
CWD_API char *virtual_getcwd(char *buf, size_t size) /* {{{ */
{
	size_t length;
	char *cwd;

	cwd = virtual_getcwd_ex(&length);

	if (buf == NULL) {
		return cwd;
	}
	if (length > size-1) {
		efree(cwd);
		errno = ERANGE; /* Is this OK? */
		return NULL;
	}
	if (!cwd) {
		return NULL;
	}
	memcpy(buf, cwd, length+1);
	efree(cwd);
	return buf;
}
/* }}} */

#ifdef ZEND_WIN32
static inline zend_ulong realpath_cache_key(const char *path, int path_len) /* {{{ */
{
	register zend_ulong h;
	char *bucket_key_start = tsrm_win32_get_path_sid_key(path);
	char *bucket_key = (char *)bucket_key_start;
	const char *e;

	if (!bucket_key) {
		return 0;
	}

	e = bucket_key + strlen(bucket_key);
	for (h = Z_UL(2166136261); bucket_key < e;) {
		h *= Z_UL(16777619);
		h ^= *bucket_key++;
	}
	HeapFree(GetProcessHeap(), 0, (LPVOID)bucket_key_start);
	return h;
}
/* }}} */
#else
static inline zend_ulong realpath_cache_key(const char *path, int path_len) /* {{{ */
{
	register zend_ulong h;
	const char *e = path + path_len;

	for (h = Z_UL(2166136261); path < e;) {
		h *= Z_UL(16777619);
		h ^= *path++;
	}

	return h;
}
/* }}} */
#endif /* defined(ZEND_WIN32) */

CWD_API void realpath_cache_clean(void) /* {{{ */
{
	uint32_t i;

	for (i = 0; i < sizeof(CWDG(realpath_cache))/sizeof(CWDG(realpath_cache)[0]); i++) {
		realpath_cache_bucket *p = CWDG(realpath_cache)[i];
		while (p != NULL) {
			realpath_cache_bucket *r = p;
			p = p->next;
			free(r);
		}
		CWDG(realpath_cache)[i] = NULL;
	}
	CWDG(realpath_cache_size) = 0;
}
/* }}} */

CWD_API void realpath_cache_del(const char *path, int path_len) /* {{{ */
{
	zend_ulong key = realpath_cache_key(path, path_len);
	zend_ulong n = key % (sizeof(CWDG(realpath_cache)) / sizeof(CWDG(realpath_cache)[0]));
	realpath_cache_bucket **bucket = &CWDG(realpath_cache)[n];

	while (*bucket != NULL) {
		if (key == (*bucket)->key && path_len == (*bucket)->path_len &&
					memcmp(path, (*bucket)->path, path_len) == 0) {
			realpath_cache_bucket *r = *bucket;
			*bucket = (*bucket)->next;

			/* if the pointers match then only subtract the length of the path */
		   	if(r->path == r->realpath) {
				CWDG(realpath_cache_size) -= sizeof(realpath_cache_bucket) + r->path_len + 1;
			} else {
				CWDG(realpath_cache_size) -= sizeof(realpath_cache_bucket) + r->path_len + 1 + r->realpath_len + 1;
			}

			free(r);
			return;
		} else {
			bucket = &(*bucket)->next;
		}
	}
}
/* }}} */

static inline void realpath_cache_add(const char *path, int path_len, const char *realpath, int realpath_len, int is_dir, time_t t) /* {{{ */
{
	zend_long size = sizeof(realpath_cache_bucket) + path_len + 1;
	int same = 1;

	if (realpath_len != path_len ||
		memcmp(path, realpath, path_len) != 0) {
		size += realpath_len + 1;
		same = 0;
	}

	if (CWDG(realpath_cache_size) + size <= CWDG(realpath_cache_size_limit)) {
		realpath_cache_bucket *bucket = malloc(size);
		zend_ulong n;

		if (bucket == NULL) {
			return;
		}

		bucket->key = realpath_cache_key(path, path_len);
		bucket->path = (char*)bucket + sizeof(realpath_cache_bucket);
		memcpy(bucket->path, path, path_len+1);
		bucket->path_len = path_len;
		if (same) {
			bucket->realpath = bucket->path;
		} else {
			bucket->realpath = bucket->path + (path_len + 1);
			memcpy(bucket->realpath, realpath, realpath_len+1);
		}
		bucket->realpath_len = realpath_len;
		bucket->is_dir = is_dir;
#ifdef ZEND_WIN32
		bucket->is_rvalid   = 0;
		bucket->is_readable = 0;
		bucket->is_wvalid   = 0;
		bucket->is_writable = 0;
#endif
		bucket->expires = t + CWDG(realpath_cache_ttl);
		n = bucket->key % (sizeof(CWDG(realpath_cache)) / sizeof(CWDG(realpath_cache)[0]));
		bucket->next = CWDG(realpath_cache)[n];
		CWDG(realpath_cache)[n] = bucket;
		CWDG(realpath_cache_size) += size;
	}
}
/* }}} */

static inline realpath_cache_bucket* realpath_cache_find(const char *path, int path_len, time_t t) /* {{{ */
{
	zend_ulong key = realpath_cache_key(path, path_len);
	zend_ulong n = key % (sizeof(CWDG(realpath_cache)) / sizeof(CWDG(realpath_cache)[0]));
	realpath_cache_bucket **bucket = &CWDG(realpath_cache)[n];

	while (*bucket != NULL) {
		if (CWDG(realpath_cache_ttl) && (*bucket)->expires < t) {
			realpath_cache_bucket *r = *bucket;
			*bucket = (*bucket)->next;

			/* if the pointers match then only subtract the length of the path */
		   	if(r->path == r->realpath) {
				CWDG(realpath_cache_size) -= sizeof(realpath_cache_bucket) + r->path_len + 1;
			} else {
				CWDG(realpath_cache_size) -= sizeof(realpath_cache_bucket) + r->path_len + 1 + r->realpath_len + 1;
			}
			free(r);
		} else if (key == (*bucket)->key && path_len == (*bucket)->path_len &&
					memcmp(path, (*bucket)->path, path_len) == 0) {
			return *bucket;
		} else {
			bucket = &(*bucket)->next;
		}
	}
	return NULL;
}
/* }}} */

CWD_API realpath_cache_bucket* realpath_cache_lookup(const char *path, int path_len, time_t t) /* {{{ */
{
	return realpath_cache_find(path, path_len, t);
}
/* }}} */

CWD_API zend_long realpath_cache_size(void)
{
	return CWDG(realpath_cache_size);
}

CWD_API zend_long realpath_cache_max_buckets(void)
{
	return (sizeof(CWDG(realpath_cache)) / sizeof(CWDG(realpath_cache)[0]));
}

CWD_API realpath_cache_bucket** realpath_cache_get_buckets(void)
{
	return CWDG(realpath_cache);
}


#undef LINK_MAX
#define LINK_MAX 32

static int tsrm_realpath_r(char *path, int start, int len, int *ll, time_t *t, int use_realpath, int is_dir, int *link_is_dir) /* {{{ */
{
	int i, j, save;
	int directory = 0;
#ifdef ZEND_WIN32
	WIN32_FIND_DATAW dataw;
	HANDLE hFind = INVALID_HANDLE_VALUE;
	ALLOCA_FLAG(use_heap_large)
	wchar_t *pathw = NULL;
#define FREE_PATHW() \
	do { free(pathw); } while(0);

#else
	zend_stat_t st;
#endif
	realpath_cache_bucket *bucket;
	char *tmp;
	ALLOCA_FLAG(use_heap)

	while (1) {
		if (len <= start) {
			if (link_is_dir) {
				*link_is_dir = 1;
			}
			return start;
		}

		i = len;
		while (i > start && !IS_SLASH(path[i-1])) {
			i--;
		}

		if (i == len ||
			(i == len - 1 && path[i] == '.')) {
			/* remove double slashes and '.' */
			len = i - 1;
			is_dir = 1;
			continue;
		} else if (i == len - 2 && path[i] == '.' && path[i+1] == '.') {
			/* remove '..' and previous directory */
			is_dir = 1;
			if (link_is_dir) {
				*link_is_dir = 1;
			}
			if (i - 1 <= start) {
				return start ? start : len;
			}
			j = tsrm_realpath_r(path, start, i-1, ll, t, use_realpath, 1, NULL);
			if (j > start) {
				j--;
				while (j > start && !IS_SLASH(path[j])) {
					j--;
				}
				if (!start) {
					/* leading '..' must not be removed in case of relative path */
					if (j == 0 && path[0] == '.' && path[1] == '.' &&
							IS_SLASH(path[2])) {
						path[3] = '.';
						path[4] = '.';
						path[5] = DEFAULT_SLASH;
						j = 5;
					} else if (j > 0 &&
							path[j+1] == '.' && path[j+2] == '.' &&
							IS_SLASH(path[j+3])) {
						j += 4;
						path[j++] = '.';
						path[j++] = '.';
						path[j] = DEFAULT_SLASH;
					}
				}
			} else if (!start && !j) {
				/* leading '..' must not be removed in case of relative path */
				path[0] = '.';
				path[1] = '.';
				path[2] = DEFAULT_SLASH;
				j = 2;
			}
			return j;
		}

		path[len] = 0;

		save = (use_realpath != CWD_EXPAND);

		if (start && save && CWDG(realpath_cache_size_limit)) {
			/* cache lookup for absolute path */
			if (!*t) {
				*t = time(0);
			}
			if ((bucket = realpath_cache_find(path, len, *t)) != NULL) {
				if (is_dir && !bucket->is_dir) {
					/* not a directory */
					return -1;
				} else {
					if (link_is_dir) {
						*link_is_dir = bucket->is_dir;
					}
					memcpy(path, bucket->realpath, bucket->realpath_len + 1);
					return bucket->realpath_len;
				}
			}
		}

#ifdef ZEND_WIN32
		if (save) {
			pathw = php_win32_ioutil_any_to_w(path);
			if (!pathw) {
				return -1;
			}
			hFind = FindFirstFileW(pathw, &dataw);
			if (INVALID_HANDLE_VALUE == hFind) {
				if (use_realpath == CWD_REALPATH) {
					/* file not found */
					FREE_PATHW()
					return -1;
				}
				/* continue resolution anyway but don't save result in the cache */
				save = 0;
			} else {
				FindClose(hFind);
			}
		}

		tmp = do_alloca(len+1, use_heap);
		memcpy(tmp, path, len+1);

		if(save &&
				!(IS_UNC_PATH(path, len) && len >= 3 && path[2] != '?') &&
                               (dataw.dwFileAttributes & FILE_ATTRIBUTE_REPARSE_POINT)
				) {
			/* File is a reparse point. Get the target */
			HANDLE hLink = NULL;
			REPARSE_DATA_BUFFER * pbuffer;
			DWORD retlength = 0;
			int bufindex = 0, isabsolute = 0;
			wchar_t * reparsetarget;
			BOOL isVolume = FALSE;
#if VIRTUAL_CWD_DEBUG
			char *printname = NULL;
#endif
			char *substitutename = NULL;
			size_t substitutename_len;
			int substitutename_off = 0;
			wchar_t tmpsubstname[MAXPATHLEN];

			if(++(*ll) > LINK_MAX) {
				free_alloca(tmp, use_heap);
				FREE_PATHW()
				return -1;
			}

<<<<<<< HEAD
			hLink = CreateFileW(pathw, GENERIC_READ, 0, NULL, OPEN_EXISTING, FILE_FLAG_OPEN_REPARSE_POINT|FILE_FLAG_BACKUP_SEMANTICS, NULL);
=======
			hLink = CreateFile(path, 0, 0, NULL, OPEN_EXISTING, FILE_FLAG_OPEN_REPARSE_POINT|FILE_FLAG_BACKUP_SEMANTICS, NULL);
>>>>>>> c6720e2f
			if(hLink == INVALID_HANDLE_VALUE) {
				free_alloca(tmp, use_heap);
				FREE_PATHW()
				return -1;
			}

			pbuffer = (REPARSE_DATA_BUFFER *)do_alloca(MAXIMUM_REPARSE_DATA_BUFFER_SIZE, use_heap_large);
			if (pbuffer == NULL) {
				CloseHandle(hLink);
				free_alloca(tmp, use_heap);
				FREE_PATHW()
				return -1;
			}
			if(!DeviceIoControl(hLink, FSCTL_GET_REPARSE_POINT, NULL, 0, pbuffer,  MAXIMUM_REPARSE_DATA_BUFFER_SIZE, &retlength, NULL)) {
				free_alloca(pbuffer, use_heap_large);
				free_alloca(tmp, use_heap);
				CloseHandle(hLink);
				FREE_PATHW()
				return -1;
			}

			CloseHandle(hLink);

			if(pbuffer->ReparseTag == IO_REPARSE_TAG_SYMLINK) {
				reparsetarget = pbuffer->SymbolicLinkReparseBuffer.ReparseTarget;
				isabsolute = (pbuffer->SymbolicLinkReparseBuffer.Flags == 0) ? 1 : 0;
#if VIRTUAL_CWD_DEBUG
				printname = php_win32_ioutil_w_to_any(reparsetarget + pbuffer->MountPointReparseBuffer.PrintNameOffset  / sizeof(WCHAR));
				if (!printname) {
					free_alloca(pbuffer, use_heap_large);
					free_alloca(tmp, use_heap);
					FREE_PATHW()
					return -1;
				}
#endif

				substitutename_len = pbuffer->MountPointReparseBuffer.SubstituteNameLength / sizeof(WCHAR);
				if (substitutename_len >= MAXPATHLEN) {
					free_alloca(pbuffer, use_heap_large);
					free_alloca(tmp, use_heap);
					FREE_PATHW()
					return -1;
				}
				memmove(tmpsubstname, reparsetarget + pbuffer->MountPointReparseBuffer.SubstituteNameOffset / sizeof(WCHAR), pbuffer->MountPointReparseBuffer.SubstituteNameLength);
				tmpsubstname[substitutename_len] = L'\0';
				substitutename = php_win32_cp_conv_w_to_any(tmpsubstname, substitutename_len, &substitutename_len);
				if (!substitutename || substitutename_len >= MAXPATHLEN) {
					free_alloca(pbuffer, use_heap_large);
					free_alloca(tmp, use_heap);
					free(substitutename);
#if VIRTUAL_CWD_DEBUG
					free(printname);
#endif
					FREE_PATHW()
					return -1;
				}
			}
			else if(pbuffer->ReparseTag == IO_REPARSE_TAG_MOUNT_POINT) {
				isabsolute = 1;
				reparsetarget = pbuffer->MountPointReparseBuffer.ReparseTarget;
#if VIRTUAL_CWD_DEBUG
				printname = php_win32_ioutil_w_to_any(reparsetarget + pbuffer->MountPointReparseBuffer.PrintNameOffset  / sizeof(WCHAR));
				if (!printname) {
					free_alloca(pbuffer, use_heap_large);
					free_alloca(tmp, use_heap);
					FREE_PATHW()
					return -1;
				}
#endif


				substitutename_len = pbuffer->MountPointReparseBuffer.SubstituteNameLength / sizeof(WCHAR);
				if (substitutename_len >= MAXPATHLEN) {
					free_alloca(pbuffer, use_heap_large);
					free_alloca(tmp, use_heap);
					FREE_PATHW()
					return -1;
				}
				memmove(tmpsubstname, reparsetarget + pbuffer->MountPointReparseBuffer.SubstituteNameOffset / sizeof(WCHAR), pbuffer->MountPointReparseBuffer.SubstituteNameLength);
				tmpsubstname[substitutename_len] = L'\0';
				substitutename = php_win32_cp_conv_w_to_any(tmpsubstname, substitutename_len, &substitutename_len);
				if (!substitutename || substitutename_len >= MAXPATHLEN) {
					free_alloca(pbuffer, use_heap_large);
					free_alloca(tmp, use_heap);
					free(substitutename);
#if VIRTUAL_CWD_DEBUG
					free(printname);
#endif
					FREE_PATHW()
					return -1;
				}
			}
			else if (pbuffer->ReparseTag == IO_REPARSE_TAG_DEDUP ||
					/* Starting with 1709. */
					(pbuffer->ReparseTag & IO_REPARSE_TAG_CLOUD_MASK) != 0 && 0x90001018L != pbuffer->ReparseTag ||
					IO_REPARSE_TAG_CLOUD == pbuffer->ReparseTag ||
					IO_REPARSE_TAG_ONEDRIVE == pbuffer->ReparseTag) {
				isabsolute = 1;
				substitutename = malloc((len + 1) * sizeof(char));
				if (!substitutename) {
					free_alloca(pbuffer, use_heap_large);
					free_alloca(tmp, use_heap);
					FREE_PATHW()
					return -1;
				}
				memcpy(substitutename, path, len + 1);
				substitutename_len = len;
			} else {
				/* XXX this might be not the end, restart handling with REPARSE_GUID_DATA_BUFFER should be implemented. */
				free_alloca(pbuffer, use_heap_large);
				free_alloca(tmp, use_heap);
				FREE_PATHW()
				return -1;
			}

			if(isabsolute && substitutename_len > 4) {
				/* Do not resolve volumes (for now). A mounted point can
				   target a volume without a drive, it is not certain that
				   all IO functions we use in php and its deps support
				   path with volume GUID instead of the DOS way, like:
				   d:\test\mnt\foo
				   \\?\Volume{62d1c3f8-83b9-11de-b108-806e6f6e6963}\foo
				*/
				if (strncmp(substitutename, "\\??\\Volume{",11) == 0
					|| strncmp(substitutename, "\\\\?\\Volume{",11) == 0
					|| strncmp(substitutename, "\\??\\UNC\\", 8) == 0
					) {
					isVolume = TRUE;
					substitutename_off = 0;
				} else
					/* do not use the \??\ and \\?\ prefix*/
					if (strncmp(substitutename, "\\??\\", 4) == 0
						|| strncmp(substitutename, "\\\\?\\", 4) == 0) {
					substitutename_off = 4;
				}
			}

			if (!isVolume) {
				char * tmp2 = substitutename + substitutename_off;
				for(bufindex = 0; bufindex < (substitutename_len - substitutename_off); bufindex++) {
					*(path + bufindex) = *(tmp2 + bufindex);
				}

				*(path + bufindex) = 0;
				j = bufindex;
			} else {
				j = len;
			}


#if VIRTUAL_CWD_DEBUG
			fprintf(stderr, "reparse: print: %s ", printname);
			fprintf(stderr, "sub: %s ", substitutename);
			fprintf(stderr, "resolved: %s ", path);
			free(printname);
#endif
			free_alloca(pbuffer, use_heap_large);
			free(substitutename);

			if(isabsolute == 1) {
				if (!((j == 3) && (path[1] == ':') && (path[2] == '\\'))) {
					/* use_realpath is 0 in the call below coz path is absolute*/
					j = tsrm_realpath_r(path, 0, j, ll, t, 0, is_dir, &directory);
					if(j < 0) {
						free_alloca(tmp, use_heap);
						FREE_PATHW()
						return -1;
					}
				}
			}
			else {
				if(i + j >= MAXPATHLEN - 1) {
					free_alloca(tmp, use_heap);
					FREE_PATHW()
					return -1;
				}

				memmove(path+i, path, j+1);
				memcpy(path, tmp, i-1);
				path[i-1] = DEFAULT_SLASH;
				j  = tsrm_realpath_r(path, start, i + j, ll, t, use_realpath, is_dir, &directory);
				if(j < 0) {
					free_alloca(tmp, use_heap);
					FREE_PATHW()
					return -1;
				}
			}
			directory = (dataw.dwFileAttributes & FILE_ATTRIBUTE_DIRECTORY);

			if(link_is_dir) {
				*link_is_dir = directory;
			}
		}
		else {
			if (save) {
				directory = (dataw.dwFileAttributes & FILE_ATTRIBUTE_DIRECTORY) != 0;
				if (is_dir && !directory) {
					/* not a directory */
					free_alloca(tmp, use_heap);
					FREE_PATHW()
					return -1;
				}
			}

#elif defined(NETWARE)
		save = 0;
		tmp = do_alloca(len+1, use_heap);
		memcpy(tmp, path, len+1);
#else
		if (save && php_sys_lstat(path, &st) < 0) {
			if (use_realpath == CWD_REALPATH) {
				/* file not found */
				return -1;
			}
			/* continue resolution anyway but don't save result in the cache */
			save = 0;
		}

		tmp = do_alloca(len+1, use_heap);
		memcpy(tmp, path, len+1);

		if (save && S_ISLNK(st.st_mode)) {
			if (++(*ll) > LINK_MAX || (j = php_sys_readlink(tmp, path, MAXPATHLEN)) < 0) {
				/* too many links or broken symlinks */
				free_alloca(tmp, use_heap);
				return -1;
			}
			path[j] = 0;
			if (IS_ABSOLUTE_PATH(path, j)) {
				j = tsrm_realpath_r(path, 1, j, ll, t, use_realpath, is_dir, &directory);
				if (j < 0) {
					free_alloca(tmp, use_heap);
					return -1;
				}
			} else {
				if (i + j >= MAXPATHLEN-1) {
					free_alloca(tmp, use_heap);
					return -1; /* buffer overflow */
				}
				memmove(path+i, path, j+1);
				memcpy(path, tmp, i-1);
				path[i-1] = DEFAULT_SLASH;
				j = tsrm_realpath_r(path, start, i + j, ll, t, use_realpath, is_dir, &directory);
				if (j < 0) {
					free_alloca(tmp, use_heap);
					return -1;
				}
			}
			if (link_is_dir) {
				*link_is_dir = directory;
			}
		} else {
			if (save) {
				directory = S_ISDIR(st.st_mode);
				if (link_is_dir) {
					*link_is_dir = directory;
				}
				if (is_dir && !directory) {
					/* not a directory */
					free_alloca(tmp, use_heap);
					return -1;
				}
			}
#endif
			if (i - 1 <= start) {
				j = start;
			} else {
				/* some leading directories may be unaccessable */
				j = tsrm_realpath_r(path, start, i-1, ll, t, save ? CWD_FILEPATH : use_realpath, 1, NULL);
				if (j > start) {
					path[j++] = DEFAULT_SLASH;
				}
			}
#ifdef ZEND_WIN32
			if (j < 0 || j + len - i >= MAXPATHLEN-1) {
				free_alloca(tmp, use_heap);
				FREE_PATHW()
				return -1;
			}
			if (save) {
				size_t sz;
				char *tmp_path = php_win32_ioutil_conv_w_to_any(dataw.cFileName, PHP_WIN32_CP_IGNORE_LEN, &sz);
				if (!tmp_path) {
					free_alloca(tmp, use_heap);
					FREE_PATHW()
					return -1;
				}
				i = (int)sz;
				memcpy(path+j, tmp_path, i+1);
				free(tmp_path);
				j += i;
			} else {
				/* use the original file or directory name as it wasn't found */
				memcpy(path+j, tmp+i, len-i+1);
				j += (len-i);
			}
		}
#else
			if (j < 0 || j + len - i >= MAXPATHLEN-1) {
				free_alloca(tmp, use_heap);
				return -1;
			}
			memcpy(path+j, tmp+i, len-i+1);
			j += (len-i);
		}
#endif

		if (save && start && CWDG(realpath_cache_size_limit)) {
			/* save absolute path in the cache */
			realpath_cache_add(tmp, len, path, j, directory, *t);
		}

		free_alloca(tmp, use_heap);
#ifdef ZEND_WIN32
		FREE_PATHW()
#undef FREE_PATHW
#endif
		return j;
	}
}
/* }}} */

/* Resolve path relatively to state and put the real path into state */
/* returns 0 for ok, 1 for error */
CWD_API int virtual_file_ex(cwd_state *state, const char *path, verify_path_func verify_path, int use_realpath) /* {{{ */
{
	int path_length = (int)strlen(path);
	char resolved_path[MAXPATHLEN];
	int start = 1;
	int ll = 0;
	time_t t;
	int ret;
	int add_slash;
	void *tmp;

	if (path_length <= 0 || path_length >= MAXPATHLEN-1) {
#ifdef ZEND_WIN32
		_set_errno(EINVAL);
#else
		errno = EINVAL;
#endif
		return 1;
	}

#if VIRTUAL_CWD_DEBUG
	fprintf(stderr,"cwd = %s path = %s\n", state->cwd, path);
#endif

	/* cwd_length can be 0 when getcwd() fails.
	 * This can happen under solaris when a dir does not have read permissions
	 * but *does* have execute permissions */
	if (!IS_ABSOLUTE_PATH(path, path_length)) {
		if (state->cwd_length == 0) {
			/* resolve relative path */
			start = 0;
			memcpy(resolved_path , path, path_length + 1);
		} else {
			int state_cwd_length = state->cwd_length;

#ifdef ZEND_WIN32
			if (IS_SLASH(path[0])) {
				if (state->cwd[1] == ':') {
					/* Copy only the drive name */
					state_cwd_length = 2;
				} else if (IS_UNC_PATH(state->cwd, state->cwd_length)) {
					/* Copy only the share name */
					state_cwd_length = 2;
					while (IS_SLASH(state->cwd[state_cwd_length])) {
						state_cwd_length++;
					}
					while (state->cwd[state_cwd_length] &&
							!IS_SLASH(state->cwd[state_cwd_length])) {
						state_cwd_length++;
					}
					while (IS_SLASH(state->cwd[state_cwd_length])) {
						state_cwd_length++;
					}
					while (state->cwd[state_cwd_length] &&
							!IS_SLASH(state->cwd[state_cwd_length])) {
						state_cwd_length++;
					}
				}
			}
#endif
			if (path_length + state_cwd_length + 1 >= MAXPATHLEN-1) {
				return 1;
			}
			memcpy(resolved_path, state->cwd, state_cwd_length);
			if (resolved_path[state_cwd_length-1] == DEFAULT_SLASH) {
				memcpy(resolved_path + state_cwd_length, path, path_length + 1);
				path_length += state_cwd_length;
			} else {
				resolved_path[state_cwd_length] = DEFAULT_SLASH;
				memcpy(resolved_path + state_cwd_length + 1, path, path_length + 1);
				path_length += state_cwd_length + 1;
			}
		}
	} else {
#ifdef ZEND_WIN32
		if (path_length > 2 && path[1] == ':' && !IS_SLASH(path[2])) {
			resolved_path[0] = path[0];
			resolved_path[1] = ':';
			resolved_path[2] = DEFAULT_SLASH;
			memcpy(resolved_path + 3, path + 2, path_length - 1);
			path_length++;
		} else
#endif
		memcpy(resolved_path, path, path_length + 1);
	}

#ifdef ZEND_WIN32
	if (memchr(resolved_path, '*', path_length) ||
		memchr(resolved_path, '?', path_length)) {
		return 1;
	}
#endif

#ifdef ZEND_WIN32
	if (IS_UNC_PATH(resolved_path, path_length)) {
		/* skip UNC name */
		resolved_path[0] = DEFAULT_SLASH;
		resolved_path[1] = DEFAULT_SLASH;
		start = 2;
		while (!IS_SLASH(resolved_path[start])) {
			if (resolved_path[start] == 0) {
				goto verify;
			}
			resolved_path[start] = toupper(resolved_path[start]);
			start++;
		}
		resolved_path[start++] = DEFAULT_SLASH;
		while (!IS_SLASH(resolved_path[start])) {
			if (resolved_path[start] == 0) {
				goto verify;
			}
			resolved_path[start] = toupper(resolved_path[start]);
			start++;
		}
		resolved_path[start++] = DEFAULT_SLASH;
	} else if (IS_ABSOLUTE_PATH(resolved_path, path_length)) {
		/* skip DRIVE name */
		resolved_path[0] = toupper(resolved_path[0]);
		resolved_path[2] = DEFAULT_SLASH;
		start = 3;
	}
#elif defined(NETWARE)
	if (IS_ABSOLUTE_PATH(resolved_path, path_length)) {
		/* skip VOLUME name */
		start = 0;
		while (start != ':') {
			if (resolved_path[start] == 0) return -1;
			start++;
		}
		start++;
		if (!IS_SLASH(resolved_path[start])) return -1;
		resolved_path[start++] = DEFAULT_SLASH;
	}
#endif

	add_slash = (use_realpath != CWD_REALPATH) && path_length > 0 && IS_SLASH(resolved_path[path_length-1]);
	t = CWDG(realpath_cache_ttl) ? 0 : -1;
	path_length = tsrm_realpath_r(resolved_path, start, path_length, &ll, &t, use_realpath, 0, NULL);

	if (path_length < 0) {
		errno = ENOENT;
		return 1;
	}

	if (!start && !path_length) {
		resolved_path[path_length++] = '.';
	}
	if (add_slash && path_length && !IS_SLASH(resolved_path[path_length-1])) {
		if (path_length >= MAXPATHLEN-1) {
			return -1;
		}
		resolved_path[path_length++] = DEFAULT_SLASH;
	}
	resolved_path[path_length] = 0;

#ifdef ZEND_WIN32
verify:
#endif
	if (verify_path) {
		cwd_state old_state;

		CWD_STATE_COPY(&old_state, state);
		state->cwd_length = path_length;

		tmp = erealloc(state->cwd, state->cwd_length+1);
		if (tmp == NULL) {
			CWD_STATE_FREE(&old_state);
#if VIRTUAL_CWD_DEBUG
			fprintf (stderr, "Out of memory\n");
#endif
			return 1;
		}
		state->cwd = (char *) tmp;

		memcpy(state->cwd, resolved_path, state->cwd_length+1);
		if (verify_path(state)) {
			CWD_STATE_FREE(state);
			*state = old_state;
			ret = 1;
		} else {
			CWD_STATE_FREE(&old_state);
			ret = 0;
		}
	} else {
		state->cwd_length = path_length;
		tmp = erealloc(state->cwd, state->cwd_length+1);
		if (tmp == NULL) {
#if VIRTUAL_CWD_DEBUG
			fprintf (stderr, "Out of memory\n");
#endif
			return 1;
		}
		state->cwd = (char *) tmp;

		memcpy(state->cwd, resolved_path, state->cwd_length+1);
		ret = 0;
	}

#if VIRTUAL_CWD_DEBUG
	fprintf (stderr, "virtual_file_ex() = %s\n",state->cwd);
#endif
	return (ret);
}
/* }}} */

CWD_API int virtual_chdir(const char *path) /* {{{ */
{
	return virtual_file_ex(&CWDG(cwd), path, php_is_dir_ok, CWD_REALPATH)?-1:0;
}
/* }}} */

CWD_API int virtual_chdir_file(const char *path, int (*p_chdir)(const char *path)) /* {{{ */
{
	int length = (int)strlen(path);
	char *temp;
	int retval;
	ALLOCA_FLAG(use_heap)

	if (length == 0) {
		return 1; /* Can't cd to empty string */
	}
	while(--length >= 0 && !IS_SLASH(path[length])) {
	}

	if (length == -1) {
		/* No directory only file name */
		errno = ENOENT;
		return -1;
	}

	if (length == COPY_WHEN_ABSOLUTE(path) && IS_ABSOLUTE_PATH(path, length+1)) { /* Also use trailing slash if this is absolute */
		length++;
	}
	temp = (char *) do_alloca(length+1, use_heap);
	memcpy(temp, path, length);
	temp[length] = 0;
#if VIRTUAL_CWD_DEBUG
	fprintf (stderr, "Changing directory to %s\n", temp);
#endif
	retval = p_chdir(temp);
	free_alloca(temp, use_heap);
	return retval;
}
/* }}} */

CWD_API char *virtual_realpath(const char *path, char *real_path) /* {{{ */
{
	cwd_state new_state;
	char *retval;
	char cwd[MAXPATHLEN];

	/* realpath("") returns CWD */
	if (!*path) {
		new_state.cwd = (char*)emalloc(1);
		if (new_state.cwd == NULL) {
			retval = NULL;
			goto end;
		}
		new_state.cwd[0] = '\0';
		new_state.cwd_length = 0;
		if (VCWD_GETCWD(cwd, MAXPATHLEN)) {
			path = cwd;
		}
	} else if (!IS_ABSOLUTE_PATH(path, strlen(path))) {
		CWD_STATE_COPY(&new_state, &CWDG(cwd));
	} else {
		new_state.cwd = (char*)emalloc(1);
		if (new_state.cwd == NULL) {
			retval = NULL;
			goto end;
		}
		new_state.cwd[0] = '\0';
		new_state.cwd_length = 0;
	}

	if (virtual_file_ex(&new_state, path, NULL, CWD_REALPATH)==0) {
		int len = new_state.cwd_length>MAXPATHLEN-1?MAXPATHLEN-1:new_state.cwd_length;

		memcpy(real_path, new_state.cwd, len);
		real_path[len] = '\0';
		retval = real_path;
	} else {
		retval = NULL;
	}

	CWD_STATE_FREE(&new_state);
end:
	return retval;
}
/* }}} */

CWD_API int virtual_filepath_ex(const char *path, char **filepath, verify_path_func verify_path) /* {{{ */
{
	cwd_state new_state;
	int retval;

	CWD_STATE_COPY(&new_state, &CWDG(cwd));
	retval = virtual_file_ex(&new_state, path, verify_path, CWD_FILEPATH);

	*filepath = new_state.cwd;

	return retval;

}
/* }}} */

CWD_API int virtual_filepath(const char *path, char **filepath) /* {{{ */
{
	return virtual_filepath_ex(path, filepath, php_is_file_ok);
}
/* }}} */

CWD_API FILE *virtual_fopen(const char *path, const char *mode) /* {{{ */
{
	cwd_state new_state;
	FILE *f;

	if (path[0] == '\0') { /* Fail to open empty path */
		return NULL;
	}

	CWD_STATE_COPY(&new_state, &CWDG(cwd));
	if (virtual_file_ex(&new_state, path, NULL, CWD_EXPAND)) {
		CWD_STATE_FREE_ERR(&new_state);
		return NULL;
	}

#ifdef ZEND_WIN32
	f = php_win32_ioutil_fopen(new_state.cwd, mode);
#else
	f = fopen(new_state.cwd, mode);
#endif

	CWD_STATE_FREE_ERR(&new_state);

	return f;
}
/* }}} */

CWD_API int virtual_access(const char *pathname, int mode) /* {{{ */
{
	cwd_state new_state;
	int ret;

	CWD_STATE_COPY(&new_state, &CWDG(cwd));
	if (virtual_file_ex(&new_state, pathname, NULL, CWD_REALPATH)) {
		CWD_STATE_FREE_ERR(&new_state);
		return -1;
	}

#if defined(ZEND_WIN32)
	ret = tsrm_win32_access(new_state.cwd, mode);
#else
	ret = access(new_state.cwd, mode);
#endif

	CWD_STATE_FREE_ERR(&new_state);

	return ret;
}
/* }}} */

#if HAVE_UTIME
CWD_API int virtual_utime(const char *filename, struct utimbuf *buf) /* {{{ */
{
	cwd_state new_state;
	int ret;

	CWD_STATE_COPY(&new_state, &CWDG(cwd));
	if (virtual_file_ex(&new_state, filename, NULL, CWD_REALPATH)) {
		CWD_STATE_FREE_ERR(&new_state);
		return -1;
	}

#ifdef ZEND_WIN32
	ret = win32_utime(new_state.cwd, buf);
#else
	ret = utime(new_state.cwd, buf);
#endif

	CWD_STATE_FREE_ERR(&new_state);
	return ret;
}
/* }}} */
#endif

CWD_API int virtual_chmod(const char *filename, mode_t mode) /* {{{ */
{
	cwd_state new_state;
	int ret;

	CWD_STATE_COPY(&new_state, &CWDG(cwd));
	if (virtual_file_ex(&new_state, filename, NULL, CWD_REALPATH)) {
		CWD_STATE_FREE_ERR(&new_state);
		return -1;
	}

#ifdef ZEND_WIN32
	{
		mode_t _tmp = mode;

		mode = 0;

		if (_tmp & _S_IREAD) {
			mode |= _S_IREAD;
		}
		if (_tmp & _S_IWRITE) {
			mode |= _S_IWRITE;
		}
		ret = php_win32_ioutil_chmod(new_state.cwd, mode);
	}
#else
	ret = chmod(new_state.cwd, mode);
#endif

	CWD_STATE_FREE_ERR(&new_state);
	return ret;
}
/* }}} */

#if !defined(ZEND_WIN32) && !defined(NETWARE)
CWD_API int virtual_chown(const char *filename, uid_t owner, gid_t group, int link) /* {{{ */
{
	cwd_state new_state;
	int ret;

	CWD_STATE_COPY(&new_state, &CWDG(cwd));
	if (virtual_file_ex(&new_state, filename, NULL, CWD_REALPATH)) {
		CWD_STATE_FREE_ERR(&new_state);
		return -1;
	}

	if (link) {
#if HAVE_LCHOWN
		ret = lchown(new_state.cwd, owner, group);
#else
		ret = -1;
#endif
	} else {
		ret = chown(new_state.cwd, owner, group);
	}

	CWD_STATE_FREE_ERR(&new_state);
	return ret;
}
/* }}} */
#endif

CWD_API int virtual_open(const char *path, int flags, ...) /* {{{ */
{
	cwd_state new_state;
	int f;

	CWD_STATE_COPY(&new_state, &CWDG(cwd));
	if (virtual_file_ex(&new_state, path, NULL, CWD_FILEPATH)) {
		CWD_STATE_FREE_ERR(&new_state);
		return -1;
	}

	if (flags & O_CREAT) {
		mode_t mode;
		va_list arg;

		va_start(arg, flags);
		mode = (mode_t) va_arg(arg, int);
		va_end(arg);

#ifdef ZEND_WIN32
		f = php_win32_ioutil_open(new_state.cwd, flags, mode);
#else
		f = open(new_state.cwd, flags, mode);
#endif
	} else {
#ifdef ZEND_WIN32
		f = php_win32_ioutil_open(new_state.cwd, flags);
#else
		f = open(new_state.cwd, flags);
#endif
	}
	CWD_STATE_FREE_ERR(&new_state);
	return f;
}
/* }}} */

CWD_API int virtual_creat(const char *path, mode_t mode) /* {{{ */
{
	cwd_state new_state;
	int f;

	CWD_STATE_COPY(&new_state, &CWDG(cwd));
	if (virtual_file_ex(&new_state, path, NULL, CWD_FILEPATH)) {
		CWD_STATE_FREE_ERR(&new_state);
		return -1;
	}

	f = creat(new_state.cwd,  mode);

	CWD_STATE_FREE_ERR(&new_state);
	return f;
}
/* }}} */

CWD_API int virtual_rename(const char *oldname, const char *newname) /* {{{ */
{
	cwd_state old_state;
	cwd_state new_state;
	int retval;

	CWD_STATE_COPY(&old_state, &CWDG(cwd));
	if (virtual_file_ex(&old_state, oldname, NULL, CWD_EXPAND)) {
		CWD_STATE_FREE_ERR(&old_state);
		return -1;
	}
	oldname = old_state.cwd;

	CWD_STATE_COPY(&new_state, &CWDG(cwd));
	if (virtual_file_ex(&new_state, newname, NULL, CWD_EXPAND)) {
		CWD_STATE_FREE_ERR(&old_state);
		CWD_STATE_FREE_ERR(&new_state);
		return -1;
	}
	newname = new_state.cwd;

	/* rename on windows will fail if newname already exists.
	   MoveFileEx has to be used */
#ifdef ZEND_WIN32
	/* MoveFileEx returns 0 on failure, other way 'round for this function */
	retval = php_win32_ioutil_rename(oldname, newname);
#else
	retval = rename(oldname, newname);
#endif

	CWD_STATE_FREE_ERR(&old_state);
	CWD_STATE_FREE_ERR(&new_state);

	return retval;
}
/* }}} */

CWD_API int virtual_stat(const char *path, zend_stat_t *buf) /* {{{ */
{
	cwd_state new_state;
	int retval;

	CWD_STATE_COPY(&new_state, &CWDG(cwd));
	if (virtual_file_ex(&new_state, path, NULL, CWD_REALPATH)) {
		CWD_STATE_FREE_ERR(&new_state);
		return -1;
	}

	retval = php_sys_stat(new_state.cwd, buf);

	CWD_STATE_FREE_ERR(&new_state);
	return retval;
}
/* }}} */

CWD_API int virtual_lstat(const char *path, zend_stat_t *buf) /* {{{ */
{
	cwd_state new_state;
	int retval;

	CWD_STATE_COPY(&new_state, &CWDG(cwd));
	if (virtual_file_ex(&new_state, path, NULL, CWD_EXPAND)) {
		CWD_STATE_FREE_ERR(&new_state);
		return -1;
	}

	retval = php_sys_lstat(new_state.cwd, buf);

	CWD_STATE_FREE_ERR(&new_state);
	return retval;
}
/* }}} */

CWD_API int virtual_unlink(const char *path) /* {{{ */
{
	cwd_state new_state;
	int retval;

	CWD_STATE_COPY(&new_state, &CWDG(cwd));
	if (virtual_file_ex(&new_state, path, NULL, CWD_EXPAND)) {
		CWD_STATE_FREE_ERR(&new_state);
		return -1;
	}

#ifdef ZEND_WIN32
	retval = php_win32_ioutil_unlink(new_state.cwd);
#else
	retval = unlink(new_state.cwd);
#endif

	CWD_STATE_FREE_ERR(&new_state);
	return retval;
}
/* }}} */

CWD_API int virtual_mkdir(const char *pathname, mode_t mode) /* {{{ */
{
	cwd_state new_state;
	int retval;

	CWD_STATE_COPY(&new_state, &CWDG(cwd));
	if (virtual_file_ex(&new_state, pathname, NULL, CWD_FILEPATH)) {
		CWD_STATE_FREE_ERR(&new_state);
		return -1;
	}

#ifdef ZEND_WIN32
	retval = php_win32_ioutil_mkdir(new_state.cwd, mode);
#else
	retval = mkdir(new_state.cwd, mode);
#endif
	CWD_STATE_FREE_ERR(&new_state);
	return retval;
}
/* }}} */

CWD_API int virtual_rmdir(const char *pathname) /* {{{ */
{
	cwd_state new_state;
	int retval;

	CWD_STATE_COPY(&new_state, &CWDG(cwd));
	if (virtual_file_ex(&new_state, pathname, NULL, CWD_EXPAND)) {
		CWD_STATE_FREE_ERR(&new_state);
		return -1;
	}

#ifdef ZEND_WIN32
	retval = php_win32_ioutil_rmdir(new_state.cwd);
#else
	retval = rmdir(new_state.cwd);
#endif
	CWD_STATE_FREE_ERR(&new_state);
	return retval;
}
/* }}} */

#ifdef ZEND_WIN32
DIR *opendir(const char *name);
#endif

CWD_API DIR *virtual_opendir(const char *pathname) /* {{{ */
{
	cwd_state new_state;
	DIR *retval;

	CWD_STATE_COPY(&new_state, &CWDG(cwd));
	if (virtual_file_ex(&new_state, pathname, NULL, CWD_REALPATH)) {
		CWD_STATE_FREE_ERR(&new_state);
		return NULL;
	}

	retval = opendir(new_state.cwd);

	CWD_STATE_FREE_ERR(&new_state);
	return retval;
}
/* }}} */

#ifdef ZEND_WIN32
CWD_API FILE *virtual_popen(const char *command, const char *type) /* {{{ */
{
	return popen_ex(command, type, CWDG(cwd).cwd, NULL);
}
/* }}} */
#elif defined(NETWARE)
/* On NetWare, the trick of prepending "cd cwd; " doesn't work so we need to perform
   a VCWD_CHDIR() and mutex it
 */
CWD_API FILE *virtual_popen(const char *command, const char *type) /* {{{ */
{
	char prev_cwd[MAXPATHLEN];
	char *getcwd_result;
	FILE *retval;

	getcwd_result = VCWD_GETCWD(prev_cwd, MAXPATHLEN);
	if (!getcwd_result) {
		return NULL;
	}

#ifdef ZTS
	tsrm_mutex_lock(cwd_mutex);
#endif

	VCWD_CHDIR(CWDG(cwd).cwd);
	retval = popen(command, type);
	VCWD_CHDIR(prev_cwd);

#ifdef ZTS
	tsrm_mutex_unlock(cwd_mutex);
#endif

	return retval;
}
/* }}} */
#else /* Unix */
CWD_API FILE *virtual_popen(const char *command, const char *type) /* {{{ */
{
	size_t command_length;
	int dir_length, extra = 0;
	char *command_line;
	char *ptr, *dir;
	FILE *retval;

	command_length = strlen(command);

	dir_length = CWDG(cwd).cwd_length;
	dir = CWDG(cwd).cwd;
	while (dir_length > 0) {
		if (*dir == '\'') extra+=3;
		dir++;
		dir_length--;
	}
	dir_length = CWDG(cwd).cwd_length;
	dir = CWDG(cwd).cwd;

	ptr = command_line = (char *) emalloc(command_length + sizeof("cd '' ; ") + dir_length + extra+1+1);
	if (!command_line) {
		return NULL;
	}
	memcpy(ptr, "cd ", sizeof("cd ")-1);
	ptr += sizeof("cd ")-1;

	if (CWDG(cwd).cwd_length == 0) {
		*ptr++ = DEFAULT_SLASH;
	} else {
		*ptr++ = '\'';
		while (dir_length > 0) {
			switch (*dir) {
			case '\'':
				*ptr++ = '\'';
				*ptr++ = '\\';
				*ptr++ = '\'';
				/* fall-through */
			default:
				*ptr++ = *dir;
			}
			dir++;
			dir_length--;
		}
		*ptr++ = '\'';
	}

	*ptr++ = ' ';
	*ptr++ = ';';
	*ptr++ = ' ';

	memcpy(ptr, command, command_length+1);
	retval = popen(command_line, type);

	efree(command_line);
	return retval;
}
/* }}} */
#endif

CWD_API char *tsrm_realpath(const char *path, char *real_path) /* {{{ */
{
	cwd_state new_state;
	char cwd[MAXPATHLEN];

	/* realpath("") returns CWD */
	if (!*path) {
		new_state.cwd = (char*)emalloc(1);
		if (new_state.cwd == NULL) {
			return NULL;
		}
		new_state.cwd[0] = '\0';
		new_state.cwd_length = 0;
		if (VCWD_GETCWD(cwd, MAXPATHLEN)) {
			path = cwd;
		}
	} else if (!IS_ABSOLUTE_PATH(path, strlen(path)) &&
					VCWD_GETCWD(cwd, MAXPATHLEN)) {
		new_state.cwd = estrdup(cwd);
		new_state.cwd_length = (int)strlen(cwd);
	} else {
		new_state.cwd = (char*)emalloc(1);
		if (new_state.cwd == NULL) {
			return NULL;
		}
		new_state.cwd[0] = '\0';
		new_state.cwd_length = 0;
	}

	if (virtual_file_ex(&new_state, path, NULL, CWD_REALPATH)) {
		efree(new_state.cwd);
		return NULL;
	}

	if (real_path) {
		int copy_len = new_state.cwd_length>MAXPATHLEN-1 ? MAXPATHLEN-1 : new_state.cwd_length;
		memcpy(real_path, new_state.cwd, copy_len);
		real_path[copy_len] = '\0';
		efree(new_state.cwd);
		return real_path;
	} else {
		return new_state.cwd;
	}
}
/* }}} */

/*
 * Local variables:
 * tab-width: 4
 * c-basic-offset: 4
 * End:
 */<|MERGE_RESOLUTION|>--- conflicted
+++ resolved
@@ -949,11 +949,7 @@
 				return -1;
 			}
 
-<<<<<<< HEAD
-			hLink = CreateFileW(pathw, GENERIC_READ, 0, NULL, OPEN_EXISTING, FILE_FLAG_OPEN_REPARSE_POINT|FILE_FLAG_BACKUP_SEMANTICS, NULL);
-=======
-			hLink = CreateFile(path, 0, 0, NULL, OPEN_EXISTING, FILE_FLAG_OPEN_REPARSE_POINT|FILE_FLAG_BACKUP_SEMANTICS, NULL);
->>>>>>> c6720e2f
+			hLink = CreateFileW(pathw, 0, 0, NULL, OPEN_EXISTING, FILE_FLAG_OPEN_REPARSE_POINT|FILE_FLAG_BACKUP_SEMANTICS, NULL);
 			if(hLink == INVALID_HANDLE_VALUE) {
 				free_alloca(tmp, use_heap);
 				FREE_PATHW()
