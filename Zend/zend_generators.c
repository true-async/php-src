--- conflicted
+++ resolved
@@ -192,9 +192,6 @@
 
 	zend_generator_close(generator, 0);
 
-<<<<<<< HEAD
-	zval_ptr_dtor(&generator->retval);
-=======
 	if (!Z_ISUNDEF(generator->retval)) {
 		zval_ptr_dtor(&generator->retval);
 	}
@@ -203,7 +200,6 @@
 		zend_hash_destroy(&generator->node.child.ht);
 	}
 
->>>>>>> b4a142ab
 	zend_object_std_dtor(&generator->std);
 
 	if (generator->iterator) {
@@ -223,15 +219,12 @@
 	generator->largest_used_integer_key = -1;
 
 	ZVAL_UNDEF(&generator->retval);
-<<<<<<< HEAD
-=======
 	ZVAL_UNDEF(&generator->values);
 
 	/* By default we have a tree of only one node */
 	generator->node.parent = NULL;
 	generator->node.children = 0;
 	generator->node.ptr.root = generator;
->>>>>>> b4a142ab
 
 	zend_object_std_init(&generator->std, class_type);
 	generator->std.handlers = &zend_generator_handlers;
