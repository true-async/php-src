/*
   +----------------------------------------------------------------------+
   | Zend Engine                                                          |
   +----------------------------------------------------------------------+
   | Copyright (c) Zend Technologies Ltd. (http://www.zend.com)           |
   +----------------------------------------------------------------------+
   | This source file is subject to version 2.00 of the Zend license,     |
   | that is bundled with this package in the file LICENSE, and is        |
   | available through the world-wide-web at the following url:           |
   | http://www.zend.com/license/2_00.txt.                                |
   | If you did not receive a copy of the Zend license and are unable to  |
   | obtain it through the world-wide-web, please send a note to          |
   | license@zend.com so we can mail you a copy immediately.              |
   +----------------------------------------------------------------------+
   | Authors: Nikita Popov <nikic@php.net>                                |
   |          Bob Weinand <bobwei9@hotmail.com>                           |
   +----------------------------------------------------------------------+
*/

#include "zend.h"
#include "zend_API.h"
#include "zend_hash.h"
#include "zend_interfaces.h"
#include "zend_exceptions.h"
#include "zend_generators.h"
#include "zend_closures.h"
#include "zend_generators_arginfo.h"
#include "zend_observer.h"
#include "zend_vm_opcodes.h"

ZEND_API zend_class_entry *zend_ce_generator;
ZEND_API zend_class_entry *zend_ce_ClosedGeneratorException;
static zend_object_handlers zend_generator_handlers;

static zend_object *zend_generator_create(zend_class_entry *class_type);

ZEND_API void zend_generator_restore_call_stack(zend_generator *generator) /* {{{ */
{
	zend_execute_data *call, *new_call, *prev_call = NULL;

	call = generator->frozen_call_stack;
	do {
		new_call = zend_vm_stack_push_call_frame(
			(ZEND_CALL_INFO(call) & ~ZEND_CALL_ALLOCATED),
			call->func,
			ZEND_CALL_NUM_ARGS(call),
			Z_PTR(call->This));
		memcpy(((zval*)new_call) + ZEND_CALL_FRAME_SLOT, ((zval*)call) + ZEND_CALL_FRAME_SLOT, ZEND_CALL_NUM_ARGS(call) * sizeof(zval));
		new_call->extra_named_params = call->extra_named_params;
		new_call->prev_execute_data = prev_call;
		prev_call = new_call;

		call = call->prev_execute_data;
	} while (call);
	generator->execute_data->call = prev_call;
	efree(generator->frozen_call_stack);
	generator->frozen_call_stack = NULL;
}
/* }}} */

ZEND_API zend_execute_data* zend_generator_freeze_call_stack(zend_execute_data *execute_data) /* {{{ */
{
	size_t used_stack;
	zend_execute_data *call, *new_call, *prev_call = NULL;
	zval *stack;

	/* calculate required stack size */
	used_stack = 0;
	call = EX(call);
	do {
		used_stack += ZEND_CALL_FRAME_SLOT + ZEND_CALL_NUM_ARGS(call);
		call = call->prev_execute_data;
	} while (call);

	stack = emalloc(used_stack * sizeof(zval));

	/* save stack, linking frames in reverse order */
	call = EX(call);
	do {
		size_t frame_size = ZEND_CALL_FRAME_SLOT + ZEND_CALL_NUM_ARGS(call);

		new_call = (zend_execute_data*)(stack + used_stack - frame_size);
		memcpy(new_call, call, frame_size * sizeof(zval));
		used_stack -= frame_size;
		new_call->prev_execute_data = prev_call;
		prev_call = new_call;

		new_call = call->prev_execute_data;
		zend_vm_stack_free_call_frame(call);
		call = new_call;
	} while (call);

	execute_data->call = NULL;
	ZEND_ASSERT(prev_call == (zend_execute_data*)stack);

	return prev_call;
}
/* }}} */

static zend_execute_data* zend_generator_revert_call_stack(zend_execute_data *call)
{
	zend_execute_data *prev = NULL;

	do {
		zend_execute_data *next = call->prev_execute_data;
		call->prev_execute_data = prev;
		prev = call;
		call = next;
	} while (call);

	return prev;
}

static void zend_generator_cleanup_unfinished_execution(
		zend_generator *generator, zend_execute_data *execute_data, uint32_t catch_op_num) /* {{{ */
{
	zend_op_array *op_array = &execute_data->func->op_array;
	if (execute_data->opline != op_array->opcodes) {
		uint32_t op_num = execute_data->opline - op_array->opcodes;

		if (UNEXPECTED(generator->frozen_call_stack)) {
			/* Temporarily restore generator->execute_data if it has been NULLed out already. */
			zend_execute_data *save_ex = generator->execute_data;
			generator->execute_data = execute_data;
			zend_generator_restore_call_stack(generator);
			generator->execute_data = save_ex;
		}

		zend_cleanup_unfinished_execution(execute_data, op_num, catch_op_num);
	}
}
/* }}} */

ZEND_API void zend_generator_close(zend_generator *generator, bool finished_execution) /* {{{ */
{
	if (EXPECTED(generator->execute_data)) {
		zend_execute_data *execute_data = generator->execute_data;
		/* Null out execute_data early, to prevent double frees if GC runs while we're
		 * already cleaning up execute_data. */
		generator->execute_data = NULL;

		if (EX_CALL_INFO() & ZEND_CALL_HAS_SYMBOL_TABLE) {
			zend_clean_and_cache_symbol_table(execute_data->symbol_table);
		}
		/* always free the CV's, in the symtable are only not-free'd IS_INDIRECT's */
		zend_free_compiled_variables(execute_data);
		if (EX_CALL_INFO() & ZEND_CALL_HAS_EXTRA_NAMED_PARAMS) {
			zend_free_extra_named_params(execute_data->extra_named_params);
		}

		if (EX_CALL_INFO() & ZEND_CALL_RELEASE_THIS) {
			OBJ_RELEASE(Z_OBJ(execute_data->This));
		}

		/* A fatal error / die occurred during the generator execution.
		 * Trying to clean up the stack may not be safe in this case. */
		if (UNEXPECTED(CG(unclean_shutdown))) {
			generator->execute_data = NULL;
			return;
		}

		zend_vm_stack_free_extra_args(execute_data);

		/* Some cleanups are only necessary if the generator was closed
		 * before it could finish execution (reach a return statement). */
		if (UNEXPECTED(!finished_execution)) {
			zend_generator_cleanup_unfinished_execution(generator, execute_data, 0);
		}

		efree(execute_data);
	}
}
/* }}} */

static void zend_generator_remove_child(zend_generator_node *node, zend_generator *child)
{
	ZEND_ASSERT(node->children >= 1);
	if (node->children == 1) {
		node->child.single = NULL;
	} else {
		HashTable *ht = node->child.ht;
		zend_hash_index_del(ht, (zend_ulong) child);
		if (node->children == 2) {
			zend_generator *other_child;
			ZEND_HASH_FOREACH_PTR(ht, other_child) {
				node->child.single = other_child;
				break;
			} ZEND_HASH_FOREACH_END();
			zend_hash_destroy(ht);
			efree(ht);
		}
	}
	node->children--;
}

static zend_always_inline zend_generator *clear_link_to_leaf(zend_generator *generator) {
	ZEND_ASSERT(!generator->node.parent);
	zend_generator *leaf = generator->node.ptr.leaf;
	if (leaf) {
		leaf->node.ptr.root = NULL;
		generator->node.ptr.leaf = NULL;
		return leaf;
	}
	return NULL;
}

static zend_always_inline void clear_link_to_root(zend_generator *generator) {
	ZEND_ASSERT(generator->node.parent);
	if (generator->node.ptr.root) {
		generator->node.ptr.root->node.ptr.leaf = NULL;
		generator->node.ptr.root = NULL;
	}
}

/* In the context of zend_generator_dtor_storage during shutdown, check if
 * the intermediate node 'generator' is running in a fiber */
static inline bool check_node_running_in_fiber(zend_generator *generator) {
	ZEND_ASSERT(EG(flags) & EG_FLAGS_IN_SHUTDOWN);
	ZEND_ASSERT(generator->execute_data);

	if (generator->flags & ZEND_GENERATOR_IN_FIBER) {
		return true;
	}

	if (generator->node.children == 0) {
		return false;
	}

	if (generator->flags & ZEND_GENERATOR_DTOR_VISITED) {
		return false;
	}
	generator->flags |= ZEND_GENERATOR_DTOR_VISITED;

	if (generator->node.children == 1) {
		if (check_node_running_in_fiber(generator->node.child.single)) {
			goto in_fiber;
		}
		return false;
	}

	zend_generator *child;
	ZEND_HASH_FOREACH_PTR(generator->node.child.ht, child) {
		if (check_node_running_in_fiber(child)) {
			goto in_fiber;
		}
	} ZEND_HASH_FOREACH_END();
	return false;

in_fiber:
	generator->flags |= ZEND_GENERATOR_IN_FIBER;
	return true;
}

static void zend_generator_dtor_storage(zend_object *object) /* {{{ */
{
	zend_generator *generator = (zend_generator*) object;
	zend_generator *current_generator = zend_generator_get_current(generator);
	zend_execute_data *ex = generator->execute_data;
	uint32_t op_num, try_catch_offset;
	int i;

	/* If current_generator is running in a fiber, there are 2 cases to consider:
	 *  - If generator is also marked with ZEND_GENERATOR_IN_FIBER, then the
	 *    entire path from current_generator to generator is executing in a
	 *    fiber. Do not dtor now: These will be dtor when terminating the fiber.
	 *  - If generator is not marked with ZEND_GENERATOR_IN_FIBER, and has a
	 *    child marked with ZEND_GENERATOR_IN_FIBER, then this an intermediate
	 *    node of case 1. Otherwise generator is not executing in a fiber and we
	 *    can dtor.
	 */
	if (current_generator->flags & ZEND_GENERATOR_IN_FIBER) {
		if (check_node_running_in_fiber(generator)) {
			/* Prevent finally blocks from yielding */
			generator->flags |= ZEND_GENERATOR_FORCED_CLOSE;
			return;
		}
	}

	/* leave yield from mode to properly allow finally execution */
	if (UNEXPECTED(Z_TYPE(generator->values) != IS_UNDEF)) {
		zval_ptr_dtor(&generator->values);
		ZVAL_UNDEF(&generator->values);
	}

	zend_generator *parent = generator->node.parent;
	if (parent) {
		zend_generator_remove_child(&parent->node, generator);
		clear_link_to_root(generator);
		generator->node.parent = NULL;
		OBJ_RELEASE(&parent->std);
	} else {
		clear_link_to_leaf(generator);
	}

	if (EXPECTED(!ex) || EXPECTED(!(ex->func->op_array.fn_flags & ZEND_ACC_HAS_FINALLY_BLOCK))
			|| CG(unclean_shutdown)) {
		zend_generator_close(generator, 0);
		return;
	}

	op_num = ex->opline - ex->func->op_array.opcodes;
	try_catch_offset = -1;

	/* Find the innermost try/catch that we are inside of. */
	for (i = 0; i < ex->func->op_array.last_try_catch; i++) {
		zend_try_catch_element *try_catch = &ex->func->op_array.try_catch_array[i];
		if (op_num < try_catch->try_op) {
			break;
		}
		if (op_num < try_catch->catch_op || op_num < try_catch->finally_end) {
			try_catch_offset = i;
		}
	}

	/* Walk try/catch/finally structures upwards, performing the necessary actions. */
	while (try_catch_offset != (uint32_t) -1) {
		zend_try_catch_element *try_catch = &ex->func->op_array.try_catch_array[try_catch_offset];

		if (op_num < try_catch->finally_op) {
			/* Go to finally block */
			zval *fast_call =
				ZEND_CALL_VAR(ex, ex->func->op_array.opcodes[try_catch->finally_end].op1.var);

			zend_generator_cleanup_unfinished_execution(generator, ex, try_catch->finally_op);
			zend_object *old_exception = EG(exception);
			const zend_op *old_opline_before_exception = EG(opline_before_exception);
			EG(exception) = NULL;
			Z_OBJ_P(fast_call) = NULL;
			Z_OPLINE_NUM_P(fast_call) = (uint32_t)-1;

			/* -1 because zend_generator_resume() will increment it */
			ex->opline = &ex->func->op_array.opcodes[try_catch->finally_op] - 1;
			generator->flags |= ZEND_GENERATOR_FORCED_CLOSE;
			zend_generator_resume(generator);

			if (old_exception) {
				EG(opline_before_exception) = old_opline_before_exception;
				if (EG(exception)) {
					zend_exception_set_previous(EG(exception), old_exception);
				} else {
					EG(exception) = old_exception;
				}
			}

			/* TODO: If we hit another yield inside try/finally,
			 * should we also jump to the next finally block? */
			break;
		} else if (op_num < try_catch->finally_end) {
			zval *fast_call =
				ZEND_CALL_VAR(ex, ex->func->op_array.opcodes[try_catch->finally_end].op1.var);
			/* Clean up incomplete return statement */
			if (Z_OPLINE_NUM_P(fast_call) != (uint32_t) -1) {
				zend_op *retval_op = &ex->func->op_array.opcodes[Z_OPLINE_NUM_P(fast_call)];
				if (retval_op->op2_type & (IS_TMP_VAR | IS_VAR)) {
					zval_ptr_dtor(ZEND_CALL_VAR(ex, retval_op->op2.var));
				}
			}
			/* Clean up backed-up exception */
			if (Z_OBJ_P(fast_call)) {
				OBJ_RELEASE(Z_OBJ_P(fast_call));
			}
		}

		try_catch_offset--;
	}

	zend_generator_close(generator, 0);
}
/* }}} */

static void zend_generator_free_storage(zend_object *object) /* {{{ */
{
	zend_generator *generator = (zend_generator*) object;

	zend_generator_close(generator, 0);

	if (generator->func && (generator->func->common.fn_flags & ZEND_ACC_CLOSURE)) {
		OBJ_RELEASE(ZEND_CLOSURE_OBJECT(generator->func));
	}

	/* we can't immediately free them in zend_generator_close() else yield from won't be able to fetch it */
	zval_ptr_dtor(&generator->value);
	zval_ptr_dtor(&generator->key);

	if (EXPECTED(!Z_ISUNDEF(generator->retval))) {
		zval_ptr_dtor(&generator->retval);
	}

	if (UNEXPECTED(generator->node.children > 1)) {
		zend_hash_destroy(generator->node.child.ht);
		efree(generator->node.child.ht);
	}

	zend_object_std_dtor(&generator->std);
}
/* }}} */

HashTable *zend_generator_frame_gc(zend_get_gc_buffer *gc_buffer, zend_generator *generator)
{
	zend_execute_data *execute_data = generator->execute_data;
	zend_execute_data *call = NULL;

<<<<<<< HEAD
	if (!execute_data) {
		if (UNEXPECTED(generator->func->common.fn_flags & ZEND_ACC_CLOSURE)) {
			zend_get_gc_buffer *gc_buffer = zend_get_gc_buffer_create();
			zend_get_gc_buffer_add_zval(gc_buffer, &generator->value);
			zend_get_gc_buffer_add_zval(gc_buffer, &generator->key);
			zend_get_gc_buffer_add_zval(gc_buffer, &generator->retval);
			zend_get_gc_buffer_add_obj(gc_buffer, ZEND_CLOSURE_OBJECT(generator->func));
			zend_get_gc_buffer_use(gc_buffer, table, n);
		} else {
			/* If the non-closure generator has been closed, it can only hold on to three values: The value, key
			 * and retval. These three zvals are stored sequentially starting at &generator->value. */
			*table = &generator->value;
			*n = 3;
		}
		return NULL;
	}

	if (generator->flags & ZEND_GENERATOR_CURRENTLY_RUNNING) {
		/* If the generator is currently running, we certainly won't be able to GC any values it
		 * holds on to. The execute_data state might be inconsistent during execution (e.g. because
		 * GC has been triggered in the middle of a variable reassignment), so we should not try
		 * to inspect it here. */
		*table = NULL;
		*n = 0;
		return NULL;
	}


	zend_get_gc_buffer *gc_buffer = zend_get_gc_buffer_create();
=======
>>>>>>> 0e9e5912
	zend_get_gc_buffer_add_zval(gc_buffer, &generator->value);
	zend_get_gc_buffer_add_zval(gc_buffer, &generator->key);
	zend_get_gc_buffer_add_zval(gc_buffer, &generator->retval);
	zend_get_gc_buffer_add_zval(gc_buffer, &generator->values);

	if (UNEXPECTED(generator->frozen_call_stack)) {
		/* The frozen stack is linked in reverse order */
		call = zend_generator_revert_call_stack(generator->frozen_call_stack);
	}

	HashTable *ht = zend_unfinished_execution_gc_ex(execute_data, call, gc_buffer, true);

	if (UNEXPECTED(generator->frozen_call_stack)) {
		zend_generator_revert_call_stack(call);
	}

	if (generator->node.parent) {
		zend_get_gc_buffer_add_obj(gc_buffer, &generator->node.parent->std);
	}

	return ht;
}

static HashTable *zend_generator_get_gc(zend_object *object, zval **table, int *n) /* {{{ */
{
	zend_generator *generator = (zend_generator*)object;
	zend_execute_data *execute_data = generator->execute_data;

	if (!execute_data) {
		/* If the generator has been closed, it can only hold on to three values: The value, key
		 * and retval. These three zvals are stored sequentially starting at &generator->value. */
		*table = &generator->value;
		*n = 3;
		return NULL;
	}

	if (generator->flags & ZEND_GENERATOR_CURRENTLY_RUNNING) {
		/* If the generator is currently running, we certainly won't be able to GC any values it
		 * holds on to. The execute_data state might be inconsistent during execution (e.g. because
		 * GC has been triggered in the middle of a variable reassignment), so we should not try
		 * to inspect it here. */
		*table = NULL;
		*n = 0;
		return NULL;
	}

	zend_get_gc_buffer *gc_buffer = zend_get_gc_buffer_create();
	HashTable *ht = zend_generator_frame_gc(gc_buffer, generator);
	zend_get_gc_buffer_use(gc_buffer, table, n);

	return ht;
}
/* }}} */

static zend_object *zend_generator_create(zend_class_entry *class_type) /* {{{ */
{
	zend_generator *generator = emalloc(sizeof(zend_generator));
	memset(generator, 0, sizeof(zend_generator));

	/* The key will be incremented on first use, so it'll start at 0 */
	generator->largest_used_integer_key = -1;

	ZVAL_UNDEF(&generator->retval);
	ZVAL_UNDEF(&generator->values);

	/* By default we have a tree of only one node */
	generator->node.parent = NULL;
	generator->node.children = 0;
	generator->node.ptr.root = NULL;

	zend_object_std_init(&generator->std, class_type);
	return (zend_object*)generator;
}
/* }}} */

static ZEND_COLD zend_function *zend_generator_get_constructor(zend_object *object) /* {{{ */
{
	zend_throw_error(NULL, "The \"Generator\" class is reserved for internal use and cannot be manually instantiated");

	return NULL;
}
/* }}} */

ZEND_API zend_execute_data *zend_generator_check_placeholder_frame(zend_execute_data *ptr)
{
	if (!ptr->func && Z_TYPE(ptr->This) == IS_OBJECT) {
		if (Z_OBJCE(ptr->This) == zend_ce_generator) {
			zend_generator *generator = (zend_generator *) Z_OBJ(ptr->This);
			zend_execute_data *prev = ptr->prev_execute_data;
			ZEND_ASSERT(generator->node.parent && "Placeholder only used with delegation");
			while (generator->node.parent->node.parent) {
				generator->execute_data->prev_execute_data = prev;
				prev = generator->execute_data;
				generator = generator->node.parent;
			}
			generator->execute_data->prev_execute_data = prev;
			ptr = generator->execute_data;
		}
	}
	return ptr;
}

static void zend_generator_throw_exception(zend_generator *generator, zval *exception)
{
	zend_execute_data *original_execute_data = EG(current_execute_data);

	/* Throw the exception in the context of the generator. Decrementing the opline
	 * to pretend the exception happened during the YIELD opcode. */
	EG(current_execute_data) = generator->execute_data;
	generator->execute_data->prev_execute_data = original_execute_data;

	if (exception) {
		zend_throw_exception_object(exception);
	} else {
		zend_rethrow_exception(EG(current_execute_data));
	}

	/* if we don't stop an array/iterator yield from, the exception will only reach the generator after the values were all iterated over */
	if (UNEXPECTED(Z_TYPE(generator->values) != IS_UNDEF)) {
		zval_ptr_dtor(&generator->values);
		ZVAL_UNDEF(&generator->values);
	}

	EG(current_execute_data) = original_execute_data;
}

static void zend_generator_add_child(zend_generator *generator, zend_generator *child)
{
	zend_generator_node *node = &generator->node;

	if (node->children == 0) {
		node->child.single = child;
	} else {
		if (node->children == 1) {
			HashTable *ht = emalloc(sizeof(HashTable));
			zend_hash_init(ht, 0, NULL, NULL, 0);
			zend_hash_index_add_new_ptr(ht,
				(zend_ulong) node->child.single, node->child.single);
			node->child.ht = ht;
		}

		zend_hash_index_add_new_ptr(node->child.ht, (zend_ulong) child, child);
	}

	++node->children;
}

void zend_generator_yield_from(zend_generator *generator, zend_generator *from)
{
	ZEND_ASSERT(!generator->node.parent && "Already has parent?");
	zend_generator *leaf = clear_link_to_leaf(generator);
	if (leaf && !from->node.parent && !from->node.ptr.leaf) {
		from->node.ptr.leaf = leaf;
		leaf->node.ptr.root = from;
	}
	generator->node.parent = from;
	zend_generator_add_child(from, generator);
	generator->flags |= ZEND_GENERATOR_DO_INIT;
}

ZEND_API zend_generator *zend_generator_update_root(zend_generator *generator)
{
	zend_generator *root = generator->node.parent;
	while (root->node.parent) {
		root = root->node.parent;
	}

	clear_link_to_leaf(root);
	root->node.ptr.leaf = generator;
	generator->node.ptr.root = root;
	return root;
}

static zend_generator *get_new_root(zend_generator *generator, zend_generator *root)
{
	while (!root->execute_data && root->node.children == 1) {
		root = root->node.child.single;
	}

	if (root->execute_data) {
		return root;
	}

	/* We have reached a multi-child node haven't found the root yet. We don't know which
	 * child to follow, so perform the search from the other direction instead. */
	while (generator->node.parent->execute_data) {
		generator = generator->node.parent;
	}

	return generator;
}

ZEND_API zend_generator *zend_generator_update_current(zend_generator *generator)
{
	zend_generator *old_root = generator->node.ptr.root;
	ZEND_ASSERT(!old_root->execute_data && "Nothing to update?");

	zend_generator *new_root = get_new_root(generator, old_root);

	ZEND_ASSERT(old_root->node.ptr.leaf == generator);
	generator->node.ptr.root = new_root;
	new_root->node.ptr.leaf = generator;
	old_root->node.ptr.leaf = NULL;

	zend_generator *new_root_parent = new_root->node.parent;
	ZEND_ASSERT(new_root_parent);
	zend_generator_remove_child(&new_root_parent->node, new_root);

	if (EXPECTED(EG(exception) == NULL) && EXPECTED((OBJ_FLAGS(&generator->std) & IS_OBJ_DESTRUCTOR_CALLED) == 0)) {
		zend_op *yield_from = (zend_op *) new_root->execute_data->opline;

		if (yield_from->opcode == ZEND_YIELD_FROM) {
			if (Z_ISUNDEF(new_root_parent->retval)) {
				/* Throw the exception in the context of the generator */
				zend_execute_data *original_execute_data = EG(current_execute_data);
				EG(current_execute_data) = new_root->execute_data;

				if (new_root == generator) {
					new_root->execute_data->prev_execute_data = original_execute_data;
				} else {
					new_root->execute_data->prev_execute_data = &generator->execute_fake;
					generator->execute_fake.prev_execute_data = original_execute_data;
				}

				zend_throw_exception(zend_ce_ClosedGeneratorException, "Generator yielded from aborted, no return value available", 0);

				EG(current_execute_data) = original_execute_data;

				if (!(old_root->flags & ZEND_GENERATOR_CURRENTLY_RUNNING)) {
					new_root->node.parent = NULL;
					OBJ_RELEASE(&new_root_parent->std);
					zend_generator_resume(generator);
					return zend_generator_get_current(generator);
				}
			} else {
				zval_ptr_dtor(&new_root->value);
				ZVAL_COPY(&new_root->value, &new_root_parent->value);
				ZVAL_COPY(ZEND_CALL_VAR(new_root->execute_data, yield_from->result.var), &new_root_parent->retval);
			}
		}
	}

	new_root->node.parent = NULL;
	OBJ_RELEASE(&new_root_parent->std);

	return new_root;
}

static zend_result zend_generator_get_next_delegated_value(zend_generator *generator) /* {{{ */
{
	zval *value;
	if (Z_TYPE(generator->values) == IS_ARRAY) {
		HashTable *ht = Z_ARR(generator->values);
		HashPosition pos = Z_FE_POS(generator->values);

		if (HT_IS_PACKED(ht)) {
			do {
				if (UNEXPECTED(pos >= ht->nNumUsed)) {
					/* Reached end of array */
					goto failure;
				}

				value = &ht->arPacked[pos];
				pos++;
			} while (Z_ISUNDEF_P(value));

			zval_ptr_dtor(&generator->value);
			ZVAL_COPY(&generator->value, value);

			zval_ptr_dtor(&generator->key);
			ZVAL_LONG(&generator->key, pos - 1);
		} else {
			Bucket *p;

			do {
				if (UNEXPECTED(pos >= ht->nNumUsed)) {
					/* Reached end of array */
					goto failure;
				}

				p = &ht->arData[pos];
				value = &p->val;
				pos++;
			} while (Z_ISUNDEF_P(value));

			zval_ptr_dtor(&generator->value);
			ZVAL_COPY(&generator->value, value);

			zval_ptr_dtor(&generator->key);
			if (p->key) {
				ZVAL_STR_COPY(&generator->key, p->key);
			} else {
				ZVAL_LONG(&generator->key, p->h);
			}
		}
		Z_FE_POS(generator->values) = pos;
	} else {
		zend_object_iterator *iter = (zend_object_iterator *) Z_OBJ(generator->values);

		if (iter->index++ > 0) {
			iter->funcs->move_forward(iter);
			if (UNEXPECTED(EG(exception) != NULL)) {
				goto failure;
			}
		}

		if (iter->funcs->valid(iter) == FAILURE) {
			/* reached end of iteration */
			goto failure;
		}

		value = iter->funcs->get_current_data(iter);
		if (UNEXPECTED(EG(exception) != NULL) || UNEXPECTED(!value)) {
			goto failure;
		}

		zval_ptr_dtor(&generator->value);
		ZVAL_COPY(&generator->value, value);

		zval_ptr_dtor(&generator->key);
		if (iter->funcs->get_current_key) {
			iter->funcs->get_current_key(iter, &generator->key);
			if (UNEXPECTED(EG(exception) != NULL)) {
				ZVAL_UNDEF(&generator->key);
				goto failure;
			}
		} else {
			ZVAL_LONG(&generator->key, iter->index);
		}
	}

	return SUCCESS;

failure:
	zval_ptr_dtor(&generator->values);
	ZVAL_UNDEF(&generator->values);

	return FAILURE;
}
/* }}} */

ZEND_API void zend_generator_resume(zend_generator *orig_generator) /* {{{ */
{
	zend_generator *generator = zend_generator_get_current(orig_generator);

	/* The generator is already closed, thus can't resume */
	if (UNEXPECTED(!generator->execute_data)) {
		return;
	}

try_again:
	if (generator->flags & ZEND_GENERATOR_CURRENTLY_RUNNING) {
		zend_throw_error(NULL, "Cannot resume an already running generator");
		return;
	}

	if (UNEXPECTED((orig_generator->flags & ZEND_GENERATOR_DO_INIT) != 0 && !Z_ISUNDEF(generator->value))) {
		/* We must not advance Generator if we yield from a Generator being currently run */
		orig_generator->flags &= ~ZEND_GENERATOR_DO_INIT;
		return;
	}

	if (EG(active_fiber)) {
		orig_generator->flags |= ZEND_GENERATOR_IN_FIBER;
		generator->flags |= ZEND_GENERATOR_IN_FIBER;
	}

	/* Drop the AT_FIRST_YIELD flag */
	orig_generator->flags &= ~ZEND_GENERATOR_AT_FIRST_YIELD;

	/* Backup executor globals */
	zend_execute_data *original_execute_data = EG(current_execute_data);
	uint32_t original_jit_trace_num = EG(jit_trace_num);

	/* Set executor globals */
	EG(current_execute_data) = generator->execute_data;
	EG(jit_trace_num) = 0;

	/* We want the backtrace to look as if the generator function was
	 * called from whatever method we are current running (e.g. next()).
	 * So we have to link generator call frame with caller call frame. */
	if (generator == orig_generator) {
		generator->execute_data->prev_execute_data = original_execute_data;
	} else {
		/* We need some execute_data placeholder in stacktrace to be replaced
		 * by the real stack trace when needed */
		generator->execute_data->prev_execute_data = &orig_generator->execute_fake;
		orig_generator->execute_fake.prev_execute_data = original_execute_data;
	}

	/* Ensure this is run after executor_data swap to have a proper stack trace */
	if (UNEXPECTED(!Z_ISUNDEF(generator->values))) {
		if (EXPECTED(zend_generator_get_next_delegated_value(generator) == SUCCESS)) {
			/* Restore executor globals */
			EG(current_execute_data) = original_execute_data;
			EG(jit_trace_num) = original_jit_trace_num;

			orig_generator->flags &= ~(ZEND_GENERATOR_DO_INIT | ZEND_GENERATOR_IN_FIBER);
			generator->flags &= ~ZEND_GENERATOR_IN_FIBER;
			return;
		}
		/* If there are no more delegated values, resume the generator
		 * after the "yield from" expression. */
	}

	if (UNEXPECTED(generator->frozen_call_stack)) {
		/* Restore frozen call-stack */
		zend_generator_restore_call_stack(generator);
	}

	/* Resume execution */
	ZEND_ASSERT(generator->execute_data->opline->opcode == ZEND_GENERATOR_CREATE
			|| generator->execute_data->opline->opcode == ZEND_YIELD
			|| generator->execute_data->opline->opcode == ZEND_YIELD_FROM
			/* opline points to EG(exception_op), which is a sequence of
			 * ZEND_HANDLE_EXCEPTION ops, so the following increment is safe */
			|| generator->execute_data->opline->opcode == ZEND_HANDLE_EXCEPTION
			/* opline points to the start of a finally block minus one op to
			 * account for the following increment */
			|| (generator->flags & ZEND_GENERATOR_FORCED_CLOSE));
	generator->execute_data->opline++;
	generator->flags |= ZEND_GENERATOR_CURRENTLY_RUNNING;
	if (!ZEND_OBSERVER_ENABLED) {
		zend_execute_ex(generator->execute_data);
	} else {
		zend_observer_generator_resume(generator->execute_data);
		zend_execute_ex(generator->execute_data);
		if (generator->execute_data) {
			/* On the final return, this will be called from ZEND_GENERATOR_RETURN */
			zend_observer_fcall_end(generator->execute_data, &generator->value);
		}
	}
	generator->flags &= ~(ZEND_GENERATOR_CURRENTLY_RUNNING | ZEND_GENERATOR_IN_FIBER);

	generator->frozen_call_stack = NULL;
	if (EXPECTED(generator->execute_data) &&
		UNEXPECTED(generator->execute_data->call)) {
		/* Frize call-stack */
		generator->frozen_call_stack = zend_generator_freeze_call_stack(generator->execute_data);
	}

	/* Restore executor globals */
	EG(current_execute_data) = original_execute_data;
	EG(jit_trace_num) = original_jit_trace_num;

	/* If an exception was thrown in the generator we have to internally
	 * rethrow it in the parent scope.
	 * In case we did yield from, the Exception must be rethrown into
	 * its calling frame (see above in if (check_yield_from). */
	if (UNEXPECTED(EG(exception) != NULL)) {
		if (generator == orig_generator) {
			zend_generator_close(generator, 0);
			if (!EG(current_execute_data)) {
				zend_throw_exception_internal(NULL);
			} else if (EG(current_execute_data)->func &&
					ZEND_USER_CODE(EG(current_execute_data)->func->common.type)) {
				zend_rethrow_exception(EG(current_execute_data));
			}
		} else {
			generator = zend_generator_get_current(orig_generator);
			zend_generator_throw_exception(generator, NULL);
			orig_generator->flags &= ~ZEND_GENERATOR_DO_INIT;
			goto try_again;
		}
	}

	/* yield from was used, try another resume. */
	if (UNEXPECTED((generator != orig_generator && !Z_ISUNDEF(generator->retval)) || (generator->execute_data && generator->execute_data->opline->opcode == ZEND_YIELD_FROM))) {
		generator = zend_generator_get_current(orig_generator);
		goto try_again;
	}

	orig_generator->flags &= ~(ZEND_GENERATOR_DO_INIT | ZEND_GENERATOR_IN_FIBER);
}
/* }}} */

static inline void zend_generator_ensure_initialized(zend_generator *generator) /* {{{ */
{
	if (UNEXPECTED(Z_TYPE(generator->value) == IS_UNDEF) && EXPECTED(generator->execute_data) && EXPECTED(generator->node.parent == NULL)) {
		zend_generator_resume(generator);
		generator->flags |= ZEND_GENERATOR_AT_FIRST_YIELD;
	}
}
/* }}} */

static inline void zend_generator_rewind(zend_generator *generator) /* {{{ */
{
	zend_generator_ensure_initialized(generator);

	if (!(generator->flags & ZEND_GENERATOR_AT_FIRST_YIELD)) {
		zend_throw_exception(NULL, "Cannot rewind a generator that was already run", 0);
	}
}
/* }}} */

/* {{{ Rewind the generator */
ZEND_METHOD(Generator, rewind)
{
	zend_generator *generator;

	ZEND_PARSE_PARAMETERS_NONE();

	generator = (zend_generator *) Z_OBJ_P(ZEND_THIS);

	zend_generator_rewind(generator);
}
/* }}} */

/* {{{ Check whether the generator is valid */
ZEND_METHOD(Generator, valid)
{
	zend_generator *generator;

	ZEND_PARSE_PARAMETERS_NONE();

	generator = (zend_generator *) Z_OBJ_P(ZEND_THIS);

	zend_generator_ensure_initialized(generator);

	zend_generator_get_current(generator);

	RETURN_BOOL(EXPECTED(generator->execute_data != NULL));
}
/* }}} */

/* {{{ Get the current value */
ZEND_METHOD(Generator, current)
{
	zend_generator *generator, *root;

	ZEND_PARSE_PARAMETERS_NONE();

	generator = (zend_generator *) Z_OBJ_P(ZEND_THIS);

	zend_generator_ensure_initialized(generator);

	root = zend_generator_get_current(generator);
	if (EXPECTED(generator->execute_data != NULL && Z_TYPE(root->value) != IS_UNDEF)) {
		RETURN_COPY_DEREF(&root->value);
	}
}
/* }}} */

/* {{{ Get the current key */
ZEND_METHOD(Generator, key)
{
	zend_generator *generator, *root;

	ZEND_PARSE_PARAMETERS_NONE();

	generator = (zend_generator *) Z_OBJ_P(ZEND_THIS);

	zend_generator_ensure_initialized(generator);

	root = zend_generator_get_current(generator);
	if (EXPECTED(generator->execute_data != NULL && Z_TYPE(root->key) != IS_UNDEF)) {
		RETURN_COPY_DEREF(&root->key);
	}
}
/* }}} */

/* {{{ Advances the generator */
ZEND_METHOD(Generator, next)
{
	zend_generator *generator;

	ZEND_PARSE_PARAMETERS_NONE();

	generator = (zend_generator *) Z_OBJ_P(ZEND_THIS);

	zend_generator_ensure_initialized(generator);

	zend_generator_resume(generator);
}
/* }}} */

/* {{{ Sends a value to the generator */
ZEND_METHOD(Generator, send)
{
	zval *value;
	zend_generator *generator, *root;

	ZEND_PARSE_PARAMETERS_START(1, 1)
		Z_PARAM_ZVAL(value)
	ZEND_PARSE_PARAMETERS_END();

	generator = (zend_generator *) Z_OBJ_P(ZEND_THIS);

	zend_generator_ensure_initialized(generator);

	/* The generator is already closed, thus can't send anything */
	if (UNEXPECTED(!generator->execute_data)) {
		return;
	}

	root = zend_generator_get_current(generator);
	/* Put sent value in the target VAR slot, if it is used */
	if (root->send_target && !(root->flags & ZEND_GENERATOR_CURRENTLY_RUNNING)) {
		ZVAL_COPY(root->send_target, value);
	}

	zend_generator_resume(generator);

	root = zend_generator_get_current(generator);
	if (EXPECTED(generator->execute_data)) {
		RETURN_COPY_DEREF(&root->value);
	}
}
/* }}} */

/* {{{ Throws an exception into the generator */
ZEND_METHOD(Generator, throw)
{
	zval *exception;
	zend_generator *generator;

	ZEND_PARSE_PARAMETERS_START(1, 1)
		Z_PARAM_OBJECT_OF_CLASS(exception, zend_ce_throwable);
	ZEND_PARSE_PARAMETERS_END();

	Z_TRY_ADDREF_P(exception);

	generator = (zend_generator *) Z_OBJ_P(ZEND_THIS);

	zend_generator_ensure_initialized(generator);

	if (generator->execute_data) {
		zend_generator *root = zend_generator_get_current(generator);

		zend_generator_throw_exception(root, exception);

		zend_generator_resume(generator);

		root = zend_generator_get_current(generator);
		if (generator->execute_data) {
			RETURN_COPY_DEREF(&root->value);
		}
	} else {
		/* If the generator is already closed throw the exception in the
		 * current context */
		zend_throw_exception_object(exception);
	}
}
/* }}} */

/* {{{ Retrieves the return value of the generator */
ZEND_METHOD(Generator, getReturn)
{
	zend_generator *generator;

	ZEND_PARSE_PARAMETERS_NONE();

	generator = (zend_generator *) Z_OBJ_P(ZEND_THIS);

	zend_generator_ensure_initialized(generator);
	if (UNEXPECTED(EG(exception))) {
		return;
	}

	if (Z_ISUNDEF(generator->retval)) {
		/* Generator hasn't returned yet -> error! */
		zend_throw_exception(NULL,
			"Cannot get return value of a generator that hasn't returned", 0);
		return;
	}

	ZVAL_COPY(return_value, &generator->retval);
}
/* }}} */

ZEND_METHOD(Generator, __debugInfo)
{
	zend_generator *generator;

	ZEND_PARSE_PARAMETERS_NONE();

	generator = (zend_generator *) Z_OBJ_P(ZEND_THIS);

	array_init(return_value);

	zend_function *func = generator->func;

	zval val;
	if (func->common.scope) {
		zend_string *class_name = func->common.scope->name;
		zend_string *func_name = func->common.function_name;
		zend_string *combined = zend_string_concat3(
			ZSTR_VAL(class_name), ZSTR_LEN(class_name),
			"::", strlen("::"),
			ZSTR_VAL(func_name), ZSTR_LEN(func_name)
		);
		ZVAL_NEW_STR(&val, combined);
	} else {
		ZVAL_STR_COPY(&val, func->common.function_name);
	}

	zend_hash_update(Z_ARR_P(return_value), ZSTR_KNOWN(ZEND_STR_FUNCTION), &val);
}

/* get_iterator implementation */

static void zend_generator_iterator_dtor(zend_object_iterator *iterator) /* {{{ */
{
	zval_ptr_dtor(&iterator->data);
}
/* }}} */

static zend_result zend_generator_iterator_valid(zend_object_iterator *iterator) /* {{{ */
{
	zend_generator *generator = (zend_generator*)Z_OBJ(iterator->data);

	zend_generator_ensure_initialized(generator);

	zend_generator_get_current(generator);

	return generator->execute_data ? SUCCESS : FAILURE;
}
/* }}} */

static zval *zend_generator_iterator_get_data(zend_object_iterator *iterator) /* {{{ */
{
	zend_generator *generator = (zend_generator*)Z_OBJ(iterator->data), *root;

	zend_generator_ensure_initialized(generator);

	root = zend_generator_get_current(generator);

	return &root->value;
}
/* }}} */

static void zend_generator_iterator_get_key(zend_object_iterator *iterator, zval *key) /* {{{ */
{
	zend_generator *generator = (zend_generator*)Z_OBJ(iterator->data), *root;

	zend_generator_ensure_initialized(generator);

	root = zend_generator_get_current(generator);

	if (EXPECTED(Z_TYPE(root->key) != IS_UNDEF)) {
		zval *zv = &root->key;

		ZVAL_COPY_DEREF(key, zv);
	} else {
		ZVAL_NULL(key);
	}
}
/* }}} */

static void zend_generator_iterator_move_forward(zend_object_iterator *iterator) /* {{{ */
{
	zend_generator *generator = (zend_generator*)Z_OBJ(iterator->data);

	zend_generator_ensure_initialized(generator);

	zend_generator_resume(generator);
}
/* }}} */

static void zend_generator_iterator_rewind(zend_object_iterator *iterator) /* {{{ */
{
	zend_generator *generator = (zend_generator*)Z_OBJ(iterator->data);

	zend_generator_rewind(generator);
}
/* }}} */

static HashTable *zend_generator_iterator_get_gc(
		zend_object_iterator *iterator, zval **table, int *n)
{
	*table = &iterator->data;
	*n = 1;
	return NULL;
}

static const zend_object_iterator_funcs zend_generator_iterator_functions = {
	zend_generator_iterator_dtor,
	zend_generator_iterator_valid,
	zend_generator_iterator_get_data,
	zend_generator_iterator_get_key,
	zend_generator_iterator_move_forward,
	zend_generator_iterator_rewind,
	NULL,
	zend_generator_iterator_get_gc,
};

/* by_ref is int due to Iterator API */
static zend_object_iterator *zend_generator_get_iterator(zend_class_entry *ce, zval *object, int by_ref) /* {{{ */
{
	zend_object_iterator *iterator;
	zend_generator *generator = (zend_generator*)Z_OBJ_P(object);

	if (!generator->execute_data) {
		zend_throw_exception(NULL, "Cannot traverse an already closed generator", 0);
		return NULL;
	}

	if (UNEXPECTED(by_ref) && !(generator->execute_data->func->op_array.fn_flags & ZEND_ACC_RETURN_REFERENCE)) {
		zend_throw_exception(NULL, "You can only iterate a generator by-reference if it declared that it yields by-reference", 0);
		return NULL;
	}

	iterator = emalloc(sizeof(zend_object_iterator));
	zend_iterator_init(iterator);

	iterator->funcs = &zend_generator_iterator_functions;
	ZVAL_OBJ_COPY(&iterator->data, Z_OBJ_P(object));

	return iterator;
}
/* }}} */

void zend_register_generator_ce(void) /* {{{ */
{
	zend_ce_generator = register_class_Generator(zend_ce_iterator);
	zend_ce_generator->create_object = zend_generator_create;
	/* get_iterator has to be assigned *after* implementing the interface */
	zend_ce_generator->get_iterator = zend_generator_get_iterator;
	zend_ce_generator->default_object_handlers = &zend_generator_handlers;

	memcpy(&zend_generator_handlers, &std_object_handlers, sizeof(zend_object_handlers));
	zend_generator_handlers.free_obj = zend_generator_free_storage;
	zend_generator_handlers.dtor_obj = zend_generator_dtor_storage;
	zend_generator_handlers.get_gc = zend_generator_get_gc;
	zend_generator_handlers.clone_obj = NULL;
	zend_generator_handlers.get_constructor = zend_generator_get_constructor;

	zend_ce_ClosedGeneratorException = register_class_ClosedGeneratorException(zend_ce_exception);
}
/* }}} */<|MERGE_RESOLUTION|>--- conflicted
+++ resolved
@@ -400,7 +400,34 @@
 	zend_execute_data *execute_data = generator->execute_data;
 	zend_execute_data *call = NULL;
 
-<<<<<<< HEAD
+	zend_get_gc_buffer_add_zval(gc_buffer, &generator->value);
+	zend_get_gc_buffer_add_zval(gc_buffer, &generator->key);
+	zend_get_gc_buffer_add_zval(gc_buffer, &generator->retval);
+	zend_get_gc_buffer_add_zval(gc_buffer, &generator->values);
+
+	if (UNEXPECTED(generator->frozen_call_stack)) {
+		/* The frozen stack is linked in reverse order */
+		call = zend_generator_revert_call_stack(generator->frozen_call_stack);
+	}
+
+	HashTable *ht = zend_unfinished_execution_gc_ex(execute_data, call, gc_buffer, true);
+
+	if (UNEXPECTED(generator->frozen_call_stack)) {
+		zend_generator_revert_call_stack(call);
+	}
+
+	if (generator->node.parent) {
+		zend_get_gc_buffer_add_obj(gc_buffer, &generator->node.parent->std);
+	}
+
+	return ht;
+}
+
+static HashTable *zend_generator_get_gc(zend_object *object, zval **table, int *n) /* {{{ */
+{
+	zend_generator *generator = (zend_generator*)object;
+	zend_execute_data *execute_data = generator->execute_data;
+
 	if (!execute_data) {
 		if (UNEXPECTED(generator->func->common.fn_flags & ZEND_ACC_CLOSURE)) {
 			zend_get_gc_buffer *gc_buffer = zend_get_gc_buffer_create();
@@ -415,56 +442,6 @@
 			*table = &generator->value;
 			*n = 3;
 		}
-		return NULL;
-	}
-
-	if (generator->flags & ZEND_GENERATOR_CURRENTLY_RUNNING) {
-		/* If the generator is currently running, we certainly won't be able to GC any values it
-		 * holds on to. The execute_data state might be inconsistent during execution (e.g. because
-		 * GC has been triggered in the middle of a variable reassignment), so we should not try
-		 * to inspect it here. */
-		*table = NULL;
-		*n = 0;
-		return NULL;
-	}
-
-
-	zend_get_gc_buffer *gc_buffer = zend_get_gc_buffer_create();
-=======
->>>>>>> 0e9e5912
-	zend_get_gc_buffer_add_zval(gc_buffer, &generator->value);
-	zend_get_gc_buffer_add_zval(gc_buffer, &generator->key);
-	zend_get_gc_buffer_add_zval(gc_buffer, &generator->retval);
-	zend_get_gc_buffer_add_zval(gc_buffer, &generator->values);
-
-	if (UNEXPECTED(generator->frozen_call_stack)) {
-		/* The frozen stack is linked in reverse order */
-		call = zend_generator_revert_call_stack(generator->frozen_call_stack);
-	}
-
-	HashTable *ht = zend_unfinished_execution_gc_ex(execute_data, call, gc_buffer, true);
-
-	if (UNEXPECTED(generator->frozen_call_stack)) {
-		zend_generator_revert_call_stack(call);
-	}
-
-	if (generator->node.parent) {
-		zend_get_gc_buffer_add_obj(gc_buffer, &generator->node.parent->std);
-	}
-
-	return ht;
-}
-
-static HashTable *zend_generator_get_gc(zend_object *object, zval **table, int *n) /* {{{ */
-{
-	zend_generator *generator = (zend_generator*)object;
-	zend_execute_data *execute_data = generator->execute_data;
-
-	if (!execute_data) {
-		/* If the generator has been closed, it can only hold on to three values: The value, key
-		 * and retval. These three zvals are stored sequentially starting at &generator->value. */
-		*table = &generator->value;
-		*n = 3;
 		return NULL;
 	}
 
