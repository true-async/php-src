/*
   +----------------------------------------------------------------------+
   | Zend Engine                                                          |
   +----------------------------------------------------------------------+
   | Copyright (c) Zend Technologies Ltd. (http://www.zend.com)           |
   +----------------------------------------------------------------------+
   | This source file is subject to version 2.00 of the Zend license,     |
   | that is bundled with this package in the file LICENSE, and is        |
   | available through the world-wide-web at the following url:           |
   | http://www.zend.com/license/2_00.txt.                                |
   | If you did not receive a copy of the Zend license and are unable to  |
   | obtain it through the world-wide-web, please send a note to          |
   | license@zend.com so we can mail you a copy immediately.              |
   +----------------------------------------------------------------------+
   | Authors: Andi Gutmans <andi@php.net>                                 |
   |          Zeev Suraski <zeev@php.net>                                 |
   |          Dmitry Stogov <dmitry@php.net>                              |
   +----------------------------------------------------------------------+
*/

#include "zend.h"
#include "zend_globals.h"
#include "zend_variables.h"

#if defined(__aarch64__)
# include <arm_neon.h>
#endif

#ifdef __SSE2__
# include <mmintrin.h>
# include <emmintrin.h>
#endif

#if ZEND_DEBUG
# define HT_ASSERT(ht, expr) \
	ZEND_ASSERT((expr) || (HT_FLAGS(ht) & HASH_FLAG_ALLOW_COW_VIOLATION))
#else
# define HT_ASSERT(ht, expr)
#endif

#define HT_ASSERT_RC1(ht) HT_ASSERT(ht, GC_REFCOUNT(ht) == 1)

#define HT_POISONED_PTR ((HashTable *) (intptr_t) -1)

#if ZEND_DEBUG

#define HT_OK					0x00
#define HT_IS_DESTROYING		0x01
#define HT_DESTROYED			0x02
#define HT_CLEANING				0x03

static void _zend_is_inconsistent(const HashTable *ht, const char *file, int line)
{
	if ((HT_FLAGS(ht) & HASH_FLAG_CONSISTENCY) == HT_OK) {
		return;
	}
	switch (HT_FLAGS(ht) & HASH_FLAG_CONSISTENCY) {
		case HT_IS_DESTROYING:
			zend_output_debug_string(1, "%s(%d) : ht=%p is being destroyed", file, line, ht);
			break;
		case HT_DESTROYED:
			zend_output_debug_string(1, "%s(%d) : ht=%p is already destroyed", file, line, ht);
			break;
		case HT_CLEANING:
			zend_output_debug_string(1, "%s(%d) : ht=%p is being cleaned", file, line, ht);
			break;
		default:
			zend_output_debug_string(1, "%s(%d) : ht=%p is inconsistent", file, line, ht);
			break;
	}
	ZEND_ASSERT(0);
}
#define IS_CONSISTENT(a) _zend_is_inconsistent(a, __FILE__, __LINE__);
#define SET_INCONSISTENT(n) do { \
		HT_FLAGS(ht) = (HT_FLAGS(ht) & ~HASH_FLAG_CONSISTENCY) | (n); \
	} while (0)
#else
#define IS_CONSISTENT(a)
#define SET_INCONSISTENT(n)
#endif

#define ZEND_HASH_IF_FULL_DO_RESIZE(ht)				\
	if ((ht)->nNumUsed >= (ht)->nTableSize) {		\
		zend_hash_do_resize(ht);					\
	}

static void ZEND_FASTCALL zend_hash_do_resize(HashTable *ht);

static zend_always_inline uint32_t zend_hash_check_size(uint32_t nSize)
{
#if defined(ZEND_WIN32)
	unsigned long index;
#endif

	/* Use big enough power of 2 */
	/* size should be between HT_MIN_SIZE and HT_MAX_SIZE */
	if (nSize <= HT_MIN_SIZE) {
		return HT_MIN_SIZE;
	} else if (UNEXPECTED(nSize >= HT_MAX_SIZE)) {
		zend_error_noreturn(E_ERROR, "Possible integer overflow in memory allocation (%u * %zu + %zu)", nSize, sizeof(Bucket), sizeof(Bucket));
	}

#if defined(ZEND_WIN32)
	if (BitScanReverse(&index, nSize - 1)) {
		return 0x2u << ((31 - index) ^ 0x1f);
	} else {
		/* nSize is ensured to be in the valid range, fall back to it
		   rather than using an undefined bis scan result. */
		return nSize;
	}
#elif (defined(__GNUC__) || __has_builtin(__builtin_clz))  && defined(PHP_HAVE_BUILTIN_CLZ)
	return 0x2u << (__builtin_clz(nSize - 1) ^ 0x1f);
#else
	nSize -= 1;
	nSize |= (nSize >> 1);
	nSize |= (nSize >> 2);
	nSize |= (nSize >> 4);
	nSize |= (nSize >> 8);
	nSize |= (nSize >> 16);
	return nSize + 1;
#endif
}

static zend_always_inline void zend_hash_real_init_packed_ex(HashTable *ht)
{
	void *data;

	if (UNEXPECTED(GC_FLAGS(ht) & IS_ARRAY_PERSISTENT)) {
		data = pemalloc(HT_SIZE_EX(ht->nTableSize, HT_MIN_MASK), 1);
	} else if (EXPECTED(ht->nTableSize == HT_MIN_SIZE)) {
		data = emalloc(HT_SIZE_EX(HT_MIN_SIZE, HT_MIN_MASK));
	} else {
		data = emalloc(HT_SIZE_EX(ht->nTableSize, HT_MIN_MASK));
	}
	HT_SET_DATA_ADDR(ht, data);
	/* Don't overwrite iterator count. */
	ht->u.v.flags = HASH_FLAG_PACKED | HASH_FLAG_STATIC_KEYS;
	HT_HASH_RESET_PACKED(ht);
}

static zend_always_inline void zend_hash_real_init_mixed_ex(HashTable *ht)
{
	void *data;
	uint32_t nSize = ht->nTableSize;

	if (UNEXPECTED(GC_FLAGS(ht) & IS_ARRAY_PERSISTENT)) {
		data = pemalloc(HT_SIZE_EX(nSize, HT_SIZE_TO_MASK(nSize)), 1);
	} else if (EXPECTED(nSize == HT_MIN_SIZE)) {
		data = emalloc(HT_SIZE_EX(HT_MIN_SIZE, HT_SIZE_TO_MASK(HT_MIN_SIZE)));
		ht->nTableMask = HT_SIZE_TO_MASK(HT_MIN_SIZE);
		HT_SET_DATA_ADDR(ht, data);
		/* Don't overwrite iterator count. */
		ht->u.v.flags = HASH_FLAG_STATIC_KEYS;
#ifdef __SSE2__
		do {
			__m128i xmm0 = _mm_setzero_si128();
			xmm0 = _mm_cmpeq_epi8(xmm0, xmm0);
			_mm_storeu_si128((__m128i*)&HT_HASH_EX(data,  0), xmm0);
			_mm_storeu_si128((__m128i*)&HT_HASH_EX(data,  4), xmm0);
			_mm_storeu_si128((__m128i*)&HT_HASH_EX(data,  8), xmm0);
			_mm_storeu_si128((__m128i*)&HT_HASH_EX(data, 12), xmm0);
		} while (0);
#elif defined(__aarch64__)
		do {
			int32x4_t t = vdupq_n_s32(-1);
			vst1q_s32((int32_t*)&HT_HASH_EX(data,  0), t);
			vst1q_s32((int32_t*)&HT_HASH_EX(data,  4), t);
			vst1q_s32((int32_t*)&HT_HASH_EX(data,  8), t);
			vst1q_s32((int32_t*)&HT_HASH_EX(data, 12), t);
		} while (0);
#else
		HT_HASH_EX(data,  0) = -1;
		HT_HASH_EX(data,  1) = -1;
		HT_HASH_EX(data,  2) = -1;
		HT_HASH_EX(data,  3) = -1;
		HT_HASH_EX(data,  4) = -1;
		HT_HASH_EX(data,  5) = -1;
		HT_HASH_EX(data,  6) = -1;
		HT_HASH_EX(data,  7) = -1;
		HT_HASH_EX(data,  8) = -1;
		HT_HASH_EX(data,  9) = -1;
		HT_HASH_EX(data, 10) = -1;
		HT_HASH_EX(data, 11) = -1;
		HT_HASH_EX(data, 12) = -1;
		HT_HASH_EX(data, 13) = -1;
		HT_HASH_EX(data, 14) = -1;
		HT_HASH_EX(data, 15) = -1;
#endif
		return;
	} else {
		data = emalloc(HT_SIZE_EX(nSize, HT_SIZE_TO_MASK(nSize)));
	}
	ht->nTableMask = HT_SIZE_TO_MASK(nSize);
	HT_SET_DATA_ADDR(ht, data);
	HT_FLAGS(ht) = HASH_FLAG_STATIC_KEYS;
	HT_HASH_RESET(ht);
}

static zend_always_inline void zend_hash_real_init_ex(HashTable *ht, int packed)
{
	HT_ASSERT_RC1(ht);
	ZEND_ASSERT(HT_FLAGS(ht) & HASH_FLAG_UNINITIALIZED);
	if (packed) {
		zend_hash_real_init_packed_ex(ht);
	} else {
		zend_hash_real_init_mixed_ex(ht);
	}
}

static const uint32_t uninitialized_bucket[-HT_MIN_MASK] =
	{HT_INVALID_IDX, HT_INVALID_IDX};

ZEND_API const HashTable zend_empty_array = {
	.gc.refcount = 2,
	.gc.u.type_info = IS_ARRAY | (GC_IMMUTABLE << GC_FLAGS_SHIFT),
	.u.flags = HASH_FLAG_UNINITIALIZED,
	.nTableMask = HT_MIN_MASK,
	.arData = (Bucket*)&uninitialized_bucket[2],
	.nNumUsed = 0,
	.nNumOfElements = 0,
	.nTableSize = HT_MIN_SIZE,
	.nInternalPointer = 0,
	.nNextFreeElement = 0,
	.pDestructor = ZVAL_PTR_DTOR
};

static zend_always_inline void _zend_hash_init_int(HashTable *ht, uint32_t nSize, dtor_func_t pDestructor, zend_bool persistent)
{
	GC_SET_REFCOUNT(ht, 1);
	GC_TYPE_INFO(ht) = IS_ARRAY | (persistent ? (GC_PERSISTENT << GC_FLAGS_SHIFT) : (GC_COLLECTABLE << GC_FLAGS_SHIFT));
	HT_FLAGS(ht) = HASH_FLAG_UNINITIALIZED;
	ht->nTableMask = HT_MIN_MASK;
	HT_SET_DATA_ADDR(ht, &uninitialized_bucket);
	ht->nNumUsed = 0;
	ht->nNumOfElements = 0;
	ht->nInternalPointer = 0;
	ht->nNextFreeElement = ZEND_LONG_MIN;
	ht->pDestructor = pDestructor;
	ht->nTableSize = zend_hash_check_size(nSize);
}

ZEND_API void ZEND_FASTCALL _zend_hash_init(HashTable *ht, uint32_t nSize, dtor_func_t pDestructor, zend_bool persistent)
{
	_zend_hash_init_int(ht, nSize, pDestructor, persistent);
}

ZEND_API HashTable* ZEND_FASTCALL _zend_new_array_0(void)
{
	HashTable *ht = emalloc(sizeof(HashTable));
	_zend_hash_init_int(ht, HT_MIN_SIZE, ZVAL_PTR_DTOR, 0);
	return ht;
}

ZEND_API HashTable* ZEND_FASTCALL _zend_new_array(uint32_t nSize)
{
	HashTable *ht = emalloc(sizeof(HashTable));
	_zend_hash_init_int(ht, nSize, ZVAL_PTR_DTOR, 0);
	return ht;
}

ZEND_API HashTable* ZEND_FASTCALL zend_new_pair(zval *val1, zval *val2)
{
	Bucket *p;
	HashTable *ht = emalloc(sizeof(HashTable));
	_zend_hash_init_int(ht, HT_MIN_SIZE, ZVAL_PTR_DTOR, 0);
	ht->nNumUsed = ht->nNumOfElements = ht->nNextFreeElement = 2;
	zend_hash_real_init_packed_ex(ht);

	p = ht->arData;
	ZVAL_COPY_VALUE(&p->val, val1);
	p->h = 0;
	p->key = NULL;

	p++;
	ZVAL_COPY_VALUE(&p->val, val2);
	p->h = 1;
	p->key = NULL;
	return ht;
}

static void ZEND_FASTCALL zend_hash_packed_grow(HashTable *ht)
{
	HT_ASSERT_RC1(ht);
	if (ht->nTableSize >= HT_MAX_SIZE) {
		zend_error_noreturn(E_ERROR, "Possible integer overflow in memory allocation (%u * %zu + %zu)", ht->nTableSize * 2, sizeof(Bucket), sizeof(Bucket));
	}
	ht->nTableSize += ht->nTableSize;
	HT_SET_DATA_ADDR(ht, perealloc2(HT_GET_DATA_ADDR(ht), HT_SIZE_EX(ht->nTableSize, HT_MIN_MASK), HT_USED_SIZE(ht), GC_FLAGS(ht) & IS_ARRAY_PERSISTENT));
}

ZEND_API void ZEND_FASTCALL zend_hash_real_init(HashTable *ht, zend_bool packed)
{
	IS_CONSISTENT(ht);

	HT_ASSERT_RC1(ht);
	zend_hash_real_init_ex(ht, packed);
}

ZEND_API void ZEND_FASTCALL zend_hash_real_init_packed(HashTable *ht)
{
	IS_CONSISTENT(ht);

	HT_ASSERT_RC1(ht);
	zend_hash_real_init_packed_ex(ht);
}

ZEND_API void ZEND_FASTCALL zend_hash_real_init_mixed(HashTable *ht)
{
	IS_CONSISTENT(ht);

	HT_ASSERT_RC1(ht);
	zend_hash_real_init_mixed_ex(ht);
}

ZEND_API void ZEND_FASTCALL zend_hash_packed_to_hash(HashTable *ht)
{
	void *new_data, *old_data = HT_GET_DATA_ADDR(ht);
	Bucket *old_buckets = ht->arData;
	uint32_t nSize = ht->nTableSize;

	HT_ASSERT_RC1(ht);
	HT_FLAGS(ht) &= ~HASH_FLAG_PACKED;
	new_data = pemalloc(HT_SIZE_EX(nSize, HT_SIZE_TO_MASK(nSize)), GC_FLAGS(ht) & IS_ARRAY_PERSISTENT);
	ht->nTableMask = HT_SIZE_TO_MASK(ht->nTableSize);
	HT_SET_DATA_ADDR(ht, new_data);
	memcpy(ht->arData, old_buckets, sizeof(Bucket) * ht->nNumUsed);
	pefree(old_data, GC_FLAGS(ht) & IS_ARRAY_PERSISTENT);
	zend_hash_rehash(ht);
}

ZEND_API void ZEND_FASTCALL zend_hash_to_packed(HashTable *ht)
{
	void *new_data, *old_data = HT_GET_DATA_ADDR(ht);
	Bucket *old_buckets = ht->arData;

	HT_ASSERT_RC1(ht);
	new_data = pemalloc(HT_SIZE_EX(ht->nTableSize, HT_MIN_MASK), GC_FLAGS(ht) & IS_ARRAY_PERSISTENT);
	HT_FLAGS(ht) |= HASH_FLAG_PACKED | HASH_FLAG_STATIC_KEYS;
	ht->nTableMask = HT_MIN_MASK;
	HT_SET_DATA_ADDR(ht, new_data);
	HT_HASH_RESET_PACKED(ht);
	memcpy(ht->arData, old_buckets, sizeof(Bucket) * ht->nNumUsed);
	pefree(old_data, GC_FLAGS(ht) & IS_ARRAY_PERSISTENT);
}

ZEND_API void ZEND_FASTCALL zend_hash_extend(HashTable *ht, uint32_t nSize, zend_bool packed)
{
	HT_ASSERT_RC1(ht);
	if (nSize == 0) return;
	if (UNEXPECTED(HT_FLAGS(ht) & HASH_FLAG_UNINITIALIZED)) {
		if (nSize > ht->nTableSize) {
			ht->nTableSize = zend_hash_check_size(nSize);
		}
		zend_hash_real_init(ht, packed);
	} else {
		if (packed) {
			ZEND_ASSERT(HT_FLAGS(ht) & HASH_FLAG_PACKED);
			if (nSize > ht->nTableSize) {
				ht->nTableSize = zend_hash_check_size(nSize);
				HT_SET_DATA_ADDR(ht, perealloc2(HT_GET_DATA_ADDR(ht), HT_SIZE_EX(ht->nTableSize, HT_MIN_MASK), HT_USED_SIZE(ht), GC_FLAGS(ht) & IS_ARRAY_PERSISTENT));
			}
		} else {
			ZEND_ASSERT(!(HT_FLAGS(ht) & HASH_FLAG_PACKED));
			if (nSize > ht->nTableSize) {
				void *new_data, *old_data = HT_GET_DATA_ADDR(ht);
				Bucket *old_buckets = ht->arData;
				nSize = zend_hash_check_size(nSize);
				ht->nTableSize = nSize;
				new_data = pemalloc(HT_SIZE_EX(nSize, HT_SIZE_TO_MASK(nSize)), GC_FLAGS(ht) & IS_ARRAY_PERSISTENT);
				ht->nTableMask = HT_SIZE_TO_MASK(ht->nTableSize);
				HT_SET_DATA_ADDR(ht, new_data);
				memcpy(ht->arData, old_buckets, sizeof(Bucket) * ht->nNumUsed);
				pefree(old_data, GC_FLAGS(ht) & IS_ARRAY_PERSISTENT);
				zend_hash_rehash(ht);
			}
		}
	}
}

ZEND_API void ZEND_FASTCALL zend_hash_discard(HashTable *ht, uint32_t nNumUsed)
{
	Bucket *p, *end, *arData;
	uint32_t nIndex;

	arData = ht->arData;
	p = arData + ht->nNumUsed;
	end = arData + nNumUsed;
	ht->nNumUsed = nNumUsed;
	while (p != end) {
		p--;
		if (UNEXPECTED(Z_TYPE(p->val) == IS_UNDEF)) continue;
		ht->nNumOfElements--;
		/* Collision pointers always directed from higher to lower buckets */
#if 0
		if (!(Z_NEXT(p->val) == HT_INVALID_IDX || HT_HASH_TO_BUCKET_EX(arData, Z_NEXT(p->val)) < p)) {
			abort();
		}
#endif
		nIndex = p->h | ht->nTableMask;
		HT_HASH_EX(arData, nIndex) = Z_NEXT(p->val);
	}
}

static uint32_t zend_array_recalc_elements(HashTable *ht)
{
       zval *val;
       uint32_t num = ht->nNumOfElements;

	   ZEND_HASH_FOREACH_VAL(ht, val) {
		   if (Z_TYPE_P(val) == IS_INDIRECT) {
			   if (UNEXPECTED(Z_TYPE_P(Z_INDIRECT_P(val)) == IS_UNDEF)) {
				   num--;
			   }
		   }
       } ZEND_HASH_FOREACH_END();
       return num;
}
/* }}} */

ZEND_API uint32_t zend_array_count(HashTable *ht)
{
	uint32_t num;
	if (UNEXPECTED(HT_FLAGS(ht) & HASH_FLAG_HAS_EMPTY_IND)) {
		num = zend_array_recalc_elements(ht);
		if (UNEXPECTED(ht->nNumOfElements == num)) {
			HT_FLAGS(ht) &= ~HASH_FLAG_HAS_EMPTY_IND;
		}
	} else if (UNEXPECTED(ht == &EG(symbol_table))) {
		num = zend_array_recalc_elements(ht);
	} else {
		num = zend_hash_num_elements(ht);
	}
	return num;
}
/* }}} */

static zend_always_inline HashPosition _zend_hash_get_valid_pos(const HashTable *ht, HashPosition pos)
{
	while (pos < ht->nNumUsed && Z_ISUNDEF(ht->arData[pos].val)) {
		pos++;
	}
	return pos;
}

static zend_always_inline HashPosition _zend_hash_get_current_pos(const HashTable *ht)
{
	return _zend_hash_get_valid_pos(ht, ht->nInternalPointer);
}

ZEND_API HashPosition ZEND_FASTCALL zend_hash_get_current_pos(const HashTable *ht)
{
	return _zend_hash_get_current_pos(ht);
}

ZEND_API uint32_t ZEND_FASTCALL zend_hash_iterator_add(HashTable *ht, HashPosition pos)
{
	HashTableIterator *iter = EG(ht_iterators);
	HashTableIterator *end  = iter + EG(ht_iterators_count);
	uint32_t idx;

	if (EXPECTED(!HT_ITERATORS_OVERFLOW(ht))) {
		HT_INC_ITERATORS_COUNT(ht);
	}
	while (iter != end) {
		if (iter->ht == NULL) {
			iter->ht = ht;
			iter->pos = pos;
			idx = iter - EG(ht_iterators);
			if (idx + 1 > EG(ht_iterators_used)) {
				EG(ht_iterators_used) = idx + 1;
			}
			return idx;
		}
		iter++;
	}
	if (EG(ht_iterators) == EG(ht_iterators_slots)) {
		EG(ht_iterators) = emalloc(sizeof(HashTableIterator) * (EG(ht_iterators_count) + 8));
		memcpy(EG(ht_iterators), EG(ht_iterators_slots), sizeof(HashTableIterator) * EG(ht_iterators_count));
	} else {
		EG(ht_iterators) = erealloc(EG(ht_iterators), sizeof(HashTableIterator) * (EG(ht_iterators_count) + 8));
	}
	iter = EG(ht_iterators) + EG(ht_iterators_count);
	EG(ht_iterators_count) += 8;
	iter->ht = ht;
	iter->pos = pos;
	memset(iter + 1, 0, sizeof(HashTableIterator) * 7);
	idx = iter - EG(ht_iterators);
	EG(ht_iterators_used) = idx + 1;
	return idx;
}

ZEND_API HashPosition ZEND_FASTCALL zend_hash_iterator_pos(uint32_t idx, HashTable *ht)
{
	HashTableIterator *iter = EG(ht_iterators) + idx;

	ZEND_ASSERT(idx != (uint32_t)-1);
	if (UNEXPECTED(iter->ht != ht)) {
		if (EXPECTED(iter->ht) && EXPECTED(iter->ht != HT_POISONED_PTR)
				&& EXPECTED(!HT_ITERATORS_OVERFLOW(iter->ht))) {
			HT_DEC_ITERATORS_COUNT(iter->ht);
		}
		if (EXPECTED(!HT_ITERATORS_OVERFLOW(ht))) {
			HT_INC_ITERATORS_COUNT(ht);
		}
		iter->ht = ht;
		iter->pos = _zend_hash_get_current_pos(ht);
	}
	return iter->pos;
}

ZEND_API HashPosition ZEND_FASTCALL zend_hash_iterator_pos_ex(uint32_t idx, zval *array)
{
	HashTable *ht = Z_ARRVAL_P(array);
	HashTableIterator *iter = EG(ht_iterators) + idx;

	ZEND_ASSERT(idx != (uint32_t)-1);
	if (UNEXPECTED(iter->ht != ht)) {
		if (EXPECTED(iter->ht) && EXPECTED(iter->ht != HT_POISONED_PTR)
				&& EXPECTED(!HT_ITERATORS_OVERFLOW(ht))) {
			HT_DEC_ITERATORS_COUNT(iter->ht);
		}
		SEPARATE_ARRAY(array);
		ht = Z_ARRVAL_P(array);
		if (EXPECTED(!HT_ITERATORS_OVERFLOW(ht))) {
			HT_INC_ITERATORS_COUNT(ht);
		}
		iter->ht = ht;
		iter->pos = _zend_hash_get_current_pos(ht);
	}
	return iter->pos;
}

ZEND_API void ZEND_FASTCALL zend_hash_iterator_del(uint32_t idx)
{
	HashTableIterator *iter = EG(ht_iterators) + idx;

	ZEND_ASSERT(idx != (uint32_t)-1);

	if (EXPECTED(iter->ht) && EXPECTED(iter->ht != HT_POISONED_PTR)
			&& EXPECTED(!HT_ITERATORS_OVERFLOW(iter->ht))) {
		ZEND_ASSERT(HT_ITERATORS_COUNT(iter->ht) != 0);
		HT_DEC_ITERATORS_COUNT(iter->ht);
	}
	iter->ht = NULL;

	if (idx == EG(ht_iterators_used) - 1) {
		while (idx > 0 && EG(ht_iterators)[idx - 1].ht == NULL) {
			idx--;
		}
		EG(ht_iterators_used) = idx;
	}
}

static zend_never_inline void ZEND_FASTCALL _zend_hash_iterators_remove(HashTable *ht)
{
	HashTableIterator *iter = EG(ht_iterators);
	HashTableIterator *end  = iter + EG(ht_iterators_used);

	while (iter != end) {
		if (iter->ht == ht) {
			iter->ht = HT_POISONED_PTR;
		}
		iter++;
	}
}

static zend_always_inline void zend_hash_iterators_remove(HashTable *ht)
{
	if (UNEXPECTED(HT_HAS_ITERATORS(ht))) {
		_zend_hash_iterators_remove(ht);
	}
}

ZEND_API HashPosition ZEND_FASTCALL zend_hash_iterators_lower_pos(HashTable *ht, HashPosition start)
{
	HashTableIterator *iter = EG(ht_iterators);
	HashTableIterator *end  = iter + EG(ht_iterators_used);
	HashPosition res = ht->nNumUsed;

	while (iter != end) {
		if (iter->ht == ht) {
			if (iter->pos >= start && iter->pos < res) {
				res = iter->pos;
			}
		}
		iter++;
	}
	return res;
}

ZEND_API void ZEND_FASTCALL _zend_hash_iterators_update(HashTable *ht, HashPosition from, HashPosition to)
{
	HashTableIterator *iter = EG(ht_iterators);
	HashTableIterator *end  = iter + EG(ht_iterators_used);

	while (iter != end) {
		if (iter->ht == ht && iter->pos == from) {
			iter->pos = to;
		}
		iter++;
	}
}

ZEND_API void ZEND_FASTCALL zend_hash_iterators_advance(HashTable *ht, HashPosition step)
{
	HashTableIterator *iter = EG(ht_iterators);
	HashTableIterator *end  = iter + EG(ht_iterators_used);

	while (iter != end) {
		if (iter->ht == ht) {
			iter->pos += step;
		}
		iter++;
	}
}

static zend_always_inline Bucket *zend_hash_find_bucket(const HashTable *ht, zend_string *key, zend_bool known_hash)
{
	zend_ulong h;
	uint32_t nIndex;
	uint32_t idx;
	Bucket *p, *arData;

	if (known_hash) {
		h = ZSTR_H(key);
	} else {
		h = zend_string_hash_val(key);
	}
	arData = ht->arData;
	nIndex = h | ht->nTableMask;
	idx = HT_HASH_EX(arData, nIndex);

	if (UNEXPECTED(idx == HT_INVALID_IDX)) {
		return NULL;
	}
	p = HT_HASH_TO_BUCKET_EX(arData, idx);
	if (EXPECTED(p->key == key)) { /* check for the same interned string */
		return p;
	}

	while (1) {
		if (p->h == ZSTR_H(key) &&
		    EXPECTED(p->key) &&
		    zend_string_equal_content(p->key, key)) {
			return p;
		}
		idx = Z_NEXT(p->val);
		if (idx == HT_INVALID_IDX) {
			return NULL;
		}
		p = HT_HASH_TO_BUCKET_EX(arData, idx);
		if (p->key == key) { /* check for the same interned string */
			return p;
		}
	}
}

static zend_always_inline Bucket *zend_hash_str_find_bucket(const HashTable *ht, const char *str, size_t len, zend_ulong h)
{
	uint32_t nIndex;
	uint32_t idx;
	Bucket *p, *arData;

	arData = ht->arData;
	nIndex = h | ht->nTableMask;
	idx = HT_HASH_EX(arData, nIndex);
	while (idx != HT_INVALID_IDX) {
		ZEND_ASSERT(idx < HT_IDX_TO_HASH(ht->nTableSize));
		p = HT_HASH_TO_BUCKET_EX(arData, idx);
		if ((p->h == h)
			 && p->key
			 && (ZSTR_LEN(p->key) == len)
			 && !memcmp(ZSTR_VAL(p->key), str, len)) {
			return p;
		}
		idx = Z_NEXT(p->val);
	}
	return NULL;
}

static zend_always_inline Bucket *zend_hash_index_find_bucket(const HashTable *ht, zend_ulong h)
{
	uint32_t nIndex;
	uint32_t idx;
	Bucket *p, *arData;

	arData = ht->arData;
	nIndex = h | ht->nTableMask;
	idx = HT_HASH_EX(arData, nIndex);
	while (idx != HT_INVALID_IDX) {
		ZEND_ASSERT(idx < HT_IDX_TO_HASH(ht->nTableSize));
		p = HT_HASH_TO_BUCKET_EX(arData, idx);
		if (p->h == h && !p->key) {
			return p;
		}
		idx = Z_NEXT(p->val);
	}
	return NULL;
}

static zend_always_inline zval *_zend_hash_add_or_update_i(HashTable *ht, zend_string *key, zval *pData, uint32_t flag)
{
	zend_ulong h;
	uint32_t nIndex;
	uint32_t idx;
	Bucket *p, *arData;

	IS_CONSISTENT(ht);
	HT_ASSERT_RC1(ht);

	if (UNEXPECTED(HT_FLAGS(ht) & (HASH_FLAG_UNINITIALIZED|HASH_FLAG_PACKED))) {
		if (EXPECTED(HT_FLAGS(ht) & HASH_FLAG_UNINITIALIZED)) {
			zend_hash_real_init_mixed(ht);
			if (!ZSTR_IS_INTERNED(key)) {
				zend_string_addref(key);
				HT_FLAGS(ht) &= ~HASH_FLAG_STATIC_KEYS;
				zend_string_hash_val(key);
			}
			goto add_to_hash;
		} else {
			zend_hash_packed_to_hash(ht);
			if (!ZSTR_IS_INTERNED(key)) {
				zend_string_addref(key);
				HT_FLAGS(ht) &= ~HASH_FLAG_STATIC_KEYS;
				zend_string_hash_val(key);
			}
		}
	} else if ((flag & HASH_ADD_NEW) == 0 || ZEND_DEBUG) {
		p = zend_hash_find_bucket(ht, key, 0);

		if (p) {
			zval *data;

			ZEND_ASSERT((flag & HASH_ADD_NEW) == 0);
			if (flag & HASH_ADD) {
				if (!(flag & HASH_UPDATE_INDIRECT)) {
					return NULL;
				}
				ZEND_ASSERT(&p->val != pData);
				data = &p->val;
				if (Z_TYPE_P(data) == IS_INDIRECT) {
					data = Z_INDIRECT_P(data);
					if (Z_TYPE_P(data) != IS_UNDEF) {
						return NULL;
					}
				} else {
					return NULL;
				}
			} else {
				ZEND_ASSERT(&p->val != pData);
				data = &p->val;
				if ((flag & HASH_UPDATE_INDIRECT) && Z_TYPE_P(data) == IS_INDIRECT) {
					data = Z_INDIRECT_P(data);
				}
			}
			if (ht->pDestructor) {
				ht->pDestructor(data);
			}
			ZVAL_COPY_VALUE(data, pData);
			return data;
		}
		if (!ZSTR_IS_INTERNED(key)) {
			zend_string_addref(key);
			HT_FLAGS(ht) &= ~HASH_FLAG_STATIC_KEYS;
		}
	} else if (!ZSTR_IS_INTERNED(key)) {
		zend_string_addref(key);
		HT_FLAGS(ht) &= ~HASH_FLAG_STATIC_KEYS;
		zend_string_hash_val(key);
	}

	ZEND_HASH_IF_FULL_DO_RESIZE(ht);		/* If the Hash table is full, resize it */

add_to_hash:
	idx = ht->nNumUsed++;
	ht->nNumOfElements++;
	arData = ht->arData;
	p = arData + idx;
	p->key = key;
	p->h = h = ZSTR_H(key);
	nIndex = h | ht->nTableMask;
	Z_NEXT(p->val) = HT_HASH_EX(arData, nIndex);
	HT_HASH_EX(arData, nIndex) = HT_IDX_TO_HASH(idx);
	ZVAL_COPY_VALUE(&p->val, pData);

	return &p->val;
}

static zend_always_inline zval *_zend_hash_str_add_or_update_i(HashTable *ht, const char *str, size_t len, zend_ulong h, zval *pData, uint32_t flag)
{
	zend_string *key;
	uint32_t nIndex;
	uint32_t idx;
	Bucket *p;

	IS_CONSISTENT(ht);
	HT_ASSERT_RC1(ht);

	if (UNEXPECTED(HT_FLAGS(ht) & (HASH_FLAG_UNINITIALIZED|HASH_FLAG_PACKED))) {
		if (EXPECTED(HT_FLAGS(ht) & HASH_FLAG_UNINITIALIZED)) {
			zend_hash_real_init_mixed(ht);
			goto add_to_hash;
		} else {
			zend_hash_packed_to_hash(ht);
		}
	} else if ((flag & HASH_ADD_NEW) == 0) {
		p = zend_hash_str_find_bucket(ht, str, len, h);

		if (p) {
			zval *data;

			if (flag & HASH_ADD) {
				if (!(flag & HASH_UPDATE_INDIRECT)) {
					return NULL;
				}
				ZEND_ASSERT(&p->val != pData);
				data = &p->val;
				if (Z_TYPE_P(data) == IS_INDIRECT) {
					data = Z_INDIRECT_P(data);
					if (Z_TYPE_P(data) != IS_UNDEF) {
						return NULL;
					}
				} else {
					return NULL;
				}
			} else {
				ZEND_ASSERT(&p->val != pData);
				data = &p->val;
				if ((flag & HASH_UPDATE_INDIRECT) && Z_TYPE_P(data) == IS_INDIRECT) {
					data = Z_INDIRECT_P(data);
				}
			}
			if (ht->pDestructor) {
				ht->pDestructor(data);
			}
			ZVAL_COPY_VALUE(data, pData);
			return data;
		}
	}

	ZEND_HASH_IF_FULL_DO_RESIZE(ht);		/* If the Hash table is full, resize it */

add_to_hash:
	idx = ht->nNumUsed++;
	ht->nNumOfElements++;
	p = ht->arData + idx;
	p->key = key = zend_string_init(str, len, GC_FLAGS(ht) & IS_ARRAY_PERSISTENT);
	p->h = ZSTR_H(key) = h;
	HT_FLAGS(ht) &= ~HASH_FLAG_STATIC_KEYS;
	ZVAL_COPY_VALUE(&p->val, pData);
	nIndex = h | ht->nTableMask;
	Z_NEXT(p->val) = HT_HASH(ht, nIndex);
	HT_HASH(ht, nIndex) = HT_IDX_TO_HASH(idx);

	return &p->val;
}

ZEND_API zval* ZEND_FASTCALL zend_hash_add_or_update(HashTable *ht, zend_string *key, zval *pData, uint32_t flag)
{
	if (flag == HASH_ADD) {
		return zend_hash_add(ht, key, pData);
	} else if (flag == HASH_ADD_NEW) {
		return zend_hash_add_new(ht, key, pData);
	} else if (flag == HASH_UPDATE) {
		return zend_hash_update(ht, key, pData);
	} else {
		ZEND_ASSERT(flag == (HASH_UPDATE|HASH_UPDATE_INDIRECT));
		return zend_hash_update_ind(ht, key, pData);
	}
}

ZEND_API zval* ZEND_FASTCALL zend_hash_add(HashTable *ht, zend_string *key, zval *pData)
{
	return _zend_hash_add_or_update_i(ht, key, pData, HASH_ADD);
}

ZEND_API zval* ZEND_FASTCALL zend_hash_update(HashTable *ht, zend_string *key, zval *pData)
{
	return _zend_hash_add_or_update_i(ht, key, pData, HASH_UPDATE);
}

ZEND_API zval* ZEND_FASTCALL zend_hash_update_ind(HashTable *ht, zend_string *key, zval *pData)
{
	return _zend_hash_add_or_update_i(ht, key, pData, HASH_UPDATE | HASH_UPDATE_INDIRECT);
}

ZEND_API zval* ZEND_FASTCALL zend_hash_add_new(HashTable *ht, zend_string *key, zval *pData)
{
	return _zend_hash_add_or_update_i(ht, key, pData, HASH_ADD_NEW);
}

ZEND_API zval* ZEND_FASTCALL zend_hash_str_add_or_update(HashTable *ht, const char *str, size_t len, zval *pData, uint32_t flag)
{
	if (flag == HASH_ADD) {
		return zend_hash_str_add(ht, str, len, pData);
	} else if (flag == HASH_ADD_NEW) {
		return zend_hash_str_add_new(ht, str, len, pData);
	} else if (flag == HASH_UPDATE) {
		return zend_hash_str_update(ht, str, len, pData);
	} else {
		ZEND_ASSERT(flag == (HASH_UPDATE|HASH_UPDATE_INDIRECT));
		return zend_hash_str_update_ind(ht, str, len, pData);
	}
}

ZEND_API zval* ZEND_FASTCALL zend_hash_str_update(HashTable *ht, const char *str, size_t len, zval *pData)
{
	zend_ulong h = zend_hash_func(str, len);

	return _zend_hash_str_add_or_update_i(ht, str, len, h, pData, HASH_UPDATE);
}

ZEND_API zval* ZEND_FASTCALL zend_hash_str_update_ind(HashTable *ht, const char *str, size_t len, zval *pData)
{
	zend_ulong h = zend_hash_func(str, len);

	return _zend_hash_str_add_or_update_i(ht, str, len, h, pData, HASH_UPDATE | HASH_UPDATE_INDIRECT);
}

ZEND_API zval* ZEND_FASTCALL zend_hash_str_add(HashTable *ht, const char *str, size_t len, zval *pData)
{
	zend_ulong h = zend_hash_func(str, len);

	return _zend_hash_str_add_or_update_i(ht, str, len, h, pData, HASH_ADD);
}

ZEND_API zval* ZEND_FASTCALL zend_hash_str_add_new(HashTable *ht, const char *str, size_t len, zval *pData)
{
	zend_ulong h = zend_hash_func(str, len);

	return _zend_hash_str_add_or_update_i(ht, str, len, h, pData, HASH_ADD_NEW);
}

ZEND_API zval* ZEND_FASTCALL zend_hash_index_add_empty_element(HashTable *ht, zend_ulong h)
{
	zval dummy;

	ZVAL_NULL(&dummy);
	return zend_hash_index_add(ht, h, &dummy);
}

ZEND_API zval* ZEND_FASTCALL zend_hash_add_empty_element(HashTable *ht, zend_string *key)
{
	zval dummy;

	ZVAL_NULL(&dummy);
	return zend_hash_add(ht, key, &dummy);
}

ZEND_API zval* ZEND_FASTCALL zend_hash_str_add_empty_element(HashTable *ht, const char *str, size_t len)
{
	zval dummy;

	ZVAL_NULL(&dummy);
	return zend_hash_str_add(ht, str, len, &dummy);
}

static zend_always_inline zval *_zend_hash_index_add_or_update_i(HashTable *ht, zend_ulong h, zval *pData, uint32_t flag)
{
	uint32_t nIndex;
	uint32_t idx;
	Bucket *p;

	IS_CONSISTENT(ht);
	HT_ASSERT_RC1(ht);

	if ((flag & HASH_ADD_NEXT) && h == ZEND_LONG_MIN) {
		h = 0;
	}

	if (HT_FLAGS(ht) & HASH_FLAG_PACKED) {
		if (h < ht->nNumUsed) {
			p = ht->arData + h;
			if (Z_TYPE(p->val) != IS_UNDEF) {
replace:
				if (flag & HASH_ADD) {
					return NULL;
				}
				if (ht->pDestructor) {
					ht->pDestructor(&p->val);
				}
				ZVAL_COPY_VALUE(&p->val, pData);
				return &p->val;
			} else { /* we have to keep the order :( */
				goto convert_to_hash;
			}
		} else if (EXPECTED(h < ht->nTableSize)) {
add_to_packed:
			p = ht->arData + h;
			/* incremental initialization of empty Buckets */
			if ((flag & (HASH_ADD_NEW|HASH_ADD_NEXT)) != (HASH_ADD_NEW|HASH_ADD_NEXT)) {
				if (h > ht->nNumUsed) {
					Bucket *q = ht->arData + ht->nNumUsed;
					while (q != p) {
						ZVAL_UNDEF(&q->val);
						q++;
					}
				}
			}
			ht->nNextFreeElement = ht->nNumUsed = h + 1;
			goto add;
		} else if ((h >> 1) < ht->nTableSize &&
		           (ht->nTableSize >> 1) < ht->nNumOfElements) {
			zend_hash_packed_grow(ht);
			goto add_to_packed;
		} else {
			if (ht->nNumUsed >= ht->nTableSize) {
				ht->nTableSize += ht->nTableSize;
			}
convert_to_hash:
			zend_hash_packed_to_hash(ht);
		}
	} else if (HT_FLAGS(ht) & HASH_FLAG_UNINITIALIZED) {
		if (h < ht->nTableSize) {
			zend_hash_real_init_packed_ex(ht);
			goto add_to_packed;
		}
		zend_hash_real_init_mixed(ht);
	} else {
		if ((flag & HASH_ADD_NEW) == 0 || ZEND_DEBUG) {
			p = zend_hash_index_find_bucket(ht, h);
			if (p) {
				ZEND_ASSERT((flag & HASH_ADD_NEW) == 0);
				goto replace;
			}
		}
		ZEND_HASH_IF_FULL_DO_RESIZE(ht);		/* If the Hash table is full, resize it */
	}

	idx = ht->nNumUsed++;
	nIndex = h | ht->nTableMask;
	p = ht->arData + idx;
	Z_NEXT(p->val) = HT_HASH(ht, nIndex);
	HT_HASH(ht, nIndex) = HT_IDX_TO_HASH(idx);
	if ((zend_long)h >= ht->nNextFreeElement) {
		ht->nNextFreeElement = (zend_long)h < ZEND_LONG_MAX ? h + 1 : ZEND_LONG_MAX;
	}
add:
	ht->nNumOfElements++;
	p->h = h;
	p->key = NULL;
	ZVAL_COPY_VALUE(&p->val, pData);

	return &p->val;
}

ZEND_API zval* ZEND_FASTCALL zend_hash_index_add_or_update(HashTable *ht, zend_ulong h, zval *pData, uint32_t flag)
{
	if (flag == HASH_ADD) {
		return zend_hash_index_add(ht, h, pData);
	} else if (flag == (HASH_ADD|HASH_ADD_NEW)) {
		return zend_hash_index_add_new(ht, h, pData);
	} else if (flag == (HASH_ADD|HASH_ADD_NEXT)) {
		ZEND_ASSERT(h == ht->nNextFreeElement);
		return zend_hash_next_index_insert(ht, pData);
	} else if (flag == (HASH_ADD|HASH_ADD_NEW|HASH_ADD_NEXT)) {
		ZEND_ASSERT(h == ht->nNextFreeElement);
		return zend_hash_next_index_insert_new(ht, pData);
	} else {
		ZEND_ASSERT(flag == HASH_UPDATE);
		return zend_hash_index_update(ht, h, pData);
	}
}

ZEND_API zval* ZEND_FASTCALL zend_hash_index_add(HashTable *ht, zend_ulong h, zval *pData)
{
	return _zend_hash_index_add_or_update_i(ht, h, pData, HASH_ADD);
}

ZEND_API zval* ZEND_FASTCALL zend_hash_index_add_new(HashTable *ht, zend_ulong h, zval *pData)
{
	return _zend_hash_index_add_or_update_i(ht, h, pData, HASH_ADD | HASH_ADD_NEW);
}

ZEND_API zval* ZEND_FASTCALL zend_hash_index_update(HashTable *ht, zend_ulong h, zval *pData)
{
	return _zend_hash_index_add_or_update_i(ht, h, pData, HASH_UPDATE);
}

ZEND_API zval* ZEND_FASTCALL zend_hash_next_index_insert(HashTable *ht, zval *pData)
{
	return _zend_hash_index_add_or_update_i(ht, ht->nNextFreeElement, pData, HASH_ADD | HASH_ADD_NEXT);
}

ZEND_API zval* ZEND_FASTCALL zend_hash_next_index_insert_new(HashTable *ht, zval *pData)
{
	return _zend_hash_index_add_or_update_i(ht, ht->nNextFreeElement, pData, HASH_ADD | HASH_ADD_NEW | HASH_ADD_NEXT);
}

ZEND_API zval* ZEND_FASTCALL zend_hash_set_bucket_key(HashTable *ht, Bucket *b, zend_string *key)
{
	uint32_t nIndex;
	uint32_t idx, i;
	Bucket *p, *arData;

	IS_CONSISTENT(ht);
	HT_ASSERT_RC1(ht);
	ZEND_ASSERT(!(HT_FLAGS(ht) & HASH_FLAG_PACKED));

	p = zend_hash_find_bucket(ht, key, 0);
	if (UNEXPECTED(p)) {
		return (p == b) ? &p->val : NULL;
	}

	if (!ZSTR_IS_INTERNED(key)) {
		zend_string_addref(key);
		HT_FLAGS(ht) &= ~HASH_FLAG_STATIC_KEYS;
	}

	arData = ht->arData;

	/* del from hash */
	idx = HT_IDX_TO_HASH(b - arData);
	nIndex = b->h | ht->nTableMask;
	i = HT_HASH_EX(arData, nIndex);
	if (i == idx) {
		HT_HASH_EX(arData, nIndex) = Z_NEXT(b->val);
	} else {
		p = HT_HASH_TO_BUCKET_EX(arData, i);
		while (Z_NEXT(p->val) != idx) {
			i = Z_NEXT(p->val);
			p = HT_HASH_TO_BUCKET_EX(arData, i);
		}
		Z_NEXT(p->val) = Z_NEXT(b->val);
	}
	zend_string_release(b->key);

	/* add to hash */
	idx = b - arData;
	b->key = key;
	b->h = ZSTR_H(key);
	nIndex = b->h | ht->nTableMask;
	idx = HT_IDX_TO_HASH(idx);
	i = HT_HASH_EX(arData, nIndex);
	if (i == HT_INVALID_IDX || i < idx) {
		Z_NEXT(b->val) = i;
		HT_HASH_EX(arData, nIndex) = idx;
	} else {
		p = HT_HASH_TO_BUCKET_EX(arData, i);
		while (Z_NEXT(p->val) != HT_INVALID_IDX && Z_NEXT(p->val) > idx) {
			i = Z_NEXT(p->val);
			p = HT_HASH_TO_BUCKET_EX(arData, i);
		}
		Z_NEXT(b->val) = Z_NEXT(p->val);
		Z_NEXT(p->val) = idx;
	}
	return &b->val;
}

static void ZEND_FASTCALL zend_hash_do_resize(HashTable *ht)
{

	IS_CONSISTENT(ht);
	HT_ASSERT_RC1(ht);

	if (ht->nNumUsed > ht->nNumOfElements + (ht->nNumOfElements >> 5)) { /* additional term is there to amortize the cost of compaction */
		zend_hash_rehash(ht);
	} else if (ht->nTableSize < HT_MAX_SIZE) {	/* Let's double the table size */
		void *new_data, *old_data = HT_GET_DATA_ADDR(ht);
		uint32_t nSize = ht->nTableSize + ht->nTableSize;
		Bucket *old_buckets = ht->arData;

		ht->nTableSize = nSize;
		new_data = pemalloc(HT_SIZE_EX(nSize, HT_SIZE_TO_MASK(nSize)), GC_FLAGS(ht) & IS_ARRAY_PERSISTENT);
		ht->nTableMask = HT_SIZE_TO_MASK(ht->nTableSize);
		HT_SET_DATA_ADDR(ht, new_data);
		memcpy(ht->arData, old_buckets, sizeof(Bucket) * ht->nNumUsed);
		pefree(old_data, GC_FLAGS(ht) & IS_ARRAY_PERSISTENT);
		zend_hash_rehash(ht);
	} else {
		zend_error_noreturn(E_ERROR, "Possible integer overflow in memory allocation (%u * %zu + %zu)", ht->nTableSize * 2, sizeof(Bucket) + sizeof(uint32_t), sizeof(Bucket));
	}
}

ZEND_API void ZEND_FASTCALL zend_hash_rehash(HashTable *ht)
{
	Bucket *p;
	uint32_t nIndex, i;

	IS_CONSISTENT(ht);

	if (UNEXPECTED(ht->nNumOfElements == 0)) {
		if (!(HT_FLAGS(ht) & HASH_FLAG_UNINITIALIZED)) {
			ht->nNumUsed = 0;
			HT_HASH_RESET(ht);
		}
		return;
	}

	HT_HASH_RESET(ht);
	i = 0;
	p = ht->arData;
	if (HT_IS_WITHOUT_HOLES(ht)) {
		do {
			nIndex = p->h | ht->nTableMask;
			Z_NEXT(p->val) = HT_HASH(ht, nIndex);
			HT_HASH(ht, nIndex) = HT_IDX_TO_HASH(i);
			p++;
		} while (++i < ht->nNumUsed);
	} else {
		uint32_t old_num_used = ht->nNumUsed;
		do {
			if (UNEXPECTED(Z_TYPE(p->val) == IS_UNDEF)) {
				uint32_t j = i;
				Bucket *q = p;

				if (EXPECTED(!HT_HAS_ITERATORS(ht))) {
					while (++i < ht->nNumUsed) {
						p++;
						if (EXPECTED(Z_TYPE_INFO(p->val) != IS_UNDEF)) {
							ZVAL_COPY_VALUE(&q->val, &p->val);
							q->h = p->h;
							nIndex = q->h | ht->nTableMask;
							q->key = p->key;
							Z_NEXT(q->val) = HT_HASH(ht, nIndex);
							HT_HASH(ht, nIndex) = HT_IDX_TO_HASH(j);
							if (UNEXPECTED(ht->nInternalPointer == i)) {
								ht->nInternalPointer = j;
							}
							q++;
							j++;
						}
					}
				} else {
					uint32_t iter_pos = zend_hash_iterators_lower_pos(ht, 0);

					while (++i < ht->nNumUsed) {
						p++;
						if (EXPECTED(Z_TYPE_INFO(p->val) != IS_UNDEF)) {
							ZVAL_COPY_VALUE(&q->val, &p->val);
							q->h = p->h;
							nIndex = q->h | ht->nTableMask;
							q->key = p->key;
							Z_NEXT(q->val) = HT_HASH(ht, nIndex);
							HT_HASH(ht, nIndex) = HT_IDX_TO_HASH(j);
							if (UNEXPECTED(ht->nInternalPointer == i)) {
								ht->nInternalPointer = j;
							}
							if (UNEXPECTED(i >= iter_pos)) {
								do {
									zend_hash_iterators_update(ht, iter_pos, j);
									iter_pos = zend_hash_iterators_lower_pos(ht, iter_pos + 1);
								} while (iter_pos < i);
							}
							q++;
							j++;
						}
					}
				}
				ht->nNumUsed = j;
				break;
			}
			nIndex = p->h | ht->nTableMask;
			Z_NEXT(p->val) = HT_HASH(ht, nIndex);
			HT_HASH(ht, nIndex) = HT_IDX_TO_HASH(i);
			p++;
		} while (++i < ht->nNumUsed);

		/* Migrate pointer to one past the end of the array to the new one past the end, so that
		 * newly inserted elements are picked up correctly. */
		if (UNEXPECTED(HT_HAS_ITERATORS(ht))) {
			_zend_hash_iterators_update(ht, old_num_used, ht->nNumUsed);
		}
	}
}

static zend_always_inline void _zend_hash_del_el_ex(HashTable *ht, uint32_t idx, Bucket *p, Bucket *prev)
{
	if (!(HT_FLAGS(ht) & HASH_FLAG_PACKED)) {
		if (prev) {
			Z_NEXT(prev->val) = Z_NEXT(p->val);
		} else {
			HT_HASH(ht, p->h | ht->nTableMask) = Z_NEXT(p->val);
		}
	}
	idx = HT_HASH_TO_IDX(idx);
	ht->nNumOfElements--;
	if (ht->nInternalPointer == idx || UNEXPECTED(HT_HAS_ITERATORS(ht))) {
		uint32_t new_idx;

		new_idx = idx;
		while (1) {
			new_idx++;
			if (new_idx >= ht->nNumUsed) {
				break;
			} else if (Z_TYPE(ht->arData[new_idx].val) != IS_UNDEF) {
				break;
			}
		}
		if (ht->nInternalPointer == idx) {
			ht->nInternalPointer = new_idx;
		}
		zend_hash_iterators_update(ht, idx, new_idx);
	}
	if (ht->nNumUsed - 1 == idx) {
		do {
			ht->nNumUsed--;
		} while (ht->nNumUsed > 0 && (UNEXPECTED(Z_TYPE(ht->arData[ht->nNumUsed-1].val) == IS_UNDEF)));
		ht->nInternalPointer = MIN(ht->nInternalPointer, ht->nNumUsed);
	}
	if (p->key) {
		zend_string_release(p->key);
	}
	if (ht->pDestructor) {
		zval tmp;
		ZVAL_COPY_VALUE(&tmp, &p->val);
		ZVAL_UNDEF(&p->val);
		ht->pDestructor(&tmp);
	} else {
		ZVAL_UNDEF(&p->val);
	}
}

static zend_always_inline void _zend_hash_del_el(HashTable *ht, uint32_t idx, Bucket *p)
{
	Bucket *prev = NULL;

	if (!(HT_FLAGS(ht) & HASH_FLAG_PACKED)) {
		uint32_t nIndex = p->h | ht->nTableMask;
		uint32_t i = HT_HASH(ht, nIndex);

		if (i != idx) {
			prev = HT_HASH_TO_BUCKET(ht, i);
			while (Z_NEXT(prev->val) != idx) {
				i = Z_NEXT(prev->val);
				prev = HT_HASH_TO_BUCKET(ht, i);
			}
	 	}
	}

	_zend_hash_del_el_ex(ht, idx, p, prev);
}

ZEND_API void ZEND_FASTCALL zend_hash_del_bucket(HashTable *ht, Bucket *p)
{
	IS_CONSISTENT(ht);
	HT_ASSERT_RC1(ht);
	_zend_hash_del_el(ht, HT_IDX_TO_HASH(p - ht->arData), p);
}

ZEND_API int ZEND_FASTCALL zend_hash_del(HashTable *ht, zend_string *key)
{
	zend_ulong h;
	uint32_t nIndex;
	uint32_t idx;
	Bucket *p;
	Bucket *prev = NULL;

	IS_CONSISTENT(ht);
	HT_ASSERT_RC1(ht);

	h = zend_string_hash_val(key);
	nIndex = h | ht->nTableMask;

	idx = HT_HASH(ht, nIndex);
	while (idx != HT_INVALID_IDX) {
		p = HT_HASH_TO_BUCKET(ht, idx);
		if ((p->key == key) ||
			(p->h == h &&
		     p->key &&
		     zend_string_equal_content(p->key, key))) {
			_zend_hash_del_el_ex(ht, idx, p, prev);
			return SUCCESS;
		}
		prev = p;
		idx = Z_NEXT(p->val);
	}
	return FAILURE;
}

ZEND_API int ZEND_FASTCALL zend_hash_del_ind(HashTable *ht, zend_string *key)
{
	zend_ulong h;
	uint32_t nIndex;
	uint32_t idx;
	Bucket *p;
	Bucket *prev = NULL;

	IS_CONSISTENT(ht);
	HT_ASSERT_RC1(ht);

	h = zend_string_hash_val(key);
	nIndex = h | ht->nTableMask;

	idx = HT_HASH(ht, nIndex);
	while (idx != HT_INVALID_IDX) {
		p = HT_HASH_TO_BUCKET(ht, idx);
		if ((p->key == key) ||
			(p->h == h &&
		     p->key &&
		     zend_string_equal_content(p->key, key))) {
			if (Z_TYPE(p->val) == IS_INDIRECT) {
				zval *data = Z_INDIRECT(p->val);

				if (UNEXPECTED(Z_TYPE_P(data) == IS_UNDEF)) {
					return FAILURE;
				} else {
					if (ht->pDestructor) {
						zval tmp;
						ZVAL_COPY_VALUE(&tmp, data);
						ZVAL_UNDEF(data);
						ht->pDestructor(&tmp);
					} else {
						ZVAL_UNDEF(data);
					}
					HT_FLAGS(ht) |= HASH_FLAG_HAS_EMPTY_IND;
				}
			} else {
				_zend_hash_del_el_ex(ht, idx, p, prev);
			}
			return SUCCESS;
		}
		prev = p;
		idx = Z_NEXT(p->val);
	}
	return FAILURE;
}

ZEND_API int ZEND_FASTCALL zend_hash_str_del_ind(HashTable *ht, const char *str, size_t len)
{
	zend_ulong h;
	uint32_t nIndex;
	uint32_t idx;
	Bucket *p;
	Bucket *prev = NULL;

	IS_CONSISTENT(ht);
	HT_ASSERT_RC1(ht);

	h = zend_inline_hash_func(str, len);
	nIndex = h | ht->nTableMask;

	idx = HT_HASH(ht, nIndex);
	while (idx != HT_INVALID_IDX) {
		p = HT_HASH_TO_BUCKET(ht, idx);
		if ((p->h == h)
			 && p->key
			 && (ZSTR_LEN(p->key) == len)
			 && !memcmp(ZSTR_VAL(p->key), str, len)) {
			if (Z_TYPE(p->val) == IS_INDIRECT) {
				zval *data = Z_INDIRECT(p->val);

				if (UNEXPECTED(Z_TYPE_P(data) == IS_UNDEF)) {
					return FAILURE;
				} else {
					if (ht->pDestructor) {
						ht->pDestructor(data);
					}
					ZVAL_UNDEF(data);
					HT_FLAGS(ht) |= HASH_FLAG_HAS_EMPTY_IND;
				}
			} else {
				_zend_hash_del_el_ex(ht, idx, p, prev);
			}
			return SUCCESS;
		}
		prev = p;
		idx = Z_NEXT(p->val);
	}
	return FAILURE;
}

ZEND_API int ZEND_FASTCALL zend_hash_str_del(HashTable *ht, const char *str, size_t len)
{
	zend_ulong h;
	uint32_t nIndex;
	uint32_t idx;
	Bucket *p;
	Bucket *prev = NULL;

	IS_CONSISTENT(ht);
	HT_ASSERT_RC1(ht);

	h = zend_inline_hash_func(str, len);
	nIndex = h | ht->nTableMask;

	idx = HT_HASH(ht, nIndex);
	while (idx != HT_INVALID_IDX) {
		p = HT_HASH_TO_BUCKET(ht, idx);
		if ((p->h == h)
			 && p->key
			 && (ZSTR_LEN(p->key) == len)
			 && !memcmp(ZSTR_VAL(p->key), str, len)) {
			_zend_hash_del_el_ex(ht, idx, p, prev);
			return SUCCESS;
		}
		prev = p;
		idx = Z_NEXT(p->val);
	}
	return FAILURE;
}

ZEND_API int ZEND_FASTCALL zend_hash_index_del(HashTable *ht, zend_ulong h)
{
	uint32_t nIndex;
	uint32_t idx;
	Bucket *p;
	Bucket *prev = NULL;

	IS_CONSISTENT(ht);
	HT_ASSERT_RC1(ht);

	if (HT_FLAGS(ht) & HASH_FLAG_PACKED) {
		if (h < ht->nNumUsed) {
			p = ht->arData + h;
			if (Z_TYPE(p->val) != IS_UNDEF) {
				_zend_hash_del_el_ex(ht, HT_IDX_TO_HASH(h), p, NULL);
				return SUCCESS;
			}
		}
		return FAILURE;
	}
	nIndex = h | ht->nTableMask;

	idx = HT_HASH(ht, nIndex);
	while (idx != HT_INVALID_IDX) {
		p = HT_HASH_TO_BUCKET(ht, idx);
		if ((p->h == h) && (p->key == NULL)) {
			_zend_hash_del_el_ex(ht, idx, p, prev);
			return SUCCESS;
		}
		prev = p;
		idx = Z_NEXT(p->val);
	}
	return FAILURE;
}

ZEND_API void ZEND_FASTCALL zend_hash_destroy(HashTable *ht)
{
	Bucket *p, *end;

	IS_CONSISTENT(ht);
	HT_ASSERT(ht, GC_REFCOUNT(ht) <= 1);

	if (ht->nNumUsed) {
		p = ht->arData;
		end = p + ht->nNumUsed;
		if (ht->pDestructor) {
			SET_INCONSISTENT(HT_IS_DESTROYING);

			if (HT_HAS_STATIC_KEYS_ONLY(ht)) {
				if (HT_IS_WITHOUT_HOLES(ht)) {
					do {
						ht->pDestructor(&p->val);
					} while (++p != end);
				} else {
					do {
						if (EXPECTED(Z_TYPE(p->val) != IS_UNDEF)) {
							ht->pDestructor(&p->val);
						}
					} while (++p != end);
				}
			} else if (HT_IS_WITHOUT_HOLES(ht)) {
				do {
					ht->pDestructor(&p->val);
					if (EXPECTED(p->key)) {
						zend_string_release(p->key);
					}
				} while (++p != end);
			} else {
				do {
					if (EXPECTED(Z_TYPE(p->val) != IS_UNDEF)) {
						ht->pDestructor(&p->val);
						if (EXPECTED(p->key)) {
							zend_string_release(p->key);
						}
					}
				} while (++p != end);
			}

			SET_INCONSISTENT(HT_DESTROYED);
		} else {
			if (!HT_HAS_STATIC_KEYS_ONLY(ht)) {
				do {
					if (EXPECTED(Z_TYPE(p->val) != IS_UNDEF)) {
						if (EXPECTED(p->key)) {
							zend_string_release(p->key);
						}
					}
				} while (++p != end);
			}
		}
		zend_hash_iterators_remove(ht);
	} else if (EXPECTED(HT_FLAGS(ht) & HASH_FLAG_UNINITIALIZED)) {
		return;
	}
	pefree(HT_GET_DATA_ADDR(ht), GC_FLAGS(ht) & IS_ARRAY_PERSISTENT);
}

ZEND_API void ZEND_FASTCALL zend_array_destroy(HashTable *ht)
{
	Bucket *p, *end;

	IS_CONSISTENT(ht);
	HT_ASSERT(ht, GC_REFCOUNT(ht) <= 1);

	/* break possible cycles */
	GC_REMOVE_FROM_BUFFER(ht);
	GC_TYPE_INFO(ht) = IS_NULL /*???| (GC_WHITE << 16)*/;

	if (ht->nNumUsed) {
		/* In some rare cases destructors of regular arrays may be changed */
		if (UNEXPECTED(ht->pDestructor != ZVAL_PTR_DTOR)) {
			zend_hash_destroy(ht);
			goto free_ht;
		}

		p = ht->arData;
		end = p + ht->nNumUsed;
		SET_INCONSISTENT(HT_IS_DESTROYING);

		if (HT_HAS_STATIC_KEYS_ONLY(ht)) {
			do {
				i_zval_ptr_dtor(&p->val);
			} while (++p != end);
		} else if (HT_IS_WITHOUT_HOLES(ht)) {
			do {
				i_zval_ptr_dtor(&p->val);
				if (EXPECTED(p->key)) {
					zend_string_release_ex(p->key, 0);
				}
			} while (++p != end);
		} else {
			do {
				if (EXPECTED(Z_TYPE(p->val) != IS_UNDEF)) {
					i_zval_ptr_dtor(&p->val);
					if (EXPECTED(p->key)) {
						zend_string_release_ex(p->key, 0);
					}
				}
			} while (++p != end);
		}
		zend_hash_iterators_remove(ht);
		SET_INCONSISTENT(HT_DESTROYED);
	} else if (EXPECTED(HT_FLAGS(ht) & HASH_FLAG_UNINITIALIZED)) {
		goto free_ht;
	}
	efree(HT_GET_DATA_ADDR(ht));
free_ht:
	FREE_HASHTABLE(ht);
}

ZEND_API void ZEND_FASTCALL zend_hash_clean(HashTable *ht)
{
	Bucket *p, *end;

	IS_CONSISTENT(ht);
	HT_ASSERT_RC1(ht);

	if (ht->nNumUsed) {
		p = ht->arData;
		end = p + ht->nNumUsed;
		if (ht->pDestructor) {
			if (HT_HAS_STATIC_KEYS_ONLY(ht)) {
				if (HT_IS_WITHOUT_HOLES(ht)) {
					do {
						ht->pDestructor(&p->val);
					} while (++p != end);
				} else {
					do {
						if (EXPECTED(Z_TYPE(p->val) != IS_UNDEF)) {
							ht->pDestructor(&p->val);
						}
					} while (++p != end);
				}
			} else if (HT_IS_WITHOUT_HOLES(ht)) {
				do {
					ht->pDestructor(&p->val);
					if (EXPECTED(p->key)) {
						zend_string_release(p->key);
					}
				} while (++p != end);
			} else {
				do {
					if (EXPECTED(Z_TYPE(p->val) != IS_UNDEF)) {
						ht->pDestructor(&p->val);
						if (EXPECTED(p->key)) {
							zend_string_release(p->key);
						}
					}
				} while (++p != end);
			}
		} else {
			if (!HT_HAS_STATIC_KEYS_ONLY(ht)) {
				if (HT_IS_WITHOUT_HOLES(ht)) {
					do {
						if (EXPECTED(p->key)) {
							zend_string_release(p->key);
						}
					} while (++p != end);
				} else {
					do {
						if (EXPECTED(Z_TYPE(p->val) != IS_UNDEF)) {
							if (EXPECTED(p->key)) {
								zend_string_release(p->key);
							}
						}
					} while (++p != end);
				}
			}
		}
		if (!(HT_FLAGS(ht) & HASH_FLAG_PACKED)) {
			HT_HASH_RESET(ht);
		}
	}
	ht->nNumUsed = 0;
	ht->nNumOfElements = 0;
	ht->nNextFreeElement = ZEND_LONG_MIN;
	ht->nInternalPointer = 0;
}

ZEND_API void ZEND_FASTCALL zend_symtable_clean(HashTable *ht)
{
	Bucket *p, *end;

	IS_CONSISTENT(ht);
	HT_ASSERT_RC1(ht);

	if (ht->nNumUsed) {
		p = ht->arData;
		end = p + ht->nNumUsed;
		if (HT_HAS_STATIC_KEYS_ONLY(ht)) {
			do {
				i_zval_ptr_dtor(&p->val);
			} while (++p != end);
		} else if (HT_IS_WITHOUT_HOLES(ht)) {
			do {
				i_zval_ptr_dtor(&p->val);
				if (EXPECTED(p->key)) {
					zend_string_release(p->key);
				}
			} while (++p != end);
		} else {
			do {
				if (EXPECTED(Z_TYPE(p->val) != IS_UNDEF)) {
					i_zval_ptr_dtor(&p->val);
					if (EXPECTED(p->key)) {
						zend_string_release(p->key);
					}
				}
			} while (++p != end);
		}
		HT_HASH_RESET(ht);
	}
	ht->nNumUsed = 0;
	ht->nNumOfElements = 0;
	ht->nNextFreeElement = ZEND_LONG_MIN;
	ht->nInternalPointer = 0;
}

ZEND_API void ZEND_FASTCALL zend_hash_graceful_destroy(HashTable *ht)
{
	uint32_t idx;
	Bucket *p;

	IS_CONSISTENT(ht);
	HT_ASSERT_RC1(ht);

	p = ht->arData;
	for (idx = 0; idx < ht->nNumUsed; idx++, p++) {
		if (UNEXPECTED(Z_TYPE(p->val) == IS_UNDEF)) continue;
		_zend_hash_del_el(ht, HT_IDX_TO_HASH(idx), p);
	}
	if (!(HT_FLAGS(ht) & HASH_FLAG_UNINITIALIZED)) {
		pefree(HT_GET_DATA_ADDR(ht), GC_FLAGS(ht) & IS_ARRAY_PERSISTENT);
	}

	SET_INCONSISTENT(HT_DESTROYED);
}

ZEND_API void ZEND_FASTCALL zend_hash_graceful_reverse_destroy(HashTable *ht)
{
	uint32_t idx;
	Bucket *p;

	IS_CONSISTENT(ht);
	HT_ASSERT_RC1(ht);

	idx = ht->nNumUsed;
	p = ht->arData + ht->nNumUsed;
	while (idx > 0) {
		idx--;
		p--;
		if (UNEXPECTED(Z_TYPE(p->val) == IS_UNDEF)) continue;
		_zend_hash_del_el(ht, HT_IDX_TO_HASH(idx), p);
	}

	if (!(HT_FLAGS(ht) & HASH_FLAG_UNINITIALIZED)) {
		pefree(HT_GET_DATA_ADDR(ht), GC_FLAGS(ht) & IS_ARRAY_PERSISTENT);
	}

	SET_INCONSISTENT(HT_DESTROYED);
}

/* This is used to recurse elements and selectively delete certain entries
 * from a hashtable. apply_func() receives the data and decides if the entry
 * should be deleted or recursion should be stopped. The following three
 * return codes are possible:
 * ZEND_HASH_APPLY_KEEP   - continue
 * ZEND_HASH_APPLY_STOP   - stop iteration
 * ZEND_HASH_APPLY_REMOVE - delete the element, combineable with the former
 */

ZEND_API void ZEND_FASTCALL zend_hash_apply(HashTable *ht, apply_func_t apply_func)
{
	uint32_t idx;
	Bucket *p;
	int result;

	IS_CONSISTENT(ht);

	for (idx = 0; idx < ht->nNumUsed; idx++) {
		p = ht->arData + idx;
		if (UNEXPECTED(Z_TYPE(p->val) == IS_UNDEF)) continue;
		result = apply_func(&p->val);

		if (result & ZEND_HASH_APPLY_REMOVE) {
			HT_ASSERT_RC1(ht);
			_zend_hash_del_el(ht, HT_IDX_TO_HASH(idx), p);
		}
		if (result & ZEND_HASH_APPLY_STOP) {
			break;
		}
	}
}


ZEND_API void ZEND_FASTCALL zend_hash_apply_with_argument(HashTable *ht, apply_func_arg_t apply_func, void *argument)
{
    uint32_t idx;
	Bucket *p;
	int result;

	IS_CONSISTENT(ht);

	for (idx = 0; idx < ht->nNumUsed; idx++) {
		p = ht->arData + idx;
		if (UNEXPECTED(Z_TYPE(p->val) == IS_UNDEF)) continue;
		result = apply_func(&p->val, argument);

		if (result & ZEND_HASH_APPLY_REMOVE) {
			HT_ASSERT_RC1(ht);
			_zend_hash_del_el(ht, HT_IDX_TO_HASH(idx), p);
		}
		if (result & ZEND_HASH_APPLY_STOP) {
			break;
		}
	}
}


ZEND_API void zend_hash_apply_with_arguments(HashTable *ht, apply_func_args_t apply_func, int num_args, ...)
{
	uint32_t idx;
	Bucket *p;
	va_list args;
	zend_hash_key hash_key;
	int result;

	IS_CONSISTENT(ht);

	for (idx = 0; idx < ht->nNumUsed; idx++) {
		p = ht->arData + idx;
		if (UNEXPECTED(Z_TYPE(p->val) == IS_UNDEF)) continue;
		va_start(args, num_args);
		hash_key.h = p->h;
		hash_key.key = p->key;

		result = apply_func(&p->val, num_args, args, &hash_key);

		if (result & ZEND_HASH_APPLY_REMOVE) {
			HT_ASSERT_RC1(ht);
			_zend_hash_del_el(ht, HT_IDX_TO_HASH(idx), p);
		}
		if (result & ZEND_HASH_APPLY_STOP) {
			va_end(args);
			break;
		}
		va_end(args);
	}
}


ZEND_API void ZEND_FASTCALL zend_hash_reverse_apply(HashTable *ht, apply_func_t apply_func)
{
	uint32_t idx;
	Bucket *p;
	int result;

	IS_CONSISTENT(ht);

	idx = ht->nNumUsed;
	while (idx > 0) {
		idx--;
		p = ht->arData + idx;
		if (UNEXPECTED(Z_TYPE(p->val) == IS_UNDEF)) continue;

		result = apply_func(&p->val);

		if (result & ZEND_HASH_APPLY_REMOVE) {
			HT_ASSERT_RC1(ht);
			_zend_hash_del_el(ht, HT_IDX_TO_HASH(idx), p);
		}
		if (result & ZEND_HASH_APPLY_STOP) {
			break;
		}
	}
}


ZEND_API void ZEND_FASTCALL zend_hash_copy(HashTable *target, HashTable *source, copy_ctor_func_t pCopyConstructor)
{
    uint32_t idx;
	Bucket *p;
	zval *new_entry, *data;

	IS_CONSISTENT(source);
	IS_CONSISTENT(target);
	HT_ASSERT_RC1(target);

	for (idx = 0; idx < source->nNumUsed; idx++) {
		p = source->arData + idx;
		if (UNEXPECTED(Z_TYPE(p->val) == IS_UNDEF)) continue;

		/* INDIRECT element may point to UNDEF-ined slots */
		data = &p->val;
		if (Z_TYPE_P(data) == IS_INDIRECT) {
			data = Z_INDIRECT_P(data);
			if (UNEXPECTED(Z_TYPE_P(data) == IS_UNDEF)) {
				continue;
			}
		}
		if (p->key) {
			new_entry = zend_hash_update(target, p->key, data);
		} else {
			new_entry = zend_hash_index_update(target, p->h, data);
		}
		if (pCopyConstructor) {
			pCopyConstructor(new_entry);
		}
	}
}


static zend_always_inline int zend_array_dup_element(HashTable *source, HashTable *target, uint32_t idx, Bucket *p, Bucket *q, int packed, int static_keys, int with_holes)
{
	zval *data = &p->val;

	if (with_holes) {
		if (!packed && Z_TYPE_INFO_P(data) == IS_INDIRECT) {
			data = Z_INDIRECT_P(data);
		}
		if (UNEXPECTED(Z_TYPE_INFO_P(data) == IS_UNDEF)) {
			return 0;
		}
	} else if (!packed) {
		/* INDIRECT element may point to UNDEF-ined slots */
		if (Z_TYPE_INFO_P(data) == IS_INDIRECT) {
			data = Z_INDIRECT_P(data);
			if (UNEXPECTED(Z_TYPE_INFO_P(data) == IS_UNDEF)) {
				return 0;
			}
		}
	}

	do {
		if (Z_OPT_REFCOUNTED_P(data)) {
			if (Z_ISREF_P(data) && Z_REFCOUNT_P(data) == 1 &&
			    (Z_TYPE_P(Z_REFVAL_P(data)) != IS_ARRAY ||
			      Z_ARRVAL_P(Z_REFVAL_P(data)) != source)) {
				data = Z_REFVAL_P(data);
				if (!Z_OPT_REFCOUNTED_P(data)) {
					break;
				}
			}
			Z_ADDREF_P(data);
		}
	} while (0);
	ZVAL_COPY_VALUE(&q->val, data);

	q->h = p->h;
	if (packed) {
		q->key = NULL;
	} else {
		uint32_t nIndex;

		q->key = p->key;
		if (!static_keys && q->key) {
			zend_string_addref(q->key);
		}

		nIndex = q->h | target->nTableMask;
		Z_NEXT(q->val) = HT_HASH(target, nIndex);
		HT_HASH(target, nIndex) = HT_IDX_TO_HASH(idx);
	}
	return 1;
}

static zend_always_inline void zend_array_dup_packed_elements(HashTable *source, HashTable *target, int with_holes)
{
	Bucket *p = source->arData;
	Bucket *q = target->arData;
	Bucket *end = p + source->nNumUsed;

	do {
		if (!zend_array_dup_element(source, target, 0, p, q, 1, 1, with_holes)) {
			if (with_holes) {
				ZVAL_UNDEF(&q->val);
			}
		}
		p++; q++;
	} while (p != end);
}

static zend_always_inline uint32_t zend_array_dup_elements(HashTable *source, HashTable *target, int static_keys, int with_holes)
{
	uint32_t idx = 0;
	Bucket *p = source->arData;
	Bucket *q = target->arData;
	Bucket *end = p + source->nNumUsed;

	do {
		if (!zend_array_dup_element(source, target, idx, p, q, 0, static_keys, with_holes)) {
			uint32_t target_idx = idx;

			idx++; p++;
			while (p != end) {
				if (zend_array_dup_element(source, target, target_idx, p, q, 0, static_keys, with_holes)) {
					if (source->nInternalPointer == idx) {
						target->nInternalPointer = target_idx;
					}
					target_idx++; q++;
				}
				idx++; p++;
			}
			return target_idx;
		}
		idx++; p++; q++;
	} while (p != end);
	return idx;
}

ZEND_API HashTable* ZEND_FASTCALL zend_array_dup(HashTable *source)
{
	uint32_t idx;
	HashTable *target;

	IS_CONSISTENT(source);

	ALLOC_HASHTABLE(target);
	GC_SET_REFCOUNT(target, 1);
	GC_TYPE_INFO(target) = IS_ARRAY | (GC_COLLECTABLE << GC_FLAGS_SHIFT);

	target->pDestructor = ZVAL_PTR_DTOR;

	if (source->nNumOfElements == 0) {
		HT_FLAGS(target) = HASH_FLAG_UNINITIALIZED;
		target->nTableMask = HT_MIN_MASK;
		target->nNumUsed = 0;
		target->nNumOfElements = 0;
<<<<<<< HEAD
		target->nNextFreeElement = ZEND_LONG_MIN;
=======
		target->nNextFreeElement = source->nNextFreeElement;
>>>>>>> a72b261d
		target->nInternalPointer = 0;
		target->nTableSize = HT_MIN_SIZE;
		HT_SET_DATA_ADDR(target, &uninitialized_bucket);
	} else if (GC_FLAGS(source) & IS_ARRAY_IMMUTABLE) {
		HT_FLAGS(target) = HT_FLAGS(source) & HASH_FLAG_MASK;
		target->nTableMask = source->nTableMask;
		target->nNumUsed = source->nNumUsed;
		target->nNumOfElements = source->nNumOfElements;
		target->nNextFreeElement = source->nNextFreeElement;
		target->nTableSize = source->nTableSize;
		HT_SET_DATA_ADDR(target, emalloc(HT_SIZE(target)));
		target->nInternalPointer = source->nInternalPointer;
		memcpy(HT_GET_DATA_ADDR(target), HT_GET_DATA_ADDR(source), HT_USED_SIZE(source));
	} else if (HT_FLAGS(source) & HASH_FLAG_PACKED) {
		HT_FLAGS(target) = HT_FLAGS(source) & HASH_FLAG_MASK;
		target->nTableMask = HT_MIN_MASK;
		target->nNumUsed = source->nNumUsed;
		target->nNumOfElements = source->nNumOfElements;
		target->nNextFreeElement = source->nNextFreeElement;
		target->nTableSize = source->nTableSize;
		HT_SET_DATA_ADDR(target, emalloc(HT_SIZE_EX(target->nTableSize, HT_MIN_MASK)));
		target->nInternalPointer =
			(source->nInternalPointer < source->nNumUsed) ?
				source->nInternalPointer : 0;

		HT_HASH_RESET_PACKED(target);

		if (HT_IS_WITHOUT_HOLES(target)) {
			zend_array_dup_packed_elements(source, target, 0);
		} else {
			zend_array_dup_packed_elements(source, target, 1);
		}
	} else {
		HT_FLAGS(target) = HT_FLAGS(source) & HASH_FLAG_MASK;
		target->nTableMask = source->nTableMask;
		target->nNextFreeElement = source->nNextFreeElement;
		target->nInternalPointer =
			(source->nInternalPointer < source->nNumUsed) ?
				source->nInternalPointer : 0;

		target->nTableSize = source->nTableSize;
		HT_SET_DATA_ADDR(target, emalloc(HT_SIZE(target)));
		HT_HASH_RESET(target);

		if (HT_HAS_STATIC_KEYS_ONLY(target)) {
			if (HT_IS_WITHOUT_HOLES(source)) {
				idx = zend_array_dup_elements(source, target, 1, 0);
			} else {
				idx = zend_array_dup_elements(source, target, 1, 1);
			}
		} else {
			if (HT_IS_WITHOUT_HOLES(source)) {
				idx = zend_array_dup_elements(source, target, 0, 0);
			} else {
				idx = zend_array_dup_elements(source, target, 0, 1);
			}
		}
		target->nNumUsed = idx;
		target->nNumOfElements = idx;
	}
	return target;
}


ZEND_API void ZEND_FASTCALL zend_hash_merge(HashTable *target, HashTable *source, copy_ctor_func_t pCopyConstructor, zend_bool overwrite)
{
    uint32_t idx;
	Bucket *p;
	zval *t;

	IS_CONSISTENT(source);
	IS_CONSISTENT(target);
	HT_ASSERT_RC1(target);

	if (overwrite) {
		for (idx = 0; idx < source->nNumUsed; idx++) {
			p = source->arData + idx;
			if (UNEXPECTED(Z_TYPE(p->val) == IS_UNDEF)) continue;
			if (UNEXPECTED(Z_TYPE(p->val) == IS_INDIRECT) &&
			    UNEXPECTED(Z_TYPE_P(Z_INDIRECT(p->val)) == IS_UNDEF)) {
			    continue;
			}
			if (p->key) {
				t = _zend_hash_add_or_update_i(target, p->key, &p->val, HASH_UPDATE | HASH_UPDATE_INDIRECT);
				if (pCopyConstructor) {
					pCopyConstructor(t);
				}
			} else {
				t = zend_hash_index_update(target, p->h, &p->val);
				if (pCopyConstructor) {
					pCopyConstructor(t);
				}
			}
		}
	} else {
		for (idx = 0; idx < source->nNumUsed; idx++) {
			p = source->arData + idx;
			if (UNEXPECTED(Z_TYPE(p->val) == IS_UNDEF)) continue;
			if (UNEXPECTED(Z_TYPE(p->val) == IS_INDIRECT) &&
			    UNEXPECTED(Z_TYPE_P(Z_INDIRECT(p->val)) == IS_UNDEF)) {
			    continue;
			}
			if (p->key) {
				t = _zend_hash_add_or_update_i(target, p->key, &p->val, HASH_ADD | HASH_UPDATE_INDIRECT);
				if (t && pCopyConstructor) {
					pCopyConstructor(t);
				}
			} else {
				t = zend_hash_index_add(target, p->h, &p->val);
				if (t && pCopyConstructor) {
					pCopyConstructor(t);
				}
			}
		}
	}
}


static zend_bool ZEND_FASTCALL zend_hash_replace_checker_wrapper(HashTable *target, zval *source_data, Bucket *p, void *pParam, merge_checker_func_t merge_checker_func)
{
	zend_hash_key hash_key;

	hash_key.h = p->h;
	hash_key.key = p->key;
	return merge_checker_func(target, source_data, &hash_key, pParam);
}


ZEND_API void ZEND_FASTCALL zend_hash_merge_ex(HashTable *target, HashTable *source, copy_ctor_func_t pCopyConstructor, merge_checker_func_t pMergeSource, void *pParam)
{
	uint32_t idx;
	Bucket *p;
	zval *t;

	IS_CONSISTENT(source);
	IS_CONSISTENT(target);
	HT_ASSERT_RC1(target);

	for (idx = 0; idx < source->nNumUsed; idx++) {
		p = source->arData + idx;
		if (UNEXPECTED(Z_TYPE(p->val) == IS_UNDEF)) continue;
		if (zend_hash_replace_checker_wrapper(target, &p->val, p, pParam, pMergeSource)) {
			t = zend_hash_update(target, p->key, &p->val);
			if (pCopyConstructor) {
				pCopyConstructor(t);
			}
		}
	}
}


/* Returns the hash table data if found and NULL if not. */
ZEND_API zval* ZEND_FASTCALL zend_hash_find(const HashTable *ht, zend_string *key)
{
	Bucket *p;

	IS_CONSISTENT(ht);

	p = zend_hash_find_bucket(ht, key, 0);
	return p ? &p->val : NULL;
}

ZEND_API zval* ZEND_FASTCALL _zend_hash_find_known_hash(const HashTable *ht, zend_string *key)
{
	Bucket *p;

	IS_CONSISTENT(ht);

	p = zend_hash_find_bucket(ht, key, 1);
	return p ? &p->val : NULL;
}

ZEND_API zval* ZEND_FASTCALL zend_hash_str_find(const HashTable *ht, const char *str, size_t len)
{
	zend_ulong h;
	Bucket *p;

	IS_CONSISTENT(ht);

	h = zend_inline_hash_func(str, len);
	p = zend_hash_str_find_bucket(ht, str, len, h);
	return p ? &p->val : NULL;
}

ZEND_API zval* ZEND_FASTCALL zend_hash_index_find(const HashTable *ht, zend_ulong h)
{
	Bucket *p;

	IS_CONSISTENT(ht);

	if (HT_FLAGS(ht) & HASH_FLAG_PACKED) {
		if (h < ht->nNumUsed) {
			p = ht->arData + h;
			if (Z_TYPE(p->val) != IS_UNDEF) {
				return &p->val;
			}
		}
		return NULL;
	}

	p = zend_hash_index_find_bucket(ht, h);
	return p ? &p->val : NULL;
}

ZEND_API zval* ZEND_FASTCALL _zend_hash_index_find(const HashTable *ht, zend_ulong h)
{
	Bucket *p;

	IS_CONSISTENT(ht);

	p = zend_hash_index_find_bucket(ht, h);
	return p ? &p->val : NULL;
}

ZEND_API void ZEND_FASTCALL zend_hash_internal_pointer_reset_ex(HashTable *ht, HashPosition *pos)
{
	IS_CONSISTENT(ht);
	HT_ASSERT(ht, &ht->nInternalPointer != pos || GC_REFCOUNT(ht) == 1);
	*pos = _zend_hash_get_valid_pos(ht, 0);
}


/* This function will be extremely optimized by remembering
 * the end of the list
 */
ZEND_API void ZEND_FASTCALL zend_hash_internal_pointer_end_ex(HashTable *ht, HashPosition *pos)
{
	uint32_t idx;

	IS_CONSISTENT(ht);
	HT_ASSERT(ht, &ht->nInternalPointer != pos || GC_REFCOUNT(ht) == 1);

	idx = ht->nNumUsed;
	while (idx > 0) {
		idx--;
		if (Z_TYPE(ht->arData[idx].val) != IS_UNDEF) {
			*pos = idx;
			return;
		}
	}
	*pos = ht->nNumUsed;
}


ZEND_API int ZEND_FASTCALL zend_hash_move_forward_ex(HashTable *ht, HashPosition *pos)
{
	uint32_t idx;

	IS_CONSISTENT(ht);
	HT_ASSERT(ht, &ht->nInternalPointer != pos || GC_REFCOUNT(ht) == 1);

	idx = _zend_hash_get_valid_pos(ht, *pos);
	if (idx < ht->nNumUsed) {
		while (1) {
			idx++;
			if (idx >= ht->nNumUsed) {
				*pos = ht->nNumUsed;
				return SUCCESS;
			}
			if (Z_TYPE(ht->arData[idx].val) != IS_UNDEF) {
				*pos = idx;
				return SUCCESS;
			}
		}
	} else {
		return FAILURE;
	}
}

ZEND_API int ZEND_FASTCALL zend_hash_move_backwards_ex(HashTable *ht, HashPosition *pos)
{
	uint32_t idx = *pos;

	IS_CONSISTENT(ht);
	HT_ASSERT(ht, &ht->nInternalPointer != pos || GC_REFCOUNT(ht) == 1);

	if (idx < ht->nNumUsed) {
		while (idx > 0) {
			idx--;
			if (Z_TYPE(ht->arData[idx].val) != IS_UNDEF) {
				*pos = idx;
				return SUCCESS;
			}
		}
		*pos = ht->nNumUsed;
 		return SUCCESS;
	} else {
 		return FAILURE;
	}
}


/* This function should be made binary safe  */
ZEND_API int ZEND_FASTCALL zend_hash_get_current_key_ex(const HashTable *ht, zend_string **str_index, zend_ulong *num_index, HashPosition *pos)
{
	uint32_t idx;
	Bucket *p;

	IS_CONSISTENT(ht);
	idx = _zend_hash_get_valid_pos(ht, *pos);
	if (idx < ht->nNumUsed) {
		p = ht->arData + idx;
		if (p->key) {
			*str_index = p->key;
			return HASH_KEY_IS_STRING;
		} else {
			*num_index = p->h;
			return HASH_KEY_IS_LONG;
		}
	}
	return HASH_KEY_NON_EXISTENT;
}

ZEND_API void ZEND_FASTCALL zend_hash_get_current_key_zval_ex(const HashTable *ht, zval *key, HashPosition *pos)
{
	uint32_t idx;
	Bucket *p;

	IS_CONSISTENT(ht);
	idx = _zend_hash_get_valid_pos(ht, *pos);
	if (idx >= ht->nNumUsed) {
		ZVAL_NULL(key);
	} else {
		p = ht->arData + idx;
		if (p->key) {
			ZVAL_STR_COPY(key, p->key);
		} else {
			ZVAL_LONG(key, p->h);
		}
	}
}

ZEND_API int ZEND_FASTCALL zend_hash_get_current_key_type_ex(HashTable *ht, HashPosition *pos)
{
	uint32_t idx;
	Bucket *p;

	IS_CONSISTENT(ht);
	idx = _zend_hash_get_valid_pos(ht, *pos);
	if (idx < ht->nNumUsed) {
		p = ht->arData + idx;
		if (p->key) {
			return HASH_KEY_IS_STRING;
		} else {
			return HASH_KEY_IS_LONG;
		}
	}
	return HASH_KEY_NON_EXISTENT;
}


ZEND_API zval* ZEND_FASTCALL zend_hash_get_current_data_ex(HashTable *ht, HashPosition *pos)
{
	uint32_t idx;
	Bucket *p;

	IS_CONSISTENT(ht);
	idx = _zend_hash_get_valid_pos(ht, *pos);
	if (idx < ht->nNumUsed) {
		p = ht->arData + idx;
		return &p->val;
	} else {
		return NULL;
	}
}

ZEND_API void zend_hash_bucket_swap(Bucket *p, Bucket *q)
{
	zval val;
	zend_ulong h;
	zend_string *key;

	ZVAL_COPY_VALUE(&val, &p->val);
	h = p->h;
	key = p->key;

	ZVAL_COPY_VALUE(&p->val, &q->val);
	p->h = q->h;
	p->key = q->key;

	ZVAL_COPY_VALUE(&q->val, &val);
	q->h = h;
	q->key = key;
}

ZEND_API void zend_hash_bucket_renum_swap(Bucket *p, Bucket *q)
{
	zval val;

	ZVAL_COPY_VALUE(&val, &p->val);
	ZVAL_COPY_VALUE(&p->val, &q->val);
	ZVAL_COPY_VALUE(&q->val, &val);
}

ZEND_API void zend_hash_bucket_packed_swap(Bucket *p, Bucket *q)
{
	zval val;
	zend_ulong h;

	ZVAL_COPY_VALUE(&val, &p->val);
	h = p->h;

	ZVAL_COPY_VALUE(&p->val, &q->val);
	p->h = q->h;

	ZVAL_COPY_VALUE(&q->val, &val);
	q->h = h;
}

ZEND_API void ZEND_FASTCALL zend_hash_sort_ex(HashTable *ht, sort_func_t sort, bucket_compare_func_t compar, zend_bool renumber)
{
	Bucket *p;
	uint32_t i, j;

	IS_CONSISTENT(ht);
	HT_ASSERT_RC1(ht);

	if (!(ht->nNumOfElements>1) && !(renumber && ht->nNumOfElements>0)) { /* Doesn't require sorting */
		return;
	}

	if (HT_IS_WITHOUT_HOLES(ht)) {
		i = ht->nNumUsed;
	} else {
		for (j = 0, i = 0; j < ht->nNumUsed; j++) {
			p = ht->arData + j;
			if (UNEXPECTED(Z_TYPE(p->val) == IS_UNDEF)) continue;
			if (i != j) {
				ht->arData[i] = *p;
			}
			i++;
		}
	}

	sort((void *)ht->arData, i, sizeof(Bucket), (compare_func_t) compar,
			(swap_func_t)(renumber? zend_hash_bucket_renum_swap :
				((HT_FLAGS(ht) & HASH_FLAG_PACKED) ? zend_hash_bucket_packed_swap : zend_hash_bucket_swap)));

	ht->nNumUsed = i;
	ht->nInternalPointer = 0;

	if (renumber) {
		for (j = 0; j < i; j++) {
			p = ht->arData + j;
			p->h = j;
			if (p->key) {
				zend_string_release(p->key);
				p->key = NULL;
			}
		}

		ht->nNextFreeElement = i;
	}
	if (HT_FLAGS(ht) & HASH_FLAG_PACKED) {
		if (!renumber) {
			zend_hash_packed_to_hash(ht);
		}
	} else {
		if (renumber) {
			void *new_data, *old_data = HT_GET_DATA_ADDR(ht);
			Bucket *old_buckets = ht->arData;

			new_data = pemalloc(HT_SIZE_EX(ht->nTableSize, HT_MIN_MASK), (GC_FLAGS(ht) & IS_ARRAY_PERSISTENT));
			HT_FLAGS(ht) |= HASH_FLAG_PACKED | HASH_FLAG_STATIC_KEYS;
			ht->nTableMask = HT_MIN_MASK;
			HT_SET_DATA_ADDR(ht, new_data);
			memcpy(ht->arData, old_buckets, sizeof(Bucket) * ht->nNumUsed);
			pefree(old_data, GC_FLAGS(ht) & IS_ARRAY_PERSISTENT);
			HT_HASH_RESET_PACKED(ht);
		} else {
			zend_hash_rehash(ht);
		}
	}
}

static zend_always_inline int zend_hash_compare_impl(HashTable *ht1, HashTable *ht2, compare_func_t compar, zend_bool ordered) {
	uint32_t idx1, idx2;

	if (ht1->nNumOfElements != ht2->nNumOfElements) {
		return ht1->nNumOfElements > ht2->nNumOfElements ? 1 : -1;
	}

	for (idx1 = 0, idx2 = 0; idx1 < ht1->nNumUsed; idx1++) {
		Bucket *p1 = ht1->arData + idx1, *p2;
		zval *pData1, *pData2;
		int result;

		if (Z_TYPE(p1->val) == IS_UNDEF) continue;
		if (ordered) {
			while (1) {
				ZEND_ASSERT(idx2 != ht2->nNumUsed);
				p2 = ht2->arData + idx2;
				if (Z_TYPE(p2->val) != IS_UNDEF) break;
				idx2++;
			}
			if (p1->key == NULL && p2->key == NULL) { /* numeric indices */
				if (p1->h != p2->h) {
					return p1->h > p2->h ? 1 : -1;
				}
			} else if (p1->key != NULL && p2->key != NULL) { /* string indices */
				if (ZSTR_LEN(p1->key) != ZSTR_LEN(p2->key)) {
					return ZSTR_LEN(p1->key) > ZSTR_LEN(p2->key) ? 1 : -1;
				}

				result = memcmp(ZSTR_VAL(p1->key), ZSTR_VAL(p2->key), ZSTR_LEN(p1->key));
				if (result != 0) {
					return result;
				}
			} else {
				/* Mixed key types: A string key is considered as larger */
				return p1->key != NULL ? 1 : -1;
			}
			pData2 = &p2->val;
			idx2++;
		} else {
			if (p1->key == NULL) { /* numeric index */
				pData2 = zend_hash_index_find(ht2, p1->h);
				if (pData2 == NULL) {
					return 1;
				}
			} else { /* string index */
				pData2 = zend_hash_find(ht2, p1->key);
				if (pData2 == NULL) {
					return 1;
				}
			}
		}

		pData1 = &p1->val;
		if (Z_TYPE_P(pData1) == IS_INDIRECT) {
			pData1 = Z_INDIRECT_P(pData1);
		}
		if (Z_TYPE_P(pData2) == IS_INDIRECT) {
			pData2 = Z_INDIRECT_P(pData2);
		}

		if (Z_TYPE_P(pData1) == IS_UNDEF) {
			if (Z_TYPE_P(pData2) != IS_UNDEF) {
				return -1;
			}
		} else if (Z_TYPE_P(pData2) == IS_UNDEF) {
			return 1;
		} else {
			result = compar(pData1, pData2);
			if (result != 0) {
				return result;
			}
		}
	}

	return 0;
}

ZEND_API int zend_hash_compare(HashTable *ht1, HashTable *ht2, compare_func_t compar, zend_bool ordered)
{
	int result;
	IS_CONSISTENT(ht1);
	IS_CONSISTENT(ht2);

	if (ht1 == ht2) {
		return 0;
	}

	/* It's enough to protect only one of the arrays.
	 * The second one may be referenced from the first and this may cause
	 * false recursion detection.
	 */
	if (UNEXPECTED(GC_IS_RECURSIVE(ht1))) {
		zend_error_noreturn(E_ERROR, "Nesting level too deep - recursive dependency?");
	}

	if (!(GC_FLAGS(ht1) & GC_IMMUTABLE)) {
		GC_PROTECT_RECURSION(ht1);
	}
	result = zend_hash_compare_impl(ht1, ht2, compar, ordered);
	if (!(GC_FLAGS(ht1) & GC_IMMUTABLE)) {
		GC_UNPROTECT_RECURSION(ht1);
	}

	return result;
}


ZEND_API zval* ZEND_FASTCALL zend_hash_minmax(const HashTable *ht, bucket_compare_func_t compar, uint32_t flag)
{
	uint32_t idx;
	Bucket *p, *res;

	IS_CONSISTENT(ht);

	if (ht->nNumOfElements == 0 ) {
		return NULL;
	}

	idx = 0;
	while (1) {
		if (idx == ht->nNumUsed) {
			return NULL;
		}
		if (Z_TYPE(ht->arData[idx].val) != IS_UNDEF) break;
		idx++;
	}
	res = ht->arData + idx;
	for (; idx < ht->nNumUsed; idx++) {
		p = ht->arData + idx;
		if (UNEXPECTED(Z_TYPE(p->val) == IS_UNDEF)) continue;

		if (flag) {
			if (compar(res, p) < 0) { /* max */
				res = p;
			}
		} else {
			if (compar(res, p) > 0) { /* min */
				res = p;
			}
		}
	}
	return &res->val;
}

ZEND_API int ZEND_FASTCALL _zend_handle_numeric_str_ex(const char *key, size_t length, zend_ulong *idx)
{
	register const char *tmp = key;

	const char *end = key + length;

	if (*tmp == '-') {
		tmp++;
	}

	if ((*tmp == '0' && length > 1) /* numbers with leading zeros */
	 || (end - tmp > MAX_LENGTH_OF_LONG - 1) /* number too long */
	 || (SIZEOF_ZEND_LONG == 4 &&
	     end - tmp == MAX_LENGTH_OF_LONG - 1 &&
	     *tmp > '2')) { /* overflow */
		return 0;
	}
	*idx = (*tmp - '0');
	while (1) {
		++tmp;
		if (tmp == end) {
			if (*key == '-') {
				if (*idx-1 > ZEND_LONG_MAX) { /* overflow */
					return 0;
				}
				*idx = 0 - *idx;
			} else if (*idx > ZEND_LONG_MAX) { /* overflow */
				return 0;
			}
			return 1;
		}
		if (*tmp <= '9' && *tmp >= '0') {
			*idx = (*idx * 10) + (*tmp - '0');
		} else {
			return 0;
		}
	}
}

/* Takes a "symtable" hashtable (contains integer and non-numeric string keys)
 * and converts it to a "proptable" (contains only string keys).
 * If the symtable didn't need duplicating, its refcount is incremented.
 */
ZEND_API HashTable* ZEND_FASTCALL zend_symtable_to_proptable(HashTable *ht)
{
	zend_ulong num_key;
	zend_string *str_key;
	zval *zv;

	if (UNEXPECTED(HT_IS_PACKED(ht))) {
		goto convert;
	}

	ZEND_HASH_FOREACH_STR_KEY(ht, str_key) {
		if (!str_key) {
			goto convert;
		}
	} ZEND_HASH_FOREACH_END();

	if (!(GC_FLAGS(ht) & IS_ARRAY_IMMUTABLE)) {
		GC_ADDREF(ht);
	}

	return ht;

convert:
	{
		HashTable *new_ht = zend_new_array(zend_hash_num_elements(ht));

		ZEND_HASH_FOREACH_KEY_VAL(ht, num_key, str_key, zv) {
			if (!str_key) {
				str_key = zend_long_to_str(num_key);
				zend_string_delref(str_key);
			}
			do {
				if (Z_OPT_REFCOUNTED_P(zv)) {
					if (Z_ISREF_P(zv) && Z_REFCOUNT_P(zv) == 1) {
						zv = Z_REFVAL_P(zv);
						if (!Z_OPT_REFCOUNTED_P(zv)) {
							break;
						}
					}
					Z_ADDREF_P(zv);
				}
			} while (0);
			zend_hash_update(new_ht, str_key, zv);
		} ZEND_HASH_FOREACH_END();

		return new_ht;
	}
}

/* Takes a "proptable" hashtable (contains only string keys) and converts it to
 * a "symtable" (contains integer and non-numeric string keys).
 * If the proptable didn't need duplicating, its refcount is incremented.
 */
ZEND_API HashTable* ZEND_FASTCALL zend_proptable_to_symtable(HashTable *ht, zend_bool always_duplicate)
{
	zend_ulong num_key;
	zend_string *str_key;
	zval *zv;

	ZEND_HASH_FOREACH_STR_KEY(ht, str_key) {
		/* The `str_key &&` here might seem redundant: property tables should
		 * only have string keys. Unfortunately, this isn't true, at the very
		 * least because of ArrayObject, which stores a symtable where the
		 * property table should be.
		 */
		if (str_key && ZEND_HANDLE_NUMERIC(str_key, num_key)) {
			goto convert;
		}
	} ZEND_HASH_FOREACH_END();

	if (always_duplicate) {
		return zend_array_dup(ht);
	}

	if (EXPECTED(!(GC_FLAGS(ht) & IS_ARRAY_IMMUTABLE))) {
		GC_ADDREF(ht);
	}

	return ht;

convert:
	{
		HashTable *new_ht = zend_new_array(zend_hash_num_elements(ht));

		ZEND_HASH_FOREACH_KEY_VAL(ht, num_key, str_key, zv) {
			do {
				if (Z_OPT_REFCOUNTED_P(zv)) {
					if (Z_ISREF_P(zv) && Z_REFCOUNT_P(zv) == 1) {
						zv = Z_REFVAL_P(zv);
						if (!Z_OPT_REFCOUNTED_P(zv)) {
							break;
						}
					}
					Z_ADDREF_P(zv);
				}
			} while (0);
			/* Again, thank ArrayObject for `!str_key ||`. */
			if (!str_key || ZEND_HANDLE_NUMERIC(str_key, num_key)) {
				zend_hash_index_update(new_ht, num_key, zv);
			} else {
				zend_hash_update(new_ht, str_key, zv);
			}
		} ZEND_HASH_FOREACH_END();

		return new_ht;
	}
}<|MERGE_RESOLUTION|>--- conflicted
+++ resolved
@@ -2058,11 +2058,7 @@
 		target->nTableMask = HT_MIN_MASK;
 		target->nNumUsed = 0;
 		target->nNumOfElements = 0;
-<<<<<<< HEAD
-		target->nNextFreeElement = ZEND_LONG_MIN;
-=======
 		target->nNextFreeElement = source->nNextFreeElement;
->>>>>>> a72b261d
 		target->nInternalPointer = 0;
 		target->nTableSize = HT_MIN_SIZE;
 		HT_SET_DATA_ADDR(target, &uninitialized_bucket);
