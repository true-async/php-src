/*
   +----------------------------------------------------------------------+
   | Zend Engine                                                          |
   +----------------------------------------------------------------------+
   | Copyright (c) Zend Technologies Ltd. (http://www.zend.com)           |
   +----------------------------------------------------------------------+
   | This source file is subject to version 2.00 of the Zend license,     |
   | that is bundled with this package in the file LICENSE, and is        |
   | available through the world-wide-web at the following url:           |
   | http://www.zend.com/license/2_00.txt.                                |
   | If you did not receive a copy of the Zend license and are unable to  |
   | obtain it through the world-wide-web, please send a note to          |
   | license@zend.com so we can mail you a copy immediately.              |
   +----------------------------------------------------------------------+
   | Authors: Andi Gutmans <andi@php.net>                                 |
   |          Zeev Suraski <zeev@php.net>                                 |
   |          Dmitry Stogov <dmitry@php.net>                              |
   +----------------------------------------------------------------------+
*/

#include "zend.h"
#include "zend_globals.h"
#include "zend_variables.h"

#ifdef __SSE2__
# include <mmintrin.h>
# include <emmintrin.h>
#endif

#if ZEND_DEBUG
# define HT_ASSERT(ht, expr) \
	ZEND_ASSERT((expr) || (HT_FLAGS(ht) & HASH_FLAG_ALLOW_COW_VIOLATION))
#else
# define HT_ASSERT(ht, expr)
#endif

#define HT_ASSERT_RC1(ht) HT_ASSERT(ht, GC_REFCOUNT(ht) == 1)

#define HT_POISONED_PTR ((HashTable *) (intptr_t) -1)

#if ZEND_DEBUG

#define HT_OK					0x00
#define HT_IS_DESTROYING		0x01
#define HT_DESTROYED			0x02
#define HT_CLEANING				0x03

static void _zend_is_inconsistent(const HashTable *ht, const char *file, int line)
{
	if ((HT_FLAGS(ht) & HASH_FLAG_CONSISTENCY) == HT_OK) {
		return;
	}
	switch (HT_FLAGS(ht) & HASH_FLAG_CONSISTENCY) {
		case HT_IS_DESTROYING:
			zend_output_debug_string(1, "%s(%d) : ht=%p is being destroyed", file, line, ht);
			break;
		case HT_DESTROYED:
			zend_output_debug_string(1, "%s(%d) : ht=%p is already destroyed", file, line, ht);
			break;
		case HT_CLEANING:
			zend_output_debug_string(1, "%s(%d) : ht=%p is being cleaned", file, line, ht);
			break;
		default:
			zend_output_debug_string(1, "%s(%d) : ht=%p is inconsistent", file, line, ht);
			break;
	}
	ZEND_ASSERT(0);
}
#define IS_CONSISTENT(a) _zend_is_inconsistent(a, __FILE__, __LINE__);
#define SET_INCONSISTENT(n) do { \
		HT_FLAGS(ht) = (HT_FLAGS(ht) & ~HASH_FLAG_CONSISTENCY) | (n); \
	} while (0)
#else
#define IS_CONSISTENT(a)
#define SET_INCONSISTENT(n)
#endif

#define ZEND_HASH_IF_FULL_DO_RESIZE(ht)				\
	if ((ht)->nNumUsed >= (ht)->nTableSize) {		\
		zend_hash_do_resize(ht);					\
	}

static void ZEND_FASTCALL zend_hash_do_resize(HashTable *ht);

static zend_always_inline uint32_t zend_hash_check_size(uint32_t nSize)
{
#if defined(ZEND_WIN32)
	unsigned long index;
#endif

	/* Use big enough power of 2 */
	/* size should be between HT_MIN_SIZE and HT_MAX_SIZE */
	if (nSize <= HT_MIN_SIZE) {
		return HT_MIN_SIZE;
	} else if (UNEXPECTED(nSize >= HT_MAX_SIZE)) {
		zend_error_noreturn(E_ERROR, "Possible integer overflow in memory allocation (%u * %zu + %zu)", nSize, sizeof(Bucket), sizeof(Bucket));
	}

#if defined(ZEND_WIN32)
	if (BitScanReverse(&index, nSize - 1)) {
		return 0x2 << ((31 - index) ^ 0x1f);
	} else {
		/* nSize is ensured to be in the valid range, fall back to it
		   rather than using an undefined bis scan result. */
		return nSize;
	}
#elif (defined(__GNUC__) || __has_builtin(__builtin_clz))  && defined(PHP_HAVE_BUILTIN_CLZ)
	return 0x2 << (__builtin_clz(nSize - 1) ^ 0x1f);
#else
	nSize -= 1;
	nSize |= (nSize >> 1);
	nSize |= (nSize >> 2);
	nSize |= (nSize >> 4);
	nSize |= (nSize >> 8);
	nSize |= (nSize >> 16);
	return nSize + 1;
#endif
}

static zend_always_inline void zend_hash_real_init_packed_ex(HashTable *ht)
{
	void *data;

	if (UNEXPECTED(GC_FLAGS(ht) & IS_ARRAY_PERSISTENT)) {
		data = pemalloc(HT_SIZE_EX(ht->nTableSize, HT_MIN_MASK), 1);
	} else if (EXPECTED(ht->nTableSize == HT_MIN_SIZE)) {
		data = emalloc(HT_SIZE_EX(HT_MIN_SIZE, HT_MIN_MASK));
	} else {
		data = emalloc(HT_SIZE_EX(ht->nTableSize, HT_MIN_MASK));
	}
	HT_SET_DATA_ADDR(ht, data);
	HT_FLAGS(ht) = HASH_FLAG_PACKED | HASH_FLAG_STATIC_KEYS;
	HT_HASH_RESET_PACKED(ht);
}

static zend_always_inline void zend_hash_real_init_mixed_ex(HashTable *ht)
{
	void *data;
	uint32_t nSize = ht->nTableSize;

	if (UNEXPECTED(GC_FLAGS(ht) & IS_ARRAY_PERSISTENT)) {
		data = pemalloc(HT_SIZE_EX(nSize, HT_SIZE_TO_MASK(nSize)), 1);
	} else if (EXPECTED(nSize == HT_MIN_SIZE)) {
		data = emalloc(HT_SIZE_EX(HT_MIN_SIZE, HT_SIZE_TO_MASK(HT_MIN_SIZE)));
		ht->nTableMask = HT_SIZE_TO_MASK(HT_MIN_SIZE);
		HT_SET_DATA_ADDR(ht, data);
		HT_FLAGS(ht) = HASH_FLAG_STATIC_KEYS;
#ifdef __SSE2__
		do {
			__m128i xmm0 = _mm_setzero_si128();
			xmm0 = _mm_cmpeq_epi8(xmm0, xmm0);
			_mm_storeu_si128((__m128i*)&HT_HASH_EX(data,  0), xmm0);
			_mm_storeu_si128((__m128i*)&HT_HASH_EX(data,  4), xmm0);
			_mm_storeu_si128((__m128i*)&HT_HASH_EX(data,  8), xmm0);
			_mm_storeu_si128((__m128i*)&HT_HASH_EX(data, 12), xmm0);
		} while (0);
#else
		HT_HASH_EX(data,  0) = -1;
		HT_HASH_EX(data,  1) = -1;
		HT_HASH_EX(data,  2) = -1;
		HT_HASH_EX(data,  3) = -1;
		HT_HASH_EX(data,  4) = -1;
		HT_HASH_EX(data,  5) = -1;
		HT_HASH_EX(data,  6) = -1;
		HT_HASH_EX(data,  7) = -1;
		HT_HASH_EX(data,  8) = -1;
		HT_HASH_EX(data,  9) = -1;
		HT_HASH_EX(data, 10) = -1;
		HT_HASH_EX(data, 11) = -1;
		HT_HASH_EX(data, 12) = -1;
		HT_HASH_EX(data, 13) = -1;
		HT_HASH_EX(data, 14) = -1;
		HT_HASH_EX(data, 15) = -1;
#endif
		return;
	} else {
		data = emalloc(HT_SIZE_EX(nSize, HT_SIZE_TO_MASK(nSize)));
	}
	ht->nTableMask = HT_SIZE_TO_MASK(nSize);
	HT_SET_DATA_ADDR(ht, data);
	HT_FLAGS(ht) = HASH_FLAG_STATIC_KEYS;
	HT_HASH_RESET(ht);
}

static zend_always_inline void zend_hash_real_init_ex(HashTable *ht, int packed)
{
	HT_ASSERT_RC1(ht);
	ZEND_ASSERT(HT_FLAGS(ht) & HASH_FLAG_UNINITIALIZED);
	if (packed) {
		zend_hash_real_init_packed_ex(ht);
	} else {
		zend_hash_real_init_mixed_ex(ht);
	}
}

static const uint32_t uninitialized_bucket[-HT_MIN_MASK] =
	{HT_INVALID_IDX, HT_INVALID_IDX};

ZEND_API const HashTable zend_empty_array = {
	.gc.refcount = 2,
	.gc.u.type_info = IS_ARRAY | (GC_IMMUTABLE << GC_FLAGS_SHIFT),
	.u.flags = HASH_FLAG_UNINITIALIZED,
	.nTableMask = HT_MIN_MASK,
	.arData = (Bucket*)&uninitialized_bucket[2],
	.nNumUsed = 0,
	.nNumOfElements = 0,
	.nTableSize = HT_MIN_SIZE,
	.nInternalPointer = 0,
	.nNextFreeElement = 0,
	.pDestructor = ZVAL_PTR_DTOR
};

static zend_always_inline void _zend_hash_init_int(HashTable *ht, uint32_t nSize, dtor_func_t pDestructor, zend_bool persistent)
{
	GC_SET_REFCOUNT(ht, 1);
	GC_TYPE_INFO(ht) = IS_ARRAY | (persistent ? (GC_PERSISTENT << GC_FLAGS_SHIFT) : (GC_COLLECTABLE << GC_FLAGS_SHIFT));
	HT_FLAGS(ht) = HASH_FLAG_UNINITIALIZED;
	ht->nTableMask = HT_MIN_MASK;
	HT_SET_DATA_ADDR(ht, &uninitialized_bucket);
	ht->nNumUsed = 0;
	ht->nNumOfElements = 0;
	ht->nInternalPointer = 0;
	ht->nNextFreeElement = 0;
	ht->pDestructor = pDestructor;
	ht->nTableSize = zend_hash_check_size(nSize);
}

ZEND_API void ZEND_FASTCALL _zend_hash_init(HashTable *ht, uint32_t nSize, dtor_func_t pDestructor, zend_bool persistent)
{
	_zend_hash_init_int(ht, nSize, pDestructor, persistent);
}

ZEND_API HashTable* ZEND_FASTCALL _zend_new_array_0(void)
{
	HashTable *ht = emalloc(sizeof(HashTable));
	_zend_hash_init_int(ht, HT_MIN_SIZE, ZVAL_PTR_DTOR, 0);
	return ht;
}

ZEND_API HashTable* ZEND_FASTCALL _zend_new_array(uint32_t nSize)
{
	HashTable *ht = emalloc(sizeof(HashTable));
	_zend_hash_init_int(ht, nSize, ZVAL_PTR_DTOR, 0);
	return ht;
}

static void ZEND_FASTCALL zend_hash_packed_grow(HashTable *ht)
{
	HT_ASSERT_RC1(ht);
	if (ht->nTableSize >= HT_MAX_SIZE) {
		zend_error_noreturn(E_ERROR, "Possible integer overflow in memory allocation (%u * %zu + %zu)", ht->nTableSize * 2, sizeof(Bucket), sizeof(Bucket));
	}
	ht->nTableSize += ht->nTableSize;
	HT_SET_DATA_ADDR(ht, perealloc2(HT_GET_DATA_ADDR(ht), HT_SIZE_EX(ht->nTableSize, HT_MIN_MASK), HT_USED_SIZE(ht), GC_FLAGS(ht) & IS_ARRAY_PERSISTENT));
}

ZEND_API void ZEND_FASTCALL zend_hash_real_init(HashTable *ht, zend_bool packed)
{
	IS_CONSISTENT(ht);

	HT_ASSERT_RC1(ht);
	zend_hash_real_init_ex(ht, packed);
}

ZEND_API void ZEND_FASTCALL zend_hash_real_init_packed(HashTable *ht)
{
	IS_CONSISTENT(ht);

	HT_ASSERT_RC1(ht);
	zend_hash_real_init_packed_ex(ht);
}

ZEND_API void ZEND_FASTCALL zend_hash_real_init_mixed(HashTable *ht)
{
	IS_CONSISTENT(ht);

	HT_ASSERT_RC1(ht);
	zend_hash_real_init_mixed_ex(ht);
}

ZEND_API void ZEND_FASTCALL zend_hash_packed_to_hash(HashTable *ht)
{
	void *new_data, *old_data = HT_GET_DATA_ADDR(ht);
	Bucket *old_buckets = ht->arData;
	uint32_t nSize = ht->nTableSize;

	HT_ASSERT_RC1(ht);
	HT_FLAGS(ht) &= ~HASH_FLAG_PACKED;
	new_data = pemalloc(HT_SIZE_EX(nSize, HT_SIZE_TO_MASK(nSize)), GC_FLAGS(ht) & IS_ARRAY_PERSISTENT);
	ht->nTableMask = HT_SIZE_TO_MASK(ht->nTableSize);
	HT_SET_DATA_ADDR(ht, new_data);
	memcpy(ht->arData, old_buckets, sizeof(Bucket) * ht->nNumUsed);
	pefree(old_data, GC_FLAGS(ht) & IS_ARRAY_PERSISTENT);
	zend_hash_rehash(ht);
}

ZEND_API void ZEND_FASTCALL zend_hash_to_packed(HashTable *ht)
{
	void *new_data, *old_data = HT_GET_DATA_ADDR(ht);
	Bucket *old_buckets = ht->arData;

	HT_ASSERT_RC1(ht);
	new_data = pemalloc(HT_SIZE_EX(ht->nTableSize, HT_MIN_MASK), GC_FLAGS(ht) & IS_ARRAY_PERSISTENT);
	HT_FLAGS(ht) |= HASH_FLAG_PACKED | HASH_FLAG_STATIC_KEYS;
	ht->nTableMask = HT_MIN_MASK;
	HT_SET_DATA_ADDR(ht, new_data);
	HT_HASH_RESET_PACKED(ht);
	memcpy(ht->arData, old_buckets, sizeof(Bucket) * ht->nNumUsed);
	pefree(old_data, GC_FLAGS(ht) & IS_ARRAY_PERSISTENT);
}

ZEND_API void ZEND_FASTCALL zend_hash_extend(HashTable *ht, uint32_t nSize, zend_bool packed)
{
	HT_ASSERT_RC1(ht);
	if (nSize == 0) return;
	if (UNEXPECTED(HT_FLAGS(ht) & HASH_FLAG_UNINITIALIZED)) {
		if (nSize > ht->nTableSize) {
			ht->nTableSize = zend_hash_check_size(nSize);
		}
		zend_hash_real_init(ht, packed);
	} else {
		if (packed) {
			ZEND_ASSERT(HT_FLAGS(ht) & HASH_FLAG_PACKED);
			if (nSize > ht->nTableSize) {
				ht->nTableSize = zend_hash_check_size(nSize);
				HT_SET_DATA_ADDR(ht, perealloc2(HT_GET_DATA_ADDR(ht), HT_SIZE_EX(ht->nTableSize, HT_MIN_MASK), HT_USED_SIZE(ht), GC_FLAGS(ht) & IS_ARRAY_PERSISTENT));
			}
		} else {
			ZEND_ASSERT(!(HT_FLAGS(ht) & HASH_FLAG_PACKED));
			if (nSize > ht->nTableSize) {
				void *new_data, *old_data = HT_GET_DATA_ADDR(ht);
				Bucket *old_buckets = ht->arData;
				nSize = zend_hash_check_size(nSize);
				ht->nTableSize = nSize;
				new_data = pemalloc(HT_SIZE_EX(nSize, HT_SIZE_TO_MASK(nSize)), GC_FLAGS(ht) & IS_ARRAY_PERSISTENT);
				ht->nTableMask = HT_SIZE_TO_MASK(ht->nTableSize);
				HT_SET_DATA_ADDR(ht, new_data);
				memcpy(ht->arData, old_buckets, sizeof(Bucket) * ht->nNumUsed);
				pefree(old_data, GC_FLAGS(ht) & IS_ARRAY_PERSISTENT);
				zend_hash_rehash(ht);
			}
		}
	}
}

ZEND_API void ZEND_FASTCALL zend_hash_discard(HashTable *ht, uint32_t nNumUsed)
{
	Bucket *p, *end, *arData;
	uint32_t nIndex;

	arData = ht->arData;
	p = arData + ht->nNumUsed;
	end = arData + nNumUsed;
	ht->nNumUsed = nNumUsed;
	while (p != end) {
		p--;
		if (UNEXPECTED(Z_TYPE(p->val) == IS_UNDEF)) continue;
		ht->nNumOfElements--;
		/* Collision pointers always directed from higher to lower buckets */
#if 0
		if (!(Z_NEXT(p->val) == HT_INVALID_IDX || HT_HASH_TO_BUCKET_EX(arData, Z_NEXT(p->val)) < p)) {
			abort();
		}
#endif
		nIndex = p->h | ht->nTableMask;
		HT_HASH_EX(arData, nIndex) = Z_NEXT(p->val);
	}
}

static uint32_t zend_array_recalc_elements(HashTable *ht)
{
       zval *val;
       uint32_t num = ht->nNumOfElements;

	   ZEND_HASH_FOREACH_VAL(ht, val) {
		   if (Z_TYPE_P(val) == IS_INDIRECT) {
			   if (UNEXPECTED(Z_TYPE_P(Z_INDIRECT_P(val)) == IS_UNDEF)) {
				   num--;
			   }
		   }
       } ZEND_HASH_FOREACH_END();
       return num;
}
/* }}} */

ZEND_API uint32_t zend_array_count(HashTable *ht)
{
	uint32_t num;
	if (UNEXPECTED(HT_FLAGS(ht) & HASH_FLAG_HAS_EMPTY_IND)) {
		num = zend_array_recalc_elements(ht);
		if (UNEXPECTED(ht->nNumOfElements == num)) {
			HT_FLAGS(ht) &= ~HASH_FLAG_HAS_EMPTY_IND;
		}
	} else if (UNEXPECTED(ht == &EG(symbol_table))) {
		num = zend_array_recalc_elements(ht);
	} else {
		num = zend_hash_num_elements(ht);
	}
	return num;
}
/* }}} */

static zend_always_inline HashPosition _zend_hash_get_valid_pos(const HashTable *ht, HashPosition pos)
{
	while (pos < ht->nNumUsed && Z_ISUNDEF(ht->arData[pos].val)) {
		pos++;
	}
	return pos;
}

static zend_always_inline HashPosition _zend_hash_get_current_pos(const HashTable *ht)
{
	return _zend_hash_get_valid_pos(ht, ht->nInternalPointer);
}

ZEND_API HashPosition ZEND_FASTCALL zend_hash_get_current_pos(const HashTable *ht)
{
	return _zend_hash_get_current_pos(ht);
}

ZEND_API uint32_t ZEND_FASTCALL zend_hash_iterator_add(HashTable *ht, HashPosition pos)
{
	HashTableIterator *iter = EG(ht_iterators);
	HashTableIterator *end  = iter + EG(ht_iterators_count);
	uint32_t idx;

	if (EXPECTED(!HT_ITERATORS_OVERFLOW(ht))) {
		HT_INC_ITERATORS_COUNT(ht);
	}
	while (iter != end) {
		if (iter->ht == NULL) {
			iter->ht = ht;
			iter->pos = pos;
			idx = iter - EG(ht_iterators);
			if (idx + 1 > EG(ht_iterators_used)) {
				EG(ht_iterators_used) = idx + 1;
			}
			return idx;
		}
		iter++;
	}
	if (EG(ht_iterators) == EG(ht_iterators_slots)) {
		EG(ht_iterators) = emalloc(sizeof(HashTableIterator) * (EG(ht_iterators_count) + 8));
		memcpy(EG(ht_iterators), EG(ht_iterators_slots), sizeof(HashTableIterator) * EG(ht_iterators_count));
	} else {
		EG(ht_iterators) = erealloc(EG(ht_iterators), sizeof(HashTableIterator) * (EG(ht_iterators_count) + 8));
	}
	iter = EG(ht_iterators) + EG(ht_iterators_count);
	EG(ht_iterators_count) += 8;
	iter->ht = ht;
	iter->pos = pos;
	memset(iter + 1, 0, sizeof(HashTableIterator) * 7);
	idx = iter - EG(ht_iterators);
	EG(ht_iterators_used) = idx + 1;
	return idx;
}

ZEND_API HashPosition ZEND_FASTCALL zend_hash_iterator_pos(uint32_t idx, HashTable *ht)
{
	HashTableIterator *iter = EG(ht_iterators) + idx;

	ZEND_ASSERT(idx != (uint32_t)-1);
	if (UNEXPECTED(iter->ht != ht)) {
		if (EXPECTED(iter->ht) && EXPECTED(iter->ht != HT_POISONED_PTR)
				&& EXPECTED(!HT_ITERATORS_OVERFLOW(iter->ht))) {
			HT_DEC_ITERATORS_COUNT(iter->ht);
		}
		if (EXPECTED(!HT_ITERATORS_OVERFLOW(ht))) {
			HT_INC_ITERATORS_COUNT(ht);
		}
		iter->ht = ht;
		iter->pos = _zend_hash_get_current_pos(ht);
	}
	return iter->pos;
}

ZEND_API HashPosition ZEND_FASTCALL zend_hash_iterator_pos_ex(uint32_t idx, zval *array)
{
	HashTable *ht = Z_ARRVAL_P(array);
	HashTableIterator *iter = EG(ht_iterators) + idx;

	ZEND_ASSERT(idx != (uint32_t)-1);
	if (UNEXPECTED(iter->ht != ht)) {
		if (EXPECTED(iter->ht) && EXPECTED(iter->ht != HT_POISONED_PTR)
				&& EXPECTED(!HT_ITERATORS_OVERFLOW(ht))) {
			HT_DEC_ITERATORS_COUNT(iter->ht);
		}
		SEPARATE_ARRAY(array);
		ht = Z_ARRVAL_P(array);
		if (EXPECTED(!HT_ITERATORS_OVERFLOW(ht))) {
			HT_INC_ITERATORS_COUNT(ht);
		}
		iter->ht = ht;
		iter->pos = _zend_hash_get_current_pos(ht);
	}
	return iter->pos;
}

ZEND_API void ZEND_FASTCALL zend_hash_iterator_del(uint32_t idx)
{
	HashTableIterator *iter = EG(ht_iterators) + idx;

	ZEND_ASSERT(idx != (uint32_t)-1);

	if (EXPECTED(iter->ht) && EXPECTED(iter->ht != HT_POISONED_PTR)
			&& EXPECTED(!HT_ITERATORS_OVERFLOW(iter->ht))) {
		ZEND_ASSERT(HT_ITERATORS_COUNT(iter->ht) != 0);
		HT_DEC_ITERATORS_COUNT(iter->ht);
	}
	iter->ht = NULL;

	if (idx == EG(ht_iterators_used) - 1) {
		while (idx > 0 && EG(ht_iterators)[idx - 1].ht == NULL) {
			idx--;
		}
		EG(ht_iterators_used) = idx;
	}
}

static zend_never_inline void ZEND_FASTCALL _zend_hash_iterators_remove(HashTable *ht)
{
	HashTableIterator *iter = EG(ht_iterators);
	HashTableIterator *end  = iter + EG(ht_iterators_used);

	while (iter != end) {
		if (iter->ht == ht) {
			iter->ht = HT_POISONED_PTR;
		}
		iter++;
	}
}

static zend_always_inline void zend_hash_iterators_remove(HashTable *ht)
{
	if (UNEXPECTED(HT_HAS_ITERATORS(ht))) {
		_zend_hash_iterators_remove(ht);
	}
}

ZEND_API HashPosition ZEND_FASTCALL zend_hash_iterators_lower_pos(HashTable *ht, HashPosition start)
{
	HashTableIterator *iter = EG(ht_iterators);
	HashTableIterator *end  = iter + EG(ht_iterators_used);
	HashPosition res = ht->nNumUsed;

	while (iter != end) {
		if (iter->ht == ht) {
			if (iter->pos >= start && iter->pos < res) {
				res = iter->pos;
			}
		}
		iter++;
	}
	return res;
}

ZEND_API void ZEND_FASTCALL _zend_hash_iterators_update(HashTable *ht, HashPosition from, HashPosition to)
{
	HashTableIterator *iter = EG(ht_iterators);
	HashTableIterator *end  = iter + EG(ht_iterators_used);

	while (iter != end) {
		if (iter->ht == ht && iter->pos == from) {
			iter->pos = to;
		}
		iter++;
	}
}

ZEND_API void ZEND_FASTCALL zend_hash_iterators_advance(HashTable *ht, HashPosition step)
{
	HashTableIterator *iter = EG(ht_iterators);
	HashTableIterator *end  = iter + EG(ht_iterators_used);

	while (iter != end) {
		if (iter->ht == ht) {
			iter->pos += step;
		}
		iter++;
	}
}

static zend_always_inline Bucket *zend_hash_find_bucket(const HashTable *ht, zend_string *key, zend_bool known_hash)
{
	zend_ulong h;
	uint32_t nIndex;
	uint32_t idx;
	Bucket *p, *arData;

	if (known_hash) {
		h = ZSTR_H(key);
	} else {
		h = zend_string_hash_val(key);
	}
	arData = ht->arData;
	nIndex = h | ht->nTableMask;
	idx = HT_HASH_EX(arData, nIndex);

	if (UNEXPECTED(idx == HT_INVALID_IDX)) {
		return NULL;
	}
	p = HT_HASH_TO_BUCKET_EX(arData, idx);
	if (EXPECTED(p->key == key)) { /* check for the same interned string */
		return p;
	}

	while (1) {
		if (p->h == ZSTR_H(key) &&
		    EXPECTED(p->key) &&
		    zend_string_equal_content(p->key, key)) {
			return p;
		}
		idx = Z_NEXT(p->val);
		if (idx == HT_INVALID_IDX) {
			return NULL;
		}
		p = HT_HASH_TO_BUCKET_EX(arData, idx);
		if (p->key == key) { /* check for the same interned string */
			return p;
		}
	}
}

static zend_always_inline Bucket *zend_hash_str_find_bucket(const HashTable *ht, const char *str, size_t len, zend_ulong h)
{
	uint32_t nIndex;
	uint32_t idx;
	Bucket *p, *arData;

	arData = ht->arData;
	nIndex = h | ht->nTableMask;
	idx = HT_HASH_EX(arData, nIndex);
	while (idx != HT_INVALID_IDX) {
		ZEND_ASSERT(idx < HT_IDX_TO_HASH(ht->nTableSize));
		p = HT_HASH_TO_BUCKET_EX(arData, idx);
		if ((p->h == h)
			 && p->key
			 && (ZSTR_LEN(p->key) == len)
			 && !memcmp(ZSTR_VAL(p->key), str, len)) {
			return p;
		}
		idx = Z_NEXT(p->val);
	}
	return NULL;
}

static zend_always_inline Bucket *zend_hash_index_find_bucket(const HashTable *ht, zend_ulong h)
{
	uint32_t nIndex;
	uint32_t idx;
	Bucket *p, *arData;

	arData = ht->arData;
	nIndex = h | ht->nTableMask;
	idx = HT_HASH_EX(arData, nIndex);
	while (idx != HT_INVALID_IDX) {
		ZEND_ASSERT(idx < HT_IDX_TO_HASH(ht->nTableSize));
		p = HT_HASH_TO_BUCKET_EX(arData, idx);
		if (p->h == h && !p->key) {
			return p;
		}
		idx = Z_NEXT(p->val);
	}
	return NULL;
}

static zend_always_inline zval *_zend_hash_add_or_update_i(HashTable *ht, zend_string *key, zval *pData, uint32_t flag)
{
	zend_ulong h;
	uint32_t nIndex;
	uint32_t idx;
	Bucket *p, *arData;

	IS_CONSISTENT(ht);
	HT_ASSERT_RC1(ht);

	if (UNEXPECTED(HT_FLAGS(ht) & (HASH_FLAG_UNINITIALIZED|HASH_FLAG_PACKED))) {
		if (EXPECTED(HT_FLAGS(ht) & HASH_FLAG_UNINITIALIZED)) {
			zend_hash_real_init_mixed(ht);
			if (!ZSTR_IS_INTERNED(key)) {
				zend_string_addref(key);
				HT_FLAGS(ht) &= ~HASH_FLAG_STATIC_KEYS;
				zend_string_hash_val(key);
			}
			goto add_to_hash;
		} else {
			zend_hash_packed_to_hash(ht);
			if (!ZSTR_IS_INTERNED(key)) {
				zend_string_addref(key);
				HT_FLAGS(ht) &= ~HASH_FLAG_STATIC_KEYS;
				zend_string_hash_val(key);
			}
		}
	} else if ((flag & HASH_ADD_NEW) == 0) {
		p = zend_hash_find_bucket(ht, key, 0);

		if (p) {
			zval *data;

			if (flag & HASH_ADD) {
				if (!(flag & HASH_UPDATE_INDIRECT)) {
					return NULL;
				}
				ZEND_ASSERT(&p->val != pData);
				data = &p->val;
				if (Z_TYPE_P(data) == IS_INDIRECT) {
					data = Z_INDIRECT_P(data);
					if (Z_TYPE_P(data) != IS_UNDEF) {
						return NULL;
					}
				} else {
					return NULL;
				}
			} else {
				ZEND_ASSERT(&p->val != pData);
				data = &p->val;
				if ((flag & HASH_UPDATE_INDIRECT) && Z_TYPE_P(data) == IS_INDIRECT) {
					data = Z_INDIRECT_P(data);
				}
			}
			if (ht->pDestructor) {
				ht->pDestructor(data);
			}
			ZVAL_COPY_VALUE(data, pData);
			return data;
		}
		if (!ZSTR_IS_INTERNED(key)) {
			zend_string_addref(key);
			HT_FLAGS(ht) &= ~HASH_FLAG_STATIC_KEYS;
		}
	} else if (!ZSTR_IS_INTERNED(key)) {
		zend_string_addref(key);
		HT_FLAGS(ht) &= ~HASH_FLAG_STATIC_KEYS;
		zend_string_hash_val(key);
	}

	ZEND_HASH_IF_FULL_DO_RESIZE(ht);		/* If the Hash table is full, resize it */

add_to_hash:
	idx = ht->nNumUsed++;
	ht->nNumOfElements++;
	arData = ht->arData;
	p = arData + idx;
	p->key = key;
	p->h = h = ZSTR_H(key);
	nIndex = h | ht->nTableMask;
	Z_NEXT(p->val) = HT_HASH_EX(arData, nIndex);
	HT_HASH_EX(arData, nIndex) = HT_IDX_TO_HASH(idx);
	ZVAL_COPY_VALUE(&p->val, pData);

	return &p->val;
}

static zend_always_inline zval *_zend_hash_str_add_or_update_i(HashTable *ht, const char *str, size_t len, zend_ulong h, zval *pData, uint32_t flag)
{
	zend_string *key;
	uint32_t nIndex;
	uint32_t idx;
	Bucket *p;

	IS_CONSISTENT(ht);
	HT_ASSERT_RC1(ht);

	if (UNEXPECTED(HT_FLAGS(ht) & (HASH_FLAG_UNINITIALIZED|HASH_FLAG_PACKED))) {
		if (EXPECTED(HT_FLAGS(ht) & HASH_FLAG_UNINITIALIZED)) {
			zend_hash_real_init_mixed(ht);
			goto add_to_hash;
		} else {
			zend_hash_packed_to_hash(ht);
		}
	} else if ((flag & HASH_ADD_NEW) == 0) {
		p = zend_hash_str_find_bucket(ht, str, len, h);

		if (p) {
			zval *data;

			if (flag & HASH_ADD) {
				if (!(flag & HASH_UPDATE_INDIRECT)) {
					return NULL;
				}
				ZEND_ASSERT(&p->val != pData);
				data = &p->val;
				if (Z_TYPE_P(data) == IS_INDIRECT) {
					data = Z_INDIRECT_P(data);
					if (Z_TYPE_P(data) != IS_UNDEF) {
						return NULL;
					}
				} else {
					return NULL;
				}
			} else {
				ZEND_ASSERT(&p->val != pData);
				data = &p->val;
				if ((flag & HASH_UPDATE_INDIRECT) && Z_TYPE_P(data) == IS_INDIRECT) {
					data = Z_INDIRECT_P(data);
				}
			}
			if (ht->pDestructor) {
				ht->pDestructor(data);
			}
			ZVAL_COPY_VALUE(data, pData);
			return data;
		}
	}

	ZEND_HASH_IF_FULL_DO_RESIZE(ht);		/* If the Hash table is full, resize it */

add_to_hash:
	idx = ht->nNumUsed++;
	ht->nNumOfElements++;
	p = ht->arData + idx;
	p->key = key = zend_string_init(str, len, GC_FLAGS(ht) & IS_ARRAY_PERSISTENT);
	p->h = ZSTR_H(key) = h;
	HT_FLAGS(ht) &= ~HASH_FLAG_STATIC_KEYS;
	ZVAL_COPY_VALUE(&p->val, pData);
	nIndex = h | ht->nTableMask;
	Z_NEXT(p->val) = HT_HASH(ht, nIndex);
	HT_HASH(ht, nIndex) = HT_IDX_TO_HASH(idx);

	return &p->val;
}

ZEND_API zval* ZEND_FASTCALL zend_hash_add_or_update(HashTable *ht, zend_string *key, zval *pData, uint32_t flag)
{
	if (flag == HASH_ADD) {
		return zend_hash_add(ht, key, pData);
	} else if (flag == HASH_ADD_NEW) {
		return zend_hash_add_new(ht, key, pData);
	} else if (flag == HASH_UPDATE) {
		return zend_hash_update(ht, key, pData);
	} else {
		ZEND_ASSERT(flag == (HASH_UPDATE|HASH_UPDATE_INDIRECT));
		return zend_hash_update_ind(ht, key, pData);
	}
}

ZEND_API zval* ZEND_FASTCALL zend_hash_add(HashTable *ht, zend_string *key, zval *pData)
{
	return _zend_hash_add_or_update_i(ht, key, pData, HASH_ADD);
}

ZEND_API zval* ZEND_FASTCALL zend_hash_update(HashTable *ht, zend_string *key, zval *pData)
{
	return _zend_hash_add_or_update_i(ht, key, pData, HASH_UPDATE);
}

ZEND_API zval* ZEND_FASTCALL zend_hash_update_ind(HashTable *ht, zend_string *key, zval *pData)
{
	return _zend_hash_add_or_update_i(ht, key, pData, HASH_UPDATE | HASH_UPDATE_INDIRECT);
}

ZEND_API zval* ZEND_FASTCALL zend_hash_add_new(HashTable *ht, zend_string *key, zval *pData)
{
	return _zend_hash_add_or_update_i(ht, key, pData, HASH_ADD_NEW);
}

ZEND_API zval* ZEND_FASTCALL zend_hash_str_add_or_update(HashTable *ht, const char *str, size_t len, zval *pData, uint32_t flag)
{
	if (flag == HASH_ADD) {
		return zend_hash_str_add(ht, str, len, pData);
	} else if (flag == HASH_ADD_NEW) {
		return zend_hash_str_add_new(ht, str, len, pData);
	} else if (flag == HASH_UPDATE) {
		return zend_hash_str_update(ht, str, len, pData);
	} else {
		ZEND_ASSERT(flag == (HASH_UPDATE|HASH_UPDATE_INDIRECT));
		return zend_hash_str_update_ind(ht, str, len, pData);
	}
}

ZEND_API zval* ZEND_FASTCALL zend_hash_str_update(HashTable *ht, const char *str, size_t len, zval *pData)
{
	zend_ulong h = zend_hash_func(str, len);

	return _zend_hash_str_add_or_update_i(ht, str, len, h, pData, HASH_UPDATE);
}

ZEND_API zval* ZEND_FASTCALL zend_hash_str_update_ind(HashTable *ht, const char *str, size_t len, zval *pData)
{
	zend_ulong h = zend_hash_func(str, len);

	return _zend_hash_str_add_or_update_i(ht, str, len, h, pData, HASH_UPDATE | HASH_UPDATE_INDIRECT);
}

ZEND_API zval* ZEND_FASTCALL zend_hash_str_add(HashTable *ht, const char *str, size_t len, zval *pData)
{
	zend_ulong h = zend_hash_func(str, len);

	return _zend_hash_str_add_or_update_i(ht, str, len, h, pData, HASH_ADD);
}

ZEND_API zval* ZEND_FASTCALL zend_hash_str_add_new(HashTable *ht, const char *str, size_t len, zval *pData)
{
	zend_ulong h = zend_hash_func(str, len);

	return _zend_hash_str_add_or_update_i(ht, str, len, h, pData, HASH_ADD_NEW);
}

ZEND_API zval* ZEND_FASTCALL zend_hash_index_add_empty_element(HashTable *ht, zend_ulong h)
{
	zval dummy;

	ZVAL_NULL(&dummy);
	return zend_hash_index_add(ht, h, &dummy);
}

ZEND_API zval* ZEND_FASTCALL zend_hash_add_empty_element(HashTable *ht, zend_string *key)
{
	zval dummy;

	ZVAL_NULL(&dummy);
	return zend_hash_add(ht, key, &dummy);
}

ZEND_API zval* ZEND_FASTCALL zend_hash_str_add_empty_element(HashTable *ht, const char *str, size_t len)
{
	zval dummy;

	ZVAL_NULL(&dummy);
	return zend_hash_str_add(ht, str, len, &dummy);
}

static zend_always_inline zval *_zend_hash_index_add_or_update_i(HashTable *ht, zend_ulong h, zval *pData, uint32_t flag)
{
	uint32_t nIndex;
	uint32_t idx;
	Bucket *p;

	IS_CONSISTENT(ht);
	HT_ASSERT_RC1(ht);

	if (HT_FLAGS(ht) & HASH_FLAG_PACKED) {
		if (h < ht->nNumUsed) {
			p = ht->arData + h;
			if (Z_TYPE(p->val) != IS_UNDEF) {
replace:
				if (flag & HASH_ADD) {
					return NULL;
				}
				if (ht->pDestructor) {
					ht->pDestructor(&p->val);
				}
				ZVAL_COPY_VALUE(&p->val, pData);
				return &p->val;
			} else { /* we have to keep the order :( */
				goto convert_to_hash;
			}
		} else if (EXPECTED(h < ht->nTableSize)) {
add_to_packed:
			p = ht->arData + h;
			/* incremental initialization of empty Buckets */
			if ((flag & (HASH_ADD_NEW|HASH_ADD_NEXT)) != (HASH_ADD_NEW|HASH_ADD_NEXT)) {
				if (h > ht->nNumUsed) {
					Bucket *q = ht->arData + ht->nNumUsed;
					while (q != p) {
						ZVAL_UNDEF(&q->val);
						q++;
					}
				}
			}
			ht->nNextFreeElement = ht->nNumUsed = h + 1;
			goto add;
		} else if ((h >> 1) < ht->nTableSize &&
		           (ht->nTableSize >> 1) < ht->nNumOfElements) {
			zend_hash_packed_grow(ht);
			goto add_to_packed;
		} else {
			if (ht->nNumUsed >= ht->nTableSize) {
				ht->nTableSize += ht->nTableSize;
			}
convert_to_hash:
			zend_hash_packed_to_hash(ht);
		}
	} else if (HT_FLAGS(ht) & HASH_FLAG_UNINITIALIZED) {
		if (h < ht->nTableSize) {
			zend_hash_real_init_packed_ex(ht);
			goto add_to_packed;
		}
		zend_hash_real_init_mixed(ht);
	} else {
		if ((flag & HASH_ADD_NEW) == 0) {
			p = zend_hash_index_find_bucket(ht, h);
			if (p) {
				goto replace;
			}
		}
		ZEND_HASH_IF_FULL_DO_RESIZE(ht);		/* If the Hash table is full, resize it */
	}

	idx = ht->nNumUsed++;
	nIndex = h | ht->nTableMask;
	p = ht->arData + idx;
	Z_NEXT(p->val) = HT_HASH(ht, nIndex);
	HT_HASH(ht, nIndex) = HT_IDX_TO_HASH(idx);
	if ((zend_long)h >= (zend_long)ht->nNextFreeElement) {
		ht->nNextFreeElement = h < ZEND_LONG_MAX ? h + 1 : ZEND_LONG_MAX;
	}
add:
	ht->nNumOfElements++;
	p->h = h;
	p->key = NULL;
	ZVAL_COPY_VALUE(&p->val, pData);

	return &p->val;
}

ZEND_API zval* ZEND_FASTCALL zend_hash_index_add_or_update(HashTable *ht, zend_ulong h, zval *pData, uint32_t flag)
{
	if (flag == HASH_ADD) {
		return zend_hash_index_add(ht, h, pData);
	} else if (flag == (HASH_ADD|HASH_ADD_NEW)) {
		return zend_hash_index_add_new(ht, h, pData);
	} else if (flag == (HASH_ADD|HASH_ADD_NEXT)) {
		ZEND_ASSERT(h == ht->nNextFreeElement);
		return zend_hash_next_index_insert(ht, pData);
	} else if (flag == (HASH_ADD|HASH_ADD_NEW|HASH_ADD_NEXT)) {
		ZEND_ASSERT(h == ht->nNextFreeElement);
		return zend_hash_next_index_insert_new(ht, pData);
	} else {
		ZEND_ASSERT(flag == HASH_UPDATE);
		return zend_hash_index_update(ht, h, pData);
	}
}

ZEND_API zval* ZEND_FASTCALL zend_hash_index_add(HashTable *ht, zend_ulong h, zval *pData)
{
	return _zend_hash_index_add_or_update_i(ht, h, pData, HASH_ADD);
}

ZEND_API zval* ZEND_FASTCALL zend_hash_index_add_new(HashTable *ht, zend_ulong h, zval *pData)
{
	return _zend_hash_index_add_or_update_i(ht, h, pData, HASH_ADD | HASH_ADD_NEW);
}

ZEND_API zval* ZEND_FASTCALL zend_hash_index_update(HashTable *ht, zend_ulong h, zval *pData)
{
	return _zend_hash_index_add_or_update_i(ht, h, pData, HASH_UPDATE);
}

ZEND_API zval* ZEND_FASTCALL zend_hash_next_index_insert(HashTable *ht, zval *pData)
{
	return _zend_hash_index_add_or_update_i(ht, ht->nNextFreeElement, pData, HASH_ADD | HASH_ADD_NEXT);
}

ZEND_API zval* ZEND_FASTCALL zend_hash_next_index_insert_new(HashTable *ht, zval *pData)
{
	return _zend_hash_index_add_or_update_i(ht, ht->nNextFreeElement, pData, HASH_ADD | HASH_ADD_NEW | HASH_ADD_NEXT);
}

ZEND_API zval* ZEND_FASTCALL zend_hash_set_bucket_key(HashTable *ht, Bucket *b, zend_string *key)
{
	uint32_t nIndex;
	uint32_t idx, i;
	Bucket *p, *arData;

	IS_CONSISTENT(ht);
	HT_ASSERT_RC1(ht);
	ZEND_ASSERT(!(HT_FLAGS(ht) & HASH_FLAG_PACKED));

	p = zend_hash_find_bucket(ht, key, 0);
	if (UNEXPECTED(p)) {
		return (p == b) ? &p->val : NULL;
	}

	if (!ZSTR_IS_INTERNED(key)) {
		zend_string_addref(key);
		HT_FLAGS(ht) &= ~HASH_FLAG_STATIC_KEYS;
	}

	arData = ht->arData;

	/* del from hash */
	idx = HT_IDX_TO_HASH(b - arData);
	nIndex = b->h | ht->nTableMask;
	i = HT_HASH_EX(arData, nIndex);
	if (i == idx) {
		HT_HASH_EX(arData, nIndex) = Z_NEXT(b->val);
	} else {
		p = HT_HASH_TO_BUCKET_EX(arData, i);
		while (Z_NEXT(p->val) != idx) {
			i = Z_NEXT(p->val);
			p = HT_HASH_TO_BUCKET_EX(arData, i);
		}
		Z_NEXT(p->val) = Z_NEXT(b->val);
	}
	zend_string_release(b->key);

	/* add to hash */
	idx = b - arData;
	b->key = key;
	b->h = ZSTR_H(key);
	nIndex = b->h | ht->nTableMask;
	idx = HT_IDX_TO_HASH(idx);
	i = HT_HASH_EX(arData, nIndex);
	if (i == HT_INVALID_IDX || i < idx) {
		Z_NEXT(b->val) = i;
		HT_HASH_EX(arData, nIndex) = idx;
	} else {
		p = HT_HASH_TO_BUCKET_EX(arData, i);
		while (Z_NEXT(p->val) != HT_INVALID_IDX && Z_NEXT(p->val) > idx) {
			i = Z_NEXT(p->val);
			p = HT_HASH_TO_BUCKET_EX(arData, i);
		}
		Z_NEXT(b->val) = Z_NEXT(p->val);
		Z_NEXT(p->val) = idx;
	}
	return &b->val;
}

static void ZEND_FASTCALL zend_hash_do_resize(HashTable *ht)
{

	IS_CONSISTENT(ht);
	HT_ASSERT_RC1(ht);

	if (ht->nNumUsed > ht->nNumOfElements + (ht->nNumOfElements >> 5)) { /* additional term is there to amortize the cost of compaction */
		zend_hash_rehash(ht);
	} else if (ht->nTableSize < HT_MAX_SIZE) {	/* Let's double the table size */
		void *new_data, *old_data = HT_GET_DATA_ADDR(ht);
		uint32_t nSize = ht->nTableSize + ht->nTableSize;
		Bucket *old_buckets = ht->arData;

		ht->nTableSize = nSize;
		new_data = pemalloc(HT_SIZE_EX(nSize, HT_SIZE_TO_MASK(nSize)), GC_FLAGS(ht) & IS_ARRAY_PERSISTENT);
		ht->nTableMask = HT_SIZE_TO_MASK(ht->nTableSize);
		HT_SET_DATA_ADDR(ht, new_data);
		memcpy(ht->arData, old_buckets, sizeof(Bucket) * ht->nNumUsed);
		pefree(old_data, GC_FLAGS(ht) & IS_ARRAY_PERSISTENT);
		zend_hash_rehash(ht);
	} else {
		zend_error_noreturn(E_ERROR, "Possible integer overflow in memory allocation (%u * %zu + %zu)", ht->nTableSize * 2, sizeof(Bucket) + sizeof(uint32_t), sizeof(Bucket));
	}
}

ZEND_API int ZEND_FASTCALL zend_hash_rehash(HashTable *ht)
{
	Bucket *p;
	uint32_t nIndex, i;

	IS_CONSISTENT(ht);

	if (UNEXPECTED(ht->nNumOfElements == 0)) {
		if (!(HT_FLAGS(ht) & HASH_FLAG_UNINITIALIZED)) {
			ht->nNumUsed = 0;
			HT_HASH_RESET(ht);
		}
		return SUCCESS;
	}

	HT_HASH_RESET(ht);
	i = 0;
	p = ht->arData;
	if (HT_IS_WITHOUT_HOLES(ht)) {
		do {
			nIndex = p->h | ht->nTableMask;
			Z_NEXT(p->val) = HT_HASH(ht, nIndex);
			HT_HASH(ht, nIndex) = HT_IDX_TO_HASH(i);
			p++;
		} while (++i < ht->nNumUsed);
	} else {
		uint32_t old_num_used = ht->nNumUsed;
		do {
			if (UNEXPECTED(Z_TYPE(p->val) == IS_UNDEF)) {
				uint32_t j = i;
				Bucket *q = p;

				if (EXPECTED(!HT_HAS_ITERATORS(ht))) {
					while (++i < ht->nNumUsed) {
						p++;
						if (EXPECTED(Z_TYPE_INFO(p->val) != IS_UNDEF)) {
							ZVAL_COPY_VALUE(&q->val, &p->val);
							q->h = p->h;
							nIndex = q->h | ht->nTableMask;
							q->key = p->key;
							Z_NEXT(q->val) = HT_HASH(ht, nIndex);
							HT_HASH(ht, nIndex) = HT_IDX_TO_HASH(j);
							if (UNEXPECTED(ht->nInternalPointer == i)) {
								ht->nInternalPointer = j;
							}
							q++;
							j++;
						}
					}
				} else {
					uint32_t iter_pos = zend_hash_iterators_lower_pos(ht, 0);

					while (++i < ht->nNumUsed) {
						p++;
						if (EXPECTED(Z_TYPE_INFO(p->val) != IS_UNDEF)) {
							ZVAL_COPY_VALUE(&q->val, &p->val);
							q->h = p->h;
							nIndex = q->h | ht->nTableMask;
							q->key = p->key;
							Z_NEXT(q->val) = HT_HASH(ht, nIndex);
							HT_HASH(ht, nIndex) = HT_IDX_TO_HASH(j);
							if (UNEXPECTED(ht->nInternalPointer == i)) {
								ht->nInternalPointer = j;
							}
							if (UNEXPECTED(i >= iter_pos)) {
								do {
									zend_hash_iterators_update(ht, iter_pos, j);
									iter_pos = zend_hash_iterators_lower_pos(ht, iter_pos + 1);
								} while (iter_pos < i);
							}
							q++;
							j++;
						}
					}
				}
				ht->nNumUsed = j;
				break;
			}
			nIndex = p->h | ht->nTableMask;
			Z_NEXT(p->val) = HT_HASH(ht, nIndex);
			HT_HASH(ht, nIndex) = HT_IDX_TO_HASH(i);
			p++;
		} while (++i < ht->nNumUsed);

		/* Migrate pointer to one past the end of the array to the new one past the end, so that
		 * newly inserted elements are picked up correctly. */
		if (UNEXPECTED(HT_HAS_ITERATORS(ht))) {
			_zend_hash_iterators_update(ht, old_num_used, ht->nNumUsed);
		}
	}
	return SUCCESS;
}

static zend_always_inline void _zend_hash_del_el_ex(HashTable *ht, uint32_t idx, Bucket *p, Bucket *prev)
{
	if (!(HT_FLAGS(ht) & HASH_FLAG_PACKED)) {
		if (prev) {
			Z_NEXT(prev->val) = Z_NEXT(p->val);
		} else {
			HT_HASH(ht, p->h | ht->nTableMask) = Z_NEXT(p->val);
		}
	}
	idx = HT_HASH_TO_IDX(idx);
	ht->nNumOfElements--;
	if (ht->nInternalPointer == idx || UNEXPECTED(HT_HAS_ITERATORS(ht))) {
		uint32_t new_idx;

		new_idx = idx;
		while (1) {
			new_idx++;
			if (new_idx >= ht->nNumUsed) {
				break;
			} else if (Z_TYPE(ht->arData[new_idx].val) != IS_UNDEF) {
				break;
			}
		}
		if (ht->nInternalPointer == idx) {
			ht->nInternalPointer = new_idx;
		}
		zend_hash_iterators_update(ht, idx, new_idx);
	}
	if (ht->nNumUsed - 1 == idx) {
		do {
			ht->nNumUsed--;
		} while (ht->nNumUsed > 0 && (UNEXPECTED(Z_TYPE(ht->arData[ht->nNumUsed-1].val) == IS_UNDEF)));
		ht->nInternalPointer = MIN(ht->nInternalPointer, ht->nNumUsed);
	}
	if (p->key) {
		zend_string_release(p->key);
	}
	if (ht->pDestructor) {
		zval tmp;
		ZVAL_COPY_VALUE(&tmp, &p->val);
		ZVAL_UNDEF(&p->val);
		ht->pDestructor(&tmp);
	} else {
		ZVAL_UNDEF(&p->val);
	}
}

static zend_always_inline void _zend_hash_del_el(HashTable *ht, uint32_t idx, Bucket *p)
{
	Bucket *prev = NULL;

	if (!(HT_FLAGS(ht) & HASH_FLAG_PACKED)) {
		uint32_t nIndex = p->h | ht->nTableMask;
		uint32_t i = HT_HASH(ht, nIndex);

		if (i != idx) {
			prev = HT_HASH_TO_BUCKET(ht, i);
			while (Z_NEXT(prev->val) != idx) {
				i = Z_NEXT(prev->val);
				prev = HT_HASH_TO_BUCKET(ht, i);
			}
	 	}
	}

	_zend_hash_del_el_ex(ht, idx, p, prev);
}

ZEND_API void ZEND_FASTCALL zend_hash_del_bucket(HashTable *ht, Bucket *p)
{
	IS_CONSISTENT(ht);
	HT_ASSERT_RC1(ht);
	_zend_hash_del_el(ht, HT_IDX_TO_HASH(p - ht->arData), p);
}

ZEND_API int ZEND_FASTCALL zend_hash_del(HashTable *ht, zend_string *key)
{
	zend_ulong h;
	uint32_t nIndex;
	uint32_t idx;
	Bucket *p;
	Bucket *prev = NULL;

	IS_CONSISTENT(ht);
	HT_ASSERT_RC1(ht);

	h = zend_string_hash_val(key);
	nIndex = h | ht->nTableMask;

	idx = HT_HASH(ht, nIndex);
	while (idx != HT_INVALID_IDX) {
		p = HT_HASH_TO_BUCKET(ht, idx);
		if ((p->key == key) ||
			(p->h == h &&
		     p->key &&
		     zend_string_equal_content(p->key, key))) {
			_zend_hash_del_el_ex(ht, idx, p, prev);
			return SUCCESS;
		}
		prev = p;
		idx = Z_NEXT(p->val);
	}
	return FAILURE;
}

ZEND_API int ZEND_FASTCALL zend_hash_del_ind(HashTable *ht, zend_string *key)
{
	zend_ulong h;
	uint32_t nIndex;
	uint32_t idx;
	Bucket *p;
	Bucket *prev = NULL;

	IS_CONSISTENT(ht);
	HT_ASSERT_RC1(ht);

	h = zend_string_hash_val(key);
	nIndex = h | ht->nTableMask;

	idx = HT_HASH(ht, nIndex);
	while (idx != HT_INVALID_IDX) {
		p = HT_HASH_TO_BUCKET(ht, idx);
		if ((p->key == key) ||
			(p->h == h &&
		     p->key &&
		     zend_string_equal_content(p->key, key))) {
			if (Z_TYPE(p->val) == IS_INDIRECT) {
				zval *data = Z_INDIRECT(p->val);

				if (UNEXPECTED(Z_TYPE_P(data) == IS_UNDEF)) {
					return FAILURE;
				} else {
					if (ht->pDestructor) {
						zval tmp;
						ZVAL_COPY_VALUE(&tmp, data);
						ZVAL_UNDEF(data);
						ht->pDestructor(&tmp);
					} else {
						ZVAL_UNDEF(data);
					}
					HT_FLAGS(ht) |= HASH_FLAG_HAS_EMPTY_IND;
				}
			} else {
				_zend_hash_del_el_ex(ht, idx, p, prev);
			}
			return SUCCESS;
		}
		prev = p;
		idx = Z_NEXT(p->val);
	}
	return FAILURE;
}

ZEND_API int ZEND_FASTCALL zend_hash_str_del_ind(HashTable *ht, const char *str, size_t len)
{
	zend_ulong h;
	uint32_t nIndex;
	uint32_t idx;
	Bucket *p;
	Bucket *prev = NULL;

	IS_CONSISTENT(ht);
	HT_ASSERT_RC1(ht);

	h = zend_inline_hash_func(str, len);
	nIndex = h | ht->nTableMask;

	idx = HT_HASH(ht, nIndex);
	while (idx != HT_INVALID_IDX) {
		p = HT_HASH_TO_BUCKET(ht, idx);
		if ((p->h == h)
			 && p->key
			 && (ZSTR_LEN(p->key) == len)
			 && !memcmp(ZSTR_VAL(p->key), str, len)) {
			if (Z_TYPE(p->val) == IS_INDIRECT) {
				zval *data = Z_INDIRECT(p->val);

				if (UNEXPECTED(Z_TYPE_P(data) == IS_UNDEF)) {
					return FAILURE;
				} else {
					if (ht->pDestructor) {
						ht->pDestructor(data);
					}
					ZVAL_UNDEF(data);
					HT_FLAGS(ht) |= HASH_FLAG_HAS_EMPTY_IND;
				}
			} else {
				_zend_hash_del_el_ex(ht, idx, p, prev);
			}
			return SUCCESS;
		}
		prev = p;
		idx = Z_NEXT(p->val);
	}
	return FAILURE;
}

ZEND_API int ZEND_FASTCALL zend_hash_str_del(HashTable *ht, const char *str, size_t len)
{
	zend_ulong h;
	uint32_t nIndex;
	uint32_t idx;
	Bucket *p;
	Bucket *prev = NULL;

	IS_CONSISTENT(ht);
	HT_ASSERT_RC1(ht);

	h = zend_inline_hash_func(str, len);
	nIndex = h | ht->nTableMask;

	idx = HT_HASH(ht, nIndex);
	while (idx != HT_INVALID_IDX) {
		p = HT_HASH_TO_BUCKET(ht, idx);
		if ((p->h == h)
			 && p->key
			 && (ZSTR_LEN(p->key) == len)
			 && !memcmp(ZSTR_VAL(p->key), str, len)) {
			_zend_hash_del_el_ex(ht, idx, p, prev);
			return SUCCESS;
		}
		prev = p;
		idx = Z_NEXT(p->val);
	}
	return FAILURE;
}

ZEND_API int ZEND_FASTCALL zend_hash_index_del(HashTable *ht, zend_ulong h)
{
	uint32_t nIndex;
	uint32_t idx;
	Bucket *p;
	Bucket *prev = NULL;

	IS_CONSISTENT(ht);
	HT_ASSERT_RC1(ht);

	if (HT_FLAGS(ht) & HASH_FLAG_PACKED) {
		if (h < ht->nNumUsed) {
			p = ht->arData + h;
			if (Z_TYPE(p->val) != IS_UNDEF) {
				_zend_hash_del_el_ex(ht, HT_IDX_TO_HASH(h), p, NULL);
				return SUCCESS;
			}
		}
		return FAILURE;
	}
	nIndex = h | ht->nTableMask;

	idx = HT_HASH(ht, nIndex);
	while (idx != HT_INVALID_IDX) {
		p = HT_HASH_TO_BUCKET(ht, idx);
		if ((p->h == h) && (p->key == NULL)) {
			_zend_hash_del_el_ex(ht, idx, p, prev);
			return SUCCESS;
		}
		prev = p;
		idx = Z_NEXT(p->val);
	}
	return FAILURE;
}

ZEND_API void ZEND_FASTCALL zend_hash_destroy(HashTable *ht)
{
	Bucket *p, *end;

	IS_CONSISTENT(ht);
	HT_ASSERT(ht, GC_REFCOUNT(ht) <= 1);

	if (ht->nNumUsed) {
		p = ht->arData;
		end = p + ht->nNumUsed;
		if (ht->pDestructor) {
			SET_INCONSISTENT(HT_IS_DESTROYING);

			if (HT_HAS_STATIC_KEYS_ONLY(ht)) {
				if (HT_IS_WITHOUT_HOLES(ht)) {
					do {
						ht->pDestructor(&p->val);
					} while (++p != end);
				} else {
					do {
						if (EXPECTED(Z_TYPE(p->val) != IS_UNDEF)) {
							ht->pDestructor(&p->val);
						}
					} while (++p != end);
				}
			} else if (HT_IS_WITHOUT_HOLES(ht)) {
				do {
					ht->pDestructor(&p->val);
					if (EXPECTED(p->key)) {
						zend_string_release(p->key);
					}
				} while (++p != end);
			} else {
				do {
					if (EXPECTED(Z_TYPE(p->val) != IS_UNDEF)) {
						ht->pDestructor(&p->val);
						if (EXPECTED(p->key)) {
							zend_string_release(p->key);
						}
					}
				} while (++p != end);
			}

			SET_INCONSISTENT(HT_DESTROYED);
		} else {
			if (!HT_HAS_STATIC_KEYS_ONLY(ht)) {
				do {
					if (EXPECTED(Z_TYPE(p->val) != IS_UNDEF)) {
						if (EXPECTED(p->key)) {
							zend_string_release(p->key);
						}
					}
				} while (++p != end);
			}
		}
		zend_hash_iterators_remove(ht);
	} else if (EXPECTED(HT_FLAGS(ht) & HASH_FLAG_UNINITIALIZED)) {
		return;
	}
	pefree(HT_GET_DATA_ADDR(ht), GC_FLAGS(ht) & IS_ARRAY_PERSISTENT);
}

ZEND_API void ZEND_FASTCALL zend_array_destroy(HashTable *ht)
{
	Bucket *p, *end;

	IS_CONSISTENT(ht);
	HT_ASSERT(ht, GC_REFCOUNT(ht) <= 1);

	/* break possible cycles */
	GC_REMOVE_FROM_BUFFER(ht);
	GC_TYPE_INFO(ht) = IS_NULL /*???| (GC_WHITE << 16)*/;

	if (ht->nNumUsed) {
		/* In some rare cases destructors of regular arrays may be changed */
		if (UNEXPECTED(ht->pDestructor != ZVAL_PTR_DTOR)) {
			zend_hash_destroy(ht);
			goto free_ht;
		}

		p = ht->arData;
		end = p + ht->nNumUsed;
		SET_INCONSISTENT(HT_IS_DESTROYING);

		if (HT_HAS_STATIC_KEYS_ONLY(ht)) {
			do {
				i_zval_ptr_dtor(&p->val);
			} while (++p != end);
		} else if (HT_IS_WITHOUT_HOLES(ht)) {
			do {
				i_zval_ptr_dtor(&p->val);
				if (EXPECTED(p->key)) {
					zend_string_release_ex(p->key, 0);
				}
			} while (++p != end);
		} else {
			do {
				if (EXPECTED(Z_TYPE(p->val) != IS_UNDEF)) {
					i_zval_ptr_dtor(&p->val);
					if (EXPECTED(p->key)) {
						zend_string_release_ex(p->key, 0);
					}
				}
			} while (++p != end);
		}
		zend_hash_iterators_remove(ht);
		SET_INCONSISTENT(HT_DESTROYED);
	} else if (EXPECTED(HT_FLAGS(ht) & HASH_FLAG_UNINITIALIZED)) {
		goto free_ht;
	}
	efree(HT_GET_DATA_ADDR(ht));
free_ht:
	FREE_HASHTABLE(ht);
}

ZEND_API void ZEND_FASTCALL zend_hash_clean(HashTable *ht)
{
	Bucket *p, *end;

	IS_CONSISTENT(ht);
	HT_ASSERT_RC1(ht);

	if (ht->nNumUsed) {
		p = ht->arData;
		end = p + ht->nNumUsed;
		if (ht->pDestructor) {
			if (HT_HAS_STATIC_KEYS_ONLY(ht)) {
				if (HT_IS_WITHOUT_HOLES(ht)) {
					do {
						ht->pDestructor(&p->val);
					} while (++p != end);
				} else {
					do {
						if (EXPECTED(Z_TYPE(p->val) != IS_UNDEF)) {
							ht->pDestructor(&p->val);
						}
					} while (++p != end);
				}
			} else if (HT_IS_WITHOUT_HOLES(ht)) {
				do {
					ht->pDestructor(&p->val);
					if (EXPECTED(p->key)) {
						zend_string_release(p->key);
					}
				} while (++p != end);
			} else {
				do {
					if (EXPECTED(Z_TYPE(p->val) != IS_UNDEF)) {
						ht->pDestructor(&p->val);
						if (EXPECTED(p->key)) {
							zend_string_release(p->key);
						}
					}
				} while (++p != end);
			}
		} else {
			if (!HT_HAS_STATIC_KEYS_ONLY(ht)) {
				if (HT_IS_WITHOUT_HOLES(ht)) {
					do {
						if (EXPECTED(p->key)) {
							zend_string_release(p->key);
						}
					} while (++p != end);
				} else {
					do {
						if (EXPECTED(Z_TYPE(p->val) != IS_UNDEF)) {
							if (EXPECTED(p->key)) {
								zend_string_release(p->key);
							}
						}
					} while (++p != end);
				}
			}
		}
		if (!(HT_FLAGS(ht) & HASH_FLAG_PACKED)) {
			HT_HASH_RESET(ht);
		}
	}
	ht->nNumUsed = 0;
	ht->nNumOfElements = 0;
	ht->nNextFreeElement = 0;
	ht->nInternalPointer = 0;
}

ZEND_API void ZEND_FASTCALL zend_symtable_clean(HashTable *ht)
{
	Bucket *p, *end;

	IS_CONSISTENT(ht);
	HT_ASSERT_RC1(ht);

	if (ht->nNumUsed) {
		p = ht->arData;
		end = p + ht->nNumUsed;
		if (HT_HAS_STATIC_KEYS_ONLY(ht)) {
			do {
				i_zval_ptr_dtor(&p->val);
			} while (++p != end);
		} else if (HT_IS_WITHOUT_HOLES(ht)) {
			do {
				i_zval_ptr_dtor(&p->val);
				if (EXPECTED(p->key)) {
					zend_string_release(p->key);
				}
			} while (++p != end);
		} else {
			do {
				if (EXPECTED(Z_TYPE(p->val) != IS_UNDEF)) {
					i_zval_ptr_dtor(&p->val);
					if (EXPECTED(p->key)) {
						zend_string_release(p->key);
					}
				}
			} while (++p != end);
		}
		HT_HASH_RESET(ht);
	}
	ht->nNumUsed = 0;
	ht->nNumOfElements = 0;
	ht->nNextFreeElement = 0;
	ht->nInternalPointer = 0;
}

ZEND_API void ZEND_FASTCALL zend_hash_graceful_destroy(HashTable *ht)
{
	uint32_t idx;
	Bucket *p;

	IS_CONSISTENT(ht);
	HT_ASSERT_RC1(ht);

	p = ht->arData;
	for (idx = 0; idx < ht->nNumUsed; idx++, p++) {
		if (UNEXPECTED(Z_TYPE(p->val) == IS_UNDEF)) continue;
		_zend_hash_del_el(ht, HT_IDX_TO_HASH(idx), p);
	}
	if (!(HT_FLAGS(ht) & HASH_FLAG_UNINITIALIZED)) {
		pefree(HT_GET_DATA_ADDR(ht), GC_FLAGS(ht) & IS_ARRAY_PERSISTENT);
	}

	SET_INCONSISTENT(HT_DESTROYED);
}

ZEND_API void ZEND_FASTCALL zend_hash_graceful_reverse_destroy(HashTable *ht)
{
	uint32_t idx;
	Bucket *p;

	IS_CONSISTENT(ht);
	HT_ASSERT_RC1(ht);

	idx = ht->nNumUsed;
	p = ht->arData + ht->nNumUsed;
	while (idx > 0) {
		idx--;
		p--;
		if (UNEXPECTED(Z_TYPE(p->val) == IS_UNDEF)) continue;
		_zend_hash_del_el(ht, HT_IDX_TO_HASH(idx), p);
	}

	if (!(HT_FLAGS(ht) & HASH_FLAG_UNINITIALIZED)) {
		pefree(HT_GET_DATA_ADDR(ht), GC_FLAGS(ht) & IS_ARRAY_PERSISTENT);
	}

	SET_INCONSISTENT(HT_DESTROYED);
}

/* This is used to recurse elements and selectively delete certain entries
 * from a hashtable. apply_func() receives the data and decides if the entry
 * should be deleted or recursion should be stopped. The following three
 * return codes are possible:
 * ZEND_HASH_APPLY_KEEP   - continue
 * ZEND_HASH_APPLY_STOP   - stop iteration
 * ZEND_HASH_APPLY_REMOVE - delete the element, combineable with the former
 */

ZEND_API void ZEND_FASTCALL zend_hash_apply(HashTable *ht, apply_func_t apply_func)
{
	uint32_t idx;
	Bucket *p;
	int result;

	IS_CONSISTENT(ht);

	for (idx = 0; idx < ht->nNumUsed; idx++) {
		p = ht->arData + idx;
		if (UNEXPECTED(Z_TYPE(p->val) == IS_UNDEF)) continue;
		result = apply_func(&p->val);

		if (result & ZEND_HASH_APPLY_REMOVE) {
			HT_ASSERT_RC1(ht);
			_zend_hash_del_el(ht, HT_IDX_TO_HASH(idx), p);
		}
		if (result & ZEND_HASH_APPLY_STOP) {
			break;
		}
	}
}


ZEND_API void ZEND_FASTCALL zend_hash_apply_with_argument(HashTable *ht, apply_func_arg_t apply_func, void *argument)
{
    uint32_t idx;
	Bucket *p;
	int result;

	IS_CONSISTENT(ht);

	for (idx = 0; idx < ht->nNumUsed; idx++) {
		p = ht->arData + idx;
		if (UNEXPECTED(Z_TYPE(p->val) == IS_UNDEF)) continue;
		result = apply_func(&p->val, argument);

		if (result & ZEND_HASH_APPLY_REMOVE) {
			HT_ASSERT_RC1(ht);
			_zend_hash_del_el(ht, HT_IDX_TO_HASH(idx), p);
		}
		if (result & ZEND_HASH_APPLY_STOP) {
			break;
		}
	}
}


ZEND_API void zend_hash_apply_with_arguments(HashTable *ht, apply_func_args_t apply_func, int num_args, ...)
{
	uint32_t idx;
	Bucket *p;
	va_list args;
	zend_hash_key hash_key;
	int result;

	IS_CONSISTENT(ht);

	for (idx = 0; idx < ht->nNumUsed; idx++) {
		p = ht->arData + idx;
		if (UNEXPECTED(Z_TYPE(p->val) == IS_UNDEF)) continue;
		va_start(args, num_args);
		hash_key.h = p->h;
		hash_key.key = p->key;

		result = apply_func(&p->val, num_args, args, &hash_key);

		if (result & ZEND_HASH_APPLY_REMOVE) {
			HT_ASSERT_RC1(ht);
			_zend_hash_del_el(ht, HT_IDX_TO_HASH(idx), p);
		}
		if (result & ZEND_HASH_APPLY_STOP) {
			va_end(args);
			break;
		}
		va_end(args);
	}
}


ZEND_API void ZEND_FASTCALL zend_hash_reverse_apply(HashTable *ht, apply_func_t apply_func)
{
	uint32_t idx;
	Bucket *p;
	int result;

	IS_CONSISTENT(ht);

	idx = ht->nNumUsed;
	while (idx > 0) {
		idx--;
		p = ht->arData + idx;
		if (UNEXPECTED(Z_TYPE(p->val) == IS_UNDEF)) continue;

		result = apply_func(&p->val);

		if (result & ZEND_HASH_APPLY_REMOVE) {
			HT_ASSERT_RC1(ht);
			_zend_hash_del_el(ht, HT_IDX_TO_HASH(idx), p);
		}
		if (result & ZEND_HASH_APPLY_STOP) {
			break;
		}
	}
}


ZEND_API void ZEND_FASTCALL zend_hash_copy(HashTable *target, HashTable *source, copy_ctor_func_t pCopyConstructor)
{
    uint32_t idx;
	Bucket *p;
	zval *new_entry, *data;

	IS_CONSISTENT(source);
	IS_CONSISTENT(target);
	HT_ASSERT_RC1(target);

	for (idx = 0; idx < source->nNumUsed; idx++) {
		p = source->arData + idx;
		if (UNEXPECTED(Z_TYPE(p->val) == IS_UNDEF)) continue;

		/* INDIRECT element may point to UNDEF-ined slots */
		data = &p->val;
		if (Z_TYPE_P(data) == IS_INDIRECT) {
			data = Z_INDIRECT_P(data);
			if (UNEXPECTED(Z_TYPE_P(data) == IS_UNDEF)) {
				continue;
			}
		}
		if (p->key) {
			new_entry = zend_hash_update(target, p->key, data);
		} else {
			new_entry = zend_hash_index_update(target, p->h, data);
		}
		if (pCopyConstructor) {
			pCopyConstructor(new_entry);
		}
	}
}


static zend_always_inline int zend_array_dup_element(HashTable *source, HashTable *target, uint32_t idx, Bucket *p, Bucket *q, int packed, int static_keys, int with_holes)
{
	zval *data = &p->val;

	if (with_holes) {
		if (!packed && Z_TYPE_INFO_P(data) == IS_INDIRECT) {
			data = Z_INDIRECT_P(data);
		}
		if (UNEXPECTED(Z_TYPE_INFO_P(data) == IS_UNDEF)) {
			return 0;
		}
	} else if (!packed) {
		/* INDIRECT element may point to UNDEF-ined slots */
		if (Z_TYPE_INFO_P(data) == IS_INDIRECT) {
			data = Z_INDIRECT_P(data);
			if (UNEXPECTED(Z_TYPE_INFO_P(data) == IS_UNDEF)) {
				return 0;
			}
		}
	}

	do {
		if (Z_OPT_REFCOUNTED_P(data)) {
			if (Z_ISREF_P(data) && Z_REFCOUNT_P(data) == 1 &&
			    (Z_TYPE_P(Z_REFVAL_P(data)) != IS_ARRAY ||
			      Z_ARRVAL_P(Z_REFVAL_P(data)) != source)) {
				data = Z_REFVAL_P(data);
				if (!Z_OPT_REFCOUNTED_P(data)) {
					break;
				}
			}
			Z_ADDREF_P(data);
		}
	} while (0);
	ZVAL_COPY_VALUE(&q->val, data);

	q->h = p->h;
	if (packed) {
		q->key = NULL;
	} else {
		uint32_t nIndex;

		q->key = p->key;
		if (!static_keys && q->key) {
			zend_string_addref(q->key);
		}

		nIndex = q->h | target->nTableMask;
		Z_NEXT(q->val) = HT_HASH(target, nIndex);
		HT_HASH(target, nIndex) = HT_IDX_TO_HASH(idx);
	}
	return 1;
}

static zend_always_inline void zend_array_dup_packed_elements(HashTable *source, HashTable *target, int with_holes)
{
	Bucket *p = source->arData;
	Bucket *q = target->arData;
	Bucket *end = p + source->nNumUsed;

	do {
		if (!zend_array_dup_element(source, target, 0, p, q, 1, 1, with_holes)) {
			if (with_holes) {
				ZVAL_UNDEF(&q->val);
			}
		}
		p++; q++;
	} while (p != end);
}

static zend_always_inline uint32_t zend_array_dup_elements(HashTable *source, HashTable *target, int static_keys, int with_holes)
{
	uint32_t idx = 0;
	Bucket *p = source->arData;
	Bucket *q = target->arData;
	Bucket *end = p + source->nNumUsed;

	do {
		if (!zend_array_dup_element(source, target, idx, p, q, 0, static_keys, with_holes)) {
			uint32_t target_idx = idx;

			idx++; p++;
			while (p != end) {
				if (zend_array_dup_element(source, target, target_idx, p, q, 0, static_keys, with_holes)) {
					if (source->nInternalPointer == idx) {
						target->nInternalPointer = target_idx;
					}
					target_idx++; q++;
				}
				idx++; p++;
			}
			return target_idx;
		}
		idx++; p++; q++;
	} while (p != end);
	return idx;
}

ZEND_API HashTable* ZEND_FASTCALL zend_array_dup(HashTable *source)
{
	uint32_t idx;
	HashTable *target;

	IS_CONSISTENT(source);

	ALLOC_HASHTABLE(target);
	GC_SET_REFCOUNT(target, 1);
	GC_TYPE_INFO(target) = IS_ARRAY | (GC_COLLECTABLE << GC_FLAGS_SHIFT);

	target->pDestructor = ZVAL_PTR_DTOR;

	if (source->nNumOfElements == 0) {
<<<<<<< HEAD
		HT_FLAGS(target) = HASH_FLAG_UNINITIALIZED;
=======
		uint32_t mask = HASH_FLAG_MASK & ~(HASH_FLAG_INITIALIZED|HASH_FLAG_PACKED);
		HT_FLAGS(target) = (HT_FLAGS(source) & mask) | HASH_FLAG_STATIC_KEYS;
>>>>>>> f9a755d0
		target->nTableMask = HT_MIN_MASK;
		target->nNumUsed = 0;
		target->nNumOfElements = 0;
		target->nNextFreeElement = 0;
		target->nInternalPointer = 0;
		target->nTableSize = HT_MIN_SIZE;
		HT_SET_DATA_ADDR(target, &uninitialized_bucket);
	} else if (GC_FLAGS(source) & IS_ARRAY_IMMUTABLE) {
		HT_FLAGS(target) = HT_FLAGS(source) & HASH_FLAG_MASK;
		target->nTableMask = source->nTableMask;
		target->nNumUsed = source->nNumUsed;
		target->nNumOfElements = source->nNumOfElements;
		target->nNextFreeElement = source->nNextFreeElement;
		target->nTableSize = source->nTableSize;
		HT_SET_DATA_ADDR(target, emalloc(HT_SIZE(target)));
		target->nInternalPointer = source->nInternalPointer;
		memcpy(HT_GET_DATA_ADDR(target), HT_GET_DATA_ADDR(source), HT_USED_SIZE(source));
	} else if (HT_FLAGS(source) & HASH_FLAG_PACKED) {
		HT_FLAGS(target) = HT_FLAGS(source) & HASH_FLAG_MASK;
		target->nTableMask = HT_MIN_MASK;
		target->nNumUsed = source->nNumUsed;
		target->nNumOfElements = source->nNumOfElements;
		target->nNextFreeElement = source->nNextFreeElement;
		target->nTableSize = source->nTableSize;
		HT_SET_DATA_ADDR(target, emalloc(HT_SIZE_EX(target->nTableSize, HT_MIN_MASK)));
		target->nInternalPointer =
			(source->nInternalPointer < source->nNumUsed) ?
				source->nInternalPointer : 0;

		HT_HASH_RESET_PACKED(target);

		if (HT_IS_WITHOUT_HOLES(target)) {
			zend_array_dup_packed_elements(source, target, 0);
		} else {
			zend_array_dup_packed_elements(source, target, 1);
		}
	} else {
		HT_FLAGS(target) = HT_FLAGS(source) & HASH_FLAG_MASK;
		target->nTableMask = source->nTableMask;
		target->nNextFreeElement = source->nNextFreeElement;
		target->nInternalPointer =
			(source->nInternalPointer < source->nNumUsed) ?
				source->nInternalPointer : 0;

		target->nTableSize = source->nTableSize;
		HT_SET_DATA_ADDR(target, emalloc(HT_SIZE(target)));
		HT_HASH_RESET(target);

		if (HT_HAS_STATIC_KEYS_ONLY(target)) {
			if (HT_IS_WITHOUT_HOLES(source)) {
				idx = zend_array_dup_elements(source, target, 1, 0);
			} else {
				idx = zend_array_dup_elements(source, target, 1, 1);
			}
		} else {
			if (HT_IS_WITHOUT_HOLES(source)) {
				idx = zend_array_dup_elements(source, target, 0, 0);
			} else {
				idx = zend_array_dup_elements(source, target, 0, 1);
			}
		}
		target->nNumUsed = idx;
		target->nNumOfElements = idx;
	}
	return target;
}


ZEND_API void ZEND_FASTCALL zend_hash_merge(HashTable *target, HashTable *source, copy_ctor_func_t pCopyConstructor, zend_bool overwrite)
{
    uint32_t idx;
	Bucket *p;
	zval *t;

	IS_CONSISTENT(source);
	IS_CONSISTENT(target);
	HT_ASSERT_RC1(target);

	if (overwrite) {
		for (idx = 0; idx < source->nNumUsed; idx++) {
			p = source->arData + idx;
			if (UNEXPECTED(Z_TYPE(p->val) == IS_UNDEF)) continue;
			if (UNEXPECTED(Z_TYPE(p->val) == IS_INDIRECT) &&
			    UNEXPECTED(Z_TYPE_P(Z_INDIRECT(p->val)) == IS_UNDEF)) {
			    continue;
			}
			if (p->key) {
				t = _zend_hash_add_or_update_i(target, p->key, &p->val, HASH_UPDATE | HASH_UPDATE_INDIRECT);
				if (pCopyConstructor) {
					pCopyConstructor(t);
				}
			} else {
				t = zend_hash_index_update(target, p->h, &p->val);
				if (pCopyConstructor) {
					pCopyConstructor(t);
				}
			}
		}
	} else {
		for (idx = 0; idx < source->nNumUsed; idx++) {
			p = source->arData + idx;
			if (UNEXPECTED(Z_TYPE(p->val) == IS_UNDEF)) continue;
			if (UNEXPECTED(Z_TYPE(p->val) == IS_INDIRECT) &&
			    UNEXPECTED(Z_TYPE_P(Z_INDIRECT(p->val)) == IS_UNDEF)) {
			    continue;
			}
			if (p->key) {
				t = _zend_hash_add_or_update_i(target, p->key, &p->val, HASH_ADD | HASH_UPDATE_INDIRECT);
				if (t && pCopyConstructor) {
					pCopyConstructor(t);
				}
			} else {
				t = zend_hash_index_add(target, p->h, &p->val);
				if (t && pCopyConstructor) {
					pCopyConstructor(t);
				}
			}
		}
	}
}


static zend_bool ZEND_FASTCALL zend_hash_replace_checker_wrapper(HashTable *target, zval *source_data, Bucket *p, void *pParam, merge_checker_func_t merge_checker_func)
{
	zend_hash_key hash_key;

	hash_key.h = p->h;
	hash_key.key = p->key;
	return merge_checker_func(target, source_data, &hash_key, pParam);
}


ZEND_API void ZEND_FASTCALL zend_hash_merge_ex(HashTable *target, HashTable *source, copy_ctor_func_t pCopyConstructor, merge_checker_func_t pMergeSource, void *pParam)
{
	uint32_t idx;
	Bucket *p;
	zval *t;

	IS_CONSISTENT(source);
	IS_CONSISTENT(target);
	HT_ASSERT_RC1(target);

	for (idx = 0; idx < source->nNumUsed; idx++) {
		p = source->arData + idx;
		if (UNEXPECTED(Z_TYPE(p->val) == IS_UNDEF)) continue;
		if (zend_hash_replace_checker_wrapper(target, &p->val, p, pParam, pMergeSource)) {
			t = zend_hash_update(target, p->key, &p->val);
			if (pCopyConstructor) {
				pCopyConstructor(t);
			}
		}
	}
}


/* Returns the hash table data if found and NULL if not. */
ZEND_API zval* ZEND_FASTCALL zend_hash_find(const HashTable *ht, zend_string *key)
{
	Bucket *p;

	IS_CONSISTENT(ht);

	p = zend_hash_find_bucket(ht, key, 0);
	return p ? &p->val : NULL;
}

ZEND_API zval* ZEND_FASTCALL _zend_hash_find_known_hash(const HashTable *ht, zend_string *key)
{
	Bucket *p;

	IS_CONSISTENT(ht);

	p = zend_hash_find_bucket(ht, key, 1);
	return p ? &p->val : NULL;
}

ZEND_API zval* ZEND_FASTCALL zend_hash_str_find(const HashTable *ht, const char *str, size_t len)
{
	zend_ulong h;
	Bucket *p;

	IS_CONSISTENT(ht);

	h = zend_inline_hash_func(str, len);
	p = zend_hash_str_find_bucket(ht, str, len, h);
	return p ? &p->val : NULL;
}

ZEND_API zval* ZEND_FASTCALL zend_hash_index_find(const HashTable *ht, zend_ulong h)
{
	Bucket *p;

	IS_CONSISTENT(ht);

	if (HT_FLAGS(ht) & HASH_FLAG_PACKED) {
		if (h < ht->nNumUsed) {
			p = ht->arData + h;
			if (Z_TYPE(p->val) != IS_UNDEF) {
				return &p->val;
			}
		}
		return NULL;
	}

	p = zend_hash_index_find_bucket(ht, h);
	return p ? &p->val : NULL;
}

ZEND_API zval* ZEND_FASTCALL _zend_hash_index_find(const HashTable *ht, zend_ulong h)
{
	Bucket *p;

	IS_CONSISTENT(ht);

	p = zend_hash_index_find_bucket(ht, h);
	return p ? &p->val : NULL;
}

ZEND_API void ZEND_FASTCALL zend_hash_internal_pointer_reset_ex(HashTable *ht, HashPosition *pos)
{
	IS_CONSISTENT(ht);
	HT_ASSERT(ht, &ht->nInternalPointer != pos || GC_REFCOUNT(ht) == 1);
	*pos = _zend_hash_get_valid_pos(ht, 0);
}


/* This function will be extremely optimized by remembering
 * the end of the list
 */
ZEND_API void ZEND_FASTCALL zend_hash_internal_pointer_end_ex(HashTable *ht, HashPosition *pos)
{
	uint32_t idx;

	IS_CONSISTENT(ht);
	HT_ASSERT(ht, &ht->nInternalPointer != pos || GC_REFCOUNT(ht) == 1);

	idx = ht->nNumUsed;
	while (idx > 0) {
		idx--;
		if (Z_TYPE(ht->arData[idx].val) != IS_UNDEF) {
			*pos = idx;
			return;
		}
	}
	*pos = ht->nNumUsed;
}


ZEND_API int ZEND_FASTCALL zend_hash_move_forward_ex(HashTable *ht, HashPosition *pos)
{
	uint32_t idx;

	IS_CONSISTENT(ht);
	HT_ASSERT(ht, &ht->nInternalPointer != pos || GC_REFCOUNT(ht) == 1);

	idx = _zend_hash_get_valid_pos(ht, *pos);
	if (idx < ht->nNumUsed) {
		while (1) {
			idx++;
			if (idx >= ht->nNumUsed) {
				*pos = ht->nNumUsed;
				return SUCCESS;
			}
			if (Z_TYPE(ht->arData[idx].val) != IS_UNDEF) {
				*pos = idx;
				return SUCCESS;
			}
		}
	} else {
		return FAILURE;
	}
}

ZEND_API int ZEND_FASTCALL zend_hash_move_backwards_ex(HashTable *ht, HashPosition *pos)
{
	uint32_t idx = *pos;

	IS_CONSISTENT(ht);
	HT_ASSERT(ht, &ht->nInternalPointer != pos || GC_REFCOUNT(ht) == 1);

	if (idx < ht->nNumUsed) {
		while (idx > 0) {
			idx--;
			if (Z_TYPE(ht->arData[idx].val) != IS_UNDEF) {
				*pos = idx;
				return SUCCESS;
			}
		}
		*pos = ht->nNumUsed;
 		return SUCCESS;
	} else {
 		return FAILURE;
	}
}


/* This function should be made binary safe  */
ZEND_API int ZEND_FASTCALL zend_hash_get_current_key_ex(const HashTable *ht, zend_string **str_index, zend_ulong *num_index, HashPosition *pos)
{
	uint32_t idx;
	Bucket *p;

	IS_CONSISTENT(ht);
	idx = _zend_hash_get_valid_pos(ht, *pos);
	if (idx < ht->nNumUsed) {
		p = ht->arData + idx;
		if (p->key) {
			*str_index = p->key;
			return HASH_KEY_IS_STRING;
		} else {
			*num_index = p->h;
			return HASH_KEY_IS_LONG;
		}
	}
	return HASH_KEY_NON_EXISTENT;
}

ZEND_API void ZEND_FASTCALL zend_hash_get_current_key_zval_ex(const HashTable *ht, zval *key, HashPosition *pos)
{
	uint32_t idx;
	Bucket *p;

	IS_CONSISTENT(ht);
	idx = _zend_hash_get_valid_pos(ht, *pos);
	if (idx >= ht->nNumUsed) {
		ZVAL_NULL(key);
	} else {
		p = ht->arData + idx;
		if (p->key) {
			ZVAL_STR_COPY(key, p->key);
		} else {
			ZVAL_LONG(key, p->h);
		}
	}
}

ZEND_API int ZEND_FASTCALL zend_hash_get_current_key_type_ex(HashTable *ht, HashPosition *pos)
{
	uint32_t idx;
	Bucket *p;

	IS_CONSISTENT(ht);
	idx = _zend_hash_get_valid_pos(ht, *pos);
	if (idx < ht->nNumUsed) {
		p = ht->arData + idx;
		if (p->key) {
			return HASH_KEY_IS_STRING;
		} else {
			return HASH_KEY_IS_LONG;
		}
	}
	return HASH_KEY_NON_EXISTENT;
}


ZEND_API zval* ZEND_FASTCALL zend_hash_get_current_data_ex(HashTable *ht, HashPosition *pos)
{
	uint32_t idx;
	Bucket *p;

	IS_CONSISTENT(ht);
	idx = _zend_hash_get_valid_pos(ht, *pos);
	if (idx < ht->nNumUsed) {
		p = ht->arData + idx;
		return &p->val;
	} else {
		return NULL;
	}
}

ZEND_API void zend_hash_bucket_swap(Bucket *p, Bucket *q)
{
	zval val;
	zend_ulong h;
	zend_string *key;

	ZVAL_COPY_VALUE(&val, &p->val);
	h = p->h;
	key = p->key;

	ZVAL_COPY_VALUE(&p->val, &q->val);
	p->h = q->h;
	p->key = q->key;

	ZVAL_COPY_VALUE(&q->val, &val);
	q->h = h;
	q->key = key;
}

ZEND_API void zend_hash_bucket_renum_swap(Bucket *p, Bucket *q)
{
	zval val;

	ZVAL_COPY_VALUE(&val, &p->val);
	ZVAL_COPY_VALUE(&p->val, &q->val);
	ZVAL_COPY_VALUE(&q->val, &val);
}

ZEND_API void zend_hash_bucket_packed_swap(Bucket *p, Bucket *q)
{
	zval val;
	zend_ulong h;

	ZVAL_COPY_VALUE(&val, &p->val);
	h = p->h;

	ZVAL_COPY_VALUE(&p->val, &q->val);
	p->h = q->h;

	ZVAL_COPY_VALUE(&q->val, &val);
	q->h = h;
}

ZEND_API int ZEND_FASTCALL zend_hash_sort_ex(HashTable *ht, sort_func_t sort, compare_func_t compar, zend_bool renumber)
{
	Bucket *p;
	uint32_t i, j;

	IS_CONSISTENT(ht);
	HT_ASSERT_RC1(ht);

	if (!(ht->nNumOfElements>1) && !(renumber && ht->nNumOfElements>0)) { /* Doesn't require sorting */
		return SUCCESS;
	}

	if (HT_IS_WITHOUT_HOLES(ht)) {
		i = ht->nNumUsed;
	} else {
		for (j = 0, i = 0; j < ht->nNumUsed; j++) {
			p = ht->arData + j;
			if (UNEXPECTED(Z_TYPE(p->val) == IS_UNDEF)) continue;
			if (i != j) {
				ht->arData[i] = *p;
			}
			i++;
		}
	}

	sort((void *)ht->arData, i, sizeof(Bucket), compar,
			(swap_func_t)(renumber? zend_hash_bucket_renum_swap :
				((HT_FLAGS(ht) & HASH_FLAG_PACKED) ? zend_hash_bucket_packed_swap : zend_hash_bucket_swap)));

	ht->nNumUsed = i;
	ht->nInternalPointer = 0;

	if (renumber) {
		for (j = 0; j < i; j++) {
			p = ht->arData + j;
			p->h = j;
			if (p->key) {
				zend_string_release(p->key);
				p->key = NULL;
			}
		}

		ht->nNextFreeElement = i;
	}
	if (HT_FLAGS(ht) & HASH_FLAG_PACKED) {
		if (!renumber) {
			zend_hash_packed_to_hash(ht);
		}
	} else {
		if (renumber) {
			void *new_data, *old_data = HT_GET_DATA_ADDR(ht);
			Bucket *old_buckets = ht->arData;

			new_data = pemalloc(HT_SIZE_EX(ht->nTableSize, HT_MIN_MASK), (GC_FLAGS(ht) & IS_ARRAY_PERSISTENT));
			HT_FLAGS(ht) |= HASH_FLAG_PACKED | HASH_FLAG_STATIC_KEYS;
			ht->nTableMask = HT_MIN_MASK;
			HT_SET_DATA_ADDR(ht, new_data);
			memcpy(ht->arData, old_buckets, sizeof(Bucket) * ht->nNumUsed);
			pefree(old_data, GC_FLAGS(ht) & IS_ARRAY_PERSISTENT);
			HT_HASH_RESET_PACKED(ht);
		} else {
			zend_hash_rehash(ht);
		}
	}

	return SUCCESS;
}

static zend_always_inline int zend_hash_compare_impl(HashTable *ht1, HashTable *ht2, compare_func_t compar, zend_bool ordered) {
	uint32_t idx1, idx2;

	if (ht1->nNumOfElements != ht2->nNumOfElements) {
		return ht1->nNumOfElements > ht2->nNumOfElements ? 1 : -1;
	}

	for (idx1 = 0, idx2 = 0; idx1 < ht1->nNumUsed; idx1++) {
		Bucket *p1 = ht1->arData + idx1, *p2;
		zval *pData1, *pData2;
		int result;

		if (Z_TYPE(p1->val) == IS_UNDEF) continue;
		if (ordered) {
			while (1) {
				ZEND_ASSERT(idx2 != ht2->nNumUsed);
				p2 = ht2->arData + idx2;
				if (Z_TYPE(p2->val) != IS_UNDEF) break;
				idx2++;
			}
			if (p1->key == NULL && p2->key == NULL) { /* numeric indices */
				if (p1->h != p2->h) {
					return p1->h > p2->h ? 1 : -1;
				}
			} else if (p1->key != NULL && p2->key != NULL) { /* string indices */
				if (ZSTR_LEN(p1->key) != ZSTR_LEN(p2->key)) {
					return ZSTR_LEN(p1->key) > ZSTR_LEN(p2->key) ? 1 : -1;
				}

				result = memcmp(ZSTR_VAL(p1->key), ZSTR_VAL(p2->key), ZSTR_LEN(p1->key));
				if (result != 0) {
					return result;
				}
			} else {
				/* Mixed key types: A string key is considered as larger */
				return p1->key != NULL ? 1 : -1;
			}
			pData2 = &p2->val;
			idx2++;
		} else {
			if (p1->key == NULL) { /* numeric index */
				pData2 = zend_hash_index_find(ht2, p1->h);
				if (pData2 == NULL) {
					return 1;
				}
			} else { /* string index */
				pData2 = zend_hash_find(ht2, p1->key);
				if (pData2 == NULL) {
					return 1;
				}
			}
		}

		pData1 = &p1->val;
		if (Z_TYPE_P(pData1) == IS_INDIRECT) {
			pData1 = Z_INDIRECT_P(pData1);
		}
		if (Z_TYPE_P(pData2) == IS_INDIRECT) {
			pData2 = Z_INDIRECT_P(pData2);
		}

		if (Z_TYPE_P(pData1) == IS_UNDEF) {
			if (Z_TYPE_P(pData2) != IS_UNDEF) {
				return -1;
			}
		} else if (Z_TYPE_P(pData2) == IS_UNDEF) {
			return 1;
		} else {
			result = compar(pData1, pData2);
			if (result != 0) {
				return result;
			}
		}
	}

	return 0;
}

ZEND_API int zend_hash_compare(HashTable *ht1, HashTable *ht2, compare_func_t compar, zend_bool ordered)
{
	int result;
	IS_CONSISTENT(ht1);
	IS_CONSISTENT(ht2);

	if (ht1 == ht2) {
		return 0;
	}

	/* It's enough to protect only one of the arrays.
	 * The second one may be referenced from the first and this may cause
	 * false recursion detection.
	 */
	if (UNEXPECTED(GC_IS_RECURSIVE(ht1))) {
		zend_error_noreturn(E_ERROR, "Nesting level too deep - recursive dependency?");
	}

	if (!(GC_FLAGS(ht1) & GC_IMMUTABLE)) {
		GC_PROTECT_RECURSION(ht1);
	}
	result = zend_hash_compare_impl(ht1, ht2, compar, ordered);
	if (!(GC_FLAGS(ht1) & GC_IMMUTABLE)) {
		GC_UNPROTECT_RECURSION(ht1);
	}

	return result;
}


ZEND_API zval* ZEND_FASTCALL zend_hash_minmax(const HashTable *ht, compare_func_t compar, uint32_t flag)
{
	uint32_t idx;
	Bucket *p, *res;

	IS_CONSISTENT(ht);

	if (ht->nNumOfElements == 0 ) {
		return NULL;
	}

	idx = 0;
	while (1) {
		if (idx == ht->nNumUsed) {
			return NULL;
		}
		if (Z_TYPE(ht->arData[idx].val) != IS_UNDEF) break;
		idx++;
	}
	res = ht->arData + idx;
	for (; idx < ht->nNumUsed; idx++) {
		p = ht->arData + idx;
		if (UNEXPECTED(Z_TYPE(p->val) == IS_UNDEF)) continue;

		if (flag) {
			if (compar(res, p) < 0) { /* max */
				res = p;
			}
		} else {
			if (compar(res, p) > 0) { /* min */
				res = p;
			}
		}
	}
	return &res->val;
}

ZEND_API int ZEND_FASTCALL _zend_handle_numeric_str_ex(const char *key, size_t length, zend_ulong *idx)
{
	register const char *tmp = key;

	const char *end = key + length;

	if (*tmp == '-') {
		tmp++;
	}

	if ((*tmp == '0' && length > 1) /* numbers with leading zeros */
	 || (end - tmp > MAX_LENGTH_OF_LONG - 1) /* number too long */
	 || (SIZEOF_ZEND_LONG == 4 &&
	     end - tmp == MAX_LENGTH_OF_LONG - 1 &&
	     *tmp > '2')) { /* overflow */
		return 0;
	}
	*idx = (*tmp - '0');
	while (1) {
		++tmp;
		if (tmp == end) {
			if (*key == '-') {
				if (*idx-1 > ZEND_LONG_MAX) { /* overflow */
					return 0;
				}
				*idx = 0 - *idx;
			} else if (*idx > ZEND_LONG_MAX) { /* overflow */
				return 0;
			}
			return 1;
		}
		if (*tmp <= '9' && *tmp >= '0') {
			*idx = (*idx * 10) + (*tmp - '0');
		} else {
			return 0;
		}
	}
}

/* Takes a "symtable" hashtable (contains integer and non-numeric string keys)
 * and converts it to a "proptable" (contains only string keys).
 * If the symtable didn't need duplicating, its refcount is incremented.
 */
ZEND_API HashTable* ZEND_FASTCALL zend_symtable_to_proptable(HashTable *ht)
{
	zend_ulong num_key;
	zend_string *str_key;
	zval *zv;

	if (UNEXPECTED(HT_IS_PACKED(ht))) {
		goto convert;
	}

	ZEND_HASH_FOREACH_STR_KEY(ht, str_key) {
		if (!str_key) {
			goto convert;
		}
	} ZEND_HASH_FOREACH_END();

	if (!(GC_FLAGS(ht) & IS_ARRAY_IMMUTABLE)) {
		GC_ADDREF(ht);
	}

	return ht;

convert:
	{
		HashTable *new_ht = zend_new_array(zend_hash_num_elements(ht));

		ZEND_HASH_FOREACH_KEY_VAL(ht, num_key, str_key, zv) {
			if (!str_key) {
				str_key = zend_long_to_str(num_key);
				zend_string_delref(str_key);
			}
			do {
				if (Z_OPT_REFCOUNTED_P(zv)) {
					if (Z_ISREF_P(zv) && Z_REFCOUNT_P(zv) == 1) {
						zv = Z_REFVAL_P(zv);
						if (!Z_OPT_REFCOUNTED_P(zv)) {
							break;
						}
					}
					Z_ADDREF_P(zv);
				}
			} while (0);
			zend_hash_update(new_ht, str_key, zv);
		} ZEND_HASH_FOREACH_END();

		return new_ht;
	}
}

/* Takes a "proptable" hashtable (contains only string keys) and converts it to
 * a "symtable" (contains integer and non-numeric string keys).
 * If the proptable didn't need duplicating, its refcount is incremented.
 */
ZEND_API HashTable* ZEND_FASTCALL zend_proptable_to_symtable(HashTable *ht, zend_bool always_duplicate)
{
	zend_ulong num_key;
	zend_string *str_key;
	zval *zv;

	ZEND_HASH_FOREACH_STR_KEY(ht, str_key) {
		/* The `str_key &&` here might seem redundant: property tables should
		 * only have string keys. Unfortunately, this isn't true, at the very
		 * least because of ArrayObject, which stores a symtable where the
		 * property table should be.
		 */
		if (str_key && ZEND_HANDLE_NUMERIC(str_key, num_key)) {
			goto convert;
		}
	} ZEND_HASH_FOREACH_END();

	if (always_duplicate) {
		return zend_array_dup(ht);
	}

	if (EXPECTED(!(GC_FLAGS(ht) & IS_ARRAY_IMMUTABLE))) {
		GC_ADDREF(ht);
	}

	return ht;

convert:
	{
		HashTable *new_ht = zend_new_array(zend_hash_num_elements(ht));

		ZEND_HASH_FOREACH_KEY_VAL(ht, num_key, str_key, zv) {
			do {
				if (Z_OPT_REFCOUNTED_P(zv)) {
					if (Z_ISREF_P(zv) && Z_REFCOUNT_P(zv) == 1) {
						zv = Z_REFVAL_P(zv);
						if (!Z_OPT_REFCOUNTED_P(zv)) {
							break;
						}
					}
					Z_ADDREF_P(zv);
				}
			} while (0);
			/* Again, thank ArrayObject for `!str_key ||`. */
			if (!str_key || ZEND_HANDLE_NUMERIC(str_key, num_key)) {
				zend_hash_index_update(new_ht, num_key, zv);
			} else {
				zend_hash_update(new_ht, str_key, zv);
			}
		} ZEND_HASH_FOREACH_END();

		return new_ht;
	}
}<|MERGE_RESOLUTION|>--- conflicted
+++ resolved
@@ -2015,12 +2015,7 @@
 	target->pDestructor = ZVAL_PTR_DTOR;
 
 	if (source->nNumOfElements == 0) {
-<<<<<<< HEAD
 		HT_FLAGS(target) = HASH_FLAG_UNINITIALIZED;
-=======
-		uint32_t mask = HASH_FLAG_MASK & ~(HASH_FLAG_INITIALIZED|HASH_FLAG_PACKED);
-		HT_FLAGS(target) = (HT_FLAGS(source) & mask) | HASH_FLAG_STATIC_KEYS;
->>>>>>> f9a755d0
 		target->nTableMask = HT_MIN_MASK;
 		target->nNumUsed = 0;
 		target->nNumOfElements = 0;
