--- conflicted
+++ resolved
@@ -3065,9 +3065,6 @@
 	}
 }
 
-<<<<<<< HEAD
-static zend_always_inline int zend_hash_compare_impl(const HashTable *ht1, const HashTable *ht2, compare_func_t compar, bool ordered) {
-=======
 ZEND_API void ZEND_FASTCALL zend_hash_sort_ex(HashTable *ht, sort_func_t sort, bucket_compare_func_t compar, bool renumber)
 {
 	HT_ASSERT_RC1(ht);
@@ -3095,8 +3092,7 @@
 	}
 }
 
-static zend_always_inline int zend_hash_compare_impl(HashTable *ht1, HashTable *ht2, compare_func_t compar, bool ordered) {
->>>>>>> 230defc1
+static zend_always_inline int zend_hash_compare_impl(const HashTable *ht1, const HashTable *ht2, compare_func_t compar, bool ordered) {
 	uint32_t idx1, idx2;
 	zend_string *key1, *key2;
 	zend_ulong h1, h2;
