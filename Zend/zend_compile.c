--- conflicted
+++ resolved
@@ -2560,11 +2560,7 @@
 
 	if (is_method && function_name && function_name->op_type == IS_UNUSED) {
 		/* clone */
-<<<<<<< HEAD
-		if (Z_IVAL(argument_list->u.constant) != 0) {
-=======
 		if (fcall->arg_num != 0) {
->>>>>>> 96d0bb7b
 			zend_error(E_WARNING, "Clone method does not require arguments");
 		}
 		opline = &CG(active_op_array)->opcodes[Z_IVAL(function_name->u.constant)];
@@ -2595,23 +2591,13 @@
 	opline->result.var = get_temporary_variable(CG(active_op_array));
 	opline->result_type = IS_VAR;
 	GET_NODE(result, opline->result);
-<<<<<<< HEAD
-
-	zend_stack_del_top(&CG(function_call_stack));
-	opline->extended_value = Z_IVAL(argument_list->u.constant);
-=======
 	opline->extended_value = fcall->arg_num;
->>>>>>> 96d0bb7b
 
 	if (CG(context).used_stack + 1 > CG(active_op_array)->used_stack) {
 		CG(active_op_array)->used_stack = CG(context).used_stack + 1;
 	}
-<<<<<<< HEAD
-	CG(context).used_stack -= Z_IVAL(argument_list->u.constant);
-=======
 	CG(context).used_stack -= fcall->arg_num;
 	zend_stack_del_top(&CG(function_call_stack));
->>>>>>> 96d0bb7b
 }
 /* }}} */
 
