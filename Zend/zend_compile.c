/*
   +----------------------------------------------------------------------+
   | Zend Engine                                                          |
   +----------------------------------------------------------------------+
   | Copyright (c) Zend Technologies Ltd. (http://www.zend.com)           |
   +----------------------------------------------------------------------+
   | This source file is subject to version 2.00 of the Zend license,     |
   | that is bundled with this package in the file LICENSE, and is        |
   | available through the world-wide-web at the following url:           |
   | http://www.zend.com/license/2_00.txt.                                |
   | If you did not receive a copy of the Zend license and are unable to  |
   | obtain it through the world-wide-web, please send a note to          |
   | license@zend.com so we can mail you a copy immediately.              |
   +----------------------------------------------------------------------+
   | Authors: Andi Gutmans <andi@php.net>                                 |
   |          Zeev Suraski <zeev@php.net>                                 |
   |          Nikita Popov <nikic@php.net>                                |
   +----------------------------------------------------------------------+
*/

#include <zend_language_parser.h>
#include "zend.h"
#include "zend_compile.h"
#include "zend_constants.h"
#include "zend_llist.h"
#include "zend_API.h"
#include "zend_exceptions.h"
#include "zend_interfaces.h"
#include "zend_virtual_cwd.h"
#include "zend_multibyte.h"
#include "zend_language_scanner.h"
#include "zend_inheritance.h"
#include "zend_vm.h"

#define SET_NODE(target, src) do { \
		target ## _type = (src)->op_type; \
		if ((src)->op_type == IS_CONST) { \
			target.constant = zend_add_literal(&(src)->u.constant); \
		} else { \
			target = (src)->u.op; \
		} \
	} while (0)

#define GET_NODE(target, src) do { \
		(target)->op_type = src ## _type; \
		if ((target)->op_type == IS_CONST) { \
			ZVAL_COPY_VALUE(&(target)->u.constant, CT_CONSTANT(src)); \
		} else { \
			(target)->u.op = src; \
		} \
	} while (0)

#define FC(member) (CG(file_context).member)

typedef struct _zend_loop_var {
	zend_uchar opcode;
	zend_uchar var_type;
	uint32_t   var_num;
	uint32_t   try_catch_offset;
} zend_loop_var;

static inline uint32_t zend_alloc_cache_slots(unsigned count) {
	if (count == 0) {
		return (uint32_t) -1;
	}

	zend_op_array *op_array = CG(active_op_array);
	uint32_t ret = op_array->cache_size;
	op_array->cache_size += count * sizeof(void*);
	return ret;
}

static inline uint32_t zend_alloc_cache_slot(void) {
	return zend_alloc_cache_slots(1);
}

ZEND_API zend_op_array *(*zend_compile_file)(zend_file_handle *file_handle, int type);
ZEND_API zend_op_array *(*zend_compile_string)(zval *source_string, const char *filename);

#ifndef ZTS
ZEND_API zend_compiler_globals compiler_globals;
ZEND_API zend_executor_globals executor_globals;
#endif

static zend_op *zend_emit_op(znode *result, zend_uchar opcode, znode *op1, znode *op2);
static zend_bool zend_try_ct_eval_array(zval *result, zend_ast *ast);

static void init_op(zend_op *op)
{
	MAKE_NOP(op);
	op->extended_value = 0;
	op->lineno = CG(zend_lineno);
}

static zend_always_inline uint32_t get_next_op_number(void)
{
	return CG(active_op_array)->last;
}

static zend_op *get_next_op(void)
{
	zend_op_array *op_array = CG(active_op_array);
	uint32_t next_op_num = op_array->last++;
	zend_op *next_op;

	if (UNEXPECTED(next_op_num >= CG(context).opcodes_size)) {
		CG(context).opcodes_size *= 4;
		op_array->opcodes = erealloc(op_array->opcodes, CG(context).opcodes_size * sizeof(zend_op));
	}

	next_op = &(op_array->opcodes[next_op_num]);

	init_op(next_op);

	return next_op;
}

static zend_brk_cont_element *get_next_brk_cont_element(void)
{
	CG(context).last_brk_cont++;
	CG(context).brk_cont_array = erealloc(CG(context).brk_cont_array, sizeof(zend_brk_cont_element) * CG(context).last_brk_cont);
	return &CG(context).brk_cont_array[CG(context).last_brk_cont-1];
}

static void zend_destroy_property_info_internal(zval *zv) /* {{{ */
{
	zend_property_info *property_info = Z_PTR_P(zv);

	zend_string_release(property_info->name);
	zend_type_release(property_info->type, /* persistent */ 1);
	free(property_info);
}
/* }}} */

static zend_string *zend_build_runtime_definition_key(zend_string *name, uint32_t start_lineno) /* {{{ */
{
	zend_string *filename = CG(active_op_array)->filename;
	zend_string *result = zend_strpprintf(0, "%c%s%s:%" PRIu32 "$%" PRIx32,
		'\0', ZSTR_VAL(name), ZSTR_VAL(filename), start_lineno, CG(rtd_key_counter)++);
	return zend_new_interned_string(result);
}
/* }}} */

static zend_bool zend_get_unqualified_name(const zend_string *name, const char **result, size_t *result_len) /* {{{ */
{
	const char *ns_separator = zend_memrchr(ZSTR_VAL(name), '\\', ZSTR_LEN(name));
	if (ns_separator != NULL) {
		*result = ns_separator + 1;
		*result_len = ZSTR_VAL(name) + ZSTR_LEN(name) - *result;
		return 1;
	}

	return 0;
}
/* }}} */

struct reserved_class_name {
	const char *name;
	size_t len;
};
static const struct reserved_class_name reserved_class_names[] = {
	{ZEND_STRL("bool")},
	{ZEND_STRL("false")},
	{ZEND_STRL("float")},
	{ZEND_STRL("int")},
	{ZEND_STRL("null")},
	{ZEND_STRL("parent")},
	{ZEND_STRL("self")},
	{ZEND_STRL("static")},
	{ZEND_STRL("string")},
	{ZEND_STRL("true")},
	{ZEND_STRL("void")},
	{ZEND_STRL("iterable")},
	{ZEND_STRL("object")},
	{NULL, 0}
};

static zend_bool zend_is_reserved_class_name(const zend_string *name) /* {{{ */
{
	const struct reserved_class_name *reserved = reserved_class_names;

	const char *uqname = ZSTR_VAL(name);
	size_t uqname_len = ZSTR_LEN(name);
	zend_get_unqualified_name(name, &uqname, &uqname_len);

	for (; reserved->name; ++reserved) {
		if (uqname_len == reserved->len
			&& zend_binary_strcasecmp(uqname, uqname_len, reserved->name, reserved->len) == 0
		) {
			return 1;
		}
	}

	return 0;
}
/* }}} */

void zend_assert_valid_class_name(const zend_string *name) /* {{{ */
{
	if (zend_is_reserved_class_name(name)) {
		zend_error_noreturn(E_COMPILE_ERROR,
			"Cannot use '%s' as class name as it is reserved", ZSTR_VAL(name));
	}
}
/* }}} */

typedef struct _builtin_type_info {
	const char* name;
	const size_t name_len;
	const zend_uchar type;
} builtin_type_info;

static const builtin_type_info builtin_types[] = {
	{ZEND_STRL("null"), IS_NULL},
	{ZEND_STRL("false"), IS_FALSE},
	{ZEND_STRL("int"), IS_LONG},
	{ZEND_STRL("float"), IS_DOUBLE},
	{ZEND_STRL("string"), IS_STRING},
	{ZEND_STRL("bool"), _IS_BOOL},
	{ZEND_STRL("void"), IS_VOID},
	{ZEND_STRL("iterable"), IS_ITERABLE},
	{ZEND_STRL("object"), IS_OBJECT},
	{NULL, 0, IS_UNDEF}
};

typedef struct {
	const char *name;
	size_t name_len;
	const char *correct_name;
} confusable_type_info;

static const confusable_type_info confusable_types[] = {
	{ZEND_STRL("boolean"), "bool"},
	{ZEND_STRL("integer"), "int"},
	{ZEND_STRL("double"), "float"},
	{ZEND_STRL("resource"), NULL},
	{NULL, 0, NULL},
};

static zend_always_inline zend_uchar zend_lookup_builtin_type_by_name(const zend_string *name) /* {{{ */
{
	const builtin_type_info *info = &builtin_types[0];

	for (; info->name; ++info) {
		if (ZSTR_LEN(name) == info->name_len
			&& zend_binary_strcasecmp(ZSTR_VAL(name), ZSTR_LEN(name), info->name, info->name_len) == 0
		) {
			return info->type;
		}
	}

	return 0;
}
/* }}} */

static zend_always_inline zend_bool zend_is_confusable_type(const zend_string *name, const char **correct_name) /* {{{ */
{
	const confusable_type_info *info = confusable_types;

	/* Intentionally using case-sensitive comparison here, because "integer" is likely intended
	 * as a scalar type, while "Integer" is likely a class type. */
	for (; info->name; ++info) {
		if (ZSTR_LEN(name) == info->name_len
			&& memcmp(ZSTR_VAL(name), info->name, info->name_len) == 0
		) {
			*correct_name = info->correct_name;
			return 1;
		}
	}

	return 0;
}
/* }}} */

static zend_bool zend_is_not_imported(zend_string *name) {
	/* Assuming "name" is unqualified here. */
	return !FC(imports) || zend_hash_find_ptr_lc(FC(imports), name) == NULL;
}

void zend_oparray_context_begin(zend_oparray_context *prev_context) /* {{{ */
{
	*prev_context = CG(context);
	CG(context).opcodes_size = INITIAL_OP_ARRAY_SIZE;
	CG(context).vars_size = 0;
	CG(context).literals_size = 0;
	CG(context).fast_call_var = -1;
	CG(context).try_catch_offset = -1;
	CG(context).current_brk_cont = -1;
	CG(context).last_brk_cont = 0;
	CG(context).brk_cont_array = NULL;
	CG(context).labels = NULL;
}
/* }}} */

void zend_oparray_context_end(zend_oparray_context *prev_context) /* {{{ */
{
	if (CG(context).brk_cont_array) {
		efree(CG(context).brk_cont_array);
		CG(context).brk_cont_array = NULL;
	}
	if (CG(context).labels) {
		zend_hash_destroy(CG(context).labels);
		FREE_HASHTABLE(CG(context).labels);
		CG(context).labels = NULL;
	}
	CG(context) = *prev_context;
}
/* }}} */

static void zend_reset_import_tables(void) /* {{{ */
{
	if (FC(imports)) {
		zend_hash_destroy(FC(imports));
		efree(FC(imports));
		FC(imports) = NULL;
	}

	if (FC(imports_function)) {
		zend_hash_destroy(FC(imports_function));
		efree(FC(imports_function));
		FC(imports_function) = NULL;
	}

	if (FC(imports_const)) {
		zend_hash_destroy(FC(imports_const));
		efree(FC(imports_const));
		FC(imports_const) = NULL;
	}
}
/* }}} */

static void zend_end_namespace(void) /* {{{ */ {
	FC(in_namespace) = 0;
	zend_reset_import_tables();
	if (FC(current_namespace)) {
		zend_string_release_ex(FC(current_namespace), 0);
		FC(current_namespace) = NULL;
	}
}
/* }}} */

void zend_file_context_begin(zend_file_context *prev_context) /* {{{ */
{
	*prev_context = CG(file_context);
	FC(imports) = NULL;
	FC(imports_function) = NULL;
	FC(imports_const) = NULL;
	FC(current_namespace) = NULL;
	FC(in_namespace) = 0;
	FC(has_bracketed_namespaces) = 0;
	FC(declarables).ticks = 0;
	zend_hash_init(&FC(seen_symbols), 8, NULL, NULL, 0);
}
/* }}} */

void zend_file_context_end(zend_file_context *prev_context) /* {{{ */
{
	zend_end_namespace();
	zend_hash_destroy(&FC(seen_symbols));
	CG(file_context) = *prev_context;
}
/* }}} */

void zend_init_compiler_data_structures(void) /* {{{ */
{
	zend_stack_init(&CG(loop_var_stack), sizeof(zend_loop_var));
	zend_stack_init(&CG(delayed_oplines_stack), sizeof(zend_op));
	CG(active_class_entry) = NULL;
	CG(in_compilation) = 0;
	CG(skip_shebang) = 0;

	CG(encoding_declared) = 0;
	CG(memoized_exprs) = NULL;
	CG(memoize_mode) = 0;
}
/* }}} */

static void zend_register_seen_symbol(zend_string *name, uint32_t kind) {
	zval *zv = zend_hash_find(&FC(seen_symbols), name);
	if (zv) {
		Z_LVAL_P(zv) |= kind;
	} else {
		zval tmp;
		ZVAL_LONG(&tmp, kind);
		zend_hash_add_new(&FC(seen_symbols), name, &tmp);
	}
}

static zend_bool zend_have_seen_symbol(zend_string *name, uint32_t kind) {
	zval *zv = zend_hash_find(&FC(seen_symbols), name);
	return zv && (Z_LVAL_P(zv) & kind) != 0;
}

ZEND_API void file_handle_dtor(zend_file_handle *fh) /* {{{ */
{

	zend_file_handle_dtor(fh);
}
/* }}} */

void init_compiler(void) /* {{{ */
{
	CG(arena) = zend_arena_create(64 * 1024);
	CG(active_op_array) = NULL;
	memset(&CG(context), 0, sizeof(CG(context)));
	zend_init_compiler_data_structures();
	zend_init_rsrc_list();
	zend_hash_init(&CG(filenames_table), 8, NULL, ZVAL_PTR_DTOR, 0);
	zend_llist_init(&CG(open_files), sizeof(zend_file_handle), (void (*)(void *)) file_handle_dtor, 0);
	CG(unclean_shutdown) = 0;

	CG(delayed_variance_obligations) = NULL;
	CG(delayed_autoloads) = NULL;
}
/* }}} */

void shutdown_compiler(void) /* {{{ */
{
	zend_stack_destroy(&CG(loop_var_stack));
	zend_stack_destroy(&CG(delayed_oplines_stack));
	zend_hash_destroy(&CG(filenames_table));
	zend_arena_destroy(CG(arena));

	if (CG(delayed_variance_obligations)) {
		zend_hash_destroy(CG(delayed_variance_obligations));
		FREE_HASHTABLE(CG(delayed_variance_obligations));
		CG(delayed_variance_obligations) = NULL;
	}
	if (CG(delayed_autoloads)) {
		zend_hash_destroy(CG(delayed_autoloads));
		FREE_HASHTABLE(CG(delayed_autoloads));
		CG(delayed_autoloads) = NULL;
	}
}
/* }}} */

ZEND_API zend_string *zend_set_compiled_filename(zend_string *new_compiled_filename) /* {{{ */
{
	zval *p, rv;

	if ((p = zend_hash_find(&CG(filenames_table), new_compiled_filename))) {
		ZEND_ASSERT(Z_TYPE_P(p) == IS_STRING);
		CG(compiled_filename) = Z_STR_P(p);
		return Z_STR_P(p);
	}

	new_compiled_filename = zend_new_interned_string(zend_string_copy(new_compiled_filename));
	ZVAL_STR(&rv, new_compiled_filename);
	zend_hash_add_new(&CG(filenames_table), new_compiled_filename, &rv);

	CG(compiled_filename) = new_compiled_filename;
	return new_compiled_filename;
}
/* }}} */

ZEND_API void zend_restore_compiled_filename(zend_string *original_compiled_filename) /* {{{ */
{
	CG(compiled_filename) = original_compiled_filename;
}
/* }}} */

ZEND_API zend_string *zend_get_compiled_filename(void) /* {{{ */
{
	return CG(compiled_filename);
}
/* }}} */

ZEND_API int zend_get_compiled_lineno(void) /* {{{ */
{
	return CG(zend_lineno);
}
/* }}} */

ZEND_API zend_bool zend_is_compiling(void) /* {{{ */
{
	return CG(in_compilation);
}
/* }}} */

static zend_always_inline uint32_t get_temporary_variable(void) /* {{{ */
{
	return (uint32_t)CG(active_op_array)->T++;
}
/* }}} */

static int lookup_cv(zend_string *name) /* {{{ */{
	zend_op_array *op_array = CG(active_op_array);
	int i = 0;
	zend_ulong hash_value = zend_string_hash_val(name);

	while (i < op_array->last_var) {
		if (ZSTR_H(op_array->vars[i]) == hash_value
		 && zend_string_equals(op_array->vars[i], name)) {
			return EX_NUM_TO_VAR(i);
		}
		i++;
	}
	i = op_array->last_var;
	op_array->last_var++;
	if (op_array->last_var > CG(context).vars_size) {
		CG(context).vars_size += 16; /* FIXME */
		op_array->vars = erealloc(op_array->vars, CG(context).vars_size * sizeof(zend_string*));
	}

	op_array->vars[i] = zend_string_copy(name);
	return EX_NUM_TO_VAR(i);
}
/* }}} */

static inline zend_string *zval_make_interned_string(zval *zv) /* {{{ */
{
	ZEND_ASSERT(Z_TYPE_P(zv) == IS_STRING);
	Z_STR_P(zv) = zend_new_interned_string(Z_STR_P(zv));
	if (ZSTR_IS_INTERNED(Z_STR_P(zv))) {
		Z_TYPE_FLAGS_P(zv) = 0;
	}
	return Z_STR_P(zv);
}

/* Common part of zend_add_literal and zend_append_individual_literal */
static inline void zend_insert_literal(zend_op_array *op_array, zval *zv, int literal_position) /* {{{ */
{
	zval *lit = CT_CONSTANT_EX(op_array, literal_position);
	if (Z_TYPE_P(zv) == IS_STRING) {
		zval_make_interned_string(zv);
	}
	ZVAL_COPY_VALUE(lit, zv);
	Z_EXTRA_P(lit) = 0;
}
/* }}} */

/* Is used while compiling a function, using the context to keep track
   of an approximate size to avoid to relocate to often.
   Literals are truncated to actual size in the second compiler pass (pass_two()). */
static int zend_add_literal(zval *zv) /* {{{ */
{
	zend_op_array *op_array = CG(active_op_array);
	int i = op_array->last_literal;
	op_array->last_literal++;
	if (i >= CG(context).literals_size) {
		while (i >= CG(context).literals_size) {
			CG(context).literals_size += 16; /* FIXME */
		}
		op_array->literals = (zval*)erealloc(op_array->literals, CG(context).literals_size * sizeof(zval));
	}
	zend_insert_literal(op_array, zv, i);
	return i;
}
/* }}} */

static inline int zend_add_literal_string(zend_string **str) /* {{{ */
{
	int ret;
	zval zv;
	ZVAL_STR(&zv, *str);
	ret = zend_add_literal(&zv);
	*str = Z_STR(zv);
	return ret;
}
/* }}} */

static int zend_add_func_name_literal(zend_string *name) /* {{{ */
{
	/* Original name */
	int ret = zend_add_literal_string(&name);

	/* Lowercased name */
	zend_string *lc_name = zend_string_tolower(name);
	zend_add_literal_string(&lc_name);

	return ret;
}
/* }}} */

static int zend_add_ns_func_name_literal(zend_string *name) /* {{{ */
{
	const char *unqualified_name;
	size_t unqualified_name_len;

	/* Original name */
	int ret = zend_add_literal_string(&name);

	/* Lowercased name */
	zend_string *lc_name = zend_string_tolower(name);
	zend_add_literal_string(&lc_name);

	/* Lowercased unqualfied name */
	if (zend_get_unqualified_name(name, &unqualified_name, &unqualified_name_len)) {
		lc_name = zend_string_alloc(unqualified_name_len, 0);
		zend_str_tolower_copy(ZSTR_VAL(lc_name), unqualified_name, unqualified_name_len);
		zend_add_literal_string(&lc_name);
	}

	return ret;
}
/* }}} */

static int zend_add_class_name_literal(zend_string *name) /* {{{ */
{
	/* Original name */
	int ret = zend_add_literal_string(&name);

	/* Lowercased name */
	zend_string *lc_name = zend_string_tolower(name);
	zend_add_literal_string(&lc_name);

	return ret;
}
/* }}} */

static int zend_add_const_name_literal(zend_string *name, zend_bool unqualified) /* {{{ */
{
	zend_string *tmp_name;

	int ret = zend_add_literal_string(&name);

	size_t ns_len = 0, after_ns_len = ZSTR_LEN(name);
	const char *after_ns = zend_memrchr(ZSTR_VAL(name), '\\', ZSTR_LEN(name));
	if (after_ns) {
		after_ns += 1;
		ns_len = after_ns - ZSTR_VAL(name) - 1;
		after_ns_len = ZSTR_LEN(name) - ns_len - 1;

		/* lowercased namespace name & original constant name */
		tmp_name = zend_string_init(ZSTR_VAL(name), ZSTR_LEN(name), 0);
		zend_str_tolower(ZSTR_VAL(tmp_name), ns_len);
		zend_add_literal_string(&tmp_name);

		if (!unqualified) {
			return ret;
		}
	} else {
		after_ns = ZSTR_VAL(name);
	}

	/* original unqualified constant name */
	tmp_name = zend_string_init(after_ns, after_ns_len, 0);
	zend_add_literal_string(&tmp_name);

	return ret;
}
/* }}} */

#define LITERAL_STR(op, str) do { \
		zval _c; \
		ZVAL_STR(&_c, str); \
		op.constant = zend_add_literal(&_c); \
	} while (0)

void zend_stop_lexing(void)
{
	if (LANG_SCNG(on_event)) {
		LANG_SCNG(on_event)(ON_STOP, END, 0, LANG_SCNG(on_event_context));
	}

	LANG_SCNG(yy_cursor) = LANG_SCNG(yy_limit);
}

static inline void zend_begin_loop(
		zend_uchar free_opcode, const znode *loop_var, zend_bool is_switch) /* {{{ */
{
	zend_brk_cont_element *brk_cont_element;
	int parent = CG(context).current_brk_cont;
	zend_loop_var info = {0};

	CG(context).current_brk_cont = CG(context).last_brk_cont;
	brk_cont_element = get_next_brk_cont_element();
	brk_cont_element->parent = parent;
	brk_cont_element->is_switch = is_switch;

	if (loop_var && (loop_var->op_type & (IS_VAR|IS_TMP_VAR))) {
		uint32_t start = get_next_op_number();

		info.opcode = free_opcode;
		info.var_type = loop_var->op_type;
		info.var_num = loop_var->u.op.var;
		brk_cont_element->start = start;
	} else {
		info.opcode = ZEND_NOP;
		/* The start field is used to free temporary variables in case of exceptions.
		 * We won't try to free something of we don't have loop variable.  */
		brk_cont_element->start = -1;
	}

	zend_stack_push(&CG(loop_var_stack), &info);
}
/* }}} */

static inline void zend_end_loop(int cont_addr, const znode *var_node) /* {{{ */
{
	uint32_t end = get_next_op_number();
	zend_brk_cont_element *brk_cont_element
		= &CG(context).brk_cont_array[CG(context).current_brk_cont];
	brk_cont_element->cont = cont_addr;
	brk_cont_element->brk = end;
	CG(context).current_brk_cont = brk_cont_element->parent;

	zend_stack_del_top(&CG(loop_var_stack));
}
/* }}} */

void zend_do_free(znode *op1) /* {{{ */
{
	if (op1->op_type == IS_TMP_VAR) {
		zend_op *opline = &CG(active_op_array)->opcodes[CG(active_op_array)->last-1];

		while (opline->opcode == ZEND_END_SILENCE ||
		       opline->opcode == ZEND_OP_DATA) {
			opline--;
		}

		if (opline->result_type == IS_TMP_VAR && opline->result.var == op1->u.op.var) {
			switch (opline->opcode) {
				case ZEND_BOOL:
				case ZEND_BOOL_NOT:
					/* boolean resuls don't have to be freed */
					return;
				case ZEND_POST_INC_STATIC_PROP:
				case ZEND_POST_DEC_STATIC_PROP:
				case ZEND_POST_INC_OBJ:
				case ZEND_POST_DEC_OBJ:
				case ZEND_POST_INC:
				case ZEND_POST_DEC:
					/* convert $i++ to ++$i */
					opline->opcode -= 2;
					opline->result_type = IS_UNUSED;
					return;
				case ZEND_ASSIGN:
				case ZEND_ASSIGN_DIM:
				case ZEND_ASSIGN_OBJ:
				case ZEND_ASSIGN_STATIC_PROP:
				case ZEND_ASSIGN_OP:
				case ZEND_ASSIGN_DIM_OP:
				case ZEND_ASSIGN_OBJ_OP:
				case ZEND_ASSIGN_STATIC_PROP_OP:
				case ZEND_PRE_INC_STATIC_PROP:
				case ZEND_PRE_DEC_STATIC_PROP:
				case ZEND_PRE_INC_OBJ:
				case ZEND_PRE_DEC_OBJ:
				case ZEND_PRE_INC:
				case ZEND_PRE_DEC:
					opline->result_type = IS_UNUSED;
					return;
			}
		}

		zend_emit_op(NULL, ZEND_FREE, op1, NULL);
	} else if (op1->op_type == IS_VAR) {
		zend_op *opline = &CG(active_op_array)->opcodes[CG(active_op_array)->last-1];
		while (opline->opcode == ZEND_END_SILENCE ||
				opline->opcode == ZEND_EXT_FCALL_END ||
				opline->opcode == ZEND_OP_DATA) {
			opline--;
		}
		if (opline->result_type == IS_VAR
			&& opline->result.var == op1->u.op.var) {
			if (opline->opcode == ZEND_FETCH_THIS) {
				opline->opcode = ZEND_NOP;
				opline->result_type = IS_UNUSED;
			} else {
				opline->result_type = IS_UNUSED;
			}
		} else {
			while (opline >= CG(active_op_array)->opcodes) {
				if ((opline->opcode == ZEND_FETCH_LIST_R ||
                     opline->opcode == ZEND_FETCH_LIST_W) &&
				    opline->op1_type == IS_VAR &&
				    opline->op1.var == op1->u.op.var) {
					zend_emit_op(NULL, ZEND_FREE, op1, NULL);
					return;
				}
				if (opline->result_type == IS_VAR
					&& opline->result.var == op1->u.op.var) {
					if (opline->opcode == ZEND_NEW) {
						zend_emit_op(NULL, ZEND_FREE, op1, NULL);
					}
					break;
				}
				opline--;
			}
		}
	} else if (op1->op_type == IS_CONST) {
		/* Destroy value without using GC: When opcache moves arrays into SHM it will
		 * free the zend_array structure, so references to it from outside the op array
		 * become invalid. GC would cause such a reference in the root buffer. */
		zval_ptr_dtor_nogc(&op1->u.constant);
	}
}
/* }}} */

uint32_t zend_add_class_modifier(uint32_t flags, uint32_t new_flag) /* {{{ */
{
	uint32_t new_flags = flags | new_flag;
	if ((flags & ZEND_ACC_EXPLICIT_ABSTRACT_CLASS) && (new_flag & ZEND_ACC_EXPLICIT_ABSTRACT_CLASS)) {
		zend_throw_exception(zend_ce_compile_error,
			"Multiple abstract modifiers are not allowed", 0);
		return 0;
	}
	if ((flags & ZEND_ACC_FINAL) && (new_flag & ZEND_ACC_FINAL)) {
		zend_throw_exception(zend_ce_compile_error, "Multiple final modifiers are not allowed", 0);
		return 0;
	}
	if ((new_flags & ZEND_ACC_EXPLICIT_ABSTRACT_CLASS) && (new_flags & ZEND_ACC_FINAL)) {
		zend_throw_exception(zend_ce_compile_error,
			"Cannot use the final modifier on an abstract class", 0);
		return 0;
	}
	return new_flags;
}
/* }}} */

uint32_t zend_add_member_modifier(uint32_t flags, uint32_t new_flag) /* {{{ */
{
	uint32_t new_flags = flags | new_flag;
	if ((flags & ZEND_ACC_PPP_MASK) && (new_flag & ZEND_ACC_PPP_MASK)) {
		zend_throw_exception(zend_ce_compile_error,
			"Multiple access type modifiers are not allowed", 0);
		return 0;
	}
	if ((flags & ZEND_ACC_ABSTRACT) && (new_flag & ZEND_ACC_ABSTRACT)) {
		zend_throw_exception(zend_ce_compile_error, "Multiple abstract modifiers are not allowed", 0);
		return 0;
	}
	if ((flags & ZEND_ACC_STATIC) && (new_flag & ZEND_ACC_STATIC)) {
		zend_throw_exception(zend_ce_compile_error, "Multiple static modifiers are not allowed", 0);
		return 0;
	}
	if ((flags & ZEND_ACC_FINAL) && (new_flag & ZEND_ACC_FINAL)) {
		zend_throw_exception(zend_ce_compile_error, "Multiple final modifiers are not allowed", 0);
		return 0;
	}
	if ((new_flags & ZEND_ACC_ABSTRACT) && (new_flags & ZEND_ACC_FINAL)) {
		zend_throw_exception(zend_ce_compile_error,
			"Cannot use the final modifier on an abstract class member", 0);
		return 0;
	}
	return new_flags;
}
/* }}} */

ZEND_API zend_string *zend_create_member_string(zend_string *class_name, zend_string *member_name) {
	return zend_string_concat3(
		ZSTR_VAL(class_name), ZSTR_LEN(class_name),
		"::", sizeof("::") - 1,
		ZSTR_VAL(member_name), ZSTR_LEN(member_name));
}

zend_string *zend_concat_names(char *name1, size_t name1_len, char *name2, size_t name2_len) {
	return zend_string_concat3(name1, name1_len, "\\", 1, name2, name2_len);
}

zend_string *zend_prefix_with_ns(zend_string *name) {
	if (FC(current_namespace)) {
		zend_string *ns = FC(current_namespace);
		return zend_concat_names(ZSTR_VAL(ns), ZSTR_LEN(ns), ZSTR_VAL(name), ZSTR_LEN(name));
	} else {
		return zend_string_copy(name);
	}
}

zend_string *zend_resolve_non_class_name(
	zend_string *name, uint32_t type, zend_bool *is_fully_qualified,
	zend_bool case_sensitive, HashTable *current_import_sub
) {
	char *compound;
	*is_fully_qualified = 0;

	if (ZSTR_VAL(name)[0] == '\\') {
		/* Remove \ prefix (only relevant if this is a string rather than a label) */
		*is_fully_qualified = 1;
		return zend_string_init(ZSTR_VAL(name) + 1, ZSTR_LEN(name) - 1, 0);
	}

	if (type == ZEND_NAME_FQ) {
		*is_fully_qualified = 1;
		return zend_string_copy(name);
	}

	if (type == ZEND_NAME_RELATIVE) {
		*is_fully_qualified = 1;
		return zend_prefix_with_ns(name);
	}

	if (current_import_sub) {
		/* If an unqualified name is a function/const alias, replace it. */
		zend_string *import_name;
		if (case_sensitive) {
			import_name = zend_hash_find_ptr(current_import_sub, name);
		} else {
			import_name = zend_hash_find_ptr_lc(current_import_sub, name);
		}

		if (import_name) {
			*is_fully_qualified = 1;
			return zend_string_copy(import_name);
		}
	}

	compound = memchr(ZSTR_VAL(name), '\\', ZSTR_LEN(name));
	if (compound) {
		*is_fully_qualified = 1;
	}

	if (compound && FC(imports)) {
		/* If the first part of a qualified name is an alias, substitute it. */
		size_t len = compound - ZSTR_VAL(name);
		zend_string *import_name = zend_hash_str_find_ptr_lc(FC(imports), ZSTR_VAL(name), len);

		if (import_name) {
			return zend_concat_names(
				ZSTR_VAL(import_name), ZSTR_LEN(import_name), ZSTR_VAL(name) + len + 1, ZSTR_LEN(name) - len - 1);
		}
	}

	return zend_prefix_with_ns(name);
}
/* }}} */

zend_string *zend_resolve_function_name(zend_string *name, uint32_t type, zend_bool *is_fully_qualified) /* {{{ */
{
	return zend_resolve_non_class_name(
		name, type, is_fully_qualified, 0, FC(imports_function));
}
/* }}} */

zend_string *zend_resolve_const_name(zend_string *name, uint32_t type, zend_bool *is_fully_qualified) /* {{{ */ {
	return zend_resolve_non_class_name(
		name, type, is_fully_qualified, 1, FC(imports_const));
}
/* }}} */

zend_string *zend_resolve_class_name(zend_string *name, uint32_t type) /* {{{ */
{
	char *compound;

	if (type == ZEND_NAME_RELATIVE) {
		return zend_prefix_with_ns(name);
	}

	if (type == ZEND_NAME_FQ || ZSTR_VAL(name)[0] == '\\') {
		/* Remove \ prefix (only relevant if this is a string rather than a label) */
		if (ZSTR_VAL(name)[0] == '\\') {
			name = zend_string_init(ZSTR_VAL(name) + 1, ZSTR_LEN(name) - 1, 0);
		} else {
			zend_string_addref(name);
		}
		/* Ensure that \self, \parent and \static are not used */
		if (ZEND_FETCH_CLASS_DEFAULT != zend_get_class_fetch_type(name)) {
			zend_error_noreturn(E_COMPILE_ERROR, "'\\%s' is an invalid class name", ZSTR_VAL(name));
		}
		return name;
	}

	if (FC(imports)) {
		compound = memchr(ZSTR_VAL(name), '\\', ZSTR_LEN(name));
		if (compound) {
			/* If the first part of a qualified name is an alias, substitute it. */
			size_t len = compound - ZSTR_VAL(name);
			zend_string *import_name =
				zend_hash_str_find_ptr_lc(FC(imports), ZSTR_VAL(name), len);

			if (import_name) {
				return zend_concat_names(
					ZSTR_VAL(import_name), ZSTR_LEN(import_name), ZSTR_VAL(name) + len + 1, ZSTR_LEN(name) - len - 1);
			}
		} else {
			/* If an unqualified name is an alias, replace it. */
			zend_string *import_name
				= zend_hash_find_ptr_lc(FC(imports), name);

			if (import_name) {
				return zend_string_copy(import_name);
			}
		}
	}

	/* If not fully qualified and not an alias, prepend the current namespace */
	return zend_prefix_with_ns(name);
}
/* }}} */

zend_string *zend_resolve_class_name_ast(zend_ast *ast) /* {{{ */
{
	zval *class_name = zend_ast_get_zval(ast);
	if (Z_TYPE_P(class_name) != IS_STRING) {
		zend_error_noreturn(E_COMPILE_ERROR, "Illegal class name");
	}
	return zend_resolve_class_name(Z_STR_P(class_name), ast->attr);
}
/* }}} */

static void label_ptr_dtor(zval *zv) /* {{{ */
{
	efree_size(Z_PTR_P(zv), sizeof(zend_label));
}
/* }}} */

static void str_dtor(zval *zv)  /* {{{ */ {
	zend_string_release_ex(Z_STR_P(zv), 0);
}
/* }}} */

static zend_bool zend_is_call(zend_ast *ast);

static uint32_t zend_add_try_element(uint32_t try_op) /* {{{ */
{
	zend_op_array *op_array = CG(active_op_array);
	uint32_t try_catch_offset = op_array->last_try_catch++;
	zend_try_catch_element *elem;

	op_array->try_catch_array = safe_erealloc(
		op_array->try_catch_array, sizeof(zend_try_catch_element), op_array->last_try_catch, 0);

	elem = &op_array->try_catch_array[try_catch_offset];
	elem->try_op = try_op;
	elem->catch_op = 0;
	elem->finally_op = 0;
	elem->finally_end = 0;

	return try_catch_offset;
}
/* }}} */

ZEND_API void function_add_ref(zend_function *function) /* {{{ */
{
	if (function->type == ZEND_USER_FUNCTION) {
		zend_op_array *op_array = &function->op_array;

		if (op_array->refcount) {
			(*op_array->refcount)++;
		}
		if (op_array->static_variables
			&& !(GC_FLAGS(op_array->static_variables) & IS_ARRAY_IMMUTABLE)) {
			GC_ADDREF(op_array->static_variables);
		}

		if (CG(compiler_options) & ZEND_COMPILE_PRELOAD) {
			ZEND_ASSERT(op_array->fn_flags & ZEND_ACC_PRELOADED);
			ZEND_MAP_PTR_NEW(op_array->run_time_cache);
			ZEND_MAP_PTR_NEW(op_array->static_variables_ptr);
		} else {
			ZEND_MAP_PTR_INIT(op_array->static_variables_ptr, &op_array->static_variables);
			ZEND_MAP_PTR_INIT(op_array->run_time_cache, zend_arena_alloc(&CG(arena), sizeof(void*)));
			ZEND_MAP_PTR_SET(op_array->run_time_cache, NULL);
		}
	}

	if (function->common.function_name) {
		zend_string_addref(function->common.function_name);
	}
}
/* }}} */

static zend_never_inline ZEND_COLD ZEND_NORETURN void do_bind_function_error(zend_string *lcname, zend_op_array *op_array, zend_bool compile_time) /* {{{ */
{
	zval *zv = zend_hash_find_ex(compile_time ? CG(function_table) : EG(function_table), lcname, 1);
	int error_level = compile_time ? E_COMPILE_ERROR : E_ERROR;
	zend_function *old_function;

	ZEND_ASSERT(zv != NULL);
	old_function = (zend_function*)Z_PTR_P(zv);
	if (old_function->type == ZEND_USER_FUNCTION
		&& old_function->op_array.last > 0) {
		zend_error_noreturn(error_level, "Cannot redeclare %s() (previously declared in %s:%d)",
					op_array ? ZSTR_VAL(op_array->function_name) : ZSTR_VAL(old_function->common.function_name),
					ZSTR_VAL(old_function->op_array.filename),
					old_function->op_array.opcodes[0].lineno);
	} else {
		zend_error_noreturn(error_level, "Cannot redeclare %s()",
			op_array ? ZSTR_VAL(op_array->function_name) : ZSTR_VAL(old_function->common.function_name));
	}
}

ZEND_API int do_bind_function(zval *lcname) /* {{{ */
{
	zend_function *function;
	zval *rtd_key, *zv;

	rtd_key = lcname + 1;
	zv = zend_hash_find_ex(EG(function_table), Z_STR_P(rtd_key), 1);
	if (UNEXPECTED(!zv)) {
		do_bind_function_error(Z_STR_P(lcname), NULL, 0);
		return FAILURE;
	}
	function = (zend_function*)Z_PTR_P(zv);
	zv = zend_hash_set_bucket_key(EG(function_table), (Bucket*)zv, Z_STR_P(lcname));
	if (UNEXPECTED(!zv)) {
		do_bind_function_error(Z_STR_P(lcname), &function->op_array, 0);
		return FAILURE;
	}
	return SUCCESS;
}
/* }}} */

ZEND_API int do_bind_class(zval *lcname, zend_string *lc_parent_name) /* {{{ */
{
	zend_class_entry *ce;
	zval *rtd_key, *zv;

	rtd_key = lcname + 1;

	zv = zend_hash_find_ex(EG(class_table), Z_STR_P(rtd_key), 1);

	if (UNEXPECTED(!zv)) {
		ce = zend_hash_find_ptr(EG(class_table), Z_STR_P(lcname));
		if (ce) {
			zend_error_noreturn(E_COMPILE_ERROR, "Cannot declare %s %s, because the name is already in use", zend_get_object_type(ce), ZSTR_VAL(ce->name));
			return FAILURE;
		} else {
			do {
				ZEND_ASSERT(EG(current_execute_data)->func->op_array.fn_flags & ZEND_ACC_PRELOADED);
				if (zend_preload_autoload
				  && zend_preload_autoload(EG(current_execute_data)->func->op_array.filename) == SUCCESS) {
					zv = zend_hash_find_ex(EG(class_table), Z_STR_P(rtd_key), 1);
					if (EXPECTED(zv != NULL)) {
						break;
					}
				}
				zend_error_noreturn(E_ERROR, "Class %s wasn't preloaded", Z_STRVAL_P(lcname));
				return FAILURE;
			} while (0);
		}
	}

	/* Register the derived class */
	ce = (zend_class_entry*)Z_PTR_P(zv);
	zv = zend_hash_set_bucket_key(EG(class_table), (Bucket*)zv, Z_STR_P(lcname));
	if (UNEXPECTED(!zv)) {
		zend_error_noreturn(E_COMPILE_ERROR, "Cannot declare %s %s, because the name is already in use", zend_get_object_type(ce), ZSTR_VAL(ce->name));
		return FAILURE;
	}

	if (zend_do_link_class(ce, lc_parent_name) == FAILURE) {
		/* Reload bucket pointer, the hash table may have been reallocated */
		zv = zend_hash_find(EG(class_table), Z_STR_P(lcname));
		zend_hash_set_bucket_key(EG(class_table), (Bucket *) zv, Z_STR_P(rtd_key));
		return FAILURE;
	}

	return SUCCESS;
}
/* }}} */

static zend_string *add_type_string(zend_string *type, zend_string *new_type) {
	zend_string *result;
	if (type == NULL) {
		return zend_string_copy(new_type);
	}

	result = zend_string_concat3(
		ZSTR_VAL(type), ZSTR_LEN(type), "|", 1, ZSTR_VAL(new_type), ZSTR_LEN(new_type));
	zend_string_release(type);
	return result;
}

static zend_string *resolve_class_name(zend_string *name, zend_class_entry *scope) {
	if (scope) {
		if (zend_string_equals_literal_ci(name, "self")) {
			name = scope->name;
		} else if (zend_string_equals_literal_ci(name, "parent") && scope->parent) {
			name = scope->parent->name;
		}
	}
	return name;
}

zend_string *zend_type_to_string_resolved(zend_type type, zend_class_entry *scope) {
	zend_string *str = NULL;
	if (ZEND_TYPE_HAS_LIST(type)) {
		zend_type *list_type;
		ZEND_TYPE_LIST_FOREACH(ZEND_TYPE_LIST(type), list_type) {
			if (ZEND_TYPE_HAS_CE(*list_type)) {
				str = add_type_string(str, ZEND_TYPE_CE(*list_type)->name);
			} else {
				str = add_type_string(str, resolve_class_name(ZEND_TYPE_NAME(*list_type), scope));
			}
		} ZEND_TYPE_LIST_FOREACH_END();
	} else if (ZEND_TYPE_HAS_NAME(type)) {
		str = zend_string_copy(resolve_class_name(ZEND_TYPE_NAME(type), scope));
	} else if (ZEND_TYPE_HAS_CE(type)) {
		str = zend_string_copy(ZEND_TYPE_CE(type)->name);
	}

	uint32_t type_mask = ZEND_TYPE_FULL_MASK(type);
	if (type_mask & MAY_BE_STATIC) {
		zend_string *name = ZSTR_KNOWN(ZEND_STR_STATIC);
		if (scope) {
			zend_class_entry *called_scope = zend_get_called_scope(EG(current_execute_data));
			if (called_scope) {
				name = called_scope->name;
			}
		}
		str = add_type_string(str, name);
	}
	if (type_mask & MAY_BE_CALLABLE) {
		str = add_type_string(str, ZSTR_KNOWN(ZEND_STR_CALLABLE));
	}
	if (type_mask & MAY_BE_ITERABLE) {
		str = add_type_string(str, ZSTR_KNOWN(ZEND_STR_ITERABLE));
	}
	if (type_mask & MAY_BE_OBJECT) {
		str = add_type_string(str, ZSTR_KNOWN(ZEND_STR_OBJECT));
	}
	if (type_mask & MAY_BE_ARRAY) {
		str = add_type_string(str, ZSTR_KNOWN(ZEND_STR_ARRAY));
	}
	if (type_mask & MAY_BE_STRING) {
		str = add_type_string(str, ZSTR_KNOWN(ZEND_STR_STRING));
	}
	if (type_mask & MAY_BE_LONG) {
		str = add_type_string(str, ZSTR_KNOWN(ZEND_STR_INT));
	}
	if (type_mask & MAY_BE_DOUBLE) {
		str = add_type_string(str, ZSTR_KNOWN(ZEND_STR_FLOAT));
	}
	if ((type_mask & MAY_BE_BOOL) == MAY_BE_BOOL) {
		str = add_type_string(str, ZSTR_KNOWN(ZEND_STR_BOOL));
	} else if (type_mask & MAY_BE_FALSE) {
		str = add_type_string(str, ZSTR_KNOWN(ZEND_STR_FALSE));
	}
	if (type_mask & MAY_BE_VOID) {
		str = add_type_string(str, ZSTR_KNOWN(ZEND_STR_VOID));
	}

	if (type_mask & MAY_BE_NULL) {
		zend_bool is_union = !str || memchr(ZSTR_VAL(str), '|', ZSTR_LEN(str)) != NULL;
		if (!is_union) {
			zend_string *nullable_str = zend_string_concat2("?", 1, ZSTR_VAL(str), ZSTR_LEN(str));
			zend_string_release(str);
			return nullable_str;
		}

		str = add_type_string(str, ZSTR_KNOWN(ZEND_STR_NULL_LOWERCASE));
	}
	return str;
}

ZEND_API zend_string *zend_type_to_string(zend_type type) {
	return zend_type_to_string_resolved(type, NULL);
}

static zend_bool is_generator_compatible_class_type(zend_string *name) {
	return zend_string_equals_literal_ci(name, "Traversable")
		|| zend_string_equals_literal_ci(name, "Iterator")
		|| zend_string_equals_literal_ci(name, "Generator");
}

static void zend_mark_function_as_generator() /* {{{ */
{
	if (!CG(active_op_array)->function_name) {
		zend_error_noreturn(E_COMPILE_ERROR,
			"The \"yield\" expression can only be used inside a function");
	}

	if (CG(active_op_array)->fn_flags & ZEND_ACC_HAS_RETURN_TYPE) {
		zend_type return_type = CG(active_op_array)->arg_info[-1].type;
		zend_bool valid_type = (ZEND_TYPE_FULL_MASK(return_type) & MAY_BE_ITERABLE) != 0;
		if (!valid_type) {
			zend_type *single_type;
			ZEND_TYPE_FOREACH(return_type, single_type) {
				if (ZEND_TYPE_HAS_NAME(*single_type)
						&& is_generator_compatible_class_type(ZEND_TYPE_NAME(*single_type))) {
					valid_type = 1;
					break;
				}
			} ZEND_TYPE_FOREACH_END();
		}

		if (!valid_type) {
			zend_string *str = zend_type_to_string(return_type);
			zend_error_noreturn(E_COMPILE_ERROR,
				"Generators may only declare a return type containing " \
				"Generator, Iterator, Traversable, or iterable, %s is not permitted",
				ZSTR_VAL(str));
		}
	}

	CG(active_op_array)->fn_flags |= ZEND_ACC_GENERATOR;
}
/* }}} */

ZEND_API uint32_t zend_build_delayed_early_binding_list(const zend_op_array *op_array) /* {{{ */
{
	if (op_array->fn_flags & ZEND_ACC_EARLY_BINDING) {
		uint32_t  first_early_binding_opline = (uint32_t)-1;
		uint32_t *prev_opline_num = &first_early_binding_opline;
		zend_op  *opline = op_array->opcodes;
		zend_op  *end = opline + op_array->last;

		while (opline < end) {
			if (opline->opcode == ZEND_DECLARE_CLASS_DELAYED) {
				*prev_opline_num = opline - op_array->opcodes;
				prev_opline_num = &opline->result.opline_num;
			}
			++opline;
		}
		*prev_opline_num = -1;
		return first_early_binding_opline;
	}
	return (uint32_t)-1;
}
/* }}} */

ZEND_API void zend_do_delayed_early_binding(zend_op_array *op_array, uint32_t first_early_binding_opline) /* {{{ */
{
	if (first_early_binding_opline != (uint32_t)-1) {
		zend_bool orig_in_compilation = CG(in_compilation);
		uint32_t opline_num = first_early_binding_opline;
		void **run_time_cache;

		if (!ZEND_MAP_PTR(op_array->run_time_cache)) {
			void *ptr;

			ZEND_ASSERT(op_array->fn_flags & ZEND_ACC_HEAP_RT_CACHE);
			ptr = emalloc(op_array->cache_size + sizeof(void*));
			ZEND_MAP_PTR_INIT(op_array->run_time_cache, ptr);
			ptr = (char*)ptr + sizeof(void*);
			ZEND_MAP_PTR_SET(op_array->run_time_cache, ptr);
			memset(ptr, 0, op_array->cache_size);
		}
		run_time_cache = RUN_TIME_CACHE(op_array);

		CG(in_compilation) = 1;
		while (opline_num != (uint32_t)-1) {
			const zend_op *opline = &op_array->opcodes[opline_num];
			zval *lcname = RT_CONSTANT(opline, opline->op1);
			zval *zv = zend_hash_find_ex(EG(class_table), Z_STR_P(lcname + 1), 1);

			if (zv) {
				zend_class_entry *ce = Z_CE_P(zv);
				zend_string *lc_parent_name = Z_STR_P(RT_CONSTANT(opline, opline->op2));
				zend_class_entry *parent_ce = zend_hash_find_ex_ptr(EG(class_table), lc_parent_name, 1);

				if (parent_ce) {
					if (zend_try_early_bind(ce, parent_ce, Z_STR_P(lcname), zv)) {
						/* Store in run-time cache */
						((void**)((char*)run_time_cache + opline->extended_value))[0] = ce;
					}
				}
			}
			opline_num = op_array->opcodes[opline_num].result.opline_num;
		}
		CG(in_compilation) = orig_in_compilation;
	}
}
/* }}} */

ZEND_API zend_string *zend_mangle_property_name(const char *src1, size_t src1_length, const char *src2, size_t src2_length, int internal) /* {{{ */
{
	size_t prop_name_length = 1 + src1_length + 1 + src2_length;
	zend_string *prop_name = zend_string_alloc(prop_name_length, internal);

	ZSTR_VAL(prop_name)[0] = '\0';
	memcpy(ZSTR_VAL(prop_name) + 1, src1, src1_length+1);
	memcpy(ZSTR_VAL(prop_name) + 1 + src1_length + 1, src2, src2_length+1);
	return prop_name;
}
/* }}} */

static zend_always_inline size_t zend_strnlen(const char* s, size_t maxlen) /* {{{ */
{
	size_t len = 0;
	while (*s++ && maxlen--) len++;
	return len;
}
/* }}} */

ZEND_API int zend_unmangle_property_name_ex(const zend_string *name, const char **class_name, const char **prop_name, size_t *prop_len) /* {{{ */
{
	size_t class_name_len;
	size_t anonclass_src_len;

	*class_name = NULL;

	if (!ZSTR_LEN(name) || ZSTR_VAL(name)[0] != '\0') {
		*prop_name = ZSTR_VAL(name);
		if (prop_len) {
			*prop_len = ZSTR_LEN(name);
		}
		return SUCCESS;
	}
	if (ZSTR_LEN(name) < 3 || ZSTR_VAL(name)[1] == '\0') {
		zend_error(E_NOTICE, "Illegal member variable name");
		*prop_name = ZSTR_VAL(name);
		if (prop_len) {
			*prop_len = ZSTR_LEN(name);
		}
		return FAILURE;
	}

	class_name_len = zend_strnlen(ZSTR_VAL(name) + 1, ZSTR_LEN(name) - 2);
	if (class_name_len >= ZSTR_LEN(name) - 2 || ZSTR_VAL(name)[class_name_len + 1] != '\0') {
		zend_error(E_NOTICE, "Corrupt member variable name");
		*prop_name = ZSTR_VAL(name);
		if (prop_len) {
			*prop_len = ZSTR_LEN(name);
		}
		return FAILURE;
	}

	*class_name = ZSTR_VAL(name) + 1;
	anonclass_src_len = zend_strnlen(*class_name + class_name_len + 1, ZSTR_LEN(name) - class_name_len - 2);
	if (class_name_len + anonclass_src_len + 2 != ZSTR_LEN(name)) {
		class_name_len += anonclass_src_len + 1;
	}
	*prop_name = ZSTR_VAL(name) + class_name_len + 2;
	if (prop_len) {
		*prop_len = ZSTR_LEN(name) - class_name_len - 2;
	}
	return SUCCESS;
}
/* }}} */

static zend_bool can_ct_eval_const(zend_constant *c) {
	if (ZEND_CONSTANT_FLAGS(c) & CONST_DEPRECATED) {
		return 0;
	}
	if ((ZEND_CONSTANT_FLAGS(c) & CONST_PERSISTENT)
			&& !(CG(compiler_options) & ZEND_COMPILE_NO_PERSISTENT_CONSTANT_SUBSTITUTION)
			&& !((ZEND_CONSTANT_FLAGS(c) & CONST_NO_FILE_CACHE)
				&& (CG(compiler_options) & ZEND_COMPILE_WITH_FILE_CACHE))) {
		return 1;
	}
	if (Z_TYPE(c->value) < IS_OBJECT
			&& !(CG(compiler_options) & ZEND_COMPILE_NO_CONSTANT_SUBSTITUTION)) {
		return 1;
	}
	return 0;
}

static zend_bool zend_try_ct_eval_const(zval *zv, zend_string *name, zend_bool is_fully_qualified) /* {{{ */
{
	zend_constant *c = zend_hash_find_ptr(EG(zend_constants), name);
	if (c && can_ct_eval_const(c)) {
		ZVAL_COPY_OR_DUP(zv, &c->value);
		return 1;
	}

	{
		/* Substitute true, false and null (including unqualified usage in namespaces) */
		const char *lookup_name = ZSTR_VAL(name);
		size_t lookup_len = ZSTR_LEN(name);

		if (!is_fully_qualified) {
			zend_get_unqualified_name(name, &lookup_name, &lookup_len);
		}

		if ((c = zend_get_special_const(lookup_name, lookup_len))) {
			ZVAL_COPY_VALUE(zv, &c->value);
			return 1;
		}

		return 0;
	}
}
/* }}} */

static inline zend_bool zend_is_scope_known() /* {{{ */
{
	if (CG(active_op_array)->fn_flags & ZEND_ACC_CLOSURE) {
		/* Closures can be rebound to a different scope */
		return 0;
	}

	if (!CG(active_class_entry)) {
		/* The scope is known if we're in a free function (no scope), but not if we're in
		 * a file/eval (which inherits including/eval'ing scope). */
		return CG(active_op_array)->function_name != NULL;
	}

	/* For traits self etc refers to the using class, not the trait itself */
	return (CG(active_class_entry)->ce_flags & ZEND_ACC_TRAIT) == 0;
}
/* }}} */

static inline zend_bool class_name_refers_to_active_ce(zend_string *class_name, uint32_t fetch_type) /* {{{ */
{
	if (!CG(active_class_entry)) {
		return 0;
	}
	if (fetch_type == ZEND_FETCH_CLASS_SELF && zend_is_scope_known()) {
		return 1;
	}
	return fetch_type == ZEND_FETCH_CLASS_DEFAULT
		&& zend_string_equals_ci(class_name, CG(active_class_entry)->name);
}
/* }}} */

uint32_t zend_get_class_fetch_type(zend_string *name) /* {{{ */
{
	if (zend_string_equals_literal_ci(name, "self")) {
		return ZEND_FETCH_CLASS_SELF;
	} else if (zend_string_equals_literal_ci(name, "parent")) {
		return ZEND_FETCH_CLASS_PARENT;
	} else if (zend_string_equals_literal_ci(name, "static")) {
		return ZEND_FETCH_CLASS_STATIC;
	} else {
		return ZEND_FETCH_CLASS_DEFAULT;
	}
}
/* }}} */

static uint32_t zend_get_class_fetch_type_ast(zend_ast *name_ast) /* {{{ */
{
	/* Fully qualified names are always default refs */
	if (name_ast->attr == ZEND_NAME_FQ) {
		return ZEND_FETCH_CLASS_DEFAULT;
	}

	return zend_get_class_fetch_type(zend_ast_get_str(name_ast));
}
/* }}} */

static zend_string *zend_resolve_const_class_name_reference(zend_ast *ast, const char *type)
{
	zend_string *class_name = zend_ast_get_str(ast);
	if (ZEND_FETCH_CLASS_DEFAULT != zend_get_class_fetch_type_ast(ast)) {
		zend_error_noreturn(E_COMPILE_ERROR,
			"Cannot use '%s' as %s, as it is reserved",
			ZSTR_VAL(class_name), type);
	}
	return zend_resolve_class_name(class_name, ast->attr);
}

static void zend_ensure_valid_class_fetch_type(uint32_t fetch_type) /* {{{ */
{
	if (fetch_type != ZEND_FETCH_CLASS_DEFAULT && zend_is_scope_known()) {
		zend_class_entry *ce = CG(active_class_entry);
		if (!ce) {
			zend_error_noreturn(E_COMPILE_ERROR, "Cannot use \"%s\" when no class scope is active",
				fetch_type == ZEND_FETCH_CLASS_SELF ? "self" :
				fetch_type == ZEND_FETCH_CLASS_PARENT ? "parent" : "static");
		} else if (fetch_type == ZEND_FETCH_CLASS_PARENT && !ce->parent_name) {
			zend_error_noreturn(E_COMPILE_ERROR,
				"Cannot use \"parent\" when current class scope has no parent");
		}
	}
}
/* }}} */

static zend_bool zend_try_compile_const_expr_resolve_class_name(zval *zv, zend_ast *class_ast) /* {{{ */
{
	uint32_t fetch_type;
	zval *class_name;

	if (class_ast->kind != ZEND_AST_ZVAL) {
		return 0;
	}

	class_name = zend_ast_get_zval(class_ast);

	if (Z_TYPE_P(class_name) != IS_STRING) {
		zend_error_noreturn(E_COMPILE_ERROR, "Illegal class name");
	}

	fetch_type = zend_get_class_fetch_type(Z_STR_P(class_name));
	zend_ensure_valid_class_fetch_type(fetch_type);

	switch (fetch_type) {
		case ZEND_FETCH_CLASS_SELF:
			if (CG(active_class_entry) && zend_is_scope_known()) {
				ZVAL_STR_COPY(zv, CG(active_class_entry)->name);
				return 1;
			}
			return 0;
		case ZEND_FETCH_CLASS_PARENT:
			if (CG(active_class_entry) && CG(active_class_entry)->parent_name
					&& zend_is_scope_known()) {
				ZVAL_STR_COPY(zv, CG(active_class_entry)->parent_name);
				return 1;
			}
			return 0;
		case ZEND_FETCH_CLASS_STATIC:
			return 0;
		case ZEND_FETCH_CLASS_DEFAULT:
			ZVAL_STR(zv, zend_resolve_class_name_ast(class_ast));
			return 1;
		EMPTY_SWITCH_DEFAULT_CASE()
	}
}
/* }}} */

/* We don't use zend_verify_const_access because we need to deal with unlinked classes. */
static zend_bool zend_verify_ct_const_access(zend_class_constant *c, zend_class_entry *scope)
{
	if (Z_ACCESS_FLAGS(c->value) & ZEND_ACC_PUBLIC) {
		return 1;
	} else if (Z_ACCESS_FLAGS(c->value) & ZEND_ACC_PRIVATE) {
		return c->ce == scope;
	} else {
		zend_class_entry *ce = c->ce;
		while (1) {
			if (ce == scope) {
				return 1;
			}
			if (!ce->parent) {
				break;
			}
			if (ce->ce_flags & ZEND_ACC_RESOLVED_PARENT) {
				ce = ce->parent;
			} else {
				ce = zend_hash_find_ptr_lc(CG(class_table), ce->parent_name);
				if (!ce) {
					break;
				}
			}
		}
		/* Reverse case cannot be true during compilation */
		return 0;
	}
}

static zend_bool zend_try_ct_eval_class_const(zval *zv, zend_string *class_name, zend_string *name) /* {{{ */
{
	uint32_t fetch_type = zend_get_class_fetch_type(class_name);
	zend_class_constant *cc;
	zval *c;

	if (class_name_refers_to_active_ce(class_name, fetch_type)) {
		cc = zend_hash_find_ptr(&CG(active_class_entry)->constants_table, name);
	} else if (fetch_type == ZEND_FETCH_CLASS_DEFAULT && !(CG(compiler_options) & ZEND_COMPILE_NO_CONSTANT_SUBSTITUTION)) {
		zend_class_entry *ce = zend_hash_find_ptr_lc(CG(class_table), class_name);
		if (ce) {
			cc = zend_hash_find_ptr(&ce->constants_table, name);
		} else {
			return 0;
		}
	} else {
		return 0;
	}

	if (CG(compiler_options) & ZEND_COMPILE_NO_PERSISTENT_CONSTANT_SUBSTITUTION) {
		return 0;
	}

	if (!cc || !zend_verify_ct_const_access(cc, CG(active_class_entry))) {
		return 0;
	}

	c = &cc->value;

	/* Substitute case-sensitive (or lowercase) persistent class constants */
	if (Z_TYPE_P(c) < IS_OBJECT) {
		ZVAL_COPY_OR_DUP(zv, c);
		return 1;
	}

	return 0;
}
/* }}} */

static void zend_add_to_list(void *result, void *item) /* {{{ */
{
	void** list = *(void**)result;
	size_t n = 0;

	if (list) {
		while (list[n]) {
			n++;
		}
	}

	list = erealloc(list, sizeof(void*) * (n+2));

	list[n]   = item;
	list[n+1] = NULL;

	*(void**)result = list;
}
/* }}} */

void zend_do_extended_stmt(void) /* {{{ */
{
	zend_op *opline;

	if (!(CG(compiler_options) & ZEND_COMPILE_EXTENDED_STMT)) {
		return;
	}

	opline = get_next_op();

	opline->opcode = ZEND_EXT_STMT;
}
/* }}} */

void zend_do_extended_fcall_begin(void) /* {{{ */
{
	zend_op *opline;

	if (!(CG(compiler_options) & ZEND_COMPILE_EXTENDED_FCALL)) {
		return;
	}

	opline = get_next_op();

	opline->opcode = ZEND_EXT_FCALL_BEGIN;
}
/* }}} */

void zend_do_extended_fcall_end(void) /* {{{ */
{
	zend_op *opline;

	if (!(CG(compiler_options) & ZEND_COMPILE_EXTENDED_FCALL)) {
		return;
	}

	opline = get_next_op();

	opline->opcode = ZEND_EXT_FCALL_END;
}
/* }}} */

zend_bool zend_is_auto_global_str(char *name, size_t len) /* {{{ */ {
	zend_auto_global *auto_global;

	if ((auto_global = zend_hash_str_find_ptr(CG(auto_globals), name, len)) != NULL) {
		if (auto_global->armed) {
			auto_global->armed = auto_global->auto_global_callback(auto_global->name);
		}
		return 1;
	}
	return 0;
}
/* }}} */

zend_bool zend_is_auto_global(zend_string *name) /* {{{ */
{
	zend_auto_global *auto_global;

	if ((auto_global = zend_hash_find_ptr(CG(auto_globals), name)) != NULL) {
		if (auto_global->armed) {
			auto_global->armed = auto_global->auto_global_callback(auto_global->name);
		}
		return 1;
	}
	return 0;
}
/* }}} */

int zend_register_auto_global(zend_string *name, zend_bool jit, zend_auto_global_callback auto_global_callback) /* {{{ */
{
	zend_auto_global auto_global;
	int retval;

	auto_global.name = name;
	auto_global.auto_global_callback = auto_global_callback;
	auto_global.jit = jit;

	retval = zend_hash_add_mem(CG(auto_globals), auto_global.name, &auto_global, sizeof(zend_auto_global)) != NULL ? SUCCESS : FAILURE;

	return retval;
}
/* }}} */

ZEND_API void zend_activate_auto_globals(void) /* {{{ */
{
	zend_auto_global *auto_global;

	ZEND_HASH_FOREACH_PTR(CG(auto_globals), auto_global) {
		if (auto_global->jit) {
			auto_global->armed = 1;
		} else if (auto_global->auto_global_callback) {
			auto_global->armed = auto_global->auto_global_callback(auto_global->name);
		} else {
			auto_global->armed = 0;
		}
	} ZEND_HASH_FOREACH_END();
}
/* }}} */

int ZEND_FASTCALL zendlex(zend_parser_stack_elem *elem) /* {{{ */
{
	zval zv;
	int ret;

	if (CG(increment_lineno)) {
		CG(zend_lineno)++;
		CG(increment_lineno) = 0;
	}

	ret = lex_scan(&zv, elem);
	ZEND_ASSERT(!EG(exception) || ret == T_ERROR);
	return ret;

}
/* }}} */

ZEND_API void zend_initialize_class_data(zend_class_entry *ce, zend_bool nullify_handlers) /* {{{ */
{
	zend_bool persistent_hashes = ce->type == ZEND_INTERNAL_CLASS;

	ce->refcount = 1;
	ce->ce_flags = ZEND_ACC_CONSTANTS_UPDATED;

	if (CG(compiler_options) & ZEND_COMPILE_GUARDS) {
		ce->ce_flags |= ZEND_ACC_USE_GUARDS;
	}

	ce->default_properties_table = NULL;
	ce->default_static_members_table = NULL;
	zend_hash_init_ex(&ce->properties_info, 8, NULL, (persistent_hashes ? zend_destroy_property_info_internal : NULL), persistent_hashes, 0);
	zend_hash_init_ex(&ce->constants_table, 8, NULL, NULL, persistent_hashes, 0);
	zend_hash_init_ex(&ce->function_table, 8, NULL, ZEND_FUNCTION_DTOR, persistent_hashes, 0);

	if (ce->type == ZEND_INTERNAL_CLASS) {
		ZEND_MAP_PTR_INIT(ce->static_members_table, NULL);
	} else {
		ZEND_MAP_PTR_INIT(ce->static_members_table, &ce->default_static_members_table);
		ce->info.user.doc_comment = NULL;
	}

	ce->default_properties_count = 0;
	ce->default_static_members_count = 0;
	ce->properties_info_table = NULL;

	if (nullify_handlers) {
		ce->constructor = NULL;
		ce->destructor = NULL;
		ce->clone = NULL;
		ce->__get = NULL;
		ce->__set = NULL;
		ce->__unset = NULL;
		ce->__isset = NULL;
		ce->__call = NULL;
		ce->__callstatic = NULL;
		ce->__tostring = NULL;
		ce->create_object = NULL;
		ce->get_iterator = NULL;
		ce->iterator_funcs_ptr = NULL;
		ce->get_static_method = NULL;
		ce->parent = NULL;
		ce->parent_name = NULL;
		ce->num_interfaces = 0;
		ce->interfaces = NULL;
		ce->num_traits = 0;
		ce->trait_names = NULL;
		ce->trait_aliases = NULL;
		ce->trait_precedences = NULL;
		ce->serialize = NULL;
		ce->unserialize = NULL;
		ce->serialize_func = NULL;
		ce->unserialize_func = NULL;
		ce->__debugInfo = NULL;
		if (ce->type == ZEND_INTERNAL_CLASS) {
			ce->info.internal.module = NULL;
			ce->info.internal.builtin_functions = NULL;
		}
	}
}
/* }}} */

ZEND_API zend_string *zend_get_compiled_variable_name(const zend_op_array *op_array, uint32_t var) /* {{{ */
{
	return op_array->vars[EX_VAR_TO_NUM(var)];
}
/* }}} */

zend_ast *zend_ast_append_str(zend_ast *left_ast, zend_ast *right_ast) /* {{{ */
{
	zval *left_zv = zend_ast_get_zval(left_ast);
	zend_string *left = Z_STR_P(left_zv);
	zend_string *right = zend_ast_get_str(right_ast);

	zend_string *result;
	size_t left_len = ZSTR_LEN(left);
	size_t len = left_len + ZSTR_LEN(right) + 1; /* left\right */

	result = zend_string_extend(left, len, 0);
	ZSTR_VAL(result)[left_len] = '\\';
	memcpy(&ZSTR_VAL(result)[left_len + 1], ZSTR_VAL(right), ZSTR_LEN(right));
	ZSTR_VAL(result)[len] = '\0';
	zend_string_release_ex(right, 0);

	ZVAL_STR(left_zv, result);
	return left_ast;
}
/* }}} */

zend_ast *zend_negate_num_string(zend_ast *ast) /* {{{ */
{
	zval *zv = zend_ast_get_zval(ast);
	if (Z_TYPE_P(zv) == IS_LONG) {
		if (Z_LVAL_P(zv) == 0) {
			ZVAL_NEW_STR(zv, zend_string_init("-0", sizeof("-0")-1, 0));
		} else {
			ZEND_ASSERT(Z_LVAL_P(zv) > 0);
			Z_LVAL_P(zv) *= -1;
		}
	} else if (Z_TYPE_P(zv) == IS_STRING) {
		size_t orig_len = Z_STRLEN_P(zv);
		Z_STR_P(zv) = zend_string_extend(Z_STR_P(zv), orig_len + 1, 0);
		memmove(Z_STRVAL_P(zv) + 1, Z_STRVAL_P(zv), orig_len + 1);
		Z_STRVAL_P(zv)[0] = '-';
	} else {
		ZEND_ASSERT(0);
	}
	return ast;
}
/* }}} */

void zend_verify_namespace(void) /* {{{ */
{
	if (FC(has_bracketed_namespaces) && !FC(in_namespace)) {
		zend_error_noreturn(E_COMPILE_ERROR, "No code may exist outside of namespace {}");
	}
}
/* }}} */

/* {{{ zend_dirname
   Returns directory name component of path */
ZEND_API size_t zend_dirname(char *path, size_t len)
{
	register char *end = path + len - 1;
	unsigned int len_adjust = 0;

#ifdef ZEND_WIN32
	/* Note that on Win32 CWD is per drive (heritage from CP/M).
	 * This means dirname("c:foo") maps to "c:." or "c:" - which means CWD on C: drive.
	 */
	if ((2 <= len) && isalpha((int)((unsigned char *)path)[0]) && (':' == path[1])) {
		/* Skip over the drive spec (if any) so as not to change */
		path += 2;
		len_adjust += 2;
		if (2 == len) {
			/* Return "c:" on Win32 for dirname("c:").
			 * It would be more consistent to return "c:."
			 * but that would require making the string *longer*.
			 */
			return len;
		}
	}
#endif

	if (len == 0) {
		/* Illegal use of this function */
		return 0;
	}

	/* Strip trailing slashes */
	while (end >= path && IS_SLASH_P(end)) {
		end--;
	}
	if (end < path) {
		/* The path only contained slashes */
		path[0] = DEFAULT_SLASH;
		path[1] = '\0';
		return 1 + len_adjust;
	}

	/* Strip filename */
	while (end >= path && !IS_SLASH_P(end)) {
		end--;
	}
	if (end < path) {
		/* No slash found, therefore return '.' */
		path[0] = '.';
		path[1] = '\0';
		return 1 + len_adjust;
	}

	/* Strip slashes which came before the file name */
	while (end >= path && IS_SLASH_P(end)) {
		end--;
	}
	if (end < path) {
		path[0] = DEFAULT_SLASH;
		path[1] = '\0';
		return 1 + len_adjust;
	}
	*(end+1) = '\0';

	return (size_t)(end + 1 - path) + len_adjust;
}
/* }}} */

static void zend_adjust_for_fetch_type(zend_op *opline, znode *result, uint32_t type) /* {{{ */
{
	zend_uchar factor = (opline->opcode == ZEND_FETCH_STATIC_PROP_R) ? 1 : 3;

	switch (type) {
		case BP_VAR_R:
			opline->result_type = IS_TMP_VAR;
			result->op_type = IS_TMP_VAR;
			return;
		case BP_VAR_W:
			opline->opcode += 1 * factor;
			return;
		case BP_VAR_RW:
			opline->opcode += 2 * factor;
			return;
		case BP_VAR_IS:
			opline->result_type = IS_TMP_VAR;
			result->op_type = IS_TMP_VAR;
			opline->opcode += 3 * factor;
			return;
		case BP_VAR_FUNC_ARG:
			opline->opcode += 4 * factor;
			return;
		case BP_VAR_UNSET:
			opline->opcode += 5 * factor;
			return;
		EMPTY_SWITCH_DEFAULT_CASE()
	}
}
/* }}} */

static inline void zend_make_var_result(znode *result, zend_op *opline) /* {{{ */
{
	opline->result_type = IS_VAR;
	opline->result.var = get_temporary_variable();
	GET_NODE(result, opline->result);
}
/* }}} */

static inline void zend_make_tmp_result(znode *result, zend_op *opline) /* {{{ */
{
	opline->result_type = IS_TMP_VAR;
	opline->result.var = get_temporary_variable();
	GET_NODE(result, opline->result);
}
/* }}} */

static zend_op *zend_emit_op(znode *result, zend_uchar opcode, znode *op1, znode *op2) /* {{{ */
{
	zend_op *opline = get_next_op();
	opline->opcode = opcode;

	if (op1 != NULL) {
		SET_NODE(opline->op1, op1);
	}

	if (op2 != NULL) {
		SET_NODE(opline->op2, op2);
	}

	if (result) {
		zend_make_var_result(result, opline);
	}
	return opline;
}
/* }}} */

static zend_op *zend_emit_op_tmp(znode *result, zend_uchar opcode, znode *op1, znode *op2) /* {{{ */
{
	zend_op *opline = get_next_op();
	opline->opcode = opcode;

	if (op1 != NULL) {
		SET_NODE(opline->op1, op1);
	}

	if (op2 != NULL) {
		SET_NODE(opline->op2, op2);
	}

	if (result) {
		zend_make_tmp_result(result, opline);
	}

	return opline;
}
/* }}} */

static void zend_emit_tick(void) /* {{{ */
{
	zend_op *opline;

	/* This prevents a double TICK generated by the parser statement of "declare()" */
	if (CG(active_op_array)->last && CG(active_op_array)->opcodes[CG(active_op_array)->last - 1].opcode == ZEND_TICKS) {
		return;
	}

	opline = get_next_op();

	opline->opcode = ZEND_TICKS;
	opline->extended_value = FC(declarables).ticks;
}
/* }}} */

static inline zend_op *zend_emit_op_data(znode *value) /* {{{ */
{
	return zend_emit_op(NULL, ZEND_OP_DATA, value, NULL);
}
/* }}} */

static inline uint32_t zend_emit_jump(uint32_t opnum_target) /* {{{ */
{
	uint32_t opnum = get_next_op_number();
	zend_op *opline = zend_emit_op(NULL, ZEND_JMP, NULL, NULL);
	opline->op1.opline_num = opnum_target;
	return opnum;
}
/* }}} */

ZEND_API int zend_is_smart_branch(const zend_op *opline) /* {{{ */
{
	switch (opline->opcode) {
		case ZEND_IS_IDENTICAL:
		case ZEND_IS_NOT_IDENTICAL:
		case ZEND_IS_EQUAL:
		case ZEND_IS_NOT_EQUAL:
		case ZEND_IS_SMALLER:
		case ZEND_IS_SMALLER_OR_EQUAL:
		case ZEND_CASE:
		case ZEND_ISSET_ISEMPTY_CV:
		case ZEND_ISSET_ISEMPTY_VAR:
		case ZEND_ISSET_ISEMPTY_DIM_OBJ:
		case ZEND_ISSET_ISEMPTY_PROP_OBJ:
		case ZEND_ISSET_ISEMPTY_STATIC_PROP:
		case ZEND_INSTANCEOF:
		case ZEND_TYPE_CHECK:
		case ZEND_DEFINED:
		case ZEND_IN_ARRAY:
		case ZEND_ARRAY_KEY_EXISTS:
			return 1;
		default:
			return 0;
	}
}
/* }}} */

static inline uint32_t zend_emit_cond_jump(zend_uchar opcode, znode *cond, uint32_t opnum_target) /* {{{ */
{
	uint32_t opnum = get_next_op_number();
	zend_op *opline;

	if (cond->op_type == IS_TMP_VAR && opnum > 0) {
		opline = CG(active_op_array)->opcodes + opnum - 1;
		if (opline->result_type == IS_TMP_VAR
		 && opline->result.var == cond->u.op.var
		 && zend_is_smart_branch(opline)) {
			if (opcode == ZEND_JMPZ) {
				opline->result_type = IS_TMP_VAR | IS_SMART_BRANCH_JMPZ;
			} else {
				ZEND_ASSERT(opcode == ZEND_JMPNZ);
				opline->result_type = IS_TMP_VAR | IS_SMART_BRANCH_JMPNZ;
			}
		}
	}
	opline = zend_emit_op(NULL, opcode, cond, NULL);
	opline->op2.opline_num = opnum_target;
	return opnum;
}
/* }}} */

static inline void zend_update_jump_target(uint32_t opnum_jump, uint32_t opnum_target) /* {{{ */
{
	zend_op *opline = &CG(active_op_array)->opcodes[opnum_jump];
	switch (opline->opcode) {
		case ZEND_JMP:
			opline->op1.opline_num = opnum_target;
			break;
		case ZEND_JMPZ:
		case ZEND_JMPNZ:
		case ZEND_JMPZ_EX:
		case ZEND_JMPNZ_EX:
		case ZEND_JMP_SET:
		case ZEND_COALESCE:
			opline->op2.opline_num = opnum_target;
			break;
		EMPTY_SWITCH_DEFAULT_CASE()
	}
}
/* }}} */

static inline void zend_update_jump_target_to_next(uint32_t opnum_jump) /* {{{ */
{
	zend_update_jump_target(opnum_jump, get_next_op_number());
}
/* }}} */

static inline zend_op *zend_delayed_emit_op(znode *result, zend_uchar opcode, znode *op1, znode *op2) /* {{{ */
{
	zend_op tmp_opline;

	init_op(&tmp_opline);

	tmp_opline.opcode = opcode;
	if (op1 != NULL) {
		SET_NODE(tmp_opline.op1, op1);
	}
	if (op2 != NULL) {
		SET_NODE(tmp_opline.op2, op2);
	}
	if (result) {
		zend_make_var_result(result, &tmp_opline);
	}

	zend_stack_push(&CG(delayed_oplines_stack), &tmp_opline);
	return zend_stack_top(&CG(delayed_oplines_stack));
}
/* }}} */

static inline uint32_t zend_delayed_compile_begin(void) /* {{{ */
{
	return zend_stack_count(&CG(delayed_oplines_stack));
}
/* }}} */

static zend_op *zend_delayed_compile_end(uint32_t offset) /* {{{ */
{
	zend_op *opline = NULL, *oplines = zend_stack_base(&CG(delayed_oplines_stack));
	uint32_t i, count = zend_stack_count(&CG(delayed_oplines_stack));

	ZEND_ASSERT(count >= offset);
	for (i = offset; i < count; ++i) {
		opline = get_next_op();
		memcpy(opline, &oplines[i], sizeof(zend_op));
	}
	CG(delayed_oplines_stack).top = offset;
	return opline;
}
/* }}} */

#define ZEND_MEMOIZE_NONE 0
#define ZEND_MEMOIZE_COMPILE 1
#define ZEND_MEMOIZE_FETCH 2

static void zend_compile_memoized_expr(znode *result, zend_ast *expr) /* {{{ */
{
	int memoize_mode = CG(memoize_mode);
	if (memoize_mode == ZEND_MEMOIZE_COMPILE) {
		znode memoized_result;

		/* Go through normal compilation */
		CG(memoize_mode) = ZEND_MEMOIZE_NONE;
		zend_compile_expr(result, expr);
		CG(memoize_mode) = ZEND_MEMOIZE_COMPILE;

		if (result->op_type == IS_VAR) {
			zend_emit_op(&memoized_result, ZEND_COPY_TMP, result, NULL);
		} else if (result->op_type == IS_TMP_VAR) {
			zend_emit_op_tmp(&memoized_result, ZEND_COPY_TMP, result, NULL);
		} else {
			if (result->op_type == IS_CONST) {
				Z_TRY_ADDREF(result->u.constant);
			}
			memoized_result = *result;
		}

		zend_hash_index_update_mem(
			CG(memoized_exprs), (uintptr_t) expr, &memoized_result, sizeof(znode));
	} else if (memoize_mode == ZEND_MEMOIZE_FETCH) {
		znode *memoized_result = zend_hash_index_find_ptr(CG(memoized_exprs), (uintptr_t) expr);
		*result = *memoized_result;
		if (result->op_type == IS_CONST) {
			Z_TRY_ADDREF(result->u.constant);
		}
	} else {
		ZEND_ASSERT(0);
	}
}
/* }}} */

static size_t zend_type_get_num_classes(zend_type type) {
	if (!ZEND_TYPE_HAS_CLASS(type)) {
		return 0;
	}
	if (ZEND_TYPE_HAS_LIST(type)) {
		return ZEND_TYPE_LIST(type)->num_types;
	}
	return 1;
}

static void zend_emit_return_type_check(
		znode *expr, zend_arg_info *return_info, zend_bool implicit) /* {{{ */
{
	zend_type type = return_info->type;
	if (ZEND_TYPE_IS_SET(type)) {
		zend_op *opline;

		/* `return ...;` is illegal in a void function (but `return;` isn't) */
		if (ZEND_TYPE_CONTAINS_CODE(type, IS_VOID)) {
			if (expr) {
				if (expr->op_type == IS_CONST && Z_TYPE(expr->u.constant) == IS_NULL) {
					zend_error_noreturn(E_COMPILE_ERROR,
						"A void function must not return a value "
						"(did you mean \"return;\" instead of \"return null;\"?)");
				} else {
					zend_error_noreturn(E_COMPILE_ERROR, "A void function must not return a value");
				}
			}
			/* we don't need run-time check */
			return;
		}

		if (!expr && !implicit) {
			if (ZEND_TYPE_ALLOW_NULL(type)) {
				zend_error_noreturn(E_COMPILE_ERROR,
					"A function with return type must return a value "
					"(did you mean \"return null;\" instead of \"return;\"?)");
			} else {
				zend_error_noreturn(E_COMPILE_ERROR,
					"A function with return type must return a value");
			}
		}

		if (expr && expr->op_type == IS_CONST) {
			if (ZEND_TYPE_CONTAINS_CODE(type, Z_TYPE(expr->u.constant))) {
				/* we don't need run-time check */
				return;
			}
		}

		opline = zend_emit_op(NULL, ZEND_VERIFY_RETURN_TYPE, expr, NULL);
		if (expr && expr->op_type == IS_CONST) {
			opline->result_type = expr->op_type = IS_TMP_VAR;
			opline->result.var = expr->u.op.var = get_temporary_variable();
		}

		opline->op2.num = zend_alloc_cache_slots(zend_type_get_num_classes(return_info->type));
	}
}
/* }}} */

void zend_emit_final_return(int return_one) /* {{{ */
{
	znode zn;
	zend_op *ret;
	zend_bool returns_reference = (CG(active_op_array)->fn_flags & ZEND_ACC_RETURN_REFERENCE) != 0;

	if (CG(active_op_array)->fn_flags & ZEND_ACC_HAS_RETURN_TYPE
			&& !(CG(active_op_array)->fn_flags & ZEND_ACC_GENERATOR)) {
		zend_emit_return_type_check(NULL, CG(active_op_array)->arg_info - 1, 1);
	}

	zn.op_type = IS_CONST;
	if (return_one) {
		ZVAL_LONG(&zn.u.constant, 1);
	} else {
		ZVAL_NULL(&zn.u.constant);
	}

	ret = zend_emit_op(NULL, returns_reference ? ZEND_RETURN_BY_REF : ZEND_RETURN, &zn, NULL);
	ret->extended_value = -1;
}
/* }}} */

static inline zend_bool zend_is_variable(zend_ast *ast) /* {{{ */
{
	return ast->kind == ZEND_AST_VAR || ast->kind == ZEND_AST_DIM
		|| ast->kind == ZEND_AST_PROP || ast->kind == ZEND_AST_STATIC_PROP;
}
/* }}} */

static inline zend_bool zend_is_call(zend_ast *ast) /* {{{ */
{
	return ast->kind == ZEND_AST_CALL
		|| ast->kind == ZEND_AST_METHOD_CALL
		|| ast->kind == ZEND_AST_STATIC_CALL;
}
/* }}} */

static inline zend_bool zend_is_variable_or_call(zend_ast *ast) /* {{{ */
{
	return zend_is_variable(ast) || zend_is_call(ast);
}
/* }}} */

static inline zend_bool zend_is_unticked_stmt(zend_ast *ast) /* {{{ */
{
	return ast->kind == ZEND_AST_STMT_LIST || ast->kind == ZEND_AST_LABEL
		|| ast->kind == ZEND_AST_PROP_DECL || ast->kind == ZEND_AST_CLASS_CONST_DECL
		|| ast->kind == ZEND_AST_USE_TRAIT || ast->kind == ZEND_AST_METHOD;
}
/* }}} */

static inline zend_bool zend_can_write_to_variable(zend_ast *ast) /* {{{ */
{
	while (ast->kind == ZEND_AST_DIM || ast->kind == ZEND_AST_PROP) {
		ast = ast->child[0];
	}

	return zend_is_variable_or_call(ast);
}
/* }}} */

static inline zend_bool zend_is_const_default_class_ref(zend_ast *name_ast) /* {{{ */
{
	if (name_ast->kind != ZEND_AST_ZVAL) {
		return 0;
	}

	return ZEND_FETCH_CLASS_DEFAULT == zend_get_class_fetch_type_ast(name_ast);
}
/* }}} */

static inline void zend_handle_numeric_op(znode *node) /* {{{ */
{
	if (node->op_type == IS_CONST && Z_TYPE(node->u.constant) == IS_STRING) {
		zend_ulong index;

		if (ZEND_HANDLE_NUMERIC(Z_STR(node->u.constant), index)) {
			zval_ptr_dtor(&node->u.constant);
			ZVAL_LONG(&node->u.constant, index);
		}
	}
}
/* }}} */

static inline void zend_handle_numeric_dim(zend_op *opline, znode *dim_node) /* {{{ */
{
	if (Z_TYPE(dim_node->u.constant) == IS_STRING) {
		zend_ulong index;

		if (ZEND_HANDLE_NUMERIC(Z_STR(dim_node->u.constant), index)) {
			/* For numeric indexes we also keep the original value to use by ArrayAccess
			 * See bug #63217
			 */
			int c = zend_add_literal(&dim_node->u.constant);
			ZEND_ASSERT(opline->op2.constant + 1 == c);
			ZVAL_LONG(CT_CONSTANT(opline->op2), index);
			Z_EXTRA_P(CT_CONSTANT(opline->op2)) = ZEND_EXTRA_VALUE;
			return;
		}
	}
}
/* }}} */

static inline void zend_set_class_name_op1(zend_op *opline, znode *class_node) /* {{{ */
{
	if (class_node->op_type == IS_CONST) {
		opline->op1_type = IS_CONST;
		opline->op1.constant = zend_add_class_name_literal(
			Z_STR(class_node->u.constant));
	} else {
		SET_NODE(opline->op1, class_node);
	}
}
/* }}} */

static void zend_compile_class_ref(znode *result, zend_ast *name_ast, uint32_t fetch_flags) /* {{{ */
{
	uint32_t fetch_type;

	if (name_ast->kind != ZEND_AST_ZVAL) {
		znode name_node;

		zend_compile_expr(&name_node, name_ast);

		if (name_node.op_type == IS_CONST) {
			zend_string *name;

			if (Z_TYPE(name_node.u.constant) != IS_STRING) {
				zend_error_noreturn(E_COMPILE_ERROR, "Illegal class name");
			}

			name = Z_STR(name_node.u.constant);
			fetch_type = zend_get_class_fetch_type(name);

			if (fetch_type == ZEND_FETCH_CLASS_DEFAULT) {
				result->op_type = IS_CONST;
				ZVAL_STR(&result->u.constant, zend_resolve_class_name(name, ZEND_NAME_FQ));
			} else {
				zend_ensure_valid_class_fetch_type(fetch_type);
				result->op_type = IS_UNUSED;
				result->u.op.num = fetch_type | fetch_flags;
			}

			zend_string_release_ex(name, 0);
		} else {
			zend_op *opline = zend_emit_op(result, ZEND_FETCH_CLASS, NULL, &name_node);
			opline->op1.num = ZEND_FETCH_CLASS_DEFAULT | fetch_flags;
		}
		return;
	}

	/* Fully qualified names are always default refs */
	if (name_ast->attr == ZEND_NAME_FQ) {
		result->op_type = IS_CONST;
		ZVAL_STR(&result->u.constant, zend_resolve_class_name_ast(name_ast));
		return;
	}

	fetch_type = zend_get_class_fetch_type(zend_ast_get_str(name_ast));
	if (ZEND_FETCH_CLASS_DEFAULT == fetch_type) {
		result->op_type = IS_CONST;
		ZVAL_STR(&result->u.constant, zend_resolve_class_name_ast(name_ast));
	} else {
		zend_ensure_valid_class_fetch_type(fetch_type);
		result->op_type = IS_UNUSED;
		result->u.op.num = fetch_type | fetch_flags;
	}
}
/* }}} */

static int zend_try_compile_cv(znode *result, zend_ast *ast) /* {{{ */
{
	zend_ast *name_ast = ast->child[0];
	if (name_ast->kind == ZEND_AST_ZVAL) {
		zval *zv = zend_ast_get_zval(name_ast);
		zend_string *name;

		if (EXPECTED(Z_TYPE_P(zv) == IS_STRING)) {
			name = zval_make_interned_string(zv);
		} else {
			name = zend_new_interned_string(zval_get_string_func(zv));
		}

		if (zend_is_auto_global(name)) {
			return FAILURE;
		}

		result->op_type = IS_CV;
		result->u.op.var = lookup_cv(name);

		if (UNEXPECTED(Z_TYPE_P(zv) != IS_STRING)) {
			zend_string_release_ex(name, 0);
		}

		return SUCCESS;
	}

	return FAILURE;
}
/* }}} */

static zend_op *zend_compile_simple_var_no_cv(znode *result, zend_ast *ast, uint32_t type, int delayed) /* {{{ */
{
	zend_ast *name_ast = ast->child[0];
	znode name_node;
	zend_op *opline;

	zend_compile_expr(&name_node, name_ast);
	if (name_node.op_type == IS_CONST) {
		convert_to_string(&name_node.u.constant);
	}

	if (delayed) {
		opline = zend_delayed_emit_op(result, ZEND_FETCH_R, &name_node, NULL);
	} else {
		opline = zend_emit_op(result, ZEND_FETCH_R, &name_node, NULL);
	}

	if (name_node.op_type == IS_CONST &&
	    zend_is_auto_global(Z_STR(name_node.u.constant))) {

		opline->extended_value = ZEND_FETCH_GLOBAL;
	} else {
		opline->extended_value = ZEND_FETCH_LOCAL;
	}

	zend_adjust_for_fetch_type(opline, result, type);
	return opline;
}
/* }}} */

static zend_bool is_this_fetch(zend_ast *ast) /* {{{ */
{
	if (ast->kind == ZEND_AST_VAR && ast->child[0]->kind == ZEND_AST_ZVAL) {
		zval *name = zend_ast_get_zval(ast->child[0]);
		return Z_TYPE_P(name) == IS_STRING && zend_string_equals_literal(Z_STR_P(name), "this");
	}

	return 0;
}
/* }}} */

static zend_bool this_guaranteed_exists() /* {{{ */
{
	zend_op_array *op_array = CG(active_op_array);
	/* Instance methods always have a $this.
	 * This also includes closures that have a scope and use $this. */
	return op_array->scope != NULL
		&& (op_array->fn_flags & ZEND_ACC_STATIC) == 0;
}
/* }}} */

static zend_op *zend_compile_simple_var(znode *result, zend_ast *ast, uint32_t type, int delayed) /* {{{ */
{
	if (is_this_fetch(ast)) {
		zend_op *opline = zend_emit_op(result, ZEND_FETCH_THIS, NULL, NULL);
		if ((type == BP_VAR_R) || (type == BP_VAR_IS)) {
			opline->result_type = IS_TMP_VAR;
			result->op_type = IS_TMP_VAR;
		}
		CG(active_op_array)->fn_flags |= ZEND_ACC_USES_THIS;
		return opline;
	} else if (zend_try_compile_cv(result, ast) == FAILURE) {
		return zend_compile_simple_var_no_cv(result, ast, type, delayed);
	}
	return NULL;
}
/* }}} */

static void zend_separate_if_call_and_write(znode *node, zend_ast *ast, uint32_t type) /* {{{ */
{
	if (type != BP_VAR_R && type != BP_VAR_IS && zend_is_call(ast)) {
		if (node->op_type == IS_VAR) {
			zend_op *opline = zend_emit_op(NULL, ZEND_SEPARATE, node, NULL);
			opline->result_type = IS_VAR;
			opline->result.var = opline->op1.var;
		} else {
			zend_error_noreturn(E_COMPILE_ERROR, "Cannot use result of built-in function in write context");
		}
	}
}
/* }}} */

zend_op *zend_delayed_compile_var(znode *result, zend_ast *ast, uint32_t type, zend_bool by_ref);
void zend_compile_assign(znode *result, zend_ast *ast);

static inline void zend_emit_assign_znode(zend_ast *var_ast, znode *value_node) /* {{{ */
{
	znode dummy_node;
	zend_ast *assign_ast = zend_ast_create(ZEND_AST_ASSIGN, var_ast,
		zend_ast_create_znode(value_node));
	zend_compile_assign(&dummy_node, assign_ast);
	zend_do_free(&dummy_node);
}
/* }}} */

static zend_op *zend_delayed_compile_dim(znode *result, zend_ast *ast, uint32_t type) /* {{{ */
{
	if (ast->attr == ZEND_DIM_ALTERNATIVE_SYNTAX) {
		zend_error(E_DEPRECATED, "Array and string offset access syntax with curly braces is deprecated");
	}

	zend_ast *var_ast = ast->child[0];
	zend_ast *dim_ast = ast->child[1];
	zend_op *opline;

	znode var_node, dim_node;

	opline = zend_delayed_compile_var(&var_node, var_ast, type, 0);
	if (opline && type == BP_VAR_W && (opline->opcode == ZEND_FETCH_STATIC_PROP_W || opline->opcode == ZEND_FETCH_OBJ_W)) {
		opline->extended_value |= ZEND_FETCH_DIM_WRITE;
	}

	zend_separate_if_call_and_write(&var_node, var_ast, type);

	if (dim_ast == NULL) {
		if (type == BP_VAR_R || type == BP_VAR_IS) {
			zend_error_noreturn(E_COMPILE_ERROR, "Cannot use [] for reading");
		}
		if (type == BP_VAR_UNSET) {
			zend_error_noreturn(E_COMPILE_ERROR, "Cannot use [] for unsetting");
		}
		dim_node.op_type = IS_UNUSED;
	} else {
		zend_compile_expr(&dim_node, dim_ast);
	}

	opline = zend_delayed_emit_op(result, ZEND_FETCH_DIM_R, &var_node, &dim_node);
	zend_adjust_for_fetch_type(opline, result, type);

	if (dim_node.op_type == IS_CONST) {
		zend_handle_numeric_dim(opline, &dim_node);
	}
	return opline;
}
/* }}} */

static zend_op *zend_compile_dim(znode *result, zend_ast *ast, uint32_t type) /* {{{ */
{
	uint32_t offset = zend_delayed_compile_begin();
	zend_delayed_compile_dim(result, ast, type);
	return zend_delayed_compile_end(offset);
}
/* }}} */

static zend_op *zend_delayed_compile_prop(znode *result, zend_ast *ast, uint32_t type) /* {{{ */
{
	zend_ast *obj_ast = ast->child[0];
	zend_ast *prop_ast = ast->child[1];

	znode obj_node, prop_node;
	zend_op *opline;

	if (is_this_fetch(obj_ast)) {
		if (this_guaranteed_exists()) {
			obj_node.op_type = IS_UNUSED;
		} else {
			zend_emit_op(&obj_node, ZEND_FETCH_THIS, NULL, NULL);
		}
		CG(active_op_array)->fn_flags |= ZEND_ACC_USES_THIS;
	} else {
		opline = zend_delayed_compile_var(&obj_node, obj_ast, type, 0);
		zend_separate_if_call_and_write(&obj_node, obj_ast, type);
	}
	zend_compile_expr(&prop_node, prop_ast);

	opline = zend_delayed_emit_op(result, ZEND_FETCH_OBJ_R, &obj_node, &prop_node);
	if (opline->op2_type == IS_CONST) {
		convert_to_string(CT_CONSTANT(opline->op2));
		opline->extended_value = zend_alloc_cache_slots(3);
	}

	zend_adjust_for_fetch_type(opline, result, type);
	return opline;
}
/* }}} */

static zend_op *zend_compile_prop(znode *result, zend_ast *ast, uint32_t type, int by_ref) /* {{{ */
{
	uint32_t offset = zend_delayed_compile_begin();
	zend_op *opline = zend_delayed_compile_prop(result, ast, type);
	if (by_ref) { /* shared with cache_slot */
		opline->extended_value |= ZEND_FETCH_REF;
	}
	return zend_delayed_compile_end(offset);
}
/* }}} */

zend_op *zend_compile_static_prop(znode *result, zend_ast *ast, uint32_t type, int by_ref, int delayed) /* {{{ */
{
	zend_ast *class_ast = ast->child[0];
	zend_ast *prop_ast = ast->child[1];

	znode class_node, prop_node;
	zend_op *opline;

	zend_compile_class_ref(&class_node, class_ast, ZEND_FETCH_CLASS_EXCEPTION);

	zend_compile_expr(&prop_node, prop_ast);

	if (delayed) {
		opline = zend_delayed_emit_op(result, ZEND_FETCH_STATIC_PROP_R, &prop_node, NULL);
	} else {
		opline = zend_emit_op(result, ZEND_FETCH_STATIC_PROP_R, &prop_node, NULL);
	}
	if (opline->op1_type == IS_CONST) {
		convert_to_string(CT_CONSTANT(opline->op1));
		opline->extended_value = zend_alloc_cache_slots(3);
	}
	if (class_node.op_type == IS_CONST) {
		opline->op2_type = IS_CONST;
		opline->op2.constant = zend_add_class_name_literal(
			Z_STR(class_node.u.constant));
		if (opline->op1_type != IS_CONST) {
			opline->extended_value = zend_alloc_cache_slot();
		}
	} else {
		SET_NODE(opline->op2, &class_node);
	}

	if (by_ref && (type == BP_VAR_W || type == BP_VAR_FUNC_ARG)) { /* shared with cache_slot */
		opline->extended_value |= ZEND_FETCH_REF;
	}

	zend_adjust_for_fetch_type(opline, result, type);
	return opline;
}
/* }}} */

static void zend_verify_list_assign_target(zend_ast *var_ast, zend_bool old_style) /* {{{ */ {
	if (var_ast->kind == ZEND_AST_ARRAY) {
		if (var_ast->attr == ZEND_ARRAY_SYNTAX_LONG) {
			zend_error_noreturn(E_COMPILE_ERROR, "Cannot assign to array(), use [] instead");
		}
		if (old_style != var_ast->attr) {
			zend_error_noreturn(E_COMPILE_ERROR, "Cannot mix [] and list()");
		}
	} else if (!zend_can_write_to_variable(var_ast)) {
		zend_error_noreturn(E_COMPILE_ERROR, "Assignments can only happen to writable values");
	}
}
/* }}} */

static inline void zend_emit_assign_ref_znode(zend_ast *var_ast, znode *value_node);

/* Propagate refs used on leaf elements to the surrounding list() structures. */
static zend_bool zend_propagate_list_refs(zend_ast *ast) { /* {{{ */
	zend_ast_list *list = zend_ast_get_list(ast);
	zend_bool has_refs = 0;
	uint32_t i;

	for (i = 0; i < list->children; ++i) {
		zend_ast *elem_ast = list->child[i];

		if (elem_ast) {
			zend_ast *var_ast = elem_ast->child[0];
			if (var_ast->kind == ZEND_AST_ARRAY) {
				elem_ast->attr = zend_propagate_list_refs(var_ast);
			}
			has_refs |= elem_ast->attr;
		}
	}

	return has_refs;
}
/* }}} */

static void zend_compile_list_assign(
		znode *result, zend_ast *ast, znode *expr_node, zend_bool old_style) /* {{{ */
{
	zend_ast_list *list = zend_ast_get_list(ast);
	uint32_t i;
	zend_bool has_elems = 0;
	zend_bool is_keyed =
		list->children > 0 && list->child[0] != NULL && list->child[0]->child[1] != NULL;

	if (list->children && expr_node->op_type == IS_CONST && Z_TYPE(expr_node->u.constant) == IS_STRING) {
		zval_make_interned_string(&expr_node->u.constant);
	}

	for (i = 0; i < list->children; ++i) {
		zend_ast *elem_ast = list->child[i];
		zend_ast *var_ast, *key_ast;
		znode fetch_result, dim_node;
		zend_op *opline;

		if (elem_ast == NULL) {
			if (is_keyed) {
				zend_error(E_COMPILE_ERROR,
					"Cannot use empty array entries in keyed array assignment");
			} else {
				continue;
			}
		}

		if (elem_ast->kind == ZEND_AST_UNPACK) {
			zend_error(E_COMPILE_ERROR,
					"Spread operator is not supported in assignments");
		}

		var_ast = elem_ast->child[0];
		key_ast = elem_ast->child[1];
		has_elems = 1;

		if (is_keyed) {
			if (key_ast == NULL) {
				zend_error(E_COMPILE_ERROR,
					"Cannot mix keyed and unkeyed array entries in assignments");
			}

			zend_compile_expr(&dim_node, key_ast);
		} else {
			if (key_ast != NULL) {
				zend_error(E_COMPILE_ERROR,
					"Cannot mix keyed and unkeyed array entries in assignments");
			}

			dim_node.op_type = IS_CONST;
			ZVAL_LONG(&dim_node.u.constant, i);
		}

		if (expr_node->op_type == IS_CONST) {
			Z_TRY_ADDREF(expr_node->u.constant);
		}

		zend_verify_list_assign_target(var_ast, old_style);

		opline = zend_emit_op(&fetch_result,
			elem_ast->attr ? (expr_node->op_type == IS_CV ? ZEND_FETCH_DIM_W : ZEND_FETCH_LIST_W) : ZEND_FETCH_LIST_R, expr_node, &dim_node);

		if (dim_node.op_type == IS_CONST) {
			zend_handle_numeric_dim(opline, &dim_node);
		}

		if (var_ast->kind == ZEND_AST_ARRAY) {
			if (elem_ast->attr) {
				zend_emit_op(&fetch_result, ZEND_MAKE_REF, &fetch_result, NULL);
			}
			zend_compile_list_assign(NULL, var_ast, &fetch_result, var_ast->attr);
		} else if (elem_ast->attr) {
			zend_emit_assign_ref_znode(var_ast, &fetch_result);
		} else {
			zend_emit_assign_znode(var_ast, &fetch_result);
		}
	}

	if (has_elems == 0) {
		zend_error_noreturn(E_COMPILE_ERROR, "Cannot use empty list");
	}

	if (result) {
		*result = *expr_node;
	} else {
		zend_do_free(expr_node);
	}
}
/* }}} */

static void zend_ensure_writable_variable(const zend_ast *ast) /* {{{ */
{
	if (ast->kind == ZEND_AST_CALL) {
		zend_error_noreturn(E_COMPILE_ERROR, "Can't use function return value in write context");
	}
	if (ast->kind == ZEND_AST_METHOD_CALL || ast->kind == ZEND_AST_STATIC_CALL) {
		zend_error_noreturn(E_COMPILE_ERROR, "Can't use method return value in write context");
	}
}
/* }}} */

/* Detects $a... = $a pattern */
zend_bool zend_is_assign_to_self(zend_ast *var_ast, zend_ast *expr_ast) /* {{{ */
{
	if (expr_ast->kind != ZEND_AST_VAR || expr_ast->child[0]->kind != ZEND_AST_ZVAL) {
		return 0;
	}

	while (zend_is_variable(var_ast) && var_ast->kind != ZEND_AST_VAR) {
		var_ast = var_ast->child[0];
	}

	if (var_ast->kind != ZEND_AST_VAR || var_ast->child[0]->kind != ZEND_AST_ZVAL) {
		return 0;
	}

	{
		zend_string *name1 = zval_get_string(zend_ast_get_zval(var_ast->child[0]));
		zend_string *name2 = zval_get_string(zend_ast_get_zval(expr_ast->child[0]));
		zend_bool result = zend_string_equals(name1, name2);
		zend_string_release_ex(name1, 0);
		zend_string_release_ex(name2, 0);
		return result;
	}
}
/* }}} */

void zend_compile_assign(znode *result, zend_ast *ast) /* {{{ */
{
	zend_ast *var_ast = ast->child[0];
	zend_ast *expr_ast = ast->child[1];

	znode var_node, expr_node;
	zend_op *opline;
	uint32_t offset;

	if (is_this_fetch(var_ast)) {
		zend_error_noreturn(E_COMPILE_ERROR, "Cannot re-assign $this");
	}

	zend_ensure_writable_variable(var_ast);

	switch (var_ast->kind) {
		case ZEND_AST_VAR:
			offset = zend_delayed_compile_begin();
			zend_delayed_compile_var(&var_node, var_ast, BP_VAR_W, 0);
			zend_compile_expr(&expr_node, expr_ast);
			zend_delayed_compile_end(offset);
			zend_emit_op_tmp(result, ZEND_ASSIGN, &var_node, &expr_node);
			return;
		case ZEND_AST_STATIC_PROP:
			offset = zend_delayed_compile_begin();
			zend_delayed_compile_var(result, var_ast, BP_VAR_W, 0);
			zend_compile_expr(&expr_node, expr_ast);

			opline = zend_delayed_compile_end(offset);
			opline->opcode = ZEND_ASSIGN_STATIC_PROP;
			opline->result_type = IS_TMP_VAR;
			result->op_type = IS_TMP_VAR;

			zend_emit_op_data(&expr_node);
			return;
		case ZEND_AST_DIM:
			offset = zend_delayed_compile_begin();
			zend_delayed_compile_dim(result, var_ast, BP_VAR_W);

			if (zend_is_assign_to_self(var_ast, expr_ast)
			 && !is_this_fetch(expr_ast)) {
				/* $a[0] = $a should evaluate the right $a first */
				znode cv_node;

				if (zend_try_compile_cv(&cv_node, expr_ast) == FAILURE) {
					zend_compile_simple_var_no_cv(&expr_node, expr_ast, BP_VAR_R, 0);
				} else {
					zend_emit_op_tmp(&expr_node, ZEND_QM_ASSIGN, &cv_node, NULL);
				}
			} else {
				zend_compile_expr(&expr_node, expr_ast);
			}

			opline = zend_delayed_compile_end(offset);
			opline->opcode = ZEND_ASSIGN_DIM;
			opline->result_type = IS_TMP_VAR;
			result->op_type = IS_TMP_VAR;

			opline = zend_emit_op_data(&expr_node);
			return;
		case ZEND_AST_PROP:
			offset = zend_delayed_compile_begin();
			zend_delayed_compile_prop(result, var_ast, BP_VAR_W);
			zend_compile_expr(&expr_node, expr_ast);

			opline = zend_delayed_compile_end(offset);
			opline->opcode = ZEND_ASSIGN_OBJ;
			opline->result_type = IS_TMP_VAR;
			result->op_type = IS_TMP_VAR;

			zend_emit_op_data(&expr_node);
			return;
		case ZEND_AST_ARRAY:
			if (zend_propagate_list_refs(var_ast)) {
				if (!zend_is_variable_or_call(expr_ast)) {
					zend_error_noreturn(E_COMPILE_ERROR,
						"Cannot assign reference to non referencable value");
				}

				zend_compile_var(&expr_node, expr_ast, BP_VAR_W, 1);
				/* MAKE_REF is usually not necessary for CVs. However, if there are
				 * self-assignments, this forces the RHS to evaluate first. */
				zend_emit_op(&expr_node, ZEND_MAKE_REF, &expr_node, NULL);
			} else {
				if (expr_ast->kind == ZEND_AST_VAR) {
					/* list($a, $b) = $a should evaluate the right $a first */
					znode cv_node;

					if (zend_try_compile_cv(&cv_node, expr_ast) == FAILURE) {
						zend_compile_simple_var_no_cv(&expr_node, expr_ast, BP_VAR_R, 0);
					} else {
						zend_emit_op_tmp(&expr_node, ZEND_QM_ASSIGN, &cv_node, NULL);
					}
				} else {
					zend_compile_expr(&expr_node, expr_ast);
				}
			}

			zend_compile_list_assign(result, var_ast, &expr_node, var_ast->attr);
			return;
		EMPTY_SWITCH_DEFAULT_CASE();
	}
}
/* }}} */

void zend_compile_assign_ref(znode *result, zend_ast *ast) /* {{{ */
{
	zend_ast *target_ast = ast->child[0];
	zend_ast *source_ast = ast->child[1];

	znode target_node, source_node;
	zend_op *opline;
	uint32_t offset, flags;

	if (is_this_fetch(target_ast)) {
		zend_error_noreturn(E_COMPILE_ERROR, "Cannot re-assign $this");
	}
	zend_ensure_writable_variable(target_ast);

	offset = zend_delayed_compile_begin();
	zend_delayed_compile_var(&target_node, target_ast, BP_VAR_W, 1);
	zend_compile_var(&source_node, source_ast, BP_VAR_W, 1);

	if ((target_ast->kind != ZEND_AST_VAR
	  || target_ast->child[0]->kind != ZEND_AST_ZVAL)
	 && source_node.op_type != IS_CV) {
		/* Both LHS and RHS expressions may modify the same data structure,
		 * and the modification during RHS evaluation may dangle the pointer
		 * to the result of the LHS evaluation.
		 * Use MAKE_REF instruction to replace direct pointer with REFERENCE.
		 * See: Bug #71539
		 */
		zend_emit_op(&source_node, ZEND_MAKE_REF, &source_node, NULL);
	}

	opline = zend_delayed_compile_end(offset);

	if (source_node.op_type != IS_VAR && zend_is_call(source_ast)) {
		zend_error_noreturn(E_COMPILE_ERROR, "Cannot use result of built-in function in write context");
	}

	flags = zend_is_call(source_ast) ? ZEND_RETURNS_FUNCTION : 0;

	if (opline && opline->opcode == ZEND_FETCH_OBJ_W) {
		opline->opcode = ZEND_ASSIGN_OBJ_REF;
		opline->extended_value &= ~ZEND_FETCH_REF;
		opline->extended_value |= flags;
		zend_emit_op_data(&source_node);
		if (result != NULL) {
			*result = target_node;
		}
	} else if (opline && opline->opcode == ZEND_FETCH_STATIC_PROP_W) {
		opline->opcode = ZEND_ASSIGN_STATIC_PROP_REF;
		opline->extended_value &= ~ZEND_FETCH_REF;
		opline->extended_value |= flags;
		zend_emit_op_data(&source_node);
		if (result != NULL) {
			*result = target_node;
		}
	} else {
		opline = zend_emit_op(result, ZEND_ASSIGN_REF, &target_node, &source_node);
		opline->extended_value = flags;
	}
}
/* }}} */

static inline void zend_emit_assign_ref_znode(zend_ast *var_ast, znode *value_node) /* {{{ */
{
	zend_ast *assign_ast = zend_ast_create(ZEND_AST_ASSIGN_REF, var_ast,
		zend_ast_create_znode(value_node));
	zend_compile_assign_ref(NULL, assign_ast);
}
/* }}} */

void zend_compile_compound_assign(znode *result, zend_ast *ast) /* {{{ */
{
	zend_ast *var_ast = ast->child[0];
	zend_ast *expr_ast = ast->child[1];
	uint32_t opcode = ast->attr;

	znode var_node, expr_node;
	zend_op *opline;
	uint32_t offset, cache_slot;

	zend_ensure_writable_variable(var_ast);

	switch (var_ast->kind) {
		case ZEND_AST_VAR:
			offset = zend_delayed_compile_begin();
			zend_delayed_compile_var(&var_node, var_ast, BP_VAR_RW, 0);
			zend_compile_expr(&expr_node, expr_ast);
			zend_delayed_compile_end(offset);
			opline = zend_emit_op_tmp(result, ZEND_ASSIGN_OP, &var_node, &expr_node);
			opline->extended_value = opcode;
			return;
		case ZEND_AST_STATIC_PROP:
			offset = zend_delayed_compile_begin();
			zend_delayed_compile_var(result, var_ast, BP_VAR_RW, 0);
			zend_compile_expr(&expr_node, expr_ast);

			opline = zend_delayed_compile_end(offset);
			cache_slot = opline->extended_value;
			opline->opcode = ZEND_ASSIGN_STATIC_PROP_OP;
			opline->extended_value = opcode;
			opline->result_type = IS_TMP_VAR;
			result->op_type = IS_TMP_VAR;

			opline = zend_emit_op_data(&expr_node);
			opline->extended_value = cache_slot;
			return;
		case ZEND_AST_DIM:
			offset = zend_delayed_compile_begin();
			zend_delayed_compile_dim(result, var_ast, BP_VAR_RW);
			zend_compile_expr(&expr_node, expr_ast);

			opline = zend_delayed_compile_end(offset);
			opline->opcode = ZEND_ASSIGN_DIM_OP;
			opline->extended_value = opcode;
			opline->result_type = IS_TMP_VAR;
			result->op_type = IS_TMP_VAR;

			zend_emit_op_data(&expr_node);
			return;
		case ZEND_AST_PROP:
			offset = zend_delayed_compile_begin();
			zend_delayed_compile_prop(result, var_ast, BP_VAR_RW);
			zend_compile_expr(&expr_node, expr_ast);

			opline = zend_delayed_compile_end(offset);
			cache_slot = opline->extended_value;
			opline->opcode = ZEND_ASSIGN_OBJ_OP;
			opline->extended_value = opcode;
			opline->result_type = IS_TMP_VAR;
			result->op_type = IS_TMP_VAR;

			opline = zend_emit_op_data(&expr_node);
			opline->extended_value = cache_slot;
			return;
		EMPTY_SWITCH_DEFAULT_CASE()
	}
}
/* }}} */

uint32_t zend_compile_args(zend_ast *ast, zend_function *fbc) /* {{{ */
{
	zend_ast_list *args = zend_ast_get_list(ast);
	uint32_t i;
	zend_bool uses_arg_unpack = 0;
	uint32_t arg_count = 0; /* number of arguments not including unpacks */

	for (i = 0; i < args->children; ++i) {
		zend_ast *arg = args->child[i];
		uint32_t arg_num = i + 1;

		znode arg_node;
		zend_op *opline;
		zend_uchar opcode;

		if (arg->kind == ZEND_AST_UNPACK) {
			uses_arg_unpack = 1;
			fbc = NULL;

			zend_compile_expr(&arg_node, arg->child[0]);
			opline = zend_emit_op(NULL, ZEND_SEND_UNPACK, &arg_node, NULL);
			opline->op2.num = arg_count;
			opline->result.var = EX_NUM_TO_VAR(arg_count - 1);
			continue;
		}

		if (uses_arg_unpack) {
			zend_error_noreturn(E_COMPILE_ERROR,
				"Cannot use positional argument after argument unpacking");
		}

		arg_count++;
		if (zend_is_call(arg)) {
			zend_compile_var(&arg_node, arg, BP_VAR_R, 0);
			if (arg_node.op_type & (IS_CONST|IS_TMP_VAR)) {
				/* Function call was converted into builtin instruction */
				opcode = ZEND_SEND_VAL;
			} else {
				if (fbc) {
					if (ARG_MUST_BE_SENT_BY_REF(fbc, arg_num)) {
						opcode = ZEND_SEND_VAR_NO_REF;
					} else if (ARG_MAY_BE_SENT_BY_REF(fbc, arg_num)) {
						opcode = ZEND_SEND_VAL;
					} else {
						opcode = ZEND_SEND_VAR;
					}
				} else {
					opcode = ZEND_SEND_VAR_NO_REF_EX;
				}
			}
		} else if (zend_is_variable(arg)) {
			if (fbc) {
				if (ARG_SHOULD_BE_SENT_BY_REF(fbc, arg_num)) {
					zend_compile_var(&arg_node, arg, BP_VAR_W, 1);
					opcode = ZEND_SEND_REF;
				} else {
					zend_compile_var(&arg_node, arg, BP_VAR_R, 0);
					opcode = (arg_node.op_type == IS_TMP_VAR) ? ZEND_SEND_VAL : ZEND_SEND_VAR;
				}
			} else {
				do {
					if (arg->kind == ZEND_AST_VAR) {
						CG(zend_lineno) = zend_ast_get_lineno(ast);
						if (is_this_fetch(arg)) {
							zend_emit_op(&arg_node, ZEND_FETCH_THIS, NULL, NULL);
							opcode = ZEND_SEND_VAR_EX;
							CG(active_op_array)->fn_flags |= ZEND_ACC_USES_THIS;
							break;
						} else if (zend_try_compile_cv(&arg_node, arg) == SUCCESS) {
							opcode = ZEND_SEND_VAR_EX;
							break;
						}
					}
					opline = zend_emit_op(NULL, ZEND_CHECK_FUNC_ARG, NULL, NULL);
					opline->op2.num = arg_num;
					zend_compile_var(&arg_node, arg, BP_VAR_FUNC_ARG, 1);
					opcode = ZEND_SEND_FUNC_ARG;
				} while (0);
			}
		} else {
			zend_compile_expr(&arg_node, arg);
			if (arg_node.op_type == IS_VAR) {
				/* pass ++$a or something similar */
				if (fbc) {
					if (ARG_MUST_BE_SENT_BY_REF(fbc, arg_num)) {
						opcode = ZEND_SEND_VAR_NO_REF;
					} else if (ARG_MAY_BE_SENT_BY_REF(fbc, arg_num)) {
						opcode = ZEND_SEND_VAL;
					} else {
						opcode = ZEND_SEND_VAR;
					}
				} else {
					opcode = ZEND_SEND_VAR_NO_REF_EX;
				}
			} else if (arg_node.op_type == IS_CV) {
				if (fbc) {
					if (ARG_SHOULD_BE_SENT_BY_REF(fbc, arg_num)) {
						opcode = ZEND_SEND_REF;
					} else {
						opcode = ZEND_SEND_VAR;
					}
				} else {
					opcode = ZEND_SEND_VAR_EX;
				}
			} else {
				/* Delay "Only variables can be passed by reference" error to execution */
				if (fbc && !ARG_MUST_BE_SENT_BY_REF(fbc, arg_num)) {
					opcode = ZEND_SEND_VAL;
				} else {
					opcode = ZEND_SEND_VAL_EX;
				}
			}
		}

		opline = zend_emit_op(NULL, opcode, &arg_node, NULL);
		opline->op2.opline_num = arg_num;
		opline->result.var = EX_NUM_TO_VAR(arg_num - 1);
	}

	return arg_count;
}
/* }}} */

ZEND_API zend_uchar zend_get_call_op(const zend_op *init_op, zend_function *fbc) /* {{{ */
{
	if (fbc) {
		if (fbc->type == ZEND_INTERNAL_FUNCTION && !(CG(compiler_options) & ZEND_COMPILE_IGNORE_INTERNAL_FUNCTIONS)) {
			if (init_op->opcode == ZEND_INIT_FCALL && !zend_execute_internal) {
				if (!(fbc->common.fn_flags & (ZEND_ACC_ABSTRACT|ZEND_ACC_DEPRECATED))) {
					return ZEND_DO_ICALL;
				} else {
					return ZEND_DO_FCALL_BY_NAME;
				}
			}
		} else if (!(CG(compiler_options) & ZEND_COMPILE_IGNORE_USER_FUNCTIONS)){
			if (zend_execute_ex == execute_ex && !(fbc->common.fn_flags & ZEND_ACC_ABSTRACT)) {
				return ZEND_DO_UCALL;
			}
		}
	} else if (zend_execute_ex == execute_ex &&
	           !zend_execute_internal &&
	           (init_op->opcode == ZEND_INIT_FCALL_BY_NAME ||
	            init_op->opcode == ZEND_INIT_NS_FCALL_BY_NAME)) {
		return ZEND_DO_FCALL_BY_NAME;
	}
	return ZEND_DO_FCALL;
}
/* }}} */

void zend_compile_call_common(znode *result, zend_ast *args_ast, zend_function *fbc) /* {{{ */
{
	zend_op *opline;
	uint32_t opnum_init = get_next_op_number() - 1;
	uint32_t arg_count;

	arg_count = zend_compile_args(args_ast, fbc);

	zend_do_extended_fcall_begin();

	opline = &CG(active_op_array)->opcodes[opnum_init];
	opline->extended_value = arg_count;

	if (opline->opcode == ZEND_INIT_FCALL) {
		opline->op1.num = zend_vm_calc_used_stack(arg_count, fbc);
	}

	opline = zend_emit_op(result, zend_get_call_op(opline, fbc), NULL, NULL);
	zend_do_extended_fcall_end();
}
/* }}} */

zend_bool zend_compile_function_name(znode *name_node, zend_ast *name_ast) /* {{{ */
{
	zend_string *orig_name = zend_ast_get_str(name_ast);
	zend_bool is_fully_qualified;

	name_node->op_type = IS_CONST;
	ZVAL_STR(&name_node->u.constant, zend_resolve_function_name(
		orig_name, name_ast->attr, &is_fully_qualified));

	return !is_fully_qualified && FC(current_namespace);
}
/* }}} */

void zend_compile_ns_call(znode *result, znode *name_node, zend_ast *args_ast) /* {{{ */
{
	zend_op *opline = get_next_op();
	opline->opcode = ZEND_INIT_NS_FCALL_BY_NAME;
	opline->op2_type = IS_CONST;
	opline->op2.constant = zend_add_ns_func_name_literal(
		Z_STR(name_node->u.constant));
	opline->result.num = zend_alloc_cache_slot();

	zend_compile_call_common(result, args_ast, NULL);
}
/* }}} */

void zend_compile_dynamic_call(znode *result, znode *name_node, zend_ast *args_ast) /* {{{ */
{
	if (name_node->op_type == IS_CONST && Z_TYPE(name_node->u.constant) == IS_STRING) {
		const char *colon;
		zend_string *str = Z_STR(name_node->u.constant);
		if ((colon = zend_memrchr(ZSTR_VAL(str), ':', ZSTR_LEN(str))) != NULL && colon > ZSTR_VAL(str) && *(colon - 1) == ':') {
			zend_string *class = zend_string_init(ZSTR_VAL(str), colon - ZSTR_VAL(str) - 1, 0);
			zend_string *method = zend_string_init(colon + 1, ZSTR_LEN(str) - (colon - ZSTR_VAL(str)) - 1, 0);
			zend_op *opline = get_next_op();

			opline->opcode = ZEND_INIT_STATIC_METHOD_CALL;
			opline->op1_type = IS_CONST;
			opline->op1.constant = zend_add_class_name_literal(class);
			opline->op2_type = IS_CONST;
			opline->op2.constant = zend_add_func_name_literal(method);
			/* 2 slots, for class and method */
			opline->result.num = zend_alloc_cache_slots(2);
			zval_ptr_dtor(&name_node->u.constant);
		} else {
			zend_op *opline = get_next_op();

			opline->opcode = ZEND_INIT_FCALL_BY_NAME;
			opline->op2_type = IS_CONST;
			opline->op2.constant = zend_add_func_name_literal(str);
			opline->result.num = zend_alloc_cache_slot();
		}
	} else {
		zend_emit_op(NULL, ZEND_INIT_DYNAMIC_CALL, NULL, name_node);
	}

	zend_compile_call_common(result, args_ast, NULL);
}
/* }}} */

static inline zend_bool zend_args_contain_unpack(zend_ast_list *args) /* {{{ */
{
	uint32_t i;
	for (i = 0; i < args->children; ++i) {
		if (args->child[i]->kind == ZEND_AST_UNPACK) {
			return 1;
		}
	}
	return 0;
}
/* }}} */

int zend_compile_func_strlen(znode *result, zend_ast_list *args) /* {{{ */
{
	znode arg_node;

	if (args->children != 1) {
		return FAILURE;
	}

	zend_compile_expr(&arg_node, args->child[0]);
	if (arg_node.op_type == IS_CONST && Z_TYPE(arg_node.u.constant) == IS_STRING) {
		result->op_type = IS_CONST;
		ZVAL_LONG(&result->u.constant, Z_STRLEN(arg_node.u.constant));
		zval_ptr_dtor_str(&arg_node.u.constant);
	} else {
		zend_emit_op_tmp(result, ZEND_STRLEN, &arg_node, NULL);
	}
	return SUCCESS;
}
/* }}} */

int zend_compile_func_typecheck(znode *result, zend_ast_list *args, uint32_t type) /* {{{ */
{
	znode arg_node;
	zend_op *opline;

	if (args->children != 1) {
		return FAILURE;
	}

	zend_compile_expr(&arg_node, args->child[0]);
	opline = zend_emit_op_tmp(result, ZEND_TYPE_CHECK, &arg_node, NULL);
	if (type != _IS_BOOL) {
		opline->extended_value = (1 << type);
	} else {
		opline->extended_value = (1 << IS_FALSE) | (1 << IS_TRUE);
	}
	return SUCCESS;
}
/* }}} */

static int zend_compile_func_is_scalar(znode *result, zend_ast_list *args) /* {{{ */
{
	znode arg_node;
	zend_op *opline;

	if (args->children != 1) {
		return FAILURE;
	}

	zend_compile_expr(&arg_node, args->child[0]);
	opline = zend_emit_op_tmp(result, ZEND_TYPE_CHECK, &arg_node, NULL);
    opline->extended_value = (1 << IS_FALSE | 1 << IS_TRUE | 1 << IS_DOUBLE | 1 << IS_LONG | 1 << IS_STRING);
	return SUCCESS;
}

int zend_compile_func_cast(znode *result, zend_ast_list *args, uint32_t type) /* {{{ */
{
	znode arg_node;
	zend_op *opline;

	if (args->children != 1) {
		return FAILURE;
	}

	zend_compile_expr(&arg_node, args->child[0]);
	if (type == _IS_BOOL) {
		opline = zend_emit_op_tmp(result, ZEND_BOOL, &arg_node, NULL);
	} else {
		opline = zend_emit_op_tmp(result, ZEND_CAST, &arg_node, NULL);
		opline->extended_value = type;
	}
	return SUCCESS;
}
/* }}} */

int zend_compile_func_defined(znode *result, zend_ast_list *args) /* {{{ */
{
	zend_string *name;
	zend_op *opline;

	if (args->children != 1 || args->child[0]->kind != ZEND_AST_ZVAL) {
		return FAILURE;
	}

	name = zval_get_string(zend_ast_get_zval(args->child[0]));
	if (zend_memrchr(ZSTR_VAL(name), '\\', ZSTR_LEN(name)) || zend_memrchr(ZSTR_VAL(name), ':', ZSTR_LEN(name))) {
		zend_string_release_ex(name, 0);
		return FAILURE;
	}

	if (zend_try_ct_eval_const(&result->u.constant, name, 0)) {
		zend_string_release_ex(name, 0);
		zval_ptr_dtor(&result->u.constant);
		ZVAL_TRUE(&result->u.constant);
		result->op_type = IS_CONST;
		return SUCCESS;
	}

	opline = zend_emit_op_tmp(result, ZEND_DEFINED, NULL, NULL);
	opline->op1_type = IS_CONST;
	LITERAL_STR(opline->op1, name);
	opline->extended_value = zend_alloc_cache_slot();

	return SUCCESS;
}
/* }}} */

int zend_compile_func_chr(znode *result, zend_ast_list *args) /* {{{ */
{

	if (args->children == 1 &&
	    args->child[0]->kind == ZEND_AST_ZVAL &&
	    Z_TYPE_P(zend_ast_get_zval(args->child[0])) == IS_LONG) {

		zend_long c = Z_LVAL_P(zend_ast_get_zval(args->child[0])) & 0xff;

		result->op_type = IS_CONST;
		ZVAL_INTERNED_STR(&result->u.constant, ZSTR_CHAR(c));
		return SUCCESS;
	} else {
		return FAILURE;
	}
}
/* }}} */

int zend_compile_func_ord(znode *result, zend_ast_list *args) /* {{{ */
{
	if (args->children == 1 &&
	    args->child[0]->kind == ZEND_AST_ZVAL &&
	    Z_TYPE_P(zend_ast_get_zval(args->child[0])) == IS_STRING) {

		result->op_type = IS_CONST;
		ZVAL_LONG(&result->u.constant, (unsigned char)Z_STRVAL_P(zend_ast_get_zval(args->child[0]))[0]);
		return SUCCESS;
	} else {
		return FAILURE;
	}
}
/* }}} */

/* We can only calculate the stack size for functions that have been fully compiled, otherwise
 * additional CV or TMP slots may still be added. This prevents the use of INIT_FCALL for
 * directly or indirectly recursive function calls. */
static zend_bool fbc_is_finalized(zend_function *fbc) {
	return !ZEND_USER_CODE(fbc->type) || (fbc->common.fn_flags & ZEND_ACC_DONE_PASS_TWO);
}

static int zend_try_compile_ct_bound_init_user_func(zend_ast *name_ast, uint32_t num_args) /* {{{ */
{
	zend_string *name, *lcname;
	zend_function *fbc;
	zend_op *opline;

	if (name_ast->kind != ZEND_AST_ZVAL || Z_TYPE_P(zend_ast_get_zval(name_ast)) != IS_STRING) {
		return FAILURE;
	}

	name = zend_ast_get_str(name_ast);
	lcname = zend_string_tolower(name);

	fbc = zend_hash_find_ptr(CG(function_table), lcname);
	if (!fbc || !fbc_is_finalized(fbc)
	 || (fbc->type == ZEND_INTERNAL_FUNCTION && (CG(compiler_options) & ZEND_COMPILE_IGNORE_INTERNAL_FUNCTIONS))
	 || (fbc->type == ZEND_USER_FUNCTION && (CG(compiler_options) & ZEND_COMPILE_IGNORE_USER_FUNCTIONS))
	 || (fbc->type == ZEND_USER_FUNCTION && (CG(compiler_options) & ZEND_COMPILE_IGNORE_OTHER_FILES) && fbc->op_array.filename != CG(active_op_array)->filename)
	) {
		zend_string_release_ex(lcname, 0);
		return FAILURE;
	}

	opline = zend_emit_op(NULL, ZEND_INIT_FCALL, NULL, NULL);
	opline->extended_value = num_args;
	opline->op1.num = zend_vm_calc_used_stack(num_args, fbc);
	opline->op2_type = IS_CONST;
	LITERAL_STR(opline->op2, lcname);
	opline->result.num = zend_alloc_cache_slot();

	return SUCCESS;
}
/* }}} */

static void zend_compile_init_user_func(zend_ast *name_ast, uint32_t num_args, zend_string *orig_func_name) /* {{{ */
{
	zend_op *opline;
	znode name_node;

	if (zend_try_compile_ct_bound_init_user_func(name_ast, num_args) == SUCCESS) {
		return;
	}

	zend_compile_expr(&name_node, name_ast);

	opline = zend_emit_op(NULL, ZEND_INIT_USER_CALL, NULL, &name_node);
	opline->op1_type = IS_CONST;
	LITERAL_STR(opline->op1, zend_string_copy(orig_func_name));
	opline->extended_value = num_args;
}
/* }}} */

/* cufa = call_user_func_array */
int zend_compile_func_cufa(znode *result, zend_ast_list *args, zend_string *lcname) /* {{{ */
{
	znode arg_node;

	if (args->children != 2) {
		return FAILURE;
	}

	zend_compile_init_user_func(args->child[0], 0, lcname);
	if (args->child[1]->kind == ZEND_AST_CALL
	 && args->child[1]->child[0]->kind == ZEND_AST_ZVAL
	 && Z_TYPE_P(zend_ast_get_zval(args->child[1]->child[0])) == IS_STRING
	 && args->child[1]->child[1]->kind == ZEND_AST_ARG_LIST) {
		zend_string *orig_name = zend_ast_get_str(args->child[1]->child[0]);
		zend_ast_list *list = zend_ast_get_list(args->child[1]->child[1]);
		zend_bool is_fully_qualified;
		zend_string *name = zend_resolve_function_name(orig_name, args->child[1]->child[0]->attr, &is_fully_qualified);

		if (zend_string_equals_literal_ci(name, "array_slice")
		 && list->children == 3
		 && list->child[1]->kind == ZEND_AST_ZVAL) {
			zval *zv = zend_ast_get_zval(list->child[1]);

			if (Z_TYPE_P(zv) == IS_LONG
			 && Z_LVAL_P(zv) >= 0
			 && Z_LVAL_P(zv) <= 0x7fffffff) {
				zend_op *opline;
				znode len_node;

				zend_compile_expr(&arg_node, list->child[0]);
				zend_compile_expr(&len_node, list->child[2]);
				opline = zend_emit_op(NULL, ZEND_SEND_ARRAY, &arg_node, &len_node);
				opline->extended_value = Z_LVAL_P(zv);
				zend_emit_op(result, ZEND_DO_FCALL, NULL, NULL);
				zend_string_release_ex(name, 0);
				return SUCCESS;
			}
		}
		zend_string_release_ex(name, 0);
	}
	zend_compile_expr(&arg_node, args->child[1]);
	zend_emit_op(NULL, ZEND_SEND_ARRAY, &arg_node, NULL);
	zend_emit_op(result, ZEND_DO_FCALL, NULL, NULL);

	return SUCCESS;
}
/* }}} */

/* cuf = call_user_func */
int zend_compile_func_cuf(znode *result, zend_ast_list *args, zend_string *lcname) /* {{{ */
{
	uint32_t i;

	if (args->children < 1) {
		return FAILURE;
	}

	zend_compile_init_user_func(args->child[0], args->children - 1, lcname);
	for (i = 1; i < args->children; ++i) {
		zend_ast *arg_ast = args->child[i];
		znode arg_node;
		zend_op *opline;

		zend_compile_expr(&arg_node, arg_ast);

		opline = zend_emit_op(NULL, ZEND_SEND_USER, &arg_node, NULL);
		opline->op2.num = i;
		opline->result.var = EX_NUM_TO_VAR(i - 1);
	}
	zend_emit_op(result, ZEND_DO_FCALL, NULL, NULL);

	return SUCCESS;
}
/* }}} */

static void zend_compile_assert(znode *result, zend_ast_list *args, zend_string *name, zend_function *fbc) /* {{{ */
{
	if (EG(assertions) >= 0) {
		znode name_node;
		zend_op *opline;
		uint32_t check_op_number = get_next_op_number();

		zend_emit_op(NULL, ZEND_ASSERT_CHECK, NULL, NULL);

		if (fbc && fbc_is_finalized(fbc)) {
			name_node.op_type = IS_CONST;
			ZVAL_STR_COPY(&name_node.u.constant, name);

			opline = zend_emit_op(NULL, ZEND_INIT_FCALL, NULL, &name_node);
		} else {
			opline = zend_emit_op(NULL, ZEND_INIT_NS_FCALL_BY_NAME, NULL, NULL);
			opline->op2_type = IS_CONST;
			opline->op2.constant = zend_add_ns_func_name_literal(name);
		}
		opline->result.num = zend_alloc_cache_slot();

		if (args->children == 1 &&
		    (args->child[0]->kind != ZEND_AST_ZVAL ||
		     Z_TYPE_P(zend_ast_get_zval(args->child[0])) != IS_STRING)) {
			/* add "assert(condition) as assertion message */
			zend_ast_list_add((zend_ast*)args,
				zend_ast_create_zval_from_str(
					zend_ast_export("assert(", args->child[0], ")")));
		}

		zend_compile_call_common(result, (zend_ast*)args, fbc);

		opline = &CG(active_op_array)->opcodes[check_op_number];
		opline->op2.opline_num = get_next_op_number();
		SET_NODE(opline->result, result);
	} else {
		if (!fbc) {
			zend_string_release_ex(name, 0);
		}
		result->op_type = IS_CONST;
		ZVAL_TRUE(&result->u.constant);
	}
}
/* }}} */

static int zend_compile_func_in_array(znode *result, zend_ast_list *args) /* {{{ */
{
	zend_bool strict = 0;
	znode array, needly;
	zend_op *opline;

	if (args->children == 3) {
		if (args->child[2]->kind == ZEND_AST_ZVAL) {
			strict = zend_is_true(zend_ast_get_zval(args->child[2]));
		} else if (args->child[2]->kind == ZEND_AST_CONST) {
			zval value;
			zend_ast *name_ast = args->child[2]->child[0];
			zend_bool is_fully_qualified;
			zend_string *resolved_name = zend_resolve_const_name(
				zend_ast_get_str(name_ast), name_ast->attr, &is_fully_qualified);

			if (!zend_try_ct_eval_const(&value, resolved_name, is_fully_qualified)) {
				zend_string_release_ex(resolved_name, 0);
				return FAILURE;
			}

			zend_string_release_ex(resolved_name, 0);
			strict = zend_is_true(&value);
			zval_ptr_dtor(&value);
		} else {
			return FAILURE;
		}
	} else if (args->children != 2) {
		return FAILURE;
	}

	if (args->child[1]->kind != ZEND_AST_ARRAY
	 || !zend_try_ct_eval_array(&array.u.constant, args->child[1])) {
		return FAILURE;
	}

	if (zend_hash_num_elements(Z_ARRVAL(array.u.constant)) > 0) {
		zend_bool ok = 1;
		zval *val, tmp;
		HashTable *src = Z_ARRVAL(array.u.constant);
		HashTable *dst = zend_new_array(zend_hash_num_elements(src));

		ZVAL_TRUE(&tmp);

		if (strict) {
			ZEND_HASH_FOREACH_VAL(src, val) {
				if (Z_TYPE_P(val) == IS_STRING) {
					zend_hash_add(dst, Z_STR_P(val), &tmp);
				} else if (Z_TYPE_P(val) == IS_LONG) {
					zend_hash_index_add(dst, Z_LVAL_P(val), &tmp);
				} else {
					zend_array_destroy(dst);
					ok = 0;
					break;
				}
			} ZEND_HASH_FOREACH_END();
		} else {
			ZEND_HASH_FOREACH_VAL(src, val) {
				if (Z_TYPE_P(val) != IS_STRING
				 || is_numeric_string(Z_STRVAL_P(val), Z_STRLEN_P(val), NULL, NULL, 0)) {
					zend_array_destroy(dst);
					ok = 0;
					break;
				}
				zend_hash_add(dst, Z_STR_P(val), &tmp);
			} ZEND_HASH_FOREACH_END();
		}

		zend_array_destroy(src);
		if (!ok) {
			return FAILURE;
		}
		Z_ARRVAL(array.u.constant) = dst;
	}
	array.op_type = IS_CONST;

	zend_compile_expr(&needly, args->child[0]);

	opline = zend_emit_op_tmp(result, ZEND_IN_ARRAY, &needly, &array);
	opline->extended_value = strict;

	return SUCCESS;
}
/* }}} */

int zend_compile_func_count(znode *result, zend_ast_list *args, zend_string *lcname) /* {{{ */
{
	znode arg_node;
	zend_op *opline;

	if (args->children != 1) {
		return FAILURE;
	}

	zend_compile_expr(&arg_node, args->child[0]);
	opline = zend_emit_op_tmp(result, ZEND_COUNT, &arg_node, NULL);
	opline->extended_value = zend_string_equals_literal(lcname, "sizeof");

	return SUCCESS;
}
/* }}} */

int zend_compile_func_get_class(znode *result, zend_ast_list *args) /* {{{ */
{
	if (args->children == 0) {
		zend_emit_op_tmp(result, ZEND_GET_CLASS, NULL, NULL);
	} else {
		znode arg_node;

		if (args->children != 1) {
			return FAILURE;
		}

		zend_compile_expr(&arg_node, args->child[0]);
		zend_emit_op_tmp(result, ZEND_GET_CLASS, &arg_node, NULL);
	}
	return SUCCESS;
}
/* }}} */

int zend_compile_func_get_called_class(znode *result, zend_ast_list *args) /* {{{ */
{
	if (args->children != 0) {
		return FAILURE;
	}

	zend_emit_op_tmp(result, ZEND_GET_CALLED_CLASS, NULL, NULL);
	return SUCCESS;
}
/* }}} */

int zend_compile_func_gettype(znode *result, zend_ast_list *args) /* {{{ */
{
	znode arg_node;

	if (args->children != 1) {
		return FAILURE;
	}

	zend_compile_expr(&arg_node, args->child[0]);
	zend_emit_op_tmp(result, ZEND_GET_TYPE, &arg_node, NULL);
	return SUCCESS;
}
/* }}} */

int zend_compile_func_num_args(znode *result, zend_ast_list *args) /* {{{ */
{
	if (CG(active_op_array)->function_name && args->children == 0) {
		zend_emit_op_tmp(result, ZEND_FUNC_NUM_ARGS, NULL, NULL);
		return SUCCESS;
	} else {
		return FAILURE;
	}
}
/* }}} */

int zend_compile_func_get_args(znode *result, zend_ast_list *args) /* {{{ */
{
	if (CG(active_op_array)->function_name && args->children == 0) {
		zend_emit_op_tmp(result, ZEND_FUNC_GET_ARGS, NULL, NULL);
		return SUCCESS;
	} else {
		return FAILURE;
	}
}
/* }}} */

int zend_compile_func_array_key_exists(znode *result, zend_ast_list *args) /* {{{ */
{
	znode subject, needle;

	if (args->children != 2) {
		return FAILURE;
	}

	zend_compile_expr(&needle, args->child[0]);
	zend_compile_expr(&subject, args->child[1]);

	zend_emit_op_tmp(result, ZEND_ARRAY_KEY_EXISTS, &needle, &subject);
	return SUCCESS;
}
/* }}} */

int zend_compile_func_array_slice(znode *result, zend_ast_list *args) /* {{{ */
{
	if (CG(active_op_array)->function_name
	 && args->children == 2
	 && args->child[0]->kind == ZEND_AST_CALL
	 && args->child[0]->child[0]->kind == ZEND_AST_ZVAL
	 && Z_TYPE_P(zend_ast_get_zval(args->child[0]->child[0])) == IS_STRING
	 && args->child[0]->child[1]->kind == ZEND_AST_ARG_LIST
	 && args->child[1]->kind == ZEND_AST_ZVAL) {

		zend_string *orig_name = zend_ast_get_str(args->child[0]->child[0]);
		zend_bool is_fully_qualified;
		zend_string *name = zend_resolve_function_name(orig_name, args->child[0]->child[0]->attr, &is_fully_qualified);
		zend_ast_list *list = zend_ast_get_list(args->child[0]->child[1]);
		zval *zv = zend_ast_get_zval(args->child[1]);
		znode first;

		if (zend_string_equals_literal_ci(name, "func_get_args")
		 && list->children == 0
		 && Z_TYPE_P(zv) == IS_LONG
		 && Z_LVAL_P(zv) >= 0) {
			first.op_type = IS_CONST;
			ZVAL_LONG(&first.u.constant, Z_LVAL_P(zv));
			zend_emit_op_tmp(result, ZEND_FUNC_GET_ARGS, &first, NULL);
			zend_string_release_ex(name, 0);
			return SUCCESS;
		}
		zend_string_release_ex(name, 0);
	}
	return FAILURE;
}
/* }}} */

int zend_try_compile_special_func(znode *result, zend_string *lcname, zend_ast_list *args, zend_function *fbc, uint32_t type) /* {{{ */
{
	if (CG(compiler_options) & ZEND_COMPILE_NO_BUILTINS) {
		return FAILURE;
	}

	if (zend_args_contain_unpack(args)) {
		return FAILURE;
	}

	if (zend_string_equals_literal(lcname, "strlen")) {
		return zend_compile_func_strlen(result, args);
	} else if (zend_string_equals_literal(lcname, "is_null")) {
		return zend_compile_func_typecheck(result, args, IS_NULL);
	} else if (zend_string_equals_literal(lcname, "is_bool")) {
		return zend_compile_func_typecheck(result, args, _IS_BOOL);
	} else if (zend_string_equals_literal(lcname, "is_long")
		|| zend_string_equals_literal(lcname, "is_int")
		|| zend_string_equals_literal(lcname, "is_integer")
	) {
		return zend_compile_func_typecheck(result, args, IS_LONG);
	} else if (zend_string_equals_literal(lcname, "is_float")
		|| zend_string_equals_literal(lcname, "is_double")
	) {
		return zend_compile_func_typecheck(result, args, IS_DOUBLE);
	} else if (zend_string_equals_literal(lcname, "is_string")) {
		return zend_compile_func_typecheck(result, args, IS_STRING);
	} else if (zend_string_equals_literal(lcname, "is_array")) {
		return zend_compile_func_typecheck(result, args, IS_ARRAY);
	} else if (zend_string_equals_literal(lcname, "is_object")) {
		return zend_compile_func_typecheck(result, args, IS_OBJECT);
	} else if (zend_string_equals_literal(lcname, "is_resource")) {
		return zend_compile_func_typecheck(result, args, IS_RESOURCE);
	} else if (zend_string_equals_literal(lcname, "is_scalar")) {
		return zend_compile_func_is_scalar(result, args);
	} else if (zend_string_equals_literal(lcname, "boolval")) {
		return zend_compile_func_cast(result, args, _IS_BOOL);
	} else if (zend_string_equals_literal(lcname, "intval")) {
		return zend_compile_func_cast(result, args, IS_LONG);
	} else if (zend_string_equals_literal(lcname, "floatval")
		|| zend_string_equals_literal(lcname, "doubleval")
	) {
		return zend_compile_func_cast(result, args, IS_DOUBLE);
	} else if (zend_string_equals_literal(lcname, "strval")) {
		return zend_compile_func_cast(result, args, IS_STRING);
	} else if (zend_string_equals_literal(lcname, "defined")) {
		return zend_compile_func_defined(result, args);
	} else if (zend_string_equals_literal(lcname, "chr") && type == BP_VAR_R) {
		return zend_compile_func_chr(result, args);
	} else if (zend_string_equals_literal(lcname, "ord") && type == BP_VAR_R) {
		return zend_compile_func_ord(result, args);
	} else if (zend_string_equals_literal(lcname, "call_user_func_array")) {
		return zend_compile_func_cufa(result, args, lcname);
	} else if (zend_string_equals_literal(lcname, "call_user_func")) {
		return zend_compile_func_cuf(result, args, lcname);
	} else if (zend_string_equals_literal(lcname, "in_array")) {
		return zend_compile_func_in_array(result, args);
	} else if (zend_string_equals_literal(lcname, "count")
			|| zend_string_equals_literal(lcname, "sizeof")) {
		return zend_compile_func_count(result, args, lcname);
	} else if (zend_string_equals_literal(lcname, "get_class")) {
		return zend_compile_func_get_class(result, args);
	} else if (zend_string_equals_literal(lcname, "get_called_class")) {
		return zend_compile_func_get_called_class(result, args);
	} else if (zend_string_equals_literal(lcname, "gettype")) {
		return zend_compile_func_gettype(result, args);
	} else if (zend_string_equals_literal(lcname, "func_num_args")) {
		return zend_compile_func_num_args(result, args);
	} else if (zend_string_equals_literal(lcname, "func_get_args")) {
		return zend_compile_func_get_args(result, args);
	} else if (zend_string_equals_literal(lcname, "array_slice")) {
		return zend_compile_func_array_slice(result, args);
	} else if (zend_string_equals_literal(lcname, "array_key_exists")) {
		return zend_compile_func_array_key_exists(result, args);
	} else {
		return FAILURE;
	}
}
/* }}} */

void zend_compile_call(znode *result, zend_ast *ast, uint32_t type) /* {{{ */
{
	zend_ast *name_ast = ast->child[0];
	zend_ast *args_ast = ast->child[1];

	znode name_node;

	if (name_ast->kind != ZEND_AST_ZVAL || Z_TYPE_P(zend_ast_get_zval(name_ast)) != IS_STRING) {
		zend_compile_expr(&name_node, name_ast);
		zend_compile_dynamic_call(result, &name_node, args_ast);
		return;
	}

	{
		zend_bool runtime_resolution = zend_compile_function_name(&name_node, name_ast);
		if (runtime_resolution) {
			if (zend_string_equals_literal_ci(zend_ast_get_str(name_ast), "assert")) {
				zend_compile_assert(result, zend_ast_get_list(args_ast), Z_STR(name_node.u.constant), NULL);
			} else {
				zend_compile_ns_call(result, &name_node, args_ast);
			}
			return;
		}
	}

	{
		zval *name = &name_node.u.constant;
		zend_string *lcname;
		zend_function *fbc;
		zend_op *opline;

		lcname = zend_string_tolower(Z_STR_P(name));
		fbc = zend_hash_find_ptr(CG(function_table), lcname);

		/* Special assert() handling should apply independently of compiler flags. */
		if (fbc && zend_string_equals_literal(lcname, "assert")) {
			zend_compile_assert(result, zend_ast_get_list(args_ast), lcname, fbc);
			zend_string_release(lcname);
			zval_ptr_dtor(&name_node.u.constant);
			return;
		}

		if (!fbc || !fbc_is_finalized(fbc)
		 || (fbc->type == ZEND_INTERNAL_FUNCTION && (CG(compiler_options) & ZEND_COMPILE_IGNORE_INTERNAL_FUNCTIONS))
		 || (fbc->type == ZEND_USER_FUNCTION && (CG(compiler_options) & ZEND_COMPILE_IGNORE_USER_FUNCTIONS))
		 || (fbc->type == ZEND_USER_FUNCTION && (CG(compiler_options) & ZEND_COMPILE_IGNORE_OTHER_FILES) && fbc->op_array.filename != CG(active_op_array)->filename)
		) {
			zend_string_release_ex(lcname, 0);
			zend_compile_dynamic_call(result, &name_node, args_ast);
			return;
		}

		if (zend_try_compile_special_func(result, lcname,
				zend_ast_get_list(args_ast), fbc, type) == SUCCESS
		) {
			zend_string_release_ex(lcname, 0);
			zval_ptr_dtor(&name_node.u.constant);
			return;
		}

		zval_ptr_dtor(&name_node.u.constant);
		ZVAL_NEW_STR(&name_node.u.constant, lcname);

		opline = zend_emit_op(NULL, ZEND_INIT_FCALL, NULL, &name_node);
		opline->result.num = zend_alloc_cache_slot();

		zend_compile_call_common(result, args_ast, fbc);
	}
}
/* }}} */

void zend_compile_method_call(znode *result, zend_ast *ast, uint32_t type) /* {{{ */
{
	zend_ast *obj_ast = ast->child[0];
	zend_ast *method_ast = ast->child[1];
	zend_ast *args_ast = ast->child[2];

	znode obj_node, method_node;
	zend_op *opline;
	zend_function *fbc = NULL;

	if (is_this_fetch(obj_ast)) {
		if (this_guaranteed_exists()) {
			obj_node.op_type = IS_UNUSED;
		} else {
			zend_emit_op(&obj_node, ZEND_FETCH_THIS, NULL, NULL);
		}
		CG(active_op_array)->fn_flags |= ZEND_ACC_USES_THIS;
	} else {
		zend_compile_expr(&obj_node, obj_ast);
	}

	zend_compile_expr(&method_node, method_ast);
	opline = zend_emit_op(NULL, ZEND_INIT_METHOD_CALL, &obj_node, NULL);

	if (method_node.op_type == IS_CONST) {
		if (Z_TYPE(method_node.u.constant) != IS_STRING) {
			zend_error_noreturn(E_COMPILE_ERROR, "Method name must be a string");
		}

		opline->op2_type = IS_CONST;
		opline->op2.constant = zend_add_func_name_literal(
			Z_STR(method_node.u.constant));
		opline->result.num = zend_alloc_cache_slots(2);
	} else {
		SET_NODE(opline->op2, &method_node);
	}

	/* Check if this calls a known method on $this */
	if (opline->op1_type == IS_UNUSED && opline->op2_type == IS_CONST &&
			CG(active_class_entry) && zend_is_scope_known()) {
		zend_string *lcname = Z_STR_P(CT_CONSTANT(opline->op2) + 1);
		fbc = zend_hash_find_ptr(&CG(active_class_entry)->function_table, lcname);

		/* We only know the exact method that is being called if it is either private or final.
		 * Otherwise an overriding method in a child class may be called. */
		if (fbc && !(fbc->common.fn_flags & (ZEND_ACC_PRIVATE|ZEND_ACC_FINAL))) {
			fbc = NULL;
		}
	}

	zend_compile_call_common(result, args_ast, fbc);
}
/* }}} */

static zend_bool zend_is_constructor(zend_string *name) /* {{{ */
{
	return zend_string_equals_literal_ci(name, ZEND_CONSTRUCTOR_FUNC_NAME);
}
/* }}} */

static zend_function *zend_get_compatible_func_or_null(zend_class_entry *ce, zend_string *lcname) /* {{{ */
{
	zend_function *fbc = zend_hash_find_ptr(&ce->function_table, lcname);
	if (!fbc || (fbc->common.fn_flags & ZEND_ACC_PUBLIC) || ce == CG(active_class_entry)) {
		return fbc;
	}

	if (!(fbc->common.fn_flags & ZEND_ACC_PRIVATE)
		&& (fbc->common.scope->ce_flags & ZEND_ACC_LINKED)
		&& (!CG(active_class_entry) || (CG(active_class_entry)->ce_flags & ZEND_ACC_LINKED))
		&& zend_check_protected(zend_get_function_root_class(fbc), CG(active_class_entry))) {
		return fbc;
	}

	return NULL;
}
/* }}} */

void zend_compile_static_call(znode *result, zend_ast *ast, uint32_t type) /* {{{ */
{
	zend_ast *class_ast = ast->child[0];
	zend_ast *method_ast = ast->child[1];
	zend_ast *args_ast = ast->child[2];

	znode class_node, method_node;
	zend_op *opline;
	zend_function *fbc = NULL;

	zend_compile_class_ref(&class_node, class_ast, ZEND_FETCH_CLASS_EXCEPTION);

	zend_compile_expr(&method_node, method_ast);
	if (method_node.op_type == IS_CONST) {
		zval *name = &method_node.u.constant;
		if (Z_TYPE_P(name) != IS_STRING) {
			zend_error_noreturn(E_COMPILE_ERROR, "Method name must be a string");
		}
		if (zend_is_constructor(Z_STR_P(name))) {
			zval_ptr_dtor(name);
			method_node.op_type = IS_UNUSED;
		}
	}

	opline = get_next_op();
	opline->opcode = ZEND_INIT_STATIC_METHOD_CALL;

	zend_set_class_name_op1(opline, &class_node);

	if (method_node.op_type == IS_CONST) {
		opline->op2_type = IS_CONST;
		opline->op2.constant = zend_add_func_name_literal(
			Z_STR(method_node.u.constant));
		opline->result.num = zend_alloc_cache_slots(2);
	} else {
		if (opline->op1_type == IS_CONST) {
			opline->result.num = zend_alloc_cache_slot();
		}
		SET_NODE(opline->op2, &method_node);
	}

	/* Check if we already know which method we're calling */
	if (opline->op2_type == IS_CONST) {
		zend_class_entry *ce = NULL;
		if (opline->op1_type == IS_CONST) {
			zend_string *lcname = Z_STR_P(CT_CONSTANT(opline->op1) + 1);
			ce = zend_hash_find_ptr(CG(class_table), lcname);
			if (!ce && CG(active_class_entry)
					&& zend_string_equals_ci(CG(active_class_entry)->name, lcname)) {
				ce = CG(active_class_entry);
			}
		} else if (opline->op1_type == IS_UNUSED
				&& (opline->op1.num & ZEND_FETCH_CLASS_MASK) == ZEND_FETCH_CLASS_SELF
				&& zend_is_scope_known()) {
			ce = CG(active_class_entry);
		}
		if (ce) {
			zend_string *lcname = Z_STR_P(CT_CONSTANT(opline->op2) + 1);
			fbc = zend_get_compatible_func_or_null(ce, lcname);
		}
	}

	zend_compile_call_common(result, args_ast, fbc);
}
/* }}} */

void zend_compile_class_decl(znode *result, zend_ast *ast, zend_bool toplevel);

void zend_compile_new(znode *result, zend_ast *ast) /* {{{ */
{
	zend_ast *class_ast = ast->child[0];
	zend_ast *args_ast = ast->child[1];

	znode class_node, ctor_result;
	zend_op *opline;

	if (class_ast->kind == ZEND_AST_CLASS) {
		/* anon class declaration */
		 zend_compile_class_decl(&class_node, class_ast, 0);
	} else {
		zend_compile_class_ref(&class_node, class_ast, ZEND_FETCH_CLASS_EXCEPTION);
	}

	opline = zend_emit_op(result, ZEND_NEW, NULL, NULL);

	if (class_node.op_type == IS_CONST) {
		opline->op1_type = IS_CONST;
		opline->op1.constant = zend_add_class_name_literal(
			Z_STR(class_node.u.constant));
		opline->op2.num = zend_alloc_cache_slot();
	} else {
		SET_NODE(opline->op1, &class_node);
	}

	zend_compile_call_common(&ctor_result, args_ast, NULL);
	zend_do_free(&ctor_result);
}
/* }}} */

void zend_compile_clone(znode *result, zend_ast *ast) /* {{{ */
{
	zend_ast *obj_ast = ast->child[0];

	znode obj_node;
	zend_compile_expr(&obj_node, obj_ast);

	zend_emit_op_tmp(result, ZEND_CLONE, &obj_node, NULL);
}
/* }}} */

void zend_compile_global_var(zend_ast *ast) /* {{{ */
{
	zend_ast *var_ast = ast->child[0];
	zend_ast *name_ast = var_ast->child[0];

	znode name_node, result;

	zend_compile_expr(&name_node, name_ast);
	if (name_node.op_type == IS_CONST) {
		convert_to_string(&name_node.u.constant);
	}

	if (is_this_fetch(var_ast)) {
		zend_error_noreturn(E_COMPILE_ERROR, "Cannot use $this as global variable");
	} else if (zend_try_compile_cv(&result, var_ast) == SUCCESS) {
		zend_op *opline = zend_emit_op(NULL, ZEND_BIND_GLOBAL, &result, &name_node);
		opline->extended_value = zend_alloc_cache_slot();
	} else {
		/* name_ast should be evaluated only. FETCH_GLOBAL_LOCK instructs FETCH_W
		 * to not free the name_node operand, so it can be reused in the following
		 * ASSIGN_REF, which then frees it. */
		zend_op *opline = zend_emit_op(&result, ZEND_FETCH_W, &name_node, NULL);
		opline->extended_value = ZEND_FETCH_GLOBAL_LOCK;

		if (name_node.op_type == IS_CONST) {
			zend_string_addref(Z_STR(name_node.u.constant));
		}

		zend_emit_assign_ref_znode(
			zend_ast_create(ZEND_AST_VAR, zend_ast_create_znode(&name_node)),
			&result
		);
	}
}
/* }}} */

static void zend_compile_static_var_common(zend_string *var_name, zval *value, uint32_t mode) /* {{{ */
{
	zend_op *opline;
	if (!CG(active_op_array)->static_variables) {
		if (CG(active_op_array)->scope) {
			CG(active_op_array)->scope->ce_flags |= ZEND_HAS_STATIC_IN_METHODS;
		}
		CG(active_op_array)->static_variables = zend_new_array(8);
	}

	value = zend_hash_update(CG(active_op_array)->static_variables, var_name, value);

	if (zend_string_equals_literal(var_name, "this")) {
		zend_error_noreturn(E_COMPILE_ERROR, "Cannot use $this as static variable");
	}

	opline = zend_emit_op(NULL, ZEND_BIND_STATIC, NULL, NULL);
	opline->op1_type = IS_CV;
	opline->op1.var = lookup_cv(var_name);
	opline->extended_value = (uint32_t)((char*)value - (char*)CG(active_op_array)->static_variables->arData) | mode;
}
/* }}} */

void zend_compile_static_var(zend_ast *ast) /* {{{ */
{
	zend_ast *var_ast = ast->child[0];
	zend_ast *value_ast = ast->child[1];
	zval value_zv;

	if (value_ast) {
		zend_const_expr_to_zval(&value_zv, value_ast);
	} else {
		ZVAL_NULL(&value_zv);
	}

	zend_compile_static_var_common(zend_ast_get_str(var_ast), &value_zv, ZEND_BIND_REF);
}
/* }}} */

void zend_compile_unset(zend_ast *ast) /* {{{ */
{
	zend_ast *var_ast = ast->child[0];
	znode var_node;
	zend_op *opline;

	zend_ensure_writable_variable(var_ast);

	switch (var_ast->kind) {
		case ZEND_AST_VAR:
			if (is_this_fetch(var_ast)) {
				zend_error_noreturn(E_COMPILE_ERROR, "Cannot unset $this");
			} else if (zend_try_compile_cv(&var_node, var_ast) == SUCCESS) {
				opline = zend_emit_op(NULL, ZEND_UNSET_CV, &var_node, NULL);
			} else {
				opline = zend_compile_simple_var_no_cv(NULL, var_ast, BP_VAR_UNSET, 0);
				opline->opcode = ZEND_UNSET_VAR;
			}
			return;
		case ZEND_AST_DIM:
			opline = zend_compile_dim(NULL, var_ast, BP_VAR_UNSET);
			opline->opcode = ZEND_UNSET_DIM;
			return;
		case ZEND_AST_PROP:
			opline = zend_compile_prop(NULL, var_ast, BP_VAR_UNSET, 0);
			opline->opcode = ZEND_UNSET_OBJ;
			return;
		case ZEND_AST_STATIC_PROP:
			opline = zend_compile_static_prop(NULL, var_ast, BP_VAR_UNSET, 0, 0);
			opline->opcode = ZEND_UNSET_STATIC_PROP;
			return;
		EMPTY_SWITCH_DEFAULT_CASE()
	}
}
/* }}} */

static int zend_handle_loops_and_finally_ex(zend_long depth, znode *return_value) /* {{{ */
{
	zend_loop_var *base;
	zend_loop_var *loop_var = zend_stack_top(&CG(loop_var_stack));

	if (!loop_var) {
		return 1;
	}
	base = zend_stack_base(&CG(loop_var_stack));
	for (; loop_var >= base; loop_var--) {
		if (loop_var->opcode == ZEND_FAST_CALL) {
			zend_op *opline = get_next_op();

			opline->opcode = ZEND_FAST_CALL;
			opline->result_type = IS_TMP_VAR;
			opline->result.var = loop_var->var_num;
			if (return_value) {
				SET_NODE(opline->op2, return_value);
			}
			opline->op1.num = loop_var->try_catch_offset;
		} else if (loop_var->opcode == ZEND_DISCARD_EXCEPTION) {
			zend_op *opline = get_next_op();
			opline->opcode = ZEND_DISCARD_EXCEPTION;
			opline->op1_type = IS_TMP_VAR;
			opline->op1.var = loop_var->var_num;
		} else if (loop_var->opcode == ZEND_RETURN) {
			/* Stack separator */
			break;
		} else if (depth <= 1) {
			return 1;
		} else if (loop_var->opcode == ZEND_NOP) {
			/* Loop doesn't have freeable variable */
			depth--;
		} else {
			zend_op *opline;

			ZEND_ASSERT(loop_var->var_type & (IS_VAR|IS_TMP_VAR));
			opline = get_next_op();
			opline->opcode = loop_var->opcode;
			opline->op1_type = loop_var->var_type;
			opline->op1.var = loop_var->var_num;
			opline->extended_value = ZEND_FREE_ON_RETURN;
			depth--;
	    }
	}
	return (depth == 0);
}
/* }}} */

static int zend_handle_loops_and_finally(znode *return_value) /* {{{ */
{
	return zend_handle_loops_and_finally_ex(zend_stack_count(&CG(loop_var_stack)) + 1, return_value);
}
/* }}} */

static int zend_has_finally_ex(zend_long depth) /* {{{ */
{
	zend_loop_var *base;
	zend_loop_var *loop_var = zend_stack_top(&CG(loop_var_stack));

	if (!loop_var) {
		return 0;
	}
	base = zend_stack_base(&CG(loop_var_stack));
	for (; loop_var >= base; loop_var--) {
		if (loop_var->opcode == ZEND_FAST_CALL) {
			return 1;
		} else if (loop_var->opcode == ZEND_DISCARD_EXCEPTION) {
		} else if (loop_var->opcode == ZEND_RETURN) {
			/* Stack separator */
			return 0;
		} else if (depth <= 1) {
			return 0;
		} else {
			depth--;
	    }
	}
	return 0;
}
/* }}} */

static int zend_has_finally(void) /* {{{ */
{
	return zend_has_finally_ex(zend_stack_count(&CG(loop_var_stack)) + 1);
}
/* }}} */

void zend_compile_return(zend_ast *ast) /* {{{ */
{
	zend_ast *expr_ast = ast->child[0];
	zend_bool is_generator = (CG(active_op_array)->fn_flags & ZEND_ACC_GENERATOR) != 0;
	zend_bool by_ref = (CG(active_op_array)->fn_flags & ZEND_ACC_RETURN_REFERENCE) != 0;

	znode expr_node;
	zend_op *opline;

	if (is_generator) {
		/* For generators the by-ref flag refers to yields, not returns */
		by_ref = 0;
	}

	if (!expr_ast) {
		expr_node.op_type = IS_CONST;
		ZVAL_NULL(&expr_node.u.constant);
	} else if (by_ref && zend_is_variable(expr_ast)) {
		zend_compile_var(&expr_node, expr_ast, BP_VAR_W, 1);
	} else {
		zend_compile_expr(&expr_node, expr_ast);
	}

	if ((CG(active_op_array)->fn_flags & ZEND_ACC_HAS_FINALLY_BLOCK)
	 && (expr_node.op_type == IS_CV || (by_ref && expr_node.op_type == IS_VAR))
	 && zend_has_finally()) {
		/* Copy return value into temporary VAR to avoid modification in finally code */
		if (by_ref) {
			zend_emit_op(&expr_node, ZEND_MAKE_REF, &expr_node, NULL);
		} else {
			zend_emit_op_tmp(&expr_node, ZEND_QM_ASSIGN, &expr_node, NULL);
		}
	}

	/* Generator return types are handled separately */
	if (!is_generator && CG(active_op_array)->fn_flags & ZEND_ACC_HAS_RETURN_TYPE) {
		zend_emit_return_type_check(
			expr_ast ? &expr_node : NULL, CG(active_op_array)->arg_info - 1, 0);
	}

	zend_handle_loops_and_finally((expr_node.op_type & (IS_TMP_VAR | IS_VAR)) ? &expr_node : NULL);

	opline = zend_emit_op(NULL, by_ref ? ZEND_RETURN_BY_REF : ZEND_RETURN,
		&expr_node, NULL);

	if (by_ref && expr_ast) {
		if (zend_is_call(expr_ast)) {
			opline->extended_value = ZEND_RETURNS_FUNCTION;
		} else if (!zend_is_variable(expr_ast)) {
			opline->extended_value = ZEND_RETURNS_VALUE;
		}
	}
}
/* }}} */

void zend_compile_echo(zend_ast *ast) /* {{{ */
{
	zend_op *opline;
	zend_ast *expr_ast = ast->child[0];

	znode expr_node;
	zend_compile_expr(&expr_node, expr_ast);

	opline = zend_emit_op(NULL, ZEND_ECHO, &expr_node, NULL);
	opline->extended_value = 0;
}
/* }}} */

void zend_compile_throw(znode *result, zend_ast *ast) /* {{{ */
{
	zend_ast *expr_ast = ast->child[0];

	znode expr_node;
	zend_compile_expr(&expr_node, expr_ast);

	zend_op *opline = zend_emit_op(NULL, ZEND_THROW, &expr_node, NULL);
	if (result) {
		/* Mark this as an "expression throw" for opcache. */
		opline->extended_value = ZEND_THROW_IS_EXPR;
		result->op_type = IS_CONST;
		ZVAL_BOOL(&result->u.constant, 1);
	}
}
/* }}} */

void zend_compile_break_continue(zend_ast *ast) /* {{{ */
{
	zend_ast *depth_ast = ast->child[0];

	zend_op *opline;
	zend_long depth;

	ZEND_ASSERT(ast->kind == ZEND_AST_BREAK || ast->kind == ZEND_AST_CONTINUE);

	if (depth_ast) {
		zval *depth_zv;
		if (depth_ast->kind != ZEND_AST_ZVAL) {
			zend_error_noreturn(E_COMPILE_ERROR, "'%s' operator with non-integer operand "
				"is no longer supported", ast->kind == ZEND_AST_BREAK ? "break" : "continue");
		}

		depth_zv = zend_ast_get_zval(depth_ast);
		if (Z_TYPE_P(depth_zv) != IS_LONG || Z_LVAL_P(depth_zv) < 1) {
			zend_error_noreturn(E_COMPILE_ERROR, "'%s' operator accepts only positive integers",
				ast->kind == ZEND_AST_BREAK ? "break" : "continue");
		}

		depth = Z_LVAL_P(depth_zv);
	} else {
		depth = 1;
	}

	if (CG(context).current_brk_cont == -1) {
		zend_error_noreturn(E_COMPILE_ERROR, "'%s' not in the 'loop' or 'switch' context",
			ast->kind == ZEND_AST_BREAK ? "break" : "continue");
	} else {
		if (!zend_handle_loops_and_finally_ex(depth, NULL)) {
			zend_error_noreturn(E_COMPILE_ERROR, "Cannot '%s' " ZEND_LONG_FMT " level%s",
				ast->kind == ZEND_AST_BREAK ? "break" : "continue",
				depth, depth == 1 ? "" : "s");
		}
	}

	if (ast->kind == ZEND_AST_CONTINUE) {
		int d, cur = CG(context).current_brk_cont;
		for (d = depth - 1; d > 0; d--) {
			cur = CG(context).brk_cont_array[cur].parent;
			ZEND_ASSERT(cur != -1);
		}

		if (CG(context).brk_cont_array[cur].is_switch) {
			if (depth == 1) {
				zend_error(E_WARNING,
					"\"continue\" targeting switch is equivalent to \"break\". " \
					"Did you mean to use \"continue " ZEND_LONG_FMT "\"?",
					depth + 1);
			} else {
				zend_error(E_WARNING,
					"\"continue " ZEND_LONG_FMT "\" targeting switch is equivalent to \"break " ZEND_LONG_FMT "\". " \
					"Did you mean to use \"continue " ZEND_LONG_FMT "\"?",
					depth, depth, depth + 1);
			}
		}
	}

	opline = zend_emit_op(NULL, ast->kind == ZEND_AST_BREAK ? ZEND_BRK : ZEND_CONT, NULL, NULL);
	opline->op1.num = CG(context).current_brk_cont;
	opline->op2.num = depth;
}
/* }}} */

void zend_resolve_goto_label(zend_op_array *op_array, zend_op *opline) /* {{{ */
{
	zend_label *dest;
	int current, remove_oplines = opline->op1.num;
	zval *label;
	uint32_t opnum = opline - op_array->opcodes;

	label = CT_CONSTANT_EX(op_array, opline->op2.constant);
	if (CG(context).labels == NULL ||
	    (dest = zend_hash_find_ptr(CG(context).labels, Z_STR_P(label))) == NULL
	) {
		CG(in_compilation) = 1;
		CG(active_op_array) = op_array;
		CG(zend_lineno) = opline->lineno;
		zend_error_noreturn(E_COMPILE_ERROR, "'goto' to undefined label '%s'", Z_STRVAL_P(label));
	}

	zval_ptr_dtor_str(label);
	ZVAL_NULL(label);

	current = opline->extended_value;
	for (; current != dest->brk_cont; current = CG(context).brk_cont_array[current].parent) {
		if (current == -1) {
			CG(in_compilation) = 1;
			CG(active_op_array) = op_array;
			CG(zend_lineno) = opline->lineno;
			zend_error_noreturn(E_COMPILE_ERROR, "'goto' into loop or switch statement is disallowed");
		}
		if (CG(context).brk_cont_array[current].start >= 0) {
			remove_oplines--;
		}
	}

	for (current = 0; current < op_array->last_try_catch; ++current) {
		zend_try_catch_element *elem = &op_array->try_catch_array[current];
		if (elem->try_op > opnum) {
			break;
		}
		if (elem->finally_op && opnum < elem->finally_op - 1
			&& (dest->opline_num > elem->finally_end || dest->opline_num < elem->try_op)
		) {
			remove_oplines--;
		}
	}

	opline->opcode = ZEND_JMP;
	opline->op1.opline_num = dest->opline_num;
	opline->extended_value = 0;
	SET_UNUSED(opline->op1);
	SET_UNUSED(opline->op2);
	SET_UNUSED(opline->result);

	ZEND_ASSERT(remove_oplines >= 0);
	while (remove_oplines--) {
		opline--;
		MAKE_NOP(opline);
		ZEND_VM_SET_OPCODE_HANDLER(opline);
	}
}
/* }}} */

void zend_compile_goto(zend_ast *ast) /* {{{ */
{
	zend_ast *label_ast = ast->child[0];
	znode label_node;
	zend_op *opline;
	uint32_t opnum_start = get_next_op_number();

	zend_compile_expr(&label_node, label_ast);

	/* Label resolution and unwinding adjustments happen in pass two. */
	zend_handle_loops_and_finally(NULL);
	opline = zend_emit_op(NULL, ZEND_GOTO, NULL, &label_node);
	opline->op1.num = get_next_op_number() - opnum_start - 1;
	opline->extended_value = CG(context).current_brk_cont;
}
/* }}} */

void zend_compile_label(zend_ast *ast) /* {{{ */
{
	zend_string *label = zend_ast_get_str(ast->child[0]);
	zend_label dest;

	if (!CG(context).labels) {
		ALLOC_HASHTABLE(CG(context).labels);
		zend_hash_init(CG(context).labels, 8, NULL, label_ptr_dtor, 0);
	}

	dest.brk_cont = CG(context).current_brk_cont;
	dest.opline_num = get_next_op_number();

	if (!zend_hash_add_mem(CG(context).labels, label, &dest, sizeof(zend_label))) {
		zend_error_noreturn(E_COMPILE_ERROR, "Label '%s' already defined", ZSTR_VAL(label));
	}
}
/* }}} */

void zend_compile_while(zend_ast *ast) /* {{{ */
{
	zend_ast *cond_ast = ast->child[0];
	zend_ast *stmt_ast = ast->child[1];
	znode cond_node;
	uint32_t opnum_start, opnum_jmp, opnum_cond;

	opnum_jmp = zend_emit_jump(0);

	zend_begin_loop(ZEND_NOP, NULL, 0);

	opnum_start = get_next_op_number();
	zend_compile_stmt(stmt_ast);

	opnum_cond = get_next_op_number();
	zend_update_jump_target(opnum_jmp, opnum_cond);
	zend_compile_expr(&cond_node, cond_ast);

	zend_emit_cond_jump(ZEND_JMPNZ, &cond_node, opnum_start);

	zend_end_loop(opnum_cond, NULL);
}
/* }}} */

void zend_compile_do_while(zend_ast *ast) /* {{{ */
{
	zend_ast *stmt_ast = ast->child[0];
	zend_ast *cond_ast = ast->child[1];

	znode cond_node;
	uint32_t opnum_start, opnum_cond;

	zend_begin_loop(ZEND_NOP, NULL, 0);

	opnum_start = get_next_op_number();
	zend_compile_stmt(stmt_ast);

	opnum_cond = get_next_op_number();
	zend_compile_expr(&cond_node, cond_ast);

	zend_emit_cond_jump(ZEND_JMPNZ, &cond_node, opnum_start);

	zend_end_loop(opnum_cond, NULL);
}
/* }}} */

void zend_compile_expr_list(znode *result, zend_ast *ast) /* {{{ */
{
	zend_ast_list *list;
	uint32_t i;

	result->op_type = IS_CONST;
	ZVAL_TRUE(&result->u.constant);

	if (!ast) {
		return;
	}

	list = zend_ast_get_list(ast);
	for (i = 0; i < list->children; ++i) {
		zend_ast *expr_ast = list->child[i];

		zend_do_free(result);
		zend_compile_expr(result, expr_ast);
	}
}
/* }}} */

void zend_compile_for(zend_ast *ast) /* {{{ */
{
	zend_ast *init_ast = ast->child[0];
	zend_ast *cond_ast = ast->child[1];
	zend_ast *loop_ast = ast->child[2];
	zend_ast *stmt_ast = ast->child[3];

	znode result;
	uint32_t opnum_start, opnum_jmp, opnum_loop;

	zend_compile_expr_list(&result, init_ast);
	zend_do_free(&result);

	opnum_jmp = zend_emit_jump(0);

	zend_begin_loop(ZEND_NOP, NULL, 0);

	opnum_start = get_next_op_number();
	zend_compile_stmt(stmt_ast);

	opnum_loop = get_next_op_number();
	zend_compile_expr_list(&result, loop_ast);
	zend_do_free(&result);

	zend_update_jump_target_to_next(opnum_jmp);
	zend_compile_expr_list(&result, cond_ast);
	zend_do_extended_stmt();

	zend_emit_cond_jump(ZEND_JMPNZ, &result, opnum_start);

	zend_end_loop(opnum_loop, NULL);
}
/* }}} */

void zend_compile_foreach(zend_ast *ast) /* {{{ */
{
	zend_ast *expr_ast = ast->child[0];
	zend_ast *value_ast = ast->child[1];
	zend_ast *key_ast = ast->child[2];
	zend_ast *stmt_ast = ast->child[3];
	zend_bool by_ref = value_ast->kind == ZEND_AST_REF;
	zend_bool is_variable = zend_is_variable(expr_ast) && zend_can_write_to_variable(expr_ast);

	znode expr_node, reset_node, value_node, key_node;
	zend_op *opline;
	uint32_t opnum_reset, opnum_fetch;

	if (key_ast) {
		if (key_ast->kind == ZEND_AST_REF) {
			zend_error_noreturn(E_COMPILE_ERROR, "Key element cannot be a reference");
		}
		if (key_ast->kind == ZEND_AST_ARRAY) {
			zend_error_noreturn(E_COMPILE_ERROR, "Cannot use list as key element");
		}
	}

	if (by_ref) {
		value_ast = value_ast->child[0];
	}

	if (value_ast->kind == ZEND_AST_ARRAY && zend_propagate_list_refs(value_ast)) {
		by_ref = 1;
	}

	if (by_ref && is_variable) {
		zend_compile_var(&expr_node, expr_ast, BP_VAR_W, 1);
	} else {
		zend_compile_expr(&expr_node, expr_ast);
	}

	if (by_ref) {
		zend_separate_if_call_and_write(&expr_node, expr_ast, BP_VAR_W);
	}

	opnum_reset = get_next_op_number();
	opline = zend_emit_op(&reset_node, by_ref ? ZEND_FE_RESET_RW : ZEND_FE_RESET_R, &expr_node, NULL);

	zend_begin_loop(ZEND_FE_FREE, &reset_node, 0);

	opnum_fetch = get_next_op_number();
	opline = zend_emit_op(NULL, by_ref ? ZEND_FE_FETCH_RW : ZEND_FE_FETCH_R, &reset_node, NULL);

	if (is_this_fetch(value_ast)) {
		zend_error_noreturn(E_COMPILE_ERROR, "Cannot re-assign $this");
	} else if (value_ast->kind == ZEND_AST_VAR &&
		zend_try_compile_cv(&value_node, value_ast) == SUCCESS) {
		SET_NODE(opline->op2, &value_node);
	} else {
		opline->op2_type = IS_VAR;
		opline->op2.var = get_temporary_variable();
		GET_NODE(&value_node, opline->op2);
		if (value_ast->kind == ZEND_AST_ARRAY) {
			zend_compile_list_assign(NULL, value_ast, &value_node, value_ast->attr);
		} else if (by_ref) {
			zend_emit_assign_ref_znode(value_ast, &value_node);
		} else {
			zend_emit_assign_znode(value_ast, &value_node);
		}
	}

	if (key_ast) {
		opline = &CG(active_op_array)->opcodes[opnum_fetch];
		zend_make_tmp_result(&key_node, opline);
		zend_emit_assign_znode(key_ast, &key_node);
	}

	zend_compile_stmt(stmt_ast);

	/* Place JMP and FE_FREE on the line where foreach starts. It would be
	 * better to use the end line, but this information is not available
	 * currently. */
	CG(zend_lineno) = ast->lineno;
	zend_emit_jump(opnum_fetch);

	opline = &CG(active_op_array)->opcodes[opnum_reset];
	opline->op2.opline_num = get_next_op_number();

	opline = &CG(active_op_array)->opcodes[opnum_fetch];
	opline->extended_value = get_next_op_number();

	zend_end_loop(opnum_fetch, &reset_node);

	opline = zend_emit_op(NULL, ZEND_FE_FREE, &reset_node, NULL);
}
/* }}} */

void zend_compile_if(zend_ast *ast) /* {{{ */
{
	zend_ast_list *list = zend_ast_get_list(ast);
	uint32_t i;
	uint32_t *jmp_opnums = NULL;

	if (list->children > 1) {
		jmp_opnums = safe_emalloc(sizeof(uint32_t), list->children - 1, 0);
	}

	for (i = 0; i < list->children; ++i) {
		zend_ast *elem_ast = list->child[i];
		zend_ast *cond_ast = elem_ast->child[0];
		zend_ast *stmt_ast = elem_ast->child[1];

		if (cond_ast) {
			znode cond_node;
			uint32_t opnum_jmpz;
			zend_compile_expr(&cond_node, cond_ast);
			opnum_jmpz = zend_emit_cond_jump(ZEND_JMPZ, &cond_node, 0);

			zend_compile_stmt(stmt_ast);

			if (i != list->children - 1) {
				jmp_opnums[i] = zend_emit_jump(0);
			}
			zend_update_jump_target_to_next(opnum_jmpz);
		} else {
			/* "else" can only occur as last element. */
			ZEND_ASSERT(i == list->children - 1);
			zend_compile_stmt(stmt_ast);
		}
	}

	if (list->children > 1) {
		for (i = 0; i < list->children - 1; ++i) {
			zend_update_jump_target_to_next(jmp_opnums[i]);
		}
		efree(jmp_opnums);
	}
}
/* }}} */

static zend_uchar determine_switch_jumptable_type(zend_ast_list *cases) {
	uint32_t i;
	zend_uchar common_type = IS_UNDEF;
	for (i = 0; i < cases->children; i++) {
		zend_ast *case_ast = cases->child[i];
		zend_ast **cond_ast = &case_ast->child[0];
		zval *cond_zv;
		if (!case_ast->child[0]) {
			/* Skip default clause */
			continue;
		}

		zend_eval_const_expr(cond_ast);
		if ((*cond_ast)->kind != ZEND_AST_ZVAL) {
			/* Non-constant case */
			return IS_UNDEF;
		}

		cond_zv = zend_ast_get_zval(case_ast->child[0]);
		if (Z_TYPE_P(cond_zv) != IS_LONG && Z_TYPE_P(cond_zv) != IS_STRING) {
			/* We only optimize switched on integers and strings */
			return IS_UNDEF;
		}

		if (common_type == IS_UNDEF) {
			common_type = Z_TYPE_P(cond_zv);
		} else if (common_type != Z_TYPE_P(cond_zv)) {
			/* Non-uniform case types */
			return IS_UNDEF;
		}

		if (Z_TYPE_P(cond_zv) == IS_STRING
				&& is_numeric_string(Z_STRVAL_P(cond_zv), Z_STRLEN_P(cond_zv), NULL, NULL, 0)) {
			/* Numeric strings cannot be compared with a simple hash lookup */
			return IS_UNDEF;
		}
	}

	return common_type;
}

static zend_bool should_use_jumptable(zend_ast_list *cases, zend_uchar jumptable_type) {
	if (CG(compiler_options) & ZEND_COMPILE_NO_JUMPTABLES) {
		return 0;
	}

	/* Thresholds are chosen based on when the average switch time for equidistributed
	 * input becomes smaller when using the jumptable optimization. */
	if (jumptable_type == IS_LONG) {
		return cases->children >= 5;
	} else {
		ZEND_ASSERT(jumptable_type == IS_STRING);
		return cases->children >= 2;
	}
}

void zend_compile_switch(zend_ast *ast) /* {{{ */
{
	zend_ast *expr_ast = ast->child[0];
	zend_ast_list *cases = zend_ast_get_list(ast->child[1]);

	uint32_t i;
	zend_bool has_default_case = 0;

	znode expr_node, case_node;
	zend_op *opline;
	uint32_t *jmpnz_opnums, opnum_default_jmp, opnum_switch = (uint32_t)-1;
	zend_uchar jumptable_type;
	HashTable *jumptable = NULL;

	zend_compile_expr(&expr_node, expr_ast);

	zend_begin_loop(ZEND_FREE, &expr_node, 1);

	case_node.op_type = IS_TMP_VAR;
	case_node.u.op.var = get_temporary_variable();

	jumptable_type = determine_switch_jumptable_type(cases);
	if (jumptable_type != IS_UNDEF && should_use_jumptable(cases, jumptable_type)) {
		znode jumptable_op;

		ALLOC_HASHTABLE(jumptable);
		zend_hash_init(jumptable, cases->children, NULL, NULL, 0);
		jumptable_op.op_type = IS_CONST;
		ZVAL_ARR(&jumptable_op.u.constant, jumptable);

		opline = zend_emit_op(NULL,
			jumptable_type == IS_LONG ? ZEND_SWITCH_LONG : ZEND_SWITCH_STRING,
			&expr_node, &jumptable_op);
		if (opline->op1_type == IS_CONST) {
			Z_TRY_ADDREF_P(CT_CONSTANT(opline->op1));
		}
		opnum_switch = opline - CG(active_op_array)->opcodes;
	}

	jmpnz_opnums = safe_emalloc(sizeof(uint32_t), cases->children, 0);
	for (i = 0; i < cases->children; ++i) {
		zend_ast *case_ast = cases->child[i];
		zend_ast *cond_ast = case_ast->child[0];
		znode cond_node;

		if (!cond_ast) {
			if (has_default_case) {
				CG(zend_lineno) = case_ast->lineno;
				zend_error_noreturn(E_COMPILE_ERROR,
					"Switch statements may only contain one default clause");
			}
			has_default_case = 1;
			continue;
		}

		zend_compile_expr(&cond_node, cond_ast);

		if (expr_node.op_type == IS_CONST
			&& Z_TYPE(expr_node.u.constant) == IS_FALSE) {
			jmpnz_opnums[i] = zend_emit_cond_jump(ZEND_JMPZ, &cond_node, 0);
		} else if (expr_node.op_type == IS_CONST
			&& Z_TYPE(expr_node.u.constant) == IS_TRUE) {
			jmpnz_opnums[i] = zend_emit_cond_jump(ZEND_JMPNZ, &cond_node, 0);
		} else {
			opline = zend_emit_op(NULL,
				(expr_node.op_type & (IS_VAR|IS_TMP_VAR)) ? ZEND_CASE : ZEND_IS_EQUAL,
				&expr_node, &cond_node);
			SET_NODE(opline->result, &case_node);
			if (opline->op1_type == IS_CONST) {
				Z_TRY_ADDREF_P(CT_CONSTANT(opline->op1));
			}

			jmpnz_opnums[i] = zend_emit_cond_jump(ZEND_JMPNZ, &case_node, 0);
		}
	}

	opnum_default_jmp = zend_emit_jump(0);

	for (i = 0; i < cases->children; ++i) {
		zend_ast *case_ast = cases->child[i];
		zend_ast *cond_ast = case_ast->child[0];
		zend_ast *stmt_ast = case_ast->child[1];

		if (cond_ast) {
			zend_update_jump_target_to_next(jmpnz_opnums[i]);

			if (jumptable) {
				zval *cond_zv = zend_ast_get_zval(cond_ast);
				zval jmp_target;
				ZVAL_LONG(&jmp_target, get_next_op_number());

				ZEND_ASSERT(Z_TYPE_P(cond_zv) == jumptable_type);
				if (Z_TYPE_P(cond_zv) == IS_LONG) {
					zend_hash_index_add(jumptable, Z_LVAL_P(cond_zv), &jmp_target);
				} else {
					ZEND_ASSERT(Z_TYPE_P(cond_zv) == IS_STRING);
					zend_hash_add(jumptable, Z_STR_P(cond_zv), &jmp_target);
				}
			}
		} else {
			zend_update_jump_target_to_next(opnum_default_jmp);

			if (jumptable) {
				ZEND_ASSERT(opnum_switch != (uint32_t)-1);
				opline = &CG(active_op_array)->opcodes[opnum_switch];
				opline->extended_value = get_next_op_number();
			}
		}

		zend_compile_stmt(stmt_ast);
	}

	if (!has_default_case) {
		zend_update_jump_target_to_next(opnum_default_jmp);

		if (jumptable) {
			opline = &CG(active_op_array)->opcodes[opnum_switch];
			opline->extended_value = get_next_op_number();
		}
	}

	zend_end_loop(get_next_op_number(), &expr_node);

	if (expr_node.op_type & (IS_VAR|IS_TMP_VAR)) {
		opline = zend_emit_op(NULL, ZEND_FREE, &expr_node, NULL);
		opline->extended_value = ZEND_FREE_SWITCH;
	} else if (expr_node.op_type == IS_CONST) {
		zval_ptr_dtor_nogc(&expr_node.u.constant);
	}

	efree(jmpnz_opnums);
}
/* }}} */

void zend_compile_try(zend_ast *ast) /* {{{ */
{
	zend_ast *try_ast = ast->child[0];
	zend_ast_list *catches = zend_ast_get_list(ast->child[1]);
	zend_ast *finally_ast = ast->child[2];

	uint32_t i, j;
	zend_op *opline;
	uint32_t try_catch_offset;
	uint32_t *jmp_opnums = safe_emalloc(sizeof(uint32_t), catches->children, 0);
	uint32_t orig_fast_call_var = CG(context).fast_call_var;
	uint32_t orig_try_catch_offset = CG(context).try_catch_offset;

	if (catches->children == 0 && !finally_ast) {
		zend_error_noreturn(E_COMPILE_ERROR, "Cannot use try without catch or finally");
	}

	/* label: try { } must not be equal to try { label: } */
	if (CG(context).labels) {
		zend_label *label;
		ZEND_HASH_REVERSE_FOREACH_PTR(CG(context).labels, label) {
			if (label->opline_num == get_next_op_number()) {
				zend_emit_op(NULL, ZEND_NOP, NULL, NULL);
			}
			break;
		} ZEND_HASH_FOREACH_END();
	}

	try_catch_offset = zend_add_try_element(get_next_op_number());

	if (finally_ast) {
		zend_loop_var fast_call;
		if (!(CG(active_op_array)->fn_flags & ZEND_ACC_HAS_FINALLY_BLOCK)) {
			CG(active_op_array)->fn_flags |= ZEND_ACC_HAS_FINALLY_BLOCK;
		}
		CG(context).fast_call_var = get_temporary_variable();

		/* Push FAST_CALL on unwind stack */
		fast_call.opcode = ZEND_FAST_CALL;
		fast_call.var_type = IS_TMP_VAR;
		fast_call.var_num = CG(context).fast_call_var;
		fast_call.try_catch_offset = try_catch_offset;
		zend_stack_push(&CG(loop_var_stack), &fast_call);
	}

	CG(context).try_catch_offset = try_catch_offset;

	zend_compile_stmt(try_ast);

	if (catches->children != 0) {
		jmp_opnums[0] = zend_emit_jump(0);
	}

	for (i = 0; i < catches->children; ++i) {
		zend_ast *catch_ast = catches->child[i];
		zend_ast_list *classes = zend_ast_get_list(catch_ast->child[0]);
		zend_ast *var_ast = catch_ast->child[1];
		zend_ast *stmt_ast = catch_ast->child[2];
		zend_string *var_name = zval_make_interned_string(zend_ast_get_zval(var_ast));
		zend_bool is_last_catch = (i + 1 == catches->children);

		uint32_t *jmp_multicatch = safe_emalloc(sizeof(uint32_t), classes->children - 1, 0);
		uint32_t opnum_catch = (uint32_t)-1;

		CG(zend_lineno) = catch_ast->lineno;

		for (j = 0; j < classes->children; j++) {
			zend_ast *class_ast = classes->child[j];
			zend_bool is_last_class = (j + 1 == classes->children);

			if (!zend_is_const_default_class_ref(class_ast)) {
				zend_error_noreturn(E_COMPILE_ERROR, "Bad class name in the catch statement");
			}

			opnum_catch = get_next_op_number();
			if (i == 0 && j == 0) {
				CG(active_op_array)->try_catch_array[try_catch_offset].catch_op = opnum_catch;
			}

			opline = get_next_op();
			opline->opcode = ZEND_CATCH;
			opline->op1_type = IS_CONST;
			opline->op1.constant = zend_add_class_name_literal(
					zend_resolve_class_name_ast(class_ast));
			opline->extended_value = zend_alloc_cache_slot();

			if (zend_string_equals_literal(var_name, "this")) {
				zend_error_noreturn(E_COMPILE_ERROR, "Cannot re-assign $this");
			}

			opline->result_type = IS_CV;
			opline->result.var = lookup_cv(var_name);

			if (is_last_catch && is_last_class) {
				opline->extended_value |= ZEND_LAST_CATCH;
			}

			if (!is_last_class) {
				jmp_multicatch[j] = zend_emit_jump(0);
				opline = &CG(active_op_array)->opcodes[opnum_catch];
				opline->op2.opline_num = get_next_op_number();
			}
		}

		for (j = 0; j < classes->children - 1; j++) {
			zend_update_jump_target_to_next(jmp_multicatch[j]);
		}

		efree(jmp_multicatch);

		zend_compile_stmt(stmt_ast);

		if (!is_last_catch) {
			jmp_opnums[i + 1] = zend_emit_jump(0);
		}

		ZEND_ASSERT(opnum_catch != (uint32_t)-1 && "Should have at least one class");
		opline = &CG(active_op_array)->opcodes[opnum_catch];
		if (!is_last_catch) {
			opline->op2.opline_num = get_next_op_number();
		}
	}

	for (i = 0; i < catches->children; ++i) {
		zend_update_jump_target_to_next(jmp_opnums[i]);
	}

	if (finally_ast) {
		zend_loop_var discard_exception;
		uint32_t opnum_jmp = get_next_op_number() + 1;

		/* Pop FAST_CALL from unwind stack */
		zend_stack_del_top(&CG(loop_var_stack));

		/* Push DISCARD_EXCEPTION on unwind stack */
		discard_exception.opcode = ZEND_DISCARD_EXCEPTION;
		discard_exception.var_type = IS_TMP_VAR;
		discard_exception.var_num = CG(context).fast_call_var;
		zend_stack_push(&CG(loop_var_stack), &discard_exception);

		CG(zend_lineno) = finally_ast->lineno;

		opline = zend_emit_op(NULL, ZEND_FAST_CALL, NULL, NULL);
		opline->op1.num = try_catch_offset;
		opline->result_type = IS_TMP_VAR;
		opline->result.var = CG(context).fast_call_var;

		zend_emit_op(NULL, ZEND_JMP, NULL, NULL);

		zend_compile_stmt(finally_ast);

		CG(active_op_array)->try_catch_array[try_catch_offset].finally_op = opnum_jmp + 1;
		CG(active_op_array)->try_catch_array[try_catch_offset].finally_end
			= get_next_op_number();

		opline = zend_emit_op(NULL, ZEND_FAST_RET, NULL, NULL);
		opline->op1_type = IS_TMP_VAR;
		opline->op1.var = CG(context).fast_call_var;
		opline->op2.num = orig_try_catch_offset;

		zend_update_jump_target_to_next(opnum_jmp);

		CG(context).fast_call_var = orig_fast_call_var;

		/* Pop DISCARD_EXCEPTION from unwind stack */
		zend_stack_del_top(&CG(loop_var_stack));
	}

	CG(context).try_catch_offset = orig_try_catch_offset;

	efree(jmp_opnums);
}
/* }}} */

/* Encoding declarations must already be handled during parsing */
zend_bool zend_handle_encoding_declaration(zend_ast *ast) /* {{{ */
{
	zend_ast_list *declares = zend_ast_get_list(ast);
	uint32_t i;
	for (i = 0; i < declares->children; ++i) {
		zend_ast *declare_ast = declares->child[i];
		zend_ast *name_ast = declare_ast->child[0];
		zend_ast *value_ast = declare_ast->child[1];
		zend_string *name = zend_ast_get_str(name_ast);

		if (zend_string_equals_literal_ci(name, "encoding")) {
			if (value_ast->kind != ZEND_AST_ZVAL) {
				zend_throw_exception(zend_ce_compile_error, "Encoding must be a literal", 0);
				return 0;
			}

			if (CG(multibyte)) {
				zend_string *encoding_name = zval_get_string(zend_ast_get_zval(value_ast));

				const zend_encoding *new_encoding, *old_encoding;
				zend_encoding_filter old_input_filter;

				CG(encoding_declared) = 1;

				new_encoding = zend_multibyte_fetch_encoding(ZSTR_VAL(encoding_name));
				if (!new_encoding) {
					zend_error(E_COMPILE_WARNING, "Unsupported encoding [%s]", ZSTR_VAL(encoding_name));
				} else {
					old_input_filter = LANG_SCNG(input_filter);
					old_encoding = LANG_SCNG(script_encoding);
					zend_multibyte_set_filter(new_encoding);

					/* need to re-scan if input filter changed */
					if (old_input_filter != LANG_SCNG(input_filter) ||
						 (old_input_filter && new_encoding != old_encoding)) {
						zend_multibyte_yyinput_again(old_input_filter, old_encoding);
					}
				}

				zend_string_release_ex(encoding_name, 0);
			} else {
				zend_error(E_COMPILE_WARNING, "declare(encoding=...) ignored because "
					"Zend multibyte feature is turned off by settings");
			}
		}
	}

	return 1;
}
/* }}} */

static int zend_declare_is_first_statement(zend_ast *ast) /* {{{ */
{
	uint32_t i = 0;
	zend_ast_list *file_ast = zend_ast_get_list(CG(ast));

	/* Check to see if this declare is preceded only by declare statements */
	while (i < file_ast->children) {
		if (file_ast->child[i] == ast) {
			return SUCCESS;
		} else if (file_ast->child[i] == NULL) {
			/* Empty statements are not allowed prior to a declare */
			return FAILURE;
		} else if (file_ast->child[i]->kind != ZEND_AST_DECLARE) {
			/* declares can only be preceded by other declares */
			return FAILURE;
		}
		i++;
	}
	return FAILURE;
}
/* }}} */

void zend_compile_declare(zend_ast *ast) /* {{{ */
{
	zend_ast_list *declares = zend_ast_get_list(ast->child[0]);
	zend_ast *stmt_ast = ast->child[1];
	zend_declarables orig_declarables = FC(declarables);
	uint32_t i;

	for (i = 0; i < declares->children; ++i) {
		zend_ast *declare_ast = declares->child[i];
		zend_ast *name_ast = declare_ast->child[0];
		zend_ast *value_ast = declare_ast->child[1];
		zend_string *name = zend_ast_get_str(name_ast);

		if (value_ast->kind != ZEND_AST_ZVAL) {
			zend_error_noreturn(E_COMPILE_ERROR, "declare(%s) value must be a literal", ZSTR_VAL(name));
		}

		if (zend_string_equals_literal_ci(name, "ticks")) {
			zval value_zv;
			zend_const_expr_to_zval(&value_zv, value_ast);
			FC(declarables).ticks = zval_get_long(&value_zv);
			zval_ptr_dtor_nogc(&value_zv);
		} else if (zend_string_equals_literal_ci(name, "encoding")) {

			if (FAILURE == zend_declare_is_first_statement(ast)) {
				zend_error_noreturn(E_COMPILE_ERROR, "Encoding declaration pragma must be "
					"the very first statement in the script");
			}
		} else if (zend_string_equals_literal_ci(name, "strict_types")) {
			zval value_zv;

			if (FAILURE == zend_declare_is_first_statement(ast)) {
				zend_error_noreturn(E_COMPILE_ERROR, "strict_types declaration must be "
					"the very first statement in the script");
			}

			if (ast->child[1] != NULL) {
				zend_error_noreturn(E_COMPILE_ERROR, "strict_types declaration must not "
					"use block mode");
			}

			zend_const_expr_to_zval(&value_zv, value_ast);

			if (Z_TYPE(value_zv) != IS_LONG || (Z_LVAL(value_zv) != 0 && Z_LVAL(value_zv) != 1)) {
				zend_error_noreturn(E_COMPILE_ERROR, "strict_types declaration must have 0 or 1 as its value");
			}

			if (Z_LVAL(value_zv) == 1) {
				CG(active_op_array)->fn_flags |= ZEND_ACC_STRICT_TYPES;
			}

		} else {
			zend_error(E_COMPILE_WARNING, "Unsupported declare '%s'", ZSTR_VAL(name));
		}
	}

	if (stmt_ast) {
		zend_compile_stmt(stmt_ast);

		FC(declarables) = orig_declarables;
	}
}
/* }}} */

void zend_compile_stmt_list(zend_ast *ast) /* {{{ */
{
	zend_ast_list *list = zend_ast_get_list(ast);
	uint32_t i;
	for (i = 0; i < list->children; ++i) {
		zend_compile_stmt(list->child[i]);
	}
}
/* }}} */

ZEND_API void zend_set_function_arg_flags(zend_function *func) /* {{{ */
{
	uint32_t i, n;

	func->common.arg_flags[0] = 0;
	func->common.arg_flags[1] = 0;
	func->common.arg_flags[2] = 0;
	if (func->common.arg_info) {
		n = MIN(func->common.num_args, MAX_ARG_FLAG_NUM);
		i = 0;
		while (i < n) {
			ZEND_SET_ARG_FLAG(func, i + 1, ZEND_ARG_SEND_MODE(&func->common.arg_info[i]));
			i++;
		}
		if (UNEXPECTED(func->common.fn_flags & ZEND_ACC_VARIADIC && ZEND_ARG_SEND_MODE(&func->common.arg_info[i]))) {
			uint32_t pass_by_reference = ZEND_ARG_SEND_MODE(&func->common.arg_info[i]);
			while (i < MAX_ARG_FLAG_NUM) {
				ZEND_SET_ARG_FLAG(func, i + 1, pass_by_reference);
				i++;
			}
		}
	}
}
/* }}} */

static zend_type zend_compile_single_typename(zend_ast *ast)
{
	ZEND_ASSERT(!(ast->attr & ZEND_TYPE_NULLABLE));
	if (ast->kind == ZEND_AST_TYPE) {
		if (ast->attr == IS_STATIC && !CG(active_class_entry) && zend_is_scope_known()) {
			zend_error_noreturn(E_COMPILE_ERROR,
				"Cannot use \"static\" when no class scope is active");
		}
		return (zend_type) ZEND_TYPE_INIT_CODE(ast->attr, 0, 0);
	} else {
		zend_string *class_name = zend_ast_get_str(ast);
		zend_uchar type_code = zend_lookup_builtin_type_by_name(class_name);

		if (type_code != 0) {
			if ((ast->attr & ZEND_NAME_NOT_FQ) != ZEND_NAME_NOT_FQ) {
				zend_error_noreturn(E_COMPILE_ERROR,
					"Type declaration '%s' must be unqualified",
					ZSTR_VAL(zend_string_tolower(class_name)));
			}
			return (zend_type) ZEND_TYPE_INIT_CODE(type_code, 0, 0);
		} else {
			const char *correct_name;
			zend_string *orig_name = zend_ast_get_str(ast);
			uint32_t fetch_type = zend_get_class_fetch_type_ast(ast);
			if (fetch_type == ZEND_FETCH_CLASS_DEFAULT) {
				class_name = zend_resolve_class_name_ast(ast);
				zend_assert_valid_class_name(class_name);
			} else {
				zend_ensure_valid_class_fetch_type(fetch_type);
				zend_string_addref(class_name);
			}

			if (ast->attr == ZEND_NAME_NOT_FQ
					&& zend_is_confusable_type(orig_name, &correct_name)
					&& zend_is_not_imported(orig_name)) {
				const char *extra =
					FC(current_namespace) ? " or import the class with \"use\"" : "";
				if (correct_name) {
					zend_error(E_COMPILE_WARNING,
						"\"%s\" will be interpreted as a class name. Did you mean \"%s\"? "
						"Write \"\\%s\"%s to suppress this warning",
						ZSTR_VAL(orig_name), correct_name, ZSTR_VAL(class_name), extra);
				} else {
					zend_error(E_COMPILE_WARNING,
						"\"%s\" is not a supported builtin type "
						"and will be interpreted as a class name. "
						"Write \"\\%s\"%s to suppress this warning",
						ZSTR_VAL(orig_name), ZSTR_VAL(class_name), extra);
				}
			}

			return (zend_type) ZEND_TYPE_INIT_CLASS(class_name, 0, 0);
		}
	}
}

static zend_bool zend_type_contains_traversable(zend_type type) {
	zend_type *single_type;
	ZEND_TYPE_FOREACH(type, single_type) {
		if (ZEND_TYPE_HAS_NAME(*single_type)
				&& zend_string_equals_literal_ci(ZEND_TYPE_NAME(*single_type), "Traversable")) {
			return 1;
		}
	} ZEND_TYPE_FOREACH_END();
	return 0;
}

// TODO: Ideally we'd canonicalize "iterable" into "array|Traversable" and essentially
// treat it as a built-in type alias.
static zend_type zend_compile_typename(
		zend_ast *ast, zend_bool force_allow_null, zend_bool use_arena) /* {{{ */
{
	zend_bool allow_null = force_allow_null;
	zend_ast_attr orig_ast_attr = ast->attr;
	zend_type type = ZEND_TYPE_INIT_NONE(0);
	if (ast->attr & ZEND_TYPE_NULLABLE) {
		allow_null = 1;
		ast->attr &= ~ZEND_TYPE_NULLABLE;
	}

	if (ast->kind == ZEND_AST_TYPE_UNION) {
		zend_ast_list *list = zend_ast_get_list(ast);
		for (uint32_t i = 0; i < list->children; i++) {
			zend_ast *type_ast = list->child[i];
			zend_type single_type = zend_compile_single_typename(type_ast);
			uint32_t type_mask_overlap =
				ZEND_TYPE_PURE_MASK(type) & ZEND_TYPE_PURE_MASK(single_type);
			if (type_mask_overlap) {
				zend_type overlap_type = ZEND_TYPE_INIT_MASK(type_mask_overlap);
				zend_string *overlap_type_str = zend_type_to_string(overlap_type);
				zend_error_noreturn(E_COMPILE_ERROR,
					"Duplicate type %s is redundant", ZSTR_VAL(overlap_type_str));
			}
			ZEND_TYPE_FULL_MASK(type) |= ZEND_TYPE_PURE_MASK(single_type);
			ZEND_TYPE_FULL_MASK(single_type) &= ~_ZEND_TYPE_MAY_BE_MASK;

			if (ZEND_TYPE_HAS_CLASS(single_type)) {
				if (!ZEND_TYPE_HAS_CLASS(type)) {
					/* The first class type can be stored directly as the type ptr payload. */
					ZEND_TYPE_SET_PTR(type, ZEND_TYPE_NAME(single_type));
					ZEND_TYPE_FULL_MASK(type) |= _ZEND_TYPE_NAME_BIT;
				} else {
					zend_type_list *list;
					if (ZEND_TYPE_HAS_LIST(type)) {
						/* Add name to existing name list. */
						zend_type_list *old_list = ZEND_TYPE_LIST(type);
						if (use_arena) {
							// TODO: Add a zend_arena_realloc API?
							list = zend_arena_alloc(
								&CG(arena), ZEND_TYPE_LIST_SIZE(old_list->num_types + 1));
							memcpy(list, old_list, ZEND_TYPE_LIST_SIZE(old_list->num_types));
						} else {
							list = erealloc(old_list, ZEND_TYPE_LIST_SIZE(old_list->num_types + 1));
						}
					} else {
						/* Switch from single name to name list. */
						size_t size = ZEND_TYPE_LIST_SIZE(2);
						list = use_arena ? zend_arena_alloc(&CG(arena), size) : emalloc(size);
						list->num_types = 1;
						list->types[0] = type;
						ZEND_TYPE_FULL_MASK(list->types[0]) &= ~_ZEND_TYPE_MAY_BE_MASK;
					}

					list->types[list->num_types++] = single_type;
					ZEND_TYPE_SET_LIST(type, list);
					if (use_arena) {
						ZEND_TYPE_FULL_MASK(type) |= _ZEND_TYPE_ARENA_BIT;
					}

					/* Check for trivially redundant class types */
					for (size_t i = 0; i < list->num_types - 1; i++) {
						if (zend_string_equals_ci(
								ZEND_TYPE_NAME(list->types[i]), ZEND_TYPE_NAME(single_type))) {
							zend_string *single_type_str = zend_type_to_string(single_type);
							zend_error_noreturn(E_COMPILE_ERROR,
								"Duplicate type %s is redundant", ZSTR_VAL(single_type_str));
						}
					}
				}
			}
		}
	} else {
		type = zend_compile_single_typename(ast);
	}

	if (allow_null) {
		ZEND_TYPE_FULL_MASK(type) |= MAY_BE_NULL;
	}

	uint32_t type_mask = ZEND_TYPE_PURE_MASK(type);
	if ((type_mask & (MAY_BE_ARRAY|MAY_BE_ITERABLE)) == (MAY_BE_ARRAY|MAY_BE_ITERABLE)) {
		zend_string *type_str = zend_type_to_string(type);
		zend_error_noreturn(E_COMPILE_ERROR,
			"Type %s contains both iterable and array, which is redundant", ZSTR_VAL(type_str));
	}

	if ((type_mask & MAY_BE_ITERABLE) && zend_type_contains_traversable(type)) {
		zend_string *type_str = zend_type_to_string(type);
		zend_error_noreturn(E_COMPILE_ERROR,
			"Type %s contains both iterable and Traversable, which is redundant",
			ZSTR_VAL(type_str));
	}

	if ((type_mask & MAY_BE_OBJECT) && (ZEND_TYPE_HAS_CLASS(type) || (type_mask & MAY_BE_STATIC))) {
		zend_string *type_str = zend_type_to_string(type);
		zend_error_noreturn(E_COMPILE_ERROR,
			"Type %s contains both object and a class type, which is redundant",
			ZSTR_VAL(type_str));
	}

	if ((type_mask & MAY_BE_VOID) && (ZEND_TYPE_HAS_CLASS(type) || type_mask != MAY_BE_VOID)) {
		zend_error_noreturn(E_COMPILE_ERROR, "Void can only be used as a standalone type");
	}

	if ((type_mask & (MAY_BE_NULL|MAY_BE_FALSE))
			&& !ZEND_TYPE_HAS_CLASS(type) && !(type_mask & ~(MAY_BE_NULL|MAY_BE_FALSE))) {
		if (type_mask == MAY_BE_NULL) {
			zend_error_noreturn(E_COMPILE_ERROR, "Null can not be used as a standalone type");
		} else {
			zend_error_noreturn(E_COMPILE_ERROR, "False can not be used as a standalone type");
		}
	}

	ast->attr = orig_ast_attr;
	return type;
}
/* }}} */

/* May convert value from int to float. */
static zend_bool zend_is_valid_default_value(zend_type type, zval *value)
{
	ZEND_ASSERT(ZEND_TYPE_IS_SET(type));
	if (ZEND_TYPE_CONTAINS_CODE(type, Z_TYPE_P(value))) {
		return 1;
	}
	if ((ZEND_TYPE_FULL_MASK(type) & MAY_BE_DOUBLE) && Z_TYPE_P(value) == IS_LONG) {
		/* Integers are allowed as initializers for floating-point values. */
		convert_to_double(value);
		return 1;
	}
	if ((ZEND_TYPE_FULL_MASK(type) & MAY_BE_ITERABLE) && Z_TYPE_P(value) == IS_ARRAY) {
		return 1;
	}
	return 0;
}

void zend_compile_params(zend_ast *ast, zend_ast *return_type_ast, uint32_t fallback_return_type) /* {{{ */
{
	zend_ast_list *list = zend_ast_get_list(ast);
	uint32_t i;
	zend_op_array *op_array = CG(active_op_array);
	zend_arg_info *arg_infos;
	zend_string *optional_param = NULL;

	if (return_type_ast || fallback_return_type) {
		/* Use op_array->arg_info[-1] for return type */
		arg_infos = safe_emalloc(sizeof(zend_arg_info), list->children + 1, 0);
		arg_infos->name = NULL;
		if (return_type_ast) {
			arg_infos->type = zend_compile_typename(
				return_type_ast, /* force_allow_null */ 0, /* use_arena */ 0);
			ZEND_TYPE_FULL_MASK(arg_infos->type) |= _ZEND_ARG_INFO_FLAGS(
				(op_array->fn_flags & ZEND_ACC_RETURN_REFERENCE) != 0, /* is_variadic */ 0);
		} else {
			arg_infos->type = (zend_type) ZEND_TYPE_INIT_CODE(fallback_return_type, 0, 0);
		}
		arg_infos++;
		op_array->fn_flags |= ZEND_ACC_HAS_RETURN_TYPE;
	} else {
		if (list->children == 0) {
			return;
		}
		arg_infos = safe_emalloc(sizeof(zend_arg_info), list->children, 0);
	}

	for (i = 0; i < list->children; ++i) {
		zend_ast *param_ast = list->child[i];
		zend_ast *type_ast = param_ast->child[0];
		zend_ast *var_ast = param_ast->child[1];
		zend_ast *default_ast = param_ast->child[2];
		zend_string *name = zval_make_interned_string(zend_ast_get_zval(var_ast));
		zend_bool is_ref = (param_ast->attr & ZEND_PARAM_REF) != 0;
		zend_bool is_variadic = (param_ast->attr & ZEND_PARAM_VARIADIC) != 0;

		znode var_node, default_node;
		zend_uchar opcode;
		zend_op *opline;
		zend_arg_info *arg_info;

		if (zend_is_auto_global(name)) {
			zend_error_noreturn(E_COMPILE_ERROR, "Cannot re-assign auto-global variable %s",
				ZSTR_VAL(name));
		}

		var_node.op_type = IS_CV;
		var_node.u.op.var = lookup_cv(name);

		if (EX_VAR_TO_NUM(var_node.u.op.var) != i) {
			zend_error_noreturn(E_COMPILE_ERROR, "Redefinition of parameter $%s",
				ZSTR_VAL(name));
		} else if (zend_string_equals_literal(name, "this")) {
			zend_error_noreturn(E_COMPILE_ERROR, "Cannot use $this as parameter");
		}

		if (op_array->fn_flags & ZEND_ACC_VARIADIC) {
			zend_error_noreturn(E_COMPILE_ERROR, "Only the last parameter can be variadic");
		}

		if (is_variadic) {
			opcode = ZEND_RECV_VARIADIC;
			default_node.op_type = IS_UNUSED;
			op_array->fn_flags |= ZEND_ACC_VARIADIC;

			if (default_ast) {
				zend_error_noreturn(E_COMPILE_ERROR,
					"Variadic parameter cannot have a default value");
			}
		} else if (default_ast) {
			/* we cannot substitute constants here or it will break ReflectionParameter::getDefaultValueConstantName() and ReflectionParameter::isDefaultValueConstant() */
			uint32_t cops = CG(compiler_options);
			CG(compiler_options) |= ZEND_COMPILE_NO_CONSTANT_SUBSTITUTION | ZEND_COMPILE_NO_PERSISTENT_CONSTANT_SUBSTITUTION;
			opcode = ZEND_RECV_INIT;
			default_node.op_type = IS_CONST;
			zend_const_expr_to_zval(&default_node.u.constant, default_ast);
			CG(compiler_options) = cops;

			if (!optional_param) {
				/* Ignore parameters of the form "Type $param = null".
				 * This is the PHP 5 style way of writing "?Type $param", so allow it for now. */
				zend_bool is_implicit_nullable =
					type_ast && Z_TYPE(default_node.u.constant) == IS_NULL;
				if (!is_implicit_nullable) {
					optional_param = name;
				}
			}
		} else {
			opcode = ZEND_RECV;
			default_node.op_type = IS_UNUSED;
			op_array->required_num_args = i + 1;
			if (optional_param) {
				zend_error(E_DEPRECATED, "Required parameter $%s follows optional parameter $%s",
					ZSTR_VAL(name), ZSTR_VAL(optional_param));
			}
		}

		arg_info = &arg_infos[i];
		arg_info->name = zend_string_copy(name);
		arg_info->type = (zend_type) ZEND_TYPE_INIT_NONE(0);

		if (type_ast) {
			uint32_t default_type = default_ast ? Z_TYPE(default_node.u.constant) : IS_UNDEF;

			op_array->fn_flags |= ZEND_ACC_HAS_TYPE_HINTS;
			arg_info->type = zend_compile_typename(
				type_ast, default_type == IS_NULL, /* use_arena */ 0);

			if (ZEND_TYPE_FULL_MASK(arg_info->type) & MAY_BE_VOID) {
				zend_error_noreturn(E_COMPILE_ERROR, "void cannot be used as a parameter type");
			}

			if (default_type > IS_NULL && default_type != IS_CONSTANT_AST
					&& !zend_is_valid_default_value(arg_info->type, &default_node.u.constant)) {
				zend_string *type_str = zend_type_to_string(arg_info->type);
				zend_error_noreturn(E_COMPILE_ERROR,
					"Cannot use %s as default value for parameter $%s of type %s",
					zend_get_type_by_const(default_type),
					ZSTR_VAL(name), ZSTR_VAL(type_str));
			}
		}

		opline = zend_emit_op(NULL, opcode, NULL, &default_node);
		SET_NODE(opline->result, &var_node);
		opline->op1.num = i + 1;

		if (type_ast) {
			/* Allocate cache slot to speed-up run-time class resolution */
			opline->extended_value =
				zend_alloc_cache_slots(zend_type_get_num_classes(arg_info->type));
		}

		ZEND_TYPE_FULL_MASK(arg_info->type) |= _ZEND_ARG_INFO_FLAGS(is_ref, is_variadic);
		if (opcode == ZEND_RECV) {
			opline->op2.num = type_ast ?
				ZEND_TYPE_FULL_MASK(arg_info->type) : MAY_BE_ANY;
		}
	}

	/* These are assigned at the end to avoid uninitialized memory in case of an error */
	op_array->num_args = list->children;
	op_array->arg_info = arg_infos;

	/* Don't count the variadic argument */
	if (op_array->fn_flags & ZEND_ACC_VARIADIC) {
		op_array->num_args--;
	}
	zend_set_function_arg_flags((zend_function*)op_array);
}
/* }}} */

static void zend_compile_closure_binding(znode *closure, zend_op_array *op_array, zend_ast *uses_ast) /* {{{ */
{
	zend_ast_list *list = zend_ast_get_list(uses_ast);
	uint32_t i;

	if (!list->children) {
		return;
	}

	if (!op_array->static_variables) {
		op_array->static_variables = zend_new_array(8);
	}

	for (i = 0; i < list->children; ++i) {
		zend_ast *var_name_ast = list->child[i];
		zend_string *var_name = zval_make_interned_string(zend_ast_get_zval(var_name_ast));
		uint32_t mode = var_name_ast->attr;
		zend_op *opline;
		zval *value;

		if (zend_string_equals_literal(var_name, "this")) {
			zend_error_noreturn(E_COMPILE_ERROR, "Cannot use $this as lexical variable");
		}

		if (zend_is_auto_global(var_name)) {
			zend_error_noreturn(E_COMPILE_ERROR, "Cannot use auto-global as lexical variable");
		}

		value = zend_hash_add(op_array->static_variables, var_name, &EG(uninitialized_zval));
		if (!value) {
			zend_error_noreturn(E_COMPILE_ERROR,
				"Cannot use variable $%s twice", ZSTR_VAL(var_name));
		}

		CG(zend_lineno) = zend_ast_get_lineno(var_name_ast);

		opline = zend_emit_op(NULL, ZEND_BIND_LEXICAL, closure, NULL);
		opline->op2_type = IS_CV;
		opline->op2.var = lookup_cv(var_name);
		opline->extended_value =
			(uint32_t)((char*)value - (char*)op_array->static_variables->arData) | mode;
	}
}
/* }}} */

typedef struct {
	HashTable uses;
	zend_bool varvars_used;
} closure_info;

static void find_implicit_binds_recursively(closure_info *info, zend_ast *ast) {
	if (!ast) {
		return;
	}

	if (ast->kind == ZEND_AST_VAR) {
		zend_ast *name_ast = ast->child[0];
		if (name_ast->kind == ZEND_AST_ZVAL && Z_TYPE_P(zend_ast_get_zval(name_ast)) == IS_STRING) {
			zend_string *name = zend_ast_get_str(name_ast);
			if (zend_is_auto_global(name)) {
				/* These is no need to explicitly import auto-globals. */
				return;
			}

			if (zend_string_equals_literal(name, "this")) {
				/* $this does not need to be explicitly imported. */
				return;
			}

			zend_hash_add_empty_element(&info->uses, name);
		} else {
			info->varvars_used = 1;
			find_implicit_binds_recursively(info, name_ast);
		}
	} else if (zend_ast_is_list(ast)) {
		zend_ast_list *list = zend_ast_get_list(ast);
		uint32_t i;
		for (i = 0; i < list->children; i++) {
			find_implicit_binds_recursively(info, list->child[i]);
		}
	} else if (ast->kind == ZEND_AST_CLOSURE) {
		/* For normal closures add the use() list. */
		zend_ast_decl *closure_ast = (zend_ast_decl *) ast;
		zend_ast *uses_ast = closure_ast->child[1];
		if (uses_ast) {
			zend_ast_list *uses_list = zend_ast_get_list(uses_ast);
			uint32_t i;
			for (i = 0; i < uses_list->children; i++) {
				zend_hash_add_empty_element(&info->uses, zend_ast_get_str(uses_list->child[i]));
			}
		}
	} else if (ast->kind == ZEND_AST_ARROW_FUNC) {
		/* For arrow functions recursively check the expression. */
		zend_ast_decl *closure_ast = (zend_ast_decl *) ast;
		find_implicit_binds_recursively(info, closure_ast->child[2]);
	} else if (!zend_ast_is_special(ast)) {
		uint32_t i, children = zend_ast_get_num_children(ast);
		for (i = 0; i < children; i++) {
			find_implicit_binds_recursively(info, ast->child[i]);
		}
	}
}

static void find_implicit_binds(closure_info *info, zend_ast *params_ast, zend_ast *stmt_ast)
{
	zend_ast_list *param_list = zend_ast_get_list(params_ast);
	uint32_t i;

	zend_hash_init(&info->uses, param_list->children, NULL, NULL, 0);

	find_implicit_binds_recursively(info, stmt_ast);

	/* Remove variables that are parameters */
	for (i = 0; i < param_list->children; i++) {
		zend_ast *param_ast = param_list->child[i];
		zend_hash_del(&info->uses, zend_ast_get_str(param_ast->child[1]));
	}
}

static void compile_implicit_lexical_binds(
		closure_info *info, znode *closure, zend_op_array *op_array)
{
	zend_string *var_name;
	zend_op *opline;

	/* TODO We might want to use a special binding mode if varvars_used is set. */
	if (zend_hash_num_elements(&info->uses) == 0) {
		return;
	}

	if (!op_array->static_variables) {
		op_array->static_variables = zend_new_array(8);
	}

	ZEND_HASH_FOREACH_STR_KEY(&info->uses, var_name)
		zval *value = zend_hash_add(
			op_array->static_variables, var_name, &EG(uninitialized_zval));
		uint32_t offset = (uint32_t)((char*)value - (char*)op_array->static_variables->arData);

		opline = zend_emit_op(NULL, ZEND_BIND_LEXICAL, closure, NULL);
		opline->op2_type = IS_CV;
		opline->op2.var = lookup_cv(var_name);
		opline->extended_value = offset | ZEND_BIND_IMPLICIT;
	ZEND_HASH_FOREACH_END();
}

static void zend_compile_closure_uses(zend_ast *ast) /* {{{ */
{
	zend_op_array *op_array = CG(active_op_array);
	zend_ast_list *list = zend_ast_get_list(ast);
	uint32_t i;

	for (i = 0; i < list->children; ++i) {
		zend_ast *var_ast = list->child[i];
		zend_string *var_name = zend_ast_get_str(var_ast);
		zval zv;
		ZVAL_NULL(&zv);

		{
			int i;
			for (i = 0; i < op_array->last_var; i++) {
				if (zend_string_equals(op_array->vars[i], var_name)) {
					zend_error_noreturn(E_COMPILE_ERROR,
						"Cannot use lexical variable $%s as a parameter name", ZSTR_VAL(var_name));
				}
			}
		}

		CG(zend_lineno) = zend_ast_get_lineno(var_ast);

		zend_compile_static_var_common(var_name, &zv, var_ast->attr ? ZEND_BIND_REF : 0);
	}
}
/* }}} */

static void zend_compile_implicit_closure_uses(closure_info *info)
{
	zend_string *var_name;
	ZEND_HASH_FOREACH_STR_KEY(&info->uses, var_name)
		zval zv;
		ZVAL_NULL(&zv);
		zend_compile_static_var_common(var_name, &zv, ZEND_BIND_IMPLICIT);
	ZEND_HASH_FOREACH_END();
}

static void zend_check_magic_method_attr(uint32_t attr, zend_class_entry *ce, const char* method, zend_bool is_static) /* {{{ */
{
	if (!(attr & ZEND_ACC_PUBLIC)) {
		zend_error(E_WARNING,
				"The magic method %s::%s() must have public visibility",
				ZSTR_VAL(ce->name), method);
	}

	if (is_static) {
		if (!(attr & ZEND_ACC_STATIC)) {
			zend_error(E_WARNING,
				"The magic method %s::%s() must be static",
				ZSTR_VAL(ce->name), method);
		}
	} else if (attr & ZEND_ACC_STATIC) {
		zend_error(E_WARNING,
				"The magic method %s::%s() cannot be static",
				ZSTR_VAL(ce->name), method);
	}
}
/* }}} */

static void add_stringable_interface(zend_class_entry *ce) {
	for (uint32_t i = 0; i < ce->num_interfaces; i++) {
		if (zend_string_equals_literal(ce->interface_names[i].lc_name, "stringable")) {
			/* Interface already explicitly implemented */
			return;
		}
	}

	ce->num_interfaces++;
	ce->interface_names =
		erealloc(ce->interface_names, sizeof(zend_class_name) * ce->num_interfaces);
	// TODO: Add known interned strings instead?
	ce->interface_names[ce->num_interfaces - 1].name =
		zend_string_init("Stringable", sizeof("Stringable") - 1, 0);
	ce->interface_names[ce->num_interfaces - 1].lc_name =
		zend_string_init("stringable", sizeof("stringable") - 1, 0);
}

zend_string *zend_begin_method_decl(zend_op_array *op_array, zend_string *name, zend_bool has_body) /* {{{ */
{
	zend_class_entry *ce = CG(active_class_entry);
	zend_bool in_interface = (ce->ce_flags & ZEND_ACC_INTERFACE) != 0;
	uint32_t fn_flags = op_array->fn_flags;

	zend_string *lcname;

	if (in_interface) {
		if (!(fn_flags & ZEND_ACC_PUBLIC) || (fn_flags & (ZEND_ACC_FINAL|ZEND_ACC_ABSTRACT))) {
			zend_error_noreturn(E_COMPILE_ERROR, "Access type for interface method "
				"%s::%s() must be omitted", ZSTR_VAL(ce->name), ZSTR_VAL(name));
		}
		op_array->fn_flags |= ZEND_ACC_ABSTRACT;
	}

	if (op_array->fn_flags & ZEND_ACC_ABSTRACT) {
		if ((op_array->fn_flags & ZEND_ACC_PRIVATE) && !(ce->ce_flags & ZEND_ACC_TRAIT)) {
			zend_error_noreturn(E_COMPILE_ERROR, "%s function %s::%s() cannot be declared private",
				in_interface ? "Interface" : "Abstract", ZSTR_VAL(ce->name), ZSTR_VAL(name));
		}

		if (has_body) {
			zend_error_noreturn(E_COMPILE_ERROR, "%s function %s::%s() cannot contain body",
				in_interface ? "Interface" : "Abstract", ZSTR_VAL(ce->name), ZSTR_VAL(name));
		}

		ce->ce_flags |= ZEND_ACC_IMPLICIT_ABSTRACT_CLASS;
	} else if (!has_body) {
		zend_error_noreturn(E_COMPILE_ERROR, "Non-abstract method %s::%s() must contain body",
			ZSTR_VAL(ce->name), ZSTR_VAL(name));
	}

	op_array->scope = ce;
	op_array->function_name = zend_string_copy(name);

	lcname = zend_string_tolower(name);
	lcname = zend_new_interned_string(lcname);

	if (zend_hash_add_ptr(&ce->function_table, lcname, op_array) == NULL) {
		zend_error_noreturn(E_COMPILE_ERROR, "Cannot redeclare %s::%s()",
			ZSTR_VAL(ce->name), ZSTR_VAL(name));
	}

	if (zend_string_equals_literal(lcname, "serialize")) {
		ce->serialize_func = (zend_function *) op_array;
	} else if (zend_string_equals_literal(lcname, "unserialize")) {
		ce->unserialize_func = (zend_function *) op_array;
	} else if (ZSTR_VAL(lcname)[0] != '_' || ZSTR_VAL(lcname)[1] != '_') {
		/* pass */
	} else if (zend_string_equals_literal(lcname, ZEND_CONSTRUCTOR_FUNC_NAME)) {
		ce->constructor = (zend_function *) op_array;
	} else if (zend_string_equals_literal(lcname, ZEND_DESTRUCTOR_FUNC_NAME)) {
		ce->destructor = (zend_function *) op_array;
	} else if (zend_string_equals_literal(lcname, ZEND_CLONE_FUNC_NAME)) {
		ce->clone = (zend_function *) op_array;
	} else if (zend_string_equals_literal(lcname, ZEND_CALL_FUNC_NAME)) {
		zend_check_magic_method_attr(fn_flags, ce, "__call", 0);
		ce->__call = (zend_function *) op_array;
	} else if (zend_string_equals_literal(lcname, ZEND_CALLSTATIC_FUNC_NAME)) {
		zend_check_magic_method_attr(fn_flags, ce, "__callStatic", 1);
		ce->__callstatic = (zend_function *) op_array;
	} else if (zend_string_equals_literal(lcname, ZEND_GET_FUNC_NAME)) {
		zend_check_magic_method_attr(fn_flags, ce, "__get", 0);
		ce->__get = (zend_function *) op_array;
		ce->ce_flags |= ZEND_ACC_USE_GUARDS;
	} else if (zend_string_equals_literal(lcname, ZEND_SET_FUNC_NAME)) {
		zend_check_magic_method_attr(fn_flags, ce, "__set", 0);
		ce->__set = (zend_function *) op_array;
		ce->ce_flags |= ZEND_ACC_USE_GUARDS;
	} else if (zend_string_equals_literal(lcname, ZEND_UNSET_FUNC_NAME)) {
		zend_check_magic_method_attr(fn_flags, ce, "__unset", 0);
		ce->__unset = (zend_function *) op_array;
		ce->ce_flags |= ZEND_ACC_USE_GUARDS;
	} else if (zend_string_equals_literal(lcname, ZEND_ISSET_FUNC_NAME)) {
		zend_check_magic_method_attr(fn_flags, ce, "__isset", 0);
		ce->__isset = (zend_function *) op_array;
		ce->ce_flags |= ZEND_ACC_USE_GUARDS;
	} else if (zend_string_equals_literal(lcname, ZEND_TOSTRING_FUNC_NAME)) {
		zend_check_magic_method_attr(fn_flags, ce, "__toString", 0);
		ce->__tostring = (zend_function *) op_array;
		add_stringable_interface(ce);
	} else if (zend_string_equals_literal(lcname, ZEND_INVOKE_FUNC_NAME)) {
		zend_check_magic_method_attr(fn_flags, ce, "__invoke", 0);
	} else if (zend_string_equals_literal(lcname, ZEND_DEBUGINFO_FUNC_NAME)) {
		zend_check_magic_method_attr(fn_flags, ce, "__debugInfo", 0);
		ce->__debugInfo = (zend_function *) op_array;
	} else if (zend_string_equals_literal(lcname, "__serialize")) {
		zend_check_magic_method_attr(fn_flags, ce, "__serialize", 0);
	} else if (zend_string_equals_literal(lcname, "__unserialize")) {
		zend_check_magic_method_attr(fn_flags, ce, "__unserialize", 0);
	} else if (zend_string_equals_literal(lcname, "__set_state")) {
        zend_check_magic_method_attr(fn_flags, ce, "__set_state", 1);
	}

	return lcname;
}
/* }}} */

static void zend_begin_func_decl(znode *result, zend_op_array *op_array, zend_ast_decl *decl, zend_bool toplevel) /* {{{ */
{
	zend_string *unqualified_name, *name, *lcname, *key;
	zend_op *opline;

	unqualified_name = decl->name;
	op_array->function_name = name = zend_prefix_with_ns(unqualified_name);
	lcname = zend_string_tolower(name);

	if (FC(imports_function)) {
		zend_string *import_name =
			zend_hash_find_ptr_lc(FC(imports_function), unqualified_name);
		if (import_name && !zend_string_equals_ci(lcname, import_name)) {
			zend_error_noreturn(E_COMPILE_ERROR, "Cannot declare function %s "
				"because the name is already in use", ZSTR_VAL(name));
		}
	}

	if (zend_string_equals_literal(lcname, "__autoload")) {
		zend_error_noreturn(E_COMPILE_ERROR,
			"__autoload() is no longer supported, use spl_autoload_register() instead");
	}

	if (zend_string_equals_literal_ci(unqualified_name, "assert")) {
		zend_error(E_COMPILE_ERROR,
			"Defining a custom assert() function is not allowed, "
			"as the function has special semantics");
	}

	zend_register_seen_symbol(lcname, ZEND_SYMBOL_FUNCTION);
	if (toplevel) {
		if (UNEXPECTED(zend_hash_add_ptr(CG(function_table), lcname, op_array) == NULL)) {
			do_bind_function_error(lcname, op_array, 1);
		}
		zend_string_release_ex(lcname, 0);
		return;
	}

	/* Generate RTD keys until we find one that isn't in use yet. */
	key = NULL;
	do {
		zend_tmp_string_release(key);
		key = zend_build_runtime_definition_key(lcname, decl->start_lineno);
	} while (!zend_hash_add_ptr(CG(function_table), key, op_array));

	if (op_array->fn_flags & ZEND_ACC_CLOSURE) {
		opline = zend_emit_op_tmp(result, ZEND_DECLARE_LAMBDA_FUNCTION, NULL, NULL);
		opline->extended_value = zend_alloc_cache_slot();
		opline->op1_type = IS_CONST;
		LITERAL_STR(opline->op1, key);
	} else {
		opline = get_next_op();
		opline->opcode = ZEND_DECLARE_FUNCTION;
		opline->op1_type = IS_CONST;
		LITERAL_STR(opline->op1, zend_string_copy(lcname));
		/* RTD key is placed after lcname literal in op1 */
		zend_add_literal_string(&key);
	}
	zend_string_release_ex(lcname, 0);
}
/* }}} */

void zend_compile_func_decl(znode *result, zend_ast *ast, zend_bool toplevel) /* {{{ */
{
	zend_ast_decl *decl = (zend_ast_decl *) ast;
	zend_ast *params_ast = decl->child[0];
	zend_ast *uses_ast = decl->child[1];
	zend_ast *stmt_ast = decl->child[2];
	zend_ast *return_type_ast = decl->child[3];
	zend_bool is_method = decl->kind == ZEND_AST_METHOD;
	zend_string *method_lcname;

	zend_class_entry *orig_class_entry = CG(active_class_entry);
	zend_op_array *orig_op_array = CG(active_op_array);
	zend_op_array *op_array = zend_arena_alloc(&CG(arena), sizeof(zend_op_array));
	zend_oparray_context orig_oparray_context;
	closure_info info;
	memset(&info, 0, sizeof(closure_info));

	init_op_array(op_array, ZEND_USER_FUNCTION, INITIAL_OP_ARRAY_SIZE);

	if (CG(compiler_options) & ZEND_COMPILE_PRELOAD) {
		op_array->fn_flags |= ZEND_ACC_PRELOADED;
		ZEND_MAP_PTR_NEW(op_array->run_time_cache);
		ZEND_MAP_PTR_NEW(op_array->static_variables_ptr);
	} else {
		ZEND_MAP_PTR_INIT(op_array->run_time_cache, zend_arena_alloc(&CG(arena), sizeof(void*)));
		ZEND_MAP_PTR_SET(op_array->run_time_cache, NULL);
	}

	op_array->fn_flags |= (orig_op_array->fn_flags & ZEND_ACC_STRICT_TYPES);
	op_array->fn_flags |= decl->flags;
	op_array->line_start = decl->start_lineno;
	op_array->line_end = decl->end_lineno;
	if (decl->doc_comment) {
		op_array->doc_comment = zend_string_copy(decl->doc_comment);
	}
	if (decl->kind == ZEND_AST_CLOSURE || decl->kind == ZEND_AST_ARROW_FUNC) {
		op_array->fn_flags |= ZEND_ACC_CLOSURE;
	}

	if (is_method) {
		zend_bool has_body = stmt_ast != NULL;
		method_lcname = zend_begin_method_decl(op_array, decl->name, has_body);
	} else {
		zend_begin_func_decl(result, op_array, decl, toplevel);
		if (decl->kind == ZEND_AST_ARROW_FUNC) {
			find_implicit_binds(&info, params_ast, stmt_ast);
			compile_implicit_lexical_binds(&info, result, op_array);
		} else if (uses_ast) {
			zend_compile_closure_binding(result, op_array, uses_ast);
		}
	}

	CG(active_op_array) = op_array;

	/* Do not leak the class scope into free standing functions, even if they are dynamically
	 * defined inside a class method. This is necessary for correct handling of magic constants.
	 * For example __CLASS__ should always be "" inside a free standing function. */
	if (decl->kind == ZEND_AST_FUNC_DECL) {
		CG(active_class_entry) = NULL;
	}

	if (toplevel) {
		op_array->fn_flags |= ZEND_ACC_TOP_LEVEL;
	}

	zend_oparray_context_begin(&orig_oparray_context);

	if (CG(compiler_options) & ZEND_COMPILE_EXTENDED_STMT) {
		zend_op *opline_ext = zend_emit_op(NULL, ZEND_EXT_NOP, NULL, NULL);
		opline_ext->lineno = decl->start_lineno;
	}

	{
		/* Push a separator to the loop variable stack */
		zend_loop_var dummy_var;
		dummy_var.opcode = ZEND_RETURN;

		zend_stack_push(&CG(loop_var_stack), (void *) &dummy_var);
	}

	zend_compile_params(params_ast, return_type_ast,
		is_method && zend_string_equals_literal_ci(decl->name, "__toString") ? IS_STRING : 0);
	if (CG(active_op_array)->fn_flags & ZEND_ACC_GENERATOR) {
		zend_mark_function_as_generator();
		zend_emit_op(NULL, ZEND_GENERATOR_CREATE, NULL, NULL);
	}
	if (decl->kind == ZEND_AST_ARROW_FUNC) {
		zend_compile_implicit_closure_uses(&info);
		zend_hash_destroy(&info.uses);
	} else if (uses_ast) {
		zend_compile_closure_uses(uses_ast);
	}
	zend_compile_stmt(stmt_ast);

	if (is_method) {
		zend_check_magic_method_implementation(
			CG(active_class_entry), (zend_function *) op_array, method_lcname, E_COMPILE_ERROR);
		zend_string_release_ex(method_lcname, 0);
	}

	/* put the implicit return on the really last line */
	CG(zend_lineno) = decl->end_lineno;

	zend_do_extended_stmt();
	zend_emit_final_return(0);

	pass_two(CG(active_op_array));
	zend_oparray_context_end(&orig_oparray_context);

	/* Pop the loop variable stack separator */
	zend_stack_del_top(&CG(loop_var_stack));

	CG(active_op_array) = orig_op_array;
	CG(active_class_entry) = orig_class_entry;
}
/* }}} */

void zend_compile_prop_decl(zend_ast *ast, zend_ast *type_ast, uint32_t flags) /* {{{ */
{
	zend_ast_list *list = zend_ast_get_list(ast);
	zend_class_entry *ce = CG(active_class_entry);
	uint32_t i, children = list->children;

	if (ce->ce_flags & ZEND_ACC_INTERFACE) {
		zend_error_noreturn(E_COMPILE_ERROR, "Interfaces may not include member variables");
	}

	if (flags & ZEND_ACC_ABSTRACT) {
		zend_error_noreturn(E_COMPILE_ERROR, "Properties cannot be declared abstract");
	}

	for (i = 0; i < children; ++i) {
		zend_ast *prop_ast = list->child[i];
		zend_ast *name_ast = prop_ast->child[0];
		zend_ast *value_ast = prop_ast->child[1];
		zend_ast *doc_comment_ast = prop_ast->child[2];
		zend_string *name = zval_make_interned_string(zend_ast_get_zval(name_ast));
		zend_string *doc_comment = NULL;
		zval value_zv;
		zend_type type = ZEND_TYPE_INIT_NONE(0);

		if (type_ast) {
			type = zend_compile_typename(type_ast, /* force_allow_null */ 0, /* use_arena */ 1);

			if (ZEND_TYPE_FULL_MASK(type) & (MAY_BE_VOID|MAY_BE_CALLABLE)) {
				zend_string *str = zend_type_to_string(type);
				zend_error_noreturn(E_COMPILE_ERROR,
					"Property %s::$%s cannot have type %s",
					ZSTR_VAL(ce->name), ZSTR_VAL(name), ZSTR_VAL(str));
			}
		}

		/* Doc comment has been appended as last element in ZEND_AST_PROP_ELEM ast */
		if (doc_comment_ast) {
			doc_comment = zend_string_copy(zend_ast_get_str(doc_comment_ast));
		}

		if (flags & ZEND_ACC_FINAL) {
			zend_error_noreturn(E_COMPILE_ERROR, "Cannot declare property %s::$%s final, "
				"the final modifier is allowed only for methods and classes",
				ZSTR_VAL(ce->name), ZSTR_VAL(name));
		}

		if (zend_hash_exists(&ce->properties_info, name)) {
			zend_error_noreturn(E_COMPILE_ERROR, "Cannot redeclare %s::$%s",
				ZSTR_VAL(ce->name), ZSTR_VAL(name));
		}

		if (value_ast) {
			zend_const_expr_to_zval(&value_zv, value_ast);

			if (ZEND_TYPE_IS_SET(type) && !Z_CONSTANT(value_zv)
					&& !zend_is_valid_default_value(type, &value_zv)) {
				zend_string *str = zend_type_to_string(type);
				if (Z_TYPE(value_zv) == IS_NULL) {
					zend_error_noreturn(E_COMPILE_ERROR,
						"Default value for property of type %s may not be null. "
						"Use the nullable type ?%s to allow null default value",
						ZSTR_VAL(str), ZSTR_VAL(str));
				} else {
					zend_error_noreturn(E_COMPILE_ERROR,
						"Cannot use %s as default value for property %s::$%s of type %s",
						zend_zval_type_name(&value_zv),
						ZSTR_VAL(ce->name), ZSTR_VAL(name), ZSTR_VAL(str));
				}
			}
		} else if (!ZEND_TYPE_IS_SET(type)) {
			ZVAL_NULL(&value_zv);
		} else {
			ZVAL_UNDEF(&value_zv);
		}

		zend_declare_typed_property(ce, name, &value_zv, flags, doc_comment, type);
	}
}
/* }}} */

void zend_compile_prop_group(zend_ast *list) /* {{{ */
{
	zend_ast *type_ast = list->child[0];
	zend_ast *prop_ast = list->child[1];

	zend_compile_prop_decl(prop_ast, type_ast, list->attr);
}
/* }}} */

static void zend_check_const_and_trait_alias_attr(uint32_t attr, const char* entity) /* {{{ */
{
	if (attr & ZEND_ACC_STATIC) {
		zend_error_noreturn(E_COMPILE_ERROR, "Cannot use 'static' as %s modifier", entity);
	} else if (attr & ZEND_ACC_ABSTRACT) {
		zend_error_noreturn(E_COMPILE_ERROR, "Cannot use 'abstract' as %s modifier", entity);
	} else if (attr & ZEND_ACC_FINAL) {
		zend_error_noreturn(E_COMPILE_ERROR, "Cannot use 'final' as %s modifier", entity);
	}
}
/* }}} */

void zend_compile_class_const_decl(zend_ast *ast) /* {{{ */
{
	zend_ast_list *list = zend_ast_get_list(ast);
	zend_class_entry *ce = CG(active_class_entry);
	uint32_t i;

	if ((ce->ce_flags & ZEND_ACC_TRAIT) != 0) {
		zend_error_noreturn(E_COMPILE_ERROR, "Traits cannot have constants");
		return;
	}

	for (i = 0; i < list->children; ++i) {
		zend_ast *const_ast = list->child[i];
		zend_ast *name_ast = const_ast->child[0];
		zend_ast *value_ast = const_ast->child[1];
		zend_ast *doc_comment_ast = const_ast->child[2];
		zend_string *name = zval_make_interned_string(zend_ast_get_zval(name_ast));
		zend_string *doc_comment = doc_comment_ast ? zend_string_copy(zend_ast_get_str(doc_comment_ast)) : NULL;
		zval value_zv;

		if (UNEXPECTED(ast->attr & (ZEND_ACC_STATIC|ZEND_ACC_ABSTRACT|ZEND_ACC_FINAL))) {
			zend_check_const_and_trait_alias_attr(ast->attr, "constant");
		}

		zend_const_expr_to_zval(&value_zv, value_ast);
		zend_declare_class_constant_ex(ce, name, &value_zv, ast->attr, doc_comment);
	}
}
/* }}} */

static void zend_compile_method_ref(zend_ast *ast, zend_trait_method_reference *method_ref) /* {{{ */
{
	zend_ast *class_ast = ast->child[0];
	zend_ast *method_ast = ast->child[1];

	method_ref->method_name = zend_string_copy(zend_ast_get_str(method_ast));

	if (class_ast) {
		method_ref->class_name = zend_resolve_const_class_name_reference(class_ast, "trait name");
	} else {
		method_ref->class_name = NULL;
	}
}
/* }}} */

static void zend_compile_trait_precedence(zend_ast *ast) /* {{{ */
{
	zend_ast *method_ref_ast = ast->child[0];
	zend_ast *insteadof_ast = ast->child[1];
	zend_ast_list *insteadof_list = zend_ast_get_list(insteadof_ast);
	uint32_t i;

	zend_trait_precedence *precedence = emalloc(sizeof(zend_trait_precedence) + (insteadof_list->children - 1) * sizeof(zend_string*));
	zend_compile_method_ref(method_ref_ast, &precedence->trait_method);
	precedence->num_excludes = insteadof_list->children;

	for (i = 0; i < insteadof_list->children; ++i) {
		zend_ast *name_ast = insteadof_list->child[i];
		precedence->exclude_class_names[i] =
			zend_resolve_const_class_name_reference(name_ast, "trait name");
	}

	zend_add_to_list(&CG(active_class_entry)->trait_precedences, precedence);
}
/* }}} */

static void zend_compile_trait_alias(zend_ast *ast) /* {{{ */
{
	zend_ast *method_ref_ast = ast->child[0];
	zend_ast *alias_ast = ast->child[1];
	uint32_t modifiers = ast->attr;

	zend_trait_alias *alias;

	zend_check_const_and_trait_alias_attr(modifiers, "method");

	alias = emalloc(sizeof(zend_trait_alias));
	zend_compile_method_ref(method_ref_ast, &alias->trait_method);
	alias->modifiers = modifiers;

	if (alias_ast) {
		alias->alias = zend_string_copy(zend_ast_get_str(alias_ast));
	} else {
		alias->alias = NULL;
	}

	zend_add_to_list(&CG(active_class_entry)->trait_aliases, alias);
}
/* }}} */

void zend_compile_use_trait(zend_ast *ast) /* {{{ */
{
	zend_ast_list *traits = zend_ast_get_list(ast->child[0]);
	zend_ast_list *adaptations = ast->child[1] ? zend_ast_get_list(ast->child[1]) : NULL;
	zend_class_entry *ce = CG(active_class_entry);
	uint32_t i;

	ce->trait_names = erealloc(ce->trait_names, sizeof(zend_class_name) * (ce->num_traits + traits->children));

	for (i = 0; i < traits->children; ++i) {
		zend_ast *trait_ast = traits->child[i];

		if (ce->ce_flags & ZEND_ACC_INTERFACE) {
			zend_string *name = zend_ast_get_str(trait_ast);
			zend_error_noreturn(E_COMPILE_ERROR, "Cannot use traits inside of interfaces. "
				"%s is used in %s", ZSTR_VAL(name), ZSTR_VAL(ce->name));
		}

		ce->trait_names[ce->num_traits].name =
			zend_resolve_const_class_name_reference(trait_ast, "trait name");
		ce->trait_names[ce->num_traits].lc_name = zend_string_tolower(ce->trait_names[ce->num_traits].name);
		ce->num_traits++;
	}

	if (!adaptations) {
		return;
	}

	for (i = 0; i < adaptations->children; ++i) {
		zend_ast *adaptation_ast = adaptations->child[i];
		switch (adaptation_ast->kind) {
			case ZEND_AST_TRAIT_PRECEDENCE:
				zend_compile_trait_precedence(adaptation_ast);
				break;
			case ZEND_AST_TRAIT_ALIAS:
				zend_compile_trait_alias(adaptation_ast);
				break;
			EMPTY_SWITCH_DEFAULT_CASE()
		}
	}
}
/* }}} */

void zend_compile_implements(zend_ast *ast) /* {{{ */
{
	zend_ast_list *list = zend_ast_get_list(ast);
	zend_class_entry *ce = CG(active_class_entry);
	zend_class_name *interface_names;
	uint32_t i;

	interface_names = emalloc(sizeof(zend_class_name) * list->children);

	for (i = 0; i < list->children; ++i) {
		zend_ast *class_ast = list->child[i];
		interface_names[i].name =
			zend_resolve_const_class_name_reference(class_ast, "interface name");
		interface_names[i].lc_name = zend_string_tolower(interface_names[i].name);
	}

	ce->num_interfaces = list->children;
	ce->interface_names = interface_names;
}
/* }}} */

static zend_string *zend_generate_anon_class_name(zend_ast_decl *decl)
{
	zend_string *filename = CG(active_op_array)->filename;
	uint32_t start_lineno = decl->start_lineno;

	/* Use parent or first interface as prefix. */
	zend_string *prefix = ZSTR_KNOWN(ZEND_STR_CLASS);
	if (decl->child[0]) {
		prefix = zend_resolve_const_class_name_reference(decl->child[0], "class name");
	} else if (decl->child[1]) {
		zend_ast_list *list = zend_ast_get_list(decl->child[1]);
		prefix = zend_resolve_const_class_name_reference(list->child[0], "interface name");
	}

	zend_string *result = zend_strpprintf(0, "%s@anonymous%c%s:%" PRIu32 "$%" PRIx32,
		ZSTR_VAL(prefix), '\0', ZSTR_VAL(filename), start_lineno, CG(rtd_key_counter)++);
	zend_string_release(prefix);
	return zend_new_interned_string(result);
}

void zend_compile_class_decl(znode *result, zend_ast *ast, zend_bool toplevel) /* {{{ */
{
	zend_ast_decl *decl = (zend_ast_decl *) ast;
	zend_ast *extends_ast = decl->child[0];
	zend_ast *implements_ast = decl->child[1];
	zend_ast *stmt_ast = decl->child[2];
	zend_string *name, *lcname;
	zend_class_entry *ce = zend_arena_alloc(&CG(arena), sizeof(zend_class_entry));
	zend_op *opline;

	zend_class_entry *original_ce = CG(active_class_entry);

	if (EXPECTED((decl->flags & ZEND_ACC_ANON_CLASS) == 0)) {
		zend_string *unqualified_name = decl->name;

		if (CG(active_class_entry)) {
			zend_error_noreturn(E_COMPILE_ERROR, "Class declarations may not be nested");
		}

		zend_assert_valid_class_name(unqualified_name);
		name = zend_prefix_with_ns(unqualified_name);
		name = zend_new_interned_string(name);
		lcname = zend_string_tolower(name);

		if (FC(imports)) {
			zend_string *import_name =
				zend_hash_find_ptr_lc(FC(imports), unqualified_name);
			if (import_name && !zend_string_equals_ci(lcname, import_name)) {
				zend_error_noreturn(E_COMPILE_ERROR, "Cannot declare class %s "
						"because the name is already in use", ZSTR_VAL(name));
			}
		}

		zend_register_seen_symbol(lcname, ZEND_SYMBOL_CLASS);
	} else {
<<<<<<< HEAD
		name = zend_generate_anon_class_name(decl);
		lcname = zend_string_tolower(name);
=======
		/* Find an anon class name that is not in use yet. */
		name = NULL;
		lcname = NULL;
		do {
			zend_tmp_string_release(name);
			zend_tmp_string_release(lcname);
			name = zend_generate_anon_class_name(decl->start_lineno);
			lcname = zend_string_tolower(name);
		} while (zend_hash_exists(CG(class_table), lcname));
>>>>>>> 4f47ba99
	}
	lcname = zend_new_interned_string(lcname);

	ce->type = ZEND_USER_CLASS;
	ce->name = name;
	zend_initialize_class_data(ce, 1);

	if (CG(compiler_options) & ZEND_COMPILE_PRELOAD) {
		ce->ce_flags |= ZEND_ACC_PRELOADED;
		ZEND_MAP_PTR_NEW(ce->static_members_table);
	}

	ce->ce_flags |= decl->flags;
	ce->info.user.filename = zend_get_compiled_filename();
	ce->info.user.line_start = decl->start_lineno;
	ce->info.user.line_end = decl->end_lineno;

	if (decl->doc_comment) {
		ce->info.user.doc_comment = zend_string_copy(decl->doc_comment);
	}

	if (UNEXPECTED((decl->flags & ZEND_ACC_ANON_CLASS))) {
		/* Serialization is not supported for anonymous classes */
		ce->serialize = zend_class_serialize_deny;
		ce->unserialize = zend_class_unserialize_deny;
	}

	if (extends_ast) {
		ce->parent_name =
			zend_resolve_const_class_name_reference(extends_ast, "class name");
	}

	CG(active_class_entry) = ce;

	if (implements_ast) {
		zend_compile_implements(implements_ast);
	}

	zend_compile_stmt(stmt_ast);

	/* Reset lineno for final opcodes and errors */
	CG(zend_lineno) = ast->lineno;

	if (ce->constructor) {
		ce->constructor->common.fn_flags |= ZEND_ACC_CTOR;
		if (ce->constructor->common.fn_flags & ZEND_ACC_STATIC) {
			zend_error_noreturn(E_COMPILE_ERROR, "Constructor %s::%s() cannot be static",
				ZSTR_VAL(ce->name), ZSTR_VAL(ce->constructor->common.function_name));
		}
		if (ce->constructor->common.fn_flags & ZEND_ACC_HAS_RETURN_TYPE) {
			zend_error_noreturn(E_COMPILE_ERROR,
				"Constructor %s::%s() cannot declare a return type",
				ZSTR_VAL(ce->name), ZSTR_VAL(ce->constructor->common.function_name));
		}
	}
	if (ce->destructor) {
		if (ce->destructor->common.fn_flags & ZEND_ACC_STATIC) {
			zend_error_noreturn(E_COMPILE_ERROR, "Destructor %s::%s() cannot be static",
				ZSTR_VAL(ce->name), ZSTR_VAL(ce->destructor->common.function_name));
		} else if (ce->destructor->common.fn_flags & ZEND_ACC_HAS_RETURN_TYPE) {
			zend_error_noreturn(E_COMPILE_ERROR,
				"Destructor %s::%s() cannot declare a return type",
				ZSTR_VAL(ce->name), ZSTR_VAL(ce->destructor->common.function_name));
		}
	}
	if (ce->clone) {
		if (ce->clone->common.fn_flags & ZEND_ACC_STATIC) {
			zend_error_noreturn(E_COMPILE_ERROR, "Clone method %s::%s() cannot be static",
				ZSTR_VAL(ce->name), ZSTR_VAL(ce->clone->common.function_name));
		} else if (ce->clone->common.fn_flags & ZEND_ACC_HAS_RETURN_TYPE) {
			zend_error_noreturn(E_COMPILE_ERROR,
				"Clone method %s::%s() cannot declare a return type",
				ZSTR_VAL(ce->name), ZSTR_VAL(ce->clone->common.function_name));
		}
	}

	if ((ce->ce_flags & (ZEND_ACC_IMPLICIT_ABSTRACT_CLASS|ZEND_ACC_INTERFACE|ZEND_ACC_TRAIT|ZEND_ACC_EXPLICIT_ABSTRACT_CLASS)) == ZEND_ACC_IMPLICIT_ABSTRACT_CLASS) {
		zend_verify_abstract_class(ce);
	}

	CG(active_class_entry) = original_ce;

	if (toplevel) {
		ce->ce_flags |= ZEND_ACC_TOP_LEVEL;
	}

	if (toplevel
		/* We currently don't early-bind classes that implement interfaces or use traits */
	 && !ce->num_interfaces && !ce->num_traits
	 && !(CG(compiler_options) & ZEND_COMPILE_PRELOAD)) {
		if (extends_ast) {
			zend_class_entry *parent_ce = zend_lookup_class_ex(
				ce->parent_name, NULL, ZEND_FETCH_CLASS_NO_AUTOLOAD);

			if (parent_ce
			 && ((parent_ce->type != ZEND_INTERNAL_CLASS) || !(CG(compiler_options) & ZEND_COMPILE_IGNORE_INTERNAL_CLASSES))
			 && ((parent_ce->type != ZEND_USER_CLASS) || !(CG(compiler_options) & ZEND_COMPILE_IGNORE_OTHER_FILES) || (parent_ce->info.user.filename == ce->info.user.filename))) {

				CG(zend_lineno) = decl->end_lineno;
				if (zend_try_early_bind(ce, parent_ce, lcname, NULL)) {
					CG(zend_lineno) = ast->lineno;
					zend_string_release(lcname);
					return;
				}
				CG(zend_lineno) = ast->lineno;
			}
		} else if (EXPECTED(zend_hash_add_ptr(CG(class_table), lcname, ce) != NULL)) {
			zend_string_release(lcname);
			zend_build_properties_info_table(ce);
			ce->ce_flags |= ZEND_ACC_LINKED;
			return;
		}
	}

	opline = get_next_op();

	if (ce->parent_name) {
		/* Lowercased parent name */
		zend_string *lc_parent_name = zend_string_tolower(ce->parent_name);
		opline->op2_type = IS_CONST;
		LITERAL_STR(opline->op2, lc_parent_name);
	}

	opline->op1_type = IS_CONST;
	LITERAL_STR(opline->op1, lcname);

	if (decl->flags & ZEND_ACC_ANON_CLASS) {
		opline->opcode = ZEND_DECLARE_ANON_CLASS;
		opline->extended_value = zend_alloc_cache_slot();
		zend_make_var_result(result, opline);
		if (!zend_hash_add_ptr(CG(class_table), lcname, ce)) {
			/* We checked above that the class name is not used. This really shouldn't happen. */
			zend_error_noreturn(E_ERROR,
				"Runtime definition key collision for %s. This is a bug", ZSTR_VAL(name));
		}
	} else {
		/* Generate RTD keys until we find one that isn't in use yet. */
		zend_string *key = NULL;
		do {
			zend_tmp_string_release(key);
			key = zend_build_runtime_definition_key(lcname, decl->start_lineno);
		} while (!zend_hash_add_ptr(CG(class_table), key, ce));

		/* RTD key is placed after lcname literal in op1 */
		zend_add_literal_string(&key);

		opline->opcode = ZEND_DECLARE_CLASS;
		if (extends_ast && toplevel
			 && (CG(compiler_options) & ZEND_COMPILE_DELAYED_BINDING)
				/* We currently don't early-bind classes that implement interfaces or use traits */
			 && !ce->num_interfaces && !ce->num_traits
		) {
			CG(active_op_array)->fn_flags |= ZEND_ACC_EARLY_BINDING;
			opline->opcode = ZEND_DECLARE_CLASS_DELAYED;
			opline->extended_value = zend_alloc_cache_slot();
			opline->result_type = IS_UNUSED;
			opline->result.opline_num = -1;
		}
	}
}
/* }}} */

static HashTable *zend_get_import_ht(uint32_t type) /* {{{ */
{
	switch (type) {
		case ZEND_SYMBOL_CLASS:
			if (!FC(imports)) {
				FC(imports) = emalloc(sizeof(HashTable));
				zend_hash_init(FC(imports), 8, NULL, str_dtor, 0);
			}
			return FC(imports);
		case ZEND_SYMBOL_FUNCTION:
			if (!FC(imports_function)) {
				FC(imports_function) = emalloc(sizeof(HashTable));
				zend_hash_init(FC(imports_function), 8, NULL, str_dtor, 0);
			}
			return FC(imports_function);
		case ZEND_SYMBOL_CONST:
			if (!FC(imports_const)) {
				FC(imports_const) = emalloc(sizeof(HashTable));
				zend_hash_init(FC(imports_const), 8, NULL, str_dtor, 0);
			}
			return FC(imports_const);
		EMPTY_SWITCH_DEFAULT_CASE()
	}

	return NULL;
}
/* }}} */

static char *zend_get_use_type_str(uint32_t type) /* {{{ */
{
	switch (type) {
		case ZEND_SYMBOL_CLASS:
			return "";
		case ZEND_SYMBOL_FUNCTION:
			return " function";
		case ZEND_SYMBOL_CONST:
			return " const";
		EMPTY_SWITCH_DEFAULT_CASE()
	}

	return " unknown";
}
/* }}} */

static void zend_check_already_in_use(uint32_t type, zend_string *old_name, zend_string *new_name, zend_string *check_name) /* {{{ */
{
	if (zend_string_equals_ci(old_name, check_name)) {
		return;
	}

	zend_error_noreturn(E_COMPILE_ERROR, "Cannot use%s %s as %s because the name "
		"is already in use", zend_get_use_type_str(type), ZSTR_VAL(old_name), ZSTR_VAL(new_name));
}
/* }}} */

void zend_compile_use(zend_ast *ast) /* {{{ */
{
	zend_ast_list *list = zend_ast_get_list(ast);
	uint32_t i;
	zend_string *current_ns = FC(current_namespace);
	uint32_t type = ast->attr;
	HashTable *current_import = zend_get_import_ht(type);
	zend_bool case_sensitive = type == ZEND_SYMBOL_CONST;

	for (i = 0; i < list->children; ++i) {
		zend_ast *use_ast = list->child[i];
		zend_ast *old_name_ast = use_ast->child[0];
		zend_ast *new_name_ast = use_ast->child[1];
		zend_string *old_name = zend_ast_get_str(old_name_ast);
		zend_string *new_name, *lookup_name;

		if (new_name_ast) {
			new_name = zend_string_copy(zend_ast_get_str(new_name_ast));
		} else {
			const char *unqualified_name;
			size_t unqualified_name_len;
			if (zend_get_unqualified_name(old_name, &unqualified_name, &unqualified_name_len)) {
				/* The form "use A\B" is equivalent to "use A\B as B" */
				new_name = zend_string_init(unqualified_name, unqualified_name_len, 0);
			} else {
				new_name = zend_string_copy(old_name);

				if (!current_ns) {
					zend_error(E_WARNING, "The use statement with non-compound name '%s' "
						"has no effect", ZSTR_VAL(new_name));
				}
			}
		}

		if (case_sensitive) {
			lookup_name = zend_string_copy(new_name);
		} else {
			lookup_name = zend_string_tolower(new_name);
		}

		if (type == ZEND_SYMBOL_CLASS && zend_is_reserved_class_name(new_name)) {
			zend_error_noreturn(E_COMPILE_ERROR, "Cannot use %s as %s because '%s' "
				"is a special class name", ZSTR_VAL(old_name), ZSTR_VAL(new_name), ZSTR_VAL(new_name));
		}

		if (current_ns) {
			zend_string *ns_name = zend_string_alloc(ZSTR_LEN(current_ns) + 1 + ZSTR_LEN(new_name), 0);
			zend_str_tolower_copy(ZSTR_VAL(ns_name), ZSTR_VAL(current_ns), ZSTR_LEN(current_ns));
			ZSTR_VAL(ns_name)[ZSTR_LEN(current_ns)] = '\\';
			memcpy(ZSTR_VAL(ns_name) + ZSTR_LEN(current_ns) + 1, ZSTR_VAL(lookup_name), ZSTR_LEN(lookup_name) + 1);

			if (zend_have_seen_symbol(ns_name, type)) {
				zend_check_already_in_use(type, old_name, new_name, ns_name);
			}

			zend_string_efree(ns_name);
		} else if (zend_have_seen_symbol(lookup_name, type)) {
			zend_check_already_in_use(type, old_name, new_name, lookup_name);
		}

		zend_string_addref(old_name);
		old_name = zend_new_interned_string(old_name);
		if (!zend_hash_add_ptr(current_import, lookup_name, old_name)) {
			zend_error_noreturn(E_COMPILE_ERROR, "Cannot use%s %s as %s because the name "
				"is already in use", zend_get_use_type_str(type), ZSTR_VAL(old_name), ZSTR_VAL(new_name));
		}

		zend_string_release_ex(lookup_name, 0);
		zend_string_release_ex(new_name, 0);
	}
}
/* }}} */

void zend_compile_group_use(zend_ast *ast) /* {{{ */
{
	uint32_t i;
	zend_string *ns = zend_ast_get_str(ast->child[0]);
	zend_ast_list *list = zend_ast_get_list(ast->child[1]);

	for (i = 0; i < list->children; i++) {
		zend_ast *inline_use, *use = list->child[i];
		zval *name_zval = zend_ast_get_zval(use->child[0]);
		zend_string *name = Z_STR_P(name_zval);
		zend_string *compound_ns = zend_concat_names(ZSTR_VAL(ns), ZSTR_LEN(ns), ZSTR_VAL(name), ZSTR_LEN(name));
		zend_string_release_ex(name, 0);
		ZVAL_STR(name_zval, compound_ns);
		inline_use = zend_ast_create_list(1, ZEND_AST_USE, use);
		inline_use->attr = ast->attr ? ast->attr : use->attr;
		zend_compile_use(inline_use);
	}
}
/* }}} */

void zend_compile_const_decl(zend_ast *ast) /* {{{ */
{
	zend_ast_list *list = zend_ast_get_list(ast);
	uint32_t i;
	for (i = 0; i < list->children; ++i) {
		zend_ast *const_ast = list->child[i];
		zend_ast *name_ast = const_ast->child[0];
		zend_ast *value_ast = const_ast->child[1];
		zend_string *unqualified_name = zend_ast_get_str(name_ast);

		zend_string *name;
		znode name_node, value_node;
		zval *value_zv = &value_node.u.constant;

		value_node.op_type = IS_CONST;
		zend_const_expr_to_zval(value_zv, value_ast);

		if (zend_get_special_const(ZSTR_VAL(unqualified_name), ZSTR_LEN(unqualified_name))) {
			zend_error_noreturn(E_COMPILE_ERROR,
				"Cannot redeclare constant '%s'", ZSTR_VAL(unqualified_name));
		}

		name = zend_prefix_with_ns(unqualified_name);
		name = zend_new_interned_string(name);

		if (FC(imports_const)) {
			zend_string *import_name = zend_hash_find_ptr(FC(imports_const), unqualified_name);
			if (import_name && !zend_string_equals(import_name, name)) {
				zend_error_noreturn(E_COMPILE_ERROR, "Cannot declare const %s because "
					"the name is already in use", ZSTR_VAL(name));
			}
		}

		name_node.op_type = IS_CONST;
		ZVAL_STR(&name_node.u.constant, name);

		zend_emit_op(NULL, ZEND_DECLARE_CONST, &name_node, &value_node);

		zend_register_seen_symbol(name, ZEND_SYMBOL_CONST);
	}
}
/* }}}*/

void zend_compile_namespace(zend_ast *ast) /* {{{ */
{
	zend_ast *name_ast = ast->child[0];
	zend_ast *stmt_ast = ast->child[1];
	zend_string *name;
	zend_bool with_bracket = stmt_ast != NULL;

	/* handle mixed syntax declaration or nested namespaces */
	if (!FC(has_bracketed_namespaces)) {
		if (FC(current_namespace)) {
			/* previous namespace declarations were unbracketed */
			if (with_bracket) {
				zend_error_noreturn(E_COMPILE_ERROR, "Cannot mix bracketed namespace declarations "
					"with unbracketed namespace declarations");
			}
		}
	} else {
		/* previous namespace declarations were bracketed */
		if (!with_bracket) {
			zend_error_noreturn(E_COMPILE_ERROR, "Cannot mix bracketed namespace declarations "
				"with unbracketed namespace declarations");
		} else if (FC(current_namespace) || FC(in_namespace)) {
			zend_error_noreturn(E_COMPILE_ERROR, "Namespace declarations cannot be nested");
		}
	}

	if (((!with_bracket && !FC(current_namespace))
		 || (with_bracket && !FC(has_bracketed_namespaces))) && CG(active_op_array)->last > 0
	) {
		/* ignore ZEND_EXT_STMT and ZEND_TICKS */
		uint32_t num = CG(active_op_array)->last;
		while (num > 0 &&
		       (CG(active_op_array)->opcodes[num-1].opcode == ZEND_EXT_STMT ||
		        CG(active_op_array)->opcodes[num-1].opcode == ZEND_TICKS)) {
			--num;
		}
		if (num > 0) {
			zend_error_noreturn(E_COMPILE_ERROR, "Namespace declaration statement has to be "
				"the very first statement or after any declare call in the script");
		}
	}

	if (FC(current_namespace)) {
		zend_string_release_ex(FC(current_namespace), 0);
	}

	if (name_ast) {
		name = zend_ast_get_str(name_ast);

		if (ZEND_FETCH_CLASS_DEFAULT != zend_get_class_fetch_type(name)) {
			zend_error_noreturn(E_COMPILE_ERROR, "Cannot use '%s' as namespace name", ZSTR_VAL(name));
		}

		FC(current_namespace) = zend_string_copy(name);
	} else {
		FC(current_namespace) = NULL;
	}

	zend_reset_import_tables();

	FC(in_namespace) = 1;
	if (with_bracket) {
		FC(has_bracketed_namespaces) = 1;
	}

	if (stmt_ast) {
		zend_compile_top_stmt(stmt_ast);
		zend_end_namespace();
	}
}
/* }}} */

void zend_compile_halt_compiler(zend_ast *ast) /* {{{ */
{
	zend_ast *offset_ast = ast->child[0];
	zend_long offset = Z_LVAL_P(zend_ast_get_zval(offset_ast));

	zend_string *filename, *name;
	const char const_name[] = "__COMPILER_HALT_OFFSET__";

	if (FC(has_bracketed_namespaces) && FC(in_namespace)) {
		zend_error_noreturn(E_COMPILE_ERROR,
			"__HALT_COMPILER() can only be used from the outermost scope");
	}

	filename = zend_get_compiled_filename();
	name = zend_mangle_property_name(const_name, sizeof(const_name) - 1,
		ZSTR_VAL(filename), ZSTR_LEN(filename), 0);

	zend_register_long_constant(ZSTR_VAL(name), ZSTR_LEN(name), offset, CONST_CS, 0);
	zend_string_release_ex(name, 0);
}
/* }}} */

static zend_bool zend_try_ct_eval_magic_const(zval *zv, zend_ast *ast) /* {{{ */
{
	zend_op_array *op_array = CG(active_op_array);
	zend_class_entry *ce = CG(active_class_entry);

	switch (ast->attr) {
		case T_LINE:
			ZVAL_LONG(zv, ast->lineno);
			break;
		case T_FILE:
			ZVAL_STR_COPY(zv, CG(compiled_filename));
			break;
		case T_DIR:
		{
			zend_string *filename = CG(compiled_filename);
			zend_string *dirname = zend_string_init(ZSTR_VAL(filename), ZSTR_LEN(filename), 0);
#ifdef ZEND_WIN32
			ZSTR_LEN(dirname) = php_win32_ioutil_dirname(ZSTR_VAL(dirname), ZSTR_LEN(dirname));
#else
			ZSTR_LEN(dirname) = zend_dirname(ZSTR_VAL(dirname), ZSTR_LEN(dirname));
#endif

			if (strcmp(ZSTR_VAL(dirname), ".") == 0) {
				dirname = zend_string_extend(dirname, MAXPATHLEN, 0);
#if HAVE_GETCWD
				ZEND_IGNORE_VALUE(VCWD_GETCWD(ZSTR_VAL(dirname), MAXPATHLEN));
#elif HAVE_GETWD
				ZEND_IGNORE_VALUE(VCWD_GETWD(ZSTR_VAL(dirname)));
#endif
				ZSTR_LEN(dirname) = strlen(ZSTR_VAL(dirname));
			}

			ZVAL_STR(zv, dirname);
			break;
		}
		case T_FUNC_C:
			if (op_array && op_array->function_name) {
				ZVAL_STR_COPY(zv, op_array->function_name);
			} else {
				ZVAL_EMPTY_STRING(zv);
			}
			break;
		case T_METHOD_C:
			/* Detect whether we are directly inside a class (e.g. a class constant) and treat
			 * this as not being inside a function. */
			if (op_array && ce && !op_array->scope && !(op_array->fn_flags & ZEND_ACC_CLOSURE)) {
				op_array = NULL;
			}
			if (op_array && op_array->function_name) {
				if (op_array->scope) {
					ZVAL_NEW_STR(zv,
						zend_create_member_string(op_array->scope->name, op_array->function_name));
				} else {
					ZVAL_STR_COPY(zv, op_array->function_name);
				}
			} else {
				ZVAL_EMPTY_STRING(zv);
			}
			break;
		case T_CLASS_C:
			if (ce) {
				if ((ce->ce_flags & ZEND_ACC_TRAIT) != 0) {
					return 0;
				} else {
					ZVAL_STR_COPY(zv, ce->name);
				}
			} else {
				ZVAL_EMPTY_STRING(zv);
			}
			break;
		case T_TRAIT_C:
			if (ce && (ce->ce_flags & ZEND_ACC_TRAIT) != 0) {
				ZVAL_STR_COPY(zv, ce->name);
			} else {
				ZVAL_EMPTY_STRING(zv);
			}
			break;
		case T_NS_C:
			if (FC(current_namespace)) {
				ZVAL_STR_COPY(zv, FC(current_namespace));
			} else {
				ZVAL_EMPTY_STRING(zv);
			}
			break;
		EMPTY_SWITCH_DEFAULT_CASE()
	}

	return 1;
}
/* }}} */

ZEND_API zend_bool zend_binary_op_produces_error(uint32_t opcode, zval *op1, zval *op2) /* {{{ */
{
	if ((opcode == ZEND_CONCAT || opcode == ZEND_FAST_CONCAT)) {
		/* Array to string warning. */
		return Z_TYPE_P(op1) == IS_ARRAY || Z_TYPE_P(op2) == IS_ARRAY;
	}

	if (!(opcode == ZEND_ADD || opcode == ZEND_SUB || opcode == ZEND_MUL || opcode == ZEND_DIV
               || opcode == ZEND_POW || opcode == ZEND_MOD || opcode == ZEND_SL || opcode == ZEND_SR
               || opcode == ZEND_BW_OR || opcode == ZEND_BW_AND || opcode == ZEND_BW_XOR)) {
		/* Only the numeric operations throw errors. */
		return 0;
	}

	if (Z_TYPE_P(op1) == IS_ARRAY || Z_TYPE_P(op2) == IS_ARRAY) {
		if (opcode == ZEND_ADD && Z_TYPE_P(op1) == IS_ARRAY && Z_TYPE_P(op2) == IS_ARRAY) {
			/* Adding two arrays is allowed. */
			return 0;
		}

		/* Numeric operators throw when one of the operands is an array. */
		return 1;
	}

	/* While basic arithmetic operators always produce numeric string errors,
	 * bitwise operators don't produce errors if both operands are strings */
	if ((opcode == ZEND_BW_OR || opcode == ZEND_BW_AND || opcode == ZEND_BW_XOR)
		&& Z_TYPE_P(op1) == IS_STRING && Z_TYPE_P(op2) == IS_STRING) {
		return 0;
	}

	if (Z_TYPE_P(op1) == IS_STRING
		&& !is_numeric_string(Z_STRVAL_P(op1), Z_STRLEN_P(op1), NULL, NULL, 0)) {
		return 1;
	}

	if (Z_TYPE_P(op2) == IS_STRING
		&& !is_numeric_string(Z_STRVAL_P(op2), Z_STRLEN_P(op2), NULL, NULL, 0)) {
		return 1;
	}

	if ((opcode == ZEND_MOD && zval_get_long(op2) == 0)
			|| (opcode == ZEND_DIV && zval_get_double(op2) == 0.0)) {
		/* Division by zero throws an error. */
		return 1;
	}
	if ((opcode == ZEND_SL || opcode == ZEND_SR) && zval_get_long(op2) < 0) {
		/* Shift by negative number throws an error. */
		return 1;
	}

	return 0;
}
/* }}} */

static inline zend_bool zend_try_ct_eval_binary_op(zval *result, uint32_t opcode, zval *op1, zval *op2) /* {{{ */
{
	if (zend_binary_op_produces_error(opcode, op1, op2)) {
		return 0;
	}

	binary_op_type fn = get_binary_op(opcode);
	fn(result, op1, op2);
	return 1;
}
/* }}} */

static inline void zend_ct_eval_unary_op(zval *result, uint32_t opcode, zval *op) /* {{{ */
{
	unary_op_type fn = get_unary_op(opcode);
	fn(result, op);
}
/* }}} */

static inline zend_bool zend_try_ct_eval_unary_pm(zval *result, zend_ast_kind kind, zval *op) /* {{{ */
{
	zval left;
	ZVAL_LONG(&left, (kind == ZEND_AST_UNARY_PLUS) ? 1 : -1);
	return zend_try_ct_eval_binary_op(result, ZEND_MUL, &left, op);
}
/* }}} */

static inline void zend_ct_eval_greater(zval *result, zend_ast_kind kind, zval *op1, zval *op2) /* {{{ */
{
	binary_op_type fn = kind == ZEND_AST_GREATER
		? is_smaller_function : is_smaller_or_equal_function;
	fn(result, op2, op1);
}
/* }}} */

static zend_bool zend_try_ct_eval_array(zval *result, zend_ast *ast) /* {{{ */
{
	zend_ast_list *list = zend_ast_get_list(ast);
	zend_ast *last_elem_ast = NULL;
	uint32_t i;
	zend_bool is_constant = 1;

	if (ast->attr == ZEND_ARRAY_SYNTAX_LIST) {
		zend_error(E_COMPILE_ERROR, "Cannot use list() as standalone expression");
	}

	/* First ensure that *all* child nodes are constant and by-val */
	for (i = 0; i < list->children; ++i) {
		zend_ast *elem_ast = list->child[i];

		if (elem_ast == NULL) {
			/* Report error at line of last non-empty element */
			if (last_elem_ast) {
				CG(zend_lineno) = zend_ast_get_lineno(last_elem_ast);
			}
			zend_error(E_COMPILE_ERROR, "Cannot use empty array elements in arrays");
		}

		if (elem_ast->kind != ZEND_AST_UNPACK) {
			zend_eval_const_expr(&elem_ast->child[0]);
			zend_eval_const_expr(&elem_ast->child[1]);

			if (elem_ast->attr /* by_ref */ || elem_ast->child[0]->kind != ZEND_AST_ZVAL
				|| (elem_ast->child[1] && elem_ast->child[1]->kind != ZEND_AST_ZVAL)
			) {
				is_constant = 0;
			}
		} else {
			zend_eval_const_expr(&elem_ast->child[0]);

			if (elem_ast->child[0]->kind != ZEND_AST_ZVAL) {
				is_constant = 0;
			}
		}

		last_elem_ast = elem_ast;
	}

	if (!is_constant) {
		return 0;
	}

	if (!list->children) {
		ZVAL_EMPTY_ARRAY(result);
		return 1;
	}

	array_init_size(result, list->children);
	for (i = 0; i < list->children; ++i) {
		zend_ast *elem_ast = list->child[i];
		zend_ast *value_ast = elem_ast->child[0];
		zend_ast *key_ast;

		zval *value = zend_ast_get_zval(value_ast);
		if (elem_ast->kind == ZEND_AST_UNPACK) {
			if (Z_TYPE_P(value) == IS_ARRAY) {
				HashTable *ht = Z_ARRVAL_P(value);
				zval *val;
				zend_string *key;

				ZEND_HASH_FOREACH_STR_KEY_VAL(ht, key, val) {
					if (key) {
						zend_error_noreturn(E_COMPILE_ERROR, "Cannot unpack array with string keys");
					}
					if (!zend_hash_next_index_insert(Z_ARRVAL_P(result), val)) {
						zval_ptr_dtor(result);
						return 0;
					}
					Z_TRY_ADDREF_P(val);
				} ZEND_HASH_FOREACH_END();

				continue;
			} else {
				zend_error_noreturn(E_COMPILE_ERROR, "Only arrays and Traversables can be unpacked");
			}
		}

		Z_TRY_ADDREF_P(value);

		key_ast = elem_ast->child[1];
		if (key_ast) {
			zval *key = zend_ast_get_zval(key_ast);
			switch (Z_TYPE_P(key)) {
				case IS_LONG:
					zend_hash_index_update(Z_ARRVAL_P(result), Z_LVAL_P(key), value);
					break;
				case IS_STRING:
					zend_symtable_update(Z_ARRVAL_P(result), Z_STR_P(key), value);
					break;
				case IS_DOUBLE:
					zend_hash_index_update(Z_ARRVAL_P(result),
						zend_dval_to_lval(Z_DVAL_P(key)), value);
					break;
				case IS_FALSE:
					zend_hash_index_update(Z_ARRVAL_P(result), 0, value);
					break;
				case IS_TRUE:
					zend_hash_index_update(Z_ARRVAL_P(result), 1, value);
					break;
				case IS_NULL:
					zend_hash_update(Z_ARRVAL_P(result), ZSTR_EMPTY_ALLOC(), value);
					break;
				default:
					zend_error_noreturn(E_COMPILE_ERROR, "Illegal offset type");
					break;
			}
		} else if (!zend_hash_next_index_insert(Z_ARRVAL_P(result), value)) {
			zval_ptr_dtor_nogc(value);
			zval_ptr_dtor(result);
			return 0;
		}
	}

	return 1;
}
/* }}} */

void zend_compile_binary_op(znode *result, zend_ast *ast) /* {{{ */
{
	zend_ast *left_ast = ast->child[0];
	zend_ast *right_ast = ast->child[1];
	uint32_t opcode = ast->attr;

	znode left_node, right_node;
	zend_compile_expr(&left_node, left_ast);
	zend_compile_expr(&right_node, right_ast);

	if (left_node.op_type == IS_CONST && right_node.op_type == IS_CONST) {
		if (zend_try_ct_eval_binary_op(&result->u.constant, opcode,
				&left_node.u.constant, &right_node.u.constant)
		) {
			result->op_type = IS_CONST;
			zval_ptr_dtor(&left_node.u.constant);
			zval_ptr_dtor(&right_node.u.constant);
			return;
		}
	}

	do {
		if (opcode == ZEND_IS_EQUAL || opcode == ZEND_IS_NOT_EQUAL) {
			if (left_node.op_type == IS_CONST) {
				if (Z_TYPE(left_node.u.constant) == IS_FALSE) {
					opcode = (opcode == ZEND_IS_NOT_EQUAL) ? ZEND_BOOL : ZEND_BOOL_NOT;
					zend_emit_op_tmp(result, opcode, &right_node, NULL);
					break;
				} else if (Z_TYPE(left_node.u.constant) == IS_TRUE) {
					opcode = (opcode == ZEND_IS_EQUAL) ? ZEND_BOOL : ZEND_BOOL_NOT;
					zend_emit_op_tmp(result, opcode, &right_node, NULL);
					break;
				}
			} else if (right_node.op_type == IS_CONST) {
				if (Z_TYPE(right_node.u.constant) == IS_FALSE) {
					opcode = (opcode == ZEND_IS_NOT_EQUAL) ? ZEND_BOOL : ZEND_BOOL_NOT;
					zend_emit_op_tmp(result, opcode, &left_node, NULL);
					break;
				} else if (Z_TYPE(right_node.u.constant) == IS_TRUE) {
					opcode = (opcode == ZEND_IS_EQUAL) ? ZEND_BOOL : ZEND_BOOL_NOT;
					zend_emit_op_tmp(result, opcode, &left_node, NULL);
					break;
				}
			}
		} else if (opcode == ZEND_IS_IDENTICAL || opcode == ZEND_IS_NOT_IDENTICAL) {
			/* convert $x === null to is_null($x) (i.e. ZEND_TYPE_CHECK opcode). Do the same thing for false/true. (covers IS_NULL, IS_FALSE, and IS_TRUE) */
			if (left_node.op_type == IS_CONST) {
				if (Z_TYPE(left_node.u.constant) <= IS_TRUE && Z_TYPE(left_node.u.constant) >= IS_NULL) {
					zend_op *opline = zend_emit_op_tmp(result, ZEND_TYPE_CHECK, &right_node, NULL);
					opline->extended_value =
						(opcode == ZEND_IS_IDENTICAL) ?
							(1 << Z_TYPE(left_node.u.constant)) :
							(MAY_BE_ANY - (1 << Z_TYPE(left_node.u.constant)));
					return;
				}
			} else if (right_node.op_type == IS_CONST) {
				if (Z_TYPE(right_node.u.constant) <= IS_TRUE && Z_TYPE(right_node.u.constant) >= IS_NULL) {
					zend_op *opline = zend_emit_op_tmp(result, ZEND_TYPE_CHECK, &left_node, NULL);
					opline->extended_value =
						(opcode == ZEND_IS_IDENTICAL) ?
							(1 << Z_TYPE(right_node.u.constant)) :
							(MAY_BE_ANY - (1 << Z_TYPE(right_node.u.constant)));
					return;
				}
			}
		} else if (opcode == ZEND_CONCAT) {
			/* convert constant operands to strings at compile-time */
			if (left_node.op_type == IS_CONST) {
				if (Z_TYPE(left_node.u.constant) == IS_ARRAY) {
					zend_emit_op_tmp(&left_node, ZEND_CAST, &left_node, NULL)->extended_value = IS_STRING;
				} else {
					convert_to_string(&left_node.u.constant);
				}
			}
			if (right_node.op_type == IS_CONST) {
				if (Z_TYPE(right_node.u.constant) == IS_ARRAY) {
					zend_emit_op_tmp(&right_node, ZEND_CAST, &right_node, NULL)->extended_value = IS_STRING;
				} else {
					convert_to_string(&right_node.u.constant);
				}
			}
			if (left_node.op_type == IS_CONST && right_node.op_type == IS_CONST) {
				opcode = ZEND_FAST_CONCAT;
			}
		}
		zend_emit_op_tmp(result, opcode, &left_node, &right_node);
	} while (0);
}
/* }}} */

/* We do not use zend_compile_binary_op for this because we want to retain the left-to-right
 * evaluation order. */
void zend_compile_greater(znode *result, zend_ast *ast) /* {{{ */
{
	zend_ast *left_ast = ast->child[0];
	zend_ast *right_ast = ast->child[1];
	znode left_node, right_node;

	ZEND_ASSERT(ast->kind == ZEND_AST_GREATER || ast->kind == ZEND_AST_GREATER_EQUAL);

	zend_compile_expr(&left_node, left_ast);
	zend_compile_expr(&right_node, right_ast);

	if (left_node.op_type == IS_CONST && right_node.op_type == IS_CONST) {
		result->op_type = IS_CONST;
		zend_ct_eval_greater(&result->u.constant, ast->kind,
			&left_node.u.constant, &right_node.u.constant);
		zval_ptr_dtor(&left_node.u.constant);
		zval_ptr_dtor(&right_node.u.constant);
		return;
	}

	zend_emit_op_tmp(result,
		ast->kind == ZEND_AST_GREATER ? ZEND_IS_SMALLER : ZEND_IS_SMALLER_OR_EQUAL,
		&right_node, &left_node);
}
/* }}} */

void zend_compile_unary_op(znode *result, zend_ast *ast) /* {{{ */
{
	zend_ast *expr_ast = ast->child[0];
	uint32_t opcode = ast->attr;

	znode expr_node;
	zend_compile_expr(&expr_node, expr_ast);

	if (expr_node.op_type == IS_CONST) {
		result->op_type = IS_CONST;
		zend_ct_eval_unary_op(&result->u.constant, opcode,
			&expr_node.u.constant);
		zval_ptr_dtor(&expr_node.u.constant);
		return;
	}

	zend_emit_op_tmp(result, opcode, &expr_node, NULL);
}
/* }}} */

void zend_compile_unary_pm(znode *result, zend_ast *ast) /* {{{ */
{
	zend_ast *expr_ast = ast->child[0];
	znode expr_node;
	znode lefthand_node;

	ZEND_ASSERT(ast->kind == ZEND_AST_UNARY_PLUS || ast->kind == ZEND_AST_UNARY_MINUS);

	zend_compile_expr(&expr_node, expr_ast);

	if (expr_node.op_type == IS_CONST
		&& zend_try_ct_eval_unary_pm(&result->u.constant, ast->kind, &expr_node.u.constant)) {
		result->op_type = IS_CONST;
		zval_ptr_dtor(&expr_node.u.constant);
		return;
	}

	lefthand_node.op_type = IS_CONST;
	ZVAL_LONG(&lefthand_node.u.constant, (ast->kind == ZEND_AST_UNARY_PLUS) ? 1 : -1);
	zend_emit_op_tmp(result, ZEND_MUL, &lefthand_node, &expr_node);
}
/* }}} */

void zend_compile_short_circuiting(znode *result, zend_ast *ast) /* {{{ */
{
	zend_ast *left_ast = ast->child[0];
	zend_ast *right_ast = ast->child[1];

	znode left_node, right_node;
	zend_op *opline_jmpz, *opline_bool;
	uint32_t opnum_jmpz;

	ZEND_ASSERT(ast->kind == ZEND_AST_AND || ast->kind == ZEND_AST_OR);

	zend_compile_expr(&left_node, left_ast);

	if (left_node.op_type == IS_CONST) {
		if ((ast->kind == ZEND_AST_AND && !zend_is_true(&left_node.u.constant))
		 || (ast->kind == ZEND_AST_OR && zend_is_true(&left_node.u.constant))) {
			result->op_type = IS_CONST;
			ZVAL_BOOL(&result->u.constant, zend_is_true(&left_node.u.constant));
		} else {
			zend_compile_expr(&right_node, right_ast);

			if (right_node.op_type == IS_CONST) {
				result->op_type = IS_CONST;
				ZVAL_BOOL(&result->u.constant, zend_is_true(&right_node.u.constant));

				zval_ptr_dtor(&right_node.u.constant);
			} else {
				zend_emit_op_tmp(result, ZEND_BOOL, &right_node, NULL);
			}
		}

		zval_ptr_dtor(&left_node.u.constant);
		return;
	}

	opnum_jmpz = get_next_op_number();
	opline_jmpz = zend_emit_op(NULL, ast->kind == ZEND_AST_AND ? ZEND_JMPZ_EX : ZEND_JMPNZ_EX,
		&left_node, NULL);

	if (left_node.op_type == IS_TMP_VAR) {
		SET_NODE(opline_jmpz->result, &left_node);
		GET_NODE(result, opline_jmpz->result);
	} else {
		zend_make_tmp_result(result, opline_jmpz);
	}

	zend_compile_expr(&right_node, right_ast);

	opline_bool = zend_emit_op(NULL, ZEND_BOOL, &right_node, NULL);
	SET_NODE(opline_bool->result, result);

	zend_update_jump_target_to_next(opnum_jmpz);
}
/* }}} */

void zend_compile_post_incdec(znode *result, zend_ast *ast) /* {{{ */
{
	zend_ast *var_ast = ast->child[0];
	ZEND_ASSERT(ast->kind == ZEND_AST_POST_INC || ast->kind == ZEND_AST_POST_DEC);

	zend_ensure_writable_variable(var_ast);

	if (var_ast->kind == ZEND_AST_PROP) {
		zend_op *opline = zend_compile_prop(NULL, var_ast, BP_VAR_RW, 0);
		opline->opcode = ast->kind == ZEND_AST_POST_INC ? ZEND_POST_INC_OBJ : ZEND_POST_DEC_OBJ;
		zend_make_tmp_result(result, opline);
	} else if (var_ast->kind == ZEND_AST_STATIC_PROP) {
		zend_op *opline = zend_compile_static_prop(NULL, var_ast, BP_VAR_RW, 0, 0);
		opline->opcode = ast->kind == ZEND_AST_POST_INC ? ZEND_POST_INC_STATIC_PROP : ZEND_POST_DEC_STATIC_PROP;
		zend_make_tmp_result(result, opline);
	} else {
		znode var_node;
		zend_compile_var(&var_node, var_ast, BP_VAR_RW, 0);
		zend_emit_op_tmp(result, ast->kind == ZEND_AST_POST_INC ? ZEND_POST_INC : ZEND_POST_DEC,
			&var_node, NULL);
	}
}
/* }}} */

void zend_compile_pre_incdec(znode *result, zend_ast *ast) /* {{{ */
{
	zend_ast *var_ast = ast->child[0];
	ZEND_ASSERT(ast->kind == ZEND_AST_PRE_INC || ast->kind == ZEND_AST_PRE_DEC);

	zend_ensure_writable_variable(var_ast);

	if (var_ast->kind == ZEND_AST_PROP) {
		zend_op *opline = zend_compile_prop(result, var_ast, BP_VAR_RW, 0);
		opline->opcode = ast->kind == ZEND_AST_PRE_INC ? ZEND_PRE_INC_OBJ : ZEND_PRE_DEC_OBJ;
		opline->result_type = IS_TMP_VAR;
		result->op_type = IS_TMP_VAR;
	} else if (var_ast->kind == ZEND_AST_STATIC_PROP) {
		zend_op *opline = zend_compile_static_prop(result, var_ast, BP_VAR_RW, 0, 0);
		opline->opcode = ast->kind == ZEND_AST_PRE_INC ? ZEND_PRE_INC_STATIC_PROP : ZEND_PRE_DEC_STATIC_PROP;
		opline->result_type = IS_TMP_VAR;
		result->op_type = IS_TMP_VAR;
	} else {
		znode var_node;
		zend_compile_var(&var_node, var_ast, BP_VAR_RW, 0);
		zend_emit_op_tmp(result, ast->kind == ZEND_AST_PRE_INC ? ZEND_PRE_INC : ZEND_PRE_DEC,
			&var_node, NULL);
	}
}
/* }}} */

void zend_compile_cast(znode *result, zend_ast *ast) /* {{{ */
{
	zend_ast *expr_ast = ast->child[0];
	znode expr_node;
	zend_op *opline;

	zend_compile_expr(&expr_node, expr_ast);

	if (ast->attr == _IS_BOOL) {
		opline = zend_emit_op_tmp(result, ZEND_BOOL, &expr_node, NULL);
	} else if (ast->attr == IS_NULL) {
		zend_error(E_COMPILE_ERROR, "The (unset) cast is no longer supported");
	} else {
		opline = zend_emit_op_tmp(result, ZEND_CAST, &expr_node, NULL);
		opline->extended_value = ast->attr;
	}
}
/* }}} */

static void zend_compile_shorthand_conditional(znode *result, zend_ast *ast) /* {{{ */
{
	zend_ast *cond_ast = ast->child[0];
	zend_ast *false_ast = ast->child[2];

	znode cond_node, false_node;
	zend_op *opline_qm_assign;
	uint32_t opnum_jmp_set;

	ZEND_ASSERT(ast->child[1] == NULL);

	zend_compile_expr(&cond_node, cond_ast);

	opnum_jmp_set = get_next_op_number();
	zend_emit_op_tmp(result, ZEND_JMP_SET, &cond_node, NULL);

	zend_compile_expr(&false_node, false_ast);

	opline_qm_assign = zend_emit_op_tmp(NULL, ZEND_QM_ASSIGN, &false_node, NULL);
	SET_NODE(opline_qm_assign->result, result);

	zend_update_jump_target_to_next(opnum_jmp_set);
}
/* }}} */

void zend_compile_conditional(znode *result, zend_ast *ast) /* {{{ */
{
	zend_ast *cond_ast = ast->child[0];
	zend_ast *true_ast = ast->child[1];
	zend_ast *false_ast = ast->child[2];

	znode cond_node, true_node, false_node;
	zend_op *opline_qm_assign2;
	uint32_t opnum_jmpz, opnum_jmp;

	if (cond_ast->kind == ZEND_AST_CONDITIONAL
			&& cond_ast->attr != ZEND_PARENTHESIZED_CONDITIONAL) {
		if (cond_ast->child[1]) {
			if (true_ast) {
				zend_error(E_DEPRECATED,
					"Unparenthesized `a ? b : c ? d : e` is deprecated. "
					"Use either `(a ? b : c) ? d : e` or `a ? b : (c ? d : e)`");
			} else {
				zend_error(E_DEPRECATED,
					"Unparenthesized `a ? b : c ?: d` is deprecated. "
					"Use either `(a ? b : c) ?: d` or `a ? b : (c ?: d)`");
			}
		} else {
			if (true_ast) {
				zend_error(E_DEPRECATED,
					"Unparenthesized `a ?: b ? c : d` is deprecated. "
					"Use either `(a ?: b) ? c : d` or `a ?: (b ? c : d)`");
			} else {
				/* This case is harmless:  (a ?: b) ?: c always produces the same result
				 * as a ?: (b ?: c). */
			}
		}
	}

	if (!true_ast) {
		zend_compile_shorthand_conditional(result, ast);
		return;
	}

	zend_compile_expr(&cond_node, cond_ast);

	opnum_jmpz = zend_emit_cond_jump(ZEND_JMPZ, &cond_node, 0);

	zend_compile_expr(&true_node, true_ast);

	zend_emit_op_tmp(result, ZEND_QM_ASSIGN, &true_node, NULL);

	opnum_jmp = zend_emit_jump(0);

	zend_update_jump_target_to_next(opnum_jmpz);

	zend_compile_expr(&false_node, false_ast);

	opline_qm_assign2 = zend_emit_op(NULL, ZEND_QM_ASSIGN, &false_node, NULL);
	SET_NODE(opline_qm_assign2->result, result);

	zend_update_jump_target_to_next(opnum_jmp);
}
/* }}} */

void zend_compile_coalesce(znode *result, zend_ast *ast) /* {{{ */
{
	zend_ast *expr_ast = ast->child[0];
	zend_ast *default_ast = ast->child[1];

	znode expr_node, default_node;
	zend_op *opline;
	uint32_t opnum;

	zend_compile_var(&expr_node, expr_ast, BP_VAR_IS, 0);

	opnum = get_next_op_number();
	zend_emit_op_tmp(result, ZEND_COALESCE, &expr_node, NULL);

	zend_compile_expr(&default_node, default_ast);

	opline = zend_emit_op_tmp(NULL, ZEND_QM_ASSIGN, &default_node, NULL);
	SET_NODE(opline->result, result);

	opline = &CG(active_op_array)->opcodes[opnum];
	opline->op2.opline_num = get_next_op_number();
}
/* }}} */

static void znode_dtor(zval *zv) {
	znode *node = Z_PTR_P(zv);
	if (node->op_type == IS_CONST) {
		zval_ptr_dtor_nogc(&node->u.constant);
	}
	efree(node);
}

void zend_compile_assign_coalesce(znode *result, zend_ast *ast) /* {{{ */
{
	zend_ast *var_ast = ast->child[0];
	zend_ast *default_ast = ast->child[1];

	znode var_node_is, var_node_w, default_node, assign_node, *node;
	zend_op *opline;
	uint32_t coalesce_opnum;
	zend_bool need_frees = 0;

	/* Remember expressions compiled during the initial BP_VAR_IS lookup,
	 * to avoid double-evaluation when we compile again with BP_VAR_W. */
	HashTable *orig_memoized_exprs = CG(memoized_exprs);
	int orig_memoize_mode = CG(memoize_mode);

	zend_ensure_writable_variable(var_ast);
	if (is_this_fetch(var_ast)) {
		zend_error_noreturn(E_COMPILE_ERROR, "Cannot re-assign $this");
	}

	ALLOC_HASHTABLE(CG(memoized_exprs));
	zend_hash_init(CG(memoized_exprs), 0, NULL, znode_dtor, 0);

	CG(memoize_mode) = ZEND_MEMOIZE_COMPILE;
	zend_compile_var(&var_node_is, var_ast, BP_VAR_IS, 0);

	coalesce_opnum = get_next_op_number();
	zend_emit_op_tmp(result, ZEND_COALESCE, &var_node_is, NULL);

	CG(memoize_mode) = ZEND_MEMOIZE_NONE;
	zend_compile_expr(&default_node, default_ast);

	CG(memoize_mode) = ZEND_MEMOIZE_FETCH;
	zend_compile_var(&var_node_w, var_ast, BP_VAR_W, 0);

	/* Reproduce some of the zend_compile_assign() opcode fixup logic here. */
	opline = &CG(active_op_array)->opcodes[CG(active_op_array)->last-1];
	switch (var_ast->kind) {
		case ZEND_AST_VAR:
			zend_emit_op_tmp(&assign_node, ZEND_ASSIGN, &var_node_w, &default_node);
			break;
		case ZEND_AST_STATIC_PROP:
			opline->opcode = ZEND_ASSIGN_STATIC_PROP;
			opline->result_type = IS_TMP_VAR;
			var_node_w.op_type = IS_TMP_VAR;
			zend_emit_op_data(&default_node);
			assign_node = var_node_w;
			break;
		case ZEND_AST_DIM:
			opline->opcode = ZEND_ASSIGN_DIM;
			opline->result_type = IS_TMP_VAR;
			var_node_w.op_type = IS_TMP_VAR;
			zend_emit_op_data(&default_node);
			assign_node = var_node_w;
			break;
		case ZEND_AST_PROP:
			opline->opcode = ZEND_ASSIGN_OBJ;
			opline->result_type = IS_TMP_VAR;
			var_node_w.op_type = IS_TMP_VAR;
			zend_emit_op_data(&default_node);
			assign_node = var_node_w;
			break;
		EMPTY_SWITCH_DEFAULT_CASE();
	}

	opline = zend_emit_op_tmp(NULL, ZEND_QM_ASSIGN, &assign_node, NULL);
	SET_NODE(opline->result, result);

	ZEND_HASH_FOREACH_PTR(CG(memoized_exprs), node) {
		if (node->op_type == IS_TMP_VAR || node->op_type == IS_VAR) {
			need_frees = 1;
			break;
		}
	} ZEND_HASH_FOREACH_END();

	/* Free DUPed expressions if there are any */
	if (need_frees) {
		uint32_t jump_opnum = zend_emit_jump(0);
		zend_update_jump_target_to_next(coalesce_opnum);
		ZEND_HASH_FOREACH_PTR(CG(memoized_exprs), node) {
			if (node->op_type == IS_TMP_VAR || node->op_type == IS_VAR) {
				zend_emit_op(NULL, ZEND_FREE, node, NULL);
			}
		} ZEND_HASH_FOREACH_END();
		zend_update_jump_target_to_next(jump_opnum);
	} else {
		zend_update_jump_target_to_next(coalesce_opnum);
	}

	zend_hash_destroy(CG(memoized_exprs));
	FREE_HASHTABLE(CG(memoized_exprs));
	CG(memoized_exprs) = orig_memoized_exprs;
	CG(memoize_mode) = orig_memoize_mode;
}
/* }}} */

void zend_compile_print(znode *result, zend_ast *ast) /* {{{ */
{
	zend_op *opline;
	zend_ast *expr_ast = ast->child[0];

	znode expr_node;
	zend_compile_expr(&expr_node, expr_ast);

	opline = zend_emit_op(NULL, ZEND_ECHO, &expr_node, NULL);
	opline->extended_value = 1;

	result->op_type = IS_CONST;
	ZVAL_LONG(&result->u.constant, 1);
}
/* }}} */

void zend_compile_exit(znode *result, zend_ast *ast) /* {{{ */
{
	zend_ast *expr_ast = ast->child[0];

	if (expr_ast) {
		znode expr_node;
		zend_compile_expr(&expr_node, expr_ast);
		zend_emit_op(NULL, ZEND_EXIT, &expr_node, NULL);
	} else {
		zend_emit_op(NULL, ZEND_EXIT, NULL, NULL);
	}

	result->op_type = IS_CONST;
	ZVAL_BOOL(&result->u.constant, 1);
}
/* }}} */

void zend_compile_yield(znode *result, zend_ast *ast) /* {{{ */
{
	zend_ast *value_ast = ast->child[0];
	zend_ast *key_ast = ast->child[1];

	znode value_node, key_node;
	znode *value_node_ptr = NULL, *key_node_ptr = NULL;
	zend_op *opline;
	zend_bool returns_by_ref = (CG(active_op_array)->fn_flags & ZEND_ACC_RETURN_REFERENCE) != 0;

	zend_mark_function_as_generator();

	if (key_ast) {
		zend_compile_expr(&key_node, key_ast);
		key_node_ptr = &key_node;
	}

	if (value_ast) {
		if (returns_by_ref && zend_is_variable(value_ast)) {
			zend_compile_var(&value_node, value_ast, BP_VAR_W, 1);
		} else {
			zend_compile_expr(&value_node, value_ast);
		}
		value_node_ptr = &value_node;
	}

	opline = zend_emit_op(result, ZEND_YIELD, value_node_ptr, key_node_ptr);

	if (value_ast && returns_by_ref && zend_is_call(value_ast)) {
		opline->extended_value = ZEND_RETURNS_FUNCTION;
	}
}
/* }}} */

void zend_compile_yield_from(znode *result, zend_ast *ast) /* {{{ */
{
	zend_ast *expr_ast = ast->child[0];
	znode expr_node;

	zend_mark_function_as_generator();

	if (CG(active_op_array)->fn_flags & ZEND_ACC_RETURN_REFERENCE) {
		zend_error_noreturn(E_COMPILE_ERROR,
			"Cannot use \"yield from\" inside a by-reference generator");
	}

	zend_compile_expr(&expr_node, expr_ast);
	zend_emit_op_tmp(result, ZEND_YIELD_FROM, &expr_node, NULL);
}
/* }}} */

void zend_compile_instanceof(znode *result, zend_ast *ast) /* {{{ */
{
	zend_ast *obj_ast = ast->child[0];
	zend_ast *class_ast = ast->child[1];

	znode obj_node, class_node;
	zend_op *opline;

	zend_compile_expr(&obj_node, obj_ast);
	if (obj_node.op_type == IS_CONST) {
		zend_do_free(&obj_node);
		result->op_type = IS_CONST;
		ZVAL_FALSE(&result->u.constant);
		return;
	}

	zend_compile_class_ref(&class_node, class_ast,
		ZEND_FETCH_CLASS_NO_AUTOLOAD | ZEND_FETCH_CLASS_EXCEPTION);

	opline = zend_emit_op_tmp(result, ZEND_INSTANCEOF, &obj_node, NULL);

	if (class_node.op_type == IS_CONST) {
		opline->op2_type = IS_CONST;
		opline->op2.constant = zend_add_class_name_literal(
			Z_STR(class_node.u.constant));
		opline->extended_value = zend_alloc_cache_slot();
	} else {
		SET_NODE(opline->op2, &class_node);
	}
}
/* }}} */

void zend_compile_include_or_eval(znode *result, zend_ast *ast) /* {{{ */
{
	zend_ast *expr_ast = ast->child[0];
	znode expr_node;
	zend_op *opline;

	zend_do_extended_fcall_begin();
	zend_compile_expr(&expr_node, expr_ast);

	opline = zend_emit_op(result, ZEND_INCLUDE_OR_EVAL, &expr_node, NULL);
	opline->extended_value = ast->attr;

	zend_do_extended_fcall_end();
}
/* }}} */

void zend_compile_isset_or_empty(znode *result, zend_ast *ast) /* {{{ */
{
	zend_ast *var_ast = ast->child[0];

	znode var_node;
	zend_op *opline = NULL;

	ZEND_ASSERT(ast->kind == ZEND_AST_ISSET || ast->kind == ZEND_AST_EMPTY);

	if (!zend_is_variable(var_ast)) {
		if (ast->kind == ZEND_AST_EMPTY) {
			/* empty(expr) can be transformed to !expr */
			zend_ast *not_ast = zend_ast_create_ex(ZEND_AST_UNARY_OP, ZEND_BOOL_NOT, var_ast);
			zend_compile_expr(result, not_ast);
			return;
		} else {
			zend_error_noreturn(E_COMPILE_ERROR,
				"Cannot use isset() on the result of an expression "
				"(you can use \"null !== expression\" instead)");
		}
	}

	switch (var_ast->kind) {
		case ZEND_AST_VAR:
			if (is_this_fetch(var_ast)) {
				opline = zend_emit_op(result, ZEND_ISSET_ISEMPTY_THIS, NULL, NULL);
				CG(active_op_array)->fn_flags |= ZEND_ACC_USES_THIS;
			} else if (zend_try_compile_cv(&var_node, var_ast) == SUCCESS) {
				opline = zend_emit_op(result, ZEND_ISSET_ISEMPTY_CV, &var_node, NULL);
			} else {
				opline = zend_compile_simple_var_no_cv(result, var_ast, BP_VAR_IS, 0);
				opline->opcode = ZEND_ISSET_ISEMPTY_VAR;
			}
			break;
		case ZEND_AST_DIM:
			opline = zend_compile_dim(result, var_ast, BP_VAR_IS);
			opline->opcode = ZEND_ISSET_ISEMPTY_DIM_OBJ;
			break;
		case ZEND_AST_PROP:
			opline = zend_compile_prop(result, var_ast, BP_VAR_IS, 0);
			opline->opcode = ZEND_ISSET_ISEMPTY_PROP_OBJ;
			break;
		case ZEND_AST_STATIC_PROP:
			opline = zend_compile_static_prop(result, var_ast, BP_VAR_IS, 0, 0);
			opline->opcode = ZEND_ISSET_ISEMPTY_STATIC_PROP;
			break;
		EMPTY_SWITCH_DEFAULT_CASE()
	}

	result->op_type = opline->result_type = IS_TMP_VAR;
	if (!(ast->kind == ZEND_AST_ISSET)) {
		opline->extended_value |= ZEND_ISEMPTY;
	}
}
/* }}} */

void zend_compile_silence(znode *result, zend_ast *ast) /* {{{ */
{
	zend_ast *expr_ast = ast->child[0];
	znode silence_node;

	zend_emit_op_tmp(&silence_node, ZEND_BEGIN_SILENCE, NULL, NULL);

	if (expr_ast->kind == ZEND_AST_VAR) {
		/* For @$var we need to force a FETCH instruction, otherwise the CV access will
		 * happen outside the silenced section. */
		zend_compile_simple_var_no_cv(result, expr_ast, BP_VAR_R, 0 );
	} else {
		zend_compile_expr(result, expr_ast);
	}

	zend_emit_op(NULL, ZEND_END_SILENCE, &silence_node, NULL);
}
/* }}} */

void zend_compile_shell_exec(znode *result, zend_ast *ast) /* {{{ */
{
	zend_ast *expr_ast = ast->child[0];

	zval fn_name;
	zend_ast *name_ast, *args_ast, *call_ast;

	ZVAL_STRING(&fn_name, "shell_exec");
	name_ast = zend_ast_create_zval(&fn_name);
	args_ast = zend_ast_create_list(1, ZEND_AST_ARG_LIST, expr_ast);
	call_ast = zend_ast_create(ZEND_AST_CALL, name_ast, args_ast);

	zend_compile_expr(result, call_ast);

	zval_ptr_dtor(&fn_name);
}
/* }}} */

void zend_compile_array(znode *result, zend_ast *ast) /* {{{ */
{
	zend_ast_list *list = zend_ast_get_list(ast);
	zend_op *opline;
	uint32_t i, opnum_init = -1;
	zend_bool packed = 1;

	if (zend_try_ct_eval_array(&result->u.constant, ast)) {
		result->op_type = IS_CONST;
		return;
	}

	/* Empty arrays are handled at compile-time */
	ZEND_ASSERT(list->children > 0);

	for (i = 0; i < list->children; ++i) {
		zend_ast *elem_ast = list->child[i];
		zend_ast *value_ast, *key_ast;
		zend_bool by_ref;
		znode value_node, key_node, *key_node_ptr = NULL;

		if (elem_ast == NULL) {
			zend_error(E_COMPILE_ERROR, "Cannot use empty array elements in arrays");
		}

		value_ast = elem_ast->child[0];

		if (elem_ast->kind == ZEND_AST_UNPACK) {
			zend_compile_expr(&value_node, value_ast);
			if (i == 0) {
				opnum_init = get_next_op_number();
				opline = zend_emit_op_tmp(result, ZEND_INIT_ARRAY, NULL, NULL);
			}
			opline = zend_emit_op(NULL, ZEND_ADD_ARRAY_UNPACK, &value_node, NULL);
			SET_NODE(opline->result, result);
			continue;
		}

		key_ast = elem_ast->child[1];
		by_ref = elem_ast->attr;

		if (key_ast) {
			zend_compile_expr(&key_node, key_ast);
			zend_handle_numeric_op(&key_node);
			key_node_ptr = &key_node;
		}

		if (by_ref) {
			zend_ensure_writable_variable(value_ast);
			zend_compile_var(&value_node, value_ast, BP_VAR_W, 1);
		} else {
			zend_compile_expr(&value_node, value_ast);
		}

		if (i == 0) {
			opnum_init = get_next_op_number();
			opline = zend_emit_op_tmp(result, ZEND_INIT_ARRAY, &value_node, key_node_ptr);
			opline->extended_value = list->children << ZEND_ARRAY_SIZE_SHIFT;
		} else {
			opline = zend_emit_op(NULL, ZEND_ADD_ARRAY_ELEMENT,
				&value_node, key_node_ptr);
			SET_NODE(opline->result, result);
		}
		opline->extended_value |= by_ref;

		if (key_ast && key_node.op_type == IS_CONST && Z_TYPE(key_node.u.constant) == IS_STRING) {
			packed = 0;
		}
	}

	/* Add a flag to INIT_ARRAY if we know this array cannot be packed */
	if (!packed) {
		ZEND_ASSERT(opnum_init != (uint32_t)-1);
		opline = &CG(active_op_array)->opcodes[opnum_init];
		opline->extended_value |= ZEND_ARRAY_NOT_PACKED;
	}
}
/* }}} */

void zend_compile_const(znode *result, zend_ast *ast) /* {{{ */
{
	zend_ast *name_ast = ast->child[0];

	zend_op *opline;

	zend_bool is_fully_qualified;
	zend_string *orig_name = zend_ast_get_str(name_ast);
	zend_string *resolved_name = zend_resolve_const_name(orig_name, name_ast->attr, &is_fully_qualified);

	if (zend_string_equals_literal(resolved_name, "__COMPILER_HALT_OFFSET__") || (name_ast->attr != ZEND_NAME_RELATIVE && zend_string_equals_literal(orig_name, "__COMPILER_HALT_OFFSET__"))) {
		zend_ast *last = CG(ast);

		while (last && last->kind == ZEND_AST_STMT_LIST) {
			zend_ast_list *list = zend_ast_get_list(last);
			if (list->children == 0) {
				break;
			}
			last = list->child[list->children-1];
		}
		if (last && last->kind == ZEND_AST_HALT_COMPILER) {
			result->op_type = IS_CONST;
			ZVAL_LONG(&result->u.constant, Z_LVAL_P(zend_ast_get_zval(last->child[0])));
			zend_string_release_ex(resolved_name, 0);
			return;
		}
	}

	if (zend_try_ct_eval_const(&result->u.constant, resolved_name, is_fully_qualified)) {
		result->op_type = IS_CONST;
		zend_string_release_ex(resolved_name, 0);
		return;
	}

	opline = zend_emit_op_tmp(result, ZEND_FETCH_CONSTANT, NULL, NULL);
	opline->op2_type = IS_CONST;

	if (is_fully_qualified || !FC(current_namespace)) {
		opline->op2.constant = zend_add_const_name_literal(
			resolved_name, 0);
	} else {
		opline->op1.num = IS_CONSTANT_UNQUALIFIED_IN_NAMESPACE;
		opline->op2.constant = zend_add_const_name_literal(
			resolved_name, 1);
	}
	opline->extended_value = zend_alloc_cache_slot();
}
/* }}} */

void zend_compile_class_const(znode *result, zend_ast *ast) /* {{{ */
{
	zend_ast *class_ast = ast->child[0];
	zend_ast *const_ast = ast->child[1];

	znode class_node, const_node;
	zend_op *opline;

	zend_eval_const_expr(&ast->child[0]);
	zend_eval_const_expr(&ast->child[1]);

	class_ast = ast->child[0];
	const_ast = ast->child[1];

	if (class_ast->kind == ZEND_AST_ZVAL) {
		zend_string *resolved_name;

		resolved_name = zend_resolve_class_name_ast(class_ast);
		if (const_ast->kind == ZEND_AST_ZVAL && zend_try_ct_eval_class_const(&result->u.constant, resolved_name, zend_ast_get_str(const_ast))) {
			result->op_type = IS_CONST;
			zend_string_release_ex(resolved_name, 0);
			return;
		}
		zend_string_release_ex(resolved_name, 0);
	}

	zend_compile_class_ref(&class_node, class_ast, ZEND_FETCH_CLASS_EXCEPTION);

	zend_compile_expr(&const_node, const_ast);

	opline = zend_emit_op_tmp(result, ZEND_FETCH_CLASS_CONSTANT, NULL, &const_node);

	zend_set_class_name_op1(opline, &class_node);

	opline->extended_value = zend_alloc_cache_slots(2);
}
/* }}} */

void zend_compile_class_name(znode *result, zend_ast *ast) /* {{{ */
{
	zend_ast *class_ast = ast->child[0];

	if (zend_try_compile_const_expr_resolve_class_name(&result->u.constant, class_ast)) {
		result->op_type = IS_CONST;
		return;
	}

	if (class_ast->kind == ZEND_AST_ZVAL) {
		zend_op *opline = zend_emit_op_tmp(result, ZEND_FETCH_CLASS_NAME, NULL, NULL);
		opline->op1.num = zend_get_class_fetch_type(zend_ast_get_str(class_ast));
	} else {
		znode expr_node;
		zend_compile_expr(&expr_node, class_ast);
		if (expr_node.op_type == IS_CONST) {
			/* Unlikely case that happen if class_ast is constant folded.
			 * Handle it here, to avoid needing a CONST specialization in the VM. */
			zend_error_noreturn(E_COMPILE_ERROR, "Cannot use ::class on value of type %s",
				zend_zval_type_name(&expr_node.u.constant));
		}

		zend_emit_op_tmp(result, ZEND_FETCH_CLASS_NAME, &expr_node, NULL);
	}
}
/* }}} */

static zend_op *zend_compile_rope_add_ex(zend_op *opline, znode *result, uint32_t num, znode *elem_node) /* {{{ */
{
	if (num == 0) {
		result->op_type = IS_TMP_VAR;
		result->u.op.var = -1;
		opline->opcode = ZEND_ROPE_INIT;
	} else {
		opline->opcode = ZEND_ROPE_ADD;
		SET_NODE(opline->op1, result);
	}
	SET_NODE(opline->op2, elem_node);
	SET_NODE(opline->result, result);
	opline->extended_value = num;
	return opline;
}
/* }}} */

static zend_op *zend_compile_rope_add(znode *result, uint32_t num, znode *elem_node) /* {{{ */
{
	zend_op *opline = get_next_op();

	if (num == 0) {
		result->op_type = IS_TMP_VAR;
		result->u.op.var = -1;
		opline->opcode = ZEND_ROPE_INIT;
	} else {
		opline->opcode = ZEND_ROPE_ADD;
		SET_NODE(opline->op1, result);
	}
	SET_NODE(opline->op2, elem_node);
	SET_NODE(opline->result, result);
	opline->extended_value = num;
	return opline;
}
/* }}} */

static void zend_compile_encaps_list(znode *result, zend_ast *ast) /* {{{ */
{
	uint32_t i, j;
	uint32_t rope_init_lineno = -1;
	zend_op *opline = NULL, *init_opline;
	znode elem_node, last_const_node;
	zend_ast_list *list = zend_ast_get_list(ast);
	uint32_t reserved_op_number = -1;

	ZEND_ASSERT(list->children > 0);

	j = 0;
	last_const_node.op_type = IS_UNUSED;
	for (i = 0; i < list->children; i++) {
		zend_compile_expr(&elem_node, list->child[i]);

		if (elem_node.op_type == IS_CONST) {
			convert_to_string(&elem_node.u.constant);

			if (Z_STRLEN(elem_node.u.constant) == 0) {
				zval_ptr_dtor(&elem_node.u.constant);
			} else if (last_const_node.op_type == IS_CONST) {
				concat_function(&last_const_node.u.constant, &last_const_node.u.constant, &elem_node.u.constant);
				zval_ptr_dtor(&elem_node.u.constant);
			} else {
				last_const_node.op_type = IS_CONST;
				ZVAL_COPY_VALUE(&last_const_node.u.constant, &elem_node.u.constant);
				/* Reserve place for ZEND_ROPE_ADD instruction */
				reserved_op_number = get_next_op_number();
				opline = get_next_op();
				opline->opcode = ZEND_NOP;
			}
			continue;
		} else {
			if (j == 0) {
				if (last_const_node.op_type == IS_CONST) {
					rope_init_lineno = reserved_op_number;
				} else {
					rope_init_lineno = get_next_op_number();
				}
			}
			if (last_const_node.op_type == IS_CONST) {
				opline = &CG(active_op_array)->opcodes[reserved_op_number];
				zend_compile_rope_add_ex(opline, result, j++, &last_const_node);
				last_const_node.op_type = IS_UNUSED;
			}
			opline = zend_compile_rope_add(result, j++, &elem_node);
		}
	}

	if (j == 0) {
		result->op_type = IS_CONST;
		if (last_const_node.op_type == IS_CONST) {
			ZVAL_COPY_VALUE(&result->u.constant, &last_const_node.u.constant);
		} else {
			ZVAL_EMPTY_STRING(&result->u.constant);
			/* empty string */
		}
		CG(active_op_array)->last = reserved_op_number - 1;
		return;
	} else if (last_const_node.op_type == IS_CONST) {
		opline = &CG(active_op_array)->opcodes[reserved_op_number];
		opline = zend_compile_rope_add_ex(opline, result, j++, &last_const_node);
	}
	init_opline = CG(active_op_array)->opcodes + rope_init_lineno;
	if (j == 1) {
		if (opline->op2_type == IS_CONST) {
			GET_NODE(result, opline->op2);
			MAKE_NOP(opline);
		} else {
			opline->opcode = ZEND_CAST;
			opline->extended_value = IS_STRING;
			opline->op1_type = opline->op2_type;
			opline->op1 = opline->op2;
			SET_UNUSED(opline->op2);
			zend_make_tmp_result(result, opline);
		}
	} else if (j == 2) {
		opline->opcode = ZEND_FAST_CONCAT;
		opline->extended_value = 0;
		opline->op1_type = init_opline->op2_type;
		opline->op1 = init_opline->op2;
		zend_make_tmp_result(result, opline);
		MAKE_NOP(init_opline);
	} else {
		uint32_t var;

		init_opline->extended_value = j;
		opline->opcode = ZEND_ROPE_END;
		zend_make_tmp_result(result, opline);
		var = opline->op1.var = get_temporary_variable();

		/* Allocates the necessary number of zval slots to keep the rope */
		i = ((j * sizeof(zend_string*)) + (sizeof(zval) - 1)) / sizeof(zval);
		while (i > 1) {
			get_temporary_variable();
			i--;
		}

		/* Update all the previous opcodes to use the same variable */
		while (opline != init_opline) {
			opline--;
			if (opline->opcode == ZEND_ROPE_ADD &&
			    opline->result.var == (uint32_t)-1) {
				opline->op1.var = var;
				opline->result.var = var;
			} else if (opline->opcode == ZEND_ROPE_INIT &&
			           opline->result.var == (uint32_t)-1) {
				opline->result.var = var;
			}
		}
	}
}
/* }}} */

void zend_compile_magic_const(znode *result, zend_ast *ast) /* {{{ */
{
	zend_op *opline;

	if (zend_try_ct_eval_magic_const(&result->u.constant, ast)) {
		result->op_type = IS_CONST;
		return;
	}

	ZEND_ASSERT(ast->attr == T_CLASS_C &&
	            CG(active_class_entry) &&
	            (CG(active_class_entry)->ce_flags & ZEND_ACC_TRAIT) != 0);

	opline = zend_emit_op_tmp(result, ZEND_FETCH_CLASS_NAME, NULL, NULL);
	opline->op1.num = ZEND_FETCH_CLASS_SELF;
}
/* }}} */

zend_bool zend_is_allowed_in_const_expr(zend_ast_kind kind) /* {{{ */
{
	return kind == ZEND_AST_ZVAL || kind == ZEND_AST_BINARY_OP
		|| kind == ZEND_AST_GREATER || kind == ZEND_AST_GREATER_EQUAL
		|| kind == ZEND_AST_AND || kind == ZEND_AST_OR
		|| kind == ZEND_AST_UNARY_OP
		|| kind == ZEND_AST_UNARY_PLUS || kind == ZEND_AST_UNARY_MINUS
		|| kind == ZEND_AST_CONDITIONAL || kind == ZEND_AST_DIM
		|| kind == ZEND_AST_ARRAY || kind == ZEND_AST_ARRAY_ELEM
		|| kind == ZEND_AST_UNPACK
		|| kind == ZEND_AST_CONST || kind == ZEND_AST_CLASS_CONST
		|| kind == ZEND_AST_CLASS_NAME
		|| kind == ZEND_AST_MAGIC_CONST || kind == ZEND_AST_COALESCE;
}
/* }}} */

void zend_compile_const_expr_class_const(zend_ast **ast_ptr) /* {{{ */
{
	zend_ast *ast = *ast_ptr;
	zend_ast *class_ast = ast->child[0];
	zend_ast *const_ast = ast->child[1];
	zend_string *class_name;
	zend_string *const_name = zend_ast_get_str(const_ast);
	zend_string *name;
	int fetch_type;

	if (class_ast->kind != ZEND_AST_ZVAL) {
		zend_error_noreturn(E_COMPILE_ERROR,
			"Dynamic class names are not allowed in compile-time class constant references");
	}

	class_name = zend_ast_get_str(class_ast);
	fetch_type = zend_get_class_fetch_type(class_name);

	if (ZEND_FETCH_CLASS_STATIC == fetch_type) {
		zend_error_noreturn(E_COMPILE_ERROR,
			"\"static::\" is not allowed in compile-time constants");
	}

	if (ZEND_FETCH_CLASS_DEFAULT == fetch_type) {
		class_name = zend_resolve_class_name_ast(class_ast);
	} else {
		zend_string_addref(class_name);
	}

	name = zend_create_member_string(class_name, const_name);

	zend_ast_destroy(ast);
	zend_string_release_ex(class_name, 0);

	*ast_ptr = zend_ast_create_constant(name, fetch_type | ZEND_FETCH_CLASS_EXCEPTION);
}
/* }}} */

void zend_compile_const_expr_class_name(zend_ast **ast_ptr) /* {{{ */
{
	zend_ast *ast = *ast_ptr;
	zend_ast *class_ast = ast->child[0];
	if (class_ast->kind != ZEND_AST_ZVAL) {
		zend_error_noreturn(E_COMPILE_ERROR,
			"(expression)::class cannot be used in constant expressions");
	}

	zend_string *class_name = zend_ast_get_str(class_ast);
	uint32_t fetch_type = zend_get_class_fetch_type(class_name);

	switch (fetch_type) {
		case ZEND_FETCH_CLASS_SELF:
		case ZEND_FETCH_CLASS_PARENT:
			/* For the const-eval representation store the fetch type instead of the name. */
			zend_string_release(class_name);
			ast->child[0] = NULL;
			ast->attr = fetch_type;
			return;
		case ZEND_FETCH_CLASS_STATIC:
			zend_error_noreturn(E_COMPILE_ERROR,
				"static::class cannot be used for compile-time class name resolution");
			return;
		EMPTY_SWITCH_DEFAULT_CASE()
	}
}

void zend_compile_const_expr_const(zend_ast **ast_ptr) /* {{{ */
{
	zend_ast *ast = *ast_ptr;
	zend_ast *name_ast = ast->child[0];
	zend_string *orig_name = zend_ast_get_str(name_ast);
	zend_bool is_fully_qualified;
	zval result;
	zend_string *resolved_name;

	resolved_name = zend_resolve_const_name(
		orig_name, name_ast->attr, &is_fully_qualified);

	if (zend_try_ct_eval_const(&result, resolved_name, is_fully_qualified)) {
		zend_string_release_ex(resolved_name, 0);
		zend_ast_destroy(ast);
		*ast_ptr = zend_ast_create_zval(&result);
		return;
	}

	zend_ast_destroy(ast);
	*ast_ptr = zend_ast_create_constant(resolved_name,
		!is_fully_qualified && FC(current_namespace) ? IS_CONSTANT_UNQUALIFIED_IN_NAMESPACE : 0);
}
/* }}} */

void zend_compile_const_expr_magic_const(zend_ast **ast_ptr) /* {{{ */
{
	zend_ast *ast = *ast_ptr;

	/* Other cases already resolved by constant folding */
	ZEND_ASSERT(ast->attr == T_CLASS_C);

	zend_ast_destroy(ast);
	*ast_ptr = zend_ast_create(ZEND_AST_CONSTANT_CLASS);
}
/* }}} */

void zend_compile_const_expr(zend_ast **ast_ptr) /* {{{ */
{
	zend_ast *ast = *ast_ptr;
	if (ast == NULL || ast->kind == ZEND_AST_ZVAL) {
		return;
	}

	if (!zend_is_allowed_in_const_expr(ast->kind)) {
		zend_error_noreturn(E_COMPILE_ERROR, "Constant expression contains invalid operations");
	}

	switch (ast->kind) {
		case ZEND_AST_CLASS_CONST:
			zend_compile_const_expr_class_const(ast_ptr);
			break;
		case ZEND_AST_CLASS_NAME:
			zend_compile_const_expr_class_name(ast_ptr);
			break;
		case ZEND_AST_CONST:
			zend_compile_const_expr_const(ast_ptr);
			break;
		case ZEND_AST_MAGIC_CONST:
			zend_compile_const_expr_magic_const(ast_ptr);
			break;
		default:
			zend_ast_apply(ast, zend_compile_const_expr);
			break;
	}
}
/* }}} */

void zend_const_expr_to_zval(zval *result, zend_ast *ast) /* {{{ */
{
	zend_ast *orig_ast = ast;
	zend_eval_const_expr(&ast);
	zend_compile_const_expr(&ast);
	if (ast->kind == ZEND_AST_ZVAL) {
		ZVAL_COPY_VALUE(result, zend_ast_get_zval(ast));
	} else {
		ZVAL_AST(result, zend_ast_copy(ast));
		/* destroy the ast here, it might have been replaced */
		zend_ast_destroy(ast);
	}

	/* Kill this branch of the original AST, as it was already destroyed.
	 * It would be nice to find a better solution to this problem in the
	 * future. */
	orig_ast->kind = 0;
}
/* }}} */

/* Same as compile_stmt, but with early binding */
void zend_compile_top_stmt(zend_ast *ast) /* {{{ */
{
	if (!ast) {
		return;
	}

	if (ast->kind == ZEND_AST_STMT_LIST) {
		zend_ast_list *list = zend_ast_get_list(ast);
		uint32_t i;
		for (i = 0; i < list->children; ++i) {
			zend_compile_top_stmt(list->child[i]);
		}
		return;
	}

	if (ast->kind == ZEND_AST_FUNC_DECL) {
		CG(zend_lineno) = ast->lineno;
		zend_compile_func_decl(NULL, ast, 1);
		CG(zend_lineno) = ((zend_ast_decl *) ast)->end_lineno;
	} else if (ast->kind == ZEND_AST_CLASS) {
		CG(zend_lineno) = ast->lineno;
		zend_compile_class_decl(NULL, ast, 1);
		CG(zend_lineno) = ((zend_ast_decl *) ast)->end_lineno;
	} else {
		zend_compile_stmt(ast);
	}
	if (ast->kind != ZEND_AST_NAMESPACE && ast->kind != ZEND_AST_HALT_COMPILER) {
		zend_verify_namespace();
	}
}
/* }}} */

void zend_compile_stmt(zend_ast *ast) /* {{{ */
{
	if (!ast) {
		return;
	}

	CG(zend_lineno) = ast->lineno;

	if ((CG(compiler_options) & ZEND_COMPILE_EXTENDED_STMT) && !zend_is_unticked_stmt(ast)) {
		zend_do_extended_stmt();
	}

	switch (ast->kind) {
		case ZEND_AST_STMT_LIST:
			zend_compile_stmt_list(ast);
			break;
		case ZEND_AST_GLOBAL:
			zend_compile_global_var(ast);
			break;
		case ZEND_AST_STATIC:
			zend_compile_static_var(ast);
			break;
		case ZEND_AST_UNSET:
			zend_compile_unset(ast);
			break;
		case ZEND_AST_RETURN:
			zend_compile_return(ast);
			break;
		case ZEND_AST_ECHO:
			zend_compile_echo(ast);
			break;
		case ZEND_AST_BREAK:
		case ZEND_AST_CONTINUE:
			zend_compile_break_continue(ast);
			break;
		case ZEND_AST_GOTO:
			zend_compile_goto(ast);
			break;
		case ZEND_AST_LABEL:
			zend_compile_label(ast);
			break;
		case ZEND_AST_WHILE:
			zend_compile_while(ast);
			break;
		case ZEND_AST_DO_WHILE:
			zend_compile_do_while(ast);
			break;
		case ZEND_AST_FOR:
			zend_compile_for(ast);
			break;
		case ZEND_AST_FOREACH:
			zend_compile_foreach(ast);
			break;
		case ZEND_AST_IF:
			zend_compile_if(ast);
			break;
		case ZEND_AST_SWITCH:
			zend_compile_switch(ast);
			break;
		case ZEND_AST_TRY:
			zend_compile_try(ast);
			break;
		case ZEND_AST_DECLARE:
			zend_compile_declare(ast);
			break;
		case ZEND_AST_FUNC_DECL:
		case ZEND_AST_METHOD:
			zend_compile_func_decl(NULL, ast, 0);
			break;
		case ZEND_AST_PROP_GROUP:
			zend_compile_prop_group(ast);
			break;
		case ZEND_AST_CLASS_CONST_DECL:
			zend_compile_class_const_decl(ast);
			break;
		case ZEND_AST_USE_TRAIT:
			zend_compile_use_trait(ast);
			break;
		case ZEND_AST_CLASS:
			zend_compile_class_decl(NULL, ast, 0);
			break;
		case ZEND_AST_GROUP_USE:
			zend_compile_group_use(ast);
			break;
		case ZEND_AST_USE:
			zend_compile_use(ast);
			break;
		case ZEND_AST_CONST_DECL:
			zend_compile_const_decl(ast);
			break;
		case ZEND_AST_NAMESPACE:
			zend_compile_namespace(ast);
			break;
		case ZEND_AST_HALT_COMPILER:
			zend_compile_halt_compiler(ast);
			break;
		case ZEND_AST_THROW:
			zend_compile_throw(NULL, ast);
			break;
		default:
		{
			znode result;
			zend_compile_expr(&result, ast);
			zend_do_free(&result);
		}
	}

	if (FC(declarables).ticks && !zend_is_unticked_stmt(ast)) {
		zend_emit_tick();
	}
}
/* }}} */

void zend_compile_expr(znode *result, zend_ast *ast) /* {{{ */
{
	/* CG(zend_lineno) = ast->lineno; */
	CG(zend_lineno) = zend_ast_get_lineno(ast);

	if (CG(memoize_mode) != ZEND_MEMOIZE_NONE) {
		zend_compile_memoized_expr(result, ast);
		return;
	}

	switch (ast->kind) {
		case ZEND_AST_ZVAL:
			ZVAL_COPY(&result->u.constant, zend_ast_get_zval(ast));
			result->op_type = IS_CONST;
			return;
		case ZEND_AST_ZNODE:
			*result = *zend_ast_get_znode(ast);
			return;
		case ZEND_AST_VAR:
		case ZEND_AST_DIM:
		case ZEND_AST_PROP:
		case ZEND_AST_STATIC_PROP:
		case ZEND_AST_CALL:
		case ZEND_AST_METHOD_CALL:
		case ZEND_AST_STATIC_CALL:
			zend_compile_var(result, ast, BP_VAR_R, 0);
			return;
		case ZEND_AST_ASSIGN:
			zend_compile_assign(result, ast);
			return;
		case ZEND_AST_ASSIGN_REF:
			zend_compile_assign_ref(result, ast);
			return;
		case ZEND_AST_NEW:
			zend_compile_new(result, ast);
			return;
		case ZEND_AST_CLONE:
			zend_compile_clone(result, ast);
			return;
		case ZEND_AST_ASSIGN_OP:
			zend_compile_compound_assign(result, ast);
			return;
		case ZEND_AST_BINARY_OP:
			zend_compile_binary_op(result, ast);
			return;
		case ZEND_AST_GREATER:
		case ZEND_AST_GREATER_EQUAL:
			zend_compile_greater(result, ast);
			return;
		case ZEND_AST_UNARY_OP:
			zend_compile_unary_op(result, ast);
			return;
		case ZEND_AST_UNARY_PLUS:
		case ZEND_AST_UNARY_MINUS:
			zend_compile_unary_pm(result, ast);
			return;
		case ZEND_AST_AND:
		case ZEND_AST_OR:
			zend_compile_short_circuiting(result, ast);
			return;
		case ZEND_AST_POST_INC:
		case ZEND_AST_POST_DEC:
			zend_compile_post_incdec(result, ast);
			return;
		case ZEND_AST_PRE_INC:
		case ZEND_AST_PRE_DEC:
			zend_compile_pre_incdec(result, ast);
			return;
		case ZEND_AST_CAST:
			zend_compile_cast(result, ast);
			return;
		case ZEND_AST_CONDITIONAL:
			zend_compile_conditional(result, ast);
			return;
		case ZEND_AST_COALESCE:
			zend_compile_coalesce(result, ast);
			return;
		case ZEND_AST_ASSIGN_COALESCE:
			zend_compile_assign_coalesce(result, ast);
			return;
		case ZEND_AST_PRINT:
			zend_compile_print(result, ast);
			return;
		case ZEND_AST_EXIT:
			zend_compile_exit(result, ast);
			return;
		case ZEND_AST_YIELD:
			zend_compile_yield(result, ast);
			return;
		case ZEND_AST_YIELD_FROM:
			zend_compile_yield_from(result, ast);
			return;
		case ZEND_AST_INSTANCEOF:
			zend_compile_instanceof(result, ast);
			return;
		case ZEND_AST_INCLUDE_OR_EVAL:
			zend_compile_include_or_eval(result, ast);
			return;
		case ZEND_AST_ISSET:
		case ZEND_AST_EMPTY:
			zend_compile_isset_or_empty(result, ast);
			return;
		case ZEND_AST_SILENCE:
			zend_compile_silence(result, ast);
			return;
		case ZEND_AST_SHELL_EXEC:
			zend_compile_shell_exec(result, ast);
			return;
		case ZEND_AST_ARRAY:
			zend_compile_array(result, ast);
			return;
		case ZEND_AST_CONST:
			zend_compile_const(result, ast);
			return;
		case ZEND_AST_CLASS_CONST:
			zend_compile_class_const(result, ast);
			return;
		case ZEND_AST_CLASS_NAME:
			zend_compile_class_name(result, ast);
			return;
		case ZEND_AST_ENCAPS_LIST:
			zend_compile_encaps_list(result, ast);
			return;
		case ZEND_AST_MAGIC_CONST:
			zend_compile_magic_const(result, ast);
			return;
		case ZEND_AST_CLOSURE:
		case ZEND_AST_ARROW_FUNC:
			zend_compile_func_decl(result, ast, 0);
			return;
		case ZEND_AST_THROW:
			zend_compile_throw(result, ast);
			return;
		default:
			ZEND_ASSERT(0 /* not supported */);
	}
}
/* }}} */

zend_op *zend_compile_var(znode *result, zend_ast *ast, uint32_t type, int by_ref) /* {{{ */
{
	CG(zend_lineno) = zend_ast_get_lineno(ast);

	switch (ast->kind) {
		case ZEND_AST_VAR:
			return zend_compile_simple_var(result, ast, type, 0);
		case ZEND_AST_DIM:
			return zend_compile_dim(result, ast, type);
		case ZEND_AST_PROP:
			return zend_compile_prop(result, ast, type, by_ref);
		case ZEND_AST_STATIC_PROP:
			return zend_compile_static_prop(result, ast, type, by_ref, 0);
		case ZEND_AST_CALL:
			zend_compile_call(result, ast, type);
			return NULL;
		case ZEND_AST_METHOD_CALL:
			zend_compile_method_call(result, ast, type);
			return NULL;
		case ZEND_AST_STATIC_CALL:
			zend_compile_static_call(result, ast, type);
			return NULL;
		case ZEND_AST_ZNODE:
			*result = *zend_ast_get_znode(ast);
			return NULL;
		default:
			if (type == BP_VAR_W || type == BP_VAR_RW || type == BP_VAR_UNSET) {
				zend_error_noreturn(E_COMPILE_ERROR,
					"Cannot use temporary expression in write context");
			}

			zend_compile_expr(result, ast);
			return NULL;
	}
}
/* }}} */

zend_op *zend_delayed_compile_var(znode *result, zend_ast *ast, uint32_t type, zend_bool by_ref) /* {{{ */
{
	switch (ast->kind) {
		case ZEND_AST_VAR:
			return zend_compile_simple_var(result, ast, type, 1);
		case ZEND_AST_DIM:
			return zend_delayed_compile_dim(result, ast, type);
		case ZEND_AST_PROP:
		{
			zend_op *opline = zend_delayed_compile_prop(result, ast, type);
			if (by_ref) {
				opline->extended_value |= ZEND_FETCH_REF;
			}
			return opline;
		}
		case ZEND_AST_STATIC_PROP:
			return zend_compile_static_prop(result, ast, type, by_ref, 1);
		default:
			return zend_compile_var(result, ast, type, 0);
	}
}
/* }}} */

void zend_eval_const_expr(zend_ast **ast_ptr) /* {{{ */
{
	zend_ast *ast = *ast_ptr;
	zval result;

	if (!ast) {
		return;
	}

	switch (ast->kind) {
		case ZEND_AST_BINARY_OP:
			zend_eval_const_expr(&ast->child[0]);
			zend_eval_const_expr(&ast->child[1]);
			if (ast->child[0]->kind != ZEND_AST_ZVAL || ast->child[1]->kind != ZEND_AST_ZVAL) {
				return;
			}

			if (!zend_try_ct_eval_binary_op(&result, ast->attr,
					zend_ast_get_zval(ast->child[0]), zend_ast_get_zval(ast->child[1]))
			) {
				return;
			}
			break;
		case ZEND_AST_GREATER:
		case ZEND_AST_GREATER_EQUAL:
			zend_eval_const_expr(&ast->child[0]);
			zend_eval_const_expr(&ast->child[1]);
			if (ast->child[0]->kind != ZEND_AST_ZVAL || ast->child[1]->kind != ZEND_AST_ZVAL) {
				return;
			}

			zend_ct_eval_greater(&result, ast->kind,
				zend_ast_get_zval(ast->child[0]), zend_ast_get_zval(ast->child[1]));
			break;
		case ZEND_AST_AND:
		case ZEND_AST_OR:
		{
			zend_bool child0_is_true, child1_is_true;
			zend_eval_const_expr(&ast->child[0]);
			zend_eval_const_expr(&ast->child[1]);
			if (ast->child[0]->kind != ZEND_AST_ZVAL) {
				return;
			}

			child0_is_true = zend_is_true(zend_ast_get_zval(ast->child[0]));
			if (child0_is_true == (ast->kind == ZEND_AST_OR)) {
				ZVAL_BOOL(&result, ast->kind == ZEND_AST_OR);
				break;
			}

			if (ast->child[1]->kind != ZEND_AST_ZVAL) {
				return;
			}

			child1_is_true = zend_is_true(zend_ast_get_zval(ast->child[1]));
			if (ast->kind == ZEND_AST_OR) {
				ZVAL_BOOL(&result, child0_is_true || child1_is_true);
			} else {
				ZVAL_BOOL(&result, child0_is_true && child1_is_true);
			}
			break;
		}
		case ZEND_AST_UNARY_OP:
			zend_eval_const_expr(&ast->child[0]);
			if (ast->child[0]->kind != ZEND_AST_ZVAL) {
				return;
			}

			zend_ct_eval_unary_op(&result, ast->attr, zend_ast_get_zval(ast->child[0]));
			break;
		case ZEND_AST_UNARY_PLUS:
		case ZEND_AST_UNARY_MINUS:
			zend_eval_const_expr(&ast->child[0]);
			if (ast->child[0]->kind != ZEND_AST_ZVAL) {
				return;
			}

			if (!zend_try_ct_eval_unary_pm(&result, ast->kind, zend_ast_get_zval(ast->child[0]))) {
				return;
			}
			break;
		case ZEND_AST_COALESCE:
			/* Set isset fetch indicator here, opcache disallows runtime altering of the AST */
			if (ast->child[0]->kind == ZEND_AST_DIM) {
				ast->child[0]->attr |= ZEND_DIM_IS;
			}
			zend_eval_const_expr(&ast->child[0]);

			if (ast->child[0]->kind != ZEND_AST_ZVAL) {
				/* ensure everything was compile-time evaluated at least once */
				zend_eval_const_expr(&ast->child[1]);
				return;
			}

			if (Z_TYPE_P(zend_ast_get_zval(ast->child[0])) == IS_NULL) {
				zend_eval_const_expr(&ast->child[1]);
				*ast_ptr = ast->child[1];
				ast->child[1] = NULL;
				zend_ast_destroy(ast);
			} else {
				*ast_ptr = ast->child[0];
				ast->child[0] = NULL;
				zend_ast_destroy(ast);
			}
			return;
		case ZEND_AST_CONDITIONAL:
		{
			zend_ast **child, *child_ast;
			zend_eval_const_expr(&ast->child[0]);
			if (ast->child[0]->kind != ZEND_AST_ZVAL) {
				/* ensure everything was compile-time evaluated at least once */
				if (ast->child[1]) {
					zend_eval_const_expr(&ast->child[1]);
				}
				zend_eval_const_expr(&ast->child[2]);
				return;
			}

			child = &ast->child[2 - zend_is_true(zend_ast_get_zval(ast->child[0]))];
			if (*child == NULL) {
				child--;
			}
			child_ast = *child;
			*child = NULL;
			zend_ast_destroy(ast);
			*ast_ptr = child_ast;
			zend_eval_const_expr(ast_ptr);
			return;
		}
		case ZEND_AST_DIM:
		{
			/* constant expression should be always read context ... */
			zval *container, *dim;

			if (ast->child[1] == NULL) {
				zend_error_noreturn(E_COMPILE_ERROR, "Cannot use [] for reading");
			}

			if (ast->attr & ZEND_DIM_ALTERNATIVE_SYNTAX) {
				ast->attr &= ~ZEND_DIM_ALTERNATIVE_SYNTAX; /* remove flag to avoid duplicate warning */
				zend_error(E_DEPRECATED, "Array and string offset access syntax with curly braces is deprecated");
			}

			/* Set isset fetch indicator here, opcache disallows runtime altering of the AST */
			if (ast->attr & ZEND_DIM_IS && ast->child[0]->kind == ZEND_AST_DIM) {
				ast->child[0]->attr |= ZEND_DIM_IS;
			}

			zend_eval_const_expr(&ast->child[0]);
			zend_eval_const_expr(&ast->child[1]);
			if (ast->child[0]->kind != ZEND_AST_ZVAL || ast->child[1]->kind != ZEND_AST_ZVAL) {
				return;
			}

			container = zend_ast_get_zval(ast->child[0]);
			dim = zend_ast_get_zval(ast->child[1]);

			if (Z_TYPE_P(container) == IS_ARRAY) {
				zval *el;
				if (Z_TYPE_P(dim) == IS_LONG) {
					el = zend_hash_index_find(Z_ARR_P(container), Z_LVAL_P(dim));
					if (el) {
						ZVAL_COPY(&result, el);
					} else {
						return;
					}
				} else if (Z_TYPE_P(dim) == IS_STRING) {
					el = zend_symtable_find(Z_ARR_P(container), Z_STR_P(dim));
					if (el) {
						ZVAL_COPY(&result, el);
					} else {
						return;
					}
				} else {
					return; /* warning... handle at runtime */
				}
			} else if (Z_TYPE_P(container) == IS_STRING) {
				zend_long offset;
				zend_uchar c;
				if (Z_TYPE_P(dim) == IS_LONG) {
					offset = Z_LVAL_P(dim);
				} else if (Z_TYPE_P(dim) != IS_STRING || is_numeric_string(Z_STRVAL_P(dim), Z_STRLEN_P(dim), &offset, NULL, 1) != IS_LONG) {
					return;
				}
				if (offset < 0 || (size_t)offset >= Z_STRLEN_P(container)) {
					return;
				}
				c = (zend_uchar) Z_STRVAL_P(container)[offset];
				ZVAL_INTERNED_STR(&result, ZSTR_CHAR(c));
			} else if (Z_TYPE_P(container) <= IS_FALSE) {
				ZVAL_NULL(&result);
			} else {
				return;
			}
			break;
		}
		case ZEND_AST_ARRAY:
			if (!zend_try_ct_eval_array(&result, ast)) {
				return;
			}
			break;
		case ZEND_AST_MAGIC_CONST:
			if (!zend_try_ct_eval_magic_const(&result, ast)) {
				return;
			}
			break;
		case ZEND_AST_CONST:
		{
			zend_ast *name_ast = ast->child[0];
			zend_bool is_fully_qualified;
			zend_string *resolved_name = zend_resolve_const_name(
				zend_ast_get_str(name_ast), name_ast->attr, &is_fully_qualified);

			if (!zend_try_ct_eval_const(&result, resolved_name, is_fully_qualified)) {
				zend_string_release_ex(resolved_name, 0);
				return;
			}

			zend_string_release_ex(resolved_name, 0);
			break;
		}
		case ZEND_AST_CLASS_CONST:
		{
			zend_ast *class_ast;
			zend_ast *name_ast;
			zend_string *resolved_name;

			zend_eval_const_expr(&ast->child[0]);
			zend_eval_const_expr(&ast->child[1]);

			class_ast = ast->child[0];
			name_ast = ast->child[1];

			if (class_ast->kind != ZEND_AST_ZVAL || name_ast->kind != ZEND_AST_ZVAL) {
				return;
			}

			resolved_name = zend_resolve_class_name_ast(class_ast);

			if (!zend_try_ct_eval_class_const(&result, resolved_name, zend_ast_get_str(name_ast))) {
				zend_string_release_ex(resolved_name, 0);
				return;
			}

			zend_string_release_ex(resolved_name, 0);
			break;
		}
		case ZEND_AST_CLASS_NAME:
		{
			zend_ast *class_ast = ast->child[0];
			if (!zend_try_compile_const_expr_resolve_class_name(&result, class_ast)) {
				return;
			}
			break;
		}
		default:
			return;
	}

	zend_ast_destroy(ast);
	*ast_ptr = zend_ast_create_zval(&result);
}
/* }}} */<|MERGE_RESOLUTION|>--- conflicted
+++ resolved
@@ -6663,20 +6663,15 @@
 
 		zend_register_seen_symbol(lcname, ZEND_SYMBOL_CLASS);
 	} else {
-<<<<<<< HEAD
-		name = zend_generate_anon_class_name(decl);
-		lcname = zend_string_tolower(name);
-=======
 		/* Find an anon class name that is not in use yet. */
 		name = NULL;
 		lcname = NULL;
 		do {
 			zend_tmp_string_release(name);
 			zend_tmp_string_release(lcname);
-			name = zend_generate_anon_class_name(decl->start_lineno);
+			name = zend_generate_anon_class_name(decl);
 			lcname = zend_string_tolower(name);
 		} while (zend_hash_exists(CG(class_table), lcname));
->>>>>>> 4f47ba99
 	}
 	lcname = zend_new_interned_string(lcname);
 
