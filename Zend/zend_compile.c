/*
   +----------------------------------------------------------------------+
   | Zend Engine                                                          |
   +----------------------------------------------------------------------+
   | Copyright (c) 1998-2016 Zend Technologies Ltd. (http://www.zend.com) |
   +----------------------------------------------------------------------+
   | This source file is subject to version 2.00 of the Zend license,     |
   | that is bundled with this package in the file LICENSE, and is        |
   | available through the world-wide-web at the following url:           |
   | http://www.zend.com/license/2_00.txt.                                |
   | If you did not receive a copy of the Zend license and are unable to  |
   | obtain it through the world-wide-web, please send a note to          |
   | license@zend.com so we can mail you a copy immediately.              |
   +----------------------------------------------------------------------+
   | Authors: Andi Gutmans <andi@zend.com>                                |
   |          Zeev Suraski <zeev@zend.com>                                |
   |          Nikita Popov <nikic@php.net>                                |
   +----------------------------------------------------------------------+
*/

/* $Id$ */

#include <zend_language_parser.h>
#include "zend.h"
#include "zend_compile.h"
#include "zend_constants.h"
#include "zend_llist.h"
#include "zend_API.h"
#include "zend_exceptions.h"
#include "zend_interfaces.h"
#include "zend_virtual_cwd.h"
#include "zend_multibyte.h"
#include "zend_language_scanner.h"
#include "zend_inheritance.h"
#include "zend_vm.h"

#define SET_NODE(target, src) do { \
		target ## _type = (src)->op_type; \
		if ((src)->op_type == IS_CONST) { \
			target.constant = zend_add_literal(CG(active_op_array), &(src)->u.constant); \
		} else { \
			target = (src)->u.op; \
		} \
	} while (0)

#define GET_NODE(target, src) do { \
		(target)->op_type = src ## _type; \
		if ((target)->op_type == IS_CONST) { \
			ZVAL_COPY_VALUE(&(target)->u.constant, CT_CONSTANT(src)); \
		} else { \
			(target)->u.op = src; \
		} \
	} while (0)

#define FC(member) (CG(file_context).member)

typedef struct _zend_loop_var {
	zend_uchar opcode;
	zend_uchar var_type;
	uint32_t   var_num;
	union {
		uint32_t try_catch_offset;
		uint32_t live_range_offset;
	} u;
} zend_loop_var;

static inline void zend_alloc_cache_slot(uint32_t literal) {
	zend_op_array *op_array = CG(active_op_array);
	Z_CACHE_SLOT(op_array->literals[literal]) = op_array->cache_size;
	op_array->cache_size += sizeof(void*);
}

#define POLYMORPHIC_CACHE_SLOT_SIZE 2

static inline void zend_alloc_polymorphic_cache_slot(uint32_t literal) {
	zend_op_array *op_array = CG(active_op_array);
	Z_CACHE_SLOT(op_array->literals[literal]) = op_array->cache_size;
	op_array->cache_size += POLYMORPHIC_CACHE_SLOT_SIZE * sizeof(void*);
}

ZEND_API zend_op_array *(*zend_compile_file)(zend_file_handle *file_handle, int type);
ZEND_API zend_op_array *(*zend_compile_string)(zval *source_string, char *filename);

#ifndef ZTS
ZEND_API zend_compiler_globals compiler_globals;
ZEND_API zend_executor_globals executor_globals;
#endif

static zend_op *zend_emit_op(znode *result, zend_uchar opcode, znode *op1, znode *op2);

static void zend_destroy_property_info_internal(zval *zv) /* {{{ */
{
	zend_property_info *property_info = Z_PTR_P(zv);

	zend_string_release(property_info->name);
	free(property_info);
}
/* }}} */

static void zend_destroy_class_constant_internal(zval *zv) /* {{{ */
{
	free(Z_PTR_P(zv));
}
/* }}} */

static zend_string *zend_new_interned_string_safe(zend_string *str) /* {{{ */ {
	zend_string *interned_str;

	zend_string_addref(str);
	interned_str = zend_new_interned_string(str);
	if (str != interned_str) {
		return interned_str;
	} else {
		zend_string_release(str);
		return str;
	}
}
/* }}} */

static zend_string *zend_build_runtime_definition_key(zend_string *name, unsigned char *lex_pos) /* {{{ */
{
	zend_string *result;
	char char_pos_buf[32];
	size_t char_pos_len = zend_sprintf(char_pos_buf, "%p", lex_pos);
	zend_string *filename = CG(active_op_array)->filename;

	/* NULL, name length, filename length, last accepting char position length */
	result = zend_string_alloc(1 + ZSTR_LEN(name) + ZSTR_LEN(filename) + char_pos_len, 0);
 	sprintf(ZSTR_VAL(result), "%c%s%s%s", '\0', ZSTR_VAL(name), ZSTR_VAL(filename), char_pos_buf);
	return zend_new_interned_string(result);
}
/* }}} */

static zend_bool zend_get_unqualified_name(const zend_string *name, const char **result, size_t *result_len) /* {{{ */
{
	const char *ns_separator = zend_memrchr(ZSTR_VAL(name), '\\', ZSTR_LEN(name));
	if (ns_separator != NULL) {
		*result = ns_separator + 1;
		*result_len = ZSTR_VAL(name) + ZSTR_LEN(name) - *result;
		return 1;
	}

	return 0;
}
/* }}} */

struct reserved_class_name {
	const char *name;
	size_t len;
};
static const struct reserved_class_name reserved_class_names[] = {
	{ZEND_STRL("bool")},
	{ZEND_STRL("false")},
	{ZEND_STRL("float")},
	{ZEND_STRL("int")},
	{ZEND_STRL("null")},
	{ZEND_STRL("parent")},
	{ZEND_STRL("self")},
	{ZEND_STRL("static")},
	{ZEND_STRL("string")},
	{ZEND_STRL("true")},
	{ZEND_STRL("void")},
	{ZEND_STRL("iterable")},
	{NULL, 0}
};

static zend_bool zend_is_reserved_class_name(const zend_string *name) /* {{{ */
{
	const struct reserved_class_name *reserved = reserved_class_names;

	const char *uqname = ZSTR_VAL(name);
	size_t uqname_len = ZSTR_LEN(name);
	zend_get_unqualified_name(name, &uqname, &uqname_len);

	for (; reserved->name; ++reserved) {
		if (uqname_len == reserved->len
			&& zend_binary_strcasecmp(uqname, uqname_len, reserved->name, reserved->len) == 0
		) {
			return 1;
		}
	}

	return 0;
}
/* }}} */

ZEND_API void zend_assert_valid_class_name(const zend_string *name) /* {{{ */
{
	if (zend_is_reserved_class_name(name)) {
		zend_error_noreturn(E_COMPILE_ERROR,
			"Cannot use '%s' as class name as it is reserved", ZSTR_VAL(name));
	}
}
/* }}} */

typedef struct _builtin_type_info {
	const char* name;
	const size_t name_len;
	const zend_uchar type;
} builtin_type_info;

static const builtin_type_info builtin_types[] = {
	{ZEND_STRL("int"), IS_LONG},
	{ZEND_STRL("float"), IS_DOUBLE},
	{ZEND_STRL("string"), IS_STRING},
	{ZEND_STRL("bool"), _IS_BOOL},
	{ZEND_STRL("void"), IS_VOID},
	{ZEND_STRL("iterable"), IS_ITERABLE},
	{NULL, 0, IS_UNDEF}
};


static zend_always_inline zend_uchar zend_lookup_builtin_type_by_name(const zend_string *name) /* {{{ */
{
	const builtin_type_info *info = &builtin_types[0];

	for (; info->name; ++info) {
		if (ZSTR_LEN(name) == info->name_len
			&& zend_binary_strcasecmp(ZSTR_VAL(name), ZSTR_LEN(name), info->name, info->name_len) == 0
		) {
			return info->type;
		}
	}

	return 0;
}
/* }}} */


void zend_oparray_context_begin(zend_oparray_context *prev_context) /* {{{ */
{
	*prev_context = CG(context);
	CG(context).opcodes_size = INITIAL_OP_ARRAY_SIZE;
	CG(context).vars_size = 0;
	CG(context).literals_size = 0;
	CG(context).backpatch_count = 0;
	CG(context).in_finally = 0;
	CG(context).fast_call_var = -1;
	CG(context).try_catch_offset = -1;
	CG(context).current_brk_cont = -1;
	CG(context).last_brk_cont = 0;
	CG(context).brk_cont_array = NULL;
	CG(context).labels = NULL;
}
/* }}} */

void zend_oparray_context_end(zend_oparray_context *prev_context) /* {{{ */
{
	if (CG(context).brk_cont_array) {
		efree(CG(context).brk_cont_array);
		CG(context).brk_cont_array = NULL;
	}
	if (CG(context).labels) {
		zend_hash_destroy(CG(context).labels);
		FREE_HASHTABLE(CG(context).labels);
		CG(context).labels = NULL;
	}
	CG(context) = *prev_context;
}
/* }}} */

static void zend_reset_import_tables(void) /* {{{ */
{
	if (FC(imports)) {
		zend_hash_destroy(FC(imports));
		efree(FC(imports));
		FC(imports) = NULL;
	}

	if (FC(imports_function)) {
		zend_hash_destroy(FC(imports_function));
		efree(FC(imports_function));
		FC(imports_function) = NULL;
	}

	if (FC(imports_const)) {
		zend_hash_destroy(FC(imports_const));
		efree(FC(imports_const));
		FC(imports_const) = NULL;
	}
}
/* }}} */

static void zend_end_namespace(void) /* {{{ */ {
	FC(in_namespace) = 0;
	zend_reset_import_tables();
	if (FC(current_namespace)) {
		zend_string_release(FC(current_namespace));
		FC(current_namespace) = NULL;
	}
}
/* }}} */

void zend_file_context_begin(zend_file_context *prev_context) /* {{{ */
{
	*prev_context = CG(file_context);
	FC(imports) = NULL;
	FC(imports_function) = NULL;
	FC(imports_const) = NULL;
	FC(current_namespace) = NULL;
	FC(in_namespace) = 0;
	FC(has_bracketed_namespaces) = 0;
	FC(declarables).ticks = 0;
}
/* }}} */

void zend_file_context_end(zend_file_context *prev_context) /* {{{ */
{
	zend_end_namespace();
	CG(file_context) = *prev_context;
}
/* }}} */

void zend_init_compiler_data_structures(void) /* {{{ */
{
	zend_stack_init(&CG(loop_var_stack), sizeof(zend_loop_var));
	zend_stack_init(&CG(delayed_oplines_stack), sizeof(zend_op));
	CG(active_class_entry) = NULL;
	CG(in_compilation) = 0;
	CG(start_lineno) = 0;
	zend_hash_init(&CG(const_filenames), 8, NULL, NULL, 0);

	CG(encoding_declared) = 0;
}
/* }}} */

ZEND_API void file_handle_dtor(zend_file_handle *fh) /* {{{ */
{

	zend_file_handle_dtor(fh);
}
/* }}} */

void init_compiler(void) /* {{{ */
{
	CG(arena) = zend_arena_create(64 * 1024);
	CG(active_op_array) = NULL;
	memset(&CG(context), 0, sizeof(CG(context)));
	zend_init_compiler_data_structures();
	zend_init_rsrc_list();
	zend_hash_init(&CG(filenames_table), 8, NULL, ZVAL_PTR_DTOR, 0);
	zend_llist_init(&CG(open_files), sizeof(zend_file_handle), (void (*)(void *)) file_handle_dtor, 0);
	CG(unclean_shutdown) = 0;
}
/* }}} */

void shutdown_compiler(void) /* {{{ */
{
	zend_stack_destroy(&CG(loop_var_stack));
	zend_stack_destroy(&CG(delayed_oplines_stack));
	zend_hash_destroy(&CG(filenames_table));
	zend_hash_destroy(&CG(const_filenames));
	zend_arena_destroy(CG(arena));
}
/* }}} */

ZEND_API zend_string *zend_set_compiled_filename(zend_string *new_compiled_filename) /* {{{ */
{
	zval *p, rv;

	if ((p = zend_hash_find(&CG(filenames_table), new_compiled_filename))) {
		ZEND_ASSERT(Z_TYPE_P(p) == IS_STRING);
		CG(compiled_filename) = Z_STR_P(p);
		return Z_STR_P(p);
	}

	ZVAL_STR_COPY(&rv, new_compiled_filename);
	zend_hash_update(&CG(filenames_table), new_compiled_filename, &rv);

	CG(compiled_filename) = new_compiled_filename;
	return new_compiled_filename;
}
/* }}} */

ZEND_API void zend_restore_compiled_filename(zend_string *original_compiled_filename) /* {{{ */
{
	CG(compiled_filename) = original_compiled_filename;
}
/* }}} */

ZEND_API zend_string *zend_get_compiled_filename(void) /* {{{ */
{
	return CG(compiled_filename);
}
/* }}} */

ZEND_API int zend_get_compiled_lineno(void) /* {{{ */
{
	return CG(zend_lineno);
}
/* }}} */

ZEND_API zend_bool zend_is_compiling(void) /* {{{ */
{
	return CG(in_compilation);
}
/* }}} */

static uint32_t get_temporary_variable(zend_op_array *op_array) /* {{{ */
{
	return (uint32_t)op_array->T++;
}
/* }}} */

static int lookup_cv(zend_op_array *op_array, zend_string* name) /* {{{ */{
	int i = 0;
	zend_ulong hash_value = zend_string_hash_val(name);

	while (i < op_array->last_var) {
		if (ZSTR_VAL(op_array->vars[i]) == ZSTR_VAL(name) ||
		    (ZSTR_H(op_array->vars[i]) == hash_value &&
		     ZSTR_LEN(op_array->vars[i]) == ZSTR_LEN(name) &&
		     memcmp(ZSTR_VAL(op_array->vars[i]), ZSTR_VAL(name), ZSTR_LEN(name)) == 0)) {
			zend_string_release(name);
			return (int)(zend_intptr_t)ZEND_CALL_VAR_NUM(NULL, i);
		}
		i++;
	}
	i = op_array->last_var;
	op_array->last_var++;
	if (op_array->last_var > CG(context).vars_size) {
		CG(context).vars_size += 16; /* FIXME */
		op_array->vars = erealloc(op_array->vars, CG(context).vars_size * sizeof(zend_string*));
	}

	op_array->vars[i] = zend_new_interned_string(name);
	return (int)(zend_intptr_t)ZEND_CALL_VAR_NUM(NULL, i);
}
/* }}} */

void zend_del_literal(zend_op_array *op_array, int n) /* {{{ */
{
	zval_dtor(CT_CONSTANT_EX(op_array, n));
	if (n + 1 == op_array->last_literal) {
		op_array->last_literal--;
	} else {
		ZVAL_UNDEF(CT_CONSTANT_EX(op_array, n));
	}
}
/* }}} */

/* Common part of zend_add_literal and zend_append_individual_literal */
static inline void zend_insert_literal(zend_op_array *op_array, zval *zv, int literal_position) /* {{{ */
{
	if (Z_TYPE_P(zv) == IS_STRING || Z_TYPE_P(zv) == IS_CONSTANT) {
		zend_string_hash_val(Z_STR_P(zv));
		Z_STR_P(zv) = zend_new_interned_string(Z_STR_P(zv));
		if (ZSTR_IS_INTERNED(Z_STR_P(zv))) {
			Z_TYPE_FLAGS_P(zv) &= ~ (IS_TYPE_REFCOUNTED | IS_TYPE_COPYABLE);
		}
	}
	ZVAL_COPY_VALUE(CT_CONSTANT_EX(op_array, literal_position), zv);
	Z_CACHE_SLOT(op_array->literals[literal_position]) = -1;
}
/* }}} */

/* Is used while compiling a function, using the context to keep track
   of an approximate size to avoid to relocate to often.
   Literals are truncated to actual size in the second compiler pass (pass_two()). */
int zend_add_literal(zend_op_array *op_array, zval *zv) /* {{{ */
{
	int i = op_array->last_literal;
	op_array->last_literal++;
	if (i >= CG(context).literals_size) {
		while (i >= CG(context).literals_size) {
			CG(context).literals_size += 16; /* FIXME */
		}
		op_array->literals = (zval*)erealloc(op_array->literals, CG(context).literals_size * sizeof(zval));
	}
	zend_insert_literal(op_array, zv, i);
	return i;
}
/* }}} */

static inline int zend_add_literal_string(zend_op_array *op_array, zend_string **str) /* {{{ */
{
	int ret;
	zval zv;
	ZVAL_STR(&zv, *str);
	ret = zend_add_literal(op_array, &zv);
	*str = Z_STR(zv);
	return ret;
}
/* }}} */

static int zend_add_func_name_literal(zend_op_array *op_array, zend_string *name) /* {{{ */
{
	/* Original name */
	int ret = zend_add_literal_string(op_array, &name);

	/* Lowercased name */
	zend_string *lc_name = zend_string_tolower(name);
	zend_add_literal_string(op_array, &lc_name);

	return ret;
}
/* }}} */

static int zend_add_ns_func_name_literal(zend_op_array *op_array, zend_string *name) /* {{{ */
{
	const char *unqualified_name;
	size_t unqualified_name_len;

	/* Original name */
	int ret = zend_add_literal_string(op_array, &name);

	/* Lowercased name */
	zend_string *lc_name = zend_string_tolower(name);
	zend_add_literal_string(op_array, &lc_name);

	/* Lowercased unqualfied name */
	if (zend_get_unqualified_name(name, &unqualified_name, &unqualified_name_len)) {
		lc_name = zend_string_alloc(unqualified_name_len, 0);
		zend_str_tolower_copy(ZSTR_VAL(lc_name), unqualified_name, unqualified_name_len);
		zend_add_literal_string(op_array, &lc_name);
	}

	return ret;
}
/* }}} */

static int zend_add_class_name_literal(zend_op_array *op_array, zend_string *name) /* {{{ */
{
	/* Original name */
	int ret = zend_add_literal_string(op_array, &name);

	/* Lowercased name */
	zend_string *lc_name = zend_string_tolower(name);
	zend_add_literal_string(op_array, &lc_name);

	zend_alloc_cache_slot(ret);

	return ret;
}
/* }}} */

static int zend_add_const_name_literal(zend_op_array *op_array, zend_string *name, zend_bool unqualified) /* {{{ */
{
	zend_string *tmp_name;

	int ret = zend_add_literal_string(op_array, &name);

	size_t ns_len = 0, after_ns_len = ZSTR_LEN(name);
	const char *after_ns = zend_memrchr(ZSTR_VAL(name), '\\', ZSTR_LEN(name));
	if (after_ns) {
		after_ns += 1;
		ns_len = after_ns - ZSTR_VAL(name) - 1;
		after_ns_len = ZSTR_LEN(name) - ns_len - 1;

		/* lowercased namespace name & original constant name */
		tmp_name = zend_string_init(ZSTR_VAL(name), ZSTR_LEN(name), 0);
		zend_str_tolower(ZSTR_VAL(tmp_name), ns_len);
		zend_add_literal_string(op_array, &tmp_name);

		/* lowercased namespace name & lowercased constant name */
		tmp_name = zend_string_tolower(name);
		zend_add_literal_string(op_array, &tmp_name);

		if (!unqualified) {
			return ret;
		}
	} else {
		after_ns = ZSTR_VAL(name);
	}

	/* original unqualified constant name */
	tmp_name = zend_string_init(after_ns, after_ns_len, 0);
	zend_add_literal_string(op_array, &tmp_name);

	/* lowercased unqualified constant name */
	tmp_name = zend_string_alloc(after_ns_len, 0);
	zend_str_tolower_copy(ZSTR_VAL(tmp_name), after_ns, after_ns_len);
	zend_add_literal_string(op_array, &tmp_name);

	return ret;
}
/* }}} */

#define LITERAL_STR(op, str) do { \
		zval _c; \
		ZVAL_STR(&_c, str); \
		op.constant = zend_add_literal(CG(active_op_array), &_c); \
	} while (0)

void zend_stop_lexing(void)
{
	if (LANG_SCNG(on_event)) {
		LANG_SCNG(on_event)(ON_STOP, END, 0, LANG_SCNG(on_event_context));
	}

	LANG_SCNG(yy_cursor) = LANG_SCNG(yy_limit);
}

static uint32_t zend_start_live_range(zend_op_array *op_array, uint32_t start) /* {{{ */
{
	zend_live_range *range;

	op_array->last_live_range++;
	op_array->live_range = erealloc(op_array->live_range, sizeof(zend_live_range) * op_array->last_live_range);
	range = op_array->live_range + op_array->last_live_range - 1;
	range->start = start;
	return op_array->last_live_range - 1;
}
/* }}} */

static uint32_t zend_start_live_range_ex(zend_op_array *op_array, uint32_t start) /* {{{ */
{
	if (op_array->last_live_range == 0 ||
	    op_array->live_range[op_array->last_live_range - 1].start <= start) {
		return zend_start_live_range(op_array, start);
	} else {
		/* Live ranges have to be sorted by "start" field */
		uint32_t n = op_array->last_live_range;

		/* move early ranges to make a room */
		op_array->last_live_range = n + 1;
		op_array->live_range = erealloc(op_array->live_range, sizeof(zend_live_range) * op_array->last_live_range);
		do {
			op_array->live_range[n] = op_array->live_range[n-1];
			n--;
		} while (n != 0 && op_array->live_range[n-1].start > start);

	    /* initialize new range */
		op_array->live_range[n].start = start;

		/* update referens to live-ranges from stack */
		if (!zend_stack_is_empty(&CG(loop_var_stack))) {
			zend_loop_var *loop_var = zend_stack_top(&CG(loop_var_stack));
			zend_loop_var *base = zend_stack_base(&CG(loop_var_stack));
			int check_opcodes = 0;

			for (; loop_var >= base; loop_var--) {
				if (loop_var->opcode == ZEND_RETURN) {
					/* Stack separator */
					break;
				} else if (loop_var->opcode == ZEND_FREE ||
			           loop_var->opcode == ZEND_FE_FREE) {
					if (loop_var->u.live_range_offset >= n) {
						loop_var->u.live_range_offset++;
						check_opcodes = 1;
					} else {
						break;
					}
				}
			}

			/* update previously generated FREE/FE_FREE opcodes */
			if (check_opcodes) {
				zend_op *opline = op_array->opcodes + op_array->live_range[n+1].start;
				zend_op *end = op_array->opcodes + op_array->last;

				while (opline < end) {
					if ((opline->opcode == ZEND_FREE ||
					     opline->opcode == ZEND_FE_FREE) &&
					    (opline->extended_value & ZEND_FREE_ON_RETURN) &&
					    opline->op2.num >= n) {
						opline->op2.num++;
					}
					opline++;
				}
			}
		}
		return n;
	}
}
/* }}} */

static void zend_end_live_range(zend_op_array *op_array, uint32_t offset, uint32_t end, uint32_t kind, uint32_t var) /* {{{ */
{
	zend_live_range *range = op_array->live_range + offset;

	if (range->start == end && offset == (uint32_t)op_array->last_live_range - 1) {
		op_array->last_live_range--;
	} else {
		range->end = end;
		range->var = (var * sizeof(zval)) | kind;
	}
}
/* }}} */

static inline void zend_begin_loop(zend_uchar free_opcode, const znode *loop_var) /* {{{ */
{
	zend_brk_cont_element *brk_cont_element;
	int parent = CG(context).current_brk_cont;
	zend_loop_var info = {0};

	CG(context).current_brk_cont = CG(context).last_brk_cont;
	brk_cont_element = get_next_brk_cont_element();
	brk_cont_element->parent = parent;

	if (loop_var && (loop_var->op_type & (IS_VAR|IS_TMP_VAR))) {
		uint32_t start = get_next_op_number(CG(active_op_array));

		info.opcode = free_opcode;
		info.var_type = loop_var->op_type;
		info.var_num = loop_var->u.op.var;
		info.u.live_range_offset = zend_start_live_range(CG(active_op_array), start);
		brk_cont_element->start = start;
	} else {
		info.opcode = ZEND_NOP;
		/* The start field is used to free temporary variables in case of exceptions.
		 * We won't try to free something of we don't have loop variable.  */
		brk_cont_element->start = -1;
	}

	zend_stack_push(&CG(loop_var_stack), &info);
}
/* }}} */

static inline void zend_end_loop(int cont_addr, const znode *var_node) /* {{{ */
{
	uint32_t end = get_next_op_number(CG(active_op_array));
	zend_brk_cont_element *brk_cont_element
		= &CG(context).brk_cont_array[CG(context).current_brk_cont];
	brk_cont_element->cont = cont_addr;
	brk_cont_element->brk = end;
	CG(context).current_brk_cont = brk_cont_element->parent;

	if (brk_cont_element->start != -1) {
		zend_loop_var *loop_var = zend_stack_top(&CG(loop_var_stack));
		zend_end_live_range(CG(active_op_array), loop_var->u.live_range_offset, end,
			loop_var->opcode == ZEND_FE_FREE ? ZEND_LIVE_LOOP : ZEND_LIVE_TMPVAR,
			var_node->u.op.var);
	}

	zend_stack_del_top(&CG(loop_var_stack));
}
/* }}} */

void zend_do_free(znode *op1) /* {{{ */
{
	if (op1->op_type == IS_TMP_VAR) {
		zend_op *opline = &CG(active_op_array)->opcodes[CG(active_op_array)->last-1];

		while (opline->opcode == ZEND_END_SILENCE) {
			opline--;
		}

		if (opline->result_type == IS_TMP_VAR && opline->result.var == op1->u.op.var) {
			if (opline->opcode == ZEND_BOOL || opline->opcode == ZEND_BOOL_NOT) {
				return;
			}
		}

		zend_emit_op(NULL, ZEND_FREE, op1, NULL);
	} else if (op1->op_type == IS_VAR) {
		zend_op *opline = &CG(active_op_array)->opcodes[CG(active_op_array)->last-1];
		while (opline->opcode == ZEND_END_SILENCE ||
				opline->opcode == ZEND_EXT_FCALL_END ||
				opline->opcode == ZEND_OP_DATA) {
			opline--;
		}
		if (opline->result_type == IS_VAR
			&& opline->result.var == op1->u.op.var) {
			if (opline->opcode == ZEND_FETCH_R ||
			    opline->opcode == ZEND_FETCH_DIM_R ||
			    opline->opcode == ZEND_FETCH_OBJ_R ||
			    opline->opcode == ZEND_FETCH_STATIC_PROP_R) {
				/* It's very rare and useless case. It's better to use
				   additional FREE opcode and simplify the FETCH handlers
				   their selves */
				zend_emit_op(NULL, ZEND_FREE, op1, NULL);
			} else if (opline->opcode == ZEND_FETCH_THIS) {
				opline->opcode = ZEND_NOP;
				opline->result_type = IS_UNUSED;
			} else {
				opline->result_type = IS_UNUSED;
			}
		} else {
			while (opline >= CG(active_op_array)->opcodes) {
				if (opline->opcode == ZEND_FETCH_LIST &&
				    opline->op1_type == IS_VAR &&
				    opline->op1.var == op1->u.op.var) {
					zend_emit_op(NULL, ZEND_FREE, op1, NULL);
					return;
				}
				if (opline->result_type == IS_VAR
					&& opline->result.var == op1->u.op.var) {
					if (opline->opcode == ZEND_NEW) {
						zend_emit_op(NULL, ZEND_FREE, op1, NULL);
					}
					break;
				}
				opline--;
			}
		}
	} else if (op1->op_type == IS_CONST) {
		/* Destroy value without using GC: When opcache moves arrays into SHM it will
		 * free the zend_array structure, so references to it from outside the op array
		 * become invalid. GC would cause such a reference in the root buffer. */
		zval_ptr_dtor_nogc(&op1->u.constant);
	}
}
/* }}} */

uint32_t zend_add_class_modifier(uint32_t flags, uint32_t new_flag) /* {{{ */
{
	uint32_t new_flags = flags | new_flag;
	if ((flags & ZEND_ACC_EXPLICIT_ABSTRACT_CLASS) && (new_flag & ZEND_ACC_EXPLICIT_ABSTRACT_CLASS)) {
		zend_error_noreturn(E_COMPILE_ERROR, "Multiple abstract modifiers are not allowed");
	}
	if ((flags & ZEND_ACC_FINAL) && (new_flag & ZEND_ACC_FINAL)) {
		zend_error_noreturn(E_COMPILE_ERROR, "Multiple final modifiers are not allowed");
	}
	if ((new_flags & ZEND_ACC_EXPLICIT_ABSTRACT_CLASS) && (new_flags & ZEND_ACC_FINAL)) {
		zend_error_noreturn(E_COMPILE_ERROR, "Cannot use the final modifier on an abstract class");
	}
	return new_flags;
}
/* }}} */

uint32_t zend_add_member_modifier(uint32_t flags, uint32_t new_flag) /* {{{ */
{
	uint32_t new_flags = flags | new_flag;
	if ((flags & ZEND_ACC_PPP_MASK) && (new_flag & ZEND_ACC_PPP_MASK)) {
		zend_error_noreturn(E_COMPILE_ERROR, "Multiple access type modifiers are not allowed");
	}
	if ((flags & ZEND_ACC_ABSTRACT) && (new_flag & ZEND_ACC_ABSTRACT)) {
		zend_error_noreturn(E_COMPILE_ERROR, "Multiple abstract modifiers are not allowed");
	}
	if ((flags & ZEND_ACC_STATIC) && (new_flag & ZEND_ACC_STATIC)) {
		zend_error_noreturn(E_COMPILE_ERROR, "Multiple static modifiers are not allowed");
	}
	if ((flags & ZEND_ACC_FINAL) && (new_flag & ZEND_ACC_FINAL)) {
		zend_error_noreturn(E_COMPILE_ERROR, "Multiple final modifiers are not allowed");
	}
	if ((new_flags & ZEND_ACC_ABSTRACT) && (new_flags & ZEND_ACC_FINAL)) {
		zend_error_noreturn(E_COMPILE_ERROR, "Cannot use the final modifier on an abstract class member");
	}
	return new_flags;
}
/* }}} */

zend_string *zend_concat3(char *str1, size_t str1_len, char *str2, size_t str2_len, char *str3, size_t str3_len) /* {{{ */
{
	size_t len = str1_len + str2_len + str3_len;
	zend_string *res = zend_string_alloc(len, 0);

	memcpy(ZSTR_VAL(res), str1, str1_len);
	memcpy(ZSTR_VAL(res) + str1_len, str2, str2_len);
	memcpy(ZSTR_VAL(res) + str1_len + str2_len, str3, str3_len);
	ZSTR_VAL(res)[len] = '\0';

	return res;
}

zend_string *zend_concat_names(char *name1, size_t name1_len, char *name2, size_t name2_len) {
	return zend_concat3(name1, name1_len, "\\", 1, name2, name2_len);
}

zend_string *zend_prefix_with_ns(zend_string *name) {
	if (FC(current_namespace)) {
		zend_string *ns = FC(current_namespace);
		return zend_concat_names(ZSTR_VAL(ns), ZSTR_LEN(ns), ZSTR_VAL(name), ZSTR_LEN(name));
	} else {
		return zend_string_copy(name);
	}
}

void *zend_hash_find_ptr_lc(HashTable *ht, const char *str, size_t len) {
	void *result;
	zend_string *lcname;
	ALLOCA_FLAG(use_heap);

	ZSTR_ALLOCA_ALLOC(lcname, len, use_heap);
	zend_str_tolower_copy(ZSTR_VAL(lcname), str, len);
	result = zend_hash_find_ptr(ht, lcname);
	ZSTR_ALLOCA_FREE(lcname, use_heap);

	return result;
}

zend_string *zend_resolve_non_class_name(
	zend_string *name, uint32_t type, zend_bool *is_fully_qualified,
	zend_bool case_sensitive, HashTable *current_import_sub
) {
	char *compound;
	*is_fully_qualified = 0;

	if (ZSTR_VAL(name)[0] == '\\') {
		/* Remove \ prefix (only relevant if this is a string rather than a label) */
		*is_fully_qualified = 1;
		return zend_string_init(ZSTR_VAL(name) + 1, ZSTR_LEN(name) - 1, 0);
	}

	if (type == ZEND_NAME_FQ) {
		*is_fully_qualified = 1;
		return zend_string_copy(name);
	}

	if (type == ZEND_NAME_RELATIVE) {
		*is_fully_qualified = 1;
		return zend_prefix_with_ns(name);
	}

	if (current_import_sub) {
		/* If an unqualified name is a function/const alias, replace it. */
		zend_string *import_name;
		if (case_sensitive) {
			import_name = zend_hash_find_ptr(current_import_sub, name);
		} else {
			import_name = zend_hash_find_ptr_lc(current_import_sub, ZSTR_VAL(name), ZSTR_LEN(name));
		}

		if (import_name) {
			*is_fully_qualified = 1;
			return zend_string_copy(import_name);
		}
	}

	compound = memchr(ZSTR_VAL(name), '\\', ZSTR_LEN(name));
	if (compound) {
		*is_fully_qualified = 1;
	}

	if (compound && FC(imports)) {
		/* If the first part of a qualified name is an alias, substitute it. */
		size_t len = compound - ZSTR_VAL(name);
		zend_string *import_name = zend_hash_find_ptr_lc(FC(imports), ZSTR_VAL(name), len);

		if (import_name) {
			return zend_concat_names(
				ZSTR_VAL(import_name), ZSTR_LEN(import_name), ZSTR_VAL(name) + len + 1, ZSTR_LEN(name) - len - 1);
		}
	}

	return zend_prefix_with_ns(name);
}
/* }}} */

zend_string *zend_resolve_function_name(zend_string *name, uint32_t type, zend_bool *is_fully_qualified) /* {{{ */
{
	return zend_resolve_non_class_name(
		name, type, is_fully_qualified, 0, FC(imports_function));
}
/* }}} */

zend_string *zend_resolve_const_name(zend_string *name, uint32_t type, zend_bool *is_fully_qualified) /* {{{ */ {
	return zend_resolve_non_class_name(
		name, type, is_fully_qualified, 1, FC(imports_const));
}
/* }}} */

zend_string *zend_resolve_class_name(zend_string *name, uint32_t type) /* {{{ */
{
	char *compound;

	if (type == ZEND_NAME_RELATIVE) {
		return zend_prefix_with_ns(name);
	}

	if (type == ZEND_NAME_FQ || ZSTR_VAL(name)[0] == '\\') {
		/* Remove \ prefix (only relevant if this is a string rather than a label) */
		if (ZSTR_VAL(name)[0] == '\\') {
			name = zend_string_init(ZSTR_VAL(name) + 1, ZSTR_LEN(name) - 1, 0);
		} else {
			zend_string_addref(name);
		}
		/* Ensure that \self, \parent and \static are not used */
		if (ZEND_FETCH_CLASS_DEFAULT != zend_get_class_fetch_type(name)) {
			zend_error_noreturn(E_COMPILE_ERROR, "'\\%s' is an invalid class name", ZSTR_VAL(name));
		}
		return name;
	}

	if (FC(imports)) {
		compound = memchr(ZSTR_VAL(name), '\\', ZSTR_LEN(name));
		if (compound) {
			/* If the first part of a qualified name is an alias, substitute it. */
			size_t len = compound - ZSTR_VAL(name);
			zend_string *import_name =
				zend_hash_find_ptr_lc(FC(imports), ZSTR_VAL(name), len);

			if (import_name) {
				return zend_concat_names(
					ZSTR_VAL(import_name), ZSTR_LEN(import_name), ZSTR_VAL(name) + len + 1, ZSTR_LEN(name) - len - 1);
			}
		} else {
			/* If an unqualified name is an alias, replace it. */
			zend_string *import_name
				= zend_hash_find_ptr_lc(FC(imports), ZSTR_VAL(name), ZSTR_LEN(name));

			if (import_name) {
				return zend_string_copy(import_name);
			}
		}
	}

	/* If not fully qualified and not an alias, prepend the current namespace */
	return zend_prefix_with_ns(name);
}
/* }}} */

zend_string *zend_resolve_class_name_ast(zend_ast *ast) /* {{{ */
{
	zval *class_name = zend_ast_get_zval(ast);
	if (Z_TYPE_P(class_name) != IS_STRING) {
		zend_error_noreturn(E_COMPILE_ERROR, "Illegal class name");
	}
	return zend_resolve_class_name(Z_STR_P(class_name), ast->attr);
}
/* }}} */

static void label_ptr_dtor(zval *zv) /* {{{ */
{
	efree_size(Z_PTR_P(zv), sizeof(zend_label));
}
/* }}} */

static void str_dtor(zval *zv)  /* {{{ */ {
	zend_string_release(Z_STR_P(zv));
}
/* }}} */

static zend_bool zend_is_call(zend_ast *ast);

static uint32_t zend_add_try_element(uint32_t try_op) /* {{{ */
{
	zend_op_array *op_array = CG(active_op_array);
	uint32_t try_catch_offset = op_array->last_try_catch++;
	zend_try_catch_element *elem;

	op_array->try_catch_array = safe_erealloc(
		op_array->try_catch_array, sizeof(zend_try_catch_element), op_array->last_try_catch, 0);

	elem = &op_array->try_catch_array[try_catch_offset];
	elem->try_op = try_op;
	elem->catch_op = 0;
	elem->finally_op = 0;
	elem->finally_end = 0;

	return try_catch_offset;
}
/* }}} */

ZEND_API void function_add_ref(zend_function *function) /* {{{ */
{
	if (function->type == ZEND_USER_FUNCTION) {
		zend_op_array *op_array = &function->op_array;

		if (op_array->refcount) {
			(*op_array->refcount)++;
		}
		if (op_array->static_variables) {
			if (!(GC_FLAGS(op_array->static_variables) & IS_ARRAY_IMMUTABLE)) {
				GC_REFCOUNT(op_array->static_variables)++;
			}
		}
		op_array->run_time_cache = NULL;
	} else if (function->type == ZEND_INTERNAL_FUNCTION) {
		if (function->common.function_name) {
			zend_string_addref(function->common.function_name);
		}
	}
}
/* }}} */

ZEND_API int do_bind_function(const zend_op_array *op_array, const zend_op *opline, HashTable *function_table, zend_bool compile_time) /* {{{ */
{
	zend_function *function, *new_function;
	zval *lcname, *rtd_key;

	if (compile_time) {
		lcname = CT_CONSTANT_EX(op_array, opline->op1.constant);
		rtd_key = lcname + 1;
	} else {
		lcname = RT_CONSTANT(op_array, opline->op1);
		rtd_key = lcname + 1;
	}

	function = zend_hash_find_ptr(function_table, Z_STR_P(rtd_key));
	new_function = zend_arena_alloc(&CG(arena), sizeof(zend_op_array));
	memcpy(new_function, function, sizeof(zend_op_array));
	if (zend_hash_add_ptr(function_table, Z_STR_P(lcname), new_function) == NULL) {
		int error_level = compile_time ? E_COMPILE_ERROR : E_ERROR;
		zend_function *old_function;

		if ((old_function = zend_hash_find_ptr(function_table, Z_STR_P(lcname))) != NULL
			&& old_function->type == ZEND_USER_FUNCTION
			&& old_function->op_array.last > 0) {
			zend_error_noreturn(error_level, "Cannot redeclare %s() (previously declared in %s:%d)",
						ZSTR_VAL(function->common.function_name),
						ZSTR_VAL(old_function->op_array.filename),
						old_function->op_array.opcodes[0].lineno);
		} else {
			zend_error_noreturn(error_level, "Cannot redeclare %s()", ZSTR_VAL(function->common.function_name));
		}
		return FAILURE;
	} else {
		if (function->op_array.refcount) {
			(*function->op_array.refcount)++;
		}
		function->op_array.static_variables = NULL; /* NULL out the unbound function */
		return SUCCESS;
	}
}
/* }}} */

ZEND_API zend_class_entry *do_bind_class(const zend_op_array* op_array, const zend_op *opline, HashTable *class_table, zend_bool compile_time) /* {{{ */
{
	zend_class_entry *ce;
	zval *lcname, *rtd_key;

	if (compile_time) {
		lcname = CT_CONSTANT_EX(op_array, opline->op1.constant);
		rtd_key = lcname + 1;
	} else {
		lcname = RT_CONSTANT(op_array, opline->op1);
		rtd_key = lcname + 1;
	}
<<<<<<< HEAD
	if ((ce = zend_hash_find_ptr(class_table, Z_STR_P(rtd_key))) == NULL) {
		zend_error_noreturn(E_COMPILE_ERROR, "Internal Zend error - Missing class information for %s", Z_STRVAL_P(rtd_key));
		return NULL;
	}
=======
	ce = zend_hash_find_ptr(class_table, Z_STR_P(op1));
	ZEND_ASSERT(ce);
>>>>>>> e19d263d
	ce->refcount++;
	if (zend_hash_add_ptr(class_table, Z_STR_P(lcname), ce) == NULL) {
		ce->refcount--;
		if (!compile_time) {
			/* If we're in compile time, in practice, it's quite possible
			 * that we'll never reach this class declaration at runtime,
			 * so we shut up about it.  This allows the if (!defined('FOO')) { return; }
			 * approach to work.
			 */
			zend_error_noreturn(E_COMPILE_ERROR, "Cannot declare %s %s, because the name is already in use", zend_get_object_type(ce), ZSTR_VAL(ce->name));
		}
		return NULL;
	} else {
		if (!(ce->ce_flags & (ZEND_ACC_INTERFACE|ZEND_ACC_IMPLEMENT_INTERFACES|ZEND_ACC_IMPLEMENT_TRAITS))) {
			zend_verify_abstract_class(ce);
		}
		return ce;
	}
}
/* }}} */

ZEND_API zend_class_entry *do_bind_inherited_class(const zend_op_array *op_array, const zend_op *opline, HashTable *class_table, zend_class_entry *parent_ce, zend_bool compile_time) /* {{{ */
{
	zend_class_entry *ce;
	zval *lcname, *rtd_key;

	if (compile_time) {
		lcname = CT_CONSTANT_EX(op_array, opline->op1.constant);
		rtd_key = lcname + 1;
	} else {
		lcname = RT_CONSTANT(op_array, opline->op1);
		rtd_key = lcname + 1;
	}

	ce = zend_hash_find_ptr(class_table, Z_STR_P(rtd_key));

	if (!ce) {
		if (!compile_time) {
			/* If we're in compile time, in practice, it's quite possible
			 * that we'll never reach this class declaration at runtime,
			 * so we shut up about it.  This allows the if (!defined('FOO')) { return; }
			 * approach to work.
			 */
			zend_error_noreturn(E_COMPILE_ERROR, "Cannot declare  %s, because the name is already in use", zend_get_object_type(Z_OBJCE_P(lcname)));
		}
		return NULL;
	}

	if (zend_hash_exists(class_table, Z_STR_P(lcname))) {
		zend_error_noreturn(E_COMPILE_ERROR, "Cannot declare %s %s, because the name is already in use", zend_get_object_type(ce), ZSTR_VAL(ce->name));
	}

	zend_do_inheritance(ce, parent_ce);

	ce->refcount++;

	/* Register the derived class */
	if (zend_hash_add_ptr(class_table, Z_STR_P(lcname), ce) == NULL) {
		zend_error_noreturn(E_COMPILE_ERROR, "Cannot declare %s %s, because the name is already in use", zend_get_object_type(ce), ZSTR_VAL(ce->name));
	}
	return ce;
}
/* }}} */

void zend_do_early_binding(void) /* {{{ */
{
	zend_op *opline = &CG(active_op_array)->opcodes[CG(active_op_array)->last-1];
	HashTable *table;

	while (opline->opcode == ZEND_TICKS && opline > CG(active_op_array)->opcodes) {
		opline--;
	}

	switch (opline->opcode) {
		case ZEND_DECLARE_FUNCTION:
			if (do_bind_function(CG(active_op_array), opline, CG(function_table), 1) == FAILURE) {
				return;
			}
			table = CG(function_table);
			break;
		case ZEND_DECLARE_CLASS:
			if (do_bind_class(CG(active_op_array), opline, CG(class_table), 1) == NULL) {
				return;
			}
			table = CG(class_table);
			break;
		case ZEND_DECLARE_INHERITED_CLASS:
			{
				zend_op *fetch_class_opline = opline-1;
				zval *parent_name;
				zend_class_entry *ce;

				parent_name = CT_CONSTANT(fetch_class_opline->op2);
				if (((ce = zend_lookup_class_ex(Z_STR_P(parent_name), parent_name + 1, 0)) == NULL) ||
				    ((CG(compiler_options) & ZEND_COMPILE_IGNORE_INTERNAL_CLASSES) &&
				     (ce->type == ZEND_INTERNAL_CLASS))) {
					if (CG(compiler_options) & ZEND_COMPILE_DELAYED_BINDING) {
						uint32_t *opline_num = &CG(active_op_array)->early_binding;

						while (*opline_num != (uint32_t)-1) {
							opline_num = &CG(active_op_array)->opcodes[*opline_num].result.opline_num;
						}
						*opline_num = opline - CG(active_op_array)->opcodes;
						opline->opcode = ZEND_DECLARE_INHERITED_CLASS_DELAYED;
						opline->result_type = IS_UNUSED;
						opline->result.opline_num = -1;
					}
					return;
				}
				if (do_bind_inherited_class(CG(active_op_array), opline, CG(class_table), ce, 1) == NULL) {
					return;
				}
				/* clear unnecessary ZEND_FETCH_CLASS opcode */
				zend_del_literal(CG(active_op_array), fetch_class_opline->op2.constant);
				MAKE_NOP(fetch_class_opline);

				table = CG(class_table);
				break;
			}
		case ZEND_VERIFY_ABSTRACT_CLASS:
		case ZEND_ADD_INTERFACE:
		case ZEND_ADD_TRAIT:
		case ZEND_BIND_TRAITS:
			/* We currently don't early-bind classes that implement interfaces */
			/* Classes with traits are handled exactly the same, no early-bind here */
			return;
		default:
			zend_error_noreturn(E_COMPILE_ERROR, "Invalid binding type");
			return;
	}

	zend_hash_del(table, Z_STR_P(CT_CONSTANT(opline->op1)+1));
	zend_del_literal(CG(active_op_array), opline->op1.constant+1);
	zend_del_literal(CG(active_op_array), opline->op1.constant);
	MAKE_NOP(opline);
}
/* }}} */

static void zend_mark_function_as_generator() /* {{{ */
{
	if (!CG(active_op_array)->function_name) {
		zend_error_noreturn(E_COMPILE_ERROR,
			"The \"yield\" expression can only be used inside a function");
	}

	if (CG(active_op_array)->fn_flags & ZEND_ACC_HAS_RETURN_TYPE) {
		zend_arg_info return_info = CG(active_op_array)->arg_info[-1];

		if (return_info.type_hint != IS_ITERABLE) {
			const char *msg = "Generators may only declare a return type of Generator, Iterator, Traversable, or iterable, %s is not permitted";
			
			if (!return_info.class_name) {
				zend_error_noreturn(E_COMPILE_ERROR, msg, zend_get_type_by_const(return_info.type_hint));
			}

			if (!zend_string_equals_literal_ci(return_info.class_name, "Traversable")
				&& !zend_string_equals_literal_ci(return_info.class_name, "Iterator")
				&& !zend_string_equals_literal_ci(return_info.class_name, "Generator")) {
				zend_error_noreturn(E_COMPILE_ERROR, msg, ZSTR_VAL(return_info.class_name));
			}
		}
	}

	CG(active_op_array)->fn_flags |= ZEND_ACC_GENERATOR;
}
/* }}} */

ZEND_API void zend_do_delayed_early_binding(const zend_op_array *op_array) /* {{{ */
{
	if (op_array->early_binding != (uint32_t)-1) {
		zend_bool orig_in_compilation = CG(in_compilation);
		uint32_t opline_num = op_array->early_binding;
		zend_class_entry *ce;

		CG(in_compilation) = 1;
		while (opline_num != (uint32_t)-1) {
			zval *parent_name = RT_CONSTANT(op_array, op_array->opcodes[opline_num-1].op2);
			if ((ce = zend_lookup_class_ex(Z_STR_P(parent_name), parent_name + 1, 0)) != NULL) {
				do_bind_inherited_class(op_array, &op_array->opcodes[opline_num], EG(class_table), ce, 0);
			}
			opline_num = op_array->opcodes[opline_num].result.opline_num;
		}
		CG(in_compilation) = orig_in_compilation;
	}
}
/* }}} */

ZEND_API zend_string *zend_mangle_property_name(const char *src1, size_t src1_length, const char *src2, size_t src2_length, int internal) /* {{{ */
{
	size_t prop_name_length = 1 + src1_length + 1 + src2_length;
	zend_string *prop_name = zend_string_alloc(prop_name_length, internal);

	ZSTR_VAL(prop_name)[0] = '\0';
	memcpy(ZSTR_VAL(prop_name) + 1, src1, src1_length+1);
	memcpy(ZSTR_VAL(prop_name) + 1 + src1_length + 1, src2, src2_length+1);
	return prop_name;
}
/* }}} */

static zend_always_inline size_t zend_strnlen(const char* s, size_t maxlen) /* {{{ */
{
	size_t len = 0;
	while (*s++ && maxlen--) len++;
	return len;
}
/* }}} */

ZEND_API int zend_unmangle_property_name_ex(const zend_string *name, const char **class_name, const char **prop_name, size_t *prop_len) /* {{{ */
{
	size_t class_name_len;
	size_t anonclass_src_len;

	*class_name = NULL;

	if (!ZSTR_LEN(name) || ZSTR_VAL(name)[0] != '\0') {
		*prop_name = ZSTR_VAL(name);
		if (prop_len) {
			*prop_len = ZSTR_LEN(name);
		}
		return SUCCESS;
	}
	if (ZSTR_LEN(name) < 3 || ZSTR_VAL(name)[1] == '\0') {
		zend_error(E_NOTICE, "Illegal member variable name");
		*prop_name = ZSTR_VAL(name);
		if (prop_len) {
			*prop_len = ZSTR_LEN(name);
		}
		return FAILURE;
	}

	class_name_len = zend_strnlen(ZSTR_VAL(name) + 1, ZSTR_LEN(name) - 2);
	if (class_name_len >= ZSTR_LEN(name) - 2 || ZSTR_VAL(name)[class_name_len + 1] != '\0') {
		zend_error(E_NOTICE, "Corrupt member variable name");
		*prop_name = ZSTR_VAL(name);
		if (prop_len) {
			*prop_len = ZSTR_LEN(name);
		}
		return FAILURE;
	}

	*class_name = ZSTR_VAL(name) + 1;
	anonclass_src_len = zend_strnlen(*class_name + class_name_len + 1, ZSTR_LEN(name) - class_name_len - 2);
	if (class_name_len + anonclass_src_len + 2 != ZSTR_LEN(name)) {
		class_name_len += anonclass_src_len + 1;
	}
	*prop_name = ZSTR_VAL(name) + class_name_len + 2;
	if (prop_len) {
		*prop_len = ZSTR_LEN(name) - class_name_len - 2;
	}
	return SUCCESS;
}
/* }}} */

static zend_constant *zend_lookup_reserved_const(const char *name, size_t len) /* {{{ */
{
	zend_constant *c = zend_hash_find_ptr_lc(EG(zend_constants), name, len);
	if (c && !(c->flags & CONST_CS) && (c->flags & CONST_CT_SUBST)) {
		return c;
	}
	return NULL;
}
/* }}} */

static zend_bool zend_try_ct_eval_const(zval *zv, zend_string *name, zend_bool is_fully_qualified) /* {{{ */
{
	zend_constant *c;

	/* Substitute case-sensitive (or lowercase) constants */
	c = zend_hash_find_ptr(EG(zend_constants), name);
	if (c && (
	      ((c->flags & CONST_PERSISTENT) && !(CG(compiler_options) & ZEND_COMPILE_NO_PERSISTENT_CONSTANT_SUBSTITUTION))
	   || (Z_TYPE(c->value) < IS_OBJECT && !(CG(compiler_options) & ZEND_COMPILE_NO_CONSTANT_SUBSTITUTION))
	)) {
		ZVAL_DUP(zv, &c->value);
		return 1;
	}

	{
		/* Substitute true, false and null (including unqualified usage in namespaces) */
		const char *lookup_name = ZSTR_VAL(name);
		size_t lookup_len = ZSTR_LEN(name);

		if (!is_fully_qualified) {
			zend_get_unqualified_name(name, &lookup_name, &lookup_len);
		}

		c = zend_lookup_reserved_const(lookup_name, lookup_len);
		if (c) {
			ZVAL_DUP(zv, &c->value);
			return 1;
		}
	}

	return 0;
}
/* }}} */

static inline zend_bool zend_is_scope_known() /* {{{ */
{
	if (CG(active_op_array)->fn_flags & ZEND_ACC_CLOSURE) {
		/* Closures can be rebound to a different scope */
		return 0;
	}

	if (!CG(active_class_entry)) {
		/* The scope is known if we're in a free function (no scope), but not if we're in
		 * a file/eval (which inherits including/eval'ing scope). */
		return CG(active_op_array)->function_name != NULL;
	}

	/* For traits self etc refers to the using class, not the trait itself */
	return (CG(active_class_entry)->ce_flags & ZEND_ACC_TRAIT) == 0;
}
/* }}} */

static inline zend_bool class_name_refers_to_active_ce(zend_string *class_name, uint32_t fetch_type) /* {{{ */
{
	if (!CG(active_class_entry)) {
		return 0;
	}
	if (fetch_type == ZEND_FETCH_CLASS_SELF && zend_is_scope_known()) {
		return 1;
	}
	return fetch_type == ZEND_FETCH_CLASS_DEFAULT
		&& zend_string_equals_ci(class_name, CG(active_class_entry)->name);
}
/* }}} */

uint32_t zend_get_class_fetch_type(zend_string *name) /* {{{ */
{
	if (zend_string_equals_literal_ci(name, "self")) {
		return ZEND_FETCH_CLASS_SELF;
	} else if (zend_string_equals_literal_ci(name, "parent")) {
		return ZEND_FETCH_CLASS_PARENT;
	} else if (zend_string_equals_literal_ci(name, "static")) {
		return ZEND_FETCH_CLASS_STATIC;
	} else {
		return ZEND_FETCH_CLASS_DEFAULT;
	}
}
/* }}} */

static uint32_t zend_get_class_fetch_type_ast(zend_ast *name_ast) /* {{{ */
{
	/* Fully qualified names are always default refs */
	if (name_ast->attr == ZEND_NAME_FQ) {
		return ZEND_FETCH_CLASS_DEFAULT;
	}

	return zend_get_class_fetch_type(zend_ast_get_str(name_ast));
}
/* }}} */

static void zend_ensure_valid_class_fetch_type(uint32_t fetch_type) /* {{{ */
{
	if (fetch_type != ZEND_FETCH_CLASS_DEFAULT && !CG(active_class_entry) && zend_is_scope_known()) {
		zend_error_noreturn(E_COMPILE_ERROR, "Cannot use \"%s\" when no class scope is active",
			fetch_type == ZEND_FETCH_CLASS_SELF ? "self" :
			fetch_type == ZEND_FETCH_CLASS_PARENT ? "parent" : "static");
	}
}
/* }}} */

static zend_bool zend_try_compile_const_expr_resolve_class_name(zval *zv, zend_ast *class_ast, zend_ast *name_ast, zend_bool constant) /* {{{ */
{
	uint32_t fetch_type;

	if (name_ast->kind != ZEND_AST_ZVAL) {
		return 0;
	}

	if (!zend_string_equals_literal_ci(zend_ast_get_str(name_ast), "class")) {
		return 0;
	}

	if (class_ast->kind != ZEND_AST_ZVAL) {
		zend_error_noreturn(E_COMPILE_ERROR,
			"Dynamic class names are not allowed in compile-time ::class fetch");
	}

	fetch_type = zend_get_class_fetch_type(zend_ast_get_str(class_ast));
	zend_ensure_valid_class_fetch_type(fetch_type);

	switch (fetch_type) {
		case ZEND_FETCH_CLASS_SELF:
			if (constant || (CG(active_class_entry) && zend_is_scope_known())) {
				ZVAL_STR_COPY(zv, CG(active_class_entry)->name);
			} else {
				ZVAL_NULL(zv);
			}
			return 1;
		case ZEND_FETCH_CLASS_STATIC:
		case ZEND_FETCH_CLASS_PARENT:
			if (constant) {
				zend_error_noreturn(E_COMPILE_ERROR,
					"%s::class cannot be used for compile-time class name resolution",
					fetch_type == ZEND_FETCH_CLASS_STATIC ? "static" : "parent"
				);
			} else {
				ZVAL_NULL(zv);
			}
			return 1;
		case ZEND_FETCH_CLASS_DEFAULT:
			ZVAL_STR(zv, zend_resolve_class_name_ast(class_ast));
			return 1;
		EMPTY_SWITCH_DEFAULT_CASE()
	}
}
/* }}} */

static zend_bool zend_try_ct_eval_class_const(zval *zv, zend_string *class_name, zend_string *name) /* {{{ */
{
	uint32_t fetch_type = zend_get_class_fetch_type(class_name);
	zend_class_constant *cc;
	zval *c;

	if (class_name_refers_to_active_ce(class_name, fetch_type)) {
		cc = zend_hash_find_ptr(&CG(active_class_entry)->constants_table, name);
	} else if (fetch_type == ZEND_FETCH_CLASS_DEFAULT && !(CG(compiler_options) & ZEND_COMPILE_NO_CONSTANT_SUBSTITUTION)) {
		zend_class_entry *ce = zend_hash_find_ptr_lc(CG(class_table), ZSTR_VAL(class_name), ZSTR_LEN(class_name));
		if (ce) {
			cc = zend_hash_find_ptr(&ce->constants_table, name);
		} else {
			return 0;
		}
	} else {
		return 0;
	}

	if (CG(compiler_options) & ZEND_COMPILE_NO_PERSISTENT_CONSTANT_SUBSTITUTION) {
		return 0;
	}

	if (!cc || !zend_verify_const_access(cc, CG(active_class_entry))) {
		return 0;
	}

	c = &cc->value;

	/* Substitute case-sensitive (or lowercase) persistent class constants */
	if (Z_TYPE_P(c) < IS_OBJECT) {
		ZVAL_DUP(zv, c);
		return 1;
	}

	return 0;
}
/* }}} */

static void zend_add_to_list(void *result, void *item) /* {{{ */
{
	void** list = *(void**)result;
	size_t n = 0;

	if (list) {
		while (list[n]) {
			n++;
		}
	}

	list = erealloc(list, sizeof(void*) * (n+2));

	list[n]   = item;
	list[n+1] = NULL;

	*(void**)result = list;
}
/* }}} */

void zend_do_extended_info(void) /* {{{ */
{
	zend_op *opline;

	if (!(CG(compiler_options) & ZEND_COMPILE_EXTENDED_INFO)) {
		return;
	}

	opline = get_next_op(CG(active_op_array));

	opline->opcode = ZEND_EXT_STMT;
	SET_UNUSED(opline->op1);
	SET_UNUSED(opline->op2);
}
/* }}} */

void zend_do_extended_fcall_begin(void) /* {{{ */
{
	zend_op *opline;

	if (!(CG(compiler_options) & ZEND_COMPILE_EXTENDED_INFO)) {
		return;
	}

	opline = get_next_op(CG(active_op_array));

	opline->opcode = ZEND_EXT_FCALL_BEGIN;
	SET_UNUSED(opline->op1);
	SET_UNUSED(opline->op2);
}
/* }}} */

void zend_do_extended_fcall_end(void) /* {{{ */
{
	zend_op *opline;

	if (!(CG(compiler_options) & ZEND_COMPILE_EXTENDED_INFO)) {
		return;
	}

	opline = get_next_op(CG(active_op_array));

	opline->opcode = ZEND_EXT_FCALL_END;
	SET_UNUSED(opline->op1);
	SET_UNUSED(opline->op2);
}
/* }}} */

zend_bool zend_is_auto_global_str(char *name, size_t len) /* {{{ */ {
	zend_auto_global *auto_global;

	if ((auto_global = zend_hash_str_find_ptr(CG(auto_globals), name, len)) != NULL) {
		if (auto_global->armed) {
			auto_global->armed = auto_global->auto_global_callback(auto_global->name);
		}
		return 1;
	}
	return 0;
}
/* }}} */

zend_bool zend_is_auto_global(zend_string *name) /* {{{ */
{
	zend_auto_global *auto_global;

	if ((auto_global = zend_hash_find_ptr(CG(auto_globals), name)) != NULL) {
		if (auto_global->armed) {
			auto_global->armed = auto_global->auto_global_callback(auto_global->name);
		}
		return 1;
	}
	return 0;
}
/* }}} */

int zend_register_auto_global(zend_string *name, zend_bool jit, zend_auto_global_callback auto_global_callback) /* {{{ */
{
	zend_auto_global auto_global;
	int retval;

	auto_global.name = zend_new_interned_string(name);
	auto_global.auto_global_callback = auto_global_callback;
	auto_global.jit = jit;

	retval = zend_hash_add_mem(CG(auto_globals), auto_global.name, &auto_global, sizeof(zend_auto_global)) != NULL ? SUCCESS : FAILURE;

	zend_string_release(name);
	return retval;
}
/* }}} */

ZEND_API void zend_activate_auto_globals(void) /* {{{ */
{
	zend_auto_global *auto_global;

	ZEND_HASH_FOREACH_PTR(CG(auto_globals), auto_global) {
		if (auto_global->jit) {
			auto_global->armed = 1;
		} else if (auto_global->auto_global_callback) {
			auto_global->armed = auto_global->auto_global_callback(auto_global->name);
		} else {
			auto_global->armed = 0;
		}
	} ZEND_HASH_FOREACH_END();
}
/* }}} */

int zendlex(zend_parser_stack_elem *elem) /* {{{ */
{
	zval zv;
	int retval;

	if (CG(increment_lineno)) {
		CG(zend_lineno)++;
		CG(increment_lineno) = 0;
	}

again:
	ZVAL_UNDEF(&zv);
	retval = lex_scan(&zv);
	if (EG(exception)) {
		return T_ERROR;
	}

	switch (retval) {
		case T_COMMENT:
		case T_DOC_COMMENT:
		case T_OPEN_TAG:
		case T_WHITESPACE:
			goto again;

		case T_CLOSE_TAG:
			if (LANG_SCNG(yy_text)[LANG_SCNG(yy_leng)-1] != '>') {
				CG(increment_lineno) = 1;
			}
			retval = ';'; /* implicit ; */
			break;
		case T_OPEN_TAG_WITH_ECHO:
			retval = T_ECHO;
			break;
	}
	if (Z_TYPE(zv) != IS_UNDEF) {
		elem->ast = zend_ast_create_zval(&zv);
	}

	return retval;
}
/* }}} */

ZEND_API void zend_initialize_class_data(zend_class_entry *ce, zend_bool nullify_handlers) /* {{{ */
{
	zend_bool persistent_hashes = (ce->type == ZEND_INTERNAL_CLASS) ? 1 : 0;

	ce->refcount = 1;
	ce->ce_flags = ZEND_ACC_CONSTANTS_UPDATED;

	if (CG(compiler_options) & ZEND_COMPILE_GUARDS) {
		ce->ce_flags |= ZEND_ACC_USE_GUARDS;
	}

	ce->default_properties_table = NULL;
	ce->default_static_members_table = NULL;
	zend_hash_init_ex(&ce->properties_info, 8, NULL, (persistent_hashes ? zend_destroy_property_info_internal : NULL), persistent_hashes, 0);
	zend_hash_init_ex(&ce->constants_table, 8, NULL, (persistent_hashes ? zend_destroy_class_constant_internal : NULL), persistent_hashes, 0);
	zend_hash_init_ex(&ce->function_table, 8, NULL, ZEND_FUNCTION_DTOR, persistent_hashes, 0);

	if (ce->type == ZEND_INTERNAL_CLASS) {
#ifdef ZTS
		int n = zend_hash_num_elements(CG(class_table));

		if (CG(static_members_table) && n >= CG(last_static_member)) {
			/* Support for run-time declaration: dl() */
			CG(last_static_member) = n+1;
			CG(static_members_table) = realloc(CG(static_members_table), (n+1)*sizeof(zval*));
			CG(static_members_table)[n] = NULL;
		}
		ce->static_members_table = (zval*)(zend_intptr_t)n;
#else
		ce->static_members_table = NULL;
#endif
	} else {
		ce->static_members_table = ce->default_static_members_table;
		ce->info.user.doc_comment = NULL;
	}

	ce->default_properties_count = 0;
	ce->default_static_members_count = 0;

	if (nullify_handlers) {
		ce->constructor = NULL;
		ce->destructor = NULL;
		ce->clone = NULL;
		ce->__get = NULL;
		ce->__set = NULL;
		ce->__unset = NULL;
		ce->__isset = NULL;
		ce->__call = NULL;
		ce->__callstatic = NULL;
		ce->__tostring = NULL;
		ce->create_object = NULL;
		ce->get_iterator = NULL;
		ce->iterator_funcs.funcs = NULL;
		ce->interface_gets_implemented = NULL;
		ce->get_static_method = NULL;
		ce->parent = NULL;
		ce->num_interfaces = 0;
		ce->interfaces = NULL;
		ce->num_traits = 0;
		ce->traits = NULL;
		ce->trait_aliases = NULL;
		ce->trait_precedences = NULL;
		ce->serialize = NULL;
		ce->unserialize = NULL;
		ce->serialize_func = NULL;
		ce->unserialize_func = NULL;
		ce->__debugInfo = NULL;
		if (ce->type == ZEND_INTERNAL_CLASS) {
			ce->info.internal.module = NULL;
			ce->info.internal.builtin_functions = NULL;
		}
	}
}
/* }}} */

ZEND_API zend_string *zend_get_compiled_variable_name(const zend_op_array *op_array, uint32_t var) /* {{{ */
{
	return op_array->vars[EX_VAR_TO_NUM(var)];
}
/* }}} */

zend_ast *zend_ast_append_str(zend_ast *left_ast, zend_ast *right_ast) /* {{{ */
{
	zval *left_zv = zend_ast_get_zval(left_ast);
	zend_string *left = Z_STR_P(left_zv);
	zend_string *right = zend_ast_get_str(right_ast);

	zend_string *result;
	size_t left_len = ZSTR_LEN(left);
	size_t len = left_len + ZSTR_LEN(right) + 1; /* left\right */

	result = zend_string_extend(left, len, 0);
	ZSTR_VAL(result)[left_len] = '\\';
	memcpy(&ZSTR_VAL(result)[left_len + 1], ZSTR_VAL(right), ZSTR_LEN(right));
	ZSTR_VAL(result)[len] = '\0';
	zend_string_release(right);

	ZVAL_STR(left_zv, result);
	return left_ast;
}
/* }}} */

void zend_verify_namespace(void) /* {{{ */
{
	if (FC(has_bracketed_namespaces) && !FC(in_namespace)) {
		zend_error_noreturn(E_COMPILE_ERROR, "No code may exist outside of namespace {}");
	}
}
/* }}} */

/* {{{ zend_dirname
   Returns directory name component of path */
ZEND_API size_t zend_dirname(char *path, size_t len)
{
	register char *end = path + len - 1;
	unsigned int len_adjust = 0;

#ifdef ZEND_WIN32
	/* Note that on Win32 CWD is per drive (heritage from CP/M).
	 * This means dirname("c:foo") maps to "c:." or "c:" - which means CWD on C: drive.
	 */
	if ((2 <= len) && isalpha((int)((unsigned char *)path)[0]) && (':' == path[1])) {
		/* Skip over the drive spec (if any) so as not to change */
		path += 2;
		len_adjust += 2;
		if (2 == len) {
			/* Return "c:" on Win32 for dirname("c:").
			 * It would be more consistent to return "c:."
			 * but that would require making the string *longer*.
			 */
			return len;
		}
	}
#elif defined(NETWARE)
	/*
	 * Find the first occurrence of : from the left
	 * move the path pointer to the position just after :
	 * increment the len_adjust to the length of path till colon character(inclusive)
	 * If there is no character beyond : simple return len
	 */
	char *colonpos = NULL;
	colonpos = strchr(path, ':');
	if (colonpos != NULL) {
		len_adjust = ((colonpos - path) + 1);
		path += len_adjust;
		if (len_adjust == len) {
			return len;
		}
	}
#endif

	if (len == 0) {
		/* Illegal use of this function */
		return 0;
	}

	/* Strip trailing slashes */
	while (end >= path && IS_SLASH_P(end)) {
		end--;
	}
	if (end < path) {
		/* The path only contained slashes */
		path[0] = DEFAULT_SLASH;
		path[1] = '\0';
		return 1 + len_adjust;
	}

	/* Strip filename */
	while (end >= path && !IS_SLASH_P(end)) {
		end--;
	}
	if (end < path) {
		/* No slash found, therefore return '.' */
#ifdef NETWARE
		if (len_adjust == 0) {
			path[0] = '.';
			path[1] = '\0';
			return 1; /* only one character */
		} else {
			path[0] = '\0';
			return len_adjust;
		}
#else
		path[0] = '.';
		path[1] = '\0';
		return 1 + len_adjust;
#endif
	}

	/* Strip slashes which came before the file name */
	while (end >= path && IS_SLASH_P(end)) {
		end--;
	}
	if (end < path) {
		path[0] = DEFAULT_SLASH;
		path[1] = '\0';
		return 1 + len_adjust;
	}
	*(end+1) = '\0';

	return (size_t)(end + 1 - path) + len_adjust;
}
/* }}} */

static void zend_adjust_for_fetch_type(zend_op *opline, uint32_t type) /* {{{ */
{
	zend_uchar factor = (opline->opcode == ZEND_FETCH_STATIC_PROP_R) ? 1 : 3;
	
	if (opline->opcode == ZEND_FETCH_THIS) {
		return;
	}

	switch (type & BP_VAR_MASK) {
		case BP_VAR_R:
			return;
		case BP_VAR_W:
			opline->opcode += 1 * factor;
			return;
		case BP_VAR_RW:
			opline->opcode += 2 * factor;
			return;
		case BP_VAR_IS:
			opline->opcode += 3 * factor;
			return;
		case BP_VAR_FUNC_ARG:
			opline->opcode += 4 * factor;
			opline->extended_value |= type >> BP_VAR_SHIFT;
			return;
		case BP_VAR_UNSET:
			opline->opcode += 5 * factor;
			return;
		EMPTY_SWITCH_DEFAULT_CASE()
	}
}
/* }}} */

static inline void zend_make_var_result(znode *result, zend_op *opline) /* {{{ */
{
	opline->result_type = IS_VAR;
	opline->result.var = get_temporary_variable(CG(active_op_array));
	GET_NODE(result, opline->result);
}
/* }}} */

static inline void zend_make_tmp_result(znode *result, zend_op *opline) /* {{{ */
{
	opline->result_type = IS_TMP_VAR;
	opline->result.var = get_temporary_variable(CG(active_op_array));
	GET_NODE(result, opline->result);
}
/* }}} */

static void zend_find_live_range(zend_op *opline, zend_uchar type, uint32_t var) /* {{{ */
{
	zend_op *def = opline;

	while (def != CG(active_op_array)->opcodes) {
		def--;
		if (def->result_type == type && def->result.var == var) {
			if (def->opcode == ZEND_ADD_ARRAY_ELEMENT ||
			    def->opcode == ZEND_ROPE_ADD) {
			    /* not a real definition */
				continue;
			} else if (def->opcode == ZEND_JMPZ_EX ||
			           def->opcode == ZEND_JMPNZ_EX ||
			           def->opcode == ZEND_BOOL ||
			           def->opcode == ZEND_BOOL_NOT) {
				/* result IS_BOOL, it does't have to be destroyed */
				break;
			} else if (def->opcode == ZEND_DECLARE_CLASS ||
			           def->opcode == ZEND_DECLARE_INHERITED_CLASS ||
			           def->opcode == ZEND_DECLARE_INHERITED_CLASS_DELAYED ||
			           def->opcode == ZEND_DECLARE_ANON_CLASS ||
			           def->opcode == ZEND_DECLARE_ANON_INHERITED_CLASS) {
				/* classes don't have to be destroyed */
				break;
			} else if (def->opcode == ZEND_FAST_CALL) {
				/* fast_calls don't have to be destroyed */
				break;
			} else if (def->opcode == ZEND_NEW) {
				/* Objects created via ZEND_NEW are only fully initialized
				 * after the DO_FCALL (constructor call) */
				def = CG(active_op_array)->opcodes + def->op2.opline_num - 1;
				if (def + 1 == opline) {
					break;
				}
			}

	        zend_end_live_range(CG(active_op_array),
				zend_start_live_range_ex(CG(active_op_array),
					def + 1 - CG(active_op_array)->opcodes),
				opline - CG(active_op_array)->opcodes,
				ZEND_LIVE_TMPVAR, var);
		    break;
		}
	}
}
/* }}} */

static zend_always_inline int zend_is_def_range(zend_op *opline, zend_uchar type, uint32_t var) /* {{{ */
{
	while (1) {
		if (opline->result_type == type && opline->result.var == var) {
			return opline->opcode != ZEND_ADD_ARRAY_ELEMENT &&
				opline->opcode != ZEND_ROPE_ADD;
		} else if (opline->opcode == ZEND_OP_DATA) {
			return (opline-1)->result_type == type &&
				(opline-1)->result.var == var;
		} else if (opline->opcode == ZEND_END_SILENCE ||
		           opline->opcode == ZEND_NOP ||
	    	       opline->opcode == ZEND_EXT_NOP ||
	        	   opline->opcode == ZEND_EXT_STMT ||
	        	   opline->opcode == ZEND_EXT_FCALL_BEGIN ||
	        	   opline->opcode == ZEND_EXT_FCALL_END ||
	        	   opline->opcode == ZEND_TICKS) {
			opline--;
		} else {
			return 0;
		}
	}
}
/* }}} */

static void zend_check_live_ranges(zend_op *opline) /* {{{ */
{
	if ((opline->op1_type & (IS_VAR|IS_TMP_VAR)) &&
		!zend_is_def_range(opline - 1, opline->op1_type, opline->op1.var)) {

		if (opline->opcode == ZEND_OP_DATA) {
			if (!zend_is_def_range(opline - 2, opline->op1_type, opline->op1.var)) {
				zend_find_live_range(opline - 1, opline->op1_type, opline->op1.var);
			}
		} else if (opline->opcode == ZEND_INIT_STATIC_METHOD_CALL ||
		           opline->opcode == ZEND_NEW ||
		           opline->opcode == ZEND_FETCH_CLASS_CONSTANT ||
		           opline->opcode == ZEND_ADD_INTERFACE ||
		           opline->opcode == ZEND_ADD_TRAIT ||
		           opline->opcode == ZEND_BIND_TRAITS ||
		           opline->opcode == ZEND_VERIFY_ABSTRACT_CLASS) {
			/* classes don't have to be destroyed */
		} else if (opline->opcode == ZEND_FAST_RET) {
			/* fast_calls don't have to be destroyed */
		} else if (opline->opcode == ZEND_CASE ||
		           opline->opcode == ZEND_FE_FETCH_R ||
		           opline->opcode == ZEND_FE_FETCH_RW ||
			       opline->opcode == ZEND_FE_FREE ||
			       opline->opcode == ZEND_ROPE_ADD ||
			       opline->opcode == ZEND_ROPE_END ||
			       opline->opcode == ZEND_END_SILENCE ||
			       opline->opcode == ZEND_FETCH_LIST ||
			       opline->opcode == ZEND_VERIFY_RETURN_TYPE ||
			       opline->opcode == ZEND_BIND_LEXICAL) {
			/* these opcodes are handled separately */
		} else {
			zend_find_live_range(opline, opline->op1_type, opline->op1.var);
		}
	}

	if ((opline->op2_type & (IS_VAR|IS_TMP_VAR)) &&
		!zend_is_def_range(opline - 1, opline->op2_type, opline->op2.var)) {

		if (opline->opcode == ZEND_OP_DATA) {
			if (!zend_is_def_range(opline - 2, opline->op2_type, opline->op2.var)) {
				zend_find_live_range(opline-1, opline->op2_type, opline->op2.var);
			}
		} else if (opline->opcode == ZEND_FETCH_STATIC_PROP_R ||
		           opline->opcode == ZEND_FETCH_STATIC_PROP_W ||
		           opline->opcode == ZEND_FETCH_STATIC_PROP_RW ||
		           opline->opcode == ZEND_FETCH_STATIC_PROP_IS ||
		           opline->opcode == ZEND_FETCH_STATIC_PROP_FUNC_ARG ||
		           opline->opcode == ZEND_FETCH_STATIC_PROP_UNSET ||
		           opline->opcode == ZEND_UNSET_STATIC_PROP ||
		           opline->opcode == ZEND_ISSET_ISEMPTY_STATIC_PROP ||
		           opline->opcode == ZEND_INSTANCEOF) {
			/* classes don't have to be destroyed */
		} else {
			zend_find_live_range(opline, opline->op2_type, opline->op2.var);
		}
	}
}
/* }}} */

static zend_op *zend_emit_op(znode *result, zend_uchar opcode, znode *op1, znode *op2) /* {{{ */
{
	zend_op *opline = get_next_op(CG(active_op_array));
	opline->opcode = opcode;

	if (op1 == NULL) {
		SET_UNUSED(opline->op1);
	} else {
		SET_NODE(opline->op1, op1);
	}

	if (op2 == NULL) {
		SET_UNUSED(opline->op2);
	} else {
		SET_NODE(opline->op2, op2);
	}

	zend_check_live_ranges(opline);

	if (result) {
		zend_make_var_result(result, opline);
	}
	return opline;
}
/* }}} */

static zend_op *zend_emit_op_tmp(znode *result, zend_uchar opcode, znode *op1, znode *op2) /* {{{ */
{
	zend_op *opline = get_next_op(CG(active_op_array));
	opline->opcode = opcode;

	if (op1 == NULL) {
		SET_UNUSED(opline->op1);
	} else {
		SET_NODE(opline->op1, op1);
	}

	if (op2 == NULL) {
		SET_UNUSED(opline->op2);
	} else {
		SET_NODE(opline->op2, op2);
	}

	zend_check_live_ranges(opline);

	if (result) {
		zend_make_tmp_result(result, opline);
	}

	return opline;
}
/* }}} */

static void zend_emit_tick(void) /* {{{ */
{
	zend_op *opline;

	/* This prevents a double TICK generated by the parser statement of "declare()" */
	if (CG(active_op_array)->last && CG(active_op_array)->opcodes[CG(active_op_array)->last - 1].opcode == ZEND_TICKS) {
		return;
	}
	
	opline = get_next_op(CG(active_op_array));

	opline->opcode = ZEND_TICKS;
	SET_UNUSED(opline->op1);
	SET_UNUSED(opline->op2);
	opline->extended_value = FC(declarables).ticks;
}
/* }}} */

static inline zend_op *zend_emit_op_data(znode *value) /* {{{ */
{
	return zend_emit_op(NULL, ZEND_OP_DATA, value, NULL);
}
/* }}} */

static inline uint32_t zend_emit_jump(uint32_t opnum_target) /* {{{ */
{
	uint32_t opnum = get_next_op_number(CG(active_op_array));
	zend_op *opline = zend_emit_op(NULL, ZEND_JMP, NULL, NULL);
	opline->op1.opline_num = opnum_target;
	return opnum;
}
/* }}} */

ZEND_API int zend_is_smart_branch(zend_op *opline) /* {{{ */
{
	switch (opline->opcode) {
		case ZEND_IS_IDENTICAL:
		case ZEND_IS_NOT_IDENTICAL:
		case ZEND_IS_EQUAL:
		case ZEND_IS_NOT_EQUAL:
		case ZEND_IS_SMALLER:
		case ZEND_IS_SMALLER_OR_EQUAL:
		case ZEND_CASE:
		case ZEND_ISSET_ISEMPTY_VAR:
		case ZEND_ISSET_ISEMPTY_DIM_OBJ:
		case ZEND_ISSET_ISEMPTY_PROP_OBJ:
		case ZEND_ISSET_ISEMPTY_STATIC_PROP:
		case ZEND_INSTANCEOF:
		case ZEND_TYPE_CHECK:
		case ZEND_DEFINED:
			return 1;
		default:
			return 0;
	}
}
/* }}} */

static inline uint32_t zend_emit_cond_jump(zend_uchar opcode, znode *cond, uint32_t opnum_target) /* {{{ */
{
	uint32_t opnum = get_next_op_number(CG(active_op_array));
	zend_op *opline;

	if ((cond->op_type & (IS_CV|IS_CONST))
	 && opnum > 0
	 && zend_is_smart_branch(CG(active_op_array)->opcodes + opnum - 1)) {
		/* emit extra NOP to avoid incorrect SMART_BRANCH in very rare cases */
		zend_emit_op(NULL, ZEND_NOP, NULL, NULL);
		opnum = get_next_op_number(CG(active_op_array));
	}
	opline = zend_emit_op(NULL, opcode, cond, NULL);
	opline->op2.opline_num = opnum_target;
	return opnum;
}
/* }}} */

static inline void zend_update_jump_target(uint32_t opnum_jump, uint32_t opnum_target) /* {{{ */
{
	zend_op *opline = &CG(active_op_array)->opcodes[opnum_jump];
	switch (opline->opcode) {
		case ZEND_JMP:
			opline->op1.opline_num = opnum_target;
			break;
		case ZEND_JMPZ:
		case ZEND_JMPNZ:
		case ZEND_JMPZ_EX:
		case ZEND_JMPNZ_EX:
		case ZEND_JMP_SET:
			opline->op2.opline_num = opnum_target;
			break;
		EMPTY_SWITCH_DEFAULT_CASE()
	}
}
/* }}} */

static inline void zend_update_jump_target_to_next(uint32_t opnum_jump) /* {{{ */
{
	zend_update_jump_target(opnum_jump, get_next_op_number(CG(active_op_array)));
}
/* }}} */

static inline zend_op *zend_delayed_emit_op(znode *result, zend_uchar opcode, znode *op1, znode *op2) /* {{{ */
{
	zend_op tmp_opline;
	init_op(&tmp_opline);
	tmp_opline.opcode = opcode;
	if (op1 == NULL) {
		SET_UNUSED(tmp_opline.op1);
	} else {
		SET_NODE(tmp_opline.op1, op1);
	}
	if (op2 == NULL) {
		SET_UNUSED(tmp_opline.op2);
	} else {
		SET_NODE(tmp_opline.op2, op2);
	}
	if (result) {
		zend_make_var_result(result, &tmp_opline);
	}

	zend_stack_push(&CG(delayed_oplines_stack), &tmp_opline);
	return zend_stack_top(&CG(delayed_oplines_stack));
}
/* }}} */

static inline uint32_t zend_delayed_compile_begin(void) /* {{{ */
{
	return zend_stack_count(&CG(delayed_oplines_stack));
}
/* }}} */

static zend_op *zend_delayed_compile_end(uint32_t offset) /* {{{ */
{
	zend_op *opline = NULL, *oplines = zend_stack_base(&CG(delayed_oplines_stack));
	uint32_t i, count = zend_stack_count(&CG(delayed_oplines_stack));

	ZEND_ASSERT(count >= offset);
	for (i = offset; i < count; ++i) {
		opline = get_next_op(CG(active_op_array));
		memcpy(opline, &oplines[i], sizeof(zend_op));
		zend_check_live_ranges(opline);
	}
	CG(delayed_oplines_stack).top = offset;
	return opline;
}
/* }}} */

static void zend_emit_return_type_check(
		znode *expr, zend_arg_info *return_info, zend_bool implicit) /* {{{ */
{
	/* `return ...;` is illegal in a void function (but `return;` isn't) */
	if (return_info->type_hint == IS_VOID) {
		if (expr) {
			if (expr->op_type == IS_CONST && Z_TYPE(expr->u.constant) == IS_NULL) {
				zend_error_noreturn(E_COMPILE_ERROR,
					"A void function must not return a value "
					"(did you mean \"return;\" instead of \"return null;\"?)");
			} else {
				zend_error_noreturn(E_COMPILE_ERROR, "A void function must not return a value");
			}
		}
		/* we don't need run-time check */
		return;
	}

	if (return_info->type_hint != IS_UNDEF) {
		zend_op *opline;

		if (!expr && !implicit) {
			if (return_info->allow_null) {
				zend_error_noreturn(E_COMPILE_ERROR,
					"A function with return type must return a value "
					"(did you mean \"return null;\" instead of \"return;\"?)");
			} else {
				zend_error_noreturn(E_COMPILE_ERROR,
					"A function with return type must return a value");
			}
		}

		if (expr && expr->op_type == IS_CONST) {
			if ((return_info->type_hint == Z_TYPE(expr->u.constant))
			 ||((return_info->type_hint == _IS_BOOL)
			  && (Z_TYPE(expr->u.constant) == IS_FALSE
			   || Z_TYPE(expr->u.constant) == IS_TRUE))
			 || (return_info->allow_null
			  && Z_TYPE(expr->u.constant) == IS_NULL)) {
				/* we don't need run-time check */
				return;
			}
		}

		opline = zend_emit_op(NULL, ZEND_VERIFY_RETURN_TYPE, expr, NULL);
		if (expr && expr->op_type == IS_CONST) {
			opline->result_type = expr->op_type = IS_TMP_VAR;
			opline->result.var = expr->u.op.var = get_temporary_variable(CG(active_op_array));
		}
		if (return_info->class_name) {
			opline->op2.num = CG(active_op_array)->cache_size;
			CG(active_op_array)->cache_size += sizeof(void*);
		} else {
			opline->op2.num = -1;
		}
	}
}
/* }}} */

void zend_emit_final_return(int return_one) /* {{{ */
{
	znode zn;
	zend_op *ret;
	zend_bool returns_reference = (CG(active_op_array)->fn_flags & ZEND_ACC_RETURN_REFERENCE) != 0;

	if (CG(active_op_array)->fn_flags & ZEND_ACC_HAS_RETURN_TYPE
			&& !(CG(active_op_array)->fn_flags & ZEND_ACC_GENERATOR)) {
		zend_emit_return_type_check(NULL, CG(active_op_array)->arg_info - 1, 1);
	}

	zn.op_type = IS_CONST;
	if (return_one) {
		ZVAL_LONG(&zn.u.constant, 1);
	} else {
		ZVAL_NULL(&zn.u.constant);
	}

	ret = zend_emit_op(NULL, returns_reference ? ZEND_RETURN_BY_REF : ZEND_RETURN, &zn, NULL);
	ret->extended_value = -1;
}
/* }}} */

static inline zend_bool zend_is_variable(zend_ast *ast) /* {{{ */
{
	return ast->kind == ZEND_AST_VAR || ast->kind == ZEND_AST_DIM
		|| ast->kind == ZEND_AST_PROP || ast->kind == ZEND_AST_STATIC_PROP
		|| ast->kind == ZEND_AST_CALL || ast->kind == ZEND_AST_METHOD_CALL
		|| ast->kind == ZEND_AST_STATIC_CALL;
}
/* }}} */

static inline zend_bool zend_is_call(zend_ast *ast) /* {{{ */
{
	return ast->kind == ZEND_AST_CALL
		|| ast->kind == ZEND_AST_METHOD_CALL
		|| ast->kind == ZEND_AST_STATIC_CALL;
}
/* }}} */

static inline zend_bool zend_is_unticked_stmt(zend_ast *ast) /* {{{ */
{
	return ast->kind == ZEND_AST_STMT_LIST || ast->kind == ZEND_AST_LABEL
		|| ast->kind == ZEND_AST_PROP_DECL || ast->kind == ZEND_AST_CLASS_CONST_DECL
		|| ast->kind == ZEND_AST_USE_TRAIT || ast->kind == ZEND_AST_METHOD;
}
/* }}} */

static inline zend_bool zend_can_write_to_variable(zend_ast *ast) /* {{{ */
{
	while (ast->kind == ZEND_AST_DIM || ast->kind == ZEND_AST_PROP) {
		ast = ast->child[0];
	}

	return zend_is_variable(ast);
}
/* }}} */

static inline zend_bool zend_is_const_default_class_ref(zend_ast *name_ast) /* {{{ */
{
	if (name_ast->kind != ZEND_AST_ZVAL) {
		return 0;
	}

	return ZEND_FETCH_CLASS_DEFAULT == zend_get_class_fetch_type_ast(name_ast);
}
/* }}} */

static inline void zend_handle_numeric_op(znode *node) /* {{{ */
{
	if (node->op_type == IS_CONST && Z_TYPE(node->u.constant) == IS_STRING) {
		zend_ulong index;

		if (ZEND_HANDLE_NUMERIC(Z_STR(node->u.constant), index)) {
			zval_ptr_dtor(&node->u.constant);
			ZVAL_LONG(&node->u.constant, index);
		}
	}
}
/* }}} */

static inline void zend_set_class_name_op1(zend_op *opline, znode *class_node) /* {{{ */
{
	if (class_node->op_type == IS_CONST) {
		opline->op1_type = IS_CONST;
		opline->op1.constant = zend_add_class_name_literal(
			CG(active_op_array), Z_STR(class_node->u.constant));
	} else {
		SET_NODE(opline->op1, class_node);
	}
}
/* }}} */

static zend_op *zend_compile_class_ref(znode *result, zend_ast *name_ast, int throw_exception) /* {{{ */
{
	zend_op *opline;
	znode name_node;
	zend_compile_expr(&name_node, name_ast);

	if (name_node.op_type == IS_CONST) {
		zend_string *name;
		uint32_t fetch_type;

		if (Z_TYPE(name_node.u.constant) != IS_STRING) {
			zend_error_noreturn(E_COMPILE_ERROR, "Illegal class name");
		}

		name = Z_STR(name_node.u.constant);
		fetch_type = zend_get_class_fetch_type(name);

		opline = zend_emit_op(result, ZEND_FETCH_CLASS, NULL, NULL);
		opline->extended_value = fetch_type | (throw_exception ? ZEND_FETCH_CLASS_EXCEPTION : 0);

		if (fetch_type == ZEND_FETCH_CLASS_DEFAULT) {
			uint32_t type = name_ast->kind == ZEND_AST_ZVAL ? name_ast->attr : ZEND_NAME_FQ;
			opline->op2_type = IS_CONST;
			opline->op2.constant = zend_add_class_name_literal(CG(active_op_array),
				zend_resolve_class_name(name, type));
		} else {
			zend_ensure_valid_class_fetch_type(fetch_type);
		}

		zend_string_release(name);
	} else {
		opline = zend_emit_op(result, ZEND_FETCH_CLASS, NULL, &name_node);
		opline->extended_value = ZEND_FETCH_CLASS_DEFAULT | (throw_exception ? ZEND_FETCH_CLASS_EXCEPTION : 0);
	}

	return opline;
}
/* }}} */

static void zend_compile_class_ref_ex(znode *result, zend_ast *name_ast, uint32_t fetch_flags) /* {{{ */
{
	uint32_t fetch_type;

	if (name_ast->kind != ZEND_AST_ZVAL) {
		znode name_node;

		zend_compile_expr(&name_node, name_ast);

		if (name_node.op_type == IS_CONST) {
			zend_string *name;

			if (Z_TYPE(name_node.u.constant) != IS_STRING) {
				zend_error_noreturn(E_COMPILE_ERROR, "Illegal class name");
			}

			name = Z_STR(name_node.u.constant);
			fetch_type = zend_get_class_fetch_type(name);

			if (fetch_type == ZEND_FETCH_CLASS_DEFAULT) {
				result->op_type = IS_CONST;
				ZVAL_STR(&result->u.constant, zend_resolve_class_name(name, ZEND_NAME_FQ));
			} else {
				zend_ensure_valid_class_fetch_type(fetch_type);
				result->op_type = IS_UNUSED;
				result->u.op.num = fetch_type | fetch_flags;
			}

			zend_string_release(name);
		} else {
			zend_op *opline = zend_emit_op(result, ZEND_FETCH_CLASS, NULL, &name_node);
			opline->extended_value = ZEND_FETCH_CLASS_DEFAULT | fetch_flags;
		}
		return;
	}

	/* Fully qualified names are always default refs */
	if (name_ast->attr == ZEND_NAME_FQ) {
		result->op_type = IS_CONST;
		ZVAL_STR(&result->u.constant, zend_resolve_class_name_ast(name_ast));
		return;
	}

	fetch_type = zend_get_class_fetch_type(zend_ast_get_str(name_ast));
	if (ZEND_FETCH_CLASS_DEFAULT == fetch_type) {
		result->op_type = IS_CONST;
		ZVAL_STR(&result->u.constant, zend_resolve_class_name_ast(name_ast));
	} else {
		zend_ensure_valid_class_fetch_type(fetch_type);
		result->op_type = IS_UNUSED;
		result->u.op.num = fetch_type | fetch_flags;
	}
}
/* }}} */

static int zend_try_compile_cv(znode *result, zend_ast *ast) /* {{{ */
{
	zend_ast *name_ast = ast->child[0];
	if (name_ast->kind == ZEND_AST_ZVAL) {
		zend_string *name = zval_get_string(zend_ast_get_zval(name_ast));

		if (zend_is_auto_global(name)) {
			zend_string_release(name);
			return FAILURE;
		}

		result->op_type = IS_CV;
		result->u.op.var = lookup_cv(CG(active_op_array), name);

		/* lookup_cv may be using another zend_string instance  */
		name = CG(active_op_array)->vars[EX_VAR_TO_NUM(result->u.op.var)];

		return SUCCESS;
	}

	return FAILURE;
}
/* }}} */

static zend_op *zend_compile_simple_var_no_cv(znode *result, zend_ast *ast, uint32_t type, int delayed) /* {{{ */
{
	zend_ast *name_ast = ast->child[0];
	znode name_node;
	zend_op *opline;

	zend_compile_expr(&name_node, name_ast);
	if (name_node.op_type == IS_CONST) {
		convert_to_string(&name_node.u.constant);
	}

	if (delayed) {
		opline = zend_delayed_emit_op(result, ZEND_FETCH_R, &name_node, NULL);
	} else {
		opline = zend_emit_op(result, ZEND_FETCH_R, &name_node, NULL);
	}

	if (name_node.op_type == IS_CONST && 
	    zend_is_auto_global(Z_STR(name_node.u.constant))) {

		opline->extended_value = ZEND_FETCH_GLOBAL;
	} else {
		opline->extended_value = ZEND_FETCH_LOCAL;
	}

	return opline;
}
/* }}} */

static zend_bool is_this_fetch(zend_ast *ast) /* {{{ */
{
	if (ast->kind == ZEND_AST_VAR && ast->child[0]->kind == ZEND_AST_ZVAL) {
		zval *name = zend_ast_get_zval(ast->child[0]);
		return Z_TYPE_P(name) == IS_STRING && zend_string_equals_literal(Z_STR_P(name), "this");
	}

	return 0;
}
/* }}} */

static void zend_compile_simple_var(znode *result, zend_ast *ast, uint32_t type, int delayed) /* {{{ */
{
	zend_op *opline;

	if (is_this_fetch(ast)) {
		opline = zend_emit_op(result, ZEND_FETCH_THIS, NULL, NULL);
		zend_adjust_for_fetch_type(opline, type);
	} else if (zend_try_compile_cv(result, ast) == FAILURE) {
		zend_op *opline = zend_compile_simple_var_no_cv(result, ast, type, delayed);
		zend_adjust_for_fetch_type(opline, type);
	}
}
/* }}} */

static void zend_separate_if_call_and_write(znode *node, zend_ast *ast, uint32_t type) /* {{{ */
{
	if (type != BP_VAR_R && type != BP_VAR_IS && zend_is_call(ast)) {
		if (node->op_type == IS_VAR) {
			zend_op *opline = zend_emit_op(NULL, ZEND_SEPARATE, node, NULL);
			opline->result_type = IS_VAR;
			opline->result.var = opline->op1.var;
		} else {
			zend_error_noreturn(E_COMPILE_ERROR, "Cannot use result of built-in function in write context");
		}
	}
}
/* }}} */

void zend_delayed_compile_var(znode *result, zend_ast *ast, uint32_t type);
void zend_compile_assign(znode *result, zend_ast *ast);
static void zend_compile_list_assign(znode *result, zend_ast *ast, znode *expr_node, zend_bool old_style);

static inline void zend_emit_assign_znode(zend_ast *var_ast, znode *value_node) /* {{{ */
{
	znode dummy_node;
	if (var_ast->kind == ZEND_AST_ARRAY) {
		zend_compile_list_assign(&dummy_node, var_ast, value_node, var_ast->attr);
	} else {
		zend_ast *assign_ast = zend_ast_create(ZEND_AST_ASSIGN, var_ast,
			zend_ast_create_znode(value_node));
		zend_compile_assign(&dummy_node, assign_ast);
	}
	zend_do_free(&dummy_node);
}
/* }}} */

static zend_op *zend_delayed_compile_dim(znode *result, zend_ast *ast, uint32_t type) /* {{{ */
{
	zend_ast *var_ast = ast->child[0];
	zend_ast *dim_ast = ast->child[1];

	znode var_node, dim_node;

	zend_delayed_compile_var(&var_node, var_ast, type);
	zend_separate_if_call_and_write(&var_node, var_ast, type);

	if (dim_ast == NULL) {
		if (type == BP_VAR_R || type == BP_VAR_IS) {
			zend_error_noreturn(E_COMPILE_ERROR, "Cannot use [] for reading");
		}
		if (type == BP_VAR_UNSET) {
			zend_error_noreturn(E_COMPILE_ERROR, "Cannot use [] for unsetting");
		}
		dim_node.op_type = IS_UNUSED;
	} else {
		zend_compile_expr(&dim_node, dim_ast);
		zend_handle_numeric_op(&dim_node);
	}

	return zend_delayed_emit_op(result, ZEND_FETCH_DIM_R, &var_node, &dim_node);
}
/* }}} */

static inline zend_op *zend_compile_dim_common(znode *result, zend_ast *ast, uint32_t type) /* {{{ */
{
	uint32_t offset = zend_delayed_compile_begin();
	zend_delayed_compile_dim(result, ast, type);
	return zend_delayed_compile_end(offset);
}
/* }}} */

void zend_compile_dim(znode *result, zend_ast *ast, uint32_t type) /* {{{ */
{
	zend_op *opline = zend_compile_dim_common(result, ast, type);
	zend_adjust_for_fetch_type(opline, type);
}
/* }}} */

static zend_op *zend_delayed_compile_prop(znode *result, zend_ast *ast, uint32_t type) /* {{{ */
{
	zend_ast *obj_ast = ast->child[0];
	zend_ast *prop_ast = ast->child[1];

	znode obj_node, prop_node;
	zend_op *opline;

	if (is_this_fetch(obj_ast)) {
		obj_node.op_type = IS_UNUSED;
	} else {
		zend_delayed_compile_var(&obj_node, obj_ast, type);
		zend_separate_if_call_and_write(&obj_node, obj_ast, type);
	}
	zend_compile_expr(&prop_node, prop_ast);

	opline = zend_delayed_emit_op(result, ZEND_FETCH_OBJ_R, &obj_node, &prop_node);
	if (opline->op2_type == IS_CONST) {
		convert_to_string(CT_CONSTANT(opline->op2));
		zend_alloc_polymorphic_cache_slot(opline->op2.constant);
	}

	return opline;
}
/* }}} */

static zend_op *zend_compile_prop_common(znode *result, zend_ast *ast, uint32_t type) /* {{{ */
{
	uint32_t offset = zend_delayed_compile_begin();
	zend_delayed_compile_prop(result, ast, type);
	return zend_delayed_compile_end(offset);
}
/* }}} */

void zend_compile_prop(znode *result, zend_ast *ast, uint32_t type) /* {{{ */
{
	zend_op *opline = zend_compile_prop_common(result, ast, type);
	zend_adjust_for_fetch_type(opline, type);
}
/* }}} */

zend_op *zend_compile_static_prop_common(znode *result, zend_ast *ast, uint32_t type, int delayed) /* {{{ */
{
	zend_ast *class_ast = ast->child[0];
	zend_ast *prop_ast = ast->child[1];

	znode class_node, prop_node;
	zend_op *opline;

	zend_compile_class_ref_ex(&class_node, class_ast, ZEND_FETCH_CLASS_EXCEPTION);

	zend_compile_expr(&prop_node, prop_ast);

	if (delayed) {
		opline = zend_delayed_emit_op(result, ZEND_FETCH_STATIC_PROP_R, &prop_node, NULL);
	} else {
		opline = zend_emit_op(result, ZEND_FETCH_STATIC_PROP_R, &prop_node, NULL);
	}
	if (opline->op1_type == IS_CONST) {
		convert_to_string(CT_CONSTANT(opline->op1));
		zend_alloc_polymorphic_cache_slot(opline->op1.constant);
	}
	if (class_node.op_type == IS_CONST) {
		opline->op2_type = IS_CONST;
		opline->op2.constant = zend_add_class_name_literal(
			CG(active_op_array), Z_STR(class_node.u.constant));
	} else {
		SET_NODE(opline->op2, &class_node);
	}

	return opline;
}
/* }}} */

void zend_compile_static_prop(znode *result, zend_ast *ast, uint32_t type, int delayed) /* {{{ */
{
	zend_op *opline = zend_compile_static_prop_common(result, ast, type, delayed);
	zend_adjust_for_fetch_type(opline, type);
}
/* }}} */

static void zend_verify_list_assign_target(zend_ast *var_ast, zend_bool old_style) /* {{{ */ {
	if (var_ast->kind == ZEND_AST_ARRAY) {
		if (var_ast->attr == ZEND_ARRAY_SYNTAX_LONG) {
			zend_error_noreturn(E_COMPILE_ERROR, "Cannot assign to array(), use [] instead");
		}
		if (old_style != var_ast->attr) {
			zend_error_noreturn(E_COMPILE_ERROR, "Cannot mix [] and list()");
		}
	} else if (!zend_can_write_to_variable(var_ast)) {
		zend_error_noreturn(E_COMPILE_ERROR, "Assignments can only happen to writable values");
	}
}
/* }}} */

static void zend_compile_list_assign(
		znode *result, zend_ast *ast, znode *expr_node, zend_bool old_style) /* {{{ */
{
	zend_ast_list *list = zend_ast_get_list(ast);
	uint32_t i;
	zend_bool has_elems = 0;
	zend_bool is_keyed =
		list->children > 0 && list->child[0] != NULL && list->child[0]->child[1] != NULL;

	for (i = 0; i < list->children; ++i) {
		zend_ast *elem_ast = list->child[i];
		zend_ast *var_ast, *key_ast;
		znode fetch_result, dim_node;

		if (elem_ast == NULL) {
			if (is_keyed) {
				zend_error(E_COMPILE_ERROR,
					"Cannot use empty array entries in keyed array assignment");
			} else {
				continue;
			}
		}

		if (elem_ast->attr) {
			zend_error(E_COMPILE_ERROR, "[] and list() assignments cannot be by reference");
		}

		var_ast = elem_ast->child[0];
		key_ast = elem_ast->child[1];
		has_elems = 1;

		if (is_keyed) {
			if (key_ast == NULL) {
				zend_error(E_COMPILE_ERROR,
					"Cannot mix keyed and unkeyed array entries in assignments");
			}

			zend_compile_expr(&dim_node, key_ast);
		} else {
			if (key_ast != NULL) {
				zend_error(E_COMPILE_ERROR,
					"Cannot mix keyed and unkeyed array entries in assignments");
			}

			dim_node.op_type = IS_CONST;
			ZVAL_LONG(&dim_node.u.constant, i);
		}

		if (expr_node->op_type == IS_CONST) {
			Z_TRY_ADDREF(expr_node->u.constant);
		}

		zend_verify_list_assign_target(var_ast, old_style);

		zend_emit_op(&fetch_result, ZEND_FETCH_LIST, expr_node, &dim_node);
		zend_emit_assign_znode(var_ast, &fetch_result);
	}

	if (has_elems == 0) {
		zend_error_noreturn(E_COMPILE_ERROR, "Cannot use empty list");
	}

	*result = *expr_node;
}
/* }}} */

static void zend_ensure_writable_variable(const zend_ast *ast) /* {{{ */
{
	if (ast->kind == ZEND_AST_CALL) {
		zend_error_noreturn(E_COMPILE_ERROR, "Can't use function return value in write context");
	}
	if (ast->kind == ZEND_AST_METHOD_CALL || ast->kind == ZEND_AST_STATIC_CALL) {
		zend_error_noreturn(E_COMPILE_ERROR, "Can't use method return value in write context");
	}
}
/* }}} */

/* Detects $a... = $a pattern */
zend_bool zend_is_assign_to_self(zend_ast *var_ast, zend_ast *expr_ast) /* {{{ */
{
	if (expr_ast->kind != ZEND_AST_VAR || expr_ast->child[0]->kind != ZEND_AST_ZVAL) {
		return 0;
	}

	while (zend_is_variable(var_ast) && var_ast->kind != ZEND_AST_VAR) {
		var_ast = var_ast->child[0];
	}

	if (var_ast->kind != ZEND_AST_VAR || var_ast->child[0]->kind != ZEND_AST_ZVAL) {
		return 0;
	}

	{
		zend_string *name1 = zval_get_string(zend_ast_get_zval(var_ast->child[0]));
		zend_string *name2 = zval_get_string(zend_ast_get_zval(expr_ast->child[0]));
		zend_bool result = zend_string_equals(name1, name2);
		zend_string_release(name1);
		zend_string_release(name2);
		return result;
	}
}
/* }}} */

/* Detects if list($a, $b, $c) contains variable with given name */
zend_bool zend_list_has_assign_to(zend_ast *list_ast, zend_string *name) /* {{{ */
{
	zend_ast_list *list = zend_ast_get_list(list_ast);
	uint32_t i;
	for (i = 0; i < list->children; i++) {
		zend_ast *elem_ast = list->child[i];
		zend_ast *var_ast;

		if (!elem_ast) {
			continue;
		}
		var_ast = elem_ast->child[0];

		/* Recursively check nested list()s */
		if (var_ast->kind == ZEND_AST_ARRAY && zend_list_has_assign_to(var_ast, name)) {
			return 1;
		}

		if (var_ast->kind == ZEND_AST_VAR && var_ast->child[0]->kind == ZEND_AST_ZVAL) {
			zend_string *var_name = zval_get_string(zend_ast_get_zval(var_ast->child[0]));
			zend_bool result = zend_string_equals(var_name, name);
			zend_string_release(var_name);
			if (result) {
				return 1;
			}
		}
	}

	return 0;
}
/* }}} */

/* Detects patterns like list($a, $b, $c) = $a */
zend_bool zend_list_has_assign_to_self(zend_ast *list_ast, zend_ast *expr_ast) /* {{{ */
{
	/* Only check simple variables on the RHS, as only CVs cause issues with this. */
	if (expr_ast->kind == ZEND_AST_VAR && expr_ast->child[0]->kind == ZEND_AST_ZVAL) {
		zend_string *name = zval_get_string(zend_ast_get_zval(expr_ast->child[0]));
		zend_bool result = zend_list_has_assign_to(list_ast, name);
		zend_string_release(name);
		return result;
	}
	return 0;
}
/* }}} */

void zend_compile_assign(znode *result, zend_ast *ast) /* {{{ */
{
	zend_ast *var_ast = ast->child[0];
	zend_ast *expr_ast = ast->child[1];

	znode var_node, expr_node;
	zend_op *opline;
	uint32_t offset;

	if (is_this_fetch(var_ast)) {
		zend_error_noreturn(E_COMPILE_ERROR, "Cannot re-assign $this");
	}

	zend_ensure_writable_variable(var_ast);

	switch (var_ast->kind) {
		case ZEND_AST_VAR:
		case ZEND_AST_STATIC_PROP:
			offset = zend_delayed_compile_begin();
			zend_delayed_compile_var(&var_node, var_ast, BP_VAR_W);
			zend_compile_expr(&expr_node, expr_ast);
			zend_delayed_compile_end(offset);
			zend_emit_op(result, ZEND_ASSIGN, &var_node, &expr_node);
			return;
		case ZEND_AST_DIM:
			offset = zend_delayed_compile_begin();
			zend_delayed_compile_dim(result, var_ast, BP_VAR_W);

			if (zend_is_assign_to_self(var_ast, expr_ast)
			 && !is_this_fetch(expr_ast)) {
				/* $a[0] = $a should evaluate the right $a first */
				zend_compile_simple_var_no_cv(&expr_node, expr_ast, BP_VAR_R, 0);
			} else {
				zend_compile_expr(&expr_node, expr_ast);
			}

			opline = zend_delayed_compile_end(offset);
			opline->opcode = ZEND_ASSIGN_DIM;

			opline = zend_emit_op_data(&expr_node);
			return;
		case ZEND_AST_PROP:
			offset = zend_delayed_compile_begin();
			zend_delayed_compile_prop(result, var_ast, BP_VAR_W);
			zend_compile_expr(&expr_node, expr_ast);

			opline = zend_delayed_compile_end(offset);
			opline->opcode = ZEND_ASSIGN_OBJ;

			zend_emit_op_data(&expr_node);
			return;
		case ZEND_AST_ARRAY:
			if (zend_list_has_assign_to_self(var_ast, expr_ast)) {
				/* list($a, $b) = $a should evaluate the right $a first */
				zend_compile_simple_var_no_cv(&expr_node, expr_ast, BP_VAR_R, 0);
			} else {
				zend_compile_expr(&expr_node, expr_ast);
			}

			zend_compile_list_assign(result, var_ast, &expr_node, var_ast->attr);
			return;
		EMPTY_SWITCH_DEFAULT_CASE();
	}
}
/* }}} */

void zend_compile_assign_ref(znode *result, zend_ast *ast) /* {{{ */
{
	zend_ast *target_ast = ast->child[0];
	zend_ast *source_ast = ast->child[1];

	znode target_node, source_node;
	zend_op *opline;
	uint32_t offset;

	if (is_this_fetch(target_ast)) {
		zend_error_noreturn(E_COMPILE_ERROR, "Cannot re-assign $this");
	}
	zend_ensure_writable_variable(target_ast);

	offset = zend_delayed_compile_begin();
	zend_delayed_compile_var(&target_node, target_ast, BP_VAR_W);
	zend_compile_var(&source_node, source_ast, BP_VAR_W);

	if ((target_ast->kind != ZEND_AST_VAR
	  || target_ast->child[0]->kind != ZEND_AST_ZVAL)
	 && source_node.op_type != IS_CV) {
		/* Both LHS and RHS expressions may modify the same data structure,
		 * and the modification during RHS evaluation may dangle the pointer
		 * to the result of the LHS evaluation.
		 * Use MAKE_REF instruction to replace direct pointer with REFERENCE.
		 * See: Bug #71539
		 */
		zend_emit_op(&source_node, ZEND_MAKE_REF, &source_node, NULL);
	}

	zend_delayed_compile_end(offset);

	if (source_node.op_type != IS_VAR && zend_is_call(source_ast)) {
		zend_error_noreturn(E_COMPILE_ERROR, "Cannot use result of built-in function in write context");
	}

	opline = zend_emit_op(result, ZEND_ASSIGN_REF, &target_node, &source_node);

	if (zend_is_call(source_ast)) {
		opline->extended_value = ZEND_RETURNS_FUNCTION;
	}
}
/* }}} */

static inline void zend_emit_assign_ref_znode(zend_ast *var_ast, znode *value_node) /* {{{ */
{
	zend_ast *assign_ast = zend_ast_create(ZEND_AST_ASSIGN_REF, var_ast,
		zend_ast_create_znode(value_node));
	zend_compile_assign_ref(NULL, assign_ast);
}
/* }}} */

void zend_compile_compound_assign(znode *result, zend_ast *ast) /* {{{ */
{
	zend_ast *var_ast = ast->child[0];
	zend_ast *expr_ast = ast->child[1];
	uint32_t opcode = ast->attr;

	znode var_node, expr_node;
	zend_op *opline;
	uint32_t offset;

	zend_ensure_writable_variable(var_ast);

	switch (var_ast->kind) {
		case ZEND_AST_VAR:
		case ZEND_AST_STATIC_PROP:
			offset = zend_delayed_compile_begin();
			zend_delayed_compile_var(&var_node, var_ast, BP_VAR_RW);
			zend_compile_expr(&expr_node, expr_ast);
			zend_delayed_compile_end(offset);
			zend_emit_op(result, opcode, &var_node, &expr_node);
			return;
		case ZEND_AST_DIM:
			offset = zend_delayed_compile_begin();
			zend_delayed_compile_dim(result, var_ast, BP_VAR_RW);
			zend_compile_expr(&expr_node, expr_ast);

			opline = zend_delayed_compile_end(offset);
			opline->opcode = opcode;
			opline->extended_value = ZEND_ASSIGN_DIM;

			opline = zend_emit_op_data(&expr_node);
			return;
		case ZEND_AST_PROP:
			offset = zend_delayed_compile_begin();
			zend_delayed_compile_prop(result, var_ast, BP_VAR_RW);
			zend_compile_expr(&expr_node, expr_ast);

			opline = zend_delayed_compile_end(offset);
			opline->opcode = opcode;
			opline->extended_value = ZEND_ASSIGN_OBJ;

			zend_emit_op_data(&expr_node);
			return;
		EMPTY_SWITCH_DEFAULT_CASE()
	}
}
/* }}} */

uint32_t zend_compile_args(zend_ast *ast, zend_function *fbc) /* {{{ */
{
	zend_ast_list *args = zend_ast_get_list(ast);
	uint32_t i;
	zend_bool uses_arg_unpack = 0;
	uint32_t arg_count = 0; /* number of arguments not including unpacks */

	for (i = 0; i < args->children; ++i) {
		zend_ast *arg = args->child[i];
		uint32_t arg_num = i + 1;

		znode arg_node;
		zend_op *opline;
		zend_uchar opcode;

		if (arg->kind == ZEND_AST_UNPACK) {
			uses_arg_unpack = 1;
			fbc = NULL;

			zend_compile_expr(&arg_node, arg->child[0]);
			opline = zend_emit_op(NULL, ZEND_SEND_UNPACK, &arg_node, NULL);
			opline->op2.num = arg_count;
			opline->result.var = (uint32_t)(zend_intptr_t)ZEND_CALL_ARG(NULL, arg_count);
			continue;
		}

		if (uses_arg_unpack) {
			zend_error_noreturn(E_COMPILE_ERROR,
				"Cannot use positional argument after argument unpacking");
		}

		arg_count++;
		if (zend_is_variable(arg)) {
			if (zend_is_call(arg)) {
				zend_compile_var(&arg_node, arg, BP_VAR_R);
				if (arg_node.op_type & (IS_CONST|IS_TMP_VAR)) {
					/* Function call was converted into builtin instruction */
					opcode = ZEND_SEND_VAL;
				} else {
					if (fbc) {
						if (ARG_MUST_BE_SENT_BY_REF(fbc, arg_num)) {
							opcode = ZEND_SEND_VAR_NO_REF;
						} else if (ARG_MAY_BE_SENT_BY_REF(fbc, arg_num)) {
							opcode = ZEND_SEND_VAL;
						} else {
							opcode = ZEND_SEND_VAR;
						}
					} else {
						opcode = ZEND_SEND_VAR_NO_REF_EX;
					}
				}
			} else if (fbc) {
				if (ARG_SHOULD_BE_SENT_BY_REF(fbc, arg_num)) {
					zend_compile_var(&arg_node, arg, BP_VAR_W);
					opcode = ZEND_SEND_REF;
				} else {
					zend_compile_var(&arg_node, arg, BP_VAR_R);
					opcode = ZEND_SEND_VAR;
				}
			} else {
				zend_compile_var(&arg_node, arg,
					BP_VAR_FUNC_ARG | (arg_num << BP_VAR_SHIFT));
				opcode = ZEND_SEND_VAR_EX;
			}
		} else {
			zend_compile_expr(&arg_node, arg);
			ZEND_ASSERT(arg_node.op_type != IS_CV);
			if (arg_node.op_type == IS_VAR) {
				/* pass ++$a or something similar */
				if (fbc) {
					if (ARG_MUST_BE_SENT_BY_REF(fbc, arg_num)) {
						opcode = ZEND_SEND_VAR_NO_REF;
					} else if (ARG_MAY_BE_SENT_BY_REF(fbc, arg_num)) {
						opcode = ZEND_SEND_VAL;
					} else {
						opcode = ZEND_SEND_VAR;
					}
				} else {
					opcode = ZEND_SEND_VAR_NO_REF_EX;
				}
			} else {
				if (fbc) {
					opcode = ZEND_SEND_VAL;
					if (ARG_MUST_BE_SENT_BY_REF(fbc, arg_num)) {
						zend_error_noreturn(E_COMPILE_ERROR, "Only variables can be passed by reference");
					}
				} else {
					opcode = ZEND_SEND_VAL_EX;
				}
			}
		}

		opline = zend_emit_op(NULL, opcode, &arg_node, NULL);
		opline->op2.opline_num = arg_num;
		opline->result.var = (uint32_t)(zend_intptr_t)ZEND_CALL_ARG(NULL, arg_num);
	}

	return arg_count;
}
/* }}} */

ZEND_API zend_uchar zend_get_call_op(const zend_op *init_op, zend_function *fbc) /* {{{ */
{
	if (fbc) {
		if (fbc->type == ZEND_INTERNAL_FUNCTION) {
			if (init_op->opcode == ZEND_INIT_FCALL && !zend_execute_internal) {
				if (!(fbc->common.fn_flags & (ZEND_ACC_ABSTRACT|ZEND_ACC_DEPRECATED|ZEND_ACC_HAS_TYPE_HINTS|ZEND_ACC_RETURN_REFERENCE))) {
					return ZEND_DO_ICALL;
				} else {
					return ZEND_DO_FCALL_BY_NAME;
				}
			}
		} else {
			if (zend_execute_ex == execute_ex && !(fbc->common.fn_flags & ZEND_ACC_ABSTRACT)) {
				return ZEND_DO_UCALL;
			}
		}
	} else if (zend_execute_ex == execute_ex &&
	           !zend_execute_internal &&
	           (init_op->opcode == ZEND_INIT_FCALL_BY_NAME ||
	            init_op->opcode == ZEND_INIT_NS_FCALL_BY_NAME)) {
		return ZEND_DO_FCALL_BY_NAME;
	}
	return ZEND_DO_FCALL;
}
/* }}} */

void zend_compile_call_common(znode *result, zend_ast *args_ast, zend_function *fbc) /* {{{ */
{
	zend_op *opline;
	uint32_t opnum_init = get_next_op_number(CG(active_op_array)) - 1;
	uint32_t arg_count;
	uint32_t call_flags;

	zend_do_extended_fcall_begin();

	arg_count = zend_compile_args(args_ast, fbc);

	opline = &CG(active_op_array)->opcodes[opnum_init];
	opline->extended_value = arg_count;

	if (opline->opcode == ZEND_INIT_FCALL) {
		opline->op1.num = zend_vm_calc_used_stack(arg_count, fbc);
	}

	call_flags = (opline->opcode == ZEND_NEW ? ZEND_CALL_CTOR : 0);
	opline = zend_emit_op(result, zend_get_call_op(opline, fbc), NULL, NULL);
	opline->op1.num = call_flags;

	zend_do_extended_fcall_end();
}
/* }}} */

zend_bool zend_compile_function_name(znode *name_node, zend_ast *name_ast) /* {{{ */
{
	zend_string *orig_name = zend_ast_get_str(name_ast);
	zend_bool is_fully_qualified;

	name_node->op_type = IS_CONST;
	ZVAL_STR(&name_node->u.constant, zend_resolve_function_name(
		orig_name, name_ast->attr, &is_fully_qualified));

	return !is_fully_qualified && FC(current_namespace);
}
/* }}} */

void zend_compile_ns_call(znode *result, znode *name_node, zend_ast *args_ast) /* {{{ */
{
	zend_op *opline = get_next_op(CG(active_op_array));
	opline->opcode = ZEND_INIT_NS_FCALL_BY_NAME;
	SET_UNUSED(opline->op1);
	opline->op2_type = IS_CONST;
	opline->op2.constant = zend_add_ns_func_name_literal(
		CG(active_op_array), Z_STR(name_node->u.constant));
	zend_alloc_cache_slot(opline->op2.constant);

	zend_compile_call_common(result, args_ast, NULL);
}
/* }}} */

void zend_compile_dynamic_call(znode *result, znode *name_node, zend_ast *args_ast) /* {{{ */
{
	if (name_node->op_type == IS_CONST && Z_TYPE(name_node->u.constant) == IS_STRING) {
		const char *colon;
		zend_string *str = Z_STR(name_node->u.constant);
		if ((colon = zend_memrchr(ZSTR_VAL(str), ':', ZSTR_LEN(str))) != NULL && colon > ZSTR_VAL(str) && *(colon - 1) == ':') {
			zend_string *class = zend_string_init(ZSTR_VAL(str), colon - ZSTR_VAL(str) - 1, 0);
			zend_string *method = zend_string_init(colon + 1, ZSTR_LEN(str) - (colon - ZSTR_VAL(str)) - 1, 0);
			zend_op *opline = get_next_op(CG(active_op_array));

			opline->opcode = ZEND_INIT_STATIC_METHOD_CALL;
			opline->op1_type = IS_CONST;
			opline->op1.constant = zend_add_class_name_literal(CG(active_op_array), class);
			opline->op2_type = IS_CONST;
			opline->op2.constant = zend_add_func_name_literal(CG(active_op_array), method);
			zend_alloc_cache_slot(opline->op2.constant);
			zval_ptr_dtor(&name_node->u.constant);
		} else {
			zend_op *opline = get_next_op(CG(active_op_array));

			opline->opcode = ZEND_INIT_FCALL_BY_NAME;
			SET_UNUSED(opline->op1);
			opline->op2_type = IS_CONST;
			opline->op2.constant = zend_add_func_name_literal(CG(active_op_array), str);
			zend_alloc_cache_slot(opline->op2.constant);
		}
	} else {
		zend_emit_op(NULL, ZEND_INIT_DYNAMIC_CALL, NULL, name_node);
	}

	zend_compile_call_common(result, args_ast, NULL);
}
/* }}} */

static zend_bool zend_args_contain_unpack(zend_ast_list *args) /* {{{ */
{
	uint32_t i;
	for (i = 0; i < args->children; ++i) {
		if (args->child[i]->kind == ZEND_AST_UNPACK) {
			return 1;
		}
	}
	return 0;
}
/* }}} */

int zend_compile_func_strlen(znode *result, zend_ast_list *args) /* {{{ */
{
	znode arg_node;

	if ((CG(compiler_options) & ZEND_COMPILE_NO_BUILTIN_STRLEN)
		|| args->children != 1 || args->child[0]->kind == ZEND_AST_UNPACK
	) {
		return FAILURE;
	}

	zend_compile_expr(&arg_node, args->child[0]);
	if (arg_node.op_type == IS_CONST && Z_TYPE(arg_node.u.constant) == IS_STRING) {
		result->op_type = IS_CONST;
		ZVAL_LONG(&result->u.constant, Z_STRLEN(arg_node.u.constant));
		zval_dtor(&arg_node.u.constant);
	} else {
		zend_emit_op_tmp(result, ZEND_STRLEN, &arg_node, NULL);
	}
	return SUCCESS;
}
/* }}} */

int zend_compile_func_typecheck(znode *result, zend_ast_list *args, uint32_t type) /* {{{ */
{
	znode arg_node;
	zend_op *opline;

	if (args->children != 1 || args->child[0]->kind == ZEND_AST_UNPACK) {
		return FAILURE;
	}

	zend_compile_expr(&arg_node, args->child[0]);
	opline = zend_emit_op_tmp(result, ZEND_TYPE_CHECK, &arg_node, NULL);
	opline->extended_value = type;
	return SUCCESS;
}
/* }}} */

int zend_compile_func_cast(znode *result, zend_ast_list *args, uint32_t type) /* {{{ */
{
	znode arg_node;
	zend_op *opline;

	if (args->children != 1 || args->child[0]->kind == ZEND_AST_UNPACK) {
		return FAILURE;
	}

	zend_compile_expr(&arg_node, args->child[0]);
	opline = zend_emit_op_tmp(result, ZEND_CAST, &arg_node, NULL);
	opline->extended_value = type;
	return SUCCESS;
}
/* }}} */

int zend_compile_func_defined(znode *result, zend_ast_list *args) /* {{{ */
{
	zend_string *name;
	zend_op *opline;

	if (args->children != 1 || args->child[0]->kind != ZEND_AST_ZVAL) {
		return FAILURE;
	}

	name = zval_get_string(zend_ast_get_zval(args->child[0]));
	if (zend_memrchr(ZSTR_VAL(name), '\\', ZSTR_LEN(name)) || zend_memrchr(ZSTR_VAL(name), ':', ZSTR_LEN(name))) {
		zend_string_release(name);
		return FAILURE;
	}

	if (zend_try_ct_eval_const(&result->u.constant, name, 0)) {
		zend_string_release(name);
		zval_ptr_dtor(&result->u.constant);
		ZVAL_TRUE(&result->u.constant);
		result->op_type = IS_CONST;
		return SUCCESS;
	}

	opline = zend_emit_op_tmp(result, ZEND_DEFINED, NULL, NULL);
	opline->op1_type = IS_CONST;
	LITERAL_STR(opline->op1, name);
	zend_alloc_cache_slot(opline->op1.constant);

	/* Lowercase constant name in a separate literal */
	{
		zval c;
		zend_string *lcname = zend_string_tolower(name);
		ZVAL_NEW_STR(&c, lcname);
		zend_add_literal(CG(active_op_array), &c);
	}
	return SUCCESS;
}
/* }}} */

int zend_compile_func_chr(znode *result, zend_ast_list *args) /* {{{ */
{

	if (args->children == 1 &&
	    args->child[0]->kind == ZEND_AST_ZVAL &&
	    Z_TYPE_P(zend_ast_get_zval(args->child[0])) == IS_LONG) {

		zend_long c = Z_LVAL_P(zend_ast_get_zval(args->child[0])) & 0xff;

		result->op_type = IS_CONST;
		if (CG(one_char_string)[c]) {
			ZVAL_INTERNED_STR(&result->u.constant, CG(one_char_string)[c]);
		} else {
			ZVAL_NEW_STR(&result->u.constant, zend_string_alloc(1, 0));
			Z_STRVAL_P(&result->u.constant)[0] = (char)c;
			Z_STRVAL_P(&result->u.constant)[1] = '\0';
		}
		return SUCCESS;
	} else {
		return FAILURE;
	}
}
/* }}} */

int zend_compile_func_ord(znode *result, zend_ast_list *args) /* {{{ */
{
	if (args->children == 1 &&
	    args->child[0]->kind == ZEND_AST_ZVAL &&
	    Z_TYPE_P(zend_ast_get_zval(args->child[0])) == IS_STRING) {

		result->op_type = IS_CONST;
		ZVAL_LONG(&result->u.constant, (unsigned char)Z_STRVAL_P(zend_ast_get_zval(args->child[0]))[0]);
		return SUCCESS;
	} else {
		return FAILURE;
	}
}
/* }}} */


static int zend_try_compile_ct_bound_init_user_func(zend_ast *name_ast, uint32_t num_args) /* {{{ */
{
	zend_string *name, *lcname;
	zend_function *fbc;
	zend_op *opline;

	if (name_ast->kind != ZEND_AST_ZVAL || Z_TYPE_P(zend_ast_get_zval(name_ast)) != IS_STRING) {
		return FAILURE;
	}

	name = zend_ast_get_str(name_ast);
	lcname = zend_string_tolower(name);

	fbc = zend_hash_find_ptr(CG(function_table), lcname);
	if (!fbc
	 || (fbc->type == ZEND_INTERNAL_FUNCTION && (CG(compiler_options) & ZEND_COMPILE_IGNORE_INTERNAL_FUNCTIONS))
	 || (fbc->type == ZEND_USER_FUNCTION && (CG(compiler_options) & ZEND_COMPILE_IGNORE_USER_FUNCTIONS))
	) {
		zend_string_release(lcname);
		return FAILURE;
	}

	opline = zend_emit_op(NULL, ZEND_INIT_FCALL, NULL, NULL);
	opline->extended_value = num_args;
	opline->op1.num = zend_vm_calc_used_stack(num_args, fbc);
	opline->op2_type = IS_CONST;
	LITERAL_STR(opline->op2, lcname);
	zend_alloc_cache_slot(opline->op2.constant);

	return SUCCESS;
}
/* }}} */

static void zend_compile_init_user_func(zend_ast *name_ast, uint32_t num_args, zend_string *orig_func_name) /* {{{ */
{
	zend_op *opline;
	znode name_node;

	if (zend_try_compile_ct_bound_init_user_func(name_ast, num_args) == SUCCESS) {
		return;
	}

	zend_compile_expr(&name_node, name_ast);

	opline = zend_emit_op(NULL, ZEND_INIT_USER_CALL, NULL, &name_node);
	opline->op1_type = IS_CONST;
	LITERAL_STR(opline->op1, zend_string_copy(orig_func_name));
	opline->extended_value = num_args;
}
/* }}} */

/* cufa = call_user_func_array */
int zend_compile_func_cufa(znode *result, zend_ast_list *args, zend_string *lcname) /* {{{ */
{
	znode arg_node;

	if (args->children != 2 || zend_args_contain_unpack(args)) {
		return FAILURE;
	}

	zend_compile_init_user_func(args->child[0], 0, lcname);
	zend_compile_expr(&arg_node, args->child[1]);
	zend_emit_op(NULL, ZEND_SEND_ARRAY, &arg_node, NULL);
	zend_emit_op(result, ZEND_DO_FCALL, NULL, NULL);

	return SUCCESS;
}
/* }}} */

/* cuf = call_user_func */
int zend_compile_func_cuf(znode *result, zend_ast_list *args, zend_string *lcname) /* {{{ */
{
	uint32_t i;

	if (args->children < 1 || zend_args_contain_unpack(args)) {
		return FAILURE;
	}

	zend_compile_init_user_func(args->child[0], args->children - 1, lcname);
	for (i = 1; i < args->children; ++i) {
		zend_ast *arg_ast = args->child[i];
		znode arg_node;
		zend_op *opline;

		zend_compile_expr(&arg_node, arg_ast);

		opline = zend_emit_op(NULL, ZEND_SEND_USER, &arg_node, NULL);
		opline->op2.num = i;
		opline->result.var = (uint32_t)(zend_intptr_t)ZEND_CALL_ARG(NULL, i);
	}
	zend_emit_op(result, ZEND_DO_FCALL, NULL, NULL);

	return SUCCESS;
}
/* }}} */

static int zend_compile_assert(znode *result, zend_ast_list *args, zend_string *name, zend_function *fbc) /* {{{ */
{
	if (EG(assertions) >= 0) {
		znode name_node;
		zend_op *opline;
		uint32_t check_op_number = get_next_op_number(CG(active_op_array));

		zend_emit_op(NULL, ZEND_ASSERT_CHECK, NULL, NULL);

		if (fbc) {
			name_node.op_type = IS_CONST;
			ZVAL_STR_COPY(&name_node.u.constant, name);

			opline = zend_emit_op(NULL, ZEND_INIT_FCALL, NULL, &name_node);
		} else {
			opline = zend_emit_op(NULL, ZEND_INIT_NS_FCALL_BY_NAME, NULL, NULL);
			opline->op2_type = IS_CONST;
			opline->op2.constant = zend_add_ns_func_name_literal(
				CG(active_op_array), name);
		}
		zend_alloc_cache_slot(opline->op2.constant);

		if (args->children == 1 &&
		    (args->child[0]->kind != ZEND_AST_ZVAL ||
		     Z_TYPE_P(zend_ast_get_zval(args->child[0])) != IS_STRING)) {
			/* add "assert(condition) as assertion message */
			zend_ast_list_add((zend_ast*)args,
				zend_ast_create_zval_from_str(
					zend_ast_export("assert(", args->child[0], ")")));
		}

		zend_compile_call_common(result, (zend_ast*)args, fbc);

		opline = &CG(active_op_array)->opcodes[check_op_number];
		opline->op2.opline_num = get_next_op_number(CG(active_op_array));
		SET_NODE(opline->result, result);
	} else {
		if (!fbc) {
			zend_string_release(name);
		}
		result->op_type = IS_CONST;
		ZVAL_TRUE(&result->u.constant);
	}

	return SUCCESS;
}
/* }}} */

int zend_try_compile_special_func(znode *result, zend_string *lcname, zend_ast_list *args, zend_function *fbc, uint32_t type) /* {{{ */
{
	if (fbc->internal_function.handler == ZEND_FN(display_disabled_function)) {
		return FAILURE;
	}

	if (zend_string_equals_literal(lcname, "assert")) {
		return zend_compile_assert(result, args, lcname, fbc);
	}

	if (CG(compiler_options) & ZEND_COMPILE_NO_BUILTINS) {
		return FAILURE;
	}

	if (zend_string_equals_literal(lcname, "strlen")) {
		return zend_compile_func_strlen(result, args);
	} else if (zend_string_equals_literal(lcname, "is_null")) {
		return zend_compile_func_typecheck(result, args, IS_NULL);
	} else if (zend_string_equals_literal(lcname, "is_bool")) {
		return zend_compile_func_typecheck(result, args, _IS_BOOL);
	} else if (zend_string_equals_literal(lcname, "is_long")
		|| zend_string_equals_literal(lcname, "is_int")
		|| zend_string_equals_literal(lcname, "is_integer")
	) {
		return zend_compile_func_typecheck(result, args, IS_LONG);
	} else if (zend_string_equals_literal(lcname, "is_float")
		|| zend_string_equals_literal(lcname, "is_double")
		|| zend_string_equals_literal(lcname, "is_real")
	) {
		return zend_compile_func_typecheck(result, args, IS_DOUBLE);
	} else if (zend_string_equals_literal(lcname, "is_string")) {
		return zend_compile_func_typecheck(result, args, IS_STRING);
	} else if (zend_string_equals_literal(lcname, "is_array")) {
		return zend_compile_func_typecheck(result, args, IS_ARRAY);
	} else if (zend_string_equals_literal(lcname, "is_object")) {
		return zend_compile_func_typecheck(result, args, IS_OBJECT);
	} else if (zend_string_equals_literal(lcname, "is_resource")) {
		return zend_compile_func_typecheck(result, args, IS_RESOURCE);
	} else if (zend_string_equals_literal(lcname, "boolval")) {
		return zend_compile_func_cast(result, args, _IS_BOOL);
	} else if (zend_string_equals_literal(lcname, "intval")) {
		return zend_compile_func_cast(result, args, IS_LONG);
	} else if (zend_string_equals_literal(lcname, "floatval")
		|| zend_string_equals_literal(lcname, "doubleval")
	) {
		return zend_compile_func_cast(result, args, IS_DOUBLE);
	} else if (zend_string_equals_literal(lcname, "strval")) {
		return zend_compile_func_cast(result, args, IS_STRING);
	} else if (zend_string_equals_literal(lcname, "defined")) {
		return zend_compile_func_defined(result, args);
	} else if (zend_string_equals_literal(lcname, "chr") && type == BP_VAR_R) {
		return zend_compile_func_chr(result, args);
	} else if (zend_string_equals_literal(lcname, "ord") && type == BP_VAR_R) {
		return zend_compile_func_ord(result, args);
	} else if (zend_string_equals_literal(lcname, "call_user_func_array")) {
		return zend_compile_func_cufa(result, args, lcname);
	} else if (zend_string_equals_literal(lcname, "call_user_func")) {
		return zend_compile_func_cuf(result, args, lcname);
	} else {
		return FAILURE;
	}
}
/* }}} */

void zend_compile_call(znode *result, zend_ast *ast, uint32_t type) /* {{{ */
{
	zend_ast *name_ast = ast->child[0];
	zend_ast *args_ast = ast->child[1];

	znode name_node;

	if (name_ast->kind != ZEND_AST_ZVAL || Z_TYPE_P(zend_ast_get_zval(name_ast)) != IS_STRING) {
		zend_compile_expr(&name_node, name_ast);
		zend_compile_dynamic_call(result, &name_node, args_ast);
		return;
	}

	{
		zend_bool runtime_resolution = zend_compile_function_name(&name_node, name_ast);
		if (runtime_resolution) {
			if (zend_string_equals_literal_ci(zend_ast_get_str(name_ast), "assert")) {
				zend_compile_assert(result, zend_ast_get_list(args_ast), Z_STR(name_node.u.constant), NULL);
			} else {
				zend_compile_ns_call(result, &name_node, args_ast);
			}
			return;
		}
	}

	{
		zval *name = &name_node.u.constant;
		zend_string *lcname;
		zend_function *fbc;
		zend_op *opline;

		lcname = zend_string_tolower(Z_STR_P(name));

		fbc = zend_hash_find_ptr(CG(function_table), lcname);
		if (!fbc
		 || (fbc->type == ZEND_INTERNAL_FUNCTION && (CG(compiler_options) & ZEND_COMPILE_IGNORE_INTERNAL_FUNCTIONS))
		 || (fbc->type == ZEND_USER_FUNCTION && (CG(compiler_options) & ZEND_COMPILE_IGNORE_USER_FUNCTIONS))
		) {
			zend_string_release(lcname);
			zend_compile_dynamic_call(result, &name_node, args_ast);
			return;
		}

		if (zend_try_compile_special_func(result, lcname,
				zend_ast_get_list(args_ast), fbc, type) == SUCCESS
		) {
			zend_string_release(lcname);
			zval_ptr_dtor(&name_node.u.constant);
			return;
		}

		zval_ptr_dtor(&name_node.u.constant);
		ZVAL_NEW_STR(&name_node.u.constant, lcname);

		opline = zend_emit_op(NULL, ZEND_INIT_FCALL, NULL, &name_node);
		zend_alloc_cache_slot(opline->op2.constant);

		zend_compile_call_common(result, args_ast, fbc);
	}
}
/* }}} */

void zend_compile_method_call(znode *result, zend_ast *ast, uint32_t type) /* {{{ */
{
	zend_ast *obj_ast = ast->child[0];
	zend_ast *method_ast = ast->child[1];
	zend_ast *args_ast = ast->child[2];

	znode obj_node, method_node;
	zend_op *opline;
	zend_function *fbc = NULL;

	if (is_this_fetch(obj_ast)) {
		obj_node.op_type = IS_UNUSED;
	} else {
		zend_compile_expr(&obj_node, obj_ast);
	}

	zend_compile_expr(&method_node, method_ast);
	opline = zend_emit_op(NULL, ZEND_INIT_METHOD_CALL, &obj_node, NULL);

	if (method_node.op_type == IS_CONST) {
		if (Z_TYPE(method_node.u.constant) != IS_STRING) {
			zend_error_noreturn(E_COMPILE_ERROR, "Method name must be a string");
		}

		opline->op2_type = IS_CONST;
		opline->op2.constant = zend_add_func_name_literal(CG(active_op_array),
			Z_STR(method_node.u.constant));
		zend_alloc_polymorphic_cache_slot(opline->op2.constant);
	} else {
		SET_NODE(opline->op2, &method_node);
	}

	/* Check if this calls a known method on $this */
	if (opline->op1_type == IS_UNUSED && opline->op2_type == IS_CONST &&
			CG(active_class_entry) && zend_is_scope_known()) {
		zend_string *lcname = Z_STR_P(CT_CONSTANT(opline->op2) + 1);
		fbc = zend_hash_find_ptr(&CG(active_class_entry)->function_table, lcname);

		/* We only know the exact method that is being called if it is either private or final.
		 * Otherwise an overriding method in a child class may be called. */
		if (fbc && !(fbc->common.fn_flags & (ZEND_ACC_PRIVATE|ZEND_ACC_FINAL))) {
			fbc = NULL;
		}
	}

	zend_compile_call_common(result, args_ast, fbc);
}
/* }}} */

static zend_bool zend_is_constructor(zend_string *name) /* {{{ */
{
	return zend_string_equals_literal_ci(name, ZEND_CONSTRUCTOR_FUNC_NAME);
}
/* }}} */

void zend_compile_static_call(znode *result, zend_ast *ast, uint32_t type) /* {{{ */
{
	zend_ast *class_ast = ast->child[0];
	zend_ast *method_ast = ast->child[1];
	zend_ast *args_ast = ast->child[2];

	znode class_node, method_node;
	zend_op *opline;
	zend_function *fbc = NULL;

	zend_compile_class_ref_ex(&class_node, class_ast, ZEND_FETCH_CLASS_EXCEPTION);

	zend_compile_expr(&method_node, method_ast);
	if (method_node.op_type == IS_CONST) {
		zval *name = &method_node.u.constant;
		if (Z_TYPE_P(name) != IS_STRING) {
			zend_error_noreturn(E_COMPILE_ERROR, "Method name must be a string");
		}
		if (zend_is_constructor(Z_STR_P(name))) {
			zval_ptr_dtor(name);
			method_node.op_type = IS_UNUSED;
		}
	}

	opline = get_next_op(CG(active_op_array));
	opline->opcode = ZEND_INIT_STATIC_METHOD_CALL;

	zend_set_class_name_op1(opline, &class_node);

	if (method_node.op_type == IS_CONST) {
		opline->op2_type = IS_CONST;
		opline->op2.constant = zend_add_func_name_literal(CG(active_op_array),
			Z_STR(method_node.u.constant));
		if (opline->op1_type == IS_CONST) {
			zend_alloc_cache_slot(opline->op2.constant);
		} else {
			zend_alloc_polymorphic_cache_slot(opline->op2.constant);
		}
	} else {
		SET_NODE(opline->op2, &method_node);
	}
	zend_check_live_ranges(opline);

	/* Check if we already know which method we're calling */
	if (opline->op2_type == IS_CONST) {
		zend_class_entry *ce = NULL;
		if (opline->op1_type == IS_CONST) {
			zend_string *lcname = Z_STR_P(CT_CONSTANT(opline->op1) + 1);
			ce = zend_hash_find_ptr(CG(class_table), lcname);
			if (!ce && CG(active_class_entry)
					&& zend_string_equals_ci(CG(active_class_entry)->name, lcname)) {
				ce = CG(active_class_entry);
			}
		} else if (opline->op1_type == IS_UNUSED
				&& (opline->op1.num & ZEND_FETCH_CLASS_MASK) == ZEND_FETCH_CLASS_SELF
				&& zend_is_scope_known()) {
			ce = CG(active_class_entry);
		}
		if (ce) {
			zend_string *lcname = Z_STR_P(CT_CONSTANT(opline->op2) + 1);
			fbc = zend_hash_find_ptr(&ce->function_table, lcname);
		}
	}

	zend_compile_call_common(result, args_ast, fbc);
}
/* }}} */

void zend_compile_class_decl(zend_ast *ast);

void zend_compile_new(znode *result, zend_ast *ast) /* {{{ */
{
	zend_ast *class_ast = ast->child[0];
	zend_ast *args_ast = ast->child[1];

	znode class_node, ctor_result;
	zend_op *opline;
	uint32_t opnum;

	if (class_ast->kind == ZEND_AST_CLASS) {
		uint32_t dcl_opnum = get_next_op_number(CG(active_op_array));
		zend_compile_class_decl(class_ast);
		/* jump over anon class declaration */
		opline = &CG(active_op_array)->opcodes[dcl_opnum];
		if (opline->opcode == ZEND_FETCH_CLASS) {
			opline++;
		}
		class_node.op_type = opline->result_type;
		class_node.u.op.var = opline->result.var;
		opline->extended_value = get_next_op_number(CG(active_op_array));
	} else {
		zend_compile_class_ref_ex(&class_node, class_ast, ZEND_FETCH_CLASS_EXCEPTION);
	}

	opnum = get_next_op_number(CG(active_op_array));
	opline = zend_emit_op(result, ZEND_NEW, NULL, NULL);

	if (class_node.op_type == IS_CONST) {
		opline->op1_type = IS_CONST;
		opline->op1.constant = zend_add_class_name_literal(
			CG(active_op_array), Z_STR(class_node.u.constant));
	} else {
		SET_NODE(opline->op1, &class_node);
	}

	zend_compile_call_common(&ctor_result, args_ast, NULL);
	zend_do_free(&ctor_result);

	/* We save the position of DO_FCALL for convenience in find_live_range().
	 * This info is not preserved for runtime. */
	opline = &CG(active_op_array)->opcodes[opnum];
	opline->op2.opline_num = get_next_op_number(CG(active_op_array));
}
/* }}} */

void zend_compile_clone(znode *result, zend_ast *ast) /* {{{ */
{
	zend_ast *obj_ast = ast->child[0];

	znode obj_node;
	zend_compile_expr(&obj_node, obj_ast);

	zend_emit_op_tmp(result, ZEND_CLONE, &obj_node, NULL);
}
/* }}} */

void zend_compile_global_var(zend_ast *ast) /* {{{ */
{
	zend_ast *var_ast = ast->child[0];
	zend_ast *name_ast = var_ast->child[0];

	znode name_node, result;

	zend_compile_expr(&name_node, name_ast);
	if (name_node.op_type == IS_CONST) {
		convert_to_string(&name_node.u.constant);
	}

	if (is_this_fetch(var_ast)) {
		zend_error_noreturn(E_COMPILE_ERROR, "Cannot use $this as global variable");
	} else if (zend_try_compile_cv(&result, var_ast) == SUCCESS) {
		zend_op *opline = zend_emit_op(NULL, ZEND_BIND_GLOBAL, &result, &name_node);
		zend_alloc_cache_slot(opline->op2.constant);
	} else {
		/* name_ast should be evaluated only. FETCH_GLOBAL_LOCK instructs FETCH_W
		 * to not free the name_node operand, so it can be reused in the following
		 * ASSIGN_REF, which then frees it. */
		zend_op *opline = zend_emit_op(&result, ZEND_FETCH_W, &name_node, NULL);
		opline->extended_value = ZEND_FETCH_GLOBAL_LOCK;

		if (name_node.op_type == IS_CONST) {
			zend_string_addref(Z_STR(name_node.u.constant));
		}

		zend_emit_assign_ref_znode(
			zend_ast_create(ZEND_AST_VAR, zend_ast_create_znode(&name_node)),
			&result
		);
	}
}
/* }}} */

static void zend_compile_static_var_common(zend_ast *var_ast, zval *value, zend_bool by_ref) /* {{{ */
{
	znode var_node;
	zend_op *opline;

	zend_compile_expr(&var_node, var_ast);

	if (!CG(active_op_array)->static_variables) {
		if (CG(active_op_array)->scope) {
			CG(active_op_array)->scope->ce_flags |= ZEND_HAS_STATIC_IN_METHODS;
		}
		ALLOC_HASHTABLE(CG(active_op_array)->static_variables);
		zend_hash_init(CG(active_op_array)->static_variables, 8, NULL, ZVAL_PTR_DTOR, 0);
	}

	if (GC_REFCOUNT(CG(active_op_array)->static_variables) > 1) {
		if (!(GC_FLAGS(CG(active_op_array)->static_variables) & IS_ARRAY_IMMUTABLE)) {
			GC_REFCOUNT(CG(active_op_array)->static_variables)--;
		}
		CG(active_op_array)->static_variables = zend_array_dup(CG(active_op_array)->static_variables);
	}
	zend_hash_update(CG(active_op_array)->static_variables, Z_STR(var_node.u.constant), value);

	if (zend_string_equals_literal(Z_STR(var_node.u.constant), "this")) {
		zend_error_noreturn(E_COMPILE_ERROR, "Cannot use $this as static variable");
	}

	opline = zend_emit_op(NULL, ZEND_BIND_STATIC, NULL, &var_node);
	opline->op1_type = IS_CV;
	opline->op1.var = lookup_cv(CG(active_op_array), zend_string_copy(Z_STR(var_node.u.constant)));
	opline->extended_value = by_ref;
}
/* }}} */

void zend_compile_static_var(zend_ast *ast) /* {{{ */
{
	zend_ast *var_ast = ast->child[0];
	zend_ast *value_ast = ast->child[1];
	zval value_zv;

	if (value_ast) {
		zend_const_expr_to_zval(&value_zv, value_ast);
	} else {
		ZVAL_NULL(&value_zv);
	}

	zend_compile_static_var_common(var_ast, &value_zv, 1);
}
/* }}} */

void zend_compile_unset(zend_ast *ast) /* {{{ */
{
	zend_ast *var_ast = ast->child[0];
	znode var_node;
	zend_op *opline;

	zend_ensure_writable_variable(var_ast);

	switch (var_ast->kind) {
		case ZEND_AST_VAR:
			if (is_this_fetch(var_ast)) {
				zend_error_noreturn(E_COMPILE_ERROR, "Cannot unset $this");
			} else if (zend_try_compile_cv(&var_node, var_ast) == SUCCESS) {
				opline = zend_emit_op(NULL, ZEND_UNSET_VAR, &var_node, NULL);
				opline->extended_value = ZEND_FETCH_LOCAL | ZEND_QUICK_SET;
			} else {
				opline = zend_compile_simple_var_no_cv(NULL, var_ast, BP_VAR_UNSET, 0);
				opline->opcode = ZEND_UNSET_VAR;
			}
			return;
		case ZEND_AST_DIM:
			opline = zend_compile_dim_common(NULL, var_ast, BP_VAR_UNSET);
			opline->opcode = ZEND_UNSET_DIM;
			return;
		case ZEND_AST_PROP:
			opline = zend_compile_prop_common(NULL, var_ast, BP_VAR_UNSET);
			opline->opcode = ZEND_UNSET_OBJ;
			return;
		case ZEND_AST_STATIC_PROP:
			opline = zend_compile_static_prop_common(NULL, var_ast, BP_VAR_UNSET, 0);
			opline->opcode = ZEND_UNSET_STATIC_PROP;
			return;
		EMPTY_SWITCH_DEFAULT_CASE()
	}
}
/* }}} */

static int zend_handle_loops_and_finally_ex(zend_long depth, znode *return_value) /* {{{ */
{
	zend_loop_var *base;
	zend_loop_var *loop_var = zend_stack_top(&CG(loop_var_stack));

	if (!loop_var) {
		return 1;
	}
	base = zend_stack_base(&CG(loop_var_stack));
	for (; loop_var >= base; loop_var--) {
		if (loop_var->opcode == ZEND_FAST_CALL) {
			zend_op *opline = get_next_op(CG(active_op_array));

			opline->opcode = ZEND_FAST_CALL;
			opline->result_type = IS_TMP_VAR;
			opline->result.var = loop_var->var_num;
			SET_UNUSED(opline->op1);
			if (return_value) {
				SET_NODE(opline->op2, return_value);
			} else {
				SET_UNUSED(opline->op2);
			}
			opline->op1.num = loop_var->u.try_catch_offset;
		} else if (loop_var->opcode == ZEND_DISCARD_EXCEPTION) {
			zend_op *opline = get_next_op(CG(active_op_array));
			opline->opcode = ZEND_DISCARD_EXCEPTION;
			opline->op1_type = IS_TMP_VAR;
			opline->op1.var = loop_var->var_num;
			SET_UNUSED(opline->op2);
		} else if (loop_var->opcode == ZEND_RETURN) {
			/* Stack separator */
			break;
		} else if (depth <= 1) {
			return 1;
		} else if (loop_var->opcode == ZEND_NOP) {
			/* Loop doesn't have freeable variable */
			depth--;
		} else {
			zend_op *opline;

			ZEND_ASSERT(loop_var->var_type & (IS_VAR|IS_TMP_VAR));
			opline = get_next_op(CG(active_op_array));
			opline->opcode = loop_var->opcode;
			opline->op1_type = loop_var->var_type;
			opline->op1.var = loop_var->var_num;
			SET_UNUSED(opline->op2);
			opline->op2.num = loop_var->u.live_range_offset;
			opline->extended_value = ZEND_FREE_ON_RETURN;
			depth--;
	    }
	}
	return (depth == 0);
}
/* }}} */

static int zend_handle_loops_and_finally(znode *return_value) /* {{{ */
{
	return zend_handle_loops_and_finally_ex(zend_stack_count(&CG(loop_var_stack)) + 1, return_value);
}
/* }}} */

static int zend_has_finally_ex(zend_long depth) /* {{{ */
{
	zend_loop_var *base;
	zend_loop_var *loop_var = zend_stack_top(&CG(loop_var_stack));

	if (!loop_var) {
		return 0;
	}
	base = zend_stack_base(&CG(loop_var_stack));
	for (; loop_var >= base; loop_var--) {
		if (loop_var->opcode == ZEND_FAST_CALL) {
			return 1;
		} else if (loop_var->opcode == ZEND_DISCARD_EXCEPTION) {
		} else if (loop_var->opcode == ZEND_RETURN) {
			/* Stack separator */
			return 0;
		} else if (depth <= 1) {
			return 0;
		} else {
			depth--;
	    }
	}
	return 0;
}
/* }}} */

static int zend_has_finally(void) /* {{{ */
{
	return zend_has_finally_ex(zend_stack_count(&CG(loop_var_stack)) + 1);
}
/* }}} */

void zend_compile_return(zend_ast *ast) /* {{{ */
{
	zend_ast *expr_ast = ast->child[0];
	zend_bool is_generator = (CG(active_op_array)->fn_flags & ZEND_ACC_GENERATOR) != 0;
	zend_bool by_ref = (CG(active_op_array)->fn_flags & ZEND_ACC_RETURN_REFERENCE) != 0;

	znode expr_node;
	zend_op *opline;

	if (is_generator) {
		/* For generators the by-ref flag refers to yields, not returns */
		by_ref = 0;
	}

	if (!expr_ast) {
		expr_node.op_type = IS_CONST;
		ZVAL_NULL(&expr_node.u.constant);
	} else if (by_ref && zend_is_variable(expr_ast) && !zend_is_call(expr_ast)) {
		zend_compile_var(&expr_node, expr_ast, BP_VAR_W);
	} else {
		zend_compile_expr(&expr_node, expr_ast);
	}

	if ((CG(active_op_array)->fn_flags & ZEND_ACC_HAS_FINALLY_BLOCK)
	 && (expr_node.op_type == IS_CV || (by_ref && expr_node.op_type == IS_VAR))
	 && zend_has_finally()) {
		/* Copy return value into temporary VAR to avoid modification in finally code */
		if (by_ref) {
			zend_emit_op(&expr_node, ZEND_MAKE_REF, &expr_node, NULL);
		} else {
			zend_emit_op_tmp(&expr_node, ZEND_QM_ASSIGN, &expr_node, NULL);
		}
	}

	/* Generator return types are handled separately */
	if (!is_generator && CG(active_op_array)->fn_flags & ZEND_ACC_HAS_RETURN_TYPE) {
		zend_emit_return_type_check(
			expr_ast ? &expr_node : NULL, CG(active_op_array)->arg_info - 1, 0);
	}

	zend_handle_loops_and_finally((expr_node.op_type & (IS_TMP_VAR | IS_VAR)) ? &expr_node : NULL);

	opline = zend_emit_op(NULL, by_ref ? ZEND_RETURN_BY_REF : ZEND_RETURN,
		&expr_node, NULL);

	if (by_ref && expr_ast) {
		if (zend_is_call(expr_ast)) {
			opline->extended_value = ZEND_RETURNS_FUNCTION;
		} else if (!zend_is_variable(expr_ast)) {
			opline->extended_value = ZEND_RETURNS_VALUE;
		}
	}
}
/* }}} */

void zend_compile_echo(zend_ast *ast) /* {{{ */
{
	zend_op *opline;
	zend_ast *expr_ast = ast->child[0];

	znode expr_node;
	zend_compile_expr(&expr_node, expr_ast);

	opline = zend_emit_op(NULL, ZEND_ECHO, &expr_node, NULL);
	opline->extended_value = 0;
}
/* }}} */

void zend_compile_throw(zend_ast *ast) /* {{{ */
{
	zend_ast *expr_ast = ast->child[0];

	znode expr_node;
	zend_compile_expr(&expr_node, expr_ast);

	zend_emit_op(NULL, ZEND_THROW, &expr_node, NULL);
}
/* }}} */

void zend_compile_break_continue(zend_ast *ast) /* {{{ */
{
	zend_ast *depth_ast = ast->child[0];

	zend_op *opline;
	int depth;

	ZEND_ASSERT(ast->kind == ZEND_AST_BREAK || ast->kind == ZEND_AST_CONTINUE);

	if (depth_ast) {
		zval *depth_zv;
		if (depth_ast->kind != ZEND_AST_ZVAL) {
			zend_error_noreturn(E_COMPILE_ERROR, "'%s' operator with non-constant operand "
				"is no longer supported", ast->kind == ZEND_AST_BREAK ? "break" : "continue");
		}

		depth_zv = zend_ast_get_zval(depth_ast);
		if (Z_TYPE_P(depth_zv) != IS_LONG || Z_LVAL_P(depth_zv) < 1) {
			zend_error_noreturn(E_COMPILE_ERROR, "'%s' operator accepts only positive numbers",
				ast->kind == ZEND_AST_BREAK ? "break" : "continue");
		}

		depth = Z_LVAL_P(depth_zv);
	} else {
		depth = 1;
	}

	if (CG(context).current_brk_cont == -1) {
		zend_error_noreturn(E_COMPILE_ERROR, "'%s' not in the 'loop' or 'switch' context",
			ast->kind == ZEND_AST_BREAK ? "break" : "continue");
	} else {
		if (!zend_handle_loops_and_finally_ex(depth, NULL)) {
			zend_error_noreturn(E_COMPILE_ERROR, "Cannot '%s' %d level%s",
				ast->kind == ZEND_AST_BREAK ? "break" : "continue",
				depth, depth == 1 ? "" : "s");
		}
	}
	opline = zend_emit_op(NULL, ast->kind == ZEND_AST_BREAK ? ZEND_BRK : ZEND_CONT, NULL, NULL);
	opline->op1.num = CG(context).current_brk_cont;
	opline->op2.num = depth;
}
/* }}} */

void zend_resolve_goto_label(zend_op_array *op_array, zend_op *opline) /* {{{ */
{
	zend_label *dest;
	int current, remove_oplines = opline->op1.num;
	zval *label;
	uint32_t opnum = opline - op_array->opcodes;

	label = CT_CONSTANT_EX(op_array, opline->op2.constant);
	if (CG(context).labels == NULL ||
	    (dest = zend_hash_find_ptr(CG(context).labels, Z_STR_P(label))) == NULL
	) {
		CG(in_compilation) = 1;
		CG(active_op_array) = op_array;
		CG(zend_lineno) = opline->lineno;
		zend_error_noreturn(E_COMPILE_ERROR, "'goto' to undefined label '%s'", Z_STRVAL_P(label));
	}

	zval_dtor(label);
	ZVAL_NULL(label);

	current = opline->extended_value;
	for (; current != dest->brk_cont; current = CG(context).brk_cont_array[current].parent) {
		if (current == -1) {
			CG(in_compilation) = 1;
			CG(active_op_array) = op_array;
			CG(zend_lineno) = opline->lineno;
			zend_error_noreturn(E_COMPILE_ERROR, "'goto' into loop or switch statement is disallowed");
		}
		if (CG(context).brk_cont_array[current].start >= 0) {
			remove_oplines--;
		}
	}

	for (current = 0; current < op_array->last_try_catch; ++current) {
		zend_try_catch_element *elem = &op_array->try_catch_array[current];
		if (elem->try_op > opnum) {
			break;
		}
		if (elem->finally_op && opnum < elem->finally_op - 1
			&& (dest->opline_num > elem->finally_end || dest->opline_num < elem->try_op)
		) {
			remove_oplines--;
		}
	}

	opline->opcode = ZEND_JMP;
	opline->op1.opline_num = dest->opline_num;
	opline->extended_value = 0;
	SET_UNUSED(opline->op1);
	SET_UNUSED(opline->op2);
	SET_UNUSED(opline->result);

	ZEND_ASSERT(remove_oplines >= 0);
	while (remove_oplines--) {
		opline--;
		MAKE_NOP(opline);
		ZEND_VM_SET_OPCODE_HANDLER(opline);
	}
}
/* }}} */

void zend_compile_goto(zend_ast *ast) /* {{{ */
{
	zend_ast *label_ast = ast->child[0];
	znode label_node;
	zend_op *opline;
	uint32_t opnum_start = get_next_op_number(CG(active_op_array));

	zend_compile_expr(&label_node, label_ast);

	/* Label resolution and unwinding adjustments happen in pass two. */
	zend_handle_loops_and_finally(NULL);
	opline = zend_emit_op(NULL, ZEND_GOTO, NULL, &label_node);
	opline->op1.num = get_next_op_number(CG(active_op_array)) - opnum_start - 1;
	opline->extended_value = CG(context).current_brk_cont;
}
/* }}} */

void zend_compile_label(zend_ast *ast) /* {{{ */
{
	zend_string *label = zend_ast_get_str(ast->child[0]);
	zend_label dest;

	if (!CG(context).labels) {
		ALLOC_HASHTABLE(CG(context).labels);
		zend_hash_init(CG(context).labels, 8, NULL, label_ptr_dtor, 0);
	}

	dest.brk_cont = CG(context).current_brk_cont;
	dest.opline_num = get_next_op_number(CG(active_op_array));

	if (!zend_hash_add_mem(CG(context).labels, label, &dest, sizeof(zend_label))) {
		zend_error_noreturn(E_COMPILE_ERROR, "Label '%s' already defined", ZSTR_VAL(label));
	}
}
/* }}} */

void zend_compile_while(zend_ast *ast) /* {{{ */
{
	zend_ast *cond_ast = ast->child[0];
	zend_ast *stmt_ast = ast->child[1];
	znode cond_node;
	uint32_t opnum_start, opnum_jmp, opnum_cond;

	opnum_jmp = zend_emit_jump(0);

	zend_begin_loop(ZEND_NOP, NULL);

	opnum_start = get_next_op_number(CG(active_op_array));
	zend_compile_stmt(stmt_ast);

	opnum_cond = get_next_op_number(CG(active_op_array));
	zend_update_jump_target(opnum_jmp, opnum_cond);
	zend_compile_expr(&cond_node, cond_ast);

	zend_emit_cond_jump(ZEND_JMPNZ, &cond_node, opnum_start);

	zend_end_loop(opnum_cond, NULL);
}
/* }}} */

void zend_compile_do_while(zend_ast *ast) /* {{{ */
{
	zend_ast *stmt_ast = ast->child[0];
	zend_ast *cond_ast = ast->child[1];

	znode cond_node;
	uint32_t opnum_start, opnum_cond;

	zend_begin_loop(ZEND_NOP, NULL);

	opnum_start = get_next_op_number(CG(active_op_array));
	zend_compile_stmt(stmt_ast);

	opnum_cond = get_next_op_number(CG(active_op_array));
	zend_compile_expr(&cond_node, cond_ast);

	zend_emit_cond_jump(ZEND_JMPNZ, &cond_node, opnum_start);

	zend_end_loop(opnum_cond, NULL);
}
/* }}} */

void zend_compile_expr_list(znode *result, zend_ast *ast) /* {{{ */
{
	zend_ast_list *list;
	uint32_t i;

	result->op_type = IS_CONST;
	ZVAL_TRUE(&result->u.constant);

	if (!ast) {
		return;
	}

	list = zend_ast_get_list(ast);
	for (i = 0; i < list->children; ++i) {
		zend_ast *expr_ast = list->child[i];

		zend_do_free(result);
		zend_compile_expr(result, expr_ast);
	}
}
/* }}} */

void zend_compile_for(zend_ast *ast) /* {{{ */
{
	zend_ast *init_ast = ast->child[0];
	zend_ast *cond_ast = ast->child[1];
	zend_ast *loop_ast = ast->child[2];
	zend_ast *stmt_ast = ast->child[3];

	znode result;
	uint32_t opnum_start, opnum_jmp, opnum_loop;

	zend_compile_expr_list(&result, init_ast);
	zend_do_free(&result);

	opnum_jmp = zend_emit_jump(0);

	zend_begin_loop(ZEND_NOP, NULL);

	opnum_start = get_next_op_number(CG(active_op_array));
	zend_compile_stmt(stmt_ast);

	opnum_loop = get_next_op_number(CG(active_op_array));
	zend_compile_expr_list(&result, loop_ast);
	zend_do_free(&result);

	zend_update_jump_target_to_next(opnum_jmp);
	zend_compile_expr_list(&result, cond_ast);
	zend_do_extended_info();

	zend_emit_cond_jump(ZEND_JMPNZ, &result, opnum_start);

	zend_end_loop(opnum_loop, NULL);
}
/* }}} */

void zend_compile_foreach(zend_ast *ast) /* {{{ */
{
	zend_ast *expr_ast = ast->child[0];
	zend_ast *value_ast = ast->child[1];
	zend_ast *key_ast = ast->child[2];
	zend_ast *stmt_ast = ast->child[3];
	zend_bool by_ref = value_ast->kind == ZEND_AST_REF;
	zend_bool is_variable = zend_is_variable(expr_ast) && !zend_is_call(expr_ast)
		&& zend_can_write_to_variable(expr_ast);

	znode expr_node, reset_node, value_node, key_node;
	zend_op *opline;
	uint32_t opnum_reset, opnum_fetch;

	if (key_ast) {
		if (key_ast->kind == ZEND_AST_REF) {
			zend_error_noreturn(E_COMPILE_ERROR, "Key element cannot be a reference");
		}
		if (key_ast->kind == ZEND_AST_ARRAY) {
			zend_error_noreturn(E_COMPILE_ERROR, "Cannot use list as key element");
		}
	}

	if (by_ref) {
		value_ast = value_ast->child[0];
	}

	if (by_ref && is_variable) {
		zend_compile_var(&expr_node, expr_ast, BP_VAR_W);
	} else {
		zend_compile_expr(&expr_node, expr_ast);
	}

	if (by_ref) {
		zend_separate_if_call_and_write(&expr_node, expr_ast, BP_VAR_W);
	}

	opnum_reset = get_next_op_number(CG(active_op_array));
	opline = zend_emit_op(&reset_node, by_ref ? ZEND_FE_RESET_RW : ZEND_FE_RESET_R, &expr_node, NULL);

	zend_begin_loop(ZEND_FE_FREE, &reset_node);

	opnum_fetch = get_next_op_number(CG(active_op_array));
	opline = zend_emit_op(NULL, by_ref ? ZEND_FE_FETCH_RW : ZEND_FE_FETCH_R, &reset_node, NULL);

	if (is_this_fetch(value_ast)) {
		zend_error_noreturn(E_COMPILE_ERROR, "Cannot re-assign $this");
	} else if (value_ast->kind == ZEND_AST_VAR &&
	    zend_try_compile_cv(&value_node, value_ast) == SUCCESS) {
		SET_NODE(opline->op2, &value_node);
	} else {
		opline->op2_type = IS_VAR;
		opline->op2.var = get_temporary_variable(CG(active_op_array));
		GET_NODE(&value_node, opline->op2);
		if (by_ref) {
			zend_emit_assign_ref_znode(value_ast, &value_node);
		} else {
			zend_emit_assign_znode(value_ast, &value_node);
		}
	}

	if (key_ast) {
		opline = &CG(active_op_array)->opcodes[opnum_fetch];
		zend_make_tmp_result(&key_node, opline);
		zend_emit_assign_znode(key_ast, &key_node);
	}

	zend_compile_stmt(stmt_ast);

	zend_emit_jump(opnum_fetch);

	opline = &CG(active_op_array)->opcodes[opnum_reset];
	opline->op2.opline_num = get_next_op_number(CG(active_op_array));

	opline = &CG(active_op_array)->opcodes[opnum_fetch];
	opline->extended_value = get_next_op_number(CG(active_op_array));

	zend_end_loop(opnum_fetch, &reset_node);

	opline = zend_emit_op(NULL, ZEND_FE_FREE, &reset_node, NULL);
}
/* }}} */

void zend_compile_if(zend_ast *ast) /* {{{ */
{
	zend_ast_list *list = zend_ast_get_list(ast);
	uint32_t i;
	uint32_t *jmp_opnums = NULL;

	if (list->children > 1) {
		jmp_opnums = safe_emalloc(sizeof(uint32_t), list->children - 1, 0);
	}

	for (i = 0; i < list->children; ++i) {
		zend_ast *elem_ast = list->child[i];
		zend_ast *cond_ast = elem_ast->child[0];
		zend_ast *stmt_ast = elem_ast->child[1];

		znode cond_node;
		uint32_t opnum_jmpz;
		if (cond_ast) {
			zend_compile_expr(&cond_node, cond_ast);
			opnum_jmpz = zend_emit_cond_jump(ZEND_JMPZ, &cond_node, 0);
		}

		zend_compile_stmt(stmt_ast);

		if (i != list->children - 1) {
			jmp_opnums[i] = zend_emit_jump(0);
		}

		if (cond_ast) {
			zend_update_jump_target_to_next(opnum_jmpz);
		}
	}

	if (list->children > 1) {
		for (i = 0; i < list->children - 1; ++i) {
			zend_update_jump_target_to_next(jmp_opnums[i]);
		}
		efree(jmp_opnums);
	}
}
/* }}} */

void zend_compile_switch(zend_ast *ast) /* {{{ */
{
	zend_ast *expr_ast = ast->child[0];
	zend_ast_list *cases = zend_ast_get_list(ast->child[1]);

	uint32_t i;
	zend_bool has_default_case = 0;

	znode expr_node, case_node;
	zend_op *opline;
	uint32_t *jmpnz_opnums, opnum_default_jmp;

	zend_compile_expr(&expr_node, expr_ast);

	zend_begin_loop(ZEND_FREE, &expr_node);

	case_node.op_type = IS_TMP_VAR;
	case_node.u.op.var = get_temporary_variable(CG(active_op_array));

	jmpnz_opnums = safe_emalloc(sizeof(uint32_t), cases->children, 0);
	for (i = 0; i < cases->children; ++i) {
		zend_ast *case_ast = cases->child[i];
		zend_ast *cond_ast = case_ast->child[0];
		znode cond_node;

		if (!cond_ast) {
			if (has_default_case) {
				CG(zend_lineno) = case_ast->lineno;
				zend_error_noreturn(E_COMPILE_ERROR,
					"Switch statements may only contain one default clause");
			}
			has_default_case = 1;
			continue;
		}

		zend_compile_expr(&cond_node, cond_ast);

		if (expr_node.op_type == IS_CONST
			&& Z_TYPE(expr_node.u.constant) == IS_FALSE) {
			jmpnz_opnums[i] = zend_emit_cond_jump(ZEND_JMPZ, &cond_node, 0);
		} else if (expr_node.op_type == IS_CONST
			&& Z_TYPE(expr_node.u.constant) == IS_TRUE) {
			jmpnz_opnums[i] = zend_emit_cond_jump(ZEND_JMPNZ, &cond_node, 0);
		} else {		    
			opline = zend_emit_op(NULL, ZEND_CASE, &expr_node, &cond_node);
			SET_NODE(opline->result, &case_node);
			if (opline->op1_type == IS_CONST) {
				zval_copy_ctor(CT_CONSTANT(opline->op1));
			}

			jmpnz_opnums[i] = zend_emit_cond_jump(ZEND_JMPNZ, &case_node, 0);
		}
	}

	opnum_default_jmp = zend_emit_jump(0);

	for (i = 0; i < cases->children; ++i) {
		zend_ast *case_ast = cases->child[i];
		zend_ast *cond_ast = case_ast->child[0];
		zend_ast *stmt_ast = case_ast->child[1];

		if (cond_ast) {
			zend_update_jump_target_to_next(jmpnz_opnums[i]);
		} else {
			zend_update_jump_target_to_next(opnum_default_jmp);
		}

		zend_compile_stmt(stmt_ast);
	}

	if (!has_default_case) {
		zend_update_jump_target_to_next(opnum_default_jmp);
	}

	zend_end_loop(get_next_op_number(CG(active_op_array)), &expr_node);

	if (expr_node.op_type & (IS_VAR|IS_TMP_VAR)) {
		/* don't use emit_op() to prevent automatic live-range construction */
		opline = get_next_op(CG(active_op_array));
		opline->opcode = ZEND_FREE;
		SET_NODE(opline->op1, &expr_node);
		SET_UNUSED(opline->op2);
	} else if (expr_node.op_type == IS_CONST) {
		zval_dtor(&expr_node.u.constant);
	}

	efree(jmpnz_opnums);
}
/* }}} */

void zend_compile_try(zend_ast *ast) /* {{{ */
{
	zend_ast *try_ast = ast->child[0];
	zend_ast_list *catches = zend_ast_get_list(ast->child[1]);
	zend_ast *finally_ast = ast->child[2];

	uint32_t i, j;
	zend_op *opline;
	uint32_t try_catch_offset;
	uint32_t *jmp_opnums = safe_emalloc(sizeof(uint32_t), catches->children, 0);
	uint32_t orig_fast_call_var = CG(context).fast_call_var;
	uint32_t orig_try_catch_offset = CG(context).try_catch_offset;

	if (catches->children == 0 && !finally_ast) {
		zend_error_noreturn(E_COMPILE_ERROR, "Cannot use try without catch or finally");
	}

	/* label: try { } must not be equal to try { label: } */
	if (CG(context).labels) {
		zend_label *label;
		ZEND_HASH_REVERSE_FOREACH_PTR(CG(context).labels, label) {
			if (label->opline_num == get_next_op_number(CG(active_op_array))) {
				zend_emit_op(NULL, ZEND_NOP, NULL, NULL);
			}
			break;
		} ZEND_HASH_FOREACH_END();
	}

	try_catch_offset = zend_add_try_element(get_next_op_number(CG(active_op_array)));

	if (finally_ast) {
		zend_loop_var fast_call;
		if (!(CG(active_op_array)->fn_flags & ZEND_ACC_HAS_FINALLY_BLOCK)) {
			CG(active_op_array)->fn_flags |= ZEND_ACC_HAS_FINALLY_BLOCK;
		}
		CG(context).fast_call_var = get_temporary_variable(CG(active_op_array));

		/* Push FAST_CALL on unwind stack */
		fast_call.opcode = ZEND_FAST_CALL;
		fast_call.var_type = IS_TMP_VAR;
		fast_call.var_num = CG(context).fast_call_var;
		fast_call.u.try_catch_offset = try_catch_offset;
		zend_stack_push(&CG(loop_var_stack), &fast_call);
	}

	CG(context).try_catch_offset = try_catch_offset;

	zend_compile_stmt(try_ast);

	if (catches->children != 0) {
		jmp_opnums[0] = zend_emit_jump(0);
	}

	for (i = 0; i < catches->children; ++i) {
		zend_ast *catch_ast = catches->child[i];
		zend_ast_list *classes = zend_ast_get_list(catch_ast->child[0]);
		zend_ast *var_ast = catch_ast->child[1];
		zend_ast *stmt_ast = catch_ast->child[2];
		zval *var_name = zend_ast_get_zval(var_ast);
		zend_bool is_last_catch = (i + 1 == catches->children);

		uint32_t *jmp_multicatch = safe_emalloc(sizeof(uint32_t), classes->children - 1, 0);
		uint32_t opnum_catch;

		CG(zend_lineno) = catch_ast->lineno;

		for (j = 0; j < classes->children; j++) {

			zend_ast *class_ast = classes->child[j];
			zend_bool is_last_class = (j + 1 == classes->children);

			if (!zend_is_const_default_class_ref(class_ast)) {
				zend_error_noreturn(E_COMPILE_ERROR, "Bad class name in the catch statement");
			}

			opnum_catch = get_next_op_number(CG(active_op_array));
			if (i == 0 && j == 0) {
				CG(active_op_array)->try_catch_array[try_catch_offset].catch_op = opnum_catch;
			}

			opline = get_next_op(CG(active_op_array));
			opline->opcode = ZEND_CATCH;
			opline->op1_type = IS_CONST;
			opline->op1.constant = zend_add_class_name_literal(CG(active_op_array),
					zend_resolve_class_name_ast(class_ast));

			if (zend_string_equals_literal(Z_STR_P(var_name), "this")) {
				zend_error_noreturn(E_COMPILE_ERROR, "Cannot re-assign $this");
			}

			opline->op2_type = IS_CV;
			opline->op2.var = lookup_cv(CG(active_op_array), zend_string_copy(Z_STR_P(var_name)));

			opline->result.num = is_last_catch && is_last_class;

			if (!is_last_class) {
				jmp_multicatch[j] = zend_emit_jump(0);
				opline->extended_value = get_next_op_number(CG(active_op_array));
			}
		}

		for (j = 0; j < classes->children - 1; j++) {
			zend_update_jump_target_to_next(jmp_multicatch[j]);
		}

		efree(jmp_multicatch);

		zend_compile_stmt(stmt_ast);

		if (!is_last_catch) {
			jmp_opnums[i + 1] = zend_emit_jump(0);
		}

		opline = &CG(active_op_array)->opcodes[opnum_catch];
		if (!is_last_catch) {
			opline->extended_value = get_next_op_number(CG(active_op_array));
		}
	}

	for (i = 0; i < catches->children; ++i) {
		zend_update_jump_target_to_next(jmp_opnums[i]);
	}

	if (finally_ast) {
		zend_loop_var discard_exception;
		uint32_t opnum_jmp = get_next_op_number(CG(active_op_array)) + 1;
		
		/* Pop FAST_CALL from unwind stack */
		zend_stack_del_top(&CG(loop_var_stack));

		/* Push DISCARD_EXCEPTION on unwind stack */
		discard_exception.opcode = ZEND_DISCARD_EXCEPTION;
		discard_exception.var_type = IS_TMP_VAR;
		discard_exception.var_num = CG(context).fast_call_var;
		zend_stack_push(&CG(loop_var_stack), &discard_exception);

		CG(zend_lineno) = finally_ast->lineno;

		opline = zend_emit_op(NULL, ZEND_FAST_CALL, NULL, NULL);
		opline->op1.num = try_catch_offset;
		opline->result_type = IS_TMP_VAR;
		opline->result.var = CG(context).fast_call_var;

		zend_emit_op(NULL, ZEND_JMP, NULL, NULL);

		CG(context).in_finally++;
		zend_compile_stmt(finally_ast);
		CG(context).in_finally--;

		CG(active_op_array)->try_catch_array[try_catch_offset].finally_op = opnum_jmp + 1;
		CG(active_op_array)->try_catch_array[try_catch_offset].finally_end
			= get_next_op_number(CG(active_op_array));

		opline = zend_emit_op(NULL, ZEND_FAST_RET, NULL, NULL);
		opline->op1_type = IS_TMP_VAR;
		opline->op1.var = CG(context).fast_call_var;
		opline->op2.num = orig_try_catch_offset;

		zend_update_jump_target_to_next(opnum_jmp);

		CG(context).fast_call_var = orig_fast_call_var;

		/* Pop DISCARD_EXCEPTION from unwind stack */
		zend_stack_del_top(&CG(loop_var_stack));
	}

	CG(context).try_catch_offset = orig_try_catch_offset;

	efree(jmp_opnums);
}
/* }}} */

/* Encoding declarations must already be handled during parsing */
void zend_handle_encoding_declaration(zend_ast *ast) /* {{{ */
{
	zend_ast_list *declares = zend_ast_get_list(ast);
	uint32_t i;
	for (i = 0; i < declares->children; ++i) {
		zend_ast *declare_ast = declares->child[i];
		zend_ast *name_ast = declare_ast->child[0];
		zend_ast *value_ast = declare_ast->child[1];
		zend_string *name = zend_ast_get_str(name_ast);

		if (zend_string_equals_literal_ci(name, "encoding")) {
			if (value_ast->kind != ZEND_AST_ZVAL) {
				zend_error_noreturn(E_COMPILE_ERROR, "Encoding must be a literal");
			}

			if (CG(multibyte)) {
				zend_string *encoding_name = zval_get_string(zend_ast_get_zval(value_ast));

				const zend_encoding *new_encoding, *old_encoding;
				zend_encoding_filter old_input_filter;

				CG(encoding_declared) = 1;

				new_encoding = zend_multibyte_fetch_encoding(ZSTR_VAL(encoding_name));
				if (!new_encoding) {
					zend_error(E_COMPILE_WARNING, "Unsupported encoding [%s]", ZSTR_VAL(encoding_name));
				} else {
					old_input_filter = LANG_SCNG(input_filter);
					old_encoding = LANG_SCNG(script_encoding);
					zend_multibyte_set_filter(new_encoding);

					/* need to re-scan if input filter changed */
					if (old_input_filter != LANG_SCNG(input_filter) ||
						 (old_input_filter && new_encoding != old_encoding)) {
						zend_multibyte_yyinput_again(old_input_filter, old_encoding);
					}
				}

				zend_string_release(encoding_name);
			} else {
				zend_error(E_COMPILE_WARNING, "declare(encoding=...) ignored because "
					"Zend multibyte feature is turned off by settings");
			}
		}
	}
}
/* }}} */

static int zend_declare_is_first_statement(zend_ast *ast) /* {{{ */
{
	uint32_t i = 0;
	zend_ast_list *file_ast = zend_ast_get_list(CG(ast));

	/* Check to see if this declare is preceeded only by declare statements */
	while (i < file_ast->children) {
		if (file_ast->child[i] == ast) {
			return SUCCESS;
		} else if (file_ast->child[i] == NULL) {
			/* Empty statements are not allowed prior to a declare */
			return FAILURE;
		} else if (file_ast->child[i]->kind != ZEND_AST_DECLARE) {
			/* declares can only be preceeded by other declares */
			return FAILURE;
		}
		i++;
	}
	return FAILURE;
}
/* }}} */

void zend_compile_declare(zend_ast *ast) /* {{{ */
{
	zend_ast_list *declares = zend_ast_get_list(ast->child[0]);
	zend_ast *stmt_ast = ast->child[1];
	zend_declarables orig_declarables = FC(declarables);
	uint32_t i;

	for (i = 0; i < declares->children; ++i) {
		zend_ast *declare_ast = declares->child[i];
		zend_ast *name_ast = declare_ast->child[0];
		zend_ast *value_ast = declare_ast->child[1];

		zend_string *name = zend_ast_get_str(name_ast);
		if (zend_string_equals_literal_ci(name, "ticks")) {
			zval value_zv;
			zend_const_expr_to_zval(&value_zv, value_ast);
			FC(declarables).ticks = zval_get_long(&value_zv);
			zval_dtor(&value_zv);
		} else if (zend_string_equals_literal_ci(name, "encoding")) {

			if (FAILURE == zend_declare_is_first_statement(ast)) {
				zend_error_noreturn(E_COMPILE_ERROR, "Encoding declaration pragma must be "
					"the very first statement in the script");
			}
		} else if (zend_string_equals_literal_ci(name, "strict_types")) {
			zval value_zv;

			if (FAILURE == zend_declare_is_first_statement(ast)) {
				zend_error_noreturn(E_COMPILE_ERROR, "strict_types declaration must be "
					"the very first statement in the script");
			}

			if (ast->child[1] != NULL) {
				zend_error_noreturn(E_COMPILE_ERROR, "strict_types declaration must not "
					"use block mode");
			}

			zend_const_expr_to_zval(&value_zv, value_ast);

			if (Z_TYPE(value_zv) != IS_LONG || (Z_LVAL(value_zv) != 0 && Z_LVAL(value_zv) != 1)) {
				zend_error_noreturn(E_COMPILE_ERROR, "strict_types declaration must have 0 or 1 as its value");
			}

			if (Z_LVAL(value_zv) == 1) {
				CG(active_op_array)->fn_flags |= ZEND_ACC_STRICT_TYPES;
			}

		} else {
			zend_error(E_COMPILE_WARNING, "Unsupported declare '%s'", ZSTR_VAL(name));
		}
	}

	if (stmt_ast) {
		zend_compile_stmt(stmt_ast);

		FC(declarables) = orig_declarables;
	}
}
/* }}} */

void zend_compile_stmt_list(zend_ast *ast) /* {{{ */
{
	zend_ast_list *list = zend_ast_get_list(ast);
	uint32_t i;
	for (i = 0; i < list->children; ++i) {
		zend_compile_stmt(list->child[i]);
	}
}
/* }}} */

ZEND_API void zend_set_function_arg_flags(zend_function *func) /* {{{ */
{
	uint32_t i, n;

	func->common.arg_flags[0] = 0;
	func->common.arg_flags[1] = 0;
	func->common.arg_flags[2] = 0;
	if (func->common.arg_info) {
		n = MIN(func->common.num_args, MAX_ARG_FLAG_NUM);
		i = 0;
		while (i < n) {
			ZEND_SET_ARG_FLAG(func, i + 1, func->common.arg_info[i].pass_by_reference);
			i++;
		}
		if (UNEXPECTED(func->common.fn_flags & ZEND_ACC_VARIADIC && func->common.arg_info[i].pass_by_reference)) {
			uint32_t pass_by_reference = func->common.arg_info[i].pass_by_reference;
			while (i < MAX_ARG_FLAG_NUM) {
				ZEND_SET_ARG_FLAG(func, i + 1, pass_by_reference);
				i++;
			}
		}
	}
}
/* }}} */

static void zend_compile_typename(zend_ast *ast, zend_arg_info *arg_info) /* {{{ */
{
	if (ast->kind == ZEND_AST_TYPE) {
		arg_info->type_hint = ast->attr;
	} else {
		zend_string *class_name = zend_ast_get_str(ast);
		zend_uchar type = zend_lookup_builtin_type_by_name(class_name);

		if (type != 0) {
			if ((ast->attr & ZEND_NAME_NOT_FQ) != ZEND_NAME_NOT_FQ) {
				zend_error_noreturn(E_COMPILE_ERROR,
					"Scalar type declaration '%s' must be unqualified",
					ZSTR_VAL(zend_string_tolower(class_name)));
			}
			arg_info->type_hint = type;
		} else {
			uint32_t fetch_type = zend_get_class_fetch_type_ast(ast);
			if (fetch_type == ZEND_FETCH_CLASS_DEFAULT) {
				class_name = zend_resolve_class_name_ast(ast);
				zend_assert_valid_class_name(class_name);
			} else {
				zend_ensure_valid_class_fetch_type(fetch_type);
				zend_string_addref(class_name);
			}

			arg_info->type_hint = IS_OBJECT;
			arg_info->class_name = class_name;
		}
	}
}
/* }}} */

void zend_compile_params(zend_ast *ast, zend_ast *return_type_ast) /* {{{ */
{
	zend_ast_list *list = zend_ast_get_list(ast);
	uint32_t i;
	zend_op_array *op_array = CG(active_op_array);
	zend_arg_info *arg_infos;
	
	if (return_type_ast) {
		/* Use op_array->arg_info[-1] for return type */
		arg_infos = safe_emalloc(sizeof(zend_arg_info), list->children + 1, 0);
		arg_infos->name = NULL;
		arg_infos->pass_by_reference = (op_array->fn_flags & ZEND_ACC_RETURN_REFERENCE) != 0;
		arg_infos->is_variadic = 0;
		arg_infos->type_hint = 0;
		arg_infos->allow_null = 0;
		arg_infos->class_name = NULL;

		if (return_type_ast->attr & ZEND_TYPE_NULLABLE) {
			arg_infos->allow_null = 1;
			return_type_ast->attr &= ~ZEND_TYPE_NULLABLE;
		}

		zend_compile_typename(return_type_ast, arg_infos);

		if (arg_infos->type_hint == IS_VOID && arg_infos->allow_null) {
			zend_error_noreturn(E_COMPILE_ERROR, "Void type cannot be nullable");
		}

		arg_infos++;
		op_array->fn_flags |= ZEND_ACC_HAS_RETURN_TYPE;
	} else {
		if (list->children == 0) {
			return;
		}
		arg_infos = safe_emalloc(sizeof(zend_arg_info), list->children, 0);
	}

	for (i = 0; i < list->children; ++i) {
		zend_ast *param_ast = list->child[i];
		zend_ast *type_ast = param_ast->child[0];
		zend_ast *var_ast = param_ast->child[1];
		zend_ast *default_ast = param_ast->child[2];
		zend_string *name = zend_ast_get_str(var_ast);
		zend_bool is_ref = (param_ast->attr & ZEND_PARAM_REF) != 0;
		zend_bool is_variadic = (param_ast->attr & ZEND_PARAM_VARIADIC) != 0;

		znode var_node, default_node;
		zend_uchar opcode;
		zend_op *opline;
		zend_arg_info *arg_info;

		if (zend_is_auto_global(name)) {
			zend_error_noreturn(E_COMPILE_ERROR, "Cannot re-assign auto-global variable %s",
				ZSTR_VAL(name));
		}

		var_node.op_type = IS_CV;
		var_node.u.op.var = lookup_cv(CG(active_op_array), zend_string_copy(name));

		if (EX_VAR_TO_NUM(var_node.u.op.var) != i) {
			zend_error_noreturn(E_COMPILE_ERROR, "Redefinition of parameter $%s",
				ZSTR_VAL(name));
		} else if (zend_string_equals_literal(name, "this")) {
			zend_error_noreturn(E_COMPILE_ERROR, "Cannot use $this as parameter");
		}

		if (op_array->fn_flags & ZEND_ACC_VARIADIC) {
			zend_error_noreturn(E_COMPILE_ERROR, "Only the last parameter can be variadic");
		}

		if (is_variadic) {
			opcode = ZEND_RECV_VARIADIC;
			default_node.op_type = IS_UNUSED;
			op_array->fn_flags |= ZEND_ACC_VARIADIC;

			if (default_ast) {
				zend_error_noreturn(E_COMPILE_ERROR,
					"Variadic parameter cannot have a default value");
			}
		} else if (default_ast) {
			/* we cannot substitute constants here or it will break ReflectionParameter::getDefaultValueConstantName() and ReflectionParameter::isDefaultValueConstant() */
			uint32_t cops = CG(compiler_options);
			CG(compiler_options) |= ZEND_COMPILE_NO_CONSTANT_SUBSTITUTION | ZEND_COMPILE_NO_PERSISTENT_CONSTANT_SUBSTITUTION;
			opcode = ZEND_RECV_INIT;
			default_node.op_type = IS_CONST;
			zend_const_expr_to_zval(&default_node.u.constant, default_ast);
			CG(compiler_options) = cops;
		} else {
			opcode = ZEND_RECV;
			default_node.op_type = IS_UNUSED;
			op_array->required_num_args = i + 1;
		}

		opline = zend_emit_op(NULL, opcode, NULL, &default_node);
		SET_NODE(opline->result, &var_node);
		opline->op1.num = i + 1;

		arg_info = &arg_infos[i];
		arg_info->name = zend_string_copy(name);
		arg_info->pass_by_reference = is_ref;
		arg_info->is_variadic = is_variadic;
		arg_info->type_hint = 0;
		arg_info->allow_null = 1;
		arg_info->class_name = NULL;

		if (type_ast) {
			zend_bool has_null_default = default_ast
				&& (Z_TYPE(default_node.u.constant) == IS_NULL
					|| (Z_TYPE(default_node.u.constant) == IS_CONSTANT
						&& strcasecmp(Z_STRVAL(default_node.u.constant), "NULL") == 0));
			zend_bool is_explicitly_nullable = (type_ast->attr & ZEND_TYPE_NULLABLE) == ZEND_TYPE_NULLABLE;

			op_array->fn_flags |= ZEND_ACC_HAS_TYPE_HINTS;
			arg_info->allow_null = has_null_default || is_explicitly_nullable;

			type_ast->attr &= ~ZEND_TYPE_NULLABLE;
			zend_compile_typename(type_ast, arg_info);

			if (arg_info->type_hint == IS_VOID) {
				zend_error_noreturn(E_COMPILE_ERROR, "void cannot be used as a parameter type");
			}

			if (type_ast->kind == ZEND_AST_TYPE) {
				if (arg_info->type_hint == IS_ARRAY) {
					if (default_ast && !has_null_default
						&& Z_TYPE(default_node.u.constant) != IS_ARRAY
						&& !Z_CONSTANT(default_node.u.constant)
					) {
						zend_error_noreturn(E_COMPILE_ERROR, "Default value for parameters "
							"with array type can only be an array or NULL");
					}
				} else if (arg_info->type_hint == IS_CALLABLE && default_ast) {
					if (!has_null_default && !Z_CONSTANT(default_node.u.constant)) {
						zend_error_noreturn(E_COMPILE_ERROR, "Default value for parameters "
							"with callable type can only be NULL");
					}
				}
			} else {
				if (default_ast && !has_null_default && !Z_CONSTANT(default_node.u.constant)) {
					if (arg_info->class_name) {
						zend_error_noreturn(E_COMPILE_ERROR, "Default value for parameters "
							"with a class type can only be NULL");
					} else switch (arg_info->type_hint) {
						case IS_DOUBLE:
							if (Z_TYPE(default_node.u.constant) != IS_DOUBLE && Z_TYPE(default_node.u.constant) != IS_LONG) {
								zend_error_noreturn(E_COMPILE_ERROR, "Default value for parameters "
									"with a float type can only be float, integer, or NULL");
							}
							break;
						
						case IS_ITERABLE:
							if (Z_TYPE(default_node.u.constant) != IS_ARRAY) {
								zend_error_noreturn(E_COMPILE_ERROR, "Default value for parameters "
									"with iterable type can only be an array or NULL");
							}
							break;
							
						default:
							if (!ZEND_SAME_FAKE_TYPE(arg_info->type_hint, Z_TYPE(default_node.u.constant))) {
								zend_error_noreturn(E_COMPILE_ERROR, "Default value for parameters "
									"with a %s type can only be %s or NULL",
									zend_get_type_by_const(arg_info->type_hint), zend_get_type_by_const(arg_info->type_hint));
							}
							break;
					}
				}
			}

			/* Allocate cache slot to speed-up run-time class resolution */
			if (opline->opcode == ZEND_RECV_INIT) {
				if (arg_info->class_name) {
					zend_alloc_cache_slot(opline->op2.constant);
				} else {
					Z_CACHE_SLOT(op_array->literals[opline->op2.constant]) = -1;
				}
			} else {
				if (arg_info->class_name) {
					opline->op2.num = op_array->cache_size;
					op_array->cache_size += sizeof(void*);
				} else {
					opline->op2.num = -1;
				}
			}
		} else {
			if (opline->opcode == ZEND_RECV_INIT) {
				Z_CACHE_SLOT(op_array->literals[opline->op2.constant]) = -1;
			} else {
				opline->op2.num = -1;
			}
		}	
	}

	/* These are assigned at the end to avoid unitialized memory in case of an error */
	op_array->num_args = list->children;
	op_array->arg_info = arg_infos;

	/* Don't count the variadic argument */
	if (op_array->fn_flags & ZEND_ACC_VARIADIC) {
		op_array->num_args--;
	}
	zend_set_function_arg_flags((zend_function*)op_array);
}
/* }}} */

static void zend_compile_closure_binding(znode *closure, zend_ast *uses_ast) /* {{{ */
{
	zend_ast_list *list = zend_ast_get_list(uses_ast);
	uint32_t i;

	for (i = 0; i < list->children; ++i) {
		zend_ast *var_name_ast = list->child[i];
		zend_string *var_name = zend_ast_get_str(var_name_ast);
		zend_bool by_ref = var_name_ast->attr;
		zend_op *opline;

		if (zend_string_equals_literal(var_name, "this")) {
			zend_error_noreturn(E_COMPILE_ERROR, "Cannot use $this as lexical variable");
		}

		if (zend_is_auto_global(var_name)) {
			zend_error_noreturn(E_COMPILE_ERROR, "Cannot use auto-global as lexical variable");
		}

		opline = zend_emit_op(NULL, ZEND_BIND_LEXICAL, closure, NULL);
		opline->op2_type = IS_CV;
		opline->op2.var = lookup_cv(CG(active_op_array), zend_string_copy(var_name));
		opline->extended_value = by_ref;
	}
}
/* }}} */

void zend_compile_closure_uses(zend_ast *ast) /* {{{ */
{
	zend_op_array *op_array = CG(active_op_array);
	zend_ast_list *list = zend_ast_get_list(ast);
	uint32_t i;

	for (i = 0; i < list->children; ++i) {
		zend_ast *var_ast = list->child[i];
		zend_string *var_name = zend_ast_get_str(var_ast);
		zend_bool by_ref = var_ast->attr;
		zval zv;
		ZVAL_NULL(&zv);

		if (op_array->static_variables
				&& zend_hash_exists(op_array->static_variables, var_name)) {
			zend_error_noreturn(E_COMPILE_ERROR,
				"Cannot use variable $%s twice", ZSTR_VAL(var_name));
		}

		{
			int i;
			for (i = 0; i < op_array->last_var; i++) {
				if (zend_string_equals(op_array->vars[i], var_name)) {
					zend_error_noreturn(E_COMPILE_ERROR,
						"Cannot use lexical variable $%s as a parameter name", ZSTR_VAL(var_name));
				}
			}
		}

		zend_compile_static_var_common(var_ast, &zv, by_ref);
	}
}
/* }}} */

void zend_begin_method_decl(zend_op_array *op_array, zend_string *name, zend_bool has_body) /* {{{ */
{
	zend_class_entry *ce = CG(active_class_entry);
	zend_bool in_interface = (ce->ce_flags & ZEND_ACC_INTERFACE) != 0;
	zend_bool in_trait = (ce->ce_flags & ZEND_ACC_TRAIT) != 0;
	zend_bool is_public = (op_array->fn_flags & ZEND_ACC_PUBLIC) != 0;
	zend_bool is_static = (op_array->fn_flags & ZEND_ACC_STATIC) != 0;

	zend_string *lcname;

	if (in_interface) {
		if (!is_public || (op_array->fn_flags & (ZEND_ACC_FINAL|ZEND_ACC_ABSTRACT))) {
			zend_error_noreturn(E_COMPILE_ERROR, "Access type for interface method "
				"%s::%s() must be omitted", ZSTR_VAL(ce->name), ZSTR_VAL(name));
		}
		op_array->fn_flags |= ZEND_ACC_ABSTRACT;
	}

	if (op_array->fn_flags & ZEND_ACC_ABSTRACT) {
		if (op_array->fn_flags & ZEND_ACC_PRIVATE) {
			zend_error_noreturn(E_COMPILE_ERROR, "%s function %s::%s() cannot be declared private",
				in_interface ? "Interface" : "Abstract", ZSTR_VAL(ce->name), ZSTR_VAL(name));
		}

		if (has_body) {
			zend_error_noreturn(E_COMPILE_ERROR, "%s function %s::%s() cannot contain body",
				in_interface ? "Interface" : "Abstract", ZSTR_VAL(ce->name), ZSTR_VAL(name));
		}

		ce->ce_flags |= ZEND_ACC_IMPLICIT_ABSTRACT_CLASS;
	} else if (!has_body) {
		zend_error_noreturn(E_COMPILE_ERROR, "Non-abstract method %s::%s() must contain body",
			ZSTR_VAL(ce->name), ZSTR_VAL(name));
	}

	op_array->scope = ce;
	op_array->function_name = zend_string_copy(name);

	lcname = zend_string_tolower(name);
	lcname = zend_new_interned_string(lcname);

	if (zend_hash_add_ptr(&ce->function_table, lcname, op_array) == NULL) {
		zend_error_noreturn(E_COMPILE_ERROR, "Cannot redeclare %s::%s()",
			ZSTR_VAL(ce->name), ZSTR_VAL(name));
	}

	if (in_interface) {
		if (zend_string_equals_literal(lcname, ZEND_CALL_FUNC_NAME)) {
			if (!is_public || is_static) {
				zend_error(E_WARNING, "The magic method __call() must have "
					"public visibility and cannot be static");
			}
		} else if (zend_string_equals_literal(lcname, ZEND_CALLSTATIC_FUNC_NAME)) {
			if (!is_public || !is_static) {
				zend_error(E_WARNING, "The magic method __callStatic() must have "
					"public visibility and be static");
			}
		} else if (zend_string_equals_literal(lcname, ZEND_GET_FUNC_NAME)) {
			if (!is_public || is_static) {
				zend_error(E_WARNING, "The magic method __get() must have "
					"public visibility and cannot be static");
			}
		} else if (zend_string_equals_literal(lcname, ZEND_SET_FUNC_NAME)) {
			if (!is_public || is_static) {
				zend_error(E_WARNING, "The magic method __set() must have "
					"public visibility and cannot be static");
			}
		} else if (zend_string_equals_literal(lcname, ZEND_UNSET_FUNC_NAME)) {
			if (!is_public || is_static) {
				zend_error(E_WARNING, "The magic method __unset() must have "
					"public visibility and cannot be static");
			}
		} else if (zend_string_equals_literal(lcname, ZEND_ISSET_FUNC_NAME)) {
			if (!is_public || is_static) {
				zend_error(E_WARNING, "The magic method __isset() must have "
					"public visibility and cannot be static");
			}
		} else if (zend_string_equals_literal(lcname, ZEND_TOSTRING_FUNC_NAME)) {
			if (!is_public || is_static) {
				zend_error(E_WARNING, "The magic method __toString() must have "
					"public visibility and cannot be static");
			}
		} else if (zend_string_equals_literal(lcname, ZEND_INVOKE_FUNC_NAME)) {
			if (!is_public || is_static) {
				zend_error(E_WARNING, "The magic method __invoke() must have "
					"public visibility and cannot be static");
			}
		} else if (zend_string_equals_literal(lcname, ZEND_DEBUGINFO_FUNC_NAME)) {
			if (!is_public || is_static) {
				zend_error(E_WARNING, "The magic method __debugInfo() must have "
					"public visibility and cannot be static");
			}
		}
	} else {
		if (!in_trait && zend_string_equals_ci(lcname, ce->name)) {
			if (!ce->constructor) {
				ce->constructor = (zend_function *) op_array;
			}
		} else if (zend_string_equals_literal(lcname, ZEND_CONSTRUCTOR_FUNC_NAME)) {
			ce->constructor = (zend_function *) op_array;
		} else if (zend_string_equals_literal(lcname, ZEND_DESTRUCTOR_FUNC_NAME)) {
			ce->destructor = (zend_function *) op_array;
		} else if (zend_string_equals_literal(lcname, ZEND_CLONE_FUNC_NAME)) {
			ce->clone = (zend_function *) op_array;
		} else if (zend_string_equals_literal(lcname, ZEND_CALL_FUNC_NAME)) {
			if (!is_public || is_static) {
				zend_error(E_WARNING, "The magic method __call() must have "
					"public visibility and cannot be static");
			}
			ce->__call = (zend_function *) op_array;
		} else if (zend_string_equals_literal(lcname, ZEND_CALLSTATIC_FUNC_NAME)) {
			if (!is_public || !is_static) {
				zend_error(E_WARNING, "The magic method __callStatic() must have "
					"public visibility and be static");
			}
			ce->__callstatic = (zend_function *) op_array;
		} else if (zend_string_equals_literal(lcname, ZEND_GET_FUNC_NAME)) {
			if (!is_public || is_static) {
				zend_error(E_WARNING, "The magic method __get() must have "
					"public visibility and cannot be static");
			}
			ce->__get = (zend_function *) op_array;
			ce->ce_flags |= ZEND_ACC_USE_GUARDS;
		} else if (zend_string_equals_literal(lcname, ZEND_SET_FUNC_NAME)) {
			if (!is_public || is_static) {
				zend_error(E_WARNING, "The magic method __set() must have "
					"public visibility and cannot be static");
			}
			ce->__set = (zend_function *) op_array;
			ce->ce_flags |= ZEND_ACC_USE_GUARDS;
		} else if (zend_string_equals_literal(lcname, ZEND_UNSET_FUNC_NAME)) {
			if (!is_public || is_static) {
				zend_error(E_WARNING, "The magic method __unset() must have "
					"public visibility and cannot be static");
			}
			ce->__unset = (zend_function *) op_array;
			ce->ce_flags |= ZEND_ACC_USE_GUARDS;
		} else if (zend_string_equals_literal(lcname, ZEND_ISSET_FUNC_NAME)) {
			if (!is_public || is_static) {
				zend_error(E_WARNING, "The magic method __isset() must have "
					"public visibility and cannot be static");
			}
			ce->__isset = (zend_function *) op_array;
			ce->ce_flags |= ZEND_ACC_USE_GUARDS;
		} else if (zend_string_equals_literal(lcname, ZEND_TOSTRING_FUNC_NAME)) {
			if (!is_public || is_static) {
				zend_error(E_WARNING, "The magic method __toString() must have "
					"public visibility and cannot be static");
			}
			ce->__tostring = (zend_function *) op_array;
		} else if (zend_string_equals_literal(lcname, ZEND_INVOKE_FUNC_NAME)) {
			if (!is_public || is_static) {
				zend_error(E_WARNING, "The magic method __invoke() must have "
					"public visibility and cannot be static");
			}
		} else if (zend_string_equals_literal(lcname, ZEND_DEBUGINFO_FUNC_NAME)) {
			if (!is_public || is_static) {
				zend_error(E_WARNING, "The magic method __debugInfo() must have "
					"public visibility and cannot be static");
			}
			ce->__debugInfo = (zend_function *) op_array;
		} else if (!is_static) {
			op_array->fn_flags |= ZEND_ACC_ALLOW_STATIC;
		}
	}

	zend_string_release(lcname);
}
/* }}} */

static void zend_begin_func_decl(znode *result, zend_op_array *op_array, zend_ast_decl *decl) /* {{{ */
{
	zend_ast *params_ast = decl->child[0];
	zend_string *unqualified_name, *name, *lcname, *key;
	zend_op *opline;

	unqualified_name = decl->name;
	op_array->function_name = name = zend_prefix_with_ns(unqualified_name);
	lcname = zend_string_tolower(name);

	if (FC(imports_function)) {
		zend_string *import_name = zend_hash_find_ptr_lc(
			FC(imports_function), ZSTR_VAL(unqualified_name), ZSTR_LEN(unqualified_name));
		if (import_name && !zend_string_equals_ci(lcname, import_name)) {
			zend_error_noreturn(E_COMPILE_ERROR, "Cannot declare function %s "
				"because the name is already in use", ZSTR_VAL(name));
		}
	}

	if (zend_string_equals_literal(lcname, ZEND_AUTOLOAD_FUNC_NAME)
		&& zend_ast_get_list(params_ast)->children != 1
	) {
		zend_error_noreturn(E_COMPILE_ERROR, "%s() must take exactly 1 argument",
			ZEND_AUTOLOAD_FUNC_NAME);
	}

	key = zend_build_runtime_definition_key(lcname, decl->lex_pos);
	zend_hash_update_ptr(CG(function_table), key, op_array);

	if (op_array->fn_flags & ZEND_ACC_CLOSURE) {
		opline = zend_emit_op_tmp(result, ZEND_DECLARE_LAMBDA_FUNCTION, NULL, NULL);
		opline->op1_type = IS_CONST;
		LITERAL_STR(opline->op1, key);
	} else {
		opline = get_next_op(CG(active_op_array));
		opline->opcode = ZEND_DECLARE_FUNCTION;
		opline->op1_type = IS_CONST;
		LITERAL_STR(opline->op1, zend_string_copy(lcname));
		/* RTD key is placed after lcname literal in op1 */
		zend_add_literal_string(CG(active_op_array), &key);
		SET_UNUSED(opline->op2);
	}

	zend_string_release(lcname);
}
/* }}} */

void zend_compile_func_decl(znode *result, zend_ast *ast) /* {{{ */
{
	zend_ast_decl *decl = (zend_ast_decl *) ast;
	zend_ast *params_ast = decl->child[0];
	zend_ast *uses_ast = decl->child[1];
	zend_ast *stmt_ast = decl->child[2];
	zend_ast *return_type_ast = decl->child[3];
	zend_bool is_method = decl->kind == ZEND_AST_METHOD;

	zend_op_array *orig_op_array = CG(active_op_array);
	zend_op_array *op_array = zend_arena_alloc(&CG(arena), sizeof(zend_op_array));
	zend_oparray_context orig_oparray_context;

	init_op_array(op_array, ZEND_USER_FUNCTION, INITIAL_OP_ARRAY_SIZE);

	op_array->fn_flags |= (orig_op_array->fn_flags & ZEND_ACC_STRICT_TYPES);
	op_array->fn_flags |= decl->flags;
	op_array->line_start = decl->start_lineno;
	op_array->line_end = decl->end_lineno;
	if (decl->doc_comment) {
		op_array->doc_comment = zend_string_copy(decl->doc_comment);
	}
	if (decl->kind == ZEND_AST_CLOSURE) {
		op_array->fn_flags |= ZEND_ACC_CLOSURE;
	}

	if (is_method) {
		zend_bool has_body = stmt_ast != NULL;
		zend_begin_method_decl(op_array, decl->name, has_body);
	} else {
		zend_begin_func_decl(result, op_array, decl);
		if (uses_ast) {
			zend_compile_closure_binding(result, uses_ast);
		}
	}

	CG(active_op_array) = op_array;

	zend_oparray_context_begin(&orig_oparray_context);

	if (CG(compiler_options) & ZEND_COMPILE_EXTENDED_INFO) {
		zend_op *opline_ext = zend_emit_op(NULL, ZEND_EXT_NOP, NULL, NULL);
		opline_ext->lineno = decl->start_lineno;
	}

	{
		/* Push a separator to the loop variable stack */
		zend_loop_var dummy_var;
		dummy_var.opcode = ZEND_RETURN;

		zend_stack_push(&CG(loop_var_stack), (void *) &dummy_var);
	}

	zend_compile_params(params_ast, return_type_ast);
	if (CG(active_op_array)->fn_flags & ZEND_ACC_GENERATOR) {
		zend_mark_function_as_generator();
		zend_emit_op(NULL, ZEND_GENERATOR_CREATE, NULL, NULL);
	}
	if (uses_ast) {
		zend_compile_closure_uses(uses_ast);
	}
	zend_compile_stmt(stmt_ast);

	if (is_method) {
		zend_check_magic_method_implementation(
			CG(active_class_entry), (zend_function *) op_array, E_COMPILE_ERROR);
	}

	/* put the implicit return on the really last line */
	CG(zend_lineno) = decl->end_lineno;

	zend_do_extended_info();
	zend_emit_final_return(0);

	pass_two(CG(active_op_array));
	zend_oparray_context_end(&orig_oparray_context);

	/* Pop the loop variable stack separator */
	zend_stack_del_top(&CG(loop_var_stack));

	CG(active_op_array) = orig_op_array;
}
/* }}} */

void zend_compile_prop_decl(zend_ast *ast) /* {{{ */
{
	zend_ast_list *list = zend_ast_get_list(ast);
	uint32_t flags = list->attr;
	zend_class_entry *ce = CG(active_class_entry);
	uint32_t i, children = list->children;

	if (ce->ce_flags & ZEND_ACC_INTERFACE) {
		zend_error_noreturn(E_COMPILE_ERROR, "Interfaces may not include member variables");
	}

	if (flags & ZEND_ACC_ABSTRACT) {
		zend_error_noreturn(E_COMPILE_ERROR, "Properties cannot be declared abstract");
	}

	for (i = 0; i < children; ++i) {
		zend_ast *prop_ast = list->child[i];
		zend_ast *name_ast = prop_ast->child[0];
		zend_ast *value_ast = prop_ast->child[1];
		zend_ast *doc_comment_ast = prop_ast->child[2];
		zend_string *name = zend_ast_get_str(name_ast);
		zend_string *doc_comment = NULL;
		zval value_zv;

		/* Doc comment has been appended as last element in ZEND_AST_PROP_ELEM ast */
		if (doc_comment_ast) {
			doc_comment = zend_string_copy(zend_ast_get_str(doc_comment_ast));
		}

		if (flags & ZEND_ACC_FINAL) {
			zend_error_noreturn(E_COMPILE_ERROR, "Cannot declare property %s::$%s final, "
				"the final modifier is allowed only for methods and classes",
				ZSTR_VAL(ce->name), ZSTR_VAL(name));
		}

		if (zend_hash_exists(&ce->properties_info, name)) {
			zend_error_noreturn(E_COMPILE_ERROR, "Cannot redeclare %s::$%s",
				ZSTR_VAL(ce->name), ZSTR_VAL(name));
		}

		if (value_ast) {
			zend_const_expr_to_zval(&value_zv, value_ast);
		} else {
			ZVAL_NULL(&value_zv);
		}

		name = zend_new_interned_string_safe(name);
		zend_declare_property_ex(ce, name, &value_zv, flags, doc_comment);
	}
}
/* }}} */

void zend_compile_class_const_decl(zend_ast *ast) /* {{{ */
{
	zend_ast_list *list = zend_ast_get_list(ast);
	zend_class_entry *ce = CG(active_class_entry);
	uint32_t i;

	if ((ce->ce_flags & ZEND_ACC_TRAIT) != 0) {
		zend_error_noreturn(E_COMPILE_ERROR, "Traits cannot have constants");
		return;
	}

	for (i = 0; i < list->children; ++i) {
		zend_ast *const_ast = list->child[i];
		zend_ast *name_ast = const_ast->child[0];
		zend_ast *value_ast = const_ast->child[1];
		zend_ast *doc_comment_ast = const_ast->child[2];
		zend_string *name = zend_ast_get_str(name_ast);
		zend_string *doc_comment = doc_comment_ast ? zend_string_copy(zend_ast_get_str(doc_comment_ast)) : NULL;
		zval value_zv;

		if (UNEXPECTED(ast->attr & (ZEND_ACC_STATIC|ZEND_ACC_ABSTRACT|ZEND_ACC_FINAL))) {
			if (ast->attr & ZEND_ACC_STATIC) {
				zend_error_noreturn(E_COMPILE_ERROR, "Cannot use 'static' as constant modifier");
			} else if (ast->attr & ZEND_ACC_ABSTRACT) {
				zend_error_noreturn(E_COMPILE_ERROR, "Cannot use 'abstract' as constant modifier");
			} else if (ast->attr & ZEND_ACC_FINAL) {
				zend_error_noreturn(E_COMPILE_ERROR, "Cannot use 'final' as constant modifier");
			}
		}

		zend_const_expr_to_zval(&value_zv, value_ast);

		name = zend_new_interned_string_safe(name);
		zend_declare_class_constant_ex(ce, name, &value_zv, ast->attr, doc_comment);
	}
}
/* }}} */

static zend_trait_method_reference *zend_compile_method_ref(zend_ast *ast) /* {{{ */
{
	zend_ast *class_ast = ast->child[0];
	zend_ast *method_ast = ast->child[1];

	zend_trait_method_reference *method_ref = emalloc(sizeof(zend_trait_method_reference));
	method_ref->ce = NULL;
	method_ref->method_name = zend_string_copy(zend_ast_get_str(method_ast));

	if (class_ast) {
		method_ref->class_name = zend_resolve_class_name_ast(class_ast);
	} else {
		method_ref->class_name = NULL;
	}

	return method_ref;
}
/* }}} */

static zend_string **zend_compile_name_list(zend_ast *ast) /* {{{ */
{
	zend_ast_list *list = zend_ast_get_list(ast);
	zend_string **names = safe_emalloc(sizeof(zend_string *), list->children + 1, 0);
	uint32_t i;

	for (i = 0; i < list->children; ++i) {
		zend_ast *name_ast = list->child[i];
		names[i] = zend_resolve_class_name_ast(name_ast);
	}

	names[list->children] = NULL;

	return names;
}
/* }}} */

static void zend_compile_trait_precedence(zend_ast *ast) /* {{{ */
{
	zend_ast *method_ref_ast = ast->child[0];
	zend_ast *insteadof_ast = ast->child[1];

	zend_trait_precedence *precedence = emalloc(sizeof(zend_trait_precedence));
	precedence->trait_method = zend_compile_method_ref(method_ref_ast);
	precedence->exclude_from_classes
		= (void *) zend_compile_name_list(insteadof_ast);

	zend_add_to_list(&CG(active_class_entry)->trait_precedences, precedence);
}
/* }}} */

static void zend_compile_trait_alias(zend_ast *ast) /* {{{ */
{
	zend_ast *method_ref_ast = ast->child[0];
	zend_ast *alias_ast = ast->child[1];
	uint32_t modifiers = ast->attr;

	zend_trait_alias *alias;

	if (modifiers == ZEND_ACC_STATIC) {
		zend_error_noreturn(E_COMPILE_ERROR, "Cannot use 'static' as method modifier");
	} else if (modifiers == ZEND_ACC_ABSTRACT) {
		zend_error_noreturn(E_COMPILE_ERROR, "Cannot use 'abstract' as method modifier");
	} else if (modifiers == ZEND_ACC_FINAL) {
		zend_error_noreturn(E_COMPILE_ERROR, "Cannot use 'final' as method modifier");
	}

	alias = emalloc(sizeof(zend_trait_alias));
	alias->trait_method = zend_compile_method_ref(method_ref_ast);
	alias->modifiers = modifiers;

	if (alias_ast) {
		alias->alias = zend_string_copy(zend_ast_get_str(alias_ast));
	} else {
		alias->alias = NULL;
	}

	zend_add_to_list(&CG(active_class_entry)->trait_aliases, alias);
}
/* }}} */

void zend_compile_use_trait(zend_ast *ast) /* {{{ */
{
	zend_ast_list *traits = zend_ast_get_list(ast->child[0]);
	zend_ast_list *adaptations = ast->child[1] ? zend_ast_get_list(ast->child[1]) : NULL;
	zend_class_entry *ce = CG(active_class_entry);
	zend_op *opline;
	uint32_t i;

	for (i = 0; i < traits->children; ++i) {
		zend_ast *trait_ast = traits->child[i];
		zend_string *name = zend_ast_get_str(trait_ast);

		if (ce->ce_flags & ZEND_ACC_INTERFACE) {
			zend_error_noreturn(E_COMPILE_ERROR, "Cannot use traits inside of interfaces. "
				"%s is used in %s", ZSTR_VAL(name), ZSTR_VAL(ce->name));
		}

		switch (zend_get_class_fetch_type(name)) {
			case ZEND_FETCH_CLASS_SELF:
			case ZEND_FETCH_CLASS_PARENT:
			case ZEND_FETCH_CLASS_STATIC:
				zend_error_noreturn(E_COMPILE_ERROR, "Cannot use '%s' as trait name "
					"as it is reserved", ZSTR_VAL(name));
				break;
		}

		opline = get_next_op(CG(active_op_array));
		opline->opcode = ZEND_ADD_TRAIT;
		SET_NODE(opline->op1, &FC(implementing_class));
		opline->op2_type = IS_CONST;
		opline->op2.constant = zend_add_class_name_literal(CG(active_op_array),
			zend_resolve_class_name_ast(trait_ast));

		ce->num_traits++;
	}

	if (!adaptations) {
		return;
	}

	for (i = 0; i < adaptations->children; ++i) {
		zend_ast *adaptation_ast = adaptations->child[i];
		switch (adaptation_ast->kind) {
			case ZEND_AST_TRAIT_PRECEDENCE:
				zend_compile_trait_precedence(adaptation_ast);
				break;
			case ZEND_AST_TRAIT_ALIAS:
				zend_compile_trait_alias(adaptation_ast);
				break;
			EMPTY_SWITCH_DEFAULT_CASE()
		}
	}
}
/* }}} */

void zend_compile_implements(znode *class_node, zend_ast *ast) /* {{{ */
{
	zend_ast_list *list = zend_ast_get_list(ast);
	uint32_t i;
	for (i = 0; i < list->children; ++i) {
		zend_ast *class_ast = list->child[i];
		zend_string *name = zend_ast_get_str(class_ast);

		zend_op *opline;

		if (!zend_is_const_default_class_ref(class_ast)) {
			zend_error_noreturn(E_COMPILE_ERROR,
				"Cannot use '%s' as interface name as it is reserved", ZSTR_VAL(name));
		}

		opline = zend_emit_op(NULL, ZEND_ADD_INTERFACE, class_node, NULL);
		opline->op2_type = IS_CONST;
		opline->op2.constant = zend_add_class_name_literal(CG(active_op_array),
			zend_resolve_class_name_ast(class_ast));

		CG(active_class_entry)->num_interfaces++;
	}
}
/* }}} */

static zend_string *zend_generate_anon_class_name(unsigned char *lex_pos) /* {{{ */
{
	zend_string *result;
	char char_pos_buf[32];
	size_t char_pos_len = zend_sprintf(char_pos_buf, "%p", lex_pos);
	zend_string *filename = CG(active_op_array)->filename;

	/* NULL, name length, filename length, last accepting char position length */
	result = zend_string_alloc(sizeof("class@anonymous") + ZSTR_LEN(filename) + char_pos_len, 0);
	sprintf(ZSTR_VAL(result), "class@anonymous%c%s%s", '\0', ZSTR_VAL(filename), char_pos_buf);
	return zend_new_interned_string(result);
}
/* }}} */

void zend_compile_class_decl(zend_ast *ast) /* {{{ */
{
	zend_ast_decl *decl = (zend_ast_decl *) ast;
	zend_ast *extends_ast = decl->child[0];
	zend_ast *implements_ast = decl->child[1];
	zend_ast *stmt_ast = decl->child[2];
	zend_string *name, *lcname;
	zend_class_entry *ce = zend_arena_alloc(&CG(arena), sizeof(zend_class_entry));
	zend_op *opline;
	znode declare_node, extends_node;

	zend_class_entry *original_ce = CG(active_class_entry);
	znode original_implementing_class = FC(implementing_class);

	if (EXPECTED((decl->flags & ZEND_ACC_ANON_CLASS) == 0)) {
		zend_string *unqualified_name = decl->name;

		if (CG(active_class_entry)) {
			zend_error_noreturn(E_COMPILE_ERROR, "Class declarations may not be nested");
		}

		zend_assert_valid_class_name(unqualified_name);
		name = zend_prefix_with_ns(unqualified_name);
		name = zend_new_interned_string(name);
		lcname = zend_string_tolower(name);

		if (FC(imports)) {
			zend_string *import_name = zend_hash_find_ptr_lc(
				FC(imports), ZSTR_VAL(unqualified_name), ZSTR_LEN(unqualified_name));
			if (import_name && !zend_string_equals_ci(lcname, import_name)) {
				zend_error_noreturn(E_COMPILE_ERROR, "Cannot declare class %s "
						"because the name is already in use", ZSTR_VAL(name));
			}
		}
	} else {
		name = zend_generate_anon_class_name(decl->lex_pos);
		lcname = zend_string_tolower(name);
	}
	lcname = zend_new_interned_string(lcname);

	ce->type = ZEND_USER_CLASS;
	ce->name = name;
	zend_initialize_class_data(ce, 1);

	ce->ce_flags |= decl->flags;
	ce->info.user.filename = zend_get_compiled_filename();
	ce->info.user.line_start = decl->start_lineno;
	ce->info.user.line_end = decl->end_lineno;

	if (decl->doc_comment) {
		ce->info.user.doc_comment = zend_string_copy(decl->doc_comment);
	}

	if (UNEXPECTED((decl->flags & ZEND_ACC_ANON_CLASS))) {
		/* Serialization is not supported for anonymous classes */
		ce->serialize = zend_class_serialize_deny;
		ce->unserialize = zend_class_unserialize_deny;
	}

	if (extends_ast) {
		if (!zend_is_const_default_class_ref(extends_ast)) {
			zend_string *extends_name = zend_ast_get_str(extends_ast);
			zend_error_noreturn(E_COMPILE_ERROR,
				"Cannot use '%s' as class name as it is reserved", ZSTR_VAL(extends_name));
		}

		zend_compile_class_ref(&extends_node, extends_ast, 0);
		ce->ce_flags |= ZEND_ACC_INHERITED;
	}

	opline = get_next_op(CG(active_op_array));
	zend_make_var_result(&declare_node, opline);

	GET_NODE(&FC(implementing_class), opline->result);

	opline->op1_type = IS_CONST;
	LITERAL_STR(opline->op1, lcname);

	if (decl->flags & ZEND_ACC_ANON_CLASS) {
		if (extends_ast) {
			opline->opcode = ZEND_DECLARE_ANON_INHERITED_CLASS;
			SET_NODE(opline->op2, &extends_node);
		} else {
			opline->opcode = ZEND_DECLARE_ANON_CLASS;
		}

		if (!zend_hash_exists(CG(class_table), lcname)) {
			zend_hash_add_ptr(CG(class_table), lcname, ce);
		} else {
			/* this anonymous class has been included */
			zval zv;
			ZVAL_PTR(&zv, ce);
			destroy_zend_class(&zv);
			return;
		}
	} else {
		zend_string *key;

		if (extends_ast) {
			opline->opcode = ZEND_DECLARE_INHERITED_CLASS;
			SET_NODE(opline->op2, &extends_node);
		} else {
			opline->opcode = ZEND_DECLARE_CLASS;
			SET_UNUSED(opline->op2);
		}

		key = zend_build_runtime_definition_key(lcname, decl->lex_pos);
		/* RTD key is placed after lcname literal in op1 */
		zend_add_literal_string(CG(active_op_array), &key);

		zend_hash_update_ptr(CG(class_table), key, ce);
	}

	CG(active_class_entry) = ce;

	zend_compile_stmt(stmt_ast);

	/* Reset lineno for final opcodes and errors */
	CG(zend_lineno) = ast->lineno;

	if (ce->num_traits == 0) {
		/* For traits this check is delayed until after trait binding */
		zend_check_deprecated_constructor(ce);
	}

	if (ce->constructor) {
		ce->constructor->common.fn_flags |= ZEND_ACC_CTOR;
		if (ce->constructor->common.fn_flags & ZEND_ACC_STATIC) {
			zend_error_noreturn(E_COMPILE_ERROR, "Constructor %s::%s() cannot be static",
				ZSTR_VAL(ce->name), ZSTR_VAL(ce->constructor->common.function_name));
		}
		if (ce->constructor->common.fn_flags & ZEND_ACC_HAS_RETURN_TYPE) {
			zend_error_noreturn(E_COMPILE_ERROR,
				"Constructor %s::%s() cannot declare a return type",
				ZSTR_VAL(ce->name), ZSTR_VAL(ce->constructor->common.function_name));
		}
	}
	if (ce->destructor) {
		ce->destructor->common.fn_flags |= ZEND_ACC_DTOR;
		if (ce->destructor->common.fn_flags & ZEND_ACC_STATIC) {
			zend_error_noreturn(E_COMPILE_ERROR, "Destructor %s::%s() cannot be static",
				ZSTR_VAL(ce->name), ZSTR_VAL(ce->destructor->common.function_name));
		} else if (ce->destructor->common.fn_flags & ZEND_ACC_HAS_RETURN_TYPE) {
			zend_error_noreturn(E_COMPILE_ERROR,
				"Destructor %s::%s() cannot declare a return type",
				ZSTR_VAL(ce->name), ZSTR_VAL(ce->destructor->common.function_name));
		}
	}
	if (ce->clone) {
		ce->clone->common.fn_flags |= ZEND_ACC_CLONE;
		if (ce->clone->common.fn_flags & ZEND_ACC_STATIC) {
			zend_error_noreturn(E_COMPILE_ERROR, "Clone method %s::%s() cannot be static",
				ZSTR_VAL(ce->name), ZSTR_VAL(ce->clone->common.function_name));
		} else if (ce->clone->common.fn_flags & ZEND_ACC_HAS_RETURN_TYPE) {
			zend_error_noreturn(E_COMPILE_ERROR,
				"%s::%s() cannot declare a return type",
				ZSTR_VAL(ce->name), ZSTR_VAL(ce->clone->common.function_name));
		}
	}

	/* Check for traits and proceed like with interfaces.
	 * The only difference will be a combined handling of them in the end.
	 * Thus, we need another opcode here. */
	if (ce->num_traits > 0) {
		ce->traits = NULL;
		ce->num_traits = 0;
		ce->ce_flags |= ZEND_ACC_IMPLEMENT_TRAITS;

		zend_emit_op(NULL, ZEND_BIND_TRAITS, &declare_node, NULL);
	}

	if (implements_ast) {
		zend_compile_implements(&declare_node, implements_ast);
	}

	if (!(ce->ce_flags & (ZEND_ACC_INTERFACE|ZEND_ACC_EXPLICIT_ABSTRACT_CLASS))
		&& (extends_ast || implements_ast)
	) {
		zend_verify_abstract_class(ce);
		if (implements_ast) {
			zend_emit_op(NULL, ZEND_VERIFY_ABSTRACT_CLASS, &declare_node, NULL);
		}
	}

	/* Inherit interfaces; reset number to zero, we need it for above check and
	 * will restore it during actual implementation.
	 * The ZEND_ACC_IMPLEMENT_INTERFACES flag disables double call to
	 * zend_verify_abstract_class() */
	if (ce->num_interfaces > 0) {
		ce->interfaces = NULL;
		ce->num_interfaces = 0;
		ce->ce_flags |= ZEND_ACC_IMPLEMENT_INTERFACES;
	}

	FC(implementing_class) = original_implementing_class;
	CG(active_class_entry) = original_ce;
}
/* }}} */

static HashTable *zend_get_import_ht(uint32_t type) /* {{{ */
{
	switch (type) {
		case T_CLASS:
			if (!FC(imports)) {
				FC(imports) = emalloc(sizeof(HashTable));
				zend_hash_init(FC(imports), 8, NULL, str_dtor, 0);
			}
			return FC(imports);
		case T_FUNCTION:
			if (!FC(imports_function)) {
				FC(imports_function) = emalloc(sizeof(HashTable));
				zend_hash_init(FC(imports_function), 8, NULL, str_dtor, 0);
			}
			return FC(imports_function);
		case T_CONST:
			if (!FC(imports_const)) {
				FC(imports_const) = emalloc(sizeof(HashTable));
				zend_hash_init(FC(imports_const), 8, NULL, str_dtor, 0);
			}
			return FC(imports_const);
		EMPTY_SWITCH_DEFAULT_CASE()
	}

	return NULL;
}
/* }}} */

static char *zend_get_use_type_str(uint32_t type) /* {{{ */
{
	switch (type) {
		case T_CLASS:
			return "";
		case T_FUNCTION:
			return " function";
		case T_CONST:
			return " const";
		EMPTY_SWITCH_DEFAULT_CASE()
	}

	return " unknown";
}
/* }}} */

static void zend_check_already_in_use(uint32_t type, zend_string *old_name, zend_string *new_name, zend_string *check_name) /* {{{ */
{
	if (zend_string_equals_ci(old_name, check_name)) {
		return;
	}

	zend_error_noreturn(E_COMPILE_ERROR, "Cannot use%s %s as %s because the name "
		"is already in use", zend_get_use_type_str(type), ZSTR_VAL(old_name), ZSTR_VAL(new_name));
}
/* }}} */

static void zend_check_use_conflict(
		uint32_t type, zend_string *old_name, zend_string *new_name, zend_string *lookup_name) {
	switch (type) {
		case T_CLASS:
		{
			zend_class_entry *ce = zend_hash_find_ptr(CG(class_table), lookup_name);
			if (ce && ce->type == ZEND_USER_CLASS
				&& ce->info.user.filename == CG(compiled_filename)
			) {
				zend_check_already_in_use(type, old_name, new_name, lookup_name);
			}
			break;
		}
		case T_FUNCTION:
		{
			zend_function *fn = zend_hash_find_ptr(CG(function_table), lookup_name);
			if (fn && fn->type == ZEND_USER_FUNCTION
				&& fn->op_array.filename == CG(compiled_filename)
			) {
				zend_check_already_in_use(type, old_name, new_name, lookup_name);
			}
			break;
		}
		case T_CONST:
		{
			zend_string *filename = zend_hash_find_ptr(&CG(const_filenames), lookup_name);
			if (filename && filename == CG(compiled_filename)) {
				zend_check_already_in_use(type, old_name, new_name, lookup_name);
			}
			break;
		}
		EMPTY_SWITCH_DEFAULT_CASE()
	}
}

void zend_compile_use(zend_ast *ast) /* {{{ */
{
	zend_ast_list *list = zend_ast_get_list(ast);
	uint32_t i;
	zend_string *current_ns = FC(current_namespace);
	uint32_t type = ast->attr;
	HashTable *current_import = zend_get_import_ht(type);
	zend_bool case_sensitive = type == T_CONST;

	for (i = 0; i < list->children; ++i) {
		zend_ast *use_ast = list->child[i];
		zend_ast *old_name_ast = use_ast->child[0];
		zend_ast *new_name_ast = use_ast->child[1];
		zend_string *old_name = zend_ast_get_str(old_name_ast);
		zend_string *new_name, *lookup_name;

		if (new_name_ast) {
			new_name = zend_string_copy(zend_ast_get_str(new_name_ast));
		} else {
			const char *unqualified_name;
			size_t unqualified_name_len;
			if (zend_get_unqualified_name(old_name, &unqualified_name, &unqualified_name_len)) {
				/* The form "use A\B" is equivalent to "use A\B as B" */
				new_name = zend_string_init(unqualified_name, unqualified_name_len, 0);
			} else {
				new_name = zend_string_copy(old_name);

				if (!current_ns) {
					if (type == T_CLASS && zend_string_equals_literal(new_name, "strict")) {
						zend_error_noreturn(E_COMPILE_ERROR,
							"You seem to be trying to use a different language...");
					}

					zend_error(E_WARNING, "The use statement with non-compound name '%s' "
						"has no effect", ZSTR_VAL(new_name));
				}
			}
		}

		if (case_sensitive) {
			lookup_name = zend_string_copy(new_name);
		} else {
			lookup_name = zend_string_tolower(new_name);
		}

		if (type == T_CLASS && zend_is_reserved_class_name(new_name)) {
			zend_error_noreturn(E_COMPILE_ERROR, "Cannot use %s as %s because '%s' "
				"is a special class name", ZSTR_VAL(old_name), ZSTR_VAL(new_name), ZSTR_VAL(new_name));
		}

		if (current_ns) {
			zend_string *ns_name = zend_string_alloc(ZSTR_LEN(current_ns) + 1 + ZSTR_LEN(new_name), 0);
			zend_str_tolower_copy(ZSTR_VAL(ns_name), ZSTR_VAL(current_ns), ZSTR_LEN(current_ns));
			ZSTR_VAL(ns_name)[ZSTR_LEN(current_ns)] = '\\';
			memcpy(ZSTR_VAL(ns_name) + ZSTR_LEN(current_ns) + 1, ZSTR_VAL(lookup_name), ZSTR_LEN(lookup_name));

			zend_check_use_conflict(type, old_name, new_name, ns_name);

			zend_string_free(ns_name);
		} else {
			zend_check_use_conflict(type, old_name, new_name, lookup_name);
		}

		zend_string_addref(old_name);
		if (!zend_hash_add_ptr(current_import, lookup_name, old_name)) {
			zend_error_noreturn(E_COMPILE_ERROR, "Cannot use%s %s as %s because the name "
				"is already in use", zend_get_use_type_str(type), ZSTR_VAL(old_name), ZSTR_VAL(new_name));
		}

		zend_string_release(lookup_name);
		zend_string_release(new_name);
	}
}
/* }}} */

void zend_compile_group_use(zend_ast *ast) /* {{{ */
{
	uint32_t i;
	zend_string *ns = zend_ast_get_str(ast->child[0]);
	zend_ast_list *list = zend_ast_get_list(ast->child[1]);

	for (i = 0; i < list->children; i++) {
		zend_ast *inline_use, *use = list->child[i];
		zval *name_zval = zend_ast_get_zval(use->child[0]);
		zend_string *name = Z_STR_P(name_zval);
		zend_string *compound_ns = zend_concat_names(ZSTR_VAL(ns), ZSTR_LEN(ns), ZSTR_VAL(name), ZSTR_LEN(name));
		zend_string_release(name);
		ZVAL_STR(name_zval, compound_ns);
		inline_use = zend_ast_create_list(1, ZEND_AST_USE, use);
		inline_use->attr = ast->attr ? ast->attr : use->attr;
		zend_compile_use(inline_use);
	}
}
/* }}} */

void zend_compile_const_decl(zend_ast *ast) /* {{{ */
{
	zend_ast_list *list = zend_ast_get_list(ast);
	uint32_t i;
	for (i = 0; i < list->children; ++i) {
		zend_ast *const_ast = list->child[i];
		zend_ast *name_ast = const_ast->child[0];
		zend_ast *value_ast = const_ast->child[1];
		zend_string *unqualified_name = zend_ast_get_str(name_ast);

		zend_string *name;
		znode name_node, value_node;
		zval *value_zv = &value_node.u.constant;

		value_node.op_type = IS_CONST;
		zend_const_expr_to_zval(value_zv, value_ast);

		if (zend_lookup_reserved_const(ZSTR_VAL(unqualified_name), ZSTR_LEN(unqualified_name))) {
			zend_error_noreturn(E_COMPILE_ERROR,
				"Cannot redeclare constant '%s'", ZSTR_VAL(unqualified_name));
		}

		name = zend_prefix_with_ns(unqualified_name);
		name = zend_new_interned_string(name);

		if (FC(imports_const)) {
			zend_string *import_name = zend_hash_find_ptr(FC(imports_const), unqualified_name);
			if (import_name && !zend_string_equals(import_name, name)) {
				zend_error_noreturn(E_COMPILE_ERROR, "Cannot declare const %s because "
					"the name is already in use", ZSTR_VAL(name));
			}
		}

		name_node.op_type = IS_CONST;
		ZVAL_STR(&name_node.u.constant, name);

		zend_emit_op(NULL, ZEND_DECLARE_CONST, &name_node, &value_node);

		zend_hash_add_ptr(&CG(const_filenames), name, CG(compiled_filename));
	}
}
/* }}}*/

void zend_compile_namespace(zend_ast *ast) /* {{{ */
{
	zend_ast *name_ast = ast->child[0];
	zend_ast *stmt_ast = ast->child[1];
	zend_string *name;
	zend_bool with_bracket = stmt_ast != NULL;

	/* handle mixed syntax declaration or nested namespaces */
	if (!FC(has_bracketed_namespaces)) {
		if (FC(current_namespace)) {
			/* previous namespace declarations were unbracketed */
			if (with_bracket) {
				zend_error_noreturn(E_COMPILE_ERROR, "Cannot mix bracketed namespace declarations "
					"with unbracketed namespace declarations");
			}
		}
	} else {
		/* previous namespace declarations were bracketed */
		if (!with_bracket) {
			zend_error_noreturn(E_COMPILE_ERROR, "Cannot mix bracketed namespace declarations "
				"with unbracketed namespace declarations");
		} else if (FC(current_namespace) || FC(in_namespace)) {
			zend_error_noreturn(E_COMPILE_ERROR, "Namespace declarations cannot be nested");
		}
	}

	if (((!with_bracket && !FC(current_namespace))
		 || (with_bracket && !FC(has_bracketed_namespaces))) && CG(active_op_array)->last > 0
	) {
		/* ignore ZEND_EXT_STMT and ZEND_TICKS */
		uint32_t num = CG(active_op_array)->last;
		while (num > 0 &&
		       (CG(active_op_array)->opcodes[num-1].opcode == ZEND_EXT_STMT ||
		        CG(active_op_array)->opcodes[num-1].opcode == ZEND_TICKS)) {
			--num;
		}
		if (num > 0) {
			zend_error_noreturn(E_COMPILE_ERROR, "Namespace declaration statement has to be "
				"the very first statement or after any declare call in the script");
		}
	}

	if (FC(current_namespace)) {
		zend_string_release(FC(current_namespace));
	}

	if (name_ast) {
		name = zend_ast_get_str(name_ast);

		if (ZEND_FETCH_CLASS_DEFAULT != zend_get_class_fetch_type(name)) {
			zend_error_noreturn(E_COMPILE_ERROR, "Cannot use '%s' as namespace name", ZSTR_VAL(name));
		}

		FC(current_namespace) = zend_string_copy(name);
	} else {
		FC(current_namespace) = NULL;
	}

	zend_reset_import_tables();

	FC(in_namespace) = 1;
	if (with_bracket) {
		FC(has_bracketed_namespaces) = 1;
	}

	if (stmt_ast) {
		zend_compile_top_stmt(stmt_ast);
		zend_end_namespace();
	}
}
/* }}} */

void zend_compile_halt_compiler(zend_ast *ast) /* {{{ */
{
	zend_ast *offset_ast = ast->child[0];
	zend_long offset = Z_LVAL_P(zend_ast_get_zval(offset_ast));

	zend_string *filename, *name;
	const char const_name[] = "__COMPILER_HALT_OFFSET__";

	if (FC(has_bracketed_namespaces) && FC(in_namespace)) {
		zend_error_noreturn(E_COMPILE_ERROR,
			"__HALT_COMPILER() can only be used from the outermost scope");
	}

	filename = zend_get_compiled_filename();
	name = zend_mangle_property_name(const_name, sizeof(const_name) - 1,
		ZSTR_VAL(filename), ZSTR_LEN(filename), 0);

	zend_register_long_constant(ZSTR_VAL(name), ZSTR_LEN(name), offset, CONST_CS, 0);
	zend_string_release(name);
}
/* }}} */

static zend_bool zend_try_ct_eval_magic_const(zval *zv, zend_ast *ast) /* {{{ */
{
	zend_op_array *op_array = CG(active_op_array);
	zend_class_entry *ce = CG(active_class_entry);

	switch (ast->attr) {
		case T_LINE:
			ZVAL_LONG(zv, ast->lineno);
			break;
		case T_FILE:
			ZVAL_STR_COPY(zv, CG(compiled_filename));
			break;
		case T_DIR:
		{
			zend_string *filename = CG(compiled_filename);
			zend_string *dirname = zend_string_init(ZSTR_VAL(filename), ZSTR_LEN(filename), 0);
			zend_dirname(ZSTR_VAL(dirname), ZSTR_LEN(dirname));

			if (strcmp(ZSTR_VAL(dirname), ".") == 0) {
				dirname = zend_string_extend(dirname, MAXPATHLEN, 0);
#if HAVE_GETCWD
				ZEND_IGNORE_VALUE(VCWD_GETCWD(ZSTR_VAL(dirname), MAXPATHLEN));
#elif HAVE_GETWD
				ZEND_IGNORE_VALUE(VCWD_GETWD(ZSTR_VAL(dirname)));
#endif
			}

			ZSTR_LEN(dirname) = strlen(ZSTR_VAL(dirname));
			ZVAL_STR(zv, dirname);
			break;
		}
		case T_FUNC_C:
			if (op_array && op_array->function_name) {
				ZVAL_STR_COPY(zv, op_array->function_name);
			} else {
				ZVAL_EMPTY_STRING(zv);
			}
			break;
		case T_METHOD_C:
			if ((op_array && !op_array->scope && op_array->function_name) || (op_array->fn_flags & ZEND_ACC_CLOSURE)) {
				ZVAL_STR_COPY(zv, op_array->function_name);
			} else if (ce) {
				if (op_array && op_array->function_name) {
					ZVAL_NEW_STR(zv, zend_concat3(ZSTR_VAL(ce->name), ZSTR_LEN(ce->name), "::", 2,
						ZSTR_VAL(op_array->function_name), ZSTR_LEN(op_array->function_name)));
				} else {
					ZVAL_STR_COPY(zv, ce->name);
				}
			} else if (op_array && op_array->function_name) {
				ZVAL_STR_COPY(zv, op_array->function_name);
			} else {
				ZVAL_EMPTY_STRING(zv);
			}
			break;
		case T_CLASS_C:
			if (ce) {
				if ((ce->ce_flags & ZEND_ACC_TRAIT) != 0) {
					return 0;
				} else {
					ZVAL_STR_COPY(zv, ce->name);
				}
			} else {
				ZVAL_EMPTY_STRING(zv);
			}
			break;
		case T_TRAIT_C:
			if (ce && (ce->ce_flags & ZEND_ACC_TRAIT) != 0) {
				ZVAL_STR_COPY(zv, ce->name);
			} else {
				ZVAL_EMPTY_STRING(zv);
			}
			break;
		case T_NS_C:
			if (FC(current_namespace)) {
				ZVAL_STR_COPY(zv, FC(current_namespace));
			} else {
				ZVAL_EMPTY_STRING(zv);
			}
			break;
		EMPTY_SWITCH_DEFAULT_CASE()
	}

	return 1;
}
/* }}} */

ZEND_API zend_bool zend_binary_op_produces_numeric_string_error(uint32_t opcode, zval *op1, zval *op2) /* {{{ */
{
	if (!(opcode == ZEND_ADD || opcode == ZEND_SUB || opcode == ZEND_MUL || opcode == ZEND_DIV
		|| opcode == ZEND_POW || opcode == ZEND_MOD || opcode == ZEND_SL || opcode == ZEND_SR
		|| opcode == ZEND_BW_OR || opcode == ZEND_BW_AND || opcode == ZEND_BW_XOR)) {
		return 0;
	}

	/* While basic arithmetic operators always produce numeric string errors,
	 * bitwise operators don't produce errors if both operands are strings */
	if ((opcode == ZEND_BW_OR || opcode == ZEND_BW_AND || opcode == ZEND_BW_XOR)
		&& Z_TYPE_P(op1) == IS_STRING && Z_TYPE_P(op2) == IS_STRING) {
		return 0;
	}

	if (Z_TYPE_P(op1) == IS_STRING
		&& !is_numeric_string(Z_STRVAL_P(op1), Z_STRLEN_P(op1), NULL, NULL, 0)) {
		return 1;
	}

	if (Z_TYPE_P(op2) == IS_STRING
		&& !is_numeric_string(Z_STRVAL_P(op2), Z_STRLEN_P(op2), NULL, NULL, 0)) {
		return 1;
	}

	return 0;
}
/* }}} */

static inline zend_bool zend_try_ct_eval_binary_op(zval *result, uint32_t opcode, zval *op1, zval *op2) /* {{{ */
{
	binary_op_type fn = get_binary_op(opcode);

	/* don't evaluate division by zero at compile-time */
	if ((opcode == ZEND_DIV || opcode == ZEND_MOD) &&
	    zval_get_long(op2) == 0) {
		return 0;
	} else if ((opcode == ZEND_SL || opcode == ZEND_SR) &&
	    zval_get_long(op2) < 0) {
		return 0;
	}

	/* don't evaluate numeric string error-producing operations at compile-time */
	if (zend_binary_op_produces_numeric_string_error(opcode, op1, op2)) {
		return 0;
	}

	fn(result, op1, op2);
	return 1;
}
/* }}} */

static inline void zend_ct_eval_unary_op(zval *result, uint32_t opcode, zval *op) /* {{{ */
{
	unary_op_type fn = get_unary_op(opcode);
	fn(result, op);
}
/* }}} */

static inline zend_bool zend_try_ct_eval_unary_pm(zval *result, zend_ast_kind kind, zval *op) /* {{{ */
{
	zval left;
	ZVAL_LONG(&left, (kind == ZEND_AST_UNARY_PLUS) ? 1 : -1);
	return zend_try_ct_eval_binary_op(result, ZEND_MUL, &left, op);
}
/* }}} */

static inline void zend_ct_eval_greater(zval *result, zend_ast_kind kind, zval *op1, zval *op2) /* {{{ */
{
	binary_op_type fn = kind == ZEND_AST_GREATER
		? is_smaller_function : is_smaller_or_equal_function;
	fn(result, op2, op1);
}
/* }}} */

static zend_bool zend_try_ct_eval_array(zval *result, zend_ast *ast) /* {{{ */
{
	zend_ast_list *list = zend_ast_get_list(ast);
	uint32_t i;
	zend_bool is_constant = 1;

	if (ast->attr == ZEND_ARRAY_SYNTAX_LIST) {
		zend_error(E_COMPILE_ERROR, "Cannot use list() as standalone expression");
	}

	/* First ensure that *all* child nodes are constant and by-val */
	for (i = 0; i < list->children; ++i) {
		zend_ast *elem_ast = list->child[i];

		if (elem_ast == NULL) {
			zend_error(E_COMPILE_ERROR, "Cannot use empty array elements in arrays");
		}

		zend_eval_const_expr(&elem_ast->child[0]);
		zend_eval_const_expr(&elem_ast->child[1]);

		if (elem_ast->attr /* by_ref */ || elem_ast->child[0]->kind != ZEND_AST_ZVAL
			|| (elem_ast->child[1] && elem_ast->child[1]->kind != ZEND_AST_ZVAL)
		) {
			is_constant = 0;
		}
	}

	if (!is_constant) {
		return 0;
	}

	array_init_size(result, list->children);
	for (i = 0; i < list->children; ++i) {
		zend_ast *elem_ast = list->child[i];
		zend_ast *value_ast = elem_ast->child[0];
		zend_ast *key_ast = elem_ast->child[1];

		zval *value = zend_ast_get_zval(value_ast);
		if (Z_REFCOUNTED_P(value)) Z_ADDREF_P(value);

		if (key_ast) {
			zval *key = zend_ast_get_zval(key_ast);
			switch (Z_TYPE_P(key)) {
				case IS_LONG:
					zend_hash_index_update(Z_ARRVAL_P(result), Z_LVAL_P(key), value);
					break;
				case IS_STRING:
					zend_symtable_update(Z_ARRVAL_P(result), Z_STR_P(key), value);
					break;
				case IS_DOUBLE:
					zend_hash_index_update(Z_ARRVAL_P(result),
						zend_dval_to_lval(Z_DVAL_P(key)), value);
					break;
				case IS_FALSE:
					zend_hash_index_update(Z_ARRVAL_P(result), 0, value);
					break;
				case IS_TRUE:
					zend_hash_index_update(Z_ARRVAL_P(result), 1, value);
					break;
				case IS_NULL:
					zend_hash_update(Z_ARRVAL_P(result), ZSTR_EMPTY_ALLOC(), value);
					break;
				default:
					zend_error_noreturn(E_COMPILE_ERROR, "Illegal offset type");
					break;
			}
		} else {
			if (!zend_hash_next_index_insert(Z_ARRVAL_P(result), value)) {
				zval_ptr_dtor_nogc(value);
				zval_ptr_dtor(result);
				return 0;
			}
		}
	}

	return 1;
}
/* }}} */

void zend_compile_binary_op(znode *result, zend_ast *ast) /* {{{ */
{
	zend_ast *left_ast = ast->child[0];
	zend_ast *right_ast = ast->child[1];
	uint32_t opcode = ast->attr;

	znode left_node, right_node;
	zend_compile_expr(&left_node, left_ast);
	zend_compile_expr(&right_node, right_ast);

	if (left_node.op_type == IS_CONST && right_node.op_type == IS_CONST) {
		if (zend_try_ct_eval_binary_op(&result->u.constant, opcode,
				&left_node.u.constant, &right_node.u.constant)
		) {
			result->op_type = IS_CONST;
			zval_ptr_dtor(&left_node.u.constant);
			zval_ptr_dtor(&right_node.u.constant);
			return;
		}
	}

	do {
		if (opcode == ZEND_IS_EQUAL || opcode == ZEND_IS_NOT_EQUAL) {
			if (left_node.op_type == IS_CONST) {
				if (Z_TYPE(left_node.u.constant) == IS_FALSE) {
					opcode = (opcode == ZEND_IS_NOT_EQUAL) ? ZEND_BOOL : ZEND_BOOL_NOT;
					zend_emit_op_tmp(result, opcode, &right_node, NULL);
					break;
				} else if (Z_TYPE(left_node.u.constant) == IS_TRUE) {
					opcode = (opcode == ZEND_IS_EQUAL) ? ZEND_BOOL : ZEND_BOOL_NOT;
					zend_emit_op_tmp(result, opcode, &right_node, NULL);
					break;
				}
			} else if (right_node.op_type == IS_CONST) {
				if (Z_TYPE(right_node.u.constant) == IS_FALSE) {
					opcode = (opcode == ZEND_IS_NOT_EQUAL) ? ZEND_BOOL : ZEND_BOOL_NOT;
					zend_emit_op_tmp(result, opcode, &left_node, NULL);
					break;
				} else if (Z_TYPE(right_node.u.constant) == IS_TRUE) {
					opcode = (opcode == ZEND_IS_EQUAL) ? ZEND_BOOL : ZEND_BOOL_NOT;
					zend_emit_op_tmp(result, opcode, &left_node, NULL);
					break;
				}
			}
		}
		if (opcode == ZEND_CONCAT) {
			/* convert constant operands to strings at compile-time */
			if (left_node.op_type == IS_CONST) {
				convert_to_string(&left_node.u.constant);
			}
			if (right_node.op_type == IS_CONST) {
				convert_to_string(&right_node.u.constant);
			}
		}
		zend_emit_op_tmp(result, opcode, &left_node, &right_node);
	} while (0);
}
/* }}} */

/* We do not use zend_compile_binary_op for this because we want to retain the left-to-right
 * evaluation order. */
void zend_compile_greater(znode *result, zend_ast *ast) /* {{{ */
{
	zend_ast *left_ast = ast->child[0];
	zend_ast *right_ast = ast->child[1];
	znode left_node, right_node;

	ZEND_ASSERT(ast->kind == ZEND_AST_GREATER || ast->kind == ZEND_AST_GREATER_EQUAL);

	zend_compile_expr(&left_node, left_ast);
	zend_compile_expr(&right_node, right_ast);

	if (left_node.op_type == IS_CONST && right_node.op_type == IS_CONST) {
		result->op_type = IS_CONST;
		zend_ct_eval_greater(&result->u.constant, ast->kind,
			&left_node.u.constant, &right_node.u.constant);
		zval_ptr_dtor(&left_node.u.constant);
		zval_ptr_dtor(&right_node.u.constant);
		return;
	}

	zend_emit_op_tmp(result,
		ast->kind == ZEND_AST_GREATER ? ZEND_IS_SMALLER : ZEND_IS_SMALLER_OR_EQUAL,
		&right_node, &left_node);
}
/* }}} */

void zend_compile_unary_op(znode *result, zend_ast *ast) /* {{{ */
{
	zend_ast *expr_ast = ast->child[0];
	uint32_t opcode = ast->attr;

	znode expr_node;
	zend_compile_expr(&expr_node, expr_ast);

	if (expr_node.op_type == IS_CONST) {
		result->op_type = IS_CONST;
		zend_ct_eval_unary_op(&result->u.constant, opcode,
			&expr_node.u.constant);
		zval_ptr_dtor(&expr_node.u.constant);
		return;
	}

	zend_emit_op_tmp(result, opcode, &expr_node, NULL);
}
/* }}} */

void zend_compile_unary_pm(znode *result, zend_ast *ast) /* {{{ */
{
	zend_ast *expr_ast = ast->child[0];
	znode expr_node;
	znode lefthand_node;

	ZEND_ASSERT(ast->kind == ZEND_AST_UNARY_PLUS || ast->kind == ZEND_AST_UNARY_MINUS);

	zend_compile_expr(&expr_node, expr_ast);

	if (expr_node.op_type == IS_CONST) {
		if (zend_try_ct_eval_unary_pm(&result->u.constant, ast->kind, &expr_node.u.constant)) {
			result->op_type = IS_CONST;
			zval_ptr_dtor(&expr_node.u.constant);
			return;
		}
	}

	lefthand_node.op_type = IS_CONST;
	ZVAL_LONG(&lefthand_node.u.constant, (ast->kind == ZEND_AST_UNARY_PLUS) ? 1 : -1);
	zend_emit_op_tmp(result, ZEND_MUL, &lefthand_node, &expr_node);
}
/* }}} */

void zend_compile_short_circuiting(znode *result, zend_ast *ast) /* {{{ */
{
	zend_ast *left_ast = ast->child[0];
	zend_ast *right_ast = ast->child[1];

	znode left_node, right_node;
	zend_op *opline_jmpz, *opline_bool;
	uint32_t opnum_jmpz;

	ZEND_ASSERT(ast->kind == ZEND_AST_AND || ast->kind == ZEND_AST_OR);

	zend_compile_expr(&left_node, left_ast);

	if (left_node.op_type == IS_CONST) {
		if ((ast->kind == ZEND_AST_AND && !zend_is_true(&left_node.u.constant))
		 || (ast->kind == ZEND_AST_OR && zend_is_true(&left_node.u.constant))) {
			result->op_type = IS_CONST;
			ZVAL_BOOL(&result->u.constant, zend_is_true(&left_node.u.constant));
		} else {
			zend_compile_expr(&right_node, right_ast);

			if (right_node.op_type == IS_CONST) {
				result->op_type = IS_CONST;
				ZVAL_BOOL(&result->u.constant, zend_is_true(&right_node.u.constant));

				zval_ptr_dtor(&right_node.u.constant);
			} else {
				zend_emit_op_tmp(result, ZEND_BOOL, &right_node, NULL);
			}
		}

		zval_ptr_dtor(&left_node.u.constant);
		return;
	}

	opnum_jmpz = get_next_op_number(CG(active_op_array));
	opline_jmpz = zend_emit_op(NULL, ast->kind == ZEND_AST_AND ? ZEND_JMPZ_EX : ZEND_JMPNZ_EX,
		&left_node, NULL);

	if (left_node.op_type == IS_TMP_VAR) {
		SET_NODE(opline_jmpz->result, &left_node);
	} else {
		opline_jmpz->result.var = get_temporary_variable(CG(active_op_array));
		opline_jmpz->result_type = IS_TMP_VAR;
	}

	GET_NODE(result, opline_jmpz->result);
	zend_compile_expr(&right_node, right_ast);

	opline_bool = zend_emit_op(NULL, ZEND_BOOL, &right_node, NULL);
	SET_NODE(opline_bool->result, result);

	zend_update_jump_target_to_next(opnum_jmpz);
}
/* }}} */

void zend_compile_post_incdec(znode *result, zend_ast *ast) /* {{{ */
{
	zend_ast *var_ast = ast->child[0];
	ZEND_ASSERT(ast->kind == ZEND_AST_POST_INC || ast->kind == ZEND_AST_POST_DEC);

	zend_ensure_writable_variable(var_ast);

	if (var_ast->kind == ZEND_AST_PROP) {
		zend_op *opline = zend_compile_prop_common(NULL, var_ast, BP_VAR_RW);
		opline->opcode = ast->kind == ZEND_AST_POST_INC ? ZEND_POST_INC_OBJ : ZEND_POST_DEC_OBJ;
		zend_make_tmp_result(result, opline);
	} else {
		znode var_node;
		zend_compile_var(&var_node, var_ast, BP_VAR_RW);
		zend_emit_op_tmp(result, ast->kind == ZEND_AST_POST_INC ? ZEND_POST_INC : ZEND_POST_DEC,
			&var_node, NULL);
	}
}
/* }}} */

void zend_compile_pre_incdec(znode *result, zend_ast *ast) /* {{{ */
{
	zend_ast *var_ast = ast->child[0];
	ZEND_ASSERT(ast->kind == ZEND_AST_PRE_INC || ast->kind == ZEND_AST_PRE_DEC);

	zend_ensure_writable_variable(var_ast);

	if (var_ast->kind == ZEND_AST_PROP) {
		zend_op *opline = zend_compile_prop_common(result, var_ast, BP_VAR_RW);
		opline->opcode = ast->kind == ZEND_AST_PRE_INC ? ZEND_PRE_INC_OBJ : ZEND_PRE_DEC_OBJ;
	} else {
		znode var_node;
		zend_compile_var(&var_node, var_ast, BP_VAR_RW);
		zend_emit_op(result, ast->kind == ZEND_AST_PRE_INC ? ZEND_PRE_INC : ZEND_PRE_DEC,
			&var_node, NULL);
	}
}
/* }}} */

void zend_compile_cast(znode *result, zend_ast *ast) /* {{{ */
{
	zend_ast *expr_ast = ast->child[0];
	znode expr_node;
	zend_op *opline;

	zend_compile_expr(&expr_node, expr_ast);

	opline = zend_emit_op_tmp(result, ZEND_CAST, &expr_node, NULL);
	opline->extended_value = ast->attr;
}
/* }}} */

static void zend_compile_shorthand_conditional(znode *result, zend_ast *ast) /* {{{ */
{
	zend_ast *cond_ast = ast->child[0];
	zend_ast *false_ast = ast->child[2];

	znode cond_node, false_node;
	zend_op *opline_qm_assign;
	uint32_t opnum_jmp_set;

	ZEND_ASSERT(ast->child[1] == NULL);

	zend_compile_expr(&cond_node, cond_ast);

	opnum_jmp_set = get_next_op_number(CG(active_op_array));
	zend_emit_op_tmp(result, ZEND_JMP_SET, &cond_node, NULL);

	zend_compile_expr(&false_node, false_ast);

	opline_qm_assign = zend_emit_op_tmp(NULL, ZEND_QM_ASSIGN, &false_node, NULL);
	SET_NODE(opline_qm_assign->result, result);

	zend_update_jump_target_to_next(opnum_jmp_set);
}
/* }}} */

void zend_compile_conditional(znode *result, zend_ast *ast) /* {{{ */
{
	zend_ast *cond_ast = ast->child[0];
	zend_ast *true_ast = ast->child[1];
	zend_ast *false_ast = ast->child[2];

	znode cond_node, true_node, false_node;
	zend_op *opline_qm_assign2;
	uint32_t opnum_jmpz, opnum_jmp;

	if (!true_ast) {
		zend_compile_shorthand_conditional(result, ast);
		return;
	}

	zend_compile_expr(&cond_node, cond_ast);

	opnum_jmpz = zend_emit_cond_jump(ZEND_JMPZ, &cond_node, 0);

	zend_compile_expr(&true_node, true_ast);

	zend_emit_op_tmp(result, ZEND_QM_ASSIGN, &true_node, NULL);

	opnum_jmp = zend_emit_jump(0);

	zend_update_jump_target_to_next(opnum_jmpz);

	zend_compile_expr(&false_node, false_ast);

	opline_qm_assign2 = zend_emit_op(NULL, ZEND_QM_ASSIGN, &false_node, NULL);
	SET_NODE(opline_qm_assign2->result, result);

	zend_update_jump_target_to_next(opnum_jmp);
}
/* }}} */

void zend_compile_coalesce(znode *result, zend_ast *ast) /* {{{ */
{
	zend_ast *expr_ast = ast->child[0];
	zend_ast *default_ast = ast->child[1];

	znode expr_node, default_node;
	zend_op *opline;
	uint32_t opnum;

	zend_compile_var(&expr_node, expr_ast, BP_VAR_IS);

	opnum = get_next_op_number(CG(active_op_array));
	zend_emit_op_tmp(result, ZEND_COALESCE, &expr_node, NULL);

	zend_compile_expr(&default_node, default_ast);

	opline = zend_emit_op_tmp(NULL, ZEND_QM_ASSIGN, &default_node, NULL);
	SET_NODE(opline->result, result);

	opline = &CG(active_op_array)->opcodes[opnum];
	opline->op2.opline_num = get_next_op_number(CG(active_op_array));
}
/* }}} */

void zend_compile_print(znode *result, zend_ast *ast) /* {{{ */
{
	zend_op *opline;
	zend_ast *expr_ast = ast->child[0];

	znode expr_node;
	zend_compile_expr(&expr_node, expr_ast);

	opline = zend_emit_op(NULL, ZEND_ECHO, &expr_node, NULL);
	opline->extended_value = 1;

	result->op_type = IS_CONST;
	ZVAL_LONG(&result->u.constant, 1);
}
/* }}} */

void zend_compile_exit(znode *result, zend_ast *ast) /* {{{ */
{
	zend_ast *expr_ast = ast->child[0];

	if (expr_ast) {
		znode expr_node;
		zend_compile_expr(&expr_node, expr_ast);
		zend_emit_op(NULL, ZEND_EXIT, &expr_node, NULL);
	} else {
		zend_emit_op(NULL, ZEND_EXIT, NULL, NULL);
	}

	result->op_type = IS_CONST;
	ZVAL_BOOL(&result->u.constant, 1);
}
/* }}} */

void zend_compile_yield(znode *result, zend_ast *ast) /* {{{ */
{
	zend_ast *value_ast = ast->child[0];
	zend_ast *key_ast = ast->child[1];

	znode value_node, key_node;
	znode *value_node_ptr = NULL, *key_node_ptr = NULL;
	zend_op *opline;
	zend_bool returns_by_ref = (CG(active_op_array)->fn_flags & ZEND_ACC_RETURN_REFERENCE) != 0;

	zend_mark_function_as_generator();

	if (key_ast) {
		zend_compile_expr(&key_node, key_ast);
		key_node_ptr = &key_node;
	}

	if (value_ast) {
		if (returns_by_ref && zend_is_variable(value_ast) && !zend_is_call(value_ast)) {
			zend_compile_var(&value_node, value_ast, BP_VAR_W);
		} else {
			zend_compile_expr(&value_node, value_ast);
		}
		value_node_ptr = &value_node;
	}

	opline = zend_emit_op(result, ZEND_YIELD, value_node_ptr, key_node_ptr);

	if (value_ast && returns_by_ref && zend_is_call(value_ast)) {
		opline->extended_value = ZEND_RETURNS_FUNCTION;
	}
}
/* }}} */

void zend_compile_yield_from(znode *result, zend_ast *ast) /* {{{ */
{
	zend_ast *expr_ast = ast->child[0];
	znode expr_node;

	zend_mark_function_as_generator();

	if (CG(active_op_array)->fn_flags & ZEND_ACC_RETURN_REFERENCE) {
		zend_error_noreturn(E_COMPILE_ERROR,
			"Cannot use \"yield from\" inside a by-reference generator");
	}

	zend_compile_expr(&expr_node, expr_ast);
	zend_emit_op_tmp(result, ZEND_YIELD_FROM, &expr_node, NULL);
}
/* }}} */

void zend_compile_instanceof(znode *result, zend_ast *ast) /* {{{ */
{
	zend_ast *obj_ast = ast->child[0];
	zend_ast *class_ast = ast->child[1];

	znode obj_node, class_node;
	zend_op *opline;

	zend_compile_expr(&obj_node, obj_ast);
	if (obj_node.op_type == IS_CONST) {
		zend_error_noreturn(E_COMPILE_ERROR,
			"instanceof expects an object instance, constant given");
	}

	zend_compile_class_ref_ex(&class_node, class_ast,
		ZEND_FETCH_CLASS_NO_AUTOLOAD | ZEND_FETCH_CLASS_EXCEPTION);

	opline = zend_emit_op_tmp(result, ZEND_INSTANCEOF, &obj_node, NULL);

	if (class_node.op_type == IS_CONST) {
		opline->op2_type = IS_CONST;
		opline->op2.constant = zend_add_class_name_literal(
			CG(active_op_array), Z_STR(class_node.u.constant));
	} else {
		SET_NODE(opline->op2, &class_node);
	}
}
/* }}} */

void zend_compile_include_or_eval(znode *result, zend_ast *ast) /* {{{ */
{
	zend_ast *expr_ast = ast->child[0];
	znode expr_node;
	zend_op *opline;

	zend_do_extended_fcall_begin();
	zend_compile_expr(&expr_node, expr_ast);

	opline = zend_emit_op(result, ZEND_INCLUDE_OR_EVAL, &expr_node, NULL);
	opline->extended_value = ast->attr;

	zend_do_extended_fcall_end();
}
/* }}} */

void zend_compile_isset_or_empty(znode *result, zend_ast *ast) /* {{{ */
{
	zend_ast *var_ast = ast->child[0];

	znode var_node;
	zend_op *opline = NULL;

	ZEND_ASSERT(ast->kind == ZEND_AST_ISSET || ast->kind == ZEND_AST_EMPTY);

	if (!zend_is_variable(var_ast) || zend_is_call(var_ast)) {
		if (ast->kind == ZEND_AST_EMPTY) {
			/* empty(expr) can be transformed to !expr */
			zend_ast *not_ast = zend_ast_create_ex(ZEND_AST_UNARY_OP, ZEND_BOOL_NOT, var_ast);
			zend_compile_expr(result, not_ast);
			return;
		} else {
			zend_error_noreturn(E_COMPILE_ERROR,
				"Cannot use isset() on the result of an expression "
				"(you can use \"null !== expression\" instead)");
		}
	}

	switch (var_ast->kind) {
		case ZEND_AST_VAR:
			if (is_this_fetch(var_ast)) {
				opline = zend_emit_op(result, ZEND_ISSET_ISEMPTY_THIS, NULL, NULL);
			} else if (zend_try_compile_cv(&var_node, var_ast) == SUCCESS) {
				opline = zend_emit_op(result, ZEND_ISSET_ISEMPTY_VAR, &var_node, NULL);
				opline->extended_value = ZEND_FETCH_LOCAL | ZEND_QUICK_SET;
			} else {
				opline = zend_compile_simple_var_no_cv(result, var_ast, BP_VAR_IS, 0);
				opline->opcode = ZEND_ISSET_ISEMPTY_VAR;
			}
			break;
		case ZEND_AST_DIM:
			opline = zend_compile_dim_common(result, var_ast, BP_VAR_IS);
			opline->opcode = ZEND_ISSET_ISEMPTY_DIM_OBJ;
			break;
		case ZEND_AST_PROP:
			opline = zend_compile_prop_common(result, var_ast, BP_VAR_IS);
			opline->opcode = ZEND_ISSET_ISEMPTY_PROP_OBJ;
			break;
		case ZEND_AST_STATIC_PROP:
			opline = zend_compile_static_prop_common(result, var_ast, BP_VAR_IS, 0);
			opline->opcode = ZEND_ISSET_ISEMPTY_STATIC_PROP;
			break;
		EMPTY_SWITCH_DEFAULT_CASE()
	}

	result->op_type = opline->result_type = IS_TMP_VAR;
	opline->extended_value |= ast->kind == ZEND_AST_ISSET ? ZEND_ISSET : ZEND_ISEMPTY;
}
/* }}} */

void zend_compile_silence(znode *result, zend_ast *ast) /* {{{ */
{
	zend_ast *expr_ast = ast->child[0];
	znode silence_node;
	uint32_t range;

	range = zend_start_live_range(CG(active_op_array), get_next_op_number(CG(active_op_array)));
	zend_emit_op_tmp(&silence_node, ZEND_BEGIN_SILENCE, NULL, NULL);

	if (expr_ast->kind == ZEND_AST_VAR) {
		/* For @$var we need to force a FETCH instruction, otherwise the CV access will
		 * happen outside the silenced section. */
		zend_compile_simple_var_no_cv(result, expr_ast, BP_VAR_R, 0 );
	} else {
		zend_compile_expr(result, expr_ast);
	}

	/* Store BEGIN_SILENCE/END_SILENCE pair to restore previous
	 * EG(error_reporting) value on exception */
	zend_end_live_range(CG(active_op_array), range, get_next_op_number(CG(active_op_array)),
		ZEND_LIVE_SILENCE, silence_node.u.op.var);

	zend_emit_op(NULL, ZEND_END_SILENCE, &silence_node, NULL);
}
/* }}} */

void zend_compile_shell_exec(znode *result, zend_ast *ast) /* {{{ */
{
	zend_ast *expr_ast = ast->child[0];

	zval fn_name;
	zend_ast *name_ast, *args_ast, *call_ast;

	ZVAL_STRING(&fn_name, "shell_exec");
	name_ast = zend_ast_create_zval(&fn_name);
	args_ast = zend_ast_create_list(1, ZEND_AST_ARG_LIST, expr_ast);
	call_ast = zend_ast_create(ZEND_AST_CALL, name_ast, args_ast);

	zend_compile_expr(result, call_ast);

	zval_ptr_dtor(&fn_name);
}
/* }}} */

void zend_compile_array(znode *result, zend_ast *ast) /* {{{ */
{
	zend_ast_list *list = zend_ast_get_list(ast);
	zend_op *opline;
	uint32_t i, opnum_init = -1;
	zend_bool packed = 1;

	if (zend_try_ct_eval_array(&result->u.constant, ast)) {
		result->op_type = IS_CONST;
		return;
	}

	for (i = 0; i < list->children; ++i) {
		zend_ast *elem_ast = list->child[i];
		zend_ast *value_ast, *key_ast;
		zend_bool by_ref;
		znode value_node, key_node, *key_node_ptr = NULL;

		if (elem_ast == NULL) {
			zend_error(E_COMPILE_ERROR, "Cannot use empty array elements in arrays");
		}

		value_ast = elem_ast->child[0];
		key_ast = elem_ast->child[1];
		by_ref = elem_ast->attr;

		if (key_ast) {
			zend_compile_expr(&key_node, key_ast);
			zend_handle_numeric_op(&key_node);
			key_node_ptr = &key_node;
		}

		if (by_ref) {
			zend_ensure_writable_variable(value_ast);
			zend_compile_var(&value_node, value_ast, BP_VAR_W);
		} else {
			zend_compile_expr(&value_node, value_ast);
		}

		if (i == 0) {
			opnum_init = get_next_op_number(CG(active_op_array));
			opline = zend_emit_op_tmp(result, ZEND_INIT_ARRAY, &value_node, key_node_ptr);
			opline->extended_value = list->children << ZEND_ARRAY_SIZE_SHIFT;
		} else {
			opline = zend_emit_op(NULL, ZEND_ADD_ARRAY_ELEMENT,
				&value_node, key_node_ptr);
			SET_NODE(opline->result, result);
		}
		opline->extended_value |= by_ref;

		if (key_ast && key_node.op_type == IS_CONST && Z_TYPE(key_node.u.constant) == IS_STRING) {
			packed = 0;
		}
	}

	/* Handle empty array */
	if (!list->children) {
		zend_emit_op_tmp(result, ZEND_INIT_ARRAY, NULL, NULL);
	}

	/* Add a flag to INIT_ARRAY if we know this array cannot be packed */
	if (!packed) {
		ZEND_ASSERT(opnum_init != (uint32_t)-1);
		opline = &CG(active_op_array)->opcodes[opnum_init];
		opline->extended_value |= ZEND_ARRAY_NOT_PACKED;
	}
}
/* }}} */

void zend_compile_const(znode *result, zend_ast *ast) /* {{{ */
{
	zend_ast *name_ast = ast->child[0];

	zend_op *opline;

	zend_bool is_fully_qualified;
	zend_string *orig_name = zend_ast_get_str(name_ast);
	zend_string *resolved_name = zend_resolve_const_name(orig_name, name_ast->attr, &is_fully_qualified);

	if (zend_string_equals_literal(resolved_name, "__COMPILER_HALT_OFFSET__") || (name_ast->attr != ZEND_NAME_RELATIVE && zend_string_equals_literal(orig_name, "__COMPILER_HALT_OFFSET__"))) {
		zend_ast *last = CG(ast);

		while (last->kind == ZEND_AST_STMT_LIST) {
			zend_ast_list *list = zend_ast_get_list(last);
			last = list->child[list->children-1];
		}
		if (last->kind == ZEND_AST_HALT_COMPILER) {
			result->op_type = IS_CONST;
			ZVAL_LONG(&result->u.constant, Z_LVAL_P(zend_ast_get_zval(last->child[0])));
			zend_string_release(resolved_name);
			return;
		}
	}

	if (zend_try_ct_eval_const(&result->u.constant, resolved_name, is_fully_qualified)) {
		result->op_type = IS_CONST;
		zend_string_release(resolved_name);
		return;
	}

	opline = zend_emit_op_tmp(result, ZEND_FETCH_CONSTANT, NULL, NULL);
	opline->op2_type = IS_CONST;

	if (is_fully_qualified) {
		opline->op2.constant = zend_add_const_name_literal(
			CG(active_op_array), resolved_name, 0);
	} else {
		opline->extended_value = IS_CONSTANT_UNQUALIFIED;
		if (FC(current_namespace)) {
			opline->extended_value |= IS_CONSTANT_IN_NAMESPACE;
			opline->op2.constant = zend_add_const_name_literal(
				CG(active_op_array), resolved_name, 1);
		} else {
			opline->op2.constant = zend_add_const_name_literal(
				CG(active_op_array), resolved_name, 0);
		}
	}
	zend_alloc_cache_slot(opline->op2.constant);
}
/* }}} */

void zend_compile_class_const(znode *result, zend_ast *ast) /* {{{ */
{
	zend_ast *class_ast = ast->child[0];
	zend_ast *const_ast = ast->child[1];

	znode class_node, const_node;
	zend_op *opline;

	if (zend_try_compile_const_expr_resolve_class_name(&result->u.constant, class_ast, const_ast, 0)) {
		if (Z_TYPE(result->u.constant) == IS_NULL) {
			zend_op *opline = zend_emit_op_tmp(result, ZEND_FETCH_CLASS_NAME, NULL, NULL);
			opline->extended_value = zend_get_class_fetch_type(zend_ast_get_str(class_ast));
		} else {
			result->op_type = IS_CONST;
		}
		return;
	}

	zend_eval_const_expr(&class_ast);
	zend_eval_const_expr(&const_ast);

	if (class_ast->kind == ZEND_AST_ZVAL) {
		zend_string *resolved_name;

		resolved_name = zend_resolve_class_name_ast(class_ast);
		if (const_ast->kind == ZEND_AST_ZVAL && zend_try_ct_eval_class_const(&result->u.constant, resolved_name, zend_ast_get_str(const_ast))) {
			result->op_type = IS_CONST;
			zend_string_release(resolved_name);
			return;
		}
		zend_string_release(resolved_name);
	}
	if (const_ast->kind == ZEND_AST_ZVAL && zend_string_equals_literal_ci(zend_ast_get_str(const_ast), "class")) {
		zend_error_noreturn(E_COMPILE_ERROR,
			"Dynamic class names are not allowed in compile-time ::class fetch");
	}

	zend_compile_class_ref_ex(&class_node, class_ast, ZEND_FETCH_CLASS_EXCEPTION);

	zend_compile_expr(&const_node, const_ast);

	opline = zend_emit_op_tmp(result, ZEND_FETCH_CLASS_CONSTANT, NULL, &const_node);

	zend_set_class_name_op1(opline, &class_node);

	if (opline->op1_type == IS_CONST) {
		zend_alloc_cache_slot(opline->op2.constant);
	} else {
		zend_alloc_polymorphic_cache_slot(opline->op2.constant);
	}
}
/* }}} */

void zend_compile_resolve_class_name(znode *result, zend_ast *ast) /* {{{ */
{
	zend_ast *name_ast = ast->child[0];
	uint32_t fetch_type = zend_get_class_fetch_type(zend_ast_get_str(name_ast));
	zend_ensure_valid_class_fetch_type(fetch_type);

	switch (fetch_type) {
		case ZEND_FETCH_CLASS_SELF:
			if (CG(active_class_entry) && zend_is_scope_known()) {
				result->op_type = IS_CONST;
				ZVAL_STR_COPY(&result->u.constant, CG(active_class_entry)->name);
			} else {
				zend_op *opline = zend_emit_op_tmp(result, ZEND_FETCH_CLASS_NAME, NULL, NULL);
				opline->extended_value = fetch_type;
			}
			break;
		case ZEND_FETCH_CLASS_STATIC:
		case ZEND_FETCH_CLASS_PARENT:
			{
				zend_op *opline = zend_emit_op_tmp(result, ZEND_FETCH_CLASS_NAME, NULL, NULL);
				opline->extended_value = fetch_type;
			}
			break;
		case ZEND_FETCH_CLASS_DEFAULT:
			result->op_type = IS_CONST;
			ZVAL_STR(&result->u.constant, zend_resolve_class_name_ast(name_ast));
			break;
		EMPTY_SWITCH_DEFAULT_CASE()
	}
}
/* }}} */

static zend_op *zend_compile_rope_add(znode *result, uint32_t num, znode *elem_node) /* {{{ */
{
	zend_op *opline = get_next_op(CG(active_op_array));

	if (num == 0) {
		result->op_type = IS_TMP_VAR;
		result->u.op.var = -1;
		opline->opcode = ZEND_ROPE_INIT;
		SET_UNUSED(opline->op1);
	} else {
		opline->opcode = ZEND_ROPE_ADD;
		SET_NODE(opline->op1, result);
	}
	SET_NODE(opline->op2, elem_node);
	SET_NODE(opline->result, result);
	opline->extended_value = num;
	return opline;
}
/* }}} */

static void zend_compile_encaps_list(znode *result, zend_ast *ast) /* {{{ */
{
	uint32_t i, j;
	uint32_t rope_init_lineno = -1;
	zend_op *opline = NULL, *init_opline;
	znode elem_node, last_const_node;
	zend_ast_list *list = zend_ast_get_list(ast);

	ZEND_ASSERT(list->children > 0);

	j = 0;
	last_const_node.op_type = IS_UNUSED;
	for (i = 0; i < list->children; i++) {
		zend_compile_expr(&elem_node, list->child[i]);

		if (elem_node.op_type == IS_CONST) {
			convert_to_string(&elem_node.u.constant);

			if (Z_STRLEN(elem_node.u.constant) == 0) {
				zval_ptr_dtor(&elem_node.u.constant);
			} else if (last_const_node.op_type == IS_CONST) {
				concat_function(&last_const_node.u.constant, &last_const_node.u.constant, &elem_node.u.constant);
				zval_ptr_dtor(&elem_node.u.constant);
			} else {
				last_const_node.op_type = IS_CONST;
				ZVAL_COPY_VALUE(&last_const_node.u.constant, &elem_node.u.constant);
			}
			continue;
		} else {
			if (j == 0) {
				rope_init_lineno = get_next_op_number(CG(active_op_array));
			}
			if (last_const_node.op_type == IS_CONST) {
				zend_compile_rope_add(result, j++, &last_const_node);
				last_const_node.op_type = IS_UNUSED;
			}
			opline = zend_compile_rope_add(result, j++, &elem_node);
		}
	}

	if (j == 0) {
		result->op_type = IS_CONST;
		if (last_const_node.op_type == IS_CONST) {
			ZVAL_COPY_VALUE(&result->u.constant, &last_const_node.u.constant);
		} else {
			ZVAL_EMPTY_STRING(&result->u.constant);
			/* empty string */
		}
		return;
	} else if (last_const_node.op_type == IS_CONST) {
		opline = zend_compile_rope_add(result, j++, &last_const_node);
	}
	init_opline = CG(active_op_array)->opcodes + rope_init_lineno;
	if (j == 1) {
		if (opline->op2_type == IS_CONST) {
			GET_NODE(result, opline->op2);
			MAKE_NOP(opline);
		} else {
			opline->opcode = ZEND_CAST;
			opline->extended_value = IS_STRING;
			opline->op1_type = opline->op2_type;
			opline->op1 = opline->op2;
			opline->result_type = IS_TMP_VAR;
			opline->result.var = get_temporary_variable(CG(active_op_array));
			SET_UNUSED(opline->op2);
			GET_NODE(result, opline->result);
		}
	} else if (j == 2) {
		opline->opcode = ZEND_FAST_CONCAT;
		opline->extended_value = 0;
		opline->op1_type = init_opline->op2_type;
		opline->op1 = init_opline->op2;
		opline->result_type = IS_TMP_VAR;
		opline->result.var = get_temporary_variable(CG(active_op_array));
		MAKE_NOP(init_opline);
		GET_NODE(result, opline->result);
	} else {
		uint32_t var;
		uint32_t range = zend_start_live_range(CG(active_op_array), rope_init_lineno);

		init_opline->extended_value = j;
		opline->opcode = ZEND_ROPE_END;
		opline->result.var = get_temporary_variable(CG(active_op_array));
		var = opline->op1.var = get_temporary_variable(CG(active_op_array));
		GET_NODE(result, opline->result);

		/* Allocates the necessary number of zval slots to keep the rope */
		i = ((j * sizeof(zend_string*)) + (sizeof(zval) - 1)) / sizeof(zval);
		while (i > 1) {
			get_temporary_variable(CG(active_op_array));
			i--;			
		}

		zend_end_live_range(CG(active_op_array), range, opline - CG(active_op_array)->opcodes,
			ZEND_LIVE_ROPE, var);

		/* Update all the previous opcodes to use the same variable */
		while (opline != init_opline) {
			opline--;
			if (opline->opcode == ZEND_ROPE_ADD &&
			    opline->result.var == (uint32_t)-1) {
				opline->op1.var = var;
				opline->result.var = var;
			} else if (opline->opcode == ZEND_ROPE_INIT &&
			           opline->result.var == (uint32_t)-1) {
				opline->result.var = var;
			}
		}
	}
}
/* }}} */

void zend_compile_magic_const(znode *result, zend_ast *ast) /* {{{ */
{
	zend_op *opline;

	if (zend_try_ct_eval_magic_const(&result->u.constant, ast)) {
		result->op_type = IS_CONST;
		return;
	}

	ZEND_ASSERT(ast->attr == T_CLASS_C &&
	            CG(active_class_entry) &&
	            (CG(active_class_entry)->ce_flags & ZEND_ACC_TRAIT) != 0);

	opline = zend_emit_op_tmp(result, ZEND_FETCH_CLASS_NAME, NULL, NULL);
	opline->extended_value = ZEND_FETCH_CLASS_SELF;
}
/* }}} */

zend_bool zend_is_allowed_in_const_expr(zend_ast_kind kind) /* {{{ */
{
	return kind == ZEND_AST_ZVAL || kind == ZEND_AST_BINARY_OP
		|| kind == ZEND_AST_GREATER || kind == ZEND_AST_GREATER_EQUAL
		|| kind == ZEND_AST_AND || kind == ZEND_AST_OR
		|| kind == ZEND_AST_UNARY_OP
		|| kind == ZEND_AST_UNARY_PLUS || kind == ZEND_AST_UNARY_MINUS
		|| kind == ZEND_AST_CONDITIONAL || kind == ZEND_AST_DIM
		|| kind == ZEND_AST_ARRAY || kind == ZEND_AST_ARRAY_ELEM
		|| kind == ZEND_AST_CONST || kind == ZEND_AST_CLASS_CONST
		|| kind == ZEND_AST_MAGIC_CONST || kind == ZEND_AST_COALESCE;
}
/* }}} */

void zend_compile_const_expr_class_const(zend_ast **ast_ptr) /* {{{ */
{
	zend_ast *ast = *ast_ptr;
	zend_ast *class_ast = ast->child[0];
	zend_ast *const_ast = ast->child[1];
	zend_string *class_name;
	zend_string *const_name = zend_ast_get_str(const_ast);
	zval result;
	int fetch_type;

	if (class_ast->kind != ZEND_AST_ZVAL) {
		zend_error_noreturn(E_COMPILE_ERROR,
			"Dynamic class names are not allowed in compile-time class constant references");
	}

	if (zend_try_compile_const_expr_resolve_class_name(&result, class_ast, const_ast, 1)) {
		*ast_ptr = zend_ast_create_zval(&result);
		return;
	}

	class_name = zend_ast_get_str(class_ast);
	fetch_type = zend_get_class_fetch_type(class_name);

	if (ZEND_FETCH_CLASS_STATIC == fetch_type) {
		zend_error_noreturn(E_COMPILE_ERROR,
			"\"static::\" is not allowed in compile-time constants");
	}

	if (ZEND_FETCH_CLASS_DEFAULT == fetch_type) {
		class_name = zend_resolve_class_name_ast(class_ast);
	} else {
		zend_string_addref(class_name);
	}

	Z_STR(result) = zend_concat3(
		ZSTR_VAL(class_name), ZSTR_LEN(class_name), "::", 2, ZSTR_VAL(const_name), ZSTR_LEN(const_name));

	Z_TYPE_INFO(result) = IS_CONSTANT_EX;
	Z_CONST_FLAGS(result) = fetch_type;

	zend_ast_destroy(ast);
	zend_string_release(class_name);

	*ast_ptr = zend_ast_create_zval(&result);
}
/* }}} */

void zend_compile_const_expr_const(zend_ast **ast_ptr) /* {{{ */
{
	zend_ast *ast = *ast_ptr;
	zend_ast *name_ast = ast->child[0];
	zend_string *orig_name = zend_ast_get_str(name_ast);
	zend_bool is_fully_qualified;

	zval result, resolved_name;
	ZVAL_STR(&resolved_name, zend_resolve_const_name(
		orig_name, name_ast->attr, &is_fully_qualified));

	if (zend_try_ct_eval_const(&result, Z_STR(resolved_name), is_fully_qualified)) {
		zend_string_release(Z_STR(resolved_name));
		zend_ast_destroy(ast);
		*ast_ptr = zend_ast_create_zval(&result);
		return;
	}

	Z_TYPE_INFO(resolved_name) = IS_CONSTANT_EX;
	if (!is_fully_qualified) {
		Z_CONST_FLAGS(resolved_name) = IS_CONSTANT_UNQUALIFIED;
	}

	zend_ast_destroy(ast);
	*ast_ptr = zend_ast_create_zval(&resolved_name);
}
/* }}} */

void zend_compile_const_expr_magic_const(zend_ast **ast_ptr) /* {{{ */
{
	zend_ast *ast = *ast_ptr;

	/* Other cases already resolved by constant folding */
	ZEND_ASSERT(ast->attr == T_CLASS_C &&
	            CG(active_class_entry) &&
	            (CG(active_class_entry)->ce_flags & ZEND_ACC_TRAIT) != 0);

	{
		zval const_zv;
		Z_STR(const_zv) = zend_string_init("__CLASS__", sizeof("__CLASS__")-1, 0);
		Z_TYPE_INFO(const_zv) = IS_CONSTANT_EX | (IS_CONSTANT_CLASS << Z_CONST_FLAGS_SHIFT);

		zend_ast_destroy(ast);
		*ast_ptr = zend_ast_create_zval(&const_zv);
	}
}
/* }}} */

void zend_compile_const_expr(zend_ast **ast_ptr) /* {{{ */
{
	zend_ast *ast = *ast_ptr;
	if (ast == NULL || ast->kind == ZEND_AST_ZVAL) {
		return;
	}

	if (!zend_is_allowed_in_const_expr(ast->kind)) {
		zend_error_noreturn(E_COMPILE_ERROR, "Constant expression contains invalid operations");
	}

	switch (ast->kind) {
		case ZEND_AST_CLASS_CONST:
			zend_compile_const_expr_class_const(ast_ptr);
			break;
		case ZEND_AST_CONST:
			zend_compile_const_expr_const(ast_ptr);
			break;
		case ZEND_AST_MAGIC_CONST:
			zend_compile_const_expr_magic_const(ast_ptr);
			break;
		default:
			zend_ast_apply(ast, zend_compile_const_expr);
			break;
	}
}
/* }}} */

void zend_const_expr_to_zval(zval *result, zend_ast *ast) /* {{{ */
{
	zend_ast *orig_ast = ast;
	zend_eval_const_expr(&ast);
	zend_compile_const_expr(&ast);
	if (ast->kind == ZEND_AST_ZVAL) {
		ZVAL_COPY_VALUE(result, zend_ast_get_zval(ast));
	} else {
		ZVAL_NEW_AST(result, zend_ast_copy(ast));
		/* destroy the ast here, it might have been replaced */
		zend_ast_destroy(ast);
	}

	/* Kill this branch of the original AST, as it was already destroyed.
	 * It would be nice to find a better solution to this problem in the
	 * future. */
	orig_ast->kind = 0;
}
/* }}} */

/* Same as compile_stmt, but with early binding */
void zend_compile_top_stmt(zend_ast *ast) /* {{{ */
{
	if (!ast) {
		return;
	}

	if (ast->kind == ZEND_AST_STMT_LIST) {
		zend_ast_list *list = zend_ast_get_list(ast);
		uint32_t i;
		for (i = 0; i < list->children; ++i) {
			zend_compile_top_stmt(list->child[i]);
		}
		return;
	}

	zend_compile_stmt(ast);

	if (ast->kind != ZEND_AST_NAMESPACE && ast->kind != ZEND_AST_HALT_COMPILER) {
		zend_verify_namespace();
	}
	if (ast->kind == ZEND_AST_FUNC_DECL || ast->kind == ZEND_AST_CLASS) {
		CG(zend_lineno) = ((zend_ast_decl *) ast)->end_lineno;
		zend_do_early_binding();
	}
}
/* }}} */

void zend_compile_stmt(zend_ast *ast) /* {{{ */
{
	if (!ast) {
		return;
	}

	CG(zend_lineno) = ast->lineno;

	if ((CG(compiler_options) & ZEND_COMPILE_EXTENDED_INFO) && !zend_is_unticked_stmt(ast)) {
		zend_do_extended_info();
	}

	switch (ast->kind) {
		case ZEND_AST_STMT_LIST:
			zend_compile_stmt_list(ast);
			break;
		case ZEND_AST_GLOBAL:
			zend_compile_global_var(ast);
			break;
		case ZEND_AST_STATIC:
			zend_compile_static_var(ast);
			break;
		case ZEND_AST_UNSET:
			zend_compile_unset(ast);
			break;
		case ZEND_AST_RETURN:
			zend_compile_return(ast);
			break;
		case ZEND_AST_ECHO:
			zend_compile_echo(ast);
			break;
		case ZEND_AST_THROW:
			zend_compile_throw(ast);
			break;
		case ZEND_AST_BREAK:
		case ZEND_AST_CONTINUE:
			zend_compile_break_continue(ast);
			break;
		case ZEND_AST_GOTO:
			zend_compile_goto(ast);
			break;
		case ZEND_AST_LABEL:
			zend_compile_label(ast);
			break;
		case ZEND_AST_WHILE:
			zend_compile_while(ast);
			break;
		case ZEND_AST_DO_WHILE:
			zend_compile_do_while(ast);
			break;
		case ZEND_AST_FOR:
			zend_compile_for(ast);
			break;
		case ZEND_AST_FOREACH:
			zend_compile_foreach(ast);
			break;
		case ZEND_AST_IF:
			zend_compile_if(ast);
			break;
		case ZEND_AST_SWITCH:
			zend_compile_switch(ast);
			break;
		case ZEND_AST_TRY:
			zend_compile_try(ast);
			break;
		case ZEND_AST_DECLARE:
			zend_compile_declare(ast);
			break;
		case ZEND_AST_FUNC_DECL:
		case ZEND_AST_METHOD:
			zend_compile_func_decl(NULL, ast);
			break;
		case ZEND_AST_PROP_DECL:
			zend_compile_prop_decl(ast);
			break;
		case ZEND_AST_CLASS_CONST_DECL:
			zend_compile_class_const_decl(ast);
			break;
		case ZEND_AST_USE_TRAIT:
			zend_compile_use_trait(ast);
			break;
		case ZEND_AST_CLASS:
			zend_compile_class_decl(ast);
			break;
		case ZEND_AST_GROUP_USE:
			zend_compile_group_use(ast);
			break;
		case ZEND_AST_USE:
			zend_compile_use(ast);
			break;
		case ZEND_AST_CONST_DECL:
			zend_compile_const_decl(ast);
			break;
		case ZEND_AST_NAMESPACE:
			zend_compile_namespace(ast);
			break;
		case ZEND_AST_HALT_COMPILER:
			zend_compile_halt_compiler(ast);
			break;
		default:
		{
			znode result;
			zend_compile_expr(&result, ast);
			zend_do_free(&result);
		}
	}

	if (FC(declarables).ticks && !zend_is_unticked_stmt(ast)) {
		zend_emit_tick();
	}
}
/* }}} */

void zend_compile_expr(znode *result, zend_ast *ast) /* {{{ */
{
	/* CG(zend_lineno) = ast->lineno; */
	CG(zend_lineno) = zend_ast_get_lineno(ast);

	switch (ast->kind) {
		case ZEND_AST_ZVAL:
			ZVAL_COPY(&result->u.constant, zend_ast_get_zval(ast));
			result->op_type = IS_CONST;
			return;
		case ZEND_AST_ZNODE:
			*result = *zend_ast_get_znode(ast);
			return;
		case ZEND_AST_VAR:
		case ZEND_AST_DIM:
		case ZEND_AST_PROP:
		case ZEND_AST_STATIC_PROP:
		case ZEND_AST_CALL:
		case ZEND_AST_METHOD_CALL:
		case ZEND_AST_STATIC_CALL:
			zend_compile_var(result, ast, BP_VAR_R);
			return;
		case ZEND_AST_ASSIGN:
			zend_compile_assign(result, ast);
			return;
		case ZEND_AST_ASSIGN_REF:
			zend_compile_assign_ref(result, ast);
			return;
		case ZEND_AST_NEW:
			zend_compile_new(result, ast);
			return;
		case ZEND_AST_CLONE:
			zend_compile_clone(result, ast);
			return;
		case ZEND_AST_ASSIGN_OP:
			zend_compile_compound_assign(result, ast);
			return;
		case ZEND_AST_BINARY_OP:
			zend_compile_binary_op(result, ast);
			return;
		case ZEND_AST_GREATER:
		case ZEND_AST_GREATER_EQUAL:
			zend_compile_greater(result, ast);
			return;
		case ZEND_AST_UNARY_OP:
			zend_compile_unary_op(result, ast);
			return;
		case ZEND_AST_UNARY_PLUS:
		case ZEND_AST_UNARY_MINUS:
			zend_compile_unary_pm(result, ast);
			return;
		case ZEND_AST_AND:
		case ZEND_AST_OR:
			zend_compile_short_circuiting(result, ast);
			return;
		case ZEND_AST_POST_INC:
		case ZEND_AST_POST_DEC:
			zend_compile_post_incdec(result, ast);
			return;
		case ZEND_AST_PRE_INC:
		case ZEND_AST_PRE_DEC:
			zend_compile_pre_incdec(result, ast);
			return;
		case ZEND_AST_CAST:
			zend_compile_cast(result, ast);
			return;
		case ZEND_AST_CONDITIONAL:
			zend_compile_conditional(result, ast);
			return;
		case ZEND_AST_COALESCE:
			zend_compile_coalesce(result, ast);
			return;
		case ZEND_AST_PRINT:
			zend_compile_print(result, ast);
			return;
		case ZEND_AST_EXIT:
			zend_compile_exit(result, ast);
			return;
		case ZEND_AST_YIELD:
			zend_compile_yield(result, ast);
			return;
		case ZEND_AST_YIELD_FROM:
			zend_compile_yield_from(result, ast);
			return;
		case ZEND_AST_INSTANCEOF:
			zend_compile_instanceof(result, ast);
			return;
		case ZEND_AST_INCLUDE_OR_EVAL:
			zend_compile_include_or_eval(result, ast);
			return;
		case ZEND_AST_ISSET:
		case ZEND_AST_EMPTY:
			zend_compile_isset_or_empty(result, ast);
			return;
		case ZEND_AST_SILENCE:
			zend_compile_silence(result, ast);
			return;
		case ZEND_AST_SHELL_EXEC:
			zend_compile_shell_exec(result, ast);
			return;
		case ZEND_AST_ARRAY:
			zend_compile_array(result, ast);
			return;
		case ZEND_AST_CONST:
			zend_compile_const(result, ast);
			return;
		case ZEND_AST_CLASS_CONST:
			zend_compile_class_const(result, ast);
			return;
		case ZEND_AST_ENCAPS_LIST:
			zend_compile_encaps_list(result, ast);
			return;
		case ZEND_AST_MAGIC_CONST:
			zend_compile_magic_const(result, ast);
			return;
		case ZEND_AST_CLOSURE:
			zend_compile_func_decl(result, ast);
			return;
		default:
			ZEND_ASSERT(0 /* not supported */);
	}
}
/* }}} */

void zend_compile_var(znode *result, zend_ast *ast, uint32_t type) /* {{{ */
{
	switch (ast->kind) {
		case ZEND_AST_VAR:
			zend_compile_simple_var(result, ast, type, 0);
			return;
		case ZEND_AST_DIM:
			zend_compile_dim(result, ast, type);
			return;
		case ZEND_AST_PROP:
			zend_compile_prop(result, ast, type);
			return;
		case ZEND_AST_STATIC_PROP:
			zend_compile_static_prop(result, ast, type, 0);
			return;
		case ZEND_AST_CALL:
			zend_compile_call(result, ast, type);
			return;
		case ZEND_AST_METHOD_CALL:
			zend_compile_method_call(result, ast, type);
			return;
		case ZEND_AST_STATIC_CALL:
			zend_compile_static_call(result, ast, type);
			return;
		case ZEND_AST_ZNODE:
			*result = *zend_ast_get_znode(ast);
			return;
		default:
			if (type == BP_VAR_W || type == BP_VAR_RW || type == BP_VAR_UNSET) {
				zend_error_noreturn(E_COMPILE_ERROR,
					"Cannot use temporary expression in write context");
			}

			zend_compile_expr(result, ast);
			return;
	}
}
/* }}} */

void zend_delayed_compile_var(znode *result, zend_ast *ast, uint32_t type) /* {{{ */
{
	zend_op *opline;
	switch (ast->kind) {
		case ZEND_AST_VAR:
			zend_compile_simple_var(result, ast, type, 1);
			return;
		case ZEND_AST_DIM:
			opline = zend_delayed_compile_dim(result, ast, type);
			zend_adjust_for_fetch_type(opline, type);
			return;
		case ZEND_AST_PROP:
			opline = zend_delayed_compile_prop(result, ast, type);
			zend_adjust_for_fetch_type(opline, type);
			return;
		case ZEND_AST_STATIC_PROP:
			zend_compile_static_prop(result, ast, type, 1);
			return;
		default:
			zend_compile_var(result, ast, type);
			return;
	}
}
/* }}} */

void zend_eval_const_expr(zend_ast **ast_ptr) /* {{{ */
{
	zend_ast *ast = *ast_ptr;
	zval result;

	if (!ast) {
		return;
	}

	switch (ast->kind) {
		case ZEND_AST_BINARY_OP:
			zend_eval_const_expr(&ast->child[0]);
			zend_eval_const_expr(&ast->child[1]);
			if (ast->child[0]->kind != ZEND_AST_ZVAL || ast->child[1]->kind != ZEND_AST_ZVAL) {
				return;
			}

			if (!zend_try_ct_eval_binary_op(&result, ast->attr,
					zend_ast_get_zval(ast->child[0]), zend_ast_get_zval(ast->child[1]))
			) {
				return;
			}
			break;
		case ZEND_AST_GREATER:
		case ZEND_AST_GREATER_EQUAL:
			zend_eval_const_expr(&ast->child[0]);
			zend_eval_const_expr(&ast->child[1]);
			if (ast->child[0]->kind != ZEND_AST_ZVAL || ast->child[1]->kind != ZEND_AST_ZVAL) {
				return;
			}

			zend_ct_eval_greater(&result, ast->kind,
				zend_ast_get_zval(ast->child[0]), zend_ast_get_zval(ast->child[1]));
			break;
		case ZEND_AST_AND:
		case ZEND_AST_OR:
		{
			int i;
			for (i = 0; i <= 1; i++) {
				zend_eval_const_expr(&ast->child[i]);
				if (ast->child[i]->kind == ZEND_AST_ZVAL) {
					if (zend_is_true(zend_ast_get_zval(ast->child[i])) == (ast->kind == ZEND_AST_OR)) {
						ZVAL_BOOL(&result, ast->kind == ZEND_AST_OR);
						return;
					}
				}
			}

			if (ast->child[0]->kind != ZEND_AST_ZVAL || ast->child[1]->kind != ZEND_AST_ZVAL) {
				return;
			}

			if (ast->kind == ZEND_AST_OR) {
				ZVAL_BOOL(&result, zend_is_true(zend_ast_get_zval(ast->child[0])) || zend_is_true(zend_ast_get_zval(ast->child[1])));
			} else {
				ZVAL_BOOL(&result, zend_is_true(zend_ast_get_zval(ast->child[0])) && zend_is_true(zend_ast_get_zval(ast->child[1])));
			}
			break;
		}
		case ZEND_AST_UNARY_OP:
			zend_eval_const_expr(&ast->child[0]);
			if (ast->child[0]->kind != ZEND_AST_ZVAL) {
				return;
			}

			zend_ct_eval_unary_op(&result, ast->attr, zend_ast_get_zval(ast->child[0]));
			break;
		case ZEND_AST_UNARY_PLUS:
		case ZEND_AST_UNARY_MINUS:
			zend_eval_const_expr(&ast->child[0]);
			if (ast->child[0]->kind != ZEND_AST_ZVAL) {
				return;
			}

			if (!zend_try_ct_eval_unary_pm(&result, ast->kind, zend_ast_get_zval(ast->child[0]))) {
				return;
			}
			break;
		case ZEND_AST_COALESCE:
			/* Set isset fetch indicator here, opcache disallows runtime altering of the AST */
			if (ast->child[0]->kind == ZEND_AST_DIM) {
				ast->child[0]->attr = ZEND_DIM_IS;
			}
			zend_eval_const_expr(&ast->child[0]);

			if (ast->child[0]->kind != ZEND_AST_ZVAL) {
				/* ensure everything was compile-time evaluated at least once */
				zend_eval_const_expr(&ast->child[1]);
				return;
			}

			if (Z_TYPE_P(zend_ast_get_zval(ast->child[0])) == IS_NULL) {
				zend_eval_const_expr(&ast->child[1]);
				*ast_ptr = ast->child[1];
				ast->child[1] = NULL;
				zend_ast_destroy(ast);
			} else {
				*ast_ptr = ast->child[0];
				ast->child[0] = NULL;
				zend_ast_destroy(ast);
			}
			return;
		case ZEND_AST_CONDITIONAL:
		{
			zend_ast **child, *child_ast;
			zend_eval_const_expr(&ast->child[0]);
			if (ast->child[0]->kind != ZEND_AST_ZVAL) {
				/* ensure everything was compile-time evaluated at least once */
				if (ast->child[1]) {
					zend_eval_const_expr(&ast->child[1]);
				}
				zend_eval_const_expr(&ast->child[2]);
				return;
			}

			child = &ast->child[2 - zend_is_true(zend_ast_get_zval(ast->child[0]))];
			if (*child == NULL) {
				child--;
			}
			child_ast = *child;
			*child = NULL;
			zend_ast_destroy(ast);
			*ast_ptr = child_ast;
			zend_eval_const_expr(ast_ptr);
			return;
		}
		case ZEND_AST_DIM:
		{
			/* constant expression should be always read context ... */
			zval *container, *dim;

			if (ast->child[1] == NULL) {
				zend_error_noreturn(E_COMPILE_ERROR, "Cannot use [] for reading");
			}

			/* Set isset fetch indicator here, opcache disallows runtime altering of the AST */
			if (ast->attr == ZEND_DIM_IS && ast->child[0]->kind == ZEND_AST_DIM) {
				ast->child[0]->attr = ZEND_DIM_IS;
			}

			zend_eval_const_expr(&ast->child[0]);
			zend_eval_const_expr(&ast->child[1]);
			if (ast->child[0]->kind != ZEND_AST_ZVAL || ast->child[1]->kind != ZEND_AST_ZVAL) {
				return;
			}

			container = zend_ast_get_zval(ast->child[0]);
			dim = zend_ast_get_zval(ast->child[1]);

			if (Z_TYPE_P(container) == IS_ARRAY) {
				zval *el;
				if (Z_TYPE_P(dim) == IS_LONG) {
					el = zend_hash_index_find(Z_ARR_P(container), Z_LVAL_P(dim));
					if (el) {
						ZVAL_COPY(&result, el);
					} else {
						return;
					}
				} else if (Z_TYPE_P(dim) == IS_STRING) {
					el = zend_symtable_find(Z_ARR_P(container), Z_STR_P(dim));
					if (el) {
						ZVAL_COPY(&result, el);
					} else {
						return;
					}
				} else {
					return; /* warning... handle at runtime */
				}
			} else if (Z_TYPE_P(container) == IS_STRING) {
				zend_long offset;
				zend_uchar c;
				if (Z_TYPE_P(dim) == IS_LONG) {
					offset = Z_LVAL_P(dim);
				} else if (Z_TYPE_P(dim) != IS_STRING || is_numeric_string(Z_STRVAL_P(dim), Z_STRLEN_P(dim), &offset, NULL, 1) != IS_LONG) {
					return;
				}
				if (offset < 0 || (size_t)offset >= Z_STRLEN_P(container)) {
					return;
				}
				c = (zend_uchar) Z_STRVAL_P(container)[offset];
				if (CG(one_char_string)[c]) {
					ZVAL_INTERNED_STR(&result, CG(one_char_string)[c]);
				} else {
					ZVAL_NEW_STR(&result, zend_string_init((char *) &c, 1, 0));
				}
			} else if (Z_TYPE_P(container) <= IS_FALSE) {
				ZVAL_NULL(&result);
			} else {
				return;
			}
			break;
		}
		case ZEND_AST_ARRAY:
			if (!zend_try_ct_eval_array(&result, ast)) {
				return;
			}
			break;
		case ZEND_AST_MAGIC_CONST:
			if (!zend_try_ct_eval_magic_const(&result, ast)) {
				return;
			}
			break;
		case ZEND_AST_CONST:
		{
			zend_ast *name_ast = ast->child[0];
			zend_bool is_fully_qualified;
			zend_string *resolved_name = zend_resolve_const_name(
				zend_ast_get_str(name_ast), name_ast->attr, &is_fully_qualified);

			if (!zend_try_ct_eval_const(&result, resolved_name, is_fully_qualified)) {
				zend_string_release(resolved_name);
				return;
			}

			zend_string_release(resolved_name);
			break;
		}
		case ZEND_AST_CLASS_CONST:
		{
			zend_ast *class_ast = ast->child[0];
			zend_ast *name_ast = ast->child[1];
			zend_string *resolved_name;

			if (zend_try_compile_const_expr_resolve_class_name(&result, class_ast, name_ast, 0)) {
				if (Z_TYPE(result) == IS_NULL) {
					if (zend_get_class_fetch_type(zend_ast_get_str(class_ast)) == ZEND_FETCH_CLASS_SELF) {
						zend_ast_destroy(ast);
						*ast_ptr = zend_ast_create_ex(ZEND_AST_MAGIC_CONST, T_CLASS_C);
					}
					return;
				}
				break;
			}

			zend_eval_const_expr(&class_ast);
			zend_eval_const_expr(&name_ast);

			if (name_ast->kind == ZEND_AST_ZVAL && zend_string_equals_literal_ci(zend_ast_get_str(name_ast), "class")) {
				zend_error_noreturn(E_COMPILE_ERROR,
					"Dynamic class names are not allowed in compile-time ::class fetch");
			}

			if (class_ast->kind != ZEND_AST_ZVAL || name_ast->kind != ZEND_AST_ZVAL) {
				return;
			}

			resolved_name = zend_resolve_class_name_ast(class_ast);

			if (!zend_try_ct_eval_class_const(&result, resolved_name, zend_ast_get_str(name_ast))) {
				zend_string_release(resolved_name);
				return;
			}

			zend_string_release(resolved_name);
			break;
		}

		default:
			return;
	}

	zend_ast_destroy(ast);
	*ast_ptr = zend_ast_create_zval(&result);
}
/* }}} */

/*
 * Local variables:
 * tab-width: 4
 * c-basic-offset: 4
 * indent-tabs-mode: t
 * End:
 */<|MERGE_RESOLUTION|>--- conflicted
+++ resolved
@@ -1108,15 +1108,8 @@
 		lcname = RT_CONSTANT(op_array, opline->op1);
 		rtd_key = lcname + 1;
 	}
-<<<<<<< HEAD
-	if ((ce = zend_hash_find_ptr(class_table, Z_STR_P(rtd_key))) == NULL) {
-		zend_error_noreturn(E_COMPILE_ERROR, "Internal Zend error - Missing class information for %s", Z_STRVAL_P(rtd_key));
-		return NULL;
-	}
-=======
-	ce = zend_hash_find_ptr(class_table, Z_STR_P(op1));
+	ce = zend_hash_find_ptr(class_table, Z_STR_P(rtd_key));
 	ZEND_ASSERT(ce);
->>>>>>> e19d263d
 	ce->refcount++;
 	if (zend_hash_add_ptr(class_table, Z_STR_P(lcname), ce) == NULL) {
 		ce->refcount--;
