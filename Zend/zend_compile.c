--- conflicted
+++ resolved
@@ -5600,25 +5600,14 @@
 					"public visibility and cannot be static");
 			}
 		}
-<<<<<<< HEAD
-	} else if (ZSTR_VAL(lcname)[0] == '_' && ZSTR_VAL(lcname)[1] == '_') {
-		if (zend_string_equals_literal(lcname, ZEND_CONSTRUCTOR_FUNC_NAME)) {
-=======
 	} else {
-		if (!in_trait && zend_string_equals_ci(lcname, ce->name)) {
-			if (!ce->constructor) {
-				ce->constructor = (zend_function *) op_array;
-			}
-		} else if (zend_string_equals_literal(lcname, "serialize")) {
+		if (zend_string_equals_literal(lcname, "serialize")) {
 			ce->serialize_func = (zend_function *) op_array;
 		} else if (zend_string_equals_literal(lcname, "unserialize")) {
 			ce->unserialize_func = (zend_function *) op_array;
 		} else if (ZSTR_VAL(lcname)[0] != '_' || ZSTR_VAL(lcname)[1] != '_') {
-			if (!is_static) {
-				op_array->fn_flags |= ZEND_ACC_ALLOW_STATIC;
-			}
+			/* pass */
 		} else if (zend_string_equals_literal(lcname, ZEND_CONSTRUCTOR_FUNC_NAME)) {
->>>>>>> a2e95347
 			ce->constructor = (zend_function *) op_array;
 		} else if (zend_string_equals_literal(lcname, ZEND_DESTRUCTOR_FUNC_NAME)) {
 			ce->destructor = (zend_function *) op_array;
