/*
   +----------------------------------------------------------------------+
   | Zend Engine                                                          |
   +----------------------------------------------------------------------+
   | Copyright (c) 1998-2013 Zend Technologies Ltd. (http://www.zend.com) |
   +----------------------------------------------------------------------+
   | This source file is subject to version 2.00 of the Zend license,     |
   | that is bundled with this package in the file LICENSE, and is        |
   | available through the world-wide-web at the following url:           |
   | http://www.zend.com/license/2_00.txt.                                |
   | If you did not receive a copy of the Zend license and are unable to  |
   | obtain it through the world-wide-web, please send a note to          |
   | license@zend.com so we can mail you a copy immediately.              |
   +----------------------------------------------------------------------+
   | Authors: Andi Gutmans <andi@zend.com>                                |
   |          Zeev Suraski <zeev@zend.com>                                |
   +----------------------------------------------------------------------+
*/

/* $Id$ */

#include <zend_language_parser.h>
#include "zend.h"
#include "zend_compile.h"
#include "zend_constants.h"
#include "zend_llist.h"
#include "zend_API.h"
#include "zend_exceptions.h"
#include "tsrm_virtual_cwd.h"
#include "zend_multibyte.h"
#include "zend_language_scanner.h"

#define CONSTANT_EX(op_array, op) \
	(op_array)->literals[op].constant

#define CONSTANT(op) \
	CONSTANT_EX(CG(active_op_array), op)

#define SET_NODE(target, src) do { \
		target ## _type = (src)->op_type; \
		if ((src)->op_type == IS_CONST) { \
			target.constant = zend_add_literal(CG(active_op_array), &(src)->u.constant TSRMLS_CC); \
		} else { \
			target = (src)->u.op; \
		} \
	} while (0)

#define GET_NODE(target, src) do { \
		(target)->op_type = src ## _type; \
		if ((target)->op_type == IS_CONST) { \
			(target)->u.constant = CONSTANT(src.constant); \
		} else { \
			(target)->u.op = src; \
			(target)->EA = 0; \
		} \
	} while (0)

#define COPY_NODE(target, src) do { \
		target ## _type = src ## _type; \
		target = src; \
	} while (0)

#define CALCULATE_LITERAL_HASH(num) do { \
		if (IS_INTERNED(Z_STRVAL(CONSTANT(num)))) { \
			Z_HASH_P(&CONSTANT(num)) = INTERNED_HASH(Z_STRVAL(CONSTANT(num))); \
		} else { \
			Z_HASH_P(&CONSTANT(num)) = zend_hash_func(Z_STRVAL(CONSTANT(num)), Z_STRLEN(CONSTANT(num))+1); \
		} \
	} while (0)

#define GET_CACHE_SLOT(literal) do { \
		CG(active_op_array)->literals[literal].cache_slot = CG(active_op_array)->last_cache_slot++; \
		if ((CG(active_op_array)->fn_flags & ZEND_ACC_INTERACTIVE) && CG(active_op_array)->run_time_cache) { \
			CG(active_op_array)->run_time_cache = erealloc(CG(active_op_array)->run_time_cache, CG(active_op_array)->last_cache_slot * sizeof(void*)); \
			CG(active_op_array)->run_time_cache[CG(active_op_array)->last_cache_slot - 1] = NULL; \
		} \
	} while (0)

#define POLYMORPHIC_CACHE_SLOT_SIZE 2

#define GET_POLYMORPHIC_CACHE_SLOT(literal) do { \
		CG(active_op_array)->literals[literal].cache_slot = CG(active_op_array)->last_cache_slot; \
		CG(active_op_array)->last_cache_slot += POLYMORPHIC_CACHE_SLOT_SIZE; \
		if ((CG(active_op_array)->fn_flags & ZEND_ACC_INTERACTIVE) && CG(active_op_array)->run_time_cache) { \
			CG(active_op_array)->run_time_cache = erealloc(CG(active_op_array)->run_time_cache, CG(active_op_array)->last_cache_slot * sizeof(void*)); \
			CG(active_op_array)->run_time_cache[CG(active_op_array)->last_cache_slot - 1] = NULL; \
			CG(active_op_array)->run_time_cache[CG(active_op_array)->last_cache_slot - 2] = NULL; \
		} \
	} while (0)

#define FREE_POLYMORPHIC_CACHE_SLOT(literal) do { \
		if (CG(active_op_array)->literals[literal].cache_slot != -1 && \
		    CG(active_op_array)->literals[literal].cache_slot == \
		    CG(active_op_array)->last_cache_slot - POLYMORPHIC_CACHE_SLOT_SIZE) { \
			CG(active_op_array)->literals[literal].cache_slot = -1; \
			CG(active_op_array)->last_cache_slot -= POLYMORPHIC_CACHE_SLOT_SIZE; \
		} \
	} while (0)

ZEND_API zend_op_array *(*zend_compile_file)(zend_file_handle *file_handle, int type TSRMLS_DC);
ZEND_API zend_op_array *(*zend_compile_string)(zval *source_string, char *filename TSRMLS_DC);

#ifndef ZTS
ZEND_API zend_compiler_globals compiler_globals;
ZEND_API zend_executor_globals executor_globals;
#endif

static void zend_duplicate_property_info(zend_property_info *property_info) /* {{{ */
{
	if (!IS_INTERNED(property_info->name)) {
		property_info->name = estrndup(property_info->name, property_info->name_length);
	}
	if (property_info->doc_comment) {
		property_info->doc_comment = estrndup(property_info->doc_comment, property_info->doc_comment_len);
	}
}
/* }}} */

static void zend_duplicate_property_info_internal(zend_property_info *property_info) /* {{{ */
{
	if (!IS_INTERNED(property_info->name)) {
		property_info->name = zend_strndup(property_info->name, property_info->name_length);
	}
}
/* }}} */

static void zend_destroy_property_info(zend_property_info *property_info) /* {{{ */
{
	str_efree(property_info->name);
	if (property_info->doc_comment) {
		efree((char*)property_info->doc_comment);
	}
}
/* }}} */

static void zend_destroy_property_info_internal(zend_property_info *property_info) /* {{{ */
{
	str_free((char*)property_info->name);
}
/* }}} */

static void build_runtime_defined_function_key(zval *result, const char *name, int name_length TSRMLS_DC) /* {{{ */
{
	char char_pos_buf[32];
	uint char_pos_len;
	const char *filename;

	char_pos_len = zend_sprintf(char_pos_buf, "%p", LANG_SCNG(yy_text));
	if (CG(active_op_array)->filename) {
		filename = CG(active_op_array)->filename;
	} else {
		filename = "-";
	}

	/* NULL, name length, filename length, last accepting char position length */
	result->value.str.len = 1+name_length+strlen(filename)+char_pos_len;

 	/* must be binary safe */
 	result->value.str.val = (char *) safe_emalloc(result->value.str.len, 1, 1);
 	result->value.str.val[0] = '\0';
 	sprintf(result->value.str.val+1, "%s%s%s", name, filename, char_pos_buf);

	result->type = IS_STRING;
	Z_SET_REFCOUNT_P(result, 1);
}
/* }}} */

static void init_compiler_declarables(TSRMLS_D) /* {{{ */
{
	Z_TYPE(CG(declarables).ticks) = IS_LONG;
	Z_LVAL(CG(declarables).ticks) = 0;
}
/* }}} */

void zend_init_compiler_context(TSRMLS_D) /* {{{ */
{
	CG(context).opcodes_size = (CG(active_op_array)->fn_flags & ZEND_ACC_INTERACTIVE) ? INITIAL_INTERACTIVE_OP_ARRAY_SIZE : INITIAL_OP_ARRAY_SIZE;
	CG(context).vars_size = 0;
	CG(context).literals_size = 0;
	CG(context).current_brk_cont = -1;
	CG(context).backpatch_count = 0;
	CG(context).nested_calls = 0;
	CG(context).used_stack = 0;
	CG(context).in_finally = 0;
	CG(context).labels = NULL;
}
/* }}} */

void zend_init_compiler_data_structures(TSRMLS_D) /* {{{ */
{
	zend_stack_init(&CG(bp_stack));
	zend_stack_init(&CG(function_call_stack));
	zend_stack_init(&CG(switch_cond_stack));
	zend_stack_init(&CG(foreach_copy_stack));
	zend_stack_init(&CG(object_stack));
	zend_stack_init(&CG(declare_stack));
	CG(active_class_entry) = NULL;
	zend_llist_init(&CG(list_llist), sizeof(list_llist_element), NULL, 0);
	zend_llist_init(&CG(dimension_llist), sizeof(int), NULL, 0);
	zend_stack_init(&CG(list_stack));
	CG(in_compilation) = 0;
	CG(start_lineno) = 0;
	CG(current_namespace) = NULL;
	CG(in_namespace) = 0;
	CG(has_bracketed_namespaces) = 0;
	CG(current_import) = NULL;
	init_compiler_declarables(TSRMLS_C);
	zend_stack_init(&CG(context_stack));

	CG(encoding_declared) = 0;
}
/* }}} */

ZEND_API void file_handle_dtor(zend_file_handle *fh) /* {{{ */
{
	TSRMLS_FETCH();

	zend_file_handle_dtor(fh TSRMLS_CC);
}
/* }}} */

void init_compiler(TSRMLS_D) /* {{{ */
{
	CG(active_op_array) = NULL;
	memset(&CG(context), 0, sizeof(CG(context)));
	zend_init_compiler_data_structures(TSRMLS_C);
	zend_init_rsrc_list(TSRMLS_C);
	zend_hash_init(&CG(filenames_table), 5, NULL, (dtor_func_t) free_estring, 0);
	zend_llist_init(&CG(open_files), sizeof(zend_file_handle), (void (*)(void *)) file_handle_dtor, 0);
	CG(unclean_shutdown) = 0;
}
/* }}} */

void shutdown_compiler(TSRMLS_D) /* {{{ */
{
	zend_stack_destroy(&CG(bp_stack));
	zend_stack_destroy(&CG(function_call_stack));
	zend_stack_destroy(&CG(switch_cond_stack));
	zend_stack_destroy(&CG(foreach_copy_stack));
	zend_stack_destroy(&CG(object_stack));
	zend_stack_destroy(&CG(declare_stack));
	zend_stack_destroy(&CG(list_stack));
	zend_hash_destroy(&CG(filenames_table));
	zend_llist_destroy(&CG(open_files));
	zend_stack_destroy(&CG(context_stack));
}
/* }}} */

ZEND_API char *zend_set_compiled_filename(const char *new_compiled_filename TSRMLS_DC) /* {{{ */
{
	char **pp, *p;
	int length = strlen(new_compiled_filename);

	if (zend_hash_find(&CG(filenames_table), new_compiled_filename, length+1, (void **) &pp) == SUCCESS) {
		CG(compiled_filename) = *pp;
		return *pp;
	}
	p = estrndup(new_compiled_filename, length);
	zend_hash_update(&CG(filenames_table), new_compiled_filename, length+1, &p, sizeof(char *), (void **) &pp);
	CG(compiled_filename) = p;
	return p;
}
/* }}} */

ZEND_API void zend_restore_compiled_filename(char *original_compiled_filename TSRMLS_DC) /* {{{ */
{
	CG(compiled_filename) = original_compiled_filename;
}
/* }}} */

ZEND_API char *zend_get_compiled_filename(TSRMLS_D) /* {{{ */
{
	return CG(compiled_filename);
}
/* }}} */

ZEND_API int zend_get_compiled_lineno(TSRMLS_D) /* {{{ */
{
	return CG(zend_lineno);
}
/* }}} */

ZEND_API zend_bool zend_is_compiling(TSRMLS_D) /* {{{ */
{
	return CG(in_compilation);
}
/* }}} */

static zend_uint get_temporary_variable(zend_op_array *op_array) /* {{{ */
{
	return (zend_uint)(zend_uintptr_t)EX_TMP_VAR_NUM(0, (op_array->T)++);
}
/* }}} */

static int lookup_cv(zend_op_array *op_array, char* name, int name_len, ulong hash TSRMLS_DC) /* {{{ */
{
	int i = 0;
	ulong hash_value = hash ? hash : zend_inline_hash_func(name, name_len+1);

	while (i < op_array->last_var) {
		if (op_array->vars[i].name == name ||
		    (op_array->vars[i].hash_value == hash_value &&
		     op_array->vars[i].name_len == name_len &&
		     memcmp(op_array->vars[i].name, name, name_len) == 0)) {
			str_efree(name);
			return i;
		}
		i++;
	}
	i = op_array->last_var;
	op_array->last_var++;
	if (op_array->last_var > CG(context).vars_size) {
		CG(context).vars_size += 16; /* FIXME */
		op_array->vars = erealloc(op_array->vars, CG(context).vars_size * sizeof(zend_compiled_variable));
	}
	op_array->vars[i].name = zend_new_interned_string(name, name_len + 1, 1 TSRMLS_CC);
	op_array->vars[i].name_len = name_len;
	op_array->vars[i].hash_value = hash_value;
	return i;
}
/* }}} */

void zend_del_literal(zend_op_array *op_array, int n) /* {{{ */
{
	zval_dtor(&CONSTANT_EX(op_array, n));
	if (n + 1 == op_array->last_literal) {
		op_array->last_literal--;
	} else {
		Z_TYPE(CONSTANT_EX(op_array, n)) = IS_NULL;
	}
}
/* }}} */

/* Common part of zend_add_literal and zend_append_individual_literal */
static inline void zend_insert_literal(zend_op_array *op_array, const zval *zv, int literal_position TSRMLS_DC) /* {{{ */
{
	if (Z_TYPE_P(zv) == IS_STRING || Z_TYPE_P(zv) == IS_CONSTANT) {
		zval *z = (zval*)zv;
		Z_STRVAL_P(z) = (char*)zend_new_interned_string(Z_STRVAL_P(zv), Z_STRLEN_P(zv) + 1, 1 TSRMLS_CC);
	}
	CONSTANT_EX(op_array, literal_position) = *zv;
	Z_SET_REFCOUNT(CONSTANT_EX(op_array, literal_position), 2);
	Z_SET_ISREF(CONSTANT_EX(op_array, literal_position));
	op_array->literals[literal_position].hash_value = 0;
	op_array->literals[literal_position].cache_slot = -1;
}
/* }}} */

/* Is used while compiling a function, using the context to keep track
   of an approximate size to avoid to relocate to often.
   Literals are truncated to actual size in the second compiler pass (pass_two()). */
int zend_add_literal(zend_op_array *op_array, const zval *zv TSRMLS_DC) /* {{{ */
{
	int i = op_array->last_literal;
	op_array->last_literal++;
	if (i >= CG(context).literals_size) {
		while (i >= CG(context).literals_size) {
			CG(context).literals_size += 16; /* FIXME */
		}
		op_array->literals = (zend_literal*)erealloc(op_array->literals, CG(context).literals_size * sizeof(zend_literal));
	}
	zend_insert_literal(op_array, zv, i TSRMLS_CC);
	return i;
}
/* }}} */

/* Is used after normal compilation to append an additional literal.
   Allocation is done precisely here. */
int zend_append_individual_literal(zend_op_array *op_array, const zval *zv TSRMLS_DC) /* {{{ */
{
	int i = op_array->last_literal;
	op_array->last_literal++;
	op_array->literals = (zend_literal*)erealloc(op_array->literals, (i + 1) * sizeof(zend_literal));
	zend_insert_literal(op_array, zv, i TSRMLS_CC);
	return i;
}
/* }}} */

int zend_add_func_name_literal(zend_op_array *op_array, const zval *zv TSRMLS_DC) /* {{{ */
{
	int ret;
	char *lc_name;
	zval c;
	int lc_literal;

	if (op_array->last_literal > 0 &&
	    &op_array->literals[op_array->last_literal - 1].constant == zv &&
	    op_array->literals[op_array->last_literal - 1].cache_slot == -1) {
		/* we already have function name as last literal (do nothing) */
		ret = op_array->last_literal - 1;
	} else {
		ret = zend_add_literal(op_array, zv TSRMLS_CC);
	}

	lc_name = zend_str_tolower_dup(Z_STRVAL_P(zv), Z_STRLEN_P(zv));
	ZVAL_STRINGL(&c, lc_name, Z_STRLEN_P(zv), 0);
	lc_literal = zend_add_literal(CG(active_op_array), &c TSRMLS_CC);
	CALCULATE_LITERAL_HASH(lc_literal);

	return ret;
}
/* }}} */

int zend_add_ns_func_name_literal(zend_op_array *op_array, const zval *zv TSRMLS_DC) /* {{{ */
{
	int ret;
	char *lc_name;
	const char *ns_separator;
	int lc_len;
	zval c;
	int lc_literal;

	if (op_array->last_literal > 0 &&
	    &op_array->literals[op_array->last_literal - 1].constant == zv &&
	    op_array->literals[op_array->last_literal - 1].cache_slot == -1) {
		/* we already have function name as last literal (do nothing) */
		ret = op_array->last_literal - 1;
	} else {
		ret = zend_add_literal(op_array, zv TSRMLS_CC);
	}

	lc_name = zend_str_tolower_dup(Z_STRVAL_P(zv), Z_STRLEN_P(zv));
	ZVAL_STRINGL(&c, lc_name, Z_STRLEN_P(zv), 0);
	lc_literal = zend_add_literal(CG(active_op_array), &c TSRMLS_CC);
	CALCULATE_LITERAL_HASH(lc_literal);

	ns_separator = (const char*)zend_memrchr(Z_STRVAL_P(zv), '\\', Z_STRLEN_P(zv)) + 1;
	lc_len = Z_STRLEN_P(zv) - (ns_separator - Z_STRVAL_P(zv));
	lc_name = zend_str_tolower_dup(ns_separator, lc_len);
	ZVAL_STRINGL(&c, lc_name, lc_len, 0);
	lc_literal = zend_add_literal(CG(active_op_array), &c TSRMLS_CC);
	CALCULATE_LITERAL_HASH(lc_literal);

	return ret;
}
/* }}} */

int zend_add_class_name_literal(zend_op_array *op_array, const zval *zv TSRMLS_DC) /* {{{ */
{
	int ret;
	char *lc_name;
	int lc_len;
	zval c;
	int lc_literal;

	if (op_array->last_literal > 0 &&
	    &op_array->literals[op_array->last_literal - 1].constant == zv &&
	    op_array->literals[op_array->last_literal - 1].cache_slot == -1) {
		/* we already have function name as last literal (do nothing) */
		ret = op_array->last_literal - 1;
	} else {
		ret = zend_add_literal(op_array, zv TSRMLS_CC);
	}

	if (Z_STRVAL_P(zv)[0] == '\\') {
		lc_len = Z_STRLEN_P(zv) - 1;
		lc_name = zend_str_tolower_dup(Z_STRVAL_P(zv) + 1, lc_len);
	} else {
		lc_len = Z_STRLEN_P(zv);
		lc_name = zend_str_tolower_dup(Z_STRVAL_P(zv), lc_len);
	}
	ZVAL_STRINGL(&c, lc_name, lc_len, 0);
	lc_literal = zend_add_literal(CG(active_op_array), &c TSRMLS_CC);
	CALCULATE_LITERAL_HASH(lc_literal);

	GET_CACHE_SLOT(ret);

	return ret;
}
/* }}} */

int zend_add_const_name_literal(zend_op_array *op_array, const zval *zv, int unqualified TSRMLS_DC) /* {{{ */
{
	int ret, tmp_literal;
	char *name, *tmp_name;
	const char *ns_separator;
	int name_len, ns_len;
	zval c;

	if (op_array->last_literal > 0 &&
	    &op_array->literals[op_array->last_literal - 1].constant == zv &&
	    op_array->literals[op_array->last_literal - 1].cache_slot == -1) {
		/* we already have function name as last literal (do nothing) */
		ret = op_array->last_literal - 1;
	} else {
		ret = zend_add_literal(op_array, zv TSRMLS_CC);
	}

	/* skip leading '\\' */
	if (Z_STRVAL_P(zv)[0] == '\\') {
		name_len = Z_STRLEN_P(zv) - 1;
		name = Z_STRVAL_P(zv) + 1;
	} else {
		name_len = Z_STRLEN_P(zv);
		name = Z_STRVAL_P(zv);
	}
	ns_separator = zend_memrchr(name, '\\', name_len);
	if (ns_separator) {
		ns_len = ns_separator - name;
	} else {
		ns_len = 0;
	}

	if (ns_len) {
		/* lowercased namespace name & original constant name */
		tmp_name = estrndup(name, name_len);
		zend_str_tolower(tmp_name, ns_len);
		ZVAL_STRINGL(&c, tmp_name, name_len, 0);
		tmp_literal = zend_add_literal(CG(active_op_array), &c TSRMLS_CC);
		CALCULATE_LITERAL_HASH(tmp_literal);

		/* lowercased namespace name & lowercased constant name */
		tmp_name = zend_str_tolower_dup(name, name_len);
		ZVAL_STRINGL(&c, tmp_name, name_len, 0);
		tmp_literal = zend_add_literal(CG(active_op_array), &c TSRMLS_CC);
		CALCULATE_LITERAL_HASH(tmp_literal);
	}

	if (ns_len) {
		if (!unqualified) {
			return ret;
		}
		ns_len++;
		name += ns_len;
		name_len -= ns_len;
	}

	/* original constant name */
	tmp_name = estrndup(name, name_len);
	ZVAL_STRINGL(&c, tmp_name, name_len, 0);
	tmp_literal = zend_add_literal(CG(active_op_array), &c TSRMLS_CC);
	CALCULATE_LITERAL_HASH(tmp_literal);

	/* lowercased constant name */
	tmp_name = zend_str_tolower_dup(name, name_len);
	ZVAL_STRINGL(&c, tmp_name, name_len, 0);
	tmp_literal = zend_add_literal(CG(active_op_array), &c TSRMLS_CC);
	CALCULATE_LITERAL_HASH(tmp_literal);

	return ret;
}
/* }}} */

#define LITERAL_STRINGL(op, str, len, copy) do { \
		zval _c; \
		ZVAL_STRINGL(&_c, str, len, copy); \
		op.constant = zend_add_literal(CG(active_op_array), &_c TSRMLS_CC); \
	} while (0)

#define LITERAL_LONG(op, val) do { \
		zval _c; \
		ZVAL_LONG(&_c, val); \
		op.constant = zend_add_literal(CG(active_op_array), &_c TSRMLS_CC); \
	} while (0)

#define LITERAL_LONG_EX(op_array, op, val) do { \
		zval _c; \
		ZVAL_LONG(&_c, val); \
		op.constant = zend_add_literal(op_array, &_c TSRMLS_CC); \
	} while (0)

#define LITERAL_NULL(op) do { \
		zval _c; \
		INIT_ZVAL(	_c); \
		op.constant = zend_add_literal(CG(active_op_array), &_c TSRMLS_CC); \
	} while (0)

static inline zend_bool zend_is_function_or_method_call(const znode *variable) /* {{{ */
{
	zend_uint type = variable->EA;

	return  ((type & ZEND_PARSED_METHOD_CALL) || (type == ZEND_PARSED_FUNCTION_CALL));
}
/* }}} */

void zend_do_binary_op(zend_uchar op, znode *result, const znode *op1, const znode *op2 TSRMLS_DC) /* {{{ */
{
	zend_op *opline = get_next_op(CG(active_op_array) TSRMLS_CC);

	opline->opcode = op;
	opline->result_type = IS_TMP_VAR;
	opline->result.var = get_temporary_variable(CG(active_op_array));
	SET_NODE(opline->op1, op1);
	SET_NODE(opline->op2, op2);
	GET_NODE(result, opline->result);
}
/* }}} */

void zend_do_unary_op(zend_uchar op, znode *result, const znode *op1 TSRMLS_DC) /* {{{ */
{
	zend_op *opline = get_next_op(CG(active_op_array) TSRMLS_CC);

	opline->opcode = op;
	opline->result_type = IS_TMP_VAR;
	opline->result.var = get_temporary_variable(CG(active_op_array));
	SET_NODE(opline->op1, op1);
	GET_NODE(result, opline->result);
	SET_UNUSED(opline->op2);
}
/* }}} */

#define MAKE_NOP(opline)	{ opline->opcode = ZEND_NOP;  memset(&opline->result,0,sizeof(opline->result)); memset(&opline->op1,0,sizeof(opline->op1)); memset(&opline->op2,0,sizeof(opline->op2)); opline->result_type=opline->op1_type=opline->op2_type=IS_UNUSED;  }

static void zend_do_op_data(zend_op *data_op, const znode *value TSRMLS_DC) /* {{{ */
{
	data_op->opcode = ZEND_OP_DATA;
	SET_NODE(data_op->op1, value);
	SET_UNUSED(data_op->op2);
}
/* }}} */

void zend_do_binary_assign_op(zend_uchar op, znode *result, const znode *op1, const znode *op2 TSRMLS_DC) /* {{{ */
{
	int last_op_number = get_next_op_number(CG(active_op_array));
	zend_op *opline = get_next_op(CG(active_op_array) TSRMLS_CC);

	if (last_op_number > 0) {
		zend_op *last_op = &CG(active_op_array)->opcodes[last_op_number-1];

		switch (last_op->opcode) {
			case ZEND_FETCH_OBJ_RW:
				last_op->opcode = op;
				last_op->extended_value = ZEND_ASSIGN_OBJ;

				zend_do_op_data(opline, op2 TSRMLS_CC);
				SET_UNUSED(opline->result);
				GET_NODE(result, last_op->result);
				return;
			case ZEND_FETCH_DIM_RW:
				last_op->opcode = op;
				last_op->extended_value = ZEND_ASSIGN_DIM;

				zend_do_op_data(opline, op2 TSRMLS_CC);
				opline->op2.var = get_temporary_variable(CG(active_op_array));
				opline->op2_type = IS_VAR;
				SET_UNUSED(opline->result);
				GET_NODE(result,last_op->result);
				return;
			default:
				break;
		}
	}

	opline->opcode = op;
	SET_NODE(opline->op1, op1);
	SET_NODE(opline->op2, op2);
	opline->result_type = IS_VAR;
	opline->result.var = get_temporary_variable(CG(active_op_array));
	GET_NODE(result, opline->result);
}
/* }}} */

void fetch_simple_variable_ex(znode *result, znode *varname, int bp, zend_uchar op TSRMLS_DC) /* {{{ */
{
	zend_op opline;
	zend_op *opline_ptr;
	zend_llist *fetch_list_ptr;

	if (varname->op_type == IS_CONST) {
		ulong hash = 0;

		if (Z_TYPE(varname->u.constant) != IS_STRING) {
			convert_to_string(&varname->u.constant);
		} else if (IS_INTERNED(Z_STRVAL(varname->u.constant))) {
			hash = INTERNED_HASH(Z_STRVAL(varname->u.constant));
		}
		if (!zend_is_auto_global_quick(varname->u.constant.value.str.val, varname->u.constant.value.str.len, hash TSRMLS_CC) &&
		    !(varname->u.constant.value.str.len == (sizeof("this")-1) &&
		      !memcmp(varname->u.constant.value.str.val, "this", sizeof("this"))) &&
		    (CG(active_op_array)->last == 0 ||
		     CG(active_op_array)->opcodes[CG(active_op_array)->last-1].opcode != ZEND_BEGIN_SILENCE)) {
			result->op_type = IS_CV;
			result->u.op.var = lookup_cv(CG(active_op_array), varname->u.constant.value.str.val, varname->u.constant.value.str.len, hash TSRMLS_CC);
			varname->u.constant.value.str.val = (char*)CG(active_op_array)->vars[result->u.op.var].name;
			result->EA = 0;
			return;
		}
	}

	if (bp) {
		opline_ptr = &opline;
		init_op(opline_ptr TSRMLS_CC);
	} else {
		opline_ptr = get_next_op(CG(active_op_array) TSRMLS_CC);
	}

	opline_ptr->opcode = op;
	opline_ptr->result_type = IS_VAR;
	opline_ptr->result.var = get_temporary_variable(CG(active_op_array));
	SET_NODE(opline_ptr->op1, varname);
	GET_NODE(result, opline_ptr->result);
	SET_UNUSED(opline_ptr->op2);
	opline_ptr->extended_value = ZEND_FETCH_LOCAL;

	if (varname->op_type == IS_CONST) {
		CALCULATE_LITERAL_HASH(opline_ptr->op1.constant);
		if (zend_is_auto_global_quick(varname->u.constant.value.str.val, varname->u.constant.value.str.len, Z_HASH_P(&CONSTANT(opline_ptr->op1.constant)) TSRMLS_CC)) {
			opline_ptr->extended_value = ZEND_FETCH_GLOBAL;
		}
	}

	if (bp) {
		zend_stack_top(&CG(bp_stack), (void **) &fetch_list_ptr);
		zend_llist_add_element(fetch_list_ptr, opline_ptr);
	}
}
/* }}} */

void fetch_simple_variable(znode *result, znode *varname, int bp TSRMLS_DC) /* {{{ */
{
	/* the default mode must be Write, since fetch_simple_variable() is used to define function arguments */
	fetch_simple_variable_ex(result, varname, bp, ZEND_FETCH_W TSRMLS_CC);
}
/* }}} */

void zend_do_fetch_static_member(znode *result, znode *class_name TSRMLS_DC) /* {{{ */
{
	znode class_node;
	zend_llist *fetch_list_ptr;
	zend_llist_element *le;
	zend_op *opline_ptr;
	zend_op opline;

	if (class_name->op_type == IS_CONST &&
	    ZEND_FETCH_CLASS_DEFAULT == zend_get_class_fetch_type(Z_STRVAL(class_name->u.constant), Z_STRLEN(class_name->u.constant))) {
		zend_resolve_class_name(class_name, ZEND_FETCH_CLASS_GLOBAL, 1 TSRMLS_CC);
		class_node = *class_name;
	} else {
		zend_do_fetch_class(&class_node, class_name TSRMLS_CC);
	}
	zend_stack_top(&CG(bp_stack), (void **) &fetch_list_ptr);
	if (result->op_type == IS_CV) {
		init_op(&opline TSRMLS_CC);

		opline.opcode = ZEND_FETCH_W;
		opline.result_type = IS_VAR;
		opline.result.var = get_temporary_variable(CG(active_op_array));
		opline.op1_type = IS_CONST;
		LITERAL_STRINGL(opline.op1, estrdup(CG(active_op_array)->vars[result->u.op.var].name), CG(active_op_array)->vars[result->u.op.var].name_len, 0);
		CALCULATE_LITERAL_HASH(opline.op1.constant);
		GET_POLYMORPHIC_CACHE_SLOT(opline.op1.constant);
		if (class_node.op_type == IS_CONST) {
			opline.op2_type = IS_CONST;
			opline.op2.constant =
				zend_add_class_name_literal(CG(active_op_array), &class_node.u.constant TSRMLS_CC);
		} else {
			SET_NODE(opline.op2, &class_node);
		}
		GET_NODE(result,opline.result);
		opline.extended_value |= ZEND_FETCH_STATIC_MEMBER;
		opline_ptr = &opline;

		zend_llist_add_element(fetch_list_ptr, &opline);
	} else {
		le = fetch_list_ptr->head;

		opline_ptr = (zend_op *)le->data;
		if (opline_ptr->opcode != ZEND_FETCH_W && opline_ptr->op1_type == IS_CV) {
			init_op(&opline TSRMLS_CC);
			opline.opcode = ZEND_FETCH_W;
			opline.result_type = IS_VAR;
			opline.result.var = get_temporary_variable(CG(active_op_array));
			opline.op1_type = IS_CONST;
			LITERAL_STRINGL(opline.op1, estrdup(CG(active_op_array)->vars[opline_ptr->op1.var].name), CG(active_op_array)->vars[opline_ptr->op1.var].name_len, 0);
			CALCULATE_LITERAL_HASH(opline.op1.constant);
			GET_POLYMORPHIC_CACHE_SLOT(opline.op1.constant);
			if (class_node.op_type == IS_CONST) {
				opline.op2_type = IS_CONST;
				opline.op2.constant =
					zend_add_class_name_literal(CG(active_op_array), &class_node.u.constant TSRMLS_CC);
			} else {
				SET_NODE(opline.op2, &class_node);
			}
			opline.extended_value |= ZEND_FETCH_STATIC_MEMBER;
			COPY_NODE(opline_ptr->op1, opline.result);

			zend_llist_prepend_element(fetch_list_ptr, &opline);
		} else {
			if (opline_ptr->op1_type == IS_CONST) {
				GET_POLYMORPHIC_CACHE_SLOT(opline_ptr->op1.constant);
			}
			if (class_node.op_type == IS_CONST) {
				opline_ptr->op2_type = IS_CONST;
				opline_ptr->op2.constant =
					zend_add_class_name_literal(CG(active_op_array), &class_node.u.constant TSRMLS_CC);
			} else {
				SET_NODE(opline_ptr->op2, &class_node);
			}
			opline_ptr->extended_value |= ZEND_FETCH_STATIC_MEMBER;
		}
	}
}
/* }}} */

void fetch_array_begin(znode *result, znode *varname, znode *first_dim TSRMLS_DC) /* {{{ */
{
	fetch_simple_variable(result, varname, 1 TSRMLS_CC);

	fetch_array_dim(result, result, first_dim TSRMLS_CC);
}
/* }}} */

void fetch_array_dim(znode *result, const znode *parent, const znode *dim TSRMLS_DC) /* {{{ */
{
	zend_op opline;
	zend_llist *fetch_list_ptr;

	zend_stack_top(&CG(bp_stack), (void **) &fetch_list_ptr);

	if (zend_is_function_or_method_call(parent)) {
		init_op(&opline TSRMLS_CC);
		opline.opcode = ZEND_SEPARATE;
		SET_NODE(opline.op1, parent);
		SET_UNUSED(opline.op2);
		opline.result_type = IS_VAR;
		opline.result.var = opline.op1.var;
		zend_llist_add_element(fetch_list_ptr, &opline);
	}

	init_op(&opline TSRMLS_CC);
	opline.opcode = ZEND_FETCH_DIM_W;	/* the backpatching routine assumes W */
	opline.result_type = IS_VAR;
	opline.result.var = get_temporary_variable(CG(active_op_array));
	SET_NODE(opline.op1, parent);
	SET_NODE(opline.op2, dim);
	if (opline.op2_type == IS_CONST && Z_TYPE(CONSTANT(opline.op2.constant)) == IS_STRING) {
		ulong index;
		int numeric = 0;

		ZEND_HANDLE_NUMERIC_EX(Z_STRVAL(CONSTANT(opline.op2.constant)), Z_STRLEN(CONSTANT(opline.op2.constant))+1, index, numeric = 1);
		if (numeric) {
			zval_dtor(&CONSTANT(opline.op2.constant));
			ZVAL_LONG(&CONSTANT(opline.op2.constant), index);
		} else {
			CALCULATE_LITERAL_HASH(opline.op2.constant);
		}
	}

	GET_NODE(result, opline.result);

	zend_llist_add_element(fetch_list_ptr, &opline);
}
/* }}} */

void fetch_string_offset(znode *result, const znode *parent, const znode *offset TSRMLS_DC) /* {{{ */
{
	fetch_array_dim(result, parent, offset TSRMLS_CC);
}
/* }}} */

void zend_do_print(znode *result, const znode *arg TSRMLS_DC) /* {{{ */
{
	zend_op *opline = get_next_op(CG(active_op_array) TSRMLS_CC);

	opline->result_type = IS_TMP_VAR;
	opline->result.var = get_temporary_variable(CG(active_op_array));
	opline->opcode = ZEND_PRINT;
	SET_NODE(opline->op1, arg);
	SET_UNUSED(opline->op2);
	GET_NODE(result, opline->result);
}
/* }}} */

void zend_do_echo(const znode *arg TSRMLS_DC) /* {{{ */
{
	zend_op *opline = get_next_op(CG(active_op_array) TSRMLS_CC);

	opline->opcode = ZEND_ECHO;
	SET_NODE(opline->op1, arg);
	SET_UNUSED(opline->op2);
}
/* }}} */

void zend_do_abstract_method(const znode *function_name, znode *modifiers, const znode *body TSRMLS_DC) /* {{{ */
{
	char *method_type;

	if (CG(active_class_entry)->ce_flags & ZEND_ACC_INTERFACE) {
		Z_LVAL(modifiers->u.constant) |= ZEND_ACC_ABSTRACT;
		method_type = "Interface";
	} else {
		method_type = "Abstract";
	}

	if (modifiers->u.constant.value.lval & ZEND_ACC_ABSTRACT) {
		if(modifiers->u.constant.value.lval & ZEND_ACC_PRIVATE) {
			zend_error(E_COMPILE_ERROR, "%s function %s::%s() cannot be declared private", method_type, CG(active_class_entry)->name, function_name->u.constant.value.str.val);
		}
		if (Z_LVAL(body->u.constant) == ZEND_ACC_ABSTRACT) {
			zend_op *opline = get_next_op(CG(active_op_array) TSRMLS_CC);

			opline->opcode = ZEND_RAISE_ABSTRACT_ERROR;
			SET_UNUSED(opline->op1);
			SET_UNUSED(opline->op2);
		} else {
			/* we had code in the function body */
			zend_error(E_COMPILE_ERROR, "%s function %s::%s() cannot contain body", method_type, CG(active_class_entry)->name, function_name->u.constant.value.str.val);
		}
	} else {
		if (body->u.constant.value.lval == ZEND_ACC_ABSTRACT) {
			zend_error(E_COMPILE_ERROR, "Non-abstract method %s::%s() must contain body", CG(active_class_entry)->name, function_name->u.constant.value.str.val);
		}
	}
}
/* }}} */

static zend_bool opline_is_fetch_this(const zend_op *opline TSRMLS_DC) /* {{{ */
{
	if ((opline->opcode == ZEND_FETCH_W) && (opline->op1_type == IS_CONST)
		&& (Z_TYPE(CONSTANT(opline->op1.constant)) == IS_STRING)
		&& (Z_HASH_P(&CONSTANT(opline->op1.constant)) == THIS_HASHVAL)
		&& (Z_STRLEN(CONSTANT(opline->op1.constant)) == (sizeof("this")-1))
		&& !memcmp(Z_STRVAL(CONSTANT(opline->op1.constant)), "this", sizeof("this"))) {
		return 1;
	} else {
		return 0;
	}
}
/* }}} */

void zend_do_assign(znode *result, znode *variable, znode *value TSRMLS_DC) /* {{{ */
{
	int last_op_number;
	zend_op *opline;

	if (value->op_type == IS_CV) {
		zend_llist *fetch_list_ptr;

		zend_stack_top(&CG(bp_stack), (void **) &fetch_list_ptr);
		if (fetch_list_ptr && fetch_list_ptr->head) {
			opline = (zend_op *)fetch_list_ptr->head->data;

			if (opline->opcode == ZEND_FETCH_DIM_W &&
			    opline->op1_type == IS_CV &&
			    opline->op1.var == value->u.op.var) {

				opline = get_next_op(CG(active_op_array) TSRMLS_CC);
				opline->opcode = ZEND_FETCH_R;
				opline->result_type = IS_VAR;
				opline->result.var = get_temporary_variable(CG(active_op_array));
				opline->op1_type = IS_CONST;
				LITERAL_STRINGL(opline->op1,
					CG(active_op_array)->vars[value->u.op.var].name,
					CG(active_op_array)->vars[value->u.op.var].name_len, 1);
				CALCULATE_LITERAL_HASH(opline->op1.constant);
				SET_UNUSED(opline->op2);
				opline->extended_value = ZEND_FETCH_LOCAL;
				GET_NODE(value, opline->result);
			}
		}
	}

	zend_do_end_variable_parse(variable, BP_VAR_W, 0 TSRMLS_CC);

	last_op_number = get_next_op_number(CG(active_op_array));
	opline = get_next_op(CG(active_op_array) TSRMLS_CC);

	if (variable->op_type == IS_CV) {
		if (variable->u.op.var == CG(active_op_array)->this_var) {
			zend_error(E_COMPILE_ERROR, "Cannot re-assign $this");
		}
	} else if (variable->op_type == IS_VAR) {
		int n = 0;

		while (last_op_number - n > 0) {
			zend_op *last_op;

			last_op = &CG(active_op_array)->opcodes[last_op_number-n-1];

			if (last_op->result_type == IS_VAR &&
			    last_op->result.var == variable->u.op.var) {
				if (last_op->opcode == ZEND_FETCH_OBJ_W) {
					if (n > 0) {
						int opline_no = (opline-CG(active_op_array)->opcodes)/sizeof(*opline);
						*opline = *last_op;
						MAKE_NOP(last_op);
						/* last_op = opline; */
						opline = get_next_op(CG(active_op_array) TSRMLS_CC);
						/* get_next_op can realloc, we need to move last_op */
						last_op = &CG(active_op_array)->opcodes[opline_no];
					}
					last_op->opcode = ZEND_ASSIGN_OBJ;
					zend_do_op_data(opline, value TSRMLS_CC);
					SET_UNUSED(opline->result);
					GET_NODE(result, last_op->result);
					return;
				} else if (last_op->opcode == ZEND_FETCH_DIM_W) {
					if (n > 0) {
						int opline_no = (opline-CG(active_op_array)->opcodes)/sizeof(*opline);
						*opline = *last_op;
						MAKE_NOP(last_op);
						/* last_op = opline; */
						/* TBFixed: this can realloc opcodes, leaving last_op pointing wrong */
						opline = get_next_op(CG(active_op_array) TSRMLS_CC);
						/* get_next_op can realloc, we need to move last_op */
						last_op = &CG(active_op_array)->opcodes[opline_no];
					}
					last_op->opcode = ZEND_ASSIGN_DIM;
					zend_do_op_data(opline, value TSRMLS_CC);
					opline->op2.var = get_temporary_variable(CG(active_op_array));
					opline->op2_type = IS_VAR;
					SET_UNUSED(opline->result);
					GET_NODE(result, last_op->result);
					return;
				} else if (opline_is_fetch_this(last_op TSRMLS_CC)) {
					zend_error(E_COMPILE_ERROR, "Cannot re-assign $this");
				} else {
					break;
				}
			}
			n++;
		}
	}

	opline->opcode = ZEND_ASSIGN;
	SET_NODE(opline->op1, variable);
	SET_NODE(opline->op2, value);
	opline->result_type = IS_VAR;
	opline->result.var = get_temporary_variable(CG(active_op_array));
	GET_NODE(result, opline->result);
}
/* }}} */

void zend_do_assign_ref(znode *result, const znode *lvar, const znode *rvar TSRMLS_DC) /* {{{ */
{
	zend_op *opline;

	if (lvar->op_type == IS_CV) {
		if (lvar->u.op.var == CG(active_op_array)->this_var) {
 			zend_error(E_COMPILE_ERROR, "Cannot re-assign $this");
		}
	} else if (lvar->op_type == IS_VAR) {
		int last_op_number = get_next_op_number(CG(active_op_array));

		if (last_op_number > 0) {
			opline = &CG(active_op_array)->opcodes[last_op_number-1];
			if (opline_is_fetch_this(opline TSRMLS_CC)) {
	 			zend_error(E_COMPILE_ERROR, "Cannot re-assign $this");
			}
 		}
 	}

	opline = get_next_op(CG(active_op_array) TSRMLS_CC);
	opline->opcode = ZEND_ASSIGN_REF;
	if (zend_is_function_or_method_call(rvar)) {
		opline->extended_value = ZEND_RETURNS_FUNCTION;
	} else if (rvar->EA & ZEND_PARSED_NEW) {
		opline->extended_value = ZEND_RETURNS_NEW;
	} else {
		opline->extended_value = 0;
	}
	if (result) {
		opline->result_type = IS_VAR;
		opline->result.var = get_temporary_variable(CG(active_op_array));
		GET_NODE(result, opline->result);
	} else {
		opline->result_type = IS_UNUSED | EXT_TYPE_UNUSED;
	}
	SET_NODE(opline->op1, lvar);
	SET_NODE(opline->op2, rvar);
}
/* }}} */

static inline void do_begin_loop(TSRMLS_D) /* {{{ */
{
	zend_brk_cont_element *brk_cont_element;
	int parent;

	parent = CG(context).current_brk_cont;
	CG(context).current_brk_cont = CG(active_op_array)->last_brk_cont;
	brk_cont_element = get_next_brk_cont_element(CG(active_op_array));
	brk_cont_element->start = get_next_op_number(CG(active_op_array));
	brk_cont_element->parent = parent;
}
/* }}} */

static inline void do_end_loop(int cont_addr, int has_loop_var TSRMLS_DC) /* {{{ */
{
	if (!has_loop_var) {
		/* The start fileld is used to free temporary variables in case of exceptions.
		 * We won't try to free something of we don't have loop variable.
		 */
		CG(active_op_array)->brk_cont_array[CG(context).current_brk_cont].start = -1;
	}
	CG(active_op_array)->brk_cont_array[CG(context).current_brk_cont].cont = cont_addr;
	CG(active_op_array)->brk_cont_array[CG(context).current_brk_cont].brk = get_next_op_number(CG(active_op_array));
	CG(context).current_brk_cont = CG(active_op_array)->brk_cont_array[CG(context).current_brk_cont].parent;
}
/* }}} */

void zend_do_while_cond(const znode *expr, znode *close_bracket_token TSRMLS_DC) /* {{{ */
{
	int while_cond_op_number = get_next_op_number(CG(active_op_array));
	zend_op *opline = get_next_op(CG(active_op_array) TSRMLS_CC);

	opline->opcode = ZEND_JMPZ;
	SET_NODE(opline->op1, expr);
	close_bracket_token->u.op.opline_num = while_cond_op_number;
	SET_UNUSED(opline->op2);

	do_begin_loop(TSRMLS_C);
	INC_BPC(CG(active_op_array));
}
/* }}} */

void zend_do_while_end(const znode *while_token, const znode *close_bracket_token TSRMLS_DC) /* {{{ */
{
	zend_op *opline = get_next_op(CG(active_op_array) TSRMLS_CC);

	/* add unconditional jump */
	opline->opcode = ZEND_JMP;
	opline->op1.opline_num = while_token->u.op.opline_num;
	SET_UNUSED(opline->op1);
	SET_UNUSED(opline->op2);

	/* update while's conditional jmp */
	CG(active_op_array)->opcodes[close_bracket_token->u.op.opline_num].op2.opline_num = get_next_op_number(CG(active_op_array));

	do_end_loop(while_token->u.op.opline_num, 0 TSRMLS_CC);

	DEC_BPC(CG(active_op_array));
}
/* }}} */

void zend_do_for_cond(const znode *expr, znode *second_semicolon_token TSRMLS_DC) /* {{{ */
{
	int for_cond_op_number = get_next_op_number(CG(active_op_array));
	zend_op *opline = get_next_op(CG(active_op_array) TSRMLS_CC);

	opline->opcode = ZEND_JMPZNZ;
	SET_NODE(opline->op1, expr);  /* the conditional expression */
	second_semicolon_token->u.op.opline_num = for_cond_op_number;
	SET_UNUSED(opline->op2);
}
/* }}} */

void zend_do_for_before_statement(const znode *cond_start, const znode *second_semicolon_token TSRMLS_DC) /* {{{ */
{
	zend_op *opline = get_next_op(CG(active_op_array) TSRMLS_CC);

	opline->opcode = ZEND_JMP;
	opline->op1.opline_num = cond_start->u.op.opline_num;
	CG(active_op_array)->opcodes[second_semicolon_token->u.op.opline_num].extended_value = get_next_op_number(CG(active_op_array));
	SET_UNUSED(opline->op1);
	SET_UNUSED(opline->op2);

	do_begin_loop(TSRMLS_C);

	INC_BPC(CG(active_op_array));
}
/* }}} */

void zend_do_for_end(const znode *second_semicolon_token TSRMLS_DC) /* {{{ */
{
	zend_op *opline = get_next_op(CG(active_op_array) TSRMLS_CC);

	opline->opcode = ZEND_JMP;
	opline->op1.opline_num = second_semicolon_token->u.op.opline_num+1;
	CG(active_op_array)->opcodes[second_semicolon_token->u.op.opline_num].op2.opline_num = get_next_op_number(CG(active_op_array));
	SET_UNUSED(opline->op1);
	SET_UNUSED(opline->op2);

	do_end_loop(second_semicolon_token->u.op.opline_num+1, 0 TSRMLS_CC);

	DEC_BPC(CG(active_op_array));
}
/* }}} */

void zend_do_pre_incdec(znode *result, const znode *op1, zend_uchar op TSRMLS_DC) /* {{{ */
{
	int last_op_number = get_next_op_number(CG(active_op_array));
	zend_op *opline;

	if (last_op_number > 0) {
		zend_op *last_op = &CG(active_op_array)->opcodes[last_op_number-1];

		if (last_op->opcode == ZEND_FETCH_OBJ_RW) {
			last_op->opcode = (op==ZEND_PRE_INC)?ZEND_PRE_INC_OBJ:ZEND_PRE_DEC_OBJ;
			last_op->result_type = IS_VAR;
			last_op->result.var = get_temporary_variable(CG(active_op_array));
			GET_NODE(result, last_op->result);
			return;
		}
	}

	opline = get_next_op(CG(active_op_array) TSRMLS_CC);
	opline->opcode = op;
	SET_NODE(opline->op1, op1);
	SET_UNUSED(opline->op2);
	opline->result_type = IS_VAR;
	opline->result.var = get_temporary_variable(CG(active_op_array));
	GET_NODE(result, opline->result);
}
/* }}} */

void zend_do_post_incdec(znode *result, const znode *op1, zend_uchar op TSRMLS_DC) /* {{{ */
{
	int last_op_number = get_next_op_number(CG(active_op_array));
	zend_op *opline;

	if (last_op_number > 0) {
		zend_op *last_op = &CG(active_op_array)->opcodes[last_op_number-1];

		if (last_op->opcode == ZEND_FETCH_OBJ_RW) {
			last_op->opcode = (op==ZEND_POST_INC)?ZEND_POST_INC_OBJ:ZEND_POST_DEC_OBJ;
			last_op->result_type = IS_TMP_VAR;
			last_op->result.var = get_temporary_variable(CG(active_op_array));
			GET_NODE(result, last_op->result);
			return;
		}
	}

	opline = get_next_op(CG(active_op_array) TSRMLS_CC);
	opline->opcode = op;
	SET_NODE(opline->op1, op1);
	SET_UNUSED(opline->op2);
	opline->result_type = IS_TMP_VAR;
	opline->result.var = get_temporary_variable(CG(active_op_array));
	GET_NODE(result, opline->result);
}
/* }}} */

void zend_do_if_cond(const znode *cond, znode *closing_bracket_token TSRMLS_DC) /* {{{ */
{
	int if_cond_op_number = get_next_op_number(CG(active_op_array));
	zend_op *opline = get_next_op(CG(active_op_array) TSRMLS_CC);

	opline->opcode = ZEND_JMPZ;
	SET_NODE(opline->op1, cond);
	closing_bracket_token->u.op.opline_num = if_cond_op_number;
	SET_UNUSED(opline->op2);
	INC_BPC(CG(active_op_array));
}
/* }}} */

void zend_do_if_after_statement(const znode *closing_bracket_token, unsigned char initialize TSRMLS_DC) /* {{{ */
{
	int if_end_op_number = get_next_op_number(CG(active_op_array));
	zend_op *opline = get_next_op(CG(active_op_array) TSRMLS_CC);
	zend_llist *jmp_list_ptr;

	opline->opcode = ZEND_JMP;
	/* save for backpatching */
	if (initialize) {
		zend_llist jmp_list;

		zend_llist_init(&jmp_list, sizeof(int), NULL, 0);
		zend_stack_push(&CG(bp_stack), (void *) &jmp_list, sizeof(zend_llist));
	}
	zend_stack_top(&CG(bp_stack), (void **) &jmp_list_ptr);
	zend_llist_add_element(jmp_list_ptr, &if_end_op_number);

	CG(active_op_array)->opcodes[closing_bracket_token->u.op.opline_num].op2.opline_num = if_end_op_number+1;
	SET_UNUSED(opline->op1);
	SET_UNUSED(opline->op2);
}
/* }}} */

void zend_do_if_end(TSRMLS_D) /* {{{ */
{
	int next_op_number = get_next_op_number(CG(active_op_array));
	zend_llist *jmp_list_ptr;
	zend_llist_element *le;

	zend_stack_top(&CG(bp_stack), (void **) &jmp_list_ptr);
	for (le=jmp_list_ptr->head; le; le = le->next) {
		CG(active_op_array)->opcodes[*((int *) le->data)].op1.opline_num = next_op_number;
	}
	zend_llist_destroy(jmp_list_ptr);
	zend_stack_del_top(&CG(bp_stack));
	DEC_BPC(CG(active_op_array));
}
/* }}} */

void zend_check_writable_variable(const znode *variable) /* {{{ */
{
	zend_uint type = variable->EA;

	if (type & ZEND_PARSED_METHOD_CALL) {
		zend_error(E_COMPILE_ERROR, "Can't use method return value in write context");
	}
	if (type == ZEND_PARSED_FUNCTION_CALL) {
		zend_error(E_COMPILE_ERROR, "Can't use function return value in write context");
	}
}
/* }}} */

void zend_do_begin_variable_parse(TSRMLS_D) /* {{{ */
{
	zend_llist fetch_list;

	zend_llist_init(&fetch_list, sizeof(zend_op), NULL, 0);
	zend_stack_push(&CG(bp_stack), (void *) &fetch_list, sizeof(zend_llist));
}
/* }}} */

void zend_do_end_variable_parse(znode *variable, int type, int arg_offset TSRMLS_DC) /* {{{ */
{
	zend_llist *fetch_list_ptr;
	zend_llist_element *le;
	zend_op *opline = NULL;
	zend_op *opline_ptr;
	zend_uint this_var = -1;

	zend_stack_top(&CG(bp_stack), (void **) &fetch_list_ptr);

	le = fetch_list_ptr->head;

	/* TODO: $foo->x->y->z = 1 should fetch "x" and "y" for R or RW, not just W */

	if (le) {
		opline_ptr = (zend_op *)le->data;
		if (opline_is_fetch_this(opline_ptr TSRMLS_CC)) {
			/* convert to FETCH_?(this) into IS_CV */
			if (CG(active_op_array)->last == 0 ||
			    CG(active_op_array)->opcodes[CG(active_op_array)->last-1].opcode != ZEND_BEGIN_SILENCE) {

				this_var = opline_ptr->result.var;
				if (CG(active_op_array)->this_var == -1) {
					CG(active_op_array)->this_var = lookup_cv(CG(active_op_array), Z_STRVAL(CONSTANT(opline_ptr->op1.constant)), Z_STRLEN(CONSTANT(opline_ptr->op1.constant)), Z_HASH_P(&CONSTANT(opline_ptr->op1.constant)) TSRMLS_CC);
					Z_TYPE(CONSTANT(opline_ptr->op1.constant)) = IS_NULL;
				} else {
					zend_del_literal(CG(active_op_array), opline_ptr->op1.constant);
				}
				le = le->next;
				if (variable->op_type == IS_VAR &&
				    variable->u.op.var == this_var) {
					variable->op_type = IS_CV;
					variable->u.op.var = CG(active_op_array)->this_var;
				}
			} else if (CG(active_op_array)->this_var == -1) {
				CG(active_op_array)->this_var = lookup_cv(CG(active_op_array), estrndup("this", sizeof("this")-1), sizeof("this")-1, THIS_HASHVAL TSRMLS_CC);
			}
		}

		while (le) {
			opline_ptr = (zend_op *)le->data;
			if (opline_ptr->opcode == ZEND_SEPARATE) {
				if (type != BP_VAR_R && type != BP_VAR_IS) {
					opline = get_next_op(CG(active_op_array) TSRMLS_CC);
					memcpy(opline, opline_ptr, sizeof(zend_op));
				}
				le = le->next;
				continue;
			}
			opline = get_next_op(CG(active_op_array) TSRMLS_CC);
			memcpy(opline, opline_ptr, sizeof(zend_op));
			if (opline->op1_type == IS_VAR &&
			    opline->op1.var == this_var) {
				opline->op1_type = IS_CV;
				opline->op1.var = CG(active_op_array)->this_var;
			}
			switch (type) {
				case BP_VAR_R:
					if (opline->opcode == ZEND_FETCH_DIM_W && opline->op2_type == IS_UNUSED) {
						zend_error(E_COMPILE_ERROR, "Cannot use [] for reading");
					}
					opline->opcode -= 3;
					break;
				case BP_VAR_W:
					break;
				case BP_VAR_RW:
					opline->opcode += 3;
					break;
				case BP_VAR_IS:
					if (opline->opcode == ZEND_FETCH_DIM_W && opline->op2_type == IS_UNUSED) {
						zend_error(E_COMPILE_ERROR, "Cannot use [] for reading");
					}
					opline->opcode += 6; /* 3+3 */
					break;
				case BP_VAR_FUNC_ARG:
					opline->opcode += 9; /* 3+3+3 */
					opline->extended_value |= arg_offset;
					break;
				case BP_VAR_UNSET:
					if (opline->opcode == ZEND_FETCH_DIM_W && opline->op2_type == IS_UNUSED) {
						zend_error(E_COMPILE_ERROR, "Cannot use [] for unsetting");
					}
					opline->opcode += 12; /* 3+3+3+3 */
					break;
			}
			le = le->next;
		}
		if (opline && type == BP_VAR_W && arg_offset) {
			opline->extended_value |= ZEND_FETCH_MAKE_REF;
		}
	}
	zend_llist_destroy(fetch_list_ptr);
	zend_stack_del_top(&CG(bp_stack));
}
/* }}} */

void zend_do_add_string(znode *result, const znode *op1, znode *op2 TSRMLS_DC) /* {{{ */
{
	zend_op *opline;

	if (Z_STRLEN(op2->u.constant) > 1) {
		opline = get_next_op(CG(active_op_array) TSRMLS_CC);
		opline->opcode = ZEND_ADD_STRING;
	} else if (Z_STRLEN(op2->u.constant) == 1) {
		int ch = *Z_STRVAL(op2->u.constant);

		/* Free memory and use ZEND_ADD_CHAR in case of 1 character strings */
		efree(Z_STRVAL(op2->u.constant));
		ZVAL_LONG(&op2->u.constant, ch);
		opline = get_next_op(CG(active_op_array) TSRMLS_CC);
		opline->opcode = ZEND_ADD_CHAR;
	} else { /* String can be empty after a variable at the end of a heredoc */
		efree(Z_STRVAL(op2->u.constant));
		return;
	}

	if (op1) {
		SET_NODE(opline->op1, op1);
		SET_NODE(opline->result, op1);
	} else {
		SET_UNUSED(opline->op1);
		opline->result_type = IS_TMP_VAR;
		opline->result.var = get_temporary_variable(CG(active_op_array));
	}
	SET_NODE(opline->op2, op2);
	GET_NODE(result, opline->result);
}
/* }}} */

void zend_do_add_variable(znode *result, const znode *op1, const znode *op2 TSRMLS_DC) /* {{{ */
{
	zend_op *opline = get_next_op(CG(active_op_array) TSRMLS_CC);

	opline->opcode = ZEND_ADD_VAR;

	if (op1) {
		SET_NODE(opline->op1, op1);
		SET_NODE(opline->result, op1);
	} else {
		SET_UNUSED(opline->op1);
		opline->result_type = IS_TMP_VAR;
		opline->result.var = get_temporary_variable(CG(active_op_array));
	}
	SET_NODE(opline->op2, op2);
	GET_NODE(result, opline->result);
}
/* }}} */

void zend_do_free(znode *op1 TSRMLS_DC) /* {{{ */
{
	if (op1->op_type==IS_TMP_VAR) {
		zend_op *opline = get_next_op(CG(active_op_array) TSRMLS_CC);

		opline->opcode = ZEND_FREE;
		SET_NODE(opline->op1, op1);
		SET_UNUSED(opline->op2);
	} else if (op1->op_type==IS_VAR) {
		zend_op *opline = &CG(active_op_array)->opcodes[CG(active_op_array)->last-1];

		while (opline->opcode == ZEND_END_SILENCE || opline->opcode == ZEND_EXT_FCALL_END || opline->opcode == ZEND_OP_DATA) {
			opline--;
		}
		if (opline->result_type == IS_VAR
			&& opline->result.var == op1->u.op.var) {
			if (opline->opcode == ZEND_FETCH_R ||
			    opline->opcode == ZEND_FETCH_DIM_R ||
			    opline->opcode == ZEND_FETCH_OBJ_R ||
			    opline->opcode == ZEND_QM_ASSIGN_VAR) {
				/* It's very rare and useless case. It's better to use
				   additional FREE opcode and simplify the FETCH handlers
				   their selves */
				opline = get_next_op(CG(active_op_array) TSRMLS_CC);
				opline->opcode = ZEND_FREE;
				SET_NODE(opline->op1, op1);
				SET_UNUSED(opline->op2);
			} else {
				opline->result_type |= EXT_TYPE_UNUSED;
			}
		} else {
			while (opline>CG(active_op_array)->opcodes) {
				if (opline->opcode == ZEND_FETCH_DIM_R
				    && opline->op1_type == IS_VAR
				    && opline->op1.var == op1->u.op.var) {
					/* This should the end of a list() construct
					 * Mark its result as unused
					 */
					opline->extended_value = ZEND_FETCH_STANDARD;
					break;
				} else if (opline->result_type==IS_VAR
					&& opline->result.var == op1->u.op.var) {
					if (opline->opcode == ZEND_NEW) {
						opline->result_type |= EXT_TYPE_UNUSED;
					}
					break;
				}
				opline--;
			}
		}
	} else if (op1->op_type == IS_CONST) {
		zval_dtor(&op1->u.constant);
	}
}
/* }}} */

int zend_do_verify_access_types(const znode *current_access_type, const znode *new_modifier) /* {{{ */
{
	if ((Z_LVAL(current_access_type->u.constant) & ZEND_ACC_PPP_MASK)
		&& (Z_LVAL(new_modifier->u.constant) & ZEND_ACC_PPP_MASK)) {
		zend_error(E_COMPILE_ERROR, "Multiple access type modifiers are not allowed");
	}
	if ((Z_LVAL(current_access_type->u.constant) & ZEND_ACC_ABSTRACT)
		&& (Z_LVAL(new_modifier->u.constant) & ZEND_ACC_ABSTRACT)) {
		zend_error(E_COMPILE_ERROR, "Multiple abstract modifiers are not allowed");
	}
	if ((Z_LVAL(current_access_type->u.constant) & ZEND_ACC_STATIC)
		&& (Z_LVAL(new_modifier->u.constant) & ZEND_ACC_STATIC)) {
		zend_error(E_COMPILE_ERROR, "Multiple static modifiers are not allowed");
	}
	if ((Z_LVAL(current_access_type->u.constant) & ZEND_ACC_FINAL)
		&& (Z_LVAL(new_modifier->u.constant) & ZEND_ACC_FINAL)) {
		zend_error(E_COMPILE_ERROR, "Multiple final modifiers are not allowed");
	}
	if (((Z_LVAL(current_access_type->u.constant) | Z_LVAL(new_modifier->u.constant)) & (ZEND_ACC_ABSTRACT | ZEND_ACC_FINAL)) == (ZEND_ACC_ABSTRACT | ZEND_ACC_FINAL)) {
		zend_error(E_COMPILE_ERROR, "Cannot use the final modifier on an abstract class member");
	}
	return (Z_LVAL(current_access_type->u.constant) | Z_LVAL(new_modifier->u.constant));
}
/* }}} */

void zend_do_begin_function_declaration(znode *function_token, znode *function_name, int is_method, int return_reference, znode *fn_flags_znode TSRMLS_DC) /* {{{ */
{
	zend_op_array op_array;
	char *name = function_name->u.constant.value.str.val;
	int name_len = function_name->u.constant.value.str.len;
	int function_begin_line = function_token->u.op.opline_num;
	zend_uint fn_flags;
	const char *lcname;
	zend_bool orig_interactive;
	ALLOCA_FLAG(use_heap)

	if (is_method) {
		if (CG(active_class_entry)->ce_flags & ZEND_ACC_INTERFACE) {
			if ((Z_LVAL(fn_flags_znode->u.constant) & ~(ZEND_ACC_STATIC|ZEND_ACC_PUBLIC))) {
				zend_error(E_COMPILE_ERROR, "Access type for interface method %s::%s() must be omitted", CG(active_class_entry)->name, function_name->u.constant.value.str.val);
			}
			Z_LVAL(fn_flags_znode->u.constant) |= ZEND_ACC_ABSTRACT; /* propagates to the rest of the parser */
		}
		fn_flags = Z_LVAL(fn_flags_znode->u.constant); /* must be done *after* the above check */
	} else {
		fn_flags = 0;
	}
	if ((fn_flags & ZEND_ACC_STATIC) && (fn_flags & ZEND_ACC_ABSTRACT) && !(CG(active_class_entry)->ce_flags & ZEND_ACC_INTERFACE)) {
		zend_error(E_STRICT, "Static function %s%s%s() should not be abstract", is_method ? CG(active_class_entry)->name : "", is_method ? "::" : "", Z_STRVAL(function_name->u.constant));
	}

	function_token->u.op_array = CG(active_op_array);

	orig_interactive = CG(interactive);
	CG(interactive) = 0;
	init_op_array(&op_array, ZEND_USER_FUNCTION, INITIAL_OP_ARRAY_SIZE TSRMLS_CC);
	CG(interactive) = orig_interactive;

	op_array.function_name = name;
	if (return_reference) {
		op_array.fn_flags |= ZEND_ACC_RETURN_REFERENCE;
	}
	op_array.fn_flags |= fn_flags;

	op_array.scope = is_method?CG(active_class_entry):NULL;
	op_array.prototype = NULL;

	op_array.line_start = zend_get_compiled_lineno(TSRMLS_C);

	if (is_method) {
		int result;

		lcname = zend_new_interned_string(zend_str_tolower_dup(name, name_len), name_len + 1, 1 TSRMLS_CC);

		if (IS_INTERNED(lcname)) {
			result = zend_hash_quick_add(&CG(active_class_entry)->function_table, lcname, name_len+1, INTERNED_HASH(lcname), &op_array, sizeof(zend_op_array), (void **) &CG(active_op_array));
		} else {
			result = zend_hash_add(&CG(active_class_entry)->function_table, lcname, name_len+1, &op_array, sizeof(zend_op_array), (void **) &CG(active_op_array));
		}
		if (result == FAILURE) {
			zend_error(E_COMPILE_ERROR, "Cannot redeclare %s::%s()", CG(active_class_entry)->name, name);
		}

		zend_stack_push(&CG(context_stack), (void *) &CG(context), sizeof(CG(context)));
		zend_init_compiler_context(TSRMLS_C);

		if (fn_flags & ZEND_ACC_ABSTRACT) {
			CG(active_class_entry)->ce_flags |= ZEND_ACC_IMPLICIT_ABSTRACT_CLASS;
		}

		if (!(fn_flags & ZEND_ACC_PPP_MASK)) {
			fn_flags |= ZEND_ACC_PUBLIC;
		}

		if (CG(active_class_entry)->ce_flags & ZEND_ACC_INTERFACE) {
			if ((name_len == sizeof(ZEND_CALL_FUNC_NAME)-1) && (!memcmp(lcname, ZEND_CALL_FUNC_NAME, sizeof(ZEND_CALL_FUNC_NAME)-1))) {
				if (fn_flags & ((ZEND_ACC_PPP_MASK | ZEND_ACC_STATIC) ^ ZEND_ACC_PUBLIC)) {
					zend_error(E_WARNING, "The magic method __call() must have public visibility and cannot be static");
				}
			} else if ((name_len == sizeof(ZEND_CALLSTATIC_FUNC_NAME)-1) && (!memcmp(lcname, ZEND_CALLSTATIC_FUNC_NAME, sizeof(ZEND_CALLSTATIC_FUNC_NAME)-1))) {
				if ((fn_flags & (ZEND_ACC_PPP_MASK ^ ZEND_ACC_PUBLIC)) || (fn_flags & ZEND_ACC_STATIC) == 0) {
					zend_error(E_WARNING, "The magic method __callStatic() must have public visibility and be static");
				}
			} else if ((name_len == sizeof(ZEND_GET_FUNC_NAME)-1) && (!memcmp(lcname, ZEND_GET_FUNC_NAME, sizeof(ZEND_GET_FUNC_NAME)-1))) {
				if (fn_flags & ((ZEND_ACC_PPP_MASK | ZEND_ACC_STATIC) ^ ZEND_ACC_PUBLIC)) {
					zend_error(E_WARNING, "The magic method __get() must have public visibility and cannot be static");
				}
			} else if ((name_len == sizeof(ZEND_SET_FUNC_NAME)-1) && (!memcmp(lcname, ZEND_SET_FUNC_NAME, sizeof(ZEND_SET_FUNC_NAME)-1))) {
				if (fn_flags & ((ZEND_ACC_PPP_MASK | ZEND_ACC_STATIC) ^ ZEND_ACC_PUBLIC)) {
					zend_error(E_WARNING, "The magic method __set() must have public visibility and cannot be static");
				}
			} else if ((name_len == sizeof(ZEND_UNSET_FUNC_NAME)-1) && (!memcmp(lcname, ZEND_UNSET_FUNC_NAME, sizeof(ZEND_UNSET_FUNC_NAME)-1))) {
				if (fn_flags & ((ZEND_ACC_PPP_MASK | ZEND_ACC_STATIC) ^ ZEND_ACC_PUBLIC)) {
					zend_error(E_WARNING, "The magic method __unset() must have public visibility and cannot be static");
				}
			} else if ((name_len == sizeof(ZEND_ISSET_FUNC_NAME)-1) && (!memcmp(lcname, ZEND_ISSET_FUNC_NAME, sizeof(ZEND_ISSET_FUNC_NAME)-1))) {
				if (fn_flags & ((ZEND_ACC_PPP_MASK | ZEND_ACC_STATIC) ^ ZEND_ACC_PUBLIC)) {
					zend_error(E_WARNING, "The magic method __isset() must have public visibility and cannot be static");
				}
			} else if ((name_len == sizeof(ZEND_TOSTRING_FUNC_NAME)-1) && (!memcmp(lcname, ZEND_TOSTRING_FUNC_NAME, sizeof(ZEND_TOSTRING_FUNC_NAME)-1))) {
				if (fn_flags & ((ZEND_ACC_PPP_MASK | ZEND_ACC_STATIC) ^ ZEND_ACC_PUBLIC)) {
					zend_error(E_WARNING, "The magic method __toString() must have public visibility and cannot be static");
				}
			} else if ((name_len == sizeof(ZEND_INVOKE_FUNC_NAME)-1) && (!memcmp(lcname, ZEND_INVOKE_FUNC_NAME, sizeof(ZEND_INVOKE_FUNC_NAME)-1))) {
				if (fn_flags & ((ZEND_ACC_PPP_MASK | ZEND_ACC_STATIC) ^ ZEND_ACC_PUBLIC)) {
					zend_error(E_WARNING, "The magic method __invoke() must have public visibility and cannot be static");
				}
			}
		} else {
			char *class_lcname;

			class_lcname = do_alloca(CG(active_class_entry)->name_length + 1, use_heap);
			zend_str_tolower_copy(class_lcname, CG(active_class_entry)->name, CG(active_class_entry)->name_length);
			/* Improve after RC: cache the lowercase class name */

			if ((CG(active_class_entry)->name_length == name_len) && ((CG(active_class_entry)->ce_flags & ZEND_ACC_TRAIT) != ZEND_ACC_TRAIT) && (!memcmp(class_lcname, lcname, name_len))) {
				if (!CG(active_class_entry)->constructor) {
					CG(active_class_entry)->constructor = (zend_function *) CG(active_op_array);
				}
			} else if ((name_len == sizeof(ZEND_CONSTRUCTOR_FUNC_NAME)-1) && (!memcmp(lcname, ZEND_CONSTRUCTOR_FUNC_NAME, sizeof(ZEND_CONSTRUCTOR_FUNC_NAME)))) {
				if (CG(active_class_entry)->constructor) {
					zend_error(E_STRICT, "Redefining already defined constructor for class %s", CG(active_class_entry)->name);
				}
				CG(active_class_entry)->constructor = (zend_function *) CG(active_op_array);
			} else if ((name_len == sizeof(ZEND_DESTRUCTOR_FUNC_NAME)-1) && (!memcmp(lcname, ZEND_DESTRUCTOR_FUNC_NAME, sizeof(ZEND_DESTRUCTOR_FUNC_NAME)-1))) {
				CG(active_class_entry)->destructor = (zend_function *) CG(active_op_array);
			} else if ((name_len == sizeof(ZEND_CLONE_FUNC_NAME)-1) && (!memcmp(lcname, ZEND_CLONE_FUNC_NAME, sizeof(ZEND_CLONE_FUNC_NAME)-1))) {
				CG(active_class_entry)->clone = (zend_function *) CG(active_op_array);
			} else if ((name_len == sizeof(ZEND_CALL_FUNC_NAME)-1) && (!memcmp(lcname, ZEND_CALL_FUNC_NAME, sizeof(ZEND_CALL_FUNC_NAME)-1))) {
				if (fn_flags & ((ZEND_ACC_PPP_MASK | ZEND_ACC_STATIC) ^ ZEND_ACC_PUBLIC)) {
					zend_error(E_WARNING, "The magic method __call() must have public visibility and cannot be static");
				}
				CG(active_class_entry)->__call = (zend_function *) CG(active_op_array);
			} else if ((name_len == sizeof(ZEND_CALLSTATIC_FUNC_NAME)-1) && (!memcmp(lcname, ZEND_CALLSTATIC_FUNC_NAME, sizeof(ZEND_CALLSTATIC_FUNC_NAME)-1))) {
				if ((fn_flags & (ZEND_ACC_PPP_MASK ^ ZEND_ACC_PUBLIC)) || (fn_flags & ZEND_ACC_STATIC) == 0) {
					zend_error(E_WARNING, "The magic method __callStatic() must have public visibility and be static");
				}
				CG(active_class_entry)->__callstatic = (zend_function *) CG(active_op_array);
			} else if ((name_len == sizeof(ZEND_GET_FUNC_NAME)-1) && (!memcmp(lcname, ZEND_GET_FUNC_NAME, sizeof(ZEND_GET_FUNC_NAME)-1))) {
				if (fn_flags & ((ZEND_ACC_PPP_MASK | ZEND_ACC_STATIC) ^ ZEND_ACC_PUBLIC)) {
					zend_error(E_WARNING, "The magic method __get() must have public visibility and cannot be static");
				}
				CG(active_class_entry)->__get = (zend_function *) CG(active_op_array);
			} else if ((name_len == sizeof(ZEND_SET_FUNC_NAME)-1) && (!memcmp(lcname, ZEND_SET_FUNC_NAME, sizeof(ZEND_SET_FUNC_NAME)-1))) {
				if (fn_flags & ((ZEND_ACC_PPP_MASK | ZEND_ACC_STATIC) ^ ZEND_ACC_PUBLIC)) {
					zend_error(E_WARNING, "The magic method __set() must have public visibility and cannot be static");
				}
				CG(active_class_entry)->__set = (zend_function *) CG(active_op_array);
			} else if ((name_len == sizeof(ZEND_UNSET_FUNC_NAME)-1) && (!memcmp(lcname, ZEND_UNSET_FUNC_NAME, sizeof(ZEND_UNSET_FUNC_NAME)-1))) {
				if (fn_flags & ((ZEND_ACC_PPP_MASK | ZEND_ACC_STATIC) ^ ZEND_ACC_PUBLIC)) {
					zend_error(E_WARNING, "The magic method __unset() must have public visibility and cannot be static");
				}
				CG(active_class_entry)->__unset = (zend_function *) CG(active_op_array);
			} else if ((name_len == sizeof(ZEND_ISSET_FUNC_NAME)-1) && (!memcmp(lcname, ZEND_ISSET_FUNC_NAME, sizeof(ZEND_ISSET_FUNC_NAME)-1))) {
				if (fn_flags & ((ZEND_ACC_PPP_MASK | ZEND_ACC_STATIC) ^ ZEND_ACC_PUBLIC)) {
					zend_error(E_WARNING, "The magic method __isset() must have public visibility and cannot be static");
				}
				CG(active_class_entry)->__isset = (zend_function *) CG(active_op_array);
			} else if ((name_len == sizeof(ZEND_TOSTRING_FUNC_NAME)-1) && (!memcmp(lcname, ZEND_TOSTRING_FUNC_NAME, sizeof(ZEND_TOSTRING_FUNC_NAME)-1))) {
				if (fn_flags & ((ZEND_ACC_PPP_MASK | ZEND_ACC_STATIC) ^ ZEND_ACC_PUBLIC)) {
					zend_error(E_WARNING, "The magic method __toString() must have public visibility and cannot be static");
				}
				CG(active_class_entry)->__tostring = (zend_function *) CG(active_op_array);
			} else if ((name_len == sizeof(ZEND_INVOKE_FUNC_NAME)-1) && (!memcmp(lcname, ZEND_INVOKE_FUNC_NAME, sizeof(ZEND_INVOKE_FUNC_NAME)-1))) {
				if (fn_flags & ((ZEND_ACC_PPP_MASK | ZEND_ACC_STATIC) ^ ZEND_ACC_PUBLIC)) {
					zend_error(E_WARNING, "The magic method __invoke() must have public visibility and cannot be static");
				}
			} else if (!(fn_flags & ZEND_ACC_STATIC)) {
				CG(active_op_array)->fn_flags |= ZEND_ACC_ALLOW_STATIC;
			}
			free_alloca(class_lcname, use_heap);
		}

		str_efree(lcname);
	} else {
		zend_op *opline = get_next_op(CG(active_op_array) TSRMLS_CC);
		zval key;

		if (CG(current_namespace)) {
			/* Prefix function name with current namespace name */
			znode tmp;

			tmp.u.constant = *CG(current_namespace);
			zval_copy_ctor(&tmp.u.constant);
			zend_do_build_namespace_name(&tmp, &tmp, function_name TSRMLS_CC);
			op_array.function_name = Z_STRVAL(tmp.u.constant);
			name_len = Z_STRLEN(tmp.u.constant);
			lcname = zend_str_tolower_dup(Z_STRVAL(tmp.u.constant), name_len);
		} else {
			lcname = zend_str_tolower_dup(name, name_len);
		}

		opline->opcode = ZEND_DECLARE_FUNCTION;
		opline->op1_type = IS_CONST;
		build_runtime_defined_function_key(&key, lcname, name_len TSRMLS_CC);
		opline->op1.constant = zend_add_literal(CG(active_op_array), &key TSRMLS_CC);
		Z_HASH_P(&CONSTANT(opline->op1.constant)) = zend_hash_func(Z_STRVAL(CONSTANT(opline->op1.constant)), Z_STRLEN(CONSTANT(opline->op1.constant)));
		opline->op2_type = IS_CONST;
		LITERAL_STRINGL(opline->op2, lcname, name_len, 0);
		CALCULATE_LITERAL_HASH(opline->op2.constant);
		opline->extended_value = ZEND_DECLARE_FUNCTION;
		zend_hash_quick_update(CG(function_table), Z_STRVAL(key), Z_STRLEN(key), Z_HASH_P(&CONSTANT(opline->op1.constant)), &op_array, sizeof(zend_op_array), (void **) &CG(active_op_array));
		zend_stack_push(&CG(context_stack), (void *) &CG(context), sizeof(CG(context)));
		zend_init_compiler_context(TSRMLS_C);
	}

	if (CG(compiler_options) & ZEND_COMPILE_EXTENDED_INFO) {
		zend_op *opline = get_next_op(CG(active_op_array) TSRMLS_CC);

		opline->opcode = ZEND_EXT_NOP;
		opline->lineno = function_begin_line;
		SET_UNUSED(opline->op1);
		SET_UNUSED(opline->op2);
	}

	{
		/* Push a seperator to the switch stack */
		zend_switch_entry switch_entry;

		switch_entry.cond.op_type = IS_UNUSED;
		switch_entry.default_case = 0;
		switch_entry.control_var = 0;

		zend_stack_push(&CG(switch_cond_stack), (void *) &switch_entry, sizeof(switch_entry));
	}

	{
		/* Push a separator to the foreach stack */
		zend_op dummy_opline;

		dummy_opline.result_type = IS_UNUSED;
		dummy_opline.op1_type = IS_UNUSED;

		zend_stack_push(&CG(foreach_copy_stack), (void *) &dummy_opline, sizeof(zend_op));
	}

	if (CG(doc_comment)) {
		CG(active_op_array)->doc_comment = CG(doc_comment);
		CG(active_op_array)->doc_comment_len = CG(doc_comment_len);
		CG(doc_comment) = NULL;
		CG(doc_comment_len) = 0;
	}
}
/* }}} */

void zend_do_begin_lambda_function_declaration(znode *result, znode *function_token, int return_reference, int is_static TSRMLS_DC) /* {{{ */
{
	znode          function_name;
	zend_op_array *current_op_array = CG(active_op_array);
	int            current_op_number = get_next_op_number(CG(active_op_array));
	zend_op       *current_op;

	function_name.op_type = IS_CONST;
	ZVAL_STRINGL(&function_name.u.constant, "{closure}", sizeof("{closure}")-1, 1);

	zend_do_begin_function_declaration(function_token, &function_name, 0, return_reference, NULL TSRMLS_CC);

	result->op_type = IS_TMP_VAR;
	result->u.op.var = get_temporary_variable(current_op_array);

	current_op = &current_op_array->opcodes[current_op_number];
	current_op->opcode = ZEND_DECLARE_LAMBDA_FUNCTION;
	zend_del_literal(current_op_array, current_op->op2.constant);
	SET_UNUSED(current_op->op2);
	SET_NODE(current_op->result, result);
	if (is_static) {
		CG(active_op_array)->fn_flags |= ZEND_ACC_STATIC;
	}
	CG(active_op_array)->fn_flags |= ZEND_ACC_CLOSURE;
}
/* }}} */

void zend_do_handle_exception(TSRMLS_D) /* {{{ */
{
	zend_op *opline = get_next_op(CG(active_op_array) TSRMLS_CC);

	opline->opcode = ZEND_HANDLE_EXCEPTION;
	SET_UNUSED(opline->op1);
	SET_UNUSED(opline->op2);
}
/* }}} */

void zend_do_end_function_declaration(const znode *function_token TSRMLS_DC) /* {{{ */
{
	char lcname[16];
	int name_len;

	zend_do_extended_info(TSRMLS_C);
	zend_do_return(NULL, 0 TSRMLS_CC);

	pass_two(CG(active_op_array) TSRMLS_CC);
	zend_release_labels(0 TSRMLS_CC);

	if (CG(active_class_entry)) {
		zend_check_magic_method_implementation(CG(active_class_entry), (zend_function*)CG(active_op_array), E_COMPILE_ERROR TSRMLS_CC);
	} else {
		/* we don't care if the function name is longer, in fact lowercasing only
		 * the beginning of the name speeds up the check process */
		name_len = strlen(CG(active_op_array)->function_name);
		zend_str_tolower_copy(lcname, CG(active_op_array)->function_name, MIN(name_len, sizeof(lcname)-1));
		lcname[sizeof(lcname)-1] = '\0'; /* zend_str_tolower_copy won't necessarily set the zero byte */
		if (name_len == sizeof(ZEND_AUTOLOAD_FUNC_NAME) - 1 && !memcmp(lcname, ZEND_AUTOLOAD_FUNC_NAME, sizeof(ZEND_AUTOLOAD_FUNC_NAME)) && CG(active_op_array)->num_args != 1) {
			zend_error(E_COMPILE_ERROR, "%s() must take exactly 1 argument", ZEND_AUTOLOAD_FUNC_NAME);
		}
	}

	CG(active_op_array)->line_end = zend_get_compiled_lineno(TSRMLS_C);
	CG(active_op_array) = function_token->u.op_array;


	/* Pop the switch and foreach seperators */
	zend_stack_del_top(&CG(switch_cond_stack));
	zend_stack_del_top(&CG(foreach_copy_stack));
}
/* }}} */

void zend_do_receive_arg(zend_uchar op, znode *varname, const znode *offset, const znode *initialization, znode *class_type, zend_uchar pass_by_reference TSRMLS_DC) /* {{{ */
{
	zend_op *opline;
	zend_arg_info *cur_arg_info;
	znode var;

	if (class_type->op_type == IS_CONST &&
	    Z_TYPE(class_type->u.constant) == IS_STRING &&
	    Z_STRLEN(class_type->u.constant) == 0) {
		/* Usage of namespace as class name not in namespace */
		zval_dtor(&class_type->u.constant);
		zend_error(E_COMPILE_ERROR, "Cannot use 'namespace' as a class name");
		return;
	}

	if (zend_is_auto_global_quick(Z_STRVAL(varname->u.constant), Z_STRLEN(varname->u.constant), 0 TSRMLS_CC)) {
		zend_error(E_COMPILE_ERROR, "Cannot re-assign auto-global variable %s", Z_STRVAL(varname->u.constant));
	} else {
		var.op_type = IS_CV;
		var.u.op.var = lookup_cv(CG(active_op_array), varname->u.constant.value.str.val, varname->u.constant.value.str.len, 0 TSRMLS_CC);
		Z_STRVAL(varname->u.constant) = (char*)CG(active_op_array)->vars[var.u.op.var].name;
		var.EA = 0;
		if (CG(active_op_array)->vars[var.u.op.var].hash_value == THIS_HASHVAL &&
			Z_STRLEN(varname->u.constant) == sizeof("this")-1 &&
		    !memcmp(Z_STRVAL(varname->u.constant), "this", sizeof("this")-1)) {
			if (CG(active_op_array)->scope &&
			    (CG(active_op_array)->fn_flags & ZEND_ACC_STATIC) == 0) {
				zend_error(E_COMPILE_ERROR, "Cannot re-assign $this");
			}
			CG(active_op_array)->this_var = var.u.op.var;
		}
	}

	opline = get_next_op(CG(active_op_array) TSRMLS_CC);
	CG(active_op_array)->num_args++;
	opline->opcode = op;
	SET_NODE(opline->result, &var);
	SET_NODE(opline->op1, offset);
	if (op == ZEND_RECV_INIT) {
		SET_NODE(opline->op2, initialization);
	} else {
		CG(active_op_array)->required_num_args = CG(active_op_array)->num_args;
		SET_UNUSED(opline->op2);
	}
	CG(active_op_array)->arg_info = erealloc(CG(active_op_array)->arg_info, sizeof(zend_arg_info)*(CG(active_op_array)->num_args));
	cur_arg_info = &CG(active_op_array)->arg_info[CG(active_op_array)->num_args-1];
	cur_arg_info->name = zend_new_interned_string(estrndup(varname->u.constant.value.str.val, varname->u.constant.value.str.len), varname->u.constant.value.str.len + 1, 1 TSRMLS_CC);
	cur_arg_info->name_len = varname->u.constant.value.str.len;
	cur_arg_info->type_hint = 0;
	cur_arg_info->allow_null = 1;
	cur_arg_info->pass_by_reference = pass_by_reference;
	cur_arg_info->class_name = NULL;
	cur_arg_info->class_name_len = 0;

	if (class_type->op_type != IS_UNUSED) {
		cur_arg_info->allow_null = 0;

		if (class_type->u.constant.type != IS_NULL) {
			if (class_type->u.constant.type == IS_ARRAY) {
				cur_arg_info->type_hint = IS_ARRAY;
				if (op == ZEND_RECV_INIT) {
					if (Z_TYPE(initialization->u.constant) == IS_NULL || (Z_TYPE(initialization->u.constant) == IS_CONSTANT && !strcasecmp(Z_STRVAL(initialization->u.constant), "NULL"))) {
						cur_arg_info->allow_null = 1;
					} else if (Z_TYPE(initialization->u.constant) != IS_ARRAY && Z_TYPE(initialization->u.constant) != IS_CONSTANT_ARRAY) {
						zend_error(E_COMPILE_ERROR, "Default value for parameters with array type hint can only be an array or NULL");
					}
				}
			} else if (class_type->u.constant.type == IS_CALLABLE) {
				cur_arg_info->type_hint = IS_CALLABLE;
				if (op == ZEND_RECV_INIT) {
					if (Z_TYPE(initialization->u.constant) == IS_NULL || (Z_TYPE(initialization->u.constant) == IS_CONSTANT && !strcasecmp(Z_STRVAL(initialization->u.constant), "NULL"))) {
						cur_arg_info->allow_null = 1;
					} else {
						zend_error(E_COMPILE_ERROR, "Default value for parameters with callable type hint can only be NULL");
					}
				}
			} else {
				cur_arg_info->type_hint = IS_OBJECT;
				if (ZEND_FETCH_CLASS_DEFAULT == zend_get_class_fetch_type(Z_STRVAL(class_type->u.constant), Z_STRLEN(class_type->u.constant))) {
					zend_resolve_class_name(class_type, opline->extended_value, 1 TSRMLS_CC);
				}
				Z_STRVAL(class_type->u.constant) = (char*)zend_new_interned_string(class_type->u.constant.value.str.val, class_type->u.constant.value.str.len + 1, 1 TSRMLS_CC);
				cur_arg_info->class_name = class_type->u.constant.value.str.val;
				cur_arg_info->class_name_len = class_type->u.constant.value.str.len;
				if (op == ZEND_RECV_INIT) {
					if (Z_TYPE(initialization->u.constant) == IS_NULL || (Z_TYPE(initialization->u.constant) == IS_CONSTANT && !strcasecmp(Z_STRVAL(initialization->u.constant), "NULL"))) {
						cur_arg_info->allow_null = 1;
					} else {
						zend_error(E_COMPILE_ERROR, "Default value for parameters with a class type hint can only be NULL");
					}
				}
			}
		}
	}
}
/* }}} */

int zend_do_begin_function_call(znode *function_name, zend_bool check_namespace TSRMLS_DC) /* {{{ */
{
	zend_function *function;
	char *lcname;
	char *is_compound = memchr(Z_STRVAL(function_name->u.constant), '\\', Z_STRLEN(function_name->u.constant));

	zend_resolve_non_class_name(function_name, check_namespace TSRMLS_CC);

	if (check_namespace && CG(current_namespace) && !is_compound) {
			/* We assume we call function from the current namespace
			if it is not prefixed. */

			/* In run-time PHP will check for function with full name and
			internal function with short name */
			zend_do_begin_dynamic_function_call(function_name, 1 TSRMLS_CC);
			return 1;
	}

	lcname = zend_str_tolower_dup(function_name->u.constant.value.str.val, function_name->u.constant.value.str.len);
	if ((zend_hash_find(CG(function_table), lcname, function_name->u.constant.value.str.len+1, (void **) &function)==FAILURE) ||
	 	((CG(compiler_options) & ZEND_COMPILE_IGNORE_INTERNAL_FUNCTIONS) &&
 		(function->type == ZEND_INTERNAL_FUNCTION))) {
 			zend_do_begin_dynamic_function_call(function_name, 0 TSRMLS_CC);
 			efree(lcname);
 			return 1; /* Dynamic */
 	}
	efree(function_name->u.constant.value.str.val);
	function_name->u.constant.value.str.val = lcname;

	zend_stack_push(&CG(function_call_stack), (void *) &function, sizeof(zend_function *));
	if (CG(context).nested_calls + 1 > CG(active_op_array)->nested_calls) {
		CG(active_op_array)->nested_calls = CG(context).nested_calls + 1;
	}
	zend_do_extended_fcall_begin(TSRMLS_C);
	return 0;
}
/* }}} */

void zend_do_begin_method_call(znode *left_bracket TSRMLS_DC) /* {{{ */
{
	zend_op *last_op;
	int last_op_number;
	unsigned char *ptr = NULL;

	zend_do_end_variable_parse(left_bracket, BP_VAR_R, 0 TSRMLS_CC);
	zend_do_begin_variable_parse(TSRMLS_C);

	last_op_number = get_next_op_number(CG(active_op_array))-1;
	last_op = &CG(active_op_array)->opcodes[last_op_number];

	if ((last_op->op2_type == IS_CONST) && (Z_TYPE(CONSTANT(last_op->op2.constant)) == IS_STRING) && (Z_STRLEN(CONSTANT(last_op->op2.constant)) == sizeof(ZEND_CLONE_FUNC_NAME)-1)
		&& !zend_binary_strcasecmp(Z_STRVAL(CONSTANT(last_op->op2.constant)), Z_STRLEN(CONSTANT(last_op->op2.constant)), ZEND_CLONE_FUNC_NAME, sizeof(ZEND_CLONE_FUNC_NAME)-1)) {
		zend_error(E_COMPILE_ERROR, "Cannot call __clone() method on objects - use 'clone $obj' instead");
	}

	if (last_op->opcode == ZEND_FETCH_OBJ_R) {
		if (last_op->op2_type == IS_CONST) {
			zval name;
			name = CONSTANT(last_op->op2.constant);
			if (Z_TYPE(name) != IS_STRING) {
				zend_error(E_COMPILE_ERROR, "Method name must be a string");
			}
			if (!IS_INTERNED(Z_STRVAL(name))) {
				Z_STRVAL(name) = estrndup(Z_STRVAL(name), Z_STRLEN(name));
			}
			FREE_POLYMORPHIC_CACHE_SLOT(last_op->op2.constant);
			last_op->op2.constant =
				zend_add_func_name_literal(CG(active_op_array), &name TSRMLS_CC);
			GET_POLYMORPHIC_CACHE_SLOT(last_op->op2.constant);
		}
		last_op->opcode = ZEND_INIT_METHOD_CALL;
		last_op->result_type = IS_UNUSED;
		last_op->result.num = CG(context).nested_calls;
		Z_LVAL(left_bracket->u.constant) = ZEND_INIT_FCALL_BY_NAME;
	} else {
		zend_op *opline = get_next_op(CG(active_op_array) TSRMLS_CC);
		opline->opcode = ZEND_INIT_FCALL_BY_NAME;
		opline->result.num = CG(context).nested_calls;
		SET_UNUSED(opline->op1);
		if (left_bracket->op_type == IS_CONST) {
			opline->op2_type = IS_CONST;
			opline->op2.constant = zend_add_func_name_literal(CG(active_op_array), &left_bracket->u.constant TSRMLS_CC);
			GET_CACHE_SLOT(opline->op2.constant);
		} else {
			SET_NODE(opline->op2, left_bracket);
		}
	}

	zend_stack_push(&CG(function_call_stack), (void *) &ptr, sizeof(zend_function *));
	if (++CG(context).nested_calls > CG(active_op_array)->nested_calls) {
		CG(active_op_array)->nested_calls = CG(context).nested_calls;
	}
	zend_do_extended_fcall_begin(TSRMLS_C);
}
/* }}} */

void zend_do_clone(znode *result, const znode *expr TSRMLS_DC) /* {{{ */
{
	zend_op *opline = get_next_op(CG(active_op_array) TSRMLS_CC);

	opline->opcode = ZEND_CLONE;
	SET_NODE(opline->op1, expr);
	SET_UNUSED(opline->op2);
	opline->result_type = IS_VAR;
	opline->result.var = get_temporary_variable(CG(active_op_array));
	GET_NODE(result, opline->result);
}
/* }}} */

void zend_do_begin_dynamic_function_call(znode *function_name, int ns_call TSRMLS_DC) /* {{{ */
{
	unsigned char *ptr = NULL;
	zend_op *opline;

	opline = get_next_op(CG(active_op_array) TSRMLS_CC);
	if (ns_call) {
		/* In run-time PHP will check for function with full name and
		   internal function with short name */
		opline->opcode = ZEND_INIT_NS_FCALL_BY_NAME;
		opline->result.num = CG(context).nested_calls;
		SET_UNUSED(opline->op1);
		opline->op2_type = IS_CONST;
		opline->op2.constant = zend_add_ns_func_name_literal(CG(active_op_array), &function_name->u.constant TSRMLS_CC);
		GET_CACHE_SLOT(opline->op2.constant);
	} else {
		opline->opcode = ZEND_INIT_FCALL_BY_NAME;
		opline->result.num = CG(context).nested_calls;
		SET_UNUSED(opline->op1);
		if (function_name->op_type == IS_CONST) {
			opline->op2_type = IS_CONST;
			opline->op2.constant = zend_add_func_name_literal(CG(active_op_array), &function_name->u.constant TSRMLS_CC);
			GET_CACHE_SLOT(opline->op2.constant);
		} else {
			SET_NODE(opline->op2, function_name);
		}
	}

	zend_stack_push(&CG(function_call_stack), (void *) &ptr, sizeof(zend_function *));
	if (++CG(context).nested_calls > CG(active_op_array)->nested_calls) {
		CG(active_op_array)->nested_calls = CG(context).nested_calls;
	}
	zend_do_extended_fcall_begin(TSRMLS_C);
}
/* }}} */

void zend_resolve_non_class_name(znode *element_name, zend_bool check_namespace TSRMLS_DC) /* {{{ */
{
	znode tmp;
	int len;
	zval **ns;
	char *lcname, *compound = memchr(Z_STRVAL(element_name->u.constant), '\\', Z_STRLEN(element_name->u.constant));

	if (Z_STRVAL(element_name->u.constant)[0] == '\\') {
		/* name starts with \ so it is known and unambiguos, nothing to do here but shorten it */
		memmove(Z_STRVAL(element_name->u.constant), Z_STRVAL(element_name->u.constant)+1, Z_STRLEN(element_name->u.constant));
		--Z_STRLEN(element_name->u.constant);
		return;
	}

	if(!check_namespace) {
		return;
	}

	if (compound && CG(current_import)) {
		len = compound - Z_STRVAL(element_name->u.constant);
		lcname = zend_str_tolower_dup(Z_STRVAL(element_name->u.constant), len);
		/* Check if first part of compound name is an import name */
		if (zend_hash_find(CG(current_import), lcname, len+1, (void**)&ns) == SUCCESS) {
			/* Substitute import name */
			tmp.op_type = IS_CONST;
			tmp.u.constant = **ns;
			zval_copy_ctor(&tmp.u.constant);
			len += 1;
			Z_STRLEN(element_name->u.constant) -= len;
			memmove(Z_STRVAL(element_name->u.constant), Z_STRVAL(element_name->u.constant)+len, Z_STRLEN(element_name->u.constant)+1);
			zend_do_build_namespace_name(&tmp, &tmp, element_name TSRMLS_CC);
			*element_name = tmp;
			efree(lcname);
			return;
		}
		efree(lcname);
	}

	if (CG(current_namespace)) {
		tmp = *element_name;
		Z_STRLEN(tmp.u.constant) = sizeof("\\")-1 + Z_STRLEN(element_name->u.constant) + Z_STRLEN_P(CG(current_namespace));
		Z_STRVAL(tmp.u.constant) = (char *) emalloc(Z_STRLEN(tmp.u.constant)+1);
		memcpy(Z_STRVAL(tmp.u.constant), Z_STRVAL_P(CG(current_namespace)), Z_STRLEN_P(CG(current_namespace)));
		memcpy(&(Z_STRVAL(tmp.u.constant)[Z_STRLEN_P(CG(current_namespace))]), "\\", sizeof("\\")-1);
		memcpy(&(Z_STRVAL(tmp.u.constant)[Z_STRLEN_P(CG(current_namespace)) + sizeof("\\")-1]), Z_STRVAL(element_name->u.constant), Z_STRLEN(element_name->u.constant)+1);
		STR_FREE(Z_STRVAL(element_name->u.constant));
		*element_name = tmp;
	}
}
/* }}} */

void zend_do_resolve_class_name(znode *result, znode *class_name, int is_static TSRMLS_DC) /* {{{ */
{
	char *lcname;
	int lctype;
	znode constant_name;

	lcname = zend_str_tolower_dup(Z_STRVAL(class_name->u.constant), class_name->u.constant.value.str.len);
	lctype = zend_get_class_fetch_type(lcname, strlen(lcname));
	switch (lctype) {
		case ZEND_FETCH_CLASS_SELF:
			if (!CG(active_class_entry)) {
				zend_error(E_COMPILE_ERROR, "Cannot access self::class when no class scope is active");
			}
			zval_dtor(&class_name->u.constant);
			class_name->op_type = IS_CONST;
			ZVAL_STRINGL(&class_name->u.constant, CG(active_class_entry)->name, CG(active_class_entry)->name_length, 1);
			*result = *class_name;
			break;
        case ZEND_FETCH_CLASS_STATIC:
        case ZEND_FETCH_CLASS_PARENT:
			if (is_static) {
				zend_error(E_COMPILE_ERROR,
					"%s::class cannot be used for compile-time class name resolution",
					lctype == ZEND_FETCH_CLASS_STATIC ? "static" : "parent"
					);
			}
			if (!CG(active_class_entry)) {
				zend_error(E_COMPILE_ERROR,
					"Cannot access %s::class when no class scope is active",
					lctype == ZEND_FETCH_CLASS_STATIC ? "static" : "parent"
					);
			}
			constant_name.op_type = IS_CONST;
			ZVAL_STRINGL(&constant_name.u.constant, "class", sizeof("class")-1, 1);
			zend_do_fetch_constant(result, class_name, &constant_name, ZEND_RT, 1 TSRMLS_CC);
			break;
		case ZEND_FETCH_CLASS_DEFAULT:
			zend_resolve_class_name(class_name, ZEND_FETCH_CLASS_GLOBAL, 1 TSRMLS_CC);
			*result = *class_name;
			break;
	}

	efree(lcname);

}
/* }}} */

void zend_resolve_class_name(znode *class_name, ulong fetch_type, int check_ns_name TSRMLS_DC) /* {{{ */
{
	char *compound;
	char *lcname;
	zval **ns;
	znode tmp;
	int len;

	compound = memchr(Z_STRVAL(class_name->u.constant), '\\', Z_STRLEN(class_name->u.constant));
	if (compound) {
		/* This is a compound class name that contains namespace prefix */
		if (Z_STRVAL(class_name->u.constant)[0] == '\\') {
			/* The STRING name has "\" prefix */
			Z_STRLEN(class_name->u.constant) -= 1;
			memmove(Z_STRVAL(class_name->u.constant), Z_STRVAL(class_name->u.constant)+1, Z_STRLEN(class_name->u.constant)+1);
			Z_STRVAL(class_name->u.constant) = erealloc(
			Z_STRVAL(class_name->u.constant),
			Z_STRLEN(class_name->u.constant) + 1);

			if (ZEND_FETCH_CLASS_DEFAULT != zend_get_class_fetch_type(Z_STRVAL(class_name->u.constant), Z_STRLEN(class_name->u.constant))) {
				zend_error(E_COMPILE_ERROR, "'\\%s' is an invalid class name", Z_STRVAL(class_name->u.constant));
			}
		} else {
			if (CG(current_import)) {
				len = compound - Z_STRVAL(class_name->u.constant);
				lcname = zend_str_tolower_dup(Z_STRVAL(class_name->u.constant), len);
				/* Check if first part of compound name is an import name */
				if (zend_hash_find(CG(current_import), lcname, len+1, (void**)&ns) == SUCCESS) {
					/* Substitute import name */
					tmp.op_type = IS_CONST;
					tmp.u.constant = **ns;
					zval_copy_ctor(&tmp.u.constant);
					len += 1;
					Z_STRLEN(class_name->u.constant) -= len;
					memmove(Z_STRVAL(class_name->u.constant), Z_STRVAL(class_name->u.constant)+len, Z_STRLEN(class_name->u.constant)+1);
					zend_do_build_namespace_name(&tmp, &tmp, class_name TSRMLS_CC);
					*class_name = tmp;
					efree(lcname);
					return;
				}
				efree(lcname);
			}
			/* Here name is not prefixed with \ and not imported */
			if (CG(current_namespace)) {
				tmp.op_type = IS_CONST;
				tmp.u.constant = *CG(current_namespace);
				zval_copy_ctor(&tmp.u.constant);
				zend_do_build_namespace_name(&tmp, &tmp, class_name TSRMLS_CC);
				*class_name = tmp;
			}
		}
	} else if (CG(current_import) || CG(current_namespace)) {
		/* this is a plain name (without \) */
		lcname = zend_str_tolower_dup(Z_STRVAL(class_name->u.constant), Z_STRLEN(class_name->u.constant));

		if (CG(current_import) &&
		    zend_hash_find(CG(current_import), lcname, Z_STRLEN(class_name->u.constant)+1, (void**)&ns) == SUCCESS) {
		    /* The given name is an import name. Substitute it. */
			zval_dtor(&class_name->u.constant);
			class_name->u.constant = **ns;
			zval_copy_ctor(&class_name->u.constant);
		} else if (CG(current_namespace)) {
			/* plain name, no import - prepend current namespace to it */
			tmp.op_type = IS_CONST;
			tmp.u.constant = *CG(current_namespace);
			zval_copy_ctor(&tmp.u.constant);
			zend_do_build_namespace_name(&tmp, &tmp, class_name TSRMLS_CC);
			*class_name = tmp;
		}
		efree(lcname);
	}
}
/* }}} */

void zend_do_fetch_class(znode *result, znode *class_name TSRMLS_DC) /* {{{ */
{
	long fetch_class_op_number;
	zend_op *opline;

	if (class_name->op_type == IS_CONST &&
	    Z_TYPE(class_name->u.constant) == IS_STRING &&
	    Z_STRLEN(class_name->u.constant) == 0) {
		/* Usage of namespace as class name not in namespace */
		zval_dtor(&class_name->u.constant);
		zend_error(E_COMPILE_ERROR, "Cannot use 'namespace' as a class name");
		return;
	}

	fetch_class_op_number = get_next_op_number(CG(active_op_array));
	opline = get_next_op(CG(active_op_array) TSRMLS_CC);

	opline->opcode = ZEND_FETCH_CLASS;
	SET_UNUSED(opline->op1);
	opline->extended_value = ZEND_FETCH_CLASS_GLOBAL;
	CG(catch_begin) = fetch_class_op_number;
	if (class_name->op_type == IS_CONST) {
		int fetch_type;

		fetch_type = zend_get_class_fetch_type(class_name->u.constant.value.str.val, class_name->u.constant.value.str.len);
		switch (fetch_type) {
			case ZEND_FETCH_CLASS_SELF:
			case ZEND_FETCH_CLASS_PARENT:
			case ZEND_FETCH_CLASS_STATIC:
				SET_UNUSED(opline->op2);
				opline->extended_value = fetch_type;
				zval_dtor(&class_name->u.constant);
				break;
			default:
				zend_resolve_class_name(class_name, opline->extended_value, 0 TSRMLS_CC);
				opline->op2_type = IS_CONST;
				opline->op2.constant =
					zend_add_class_name_literal(CG(active_op_array), &class_name->u.constant TSRMLS_CC);
				break;
		}
	} else {
		SET_NODE(opline->op2, class_name);
	}
	opline->result.var = get_temporary_variable(CG(active_op_array));
	opline->result_type = IS_VAR; /* FIXME: Hack so that INIT_FCALL_BY_NAME still knows this is a class */
	GET_NODE(result, opline->result);
	result->EA = opline->extended_value;
}
/* }}} */

void zend_do_label(znode *label TSRMLS_DC) /* {{{ */
{
	zend_label dest;

	if (!CG(context).labels) {
		ALLOC_HASHTABLE(CG(context).labels);
		zend_hash_init(CG(context).labels, 4, NULL, NULL, 0);
	}

	dest.brk_cont = CG(context).current_brk_cont;
	dest.opline_num = get_next_op_number(CG(active_op_array));

	if (zend_hash_add(CG(context).labels, Z_STRVAL(label->u.constant), Z_STRLEN(label->u.constant) + 1, (void**)&dest, sizeof(zend_label), NULL) == FAILURE) {
		zend_error(E_COMPILE_ERROR, "Label '%s' already defined", Z_STRVAL(label->u.constant));
	}

	/* Done with label now */
	zval_dtor(&label->u.constant);
}
/* }}} */

void zend_resolve_goto_label(zend_op_array *op_array, zend_op *opline, int pass2 TSRMLS_DC) /* {{{ */
{
	zend_label *dest;
	long current, distance;
	zval *label;

	if (pass2) {
		label = opline->op2.zv;
	} else {
		label = &CONSTANT_EX(op_array, opline->op2.constant);
	}
	if (CG(context).labels == NULL ||
	    zend_hash_find(CG(context).labels, Z_STRVAL_P(label), Z_STRLEN_P(label)+1, (void**)&dest) == FAILURE) {

		if (pass2) {
			CG(in_compilation) = 1;
			CG(active_op_array) = op_array;
			CG(zend_lineno) = opline->lineno;
			zend_error(E_COMPILE_ERROR, "'goto' to undefined label '%s'", Z_STRVAL_P(label));
		} else {
			/* Label is not defined. Delay to pass 2. */
			INC_BPC(op_array);
			return;
		}
	}

	opline->op1.opline_num = dest->opline_num;
	zval_dtor(label);
	Z_TYPE_P(label) = IS_NULL;

	/* Check that we are not moving into loop or switch */
	current = opline->extended_value;
	for (distance = 0; current != dest->brk_cont; distance++) {
		if (current == -1) {
			if (pass2) {
				CG(in_compilation) = 1;
				CG(active_op_array) = op_array;
				CG(zend_lineno) = opline->lineno;
			}
			zend_error(E_COMPILE_ERROR, "'goto' into loop or switch statement is disallowed");
		}
		current = op_array->brk_cont_array[current].parent;
	}

	if (distance == 0) {
		/* Nothing to break out of, optimize to ZEND_JMP */
		opline->opcode = ZEND_JMP;
		opline->extended_value = 0;
		SET_UNUSED(opline->op2);
	} else {
		/* Set real break distance */
		ZVAL_LONG(label, distance);
	}

	if (pass2) {
		DEC_BPC(op_array);
	}
}
/* }}} */

void zend_do_goto(const znode *label TSRMLS_DC) /* {{{ */
{
	zend_op *opline = get_next_op(CG(active_op_array) TSRMLS_CC);

	opline->opcode = ZEND_GOTO;
	opline->extended_value = CG(context).current_brk_cont;
	SET_UNUSED(opline->op1);
	SET_NODE(opline->op2, label);
	zend_resolve_goto_label(CG(active_op_array), opline, 0 TSRMLS_CC);
}
/* }}} */

void zend_release_labels(int temporary TSRMLS_DC) /* {{{ */
{
	if (CG(context).labels) {
		zend_hash_destroy(CG(context).labels);
		FREE_HASHTABLE(CG(context).labels);
		CG(context).labels = NULL;
	}
	if (!temporary && !zend_stack_is_empty(&CG(context_stack))) {
		zend_compiler_context *ctx;

		zend_stack_top(&CG(context_stack), (void**)&ctx);
		CG(context) = *ctx;
		zend_stack_del_top(&CG(context_stack));
	}
}
/* }}} */

void zend_do_build_full_name(znode *result, znode *prefix, znode *name, int is_class_member TSRMLS_DC) /* {{{ */
{
	zend_uint length;

	if (!result) {
		result = prefix;
	} else {
		*result = *prefix;
	}

	if (is_class_member) {
		length = sizeof("::")-1 + result->u.constant.value.str.len + name->u.constant.value.str.len;
		result->u.constant.value.str.val = erealloc(result->u.constant.value.str.val, length+1);
		memcpy(&result->u.constant.value.str.val[result->u.constant.value.str.len], "::", sizeof("::")-1);
		memcpy(&result->u.constant.value.str.val[result->u.constant.value.str.len + sizeof("::")-1], name->u.constant.value.str.val, name->u.constant.value.str.len+1);
		STR_FREE(name->u.constant.value.str.val);
		result->u.constant.value.str.len = length;
	} else {
		length = sizeof("\\")-1 + result->u.constant.value.str.len + name->u.constant.value.str.len;
		result->u.constant.value.str.val = erealloc(result->u.constant.value.str.val, length+1);
		memcpy(&result->u.constant.value.str.val[result->u.constant.value.str.len], "\\", sizeof("\\")-1);
		memcpy(&result->u.constant.value.str.val[result->u.constant.value.str.len + sizeof("\\")-1], name->u.constant.value.str.val, name->u.constant.value.str.len+1);
		STR_FREE(name->u.constant.value.str.val);
		result->u.constant.value.str.len = length;
	}
}
/* }}} */

int zend_do_begin_class_member_function_call(znode *class_name, znode *method_name TSRMLS_DC) /* {{{ */
{
	znode class_node;
	unsigned char *ptr = NULL;
	zend_op *opline;

	if (method_name->op_type == IS_CONST) {
		char *lcname;
		if (Z_TYPE(method_name->u.constant) != IS_STRING) {
			zend_error(E_COMPILE_ERROR, "Method name must be a string");
		}
		lcname = zend_str_tolower_dup(Z_STRVAL(method_name->u.constant), Z_STRLEN(method_name->u.constant));
		if ((sizeof(ZEND_CONSTRUCTOR_FUNC_NAME)-1) == Z_STRLEN(method_name->u.constant) &&
		    memcmp(lcname, ZEND_CONSTRUCTOR_FUNC_NAME, sizeof(ZEND_CONSTRUCTOR_FUNC_NAME)-1) == 0) {
			zval_dtor(&method_name->u.constant);
			method_name->op_type = IS_UNUSED;
		}
		efree(lcname);
	}

	if (class_name->op_type == IS_CONST &&
	    ZEND_FETCH_CLASS_DEFAULT == zend_get_class_fetch_type(Z_STRVAL(class_name->u.constant), Z_STRLEN(class_name->u.constant))) {
		zend_resolve_class_name(class_name, ZEND_FETCH_CLASS_GLOBAL, 1 TSRMLS_CC);
		class_node = *class_name;
		opline = get_next_op(CG(active_op_array) TSRMLS_CC);
	} else {
		zend_do_fetch_class(&class_node, class_name TSRMLS_CC);
		opline = get_next_op(CG(active_op_array) TSRMLS_CC);
		opline->extended_value = class_node.EA	;
	}
	opline->opcode = ZEND_INIT_STATIC_METHOD_CALL;
	opline->result.num = CG(context).nested_calls;
	if (class_node.op_type == IS_CONST) {
		opline->op1_type = IS_CONST;
		opline->op1.constant =
			zend_add_class_name_literal(CG(active_op_array), &class_node.u.constant TSRMLS_CC);
	} else {
		SET_NODE(opline->op1, &class_node);
	}
	if (method_name->op_type == IS_CONST) {
		opline->op2_type = IS_CONST;
		opline->op2.constant =
			zend_add_func_name_literal(CG(active_op_array), &method_name->u.constant TSRMLS_CC);
		if (opline->op1_type == IS_CONST) {
			GET_CACHE_SLOT(opline->op2.constant);
		} else {
			GET_POLYMORPHIC_CACHE_SLOT(opline->op2.constant);
		}
	} else {
		SET_NODE(opline->op2, method_name);
	}

	zend_stack_push(&CG(function_call_stack), (void *) &ptr, sizeof(zend_function *));
	if (++CG(context).nested_calls > CG(active_op_array)->nested_calls) {
		CG(active_op_array)->nested_calls = CG(context).nested_calls;
	}
	zend_do_extended_fcall_begin(TSRMLS_C);
	return 1; /* Dynamic */
}
/* }}} */

void zend_do_end_function_call(znode *function_name, znode *result, const znode *argument_list, int is_method, int is_dynamic_fcall TSRMLS_DC) /* {{{ */
{
	zend_op *opline;

	if (is_method && function_name && function_name->op_type == IS_UNUSED) {
		/* clone */
		if (Z_LVAL(argument_list->u.constant) != 0) {
			zend_error(E_WARNING, "Clone method does not require arguments");
		}
		opline = &CG(active_op_array)->opcodes[Z_LVAL(function_name->u.constant)];
	} else {
		opline = get_next_op(CG(active_op_array) TSRMLS_CC);
		if (!is_method && !is_dynamic_fcall && function_name->op_type==IS_CONST) {
			opline->opcode = ZEND_DO_FCALL;
			SET_NODE(opline->op1, function_name);
			SET_UNUSED(opline->op2);
			opline->op2.num = CG(context).nested_calls;
			CALCULATE_LITERAL_HASH(opline->op1.constant);
			GET_CACHE_SLOT(opline->op1.constant);
		} else {
			opline->opcode = ZEND_DO_FCALL_BY_NAME;
			SET_UNUSED(opline->op1);
			SET_UNUSED(opline->op2);
			opline->op2.num = --CG(context).nested_calls;
		}
	}

	opline->result.var = get_temporary_variable(CG(active_op_array));
	opline->result_type = IS_VAR;
	GET_NODE(result, opline->result);

	zend_stack_del_top(&CG(function_call_stack));
	opline->extended_value = Z_LVAL(argument_list->u.constant);

	if (CG(context).used_stack + 1 > CG(active_op_array)->used_stack) {
		CG(active_op_array)->used_stack = CG(context).used_stack + 1;
	}
	CG(context).used_stack -= Z_LVAL(argument_list->u.constant);
}
/* }}} */

void zend_do_pass_param(znode *param, zend_uchar op, int offset TSRMLS_DC) /* {{{ */
{
	zend_op *opline;
	int original_op=op;
	zend_function **function_ptr_ptr, *function_ptr;
	int send_by_reference;
	int send_function = 0;

	zend_stack_top(&CG(function_call_stack), (void **) &function_ptr_ptr);
	function_ptr = *function_ptr_ptr;

	if (original_op == ZEND_SEND_REF) {
		if (function_ptr &&
		    function_ptr->common.function_name &&
		    function_ptr->common.type == ZEND_USER_FUNCTION &&
		    !ARG_SHOULD_BE_SENT_BY_REF(function_ptr, (zend_uint) offset)) {
			zend_error(E_COMPILE_ERROR,
						"Call-time pass-by-reference has been removed; "
						"If you would like to pass argument by reference, modify the declaration of %s().",
						function_ptr->common.function_name);
		} else {
			zend_error(E_COMPILE_ERROR, "Call-time pass-by-reference has been removed");
		}
		return;
	}

	if (function_ptr) {
		if (ARG_MAY_BE_SENT_BY_REF(function_ptr, (zend_uint) offset)) {
			if (param->op_type & (IS_VAR|IS_CV) && original_op != ZEND_SEND_VAL) {
				send_by_reference = 1;
				if (op == ZEND_SEND_VAR && zend_is_function_or_method_call(param)) {
					/* Method call */
					op = ZEND_SEND_VAR_NO_REF;
					send_function = ZEND_ARG_SEND_FUNCTION | ZEND_ARG_SEND_SILENT;
				}
			} else {
				op = ZEND_SEND_VAL;
				send_by_reference = 0;
			}
		} else {
			send_by_reference = ARG_SHOULD_BE_SENT_BY_REF(function_ptr, (zend_uint) offset) ? ZEND_ARG_SEND_BY_REF : 0;
		}
	} else {
		send_by_reference = 0;
	}

	if (op == ZEND_SEND_VAR && zend_is_function_or_method_call(param)) {
		/* Method call */
		op = ZEND_SEND_VAR_NO_REF;
		send_function = ZEND_ARG_SEND_FUNCTION;
	} else if (op == ZEND_SEND_VAL && (param->op_type & (IS_VAR|IS_CV))) {
		op = ZEND_SEND_VAR_NO_REF;
	}

	if (op!=ZEND_SEND_VAR_NO_REF && send_by_reference==ZEND_ARG_SEND_BY_REF) {
		/* change to passing by reference */
		switch (param->op_type) {
			case IS_VAR:
			case IS_CV:
				op = ZEND_SEND_REF;
				break;
			default:
				zend_error(E_COMPILE_ERROR, "Only variables can be passed by reference");
				break;
		}
	}

	if (original_op == ZEND_SEND_VAR) {
		switch (op) {
			case ZEND_SEND_VAR_NO_REF:
				zend_do_end_variable_parse(param, BP_VAR_R, 0 TSRMLS_CC);
				break;
			case ZEND_SEND_VAR:
				if (function_ptr) {
					zend_do_end_variable_parse(param, BP_VAR_R, 0 TSRMLS_CC);
				} else {
					zend_do_end_variable_parse(param, BP_VAR_FUNC_ARG, offset TSRMLS_CC);
				}
				break;
			case ZEND_SEND_REF:
				zend_do_end_variable_parse(param, BP_VAR_W, 0 TSRMLS_CC);
				break;
		}
	}

	opline = get_next_op(CG(active_op_array) TSRMLS_CC);

	if (op == ZEND_SEND_VAR_NO_REF) {
		if (function_ptr) {
			opline->extended_value = ZEND_ARG_COMPILE_TIME_BOUND | send_by_reference | send_function;
		} else {
			opline->extended_value = send_function;
		}
	} else {
		if (function_ptr) {
			opline->extended_value = ZEND_DO_FCALL;
		} else {
			opline->extended_value = ZEND_DO_FCALL_BY_NAME;
		}
	}
	opline->opcode = op;
	SET_NODE(opline->op1, param);
	opline->op2.opline_num = offset;
	SET_UNUSED(opline->op2);

	if (++CG(context).used_stack > CG(active_op_array)->used_stack) {
		CG(active_op_array)->used_stack = CG(context).used_stack;
	}
}
/* }}} */

static int generate_free_switch_expr(const zend_switch_entry *switch_entry TSRMLS_DC) /* {{{ */
{
	zend_op *opline;

	if (switch_entry->cond.op_type != IS_VAR && switch_entry->cond.op_type != IS_TMP_VAR) {
		return (switch_entry->cond.op_type == IS_UNUSED);
	}

	opline = get_next_op(CG(active_op_array) TSRMLS_CC);

	opline->opcode = (switch_entry->cond.op_type == IS_TMP_VAR) ? ZEND_FREE : ZEND_SWITCH_FREE;
	SET_NODE(opline->op1, &switch_entry->cond);
	SET_UNUSED(opline->op2);
	opline->extended_value = 0;
	return 0;
}
/* }}} */

static int generate_free_foreach_copy(const zend_op *foreach_copy TSRMLS_DC) /* {{{ */
{
	zend_op *opline;

	/* If we reach the seperator then stop applying the stack */
	if (foreach_copy->result_type == IS_UNUSED && foreach_copy->op1_type == IS_UNUSED) {
		return 1;
	}

	opline = get_next_op(CG(active_op_array) TSRMLS_CC);

	opline->opcode = (foreach_copy->result_type == IS_TMP_VAR) ? ZEND_FREE : ZEND_SWITCH_FREE;
	COPY_NODE(opline->op1, foreach_copy->result);
	SET_UNUSED(opline->op2);
	opline->extended_value = 1;

	if (foreach_copy->op1_type != IS_UNUSED) {
		opline = get_next_op(CG(active_op_array) TSRMLS_CC);

		opline->opcode = (foreach_copy->op1_type == IS_TMP_VAR) ? ZEND_FREE : ZEND_SWITCH_FREE;
		COPY_NODE(opline->op1, foreach_copy->op1);
		SET_UNUSED(opline->op2);
		opline->extended_value = 0;
	}

	return 0;
}
/* }}} */

void zend_do_return(znode *expr, int do_end_vparse TSRMLS_DC) /* {{{ */
{
	zend_op *opline;
	int start_op_number, end_op_number;
	zend_bool returns_reference = (CG(active_op_array)->fn_flags & ZEND_ACC_RETURN_REFERENCE) != 0;

	/* The error for use of return inside a generator is thrown in pass_two. */

	if (do_end_vparse) {
		if (returns_reference && !zend_is_function_or_method_call(expr)) {
			zend_do_end_variable_parse(expr, BP_VAR_W, 0 TSRMLS_CC);
		} else {
			zend_do_end_variable_parse(expr, BP_VAR_R, 0 TSRMLS_CC);
		}
	}

	start_op_number = get_next_op_number(CG(active_op_array));

#ifdef ZTS
	zend_stack_apply_with_argument(&CG(switch_cond_stack), ZEND_STACK_APPLY_TOPDOWN, (int (*)(void *element, void *)) generate_free_switch_expr TSRMLS_CC);
	zend_stack_apply_with_argument(&CG(foreach_copy_stack), ZEND_STACK_APPLY_TOPDOWN, (int (*)(void *element, void *)) generate_free_foreach_copy TSRMLS_CC);
#else
	zend_stack_apply(&CG(switch_cond_stack), ZEND_STACK_APPLY_TOPDOWN, (int (*)(void *element)) generate_free_switch_expr);
	zend_stack_apply(&CG(foreach_copy_stack), ZEND_STACK_APPLY_TOPDOWN, (int (*)(void *element)) generate_free_foreach_copy);
#endif

	end_op_number = get_next_op_number(CG(active_op_array));
	while (start_op_number < end_op_number) {
		CG(active_op_array)->opcodes[start_op_number].extended_value |= EXT_TYPE_FREE_ON_RETURN;
		start_op_number++;
	}

	if (CG(context).in_finally) {
		opline = get_next_op(CG(active_op_array) TSRMLS_CC);
		opline->opcode = ZEND_DISCARD_EXCEPTION;
		SET_UNUSED(opline->op1);
		SET_UNUSED(opline->op2);
	}

	opline = get_next_op(CG(active_op_array) TSRMLS_CC);

	opline->opcode = returns_reference ? ZEND_RETURN_BY_REF : ZEND_RETURN;

	if (expr) {
		SET_NODE(opline->op1, expr);

		if (do_end_vparse && zend_is_function_or_method_call(expr)) {
			opline->extended_value = ZEND_RETURNS_FUNCTION;
		}
	} else {
		opline->op1_type = IS_CONST;
		LITERAL_NULL(opline->op1);
	}

	SET_UNUSED(opline->op2);
}
/* }}} */

void zend_do_yield(znode *result, znode *value, const znode *key, zend_bool is_variable TSRMLS_DC) /* {{{ */
{
	zend_op *opline;

	if (!CG(active_op_array)->function_name) {
		zend_error(E_COMPILE_ERROR, "The \"yield\" expression can only be used inside a function");
	}

	CG(active_op_array)->fn_flags |= ZEND_ACC_GENERATOR;

	if (is_variable) {
		if ((CG(active_op_array)->fn_flags & ZEND_ACC_RETURN_REFERENCE) && !zend_is_function_or_method_call(value)) {
			zend_do_end_variable_parse(value, BP_VAR_W, 0 TSRMLS_CC);
		} else {
			zend_do_end_variable_parse(value, BP_VAR_R, 0 TSRMLS_CC);
		}
	}

	opline = get_next_op(CG(active_op_array) TSRMLS_CC);

	opline->opcode = ZEND_YIELD;

	if (value) {
		SET_NODE(opline->op1, value);

		if (is_variable && zend_is_function_or_method_call(value)) {
			opline->extended_value = ZEND_RETURNS_FUNCTION;
		}
	} else {
		SET_UNUSED(opline->op1);
	}

	if (key) {
		SET_NODE(opline->op2, key);
	} else {
		SET_UNUSED(opline->op2);
	}

	opline->result_type = IS_TMP_VAR;
	opline->result.var = get_temporary_variable(CG(active_op_array));
	GET_NODE(result, opline->result);
}
/* }}} */

static int zend_add_try_element(zend_uint try_op TSRMLS_DC) /* {{{ */
{
	int try_catch_offset = CG(active_op_array)->last_try_catch++;

	CG(active_op_array)->try_catch_array = erealloc(CG(active_op_array)->try_catch_array, sizeof(zend_try_catch_element)*CG(active_op_array)->last_try_catch);
	CG(active_op_array)->try_catch_array[try_catch_offset].try_op = try_op;
	CG(active_op_array)->try_catch_array[try_catch_offset].catch_op = 0;
	CG(active_op_array)->try_catch_array[try_catch_offset].finally_op = 0;
	CG(active_op_array)->try_catch_array[try_catch_offset].finally_end = 0;
	return try_catch_offset;
}
/* }}} */

static void zend_add_catch_element(int offset, zend_uint catch_op TSRMLS_DC) /* {{{ */
{
	CG(active_op_array)->try_catch_array[offset].catch_op = catch_op;
}
/* }}} */

void zend_do_first_catch(znode *open_parentheses TSRMLS_DC) /* {{{ */
{
	open_parentheses->u.op.opline_num = get_next_op_number(CG(active_op_array));
}
/* }}} */

void zend_initialize_try_catch_element(znode *catch_token TSRMLS_DC) /* {{{ */
{
	int jmp_op_number = get_next_op_number(CG(active_op_array));
	zend_op *opline = get_next_op(CG(active_op_array) TSRMLS_CC);
	zend_llist jmp_list;
	zend_llist *jmp_list_ptr;

	opline->opcode = ZEND_JMP;
	SET_UNUSED(opline->op1);
	SET_UNUSED(opline->op2);
	/* save for backpatching */

	zend_llist_init(&jmp_list, sizeof(int), NULL, 0);
	zend_stack_push(&CG(bp_stack), (void *) &jmp_list, sizeof(zend_llist));
	zend_stack_top(&CG(bp_stack), (void **) &jmp_list_ptr);
	zend_llist_add_element(jmp_list_ptr, &jmp_op_number);

	catch_token->EA = get_next_op_number(CG(active_op_array));
}
/* }}} */

void zend_do_mark_last_catch(const znode *first_catch, const znode *last_additional_catch TSRMLS_DC) /* {{{ */
{
	CG(active_op_array)->last--;
	zend_do_if_end(TSRMLS_C);
	if (last_additional_catch->u.op.opline_num == -1) {
		CG(active_op_array)->opcodes[first_catch->u.op.opline_num].result.num = 1;
		CG(active_op_array)->opcodes[first_catch->u.op.opline_num].extended_value = get_next_op_number(CG(active_op_array));
	} else {
		CG(active_op_array)->opcodes[last_additional_catch->u.op.opline_num].result.num = 1;
		CG(active_op_array)->opcodes[last_additional_catch->u.op.opline_num].extended_value = get_next_op_number(CG(active_op_array));
	}
	DEC_BPC(CG(active_op_array));
}
/* }}} */

void zend_do_try(znode *try_token TSRMLS_DC) /* {{{ */
{
	try_token->u.op.opline_num = zend_add_try_element(get_next_op_number(CG(active_op_array)) TSRMLS_CC);
	INC_BPC(CG(active_op_array));
}
/* }}} */

void zend_do_finally(znode *finally_token TSRMLS_DC) /* {{{ */
{
	zend_op *opline = get_next_op(CG(active_op_array) TSRMLS_CC);

	finally_token->u.op.opline_num = get_next_op_number(CG(active_op_array));
	/* call the the "finally" block */
	opline->opcode = ZEND_FAST_CALL;
	SET_UNUSED(opline->op1);
	opline->op1.opline_num = finally_token->u.op.opline_num + 1;
	SET_UNUSED(opline->op2);
	/* jump to code after the "finally" block,
	 * the actual jump address is going to be set in zend_do_end_finally()
	 */
	opline = get_next_op(CG(active_op_array) TSRMLS_CC);
	opline->opcode = ZEND_JMP;
	SET_UNUSED(opline->op1);
	SET_UNUSED(opline->op2);

	CG(context).in_finally++;
}
/* }}} */

void zend_do_begin_catch(znode *catch_token, znode *class_name, znode *catch_var, znode *first_catch TSRMLS_DC) /* {{{ */
{
	long catch_op_number;
	zend_op *opline;
	znode catch_class;

	if (class_name->op_type == IS_CONST &&
	    ZEND_FETCH_CLASS_DEFAULT == zend_get_class_fetch_type(Z_STRVAL(class_name->u.constant), Z_STRLEN(class_name->u.constant))) {
		zend_resolve_class_name(class_name, ZEND_FETCH_CLASS_GLOBAL, 1 TSRMLS_CC);
		catch_class = *class_name;
	} else {
		zend_error(E_COMPILE_ERROR, "Bad class name in the catch statement");
	}

	catch_op_number = get_next_op_number(CG(active_op_array));
	if (first_catch) {
		first_catch->u.op.opline_num = catch_op_number;
	}

	opline = get_next_op(CG(active_op_array) TSRMLS_CC);
	opline->opcode = ZEND_CATCH;
	opline->op1_type = IS_CONST;
	opline->op1.constant = zend_add_class_name_literal(CG(active_op_array), &catch_class.u.constant TSRMLS_CC);
	opline->op2_type = IS_CV;
	opline->op2.var = lookup_cv(CG(active_op_array), catch_var->u.constant.value.str.val, catch_var->u.constant.value.str.len, 0 TSRMLS_CC);
	Z_STRVAL(catch_var->u.constant) = (char*)CG(active_op_array)->vars[opline->op2.var].name;
	opline->result.num = 0; /* 1 means it's the last catch in the block */

	catch_token->u.op.opline_num = catch_op_number;
}
/* }}} */

void zend_do_end_catch(znode *catch_token TSRMLS_DC) /* {{{ */
{
	int jmp_op_number = get_next_op_number(CG(active_op_array));
	zend_op *opline = get_next_op(CG(active_op_array) TSRMLS_CC);
	zend_llist *jmp_list_ptr;

	opline->opcode = ZEND_JMP;
	SET_UNUSED(opline->op1);
	SET_UNUSED(opline->op2);
	/* save for backpatching */

	zend_stack_top(&CG(bp_stack), (void **) &jmp_list_ptr);
	zend_llist_add_element(jmp_list_ptr, &jmp_op_number);

	CG(active_op_array)->opcodes[catch_token->u.op.opline_num].extended_value = get_next_op_number(CG(active_op_array));
}
/* }}} */

void zend_do_bind_catch(znode *try_token, znode *catch_token TSRMLS_DC) /* {{{ */ {
	if (catch_token->op_type != IS_UNUSED) {
		zend_add_catch_element(try_token->u.op.opline_num, catch_token->EA TSRMLS_CC);
	}
}
/* }}} */

void zend_do_end_finally(znode *try_token, znode* catch_token, znode *finally_token TSRMLS_DC) /* {{{ */
{
	if (catch_token->op_type == IS_UNUSED && finally_token->op_type == IS_UNUSED) {
		zend_error(E_COMPILE_ERROR, "Cannot use try without catch or finally");
	}
	if (finally_token->op_type != IS_UNUSED) {
		zend_op *opline;

		CG(active_op_array)->try_catch_array[try_token->u.op.opline_num].finally_op = finally_token->u.op.opline_num + 1;
		CG(active_op_array)->try_catch_array[try_token->u.op.opline_num].finally_end = get_next_op_number(CG(active_op_array));
		CG(active_op_array)->has_finally_block = 1;

		opline = get_next_op(CG(active_op_array) TSRMLS_CC);
		opline->opcode = ZEND_FAST_RET;
		SET_UNUSED(opline->op1);
		SET_UNUSED(opline->op2);

		CG(active_op_array)->opcodes[finally_token->u.op.opline_num].op1.opline_num = get_next_op_number(CG(active_op_array));

		CG(context).in_finally--;
	}
}
/* }}} */

void zend_do_throw(const znode *expr TSRMLS_DC) /* {{{ */
{
	zend_op *opline;

	opline = get_next_op(CG(active_op_array) TSRMLS_CC);
	opline->opcode = ZEND_THROW;
	SET_NODE(opline->op1, expr);
	SET_UNUSED(opline->op2);
}
/* }}} */

ZEND_API void function_add_ref(zend_function *function) /* {{{ */
{
	if (function->type == ZEND_USER_FUNCTION) {
		zend_op_array *op_array = &function->op_array;

		(*op_array->refcount)++;
		if (op_array->static_variables) {
			HashTable *static_variables = op_array->static_variables;
			zval *tmp_zval;

			ALLOC_HASHTABLE(op_array->static_variables);
			zend_hash_init(op_array->static_variables, zend_hash_num_elements(static_variables), NULL, ZVAL_PTR_DTOR, 0);
			zend_hash_copy(op_array->static_variables, static_variables, (copy_ctor_func_t) zval_add_ref, (void *) &tmp_zval, sizeof(zval *));
		}
		op_array->run_time_cache = NULL;
	}
}
/* }}} */

static void do_inherit_parent_constructor(zend_class_entry *ce) /* {{{ */
{
	zend_function *function, *new_function;

	if (!ce->parent) {
		return;
	}

	/* You cannot change create_object */
	ce->create_object = ce->parent->create_object;

	/* Inherit special functions if needed */
	if (!ce->get_iterator) {
		ce->get_iterator = ce->parent->get_iterator;
	}
	if (!ce->iterator_funcs.funcs) {
		ce->iterator_funcs.funcs = ce->parent->iterator_funcs.funcs;
	}
	if (!ce->__get) {
		ce->__get   = ce->parent->__get;
	}
	if (!ce->__set) {
		ce->__set = ce->parent->__set;
	}
	if (!ce->__unset) {
		ce->__unset = ce->parent->__unset;
	}
	if (!ce->__isset) {
		ce->__isset = ce->parent->__isset;
	}
	if (!ce->__call) {
		ce->__call = ce->parent->__call;
	}
	if (!ce->__callstatic) {
		ce->__callstatic = ce->parent->__callstatic;
	}
	if (!ce->__tostring) {
		ce->__tostring = ce->parent->__tostring;
	}
	if (!ce->clone) {
		ce->clone = ce->parent->clone;
	}
	if(!ce->serialize) {
		ce->serialize = ce->parent->serialize;
	}
	if(!ce->unserialize) {
		ce->unserialize = ce->parent->unserialize;
	}
	if (!ce->destructor) {
		ce->destructor   = ce->parent->destructor;
	}
	if (ce->constructor) {
		if (ce->parent->constructor && ce->parent->constructor->common.fn_flags & ZEND_ACC_FINAL) {
			zend_error(E_ERROR, "Cannot override final %s::%s() with %s::%s()",
				ce->parent->name, ce->parent->constructor->common.function_name,
				ce->name, ce->constructor->common.function_name
				);
		}
		return;
	}

	if (zend_hash_find(&ce->parent->function_table, ZEND_CONSTRUCTOR_FUNC_NAME, sizeof(ZEND_CONSTRUCTOR_FUNC_NAME), (void **)&function)==SUCCESS) {
		/* inherit parent's constructor */
		zend_hash_update(&ce->function_table, ZEND_CONSTRUCTOR_FUNC_NAME, sizeof(ZEND_CONSTRUCTOR_FUNC_NAME), function, sizeof(zend_function), (void**)&new_function);
		function_add_ref(new_function);
	} else {
		/* Don't inherit the old style constructor if we already have the new style constructor */
		char *lc_class_name;
		char *lc_parent_class_name;

		lc_class_name = zend_str_tolower_dup(ce->name, ce->name_length);
		if (!zend_hash_exists(&ce->function_table, lc_class_name, ce->name_length+1)) {
			lc_parent_class_name = zend_str_tolower_dup(ce->parent->name, ce->parent->name_length);
			if (!zend_hash_exists(&ce->function_table, lc_parent_class_name, ce->parent->name_length+1) &&
					zend_hash_find(&ce->parent->function_table, lc_parent_class_name, ce->parent->name_length+1, (void **)&function)==SUCCESS) {
				if (function->common.fn_flags & ZEND_ACC_CTOR) {
					/* inherit parent's constructor */
					zend_hash_update(&ce->function_table, lc_parent_class_name, ce->parent->name_length+1, function, sizeof(zend_function), (void**)&new_function);
					function_add_ref(new_function);
				}
			}
			efree(lc_parent_class_name);
		}
		efree(lc_class_name);
	}
	ce->constructor = ce->parent->constructor;
}
/* }}} */

char *zend_visibility_string(zend_uint fn_flags) /* {{{ */
{
	if (fn_flags & ZEND_ACC_PRIVATE) {
		return "private";
	}
	if (fn_flags & ZEND_ACC_PROTECTED) {
		return "protected";
	}
	if (fn_flags & ZEND_ACC_PUBLIC) {
		return "public";
	}
	return "";
}
/* }}} */

static void do_inherit_method(zend_function *function) /* {{{ */
{
	/* The class entry of the derived function intentionally remains the same
	 * as that of the parent class.  That allows us to know in which context
	 * we're running, and handle private method calls properly.
	 */
	function_add_ref(function);
}
/* }}} */

static zend_bool zend_do_perform_implementation_check(const zend_function *fe, const zend_function *proto TSRMLS_DC) /* {{{ */
{
	zend_uint i;

	/* If it's a user function then arg_info == NULL means we don't have any parameters but
	 * we still need to do the arg number checks.  We are only willing to ignore this for internal
	 * functions because extensions don't always define arg_info.
	 */
	if (!proto || (!proto->common.arg_info && proto->common.type != ZEND_USER_FUNCTION)) {
		return 1;
	}

	/* Checks for constructors only if they are declared in an interface,
	 * or explicitly marked as abstract
	 */
	if ((fe->common.fn_flags & ZEND_ACC_CTOR)
		&& ((proto->common.scope->ce_flags & ZEND_ACC_INTERFACE) == 0
			&& (proto->common.fn_flags & ZEND_ACC_ABSTRACT) == 0)) {
		return 1;
	}

	/* If both methods are private do not enforce a signature */
    if ((fe->common.fn_flags & ZEND_ACC_PRIVATE) && (proto->common.fn_flags & ZEND_ACC_PRIVATE)) {
		return 1;
	}

	/* check number of arguments */
	if (proto->common.required_num_args < fe->common.required_num_args
		|| proto->common.num_args > fe->common.num_args) {
		return 0;
	}

	if (fe->common.type != ZEND_USER_FUNCTION
		&& (proto->common.fn_flags & ZEND_ACC_PASS_REST_BY_REFERENCE) != 0
		&& (fe->common.fn_flags & ZEND_ACC_PASS_REST_BY_REFERENCE) == 0) {
		return 0;
	}

	/* by-ref constraints on return values are covariant */
	if ((proto->common.fn_flags & ZEND_ACC_RETURN_REFERENCE)
		&& !(fe->common.fn_flags & ZEND_ACC_RETURN_REFERENCE)) {
		return 0;
	}

	for (i=0; i < proto->common.num_args; i++) {
		if (ZEND_LOG_XOR(fe->common.arg_info[i].class_name, proto->common.arg_info[i].class_name)) {
			/* Only one has a type hint and the other one doesn't */
			return 0;
		}

		if (fe->common.arg_info[i].class_name) {
			const char *fe_class_name, *proto_class_name;
			zend_uint fe_class_name_len, proto_class_name_len;

			if (!strcasecmp(fe->common.arg_info[i].class_name, "parent") && proto->common.scope) {
				fe_class_name = proto->common.scope->name;
				fe_class_name_len = proto->common.scope->name_length;
			} else if (!strcasecmp(fe->common.arg_info[i].class_name, "self") && fe->common.scope) {
				fe_class_name = fe->common.scope->name;
				fe_class_name_len = fe->common.scope->name_length;
			} else {
				fe_class_name = fe->common.arg_info[i].class_name;
				fe_class_name_len = fe->common.arg_info[i].class_name_len;
			}

			if (!strcasecmp(proto->common.arg_info[i].class_name, "parent") && proto->common.scope && proto->common.scope->parent) {
				proto_class_name = proto->common.scope->parent->name;
				proto_class_name_len = proto->common.scope->parent->name_length;
			} else if (!strcasecmp(proto->common.arg_info[i].class_name, "self") && proto->common.scope) {
				proto_class_name = proto->common.scope->name;
				proto_class_name_len = proto->common.scope->name_length;
			} else {
				proto_class_name = proto->common.arg_info[i].class_name;
				proto_class_name_len = proto->common.arg_info[i].class_name_len;
			}

			if (strcasecmp(fe_class_name, proto_class_name)!=0) {
				const char *colon;

				if (fe->common.type != ZEND_USER_FUNCTION) {
					return 0;
			    } else if (strchr(proto_class_name, '\\') != NULL ||
						(colon = zend_memrchr(fe_class_name, '\\', fe_class_name_len)) == NULL ||
						strcasecmp(colon+1, proto_class_name) != 0) {
					zend_class_entry **fe_ce, **proto_ce;
					int found, found2;

					found = zend_lookup_class(fe_class_name, fe_class_name_len, &fe_ce TSRMLS_CC);
					found2 = zend_lookup_class(proto_class_name, proto_class_name_len, &proto_ce TSRMLS_CC);

					/* Check for class alias */
					if (found != SUCCESS || found2 != SUCCESS ||
							(*fe_ce)->type == ZEND_INTERNAL_CLASS ||
							(*proto_ce)->type == ZEND_INTERNAL_CLASS ||
							*fe_ce != *proto_ce) {
						return 0;
					}
				}
			}
		}
		if (fe->common.arg_info[i].type_hint != proto->common.arg_info[i].type_hint) {
			/* Incompatible type hint */
			return 0;
		}

		/* by-ref constraints on arguments are invariant */
		if (fe->common.arg_info[i].pass_by_reference != proto->common.arg_info[i].pass_by_reference) {
			return 0;
		}
	}

	if (proto->common.fn_flags & ZEND_ACC_PASS_REST_BY_REFERENCE) {
		for (i=proto->common.num_args; i < fe->common.num_args; i++) {
			if (!fe->common.arg_info[i].pass_by_reference) {
				return 0;
			}
		}
	}
	return 1;
}
/* }}} */

#define REALLOC_BUF_IF_EXCEED(buf, offset, length, size) \
	if (UNEXPECTED(offset - buf + size >= length)) { 	\
		length += size + 1; 				\
		buf = erealloc(buf, length); 		\
	}

static char * zend_get_function_declaration(zend_function *fptr TSRMLS_DC) /* {{{ */
{
	char *offset, *buf;
	zend_uint length = 1024;

	offset = buf = (char *)emalloc(length * sizeof(char));
	if (fptr->op_array.fn_flags & ZEND_ACC_RETURN_REFERENCE) {
		*(offset++) = '&';
		*(offset++) = ' ';
	}

	if (fptr->common.scope) {
		memcpy(offset, fptr->common.scope->name, fptr->common.scope->name_length);
		offset += fptr->common.scope->name_length;
		*(offset++) = ':';
		*(offset++) = ':';
	}

	{
		size_t name_len = strlen(fptr->common.function_name);
		REALLOC_BUF_IF_EXCEED(buf, offset, length, name_len);
		memcpy(offset, fptr->common.function_name, name_len);
		offset += name_len;
	}

	*(offset++) = '(';
	if (fptr->common.arg_info) {
		zend_uint i, required;
		zend_arg_info *arg_info = fptr->common.arg_info;

		required = fptr->common.required_num_args;
		for (i = 0; i < fptr->common.num_args;) {
			if (arg_info->class_name) {
				const char *class_name;
				zend_uint class_name_len;
				if (!strcasecmp(arg_info->class_name, "self") && fptr->common.scope ) {
					class_name = fptr->common.scope->name;
					class_name_len = fptr->common.scope->name_length;
				} else if (!strcasecmp(arg_info->class_name, "parent") && fptr->common.scope->parent) {
					class_name = fptr->common.scope->parent->name;
					class_name_len = fptr->common.scope->parent->name_length;
				} else {
					class_name = arg_info->class_name;
					class_name_len = arg_info->class_name_len;
				}
				REALLOC_BUF_IF_EXCEED(buf, offset, length, class_name_len);
				memcpy(offset, class_name, class_name_len);
				offset += class_name_len;
				*(offset++) = ' ';
			} else if (arg_info->type_hint) {
				zend_uint type_name_len;
				char *type_name = zend_get_type_by_const(arg_info->type_hint);
				type_name_len = strlen(type_name);
				REALLOC_BUF_IF_EXCEED(buf, offset, length, type_name_len);
				memcpy(offset, type_name, type_name_len);
				offset += type_name_len;
				*(offset++) = ' ';
			}

			if (arg_info->pass_by_reference) {
				*(offset++) = '&';
			}
			*(offset++) = '$';

			if (arg_info->name) {
				REALLOC_BUF_IF_EXCEED(buf, offset, length, arg_info->name_len);
				memcpy(offset, arg_info->name, arg_info->name_len);
				offset += arg_info->name_len;
			} else {
				zend_uint idx = i;
				memcpy(offset, "param", 5);
				offset += 5;
				do {
					*(offset++) = (char) (idx % 10) + '0';
					idx /= 10;
				} while (idx > 0);
			}
			if (i >= required) {
				*(offset++) = ' ';
				*(offset++) = '=';
				*(offset++) = ' ';
				if (fptr->type == ZEND_USER_FUNCTION) {
					zend_op *precv = NULL;
					{
						zend_uint idx  = i;
						zend_op *op = ((zend_op_array *)fptr)->opcodes;
						zend_op *end = op + ((zend_op_array *)fptr)->last;

						++idx;
						while (op < end) {
							if ((op->opcode == ZEND_RECV || op->opcode == ZEND_RECV_INIT)
									&& op->op1.num == (long)idx)
							{
								precv = op;
							}
							++op;
						}
					}
					if (precv && precv->opcode == ZEND_RECV_INIT && precv->op2_type != IS_UNUSED) {
						zval *zv, zv_copy;
						int use_copy;
						ALLOC_ZVAL(zv);
						*zv = *precv->op2.zv;
						zval_copy_ctor(zv);
						INIT_PZVAL(zv);
						zval_update_constant_ex(&zv, (void*)1, fptr->common.scope TSRMLS_CC);
						if (Z_TYPE_P(zv) == IS_BOOL) {
							if (Z_LVAL_P(zv)) {
								memcpy(offset, "true", 4);
								offset += 4;
							} else {
								memcpy(offset, "false", 5);
								offset += 5;
							}
						} else if (Z_TYPE_P(zv) == IS_NULL) {
							memcpy(offset, "NULL", 4);
							offset += 4;
						} else if (Z_TYPE_P(zv) == IS_STRING) {
							*(offset++) = '\'';
							REALLOC_BUF_IF_EXCEED(buf, offset, length, MIN(Z_STRLEN_P(zv), 10));
							memcpy(offset, Z_STRVAL_P(zv), MIN(Z_STRLEN_P(zv), 10));
							offset += MIN(Z_STRLEN_P(zv), 10);
							if (Z_STRLEN_P(zv) > 10) {
								*(offset++) = '.';
								*(offset++) = '.';
								*(offset++) = '.';
							}
							*(offset++) = '\'';
						} else if (Z_TYPE_P(zv) == IS_ARRAY) {
							memcpy(offset, "Array", 5);
							offset += 5;
						} else {
							zend_make_printable_zval(zv, &zv_copy, &use_copy);
							REALLOC_BUF_IF_EXCEED(buf, offset, length, Z_STRLEN(zv_copy));
							memcpy(offset, Z_STRVAL(zv_copy), Z_STRLEN(zv_copy));
							offset += Z_STRLEN(zv_copy);
							if (use_copy) {
								zval_dtor(&zv_copy);
							}
						}
						zval_ptr_dtor(&zv);
					}
				} else {
					memcpy(offset, "NULL", 4);
					offset += 4;
				}
			}

			if (++i < fptr->common.num_args) {
				*(offset++) = ',';
				*(offset++) = ' ';
			}
			arg_info++;
			REALLOC_BUF_IF_EXCEED(buf, offset, length, 32);
		}
	}
	*(offset++) = ')';
	*offset = '\0';

	return buf;
}
/* }}} */

static void do_inheritance_check_on_method(zend_function *child, zend_function *parent TSRMLS_DC) /* {{{ */
{
	zend_uint child_flags;
	zend_uint parent_flags = parent->common.fn_flags;

	if ((parent->common.scope->ce_flags & ZEND_ACC_INTERFACE) == 0
		&& parent->common.fn_flags & ZEND_ACC_ABSTRACT
		&& parent->common.scope != (child->common.prototype ? child->common.prototype->common.scope : child->common.scope)
		&& child->common.fn_flags & (ZEND_ACC_ABSTRACT|ZEND_ACC_IMPLEMENTED_ABSTRACT)) {
		zend_error(E_COMPILE_ERROR, "Can't inherit abstract function %s::%s() (previously declared abstract in %s)",
			parent->common.scope->name,
			child->common.function_name,
			child->common.prototype ? child->common.prototype->common.scope->name : child->common.scope->name);
	}

	if (parent_flags & ZEND_ACC_FINAL) {
		zend_error(E_COMPILE_ERROR, "Cannot override final method %s::%s()", ZEND_FN_SCOPE_NAME(parent), child->common.function_name);
	}

	child_flags	= child->common.fn_flags;
	/* You cannot change from static to non static and vice versa.
	 */
	if ((child_flags & ZEND_ACC_STATIC) != (parent_flags & ZEND_ACC_STATIC)) {
		if (child->common.fn_flags & ZEND_ACC_STATIC) {
			zend_error(E_COMPILE_ERROR, "Cannot make non static method %s::%s() static in class %s", ZEND_FN_SCOPE_NAME(parent), child->common.function_name, ZEND_FN_SCOPE_NAME(child));
		} else {
			zend_error(E_COMPILE_ERROR, "Cannot make static method %s::%s() non static in class %s", ZEND_FN_SCOPE_NAME(parent), child->common.function_name, ZEND_FN_SCOPE_NAME(child));
		}
	}

	/* Disallow making an inherited method abstract. */
	if ((child_flags & ZEND_ACC_ABSTRACT) && !(parent_flags & ZEND_ACC_ABSTRACT)) {
		zend_error(E_COMPILE_ERROR, "Cannot make non abstract method %s::%s() abstract in class %s", ZEND_FN_SCOPE_NAME(parent), child->common.function_name, ZEND_FN_SCOPE_NAME(child));
	}

	if (parent_flags & ZEND_ACC_CHANGED) {
		child->common.fn_flags |= ZEND_ACC_CHANGED;
	} else {
		/* Prevent derived classes from restricting access that was available in parent classes
		 */
		if ((child_flags & ZEND_ACC_PPP_MASK) > (parent_flags & ZEND_ACC_PPP_MASK)) {
			zend_error(E_COMPILE_ERROR, "Access level to %s::%s() must be %s (as in class %s)%s", ZEND_FN_SCOPE_NAME(child), child->common.function_name, zend_visibility_string(parent_flags), ZEND_FN_SCOPE_NAME(parent), (parent_flags&ZEND_ACC_PUBLIC) ? "" : " or weaker");
		} else if (((child_flags & ZEND_ACC_PPP_MASK) < (parent_flags & ZEND_ACC_PPP_MASK))
			&& ((parent_flags & ZEND_ACC_PPP_MASK) & ZEND_ACC_PRIVATE)) {
			child->common.fn_flags |= ZEND_ACC_CHANGED;
		}
	}

	if (parent_flags & ZEND_ACC_PRIVATE) {
		child->common.prototype = NULL;
	} else if (parent_flags & ZEND_ACC_ABSTRACT) {
		child->common.fn_flags |= ZEND_ACC_IMPLEMENTED_ABSTRACT;
		child->common.prototype = parent;
	} else if (!(parent->common.fn_flags & ZEND_ACC_CTOR) || (parent->common.prototype && (parent->common.prototype->common.scope->ce_flags & ZEND_ACC_INTERFACE))) {
		/* ctors only have a prototype if it comes from an interface */
		child->common.prototype = parent->common.prototype ? parent->common.prototype : parent;
	}

	if (child->common.prototype && (child->common.prototype->common.fn_flags & ZEND_ACC_ABSTRACT)) {
		if (!zend_do_perform_implementation_check(child, child->common.prototype TSRMLS_CC)) {
<<<<<<< HEAD
			zend_error(E_COMPILE_ERROR, "Declaration of %s::%s() must be compatible with %s", ZEND_FN_SCOPE_NAME(child), child->common.function_name, zend_get_function_declaration(child->common.prototype? child->common.prototype : parent TSRMLS_CC));
		}
	} else if (EG(error_reporting) & E_STRICT || EG(user_error_handler)) { /* Check E_STRICT (or custom error handler) before the check so that we save some time */
		if (!zend_do_perform_implementation_check(child, parent TSRMLS_CC)) {
			char *method_prototype = zend_get_function_declaration(child->common.prototype? child->common.prototype : parent TSRMLS_CC);
			zend_error(E_STRICT, "Declaration of %s::%s() should be compatible with %s", ZEND_FN_SCOPE_NAME(child), child->common.function_name, method_prototype);
=======
			zend_error(E_COMPILE_ERROR, "Declaration of %s::%s() must be compatible with %s", ZEND_FN_SCOPE_NAME(child), child->common.function_name, zend_get_function_declaration(child->common.prototype TSRMLS_CC)); 
		}
	} else if (EG(error_reporting) & E_STRICT || EG(user_error_handler)) { /* Check E_STRICT (or custom error handler) before the check so that we save some time */
		if (!zend_do_perform_implementation_check(child, parent TSRMLS_CC)) {
			char *method_prototype = zend_get_function_declaration(parent TSRMLS_CC);
			zend_error(E_STRICT, "Declaration of %s::%s() should be compatible with %s", ZEND_FN_SCOPE_NAME(child), child->common.function_name, method_prototype); 
>>>>>>> d8792d87
			efree(method_prototype);
		}
	}
}
/* }}} */

static zend_bool do_inherit_method_check(HashTable *child_function_table, zend_function *parent, const zend_hash_key *hash_key, zend_class_entry *child_ce) /* {{{ */
{
	zend_uint parent_flags = parent->common.fn_flags;
	zend_function *child;
	TSRMLS_FETCH();

	if (zend_hash_quick_find(child_function_table, hash_key->arKey, hash_key->nKeyLength, hash_key->h, (void **) &child)==FAILURE) {
		if (parent_flags & (ZEND_ACC_ABSTRACT)) {
			child_ce->ce_flags |= ZEND_ACC_IMPLICIT_ABSTRACT_CLASS;
		}
		return 1; /* method doesn't exist in child, copy from parent */
	}

	do_inheritance_check_on_method(child, parent TSRMLS_CC);

	return 0;
}
/* }}} */

static zend_bool do_inherit_property_access_check(HashTable *target_ht, zend_property_info *parent_info, const zend_hash_key *hash_key, zend_class_entry *ce) /* {{{ */
{
	zend_property_info *child_info;
	zend_class_entry *parent_ce = ce->parent;

	if (parent_info->flags & (ZEND_ACC_PRIVATE|ZEND_ACC_SHADOW)) {
		if (zend_hash_quick_find(&ce->properties_info, hash_key->arKey, hash_key->nKeyLength, hash_key->h, (void **) &child_info)==SUCCESS) {
			child_info->flags |= ZEND_ACC_CHANGED;
		} else {
			zend_hash_quick_update(&ce->properties_info, hash_key->arKey, hash_key->nKeyLength, hash_key->h, parent_info, sizeof(zend_property_info), (void **) &child_info);
			if(ce->type & ZEND_INTERNAL_CLASS) {
				zend_duplicate_property_info_internal(child_info);
			} else {
				zend_duplicate_property_info(child_info);
			}
			child_info->flags &= ~ZEND_ACC_PRIVATE; /* it's not private anymore */
			child_info->flags |= ZEND_ACC_SHADOW; /* but it's a shadow of private */
		}
		return 0; /* don't copy access information to child */
	}

	if (zend_hash_quick_find(&ce->properties_info, hash_key->arKey, hash_key->nKeyLength, hash_key->h, (void **) &child_info)==SUCCESS) {
		if ((parent_info->flags & ZEND_ACC_STATIC) != (child_info->flags & ZEND_ACC_STATIC)) {
			zend_error(E_COMPILE_ERROR, "Cannot redeclare %s%s::$%s as %s%s::$%s",
				(parent_info->flags & ZEND_ACC_STATIC) ? "static " : "non static ", parent_ce->name, hash_key->arKey,
				(child_info->flags & ZEND_ACC_STATIC) ? "static " : "non static ", ce->name, hash_key->arKey);

		}

		if(parent_info->flags & ZEND_ACC_CHANGED) {
			child_info->flags |= ZEND_ACC_CHANGED;
		}

		if ((child_info->flags & ZEND_ACC_PPP_MASK) > (parent_info->flags & ZEND_ACC_PPP_MASK)) {
			zend_error(E_COMPILE_ERROR, "Access level to %s::$%s must be %s (as in class %s)%s", ce->name, hash_key->arKey, zend_visibility_string(parent_info->flags), parent_ce->name, (parent_info->flags&ZEND_ACC_PUBLIC) ? "" : " or weaker");
		} else if ((child_info->flags & ZEND_ACC_STATIC) == 0) {
			zval_ptr_dtor(&(ce->default_properties_table[parent_info->offset]));
			ce->default_properties_table[parent_info->offset] = ce->default_properties_table[child_info->offset];
			ce->default_properties_table[child_info->offset] = NULL;
			child_info->offset = parent_info->offset;
		}
		return 0;	/* Don't copy from parent */
	} else {
		return 1;	/* Copy from parent */
	}
}
/* }}} */

static inline void do_implement_interface(zend_class_entry *ce, zend_class_entry *iface TSRMLS_DC) /* {{{ */
{
	if (!(ce->ce_flags & ZEND_ACC_INTERFACE) && iface->interface_gets_implemented && iface->interface_gets_implemented(iface, ce TSRMLS_CC) == FAILURE) {
		zend_error(E_CORE_ERROR, "Class %s could not implement interface %s", ce->name, iface->name);
	}
	if (ce == iface) {
		zend_error(E_ERROR, "Interface %s cannot implement itself", ce->name);
	}
}
/* }}} */

ZEND_API void zend_do_inherit_interfaces(zend_class_entry *ce, const zend_class_entry *iface TSRMLS_DC) /* {{{ */
{
	/* expects interface to be contained in ce's interface list already */
	zend_uint i, ce_num, if_num = iface->num_interfaces;
	zend_class_entry *entry;

	if (if_num==0) {
		return;
	}
	ce_num = ce->num_interfaces;

	if (ce->type == ZEND_INTERNAL_CLASS) {
		ce->interfaces = (zend_class_entry **) realloc(ce->interfaces, sizeof(zend_class_entry *) * (ce_num + if_num));
	} else {
		ce->interfaces = (zend_class_entry **) erealloc(ce->interfaces, sizeof(zend_class_entry *) * (ce_num + if_num));
	}

	/* Inherit the interfaces, only if they're not already inherited by the class */
	while (if_num--) {
		entry = iface->interfaces[if_num];
		for (i = 0; i < ce_num; i++) {
			if (ce->interfaces[i] == entry) {
				break;
			}
		}
		if (i == ce_num) {
			ce->interfaces[ce->num_interfaces++] = entry;
		}
	}

	/* and now call the implementing handlers */
	while (ce_num < ce->num_interfaces) {
		do_implement_interface(ce, ce->interfaces[ce_num++] TSRMLS_CC);
	}
}
/* }}} */

#ifdef ZTS
static void zval_internal_ctor(zval **p) /* {{{ */
{
	zval *orig_ptr = *p;

	ALLOC_ZVAL(*p);
	MAKE_COPY_ZVAL(&orig_ptr, *p);
}
/* }}} */

# define zval_property_ctor(parent_ce, ce) \
	((void (*)(void *)) (((parent_ce)->type != (ce)->type) ? zval_internal_ctor : zval_add_ref))
#else
# define zval_property_ctor(parent_ce, ce) \
	((void (*)(void *)) zval_add_ref)
#endif

ZEND_API void zend_do_inheritance(zend_class_entry *ce, zend_class_entry *parent_ce TSRMLS_DC) /* {{{ */
{
	zend_property_info *property_info;

	if ((ce->ce_flags & ZEND_ACC_INTERFACE)
		&& !(parent_ce->ce_flags & ZEND_ACC_INTERFACE)) {
		zend_error(E_COMPILE_ERROR, "Interface %s may not inherit from class (%s)", ce->name, parent_ce->name);
	}
	if (parent_ce->ce_flags & ZEND_ACC_FINAL_CLASS) {
		zend_error(E_COMPILE_ERROR, "Class %s may not inherit from final class (%s)", ce->name, parent_ce->name);
	}

	ce->parent = parent_ce;
	/* Copy serialize/unserialize callbacks */
	if (!ce->serialize) {
		ce->serialize   = parent_ce->serialize;
	}
	if (!ce->unserialize) {
		ce->unserialize = parent_ce->unserialize;
	}

	/* Inherit interfaces */
	zend_do_inherit_interfaces(ce, parent_ce TSRMLS_CC);

	/* Inherit properties */
	if (parent_ce->default_properties_count) {
		int i = ce->default_properties_count + parent_ce->default_properties_count;

		ce->default_properties_table = perealloc(ce->default_properties_table, sizeof(void*) * i, ce->type == ZEND_INTERNAL_CLASS);
		if (ce->default_properties_count) {
			while (i-- > parent_ce->default_properties_count) {
				ce->default_properties_table[i] = ce->default_properties_table[i - parent_ce->default_properties_count];
			}
		}
		for (i = 0; i < parent_ce->default_properties_count; i++) {
			ce->default_properties_table[i] = parent_ce->default_properties_table[i];
			if (ce->default_properties_table[i]) {
#ifdef ZTS
				if (parent_ce->type != ce->type) {
					zval *p;

					ALLOC_ZVAL(p);
					MAKE_COPY_ZVAL(&ce->default_properties_table[i], p);
					ce->default_properties_table[i] = p;
				} else {
					Z_ADDREF_P(ce->default_properties_table[i]);
				}
#else
				Z_ADDREF_P(ce->default_properties_table[i]);
#endif
			}
		}
		ce->default_properties_count += parent_ce->default_properties_count;
	}

	if (parent_ce->type != ce->type) {
		/* User class extends internal class */
		zend_update_class_constants(parent_ce  TSRMLS_CC);
		if (parent_ce->default_static_members_count) {
			int i = ce->default_static_members_count + parent_ce->default_static_members_count;

			ce->default_static_members_table = erealloc(ce->default_static_members_table, sizeof(void*) * i);
			if (ce->default_static_members_count) {
				while (i-- > parent_ce->default_static_members_count) {
					ce->default_static_members_table[i] = ce->default_static_members_table[i - parent_ce->default_static_members_count];
				}
			}
			for (i = 0; i < parent_ce->default_static_members_count; i++) {
				SEPARATE_ZVAL_TO_MAKE_IS_REF(&CE_STATIC_MEMBERS(parent_ce)[i]);
				ce->default_static_members_table[i] = CE_STATIC_MEMBERS(parent_ce)[i];
				Z_ADDREF_P(ce->default_static_members_table[i]);
			}
			ce->default_static_members_count += parent_ce->default_static_members_count;
			ce->static_members_table = ce->default_static_members_table;
		}
	} else {
		if (parent_ce->default_static_members_count) {
			int i = ce->default_static_members_count + parent_ce->default_static_members_count;

			ce->default_static_members_table = perealloc(ce->default_static_members_table, sizeof(void*) * i, ce->type == ZEND_INTERNAL_CLASS);
			if (ce->default_static_members_count) {
				while (i-- > parent_ce->default_static_members_count) {
					ce->default_static_members_table[i] = ce->default_static_members_table[i - parent_ce->default_static_members_count];
				}
			}
			for (i = 0; i < parent_ce->default_static_members_count; i++) {
				SEPARATE_ZVAL_TO_MAKE_IS_REF(&parent_ce->default_static_members_table[i]);
				ce->default_static_members_table[i] = parent_ce->default_static_members_table[i];
				Z_ADDREF_P(ce->default_static_members_table[i]);
			}
			ce->default_static_members_count += parent_ce->default_static_members_count;
			if (ce->type == ZEND_USER_CLASS) {
				ce->static_members_table = ce->default_static_members_table;
			}
		}
	}

	for (zend_hash_internal_pointer_reset(&ce->properties_info);
	zend_hash_get_current_data(&ce->properties_info, (void *) &property_info) == SUCCESS;
	zend_hash_move_forward(&ce->properties_info)) {
		if (property_info->ce == ce) {
			if (property_info->flags & ZEND_ACC_STATIC) {
				property_info->offset += parent_ce->default_static_members_count;
			} else {
				property_info->offset += parent_ce->default_properties_count;
			}
		}
	}

	zend_hash_merge_ex(&ce->properties_info, &parent_ce->properties_info, (copy_ctor_func_t) (ce->type & ZEND_INTERNAL_CLASS ? zend_duplicate_property_info_internal : zend_duplicate_property_info), sizeof(zend_property_info), (merge_checker_func_t) do_inherit_property_access_check, ce);

	zend_hash_merge(&ce->constants_table, &parent_ce->constants_table, zval_property_ctor(parent_ce, ce), NULL, sizeof(zval *), 0);
	zend_hash_merge_ex(&ce->function_table, &parent_ce->function_table, (copy_ctor_func_t) do_inherit_method, sizeof(zend_function), (merge_checker_func_t) do_inherit_method_check, ce);
	do_inherit_parent_constructor(ce);

	if (ce->ce_flags & ZEND_ACC_IMPLICIT_ABSTRACT_CLASS && ce->type == ZEND_INTERNAL_CLASS) {
		ce->ce_flags |= ZEND_ACC_EXPLICIT_ABSTRACT_CLASS;
	} else if (!(ce->ce_flags & (ZEND_ACC_IMPLEMENT_INTERFACES|ZEND_ACC_IMPLEMENT_TRAITS))) {
		/* The verification will be done in runtime by ZEND_VERIFY_ABSTRACT_CLASS */
		zend_verify_abstract_class(ce TSRMLS_CC);
	}
	ce->ce_flags |= parent_ce->ce_flags & ZEND_HAS_STATIC_IN_METHODS;
}
/* }}} */

static zend_bool do_inherit_constant_check(HashTable *child_constants_table, const zval **parent_constant, const zend_hash_key *hash_key, const zend_class_entry *iface) /* {{{ */
{
	zval **old_constant;

	if (zend_hash_quick_find(child_constants_table, hash_key->arKey, hash_key->nKeyLength, hash_key->h, (void**)&old_constant) == SUCCESS) {
		if (*old_constant != *parent_constant) {
			zend_error(E_COMPILE_ERROR, "Cannot inherit previously-inherited or override constant %s from interface %s", hash_key->arKey, iface->name);
		}
		return 0;
	}
	return 1;
}
/* }}} */

static int do_interface_constant_check(zval **val TSRMLS_DC, int num_args, va_list args, const zend_hash_key *key) /* {{{ */
{
	zend_class_entry **iface = va_arg(args, zend_class_entry**);

	do_inherit_constant_check(&(*iface)->constants_table, (const zval **) val, key, *iface);

	return ZEND_HASH_APPLY_KEEP;
}
/* }}} */

ZEND_API void zend_do_implement_interface(zend_class_entry *ce, zend_class_entry *iface TSRMLS_DC) /* {{{ */
{
	zend_uint i, ignore = 0;
	zend_uint current_iface_num = ce->num_interfaces;
	zend_uint parent_iface_num  = ce->parent ? ce->parent->num_interfaces : 0;

	for (i = 0; i < ce->num_interfaces; i++) {
		if (ce->interfaces[i] == NULL) {
			memmove(ce->interfaces + i, ce->interfaces + i + 1, sizeof(zend_class_entry*) * (--ce->num_interfaces - i));
			i--;
		} else if (ce->interfaces[i] == iface) {
			if (i < parent_iface_num) {
				ignore = 1;
			} else {
				zend_error(E_COMPILE_ERROR, "Class %s cannot implement previously implemented interface %s", ce->name, iface->name);
			}
		}
	}
	if (ignore) {
		/* Check for attempt to redeclare interface constants */
		zend_hash_apply_with_arguments(&ce->constants_table TSRMLS_CC, (apply_func_args_t) do_interface_constant_check, 1, &iface);
	} else {
		if (ce->num_interfaces >= current_iface_num) {
			if (ce->type == ZEND_INTERNAL_CLASS) {
				ce->interfaces = (zend_class_entry **) realloc(ce->interfaces, sizeof(zend_class_entry *) * (++current_iface_num));
			} else {
				ce->interfaces = (zend_class_entry **) erealloc(ce->interfaces, sizeof(zend_class_entry *) * (++current_iface_num));
			}
		}
		ce->interfaces[ce->num_interfaces++] = iface;

		zend_hash_merge_ex(&ce->constants_table, &iface->constants_table, (copy_ctor_func_t) zval_add_ref, sizeof(zval *), (merge_checker_func_t) do_inherit_constant_check, iface);
		zend_hash_merge_ex(&ce->function_table, &iface->function_table, (copy_ctor_func_t) do_inherit_method, sizeof(zend_function), (merge_checker_func_t) do_inherit_method_check, ce);

		do_implement_interface(ce, iface TSRMLS_CC);
		zend_do_inherit_interfaces(ce, iface TSRMLS_CC);
	}
}
/* }}} */

ZEND_API void zend_do_implement_trait(zend_class_entry *ce, zend_class_entry *trait TSRMLS_DC) /* {{{ */
{
	zend_uint i, ignore = 0;
	zend_uint current_trait_num = ce->num_traits;
	zend_uint parent_trait_num  = ce->parent ? ce->parent->num_traits : 0;

	for (i = 0; i < ce->num_traits; i++) {
		if (ce->traits[i] == NULL) {
			memmove(ce->traits + i, ce->traits + i + 1, sizeof(zend_class_entry*) * (--ce->num_traits - i));
			i--;
		} else if (ce->traits[i] == trait) {
			if (i < parent_trait_num) {
				ignore = 1;
			}
		}
	}
	if (!ignore) {
		if (ce->num_traits >= current_trait_num) {
			if (ce->type == ZEND_INTERNAL_CLASS) {
				ce->traits = (zend_class_entry **) realloc(ce->traits, sizeof(zend_class_entry *) * (++current_trait_num));
			} else {
				ce->traits = (zend_class_entry **) erealloc(ce->traits, sizeof(zend_class_entry *) * (++current_trait_num));
			}
		}
		ce->traits[ce->num_traits++] = trait;
	}
}
/* }}} */

static zend_bool zend_traits_method_compatibility_check(zend_function *fn, zend_function *other_fn TSRMLS_DC) /* {{{ */
{
	zend_uint    fn_flags = fn->common.scope->ce_flags;
	zend_uint other_flags = other_fn->common.scope->ce_flags;

	return zend_do_perform_implementation_check(fn, other_fn TSRMLS_CC)
		&& ((other_fn->common.scope->ce_flags & ZEND_ACC_INTERFACE) || zend_do_perform_implementation_check(other_fn, fn TSRMLS_CC))
		&& ((fn_flags & (ZEND_ACC_FINAL|ZEND_ACC_STATIC)) ==
		    (other_flags & (ZEND_ACC_FINAL|ZEND_ACC_STATIC))); /* equal final and static qualifier */
}
/* }}} */

static void zend_add_magic_methods(zend_class_entry* ce, const char* mname, uint mname_len, zend_function* fe TSRMLS_DC) /* {{{ */
{
	if (!strncmp(mname, ZEND_CLONE_FUNC_NAME, mname_len)) {
		ce->clone = fe; fe->common.fn_flags |= ZEND_ACC_CLONE;
	} else if (!strncmp(mname, ZEND_CONSTRUCTOR_FUNC_NAME, mname_len)) {
		if (ce->constructor) {
			zend_error(E_COMPILE_ERROR, "%s has colliding constructor definitions coming from traits", ce->name);
		}
		ce->constructor = fe; fe->common.fn_flags |= ZEND_ACC_CTOR;
	} else if (!strncmp(mname, ZEND_DESTRUCTOR_FUNC_NAME,  mname_len)) {
		ce->destructor = fe; fe->common.fn_flags |= ZEND_ACC_DTOR;
	} else if (!strncmp(mname, ZEND_GET_FUNC_NAME, mname_len)) {
		ce->__get = fe;
	} else if (!strncmp(mname, ZEND_SET_FUNC_NAME, mname_len)) {
		ce->__set = fe;
	} else if (!strncmp(mname, ZEND_CALL_FUNC_NAME, mname_len)) {
		ce->__call = fe;
	} else if (!strncmp(mname, ZEND_UNSET_FUNC_NAME, mname_len)) {
		ce->__unset = fe;
	} else if (!strncmp(mname, ZEND_ISSET_FUNC_NAME, mname_len)) {
		ce->__isset = fe;
	} else if (!strncmp(mname, ZEND_CALLSTATIC_FUNC_NAME, mname_len)) {
		ce->__callstatic = fe;
	} else if (!strncmp(mname, ZEND_TOSTRING_FUNC_NAME, mname_len)) {
		ce->__tostring = fe;
	} else if (ce->name_length + 1 == mname_len) {
		char *lowercase_name = emalloc(ce->name_length + 1);
		zend_str_tolower_copy(lowercase_name, ce->name, ce->name_length);
		lowercase_name = (char*)zend_new_interned_string(lowercase_name, ce->name_length + 1, 1 TSRMLS_CC);
		if (!memcmp(mname, lowercase_name, mname_len)) {
			if (ce->constructor) {
				zend_error(E_COMPILE_ERROR, "%s has colliding constructor definitions coming from traits", ce->name);
			}
			ce->constructor = fe;
			fe->common.fn_flags |= ZEND_ACC_CTOR;
		}
		str_efree(lowercase_name);
	}
}
/* }}} */

static void zend_add_trait_method(zend_class_entry *ce, const char *name, const char *arKey, uint nKeyLength, zend_function *fn, HashTable **overriden TSRMLS_DC) /* {{{ */
{
	zend_function *existing_fn = NULL;
	ulong h = zend_hash_func(arKey, nKeyLength);

	if (zend_hash_quick_find(&ce->function_table, arKey, nKeyLength, h, (void**) &existing_fn) == SUCCESS) {
		if (existing_fn->common.scope == ce) {
			/* members from the current class override trait methods */
			/* use temporary *overriden HashTable to detect hidden conflict */
			if (*overriden) {
				if (zend_hash_quick_find(*overriden, arKey, nKeyLength, h, (void**) &existing_fn) == SUCCESS) {
					if (existing_fn->common.fn_flags & ZEND_ACC_ABSTRACT) {
						/* Make sure the trait method is compatible with previosly declared abstract method */
						if (!zend_traits_method_compatibility_check(fn, existing_fn TSRMLS_CC)) {
							zend_error(E_COMPILE_ERROR, "Declaration of %s must be compatible with %s",
								zend_get_function_declaration(fn TSRMLS_CC),
								zend_get_function_declaration(existing_fn TSRMLS_CC));
						}
					} else if (fn->common.fn_flags & ZEND_ACC_ABSTRACT) {
						/* Make sure the abstract declaration is compatible with previous declaration */
						if (!zend_traits_method_compatibility_check(existing_fn, fn TSRMLS_CC)) {
							zend_error(E_COMPILE_ERROR, "Declaration of %s must be compatible with %s",
								zend_get_function_declaration(fn TSRMLS_CC),
								zend_get_function_declaration(existing_fn TSRMLS_CC));
						}
						return;
					}
				}
			} else {
				ALLOC_HASHTABLE(*overriden);
				zend_hash_init_ex(*overriden, 2, NULL, NULL, 0, 0);
			}
			zend_hash_quick_update(*overriden, arKey, nKeyLength, h, fn, sizeof(zend_function), (void**)&fn);
			return;
		} else if (existing_fn->common.fn_flags & ZEND_ACC_ABSTRACT) {
			/* Make sure the trait method is compatible with previosly declared abstract method */
			if (!zend_traits_method_compatibility_check(fn, existing_fn TSRMLS_CC)) {
				zend_error(E_COMPILE_ERROR, "Declaration of %s must be compatible with %s",
					zend_get_function_declaration(fn TSRMLS_CC),
					zend_get_function_declaration(existing_fn TSRMLS_CC));
			}
		} else if (fn->common.fn_flags & ZEND_ACC_ABSTRACT) {
			/* Make sure the abstract declaration is compatible with previous declaration */
			if (!zend_traits_method_compatibility_check(existing_fn, fn TSRMLS_CC)) {
				zend_error(E_COMPILE_ERROR, "Declaration of %s must be compatible with %s",
					zend_get_function_declaration(fn TSRMLS_CC),
					zend_get_function_declaration(existing_fn TSRMLS_CC));
			}
			return;
		} else if ((existing_fn->common.scope->ce_flags & ZEND_ACC_TRAIT) == ZEND_ACC_TRAIT) {
			/* two trais can't define the same non-abstract method */
#if 1
			zend_error(E_COMPILE_ERROR, "Trait method %s has not been applied, because there are collisions with other trait methods on %s",
				name, ce->name);
#else		/* TODO: better errot message */
			zend_error(E_COMPILE_ERROR, "Trait method %s::%s has not been applied as %s::%s, because of collision with %s::%s",
				fn->common.scope->name, fn->common.function_name,
				ce->name, name,
				existing_fn->common.scope->name, existing_fn->common.function_name);
#endif
		} else {
			/* inherited members are overridden by members inserted by traits */
			/* check whether the trait method fullfills the inheritance requirements */
			do_inheritance_check_on_method(fn, existing_fn TSRMLS_CC);
		}
	}

	function_add_ref(fn);
	zend_hash_quick_update(&ce->function_table, arKey, nKeyLength, h, fn, sizeof(zend_function), (void**)&fn);
	zend_add_magic_methods(ce, arKey, nKeyLength, fn TSRMLS_CC);
}
/* }}} */

static int zend_fixup_trait_method(zend_function *fn, zend_class_entry *ce TSRMLS_DC) /* {{{ */
{
	if ((fn->common.scope->ce_flags & ZEND_ACC_TRAIT) == ZEND_ACC_TRAIT) {

		fn->common.scope = ce;

		if (fn->common.fn_flags & ZEND_ACC_ABSTRACT) {
			ce->ce_flags |= ZEND_ACC_IMPLICIT_ABSTRACT_CLASS;
		}
		if (fn->op_array.static_variables) {
			ce->ce_flags |= ZEND_HAS_STATIC_IN_METHODS;
		}
	}
	return ZEND_HASH_APPLY_KEEP;
}
/* }}} */

static int zend_traits_copy_functions(zend_function *fn TSRMLS_DC, int num_args, va_list args, zend_hash_key *hash_key) /* {{{ */
{
	zend_class_entry  *ce;
	HashTable         **overriden;
	zend_trait_alias  *alias, **alias_ptr;
	HashTable         *exclude_table;
	char              *lcname;
	unsigned int       fnname_len;
	zend_function      fn_copy;
	void              *dummy;

	ce            = va_arg(args, zend_class_entry*);
	overriden     = va_arg(args, HashTable**);
	exclude_table = va_arg(args, HashTable*);

	fnname_len = hash_key->nKeyLength - 1;

	/* apply aliases which are qualified with a class name, there should not be any ambiguity */
	if (ce->trait_aliases) {
		alias_ptr = ce->trait_aliases;
		alias = *alias_ptr;
		while (alias) {
			/* Scope unset or equal to the function we compare to, and the alias applies to fn */
			if (alias->alias != NULL
				&& (!alias->trait_method->ce || fn->common.scope == alias->trait_method->ce)
				&& alias->trait_method->mname_len == fnname_len
				&& (zend_binary_strcasecmp(alias->trait_method->method_name, alias->trait_method->mname_len, hash_key->arKey, fnname_len) == 0)) {
				fn_copy = *fn;

				/* if it is 0, no modifieres has been changed */
				if (alias->modifiers) {
					fn_copy.common.fn_flags = alias->modifiers | (fn->common.fn_flags ^ (fn->common.fn_flags & ZEND_ACC_PPP_MASK));
				}

				lcname = zend_str_tolower_dup(alias->alias, alias->alias_len);
				zend_add_trait_method(ce, alias->alias, lcname, alias->alias_len+1, &fn_copy, overriden TSRMLS_CC);
				efree(lcname);

				/* Record the trait from which this alias was resolved. */
				if (!alias->trait_method->ce) {
					alias->trait_method->ce = fn->common.scope;
				}
			}
			alias_ptr++;
			alias = *alias_ptr;
		}
	}

	lcname = hash_key->arKey;

	if (exclude_table == NULL || zend_hash_find(exclude_table, lcname, fnname_len, &dummy) == FAILURE) {
		/* is not in hashtable, thus, function is not to be excluded */
		fn_copy = *fn;

		/* apply aliases which have not alias name, just setting visibility */
		if (ce->trait_aliases) {
			alias_ptr = ce->trait_aliases;
			alias = *alias_ptr;
			while (alias) {
				/* Scope unset or equal to the function we compare to, and the alias applies to fn */
				if (alias->alias == NULL && alias->modifiers != 0
					&& (!alias->trait_method->ce || fn->common.scope == alias->trait_method->ce)
					&& (alias->trait_method->mname_len == fnname_len)
					&& (zend_binary_strcasecmp(alias->trait_method->method_name, alias->trait_method->mname_len, lcname, fnname_len) == 0)) {

					fn_copy.common.fn_flags = alias->modifiers | (fn->common.fn_flags ^ (fn->common.fn_flags & ZEND_ACC_PPP_MASK));

					/** Record the trait from which this alias was resolved. */
					if (!alias->trait_method->ce) {
						alias->trait_method->ce = fn->common.scope;
					}
				}
				alias_ptr++;
				alias = *alias_ptr;
			}
		}

		zend_add_trait_method(ce, fn->common.function_name, lcname, fnname_len+1, &fn_copy, overriden TSRMLS_CC);
	}

	return ZEND_HASH_APPLY_KEEP;
}
/* }}} */

static void zend_check_trait_usage(zend_class_entry *ce, zend_class_entry *trait TSRMLS_DC) /* {{{ */
{
	zend_uint i;

	if ((trait->ce_flags & ZEND_ACC_TRAIT) != ZEND_ACC_TRAIT) {
		zend_error(E_COMPILE_ERROR, "Class %s is not a trait, Only traits may be used in 'as' and 'insteadof' statements", trait->name);
	}

	for (i = 0; i < ce->num_traits; i++) {
		if (ce->traits[i] == trait) {
			return;
		}
	}
	zend_error(E_COMPILE_ERROR, "Required Trait %s wasn't added to %s", trait->name, ce->name);
}
/* }}} */

static void zend_traits_init_trait_structures(zend_class_entry *ce TSRMLS_DC) /* {{{ */
{
	size_t i, j = 0;
	zend_trait_precedence *cur_precedence;
	zend_trait_method_reference *cur_method_ref;
	char *lcname;
	zend_bool method_exists;

	/* resolve class references */
	if (ce->trait_precedences) {
		i = 0;
		while ((cur_precedence = ce->trait_precedences[i])) {
			/** Resolve classes for all precedence operations. */
			if (cur_precedence->exclude_from_classes) {
				cur_method_ref = cur_precedence->trait_method;
				if (!(cur_precedence->trait_method->ce = zend_fetch_class(cur_method_ref->class_name, cur_method_ref->cname_len,
								ZEND_FETCH_CLASS_TRAIT|ZEND_FETCH_CLASS_NO_AUTOLOAD TSRMLS_CC))) {
					zend_error(E_COMPILE_ERROR, "Could not find trait %s", cur_method_ref->class_name);
				}
				zend_check_trait_usage(ce, cur_precedence->trait_method->ce TSRMLS_CC);

				/** Ensure that the prefered method is actually available. */
				lcname = zend_str_tolower_dup(cur_method_ref->method_name,
											  cur_method_ref->mname_len);
				method_exists = zend_hash_exists(&cur_method_ref->ce->function_table,
												 lcname,
												 cur_method_ref->mname_len + 1);
				efree(lcname);
				if (!method_exists) {
					zend_error(E_COMPILE_ERROR,
							   "A precedence rule was defined for %s::%s but this method does not exist",
							   cur_method_ref->ce->name,
							   cur_method_ref->method_name);
				}

				/** With the other traits, we are more permissive.
					We do not give errors for those. This allows to be more
					defensive in such definitions.
					However, we want to make sure that the insteadof declartion
					is consistent in itself.
				 */
				j = 0;
				while (cur_precedence->exclude_from_classes[j]) {
					char* class_name = (char*)cur_precedence->exclude_from_classes[j];
					zend_uint name_length = strlen(class_name);

					if (!(cur_precedence->exclude_from_classes[j] = zend_fetch_class(class_name, name_length, ZEND_FETCH_CLASS_TRAIT |ZEND_FETCH_CLASS_NO_AUTOLOAD TSRMLS_CC))) {
						zend_error(E_COMPILE_ERROR, "Could not find trait %s", class_name);
					}
					zend_check_trait_usage(ce, cur_precedence->exclude_from_classes[j] TSRMLS_CC);

					/* make sure that the trait method is not from a class mentioned in
					 exclude_from_classes, for consistency */
					if (cur_precedence->trait_method->ce == cur_precedence->exclude_from_classes[i]) {
						zend_error(E_COMPILE_ERROR,
								   "Inconsistent insteadof definition. "
								   "The method %s is to be used from %s, but %s is also on the exclude list",
								   cur_method_ref->method_name,
								   cur_precedence->trait_method->ce->name,
								   cur_precedence->trait_method->ce->name);
					}

					efree(class_name);
					j++;
				}
			}
			i++;
		}
	}

	if (ce->trait_aliases) {
		i = 0;
		while (ce->trait_aliases[i]) {
			/** For all aliases with an explicit class name, resolve the class now. */
			if (ce->trait_aliases[i]->trait_method->class_name) {
				cur_method_ref = ce->trait_aliases[i]->trait_method;
				if (!(cur_method_ref->ce = zend_fetch_class(cur_method_ref->class_name, cur_method_ref->cname_len, ZEND_FETCH_CLASS_TRAIT|ZEND_FETCH_CLASS_NO_AUTOLOAD TSRMLS_CC))) {
					zend_error(E_COMPILE_ERROR, "Could not find trait %s", cur_method_ref->class_name);
				}
				zend_check_trait_usage(ce, cur_method_ref->ce TSRMLS_CC);

				/** And, ensure that the referenced method is resolvable, too. */
				lcname = zend_str_tolower_dup(cur_method_ref->method_name,
						cur_method_ref->mname_len);
				method_exists = zend_hash_exists(&cur_method_ref->ce->function_table,
						lcname, cur_method_ref->mname_len + 1);
				efree(lcname);

				if (!method_exists) {
					zend_error(E_COMPILE_ERROR, "An alias was defined for %s::%s but this method does not exist", cur_method_ref->ce->name, cur_method_ref->method_name);
				}
			}
			i++;
		}
	}
}
/* }}} */

static void zend_traits_compile_exclude_table(HashTable* exclude_table, zend_trait_precedence **precedences, zend_class_entry *trait) /* {{{ */
{
	size_t i = 0, j;

	if (!precedences) {
		return;
	}
	while (precedences[i]) {
		if (precedences[i]->exclude_from_classes) {
			j = 0;
			while (precedences[i]->exclude_from_classes[j]) {
				if (precedences[i]->exclude_from_classes[j] == trait) {
					zend_uint lcname_len = precedences[i]->trait_method->mname_len;
					char *lcname = zend_str_tolower_dup(precedences[i]->trait_method->method_name, lcname_len);

					if (zend_hash_add(exclude_table, lcname, lcname_len, NULL, 0, NULL) == FAILURE) {
						efree(lcname);
						zend_error(E_COMPILE_ERROR, "Failed to evaluate a trait precedence (%s). Method of trait %s was defined to be excluded multiple times", precedences[i]->trait_method->method_name, trait->name);
					}
					efree(lcname);
				}
				++j;
			}
		}
		++i;
	}
}
/* }}} */

static void zend_do_traits_method_binding(zend_class_entry *ce TSRMLS_DC) /* {{{ */
{
	zend_uint i;
	HashTable *overriden = NULL;

	for (i = 0; i < ce->num_traits; i++) {
		if (ce->trait_precedences) {
			HashTable exclude_table;

			/* TODO: revisit this start size, may be its not optimal */
			zend_hash_init_ex(&exclude_table, 2, NULL, NULL, 0, 0);

			zend_traits_compile_exclude_table(&exclude_table, ce->trait_precedences, ce->traits[i]);

			/* copies functions, applies defined aliasing, and excludes unused trait methods */
			zend_hash_apply_with_arguments(&ce->traits[i]->function_table TSRMLS_CC, (apply_func_args_t)zend_traits_copy_functions, 3, ce, &overriden, &exclude_table);

			zend_hash_destroy(&exclude_table);
		} else {
			zend_hash_apply_with_arguments(&ce->traits[i]->function_table TSRMLS_CC, (apply_func_args_t)zend_traits_copy_functions, 3, ce, &overriden, NULL);
		}
	}

    zend_hash_apply_with_argument(&ce->function_table, (apply_func_arg_t)zend_fixup_trait_method, ce TSRMLS_CC);

	if (overriden) {
		zend_hash_destroy(overriden);
		FREE_HASHTABLE(overriden);
	}
}
/* }}} */

static zend_class_entry* find_first_definition(zend_class_entry *ce, size_t current_trait, const char* prop_name, int prop_name_length, ulong prop_hash, zend_class_entry *coliding_ce) /* {{{ */
{
	size_t i;

	if (coliding_ce == ce) {
		for (i = 0; i < current_trait; i++) {
			if (zend_hash_quick_exists(&ce->traits[i]->properties_info, prop_name, prop_name_length+1, prop_hash)) {
				return ce->traits[i];
			}
		}
	}

	return coliding_ce;
}
/* }}} */

static void zend_do_traits_property_binding(zend_class_entry *ce TSRMLS_DC) /* {{{ */
{
	size_t i;
	zend_property_info *property_info;
	zend_property_info *coliding_prop;
	zval compare_result;
	const char* prop_name;
	int   prop_name_length;
	ulong prop_hash;
	const char* class_name_unused;
	zend_bool not_compatible;
	zval* prop_value;
	char* doc_comment;
	zend_uint flags;

	/* In the following steps the properties are inserted into the property table
	 * for that, a very strict approach is applied:
	 * - check for compatibility, if not compatible with any property in class -> fatal
	 * - if compatible, then strict notice
	 */
	for (i = 0; i < ce->num_traits; i++) {
		for (zend_hash_internal_pointer_reset(&ce->traits[i]->properties_info);
			 zend_hash_get_current_data(&ce->traits[i]->properties_info, (void *) &property_info) == SUCCESS;
			 zend_hash_move_forward(&ce->traits[i]->properties_info)) {
			/* first get the unmangeld name if necessary,
			 * then check whether the property is already there
			 */
			flags = property_info->flags;
			if ((flags & ZEND_ACC_PPP_MASK) == ZEND_ACC_PUBLIC) {
				prop_hash = property_info->h;
				prop_name = property_info->name;
				prop_name_length = property_info->name_length;
			} else {
				/* for private and protected we need to unmangle the names */
				zend_unmangle_property_name_ex(property_info->name, property_info->name_length,
											&class_name_unused, &prop_name, &prop_name_length);
				prop_hash = zend_get_hash_value(prop_name, prop_name_length + 1);
			}

			/* next: check for conflicts with current class */
			if (zend_hash_quick_find(&ce->properties_info, prop_name, prop_name_length+1, prop_hash, (void **) &coliding_prop) == SUCCESS) {
				if (coliding_prop->flags & ZEND_ACC_SHADOW) {
					zend_hash_quick_del(&ce->properties_info, prop_name, prop_name_length+1, prop_hash);
					flags |= ZEND_ACC_CHANGED;
				} else {
					if ((coliding_prop->flags & (ZEND_ACC_PPP_MASK | ZEND_ACC_STATIC))
						== (flags & (ZEND_ACC_PPP_MASK | ZEND_ACC_STATIC))) {
						/* flags are identical, now the value needs to be checked */
						if (flags & ZEND_ACC_STATIC) {
							not_compatible = (FAILURE == compare_function(&compare_result,
											  ce->default_static_members_table[coliding_prop->offset],
											  ce->traits[i]->default_static_members_table[property_info->offset] TSRMLS_CC))
								  || (Z_LVAL(compare_result) != 0);
						} else {
							not_compatible = (FAILURE == compare_function(&compare_result,
											  ce->default_properties_table[coliding_prop->offset],
											  ce->traits[i]->default_properties_table[property_info->offset] TSRMLS_CC))
								  || (Z_LVAL(compare_result) != 0);
						}
					} else {
						/* the flags are not identical, thus, we assume properties are not compatible */
						not_compatible = 1;
					}

					if (not_compatible) {
						zend_error(E_COMPILE_ERROR,
							   "%s and %s define the same property ($%s) in the composition of %s. However, the definition differs and is considered incompatible. Class was composed",
								find_first_definition(ce, i, prop_name, prop_name_length, prop_hash, coliding_prop->ce)->name,
								property_info->ce->name,
								prop_name,
								ce->name);
					} else {
						zend_error(E_STRICT,
							   "%s and %s define the same property ($%s) in the composition of %s. This might be incompatible, to improve maintainability consider using accessor methods in traits instead. Class was composed",
								find_first_definition(ce, i, prop_name, prop_name_length, prop_hash, coliding_prop->ce)->name,
								property_info->ce->name,
								prop_name,
								ce->name);
						continue;
					}
				}
			}

			/* property not found, so lets add it */
			if (flags & ZEND_ACC_STATIC) {
				prop_value = ce->traits[i]->default_static_members_table[property_info->offset];
			} else {
				prop_value = ce->traits[i]->default_properties_table[property_info->offset];
			}
			Z_ADDREF_P(prop_value);

			doc_comment = property_info->doc_comment ? estrndup(property_info->doc_comment, property_info->doc_comment_len) : NULL;
			zend_declare_property_ex(ce, prop_name, prop_name_length,
									 prop_value, flags,
								     doc_comment, property_info->doc_comment_len TSRMLS_CC);
		}
	}
}
/* }}} */

static void zend_do_check_for_inconsistent_traits_aliasing(zend_class_entry *ce TSRMLS_DC) /* {{{ */
{
	int i = 0;
	zend_trait_alias* cur_alias;
	char* lc_method_name;

	if (ce->trait_aliases) {
		while (ce->trait_aliases[i]) {
			cur_alias = ce->trait_aliases[i];
			/** The trait for this alias has not been resolved, this means, this
				alias was not applied. Abort with an error. */
			if (!cur_alias->trait_method->ce) {
				if (cur_alias->alias) {
					/** Plain old inconsistency/typo/bug */
					zend_error(E_COMPILE_ERROR,
							   "An alias (%s) was defined for method %s(), but this method does not exist",
							   cur_alias->alias,
							   cur_alias->trait_method->method_name);
				} else {
					/** Here are two possible cases:
						1) this is an attempt to modifiy the visibility
						   of a method introduce as part of another alias.
						   Since that seems to violate the DRY principle,
						   we check against it and abort.
						2) it is just a plain old inconsitency/typo/bug
						   as in the case where alias is set. */

					lc_method_name = zend_str_tolower_dup(cur_alias->trait_method->method_name,
														  cur_alias->trait_method->mname_len);
					if (zend_hash_exists(&ce->function_table,
										 lc_method_name,
										 cur_alias->trait_method->mname_len+1)) {
						efree(lc_method_name);
						zend_error(E_COMPILE_ERROR,
								   "The modifiers for the trait alias %s() need to be changed in the same statment in which the alias is defined. Error",
								   cur_alias->trait_method->method_name);
					} else {
						efree(lc_method_name);
						zend_error(E_COMPILE_ERROR,
								   "The modifiers of the trait method %s() are changed, but this method does not exist. Error",
								   cur_alias->trait_method->method_name);

					}
				}
			}
			i++;
		}
	}
}
/* }}} */

ZEND_API void zend_do_bind_traits(zend_class_entry *ce TSRMLS_DC) /* {{{ */
{

	if (ce->num_traits <= 0) {
		return;
	}

	/* complete initialization of trait strutures in ce */
	zend_traits_init_trait_structures(ce TSRMLS_CC);

	/* first care about all methods to be flattened into the class */
	zend_do_traits_method_binding(ce TSRMLS_CC);

	/* Aliases which have not been applied indicate typos/bugs. */
	zend_do_check_for_inconsistent_traits_aliasing(ce TSRMLS_CC);

	/* then flatten the properties into it, to, mostly to notfiy developer about problems */
	zend_do_traits_property_binding(ce TSRMLS_CC);

	/* verify that all abstract methods from traits have been implemented */
	zend_verify_abstract_class(ce TSRMLS_CC);

	/* now everything should be fine and an added ZEND_ACC_IMPLICIT_ABSTRACT_CLASS should be removed */
	if (ce->ce_flags & ZEND_ACC_IMPLICIT_ABSTRACT_CLASS) {
		ce->ce_flags -= ZEND_ACC_IMPLICIT_ABSTRACT_CLASS;
	}
}
/* }}} */

ZEND_API int do_bind_function(const zend_op_array *op_array, zend_op *opline, HashTable *function_table, zend_bool compile_time) /* {{{ */
{
	zend_function *function;
	zval *op1, *op2;

	if (compile_time) {
		op1 = &CONSTANT_EX(op_array, opline->op1.constant);
		op2 = &CONSTANT_EX(op_array, opline->op2.constant);
	} else {
		op1 = opline->op1.zv;
		op2 = opline->op2.zv;
	}

	zend_hash_quick_find(function_table, Z_STRVAL_P(op1), Z_STRLEN_P(op1), Z_HASH_P(op1), (void *) &function);
	if (zend_hash_quick_add(function_table, Z_STRVAL_P(op2), Z_STRLEN_P(op2)+1, Z_HASH_P(op2), function, sizeof(zend_function), NULL)==FAILURE) {
		int error_level = compile_time ? E_COMPILE_ERROR : E_ERROR;
		zend_function *old_function;

		if (zend_hash_quick_find(function_table, Z_STRVAL_P(op2), Z_STRLEN_P(op2)+1, Z_HASH_P(op2), (void *) &old_function)==SUCCESS
			&& old_function->type == ZEND_USER_FUNCTION
			&& old_function->op_array.last > 0) {
			zend_error(error_level, "Cannot redeclare %s() (previously declared in %s:%d)",
						function->common.function_name,
						old_function->op_array.filename,
						old_function->op_array.opcodes[0].lineno);
		} else {
			zend_error(error_level, "Cannot redeclare %s()", function->common.function_name);
		}
		return FAILURE;
	} else {
		(*function->op_array.refcount)++;
		function->op_array.static_variables = NULL; /* NULL out the unbound function */
		return SUCCESS;
	}
}
/* }}} */

void zend_prepare_reference(znode *result, znode *class_name, znode *method_name TSRMLS_DC) /* {{{ */
{
	zend_trait_method_reference *method_ref = emalloc(sizeof(zend_trait_method_reference));
	method_ref->ce = NULL;

	/* REM: There should not be a need for copying,
	   zend_do_begin_class_declaration is also just using that string */
	if (class_name) {
		zend_resolve_class_name(class_name, ZEND_FETCH_CLASS_GLOBAL, 1 TSRMLS_CC);
		method_ref->class_name = Z_STRVAL(class_name->u.constant);
		method_ref->cname_len  = Z_STRLEN(class_name->u.constant);
	} else {
		method_ref->class_name = NULL;
		method_ref->cname_len  = 0;
	}

	method_ref->method_name = Z_STRVAL(method_name->u.constant);
	method_ref->mname_len   = Z_STRLEN(method_name->u.constant);

	result->u.op.ptr = method_ref;
	result->op_type = IS_TMP_VAR;
}
/* }}} */

void zend_add_trait_alias(znode *method_reference, znode *modifiers, znode *alias TSRMLS_DC) /* {{{ */
{
	zend_class_entry *ce = CG(active_class_entry);
	zend_trait_alias *trait_alias;

	if (Z_LVAL(modifiers->u.constant) == ZEND_ACC_STATIC) {
		zend_error(E_COMPILE_ERROR, "Cannot use 'static' as method modifier");
		return;
	} else if (Z_LVAL(modifiers->u.constant) == ZEND_ACC_ABSTRACT) {
		zend_error(E_COMPILE_ERROR, "Cannot use 'abstract' as method modifier");
		return;
	} else if (Z_LVAL(modifiers->u.constant) == ZEND_ACC_FINAL) {
		zend_error(E_COMPILE_ERROR, "Cannot use 'final' as method modifier");
		return;
	}

	trait_alias = emalloc(sizeof(zend_trait_alias));
	trait_alias->trait_method = (zend_trait_method_reference*)method_reference->u.op.ptr;
	trait_alias->modifiers = Z_LVAL(modifiers->u.constant);
	if (alias) {
		trait_alias->alias = Z_STRVAL(alias->u.constant);
		trait_alias->alias_len = Z_STRLEN(alias->u.constant);
	} else {
		trait_alias->alias = NULL;
	}
	zend_add_to_list(&ce->trait_aliases, trait_alias TSRMLS_CC);
}
/* }}} */

void zend_add_trait_precedence(znode *method_reference, znode *trait_list TSRMLS_DC) /* {{{ */
{
	zend_class_entry *ce = CG(active_class_entry);
	zend_trait_precedence *trait_precedence = emalloc(sizeof(zend_trait_precedence));

	trait_precedence->trait_method = (zend_trait_method_reference*)method_reference->u.op.ptr;
	trait_precedence->exclude_from_classes = (zend_class_entry**) trait_list->u.op.ptr;

	zend_add_to_list(&ce->trait_precedences, trait_precedence TSRMLS_CC);
}
/* }}} */

ZEND_API zend_class_entry *do_bind_class(const zend_op_array* op_array, const zend_op *opline, HashTable *class_table, zend_bool compile_time TSRMLS_DC) /* {{{ */
{
	zend_class_entry *ce, **pce;
	zval *op1, *op2;

	if (compile_time) {
		op1 = &CONSTANT_EX(op_array, opline->op1.constant);
		op2 = &CONSTANT_EX(op_array, opline->op2.constant);
	} else {
		op1 = opline->op1.zv;
		op2 = opline->op2.zv;
	}
	if (zend_hash_quick_find(class_table, Z_STRVAL_P(op1), Z_STRLEN_P(op1), Z_HASH_P(op1), (void **) &pce)==FAILURE) {
		zend_error(E_COMPILE_ERROR, "Internal Zend error - Missing class information for %s", Z_STRVAL_P(op1));
		return NULL;
	} else {
		ce = *pce;
	}
	ce->refcount++;
	if (zend_hash_quick_add(class_table, Z_STRVAL_P(op2), Z_STRLEN_P(op2)+1, Z_HASH_P(op2), &ce, sizeof(zend_class_entry *), NULL)==FAILURE) {
		ce->refcount--;
		if (!compile_time) {
			/* If we're in compile time, in practice, it's quite possible
			 * that we'll never reach this class declaration at runtime,
			 * so we shut up about it.  This allows the if (!defined('FOO')) { return; }
			 * approach to work.
			 */
			zend_error(E_COMPILE_ERROR, "Cannot redeclare class %s", ce->name);
		}
		return NULL;
	} else {
		if (!(ce->ce_flags & (ZEND_ACC_INTERFACE|ZEND_ACC_IMPLEMENT_INTERFACES|ZEND_ACC_IMPLEMENT_TRAITS))) {
			zend_verify_abstract_class(ce TSRMLS_CC);
		}
		return ce;
	}
}
/* }}} */

ZEND_API zend_class_entry *do_bind_inherited_class(const zend_op_array *op_array, const zend_op *opline, HashTable *class_table, zend_class_entry *parent_ce, zend_bool compile_time TSRMLS_DC) /* {{{ */
{
	zend_class_entry *ce, **pce;
	int found_ce;
	zval *op1, *op2;

	if (compile_time) {
		op1 = &CONSTANT_EX(op_array, opline->op1.constant);
		op2 = &CONSTANT_EX(op_array, opline->op2.constant);
	} else {
		op1 = opline->op1.zv;
		op2 = opline->op2.zv;
	}

	found_ce = zend_hash_quick_find(class_table, Z_STRVAL_P(op1), Z_STRLEN_P(op1), Z_HASH_P(op1), (void **) &pce);

	if (found_ce == FAILURE) {
		if (!compile_time) {
			/* If we're in compile time, in practice, it's quite possible
			 * that we'll never reach this class declaration at runtime,
			 * so we shut up about it.  This allows the if (!defined('FOO')) { return; }
			 * approach to work.
			 */
			zend_error(E_COMPILE_ERROR, "Cannot redeclare class %s", Z_STRVAL_P(op2));
		}
		return NULL;
	} else {
		ce = *pce;
	}

	if (parent_ce->ce_flags & ZEND_ACC_INTERFACE) {
		zend_error(E_COMPILE_ERROR, "Class %s cannot extend from interface %s", ce->name, parent_ce->name);
	} else if ((parent_ce->ce_flags & ZEND_ACC_TRAIT) == ZEND_ACC_TRAIT) {
		zend_error(E_COMPILE_ERROR, "Class %s cannot extend from trait %s", ce->name, parent_ce->name);
	}

	zend_do_inheritance(ce, parent_ce TSRMLS_CC);

	ce->refcount++;

	/* Register the derived class */
	if (zend_hash_quick_add(class_table, Z_STRVAL_P(op2), Z_STRLEN_P(op2)+1, Z_HASH_P(op2), pce, sizeof(zend_class_entry *), NULL)==FAILURE) {
		zend_error(E_COMPILE_ERROR, "Cannot redeclare class %s", ce->name);
	}
	return ce;
}
/* }}} */

void zend_do_early_binding(TSRMLS_D) /* {{{ */
{
	zend_op *opline = &CG(active_op_array)->opcodes[CG(active_op_array)->last-1];
	HashTable *table;

	while (opline->opcode == ZEND_TICKS && opline > CG(active_op_array)->opcodes) {
		opline--;
	}

	switch (opline->opcode) {
		case ZEND_DECLARE_FUNCTION:
			if (do_bind_function(CG(active_op_array), opline, CG(function_table), 1) == FAILURE) {
				return;
			}
			table = CG(function_table);
			break;
		case ZEND_DECLARE_CLASS:
			if (do_bind_class(CG(active_op_array), opline, CG(class_table), 1 TSRMLS_CC) == NULL) {
				return;
			}
			table = CG(class_table);
			break;
		case ZEND_DECLARE_INHERITED_CLASS:
			{
				zend_op *fetch_class_opline = opline-1;
				zval *parent_name;
				zend_class_entry **pce;

				parent_name = &CONSTANT(fetch_class_opline->op2.constant);
				if ((zend_lookup_class(Z_STRVAL_P(parent_name), Z_STRLEN_P(parent_name), &pce TSRMLS_CC) == FAILURE) ||
				    ((CG(compiler_options) & ZEND_COMPILE_IGNORE_INTERNAL_CLASSES) &&
				     ((*pce)->type == ZEND_INTERNAL_CLASS))) {
				    if (CG(compiler_options) & ZEND_COMPILE_DELAYED_BINDING) {
						zend_uint *opline_num = &CG(active_op_array)->early_binding;

						while (*opline_num != -1) {
							opline_num = &CG(active_op_array)->opcodes[*opline_num].result.opline_num;
						}
						*opline_num = opline - CG(active_op_array)->opcodes;
						opline->opcode = ZEND_DECLARE_INHERITED_CLASS_DELAYED;
						opline->result_type = IS_UNUSED;
						opline->result.opline_num = -1;
					}
					return;
				}
				if (do_bind_inherited_class(CG(active_op_array), opline, CG(class_table), *pce, 1 TSRMLS_CC) == NULL) {
					return;
				}
				/* clear unnecessary ZEND_FETCH_CLASS opcode */
				zend_del_literal(CG(active_op_array), fetch_class_opline->op2.constant);
				MAKE_NOP(fetch_class_opline);

				table = CG(class_table);
				break;
			}
		case ZEND_VERIFY_ABSTRACT_CLASS:
		case ZEND_ADD_INTERFACE:
		case ZEND_ADD_TRAIT:
		case ZEND_BIND_TRAITS:
			/* We currently don't early-bind classes that implement interfaces */
			/* Classes with traits are handled exactly the same, no early-bind here */
			return;
		default:
			zend_error(E_COMPILE_ERROR, "Invalid binding type");
			return;
	}

	zend_hash_quick_del(table, Z_STRVAL(CONSTANT(opline->op1.constant)), Z_STRLEN(CONSTANT(opline->op1.constant)), Z_HASH_P(&CONSTANT(opline->op1.constant)));
	zend_del_literal(CG(active_op_array), opline->op1.constant);
	zend_del_literal(CG(active_op_array), opline->op2.constant);
	MAKE_NOP(opline);
}
/* }}} */

ZEND_API void zend_do_delayed_early_binding(const zend_op_array *op_array TSRMLS_DC) /* {{{ */
{
	if (op_array->early_binding != -1) {
		zend_bool orig_in_compilation = CG(in_compilation);
		zend_uint opline_num = op_array->early_binding;
		zend_class_entry **pce;

		CG(in_compilation) = 1;
		while (opline_num != -1) {
			if (zend_lookup_class(Z_STRVAL_P(op_array->opcodes[opline_num-1].op2.zv), Z_STRLEN_P(op_array->opcodes[opline_num-1].op2.zv), &pce TSRMLS_CC) == SUCCESS) {
				do_bind_inherited_class(op_array, &op_array->opcodes[opline_num], EG(class_table), *pce, 0 TSRMLS_CC);
			}
			opline_num = op_array->opcodes[opline_num].result.opline_num;
		}
		CG(in_compilation) = orig_in_compilation;
	}
}
/* }}} */

void zend_do_boolean_or_begin(znode *expr1, znode *op_token TSRMLS_DC) /* {{{ */
{
	int next_op_number = get_next_op_number(CG(active_op_array));
	zend_op *opline = get_next_op(CG(active_op_array) TSRMLS_CC);

	opline->opcode = ZEND_JMPNZ_EX;
	if (expr1->op_type == IS_TMP_VAR) {
		SET_NODE(opline->result, expr1);
	} else {
		opline->result.var = get_temporary_variable(CG(active_op_array));
		opline->result_type = IS_TMP_VAR;
	}
	SET_NODE(opline->op1, expr1);
	SET_UNUSED(opline->op2);

	op_token->u.op.opline_num = next_op_number;

	GET_NODE(expr1, opline->result);
}
/* }}} */

void zend_do_boolean_or_end(znode *result, const znode *expr1, const znode *expr2, znode *op_token TSRMLS_DC) /* {{{ */
{
	zend_op *opline = get_next_op(CG(active_op_array) TSRMLS_CC);

	*result = *expr1; /* we saved the original result in expr1 */
	opline->opcode = ZEND_BOOL;
	SET_NODE(opline->result, result);
	SET_NODE(opline->op1, expr2);
	SET_UNUSED(opline->op2);

	CG(active_op_array)->opcodes[op_token->u.op.opline_num].op2.opline_num = get_next_op_number(CG(active_op_array));
}
/* }}} */

void zend_do_boolean_and_begin(znode *expr1, znode *op_token TSRMLS_DC) /* {{{ */
{
	int next_op_number = get_next_op_number(CG(active_op_array));
	zend_op *opline = get_next_op(CG(active_op_array) TSRMLS_CC);

	opline->opcode = ZEND_JMPZ_EX;
	if (expr1->op_type == IS_TMP_VAR) {
		SET_NODE(opline->result, expr1);
	} else {
		opline->result.var = get_temporary_variable(CG(active_op_array));
		opline->result_type = IS_TMP_VAR;
	}
	SET_NODE(opline->op1, expr1);
	SET_UNUSED(opline->op2);

	op_token->u.op.opline_num = next_op_number;

	GET_NODE(expr1, opline->result);
}
/* }}} */

void zend_do_boolean_and_end(znode *result, const znode *expr1, const znode *expr2, const znode *op_token TSRMLS_DC) /* {{{ */
{
	zend_op *opline = get_next_op(CG(active_op_array) TSRMLS_CC);

	*result = *expr1; /* we saved the original result in expr1 */
	opline->opcode = ZEND_BOOL;
	SET_NODE(opline->result, result);
	SET_NODE(opline->op1, expr2);
	SET_UNUSED(opline->op2);

	CG(active_op_array)->opcodes[op_token->u.op.opline_num].op2.opline_num = get_next_op_number(CG(active_op_array));
}
/* }}} */

void zend_do_do_while_begin(TSRMLS_D) /* {{{ */
{
	do_begin_loop(TSRMLS_C);
	INC_BPC(CG(active_op_array));
}
/* }}} */

void zend_do_do_while_end(const znode *do_token, const znode *expr_open_bracket, const znode *expr TSRMLS_DC) /* {{{ */
{
	zend_op *opline = get_next_op(CG(active_op_array) TSRMLS_CC);

	opline->opcode = ZEND_JMPNZ;
	SET_NODE(opline->op1, expr);
	opline->op2.opline_num = do_token->u.op.opline_num;
	SET_UNUSED(opline->op2);

	do_end_loop(expr_open_bracket->u.op.opline_num, 0 TSRMLS_CC);

	DEC_BPC(CG(active_op_array));
}
/* }}} */

void zend_do_brk_cont(zend_uchar op, const znode *expr TSRMLS_DC) /* {{{ */
{
	zend_op *opline = get_next_op(CG(active_op_array) TSRMLS_CC);

	opline->opcode = op;
	opline->op1.opline_num = CG(context).current_brk_cont;
	SET_UNUSED(opline->op1);
	if (expr) {
		if (expr->op_type != IS_CONST) {
			zend_error(E_COMPILE_ERROR, "'%s' operator with non-constant operand is no longer supported", op == ZEND_BRK ? "break" : "continue");
		} else if (Z_TYPE(expr->u.constant) != IS_LONG || Z_LVAL(expr->u.constant) < 1) {
			zend_error(E_COMPILE_ERROR, "'%s' operator accepts only positive numbers", op == ZEND_BRK ? "break" : "continue");
		}
		SET_NODE(opline->op2, expr);
	} else {
		LITERAL_LONG(opline->op2, 1);
		opline->op2_type = IS_CONST;
	}
}
/* }}} */

void zend_do_switch_cond(const znode *cond TSRMLS_DC) /* {{{ */
{
	zend_switch_entry switch_entry;

	switch_entry.cond = *cond;
	switch_entry.default_case = -1;
	switch_entry.control_var = -1;
	zend_stack_push(&CG(switch_cond_stack), (void *) &switch_entry, sizeof(switch_entry));

	do_begin_loop(TSRMLS_C);

	INC_BPC(CG(active_op_array));
}
/* }}} */

void zend_do_switch_end(const znode *case_list TSRMLS_DC) /* {{{ */
{
	zend_op *opline;
	zend_switch_entry *switch_entry_ptr;

	zend_stack_top(&CG(switch_cond_stack), (void **) &switch_entry_ptr);

	/* add code to jmp to default case */
	if (switch_entry_ptr->default_case != -1) {
		opline = get_next_op(CG(active_op_array) TSRMLS_CC);
		opline->opcode = ZEND_JMP;
		SET_UNUSED(opline->op1);
		SET_UNUSED(opline->op2);
		opline->op1.opline_num = switch_entry_ptr->default_case;
	}

	if (case_list->op_type != IS_UNUSED) { /* non-empty switch */
		int next_op_number = get_next_op_number(CG(active_op_array));

		CG(active_op_array)->opcodes[case_list->u.op.opline_num].op1.opline_num = next_op_number;
	}

	/* remember break/continue loop information */
	CG(active_op_array)->brk_cont_array[CG(context).current_brk_cont].cont = CG(active_op_array)->brk_cont_array[CG(context).current_brk_cont].brk = get_next_op_number(CG(active_op_array));
	CG(context).current_brk_cont = CG(active_op_array)->brk_cont_array[CG(context).current_brk_cont].parent;

	if (switch_entry_ptr->cond.op_type==IS_VAR || switch_entry_ptr->cond.op_type==IS_TMP_VAR) {
		/* emit free for the switch condition*/
		opline = get_next_op(CG(active_op_array) TSRMLS_CC);
		opline->opcode = (switch_entry_ptr->cond.op_type == IS_TMP_VAR) ? ZEND_FREE : ZEND_SWITCH_FREE;
		SET_NODE(opline->op1, &switch_entry_ptr->cond);
		SET_UNUSED(opline->op2);
	}
	if (switch_entry_ptr->cond.op_type == IS_CONST) {
		zval_dtor(&switch_entry_ptr->cond.u.constant);
	}

	zend_stack_del_top(&CG(switch_cond_stack));

	DEC_BPC(CG(active_op_array));
}
/* }}} */

void zend_do_case_before_statement(const znode *case_list, znode *case_token, const znode *case_expr TSRMLS_DC) /* {{{ */
{
	zend_op *opline = get_next_op(CG(active_op_array) TSRMLS_CC);
	int next_op_number;
	zend_switch_entry *switch_entry_ptr;
	znode result;

	zend_stack_top(&CG(switch_cond_stack), (void **) &switch_entry_ptr);

	if (switch_entry_ptr->control_var == -1) {
		switch_entry_ptr->control_var = get_temporary_variable(CG(active_op_array));
	}
	opline->opcode = ZEND_CASE;
	opline->result.var = switch_entry_ptr->control_var;
	opline->result_type = IS_TMP_VAR;
	SET_NODE(opline->op1, &switch_entry_ptr->cond);
	SET_NODE(opline->op2, case_expr);
	if (opline->op1_type == IS_CONST) {
		zval_copy_ctor(&CONSTANT(opline->op1.constant));
	}
	GET_NODE(&result, opline->result);

	next_op_number = get_next_op_number(CG(active_op_array));
	opline = get_next_op(CG(active_op_array) TSRMLS_CC);
	opline->opcode = ZEND_JMPZ;
	SET_NODE(opline->op1, &result);
	SET_UNUSED(opline->op2);
	case_token->u.op.opline_num = next_op_number;

	if (case_list->op_type==IS_UNUSED) {
		return;
	}
	next_op_number = get_next_op_number(CG(active_op_array));
	CG(active_op_array)->opcodes[case_list->u.op.opline_num].op1.opline_num = next_op_number;
}
/* }}} */

void zend_do_case_after_statement(znode *result, const znode *case_token TSRMLS_DC) /* {{{ */
{
	int next_op_number = get_next_op_number(CG(active_op_array));
	zend_op *opline = get_next_op(CG(active_op_array) TSRMLS_CC);

	opline->opcode = ZEND_JMP;
	SET_UNUSED(opline->op1);
	SET_UNUSED(opline->op2);
	result->u.op.opline_num = next_op_number;

	switch (CG(active_op_array)->opcodes[case_token->u.op.opline_num].opcode) {
		case ZEND_JMP:
			CG(active_op_array)->opcodes[case_token->u.op.opline_num].op1.opline_num = get_next_op_number(CG(active_op_array));
			break;
		case ZEND_JMPZ:
			CG(active_op_array)->opcodes[case_token->u.op.opline_num].op2.opline_num = get_next_op_number(CG(active_op_array));
			break;
	}
}
/* }}} */

void zend_do_default_before_statement(const znode *case_list, znode *default_token TSRMLS_DC) /* {{{ */
{
	int next_op_number = get_next_op_number(CG(active_op_array));
	zend_op *opline = get_next_op(CG(active_op_array) TSRMLS_CC);
	zend_switch_entry *switch_entry_ptr;

	zend_stack_top(&CG(switch_cond_stack), (void **) &switch_entry_ptr);

	opline->opcode = ZEND_JMP;
	SET_UNUSED(opline->op1);
	SET_UNUSED(opline->op2);
	default_token->u.op.opline_num = next_op_number;

	next_op_number = get_next_op_number(CG(active_op_array));
	switch_entry_ptr->default_case = next_op_number;

	if (case_list->op_type==IS_UNUSED) {
		return;
	}
	CG(active_op_array)->opcodes[case_list->u.op.opline_num].op1.opline_num = next_op_number;
}
/* }}} */

void zend_do_begin_class_declaration(const znode *class_token, znode *class_name, const znode *parent_class_name TSRMLS_DC) /* {{{ */
{
	zend_op *opline;
	int doing_inheritance = 0;
	zend_class_entry *new_class_entry;
	char *lcname;
	int error = 0;
	zval **ns_name, key;

	if (CG(active_class_entry)) {
		zend_error(E_COMPILE_ERROR, "Class declarations may not be nested");
		return;
	}

	lcname = zend_str_tolower_dup(class_name->u.constant.value.str.val, class_name->u.constant.value.str.len);

	if (!(strcmp(lcname, "self") && strcmp(lcname, "parent"))) {
		efree(lcname);
		zend_error(E_COMPILE_ERROR, "Cannot use '%s' as class name as it is reserved", Z_STRVAL(class_name->u.constant));
	}

	/* Class name must not conflict with import names */
	if (CG(current_import) &&
	    zend_hash_find(CG(current_import), lcname, Z_STRLEN(class_name->u.constant)+1, (void**)&ns_name) == SUCCESS) {
		error = 1;
	}

	if (CG(current_namespace)) {
		/* Prefix class name with name of current namespace */
		znode tmp;

		tmp.op_type = IS_CONST;
		tmp.u.constant = *CG(current_namespace);
		zval_copy_ctor(&tmp.u.constant);
		zend_do_build_namespace_name(&tmp, &tmp, class_name TSRMLS_CC);
		*class_name = tmp;
		efree(lcname);
		lcname = zend_str_tolower_dup(Z_STRVAL(class_name->u.constant), Z_STRLEN(class_name->u.constant));
	}

	if (error) {
		char *tmp = zend_str_tolower_dup(Z_STRVAL_PP(ns_name), Z_STRLEN_PP(ns_name));

		if (Z_STRLEN_PP(ns_name) != Z_STRLEN(class_name->u.constant) ||
			memcmp(tmp, lcname, Z_STRLEN(class_name->u.constant))) {
			zend_error(E_COMPILE_ERROR, "Cannot declare class %s because the name is already in use", Z_STRVAL(class_name->u.constant));
		}
		efree(tmp);
	}

	new_class_entry = emalloc(sizeof(zend_class_entry));
	new_class_entry->type = ZEND_USER_CLASS;
	new_class_entry->name = zend_new_interned_string(Z_STRVAL(class_name->u.constant), Z_STRLEN(class_name->u.constant) + 1, 1 TSRMLS_CC);
	new_class_entry->name_length = Z_STRLEN(class_name->u.constant);

	zend_initialize_class_data(new_class_entry, 1 TSRMLS_CC);
	new_class_entry->info.user.filename = zend_get_compiled_filename(TSRMLS_C);
	new_class_entry->info.user.line_start = class_token->u.op.opline_num;
	new_class_entry->ce_flags |= class_token->EA;

	if (parent_class_name && parent_class_name->op_type != IS_UNUSED) {
		switch (parent_class_name->EA) {
			case ZEND_FETCH_CLASS_SELF:
				zend_error(E_COMPILE_ERROR, "Cannot use 'self' as class name as it is reserved");
				break;
			case ZEND_FETCH_CLASS_PARENT:
				zend_error(E_COMPILE_ERROR, "Cannot use 'parent' as class name as it is reserved");
				break;
			case ZEND_FETCH_CLASS_STATIC:
				zend_error(E_COMPILE_ERROR, "Cannot use 'static' as class name as it is reserved");
				break;
			default:
				break;
		}
		doing_inheritance = 1;
	}

	opline = get_next_op(CG(active_op_array) TSRMLS_CC);
	opline->op1_type = IS_CONST;
	build_runtime_defined_function_key(&key, lcname, new_class_entry->name_length TSRMLS_CC);
	opline->op1.constant = zend_add_literal(CG(active_op_array), &key TSRMLS_CC);
	Z_HASH_P(&CONSTANT(opline->op1.constant)) = zend_hash_func(Z_STRVAL(CONSTANT(opline->op1.constant)), Z_STRLEN(CONSTANT(opline->op1.constant)));

	opline->op2_type = IS_CONST;

	if (doing_inheritance) {
		/* Make sure a trait does not try to extend a class */
		if ((new_class_entry->ce_flags & ZEND_ACC_TRAIT) == ZEND_ACC_TRAIT) {
			zend_error(E_COMPILE_ERROR, "A trait (%s) cannot extend a class. Traits can only be composed from other traits with the 'use' keyword. Error", new_class_entry->name);
		}

		opline->extended_value = parent_class_name->u.op.var;
		opline->opcode = ZEND_DECLARE_INHERITED_CLASS;
	} else {
		opline->opcode = ZEND_DECLARE_CLASS;
	}

	LITERAL_STRINGL(opline->op2, lcname, new_class_entry->name_length, 0);
	CALCULATE_LITERAL_HASH(opline->op2.constant);

	zend_hash_quick_update(CG(class_table), Z_STRVAL(key), Z_STRLEN(key), Z_HASH_P(&CONSTANT(opline->op1.constant)), &new_class_entry, sizeof(zend_class_entry *), NULL);
	CG(active_class_entry) = new_class_entry;

	opline->result.var = get_temporary_variable(CG(active_op_array));
	opline->result_type = IS_VAR;
	GET_NODE(&CG(implementing_class), opline->result);

	if (CG(doc_comment)) {
		CG(active_class_entry)->info.user.doc_comment = CG(doc_comment);
		CG(active_class_entry)->info.user.doc_comment_len = CG(doc_comment_len);
		CG(doc_comment) = NULL;
		CG(doc_comment_len) = 0;
	}
}
/* }}} */

static void do_verify_abstract_class(TSRMLS_D) /* {{{ */
{
	zend_op *opline = get_next_op(CG(active_op_array) TSRMLS_CC);

	opline->opcode = ZEND_VERIFY_ABSTRACT_CLASS;
	SET_NODE(opline->op1, &CG(implementing_class));
	SET_UNUSED(opline->op2);
}
/* }}} */

void zend_do_end_class_declaration(const znode *class_token, const znode *parent_token TSRMLS_DC) /* {{{ */
{
	zend_class_entry *ce = CG(active_class_entry);

	if (ce->constructor) {
		ce->constructor->common.fn_flags |= ZEND_ACC_CTOR;
		if (ce->constructor->common.fn_flags & ZEND_ACC_STATIC) {
			zend_error(E_COMPILE_ERROR, "Constructor %s::%s() cannot be static", ce->name, ce->constructor->common.function_name);
		}
	}
	if (ce->destructor) {
		ce->destructor->common.fn_flags |= ZEND_ACC_DTOR;
		if (ce->destructor->common.fn_flags & ZEND_ACC_STATIC) {
			zend_error(E_COMPILE_ERROR, "Destructor %s::%s() cannot be static", ce->name, ce->destructor->common.function_name);
		}
	}
	if (ce->clone) {
		ce->clone->common.fn_flags |= ZEND_ACC_CLONE;
		if (ce->clone->common.fn_flags & ZEND_ACC_STATIC) {
			zend_error(E_COMPILE_ERROR, "Clone method %s::%s() cannot be static", ce->name, ce->clone->common.function_name);
		}
	}

	ce->info.user.line_end = zend_get_compiled_lineno(TSRMLS_C);

	/* Check for traits and proceed like with interfaces.
	 * The only difference will be a combined handling of them in the end.
	 * Thus, we need another opcode here. */
	if (ce->num_traits > 0) {
		zend_op *opline;

		ce->traits = NULL;
		ce->num_traits = 0;
		ce->ce_flags |= ZEND_ACC_IMPLEMENT_TRAITS;

		/* opcode generation: */
		opline = get_next_op(CG(active_op_array) TSRMLS_CC);
		opline->opcode = ZEND_BIND_TRAITS;
		SET_NODE(opline->op1, &CG(implementing_class));
	}

	if (!(ce->ce_flags & (ZEND_ACC_INTERFACE|ZEND_ACC_EXPLICIT_ABSTRACT_CLASS))
		&& (parent_token || (ce->num_interfaces > 0))) {
		zend_verify_abstract_class(ce TSRMLS_CC);
		if (ce->num_interfaces && !(ce->ce_flags & ZEND_ACC_IMPLEMENT_TRAITS)) {
			do_verify_abstract_class(TSRMLS_C);
		}
	}
	/* Inherit interfaces; reset number to zero, we need it for above check and
	 * will restore it during actual implementation.
	 * The ZEND_ACC_IMPLEMENT_INTERFACES flag disables double call to
	 * zend_verify_abstract_class() */
	if (ce->num_interfaces > 0) {
		ce->interfaces = NULL;
		ce->num_interfaces = 0;
		ce->ce_flags |= ZEND_ACC_IMPLEMENT_INTERFACES;
	}

	CG(active_class_entry) = NULL;
}
/* }}} */

void zend_do_implements_interface(znode *interface_name TSRMLS_DC) /* {{{ */
{
	zend_op *opline;

	/* Traits can not implement interfaces */
	if ((CG(active_class_entry)->ce_flags & ZEND_ACC_TRAIT) == ZEND_ACC_TRAIT) {
		zend_error(E_COMPILE_ERROR, "Cannot use '%s' as interface on '%s' since it is a Trait",
							 Z_STRVAL(interface_name->u.constant),
							 CG(active_class_entry)->name);
	}

	switch (zend_get_class_fetch_type(Z_STRVAL(interface_name->u.constant), Z_STRLEN(interface_name->u.constant))) {
		case ZEND_FETCH_CLASS_SELF:
		case ZEND_FETCH_CLASS_PARENT:
		case ZEND_FETCH_CLASS_STATIC:
			zend_error(E_COMPILE_ERROR, "Cannot use '%s' as interface name as it is reserved", Z_STRVAL(interface_name->u.constant));
			break;
		default:
			break;
	}

	opline = get_next_op(CG(active_op_array) TSRMLS_CC);
	opline->opcode = ZEND_ADD_INTERFACE;
	SET_NODE(opline->op1, &CG(implementing_class));
	zend_resolve_class_name(interface_name, opline->extended_value, 0 TSRMLS_CC);
	opline->extended_value = (opline->extended_value & ~ZEND_FETCH_CLASS_MASK) | ZEND_FETCH_CLASS_INTERFACE;
	opline->op2_type = IS_CONST;
	opline->op2.constant = zend_add_class_name_literal(CG(active_op_array), &interface_name->u.constant TSRMLS_CC);
	CG(active_class_entry)->num_interfaces++;
}
/* }}} */

void zend_do_use_trait(znode *trait_name TSRMLS_DC) /* {{{ */
{
	zend_op *opline;

	if ((CG(active_class_entry)->ce_flags & ZEND_ACC_INTERFACE)) {
		zend_error(E_COMPILE_ERROR,
				"Cannot use traits inside of interfaces. %s is used in %s",
				Z_STRVAL(trait_name->u.constant), CG(active_class_entry)->name);
	}


	switch (zend_get_class_fetch_type(Z_STRVAL(trait_name->u.constant), Z_STRLEN(trait_name->u.constant))) {
		case ZEND_FETCH_CLASS_SELF:
		case ZEND_FETCH_CLASS_PARENT:
		case ZEND_FETCH_CLASS_STATIC:
			zend_error(E_COMPILE_ERROR, "Cannot use '%s' as trait name as it is reserved", Z_STRVAL(trait_name->u.constant));
			break;
		default:
			break;
	}

	opline = get_next_op(CG(active_op_array) TSRMLS_CC);
	opline->opcode = ZEND_ADD_TRAIT;
	SET_NODE(opline->op1, &CG(implementing_class));
	zend_resolve_class_name(trait_name, opline->extended_value, 0 TSRMLS_CC);
	opline->extended_value = ZEND_FETCH_CLASS_TRAIT;
	opline->op2_type = IS_CONST;
	opline->op2.constant = zend_add_class_name_literal(CG(active_op_array), &trait_name->u.constant TSRMLS_CC);
	CG(active_class_entry)->num_traits++;
}
/* }}} */

ZEND_API void zend_mangle_property_name(char **dest, int *dest_length, const char *src1, int src1_length, const char *src2, int src2_length, int internal) /* {{{ */
{
	char *prop_name;
	int prop_name_length;

	prop_name_length = 1 + src1_length + 1 + src2_length;
	prop_name = pemalloc(prop_name_length + 1, internal);
	prop_name[0] = '\0';
	memcpy(prop_name + 1, src1, src1_length+1);
	memcpy(prop_name + 1 + src1_length + 1, src2, src2_length+1);

	*dest = prop_name;
	*dest_length = prop_name_length;
}
/* }}} */

static int zend_strnlen(const char* s, int maxlen) /* {{{ */
{
	int len = 0;
	while (*s++ && maxlen--) len++;
	return len;
}
/* }}} */

ZEND_API int zend_unmangle_property_name_ex(const char *mangled_property, int len, const char **class_name, const char **prop_name, int *prop_len) /* {{{ */
{
	int class_name_len;

	*class_name = NULL;

	if (mangled_property[0]!=0) {
		*prop_name = mangled_property;
		if (prop_len) {
			*prop_len = len;
		}
		return SUCCESS;
	}
	if (len < 3 || mangled_property[1]==0) {
		zend_error(E_NOTICE, "Illegal member variable name");
		*prop_name = mangled_property;
		if (prop_len) {
			*prop_len = len;
		}
		return FAILURE;
	}

	class_name_len = zend_strnlen(mangled_property + 1, --len - 1) + 1;
	if (class_name_len >= len || mangled_property[class_name_len]!=0) {
		zend_error(E_NOTICE, "Corrupt member variable name");
		*prop_name = mangled_property;
		if (prop_len) {
			*prop_len = len + 1;
		}
		return FAILURE;
	}
	*class_name = mangled_property + 1;
	*prop_name = (*class_name) + class_name_len;
	if (prop_len) {
		*prop_len = len - class_name_len;
	}
	return SUCCESS;
}
/* }}} */

void zend_do_declare_property(const znode *var_name, const znode *value, zend_uint access_type TSRMLS_DC) /* {{{ */
{
	zval *property;
	zend_property_info *existing_property_info;
	char *comment = NULL;
	int comment_len = 0;

	if (CG(active_class_entry)->ce_flags & ZEND_ACC_INTERFACE) {
		zend_error(E_COMPILE_ERROR, "Interfaces may not include member variables");
	}

	if (access_type & ZEND_ACC_ABSTRACT) {
		zend_error(E_COMPILE_ERROR, "Properties cannot be declared abstract");
	}

	if (access_type & ZEND_ACC_FINAL) {
		zend_error(E_COMPILE_ERROR, "Cannot declare property %s::$%s final, the final modifier is allowed only for methods and classes",
				   CG(active_class_entry)->name, var_name->u.constant.value.str.val);
	}

	if (zend_hash_find(&CG(active_class_entry)->properties_info, var_name->u.constant.value.str.val, var_name->u.constant.value.str.len+1, (void **) &existing_property_info)==SUCCESS) {
		zend_error(E_COMPILE_ERROR, "Cannot redeclare %s::$%s", CG(active_class_entry)->name, var_name->u.constant.value.str.val);
	}
	ALLOC_ZVAL(property);

	if (value) {
		*property = value->u.constant;
	} else {
		INIT_PZVAL(property);
		Z_TYPE_P(property) = IS_NULL;
	}

	if (CG(doc_comment)) {
		comment = CG(doc_comment);
		comment_len = CG(doc_comment_len);
		CG(doc_comment) = NULL;
		CG(doc_comment_len) = 0;
	}

	zend_declare_property_ex(CG(active_class_entry), zend_new_interned_string(var_name->u.constant.value.str.val, var_name->u.constant.value.str.len + 1, 0 TSRMLS_CC), var_name->u.constant.value.str.len, property, access_type, comment, comment_len TSRMLS_CC);
	efree(var_name->u.constant.value.str.val);
}
/* }}} */

void zend_do_declare_class_constant(znode *var_name, const znode *value TSRMLS_DC) /* {{{ */
{
	zval *property;
	const char *cname = NULL;
	int result;

	if(Z_TYPE(value->u.constant) == IS_CONSTANT_ARRAY) {
		zend_error(E_COMPILE_ERROR, "Arrays are not allowed in class constants");
		return;
	}
	if ((CG(active_class_entry)->ce_flags & ZEND_ACC_TRAIT) == ZEND_ACC_TRAIT) {
		zend_error(E_COMPILE_ERROR, "Traits cannot have constants");
		return;
	}

	ALLOC_ZVAL(property);
	*property = value->u.constant;

	cname = zend_new_interned_string(var_name->u.constant.value.str.val, var_name->u.constant.value.str.len+1, 0 TSRMLS_CC);

	if (IS_INTERNED(cname)) {
		result = zend_hash_quick_add(&CG(active_class_entry)->constants_table, cname, var_name->u.constant.value.str.len+1, INTERNED_HASH(cname), &property, sizeof(zval *), NULL);
	} else {
		result = zend_hash_add(&CG(active_class_entry)->constants_table, cname, var_name->u.constant.value.str.len+1, &property, sizeof(zval *), NULL);
	}
	if (result == FAILURE) {
		FREE_ZVAL(property);
		zend_error(E_COMPILE_ERROR, "Cannot redefine class constant %s::%s", CG(active_class_entry)->name, var_name->u.constant.value.str.val);
	}
	FREE_PNODE(var_name);

	if (CG(doc_comment)) {
		efree(CG(doc_comment));
		CG(doc_comment) = NULL;
		CG(doc_comment_len) = 0;
	}
}
/* }}} */

void zend_do_fetch_property(znode *result, znode *object, const znode *property TSRMLS_DC) /* {{{ */
{
	zend_op opline;
	zend_llist *fetch_list_ptr;

	zend_stack_top(&CG(bp_stack), (void **) &fetch_list_ptr);

	if (object->op_type == IS_CV) {
		if (object->u.op.var == CG(active_op_array)->this_var) {
			object->op_type = IS_UNUSED; /* this means $this for objects */
		}
	} else if (fetch_list_ptr->count == 1) {
		zend_llist_element *le = fetch_list_ptr->head;
		zend_op *opline_ptr = (zend_op *) le->data;

		if (opline_is_fetch_this(opline_ptr TSRMLS_CC)) {
			zend_del_literal(CG(active_op_array), opline_ptr->op1.constant);
			SET_UNUSED(opline_ptr->op1); /* this means $this for objects */
			SET_NODE(opline_ptr->op2, property);
			/* if it was usual fetch, we change it to object fetch */
			switch (opline_ptr->opcode) {
				case ZEND_FETCH_W:
					opline_ptr->opcode = ZEND_FETCH_OBJ_W;
					break;
				case ZEND_FETCH_R:
					opline_ptr->opcode = ZEND_FETCH_OBJ_R;
					break;
				case ZEND_FETCH_RW:
					opline_ptr->opcode = ZEND_FETCH_OBJ_RW;
					break;
				case ZEND_FETCH_IS:
					opline_ptr->opcode = ZEND_FETCH_OBJ_IS;
					break;
				case ZEND_FETCH_UNSET:
					opline_ptr->opcode = ZEND_FETCH_OBJ_UNSET;
					break;
				case ZEND_FETCH_FUNC_ARG:
					opline_ptr->opcode = ZEND_FETCH_OBJ_FUNC_ARG;
					break;
			}
			if (opline_ptr->op2_type == IS_CONST && Z_TYPE(CONSTANT(opline_ptr->op2.constant)) == IS_STRING) {
				CALCULATE_LITERAL_HASH(opline_ptr->op2.constant);
				GET_POLYMORPHIC_CACHE_SLOT(opline_ptr->op2.constant);
			}
			GET_NODE(result, opline_ptr->result);
			return;
		}
	}

	if (zend_is_function_or_method_call(object)) {
		init_op(&opline TSRMLS_CC);
		opline.opcode = ZEND_SEPARATE;
		SET_NODE(opline.op1, object);
		SET_UNUSED(opline.op2);
		opline.result_type = IS_VAR;
		opline.result.var = opline.op1.var;
		zend_llist_add_element(fetch_list_ptr, &opline);
	}

	init_op(&opline TSRMLS_CC);
	opline.opcode = ZEND_FETCH_OBJ_W;	/* the backpatching routine assumes W */
	opline.result_type = IS_VAR;
	opline.result.var = get_temporary_variable(CG(active_op_array));
	SET_NODE(opline.op1, object);
	SET_NODE(opline.op2, property);
	if (opline.op2_type == IS_CONST && Z_TYPE(CONSTANT(opline.op2.constant)) == IS_STRING) {
		CALCULATE_LITERAL_HASH(opline.op2.constant);
		GET_POLYMORPHIC_CACHE_SLOT(opline.op2.constant);
	}
	GET_NODE(result, opline.result);

	zend_llist_add_element(fetch_list_ptr, &opline);
}
/* }}} */

void zend_do_halt_compiler_register(TSRMLS_D) /* {{{ */
{
	char *name, *cfilename;
	char haltoff[] = "__COMPILER_HALT_OFFSET__";
	int len, clen;

	if (CG(has_bracketed_namespaces) && CG(in_namespace)) {
		zend_error(E_COMPILE_ERROR, "__HALT_COMPILER() can only be used from the outermost scope");
	}

	cfilename = zend_get_compiled_filename(TSRMLS_C);
	clen = strlen(cfilename);
	zend_mangle_property_name(&name, &len, haltoff, sizeof(haltoff) - 1, cfilename, clen, 0);
	zend_register_long_constant(name, len+1, zend_get_scanned_file_offset(TSRMLS_C), CONST_CS, 0 TSRMLS_CC);
	pefree(name, 0);

	if (CG(in_namespace)) {
		zend_do_end_namespace(TSRMLS_C);
	}
}
/* }}} */

void zend_do_push_object(const znode *object TSRMLS_DC) /* {{{ */
{
	zend_stack_push(&CG(object_stack), object, sizeof(znode));
}
/* }}} */

void zend_do_pop_object(znode *object TSRMLS_DC) /* {{{ */
{
	if (object) {
		znode *tmp;

		zend_stack_top(&CG(object_stack), (void **) &tmp);
		*object = *tmp;
	}
	zend_stack_del_top(&CG(object_stack));
}
/* }}} */

void zend_do_begin_new_object(znode *new_token, znode *class_type TSRMLS_DC) /* {{{ */
{
	zend_op *opline;
	unsigned char *ptr = NULL;

	new_token->u.op.opline_num = get_next_op_number(CG(active_op_array));
	opline = get_next_op(CG(active_op_array) TSRMLS_CC);
	opline->opcode = ZEND_NEW;
	opline->extended_value = CG(context).nested_calls;
	opline->result_type = IS_VAR;
	opline->result.var = get_temporary_variable(CG(active_op_array));
	SET_NODE(opline->op1, class_type);
	SET_UNUSED(opline->op2);

	zend_stack_push(&CG(function_call_stack), (void *) &ptr, sizeof(unsigned char *));
	if (++CG(context).nested_calls > CG(active_op_array)->nested_calls) {
		CG(active_op_array)->nested_calls = CG(context).nested_calls;
	}
}
/* }}} */

void zend_do_end_new_object(znode *result, const znode *new_token, const znode *argument_list TSRMLS_DC) /* {{{ */
{
	znode ctor_result;

	zend_do_end_function_call(NULL, &ctor_result, argument_list, 1, 0 TSRMLS_CC);
	zend_do_free(&ctor_result TSRMLS_CC);

	CG(active_op_array)->opcodes[new_token->u.op.opline_num].op2.opline_num = get_next_op_number(CG(active_op_array));
	GET_NODE(result, CG(active_op_array)->opcodes[new_token->u.op.opline_num].result);
}
/* }}} */

static zend_constant* zend_get_ct_const(const zval *const_name, int all_internal_constants_substitution TSRMLS_DC) /* {{{ */
{
	zend_constant *c = NULL;

	if (Z_STRVAL_P(const_name)[0] == '\\') {
		if (zend_hash_find(EG(zend_constants), Z_STRVAL_P(const_name)+1, Z_STRLEN_P(const_name), (void **) &c) == FAILURE) {
			char *lookup_name = zend_str_tolower_dup(Z_STRVAL_P(const_name)+1, Z_STRLEN_P(const_name)-1);

			if (zend_hash_find(EG(zend_constants), lookup_name, Z_STRLEN_P(const_name), (void **) &c)==SUCCESS) {
				if ((c->flags & CONST_CT_SUBST) && !(c->flags & CONST_CS)) {
					efree(lookup_name);
					return c;
				}
			}
			efree(lookup_name);
			return NULL;
		}
	} else if (zend_hash_find(EG(zend_constants), Z_STRVAL_P(const_name), Z_STRLEN_P(const_name)+1, (void **) &c) == FAILURE) {
		char *lookup_name = zend_str_tolower_dup(Z_STRVAL_P(const_name), Z_STRLEN_P(const_name));

		if (zend_hash_find(EG(zend_constants), lookup_name, Z_STRLEN_P(const_name)+1, (void **) &c)==SUCCESS) {
			if ((c->flags & CONST_CT_SUBST) && !(c->flags & CONST_CS)) {
				efree(lookup_name);
				return c;
			}
		}
		efree(lookup_name);
		return NULL;
	}
	if (c->flags & CONST_CT_SUBST) {
		return c;
	}
	if (all_internal_constants_substitution &&
	    (c->flags & CONST_PERSISTENT) &&
	    !(CG(compiler_options) & ZEND_COMPILE_NO_CONSTANT_SUBSTITUTION) &&
	    Z_TYPE(c->value) != IS_CONSTANT &&
	    Z_TYPE(c->value) != IS_CONSTANT_ARRAY) {
		return c;
	}
	return NULL;
}
/* }}} */

static int zend_constant_ct_subst(znode *result, zval *const_name, int all_internal_constants_substitution TSRMLS_DC) /* {{{ */
{
	zend_constant *c = zend_get_ct_const(const_name, all_internal_constants_substitution TSRMLS_CC);

	if (c) {
		zval_dtor(const_name);
		result->op_type = IS_CONST;
		result->u.constant = c->value;
		zval_copy_ctor(&result->u.constant);
		INIT_PZVAL(&result->u.constant);
		return 1;
	}
	return 0;
}
/* }}} */

void zend_do_fetch_constant(znode *result, znode *constant_container, znode *constant_name, int mode, zend_bool check_namespace TSRMLS_DC) /* {{{ */
{
	znode tmp;
	zend_op *opline;
	int type;
	char *compound;
	ulong fetch_type = 0;

	if (constant_container) {
		switch (mode) {
			case ZEND_CT:
				/* this is a class constant */
				type = zend_get_class_fetch_type(Z_STRVAL(constant_container->u.constant), Z_STRLEN(constant_container->u.constant));

				if (ZEND_FETCH_CLASS_STATIC == type) {
					zend_error(E_ERROR, "\"static::\" is not allowed in compile-time constants");
				} else if (ZEND_FETCH_CLASS_DEFAULT == type) {
					zend_resolve_class_name(constant_container, fetch_type, 1 TSRMLS_CC);
				}
				zend_do_build_full_name(NULL, constant_container, constant_name, 1 TSRMLS_CC);
				*result = *constant_container;
				result->u.constant.type = IS_CONSTANT | fetch_type;
				break;
			case ZEND_RT:
				if (constant_container->op_type == IS_CONST &&
				ZEND_FETCH_CLASS_DEFAULT == zend_get_class_fetch_type(Z_STRVAL(constant_container->u.constant), Z_STRLEN(constant_container->u.constant))) {
					zend_resolve_class_name(constant_container, fetch_type, 1 TSRMLS_CC);
				} else {
					zend_do_fetch_class(&tmp, constant_container TSRMLS_CC);
					constant_container = &tmp;
				}
				opline = get_next_op(CG(active_op_array) TSRMLS_CC);
				opline->opcode = ZEND_FETCH_CONSTANT;
				opline->result_type = IS_TMP_VAR;
				opline->result.var = get_temporary_variable(CG(active_op_array));
				if (constant_container->op_type == IS_CONST) {
					opline->op1_type = IS_CONST;
					opline->op1.constant = zend_add_class_name_literal(CG(active_op_array), &constant_container->u.constant TSRMLS_CC);
				} else {
					SET_NODE(opline->op1, constant_container);
				}
				SET_NODE(opline->op2, constant_name);
				CALCULATE_LITERAL_HASH(opline->op2.constant);
				if (opline->op1_type == IS_CONST) {
					GET_CACHE_SLOT(opline->op2.constant);
				} else {
					GET_POLYMORPHIC_CACHE_SLOT(opline->op2.constant);
				}
				GET_NODE(result, opline->result);
				break;
		}
		return;
	}
	/* namespace constant */
	/* only one that did not contain \ from the start can be converted to string if unknown */
	switch (mode) {
		case ZEND_CT:
			compound = memchr(Z_STRVAL(constant_name->u.constant), '\\', Z_STRLEN(constant_name->u.constant));
			/* this is a namespace constant, or an unprefixed constant */

			if (zend_constant_ct_subst(result, &constant_name->u.constant, 0 TSRMLS_CC)) {
				break;
			}

			zend_resolve_non_class_name(constant_name, check_namespace TSRMLS_CC);

			if(!compound) {
				fetch_type |= IS_CONSTANT_UNQUALIFIED;
			}

			*result = *constant_name;
			result->u.constant.type = IS_CONSTANT | fetch_type;
			break;
		case ZEND_RT:
			compound = memchr(Z_STRVAL(constant_name->u.constant), '\\', Z_STRLEN(constant_name->u.constant));

			zend_resolve_non_class_name(constant_name, check_namespace TSRMLS_CC);

			if(zend_constant_ct_subst(result, &constant_name->u.constant, 1 TSRMLS_CC)) {
				break;
			}

			opline = get_next_op(CG(active_op_array) TSRMLS_CC);
			opline->opcode = ZEND_FETCH_CONSTANT;
			opline->result_type = IS_TMP_VAR;
			opline->result.var = get_temporary_variable(CG(active_op_array));
			GET_NODE(result, opline->result);
			SET_UNUSED(opline->op1);
			opline->op2_type = IS_CONST;
			if (compound) {
				/* the name is unambiguous */
				opline->extended_value = 0;
				opline->op2.constant = zend_add_const_name_literal(CG(active_op_array), &constant_name->u.constant, 0 TSRMLS_CC);
			} else {
				opline->extended_value = IS_CONSTANT_UNQUALIFIED;
				if (CG(current_namespace)) {
					opline->extended_value |= IS_CONSTANT_IN_NAMESPACE;
					opline->op2.constant = zend_add_const_name_literal(CG(active_op_array), &constant_name->u.constant, 1 TSRMLS_CC);
				} else {
					opline->op2.constant = zend_add_const_name_literal(CG(active_op_array), &constant_name->u.constant, 0 TSRMLS_CC);
				}
			}
			GET_CACHE_SLOT(opline->op2.constant);
			break;
	}
}
/* }}} */

void zend_do_shell_exec(znode *result, const znode *cmd TSRMLS_DC) /* {{{ */
{
	zend_op *opline = get_next_op(CG(active_op_array) TSRMLS_CC);

	switch (cmd->op_type) {
		case IS_CONST:
		case IS_TMP_VAR:
			opline->opcode = ZEND_SEND_VAL;
			break;
		default:
			opline->opcode = ZEND_SEND_VAR;
			break;
	}
	SET_NODE(opline->op1, cmd);
	opline->op2.opline_num = 1;
	opline->extended_value = ZEND_DO_FCALL;
	SET_UNUSED(opline->op2);

	/* FIXME: exception support not added to this op2 */
	opline = get_next_op(CG(active_op_array) TSRMLS_CC);
	opline->opcode = ZEND_DO_FCALL;
	opline->result.var = get_temporary_variable(CG(active_op_array));
	opline->result_type = IS_VAR;
	LITERAL_STRINGL(opline->op1, estrndup("shell_exec", sizeof("shell_exec")-1), sizeof("shell_exec")-1, 0);
	CALCULATE_LITERAL_HASH(opline->op1.constant);
	opline->op1_type = IS_CONST;
	GET_CACHE_SLOT(opline->op1.constant);
	opline->extended_value = 1;
	SET_UNUSED(opline->op2);
	opline->op2.num = CG(context).nested_calls;
	GET_NODE(result, opline->result);

	if (CG(context).nested_calls + 1 > CG(active_op_array)->nested_calls) {
		CG(active_op_array)->nested_calls = CG(context).nested_calls + 1;
	}
	if (CG(context).used_stack + 2 > CG(active_op_array)->used_stack) {
		CG(active_op_array)->used_stack = CG(context).used_stack + 2;
	}
}
/* }}} */

void zend_do_init_array(znode *result, const znode *expr, const znode *offset, zend_bool is_ref TSRMLS_DC) /* {{{ */
{
	zend_op *opline = get_next_op(CG(active_op_array) TSRMLS_CC);

	opline->opcode = ZEND_INIT_ARRAY;
	opline->result.var = get_temporary_variable(CG(active_op_array));
	opline->result_type = IS_TMP_VAR;
	GET_NODE(result, opline->result);
	if (expr) {
		SET_NODE(opline->op1, expr);
		if (offset) {
			SET_NODE(opline->op2, offset);
			if (opline->op2_type == IS_CONST && Z_TYPE(CONSTANT(opline->op2.constant)) == IS_STRING) {
				ulong index;
				int numeric = 0;

				ZEND_HANDLE_NUMERIC_EX(Z_STRVAL(CONSTANT(opline->op2.constant)), Z_STRLEN(CONSTANT(opline->op2.constant))+1, index, numeric = 1);
				if (numeric) {
					zval_dtor(&CONSTANT(opline->op2.constant));
					ZVAL_LONG(&CONSTANT(opline->op2.constant), index);
				} else {
					CALCULATE_LITERAL_HASH(opline->op2.constant);
				}
			}
		} else {
			SET_UNUSED(opline->op2);
		}
	} else {
		SET_UNUSED(opline->op1);
		SET_UNUSED(opline->op2);
	}
	opline->extended_value = is_ref;
}
/* }}} */

void zend_do_add_array_element(znode *result, const znode *expr, const znode *offset, zend_bool is_ref TSRMLS_DC) /* {{{ */
{
	zend_op *opline = get_next_op(CG(active_op_array) TSRMLS_CC);

	opline->opcode = ZEND_ADD_ARRAY_ELEMENT;
	SET_NODE(opline->result, result);
	SET_NODE(opline->op1, expr);
	if (offset) {
		SET_NODE(opline->op2, offset);
		if (opline->op2_type == IS_CONST && Z_TYPE(CONSTANT(opline->op2.constant)) == IS_STRING) {
			ulong index;
			int numeric = 0;

			ZEND_HANDLE_NUMERIC_EX(Z_STRVAL(CONSTANT(opline->op2.constant)), Z_STRLEN(CONSTANT(opline->op2.constant))+1, index, numeric = 1);
			if (numeric) {
				zval_dtor(&CONSTANT(opline->op2.constant));
				ZVAL_LONG(&CONSTANT(opline->op2.constant), index);
			} else {
				CALCULATE_LITERAL_HASH(opline->op2.constant);
			}
		}
	} else {
		SET_UNUSED(opline->op2);
	}
	opline->extended_value = is_ref;
}
/* }}} */

void zend_do_add_static_array_element(znode *result, znode *offset, const znode *expr) /* {{{ */
{
	zval *element;

	ALLOC_ZVAL(element);
	*element = expr->u.constant;
	if (offset) {
		switch (offset->u.constant.type & IS_CONSTANT_TYPE_MASK) {
			case IS_CONSTANT:
				/* Ugly hack to denote that this value has a constant index */
				Z_TYPE_P(element) |= IS_CONSTANT_INDEX;
				Z_STRVAL(offset->u.constant) = erealloc(Z_STRVAL(offset->u.constant), Z_STRLEN(offset->u.constant)+3);
				Z_STRVAL(offset->u.constant)[Z_STRLEN(offset->u.constant)+1] = Z_TYPE(offset->u.constant);
				Z_STRVAL(offset->u.constant)[Z_STRLEN(offset->u.constant)+2] = 0;
				zend_symtable_update(result->u.constant.value.ht, Z_STRVAL(offset->u.constant), Z_STRLEN(offset->u.constant)+3, &element, sizeof(zval *), NULL);
				zval_dtor(&offset->u.constant);
				break;
			case IS_STRING:
				zend_symtable_update(result->u.constant.value.ht, offset->u.constant.value.str.val, offset->u.constant.value.str.len+1, &element, sizeof(zval *), NULL);
				zval_dtor(&offset->u.constant);
				break;
			case IS_NULL:
				zend_symtable_update(Z_ARRVAL(result->u.constant), "", 1, &element, sizeof(zval *), NULL);
				break;
			case IS_LONG:
			case IS_BOOL:
				zend_hash_index_update(Z_ARRVAL(result->u.constant), Z_LVAL(offset->u.constant), &element, sizeof(zval *), NULL);
				break;
			case IS_DOUBLE:
				zend_hash_index_update(Z_ARRVAL(result->u.constant), zend_dval_to_lval(Z_DVAL(offset->u.constant)), &element, sizeof(zval *), NULL);
				break;
			case IS_CONSTANT_ARRAY:
				zend_error(E_ERROR, "Illegal offset type");
				break;
		}
	} else {
		zend_hash_next_index_insert(Z_ARRVAL(result->u.constant), &element, sizeof(zval *), NULL);
	}
}
/* }}} */

void zend_do_add_list_element(const znode *element TSRMLS_DC) /* {{{ */
{
	list_llist_element lle;

	if (element) {
		zend_check_writable_variable(element);

		lle.var = *element;
		zend_llist_copy(&lle.dimensions, &CG(dimension_llist));
		zend_llist_prepend_element(&CG(list_llist), &lle);
	}
	(*((int *)CG(dimension_llist).tail->data))++;
}
/* }}} */

void zend_do_new_list_begin(TSRMLS_D) /* {{{ */
{
	int current_dimension = 0;
	zend_llist_add_element(&CG(dimension_llist), &current_dimension);
}
/* }}} */

void zend_do_new_list_end(TSRMLS_D) /* {{{ */
{
	zend_llist_remove_tail(&CG(dimension_llist));
	(*((int *)CG(dimension_llist).tail->data))++;
}
/* }}} */

void zend_do_list_init(TSRMLS_D) /* {{{ */
{
	zend_stack_push(&CG(list_stack), &CG(list_llist), sizeof(zend_llist));
	zend_stack_push(&CG(list_stack), &CG(dimension_llist), sizeof(zend_llist));
	zend_llist_init(&CG(list_llist), sizeof(list_llist_element), NULL, 0);
	zend_llist_init(&CG(dimension_llist), sizeof(int), NULL, 0);
	zend_do_new_list_begin(TSRMLS_C);
}
/* }}} */

void zend_do_list_end(znode *result, znode *expr TSRMLS_DC) /* {{{ */
{
	zend_llist_element *le;
	zend_llist_element *dimension;
	zend_op *opline;
	znode last_container;

	le = CG(list_llist).head;
	while (le) {
		zend_llist *tmp_dimension_llist = &((list_llist_element *)le->data)->dimensions;
		dimension = tmp_dimension_llist->head;
		while (dimension) {
			opline = get_next_op(CG(active_op_array) TSRMLS_CC);
			if (dimension == tmp_dimension_llist->head) { /* first */
				last_container = *expr;
				switch (expr->op_type) {
					case IS_VAR:
					case IS_CV:
						opline->opcode = ZEND_FETCH_DIM_R;
						break;
					case IS_TMP_VAR:
						opline->opcode = ZEND_FETCH_DIM_TMP_VAR;
						break;
					case IS_CONST: /* fetch_dim_tmp_var will handle this bogus fetch */
						zval_copy_ctor(&expr->u.constant);
						opline->opcode = ZEND_FETCH_DIM_TMP_VAR;
						break;
				}
				opline->extended_value |= ZEND_FETCH_ADD_LOCK;
			} else {
				opline->opcode = ZEND_FETCH_DIM_R;
			}
			opline->result_type = IS_VAR;
			opline->result.var = get_temporary_variable(CG(active_op_array));
			SET_NODE(opline->op1, &last_container);
			opline->op2_type = IS_CONST;
			LITERAL_LONG(opline->op2, *((int *) dimension->data));
			GET_NODE(&last_container, opline->result);
			dimension = dimension->next;
		}
		((list_llist_element *) le->data)->value = last_container;
		zend_llist_destroy(&((list_llist_element *) le->data)->dimensions);
		zend_do_assign(result, &((list_llist_element *) le->data)->var, &((list_llist_element *) le->data)->value TSRMLS_CC);
		zend_do_free(result TSRMLS_CC);
		le = le->next;
	}
	zend_llist_destroy(&CG(dimension_llist));
	zend_llist_destroy(&CG(list_llist));
	*result = *expr;
	{
		zend_llist *p;

		/* restore previous lists */
		zend_stack_top(&CG(list_stack), (void **) &p);
		CG(dimension_llist) = *p;
		zend_stack_del_top(&CG(list_stack));
		zend_stack_top(&CG(list_stack), (void **) &p);
		CG(list_llist) = *p;
		zend_stack_del_top(&CG(list_stack));
	}
}
/* }}} */

void zend_init_list(void *result, void *item TSRMLS_DC) /* {{{ */
{
	void** list = emalloc(sizeof(void*) * 2);

	list[0] = item;
	list[1] = NULL;

	*(void**)result = list;
}
/* }}} */

void zend_add_to_list(void *result, void *item TSRMLS_DC) /* {{{ */
{
	void** list = *(void**)result;
	size_t n = 0;

	if (list) {
		while (list[n]) {
			n++;
		}
	}

	list = erealloc(list, sizeof(void*) * (n+2));

	list[n]   = item;
	list[n+1] = NULL;

	*(void**)result = list;
}
/* }}} */

void zend_do_fetch_static_variable(znode *varname, const znode *static_assignment, int fetch_type TSRMLS_DC) /* {{{ */
{
	zval *tmp;
	zend_op *opline;
	znode lval;
	znode result;

	ALLOC_ZVAL(tmp);

	if (static_assignment) {
		*tmp = static_assignment->u.constant;
	} else {
		INIT_ZVAL(*tmp);
	}
	if (!CG(active_op_array)->static_variables) {
		if (CG(active_op_array)->scope) {
			CG(active_op_array)->scope->ce_flags |= ZEND_HAS_STATIC_IN_METHODS;
		}
		ALLOC_HASHTABLE(CG(active_op_array)->static_variables);
		zend_hash_init(CG(active_op_array)->static_variables, 2, NULL, ZVAL_PTR_DTOR, 0);
	}
	zend_hash_update(CG(active_op_array)->static_variables, varname->u.constant.value.str.val, varname->u.constant.value.str.len+1, &tmp, sizeof(zval *), NULL);

	if (varname->op_type == IS_CONST) {
		if (Z_TYPE(varname->u.constant) != IS_STRING) {
			convert_to_string(&varname->u.constant);
		}
	}

	opline = get_next_op(CG(active_op_array) TSRMLS_CC);
	opline->opcode = (fetch_type == ZEND_FETCH_LEXICAL) ? ZEND_FETCH_R : ZEND_FETCH_W;		/* the default mode must be Write, since fetch_simple_variable() is used to define function arguments */
	opline->result_type = IS_VAR;
	opline->result.var = get_temporary_variable(CG(active_op_array));
	SET_NODE(opline->op1, varname);
	if (opline->op1_type == IS_CONST) {
		CALCULATE_LITERAL_HASH(opline->op1.constant);
	}
	SET_UNUSED(opline->op2);
	opline->extended_value = ZEND_FETCH_STATIC;
	GET_NODE(&result, opline->result);

	if (varname->op_type == IS_CONST) {
		zval_copy_ctor(&varname->u.constant);
	}
	fetch_simple_variable(&lval, varname, 0 TSRMLS_CC); /* Relies on the fact that the default fetch is BP_VAR_W */

	if (fetch_type == ZEND_FETCH_LEXICAL) {
		znode dummy;

		zend_do_begin_variable_parse(TSRMLS_C);
		zend_do_assign(&dummy, &lval, &result TSRMLS_CC);
		zend_do_free(&dummy TSRMLS_CC);
	} else {
		zend_do_assign_ref(NULL, &lval, &result TSRMLS_CC);
	}
	CG(active_op_array)->opcodes[CG(active_op_array)->last-1].result_type |= EXT_TYPE_UNUSED;
}
/* }}} */

void zend_do_fetch_lexical_variable(znode *varname, zend_bool is_ref TSRMLS_DC) /* {{{ */
{
	znode value;

	if (Z_STRLEN(varname->u.constant) == sizeof("this") - 1 &&
	    memcmp(Z_STRVAL(varname->u.constant), "this", sizeof("this") - 1) == 0) {
		zend_error(E_COMPILE_ERROR, "Cannot use $this as lexical variable");
		return;
	}

	value.op_type = IS_CONST;
	ZVAL_NULL(&value.u.constant);
	Z_TYPE(value.u.constant) |= is_ref ? IS_LEXICAL_REF : IS_LEXICAL_VAR;
	Z_SET_REFCOUNT_P(&value.u.constant, 1);
	Z_UNSET_ISREF_P(&value.u.constant);

	zend_do_fetch_static_variable(varname, &value, is_ref ? ZEND_FETCH_STATIC : ZEND_FETCH_LEXICAL TSRMLS_CC);
}
/* }}} */

void zend_do_fetch_global_variable(znode *varname, const znode *static_assignment, int fetch_type TSRMLS_DC) /* {{{ */
{
	zend_op *opline;
	znode lval;
	znode result;

	if (varname->op_type == IS_CONST) {
		if (Z_TYPE(varname->u.constant) != IS_STRING) {
			convert_to_string(&varname->u.constant);
		}
	}

	opline = get_next_op(CG(active_op_array) TSRMLS_CC);
	opline->opcode = ZEND_FETCH_W;		/* the default mode must be Write, since fetch_simple_variable() is used to define function arguments */
	opline->result_type = IS_VAR;
	opline->result.var = get_temporary_variable(CG(active_op_array));
	SET_NODE(opline->op1, varname);
	if (opline->op1_type == IS_CONST) {
		CALCULATE_LITERAL_HASH(opline->op1.constant);
	}
	SET_UNUSED(opline->op2);
	opline->extended_value = fetch_type;
	GET_NODE(&result, opline->result);

	if (varname->op_type == IS_CONST) {
		zval_copy_ctor(&varname->u.constant);
	}
	fetch_simple_variable(&lval, varname, 0 TSRMLS_CC); /* Relies on the fact that the default fetch is BP_VAR_W */

	zend_do_assign_ref(NULL, &lval, &result TSRMLS_CC);
	CG(active_op_array)->opcodes[CG(active_op_array)->last-1].result_type |= EXT_TYPE_UNUSED;
}
/* }}} */

void zend_do_cast(znode *result, const znode *expr, int type TSRMLS_DC) /* {{{ */
{
	zend_op *opline = get_next_op(CG(active_op_array) TSRMLS_CC);

	opline->opcode = ZEND_CAST;
	opline->result_type = IS_TMP_VAR;
	opline->result.var = get_temporary_variable(CG(active_op_array));
	SET_NODE(opline->op1, expr);
	SET_UNUSED(opline->op2);
	opline->extended_value = type;
	GET_NODE(result, opline->result);
}
/* }}} */

void zend_do_include_or_eval(int type, znode *result, const znode *op1 TSRMLS_DC) /* {{{ */
{
	zend_do_extended_fcall_begin(TSRMLS_C);
	{
		zend_op *opline = get_next_op(CG(active_op_array) TSRMLS_CC);

		opline->opcode = ZEND_INCLUDE_OR_EVAL;
		opline->result_type = IS_VAR;
		opline->result.var = get_temporary_variable(CG(active_op_array));
		SET_NODE(opline->op1, op1);
		SET_UNUSED(opline->op2);
		opline->extended_value = type;
		GET_NODE(result, opline->result);
	}
	zend_do_extended_fcall_end(TSRMLS_C);
}
/* }}} */

void zend_do_indirect_references(znode *result, const znode *num_references, znode *variable TSRMLS_DC) /* {{{ */
{
	int i;

	zend_do_end_variable_parse(variable, BP_VAR_R, 0 TSRMLS_CC);
	for (i=1; i<num_references->u.constant.value.lval; i++) {
		fetch_simple_variable_ex(result, variable, 0, ZEND_FETCH_R TSRMLS_CC);
		*variable = *result;
	}
	zend_do_begin_variable_parse(TSRMLS_C);
	fetch_simple_variable(result, variable, 1 TSRMLS_CC);
	/* there is a chance someone is accessing $this */
	if (CG(active_op_array)->scope && CG(active_op_array)->this_var == -1) {
		CG(active_op_array)->this_var = lookup_cv(CG(active_op_array), estrndup("this", sizeof("this")-1), sizeof("this")-1, THIS_HASHVAL TSRMLS_CC);
	}
}
/* }}} */

void zend_do_unset(const znode *variable TSRMLS_DC) /* {{{ */
{
	zend_op *last_op;

	zend_check_writable_variable(variable);

	if (variable->op_type == IS_CV) {
		zend_op *opline = get_next_op(CG(active_op_array) TSRMLS_CC);
		opline->opcode = ZEND_UNSET_VAR;
		SET_NODE(opline->op1, variable);
		SET_UNUSED(opline->op2);
		SET_UNUSED(opline->result);
		opline->extended_value = ZEND_FETCH_LOCAL | ZEND_QUICK_SET;
	} else {
		last_op = &CG(active_op_array)->opcodes[get_next_op_number(CG(active_op_array))-1];

		switch (last_op->opcode) {
			case ZEND_FETCH_UNSET:
				last_op->opcode = ZEND_UNSET_VAR;
				SET_UNUSED(last_op->result);
				break;
			case ZEND_FETCH_DIM_UNSET:
				last_op->opcode = ZEND_UNSET_DIM;
				SET_UNUSED(last_op->result);
				break;
			case ZEND_FETCH_OBJ_UNSET:
				last_op->opcode = ZEND_UNSET_OBJ;
				SET_UNUSED(last_op->result);
				break;

		}
	}
}
/* }}} */

void zend_do_isset_or_isempty(int type, znode *result, znode *variable TSRMLS_DC) /* {{{ */
{
	zend_op *last_op;

	zend_do_end_variable_parse(variable, BP_VAR_IS, 0 TSRMLS_CC);

	if (zend_is_function_or_method_call(variable)) {
		if (type == ZEND_ISEMPTY) {
			/* empty(func()) can be transformed to !func() */
			zend_do_unary_op(ZEND_BOOL_NOT, result, variable TSRMLS_CC);
		} else {
			zend_error(E_COMPILE_ERROR, "Cannot use isset() on the result of a function call (you can use \"null !== func()\" instead)");
		}

		return;
	}

	if (variable->op_type == IS_CV) {
		last_op = get_next_op(CG(active_op_array) TSRMLS_CC);
		last_op->opcode = ZEND_ISSET_ISEMPTY_VAR;
		SET_NODE(last_op->op1, variable);
		SET_UNUSED(last_op->op2);
		last_op->result.var = get_temporary_variable(CG(active_op_array));
		last_op->extended_value = ZEND_FETCH_LOCAL | ZEND_QUICK_SET;
	} else {
		last_op = &CG(active_op_array)->opcodes[get_next_op_number(CG(active_op_array))-1];

		switch (last_op->opcode) {
			case ZEND_FETCH_IS:
				last_op->opcode = ZEND_ISSET_ISEMPTY_VAR;
				break;
			case ZEND_FETCH_DIM_IS:
				last_op->opcode = ZEND_ISSET_ISEMPTY_DIM_OBJ;
				break;
			case ZEND_FETCH_OBJ_IS:
				last_op->opcode = ZEND_ISSET_ISEMPTY_PROP_OBJ;
				break;
		}
	}
	last_op->result_type = IS_TMP_VAR;
	last_op->extended_value |= type;

	GET_NODE(result, last_op->result);
}
/* }}} */

void zend_do_instanceof(znode *result, const znode *expr, const znode *class_znode, int type TSRMLS_DC) /* {{{ */
{
	int last_op_number = get_next_op_number(CG(active_op_array));
	zend_op *opline;

	if (last_op_number > 0) {
		opline = &CG(active_op_array)->opcodes[last_op_number-1];
		if (opline->opcode == ZEND_FETCH_CLASS) {
			opline->extended_value |= ZEND_FETCH_CLASS_NO_AUTOLOAD;
		}
	}

	if (expr->op_type == IS_CONST) {
		zend_error(E_COMPILE_ERROR, "instanceof expects an object instance, constant given");
	}

	opline = get_next_op(CG(active_op_array) TSRMLS_CC);
	opline->opcode = ZEND_INSTANCEOF;
	opline->result_type = IS_TMP_VAR;
	opline->result.var = get_temporary_variable(CG(active_op_array));
	SET_NODE(opline->op1, expr);

	SET_NODE(opline->op2, class_znode);

	GET_NODE(result, opline->result);
}
/* }}} */

void zend_do_foreach_begin(znode *foreach_token, znode *open_brackets_token, znode *array, znode *as_token, int variable TSRMLS_DC) /* {{{ */
{
	zend_op *opline;
	zend_bool is_variable;
	zend_bool push_container = 0;
	zend_op dummy_opline;

	if (variable) {
		if (zend_is_function_or_method_call(array)) {
			is_variable = 0;
		} else {
			is_variable = 1;
		}
		/* save the location of FETCH_W instruction(s) */
		open_brackets_token->u.op.opline_num = get_next_op_number(CG(active_op_array));
		zend_do_end_variable_parse(array, BP_VAR_W, 0 TSRMLS_CC);
		if (CG(active_op_array)->last > 0 &&
		    CG(active_op_array)->opcodes[CG(active_op_array)->last-1].opcode == ZEND_FETCH_OBJ_W) {
			/* Only lock the container if we are fetching from a real container and not $this */
			if (CG(active_op_array)->opcodes[CG(active_op_array)->last-1].op1_type == IS_VAR) {
				CG(active_op_array)->opcodes[CG(active_op_array)->last-1].extended_value |= ZEND_FETCH_ADD_LOCK;
				push_container = 1;
			}
		}
	} else {
		is_variable = 0;
		open_brackets_token->u.op.opline_num = get_next_op_number(CG(active_op_array));
	}

	/* save the location of FE_RESET */
	foreach_token->u.op.opline_num = get_next_op_number(CG(active_op_array));

	opline = get_next_op(CG(active_op_array) TSRMLS_CC);

	/* Preform array reset */
	opline->opcode = ZEND_FE_RESET;
	opline->result_type = IS_VAR;
	opline->result.var = get_temporary_variable(CG(active_op_array));
	SET_NODE(opline->op1, array);
	SET_UNUSED(opline->op2);
	opline->extended_value = is_variable ? ZEND_FE_RESET_VARIABLE : 0;

	COPY_NODE(dummy_opline.result, opline->result);
	if (push_container) {
		COPY_NODE(dummy_opline.op1, CG(active_op_array)->opcodes[CG(active_op_array)->last-2].op1);
	} else {
		dummy_opline.op1_type = IS_UNUSED;
	}
	zend_stack_push(&CG(foreach_copy_stack), (void *) &dummy_opline, sizeof(zend_op));

	/* save the location of FE_FETCH */
	as_token->u.op.opline_num = get_next_op_number(CG(active_op_array));

	opline = get_next_op(CG(active_op_array) TSRMLS_CC);
	opline->opcode = ZEND_FE_FETCH;
	opline->result_type = IS_VAR;
	opline->result.var = get_temporary_variable(CG(active_op_array));
	COPY_NODE(opline->op1, dummy_opline.result);
	opline->extended_value = 0;
	SET_UNUSED(opline->op2);

	opline = get_next_op(CG(active_op_array) TSRMLS_CC);
	opline->opcode = ZEND_OP_DATA;
	SET_UNUSED(opline->op1);
	SET_UNUSED(opline->op2);
	SET_UNUSED(opline->result);
}
/* }}} */

void zend_do_foreach_cont(znode *foreach_token, const znode *open_brackets_token, const znode *as_token, znode *value, znode *key TSRMLS_DC) /* {{{ */
{
	zend_op *opline;
	znode dummy, value_node;
	zend_bool assign_by_ref=0;

	opline = &CG(active_op_array)->opcodes[as_token->u.op.opline_num];
	if (key->op_type != IS_UNUSED) {
		znode *tmp;

		/* switch between the key and value... */
		tmp = key;
		key = value;
		value = tmp;

		/* Mark extended_value in case both key and value are being used */
		opline->extended_value |= ZEND_FE_FETCH_WITH_KEY;
	}

	if ((key->op_type != IS_UNUSED)) {
		if (key->EA & ZEND_PARSED_REFERENCE_VARIABLE) {
			zend_error(E_COMPILE_ERROR, "Key element cannot be a reference");
		}
		if (key->EA & ZEND_PARSED_LIST_EXPR) {
			zend_error(E_COMPILE_ERROR, "Cannot use list as key element");
		}
	}

	if (value->EA & ZEND_PARSED_REFERENCE_VARIABLE) {
		assign_by_ref = 1;

		/* Mark extended_value for assign-by-reference */
		opline->extended_value |= ZEND_FE_FETCH_BYREF;
		CG(active_op_array)->opcodes[foreach_token->u.op.opline_num].extended_value |= ZEND_FE_RESET_REFERENCE;
	} else {
		zend_op *foreach_copy;
		zend_op *fetch = &CG(active_op_array)->opcodes[foreach_token->u.op.opline_num];
		zend_op	*end = &CG(active_op_array)->opcodes[open_brackets_token->u.op.opline_num];

		/* Change "write context" into "read context" */
		fetch->extended_value = 0;  /* reset ZEND_FE_RESET_VARIABLE */
		while (fetch != end) {
			--fetch;
			if (fetch->opcode == ZEND_FETCH_DIM_W && fetch->op2_type == IS_UNUSED) {
				zend_error(E_COMPILE_ERROR, "Cannot use [] for reading");
			}
			if (fetch->opcode == ZEND_SEPARATE) {
				MAKE_NOP(fetch);
			} else {
				fetch->opcode -= 3; /* FETCH_W -> FETCH_R */
			}
		}
		/* prevent double SWITCH_FREE */
		zend_stack_top(&CG(foreach_copy_stack), (void **) &foreach_copy);
		foreach_copy->op1_type = IS_UNUSED;
	}

	GET_NODE(&value_node, opline->result);

	if (value->EA & ZEND_PARSED_LIST_EXPR) {
		if (!CG(list_llist).head) {
			zend_error(E_COMPILE_ERROR, "Cannot use empty list");
		}
		zend_do_list_end(&dummy, &value_node TSRMLS_CC);
		zend_do_free(&dummy TSRMLS_CC);
	} else {
		if (assign_by_ref) {
			zend_do_end_variable_parse(value, BP_VAR_W, 0 TSRMLS_CC);
			/* Mark FE_FETCH as IS_VAR as it holds the data directly as a value */
			zend_do_assign_ref(NULL, value, &value_node TSRMLS_CC);
		} else {
			zend_do_assign(&dummy, value, &value_node TSRMLS_CC);
			zend_do_free(&dummy TSRMLS_CC);
		}
	}

	if (key->op_type != IS_UNUSED) {
		znode key_node;

		opline = &CG(active_op_array)->opcodes[as_token->u.op.opline_num+1];
		opline->result_type = IS_TMP_VAR;
		opline->result.opline_num = get_temporary_variable(CG(active_op_array));
		GET_NODE(&key_node, opline->result);

		zend_do_assign(&dummy, key, &key_node TSRMLS_CC);
		zend_do_free(&dummy TSRMLS_CC);
	}

	do_begin_loop(TSRMLS_C);
	INC_BPC(CG(active_op_array));
}
/* }}} */

void zend_do_foreach_end(const znode *foreach_token, const znode *as_token TSRMLS_DC) /* {{{ */
{
	zend_op *container_ptr;
	zend_op *opline = get_next_op(CG(active_op_array) TSRMLS_CC);

	opline->opcode = ZEND_JMP;
	opline->op1.opline_num = as_token->u.op.opline_num;
	SET_UNUSED(opline->op1);
	SET_UNUSED(opline->op2);

	CG(active_op_array)->opcodes[foreach_token->u.op.opline_num].op2.opline_num = get_next_op_number(CG(active_op_array)); /* FE_RESET */
	CG(active_op_array)->opcodes[as_token->u.op.opline_num].op2.opline_num = get_next_op_number(CG(active_op_array)); /* FE_FETCH */

	do_end_loop(as_token->u.op.opline_num, 1 TSRMLS_CC);

	zend_stack_top(&CG(foreach_copy_stack), (void **) &container_ptr);
	generate_free_foreach_copy(container_ptr TSRMLS_CC);
	zend_stack_del_top(&CG(foreach_copy_stack));

	DEC_BPC(CG(active_op_array));
}
/* }}} */

void zend_do_declare_begin(TSRMLS_D) /* {{{ */
{
	zend_stack_push(&CG(declare_stack), &CG(declarables), sizeof(zend_declarables));
}
/* }}} */

void zend_do_declare_stmt(znode *var, znode *val TSRMLS_DC) /* {{{ */
{
	if (!zend_binary_strcasecmp(var->u.constant.value.str.val, var->u.constant.value.str.len, "ticks", sizeof("ticks")-1)) {
		convert_to_long(&val->u.constant);
		CG(declarables).ticks = val->u.constant;
	} else if (!zend_binary_strcasecmp(var->u.constant.value.str.val, var->u.constant.value.str.len, "encoding", sizeof("encoding")-1)) {
		if ((Z_TYPE(val->u.constant) & IS_CONSTANT_TYPE_MASK) == IS_CONSTANT) {
			zend_error(E_COMPILE_ERROR, "Cannot use constants as encoding");
		}

		/*
		 * Check that the pragma comes before any opcodes. If the compilation
		 * got as far as this, the previous portion of the script must have been
		 * parseable according to the .ini script_encoding setting. We still
		 * want to tell them to put declare() at the top.
		 */
		{
			int num = CG(active_op_array)->last;
			/* ignore ZEND_EXT_STMT and ZEND_TICKS */
			while (num > 0 &&
			       (CG(active_op_array)->opcodes[num-1].opcode == ZEND_EXT_STMT ||
			        CG(active_op_array)->opcodes[num-1].opcode == ZEND_TICKS)) {
				--num;
			}

			if (num > 0) {
				zend_error(E_COMPILE_ERROR, "Encoding declaration pragma must be the very first statement in the script");
			}
		}

		if (CG(multibyte)) {
			const zend_encoding *new_encoding, *old_encoding;
			zend_encoding_filter old_input_filter;

			CG(encoding_declared) = 1;

			convert_to_string(&val->u.constant);
			new_encoding = zend_multibyte_fetch_encoding(val->u.constant.value.str.val TSRMLS_CC);
			if (!new_encoding) {
				zend_error(E_COMPILE_WARNING, "Unsupported encoding [%s]", val->u.constant.value.str.val);
			} else {
				old_input_filter = LANG_SCNG(input_filter);
				old_encoding = LANG_SCNG(script_encoding);
				zend_multibyte_set_filter(new_encoding TSRMLS_CC);

				/* need to re-scan if input filter changed */
				if (old_input_filter != LANG_SCNG(input_filter) ||
					 (old_input_filter && new_encoding != old_encoding)) {
					zend_multibyte_yyinput_again(old_input_filter, old_encoding TSRMLS_CC);
				}
			}
		} else {
			zend_error(E_COMPILE_WARNING, "declare(encoding=...) ignored because Zend multibyte feature is turned off by settings");
		}
		zval_dtor(&val->u.constant);
	} else {
		zend_error(E_COMPILE_WARNING, "Unsupported declare '%s'", var->u.constant.value.str.val);
		zval_dtor(&val->u.constant);
	}
	zval_dtor(&var->u.constant);
}
/* }}} */

void zend_do_declare_end(const znode *declare_token TSRMLS_DC) /* {{{ */
{
	zend_declarables *declarables;

	zend_stack_top(&CG(declare_stack), (void **) &declarables);
	/* We should restore if there was more than (current - start) - (ticks?1:0) opcodes */
	if ((get_next_op_number(CG(active_op_array)) - declare_token->u.op.opline_num) - ((Z_LVAL(CG(declarables).ticks))?1:0)) {
		CG(declarables) = *declarables;
	}
}
/* }}} */

void zend_do_exit(znode *result, const znode *message TSRMLS_DC) /* {{{ */
{
	zend_op *opline = get_next_op(CG(active_op_array) TSRMLS_CC);

	opline->opcode = ZEND_EXIT;
	SET_NODE(opline->op1, message);
	SET_UNUSED(opline->op2);

	result->op_type = IS_CONST;
	Z_TYPE(result->u.constant) = IS_BOOL;
	Z_LVAL(result->u.constant) = 1;
}
/* }}} */

void zend_do_begin_silence(znode *strudel_token TSRMLS_DC) /* {{{ */
{
	zend_op *opline = get_next_op(CG(active_op_array) TSRMLS_CC);

	opline->opcode = ZEND_BEGIN_SILENCE;
	opline->result_type = IS_TMP_VAR;
	opline->result.var = get_temporary_variable(CG(active_op_array));
	SET_UNUSED(opline->op1);
	SET_UNUSED(opline->op2);
	GET_NODE(strudel_token, opline->result);
}
/* }}} */

void zend_do_end_silence(const znode *strudel_token TSRMLS_DC) /* {{{ */
{
	zend_op *opline = get_next_op(CG(active_op_array) TSRMLS_CC);

	opline->opcode = ZEND_END_SILENCE;
	SET_NODE(opline->op1, strudel_token);
	SET_UNUSED(opline->op2);
}
/* }}} */

void zend_do_jmp_set(const znode *value, znode *jmp_token, znode *colon_token TSRMLS_DC) /* {{{ */
{
	int op_number = get_next_op_number(CG(active_op_array));
	zend_op *opline = get_next_op(CG(active_op_array) TSRMLS_CC);

	if (value->op_type == IS_VAR || value->op_type == IS_CV) {
		opline->opcode = ZEND_JMP_SET_VAR;
		opline->result_type = IS_VAR;
	} else {
		opline->opcode = ZEND_JMP_SET;
		opline->result_type = IS_TMP_VAR;
	}
	opline->result.var = get_temporary_variable(CG(active_op_array));
	SET_NODE(opline->op1, value);
	SET_UNUSED(opline->op2);

	GET_NODE(colon_token, opline->result);

	jmp_token->u.op.opline_num = op_number;

	INC_BPC(CG(active_op_array));
}
/* }}} */

void zend_do_jmp_set_else(znode *result, const znode *false_value, const znode *jmp_token, const znode *colon_token TSRMLS_DC) /* {{{ */
{
	zend_op *opline = get_next_op(CG(active_op_array) TSRMLS_CC);

	SET_NODE(opline->result, colon_token);
	if (colon_token->op_type == IS_TMP_VAR) {
		if (false_value->op_type == IS_VAR || false_value->op_type == IS_CV) {
			CG(active_op_array)->opcodes[jmp_token->u.op.opline_num].opcode = ZEND_JMP_SET_VAR;
			CG(active_op_array)->opcodes[jmp_token->u.op.opline_num].result_type = IS_VAR;
			opline->opcode = ZEND_QM_ASSIGN_VAR;
			opline->result_type = IS_VAR;
		} else {
			opline->opcode = ZEND_QM_ASSIGN;
		}
	} else {
		opline->opcode = ZEND_QM_ASSIGN_VAR;
	}
	opline->extended_value = 0;
	SET_NODE(opline->op1, false_value);
	SET_UNUSED(opline->op2);

	GET_NODE(result, opline->result);

	CG(active_op_array)->opcodes[jmp_token->u.op.opline_num].op2.opline_num = get_next_op_number(CG(active_op_array));

	DEC_BPC(CG(active_op_array));
}
/* }}} */

void zend_do_begin_qm_op(const znode *cond, znode *qm_token TSRMLS_DC) /* {{{ */
{
	int jmpz_op_number = get_next_op_number(CG(active_op_array));
	zend_op *opline;

	opline = get_next_op(CG(active_op_array) TSRMLS_CC);

	opline->opcode = ZEND_JMPZ;
	SET_NODE(opline->op1, cond);
	SET_UNUSED(opline->op2);
	opline->op2.opline_num = jmpz_op_number;
	GET_NODE(qm_token, opline->op2);

	INC_BPC(CG(active_op_array));
}
/* }}} */

void zend_do_qm_true(const znode *true_value, znode *qm_token, znode *colon_token TSRMLS_DC) /* {{{ */
{
	zend_op *opline = get_next_op(CG(active_op_array) TSRMLS_CC);

	CG(active_op_array)->opcodes[qm_token->u.op.opline_num].op2.opline_num = get_next_op_number(CG(active_op_array))+1; /* jmp over the ZEND_JMP */

	if (true_value->op_type == IS_VAR || true_value->op_type == IS_CV) {
		opline->opcode = ZEND_QM_ASSIGN_VAR;
		opline->result_type = IS_VAR;
	} else {
		opline->opcode = ZEND_QM_ASSIGN;
		opline->result_type = IS_TMP_VAR;
	}
	opline->result.var = get_temporary_variable(CG(active_op_array));
	SET_NODE(opline->op1, true_value);
	SET_UNUSED(opline->op2);

	GET_NODE(qm_token, opline->result);
	colon_token->u.op.opline_num = get_next_op_number(CG(active_op_array));

	opline = get_next_op(CG(active_op_array) TSRMLS_CC);
	opline->opcode = ZEND_JMP;
	SET_UNUSED(opline->op1);
	SET_UNUSED(opline->op2);
}
/* }}} */

void zend_do_qm_false(znode *result, const znode *false_value, const znode *qm_token, const znode *colon_token TSRMLS_DC) /* {{{ */
{
	zend_op *opline = get_next_op(CG(active_op_array) TSRMLS_CC);

	SET_NODE(opline->result, qm_token);
	if (qm_token->op_type == IS_TMP_VAR) {
		if (false_value->op_type == IS_VAR || false_value->op_type == IS_CV) {
			CG(active_op_array)->opcodes[colon_token->u.op.opline_num - 1].opcode = ZEND_QM_ASSIGN_VAR;
			CG(active_op_array)->opcodes[colon_token->u.op.opline_num - 1].result_type = IS_VAR;
			opline->opcode = ZEND_QM_ASSIGN_VAR;
			opline->result_type = IS_VAR;
		} else {
			opline->opcode = ZEND_QM_ASSIGN;
		}
	} else {
		opline->opcode = ZEND_QM_ASSIGN_VAR;
	}
	SET_NODE(opline->op1, false_value);
	SET_UNUSED(opline->op2);

	CG(active_op_array)->opcodes[colon_token->u.op.opline_num].op1.opline_num = get_next_op_number(CG(active_op_array));

	GET_NODE(result, opline->result);

	DEC_BPC(CG(active_op_array));
}
/* }}} */

void zend_do_extended_info(TSRMLS_D) /* {{{ */
{
	zend_op *opline;

	if (!(CG(compiler_options) & ZEND_COMPILE_EXTENDED_INFO)) {
		return;
	}

	opline = get_next_op(CG(active_op_array) TSRMLS_CC);

	opline->opcode = ZEND_EXT_STMT;
	SET_UNUSED(opline->op1);
	SET_UNUSED(opline->op2);
}
/* }}} */

void zend_do_extended_fcall_begin(TSRMLS_D) /* {{{ */
{
	zend_op *opline;

	if (!(CG(compiler_options) & ZEND_COMPILE_EXTENDED_INFO)) {
		return;
	}

	opline = get_next_op(CG(active_op_array) TSRMLS_CC);

	opline->opcode = ZEND_EXT_FCALL_BEGIN;
	SET_UNUSED(opline->op1);
	SET_UNUSED(opline->op2);
}
/* }}} */

void zend_do_extended_fcall_end(TSRMLS_D) /* {{{ */
{
	zend_op *opline;

	if (!(CG(compiler_options) & ZEND_COMPILE_EXTENDED_INFO)) {
		return;
	}

	opline = get_next_op(CG(active_op_array) TSRMLS_CC);

	opline->opcode = ZEND_EXT_FCALL_END;
	SET_UNUSED(opline->op1);
	SET_UNUSED(opline->op2);
}
/* }}} */

void zend_do_ticks(TSRMLS_D) /* {{{ */
{
	zend_op *opline = get_next_op(CG(active_op_array) TSRMLS_CC);

	opline->opcode = ZEND_TICKS;
	SET_UNUSED(opline->op1);
	SET_UNUSED(opline->op2);
	opline->extended_value = Z_LVAL(CG(declarables).ticks);
}
/* }}} */

zend_bool zend_is_auto_global_quick(const char *name, uint name_len, ulong hashval TSRMLS_DC) /* {{{ */
{
	zend_auto_global *auto_global;
	ulong hash = hashval ? hashval : zend_hash_func(name, name_len+1);

	if (zend_hash_quick_find(CG(auto_globals), name, name_len+1, hash, (void **) &auto_global)==SUCCESS) {
		if (auto_global->armed) {
			auto_global->armed = auto_global->auto_global_callback(auto_global->name, auto_global->name_len TSRMLS_CC);
		}
		return 1;
	}
	return 0;
}
/* }}} */

zend_bool zend_is_auto_global(const char *name, uint name_len TSRMLS_DC) /* {{{ */
{
	return zend_is_auto_global_quick(name, name_len, 0 TSRMLS_CC);
}
/* }}} */

int zend_register_auto_global(const char *name, uint name_len, zend_bool jit, zend_auto_global_callback auto_global_callback TSRMLS_DC) /* {{{ */
{
	zend_auto_global auto_global;

	auto_global.name = zend_new_interned_string((char*)name, name_len + 1, 0 TSRMLS_CC);
	auto_global.name_len = name_len;
	auto_global.auto_global_callback = auto_global_callback;
	auto_global.jit = jit;

	return zend_hash_add(CG(auto_globals), name, name_len+1, &auto_global, sizeof(zend_auto_global), NULL);
}
/* }}} */

static int zend_auto_global_init(zend_auto_global *auto_global TSRMLS_DC) /* {{{ */
{
	if (auto_global->jit) {
		auto_global->armed = 1;
	} else if (auto_global->auto_global_callback) {
		auto_global->armed = auto_global->auto_global_callback(auto_global->name, auto_global->name_len TSRMLS_CC);
	} else {
		auto_global->armed = 0;
	}
	return 0;
}
/* }}} */

ZEND_API void zend_activate_auto_globals(TSRMLS_D) /* {{{ */
{
	zend_hash_apply(CG(auto_globals), (apply_func_t) zend_auto_global_init TSRMLS_CC);
}
/* }}} */

int zendlex(znode *zendlval TSRMLS_DC) /* {{{ */
{
	int retval;

	if (CG(increment_lineno)) {
		CG(zend_lineno)++;
		CG(increment_lineno) = 0;
	}

again:
	Z_TYPE(zendlval->u.constant) = IS_LONG;
	retval = lex_scan(&zendlval->u.constant TSRMLS_CC);
	switch (retval) {
		case T_COMMENT:
		case T_DOC_COMMENT:
		case T_OPEN_TAG:
		case T_WHITESPACE:
			goto again;

		case T_CLOSE_TAG:
			if (LANG_SCNG(yy_text)[LANG_SCNG(yy_leng)-1] != '>') {
				CG(increment_lineno) = 1;
			}
			if (CG(has_bracketed_namespaces) && !CG(in_namespace)) {
				goto again;
			}
			retval = ';'; /* implicit ; */
			break;
		case T_OPEN_TAG_WITH_ECHO:
			retval = T_ECHO;
			break;
	}

	INIT_PZVAL(&zendlval->u.constant);
	zendlval->op_type = IS_CONST;
	return retval;
}
/* }}} */

ZEND_API void zend_initialize_class_data(zend_class_entry *ce, zend_bool nullify_handlers TSRMLS_DC) /* {{{ */
{
	zend_bool persistent_hashes = (ce->type == ZEND_INTERNAL_CLASS) ? 1 : 0;
	dtor_func_t zval_ptr_dtor_func = ((persistent_hashes) ? ZVAL_INTERNAL_PTR_DTOR : ZVAL_PTR_DTOR);

	ce->refcount = 1;
	ce->ce_flags = 0;

	ce->default_properties_table = NULL;
	ce->default_static_members_table = NULL;
	zend_hash_init_ex(&ce->properties_info, 0, NULL, (dtor_func_t) (persistent_hashes ? zend_destroy_property_info_internal : zend_destroy_property_info), persistent_hashes, 0);
	zend_hash_init_ex(&ce->constants_table, 0, NULL, zval_ptr_dtor_func, persistent_hashes, 0);
	zend_hash_init_ex(&ce->function_table, 0, NULL, ZEND_FUNCTION_DTOR, persistent_hashes, 0);

	if (ce->type == ZEND_INTERNAL_CLASS) {
#ifdef ZTS
		int n = zend_hash_num_elements(CG(class_table));

		if (CG(static_members_table) && n >= CG(last_static_member)) {
			/* Support for run-time declaration: dl() */
			CG(last_static_member) = n+1;
			CG(static_members_table) = realloc(CG(static_members_table), (n+1)*sizeof(zval**));
			CG(static_members_table)[n] = NULL;
		}
		ce->static_members_table = (zval**)(zend_intptr_t)n;
#else
		ce->static_members_table = NULL;
#endif
	} else {
		ce->static_members_table = ce->default_static_members_table;
		ce->info.user.doc_comment = NULL;
		ce->info.user.doc_comment_len = 0;
	}

	ce->default_properties_count = 0;
	ce->default_static_members_count = 0;

	if (nullify_handlers) {
		ce->constructor = NULL;
		ce->destructor = NULL;
		ce->clone = NULL;
		ce->__get = NULL;
		ce->__set = NULL;
		ce->__unset = NULL;
		ce->__isset = NULL;
		ce->__call = NULL;
		ce->__callstatic = NULL;
		ce->__tostring = NULL;
		ce->create_object = NULL;
		ce->get_iterator = NULL;
		ce->iterator_funcs.funcs = NULL;
		ce->interface_gets_implemented = NULL;
		ce->get_static_method = NULL;
		ce->parent = NULL;
		ce->num_interfaces = 0;
		ce->interfaces = NULL;
		ce->num_traits = 0;
		ce->traits = NULL;
		ce->trait_aliases = NULL;
		ce->trait_precedences = NULL;
		ce->serialize = NULL;
		ce->unserialize = NULL;
		ce->serialize_func = NULL;
		ce->unserialize_func = NULL;
		if (ce->type == ZEND_INTERNAL_CLASS) {
			ce->info.internal.module = NULL;
			ce->info.internal.builtin_functions = NULL;
		}
	}
}
/* }}} */

int zend_get_class_fetch_type(const char *class_name, uint class_name_len) /* {{{ */
{
	if ((class_name_len == sizeof("self")-1) &&
		!strncasecmp(class_name, "self", sizeof("self")-1)) {
		return ZEND_FETCH_CLASS_SELF;
	} else if ((class_name_len == sizeof("parent")-1) &&
		!strncasecmp(class_name, "parent", sizeof("parent")-1)) {
		return ZEND_FETCH_CLASS_PARENT;
	} else if ((class_name_len == sizeof("static")-1) &&
		!strncasecmp(class_name, "static", sizeof("static")-1)) {
		return ZEND_FETCH_CLASS_STATIC;
	} else {
		return ZEND_FETCH_CLASS_DEFAULT;
	}
}
/* }}} */

ZEND_API const char* zend_get_compiled_variable_name(const zend_op_array *op_array, zend_uint var, int* name_len) /* {{{ */
{
	if (name_len) {
		*name_len = op_array->vars[var].name_len;
	}
	return op_array->vars[var].name;
}
/* }}} */

void zend_do_build_namespace_name(znode *result, znode *prefix, znode *name TSRMLS_DC) /* {{{ */
{
	if (prefix) {
		*result = *prefix;
		if (Z_TYPE(result->u.constant) == IS_STRING &&
		    Z_STRLEN(result->u.constant) == 0) {
			/* namespace\ */
			if (CG(current_namespace)) {
				znode tmp;

				zval_dtor(&result->u.constant);
				tmp.op_type = IS_CONST;
				tmp.u.constant = *CG(current_namespace);
				zval_copy_ctor(&tmp.u.constant);
				zend_do_build_namespace_name(result, NULL, &tmp TSRMLS_CC);
			}
		}
	} else {
		result->op_type = IS_CONST;
		Z_TYPE(result->u.constant) = IS_STRING;
		Z_STRVAL(result->u.constant) = NULL;
		Z_STRLEN(result->u.constant) = 0;
	}
	/* prefix = result */
	zend_do_build_full_name(NULL, result, name, 0 TSRMLS_CC);
}
/* }}} */

void zend_do_begin_namespace(const znode *name, zend_bool with_bracket TSRMLS_DC) /* {{{ */
{
	char *lcname;

	/* handle mixed syntax declaration or nested namespaces */
	if (!CG(has_bracketed_namespaces)) {
		if (CG(current_namespace)) {
			/* previous namespace declarations were unbracketed */
			if (with_bracket) {
				zend_error(E_COMPILE_ERROR, "Cannot mix bracketed namespace declarations with unbracketed namespace declarations");
			}
		}
	} else {
		/* previous namespace declarations were bracketed */
		if (!with_bracket) {
			zend_error(E_COMPILE_ERROR, "Cannot mix bracketed namespace declarations with unbracketed namespace declarations");
		} else if (CG(current_namespace) || CG(in_namespace)) {
			zend_error(E_COMPILE_ERROR, "Namespace declarations cannot be nested");
		}
	}

	if (((!with_bracket && !CG(current_namespace)) || (with_bracket && !CG(has_bracketed_namespaces))) && CG(active_op_array)->last > 0) {
		/* ignore ZEND_EXT_STMT and ZEND_TICKS */
		int num = CG(active_op_array)->last;
		while (num > 0 &&
		       (CG(active_op_array)->opcodes[num-1].opcode == ZEND_EXT_STMT ||
		        CG(active_op_array)->opcodes[num-1].opcode == ZEND_TICKS)) {
			--num;
		}
		if (num > 0) {
			zend_error(E_COMPILE_ERROR, "Namespace declaration statement has to be the very first statement in the script");
		}
	}

	CG(in_namespace) = 1;
	if (with_bracket) {
		CG(has_bracketed_namespaces) = 1;
	}

	if (name) {
		lcname = zend_str_tolower_dup(Z_STRVAL(name->u.constant), Z_STRLEN(name->u.constant));
		if (((Z_STRLEN(name->u.constant) == sizeof("self")-1) &&
		      !memcmp(lcname, "self", sizeof("self")-1)) ||
		    ((Z_STRLEN(name->u.constant) == sizeof("parent")-1) &&
	          !memcmp(lcname, "parent", sizeof("parent")-1))) {
			zend_error(E_COMPILE_ERROR, "Cannot use '%s' as namespace name", Z_STRVAL(name->u.constant));
		}
		efree(lcname);

		if (CG(current_namespace)) {
			zval_dtor(CG(current_namespace));
		} else {
			ALLOC_ZVAL(CG(current_namespace));
		}
		*CG(current_namespace) = name->u.constant;
	} else {
		if (CG(current_namespace)) {
			zval_dtor(CG(current_namespace));
			FREE_ZVAL(CG(current_namespace));
			CG(current_namespace) = NULL;
		}
	}

	if (CG(current_import)) {
		zend_hash_destroy(CG(current_import));
		efree(CG(current_import));
		CG(current_import) = NULL;
	}

	if (CG(doc_comment)) {
		efree(CG(doc_comment));
		CG(doc_comment) = NULL;
		CG(doc_comment_len) = 0;
	}
}
/* }}} */

void zend_do_use(znode *ns_name, znode *new_name, int is_global TSRMLS_DC) /* {{{ */
{
	char *lcname;
	zval *name, *ns, tmp;
	zend_bool warn = 0;
	zend_class_entry **pce;

	if (!CG(current_import)) {
		CG(current_import) = emalloc(sizeof(HashTable));
		zend_hash_init(CG(current_import), 0, NULL, ZVAL_PTR_DTOR, 0);
	}

	ALLOC_ZVAL(ns);
	*ns = ns_name->u.constant;
	if (new_name) {
		name = &new_name->u.constant;
	} else {
		const char *p;

		/* The form "use A\B" is eqivalent to "use A\B as B".
		   So we extract the last part of compound name to use as a new_name */
		name = &tmp;
		p = zend_memrchr(Z_STRVAL_P(ns), '\\', Z_STRLEN_P(ns));
		if (p) {
			ZVAL_STRING(name, p+1, 1);
		} else {
			*name = *ns;
			zval_copy_ctor(name);
			warn = !is_global && !CG(current_namespace);
		}
	}

	lcname = zend_str_tolower_dup(Z_STRVAL_P(name), Z_STRLEN_P(name));

	if (((Z_STRLEN_P(name) == sizeof("self")-1) &&
				!memcmp(lcname, "self", sizeof("self")-1)) ||
			((Z_STRLEN_P(name) == sizeof("parent")-1) &&
	   !memcmp(lcname, "parent", sizeof("parent")-1))) {
		zend_error(E_COMPILE_ERROR, "Cannot use %s as %s because '%s' is a special class name", Z_STRVAL_P(ns), Z_STRVAL_P(name), Z_STRVAL_P(name));
	}

	if (CG(current_namespace)) {
		/* Prefix import name with current namespace name to avoid conflicts with classes */
		char *c_ns_name = emalloc(Z_STRLEN_P(CG(current_namespace)) + 1 + Z_STRLEN_P(name) + 1);

		zend_str_tolower_copy(c_ns_name, Z_STRVAL_P(CG(current_namespace)), Z_STRLEN_P(CG(current_namespace)));
		c_ns_name[Z_STRLEN_P(CG(current_namespace))] = '\\';
		memcpy(c_ns_name+Z_STRLEN_P(CG(current_namespace))+1, lcname, Z_STRLEN_P(name)+1);
		if (zend_hash_exists(CG(class_table), c_ns_name, Z_STRLEN_P(CG(current_namespace)) + 1 + Z_STRLEN_P(name)+1)) {
			char *tmp2 = zend_str_tolower_dup(Z_STRVAL_P(ns), Z_STRLEN_P(ns));

			if (Z_STRLEN_P(ns) != Z_STRLEN_P(CG(current_namespace)) + 1 + Z_STRLEN_P(name) ||
				memcmp(tmp2, c_ns_name, Z_STRLEN_P(ns))) {
				zend_error(E_COMPILE_ERROR, "Cannot use %s as %s because the name is already in use", Z_STRVAL_P(ns), Z_STRVAL_P(name));
			}
			efree(tmp2);
		}
		efree(c_ns_name);
	} else if (zend_hash_find(CG(class_table), lcname, Z_STRLEN_P(name)+1, (void**)&pce) == SUCCESS &&
	           (*pce)->type == ZEND_USER_CLASS &&
	           (*pce)->info.user.filename == CG(compiled_filename)) {
		char *c_tmp = zend_str_tolower_dup(Z_STRVAL_P(ns), Z_STRLEN_P(ns));

		if (Z_STRLEN_P(ns) != Z_STRLEN_P(name) ||
			memcmp(c_tmp, lcname, Z_STRLEN_P(ns))) {
			zend_error(E_COMPILE_ERROR, "Cannot use %s as %s because the name is already in use", Z_STRVAL_P(ns), Z_STRVAL_P(name));
		}
		efree(c_tmp);
	}

	if (zend_hash_add(CG(current_import), lcname, Z_STRLEN_P(name)+1, &ns, sizeof(zval*), NULL) != SUCCESS) {
		zend_error(E_COMPILE_ERROR, "Cannot use %s as %s because the name is already in use", Z_STRVAL_P(ns), Z_STRVAL_P(name));
	}
	if (warn) {
		if (!strcmp(Z_STRVAL_P(name), "strict")) {
			zend_error(E_COMPILE_ERROR, "You seem to be trying to use a different language...");
		}
		zend_error(E_WARNING, "The use statement with non-compound name '%s' has no effect", Z_STRVAL_P(name));
	}
	efree(lcname);
	zval_dtor(name);
}
/* }}} */

void zend_do_declare_constant(znode *name, znode *value TSRMLS_DC) /* {{{ */
{
	zend_op *opline;

	if(Z_TYPE(value->u.constant) == IS_CONSTANT_ARRAY) {
		zend_error(E_COMPILE_ERROR, "Arrays are not allowed as constants");
	}

	if (zend_get_ct_const(&name->u.constant, 0 TSRMLS_CC)) {
		zend_error(E_COMPILE_ERROR, "Cannot redeclare constant '%s'", Z_STRVAL(name->u.constant));
	}

	if (CG(current_namespace)) {
		/* Prefix constant name with name of current namespace, lowercased */
		znode tmp;

		tmp.op_type = IS_CONST;
		tmp.u.constant = *CG(current_namespace);
		Z_STRVAL(tmp.u.constant) = zend_str_tolower_dup(Z_STRVAL(tmp.u.constant), Z_STRLEN(tmp.u.constant));
		zend_do_build_namespace_name(&tmp, &tmp, name TSRMLS_CC);
		*name = tmp;
	}

	opline = get_next_op(CG(active_op_array) TSRMLS_CC);
	opline->opcode = ZEND_DECLARE_CONST;
	SET_UNUSED(opline->result);
	SET_NODE(opline->op1, name);
	SET_NODE(opline->op2, value);
}
/* }}} */

void zend_verify_namespace(TSRMLS_D) /* {{{ */
{
	if (CG(has_bracketed_namespaces) && !CG(in_namespace)) {
		zend_error(E_COMPILE_ERROR, "No code may exist outside of namespace {}");
	}
}
/* }}} */

void zend_do_end_namespace(TSRMLS_D) /* {{{ */
{
	CG(in_namespace) = 0;
	if (CG(current_namespace)) {
		zval_dtor(CG(current_namespace));
		FREE_ZVAL(CG(current_namespace));
		CG(current_namespace) = NULL;
	}
	if (CG(current_import)) {
		zend_hash_destroy(CG(current_import));
		efree(CG(current_import));
		CG(current_import) = NULL;
	}
}
/* }}} */

void zend_do_end_compilation(TSRMLS_D) /* {{{ */
{
	CG(has_bracketed_namespaces) = 0;
	zend_do_end_namespace(TSRMLS_C);
}
/* }}} */

/* {{{ zend_dirname
   Returns directory name component of path */
ZEND_API size_t zend_dirname(char *path, size_t len)
{
	register char *end = path + len - 1;
	unsigned int len_adjust = 0;

#ifdef PHP_WIN32
	/* Note that on Win32 CWD is per drive (heritage from CP/M).
	 * This means dirname("c:foo") maps to "c:." or "c:" - which means CWD on C: drive.
	 */
	if ((2 <= len) && isalpha((int)((unsigned char *)path)[0]) && (':' == path[1])) {
		/* Skip over the drive spec (if any) so as not to change */
		path += 2;
		len_adjust += 2;
		if (2 == len) {
			/* Return "c:" on Win32 for dirname("c:").
			 * It would be more consistent to return "c:."
			 * but that would require making the string *longer*.
			 */
			return len;
		}
	}
#elif defined(NETWARE)
	/*
	 * Find the first occurence of : from the left
	 * move the path pointer to the position just after :
	 * increment the len_adjust to the length of path till colon character(inclusive)
	 * If there is no character beyond : simple return len
	 */
	char *colonpos = NULL;
	colonpos = strchr(path, ':');
	if (colonpos != NULL) {
		len_adjust = ((colonpos - path) + 1);
		path += len_adjust;
		if (len_adjust == len) {
			return len;
		}
	}
#endif

	if (len == 0) {
		/* Illegal use of this function */
		return 0;
	}

	/* Strip trailing slashes */
	while (end >= path && IS_SLASH_P(end)) {
		end--;
	}
	if (end < path) {
		/* The path only contained slashes */
		path[0] = DEFAULT_SLASH;
		path[1] = '\0';
		return 1 + len_adjust;
	}

	/* Strip filename */
	while (end >= path && !IS_SLASH_P(end)) {
		end--;
	}
	if (end < path) {
		/* No slash found, therefore return '.' */
#ifdef NETWARE
		if (len_adjust == 0) {
			path[0] = '.';
			path[1] = '\0';
			return 1; /* only one character */
		} else {
			path[0] = '\0';
			return len_adjust;
		}
#else
		path[0] = '.';
		path[1] = '\0';
		return 1 + len_adjust;
#endif
	}

	/* Strip slashes which came before the file name */
	while (end >= path && IS_SLASH_P(end)) {
		end--;
	}
	if (end < path) {
		path[0] = DEFAULT_SLASH;
		path[1] = '\0';
		return 1 + len_adjust;
	}
	*(end+1) = '\0';

	return (size_t)(end + 1 - path) + len_adjust;
}
/* }}} */

/*
 * Local variables:
 * tab-width: 4
 * c-basic-offset: 4
 * indent-tabs-mode: t
 * End:
 */<|MERGE_RESOLUTION|>--- conflicted
+++ resolved
@@ -3464,21 +3464,12 @@
 
 	if (child->common.prototype && (child->common.prototype->common.fn_flags & ZEND_ACC_ABSTRACT)) {
 		if (!zend_do_perform_implementation_check(child, child->common.prototype TSRMLS_CC)) {
-<<<<<<< HEAD
-			zend_error(E_COMPILE_ERROR, "Declaration of %s::%s() must be compatible with %s", ZEND_FN_SCOPE_NAME(child), child->common.function_name, zend_get_function_declaration(child->common.prototype? child->common.prototype : parent TSRMLS_CC));
-		}
-	} else if (EG(error_reporting) & E_STRICT || EG(user_error_handler)) { /* Check E_STRICT (or custom error handler) before the check so that we save some time */
-		if (!zend_do_perform_implementation_check(child, parent TSRMLS_CC)) {
-			char *method_prototype = zend_get_function_declaration(child->common.prototype? child->common.prototype : parent TSRMLS_CC);
-			zend_error(E_STRICT, "Declaration of %s::%s() should be compatible with %s", ZEND_FN_SCOPE_NAME(child), child->common.function_name, method_prototype);
-=======
-			zend_error(E_COMPILE_ERROR, "Declaration of %s::%s() must be compatible with %s", ZEND_FN_SCOPE_NAME(child), child->common.function_name, zend_get_function_declaration(child->common.prototype TSRMLS_CC)); 
+			zend_error(E_COMPILE_ERROR, "Declaration of %s::%s() must be compatible with %s", ZEND_FN_SCOPE_NAME(child), child->common.function_name, zend_get_function_declaration(child->common.prototype TSRMLS_CC));
 		}
 	} else if (EG(error_reporting) & E_STRICT || EG(user_error_handler)) { /* Check E_STRICT (or custom error handler) before the check so that we save some time */
 		if (!zend_do_perform_implementation_check(child, parent TSRMLS_CC)) {
 			char *method_prototype = zend_get_function_declaration(parent TSRMLS_CC);
-			zend_error(E_STRICT, "Declaration of %s::%s() should be compatible with %s", ZEND_FN_SCOPE_NAME(child), child->common.function_name, method_prototype); 
->>>>>>> d8792d87
+			zend_error(E_STRICT, "Declaration of %s::%s() should be compatible with %s", ZEND_FN_SCOPE_NAME(child), child->common.function_name, method_prototype);
 			efree(method_prototype);
 		}
 	}
