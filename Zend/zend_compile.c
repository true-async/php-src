/*
   +----------------------------------------------------------------------+
   | Zend Engine                                                          |
   +----------------------------------------------------------------------+
   | Copyright (c) 1998-2013 Zend Technologies Ltd. (http://www.zend.com) |
   +----------------------------------------------------------------------+
   | This source file is subject to version 2.00 of the Zend license,     |
   | that is bundled with this package in the file LICENSE, and is        |
   | available through the world-wide-web at the following url:           |
   | http://www.zend.com/license/2_00.txt.                                |
   | If you did not receive a copy of the Zend license and are unable to  |
   | obtain it through the world-wide-web, please send a note to          |
   | license@zend.com so we can mail you a copy immediately.              |
   +----------------------------------------------------------------------+
   | Authors: Andi Gutmans <andi@zend.com>                                |
   |          Zeev Suraski <zeev@zend.com>                                |
   +----------------------------------------------------------------------+
*/

/* $Id$ */

#include <zend_language_parser.h>
#include "zend.h"
#include "zend_compile.h"
#include "zend_constants.h"
#include "zend_llist.h"
#include "zend_API.h"
#include "zend_exceptions.h"
#include "zend_virtual_cwd.h"
#include "zend_multibyte.h"
#include "zend_language_scanner.h"

#define CONSTANT_EX(op_array, op) \
	(op_array)->literals[op].constant

#define CONSTANT(op) \
	CONSTANT_EX(CG(active_op_array), op)

#define SET_NODE(target, src) do { \
		target ## _type = (src)->op_type; \
		if ((src)->op_type == IS_CONST) { \
			target.constant = zend_add_literal(CG(active_op_array), &(src)->u.constant TSRMLS_CC); \
		} else { \
			target = (src)->u.op; \
		} \
	} while (0)

#define GET_NODE(target, src) do { \
		(target)->op_type = src ## _type; \
		if ((target)->op_type == IS_CONST) { \
			(target)->u.constant = CONSTANT(src.constant); \
		} else { \
			(target)->u.op = src; \
			(target)->EA = 0; \
		} \
	} while (0)

#define COPY_NODE(target, src) do { \
		target ## _type = src ## _type; \
		target = src; \
	} while (0)

#define CALCULATE_LITERAL_HASH(num) do { \
		zval *c = &CONSTANT(num); \
		Z_HASH_P(c) = str_hash(Z_STRVAL_P(c), Z_STRSIZE_P(c)); \
	} while (0)

#define GET_CACHE_SLOT(literal) do { \
		CG(active_op_array)->literals[literal].cache_slot = CG(active_op_array)->last_cache_slot++; \
		if ((CG(active_op_array)->fn_flags & ZEND_ACC_INTERACTIVE) && CG(active_op_array)->run_time_cache) { \
			CG(active_op_array)->run_time_cache = erealloc(CG(active_op_array)->run_time_cache, CG(active_op_array)->last_cache_slot * sizeof(void*)); \
			CG(active_op_array)->run_time_cache[CG(active_op_array)->last_cache_slot - 1] = NULL; \
		} \
	} while (0)

#define POLYMORPHIC_CACHE_SLOT_SIZE 2

#define GET_POLYMORPHIC_CACHE_SLOT(literal) do { \
		CG(active_op_array)->literals[literal].cache_slot = CG(active_op_array)->last_cache_slot; \
		CG(active_op_array)->last_cache_slot += POLYMORPHIC_CACHE_SLOT_SIZE; \
		if ((CG(active_op_array)->fn_flags & ZEND_ACC_INTERACTIVE) && CG(active_op_array)->run_time_cache) { \
			CG(active_op_array)->run_time_cache = erealloc(CG(active_op_array)->run_time_cache, CG(active_op_array)->last_cache_slot * sizeof(void*)); \
			CG(active_op_array)->run_time_cache[CG(active_op_array)->last_cache_slot - 1] = NULL; \
			CG(active_op_array)->run_time_cache[CG(active_op_array)->last_cache_slot - 2] = NULL; \
		} \
	} while (0)

#define FREE_POLYMORPHIC_CACHE_SLOT(literal) do { \
		if (CG(active_op_array)->literals[literal].cache_slot != -1 && \
		    CG(active_op_array)->literals[literal].cache_slot == \
		    CG(active_op_array)->last_cache_slot - POLYMORPHIC_CACHE_SLOT_SIZE) { \
			CG(active_op_array)->literals[literal].cache_slot = -1; \
			CG(active_op_array)->last_cache_slot -= POLYMORPHIC_CACHE_SLOT_SIZE; \
		} \
	} while (0)

ZEND_API zend_op_array *(*zend_compile_file)(zend_file_handle *file_handle, int type TSRMLS_DC);
ZEND_API zend_op_array *(*zend_compile_string)(zval *source_string, char *filename TSRMLS_DC);

#ifndef ZTS
ZEND_API zend_compiler_globals compiler_globals;
ZEND_API zend_executor_globals executor_globals;
#endif

static void zend_duplicate_property_info(zend_property_info *property_info) /* {{{ */
{
	property_info->name = str_estrndup(property_info->name, property_info->name_length);
	if (property_info->doc_comment) {
		property_info->doc_comment = estrndup(property_info->doc_comment, property_info->doc_comment_len);
	}
}
/* }}} */

static void zend_duplicate_property_info_internal(zend_property_info *property_info) /* {{{ */
{
	property_info->name = str_strndup(property_info->name, property_info->name_length);
}
/* }}} */

static void zend_destroy_property_info(zend_property_info *property_info) /* {{{ */
{
	str_efree(property_info->name);
	if (property_info->doc_comment) {
		efree((char*)property_info->doc_comment);
	}
}
/* }}} */

static void zend_destroy_property_info_internal(zend_property_info *property_info) /* {{{ */
{
	str_free((char*)property_info->name);
}
/* }}} */

static void build_runtime_defined_function_key(zval *result, const char *name, zend_str_size_int name_length TSRMLS_DC) /* {{{ */
{
	char char_pos_buf[32];
	zend_str_size char_pos_len;
	const char *filename;

	char_pos_len = zend_sprintf(char_pos_buf, "%p", LANG_SCNG(yy_text));
	if (CG(active_op_array)->filename) {
		filename = CG(active_op_array)->filename;
	} else {
		filename = "-";
	}

	/* NULL, name length, filename length, last accepting char position length */
	Z_STRSIZE_P(result) = 1+name_length+strlen(filename)+char_pos_len;

 	/* must be binary safe */
 	Z_STRVAL_P(result) = (char *) safe_emalloc(Z_STRSIZE_P(result), 1, 1);
 	Z_STRVAL_P(result)[0] = '\0';
 	sprintf(Z_STRVAL_P(result)+1, "%s%s%s", name, filename, char_pos_buf);

	result->type = IS_STRING;
	Z_SET_REFCOUNT_P(result, 1);
}
/* }}} */

static void init_compiler_declarables(TSRMLS_D) /* {{{ */
{
	Z_TYPE(CG(declarables).ticks) = IS_LONG;
	Z_LVAL(CG(declarables).ticks) = 0;
}
/* }}} */

void zend_init_compiler_context(TSRMLS_D) /* {{{ */
{
	CG(context).opcodes_size = (CG(active_op_array)->fn_flags & ZEND_ACC_INTERACTIVE) ? INITIAL_INTERACTIVE_OP_ARRAY_SIZE : INITIAL_OP_ARRAY_SIZE;
	CG(context).vars_size = 0;
	CG(context).literals_size = 0;
	CG(context).current_brk_cont = -1;
	CG(context).backpatch_count = 0;
	CG(context).nested_calls = 0;
	CG(context).used_stack = 0;
	CG(context).in_finally = 0;
	CG(context).labels = NULL;
}
/* }}} */

void zend_init_compiler_data_structures(TSRMLS_D) /* {{{ */
{
	zend_stack_init(&CG(bp_stack));
	zend_stack_init(&CG(function_call_stack));
	zend_stack_init(&CG(switch_cond_stack));
	zend_stack_init(&CG(foreach_copy_stack));
	zend_stack_init(&CG(object_stack));
	zend_stack_init(&CG(declare_stack));
	CG(active_class_entry) = NULL;
	zend_llist_init(&CG(list_llist), sizeof(list_llist_element), NULL, 0);
	zend_llist_init(&CG(dimension_llist), sizeof(int), NULL, 0);
	zend_stack_init(&CG(list_stack));
	CG(in_compilation) = 0;
	CG(start_lineno) = 0;
	CG(current_namespace) = NULL;
	CG(in_namespace) = 0;
	CG(has_bracketed_namespaces) = 0;
	CG(current_import) = NULL;
	CG(current_import_function) = NULL;
	CG(current_import_const) = NULL;
	zend_hash_init(&CG(const_filenames), 0, NULL, NULL, 0);
	init_compiler_declarables(TSRMLS_C);
	zend_stack_init(&CG(context_stack));

	CG(encoding_declared) = 0;
}
/* }}} */

ZEND_API void file_handle_dtor(zend_file_handle *fh) /* {{{ */
{
	TSRMLS_FETCH();

	zend_file_handle_dtor(fh TSRMLS_CC);
}
/* }}} */

void init_compiler(TSRMLS_D) /* {{{ */
{
	CG(active_op_array) = NULL;
	memset(&CG(context), 0, sizeof(CG(context)));
	zend_init_compiler_data_structures(TSRMLS_C);
	zend_init_rsrc_list(TSRMLS_C);
	zend_hash_init(&CG(filenames_table), 5, NULL, (dtor_func_t) free_estring, 0);
	zend_llist_init(&CG(open_files), sizeof(zend_file_handle), (void (*)(void *)) file_handle_dtor, 0);
	CG(unclean_shutdown) = 0;
}
/* }}} */

void shutdown_compiler(TSRMLS_D) /* {{{ */
{
	zend_stack_destroy(&CG(bp_stack));
	zend_stack_destroy(&CG(function_call_stack));
	zend_stack_destroy(&CG(switch_cond_stack));
	zend_stack_destroy(&CG(foreach_copy_stack));
	zend_stack_destroy(&CG(object_stack));
	zend_stack_destroy(&CG(declare_stack));
	zend_stack_destroy(&CG(list_stack));
	zend_hash_destroy(&CG(filenames_table));
	zend_llist_destroy(&CG(open_files));
	zend_hash_destroy(&CG(const_filenames));
	zend_stack_destroy(&CG(context_stack));
}
/* }}} */

ZEND_API char *zend_set_compiled_filename(const char *new_compiled_filename TSRMLS_DC) /* {{{ */
{
	char **pp, *p;
	zend_str_size length = strlen(new_compiled_filename);

	if (zend_hash_find(&CG(filenames_table), new_compiled_filename, length+1, (void **) &pp) == SUCCESS) {
		CG(compiled_filename) = *pp;
		return *pp;
	}
	p = estrndup(new_compiled_filename, length);
	zend_hash_update(&CG(filenames_table), new_compiled_filename, length+1, &p, sizeof(char *), (void **) &pp);
	CG(compiled_filename) = p;
	return p;
}
/* }}} */

ZEND_API void zend_restore_compiled_filename(char *original_compiled_filename TSRMLS_DC) /* {{{ */
{
	CG(compiled_filename) = original_compiled_filename;
}
/* }}} */

ZEND_API char *zend_get_compiled_filename(TSRMLS_D) /* {{{ */
{
	return CG(compiled_filename);
}
/* }}} */

ZEND_API zend_str_size_int zend_get_compiled_lineno(TSRMLS_D) /* {{{ */
{
	return CG(zend_lineno);
}
/* }}} */

ZEND_API zend_bool zend_is_compiling(TSRMLS_D) /* {{{ */
{
	return CG(in_compilation);
}
/* }}} */

static zend_uint get_temporary_variable(zend_op_array *op_array) /* {{{ */
{
	return (zend_uint)(zend_uintptr_t)EX_TMP_VAR_NUM(0, (op_array->T)++);
}
/* }}} */

static int lookup_cv(zend_op_array *op_array, char* name, zend_str_size_int name_len, zend_uint_t hash TSRMLS_DC) /* {{{ */
{
	int i = 0;
	zend_uint_t hash_value = hash ? hash : zend_inline_hash_func(name, name_len+1);

	while (i < op_array->last_var) {
		if (op_array->vars[i].name == name ||
		    (op_array->vars[i].hash_value == hash_value &&
		     op_array->vars[i].name_len == name_len &&
		     memcmp(op_array->vars[i].name, name, name_len) == 0)) {
			str_efree(name);
			return i;
		}
		i++;
	}
	i = op_array->last_var;
	op_array->last_var++;
	if (op_array->last_var > CG(context).vars_size) {
		CG(context).vars_size += 16; /* FIXME */
		op_array->vars = erealloc(op_array->vars, CG(context).vars_size * sizeof(zend_compiled_variable));
	}
	op_array->vars[i].name = zend_new_interned_string(name, name_len + 1, 1 TSRMLS_CC);
	op_array->vars[i].name_len = name_len;
	op_array->vars[i].hash_value = hash_value;
	return i;
}
/* }}} */

void zend_del_literal(zend_op_array *op_array, int n) /* {{{ */
{
	zval_dtor(&CONSTANT_EX(op_array, n));
	if (n + 1 == op_array->last_literal) {
		op_array->last_literal--;
	} else {
		Z_TYPE(CONSTANT_EX(op_array, n)) = IS_NULL;
	}
}
/* }}} */

/* Common part of zend_add_literal and zend_append_individual_literal */
static inline void zend_insert_literal(zend_op_array *op_array, const zval *zv, int literal_position TSRMLS_DC) /* {{{ */
{
	if (Z_TYPE_P(zv) == IS_STRING || Z_TYPE_P(zv) == IS_CONSTANT) {
		zval *z = (zval*)zv;
		Z_STRVAL_P(z) = (char*)zend_new_interned_string(Z_STRVAL_P(zv), Z_STRSIZE_P(zv) + 1, 1 TSRMLS_CC);
	}
	CONSTANT_EX(op_array, literal_position) = *zv;
	Z_SET_REFCOUNT(CONSTANT_EX(op_array, literal_position), 2);
	Z_SET_ISREF(CONSTANT_EX(op_array, literal_position));
	op_array->literals[literal_position].hash_value = 0;
	op_array->literals[literal_position].cache_slot = -1;
}
/* }}} */

/* Is used while compiling a function, using the context to keep track
   of an approximate size to avoid to relocate to often.
   Literals are truncated to actual size in the second compiler pass (pass_two()). */
int zend_add_literal(zend_op_array *op_array, const zval *zv TSRMLS_DC) /* {{{ */
{
	int i = op_array->last_literal;
	op_array->last_literal++;
	if (i >= CG(context).literals_size) {
		while (i >= CG(context).literals_size) {
			CG(context).literals_size += 16; /* FIXME */
		}
		op_array->literals = (zend_literal*)erealloc(op_array->literals, CG(context).literals_size * sizeof(zend_literal));
	}
	zend_insert_literal(op_array, zv, i TSRMLS_CC);
	return i;
}
/* }}} */

/* Is used after normal compilation to append an additional literal.
   Allocation is done precisely here. */
int zend_append_individual_literal(zend_op_array *op_array, const zval *zv TSRMLS_DC) /* {{{ */
{
	int i = op_array->last_literal;
	op_array->last_literal++;
	op_array->literals = (zend_literal*)erealloc(op_array->literals, (i + 1) * sizeof(zend_literal));
	zend_insert_literal(op_array, zv, i TSRMLS_CC);
	return i;
}
/* }}} */

int zend_add_func_name_literal(zend_op_array *op_array, const zval *zv TSRMLS_DC) /* {{{ */
{
	int ret;
	char *lc_name;
	zval c;
	int lc_literal;

	if (op_array->last_literal > 0 &&
	    &op_array->literals[op_array->last_literal - 1].constant == zv &&
	    op_array->literals[op_array->last_literal - 1].cache_slot == -1) {
		/* we already have function name as last literal (do nothing) */
		ret = op_array->last_literal - 1;
	} else {
		ret = zend_add_literal(op_array, zv TSRMLS_CC);
	}

	lc_name = zend_str_tolower_dup(Z_STRVAL_P(zv), Z_STRSIZE_P(zv));
	ZVAL_STRINGL(&c, lc_name, Z_STRSIZE_P(zv), 0);
	lc_literal = zend_add_literal(CG(active_op_array), &c TSRMLS_CC);
	CALCULATE_LITERAL_HASH(lc_literal);

	return ret;
}
/* }}} */

int zend_add_ns_func_name_literal(zend_op_array *op_array, const zval *zv TSRMLS_DC) /* {{{ */
{
	int ret;
	char *lc_name;
	const char *ns_separator;
	zend_str_size lc_len;
	zval c;
	int lc_literal;

	if (op_array->last_literal > 0 &&
	    &op_array->literals[op_array->last_literal - 1].constant == zv &&
	    op_array->literals[op_array->last_literal - 1].cache_slot == -1) {
		/* we already have function name as last literal (do nothing) */
		ret = op_array->last_literal - 1;
	} else {
		ret = zend_add_literal(op_array, zv TSRMLS_CC);
	}

	lc_name = zend_str_tolower_dup(Z_STRVAL_P(zv), Z_STRSIZE_P(zv));
	ZVAL_STRINGL(&c, lc_name, Z_STRSIZE_P(zv), 0);
	lc_literal = zend_add_literal(CG(active_op_array), &c TSRMLS_CC);
	CALCULATE_LITERAL_HASH(lc_literal);

<<<<<<< HEAD
	ns_separator = (const char*)zend_memrchr(Z_STRVAL_P(zv), '\\', Z_STRSIZE_P(zv)) + 1;
	lc_len = Z_STRSIZE_P(zv) - (ns_separator - Z_STRVAL_P(zv));
	lc_name = zend_str_tolower_dup(ns_separator, lc_len);
	ZVAL_STRINGL(&c, lc_name, lc_len, 0);
	lc_literal = zend_add_literal(CG(active_op_array), &c TSRMLS_CC);
	CALCULATE_LITERAL_HASH(lc_literal);
=======
	ns_separator = (const char*)zend_memrchr(Z_STRVAL_P(zv), '\\', Z_STRLEN_P(zv));

	if (ns_separator != NULL) {
		ns_separator += 1;
		lc_len = Z_STRLEN_P(zv) - (ns_separator - Z_STRVAL_P(zv));
		lc_name = zend_str_tolower_dup(ns_separator, lc_len);
		ZVAL_STRINGL(&c, lc_name, lc_len, 0);
		lc_literal = zend_add_literal(CG(active_op_array), &c TSRMLS_CC);
		CALCULATE_LITERAL_HASH(lc_literal);
	}
>>>>>>> 912be124

	return ret;
}
/* }}} */

int zend_add_class_name_literal(zend_op_array *op_array, const zval *zv TSRMLS_DC) /* {{{ */
{
	int ret;
	char *lc_name;
	zend_str_size lc_len;
	zval c;
	int lc_literal;

	if (op_array->last_literal > 0 &&
	    &op_array->literals[op_array->last_literal - 1].constant == zv &&
	    op_array->literals[op_array->last_literal - 1].cache_slot == -1) {
		/* we already have function name as last literal (do nothing) */
		ret = op_array->last_literal - 1;
	} else {
		ret = zend_add_literal(op_array, zv TSRMLS_CC);
	}

	if (Z_STRVAL_P(zv)[0] == '\\') {
		lc_len = Z_STRSIZE_P(zv) - 1;
		lc_name = zend_str_tolower_dup(Z_STRVAL_P(zv) + 1, lc_len);
	} else {
		lc_len = Z_STRSIZE_P(zv);
		lc_name = zend_str_tolower_dup(Z_STRVAL_P(zv), lc_len);
	}
	ZVAL_STRINGL(&c, lc_name, lc_len, 0);
	lc_literal = zend_add_literal(CG(active_op_array), &c TSRMLS_CC);
	CALCULATE_LITERAL_HASH(lc_literal);

	GET_CACHE_SLOT(ret);

	return ret;
}
/* }}} */

int zend_add_const_name_literal(zend_op_array *op_array, const zval *zv, int unqualified TSRMLS_DC) /* {{{ */
{
	int ret, tmp_literal;
	char *name, *tmp_name;
	const char *ns_separator;
	zend_str_size name_len, ns_len;
	zval c;

	if (op_array->last_literal > 0 &&
	    &op_array->literals[op_array->last_literal - 1].constant == zv &&
	    op_array->literals[op_array->last_literal - 1].cache_slot == -1) {
		/* we already have function name as last literal (do nothing) */
		ret = op_array->last_literal - 1;
	} else {
		ret = zend_add_literal(op_array, zv TSRMLS_CC);
	}

	/* skip leading '\\' */
	if (Z_STRVAL_P(zv)[0] == '\\') {
		name_len = Z_STRSIZE_P(zv) - 1;
		name = Z_STRVAL_P(zv) + 1;
	} else {
		name_len = Z_STRSIZE_P(zv);
		name = Z_STRVAL_P(zv);
	}
	ns_separator = zend_memrchr(name, '\\', name_len);
	if (ns_separator) {
		ns_len = ns_separator - name;
	} else {
		ns_len = 0;
	}

	if (ns_len) {
		/* lowercased namespace name & original constant name */
		tmp_name = estrndup(name, name_len);
		zend_str_tolower(tmp_name, ns_len);
		ZVAL_STRINGL(&c, tmp_name, name_len, 0);
		tmp_literal = zend_add_literal(CG(active_op_array), &c TSRMLS_CC);
		CALCULATE_LITERAL_HASH(tmp_literal);

		/* lowercased namespace name & lowercased constant name */
		tmp_name = zend_str_tolower_dup(name, name_len);
		ZVAL_STRINGL(&c, tmp_name, name_len, 0);
		tmp_literal = zend_add_literal(CG(active_op_array), &c TSRMLS_CC);
		CALCULATE_LITERAL_HASH(tmp_literal);
	}

	if (ns_len) {
		if (!unqualified) {
			return ret;
		}
		ns_len++;
		name += ns_len;
		name_len -= ns_len;
	}

	/* original constant name */
	tmp_name = estrndup(name, name_len);
	ZVAL_STRINGL(&c, tmp_name, name_len, 0);
	tmp_literal = zend_add_literal(CG(active_op_array), &c TSRMLS_CC);
	CALCULATE_LITERAL_HASH(tmp_literal);

	/* lowercased constant name */
	tmp_name = zend_str_tolower_dup(name, name_len);
	ZVAL_STRINGL(&c, tmp_name, name_len, 0);
	tmp_literal = zend_add_literal(CG(active_op_array), &c TSRMLS_CC);
	CALCULATE_LITERAL_HASH(tmp_literal);

	return ret;
}
/* }}} */

#define LITERAL_STRINGL(op, str, len, copy) do { \
		zval _c; \
		ZVAL_STRINGL(&_c, str, len, copy); \
		op.constant = zend_add_literal(CG(active_op_array), &_c TSRMLS_CC); \
	} while (0)

#define LITERAL_LONG(op, val) do { \
		zval _c; \
		ZVAL_LONG(&_c, val); \
		op.constant = zend_add_literal(CG(active_op_array), &_c TSRMLS_CC); \
	} while (0)

#define LITERAL_LONG_EX(op_array, op, val) do { \
		zval _c; \
		ZVAL_LONG(&_c, val); \
		op.constant = zend_add_literal(op_array, &_c TSRMLS_CC); \
	} while (0)

#define LITERAL_NULL(op) do { \
		zval _c; \
		INIT_ZVAL(	_c); \
		op.constant = zend_add_literal(CG(active_op_array), &_c TSRMLS_CC); \
	} while (0)

static inline zend_bool zend_is_function_or_method_call(const znode *variable) /* {{{ */
{
	zend_uint type = variable->EA;

	return  ((type & ZEND_PARSED_METHOD_CALL) || (type == ZEND_PARSED_FUNCTION_CALL));
}
/* }}} */

void zend_do_binary_op(zend_uchar op, znode *result, const znode *op1, const znode *op2 TSRMLS_DC) /* {{{ */
{
	zend_op *opline = get_next_op(CG(active_op_array) TSRMLS_CC);

	opline->opcode = op;
	opline->result_type = IS_TMP_VAR;
	opline->result.var = get_temporary_variable(CG(active_op_array));
	SET_NODE(opline->op1, op1);
	SET_NODE(opline->op2, op2);
	GET_NODE(result, opline->result);
}
/* }}} */

void zend_do_unary_op(zend_uchar op, znode *result, const znode *op1 TSRMLS_DC) /* {{{ */
{
	zend_op *opline = get_next_op(CG(active_op_array) TSRMLS_CC);

	opline->opcode = op;
	opline->result_type = IS_TMP_VAR;
	opline->result.var = get_temporary_variable(CG(active_op_array));
	SET_NODE(opline->op1, op1);
	GET_NODE(result, opline->result);
	SET_UNUSED(opline->op2);
}
/* }}} */

#define MAKE_NOP(opline)	{ opline->opcode = ZEND_NOP;  memset(&opline->result,0,sizeof(opline->result)); memset(&opline->op1,0,sizeof(opline->op1)); memset(&opline->op2,0,sizeof(opline->op2)); opline->result_type=opline->op1_type=opline->op2_type=IS_UNUSED;  }

static void zend_do_op_data(zend_op *data_op, const znode *value TSRMLS_DC) /* {{{ */
{
	data_op->opcode = ZEND_OP_DATA;
	SET_NODE(data_op->op1, value);
	SET_UNUSED(data_op->op2);
}
/* }}} */

void zend_do_binary_assign_op(zend_uchar op, znode *result, const znode *op1, const znode *op2 TSRMLS_DC) /* {{{ */
{
	int last_op_number = get_next_op_number(CG(active_op_array));
	zend_op *opline = get_next_op(CG(active_op_array) TSRMLS_CC);

	if (last_op_number > 0) {
		zend_op *last_op = &CG(active_op_array)->opcodes[last_op_number-1];

		switch (last_op->opcode) {
			case ZEND_FETCH_OBJ_RW:
				last_op->opcode = op;
				last_op->extended_value = ZEND_ASSIGN_OBJ;

				zend_do_op_data(opline, op2 TSRMLS_CC);
				SET_UNUSED(opline->result);
				GET_NODE(result, last_op->result);
				return;
			case ZEND_FETCH_DIM_RW:
				last_op->opcode = op;
				last_op->extended_value = ZEND_ASSIGN_DIM;

				zend_do_op_data(opline, op2 TSRMLS_CC);
				opline->op2.var = get_temporary_variable(CG(active_op_array));
				opline->op2_type = IS_VAR;
				SET_UNUSED(opline->result);
				GET_NODE(result,last_op->result);
				return;
			default:
				break;
		}
	}

	opline->opcode = op;
	SET_NODE(opline->op1, op1);
	SET_NODE(opline->op2, op2);
	opline->result_type = IS_VAR;
	opline->result.var = get_temporary_variable(CG(active_op_array));
	GET_NODE(result, opline->result);
}
/* }}} */

void fetch_simple_variable_ex(znode *result, znode *varname, int bp, zend_uchar op TSRMLS_DC) /* {{{ */
{
	zend_op opline;
	zend_op *opline_ptr;
	zend_llist *fetch_list_ptr;

	if (varname->op_type == IS_CONST) {
		zend_uint_t hash;

		if (Z_TYPE(varname->u.constant) != IS_STRING) {
			convert_to_string(&varname->u.constant);
		}

		hash = str_hash(Z_STRVAL(varname->u.constant), Z_STRSIZE(varname->u.constant));
		if (!zend_is_auto_global_quick(Z_STRVAL(varname->u.constant), Z_STRSIZE(varname->u.constant), hash TSRMLS_CC) &&
		    !(Z_STRSIZE(varname->u.constant) == (sizeof("this")-1) &&
		      !memcmp(Z_STRVAL(varname->u.constant), "this", sizeof("this"))) &&
		    (CG(active_op_array)->last == 0 ||
		     CG(active_op_array)->opcodes[CG(active_op_array)->last-1].opcode != ZEND_BEGIN_SILENCE)) {
			result->op_type = IS_CV;
			result->u.op.var = lookup_cv(CG(active_op_array), Z_STRVAL(varname->u.constant), Z_STRSIZE(varname->u.constant), hash TSRMLS_CC);
			Z_STRVAL(varname->u.constant) = (char*)CG(active_op_array)->vars[result->u.op.var].name;
			result->EA = 0;
			return;
		}
	}

	if (bp) {
		opline_ptr = &opline;
		init_op(opline_ptr TSRMLS_CC);
	} else {
		opline_ptr = get_next_op(CG(active_op_array) TSRMLS_CC);
	}

	opline_ptr->opcode = op;
	opline_ptr->result_type = IS_VAR;
	opline_ptr->result.var = get_temporary_variable(CG(active_op_array));
	SET_NODE(opline_ptr->op1, varname);
	GET_NODE(result, opline_ptr->result);
	SET_UNUSED(opline_ptr->op2);
	opline_ptr->extended_value = ZEND_FETCH_LOCAL;

	if (varname->op_type == IS_CONST) {
		CALCULATE_LITERAL_HASH(opline_ptr->op1.constant);
		if (zend_is_auto_global_quick(Z_STRVAL(varname->u.constant), Z_STRSIZE(varname->u.constant), Z_HASH_P(&CONSTANT(opline_ptr->op1.constant)) TSRMLS_CC)) {
			opline_ptr->extended_value = ZEND_FETCH_GLOBAL;
		}
	}

	if (bp) {
		zend_stack_top(&CG(bp_stack), (void **) &fetch_list_ptr);
		zend_llist_add_element(fetch_list_ptr, opline_ptr);
	}
}
/* }}} */

void fetch_simple_variable(znode *result, znode *varname, int bp TSRMLS_DC) /* {{{ */
{
	/* the default mode must be Write, since fetch_simple_variable() is used to define function arguments */
	fetch_simple_variable_ex(result, varname, bp, ZEND_FETCH_W TSRMLS_CC);
}
/* }}} */

void zend_do_fetch_static_member(znode *result, znode *class_name TSRMLS_DC) /* {{{ */
{
	znode class_node;
	zend_llist *fetch_list_ptr;
	zend_llist_element *le;
	zend_op *opline_ptr;
	zend_op opline;

	if (class_name->op_type == IS_CONST &&
	    ZEND_FETCH_CLASS_DEFAULT == zend_get_class_fetch_type(Z_STRVAL(class_name->u.constant), Z_STRSIZE(class_name->u.constant))) {
		zend_resolve_class_name(class_name TSRMLS_CC);
		class_node = *class_name;
	} else {
		zend_do_fetch_class(&class_node, class_name TSRMLS_CC);
	}
	zend_stack_top(&CG(bp_stack), (void **) &fetch_list_ptr);
	if (result->op_type == IS_CV) {
		init_op(&opline TSRMLS_CC);

		opline.opcode = ZEND_FETCH_W;
		opline.result_type = IS_VAR;
		opline.result.var = get_temporary_variable(CG(active_op_array));
		opline.op1_type = IS_CONST;
		LITERAL_STRINGL(opline.op1, estrdup(CG(active_op_array)->vars[result->u.op.var].name), CG(active_op_array)->vars[result->u.op.var].name_len, 0);
		CALCULATE_LITERAL_HASH(opline.op1.constant);
		GET_POLYMORPHIC_CACHE_SLOT(opline.op1.constant);
		if (class_node.op_type == IS_CONST) {
			opline.op2_type = IS_CONST;
			opline.op2.constant =
				zend_add_class_name_literal(CG(active_op_array), &class_node.u.constant TSRMLS_CC);
		} else {
			SET_NODE(opline.op2, &class_node);
		}
		GET_NODE(result,opline.result);
		opline.extended_value |= ZEND_FETCH_STATIC_MEMBER;
		opline_ptr = &opline;

		zend_llist_add_element(fetch_list_ptr, &opline);
	} else {
		le = fetch_list_ptr->head;

		opline_ptr = (zend_op *)le->data;
		if (opline_ptr->opcode != ZEND_FETCH_W && opline_ptr->op1_type == IS_CV) {
			init_op(&opline TSRMLS_CC);
			opline.opcode = ZEND_FETCH_W;
			opline.result_type = IS_VAR;
			opline.result.var = get_temporary_variable(CG(active_op_array));
			opline.op1_type = IS_CONST;
			LITERAL_STRINGL(opline.op1, estrdup(CG(active_op_array)->vars[opline_ptr->op1.var].name), CG(active_op_array)->vars[opline_ptr->op1.var].name_len, 0);
			CALCULATE_LITERAL_HASH(opline.op1.constant);
			GET_POLYMORPHIC_CACHE_SLOT(opline.op1.constant);
			if (class_node.op_type == IS_CONST) {
				opline.op2_type = IS_CONST;
				opline.op2.constant =
					zend_add_class_name_literal(CG(active_op_array), &class_node.u.constant TSRMLS_CC);
			} else {
				SET_NODE(opline.op2, &class_node);
			}
			opline.extended_value |= ZEND_FETCH_STATIC_MEMBER;
			COPY_NODE(opline_ptr->op1, opline.result);

			zend_llist_prepend_element(fetch_list_ptr, &opline);
		} else {
			if (opline_ptr->op1_type == IS_CONST) {
				GET_POLYMORPHIC_CACHE_SLOT(opline_ptr->op1.constant);
			}
			if (class_node.op_type == IS_CONST) {
				opline_ptr->op2_type = IS_CONST;
				opline_ptr->op2.constant =
					zend_add_class_name_literal(CG(active_op_array), &class_node.u.constant TSRMLS_CC);
			} else {
				SET_NODE(opline_ptr->op2, &class_node);
			}
			opline_ptr->extended_value |= ZEND_FETCH_STATIC_MEMBER;
		}
	}
}
/* }}} */

void fetch_array_begin(znode *result, znode *varname, znode *first_dim TSRMLS_DC) /* {{{ */
{
	fetch_simple_variable(result, varname, 1 TSRMLS_CC);

	fetch_array_dim(result, result, first_dim TSRMLS_CC);
}
/* }}} */

void fetch_array_dim(znode *result, const znode *parent, const znode *dim TSRMLS_DC) /* {{{ */
{
	zend_op opline;
	zend_llist *fetch_list_ptr;

	zend_stack_top(&CG(bp_stack), (void **) &fetch_list_ptr);

	if (zend_is_function_or_method_call(parent)) {
		init_op(&opline TSRMLS_CC);
		opline.opcode = ZEND_SEPARATE;
		SET_NODE(opline.op1, parent);
		SET_UNUSED(opline.op2);
		opline.result_type = IS_VAR;
		opline.result.var = opline.op1.var;
		zend_llist_add_element(fetch_list_ptr, &opline);
	}

	init_op(&opline TSRMLS_CC);
	opline.opcode = ZEND_FETCH_DIM_W;	/* the backpatching routine assumes W */
	opline.result_type = IS_VAR;
	opline.result.var = get_temporary_variable(CG(active_op_array));
	SET_NODE(opline.op1, parent);
	SET_NODE(opline.op2, dim);
	if (opline.op2_type == IS_CONST && Z_TYPE(CONSTANT(opline.op2.constant)) == IS_STRING) {
		zend_uint_t index;
		int numeric = 0;

		ZEND_HANDLE_NUMERIC_EX(Z_STRVAL(CONSTANT(opline.op2.constant)), Z_STRSIZE(CONSTANT(opline.op2.constant))+1, index, numeric = 1);
		if (numeric) {
			zval_dtor(&CONSTANT(opline.op2.constant));
			ZVAL_LONG(&CONSTANT(opline.op2.constant), index);
		} else {
			CALCULATE_LITERAL_HASH(opline.op2.constant);
		}
	}

	GET_NODE(result, opline.result);

	zend_llist_add_element(fetch_list_ptr, &opline);
}
/* }}} */

void fetch_string_offset(znode *result, const znode *parent, const znode *offset TSRMLS_DC) /* {{{ */
{
	fetch_array_dim(result, parent, offset TSRMLS_CC);
}
/* }}} */

void zend_do_print(znode *result, const znode *arg TSRMLS_DC) /* {{{ */
{
	zend_op *opline = get_next_op(CG(active_op_array) TSRMLS_CC);

	opline->result_type = IS_TMP_VAR;
	opline->result.var = get_temporary_variable(CG(active_op_array));
	opline->opcode = ZEND_PRINT;
	SET_NODE(opline->op1, arg);
	SET_UNUSED(opline->op2);
	GET_NODE(result, opline->result);
}
/* }}} */

void zend_do_echo(const znode *arg TSRMLS_DC) /* {{{ */
{
	zend_op *opline = get_next_op(CG(active_op_array) TSRMLS_CC);

	opline->opcode = ZEND_ECHO;
	SET_NODE(opline->op1, arg);
	SET_UNUSED(opline->op2);
}
/* }}} */

void zend_do_abstract_method(const znode *function_name, znode *modifiers, const znode *body TSRMLS_DC) /* {{{ */
{
	char *method_type;

	if (CG(active_class_entry)->ce_flags & ZEND_ACC_INTERFACE) {
		Z_LVAL(modifiers->u.constant) |= ZEND_ACC_ABSTRACT;
		method_type = "Interface";
	} else {
		method_type = "Abstract";
	}

	if (Z_LVAL(modifiers->u.constant) & ZEND_ACC_ABSTRACT) {
		if(Z_LVAL(modifiers->u.constant) & ZEND_ACC_PRIVATE) {
			zend_error_noreturn(E_COMPILE_ERROR, "%s function %s::%s() cannot be declared private", method_type, CG(active_class_entry)->name, Z_STRVAL(function_name->u.constant));
		}
		if (Z_LVAL(body->u.constant) == ZEND_ACC_ABSTRACT) {
			zend_op *opline = get_next_op(CG(active_op_array) TSRMLS_CC);

			opline->opcode = ZEND_RAISE_ABSTRACT_ERROR;
			SET_UNUSED(opline->op1);
			SET_UNUSED(opline->op2);
		} else {
			/* we had code in the function body */
			zend_error_noreturn(E_COMPILE_ERROR, "%s function %s::%s() cannot contain body", method_type, CG(active_class_entry)->name, Z_STRVAL(function_name->u.constant));
		}
	} else {
		if (Z_LVAL(body->u.constant) == ZEND_ACC_ABSTRACT) {
			zend_error_noreturn(E_COMPILE_ERROR, "Non-abstract method %s::%s() must contain body", CG(active_class_entry)->name, Z_STRVAL(function_name->u.constant));
		}
	}
}
/* }}} */

static zend_bool opline_is_fetch_this(const zend_op *opline TSRMLS_DC) /* {{{ */
{
	if ((opline->opcode == ZEND_FETCH_W) && (opline->op1_type == IS_CONST)
		&& (Z_TYPE(CONSTANT(opline->op1.constant)) == IS_STRING)
		&& ((opline->extended_value & ZEND_FETCH_STATIC_MEMBER) != ZEND_FETCH_STATIC_MEMBER)
		&& (Z_HASH_P(&CONSTANT(opline->op1.constant)) == THIS_HASHVAL)
		&& (Z_STRSIZE(CONSTANT(opline->op1.constant)) == (sizeof("this")-1))
		&& !memcmp(Z_STRVAL(CONSTANT(opline->op1.constant)), "this", sizeof("this"))) {
		return 1;
	} else {
		return 0;
	}
}
/* }}} */

void zend_do_assign(znode *result, znode *variable, znode *value TSRMLS_DC) /* {{{ */
{
	int last_op_number;
	zend_op *opline;

	if (value->op_type == IS_CV) {
		zend_llist *fetch_list_ptr;

		zend_stack_top(&CG(bp_stack), (void **) &fetch_list_ptr);
		if (fetch_list_ptr && fetch_list_ptr->head) {
			opline = (zend_op *)fetch_list_ptr->head->data;

			if (opline->opcode == ZEND_FETCH_DIM_W &&
			    opline->op1_type == IS_CV &&
			    opline->op1.var == value->u.op.var) {

				opline = get_next_op(CG(active_op_array) TSRMLS_CC);
				opline->opcode = ZEND_FETCH_R;
				opline->result_type = IS_VAR;
				opline->result.var = get_temporary_variable(CG(active_op_array));
				opline->op1_type = IS_CONST;
				LITERAL_STRINGL(opline->op1,
					CG(active_op_array)->vars[value->u.op.var].name,
					CG(active_op_array)->vars[value->u.op.var].name_len, 1);
				CALCULATE_LITERAL_HASH(opline->op1.constant);
				SET_UNUSED(opline->op2);
				opline->extended_value = ZEND_FETCH_LOCAL;
				GET_NODE(value, opline->result);
			}
		}
	}

	zend_do_end_variable_parse(variable, BP_VAR_W, 0 TSRMLS_CC);

	last_op_number = get_next_op_number(CG(active_op_array));
	opline = get_next_op(CG(active_op_array) TSRMLS_CC);

	if (variable->op_type == IS_CV) {
		if (variable->u.op.var == CG(active_op_array)->this_var) {
			zend_error_noreturn(E_COMPILE_ERROR, "Cannot re-assign $this");
		}
	} else if (variable->op_type == IS_VAR) {
		int n = 0;

		while (last_op_number - n > 0) {
			zend_op *last_op;

			last_op = &CG(active_op_array)->opcodes[last_op_number-n-1];

			if (last_op->result_type == IS_VAR &&
			    last_op->result.var == variable->u.op.var) {
				if (last_op->opcode == ZEND_FETCH_OBJ_W) {
					if (n > 0) {
						int opline_no = (opline-CG(active_op_array)->opcodes)/sizeof(*opline);
						*opline = *last_op;
						MAKE_NOP(last_op);
						/* last_op = opline; */
						opline = get_next_op(CG(active_op_array) TSRMLS_CC);
						/* get_next_op can realloc, we need to move last_op */
						last_op = &CG(active_op_array)->opcodes[opline_no];
					}
					last_op->opcode = ZEND_ASSIGN_OBJ;
					zend_do_op_data(opline, value TSRMLS_CC);
					SET_UNUSED(opline->result);
					GET_NODE(result, last_op->result);
					return;
				} else if (last_op->opcode == ZEND_FETCH_DIM_W) {
					if (n > 0) {
						int opline_no = (opline-CG(active_op_array)->opcodes)/sizeof(*opline);
						*opline = *last_op;
						MAKE_NOP(last_op);
						/* last_op = opline; */
						/* TBFixed: this can realloc opcodes, leaving last_op pointing wrong */
						opline = get_next_op(CG(active_op_array) TSRMLS_CC);
						/* get_next_op can realloc, we need to move last_op */
						last_op = &CG(active_op_array)->opcodes[opline_no];
					}
					last_op->opcode = ZEND_ASSIGN_DIM;
					zend_do_op_data(opline, value TSRMLS_CC);
					opline->op2.var = get_temporary_variable(CG(active_op_array));
					opline->op2_type = IS_VAR;
					SET_UNUSED(opline->result);
					GET_NODE(result, last_op->result);
					return;
				} else if (opline_is_fetch_this(last_op TSRMLS_CC)) {
					zend_error_noreturn(E_COMPILE_ERROR, "Cannot re-assign $this");
				} else {
					break;
				}
			}
			n++;
		}
	}

	opline->opcode = ZEND_ASSIGN;
	SET_NODE(opline->op1, variable);
	SET_NODE(opline->op2, value);
	opline->result_type = IS_VAR;
	opline->result.var = get_temporary_variable(CG(active_op_array));
	GET_NODE(result, opline->result);
}
/* }}} */

void zend_do_assign_ref(znode *result, const znode *lvar, const znode *rvar TSRMLS_DC) /* {{{ */
{
	zend_op *opline;

	if (lvar->op_type == IS_CV) {
		if (lvar->u.op.var == CG(active_op_array)->this_var) {
 			zend_error_noreturn(E_COMPILE_ERROR, "Cannot re-assign $this");
		}
	} else if (lvar->op_type == IS_VAR) {
		int last_op_number = get_next_op_number(CG(active_op_array));

		if (last_op_number > 0) {
			opline = &CG(active_op_array)->opcodes[last_op_number-1];
			if (opline_is_fetch_this(opline TSRMLS_CC)) {
	 			zend_error_noreturn(E_COMPILE_ERROR, "Cannot re-assign $this");
			}
 		}
 	}

	opline = get_next_op(CG(active_op_array) TSRMLS_CC);
	opline->opcode = ZEND_ASSIGN_REF;
	if (zend_is_function_or_method_call(rvar)) {
		opline->extended_value = ZEND_RETURNS_FUNCTION;
	} else if (rvar->EA & ZEND_PARSED_NEW) {
		opline->extended_value = ZEND_RETURNS_NEW;
	} else {
		opline->extended_value = 0;
	}
	if (result) {
		opline->result_type = IS_VAR;
		opline->result.var = get_temporary_variable(CG(active_op_array));
		GET_NODE(result, opline->result);
	} else {
		opline->result_type = IS_UNUSED | EXT_TYPE_UNUSED;
	}
	SET_NODE(opline->op1, lvar);
	SET_NODE(opline->op2, rvar);
}
/* }}} */

static inline void do_begin_loop(TSRMLS_D) /* {{{ */
{
	zend_brk_cont_element *brk_cont_element;
	int parent;

	parent = CG(context).current_brk_cont;
	CG(context).current_brk_cont = CG(active_op_array)->last_brk_cont;
	brk_cont_element = get_next_brk_cont_element(CG(active_op_array));
	brk_cont_element->start = get_next_op_number(CG(active_op_array));
	brk_cont_element->parent = parent;
}
/* }}} */

static inline void do_end_loop(int cont_addr, int has_loop_var TSRMLS_DC) /* {{{ */
{
	if (!has_loop_var) {
		/* The start fileld is used to free temporary variables in case of exceptions.
		 * We won't try to free something of we don't have loop variable.
		 */
		CG(active_op_array)->brk_cont_array[CG(context).current_brk_cont].start = -1;
	}
	CG(active_op_array)->brk_cont_array[CG(context).current_brk_cont].cont = cont_addr;
	CG(active_op_array)->brk_cont_array[CG(context).current_brk_cont].brk = get_next_op_number(CG(active_op_array));
	CG(context).current_brk_cont = CG(active_op_array)->brk_cont_array[CG(context).current_brk_cont].parent;
}
/* }}} */

void zend_do_while_cond(const znode *expr, znode *close_bracket_token TSRMLS_DC) /* {{{ */
{
	int while_cond_op_number = get_next_op_number(CG(active_op_array));
	zend_op *opline = get_next_op(CG(active_op_array) TSRMLS_CC);

	opline->opcode = ZEND_JMPZ;
	SET_NODE(opline->op1, expr);
	close_bracket_token->u.op.opline_num = while_cond_op_number;
	SET_UNUSED(opline->op2);

	do_begin_loop(TSRMLS_C);
	INC_BPC(CG(active_op_array));
}
/* }}} */

void zend_do_while_end(const znode *while_token, const znode *close_bracket_token TSRMLS_DC) /* {{{ */
{
	zend_op *opline = get_next_op(CG(active_op_array) TSRMLS_CC);

	/* add unconditional jump */
	opline->opcode = ZEND_JMP;
	opline->op1.opline_num = while_token->u.op.opline_num;
	SET_UNUSED(opline->op1);
	SET_UNUSED(opline->op2);

	/* update while's conditional jmp */
	CG(active_op_array)->opcodes[close_bracket_token->u.op.opline_num].op2.opline_num = get_next_op_number(CG(active_op_array));

	do_end_loop(while_token->u.op.opline_num, 0 TSRMLS_CC);

	DEC_BPC(CG(active_op_array));
}
/* }}} */

void zend_do_for_cond(const znode *expr, znode *second_semicolon_token TSRMLS_DC) /* {{{ */
{
	int for_cond_op_number = get_next_op_number(CG(active_op_array));
	zend_op *opline = get_next_op(CG(active_op_array) TSRMLS_CC);

	opline->opcode = ZEND_JMPZNZ;
	SET_NODE(opline->op1, expr);  /* the conditional expression */
	second_semicolon_token->u.op.opline_num = for_cond_op_number;
	SET_UNUSED(opline->op2);
}
/* }}} */

void zend_do_for_before_statement(const znode *cond_start, const znode *second_semicolon_token TSRMLS_DC) /* {{{ */
{
	zend_op *opline = get_next_op(CG(active_op_array) TSRMLS_CC);

	opline->opcode = ZEND_JMP;
	opline->op1.opline_num = cond_start->u.op.opline_num;
	CG(active_op_array)->opcodes[second_semicolon_token->u.op.opline_num].extended_value = get_next_op_number(CG(active_op_array));
	SET_UNUSED(opline->op1);
	SET_UNUSED(opline->op2);

	do_begin_loop(TSRMLS_C);

	INC_BPC(CG(active_op_array));
}
/* }}} */

void zend_do_for_end(const znode *second_semicolon_token TSRMLS_DC) /* {{{ */
{
	zend_op *opline = get_next_op(CG(active_op_array) TSRMLS_CC);

	opline->opcode = ZEND_JMP;
	opline->op1.opline_num = second_semicolon_token->u.op.opline_num+1;
	CG(active_op_array)->opcodes[second_semicolon_token->u.op.opline_num].op2.opline_num = get_next_op_number(CG(active_op_array));
	SET_UNUSED(opline->op1);
	SET_UNUSED(opline->op2);

	do_end_loop(second_semicolon_token->u.op.opline_num+1, 0 TSRMLS_CC);

	DEC_BPC(CG(active_op_array));
}
/* }}} */

void zend_do_pre_incdec(znode *result, const znode *op1, zend_uchar op TSRMLS_DC) /* {{{ */
{
	int last_op_number = get_next_op_number(CG(active_op_array));
	zend_op *opline;

	if (last_op_number > 0) {
		zend_op *last_op = &CG(active_op_array)->opcodes[last_op_number-1];

		if (last_op->opcode == ZEND_FETCH_OBJ_RW) {
			last_op->opcode = (op==ZEND_PRE_INC)?ZEND_PRE_INC_OBJ:ZEND_PRE_DEC_OBJ;
			last_op->result_type = IS_VAR;
			last_op->result.var = get_temporary_variable(CG(active_op_array));
			GET_NODE(result, last_op->result);
			return;
		}
	}

	opline = get_next_op(CG(active_op_array) TSRMLS_CC);
	opline->opcode = op;
	SET_NODE(opline->op1, op1);
	SET_UNUSED(opline->op2);
	opline->result_type = IS_VAR;
	opline->result.var = get_temporary_variable(CG(active_op_array));
	GET_NODE(result, opline->result);
}
/* }}} */

void zend_do_post_incdec(znode *result, const znode *op1, zend_uchar op TSRMLS_DC) /* {{{ */
{
	int last_op_number = get_next_op_number(CG(active_op_array));
	zend_op *opline;

	if (last_op_number > 0) {
		zend_op *last_op = &CG(active_op_array)->opcodes[last_op_number-1];

		if (last_op->opcode == ZEND_FETCH_OBJ_RW) {
			last_op->opcode = (op==ZEND_POST_INC)?ZEND_POST_INC_OBJ:ZEND_POST_DEC_OBJ;
			last_op->result_type = IS_TMP_VAR;
			last_op->result.var = get_temporary_variable(CG(active_op_array));
			GET_NODE(result, last_op->result);
			return;
		}
	}

	opline = get_next_op(CG(active_op_array) TSRMLS_CC);
	opline->opcode = op;
	SET_NODE(opline->op1, op1);
	SET_UNUSED(opline->op2);
	opline->result_type = IS_TMP_VAR;
	opline->result.var = get_temporary_variable(CG(active_op_array));
	GET_NODE(result, opline->result);
}
/* }}} */

void zend_do_if_cond(const znode *cond, znode *closing_bracket_token TSRMLS_DC) /* {{{ */
{
	int if_cond_op_number = get_next_op_number(CG(active_op_array));
	zend_op *opline = get_next_op(CG(active_op_array) TSRMLS_CC);

	opline->opcode = ZEND_JMPZ;
	SET_NODE(opline->op1, cond);
	closing_bracket_token->u.op.opline_num = if_cond_op_number;
	SET_UNUSED(opline->op2);
	INC_BPC(CG(active_op_array));
}
/* }}} */

void zend_do_if_after_statement(const znode *closing_bracket_token, unsigned char initialize TSRMLS_DC) /* {{{ */
{
	int if_end_op_number = get_next_op_number(CG(active_op_array));
	zend_op *opline = get_next_op(CG(active_op_array) TSRMLS_CC);
	zend_llist *jmp_list_ptr;

	opline->opcode = ZEND_JMP;
	/* save for backpatching */
	if (initialize) {
		zend_llist jmp_list;

		zend_llist_init(&jmp_list, sizeof(int), NULL, 0);
		zend_stack_push(&CG(bp_stack), (void *) &jmp_list, sizeof(zend_llist));
	}
	zend_stack_top(&CG(bp_stack), (void **) &jmp_list_ptr);
	zend_llist_add_element(jmp_list_ptr, &if_end_op_number);

	CG(active_op_array)->opcodes[closing_bracket_token->u.op.opline_num].op2.opline_num = if_end_op_number+1;
	SET_UNUSED(opline->op1);
	SET_UNUSED(opline->op2);
}
/* }}} */

void zend_do_if_end(TSRMLS_D) /* {{{ */
{
	int next_op_number = get_next_op_number(CG(active_op_array));
	zend_llist *jmp_list_ptr;
	zend_llist_element *le;

	zend_stack_top(&CG(bp_stack), (void **) &jmp_list_ptr);
	for (le=jmp_list_ptr->head; le; le = le->next) {
		CG(active_op_array)->opcodes[*((int *) le->data)].op1.opline_num = next_op_number;
	}
	zend_llist_destroy(jmp_list_ptr);
	zend_stack_del_top(&CG(bp_stack));
	DEC_BPC(CG(active_op_array));
}
/* }}} */

void zend_check_writable_variable(const znode *variable) /* {{{ */
{
	zend_uint type = variable->EA;

	if (type & ZEND_PARSED_METHOD_CALL) {
		zend_error_noreturn(E_COMPILE_ERROR, "Can't use method return value in write context");
	}
	if (type == ZEND_PARSED_FUNCTION_CALL) {
		zend_error_noreturn(E_COMPILE_ERROR, "Can't use function return value in write context");
	}
}
/* }}} */

void zend_do_begin_variable_parse(TSRMLS_D) /* {{{ */
{
	zend_llist fetch_list;

	zend_llist_init(&fetch_list, sizeof(zend_op), NULL, 0);
	zend_stack_push(&CG(bp_stack), (void *) &fetch_list, sizeof(zend_llist));
}
/* }}} */

void zend_do_end_variable_parse(znode *variable, int type, int arg_offset TSRMLS_DC) /* {{{ */
{
	zend_llist *fetch_list_ptr;
	zend_llist_element *le;
	zend_op *opline = NULL;
	zend_op *opline_ptr;
	zend_uint this_var = -1;

	zend_stack_top(&CG(bp_stack), (void **) &fetch_list_ptr);

	le = fetch_list_ptr->head;

	/* TODO: $foo->x->y->z = 1 should fetch "x" and "y" for R or RW, not just W */

	if (le) {
		opline_ptr = (zend_op *)le->data;
		if (opline_is_fetch_this(opline_ptr TSRMLS_CC)) {
			/* convert to FETCH_?(this) into IS_CV */
			if (CG(active_op_array)->last == 0 ||
			    CG(active_op_array)->opcodes[CG(active_op_array)->last-1].opcode != ZEND_BEGIN_SILENCE) {

				this_var = opline_ptr->result.var;
				if (CG(active_op_array)->this_var == -1) {
					CG(active_op_array)->this_var = lookup_cv(CG(active_op_array), Z_STRVAL(CONSTANT(opline_ptr->op1.constant)), Z_STRSIZE(CONSTANT(opline_ptr->op1.constant)), Z_HASH_P(&CONSTANT(opline_ptr->op1.constant)) TSRMLS_CC);
					Z_TYPE(CONSTANT(opline_ptr->op1.constant)) = IS_NULL;
				} else {
					zend_del_literal(CG(active_op_array), opline_ptr->op1.constant);
				}
				le = le->next;
				if (variable->op_type == IS_VAR &&
				    variable->u.op.var == this_var) {
					variable->op_type = IS_CV;
					variable->u.op.var = CG(active_op_array)->this_var;
				}
			} else if (CG(active_op_array)->this_var == -1) {
				CG(active_op_array)->this_var = lookup_cv(CG(active_op_array), estrndup("this", sizeof("this")-1), sizeof("this")-1, THIS_HASHVAL TSRMLS_CC);
			}
		}

		while (le) {
			opline_ptr = (zend_op *)le->data;
			if (opline_ptr->opcode == ZEND_SEPARATE) {
				if (type != BP_VAR_R && type != BP_VAR_IS) {
					opline = get_next_op(CG(active_op_array) TSRMLS_CC);
					memcpy(opline, opline_ptr, sizeof(zend_op));
				}
				le = le->next;
				continue;
			}
			opline = get_next_op(CG(active_op_array) TSRMLS_CC);
			memcpy(opline, opline_ptr, sizeof(zend_op));
			if (opline->op1_type == IS_VAR &&
			    opline->op1.var == this_var) {
				opline->op1_type = IS_CV;
				opline->op1.var = CG(active_op_array)->this_var;
			}
			switch (type) {
				case BP_VAR_R:
					if (opline->opcode == ZEND_FETCH_DIM_W && opline->op2_type == IS_UNUSED) {
						zend_error_noreturn(E_COMPILE_ERROR, "Cannot use [] for reading");
					}
					opline->opcode -= 3;
					break;
				case BP_VAR_W:
					break;
				case BP_VAR_RW:
					opline->opcode += 3;
					break;
				case BP_VAR_IS:
					if (opline->opcode == ZEND_FETCH_DIM_W && opline->op2_type == IS_UNUSED) {
						zend_error_noreturn(E_COMPILE_ERROR, "Cannot use [] for reading");
					}
					opline->opcode += 6; /* 3+3 */
					break;
				case BP_VAR_FUNC_ARG:
					opline->opcode += 9; /* 3+3+3 */
					opline->extended_value |= arg_offset;
					break;
				case BP_VAR_UNSET:
					if (opline->opcode == ZEND_FETCH_DIM_W && opline->op2_type == IS_UNUSED) {
						zend_error_noreturn(E_COMPILE_ERROR, "Cannot use [] for unsetting");
					}
					opline->opcode += 12; /* 3+3+3+3 */
					break;
			}
			le = le->next;
		}
		if (opline && type == BP_VAR_W && arg_offset) {
			opline->extended_value |= ZEND_FETCH_MAKE_REF;
		}
	}
	zend_llist_destroy(fetch_list_ptr);
	zend_stack_del_top(&CG(bp_stack));
}
/* }}} */

void zend_do_add_string(znode *result, const znode *op1, znode *op2 TSRMLS_DC) /* {{{ */
{
	zend_op *opline;

	if (Z_STRSIZE(op2->u.constant) > 1) {
		opline = get_next_op(CG(active_op_array) TSRMLS_CC);
		opline->opcode = ZEND_ADD_STRING;
	} else if (Z_STRSIZE(op2->u.constant) == 1) {
		int ch = *Z_STRVAL(op2->u.constant);

		/* Free memory and use ZEND_ADD_CHAR in case of 1 character strings */
		efree(Z_STRVAL(op2->u.constant));
		ZVAL_LONG(&op2->u.constant, ch);
		opline = get_next_op(CG(active_op_array) TSRMLS_CC);
		opline->opcode = ZEND_ADD_CHAR;
	} else { /* String can be empty after a variable at the end of a heredoc */
		efree(Z_STRVAL(op2->u.constant));
		return;
	}

	if (op1) {
		SET_NODE(opline->op1, op1);
		SET_NODE(opline->result, op1);
	} else {
		SET_UNUSED(opline->op1);
		opline->result_type = IS_TMP_VAR;
		opline->result.var = get_temporary_variable(CG(active_op_array));
	}
	SET_NODE(opline->op2, op2);
	GET_NODE(result, opline->result);
}
/* }}} */

void zend_do_add_variable(znode *result, const znode *op1, const znode *op2 TSRMLS_DC) /* {{{ */
{
	zend_op *opline = get_next_op(CG(active_op_array) TSRMLS_CC);

	opline->opcode = ZEND_ADD_VAR;

	if (op1) {
		SET_NODE(opline->op1, op1);
		SET_NODE(opline->result, op1);
	} else {
		SET_UNUSED(opline->op1);
		opline->result_type = IS_TMP_VAR;
		opline->result.var = get_temporary_variable(CG(active_op_array));
	}
	SET_NODE(opline->op2, op2);
	GET_NODE(result, opline->result);
}
/* }}} */

void zend_do_free(znode *op1 TSRMLS_DC) /* {{{ */
{
	if (op1->op_type==IS_TMP_VAR) {
		zend_op *opline = get_next_op(CG(active_op_array) TSRMLS_CC);

		opline->opcode = ZEND_FREE;
		SET_NODE(opline->op1, op1);
		SET_UNUSED(opline->op2);
	} else if (op1->op_type==IS_VAR) {
		zend_op *opline = &CG(active_op_array)->opcodes[CG(active_op_array)->last-1];

		while (opline->opcode == ZEND_END_SILENCE || opline->opcode == ZEND_EXT_FCALL_END || opline->opcode == ZEND_OP_DATA) {
			opline--;
		}
		if (opline->result_type == IS_VAR
			&& opline->result.var == op1->u.op.var) {
			if (opline->opcode == ZEND_FETCH_R ||
			    opline->opcode == ZEND_FETCH_DIM_R ||
			    opline->opcode == ZEND_FETCH_OBJ_R ||
			    opline->opcode == ZEND_QM_ASSIGN_VAR) {
				/* It's very rare and useless case. It's better to use
				   additional FREE opcode and simplify the FETCH handlers
				   their selves */
				opline = get_next_op(CG(active_op_array) TSRMLS_CC);
				opline->opcode = ZEND_FREE;
				SET_NODE(opline->op1, op1);
				SET_UNUSED(opline->op2);
			} else {
				opline->result_type |= EXT_TYPE_UNUSED;
			}
		} else {
			while (opline>CG(active_op_array)->opcodes) {
				if (opline->opcode == ZEND_FETCH_DIM_R
				    && opline->op1_type == IS_VAR
				    && opline->op1.var == op1->u.op.var) {
					/* This should the end of a list() construct
					 * Mark its result as unused
					 */
					opline->extended_value = ZEND_FETCH_STANDARD;
					break;
				} else if (opline->result_type==IS_VAR
					&& opline->result.var == op1->u.op.var) {
					if (opline->opcode == ZEND_NEW) {
						opline->result_type |= EXT_TYPE_UNUSED;
					}
					break;
				}
				opline--;
			}
		}
	} else if (op1->op_type == IS_CONST) {
		zval_dtor(&op1->u.constant);
	}
}
/* }}} */

int zend_do_verify_access_types(const znode *current_access_type, const znode *new_modifier) /* {{{ */
{
	if ((Z_LVAL(current_access_type->u.constant) & ZEND_ACC_PPP_MASK)
		&& (Z_LVAL(new_modifier->u.constant) & ZEND_ACC_PPP_MASK)) {
		zend_error_noreturn(E_COMPILE_ERROR, "Multiple access type modifiers are not allowed");
	}
	if ((Z_LVAL(current_access_type->u.constant) & ZEND_ACC_ABSTRACT)
		&& (Z_LVAL(new_modifier->u.constant) & ZEND_ACC_ABSTRACT)) {
		zend_error_noreturn(E_COMPILE_ERROR, "Multiple abstract modifiers are not allowed");
	}
	if ((Z_LVAL(current_access_type->u.constant) & ZEND_ACC_STATIC)
		&& (Z_LVAL(new_modifier->u.constant) & ZEND_ACC_STATIC)) {
		zend_error_noreturn(E_COMPILE_ERROR, "Multiple static modifiers are not allowed");
	}
	if ((Z_LVAL(current_access_type->u.constant) & ZEND_ACC_FINAL)
		&& (Z_LVAL(new_modifier->u.constant) & ZEND_ACC_FINAL)) {
		zend_error_noreturn(E_COMPILE_ERROR, "Multiple final modifiers are not allowed");
	}
	if (((Z_LVAL(current_access_type->u.constant) | Z_LVAL(new_modifier->u.constant)) & (ZEND_ACC_ABSTRACT | ZEND_ACC_FINAL)) == (ZEND_ACC_ABSTRACT | ZEND_ACC_FINAL)) {
		zend_error_noreturn(E_COMPILE_ERROR, "Cannot use the final modifier on an abstract class member");
	}
	return (Z_LVAL(current_access_type->u.constant) | Z_LVAL(new_modifier->u.constant));
}
/* }}} */

void zend_do_begin_function_declaration(znode *function_token, znode *function_name, int is_method, int return_reference, znode *fn_flags_znode TSRMLS_DC) /* {{{ */
{
	zend_op_array op_array;
	char *name = Z_STRVAL(function_name->u.constant);
	zend_str_size_int name_len = Z_STRSIZE(function_name->u.constant);
	zend_str_size_int function_begin_line = function_token->u.op.opline_num;
	zend_uint fn_flags;
	const char *lcname;
	zend_bool orig_interactive;
	ALLOCA_FLAG(use_heap)

	if (is_method) {
		if (CG(active_class_entry)->ce_flags & ZEND_ACC_INTERFACE) {
			if ((Z_LVAL(fn_flags_znode->u.constant) & ~(ZEND_ACC_STATIC|ZEND_ACC_PUBLIC))) {
				zend_error_noreturn(E_COMPILE_ERROR, "Access type for interface method %s::%s() must be omitted", CG(active_class_entry)->name, Z_STRVAL(function_name->u.constant));
			}
			Z_LVAL(fn_flags_znode->u.constant) |= ZEND_ACC_ABSTRACT; /* propagates to the rest of the parser */
		}
		fn_flags = Z_LVAL(fn_flags_znode->u.constant); /* must be done *after* the above check */
	} else {
		fn_flags = 0;
	}
	if ((fn_flags & ZEND_ACC_STATIC) && (fn_flags & ZEND_ACC_ABSTRACT) && !(CG(active_class_entry)->ce_flags & ZEND_ACC_INTERFACE)) {
		zend_error(E_STRICT, "Static function %s%s%s() should not be abstract", is_method ? CG(active_class_entry)->name : "", is_method ? "::" : "", Z_STRVAL(function_name->u.constant));
	}

	function_token->u.op_array = CG(active_op_array);

	orig_interactive = CG(interactive);
	CG(interactive) = 0;
	init_op_array(&op_array, ZEND_USER_FUNCTION, INITIAL_OP_ARRAY_SIZE TSRMLS_CC);
	CG(interactive) = orig_interactive;

	op_array.function_name = name;
	if (return_reference) {
		op_array.fn_flags |= ZEND_ACC_RETURN_REFERENCE;
	}
	op_array.fn_flags |= fn_flags;

	op_array.scope = is_method?CG(active_class_entry):NULL;
	op_array.prototype = NULL;

	op_array.line_start = zend_get_compiled_lineno(TSRMLS_C);

	if (is_method) {
		zend_uint_t hash;

		lcname = zend_new_interned_string(zend_str_tolower_dup(name, name_len), name_len + 1, 1 TSRMLS_CC);
		hash = str_hash(lcname, name_len);
		if (zend_hash_quick_add(&CG(active_class_entry)->function_table, lcname, name_len+1, hash, &op_array, sizeof(zend_op_array), (void **) &CG(active_op_array)) == FAILURE) {
			zend_error_noreturn(E_COMPILE_ERROR, "Cannot redeclare %s::%s()", CG(active_class_entry)->name, name);
		}

		zend_stack_push(&CG(context_stack), (void *) &CG(context), sizeof(CG(context)));
		zend_init_compiler_context(TSRMLS_C);

		if (fn_flags & ZEND_ACC_ABSTRACT) {
			CG(active_class_entry)->ce_flags |= ZEND_ACC_IMPLICIT_ABSTRACT_CLASS;
		}

		if (!(fn_flags & ZEND_ACC_PPP_MASK)) {
			fn_flags |= ZEND_ACC_PUBLIC;
		}

		if (CG(active_class_entry)->ce_flags & ZEND_ACC_INTERFACE) {
			if ((name_len == sizeof(ZEND_CALL_FUNC_NAME)-1) && (!memcmp(lcname, ZEND_CALL_FUNC_NAME, sizeof(ZEND_CALL_FUNC_NAME)-1))) {
				if (fn_flags & ((ZEND_ACC_PPP_MASK | ZEND_ACC_STATIC) ^ ZEND_ACC_PUBLIC)) {
					zend_error(E_WARNING, "The magic method __call() must have public visibility and cannot be static");
				}
			} else if ((name_len == sizeof(ZEND_CALLSTATIC_FUNC_NAME)-1) && (!memcmp(lcname, ZEND_CALLSTATIC_FUNC_NAME, sizeof(ZEND_CALLSTATIC_FUNC_NAME)-1))) {
				if ((fn_flags & (ZEND_ACC_PPP_MASK ^ ZEND_ACC_PUBLIC)) || (fn_flags & ZEND_ACC_STATIC) == 0) {
					zend_error(E_WARNING, "The magic method __callStatic() must have public visibility and be static");
				}
			} else if ((name_len == sizeof(ZEND_GET_FUNC_NAME)-1) && (!memcmp(lcname, ZEND_GET_FUNC_NAME, sizeof(ZEND_GET_FUNC_NAME)-1))) {
				if (fn_flags & ((ZEND_ACC_PPP_MASK | ZEND_ACC_STATIC) ^ ZEND_ACC_PUBLIC)) {
					zend_error(E_WARNING, "The magic method __get() must have public visibility and cannot be static");
				}
			} else if ((name_len == sizeof(ZEND_SET_FUNC_NAME)-1) && (!memcmp(lcname, ZEND_SET_FUNC_NAME, sizeof(ZEND_SET_FUNC_NAME)-1))) {
				if (fn_flags & ((ZEND_ACC_PPP_MASK | ZEND_ACC_STATIC) ^ ZEND_ACC_PUBLIC)) {
					zend_error(E_WARNING, "The magic method __set() must have public visibility and cannot be static");
				}
			} else if ((name_len == sizeof(ZEND_UNSET_FUNC_NAME)-1) && (!memcmp(lcname, ZEND_UNSET_FUNC_NAME, sizeof(ZEND_UNSET_FUNC_NAME)-1))) {
				if (fn_flags & ((ZEND_ACC_PPP_MASK | ZEND_ACC_STATIC) ^ ZEND_ACC_PUBLIC)) {
					zend_error(E_WARNING, "The magic method __unset() must have public visibility and cannot be static");
				}
			} else if ((name_len == sizeof(ZEND_ISSET_FUNC_NAME)-1) && (!memcmp(lcname, ZEND_ISSET_FUNC_NAME, sizeof(ZEND_ISSET_FUNC_NAME)-1))) {
				if (fn_flags & ((ZEND_ACC_PPP_MASK | ZEND_ACC_STATIC) ^ ZEND_ACC_PUBLIC)) {
					zend_error(E_WARNING, "The magic method __isset() must have public visibility and cannot be static");
				}
			} else if ((name_len == sizeof(ZEND_TOSTRING_FUNC_NAME)-1) && (!memcmp(lcname, ZEND_TOSTRING_FUNC_NAME, sizeof(ZEND_TOSTRING_FUNC_NAME)-1))) {
				if (fn_flags & ((ZEND_ACC_PPP_MASK | ZEND_ACC_STATIC) ^ ZEND_ACC_PUBLIC)) {
					zend_error(E_WARNING, "The magic method __toString() must have public visibility and cannot be static");
				}
			} else if ((name_len == sizeof(ZEND_INVOKE_FUNC_NAME)-1) && (!memcmp(lcname, ZEND_INVOKE_FUNC_NAME, sizeof(ZEND_INVOKE_FUNC_NAME)-1))) {
				if (fn_flags & ((ZEND_ACC_PPP_MASK | ZEND_ACC_STATIC) ^ ZEND_ACC_PUBLIC)) {
					zend_error(E_WARNING, "The magic method __invoke() must have public visibility and cannot be static");
				}
			}
		} else {
			char *class_lcname;

			class_lcname = do_alloca(CG(active_class_entry)->name_length + 1, use_heap);
			zend_str_tolower_copy(class_lcname, CG(active_class_entry)->name, CG(active_class_entry)->name_length);
			/* Improve after RC: cache the lowercase class name */

			if ((CG(active_class_entry)->name_length == name_len) && ((CG(active_class_entry)->ce_flags & ZEND_ACC_TRAIT) != ZEND_ACC_TRAIT) && (!memcmp(class_lcname, lcname, name_len))) {
				if (!CG(active_class_entry)->constructor) {
					CG(active_class_entry)->constructor = (zend_function *) CG(active_op_array);
				}
			} else if ((name_len == sizeof(ZEND_CONSTRUCTOR_FUNC_NAME)-1) && (!memcmp(lcname, ZEND_CONSTRUCTOR_FUNC_NAME, sizeof(ZEND_CONSTRUCTOR_FUNC_NAME)))) {
				if (CG(active_class_entry)->constructor) {
					zend_error(E_STRICT, "Redefining already defined constructor for class %s", CG(active_class_entry)->name);
				}
				CG(active_class_entry)->constructor = (zend_function *) CG(active_op_array);
			} else if ((name_len == sizeof(ZEND_DESTRUCTOR_FUNC_NAME)-1) && (!memcmp(lcname, ZEND_DESTRUCTOR_FUNC_NAME, sizeof(ZEND_DESTRUCTOR_FUNC_NAME)-1))) {
				CG(active_class_entry)->destructor = (zend_function *) CG(active_op_array);
			} else if ((name_len == sizeof(ZEND_CLONE_FUNC_NAME)-1) && (!memcmp(lcname, ZEND_CLONE_FUNC_NAME, sizeof(ZEND_CLONE_FUNC_NAME)-1))) {
				CG(active_class_entry)->clone = (zend_function *) CG(active_op_array);
			} else if ((name_len == sizeof(ZEND_CALL_FUNC_NAME)-1) && (!memcmp(lcname, ZEND_CALL_FUNC_NAME, sizeof(ZEND_CALL_FUNC_NAME)-1))) {
				if (fn_flags & ((ZEND_ACC_PPP_MASK | ZEND_ACC_STATIC) ^ ZEND_ACC_PUBLIC)) {
					zend_error(E_WARNING, "The magic method __call() must have public visibility and cannot be static");
				}
				CG(active_class_entry)->__call = (zend_function *) CG(active_op_array);
			} else if ((name_len == sizeof(ZEND_CALLSTATIC_FUNC_NAME)-1) && (!memcmp(lcname, ZEND_CALLSTATIC_FUNC_NAME, sizeof(ZEND_CALLSTATIC_FUNC_NAME)-1))) {
				if ((fn_flags & (ZEND_ACC_PPP_MASK ^ ZEND_ACC_PUBLIC)) || (fn_flags & ZEND_ACC_STATIC) == 0) {
					zend_error(E_WARNING, "The magic method __callStatic() must have public visibility and be static");
				}
				CG(active_class_entry)->__callstatic = (zend_function *) CG(active_op_array);
			} else if ((name_len == sizeof(ZEND_GET_FUNC_NAME)-1) && (!memcmp(lcname, ZEND_GET_FUNC_NAME, sizeof(ZEND_GET_FUNC_NAME)-1))) {
				if (fn_flags & ((ZEND_ACC_PPP_MASK | ZEND_ACC_STATIC) ^ ZEND_ACC_PUBLIC)) {
					zend_error(E_WARNING, "The magic method __get() must have public visibility and cannot be static");
				}
				CG(active_class_entry)->__get = (zend_function *) CG(active_op_array);
			} else if ((name_len == sizeof(ZEND_SET_FUNC_NAME)-1) && (!memcmp(lcname, ZEND_SET_FUNC_NAME, sizeof(ZEND_SET_FUNC_NAME)-1))) {
				if (fn_flags & ((ZEND_ACC_PPP_MASK | ZEND_ACC_STATIC) ^ ZEND_ACC_PUBLIC)) {
					zend_error(E_WARNING, "The magic method __set() must have public visibility and cannot be static");
				}
				CG(active_class_entry)->__set = (zend_function *) CG(active_op_array);
			} else if ((name_len == sizeof(ZEND_UNSET_FUNC_NAME)-1) && (!memcmp(lcname, ZEND_UNSET_FUNC_NAME, sizeof(ZEND_UNSET_FUNC_NAME)-1))) {
				if (fn_flags & ((ZEND_ACC_PPP_MASK | ZEND_ACC_STATIC) ^ ZEND_ACC_PUBLIC)) {
					zend_error(E_WARNING, "The magic method __unset() must have public visibility and cannot be static");
				}
				CG(active_class_entry)->__unset = (zend_function *) CG(active_op_array);
			} else if ((name_len == sizeof(ZEND_ISSET_FUNC_NAME)-1) && (!memcmp(lcname, ZEND_ISSET_FUNC_NAME, sizeof(ZEND_ISSET_FUNC_NAME)-1))) {
				if (fn_flags & ((ZEND_ACC_PPP_MASK | ZEND_ACC_STATIC) ^ ZEND_ACC_PUBLIC)) {
					zend_error(E_WARNING, "The magic method __isset() must have public visibility and cannot be static");
				}
				CG(active_class_entry)->__isset = (zend_function *) CG(active_op_array);
			} else if ((name_len == sizeof(ZEND_TOSTRING_FUNC_NAME)-1) && (!memcmp(lcname, ZEND_TOSTRING_FUNC_NAME, sizeof(ZEND_TOSTRING_FUNC_NAME)-1))) {
				if (fn_flags & ((ZEND_ACC_PPP_MASK | ZEND_ACC_STATIC) ^ ZEND_ACC_PUBLIC)) {
					zend_error(E_WARNING, "The magic method __toString() must have public visibility and cannot be static");
				}
				CG(active_class_entry)->__tostring = (zend_function *) CG(active_op_array);
			} else if ((name_len == sizeof(ZEND_INVOKE_FUNC_NAME)-1) && (!memcmp(lcname, ZEND_INVOKE_FUNC_NAME, sizeof(ZEND_INVOKE_FUNC_NAME)-1))) {
				if (fn_flags & ((ZEND_ACC_PPP_MASK | ZEND_ACC_STATIC) ^ ZEND_ACC_PUBLIC)) {
					zend_error(E_WARNING, "The magic method __invoke() must have public visibility and cannot be static");
				}
			} else if (!(fn_flags & ZEND_ACC_STATIC)) {
				CG(active_op_array)->fn_flags |= ZEND_ACC_ALLOW_STATIC;
			}
			free_alloca(class_lcname, use_heap);
		}

		str_efree(lcname);
	} else {
		zend_op *opline = get_next_op(CG(active_op_array) TSRMLS_CC);
		zval key;
		zval **ns_name;

		if (CG(current_namespace)) {
			/* Prefix function name with current namespace name */
			znode tmp;

			tmp.u.constant = *CG(current_namespace);
			zval_copy_ctor(&tmp.u.constant);
			zend_do_build_namespace_name(&tmp, &tmp, function_name TSRMLS_CC);
			op_array.function_name = Z_STRVAL(tmp.u.constant);
			name_len = Z_STRSIZE(tmp.u.constant);
			lcname = zend_str_tolower_dup(Z_STRVAL(tmp.u.constant), name_len);
		} else {
			lcname = zend_str_tolower_dup(name, name_len);
		}

		/* Function name must not conflict with import names */
		if (CG(current_import_function) &&
		    zend_hash_find(CG(current_import_function), lcname, Z_STRLEN(function_name->u.constant)+1, (void**)&ns_name) == SUCCESS) {

			char *tmp = zend_str_tolower_dup(Z_STRVAL_PP(ns_name), Z_STRLEN_PP(ns_name));

			if (Z_STRLEN_PP(ns_name) != Z_STRLEN(function_name->u.constant) ||
				memcmp(tmp, lcname, Z_STRLEN(function_name->u.constant))) {
				zend_error(E_COMPILE_ERROR, "Cannot declare function %s because the name is already in use", Z_STRVAL(function_name->u.constant));
			}
			efree(tmp);
		}

		opline->opcode = ZEND_DECLARE_FUNCTION;
		opline->op1_type = IS_CONST;
		build_runtime_defined_function_key(&key, lcname, name_len TSRMLS_CC);
		opline->op1.constant = zend_add_literal(CG(active_op_array), &key TSRMLS_CC);
		Z_HASH_P(&CONSTANT(opline->op1.constant)) = zend_hash_func(Z_STRVAL(CONSTANT(opline->op1.constant)), Z_STRSIZE(CONSTANT(opline->op1.constant)));
		opline->op2_type = IS_CONST;
		LITERAL_STRINGL(opline->op2, lcname, name_len, 1);
		CALCULATE_LITERAL_HASH(opline->op2.constant);
		opline->extended_value = ZEND_DECLARE_FUNCTION;
		zend_hash_quick_update(CG(function_table), Z_STRVAL(key), Z_STRSIZE(key), Z_HASH_P(&CONSTANT(opline->op1.constant)), &op_array, sizeof(zend_op_array), (void **) &CG(active_op_array));
		zend_stack_push(&CG(context_stack), (void *) &CG(context), sizeof(CG(context)));
		zend_init_compiler_context(TSRMLS_C);
		str_efree(lcname);
	}

	if (CG(compiler_options) & ZEND_COMPILE_EXTENDED_INFO) {
		zend_op *opline = get_next_op(CG(active_op_array) TSRMLS_CC);

		opline->opcode = ZEND_EXT_NOP;
		opline->lineno = function_begin_line;
		SET_UNUSED(opline->op1);
		SET_UNUSED(opline->op2);
	}

	{
		/* Push a separator to the switch stack */
		zend_switch_entry switch_entry;

		switch_entry.cond.op_type = IS_UNUSED;
		switch_entry.default_case = 0;
		switch_entry.control_var = 0;

		zend_stack_push(&CG(switch_cond_stack), (void *) &switch_entry, sizeof(switch_entry));
	}

	{
		/* Push a separator to the foreach stack */
		zend_op dummy_opline;

		dummy_opline.result_type = IS_UNUSED;

		zend_stack_push(&CG(foreach_copy_stack), (void *) &dummy_opline, sizeof(zend_op));
	}

	if (CG(doc_comment)) {
		CG(active_op_array)->doc_comment = CG(doc_comment);
		CG(active_op_array)->doc_comment_len = CG(doc_comment_len);
		CG(doc_comment) = NULL;
		CG(doc_comment_len) = 0;
	}
}
/* }}} */

void zend_do_begin_lambda_function_declaration(znode *result, znode *function_token, int return_reference, int is_static TSRMLS_DC) /* {{{ */
{
	znode          function_name;
	zend_op_array *current_op_array = CG(active_op_array);
	int            current_op_number = get_next_op_number(CG(active_op_array));
	zend_op       *current_op;

	function_name.op_type = IS_CONST;
	ZVAL_STRINGL(&function_name.u.constant, "{closure}", sizeof("{closure}")-1, 1);

	zend_do_begin_function_declaration(function_token, &function_name, 0, return_reference, NULL TSRMLS_CC);

	result->op_type = IS_TMP_VAR;
	result->u.op.var = get_temporary_variable(current_op_array);

	current_op = &current_op_array->opcodes[current_op_number];
	current_op->opcode = ZEND_DECLARE_LAMBDA_FUNCTION;
	zend_del_literal(current_op_array, current_op->op2.constant);
	SET_UNUSED(current_op->op2);
	SET_NODE(current_op->result, result);
	if (is_static) {
		CG(active_op_array)->fn_flags |= ZEND_ACC_STATIC;
	}
	CG(active_op_array)->fn_flags |= ZEND_ACC_CLOSURE;
}
/* }}} */

void zend_do_handle_exception(TSRMLS_D) /* {{{ */
{
	zend_op *opline = get_next_op(CG(active_op_array) TSRMLS_CC);

	opline->opcode = ZEND_HANDLE_EXCEPTION;
	SET_UNUSED(opline->op1);
	SET_UNUSED(opline->op2);
}
/* }}} */

void zend_do_end_function_declaration(const znode *function_token TSRMLS_DC) /* {{{ */
{
	char lcname[16];
	zend_str_size name_len;

	zend_do_extended_info(TSRMLS_C);
	zend_do_return(NULL, 0 TSRMLS_CC);

	pass_two(CG(active_op_array) TSRMLS_CC);
	zend_release_labels(0 TSRMLS_CC);

	if (CG(active_class_entry)) {
		zend_check_magic_method_implementation(CG(active_class_entry), (zend_function*)CG(active_op_array), E_COMPILE_ERROR TSRMLS_CC);
	} else {
		/* we don't care if the function name is longer, in fact lowercasing only
		 * the beginning of the name speeds up the check process */
		name_len = strlen(CG(active_op_array)->function_name);
		zend_str_tolower_copy(lcname, CG(active_op_array)->function_name, MIN(name_len, sizeof(lcname)-1));
		lcname[sizeof(lcname)-1] = '\0'; /* zend_str_tolower_copy won't necessarily set the zero byte */
		if (name_len == sizeof(ZEND_AUTOLOAD_FUNC_NAME) - 1 && !memcmp(lcname, ZEND_AUTOLOAD_FUNC_NAME, sizeof(ZEND_AUTOLOAD_FUNC_NAME)) && CG(active_op_array)->num_args != 1) {
			zend_error_noreturn(E_COMPILE_ERROR, "%s() must take exactly 1 argument", ZEND_AUTOLOAD_FUNC_NAME);
		}
	}

	CG(active_op_array)->line_end = zend_get_compiled_lineno(TSRMLS_C);
	CG(active_op_array) = function_token->u.op_array;


	/* Pop the switch and foreach separators */
	zend_stack_del_top(&CG(switch_cond_stack));
	zend_stack_del_top(&CG(foreach_copy_stack));
}
/* }}} */

void zend_do_receive_param(zend_uchar op, znode *varname, const znode *initialization, znode *class_type, zend_uchar pass_by_reference, zend_bool is_variadic TSRMLS_DC) /* {{{ */
{
	zend_op *opline;
	zend_arg_info *cur_arg_info;
	znode var;

	if (zend_is_auto_global(Z_STRVAL(varname->u.constant), Z_STRSIZE(varname->u.constant) TSRMLS_CC)) {
		zend_error_noreturn(E_COMPILE_ERROR, "Cannot re-assign auto-global variable %s", Z_STRVAL(varname->u.constant));
	} else {
		var.op_type = IS_CV;
		var.u.op.var = lookup_cv(CG(active_op_array), Z_STRVAL(varname->u.constant), Z_STRSIZE(varname->u.constant), 0 TSRMLS_CC);
		Z_STRVAL(varname->u.constant) = (char*)CG(active_op_array)->vars[var.u.op.var].name;
		var.EA = 0;
		if (CG(active_op_array)->vars[var.u.op.var].hash_value == THIS_HASHVAL &&
			Z_STRSIZE(varname->u.constant) == sizeof("this")-1 &&
		    !memcmp(Z_STRVAL(varname->u.constant), "this", sizeof("this")-1)) {
			if (CG(active_op_array)->scope &&
			    (CG(active_op_array)->fn_flags & ZEND_ACC_STATIC) == 0) {
				zend_error_noreturn(E_COMPILE_ERROR, "Cannot re-assign $this");
			}
			CG(active_op_array)->this_var = var.u.op.var;
		}
	}

	if (CG(active_op_array)->fn_flags & ZEND_ACC_VARIADIC) {
		zend_error_noreturn(E_COMPILE_ERROR, "Only the last parameter can be variadic");
	}

	if (is_variadic) {
		if (op == ZEND_RECV_INIT) {
			zend_error_noreturn(E_COMPILE_ERROR, "Variadic parameter cannot have a default value");
		}

		op = ZEND_RECV_VARIADIC;
		CG(active_op_array)->fn_flags |= ZEND_ACC_VARIADIC;
	}

	opline = get_next_op(CG(active_op_array) TSRMLS_CC);
	CG(active_op_array)->num_args++;
	opline->opcode = op;
	SET_NODE(opline->result, &var);
	opline->op1_type = IS_UNUSED;
	opline->op1.num = CG(active_op_array)->num_args;
	if (op == ZEND_RECV_INIT) {
		SET_NODE(opline->op2, initialization);
	} else {
		SET_UNUSED(opline->op2);
		if (!is_variadic) {
			CG(active_op_array)->required_num_args = CG(active_op_array)->num_args;
		}
	}
	CG(active_op_array)->arg_info = erealloc(CG(active_op_array)->arg_info, sizeof(zend_arg_info)*(CG(active_op_array)->num_args));
	cur_arg_info = &CG(active_op_array)->arg_info[CG(active_op_array)->num_args-1];
	cur_arg_info->name = zend_new_interned_string(estrndup(Z_STRVAL(varname->u.constant), Z_STRSIZE(varname->u.constant)), Z_STRSIZE(varname->u.constant) + 1, 1 TSRMLS_CC);
	cur_arg_info->name_len = Z_STRSIZE(varname->u.constant);
	cur_arg_info->type_hint = 0;
	cur_arg_info->pass_by_reference = pass_by_reference;
	cur_arg_info->allow_null = 1;
	cur_arg_info->is_variadic = is_variadic;
	cur_arg_info->class_name = NULL;
	cur_arg_info->class_name_len = 0;

	if (class_type->op_type != IS_UNUSED) {
		cur_arg_info->allow_null = 0;

		if (class_type->u.constant.type != IS_NULL) {
			if (class_type->u.constant.type == IS_ARRAY) {
				cur_arg_info->type_hint = IS_ARRAY;
				if (op == ZEND_RECV_INIT) {
					if (Z_TYPE(initialization->u.constant) == IS_NULL || (Z_TYPE(initialization->u.constant) == IS_CONSTANT && !strcasecmp(Z_STRVAL(initialization->u.constant), "NULL")) || Z_TYPE(initialization->u.constant) == IS_CONSTANT_AST) {
						cur_arg_info->allow_null = 1;
					} else if (Z_TYPE(initialization->u.constant) != IS_ARRAY && Z_TYPE(initialization->u.constant) != IS_CONSTANT_ARRAY) {
						zend_error_noreturn(E_COMPILE_ERROR, "Default value for parameters with array type hint can only be an array or NULL");
					}
				}
			} else if (class_type->u.constant.type == IS_CALLABLE) {
				cur_arg_info->type_hint = IS_CALLABLE;
				if (op == ZEND_RECV_INIT) {
					if (Z_TYPE(initialization->u.constant) == IS_NULL || (Z_TYPE(initialization->u.constant) == IS_CONSTANT && !strcasecmp(Z_STRVAL(initialization->u.constant), "NULL")) || Z_TYPE(initialization->u.constant) == IS_CONSTANT_AST) {
						cur_arg_info->allow_null = 1;
					} else {
						zend_error_noreturn(E_COMPILE_ERROR, "Default value for parameters with callable type hint can only be NULL");
					}
				}
			} else {
				cur_arg_info->type_hint = IS_OBJECT;
				if (ZEND_FETCH_CLASS_DEFAULT == zend_get_class_fetch_type(Z_STRVAL(class_type->u.constant), Z_STRSIZE(class_type->u.constant))) {
					zend_resolve_class_name(class_type TSRMLS_CC);
				}
				Z_STRVAL(class_type->u.constant) = (char*)zend_new_interned_string(Z_STRVAL(class_type->u.constant), Z_STRSIZE(class_type->u.constant) + 1, 1 TSRMLS_CC);
				cur_arg_info->class_name = Z_STRVAL(class_type->u.constant);
				cur_arg_info->class_name_len = Z_STRSIZE(class_type->u.constant);
				if (op == ZEND_RECV_INIT) {
					if (Z_TYPE(initialization->u.constant) == IS_NULL || (Z_TYPE(initialization->u.constant) == IS_CONSTANT && !strcasecmp(Z_STRVAL(initialization->u.constant), "NULL")) || Z_TYPE(initialization->u.constant) == IS_CONSTANT_AST) {
						cur_arg_info->allow_null = 1;
					} else {
						zend_error_noreturn(E_COMPILE_ERROR, "Default value for parameters with a class type hint can only be NULL");
					}
				}
			}
		}
	}
}
/* }}} */

int zend_do_begin_function_call(znode *function_name, zend_bool check_namespace TSRMLS_DC) /* {{{ */
{
	zend_function *function;
	char *lcname;
	char *is_compound = memchr(Z_STRVAL(function_name->u.constant), '\\', Z_STRSIZE(function_name->u.constant));

	zend_resolve_function_name(function_name, &check_namespace TSRMLS_CC);

	if (check_namespace && CG(current_namespace) && !is_compound) {
			/* We assume we call function from the current namespace
			if it is not prefixed. */

			/* In run-time PHP will check for function with full name and
			internal function with short name */
			zend_do_begin_dynamic_function_call(function_name, 1 TSRMLS_CC);
			return 1;
	}

	lcname = zend_str_tolower_dup(Z_STRVAL(function_name->u.constant), Z_STRSIZE(function_name->u.constant));
	if ((zend_hash_find(CG(function_table), lcname, Z_STRSIZE(function_name->u.constant)+1, (void **) &function)==FAILURE) ||
	 	((CG(compiler_options) & ZEND_COMPILE_IGNORE_INTERNAL_FUNCTIONS) &&
 		(function->type == ZEND_INTERNAL_FUNCTION))) {
 			zend_do_begin_dynamic_function_call(function_name, 0 TSRMLS_CC);
 			efree(lcname);
 			return 1; /* Dynamic */
 	}
	efree(Z_STRVAL(function_name->u.constant));
	Z_STRVAL(function_name->u.constant) = lcname;

	zend_stack_push(&CG(function_call_stack), (void *) &function, sizeof(zend_function *));
	if (CG(context).nested_calls + 1 > CG(active_op_array)->nested_calls) {
		CG(active_op_array)->nested_calls = CG(context).nested_calls + 1;
	}
	zend_do_extended_fcall_begin(TSRMLS_C);
	return 0;
}
/* }}} */

void zend_do_begin_method_call(znode *left_bracket TSRMLS_DC) /* {{{ */
{
	zend_op *last_op;
	int last_op_number;
	unsigned char *ptr = NULL;

	zend_do_end_variable_parse(left_bracket, BP_VAR_R, 0 TSRMLS_CC);
	zend_do_begin_variable_parse(TSRMLS_C);

	last_op_number = get_next_op_number(CG(active_op_array))-1;
	last_op = &CG(active_op_array)->opcodes[last_op_number];

	if ((last_op->op2_type == IS_CONST) && (Z_TYPE(CONSTANT(last_op->op2.constant)) == IS_STRING) && (Z_STRSIZE(CONSTANT(last_op->op2.constant)) == sizeof(ZEND_CLONE_FUNC_NAME)-1)
		&& !zend_binary_strcasecmp(Z_STRVAL(CONSTANT(last_op->op2.constant)), Z_STRSIZE(CONSTANT(last_op->op2.constant)), ZEND_CLONE_FUNC_NAME, sizeof(ZEND_CLONE_FUNC_NAME)-1)) {
		zend_error_noreturn(E_COMPILE_ERROR, "Cannot call __clone() method on objects - use 'clone $obj' instead");
	}

	if (last_op->opcode == ZEND_FETCH_OBJ_R) {
		if (last_op->op2_type == IS_CONST) {
			zval name;
			name = CONSTANT(last_op->op2.constant);
			if (Z_TYPE(name) != IS_STRING) {
				zend_error_noreturn(E_COMPILE_ERROR, "Method name must be a string");
			}
			Z_STRVAL(name) = str_estrndup(Z_STRVAL(name), Z_STRSIZE(name));
			FREE_POLYMORPHIC_CACHE_SLOT(last_op->op2.constant);
			last_op->op2.constant =
				zend_add_func_name_literal(CG(active_op_array), &name TSRMLS_CC);
			GET_POLYMORPHIC_CACHE_SLOT(last_op->op2.constant);
		}
		last_op->opcode = ZEND_INIT_METHOD_CALL;
		last_op->result_type = IS_UNUSED;
		last_op->result.num = CG(context).nested_calls;
		Z_LVAL(left_bracket->u.constant) = ZEND_INIT_FCALL_BY_NAME;
	} else {
		zend_op *opline = get_next_op(CG(active_op_array) TSRMLS_CC);
		opline->opcode = ZEND_INIT_FCALL_BY_NAME;
		opline->result.num = CG(context).nested_calls;
		SET_UNUSED(opline->op1);
		if (left_bracket->op_type == IS_CONST) {
			opline->op2_type = IS_CONST;
			opline->op2.constant = zend_add_func_name_literal(CG(active_op_array), &left_bracket->u.constant TSRMLS_CC);
			GET_CACHE_SLOT(opline->op2.constant);
		} else {
			SET_NODE(opline->op2, left_bracket);
		}
	}

	zend_stack_push(&CG(function_call_stack), (void *) &ptr, sizeof(zend_function *));
	if (++CG(context).nested_calls > CG(active_op_array)->nested_calls) {
		CG(active_op_array)->nested_calls = CG(context).nested_calls;
	}
	zend_do_extended_fcall_begin(TSRMLS_C);
}
/* }}} */

void zend_do_clone(znode *result, const znode *expr TSRMLS_DC) /* {{{ */
{
	zend_op *opline = get_next_op(CG(active_op_array) TSRMLS_CC);

	opline->opcode = ZEND_CLONE;
	SET_NODE(opline->op1, expr);
	SET_UNUSED(opline->op2);
	opline->result_type = IS_VAR;
	opline->result.var = get_temporary_variable(CG(active_op_array));
	GET_NODE(result, opline->result);
}
/* }}} */

void zend_do_begin_dynamic_function_call(znode *function_name, int ns_call TSRMLS_DC) /* {{{ */
{
	unsigned char *ptr = NULL;
	zend_op *opline;

	opline = get_next_op(CG(active_op_array) TSRMLS_CC);
	if (ns_call) {
		/* In run-time PHP will check for function with full name and
		   internal function with short name */
		opline->opcode = ZEND_INIT_NS_FCALL_BY_NAME;
		opline->result.num = CG(context).nested_calls;
		SET_UNUSED(opline->op1);
		opline->op2_type = IS_CONST;
		opline->op2.constant = zend_add_ns_func_name_literal(CG(active_op_array), &function_name->u.constant TSRMLS_CC);
		GET_CACHE_SLOT(opline->op2.constant);
	} else {
		opline->opcode = ZEND_INIT_FCALL_BY_NAME;
		opline->result.num = CG(context).nested_calls;
		SET_UNUSED(opline->op1);
		if (function_name->op_type == IS_CONST) {
			opline->op2_type = IS_CONST;
			opline->op2.constant = zend_add_func_name_literal(CG(active_op_array), &function_name->u.constant TSRMLS_CC);
			GET_CACHE_SLOT(opline->op2.constant);
		} else {
			SET_NODE(opline->op2, function_name);
		}
	}

	zend_stack_push(&CG(function_call_stack), (void *) &ptr, sizeof(zend_function *));
	if (++CG(context).nested_calls > CG(active_op_array)->nested_calls) {
		CG(active_op_array)->nested_calls = CG(context).nested_calls;
	}
	zend_do_extended_fcall_begin(TSRMLS_C);
}
/* }}} */

void zend_resolve_non_class_name(znode *element_name, zend_bool *check_namespace, zend_bool case_sensitive, HashTable *current_import_sub TSRMLS_DC) /* {{{ */
{
	znode tmp;
	zend_str_size len;
	zval **ns;
<<<<<<< HEAD
	char *lcname, *compound = memchr(Z_STRVAL(element_name->u.constant), '\\', Z_STRSIZE(element_name->u.constant));
=======
	char *lookup_name, *compound = memchr(Z_STRVAL(element_name->u.constant), '\\', Z_STRLEN(element_name->u.constant));
>>>>>>> 912be124

	if (Z_STRVAL(element_name->u.constant)[0] == '\\') {
		/* name starts with \ so it is known and unambiguos, nothing to do here but shorten it */
		memmove(Z_STRVAL(element_name->u.constant), Z_STRVAL(element_name->u.constant)+1, Z_STRSIZE(element_name->u.constant));
		--Z_STRSIZE(element_name->u.constant);
		return;
	}

	if(!*check_namespace) {
		return;
	}

	if (current_import_sub) {
		len = Z_STRLEN(element_name->u.constant)+1;
		if (case_sensitive) {
			lookup_name = estrndup(Z_STRVAL(element_name->u.constant), len);
		} else {
			lookup_name = zend_str_tolower_dup(Z_STRVAL(element_name->u.constant), len);
		}
		/* Check if function/const matches imported name */
		if (zend_hash_find(current_import_sub, lookup_name, len, (void**)&ns) == SUCCESS) {
			zval_dtor(&element_name->u.constant);
			element_name->u.constant = **ns;
			zval_copy_ctor(&element_name->u.constant);
			efree(lookup_name);
			*check_namespace = 0;
			return;
		}
		efree(lookup_name);
	}

	if (compound && CG(current_import)) {
		len = compound - Z_STRVAL(element_name->u.constant);
		/* namespace is always lowercase */
		lookup_name = zend_str_tolower_dup(Z_STRVAL(element_name->u.constant), len);
		/* Check if first part of compound name is an import name */
		if (zend_hash_find(CG(current_import), lookup_name, len+1, (void**)&ns) == SUCCESS) {
			/* Substitute import name */
			tmp.op_type = IS_CONST;
			tmp.u.constant = **ns;
			zval_copy_ctor(&tmp.u.constant);
			len += 1;
			Z_STRSIZE(element_name->u.constant) -= len;
			memmove(Z_STRVAL(element_name->u.constant), Z_STRVAL(element_name->u.constant)+len, Z_STRSIZE(element_name->u.constant)+1);
			zend_do_build_namespace_name(&tmp, &tmp, element_name TSRMLS_CC);
			*element_name = tmp;
			efree(lookup_name);
			*check_namespace = 0;
			return;
		}
		efree(lookup_name);
	}

	if (CG(current_namespace)) {
		tmp = *element_name;
		Z_STRSIZE(tmp.u.constant) = sizeof("\\")-1 + Z_STRSIZE(element_name->u.constant) + Z_STRSIZE_P(CG(current_namespace));
		Z_STRVAL(tmp.u.constant) = (char *) emalloc(Z_STRSIZE(tmp.u.constant)+1);
		memcpy(Z_STRVAL(tmp.u.constant), Z_STRVAL_P(CG(current_namespace)), Z_STRSIZE_P(CG(current_namespace)));
		memcpy(&(Z_STRVAL(tmp.u.constant)[Z_STRSIZE_P(CG(current_namespace))]), "\\", sizeof("\\")-1);
		memcpy(&(Z_STRVAL(tmp.u.constant)[Z_STRSIZE_P(CG(current_namespace)) + sizeof("\\")-1]), Z_STRVAL(element_name->u.constant), Z_STRSIZE(element_name->u.constant)+1);
		str_efree(Z_STRVAL(element_name->u.constant));
		*element_name = tmp;
	}
}
/* }}} */

void zend_resolve_function_name(znode *element_name, zend_bool *check_namespace TSRMLS_DC) /* {{{ */
{
	zend_resolve_non_class_name(element_name, check_namespace, 0, CG(current_import_function) TSRMLS_CC);
}
/* }}} */

void zend_resolve_const_name(znode *element_name, zend_bool *check_namespace TSRMLS_DC) /* {{{ */
{
	zend_resolve_non_class_name(element_name, check_namespace, 1, CG(current_import_const) TSRMLS_CC);
}
/* }}} */

void zend_do_resolve_class_name(znode *result, znode *class_name, int is_static TSRMLS_DC) /* {{{ */
{
	char *lcname;
	int lctype;
	znode constant_name;

	lcname = zend_str_tolower_dup(Z_STRVAL(class_name->u.constant), Z_STRSIZE(class_name->u.constant));
	lctype = zend_get_class_fetch_type(lcname, strlen(lcname));
	switch (lctype) {
		case ZEND_FETCH_CLASS_SELF:
			if (!CG(active_class_entry)) {
				zend_error_noreturn(E_COMPILE_ERROR, "Cannot access self::class when no class scope is active");
			}
			zval_dtor(&class_name->u.constant);
			class_name->op_type = IS_CONST;
			ZVAL_STRINGL(&class_name->u.constant, CG(active_class_entry)->name, CG(active_class_entry)->name_length, 1);
			*result = *class_name;
			break;
        case ZEND_FETCH_CLASS_STATIC:
        case ZEND_FETCH_CLASS_PARENT:
			if (is_static) {
				zend_error_noreturn(E_COMPILE_ERROR,
					"%s::class cannot be used for compile-time class name resolution",
					lctype == ZEND_FETCH_CLASS_STATIC ? "static" : "parent"
					);
			}
			if (!CG(active_class_entry)) {
				zend_error_noreturn(E_COMPILE_ERROR,
					"Cannot access %s::class when no class scope is active",
					lctype == ZEND_FETCH_CLASS_STATIC ? "static" : "parent"
					);
			}
			constant_name.op_type = IS_CONST;
			ZVAL_STRINGL(&constant_name.u.constant, "class", sizeof("class")-1, 1);
			zend_do_fetch_constant(result, class_name, &constant_name, ZEND_RT, 1 TSRMLS_CC);
			break;
		case ZEND_FETCH_CLASS_DEFAULT:
			zend_resolve_class_name(class_name TSRMLS_CC);
			*result = *class_name;
			break;
	}

	efree(lcname);

}
/* }}} */

void zend_resolve_class_name(znode *class_name TSRMLS_DC) /* {{{ */
{
	char *compound;
	char *lcname;
	zval **ns;
	znode tmp;
	zend_str_size len;

	compound = memchr(Z_STRVAL(class_name->u.constant), '\\', Z_STRSIZE(class_name->u.constant));
	if (compound) {
		/* This is a compound class name that contains namespace prefix */
		if (Z_STRVAL(class_name->u.constant)[0] == '\\') {
			/* The STRING name has "\" prefix */
			Z_STRSIZE(class_name->u.constant) -= 1;
			memmove(Z_STRVAL(class_name->u.constant), Z_STRVAL(class_name->u.constant)+1, Z_STRSIZE(class_name->u.constant)+1);
			Z_STRVAL(class_name->u.constant) = erealloc(
			Z_STRVAL(class_name->u.constant),
			Z_STRSIZE(class_name->u.constant) + 1);

			if (ZEND_FETCH_CLASS_DEFAULT != zend_get_class_fetch_type(Z_STRVAL(class_name->u.constant), Z_STRSIZE(class_name->u.constant))) {
				zend_error_noreturn(E_COMPILE_ERROR, "'\\%s' is an invalid class name", Z_STRVAL(class_name->u.constant));
			}
		} else {
			if (CG(current_import)) {
				len = compound - Z_STRVAL(class_name->u.constant);
				lcname = zend_str_tolower_dup(Z_STRVAL(class_name->u.constant), len);
				/* Check if first part of compound name is an import name */
				if (zend_hash_find(CG(current_import), lcname, len+1, (void**)&ns) == SUCCESS) {
					/* Substitute import name */
					tmp.op_type = IS_CONST;
					tmp.u.constant = **ns;
					zval_copy_ctor(&tmp.u.constant);
					len += 1;
					Z_STRSIZE(class_name->u.constant) -= len;
					memmove(Z_STRVAL(class_name->u.constant), Z_STRVAL(class_name->u.constant)+len, Z_STRSIZE(class_name->u.constant)+1);
					zend_do_build_namespace_name(&tmp, &tmp, class_name TSRMLS_CC);
					*class_name = tmp;
					efree(lcname);
					return;
				}
				efree(lcname);
			}
			/* Here name is not prefixed with \ and not imported */
			if (CG(current_namespace)) {
				tmp.op_type = IS_CONST;
				tmp.u.constant = *CG(current_namespace);
				zval_copy_ctor(&tmp.u.constant);
				zend_do_build_namespace_name(&tmp, &tmp, class_name TSRMLS_CC);
				*class_name = tmp;
			}
		}
	} else if (CG(current_import) || CG(current_namespace)) {
		/* this is a plain name (without \) */
		lcname = zend_str_tolower_dup(Z_STRVAL(class_name->u.constant), Z_STRSIZE(class_name->u.constant));

		if (CG(current_import) &&
		    zend_hash_find(CG(current_import), lcname, Z_STRSIZE(class_name->u.constant)+1, (void**)&ns) == SUCCESS) {
		    /* The given name is an import name. Substitute it. */
			zval_dtor(&class_name->u.constant);
			class_name->u.constant = **ns;
			zval_copy_ctor(&class_name->u.constant);
		} else if (CG(current_namespace)) {
			/* plain name, no import - prepend current namespace to it */
			tmp.op_type = IS_CONST;
			tmp.u.constant = *CG(current_namespace);
			zval_copy_ctor(&tmp.u.constant);
			zend_do_build_namespace_name(&tmp, &tmp, class_name TSRMLS_CC);
			*class_name = tmp;
		}
		efree(lcname);
	}
}
/* }}} */

void zend_do_fetch_class(znode *result, znode *class_name TSRMLS_DC) /* {{{ */
{
	long fetch_class_op_number;
	zend_op *opline;

	fetch_class_op_number = get_next_op_number(CG(active_op_array));
	opline = get_next_op(CG(active_op_array) TSRMLS_CC);

	opline->opcode = ZEND_FETCH_CLASS;
	SET_UNUSED(opline->op1);
	opline->extended_value = ZEND_FETCH_CLASS_DEFAULT;
	CG(catch_begin) = fetch_class_op_number;
	if (class_name->op_type == IS_CONST) {
		int fetch_type;

		fetch_type = zend_get_class_fetch_type(Z_STRVAL(class_name->u.constant), Z_STRSIZE(class_name->u.constant));
		switch (fetch_type) {
			case ZEND_FETCH_CLASS_SELF:
			case ZEND_FETCH_CLASS_PARENT:
			case ZEND_FETCH_CLASS_STATIC:
				SET_UNUSED(opline->op2);
				opline->extended_value = fetch_type;
				zval_dtor(&class_name->u.constant);
				break;
			default:
				zend_resolve_class_name(class_name TSRMLS_CC);
				opline->op2_type = IS_CONST;
				opline->op2.constant =
					zend_add_class_name_literal(CG(active_op_array), &class_name->u.constant TSRMLS_CC);
				break;
		}
	} else {
		SET_NODE(opline->op2, class_name);
	}
	opline->result.var = get_temporary_variable(CG(active_op_array));
	opline->result_type = IS_VAR; /* FIXME: Hack so that INIT_FCALL_BY_NAME still knows this is a class */
	GET_NODE(result, opline->result);
	result->EA = opline->extended_value;
}
/* }}} */

void zend_do_label(znode *label TSRMLS_DC) /* {{{ */
{
	zend_label dest;

	if (!CG(context).labels) {
		ALLOC_HASHTABLE(CG(context).labels);
		zend_hash_init(CG(context).labels, 4, NULL, NULL, 0);
	}

	dest.brk_cont = CG(context).current_brk_cont;
	dest.opline_num = get_next_op_number(CG(active_op_array));

	if (zend_hash_add(CG(context).labels, Z_STRVAL(label->u.constant), Z_STRSIZE(label->u.constant) + 1, (void**)&dest, sizeof(zend_label), NULL) == FAILURE) {
		zend_error_noreturn(E_COMPILE_ERROR, "Label '%s' already defined", Z_STRVAL(label->u.constant));
	}

	/* Done with label now */
	zval_dtor(&label->u.constant);
}
/* }}} */

void zend_resolve_goto_label(zend_op_array *op_array, zend_op *opline, int pass2 TSRMLS_DC) /* {{{ */
{
	zend_label *dest;
	long current, distance;
	zval *label;

	if (pass2) {
		label = opline->op2.zv;
	} else {
		label = &CONSTANT_EX(op_array, opline->op2.constant);
	}
	if (CG(context).labels == NULL ||
	    zend_hash_find(CG(context).labels, Z_STRVAL_P(label), Z_STRSIZE_P(label)+1, (void**)&dest) == FAILURE) {

		if (pass2) {
			CG(in_compilation) = 1;
			CG(active_op_array) = op_array;
			CG(zend_lineno) = opline->lineno;
			zend_error_noreturn(E_COMPILE_ERROR, "'goto' to undefined label '%s'", Z_STRVAL_P(label));
		} else {
			/* Label is not defined. Delay to pass 2. */
			INC_BPC(op_array);
			return;
		}
	}

	opline->op1.opline_num = dest->opline_num;
	zval_dtor(label);
	Z_TYPE_P(label) = IS_NULL;

	/* Check that we are not moving into loop or switch */
	current = opline->extended_value;
	for (distance = 0; current != dest->brk_cont; distance++) {
		if (current == -1) {
			if (pass2) {
				CG(in_compilation) = 1;
				CG(active_op_array) = op_array;
				CG(zend_lineno) = opline->lineno;
			}
			zend_error_noreturn(E_COMPILE_ERROR, "'goto' into loop or switch statement is disallowed");
		}
		current = op_array->brk_cont_array[current].parent;
	}

	if (distance == 0) {
		/* Nothing to break out of, optimize to ZEND_JMP */
		opline->opcode = ZEND_JMP;
		opline->extended_value = 0;
		SET_UNUSED(opline->op2);
	} else {
		/* Set real break distance */
		ZVAL_LONG(label, distance);
	}

	if (pass2) {
		DEC_BPC(op_array);
	}
}
/* }}} */

void zend_do_goto(const znode *label TSRMLS_DC) /* {{{ */
{
	zend_op *opline = get_next_op(CG(active_op_array) TSRMLS_CC);

	opline->opcode = ZEND_GOTO;
	opline->extended_value = CG(context).current_brk_cont;
	SET_UNUSED(opline->op1);
	SET_NODE(opline->op2, label);
	zend_resolve_goto_label(CG(active_op_array), opline, 0 TSRMLS_CC);
}
/* }}} */

void zend_release_labels(int temporary TSRMLS_DC) /* {{{ */
{
	if (CG(context).labels) {
		zend_hash_destroy(CG(context).labels);
		FREE_HASHTABLE(CG(context).labels);
		CG(context).labels = NULL;
	}
	if (!temporary && !zend_stack_is_empty(&CG(context_stack))) {
		zend_compiler_context *ctx;

		zend_stack_top(&CG(context_stack), (void**)&ctx);
		CG(context) = *ctx;
		zend_stack_del_top(&CG(context_stack));
	}
}
/* }}} */

void zend_do_build_full_name(znode *result, znode *prefix, znode *name, int is_class_member TSRMLS_DC) /* {{{ */
{
	zend_str_size length;

	if (!result) {
		result = prefix;
	} else {
		*result = *prefix;
	}

	if (is_class_member) {
		length = sizeof("::")-1 + Z_STRSIZE(result->u.constant) + Z_STRSIZE(name->u.constant);
		Z_STRVAL(result->u.constant) = erealloc(Z_STRVAL(result->u.constant), length+1);
		memcpy(&Z_STRVAL(result->u.constant)[Z_STRSIZE(result->u.constant)], "::", sizeof("::")-1);
		memcpy(&Z_STRVAL(result->u.constant)[Z_STRSIZE(result->u.constant) + sizeof("::")-1], Z_STRVAL(name->u.constant), Z_STRSIZE(name->u.constant)+1);
		str_efree(Z_STRVAL(name->u.constant));
		Z_STRSIZE(result->u.constant) = length;
	} else {
		length = sizeof("\\")-1 + Z_STRSIZE(result->u.constant) + Z_STRSIZE(name->u.constant);
		Z_STRVAL(result->u.constant) = erealloc(Z_STRVAL(result->u.constant), length+1);
		memcpy(&Z_STRVAL(result->u.constant)[Z_STRSIZE(result->u.constant)], "\\", sizeof("\\")-1);
		memcpy(&Z_STRVAL(result->u.constant)[Z_STRSIZE(result->u.constant) + sizeof("\\")-1], Z_STRVAL(name->u.constant), Z_STRSIZE(name->u.constant)+1);
		str_efree(Z_STRVAL(name->u.constant));
		Z_STRSIZE(result->u.constant) = length;
	}
}
/* }}} */

int zend_do_begin_class_member_function_call(znode *class_name, znode *method_name TSRMLS_DC) /* {{{ */
{
	znode class_node;
	unsigned char *ptr = NULL;
	zend_op *opline;

	if (method_name->op_type == IS_CONST) {
		char *lcname;
		if (Z_TYPE(method_name->u.constant) != IS_STRING) {
			zend_error_noreturn(E_COMPILE_ERROR, "Method name must be a string");
		}
		lcname = zend_str_tolower_dup(Z_STRVAL(method_name->u.constant), Z_STRSIZE(method_name->u.constant));
		if ((sizeof(ZEND_CONSTRUCTOR_FUNC_NAME)-1) == Z_STRSIZE(method_name->u.constant) &&
		    memcmp(lcname, ZEND_CONSTRUCTOR_FUNC_NAME, sizeof(ZEND_CONSTRUCTOR_FUNC_NAME)-1) == 0) {
			zval_dtor(&method_name->u.constant);
			method_name->op_type = IS_UNUSED;
		}
		efree(lcname);
	}

	if (class_name->op_type == IS_CONST &&
	    ZEND_FETCH_CLASS_DEFAULT == zend_get_class_fetch_type(Z_STRVAL(class_name->u.constant), Z_STRSIZE(class_name->u.constant))) {
		zend_resolve_class_name(class_name TSRMLS_CC);
		class_node = *class_name;
		opline = get_next_op(CG(active_op_array) TSRMLS_CC);
	} else {
		zend_do_fetch_class(&class_node, class_name TSRMLS_CC);
		opline = get_next_op(CG(active_op_array) TSRMLS_CC);
		opline->extended_value = class_node.EA	;
	}
	opline->opcode = ZEND_INIT_STATIC_METHOD_CALL;
	opline->result.num = CG(context).nested_calls;
	if (class_node.op_type == IS_CONST) {
		opline->op1_type = IS_CONST;
		opline->op1.constant =
			zend_add_class_name_literal(CG(active_op_array), &class_node.u.constant TSRMLS_CC);
	} else {
		SET_NODE(opline->op1, &class_node);
	}
	if (method_name->op_type == IS_CONST) {
		opline->op2_type = IS_CONST;
		opline->op2.constant =
			zend_add_func_name_literal(CG(active_op_array), &method_name->u.constant TSRMLS_CC);
		if (opline->op1_type == IS_CONST) {
			GET_CACHE_SLOT(opline->op2.constant);
		} else {
			GET_POLYMORPHIC_CACHE_SLOT(opline->op2.constant);
		}
	} else {
		SET_NODE(opline->op2, method_name);
	}

	zend_stack_push(&CG(function_call_stack), (void *) &ptr, sizeof(zend_function *));
	if (++CG(context).nested_calls > CG(active_op_array)->nested_calls) {
		CG(active_op_array)->nested_calls = CG(context).nested_calls;
	}
	zend_do_extended_fcall_begin(TSRMLS_C);
	return 1; /* Dynamic */
}
/* }}} */

void zend_do_end_function_call(znode *function_name, znode *result, const znode *argument_list, int is_method, int is_dynamic_fcall TSRMLS_DC) /* {{{ */
{
	zend_op *opline;

	if (is_method && function_name && function_name->op_type == IS_UNUSED) {
		/* clone */
		if (Z_LVAL(argument_list->u.constant) != 0) {
			zend_error(E_WARNING, "Clone method does not require arguments");
		}
		opline = &CG(active_op_array)->opcodes[Z_LVAL(function_name->u.constant)];
	} else {
		opline = get_next_op(CG(active_op_array) TSRMLS_CC);
		if (!is_method && !is_dynamic_fcall && function_name->op_type==IS_CONST) {
			opline->opcode = ZEND_DO_FCALL;
			SET_NODE(opline->op1, function_name);
			SET_UNUSED(opline->op2);
			opline->op2.num = CG(context).nested_calls;
			CALCULATE_LITERAL_HASH(opline->op1.constant);
			GET_CACHE_SLOT(opline->op1.constant);
		} else {
			opline->opcode = ZEND_DO_FCALL_BY_NAME;
			SET_UNUSED(opline->op1);
			SET_UNUSED(opline->op2);
			opline->op2.num = --CG(context).nested_calls;
		}
	}

	opline->result.var = get_temporary_variable(CG(active_op_array));
	opline->result_type = IS_VAR;
	GET_NODE(result, opline->result);

	zend_stack_del_top(&CG(function_call_stack));
	opline->extended_value = Z_LVAL(argument_list->u.constant);

	if (CG(context).used_stack + 1 > CG(active_op_array)->used_stack) {
		CG(active_op_array)->used_stack = CG(context).used_stack + 1;
	}
	CG(context).used_stack -= Z_LVAL(argument_list->u.constant);
}
/* }}} */

void zend_do_pass_param(znode *param, zend_uchar op, int offset TSRMLS_DC) /* {{{ */
{
	zend_op *opline;
	int original_op=op;
	zend_function **function_ptr_ptr, *function_ptr;
	int send_by_reference;
	int send_function = 0;

	zend_stack_top(&CG(function_call_stack), (void **) &function_ptr_ptr);
	function_ptr = *function_ptr_ptr;

	if (original_op == ZEND_SEND_REF) {
		if (function_ptr &&
		    function_ptr->common.function_name &&
		    function_ptr->common.type == ZEND_USER_FUNCTION &&
		    !ARG_SHOULD_BE_SENT_BY_REF(function_ptr, (zend_uint) offset)) {
			zend_error_noreturn(E_COMPILE_ERROR,
						"Call-time pass-by-reference has been removed; "
						"If you would like to pass argument by reference, modify the declaration of %s().",
						function_ptr->common.function_name);
		} else {
			zend_error_noreturn(E_COMPILE_ERROR, "Call-time pass-by-reference has been removed");
		}
		return;
	}

	if (function_ptr) {
		if (ARG_MAY_BE_SENT_BY_REF(function_ptr, (zend_uint) offset)) {
			if (param->op_type & (IS_VAR|IS_CV) && original_op != ZEND_SEND_VAL) {
				send_by_reference = 1;
				if (op == ZEND_SEND_VAR && zend_is_function_or_method_call(param)) {
					/* Method call */
					op = ZEND_SEND_VAR_NO_REF;
					send_function = ZEND_ARG_SEND_FUNCTION | ZEND_ARG_SEND_SILENT;
				}
			} else {
				op = ZEND_SEND_VAL;
				send_by_reference = 0;
			}
		} else {
			send_by_reference = ARG_SHOULD_BE_SENT_BY_REF(function_ptr, (zend_uint) offset) ? ZEND_ARG_SEND_BY_REF : 0;
		}
	} else {
		send_by_reference = 0;
	}

	if (op == ZEND_SEND_VAR && zend_is_function_or_method_call(param)) {
		/* Method call */
		op = ZEND_SEND_VAR_NO_REF;
		send_function = ZEND_ARG_SEND_FUNCTION;
	} else if (op == ZEND_SEND_VAL && (param->op_type & (IS_VAR|IS_CV))) {
		op = ZEND_SEND_VAR_NO_REF;
	}

	if (op!=ZEND_SEND_VAR_NO_REF && send_by_reference==ZEND_ARG_SEND_BY_REF) {
		/* change to passing by reference */
		switch (param->op_type) {
			case IS_VAR:
			case IS_CV:
				op = ZEND_SEND_REF;
				break;
			default:
				zend_error_noreturn(E_COMPILE_ERROR, "Only variables can be passed by reference");
				break;
		}
	}

	if (original_op == ZEND_SEND_VAR) {
		switch (op) {
			case ZEND_SEND_VAR_NO_REF:
				zend_do_end_variable_parse(param, BP_VAR_R, 0 TSRMLS_CC);
				break;
			case ZEND_SEND_VAR:
				if (function_ptr) {
					zend_do_end_variable_parse(param, BP_VAR_R, 0 TSRMLS_CC);
				} else {
					zend_do_end_variable_parse(param, BP_VAR_FUNC_ARG, offset TSRMLS_CC);
				}
				break;
			case ZEND_SEND_REF:
				zend_do_end_variable_parse(param, BP_VAR_W, 0 TSRMLS_CC);
				break;
		}
	}

	opline = get_next_op(CG(active_op_array) TSRMLS_CC);

	if (op == ZEND_SEND_VAR_NO_REF) {
		if (function_ptr) {
			opline->extended_value = ZEND_ARG_COMPILE_TIME_BOUND | send_by_reference | send_function;
		} else {
			opline->extended_value = send_function;
		}
	} else {
		if (function_ptr) {
			opline->extended_value = ZEND_DO_FCALL;
		} else {
			opline->extended_value = ZEND_DO_FCALL_BY_NAME;
		}
	}
	opline->opcode = op;
	SET_NODE(opline->op1, param);
	opline->op2.opline_num = offset;
	SET_UNUSED(opline->op2);

	if (++CG(context).used_stack > CG(active_op_array)->used_stack) {
		CG(active_op_array)->used_stack = CG(context).used_stack;
	}
}
/* }}} */

static int generate_free_switch_expr(const zend_switch_entry *switch_entry TSRMLS_DC) /* {{{ */
{
	zend_op *opline;

	if (switch_entry->cond.op_type != IS_VAR && switch_entry->cond.op_type != IS_TMP_VAR) {
		return (switch_entry->cond.op_type == IS_UNUSED);
	}

	opline = get_next_op(CG(active_op_array) TSRMLS_CC);

	opline->opcode = (switch_entry->cond.op_type == IS_TMP_VAR) ? ZEND_FREE : ZEND_SWITCH_FREE;
	SET_NODE(opline->op1, &switch_entry->cond);
	SET_UNUSED(opline->op2);

	return 0;
}
/* }}} */

static int generate_free_foreach_copy(const zend_op *foreach_copy TSRMLS_DC) /* {{{ */
{
	zend_op *opline;

	/* If we reach the separator then stop applying the stack */
	if (foreach_copy->result_type == IS_UNUSED) {
		return 1;
	}

	opline = get_next_op(CG(active_op_array) TSRMLS_CC);

	opline->opcode = (foreach_copy->result_type == IS_TMP_VAR) ? ZEND_FREE : ZEND_SWITCH_FREE;
	COPY_NODE(opline->op1, foreach_copy->result);
	SET_UNUSED(opline->op2);

	return 0;
}
/* }}} */

void zend_do_return(znode *expr, int do_end_vparse TSRMLS_DC) /* {{{ */
{
	zend_op *opline;
	int start_op_number, end_op_number;
	zend_bool returns_reference = (CG(active_op_array)->fn_flags & ZEND_ACC_RETURN_REFERENCE) != 0;

	/* The error for use of return inside a generator is thrown in pass_two. */

	if (do_end_vparse) {
		if (returns_reference && !zend_is_function_or_method_call(expr)) {
			zend_do_end_variable_parse(expr, BP_VAR_W, 0 TSRMLS_CC);
		} else {
			zend_do_end_variable_parse(expr, BP_VAR_R, 0 TSRMLS_CC);
		}
	}

	start_op_number = get_next_op_number(CG(active_op_array));

#ifdef ZTS
	zend_stack_apply_with_argument(&CG(switch_cond_stack), ZEND_STACK_APPLY_TOPDOWN, (int (*)(void *element, void *)) generate_free_switch_expr TSRMLS_CC);
	zend_stack_apply_with_argument(&CG(foreach_copy_stack), ZEND_STACK_APPLY_TOPDOWN, (int (*)(void *element, void *)) generate_free_foreach_copy TSRMLS_CC);
#else
	zend_stack_apply(&CG(switch_cond_stack), ZEND_STACK_APPLY_TOPDOWN, (int (*)(void *element)) generate_free_switch_expr);
	zend_stack_apply(&CG(foreach_copy_stack), ZEND_STACK_APPLY_TOPDOWN, (int (*)(void *element)) generate_free_foreach_copy);
#endif

	end_op_number = get_next_op_number(CG(active_op_array));
	while (start_op_number < end_op_number) {
		CG(active_op_array)->opcodes[start_op_number].extended_value |= EXT_TYPE_FREE_ON_RETURN;
		start_op_number++;
	}

	if (CG(context).in_finally) {
		opline = get_next_op(CG(active_op_array) TSRMLS_CC);
		opline->opcode = ZEND_DISCARD_EXCEPTION;
		SET_UNUSED(opline->op1);
		SET_UNUSED(opline->op2);
	}

	opline = get_next_op(CG(active_op_array) TSRMLS_CC);

	opline->opcode = returns_reference ? ZEND_RETURN_BY_REF : ZEND_RETURN;

	if (expr) {
		SET_NODE(opline->op1, expr);

		if (!do_end_vparse) {
			opline->extended_value = ZEND_RETURNS_VALUE;
		} else if (zend_is_function_or_method_call(expr)) {
			opline->extended_value = ZEND_RETURNS_FUNCTION;
		}
	} else {
		opline->op1_type = IS_CONST;
		LITERAL_NULL(opline->op1);
	}

	SET_UNUSED(opline->op2);
}
/* }}} */

void zend_do_yield(znode *result, znode *value, const znode *key, zend_bool is_variable TSRMLS_DC) /* {{{ */
{
	zend_op *opline;

	if (!CG(active_op_array)->function_name) {
		zend_error_noreturn(E_COMPILE_ERROR, "The \"yield\" expression can only be used inside a function");
	}

	CG(active_op_array)->fn_flags |= ZEND_ACC_GENERATOR;

	if (is_variable) {
		if ((CG(active_op_array)->fn_flags & ZEND_ACC_RETURN_REFERENCE) && !zend_is_function_or_method_call(value)) {
			zend_do_end_variable_parse(value, BP_VAR_W, 0 TSRMLS_CC);
		} else {
			zend_do_end_variable_parse(value, BP_VAR_R, 0 TSRMLS_CC);
		}
	}

	opline = get_next_op(CG(active_op_array) TSRMLS_CC);

	opline->opcode = ZEND_YIELD;

	if (value) {
		SET_NODE(opline->op1, value);

		if (is_variable && zend_is_function_or_method_call(value)) {
			opline->extended_value = ZEND_RETURNS_FUNCTION;
		}
	} else {
		SET_UNUSED(opline->op1);
	}

	if (key) {
		SET_NODE(opline->op2, key);
	} else {
		SET_UNUSED(opline->op2);
	}

	opline->result_type = IS_VAR;
	opline->result.var = get_temporary_variable(CG(active_op_array));
	GET_NODE(result, opline->result);
}
/* }}} */

static int zend_add_try_element(zend_uint try_op TSRMLS_DC) /* {{{ */
{
	int try_catch_offset = CG(active_op_array)->last_try_catch++;

	CG(active_op_array)->try_catch_array = erealloc(CG(active_op_array)->try_catch_array, sizeof(zend_try_catch_element)*CG(active_op_array)->last_try_catch);
	CG(active_op_array)->try_catch_array[try_catch_offset].try_op = try_op;
	CG(active_op_array)->try_catch_array[try_catch_offset].catch_op = 0;
	CG(active_op_array)->try_catch_array[try_catch_offset].finally_op = 0;
	CG(active_op_array)->try_catch_array[try_catch_offset].finally_end = 0;
	return try_catch_offset;
}
/* }}} */

static void zend_add_catch_element(int offset, zend_uint catch_op TSRMLS_DC) /* {{{ */
{
	CG(active_op_array)->try_catch_array[offset].catch_op = catch_op;
}
/* }}} */

void zend_do_first_catch(znode *open_parentheses TSRMLS_DC) /* {{{ */
{
	open_parentheses->u.op.opline_num = get_next_op_number(CG(active_op_array));
}
/* }}} */

void zend_initialize_try_catch_element(znode *catch_token TSRMLS_DC) /* {{{ */
{
	int jmp_op_number = get_next_op_number(CG(active_op_array));
	zend_op *opline = get_next_op(CG(active_op_array) TSRMLS_CC);
	zend_llist jmp_list;
	zend_llist *jmp_list_ptr;

	opline->opcode = ZEND_JMP;
	SET_UNUSED(opline->op1);
	SET_UNUSED(opline->op2);
	/* save for backpatching */

	zend_llist_init(&jmp_list, sizeof(int), NULL, 0);
	zend_stack_push(&CG(bp_stack), (void *) &jmp_list, sizeof(zend_llist));
	zend_stack_top(&CG(bp_stack), (void **) &jmp_list_ptr);
	zend_llist_add_element(jmp_list_ptr, &jmp_op_number);

	catch_token->EA = get_next_op_number(CG(active_op_array));
}
/* }}} */

void zend_do_mark_last_catch(const znode *first_catch, const znode *last_additional_catch TSRMLS_DC) /* {{{ */
{
	CG(active_op_array)->last--;
	zend_do_if_end(TSRMLS_C);
	if (last_additional_catch->u.op.opline_num == -1) {
		CG(active_op_array)->opcodes[first_catch->u.op.opline_num].result.num = 1;
		CG(active_op_array)->opcodes[first_catch->u.op.opline_num].extended_value = get_next_op_number(CG(active_op_array));
	} else {
		CG(active_op_array)->opcodes[last_additional_catch->u.op.opline_num].result.num = 1;
		CG(active_op_array)->opcodes[last_additional_catch->u.op.opline_num].extended_value = get_next_op_number(CG(active_op_array));
	}
	DEC_BPC(CG(active_op_array));
}
/* }}} */

void zend_do_try(znode *try_token TSRMLS_DC) /* {{{ */
{
	try_token->u.op.opline_num = zend_add_try_element(get_next_op_number(CG(active_op_array)) TSRMLS_CC);
	INC_BPC(CG(active_op_array));
}
/* }}} */

void zend_do_finally(znode *finally_token TSRMLS_DC) /* {{{ */
{
	zend_op *opline = get_next_op(CG(active_op_array) TSRMLS_CC);

	finally_token->u.op.opline_num = get_next_op_number(CG(active_op_array));
	/* call the the "finally" block */
	opline->opcode = ZEND_FAST_CALL;
	SET_UNUSED(opline->op1);
	opline->op1.opline_num = finally_token->u.op.opline_num + 1;
	SET_UNUSED(opline->op2);
	/* jump to code after the "finally" block,
	 * the actual jump address is going to be set in zend_do_end_finally()
	 */
	opline = get_next_op(CG(active_op_array) TSRMLS_CC);
	opline->opcode = ZEND_JMP;
	SET_UNUSED(opline->op1);
	SET_UNUSED(opline->op2);

	CG(context).in_finally++;
}
/* }}} */

void zend_do_begin_catch(znode *catch_token, znode *class_name, znode *catch_var, znode *first_catch TSRMLS_DC) /* {{{ */
{
	long catch_op_number;
	zend_op *opline;
	znode catch_class;

	if (class_name->op_type == IS_CONST &&
	    ZEND_FETCH_CLASS_DEFAULT == zend_get_class_fetch_type(Z_STRVAL(class_name->u.constant), Z_STRSIZE(class_name->u.constant))) {
		zend_resolve_class_name(class_name TSRMLS_CC);
		catch_class = *class_name;
	} else {
		zend_error_noreturn(E_COMPILE_ERROR, "Bad class name in the catch statement");
	}

	catch_op_number = get_next_op_number(CG(active_op_array));
	if (first_catch) {
		first_catch->u.op.opline_num = catch_op_number;
	}

	opline = get_next_op(CG(active_op_array) TSRMLS_CC);
	opline->opcode = ZEND_CATCH;
	opline->op1_type = IS_CONST;
	opline->op1.constant = zend_add_class_name_literal(CG(active_op_array), &catch_class.u.constant TSRMLS_CC);
	opline->op2_type = IS_CV;
	opline->op2.var = lookup_cv(CG(active_op_array), Z_STRVAL(catch_var->u.constant), Z_STRSIZE(catch_var->u.constant), 0 TSRMLS_CC);
	Z_STRVAL(catch_var->u.constant) = (char*)CG(active_op_array)->vars[opline->op2.var].name;
	opline->result.num = 0; /* 1 means it's the last catch in the block */

	catch_token->u.op.opline_num = catch_op_number;
}
/* }}} */

void zend_do_end_catch(znode *catch_token TSRMLS_DC) /* {{{ */
{
	int jmp_op_number = get_next_op_number(CG(active_op_array));
	zend_op *opline = get_next_op(CG(active_op_array) TSRMLS_CC);
	zend_llist *jmp_list_ptr;

	opline->opcode = ZEND_JMP;
	SET_UNUSED(opline->op1);
	SET_UNUSED(opline->op2);
	/* save for backpatching */

	zend_stack_top(&CG(bp_stack), (void **) &jmp_list_ptr);
	zend_llist_add_element(jmp_list_ptr, &jmp_op_number);

	CG(active_op_array)->opcodes[catch_token->u.op.opline_num].extended_value = get_next_op_number(CG(active_op_array));
}
/* }}} */

void zend_do_bind_catch(znode *try_token, znode *catch_token TSRMLS_DC) /* {{{ */ {
	if (catch_token->op_type != IS_UNUSED) {
		zend_add_catch_element(try_token->u.op.opline_num, catch_token->EA TSRMLS_CC);
	}
}
/* }}} */

void zend_do_end_finally(znode *try_token, znode* catch_token, znode *finally_token TSRMLS_DC) /* {{{ */
{
	if (catch_token->op_type == IS_UNUSED && finally_token->op_type == IS_UNUSED) {
		zend_error_noreturn(E_COMPILE_ERROR, "Cannot use try without catch or finally");
	}
	if (finally_token->op_type != IS_UNUSED) {
		zend_op *opline;

		CG(active_op_array)->try_catch_array[try_token->u.op.opline_num].finally_op = finally_token->u.op.opline_num + 1;
		CG(active_op_array)->try_catch_array[try_token->u.op.opline_num].finally_end = get_next_op_number(CG(active_op_array));
		CG(active_op_array)->has_finally_block = 1;

		opline = get_next_op(CG(active_op_array) TSRMLS_CC);
		opline->opcode = ZEND_FAST_RET;
		SET_UNUSED(opline->op1);
		SET_UNUSED(opline->op2);

		CG(active_op_array)->opcodes[finally_token->u.op.opline_num].op1.opline_num = get_next_op_number(CG(active_op_array));

		CG(context).in_finally--;
	}
}
/* }}} */

void zend_do_throw(const znode *expr TSRMLS_DC) /* {{{ */
{
	zend_op *opline;

	opline = get_next_op(CG(active_op_array) TSRMLS_CC);
	opline->opcode = ZEND_THROW;
	SET_NODE(opline->op1, expr);
	SET_UNUSED(opline->op2);
}
/* }}} */

ZEND_API void function_add_ref(zend_function *function) /* {{{ */
{
	if (function->type == ZEND_USER_FUNCTION) {
		zend_op_array *op_array = &function->op_array;

		(*op_array->refcount)++;
		if (op_array->static_variables) {
			HashTable *static_variables = op_array->static_variables;
			zval *tmp_zval;

			ALLOC_HASHTABLE(op_array->static_variables);
			zend_hash_init(op_array->static_variables, zend_hash_num_elements(static_variables), NULL, ZVAL_PTR_DTOR, 0);
			zend_hash_copy(op_array->static_variables, static_variables, (copy_ctor_func_t) zval_add_ref, (void *) &tmp_zval, sizeof(zval *));
		}
		op_array->run_time_cache = NULL;
	}
}
/* }}} */

static void do_inherit_parent_constructor(zend_class_entry *ce) /* {{{ */
{
	zend_function *function, *new_function;

	if (!ce->parent) {
		return;
	}

	/* You cannot change create_object */
	ce->create_object = ce->parent->create_object;

	/* Inherit special functions if needed */
	if (!ce->get_iterator) {
		ce->get_iterator = ce->parent->get_iterator;
	}
	if (!ce->iterator_funcs.funcs) {
		ce->iterator_funcs.funcs = ce->parent->iterator_funcs.funcs;
	}
	if (!ce->__get) {
		ce->__get   = ce->parent->__get;
	}
	if (!ce->__set) {
		ce->__set = ce->parent->__set;
	}
	if (!ce->__unset) {
		ce->__unset = ce->parent->__unset;
	}
	if (!ce->__isset) {
		ce->__isset = ce->parent->__isset;
	}
	if (!ce->__call) {
		ce->__call = ce->parent->__call;
	}
	if (!ce->__callstatic) {
		ce->__callstatic = ce->parent->__callstatic;
	}
	if (!ce->__tostring) {
		ce->__tostring = ce->parent->__tostring;
	}
	if (!ce->clone) {
		ce->clone = ce->parent->clone;
	}
	if(!ce->serialize) {
		ce->serialize = ce->parent->serialize;
	}
	if(!ce->unserialize) {
		ce->unserialize = ce->parent->unserialize;
	}
	if (!ce->destructor) {
		ce->destructor   = ce->parent->destructor;
	}
	if (ce->constructor) {
		if (ce->parent->constructor && ce->parent->constructor->common.fn_flags & ZEND_ACC_FINAL) {
			zend_error(E_ERROR, "Cannot override final %s::%s() with %s::%s()",
				ce->parent->name, ce->parent->constructor->common.function_name,
				ce->name, ce->constructor->common.function_name
				);
		}
		return;
	}

	if (zend_hash_find(&ce->parent->function_table, ZEND_CONSTRUCTOR_FUNC_NAME, sizeof(ZEND_CONSTRUCTOR_FUNC_NAME), (void **)&function)==SUCCESS) {
		/* inherit parent's constructor */
		zend_hash_update(&ce->function_table, ZEND_CONSTRUCTOR_FUNC_NAME, sizeof(ZEND_CONSTRUCTOR_FUNC_NAME), function, sizeof(zend_function), (void**)&new_function);
		function_add_ref(new_function);
	} else {
		/* Don't inherit the old style constructor if we already have the new style constructor */
		char *lc_class_name;
		char *lc_parent_class_name;

		lc_class_name = zend_str_tolower_dup(ce->name, ce->name_length);
		if (!zend_hash_exists(&ce->function_table, lc_class_name, ce->name_length+1)) {
			lc_parent_class_name = zend_str_tolower_dup(ce->parent->name, ce->parent->name_length);
			if (!zend_hash_exists(&ce->function_table, lc_parent_class_name, ce->parent->name_length+1) &&
					zend_hash_find(&ce->parent->function_table, lc_parent_class_name, ce->parent->name_length+1, (void **)&function)==SUCCESS) {
				if (function->common.fn_flags & ZEND_ACC_CTOR) {
					/* inherit parent's constructor */
					zend_hash_update(&ce->function_table, lc_parent_class_name, ce->parent->name_length+1, function, sizeof(zend_function), (void**)&new_function);
					function_add_ref(new_function);
				}
			}
			efree(lc_parent_class_name);
		}
		efree(lc_class_name);
	}
	ce->constructor = ce->parent->constructor;
}
/* }}} */

char *zend_visibility_string(zend_uint fn_flags) /* {{{ */
{
	if (fn_flags & ZEND_ACC_PRIVATE) {
		return "private";
	}
	if (fn_flags & ZEND_ACC_PROTECTED) {
		return "protected";
	}
	if (fn_flags & ZEND_ACC_PUBLIC) {
		return "public";
	}
	return "";
}
/* }}} */

static void do_inherit_method(zend_function *function) /* {{{ */
{
	/* The class entry of the derived function intentionally remains the same
	 * as that of the parent class.  That allows us to know in which context
	 * we're running, and handle private method calls properly.
	 */
	function_add_ref(function);
}
/* }}} */

static zend_bool zend_do_perform_implementation_check(const zend_function *fe, const zend_function *proto TSRMLS_DC) /* {{{ */
{
	zend_uint i, num_args;

	/* If it's a user function then arg_info == NULL means we don't have any parameters but
	 * we still need to do the arg number checks.  We are only willing to ignore this for internal
	 * functions because extensions don't always define arg_info.
	 */
	if (!proto || (!proto->common.arg_info && proto->common.type != ZEND_USER_FUNCTION)) {
		return 1;
	}

	/* Checks for constructors only if they are declared in an interface,
	 * or explicitly marked as abstract
	 */
	if ((fe->common.fn_flags & ZEND_ACC_CTOR)
		&& ((proto->common.scope->ce_flags & ZEND_ACC_INTERFACE) == 0
			&& (proto->common.fn_flags & ZEND_ACC_ABSTRACT) == 0)) {
		return 1;
	}

	/* If both methods are private do not enforce a signature */
    if ((fe->common.fn_flags & ZEND_ACC_PRIVATE) && (proto->common.fn_flags & ZEND_ACC_PRIVATE)) {
		return 1;
	}

	/* check number of arguments */
	if (proto->common.required_num_args < fe->common.required_num_args
		|| proto->common.num_args > fe->common.num_args) {
		return 0;
	}

	/* by-ref constraints on return values are covariant */
	if ((proto->common.fn_flags & ZEND_ACC_RETURN_REFERENCE)
		&& !(fe->common.fn_flags & ZEND_ACC_RETURN_REFERENCE)) {
		return 0;
	}

	if ((proto->common.fn_flags & ZEND_ACC_VARIADIC)
		&& !(fe->common.fn_flags & ZEND_ACC_VARIADIC)) {
		return 0;
	}

	/* For variadic functions any additional (optional) arguments that were added must be
	 * checked against the signature of the variadic argument, so in this case we have to
	 * go through all the parameters of the function and not just those present in the
	 * prototype. */
	num_args = proto->common.num_args;
	if ((fe->common.fn_flags & ZEND_ACC_VARIADIC)
		&& fe->common.num_args > proto->common.num_args) {
		num_args = fe->common.num_args;
	}

	for (i = 0; i < num_args; i++) {
		zend_arg_info *fe_arg_info = &fe->common.arg_info[i];

		zend_arg_info *proto_arg_info;
		if (i < proto->common.num_args) {
			proto_arg_info = &proto->common.arg_info[i];
		} else {
			proto_arg_info = &proto->common.arg_info[proto->common.num_args-1];
		}

		if (ZEND_LOG_XOR(fe_arg_info->class_name, proto_arg_info->class_name)) {
			/* Only one has a type hint and the other one doesn't */
			return 0;
		}

		if (fe_arg_info->class_name) {
			const char *fe_class_name, *proto_class_name;
			zend_str_size fe_class_name_len, proto_class_name_len;

			if (!strcasecmp(fe_arg_info->class_name, "parent") && proto->common.scope) {
				fe_class_name = proto->common.scope->name;
				fe_class_name_len = proto->common.scope->name_length;
			} else if (!strcasecmp(fe_arg_info->class_name, "self") && fe->common.scope) {
				fe_class_name = fe->common.scope->name;
				fe_class_name_len = fe->common.scope->name_length;
			} else {
				fe_class_name = fe_arg_info->class_name;
				fe_class_name_len = fe_arg_info->class_name_len;
			}

			if (!strcasecmp(proto_arg_info->class_name, "parent") && proto->common.scope && proto->common.scope->parent) {
				proto_class_name = proto->common.scope->parent->name;
				proto_class_name_len = proto->common.scope->parent->name_length;
			} else if (!strcasecmp(proto_arg_info->class_name, "self") && proto->common.scope) {
				proto_class_name = proto->common.scope->name;
				proto_class_name_len = proto->common.scope->name_length;
			} else {
				proto_class_name = proto_arg_info->class_name;
				proto_class_name_len = proto_arg_info->class_name_len;
			}

			if (strcasecmp(fe_class_name, proto_class_name)!=0) {
				const char *colon;

				if (fe->common.type != ZEND_USER_FUNCTION) {
					return 0;
			    } else if (strchr(proto_class_name, '\\') != NULL ||
						(colon = zend_memrchr(fe_class_name, '\\', fe_class_name_len)) == NULL ||
						strcasecmp(colon+1, proto_class_name) != 0) {
					zend_class_entry **fe_ce, **proto_ce;
					int found, found2;

					found = zend_lookup_class(fe_class_name, fe_class_name_len, &fe_ce TSRMLS_CC);
					found2 = zend_lookup_class(proto_class_name, proto_class_name_len, &proto_ce TSRMLS_CC);

					/* Check for class alias */
					if (found != SUCCESS || found2 != SUCCESS ||
							(*fe_ce)->type == ZEND_INTERNAL_CLASS ||
							(*proto_ce)->type == ZEND_INTERNAL_CLASS ||
							*fe_ce != *proto_ce) {
						return 0;
					}
				}
			}
		}
		if (fe_arg_info->type_hint != proto_arg_info->type_hint) {
			/* Incompatible type hint */
			return 0;
		}

		/* by-ref constraints on arguments are invariant */
		if (fe_arg_info->pass_by_reference != proto_arg_info->pass_by_reference) {
			return 0;
		}
	}

	return 1;
}
/* }}} */

#define REALLOC_BUF_IF_EXCEED(buf, offset, length, size) \
	if (UNEXPECTED(offset - buf + size >= length)) { 	\
		length += size + 1; 				\
		buf = erealloc(buf, length); 		\
	}

static char * zend_get_function_declaration(zend_function *fptr TSRMLS_DC) /* {{{ */
{
	char *offset, *buf;
	zend_str_size length = 1024;

	offset = buf = (char *)emalloc(length * sizeof(char));
	if (fptr->op_array.fn_flags & ZEND_ACC_RETURN_REFERENCE) {
		*(offset++) = '&';
		*(offset++) = ' ';
	}

	if (fptr->common.scope) {
		memcpy(offset, fptr->common.scope->name, fptr->common.scope->name_length);
		offset += fptr->common.scope->name_length;
		*(offset++) = ':';
		*(offset++) = ':';
	}

	{
		size_t name_len = strlen(fptr->common.function_name);
		REALLOC_BUF_IF_EXCEED(buf, offset, length, name_len);
		memcpy(offset, fptr->common.function_name, name_len);
		offset += name_len;
	}

	*(offset++) = '(';
	if (fptr->common.arg_info) {
		zend_uint i, required;
		zend_arg_info *arg_info = fptr->common.arg_info;

		required = fptr->common.required_num_args;
		for (i = 0; i < fptr->common.num_args;) {
			if (arg_info->class_name) {
				const char *class_name;
				zend_str_size class_name_len;
				if (!strcasecmp(arg_info->class_name, "self") && fptr->common.scope ) {
					class_name = fptr->common.scope->name;
					class_name_len = fptr->common.scope->name_length;
				} else if (!strcasecmp(arg_info->class_name, "parent") && fptr->common.scope->parent) {
					class_name = fptr->common.scope->parent->name;
					class_name_len = fptr->common.scope->parent->name_length;
				} else {
					class_name = arg_info->class_name;
					class_name_len = arg_info->class_name_len;
				}
				REALLOC_BUF_IF_EXCEED(buf, offset, length, class_name_len);
				memcpy(offset, class_name, class_name_len);
				offset += class_name_len;
				*(offset++) = ' ';
			} else if (arg_info->type_hint) {
				zend_str_size type_name_len;
				char *type_name = zend_get_type_by_const(arg_info->type_hint);
				type_name_len = strlen(type_name);
				REALLOC_BUF_IF_EXCEED(buf, offset, length, type_name_len);
				memcpy(offset, type_name, type_name_len);
				offset += type_name_len;
				*(offset++) = ' ';
			}

			if (arg_info->pass_by_reference) {
				*(offset++) = '&';
			}

			if (arg_info->is_variadic) {
				*(offset++) = '.';
				*(offset++) = '.';
				*(offset++) = '.';
			}

			*(offset++) = '$';

			if (arg_info->name) {
				REALLOC_BUF_IF_EXCEED(buf, offset, length, arg_info->name_len);
				memcpy(offset, arg_info->name, arg_info->name_len);
				offset += arg_info->name_len;
			} else {
				zend_uint idx = i;
				memcpy(offset, "param", 5);
				offset += 5;
				do {
					*(offset++) = (char) (idx % 10) + '0';
					idx /= 10;
				} while (idx > 0);
			}
			if (i >= required && !arg_info->is_variadic) {
				*(offset++) = ' ';
				*(offset++) = '=';
				*(offset++) = ' ';
				if (fptr->type == ZEND_USER_FUNCTION) {
					zend_op *precv = NULL;
					{
						zend_uint idx  = i;
						zend_op *op = ((zend_op_array *)fptr)->opcodes;
						zend_op *end = op + ((zend_op_array *)fptr)->last;

						++idx;
						while (op < end) {
							if ((op->opcode == ZEND_RECV || op->opcode == ZEND_RECV_INIT)
									&& op->op1.num == (long)idx)
							{
								precv = op;
							}
							++op;
						}
					}
					if (precv && precv->opcode == ZEND_RECV_INIT && precv->op2_type != IS_UNUSED) {
						zval *zv, zv_copy;
						int use_copy;
						ALLOC_ZVAL(zv);
						*zv = *precv->op2.zv;
						zval_copy_ctor(zv);
						INIT_PZVAL(zv);
						zval_update_constant_ex(&zv, (void*)1, fptr->common.scope TSRMLS_CC);
						if (Z_TYPE_P(zv) == IS_BOOL) {
							if (Z_LVAL_P(zv)) {
								memcpy(offset, "true", 4);
								offset += 4;
							} else {
								memcpy(offset, "false", 5);
								offset += 5;
							}
						} else if (Z_TYPE_P(zv) == IS_NULL) {
							memcpy(offset, "NULL", 4);
							offset += 4;
						} else if (Z_TYPE_P(zv) == IS_STRING) {
							*(offset++) = '\'';
							REALLOC_BUF_IF_EXCEED(buf, offset, length, MIN(Z_STRSIZE_P(zv), 10));
							memcpy(offset, Z_STRVAL_P(zv), MIN(Z_STRSIZE_P(zv), 10));
							offset += MIN(Z_STRSIZE_P(zv), 10);
							if (Z_STRSIZE_P(zv) > 10) {
								*(offset++) = '.';
								*(offset++) = '.';
								*(offset++) = '.';
							}
							*(offset++) = '\'';
						} else if (Z_TYPE_P(zv) == IS_ARRAY) {
							memcpy(offset, "Array", 5);
							offset += 5;
						} else {
							zend_make_printable_zval(zv, &zv_copy, &use_copy);
							REALLOC_BUF_IF_EXCEED(buf, offset, length, Z_STRSIZE(zv_copy));
							memcpy(offset, Z_STRVAL(zv_copy), Z_STRSIZE(zv_copy));
							offset += Z_STRSIZE(zv_copy);
							if (use_copy) {
								zval_dtor(&zv_copy);
							}
						}
						zval_ptr_dtor(&zv);
					}
				} else {
					memcpy(offset, "NULL", 4);
					offset += 4;
				}
			}

			if (++i < fptr->common.num_args) {
				*(offset++) = ',';
				*(offset++) = ' ';
			}
			arg_info++;
			REALLOC_BUF_IF_EXCEED(buf, offset, length, 32);
		}
	}
	*(offset++) = ')';
	*offset = '\0';

	return buf;
}
/* }}} */

static void do_inheritance_check_on_method(zend_function *child, zend_function *parent TSRMLS_DC) /* {{{ */
{
	zend_uint child_flags;
	zend_uint parent_flags = parent->common.fn_flags;

	if ((parent->common.scope->ce_flags & ZEND_ACC_INTERFACE) == 0
		&& parent->common.fn_flags & ZEND_ACC_ABSTRACT
		&& parent->common.scope != (child->common.prototype ? child->common.prototype->common.scope : child->common.scope)
		&& child->common.fn_flags & (ZEND_ACC_ABSTRACT|ZEND_ACC_IMPLEMENTED_ABSTRACT)) {
		zend_error_noreturn(E_COMPILE_ERROR, "Can't inherit abstract function %s::%s() (previously declared abstract in %s)",
			parent->common.scope->name,
			child->common.function_name,
			child->common.prototype ? child->common.prototype->common.scope->name : child->common.scope->name);
	}

	if (parent_flags & ZEND_ACC_FINAL) {
		zend_error_noreturn(E_COMPILE_ERROR, "Cannot override final method %s::%s()", ZEND_FN_SCOPE_NAME(parent), child->common.function_name);
	}

	child_flags	= child->common.fn_flags;
	/* You cannot change from static to non static and vice versa.
	 */
	if ((child_flags & ZEND_ACC_STATIC) != (parent_flags & ZEND_ACC_STATIC)) {
		if (child->common.fn_flags & ZEND_ACC_STATIC) {
			zend_error_noreturn(E_COMPILE_ERROR, "Cannot make non static method %s::%s() static in class %s", ZEND_FN_SCOPE_NAME(parent), child->common.function_name, ZEND_FN_SCOPE_NAME(child));
		} else {
			zend_error_noreturn(E_COMPILE_ERROR, "Cannot make static method %s::%s() non static in class %s", ZEND_FN_SCOPE_NAME(parent), child->common.function_name, ZEND_FN_SCOPE_NAME(child));
		}
	}

	/* Disallow making an inherited method abstract. */
	if ((child_flags & ZEND_ACC_ABSTRACT) && !(parent_flags & ZEND_ACC_ABSTRACT)) {
		zend_error_noreturn(E_COMPILE_ERROR, "Cannot make non abstract method %s::%s() abstract in class %s", ZEND_FN_SCOPE_NAME(parent), child->common.function_name, ZEND_FN_SCOPE_NAME(child));
	}

	if (parent_flags & ZEND_ACC_CHANGED) {
		child->common.fn_flags |= ZEND_ACC_CHANGED;
	} else {
		/* Prevent derived classes from restricting access that was available in parent classes
		 */
		if ((child_flags & ZEND_ACC_PPP_MASK) > (parent_flags & ZEND_ACC_PPP_MASK)) {
			zend_error_noreturn(E_COMPILE_ERROR, "Access level to %s::%s() must be %s (as in class %s)%s", ZEND_FN_SCOPE_NAME(child), child->common.function_name, zend_visibility_string(parent_flags), ZEND_FN_SCOPE_NAME(parent), (parent_flags&ZEND_ACC_PUBLIC) ? "" : " or weaker");
		} else if (((child_flags & ZEND_ACC_PPP_MASK) < (parent_flags & ZEND_ACC_PPP_MASK))
			&& ((parent_flags & ZEND_ACC_PPP_MASK) & ZEND_ACC_PRIVATE)) {
			child->common.fn_flags |= ZEND_ACC_CHANGED;
		}
	}

	if (parent_flags & ZEND_ACC_PRIVATE) {
		child->common.prototype = NULL;
	} else if (parent_flags & ZEND_ACC_ABSTRACT) {
		child->common.fn_flags |= ZEND_ACC_IMPLEMENTED_ABSTRACT;
		child->common.prototype = parent;
	} else if (!(parent->common.fn_flags & ZEND_ACC_CTOR) || (parent->common.prototype && (parent->common.prototype->common.scope->ce_flags & ZEND_ACC_INTERFACE))) {
		/* ctors only have a prototype if it comes from an interface */
		child->common.prototype = parent->common.prototype ? parent->common.prototype : parent;
	}

	if (child->common.prototype && (child->common.prototype->common.fn_flags & ZEND_ACC_ABSTRACT)) {
		if (!zend_do_perform_implementation_check(child, child->common.prototype TSRMLS_CC)) {
			zend_error_noreturn(E_COMPILE_ERROR, "Declaration of %s::%s() must be compatible with %s", ZEND_FN_SCOPE_NAME(child), child->common.function_name, zend_get_function_declaration(child->common.prototype TSRMLS_CC));
		}
	} else if (EG(error_reporting) & E_STRICT || EG(user_error_handler)) { /* Check E_STRICT (or custom error handler) before the check so that we save some time */
		if (!zend_do_perform_implementation_check(child, parent TSRMLS_CC)) {
			char *method_prototype = zend_get_function_declaration(parent TSRMLS_CC);
			zend_error(E_STRICT, "Declaration of %s::%s() should be compatible with %s", ZEND_FN_SCOPE_NAME(child), child->common.function_name, method_prototype);
			efree(method_prototype);
		}
	}
}
/* }}} */

static zend_bool do_inherit_method_check(HashTable *child_function_table, zend_function *parent, const zend_hash_key *hash_key, zend_class_entry *child_ce) /* {{{ */
{
	zend_uint parent_flags = parent->common.fn_flags;
	zend_function *child;
	TSRMLS_FETCH();

	if (zend_hash_quick_find(child_function_table, hash_key->arKey, hash_key->nKeyLength, hash_key->h, (void **) &child)==FAILURE) {
		if (parent_flags & (ZEND_ACC_ABSTRACT)) {
			child_ce->ce_flags |= ZEND_ACC_IMPLICIT_ABSTRACT_CLASS;
		}
		return 1; /* method doesn't exist in child, copy from parent */
	}

	do_inheritance_check_on_method(child, parent TSRMLS_CC);

	return 0;
}
/* }}} */

static zend_bool do_inherit_property_access_check(HashTable *target_ht, zend_property_info *parent_info, const zend_hash_key *hash_key, zend_class_entry *ce) /* {{{ */
{
	zend_property_info *child_info;
	zend_class_entry *parent_ce = ce->parent;

	if (parent_info->flags & (ZEND_ACC_PRIVATE|ZEND_ACC_SHADOW)) {
		if (zend_hash_quick_find(&ce->properties_info, hash_key->arKey, hash_key->nKeyLength, hash_key->h, (void **) &child_info)==SUCCESS) {
			child_info->flags |= ZEND_ACC_CHANGED;
		} else {
			zend_hash_quick_update(&ce->properties_info, hash_key->arKey, hash_key->nKeyLength, hash_key->h, parent_info, sizeof(zend_property_info), (void **) &child_info);
			if(ce->type & ZEND_INTERNAL_CLASS) {
				zend_duplicate_property_info_internal(child_info);
			} else {
				zend_duplicate_property_info(child_info);
			}
			child_info->flags &= ~ZEND_ACC_PRIVATE; /* it's not private anymore */
			child_info->flags |= ZEND_ACC_SHADOW; /* but it's a shadow of private */
		}
		return 0; /* don't copy access information to child */
	}

	if (zend_hash_quick_find(&ce->properties_info, hash_key->arKey, hash_key->nKeyLength, hash_key->h, (void **) &child_info)==SUCCESS) {
		if ((parent_info->flags & ZEND_ACC_STATIC) != (child_info->flags & ZEND_ACC_STATIC)) {
			zend_error_noreturn(E_COMPILE_ERROR, "Cannot redeclare %s%s::$%s as %s%s::$%s",
				(parent_info->flags & ZEND_ACC_STATIC) ? "static " : "non static ", parent_ce->name, hash_key->arKey,
				(child_info->flags & ZEND_ACC_STATIC) ? "static " : "non static ", ce->name, hash_key->arKey);

		}

		if(parent_info->flags & ZEND_ACC_CHANGED) {
			child_info->flags |= ZEND_ACC_CHANGED;
		}

		if ((child_info->flags & ZEND_ACC_PPP_MASK) > (parent_info->flags & ZEND_ACC_PPP_MASK)) {
			zend_error_noreturn(E_COMPILE_ERROR, "Access level to %s::$%s must be %s (as in class %s)%s", ce->name, hash_key->arKey, zend_visibility_string(parent_info->flags), parent_ce->name, (parent_info->flags&ZEND_ACC_PUBLIC) ? "" : " or weaker");
		} else if ((child_info->flags & ZEND_ACC_STATIC) == 0) {
			zval_ptr_dtor(&(ce->default_properties_table[parent_info->offset]));
			ce->default_properties_table[parent_info->offset] = ce->default_properties_table[child_info->offset];
			ce->default_properties_table[child_info->offset] = NULL;
			child_info->offset = parent_info->offset;
		}
		return 0;	/* Don't copy from parent */
	} else {
		return 1;	/* Copy from parent */
	}
}
/* }}} */

static inline void do_implement_interface(zend_class_entry *ce, zend_class_entry *iface TSRMLS_DC) /* {{{ */
{
	if (!(ce->ce_flags & ZEND_ACC_INTERFACE) && iface->interface_gets_implemented && iface->interface_gets_implemented(iface, ce TSRMLS_CC) == FAILURE) {
		zend_error(E_CORE_ERROR, "Class %s could not implement interface %s", ce->name, iface->name);
	}
	if (ce == iface) {
		zend_error(E_ERROR, "Interface %s cannot implement itself", ce->name);
	}
}
/* }}} */

ZEND_API void zend_do_inherit_interfaces(zend_class_entry *ce, const zend_class_entry *iface TSRMLS_DC) /* {{{ */
{
	/* expects interface to be contained in ce's interface list already */
	zend_uint i, ce_num, if_num = iface->num_interfaces;
	zend_class_entry *entry;

	if (if_num==0) {
		return;
	}
	ce_num = ce->num_interfaces;

	if (ce->type == ZEND_INTERNAL_CLASS) {
		ce->interfaces = (zend_class_entry **) realloc(ce->interfaces, sizeof(zend_class_entry *) * (ce_num + if_num));
	} else {
		ce->interfaces = (zend_class_entry **) erealloc(ce->interfaces, sizeof(zend_class_entry *) * (ce_num + if_num));
	}

	/* Inherit the interfaces, only if they're not already inherited by the class */
	while (if_num--) {
		entry = iface->interfaces[if_num];
		for (i = 0; i < ce_num; i++) {
			if (ce->interfaces[i] == entry) {
				break;
			}
		}
		if (i == ce_num) {
			ce->interfaces[ce->num_interfaces++] = entry;
		}
	}

	/* and now call the implementing handlers */
	while (ce_num < ce->num_interfaces) {
		do_implement_interface(ce, ce->interfaces[ce_num++] TSRMLS_CC);
	}
}
/* }}} */

#ifdef ZTS
static void zval_internal_ctor(zval **p) /* {{{ */
{
	zval *orig_ptr = *p;

	ALLOC_ZVAL(*p);
	MAKE_COPY_ZVAL(&orig_ptr, *p);
}
/* }}} */

# define zval_property_ctor(parent_ce, ce) \
	((void (*)(void *)) (((parent_ce)->type != (ce)->type) ? zval_internal_ctor : zval_add_ref))
#else
# define zval_property_ctor(parent_ce, ce) \
	((void (*)(void *)) zval_add_ref)
#endif

ZEND_API void zend_do_inheritance(zend_class_entry *ce, zend_class_entry *parent_ce TSRMLS_DC) /* {{{ */
{
	zend_property_info *property_info;

	if ((ce->ce_flags & ZEND_ACC_INTERFACE)
		&& !(parent_ce->ce_flags & ZEND_ACC_INTERFACE)) {
		zend_error_noreturn(E_COMPILE_ERROR, "Interface %s may not inherit from class (%s)", ce->name, parent_ce->name);
	}
	if (parent_ce->ce_flags & ZEND_ACC_FINAL_CLASS) {
		zend_error_noreturn(E_COMPILE_ERROR, "Class %s may not inherit from final class (%s)", ce->name, parent_ce->name);
	}

	ce->parent = parent_ce;
	/* Copy serialize/unserialize callbacks */
	if (!ce->serialize) {
		ce->serialize   = parent_ce->serialize;
	}
	if (!ce->unserialize) {
		ce->unserialize = parent_ce->unserialize;
	}

	/* Inherit interfaces */
	zend_do_inherit_interfaces(ce, parent_ce TSRMLS_CC);

	/* Inherit properties */
	if (parent_ce->default_properties_count) {
		int i = ce->default_properties_count + parent_ce->default_properties_count;

		ce->default_properties_table = perealloc(ce->default_properties_table, sizeof(void*) * i, ce->type == ZEND_INTERNAL_CLASS);
		if (ce->default_properties_count) {
			while (i-- > parent_ce->default_properties_count) {
				ce->default_properties_table[i] = ce->default_properties_table[i - parent_ce->default_properties_count];
			}
		}
		for (i = 0; i < parent_ce->default_properties_count; i++) {
			ce->default_properties_table[i] = parent_ce->default_properties_table[i];
			if (ce->default_properties_table[i]) {
#ifdef ZTS
				if (parent_ce->type != ce->type) {
					zval *p;

					ALLOC_ZVAL(p);
					MAKE_COPY_ZVAL(&ce->default_properties_table[i], p);
					ce->default_properties_table[i] = p;
				} else {
					Z_ADDREF_P(ce->default_properties_table[i]);
				}
#else
				Z_ADDREF_P(ce->default_properties_table[i]);
#endif
			}
		}
		ce->default_properties_count += parent_ce->default_properties_count;
	}

	if (parent_ce->type != ce->type) {
		/* User class extends internal class */
		zend_update_class_constants(parent_ce  TSRMLS_CC);
		if (parent_ce->default_static_members_count) {
			int i = ce->default_static_members_count + parent_ce->default_static_members_count;

			ce->default_static_members_table = erealloc(ce->default_static_members_table, sizeof(void*) * i);
			if (ce->default_static_members_count) {
				while (i-- > parent_ce->default_static_members_count) {
					ce->default_static_members_table[i] = ce->default_static_members_table[i - parent_ce->default_static_members_count];
				}
			}
			for (i = 0; i < parent_ce->default_static_members_count; i++) {
				SEPARATE_ZVAL_TO_MAKE_IS_REF(&CE_STATIC_MEMBERS(parent_ce)[i]);
				ce->default_static_members_table[i] = CE_STATIC_MEMBERS(parent_ce)[i];
				Z_ADDREF_P(ce->default_static_members_table[i]);
			}
			ce->default_static_members_count += parent_ce->default_static_members_count;
			ce->static_members_table = ce->default_static_members_table;
		}
	} else {
		if (parent_ce->default_static_members_count) {
			int i = ce->default_static_members_count + parent_ce->default_static_members_count;

			ce->default_static_members_table = perealloc(ce->default_static_members_table, sizeof(void*) * i, ce->type == ZEND_INTERNAL_CLASS);
			if (ce->default_static_members_count) {
				while (i-- > parent_ce->default_static_members_count) {
					ce->default_static_members_table[i] = ce->default_static_members_table[i - parent_ce->default_static_members_count];
				}
			}
			for (i = 0; i < parent_ce->default_static_members_count; i++) {
				SEPARATE_ZVAL_TO_MAKE_IS_REF(&parent_ce->default_static_members_table[i]);
				ce->default_static_members_table[i] = parent_ce->default_static_members_table[i];
				Z_ADDREF_P(ce->default_static_members_table[i]);
			}
			ce->default_static_members_count += parent_ce->default_static_members_count;
			if (ce->type == ZEND_USER_CLASS) {
				ce->static_members_table = ce->default_static_members_table;
			}
		}
	}

	for (zend_hash_internal_pointer_reset(&ce->properties_info);
	zend_hash_get_current_data(&ce->properties_info, (void *) &property_info) == SUCCESS;
	zend_hash_move_forward(&ce->properties_info)) {
		if (property_info->ce == ce) {
			if (property_info->flags & ZEND_ACC_STATIC) {
				property_info->offset += parent_ce->default_static_members_count;
			} else {
				property_info->offset += parent_ce->default_properties_count;
			}
		}
	}

	zend_hash_merge_ex(&ce->properties_info, &parent_ce->properties_info, (copy_ctor_func_t) (ce->type & ZEND_INTERNAL_CLASS ? zend_duplicate_property_info_internal : zend_duplicate_property_info), sizeof(zend_property_info), (merge_checker_func_t) do_inherit_property_access_check, ce);

	zend_hash_merge(&ce->constants_table, &parent_ce->constants_table, zval_property_ctor(parent_ce, ce), NULL, sizeof(zval *), 0);
	zend_hash_merge_ex(&ce->function_table, &parent_ce->function_table, (copy_ctor_func_t) do_inherit_method, sizeof(zend_function), (merge_checker_func_t) do_inherit_method_check, ce);
	do_inherit_parent_constructor(ce);

	if (ce->ce_flags & ZEND_ACC_IMPLICIT_ABSTRACT_CLASS && ce->type == ZEND_INTERNAL_CLASS) {
		ce->ce_flags |= ZEND_ACC_EXPLICIT_ABSTRACT_CLASS;
	} else if (!(ce->ce_flags & (ZEND_ACC_IMPLEMENT_INTERFACES|ZEND_ACC_IMPLEMENT_TRAITS))) {
		/* The verification will be done in runtime by ZEND_VERIFY_ABSTRACT_CLASS */
		zend_verify_abstract_class(ce TSRMLS_CC);
	}
	ce->ce_flags |= parent_ce->ce_flags & ZEND_HAS_STATIC_IN_METHODS;
}
/* }}} */

static zend_bool do_inherit_constant_check(HashTable *child_constants_table, const zval **parent_constant, const zend_hash_key *hash_key, const zend_class_entry *iface) /* {{{ */
{
	zval **old_constant;

	if (zend_hash_quick_find(child_constants_table, hash_key->arKey, hash_key->nKeyLength, hash_key->h, (void**)&old_constant) == SUCCESS) {
		if (*old_constant != *parent_constant) {
			zend_error_noreturn(E_COMPILE_ERROR, "Cannot inherit previously-inherited or override constant %s from interface %s", hash_key->arKey, iface->name);
		}
		return 0;
	}
	return 1;
}
/* }}} */

static int do_interface_constant_check(zval **val TSRMLS_DC, int num_args, va_list args, const zend_hash_key *key) /* {{{ */
{
	zend_class_entry **iface = va_arg(args, zend_class_entry**);

	do_inherit_constant_check(&(*iface)->constants_table, (const zval **) val, key, *iface);

	return ZEND_HASH_APPLY_KEEP;
}
/* }}} */

ZEND_API void zend_do_implement_interface(zend_class_entry *ce, zend_class_entry *iface TSRMLS_DC) /* {{{ */
{
	zend_uint i, ignore = 0;
	zend_uint current_iface_num = ce->num_interfaces;
	zend_uint parent_iface_num  = ce->parent ? ce->parent->num_interfaces : 0;

	for (i = 0; i < ce->num_interfaces; i++) {
		if (ce->interfaces[i] == NULL) {
			memmove(ce->interfaces + i, ce->interfaces + i + 1, sizeof(zend_class_entry*) * (--ce->num_interfaces - i));
			i--;
		} else if (ce->interfaces[i] == iface) {
			if (i < parent_iface_num) {
				ignore = 1;
			} else {
				zend_error_noreturn(E_COMPILE_ERROR, "Class %s cannot implement previously implemented interface %s", ce->name, iface->name);
			}
		}
	}
	if (ignore) {
		/* Check for attempt to redeclare interface constants */
		zend_hash_apply_with_arguments(&ce->constants_table TSRMLS_CC, (apply_func_args_t) do_interface_constant_check, 1, &iface);
	} else {
		if (ce->num_interfaces >= current_iface_num) {
			if (ce->type == ZEND_INTERNAL_CLASS) {
				ce->interfaces = (zend_class_entry **) realloc(ce->interfaces, sizeof(zend_class_entry *) * (++current_iface_num));
			} else {
				ce->interfaces = (zend_class_entry **) erealloc(ce->interfaces, sizeof(zend_class_entry *) * (++current_iface_num));
			}
		}
		ce->interfaces[ce->num_interfaces++] = iface;

		zend_hash_merge_ex(&ce->constants_table, &iface->constants_table, (copy_ctor_func_t) zval_add_ref, sizeof(zval *), (merge_checker_func_t) do_inherit_constant_check, iface);
		zend_hash_merge_ex(&ce->function_table, &iface->function_table, (copy_ctor_func_t) do_inherit_method, sizeof(zend_function), (merge_checker_func_t) do_inherit_method_check, ce);

		do_implement_interface(ce, iface TSRMLS_CC);
		zend_do_inherit_interfaces(ce, iface TSRMLS_CC);
	}
}
/* }}} */

ZEND_API void zend_do_implement_trait(zend_class_entry *ce, zend_class_entry *trait TSRMLS_DC) /* {{{ */
{
	zend_uint i, ignore = 0;
	zend_uint current_trait_num = ce->num_traits;
	zend_uint parent_trait_num  = ce->parent ? ce->parent->num_traits : 0;

	for (i = 0; i < ce->num_traits; i++) {
		if (ce->traits[i] == NULL) {
			memmove(ce->traits + i, ce->traits + i + 1, sizeof(zend_class_entry*) * (--ce->num_traits - i));
			i--;
		} else if (ce->traits[i] == trait) {
			if (i < parent_trait_num) {
				ignore = 1;
			}
		}
	}
	if (!ignore) {
		if (ce->num_traits >= current_trait_num) {
			if (ce->type == ZEND_INTERNAL_CLASS) {
				ce->traits = (zend_class_entry **) realloc(ce->traits, sizeof(zend_class_entry *) * (++current_trait_num));
			} else {
				ce->traits = (zend_class_entry **) erealloc(ce->traits, sizeof(zend_class_entry *) * (++current_trait_num));
			}
		}
		ce->traits[ce->num_traits++] = trait;
	}
}
/* }}} */

static zend_bool zend_traits_method_compatibility_check(zend_function *fn, zend_function *other_fn TSRMLS_DC) /* {{{ */
{
	zend_uint    fn_flags = fn->common.scope->ce_flags;
	zend_uint other_flags = other_fn->common.scope->ce_flags;

	return zend_do_perform_implementation_check(fn, other_fn TSRMLS_CC)
		&& ((other_fn->common.scope->ce_flags & ZEND_ACC_INTERFACE) || zend_do_perform_implementation_check(other_fn, fn TSRMLS_CC))
		&& ((fn_flags & (ZEND_ACC_FINAL|ZEND_ACC_STATIC)) ==
		    (other_flags & (ZEND_ACC_FINAL|ZEND_ACC_STATIC))); /* equal final and static qualifier */
}
/* }}} */

static void zend_add_magic_methods(zend_class_entry* ce, const char* mname, zend_str_size_uint mname_len, zend_function* fe TSRMLS_DC) /* {{{ */
{
	if (!strncmp(mname, ZEND_CLONE_FUNC_NAME, mname_len)) {
		ce->clone = fe; fe->common.fn_flags |= ZEND_ACC_CLONE;
	} else if (!strncmp(mname, ZEND_CONSTRUCTOR_FUNC_NAME, mname_len)) {
		if (ce->constructor) {
			zend_error_noreturn(E_COMPILE_ERROR, "%s has colliding constructor definitions coming from traits", ce->name);
		}
		ce->constructor = fe; fe->common.fn_flags |= ZEND_ACC_CTOR;
	} else if (!strncmp(mname, ZEND_DESTRUCTOR_FUNC_NAME,  mname_len)) {
		ce->destructor = fe; fe->common.fn_flags |= ZEND_ACC_DTOR;
	} else if (!strncmp(mname, ZEND_GET_FUNC_NAME, mname_len)) {
		ce->__get = fe;
	} else if (!strncmp(mname, ZEND_SET_FUNC_NAME, mname_len)) {
		ce->__set = fe;
	} else if (!strncmp(mname, ZEND_CALL_FUNC_NAME, mname_len)) {
		ce->__call = fe;
	} else if (!strncmp(mname, ZEND_UNSET_FUNC_NAME, mname_len)) {
		ce->__unset = fe;
	} else if (!strncmp(mname, ZEND_ISSET_FUNC_NAME, mname_len)) {
		ce->__isset = fe;
	} else if (!strncmp(mname, ZEND_CALLSTATIC_FUNC_NAME, mname_len)) {
		ce->__callstatic = fe;
	} else if (!strncmp(mname, ZEND_TOSTRING_FUNC_NAME, mname_len)) {
		ce->__tostring = fe;
	} else if (ce->name_length + 1 == mname_len) {
		char *lowercase_name = emalloc(ce->name_length + 1);
		zend_str_tolower_copy(lowercase_name, ce->name, ce->name_length);
		lowercase_name = (char*)zend_new_interned_string(lowercase_name, ce->name_length + 1, 1 TSRMLS_CC);
		if (!memcmp(mname, lowercase_name, mname_len)) {
			if (ce->constructor) {
				zend_error_noreturn(E_COMPILE_ERROR, "%s has colliding constructor definitions coming from traits", ce->name);
			}
			ce->constructor = fe;
			fe->common.fn_flags |= ZEND_ACC_CTOR;
		}
		str_efree(lowercase_name);
	}
}
/* }}} */

static void zend_add_trait_method(zend_class_entry *ce, const char *name, const char *arKey, zend_str_size_uint nKeyLength, zend_function *fn, HashTable **overriden TSRMLS_DC) /* {{{ */
{
	zend_function *existing_fn = NULL;
	zend_uint_t h = zend_hash_func(arKey, nKeyLength);

	if (zend_hash_quick_find(&ce->function_table, arKey, nKeyLength, h, (void**) &existing_fn) == SUCCESS) {
		if (existing_fn->common.scope == ce) {
			/* members from the current class override trait methods */
			/* use temporary *overriden HashTable to detect hidden conflict */
			if (*overriden) {
				if (zend_hash_quick_find(*overriden, arKey, nKeyLength, h, (void**) &existing_fn) == SUCCESS) {
					if (existing_fn->common.fn_flags & ZEND_ACC_ABSTRACT) {
						/* Make sure the trait method is compatible with previosly declared abstract method */
						if (!zend_traits_method_compatibility_check(fn, existing_fn TSRMLS_CC)) {
							zend_error_noreturn(E_COMPILE_ERROR, "Declaration of %s must be compatible with %s",
								zend_get_function_declaration(fn TSRMLS_CC),
								zend_get_function_declaration(existing_fn TSRMLS_CC));
						}
					} else if (fn->common.fn_flags & ZEND_ACC_ABSTRACT) {
						/* Make sure the abstract declaration is compatible with previous declaration */
						if (!zend_traits_method_compatibility_check(existing_fn, fn TSRMLS_CC)) {
							zend_error_noreturn(E_COMPILE_ERROR, "Declaration of %s must be compatible with %s",
								zend_get_function_declaration(fn TSRMLS_CC),
								zend_get_function_declaration(existing_fn TSRMLS_CC));
						}
						return;
					}
				}
			} else {
				ALLOC_HASHTABLE(*overriden);
				zend_hash_init_ex(*overriden, 2, NULL, NULL, 0, 0);
			}
			zend_hash_quick_update(*overriden, arKey, nKeyLength, h, fn, sizeof(zend_function), (void**)&fn);
			return;
		} else if (existing_fn->common.fn_flags & ZEND_ACC_ABSTRACT) {
			/* Make sure the trait method is compatible with previosly declared abstract method */
			if (!zend_traits_method_compatibility_check(fn, existing_fn TSRMLS_CC)) {
				zend_error_noreturn(E_COMPILE_ERROR, "Declaration of %s must be compatible with %s",
					zend_get_function_declaration(fn TSRMLS_CC),
					zend_get_function_declaration(existing_fn TSRMLS_CC));
			}
		} else if (fn->common.fn_flags & ZEND_ACC_ABSTRACT) {
			/* Make sure the abstract declaration is compatible with previous declaration */
			if (!zend_traits_method_compatibility_check(existing_fn, fn TSRMLS_CC)) {
				zend_error_noreturn(E_COMPILE_ERROR, "Declaration of %s must be compatible with %s",
					zend_get_function_declaration(fn TSRMLS_CC),
					zend_get_function_declaration(existing_fn TSRMLS_CC));
			}
			return;
		} else if ((existing_fn->common.scope->ce_flags & ZEND_ACC_TRAIT) == ZEND_ACC_TRAIT) {
			/* two traits can't define the same non-abstract method */
#if 1
			zend_error_noreturn(E_COMPILE_ERROR, "Trait method %s has not been applied, because there are collisions with other trait methods on %s",
				name, ce->name);
#else		/* TODO: better error message */
			zend_error_noreturn(E_COMPILE_ERROR, "Trait method %s::%s has not been applied as %s::%s, because of collision with %s::%s",
				fn->common.scope->name, fn->common.function_name,
				ce->name, name,
				existing_fn->common.scope->name, existing_fn->common.function_name);
#endif
		} else {
			/* inherited members are overridden by members inserted by traits */
			/* check whether the trait method fulfills the inheritance requirements */
			do_inheritance_check_on_method(fn, existing_fn TSRMLS_CC);
		}
	}

	function_add_ref(fn);
	zend_hash_quick_update(&ce->function_table, arKey, nKeyLength, h, fn, sizeof(zend_function), (void**)&fn);
	zend_add_magic_methods(ce, arKey, nKeyLength, fn TSRMLS_CC);
}
/* }}} */

static int zend_fixup_trait_method(zend_function *fn, zend_class_entry *ce TSRMLS_DC) /* {{{ */
{
	if ((fn->common.scope->ce_flags & ZEND_ACC_TRAIT) == ZEND_ACC_TRAIT) {

		fn->common.scope = ce;

		if (fn->common.fn_flags & ZEND_ACC_ABSTRACT) {
			ce->ce_flags |= ZEND_ACC_IMPLICIT_ABSTRACT_CLASS;
		}
		if (fn->op_array.static_variables) {
			ce->ce_flags |= ZEND_HAS_STATIC_IN_METHODS;
		}
	}
	return ZEND_HASH_APPLY_KEEP;
}
/* }}} */

static int zend_traits_copy_functions(zend_function *fn TSRMLS_DC, int num_args, va_list args, zend_hash_key *hash_key) /* {{{ */
{
	zend_class_entry  *ce;
	HashTable         **overriden;
	zend_trait_alias  *alias, **alias_ptr;
	HashTable         *exclude_table;
	char              *lcname;
	zend_str_size      fnname_len;
	zend_function      fn_copy;
	void              *dummy;

	ce            = va_arg(args, zend_class_entry*);
	overriden     = va_arg(args, HashTable**);
	exclude_table = va_arg(args, HashTable*);

	fnname_len = hash_key->nKeyLength - 1;

	/* apply aliases which are qualified with a class name, there should not be any ambiguity */
	if (ce->trait_aliases) {
		alias_ptr = ce->trait_aliases;
		alias = *alias_ptr;
		while (alias) {
			/* Scope unset or equal to the function we compare to, and the alias applies to fn */
			if (alias->alias != NULL
				&& (!alias->trait_method->ce || fn->common.scope == alias->trait_method->ce)
				&& alias->trait_method->mname_len == fnname_len
				&& (zend_binary_strcasecmp(alias->trait_method->method_name, alias->trait_method->mname_len, hash_key->arKey, fnname_len) == 0)) {
				fn_copy = *fn;

				/* if it is 0, no modifieres has been changed */
				if (alias->modifiers) {
					fn_copy.common.fn_flags = alias->modifiers | (fn->common.fn_flags ^ (fn->common.fn_flags & ZEND_ACC_PPP_MASK));
				}

				lcname = zend_str_tolower_dup(alias->alias, alias->alias_len);
				zend_add_trait_method(ce, alias->alias, lcname, alias->alias_len+1, &fn_copy, overriden TSRMLS_CC);
				efree(lcname);

				/* Record the trait from which this alias was resolved. */
				if (!alias->trait_method->ce) {
					alias->trait_method->ce = fn->common.scope;
				}
			}
			alias_ptr++;
			alias = *alias_ptr;
		}
	}

	lcname = (char *) hash_key->arKey;

	if (exclude_table == NULL || zend_hash_find(exclude_table, lcname, fnname_len, &dummy) == FAILURE) {
		/* is not in hashtable, thus, function is not to be excluded */
		fn_copy = *fn;

		/* apply aliases which have not alias name, just setting visibility */
		if (ce->trait_aliases) {
			alias_ptr = ce->trait_aliases;
			alias = *alias_ptr;
			while (alias) {
				/* Scope unset or equal to the function we compare to, and the alias applies to fn */
				if (alias->alias == NULL && alias->modifiers != 0
					&& (!alias->trait_method->ce || fn->common.scope == alias->trait_method->ce)
					&& (alias->trait_method->mname_len == fnname_len)
					&& (zend_binary_strcasecmp(alias->trait_method->method_name, alias->trait_method->mname_len, lcname, fnname_len) == 0)) {

					fn_copy.common.fn_flags = alias->modifiers | (fn->common.fn_flags ^ (fn->common.fn_flags & ZEND_ACC_PPP_MASK));

					/** Record the trait from which this alias was resolved. */
					if (!alias->trait_method->ce) {
						alias->trait_method->ce = fn->common.scope;
					}
				}
				alias_ptr++;
				alias = *alias_ptr;
			}
		}

		zend_add_trait_method(ce, fn->common.function_name, lcname, fnname_len+1, &fn_copy, overriden TSRMLS_CC);
	}

	return ZEND_HASH_APPLY_KEEP;
}
/* }}} */

static void zend_check_trait_usage(zend_class_entry *ce, zend_class_entry *trait TSRMLS_DC) /* {{{ */
{
	zend_uint i;

	if ((trait->ce_flags & ZEND_ACC_TRAIT) != ZEND_ACC_TRAIT) {
		zend_error_noreturn(E_COMPILE_ERROR, "Class %s is not a trait, Only traits may be used in 'as' and 'insteadof' statements", trait->name);
	}

	for (i = 0; i < ce->num_traits; i++) {
		if (ce->traits[i] == trait) {
			return;
		}
	}
	zend_error_noreturn(E_COMPILE_ERROR, "Required Trait %s wasn't added to %s", trait->name, ce->name);
}
/* }}} */

static void zend_traits_init_trait_structures(zend_class_entry *ce TSRMLS_DC) /* {{{ */
{
	size_t i, j = 0;
	zend_trait_precedence *cur_precedence;
	zend_trait_method_reference *cur_method_ref;
	char *lcname;
	zend_bool method_exists;

	/* resolve class references */
	if (ce->trait_precedences) {
		i = 0;
		while ((cur_precedence = ce->trait_precedences[i])) {
			/** Resolve classes for all precedence operations. */
			if (cur_precedence->exclude_from_classes) {
				cur_method_ref = cur_precedence->trait_method;
				if (!(cur_precedence->trait_method->ce = zend_fetch_class(cur_method_ref->class_name, cur_method_ref->cname_len,
								ZEND_FETCH_CLASS_TRAIT|ZEND_FETCH_CLASS_NO_AUTOLOAD TSRMLS_CC))) {
					zend_error_noreturn(E_COMPILE_ERROR, "Could not find trait %s", cur_method_ref->class_name);
				}
				zend_check_trait_usage(ce, cur_precedence->trait_method->ce TSRMLS_CC);

				/** Ensure that the prefered method is actually available. */
				lcname = zend_str_tolower_dup(cur_method_ref->method_name,
											  cur_method_ref->mname_len);
				method_exists = zend_hash_exists(&cur_method_ref->ce->function_table,
												 lcname,
												 cur_method_ref->mname_len + 1);
				efree(lcname);
				if (!method_exists) {
					zend_error_noreturn(E_COMPILE_ERROR,
							   "A precedence rule was defined for %s::%s but this method does not exist",
							   cur_method_ref->ce->name,
							   cur_method_ref->method_name);
				}

				/** With the other traits, we are more permissive.
					We do not give errors for those. This allows to be more
					defensive in such definitions.
					However, we want to make sure that the insteadof declaration
					is consistent in itself.
				 */
				j = 0;
				while (cur_precedence->exclude_from_classes[j]) {
					char* class_name = (char*)cur_precedence->exclude_from_classes[j];
					zend_str_size name_length = strlen(class_name);

					if (!(cur_precedence->exclude_from_classes[j] = zend_fetch_class(class_name, name_length, ZEND_FETCH_CLASS_TRAIT |ZEND_FETCH_CLASS_NO_AUTOLOAD TSRMLS_CC))) {
						zend_error_noreturn(E_COMPILE_ERROR, "Could not find trait %s", class_name);
					}
					zend_check_trait_usage(ce, cur_precedence->exclude_from_classes[j] TSRMLS_CC);

					/* make sure that the trait method is not from a class mentioned in
					 exclude_from_classes, for consistency */
					if (cur_precedence->trait_method->ce == cur_precedence->exclude_from_classes[i]) {
						zend_error_noreturn(E_COMPILE_ERROR,
								   "Inconsistent insteadof definition. "
								   "The method %s is to be used from %s, but %s is also on the exclude list",
								   cur_method_ref->method_name,
								   cur_precedence->trait_method->ce->name,
								   cur_precedence->trait_method->ce->name);
					}

					efree(class_name);
					j++;
				}
			}
			i++;
		}
	}

	if (ce->trait_aliases) {
		i = 0;
		while (ce->trait_aliases[i]) {
			/** For all aliases with an explicit class name, resolve the class now. */
			if (ce->trait_aliases[i]->trait_method->class_name) {
				cur_method_ref = ce->trait_aliases[i]->trait_method;
				if (!(cur_method_ref->ce = zend_fetch_class(cur_method_ref->class_name, cur_method_ref->cname_len, ZEND_FETCH_CLASS_TRAIT|ZEND_FETCH_CLASS_NO_AUTOLOAD TSRMLS_CC))) {
					zend_error_noreturn(E_COMPILE_ERROR, "Could not find trait %s", cur_method_ref->class_name);
				}
				zend_check_trait_usage(ce, cur_method_ref->ce TSRMLS_CC);

				/** And, ensure that the referenced method is resolvable, too. */
				lcname = zend_str_tolower_dup(cur_method_ref->method_name,
						cur_method_ref->mname_len);
				method_exists = zend_hash_exists(&cur_method_ref->ce->function_table,
						lcname, cur_method_ref->mname_len + 1);
				efree(lcname);

				if (!method_exists) {
					zend_error_noreturn(E_COMPILE_ERROR, "An alias was defined for %s::%s but this method does not exist", cur_method_ref->ce->name, cur_method_ref->method_name);
				}
			}
			i++;
		}
	}
}
/* }}} */

static void zend_traits_compile_exclude_table(HashTable* exclude_table, zend_trait_precedence **precedences, zend_class_entry *trait) /* {{{ */
{
	size_t i = 0, j;

	if (!precedences) {
		return;
	}
	while (precedences[i]) {
		if (precedences[i]->exclude_from_classes) {
			j = 0;
			while (precedences[i]->exclude_from_classes[j]) {
				if (precedences[i]->exclude_from_classes[j] == trait) {
					zend_str_size lcname_len = precedences[i]->trait_method->mname_len;
					char *lcname = zend_str_tolower_dup(precedences[i]->trait_method->method_name, lcname_len);

					if (zend_hash_add(exclude_table, lcname, lcname_len, NULL, 0, NULL) == FAILURE) {
						efree(lcname);
						zend_error_noreturn(E_COMPILE_ERROR, "Failed to evaluate a trait precedence (%s). Method of trait %s was defined to be excluded multiple times", precedences[i]->trait_method->method_name, trait->name);
					}
					efree(lcname);
				}
				++j;
			}
		}
		++i;
	}
}
/* }}} */

static void zend_do_traits_method_binding(zend_class_entry *ce TSRMLS_DC) /* {{{ */
{
	zend_uint i;
	HashTable *overriden = NULL;

	for (i = 0; i < ce->num_traits; i++) {
		if (ce->trait_precedences) {
			HashTable exclude_table;

			/* TODO: revisit this start size, may be its not optimal */
			zend_hash_init_ex(&exclude_table, 2, NULL, NULL, 0, 0);

			zend_traits_compile_exclude_table(&exclude_table, ce->trait_precedences, ce->traits[i]);

			/* copies functions, applies defined aliasing, and excludes unused trait methods */
			zend_hash_apply_with_arguments(&ce->traits[i]->function_table TSRMLS_CC, (apply_func_args_t)zend_traits_copy_functions, 3, ce, &overriden, &exclude_table);

			zend_hash_destroy(&exclude_table);
		} else {
			zend_hash_apply_with_arguments(&ce->traits[i]->function_table TSRMLS_CC, (apply_func_args_t)zend_traits_copy_functions, 3, ce, &overriden, NULL);
		}
	}

    zend_hash_apply_with_argument(&ce->function_table, (apply_func_arg_t)zend_fixup_trait_method, ce TSRMLS_CC);

	if (overriden) {
		zend_hash_destroy(overriden);
		FREE_HASHTABLE(overriden);
	}
}
/* }}} */

static zend_class_entry* find_first_definition(zend_class_entry *ce, size_t current_trait, const char* prop_name, zend_str_size_int prop_name_length, zend_uint_t prop_hash, zend_class_entry *coliding_ce) /* {{{ */
{
	size_t i;

	if (coliding_ce == ce) {
		for (i = 0; i < current_trait; i++) {
			if (zend_hash_quick_exists(&ce->traits[i]->properties_info, prop_name, prop_name_length+1, prop_hash)) {
				return ce->traits[i];
			}
		}
	}

	return coliding_ce;
}
/* }}} */

static void zend_do_traits_property_binding(zend_class_entry *ce TSRMLS_DC) /* {{{ */
{
	size_t i;
	zend_property_info *property_info;
	zend_property_info *coliding_prop;
	zval compare_result;
	const char* prop_name;
	zend_str_size   prop_name_length;
	zend_uint_t prop_hash;
	const char* class_name_unused;
	zend_bool not_compatible;
	zval* prop_value;
	char* doc_comment;
	zend_uint flags;

	/* In the following steps the properties are inserted into the property table
	 * for that, a very strict approach is applied:
	 * - check for compatibility, if not compatible with any property in class -> fatal
	 * - if compatible, then strict notice
	 */
	for (i = 0; i < ce->num_traits; i++) {
		for (zend_hash_internal_pointer_reset(&ce->traits[i]->properties_info);
			 zend_hash_get_current_data(&ce->traits[i]->properties_info, (void *) &property_info) == SUCCESS;
			 zend_hash_move_forward(&ce->traits[i]->properties_info)) {
			/* first get the unmangeld name if necessary,
			 * then check whether the property is already there
			 */
			flags = property_info->flags;
			if ((flags & ZEND_ACC_PPP_MASK) == ZEND_ACC_PUBLIC) {
				prop_hash = property_info->h;
				prop_name = property_info->name;
				prop_name_length = property_info->name_length;
			} else {
				/* for private and protected we need to unmangle the names */
				zend_unmangle_property_name_ex(property_info->name, property_info->name_length,
											&class_name_unused, &prop_name, &prop_name_length);
				prop_hash = zend_get_hash_value(prop_name, prop_name_length + 1);
			}

			/* next: check for conflicts with current class */
			if (zend_hash_quick_find(&ce->properties_info, prop_name, prop_name_length+1, prop_hash, (void **) &coliding_prop) == SUCCESS) {
				if (coliding_prop->flags & ZEND_ACC_SHADOW) {
					zend_hash_quick_del(&ce->properties_info, prop_name, prop_name_length+1, prop_hash);
					flags |= ZEND_ACC_CHANGED;
				} else {
					if ((coliding_prop->flags & (ZEND_ACC_PPP_MASK | ZEND_ACC_STATIC))
						== (flags & (ZEND_ACC_PPP_MASK | ZEND_ACC_STATIC))) {
						/* flags are identical, now the value needs to be checked */
						if (flags & ZEND_ACC_STATIC) {
							not_compatible = (FAILURE == compare_function(&compare_result,
											  ce->default_static_members_table[coliding_prop->offset],
											  ce->traits[i]->default_static_members_table[property_info->offset] TSRMLS_CC))
								  || (Z_LVAL(compare_result) != 0);
						} else {
							not_compatible = (FAILURE == compare_function(&compare_result,
											  ce->default_properties_table[coliding_prop->offset],
											  ce->traits[i]->default_properties_table[property_info->offset] TSRMLS_CC))
								  || (Z_LVAL(compare_result) != 0);
						}
					} else {
						/* the flags are not identical, thus, we assume properties are not compatible */
						not_compatible = 1;
					}

					if (not_compatible) {
						zend_error_noreturn(E_COMPILE_ERROR,
							   "%s and %s define the same property ($%s) in the composition of %s. However, the definition differs and is considered incompatible. Class was composed",
								find_first_definition(ce, i, prop_name, prop_name_length, prop_hash, coliding_prop->ce)->name,
								property_info->ce->name,
								prop_name,
								ce->name);
					} else {
						zend_error(E_STRICT,
							   "%s and %s define the same property ($%s) in the composition of %s. This might be incompatible, to improve maintainability consider using accessor methods in traits instead. Class was composed",
								find_first_definition(ce, i, prop_name, prop_name_length, prop_hash, coliding_prop->ce)->name,
								property_info->ce->name,
								prop_name,
								ce->name);
						continue;
					}
				}
			}

			/* property not found, so lets add it */
			if (flags & ZEND_ACC_STATIC) {
				prop_value = ce->traits[i]->default_static_members_table[property_info->offset];
			} else {
				prop_value = ce->traits[i]->default_properties_table[property_info->offset];
			}
			Z_ADDREF_P(prop_value);

			doc_comment = property_info->doc_comment ? estrndup(property_info->doc_comment, property_info->doc_comment_len) : NULL;
			zend_declare_property_ex(ce, prop_name, prop_name_length,
									 prop_value, flags,
								     doc_comment, property_info->doc_comment_len TSRMLS_CC);
		}
	}
}
/* }}} */

static void zend_do_check_for_inconsistent_traits_aliasing(zend_class_entry *ce TSRMLS_DC) /* {{{ */
{
	int i = 0;
	zend_trait_alias* cur_alias;
	char* lc_method_name;

	if (ce->trait_aliases) {
		while (ce->trait_aliases[i]) {
			cur_alias = ce->trait_aliases[i];
			/** The trait for this alias has not been resolved, this means, this
				alias was not applied. Abort with an error. */
			if (!cur_alias->trait_method->ce) {
				if (cur_alias->alias) {
					/** Plain old inconsistency/typo/bug */
					zend_error_noreturn(E_COMPILE_ERROR,
							   "An alias (%s) was defined for method %s(), but this method does not exist",
							   cur_alias->alias,
							   cur_alias->trait_method->method_name);
				} else {
					/** Here are two possible cases:
						1) this is an attempt to modifiy the visibility
						   of a method introduce as part of another alias.
						   Since that seems to violate the DRY principle,
						   we check against it and abort.
						2) it is just a plain old inconsitency/typo/bug
						   as in the case where alias is set. */

					lc_method_name = zend_str_tolower_dup(cur_alias->trait_method->method_name,
														  cur_alias->trait_method->mname_len);
					if (zend_hash_exists(&ce->function_table,
										 lc_method_name,
										 cur_alias->trait_method->mname_len+1)) {
						efree(lc_method_name);
						zend_error_noreturn(E_COMPILE_ERROR,
								   "The modifiers for the trait alias %s() need to be changed in the same statment in which the alias is defined. Error",
								   cur_alias->trait_method->method_name);
					} else {
						efree(lc_method_name);
						zend_error_noreturn(E_COMPILE_ERROR,
								   "The modifiers of the trait method %s() are changed, but this method does not exist. Error",
								   cur_alias->trait_method->method_name);

					}
				}
			}
			i++;
		}
	}
}
/* }}} */

ZEND_API void zend_do_bind_traits(zend_class_entry *ce TSRMLS_DC) /* {{{ */
{

	if (ce->num_traits <= 0) {
		return;
	}

	/* complete initialization of trait strutures in ce */
	zend_traits_init_trait_structures(ce TSRMLS_CC);

	/* first care about all methods to be flattened into the class */
	zend_do_traits_method_binding(ce TSRMLS_CC);

	/* Aliases which have not been applied indicate typos/bugs. */
	zend_do_check_for_inconsistent_traits_aliasing(ce TSRMLS_CC);

	/* then flatten the properties into it, to, mostly to notfiy developer about problems */
	zend_do_traits_property_binding(ce TSRMLS_CC);

	/* verify that all abstract methods from traits have been implemented */
	zend_verify_abstract_class(ce TSRMLS_CC);

	/* now everything should be fine and an added ZEND_ACC_IMPLICIT_ABSTRACT_CLASS should be removed */
	if (ce->ce_flags & ZEND_ACC_IMPLICIT_ABSTRACT_CLASS) {
		ce->ce_flags -= ZEND_ACC_IMPLICIT_ABSTRACT_CLASS;
	}
}
/* }}} */

ZEND_API int do_bind_function(const zend_op_array *op_array, zend_op *opline, HashTable *function_table, zend_bool compile_time) /* {{{ */
{
	zend_function *function;
	zval *op1, *op2;

	if (compile_time) {
		op1 = &CONSTANT_EX(op_array, opline->op1.constant);
		op2 = &CONSTANT_EX(op_array, opline->op2.constant);
	} else {
		op1 = opline->op1.zv;
		op2 = opline->op2.zv;
	}

	zend_hash_quick_find(function_table, Z_STRVAL_P(op1), Z_STRSIZE_P(op1), Z_HASH_P(op1), (void *) &function);
	if (zend_hash_quick_add(function_table, Z_STRVAL_P(op2), Z_STRSIZE_P(op2)+1, Z_HASH_P(op2), function, sizeof(zend_function), NULL)==FAILURE) {
		int error_level = compile_time ? E_COMPILE_ERROR : E_ERROR;
		zend_function *old_function;

		if (zend_hash_quick_find(function_table, Z_STRVAL_P(op2), Z_STRSIZE_P(op2)+1, Z_HASH_P(op2), (void *) &old_function)==SUCCESS
			&& old_function->type == ZEND_USER_FUNCTION
			&& old_function->op_array.last > 0) {
			zend_error(error_level, "Cannot redeclare %s() (previously declared in %s:%d)",
						function->common.function_name,
						old_function->op_array.filename,
						old_function->op_array.opcodes[0].lineno);
		} else {
			zend_error(error_level, "Cannot redeclare %s()", function->common.function_name);
		}
		return FAILURE;
	} else {
		(*function->op_array.refcount)++;
		function->op_array.static_variables = NULL; /* NULL out the unbound function */
		return SUCCESS;
	}
}
/* }}} */

void zend_prepare_reference(znode *result, znode *class_name, znode *method_name TSRMLS_DC) /* {{{ */
{
	zend_trait_method_reference *method_ref = emalloc(sizeof(zend_trait_method_reference));
	method_ref->ce = NULL;

	/* REM: There should not be a need for copying,
	   zend_do_begin_class_declaration is also just using that string */
	if (class_name) {
		zend_resolve_class_name(class_name TSRMLS_CC);
		method_ref->class_name = Z_STRVAL(class_name->u.constant);
		method_ref->cname_len  = Z_STRSIZE(class_name->u.constant);
	} else {
		method_ref->class_name = NULL;
		method_ref->cname_len  = 0;
	}

	method_ref->method_name = Z_STRVAL(method_name->u.constant);
	method_ref->mname_len   = Z_STRSIZE(method_name->u.constant);

	result->u.op.ptr = method_ref;
	result->op_type = IS_TMP_VAR;
}
/* }}} */

void zend_add_trait_alias(znode *method_reference, znode *modifiers, znode *alias TSRMLS_DC) /* {{{ */
{
	zend_class_entry *ce = CG(active_class_entry);
	zend_trait_alias *trait_alias;

	if (Z_LVAL(modifiers->u.constant) == ZEND_ACC_STATIC) {
		zend_error_noreturn(E_COMPILE_ERROR, "Cannot use 'static' as method modifier");
		return;
	} else if (Z_LVAL(modifiers->u.constant) == ZEND_ACC_ABSTRACT) {
		zend_error_noreturn(E_COMPILE_ERROR, "Cannot use 'abstract' as method modifier");
		return;
	} else if (Z_LVAL(modifiers->u.constant) == ZEND_ACC_FINAL) {
		zend_error_noreturn(E_COMPILE_ERROR, "Cannot use 'final' as method modifier");
		return;
	}

	trait_alias = emalloc(sizeof(zend_trait_alias));
	trait_alias->trait_method = (zend_trait_method_reference*)method_reference->u.op.ptr;
	trait_alias->modifiers = Z_LVAL(modifiers->u.constant);
	if (alias) {
		trait_alias->alias = Z_STRVAL(alias->u.constant);
		trait_alias->alias_len = Z_STRSIZE(alias->u.constant);
	} else {
		trait_alias->alias = NULL;
	}
	zend_add_to_list(&ce->trait_aliases, trait_alias TSRMLS_CC);
}
/* }}} */

void zend_add_trait_precedence(znode *method_reference, znode *trait_list TSRMLS_DC) /* {{{ */
{
	zend_class_entry *ce = CG(active_class_entry);
	zend_trait_precedence *trait_precedence = emalloc(sizeof(zend_trait_precedence));

	trait_precedence->trait_method = (zend_trait_method_reference*)method_reference->u.op.ptr;
	trait_precedence->exclude_from_classes = (zend_class_entry**) trait_list->u.op.ptr;

	zend_add_to_list(&ce->trait_precedences, trait_precedence TSRMLS_CC);
}
/* }}} */

ZEND_API zend_class_entry *do_bind_class(const zend_op_array* op_array, const zend_op *opline, HashTable *class_table, zend_bool compile_time TSRMLS_DC) /* {{{ */
{
	zend_class_entry *ce, **pce;
	zval *op1, *op2;

	if (compile_time) {
		op1 = &CONSTANT_EX(op_array, opline->op1.constant);
		op2 = &CONSTANT_EX(op_array, opline->op2.constant);
	} else {
		op1 = opline->op1.zv;
		op2 = opline->op2.zv;
	}
	if (zend_hash_quick_find(class_table, Z_STRVAL_P(op1), Z_STRSIZE_P(op1), Z_HASH_P(op1), (void **) &pce)==FAILURE) {
		zend_error_noreturn(E_COMPILE_ERROR, "Internal Zend error - Missing class information for %s", Z_STRVAL_P(op1));
		return NULL;
	} else {
		ce = *pce;
	}
	ce->refcount++;
	if (zend_hash_quick_add(class_table, Z_STRVAL_P(op2), Z_STRSIZE_P(op2)+1, Z_HASH_P(op2), &ce, sizeof(zend_class_entry *), NULL)==FAILURE) {
		ce->refcount--;
		if (!compile_time) {
			/* If we're in compile time, in practice, it's quite possible
			 * that we'll never reach this class declaration at runtime,
			 * so we shut up about it.  This allows the if (!defined('FOO')) { return; }
			 * approach to work.
			 */
			zend_error_noreturn(E_COMPILE_ERROR, "Cannot redeclare class %s", ce->name);
		}
		return NULL;
	} else {
		if (!(ce->ce_flags & (ZEND_ACC_INTERFACE|ZEND_ACC_IMPLEMENT_INTERFACES|ZEND_ACC_IMPLEMENT_TRAITS))) {
			zend_verify_abstract_class(ce TSRMLS_CC);
		}
		return ce;
	}
}
/* }}} */

ZEND_API zend_class_entry *do_bind_inherited_class(const zend_op_array *op_array, const zend_op *opline, HashTable *class_table, zend_class_entry *parent_ce, zend_bool compile_time TSRMLS_DC) /* {{{ */
{
	zend_class_entry *ce, **pce;
	int found_ce;
	zval *op1, *op2;

	if (compile_time) {
		op1 = &CONSTANT_EX(op_array, opline->op1.constant);
		op2 = &CONSTANT_EX(op_array, opline->op2.constant);
	} else {
		op1 = opline->op1.zv;
		op2 = opline->op2.zv;
	}

	found_ce = zend_hash_quick_find(class_table, Z_STRVAL_P(op1), Z_STRSIZE_P(op1), Z_HASH_P(op1), (void **) &pce);

	if (found_ce == FAILURE) {
		if (!compile_time) {
			/* If we're in compile time, in practice, it's quite possible
			 * that we'll never reach this class declaration at runtime,
			 * so we shut up about it.  This allows the if (!defined('FOO')) { return; }
			 * approach to work.
			 */
			zend_error_noreturn(E_COMPILE_ERROR, "Cannot redeclare class %s", Z_STRVAL_P(op2));
		}
		return NULL;
	} else {
		ce = *pce;
	}

	if (parent_ce->ce_flags & ZEND_ACC_INTERFACE) {
		zend_error_noreturn(E_COMPILE_ERROR, "Class %s cannot extend from interface %s", ce->name, parent_ce->name);
	} else if ((parent_ce->ce_flags & ZEND_ACC_TRAIT) == ZEND_ACC_TRAIT) {
		zend_error_noreturn(E_COMPILE_ERROR, "Class %s cannot extend from trait %s", ce->name, parent_ce->name);
	}

	zend_do_inheritance(ce, parent_ce TSRMLS_CC);

	ce->refcount++;

	/* Register the derived class */
	if (zend_hash_quick_add(class_table, Z_STRVAL_P(op2), Z_STRSIZE_P(op2)+1, Z_HASH_P(op2), pce, sizeof(zend_class_entry *), NULL)==FAILURE) {
		zend_error_noreturn(E_COMPILE_ERROR, "Cannot redeclare class %s", ce->name);
	}
	return ce;
}
/* }}} */

void zend_do_early_binding(TSRMLS_D) /* {{{ */
{
	zend_op *opline = &CG(active_op_array)->opcodes[CG(active_op_array)->last-1];
	HashTable *table;

	while (opline->opcode == ZEND_TICKS && opline > CG(active_op_array)->opcodes) {
		opline--;
	}

	switch (opline->opcode) {
		case ZEND_DECLARE_FUNCTION:
			if (do_bind_function(CG(active_op_array), opline, CG(function_table), 1) == FAILURE) {
				return;
			}
			table = CG(function_table);
			break;
		case ZEND_DECLARE_CLASS:
			if (do_bind_class(CG(active_op_array), opline, CG(class_table), 1 TSRMLS_CC) == NULL) {
				return;
			}
			table = CG(class_table);
			break;
		case ZEND_DECLARE_INHERITED_CLASS:
			{
				zend_op *fetch_class_opline = opline-1;
				zval *parent_name;
				zend_class_entry **pce;

				parent_name = &CONSTANT(fetch_class_opline->op2.constant);
				if ((zend_lookup_class(Z_STRVAL_P(parent_name), Z_STRSIZE_P(parent_name), &pce TSRMLS_CC) == FAILURE) ||
				    ((CG(compiler_options) & ZEND_COMPILE_IGNORE_INTERNAL_CLASSES) &&
				     ((*pce)->type == ZEND_INTERNAL_CLASS))) {
				    if (CG(compiler_options) & ZEND_COMPILE_DELAYED_BINDING) {
						zend_uint *opline_num = &CG(active_op_array)->early_binding;

						while (*opline_num != -1) {
							opline_num = &CG(active_op_array)->opcodes[*opline_num].result.opline_num;
						}
						*opline_num = opline - CG(active_op_array)->opcodes;
						opline->opcode = ZEND_DECLARE_INHERITED_CLASS_DELAYED;
						opline->result_type = IS_UNUSED;
						opline->result.opline_num = -1;
					}
					return;
				}
				if (do_bind_inherited_class(CG(active_op_array), opline, CG(class_table), *pce, 1 TSRMLS_CC) == NULL) {
					return;
				}
				/* clear unnecessary ZEND_FETCH_CLASS opcode */
				zend_del_literal(CG(active_op_array), fetch_class_opline->op2.constant);
				MAKE_NOP(fetch_class_opline);

				table = CG(class_table);
				break;
			}
		case ZEND_VERIFY_ABSTRACT_CLASS:
		case ZEND_ADD_INTERFACE:
		case ZEND_ADD_TRAIT:
		case ZEND_BIND_TRAITS:
			/* We currently don't early-bind classes that implement interfaces */
			/* Classes with traits are handled exactly the same, no early-bind here */
			return;
		default:
			zend_error_noreturn(E_COMPILE_ERROR, "Invalid binding type");
			return;
	}

	zend_hash_quick_del(table, Z_STRVAL(CONSTANT(opline->op1.constant)), Z_STRSIZE(CONSTANT(opline->op1.constant)), Z_HASH_P(&CONSTANT(opline->op1.constant)));
	zend_del_literal(CG(active_op_array), opline->op1.constant);
	zend_del_literal(CG(active_op_array), opline->op2.constant);
	MAKE_NOP(opline);
}
/* }}} */

ZEND_API void zend_do_delayed_early_binding(const zend_op_array *op_array TSRMLS_DC) /* {{{ */
{
	if (op_array->early_binding != -1) {
		zend_bool orig_in_compilation = CG(in_compilation);
		zend_uint opline_num = op_array->early_binding;
		zend_class_entry **pce;

		CG(in_compilation) = 1;
		while (opline_num != -1) {
			if (zend_lookup_class(Z_STRVAL_P(op_array->opcodes[opline_num-1].op2.zv), Z_STRSIZE_P(op_array->opcodes[opline_num-1].op2.zv), &pce TSRMLS_CC) == SUCCESS) {
				do_bind_inherited_class(op_array, &op_array->opcodes[opline_num], EG(class_table), *pce, 0 TSRMLS_CC);
			}
			opline_num = op_array->opcodes[opline_num].result.opline_num;
		}
		CG(in_compilation) = orig_in_compilation;
	}
}
/* }}} */

void zend_do_boolean_or_begin(znode *expr1, znode *op_token TSRMLS_DC) /* {{{ */
{
	int next_op_number = get_next_op_number(CG(active_op_array));
	zend_op *opline = get_next_op(CG(active_op_array) TSRMLS_CC);

	opline->opcode = ZEND_JMPNZ_EX;
	if (expr1->op_type == IS_TMP_VAR) {
		SET_NODE(opline->result, expr1);
	} else {
		opline->result.var = get_temporary_variable(CG(active_op_array));
		opline->result_type = IS_TMP_VAR;
	}
	SET_NODE(opline->op1, expr1);
	SET_UNUSED(opline->op2);

	op_token->u.op.opline_num = next_op_number;

	GET_NODE(expr1, opline->result);
}
/* }}} */

void zend_do_boolean_or_end(znode *result, const znode *expr1, const znode *expr2, znode *op_token TSRMLS_DC) /* {{{ */
{
	zend_op *opline = get_next_op(CG(active_op_array) TSRMLS_CC);

	*result = *expr1; /* we saved the original result in expr1 */
	opline->opcode = ZEND_BOOL;
	SET_NODE(opline->result, result);
	SET_NODE(opline->op1, expr2);
	SET_UNUSED(opline->op2);

	CG(active_op_array)->opcodes[op_token->u.op.opline_num].op2.opline_num = get_next_op_number(CG(active_op_array));
}
/* }}} */

void zend_do_boolean_and_begin(znode *expr1, znode *op_token TSRMLS_DC) /* {{{ */
{
	int next_op_number = get_next_op_number(CG(active_op_array));
	zend_op *opline = get_next_op(CG(active_op_array) TSRMLS_CC);

	opline->opcode = ZEND_JMPZ_EX;
	if (expr1->op_type == IS_TMP_VAR) {
		SET_NODE(opline->result, expr1);
	} else {
		opline->result.var = get_temporary_variable(CG(active_op_array));
		opline->result_type = IS_TMP_VAR;
	}
	SET_NODE(opline->op1, expr1);
	SET_UNUSED(opline->op2);

	op_token->u.op.opline_num = next_op_number;

	GET_NODE(expr1, opline->result);
}
/* }}} */

void zend_do_boolean_and_end(znode *result, const znode *expr1, const znode *expr2, const znode *op_token TSRMLS_DC) /* {{{ */
{
	zend_op *opline = get_next_op(CG(active_op_array) TSRMLS_CC);

	*result = *expr1; /* we saved the original result in expr1 */
	opline->opcode = ZEND_BOOL;
	SET_NODE(opline->result, result);
	SET_NODE(opline->op1, expr2);
	SET_UNUSED(opline->op2);

	CG(active_op_array)->opcodes[op_token->u.op.opline_num].op2.opline_num = get_next_op_number(CG(active_op_array));
}
/* }}} */

void zend_do_do_while_begin(TSRMLS_D) /* {{{ */
{
	do_begin_loop(TSRMLS_C);
	INC_BPC(CG(active_op_array));
}
/* }}} */

void zend_do_do_while_end(const znode *do_token, const znode *expr_open_bracket, const znode *expr TSRMLS_DC) /* {{{ */
{
	zend_op *opline = get_next_op(CG(active_op_array) TSRMLS_CC);

	opline->opcode = ZEND_JMPNZ;
	SET_NODE(opline->op1, expr);
	opline->op2.opline_num = do_token->u.op.opline_num;
	SET_UNUSED(opline->op2);

	do_end_loop(expr_open_bracket->u.op.opline_num, 0 TSRMLS_CC);

	DEC_BPC(CG(active_op_array));
}
/* }}} */

void zend_do_brk_cont(zend_uchar op, const znode *expr TSRMLS_DC) /* {{{ */
{
	zend_op *opline = get_next_op(CG(active_op_array) TSRMLS_CC);

	opline->opcode = op;
	opline->op1.opline_num = CG(context).current_brk_cont;
	SET_UNUSED(opline->op1);
	if (expr) {
		if (expr->op_type != IS_CONST) {
			zend_error_noreturn(E_COMPILE_ERROR, "'%s' operator with non-constant operand is no longer supported", op == ZEND_BRK ? "break" : "continue");
		} else if (Z_TYPE(expr->u.constant) != IS_LONG || Z_LVAL(expr->u.constant) < 1) {
			zend_error_noreturn(E_COMPILE_ERROR, "'%s' operator accepts only positive numbers", op == ZEND_BRK ? "break" : "continue");
		}
		SET_NODE(opline->op2, expr);
	} else {
		LITERAL_LONG(opline->op2, 1);
		opline->op2_type = IS_CONST;
	}
}
/* }}} */

void zend_do_switch_cond(const znode *cond TSRMLS_DC) /* {{{ */
{
	zend_switch_entry switch_entry;

	switch_entry.cond = *cond;
	switch_entry.default_case = -1;
	switch_entry.control_var = -1;
	zend_stack_push(&CG(switch_cond_stack), (void *) &switch_entry, sizeof(switch_entry));

	do_begin_loop(TSRMLS_C);

	INC_BPC(CG(active_op_array));
}
/* }}} */

void zend_do_switch_end(const znode *case_list TSRMLS_DC) /* {{{ */
{
	zend_op *opline;
	zend_switch_entry *switch_entry_ptr;

	zend_stack_top(&CG(switch_cond_stack), (void **) &switch_entry_ptr);

	/* add code to jmp to default case */
	if (switch_entry_ptr->default_case != -1) {
		opline = get_next_op(CG(active_op_array) TSRMLS_CC);
		opline->opcode = ZEND_JMP;
		SET_UNUSED(opline->op1);
		SET_UNUSED(opline->op2);
		opline->op1.opline_num = switch_entry_ptr->default_case;
	}

	if (case_list->op_type != IS_UNUSED) { /* non-empty switch */
		int next_op_number = get_next_op_number(CG(active_op_array));

		CG(active_op_array)->opcodes[case_list->u.op.opline_num].op1.opline_num = next_op_number;
	}

	/* remember break/continue loop information */
	CG(active_op_array)->brk_cont_array[CG(context).current_brk_cont].cont = CG(active_op_array)->brk_cont_array[CG(context).current_brk_cont].brk = get_next_op_number(CG(active_op_array));
	CG(context).current_brk_cont = CG(active_op_array)->brk_cont_array[CG(context).current_brk_cont].parent;

	if (switch_entry_ptr->cond.op_type==IS_VAR || switch_entry_ptr->cond.op_type==IS_TMP_VAR) {
		/* emit free for the switch condition*/
		opline = get_next_op(CG(active_op_array) TSRMLS_CC);
		opline->opcode = (switch_entry_ptr->cond.op_type == IS_TMP_VAR) ? ZEND_FREE : ZEND_SWITCH_FREE;
		SET_NODE(opline->op1, &switch_entry_ptr->cond);
		SET_UNUSED(opline->op2);
	}
	if (switch_entry_ptr->cond.op_type == IS_CONST) {
		zval_dtor(&switch_entry_ptr->cond.u.constant);
	}

	zend_stack_del_top(&CG(switch_cond_stack));

	DEC_BPC(CG(active_op_array));
}
/* }}} */

void zend_do_case_before_statement(const znode *case_list, znode *case_token, const znode *case_expr TSRMLS_DC) /* {{{ */
{
	zend_op *opline = get_next_op(CG(active_op_array) TSRMLS_CC);
	int next_op_number;
	zend_switch_entry *switch_entry_ptr;
	znode result;

	zend_stack_top(&CG(switch_cond_stack), (void **) &switch_entry_ptr);

	if (switch_entry_ptr->control_var == -1) {
		switch_entry_ptr->control_var = get_temporary_variable(CG(active_op_array));
	}
	opline->opcode = ZEND_CASE;
	opline->result.var = switch_entry_ptr->control_var;
	opline->result_type = IS_TMP_VAR;
	SET_NODE(opline->op1, &switch_entry_ptr->cond);
	SET_NODE(opline->op2, case_expr);
	if (opline->op1_type == IS_CONST) {
		zval_copy_ctor(&CONSTANT(opline->op1.constant));
	}
	GET_NODE(&result, opline->result);

	next_op_number = get_next_op_number(CG(active_op_array));
	opline = get_next_op(CG(active_op_array) TSRMLS_CC);
	opline->opcode = ZEND_JMPZ;
	SET_NODE(opline->op1, &result);
	SET_UNUSED(opline->op2);
	case_token->u.op.opline_num = next_op_number;

	if (case_list->op_type==IS_UNUSED) {
		return;
	}
	next_op_number = get_next_op_number(CG(active_op_array));
	CG(active_op_array)->opcodes[case_list->u.op.opline_num].op1.opline_num = next_op_number;
}
/* }}} */

void zend_do_case_after_statement(znode *result, const znode *case_token TSRMLS_DC) /* {{{ */
{
	int next_op_number = get_next_op_number(CG(active_op_array));
	zend_op *opline = get_next_op(CG(active_op_array) TSRMLS_CC);

	opline->opcode = ZEND_JMP;
	SET_UNUSED(opline->op1);
	SET_UNUSED(opline->op2);
	result->u.op.opline_num = next_op_number;

	switch (CG(active_op_array)->opcodes[case_token->u.op.opline_num].opcode) {
		case ZEND_JMP:
			CG(active_op_array)->opcodes[case_token->u.op.opline_num].op1.opline_num = get_next_op_number(CG(active_op_array));
			break;
		case ZEND_JMPZ:
			CG(active_op_array)->opcodes[case_token->u.op.opline_num].op2.opline_num = get_next_op_number(CG(active_op_array));
			break;
	}
}
/* }}} */

void zend_do_default_before_statement(const znode *case_list, znode *default_token TSRMLS_DC) /* {{{ */
{
	int next_op_number = get_next_op_number(CG(active_op_array));
	zend_op *opline = get_next_op(CG(active_op_array) TSRMLS_CC);
	zend_switch_entry *switch_entry_ptr;

	zend_stack_top(&CG(switch_cond_stack), (void **) &switch_entry_ptr);

	opline->opcode = ZEND_JMP;
	SET_UNUSED(opline->op1);
	SET_UNUSED(opline->op2);
	default_token->u.op.opline_num = next_op_number;

	next_op_number = get_next_op_number(CG(active_op_array));
	switch_entry_ptr->default_case = next_op_number;

	if (case_list->op_type==IS_UNUSED) {
		return;
	}
	CG(active_op_array)->opcodes[case_list->u.op.opline_num].op1.opline_num = next_op_number;
}
/* }}} */

void zend_do_begin_class_declaration(const znode *class_token, znode *class_name, const znode *parent_class_name TSRMLS_DC) /* {{{ */
{
	zend_op *opline;
	int doing_inheritance = 0;
	zend_class_entry *new_class_entry;
	char *lcname;
	int error = 0;
	zval **ns_name, key;

	if (CG(active_class_entry)) {
		zend_error_noreturn(E_COMPILE_ERROR, "Class declarations may not be nested");
		return;
	}

	lcname = zend_str_tolower_dup(Z_STRVAL(class_name->u.constant), Z_STRSIZE(class_name->u.constant));

	if (!(strcmp(lcname, "self") && strcmp(lcname, "parent"))) {
		efree(lcname);
		zend_error_noreturn(E_COMPILE_ERROR, "Cannot use '%s' as class name as it is reserved", Z_STRVAL(class_name->u.constant));
	}

	/* Class name must not conflict with import names */
	if (CG(current_import) &&
	    zend_hash_find(CG(current_import), lcname, Z_STRSIZE(class_name->u.constant)+1, (void**)&ns_name) == SUCCESS) {
		error = 1;
	}

	if (CG(current_namespace)) {
		/* Prefix class name with name of current namespace */
		znode tmp;

		tmp.op_type = IS_CONST;
		tmp.u.constant = *CG(current_namespace);
		zval_copy_ctor(&tmp.u.constant);
		zend_do_build_namespace_name(&tmp, &tmp, class_name TSRMLS_CC);
		*class_name = tmp;
		efree(lcname);
		lcname = zend_str_tolower_dup(Z_STRVAL(class_name->u.constant), Z_STRSIZE(class_name->u.constant));
	}

	if (error) {
		char *tmp = zend_str_tolower_dup(Z_STRVAL_PP(ns_name), Z_STRSIZE_PP(ns_name));

		if (Z_STRSIZE_PP(ns_name) != Z_STRSIZE(class_name->u.constant) ||
			memcmp(tmp, lcname, Z_STRSIZE(class_name->u.constant))) {
			zend_error_noreturn(E_COMPILE_ERROR, "Cannot declare class %s because the name is already in use", Z_STRVAL(class_name->u.constant));
		}
		efree(tmp);
	}

	new_class_entry = emalloc(sizeof(zend_class_entry));
	new_class_entry->type = ZEND_USER_CLASS;
	new_class_entry->name = zend_new_interned_string(Z_STRVAL(class_name->u.constant), Z_STRSIZE(class_name->u.constant) + 1, 1 TSRMLS_CC);
	new_class_entry->name_length = Z_STRSIZE(class_name->u.constant);

	zend_initialize_class_data(new_class_entry, 1 TSRMLS_CC);
	new_class_entry->info.user.filename = zend_get_compiled_filename(TSRMLS_C);
	new_class_entry->info.user.line_start = class_token->u.op.opline_num;
	new_class_entry->ce_flags |= class_token->EA;

	if (parent_class_name && parent_class_name->op_type != IS_UNUSED) {
		switch (parent_class_name->EA) {
			case ZEND_FETCH_CLASS_SELF:
				zend_error_noreturn(E_COMPILE_ERROR, "Cannot use 'self' as class name as it is reserved");
				break;
			case ZEND_FETCH_CLASS_PARENT:
				zend_error_noreturn(E_COMPILE_ERROR, "Cannot use 'parent' as class name as it is reserved");
				break;
			case ZEND_FETCH_CLASS_STATIC:
				zend_error_noreturn(E_COMPILE_ERROR, "Cannot use 'static' as class name as it is reserved");
				break;
			default:
				break;
		}
		doing_inheritance = 1;
	}

	opline = get_next_op(CG(active_op_array) TSRMLS_CC);
	opline->op1_type = IS_CONST;
	build_runtime_defined_function_key(&key, lcname, new_class_entry->name_length TSRMLS_CC);
	opline->op1.constant = zend_add_literal(CG(active_op_array), &key TSRMLS_CC);
	Z_HASH_P(&CONSTANT(opline->op1.constant)) = zend_hash_func(Z_STRVAL(CONSTANT(opline->op1.constant)), Z_STRSIZE(CONSTANT(opline->op1.constant)));

	opline->op2_type = IS_CONST;

	if (doing_inheritance) {
		/* Make sure a trait does not try to extend a class */
		if ((new_class_entry->ce_flags & ZEND_ACC_TRAIT) == ZEND_ACC_TRAIT) {
			zend_error_noreturn(E_COMPILE_ERROR, "A trait (%s) cannot extend a class. Traits can only be composed from other traits with the 'use' keyword. Error", new_class_entry->name);
		}

		opline->extended_value = parent_class_name->u.op.var;
		opline->opcode = ZEND_DECLARE_INHERITED_CLASS;
	} else {
		opline->opcode = ZEND_DECLARE_CLASS;
	}

	LITERAL_STRINGL(opline->op2, lcname, new_class_entry->name_length, 0);
	CALCULATE_LITERAL_HASH(opline->op2.constant);

	zend_hash_quick_update(CG(class_table), Z_STRVAL(key), Z_STRSIZE(key), Z_HASH_P(&CONSTANT(opline->op1.constant)), &new_class_entry, sizeof(zend_class_entry *), NULL);
	CG(active_class_entry) = new_class_entry;

	opline->result.var = get_temporary_variable(CG(active_op_array));
	opline->result_type = IS_VAR;
	GET_NODE(&CG(implementing_class), opline->result);

	if (CG(doc_comment)) {
		CG(active_class_entry)->info.user.doc_comment = CG(doc_comment);
		CG(active_class_entry)->info.user.doc_comment_len = CG(doc_comment_len);
		CG(doc_comment) = NULL;
		CG(doc_comment_len) = 0;
	}
}
/* }}} */

static void do_verify_abstract_class(TSRMLS_D) /* {{{ */
{
	zend_op *opline = get_next_op(CG(active_op_array) TSRMLS_CC);

	opline->opcode = ZEND_VERIFY_ABSTRACT_CLASS;
	SET_NODE(opline->op1, &CG(implementing_class));
	SET_UNUSED(opline->op2);
}
/* }}} */

void zend_do_end_class_declaration(const znode *class_token, const znode *parent_token TSRMLS_DC) /* {{{ */
{
	zend_class_entry *ce = CG(active_class_entry);

	if (ce->constructor) {
		ce->constructor->common.fn_flags |= ZEND_ACC_CTOR;
		if (ce->constructor->common.fn_flags & ZEND_ACC_STATIC) {
			zend_error_noreturn(E_COMPILE_ERROR, "Constructor %s::%s() cannot be static", ce->name, ce->constructor->common.function_name);
		}
	}
	if (ce->destructor) {
		ce->destructor->common.fn_flags |= ZEND_ACC_DTOR;
		if (ce->destructor->common.fn_flags & ZEND_ACC_STATIC) {
			zend_error_noreturn(E_COMPILE_ERROR, "Destructor %s::%s() cannot be static", ce->name, ce->destructor->common.function_name);
		}
	}
	if (ce->clone) {
		ce->clone->common.fn_flags |= ZEND_ACC_CLONE;
		if (ce->clone->common.fn_flags & ZEND_ACC_STATIC) {
			zend_error_noreturn(E_COMPILE_ERROR, "Clone method %s::%s() cannot be static", ce->name, ce->clone->common.function_name);
		}
	}

	ce->info.user.line_end = zend_get_compiled_lineno(TSRMLS_C);

	/* Check for traits and proceed like with interfaces.
	 * The only difference will be a combined handling of them in the end.
	 * Thus, we need another opcode here. */
	if (ce->num_traits > 0) {
		zend_op *opline;

		ce->traits = NULL;
		ce->num_traits = 0;
		ce->ce_flags |= ZEND_ACC_IMPLEMENT_TRAITS;

		/* opcode generation: */
		opline = get_next_op(CG(active_op_array) TSRMLS_CC);
		opline->opcode = ZEND_BIND_TRAITS;
		SET_NODE(opline->op1, &CG(implementing_class));
	}

	if (!(ce->ce_flags & (ZEND_ACC_INTERFACE|ZEND_ACC_EXPLICIT_ABSTRACT_CLASS))
		&& (parent_token || (ce->num_interfaces > 0))) {
		zend_verify_abstract_class(ce TSRMLS_CC);
		if (ce->num_interfaces && !(ce->ce_flags & ZEND_ACC_IMPLEMENT_TRAITS)) {
			do_verify_abstract_class(TSRMLS_C);
		}
	}
	/* Inherit interfaces; reset number to zero, we need it for above check and
	 * will restore it during actual implementation.
	 * The ZEND_ACC_IMPLEMENT_INTERFACES flag disables double call to
	 * zend_verify_abstract_class() */
	if (ce->num_interfaces > 0) {
		ce->interfaces = NULL;
		ce->num_interfaces = 0;
		ce->ce_flags |= ZEND_ACC_IMPLEMENT_INTERFACES;
	}

	CG(active_class_entry) = NULL;
}
/* }}} */

void zend_do_implements_interface(znode *interface_name TSRMLS_DC) /* {{{ */
{
	zend_op *opline;

	/* Traits can not implement interfaces */
	if ((CG(active_class_entry)->ce_flags & ZEND_ACC_TRAIT) == ZEND_ACC_TRAIT) {
		zend_error_noreturn(E_COMPILE_ERROR, "Cannot use '%s' as interface on '%s' since it is a Trait",
							 Z_STRVAL(interface_name->u.constant),
							 CG(active_class_entry)->name);
	}

	switch (zend_get_class_fetch_type(Z_STRVAL(interface_name->u.constant), Z_STRSIZE(interface_name->u.constant))) {
		case ZEND_FETCH_CLASS_SELF:
		case ZEND_FETCH_CLASS_PARENT:
		case ZEND_FETCH_CLASS_STATIC:
			zend_error_noreturn(E_COMPILE_ERROR, "Cannot use '%s' as interface name as it is reserved", Z_STRVAL(interface_name->u.constant));
			break;
		default:
			break;
	}

	opline = get_next_op(CG(active_op_array) TSRMLS_CC);
	opline->opcode = ZEND_ADD_INTERFACE;
	SET_NODE(opline->op1, &CG(implementing_class));
	zend_resolve_class_name(interface_name TSRMLS_CC);
	opline->extended_value = (opline->extended_value & ~ZEND_FETCH_CLASS_MASK) | ZEND_FETCH_CLASS_INTERFACE;
	opline->op2_type = IS_CONST;
	opline->op2.constant = zend_add_class_name_literal(CG(active_op_array), &interface_name->u.constant TSRMLS_CC);
	CG(active_class_entry)->num_interfaces++;
}
/* }}} */

void zend_do_use_trait(znode *trait_name TSRMLS_DC) /* {{{ */
{
	zend_op *opline;

	if ((CG(active_class_entry)->ce_flags & ZEND_ACC_INTERFACE)) {
		zend_error_noreturn(E_COMPILE_ERROR,
				"Cannot use traits inside of interfaces. %s is used in %s",
				Z_STRVAL(trait_name->u.constant), CG(active_class_entry)->name);
	}


	switch (zend_get_class_fetch_type(Z_STRVAL(trait_name->u.constant), Z_STRSIZE(trait_name->u.constant))) {
		case ZEND_FETCH_CLASS_SELF:
		case ZEND_FETCH_CLASS_PARENT:
		case ZEND_FETCH_CLASS_STATIC:
			zend_error_noreturn(E_COMPILE_ERROR, "Cannot use '%s' as trait name as it is reserved", Z_STRVAL(trait_name->u.constant));
			break;
		default:
			break;
	}

	opline = get_next_op(CG(active_op_array) TSRMLS_CC);
	opline->opcode = ZEND_ADD_TRAIT;
	SET_NODE(opline->op1, &CG(implementing_class));
	zend_resolve_class_name(trait_name TSRMLS_CC);
	opline->extended_value = ZEND_FETCH_CLASS_TRAIT;
	opline->op2_type = IS_CONST;
	opline->op2.constant = zend_add_class_name_literal(CG(active_op_array), &trait_name->u.constant TSRMLS_CC);
	CG(active_class_entry)->num_traits++;
}
/* }}} */

ZEND_API void zend_mangle_property_name(char **dest, zend_str_size_int *dest_length, const char *src1, zend_str_size_int src1_length, const char *src2, zend_str_size_int src2_length, int internal) /* {{{ */
{
	char *prop_name;
	zend_str_size_int prop_name_length;

	prop_name_length = 1 + src1_length + 1 + src2_length;
	prop_name = pemalloc(prop_name_length + 1, internal);
	prop_name[0] = '\0';
	memcpy(prop_name + 1, src1, src1_length+1);
	memcpy(prop_name + 1 + src1_length + 1, src2, src2_length+1);

	*dest = prop_name;
	*dest_length = prop_name_length;
}
/* }}} */

static zend_str_size_int zend_strnlen(const char* s, zend_str_size_int maxlen) /* {{{ */
{
	zend_str_size_int len = 0;
	while (*s++ && maxlen--) len++;
	return len;
}
/* }}} */

ZEND_API int zend_unmangle_property_name_ex(const char *mangled_property, zend_str_size_int len, const char **class_name, const char **prop_name, zend_str_size_int *prop_len) /* {{{ */
{
	zend_str_size class_name_len;

	*class_name = NULL;

	if (mangled_property[0]!=0) {
		*prop_name = mangled_property;
		if (prop_len) {
			*prop_len = len;
		}
		return SUCCESS;
	}
	if (len < 3 || mangled_property[1]==0) {
		zend_error(E_NOTICE, "Illegal member variable name");
		*prop_name = mangled_property;
		if (prop_len) {
			*prop_len = len;
		}
		return FAILURE;
	}

	class_name_len = zend_strnlen(mangled_property + 1, --len - 1) + 1;
	if (class_name_len >= len || mangled_property[class_name_len]!=0) {
		zend_error(E_NOTICE, "Corrupt member variable name");
		*prop_name = mangled_property;
		if (prop_len) {
			*prop_len = len + 1;
		}
		return FAILURE;
	}
	*class_name = mangled_property + 1;
	*prop_name = (*class_name) + class_name_len;
	if (prop_len) {
		*prop_len = len - class_name_len;
	}
	return SUCCESS;
}
/* }}} */

void zend_do_declare_property(const znode *var_name, const znode *value, zend_uint access_type TSRMLS_DC) /* {{{ */
{
	zval *property;
	zend_property_info *existing_property_info;
	char *comment = NULL;
	zend_str_size comment_len = 0;

	if (CG(active_class_entry)->ce_flags & ZEND_ACC_INTERFACE) {
		zend_error_noreturn(E_COMPILE_ERROR, "Interfaces may not include member variables");
	}

	if (access_type & ZEND_ACC_ABSTRACT) {
		zend_error_noreturn(E_COMPILE_ERROR, "Properties cannot be declared abstract");
	}

	if (access_type & ZEND_ACC_FINAL) {
		zend_error_noreturn(E_COMPILE_ERROR, "Cannot declare property %s::$%s final, the final modifier is allowed only for methods and classes",
				   CG(active_class_entry)->name, Z_STRVAL(var_name->u.constant));
	}

	if (zend_hash_find(&CG(active_class_entry)->properties_info, Z_STRVAL(var_name->u.constant), Z_STRSIZE(var_name->u.constant)+1, (void **) &existing_property_info)==SUCCESS) {
		zend_error_noreturn(E_COMPILE_ERROR, "Cannot redeclare %s::$%s", CG(active_class_entry)->name, Z_STRVAL(var_name->u.constant));
	}
	ALLOC_ZVAL(property);

	if (value) {
		*property = value->u.constant;
	} else {
		INIT_PZVAL(property);
		Z_TYPE_P(property) = IS_NULL;
	}

	if (CG(doc_comment)) {
		comment = CG(doc_comment);
		comment_len = CG(doc_comment_len);
		CG(doc_comment) = NULL;
		CG(doc_comment_len) = 0;
	}

	zend_declare_property_ex(CG(active_class_entry), zend_new_interned_string(Z_STRVAL(var_name->u.constant), Z_STRSIZE(var_name->u.constant) + 1, 0 TSRMLS_CC), Z_STRSIZE(var_name->u.constant), property, access_type, comment, comment_len TSRMLS_CC);
	efree(Z_STRVAL(var_name->u.constant));
}
/* }}} */

void zend_do_declare_class_constant(znode *var_name, const znode *value TSRMLS_DC) /* {{{ */
{
	zval *property;
	const char *cname = NULL;
	zend_uint_t hash;

	if(Z_TYPE(value->u.constant) == IS_CONSTANT_ARRAY) {
		zend_error_noreturn(E_COMPILE_ERROR, "Arrays are not allowed in class constants");
		return;
	}
	if ((CG(active_class_entry)->ce_flags & ZEND_ACC_TRAIT) == ZEND_ACC_TRAIT) {
		zend_error_noreturn(E_COMPILE_ERROR, "Traits cannot have constants");
		return;
	}

	ALLOC_ZVAL(property);
	*property = value->u.constant;

	cname = zend_new_interned_string(Z_STRVAL(var_name->u.constant), Z_STRSIZE(var_name->u.constant)+1, 0 TSRMLS_CC);
	hash = str_hash(cname, Z_STRSIZE(var_name->u.constant));
	if (zend_hash_quick_add(&CG(active_class_entry)->constants_table, cname, Z_STRSIZE(var_name->u.constant)+1, hash, &property, sizeof(zval *), NULL) == FAILURE) {
		FREE_ZVAL(property);
		zend_error_noreturn(E_COMPILE_ERROR, "Cannot redefine class constant %s::%s", CG(active_class_entry)->name, Z_STRVAL(var_name->u.constant));
	}
	FREE_PNODE(var_name);

	if (CG(doc_comment)) {
		efree(CG(doc_comment));
		CG(doc_comment) = NULL;
		CG(doc_comment_len) = 0;
	}
}
/* }}} */

void zend_do_fetch_property(znode *result, znode *object, const znode *property TSRMLS_DC) /* {{{ */
{
	zend_op opline;
	zend_llist *fetch_list_ptr;

	zend_stack_top(&CG(bp_stack), (void **) &fetch_list_ptr);

	if (object->op_type == IS_CV) {
		if (object->u.op.var == CG(active_op_array)->this_var) {
			object->op_type = IS_UNUSED; /* this means $this for objects */
		}
	} else if (fetch_list_ptr->count == 1) {
		zend_llist_element *le = fetch_list_ptr->head;
		zend_op *opline_ptr = (zend_op *) le->data;

		if (opline_is_fetch_this(opline_ptr TSRMLS_CC)) {
			zend_del_literal(CG(active_op_array), opline_ptr->op1.constant);
			SET_UNUSED(opline_ptr->op1); /* this means $this for objects */
			SET_NODE(opline_ptr->op2, property);
			/* if it was usual fetch, we change it to object fetch */
			switch (opline_ptr->opcode) {
				case ZEND_FETCH_W:
					opline_ptr->opcode = ZEND_FETCH_OBJ_W;
					break;
				case ZEND_FETCH_R:
					opline_ptr->opcode = ZEND_FETCH_OBJ_R;
					break;
				case ZEND_FETCH_RW:
					opline_ptr->opcode = ZEND_FETCH_OBJ_RW;
					break;
				case ZEND_FETCH_IS:
					opline_ptr->opcode = ZEND_FETCH_OBJ_IS;
					break;
				case ZEND_FETCH_UNSET:
					opline_ptr->opcode = ZEND_FETCH_OBJ_UNSET;
					break;
				case ZEND_FETCH_FUNC_ARG:
					opline_ptr->opcode = ZEND_FETCH_OBJ_FUNC_ARG;
					break;
			}
			if (opline_ptr->op2_type == IS_CONST && Z_TYPE(CONSTANT(opline_ptr->op2.constant)) == IS_STRING) {
				CALCULATE_LITERAL_HASH(opline_ptr->op2.constant);
				GET_POLYMORPHIC_CACHE_SLOT(opline_ptr->op2.constant);
			}
			GET_NODE(result, opline_ptr->result);
			return;
		}
	}

	if (zend_is_function_or_method_call(object)) {
		init_op(&opline TSRMLS_CC);
		opline.opcode = ZEND_SEPARATE;
		SET_NODE(opline.op1, object);
		SET_UNUSED(opline.op2);
		opline.result_type = IS_VAR;
		opline.result.var = opline.op1.var;
		zend_llist_add_element(fetch_list_ptr, &opline);
	}

	init_op(&opline TSRMLS_CC);
	opline.opcode = ZEND_FETCH_OBJ_W;	/* the backpatching routine assumes W */
	opline.result_type = IS_VAR;
	opline.result.var = get_temporary_variable(CG(active_op_array));
	SET_NODE(opline.op1, object);
	SET_NODE(opline.op2, property);
	if (opline.op2_type == IS_CONST && Z_TYPE(CONSTANT(opline.op2.constant)) == IS_STRING) {
		CALCULATE_LITERAL_HASH(opline.op2.constant);
		GET_POLYMORPHIC_CACHE_SLOT(opline.op2.constant);
	}
	GET_NODE(result, opline.result);

	zend_llist_add_element(fetch_list_ptr, &opline);
}
/* }}} */

void zend_do_halt_compiler_register(TSRMLS_D) /* {{{ */
{
	char *name, *cfilename;
	char haltoff[] = "__COMPILER_HALT_OFFSET__";
	zend_str_size len, clen;

	if (CG(has_bracketed_namespaces) && CG(in_namespace)) {
		zend_error_noreturn(E_COMPILE_ERROR, "__HALT_COMPILER() can only be used from the outermost scope");
	}

	cfilename = zend_get_compiled_filename(TSRMLS_C);
	clen = strlen(cfilename);
	zend_mangle_property_name(&name, &len, haltoff, sizeof(haltoff) - 1, cfilename, clen, 0);
	zend_register_long_constant(name, len+1, zend_get_scanned_file_offset(TSRMLS_C), CONST_CS, 0 TSRMLS_CC);
	pefree(name, 0);

	if (CG(in_namespace)) {
		zend_do_end_namespace(TSRMLS_C);
	}
}
/* }}} */

void zend_do_push_object(const znode *object TSRMLS_DC) /* {{{ */
{
	zend_stack_push(&CG(object_stack), object, sizeof(znode));
}
/* }}} */

void zend_do_pop_object(znode *object TSRMLS_DC) /* {{{ */
{
	if (object) {
		znode *tmp;

		zend_stack_top(&CG(object_stack), (void **) &tmp);
		*object = *tmp;
	}
	zend_stack_del_top(&CG(object_stack));
}
/* }}} */

void zend_do_begin_new_object(znode *new_token, znode *class_type TSRMLS_DC) /* {{{ */
{
	zend_op *opline;
	unsigned char *ptr = NULL;

	new_token->u.op.opline_num = get_next_op_number(CG(active_op_array));
	opline = get_next_op(CG(active_op_array) TSRMLS_CC);
	opline->opcode = ZEND_NEW;
	opline->extended_value = CG(context).nested_calls;
	opline->result_type = IS_VAR;
	opline->result.var = get_temporary_variable(CG(active_op_array));
	SET_NODE(opline->op1, class_type);
	SET_UNUSED(opline->op2);

	zend_stack_push(&CG(function_call_stack), (void *) &ptr, sizeof(unsigned char *));
	if (++CG(context).nested_calls > CG(active_op_array)->nested_calls) {
		CG(active_op_array)->nested_calls = CG(context).nested_calls;
	}
}
/* }}} */

void zend_do_end_new_object(znode *result, const znode *new_token, const znode *argument_list TSRMLS_DC) /* {{{ */
{
	znode ctor_result;

	zend_do_end_function_call(NULL, &ctor_result, argument_list, 1, 0 TSRMLS_CC);
	zend_do_free(&ctor_result TSRMLS_CC);

	CG(active_op_array)->opcodes[new_token->u.op.opline_num].op2.opline_num = get_next_op_number(CG(active_op_array));
	GET_NODE(result, CG(active_op_array)->opcodes[new_token->u.op.opline_num].result);
}
/* }}} */

static zend_constant* zend_get_ct_const(const zval *const_name, int all_internal_constants_substitution TSRMLS_DC) /* {{{ */
{
	zend_constant *c = NULL;

	if (Z_STRVAL_P(const_name)[0] == '\\') {
		if (zend_hash_find(EG(zend_constants), Z_STRVAL_P(const_name)+1, Z_STRSIZE_P(const_name), (void **) &c) == FAILURE) {
			char *lookup_name = zend_str_tolower_dup(Z_STRVAL_P(const_name)+1, Z_STRSIZE_P(const_name)-1);

			if (zend_hash_find(EG(zend_constants), lookup_name, Z_STRSIZE_P(const_name), (void **) &c)==SUCCESS) {
				if ((c->flags & CONST_CT_SUBST) && !(c->flags & CONST_CS)) {
					efree(lookup_name);
					return c;
				}
			}
			efree(lookup_name);
			return NULL;
		}
	} else if (zend_hash_find(EG(zend_constants), Z_STRVAL_P(const_name), Z_STRSIZE_P(const_name)+1, (void **) &c) == FAILURE) {
		char *lookup_name = zend_str_tolower_dup(Z_STRVAL_P(const_name), Z_STRSIZE_P(const_name));

		if (zend_hash_find(EG(zend_constants), lookup_name, Z_STRSIZE_P(const_name)+1, (void **) &c)==SUCCESS) {
			if ((c->flags & CONST_CT_SUBST) && !(c->flags & CONST_CS)) {
				efree(lookup_name);
				return c;
			}
		}
		efree(lookup_name);
		return NULL;
	}
	if (c->flags & CONST_CT_SUBST) {
		return c;
	}
	if (all_internal_constants_substitution &&
	    (c->flags & CONST_PERSISTENT) &&
	    !(CG(compiler_options) & ZEND_COMPILE_NO_CONSTANT_SUBSTITUTION) &&
	    !IS_CONSTANT_TYPE(Z_TYPE(c->value))) {
		return c;
	}
	return NULL;
}
/* }}} */

static int zend_constant_ct_subst(znode *result, zval *const_name, int all_internal_constants_substitution TSRMLS_DC) /* {{{ */
{
	zend_constant *c = zend_get_ct_const(const_name, all_internal_constants_substitution TSRMLS_CC);

	if (c) {
		zval_dtor(const_name);
		result->op_type = IS_CONST;
		result->u.constant = c->value;
		zval_copy_ctor(&result->u.constant);
		INIT_PZVAL(&result->u.constant);
		return 1;
	}
	return 0;
}
/* }}} */

void zend_do_fetch_constant(znode *result, znode *constant_container, znode *constant_name, int mode, zend_bool check_namespace TSRMLS_DC) /* {{{ */
{
	znode tmp;
	zend_op *opline;
	int type;
	char *compound;
	zend_uint_t fetch_type = 0;

	if (constant_container) {
		switch (mode) {
			case ZEND_CT:
				/* this is a class constant */
				type = zend_get_class_fetch_type(Z_STRVAL(constant_container->u.constant), Z_STRSIZE(constant_container->u.constant));

				if (ZEND_FETCH_CLASS_STATIC == type) {
					zend_error(E_ERROR, "\"static::\" is not allowed in compile-time constants");
				} else if (ZEND_FETCH_CLASS_DEFAULT == type) {
					zend_resolve_class_name(constant_container TSRMLS_CC);
				}
				zend_do_build_full_name(NULL, constant_container, constant_name, 1 TSRMLS_CC);
				*result = *constant_container;
				result->u.constant.type = IS_CONSTANT | fetch_type;
				break;
			case ZEND_RT:
				if (constant_container->op_type == IS_CONST &&
				ZEND_FETCH_CLASS_DEFAULT == zend_get_class_fetch_type(Z_STRVAL(constant_container->u.constant), Z_STRSIZE(constant_container->u.constant))) {
					zend_resolve_class_name(constant_container TSRMLS_CC);
				} else {
					zend_do_fetch_class(&tmp, constant_container TSRMLS_CC);
					constant_container = &tmp;
				}
				opline = get_next_op(CG(active_op_array) TSRMLS_CC);
				opline->opcode = ZEND_FETCH_CONSTANT;
				opline->result_type = IS_TMP_VAR;
				opline->result.var = get_temporary_variable(CG(active_op_array));
				if (constant_container->op_type == IS_CONST) {
					opline->op1_type = IS_CONST;
					opline->op1.constant = zend_add_class_name_literal(CG(active_op_array), &constant_container->u.constant TSRMLS_CC);
				} else {
					SET_NODE(opline->op1, constant_container);
				}
				SET_NODE(opline->op2, constant_name);
				CALCULATE_LITERAL_HASH(opline->op2.constant);
				if (opline->op1_type == IS_CONST) {
					GET_CACHE_SLOT(opline->op2.constant);
				} else {
					GET_POLYMORPHIC_CACHE_SLOT(opline->op2.constant);
				}
				GET_NODE(result, opline->result);
				break;
		}
		return;
	}
	/* namespace constant */
	/* only one that did not contain \ from the start can be converted to string if unknown */
	switch (mode) {
		case ZEND_CT:
			compound = memchr(Z_STRVAL(constant_name->u.constant), '\\', Z_STRSIZE(constant_name->u.constant));
			/* this is a namespace constant, or an unprefixed constant */

			if (zend_constant_ct_subst(result, &constant_name->u.constant, 0 TSRMLS_CC)) {
				break;
			}

			zend_resolve_const_name(constant_name, &check_namespace TSRMLS_CC);

			if(!compound) {
				fetch_type |= IS_CONSTANT_UNQUALIFIED;
			}

			*result = *constant_name;
			result->u.constant.type = IS_CONSTANT | fetch_type;
			break;
		case ZEND_RT:
			compound = memchr(Z_STRVAL(constant_name->u.constant), '\\', Z_STRSIZE(constant_name->u.constant));

			zend_resolve_const_name(constant_name, &check_namespace TSRMLS_CC);

			if(zend_constant_ct_subst(result, &constant_name->u.constant, 1 TSRMLS_CC)) {
				break;
			}

			opline = get_next_op(CG(active_op_array) TSRMLS_CC);
			opline->opcode = ZEND_FETCH_CONSTANT;
			opline->result_type = IS_TMP_VAR;
			opline->result.var = get_temporary_variable(CG(active_op_array));
			GET_NODE(result, opline->result);
			SET_UNUSED(opline->op1);
			opline->op2_type = IS_CONST;
			if (compound) {
				/* the name is unambiguous */
				opline->extended_value = 0;
				opline->op2.constant = zend_add_const_name_literal(CG(active_op_array), &constant_name->u.constant, 0 TSRMLS_CC);
			} else {
				opline->extended_value = IS_CONSTANT_UNQUALIFIED;
				if (CG(current_namespace)) {
					opline->extended_value |= IS_CONSTANT_IN_NAMESPACE;
					opline->op2.constant = zend_add_const_name_literal(CG(active_op_array), &constant_name->u.constant, 1 TSRMLS_CC);
				} else {
					opline->op2.constant = zend_add_const_name_literal(CG(active_op_array), &constant_name->u.constant, 0 TSRMLS_CC);
				}
			}
			GET_CACHE_SLOT(opline->op2.constant);
			break;
	}
}
/* }}} */

void zend_do_shell_exec(znode *result, const znode *cmd TSRMLS_DC) /* {{{ */
{
	zend_op *opline = get_next_op(CG(active_op_array) TSRMLS_CC);

	switch (cmd->op_type) {
		case IS_CONST:
		case IS_TMP_VAR:
			opline->opcode = ZEND_SEND_VAL;
			break;
		default:
			opline->opcode = ZEND_SEND_VAR;
			break;
	}
	SET_NODE(opline->op1, cmd);
	opline->op2.opline_num = 1;
	opline->extended_value = ZEND_DO_FCALL;
	SET_UNUSED(opline->op2);

	/* FIXME: exception support not added to this op2 */
	opline = get_next_op(CG(active_op_array) TSRMLS_CC);
	opline->opcode = ZEND_DO_FCALL;
	opline->result.var = get_temporary_variable(CG(active_op_array));
	opline->result_type = IS_VAR;
	LITERAL_STRINGL(opline->op1, estrndup("shell_exec", sizeof("shell_exec")-1), sizeof("shell_exec")-1, 0);
	CALCULATE_LITERAL_HASH(opline->op1.constant);
	opline->op1_type = IS_CONST;
	GET_CACHE_SLOT(opline->op1.constant);
	opline->extended_value = 1;
	SET_UNUSED(opline->op2);
	opline->op2.num = CG(context).nested_calls;
	GET_NODE(result, opline->result);

	if (CG(context).nested_calls + 1 > CG(active_op_array)->nested_calls) {
		CG(active_op_array)->nested_calls = CG(context).nested_calls + 1;
	}
	if (CG(context).used_stack + 2 > CG(active_op_array)->used_stack) {
		CG(active_op_array)->used_stack = CG(context).used_stack + 2;
	}
}
/* }}} */

void zend_do_init_array(znode *result, const znode *expr, const znode *offset, zend_bool is_ref TSRMLS_DC) /* {{{ */
{
	zend_op *opline = get_next_op(CG(active_op_array) TSRMLS_CC);

	opline->opcode = ZEND_INIT_ARRAY;
	opline->result.var = get_temporary_variable(CG(active_op_array));
	opline->result_type = IS_TMP_VAR;
	GET_NODE(result, opline->result);
	if (expr) {
		SET_NODE(opline->op1, expr);
		if (offset) {
			SET_NODE(opline->op2, offset);
			if (opline->op2_type == IS_CONST && Z_TYPE(CONSTANT(opline->op2.constant)) == IS_STRING) {
				zend_uint_t index;
				int numeric = 0;

				ZEND_HANDLE_NUMERIC_EX(Z_STRVAL(CONSTANT(opline->op2.constant)), Z_STRSIZE(CONSTANT(opline->op2.constant))+1, index, numeric = 1);
				if (numeric) {
					zval_dtor(&CONSTANT(opline->op2.constant));
					ZVAL_LONG(&CONSTANT(opline->op2.constant), index);
				} else {
					CALCULATE_LITERAL_HASH(opline->op2.constant);
				}
			}
		} else {
			SET_UNUSED(opline->op2);
		}
	} else {
		SET_UNUSED(opline->op1);
		SET_UNUSED(opline->op2);
	}
	opline->extended_value = is_ref;
}
/* }}} */

void zend_do_add_array_element(znode *result, const znode *expr, const znode *offset, zend_bool is_ref TSRMLS_DC) /* {{{ */
{
	zend_op *opline = get_next_op(CG(active_op_array) TSRMLS_CC);

	opline->opcode = ZEND_ADD_ARRAY_ELEMENT;
	SET_NODE(opline->result, result);
	SET_NODE(opline->op1, expr);
	if (offset) {
		SET_NODE(opline->op2, offset);
		if (opline->op2_type == IS_CONST && Z_TYPE(CONSTANT(opline->op2.constant)) == IS_STRING) {
			zend_uint_t index;
			int numeric = 0;

			ZEND_HANDLE_NUMERIC_EX(Z_STRVAL(CONSTANT(opline->op2.constant)), Z_STRSIZE(CONSTANT(opline->op2.constant))+1, index, numeric = 1);
			if (numeric) {
				zval_dtor(&CONSTANT(opline->op2.constant));
				ZVAL_LONG(&CONSTANT(opline->op2.constant), index);
			} else {
				CALCULATE_LITERAL_HASH(opline->op2.constant);
			}
		}
	} else {
		SET_UNUSED(opline->op2);
	}
	opline->extended_value = is_ref;
}
/* }}} */

void zend_do_add_static_array_element(znode *result, znode *offset, const znode *expr) /* {{{ */
{
	zval *element;

	ALLOC_ZVAL(element);
	*element = expr->u.constant;
	if (offset) {
		switch (Z_TYPE(offset->u.constant) & IS_CONSTANT_TYPE_MASK) {
			case IS_CONSTANT:
				/* Ugly hack to denote that this value has a constant index */
				Z_TYPE_P(element) |= IS_CONSTANT_INDEX;
				Z_STRVAL(offset->u.constant) = erealloc(Z_STRVAL(offset->u.constant), Z_STRSIZE(offset->u.constant)+3);
				Z_STRVAL(offset->u.constant)[Z_STRSIZE(offset->u.constant)+1] = Z_TYPE(offset->u.constant);
				Z_STRVAL(offset->u.constant)[Z_STRSIZE(offset->u.constant)+2] = 0;
				zend_symtable_update(Z_ARRVAL(result->u.constant), Z_STRVAL(offset->u.constant), Z_STRSIZE(offset->u.constant)+3, &element, sizeof(zval *), NULL);
				zval_dtor(&offset->u.constant);
				break;
			case IS_CONSTANT_AST: {
				/* Another ugly hack to store the data about the AST in the array */
				char* key;
				int len = sizeof(zend_ast *);
				Z_TYPE_P(element) |= IS_CONSTANT_INDEX;

				key = emalloc(len + 2);
				*(zend_ast **)key = Z_AST(offset->u.constant);
				key[len] = Z_TYPE(offset->u.constant);
				key[len + 1] = 0;
				zend_symtable_update(Z_ARRVAL(result->u.constant), key, len + 2, &element, sizeof(zval *), NULL);
				efree(key);
				break;
			}
			case IS_STRING:
				zend_symtable_update(Z_ARRVAL(result->u.constant), Z_STRVAL(offset->u.constant), Z_STRSIZE(offset->u.constant)+1, &element, sizeof(zval *), NULL);
				zval_dtor(&offset->u.constant);
				break;
			case IS_NULL:
				zend_symtable_update(Z_ARRVAL(result->u.constant), "", 1, &element, sizeof(zval *), NULL);
				break;
			case IS_LONG:
			case IS_BOOL:
				zend_hash_index_update(Z_ARRVAL(result->u.constant), Z_LVAL(offset->u.constant), &element, sizeof(zval *), NULL);
				break;
			case IS_DOUBLE:
				zend_hash_index_update(Z_ARRVAL(result->u.constant), zend_dval_to_lval(Z_DVAL(offset->u.constant)), &element, sizeof(zval *), NULL);
				break;
			case IS_CONSTANT_ARRAY:
				zend_error(E_ERROR, "Illegal offset type");
				break;
		}
	} else {
		zend_hash_next_index_insert(Z_ARRVAL(result->u.constant), &element, sizeof(zval *), NULL);
	}
}
/* }}} */

void zend_do_add_list_element(const znode *element TSRMLS_DC) /* {{{ */
{
	list_llist_element lle;

	if (element) {
		zend_check_writable_variable(element);

		lle.var = *element;
		zend_llist_copy(&lle.dimensions, &CG(dimension_llist));
		zend_llist_prepend_element(&CG(list_llist), &lle);
	}
	(*((int *)CG(dimension_llist).tail->data))++;
}
/* }}} */

void zend_do_new_list_begin(TSRMLS_D) /* {{{ */
{
	int current_dimension = 0;
	zend_llist_add_element(&CG(dimension_llist), &current_dimension);
}
/* }}} */

void zend_do_new_list_end(TSRMLS_D) /* {{{ */
{
	zend_llist_remove_tail(&CG(dimension_llist));
	(*((int *)CG(dimension_llist).tail->data))++;
}
/* }}} */

void zend_do_list_init(TSRMLS_D) /* {{{ */
{
	zend_stack_push(&CG(list_stack), &CG(list_llist), sizeof(zend_llist));
	zend_stack_push(&CG(list_stack), &CG(dimension_llist), sizeof(zend_llist));
	zend_llist_init(&CG(list_llist), sizeof(list_llist_element), NULL, 0);
	zend_llist_init(&CG(dimension_llist), sizeof(int), NULL, 0);
	zend_do_new_list_begin(TSRMLS_C);
}
/* }}} */

void zend_do_list_end(znode *result, znode *expr TSRMLS_DC) /* {{{ */
{
	zend_llist_element *le;
	zend_llist_element *dimension;
	zend_op *opline;
	znode last_container;

	le = CG(list_llist).head;
	while (le) {
		zend_llist *tmp_dimension_llist = &((list_llist_element *)le->data)->dimensions;
		dimension = tmp_dimension_llist->head;
		while (dimension) {
			opline = get_next_op(CG(active_op_array) TSRMLS_CC);
			if (dimension == tmp_dimension_llist->head) { /* first */
				last_container = *expr;
				switch (expr->op_type) {
					case IS_VAR:
					case IS_CV:
						opline->opcode = ZEND_FETCH_DIM_R;
						break;
					case IS_TMP_VAR:
						opline->opcode = ZEND_FETCH_DIM_TMP_VAR;
						break;
					case IS_CONST: /* fetch_dim_tmp_var will handle this bogus fetch */
						zval_copy_ctor(&expr->u.constant);
						opline->opcode = ZEND_FETCH_DIM_TMP_VAR;
						break;
				}
				opline->extended_value |= ZEND_FETCH_ADD_LOCK;
			} else {
				opline->opcode = ZEND_FETCH_DIM_R;
			}
			opline->result_type = IS_VAR;
			opline->result.var = get_temporary_variable(CG(active_op_array));
			SET_NODE(opline->op1, &last_container);
			opline->op2_type = IS_CONST;
			LITERAL_LONG(opline->op2, *((int *) dimension->data));
			GET_NODE(&last_container, opline->result);
			dimension = dimension->next;
		}
		((list_llist_element *) le->data)->value = last_container;
		zend_llist_destroy(&((list_llist_element *) le->data)->dimensions);
		zend_do_assign(result, &((list_llist_element *) le->data)->var, &((list_llist_element *) le->data)->value TSRMLS_CC);
		zend_do_free(result TSRMLS_CC);
		le = le->next;
	}
	zend_llist_destroy(&CG(dimension_llist));
	zend_llist_destroy(&CG(list_llist));
	*result = *expr;
	{
		zend_llist *p;

		/* restore previous lists */
		zend_stack_top(&CG(list_stack), (void **) &p);
		CG(dimension_llist) = *p;
		zend_stack_del_top(&CG(list_stack));
		zend_stack_top(&CG(list_stack), (void **) &p);
		CG(list_llist) = *p;
		zend_stack_del_top(&CG(list_stack));
	}
}
/* }}} */

void zend_init_list(void *result, void *item TSRMLS_DC) /* {{{ */
{
	void** list = emalloc(sizeof(void*) * 2);

	list[0] = item;
	list[1] = NULL;

	*(void**)result = list;
}
/* }}} */

void zend_add_to_list(void *result, void *item TSRMLS_DC) /* {{{ */
{
	void** list = *(void**)result;
	size_t n = 0;

	if (list) {
		while (list[n]) {
			n++;
		}
	}

	list = erealloc(list, sizeof(void*) * (n+2));

	list[n]   = item;
	list[n+1] = NULL;

	*(void**)result = list;
}
/* }}} */

void zend_do_fetch_static_variable(znode *varname, const znode *static_assignment, int fetch_type TSRMLS_DC) /* {{{ */
{
	zval *tmp;
	zend_op *opline;
	znode lval;
	znode result;

	ALLOC_ZVAL(tmp);

	if (static_assignment) {
		*tmp = static_assignment->u.constant;
	} else {
		INIT_ZVAL(*tmp);
	}
	if (!CG(active_op_array)->static_variables) {
		if (CG(active_op_array)->scope) {
			CG(active_op_array)->scope->ce_flags |= ZEND_HAS_STATIC_IN_METHODS;
		}
		ALLOC_HASHTABLE(CG(active_op_array)->static_variables);
		zend_hash_init(CG(active_op_array)->static_variables, 2, NULL, ZVAL_PTR_DTOR, 0);
	}
	zend_hash_update(CG(active_op_array)->static_variables, Z_STRVAL(varname->u.constant), Z_STRSIZE(varname->u.constant)+1, &tmp, sizeof(zval *), NULL);

	if (varname->op_type == IS_CONST) {
		if (Z_TYPE(varname->u.constant) != IS_STRING) {
			convert_to_string(&varname->u.constant);
		}
	}

	opline = get_next_op(CG(active_op_array) TSRMLS_CC);
	opline->opcode = (fetch_type == ZEND_FETCH_LEXICAL) ? ZEND_FETCH_R : ZEND_FETCH_W;		/* the default mode must be Write, since fetch_simple_variable() is used to define function arguments */
	opline->result_type = IS_VAR;
	opline->result.var = get_temporary_variable(CG(active_op_array));
	SET_NODE(opline->op1, varname);
	if (opline->op1_type == IS_CONST) {
		CALCULATE_LITERAL_HASH(opline->op1.constant);
	}
	SET_UNUSED(opline->op2);
	opline->extended_value = ZEND_FETCH_STATIC;
	GET_NODE(&result, opline->result);

	if (varname->op_type == IS_CONST) {
		zval_copy_ctor(&varname->u.constant);
	}
	fetch_simple_variable(&lval, varname, 0 TSRMLS_CC); /* Relies on the fact that the default fetch is BP_VAR_W */

	if (fetch_type == ZEND_FETCH_LEXICAL) {
		znode dummy;

		zend_do_begin_variable_parse(TSRMLS_C);
		zend_do_assign(&dummy, &lval, &result TSRMLS_CC);
		zend_do_free(&dummy TSRMLS_CC);
	} else {
		zend_do_assign_ref(NULL, &lval, &result TSRMLS_CC);
	}
	CG(active_op_array)->opcodes[CG(active_op_array)->last-1].result_type |= EXT_TYPE_UNUSED;
}
/* }}} */

void zend_do_fetch_lexical_variable(znode *varname, zend_bool is_ref TSRMLS_DC) /* {{{ */
{
	znode value;

	if (Z_STRSIZE(varname->u.constant) == sizeof("this") - 1 &&
	    memcmp(Z_STRVAL(varname->u.constant), "this", sizeof("this") - 1) == 0) {
		zend_error_noreturn(E_COMPILE_ERROR, "Cannot use $this as lexical variable");
		return;
	}

	value.op_type = IS_CONST;
	ZVAL_NULL(&value.u.constant);
	Z_TYPE(value.u.constant) |= is_ref ? IS_LEXICAL_REF : IS_LEXICAL_VAR;
	Z_SET_REFCOUNT_P(&value.u.constant, 1);
	Z_UNSET_ISREF_P(&value.u.constant);

	zend_do_fetch_static_variable(varname, &value, is_ref ? ZEND_FETCH_STATIC : ZEND_FETCH_LEXICAL TSRMLS_CC);
}
/* }}} */

void zend_do_fetch_global_variable(znode *varname, const znode *static_assignment, int fetch_type TSRMLS_DC) /* {{{ */
{
	zend_op *opline;
	znode lval;
	znode result;

	if (varname->op_type == IS_CONST) {
		if (Z_TYPE(varname->u.constant) != IS_STRING) {
			convert_to_string(&varname->u.constant);
		}
	}

	opline = get_next_op(CG(active_op_array) TSRMLS_CC);
	opline->opcode = ZEND_FETCH_W;		/* the default mode must be Write, since fetch_simple_variable() is used to define function arguments */
	opline->result_type = IS_VAR;
	opline->result.var = get_temporary_variable(CG(active_op_array));
	SET_NODE(opline->op1, varname);
	if (opline->op1_type == IS_CONST) {
		CALCULATE_LITERAL_HASH(opline->op1.constant);
	}
	SET_UNUSED(opline->op2);
	opline->extended_value = fetch_type;
	GET_NODE(&result, opline->result);

	if (varname->op_type == IS_CONST) {
		zval_copy_ctor(&varname->u.constant);
	}
	fetch_simple_variable(&lval, varname, 0 TSRMLS_CC); /* Relies on the fact that the default fetch is BP_VAR_W */

	zend_do_assign_ref(NULL, &lval, &result TSRMLS_CC);
	CG(active_op_array)->opcodes[CG(active_op_array)->last-1].result_type |= EXT_TYPE_UNUSED;
}
/* }}} */

void zend_do_cast(znode *result, const znode *expr, int type TSRMLS_DC) /* {{{ */
{
	zend_op *opline = get_next_op(CG(active_op_array) TSRMLS_CC);

	opline->opcode = ZEND_CAST;
	opline->result_type = IS_TMP_VAR;
	opline->result.var = get_temporary_variable(CG(active_op_array));
	SET_NODE(opline->op1, expr);
	SET_UNUSED(opline->op2);
	opline->extended_value = type;
	GET_NODE(result, opline->result);
}
/* }}} */

void zend_do_include_or_eval(int type, znode *result, const znode *op1 TSRMLS_DC) /* {{{ */
{
	zend_do_extended_fcall_begin(TSRMLS_C);
	{
		zend_op *opline = get_next_op(CG(active_op_array) TSRMLS_CC);

		opline->opcode = ZEND_INCLUDE_OR_EVAL;
		opline->result_type = IS_VAR;
		opline->result.var = get_temporary_variable(CG(active_op_array));
		SET_NODE(opline->op1, op1);
		SET_UNUSED(opline->op2);
		opline->extended_value = type;
		GET_NODE(result, opline->result);
	}
	zend_do_extended_fcall_end(TSRMLS_C);
}
/* }}} */

void zend_do_indirect_references(znode *result, const znode *num_references, znode *variable TSRMLS_DC) /* {{{ */
{
	int i;

	zend_do_end_variable_parse(variable, BP_VAR_R, 0 TSRMLS_CC);
	for (i=1; i<Z_LVAL(num_references->u.constant); i++) {
		fetch_simple_variable_ex(result, variable, 0, ZEND_FETCH_R TSRMLS_CC);
		*variable = *result;
	}
	zend_do_begin_variable_parse(TSRMLS_C);
	fetch_simple_variable(result, variable, 1 TSRMLS_CC);
	/* there is a chance someone is accessing $this */
	if (CG(active_op_array)->scope && CG(active_op_array)->this_var == -1) {
		CG(active_op_array)->this_var = lookup_cv(CG(active_op_array), estrndup("this", sizeof("this")-1), sizeof("this")-1, THIS_HASHVAL TSRMLS_CC);
	}
}
/* }}} */

void zend_do_unset(const znode *variable TSRMLS_DC) /* {{{ */
{
	zend_op *last_op;

	zend_check_writable_variable(variable);

	if (variable->op_type == IS_CV) {
		zend_op *opline = get_next_op(CG(active_op_array) TSRMLS_CC);
		opline->opcode = ZEND_UNSET_VAR;
		SET_NODE(opline->op1, variable);
		SET_UNUSED(opline->op2);
		SET_UNUSED(opline->result);
		opline->extended_value = ZEND_FETCH_LOCAL | ZEND_QUICK_SET;
	} else {
		last_op = &CG(active_op_array)->opcodes[get_next_op_number(CG(active_op_array))-1];

		switch (last_op->opcode) {
			case ZEND_FETCH_UNSET:
				last_op->opcode = ZEND_UNSET_VAR;
				SET_UNUSED(last_op->result);
				break;
			case ZEND_FETCH_DIM_UNSET:
				last_op->opcode = ZEND_UNSET_DIM;
				SET_UNUSED(last_op->result);
				break;
			case ZEND_FETCH_OBJ_UNSET:
				last_op->opcode = ZEND_UNSET_OBJ;
				SET_UNUSED(last_op->result);
				break;

		}
	}
}
/* }}} */

void zend_do_isset_or_isempty(int type, znode *result, znode *variable TSRMLS_DC) /* {{{ */
{
	zend_op *last_op;

	zend_do_end_variable_parse(variable, BP_VAR_IS, 0 TSRMLS_CC);

	if (zend_is_function_or_method_call(variable)) {
		if (type == ZEND_ISEMPTY) {
			/* empty(func()) can be transformed to !func() */
			zend_do_unary_op(ZEND_BOOL_NOT, result, variable TSRMLS_CC);
		} else {
			zend_error_noreturn(E_COMPILE_ERROR, "Cannot use isset() on the result of a function call (you can use \"null !== func()\" instead)");
		}

		return;
	}

	if (variable->op_type == IS_CV) {
		last_op = get_next_op(CG(active_op_array) TSRMLS_CC);
		last_op->opcode = ZEND_ISSET_ISEMPTY_VAR;
		SET_NODE(last_op->op1, variable);
		SET_UNUSED(last_op->op2);
		last_op->result.var = get_temporary_variable(CG(active_op_array));
		last_op->extended_value = ZEND_FETCH_LOCAL | ZEND_QUICK_SET;
	} else {
		last_op = &CG(active_op_array)->opcodes[get_next_op_number(CG(active_op_array))-1];

		switch (last_op->opcode) {
			case ZEND_FETCH_IS:
				last_op->opcode = ZEND_ISSET_ISEMPTY_VAR;
				break;
			case ZEND_FETCH_DIM_IS:
				last_op->opcode = ZEND_ISSET_ISEMPTY_DIM_OBJ;
				break;
			case ZEND_FETCH_OBJ_IS:
				last_op->opcode = ZEND_ISSET_ISEMPTY_PROP_OBJ;
				break;
		}
	}
	last_op->result_type = IS_TMP_VAR;
	last_op->extended_value |= type;

	GET_NODE(result, last_op->result);
}
/* }}} */

void zend_do_instanceof(znode *result, const znode *expr, const znode *class_znode, int type TSRMLS_DC) /* {{{ */
{
	int last_op_number = get_next_op_number(CG(active_op_array));
	zend_op *opline;

	if (last_op_number > 0) {
		opline = &CG(active_op_array)->opcodes[last_op_number-1];
		if (opline->opcode == ZEND_FETCH_CLASS) {
			opline->extended_value |= ZEND_FETCH_CLASS_NO_AUTOLOAD;
		}
	}

	if (expr->op_type == IS_CONST) {
		zend_error_noreturn(E_COMPILE_ERROR, "instanceof expects an object instance, constant given");
	}

	opline = get_next_op(CG(active_op_array) TSRMLS_CC);
	opline->opcode = ZEND_INSTANCEOF;
	opline->result_type = IS_TMP_VAR;
	opline->result.var = get_temporary_variable(CG(active_op_array));
	SET_NODE(opline->op1, expr);

	SET_NODE(opline->op2, class_znode);

	GET_NODE(result, opline->result);
}
/* }}} */

void zend_do_foreach_begin(znode *foreach_token, znode *open_brackets_token, znode *array, znode *as_token, int variable TSRMLS_DC) /* {{{ */
{
	zend_op *opline;
	zend_bool is_variable;
	zend_op dummy_opline;

	if (variable) {
		if (zend_is_function_or_method_call(array)) {
			is_variable = 0;
		} else {
			is_variable = 1;
		}
		/* save the location of FETCH_W instruction(s) */
		open_brackets_token->u.op.opline_num = get_next_op_number(CG(active_op_array));
		zend_do_end_variable_parse(array, BP_VAR_W, 0 TSRMLS_CC);
	} else {
		is_variable = 0;
		open_brackets_token->u.op.opline_num = get_next_op_number(CG(active_op_array));
	}

	/* save the location of FE_RESET */
	foreach_token->u.op.opline_num = get_next_op_number(CG(active_op_array));

	opline = get_next_op(CG(active_op_array) TSRMLS_CC);

	/* Preform array reset */
	opline->opcode = ZEND_FE_RESET;
	opline->result_type = IS_VAR;
	opline->result.var = get_temporary_variable(CG(active_op_array));
	SET_NODE(opline->op1, array);
	SET_UNUSED(opline->op2);
	opline->extended_value = is_variable ? ZEND_FE_RESET_VARIABLE : 0;

	COPY_NODE(dummy_opline.result, opline->result);
	zend_stack_push(&CG(foreach_copy_stack), (void *) &dummy_opline, sizeof(zend_op));

	/* save the location of FE_FETCH */
	as_token->u.op.opline_num = get_next_op_number(CG(active_op_array));

	opline = get_next_op(CG(active_op_array) TSRMLS_CC);
	opline->opcode = ZEND_FE_FETCH;
	opline->result_type = IS_VAR;
	opline->result.var = get_temporary_variable(CG(active_op_array));
	COPY_NODE(opline->op1, dummy_opline.result);
	opline->extended_value = 0;
	SET_UNUSED(opline->op2);

	opline = get_next_op(CG(active_op_array) TSRMLS_CC);
	opline->opcode = ZEND_OP_DATA;
	SET_UNUSED(opline->op1);
	SET_UNUSED(opline->op2);
	SET_UNUSED(opline->result);
}
/* }}} */

void zend_do_foreach_cont(znode *foreach_token, const znode *open_brackets_token, const znode *as_token, znode *value, znode *key TSRMLS_DC) /* {{{ */
{
	zend_op *opline;
	znode dummy, value_node;
	zend_bool assign_by_ref=0;

	opline = &CG(active_op_array)->opcodes[as_token->u.op.opline_num];
	if (key->op_type != IS_UNUSED) {
		znode *tmp;

		/* switch between the key and value... */
		tmp = key;
		key = value;
		value = tmp;

		/* Mark extended_value in case both key and value are being used */
		opline->extended_value |= ZEND_FE_FETCH_WITH_KEY;
	}

	if ((key->op_type != IS_UNUSED)) {
		if (key->EA & ZEND_PARSED_REFERENCE_VARIABLE) {
			zend_error_noreturn(E_COMPILE_ERROR, "Key element cannot be a reference");
		}
		if (key->EA & ZEND_PARSED_LIST_EXPR) {
			zend_error_noreturn(E_COMPILE_ERROR, "Cannot use list as key element");
		}
	}

	if (value->EA & ZEND_PARSED_REFERENCE_VARIABLE) {
		assign_by_ref = 1;

		/* Mark extended_value for assign-by-reference */
		opline->extended_value |= ZEND_FE_FETCH_BYREF;
		CG(active_op_array)->opcodes[foreach_token->u.op.opline_num].extended_value |= ZEND_FE_RESET_REFERENCE;
	} else {
		zend_op *fetch = &CG(active_op_array)->opcodes[foreach_token->u.op.opline_num];
		zend_op	*end = &CG(active_op_array)->opcodes[open_brackets_token->u.op.opline_num];

		/* Change "write context" into "read context" */
		fetch->extended_value = 0;  /* reset ZEND_FE_RESET_VARIABLE */
		while (fetch != end) {
			--fetch;
			if (fetch->opcode == ZEND_FETCH_DIM_W && fetch->op2_type == IS_UNUSED) {
				zend_error_noreturn(E_COMPILE_ERROR, "Cannot use [] for reading");
			}
			if (fetch->opcode == ZEND_SEPARATE) {
				MAKE_NOP(fetch);
			} else {
				fetch->opcode -= 3; /* FETCH_W -> FETCH_R */
			}
		}
	}

	GET_NODE(&value_node, opline->result);

	if (value->EA & ZEND_PARSED_LIST_EXPR) {
		if (!CG(list_llist).head) {
			zend_error_noreturn(E_COMPILE_ERROR, "Cannot use empty list");
		}
		zend_do_list_end(&dummy, &value_node TSRMLS_CC);
		zend_do_free(&dummy TSRMLS_CC);
	} else {
		if (assign_by_ref) {
			zend_do_end_variable_parse(value, BP_VAR_W, 0 TSRMLS_CC);
			/* Mark FE_FETCH as IS_VAR as it holds the data directly as a value */
			zend_do_assign_ref(NULL, value, &value_node TSRMLS_CC);
		} else {
			zend_do_assign(&dummy, value, &value_node TSRMLS_CC);
			zend_do_free(&dummy TSRMLS_CC);
		}
	}

	if (key->op_type != IS_UNUSED) {
		znode key_node;

		opline = &CG(active_op_array)->opcodes[as_token->u.op.opline_num+1];
		opline->result_type = IS_TMP_VAR;
		opline->result.opline_num = get_temporary_variable(CG(active_op_array));
		GET_NODE(&key_node, opline->result);

		zend_do_assign(&dummy, key, &key_node TSRMLS_CC);
		zend_do_free(&dummy TSRMLS_CC);
	}

	do_begin_loop(TSRMLS_C);
	INC_BPC(CG(active_op_array));
}
/* }}} */

void zend_do_foreach_end(const znode *foreach_token, const znode *as_token TSRMLS_DC) /* {{{ */
{
	zend_op *container_ptr;
	zend_op *opline = get_next_op(CG(active_op_array) TSRMLS_CC);

	opline->opcode = ZEND_JMP;
	opline->op1.opline_num = as_token->u.op.opline_num;
	SET_UNUSED(opline->op1);
	SET_UNUSED(opline->op2);

	CG(active_op_array)->opcodes[foreach_token->u.op.opline_num].op2.opline_num = get_next_op_number(CG(active_op_array)); /* FE_RESET */
	CG(active_op_array)->opcodes[as_token->u.op.opline_num].op2.opline_num = get_next_op_number(CG(active_op_array)); /* FE_FETCH */

	do_end_loop(as_token->u.op.opline_num, 1 TSRMLS_CC);

	zend_stack_top(&CG(foreach_copy_stack), (void **) &container_ptr);
	generate_free_foreach_copy(container_ptr TSRMLS_CC);
	zend_stack_del_top(&CG(foreach_copy_stack));

	DEC_BPC(CG(active_op_array));
}
/* }}} */

void zend_do_declare_begin(TSRMLS_D) /* {{{ */
{
	zend_stack_push(&CG(declare_stack), &CG(declarables), sizeof(zend_declarables));
}
/* }}} */

void zend_do_declare_stmt(znode *var, znode *val TSRMLS_DC) /* {{{ */
{
	if (!zend_binary_strcasecmp(Z_STRVAL(var->u.constant), Z_STRSIZE(var->u.constant), "ticks", sizeof("ticks")-1)) {
		convert_to_long(&val->u.constant);
		CG(declarables).ticks = val->u.constant;
	} else if (!zend_binary_strcasecmp(Z_STRVAL(var->u.constant), Z_STRSIZE(var->u.constant), "encoding", sizeof("encoding")-1)) {
		if ((Z_TYPE(val->u.constant) & IS_CONSTANT_TYPE_MASK) == IS_CONSTANT) {
			zend_error_noreturn(E_COMPILE_ERROR, "Cannot use constants as encoding");
		}

		/*
		 * Check that the pragma comes before any opcodes. If the compilation
		 * got as far as this, the previous portion of the script must have been
		 * parseable according to the .ini script_encoding setting. We still
		 * want to tell them to put declare() at the top.
		 */
		{
			int num = CG(active_op_array)->last;
			/* ignore ZEND_EXT_STMT and ZEND_TICKS */
			while (num > 0 &&
			       (CG(active_op_array)->opcodes[num-1].opcode == ZEND_EXT_STMT ||
			        CG(active_op_array)->opcodes[num-1].opcode == ZEND_TICKS)) {
				--num;
			}

			if (num > 0) {
				zend_error_noreturn(E_COMPILE_ERROR, "Encoding declaration pragma must be the very first statement in the script");
			}
		}

		if (CG(multibyte)) {
			const zend_encoding *new_encoding, *old_encoding;
			zend_encoding_filter old_input_filter;

			CG(encoding_declared) = 1;

			convert_to_string(&val->u.constant);
			new_encoding = zend_multibyte_fetch_encoding(Z_STRVAL(val->u.constant) TSRMLS_CC);
			if (!new_encoding) {
				zend_error(E_COMPILE_WARNING, "Unsupported encoding [%s]", Z_STRVAL(val->u.constant));
			} else {
				old_input_filter = LANG_SCNG(input_filter);
				old_encoding = LANG_SCNG(script_encoding);
				zend_multibyte_set_filter(new_encoding TSRMLS_CC);

				/* need to re-scan if input filter changed */
				if (old_input_filter != LANG_SCNG(input_filter) ||
					 (old_input_filter && new_encoding != old_encoding)) {
					zend_multibyte_yyinput_again(old_input_filter, old_encoding TSRMLS_CC);
				}
			}
		} else {
			zend_error(E_COMPILE_WARNING, "declare(encoding=...) ignored because Zend multibyte feature is turned off by settings");
		}
		zval_dtor(&val->u.constant);
	} else {
		zend_error(E_COMPILE_WARNING, "Unsupported declare '%s'", Z_STRVAL(var->u.constant));
		zval_dtor(&val->u.constant);
	}
	zval_dtor(&var->u.constant);
}
/* }}} */

void zend_do_declare_end(const znode *declare_token TSRMLS_DC) /* {{{ */
{
	zend_declarables *declarables;

	zend_stack_top(&CG(declare_stack), (void **) &declarables);
	/* We should restore if there was more than (current - start) - (ticks?1:0) opcodes */
	if ((get_next_op_number(CG(active_op_array)) - declare_token->u.op.opline_num) - ((Z_LVAL(CG(declarables).ticks))?1:0)) {
		CG(declarables) = *declarables;
	}
}
/* }}} */

void zend_do_exit(znode *result, const znode *message TSRMLS_DC) /* {{{ */
{
	zend_op *opline = get_next_op(CG(active_op_array) TSRMLS_CC);

	opline->opcode = ZEND_EXIT;
	SET_NODE(opline->op1, message);
	SET_UNUSED(opline->op2);

	result->op_type = IS_CONST;
	Z_TYPE(result->u.constant) = IS_BOOL;
	Z_LVAL(result->u.constant) = 1;
}
/* }}} */

void zend_do_begin_silence(znode *strudel_token TSRMLS_DC) /* {{{ */
{
	zend_op *opline = get_next_op(CG(active_op_array) TSRMLS_CC);

	opline->opcode = ZEND_BEGIN_SILENCE;
	opline->result_type = IS_TMP_VAR;
	opline->result.var = get_temporary_variable(CG(active_op_array));
	SET_UNUSED(opline->op1);
	SET_UNUSED(opline->op2);
	GET_NODE(strudel_token, opline->result);
}
/* }}} */

void zend_do_end_silence(const znode *strudel_token TSRMLS_DC) /* {{{ */
{
	zend_op *opline = get_next_op(CG(active_op_array) TSRMLS_CC);

	opline->opcode = ZEND_END_SILENCE;
	SET_NODE(opline->op1, strudel_token);
	SET_UNUSED(opline->op2);
}
/* }}} */

void zend_do_jmp_set(const znode *value, znode *jmp_token, znode *colon_token TSRMLS_DC) /* {{{ */
{
	int op_number = get_next_op_number(CG(active_op_array));
	zend_op *opline = get_next_op(CG(active_op_array) TSRMLS_CC);

	if (value->op_type == IS_VAR || value->op_type == IS_CV) {
		opline->opcode = ZEND_JMP_SET_VAR;
		opline->result_type = IS_VAR;
	} else {
		opline->opcode = ZEND_JMP_SET;
		opline->result_type = IS_TMP_VAR;
	}
	opline->result.var = get_temporary_variable(CG(active_op_array));
	SET_NODE(opline->op1, value);
	SET_UNUSED(opline->op2);

	GET_NODE(colon_token, opline->result);

	jmp_token->u.op.opline_num = op_number;

	INC_BPC(CG(active_op_array));
}
/* }}} */

void zend_do_jmp_set_else(znode *result, const znode *false_value, const znode *jmp_token, const znode *colon_token TSRMLS_DC) /* {{{ */
{
	zend_op *opline = get_next_op(CG(active_op_array) TSRMLS_CC);

	SET_NODE(opline->result, colon_token);
	if (colon_token->op_type == IS_TMP_VAR) {
		if (false_value->op_type == IS_VAR || false_value->op_type == IS_CV) {
			CG(active_op_array)->opcodes[jmp_token->u.op.opline_num].opcode = ZEND_JMP_SET_VAR;
			CG(active_op_array)->opcodes[jmp_token->u.op.opline_num].result_type = IS_VAR;
			opline->opcode = ZEND_QM_ASSIGN_VAR;
			opline->result_type = IS_VAR;
		} else {
			opline->opcode = ZEND_QM_ASSIGN;
		}
	} else {
		opline->opcode = ZEND_QM_ASSIGN_VAR;
	}
	opline->extended_value = 0;
	SET_NODE(opline->op1, false_value);
	SET_UNUSED(opline->op2);

	GET_NODE(result, opline->result);

	CG(active_op_array)->opcodes[jmp_token->u.op.opline_num].op2.opline_num = get_next_op_number(CG(active_op_array));

	DEC_BPC(CG(active_op_array));
}
/* }}} */

void zend_do_begin_qm_op(const znode *cond, znode *qm_token TSRMLS_DC) /* {{{ */
{
	int jmpz_op_number = get_next_op_number(CG(active_op_array));
	zend_op *opline;

	opline = get_next_op(CG(active_op_array) TSRMLS_CC);

	opline->opcode = ZEND_JMPZ;
	SET_NODE(opline->op1, cond);
	SET_UNUSED(opline->op2);
	opline->op2.opline_num = jmpz_op_number;
	GET_NODE(qm_token, opline->op2);

	INC_BPC(CG(active_op_array));
}
/* }}} */

void zend_do_qm_true(const znode *true_value, znode *qm_token, znode *colon_token TSRMLS_DC) /* {{{ */
{
	zend_op *opline = get_next_op(CG(active_op_array) TSRMLS_CC);

	CG(active_op_array)->opcodes[qm_token->u.op.opline_num].op2.opline_num = get_next_op_number(CG(active_op_array))+1; /* jmp over the ZEND_JMP */

	if (true_value->op_type == IS_VAR || true_value->op_type == IS_CV) {
		opline->opcode = ZEND_QM_ASSIGN_VAR;
		opline->result_type = IS_VAR;
	} else {
		opline->opcode = ZEND_QM_ASSIGN;
		opline->result_type = IS_TMP_VAR;
	}
	opline->result.var = get_temporary_variable(CG(active_op_array));
	SET_NODE(opline->op1, true_value);
	SET_UNUSED(opline->op2);

	GET_NODE(qm_token, opline->result);
	colon_token->u.op.opline_num = get_next_op_number(CG(active_op_array));

	opline = get_next_op(CG(active_op_array) TSRMLS_CC);
	opline->opcode = ZEND_JMP;
	SET_UNUSED(opline->op1);
	SET_UNUSED(opline->op2);
}
/* }}} */

void zend_do_qm_false(znode *result, const znode *false_value, const znode *qm_token, const znode *colon_token TSRMLS_DC) /* {{{ */
{
	zend_op *opline = get_next_op(CG(active_op_array) TSRMLS_CC);

	SET_NODE(opline->result, qm_token);
	if (qm_token->op_type == IS_TMP_VAR) {
		if (false_value->op_type == IS_VAR || false_value->op_type == IS_CV) {
			CG(active_op_array)->opcodes[colon_token->u.op.opline_num - 1].opcode = ZEND_QM_ASSIGN_VAR;
			CG(active_op_array)->opcodes[colon_token->u.op.opline_num - 1].result_type = IS_VAR;
			opline->opcode = ZEND_QM_ASSIGN_VAR;
			opline->result_type = IS_VAR;
		} else {
			opline->opcode = ZEND_QM_ASSIGN;
		}
	} else {
		opline->opcode = ZEND_QM_ASSIGN_VAR;
	}
	SET_NODE(opline->op1, false_value);
	SET_UNUSED(opline->op2);

	CG(active_op_array)->opcodes[colon_token->u.op.opline_num].op1.opline_num = get_next_op_number(CG(active_op_array));

	GET_NODE(result, opline->result);

	DEC_BPC(CG(active_op_array));
}
/* }}} */

void zend_do_extended_info(TSRMLS_D) /* {{{ */
{
	zend_op *opline;

	if (!(CG(compiler_options) & ZEND_COMPILE_EXTENDED_INFO)) {
		return;
	}

	opline = get_next_op(CG(active_op_array) TSRMLS_CC);

	opline->opcode = ZEND_EXT_STMT;
	SET_UNUSED(opline->op1);
	SET_UNUSED(opline->op2);
}
/* }}} */

void zend_do_extended_fcall_begin(TSRMLS_D) /* {{{ */
{
	zend_op *opline;

	if (!(CG(compiler_options) & ZEND_COMPILE_EXTENDED_INFO)) {
		return;
	}

	opline = get_next_op(CG(active_op_array) TSRMLS_CC);

	opline->opcode = ZEND_EXT_FCALL_BEGIN;
	SET_UNUSED(opline->op1);
	SET_UNUSED(opline->op2);
}
/* }}} */

void zend_do_extended_fcall_end(TSRMLS_D) /* {{{ */
{
	zend_op *opline;

	if (!(CG(compiler_options) & ZEND_COMPILE_EXTENDED_INFO)) {
		return;
	}

	opline = get_next_op(CG(active_op_array) TSRMLS_CC);

	opline->opcode = ZEND_EXT_FCALL_END;
	SET_UNUSED(opline->op1);
	SET_UNUSED(opline->op2);
}
/* }}} */

void zend_do_ticks(TSRMLS_D) /* {{{ */
{
	zend_op *opline = get_next_op(CG(active_op_array) TSRMLS_CC);

	opline->opcode = ZEND_TICKS;
	SET_UNUSED(opline->op1);
	SET_UNUSED(opline->op2);
	opline->extended_value = Z_LVAL(CG(declarables).ticks);
}
/* }}} */

zend_bool zend_is_auto_global_quick(const char *name, zend_str_size_uint name_len, zend_uint_t hash TSRMLS_DC) /* {{{ */
{
	zend_auto_global *auto_global;

	if (zend_hash_quick_find(CG(auto_globals), name, name_len+1, hash, (void **) &auto_global)==SUCCESS) {
		if (auto_global->armed) {
			auto_global->armed = auto_global->auto_global_callback(auto_global->name, auto_global->name_len TSRMLS_CC);
		}
		return 1;
	}
	return 0;
}
/* }}} */

zend_bool zend_is_auto_global(const char *name, zend_str_size_uint name_len TSRMLS_DC) /* {{{ */
{
	return zend_is_auto_global_quick(name, name_len, zend_hash_func(name, name_len+1) TSRMLS_CC);
}
/* }}} */

int zend_register_auto_global(const char *name, zend_str_size_uint name_len, zend_bool jit, zend_auto_global_callback auto_global_callback TSRMLS_DC) /* {{{ */
{
	zend_auto_global auto_global;

	auto_global.name = zend_new_interned_string((char*)name, name_len + 1, 0 TSRMLS_CC);
	auto_global.name_len = name_len;
	auto_global.auto_global_callback = auto_global_callback;
	auto_global.jit = jit;

	return zend_hash_add(CG(auto_globals), name, name_len+1, &auto_global, sizeof(zend_auto_global), NULL);
}
/* }}} */

static int zend_auto_global_init(zend_auto_global *auto_global TSRMLS_DC) /* {{{ */
{
	if (auto_global->jit) {
		auto_global->armed = 1;
	} else if (auto_global->auto_global_callback) {
		auto_global->armed = auto_global->auto_global_callback(auto_global->name, auto_global->name_len TSRMLS_CC);
	} else {
		auto_global->armed = 0;
	}
	return 0;
}
/* }}} */

ZEND_API void zend_activate_auto_globals(TSRMLS_D) /* {{{ */
{
	zend_hash_apply(CG(auto_globals), (apply_func_t) zend_auto_global_init TSRMLS_CC);
}
/* }}} */

int zendlex(znode *zendlval TSRMLS_DC) /* {{{ */
{
	int retval;

	if (CG(increment_lineno)) {
		CG(zend_lineno)++;
		CG(increment_lineno) = 0;
	}

again:
	Z_TYPE(zendlval->u.constant) = IS_LONG;
	retval = lex_scan(&zendlval->u.constant TSRMLS_CC);
	switch (retval) {
		case T_COMMENT:
		case T_DOC_COMMENT:
		case T_OPEN_TAG:
		case T_WHITESPACE:
			goto again;

		case T_CLOSE_TAG:
			if (LANG_SCNG(yy_text)[LANG_SCNG(yy_leng)-1] != '>') {
				CG(increment_lineno) = 1;
			}
			if (CG(has_bracketed_namespaces) && !CG(in_namespace)) {
				goto again;
			}
			retval = ';'; /* implicit ; */
			break;
		case T_OPEN_TAG_WITH_ECHO:
			retval = T_ECHO;
			break;
	}

	INIT_PZVAL(&zendlval->u.constant);
	zendlval->op_type = IS_CONST;
	return retval;
}
/* }}} */

ZEND_API void zend_initialize_class_data(zend_class_entry *ce, zend_bool nullify_handlers TSRMLS_DC) /* {{{ */
{
	zend_bool persistent_hashes = (ce->type == ZEND_INTERNAL_CLASS) ? 1 : 0;
	dtor_func_t zval_ptr_dtor_func = ((persistent_hashes) ? ZVAL_INTERNAL_PTR_DTOR : ZVAL_PTR_DTOR);

	ce->refcount = 1;
	ce->ce_flags = 0;

	ce->default_properties_table = NULL;
	ce->default_static_members_table = NULL;
	zend_hash_init_ex(&ce->properties_info, 0, NULL, (dtor_func_t) (persistent_hashes ? zend_destroy_property_info_internal : zend_destroy_property_info), persistent_hashes, 0);
	zend_hash_init_ex(&ce->constants_table, 0, NULL, zval_ptr_dtor_func, persistent_hashes, 0);
	zend_hash_init_ex(&ce->function_table, 0, NULL, ZEND_FUNCTION_DTOR, persistent_hashes, 0);

	if (ce->type == ZEND_INTERNAL_CLASS) {
#ifdef ZTS
		int n = zend_hash_num_elements(CG(class_table));

		if (CG(static_members_table) && n >= CG(last_static_member)) {
			/* Support for run-time declaration: dl() */
			CG(last_static_member) = n+1;
			CG(static_members_table) = realloc(CG(static_members_table), (n+1)*sizeof(zval**));
			CG(static_members_table)[n] = NULL;
		}
		ce->static_members_table = (zval**)(zend_intptr_t)n;
#else
		ce->static_members_table = NULL;
#endif
	} else {
		ce->static_members_table = ce->default_static_members_table;
		ce->info.user.doc_comment = NULL;
		ce->info.user.doc_comment_len = 0;
	}

	ce->default_properties_count = 0;
	ce->default_static_members_count = 0;

	if (nullify_handlers) {
		ce->constructor = NULL;
		ce->destructor = NULL;
		ce->clone = NULL;
		ce->__get = NULL;
		ce->__set = NULL;
		ce->__unset = NULL;
		ce->__isset = NULL;
		ce->__call = NULL;
		ce->__callstatic = NULL;
		ce->__tostring = NULL;
		ce->create_object = NULL;
		ce->get_iterator = NULL;
		ce->iterator_funcs.funcs = NULL;
		ce->interface_gets_implemented = NULL;
		ce->get_static_method = NULL;
		ce->parent = NULL;
		ce->num_interfaces = 0;
		ce->interfaces = NULL;
		ce->num_traits = 0;
		ce->traits = NULL;
		ce->trait_aliases = NULL;
		ce->trait_precedences = NULL;
		ce->serialize = NULL;
		ce->unserialize = NULL;
		ce->serialize_func = NULL;
		ce->unserialize_func = NULL;
		if (ce->type == ZEND_INTERNAL_CLASS) {
			ce->info.internal.module = NULL;
			ce->info.internal.builtin_functions = NULL;
		}
	}
}
/* }}} */

int zend_get_class_fetch_type(const char *class_name, zend_str_size_uint class_name_len) /* {{{ */
{
	if ((class_name_len == sizeof("self")-1) &&
		!strncasecmp(class_name, "self", sizeof("self")-1)) {
		return ZEND_FETCH_CLASS_SELF;
	} else if ((class_name_len == sizeof("parent")-1) &&
		!strncasecmp(class_name, "parent", sizeof("parent")-1)) {
		return ZEND_FETCH_CLASS_PARENT;
	} else if ((class_name_len == sizeof("static")-1) &&
		!strncasecmp(class_name, "static", sizeof("static")-1)) {
		return ZEND_FETCH_CLASS_STATIC;
	} else {
		return ZEND_FETCH_CLASS_DEFAULT;
	}
}
/* }}} */

ZEND_API const char* zend_get_compiled_variable_name(const zend_op_array *op_array, zend_uint var, zend_str_size_int* name_len) /* {{{ */
{
	if (name_len) {
		*name_len = op_array->vars[var].name_len;
	}
	return op_array->vars[var].name;
}
/* }}} */

void zend_do_build_namespace_name(znode *result, znode *prefix, znode *name TSRMLS_DC) /* {{{ */
{
	if (prefix) {
		*result = *prefix;
		if (Z_TYPE(result->u.constant) == IS_STRING &&
		    Z_STRSIZE(result->u.constant) == 0) {
			/* namespace\ */
			if (CG(current_namespace)) {
				znode tmp;

				zval_dtor(&result->u.constant);
				tmp.op_type = IS_CONST;
				tmp.u.constant = *CG(current_namespace);
				zval_copy_ctor(&tmp.u.constant);
				zend_do_build_namespace_name(result, NULL, &tmp TSRMLS_CC);
			}
		}
	} else {
		result->op_type = IS_CONST;
		Z_TYPE(result->u.constant) = IS_STRING;
		Z_STRVAL(result->u.constant) = NULL;
		Z_STRSIZE(result->u.constant) = 0;
	}
	/* prefix = result */
	zend_do_build_full_name(NULL, result, name, 0 TSRMLS_CC);
}
/* }}} */

void zend_do_begin_namespace(const znode *name, zend_bool with_bracket TSRMLS_DC) /* {{{ */
{
	char *lcname;

	/* handle mixed syntax declaration or nested namespaces */
	if (!CG(has_bracketed_namespaces)) {
		if (CG(current_namespace)) {
			/* previous namespace declarations were unbracketed */
			if (with_bracket) {
				zend_error_noreturn(E_COMPILE_ERROR, "Cannot mix bracketed namespace declarations with unbracketed namespace declarations");
			}
		}
	} else {
		/* previous namespace declarations were bracketed */
		if (!with_bracket) {
			zend_error_noreturn(E_COMPILE_ERROR, "Cannot mix bracketed namespace declarations with unbracketed namespace declarations");
		} else if (CG(current_namespace) || CG(in_namespace)) {
			zend_error_noreturn(E_COMPILE_ERROR, "Namespace declarations cannot be nested");
		}
	}

	if (((!with_bracket && !CG(current_namespace)) || (with_bracket && !CG(has_bracketed_namespaces))) && CG(active_op_array)->last > 0) {
		/* ignore ZEND_EXT_STMT and ZEND_TICKS */
		int num = CG(active_op_array)->last;
		while (num > 0 &&
		       (CG(active_op_array)->opcodes[num-1].opcode == ZEND_EXT_STMT ||
		        CG(active_op_array)->opcodes[num-1].opcode == ZEND_TICKS)) {
			--num;
		}
		if (num > 0) {
			zend_error_noreturn(E_COMPILE_ERROR, "Namespace declaration statement has to be the very first statement in the script");
		}
	}

	CG(in_namespace) = 1;
	if (with_bracket) {
		CG(has_bracketed_namespaces) = 1;
	}

	if (name) {
		lcname = zend_str_tolower_dup(Z_STRVAL(name->u.constant), Z_STRSIZE(name->u.constant));
		if (((Z_STRSIZE(name->u.constant) == sizeof("self")-1) &&
		      !memcmp(lcname, "self", sizeof("self")-1)) ||
		    ((Z_STRSIZE(name->u.constant) == sizeof("parent")-1) &&
	          !memcmp(lcname, "parent", sizeof("parent")-1))) {
			zend_error_noreturn(E_COMPILE_ERROR, "Cannot use '%s' as namespace name", Z_STRVAL(name->u.constant));
		}
		efree(lcname);

		if (CG(current_namespace)) {
			zval_dtor(CG(current_namespace));
		} else {
			ALLOC_ZVAL(CG(current_namespace));
		}
		*CG(current_namespace) = name->u.constant;
	} else {
		if (CG(current_namespace)) {
			zval_dtor(CG(current_namespace));
			FREE_ZVAL(CG(current_namespace));
			CG(current_namespace) = NULL;
		}
	}

	if (CG(current_import)) {
		zend_hash_destroy(CG(current_import));
		efree(CG(current_import));
		CG(current_import) = NULL;
	}

	if (CG(current_import_function)) {
		zend_hash_destroy(CG(current_import_function));
		efree(CG(current_import_function));
		CG(current_import_function) = NULL;
	}

	if (CG(current_import_const)) {
		zend_hash_destroy(CG(current_import_const));
		efree(CG(current_import_const));
		CG(current_import_const) = NULL;
	}

	if (CG(doc_comment)) {
		efree(CG(doc_comment));
		CG(doc_comment) = NULL;
		CG(doc_comment_len) = 0;
	}
}
/* }}} */

void zend_do_use(znode *ns_name, znode *new_name, int is_global TSRMLS_DC) /* {{{ */
{
	char *lcname;
	zval *name, *ns, tmp;
	zend_bool warn = 0;
	zend_class_entry **pce;

	if (!CG(current_import)) {
		CG(current_import) = emalloc(sizeof(HashTable));
		zend_hash_init(CG(current_import), 0, NULL, ZVAL_PTR_DTOR, 0);
	}

	ALLOC_ZVAL(ns);
	ZVAL_ZVAL(ns, &ns_name->u.constant, 0, 0);
	if (new_name) {
		name = &new_name->u.constant;
	} else {
		const char *p;

		/* The form "use A\B" is eqivalent to "use A\B as B".
		   So we extract the last part of compound name to use as a new_name */
		name = &tmp;
		p = zend_memrchr(Z_STRVAL_P(ns), '\\', Z_STRSIZE_P(ns));
		if (p) {
			ZVAL_STRING(name, p+1, 1);
		} else {
			ZVAL_ZVAL(name, ns, 1, 0);
			warn = !is_global && !CG(current_namespace);
		}
	}

	lcname = zend_str_tolower_dup(Z_STRVAL_P(name), Z_STRSIZE_P(name));

	if (((Z_STRSIZE_P(name) == sizeof("self")-1) &&
				!memcmp(lcname, "self", sizeof("self")-1)) ||
			((Z_STRSIZE_P(name) == sizeof("parent")-1) &&
	   !memcmp(lcname, "parent", sizeof("parent")-1))) {
		zend_error_noreturn(E_COMPILE_ERROR, "Cannot use %s as %s because '%s' is a special class name", Z_STRVAL_P(ns), Z_STRVAL_P(name), Z_STRVAL_P(name));
	}

	if (CG(current_namespace)) {
		/* Prefix import name with current namespace name to avoid conflicts with classes */
		char *c_ns_name = emalloc(Z_STRSIZE_P(CG(current_namespace)) + 1 + Z_STRSIZE_P(name) + 1);

		zend_str_tolower_copy(c_ns_name, Z_STRVAL_P(CG(current_namespace)), Z_STRSIZE_P(CG(current_namespace)));
		c_ns_name[Z_STRSIZE_P(CG(current_namespace))] = '\\';
		memcpy(c_ns_name+Z_STRSIZE_P(CG(current_namespace))+1, lcname, Z_STRSIZE_P(name)+1);
		if (zend_hash_exists(CG(class_table), c_ns_name, Z_STRSIZE_P(CG(current_namespace)) + 1 + Z_STRSIZE_P(name)+1)) {
			char *tmp2 = zend_str_tolower_dup(Z_STRVAL_P(ns), Z_STRSIZE_P(ns));

			if (Z_STRSIZE_P(ns) != Z_STRSIZE_P(CG(current_namespace)) + 1 + Z_STRSIZE_P(name) ||
				memcmp(tmp2, c_ns_name, Z_STRSIZE_P(ns))) {
				zend_error_noreturn(E_COMPILE_ERROR, "Cannot use %s as %s because the name is already in use", Z_STRVAL_P(ns), Z_STRVAL_P(name));
			}
			efree(tmp2);
		}
		efree(c_ns_name);
	} else if (zend_hash_find(CG(class_table), lcname, Z_STRSIZE_P(name)+1, (void**)&pce) == SUCCESS &&
	           (*pce)->type == ZEND_USER_CLASS &&
	           (*pce)->info.user.filename == CG(compiled_filename)) {
		char *c_tmp = zend_str_tolower_dup(Z_STRVAL_P(ns), Z_STRSIZE_P(ns));

		if (Z_STRSIZE_P(ns) != Z_STRSIZE_P(name) ||
			memcmp(c_tmp, lcname, Z_STRSIZE_P(ns))) {
			zend_error_noreturn(E_COMPILE_ERROR, "Cannot use %s as %s because the name is already in use", Z_STRVAL_P(ns), Z_STRVAL_P(name));
		}
		efree(c_tmp);
	}

	if (zend_hash_add(CG(current_import), lcname, Z_STRSIZE_P(name)+1, &ns, sizeof(zval*), NULL) != SUCCESS) {
		zend_error_noreturn(E_COMPILE_ERROR, "Cannot use %s as %s because the name is already in use", Z_STRVAL_P(ns), Z_STRVAL_P(name));
	}
	if (warn) {
		if (!strcmp(Z_STRVAL_P(name), "strict")) {
			zend_error_noreturn(E_COMPILE_ERROR, "You seem to be trying to use a different language...");
		}
		zend_error(E_WARNING, "The use statement with non-compound name '%s' has no effect", Z_STRVAL_P(name));
	}
	efree(lcname);
	zval_dtor(name);
}
/* }}} */

void zend_do_use_non_class(znode *ns_name, znode *new_name, int is_global, int is_function, zend_bool case_sensitive, HashTable *current_import_sub, HashTable *lookup_table TSRMLS_DC) /* {{{ */
{
	char *lookup_name;
	zval *name, *ns, tmp;
	zend_bool warn = 0;

	ALLOC_ZVAL(ns);
	ZVAL_ZVAL(ns, &ns_name->u.constant, 0, 0);
	if (new_name) {
		name = &new_name->u.constant;
	} else {
		const char *p;

		/* The form "use A\B" is eqivalent to "use A\B as B".
		   So we extract the last part of compound name to use as a new_name */
		name = &tmp;
		p = zend_memrchr(Z_STRVAL_P(ns), '\\', Z_STRLEN_P(ns));
		if (p) {
			ZVAL_STRING(name, p+1, 1);
		} else {
			ZVAL_ZVAL(name, ns, 1, 0);
			warn = !is_global && !CG(current_namespace);
		}
	}

	if (case_sensitive) {
		lookup_name = estrndup(Z_STRVAL_P(name), Z_STRLEN_P(name));
	} else {
		lookup_name = zend_str_tolower_dup(Z_STRVAL_P(name), Z_STRLEN_P(name));
	}

	if (CG(current_namespace)) {
		/* Prefix import name with current namespace name to avoid conflicts with functions/consts */
		char *c_ns_name = emalloc(Z_STRLEN_P(CG(current_namespace)) + 1 + Z_STRLEN_P(name) + 1);

		zend_str_tolower_copy(c_ns_name, Z_STRVAL_P(CG(current_namespace)), Z_STRLEN_P(CG(current_namespace)));
		c_ns_name[Z_STRLEN_P(CG(current_namespace))] = '\\';
		memcpy(c_ns_name+Z_STRLEN_P(CG(current_namespace))+1, lookup_name, Z_STRLEN_P(name)+1);
		if (zend_hash_exists(lookup_table, c_ns_name, Z_STRLEN_P(CG(current_namespace)) + 1 + Z_STRLEN_P(name)+1)) {
			char *tmp2 = zend_str_tolower_dup(Z_STRVAL_P(ns), Z_STRLEN_P(ns));

			if (Z_STRLEN_P(ns) != Z_STRLEN_P(CG(current_namespace)) + 1 + Z_STRLEN_P(name) ||
				memcmp(tmp2, c_ns_name, Z_STRLEN_P(ns))) {
				zend_error(E_COMPILE_ERROR, "Cannot use %s %s as %s because the name is already in use", is_function ? "function" : "const", Z_STRVAL_P(ns), Z_STRVAL_P(name));
			}
			efree(tmp2);
		}
		efree(c_ns_name);
	} else if (is_function) {
		zend_function *function;

		if (zend_hash_find(lookup_table, lookup_name, Z_STRLEN_P(name)+1, (void **) &function) == SUCCESS && function->type == ZEND_USER_FUNCTION && strcmp(function->op_array.filename, CG(compiled_filename)) == 0) {
			char *c_tmp = zend_str_tolower_dup(Z_STRVAL_P(ns), Z_STRLEN_P(ns));

			if (Z_STRLEN_P(ns) != Z_STRLEN_P(name) ||
				memcmp(c_tmp, lookup_name, Z_STRLEN_P(ns))) {
				zend_error(E_COMPILE_ERROR, "Cannot use function %s as %s because the name is already in use", Z_STRVAL_P(ns), Z_STRVAL_P(name));
			}
			efree(c_tmp);
		}
	} else {
		const char *filename;

		if (zend_hash_find(lookup_table, lookup_name, Z_STRLEN_P(name)+1, (void **) &filename) == SUCCESS && strcmp(filename, CG(compiled_filename)) == 0) {
			char *c_tmp = zend_str_tolower_dup(Z_STRVAL_P(ns), Z_STRLEN_P(ns));

			if (Z_STRLEN_P(ns) != Z_STRLEN_P(name) ||
				memcmp(c_tmp, lookup_name, Z_STRLEN_P(ns))) {
				zend_error(E_COMPILE_ERROR, "Cannot use const %s as %s because the name is already in use", Z_STRVAL_P(ns), Z_STRVAL_P(name));
			}
			efree(c_tmp);
		}
	}

	if (zend_hash_add(current_import_sub, lookup_name, Z_STRLEN_P(name)+1, &ns, sizeof(zval*), NULL) != SUCCESS) {
		zend_error(E_COMPILE_ERROR, "Cannot use %s %s as %s because the name is already in use", is_function ? "function" : "const", Z_STRVAL_P(ns), Z_STRVAL_P(name));
	}
	if (warn) {
		zend_error(E_WARNING, "The use %s statement with non-compound name '%s' has no effect", is_function ? "function" : "const", Z_STRVAL_P(name));
	}
	efree(lookup_name);
	zval_dtor(name);
}
/* }}} */

void zend_do_use_function(znode *ns_name, znode *new_name, int is_global TSRMLS_DC) /* {{{ */
{
	if (!CG(current_import_function)) {
		CG(current_import_function) = emalloc(sizeof(HashTable));
		zend_hash_init(CG(current_import_function), 0, NULL, ZVAL_PTR_DTOR, 0);
	}

	zend_do_use_non_class(ns_name, new_name, is_global, 1, 0, CG(current_import_function), CG(function_table) TSRMLS_CC);
}
/* }}} */

void zend_do_use_const(znode *ns_name, znode *new_name, int is_global TSRMLS_DC) /* {{{ */
{
	if (!CG(current_import_const)) {
		CG(current_import_const) = emalloc(sizeof(HashTable));
		zend_hash_init(CG(current_import_const), 0, NULL, ZVAL_PTR_DTOR, 0);
	}

	zend_do_use_non_class(ns_name, new_name, is_global, 0, 1, CG(current_import_const), &CG(const_filenames) TSRMLS_CC);
}
/* }}} */

void zend_do_declare_constant(znode *name, znode *value TSRMLS_DC) /* {{{ */
{
	zend_op *opline;
	zval **ns_name;

	if(Z_TYPE(value->u.constant) == IS_CONSTANT_ARRAY) {
		zend_error_noreturn(E_COMPILE_ERROR, "Arrays are not allowed as constants");
	}

	if (zend_get_ct_const(&name->u.constant, 0 TSRMLS_CC)) {
		zend_error_noreturn(E_COMPILE_ERROR, "Cannot redeclare constant '%s'", Z_STRVAL(name->u.constant));
	}

	if (CG(current_namespace)) {
		/* Prefix constant name with name of current namespace, lowercased */
		znode tmp;

		tmp.op_type = IS_CONST;
		tmp.u.constant = *CG(current_namespace);
		Z_STRVAL(tmp.u.constant) = zend_str_tolower_dup(Z_STRVAL(tmp.u.constant), Z_STRSIZE(tmp.u.constant));
		zend_do_build_namespace_name(&tmp, &tmp, name TSRMLS_CC);
		*name = tmp;
	}

	/* Constant name must not conflict with import names */
	if (CG(current_import_const) &&
	    zend_hash_find(CG(current_import_const), Z_STRVAL(name->u.constant), Z_STRLEN(name->u.constant)+1, (void**)&ns_name) == SUCCESS) {

		char *tmp = estrndup(Z_STRVAL_PP(ns_name), Z_STRLEN_PP(ns_name));

		if (Z_STRLEN_PP(ns_name) != Z_STRLEN(name->u.constant) ||
			memcmp(tmp, Z_STRVAL(name->u.constant), Z_STRLEN(name->u.constant))) {
			zend_error(E_COMPILE_ERROR, "Cannot declare const %s because the name is already in use", Z_STRVAL(name->u.constant));
		}
		efree(tmp);
	}

	opline = get_next_op(CG(active_op_array) TSRMLS_CC);
	opline->opcode = ZEND_DECLARE_CONST;
	SET_UNUSED(opline->result);
	SET_NODE(opline->op1, name);
	SET_NODE(opline->op2, value);

	zend_hash_add(&CG(const_filenames), Z_STRVAL(name->u.constant), Z_STRLEN(name->u.constant)+1, CG(compiled_filename), strlen(CG(compiled_filename))+1, NULL);
}
/* }}} */

void zend_verify_namespace(TSRMLS_D) /* {{{ */
{
	if (CG(has_bracketed_namespaces) && !CG(in_namespace)) {
		zend_error_noreturn(E_COMPILE_ERROR, "No code may exist outside of namespace {}");
	}
}
/* }}} */

void zend_do_end_namespace(TSRMLS_D) /* {{{ */
{
	CG(in_namespace) = 0;
	if (CG(current_namespace)) {
		zval_dtor(CG(current_namespace));
		FREE_ZVAL(CG(current_namespace));
		CG(current_namespace) = NULL;
	}
	if (CG(current_import)) {
		zend_hash_destroy(CG(current_import));
		efree(CG(current_import));
		CG(current_import) = NULL;
	}
	if (CG(current_import_function)) {
		zend_hash_destroy(CG(current_import_function));
		efree(CG(current_import_function));
		CG(current_import_function) = NULL;
	}
	if (CG(current_import_const)) {
		zend_hash_destroy(CG(current_import_const));
		efree(CG(current_import_const));
		CG(current_import_const) = NULL;
	}
}
/* }}} */

void zend_do_end_compilation(TSRMLS_D) /* {{{ */
{
	CG(has_bracketed_namespaces) = 0;
	zend_do_end_namespace(TSRMLS_C);
}
/* }}} */

void zend_do_constant_expression(znode *result, zend_ast *ast TSRMLS_DC) /* {{{ */
{
	if (ast->kind == ZEND_CONST) {
		result->u.constant = *ast->u.val;
		efree(ast);
	} else if (zend_ast_is_ct_constant(ast)) {
		zend_ast_evaluate(&result->u.constant, ast TSRMLS_CC);
		zend_ast_destroy(ast);
	} else {
		Z_TYPE(result->u.constant) = IS_CONSTANT_AST;
		Z_AST(result->u.constant) = ast;
	}
}
/* }}} */

/* {{{ zend_dirname
   Returns directory name component of path */
ZEND_API size_t zend_dirname(char *path, size_t len)
{
	register char *end = path + len - 1;
	zend_str_size len_adjust = 0;

#ifdef PHP_WIN32
	/* Note that on Win32 CWD is per drive (heritage from CP/M).
	 * This means dirname("c:foo") maps to "c:." or "c:" - which means CWD on C: drive.
	 */
	if ((2 <= len) && isalpha((int)((unsigned char *)path)[0]) && (':' == path[1])) {
		/* Skip over the drive spec (if any) so as not to change */
		path += 2;
		len_adjust += 2;
		if (2 == len) {
			/* Return "c:" on Win32 for dirname("c:").
			 * It would be more consistent to return "c:."
			 * but that would require making the string *longer*.
			 */
			return len;
		}
	}
#elif defined(NETWARE)
	/*
	 * Find the first occurrence of : from the left
	 * move the path pointer to the position just after :
	 * increment the len_adjust to the length of path till colon character(inclusive)
	 * If there is no character beyond : simple return len
	 */
	char *colonpos = NULL;
	colonpos = strchr(path, ':');
	if (colonpos != NULL) {
		len_adjust = ((colonpos - path) + 1);
		path += len_adjust;
		if (len_adjust == len) {
			return len;
		}
	}
#endif

	if (len == 0) {
		/* Illegal use of this function */
		return 0;
	}

	/* Strip trailing slashes */
	while (end >= path && IS_SLASH_P(end)) {
		end--;
	}
	if (end < path) {
		/* The path only contained slashes */
		path[0] = DEFAULT_SLASH;
		path[1] = '\0';
		return 1 + len_adjust;
	}

	/* Strip filename */
	while (end >= path && !IS_SLASH_P(end)) {
		end--;
	}
	if (end < path) {
		/* No slash found, therefore return '.' */
#ifdef NETWARE
		if (len_adjust == 0) {
			path[0] = '.';
			path[1] = '\0';
			return 1; /* only one character */
		} else {
			path[0] = '\0';
			return len_adjust;
		}
#else
		path[0] = '.';
		path[1] = '\0';
		return 1 + len_adjust;
#endif
	}

	/* Strip slashes which came before the file name */
	while (end >= path && IS_SLASH_P(end)) {
		end--;
	}
	if (end < path) {
		path[0] = DEFAULT_SLASH;
		path[1] = '\0';
		return 1 + len_adjust;
	}
	*(end+1) = '\0';

	return (size_t)(end + 1 - path) + len_adjust;
}
/* }}} */

/*
 * Local variables:
 * tab-width: 4
 * c-basic-offset: 4
 * indent-tabs-mode: t
 * End:
 */<|MERGE_RESOLUTION|>--- conflicted
+++ resolved
@@ -421,25 +421,16 @@
 	lc_literal = zend_add_literal(CG(active_op_array), &c TSRMLS_CC);
 	CALCULATE_LITERAL_HASH(lc_literal);
 
-<<<<<<< HEAD
-	ns_separator = (const char*)zend_memrchr(Z_STRVAL_P(zv), '\\', Z_STRSIZE_P(zv)) + 1;
-	lc_len = Z_STRSIZE_P(zv) - (ns_separator - Z_STRVAL_P(zv));
-	lc_name = zend_str_tolower_dup(ns_separator, lc_len);
-	ZVAL_STRINGL(&c, lc_name, lc_len, 0);
-	lc_literal = zend_add_literal(CG(active_op_array), &c TSRMLS_CC);
-	CALCULATE_LITERAL_HASH(lc_literal);
-=======
 	ns_separator = (const char*)zend_memrchr(Z_STRVAL_P(zv), '\\', Z_STRLEN_P(zv));
 
 	if (ns_separator != NULL) {
 		ns_separator += 1;
-		lc_len = Z_STRLEN_P(zv) - (ns_separator - Z_STRVAL_P(zv));
+		lc_len = Z_STRSIZE_P(zv) - (ns_separator - Z_STRVAL_P(zv));
 		lc_name = zend_str_tolower_dup(ns_separator, lc_len);
 		ZVAL_STRINGL(&c, lc_name, lc_len, 0);
 		lc_literal = zend_add_literal(CG(active_op_array), &c TSRMLS_CC);
 		CALCULATE_LITERAL_HASH(lc_literal);
 	}
->>>>>>> 912be124
 
 	return ret;
 }
@@ -2107,11 +2098,7 @@
 	znode tmp;
 	zend_str_size len;
 	zval **ns;
-<<<<<<< HEAD
-	char *lcname, *compound = memchr(Z_STRVAL(element_name->u.constant), '\\', Z_STRSIZE(element_name->u.constant));
-=======
-	char *lookup_name, *compound = memchr(Z_STRVAL(element_name->u.constant), '\\', Z_STRLEN(element_name->u.constant));
->>>>>>> 912be124
+	char *lookup_name, *compound = memchr(Z_STRVAL(element_name->u.constant), '\\', Z_STRSIZE(element_name->u.constant));
 
 	if (Z_STRVAL(element_name->u.constant)[0] == '\\') {
 		/* name starts with \ so it is known and unambiguos, nothing to do here but shorten it */
