--- conflicted
+++ resolved
@@ -5352,6 +5352,7 @@
 }
 /* }}} */
 
+/* May convert value from int to float. */
 static zend_bool zend_is_valid_default_value(zend_type type, zval *value)
 {
 	ZEND_ASSERT(ZEND_TYPE_IS_SET(type));
@@ -5367,6 +5368,7 @@
 	}
 	if ((ZEND_TYPE_MASK(type) & MAY_BE_DOUBLE) && Z_TYPE_P(value) == IS_LONG) {
 		/* Integers are allowed as initializers for floating-point values. */
+		convert_to_double(value);
 		return 1;
 	}
 	if ((ZEND_TYPE_MASK(type) & MAY_BE_ITERABLE) && Z_TYPE_P(value) == IS_ARRAY) {
@@ -6031,27 +6033,10 @@
 				zend_string *str = zend_type_to_string(type);
 				if (Z_TYPE(value_zv) == IS_NULL) {
 					zend_error_noreturn(E_COMPILE_ERROR,
-<<<<<<< HEAD
 						"Default value for property of type %s may not be null. "
 						"Use the nullable type ?%s to allow null default value",
 						ZSTR_VAL(str), ZSTR_VAL(str));
 				} else {
-=======
-							"Property of type %s may not have default value", ZSTR_VAL(ZEND_TYPE_NAME(type)));
-				} else if (ZEND_TYPE_CODE(type) == IS_ARRAY || ZEND_TYPE_CODE(type) == IS_ITERABLE) {
-					if (Z_TYPE(value_zv) != IS_ARRAY) {
-						zend_error_noreturn(E_COMPILE_ERROR,
-								"Default value for property of type %s can only be an array",
-								zend_get_type_by_const(ZEND_TYPE_CODE(type)));
-					}
-				} else if (ZEND_TYPE_CODE(type) == IS_DOUBLE) {
-					if (Z_TYPE(value_zv) != IS_DOUBLE && Z_TYPE(value_zv) != IS_LONG) {
-						zend_error_noreturn(E_COMPILE_ERROR,
-								"Default value for property of type float can only be float or int");
-					}
-					convert_to_double(&value_zv);
-				} else if (!ZEND_SAME_FAKE_TYPE(ZEND_TYPE_CODE(type), Z_TYPE(value_zv))) {
->>>>>>> 9004102b
 					zend_error_noreturn(E_COMPILE_ERROR,
 						"Cannot use %s as default value for property %s::$%s of type %s",
 						zend_get_type_by_const(Z_TYPE(value_zv)),
