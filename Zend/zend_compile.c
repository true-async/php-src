/*
   +----------------------------------------------------------------------+
   | Zend Engine                                                          |
   +----------------------------------------------------------------------+
   | Copyright (c) 1998-2014 Zend Technologies Ltd. (http://www.zend.com) |
   +----------------------------------------------------------------------+
   | This source file is subject to version 2.00 of the Zend license,     |
   | that is bundled with this package in the file LICENSE, and is        |
   | available through the world-wide-web at the following url:           |
   | http://www.zend.com/license/2_00.txt.                                |
   | If you did not receive a copy of the Zend license and are unable to  |
   | obtain it through the world-wide-web, please send a note to          |
   | license@zend.com so we can mail you a copy immediately.              |
   +----------------------------------------------------------------------+
   | Authors: Andi Gutmans <andi@zend.com>                                |
   |          Zeev Suraski <zeev@zend.com>                                |
   +----------------------------------------------------------------------+
*/

/* $Id$ */

#include <zend_language_parser.h>
#include "zend.h"
#include "zend_compile.h"
#include "zend_constants.h"
#include "zend_llist.h"
#include "zend_API.h"
#include "zend_exceptions.h"
#include "zend_virtual_cwd.h"
#include "zend_multibyte.h"
#include "zend_language_scanner.h"

#define CONSTANT_EX(op_array, op) \
	(op_array)->literals[op].constant

#define CONSTANT(op) \
	CONSTANT_EX(CG(active_op_array), op)

#define SET_NODE(target, src) do { \
		target ## _type = (src)->op_type; \
		if ((src)->op_type == IS_CONST) { \
			target.constant = zend_add_literal(CG(active_op_array), &(src)->u.constant TSRMLS_CC); \
		} else { \
			target = (src)->u.op; \
		} \
	} while (0)

#define GET_NODE(target, src) do { \
		(target)->op_type = src ## _type; \
		if ((target)->op_type == IS_CONST) { \
			(target)->u.constant = CONSTANT(src.constant); \
		} else { \
			(target)->u.op = src; \
			(target)->EA = 0; \
		} \
	} while (0)

#define COPY_NODE(target, src) do { \
		target ## _type = src ## _type; \
		target = src; \
	} while (0)

#define CALCULATE_LITERAL_HASH(num) do { \
		zval *c = &CONSTANT(num); \
		Z_HASH_P(c) = str_hash(Z_STRVAL_P(c), Z_STRSIZE_P(c)); \
	} while (0)

#define GET_CACHE_SLOT(literal) do { \
		CG(active_op_array)->literals[literal].cache_slot = CG(active_op_array)->last_cache_slot++; \
		if ((CG(active_op_array)->fn_flags & ZEND_ACC_INTERACTIVE) && CG(active_op_array)->run_time_cache) { \
			CG(active_op_array)->run_time_cache = erealloc(CG(active_op_array)->run_time_cache, CG(active_op_array)->last_cache_slot * sizeof(void*)); \
			CG(active_op_array)->run_time_cache[CG(active_op_array)->last_cache_slot - 1] = NULL; \
		} \
	} while (0)

#define POLYMORPHIC_CACHE_SLOT_SIZE 2

#define GET_POLYMORPHIC_CACHE_SLOT(literal) do { \
		CG(active_op_array)->literals[literal].cache_slot = CG(active_op_array)->last_cache_slot; \
		CG(active_op_array)->last_cache_slot += POLYMORPHIC_CACHE_SLOT_SIZE; \
		if ((CG(active_op_array)->fn_flags & ZEND_ACC_INTERACTIVE) && CG(active_op_array)->run_time_cache) { \
			CG(active_op_array)->run_time_cache = erealloc(CG(active_op_array)->run_time_cache, CG(active_op_array)->last_cache_slot * sizeof(void*)); \
			CG(active_op_array)->run_time_cache[CG(active_op_array)->last_cache_slot - 1] = NULL; \
			CG(active_op_array)->run_time_cache[CG(active_op_array)->last_cache_slot - 2] = NULL; \
		} \
	} while (0)

#define FREE_POLYMORPHIC_CACHE_SLOT(literal) do { \
		if (CG(active_op_array)->literals[literal].cache_slot != -1 && \
		    CG(active_op_array)->literals[literal].cache_slot == \
		    CG(active_op_array)->last_cache_slot - POLYMORPHIC_CACHE_SLOT_SIZE) { \
			CG(active_op_array)->literals[literal].cache_slot = -1; \
			CG(active_op_array)->last_cache_slot -= POLYMORPHIC_CACHE_SLOT_SIZE; \
		} \
	} while (0)

ZEND_API zend_op_array *(*zend_compile_file)(zend_file_handle *file_handle, int type TSRMLS_DC);
ZEND_API zend_op_array *(*zend_compile_string)(zval *source_string, char *filename TSRMLS_DC);

#ifndef ZTS
ZEND_API zend_compiler_globals compiler_globals;
ZEND_API zend_executor_globals executor_globals;
#endif

static void zend_push_function_call_entry(zend_function *fbc TSRMLS_DC) /* {{{ */
{
	zend_function_call_entry fcall = { fbc };
	zend_stack_push(&CG(function_call_stack), &fcall, sizeof(zend_function_call_entry));
}
/* }}} */

static void zend_duplicate_property_info(zend_property_info *property_info) /* {{{ */
{
	property_info->name = str_estrndup(property_info->name, property_info->name_length);
	if (property_info->doc_comment) {
		property_info->doc_comment = estrndup(property_info->doc_comment, property_info->doc_comment_len);
	}
}
/* }}} */

static void zend_duplicate_property_info_internal(zend_property_info *property_info) /* {{{ */
{
	property_info->name = str_strndup(property_info->name, property_info->name_length);
}
/* }}} */

static void zend_destroy_property_info(zend_property_info *property_info) /* {{{ */
{
	str_efree(property_info->name);
	if (property_info->doc_comment) {
		efree((char*)property_info->doc_comment);
	}
}
/* }}} */

static void zend_destroy_property_info_internal(zend_property_info *property_info) /* {{{ */
{
	str_free((char*)property_info->name);
}
/* }}} */

static void build_runtime_defined_function_key(zval *result, const char *name, zend_size_t name_length TSRMLS_DC) /* {{{ */
{
	char char_pos_buf[32];
	zend_size_t char_pos_len;
	const char *filename;

	char_pos_len = zend_sprintf(char_pos_buf, "%p", LANG_SCNG(yy_text));
	if (CG(active_op_array)->filename) {
		filename = CG(active_op_array)->filename;
	} else {
		filename = "-";
	}

	/* NULL, name length, filename length, last accepting char position length */
	Z_STRSIZE_P(result) = 1+name_length+strlen(filename)+char_pos_len;

 	/* must be binary safe */
 	Z_STRVAL_P(result) = (char *) safe_emalloc(Z_STRSIZE_P(result), 1, 1);
 	Z_STRVAL_P(result)[0] = '\0';
 	sprintf(Z_STRVAL_P(result)+1, "%s%s%s", name, filename, char_pos_buf);

	result->type = IS_STRING;
	Z_SET_REFCOUNT_P(result, 1);
}
/* }}} */

static void init_compiler_declarables(TSRMLS_D) /* {{{ */
{
	Z_TYPE(CG(declarables).ticks) = IS_INT;
	Z_IVAL(CG(declarables).ticks) = 0;
}
/* }}} */

void zend_init_compiler_context(TSRMLS_D) /* {{{ */
{
	CG(context).opcodes_size = (CG(active_op_array)->fn_flags & ZEND_ACC_INTERACTIVE) ? INITIAL_INTERACTIVE_OP_ARRAY_SIZE : INITIAL_OP_ARRAY_SIZE;
	CG(context).vars_size = 0;
	CG(context).literals_size = 0;
	CG(context).current_brk_cont = -1;
	CG(context).backpatch_count = 0;
	CG(context).nested_calls = 0;
	CG(context).used_stack = 0;
	CG(context).in_finally = 0;
	CG(context).labels = NULL;
}
/* }}} */

void zend_init_compiler_data_structures(TSRMLS_D) /* {{{ */
{
	zend_stack_init(&CG(bp_stack));
	zend_stack_init(&CG(function_call_stack));
	zend_stack_init(&CG(switch_cond_stack));
	zend_stack_init(&CG(foreach_copy_stack));
	zend_stack_init(&CG(object_stack));
	zend_stack_init(&CG(declare_stack));
	CG(active_class_entry) = NULL;
	zend_llist_init(&CG(list_llist), sizeof(list_llist_element), NULL, 0);
	zend_llist_init(&CG(dimension_llist), sizeof(int), NULL, 0);
	zend_stack_init(&CG(list_stack));
	CG(in_compilation) = 0;
	CG(start_lineno) = 0;
	CG(current_namespace) = NULL;
	CG(in_namespace) = 0;
	CG(has_bracketed_namespaces) = 0;
	CG(current_import) = NULL;
	CG(current_import_function) = NULL;
	CG(current_import_const) = NULL;
	zend_hash_init(&CG(const_filenames), 0, NULL, NULL, 0);
	init_compiler_declarables(TSRMLS_C);
	zend_stack_init(&CG(context_stack));

	CG(encoding_declared) = 0;
}
/* }}} */

ZEND_API void file_handle_dtor(zend_file_handle *fh) /* {{{ */
{
	TSRMLS_FETCH();

	zend_file_handle_dtor(fh TSRMLS_CC);
}
/* }}} */

void init_compiler(TSRMLS_D) /* {{{ */
{
	CG(active_op_array) = NULL;
	memset(&CG(context), 0, sizeof(CG(context)));
	zend_init_compiler_data_structures(TSRMLS_C);
	zend_init_rsrc_list(TSRMLS_C);
	zend_hash_init(&CG(filenames_table), 5, NULL, (dtor_func_t) free_estring, 0);
	zend_llist_init(&CG(open_files), sizeof(zend_file_handle), (void (*)(void *)) file_handle_dtor, 0);
	CG(unclean_shutdown) = 0;
}
/* }}} */

void shutdown_compiler(TSRMLS_D) /* {{{ */
{
	zend_stack_destroy(&CG(bp_stack));
	zend_stack_destroy(&CG(function_call_stack));
	zend_stack_destroy(&CG(switch_cond_stack));
	zend_stack_destroy(&CG(foreach_copy_stack));
	zend_stack_destroy(&CG(object_stack));
	zend_stack_destroy(&CG(declare_stack));
	zend_stack_destroy(&CG(list_stack));
	zend_hash_destroy(&CG(filenames_table));
	zend_llist_destroy(&CG(open_files));
	zend_hash_destroy(&CG(const_filenames));
	zend_stack_destroy(&CG(context_stack));
}
/* }}} */

ZEND_API char *zend_set_compiled_filename(const char *new_compiled_filename TSRMLS_DC) /* {{{ */
{
	char **pp, *p;
	zend_size_t length = strlen(new_compiled_filename);

	if (zend_hash_find(&CG(filenames_table), new_compiled_filename, length+1, (void **) &pp) == SUCCESS) {
		CG(compiled_filename) = *pp;
		return *pp;
	}
	p = estrndup(new_compiled_filename, length);
	zend_hash_update(&CG(filenames_table), new_compiled_filename, length+1, &p, sizeof(char *), (void **) &pp);
	CG(compiled_filename) = p;
	return p;
}
/* }}} */

ZEND_API void zend_restore_compiled_filename(char *original_compiled_filename TSRMLS_DC) /* {{{ */
{
	CG(compiled_filename) = original_compiled_filename;
}
/* }}} */

ZEND_API char *zend_get_compiled_filename(TSRMLS_D) /* {{{ */
{
	return CG(compiled_filename);
}
/* }}} */

ZEND_API zend_uint_t zend_get_compiled_lineno(TSRMLS_D) /* {{{ */
{
	return CG(zend_lineno);
}
/* }}} */

ZEND_API zend_bool zend_is_compiling(TSRMLS_D) /* {{{ */
{
	return CG(in_compilation);
}
/* }}} */

static zend_uint get_temporary_variable(zend_op_array *op_array) /* {{{ */
{
	return (zend_uint)(zend_uintptr_t)EX_TMP_VAR_NUM(0, (op_array->T)++);
}
/* }}} */

static int lookup_cv(zend_op_array *op_array, char* name, zend_size_t name_len, zend_uint_t hash TSRMLS_DC) /* {{{ */
{
	int i = 0;
	zend_uint_t hash_value = hash ? hash : zend_inline_hash_func(name, name_len+1);

	while (i < op_array->last_var) {
		if (op_array->vars[i].name == name ||
		    (op_array->vars[i].hash_value == hash_value &&
		     op_array->vars[i].name_len == name_len &&
		     memcmp(op_array->vars[i].name, name, name_len) == 0)) {
			str_efree(name);
			return i;
		}
		i++;
	}
	i = op_array->last_var;
	op_array->last_var++;
	if (op_array->last_var > CG(context).vars_size) {
		CG(context).vars_size += 16; /* FIXME */
		op_array->vars = erealloc(op_array->vars, CG(context).vars_size * sizeof(zend_compiled_variable));
	}
	op_array->vars[i].name = zend_new_interned_string(name, name_len + 1, 1 TSRMLS_CC);
	op_array->vars[i].name_len = name_len;
	op_array->vars[i].hash_value = hash_value;
	return i;
}
/* }}} */

void zend_del_literal(zend_op_array *op_array, int n) /* {{{ */
{
	zval_dtor(&CONSTANT_EX(op_array, n));
	if (n + 1 == op_array->last_literal) {
		op_array->last_literal--;
	} else {
		Z_TYPE(CONSTANT_EX(op_array, n)) = IS_NULL;
	}
}
/* }}} */

/* Common part of zend_add_literal and zend_append_individual_literal */
static inline void zend_insert_literal(zend_op_array *op_array, const zval *zv, int literal_position TSRMLS_DC) /* {{{ */
{
	if (Z_TYPE_P(zv) == IS_STRING || Z_TYPE_P(zv) == IS_CONSTANT) {
		zval *z = (zval*)zv;
		Z_STRVAL_P(z) = (char*)zend_new_interned_string(Z_STRVAL_P(zv), Z_STRSIZE_P(zv) + 1, 1 TSRMLS_CC);
	}
	CONSTANT_EX(op_array, literal_position) = *zv;
	Z_SET_REFCOUNT(CONSTANT_EX(op_array, literal_position), 2);
	Z_SET_ISREF(CONSTANT_EX(op_array, literal_position));
	op_array->literals[literal_position].hash_value = 0;
	op_array->literals[literal_position].cache_slot = -1;
}
/* }}} */

/* Is used while compiling a function, using the context to keep track
   of an approximate size to avoid to relocate to often.
   Literals are truncated to actual size in the second compiler pass (pass_two()). */
int zend_add_literal(zend_op_array *op_array, const zval *zv TSRMLS_DC) /* {{{ */
{
	int i = op_array->last_literal;
	op_array->last_literal++;
	if (i >= CG(context).literals_size) {
		while (i >= CG(context).literals_size) {
			CG(context).literals_size += 16; /* FIXME */
		}
		op_array->literals = (zend_literal*)erealloc(op_array->literals, CG(context).literals_size * sizeof(zend_literal));
	}
	zend_insert_literal(op_array, zv, i TSRMLS_CC);
	return i;
}
/* }}} */

/* Is used after normal compilation to append an additional literal.
   Allocation is done precisely here. */
int zend_append_individual_literal(zend_op_array *op_array, const zval *zv TSRMLS_DC) /* {{{ */
{
	int i = op_array->last_literal;
	op_array->last_literal++;
	op_array->literals = (zend_literal*)erealloc(op_array->literals, (i + 1) * sizeof(zend_literal));
	zend_insert_literal(op_array, zv, i TSRMLS_CC);
	return i;
}
/* }}} */

int zend_add_func_name_literal(zend_op_array *op_array, const zval *zv TSRMLS_DC) /* {{{ */
{
	int ret;
	char *lc_name;
	zval c;
	int lc_literal;

	if (op_array->last_literal > 0 &&
	    &op_array->literals[op_array->last_literal - 1].constant == zv &&
	    op_array->literals[op_array->last_literal - 1].cache_slot == -1) {
		/* we already have function name as last literal (do nothing) */
		ret = op_array->last_literal - 1;
	} else {
		ret = zend_add_literal(op_array, zv TSRMLS_CC);
	}

	lc_name = zend_str_tolower_dup(Z_STRVAL_P(zv), Z_STRSIZE_P(zv));
	ZVAL_STRINGL(&c, lc_name, Z_STRSIZE_P(zv), 0);
	lc_literal = zend_add_literal(CG(active_op_array), &c TSRMLS_CC);
	CALCULATE_LITERAL_HASH(lc_literal);

	return ret;
}
/* }}} */

int zend_add_ns_func_name_literal(zend_op_array *op_array, const zval *zv TSRMLS_DC) /* {{{ */
{
	int ret;
	char *lc_name;
	const char *ns_separator;
	zend_size_t lc_len;
	zval c;
	int lc_literal;

	if (op_array->last_literal > 0 &&
	    &op_array->literals[op_array->last_literal - 1].constant == zv &&
	    op_array->literals[op_array->last_literal - 1].cache_slot == -1) {
		/* we already have function name as last literal (do nothing) */
		ret = op_array->last_literal - 1;
	} else {
		ret = zend_add_literal(op_array, zv TSRMLS_CC);
	}

	lc_name = zend_str_tolower_dup(Z_STRVAL_P(zv), Z_STRSIZE_P(zv));
	ZVAL_STRINGL(&c, lc_name, Z_STRSIZE_P(zv), 0);
	lc_literal = zend_add_literal(CG(active_op_array), &c TSRMLS_CC);
	CALCULATE_LITERAL_HASH(lc_literal);

	ns_separator = (const char*)zend_memrchr(Z_STRVAL_P(zv), '\\', Z_STRSIZE_P(zv));

	if (ns_separator != NULL) {
		ns_separator += 1;
		lc_len = Z_STRSIZE_P(zv) - (ns_separator - Z_STRVAL_P(zv));
		lc_name = zend_str_tolower_dup(ns_separator, lc_len);
		ZVAL_STRINGL(&c, lc_name, lc_len, 0);
		lc_literal = zend_add_literal(CG(active_op_array), &c TSRMLS_CC);
		CALCULATE_LITERAL_HASH(lc_literal);
	}

	return ret;
}
/* }}} */

int zend_add_class_name_literal(zend_op_array *op_array, const zval *zv TSRMLS_DC) /* {{{ */
{
	int ret;
	char *lc_name;
	zend_size_t lc_len;
	zval c;
	int lc_literal;

	if (op_array->last_literal > 0 &&
	    &op_array->literals[op_array->last_literal - 1].constant == zv &&
	    op_array->literals[op_array->last_literal - 1].cache_slot == -1) {
		/* we already have function name as last literal (do nothing) */
		ret = op_array->last_literal - 1;
	} else {
		ret = zend_add_literal(op_array, zv TSRMLS_CC);
	}

	if (Z_STRVAL_P(zv)[0] == '\\') {
		lc_len = Z_STRSIZE_P(zv) - 1;
		lc_name = zend_str_tolower_dup(Z_STRVAL_P(zv) + 1, lc_len);
	} else {
		lc_len = Z_STRSIZE_P(zv);
		lc_name = zend_str_tolower_dup(Z_STRVAL_P(zv), lc_len);
	}
	ZVAL_STRINGL(&c, lc_name, lc_len, 0);
	lc_literal = zend_add_literal(CG(active_op_array), &c TSRMLS_CC);
	CALCULATE_LITERAL_HASH(lc_literal);

	GET_CACHE_SLOT(ret);

	return ret;
}
/* }}} */

int zend_add_const_name_literal(zend_op_array *op_array, const zval *zv, int unqualified TSRMLS_DC) /* {{{ */
{
	int ret, tmp_literal;
	char *name, *tmp_name;
	const char *ns_separator;
	zend_size_t name_len, ns_len;
	zval c;

	if (op_array->last_literal > 0 &&
	    &op_array->literals[op_array->last_literal - 1].constant == zv &&
	    op_array->literals[op_array->last_literal - 1].cache_slot == -1) {
		/* we already have function name as last literal (do nothing) */
		ret = op_array->last_literal - 1;
	} else {
		ret = zend_add_literal(op_array, zv TSRMLS_CC);
	}

	/* skip leading '\\' */
	if (Z_STRVAL_P(zv)[0] == '\\') {
		name_len = Z_STRSIZE_P(zv) - 1;
		name = Z_STRVAL_P(zv) + 1;
	} else {
		name_len = Z_STRSIZE_P(zv);
		name = Z_STRVAL_P(zv);
	}
	ns_separator = zend_memrchr(name, '\\', name_len);
	if (ns_separator) {
		ns_len = ns_separator - name;
	} else {
		ns_len = 0;
	}

	if (ns_len) {
		/* lowercased namespace name & original constant name */
		tmp_name = estrndup(name, name_len);
		zend_str_tolower(tmp_name, ns_len);
		ZVAL_STRINGL(&c, tmp_name, name_len, 0);
		tmp_literal = zend_add_literal(CG(active_op_array), &c TSRMLS_CC);
		CALCULATE_LITERAL_HASH(tmp_literal);

		/* lowercased namespace name & lowercased constant name */
		tmp_name = zend_str_tolower_dup(name, name_len);
		ZVAL_STRINGL(&c, tmp_name, name_len, 0);
		tmp_literal = zend_add_literal(CG(active_op_array), &c TSRMLS_CC);
		CALCULATE_LITERAL_HASH(tmp_literal);
	}

	if (ns_len) {
		if (!unqualified) {
			return ret;
		}
		ns_len++;
		name += ns_len;
		name_len -= ns_len;
	}

	/* original constant name */
	tmp_name = estrndup(name, name_len);
	ZVAL_STRINGL(&c, tmp_name, name_len, 0);
	tmp_literal = zend_add_literal(CG(active_op_array), &c TSRMLS_CC);
	CALCULATE_LITERAL_HASH(tmp_literal);

	/* lowercased constant name */
	tmp_name = zend_str_tolower_dup(name, name_len);
	ZVAL_STRINGL(&c, tmp_name, name_len, 0);
	tmp_literal = zend_add_literal(CG(active_op_array), &c TSRMLS_CC);
	CALCULATE_LITERAL_HASH(tmp_literal);

	return ret;
}
/* }}} */

#define LITERAL_STRINGL(op, str, len, copy) do { \
		zval _c; \
		ZVAL_STRINGL(&_c, str, len, copy); \
		op.constant = zend_add_literal(CG(active_op_array), &_c TSRMLS_CC); \
	} while (0)

#define LITERAL_INT(op, val) do { \
		zval _c; \
		ZVAL_INT(&_c, val); \
		op.constant = zend_add_literal(CG(active_op_array), &_c TSRMLS_CC); \
	} while (0)

#define LITERAL_INT_EX(op_array, op, val) do { \
		zval _c; \
		ZVAL_INT(&_c, val); \
		op.constant = zend_add_literal(op_array, &_c TSRMLS_CC); \
	} while (0)

#define LITERAL_NULL(op) do { \
		zval _c; \
		INIT_ZVAL(	_c); \
		op.constant = zend_add_literal(CG(active_op_array), &_c TSRMLS_CC); \
	} while (0)

static inline zend_bool zend_is_function_or_method_call(const znode *variable) /* {{{ */
{
	zend_uint type = variable->EA;

	return  ((type & ZEND_PARSED_METHOD_CALL) || (type == ZEND_PARSED_FUNCTION_CALL));
}
/* }}} */

void zend_do_binary_op(zend_uchar op, znode *result, const znode *op1, const znode *op2 TSRMLS_DC) /* {{{ */
{
	zend_op *opline = get_next_op(CG(active_op_array) TSRMLS_CC);

	opline->opcode = op;
	opline->result_type = IS_TMP_VAR;
	opline->result.var = get_temporary_variable(CG(active_op_array));
	SET_NODE(opline->op1, op1);
	SET_NODE(opline->op2, op2);
	GET_NODE(result, opline->result);
}
/* }}} */

void zend_do_unary_op(zend_uchar op, znode *result, const znode *op1 TSRMLS_DC) /* {{{ */
{
	zend_op *opline = get_next_op(CG(active_op_array) TSRMLS_CC);

	opline->opcode = op;
	opline->result_type = IS_TMP_VAR;
	opline->result.var = get_temporary_variable(CG(active_op_array));
	SET_NODE(opline->op1, op1);
	GET_NODE(result, opline->result);
	SET_UNUSED(opline->op2);
}
/* }}} */

#define MAKE_NOP(opline)	{ opline->opcode = ZEND_NOP;  memset(&opline->result,0,sizeof(opline->result)); memset(&opline->op1,0,sizeof(opline->op1)); memset(&opline->op2,0,sizeof(opline->op2)); opline->result_type=opline->op1_type=opline->op2_type=IS_UNUSED;  }

static void zend_do_op_data(zend_op *data_op, const znode *value TSRMLS_DC) /* {{{ */
{
	data_op->opcode = ZEND_OP_DATA;
	SET_NODE(data_op->op1, value);
	SET_UNUSED(data_op->op2);
}
/* }}} */

void zend_do_binary_assign_op(zend_uchar op, znode *result, const znode *op1, const znode *op2 TSRMLS_DC) /* {{{ */
{
	int last_op_number = get_next_op_number(CG(active_op_array));
	zend_op *opline = get_next_op(CG(active_op_array) TSRMLS_CC);

	if (last_op_number > 0) {
		zend_op *last_op = &CG(active_op_array)->opcodes[last_op_number-1];

		switch (last_op->opcode) {
			case ZEND_FETCH_OBJ_RW:
				last_op->opcode = op;
				last_op->extended_value = ZEND_ASSIGN_OBJ;

				zend_do_op_data(opline, op2 TSRMLS_CC);
				SET_UNUSED(opline->result);
				GET_NODE(result, last_op->result);
				return;
			case ZEND_FETCH_DIM_RW:
				last_op->opcode = op;
				last_op->extended_value = ZEND_ASSIGN_DIM;

				zend_do_op_data(opline, op2 TSRMLS_CC);
				opline->op2.var = get_temporary_variable(CG(active_op_array));
				opline->op2_type = IS_VAR;
				SET_UNUSED(opline->result);
				GET_NODE(result,last_op->result);
				return;
			default:
				break;
		}
	}

	opline->opcode = op;
	SET_NODE(opline->op1, op1);
	SET_NODE(opline->op2, op2);
	opline->result_type = IS_VAR;
	opline->result.var = get_temporary_variable(CG(active_op_array));
	GET_NODE(result, opline->result);
}
/* }}} */

void fetch_simple_variable_ex(znode *result, znode *varname, int bp, zend_uchar op TSRMLS_DC) /* {{{ */
{
	zend_op opline;
	zend_op *opline_ptr;
	zend_llist *fetch_list_ptr;

	if (varname->op_type == IS_CONST) {
		zend_uint_t hash;

		if (Z_TYPE(varname->u.constant) != IS_STRING) {
			convert_to_string(&varname->u.constant);
		}

		hash = str_hash(Z_STRVAL(varname->u.constant), Z_STRSIZE(varname->u.constant));
		if (!zend_is_auto_global_quick(Z_STRVAL(varname->u.constant), Z_STRSIZE(varname->u.constant), hash TSRMLS_CC) &&
		    !(Z_STRSIZE(varname->u.constant) == (sizeof("this")-1) &&
		      !memcmp(Z_STRVAL(varname->u.constant), "this", sizeof("this") - 1)) &&
		    (CG(active_op_array)->last == 0 ||
		     CG(active_op_array)->opcodes[CG(active_op_array)->last-1].opcode != ZEND_BEGIN_SILENCE)) {
			result->op_type = IS_CV;
			result->u.op.var = lookup_cv(CG(active_op_array), Z_STRVAL(varname->u.constant), Z_STRSIZE(varname->u.constant), hash TSRMLS_CC);
			Z_STRVAL(varname->u.constant) = (char*)CG(active_op_array)->vars[result->u.op.var].name;
			result->EA = 0;
			return;
		}
	}

	if (bp) {
		opline_ptr = &opline;
		init_op(opline_ptr TSRMLS_CC);
	} else {
		opline_ptr = get_next_op(CG(active_op_array) TSRMLS_CC);
	}

	opline_ptr->opcode = op;
	opline_ptr->result_type = IS_VAR;
	opline_ptr->result.var = get_temporary_variable(CG(active_op_array));
	SET_NODE(opline_ptr->op1, varname);
	GET_NODE(result, opline_ptr->result);
	SET_UNUSED(opline_ptr->op2);
	opline_ptr->extended_value = ZEND_FETCH_LOCAL;

	if (varname->op_type == IS_CONST) {
		CALCULATE_LITERAL_HASH(opline_ptr->op1.constant);
		if (zend_is_auto_global_quick(Z_STRVAL(varname->u.constant), Z_STRSIZE(varname->u.constant), Z_HASH_P(&CONSTANT(opline_ptr->op1.constant)) TSRMLS_CC)) {
			opline_ptr->extended_value = ZEND_FETCH_GLOBAL;
		}
	}

	if (bp) {
		zend_stack_top(&CG(bp_stack), (void **) &fetch_list_ptr);
		zend_llist_add_element(fetch_list_ptr, opline_ptr);
	}
}
/* }}} */

void fetch_simple_variable(znode *result, znode *varname, int bp TSRMLS_DC) /* {{{ */
{
	/* the default mode must be Write, since fetch_simple_variable() is used to define function arguments */
	fetch_simple_variable_ex(result, varname, bp, ZEND_FETCH_W TSRMLS_CC);
}
/* }}} */

void zend_do_fetch_static_member(znode *result, znode *class_name TSRMLS_DC) /* {{{ */
{
	znode class_node;
	zend_llist *fetch_list_ptr;
	zend_llist_element *le;
	zend_op *opline_ptr;
	zend_op opline;

	if (class_name->op_type == IS_CONST &&
	    ZEND_FETCH_CLASS_DEFAULT == zend_get_class_fetch_type(Z_STRVAL(class_name->u.constant), Z_STRSIZE(class_name->u.constant))) {
		zend_resolve_class_name(class_name TSRMLS_CC);
		class_node = *class_name;
	} else {
		zend_do_fetch_class(&class_node, class_name TSRMLS_CC);
	}
	zend_stack_top(&CG(bp_stack), (void **) &fetch_list_ptr);
	if (result->op_type == IS_CV) {
		init_op(&opline TSRMLS_CC);

		opline.opcode = ZEND_FETCH_W;
		opline.result_type = IS_VAR;
		opline.result.var = get_temporary_variable(CG(active_op_array));
		opline.op1_type = IS_CONST;
		LITERAL_STRINGL(opline.op1, estrdup(CG(active_op_array)->vars[result->u.op.var].name), CG(active_op_array)->vars[result->u.op.var].name_len, 0);
		CALCULATE_LITERAL_HASH(opline.op1.constant);
		GET_POLYMORPHIC_CACHE_SLOT(opline.op1.constant);
		if (class_node.op_type == IS_CONST) {
			opline.op2_type = IS_CONST;
			opline.op2.constant =
				zend_add_class_name_literal(CG(active_op_array), &class_node.u.constant TSRMLS_CC);
		} else {
			SET_NODE(opline.op2, &class_node);
		}
		GET_NODE(result,opline.result);
		opline.extended_value |= ZEND_FETCH_STATIC_MEMBER;
		opline_ptr = &opline;

		zend_llist_add_element(fetch_list_ptr, &opline);
	} else {
		le = fetch_list_ptr->head;

		opline_ptr = (zend_op *)le->data;
		if (opline_ptr->opcode != ZEND_FETCH_W && opline_ptr->op1_type == IS_CV) {
			init_op(&opline TSRMLS_CC);
			opline.opcode = ZEND_FETCH_W;
			opline.result_type = IS_VAR;
			opline.result.var = get_temporary_variable(CG(active_op_array));
			opline.op1_type = IS_CONST;
			LITERAL_STRINGL(opline.op1, estrdup(CG(active_op_array)->vars[opline_ptr->op1.var].name), CG(active_op_array)->vars[opline_ptr->op1.var].name_len, 0);
			CALCULATE_LITERAL_HASH(opline.op1.constant);
			GET_POLYMORPHIC_CACHE_SLOT(opline.op1.constant);
			if (class_node.op_type == IS_CONST) {
				opline.op2_type = IS_CONST;
				opline.op2.constant =
					zend_add_class_name_literal(CG(active_op_array), &class_node.u.constant TSRMLS_CC);
			} else {
				SET_NODE(opline.op2, &class_node);
			}
			opline.extended_value |= ZEND_FETCH_STATIC_MEMBER;
			COPY_NODE(opline_ptr->op1, opline.result);

			zend_llist_prepend_element(fetch_list_ptr, &opline);
		} else {
			if (opline_ptr->op1_type == IS_CONST) {
				GET_POLYMORPHIC_CACHE_SLOT(opline_ptr->op1.constant);
			}
			if (class_node.op_type == IS_CONST) {
				opline_ptr->op2_type = IS_CONST;
				opline_ptr->op2.constant =
					zend_add_class_name_literal(CG(active_op_array), &class_node.u.constant TSRMLS_CC);
			} else {
				SET_NODE(opline_ptr->op2, &class_node);
			}
			opline_ptr->extended_value |= ZEND_FETCH_STATIC_MEMBER;
		}
	}
}
/* }}} */

void fetch_array_begin(znode *result, znode *varname, znode *first_dim TSRMLS_DC) /* {{{ */
{
	fetch_simple_variable(result, varname, 1 TSRMLS_CC);

	fetch_array_dim(result, result, first_dim TSRMLS_CC);
}
/* }}} */

void fetch_array_dim(znode *result, const znode *parent, const znode *dim TSRMLS_DC) /* {{{ */
{
	zend_op opline;
	zend_llist *fetch_list_ptr;

	zend_stack_top(&CG(bp_stack), (void **) &fetch_list_ptr);

	if (zend_is_function_or_method_call(parent)) {
		init_op(&opline TSRMLS_CC);
		opline.opcode = ZEND_SEPARATE;
		SET_NODE(opline.op1, parent);
		SET_UNUSED(opline.op2);
		opline.result_type = IS_VAR;
		opline.result.var = opline.op1.var;
		zend_llist_add_element(fetch_list_ptr, &opline);
	}

	init_op(&opline TSRMLS_CC);
	opline.opcode = ZEND_FETCH_DIM_W;	/* the backpatching routine assumes W */
	opline.result_type = IS_VAR;
	opline.result.var = get_temporary_variable(CG(active_op_array));
	SET_NODE(opline.op1, parent);
	SET_NODE(opline.op2, dim);
	if (opline.op2_type == IS_CONST && Z_TYPE(CONSTANT(opline.op2.constant)) == IS_STRING) {
		zend_uint_t index;
		int numeric = 0;

		ZEND_HANDLE_NUMERIC_EX(Z_STRVAL(CONSTANT(opline.op2.constant)), Z_STRSIZE(CONSTANT(opline.op2.constant))+1, index, numeric = 1);
		if (numeric) {
			zval_dtor(&CONSTANT(opline.op2.constant));
			ZVAL_INT(&CONSTANT(opline.op2.constant), index);
		} else {
			CALCULATE_LITERAL_HASH(opline.op2.constant);
		}
	}

	GET_NODE(result, opline.result);

	zend_llist_add_element(fetch_list_ptr, &opline);
}
/* }}} */

void fetch_string_offset(znode *result, const znode *parent, const znode *offset TSRMLS_DC) /* {{{ */
{
	fetch_array_dim(result, parent, offset TSRMLS_CC);
}
/* }}} */

void zend_do_print(znode *result, const znode *arg TSRMLS_DC) /* {{{ */
{
	zend_op *opline = get_next_op(CG(active_op_array) TSRMLS_CC);

	opline->result_type = IS_TMP_VAR;
	opline->result.var = get_temporary_variable(CG(active_op_array));
	opline->opcode = ZEND_PRINT;
	SET_NODE(opline->op1, arg);
	SET_UNUSED(opline->op2);
	GET_NODE(result, opline->result);
}
/* }}} */

void zend_do_echo(const znode *arg TSRMLS_DC) /* {{{ */
{
	zend_op *opline = get_next_op(CG(active_op_array) TSRMLS_CC);

	opline->opcode = ZEND_ECHO;
	SET_NODE(opline->op1, arg);
	SET_UNUSED(opline->op2);
}
/* }}} */

void zend_do_abstract_method(const znode *function_name, znode *modifiers, const znode *body TSRMLS_DC) /* {{{ */
{
	char *method_type;

	if (CG(active_class_entry)->ce_flags & ZEND_ACC_INTERFACE) {
		Z_IVAL(modifiers->u.constant) |= ZEND_ACC_ABSTRACT;
		method_type = "Interface";
	} else {
		method_type = "Abstract";
	}

	if (Z_IVAL(modifiers->u.constant) & ZEND_ACC_ABSTRACT) {
		if(Z_IVAL(modifiers->u.constant) & ZEND_ACC_PRIVATE) {
			zend_error_noreturn(E_COMPILE_ERROR, "%s function %s::%s() cannot be declared private", method_type, CG(active_class_entry)->name, Z_STRVAL(function_name->u.constant));
		}
		if (Z_IVAL(body->u.constant) == ZEND_ACC_ABSTRACT) {
			zend_op *opline = get_next_op(CG(active_op_array) TSRMLS_CC);

			opline->opcode = ZEND_RAISE_ABSTRACT_ERROR;
			SET_UNUSED(opline->op1);
			SET_UNUSED(opline->op2);
		} else {
			/* we had code in the function body */
			zend_error_noreturn(E_COMPILE_ERROR, "%s function %s::%s() cannot contain body", method_type, CG(active_class_entry)->name, Z_STRVAL(function_name->u.constant));
		}
	} else {
		if (Z_IVAL(body->u.constant) == ZEND_ACC_ABSTRACT) {
			zend_error_noreturn(E_COMPILE_ERROR, "Non-abstract method %s::%s() must contain body", CG(active_class_entry)->name, Z_STRVAL(function_name->u.constant));
		}
	}
}
/* }}} */

static zend_bool opline_is_fetch_this(const zend_op *opline TSRMLS_DC) /* {{{ */
{
	if ((opline->opcode == ZEND_FETCH_W) && (opline->op1_type == IS_CONST)
		&& (Z_TYPE(CONSTANT(opline->op1.constant)) == IS_STRING)
		&& ((opline->extended_value & ZEND_FETCH_STATIC_MEMBER) != ZEND_FETCH_STATIC_MEMBER)
		&& (Z_HASH_P(&CONSTANT(opline->op1.constant)) == THIS_HASHVAL)
		&& (Z_STRSIZE(CONSTANT(opline->op1.constant)) == (sizeof("this")-1))
		&& !memcmp(Z_STRVAL(CONSTANT(opline->op1.constant)), "this", sizeof("this") - 1)) {
		return 1;
	} else {
		return 0;
	}
}
/* }}} */

void zend_do_assign(znode *result, znode *variable, znode *value TSRMLS_DC) /* {{{ */
{
	int last_op_number;
	zend_op *opline;

	if (value->op_type == IS_CV) {
		zend_llist *fetch_list_ptr;

		zend_stack_top(&CG(bp_stack), (void **) &fetch_list_ptr);
		if (fetch_list_ptr && fetch_list_ptr->head) {
			opline = (zend_op *)fetch_list_ptr->head->data;

			if (opline->opcode == ZEND_FETCH_DIM_W &&
			    opline->op1_type == IS_CV &&
			    opline->op1.var == value->u.op.var) {

				opline = get_next_op(CG(active_op_array) TSRMLS_CC);
				opline->opcode = ZEND_FETCH_R;
				opline->result_type = IS_VAR;
				opline->result.var = get_temporary_variable(CG(active_op_array));
				opline->op1_type = IS_CONST;
				LITERAL_STRINGL(opline->op1,
					CG(active_op_array)->vars[value->u.op.var].name,
					CG(active_op_array)->vars[value->u.op.var].name_len, 1);
				CALCULATE_LITERAL_HASH(opline->op1.constant);
				SET_UNUSED(opline->op2);
				opline->extended_value = ZEND_FETCH_LOCAL;
				GET_NODE(value, opline->result);
			}
		}
	}

	zend_do_end_variable_parse(variable, BP_VAR_W, 0 TSRMLS_CC);

	last_op_number = get_next_op_number(CG(active_op_array));
	opline = get_next_op(CG(active_op_array) TSRMLS_CC);

	if (variable->op_type == IS_CV) {
		if (variable->u.op.var == CG(active_op_array)->this_var) {
			zend_error_noreturn(E_COMPILE_ERROR, "Cannot re-assign $this");
		}
	} else if (variable->op_type == IS_VAR) {
		int n = 0;

		while (last_op_number - n > 0) {
			zend_op *last_op;

			last_op = &CG(active_op_array)->opcodes[last_op_number-n-1];

			if (last_op->result_type == IS_VAR &&
			    last_op->result.var == variable->u.op.var) {
				if (last_op->opcode == ZEND_FETCH_OBJ_W) {
					if (n > 0) {
						zend_size_t opline_no = (opline-CG(active_op_array)->opcodes)/sizeof(*opline);
						*opline = *last_op;
						MAKE_NOP(last_op);
						/* last_op = opline; */
						opline = get_next_op(CG(active_op_array) TSRMLS_CC);
						/* get_next_op can realloc, we need to move last_op */
						last_op = &CG(active_op_array)->opcodes[opline_no];
					}
					last_op->opcode = ZEND_ASSIGN_OBJ;
					zend_do_op_data(opline, value TSRMLS_CC);
					SET_UNUSED(opline->result);
					GET_NODE(result, last_op->result);
					return;
				} else if (last_op->opcode == ZEND_FETCH_DIM_W) {
					if (n > 0) {
						zend_size_t opline_no = (opline-CG(active_op_array)->opcodes)/sizeof(*opline);
						*opline = *last_op;
						MAKE_NOP(last_op);
						/* last_op = opline; */
						/* TBFixed: this can realloc opcodes, leaving last_op pointing wrong */
						opline = get_next_op(CG(active_op_array) TSRMLS_CC);
						/* get_next_op can realloc, we need to move last_op */
						last_op = &CG(active_op_array)->opcodes[opline_no];
					}
					last_op->opcode = ZEND_ASSIGN_DIM;
					zend_do_op_data(opline, value TSRMLS_CC);
					opline->op2.var = get_temporary_variable(CG(active_op_array));
					opline->op2_type = IS_VAR;
					SET_UNUSED(opline->result);
					GET_NODE(result, last_op->result);
					return;
				} else if (opline_is_fetch_this(last_op TSRMLS_CC)) {
					zend_error_noreturn(E_COMPILE_ERROR, "Cannot re-assign $this");
				} else {
					break;
				}
			}
			n++;
		}
	}

	opline->opcode = ZEND_ASSIGN;
	SET_NODE(opline->op1, variable);
	SET_NODE(opline->op2, value);
	opline->result_type = IS_VAR;
	opline->result.var = get_temporary_variable(CG(active_op_array));
	GET_NODE(result, opline->result);
}
/* }}} */

void zend_do_assign_ref(znode *result, const znode *lvar, const znode *rvar TSRMLS_DC) /* {{{ */
{
	zend_op *opline;

	if (lvar->op_type == IS_CV) {
		if (lvar->u.op.var == CG(active_op_array)->this_var) {
 			zend_error_noreturn(E_COMPILE_ERROR, "Cannot re-assign $this");
		}
	} else if (lvar->op_type == IS_VAR) {
		int last_op_number = get_next_op_number(CG(active_op_array));

		if (last_op_number > 0) {
			opline = &CG(active_op_array)->opcodes[last_op_number-1];
			if (opline_is_fetch_this(opline TSRMLS_CC)) {
	 			zend_error_noreturn(E_COMPILE_ERROR, "Cannot re-assign $this");
			}
 		}
 	}

	opline = get_next_op(CG(active_op_array) TSRMLS_CC);
	opline->opcode = ZEND_ASSIGN_REF;
	if (zend_is_function_or_method_call(rvar)) {
		opline->extended_value = ZEND_RETURNS_FUNCTION;
	} else if (rvar->EA & ZEND_PARSED_NEW) {
		opline->extended_value = ZEND_RETURNS_NEW;
	} else {
		opline->extended_value = 0;
	}
	if (result) {
		opline->result_type = IS_VAR;
		opline->result.var = get_temporary_variable(CG(active_op_array));
		GET_NODE(result, opline->result);
	} else {
		opline->result_type = IS_UNUSED | EXT_TYPE_UNUSED;
	}
	SET_NODE(opline->op1, lvar);
	SET_NODE(opline->op2, rvar);
}
/* }}} */

static inline void do_begin_loop(TSRMLS_D) /* {{{ */
{
	zend_brk_cont_element *brk_cont_element;
	int parent;

	parent = CG(context).current_brk_cont;
	CG(context).current_brk_cont = CG(active_op_array)->last_brk_cont;
	brk_cont_element = get_next_brk_cont_element(CG(active_op_array));
	brk_cont_element->start = get_next_op_number(CG(active_op_array));
	brk_cont_element->parent = parent;
}
/* }}} */

static inline void do_end_loop(int cont_addr, int has_loop_var TSRMLS_DC) /* {{{ */
{
	if (!has_loop_var) {
		/* The start fileld is used to free temporary variables in case of exceptions.
		 * We won't try to free something of we don't have loop variable.
		 */
		CG(active_op_array)->brk_cont_array[CG(context).current_brk_cont].start = -1;
	}
	CG(active_op_array)->brk_cont_array[CG(context).current_brk_cont].cont = cont_addr;
	CG(active_op_array)->brk_cont_array[CG(context).current_brk_cont].brk = get_next_op_number(CG(active_op_array));
	CG(context).current_brk_cont = CG(active_op_array)->brk_cont_array[CG(context).current_brk_cont].parent;
}
/* }}} */

void zend_do_while_cond(const znode *expr, znode *close_bracket_token TSRMLS_DC) /* {{{ */
{
	int while_cond_op_number = get_next_op_number(CG(active_op_array));
	zend_op *opline = get_next_op(CG(active_op_array) TSRMLS_CC);

	opline->opcode = ZEND_JMPZ;
	SET_NODE(opline->op1, expr);
	close_bracket_token->u.op.opline_num = while_cond_op_number;
	SET_UNUSED(opline->op2);

	do_begin_loop(TSRMLS_C);
	INC_BPC(CG(active_op_array));
}
/* }}} */

void zend_do_while_end(const znode *while_token, const znode *close_bracket_token TSRMLS_DC) /* {{{ */
{
	zend_op *opline = get_next_op(CG(active_op_array) TSRMLS_CC);

	/* add unconditional jump */
	opline->opcode = ZEND_JMP;
	opline->op1.opline_num = while_token->u.op.opline_num;
	SET_UNUSED(opline->op1);
	SET_UNUSED(opline->op2);

	/* update while's conditional jmp */
	CG(active_op_array)->opcodes[close_bracket_token->u.op.opline_num].op2.opline_num = get_next_op_number(CG(active_op_array));

	do_end_loop(while_token->u.op.opline_num, 0 TSRMLS_CC);

	DEC_BPC(CG(active_op_array));
}
/* }}} */

void zend_do_for_cond(const znode *expr, znode *second_semicolon_token TSRMLS_DC) /* {{{ */
{
	int for_cond_op_number = get_next_op_number(CG(active_op_array));
	zend_op *opline = get_next_op(CG(active_op_array) TSRMLS_CC);

	opline->opcode = ZEND_JMPZNZ;
	SET_NODE(opline->op1, expr);  /* the conditional expression */
	second_semicolon_token->u.op.opline_num = for_cond_op_number;
	SET_UNUSED(opline->op2);
}
/* }}} */

void zend_do_for_before_statement(const znode *cond_start, const znode *second_semicolon_token TSRMLS_DC) /* {{{ */
{
	zend_op *opline = get_next_op(CG(active_op_array) TSRMLS_CC);

	opline->opcode = ZEND_JMP;
	opline->op1.opline_num = cond_start->u.op.opline_num;
	CG(active_op_array)->opcodes[second_semicolon_token->u.op.opline_num].extended_value = get_next_op_number(CG(active_op_array));
	SET_UNUSED(opline->op1);
	SET_UNUSED(opline->op2);

	do_begin_loop(TSRMLS_C);

	INC_BPC(CG(active_op_array));
}
/* }}} */

void zend_do_for_end(const znode *second_semicolon_token TSRMLS_DC) /* {{{ */
{
	zend_op *opline = get_next_op(CG(active_op_array) TSRMLS_CC);

	opline->opcode = ZEND_JMP;
	opline->op1.opline_num = second_semicolon_token->u.op.opline_num+1;
	CG(active_op_array)->opcodes[second_semicolon_token->u.op.opline_num].op2.opline_num = get_next_op_number(CG(active_op_array));
	SET_UNUSED(opline->op1);
	SET_UNUSED(opline->op2);

	do_end_loop(second_semicolon_token->u.op.opline_num+1, 0 TSRMLS_CC);

	DEC_BPC(CG(active_op_array));
}
/* }}} */

void zend_do_pre_incdec(znode *result, const znode *op1, zend_uchar op TSRMLS_DC) /* {{{ */
{
	int last_op_number = get_next_op_number(CG(active_op_array));
	zend_op *opline;

	if (last_op_number > 0) {
		zend_op *last_op = &CG(active_op_array)->opcodes[last_op_number-1];

		if (last_op->opcode == ZEND_FETCH_OBJ_RW) {
			last_op->opcode = (op==ZEND_PRE_INC)?ZEND_PRE_INC_OBJ:ZEND_PRE_DEC_OBJ;
			last_op->result_type = IS_VAR;
			last_op->result.var = get_temporary_variable(CG(active_op_array));
			GET_NODE(result, last_op->result);
			return;
		}
	}

	opline = get_next_op(CG(active_op_array) TSRMLS_CC);
	opline->opcode = op;
	SET_NODE(opline->op1, op1);
	SET_UNUSED(opline->op2);
	opline->result_type = IS_VAR;
	opline->result.var = get_temporary_variable(CG(active_op_array));
	GET_NODE(result, opline->result);
}
/* }}} */

void zend_do_post_incdec(znode *result, const znode *op1, zend_uchar op TSRMLS_DC) /* {{{ */
{
	int last_op_number = get_next_op_number(CG(active_op_array));
	zend_op *opline;

	if (last_op_number > 0) {
		zend_op *last_op = &CG(active_op_array)->opcodes[last_op_number-1];

		if (last_op->opcode == ZEND_FETCH_OBJ_RW) {
			last_op->opcode = (op==ZEND_POST_INC)?ZEND_POST_INC_OBJ:ZEND_POST_DEC_OBJ;
			last_op->result_type = IS_TMP_VAR;
			last_op->result.var = get_temporary_variable(CG(active_op_array));
			GET_NODE(result, last_op->result);
			return;
		}
	}

	opline = get_next_op(CG(active_op_array) TSRMLS_CC);
	opline->opcode = op;
	SET_NODE(opline->op1, op1);
	SET_UNUSED(opline->op2);
	opline->result_type = IS_TMP_VAR;
	opline->result.var = get_temporary_variable(CG(active_op_array));
	GET_NODE(result, opline->result);
}
/* }}} */

void zend_do_if_cond(const znode *cond, znode *closing_bracket_token TSRMLS_DC) /* {{{ */
{
	int if_cond_op_number = get_next_op_number(CG(active_op_array));
	zend_op *opline = get_next_op(CG(active_op_array) TSRMLS_CC);

	opline->opcode = ZEND_JMPZ;
	SET_NODE(opline->op1, cond);
	closing_bracket_token->u.op.opline_num = if_cond_op_number;
	SET_UNUSED(opline->op2);
	INC_BPC(CG(active_op_array));
}
/* }}} */

void zend_do_if_after_statement(const znode *closing_bracket_token, unsigned char initialize TSRMLS_DC) /* {{{ */
{
	int if_end_op_number = get_next_op_number(CG(active_op_array));
	zend_op *opline = get_next_op(CG(active_op_array) TSRMLS_CC);
	zend_llist *jmp_list_ptr;

	opline->opcode = ZEND_JMP;
	/* save for backpatching */
	if (initialize) {
		zend_llist jmp_list;

		zend_llist_init(&jmp_list, sizeof(int), NULL, 0);
		zend_stack_push(&CG(bp_stack), (void *) &jmp_list, sizeof(zend_llist));
	}
	zend_stack_top(&CG(bp_stack), (void **) &jmp_list_ptr);
	zend_llist_add_element(jmp_list_ptr, &if_end_op_number);

	CG(active_op_array)->opcodes[closing_bracket_token->u.op.opline_num].op2.opline_num = if_end_op_number+1;
	SET_UNUSED(opline->op1);
	SET_UNUSED(opline->op2);
}
/* }}} */

void zend_do_if_end(TSRMLS_D) /* {{{ */
{
	int next_op_number = get_next_op_number(CG(active_op_array));
	zend_llist *jmp_list_ptr;
	zend_llist_element *le;

	zend_stack_top(&CG(bp_stack), (void **) &jmp_list_ptr);
	for (le=jmp_list_ptr->head; le; le = le->next) {
		CG(active_op_array)->opcodes[*((int *) le->data)].op1.opline_num = next_op_number;
	}
	zend_llist_destroy(jmp_list_ptr);
	zend_stack_del_top(&CG(bp_stack));
	DEC_BPC(CG(active_op_array));
}
/* }}} */

void zend_check_writable_variable(const znode *variable) /* {{{ */
{
	zend_uint type = variable->EA;

	if (type & ZEND_PARSED_METHOD_CALL) {
		zend_error_noreturn(E_COMPILE_ERROR, "Can't use method return value in write context");
	}
	if (type == ZEND_PARSED_FUNCTION_CALL) {
		zend_error_noreturn(E_COMPILE_ERROR, "Can't use function return value in write context");
	}
}
/* }}} */

void zend_do_begin_variable_parse(TSRMLS_D) /* {{{ */
{
	zend_llist fetch_list;

	zend_llist_init(&fetch_list, sizeof(zend_op), NULL, 0);
	zend_stack_push(&CG(bp_stack), (void *) &fetch_list, sizeof(zend_llist));
}
/* }}} */

void zend_do_end_variable_parse(znode *variable, int type, int arg_offset TSRMLS_DC) /* {{{ */
{
	zend_llist *fetch_list_ptr;
	zend_llist_element *le;
	zend_op *opline = NULL;
	zend_op *opline_ptr;
	zend_uint this_var = -1;

	zend_stack_top(&CG(bp_stack), (void **) &fetch_list_ptr);

	le = fetch_list_ptr->head;

	/* TODO: $foo->x->y->z = 1 should fetch "x" and "y" for R or RW, not just W */

	if (le) {
		opline_ptr = (zend_op *)le->data;
		if (opline_is_fetch_this(opline_ptr TSRMLS_CC)) {
			/* convert to FETCH_?(this) into IS_CV */
			if (CG(active_op_array)->last == 0 ||
			    CG(active_op_array)->opcodes[CG(active_op_array)->last-1].opcode != ZEND_BEGIN_SILENCE) {

				this_var = opline_ptr->result.var;
				if (CG(active_op_array)->this_var == -1) {
					CG(active_op_array)->this_var = lookup_cv(CG(active_op_array), Z_STRVAL(CONSTANT(opline_ptr->op1.constant)), Z_STRSIZE(CONSTANT(opline_ptr->op1.constant)), Z_HASH_P(&CONSTANT(opline_ptr->op1.constant)) TSRMLS_CC);
					Z_TYPE(CONSTANT(opline_ptr->op1.constant)) = IS_NULL;
				} else {
					zend_del_literal(CG(active_op_array), opline_ptr->op1.constant);
				}
				le = le->next;
				if (variable->op_type == IS_VAR &&
				    variable->u.op.var == this_var) {
					variable->op_type = IS_CV;
					variable->u.op.var = CG(active_op_array)->this_var;
				}
			} else if (CG(active_op_array)->this_var == -1) {
				CG(active_op_array)->this_var = lookup_cv(CG(active_op_array), estrndup("this", sizeof("this")-1), sizeof("this")-1, THIS_HASHVAL TSRMLS_CC);
			}
		}

		while (le) {
			opline_ptr = (zend_op *)le->data;
			if (opline_ptr->opcode == ZEND_SEPARATE) {
				if (type != BP_VAR_R && type != BP_VAR_IS) {
					opline = get_next_op(CG(active_op_array) TSRMLS_CC);
					memcpy(opline, opline_ptr, sizeof(zend_op));
				}
				le = le->next;
				continue;
			}
			opline = get_next_op(CG(active_op_array) TSRMLS_CC);
			memcpy(opline, opline_ptr, sizeof(zend_op));
			if (opline->op1_type == IS_VAR &&
			    opline->op1.var == this_var) {
				opline->op1_type = IS_CV;
				opline->op1.var = CG(active_op_array)->this_var;
			}
			switch (type) {
				case BP_VAR_R:
					if (opline->opcode == ZEND_FETCH_DIM_W && opline->op2_type == IS_UNUSED) {
						zend_error_noreturn(E_COMPILE_ERROR, "Cannot use [] for reading");
					}
					opline->opcode -= 3;
					break;
				case BP_VAR_W:
					break;
				case BP_VAR_RW:
					opline->opcode += 3;
					break;
				case BP_VAR_IS:
					if (opline->opcode == ZEND_FETCH_DIM_W && opline->op2_type == IS_UNUSED) {
						zend_error_noreturn(E_COMPILE_ERROR, "Cannot use [] for reading");
					}
					opline->opcode += 6; /* 3+3 */
					break;
				case BP_VAR_FUNC_ARG:
					opline->opcode += 9; /* 3+3+3 */
					opline->extended_value |= arg_offset;
					break;
				case BP_VAR_UNSET:
					if (opline->opcode == ZEND_FETCH_DIM_W && opline->op2_type == IS_UNUSED) {
						zend_error_noreturn(E_COMPILE_ERROR, "Cannot use [] for unsetting");
					}
					opline->opcode += 12; /* 3+3+3+3 */
					break;
			}
			le = le->next;
		}
		if (opline && type == BP_VAR_W && arg_offset) {
			opline->extended_value |= ZEND_FETCH_MAKE_REF;
		}
	}
	zend_llist_destroy(fetch_list_ptr);
	zend_stack_del_top(&CG(bp_stack));
}
/* }}} */

void zend_do_add_string(znode *result, const znode *op1, znode *op2 TSRMLS_DC) /* {{{ */
{
	zend_op *opline;

	if (Z_STRSIZE(op2->u.constant) > 1) {
		opline = get_next_op(CG(active_op_array) TSRMLS_CC);
		opline->opcode = ZEND_ADD_STRING;
	} else if (Z_STRSIZE(op2->u.constant) == 1) {
		int ch = *Z_STRVAL(op2->u.constant);

		/* Free memory and use ZEND_ADD_CHAR in case of 1 character strings */
		efree(Z_STRVAL(op2->u.constant));
		ZVAL_INT(&op2->u.constant, ch);
		opline = get_next_op(CG(active_op_array) TSRMLS_CC);
		opline->opcode = ZEND_ADD_CHAR;
	} else { /* String can be empty after a variable at the end of a heredoc */
		efree(Z_STRVAL(op2->u.constant));
		return;
	}

	if (op1) {
		SET_NODE(opline->op1, op1);
		SET_NODE(opline->result, op1);
	} else {
		SET_UNUSED(opline->op1);
		opline->result_type = IS_TMP_VAR;
		opline->result.var = get_temporary_variable(CG(active_op_array));
	}
	SET_NODE(opline->op2, op2);
	GET_NODE(result, opline->result);
}
/* }}} */

void zend_do_add_variable(znode *result, const znode *op1, const znode *op2 TSRMLS_DC) /* {{{ */
{
	zend_op *opline = get_next_op(CG(active_op_array) TSRMLS_CC);

	opline->opcode = ZEND_ADD_VAR;

	if (op1) {
		SET_NODE(opline->op1, op1);
		SET_NODE(opline->result, op1);
	} else {
		SET_UNUSED(opline->op1);
		opline->result_type = IS_TMP_VAR;
		opline->result.var = get_temporary_variable(CG(active_op_array));
	}
	SET_NODE(opline->op2, op2);
	GET_NODE(result, opline->result);
}
/* }}} */

void zend_do_free(znode *op1 TSRMLS_DC) /* {{{ */
{
	if (op1->op_type==IS_TMP_VAR) {
		zend_op *opline = get_next_op(CG(active_op_array) TSRMLS_CC);

		opline->opcode = ZEND_FREE;
		SET_NODE(opline->op1, op1);
		SET_UNUSED(opline->op2);
	} else if (op1->op_type==IS_VAR) {
		zend_op *opline = &CG(active_op_array)->opcodes[CG(active_op_array)->last-1];

		while (opline->opcode == ZEND_END_SILENCE || opline->opcode == ZEND_EXT_FCALL_END || opline->opcode == ZEND_OP_DATA) {
			opline--;
		}
		if (opline->result_type == IS_VAR
			&& opline->result.var == op1->u.op.var) {
			if (opline->opcode == ZEND_FETCH_R ||
			    opline->opcode == ZEND_FETCH_DIM_R ||
			    opline->opcode == ZEND_FETCH_OBJ_R ||
			    opline->opcode == ZEND_QM_ASSIGN_VAR) {
				/* It's very rare and useless case. It's better to use
				   additional FREE opcode and simplify the FETCH handlers
				   their selves */
				opline = get_next_op(CG(active_op_array) TSRMLS_CC);
				opline->opcode = ZEND_FREE;
				SET_NODE(opline->op1, op1);
				SET_UNUSED(opline->op2);
			} else {
				opline->result_type |= EXT_TYPE_UNUSED;
			}
		} else {
			while (opline>CG(active_op_array)->opcodes) {
				if (opline->opcode == ZEND_FETCH_DIM_R
				    && opline->op1_type == IS_VAR
				    && opline->op1.var == op1->u.op.var) {
					/* This should the end of a list() construct
					 * Mark its result as unused
					 */
					opline->extended_value = ZEND_FETCH_STANDARD;
					break;
				} else if (opline->result_type==IS_VAR
					&& opline->result.var == op1->u.op.var) {
					if (opline->opcode == ZEND_NEW) {
						opline->result_type |= EXT_TYPE_UNUSED;
					}
					break;
				}
				opline--;
			}
		}
	} else if (op1->op_type == IS_CONST) {
		zval_dtor(&op1->u.constant);
	}
}
/* }}} */

int zend_do_verify_access_types(const znode *current_access_type, const znode *new_modifier) /* {{{ */
{
	if ((Z_IVAL(current_access_type->u.constant) & ZEND_ACC_PPP_MASK)
		&& (Z_IVAL(new_modifier->u.constant) & ZEND_ACC_PPP_MASK)) {
		zend_error_noreturn(E_COMPILE_ERROR, "Multiple access type modifiers are not allowed");
	}
	if ((Z_IVAL(current_access_type->u.constant) & ZEND_ACC_ABSTRACT)
		&& (Z_IVAL(new_modifier->u.constant) & ZEND_ACC_ABSTRACT)) {
		zend_error_noreturn(E_COMPILE_ERROR, "Multiple abstract modifiers are not allowed");
	}
	if ((Z_IVAL(current_access_type->u.constant) & ZEND_ACC_STATIC)
		&& (Z_IVAL(new_modifier->u.constant) & ZEND_ACC_STATIC)) {
		zend_error_noreturn(E_COMPILE_ERROR, "Multiple static modifiers are not allowed");
	}
	if ((Z_IVAL(current_access_type->u.constant) & ZEND_ACC_FINAL)
		&& (Z_IVAL(new_modifier->u.constant) & ZEND_ACC_FINAL)) {
		zend_error_noreturn(E_COMPILE_ERROR, "Multiple final modifiers are not allowed");
	}
	if (((Z_IVAL(current_access_type->u.constant) | Z_IVAL(new_modifier->u.constant)) & (ZEND_ACC_ABSTRACT | ZEND_ACC_FINAL)) == (ZEND_ACC_ABSTRACT | ZEND_ACC_FINAL)) {
		zend_error_noreturn(E_COMPILE_ERROR, "Cannot use the final modifier on an abstract class member");
	}
	return (Z_IVAL(current_access_type->u.constant) | Z_IVAL(new_modifier->u.constant));
}
/* }}} */

void zend_do_begin_function_declaration(znode *function_token, znode *function_name, int is_method, int return_reference, znode *fn_flags_znode TSRMLS_DC) /* {{{ */
{
	zend_op_array op_array;
	char *name = Z_STRVAL(function_name->u.constant);
	zend_size_t name_len = Z_STRSIZE(function_name->u.constant);
	zend_size_t function_begin_line = function_token->u.op.opline_num;
	zend_uint fn_flags;
	const char *lcname;
	zend_bool orig_interactive;
	ALLOCA_FLAG(use_heap)

	if (is_method) {
		if (CG(active_class_entry)->ce_flags & ZEND_ACC_INTERFACE) {
			if ((Z_IVAL(fn_flags_znode->u.constant) & ~(ZEND_ACC_STATIC|ZEND_ACC_PUBLIC))) {
				zend_error_noreturn(E_COMPILE_ERROR, "Access type for interface method %s::%s() must be omitted", CG(active_class_entry)->name, Z_STRVAL(function_name->u.constant));
			}
			Z_IVAL(fn_flags_znode->u.constant) |= ZEND_ACC_ABSTRACT; /* propagates to the rest of the parser */
		}
		fn_flags = Z_IVAL(fn_flags_znode->u.constant); /* must be done *after* the above check */
	} else {
		fn_flags = 0;
	}
	if ((fn_flags & ZEND_ACC_STATIC) && (fn_flags & ZEND_ACC_ABSTRACT) && !(CG(active_class_entry)->ce_flags & ZEND_ACC_INTERFACE)) {
		zend_error(E_STRICT, "Static function %s%s%s() should not be abstract", is_method ? CG(active_class_entry)->name : "", is_method ? "::" : "", Z_STRVAL(function_name->u.constant));
	}

	function_token->u.op_array = CG(active_op_array);

	orig_interactive = CG(interactive);
	CG(interactive) = 0;
	init_op_array(&op_array, ZEND_USER_FUNCTION, INITIAL_OP_ARRAY_SIZE TSRMLS_CC);
	CG(interactive) = orig_interactive;

	op_array.function_name = name;
	if (return_reference) {
		op_array.fn_flags |= ZEND_ACC_RETURN_REFERENCE;
	}
	op_array.fn_flags |= fn_flags;

	op_array.scope = is_method?CG(active_class_entry):NULL;
	op_array.prototype = NULL;

	op_array.line_start = zend_get_compiled_lineno(TSRMLS_C);

	if (is_method) {
		zend_uint_t hash;

		lcname = zend_new_interned_string(zend_str_tolower_dup(name, name_len), name_len + 1, 1 TSRMLS_CC);
		hash = str_hash(lcname, name_len);
		if (zend_hash_quick_add(&CG(active_class_entry)->function_table, lcname, name_len+1, hash, &op_array, sizeof(zend_op_array), (void **) &CG(active_op_array)) == FAILURE) {
			zend_error_noreturn(E_COMPILE_ERROR, "Cannot redeclare %s::%s()", CG(active_class_entry)->name, name);
		}

		zend_stack_push(&CG(context_stack), (void *) &CG(context), sizeof(CG(context)));
		zend_init_compiler_context(TSRMLS_C);

		if (fn_flags & ZEND_ACC_ABSTRACT) {
			CG(active_class_entry)->ce_flags |= ZEND_ACC_IMPLICIT_ABSTRACT_CLASS;
		}

		if (!(fn_flags & ZEND_ACC_PPP_MASK)) {
			fn_flags |= ZEND_ACC_PUBLIC;
		}

		if (CG(active_class_entry)->ce_flags & ZEND_ACC_INTERFACE) {
			if ((name_len == sizeof(ZEND_CALL_FUNC_NAME)-1) && (!memcmp(lcname, ZEND_CALL_FUNC_NAME, sizeof(ZEND_CALL_FUNC_NAME)-1))) {
				if (fn_flags & ((ZEND_ACC_PPP_MASK | ZEND_ACC_STATIC) ^ ZEND_ACC_PUBLIC)) {
					zend_error(E_WARNING, "The magic method __call() must have public visibility and cannot be static");
				}
			} else if ((name_len == sizeof(ZEND_CALLSTATIC_FUNC_NAME)-1) && (!memcmp(lcname, ZEND_CALLSTATIC_FUNC_NAME, sizeof(ZEND_CALLSTATIC_FUNC_NAME)-1))) {
				if ((fn_flags & (ZEND_ACC_PPP_MASK ^ ZEND_ACC_PUBLIC)) || (fn_flags & ZEND_ACC_STATIC) == 0) {
					zend_error(E_WARNING, "The magic method __callStatic() must have public visibility and be static");
				}
			} else if ((name_len == sizeof(ZEND_GET_FUNC_NAME)-1) && (!memcmp(lcname, ZEND_GET_FUNC_NAME, sizeof(ZEND_GET_FUNC_NAME)-1))) {
				if (fn_flags & ((ZEND_ACC_PPP_MASK | ZEND_ACC_STATIC) ^ ZEND_ACC_PUBLIC)) {
					zend_error(E_WARNING, "The magic method __get() must have public visibility and cannot be static");
				}
			} else if ((name_len == sizeof(ZEND_SET_FUNC_NAME)-1) && (!memcmp(lcname, ZEND_SET_FUNC_NAME, sizeof(ZEND_SET_FUNC_NAME)-1))) {
				if (fn_flags & ((ZEND_ACC_PPP_MASK | ZEND_ACC_STATIC) ^ ZEND_ACC_PUBLIC)) {
					zend_error(E_WARNING, "The magic method __set() must have public visibility and cannot be static");
				}
			} else if ((name_len == sizeof(ZEND_UNSET_FUNC_NAME)-1) && (!memcmp(lcname, ZEND_UNSET_FUNC_NAME, sizeof(ZEND_UNSET_FUNC_NAME)-1))) {
				if (fn_flags & ((ZEND_ACC_PPP_MASK | ZEND_ACC_STATIC) ^ ZEND_ACC_PUBLIC)) {
					zend_error(E_WARNING, "The magic method __unset() must have public visibility and cannot be static");
				}
			} else if ((name_len == sizeof(ZEND_ISSET_FUNC_NAME)-1) && (!memcmp(lcname, ZEND_ISSET_FUNC_NAME, sizeof(ZEND_ISSET_FUNC_NAME)-1))) {
				if (fn_flags & ((ZEND_ACC_PPP_MASK | ZEND_ACC_STATIC) ^ ZEND_ACC_PUBLIC)) {
					zend_error(E_WARNING, "The magic method __isset() must have public visibility and cannot be static");
				}
			} else if ((name_len == sizeof(ZEND_TOSTRING_FUNC_NAME)-1) && (!memcmp(lcname, ZEND_TOSTRING_FUNC_NAME, sizeof(ZEND_TOSTRING_FUNC_NAME)-1))) {
				if (fn_flags & ((ZEND_ACC_PPP_MASK | ZEND_ACC_STATIC) ^ ZEND_ACC_PUBLIC)) {
					zend_error(E_WARNING, "The magic method __toString() must have public visibility and cannot be static");
				}
			} else if ((name_len == sizeof(ZEND_INVOKE_FUNC_NAME)-1) && (!memcmp(lcname, ZEND_INVOKE_FUNC_NAME, sizeof(ZEND_INVOKE_FUNC_NAME)-1))) {
				if (fn_flags & ((ZEND_ACC_PPP_MASK | ZEND_ACC_STATIC) ^ ZEND_ACC_PUBLIC)) {
					zend_error(E_WARNING, "The magic method __invoke() must have public visibility and cannot be static");
				}

			} else if ((name_len == sizeof(ZEND_DEBUGINFO_FUNC_NAME)-1) && (!memcmp(lcname, ZEND_DEBUGINFO_FUNC_NAME, sizeof(ZEND_DEBUGINFO_FUNC_NAME)-1))) {
				if (fn_flags & ((ZEND_ACC_PPP_MASK | ZEND_ACC_STATIC) ^ ZEND_ACC_PUBLIC)) {
					zend_error(E_WARNING, "The magic method __debugInfo() must have public visibility and cannot be static");
				}
			}
		} else {
			char *class_lcname;

			class_lcname = do_alloca(CG(active_class_entry)->name_length + 1, use_heap);
			zend_str_tolower_copy(class_lcname, CG(active_class_entry)->name, CG(active_class_entry)->name_length);
			/* Improve after RC: cache the lowercase class name */

			if ((CG(active_class_entry)->name_length == name_len) && ((CG(active_class_entry)->ce_flags & ZEND_ACC_TRAIT) != ZEND_ACC_TRAIT) && (!memcmp(class_lcname, lcname, name_len))) {
				if (!CG(active_class_entry)->constructor) {
					CG(active_class_entry)->constructor = (zend_function *) CG(active_op_array);
				}
			} else if ((name_len == sizeof(ZEND_CONSTRUCTOR_FUNC_NAME)-1) && (!memcmp(lcname, ZEND_CONSTRUCTOR_FUNC_NAME, sizeof(ZEND_CONSTRUCTOR_FUNC_NAME)))) {
				if (CG(active_class_entry)->constructor) {
					zend_error(E_STRICT, "Redefining already defined constructor for class %s", CG(active_class_entry)->name);
				}
				CG(active_class_entry)->constructor = (zend_function *) CG(active_op_array);
			} else if ((name_len == sizeof(ZEND_DESTRUCTOR_FUNC_NAME)-1) && (!memcmp(lcname, ZEND_DESTRUCTOR_FUNC_NAME, sizeof(ZEND_DESTRUCTOR_FUNC_NAME)-1))) {
				CG(active_class_entry)->destructor = (zend_function *) CG(active_op_array);
			} else if ((name_len == sizeof(ZEND_CLONE_FUNC_NAME)-1) && (!memcmp(lcname, ZEND_CLONE_FUNC_NAME, sizeof(ZEND_CLONE_FUNC_NAME)-1))) {
				CG(active_class_entry)->clone = (zend_function *) CG(active_op_array);
			} else if ((name_len == sizeof(ZEND_CALL_FUNC_NAME)-1) && (!memcmp(lcname, ZEND_CALL_FUNC_NAME, sizeof(ZEND_CALL_FUNC_NAME)-1))) {
				if (fn_flags & ((ZEND_ACC_PPP_MASK | ZEND_ACC_STATIC) ^ ZEND_ACC_PUBLIC)) {
					zend_error(E_WARNING, "The magic method __call() must have public visibility and cannot be static");
				}
				CG(active_class_entry)->__call = (zend_function *) CG(active_op_array);
			} else if ((name_len == sizeof(ZEND_CALLSTATIC_FUNC_NAME)-1) && (!memcmp(lcname, ZEND_CALLSTATIC_FUNC_NAME, sizeof(ZEND_CALLSTATIC_FUNC_NAME)-1))) {
				if ((fn_flags & (ZEND_ACC_PPP_MASK ^ ZEND_ACC_PUBLIC)) || (fn_flags & ZEND_ACC_STATIC) == 0) {
					zend_error(E_WARNING, "The magic method __callStatic() must have public visibility and be static");
				}
				CG(active_class_entry)->__callstatic = (zend_function *) CG(active_op_array);
			} else if ((name_len == sizeof(ZEND_GET_FUNC_NAME)-1) && (!memcmp(lcname, ZEND_GET_FUNC_NAME, sizeof(ZEND_GET_FUNC_NAME)-1))) {
				if (fn_flags & ((ZEND_ACC_PPP_MASK | ZEND_ACC_STATIC) ^ ZEND_ACC_PUBLIC)) {
					zend_error(E_WARNING, "The magic method __get() must have public visibility and cannot be static");
				}
				CG(active_class_entry)->__get = (zend_function *) CG(active_op_array);
			} else if ((name_len == sizeof(ZEND_SET_FUNC_NAME)-1) && (!memcmp(lcname, ZEND_SET_FUNC_NAME, sizeof(ZEND_SET_FUNC_NAME)-1))) {
				if (fn_flags & ((ZEND_ACC_PPP_MASK | ZEND_ACC_STATIC) ^ ZEND_ACC_PUBLIC)) {
					zend_error(E_WARNING, "The magic method __set() must have public visibility and cannot be static");
				}
				CG(active_class_entry)->__set = (zend_function *) CG(active_op_array);
			} else if ((name_len == sizeof(ZEND_UNSET_FUNC_NAME)-1) && (!memcmp(lcname, ZEND_UNSET_FUNC_NAME, sizeof(ZEND_UNSET_FUNC_NAME)-1))) {
				if (fn_flags & ((ZEND_ACC_PPP_MASK | ZEND_ACC_STATIC) ^ ZEND_ACC_PUBLIC)) {
					zend_error(E_WARNING, "The magic method __unset() must have public visibility and cannot be static");
				}
				CG(active_class_entry)->__unset = (zend_function *) CG(active_op_array);
			} else if ((name_len == sizeof(ZEND_ISSET_FUNC_NAME)-1) && (!memcmp(lcname, ZEND_ISSET_FUNC_NAME, sizeof(ZEND_ISSET_FUNC_NAME)-1))) {
				if (fn_flags & ((ZEND_ACC_PPP_MASK | ZEND_ACC_STATIC) ^ ZEND_ACC_PUBLIC)) {
					zend_error(E_WARNING, "The magic method __isset() must have public visibility and cannot be static");
				}
				CG(active_class_entry)->__isset = (zend_function *) CG(active_op_array);
			} else if ((name_len == sizeof(ZEND_TOSTRING_FUNC_NAME)-1) && (!memcmp(lcname, ZEND_TOSTRING_FUNC_NAME, sizeof(ZEND_TOSTRING_FUNC_NAME)-1))) {
				if (fn_flags & ((ZEND_ACC_PPP_MASK | ZEND_ACC_STATIC) ^ ZEND_ACC_PUBLIC)) {
					zend_error(E_WARNING, "The magic method __toString() must have public visibility and cannot be static");
				}
				CG(active_class_entry)->__tostring = (zend_function *) CG(active_op_array);
			} else if ((name_len == sizeof(ZEND_INVOKE_FUNC_NAME)-1) && (!memcmp(lcname, ZEND_INVOKE_FUNC_NAME, sizeof(ZEND_INVOKE_FUNC_NAME)-1))) {
				if (fn_flags & ((ZEND_ACC_PPP_MASK | ZEND_ACC_STATIC) ^ ZEND_ACC_PUBLIC)) {
					zend_error(E_WARNING, "The magic method __invoke() must have public visibility and cannot be static");
				}
			} else if ((name_len == sizeof(ZEND_DEBUGINFO_FUNC_NAME)-1) && (!memcmp(lcname, ZEND_DEBUGINFO_FUNC_NAME, sizeof(ZEND_DEBUGINFO_FUNC_NAME)-1))) {
				if (fn_flags & ((ZEND_ACC_PPP_MASK | ZEND_ACC_STATIC) ^ ZEND_ACC_PUBLIC)) {
					zend_error(E_WARNING, "The magic method __debugInfo() must have public visibility and cannot be static");
				}
				CG(active_class_entry)->__debugInfo = (zend_function *) CG(active_op_array);
			} else if (!(fn_flags & ZEND_ACC_STATIC)) {
				CG(active_op_array)->fn_flags |= ZEND_ACC_ALLOW_STATIC;
			}
			free_alloca(class_lcname, use_heap);
		}

		str_efree(lcname);
	} else {
		zend_op *opline = get_next_op(CG(active_op_array) TSRMLS_CC);
		zval key;
		zval **ns_name;

		if (CG(current_namespace)) {
			/* Prefix function name with current namespace name */
			znode tmp;

			tmp.u.constant = *CG(current_namespace);
			zval_copy_ctor(&tmp.u.constant);
			zend_do_build_namespace_name(&tmp, &tmp, function_name TSRMLS_CC);
			op_array.function_name = Z_STRVAL(tmp.u.constant);
			name_len = Z_STRSIZE(tmp.u.constant);
			lcname = zend_str_tolower_dup(Z_STRVAL(tmp.u.constant), name_len);
		} else {
			lcname = zend_str_tolower_dup(name, name_len);
		}

		/* Function name must not conflict with import names */
		if (CG(current_import_function) &&
		    zend_hash_find(CG(current_import_function), lcname, Z_STRSIZE(function_name->u.constant)+1, (void**)&ns_name) == SUCCESS) {

			char *tmp = zend_str_tolower_dup(Z_STRVAL_PP(ns_name), Z_STRSIZE_PP(ns_name));

			if (Z_STRSIZE_PP(ns_name) != Z_STRSIZE(function_name->u.constant) ||
				memcmp(tmp, lcname, Z_STRSIZE(function_name->u.constant))) {
				zend_error(E_COMPILE_ERROR, "Cannot declare function %s because the name is already in use", Z_STRVAL(function_name->u.constant));
			}
			efree(tmp);
		}

		opline->opcode = ZEND_DECLARE_FUNCTION;
		opline->op1_type = IS_CONST;
		build_runtime_defined_function_key(&key, lcname, name_len TSRMLS_CC);
		opline->op1.constant = zend_add_literal(CG(active_op_array), &key TSRMLS_CC);
		Z_HASH_P(&CONSTANT(opline->op1.constant)) = zend_hash_func(Z_STRVAL(CONSTANT(opline->op1.constant)), Z_STRSIZE(CONSTANT(opline->op1.constant)));
		opline->op2_type = IS_CONST;
		LITERAL_STRINGL(opline->op2, lcname, name_len, 1);
		CALCULATE_LITERAL_HASH(opline->op2.constant);
		opline->extended_value = ZEND_DECLARE_FUNCTION;
		zend_hash_quick_update(CG(function_table), Z_STRVAL(key), Z_STRSIZE(key), Z_HASH_P(&CONSTANT(opline->op1.constant)), &op_array, sizeof(zend_op_array), (void **) &CG(active_op_array));
		zend_stack_push(&CG(context_stack), (void *) &CG(context), sizeof(CG(context)));
		zend_init_compiler_context(TSRMLS_C);
		str_efree(lcname);
	}

	if (CG(compiler_options) & ZEND_COMPILE_EXTENDED_INFO) {
		zend_op *opline = get_next_op(CG(active_op_array) TSRMLS_CC);

		opline->opcode = ZEND_EXT_NOP;
		opline->lineno = function_begin_line;
		SET_UNUSED(opline->op1);
		SET_UNUSED(opline->op2);
	}

	{
		/* Push a separator to the switch stack */
		zend_switch_entry switch_entry;

		switch_entry.cond.op_type = IS_UNUSED;
		switch_entry.default_case = 0;
		switch_entry.control_var = 0;

		zend_stack_push(&CG(switch_cond_stack), (void *) &switch_entry, sizeof(switch_entry));
	}

	{
		/* Push a separator to the foreach stack */
		zend_op dummy_opline;

		dummy_opline.result_type = IS_UNUSED;

		zend_stack_push(&CG(foreach_copy_stack), (void *) &dummy_opline, sizeof(zend_op));
	}

	if (CG(doc_comment)) {
		CG(active_op_array)->doc_comment = CG(doc_comment);
		CG(active_op_array)->doc_comment_len = CG(doc_comment_len);
		CG(doc_comment) = NULL;
		CG(doc_comment_len) = 0;
	}
}
/* }}} */

void zend_do_begin_lambda_function_declaration(znode *result, znode *function_token, int return_reference, int is_static TSRMLS_DC) /* {{{ */
{
	znode          function_name;
	zend_op_array *current_op_array = CG(active_op_array);
	int            current_op_number = get_next_op_number(CG(active_op_array));
	zend_op       *current_op;

	function_name.op_type = IS_CONST;
	ZVAL_STRINGL(&function_name.u.constant, "{closure}", sizeof("{closure}")-1, 1);

	zend_do_begin_function_declaration(function_token, &function_name, 0, return_reference, NULL TSRMLS_CC);

	result->op_type = IS_TMP_VAR;
	result->u.op.var = get_temporary_variable(current_op_array);

	current_op = &current_op_array->opcodes[current_op_number];
	current_op->opcode = ZEND_DECLARE_LAMBDA_FUNCTION;
	zend_del_literal(current_op_array, current_op->op2.constant);
	SET_UNUSED(current_op->op2);
	SET_NODE(current_op->result, result);
	if (is_static) {
		CG(active_op_array)->fn_flags |= ZEND_ACC_STATIC;
	}
	CG(active_op_array)->fn_flags |= ZEND_ACC_CLOSURE;
}
/* }}} */

void zend_do_handle_exception(TSRMLS_D) /* {{{ */
{
	zend_op *opline = get_next_op(CG(active_op_array) TSRMLS_CC);

	opline->opcode = ZEND_HANDLE_EXCEPTION;
	SET_UNUSED(opline->op1);
	SET_UNUSED(opline->op2);
}
/* }}} */

void zend_do_end_function_declaration(const znode *function_token TSRMLS_DC) /* {{{ */
{
	char lcname[16];
	zend_size_t name_len;

	zend_do_extended_info(TSRMLS_C);
	zend_do_return(NULL, 0 TSRMLS_CC);

	pass_two(CG(active_op_array) TSRMLS_CC);
	zend_release_labels(0 TSRMLS_CC);

	if (CG(active_class_entry)) {
		zend_check_magic_method_implementation(CG(active_class_entry), (zend_function*)CG(active_op_array), E_COMPILE_ERROR TSRMLS_CC);
	} else {
		/* we don't care if the function name is longer, in fact lowercasing only
		 * the beginning of the name speeds up the check process */
		name_len = strlen(CG(active_op_array)->function_name);
		zend_str_tolower_copy(lcname, CG(active_op_array)->function_name, MIN(name_len, sizeof(lcname)-1));
		lcname[sizeof(lcname)-1] = '\0'; /* zend_str_tolower_copy won't necessarily set the zero byte */
		if (name_len == sizeof(ZEND_AUTOLOAD_FUNC_NAME) - 1 && !memcmp(lcname, ZEND_AUTOLOAD_FUNC_NAME, sizeof(ZEND_AUTOLOAD_FUNC_NAME)) && CG(active_op_array)->num_args != 1) {
			zend_error_noreturn(E_COMPILE_ERROR, "%s() must take exactly 1 argument", ZEND_AUTOLOAD_FUNC_NAME);
		}
	}

	CG(active_op_array)->line_end = zend_get_compiled_lineno(TSRMLS_C);
	CG(active_op_array) = function_token->u.op_array;


	/* Pop the switch and foreach separators */
	zend_stack_del_top(&CG(switch_cond_stack));
	zend_stack_del_top(&CG(foreach_copy_stack));
}
/* }}} */

void zend_do_receive_param(zend_uchar op, znode *varname, const znode *initialization, znode *class_type, zend_uchar pass_by_reference, zend_bool is_variadic TSRMLS_DC) /* {{{ */
{
	zend_op *opline;
	zend_arg_info *cur_arg_info;
	znode var;

	if (zend_is_auto_global(Z_STRVAL(varname->u.constant), Z_STRSIZE(varname->u.constant) TSRMLS_CC)) {
		zend_error_noreturn(E_COMPILE_ERROR, "Cannot re-assign auto-global variable %s", Z_STRVAL(varname->u.constant));
	} else {
		var.op_type = IS_CV;
		var.u.op.var = lookup_cv(CG(active_op_array), Z_STRVAL(varname->u.constant), Z_STRSIZE(varname->u.constant), 0 TSRMLS_CC);
		Z_STRVAL(varname->u.constant) = (char*)CG(active_op_array)->vars[var.u.op.var].name;
		var.EA = 0;
		if (CG(active_op_array)->vars[var.u.op.var].hash_value == THIS_HASHVAL &&
			Z_STRSIZE(varname->u.constant) == sizeof("this")-1 &&
		    !memcmp(Z_STRVAL(varname->u.constant), "this", sizeof("this")-1)) {
			if (CG(active_op_array)->scope &&
			    (CG(active_op_array)->fn_flags & ZEND_ACC_STATIC) == 0) {
				zend_error_noreturn(E_COMPILE_ERROR, "Cannot re-assign $this");
			}
			CG(active_op_array)->this_var = var.u.op.var;
		}
	}

	if (CG(active_op_array)->fn_flags & ZEND_ACC_VARIADIC) {
		zend_error_noreturn(E_COMPILE_ERROR, "Only the last parameter can be variadic");
	}

	if (is_variadic) {
		if (op == ZEND_RECV_INIT) {
			zend_error_noreturn(E_COMPILE_ERROR, "Variadic parameter cannot have a default value");
		}

		op = ZEND_RECV_VARIADIC;
		CG(active_op_array)->fn_flags |= ZEND_ACC_VARIADIC;
	}

	opline = get_next_op(CG(active_op_array) TSRMLS_CC);
	CG(active_op_array)->num_args++;
	opline->opcode = op;
	SET_NODE(opline->result, &var);
	opline->op1_type = IS_UNUSED;
	opline->op1.num = CG(active_op_array)->num_args;
	if (op == ZEND_RECV_INIT) {
		SET_NODE(opline->op2, initialization);
	} else {
		SET_UNUSED(opline->op2);
		if (!is_variadic) {
			CG(active_op_array)->required_num_args = CG(active_op_array)->num_args;
		}
	}
	CG(active_op_array)->arg_info = erealloc(CG(active_op_array)->arg_info, sizeof(zend_arg_info)*(CG(active_op_array)->num_args));
	cur_arg_info = &CG(active_op_array)->arg_info[CG(active_op_array)->num_args-1];
	cur_arg_info->name = zend_new_interned_string(estrndup(Z_STRVAL(varname->u.constant), Z_STRSIZE(varname->u.constant)), Z_STRSIZE(varname->u.constant) + 1, 1 TSRMLS_CC);
	cur_arg_info->name_len = Z_STRSIZE(varname->u.constant);
	cur_arg_info->type_hint = 0;
	cur_arg_info->pass_by_reference = pass_by_reference;
	cur_arg_info->allow_null = 1;
	cur_arg_info->is_variadic = is_variadic;
	cur_arg_info->class_name = NULL;
	cur_arg_info->class_name_len = 0;

	if (class_type->op_type != IS_UNUSED) {
		cur_arg_info->allow_null = 0;

		if (class_type->u.constant.type != IS_NULL) {
			if (class_type->u.constant.type == IS_ARRAY) {
				cur_arg_info->type_hint = IS_ARRAY;
				if (op == ZEND_RECV_INIT) {
					if (Z_TYPE(initialization->u.constant) == IS_NULL || (Z_TYPE(initialization->u.constant) == IS_CONSTANT && !strcasecmp(Z_STRVAL(initialization->u.constant), "NULL")) || Z_TYPE(initialization->u.constant) == IS_CONSTANT_AST) {
						cur_arg_info->allow_null = 1;
					} else if (Z_TYPE(initialization->u.constant) != IS_ARRAY) {
						zend_error_noreturn(E_COMPILE_ERROR, "Default value for parameters with array type hint can only be an array or NULL");
					}
				}
			} else if (class_type->u.constant.type == IS_CALLABLE) {
				cur_arg_info->type_hint = IS_CALLABLE;
				if (op == ZEND_RECV_INIT) {
					if (Z_TYPE(initialization->u.constant) == IS_NULL || (Z_TYPE(initialization->u.constant) == IS_CONSTANT && !strcasecmp(Z_STRVAL(initialization->u.constant), "NULL")) || Z_TYPE(initialization->u.constant) == IS_CONSTANT_AST) {
						cur_arg_info->allow_null = 1;
					} else {
						zend_error_noreturn(E_COMPILE_ERROR, "Default value for parameters with callable type hint can only be NULL");
					}
				}
			} else {
				cur_arg_info->type_hint = IS_OBJECT;
				if (ZEND_FETCH_CLASS_DEFAULT == zend_get_class_fetch_type(Z_STRVAL(class_type->u.constant), Z_STRSIZE(class_type->u.constant))) {
					zend_resolve_class_name(class_type TSRMLS_CC);
				}
				Z_STRVAL(class_type->u.constant) = (char*)zend_new_interned_string(Z_STRVAL(class_type->u.constant), Z_STRSIZE(class_type->u.constant) + 1, 1 TSRMLS_CC);
				cur_arg_info->class_name = Z_STRVAL(class_type->u.constant);
				cur_arg_info->class_name_len = Z_STRSIZE(class_type->u.constant);
				if (op == ZEND_RECV_INIT) {
					if (Z_TYPE(initialization->u.constant) == IS_NULL || (Z_TYPE(initialization->u.constant) == IS_CONSTANT && !strcasecmp(Z_STRVAL(initialization->u.constant), "NULL")) || Z_TYPE(initialization->u.constant) == IS_CONSTANT_AST) {
						cur_arg_info->allow_null = 1;
					} else {
						zend_error_noreturn(E_COMPILE_ERROR, "Default value for parameters with a class type hint can only be NULL");
					}
				}
			}
		}
	}
}
/* }}} */

int zend_do_begin_function_call(znode *function_name, zend_bool check_namespace TSRMLS_DC) /* {{{ */
{
	zend_function *function;
	char *lcname;
	char *is_compound = memchr(Z_STRVAL(function_name->u.constant), '\\', Z_STRSIZE(function_name->u.constant));

	zend_resolve_function_name(function_name, &check_namespace TSRMLS_CC);

	if (check_namespace && CG(current_namespace) && !is_compound) {
			/* We assume we call function from the current namespace
			if it is not prefixed. */

			/* In run-time PHP will check for function with full name and
			internal function with short name */
			zend_do_begin_dynamic_function_call(function_name, 1 TSRMLS_CC);
			return 1;
	}

	lcname = zend_str_tolower_dup(Z_STRVAL(function_name->u.constant), Z_STRSIZE(function_name->u.constant));
	if ((zend_hash_find(CG(function_table), lcname, Z_STRSIZE(function_name->u.constant)+1, (void **) &function)==FAILURE) ||
	 	((CG(compiler_options) & ZEND_COMPILE_IGNORE_INTERNAL_FUNCTIONS) &&
 		(function->type == ZEND_INTERNAL_FUNCTION))) {
 			zend_do_begin_dynamic_function_call(function_name, 0 TSRMLS_CC);
 			efree(lcname);
 			return 1; /* Dynamic */
 	}
	efree(Z_STRVAL(function_name->u.constant));
	Z_STRVAL(function_name->u.constant) = lcname;

	zend_push_function_call_entry(function TSRMLS_CC);
	if (CG(context).nested_calls + 1 > CG(active_op_array)->nested_calls) {
		CG(active_op_array)->nested_calls = CG(context).nested_calls + 1;
	}
	zend_do_extended_fcall_begin(TSRMLS_C);
	return 0;
}
/* }}} */

void zend_do_begin_method_call(znode *left_bracket TSRMLS_DC) /* {{{ */
{
	zend_op *last_op;
	int last_op_number;

	zend_do_end_variable_parse(left_bracket, BP_VAR_R, 0 TSRMLS_CC);
	zend_do_begin_variable_parse(TSRMLS_C);

	last_op_number = get_next_op_number(CG(active_op_array))-1;
	last_op = &CG(active_op_array)->opcodes[last_op_number];

	if ((last_op->op2_type == IS_CONST) && (Z_TYPE(CONSTANT(last_op->op2.constant)) == IS_STRING) && (Z_STRSIZE(CONSTANT(last_op->op2.constant)) == sizeof(ZEND_CLONE_FUNC_NAME)-1)
		&& !zend_binary_strcasecmp(Z_STRVAL(CONSTANT(last_op->op2.constant)), Z_STRSIZE(CONSTANT(last_op->op2.constant)), ZEND_CLONE_FUNC_NAME, sizeof(ZEND_CLONE_FUNC_NAME)-1)) {
		zend_error_noreturn(E_COMPILE_ERROR, "Cannot call __clone() method on objects - use 'clone $obj' instead");
	}

	if (last_op->opcode == ZEND_FETCH_OBJ_R) {
		if (last_op->op2_type == IS_CONST) {
			zval name;
			name = CONSTANT(last_op->op2.constant);
			if (Z_TYPE(name) != IS_STRING) {
				zend_error_noreturn(E_COMPILE_ERROR, "Method name must be a string");
			}
			Z_STRVAL(name) = str_estrndup(Z_STRVAL(name), Z_STRSIZE(name));
			FREE_POLYMORPHIC_CACHE_SLOT(last_op->op2.constant);
			last_op->op2.constant =
				zend_add_func_name_literal(CG(active_op_array), &name TSRMLS_CC);
			GET_POLYMORPHIC_CACHE_SLOT(last_op->op2.constant);
		}
		last_op->opcode = ZEND_INIT_METHOD_CALL;
		last_op->result_type = IS_UNUSED;
		last_op->result.num = CG(context).nested_calls;
		Z_IVAL(left_bracket->u.constant) = ZEND_INIT_FCALL_BY_NAME;
	} else {
		zend_op *opline = get_next_op(CG(active_op_array) TSRMLS_CC);
		opline->opcode = ZEND_INIT_FCALL_BY_NAME;
		opline->result.num = CG(context).nested_calls;
		SET_UNUSED(opline->op1);
		if (left_bracket->op_type == IS_CONST) {
			opline->op2_type = IS_CONST;
			opline->op2.constant = zend_add_func_name_literal(CG(active_op_array), &left_bracket->u.constant TSRMLS_CC);
			GET_CACHE_SLOT(opline->op2.constant);
		} else {
			SET_NODE(opline->op2, left_bracket);
		}
	}

	zend_push_function_call_entry(NULL TSRMLS_CC);
	if (++CG(context).nested_calls > CG(active_op_array)->nested_calls) {
		CG(active_op_array)->nested_calls = CG(context).nested_calls;
	}
	zend_do_extended_fcall_begin(TSRMLS_C);
}
/* }}} */

void zend_do_clone(znode *result, const znode *expr TSRMLS_DC) /* {{{ */
{
	zend_op *opline = get_next_op(CG(active_op_array) TSRMLS_CC);

	opline->opcode = ZEND_CLONE;
	SET_NODE(opline->op1, expr);
	SET_UNUSED(opline->op2);
	opline->result_type = IS_VAR;
	opline->result.var = get_temporary_variable(CG(active_op_array));
	GET_NODE(result, opline->result);
}
/* }}} */

void zend_do_begin_dynamic_function_call(znode *function_name, int ns_call TSRMLS_DC) /* {{{ */
{
	zend_op *opline;

	opline = get_next_op(CG(active_op_array) TSRMLS_CC);
	if (ns_call) {
		/* In run-time PHP will check for function with full name and
		   internal function with short name */
		opline->opcode = ZEND_INIT_NS_FCALL_BY_NAME;
		opline->result.num = CG(context).nested_calls;
		SET_UNUSED(opline->op1);
		opline->op2_type = IS_CONST;
		opline->op2.constant = zend_add_ns_func_name_literal(CG(active_op_array), &function_name->u.constant TSRMLS_CC);
		GET_CACHE_SLOT(opline->op2.constant);
	} else {
		opline->opcode = ZEND_INIT_FCALL_BY_NAME;
		opline->result.num = CG(context).nested_calls;
		SET_UNUSED(opline->op1);
		if (function_name->op_type == IS_CONST) {
			opline->op2_type = IS_CONST;
			opline->op2.constant = zend_add_func_name_literal(CG(active_op_array), &function_name->u.constant TSRMLS_CC);
			GET_CACHE_SLOT(opline->op2.constant);
		} else {
			SET_NODE(opline->op2, function_name);
		}
	}

	zend_push_function_call_entry(NULL TSRMLS_CC);
	if (++CG(context).nested_calls > CG(active_op_array)->nested_calls) {
		CG(active_op_array)->nested_calls = CG(context).nested_calls;
	}
	zend_do_extended_fcall_begin(TSRMLS_C);
}
/* }}} */

void zend_resolve_non_class_name(znode *element_name, zend_bool *check_namespace, zend_bool case_sensitive, HashTable *current_import_sub TSRMLS_DC) /* {{{ */
{
	znode tmp;
	zend_size_t len;
	zval **ns;
	char *lookup_name, *compound = memchr(Z_STRVAL(element_name->u.constant), '\\', Z_STRSIZE(element_name->u.constant));

	if (Z_STRVAL(element_name->u.constant)[0] == '\\') {
		/* name starts with \ so it is known and unambiguos, nothing to do here but shorten it */
		memmove(Z_STRVAL(element_name->u.constant), Z_STRVAL(element_name->u.constant)+1, Z_STRSIZE(element_name->u.constant));
		--Z_STRSIZE(element_name->u.constant);
		return;
	}

	if(!*check_namespace) {
		return;
	}

	if (current_import_sub) {
		len = Z_STRSIZE(element_name->u.constant)+1;
		if (case_sensitive) {
			lookup_name = estrndup(Z_STRVAL(element_name->u.constant), len);
		} else {
			lookup_name = zend_str_tolower_dup(Z_STRVAL(element_name->u.constant), len);
		}
		/* Check if function/const matches imported name */
		if (zend_hash_find(current_import_sub, lookup_name, len, (void**)&ns) == SUCCESS) {
			zval_dtor(&element_name->u.constant);
			element_name->u.constant = **ns;
			zval_copy_ctor(&element_name->u.constant);
			efree(lookup_name);
			*check_namespace = 0;
			return;
		}
		efree(lookup_name);
	}

	if (compound && CG(current_import)) {
		len = compound - Z_STRVAL(element_name->u.constant);
		/* namespace is always lowercase */
		lookup_name = zend_str_tolower_dup(Z_STRVAL(element_name->u.constant), len);
		/* Check if first part of compound name is an import name */
		if (zend_hash_find(CG(current_import), lookup_name, len+1, (void**)&ns) == SUCCESS) {
			/* Substitute import name */
			tmp.op_type = IS_CONST;
			tmp.u.constant = **ns;
			zval_copy_ctor(&tmp.u.constant);
			len += 1;
			Z_STRSIZE(element_name->u.constant) -= len;
			memmove(Z_STRVAL(element_name->u.constant), Z_STRVAL(element_name->u.constant)+len, Z_STRSIZE(element_name->u.constant)+1);
			zend_do_build_namespace_name(&tmp, &tmp, element_name TSRMLS_CC);
			*element_name = tmp;
			efree(lookup_name);
			*check_namespace = 0;
			return;
		}
		efree(lookup_name);
	}

	if (CG(current_namespace)) {
		tmp = *element_name;
		Z_STRSIZE(tmp.u.constant) = sizeof("\\")-1 + Z_STRSIZE(element_name->u.constant) + Z_STRSIZE_P(CG(current_namespace));
		Z_STRVAL(tmp.u.constant) = (char *) emalloc(Z_STRSIZE(tmp.u.constant)+1);
		memcpy(Z_STRVAL(tmp.u.constant), Z_STRVAL_P(CG(current_namespace)), Z_STRSIZE_P(CG(current_namespace)));
		memcpy(&(Z_STRVAL(tmp.u.constant)[Z_STRSIZE_P(CG(current_namespace))]), "\\", sizeof("\\")-1);
		memcpy(&(Z_STRVAL(tmp.u.constant)[Z_STRSIZE_P(CG(current_namespace)) + sizeof("\\")-1]), Z_STRVAL(element_name->u.constant), Z_STRSIZE(element_name->u.constant)+1);
		str_efree(Z_STRVAL(element_name->u.constant));
		*element_name = tmp;
	}
}
/* }}} */

void zend_resolve_function_name(znode *element_name, zend_bool *check_namespace TSRMLS_DC) /* {{{ */
{
	zend_resolve_non_class_name(element_name, check_namespace, 0, CG(current_import_function) TSRMLS_CC);
}
/* }}} */

void zend_resolve_const_name(znode *element_name, zend_bool *check_namespace TSRMLS_DC) /* {{{ */
{
	zend_resolve_non_class_name(element_name, check_namespace, 1, CG(current_import_const) TSRMLS_CC);
}
/* }}} */

void zend_do_resolve_class_name(znode *result, znode *class_name, int is_static TSRMLS_DC) /* {{{ */
{
	char *lcname;
	int lctype;
	znode constant_name;

	lcname = zend_str_tolower_dup(Z_STRVAL(class_name->u.constant), Z_STRSIZE(class_name->u.constant));
	lctype = zend_get_class_fetch_type(lcname, strlen(lcname));
	switch (lctype) {
		case ZEND_FETCH_CLASS_SELF:
			if (!CG(active_class_entry)) {
				zend_error_noreturn(E_COMPILE_ERROR, "Cannot access self::class when no class scope is active");
			}
			zval_dtor(&class_name->u.constant);
			class_name->op_type = IS_CONST;
			ZVAL_STRINGL(&class_name->u.constant, CG(active_class_entry)->name, CG(active_class_entry)->name_length, 1);
			*result = *class_name;
			break;
        case ZEND_FETCH_CLASS_STATIC:
        case ZEND_FETCH_CLASS_PARENT:
			if (is_static) {
				zend_error_noreturn(E_COMPILE_ERROR,
					"%s::class cannot be used for compile-time class name resolution",
					lctype == ZEND_FETCH_CLASS_STATIC ? "static" : "parent"
					);
			}
			if (!CG(active_class_entry)) {
				zend_error_noreturn(E_COMPILE_ERROR,
					"Cannot access %s::class when no class scope is active",
					lctype == ZEND_FETCH_CLASS_STATIC ? "static" : "parent"
					);
			}
			constant_name.op_type = IS_CONST;
			ZVAL_STRINGL(&constant_name.u.constant, "class", sizeof("class")-1, 1);
			zend_do_fetch_constant(result, class_name, &constant_name, ZEND_RT, 1 TSRMLS_CC);
			break;
		case ZEND_FETCH_CLASS_DEFAULT:
			zend_resolve_class_name(class_name TSRMLS_CC);
			*result = *class_name;
			break;
	}

	efree(lcname);

}
/* }}} */

void zend_resolve_class_name(znode *class_name TSRMLS_DC) /* {{{ */
{
	char *compound;
	char *lcname;
	zval **ns;
	znode tmp;
	zend_size_t len;

	compound = memchr(Z_STRVAL(class_name->u.constant), '\\', Z_STRSIZE(class_name->u.constant));
	if (compound) {
		/* This is a compound class name that contains namespace prefix */
		if (Z_STRVAL(class_name->u.constant)[0] == '\\') {
			/* The STRING name has "\" prefix */
			Z_STRSIZE(class_name->u.constant) -= 1;
			memmove(Z_STRVAL(class_name->u.constant), Z_STRVAL(class_name->u.constant)+1, Z_STRSIZE(class_name->u.constant)+1);
			Z_STRVAL(class_name->u.constant) = erealloc(
			Z_STRVAL(class_name->u.constant),
			Z_STRSIZE(class_name->u.constant) + 1);

			if (ZEND_FETCH_CLASS_DEFAULT != zend_get_class_fetch_type(Z_STRVAL(class_name->u.constant), Z_STRSIZE(class_name->u.constant))) {
				zend_error_noreturn(E_COMPILE_ERROR, "'\\%s' is an invalid class name", Z_STRVAL(class_name->u.constant));
			}
		} else {
			if (CG(current_import)) {
				len = compound - Z_STRVAL(class_name->u.constant);
				lcname = zend_str_tolower_dup(Z_STRVAL(class_name->u.constant), len);
				/* Check if first part of compound name is an import name */
				if (zend_hash_find(CG(current_import), lcname, len+1, (void**)&ns) == SUCCESS) {
					/* Substitute import name */
					tmp.op_type = IS_CONST;
					tmp.u.constant = **ns;
					zval_copy_ctor(&tmp.u.constant);
					len += 1;
					Z_STRSIZE(class_name->u.constant) -= len;
					memmove(Z_STRVAL(class_name->u.constant), Z_STRVAL(class_name->u.constant)+len, Z_STRSIZE(class_name->u.constant)+1);
					zend_do_build_namespace_name(&tmp, &tmp, class_name TSRMLS_CC);
					*class_name = tmp;
					efree(lcname);
					return;
				}
				efree(lcname);
			}
			/* Here name is not prefixed with \ and not imported */
			if (CG(current_namespace)) {
				tmp.op_type = IS_CONST;
				tmp.u.constant = *CG(current_namespace);
				zval_copy_ctor(&tmp.u.constant);
				zend_do_build_namespace_name(&tmp, &tmp, class_name TSRMLS_CC);
				*class_name = tmp;
			}
		}
	} else if (CG(current_import) || CG(current_namespace)) {
		/* this is a plain name (without \) */
		lcname = zend_str_tolower_dup(Z_STRVAL(class_name->u.constant), Z_STRSIZE(class_name->u.constant));

		if (CG(current_import) &&
		    zend_hash_find(CG(current_import), lcname, Z_STRSIZE(class_name->u.constant)+1, (void**)&ns) == SUCCESS) {
		    /* The given name is an import name. Substitute it. */
			zval_dtor(&class_name->u.constant);
			class_name->u.constant = **ns;
			zval_copy_ctor(&class_name->u.constant);
		} else if (CG(current_namespace)) {
			/* plain name, no import - prepend current namespace to it */
			tmp.op_type = IS_CONST;
			tmp.u.constant = *CG(current_namespace);
			zval_copy_ctor(&tmp.u.constant);
			zend_do_build_namespace_name(&tmp, &tmp, class_name TSRMLS_CC);
			*class_name = tmp;
		}
		efree(lcname);
	}
}
/* }}} */

void zend_do_fetch_class(znode *result, znode *class_name TSRMLS_DC) /* {{{ */
{
	long fetch_class_op_number;
	zend_op *opline;

	fetch_class_op_number = get_next_op_number(CG(active_op_array));
	opline = get_next_op(CG(active_op_array) TSRMLS_CC);

	opline->opcode = ZEND_FETCH_CLASS;
	SET_UNUSED(opline->op1);
	opline->extended_value = ZEND_FETCH_CLASS_DEFAULT;
	CG(catch_begin) = fetch_class_op_number;
	if (class_name->op_type == IS_CONST) {
		int fetch_type;

		fetch_type = zend_get_class_fetch_type(Z_STRVAL(class_name->u.constant), Z_STRSIZE(class_name->u.constant));
		switch (fetch_type) {
			case ZEND_FETCH_CLASS_SELF:
			case ZEND_FETCH_CLASS_PARENT:
			case ZEND_FETCH_CLASS_STATIC:
				SET_UNUSED(opline->op2);
				opline->extended_value = fetch_type;
				zval_dtor(&class_name->u.constant);
				break;
			default:
				zend_resolve_class_name(class_name TSRMLS_CC);
				opline->op2_type = IS_CONST;
				opline->op2.constant =
					zend_add_class_name_literal(CG(active_op_array), &class_name->u.constant TSRMLS_CC);
				break;
		}
	} else {
		SET_NODE(opline->op2, class_name);
	}
	opline->result.var = get_temporary_variable(CG(active_op_array));
	opline->result_type = IS_VAR; /* FIXME: Hack so that INIT_FCALL_BY_NAME still knows this is a class */
	GET_NODE(result, opline->result);
	result->EA = opline->extended_value;
}
/* }}} */

void zend_do_label(znode *label TSRMLS_DC) /* {{{ */
{
	zend_label dest;

	if (!CG(context).labels) {
		ALLOC_HASHTABLE(CG(context).labels);
		zend_hash_init(CG(context).labels, 4, NULL, NULL, 0);
	}

	dest.brk_cont = CG(context).current_brk_cont;
	dest.opline_num = get_next_op_number(CG(active_op_array));

	if (zend_hash_add(CG(context).labels, Z_STRVAL(label->u.constant), Z_STRSIZE(label->u.constant) + 1, (void**)&dest, sizeof(zend_label), NULL) == FAILURE) {
		zend_error_noreturn(E_COMPILE_ERROR, "Label '%s' already defined", Z_STRVAL(label->u.constant));
	}

	/* Done with label now */
	zval_dtor(&label->u.constant);
}
/* }}} */

void zend_resolve_goto_label(zend_op_array *op_array, zend_op *opline, int pass2 TSRMLS_DC) /* {{{ */
{
	zend_label *dest;
	long current, distance;
	zval *label;

	if (pass2) {
		label = opline->op2.zv;
	} else {
		label = &CONSTANT_EX(op_array, opline->op2.constant);
	}
	if (CG(context).labels == NULL ||
	    zend_hash_find(CG(context).labels, Z_STRVAL_P(label), Z_STRSIZE_P(label)+1, (void**)&dest) == FAILURE) {

		if (pass2) {
			CG(in_compilation) = 1;
			CG(active_op_array) = op_array;
			CG(zend_lineno) = opline->lineno;
			zend_error_noreturn(E_COMPILE_ERROR, "'goto' to undefined label '%s'", Z_STRVAL_P(label));
		} else {
			/* Label is not defined. Delay to pass 2. */
			INC_BPC(op_array);
			return;
		}
	}

	opline->op1.opline_num = dest->opline_num;
	zval_dtor(label);
	Z_TYPE_P(label) = IS_NULL;

	/* Check that we are not moving into loop or switch */
	current = opline->extended_value;
	for (distance = 0; current != dest->brk_cont; distance++) {
		if (current == -1) {
			if (pass2) {
				CG(in_compilation) = 1;
				CG(active_op_array) = op_array;
				CG(zend_lineno) = opline->lineno;
			}
			zend_error_noreturn(E_COMPILE_ERROR, "'goto' into loop or switch statement is disallowed");
		}
		current = op_array->brk_cont_array[current].parent;
	}

	if (distance == 0) {
		/* Nothing to break out of, optimize to ZEND_JMP */
		opline->opcode = ZEND_JMP;
		opline->extended_value = 0;
		SET_UNUSED(opline->op2);
	} else {
		/* Set real break distance */
		ZVAL_INT(label, distance);
	}

	if (pass2) {
		DEC_BPC(op_array);
	}
}
/* }}} */

void zend_do_goto(const znode *label TSRMLS_DC) /* {{{ */
{
	zend_op *opline = get_next_op(CG(active_op_array) TSRMLS_CC);

	opline->opcode = ZEND_GOTO;
	opline->extended_value = CG(context).current_brk_cont;
	SET_UNUSED(opline->op1);
	SET_NODE(opline->op2, label);
	zend_resolve_goto_label(CG(active_op_array), opline, 0 TSRMLS_CC);
}
/* }}} */

void zend_release_labels(int temporary TSRMLS_DC) /* {{{ */
{
	if (CG(context).labels) {
		zend_hash_destroy(CG(context).labels);
		FREE_HASHTABLE(CG(context).labels);
		CG(context).labels = NULL;
	}
	if (!temporary && !zend_stack_is_empty(&CG(context_stack))) {
		zend_compiler_context *ctx;

		zend_stack_top(&CG(context_stack), (void**)&ctx);
		CG(context) = *ctx;
		zend_stack_del_top(&CG(context_stack));
	}
}
/* }}} */

void zend_do_build_full_name(znode *result, znode *prefix, znode *name, int is_class_member TSRMLS_DC) /* {{{ */
{
	zend_size_t length;

	if (!result) {
		result = prefix;
	} else {
		*result = *prefix;
	}

	if (is_class_member) {
		length = sizeof("::")-1 + Z_STRSIZE(result->u.constant) + Z_STRSIZE(name->u.constant);
		Z_STRVAL(result->u.constant) = str_erealloc(Z_STRVAL(result->u.constant), length+1);
		memcpy(&Z_STRVAL(result->u.constant)[Z_STRSIZE(result->u.constant)], "::", sizeof("::")-1);
		memcpy(&Z_STRVAL(result->u.constant)[Z_STRSIZE(result->u.constant) + sizeof("::")-1], Z_STRVAL(name->u.constant), Z_STRSIZE(name->u.constant)+1);
		str_efree(Z_STRVAL(name->u.constant));
		Z_STRSIZE(result->u.constant) = length;
	} else {
		length = sizeof("\\")-1 + Z_STRSIZE(result->u.constant) + Z_STRSIZE(name->u.constant);
		Z_STRVAL(result->u.constant) = str_erealloc(Z_STRVAL(result->u.constant), length+1);
		memcpy(&Z_STRVAL(result->u.constant)[Z_STRSIZE(result->u.constant)], "\\", sizeof("\\")-1);
		memcpy(&Z_STRVAL(result->u.constant)[Z_STRSIZE(result->u.constant) + sizeof("\\")-1], Z_STRVAL(name->u.constant), Z_STRSIZE(name->u.constant)+1);
		str_efree(Z_STRVAL(name->u.constant));
		Z_STRSIZE(result->u.constant) = length;
	}
}
/* }}} */

int zend_do_begin_class_member_function_call(znode *class_name, znode *method_name TSRMLS_DC) /* {{{ */
{
	znode class_node;
	zend_op *opline;

	if (method_name->op_type == IS_CONST) {
		char *lcname;
		if (Z_TYPE(method_name->u.constant) != IS_STRING) {
			zend_error_noreturn(E_COMPILE_ERROR, "Method name must be a string");
		}
		lcname = zend_str_tolower_dup(Z_STRVAL(method_name->u.constant), Z_STRSIZE(method_name->u.constant));
		if ((sizeof(ZEND_CONSTRUCTOR_FUNC_NAME)-1) == Z_STRSIZE(method_name->u.constant) &&
		    memcmp(lcname, ZEND_CONSTRUCTOR_FUNC_NAME, sizeof(ZEND_CONSTRUCTOR_FUNC_NAME)-1) == 0) {
			zval_dtor(&method_name->u.constant);
			method_name->op_type = IS_UNUSED;
		}
		efree(lcname);
	}

	if (class_name->op_type == IS_CONST &&
	    ZEND_FETCH_CLASS_DEFAULT == zend_get_class_fetch_type(Z_STRVAL(class_name->u.constant), Z_STRSIZE(class_name->u.constant))) {
		zend_resolve_class_name(class_name TSRMLS_CC);
		class_node = *class_name;
		opline = get_next_op(CG(active_op_array) TSRMLS_CC);
	} else {
		zend_do_fetch_class(&class_node, class_name TSRMLS_CC);
		opline = get_next_op(CG(active_op_array) TSRMLS_CC);
		opline->extended_value = class_node.EA	;
	}
	opline->opcode = ZEND_INIT_STATIC_METHOD_CALL;
	opline->result.num = CG(context).nested_calls;
	if (class_node.op_type == IS_CONST) {
		opline->op1_type = IS_CONST;
		opline->op1.constant =
			zend_add_class_name_literal(CG(active_op_array), &class_node.u.constant TSRMLS_CC);
	} else {
		SET_NODE(opline->op1, &class_node);
	}
	if (method_name->op_type == IS_CONST) {
		opline->op2_type = IS_CONST;
		opline->op2.constant =
			zend_add_func_name_literal(CG(active_op_array), &method_name->u.constant TSRMLS_CC);
		if (opline->op1_type == IS_CONST) {
			GET_CACHE_SLOT(opline->op2.constant);
		} else {
			GET_POLYMORPHIC_CACHE_SLOT(opline->op2.constant);
		}
	} else {
		SET_NODE(opline->op2, method_name);
	}

	zend_push_function_call_entry(NULL TSRMLS_CC);
	if (++CG(context).nested_calls > CG(active_op_array)->nested_calls) {
		CG(active_op_array)->nested_calls = CG(context).nested_calls;
	}
	zend_do_extended_fcall_begin(TSRMLS_C);
	return 1; /* Dynamic */
}
/* }}} */

void zend_do_end_function_call(znode *function_name, znode *result, int is_method, int is_dynamic_fcall TSRMLS_DC) /* {{{ */
{
	zend_op *opline;
	zend_function_call_entry *fcall;
	zend_stack_top(&CG(function_call_stack), (void **) &fcall);

	if (is_method && function_name && function_name->op_type == IS_UNUSED) {
		/* clone */
		if (fcall->arg_num != 0) {
			zend_error(E_WARNING, "Clone method does not require arguments");
		}
		opline = &CG(active_op_array)->opcodes[Z_IVAL(function_name->u.constant)];
	} else {
		opline = get_next_op(CG(active_op_array) TSRMLS_CC);
		if (fcall->fbc) {
			opline->opcode = ZEND_DO_FCALL;
			SET_NODE(opline->op1, function_name);
			SET_UNUSED(opline->op2);
			opline->op2.num = CG(context).nested_calls;
			CALCULATE_LITERAL_HASH(opline->op1.constant);
			GET_CACHE_SLOT(opline->op1.constant);
		} else {
			opline->opcode = ZEND_DO_FCALL_BY_NAME;
			SET_UNUSED(opline->op1);
			SET_UNUSED(opline->op2);
			opline->op2.num = --CG(context).nested_calls;

			/* This would normally be a ZEND_DO_FCALL, but was forced to use
			 * ZEND_DO_FCALL_BY_NAME due to a ... argument. In this case we need to
			 * free the function_name */
			if (!is_method && !is_dynamic_fcall && function_name->op_type==IS_CONST) {
				zval_dtor(&function_name->u.constant);
			}
		}
	}

	opline->result.var = get_temporary_variable(CG(active_op_array));
	opline->result_type = IS_VAR;
	GET_NODE(result, opline->result);
	opline->extended_value = fcall->arg_num;

	if (CG(context).used_stack + 1 > CG(active_op_array)->used_stack) {
		CG(active_op_array)->used_stack = CG(context).used_stack + 1;
	}
	CG(context).used_stack -= fcall->arg_num;
	zend_stack_del_top(&CG(function_call_stack));
}
/* }}} */

void zend_do_pass_param(znode *param, zend_uchar op TSRMLS_DC) /* {{{ */
{
	zend_op *opline;
	int original_op = op;
	zend_function_call_entry *fcall;
	zend_function *function_ptr;
	int send_by_reference = 0;
	int send_function = 0;

	zend_stack_top(&CG(function_call_stack), (void **) &fcall);
	function_ptr = fcall->fbc;
	fcall->arg_num++;

	if (fcall->uses_argument_unpacking) {
		zend_error_noreturn(E_COMPILE_ERROR,
			"Cannot use positional argument after argument unpacking");
	}

	if (original_op == ZEND_SEND_REF) {
		if (function_ptr &&
		    function_ptr->common.function_name &&
		    function_ptr->common.type == ZEND_USER_FUNCTION &&
		    !ARG_SHOULD_BE_SENT_BY_REF(function_ptr, fcall->arg_num)) {
			zend_error_noreturn(E_COMPILE_ERROR,
						"Call-time pass-by-reference has been removed; "
						"If you would like to pass argument by reference, modify the declaration of %s().",
						function_ptr->common.function_name);
		} else {
			zend_error_noreturn(E_COMPILE_ERROR, "Call-time pass-by-reference has been removed");
		}
		return;
	}

	if (function_ptr) {
		if (ARG_MAY_BE_SENT_BY_REF(function_ptr, fcall->arg_num)) {
			if (op == ZEND_SEND_VAR && param->op_type & (IS_VAR|IS_CV)) {
				send_by_reference = ZEND_ARG_SEND_BY_REF;
				if (zend_is_function_or_method_call(param)) {
					/* Method call */
					op = ZEND_SEND_VAR_NO_REF;
					send_function = ZEND_ARG_SEND_FUNCTION | ZEND_ARG_SEND_SILENT;
				}
			} else {
				op = ZEND_SEND_VAL;
			}
		} else if (ARG_SHOULD_BE_SENT_BY_REF(function_ptr, fcall->arg_num)) {
			send_by_reference = ZEND_ARG_SEND_BY_REF;
		}
	}

	if (op == ZEND_SEND_VAR && zend_is_function_or_method_call(param)) {
		/* Method call */
		op = ZEND_SEND_VAR_NO_REF;
		send_function = ZEND_ARG_SEND_FUNCTION;
	} else if (op == ZEND_SEND_VAL && (param->op_type & (IS_VAR|IS_CV))) {
		op = ZEND_SEND_VAR_NO_REF;
	}

	if (op!=ZEND_SEND_VAR_NO_REF && send_by_reference==ZEND_ARG_SEND_BY_REF) {
		/* change to passing by reference */
		switch (param->op_type) {
			case IS_VAR:
			case IS_CV:
				op = ZEND_SEND_REF;
				break;
			default:
				zend_error_noreturn(E_COMPILE_ERROR, "Only variables can be passed by reference");
				break;
		}
	}

	if (original_op == ZEND_SEND_VAR) {
		switch (op) {
			case ZEND_SEND_VAR_NO_REF:
				zend_do_end_variable_parse(param, BP_VAR_R, 0 TSRMLS_CC);
				break;
			case ZEND_SEND_VAR:
				if (function_ptr) {
					zend_do_end_variable_parse(param, BP_VAR_R, 0 TSRMLS_CC);
				} else {
					zend_do_end_variable_parse(param, BP_VAR_FUNC_ARG, fcall->arg_num TSRMLS_CC);
				}
				break;
			case ZEND_SEND_REF:
				zend_do_end_variable_parse(param, BP_VAR_W, 0 TSRMLS_CC);
				break;
		}
	}

	opline = get_next_op(CG(active_op_array) TSRMLS_CC);

	if (op == ZEND_SEND_VAR_NO_REF) {
		if (function_ptr) {
			opline->extended_value = ZEND_ARG_COMPILE_TIME_BOUND | send_by_reference | send_function;
		} else {
			opline->extended_value = send_function;
		}
	} else {
		if (function_ptr) {
			opline->extended_value = ZEND_DO_FCALL;
		} else {
			opline->extended_value = ZEND_DO_FCALL_BY_NAME;
		}
	}
	opline->opcode = op;
	SET_NODE(opline->op1, param);
	opline->op2.opline_num = fcall->arg_num;
	SET_UNUSED(opline->op2);

	if (++CG(context).used_stack > CG(active_op_array)->used_stack) {
		CG(active_op_array)->used_stack = CG(context).used_stack;
	}
}
/* }}} */

void zend_do_unpack_params(znode *params TSRMLS_DC) /* {{{ */
{
	zend_op *opline;
	zend_function_call_entry *fcall;

	zend_stack_top(&CG(function_call_stack), (void **) &fcall);
	fcall->uses_argument_unpacking = 1;

	if (fcall->fbc) {
		/* If argument unpacking is used argument numbers and sending modes can no longer be
		 * computed at compile time, thus we need access to EX(call). In order to have it we
		 * retroactively emit a ZEND_INIT_FCALL_BY_NAME opcode. */
		zval func_name;
		ZVAL_STRING(&func_name, fcall->fbc->common.function_name, 1);

		opline = get_next_op(CG(active_op_array) TSRMLS_CC);
		opline->opcode = ZEND_INIT_FCALL_BY_NAME;
		opline->result.num = CG(context).nested_calls;
		SET_UNUSED(opline->op1);
		opline->op2_type = IS_CONST;
		opline->op2.constant = zend_add_func_name_literal(CG(active_op_array), &func_name TSRMLS_CC);
		GET_CACHE_SLOT(opline->op2.constant);

		++CG(context).nested_calls;
		fcall->fbc = NULL;
	}

	opline = get_next_op(CG(active_op_array) TSRMLS_CC);
	opline->opcode = ZEND_SEND_UNPACK;
	SET_NODE(opline->op1, params);
	SET_UNUSED(opline->op2);
	opline->op2.num = fcall->arg_num;
}
/* }}} */

static int generate_free_switch_expr(const zend_switch_entry *switch_entry TSRMLS_DC) /* {{{ */
{
	zend_op *opline;

	if (switch_entry->cond.op_type != IS_VAR && switch_entry->cond.op_type != IS_TMP_VAR) {
		return (switch_entry->cond.op_type == IS_UNUSED);
	}

	opline = get_next_op(CG(active_op_array) TSRMLS_CC);

	opline->opcode = (switch_entry->cond.op_type == IS_TMP_VAR) ? ZEND_FREE : ZEND_SWITCH_FREE;
	SET_NODE(opline->op1, &switch_entry->cond);
	SET_UNUSED(opline->op2);

	return 0;
}
/* }}} */

static int generate_free_foreach_copy(const zend_op *foreach_copy TSRMLS_DC) /* {{{ */
{
	zend_op *opline;

	/* If we reach the separator then stop applying the stack */
	if (foreach_copy->result_type == IS_UNUSED) {
		return 1;
	}

	opline = get_next_op(CG(active_op_array) TSRMLS_CC);

	opline->opcode = (foreach_copy->result_type == IS_TMP_VAR) ? ZEND_FREE : ZEND_SWITCH_FREE;
	COPY_NODE(opline->op1, foreach_copy->result);
	SET_UNUSED(opline->op2);

	return 0;
}
/* }}} */

void zend_do_return(znode *expr, int do_end_vparse TSRMLS_DC) /* {{{ */
{
	zend_op *opline;
	int start_op_number, end_op_number;
	zend_bool returns_reference = (CG(active_op_array)->fn_flags & ZEND_ACC_RETURN_REFERENCE) != 0;

	/* The error for use of return inside a generator is thrown in pass_two. */

	if (do_end_vparse) {
		if (returns_reference && !zend_is_function_or_method_call(expr)) {
			zend_do_end_variable_parse(expr, BP_VAR_W, 0 TSRMLS_CC);
		} else {
			zend_do_end_variable_parse(expr, BP_VAR_R, 0 TSRMLS_CC);
		}
	}

	start_op_number = get_next_op_number(CG(active_op_array));

#ifdef ZTS
	zend_stack_apply_with_argument(&CG(switch_cond_stack), ZEND_STACK_APPLY_TOPDOWN, (int (*)(void *element, void *)) generate_free_switch_expr TSRMLS_CC);
	zend_stack_apply_with_argument(&CG(foreach_copy_stack), ZEND_STACK_APPLY_TOPDOWN, (int (*)(void *element, void *)) generate_free_foreach_copy TSRMLS_CC);
#else
	zend_stack_apply(&CG(switch_cond_stack), ZEND_STACK_APPLY_TOPDOWN, (int (*)(void *element)) generate_free_switch_expr);
	zend_stack_apply(&CG(foreach_copy_stack), ZEND_STACK_APPLY_TOPDOWN, (int (*)(void *element)) generate_free_foreach_copy);
#endif

	end_op_number = get_next_op_number(CG(active_op_array));
	while (start_op_number < end_op_number) {
		CG(active_op_array)->opcodes[start_op_number].extended_value |= EXT_TYPE_FREE_ON_RETURN;
		start_op_number++;
	}

	if (CG(context).in_finally) {
		opline = get_next_op(CG(active_op_array) TSRMLS_CC);
		opline->opcode = ZEND_DISCARD_EXCEPTION;
		SET_UNUSED(opline->op1);
		SET_UNUSED(opline->op2);
	}

	opline = get_next_op(CG(active_op_array) TSRMLS_CC);

	opline->opcode = returns_reference ? ZEND_RETURN_BY_REF : ZEND_RETURN;

	if (expr) {
		SET_NODE(opline->op1, expr);

		if (!do_end_vparse) {
			opline->extended_value = ZEND_RETURNS_VALUE;
		} else if (zend_is_function_or_method_call(expr)) {
			opline->extended_value = ZEND_RETURNS_FUNCTION;
		}
	} else {
		opline->op1_type = IS_CONST;
		LITERAL_NULL(opline->op1);
	}

	SET_UNUSED(opline->op2);
}
/* }}} */

void zend_do_yield(znode *result, znode *value, const znode *key, zend_bool is_variable TSRMLS_DC) /* {{{ */
{
	zend_op *opline;

	if (!CG(active_op_array)->function_name) {
		zend_error_noreturn(E_COMPILE_ERROR, "The \"yield\" expression can only be used inside a function");
	}

	CG(active_op_array)->fn_flags |= ZEND_ACC_GENERATOR;

	if (is_variable) {
		if ((CG(active_op_array)->fn_flags & ZEND_ACC_RETURN_REFERENCE) && !zend_is_function_or_method_call(value)) {
			zend_do_end_variable_parse(value, BP_VAR_W, 0 TSRMLS_CC);
		} else {
			zend_do_end_variable_parse(value, BP_VAR_R, 0 TSRMLS_CC);
		}
	}

	opline = get_next_op(CG(active_op_array) TSRMLS_CC);

	opline->opcode = ZEND_YIELD;

	if (value) {
		SET_NODE(opline->op1, value);

		if (is_variable && zend_is_function_or_method_call(value)) {
			opline->extended_value = ZEND_RETURNS_FUNCTION;
		}
	} else {
		SET_UNUSED(opline->op1);
	}

	if (key) {
		SET_NODE(opline->op2, key);
	} else {
		SET_UNUSED(opline->op2);
	}

	opline->result_type = IS_VAR;
	opline->result.var = get_temporary_variable(CG(active_op_array));
	GET_NODE(result, opline->result);
}
/* }}} */

static int zend_add_try_element(zend_uint try_op TSRMLS_DC) /* {{{ */
{
	int try_catch_offset = CG(active_op_array)->last_try_catch++;

	CG(active_op_array)->try_catch_array = erealloc(CG(active_op_array)->try_catch_array, sizeof(zend_try_catch_element)*CG(active_op_array)->last_try_catch);
	CG(active_op_array)->try_catch_array[try_catch_offset].try_op = try_op;
	CG(active_op_array)->try_catch_array[try_catch_offset].catch_op = 0;
	CG(active_op_array)->try_catch_array[try_catch_offset].finally_op = 0;
	CG(active_op_array)->try_catch_array[try_catch_offset].finally_end = 0;
	return try_catch_offset;
}
/* }}} */

static void zend_add_catch_element(int offset, zend_uint catch_op TSRMLS_DC) /* {{{ */
{
	CG(active_op_array)->try_catch_array[offset].catch_op = catch_op;
}
/* }}} */

void zend_do_first_catch(znode *open_parentheses TSRMLS_DC) /* {{{ */
{
	open_parentheses->u.op.opline_num = get_next_op_number(CG(active_op_array));
}
/* }}} */

void zend_initialize_try_catch_element(znode *catch_token TSRMLS_DC) /* {{{ */
{
	int jmp_op_number = get_next_op_number(CG(active_op_array));
	zend_op *opline = get_next_op(CG(active_op_array) TSRMLS_CC);
	zend_llist jmp_list;
	zend_llist *jmp_list_ptr;

	opline->opcode = ZEND_JMP;
	SET_UNUSED(opline->op1);
	SET_UNUSED(opline->op2);
	/* save for backpatching */

	zend_llist_init(&jmp_list, sizeof(int), NULL, 0);
	zend_stack_push(&CG(bp_stack), (void *) &jmp_list, sizeof(zend_llist));
	zend_stack_top(&CG(bp_stack), (void **) &jmp_list_ptr);
	zend_llist_add_element(jmp_list_ptr, &jmp_op_number);

	catch_token->EA = get_next_op_number(CG(active_op_array));
}
/* }}} */

void zend_do_mark_last_catch(const znode *first_catch, const znode *last_additional_catch TSRMLS_DC) /* {{{ */
{
	CG(active_op_array)->last--;
	zend_do_if_end(TSRMLS_C);
	if (last_additional_catch->u.op.opline_num == -1) {
		CG(active_op_array)->opcodes[first_catch->u.op.opline_num].result.num = 1;
		CG(active_op_array)->opcodes[first_catch->u.op.opline_num].extended_value = get_next_op_number(CG(active_op_array));
	} else {
		CG(active_op_array)->opcodes[last_additional_catch->u.op.opline_num].result.num = 1;
		CG(active_op_array)->opcodes[last_additional_catch->u.op.opline_num].extended_value = get_next_op_number(CG(active_op_array));
	}
	DEC_BPC(CG(active_op_array));
}
/* }}} */

void zend_do_try(znode *try_token TSRMLS_DC) /* {{{ */
{
	try_token->u.op.opline_num = zend_add_try_element(get_next_op_number(CG(active_op_array)) TSRMLS_CC);
	INC_BPC(CG(active_op_array));
}
/* }}} */

void zend_do_finally(znode *finally_token TSRMLS_DC) /* {{{ */
{
	zend_op *opline = get_next_op(CG(active_op_array) TSRMLS_CC);

	finally_token->u.op.opline_num = get_next_op_number(CG(active_op_array));
	/* call the the "finally" block */
	opline->opcode = ZEND_FAST_CALL;
	SET_UNUSED(opline->op1);
	opline->op1.opline_num = finally_token->u.op.opline_num + 1;
	SET_UNUSED(opline->op2);
	/* jump to code after the "finally" block,
	 * the actual jump address is going to be set in zend_do_end_finally()
	 */
	opline = get_next_op(CG(active_op_array) TSRMLS_CC);
	opline->opcode = ZEND_JMP;
	SET_UNUSED(opline->op1);
	SET_UNUSED(opline->op2);

	CG(context).in_finally++;
}
/* }}} */

void zend_do_begin_catch(znode *catch_token, znode *class_name, znode *catch_var, znode *first_catch TSRMLS_DC) /* {{{ */
{
	long catch_op_number;
	zend_op *opline;
	znode catch_class;

	if (class_name->op_type == IS_CONST &&
	    ZEND_FETCH_CLASS_DEFAULT == zend_get_class_fetch_type(Z_STRVAL(class_name->u.constant), Z_STRSIZE(class_name->u.constant))) {
		zend_resolve_class_name(class_name TSRMLS_CC);
		catch_class = *class_name;
	} else {
		zend_error_noreturn(E_COMPILE_ERROR, "Bad class name in the catch statement");
	}

	catch_op_number = get_next_op_number(CG(active_op_array));
	if (first_catch) {
		first_catch->u.op.opline_num = catch_op_number;
	}

	opline = get_next_op(CG(active_op_array) TSRMLS_CC);
	opline->opcode = ZEND_CATCH;
	opline->op1_type = IS_CONST;
	opline->op1.constant = zend_add_class_name_literal(CG(active_op_array), &catch_class.u.constant TSRMLS_CC);
	opline->op2_type = IS_CV;
	opline->op2.var = lookup_cv(CG(active_op_array), Z_STRVAL(catch_var->u.constant), Z_STRSIZE(catch_var->u.constant), 0 TSRMLS_CC);
	Z_STRVAL(catch_var->u.constant) = (char*)CG(active_op_array)->vars[opline->op2.var].name;
	opline->result.num = 0; /* 1 means it's the last catch in the block */

	catch_token->u.op.opline_num = catch_op_number;
}
/* }}} */

void zend_do_end_catch(znode *catch_token TSRMLS_DC) /* {{{ */
{
	int jmp_op_number = get_next_op_number(CG(active_op_array));
	zend_op *opline = get_next_op(CG(active_op_array) TSRMLS_CC);
	zend_llist *jmp_list_ptr;

	opline->opcode = ZEND_JMP;
	SET_UNUSED(opline->op1);
	SET_UNUSED(opline->op2);
	/* save for backpatching */

	zend_stack_top(&CG(bp_stack), (void **) &jmp_list_ptr);
	zend_llist_add_element(jmp_list_ptr, &jmp_op_number);

	CG(active_op_array)->opcodes[catch_token->u.op.opline_num].extended_value = get_next_op_number(CG(active_op_array));
}
/* }}} */

void zend_do_bind_catch(znode *try_token, znode *catch_token TSRMLS_DC) /* {{{ */ {
	if (catch_token->op_type != IS_UNUSED) {
		zend_add_catch_element(try_token->u.op.opline_num, catch_token->EA TSRMLS_CC);
	}
}
/* }}} */

void zend_do_end_finally(znode *try_token, znode* catch_token, znode *finally_token TSRMLS_DC) /* {{{ */
{
	if (catch_token->op_type == IS_UNUSED && finally_token->op_type == IS_UNUSED) {
		zend_error_noreturn(E_COMPILE_ERROR, "Cannot use try without catch or finally");
	}
	if (finally_token->op_type != IS_UNUSED) {
		zend_op *opline;

		CG(active_op_array)->try_catch_array[try_token->u.op.opline_num].finally_op = finally_token->u.op.opline_num + 1;
		CG(active_op_array)->try_catch_array[try_token->u.op.opline_num].finally_end = get_next_op_number(CG(active_op_array));
		CG(active_op_array)->has_finally_block = 1;

		opline = get_next_op(CG(active_op_array) TSRMLS_CC);
		opline->opcode = ZEND_FAST_RET;
		SET_UNUSED(opline->op1);
		SET_UNUSED(opline->op2);

		CG(active_op_array)->opcodes[finally_token->u.op.opline_num].op1.opline_num = get_next_op_number(CG(active_op_array));

		CG(context).in_finally--;
	}
}
/* }}} */

void zend_do_throw(const znode *expr TSRMLS_DC) /* {{{ */
{
	zend_op *opline;

	opline = get_next_op(CG(active_op_array) TSRMLS_CC);
	opline->opcode = ZEND_THROW;
	SET_NODE(opline->op1, expr);
	SET_UNUSED(opline->op2);
}
/* }}} */

ZEND_API void function_add_ref(zend_function *function) /* {{{ */
{
	if (function->type == ZEND_USER_FUNCTION) {
		zend_op_array *op_array = &function->op_array;

		(*op_array->refcount)++;
		if (op_array->static_variables) {
			HashTable *static_variables = op_array->static_variables;
			zval *tmp_zval;

			ALLOC_HASHTABLE(op_array->static_variables);
			zend_hash_init(op_array->static_variables, zend_hash_num_elements(static_variables), NULL, ZVAL_PTR_DTOR, 0);
			zend_hash_copy(op_array->static_variables, static_variables, (copy_ctor_func_t) zval_add_ref, (void *) &tmp_zval, sizeof(zval *));
		}
		op_array->run_time_cache = NULL;
	}
}
/* }}} */

static void do_inherit_parent_constructor(zend_class_entry *ce) /* {{{ */
{
	zend_function *function, *new_function;

	if (!ce->parent) {
		return;
	}

	/* You cannot change create_object */
	ce->create_object = ce->parent->create_object;

	/* Inherit special functions if needed */
	if (!ce->get_iterator) {
		ce->get_iterator = ce->parent->get_iterator;
	}
	if (!ce->iterator_funcs.funcs) {
		ce->iterator_funcs.funcs = ce->parent->iterator_funcs.funcs;
	}
	if (!ce->__get) {
		ce->__get   = ce->parent->__get;
	}
	if (!ce->__set) {
		ce->__set = ce->parent->__set;
	}
	if (!ce->__unset) {
		ce->__unset = ce->parent->__unset;
	}
	if (!ce->__isset) {
		ce->__isset = ce->parent->__isset;
	}
	if (!ce->__call) {
		ce->__call = ce->parent->__call;
	}
	if (!ce->__callstatic) {
		ce->__callstatic = ce->parent->__callstatic;
	}
	if (!ce->__tostring) {
		ce->__tostring = ce->parent->__tostring;
	}
	if (!ce->clone) {
		ce->clone = ce->parent->clone;
	}
	if(!ce->serialize) {
		ce->serialize = ce->parent->serialize;
	}
	if(!ce->unserialize) {
		ce->unserialize = ce->parent->unserialize;
	}
	if (!ce->destructor) {
		ce->destructor   = ce->parent->destructor;
	}
	if (!ce->__debugInfo) {
		ce->__debugInfo = ce->parent->__debugInfo;
	}
	if (ce->constructor) {
		if (ce->parent->constructor && ce->parent->constructor->common.fn_flags & ZEND_ACC_FINAL) {
			zend_error(E_ERROR, "Cannot override final %s::%s() with %s::%s()",
				ce->parent->name, ce->parent->constructor->common.function_name,
				ce->name, ce->constructor->common.function_name
				);
		}
		return;
	}

	if (zend_hash_find(&ce->parent->function_table, ZEND_CONSTRUCTOR_FUNC_NAME, sizeof(ZEND_CONSTRUCTOR_FUNC_NAME), (void **)&function)==SUCCESS) {
		/* inherit parent's constructor */
		zend_hash_update(&ce->function_table, ZEND_CONSTRUCTOR_FUNC_NAME, sizeof(ZEND_CONSTRUCTOR_FUNC_NAME), function, sizeof(zend_function), (void**)&new_function);
		function_add_ref(new_function);
	} else {
		/* Don't inherit the old style constructor if we already have the new style constructor */
		char *lc_class_name;
		char *lc_parent_class_name;

		lc_class_name = zend_str_tolower_dup(ce->name, ce->name_length);
		if (!zend_hash_exists(&ce->function_table, lc_class_name, ce->name_length+1)) {
			lc_parent_class_name = zend_str_tolower_dup(ce->parent->name, ce->parent->name_length);
			if (!zend_hash_exists(&ce->function_table, lc_parent_class_name, ce->parent->name_length+1) &&
					zend_hash_find(&ce->parent->function_table, lc_parent_class_name, ce->parent->name_length+1, (void **)&function)==SUCCESS) {
				if (function->common.fn_flags & ZEND_ACC_CTOR) {
					/* inherit parent's constructor */
					zend_hash_update(&ce->function_table, lc_parent_class_name, ce->parent->name_length+1, function, sizeof(zend_function), (void**)&new_function);
					function_add_ref(new_function);
				}
			}
			efree(lc_parent_class_name);
		}
		efree(lc_class_name);
	}
	ce->constructor = ce->parent->constructor;
}
/* }}} */

char *zend_visibility_string(zend_uint fn_flags) /* {{{ */
{
	if (fn_flags & ZEND_ACC_PRIVATE) {
		return "private";
	}
	if (fn_flags & ZEND_ACC_PROTECTED) {
		return "protected";
	}
	if (fn_flags & ZEND_ACC_PUBLIC) {
		return "public";
	}
	return "";
}
/* }}} */

static void do_inherit_method(zend_function *function) /* {{{ */
{
	/* The class entry of the derived function intentionally remains the same
	 * as that of the parent class.  That allows us to know in which context
	 * we're running, and handle private method calls properly.
	 */
	function_add_ref(function);
}
/* }}} */

static zend_bool zend_do_perform_implementation_check(const zend_function *fe, const zend_function *proto TSRMLS_DC) /* {{{ */
{
	zend_size_t i, num_args;

	/* If it's a user function then arg_info == NULL means we don't have any parameters but
	 * we still need to do the arg number checks.  We are only willing to ignore this for internal
	 * functions because extensions don't always define arg_info.
	 */
	if (!proto || (!proto->common.arg_info && proto->common.type != ZEND_USER_FUNCTION)) {
		return 1;
	}

	/* Checks for constructors only if they are declared in an interface,
	 * or explicitly marked as abstract
	 */
	if ((fe->common.fn_flags & ZEND_ACC_CTOR)
		&& ((proto->common.scope->ce_flags & ZEND_ACC_INTERFACE) == 0
			&& (proto->common.fn_flags & ZEND_ACC_ABSTRACT) == 0)) {
		return 1;
	}

	/* If both methods are private do not enforce a signature */
    if ((fe->common.fn_flags & ZEND_ACC_PRIVATE) && (proto->common.fn_flags & ZEND_ACC_PRIVATE)) {
		return 1;
	}

	/* check number of arguments */
	if (proto->common.required_num_args < fe->common.required_num_args
		|| proto->common.num_args > fe->common.num_args) {
		return 0;
	}

	/* by-ref constraints on return values are covariant */
	if ((proto->common.fn_flags & ZEND_ACC_RETURN_REFERENCE)
		&& !(fe->common.fn_flags & ZEND_ACC_RETURN_REFERENCE)) {
		return 0;
	}

	if ((proto->common.fn_flags & ZEND_ACC_VARIADIC)
		&& !(fe->common.fn_flags & ZEND_ACC_VARIADIC)) {
		return 0;
	}

	/* For variadic functions any additional (optional) arguments that were added must be
	 * checked against the signature of the variadic argument, so in this case we have to
	 * go through all the parameters of the function and not just those present in the
	 * prototype. */
	num_args = proto->common.num_args;
	if ((fe->common.fn_flags & ZEND_ACC_VARIADIC)
		&& fe->common.num_args > proto->common.num_args) {
		num_args = fe->common.num_args;
	}

	for (i = 0; i < num_args; i++) {
		zend_arg_info *fe_arg_info = &fe->common.arg_info[i];

		zend_arg_info *proto_arg_info;
		if (i < proto->common.num_args) {
			proto_arg_info = &proto->common.arg_info[i];
		} else {
			proto_arg_info = &proto->common.arg_info[proto->common.num_args-1];
		}

		if (ZEND_LOG_XOR(fe_arg_info->class_name, proto_arg_info->class_name)) {
			/* Only one has a type hint and the other one doesn't */
			return 0;
		}

		if (fe_arg_info->class_name) {
			const char *fe_class_name, *proto_class_name;
			zend_size_t fe_class_name_len, proto_class_name_len;

			if (!strcasecmp(fe_arg_info->class_name, "parent") && proto->common.scope) {
				fe_class_name = proto->common.scope->name;
				fe_class_name_len = proto->common.scope->name_length;
			} else if (!strcasecmp(fe_arg_info->class_name, "self") && fe->common.scope) {
				fe_class_name = fe->common.scope->name;
				fe_class_name_len = fe->common.scope->name_length;
			} else {
				fe_class_name = fe_arg_info->class_name;
				fe_class_name_len = fe_arg_info->class_name_len;
			}

			if (!strcasecmp(proto_arg_info->class_name, "parent") && proto->common.scope && proto->common.scope->parent) {
				proto_class_name = proto->common.scope->parent->name;
				proto_class_name_len = proto->common.scope->parent->name_length;
			} else if (!strcasecmp(proto_arg_info->class_name, "self") && proto->common.scope) {
				proto_class_name = proto->common.scope->name;
				proto_class_name_len = proto->common.scope->name_length;
			} else {
				proto_class_name = proto_arg_info->class_name;
				proto_class_name_len = proto_arg_info->class_name_len;
			}

			if (strcasecmp(fe_class_name, proto_class_name)!=0) {
				const char *colon;

				if (fe->common.type != ZEND_USER_FUNCTION) {
					return 0;
			    } else if (strchr(proto_class_name, '\\') != NULL ||
						(colon = zend_memrchr(fe_class_name, '\\', fe_class_name_len)) == NULL ||
						strcasecmp(colon+1, proto_class_name) != 0) {
					zend_class_entry **fe_ce, **proto_ce;
					int found, found2;

					found = zend_lookup_class(fe_class_name, fe_class_name_len, &fe_ce TSRMLS_CC);
					found2 = zend_lookup_class(proto_class_name, proto_class_name_len, &proto_ce TSRMLS_CC);

					/* Check for class alias */
					if (found != SUCCESS || found2 != SUCCESS ||
							(*fe_ce)->type == ZEND_INTERNAL_CLASS ||
							(*proto_ce)->type == ZEND_INTERNAL_CLASS ||
							*fe_ce != *proto_ce) {
						return 0;
					}
				}
			}
		}
		if (fe_arg_info->type_hint != proto_arg_info->type_hint) {
			/* Incompatible type hint */
			return 0;
		}

		/* by-ref constraints on arguments are invariant */
		if (fe_arg_info->pass_by_reference != proto_arg_info->pass_by_reference) {
			return 0;
		}
	}

	return 1;
}
/* }}} */

#define REALLOC_BUF_IF_EXCEED(buf, offset, length, size) \
	if (UNEXPECTED(offset - buf + size >= length)) { 	\
		length += size + 1; 				\
		buf = erealloc(buf, length); 		\
	}

static char * zend_get_function_declaration(zend_function *fptr TSRMLS_DC) /* {{{ */
{
	char *offset, *buf;
	zend_size_t length = 1024;

	offset = buf = (char *)emalloc(length * sizeof(char));
	if (fptr->op_array.fn_flags & ZEND_ACC_RETURN_REFERENCE) {
		*(offset++) = '&';
		*(offset++) = ' ';
	}

	if (fptr->common.scope) {
		memcpy(offset, fptr->common.scope->name, fptr->common.scope->name_length);
		offset += fptr->common.scope->name_length;
		*(offset++) = ':';
		*(offset++) = ':';
	}

	{
		size_t name_len = strlen(fptr->common.function_name);
		REALLOC_BUF_IF_EXCEED(buf, offset, length, name_len);
		memcpy(offset, fptr->common.function_name, name_len);
		offset += name_len;
	}

	*(offset++) = '(';
	if (fptr->common.arg_info) {
		zend_size_t i, required;
		zend_arg_info *arg_info = fptr->common.arg_info;

		required = fptr->common.required_num_args;
		for (i = 0; i < fptr->common.num_args;) {
			if (arg_info->class_name) {
				const char *class_name;
				zend_size_t class_name_len;
				if (!strcasecmp(arg_info->class_name, "self") && fptr->common.scope ) {
					class_name = fptr->common.scope->name;
					class_name_len = fptr->common.scope->name_length;
				} else if (!strcasecmp(arg_info->class_name, "parent") && fptr->common.scope->parent) {
					class_name = fptr->common.scope->parent->name;
					class_name_len = fptr->common.scope->parent->name_length;
				} else {
					class_name = arg_info->class_name;
					class_name_len = arg_info->class_name_len;
				}
				REALLOC_BUF_IF_EXCEED(buf, offset, length, class_name_len);
				memcpy(offset, class_name, class_name_len);
				offset += class_name_len;
				*(offset++) = ' ';
			} else if (arg_info->type_hint) {
				zend_size_t type_name_len;
				char *type_name = zend_get_type_by_const(arg_info->type_hint);
				type_name_len = strlen(type_name);
				REALLOC_BUF_IF_EXCEED(buf, offset, length, type_name_len);
				memcpy(offset, type_name, type_name_len);
				offset += type_name_len;
				*(offset++) = ' ';
			}

			if (arg_info->pass_by_reference) {
				*(offset++) = '&';
			}

			if (arg_info->is_variadic) {
				*(offset++) = '.';
				*(offset++) = '.';
				*(offset++) = '.';
			}

			*(offset++) = '$';

			if (arg_info->name) {
				REALLOC_BUF_IF_EXCEED(buf, offset, length, arg_info->name_len);
				memcpy(offset, arg_info->name, arg_info->name_len);
				offset += arg_info->name_len;
			} else {
				zend_size_t idx = i;
				memcpy(offset, "param", 5);
				offset += 5;
				do {
					*(offset++) = (char) (idx % 10) + '0';
					idx /= 10;
				} while (idx > 0);
			}
			if (i >= required && !arg_info->is_variadic) {
				*(offset++) = ' ';
				*(offset++) = '=';
				*(offset++) = ' ';
				if (fptr->type == ZEND_USER_FUNCTION) {
					zend_op *precv = NULL;
					{
						zend_size_t idx  = i;
						zend_op *op = ((zend_op_array *)fptr)->opcodes;
						zend_op *end = op + ((zend_op_array *)fptr)->last;

						++idx;
						while (op < end) {
							if ((op->opcode == ZEND_RECV || op->opcode == ZEND_RECV_INIT)
									&& op->op1.num == idx)
							{
								precv = op;
							}
							++op;
						}
					}
					if (precv && precv->opcode == ZEND_RECV_INIT && precv->op2_type != IS_UNUSED) {
						zval *zv, zv_copy;
						int use_copy;
						ALLOC_ZVAL(zv);
						*zv = *precv->op2.zv;
						zval_copy_ctor(zv);
						INIT_PZVAL(zv);
						zval_update_constant_ex(&zv, 1, fptr->common.scope TSRMLS_CC);
						if (Z_TYPE_P(zv) == IS_BOOL) {
							if (Z_IVAL_P(zv)) {
								memcpy(offset, "true", 4);
								offset += 4;
							} else {
								memcpy(offset, "false", 5);
								offset += 5;
							}
						} else if (Z_TYPE_P(zv) == IS_NULL) {
							memcpy(offset, "NULL", 4);
							offset += 4;
						} else if (Z_TYPE_P(zv) == IS_STRING) {
							*(offset++) = '\'';
							REALLOC_BUF_IF_EXCEED(buf, offset, length, MIN(Z_STRSIZE_P(zv), 10));
							memcpy(offset, Z_STRVAL_P(zv), MIN(Z_STRSIZE_P(zv), 10));
							offset += MIN(Z_STRSIZE_P(zv), 10);
							if (Z_STRSIZE_P(zv) > 10) {
								*(offset++) = '.';
								*(offset++) = '.';
								*(offset++) = '.';
							}
							*(offset++) = '\'';
						} else if (Z_TYPE_P(zv) == IS_ARRAY) {
							memcpy(offset, "Array", 5);
							offset += 5;
						} else {
							zend_make_printable_zval(zv, &zv_copy, &use_copy);
							REALLOC_BUF_IF_EXCEED(buf, offset, length, Z_STRSIZE(zv_copy));
							memcpy(offset, Z_STRVAL(zv_copy), Z_STRSIZE(zv_copy));
							offset += Z_STRSIZE(zv_copy);
							if (use_copy) {
								zval_dtor(&zv_copy);
							}
						}
						zval_ptr_dtor(&zv);
					}
				} else {
					memcpy(offset, "NULL", 4);
					offset += 4;
				}
			}

			if (++i < fptr->common.num_args) {
				*(offset++) = ',';
				*(offset++) = ' ';
			}
			arg_info++;
			REALLOC_BUF_IF_EXCEED(buf, offset, length, 32);
		}
	}
	*(offset++) = ')';
	*offset = '\0';

	return buf;
}
/* }}} */

static void do_inheritance_check_on_method(zend_function *child, zend_function *parent TSRMLS_DC) /* {{{ */
{
	zend_uint child_flags;
	zend_uint parent_flags = parent->common.fn_flags;

	if ((parent->common.scope->ce_flags & ZEND_ACC_INTERFACE) == 0
		&& parent->common.fn_flags & ZEND_ACC_ABSTRACT
		&& parent->common.scope != (child->common.prototype ? child->common.prototype->common.scope : child->common.scope)
		&& child->common.fn_flags & (ZEND_ACC_ABSTRACT|ZEND_ACC_IMPLEMENTED_ABSTRACT)) {
		zend_error_noreturn(E_COMPILE_ERROR, "Can't inherit abstract function %s::%s() (previously declared abstract in %s)",
			parent->common.scope->name,
			child->common.function_name,
			child->common.prototype ? child->common.prototype->common.scope->name : child->common.scope->name);
	}

	if (parent_flags & ZEND_ACC_FINAL) {
		zend_error_noreturn(E_COMPILE_ERROR, "Cannot override final method %s::%s()", ZEND_FN_SCOPE_NAME(parent), child->common.function_name);
	}

	child_flags	= child->common.fn_flags;
	/* You cannot change from static to non static and vice versa.
	 */
	if ((child_flags & ZEND_ACC_STATIC) != (parent_flags & ZEND_ACC_STATIC)) {
		if (child->common.fn_flags & ZEND_ACC_STATIC) {
			zend_error_noreturn(E_COMPILE_ERROR, "Cannot make non static method %s::%s() static in class %s", ZEND_FN_SCOPE_NAME(parent), child->common.function_name, ZEND_FN_SCOPE_NAME(child));
		} else {
			zend_error_noreturn(E_COMPILE_ERROR, "Cannot make static method %s::%s() non static in class %s", ZEND_FN_SCOPE_NAME(parent), child->common.function_name, ZEND_FN_SCOPE_NAME(child));
		}
	}

	/* Disallow making an inherited method abstract. */
	if ((child_flags & ZEND_ACC_ABSTRACT) && !(parent_flags & ZEND_ACC_ABSTRACT)) {
		zend_error_noreturn(E_COMPILE_ERROR, "Cannot make non abstract method %s::%s() abstract in class %s", ZEND_FN_SCOPE_NAME(parent), child->common.function_name, ZEND_FN_SCOPE_NAME(child));
	}

	if (parent_flags & ZEND_ACC_CHANGED) {
		child->common.fn_flags |= ZEND_ACC_CHANGED;
	} else {
		/* Prevent derived classes from restricting access that was available in parent classes
		 */
		if ((child_flags & ZEND_ACC_PPP_MASK) > (parent_flags & ZEND_ACC_PPP_MASK)) {
			zend_error_noreturn(E_COMPILE_ERROR, "Access level to %s::%s() must be %s (as in class %s)%s", ZEND_FN_SCOPE_NAME(child), child->common.function_name, zend_visibility_string(parent_flags), ZEND_FN_SCOPE_NAME(parent), (parent_flags&ZEND_ACC_PUBLIC) ? "" : " or weaker");
		} else if (((child_flags & ZEND_ACC_PPP_MASK) < (parent_flags & ZEND_ACC_PPP_MASK))
			&& ((parent_flags & ZEND_ACC_PPP_MASK) & ZEND_ACC_PRIVATE)) {
			child->common.fn_flags |= ZEND_ACC_CHANGED;
		}
	}

	if (parent_flags & ZEND_ACC_PRIVATE) {
		child->common.prototype = NULL;
	} else if (parent_flags & ZEND_ACC_ABSTRACT) {
		child->common.fn_flags |= ZEND_ACC_IMPLEMENTED_ABSTRACT;
		child->common.prototype = parent;
	} else if (!(parent->common.fn_flags & ZEND_ACC_CTOR) || (parent->common.prototype && (parent->common.prototype->common.scope->ce_flags & ZEND_ACC_INTERFACE))) {
		/* ctors only have a prototype if it comes from an interface */
		child->common.prototype = parent->common.prototype ? parent->common.prototype : parent;
	}

	if (child->common.prototype && (child->common.prototype->common.fn_flags & ZEND_ACC_ABSTRACT)) {
		if (!zend_do_perform_implementation_check(child, child->common.prototype TSRMLS_CC)) {
			zend_error_noreturn(E_COMPILE_ERROR, "Declaration of %s::%s() must be compatible with %s", ZEND_FN_SCOPE_NAME(child), child->common.function_name, zend_get_function_declaration(child->common.prototype TSRMLS_CC));
		}
	} else if (EG(error_reporting) & E_STRICT || EG(user_error_handler)) { /* Check E_STRICT (or custom error handler) before the check so that we save some time */
		if (!zend_do_perform_implementation_check(child, parent TSRMLS_CC)) {
			char *method_prototype = zend_get_function_declaration(parent TSRMLS_CC);
			zend_error(E_STRICT, "Declaration of %s::%s() should be compatible with %s", ZEND_FN_SCOPE_NAME(child), child->common.function_name, method_prototype);
			efree(method_prototype);
		}
	}
}
/* }}} */

static zend_bool do_inherit_method_check(HashTable *child_function_table, zend_function *parent, const zend_hash_key *hash_key, zend_class_entry *child_ce) /* {{{ */
{
	zend_uint parent_flags = parent->common.fn_flags;
	zend_function *child;
	TSRMLS_FETCH();

	if (zend_hash_quick_find(child_function_table, hash_key->arKey, hash_key->nKeyLength, hash_key->h, (void **) &child)==FAILURE) {
		if (parent_flags & (ZEND_ACC_ABSTRACT)) {
			child_ce->ce_flags |= ZEND_ACC_IMPLICIT_ABSTRACT_CLASS;
		}
		return 1; /* method doesn't exist in child, copy from parent */
	}

	do_inheritance_check_on_method(child, parent TSRMLS_CC);

	return 0;
}
/* }}} */

static zend_bool do_inherit_property_access_check(HashTable *target_ht, zend_property_info *parent_info, const zend_hash_key *hash_key, zend_class_entry *ce) /* {{{ */
{
	zend_property_info *child_info;
	zend_class_entry *parent_ce = ce->parent;

	if (parent_info->flags & (ZEND_ACC_PRIVATE|ZEND_ACC_SHADOW)) {
		if (zend_hash_quick_find(&ce->properties_info, hash_key->arKey, hash_key->nKeyLength, hash_key->h, (void **) &child_info)==SUCCESS) {
			child_info->flags |= ZEND_ACC_CHANGED;
		} else {
			zend_hash_quick_update(&ce->properties_info, hash_key->arKey, hash_key->nKeyLength, hash_key->h, parent_info, sizeof(zend_property_info), (void **) &child_info);
			if(ce->type & ZEND_INTERNAL_CLASS) {
				zend_duplicate_property_info_internal(child_info);
			} else {
				zend_duplicate_property_info(child_info);
			}
			child_info->flags &= ~ZEND_ACC_PRIVATE; /* it's not private anymore */
			child_info->flags |= ZEND_ACC_SHADOW; /* but it's a shadow of private */
		}
		return 0; /* don't copy access information to child */
	}

	if (zend_hash_quick_find(&ce->properties_info, hash_key->arKey, hash_key->nKeyLength, hash_key->h, (void **) &child_info)==SUCCESS) {
		if ((parent_info->flags & ZEND_ACC_STATIC) != (child_info->flags & ZEND_ACC_STATIC)) {
			zend_error_noreturn(E_COMPILE_ERROR, "Cannot redeclare %s%s::$%s as %s%s::$%s",
				(parent_info->flags & ZEND_ACC_STATIC) ? "static " : "non static ", parent_ce->name, hash_key->arKey,
				(child_info->flags & ZEND_ACC_STATIC) ? "static " : "non static ", ce->name, hash_key->arKey);

		}

		if(parent_info->flags & ZEND_ACC_CHANGED) {
			child_info->flags |= ZEND_ACC_CHANGED;
		}

		if ((child_info->flags & ZEND_ACC_PPP_MASK) > (parent_info->flags & ZEND_ACC_PPP_MASK)) {
			zend_error_noreturn(E_COMPILE_ERROR, "Access level to %s::$%s must be %s (as in class %s)%s", ce->name, hash_key->arKey, zend_visibility_string(parent_info->flags), parent_ce->name, (parent_info->flags&ZEND_ACC_PUBLIC) ? "" : " or weaker");
		} else if ((child_info->flags & ZEND_ACC_STATIC) == 0) {
			zval_ptr_dtor(&(ce->default_properties_table[parent_info->offset]));
			ce->default_properties_table[parent_info->offset] = ce->default_properties_table[child_info->offset];
			ce->default_properties_table[child_info->offset] = NULL;
			child_info->offset = parent_info->offset;
		}
		return 0;	/* Don't copy from parent */
	} else {
		return 1;	/* Copy from parent */
	}
}
/* }}} */

static inline void do_implement_interface(zend_class_entry *ce, zend_class_entry *iface TSRMLS_DC) /* {{{ */
{
	if (!(ce->ce_flags & ZEND_ACC_INTERFACE) && iface->interface_gets_implemented && iface->interface_gets_implemented(iface, ce TSRMLS_CC) == FAILURE) {
		zend_error(E_CORE_ERROR, "Class %s could not implement interface %s", ce->name, iface->name);
	}
	if (ce == iface) {
		zend_error(E_ERROR, "Interface %s cannot implement itself", ce->name);
	}
}
/* }}} */

ZEND_API void zend_do_inherit_interfaces(zend_class_entry *ce, const zend_class_entry *iface TSRMLS_DC) /* {{{ */
{
	/* expects interface to be contained in ce's interface list already */
	zend_uint i, ce_num, if_num = iface->num_interfaces;
	zend_class_entry *entry;

	if (if_num==0) {
		return;
	}
	ce_num = ce->num_interfaces;

	if (ce->type == ZEND_INTERNAL_CLASS) {
		ce->interfaces = (zend_class_entry **) realloc(ce->interfaces, sizeof(zend_class_entry *) * (ce_num + if_num));
	} else {
		ce->interfaces = (zend_class_entry **) erealloc(ce->interfaces, sizeof(zend_class_entry *) * (ce_num + if_num));
	}

	/* Inherit the interfaces, only if they're not already inherited by the class */
	while (if_num--) {
		entry = iface->interfaces[if_num];
		for (i = 0; i < ce_num; i++) {
			if (ce->interfaces[i] == entry) {
				break;
			}
		}
		if (i == ce_num) {
			ce->interfaces[ce->num_interfaces++] = entry;
		}
	}

	/* and now call the implementing handlers */
	while (ce_num < ce->num_interfaces) {
		do_implement_interface(ce, ce->interfaces[ce_num++] TSRMLS_CC);
	}
}
/* }}} */

#ifdef ZTS
static void zval_internal_ctor(zval **p) /* {{{ */
{
	zval *orig_ptr = *p;

	ALLOC_ZVAL(*p);
	MAKE_COPY_ZVAL(&orig_ptr, *p);
}
/* }}} */

# define zval_property_ctor(parent_ce, ce) \
	((void (*)(void *)) (((parent_ce)->type != (ce)->type) ? zval_internal_ctor : zval_add_ref))
#else
# define zval_property_ctor(parent_ce, ce) \
	((void (*)(void *)) zval_add_ref)
#endif

ZEND_API void zend_do_inheritance(zend_class_entry *ce, zend_class_entry *parent_ce TSRMLS_DC) /* {{{ */
{
	zend_property_info *property_info;

	if ((ce->ce_flags & ZEND_ACC_INTERFACE)
		&& !(parent_ce->ce_flags & ZEND_ACC_INTERFACE)) {
		zend_error_noreturn(E_COMPILE_ERROR, "Interface %s may not inherit from class (%s)", ce->name, parent_ce->name);
	}
	if (parent_ce->ce_flags & ZEND_ACC_FINAL_CLASS) {
		zend_error_noreturn(E_COMPILE_ERROR, "Class %s may not inherit from final class (%s)", ce->name, parent_ce->name);
	}

	ce->parent = parent_ce;
	/* Copy serialize/unserialize callbacks */
	if (!ce->serialize) {
		ce->serialize   = parent_ce->serialize;
	}
	if (!ce->unserialize) {
		ce->unserialize = parent_ce->unserialize;
	}

	/* Inherit interfaces */
	zend_do_inherit_interfaces(ce, parent_ce TSRMLS_CC);

	/* Inherit properties */
	if (parent_ce->default_properties_count) {
		int i = ce->default_properties_count + parent_ce->default_properties_count;

		ce->default_properties_table = perealloc(ce->default_properties_table, sizeof(void*) * i, ce->type == ZEND_INTERNAL_CLASS);
		if (ce->default_properties_count) {
			while (i-- > parent_ce->default_properties_count) {
				ce->default_properties_table[i] = ce->default_properties_table[i - parent_ce->default_properties_count];
			}
		}
		for (i = 0; i < parent_ce->default_properties_count; i++) {
			ce->default_properties_table[i] = parent_ce->default_properties_table[i];
			if (ce->default_properties_table[i]) {
#ifdef ZTS
				if (parent_ce->type != ce->type) {
					zval *p;

					ALLOC_ZVAL(p);
					MAKE_COPY_ZVAL(&ce->default_properties_table[i], p);
					ce->default_properties_table[i] = p;
				} else {
					Z_ADDREF_P(ce->default_properties_table[i]);
				}
#else
				Z_ADDREF_P(ce->default_properties_table[i]);
#endif
			}
		}
		ce->default_properties_count += parent_ce->default_properties_count;
	}

	if (parent_ce->type != ce->type) {
		/* User class extends internal class */
		zend_update_class_constants(parent_ce  TSRMLS_CC);
		if (parent_ce->default_static_members_count) {
			int i = ce->default_static_members_count + parent_ce->default_static_members_count;

			ce->default_static_members_table = erealloc(ce->default_static_members_table, sizeof(void*) * i);
			if (ce->default_static_members_count) {
				while (i-- > parent_ce->default_static_members_count) {
					ce->default_static_members_table[i] = ce->default_static_members_table[i - parent_ce->default_static_members_count];
				}
			}
			for (i = 0; i < parent_ce->default_static_members_count; i++) {
				SEPARATE_ZVAL_TO_MAKE_IS_REF(&CE_STATIC_MEMBERS(parent_ce)[i]);
				ce->default_static_members_table[i] = CE_STATIC_MEMBERS(parent_ce)[i];
				Z_ADDREF_P(ce->default_static_members_table[i]);
			}
			ce->default_static_members_count += parent_ce->default_static_members_count;
			ce->static_members_table = ce->default_static_members_table;
		}
	} else {
		if (parent_ce->default_static_members_count) {
			int i = ce->default_static_members_count + parent_ce->default_static_members_count;

			ce->default_static_members_table = perealloc(ce->default_static_members_table, sizeof(void*) * i, ce->type == ZEND_INTERNAL_CLASS);
			if (ce->default_static_members_count) {
				while (i-- > parent_ce->default_static_members_count) {
					ce->default_static_members_table[i] = ce->default_static_members_table[i - parent_ce->default_static_members_count];
				}
			}
			for (i = 0; i < parent_ce->default_static_members_count; i++) {
				SEPARATE_ZVAL_TO_MAKE_IS_REF(&parent_ce->default_static_members_table[i]);
				ce->default_static_members_table[i] = parent_ce->default_static_members_table[i];
				Z_ADDREF_P(ce->default_static_members_table[i]);
			}
			ce->default_static_members_count += parent_ce->default_static_members_count;
			if (ce->type == ZEND_USER_CLASS) {
				ce->static_members_table = ce->default_static_members_table;
			}
		}
	}

	for (zend_hash_internal_pointer_reset(&ce->properties_info);
	zend_hash_get_current_data(&ce->properties_info, (void *) &property_info) == SUCCESS;
	zend_hash_move_forward(&ce->properties_info)) {
		if (property_info->ce == ce) {
			if (property_info->flags & ZEND_ACC_STATIC) {
				property_info->offset += parent_ce->default_static_members_count;
			} else {
				property_info->offset += parent_ce->default_properties_count;
			}
		}
	}

	zend_hash_merge_ex(&ce->properties_info, &parent_ce->properties_info, (copy_ctor_func_t) (ce->type & ZEND_INTERNAL_CLASS ? zend_duplicate_property_info_internal : zend_duplicate_property_info), sizeof(zend_property_info), (merge_checker_func_t) do_inherit_property_access_check, ce);

	zend_hash_merge(&ce->constants_table, &parent_ce->constants_table, zval_property_ctor(parent_ce, ce), NULL, sizeof(zval *), 0);
	zend_hash_merge_ex(&ce->function_table, &parent_ce->function_table, (copy_ctor_func_t) do_inherit_method, sizeof(zend_function), (merge_checker_func_t) do_inherit_method_check, ce);
	do_inherit_parent_constructor(ce);

	if (ce->ce_flags & ZEND_ACC_IMPLICIT_ABSTRACT_CLASS && ce->type == ZEND_INTERNAL_CLASS) {
		ce->ce_flags |= ZEND_ACC_EXPLICIT_ABSTRACT_CLASS;
	} else if (!(ce->ce_flags & (ZEND_ACC_IMPLEMENT_INTERFACES|ZEND_ACC_IMPLEMENT_TRAITS))) {
		/* The verification will be done in runtime by ZEND_VERIFY_ABSTRACT_CLASS */
		zend_verify_abstract_class(ce TSRMLS_CC);
	}
	ce->ce_flags |= parent_ce->ce_flags & ZEND_HAS_STATIC_IN_METHODS;
}
/* }}} */

static zend_bool do_inherit_constant_check(HashTable *child_constants_table, const zval **parent_constant, const zend_hash_key *hash_key, const zend_class_entry *iface) /* {{{ */
{
	zval **old_constant;

	if (zend_hash_quick_find(child_constants_table, hash_key->arKey, hash_key->nKeyLength, hash_key->h, (void**)&old_constant) == SUCCESS) {
		if (*old_constant != *parent_constant) {
			zend_error_noreturn(E_COMPILE_ERROR, "Cannot inherit previously-inherited or override constant %s from interface %s", hash_key->arKey, iface->name);
		}
		return 0;
	}
	return 1;
}
/* }}} */

static int do_interface_constant_check(zval **val TSRMLS_DC, int num_args, va_list args, const zend_hash_key *key) /* {{{ */
{
	zend_class_entry **iface = va_arg(args, zend_class_entry**);

	do_inherit_constant_check(&(*iface)->constants_table, (const zval **) val, key, *iface);

	return ZEND_HASH_APPLY_KEEP;
}
/* }}} */

ZEND_API void zend_do_implement_interface(zend_class_entry *ce, zend_class_entry *iface TSRMLS_DC) /* {{{ */
{
	zend_uint i, ignore = 0;
	zend_uint current_iface_num = ce->num_interfaces;
	zend_uint parent_iface_num  = ce->parent ? ce->parent->num_interfaces : 0;

	for (i = 0; i < ce->num_interfaces; i++) {
		if (ce->interfaces[i] == NULL) {
			memmove(ce->interfaces + i, ce->interfaces + i + 1, sizeof(zend_class_entry*) * (--ce->num_interfaces - i));
			i--;
		} else if (ce->interfaces[i] == iface) {
			if (i < parent_iface_num) {
				ignore = 1;
			} else {
				zend_error_noreturn(E_COMPILE_ERROR, "Class %s cannot implement previously implemented interface %s", ce->name, iface->name);
			}
		}
	}
	if (ignore) {
		/* Check for attempt to redeclare interface constants */
		zend_hash_apply_with_arguments(&ce->constants_table TSRMLS_CC, (apply_func_args_t) do_interface_constant_check, 1, &iface);
	} else {
		if (ce->num_interfaces >= current_iface_num) {
			if (ce->type == ZEND_INTERNAL_CLASS) {
				ce->interfaces = (zend_class_entry **) realloc(ce->interfaces, sizeof(zend_class_entry *) * (++current_iface_num));
			} else {
				ce->interfaces = (zend_class_entry **) erealloc(ce->interfaces, sizeof(zend_class_entry *) * (++current_iface_num));
			}
		}
		ce->interfaces[ce->num_interfaces++] = iface;

		zend_hash_merge_ex(&ce->constants_table, &iface->constants_table, (copy_ctor_func_t) zval_add_ref, sizeof(zval *), (merge_checker_func_t) do_inherit_constant_check, iface);
		zend_hash_merge_ex(&ce->function_table, &iface->function_table, (copy_ctor_func_t) do_inherit_method, sizeof(zend_function), (merge_checker_func_t) do_inherit_method_check, ce);

		do_implement_interface(ce, iface TSRMLS_CC);
		zend_do_inherit_interfaces(ce, iface TSRMLS_CC);
	}
}
/* }}} */

ZEND_API void zend_do_implement_trait(zend_class_entry *ce, zend_class_entry *trait TSRMLS_DC) /* {{{ */
{
	zend_uint i, ignore = 0;
	zend_uint current_trait_num = ce->num_traits;
	zend_uint parent_trait_num  = ce->parent ? ce->parent->num_traits : 0;

	for (i = 0; i < ce->num_traits; i++) {
		if (ce->traits[i] == NULL) {
			memmove(ce->traits + i, ce->traits + i + 1, sizeof(zend_class_entry*) * (--ce->num_traits - i));
			i--;
		} else if (ce->traits[i] == trait) {
			if (i < parent_trait_num) {
				ignore = 1;
			}
		}
	}
	if (!ignore) {
		if (ce->num_traits >= current_trait_num) {
			if (ce->type == ZEND_INTERNAL_CLASS) {
				ce->traits = (zend_class_entry **) realloc(ce->traits, sizeof(zend_class_entry *) * (++current_trait_num));
			} else {
				ce->traits = (zend_class_entry **) erealloc(ce->traits, sizeof(zend_class_entry *) * (++current_trait_num));
			}
		}
		ce->traits[ce->num_traits++] = trait;
	}
}
/* }}} */

static zend_bool zend_traits_method_compatibility_check(zend_function *fn, zend_function *other_fn TSRMLS_DC) /* {{{ */
{
	zend_uint    fn_flags = fn->common.scope->ce_flags;
	zend_uint other_flags = other_fn->common.scope->ce_flags;

	return zend_do_perform_implementation_check(fn, other_fn TSRMLS_CC)
		&& ((other_fn->common.scope->ce_flags & ZEND_ACC_INTERFACE) || zend_do_perform_implementation_check(other_fn, fn TSRMLS_CC))
		&& ((fn_flags & (ZEND_ACC_FINAL|ZEND_ACC_STATIC)) ==
		    (other_flags & (ZEND_ACC_FINAL|ZEND_ACC_STATIC))); /* equal final and static qualifier */
}
/* }}} */

static void zend_add_magic_methods(zend_class_entry* ce, const char* mname, zend_size_t mname_len, zend_function* fe TSRMLS_DC) /* {{{ */
{
	if (!strncmp(mname, ZEND_CLONE_FUNC_NAME, mname_len)) {
		ce->clone = fe; fe->common.fn_flags |= ZEND_ACC_CLONE;
	} else if (!strncmp(mname, ZEND_CONSTRUCTOR_FUNC_NAME, mname_len)) {
		if (ce->constructor) {
			zend_error_noreturn(E_COMPILE_ERROR, "%s has colliding constructor definitions coming from traits", ce->name);
		}
		ce->constructor = fe; fe->common.fn_flags |= ZEND_ACC_CTOR;
	} else if (!strncmp(mname, ZEND_DESTRUCTOR_FUNC_NAME,  mname_len)) {
		ce->destructor = fe; fe->common.fn_flags |= ZEND_ACC_DTOR;
	} else if (!strncmp(mname, ZEND_GET_FUNC_NAME, mname_len)) {
		ce->__get = fe;
	} else if (!strncmp(mname, ZEND_SET_FUNC_NAME, mname_len)) {
		ce->__set = fe;
	} else if (!strncmp(mname, ZEND_CALL_FUNC_NAME, mname_len)) {
		ce->__call = fe;
	} else if (!strncmp(mname, ZEND_UNSET_FUNC_NAME, mname_len)) {
		ce->__unset = fe;
	} else if (!strncmp(mname, ZEND_ISSET_FUNC_NAME, mname_len)) {
		ce->__isset = fe;
	} else if (!strncmp(mname, ZEND_CALLSTATIC_FUNC_NAME, mname_len)) {
		ce->__callstatic = fe;
	} else if (!strncmp(mname, ZEND_TOSTRING_FUNC_NAME, mname_len)) {
		ce->__tostring = fe;
	} else if (!strncmp(mname, ZEND_DEBUGINFO_FUNC_NAME, mname_len)) {
		ce->__debugInfo = fe;
	} else if (ce->name_length + 1 == mname_len) {
		char *lowercase_name = emalloc(ce->name_length + 1);
		zend_str_tolower_copy(lowercase_name, ce->name, ce->name_length);
		lowercase_name = (char*)zend_new_interned_string(lowercase_name, ce->name_length + 1, 1 TSRMLS_CC);
		if (!memcmp(mname, lowercase_name, mname_len)) {
			if (ce->constructor) {
				zend_error_noreturn(E_COMPILE_ERROR, "%s has colliding constructor definitions coming from traits", ce->name);
			}
			ce->constructor = fe;
			fe->common.fn_flags |= ZEND_ACC_CTOR;
		}
		str_efree(lowercase_name);
	}
}
/* }}} */

static void zend_add_trait_method(zend_class_entry *ce, const char *name, const char *arKey, zend_size_t nKeyLength, zend_function *fn, HashTable **overriden TSRMLS_DC) /* {{{ */
{
	zend_function *existing_fn = NULL;
	zend_uint_t h = zend_hash_func(arKey, nKeyLength);

	if (zend_hash_quick_find(&ce->function_table, arKey, nKeyLength, h, (void**) &existing_fn) == SUCCESS) {
		if (existing_fn->common.scope == ce) {
			/* members from the current class override trait methods */
			/* use temporary *overriden HashTable to detect hidden conflict */
			if (*overriden) {
				if (zend_hash_quick_find(*overriden, arKey, nKeyLength, h, (void**) &existing_fn) == SUCCESS) {
					if (existing_fn->common.fn_flags & ZEND_ACC_ABSTRACT) {
						/* Make sure the trait method is compatible with previosly declared abstract method */
						if (!zend_traits_method_compatibility_check(fn, existing_fn TSRMLS_CC)) {
							zend_error_noreturn(E_COMPILE_ERROR, "Declaration of %s must be compatible with %s",
								zend_get_function_declaration(fn TSRMLS_CC),
								zend_get_function_declaration(existing_fn TSRMLS_CC));
						}
					} else if (fn->common.fn_flags & ZEND_ACC_ABSTRACT) {
						/* Make sure the abstract declaration is compatible with previous declaration */
						if (!zend_traits_method_compatibility_check(existing_fn, fn TSRMLS_CC)) {
							zend_error_noreturn(E_COMPILE_ERROR, "Declaration of %s must be compatible with %s",
								zend_get_function_declaration(fn TSRMLS_CC),
								zend_get_function_declaration(existing_fn TSRMLS_CC));
						}
						return;
					}
				}
			} else {
				ALLOC_HASHTABLE(*overriden);
				zend_hash_init_ex(*overriden, 2, NULL, NULL, 0, 0);
			}
			zend_hash_quick_update(*overriden, arKey, nKeyLength, h, fn, sizeof(zend_function), (void**)&fn);
			return;
		} else if (existing_fn->common.fn_flags & ZEND_ACC_ABSTRACT) {
			/* Make sure the trait method is compatible with previosly declared abstract method */
			if (!zend_traits_method_compatibility_check(fn, existing_fn TSRMLS_CC)) {
				zend_error_noreturn(E_COMPILE_ERROR, "Declaration of %s must be compatible with %s",
					zend_get_function_declaration(fn TSRMLS_CC),
					zend_get_function_declaration(existing_fn TSRMLS_CC));
			}
		} else if (fn->common.fn_flags & ZEND_ACC_ABSTRACT) {
			/* Make sure the abstract declaration is compatible with previous declaration */
			if (!zend_traits_method_compatibility_check(existing_fn, fn TSRMLS_CC)) {
				zend_error_noreturn(E_COMPILE_ERROR, "Declaration of %s must be compatible with %s",
					zend_get_function_declaration(fn TSRMLS_CC),
					zend_get_function_declaration(existing_fn TSRMLS_CC));
			}
			return;
		} else if ((existing_fn->common.scope->ce_flags & ZEND_ACC_TRAIT) == ZEND_ACC_TRAIT) {
			/* two traits can't define the same non-abstract method */
#if 1
			zend_error_noreturn(E_COMPILE_ERROR, "Trait method %s has not been applied, because there are collisions with other trait methods on %s",
				name, ce->name);
#else		/* TODO: better error message */
			zend_error_noreturn(E_COMPILE_ERROR, "Trait method %s::%s has not been applied as %s::%s, because of collision with %s::%s",
				fn->common.scope->name, fn->common.function_name,
				ce->name, name,
				existing_fn->common.scope->name, existing_fn->common.function_name);
#endif
		} else {
			/* inherited members are overridden by members inserted by traits */
			/* check whether the trait method fulfills the inheritance requirements */
			do_inheritance_check_on_method(fn, existing_fn TSRMLS_CC);
		}
	}

	function_add_ref(fn);
	zend_hash_quick_update(&ce->function_table, arKey, nKeyLength, h, fn, sizeof(zend_function), (void**)&fn);
	zend_add_magic_methods(ce, arKey, nKeyLength, fn TSRMLS_CC);
}
/* }}} */

static int zend_fixup_trait_method(zend_function *fn, zend_class_entry *ce TSRMLS_DC) /* {{{ */
{
	if ((fn->common.scope->ce_flags & ZEND_ACC_TRAIT) == ZEND_ACC_TRAIT) {

		fn->common.scope = ce;

		if (fn->common.fn_flags & ZEND_ACC_ABSTRACT) {
			ce->ce_flags |= ZEND_ACC_IMPLICIT_ABSTRACT_CLASS;
		}
		if (fn->op_array.static_variables) {
			ce->ce_flags |= ZEND_HAS_STATIC_IN_METHODS;
		}
	}
	return ZEND_HASH_APPLY_KEEP;
}
/* }}} */

static int zend_traits_copy_functions(zend_function *fn TSRMLS_DC, int num_args, va_list args, zend_hash_key *hash_key) /* {{{ */
{
	zend_class_entry  *ce;
	HashTable         **overriden;
	zend_trait_alias  *alias, **alias_ptr;
	HashTable         *exclude_table;
	char              *lcname;
	zend_size_t      fnname_len;
	zend_function      fn_copy;
	void              *dummy;

	ce            = va_arg(args, zend_class_entry*);
	overriden     = va_arg(args, HashTable**);
	exclude_table = va_arg(args, HashTable*);

	fnname_len = hash_key->nKeyLength - 1;

	/* apply aliases which are qualified with a class name, there should not be any ambiguity */
	if (ce->trait_aliases) {
		alias_ptr = ce->trait_aliases;
		alias = *alias_ptr;
		while (alias) {
			/* Scope unset or equal to the function we compare to, and the alias applies to fn */
			if (alias->alias != NULL
				&& (!alias->trait_method->ce || fn->common.scope == alias->trait_method->ce)
				&& alias->trait_method->mname_len == fnname_len
				&& (zend_binary_strcasecmp(alias->trait_method->method_name, alias->trait_method->mname_len, hash_key->arKey, fnname_len) == 0)) {
				fn_copy = *fn;

				/* if it is 0, no modifieres has been changed */
				if (alias->modifiers) {
					fn_copy.common.fn_flags = alias->modifiers | (fn->common.fn_flags ^ (fn->common.fn_flags & ZEND_ACC_PPP_MASK));
				}

				lcname = zend_str_tolower_dup(alias->alias, alias->alias_len);
				zend_add_trait_method(ce, alias->alias, lcname, alias->alias_len+1, &fn_copy, overriden TSRMLS_CC);
				efree(lcname);

				/* Record the trait from which this alias was resolved. */
				if (!alias->trait_method->ce) {
					alias->trait_method->ce = fn->common.scope;
				}
			}
			alias_ptr++;
			alias = *alias_ptr;
		}
	}

	lcname = (char *) hash_key->arKey;

	if (exclude_table == NULL || zend_hash_find(exclude_table, lcname, fnname_len, &dummy) == FAILURE) {
		/* is not in hashtable, thus, function is not to be excluded */
		fn_copy = *fn;

		/* apply aliases which have not alias name, just setting visibility */
		if (ce->trait_aliases) {
			alias_ptr = ce->trait_aliases;
			alias = *alias_ptr;
			while (alias) {
				/* Scope unset or equal to the function we compare to, and the alias applies to fn */
				if (alias->alias == NULL && alias->modifiers != 0
					&& (!alias->trait_method->ce || fn->common.scope == alias->trait_method->ce)
					&& (alias->trait_method->mname_len == fnname_len)
					&& (zend_binary_strcasecmp(alias->trait_method->method_name, alias->trait_method->mname_len, lcname, fnname_len) == 0)) {

					fn_copy.common.fn_flags = alias->modifiers | (fn->common.fn_flags ^ (fn->common.fn_flags & ZEND_ACC_PPP_MASK));

					/** Record the trait from which this alias was resolved. */
					if (!alias->trait_method->ce) {
						alias->trait_method->ce = fn->common.scope;
					}
				}
				alias_ptr++;
				alias = *alias_ptr;
			}
		}

		zend_add_trait_method(ce, fn->common.function_name, lcname, fnname_len+1, &fn_copy, overriden TSRMLS_CC);
	}

	return ZEND_HASH_APPLY_KEEP;
}
/* }}} */

static void zend_check_trait_usage(zend_class_entry *ce, zend_class_entry *trait TSRMLS_DC) /* {{{ */
{
	zend_uint i;

	if ((trait->ce_flags & ZEND_ACC_TRAIT) != ZEND_ACC_TRAIT) {
		zend_error_noreturn(E_COMPILE_ERROR, "Class %s is not a trait, Only traits may be used in 'as' and 'insteadof' statements", trait->name);
	}

	for (i = 0; i < ce->num_traits; i++) {
		if (ce->traits[i] == trait) {
			return;
		}
	}
	zend_error_noreturn(E_COMPILE_ERROR, "Required Trait %s wasn't added to %s", trait->name, ce->name);
}
/* }}} */

static void zend_traits_init_trait_structures(zend_class_entry *ce TSRMLS_DC) /* {{{ */
{
	size_t i, j = 0;
	zend_trait_precedence *cur_precedence;
	zend_trait_method_reference *cur_method_ref;
	char *lcname;
	zend_bool method_exists;

	/* resolve class references */
	if (ce->trait_precedences) {
		i = 0;
		while ((cur_precedence = ce->trait_precedences[i])) {
			/** Resolve classes for all precedence operations. */
			if (cur_precedence->exclude_from_classes) {
				cur_method_ref = cur_precedence->trait_method;
				if (!(cur_precedence->trait_method->ce = zend_fetch_class(cur_method_ref->class_name, cur_method_ref->cname_len,
								ZEND_FETCH_CLASS_TRAIT|ZEND_FETCH_CLASS_NO_AUTOLOAD TSRMLS_CC))) {
					zend_error_noreturn(E_COMPILE_ERROR, "Could not find trait %s", cur_method_ref->class_name);
				}
				zend_check_trait_usage(ce, cur_precedence->trait_method->ce TSRMLS_CC);

				/** Ensure that the prefered method is actually available. */
				lcname = zend_str_tolower_dup(cur_method_ref->method_name,
											  cur_method_ref->mname_len);
				method_exists = zend_hash_exists(&cur_method_ref->ce->function_table,
												 lcname,
												 cur_method_ref->mname_len + 1);
				efree(lcname);
				if (!method_exists) {
					zend_error_noreturn(E_COMPILE_ERROR,
							   "A precedence rule was defined for %s::%s but this method does not exist",
							   cur_method_ref->ce->name,
							   cur_method_ref->method_name);
				}

				/** With the other traits, we are more permissive.
					We do not give errors for those. This allows to be more
					defensive in such definitions.
					However, we want to make sure that the insteadof declaration
					is consistent in itself.
				 */
				j = 0;
				while (cur_precedence->exclude_from_classes[j]) {
					char* class_name = (char*)cur_precedence->exclude_from_classes[j];
					zend_size_t name_length = strlen(class_name);

					if (!(cur_precedence->exclude_from_classes[j] = zend_fetch_class(class_name, name_length, ZEND_FETCH_CLASS_TRAIT |ZEND_FETCH_CLASS_NO_AUTOLOAD TSRMLS_CC))) {
						zend_error_noreturn(E_COMPILE_ERROR, "Could not find trait %s", class_name);
					}
					zend_check_trait_usage(ce, cur_precedence->exclude_from_classes[j] TSRMLS_CC);

					/* make sure that the trait method is not from a class mentioned in
					 exclude_from_classes, for consistency */
					if (cur_precedence->trait_method->ce == cur_precedence->exclude_from_classes[i]) {
						zend_error_noreturn(E_COMPILE_ERROR,
								   "Inconsistent insteadof definition. "
								   "The method %s is to be used from %s, but %s is also on the exclude list",
								   cur_method_ref->method_name,
								   cur_precedence->trait_method->ce->name,
								   cur_precedence->trait_method->ce->name);
					}

					efree(class_name);
					j++;
				}
			}
			i++;
		}
	}

	if (ce->trait_aliases) {
		i = 0;
		while (ce->trait_aliases[i]) {
			/** For all aliases with an explicit class name, resolve the class now. */
			if (ce->trait_aliases[i]->trait_method->class_name) {
				cur_method_ref = ce->trait_aliases[i]->trait_method;
				if (!(cur_method_ref->ce = zend_fetch_class(cur_method_ref->class_name, cur_method_ref->cname_len, ZEND_FETCH_CLASS_TRAIT|ZEND_FETCH_CLASS_NO_AUTOLOAD TSRMLS_CC))) {
					zend_error_noreturn(E_COMPILE_ERROR, "Could not find trait %s", cur_method_ref->class_name);
				}
				zend_check_trait_usage(ce, cur_method_ref->ce TSRMLS_CC);

				/** And, ensure that the referenced method is resolvable, too. */
				lcname = zend_str_tolower_dup(cur_method_ref->method_name,
						cur_method_ref->mname_len);
				method_exists = zend_hash_exists(&cur_method_ref->ce->function_table,
						lcname, cur_method_ref->mname_len + 1);
				efree(lcname);

				if (!method_exists) {
					zend_error_noreturn(E_COMPILE_ERROR, "An alias was defined for %s::%s but this method does not exist", cur_method_ref->ce->name, cur_method_ref->method_name);
				}
			}
			i++;
		}
	}
}
/* }}} */

static void zend_traits_compile_exclude_table(HashTable* exclude_table, zend_trait_precedence **precedences, zend_class_entry *trait) /* {{{ */
{
	size_t i = 0, j;

	if (!precedences) {
		return;
	}
	while (precedences[i]) {
		if (precedences[i]->exclude_from_classes) {
			j = 0;
			while (precedences[i]->exclude_from_classes[j]) {
				if (precedences[i]->exclude_from_classes[j] == trait) {
					zend_size_t lcname_len = precedences[i]->trait_method->mname_len;
					char *lcname = zend_str_tolower_dup(precedences[i]->trait_method->method_name, lcname_len);

					if (zend_hash_add(exclude_table, lcname, lcname_len, NULL, 0, NULL) == FAILURE) {
						efree(lcname);
						zend_error_noreturn(E_COMPILE_ERROR, "Failed to evaluate a trait precedence (%s). Method of trait %s was defined to be excluded multiple times", precedences[i]->trait_method->method_name, trait->name);
					}
					efree(lcname);
				}
				++j;
			}
		}
		++i;
	}
}
/* }}} */

static void zend_do_traits_method_binding(zend_class_entry *ce TSRMLS_DC) /* {{{ */
{
	zend_uint i;
	HashTable *overriden = NULL;

	for (i = 0; i < ce->num_traits; i++) {
		if (ce->trait_precedences) {
			HashTable exclude_table;

			/* TODO: revisit this start size, may be its not optimal */
			zend_hash_init_ex(&exclude_table, 2, NULL, NULL, 0, 0);

			zend_traits_compile_exclude_table(&exclude_table, ce->trait_precedences, ce->traits[i]);

			/* copies functions, applies defined aliasing, and excludes unused trait methods */
			zend_hash_apply_with_arguments(&ce->traits[i]->function_table TSRMLS_CC, (apply_func_args_t)zend_traits_copy_functions, 3, ce, &overriden, &exclude_table);

			zend_hash_destroy(&exclude_table);
		} else {
			zend_hash_apply_with_arguments(&ce->traits[i]->function_table TSRMLS_CC, (apply_func_args_t)zend_traits_copy_functions, 3, ce, &overriden, NULL);
		}
	}

    zend_hash_apply_with_argument(&ce->function_table, (apply_func_arg_t)zend_fixup_trait_method, ce TSRMLS_CC);

	if (overriden) {
		zend_hash_destroy(overriden);
		FREE_HASHTABLE(overriden);
	}
}
/* }}} */

static zend_class_entry* find_first_definition(zend_class_entry *ce, size_t current_trait, const char* prop_name, zend_size_t prop_name_length, zend_uint_t prop_hash, zend_class_entry *coliding_ce) /* {{{ */
{
	size_t i;

	if (coliding_ce == ce) {
		for (i = 0; i < current_trait; i++) {
			if (zend_hash_quick_exists(&ce->traits[i]->properties_info, prop_name, prop_name_length+1, prop_hash)) {
				return ce->traits[i];
			}
		}
	}

	return coliding_ce;
}
/* }}} */

static void zend_do_traits_property_binding(zend_class_entry *ce TSRMLS_DC) /* {{{ */
{
	size_t i;
	zend_property_info *property_info;
	zend_property_info *coliding_prop;
	zval compare_result;
	const char* prop_name;
	zend_size_t   prop_name_length;
	zend_uint_t prop_hash;
	const char* class_name_unused;
	zend_bool not_compatible;
	zval* prop_value;
	char* doc_comment;
	zend_uint flags;

	/* In the following steps the properties are inserted into the property table
	 * for that, a very strict approach is applied:
	 * - check for compatibility, if not compatible with any property in class -> fatal
	 * - if compatible, then strict notice
	 */
	for (i = 0; i < ce->num_traits; i++) {
		for (zend_hash_internal_pointer_reset(&ce->traits[i]->properties_info);
			 zend_hash_get_current_data(&ce->traits[i]->properties_info, (void *) &property_info) == SUCCESS;
			 zend_hash_move_forward(&ce->traits[i]->properties_info)) {
			/* first get the unmangeld name if necessary,
			 * then check whether the property is already there
			 */
			flags = property_info->flags;
			if ((flags & ZEND_ACC_PPP_MASK) == ZEND_ACC_PUBLIC) {
				prop_hash = property_info->h;
				prop_name = property_info->name;
				prop_name_length = property_info->name_length;
			} else {
				/* for private and protected we need to unmangle the names */
				zend_unmangle_property_name_ex(property_info->name, property_info->name_length,
											&class_name_unused, &prop_name, &prop_name_length);
				prop_hash = zend_get_hash_value(prop_name, prop_name_length + 1);
			}

			/* next: check for conflicts with current class */
			if (zend_hash_quick_find(&ce->properties_info, prop_name, prop_name_length+1, prop_hash, (void **) &coliding_prop) == SUCCESS) {
				if (coliding_prop->flags & ZEND_ACC_SHADOW) {
					zend_hash_quick_del(&ce->properties_info, prop_name, prop_name_length+1, prop_hash);
					flags |= ZEND_ACC_CHANGED;
				} else {
					if ((coliding_prop->flags & (ZEND_ACC_PPP_MASK | ZEND_ACC_STATIC))
						== (flags & (ZEND_ACC_PPP_MASK | ZEND_ACC_STATIC))) {
						/* flags are identical, now the value needs to be checked */
						if (flags & ZEND_ACC_STATIC) {
							not_compatible = (FAILURE == compare_function(&compare_result,
											  ce->default_static_members_table[coliding_prop->offset],
											  ce->traits[i]->default_static_members_table[property_info->offset] TSRMLS_CC))
								  || (Z_IVAL(compare_result) != 0);
						} else {
							not_compatible = (FAILURE == compare_function(&compare_result,
											  ce->default_properties_table[coliding_prop->offset],
											  ce->traits[i]->default_properties_table[property_info->offset] TSRMLS_CC))
								  || (Z_IVAL(compare_result) != 0);
						}
					} else {
						/* the flags are not identical, thus, we assume properties are not compatible */
						not_compatible = 1;
					}

					if (not_compatible) {
						zend_error_noreturn(E_COMPILE_ERROR,
							   "%s and %s define the same property ($%s) in the composition of %s. However, the definition differs and is considered incompatible. Class was composed",
								find_first_definition(ce, i, prop_name, prop_name_length, prop_hash, coliding_prop->ce)->name,
								property_info->ce->name,
								prop_name,
								ce->name);
					} else {
						zend_error(E_STRICT,
							   "%s and %s define the same property ($%s) in the composition of %s. This might be incompatible, to improve maintainability consider using accessor methods in traits instead. Class was composed",
								find_first_definition(ce, i, prop_name, prop_name_length, prop_hash, coliding_prop->ce)->name,
								property_info->ce->name,
								prop_name,
								ce->name);
						continue;
					}
				}
			}

			/* property not found, so lets add it */
			if (flags & ZEND_ACC_STATIC) {
				prop_value = ce->traits[i]->default_static_members_table[property_info->offset];
			} else {
				prop_value = ce->traits[i]->default_properties_table[property_info->offset];
			}
			Z_ADDREF_P(prop_value);

			doc_comment = property_info->doc_comment ? estrndup(property_info->doc_comment, property_info->doc_comment_len) : NULL;
			zend_declare_property_ex(ce, prop_name, prop_name_length,
									 prop_value, flags,
								     doc_comment, property_info->doc_comment_len TSRMLS_CC);
		}
	}
}
/* }}} */

static void zend_do_check_for_inconsistent_traits_aliasing(zend_class_entry *ce TSRMLS_DC) /* {{{ */
{
	int i = 0;
	zend_trait_alias* cur_alias;
	char* lc_method_name;

	if (ce->trait_aliases) {
		while (ce->trait_aliases[i]) {
			cur_alias = ce->trait_aliases[i];
			/** The trait for this alias has not been resolved, this means, this
				alias was not applied. Abort with an error. */
			if (!cur_alias->trait_method->ce) {
				if (cur_alias->alias) {
					/** Plain old inconsistency/typo/bug */
					zend_error_noreturn(E_COMPILE_ERROR,
							   "An alias (%s) was defined for method %s(), but this method does not exist",
							   cur_alias->alias,
							   cur_alias->trait_method->method_name);
				} else {
					/** Here are two possible cases:
						1) this is an attempt to modifiy the visibility
						   of a method introduce as part of another alias.
						   Since that seems to violate the DRY principle,
						   we check against it and abort.
						2) it is just a plain old inconsitency/typo/bug
						   as in the case where alias is set. */

					lc_method_name = zend_str_tolower_dup(cur_alias->trait_method->method_name,
														  cur_alias->trait_method->mname_len);
					if (zend_hash_exists(&ce->function_table,
										 lc_method_name,
										 cur_alias->trait_method->mname_len+1)) {
						efree(lc_method_name);
						zend_error_noreturn(E_COMPILE_ERROR,
								   "The modifiers for the trait alias %s() need to be changed in the same statment in which the alias is defined. Error",
								   cur_alias->trait_method->method_name);
					} else {
						efree(lc_method_name);
						zend_error_noreturn(E_COMPILE_ERROR,
								   "The modifiers of the trait method %s() are changed, but this method does not exist. Error",
								   cur_alias->trait_method->method_name);

					}
				}
			}
			i++;
		}
	}
}
/* }}} */

ZEND_API void zend_do_bind_traits(zend_class_entry *ce TSRMLS_DC) /* {{{ */
{

	if (ce->num_traits <= 0) {
		return;
	}

	/* complete initialization of trait strutures in ce */
	zend_traits_init_trait_structures(ce TSRMLS_CC);

	/* first care about all methods to be flattened into the class */
	zend_do_traits_method_binding(ce TSRMLS_CC);

	/* Aliases which have not been applied indicate typos/bugs. */
	zend_do_check_for_inconsistent_traits_aliasing(ce TSRMLS_CC);

	/* then flatten the properties into it, to, mostly to notfiy developer about problems */
	zend_do_traits_property_binding(ce TSRMLS_CC);

	/* verify that all abstract methods from traits have been implemented */
	zend_verify_abstract_class(ce TSRMLS_CC);

	/* now everything should be fine and an added ZEND_ACC_IMPLICIT_ABSTRACT_CLASS should be removed */
	if (ce->ce_flags & ZEND_ACC_IMPLICIT_ABSTRACT_CLASS) {
		ce->ce_flags -= ZEND_ACC_IMPLICIT_ABSTRACT_CLASS;
	}
}
/* }}} */

ZEND_API int do_bind_function(const zend_op_array *op_array, zend_op *opline, HashTable *function_table, zend_bool compile_time) /* {{{ */
{
	zend_function *function;
	zval *op1, *op2;

	if (compile_time) {
		op1 = &CONSTANT_EX(op_array, opline->op1.constant);
		op2 = &CONSTANT_EX(op_array, opline->op2.constant);
	} else {
		op1 = opline->op1.zv;
		op2 = opline->op2.zv;
	}

	zend_hash_quick_find(function_table, Z_STRVAL_P(op1), Z_STRSIZE_P(op1), Z_HASH_P(op1), (void *) &function);
	if (zend_hash_quick_add(function_table, Z_STRVAL_P(op2), Z_STRSIZE_P(op2)+1, Z_HASH_P(op2), function, sizeof(zend_function), NULL)==FAILURE) {
		int error_level = compile_time ? E_COMPILE_ERROR : E_ERROR;
		zend_function *old_function;

		if (zend_hash_quick_find(function_table, Z_STRVAL_P(op2), Z_STRSIZE_P(op2)+1, Z_HASH_P(op2), (void *) &old_function)==SUCCESS
			&& old_function->type == ZEND_USER_FUNCTION
			&& old_function->op_array.last > 0) {
			zend_error(error_level, "Cannot redeclare %s() (previously declared in %s:%d)",
						function->common.function_name,
						old_function->op_array.filename,
						old_function->op_array.opcodes[0].lineno);
		} else {
			zend_error(error_level, "Cannot redeclare %s()", function->common.function_name);
		}
		return FAILURE;
	} else {
		(*function->op_array.refcount)++;
		function->op_array.static_variables = NULL; /* NULL out the unbound function */
		return SUCCESS;
	}
}
/* }}} */

void zend_prepare_reference(znode *result, znode *class_name, znode *method_name TSRMLS_DC) /* {{{ */
{
	zend_trait_method_reference *method_ref = emalloc(sizeof(zend_trait_method_reference));
	method_ref->ce = NULL;

	/* REM: There should not be a need for copying,
	   zend_do_begin_class_declaration is also just using that string */
	if (class_name) {
		zend_resolve_class_name(class_name TSRMLS_CC);
		method_ref->class_name = Z_STRVAL(class_name->u.constant);
		method_ref->cname_len  = Z_STRSIZE(class_name->u.constant);
	} else {
		method_ref->class_name = NULL;
		method_ref->cname_len  = 0;
	}

	method_ref->method_name = Z_STRVAL(method_name->u.constant);
	method_ref->mname_len   = Z_STRSIZE(method_name->u.constant);

	result->u.op.ptr = method_ref;
	result->op_type = IS_TMP_VAR;
}
/* }}} */

void zend_add_trait_alias(znode *method_reference, znode *modifiers, znode *alias TSRMLS_DC) /* {{{ */
{
	zend_class_entry *ce = CG(active_class_entry);
	zend_trait_alias *trait_alias;

	if (Z_IVAL(modifiers->u.constant) == ZEND_ACC_STATIC) {
		zend_error_noreturn(E_COMPILE_ERROR, "Cannot use 'static' as method modifier");
		return;
	} else if (Z_IVAL(modifiers->u.constant) == ZEND_ACC_ABSTRACT) {
		zend_error_noreturn(E_COMPILE_ERROR, "Cannot use 'abstract' as method modifier");
		return;
	} else if (Z_IVAL(modifiers->u.constant) == ZEND_ACC_FINAL) {
		zend_error_noreturn(E_COMPILE_ERROR, "Cannot use 'final' as method modifier");
		return;
	}

	trait_alias = emalloc(sizeof(zend_trait_alias));
	trait_alias->trait_method = (zend_trait_method_reference*)method_reference->u.op.ptr;
	trait_alias->modifiers = Z_IVAL(modifiers->u.constant);
	if (alias) {
		trait_alias->alias = Z_STRVAL(alias->u.constant);
		trait_alias->alias_len = Z_STRSIZE(alias->u.constant);
	} else {
		trait_alias->alias = NULL;
	}
	zend_add_to_list(&ce->trait_aliases, trait_alias TSRMLS_CC);
}
/* }}} */

void zend_add_trait_precedence(znode *method_reference, znode *trait_list TSRMLS_DC) /* {{{ */
{
	zend_class_entry *ce = CG(active_class_entry);
	zend_trait_precedence *trait_precedence = emalloc(sizeof(zend_trait_precedence));

	trait_precedence->trait_method = (zend_trait_method_reference*)method_reference->u.op.ptr;
	trait_precedence->exclude_from_classes = (zend_class_entry**) trait_list->u.op.ptr;

	zend_add_to_list(&ce->trait_precedences, trait_precedence TSRMLS_CC);
}
/* }}} */

ZEND_API zend_class_entry *do_bind_class(const zend_op_array* op_array, const zend_op *opline, HashTable *class_table, zend_bool compile_time TSRMLS_DC) /* {{{ */
{
	zend_class_entry *ce, **pce;
	zval *op1, *op2;

	if (compile_time) {
		op1 = &CONSTANT_EX(op_array, opline->op1.constant);
		op2 = &CONSTANT_EX(op_array, opline->op2.constant);
	} else {
		op1 = opline->op1.zv;
		op2 = opline->op2.zv;
	}
	if (zend_hash_quick_find(class_table, Z_STRVAL_P(op1), Z_STRSIZE_P(op1), Z_HASH_P(op1), (void **) &pce)==FAILURE) {
		zend_error_noreturn(E_COMPILE_ERROR, "Internal Zend error - Missing class information for %s", Z_STRVAL_P(op1));
		return NULL;
	} else {
		ce = *pce;
	}
	ce->refcount++;
	if (zend_hash_quick_add(class_table, Z_STRVAL_P(op2), Z_STRSIZE_P(op2)+1, Z_HASH_P(op2), &ce, sizeof(zend_class_entry *), NULL)==FAILURE) {
		ce->refcount--;
		if (!compile_time) {
			/* If we're in compile time, in practice, it's quite possible
			 * that we'll never reach this class declaration at runtime,
			 * so we shut up about it.  This allows the if (!defined('FOO')) { return; }
			 * approach to work.
			 */
			zend_error_noreturn(E_COMPILE_ERROR, "Cannot redeclare class %s", ce->name);
		}
		return NULL;
	} else {
		if (!(ce->ce_flags & (ZEND_ACC_INTERFACE|ZEND_ACC_IMPLEMENT_INTERFACES|ZEND_ACC_IMPLEMENT_TRAITS))) {
			zend_verify_abstract_class(ce TSRMLS_CC);
		}
		return ce;
	}
}
/* }}} */

ZEND_API zend_class_entry *do_bind_inherited_class(const zend_op_array *op_array, const zend_op *opline, HashTable *class_table, zend_class_entry *parent_ce, zend_bool compile_time TSRMLS_DC) /* {{{ */
{
	zend_class_entry *ce, **pce;
	int found_ce;
	zval *op1, *op2;

	if (compile_time) {
		op1 = &CONSTANT_EX(op_array, opline->op1.constant);
		op2 = &CONSTANT_EX(op_array, opline->op2.constant);
	} else {
		op1 = opline->op1.zv;
		op2 = opline->op2.zv;
	}

	found_ce = zend_hash_quick_find(class_table, Z_STRVAL_P(op1), Z_STRSIZE_P(op1), Z_HASH_P(op1), (void **) &pce);

	if (found_ce == FAILURE) {
		if (!compile_time) {
			/* If we're in compile time, in practice, it's quite possible
			 * that we'll never reach this class declaration at runtime,
			 * so we shut up about it.  This allows the if (!defined('FOO')) { return; }
			 * approach to work.
			 */
			zend_error_noreturn(E_COMPILE_ERROR, "Cannot redeclare class %s", Z_STRVAL_P(op2));
		}
		return NULL;
	} else {
		ce = *pce;
	}

	if (parent_ce->ce_flags & ZEND_ACC_INTERFACE) {
		zend_error_noreturn(E_COMPILE_ERROR, "Class %s cannot extend from interface %s", ce->name, parent_ce->name);
	} else if ((parent_ce->ce_flags & ZEND_ACC_TRAIT) == ZEND_ACC_TRAIT) {
		zend_error_noreturn(E_COMPILE_ERROR, "Class %s cannot extend from trait %s", ce->name, parent_ce->name);
	}

	zend_do_inheritance(ce, parent_ce TSRMLS_CC);

	ce->refcount++;

	/* Register the derived class */
	if (zend_hash_quick_add(class_table, Z_STRVAL_P(op2), Z_STRSIZE_P(op2)+1, Z_HASH_P(op2), pce, sizeof(zend_class_entry *), NULL)==FAILURE) {
		zend_error_noreturn(E_COMPILE_ERROR, "Cannot redeclare class %s", ce->name);
	}
	return ce;
}
/* }}} */

void zend_do_early_binding(TSRMLS_D) /* {{{ */
{
	zend_op *opline = &CG(active_op_array)->opcodes[CG(active_op_array)->last-1];
	HashTable *table;

	while (opline->opcode == ZEND_TICKS && opline > CG(active_op_array)->opcodes) {
		opline--;
	}

	switch (opline->opcode) {
		case ZEND_DECLARE_FUNCTION:
			if (do_bind_function(CG(active_op_array), opline, CG(function_table), 1) == FAILURE) {
				return;
			}
			table = CG(function_table);
			break;
		case ZEND_DECLARE_CLASS:
			if (do_bind_class(CG(active_op_array), opline, CG(class_table), 1 TSRMLS_CC) == NULL) {
				return;
			}
			table = CG(class_table);
			break;
		case ZEND_DECLARE_INHERITED_CLASS:
			{
				zend_op *fetch_class_opline = opline-1;
				zval *parent_name;
				zend_class_entry **pce;

				parent_name = &CONSTANT(fetch_class_opline->op2.constant);
				if ((zend_lookup_class(Z_STRVAL_P(parent_name), Z_STRSIZE_P(parent_name), &pce TSRMLS_CC) == FAILURE) ||
				    ((CG(compiler_options) & ZEND_COMPILE_IGNORE_INTERNAL_CLASSES) &&
				     ((*pce)->type == ZEND_INTERNAL_CLASS))) {
				    if (CG(compiler_options) & ZEND_COMPILE_DELAYED_BINDING) {
						zend_uint *opline_num = &CG(active_op_array)->early_binding;

						while (*opline_num != -1) {
							opline_num = &CG(active_op_array)->opcodes[*opline_num].result.opline_num;
						}
						*opline_num = opline - CG(active_op_array)->opcodes;
						opline->opcode = ZEND_DECLARE_INHERITED_CLASS_DELAYED;
						opline->result_type = IS_UNUSED;
						opline->result.opline_num = -1;
					}
					return;
				}
				if (do_bind_inherited_class(CG(active_op_array), opline, CG(class_table), *pce, 1 TSRMLS_CC) == NULL) {
					return;
				}
				/* clear unnecessary ZEND_FETCH_CLASS opcode */
				zend_del_literal(CG(active_op_array), fetch_class_opline->op2.constant);
				MAKE_NOP(fetch_class_opline);

				table = CG(class_table);
				break;
			}
		case ZEND_VERIFY_ABSTRACT_CLASS:
		case ZEND_ADD_INTERFACE:
		case ZEND_ADD_TRAIT:
		case ZEND_BIND_TRAITS:
			/* We currently don't early-bind classes that implement interfaces */
			/* Classes with traits are handled exactly the same, no early-bind here */
			return;
		default:
			zend_error_noreturn(E_COMPILE_ERROR, "Invalid binding type");
			return;
	}

	zend_hash_quick_del(table, Z_STRVAL(CONSTANT(opline->op1.constant)), Z_STRSIZE(CONSTANT(opline->op1.constant)), Z_HASH_P(&CONSTANT(opline->op1.constant)));
	zend_del_literal(CG(active_op_array), opline->op1.constant);
	zend_del_literal(CG(active_op_array), opline->op2.constant);
	MAKE_NOP(opline);
}
/* }}} */

ZEND_API void zend_do_delayed_early_binding(const zend_op_array *op_array TSRMLS_DC) /* {{{ */
{
	if (op_array->early_binding != -1) {
		zend_bool orig_in_compilation = CG(in_compilation);
		zend_uint opline_num = op_array->early_binding;
		zend_class_entry **pce;

		CG(in_compilation) = 1;
		while (opline_num != -1) {
			if (zend_lookup_class(Z_STRVAL_P(op_array->opcodes[opline_num-1].op2.zv), Z_STRSIZE_P(op_array->opcodes[opline_num-1].op2.zv), &pce TSRMLS_CC) == SUCCESS) {
				do_bind_inherited_class(op_array, &op_array->opcodes[opline_num], EG(class_table), *pce, 0 TSRMLS_CC);
			}
			opline_num = op_array->opcodes[opline_num].result.opline_num;
		}
		CG(in_compilation) = orig_in_compilation;
	}
}
/* }}} */

void zend_do_boolean_or_begin(znode *expr1, znode *op_token TSRMLS_DC) /* {{{ */
{
	int next_op_number = get_next_op_number(CG(active_op_array));
	zend_op *opline = get_next_op(CG(active_op_array) TSRMLS_CC);

	opline->opcode = ZEND_JMPNZ_EX;
	if (expr1->op_type == IS_TMP_VAR) {
		SET_NODE(opline->result, expr1);
	} else {
		opline->result.var = get_temporary_variable(CG(active_op_array));
		opline->result_type = IS_TMP_VAR;
	}
	SET_NODE(opline->op1, expr1);
	SET_UNUSED(opline->op2);

	op_token->u.op.opline_num = next_op_number;

	GET_NODE(expr1, opline->result);
}
/* }}} */

void zend_do_boolean_or_end(znode *result, const znode *expr1, const znode *expr2, znode *op_token TSRMLS_DC) /* {{{ */
{
	zend_op *opline = get_next_op(CG(active_op_array) TSRMLS_CC);

	*result = *expr1; /* we saved the original result in expr1 */
	opline->opcode = ZEND_BOOL;
	SET_NODE(opline->result, result);
	SET_NODE(opline->op1, expr2);
	SET_UNUSED(opline->op2);

	CG(active_op_array)->opcodes[op_token->u.op.opline_num].op2.opline_num = get_next_op_number(CG(active_op_array));
}
/* }}} */

void zend_do_boolean_and_begin(znode *expr1, znode *op_token TSRMLS_DC) /* {{{ */
{
	int next_op_number = get_next_op_number(CG(active_op_array));
	zend_op *opline = get_next_op(CG(active_op_array) TSRMLS_CC);

	opline->opcode = ZEND_JMPZ_EX;
	if (expr1->op_type == IS_TMP_VAR) {
		SET_NODE(opline->result, expr1);
	} else {
		opline->result.var = get_temporary_variable(CG(active_op_array));
		opline->result_type = IS_TMP_VAR;
	}
	SET_NODE(opline->op1, expr1);
	SET_UNUSED(opline->op2);

	op_token->u.op.opline_num = next_op_number;

	GET_NODE(expr1, opline->result);
}
/* }}} */

void zend_do_boolean_and_end(znode *result, const znode *expr1, const znode *expr2, const znode *op_token TSRMLS_DC) /* {{{ */
{
	zend_op *opline = get_next_op(CG(active_op_array) TSRMLS_CC);

	*result = *expr1; /* we saved the original result in expr1 */
	opline->opcode = ZEND_BOOL;
	SET_NODE(opline->result, result);
	SET_NODE(opline->op1, expr2);
	SET_UNUSED(opline->op2);

	CG(active_op_array)->opcodes[op_token->u.op.opline_num].op2.opline_num = get_next_op_number(CG(active_op_array));
}
/* }}} */

void zend_do_do_while_begin(TSRMLS_D) /* {{{ */
{
	do_begin_loop(TSRMLS_C);
	INC_BPC(CG(active_op_array));
}
/* }}} */

void zend_do_do_while_end(const znode *do_token, const znode *expr_open_bracket, const znode *expr TSRMLS_DC) /* {{{ */
{
	zend_op *opline = get_next_op(CG(active_op_array) TSRMLS_CC);

	opline->opcode = ZEND_JMPNZ;
	SET_NODE(opline->op1, expr);
	opline->op2.opline_num = do_token->u.op.opline_num;
	SET_UNUSED(opline->op2);

	do_end_loop(expr_open_bracket->u.op.opline_num, 0 TSRMLS_CC);

	DEC_BPC(CG(active_op_array));
}
/* }}} */

void zend_do_brk_cont(zend_uchar op, const znode *expr TSRMLS_DC) /* {{{ */
{
	zend_op *opline = get_next_op(CG(active_op_array) TSRMLS_CC);

	opline->opcode = op;
	opline->op1.opline_num = CG(context).current_brk_cont;
	SET_UNUSED(opline->op1);
	if (expr) {
		if (expr->op_type != IS_CONST) {
			zend_error_noreturn(E_COMPILE_ERROR, "'%s' operator with non-constant operand is no longer supported", op == ZEND_BRK ? "break" : "continue");
		} else if (Z_TYPE(expr->u.constant) != IS_INT || Z_IVAL(expr->u.constant) < 1) {
			zend_error_noreturn(E_COMPILE_ERROR, "'%s' operator accepts only positive numbers", op == ZEND_BRK ? "break" : "continue");
		}
		SET_NODE(opline->op2, expr);
	} else {
		LITERAL_INT(opline->op2, 1);
		opline->op2_type = IS_CONST;
	}
}
/* }}} */

void zend_do_switch_cond(const znode *cond TSRMLS_DC) /* {{{ */
{
	zend_switch_entry switch_entry;

	switch_entry.cond = *cond;
	switch_entry.default_case = -1;
	switch_entry.control_var = -1;
	zend_stack_push(&CG(switch_cond_stack), (void *) &switch_entry, sizeof(switch_entry));

	do_begin_loop(TSRMLS_C);

	INC_BPC(CG(active_op_array));
}
/* }}} */

void zend_do_switch_end(const znode *case_list TSRMLS_DC) /* {{{ */
{
	zend_op *opline;
	zend_switch_entry *switch_entry_ptr;

	zend_stack_top(&CG(switch_cond_stack), (void **) &switch_entry_ptr);

	/* add code to jmp to default case */
	if (switch_entry_ptr->default_case != -1) {
		opline = get_next_op(CG(active_op_array) TSRMLS_CC);
		opline->opcode = ZEND_JMP;
		SET_UNUSED(opline->op1);
		SET_UNUSED(opline->op2);
		opline->op1.opline_num = switch_entry_ptr->default_case;
	}

	if (case_list->op_type != IS_UNUSED) { /* non-empty switch */
		int next_op_number = get_next_op_number(CG(active_op_array));

		CG(active_op_array)->opcodes[case_list->u.op.opline_num].op1.opline_num = next_op_number;
	}

	/* remember break/continue loop information */
	CG(active_op_array)->brk_cont_array[CG(context).current_brk_cont].cont = CG(active_op_array)->brk_cont_array[CG(context).current_brk_cont].brk = get_next_op_number(CG(active_op_array));
	CG(context).current_brk_cont = CG(active_op_array)->brk_cont_array[CG(context).current_brk_cont].parent;

	if (switch_entry_ptr->cond.op_type==IS_VAR || switch_entry_ptr->cond.op_type==IS_TMP_VAR) {
		/* emit free for the switch condition*/
		opline = get_next_op(CG(active_op_array) TSRMLS_CC);
		opline->opcode = (switch_entry_ptr->cond.op_type == IS_TMP_VAR) ? ZEND_FREE : ZEND_SWITCH_FREE;
		SET_NODE(opline->op1, &switch_entry_ptr->cond);
		SET_UNUSED(opline->op2);
	}
	if (switch_entry_ptr->cond.op_type == IS_CONST) {
		zval_dtor(&switch_entry_ptr->cond.u.constant);
	}

	zend_stack_del_top(&CG(switch_cond_stack));

	DEC_BPC(CG(active_op_array));
}
/* }}} */

void zend_do_case_before_statement(const znode *case_list, znode *case_token, const znode *case_expr TSRMLS_DC) /* {{{ */
{
	zend_op *opline = get_next_op(CG(active_op_array) TSRMLS_CC);
	int next_op_number;
	zend_switch_entry *switch_entry_ptr;
	znode result;

	zend_stack_top(&CG(switch_cond_stack), (void **) &switch_entry_ptr);

	if (switch_entry_ptr->control_var == -1) {
		switch_entry_ptr->control_var = get_temporary_variable(CG(active_op_array));
	}
	opline->opcode = ZEND_CASE;
	opline->result.var = switch_entry_ptr->control_var;
	opline->result_type = IS_TMP_VAR;
	SET_NODE(opline->op1, &switch_entry_ptr->cond);
	SET_NODE(opline->op2, case_expr);
	if (opline->op1_type == IS_CONST) {
		zval_copy_ctor(&CONSTANT(opline->op1.constant));
	}
	GET_NODE(&result, opline->result);

	next_op_number = get_next_op_number(CG(active_op_array));
	opline = get_next_op(CG(active_op_array) TSRMLS_CC);
	opline->opcode = ZEND_JMPZ;
	SET_NODE(opline->op1, &result);
	SET_UNUSED(opline->op2);
	case_token->u.op.opline_num = next_op_number;

	if (case_list->op_type==IS_UNUSED) {
		return;
	}
	next_op_number = get_next_op_number(CG(active_op_array));
	CG(active_op_array)->opcodes[case_list->u.op.opline_num].op1.opline_num = next_op_number;
}
/* }}} */

void zend_do_case_after_statement(znode *result, const znode *case_token TSRMLS_DC) /* {{{ */
{
	int next_op_number = get_next_op_number(CG(active_op_array));
	zend_op *opline = get_next_op(CG(active_op_array) TSRMLS_CC);

	opline->opcode = ZEND_JMP;
	SET_UNUSED(opline->op1);
	SET_UNUSED(opline->op2);
	result->u.op.opline_num = next_op_number;

	switch (CG(active_op_array)->opcodes[case_token->u.op.opline_num].opcode) {
		case ZEND_JMP:
			CG(active_op_array)->opcodes[case_token->u.op.opline_num].op1.opline_num = get_next_op_number(CG(active_op_array));
			break;
		case ZEND_JMPZ:
			CG(active_op_array)->opcodes[case_token->u.op.opline_num].op2.opline_num = get_next_op_number(CG(active_op_array));
			break;
	}
}
/* }}} */

void zend_do_default_before_statement(const znode *case_list, znode *default_token TSRMLS_DC) /* {{{ */
{
	int next_op_number = get_next_op_number(CG(active_op_array));
	zend_op *opline = get_next_op(CG(active_op_array) TSRMLS_CC);
	zend_switch_entry *switch_entry_ptr;

	zend_stack_top(&CG(switch_cond_stack), (void **) &switch_entry_ptr);

	opline->opcode = ZEND_JMP;
	SET_UNUSED(opline->op1);
	SET_UNUSED(opline->op2);
	default_token->u.op.opline_num = next_op_number;

	next_op_number = get_next_op_number(CG(active_op_array));
	switch_entry_ptr->default_case = next_op_number;

	if (case_list->op_type==IS_UNUSED) {
		return;
	}
	CG(active_op_array)->opcodes[case_list->u.op.opline_num].op1.opline_num = next_op_number;
}
/* }}} */

void zend_do_begin_class_declaration(const znode *class_token, znode *class_name, const znode *parent_class_name TSRMLS_DC) /* {{{ */
{
	zend_op *opline;
	int doing_inheritance = 0;
	zend_class_entry *new_class_entry;
	char *lcname;
	int error = 0;
	zval **ns_name, key;

	if (CG(active_class_entry)) {
		zend_error_noreturn(E_COMPILE_ERROR, "Class declarations may not be nested");
		return;
	}

	lcname = zend_str_tolower_dup(Z_STRVAL(class_name->u.constant), Z_STRSIZE(class_name->u.constant));

	if (!(strcmp(lcname, "self") && strcmp(lcname, "parent"))) {
		efree(lcname);
		zend_error_noreturn(E_COMPILE_ERROR, "Cannot use '%s' as class name as it is reserved", Z_STRVAL(class_name->u.constant));
	}

	/* Class name must not conflict with import names */
	if (CG(current_import) &&
	    zend_hash_find(CG(current_import), lcname, Z_STRSIZE(class_name->u.constant)+1, (void**)&ns_name) == SUCCESS) {
		error = 1;
	}

	if (CG(current_namespace)) {
		/* Prefix class name with name of current namespace */
		znode tmp;

		tmp.op_type = IS_CONST;
		tmp.u.constant = *CG(current_namespace);
		zval_copy_ctor(&tmp.u.constant);
		zend_do_build_namespace_name(&tmp, &tmp, class_name TSRMLS_CC);
		*class_name = tmp;
		efree(lcname);
		lcname = zend_str_tolower_dup(Z_STRVAL(class_name->u.constant), Z_STRSIZE(class_name->u.constant));
	}

	if (error) {
		char *tmp = zend_str_tolower_dup(Z_STRVAL_PP(ns_name), Z_STRSIZE_PP(ns_name));

		if (Z_STRSIZE_PP(ns_name) != Z_STRSIZE(class_name->u.constant) ||
			memcmp(tmp, lcname, Z_STRSIZE(class_name->u.constant))) {
			zend_error_noreturn(E_COMPILE_ERROR, "Cannot declare class %s because the name is already in use", Z_STRVAL(class_name->u.constant));
		}
		efree(tmp);
	}

	new_class_entry = emalloc(sizeof(zend_class_entry));
	new_class_entry->type = ZEND_USER_CLASS;
	new_class_entry->name = zend_new_interned_string(Z_STRVAL(class_name->u.constant), Z_STRSIZE(class_name->u.constant) + 1, 1 TSRMLS_CC);
	new_class_entry->name_length = Z_STRSIZE(class_name->u.constant);

	zend_initialize_class_data(new_class_entry, 1 TSRMLS_CC);
	new_class_entry->info.user.filename = zend_get_compiled_filename(TSRMLS_C);
	new_class_entry->info.user.line_start = class_token->u.op.opline_num;
	new_class_entry->ce_flags |= class_token->EA;

	if (parent_class_name && parent_class_name->op_type != IS_UNUSED) {
		switch (parent_class_name->EA) {
			case ZEND_FETCH_CLASS_SELF:
				zend_error_noreturn(E_COMPILE_ERROR, "Cannot use 'self' as class name as it is reserved");
				break;
			case ZEND_FETCH_CLASS_PARENT:
				zend_error_noreturn(E_COMPILE_ERROR, "Cannot use 'parent' as class name as it is reserved");
				break;
			case ZEND_FETCH_CLASS_STATIC:
				zend_error_noreturn(E_COMPILE_ERROR, "Cannot use 'static' as class name as it is reserved");
				break;
			default:
				break;
		}
		doing_inheritance = 1;
	}

	opline = get_next_op(CG(active_op_array) TSRMLS_CC);
	opline->op1_type = IS_CONST;
	build_runtime_defined_function_key(&key, lcname, new_class_entry->name_length TSRMLS_CC);
	opline->op1.constant = zend_add_literal(CG(active_op_array), &key TSRMLS_CC);
	Z_HASH_P(&CONSTANT(opline->op1.constant)) = zend_hash_func(Z_STRVAL(CONSTANT(opline->op1.constant)), Z_STRSIZE(CONSTANT(opline->op1.constant)));

	opline->op2_type = IS_CONST;

	if (doing_inheritance) {
		/* Make sure a trait does not try to extend a class */
		if ((new_class_entry->ce_flags & ZEND_ACC_TRAIT) == ZEND_ACC_TRAIT) {
			zend_error_noreturn(E_COMPILE_ERROR, "A trait (%s) cannot extend a class. Traits can only be composed from other traits with the 'use' keyword. Error", new_class_entry->name);
		}

		opline->extended_value = parent_class_name->u.op.var;
		opline->opcode = ZEND_DECLARE_INHERITED_CLASS;
	} else {
		opline->opcode = ZEND_DECLARE_CLASS;
	}

	LITERAL_STRINGL(opline->op2, lcname, new_class_entry->name_length, 0);
	CALCULATE_LITERAL_HASH(opline->op2.constant);

	zend_hash_quick_update(CG(class_table), Z_STRVAL(key), Z_STRSIZE(key), Z_HASH_P(&CONSTANT(opline->op1.constant)), &new_class_entry, sizeof(zend_class_entry *), NULL);
	CG(active_class_entry) = new_class_entry;

	opline->result.var = get_temporary_variable(CG(active_op_array));
	opline->result_type = IS_VAR;
	GET_NODE(&CG(implementing_class), opline->result);

	if (CG(doc_comment)) {
		CG(active_class_entry)->info.user.doc_comment = CG(doc_comment);
		CG(active_class_entry)->info.user.doc_comment_len = CG(doc_comment_len);
		CG(doc_comment) = NULL;
		CG(doc_comment_len) = 0;
	}
}
/* }}} */

static void do_verify_abstract_class(TSRMLS_D) /* {{{ */
{
	zend_op *opline = get_next_op(CG(active_op_array) TSRMLS_CC);

	opline->opcode = ZEND_VERIFY_ABSTRACT_CLASS;
	SET_NODE(opline->op1, &CG(implementing_class));
	SET_UNUSED(opline->op2);
}
/* }}} */

void zend_do_end_class_declaration(const znode *class_token, const znode *parent_token TSRMLS_DC) /* {{{ */
{
	zend_class_entry *ce = CG(active_class_entry);

	if (ce->constructor) {
		ce->constructor->common.fn_flags |= ZEND_ACC_CTOR;
		if (ce->constructor->common.fn_flags & ZEND_ACC_STATIC) {
			zend_error_noreturn(E_COMPILE_ERROR, "Constructor %s::%s() cannot be static", ce->name, ce->constructor->common.function_name);
		}
	}
	if (ce->destructor) {
		ce->destructor->common.fn_flags |= ZEND_ACC_DTOR;
		if (ce->destructor->common.fn_flags & ZEND_ACC_STATIC) {
			zend_error_noreturn(E_COMPILE_ERROR, "Destructor %s::%s() cannot be static", ce->name, ce->destructor->common.function_name);
		}
	}
	if (ce->clone) {
		ce->clone->common.fn_flags |= ZEND_ACC_CLONE;
		if (ce->clone->common.fn_flags & ZEND_ACC_STATIC) {
			zend_error_noreturn(E_COMPILE_ERROR, "Clone method %s::%s() cannot be static", ce->name, ce->clone->common.function_name);
		}
	}

	ce->info.user.line_end = zend_get_compiled_lineno(TSRMLS_C);

	/* Check for traits and proceed like with interfaces.
	 * The only difference will be a combined handling of them in the end.
	 * Thus, we need another opcode here. */
	if (ce->num_traits > 0) {
		zend_op *opline;

		ce->traits = NULL;
		ce->num_traits = 0;
		ce->ce_flags |= ZEND_ACC_IMPLEMENT_TRAITS;

		/* opcode generation: */
		opline = get_next_op(CG(active_op_array) TSRMLS_CC);
		opline->opcode = ZEND_BIND_TRAITS;
		SET_NODE(opline->op1, &CG(implementing_class));
	}

	if (!(ce->ce_flags & (ZEND_ACC_INTERFACE|ZEND_ACC_EXPLICIT_ABSTRACT_CLASS))
		&& (parent_token || (ce->num_interfaces > 0))) {
		zend_verify_abstract_class(ce TSRMLS_CC);
		if (ce->num_interfaces && !(ce->ce_flags & ZEND_ACC_IMPLEMENT_TRAITS)) {
			do_verify_abstract_class(TSRMLS_C);
		}
	}
	/* Inherit interfaces; reset number to zero, we need it for above check and
	 * will restore it during actual implementation.
	 * The ZEND_ACC_IMPLEMENT_INTERFACES flag disables double call to
	 * zend_verify_abstract_class() */
	if (ce->num_interfaces > 0) {
		ce->interfaces = NULL;
		ce->num_interfaces = 0;
		ce->ce_flags |= ZEND_ACC_IMPLEMENT_INTERFACES;
	}

	CG(active_class_entry) = NULL;
}
/* }}} */

void zend_do_implements_interface(znode *interface_name TSRMLS_DC) /* {{{ */
{
	zend_op *opline;

	/* Traits can not implement interfaces */
	if ((CG(active_class_entry)->ce_flags & ZEND_ACC_TRAIT) == ZEND_ACC_TRAIT) {
		zend_error_noreturn(E_COMPILE_ERROR, "Cannot use '%s' as interface on '%s' since it is a Trait",
							 Z_STRVAL(interface_name->u.constant),
							 CG(active_class_entry)->name);
	}

	switch (zend_get_class_fetch_type(Z_STRVAL(interface_name->u.constant), Z_STRSIZE(interface_name->u.constant))) {
		case ZEND_FETCH_CLASS_SELF:
		case ZEND_FETCH_CLASS_PARENT:
		case ZEND_FETCH_CLASS_STATIC:
			zend_error_noreturn(E_COMPILE_ERROR, "Cannot use '%s' as interface name as it is reserved", Z_STRVAL(interface_name->u.constant));
			break;
		default:
			break;
	}

	opline = get_next_op(CG(active_op_array) TSRMLS_CC);
	opline->opcode = ZEND_ADD_INTERFACE;
	SET_NODE(opline->op1, &CG(implementing_class));
	zend_resolve_class_name(interface_name TSRMLS_CC);
	opline->extended_value = (opline->extended_value & ~ZEND_FETCH_CLASS_MASK) | ZEND_FETCH_CLASS_INTERFACE;
	opline->op2_type = IS_CONST;
	opline->op2.constant = zend_add_class_name_literal(CG(active_op_array), &interface_name->u.constant TSRMLS_CC);
	CG(active_class_entry)->num_interfaces++;
}
/* }}} */

void zend_do_use_trait(znode *trait_name TSRMLS_DC) /* {{{ */
{
	zend_op *opline;

	if ((CG(active_class_entry)->ce_flags & ZEND_ACC_INTERFACE)) {
		zend_error_noreturn(E_COMPILE_ERROR,
				"Cannot use traits inside of interfaces. %s is used in %s",
				Z_STRVAL(trait_name->u.constant), CG(active_class_entry)->name);
	}


	switch (zend_get_class_fetch_type(Z_STRVAL(trait_name->u.constant), Z_STRSIZE(trait_name->u.constant))) {
		case ZEND_FETCH_CLASS_SELF:
		case ZEND_FETCH_CLASS_PARENT:
		case ZEND_FETCH_CLASS_STATIC:
			zend_error_noreturn(E_COMPILE_ERROR, "Cannot use '%s' as trait name as it is reserved", Z_STRVAL(trait_name->u.constant));
			break;
		default:
			break;
	}

	opline = get_next_op(CG(active_op_array) TSRMLS_CC);
	opline->opcode = ZEND_ADD_TRAIT;
	SET_NODE(opline->op1, &CG(implementing_class));
	zend_resolve_class_name(trait_name TSRMLS_CC);
	opline->extended_value = ZEND_FETCH_CLASS_TRAIT;
	opline->op2_type = IS_CONST;
	opline->op2.constant = zend_add_class_name_literal(CG(active_op_array), &trait_name->u.constant TSRMLS_CC);
	CG(active_class_entry)->num_traits++;
}
/* }}} */

ZEND_API void zend_mangle_property_name(char **dest, zend_size_t *dest_length, const char *src1, zend_size_t src1_length, const char *src2, zend_size_t src2_length, int internal) /* {{{ */
{
	char *prop_name;
	zend_size_t prop_name_length;

	prop_name_length = 1 + src1_length + 1 + src2_length;
	prop_name = pemalloc(prop_name_length + 1, internal);
	prop_name[0] = '\0';
	memcpy(prop_name + 1, src1, src1_length+1);
	memcpy(prop_name + 1 + src1_length + 1, src2, src2_length+1);

	*dest = prop_name;
	*dest_length = prop_name_length;
}
/* }}} */

static zend_size_t zend_strnlen(const char* s, zend_size_t maxlen) /* {{{ */
{
	zend_size_t len = 0;
	while (*s++ && maxlen--) len++;
	return len;
}
/* }}} */

ZEND_API int zend_unmangle_property_name_ex(const char *mangled_property, zend_size_t len, const char **class_name, const char **prop_name, zend_size_t *prop_len) /* {{{ */
{
	zend_size_t class_name_len;

	*class_name = NULL;

	if (mangled_property[0]!=0) {
		*prop_name = mangled_property;
		if (prop_len) {
			*prop_len = len;
		}
		return SUCCESS;
	}
	if (len < 3 || mangled_property[1]==0) {
		zend_error(E_NOTICE, "Illegal member variable name");
		*prop_name = mangled_property;
		if (prop_len) {
			*prop_len = len;
		}
		return FAILURE;
	}

	class_name_len = zend_strnlen(mangled_property + 1, --len - 1) + 1;
	if (class_name_len >= len || mangled_property[class_name_len]!=0) {
		zend_error(E_NOTICE, "Corrupt member variable name");
		*prop_name = mangled_property;
		if (prop_len) {
			*prop_len = len + 1;
		}
		return FAILURE;
	}
	*class_name = mangled_property + 1;
	*prop_name = (*class_name) + class_name_len;
	if (prop_len) {
		*prop_len = len - class_name_len;
	}
	return SUCCESS;
}
/* }}} */

void zend_do_declare_property(const znode *var_name, const znode *value, zend_uint access_type TSRMLS_DC) /* {{{ */
{
	zval *property;
	zend_property_info *existing_property_info;
	char *comment = NULL;
	zend_size_t comment_len = 0;

	if (CG(active_class_entry)->ce_flags & ZEND_ACC_INTERFACE) {
		zend_error_noreturn(E_COMPILE_ERROR, "Interfaces may not include member variables");
	}

	if (access_type & ZEND_ACC_ABSTRACT) {
		zend_error_noreturn(E_COMPILE_ERROR, "Properties cannot be declared abstract");
	}

	if (access_type & ZEND_ACC_FINAL) {
		zend_error_noreturn(E_COMPILE_ERROR, "Cannot declare property %s::$%s final, the final modifier is allowed only for methods and classes",
				   CG(active_class_entry)->name, Z_STRVAL(var_name->u.constant));
	}

	if (zend_hash_find(&CG(active_class_entry)->properties_info, Z_STRVAL(var_name->u.constant), Z_STRSIZE(var_name->u.constant)+1, (void **) &existing_property_info)==SUCCESS) {
		zend_error_noreturn(E_COMPILE_ERROR, "Cannot redeclare %s::$%s", CG(active_class_entry)->name, Z_STRVAL(var_name->u.constant));
	}
	ALLOC_ZVAL(property);

	if (value) {
		*property = value->u.constant;
	} else {
		INIT_PZVAL(property);
		Z_TYPE_P(property) = IS_NULL;
	}

	if (CG(doc_comment)) {
		comment = CG(doc_comment);
		comment_len = CG(doc_comment_len);
		CG(doc_comment) = NULL;
		CG(doc_comment_len) = 0;
	}

	zend_declare_property_ex(CG(active_class_entry), zend_new_interned_string(Z_STRVAL(var_name->u.constant), Z_STRSIZE(var_name->u.constant) + 1, 0 TSRMLS_CC), Z_STRSIZE(var_name->u.constant), property, access_type, comment, comment_len TSRMLS_CC);
	efree(Z_STRVAL(var_name->u.constant));
}
/* }}} */

void zend_do_declare_class_constant(znode *var_name, const znode *value TSRMLS_DC) /* {{{ */
{
	zval *property;
	const char *cname = NULL;
	zend_uint_t hash;

	if ((CG(active_class_entry)->ce_flags & ZEND_ACC_TRAIT) == ZEND_ACC_TRAIT) {
		zend_error_noreturn(E_COMPILE_ERROR, "Traits cannot have constants");
		return;
	}

	ALLOC_ZVAL(property);
	*property = value->u.constant;

	cname = zend_new_interned_string(Z_STRVAL(var_name->u.constant), Z_STRSIZE(var_name->u.constant)+1, 0 TSRMLS_CC);
	hash = str_hash(cname, Z_STRSIZE(var_name->u.constant));
	if (zend_hash_quick_add(&CG(active_class_entry)->constants_table, cname, Z_STRSIZE(var_name->u.constant)+1, hash, &property, sizeof(zval *), NULL) == FAILURE) {
		FREE_ZVAL(property);
		zend_error_noreturn(E_COMPILE_ERROR, "Cannot redefine class constant %s::%s", CG(active_class_entry)->name, Z_STRVAL(var_name->u.constant));
	}
	FREE_PNODE(var_name);

	if (CG(doc_comment)) {
		efree(CG(doc_comment));
		CG(doc_comment) = NULL;
		CG(doc_comment_len) = 0;
	}
}
/* }}} */

void zend_do_fetch_property(znode *result, znode *object, const znode *property TSRMLS_DC) /* {{{ */
{
	zend_op opline;
	zend_llist *fetch_list_ptr;

	zend_stack_top(&CG(bp_stack), (void **) &fetch_list_ptr);

	if (object->op_type == IS_CV) {
		if (object->u.op.var == CG(active_op_array)->this_var) {
			object->op_type = IS_UNUSED; /* this means $this for objects */
		}
	} else if (fetch_list_ptr->count == 1) {
		zend_llist_element *le = fetch_list_ptr->head;
		zend_op *opline_ptr = (zend_op *) le->data;

		if (opline_is_fetch_this(opline_ptr TSRMLS_CC)) {
			zend_del_literal(CG(active_op_array), opline_ptr->op1.constant);
			SET_UNUSED(opline_ptr->op1); /* this means $this for objects */
			SET_NODE(opline_ptr->op2, property);
			/* if it was usual fetch, we change it to object fetch */
			switch (opline_ptr->opcode) {
				case ZEND_FETCH_W:
					opline_ptr->opcode = ZEND_FETCH_OBJ_W;
					break;
				case ZEND_FETCH_R:
					opline_ptr->opcode = ZEND_FETCH_OBJ_R;
					break;
				case ZEND_FETCH_RW:
					opline_ptr->opcode = ZEND_FETCH_OBJ_RW;
					break;
				case ZEND_FETCH_IS:
					opline_ptr->opcode = ZEND_FETCH_OBJ_IS;
					break;
				case ZEND_FETCH_UNSET:
					opline_ptr->opcode = ZEND_FETCH_OBJ_UNSET;
					break;
				case ZEND_FETCH_FUNC_ARG:
					opline_ptr->opcode = ZEND_FETCH_OBJ_FUNC_ARG;
					break;
			}
			if (opline_ptr->op2_type == IS_CONST && Z_TYPE(CONSTANT(opline_ptr->op2.constant)) == IS_STRING) {
				CALCULATE_LITERAL_HASH(opline_ptr->op2.constant);
				GET_POLYMORPHIC_CACHE_SLOT(opline_ptr->op2.constant);
			}
			GET_NODE(result, opline_ptr->result);
			return;
		}
	}

	if (zend_is_function_or_method_call(object)) {
		init_op(&opline TSRMLS_CC);
		opline.opcode = ZEND_SEPARATE;
		SET_NODE(opline.op1, object);
		SET_UNUSED(opline.op2);
		opline.result_type = IS_VAR;
		opline.result.var = opline.op1.var;
		zend_llist_add_element(fetch_list_ptr, &opline);
	}

	init_op(&opline TSRMLS_CC);
	opline.opcode = ZEND_FETCH_OBJ_W;	/* the backpatching routine assumes W */
	opline.result_type = IS_VAR;
	opline.result.var = get_temporary_variable(CG(active_op_array));
	SET_NODE(opline.op1, object);
	SET_NODE(opline.op2, property);
	if (opline.op2_type == IS_CONST && Z_TYPE(CONSTANT(opline.op2.constant)) == IS_STRING) {
		CALCULATE_LITERAL_HASH(opline.op2.constant);
		GET_POLYMORPHIC_CACHE_SLOT(opline.op2.constant);
	}
	GET_NODE(result, opline.result);

	zend_llist_add_element(fetch_list_ptr, &opline);
}
/* }}} */

void zend_do_halt_compiler_register(TSRMLS_D) /* {{{ */
{
	char *name, *cfilename;
	char haltoff[] = "__COMPILER_HALT_OFFSET__";
	zend_size_t len, clen;

	if (CG(has_bracketed_namespaces) && CG(in_namespace)) {
		zend_error_noreturn(E_COMPILE_ERROR, "__HALT_COMPILER() can only be used from the outermost scope");
	}

	cfilename = zend_get_compiled_filename(TSRMLS_C);
	clen = strlen(cfilename);
	zend_mangle_property_name(&name, &len, haltoff, sizeof(haltoff) - 1, cfilename, clen, 0);
	zend_register_int_constant(name, len+1, zend_get_scanned_file_offset(TSRMLS_C), CONST_CS, 0 TSRMLS_CC);
	pefree(name, 0);

	if (CG(in_namespace)) {
		zend_do_end_namespace(TSRMLS_C);
	}
}
/* }}} */

void zend_do_push_object(const znode *object TSRMLS_DC) /* {{{ */
{
	zend_stack_push(&CG(object_stack), object, sizeof(znode));
}
/* }}} */

void zend_do_pop_object(znode *object TSRMLS_DC) /* {{{ */
{
	if (object) {
		znode *tmp;

		zend_stack_top(&CG(object_stack), (void **) &tmp);
		*object = *tmp;
	}
	zend_stack_del_top(&CG(object_stack));
}
/* }}} */

void zend_do_begin_new_object(znode *new_token, znode *class_type TSRMLS_DC) /* {{{ */
{
	zend_op *opline;

	new_token->u.op.opline_num = get_next_op_number(CG(active_op_array));
	opline = get_next_op(CG(active_op_array) TSRMLS_CC);
	opline->opcode = ZEND_NEW;
	opline->extended_value = CG(context).nested_calls;
	opline->result_type = IS_VAR;
	opline->result.var = get_temporary_variable(CG(active_op_array));
	SET_NODE(opline->op1, class_type);
	SET_UNUSED(opline->op2);

	zend_push_function_call_entry(NULL TSRMLS_CC);
	if (++CG(context).nested_calls > CG(active_op_array)->nested_calls) {
		CG(active_op_array)->nested_calls = CG(context).nested_calls;
	}
}
/* }}} */

void zend_do_end_new_object(znode *result, const znode *new_token TSRMLS_DC) /* {{{ */
{
	znode ctor_result;

	zend_do_end_function_call(NULL, &ctor_result, 1, 0 TSRMLS_CC);
	zend_do_free(&ctor_result TSRMLS_CC);

	CG(active_op_array)->opcodes[new_token->u.op.opline_num].op2.opline_num = get_next_op_number(CG(active_op_array));
	GET_NODE(result, CG(active_op_array)->opcodes[new_token->u.op.opline_num].result);
}
/* }}} */

static zend_constant* zend_get_ct_const(const zval *const_name, int all_internal_constants_substitution TSRMLS_DC) /* {{{ */
{
	zend_constant *c = NULL;

	if (Z_STRVAL_P(const_name)[0] == '\\') {
		if (zend_hash_find(EG(zend_constants), Z_STRVAL_P(const_name)+1, Z_STRSIZE_P(const_name), (void **) &c) == FAILURE) {
			char *lookup_name = zend_str_tolower_dup(Z_STRVAL_P(const_name)+1, Z_STRSIZE_P(const_name)-1);

			if (zend_hash_find(EG(zend_constants), lookup_name, Z_STRSIZE_P(const_name), (void **) &c)==SUCCESS) {
				if ((c->flags & CONST_CT_SUBST) && !(c->flags & CONST_CS)) {
					efree(lookup_name);
					return c;
				}
			}
			efree(lookup_name);
			return NULL;
		}
	} else if (zend_hash_find(EG(zend_constants), Z_STRVAL_P(const_name), Z_STRSIZE_P(const_name)+1, (void **) &c) == FAILURE) {
		char *lookup_name = zend_str_tolower_dup(Z_STRVAL_P(const_name), Z_STRSIZE_P(const_name));

		if (zend_hash_find(EG(zend_constants), lookup_name, Z_STRSIZE_P(const_name)+1, (void **) &c)==SUCCESS) {
			if ((c->flags & CONST_CT_SUBST) && !(c->flags & CONST_CS)) {
				efree(lookup_name);
				return c;
			}
		}
		efree(lookup_name);
		return NULL;
	}
	if (c->flags & CONST_CT_SUBST) {
		return c;
	}
	if (all_internal_constants_substitution &&
	    (c->flags & CONST_PERSISTENT) &&
	    !(CG(compiler_options) & ZEND_COMPILE_NO_CONSTANT_SUBSTITUTION) &&
	    !IS_CONSTANT_TYPE(Z_TYPE(c->value))) {
		return c;
	}
	return NULL;
}
/* }}} */

static int zend_constant_ct_subst(znode *result, zval *const_name, int all_internal_constants_substitution TSRMLS_DC) /* {{{ */
{
	zend_constant *c = zend_get_ct_const(const_name, all_internal_constants_substitution TSRMLS_CC);

	if (c) {
		zval_dtor(const_name);
		result->op_type = IS_CONST;
		result->u.constant = c->value;
		zval_copy_ctor(&result->u.constant);
		INIT_PZVAL(&result->u.constant);
		return 1;
	}
	return 0;
}
/* }}} */

void zend_do_fetch_constant(znode *result, znode *constant_container, znode *constant_name, int mode, zend_bool check_namespace TSRMLS_DC) /* {{{ */
{
	znode tmp;
	zend_op *opline;
	int type;
	char *compound;
	zend_uint_t fetch_type = 0;

	if (constant_container) {
		switch (mode) {
			case ZEND_CT:
				/* this is a class constant */
				type = zend_get_class_fetch_type(Z_STRVAL(constant_container->u.constant), Z_STRSIZE(constant_container->u.constant));

				if (ZEND_FETCH_CLASS_STATIC == type) {
					zend_error(E_ERROR, "\"static::\" is not allowed in compile-time constants");
				} else if (ZEND_FETCH_CLASS_DEFAULT == type) {
					zend_resolve_class_name(constant_container TSRMLS_CC);
				}
				zend_do_build_full_name(NULL, constant_container, constant_name, 1 TSRMLS_CC);
				*result = *constant_container;
				result->u.constant.type = IS_CONSTANT | fetch_type;
				break;
			case ZEND_RT:
				if (constant_container->op_type == IS_CONST &&
				ZEND_FETCH_CLASS_DEFAULT == zend_get_class_fetch_type(Z_STRVAL(constant_container->u.constant), Z_STRSIZE(constant_container->u.constant))) {
					zend_resolve_class_name(constant_container TSRMLS_CC);
				} else {
					zend_do_fetch_class(&tmp, constant_container TSRMLS_CC);
					constant_container = &tmp;
				}
				opline = get_next_op(CG(active_op_array) TSRMLS_CC);
				opline->opcode = ZEND_FETCH_CONSTANT;
				opline->result_type = IS_TMP_VAR;
				opline->result.var = get_temporary_variable(CG(active_op_array));
				if (constant_container->op_type == IS_CONST) {
					opline->op1_type = IS_CONST;
					opline->op1.constant = zend_add_class_name_literal(CG(active_op_array), &constant_container->u.constant TSRMLS_CC);
				} else {
					SET_NODE(opline->op1, constant_container);
				}
				SET_NODE(opline->op2, constant_name);
				CALCULATE_LITERAL_HASH(opline->op2.constant);
				if (opline->op1_type == IS_CONST) {
					GET_CACHE_SLOT(opline->op2.constant);
				} else {
					GET_POLYMORPHIC_CACHE_SLOT(opline->op2.constant);
				}
				GET_NODE(result, opline->result);
				break;
		}
		return;
	}
	/* namespace constant */
	/* only one that did not contain \ from the start can be converted to string if unknown */
	switch (mode) {
		case ZEND_CT:
			compound = memchr(Z_STRVAL(constant_name->u.constant), '\\', Z_STRSIZE(constant_name->u.constant));
			/* this is a namespace constant, or an unprefixed constant */

			if (zend_constant_ct_subst(result, &constant_name->u.constant, 0 TSRMLS_CC)) {
				break;
			}

			zend_resolve_const_name(constant_name, &check_namespace TSRMLS_CC);

			if(!compound) {
				fetch_type |= IS_CONSTANT_UNQUALIFIED;
			}

			*result = *constant_name;
			result->u.constant.type = IS_CONSTANT | fetch_type;
			break;
		case ZEND_RT:
			compound = memchr(Z_STRVAL(constant_name->u.constant), '\\', Z_STRSIZE(constant_name->u.constant));

			zend_resolve_const_name(constant_name, &check_namespace TSRMLS_CC);

			if(zend_constant_ct_subst(result, &constant_name->u.constant, 1 TSRMLS_CC)) {
				break;
			}

			opline = get_next_op(CG(active_op_array) TSRMLS_CC);
			opline->opcode = ZEND_FETCH_CONSTANT;
			opline->result_type = IS_TMP_VAR;
			opline->result.var = get_temporary_variable(CG(active_op_array));
			GET_NODE(result, opline->result);
			SET_UNUSED(opline->op1);
			opline->op2_type = IS_CONST;
			if (compound) {
				/* the name is unambiguous */
				opline->extended_value = 0;
				opline->op2.constant = zend_add_const_name_literal(CG(active_op_array), &constant_name->u.constant, 0 TSRMLS_CC);
			} else {
				opline->extended_value = IS_CONSTANT_UNQUALIFIED;
				if (CG(current_namespace)) {
					opline->extended_value |= IS_CONSTANT_IN_NAMESPACE;
					opline->op2.constant = zend_add_const_name_literal(CG(active_op_array), &constant_name->u.constant, 1 TSRMLS_CC);
				} else {
					opline->op2.constant = zend_add_const_name_literal(CG(active_op_array), &constant_name->u.constant, 0 TSRMLS_CC);
				}
			}
			GET_CACHE_SLOT(opline->op2.constant);
			break;
	}
}
/* }}} */

void zend_do_shell_exec(znode *result, const znode *cmd TSRMLS_DC) /* {{{ */
{
	zend_op *opline = get_next_op(CG(active_op_array) TSRMLS_CC);

	switch (cmd->op_type) {
		case IS_CONST:
		case IS_TMP_VAR:
			opline->opcode = ZEND_SEND_VAL;
			break;
		default:
			opline->opcode = ZEND_SEND_VAR;
			break;
	}
	SET_NODE(opline->op1, cmd);
	opline->op2.opline_num = 1;
	opline->extended_value = ZEND_DO_FCALL;
	SET_UNUSED(opline->op2);

	/* FIXME: exception support not added to this op2 */
	opline = get_next_op(CG(active_op_array) TSRMLS_CC);
	opline->opcode = ZEND_DO_FCALL;
	opline->result.var = get_temporary_variable(CG(active_op_array));
	opline->result_type = IS_VAR;
	LITERAL_STRINGL(opline->op1, estrndup("shell_exec", sizeof("shell_exec")-1), sizeof("shell_exec")-1, 0);
	CALCULATE_LITERAL_HASH(opline->op1.constant);
	opline->op1_type = IS_CONST;
	GET_CACHE_SLOT(opline->op1.constant);
	opline->extended_value = 1;
	SET_UNUSED(opline->op2);
	opline->op2.num = CG(context).nested_calls;
	GET_NODE(result, opline->result);

	if (CG(context).nested_calls + 1 > CG(active_op_array)->nested_calls) {
		CG(active_op_array)->nested_calls = CG(context).nested_calls + 1;
	}
	if (CG(context).used_stack + 2 > CG(active_op_array)->used_stack) {
		CG(active_op_array)->used_stack = CG(context).used_stack + 2;
	}
}
/* }}} */

void zend_do_init_array(znode *result, const znode *expr, const znode *offset, zend_bool is_ref TSRMLS_DC) /* {{{ */
{
	zend_op *opline = get_next_op(CG(active_op_array) TSRMLS_CC);

	opline->opcode = ZEND_INIT_ARRAY;
	opline->result.var = get_temporary_variable(CG(active_op_array));
	opline->result_type = IS_TMP_VAR;
	GET_NODE(result, opline->result);
	if (expr) {
		SET_NODE(opline->op1, expr);
		if (offset) {
			SET_NODE(opline->op2, offset);
			if (opline->op2_type == IS_CONST && Z_TYPE(CONSTANT(opline->op2.constant)) == IS_STRING) {
				zend_uint_t index;
				int numeric = 0;

				ZEND_HANDLE_NUMERIC_EX(Z_STRVAL(CONSTANT(opline->op2.constant)), Z_STRSIZE(CONSTANT(opline->op2.constant))+1, index, numeric = 1);
				if (numeric) {
					zval_dtor(&CONSTANT(opline->op2.constant));
					ZVAL_INT(&CONSTANT(opline->op2.constant), index);
				} else {
					CALCULATE_LITERAL_HASH(opline->op2.constant);
				}
			}
		} else {
			SET_UNUSED(opline->op2);
		}
	} else {
		SET_UNUSED(opline->op1);
		SET_UNUSED(opline->op2);
	}
	opline->extended_value = is_ref;
}
/* }}} */

void zend_do_add_array_element(znode *result, const znode *expr, const znode *offset, zend_bool is_ref TSRMLS_DC) /* {{{ */
{
	zend_op *opline = get_next_op(CG(active_op_array) TSRMLS_CC);

	opline->opcode = ZEND_ADD_ARRAY_ELEMENT;
	SET_NODE(opline->result, result);
	SET_NODE(opline->op1, expr);
	if (offset) {
		SET_NODE(opline->op2, offset);
		if (opline->op2_type == IS_CONST && Z_TYPE(CONSTANT(opline->op2.constant)) == IS_STRING) {
			zend_uint_t index;
			int numeric = 0;

			ZEND_HANDLE_NUMERIC_EX(Z_STRVAL(CONSTANT(opline->op2.constant)), Z_STRSIZE(CONSTANT(opline->op2.constant))+1, index, numeric = 1);
			if (numeric) {
				zval_dtor(&CONSTANT(opline->op2.constant));
				ZVAL_INT(&CONSTANT(opline->op2.constant), index);
			} else {
				CALCULATE_LITERAL_HASH(opline->op2.constant);
			}
		}
	} else {
		SET_UNUSED(opline->op2);
	}
	opline->extended_value = is_ref;
}
/* }}} */

void zend_do_add_static_array_element(zval *result, zval *offset, const zval *expr) /* {{{ */
{
	if (offset) {
<<<<<<< HEAD
		switch (Z_TYPE(offset->u.constant) & IS_CONSTANT_TYPE_MASK) {
			case IS_CONSTANT:
				/* Ugly hack to denote that this value has a constant index */
				Z_TYPE_P(element) |= IS_CONSTANT_INDEX;
				Z_STRVAL(offset->u.constant) = erealloc(Z_STRVAL(offset->u.constant), Z_STRSIZE(offset->u.constant)+3);
				Z_STRVAL(offset->u.constant)[Z_STRSIZE(offset->u.constant)+1] = Z_TYPE(offset->u.constant);
				Z_STRVAL(offset->u.constant)[Z_STRSIZE(offset->u.constant)+2] = 0;
				zend_symtable_update(Z_ARRVAL(result->u.constant), Z_STRVAL(offset->u.constant), Z_STRSIZE(offset->u.constant)+3, &element, sizeof(zval *), NULL);
				zval_dtor(&offset->u.constant);
				break;
			case IS_CONSTANT_AST: {
				/* Another ugly hack to store the data about the AST in the array */
				char* key;
				int len = sizeof(zend_ast *);
				Z_TYPE_P(element) |= IS_CONSTANT_INDEX;

				key = emalloc(len + 2);
				*(zend_ast **)key = Z_AST(offset->u.constant);
				key[len] = Z_TYPE(offset->u.constant);
				key[len + 1] = 0;
				zend_symtable_update(Z_ARRVAL(result->u.constant), key, len + 2, &element, sizeof(zval *), NULL);
				efree(key);
				break;
			}
			case IS_STRING:
				zend_symtable_update(Z_ARRVAL(result->u.constant), Z_STRVAL(offset->u.constant), Z_STRSIZE(offset->u.constant)+1, &element, sizeof(zval *), NULL);
				zval_dtor(&offset->u.constant);
=======
		switch (Z_TYPE_P(offset)) {
			case IS_STRING:
				zend_symtable_update(Z_ARRVAL_P(result), Z_STRVAL_P(offset), Z_STRLEN_P(offset)+1, &expr, sizeof(zval *), NULL);
				zval_dtor(offset);
>>>>>>> 9e76e87c
				break;
			case IS_NULL:
				zend_symtable_update(Z_ARRVAL_P(result), "", 1, &expr, sizeof(zval *), NULL);
				break;
			case IS_INT:
			case IS_BOOL:
<<<<<<< HEAD
				zend_hash_index_update(Z_ARRVAL(result->u.constant), Z_IVAL(offset->u.constant), &element, sizeof(zval *), NULL);
				break;
			case IS_DOUBLE:
				zend_hash_index_update(Z_ARRVAL(result->u.constant), zend_dval_to_ival(Z_DVAL(offset->u.constant)), &element, sizeof(zval *), NULL);
=======
				zend_hash_index_update(Z_ARRVAL_P(result), Z_LVAL_P(offset), &expr, sizeof(zval *), NULL);
				break;
			case IS_DOUBLE:
				zend_hash_index_update(Z_ARRVAL_P(result), zend_dval_to_lval(Z_DVAL_P(offset)), &expr, sizeof(zval *), NULL);
>>>>>>> 9e76e87c
				break;
			case IS_ARRAY:
				zend_error(E_ERROR, "Illegal offset type");
				break;
		}
	} else {
		zend_hash_next_index_insert(Z_ARRVAL_P(result), &expr, sizeof(zval *), NULL);
	}
}
/* }}} */

void zend_do_add_list_element(const znode *element TSRMLS_DC) /* {{{ */
{
	list_llist_element lle;

	if (element) {
		zend_check_writable_variable(element);

		lle.var = *element;
		zend_llist_copy(&lle.dimensions, &CG(dimension_llist));
		zend_llist_prepend_element(&CG(list_llist), &lle);
	}
	(*((int *)CG(dimension_llist).tail->data))++;
}
/* }}} */

void zend_do_new_list_begin(TSRMLS_D) /* {{{ */
{
	int current_dimension = 0;
	zend_llist_add_element(&CG(dimension_llist), &current_dimension);
}
/* }}} */

void zend_do_new_list_end(TSRMLS_D) /* {{{ */
{
	zend_llist_remove_tail(&CG(dimension_llist));
	(*((int *)CG(dimension_llist).tail->data))++;
}
/* }}} */

void zend_do_list_init(TSRMLS_D) /* {{{ */
{
	zend_stack_push(&CG(list_stack), &CG(list_llist), sizeof(zend_llist));
	zend_stack_push(&CG(list_stack), &CG(dimension_llist), sizeof(zend_llist));
	zend_llist_init(&CG(list_llist), sizeof(list_llist_element), NULL, 0);
	zend_llist_init(&CG(dimension_llist), sizeof(int), NULL, 0);
	zend_do_new_list_begin(TSRMLS_C);
}
/* }}} */

void zend_do_list_end(znode *result, znode *expr TSRMLS_DC) /* {{{ */
{
	zend_llist_element *le;
	zend_llist_element *dimension;
	zend_op *opline;
	znode last_container;

	le = CG(list_llist).head;
	while (le) {
		zend_llist *tmp_dimension_llist = &((list_llist_element *)le->data)->dimensions;
		dimension = tmp_dimension_llist->head;
		while (dimension) {
			opline = get_next_op(CG(active_op_array) TSRMLS_CC);
			if (dimension == tmp_dimension_llist->head) { /* first */
				last_container = *expr;
				switch (expr->op_type) {
					case IS_VAR:
					case IS_CV:
						opline->opcode = ZEND_FETCH_DIM_R;
						break;
					case IS_TMP_VAR:
						opline->opcode = ZEND_FETCH_DIM_TMP_VAR;
						break;
					case IS_CONST: /* fetch_dim_tmp_var will handle this bogus fetch */
						zval_copy_ctor(&expr->u.constant);
						opline->opcode = ZEND_FETCH_DIM_TMP_VAR;
						break;
				}
				opline->extended_value |= ZEND_FETCH_ADD_LOCK;
			} else {
				opline->opcode = ZEND_FETCH_DIM_R;
			}
			opline->result_type = IS_VAR;
			opline->result.var = get_temporary_variable(CG(active_op_array));
			SET_NODE(opline->op1, &last_container);
			opline->op2_type = IS_CONST;
			LITERAL_INT(opline->op2, *((int *) dimension->data));
			GET_NODE(&last_container, opline->result);
			dimension = dimension->next;
		}
		((list_llist_element *) le->data)->value = last_container;
		zend_llist_destroy(&((list_llist_element *) le->data)->dimensions);
		zend_do_assign(result, &((list_llist_element *) le->data)->var, &((list_llist_element *) le->data)->value TSRMLS_CC);
		zend_do_free(result TSRMLS_CC);
		le = le->next;
	}
	zend_llist_destroy(&CG(dimension_llist));
	zend_llist_destroy(&CG(list_llist));
	*result = *expr;
	{
		zend_llist *p;

		/* restore previous lists */
		zend_stack_top(&CG(list_stack), (void **) &p);
		CG(dimension_llist) = *p;
		zend_stack_del_top(&CG(list_stack));
		zend_stack_top(&CG(list_stack), (void **) &p);
		CG(list_llist) = *p;
		zend_stack_del_top(&CG(list_stack));
	}
}
/* }}} */

void zend_init_list(void *result, void *item TSRMLS_DC) /* {{{ */
{
	void** list = emalloc(sizeof(void*) * 2);

	list[0] = item;
	list[1] = NULL;

	*(void**)result = list;
}
/* }}} */

void zend_add_to_list(void *result, void *item TSRMLS_DC) /* {{{ */
{
	void** list = *(void**)result;
	size_t n = 0;

	if (list) {
		while (list[n]) {
			n++;
		}
	}

	list = erealloc(list, sizeof(void*) * (n+2));

	list[n]   = item;
	list[n+1] = NULL;

	*(void**)result = list;
}
/* }}} */

void zend_do_fetch_static_variable(znode *varname, const znode *static_assignment, int fetch_type TSRMLS_DC) /* {{{ */
{
	zval *tmp;
	zend_op *opline;
	znode lval;
	znode result;

	ALLOC_ZVAL(tmp);

	if (static_assignment) {
		*tmp = static_assignment->u.constant;
	} else {
		INIT_ZVAL(*tmp);
	}
	if (!CG(active_op_array)->static_variables) {
		if (CG(active_op_array)->scope) {
			CG(active_op_array)->scope->ce_flags |= ZEND_HAS_STATIC_IN_METHODS;
		}
		ALLOC_HASHTABLE(CG(active_op_array)->static_variables);
		zend_hash_init(CG(active_op_array)->static_variables, 2, NULL, ZVAL_PTR_DTOR, 0);
	}
	zend_hash_update(CG(active_op_array)->static_variables, Z_STRVAL(varname->u.constant), Z_STRSIZE(varname->u.constant)+1, &tmp, sizeof(zval *), NULL);

	if (varname->op_type == IS_CONST) {
		if (Z_TYPE(varname->u.constant) != IS_STRING) {
			convert_to_string(&varname->u.constant);
		}
	}

	opline = get_next_op(CG(active_op_array) TSRMLS_CC);
	opline->opcode = (fetch_type == ZEND_FETCH_LEXICAL) ? ZEND_FETCH_R : ZEND_FETCH_W;		/* the default mode must be Write, since fetch_simple_variable() is used to define function arguments */
	opline->result_type = IS_VAR;
	opline->result.var = get_temporary_variable(CG(active_op_array));
	SET_NODE(opline->op1, varname);
	if (opline->op1_type == IS_CONST) {
		CALCULATE_LITERAL_HASH(opline->op1.constant);
	}
	SET_UNUSED(opline->op2);
	opline->extended_value = ZEND_FETCH_STATIC;
	GET_NODE(&result, opline->result);

	if (varname->op_type == IS_CONST) {
		zval_copy_ctor(&varname->u.constant);
	}
	fetch_simple_variable(&lval, varname, 0 TSRMLS_CC); /* Relies on the fact that the default fetch is BP_VAR_W */

	if (fetch_type == ZEND_FETCH_LEXICAL) {
		znode dummy;

		zend_do_begin_variable_parse(TSRMLS_C);
		zend_do_assign(&dummy, &lval, &result TSRMLS_CC);
		zend_do_free(&dummy TSRMLS_CC);
	} else {
		zend_do_assign_ref(NULL, &lval, &result TSRMLS_CC);
	}
	CG(active_op_array)->opcodes[CG(active_op_array)->last-1].result_type |= EXT_TYPE_UNUSED;
}
/* }}} */

void zend_do_fetch_lexical_variable(znode *varname, zend_bool is_ref TSRMLS_DC) /* {{{ */
{
	znode value;

	if (Z_STRSIZE(varname->u.constant) == sizeof("this") - 1 &&
	    memcmp(Z_STRVAL(varname->u.constant), "this", sizeof("this") - 1) == 0) {
		zend_error_noreturn(E_COMPILE_ERROR, "Cannot use $this as lexical variable");
		return;
	}

	value.op_type = IS_CONST;
	ZVAL_NULL(&value.u.constant);
	Z_TYPE(value.u.constant) |= is_ref ? IS_LEXICAL_REF : IS_LEXICAL_VAR;
	Z_SET_REFCOUNT_P(&value.u.constant, 1);
	Z_UNSET_ISREF_P(&value.u.constant);

	zend_do_fetch_static_variable(varname, &value, is_ref ? ZEND_FETCH_STATIC : ZEND_FETCH_LEXICAL TSRMLS_CC);
}
/* }}} */

void zend_do_fetch_global_variable(znode *varname, const znode *static_assignment, int fetch_type TSRMLS_DC) /* {{{ */
{
	zend_op *opline;
	znode lval;
	znode result;

	if (varname->op_type == IS_CONST) {
		if (Z_TYPE(varname->u.constant) != IS_STRING) {
			convert_to_string(&varname->u.constant);
		}
	}

	opline = get_next_op(CG(active_op_array) TSRMLS_CC);
	opline->opcode = ZEND_FETCH_W;		/* the default mode must be Write, since fetch_simple_variable() is used to define function arguments */
	opline->result_type = IS_VAR;
	opline->result.var = get_temporary_variable(CG(active_op_array));
	SET_NODE(opline->op1, varname);
	if (opline->op1_type == IS_CONST) {
		CALCULATE_LITERAL_HASH(opline->op1.constant);
	}
	SET_UNUSED(opline->op2);
	opline->extended_value = fetch_type;
	GET_NODE(&result, opline->result);

	if (varname->op_type == IS_CONST) {
		zval_copy_ctor(&varname->u.constant);
	}
	fetch_simple_variable(&lval, varname, 0 TSRMLS_CC); /* Relies on the fact that the default fetch is BP_VAR_W */

	zend_do_assign_ref(NULL, &lval, &result TSRMLS_CC);
	CG(active_op_array)->opcodes[CG(active_op_array)->last-1].result_type |= EXT_TYPE_UNUSED;
}
/* }}} */

void zend_do_cast(znode *result, const znode *expr, int type TSRMLS_DC) /* {{{ */
{
	zend_op *opline = get_next_op(CG(active_op_array) TSRMLS_CC);

	opline->opcode = ZEND_CAST;
	opline->result_type = IS_TMP_VAR;
	opline->result.var = get_temporary_variable(CG(active_op_array));
	SET_NODE(opline->op1, expr);
	SET_UNUSED(opline->op2);
	opline->extended_value = type;
	GET_NODE(result, opline->result);
}
/* }}} */

void zend_do_include_or_eval(int type, znode *result, const znode *op1 TSRMLS_DC) /* {{{ */
{
	zend_do_extended_fcall_begin(TSRMLS_C);
	{
		zend_op *opline = get_next_op(CG(active_op_array) TSRMLS_CC);

		opline->opcode = ZEND_INCLUDE_OR_EVAL;
		opline->result_type = IS_VAR;
		opline->result.var = get_temporary_variable(CG(active_op_array));
		SET_NODE(opline->op1, op1);
		SET_UNUSED(opline->op2);
		opline->extended_value = type;
		GET_NODE(result, opline->result);
	}
	zend_do_extended_fcall_end(TSRMLS_C);
}
/* }}} */

void zend_do_indirect_references(znode *result, const znode *num_references, znode *variable TSRMLS_DC) /* {{{ */
{
	int i;

	zend_do_end_variable_parse(variable, BP_VAR_R, 0 TSRMLS_CC);
	for (i=1; i<Z_IVAL(num_references->u.constant); i++) {
		fetch_simple_variable_ex(result, variable, 0, ZEND_FETCH_R TSRMLS_CC);
		*variable = *result;
	}
	zend_do_begin_variable_parse(TSRMLS_C);
	fetch_simple_variable(result, variable, 1 TSRMLS_CC);
	/* there is a chance someone is accessing $this */
	if (CG(active_op_array)->scope && CG(active_op_array)->this_var == -1) {
		CG(active_op_array)->this_var = lookup_cv(CG(active_op_array), estrndup("this", sizeof("this")-1), sizeof("this")-1, THIS_HASHVAL TSRMLS_CC);
	}
}
/* }}} */

void zend_do_unset(const znode *variable TSRMLS_DC) /* {{{ */
{
	zend_op *last_op;

	zend_check_writable_variable(variable);

	if (variable->op_type == IS_CV) {
		zend_op *opline = get_next_op(CG(active_op_array) TSRMLS_CC);
		opline->opcode = ZEND_UNSET_VAR;
		SET_NODE(opline->op1, variable);
		SET_UNUSED(opline->op2);
		SET_UNUSED(opline->result);
		opline->extended_value = ZEND_FETCH_LOCAL | ZEND_QUICK_SET;
	} else {
		last_op = &CG(active_op_array)->opcodes[get_next_op_number(CG(active_op_array))-1];

		switch (last_op->opcode) {
			case ZEND_FETCH_UNSET:
				last_op->opcode = ZEND_UNSET_VAR;
				SET_UNUSED(last_op->result);
				break;
			case ZEND_FETCH_DIM_UNSET:
				last_op->opcode = ZEND_UNSET_DIM;
				SET_UNUSED(last_op->result);
				break;
			case ZEND_FETCH_OBJ_UNSET:
				last_op->opcode = ZEND_UNSET_OBJ;
				SET_UNUSED(last_op->result);
				break;

		}
	}
}
/* }}} */

void zend_do_isset_or_isempty(int type, znode *result, znode *variable TSRMLS_DC) /* {{{ */
{
	zend_op *last_op;

	zend_do_end_variable_parse(variable, BP_VAR_IS, 0 TSRMLS_CC);

	if (zend_is_function_or_method_call(variable)) {
		if (type == ZEND_ISEMPTY) {
			/* empty(func()) can be transformed to !func() */
			zend_do_unary_op(ZEND_BOOL_NOT, result, variable TSRMLS_CC);
		} else {
			zend_error_noreturn(E_COMPILE_ERROR, "Cannot use isset() on the result of a function call (you can use \"null !== func()\" instead)");
		}

		return;
	}

	if (variable->op_type == IS_CV) {
		last_op = get_next_op(CG(active_op_array) TSRMLS_CC);
		last_op->opcode = ZEND_ISSET_ISEMPTY_VAR;
		SET_NODE(last_op->op1, variable);
		SET_UNUSED(last_op->op2);
		last_op->result.var = get_temporary_variable(CG(active_op_array));
		last_op->extended_value = ZEND_FETCH_LOCAL | ZEND_QUICK_SET;
	} else {
		last_op = &CG(active_op_array)->opcodes[get_next_op_number(CG(active_op_array))-1];

		switch (last_op->opcode) {
			case ZEND_FETCH_IS:
				last_op->opcode = ZEND_ISSET_ISEMPTY_VAR;
				break;
			case ZEND_FETCH_DIM_IS:
				last_op->opcode = ZEND_ISSET_ISEMPTY_DIM_OBJ;
				break;
			case ZEND_FETCH_OBJ_IS:
				last_op->opcode = ZEND_ISSET_ISEMPTY_PROP_OBJ;
				break;
		}
	}
	last_op->result_type = IS_TMP_VAR;
	last_op->extended_value |= type;

	GET_NODE(result, last_op->result);
}
/* }}} */

void zend_do_instanceof(znode *result, const znode *expr, const znode *class_znode, int type TSRMLS_DC) /* {{{ */
{
	int last_op_number = get_next_op_number(CG(active_op_array));
	zend_op *opline;

	if (last_op_number > 0) {
		opline = &CG(active_op_array)->opcodes[last_op_number-1];
		if (opline->opcode == ZEND_FETCH_CLASS) {
			opline->extended_value |= ZEND_FETCH_CLASS_NO_AUTOLOAD;
		}
	}

	if (expr->op_type == IS_CONST) {
		zend_error_noreturn(E_COMPILE_ERROR, "instanceof expects an object instance, constant given");
	}

	opline = get_next_op(CG(active_op_array) TSRMLS_CC);
	opline->opcode = ZEND_INSTANCEOF;
	opline->result_type = IS_TMP_VAR;
	opline->result.var = get_temporary_variable(CG(active_op_array));
	SET_NODE(opline->op1, expr);

	SET_NODE(opline->op2, class_znode);

	GET_NODE(result, opline->result);
}
/* }}} */

void zend_do_foreach_begin(znode *foreach_token, znode *open_brackets_token, znode *array, znode *as_token, int variable TSRMLS_DC) /* {{{ */
{
	zend_op *opline;
	zend_bool is_variable;
	zend_op dummy_opline;

	if (variable) {
		if (zend_is_function_or_method_call(array)) {
			is_variable = 0;
		} else {
			is_variable = 1;
		}
		/* save the location of FETCH_W instruction(s) */
		open_brackets_token->u.op.opline_num = get_next_op_number(CG(active_op_array));
		zend_do_end_variable_parse(array, BP_VAR_W, 0 TSRMLS_CC);
	} else {
		is_variable = 0;
		open_brackets_token->u.op.opline_num = get_next_op_number(CG(active_op_array));
	}

	/* save the location of FE_RESET */
	foreach_token->u.op.opline_num = get_next_op_number(CG(active_op_array));

	opline = get_next_op(CG(active_op_array) TSRMLS_CC);

	/* Preform array reset */
	opline->opcode = ZEND_FE_RESET;
	opline->result_type = IS_VAR;
	opline->result.var = get_temporary_variable(CG(active_op_array));
	SET_NODE(opline->op1, array);
	SET_UNUSED(opline->op2);
	opline->extended_value = is_variable ? ZEND_FE_RESET_VARIABLE : 0;

	COPY_NODE(dummy_opline.result, opline->result);
	zend_stack_push(&CG(foreach_copy_stack), (void *) &dummy_opline, sizeof(zend_op));

	/* save the location of FE_FETCH */
	as_token->u.op.opline_num = get_next_op_number(CG(active_op_array));

	opline = get_next_op(CG(active_op_array) TSRMLS_CC);
	opline->opcode = ZEND_FE_FETCH;
	opline->result_type = IS_VAR;
	opline->result.var = get_temporary_variable(CG(active_op_array));
	COPY_NODE(opline->op1, dummy_opline.result);
	opline->extended_value = 0;
	SET_UNUSED(opline->op2);

	opline = get_next_op(CG(active_op_array) TSRMLS_CC);
	opline->opcode = ZEND_OP_DATA;
	SET_UNUSED(opline->op1);
	SET_UNUSED(opline->op2);
	SET_UNUSED(opline->result);
}
/* }}} */

void zend_do_foreach_cont(znode *foreach_token, const znode *open_brackets_token, const znode *as_token, znode *value, znode *key TSRMLS_DC) /* {{{ */
{
	zend_op *opline;
	znode dummy, value_node;
	zend_bool assign_by_ref=0;

	opline = &CG(active_op_array)->opcodes[as_token->u.op.opline_num];
	if (key->op_type != IS_UNUSED) {
		znode *tmp;

		/* switch between the key and value... */
		tmp = key;
		key = value;
		value = tmp;

		/* Mark extended_value in case both key and value are being used */
		opline->extended_value |= ZEND_FE_FETCH_WITH_KEY;
	}

	if ((key->op_type != IS_UNUSED)) {
		if (key->EA & ZEND_PARSED_REFERENCE_VARIABLE) {
			zend_error_noreturn(E_COMPILE_ERROR, "Key element cannot be a reference");
		}
		if (key->EA & ZEND_PARSED_LIST_EXPR) {
			zend_error_noreturn(E_COMPILE_ERROR, "Cannot use list as key element");
		}
	}

	if (value->EA & ZEND_PARSED_REFERENCE_VARIABLE) {
		assign_by_ref = 1;

		/* Mark extended_value for assign-by-reference */
		opline->extended_value |= ZEND_FE_FETCH_BYREF;
		CG(active_op_array)->opcodes[foreach_token->u.op.opline_num].extended_value |= ZEND_FE_RESET_REFERENCE;
	} else {
		zend_op *fetch = &CG(active_op_array)->opcodes[foreach_token->u.op.opline_num];
		zend_op	*end = &CG(active_op_array)->opcodes[open_brackets_token->u.op.opline_num];

		/* Change "write context" into "read context" */
		fetch->extended_value = 0;  /* reset ZEND_FE_RESET_VARIABLE */
		while (fetch != end) {
			--fetch;
			if (fetch->opcode == ZEND_FETCH_DIM_W && fetch->op2_type == IS_UNUSED) {
				zend_error_noreturn(E_COMPILE_ERROR, "Cannot use [] for reading");
			}
			if (fetch->opcode == ZEND_SEPARATE) {
				MAKE_NOP(fetch);
			} else {
				fetch->opcode -= 3; /* FETCH_W -> FETCH_R */
			}
		}
	}

	GET_NODE(&value_node, opline->result);

	if (value->EA & ZEND_PARSED_LIST_EXPR) {
		if (!CG(list_llist).head) {
			zend_error_noreturn(E_COMPILE_ERROR, "Cannot use empty list");
		}
		zend_do_list_end(&dummy, &value_node TSRMLS_CC);
		zend_do_free(&dummy TSRMLS_CC);
	} else {
		if (assign_by_ref) {
			zend_do_end_variable_parse(value, BP_VAR_W, 0 TSRMLS_CC);
			/* Mark FE_FETCH as IS_VAR as it holds the data directly as a value */
			zend_do_assign_ref(NULL, value, &value_node TSRMLS_CC);
		} else {
			zend_do_assign(&dummy, value, &value_node TSRMLS_CC);
			zend_do_free(&dummy TSRMLS_CC);
		}
	}

	if (key->op_type != IS_UNUSED) {
		znode key_node;

		opline = &CG(active_op_array)->opcodes[as_token->u.op.opline_num+1];
		opline->result_type = IS_TMP_VAR;
		opline->result.opline_num = get_temporary_variable(CG(active_op_array));
		GET_NODE(&key_node, opline->result);

		zend_do_assign(&dummy, key, &key_node TSRMLS_CC);
		zend_do_free(&dummy TSRMLS_CC);
	}

	do_begin_loop(TSRMLS_C);
	INC_BPC(CG(active_op_array));
}
/* }}} */

void zend_do_foreach_end(const znode *foreach_token, const znode *as_token TSRMLS_DC) /* {{{ */
{
	zend_op *container_ptr;
	zend_op *opline = get_next_op(CG(active_op_array) TSRMLS_CC);

	opline->opcode = ZEND_JMP;
	opline->op1.opline_num = as_token->u.op.opline_num;
	SET_UNUSED(opline->op1);
	SET_UNUSED(opline->op2);

	CG(active_op_array)->opcodes[foreach_token->u.op.opline_num].op2.opline_num = get_next_op_number(CG(active_op_array)); /* FE_RESET */
	CG(active_op_array)->opcodes[as_token->u.op.opline_num].op2.opline_num = get_next_op_number(CG(active_op_array)); /* FE_FETCH */

	do_end_loop(as_token->u.op.opline_num, 1 TSRMLS_CC);

	zend_stack_top(&CG(foreach_copy_stack), (void **) &container_ptr);
	generate_free_foreach_copy(container_ptr TSRMLS_CC);
	zend_stack_del_top(&CG(foreach_copy_stack));

	DEC_BPC(CG(active_op_array));
}
/* }}} */

void zend_do_declare_begin(TSRMLS_D) /* {{{ */
{
	zend_stack_push(&CG(declare_stack), &CG(declarables), sizeof(zend_declarables));
}
/* }}} */

void zend_do_declare_stmt(znode *var, znode *val TSRMLS_DC) /* {{{ */
{
	if (!zend_binary_strcasecmp(Z_STRVAL(var->u.constant), Z_STRSIZE(var->u.constant), "ticks", sizeof("ticks")-1)) {
		convert_to_int(&val->u.constant);
		CG(declarables).ticks = val->u.constant;
	} else if (!zend_binary_strcasecmp(Z_STRVAL(var->u.constant), Z_STRSIZE(var->u.constant), "encoding", sizeof("encoding")-1)) {
		if ((Z_TYPE(val->u.constant) & IS_CONSTANT_TYPE_MASK) == IS_CONSTANT) {
			zend_error_noreturn(E_COMPILE_ERROR, "Cannot use constants as encoding");
		}

		/*
		 * Check that the pragma comes before any opcodes. If the compilation
		 * got as far as this, the previous portion of the script must have been
		 * parseable according to the .ini script_encoding setting. We still
		 * want to tell them to put declare() at the top.
		 */
		{
			int num = CG(active_op_array)->last;
			/* ignore ZEND_EXT_STMT and ZEND_TICKS */
			while (num > 0 &&
			       (CG(active_op_array)->opcodes[num-1].opcode == ZEND_EXT_STMT ||
			        CG(active_op_array)->opcodes[num-1].opcode == ZEND_TICKS)) {
				--num;
			}

			if (num > 0) {
				zend_error_noreturn(E_COMPILE_ERROR, "Encoding declaration pragma must be the very first statement in the script");
			}
		}

		if (CG(multibyte)) {
			const zend_encoding *new_encoding, *old_encoding;
			zend_encoding_filter old_input_filter;

			CG(encoding_declared) = 1;

			convert_to_string(&val->u.constant);
			new_encoding = zend_multibyte_fetch_encoding(Z_STRVAL(val->u.constant) TSRMLS_CC);
			if (!new_encoding) {
				zend_error(E_COMPILE_WARNING, "Unsupported encoding [%s]", Z_STRVAL(val->u.constant));
			} else {
				old_input_filter = LANG_SCNG(input_filter);
				old_encoding = LANG_SCNG(script_encoding);
				zend_multibyte_set_filter(new_encoding TSRMLS_CC);

				/* need to re-scan if input filter changed */
				if (old_input_filter != LANG_SCNG(input_filter) ||
					 (old_input_filter && new_encoding != old_encoding)) {
					zend_multibyte_yyinput_again(old_input_filter, old_encoding TSRMLS_CC);
				}
			}
		} else {
			zend_error(E_COMPILE_WARNING, "declare(encoding=...) ignored because Zend multibyte feature is turned off by settings");
		}
		zval_dtor(&val->u.constant);
	} else {
		zend_error(E_COMPILE_WARNING, "Unsupported declare '%s'", Z_STRVAL(var->u.constant));
		zval_dtor(&val->u.constant);
	}
	zval_dtor(&var->u.constant);
}
/* }}} */

void zend_do_declare_end(const znode *declare_token TSRMLS_DC) /* {{{ */
{
	zend_declarables *declarables;

	zend_stack_top(&CG(declare_stack), (void **) &declarables);
	/* We should restore if there was more than (current - start) - (ticks?1:0) opcodes */
	if ((get_next_op_number(CG(active_op_array)) - declare_token->u.op.opline_num) - ((Z_IVAL(CG(declarables).ticks))?1:0)) {
		CG(declarables) = *declarables;
	}
}
/* }}} */

void zend_do_exit(znode *result, const znode *message TSRMLS_DC) /* {{{ */
{
	zend_op *opline = get_next_op(CG(active_op_array) TSRMLS_CC);

	opline->opcode = ZEND_EXIT;
	SET_NODE(opline->op1, message);
	SET_UNUSED(opline->op2);

	result->op_type = IS_CONST;
	Z_TYPE(result->u.constant) = IS_BOOL;
	Z_IVAL(result->u.constant) = 1;
}
/* }}} */

void zend_do_begin_silence(znode *strudel_token TSRMLS_DC) /* {{{ */
{
	zend_op *opline = get_next_op(CG(active_op_array) TSRMLS_CC);

	opline->opcode = ZEND_BEGIN_SILENCE;
	opline->result_type = IS_TMP_VAR;
	opline->result.var = get_temporary_variable(CG(active_op_array));
	SET_UNUSED(opline->op1);
	SET_UNUSED(opline->op2);
	GET_NODE(strudel_token, opline->result);
}
/* }}} */

void zend_do_end_silence(const znode *strudel_token TSRMLS_DC) /* {{{ */
{
	zend_op *opline = get_next_op(CG(active_op_array) TSRMLS_CC);

	opline->opcode = ZEND_END_SILENCE;
	SET_NODE(opline->op1, strudel_token);
	SET_UNUSED(opline->op2);
}
/* }}} */

void zend_do_jmp_set(const znode *value, znode *jmp_token, znode *colon_token TSRMLS_DC) /* {{{ */
{
	int op_number = get_next_op_number(CG(active_op_array));
	zend_op *opline = get_next_op(CG(active_op_array) TSRMLS_CC);

	if (value->op_type == IS_VAR || value->op_type == IS_CV) {
		opline->opcode = ZEND_JMP_SET_VAR;
		opline->result_type = IS_VAR;
	} else {
		opline->opcode = ZEND_JMP_SET;
		opline->result_type = IS_TMP_VAR;
	}
	opline->result.var = get_temporary_variable(CG(active_op_array));
	SET_NODE(opline->op1, value);
	SET_UNUSED(opline->op2);

	GET_NODE(colon_token, opline->result);

	jmp_token->u.op.opline_num = op_number;

	INC_BPC(CG(active_op_array));
}
/* }}} */

void zend_do_jmp_set_else(znode *result, const znode *false_value, const znode *jmp_token, const znode *colon_token TSRMLS_DC) /* {{{ */
{
	zend_op *opline = get_next_op(CG(active_op_array) TSRMLS_CC);

	SET_NODE(opline->result, colon_token);
	if (colon_token->op_type == IS_TMP_VAR) {
		if (false_value->op_type == IS_VAR || false_value->op_type == IS_CV) {
			CG(active_op_array)->opcodes[jmp_token->u.op.opline_num].opcode = ZEND_JMP_SET_VAR;
			CG(active_op_array)->opcodes[jmp_token->u.op.opline_num].result_type = IS_VAR;
			opline->opcode = ZEND_QM_ASSIGN_VAR;
			opline->result_type = IS_VAR;
		} else {
			opline->opcode = ZEND_QM_ASSIGN;
		}
	} else {
		opline->opcode = ZEND_QM_ASSIGN_VAR;
	}
	opline->extended_value = 0;
	SET_NODE(opline->op1, false_value);
	SET_UNUSED(opline->op2);

	GET_NODE(result, opline->result);

	CG(active_op_array)->opcodes[jmp_token->u.op.opline_num].op2.opline_num = get_next_op_number(CG(active_op_array));

	DEC_BPC(CG(active_op_array));
}
/* }}} */

void zend_do_begin_qm_op(const znode *cond, znode *qm_token TSRMLS_DC) /* {{{ */
{
	int jmpz_op_number = get_next_op_number(CG(active_op_array));
	zend_op *opline;

	opline = get_next_op(CG(active_op_array) TSRMLS_CC);

	opline->opcode = ZEND_JMPZ;
	SET_NODE(opline->op1, cond);
	SET_UNUSED(opline->op2);
	opline->op2.opline_num = jmpz_op_number;
	GET_NODE(qm_token, opline->op2);

	INC_BPC(CG(active_op_array));
}
/* }}} */

void zend_do_qm_true(const znode *true_value, znode *qm_token, znode *colon_token TSRMLS_DC) /* {{{ */
{
	zend_op *opline = get_next_op(CG(active_op_array) TSRMLS_CC);

	CG(active_op_array)->opcodes[qm_token->u.op.opline_num].op2.opline_num = get_next_op_number(CG(active_op_array))+1; /* jmp over the ZEND_JMP */

	if (true_value->op_type == IS_VAR || true_value->op_type == IS_CV) {
		opline->opcode = ZEND_QM_ASSIGN_VAR;
		opline->result_type = IS_VAR;
	} else {
		opline->opcode = ZEND_QM_ASSIGN;
		opline->result_type = IS_TMP_VAR;
	}
	opline->result.var = get_temporary_variable(CG(active_op_array));
	SET_NODE(opline->op1, true_value);
	SET_UNUSED(opline->op2);

	GET_NODE(qm_token, opline->result);
	colon_token->u.op.opline_num = get_next_op_number(CG(active_op_array));

	opline = get_next_op(CG(active_op_array) TSRMLS_CC);
	opline->opcode = ZEND_JMP;
	SET_UNUSED(opline->op1);
	SET_UNUSED(opline->op2);
}
/* }}} */

void zend_do_qm_false(znode *result, const znode *false_value, const znode *qm_token, const znode *colon_token TSRMLS_DC) /* {{{ */
{
	zend_op *opline = get_next_op(CG(active_op_array) TSRMLS_CC);

	SET_NODE(opline->result, qm_token);
	if (qm_token->op_type == IS_TMP_VAR) {
		if (false_value->op_type == IS_VAR || false_value->op_type == IS_CV) {
			CG(active_op_array)->opcodes[colon_token->u.op.opline_num - 1].opcode = ZEND_QM_ASSIGN_VAR;
			CG(active_op_array)->opcodes[colon_token->u.op.opline_num - 1].result_type = IS_VAR;
			opline->opcode = ZEND_QM_ASSIGN_VAR;
			opline->result_type = IS_VAR;
		} else {
			opline->opcode = ZEND_QM_ASSIGN;
		}
	} else {
		opline->opcode = ZEND_QM_ASSIGN_VAR;
	}
	SET_NODE(opline->op1, false_value);
	SET_UNUSED(opline->op2);

	CG(active_op_array)->opcodes[colon_token->u.op.opline_num].op1.opline_num = get_next_op_number(CG(active_op_array));

	GET_NODE(result, opline->result);

	DEC_BPC(CG(active_op_array));
}
/* }}} */

void zend_do_extended_info(TSRMLS_D) /* {{{ */
{
	zend_op *opline;

	if (!(CG(compiler_options) & ZEND_COMPILE_EXTENDED_INFO)) {
		return;
	}

	opline = get_next_op(CG(active_op_array) TSRMLS_CC);

	opline->opcode = ZEND_EXT_STMT;
	SET_UNUSED(opline->op1);
	SET_UNUSED(opline->op2);
}
/* }}} */

void zend_do_extended_fcall_begin(TSRMLS_D) /* {{{ */
{
	zend_op *opline;

	if (!(CG(compiler_options) & ZEND_COMPILE_EXTENDED_INFO)) {
		return;
	}

	opline = get_next_op(CG(active_op_array) TSRMLS_CC);

	opline->opcode = ZEND_EXT_FCALL_BEGIN;
	SET_UNUSED(opline->op1);
	SET_UNUSED(opline->op2);
}
/* }}} */

void zend_do_extended_fcall_end(TSRMLS_D) /* {{{ */
{
	zend_op *opline;

	if (!(CG(compiler_options) & ZEND_COMPILE_EXTENDED_INFO)) {
		return;
	}

	opline = get_next_op(CG(active_op_array) TSRMLS_CC);

	opline->opcode = ZEND_EXT_FCALL_END;
	SET_UNUSED(opline->op1);
	SET_UNUSED(opline->op2);
}
/* }}} */

void zend_do_ticks(TSRMLS_D) /* {{{ */
{
	zend_op *opline = get_next_op(CG(active_op_array) TSRMLS_CC);

	opline->opcode = ZEND_TICKS;
	SET_UNUSED(opline->op1);
	SET_UNUSED(opline->op2);
	opline->extended_value = Z_IVAL(CG(declarables).ticks);
}
/* }}} */

zend_bool zend_is_auto_global_quick(const char *name, zend_size_t name_len, zend_uint_t hash TSRMLS_DC) /* {{{ */
{
	zend_auto_global *auto_global;

	if (zend_hash_quick_find(CG(auto_globals), name, name_len+1, hash, (void **) &auto_global)==SUCCESS) {
		if (auto_global->armed) {
			auto_global->armed = auto_global->auto_global_callback(auto_global->name, auto_global->name_len TSRMLS_CC);
		}
		return 1;
	}
	return 0;
}
/* }}} */

zend_bool zend_is_auto_global(const char *name, zend_size_t name_len TSRMLS_DC) /* {{{ */
{
	return zend_is_auto_global_quick(name, name_len, zend_hash_func(name, name_len+1) TSRMLS_CC);
}
/* }}} */

int zend_register_auto_global(const char *name, zend_size_t name_len, zend_bool jit, zend_auto_global_callback auto_global_callback TSRMLS_DC) /* {{{ */
{
	zend_auto_global auto_global;

	auto_global.name = zend_new_interned_string((char*)name, name_len + 1, 0 TSRMLS_CC);
	auto_global.name_len = name_len;
	auto_global.auto_global_callback = auto_global_callback;
	auto_global.jit = jit;

	return zend_hash_add(CG(auto_globals), name, name_len+1, &auto_global, sizeof(zend_auto_global), NULL);
}
/* }}} */

static int zend_auto_global_init(zend_auto_global *auto_global TSRMLS_DC) /* {{{ */
{
	if (auto_global->jit) {
		auto_global->armed = 1;
	} else if (auto_global->auto_global_callback) {
		auto_global->armed = auto_global->auto_global_callback(auto_global->name, auto_global->name_len TSRMLS_CC);
	} else {
		auto_global->armed = 0;
	}
	return 0;
}
/* }}} */

ZEND_API void zend_activate_auto_globals(TSRMLS_D) /* {{{ */
{
	zend_hash_apply(CG(auto_globals), (apply_func_t) zend_auto_global_init TSRMLS_CC);
}
/* }}} */

int zendlex(znode *zendlval TSRMLS_DC) /* {{{ */
{
	int retval;

	if (CG(increment_lineno)) {
		CG(zend_lineno)++;
		CG(increment_lineno) = 0;
	}

again:
	Z_TYPE(zendlval->u.constant) = IS_INT;
	retval = lex_scan(&zendlval->u.constant TSRMLS_CC);
	switch (retval) {
		case T_COMMENT:
		case T_DOC_COMMENT:
		case T_OPEN_TAG:
		case T_WHITESPACE:
			goto again;

		case T_CLOSE_TAG:
			if (LANG_SCNG(yy_text)[LANG_SCNG(yy_leng)-1] != '>') {
				CG(increment_lineno) = 1;
			}
			if (CG(has_bracketed_namespaces) && !CG(in_namespace)) {
				goto again;
			}
			retval = ';'; /* implicit ; */
			break;
		case T_OPEN_TAG_WITH_ECHO:
			retval = T_ECHO;
			break;
	}

	INIT_PZVAL(&zendlval->u.constant);
	zendlval->op_type = IS_CONST;
	return retval;
}
/* }}} */

ZEND_API void zend_initialize_class_data(zend_class_entry *ce, zend_bool nullify_handlers TSRMLS_DC) /* {{{ */
{
	zend_bool persistent_hashes = (ce->type == ZEND_INTERNAL_CLASS) ? 1 : 0;
	dtor_func_t zval_ptr_dtor_func = ((persistent_hashes) ? ZVAL_INTERNAL_PTR_DTOR : ZVAL_PTR_DTOR);

	ce->refcount = 1;
	ce->ce_flags = 0;

	ce->default_properties_table = NULL;
	ce->default_static_members_table = NULL;
	zend_hash_init_ex(&ce->properties_info, 0, NULL, (dtor_func_t) (persistent_hashes ? zend_destroy_property_info_internal : zend_destroy_property_info), persistent_hashes, 0);
	zend_hash_init_ex(&ce->constants_table, 0, NULL, zval_ptr_dtor_func, persistent_hashes, 0);
	zend_hash_init_ex(&ce->function_table, 0, NULL, ZEND_FUNCTION_DTOR, persistent_hashes, 0);

	if (ce->type == ZEND_INTERNAL_CLASS) {
#ifdef ZTS
		int n = zend_hash_num_elements(CG(class_table));

		if (CG(static_members_table) && n >= CG(last_static_member)) {
			/* Support for run-time declaration: dl() */
			CG(last_static_member) = n+1;
			CG(static_members_table) = realloc(CG(static_members_table), (n+1)*sizeof(zval**));
			CG(static_members_table)[n] = NULL;
		}
		ce->static_members_table = (zval**)(zend_intptr_t)n;
#else
		ce->static_members_table = NULL;
#endif
	} else {
		ce->static_members_table = ce->default_static_members_table;
		ce->info.user.doc_comment = NULL;
		ce->info.user.doc_comment_len = 0;
	}

	ce->default_properties_count = 0;
	ce->default_static_members_count = 0;

	if (nullify_handlers) {
		ce->constructor = NULL;
		ce->destructor = NULL;
		ce->clone = NULL;
		ce->__get = NULL;
		ce->__set = NULL;
		ce->__unset = NULL;
		ce->__isset = NULL;
		ce->__call = NULL;
		ce->__callstatic = NULL;
		ce->__tostring = NULL;
		ce->create_object = NULL;
		ce->get_iterator = NULL;
		ce->iterator_funcs.funcs = NULL;
		ce->interface_gets_implemented = NULL;
		ce->get_static_method = NULL;
		ce->parent = NULL;
		ce->num_interfaces = 0;
		ce->interfaces = NULL;
		ce->num_traits = 0;
		ce->traits = NULL;
		ce->trait_aliases = NULL;
		ce->trait_precedences = NULL;
		ce->serialize = NULL;
		ce->unserialize = NULL;
		ce->serialize_func = NULL;
		ce->unserialize_func = NULL;
		ce->__debugInfo = NULL;
		if (ce->type == ZEND_INTERNAL_CLASS) {
			ce->info.internal.module = NULL;
			ce->info.internal.builtin_functions = NULL;
		}
	}
}
/* }}} */

int zend_get_class_fetch_type(const char *class_name, zend_size_t class_name_len) /* {{{ */
{
	if ((class_name_len == sizeof("self")-1) &&
		!strncasecmp(class_name, "self", sizeof("self")-1)) {
		return ZEND_FETCH_CLASS_SELF;
	} else if ((class_name_len == sizeof("parent")-1) &&
		!strncasecmp(class_name, "parent", sizeof("parent")-1)) {
		return ZEND_FETCH_CLASS_PARENT;
	} else if ((class_name_len == sizeof("static")-1) &&
		!strncasecmp(class_name, "static", sizeof("static")-1)) {
		return ZEND_FETCH_CLASS_STATIC;
	} else {
		return ZEND_FETCH_CLASS_DEFAULT;
	}
}
/* }}} */

ZEND_API const char* zend_get_compiled_variable_name(const zend_op_array *op_array, zend_uint var, zend_size_t* name_len) /* {{{ */
{
	if (name_len) {
		*name_len = op_array->vars[var].name_len;
	}
	return op_array->vars[var].name;
}
/* }}} */

void zend_do_build_namespace_name(znode *result, znode *prefix, znode *name TSRMLS_DC) /* {{{ */
{
	if (prefix) {
		*result = *prefix;
		if (Z_TYPE(result->u.constant) == IS_STRING &&
		    Z_STRSIZE(result->u.constant) == 0) {
			/* namespace\ */
			if (CG(current_namespace)) {
				znode tmp;

				zval_dtor(&result->u.constant);
				tmp.op_type = IS_CONST;
				tmp.u.constant = *CG(current_namespace);
				zval_copy_ctor(&tmp.u.constant);
				zend_do_build_namespace_name(result, NULL, &tmp TSRMLS_CC);
			}
		}
	} else {
		result->op_type = IS_CONST;
		Z_TYPE(result->u.constant) = IS_STRING;
		Z_STRVAL(result->u.constant) = NULL;
		Z_STRSIZE(result->u.constant) = 0;
	}
	/* prefix = result */
	zend_do_build_full_name(NULL, result, name, 0 TSRMLS_CC);
}
/* }}} */

void zend_do_begin_namespace(const znode *name, zend_bool with_bracket TSRMLS_DC) /* {{{ */
{
	char *lcname;

	/* handle mixed syntax declaration or nested namespaces */
	if (!CG(has_bracketed_namespaces)) {
		if (CG(current_namespace)) {
			/* previous namespace declarations were unbracketed */
			if (with_bracket) {
				zend_error_noreturn(E_COMPILE_ERROR, "Cannot mix bracketed namespace declarations with unbracketed namespace declarations");
			}
		}
	} else {
		/* previous namespace declarations were bracketed */
		if (!with_bracket) {
			zend_error_noreturn(E_COMPILE_ERROR, "Cannot mix bracketed namespace declarations with unbracketed namespace declarations");
		} else if (CG(current_namespace) || CG(in_namespace)) {
			zend_error_noreturn(E_COMPILE_ERROR, "Namespace declarations cannot be nested");
		}
	}

	if (((!with_bracket && !CG(current_namespace)) || (with_bracket && !CG(has_bracketed_namespaces))) && CG(active_op_array)->last > 0) {
		/* ignore ZEND_EXT_STMT and ZEND_TICKS */
		int num = CG(active_op_array)->last;
		while (num > 0 &&
		       (CG(active_op_array)->opcodes[num-1].opcode == ZEND_EXT_STMT ||
		        CG(active_op_array)->opcodes[num-1].opcode == ZEND_TICKS)) {
			--num;
		}
		if (num > 0) {
			zend_error_noreturn(E_COMPILE_ERROR, "Namespace declaration statement has to be the very first statement in the script");
		}
	}

	CG(in_namespace) = 1;
	if (with_bracket) {
		CG(has_bracketed_namespaces) = 1;
	}

	if (name) {
		lcname = zend_str_tolower_dup(Z_STRVAL(name->u.constant), Z_STRSIZE(name->u.constant));
		if (((Z_STRSIZE(name->u.constant) == sizeof("self")-1) &&
		      !memcmp(lcname, "self", sizeof("self")-1)) ||
		    ((Z_STRSIZE(name->u.constant) == sizeof("parent")-1) &&
	          !memcmp(lcname, "parent", sizeof("parent")-1))) {
			zend_error_noreturn(E_COMPILE_ERROR, "Cannot use '%s' as namespace name", Z_STRVAL(name->u.constant));
		}
		efree(lcname);

		if (CG(current_namespace)) {
			zval_dtor(CG(current_namespace));
		} else {
			ALLOC_ZVAL(CG(current_namespace));
		}
		*CG(current_namespace) = name->u.constant;
	} else {
		if (CG(current_namespace)) {
			zval_dtor(CG(current_namespace));
			FREE_ZVAL(CG(current_namespace));
			CG(current_namespace) = NULL;
		}
	}

	if (CG(current_import)) {
		zend_hash_destroy(CG(current_import));
		efree(CG(current_import));
		CG(current_import) = NULL;
	}

	if (CG(current_import_function)) {
		zend_hash_destroy(CG(current_import_function));
		efree(CG(current_import_function));
		CG(current_import_function) = NULL;
	}

	if (CG(current_import_const)) {
		zend_hash_destroy(CG(current_import_const));
		efree(CG(current_import_const));
		CG(current_import_const) = NULL;
	}

	if (CG(doc_comment)) {
		efree(CG(doc_comment));
		CG(doc_comment) = NULL;
		CG(doc_comment_len) = 0;
	}
}
/* }}} */

void zend_do_use(znode *ns_name, znode *new_name, int is_global TSRMLS_DC) /* {{{ */
{
	char *lcname;
	zval *name, *ns, tmp;
	zend_bool warn = 0;
	zend_class_entry **pce;

	if (!CG(current_import)) {
		CG(current_import) = emalloc(sizeof(HashTable));
		zend_hash_init(CG(current_import), 0, NULL, ZVAL_PTR_DTOR, 0);
	}

	MAKE_STD_ZVAL(ns);
	ZVAL_ZVAL(ns, &ns_name->u.constant, 0, 0);
	if (new_name) {
		name = &new_name->u.constant;
	} else {
		const char *p;

		/* The form "use A\B" is eqivalent to "use A\B as B".
		   So we extract the last part of compound name to use as a new_name */
		name = &tmp;
		p = zend_memrchr(Z_STRVAL_P(ns), '\\', Z_STRSIZE_P(ns));
		if (p) {
			ZVAL_STRING(name, p+1, 1);
		} else {
			ZVAL_ZVAL(name, ns, 1, 0);
			warn = !is_global && !CG(current_namespace);
		}
	}

	lcname = zend_str_tolower_dup(Z_STRVAL_P(name), Z_STRSIZE_P(name));

	if (((Z_STRSIZE_P(name) == sizeof("self")-1) &&
				!memcmp(lcname, "self", sizeof("self")-1)) ||
			((Z_STRSIZE_P(name) == sizeof("parent")-1) &&
	   !memcmp(lcname, "parent", sizeof("parent")-1))) {
		zend_error_noreturn(E_COMPILE_ERROR, "Cannot use %s as %s because '%s' is a special class name", Z_STRVAL_P(ns), Z_STRVAL_P(name), Z_STRVAL_P(name));
	}

	if (CG(current_namespace)) {
		/* Prefix import name with current namespace name to avoid conflicts with classes */
		char *c_ns_name = emalloc(Z_STRSIZE_P(CG(current_namespace)) + 1 + Z_STRSIZE_P(name) + 1);

		zend_str_tolower_copy(c_ns_name, Z_STRVAL_P(CG(current_namespace)), Z_STRSIZE_P(CG(current_namespace)));
		c_ns_name[Z_STRSIZE_P(CG(current_namespace))] = '\\';
		memcpy(c_ns_name+Z_STRSIZE_P(CG(current_namespace))+1, lcname, Z_STRSIZE_P(name)+1);
		if (zend_hash_exists(CG(class_table), c_ns_name, Z_STRSIZE_P(CG(current_namespace)) + 1 + Z_STRSIZE_P(name)+1)) {
			char *tmp2 = zend_str_tolower_dup(Z_STRVAL_P(ns), Z_STRSIZE_P(ns));

			if (Z_STRSIZE_P(ns) != Z_STRSIZE_P(CG(current_namespace)) + 1 + Z_STRSIZE_P(name) ||
				memcmp(tmp2, c_ns_name, Z_STRSIZE_P(ns))) {
				zend_error_noreturn(E_COMPILE_ERROR, "Cannot use %s as %s because the name is already in use", Z_STRVAL_P(ns), Z_STRVAL_P(name));
			}
			efree(tmp2);
		}
		efree(c_ns_name);
	} else if (zend_hash_find(CG(class_table), lcname, Z_STRSIZE_P(name)+1, (void**)&pce) == SUCCESS &&
	           (*pce)->type == ZEND_USER_CLASS &&
	           (*pce)->info.user.filename == CG(compiled_filename)) {
		char *c_tmp = zend_str_tolower_dup(Z_STRVAL_P(ns), Z_STRSIZE_P(ns));

		if (Z_STRSIZE_P(ns) != Z_STRSIZE_P(name) ||
			memcmp(c_tmp, lcname, Z_STRSIZE_P(ns))) {
			zend_error_noreturn(E_COMPILE_ERROR, "Cannot use %s as %s because the name is already in use", Z_STRVAL_P(ns), Z_STRVAL_P(name));
		}
		efree(c_tmp);
	}

	if (zend_hash_add(CG(current_import), lcname, Z_STRSIZE_P(name)+1, &ns, sizeof(zval*), NULL) != SUCCESS) {
		zend_error_noreturn(E_COMPILE_ERROR, "Cannot use %s as %s because the name is already in use", Z_STRVAL_P(ns), Z_STRVAL_P(name));
	}
	if (warn) {
		if (!strcmp(Z_STRVAL_P(name), "strict")) {
			zend_error_noreturn(E_COMPILE_ERROR, "You seem to be trying to use a different language...");
		}
		zend_error(E_WARNING, "The use statement with non-compound name '%s' has no effect", Z_STRVAL_P(name));
	}
	efree(lcname);
	zval_dtor(name);
}
/* }}} */

void zend_do_use_non_class(znode *ns_name, znode *new_name, int is_global, int is_function, zend_bool case_sensitive, HashTable *current_import_sub, HashTable *lookup_table TSRMLS_DC) /* {{{ */
{
	char *lookup_name;
	zval *name, *ns, tmp;
	zend_bool warn = 0;

	MAKE_STD_ZVAL(ns);
	ZVAL_ZVAL(ns, &ns_name->u.constant, 0, 0);
	if (new_name) {
		name = &new_name->u.constant;
	} else {
		const char *p;

		/* The form "use A\B" is eqivalent to "use A\B as B".
		   So we extract the last part of compound name to use as a new_name */
		name = &tmp;
		p = zend_memrchr(Z_STRVAL_P(ns), '\\', Z_STRSIZE_P(ns));
		if (p) {
			ZVAL_STRING(name, p+1, 1);
		} else {
			ZVAL_ZVAL(name, ns, 1, 0);
			warn = !is_global && !CG(current_namespace);
		}
	}

	if (case_sensitive) {
		lookup_name = estrndup(Z_STRVAL_P(name), Z_STRSIZE_P(name));
	} else {
		lookup_name = zend_str_tolower_dup(Z_STRVAL_P(name), Z_STRSIZE_P(name));
	}

	if (CG(current_namespace)) {
		/* Prefix import name with current namespace name to avoid conflicts with functions/consts */
		char *c_ns_name = emalloc(Z_STRSIZE_P(CG(current_namespace)) + 1 + Z_STRSIZE_P(name) + 1);

		zend_str_tolower_copy(c_ns_name, Z_STRVAL_P(CG(current_namespace)), Z_STRSIZE_P(CG(current_namespace)));
		c_ns_name[Z_STRSIZE_P(CG(current_namespace))] = '\\';
		memcpy(c_ns_name+Z_STRSIZE_P(CG(current_namespace))+1, lookup_name, Z_STRSIZE_P(name)+1);
		if (zend_hash_exists(lookup_table, c_ns_name, Z_STRSIZE_P(CG(current_namespace)) + 1 + Z_STRSIZE_P(name)+1)) {
			char *tmp2 = zend_str_tolower_dup(Z_STRVAL_P(ns), Z_STRSIZE_P(ns));

			if (Z_STRSIZE_P(ns) != Z_STRSIZE_P(CG(current_namespace)) + 1 + Z_STRSIZE_P(name) ||
				memcmp(tmp2, c_ns_name, Z_STRSIZE_P(ns))) {
				zend_error(E_COMPILE_ERROR, "Cannot use %s %s as %s because the name is already in use", is_function ? "function" : "const", Z_STRVAL_P(ns), Z_STRVAL_P(name));
			}
			efree(tmp2);
		}
		efree(c_ns_name);
	} else if (is_function) {
		zend_function *function;

		if (zend_hash_find(lookup_table, lookup_name, Z_STRSIZE_P(name)+1, (void **) &function) == SUCCESS && function->type == ZEND_USER_FUNCTION && strcmp(function->op_array.filename, CG(compiled_filename)) == 0) {
			char *c_tmp = zend_str_tolower_dup(Z_STRVAL_P(ns), Z_STRSIZE_P(ns));

			if (Z_STRSIZE_P(ns) != Z_STRSIZE_P(name) ||
				memcmp(c_tmp, lookup_name, Z_STRSIZE_P(ns))) {
				zend_error(E_COMPILE_ERROR, "Cannot use function %s as %s because the name is already in use", Z_STRVAL_P(ns), Z_STRVAL_P(name));
			}
			efree(c_tmp);
		}
	} else {
		const char *filename;

		if (zend_hash_find(lookup_table, lookup_name, Z_STRSIZE_P(name)+1, (void **) &filename) == SUCCESS && strcmp(filename, CG(compiled_filename)) == 0) {
			char *c_tmp = zend_str_tolower_dup(Z_STRVAL_P(ns), Z_STRSIZE_P(ns));

			if (Z_STRSIZE_P(ns) != Z_STRSIZE_P(name) ||
				memcmp(c_tmp, lookup_name, Z_STRSIZE_P(ns))) {
				zend_error(E_COMPILE_ERROR, "Cannot use const %s as %s because the name is already in use", Z_STRVAL_P(ns), Z_STRVAL_P(name));
			}
			efree(c_tmp);
		}
	}

	if (zend_hash_add(current_import_sub, lookup_name, Z_STRSIZE_P(name)+1, &ns, sizeof(zval*), NULL) != SUCCESS) {
		zend_error(E_COMPILE_ERROR, "Cannot use %s %s as %s because the name is already in use", is_function ? "function" : "const", Z_STRVAL_P(ns), Z_STRVAL_P(name));
	}
	if (warn) {
		zend_error(E_WARNING, "The use %s statement with non-compound name '%s' has no effect", is_function ? "function" : "const", Z_STRVAL_P(name));
	}
	efree(lookup_name);
	zval_dtor(name);
}
/* }}} */

void zend_do_use_function(znode *ns_name, znode *new_name, int is_global TSRMLS_DC) /* {{{ */
{
	if (!CG(current_import_function)) {
		CG(current_import_function) = emalloc(sizeof(HashTable));
		zend_hash_init(CG(current_import_function), 0, NULL, ZVAL_PTR_DTOR, 0);
	}

	zend_do_use_non_class(ns_name, new_name, is_global, 1, 0, CG(current_import_function), CG(function_table) TSRMLS_CC);
}
/* }}} */

void zend_do_use_const(znode *ns_name, znode *new_name, int is_global TSRMLS_DC) /* {{{ */
{
	if (!CG(current_import_const)) {
		CG(current_import_const) = emalloc(sizeof(HashTable));
		zend_hash_init(CG(current_import_const), 0, NULL, ZVAL_PTR_DTOR, 0);
	}

	zend_do_use_non_class(ns_name, new_name, is_global, 0, 1, CG(current_import_const), &CG(const_filenames) TSRMLS_CC);
}
/* }}} */

void zend_do_declare_constant(znode *name, znode *value TSRMLS_DC) /* {{{ */
{
	zend_op *opline;
	zval **ns_name;

	if (zend_get_ct_const(&name->u.constant, 0 TSRMLS_CC)) {
		zend_error_noreturn(E_COMPILE_ERROR, "Cannot redeclare constant '%s'", Z_STRVAL(name->u.constant));
	}

	if (CG(current_namespace)) {
		/* Prefix constant name with name of current namespace, lowercased */
		znode tmp;

		tmp.op_type = IS_CONST;
		tmp.u.constant = *CG(current_namespace);
		Z_STRVAL(tmp.u.constant) = zend_str_tolower_dup(Z_STRVAL(tmp.u.constant), Z_STRSIZE(tmp.u.constant));
		zend_do_build_namespace_name(&tmp, &tmp, name TSRMLS_CC);
		*name = tmp;
	}

	/* Constant name must not conflict with import names */
	if (CG(current_import_const) &&
	    zend_hash_find(CG(current_import_const), Z_STRVAL(name->u.constant), Z_STRSIZE(name->u.constant)+1, (void**)&ns_name) == SUCCESS) {

		char *tmp = estrndup(Z_STRVAL_PP(ns_name), Z_STRSIZE_PP(ns_name));

		if (Z_STRSIZE_PP(ns_name) != Z_STRSIZE(name->u.constant) ||
			memcmp(tmp, Z_STRVAL(name->u.constant), Z_STRSIZE(name->u.constant))) {
			zend_error(E_COMPILE_ERROR, "Cannot declare const %s because the name is already in use", Z_STRVAL(name->u.constant));
		}
		efree(tmp);
	}

	opline = get_next_op(CG(active_op_array) TSRMLS_CC);
	opline->opcode = ZEND_DECLARE_CONST;
	SET_UNUSED(opline->result);
	SET_NODE(opline->op1, name);
	SET_NODE(opline->op2, value);

	zend_hash_add(&CG(const_filenames), Z_STRVAL(name->u.constant), Z_STRSIZE(name->u.constant)+1, CG(compiled_filename), strlen(CG(compiled_filename))+1, NULL);
}
/* }}} */

void zend_verify_namespace(TSRMLS_D) /* {{{ */
{
	if (CG(has_bracketed_namespaces) && !CG(in_namespace)) {
		zend_error_noreturn(E_COMPILE_ERROR, "No code may exist outside of namespace {}");
	}
}
/* }}} */

void zend_do_end_namespace(TSRMLS_D) /* {{{ */
{
	CG(in_namespace) = 0;
	if (CG(current_namespace)) {
		zval_dtor(CG(current_namespace));
		FREE_ZVAL(CG(current_namespace));
		CG(current_namespace) = NULL;
	}
	if (CG(current_import)) {
		zend_hash_destroy(CG(current_import));
		efree(CG(current_import));
		CG(current_import) = NULL;
	}
	if (CG(current_import_function)) {
		zend_hash_destroy(CG(current_import_function));
		efree(CG(current_import_function));
		CG(current_import_function) = NULL;
	}
	if (CG(current_import_const)) {
		zend_hash_destroy(CG(current_import_const));
		efree(CG(current_import_const));
		CG(current_import_const) = NULL;
	}
}
/* }}} */

void zend_do_end_compilation(TSRMLS_D) /* {{{ */
{
	CG(has_bracketed_namespaces) = 0;
	zend_do_end_namespace(TSRMLS_C);
}
/* }}} */

void zend_do_constant_expression(znode *result, zend_ast *ast TSRMLS_DC) /* {{{ */
{
	if (ast->kind == ZEND_CONST) {
		result->u.constant = *ast->u.val;
		efree(ast);
	} else if (zend_ast_is_ct_constant(ast)) {
		zend_ast_evaluate(&result->u.constant, ast, NULL TSRMLS_CC);
		zend_ast_destroy(ast);
	} else {
		Z_TYPE(result->u.constant) = IS_CONSTANT_AST;
		Z_AST(result->u.constant) = ast;
	}
}
/* }}} */

/* {{{ zend_dirname
   Returns directory name component of path */
ZEND_API size_t zend_dirname(char *path, size_t len)
{
	register char *end = path + len - 1;
	zend_size_t len_adjust = 0;

#ifdef PHP_WIN32
	/* Note that on Win32 CWD is per drive (heritage from CP/M).
	 * This means dirname("c:foo") maps to "c:." or "c:" - which means CWD on C: drive.
	 */
	if ((2 <= len) && isalpha((int)((unsigned char *)path)[0]) && (':' == path[1])) {
		/* Skip over the drive spec (if any) so as not to change */
		path += 2;
		len_adjust += 2;
		if (2 == len) {
			/* Return "c:" on Win32 for dirname("c:").
			 * It would be more consistent to return "c:."
			 * but that would require making the string *longer*.
			 */
			return len;
		}
	}
#elif defined(NETWARE)
	/*
	 * Find the first occurrence of : from the left
	 * move the path pointer to the position just after :
	 * increment the len_adjust to the length of path till colon character(inclusive)
	 * If there is no character beyond : simple return len
	 */
	char *colonpos = NULL;
	colonpos = strchr(path, ':');
	if (colonpos != NULL) {
		len_adjust = ((colonpos - path) + 1);
		path += len_adjust;
		if (len_adjust == len) {
			return len;
		}
	}
#endif

	if (len == 0) {
		/* Illegal use of this function */
		return 0;
	}

	/* Strip trailing slashes */
	while (end >= path && IS_SLASH_P(end)) {
		end--;
	}
	if (end < path) {
		/* The path only contained slashes */
		path[0] = DEFAULT_SLASH;
		path[1] = '\0';
		return 1 + len_adjust;
	}

	/* Strip filename */
	while (end >= path && !IS_SLASH_P(end)) {
		end--;
	}
	if (end < path) {
		/* No slash found, therefore return '.' */
#ifdef NETWARE
		if (len_adjust == 0) {
			path[0] = '.';
			path[1] = '\0';
			return 1; /* only one character */
		} else {
			path[0] = '\0';
			return len_adjust;
		}
#else
		path[0] = '.';
		path[1] = '\0';
		return 1 + len_adjust;
#endif
	}

	/* Strip slashes which came before the file name */
	while (end >= path && IS_SLASH_P(end)) {
		end--;
	}
	if (end < path) {
		path[0] = DEFAULT_SLASH;
		path[1] = '\0';
		return 1 + len_adjust;
	}
	*(end+1) = '\0';

	return (size_t)(end + 1 - path) + len_adjust;
}
/* }}} */

/*
 * Local variables:
 * tab-width: 4
 * c-basic-offset: 4
 * indent-tabs-mode: t
 * End:
 */<|MERGE_RESOLUTION|>--- conflicted
+++ resolved
@@ -5886,57 +5886,20 @@
 void zend_do_add_static_array_element(zval *result, zval *offset, const zval *expr) /* {{{ */
 {
 	if (offset) {
-<<<<<<< HEAD
-		switch (Z_TYPE(offset->u.constant) & IS_CONSTANT_TYPE_MASK) {
-			case IS_CONSTANT:
-				/* Ugly hack to denote that this value has a constant index */
-				Z_TYPE_P(element) |= IS_CONSTANT_INDEX;
-				Z_STRVAL(offset->u.constant) = erealloc(Z_STRVAL(offset->u.constant), Z_STRSIZE(offset->u.constant)+3);
-				Z_STRVAL(offset->u.constant)[Z_STRSIZE(offset->u.constant)+1] = Z_TYPE(offset->u.constant);
-				Z_STRVAL(offset->u.constant)[Z_STRSIZE(offset->u.constant)+2] = 0;
-				zend_symtable_update(Z_ARRVAL(result->u.constant), Z_STRVAL(offset->u.constant), Z_STRSIZE(offset->u.constant)+3, &element, sizeof(zval *), NULL);
-				zval_dtor(&offset->u.constant);
-				break;
-			case IS_CONSTANT_AST: {
-				/* Another ugly hack to store the data about the AST in the array */
-				char* key;
-				int len = sizeof(zend_ast *);
-				Z_TYPE_P(element) |= IS_CONSTANT_INDEX;
-
-				key = emalloc(len + 2);
-				*(zend_ast **)key = Z_AST(offset->u.constant);
-				key[len] = Z_TYPE(offset->u.constant);
-				key[len + 1] = 0;
-				zend_symtable_update(Z_ARRVAL(result->u.constant), key, len + 2, &element, sizeof(zval *), NULL);
-				efree(key);
-				break;
-			}
-			case IS_STRING:
-				zend_symtable_update(Z_ARRVAL(result->u.constant), Z_STRVAL(offset->u.constant), Z_STRSIZE(offset->u.constant)+1, &element, sizeof(zval *), NULL);
-				zval_dtor(&offset->u.constant);
-=======
 		switch (Z_TYPE_P(offset)) {
 			case IS_STRING:
-				zend_symtable_update(Z_ARRVAL_P(result), Z_STRVAL_P(offset), Z_STRLEN_P(offset)+1, &expr, sizeof(zval *), NULL);
+				zend_symtable_update(Z_ARRVAL_P(result), Z_STRVAL_P(offset), Z_STRSIZE_P(offset)+1, &expr, sizeof(zval *), NULL);
 				zval_dtor(offset);
->>>>>>> 9e76e87c
 				break;
 			case IS_NULL:
 				zend_symtable_update(Z_ARRVAL_P(result), "", 1, &expr, sizeof(zval *), NULL);
 				break;
 			case IS_INT:
 			case IS_BOOL:
-<<<<<<< HEAD
-				zend_hash_index_update(Z_ARRVAL(result->u.constant), Z_IVAL(offset->u.constant), &element, sizeof(zval *), NULL);
+				zend_hash_index_update(Z_ARRVAL_P(result), Z_IVAL_P(offset), &expr, sizeof(zval *), NULL);
 				break;
 			case IS_DOUBLE:
-				zend_hash_index_update(Z_ARRVAL(result->u.constant), zend_dval_to_ival(Z_DVAL(offset->u.constant)), &element, sizeof(zval *), NULL);
-=======
-				zend_hash_index_update(Z_ARRVAL_P(result), Z_LVAL_P(offset), &expr, sizeof(zval *), NULL);
-				break;
-			case IS_DOUBLE:
-				zend_hash_index_update(Z_ARRVAL_P(result), zend_dval_to_lval(Z_DVAL_P(offset)), &expr, sizeof(zval *), NULL);
->>>>>>> 9e76e87c
+				zend_hash_index_update(Z_ARRVAL_P(result), zend_dval_to_ival(Z_DVAL_P(offset)), &expr, sizeof(zval *), NULL);
 				break;
 			case IS_ARRAY:
 				zend_error(E_ERROR, "Illegal offset type");
