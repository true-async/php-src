/*
   +----------------------------------------------------------------------+
   | Zend Engine                                                          |
   +----------------------------------------------------------------------+
   | Copyright (c) 1998-2013 Zend Technologies Ltd. (http://www.zend.com) |
   +----------------------------------------------------------------------+
   | This source file is subject to version 2.00 of the Zend license,     |
   | that is bundled with this package in the file LICENSE, and is        |
   | available through the world-wide-web at the following url:           |
   | http://www.zend.com/license/2_00.txt.                                |
   | If you did not receive a copy of the Zend license and are unable to  |
   | obtain it through the world-wide-web, please send a note to          |
   | license@zend.com so we can mail you a copy immediately.              |
   +----------------------------------------------------------------------+
   | Authors: Andi Gutmans <andi@zend.com>                                |
   |          Zeev Suraski <zeev@zend.com>                                |
   +----------------------------------------------------------------------+
*/

/* $Id$ */

#include <zend_language_parser.h>
#include "zend.h"
#include "zend_compile.h"
#include "zend_constants.h"
#include "zend_llist.h"
#include "zend_API.h"
#include "zend_exceptions.h"
#include "zend_virtual_cwd.h"
#include "zend_multibyte.h"
#include "zend_language_scanner.h"

#define CONSTANT_EX(op_array, op) \
	(op_array)->literals[op].constant

#define CONSTANT(op) \
	CONSTANT_EX(CG(active_op_array), op)

#define SET_NODE(target, src) do { \
		target ## _type = (src)->op_type; \
		if ((src)->op_type == IS_CONST) { \
			target.constant = zend_add_literal(CG(active_op_array), &(src)->u.constant TSRMLS_CC); \
		} else { \
			target = (src)->u.op; \
		} \
	} while (0)

#define GET_NODE(target, src) do { \
		(target)->op_type = src ## _type; \
		if ((target)->op_type == IS_CONST) { \
			(target)->u.constant = CONSTANT(src.constant); \
		} else { \
			(target)->u.op = src; \
			(target)->EA = 0; \
		} \
	} while (0)

#define COPY_NODE(target, src) do { \
		target ## _type = src ## _type; \
		target = src; \
	} while (0)

#define CALCULATE_LITERAL_HASH(num) do { \
		zval *c = &CONSTANT(num); \
		Z_HASH_P(c) = str_hash(Z_STRVAL_P(c), Z_STRSIZE_P(c)); \
	} while (0)

#define GET_CACHE_SLOT(literal) do { \
		CG(active_op_array)->literals[literal].cache_slot = CG(active_op_array)->last_cache_slot++; \
		if ((CG(active_op_array)->fn_flags & ZEND_ACC_INTERACTIVE) && CG(active_op_array)->run_time_cache) { \
			CG(active_op_array)->run_time_cache = erealloc(CG(active_op_array)->run_time_cache, CG(active_op_array)->last_cache_slot * sizeof(void*)); \
			CG(active_op_array)->run_time_cache[CG(active_op_array)->last_cache_slot - 1] = NULL; \
		} \
	} while (0)

#define POLYMORPHIC_CACHE_SLOT_SIZE 2

#define GET_POLYMORPHIC_CACHE_SLOT(literal) do { \
		CG(active_op_array)->literals[literal].cache_slot = CG(active_op_array)->last_cache_slot; \
		CG(active_op_array)->last_cache_slot += POLYMORPHIC_CACHE_SLOT_SIZE; \
		if ((CG(active_op_array)->fn_flags & ZEND_ACC_INTERACTIVE) && CG(active_op_array)->run_time_cache) { \
			CG(active_op_array)->run_time_cache = erealloc(CG(active_op_array)->run_time_cache, CG(active_op_array)->last_cache_slot * sizeof(void*)); \
			CG(active_op_array)->run_time_cache[CG(active_op_array)->last_cache_slot - 1] = NULL; \
			CG(active_op_array)->run_time_cache[CG(active_op_array)->last_cache_slot - 2] = NULL; \
		} \
	} while (0)

#define FREE_POLYMORPHIC_CACHE_SLOT(literal) do { \
		if (CG(active_op_array)->literals[literal].cache_slot != -1 && \
		    CG(active_op_array)->literals[literal].cache_slot == \
		    CG(active_op_array)->last_cache_slot - POLYMORPHIC_CACHE_SLOT_SIZE) { \
			CG(active_op_array)->literals[literal].cache_slot = -1; \
			CG(active_op_array)->last_cache_slot -= POLYMORPHIC_CACHE_SLOT_SIZE; \
		} \
	} while (0)

ZEND_API zend_op_array *(*zend_compile_file)(zend_file_handle *file_handle, int type TSRMLS_DC);
ZEND_API zend_op_array *(*zend_compile_string)(zval *source_string, char *filename TSRMLS_DC);

#ifndef ZTS
ZEND_API zend_compiler_globals compiler_globals;
ZEND_API zend_executor_globals executor_globals;
#endif

static void zend_duplicate_property_info(zend_property_info *property_info) /* {{{ */
{
	property_info->name = str_estrndup(property_info->name, property_info->name_length);
	if (property_info->doc_comment) {
		property_info->doc_comment = estrndup(property_info->doc_comment, property_info->doc_comment_len);
	}
}
/* }}} */

static void zend_duplicate_property_info_internal(zend_property_info *property_info) /* {{{ */
{
	property_info->name = str_strndup(property_info->name, property_info->name_length);
}
/* }}} */

static void zend_destroy_property_info(zend_property_info *property_info) /* {{{ */
{
	str_efree(property_info->name);
	if (property_info->doc_comment) {
		efree((char*)property_info->doc_comment);
	}
}
/* }}} */

static void zend_destroy_property_info_internal(zend_property_info *property_info) /* {{{ */
{
	str_free((char*)property_info->name);
}
/* }}} */

static void build_runtime_defined_function_key(zval *result, const char *name, zend_str_size_int name_length TSRMLS_DC) /* {{{ */
{
	char char_pos_buf[32];
	zend_str_size char_pos_len;
	const char *filename;

	char_pos_len = zend_sprintf(char_pos_buf, "%p", LANG_SCNG(yy_text));
	if (CG(active_op_array)->filename) {
		filename = CG(active_op_array)->filename;
	} else {
		filename = "-";
	}

	/* NULL, name length, filename length, last accepting char position length */
	Z_STRSIZE_P(result) = 1+name_length+strlen(filename)+char_pos_len;

 	/* must be binary safe */
 	Z_STRVAL_P(result) = (char *) safe_emalloc(Z_STRSIZE_P(result), 1, 1);
 	Z_STRVAL_P(result)[0] = '\0';
 	sprintf(Z_STRVAL_P(result)+1, "%s%s%s", name, filename, char_pos_buf);

	result->type = IS_STRING;
	Z_SET_REFCOUNT_P(result, 1);
}
/* }}} */

static void init_compiler_declarables(TSRMLS_D) /* {{{ */
{
	Z_TYPE(CG(declarables).ticks) = IS_LONG;
	Z_LVAL(CG(declarables).ticks) = 0;
}
/* }}} */

void zend_init_compiler_context(TSRMLS_D) /* {{{ */
{
	CG(context).opcodes_size = (CG(active_op_array)->fn_flags & ZEND_ACC_INTERACTIVE) ? INITIAL_INTERACTIVE_OP_ARRAY_SIZE : INITIAL_OP_ARRAY_SIZE;
	CG(context).vars_size = 0;
	CG(context).literals_size = 0;
	CG(context).current_brk_cont = -1;
	CG(context).backpatch_count = 0;
	CG(context).nested_calls = 0;
	CG(context).used_stack = 0;
	CG(context).in_finally = 0;
	CG(context).labels = NULL;
}
/* }}} */

void zend_init_compiler_data_structures(TSRMLS_D) /* {{{ */
{
	zend_stack_init(&CG(bp_stack));
	zend_stack_init(&CG(function_call_stack));
	zend_stack_init(&CG(switch_cond_stack));
	zend_stack_init(&CG(foreach_copy_stack));
	zend_stack_init(&CG(object_stack));
	zend_stack_init(&CG(declare_stack));
	CG(active_class_entry) = NULL;
	zend_llist_init(&CG(list_llist), sizeof(list_llist_element), NULL, 0);
	zend_llist_init(&CG(dimension_llist), sizeof(int), NULL, 0);
	zend_stack_init(&CG(list_stack));
	CG(in_compilation) = 0;
	CG(start_lineno) = 0;
	CG(current_namespace) = NULL;
	CG(in_namespace) = 0;
	CG(has_bracketed_namespaces) = 0;
	CG(current_import) = NULL;
	CG(current_import_function) = NULL;
	CG(current_import_const) = NULL;
	zend_hash_init(&CG(const_filenames), 0, NULL, NULL, 0);
	init_compiler_declarables(TSRMLS_C);
	zend_stack_init(&CG(context_stack));

	CG(encoding_declared) = 0;
}
/* }}} */

ZEND_API void file_handle_dtor(zend_file_handle *fh) /* {{{ */
{
	TSRMLS_FETCH();

	zend_file_handle_dtor(fh TSRMLS_CC);
}
/* }}} */

void init_compiler(TSRMLS_D) /* {{{ */
{
	CG(active_op_array) = NULL;
	memset(&CG(context), 0, sizeof(CG(context)));
	zend_init_compiler_data_structures(TSRMLS_C);
	zend_init_rsrc_list(TSRMLS_C);
	zend_hash_init(&CG(filenames_table), 5, NULL, (dtor_func_t) free_estring, 0);
	zend_llist_init(&CG(open_files), sizeof(zend_file_handle), (void (*)(void *)) file_handle_dtor, 0);
	CG(unclean_shutdown) = 0;
}
/* }}} */

void shutdown_compiler(TSRMLS_D) /* {{{ */
{
	zend_stack_destroy(&CG(bp_stack));
	zend_stack_destroy(&CG(function_call_stack));
	zend_stack_destroy(&CG(switch_cond_stack));
	zend_stack_destroy(&CG(foreach_copy_stack));
	zend_stack_destroy(&CG(object_stack));
	zend_stack_destroy(&CG(declare_stack));
	zend_stack_destroy(&CG(list_stack));
	zend_hash_destroy(&CG(filenames_table));
	zend_llist_destroy(&CG(open_files));
	zend_hash_destroy(&CG(const_filenames));
	zend_stack_destroy(&CG(context_stack));
}
/* }}} */

ZEND_API char *zend_set_compiled_filename(const char *new_compiled_filename TSRMLS_DC) /* {{{ */
{
	char **pp, *p;
	zend_str_size length = strlen(new_compiled_filename);

	if (zend_hash_find(&CG(filenames_table), new_compiled_filename, length+1, (void **) &pp) == SUCCESS) {
		CG(compiled_filename) = *pp;
		return *pp;
	}
	p = estrndup(new_compiled_filename, length);
	zend_hash_update(&CG(filenames_table), new_compiled_filename, length+1, &p, sizeof(char *), (void **) &pp);
	CG(compiled_filename) = p;
	return p;
}
/* }}} */

ZEND_API void zend_restore_compiled_filename(char *original_compiled_filename TSRMLS_DC) /* {{{ */
{
	CG(compiled_filename) = original_compiled_filename;
}
/* }}} */

ZEND_API char *zend_get_compiled_filename(TSRMLS_D) /* {{{ */
{
	return CG(compiled_filename);
}
/* }}} */

ZEND_API zend_str_size_int zend_get_compiled_lineno(TSRMLS_D) /* {{{ */
{
	return CG(zend_lineno);
}
/* }}} */

ZEND_API zend_bool zend_is_compiling(TSRMLS_D) /* {{{ */
{
	return CG(in_compilation);
}
/* }}} */

static zend_uint get_temporary_variable(zend_op_array *op_array) /* {{{ */
{
	return (zend_uint)(zend_uintptr_t)EX_TMP_VAR_NUM(0, (op_array->T)++);
}
/* }}} */

static int lookup_cv(zend_op_array *op_array, char* name, zend_str_size_int name_len, zend_uint_t hash TSRMLS_DC) /* {{{ */
{
	int i = 0;
	zend_uint_t hash_value = hash ? hash : zend_inline_hash_func(name, name_len+1);

	while (i < op_array->last_var) {
		if (op_array->vars[i].name == name ||
		    (op_array->vars[i].hash_value == hash_value &&
		     op_array->vars[i].name_len == name_len &&
		     memcmp(op_array->vars[i].name, name, name_len) == 0)) {
			str_efree(name);
			return i;
		}
		i++;
	}
	i = op_array->last_var;
	op_array->last_var++;
	if (op_array->last_var > CG(context).vars_size) {
		CG(context).vars_size += 16; /* FIXME */
		op_array->vars = erealloc(op_array->vars, CG(context).vars_size * sizeof(zend_compiled_variable));
	}
	op_array->vars[i].name = zend_new_interned_string(name, name_len + 1, 1 TSRMLS_CC);
	op_array->vars[i].name_len = name_len;
	op_array->vars[i].hash_value = hash_value;
	return i;
}
/* }}} */

void zend_del_literal(zend_op_array *op_array, int n) /* {{{ */
{
	zval_dtor(&CONSTANT_EX(op_array, n));
	if (n + 1 == op_array->last_literal) {
		op_array->last_literal--;
	} else {
		Z_TYPE(CONSTANT_EX(op_array, n)) = IS_NULL;
	}
}
/* }}} */

/* Common part of zend_add_literal and zend_append_individual_literal */
static inline void zend_insert_literal(zend_op_array *op_array, const zval *zv, int literal_position TSRMLS_DC) /* {{{ */
{
	if (Z_TYPE_P(zv) == IS_STRING || Z_TYPE_P(zv) == IS_CONSTANT) {
		zval *z = (zval*)zv;
		Z_STRVAL_P(z) = (char*)zend_new_interned_string(Z_STRVAL_P(zv), Z_STRSIZE_P(zv) + 1, 1 TSRMLS_CC);
	}
	CONSTANT_EX(op_array, literal_position) = *zv;
	Z_SET_REFCOUNT(CONSTANT_EX(op_array, literal_position), 2);
	Z_SET_ISREF(CONSTANT_EX(op_array, literal_position));
	op_array->literals[literal_position].hash_value = 0;
	op_array->literals[literal_position].cache_slot = -1;
}
/* }}} */

/* Is used while compiling a function, using the context to keep track
   of an approximate size to avoid to relocate to often.
   Literals are truncated to actual size in the second compiler pass (pass_two()). */
int zend_add_literal(zend_op_array *op_array, const zval *zv TSRMLS_DC) /* {{{ */
{
	int i = op_array->last_literal;
	op_array->last_literal++;
	if (i >= CG(context).literals_size) {
		while (i >= CG(context).literals_size) {
			CG(context).literals_size += 16; /* FIXME */
		}
		op_array->literals = (zend_literal*)erealloc(op_array->literals, CG(context).literals_size * sizeof(zend_literal));
	}
	zend_insert_literal(op_array, zv, i TSRMLS_CC);
	return i;
}
/* }}} */

/* Is used after normal compilation to append an additional literal.
   Allocation is done precisely here. */
int zend_append_individual_literal(zend_op_array *op_array, const zval *zv TSRMLS_DC) /* {{{ */
{
	int i = op_array->last_literal;
	op_array->last_literal++;
	op_array->literals = (zend_literal*)erealloc(op_array->literals, (i + 1) * sizeof(zend_literal));
	zend_insert_literal(op_array, zv, i TSRMLS_CC);
	return i;
}
/* }}} */

int zend_add_func_name_literal(zend_op_array *op_array, const zval *zv TSRMLS_DC) /* {{{ */
{
	int ret;
	char *lc_name;
	zval c;
	int lc_literal;

	if (op_array->last_literal > 0 &&
	    &op_array->literals[op_array->last_literal - 1].constant == zv &&
	    op_array->literals[op_array->last_literal - 1].cache_slot == -1) {
		/* we already have function name as last literal (do nothing) */
		ret = op_array->last_literal - 1;
	} else {
		ret = zend_add_literal(op_array, zv TSRMLS_CC);
	}

	lc_name = zend_str_tolower_dup(Z_STRVAL_P(zv), Z_STRSIZE_P(zv));
	ZVAL_STRINGL(&c, lc_name, Z_STRSIZE_P(zv), 0);
	lc_literal = zend_add_literal(CG(active_op_array), &c TSRMLS_CC);
	CALCULATE_LITERAL_HASH(lc_literal);

	return ret;
}
/* }}} */

int zend_add_ns_func_name_literal(zend_op_array *op_array, const zval *zv TSRMLS_DC) /* {{{ */
{
	int ret;
	char *lc_name;
	const char *ns_separator;
	zend_str_size lc_len;
	zval c;
	int lc_literal;

	if (op_array->last_literal > 0 &&
	    &op_array->literals[op_array->last_literal - 1].constant == zv &&
	    op_array->literals[op_array->last_literal - 1].cache_slot == -1) {
		/* we already have function name as last literal (do nothing) */
		ret = op_array->last_literal - 1;
	} else {
		ret = zend_add_literal(op_array, zv TSRMLS_CC);
	}

	lc_name = zend_str_tolower_dup(Z_STRVAL_P(zv), Z_STRSIZE_P(zv));
	ZVAL_STRINGL(&c, lc_name, Z_STRSIZE_P(zv), 0);
	lc_literal = zend_add_literal(CG(active_op_array), &c TSRMLS_CC);
	CALCULATE_LITERAL_HASH(lc_literal);

	ns_separator = (const char*)zend_memrchr(Z_STRVAL_P(zv), '\\', Z_STRSIZE_P(zv));

	if (ns_separator != NULL) {
		ns_separator += 1;
		lc_len = Z_STRSIZE_P(zv) - (ns_separator - Z_STRVAL_P(zv));
		lc_name = zend_str_tolower_dup(ns_separator, lc_len);
		ZVAL_STRINGL(&c, lc_name, lc_len, 0);
		lc_literal = zend_add_literal(CG(active_op_array), &c TSRMLS_CC);
		CALCULATE_LITERAL_HASH(lc_literal);
	}

	return ret;
}
/* }}} */

int zend_add_class_name_literal(zend_op_array *op_array, const zval *zv TSRMLS_DC) /* {{{ */
{
	int ret;
	char *lc_name;
	zend_str_size lc_len;
	zval c;
	int lc_literal;

	if (op_array->last_literal > 0 &&
	    &op_array->literals[op_array->last_literal - 1].constant == zv &&
	    op_array->literals[op_array->last_literal - 1].cache_slot == -1) {
		/* we already have function name as last literal (do nothing) */
		ret = op_array->last_literal - 1;
	} else {
		ret = zend_add_literal(op_array, zv TSRMLS_CC);
	}

	if (Z_STRVAL_P(zv)[0] == '\\') {
		lc_len = Z_STRSIZE_P(zv) - 1;
		lc_name = zend_str_tolower_dup(Z_STRVAL_P(zv) + 1, lc_len);
	} else {
		lc_len = Z_STRSIZE_P(zv);
		lc_name = zend_str_tolower_dup(Z_STRVAL_P(zv), lc_len);
	}
	ZVAL_STRINGL(&c, lc_name, lc_len, 0);
	lc_literal = zend_add_literal(CG(active_op_array), &c TSRMLS_CC);
	CALCULATE_LITERAL_HASH(lc_literal);

	GET_CACHE_SLOT(ret);

	return ret;
}
/* }}} */

int zend_add_const_name_literal(zend_op_array *op_array, const zval *zv, int unqualified TSRMLS_DC) /* {{{ */
{
	int ret, tmp_literal;
	char *name, *tmp_name;
	const char *ns_separator;
	zend_str_size name_len, ns_len;
	zval c;

	if (op_array->last_literal > 0 &&
	    &op_array->literals[op_array->last_literal - 1].constant == zv &&
	    op_array->literals[op_array->last_literal - 1].cache_slot == -1) {
		/* we already have function name as last literal (do nothing) */
		ret = op_array->last_literal - 1;
	} else {
		ret = zend_add_literal(op_array, zv TSRMLS_CC);
	}

	/* skip leading '\\' */
	if (Z_STRVAL_P(zv)[0] == '\\') {
		name_len = Z_STRSIZE_P(zv) - 1;
		name = Z_STRVAL_P(zv) + 1;
	} else {
		name_len = Z_STRSIZE_P(zv);
		name = Z_STRVAL_P(zv);
	}
	ns_separator = zend_memrchr(name, '\\', name_len);
	if (ns_separator) {
		ns_len = ns_separator - name;
	} else {
		ns_len = 0;
	}

	if (ns_len) {
		/* lowercased namespace name & original constant name */
		tmp_name = estrndup(name, name_len);
		zend_str_tolower(tmp_name, ns_len);
		ZVAL_STRINGL(&c, tmp_name, name_len, 0);
		tmp_literal = zend_add_literal(CG(active_op_array), &c TSRMLS_CC);
		CALCULATE_LITERAL_HASH(tmp_literal);

		/* lowercased namespace name & lowercased constant name */
		tmp_name = zend_str_tolower_dup(name, name_len);
		ZVAL_STRINGL(&c, tmp_name, name_len, 0);
		tmp_literal = zend_add_literal(CG(active_op_array), &c TSRMLS_CC);
		CALCULATE_LITERAL_HASH(tmp_literal);
	}

	if (ns_len) {
		if (!unqualified) {
			return ret;
		}
		ns_len++;
		name += ns_len;
		name_len -= ns_len;
	}

	/* original constant name */
	tmp_name = estrndup(name, name_len);
	ZVAL_STRINGL(&c, tmp_name, name_len, 0);
	tmp_literal = zend_add_literal(CG(active_op_array), &c TSRMLS_CC);
	CALCULATE_LITERAL_HASH(tmp_literal);

	/* lowercased constant name */
	tmp_name = zend_str_tolower_dup(name, name_len);
	ZVAL_STRINGL(&c, tmp_name, name_len, 0);
	tmp_literal = zend_add_literal(CG(active_op_array), &c TSRMLS_CC);
	CALCULATE_LITERAL_HASH(tmp_literal);

	return ret;
}
/* }}} */

#define LITERAL_STRINGL(op, str, len, copy) do { \
		zval _c; \
		ZVAL_STRINGL(&_c, str, len, copy); \
		op.constant = zend_add_literal(CG(active_op_array), &_c TSRMLS_CC); \
	} while (0)

#define LITERAL_LONG(op, val) do { \
		zval _c; \
		ZVAL_LONG(&_c, val); \
		op.constant = zend_add_literal(CG(active_op_array), &_c TSRMLS_CC); \
	} while (0)

#define LITERAL_LONG_EX(op_array, op, val) do { \
		zval _c; \
		ZVAL_LONG(&_c, val); \
		op.constant = zend_add_literal(op_array, &_c TSRMLS_CC); \
	} while (0)

#define LITERAL_NULL(op) do { \
		zval _c; \
		INIT_ZVAL(	_c); \
		op.constant = zend_add_literal(CG(active_op_array), &_c TSRMLS_CC); \
	} while (0)

static inline zend_bool zend_is_function_or_method_call(const znode *variable) /* {{{ */
{
	zend_uint type = variable->EA;

	return  ((type & ZEND_PARSED_METHOD_CALL) || (type == ZEND_PARSED_FUNCTION_CALL));
}
/* }}} */

void zend_do_binary_op(zend_uchar op, znode *result, const znode *op1, const znode *op2 TSRMLS_DC) /* {{{ */
{
	zend_op *opline = get_next_op(CG(active_op_array) TSRMLS_CC);

	opline->opcode = op;
	opline->result_type = IS_TMP_VAR;
	opline->result.var = get_temporary_variable(CG(active_op_array));
	SET_NODE(opline->op1, op1);
	SET_NODE(opline->op2, op2);
	GET_NODE(result, opline->result);
}
/* }}} */

void zend_do_unary_op(zend_uchar op, znode *result, const znode *op1 TSRMLS_DC) /* {{{ */
{
	zend_op *opline = get_next_op(CG(active_op_array) TSRMLS_CC);

	opline->opcode = op;
	opline->result_type = IS_TMP_VAR;
	opline->result.var = get_temporary_variable(CG(active_op_array));
	SET_NODE(opline->op1, op1);
	GET_NODE(result, opline->result);
	SET_UNUSED(opline->op2);
}
/* }}} */

#define MAKE_NOP(opline)	{ opline->opcode = ZEND_NOP;  memset(&opline->result,0,sizeof(opline->result)); memset(&opline->op1,0,sizeof(opline->op1)); memset(&opline->op2,0,sizeof(opline->op2)); opline->result_type=opline->op1_type=opline->op2_type=IS_UNUSED;  }

static void zend_do_op_data(zend_op *data_op, const znode *value TSRMLS_DC) /* {{{ */
{
	data_op->opcode = ZEND_OP_DATA;
	SET_NODE(data_op->op1, value);
	SET_UNUSED(data_op->op2);
}
/* }}} */

void zend_do_binary_assign_op(zend_uchar op, znode *result, const znode *op1, const znode *op2 TSRMLS_DC) /* {{{ */
{
	int last_op_number = get_next_op_number(CG(active_op_array));
	zend_op *opline = get_next_op(CG(active_op_array) TSRMLS_CC);

	if (last_op_number > 0) {
		zend_op *last_op = &CG(active_op_array)->opcodes[last_op_number-1];

		switch (last_op->opcode) {
			case ZEND_FETCH_OBJ_RW:
				last_op->opcode = op;
				last_op->extended_value = ZEND_ASSIGN_OBJ;

				zend_do_op_data(opline, op2 TSRMLS_CC);
				SET_UNUSED(opline->result);
				GET_NODE(result, last_op->result);
				return;
			case ZEND_FETCH_DIM_RW:
				last_op->opcode = op;
				last_op->extended_value = ZEND_ASSIGN_DIM;

				zend_do_op_data(opline, op2 TSRMLS_CC);
				opline->op2.var = get_temporary_variable(CG(active_op_array));
				opline->op2_type = IS_VAR;
				SET_UNUSED(opline->result);
				GET_NODE(result,last_op->result);
				return;
			default:
				break;
		}
	}

	opline->opcode = op;
	SET_NODE(opline->op1, op1);
	SET_NODE(opline->op2, op2);
	opline->result_type = IS_VAR;
	opline->result.var = get_temporary_variable(CG(active_op_array));
	GET_NODE(result, opline->result);
}
/* }}} */

void fetch_simple_variable_ex(znode *result, znode *varname, int bp, zend_uchar op TSRMLS_DC) /* {{{ */
{
	zend_op opline;
	zend_op *opline_ptr;
	zend_llist *fetch_list_ptr;

	if (varname->op_type == IS_CONST) {
		zend_uint_t hash;

		if (Z_TYPE(varname->u.constant) != IS_STRING) {
			convert_to_string(&varname->u.constant);
		}

<<<<<<< HEAD
		hash = str_hash(Z_STRVAL(varname->u.constant), Z_STRSIZE(varname->u.constant));
		if (!zend_is_auto_global_quick(Z_STRVAL(varname->u.constant), Z_STRSIZE(varname->u.constant), hash TSRMLS_CC) &&
		    !(Z_STRSIZE(varname->u.constant) == (sizeof("this")-1) &&
		      !memcmp(Z_STRVAL(varname->u.constant), "this", sizeof("this"))) &&
=======
		hash = str_hash(Z_STRVAL(varname->u.constant), Z_STRLEN(varname->u.constant));
		if (!zend_is_auto_global_quick(Z_STRVAL(varname->u.constant), Z_STRLEN(varname->u.constant), hash TSRMLS_CC) &&
		    !(Z_STRLEN(varname->u.constant) == (sizeof("this")-1) &&
		      !memcmp(Z_STRVAL(varname->u.constant), "this", sizeof("this") - 1)) &&
>>>>>>> c0f1e694
		    (CG(active_op_array)->last == 0 ||
		     CG(active_op_array)->opcodes[CG(active_op_array)->last-1].opcode != ZEND_BEGIN_SILENCE)) {
			result->op_type = IS_CV;
			result->u.op.var = lookup_cv(CG(active_op_array), Z_STRVAL(varname->u.constant), Z_STRSIZE(varname->u.constant), hash TSRMLS_CC);
			Z_STRVAL(varname->u.constant) = (char*)CG(active_op_array)->vars[result->u.op.var].name;
			result->EA = 0;
			return;
		}
	}

	if (bp) {
		opline_ptr = &opline;
		init_op(opline_ptr TSRMLS_CC);
	} else {
		opline_ptr = get_next_op(CG(active_op_array) TSRMLS_CC);
	}

	opline_ptr->opcode = op;
	opline_ptr->result_type = IS_VAR;
	opline_ptr->result.var = get_temporary_variable(CG(active_op_array));
	SET_NODE(opline_ptr->op1, varname);
	GET_NODE(result, opline_ptr->result);
	SET_UNUSED(opline_ptr->op2);
	opline_ptr->extended_value = ZEND_FETCH_LOCAL;

	if (varname->op_type == IS_CONST) {
		CALCULATE_LITERAL_HASH(opline_ptr->op1.constant);
		if (zend_is_auto_global_quick(Z_STRVAL(varname->u.constant), Z_STRSIZE(varname->u.constant), Z_HASH_P(&CONSTANT(opline_ptr->op1.constant)) TSRMLS_CC)) {
			opline_ptr->extended_value = ZEND_FETCH_GLOBAL;
		}
	}

	if (bp) {
		zend_stack_top(&CG(bp_stack), (void **) &fetch_list_ptr);
		zend_llist_add_element(fetch_list_ptr, opline_ptr);
	}
}
/* }}} */

void fetch_simple_variable(znode *result, znode *varname, int bp TSRMLS_DC) /* {{{ */
{
	/* the default mode must be Write, since fetch_simple_variable() is used to define function arguments */
	fetch_simple_variable_ex(result, varname, bp, ZEND_FETCH_W TSRMLS_CC);
}
/* }}} */

void zend_do_fetch_static_member(znode *result, znode *class_name TSRMLS_DC) /* {{{ */
{
	znode class_node;
	zend_llist *fetch_list_ptr;
	zend_llist_element *le;
	zend_op *opline_ptr;
	zend_op opline;

	if (class_name->op_type == IS_CONST &&
	    ZEND_FETCH_CLASS_DEFAULT == zend_get_class_fetch_type(Z_STRVAL(class_name->u.constant), Z_STRSIZE(class_name->u.constant))) {
		zend_resolve_class_name(class_name TSRMLS_CC);
		class_node = *class_name;
	} else {
		zend_do_fetch_class(&class_node, class_name TSRMLS_CC);
	}
	zend_stack_top(&CG(bp_stack), (void **) &fetch_list_ptr);
	if (result->op_type == IS_CV) {
		init_op(&opline TSRMLS_CC);

		opline.opcode = ZEND_FETCH_W;
		opline.result_type = IS_VAR;
		opline.result.var = get_temporary_variable(CG(active_op_array));
		opline.op1_type = IS_CONST;
		LITERAL_STRINGL(opline.op1, estrdup(CG(active_op_array)->vars[result->u.op.var].name), CG(active_op_array)->vars[result->u.op.var].name_len, 0);
		CALCULATE_LITERAL_HASH(opline.op1.constant);
		GET_POLYMORPHIC_CACHE_SLOT(opline.op1.constant);
		if (class_node.op_type == IS_CONST) {
			opline.op2_type = IS_CONST;
			opline.op2.constant =
				zend_add_class_name_literal(CG(active_op_array), &class_node.u.constant TSRMLS_CC);
		} else {
			SET_NODE(opline.op2, &class_node);
		}
		GET_NODE(result,opline.result);
		opline.extended_value |= ZEND_FETCH_STATIC_MEMBER;
		opline_ptr = &opline;

		zend_llist_add_element(fetch_list_ptr, &opline);
	} else {
		le = fetch_list_ptr->head;

		opline_ptr = (zend_op *)le->data;
		if (opline_ptr->opcode != ZEND_FETCH_W && opline_ptr->op1_type == IS_CV) {
			init_op(&opline TSRMLS_CC);
			opline.opcode = ZEND_FETCH_W;
			opline.result_type = IS_VAR;
			opline.result.var = get_temporary_variable(CG(active_op_array));
			opline.op1_type = IS_CONST;
			LITERAL_STRINGL(opline.op1, estrdup(CG(active_op_array)->vars[opline_ptr->op1.var].name), CG(active_op_array)->vars[opline_ptr->op1.var].name_len, 0);
			CALCULATE_LITERAL_HASH(opline.op1.constant);
			GET_POLYMORPHIC_CACHE_SLOT(opline.op1.constant);
			if (class_node.op_type == IS_CONST) {
				opline.op2_type = IS_CONST;
				opline.op2.constant =
					zend_add_class_name_literal(CG(active_op_array), &class_node.u.constant TSRMLS_CC);
			} else {
				SET_NODE(opline.op2, &class_node);
			}
			opline.extended_value |= ZEND_FETCH_STATIC_MEMBER;
			COPY_NODE(opline_ptr->op1, opline.result);

			zend_llist_prepend_element(fetch_list_ptr, &opline);
		} else {
			if (opline_ptr->op1_type == IS_CONST) {
				GET_POLYMORPHIC_CACHE_SLOT(opline_ptr->op1.constant);
			}
			if (class_node.op_type == IS_CONST) {
				opline_ptr->op2_type = IS_CONST;
				opline_ptr->op2.constant =
					zend_add_class_name_literal(CG(active_op_array), &class_node.u.constant TSRMLS_CC);
			} else {
				SET_NODE(opline_ptr->op2, &class_node);
			}
			opline_ptr->extended_value |= ZEND_FETCH_STATIC_MEMBER;
		}
	}
}
/* }}} */

void fetch_array_begin(znode *result, znode *varname, znode *first_dim TSRMLS_DC) /* {{{ */
{
	fetch_simple_variable(result, varname, 1 TSRMLS_CC);

	fetch_array_dim(result, result, first_dim TSRMLS_CC);
}
/* }}} */

void fetch_array_dim(znode *result, const znode *parent, const znode *dim TSRMLS_DC) /* {{{ */
{
	zend_op opline;
	zend_llist *fetch_list_ptr;

	zend_stack_top(&CG(bp_stack), (void **) &fetch_list_ptr);

	if (zend_is_function_or_method_call(parent)) {
		init_op(&opline TSRMLS_CC);
		opline.opcode = ZEND_SEPARATE;
		SET_NODE(opline.op1, parent);
		SET_UNUSED(opline.op2);
		opline.result_type = IS_VAR;
		opline.result.var = opline.op1.var;
		zend_llist_add_element(fetch_list_ptr, &opline);
	}

	init_op(&opline TSRMLS_CC);
	opline.opcode = ZEND_FETCH_DIM_W;	/* the backpatching routine assumes W */
	opline.result_type = IS_VAR;
	opline.result.var = get_temporary_variable(CG(active_op_array));
	SET_NODE(opline.op1, parent);
	SET_NODE(opline.op2, dim);
	if (opline.op2_type == IS_CONST && Z_TYPE(CONSTANT(opline.op2.constant)) == IS_STRING) {
		zend_uint_t index;
		int numeric = 0;

		ZEND_HANDLE_NUMERIC_EX(Z_STRVAL(CONSTANT(opline.op2.constant)), Z_STRSIZE(CONSTANT(opline.op2.constant))+1, index, numeric = 1);
		if (numeric) {
			zval_dtor(&CONSTANT(opline.op2.constant));
			ZVAL_LONG(&CONSTANT(opline.op2.constant), index);
		} else {
			CALCULATE_LITERAL_HASH(opline.op2.constant);
		}
	}

	GET_NODE(result, opline.result);

	zend_llist_add_element(fetch_list_ptr, &opline);
}
/* }}} */

void fetch_string_offset(znode *result, const znode *parent, const znode *offset TSRMLS_DC) /* {{{ */
{
	fetch_array_dim(result, parent, offset TSRMLS_CC);
}
/* }}} */

void zend_do_print(znode *result, const znode *arg TSRMLS_DC) /* {{{ */
{
	zend_op *opline = get_next_op(CG(active_op_array) TSRMLS_CC);

	opline->result_type = IS_TMP_VAR;
	opline->result.var = get_temporary_variable(CG(active_op_array));
	opline->opcode = ZEND_PRINT;
	SET_NODE(opline->op1, arg);
	SET_UNUSED(opline->op2);
	GET_NODE(result, opline->result);
}
/* }}} */

void zend_do_echo(const znode *arg TSRMLS_DC) /* {{{ */
{
	zend_op *opline = get_next_op(CG(active_op_array) TSRMLS_CC);

	opline->opcode = ZEND_ECHO;
	SET_NODE(opline->op1, arg);
	SET_UNUSED(opline->op2);
}
/* }}} */

void zend_do_abstract_method(const znode *function_name, znode *modifiers, const znode *body TSRMLS_DC) /* {{{ */
{
	char *method_type;

	if (CG(active_class_entry)->ce_flags & ZEND_ACC_INTERFACE) {
		Z_LVAL(modifiers->u.constant) |= ZEND_ACC_ABSTRACT;
		method_type = "Interface";
	} else {
		method_type = "Abstract";
	}

	if (Z_LVAL(modifiers->u.constant) & ZEND_ACC_ABSTRACT) {
		if(Z_LVAL(modifiers->u.constant) & ZEND_ACC_PRIVATE) {
			zend_error_noreturn(E_COMPILE_ERROR, "%s function %s::%s() cannot be declared private", method_type, CG(active_class_entry)->name, Z_STRVAL(function_name->u.constant));
		}
		if (Z_LVAL(body->u.constant) == ZEND_ACC_ABSTRACT) {
			zend_op *opline = get_next_op(CG(active_op_array) TSRMLS_CC);

			opline->opcode = ZEND_RAISE_ABSTRACT_ERROR;
			SET_UNUSED(opline->op1);
			SET_UNUSED(opline->op2);
		} else {
			/* we had code in the function body */
			zend_error_noreturn(E_COMPILE_ERROR, "%s function %s::%s() cannot contain body", method_type, CG(active_class_entry)->name, Z_STRVAL(function_name->u.constant));
		}
	} else {
		if (Z_LVAL(body->u.constant) == ZEND_ACC_ABSTRACT) {
			zend_error_noreturn(E_COMPILE_ERROR, "Non-abstract method %s::%s() must contain body", CG(active_class_entry)->name, Z_STRVAL(function_name->u.constant));
		}
	}
}
/* }}} */

static zend_bool opline_is_fetch_this(const zend_op *opline TSRMLS_DC) /* {{{ */
{
	if ((opline->opcode == ZEND_FETCH_W) && (opline->op1_type == IS_CONST)
		&& (Z_TYPE(CONSTANT(opline->op1.constant)) == IS_STRING)
		&& ((opline->extended_value & ZEND_FETCH_STATIC_MEMBER) != ZEND_FETCH_STATIC_MEMBER)
		&& (Z_HASH_P(&CONSTANT(opline->op1.constant)) == THIS_HASHVAL)
<<<<<<< HEAD
		&& (Z_STRSIZE(CONSTANT(opline->op1.constant)) == (sizeof("this")-1))
		&& !memcmp(Z_STRVAL(CONSTANT(opline->op1.constant)), "this", sizeof("this"))) {
=======
		&& (Z_STRLEN(CONSTANT(opline->op1.constant)) == (sizeof("this")-1))
		&& !memcmp(Z_STRVAL(CONSTANT(opline->op1.constant)), "this", sizeof("this") - 1)) {
>>>>>>> c0f1e694
		return 1;
	} else {
		return 0;
	}
}
/* }}} */

void zend_do_assign(znode *result, znode *variable, znode *value TSRMLS_DC) /* {{{ */
{
	int last_op_number;
	zend_op *opline;

	if (value->op_type == IS_CV) {
		zend_llist *fetch_list_ptr;

		zend_stack_top(&CG(bp_stack), (void **) &fetch_list_ptr);
		if (fetch_list_ptr && fetch_list_ptr->head) {
			opline = (zend_op *)fetch_list_ptr->head->data;

			if (opline->opcode == ZEND_FETCH_DIM_W &&
			    opline->op1_type == IS_CV &&
			    opline->op1.var == value->u.op.var) {

				opline = get_next_op(CG(active_op_array) TSRMLS_CC);
				opline->opcode = ZEND_FETCH_R;
				opline->result_type = IS_VAR;
				opline->result.var = get_temporary_variable(CG(active_op_array));
				opline->op1_type = IS_CONST;
				LITERAL_STRINGL(opline->op1,
					CG(active_op_array)->vars[value->u.op.var].name,
					CG(active_op_array)->vars[value->u.op.var].name_len, 1);
				CALCULATE_LITERAL_HASH(opline->op1.constant);
				SET_UNUSED(opline->op2);
				opline->extended_value = ZEND_FETCH_LOCAL;
				GET_NODE(value, opline->result);
			}
		}
	}

	zend_do_end_variable_parse(variable, BP_VAR_W, 0 TSRMLS_CC);

	last_op_number = get_next_op_number(CG(active_op_array));
	opline = get_next_op(CG(active_op_array) TSRMLS_CC);

	if (variable->op_type == IS_CV) {
		if (variable->u.op.var == CG(active_op_array)->this_var) {
			zend_error_noreturn(E_COMPILE_ERROR, "Cannot re-assign $this");
		}
	} else if (variable->op_type == IS_VAR) {
		int n = 0;

		while (last_op_number - n > 0) {
			zend_op *last_op;

			last_op = &CG(active_op_array)->opcodes[last_op_number-n-1];

			if (last_op->result_type == IS_VAR &&
			    last_op->result.var == variable->u.op.var) {
				if (last_op->opcode == ZEND_FETCH_OBJ_W) {
					if (n > 0) {
						int opline_no = (opline-CG(active_op_array)->opcodes)/sizeof(*opline);
						*opline = *last_op;
						MAKE_NOP(last_op);
						/* last_op = opline; */
						opline = get_next_op(CG(active_op_array) TSRMLS_CC);
						/* get_next_op can realloc, we need to move last_op */
						last_op = &CG(active_op_array)->opcodes[opline_no];
					}
					last_op->opcode = ZEND_ASSIGN_OBJ;
					zend_do_op_data(opline, value TSRMLS_CC);
					SET_UNUSED(opline->result);
					GET_NODE(result, last_op->result);
					return;
				} else if (last_op->opcode == ZEND_FETCH_DIM_W) {
					if (n > 0) {
						int opline_no = (opline-CG(active_op_array)->opcodes)/sizeof(*opline);
						*opline = *last_op;
						MAKE_NOP(last_op);
						/* last_op = opline; */
						/* TBFixed: this can realloc opcodes, leaving last_op pointing wrong */
						opline = get_next_op(CG(active_op_array) TSRMLS_CC);
						/* get_next_op can realloc, we need to move last_op */
						last_op = &CG(active_op_array)->opcodes[opline_no];
					}
					last_op->opcode = ZEND_ASSIGN_DIM;
					zend_do_op_data(opline, value TSRMLS_CC);
					opline->op2.var = get_temporary_variable(CG(active_op_array));
					opline->op2_type = IS_VAR;
					SET_UNUSED(opline->result);
					GET_NODE(result, last_op->result);
					return;
				} else if (opline_is_fetch_this(last_op TSRMLS_CC)) {
					zend_error_noreturn(E_COMPILE_ERROR, "Cannot re-assign $this");
				} else {
					break;
				}
			}
			n++;
		}
	}

	opline->opcode = ZEND_ASSIGN;
	SET_NODE(opline->op1, variable);
	SET_NODE(opline->op2, value);
	opline->result_type = IS_VAR;
	opline->result.var = get_temporary_variable(CG(active_op_array));
	GET_NODE(result, opline->result);
}
/* }}} */

void zend_do_assign_ref(znode *result, const znode *lvar, const znode *rvar TSRMLS_DC) /* {{{ */
{
	zend_op *opline;

	if (lvar->op_type == IS_CV) {
		if (lvar->u.op.var == CG(active_op_array)->this_var) {
 			zend_error_noreturn(E_COMPILE_ERROR, "Cannot re-assign $this");
		}
	} else if (lvar->op_type == IS_VAR) {
		int last_op_number = get_next_op_number(CG(active_op_array));

		if (last_op_number > 0) {
			opline = &CG(active_op_array)->opcodes[last_op_number-1];
			if (opline_is_fetch_this(opline TSRMLS_CC)) {
	 			zend_error_noreturn(E_COMPILE_ERROR, "Cannot re-assign $this");
			}
 		}
 	}

	opline = get_next_op(CG(active_op_array) TSRMLS_CC);
	opline->opcode = ZEND_ASSIGN_REF;
	if (zend_is_function_or_method_call(rvar)) {
		opline->extended_value = ZEND_RETURNS_FUNCTION;
	} else if (rvar->EA & ZEND_PARSED_NEW) {
		opline->extended_value = ZEND_RETURNS_NEW;
	} else {
		opline->extended_value = 0;
	}
	if (result) {
		opline->result_type = IS_VAR;
		opline->result.var = get_temporary_variable(CG(active_op_array));
		GET_NODE(result, opline->result);
	} else {
		opline->result_type = IS_UNUSED | EXT_TYPE_UNUSED;
	}
	SET_NODE(opline->op1, lvar);
	SET_NODE(opline->op2, rvar);
}
/* }}} */

static inline void do_begin_loop(TSRMLS_D) /* {{{ */
{
	zend_brk_cont_element *brk_cont_element;
	int parent;

	parent = CG(context).current_brk_cont;
	CG(context).current_brk_cont = CG(active_op_array)->last_brk_cont;
	brk_cont_element = get_next_brk_cont_element(CG(active_op_array));
	brk_cont_element->start = get_next_op_number(CG(active_op_array));
	brk_cont_element->parent = parent;
}
/* }}} */

static inline void do_end_loop(int cont_addr, int has_loop_var TSRMLS_DC) /* {{{ */
{
	if (!has_loop_var) {
		/* The start fileld is used to free temporary variables in case of exceptions.
		 * We won't try to free something of we don't have loop variable.
		 */
		CG(active_op_array)->brk_cont_array[CG(context).current_brk_cont].start = -1;
	}
	CG(active_op_array)->brk_cont_array[CG(context).current_brk_cont].cont = cont_addr;
	CG(active_op_array)->brk_cont_array[CG(context).current_brk_cont].brk = get_next_op_number(CG(active_op_array));
	CG(context).current_brk_cont = CG(active_op_array)->brk_cont_array[CG(context).current_brk_cont].parent;
}
/* }}} */

void zend_do_while_cond(const znode *expr, znode *close_bracket_token TSRMLS_DC) /* {{{ */
{
	int while_cond_op_number = get_next_op_number(CG(active_op_array));
	zend_op *opline = get_next_op(CG(active_op_array) TSRMLS_CC);

	opline->opcode = ZEND_JMPZ;
	SET_NODE(opline->op1, expr);
	close_bracket_token->u.op.opline_num = while_cond_op_number;
	SET_UNUSED(opline->op2);

	do_begin_loop(TSRMLS_C);
	INC_BPC(CG(active_op_array));
}
/* }}} */

void zend_do_while_end(const znode *while_token, const znode *close_bracket_token TSRMLS_DC) /* {{{ */
{
	zend_op *opline = get_next_op(CG(active_op_array) TSRMLS_CC);

	/* add unconditional jump */
	opline->opcode = ZEND_JMP;
	opline->op1.opline_num = while_token->u.op.opline_num;
	SET_UNUSED(opline->op1);
	SET_UNUSED(opline->op2);

	/* update while's conditional jmp */
	CG(active_op_array)->opcodes[close_bracket_token->u.op.opline_num].op2.opline_num = get_next_op_number(CG(active_op_array));

	do_end_loop(while_token->u.op.opline_num, 0 TSRMLS_CC);

	DEC_BPC(CG(active_op_array));
}
/* }}} */

void zend_do_for_cond(const znode *expr, znode *second_semicolon_token TSRMLS_DC) /* {{{ */
{
	int for_cond_op_number = get_next_op_number(CG(active_op_array));
	zend_op *opline = get_next_op(CG(active_op_array) TSRMLS_CC);

	opline->opcode = ZEND_JMPZNZ;
	SET_NODE(opline->op1, expr);  /* the conditional expression */
	second_semicolon_token->u.op.opline_num = for_cond_op_number;
	SET_UNUSED(opline->op2);
}
/* }}} */

void zend_do_for_before_statement(const znode *cond_start, const znode *second_semicolon_token TSRMLS_DC) /* {{{ */
{
	zend_op *opline = get_next_op(CG(active_op_array) TSRMLS_CC);

	opline->opcode = ZEND_JMP;
	opline->op1.opline_num = cond_start->u.op.opline_num;
	CG(active_op_array)->opcodes[second_semicolon_token->u.op.opline_num].extended_value = get_next_op_number(CG(active_op_array));
	SET_UNUSED(opline->op1);
	SET_UNUSED(opline->op2);

	do_begin_loop(TSRMLS_C);

	INC_BPC(CG(active_op_array));
}
/* }}} */

void zend_do_for_end(const znode *second_semicolon_token TSRMLS_DC) /* {{{ */
{
	zend_op *opline = get_next_op(CG(active_op_array) TSRMLS_CC);

	opline->opcode = ZEND_JMP;
	opline->op1.opline_num = second_semicolon_token->u.op.opline_num+1;
	CG(active_op_array)->opcodes[second_semicolon_token->u.op.opline_num].op2.opline_num = get_next_op_number(CG(active_op_array));
	SET_UNUSED(opline->op1);
	SET_UNUSED(opline->op2);

	do_end_loop(second_semicolon_token->u.op.opline_num+1, 0 TSRMLS_CC);

	DEC_BPC(CG(active_op_array));
}
/* }}} */

void zend_do_pre_incdec(znode *result, const znode *op1, zend_uchar op TSRMLS_DC) /* {{{ */
{
	int last_op_number = get_next_op_number(CG(active_op_array));
	zend_op *opline;

	if (last_op_number > 0) {
		zend_op *last_op = &CG(active_op_array)->opcodes[last_op_number-1];

		if (last_op->opcode == ZEND_FETCH_OBJ_RW) {
			last_op->opcode = (op==ZEND_PRE_INC)?ZEND_PRE_INC_OBJ:ZEND_PRE_DEC_OBJ;
			last_op->result_type = IS_VAR;
			last_op->result.var = get_temporary_variable(CG(active_op_array));
			GET_NODE(result, last_op->result);
			return;
		}
	}

	opline = get_next_op(CG(active_op_array) TSRMLS_CC);
	opline->opcode = op;
	SET_NODE(opline->op1, op1);
	SET_UNUSED(opline->op2);
	opline->result_type = IS_VAR;
	opline->result.var = get_temporary_variable(CG(active_op_array));
	GET_NODE(result, opline->result);
}
/* }}} */

void zend_do_post_incdec(znode *result, const znode *op1, zend_uchar op TSRMLS_DC) /* {{{ */
{
	int last_op_number = get_next_op_number(CG(active_op_array));
	zend_op *opline;

	if (last_op_number > 0) {
		zend_op *last_op = &CG(active_op_array)->opcodes[last_op_number-1];

		if (last_op->opcode == ZEND_FETCH_OBJ_RW) {
			last_op->opcode = (op==ZEND_POST_INC)?ZEND_POST_INC_OBJ:ZEND_POST_DEC_OBJ;
			last_op->result_type = IS_TMP_VAR;
			last_op->result.var = get_temporary_variable(CG(active_op_array));
			GET_NODE(result, last_op->result);
			return;
		}
	}

	opline = get_next_op(CG(active_op_array) TSRMLS_CC);
	opline->opcode = op;
	SET_NODE(opline->op1, op1);
	SET_UNUSED(opline->op2);
	opline->result_type = IS_TMP_VAR;
	opline->result.var = get_temporary_variable(CG(active_op_array));
	GET_NODE(result, opline->result);
}
/* }}} */

void zend_do_if_cond(const znode *cond, znode *closing_bracket_token TSRMLS_DC) /* {{{ */
{
	int if_cond_op_number = get_next_op_number(CG(active_op_array));
	zend_op *opline = get_next_op(CG(active_op_array) TSRMLS_CC);

	opline->opcode = ZEND_JMPZ;
	SET_NODE(opline->op1, cond);
	closing_bracket_token->u.op.opline_num = if_cond_op_number;
	SET_UNUSED(opline->op2);
	INC_BPC(CG(active_op_array));
}
/* }}} */

void zend_do_if_after_statement(const znode *closing_bracket_token, unsigned char initialize TSRMLS_DC) /* {{{ */
{
	int if_end_op_number = get_next_op_number(CG(active_op_array));
	zend_op *opline = get_next_op(CG(active_op_array) TSRMLS_CC);
	zend_llist *jmp_list_ptr;

	opline->opcode = ZEND_JMP;
	/* save for backpatching */
	if (initialize) {
		zend_llist jmp_list;

		zend_llist_init(&jmp_list, sizeof(int), NULL, 0);
		zend_stack_push(&CG(bp_stack), (void *) &jmp_list, sizeof(zend_llist));
	}
	zend_stack_top(&CG(bp_stack), (void **) &jmp_list_ptr);
	zend_llist_add_element(jmp_list_ptr, &if_end_op_number);

	CG(active_op_array)->opcodes[closing_bracket_token->u.op.opline_num].op2.opline_num = if_end_op_number+1;
	SET_UNUSED(opline->op1);
	SET_UNUSED(opline->op2);
}
/* }}} */

void zend_do_if_end(TSRMLS_D) /* {{{ */
{
	int next_op_number = get_next_op_number(CG(active_op_array));
	zend_llist *jmp_list_ptr;
	zend_llist_element *le;

	zend_stack_top(&CG(bp_stack), (void **) &jmp_list_ptr);
	for (le=jmp_list_ptr->head; le; le = le->next) {
		CG(active_op_array)->opcodes[*((int *) le->data)].op1.opline_num = next_op_number;
	}
	zend_llist_destroy(jmp_list_ptr);
	zend_stack_del_top(&CG(bp_stack));
	DEC_BPC(CG(active_op_array));
}
/* }}} */

void zend_check_writable_variable(const znode *variable) /* {{{ */
{
	zend_uint type = variable->EA;

	if (type & ZEND_PARSED_METHOD_CALL) {
		zend_error_noreturn(E_COMPILE_ERROR, "Can't use method return value in write context");
	}
	if (type == ZEND_PARSED_FUNCTION_CALL) {
		zend_error_noreturn(E_COMPILE_ERROR, "Can't use function return value in write context");
	}
}
/* }}} */

void zend_do_begin_variable_parse(TSRMLS_D) /* {{{ */
{
	zend_llist fetch_list;

	zend_llist_init(&fetch_list, sizeof(zend_op), NULL, 0);
	zend_stack_push(&CG(bp_stack), (void *) &fetch_list, sizeof(zend_llist));
}
/* }}} */

void zend_do_end_variable_parse(znode *variable, int type, int arg_offset TSRMLS_DC) /* {{{ */
{
	zend_llist *fetch_list_ptr;
	zend_llist_element *le;
	zend_op *opline = NULL;
	zend_op *opline_ptr;
	zend_uint this_var = -1;

	zend_stack_top(&CG(bp_stack), (void **) &fetch_list_ptr);

	le = fetch_list_ptr->head;

	/* TODO: $foo->x->y->z = 1 should fetch "x" and "y" for R or RW, not just W */

	if (le) {
		opline_ptr = (zend_op *)le->data;
		if (opline_is_fetch_this(opline_ptr TSRMLS_CC)) {
			/* convert to FETCH_?(this) into IS_CV */
			if (CG(active_op_array)->last == 0 ||
			    CG(active_op_array)->opcodes[CG(active_op_array)->last-1].opcode != ZEND_BEGIN_SILENCE) {

				this_var = opline_ptr->result.var;
				if (CG(active_op_array)->this_var == -1) {
					CG(active_op_array)->this_var = lookup_cv(CG(active_op_array), Z_STRVAL(CONSTANT(opline_ptr->op1.constant)), Z_STRSIZE(CONSTANT(opline_ptr->op1.constant)), Z_HASH_P(&CONSTANT(opline_ptr->op1.constant)) TSRMLS_CC);
					Z_TYPE(CONSTANT(opline_ptr->op1.constant)) = IS_NULL;
				} else {
					zend_del_literal(CG(active_op_array), opline_ptr->op1.constant);
				}
				le = le->next;
				if (variable->op_type == IS_VAR &&
				    variable->u.op.var == this_var) {
					variable->op_type = IS_CV;
					variable->u.op.var = CG(active_op_array)->this_var;
				}
			} else if (CG(active_op_array)->this_var == -1) {
				CG(active_op_array)->this_var = lookup_cv(CG(active_op_array), estrndup("this", sizeof("this")-1), sizeof("this")-1, THIS_HASHVAL TSRMLS_CC);
			}
		}

		while (le) {
			opline_ptr = (zend_op *)le->data;
			if (opline_ptr->opcode == ZEND_SEPARATE) {
				if (type != BP_VAR_R && type != BP_VAR_IS) {
					opline = get_next_op(CG(active_op_array) TSRMLS_CC);
					memcpy(opline, opline_ptr, sizeof(zend_op));
				}
				le = le->next;
				continue;
			}
			opline = get_next_op(CG(active_op_array) TSRMLS_CC);
			memcpy(opline, opline_ptr, sizeof(zend_op));
			if (opline->op1_type == IS_VAR &&
			    opline->op1.var == this_var) {
				opline->op1_type = IS_CV;
				opline->op1.var = CG(active_op_array)->this_var;
			}
			switch (type) {
				case BP_VAR_R:
					if (opline->opcode == ZEND_FETCH_DIM_W && opline->op2_type == IS_UNUSED) {
						zend_error_noreturn(E_COMPILE_ERROR, "Cannot use [] for reading");
					}
					opline->opcode -= 3;
					break;
				case BP_VAR_W:
					break;
				case BP_VAR_RW:
					opline->opcode += 3;
					break;
				case BP_VAR_IS:
					if (opline->opcode == ZEND_FETCH_DIM_W && opline->op2_type == IS_UNUSED) {
						zend_error_noreturn(E_COMPILE_ERROR, "Cannot use [] for reading");
					}
					opline->opcode += 6; /* 3+3 */
					break;
				case BP_VAR_FUNC_ARG:
					opline->opcode += 9; /* 3+3+3 */
					opline->extended_value |= arg_offset;
					break;
				case BP_VAR_UNSET:
					if (opline->opcode == ZEND_FETCH_DIM_W && opline->op2_type == IS_UNUSED) {
						zend_error_noreturn(E_COMPILE_ERROR, "Cannot use [] for unsetting");
					}
					opline->opcode += 12; /* 3+3+3+3 */
					break;
			}
			le = le->next;
		}
		if (opline && type == BP_VAR_W && arg_offset) {
			opline->extended_value |= ZEND_FETCH_MAKE_REF;
		}
	}
	zend_llist_destroy(fetch_list_ptr);
	zend_stack_del_top(&CG(bp_stack));
}
/* }}} */

void zend_do_add_string(znode *result, const znode *op1, znode *op2 TSRMLS_DC) /* {{{ */
{
	zend_op *opline;

	if (Z_STRSIZE(op2->u.constant) > 1) {
		opline = get_next_op(CG(active_op_array) TSRMLS_CC);
		opline->opcode = ZEND_ADD_STRING;
	} else if (Z_STRSIZE(op2->u.constant) == 1) {
		int ch = *Z_STRVAL(op2->u.constant);

		/* Free memory and use ZEND_ADD_CHAR in case of 1 character strings */
		efree(Z_STRVAL(op2->u.constant));
		ZVAL_LONG(&op2->u.constant, ch);
		opline = get_next_op(CG(active_op_array) TSRMLS_CC);
		opline->opcode = ZEND_ADD_CHAR;
	} else { /* String can be empty after a variable at the end of a heredoc */
		efree(Z_STRVAL(op2->u.constant));
		return;
	}

	if (op1) {
		SET_NODE(opline->op1, op1);
		SET_NODE(opline->result, op1);
	} else {
		SET_UNUSED(opline->op1);
		opline->result_type = IS_TMP_VAR;
		opline->result.var = get_temporary_variable(CG(active_op_array));
	}
	SET_NODE(opline->op2, op2);
	GET_NODE(result, opline->result);
}
/* }}} */

void zend_do_add_variable(znode *result, const znode *op1, const znode *op2 TSRMLS_DC) /* {{{ */
{
	zend_op *opline = get_next_op(CG(active_op_array) TSRMLS_CC);

	opline->opcode = ZEND_ADD_VAR;

	if (op1) {
		SET_NODE(opline->op1, op1);
		SET_NODE(opline->result, op1);
	} else {
		SET_UNUSED(opline->op1);
		opline->result_type = IS_TMP_VAR;
		opline->result.var = get_temporary_variable(CG(active_op_array));
	}
	SET_NODE(opline->op2, op2);
	GET_NODE(result, opline->result);
}
/* }}} */

void zend_do_free(znode *op1 TSRMLS_DC) /* {{{ */
{
	if (op1->op_type==IS_TMP_VAR) {
		zend_op *opline = get_next_op(CG(active_op_array) TSRMLS_CC);

		opline->opcode = ZEND_FREE;
		SET_NODE(opline->op1, op1);
		SET_UNUSED(opline->op2);
	} else if (op1->op_type==IS_VAR) {
		zend_op *opline = &CG(active_op_array)->opcodes[CG(active_op_array)->last-1];

		while (opline->opcode == ZEND_END_SILENCE || opline->opcode == ZEND_EXT_FCALL_END || opline->opcode == ZEND_OP_DATA) {
			opline--;
		}
		if (opline->result_type == IS_VAR
			&& opline->result.var == op1->u.op.var) {
			if (opline->opcode == ZEND_FETCH_R ||
			    opline->opcode == ZEND_FETCH_DIM_R ||
			    opline->opcode == ZEND_FETCH_OBJ_R ||
			    opline->opcode == ZEND_QM_ASSIGN_VAR) {
				/* It's very rare and useless case. It's better to use
				   additional FREE opcode and simplify the FETCH handlers
				   their selves */
				opline = get_next_op(CG(active_op_array) TSRMLS_CC);
				opline->opcode = ZEND_FREE;
				SET_NODE(opline->op1, op1);
				SET_UNUSED(opline->op2);
			} else {
				opline->result_type |= EXT_TYPE_UNUSED;
			}
		} else {
			while (opline>CG(active_op_array)->opcodes) {
				if (opline->opcode == ZEND_FETCH_DIM_R
				    && opline->op1_type == IS_VAR
				    && opline->op1.var == op1->u.op.var) {
					/* This should the end of a list() construct
					 * Mark its result as unused
					 */
					opline->extended_value = ZEND_FETCH_STANDARD;
					break;
				} else if (opline->result_type==IS_VAR
					&& opline->result.var == op1->u.op.var) {
					if (opline->opcode == ZEND_NEW) {
						opline->result_type |= EXT_TYPE_UNUSED;
					}
					break;
				}
				opline--;
			}
		}
	} else if (op1->op_type == IS_CONST) {
		zval_dtor(&op1->u.constant);
	}
}
/* }}} */

int zend_do_verify_access_types(const znode *current_access_type, const znode *new_modifier) /* {{{ */
{
	if ((Z_LVAL(current_access_type->u.constant) & ZEND_ACC_PPP_MASK)
		&& (Z_LVAL(new_modifier->u.constant) & ZEND_ACC_PPP_MASK)) {
		zend_error_noreturn(E_COMPILE_ERROR, "Multiple access type modifiers are not allowed");
	}
	if ((Z_LVAL(current_access_type->u.constant) & ZEND_ACC_ABSTRACT)
		&& (Z_LVAL(new_modifier->u.constant) & ZEND_ACC_ABSTRACT)) {
		zend_error_noreturn(E_COMPILE_ERROR, "Multiple abstract modifiers are not allowed");
	}
	if ((Z_LVAL(current_access_type->u.constant) & ZEND_ACC_STATIC)
		&& (Z_LVAL(new_modifier->u.constant) & ZEND_ACC_STATIC)) {
		zend_error_noreturn(E_COMPILE_ERROR, "Multiple static modifiers are not allowed");
	}
	if ((Z_LVAL(current_access_type->u.constant) & ZEND_ACC_FINAL)
		&& (Z_LVAL(new_modifier->u.constant) & ZEND_ACC_FINAL)) {
		zend_error_noreturn(E_COMPILE_ERROR, "Multiple final modifiers are not allowed");
	}
	if (((Z_LVAL(current_access_type->u.constant) | Z_LVAL(new_modifier->u.constant)) & (ZEND_ACC_ABSTRACT | ZEND_ACC_FINAL)) == (ZEND_ACC_ABSTRACT | ZEND_ACC_FINAL)) {
		zend_error_noreturn(E_COMPILE_ERROR, "Cannot use the final modifier on an abstract class member");
	}
	return (Z_LVAL(current_access_type->u.constant) | Z_LVAL(new_modifier->u.constant));
}
/* }}} */

void zend_do_begin_function_declaration(znode *function_token, znode *function_name, int is_method, int return_reference, znode *fn_flags_znode TSRMLS_DC) /* {{{ */
{
	zend_op_array op_array;
	char *name = Z_STRVAL(function_name->u.constant);
	zend_str_size_int name_len = Z_STRSIZE(function_name->u.constant);
	zend_str_size_int function_begin_line = function_token->u.op.opline_num;
	zend_uint fn_flags;
	const char *lcname;
	zend_bool orig_interactive;
	ALLOCA_FLAG(use_heap)

	if (is_method) {
		if (CG(active_class_entry)->ce_flags & ZEND_ACC_INTERFACE) {
			if ((Z_LVAL(fn_flags_znode->u.constant) & ~(ZEND_ACC_STATIC|ZEND_ACC_PUBLIC))) {
				zend_error_noreturn(E_COMPILE_ERROR, "Access type for interface method %s::%s() must be omitted", CG(active_class_entry)->name, Z_STRVAL(function_name->u.constant));
			}
			Z_LVAL(fn_flags_znode->u.constant) |= ZEND_ACC_ABSTRACT; /* propagates to the rest of the parser */
		}
		fn_flags = Z_LVAL(fn_flags_znode->u.constant); /* must be done *after* the above check */
	} else {
		fn_flags = 0;
	}
	if ((fn_flags & ZEND_ACC_STATIC) && (fn_flags & ZEND_ACC_ABSTRACT) && !(CG(active_class_entry)->ce_flags & ZEND_ACC_INTERFACE)) {
		zend_error(E_STRICT, "Static function %s%s%s() should not be abstract", is_method ? CG(active_class_entry)->name : "", is_method ? "::" : "", Z_STRVAL(function_name->u.constant));
	}

	function_token->u.op_array = CG(active_op_array);

	orig_interactive = CG(interactive);
	CG(interactive) = 0;
	init_op_array(&op_array, ZEND_USER_FUNCTION, INITIAL_OP_ARRAY_SIZE TSRMLS_CC);
	CG(interactive) = orig_interactive;

	op_array.function_name = name;
	if (return_reference) {
		op_array.fn_flags |= ZEND_ACC_RETURN_REFERENCE;
	}
	op_array.fn_flags |= fn_flags;

	op_array.scope = is_method?CG(active_class_entry):NULL;
	op_array.prototype = NULL;

	op_array.line_start = zend_get_compiled_lineno(TSRMLS_C);

	if (is_method) {
		zend_uint_t hash;

		lcname = zend_new_interned_string(zend_str_tolower_dup(name, name_len), name_len + 1, 1 TSRMLS_CC);
		hash = str_hash(lcname, name_len);
		if (zend_hash_quick_add(&CG(active_class_entry)->function_table, lcname, name_len+1, hash, &op_array, sizeof(zend_op_array), (void **) &CG(active_op_array)) == FAILURE) {
			zend_error_noreturn(E_COMPILE_ERROR, "Cannot redeclare %s::%s()", CG(active_class_entry)->name, name);
		}

		zend_stack_push(&CG(context_stack), (void *) &CG(context), sizeof(CG(context)));
		zend_init_compiler_context(TSRMLS_C);

		if (fn_flags & ZEND_ACC_ABSTRACT) {
			CG(active_class_entry)->ce_flags |= ZEND_ACC_IMPLICIT_ABSTRACT_CLASS;
		}

		if (!(fn_flags & ZEND_ACC_PPP_MASK)) {
			fn_flags |= ZEND_ACC_PUBLIC;
		}

		if (CG(active_class_entry)->ce_flags & ZEND_ACC_INTERFACE) {
			if ((name_len == sizeof(ZEND_CALL_FUNC_NAME)-1) && (!memcmp(lcname, ZEND_CALL_FUNC_NAME, sizeof(ZEND_CALL_FUNC_NAME)-1))) {
				if (fn_flags & ((ZEND_ACC_PPP_MASK | ZEND_ACC_STATIC) ^ ZEND_ACC_PUBLIC)) {
					zend_error(E_WARNING, "The magic method __call() must have public visibility and cannot be static");
				}
			} else if ((name_len == sizeof(ZEND_CALLSTATIC_FUNC_NAME)-1) && (!memcmp(lcname, ZEND_CALLSTATIC_FUNC_NAME, sizeof(ZEND_CALLSTATIC_FUNC_NAME)-1))) {
				if ((fn_flags & (ZEND_ACC_PPP_MASK ^ ZEND_ACC_PUBLIC)) || (fn_flags & ZEND_ACC_STATIC) == 0) {
					zend_error(E_WARNING, "The magic method __callStatic() must have public visibility and be static");
				}
			} else if ((name_len == sizeof(ZEND_GET_FUNC_NAME)-1) && (!memcmp(lcname, ZEND_GET_FUNC_NAME, sizeof(ZEND_GET_FUNC_NAME)-1))) {
				if (fn_flags & ((ZEND_ACC_PPP_MASK | ZEND_ACC_STATIC) ^ ZEND_ACC_PUBLIC)) {
					zend_error(E_WARNING, "The magic method __get() must have public visibility and cannot be static");
				}
			} else if ((name_len == sizeof(ZEND_SET_FUNC_NAME)-1) && (!memcmp(lcname, ZEND_SET_FUNC_NAME, sizeof(ZEND_SET_FUNC_NAME)-1))) {
				if (fn_flags & ((ZEND_ACC_PPP_MASK | ZEND_ACC_STATIC) ^ ZEND_ACC_PUBLIC)) {
					zend_error(E_WARNING, "The magic method __set() must have public visibility and cannot be static");
				}
			} else if ((name_len == sizeof(ZEND_UNSET_FUNC_NAME)-1) && (!memcmp(lcname, ZEND_UNSET_FUNC_NAME, sizeof(ZEND_UNSET_FUNC_NAME)-1))) {
				if (fn_flags & ((ZEND_ACC_PPP_MASK | ZEND_ACC_STATIC) ^ ZEND_ACC_PUBLIC)) {
					zend_error(E_WARNING, "The magic method __unset() must have public visibility and cannot be static");
				}
			} else if ((name_len == sizeof(ZEND_ISSET_FUNC_NAME)-1) && (!memcmp(lcname, ZEND_ISSET_FUNC_NAME, sizeof(ZEND_ISSET_FUNC_NAME)-1))) {
				if (fn_flags & ((ZEND_ACC_PPP_MASK | ZEND_ACC_STATIC) ^ ZEND_ACC_PUBLIC)) {
					zend_error(E_WARNING, "The magic method __isset() must have public visibility and cannot be static");
				}
			} else if ((name_len == sizeof(ZEND_TOSTRING_FUNC_NAME)-1) && (!memcmp(lcname, ZEND_TOSTRING_FUNC_NAME, sizeof(ZEND_TOSTRING_FUNC_NAME)-1))) {
				if (fn_flags & ((ZEND_ACC_PPP_MASK | ZEND_ACC_STATIC) ^ ZEND_ACC_PUBLIC)) {
					zend_error(E_WARNING, "The magic method __toString() must have public visibility and cannot be static");
				}
			} else if ((name_len == sizeof(ZEND_INVOKE_FUNC_NAME)-1) && (!memcmp(lcname, ZEND_INVOKE_FUNC_NAME, sizeof(ZEND_INVOKE_FUNC_NAME)-1))) {
				if (fn_flags & ((ZEND_ACC_PPP_MASK | ZEND_ACC_STATIC) ^ ZEND_ACC_PUBLIC)) {
					zend_error(E_WARNING, "The magic method __invoke() must have public visibility and cannot be static");
				}
			}
		} else {
			char *class_lcname;

			class_lcname = do_alloca(CG(active_class_entry)->name_length + 1, use_heap);
			zend_str_tolower_copy(class_lcname, CG(active_class_entry)->name, CG(active_class_entry)->name_length);
			/* Improve after RC: cache the lowercase class name */

			if ((CG(active_class_entry)->name_length == name_len) && ((CG(active_class_entry)->ce_flags & ZEND_ACC_TRAIT) != ZEND_ACC_TRAIT) && (!memcmp(class_lcname, lcname, name_len))) {
				if (!CG(active_class_entry)->constructor) {
					CG(active_class_entry)->constructor = (zend_function *) CG(active_op_array);
				}
			} else if ((name_len == sizeof(ZEND_CONSTRUCTOR_FUNC_NAME)-1) && (!memcmp(lcname, ZEND_CONSTRUCTOR_FUNC_NAME, sizeof(ZEND_CONSTRUCTOR_FUNC_NAME)))) {
				if (CG(active_class_entry)->constructor) {
					zend_error(E_STRICT, "Redefining already defined constructor for class %s", CG(active_class_entry)->name);
				}
				CG(active_class_entry)->constructor = (zend_function *) CG(active_op_array);
			} else if ((name_len == sizeof(ZEND_DESTRUCTOR_FUNC_NAME)-1) && (!memcmp(lcname, ZEND_DESTRUCTOR_FUNC_NAME, sizeof(ZEND_DESTRUCTOR_FUNC_NAME)-1))) {
				CG(active_class_entry)->destructor = (zend_function *) CG(active_op_array);
			} else if ((name_len == sizeof(ZEND_CLONE_FUNC_NAME)-1) && (!memcmp(lcname, ZEND_CLONE_FUNC_NAME, sizeof(ZEND_CLONE_FUNC_NAME)-1))) {
				CG(active_class_entry)->clone = (zend_function *) CG(active_op_array);
			} else if ((name_len == sizeof(ZEND_CALL_FUNC_NAME)-1) && (!memcmp(lcname, ZEND_CALL_FUNC_NAME, sizeof(ZEND_CALL_FUNC_NAME)-1))) {
				if (fn_flags & ((ZEND_ACC_PPP_MASK | ZEND_ACC_STATIC) ^ ZEND_ACC_PUBLIC)) {
					zend_error(E_WARNING, "The magic method __call() must have public visibility and cannot be static");
				}
				CG(active_class_entry)->__call = (zend_function *) CG(active_op_array);
			} else if ((name_len == sizeof(ZEND_CALLSTATIC_FUNC_NAME)-1) && (!memcmp(lcname, ZEND_CALLSTATIC_FUNC_NAME, sizeof(ZEND_CALLSTATIC_FUNC_NAME)-1))) {
				if ((fn_flags & (ZEND_ACC_PPP_MASK ^ ZEND_ACC_PUBLIC)) || (fn_flags & ZEND_ACC_STATIC) == 0) {
					zend_error(E_WARNING, "The magic method __callStatic() must have public visibility and be static");
				}
				CG(active_class_entry)->__callstatic = (zend_function *) CG(active_op_array);
			} else if ((name_len == sizeof(ZEND_GET_FUNC_NAME)-1) && (!memcmp(lcname, ZEND_GET_FUNC_NAME, sizeof(ZEND_GET_FUNC_NAME)-1))) {
				if (fn_flags & ((ZEND_ACC_PPP_MASK | ZEND_ACC_STATIC) ^ ZEND_ACC_PUBLIC)) {
					zend_error(E_WARNING, "The magic method __get() must have public visibility and cannot be static");
				}
				CG(active_class_entry)->__get = (zend_function *) CG(active_op_array);
			} else if ((name_len == sizeof(ZEND_SET_FUNC_NAME)-1) && (!memcmp(lcname, ZEND_SET_FUNC_NAME, sizeof(ZEND_SET_FUNC_NAME)-1))) {
				if (fn_flags & ((ZEND_ACC_PPP_MASK | ZEND_ACC_STATIC) ^ ZEND_ACC_PUBLIC)) {
					zend_error(E_WARNING, "The magic method __set() must have public visibility and cannot be static");
				}
				CG(active_class_entry)->__set = (zend_function *) CG(active_op_array);
			} else if ((name_len == sizeof(ZEND_UNSET_FUNC_NAME)-1) && (!memcmp(lcname, ZEND_UNSET_FUNC_NAME, sizeof(ZEND_UNSET_FUNC_NAME)-1))) {
				if (fn_flags & ((ZEND_ACC_PPP_MASK | ZEND_ACC_STATIC) ^ ZEND_ACC_PUBLIC)) {
					zend_error(E_WARNING, "The magic method __unset() must have public visibility and cannot be static");
				}
				CG(active_class_entry)->__unset = (zend_function *) CG(active_op_array);
			} else if ((name_len == sizeof(ZEND_ISSET_FUNC_NAME)-1) && (!memcmp(lcname, ZEND_ISSET_FUNC_NAME, sizeof(ZEND_ISSET_FUNC_NAME)-1))) {
				if (fn_flags & ((ZEND_ACC_PPP_MASK | ZEND_ACC_STATIC) ^ ZEND_ACC_PUBLIC)) {
					zend_error(E_WARNING, "The magic method __isset() must have public visibility and cannot be static");
				}
				CG(active_class_entry)->__isset = (zend_function *) CG(active_op_array);
			} else if ((name_len == sizeof(ZEND_TOSTRING_FUNC_NAME)-1) && (!memcmp(lcname, ZEND_TOSTRING_FUNC_NAME, sizeof(ZEND_TOSTRING_FUNC_NAME)-1))) {
				if (fn_flags & ((ZEND_ACC_PPP_MASK | ZEND_ACC_STATIC) ^ ZEND_ACC_PUBLIC)) {
					zend_error(E_WARNING, "The magic method __toString() must have public visibility and cannot be static");
				}
				CG(active_class_entry)->__tostring = (zend_function *) CG(active_op_array);
			} else if ((name_len == sizeof(ZEND_INVOKE_FUNC_NAME)-1) && (!memcmp(lcname, ZEND_INVOKE_FUNC_NAME, sizeof(ZEND_INVOKE_FUNC_NAME)-1))) {
				if (fn_flags & ((ZEND_ACC_PPP_MASK | ZEND_ACC_STATIC) ^ ZEND_ACC_PUBLIC)) {
					zend_error(E_WARNING, "The magic method __invoke() must have public visibility and cannot be static");
				}
			} else if (!(fn_flags & ZEND_ACC_STATIC)) {
				CG(active_op_array)->fn_flags |= ZEND_ACC_ALLOW_STATIC;
			}
			free_alloca(class_lcname, use_heap);
		}

		str_efree(lcname);
	} else {
		zend_op *opline = get_next_op(CG(active_op_array) TSRMLS_CC);
		zval key;
		zval **ns_name;

		if (CG(current_namespace)) {
			/* Prefix function name with current namespace name */
			znode tmp;

			tmp.u.constant = *CG(current_namespace);
			zval_copy_ctor(&tmp.u.constant);
			zend_do_build_namespace_name(&tmp, &tmp, function_name TSRMLS_CC);
			op_array.function_name = Z_STRVAL(tmp.u.constant);
			name_len = Z_STRSIZE(tmp.u.constant);
			lcname = zend_str_tolower_dup(Z_STRVAL(tmp.u.constant), name_len);
		} else {
			lcname = zend_str_tolower_dup(name, name_len);
		}

		/* Function name must not conflict with import names */
		if (CG(current_import_function) &&
		    zend_hash_find(CG(current_import_function), lcname, Z_STRSIZE(function_name->u.constant)+1, (void**)&ns_name) == SUCCESS) {

			char *tmp = zend_str_tolower_dup(Z_STRVAL_PP(ns_name), Z_STRSIZE_PP(ns_name));

			if (Z_STRSIZE_PP(ns_name) != Z_STRSIZE(function_name->u.constant) ||
				memcmp(tmp, lcname, Z_STRSIZE(function_name->u.constant))) {
				zend_error(E_COMPILE_ERROR, "Cannot declare function %s because the name is already in use", Z_STRVAL(function_name->u.constant));
			}
			efree(tmp);
		}

		opline->opcode = ZEND_DECLARE_FUNCTION;
		opline->op1_type = IS_CONST;
		build_runtime_defined_function_key(&key, lcname, name_len TSRMLS_CC);
		opline->op1.constant = zend_add_literal(CG(active_op_array), &key TSRMLS_CC);
		Z_HASH_P(&CONSTANT(opline->op1.constant)) = zend_hash_func(Z_STRVAL(CONSTANT(opline->op1.constant)), Z_STRSIZE(CONSTANT(opline->op1.constant)));
		opline->op2_type = IS_CONST;
		LITERAL_STRINGL(opline->op2, lcname, name_len, 1);
		CALCULATE_LITERAL_HASH(opline->op2.constant);
		opline->extended_value = ZEND_DECLARE_FUNCTION;
		zend_hash_quick_update(CG(function_table), Z_STRVAL(key), Z_STRSIZE(key), Z_HASH_P(&CONSTANT(opline->op1.constant)), &op_array, sizeof(zend_op_array), (void **) &CG(active_op_array));
		zend_stack_push(&CG(context_stack), (void *) &CG(context), sizeof(CG(context)));
		zend_init_compiler_context(TSRMLS_C);
		str_efree(lcname);
	}

	if (CG(compiler_options) & ZEND_COMPILE_EXTENDED_INFO) {
		zend_op *opline = get_next_op(CG(active_op_array) TSRMLS_CC);

		opline->opcode = ZEND_EXT_NOP;
		opline->lineno = function_begin_line;
		SET_UNUSED(opline->op1);
		SET_UNUSED(opline->op2);
	}

	{
		/* Push a separator to the switch stack */
		zend_switch_entry switch_entry;

		switch_entry.cond.op_type = IS_UNUSED;
		switch_entry.default_case = 0;
		switch_entry.control_var = 0;

		zend_stack_push(&CG(switch_cond_stack), (void *) &switch_entry, sizeof(switch_entry));
	}

	{
		/* Push a separator to the foreach stack */
		zend_op dummy_opline;

		dummy_opline.result_type = IS_UNUSED;

		zend_stack_push(&CG(foreach_copy_stack), (void *) &dummy_opline, sizeof(zend_op));
	}

	if (CG(doc_comment)) {
		CG(active_op_array)->doc_comment = CG(doc_comment);
		CG(active_op_array)->doc_comment_len = CG(doc_comment_len);
		CG(doc_comment) = NULL;
		CG(doc_comment_len) = 0;
	}
}
/* }}} */

void zend_do_begin_lambda_function_declaration(znode *result, znode *function_token, int return_reference, int is_static TSRMLS_DC) /* {{{ */
{
	znode          function_name;
	zend_op_array *current_op_array = CG(active_op_array);
	int            current_op_number = get_next_op_number(CG(active_op_array));
	zend_op       *current_op;

	function_name.op_type = IS_CONST;
	ZVAL_STRINGL(&function_name.u.constant, "{closure}", sizeof("{closure}")-1, 1);

	zend_do_begin_function_declaration(function_token, &function_name, 0, return_reference, NULL TSRMLS_CC);

	result->op_type = IS_TMP_VAR;
	result->u.op.var = get_temporary_variable(current_op_array);

	current_op = &current_op_array->opcodes[current_op_number];
	current_op->opcode = ZEND_DECLARE_LAMBDA_FUNCTION;
	zend_del_literal(current_op_array, current_op->op2.constant);
	SET_UNUSED(current_op->op2);
	SET_NODE(current_op->result, result);
	if (is_static) {
		CG(active_op_array)->fn_flags |= ZEND_ACC_STATIC;
	}
	CG(active_op_array)->fn_flags |= ZEND_ACC_CLOSURE;
}
/* }}} */

void zend_do_handle_exception(TSRMLS_D) /* {{{ */
{
	zend_op *opline = get_next_op(CG(active_op_array) TSRMLS_CC);

	opline->opcode = ZEND_HANDLE_EXCEPTION;
	SET_UNUSED(opline->op1);
	SET_UNUSED(opline->op2);
}
/* }}} */

void zend_do_end_function_declaration(const znode *function_token TSRMLS_DC) /* {{{ */
{
	char lcname[16];
	zend_str_size name_len;

	zend_do_extended_info(TSRMLS_C);
	zend_do_return(NULL, 0 TSRMLS_CC);

	pass_two(CG(active_op_array) TSRMLS_CC);
	zend_release_labels(0 TSRMLS_CC);

	if (CG(active_class_entry)) {
		zend_check_magic_method_implementation(CG(active_class_entry), (zend_function*)CG(active_op_array), E_COMPILE_ERROR TSRMLS_CC);
	} else {
		/* we don't care if the function name is longer, in fact lowercasing only
		 * the beginning of the name speeds up the check process */
		name_len = strlen(CG(active_op_array)->function_name);
		zend_str_tolower_copy(lcname, CG(active_op_array)->function_name, MIN(name_len, sizeof(lcname)-1));
		lcname[sizeof(lcname)-1] = '\0'; /* zend_str_tolower_copy won't necessarily set the zero byte */
		if (name_len == sizeof(ZEND_AUTOLOAD_FUNC_NAME) - 1 && !memcmp(lcname, ZEND_AUTOLOAD_FUNC_NAME, sizeof(ZEND_AUTOLOAD_FUNC_NAME)) && CG(active_op_array)->num_args != 1) {
			zend_error_noreturn(E_COMPILE_ERROR, "%s() must take exactly 1 argument", ZEND_AUTOLOAD_FUNC_NAME);
		}
	}

	CG(active_op_array)->line_end = zend_get_compiled_lineno(TSRMLS_C);
	CG(active_op_array) = function_token->u.op_array;


	/* Pop the switch and foreach separators */
	zend_stack_del_top(&CG(switch_cond_stack));
	zend_stack_del_top(&CG(foreach_copy_stack));
}
/* }}} */

void zend_do_receive_param(zend_uchar op, znode *varname, const znode *initialization, znode *class_type, zend_uchar pass_by_reference, zend_bool is_variadic TSRMLS_DC) /* {{{ */
{
	zend_op *opline;
	zend_arg_info *cur_arg_info;
	znode var;

	if (zend_is_auto_global(Z_STRVAL(varname->u.constant), Z_STRSIZE(varname->u.constant) TSRMLS_CC)) {
		zend_error_noreturn(E_COMPILE_ERROR, "Cannot re-assign auto-global variable %s", Z_STRVAL(varname->u.constant));
	} else {
		var.op_type = IS_CV;
		var.u.op.var = lookup_cv(CG(active_op_array), Z_STRVAL(varname->u.constant), Z_STRSIZE(varname->u.constant), 0 TSRMLS_CC);
		Z_STRVAL(varname->u.constant) = (char*)CG(active_op_array)->vars[var.u.op.var].name;
		var.EA = 0;
		if (CG(active_op_array)->vars[var.u.op.var].hash_value == THIS_HASHVAL &&
			Z_STRSIZE(varname->u.constant) == sizeof("this")-1 &&
		    !memcmp(Z_STRVAL(varname->u.constant), "this", sizeof("this")-1)) {
			if (CG(active_op_array)->scope &&
			    (CG(active_op_array)->fn_flags & ZEND_ACC_STATIC) == 0) {
				zend_error_noreturn(E_COMPILE_ERROR, "Cannot re-assign $this");
			}
			CG(active_op_array)->this_var = var.u.op.var;
		}
	}

	if (CG(active_op_array)->fn_flags & ZEND_ACC_VARIADIC) {
		zend_error_noreturn(E_COMPILE_ERROR, "Only the last parameter can be variadic");
	}

	if (is_variadic) {
		if (op == ZEND_RECV_INIT) {
			zend_error_noreturn(E_COMPILE_ERROR, "Variadic parameter cannot have a default value");
		}

		op = ZEND_RECV_VARIADIC;
		CG(active_op_array)->fn_flags |= ZEND_ACC_VARIADIC;
	}

	opline = get_next_op(CG(active_op_array) TSRMLS_CC);
	CG(active_op_array)->num_args++;
	opline->opcode = op;
	SET_NODE(opline->result, &var);
	opline->op1_type = IS_UNUSED;
	opline->op1.num = CG(active_op_array)->num_args;
	if (op == ZEND_RECV_INIT) {
		SET_NODE(opline->op2, initialization);
	} else {
		SET_UNUSED(opline->op2);
		if (!is_variadic) {
			CG(active_op_array)->required_num_args = CG(active_op_array)->num_args;
		}
	}
	CG(active_op_array)->arg_info = erealloc(CG(active_op_array)->arg_info, sizeof(zend_arg_info)*(CG(active_op_array)->num_args));
	cur_arg_info = &CG(active_op_array)->arg_info[CG(active_op_array)->num_args-1];
	cur_arg_info->name = zend_new_interned_string(estrndup(Z_STRVAL(varname->u.constant), Z_STRSIZE(varname->u.constant)), Z_STRSIZE(varname->u.constant) + 1, 1 TSRMLS_CC);
	cur_arg_info->name_len = Z_STRSIZE(varname->u.constant);
	cur_arg_info->type_hint = 0;
	cur_arg_info->pass_by_reference = pass_by_reference;
	cur_arg_info->allow_null = 1;
	cur_arg_info->is_variadic = is_variadic;
	cur_arg_info->class_name = NULL;
	cur_arg_info->class_name_len = 0;

	if (class_type->op_type != IS_UNUSED) {
		cur_arg_info->allow_null = 0;

		if (class_type->u.constant.type != IS_NULL) {
			if (class_type->u.constant.type == IS_ARRAY) {
				cur_arg_info->type_hint = IS_ARRAY;
				if (op == ZEND_RECV_INIT) {
					if (Z_TYPE(initialization->u.constant) == IS_NULL || (Z_TYPE(initialization->u.constant) == IS_CONSTANT && !strcasecmp(Z_STRVAL(initialization->u.constant), "NULL")) || Z_TYPE(initialization->u.constant) == IS_CONSTANT_AST) {
						cur_arg_info->allow_null = 1;
					} else if (Z_TYPE(initialization->u.constant) != IS_ARRAY && Z_TYPE(initialization->u.constant) != IS_CONSTANT_ARRAY) {
						zend_error_noreturn(E_COMPILE_ERROR, "Default value for parameters with array type hint can only be an array or NULL");
					}
				}
			} else if (class_type->u.constant.type == IS_CALLABLE) {
				cur_arg_info->type_hint = IS_CALLABLE;
				if (op == ZEND_RECV_INIT) {
					if (Z_TYPE(initialization->u.constant) == IS_NULL || (Z_TYPE(initialization->u.constant) == IS_CONSTANT && !strcasecmp(Z_STRVAL(initialization->u.constant), "NULL")) || Z_TYPE(initialization->u.constant) == IS_CONSTANT_AST) {
						cur_arg_info->allow_null = 1;
					} else {
						zend_error_noreturn(E_COMPILE_ERROR, "Default value for parameters with callable type hint can only be NULL");
					}
				}
			} else {
				cur_arg_info->type_hint = IS_OBJECT;
				if (ZEND_FETCH_CLASS_DEFAULT == zend_get_class_fetch_type(Z_STRVAL(class_type->u.constant), Z_STRSIZE(class_type->u.constant))) {
					zend_resolve_class_name(class_type TSRMLS_CC);
				}
				Z_STRVAL(class_type->u.constant) = (char*)zend_new_interned_string(Z_STRVAL(class_type->u.constant), Z_STRSIZE(class_type->u.constant) + 1, 1 TSRMLS_CC);
				cur_arg_info->class_name = Z_STRVAL(class_type->u.constant);
				cur_arg_info->class_name_len = Z_STRSIZE(class_type->u.constant);
				if (op == ZEND_RECV_INIT) {
					if (Z_TYPE(initialization->u.constant) == IS_NULL || (Z_TYPE(initialization->u.constant) == IS_CONSTANT && !strcasecmp(Z_STRVAL(initialization->u.constant), "NULL")) || Z_TYPE(initialization->u.constant) == IS_CONSTANT_AST) {
						cur_arg_info->allow_null = 1;
					} else {
						zend_error_noreturn(E_COMPILE_ERROR, "Default value for parameters with a class type hint can only be NULL");
					}
				}
			}
		}
	}
}
/* }}} */

int zend_do_begin_function_call(znode *function_name, zend_bool check_namespace TSRMLS_DC) /* {{{ */
{
	zend_function *function;
	char *lcname;
	char *is_compound = memchr(Z_STRVAL(function_name->u.constant), '\\', Z_STRSIZE(function_name->u.constant));

	zend_resolve_function_name(function_name, &check_namespace TSRMLS_CC);

	if (check_namespace && CG(current_namespace) && !is_compound) {
			/* We assume we call function from the current namespace
			if it is not prefixed. */

			/* In run-time PHP will check for function with full name and
			internal function with short name */
			zend_do_begin_dynamic_function_call(function_name, 1 TSRMLS_CC);
			return 1;
	}

	lcname = zend_str_tolower_dup(Z_STRVAL(function_name->u.constant), Z_STRSIZE(function_name->u.constant));
	if ((zend_hash_find(CG(function_table), lcname, Z_STRSIZE(function_name->u.constant)+1, (void **) &function)==FAILURE) ||
	 	((CG(compiler_options) & ZEND_COMPILE_IGNORE_INTERNAL_FUNCTIONS) &&
 		(function->type == ZEND_INTERNAL_FUNCTION))) {
 			zend_do_begin_dynamic_function_call(function_name, 0 TSRMLS_CC);
 			efree(lcname);
 			return 1; /* Dynamic */
 	}
	efree(Z_STRVAL(function_name->u.constant));
	Z_STRVAL(function_name->u.constant) = lcname;

	zend_stack_push(&CG(function_call_stack), (void *) &function, sizeof(zend_function *));
	if (CG(context).nested_calls + 1 > CG(active_op_array)->nested_calls) {
		CG(active_op_array)->nested_calls = CG(context).nested_calls + 1;
	}
	zend_do_extended_fcall_begin(TSRMLS_C);
	return 0;
}
/* }}} */

void zend_do_begin_method_call(znode *left_bracket TSRMLS_DC) /* {{{ */
{
	zend_op *last_op;
	int last_op_number;
	unsigned char *ptr = NULL;

	zend_do_end_variable_parse(left_bracket, BP_VAR_R, 0 TSRMLS_CC);
	zend_do_begin_variable_parse(TSRMLS_C);

	last_op_number = get_next_op_number(CG(active_op_array))-1;
	last_op = &CG(active_op_array)->opcodes[last_op_number];

	if ((last_op->op2_type == IS_CONST) && (Z_TYPE(CONSTANT(last_op->op2.constant)) == IS_STRING) && (Z_STRSIZE(CONSTANT(last_op->op2.constant)) == sizeof(ZEND_CLONE_FUNC_NAME)-1)
		&& !zend_binary_strcasecmp(Z_STRVAL(CONSTANT(last_op->op2.constant)), Z_STRSIZE(CONSTANT(last_op->op2.constant)), ZEND_CLONE_FUNC_NAME, sizeof(ZEND_CLONE_FUNC_NAME)-1)) {
		zend_error_noreturn(E_COMPILE_ERROR, "Cannot call __clone() method on objects - use 'clone $obj' instead");
	}

	if (last_op->opcode == ZEND_FETCH_OBJ_R) {
		if (last_op->op2_type == IS_CONST) {
			zval name;
			name = CONSTANT(last_op->op2.constant);
			if (Z_TYPE(name) != IS_STRING) {
				zend_error_noreturn(E_COMPILE_ERROR, "Method name must be a string");
			}
			Z_STRVAL(name) = str_estrndup(Z_STRVAL(name), Z_STRSIZE(name));
			FREE_POLYMORPHIC_CACHE_SLOT(last_op->op2.constant);
			last_op->op2.constant =
				zend_add_func_name_literal(CG(active_op_array), &name TSRMLS_CC);
			GET_POLYMORPHIC_CACHE_SLOT(last_op->op2.constant);
		}
		last_op->opcode = ZEND_INIT_METHOD_CALL;
		last_op->result_type = IS_UNUSED;
		last_op->result.num = CG(context).nested_calls;
		Z_LVAL(left_bracket->u.constant) = ZEND_INIT_FCALL_BY_NAME;
	} else {
		zend_op *opline = get_next_op(CG(active_op_array) TSRMLS_CC);
		opline->opcode = ZEND_INIT_FCALL_BY_NAME;
		opline->result.num = CG(context).nested_calls;
		SET_UNUSED(opline->op1);
		if (left_bracket->op_type == IS_CONST) {
			opline->op2_type = IS_CONST;
			opline->op2.constant = zend_add_func_name_literal(CG(active_op_array), &left_bracket->u.constant TSRMLS_CC);
			GET_CACHE_SLOT(opline->op2.constant);
		} else {
			SET_NODE(opline->op2, left_bracket);
		}
	}

	zend_stack_push(&CG(function_call_stack), (void *) &ptr, sizeof(zend_function *));
	if (++CG(context).nested_calls > CG(active_op_array)->nested_calls) {
		CG(active_op_array)->nested_calls = CG(context).nested_calls;
	}
	zend_do_extended_fcall_begin(TSRMLS_C);
}
/* }}} */

void zend_do_clone(znode *result, const znode *expr TSRMLS_DC) /* {{{ */
{
	zend_op *opline = get_next_op(CG(active_op_array) TSRMLS_CC);

	opline->opcode = ZEND_CLONE;
	SET_NODE(opline->op1, expr);
	SET_UNUSED(opline->op2);
	opline->result_type = IS_VAR;
	opline->result.var = get_temporary_variable(CG(active_op_array));
	GET_NODE(result, opline->result);
}
/* }}} */

void zend_do_begin_dynamic_function_call(znode *function_name, int ns_call TSRMLS_DC) /* {{{ */
{
	unsigned char *ptr = NULL;
	zend_op *opline;

	opline = get_next_op(CG(active_op_array) TSRMLS_CC);
	if (ns_call) {
		/* In run-time PHP will check for function with full name and
		   internal function with short name */
		opline->opcode = ZEND_INIT_NS_FCALL_BY_NAME;
		opline->result.num = CG(context).nested_calls;
		SET_UNUSED(opline->op1);
		opline->op2_type = IS_CONST;
		opline->op2.constant = zend_add_ns_func_name_literal(CG(active_op_array), &function_name->u.constant TSRMLS_CC);
		GET_CACHE_SLOT(opline->op2.constant);
	} else {
		opline->opcode = ZEND_INIT_FCALL_BY_NAME;
		opline->result.num = CG(context).nested_calls;
		SET_UNUSED(opline->op1);
		if (function_name->op_type == IS_CONST) {
			opline->op2_type = IS_CONST;
			opline->op2.constant = zend_add_func_name_literal(CG(active_op_array), &function_name->u.constant TSRMLS_CC);
			GET_CACHE_SLOT(opline->op2.constant);
		} else {
			SET_NODE(opline->op2, function_name);
		}
	}

	zend_stack_push(&CG(function_call_stack), (void *) &ptr, sizeof(zend_function *));
	if (++CG(context).nested_calls > CG(active_op_array)->nested_calls) {
		CG(active_op_array)->nested_calls = CG(context).nested_calls;
	}
	zend_do_extended_fcall_begin(TSRMLS_C);
}
/* }}} */

void zend_resolve_non_class_name(znode *element_name, zend_bool *check_namespace, zend_bool case_sensitive, HashTable *current_import_sub TSRMLS_DC) /* {{{ */
{
	znode tmp;
	zend_str_size len;
	zval **ns;
	char *lookup_name, *compound = memchr(Z_STRVAL(element_name->u.constant), '\\', Z_STRSIZE(element_name->u.constant));

	if (Z_STRVAL(element_name->u.constant)[0] == '\\') {
		/* name starts with \ so it is known and unambiguos, nothing to do here but shorten it */
		memmove(Z_STRVAL(element_name->u.constant), Z_STRVAL(element_name->u.constant)+1, Z_STRSIZE(element_name->u.constant));
		--Z_STRSIZE(element_name->u.constant);
		return;
	}

	if(!*check_namespace) {
		return;
	}

	if (current_import_sub) {
		len = Z_STRSIZE(element_name->u.constant)+1;
		if (case_sensitive) {
			lookup_name = estrndup(Z_STRVAL(element_name->u.constant), len);
		} else {
			lookup_name = zend_str_tolower_dup(Z_STRVAL(element_name->u.constant), len);
		}
		/* Check if function/const matches imported name */
		if (zend_hash_find(current_import_sub, lookup_name, len, (void**)&ns) == SUCCESS) {
			zval_dtor(&element_name->u.constant);
			element_name->u.constant = **ns;
			zval_copy_ctor(&element_name->u.constant);
			efree(lookup_name);
			*check_namespace = 0;
			return;
		}
		efree(lookup_name);
	}

	if (compound && CG(current_import)) {
		len = compound - Z_STRVAL(element_name->u.constant);
		/* namespace is always lowercase */
		lookup_name = zend_str_tolower_dup(Z_STRVAL(element_name->u.constant), len);
		/* Check if first part of compound name is an import name */
		if (zend_hash_find(CG(current_import), lookup_name, len+1, (void**)&ns) == SUCCESS) {
			/* Substitute import name */
			tmp.op_type = IS_CONST;
			tmp.u.constant = **ns;
			zval_copy_ctor(&tmp.u.constant);
			len += 1;
			Z_STRSIZE(element_name->u.constant) -= len;
			memmove(Z_STRVAL(element_name->u.constant), Z_STRVAL(element_name->u.constant)+len, Z_STRSIZE(element_name->u.constant)+1);
			zend_do_build_namespace_name(&tmp, &tmp, element_name TSRMLS_CC);
			*element_name = tmp;
			efree(lookup_name);
			*check_namespace = 0;
			return;
		}
		efree(lookup_name);
	}

	if (CG(current_namespace)) {
		tmp = *element_name;
		Z_STRSIZE(tmp.u.constant) = sizeof("\\")-1 + Z_STRSIZE(element_name->u.constant) + Z_STRSIZE_P(CG(current_namespace));
		Z_STRVAL(tmp.u.constant) = (char *) emalloc(Z_STRSIZE(tmp.u.constant)+1);
		memcpy(Z_STRVAL(tmp.u.constant), Z_STRVAL_P(CG(current_namespace)), Z_STRSIZE_P(CG(current_namespace)));
		memcpy(&(Z_STRVAL(tmp.u.constant)[Z_STRSIZE_P(CG(current_namespace))]), "\\", sizeof("\\")-1);
		memcpy(&(Z_STRVAL(tmp.u.constant)[Z_STRSIZE_P(CG(current_namespace)) + sizeof("\\")-1]), Z_STRVAL(element_name->u.constant), Z_STRSIZE(element_name->u.constant)+1);
		str_efree(Z_STRVAL(element_name->u.constant));
		*element_name = tmp;
	}
}
/* }}} */

void zend_resolve_function_name(znode *element_name, zend_bool *check_namespace TSRMLS_DC) /* {{{ */
{
	zend_resolve_non_class_name(element_name, check_namespace, 0, CG(current_import_function) TSRMLS_CC);
}
/* }}} */

void zend_resolve_const_name(znode *element_name, zend_bool *check_namespace TSRMLS_DC) /* {{{ */
{
	zend_resolve_non_class_name(element_name, check_namespace, 1, CG(current_import_const) TSRMLS_CC);
}
/* }}} */

void zend_do_resolve_class_name(znode *result, znode *class_name, int is_static TSRMLS_DC) /* {{{ */
{
	char *lcname;
	int lctype;
	znode constant_name;

	lcname = zend_str_tolower_dup(Z_STRVAL(class_name->u.constant), Z_STRSIZE(class_name->u.constant));
	lctype = zend_get_class_fetch_type(lcname, strlen(lcname));
	switch (lctype) {
		case ZEND_FETCH_CLASS_SELF:
			if (!CG(active_class_entry)) {
				zend_error_noreturn(E_COMPILE_ERROR, "Cannot access self::class when no class scope is active");
			}
			zval_dtor(&class_name->u.constant);
			class_name->op_type = IS_CONST;
			ZVAL_STRINGL(&class_name->u.constant, CG(active_class_entry)->name, CG(active_class_entry)->name_length, 1);
			*result = *class_name;
			break;
        case ZEND_FETCH_CLASS_STATIC:
        case ZEND_FETCH_CLASS_PARENT:
			if (is_static) {
				zend_error_noreturn(E_COMPILE_ERROR,
					"%s::class cannot be used for compile-time class name resolution",
					lctype == ZEND_FETCH_CLASS_STATIC ? "static" : "parent"
					);
			}
			if (!CG(active_class_entry)) {
				zend_error_noreturn(E_COMPILE_ERROR,
					"Cannot access %s::class when no class scope is active",
					lctype == ZEND_FETCH_CLASS_STATIC ? "static" : "parent"
					);
			}
			constant_name.op_type = IS_CONST;
			ZVAL_STRINGL(&constant_name.u.constant, "class", sizeof("class")-1, 1);
			zend_do_fetch_constant(result, class_name, &constant_name, ZEND_RT, 1 TSRMLS_CC);
			break;
		case ZEND_FETCH_CLASS_DEFAULT:
			zend_resolve_class_name(class_name TSRMLS_CC);
			*result = *class_name;
			break;
	}

	efree(lcname);

}
/* }}} */

void zend_resolve_class_name(znode *class_name TSRMLS_DC) /* {{{ */
{
	char *compound;
	char *lcname;
	zval **ns;
	znode tmp;
	zend_str_size len;

	compound = memchr(Z_STRVAL(class_name->u.constant), '\\', Z_STRSIZE(class_name->u.constant));
	if (compound) {
		/* This is a compound class name that contains namespace prefix */
		if (Z_STRVAL(class_name->u.constant)[0] == '\\') {
			/* The STRING name has "\" prefix */
			Z_STRSIZE(class_name->u.constant) -= 1;
			memmove(Z_STRVAL(class_name->u.constant), Z_STRVAL(class_name->u.constant)+1, Z_STRSIZE(class_name->u.constant)+1);
			Z_STRVAL(class_name->u.constant) = erealloc(
			Z_STRVAL(class_name->u.constant),
			Z_STRSIZE(class_name->u.constant) + 1);

			if (ZEND_FETCH_CLASS_DEFAULT != zend_get_class_fetch_type(Z_STRVAL(class_name->u.constant), Z_STRSIZE(class_name->u.constant))) {
				zend_error_noreturn(E_COMPILE_ERROR, "'\\%s' is an invalid class name", Z_STRVAL(class_name->u.constant));
			}
		} else {
			if (CG(current_import)) {
				len = compound - Z_STRVAL(class_name->u.constant);
				lcname = zend_str_tolower_dup(Z_STRVAL(class_name->u.constant), len);
				/* Check if first part of compound name is an import name */
				if (zend_hash_find(CG(current_import), lcname, len+1, (void**)&ns) == SUCCESS) {
					/* Substitute import name */
					tmp.op_type = IS_CONST;
					tmp.u.constant = **ns;
					zval_copy_ctor(&tmp.u.constant);
					len += 1;
					Z_STRSIZE(class_name->u.constant) -= len;
					memmove(Z_STRVAL(class_name->u.constant), Z_STRVAL(class_name->u.constant)+len, Z_STRSIZE(class_name->u.constant)+1);
					zend_do_build_namespace_name(&tmp, &tmp, class_name TSRMLS_CC);
					*class_name = tmp;
					efree(lcname);
					return;
				}
				efree(lcname);
			}
			/* Here name is not prefixed with \ and not imported */
			if (CG(current_namespace)) {
				tmp.op_type = IS_CONST;
				tmp.u.constant = *CG(current_namespace);
				zval_copy_ctor(&tmp.u.constant);
				zend_do_build_namespace_name(&tmp, &tmp, class_name TSRMLS_CC);
				*class_name = tmp;
			}
		}
	} else if (CG(current_import) || CG(current_namespace)) {
		/* this is a plain name (without \) */
		lcname = zend_str_tolower_dup(Z_STRVAL(class_name->u.constant), Z_STRSIZE(class_name->u.constant));

		if (CG(current_import) &&
		    zend_hash_find(CG(current_import), lcname, Z_STRSIZE(class_name->u.constant)+1, (void**)&ns) == SUCCESS) {
		    /* The given name is an import name. Substitute it. */
			zval_dtor(&class_name->u.constant);
			class_name->u.constant = **ns;
			zval_copy_ctor(&class_name->u.constant);
		} else if (CG(current_namespace)) {
			/* plain name, no import - prepend current namespace to it */
			tmp.op_type = IS_CONST;
			tmp.u.constant = *CG(current_namespace);
			zval_copy_ctor(&tmp.u.constant);
			zend_do_build_namespace_name(&tmp, &tmp, class_name TSRMLS_CC);
			*class_name = tmp;
		}
		efree(lcname);
	}
}
/* }}} */

void zend_do_fetch_class(znode *result, znode *class_name TSRMLS_DC) /* {{{ */
{
	long fetch_class_op_number;
	zend_op *opline;

	fetch_class_op_number = get_next_op_number(CG(active_op_array));
	opline = get_next_op(CG(active_op_array) TSRMLS_CC);

	opline->opcode = ZEND_FETCH_CLASS;
	SET_UNUSED(opline->op1);
	opline->extended_value = ZEND_FETCH_CLASS_DEFAULT;
	CG(catch_begin) = fetch_class_op_number;
	if (class_name->op_type == IS_CONST) {
		int fetch_type;

		fetch_type = zend_get_class_fetch_type(Z_STRVAL(class_name->u.constant), Z_STRSIZE(class_name->u.constant));
		switch (fetch_type) {
			case ZEND_FETCH_CLASS_SELF:
			case ZEND_FETCH_CLASS_PARENT:
			case ZEND_FETCH_CLASS_STATIC:
				SET_UNUSED(opline->op2);
				opline->extended_value = fetch_type;
				zval_dtor(&class_name->u.constant);
				break;
			default:
				zend_resolve_class_name(class_name TSRMLS_CC);
				opline->op2_type = IS_CONST;
				opline->op2.constant =
					zend_add_class_name_literal(CG(active_op_array), &class_name->u.constant TSRMLS_CC);
				break;
		}
	} else {
		SET_NODE(opline->op2, class_name);
	}
	opline->result.var = get_temporary_variable(CG(active_op_array));
	opline->result_type = IS_VAR; /* FIXME: Hack so that INIT_FCALL_BY_NAME still knows this is a class */
	GET_NODE(result, opline->result);
	result->EA = opline->extended_value;
}
/* }}} */

void zend_do_label(znode *label TSRMLS_DC) /* {{{ */
{
	zend_label dest;

	if (!CG(context).labels) {
		ALLOC_HASHTABLE(CG(context).labels);
		zend_hash_init(CG(context).labels, 4, NULL, NULL, 0);
	}

	dest.brk_cont = CG(context).current_brk_cont;
	dest.opline_num = get_next_op_number(CG(active_op_array));

	if (zend_hash_add(CG(context).labels, Z_STRVAL(label->u.constant), Z_STRSIZE(label->u.constant) + 1, (void**)&dest, sizeof(zend_label), NULL) == FAILURE) {
		zend_error_noreturn(E_COMPILE_ERROR, "Label '%s' already defined", Z_STRVAL(label->u.constant));
	}

	/* Done with label now */
	zval_dtor(&label->u.constant);
}
/* }}} */

void zend_resolve_goto_label(zend_op_array *op_array, zend_op *opline, int pass2 TSRMLS_DC) /* {{{ */
{
	zend_label *dest;
	long current, distance;
	zval *label;

	if (pass2) {
		label = opline->op2.zv;
	} else {
		label = &CONSTANT_EX(op_array, opline->op2.constant);
	}
	if (CG(context).labels == NULL ||
	    zend_hash_find(CG(context).labels, Z_STRVAL_P(label), Z_STRSIZE_P(label)+1, (void**)&dest) == FAILURE) {

		if (pass2) {
			CG(in_compilation) = 1;
			CG(active_op_array) = op_array;
			CG(zend_lineno) = opline->lineno;
			zend_error_noreturn(E_COMPILE_ERROR, "'goto' to undefined label '%s'", Z_STRVAL_P(label));
		} else {
			/* Label is not defined. Delay to pass 2. */
			INC_BPC(op_array);
			return;
		}
	}

	opline->op1.opline_num = dest->opline_num;
	zval_dtor(label);
	Z_TYPE_P(label) = IS_NULL;

	/* Check that we are not moving into loop or switch */
	current = opline->extended_value;
	for (distance = 0; current != dest->brk_cont; distance++) {
		if (current == -1) {
			if (pass2) {
				CG(in_compilation) = 1;
				CG(active_op_array) = op_array;
				CG(zend_lineno) = opline->lineno;
			}
			zend_error_noreturn(E_COMPILE_ERROR, "'goto' into loop or switch statement is disallowed");
		}
		current = op_array->brk_cont_array[current].parent;
	}

	if (distance == 0) {
		/* Nothing to break out of, optimize to ZEND_JMP */
		opline->opcode = ZEND_JMP;
		opline->extended_value = 0;
		SET_UNUSED(opline->op2);
	} else {
		/* Set real break distance */
		ZVAL_LONG(label, distance);
	}

	if (pass2) {
		DEC_BPC(op_array);
	}
}
/* }}} */

void zend_do_goto(const znode *label TSRMLS_DC) /* {{{ */
{
	zend_op *opline = get_next_op(CG(active_op_array) TSRMLS_CC);

	opline->opcode = ZEND_GOTO;
	opline->extended_value = CG(context).current_brk_cont;
	SET_UNUSED(opline->op1);
	SET_NODE(opline->op2, label);
	zend_resolve_goto_label(CG(active_op_array), opline, 0 TSRMLS_CC);
}
/* }}} */

void zend_release_labels(int temporary TSRMLS_DC) /* {{{ */
{
	if (CG(context).labels) {
		zend_hash_destroy(CG(context).labels);
		FREE_HASHTABLE(CG(context).labels);
		CG(context).labels = NULL;
	}
	if (!temporary && !zend_stack_is_empty(&CG(context_stack))) {
		zend_compiler_context *ctx;

		zend_stack_top(&CG(context_stack), (void**)&ctx);
		CG(context) = *ctx;
		zend_stack_del_top(&CG(context_stack));
	}
}
/* }}} */

void zend_do_build_full_name(znode *result, znode *prefix, znode *name, int is_class_member TSRMLS_DC) /* {{{ */
{
	zend_str_size length;

	if (!result) {
		result = prefix;
	} else {
		*result = *prefix;
	}

	if (is_class_member) {
		length = sizeof("::")-1 + Z_STRSIZE(result->u.constant) + Z_STRSIZE(name->u.constant);
		Z_STRVAL(result->u.constant) = erealloc(Z_STRVAL(result->u.constant), length+1);
		memcpy(&Z_STRVAL(result->u.constant)[Z_STRSIZE(result->u.constant)], "::", sizeof("::")-1);
		memcpy(&Z_STRVAL(result->u.constant)[Z_STRSIZE(result->u.constant) + sizeof("::")-1], Z_STRVAL(name->u.constant), Z_STRSIZE(name->u.constant)+1);
		str_efree(Z_STRVAL(name->u.constant));
		Z_STRSIZE(result->u.constant) = length;
	} else {
		length = sizeof("\\")-1 + Z_STRSIZE(result->u.constant) + Z_STRSIZE(name->u.constant);
		Z_STRVAL(result->u.constant) = erealloc(Z_STRVAL(result->u.constant), length+1);
		memcpy(&Z_STRVAL(result->u.constant)[Z_STRSIZE(result->u.constant)], "\\", sizeof("\\")-1);
		memcpy(&Z_STRVAL(result->u.constant)[Z_STRSIZE(result->u.constant) + sizeof("\\")-1], Z_STRVAL(name->u.constant), Z_STRSIZE(name->u.constant)+1);
		str_efree(Z_STRVAL(name->u.constant));
		Z_STRSIZE(result->u.constant) = length;
	}
}
/* }}} */

int zend_do_begin_class_member_function_call(znode *class_name, znode *method_name TSRMLS_DC) /* {{{ */
{
	znode class_node;
	unsigned char *ptr = NULL;
	zend_op *opline;

	if (method_name->op_type == IS_CONST) {
		char *lcname;
		if (Z_TYPE(method_name->u.constant) != IS_STRING) {
			zend_error_noreturn(E_COMPILE_ERROR, "Method name must be a string");
		}
		lcname = zend_str_tolower_dup(Z_STRVAL(method_name->u.constant), Z_STRSIZE(method_name->u.constant));
		if ((sizeof(ZEND_CONSTRUCTOR_FUNC_NAME)-1) == Z_STRSIZE(method_name->u.constant) &&
		    memcmp(lcname, ZEND_CONSTRUCTOR_FUNC_NAME, sizeof(ZEND_CONSTRUCTOR_FUNC_NAME)-1) == 0) {
			zval_dtor(&method_name->u.constant);
			method_name->op_type = IS_UNUSED;
		}
		efree(lcname);
	}

	if (class_name->op_type == IS_CONST &&
	    ZEND_FETCH_CLASS_DEFAULT == zend_get_class_fetch_type(Z_STRVAL(class_name->u.constant), Z_STRSIZE(class_name->u.constant))) {
		zend_resolve_class_name(class_name TSRMLS_CC);
		class_node = *class_name;
		opline = get_next_op(CG(active_op_array) TSRMLS_CC);
	} else {
		zend_do_fetch_class(&class_node, class_name TSRMLS_CC);
		opline = get_next_op(CG(active_op_array) TSRMLS_CC);
		opline->extended_value = class_node.EA	;
	}
	opline->opcode = ZEND_INIT_STATIC_METHOD_CALL;
	opline->result.num = CG(context).nested_calls;
	if (class_node.op_type == IS_CONST) {
		opline->op1_type = IS_CONST;
		opline->op1.constant =
			zend_add_class_name_literal(CG(active_op_array), &class_node.u.constant TSRMLS_CC);
	} else {
		SET_NODE(opline->op1, &class_node);
	}
	if (method_name->op_type == IS_CONST) {
		opline->op2_type = IS_CONST;
		opline->op2.constant =
			zend_add_func_name_literal(CG(active_op_array), &method_name->u.constant TSRMLS_CC);
		if (opline->op1_type == IS_CONST) {
			GET_CACHE_SLOT(opline->op2.constant);
		} else {
			GET_POLYMORPHIC_CACHE_SLOT(opline->op2.constant);
		}
	} else {
		SET_NODE(opline->op2, method_name);
	}

	zend_stack_push(&CG(function_call_stack), (void *) &ptr, sizeof(zend_function *));
	if (++CG(context).nested_calls > CG(active_op_array)->nested_calls) {
		CG(active_op_array)->nested_calls = CG(context).nested_calls;
	}
	zend_do_extended_fcall_begin(TSRMLS_C);
	return 1; /* Dynamic */
}
/* }}} */

void zend_do_end_function_call(znode *function_name, znode *result, const znode *argument_list, int is_method, int is_dynamic_fcall TSRMLS_DC) /* {{{ */
{
	zend_op *opline;

	if (is_method && function_name && function_name->op_type == IS_UNUSED) {
		/* clone */
		if (Z_LVAL(argument_list->u.constant) != 0) {
			zend_error(E_WARNING, "Clone method does not require arguments");
		}
		opline = &CG(active_op_array)->opcodes[Z_LVAL(function_name->u.constant)];
	} else {
		opline = get_next_op(CG(active_op_array) TSRMLS_CC);
		if (!is_method && !is_dynamic_fcall && function_name->op_type==IS_CONST) {
			opline->opcode = ZEND_DO_FCALL;
			SET_NODE(opline->op1, function_name);
			SET_UNUSED(opline->op2);
			opline->op2.num = CG(context).nested_calls;
			CALCULATE_LITERAL_HASH(opline->op1.constant);
			GET_CACHE_SLOT(opline->op1.constant);
		} else {
			opline->opcode = ZEND_DO_FCALL_BY_NAME;
			SET_UNUSED(opline->op1);
			SET_UNUSED(opline->op2);
			opline->op2.num = --CG(context).nested_calls;
		}
	}

	opline->result.var = get_temporary_variable(CG(active_op_array));
	opline->result_type = IS_VAR;
	GET_NODE(result, opline->result);

	zend_stack_del_top(&CG(function_call_stack));
	opline->extended_value = Z_LVAL(argument_list->u.constant);

	if (CG(context).used_stack + 1 > CG(active_op_array)->used_stack) {
		CG(active_op_array)->used_stack = CG(context).used_stack + 1;
	}
	CG(context).used_stack -= Z_LVAL(argument_list->u.constant);
}
/* }}} */

void zend_do_pass_param(znode *param, zend_uchar op, int offset TSRMLS_DC) /* {{{ */
{
	zend_op *opline;
	int original_op=op;
	zend_function **function_ptr_ptr, *function_ptr;
	int send_by_reference;
	int send_function = 0;

	zend_stack_top(&CG(function_call_stack), (void **) &function_ptr_ptr);
	function_ptr = *function_ptr_ptr;

	if (original_op == ZEND_SEND_REF) {
		if (function_ptr &&
		    function_ptr->common.function_name &&
		    function_ptr->common.type == ZEND_USER_FUNCTION &&
		    !ARG_SHOULD_BE_SENT_BY_REF(function_ptr, (zend_uint) offset)) {
			zend_error_noreturn(E_COMPILE_ERROR,
						"Call-time pass-by-reference has been removed; "
						"If you would like to pass argument by reference, modify the declaration of %s().",
						function_ptr->common.function_name);
		} else {
			zend_error_noreturn(E_COMPILE_ERROR, "Call-time pass-by-reference has been removed");
		}
		return;
	}

	if (function_ptr) {
		if (ARG_MAY_BE_SENT_BY_REF(function_ptr, (zend_uint) offset)) {
			if (param->op_type & (IS_VAR|IS_CV) && original_op != ZEND_SEND_VAL) {
				send_by_reference = 1;
				if (op == ZEND_SEND_VAR && zend_is_function_or_method_call(param)) {
					/* Method call */
					op = ZEND_SEND_VAR_NO_REF;
					send_function = ZEND_ARG_SEND_FUNCTION | ZEND_ARG_SEND_SILENT;
				}
			} else {
				op = ZEND_SEND_VAL;
				send_by_reference = 0;
			}
		} else {
			send_by_reference = ARG_SHOULD_BE_SENT_BY_REF(function_ptr, (zend_uint) offset) ? ZEND_ARG_SEND_BY_REF : 0;
		}
	} else {
		send_by_reference = 0;
	}

	if (op == ZEND_SEND_VAR && zend_is_function_or_method_call(param)) {
		/* Method call */
		op = ZEND_SEND_VAR_NO_REF;
		send_function = ZEND_ARG_SEND_FUNCTION;
	} else if (op == ZEND_SEND_VAL && (param->op_type & (IS_VAR|IS_CV))) {
		op = ZEND_SEND_VAR_NO_REF;
	}

	if (op!=ZEND_SEND_VAR_NO_REF && send_by_reference==ZEND_ARG_SEND_BY_REF) {
		/* change to passing by reference */
		switch (param->op_type) {
			case IS_VAR:
			case IS_CV:
				op = ZEND_SEND_REF;
				break;
			default:
				zend_error_noreturn(E_COMPILE_ERROR, "Only variables can be passed by reference");
				break;
		}
	}

	if (original_op == ZEND_SEND_VAR) {
		switch (op) {
			case ZEND_SEND_VAR_NO_REF:
				zend_do_end_variable_parse(param, BP_VAR_R, 0 TSRMLS_CC);
				break;
			case ZEND_SEND_VAR:
				if (function_ptr) {
					zend_do_end_variable_parse(param, BP_VAR_R, 0 TSRMLS_CC);
				} else {
					zend_do_end_variable_parse(param, BP_VAR_FUNC_ARG, offset TSRMLS_CC);
				}
				break;
			case ZEND_SEND_REF:
				zend_do_end_variable_parse(param, BP_VAR_W, 0 TSRMLS_CC);
				break;
		}
	}

	opline = get_next_op(CG(active_op_array) TSRMLS_CC);

	if (op == ZEND_SEND_VAR_NO_REF) {
		if (function_ptr) {
			opline->extended_value = ZEND_ARG_COMPILE_TIME_BOUND | send_by_reference | send_function;
		} else {
			opline->extended_value = send_function;
		}
	} else {
		if (function_ptr) {
			opline->extended_value = ZEND_DO_FCALL;
		} else {
			opline->extended_value = ZEND_DO_FCALL_BY_NAME;
		}
	}
	opline->opcode = op;
	SET_NODE(opline->op1, param);
	opline->op2.opline_num = offset;
	SET_UNUSED(opline->op2);

	if (++CG(context).used_stack > CG(active_op_array)->used_stack) {
		CG(active_op_array)->used_stack = CG(context).used_stack;
	}
}
/* }}} */

static int generate_free_switch_expr(const zend_switch_entry *switch_entry TSRMLS_DC) /* {{{ */
{
	zend_op *opline;

	if (switch_entry->cond.op_type != IS_VAR && switch_entry->cond.op_type != IS_TMP_VAR) {
		return (switch_entry->cond.op_type == IS_UNUSED);
	}

	opline = get_next_op(CG(active_op_array) TSRMLS_CC);

	opline->opcode = (switch_entry->cond.op_type == IS_TMP_VAR) ? ZEND_FREE : ZEND_SWITCH_FREE;
	SET_NODE(opline->op1, &switch_entry->cond);
	SET_UNUSED(opline->op2);

	return 0;
}
/* }}} */

static int generate_free_foreach_copy(const zend_op *foreach_copy TSRMLS_DC) /* {{{ */
{
	zend_op *opline;

	/* If we reach the separator then stop applying the stack */
	if (foreach_copy->result_type == IS_UNUSED) {
		return 1;
	}

	opline = get_next_op(CG(active_op_array) TSRMLS_CC);

	opline->opcode = (foreach_copy->result_type == IS_TMP_VAR) ? ZEND_FREE : ZEND_SWITCH_FREE;
	COPY_NODE(opline->op1, foreach_copy->result);
	SET_UNUSED(opline->op2);

	return 0;
}
/* }}} */

void zend_do_return(znode *expr, int do_end_vparse TSRMLS_DC) /* {{{ */
{
	zend_op *opline;
	int start_op_number, end_op_number;
	zend_bool returns_reference = (CG(active_op_array)->fn_flags & ZEND_ACC_RETURN_REFERENCE) != 0;

	/* The error for use of return inside a generator is thrown in pass_two. */

	if (do_end_vparse) {
		if (returns_reference && !zend_is_function_or_method_call(expr)) {
			zend_do_end_variable_parse(expr, BP_VAR_W, 0 TSRMLS_CC);
		} else {
			zend_do_end_variable_parse(expr, BP_VAR_R, 0 TSRMLS_CC);
		}
	}

	start_op_number = get_next_op_number(CG(active_op_array));

#ifdef ZTS
	zend_stack_apply_with_argument(&CG(switch_cond_stack), ZEND_STACK_APPLY_TOPDOWN, (int (*)(void *element, void *)) generate_free_switch_expr TSRMLS_CC);
	zend_stack_apply_with_argument(&CG(foreach_copy_stack), ZEND_STACK_APPLY_TOPDOWN, (int (*)(void *element, void *)) generate_free_foreach_copy TSRMLS_CC);
#else
	zend_stack_apply(&CG(switch_cond_stack), ZEND_STACK_APPLY_TOPDOWN, (int (*)(void *element)) generate_free_switch_expr);
	zend_stack_apply(&CG(foreach_copy_stack), ZEND_STACK_APPLY_TOPDOWN, (int (*)(void *element)) generate_free_foreach_copy);
#endif

	end_op_number = get_next_op_number(CG(active_op_array));
	while (start_op_number < end_op_number) {
		CG(active_op_array)->opcodes[start_op_number].extended_value |= EXT_TYPE_FREE_ON_RETURN;
		start_op_number++;
	}

	if (CG(context).in_finally) {
		opline = get_next_op(CG(active_op_array) TSRMLS_CC);
		opline->opcode = ZEND_DISCARD_EXCEPTION;
		SET_UNUSED(opline->op1);
		SET_UNUSED(opline->op2);
	}

	opline = get_next_op(CG(active_op_array) TSRMLS_CC);

	opline->opcode = returns_reference ? ZEND_RETURN_BY_REF : ZEND_RETURN;

	if (expr) {
		SET_NODE(opline->op1, expr);

		if (!do_end_vparse) {
			opline->extended_value = ZEND_RETURNS_VALUE;
		} else if (zend_is_function_or_method_call(expr)) {
			opline->extended_value = ZEND_RETURNS_FUNCTION;
		}
	} else {
		opline->op1_type = IS_CONST;
		LITERAL_NULL(opline->op1);
	}

	SET_UNUSED(opline->op2);
}
/* }}} */

void zend_do_yield(znode *result, znode *value, const znode *key, zend_bool is_variable TSRMLS_DC) /* {{{ */
{
	zend_op *opline;

	if (!CG(active_op_array)->function_name) {
		zend_error_noreturn(E_COMPILE_ERROR, "The \"yield\" expression can only be used inside a function");
	}

	CG(active_op_array)->fn_flags |= ZEND_ACC_GENERATOR;

	if (is_variable) {
		if ((CG(active_op_array)->fn_flags & ZEND_ACC_RETURN_REFERENCE) && !zend_is_function_or_method_call(value)) {
			zend_do_end_variable_parse(value, BP_VAR_W, 0 TSRMLS_CC);
		} else {
			zend_do_end_variable_parse(value, BP_VAR_R, 0 TSRMLS_CC);
		}
	}

	opline = get_next_op(CG(active_op_array) TSRMLS_CC);

	opline->opcode = ZEND_YIELD;

	if (value) {
		SET_NODE(opline->op1, value);

		if (is_variable && zend_is_function_or_method_call(value)) {
			opline->extended_value = ZEND_RETURNS_FUNCTION;
		}
	} else {
		SET_UNUSED(opline->op1);
	}

	if (key) {
		SET_NODE(opline->op2, key);
	} else {
		SET_UNUSED(opline->op2);
	}

	opline->result_type = IS_VAR;
	opline->result.var = get_temporary_variable(CG(active_op_array));
	GET_NODE(result, opline->result);
}
/* }}} */

static int zend_add_try_element(zend_uint try_op TSRMLS_DC) /* {{{ */
{
	int try_catch_offset = CG(active_op_array)->last_try_catch++;

	CG(active_op_array)->try_catch_array = erealloc(CG(active_op_array)->try_catch_array, sizeof(zend_try_catch_element)*CG(active_op_array)->last_try_catch);
	CG(active_op_array)->try_catch_array[try_catch_offset].try_op = try_op;
	CG(active_op_array)->try_catch_array[try_catch_offset].catch_op = 0;
	CG(active_op_array)->try_catch_array[try_catch_offset].finally_op = 0;
	CG(active_op_array)->try_catch_array[try_catch_offset].finally_end = 0;
	return try_catch_offset;
}
/* }}} */

static void zend_add_catch_element(int offset, zend_uint catch_op TSRMLS_DC) /* {{{ */
{
	CG(active_op_array)->try_catch_array[offset].catch_op = catch_op;
}
/* }}} */

void zend_do_first_catch(znode *open_parentheses TSRMLS_DC) /* {{{ */
{
	open_parentheses->u.op.opline_num = get_next_op_number(CG(active_op_array));
}
/* }}} */

void zend_initialize_try_catch_element(znode *catch_token TSRMLS_DC) /* {{{ */
{
	int jmp_op_number = get_next_op_number(CG(active_op_array));
	zend_op *opline = get_next_op(CG(active_op_array) TSRMLS_CC);
	zend_llist jmp_list;
	zend_llist *jmp_list_ptr;

	opline->opcode = ZEND_JMP;
	SET_UNUSED(opline->op1);
	SET_UNUSED(opline->op2);
	/* save for backpatching */

	zend_llist_init(&jmp_list, sizeof(int), NULL, 0);
	zend_stack_push(&CG(bp_stack), (void *) &jmp_list, sizeof(zend_llist));
	zend_stack_top(&CG(bp_stack), (void **) &jmp_list_ptr);
	zend_llist_add_element(jmp_list_ptr, &jmp_op_number);

	catch_token->EA = get_next_op_number(CG(active_op_array));
}
/* }}} */

void zend_do_mark_last_catch(const znode *first_catch, const znode *last_additional_catch TSRMLS_DC) /* {{{ */
{
	CG(active_op_array)->last--;
	zend_do_if_end(TSRMLS_C);
	if (last_additional_catch->u.op.opline_num == -1) {
		CG(active_op_array)->opcodes[first_catch->u.op.opline_num].result.num = 1;
		CG(active_op_array)->opcodes[first_catch->u.op.opline_num].extended_value = get_next_op_number(CG(active_op_array));
	} else {
		CG(active_op_array)->opcodes[last_additional_catch->u.op.opline_num].result.num = 1;
		CG(active_op_array)->opcodes[last_additional_catch->u.op.opline_num].extended_value = get_next_op_number(CG(active_op_array));
	}
	DEC_BPC(CG(active_op_array));
}
/* }}} */

void zend_do_try(znode *try_token TSRMLS_DC) /* {{{ */
{
	try_token->u.op.opline_num = zend_add_try_element(get_next_op_number(CG(active_op_array)) TSRMLS_CC);
	INC_BPC(CG(active_op_array));
}
/* }}} */

void zend_do_finally(znode *finally_token TSRMLS_DC) /* {{{ */
{
	zend_op *opline = get_next_op(CG(active_op_array) TSRMLS_CC);

	finally_token->u.op.opline_num = get_next_op_number(CG(active_op_array));
	/* call the the "finally" block */
	opline->opcode = ZEND_FAST_CALL;
	SET_UNUSED(opline->op1);
	opline->op1.opline_num = finally_token->u.op.opline_num + 1;
	SET_UNUSED(opline->op2);
	/* jump to code after the "finally" block,
	 * the actual jump address is going to be set in zend_do_end_finally()
	 */
	opline = get_next_op(CG(active_op_array) TSRMLS_CC);
	opline->opcode = ZEND_JMP;
	SET_UNUSED(opline->op1);
	SET_UNUSED(opline->op2);

	CG(context).in_finally++;
}
/* }}} */

void zend_do_begin_catch(znode *catch_token, znode *class_name, znode *catch_var, znode *first_catch TSRMLS_DC) /* {{{ */
{
	long catch_op_number;
	zend_op *opline;
	znode catch_class;

	if (class_name->op_type == IS_CONST &&
	    ZEND_FETCH_CLASS_DEFAULT == zend_get_class_fetch_type(Z_STRVAL(class_name->u.constant), Z_STRSIZE(class_name->u.constant))) {
		zend_resolve_class_name(class_name TSRMLS_CC);
		catch_class = *class_name;
	} else {
		zend_error_noreturn(E_COMPILE_ERROR, "Bad class name in the catch statement");
	}

	catch_op_number = get_next_op_number(CG(active_op_array));
	if (first_catch) {
		first_catch->u.op.opline_num = catch_op_number;
	}

	opline = get_next_op(CG(active_op_array) TSRMLS_CC);
	opline->opcode = ZEND_CATCH;
	opline->op1_type = IS_CONST;
	opline->op1.constant = zend_add_class_name_literal(CG(active_op_array), &catch_class.u.constant TSRMLS_CC);
	opline->op2_type = IS_CV;
	opline->op2.var = lookup_cv(CG(active_op_array), Z_STRVAL(catch_var->u.constant), Z_STRSIZE(catch_var->u.constant), 0 TSRMLS_CC);
	Z_STRVAL(catch_var->u.constant) = (char*)CG(active_op_array)->vars[opline->op2.var].name;
	opline->result.num = 0; /* 1 means it's the last catch in the block */

	catch_token->u.op.opline_num = catch_op_number;
}
/* }}} */

void zend_do_end_catch(znode *catch_token TSRMLS_DC) /* {{{ */
{
	int jmp_op_number = get_next_op_number(CG(active_op_array));
	zend_op *opline = get_next_op(CG(active_op_array) TSRMLS_CC);
	zend_llist *jmp_list_ptr;

	opline->opcode = ZEND_JMP;
	SET_UNUSED(opline->op1);
	SET_UNUSED(opline->op2);
	/* save for backpatching */

	zend_stack_top(&CG(bp_stack), (void **) &jmp_list_ptr);
	zend_llist_add_element(jmp_list_ptr, &jmp_op_number);

	CG(active_op_array)->opcodes[catch_token->u.op.opline_num].extended_value = get_next_op_number(CG(active_op_array));
}
/* }}} */

void zend_do_bind_catch(znode *try_token, znode *catch_token TSRMLS_DC) /* {{{ */ {
	if (catch_token->op_type != IS_UNUSED) {
		zend_add_catch_element(try_token->u.op.opline_num, catch_token->EA TSRMLS_CC);
	}
}
/* }}} */

void zend_do_end_finally(znode *try_token, znode* catch_token, znode *finally_token TSRMLS_DC) /* {{{ */
{
	if (catch_token->op_type == IS_UNUSED && finally_token->op_type == IS_UNUSED) {
		zend_error_noreturn(E_COMPILE_ERROR, "Cannot use try without catch or finally");
	}
	if (finally_token->op_type != IS_UNUSED) {
		zend_op *opline;

		CG(active_op_array)->try_catch_array[try_token->u.op.opline_num].finally_op = finally_token->u.op.opline_num + 1;
		CG(active_op_array)->try_catch_array[try_token->u.op.opline_num].finally_end = get_next_op_number(CG(active_op_array));
		CG(active_op_array)->has_finally_block = 1;

		opline = get_next_op(CG(active_op_array) TSRMLS_CC);
		opline->opcode = ZEND_FAST_RET;
		SET_UNUSED(opline->op1);
		SET_UNUSED(opline->op2);

		CG(active_op_array)->opcodes[finally_token->u.op.opline_num].op1.opline_num = get_next_op_number(CG(active_op_array));

		CG(context).in_finally--;
	}
}
/* }}} */

void zend_do_throw(const znode *expr TSRMLS_DC) /* {{{ */
{
	zend_op *opline;

	opline = get_next_op(CG(active_op_array) TSRMLS_CC);
	opline->opcode = ZEND_THROW;
	SET_NODE(opline->op1, expr);
	SET_UNUSED(opline->op2);
}
/* }}} */

ZEND_API void function_add_ref(zend_function *function) /* {{{ */
{
	if (function->type == ZEND_USER_FUNCTION) {
		zend_op_array *op_array = &function->op_array;

		(*op_array->refcount)++;
		if (op_array->static_variables) {
			HashTable *static_variables = op_array->static_variables;
			zval *tmp_zval;

			ALLOC_HASHTABLE(op_array->static_variables);
			zend_hash_init(op_array->static_variables, zend_hash_num_elements(static_variables), NULL, ZVAL_PTR_DTOR, 0);
			zend_hash_copy(op_array->static_variables, static_variables, (copy_ctor_func_t) zval_add_ref, (void *) &tmp_zval, sizeof(zval *));
		}
		op_array->run_time_cache = NULL;
	}
}
/* }}} */

static void do_inherit_parent_constructor(zend_class_entry *ce) /* {{{ */
{
	zend_function *function, *new_function;

	if (!ce->parent) {
		return;
	}

	/* You cannot change create_object */
	ce->create_object = ce->parent->create_object;

	/* Inherit special functions if needed */
	if (!ce->get_iterator) {
		ce->get_iterator = ce->parent->get_iterator;
	}
	if (!ce->iterator_funcs.funcs) {
		ce->iterator_funcs.funcs = ce->parent->iterator_funcs.funcs;
	}
	if (!ce->__get) {
		ce->__get   = ce->parent->__get;
	}
	if (!ce->__set) {
		ce->__set = ce->parent->__set;
	}
	if (!ce->__unset) {
		ce->__unset = ce->parent->__unset;
	}
	if (!ce->__isset) {
		ce->__isset = ce->parent->__isset;
	}
	if (!ce->__call) {
		ce->__call = ce->parent->__call;
	}
	if (!ce->__callstatic) {
		ce->__callstatic = ce->parent->__callstatic;
	}
	if (!ce->__tostring) {
		ce->__tostring = ce->parent->__tostring;
	}
	if (!ce->clone) {
		ce->clone = ce->parent->clone;
	}
	if(!ce->serialize) {
		ce->serialize = ce->parent->serialize;
	}
	if(!ce->unserialize) {
		ce->unserialize = ce->parent->unserialize;
	}
	if (!ce->destructor) {
		ce->destructor   = ce->parent->destructor;
	}
	if (ce->constructor) {
		if (ce->parent->constructor && ce->parent->constructor->common.fn_flags & ZEND_ACC_FINAL) {
			zend_error(E_ERROR, "Cannot override final %s::%s() with %s::%s()",
				ce->parent->name, ce->parent->constructor->common.function_name,
				ce->name, ce->constructor->common.function_name
				);
		}
		return;
	}

	if (zend_hash_find(&ce->parent->function_table, ZEND_CONSTRUCTOR_FUNC_NAME, sizeof(ZEND_CONSTRUCTOR_FUNC_NAME), (void **)&function)==SUCCESS) {
		/* inherit parent's constructor */
		zend_hash_update(&ce->function_table, ZEND_CONSTRUCTOR_FUNC_NAME, sizeof(ZEND_CONSTRUCTOR_FUNC_NAME), function, sizeof(zend_function), (void**)&new_function);
		function_add_ref(new_function);
	} else {
		/* Don't inherit the old style constructor if we already have the new style constructor */
		char *lc_class_name;
		char *lc_parent_class_name;

		lc_class_name = zend_str_tolower_dup(ce->name, ce->name_length);
		if (!zend_hash_exists(&ce->function_table, lc_class_name, ce->name_length+1)) {
			lc_parent_class_name = zend_str_tolower_dup(ce->parent->name, ce->parent->name_length);
			if (!zend_hash_exists(&ce->function_table, lc_parent_class_name, ce->parent->name_length+1) &&
					zend_hash_find(&ce->parent->function_table, lc_parent_class_name, ce->parent->name_length+1, (void **)&function)==SUCCESS) {
				if (function->common.fn_flags & ZEND_ACC_CTOR) {
					/* inherit parent's constructor */
					zend_hash_update(&ce->function_table, lc_parent_class_name, ce->parent->name_length+1, function, sizeof(zend_function), (void**)&new_function);
					function_add_ref(new_function);
				}
			}
			efree(lc_parent_class_name);
		}
		efree(lc_class_name);
	}
	ce->constructor = ce->parent->constructor;
}
/* }}} */

char *zend_visibility_string(zend_uint fn_flags) /* {{{ */
{
	if (fn_flags & ZEND_ACC_PRIVATE) {
		return "private";
	}
	if (fn_flags & ZEND_ACC_PROTECTED) {
		return "protected";
	}
	if (fn_flags & ZEND_ACC_PUBLIC) {
		return "public";
	}
	return "";
}
/* }}} */

static void do_inherit_method(zend_function *function) /* {{{ */
{
	/* The class entry of the derived function intentionally remains the same
	 * as that of the parent class.  That allows us to know in which context
	 * we're running, and handle private method calls properly.
	 */
	function_add_ref(function);
}
/* }}} */

static zend_bool zend_do_perform_implementation_check(const zend_function *fe, const zend_function *proto TSRMLS_DC) /* {{{ */
{
	zend_uint i, num_args;

	/* If it's a user function then arg_info == NULL means we don't have any parameters but
	 * we still need to do the arg number checks.  We are only willing to ignore this for internal
	 * functions because extensions don't always define arg_info.
	 */
	if (!proto || (!proto->common.arg_info && proto->common.type != ZEND_USER_FUNCTION)) {
		return 1;
	}

	/* Checks for constructors only if they are declared in an interface,
	 * or explicitly marked as abstract
	 */
	if ((fe->common.fn_flags & ZEND_ACC_CTOR)
		&& ((proto->common.scope->ce_flags & ZEND_ACC_INTERFACE) == 0
			&& (proto->common.fn_flags & ZEND_ACC_ABSTRACT) == 0)) {
		return 1;
	}

	/* If both methods are private do not enforce a signature */
    if ((fe->common.fn_flags & ZEND_ACC_PRIVATE) && (proto->common.fn_flags & ZEND_ACC_PRIVATE)) {
		return 1;
	}

	/* check number of arguments */
	if (proto->common.required_num_args < fe->common.required_num_args
		|| proto->common.num_args > fe->common.num_args) {
		return 0;
	}

	/* by-ref constraints on return values are covariant */
	if ((proto->common.fn_flags & ZEND_ACC_RETURN_REFERENCE)
		&& !(fe->common.fn_flags & ZEND_ACC_RETURN_REFERENCE)) {
		return 0;
	}

	if ((proto->common.fn_flags & ZEND_ACC_VARIADIC)
		&& !(fe->common.fn_flags & ZEND_ACC_VARIADIC)) {
		return 0;
	}

	/* For variadic functions any additional (optional) arguments that were added must be
	 * checked against the signature of the variadic argument, so in this case we have to
	 * go through all the parameters of the function and not just those present in the
	 * prototype. */
	num_args = proto->common.num_args;
	if ((fe->common.fn_flags & ZEND_ACC_VARIADIC)
		&& fe->common.num_args > proto->common.num_args) {
		num_args = fe->common.num_args;
	}

	for (i = 0; i < num_args; i++) {
		zend_arg_info *fe_arg_info = &fe->common.arg_info[i];

		zend_arg_info *proto_arg_info;
		if (i < proto->common.num_args) {
			proto_arg_info = &proto->common.arg_info[i];
		} else {
			proto_arg_info = &proto->common.arg_info[proto->common.num_args-1];
		}

		if (ZEND_LOG_XOR(fe_arg_info->class_name, proto_arg_info->class_name)) {
			/* Only one has a type hint and the other one doesn't */
			return 0;
		}

		if (fe_arg_info->class_name) {
			const char *fe_class_name, *proto_class_name;
			zend_str_size fe_class_name_len, proto_class_name_len;

			if (!strcasecmp(fe_arg_info->class_name, "parent") && proto->common.scope) {
				fe_class_name = proto->common.scope->name;
				fe_class_name_len = proto->common.scope->name_length;
			} else if (!strcasecmp(fe_arg_info->class_name, "self") && fe->common.scope) {
				fe_class_name = fe->common.scope->name;
				fe_class_name_len = fe->common.scope->name_length;
			} else {
				fe_class_name = fe_arg_info->class_name;
				fe_class_name_len = fe_arg_info->class_name_len;
			}

			if (!strcasecmp(proto_arg_info->class_name, "parent") && proto->common.scope && proto->common.scope->parent) {
				proto_class_name = proto->common.scope->parent->name;
				proto_class_name_len = proto->common.scope->parent->name_length;
			} else if (!strcasecmp(proto_arg_info->class_name, "self") && proto->common.scope) {
				proto_class_name = proto->common.scope->name;
				proto_class_name_len = proto->common.scope->name_length;
			} else {
				proto_class_name = proto_arg_info->class_name;
				proto_class_name_len = proto_arg_info->class_name_len;
			}

			if (strcasecmp(fe_class_name, proto_class_name)!=0) {
				const char *colon;

				if (fe->common.type != ZEND_USER_FUNCTION) {
					return 0;
			    } else if (strchr(proto_class_name, '\\') != NULL ||
						(colon = zend_memrchr(fe_class_name, '\\', fe_class_name_len)) == NULL ||
						strcasecmp(colon+1, proto_class_name) != 0) {
					zend_class_entry **fe_ce, **proto_ce;
					int found, found2;

					found = zend_lookup_class(fe_class_name, fe_class_name_len, &fe_ce TSRMLS_CC);
					found2 = zend_lookup_class(proto_class_name, proto_class_name_len, &proto_ce TSRMLS_CC);

					/* Check for class alias */
					if (found != SUCCESS || found2 != SUCCESS ||
							(*fe_ce)->type == ZEND_INTERNAL_CLASS ||
							(*proto_ce)->type == ZEND_INTERNAL_CLASS ||
							*fe_ce != *proto_ce) {
						return 0;
					}
				}
			}
		}
		if (fe_arg_info->type_hint != proto_arg_info->type_hint) {
			/* Incompatible type hint */
			return 0;
		}

		/* by-ref constraints on arguments are invariant */
		if (fe_arg_info->pass_by_reference != proto_arg_info->pass_by_reference) {
			return 0;
		}
	}

	return 1;
}
/* }}} */

#define REALLOC_BUF_IF_EXCEED(buf, offset, length, size) \
	if (UNEXPECTED(offset - buf + size >= length)) { 	\
		length += size + 1; 				\
		buf = erealloc(buf, length); 		\
	}

static char * zend_get_function_declaration(zend_function *fptr TSRMLS_DC) /* {{{ */
{
	char *offset, *buf;
	zend_str_size length = 1024;

	offset = buf = (char *)emalloc(length * sizeof(char));
	if (fptr->op_array.fn_flags & ZEND_ACC_RETURN_REFERENCE) {
		*(offset++) = '&';
		*(offset++) = ' ';
	}

	if (fptr->common.scope) {
		memcpy(offset, fptr->common.scope->name, fptr->common.scope->name_length);
		offset += fptr->common.scope->name_length;
		*(offset++) = ':';
		*(offset++) = ':';
	}

	{
		size_t name_len = strlen(fptr->common.function_name);
		REALLOC_BUF_IF_EXCEED(buf, offset, length, name_len);
		memcpy(offset, fptr->common.function_name, name_len);
		offset += name_len;
	}

	*(offset++) = '(';
	if (fptr->common.arg_info) {
		zend_uint i, required;
		zend_arg_info *arg_info = fptr->common.arg_info;

		required = fptr->common.required_num_args;
		for (i = 0; i < fptr->common.num_args;) {
			if (arg_info->class_name) {
				const char *class_name;
				zend_str_size class_name_len;
				if (!strcasecmp(arg_info->class_name, "self") && fptr->common.scope ) {
					class_name = fptr->common.scope->name;
					class_name_len = fptr->common.scope->name_length;
				} else if (!strcasecmp(arg_info->class_name, "parent") && fptr->common.scope->parent) {
					class_name = fptr->common.scope->parent->name;
					class_name_len = fptr->common.scope->parent->name_length;
				} else {
					class_name = arg_info->class_name;
					class_name_len = arg_info->class_name_len;
				}
				REALLOC_BUF_IF_EXCEED(buf, offset, length, class_name_len);
				memcpy(offset, class_name, class_name_len);
				offset += class_name_len;
				*(offset++) = ' ';
			} else if (arg_info->type_hint) {
				zend_str_size type_name_len;
				char *type_name = zend_get_type_by_const(arg_info->type_hint);
				type_name_len = strlen(type_name);
				REALLOC_BUF_IF_EXCEED(buf, offset, length, type_name_len);
				memcpy(offset, type_name, type_name_len);
				offset += type_name_len;
				*(offset++) = ' ';
			}

			if (arg_info->pass_by_reference) {
				*(offset++) = '&';
			}

			if (arg_info->is_variadic) {
				*(offset++) = '.';
				*(offset++) = '.';
				*(offset++) = '.';
			}

			*(offset++) = '$';

			if (arg_info->name) {
				REALLOC_BUF_IF_EXCEED(buf, offset, length, arg_info->name_len);
				memcpy(offset, arg_info->name, arg_info->name_len);
				offset += arg_info->name_len;
			} else {
				zend_uint idx = i;
				memcpy(offset, "param", 5);
				offset += 5;
				do {
					*(offset++) = (char) (idx % 10) + '0';
					idx /= 10;
				} while (idx > 0);
			}
			if (i >= required && !arg_info->is_variadic) {
				*(offset++) = ' ';
				*(offset++) = '=';
				*(offset++) = ' ';
				if (fptr->type == ZEND_USER_FUNCTION) {
					zend_op *precv = NULL;
					{
						zend_uint idx  = i;
						zend_op *op = ((zend_op_array *)fptr)->opcodes;
						zend_op *end = op + ((zend_op_array *)fptr)->last;

						++idx;
						while (op < end) {
							if ((op->opcode == ZEND_RECV || op->opcode == ZEND_RECV_INIT)
									&& op->op1.num == (long)idx)
							{
								precv = op;
							}
							++op;
						}
					}
					if (precv && precv->opcode == ZEND_RECV_INIT && precv->op2_type != IS_UNUSED) {
						zval *zv, zv_copy;
						int use_copy;
						ALLOC_ZVAL(zv);
						*zv = *precv->op2.zv;
						zval_copy_ctor(zv);
						INIT_PZVAL(zv);
						zval_update_constant_ex(&zv, (void*)1, fptr->common.scope TSRMLS_CC);
						if (Z_TYPE_P(zv) == IS_BOOL) {
							if (Z_LVAL_P(zv)) {
								memcpy(offset, "true", 4);
								offset += 4;
							} else {
								memcpy(offset, "false", 5);
								offset += 5;
							}
						} else if (Z_TYPE_P(zv) == IS_NULL) {
							memcpy(offset, "NULL", 4);
							offset += 4;
						} else if (Z_TYPE_P(zv) == IS_STRING) {
							*(offset++) = '\'';
							REALLOC_BUF_IF_EXCEED(buf, offset, length, MIN(Z_STRSIZE_P(zv), 10));
							memcpy(offset, Z_STRVAL_P(zv), MIN(Z_STRSIZE_P(zv), 10));
							offset += MIN(Z_STRSIZE_P(zv), 10);
							if (Z_STRSIZE_P(zv) > 10) {
								*(offset++) = '.';
								*(offset++) = '.';
								*(offset++) = '.';
							}
							*(offset++) = '\'';
						} else if (Z_TYPE_P(zv) == IS_ARRAY) {
							memcpy(offset, "Array", 5);
							offset += 5;
						} else {
							zend_make_printable_zval(zv, &zv_copy, &use_copy);
							REALLOC_BUF_IF_EXCEED(buf, offset, length, Z_STRSIZE(zv_copy));
							memcpy(offset, Z_STRVAL(zv_copy), Z_STRSIZE(zv_copy));
							offset += Z_STRSIZE(zv_copy);
							if (use_copy) {
								zval_dtor(&zv_copy);
							}
						}
						zval_ptr_dtor(&zv);
					}
				} else {
					memcpy(offset, "NULL", 4);
					offset += 4;
				}
			}

			if (++i < fptr->common.num_args) {
				*(offset++) = ',';
				*(offset++) = ' ';
			}
			arg_info++;
			REALLOC_BUF_IF_EXCEED(buf, offset, length, 32);
		}
	}
	*(offset++) = ')';
	*offset = '\0';

	return buf;
}
/* }}} */

static void do_inheritance_check_on_method(zend_function *child, zend_function *parent TSRMLS_DC) /* {{{ */
{
	zend_uint child_flags;
	zend_uint parent_flags = parent->common.fn_flags;

	if ((parent->common.scope->ce_flags & ZEND_ACC_INTERFACE) == 0
		&& parent->common.fn_flags & ZEND_ACC_ABSTRACT
		&& parent->common.scope != (child->common.prototype ? child->common.prototype->common.scope : child->common.scope)
		&& child->common.fn_flags & (ZEND_ACC_ABSTRACT|ZEND_ACC_IMPLEMENTED_ABSTRACT)) {
		zend_error_noreturn(E_COMPILE_ERROR, "Can't inherit abstract function %s::%s() (previously declared abstract in %s)",
			parent->common.scope->name,
			child->common.function_name,
			child->common.prototype ? child->common.prototype->common.scope->name : child->common.scope->name);
	}

	if (parent_flags & ZEND_ACC_FINAL) {
		zend_error_noreturn(E_COMPILE_ERROR, "Cannot override final method %s::%s()", ZEND_FN_SCOPE_NAME(parent), child->common.function_name);
	}

	child_flags	= child->common.fn_flags;
	/* You cannot change from static to non static and vice versa.
	 */
	if ((child_flags & ZEND_ACC_STATIC) != (parent_flags & ZEND_ACC_STATIC)) {
		if (child->common.fn_flags & ZEND_ACC_STATIC) {
			zend_error_noreturn(E_COMPILE_ERROR, "Cannot make non static method %s::%s() static in class %s", ZEND_FN_SCOPE_NAME(parent), child->common.function_name, ZEND_FN_SCOPE_NAME(child));
		} else {
			zend_error_noreturn(E_COMPILE_ERROR, "Cannot make static method %s::%s() non static in class %s", ZEND_FN_SCOPE_NAME(parent), child->common.function_name, ZEND_FN_SCOPE_NAME(child));
		}
	}

	/* Disallow making an inherited method abstract. */
	if ((child_flags & ZEND_ACC_ABSTRACT) && !(parent_flags & ZEND_ACC_ABSTRACT)) {
		zend_error_noreturn(E_COMPILE_ERROR, "Cannot make non abstract method %s::%s() abstract in class %s", ZEND_FN_SCOPE_NAME(parent), child->common.function_name, ZEND_FN_SCOPE_NAME(child));
	}

	if (parent_flags & ZEND_ACC_CHANGED) {
		child->common.fn_flags |= ZEND_ACC_CHANGED;
	} else {
		/* Prevent derived classes from restricting access that was available in parent classes
		 */
		if ((child_flags & ZEND_ACC_PPP_MASK) > (parent_flags & ZEND_ACC_PPP_MASK)) {
			zend_error_noreturn(E_COMPILE_ERROR, "Access level to %s::%s() must be %s (as in class %s)%s", ZEND_FN_SCOPE_NAME(child), child->common.function_name, zend_visibility_string(parent_flags), ZEND_FN_SCOPE_NAME(parent), (parent_flags&ZEND_ACC_PUBLIC) ? "" : " or weaker");
		} else if (((child_flags & ZEND_ACC_PPP_MASK) < (parent_flags & ZEND_ACC_PPP_MASK))
			&& ((parent_flags & ZEND_ACC_PPP_MASK) & ZEND_ACC_PRIVATE)) {
			child->common.fn_flags |= ZEND_ACC_CHANGED;
		}
	}

	if (parent_flags & ZEND_ACC_PRIVATE) {
		child->common.prototype = NULL;
	} else if (parent_flags & ZEND_ACC_ABSTRACT) {
		child->common.fn_flags |= ZEND_ACC_IMPLEMENTED_ABSTRACT;
		child->common.prototype = parent;
	} else if (!(parent->common.fn_flags & ZEND_ACC_CTOR) || (parent->common.prototype && (parent->common.prototype->common.scope->ce_flags & ZEND_ACC_INTERFACE))) {
		/* ctors only have a prototype if it comes from an interface */
		child->common.prototype = parent->common.prototype ? parent->common.prototype : parent;
	}

	if (child->common.prototype && (child->common.prototype->common.fn_flags & ZEND_ACC_ABSTRACT)) {
		if (!zend_do_perform_implementation_check(child, child->common.prototype TSRMLS_CC)) {
			zend_error_noreturn(E_COMPILE_ERROR, "Declaration of %s::%s() must be compatible with %s", ZEND_FN_SCOPE_NAME(child), child->common.function_name, zend_get_function_declaration(child->common.prototype TSRMLS_CC));
		}
	} else if (EG(error_reporting) & E_STRICT || EG(user_error_handler)) { /* Check E_STRICT (or custom error handler) before the check so that we save some time */
		if (!zend_do_perform_implementation_check(child, parent TSRMLS_CC)) {
			char *method_prototype = zend_get_function_declaration(parent TSRMLS_CC);
			zend_error(E_STRICT, "Declaration of %s::%s() should be compatible with %s", ZEND_FN_SCOPE_NAME(child), child->common.function_name, method_prototype);
			efree(method_prototype);
		}
	}
}
/* }}} */

static zend_bool do_inherit_method_check(HashTable *child_function_table, zend_function *parent, const zend_hash_key *hash_key, zend_class_entry *child_ce) /* {{{ */
{
	zend_uint parent_flags = parent->common.fn_flags;
	zend_function *child;
	TSRMLS_FETCH();

	if (zend_hash_quick_find(child_function_table, hash_key->arKey, hash_key->nKeyLength, hash_key->h, (void **) &child)==FAILURE) {
		if (parent_flags & (ZEND_ACC_ABSTRACT)) {
			child_ce->ce_flags |= ZEND_ACC_IMPLICIT_ABSTRACT_CLASS;
		}
		return 1; /* method doesn't exist in child, copy from parent */
	}

	do_inheritance_check_on_method(child, parent TSRMLS_CC);

	return 0;
}
/* }}} */

static zend_bool do_inherit_property_access_check(HashTable *target_ht, zend_property_info *parent_info, const zend_hash_key *hash_key, zend_class_entry *ce) /* {{{ */
{
	zend_property_info *child_info;
	zend_class_entry *parent_ce = ce->parent;

	if (parent_info->flags & (ZEND_ACC_PRIVATE|ZEND_ACC_SHADOW)) {
		if (zend_hash_quick_find(&ce->properties_info, hash_key->arKey, hash_key->nKeyLength, hash_key->h, (void **) &child_info)==SUCCESS) {
			child_info->flags |= ZEND_ACC_CHANGED;
		} else {
			zend_hash_quick_update(&ce->properties_info, hash_key->arKey, hash_key->nKeyLength, hash_key->h, parent_info, sizeof(zend_property_info), (void **) &child_info);
			if(ce->type & ZEND_INTERNAL_CLASS) {
				zend_duplicate_property_info_internal(child_info);
			} else {
				zend_duplicate_property_info(child_info);
			}
			child_info->flags &= ~ZEND_ACC_PRIVATE; /* it's not private anymore */
			child_info->flags |= ZEND_ACC_SHADOW; /* but it's a shadow of private */
		}
		return 0; /* don't copy access information to child */
	}

	if (zend_hash_quick_find(&ce->properties_info, hash_key->arKey, hash_key->nKeyLength, hash_key->h, (void **) &child_info)==SUCCESS) {
		if ((parent_info->flags & ZEND_ACC_STATIC) != (child_info->flags & ZEND_ACC_STATIC)) {
			zend_error_noreturn(E_COMPILE_ERROR, "Cannot redeclare %s%s::$%s as %s%s::$%s",
				(parent_info->flags & ZEND_ACC_STATIC) ? "static " : "non static ", parent_ce->name, hash_key->arKey,
				(child_info->flags & ZEND_ACC_STATIC) ? "static " : "non static ", ce->name, hash_key->arKey);

		}

		if(parent_info->flags & ZEND_ACC_CHANGED) {
			child_info->flags |= ZEND_ACC_CHANGED;
		}

		if ((child_info->flags & ZEND_ACC_PPP_MASK) > (parent_info->flags & ZEND_ACC_PPP_MASK)) {
			zend_error_noreturn(E_COMPILE_ERROR, "Access level to %s::$%s must be %s (as in class %s)%s", ce->name, hash_key->arKey, zend_visibility_string(parent_info->flags), parent_ce->name, (parent_info->flags&ZEND_ACC_PUBLIC) ? "" : " or weaker");
		} else if ((child_info->flags & ZEND_ACC_STATIC) == 0) {
			zval_ptr_dtor(&(ce->default_properties_table[parent_info->offset]));
			ce->default_properties_table[parent_info->offset] = ce->default_properties_table[child_info->offset];
			ce->default_properties_table[child_info->offset] = NULL;
			child_info->offset = parent_info->offset;
		}
		return 0;	/* Don't copy from parent */
	} else {
		return 1;	/* Copy from parent */
	}
}
/* }}} */

static inline void do_implement_interface(zend_class_entry *ce, zend_class_entry *iface TSRMLS_DC) /* {{{ */
{
	if (!(ce->ce_flags & ZEND_ACC_INTERFACE) && iface->interface_gets_implemented && iface->interface_gets_implemented(iface, ce TSRMLS_CC) == FAILURE) {
		zend_error(E_CORE_ERROR, "Class %s could not implement interface %s", ce->name, iface->name);
	}
	if (ce == iface) {
		zend_error(E_ERROR, "Interface %s cannot implement itself", ce->name);
	}
}
/* }}} */

ZEND_API void zend_do_inherit_interfaces(zend_class_entry *ce, const zend_class_entry *iface TSRMLS_DC) /* {{{ */
{
	/* expects interface to be contained in ce's interface list already */
	zend_uint i, ce_num, if_num = iface->num_interfaces;
	zend_class_entry *entry;

	if (if_num==0) {
		return;
	}
	ce_num = ce->num_interfaces;

	if (ce->type == ZEND_INTERNAL_CLASS) {
		ce->interfaces = (zend_class_entry **) realloc(ce->interfaces, sizeof(zend_class_entry *) * (ce_num + if_num));
	} else {
		ce->interfaces = (zend_class_entry **) erealloc(ce->interfaces, sizeof(zend_class_entry *) * (ce_num + if_num));
	}

	/* Inherit the interfaces, only if they're not already inherited by the class */
	while (if_num--) {
		entry = iface->interfaces[if_num];
		for (i = 0; i < ce_num; i++) {
			if (ce->interfaces[i] == entry) {
				break;
			}
		}
		if (i == ce_num) {
			ce->interfaces[ce->num_interfaces++] = entry;
		}
	}

	/* and now call the implementing handlers */
	while (ce_num < ce->num_interfaces) {
		do_implement_interface(ce, ce->interfaces[ce_num++] TSRMLS_CC);
	}
}
/* }}} */

#ifdef ZTS
static void zval_internal_ctor(zval **p) /* {{{ */
{
	zval *orig_ptr = *p;

	ALLOC_ZVAL(*p);
	MAKE_COPY_ZVAL(&orig_ptr, *p);
}
/* }}} */

# define zval_property_ctor(parent_ce, ce) \
	((void (*)(void *)) (((parent_ce)->type != (ce)->type) ? zval_internal_ctor : zval_add_ref))
#else
# define zval_property_ctor(parent_ce, ce) \
	((void (*)(void *)) zval_add_ref)
#endif

ZEND_API void zend_do_inheritance(zend_class_entry *ce, zend_class_entry *parent_ce TSRMLS_DC) /* {{{ */
{
	zend_property_info *property_info;

	if ((ce->ce_flags & ZEND_ACC_INTERFACE)
		&& !(parent_ce->ce_flags & ZEND_ACC_INTERFACE)) {
		zend_error_noreturn(E_COMPILE_ERROR, "Interface %s may not inherit from class (%s)", ce->name, parent_ce->name);
	}
	if (parent_ce->ce_flags & ZEND_ACC_FINAL_CLASS) {
		zend_error_noreturn(E_COMPILE_ERROR, "Class %s may not inherit from final class (%s)", ce->name, parent_ce->name);
	}

	ce->parent = parent_ce;
	/* Copy serialize/unserialize callbacks */
	if (!ce->serialize) {
		ce->serialize   = parent_ce->serialize;
	}
	if (!ce->unserialize) {
		ce->unserialize = parent_ce->unserialize;
	}

	/* Inherit interfaces */
	zend_do_inherit_interfaces(ce, parent_ce TSRMLS_CC);

	/* Inherit properties */
	if (parent_ce->default_properties_count) {
		int i = ce->default_properties_count + parent_ce->default_properties_count;

		ce->default_properties_table = perealloc(ce->default_properties_table, sizeof(void*) * i, ce->type == ZEND_INTERNAL_CLASS);
		if (ce->default_properties_count) {
			while (i-- > parent_ce->default_properties_count) {
				ce->default_properties_table[i] = ce->default_properties_table[i - parent_ce->default_properties_count];
			}
		}
		for (i = 0; i < parent_ce->default_properties_count; i++) {
			ce->default_properties_table[i] = parent_ce->default_properties_table[i];
			if (ce->default_properties_table[i]) {
#ifdef ZTS
				if (parent_ce->type != ce->type) {
					zval *p;

					ALLOC_ZVAL(p);
					MAKE_COPY_ZVAL(&ce->default_properties_table[i], p);
					ce->default_properties_table[i] = p;
				} else {
					Z_ADDREF_P(ce->default_properties_table[i]);
				}
#else
				Z_ADDREF_P(ce->default_properties_table[i]);
#endif
			}
		}
		ce->default_properties_count += parent_ce->default_properties_count;
	}

	if (parent_ce->type != ce->type) {
		/* User class extends internal class */
		zend_update_class_constants(parent_ce  TSRMLS_CC);
		if (parent_ce->default_static_members_count) {
			int i = ce->default_static_members_count + parent_ce->default_static_members_count;

			ce->default_static_members_table = erealloc(ce->default_static_members_table, sizeof(void*) * i);
			if (ce->default_static_members_count) {
				while (i-- > parent_ce->default_static_members_count) {
					ce->default_static_members_table[i] = ce->default_static_members_table[i - parent_ce->default_static_members_count];
				}
			}
			for (i = 0; i < parent_ce->default_static_members_count; i++) {
				SEPARATE_ZVAL_TO_MAKE_IS_REF(&CE_STATIC_MEMBERS(parent_ce)[i]);
				ce->default_static_members_table[i] = CE_STATIC_MEMBERS(parent_ce)[i];
				Z_ADDREF_P(ce->default_static_members_table[i]);
			}
			ce->default_static_members_count += parent_ce->default_static_members_count;
			ce->static_members_table = ce->default_static_members_table;
		}
	} else {
		if (parent_ce->default_static_members_count) {
			int i = ce->default_static_members_count + parent_ce->default_static_members_count;

			ce->default_static_members_table = perealloc(ce->default_static_members_table, sizeof(void*) * i, ce->type == ZEND_INTERNAL_CLASS);
			if (ce->default_static_members_count) {
				while (i-- > parent_ce->default_static_members_count) {
					ce->default_static_members_table[i] = ce->default_static_members_table[i - parent_ce->default_static_members_count];
				}
			}
			for (i = 0; i < parent_ce->default_static_members_count; i++) {
				SEPARATE_ZVAL_TO_MAKE_IS_REF(&parent_ce->default_static_members_table[i]);
				ce->default_static_members_table[i] = parent_ce->default_static_members_table[i];
				Z_ADDREF_P(ce->default_static_members_table[i]);
			}
			ce->default_static_members_count += parent_ce->default_static_members_count;
			if (ce->type == ZEND_USER_CLASS) {
				ce->static_members_table = ce->default_static_members_table;
			}
		}
	}

	for (zend_hash_internal_pointer_reset(&ce->properties_info);
	zend_hash_get_current_data(&ce->properties_info, (void *) &property_info) == SUCCESS;
	zend_hash_move_forward(&ce->properties_info)) {
		if (property_info->ce == ce) {
			if (property_info->flags & ZEND_ACC_STATIC) {
				property_info->offset += parent_ce->default_static_members_count;
			} else {
				property_info->offset += parent_ce->default_properties_count;
			}
		}
	}

	zend_hash_merge_ex(&ce->properties_info, &parent_ce->properties_info, (copy_ctor_func_t) (ce->type & ZEND_INTERNAL_CLASS ? zend_duplicate_property_info_internal : zend_duplicate_property_info), sizeof(zend_property_info), (merge_checker_func_t) do_inherit_property_access_check, ce);

	zend_hash_merge(&ce->constants_table, &parent_ce->constants_table, zval_property_ctor(parent_ce, ce), NULL, sizeof(zval *), 0);
	zend_hash_merge_ex(&ce->function_table, &parent_ce->function_table, (copy_ctor_func_t) do_inherit_method, sizeof(zend_function), (merge_checker_func_t) do_inherit_method_check, ce);
	do_inherit_parent_constructor(ce);

	if (ce->ce_flags & ZEND_ACC_IMPLICIT_ABSTRACT_CLASS && ce->type == ZEND_INTERNAL_CLASS) {
		ce->ce_flags |= ZEND_ACC_EXPLICIT_ABSTRACT_CLASS;
	} else if (!(ce->ce_flags & (ZEND_ACC_IMPLEMENT_INTERFACES|ZEND_ACC_IMPLEMENT_TRAITS))) {
		/* The verification will be done in runtime by ZEND_VERIFY_ABSTRACT_CLASS */
		zend_verify_abstract_class(ce TSRMLS_CC);
	}
	ce->ce_flags |= parent_ce->ce_flags & ZEND_HAS_STATIC_IN_METHODS;
}
/* }}} */

static zend_bool do_inherit_constant_check(HashTable *child_constants_table, const zval **parent_constant, const zend_hash_key *hash_key, const zend_class_entry *iface) /* {{{ */
{
	zval **old_constant;

	if (zend_hash_quick_find(child_constants_table, hash_key->arKey, hash_key->nKeyLength, hash_key->h, (void**)&old_constant) == SUCCESS) {
		if (*old_constant != *parent_constant) {
			zend_error_noreturn(E_COMPILE_ERROR, "Cannot inherit previously-inherited or override constant %s from interface %s", hash_key->arKey, iface->name);
		}
		return 0;
	}
	return 1;
}
/* }}} */

static int do_interface_constant_check(zval **val TSRMLS_DC, int num_args, va_list args, const zend_hash_key *key) /* {{{ */
{
	zend_class_entry **iface = va_arg(args, zend_class_entry**);

	do_inherit_constant_check(&(*iface)->constants_table, (const zval **) val, key, *iface);

	return ZEND_HASH_APPLY_KEEP;
}
/* }}} */

ZEND_API void zend_do_implement_interface(zend_class_entry *ce, zend_class_entry *iface TSRMLS_DC) /* {{{ */
{
	zend_uint i, ignore = 0;
	zend_uint current_iface_num = ce->num_interfaces;
	zend_uint parent_iface_num  = ce->parent ? ce->parent->num_interfaces : 0;

	for (i = 0; i < ce->num_interfaces; i++) {
		if (ce->interfaces[i] == NULL) {
			memmove(ce->interfaces + i, ce->interfaces + i + 1, sizeof(zend_class_entry*) * (--ce->num_interfaces - i));
			i--;
		} else if (ce->interfaces[i] == iface) {
			if (i < parent_iface_num) {
				ignore = 1;
			} else {
				zend_error_noreturn(E_COMPILE_ERROR, "Class %s cannot implement previously implemented interface %s", ce->name, iface->name);
			}
		}
	}
	if (ignore) {
		/* Check for attempt to redeclare interface constants */
		zend_hash_apply_with_arguments(&ce->constants_table TSRMLS_CC, (apply_func_args_t) do_interface_constant_check, 1, &iface);
	} else {
		if (ce->num_interfaces >= current_iface_num) {
			if (ce->type == ZEND_INTERNAL_CLASS) {
				ce->interfaces = (zend_class_entry **) realloc(ce->interfaces, sizeof(zend_class_entry *) * (++current_iface_num));
			} else {
				ce->interfaces = (zend_class_entry **) erealloc(ce->interfaces, sizeof(zend_class_entry *) * (++current_iface_num));
			}
		}
		ce->interfaces[ce->num_interfaces++] = iface;

		zend_hash_merge_ex(&ce->constants_table, &iface->constants_table, (copy_ctor_func_t) zval_add_ref, sizeof(zval *), (merge_checker_func_t) do_inherit_constant_check, iface);
		zend_hash_merge_ex(&ce->function_table, &iface->function_table, (copy_ctor_func_t) do_inherit_method, sizeof(zend_function), (merge_checker_func_t) do_inherit_method_check, ce);

		do_implement_interface(ce, iface TSRMLS_CC);
		zend_do_inherit_interfaces(ce, iface TSRMLS_CC);
	}
}
/* }}} */

ZEND_API void zend_do_implement_trait(zend_class_entry *ce, zend_class_entry *trait TSRMLS_DC) /* {{{ */
{
	zend_uint i, ignore = 0;
	zend_uint current_trait_num = ce->num_traits;
	zend_uint parent_trait_num  = ce->parent ? ce->parent->num_traits : 0;

	for (i = 0; i < ce->num_traits; i++) {
		if (ce->traits[i] == NULL) {
			memmove(ce->traits + i, ce->traits + i + 1, sizeof(zend_class_entry*) * (--ce->num_traits - i));
			i--;
		} else if (ce->traits[i] == trait) {
			if (i < parent_trait_num) {
				ignore = 1;
			}
		}
	}
	if (!ignore) {
		if (ce->num_traits >= current_trait_num) {
			if (ce->type == ZEND_INTERNAL_CLASS) {
				ce->traits = (zend_class_entry **) realloc(ce->traits, sizeof(zend_class_entry *) * (++current_trait_num));
			} else {
				ce->traits = (zend_class_entry **) erealloc(ce->traits, sizeof(zend_class_entry *) * (++current_trait_num));
			}
		}
		ce->traits[ce->num_traits++] = trait;
	}
}
/* }}} */

static zend_bool zend_traits_method_compatibility_check(zend_function *fn, zend_function *other_fn TSRMLS_DC) /* {{{ */
{
	zend_uint    fn_flags = fn->common.scope->ce_flags;
	zend_uint other_flags = other_fn->common.scope->ce_flags;

	return zend_do_perform_implementation_check(fn, other_fn TSRMLS_CC)
		&& ((other_fn->common.scope->ce_flags & ZEND_ACC_INTERFACE) || zend_do_perform_implementation_check(other_fn, fn TSRMLS_CC))
		&& ((fn_flags & (ZEND_ACC_FINAL|ZEND_ACC_STATIC)) ==
		    (other_flags & (ZEND_ACC_FINAL|ZEND_ACC_STATIC))); /* equal final and static qualifier */
}
/* }}} */

static void zend_add_magic_methods(zend_class_entry* ce, const char* mname, zend_str_size_uint mname_len, zend_function* fe TSRMLS_DC) /* {{{ */
{
	if (!strncmp(mname, ZEND_CLONE_FUNC_NAME, mname_len)) {
		ce->clone = fe; fe->common.fn_flags |= ZEND_ACC_CLONE;
	} else if (!strncmp(mname, ZEND_CONSTRUCTOR_FUNC_NAME, mname_len)) {
		if (ce->constructor) {
			zend_error_noreturn(E_COMPILE_ERROR, "%s has colliding constructor definitions coming from traits", ce->name);
		}
		ce->constructor = fe; fe->common.fn_flags |= ZEND_ACC_CTOR;
	} else if (!strncmp(mname, ZEND_DESTRUCTOR_FUNC_NAME,  mname_len)) {
		ce->destructor = fe; fe->common.fn_flags |= ZEND_ACC_DTOR;
	} else if (!strncmp(mname, ZEND_GET_FUNC_NAME, mname_len)) {
		ce->__get = fe;
	} else if (!strncmp(mname, ZEND_SET_FUNC_NAME, mname_len)) {
		ce->__set = fe;
	} else if (!strncmp(mname, ZEND_CALL_FUNC_NAME, mname_len)) {
		ce->__call = fe;
	} else if (!strncmp(mname, ZEND_UNSET_FUNC_NAME, mname_len)) {
		ce->__unset = fe;
	} else if (!strncmp(mname, ZEND_ISSET_FUNC_NAME, mname_len)) {
		ce->__isset = fe;
	} else if (!strncmp(mname, ZEND_CALLSTATIC_FUNC_NAME, mname_len)) {
		ce->__callstatic = fe;
	} else if (!strncmp(mname, ZEND_TOSTRING_FUNC_NAME, mname_len)) {
		ce->__tostring = fe;
	} else if (ce->name_length + 1 == mname_len) {
		char *lowercase_name = emalloc(ce->name_length + 1);
		zend_str_tolower_copy(lowercase_name, ce->name, ce->name_length);
		lowercase_name = (char*)zend_new_interned_string(lowercase_name, ce->name_length + 1, 1 TSRMLS_CC);
		if (!memcmp(mname, lowercase_name, mname_len)) {
			if (ce->constructor) {
				zend_error_noreturn(E_COMPILE_ERROR, "%s has colliding constructor definitions coming from traits", ce->name);
			}
			ce->constructor = fe;
			fe->common.fn_flags |= ZEND_ACC_CTOR;
		}
		str_efree(lowercase_name);
	}
}
/* }}} */

static void zend_add_trait_method(zend_class_entry *ce, const char *name, const char *arKey, zend_str_size_uint nKeyLength, zend_function *fn, HashTable **overriden TSRMLS_DC) /* {{{ */
{
	zend_function *existing_fn = NULL;
	zend_uint_t h = zend_hash_func(arKey, nKeyLength);

	if (zend_hash_quick_find(&ce->function_table, arKey, nKeyLength, h, (void**) &existing_fn) == SUCCESS) {
		if (existing_fn->common.scope == ce) {
			/* members from the current class override trait methods */
			/* use temporary *overriden HashTable to detect hidden conflict */
			if (*overriden) {
				if (zend_hash_quick_find(*overriden, arKey, nKeyLength, h, (void**) &existing_fn) == SUCCESS) {
					if (existing_fn->common.fn_flags & ZEND_ACC_ABSTRACT) {
						/* Make sure the trait method is compatible with previosly declared abstract method */
						if (!zend_traits_method_compatibility_check(fn, existing_fn TSRMLS_CC)) {
							zend_error_noreturn(E_COMPILE_ERROR, "Declaration of %s must be compatible with %s",
								zend_get_function_declaration(fn TSRMLS_CC),
								zend_get_function_declaration(existing_fn TSRMLS_CC));
						}
					} else if (fn->common.fn_flags & ZEND_ACC_ABSTRACT) {
						/* Make sure the abstract declaration is compatible with previous declaration */
						if (!zend_traits_method_compatibility_check(existing_fn, fn TSRMLS_CC)) {
							zend_error_noreturn(E_COMPILE_ERROR, "Declaration of %s must be compatible with %s",
								zend_get_function_declaration(fn TSRMLS_CC),
								zend_get_function_declaration(existing_fn TSRMLS_CC));
						}
						return;
					}
				}
			} else {
				ALLOC_HASHTABLE(*overriden);
				zend_hash_init_ex(*overriden, 2, NULL, NULL, 0, 0);
			}
			zend_hash_quick_update(*overriden, arKey, nKeyLength, h, fn, sizeof(zend_function), (void**)&fn);
			return;
		} else if (existing_fn->common.fn_flags & ZEND_ACC_ABSTRACT) {
			/* Make sure the trait method is compatible with previosly declared abstract method */
			if (!zend_traits_method_compatibility_check(fn, existing_fn TSRMLS_CC)) {
				zend_error_noreturn(E_COMPILE_ERROR, "Declaration of %s must be compatible with %s",
					zend_get_function_declaration(fn TSRMLS_CC),
					zend_get_function_declaration(existing_fn TSRMLS_CC));
			}
		} else if (fn->common.fn_flags & ZEND_ACC_ABSTRACT) {
			/* Make sure the abstract declaration is compatible with previous declaration */
			if (!zend_traits_method_compatibility_check(existing_fn, fn TSRMLS_CC)) {
				zend_error_noreturn(E_COMPILE_ERROR, "Declaration of %s must be compatible with %s",
					zend_get_function_declaration(fn TSRMLS_CC),
					zend_get_function_declaration(existing_fn TSRMLS_CC));
			}
			return;
		} else if ((existing_fn->common.scope->ce_flags & ZEND_ACC_TRAIT) == ZEND_ACC_TRAIT) {
			/* two traits can't define the same non-abstract method */
#if 1
			zend_error_noreturn(E_COMPILE_ERROR, "Trait method %s has not been applied, because there are collisions with other trait methods on %s",
				name, ce->name);
#else		/* TODO: better error message */
			zend_error_noreturn(E_COMPILE_ERROR, "Trait method %s::%s has not been applied as %s::%s, because of collision with %s::%s",
				fn->common.scope->name, fn->common.function_name,
				ce->name, name,
				existing_fn->common.scope->name, existing_fn->common.function_name);
#endif
		} else {
			/* inherited members are overridden by members inserted by traits */
			/* check whether the trait method fulfills the inheritance requirements */
			do_inheritance_check_on_method(fn, existing_fn TSRMLS_CC);
		}
	}

	function_add_ref(fn);
	zend_hash_quick_update(&ce->function_table, arKey, nKeyLength, h, fn, sizeof(zend_function), (void**)&fn);
	zend_add_magic_methods(ce, arKey, nKeyLength, fn TSRMLS_CC);
}
/* }}} */

static int zend_fixup_trait_method(zend_function *fn, zend_class_entry *ce TSRMLS_DC) /* {{{ */
{
	if ((fn->common.scope->ce_flags & ZEND_ACC_TRAIT) == ZEND_ACC_TRAIT) {

		fn->common.scope = ce;

		if (fn->common.fn_flags & ZEND_ACC_ABSTRACT) {
			ce->ce_flags |= ZEND_ACC_IMPLICIT_ABSTRACT_CLASS;
		}
		if (fn->op_array.static_variables) {
			ce->ce_flags |= ZEND_HAS_STATIC_IN_METHODS;
		}
	}
	return ZEND_HASH_APPLY_KEEP;
}
/* }}} */

static int zend_traits_copy_functions(zend_function *fn TSRMLS_DC, int num_args, va_list args, zend_hash_key *hash_key) /* {{{ */
{
	zend_class_entry  *ce;
	HashTable         **overriden;
	zend_trait_alias  *alias, **alias_ptr;
	HashTable         *exclude_table;
	char              *lcname;
	zend_str_size      fnname_len;
	zend_function      fn_copy;
	void              *dummy;

	ce            = va_arg(args, zend_class_entry*);
	overriden     = va_arg(args, HashTable**);
	exclude_table = va_arg(args, HashTable*);

	fnname_len = hash_key->nKeyLength - 1;

	/* apply aliases which are qualified with a class name, there should not be any ambiguity */
	if (ce->trait_aliases) {
		alias_ptr = ce->trait_aliases;
		alias = *alias_ptr;
		while (alias) {
			/* Scope unset or equal to the function we compare to, and the alias applies to fn */
			if (alias->alias != NULL
				&& (!alias->trait_method->ce || fn->common.scope == alias->trait_method->ce)
				&& alias->trait_method->mname_len == fnname_len
				&& (zend_binary_strcasecmp(alias->trait_method->method_name, alias->trait_method->mname_len, hash_key->arKey, fnname_len) == 0)) {
				fn_copy = *fn;

				/* if it is 0, no modifieres has been changed */
				if (alias->modifiers) {
					fn_copy.common.fn_flags = alias->modifiers | (fn->common.fn_flags ^ (fn->common.fn_flags & ZEND_ACC_PPP_MASK));
				}

				lcname = zend_str_tolower_dup(alias->alias, alias->alias_len);
				zend_add_trait_method(ce, alias->alias, lcname, alias->alias_len+1, &fn_copy, overriden TSRMLS_CC);
				efree(lcname);

				/* Record the trait from which this alias was resolved. */
				if (!alias->trait_method->ce) {
					alias->trait_method->ce = fn->common.scope;
				}
			}
			alias_ptr++;
			alias = *alias_ptr;
		}
	}

	lcname = (char *) hash_key->arKey;

	if (exclude_table == NULL || zend_hash_find(exclude_table, lcname, fnname_len, &dummy) == FAILURE) {
		/* is not in hashtable, thus, function is not to be excluded */
		fn_copy = *fn;

		/* apply aliases which have not alias name, just setting visibility */
		if (ce->trait_aliases) {
			alias_ptr = ce->trait_aliases;
			alias = *alias_ptr;
			while (alias) {
				/* Scope unset or equal to the function we compare to, and the alias applies to fn */
				if (alias->alias == NULL && alias->modifiers != 0
					&& (!alias->trait_method->ce || fn->common.scope == alias->trait_method->ce)
					&& (alias->trait_method->mname_len == fnname_len)
					&& (zend_binary_strcasecmp(alias->trait_method->method_name, alias->trait_method->mname_len, lcname, fnname_len) == 0)) {

					fn_copy.common.fn_flags = alias->modifiers | (fn->common.fn_flags ^ (fn->common.fn_flags & ZEND_ACC_PPP_MASK));

					/** Record the trait from which this alias was resolved. */
					if (!alias->trait_method->ce) {
						alias->trait_method->ce = fn->common.scope;
					}
				}
				alias_ptr++;
				alias = *alias_ptr;
			}
		}

		zend_add_trait_method(ce, fn->common.function_name, lcname, fnname_len+1, &fn_copy, overriden TSRMLS_CC);
	}

	return ZEND_HASH_APPLY_KEEP;
}
/* }}} */

static void zend_check_trait_usage(zend_class_entry *ce, zend_class_entry *trait TSRMLS_DC) /* {{{ */
{
	zend_uint i;

	if ((trait->ce_flags & ZEND_ACC_TRAIT) != ZEND_ACC_TRAIT) {
		zend_error_noreturn(E_COMPILE_ERROR, "Class %s is not a trait, Only traits may be used in 'as' and 'insteadof' statements", trait->name);
	}

	for (i = 0; i < ce->num_traits; i++) {
		if (ce->traits[i] == trait) {
			return;
		}
	}
	zend_error_noreturn(E_COMPILE_ERROR, "Required Trait %s wasn't added to %s", trait->name, ce->name);
}
/* }}} */

static void zend_traits_init_trait_structures(zend_class_entry *ce TSRMLS_DC) /* {{{ */
{
	size_t i, j = 0;
	zend_trait_precedence *cur_precedence;
	zend_trait_method_reference *cur_method_ref;
	char *lcname;
	zend_bool method_exists;

	/* resolve class references */
	if (ce->trait_precedences) {
		i = 0;
		while ((cur_precedence = ce->trait_precedences[i])) {
			/** Resolve classes for all precedence operations. */
			if (cur_precedence->exclude_from_classes) {
				cur_method_ref = cur_precedence->trait_method;
				if (!(cur_precedence->trait_method->ce = zend_fetch_class(cur_method_ref->class_name, cur_method_ref->cname_len,
								ZEND_FETCH_CLASS_TRAIT|ZEND_FETCH_CLASS_NO_AUTOLOAD TSRMLS_CC))) {
					zend_error_noreturn(E_COMPILE_ERROR, "Could not find trait %s", cur_method_ref->class_name);
				}
				zend_check_trait_usage(ce, cur_precedence->trait_method->ce TSRMLS_CC);

				/** Ensure that the prefered method is actually available. */
				lcname = zend_str_tolower_dup(cur_method_ref->method_name,
											  cur_method_ref->mname_len);
				method_exists = zend_hash_exists(&cur_method_ref->ce->function_table,
												 lcname,
												 cur_method_ref->mname_len + 1);
				efree(lcname);
				if (!method_exists) {
					zend_error_noreturn(E_COMPILE_ERROR,
							   "A precedence rule was defined for %s::%s but this method does not exist",
							   cur_method_ref->ce->name,
							   cur_method_ref->method_name);
				}

				/** With the other traits, we are more permissive.
					We do not give errors for those. This allows to be more
					defensive in such definitions.
					However, we want to make sure that the insteadof declaration
					is consistent in itself.
				 */
				j = 0;
				while (cur_precedence->exclude_from_classes[j]) {
					char* class_name = (char*)cur_precedence->exclude_from_classes[j];
					zend_str_size name_length = strlen(class_name);

					if (!(cur_precedence->exclude_from_classes[j] = zend_fetch_class(class_name, name_length, ZEND_FETCH_CLASS_TRAIT |ZEND_FETCH_CLASS_NO_AUTOLOAD TSRMLS_CC))) {
						zend_error_noreturn(E_COMPILE_ERROR, "Could not find trait %s", class_name);
					}
					zend_check_trait_usage(ce, cur_precedence->exclude_from_classes[j] TSRMLS_CC);

					/* make sure that the trait method is not from a class mentioned in
					 exclude_from_classes, for consistency */
					if (cur_precedence->trait_method->ce == cur_precedence->exclude_from_classes[i]) {
						zend_error_noreturn(E_COMPILE_ERROR,
								   "Inconsistent insteadof definition. "
								   "The method %s is to be used from %s, but %s is also on the exclude list",
								   cur_method_ref->method_name,
								   cur_precedence->trait_method->ce->name,
								   cur_precedence->trait_method->ce->name);
					}

					efree(class_name);
					j++;
				}
			}
			i++;
		}
	}

	if (ce->trait_aliases) {
		i = 0;
		while (ce->trait_aliases[i]) {
			/** For all aliases with an explicit class name, resolve the class now. */
			if (ce->trait_aliases[i]->trait_method->class_name) {
				cur_method_ref = ce->trait_aliases[i]->trait_method;
				if (!(cur_method_ref->ce = zend_fetch_class(cur_method_ref->class_name, cur_method_ref->cname_len, ZEND_FETCH_CLASS_TRAIT|ZEND_FETCH_CLASS_NO_AUTOLOAD TSRMLS_CC))) {
					zend_error_noreturn(E_COMPILE_ERROR, "Could not find trait %s", cur_method_ref->class_name);
				}
				zend_check_trait_usage(ce, cur_method_ref->ce TSRMLS_CC);

				/** And, ensure that the referenced method is resolvable, too. */
				lcname = zend_str_tolower_dup(cur_method_ref->method_name,
						cur_method_ref->mname_len);
				method_exists = zend_hash_exists(&cur_method_ref->ce->function_table,
						lcname, cur_method_ref->mname_len + 1);
				efree(lcname);

				if (!method_exists) {
					zend_error_noreturn(E_COMPILE_ERROR, "An alias was defined for %s::%s but this method does not exist", cur_method_ref->ce->name, cur_method_ref->method_name);
				}
			}
			i++;
		}
	}
}
/* }}} */

static void zend_traits_compile_exclude_table(HashTable* exclude_table, zend_trait_precedence **precedences, zend_class_entry *trait) /* {{{ */
{
	size_t i = 0, j;

	if (!precedences) {
		return;
	}
	while (precedences[i]) {
		if (precedences[i]->exclude_from_classes) {
			j = 0;
			while (precedences[i]->exclude_from_classes[j]) {
				if (precedences[i]->exclude_from_classes[j] == trait) {
					zend_str_size lcname_len = precedences[i]->trait_method->mname_len;
					char *lcname = zend_str_tolower_dup(precedences[i]->trait_method->method_name, lcname_len);

					if (zend_hash_add(exclude_table, lcname, lcname_len, NULL, 0, NULL) == FAILURE) {
						efree(lcname);
						zend_error_noreturn(E_COMPILE_ERROR, "Failed to evaluate a trait precedence (%s). Method of trait %s was defined to be excluded multiple times", precedences[i]->trait_method->method_name, trait->name);
					}
					efree(lcname);
				}
				++j;
			}
		}
		++i;
	}
}
/* }}} */

static void zend_do_traits_method_binding(zend_class_entry *ce TSRMLS_DC) /* {{{ */
{
	zend_uint i;
	HashTable *overriden = NULL;

	for (i = 0; i < ce->num_traits; i++) {
		if (ce->trait_precedences) {
			HashTable exclude_table;

			/* TODO: revisit this start size, may be its not optimal */
			zend_hash_init_ex(&exclude_table, 2, NULL, NULL, 0, 0);

			zend_traits_compile_exclude_table(&exclude_table, ce->trait_precedences, ce->traits[i]);

			/* copies functions, applies defined aliasing, and excludes unused trait methods */
			zend_hash_apply_with_arguments(&ce->traits[i]->function_table TSRMLS_CC, (apply_func_args_t)zend_traits_copy_functions, 3, ce, &overriden, &exclude_table);

			zend_hash_destroy(&exclude_table);
		} else {
			zend_hash_apply_with_arguments(&ce->traits[i]->function_table TSRMLS_CC, (apply_func_args_t)zend_traits_copy_functions, 3, ce, &overriden, NULL);
		}
	}

    zend_hash_apply_with_argument(&ce->function_table, (apply_func_arg_t)zend_fixup_trait_method, ce TSRMLS_CC);

	if (overriden) {
		zend_hash_destroy(overriden);
		FREE_HASHTABLE(overriden);
	}
}
/* }}} */

static zend_class_entry* find_first_definition(zend_class_entry *ce, size_t current_trait, const char* prop_name, zend_str_size_int prop_name_length, zend_uint_t prop_hash, zend_class_entry *coliding_ce) /* {{{ */
{
	size_t i;

	if (coliding_ce == ce) {
		for (i = 0; i < current_trait; i++) {
			if (zend_hash_quick_exists(&ce->traits[i]->properties_info, prop_name, prop_name_length+1, prop_hash)) {
				return ce->traits[i];
			}
		}
	}

	return coliding_ce;
}
/* }}} */

static void zend_do_traits_property_binding(zend_class_entry *ce TSRMLS_DC) /* {{{ */
{
	size_t i;
	zend_property_info *property_info;
	zend_property_info *coliding_prop;
	zval compare_result;
	const char* prop_name;
	zend_str_size   prop_name_length;
	zend_uint_t prop_hash;
	const char* class_name_unused;
	zend_bool not_compatible;
	zval* prop_value;
	char* doc_comment;
	zend_uint flags;

	/* In the following steps the properties are inserted into the property table
	 * for that, a very strict approach is applied:
	 * - check for compatibility, if not compatible with any property in class -> fatal
	 * - if compatible, then strict notice
	 */
	for (i = 0; i < ce->num_traits; i++) {
		for (zend_hash_internal_pointer_reset(&ce->traits[i]->properties_info);
			 zend_hash_get_current_data(&ce->traits[i]->properties_info, (void *) &property_info) == SUCCESS;
			 zend_hash_move_forward(&ce->traits[i]->properties_info)) {
			/* first get the unmangeld name if necessary,
			 * then check whether the property is already there
			 */
			flags = property_info->flags;
			if ((flags & ZEND_ACC_PPP_MASK) == ZEND_ACC_PUBLIC) {
				prop_hash = property_info->h;
				prop_name = property_info->name;
				prop_name_length = property_info->name_length;
			} else {
				/* for private and protected we need to unmangle the names */
				zend_unmangle_property_name_ex(property_info->name, property_info->name_length,
											&class_name_unused, &prop_name, &prop_name_length);
				prop_hash = zend_get_hash_value(prop_name, prop_name_length + 1);
			}

			/* next: check for conflicts with current class */
			if (zend_hash_quick_find(&ce->properties_info, prop_name, prop_name_length+1, prop_hash, (void **) &coliding_prop) == SUCCESS) {
				if (coliding_prop->flags & ZEND_ACC_SHADOW) {
					zend_hash_quick_del(&ce->properties_info, prop_name, prop_name_length+1, prop_hash);
					flags |= ZEND_ACC_CHANGED;
				} else {
					if ((coliding_prop->flags & (ZEND_ACC_PPP_MASK | ZEND_ACC_STATIC))
						== (flags & (ZEND_ACC_PPP_MASK | ZEND_ACC_STATIC))) {
						/* flags are identical, now the value needs to be checked */
						if (flags & ZEND_ACC_STATIC) {
							not_compatible = (FAILURE == compare_function(&compare_result,
											  ce->default_static_members_table[coliding_prop->offset],
											  ce->traits[i]->default_static_members_table[property_info->offset] TSRMLS_CC))
								  || (Z_LVAL(compare_result) != 0);
						} else {
							not_compatible = (FAILURE == compare_function(&compare_result,
											  ce->default_properties_table[coliding_prop->offset],
											  ce->traits[i]->default_properties_table[property_info->offset] TSRMLS_CC))
								  || (Z_LVAL(compare_result) != 0);
						}
					} else {
						/* the flags are not identical, thus, we assume properties are not compatible */
						not_compatible = 1;
					}

					if (not_compatible) {
						zend_error_noreturn(E_COMPILE_ERROR,
							   "%s and %s define the same property ($%s) in the composition of %s. However, the definition differs and is considered incompatible. Class was composed",
								find_first_definition(ce, i, prop_name, prop_name_length, prop_hash, coliding_prop->ce)->name,
								property_info->ce->name,
								prop_name,
								ce->name);
					} else {
						zend_error(E_STRICT,
							   "%s and %s define the same property ($%s) in the composition of %s. This might be incompatible, to improve maintainability consider using accessor methods in traits instead. Class was composed",
								find_first_definition(ce, i, prop_name, prop_name_length, prop_hash, coliding_prop->ce)->name,
								property_info->ce->name,
								prop_name,
								ce->name);
						continue;
					}
				}
			}

			/* property not found, so lets add it */
			if (flags & ZEND_ACC_STATIC) {
				prop_value = ce->traits[i]->default_static_members_table[property_info->offset];
			} else {
				prop_value = ce->traits[i]->default_properties_table[property_info->offset];
			}
			Z_ADDREF_P(prop_value);

			doc_comment = property_info->doc_comment ? estrndup(property_info->doc_comment, property_info->doc_comment_len) : NULL;
			zend_declare_property_ex(ce, prop_name, prop_name_length,
									 prop_value, flags,
								     doc_comment, property_info->doc_comment_len TSRMLS_CC);
		}
	}
}
/* }}} */

static void zend_do_check_for_inconsistent_traits_aliasing(zend_class_entry *ce TSRMLS_DC) /* {{{ */
{
	int i = 0;
	zend_trait_alias* cur_alias;
	char* lc_method_name;

	if (ce->trait_aliases) {
		while (ce->trait_aliases[i]) {
			cur_alias = ce->trait_aliases[i];
			/** The trait for this alias has not been resolved, this means, this
				alias was not applied. Abort with an error. */
			if (!cur_alias->trait_method->ce) {
				if (cur_alias->alias) {
					/** Plain old inconsistency/typo/bug */
					zend_error_noreturn(E_COMPILE_ERROR,
							   "An alias (%s) was defined for method %s(), but this method does not exist",
							   cur_alias->alias,
							   cur_alias->trait_method->method_name);
				} else {
					/** Here are two possible cases:
						1) this is an attempt to modifiy the visibility
						   of a method introduce as part of another alias.
						   Since that seems to violate the DRY principle,
						   we check against it and abort.
						2) it is just a plain old inconsitency/typo/bug
						   as in the case where alias is set. */

					lc_method_name = zend_str_tolower_dup(cur_alias->trait_method->method_name,
														  cur_alias->trait_method->mname_len);
					if (zend_hash_exists(&ce->function_table,
										 lc_method_name,
										 cur_alias->trait_method->mname_len+1)) {
						efree(lc_method_name);
						zend_error_noreturn(E_COMPILE_ERROR,
								   "The modifiers for the trait alias %s() need to be changed in the same statment in which the alias is defined. Error",
								   cur_alias->trait_method->method_name);
					} else {
						efree(lc_method_name);
						zend_error_noreturn(E_COMPILE_ERROR,
								   "The modifiers of the trait method %s() are changed, but this method does not exist. Error",
								   cur_alias->trait_method->method_name);

					}
				}
			}
			i++;
		}
	}
}
/* }}} */

ZEND_API void zend_do_bind_traits(zend_class_entry *ce TSRMLS_DC) /* {{{ */
{

	if (ce->num_traits <= 0) {
		return;
	}

	/* complete initialization of trait strutures in ce */
	zend_traits_init_trait_structures(ce TSRMLS_CC);

	/* first care about all methods to be flattened into the class */
	zend_do_traits_method_binding(ce TSRMLS_CC);

	/* Aliases which have not been applied indicate typos/bugs. */
	zend_do_check_for_inconsistent_traits_aliasing(ce TSRMLS_CC);

	/* then flatten the properties into it, to, mostly to notfiy developer about problems */
	zend_do_traits_property_binding(ce TSRMLS_CC);

	/* verify that all abstract methods from traits have been implemented */
	zend_verify_abstract_class(ce TSRMLS_CC);

	/* now everything should be fine and an added ZEND_ACC_IMPLICIT_ABSTRACT_CLASS should be removed */
	if (ce->ce_flags & ZEND_ACC_IMPLICIT_ABSTRACT_CLASS) {
		ce->ce_flags -= ZEND_ACC_IMPLICIT_ABSTRACT_CLASS;
	}
}
/* }}} */

ZEND_API int do_bind_function(const zend_op_array *op_array, zend_op *opline, HashTable *function_table, zend_bool compile_time) /* {{{ */
{
	zend_function *function;
	zval *op1, *op2;

	if (compile_time) {
		op1 = &CONSTANT_EX(op_array, opline->op1.constant);
		op2 = &CONSTANT_EX(op_array, opline->op2.constant);
	} else {
		op1 = opline->op1.zv;
		op2 = opline->op2.zv;
	}

	zend_hash_quick_find(function_table, Z_STRVAL_P(op1), Z_STRSIZE_P(op1), Z_HASH_P(op1), (void *) &function);
	if (zend_hash_quick_add(function_table, Z_STRVAL_P(op2), Z_STRSIZE_P(op2)+1, Z_HASH_P(op2), function, sizeof(zend_function), NULL)==FAILURE) {
		int error_level = compile_time ? E_COMPILE_ERROR : E_ERROR;
		zend_function *old_function;

		if (zend_hash_quick_find(function_table, Z_STRVAL_P(op2), Z_STRSIZE_P(op2)+1, Z_HASH_P(op2), (void *) &old_function)==SUCCESS
			&& old_function->type == ZEND_USER_FUNCTION
			&& old_function->op_array.last > 0) {
			zend_error(error_level, "Cannot redeclare %s() (previously declared in %s:%d)",
						function->common.function_name,
						old_function->op_array.filename,
						old_function->op_array.opcodes[0].lineno);
		} else {
			zend_error(error_level, "Cannot redeclare %s()", function->common.function_name);
		}
		return FAILURE;
	} else {
		(*function->op_array.refcount)++;
		function->op_array.static_variables = NULL; /* NULL out the unbound function */
		return SUCCESS;
	}
}
/* }}} */

void zend_prepare_reference(znode *result, znode *class_name, znode *method_name TSRMLS_DC) /* {{{ */
{
	zend_trait_method_reference *method_ref = emalloc(sizeof(zend_trait_method_reference));
	method_ref->ce = NULL;

	/* REM: There should not be a need for copying,
	   zend_do_begin_class_declaration is also just using that string */
	if (class_name) {
		zend_resolve_class_name(class_name TSRMLS_CC);
		method_ref->class_name = Z_STRVAL(class_name->u.constant);
		method_ref->cname_len  = Z_STRSIZE(class_name->u.constant);
	} else {
		method_ref->class_name = NULL;
		method_ref->cname_len  = 0;
	}

	method_ref->method_name = Z_STRVAL(method_name->u.constant);
	method_ref->mname_len   = Z_STRSIZE(method_name->u.constant);

	result->u.op.ptr = method_ref;
	result->op_type = IS_TMP_VAR;
}
/* }}} */

void zend_add_trait_alias(znode *method_reference, znode *modifiers, znode *alias TSRMLS_DC) /* {{{ */
{
	zend_class_entry *ce = CG(active_class_entry);
	zend_trait_alias *trait_alias;

	if (Z_LVAL(modifiers->u.constant) == ZEND_ACC_STATIC) {
		zend_error_noreturn(E_COMPILE_ERROR, "Cannot use 'static' as method modifier");
		return;
	} else if (Z_LVAL(modifiers->u.constant) == ZEND_ACC_ABSTRACT) {
		zend_error_noreturn(E_COMPILE_ERROR, "Cannot use 'abstract' as method modifier");
		return;
	} else if (Z_LVAL(modifiers->u.constant) == ZEND_ACC_FINAL) {
		zend_error_noreturn(E_COMPILE_ERROR, "Cannot use 'final' as method modifier");
		return;
	}

	trait_alias = emalloc(sizeof(zend_trait_alias));
	trait_alias->trait_method = (zend_trait_method_reference*)method_reference->u.op.ptr;
	trait_alias->modifiers = Z_LVAL(modifiers->u.constant);
	if (alias) {
		trait_alias->alias = Z_STRVAL(alias->u.constant);
		trait_alias->alias_len = Z_STRSIZE(alias->u.constant);
	} else {
		trait_alias->alias = NULL;
	}
	zend_add_to_list(&ce->trait_aliases, trait_alias TSRMLS_CC);
}
/* }}} */

void zend_add_trait_precedence(znode *method_reference, znode *trait_list TSRMLS_DC) /* {{{ */
{
	zend_class_entry *ce = CG(active_class_entry);
	zend_trait_precedence *trait_precedence = emalloc(sizeof(zend_trait_precedence));

	trait_precedence->trait_method = (zend_trait_method_reference*)method_reference->u.op.ptr;
	trait_precedence->exclude_from_classes = (zend_class_entry**) trait_list->u.op.ptr;

	zend_add_to_list(&ce->trait_precedences, trait_precedence TSRMLS_CC);
}
/* }}} */

ZEND_API zend_class_entry *do_bind_class(const zend_op_array* op_array, const zend_op *opline, HashTable *class_table, zend_bool compile_time TSRMLS_DC) /* {{{ */
{
	zend_class_entry *ce, **pce;
	zval *op1, *op2;

	if (compile_time) {
		op1 = &CONSTANT_EX(op_array, opline->op1.constant);
		op2 = &CONSTANT_EX(op_array, opline->op2.constant);
	} else {
		op1 = opline->op1.zv;
		op2 = opline->op2.zv;
	}
	if (zend_hash_quick_find(class_table, Z_STRVAL_P(op1), Z_STRSIZE_P(op1), Z_HASH_P(op1), (void **) &pce)==FAILURE) {
		zend_error_noreturn(E_COMPILE_ERROR, "Internal Zend error - Missing class information for %s", Z_STRVAL_P(op1));
		return NULL;
	} else {
		ce = *pce;
	}
	ce->refcount++;
	if (zend_hash_quick_add(class_table, Z_STRVAL_P(op2), Z_STRSIZE_P(op2)+1, Z_HASH_P(op2), &ce, sizeof(zend_class_entry *), NULL)==FAILURE) {
		ce->refcount--;
		if (!compile_time) {
			/* If we're in compile time, in practice, it's quite possible
			 * that we'll never reach this class declaration at runtime,
			 * so we shut up about it.  This allows the if (!defined('FOO')) { return; }
			 * approach to work.
			 */
			zend_error_noreturn(E_COMPILE_ERROR, "Cannot redeclare class %s", ce->name);
		}
		return NULL;
	} else {
		if (!(ce->ce_flags & (ZEND_ACC_INTERFACE|ZEND_ACC_IMPLEMENT_INTERFACES|ZEND_ACC_IMPLEMENT_TRAITS))) {
			zend_verify_abstract_class(ce TSRMLS_CC);
		}
		return ce;
	}
}
/* }}} */

ZEND_API zend_class_entry *do_bind_inherited_class(const zend_op_array *op_array, const zend_op *opline, HashTable *class_table, zend_class_entry *parent_ce, zend_bool compile_time TSRMLS_DC) /* {{{ */
{
	zend_class_entry *ce, **pce;
	int found_ce;
	zval *op1, *op2;

	if (compile_time) {
		op1 = &CONSTANT_EX(op_array, opline->op1.constant);
		op2 = &CONSTANT_EX(op_array, opline->op2.constant);
	} else {
		op1 = opline->op1.zv;
		op2 = opline->op2.zv;
	}

	found_ce = zend_hash_quick_find(class_table, Z_STRVAL_P(op1), Z_STRSIZE_P(op1), Z_HASH_P(op1), (void **) &pce);

	if (found_ce == FAILURE) {
		if (!compile_time) {
			/* If we're in compile time, in practice, it's quite possible
			 * that we'll never reach this class declaration at runtime,
			 * so we shut up about it.  This allows the if (!defined('FOO')) { return; }
			 * approach to work.
			 */
			zend_error_noreturn(E_COMPILE_ERROR, "Cannot redeclare class %s", Z_STRVAL_P(op2));
		}
		return NULL;
	} else {
		ce = *pce;
	}

	if (parent_ce->ce_flags & ZEND_ACC_INTERFACE) {
		zend_error_noreturn(E_COMPILE_ERROR, "Class %s cannot extend from interface %s", ce->name, parent_ce->name);
	} else if ((parent_ce->ce_flags & ZEND_ACC_TRAIT) == ZEND_ACC_TRAIT) {
		zend_error_noreturn(E_COMPILE_ERROR, "Class %s cannot extend from trait %s", ce->name, parent_ce->name);
	}

	zend_do_inheritance(ce, parent_ce TSRMLS_CC);

	ce->refcount++;

	/* Register the derived class */
	if (zend_hash_quick_add(class_table, Z_STRVAL_P(op2), Z_STRSIZE_P(op2)+1, Z_HASH_P(op2), pce, sizeof(zend_class_entry *), NULL)==FAILURE) {
		zend_error_noreturn(E_COMPILE_ERROR, "Cannot redeclare class %s", ce->name);
	}
	return ce;
}
/* }}} */

void zend_do_early_binding(TSRMLS_D) /* {{{ */
{
	zend_op *opline = &CG(active_op_array)->opcodes[CG(active_op_array)->last-1];
	HashTable *table;

	while (opline->opcode == ZEND_TICKS && opline > CG(active_op_array)->opcodes) {
		opline--;
	}

	switch (opline->opcode) {
		case ZEND_DECLARE_FUNCTION:
			if (do_bind_function(CG(active_op_array), opline, CG(function_table), 1) == FAILURE) {
				return;
			}
			table = CG(function_table);
			break;
		case ZEND_DECLARE_CLASS:
			if (do_bind_class(CG(active_op_array), opline, CG(class_table), 1 TSRMLS_CC) == NULL) {
				return;
			}
			table = CG(class_table);
			break;
		case ZEND_DECLARE_INHERITED_CLASS:
			{
				zend_op *fetch_class_opline = opline-1;
				zval *parent_name;
				zend_class_entry **pce;

				parent_name = &CONSTANT(fetch_class_opline->op2.constant);
				if ((zend_lookup_class(Z_STRVAL_P(parent_name), Z_STRSIZE_P(parent_name), &pce TSRMLS_CC) == FAILURE) ||
				    ((CG(compiler_options) & ZEND_COMPILE_IGNORE_INTERNAL_CLASSES) &&
				     ((*pce)->type == ZEND_INTERNAL_CLASS))) {
				    if (CG(compiler_options) & ZEND_COMPILE_DELAYED_BINDING) {
						zend_uint *opline_num = &CG(active_op_array)->early_binding;

						while (*opline_num != -1) {
							opline_num = &CG(active_op_array)->opcodes[*opline_num].result.opline_num;
						}
						*opline_num = opline - CG(active_op_array)->opcodes;
						opline->opcode = ZEND_DECLARE_INHERITED_CLASS_DELAYED;
						opline->result_type = IS_UNUSED;
						opline->result.opline_num = -1;
					}
					return;
				}
				if (do_bind_inherited_class(CG(active_op_array), opline, CG(class_table), *pce, 1 TSRMLS_CC) == NULL) {
					return;
				}
				/* clear unnecessary ZEND_FETCH_CLASS opcode */
				zend_del_literal(CG(active_op_array), fetch_class_opline->op2.constant);
				MAKE_NOP(fetch_class_opline);

				table = CG(class_table);
				break;
			}
		case ZEND_VERIFY_ABSTRACT_CLASS:
		case ZEND_ADD_INTERFACE:
		case ZEND_ADD_TRAIT:
		case ZEND_BIND_TRAITS:
			/* We currently don't early-bind classes that implement interfaces */
			/* Classes with traits are handled exactly the same, no early-bind here */
			return;
		default:
			zend_error_noreturn(E_COMPILE_ERROR, "Invalid binding type");
			return;
	}

	zend_hash_quick_del(table, Z_STRVAL(CONSTANT(opline->op1.constant)), Z_STRSIZE(CONSTANT(opline->op1.constant)), Z_HASH_P(&CONSTANT(opline->op1.constant)));
	zend_del_literal(CG(active_op_array), opline->op1.constant);
	zend_del_literal(CG(active_op_array), opline->op2.constant);
	MAKE_NOP(opline);
}
/* }}} */

ZEND_API void zend_do_delayed_early_binding(const zend_op_array *op_array TSRMLS_DC) /* {{{ */
{
	if (op_array->early_binding != -1) {
		zend_bool orig_in_compilation = CG(in_compilation);
		zend_uint opline_num = op_array->early_binding;
		zend_class_entry **pce;

		CG(in_compilation) = 1;
		while (opline_num != -1) {
			if (zend_lookup_class(Z_STRVAL_P(op_array->opcodes[opline_num-1].op2.zv), Z_STRSIZE_P(op_array->opcodes[opline_num-1].op2.zv), &pce TSRMLS_CC) == SUCCESS) {
				do_bind_inherited_class(op_array, &op_array->opcodes[opline_num], EG(class_table), *pce, 0 TSRMLS_CC);
			}
			opline_num = op_array->opcodes[opline_num].result.opline_num;
		}
		CG(in_compilation) = orig_in_compilation;
	}
}
/* }}} */

void zend_do_boolean_or_begin(znode *expr1, znode *op_token TSRMLS_DC) /* {{{ */
{
	int next_op_number = get_next_op_number(CG(active_op_array));
	zend_op *opline = get_next_op(CG(active_op_array) TSRMLS_CC);

	opline->opcode = ZEND_JMPNZ_EX;
	if (expr1->op_type == IS_TMP_VAR) {
		SET_NODE(opline->result, expr1);
	} else {
		opline->result.var = get_temporary_variable(CG(active_op_array));
		opline->result_type = IS_TMP_VAR;
	}
	SET_NODE(opline->op1, expr1);
	SET_UNUSED(opline->op2);

	op_token->u.op.opline_num = next_op_number;

	GET_NODE(expr1, opline->result);
}
/* }}} */

void zend_do_boolean_or_end(znode *result, const znode *expr1, const znode *expr2, znode *op_token TSRMLS_DC) /* {{{ */
{
	zend_op *opline = get_next_op(CG(active_op_array) TSRMLS_CC);

	*result = *expr1; /* we saved the original result in expr1 */
	opline->opcode = ZEND_BOOL;
	SET_NODE(opline->result, result);
	SET_NODE(opline->op1, expr2);
	SET_UNUSED(opline->op2);

	CG(active_op_array)->opcodes[op_token->u.op.opline_num].op2.opline_num = get_next_op_number(CG(active_op_array));
}
/* }}} */

void zend_do_boolean_and_begin(znode *expr1, znode *op_token TSRMLS_DC) /* {{{ */
{
	int next_op_number = get_next_op_number(CG(active_op_array));
	zend_op *opline = get_next_op(CG(active_op_array) TSRMLS_CC);

	opline->opcode = ZEND_JMPZ_EX;
	if (expr1->op_type == IS_TMP_VAR) {
		SET_NODE(opline->result, expr1);
	} else {
		opline->result.var = get_temporary_variable(CG(active_op_array));
		opline->result_type = IS_TMP_VAR;
	}
	SET_NODE(opline->op1, expr1);
	SET_UNUSED(opline->op2);

	op_token->u.op.opline_num = next_op_number;

	GET_NODE(expr1, opline->result);
}
/* }}} */

void zend_do_boolean_and_end(znode *result, const znode *expr1, const znode *expr2, const znode *op_token TSRMLS_DC) /* {{{ */
{
	zend_op *opline = get_next_op(CG(active_op_array) TSRMLS_CC);

	*result = *expr1; /* we saved the original result in expr1 */
	opline->opcode = ZEND_BOOL;
	SET_NODE(opline->result, result);
	SET_NODE(opline->op1, expr2);
	SET_UNUSED(opline->op2);

	CG(active_op_array)->opcodes[op_token->u.op.opline_num].op2.opline_num = get_next_op_number(CG(active_op_array));
}
/* }}} */

void zend_do_do_while_begin(TSRMLS_D) /* {{{ */
{
	do_begin_loop(TSRMLS_C);
	INC_BPC(CG(active_op_array));
}
/* }}} */

void zend_do_do_while_end(const znode *do_token, const znode *expr_open_bracket, const znode *expr TSRMLS_DC) /* {{{ */
{
	zend_op *opline = get_next_op(CG(active_op_array) TSRMLS_CC);

	opline->opcode = ZEND_JMPNZ;
	SET_NODE(opline->op1, expr);
	opline->op2.opline_num = do_token->u.op.opline_num;
	SET_UNUSED(opline->op2);

	do_end_loop(expr_open_bracket->u.op.opline_num, 0 TSRMLS_CC);

	DEC_BPC(CG(active_op_array));
}
/* }}} */

void zend_do_brk_cont(zend_uchar op, const znode *expr TSRMLS_DC) /* {{{ */
{
	zend_op *opline = get_next_op(CG(active_op_array) TSRMLS_CC);

	opline->opcode = op;
	opline->op1.opline_num = CG(context).current_brk_cont;
	SET_UNUSED(opline->op1);
	if (expr) {
		if (expr->op_type != IS_CONST) {
			zend_error_noreturn(E_COMPILE_ERROR, "'%s' operator with non-constant operand is no longer supported", op == ZEND_BRK ? "break" : "continue");
		} else if (Z_TYPE(expr->u.constant) != IS_LONG || Z_LVAL(expr->u.constant) < 1) {
			zend_error_noreturn(E_COMPILE_ERROR, "'%s' operator accepts only positive numbers", op == ZEND_BRK ? "break" : "continue");
		}
		SET_NODE(opline->op2, expr);
	} else {
		LITERAL_LONG(opline->op2, 1);
		opline->op2_type = IS_CONST;
	}
}
/* }}} */

void zend_do_switch_cond(const znode *cond TSRMLS_DC) /* {{{ */
{
	zend_switch_entry switch_entry;

	switch_entry.cond = *cond;
	switch_entry.default_case = -1;
	switch_entry.control_var = -1;
	zend_stack_push(&CG(switch_cond_stack), (void *) &switch_entry, sizeof(switch_entry));

	do_begin_loop(TSRMLS_C);

	INC_BPC(CG(active_op_array));
}
/* }}} */

void zend_do_switch_end(const znode *case_list TSRMLS_DC) /* {{{ */
{
	zend_op *opline;
	zend_switch_entry *switch_entry_ptr;

	zend_stack_top(&CG(switch_cond_stack), (void **) &switch_entry_ptr);

	/* add code to jmp to default case */
	if (switch_entry_ptr->default_case != -1) {
		opline = get_next_op(CG(active_op_array) TSRMLS_CC);
		opline->opcode = ZEND_JMP;
		SET_UNUSED(opline->op1);
		SET_UNUSED(opline->op2);
		opline->op1.opline_num = switch_entry_ptr->default_case;
	}

	if (case_list->op_type != IS_UNUSED) { /* non-empty switch */
		int next_op_number = get_next_op_number(CG(active_op_array));

		CG(active_op_array)->opcodes[case_list->u.op.opline_num].op1.opline_num = next_op_number;
	}

	/* remember break/continue loop information */
	CG(active_op_array)->brk_cont_array[CG(context).current_brk_cont].cont = CG(active_op_array)->brk_cont_array[CG(context).current_brk_cont].brk = get_next_op_number(CG(active_op_array));
	CG(context).current_brk_cont = CG(active_op_array)->brk_cont_array[CG(context).current_brk_cont].parent;

	if (switch_entry_ptr->cond.op_type==IS_VAR || switch_entry_ptr->cond.op_type==IS_TMP_VAR) {
		/* emit free for the switch condition*/
		opline = get_next_op(CG(active_op_array) TSRMLS_CC);
		opline->opcode = (switch_entry_ptr->cond.op_type == IS_TMP_VAR) ? ZEND_FREE : ZEND_SWITCH_FREE;
		SET_NODE(opline->op1, &switch_entry_ptr->cond);
		SET_UNUSED(opline->op2);
	}
	if (switch_entry_ptr->cond.op_type == IS_CONST) {
		zval_dtor(&switch_entry_ptr->cond.u.constant);
	}

	zend_stack_del_top(&CG(switch_cond_stack));

	DEC_BPC(CG(active_op_array));
}
/* }}} */

void zend_do_case_before_statement(const znode *case_list, znode *case_token, const znode *case_expr TSRMLS_DC) /* {{{ */
{
	zend_op *opline = get_next_op(CG(active_op_array) TSRMLS_CC);
	int next_op_number;
	zend_switch_entry *switch_entry_ptr;
	znode result;

	zend_stack_top(&CG(switch_cond_stack), (void **) &switch_entry_ptr);

	if (switch_entry_ptr->control_var == -1) {
		switch_entry_ptr->control_var = get_temporary_variable(CG(active_op_array));
	}
	opline->opcode = ZEND_CASE;
	opline->result.var = switch_entry_ptr->control_var;
	opline->result_type = IS_TMP_VAR;
	SET_NODE(opline->op1, &switch_entry_ptr->cond);
	SET_NODE(opline->op2, case_expr);
	if (opline->op1_type == IS_CONST) {
		zval_copy_ctor(&CONSTANT(opline->op1.constant));
	}
	GET_NODE(&result, opline->result);

	next_op_number = get_next_op_number(CG(active_op_array));
	opline = get_next_op(CG(active_op_array) TSRMLS_CC);
	opline->opcode = ZEND_JMPZ;
	SET_NODE(opline->op1, &result);
	SET_UNUSED(opline->op2);
	case_token->u.op.opline_num = next_op_number;

	if (case_list->op_type==IS_UNUSED) {
		return;
	}
	next_op_number = get_next_op_number(CG(active_op_array));
	CG(active_op_array)->opcodes[case_list->u.op.opline_num].op1.opline_num = next_op_number;
}
/* }}} */

void zend_do_case_after_statement(znode *result, const znode *case_token TSRMLS_DC) /* {{{ */
{
	int next_op_number = get_next_op_number(CG(active_op_array));
	zend_op *opline = get_next_op(CG(active_op_array) TSRMLS_CC);

	opline->opcode = ZEND_JMP;
	SET_UNUSED(opline->op1);
	SET_UNUSED(opline->op2);
	result->u.op.opline_num = next_op_number;

	switch (CG(active_op_array)->opcodes[case_token->u.op.opline_num].opcode) {
		case ZEND_JMP:
			CG(active_op_array)->opcodes[case_token->u.op.opline_num].op1.opline_num = get_next_op_number(CG(active_op_array));
			break;
		case ZEND_JMPZ:
			CG(active_op_array)->opcodes[case_token->u.op.opline_num].op2.opline_num = get_next_op_number(CG(active_op_array));
			break;
	}
}
/* }}} */

void zend_do_default_before_statement(const znode *case_list, znode *default_token TSRMLS_DC) /* {{{ */
{
	int next_op_number = get_next_op_number(CG(active_op_array));
	zend_op *opline = get_next_op(CG(active_op_array) TSRMLS_CC);
	zend_switch_entry *switch_entry_ptr;

	zend_stack_top(&CG(switch_cond_stack), (void **) &switch_entry_ptr);

	opline->opcode = ZEND_JMP;
	SET_UNUSED(opline->op1);
	SET_UNUSED(opline->op2);
	default_token->u.op.opline_num = next_op_number;

	next_op_number = get_next_op_number(CG(active_op_array));
	switch_entry_ptr->default_case = next_op_number;

	if (case_list->op_type==IS_UNUSED) {
		return;
	}
	CG(active_op_array)->opcodes[case_list->u.op.opline_num].op1.opline_num = next_op_number;
}
/* }}} */

void zend_do_begin_class_declaration(const znode *class_token, znode *class_name, const znode *parent_class_name TSRMLS_DC) /* {{{ */
{
	zend_op *opline;
	int doing_inheritance = 0;
	zend_class_entry *new_class_entry;
	char *lcname;
	int error = 0;
	zval **ns_name, key;

	if (CG(active_class_entry)) {
		zend_error_noreturn(E_COMPILE_ERROR, "Class declarations may not be nested");
		return;
	}

	lcname = zend_str_tolower_dup(Z_STRVAL(class_name->u.constant), Z_STRSIZE(class_name->u.constant));

	if (!(strcmp(lcname, "self") && strcmp(lcname, "parent"))) {
		efree(lcname);
		zend_error_noreturn(E_COMPILE_ERROR, "Cannot use '%s' as class name as it is reserved", Z_STRVAL(class_name->u.constant));
	}

	/* Class name must not conflict with import names */
	if (CG(current_import) &&
	    zend_hash_find(CG(current_import), lcname, Z_STRSIZE(class_name->u.constant)+1, (void**)&ns_name) == SUCCESS) {
		error = 1;
	}

	if (CG(current_namespace)) {
		/* Prefix class name with name of current namespace */
		znode tmp;

		tmp.op_type = IS_CONST;
		tmp.u.constant = *CG(current_namespace);
		zval_copy_ctor(&tmp.u.constant);
		zend_do_build_namespace_name(&tmp, &tmp, class_name TSRMLS_CC);
		*class_name = tmp;
		efree(lcname);
		lcname = zend_str_tolower_dup(Z_STRVAL(class_name->u.constant), Z_STRSIZE(class_name->u.constant));
	}

	if (error) {
		char *tmp = zend_str_tolower_dup(Z_STRVAL_PP(ns_name), Z_STRSIZE_PP(ns_name));

		if (Z_STRSIZE_PP(ns_name) != Z_STRSIZE(class_name->u.constant) ||
			memcmp(tmp, lcname, Z_STRSIZE(class_name->u.constant))) {
			zend_error_noreturn(E_COMPILE_ERROR, "Cannot declare class %s because the name is already in use", Z_STRVAL(class_name->u.constant));
		}
		efree(tmp);
	}

	new_class_entry = emalloc(sizeof(zend_class_entry));
	new_class_entry->type = ZEND_USER_CLASS;
	new_class_entry->name = zend_new_interned_string(Z_STRVAL(class_name->u.constant), Z_STRSIZE(class_name->u.constant) + 1, 1 TSRMLS_CC);
	new_class_entry->name_length = Z_STRSIZE(class_name->u.constant);

	zend_initialize_class_data(new_class_entry, 1 TSRMLS_CC);
	new_class_entry->info.user.filename = zend_get_compiled_filename(TSRMLS_C);
	new_class_entry->info.user.line_start = class_token->u.op.opline_num;
	new_class_entry->ce_flags |= class_token->EA;

	if (parent_class_name && parent_class_name->op_type != IS_UNUSED) {
		switch (parent_class_name->EA) {
			case ZEND_FETCH_CLASS_SELF:
				zend_error_noreturn(E_COMPILE_ERROR, "Cannot use 'self' as class name as it is reserved");
				break;
			case ZEND_FETCH_CLASS_PARENT:
				zend_error_noreturn(E_COMPILE_ERROR, "Cannot use 'parent' as class name as it is reserved");
				break;
			case ZEND_FETCH_CLASS_STATIC:
				zend_error_noreturn(E_COMPILE_ERROR, "Cannot use 'static' as class name as it is reserved");
				break;
			default:
				break;
		}
		doing_inheritance = 1;
	}

	opline = get_next_op(CG(active_op_array) TSRMLS_CC);
	opline->op1_type = IS_CONST;
	build_runtime_defined_function_key(&key, lcname, new_class_entry->name_length TSRMLS_CC);
	opline->op1.constant = zend_add_literal(CG(active_op_array), &key TSRMLS_CC);
	Z_HASH_P(&CONSTANT(opline->op1.constant)) = zend_hash_func(Z_STRVAL(CONSTANT(opline->op1.constant)), Z_STRSIZE(CONSTANT(opline->op1.constant)));

	opline->op2_type = IS_CONST;

	if (doing_inheritance) {
		/* Make sure a trait does not try to extend a class */
		if ((new_class_entry->ce_flags & ZEND_ACC_TRAIT) == ZEND_ACC_TRAIT) {
			zend_error_noreturn(E_COMPILE_ERROR, "A trait (%s) cannot extend a class. Traits can only be composed from other traits with the 'use' keyword. Error", new_class_entry->name);
		}

		opline->extended_value = parent_class_name->u.op.var;
		opline->opcode = ZEND_DECLARE_INHERITED_CLASS;
	} else {
		opline->opcode = ZEND_DECLARE_CLASS;
	}

	LITERAL_STRINGL(opline->op2, lcname, new_class_entry->name_length, 0);
	CALCULATE_LITERAL_HASH(opline->op2.constant);

	zend_hash_quick_update(CG(class_table), Z_STRVAL(key), Z_STRSIZE(key), Z_HASH_P(&CONSTANT(opline->op1.constant)), &new_class_entry, sizeof(zend_class_entry *), NULL);
	CG(active_class_entry) = new_class_entry;

	opline->result.var = get_temporary_variable(CG(active_op_array));
	opline->result_type = IS_VAR;
	GET_NODE(&CG(implementing_class), opline->result);

	if (CG(doc_comment)) {
		CG(active_class_entry)->info.user.doc_comment = CG(doc_comment);
		CG(active_class_entry)->info.user.doc_comment_len = CG(doc_comment_len);
		CG(doc_comment) = NULL;
		CG(doc_comment_len) = 0;
	}
}
/* }}} */

static void do_verify_abstract_class(TSRMLS_D) /* {{{ */
{
	zend_op *opline = get_next_op(CG(active_op_array) TSRMLS_CC);

	opline->opcode = ZEND_VERIFY_ABSTRACT_CLASS;
	SET_NODE(opline->op1, &CG(implementing_class));
	SET_UNUSED(opline->op2);
}
/* }}} */

void zend_do_end_class_declaration(const znode *class_token, const znode *parent_token TSRMLS_DC) /* {{{ */
{
	zend_class_entry *ce = CG(active_class_entry);

	if (ce->constructor) {
		ce->constructor->common.fn_flags |= ZEND_ACC_CTOR;
		if (ce->constructor->common.fn_flags & ZEND_ACC_STATIC) {
			zend_error_noreturn(E_COMPILE_ERROR, "Constructor %s::%s() cannot be static", ce->name, ce->constructor->common.function_name);
		}
	}
	if (ce->destructor) {
		ce->destructor->common.fn_flags |= ZEND_ACC_DTOR;
		if (ce->destructor->common.fn_flags & ZEND_ACC_STATIC) {
			zend_error_noreturn(E_COMPILE_ERROR, "Destructor %s::%s() cannot be static", ce->name, ce->destructor->common.function_name);
		}
	}
	if (ce->clone) {
		ce->clone->common.fn_flags |= ZEND_ACC_CLONE;
		if (ce->clone->common.fn_flags & ZEND_ACC_STATIC) {
			zend_error_noreturn(E_COMPILE_ERROR, "Clone method %s::%s() cannot be static", ce->name, ce->clone->common.function_name);
		}
	}

	ce->info.user.line_end = zend_get_compiled_lineno(TSRMLS_C);

	/* Check for traits and proceed like with interfaces.
	 * The only difference will be a combined handling of them in the end.
	 * Thus, we need another opcode here. */
	if (ce->num_traits > 0) {
		zend_op *opline;

		ce->traits = NULL;
		ce->num_traits = 0;
		ce->ce_flags |= ZEND_ACC_IMPLEMENT_TRAITS;

		/* opcode generation: */
		opline = get_next_op(CG(active_op_array) TSRMLS_CC);
		opline->opcode = ZEND_BIND_TRAITS;
		SET_NODE(opline->op1, &CG(implementing_class));
	}

	if (!(ce->ce_flags & (ZEND_ACC_INTERFACE|ZEND_ACC_EXPLICIT_ABSTRACT_CLASS))
		&& (parent_token || (ce->num_interfaces > 0))) {
		zend_verify_abstract_class(ce TSRMLS_CC);
		if (ce->num_interfaces && !(ce->ce_flags & ZEND_ACC_IMPLEMENT_TRAITS)) {
			do_verify_abstract_class(TSRMLS_C);
		}
	}
	/* Inherit interfaces; reset number to zero, we need it for above check and
	 * will restore it during actual implementation.
	 * The ZEND_ACC_IMPLEMENT_INTERFACES flag disables double call to
	 * zend_verify_abstract_class() */
	if (ce->num_interfaces > 0) {
		ce->interfaces = NULL;
		ce->num_interfaces = 0;
		ce->ce_flags |= ZEND_ACC_IMPLEMENT_INTERFACES;
	}

	CG(active_class_entry) = NULL;
}
/* }}} */

void zend_do_implements_interface(znode *interface_name TSRMLS_DC) /* {{{ */
{
	zend_op *opline;

	/* Traits can not implement interfaces */
	if ((CG(active_class_entry)->ce_flags & ZEND_ACC_TRAIT) == ZEND_ACC_TRAIT) {
		zend_error_noreturn(E_COMPILE_ERROR, "Cannot use '%s' as interface on '%s' since it is a Trait",
							 Z_STRVAL(interface_name->u.constant),
							 CG(active_class_entry)->name);
	}

	switch (zend_get_class_fetch_type(Z_STRVAL(interface_name->u.constant), Z_STRSIZE(interface_name->u.constant))) {
		case ZEND_FETCH_CLASS_SELF:
		case ZEND_FETCH_CLASS_PARENT:
		case ZEND_FETCH_CLASS_STATIC:
			zend_error_noreturn(E_COMPILE_ERROR, "Cannot use '%s' as interface name as it is reserved", Z_STRVAL(interface_name->u.constant));
			break;
		default:
			break;
	}

	opline = get_next_op(CG(active_op_array) TSRMLS_CC);
	opline->opcode = ZEND_ADD_INTERFACE;
	SET_NODE(opline->op1, &CG(implementing_class));
	zend_resolve_class_name(interface_name TSRMLS_CC);
	opline->extended_value = (opline->extended_value & ~ZEND_FETCH_CLASS_MASK) | ZEND_FETCH_CLASS_INTERFACE;
	opline->op2_type = IS_CONST;
	opline->op2.constant = zend_add_class_name_literal(CG(active_op_array), &interface_name->u.constant TSRMLS_CC);
	CG(active_class_entry)->num_interfaces++;
}
/* }}} */

void zend_do_use_trait(znode *trait_name TSRMLS_DC) /* {{{ */
{
	zend_op *opline;

	if ((CG(active_class_entry)->ce_flags & ZEND_ACC_INTERFACE)) {
		zend_error_noreturn(E_COMPILE_ERROR,
				"Cannot use traits inside of interfaces. %s is used in %s",
				Z_STRVAL(trait_name->u.constant), CG(active_class_entry)->name);
	}


	switch (zend_get_class_fetch_type(Z_STRVAL(trait_name->u.constant), Z_STRSIZE(trait_name->u.constant))) {
		case ZEND_FETCH_CLASS_SELF:
		case ZEND_FETCH_CLASS_PARENT:
		case ZEND_FETCH_CLASS_STATIC:
			zend_error_noreturn(E_COMPILE_ERROR, "Cannot use '%s' as trait name as it is reserved", Z_STRVAL(trait_name->u.constant));
			break;
		default:
			break;
	}

	opline = get_next_op(CG(active_op_array) TSRMLS_CC);
	opline->opcode = ZEND_ADD_TRAIT;
	SET_NODE(opline->op1, &CG(implementing_class));
	zend_resolve_class_name(trait_name TSRMLS_CC);
	opline->extended_value = ZEND_FETCH_CLASS_TRAIT;
	opline->op2_type = IS_CONST;
	opline->op2.constant = zend_add_class_name_literal(CG(active_op_array), &trait_name->u.constant TSRMLS_CC);
	CG(active_class_entry)->num_traits++;
}
/* }}} */

ZEND_API void zend_mangle_property_name(char **dest, zend_str_size_int *dest_length, const char *src1, zend_str_size_int src1_length, const char *src2, zend_str_size_int src2_length, int internal) /* {{{ */
{
	char *prop_name;
	zend_str_size_int prop_name_length;

	prop_name_length = 1 + src1_length + 1 + src2_length;
	prop_name = pemalloc(prop_name_length + 1, internal);
	prop_name[0] = '\0';
	memcpy(prop_name + 1, src1, src1_length+1);
	memcpy(prop_name + 1 + src1_length + 1, src2, src2_length+1);

	*dest = prop_name;
	*dest_length = prop_name_length;
}
/* }}} */

static zend_str_size_int zend_strnlen(const char* s, zend_str_size_int maxlen) /* {{{ */
{
	zend_str_size_int len = 0;
	while (*s++ && maxlen--) len++;
	return len;
}
/* }}} */

ZEND_API int zend_unmangle_property_name_ex(const char *mangled_property, zend_str_size_int len, const char **class_name, const char **prop_name, zend_str_size_int *prop_len) /* {{{ */
{
	zend_str_size class_name_len;

	*class_name = NULL;

	if (mangled_property[0]!=0) {
		*prop_name = mangled_property;
		if (prop_len) {
			*prop_len = len;
		}
		return SUCCESS;
	}
	if (len < 3 || mangled_property[1]==0) {
		zend_error(E_NOTICE, "Illegal member variable name");
		*prop_name = mangled_property;
		if (prop_len) {
			*prop_len = len;
		}
		return FAILURE;
	}

	class_name_len = zend_strnlen(mangled_property + 1, --len - 1) + 1;
	if (class_name_len >= len || mangled_property[class_name_len]!=0) {
		zend_error(E_NOTICE, "Corrupt member variable name");
		*prop_name = mangled_property;
		if (prop_len) {
			*prop_len = len + 1;
		}
		return FAILURE;
	}
	*class_name = mangled_property + 1;
	*prop_name = (*class_name) + class_name_len;
	if (prop_len) {
		*prop_len = len - class_name_len;
	}
	return SUCCESS;
}
/* }}} */

void zend_do_declare_property(const znode *var_name, const znode *value, zend_uint access_type TSRMLS_DC) /* {{{ */
{
	zval *property;
	zend_property_info *existing_property_info;
	char *comment = NULL;
	zend_str_size comment_len = 0;

	if (CG(active_class_entry)->ce_flags & ZEND_ACC_INTERFACE) {
		zend_error_noreturn(E_COMPILE_ERROR, "Interfaces may not include member variables");
	}

	if (access_type & ZEND_ACC_ABSTRACT) {
		zend_error_noreturn(E_COMPILE_ERROR, "Properties cannot be declared abstract");
	}

	if (access_type & ZEND_ACC_FINAL) {
		zend_error_noreturn(E_COMPILE_ERROR, "Cannot declare property %s::$%s final, the final modifier is allowed only for methods and classes",
				   CG(active_class_entry)->name, Z_STRVAL(var_name->u.constant));
	}

	if (zend_hash_find(&CG(active_class_entry)->properties_info, Z_STRVAL(var_name->u.constant), Z_STRSIZE(var_name->u.constant)+1, (void **) &existing_property_info)==SUCCESS) {
		zend_error_noreturn(E_COMPILE_ERROR, "Cannot redeclare %s::$%s", CG(active_class_entry)->name, Z_STRVAL(var_name->u.constant));
	}
	ALLOC_ZVAL(property);

	if (value) {
		*property = value->u.constant;
	} else {
		INIT_PZVAL(property);
		Z_TYPE_P(property) = IS_NULL;
	}

	if (CG(doc_comment)) {
		comment = CG(doc_comment);
		comment_len = CG(doc_comment_len);
		CG(doc_comment) = NULL;
		CG(doc_comment_len) = 0;
	}

	zend_declare_property_ex(CG(active_class_entry), zend_new_interned_string(Z_STRVAL(var_name->u.constant), Z_STRSIZE(var_name->u.constant) + 1, 0 TSRMLS_CC), Z_STRSIZE(var_name->u.constant), property, access_type, comment, comment_len TSRMLS_CC);
	efree(Z_STRVAL(var_name->u.constant));
}
/* }}} */

void zend_do_declare_class_constant(znode *var_name, const znode *value TSRMLS_DC) /* {{{ */
{
	zval *property;
	const char *cname = NULL;
	zend_uint_t hash;

	if(Z_TYPE(value->u.constant) == IS_CONSTANT_ARRAY) {
		zend_error_noreturn(E_COMPILE_ERROR, "Arrays are not allowed in class constants");
		return;
	}
	if ((CG(active_class_entry)->ce_flags & ZEND_ACC_TRAIT) == ZEND_ACC_TRAIT) {
		zend_error_noreturn(E_COMPILE_ERROR, "Traits cannot have constants");
		return;
	}

	ALLOC_ZVAL(property);
	*property = value->u.constant;

	cname = zend_new_interned_string(Z_STRVAL(var_name->u.constant), Z_STRSIZE(var_name->u.constant)+1, 0 TSRMLS_CC);
	hash = str_hash(cname, Z_STRSIZE(var_name->u.constant));
	if (zend_hash_quick_add(&CG(active_class_entry)->constants_table, cname, Z_STRSIZE(var_name->u.constant)+1, hash, &property, sizeof(zval *), NULL) == FAILURE) {
		FREE_ZVAL(property);
		zend_error_noreturn(E_COMPILE_ERROR, "Cannot redefine class constant %s::%s", CG(active_class_entry)->name, Z_STRVAL(var_name->u.constant));
	}
	FREE_PNODE(var_name);

	if (CG(doc_comment)) {
		efree(CG(doc_comment));
		CG(doc_comment) = NULL;
		CG(doc_comment_len) = 0;
	}
}
/* }}} */

void zend_do_fetch_property(znode *result, znode *object, const znode *property TSRMLS_DC) /* {{{ */
{
	zend_op opline;
	zend_llist *fetch_list_ptr;

	zend_stack_top(&CG(bp_stack), (void **) &fetch_list_ptr);

	if (object->op_type == IS_CV) {
		if (object->u.op.var == CG(active_op_array)->this_var) {
			object->op_type = IS_UNUSED; /* this means $this for objects */
		}
	} else if (fetch_list_ptr->count == 1) {
		zend_llist_element *le = fetch_list_ptr->head;
		zend_op *opline_ptr = (zend_op *) le->data;

		if (opline_is_fetch_this(opline_ptr TSRMLS_CC)) {
			zend_del_literal(CG(active_op_array), opline_ptr->op1.constant);
			SET_UNUSED(opline_ptr->op1); /* this means $this for objects */
			SET_NODE(opline_ptr->op2, property);
			/* if it was usual fetch, we change it to object fetch */
			switch (opline_ptr->opcode) {
				case ZEND_FETCH_W:
					opline_ptr->opcode = ZEND_FETCH_OBJ_W;
					break;
				case ZEND_FETCH_R:
					opline_ptr->opcode = ZEND_FETCH_OBJ_R;
					break;
				case ZEND_FETCH_RW:
					opline_ptr->opcode = ZEND_FETCH_OBJ_RW;
					break;
				case ZEND_FETCH_IS:
					opline_ptr->opcode = ZEND_FETCH_OBJ_IS;
					break;
				case ZEND_FETCH_UNSET:
					opline_ptr->opcode = ZEND_FETCH_OBJ_UNSET;
					break;
				case ZEND_FETCH_FUNC_ARG:
					opline_ptr->opcode = ZEND_FETCH_OBJ_FUNC_ARG;
					break;
			}
			if (opline_ptr->op2_type == IS_CONST && Z_TYPE(CONSTANT(opline_ptr->op2.constant)) == IS_STRING) {
				CALCULATE_LITERAL_HASH(opline_ptr->op2.constant);
				GET_POLYMORPHIC_CACHE_SLOT(opline_ptr->op2.constant);
			}
			GET_NODE(result, opline_ptr->result);
			return;
		}
	}

	if (zend_is_function_or_method_call(object)) {
		init_op(&opline TSRMLS_CC);
		opline.opcode = ZEND_SEPARATE;
		SET_NODE(opline.op1, object);
		SET_UNUSED(opline.op2);
		opline.result_type = IS_VAR;
		opline.result.var = opline.op1.var;
		zend_llist_add_element(fetch_list_ptr, &opline);
	}

	init_op(&opline TSRMLS_CC);
	opline.opcode = ZEND_FETCH_OBJ_W;	/* the backpatching routine assumes W */
	opline.result_type = IS_VAR;
	opline.result.var = get_temporary_variable(CG(active_op_array));
	SET_NODE(opline.op1, object);
	SET_NODE(opline.op2, property);
	if (opline.op2_type == IS_CONST && Z_TYPE(CONSTANT(opline.op2.constant)) == IS_STRING) {
		CALCULATE_LITERAL_HASH(opline.op2.constant);
		GET_POLYMORPHIC_CACHE_SLOT(opline.op2.constant);
	}
	GET_NODE(result, opline.result);

	zend_llist_add_element(fetch_list_ptr, &opline);
}
/* }}} */

void zend_do_halt_compiler_register(TSRMLS_D) /* {{{ */
{
	char *name, *cfilename;
	char haltoff[] = "__COMPILER_HALT_OFFSET__";
	zend_str_size len, clen;

	if (CG(has_bracketed_namespaces) && CG(in_namespace)) {
		zend_error_noreturn(E_COMPILE_ERROR, "__HALT_COMPILER() can only be used from the outermost scope");
	}

	cfilename = zend_get_compiled_filename(TSRMLS_C);
	clen = strlen(cfilename);
	zend_mangle_property_name(&name, &len, haltoff, sizeof(haltoff) - 1, cfilename, clen, 0);
	zend_register_long_constant(name, len+1, zend_get_scanned_file_offset(TSRMLS_C), CONST_CS, 0 TSRMLS_CC);
	pefree(name, 0);

	if (CG(in_namespace)) {
		zend_do_end_namespace(TSRMLS_C);
	}
}
/* }}} */

void zend_do_push_object(const znode *object TSRMLS_DC) /* {{{ */
{
	zend_stack_push(&CG(object_stack), object, sizeof(znode));
}
/* }}} */

void zend_do_pop_object(znode *object TSRMLS_DC) /* {{{ */
{
	if (object) {
		znode *tmp;

		zend_stack_top(&CG(object_stack), (void **) &tmp);
		*object = *tmp;
	}
	zend_stack_del_top(&CG(object_stack));
}
/* }}} */

void zend_do_begin_new_object(znode *new_token, znode *class_type TSRMLS_DC) /* {{{ */
{
	zend_op *opline;
	unsigned char *ptr = NULL;

	new_token->u.op.opline_num = get_next_op_number(CG(active_op_array));
	opline = get_next_op(CG(active_op_array) TSRMLS_CC);
	opline->opcode = ZEND_NEW;
	opline->extended_value = CG(context).nested_calls;
	opline->result_type = IS_VAR;
	opline->result.var = get_temporary_variable(CG(active_op_array));
	SET_NODE(opline->op1, class_type);
	SET_UNUSED(opline->op2);

	zend_stack_push(&CG(function_call_stack), (void *) &ptr, sizeof(unsigned char *));
	if (++CG(context).nested_calls > CG(active_op_array)->nested_calls) {
		CG(active_op_array)->nested_calls = CG(context).nested_calls;
	}
}
/* }}} */

void zend_do_end_new_object(znode *result, const znode *new_token, const znode *argument_list TSRMLS_DC) /* {{{ */
{
	znode ctor_result;

	zend_do_end_function_call(NULL, &ctor_result, argument_list, 1, 0 TSRMLS_CC);
	zend_do_free(&ctor_result TSRMLS_CC);

	CG(active_op_array)->opcodes[new_token->u.op.opline_num].op2.opline_num = get_next_op_number(CG(active_op_array));
	GET_NODE(result, CG(active_op_array)->opcodes[new_token->u.op.opline_num].result);
}
/* }}} */

static zend_constant* zend_get_ct_const(const zval *const_name, int all_internal_constants_substitution TSRMLS_DC) /* {{{ */
{
	zend_constant *c = NULL;

	if (Z_STRVAL_P(const_name)[0] == '\\') {
		if (zend_hash_find(EG(zend_constants), Z_STRVAL_P(const_name)+1, Z_STRSIZE_P(const_name), (void **) &c) == FAILURE) {
			char *lookup_name = zend_str_tolower_dup(Z_STRVAL_P(const_name)+1, Z_STRSIZE_P(const_name)-1);

			if (zend_hash_find(EG(zend_constants), lookup_name, Z_STRSIZE_P(const_name), (void **) &c)==SUCCESS) {
				if ((c->flags & CONST_CT_SUBST) && !(c->flags & CONST_CS)) {
					efree(lookup_name);
					return c;
				}
			}
			efree(lookup_name);
			return NULL;
		}
	} else if (zend_hash_find(EG(zend_constants), Z_STRVAL_P(const_name), Z_STRSIZE_P(const_name)+1, (void **) &c) == FAILURE) {
		char *lookup_name = zend_str_tolower_dup(Z_STRVAL_P(const_name), Z_STRSIZE_P(const_name));

		if (zend_hash_find(EG(zend_constants), lookup_name, Z_STRSIZE_P(const_name)+1, (void **) &c)==SUCCESS) {
			if ((c->flags & CONST_CT_SUBST) && !(c->flags & CONST_CS)) {
				efree(lookup_name);
				return c;
			}
		}
		efree(lookup_name);
		return NULL;
	}
	if (c->flags & CONST_CT_SUBST) {
		return c;
	}
	if (all_internal_constants_substitution &&
	    (c->flags & CONST_PERSISTENT) &&
	    !(CG(compiler_options) & ZEND_COMPILE_NO_CONSTANT_SUBSTITUTION) &&
	    !IS_CONSTANT_TYPE(Z_TYPE(c->value))) {
		return c;
	}
	return NULL;
}
/* }}} */

static int zend_constant_ct_subst(znode *result, zval *const_name, int all_internal_constants_substitution TSRMLS_DC) /* {{{ */
{
	zend_constant *c = zend_get_ct_const(const_name, all_internal_constants_substitution TSRMLS_CC);

	if (c) {
		zval_dtor(const_name);
		result->op_type = IS_CONST;
		result->u.constant = c->value;
		zval_copy_ctor(&result->u.constant);
		INIT_PZVAL(&result->u.constant);
		return 1;
	}
	return 0;
}
/* }}} */

void zend_do_fetch_constant(znode *result, znode *constant_container, znode *constant_name, int mode, zend_bool check_namespace TSRMLS_DC) /* {{{ */
{
	znode tmp;
	zend_op *opline;
	int type;
	char *compound;
	zend_uint_t fetch_type = 0;

	if (constant_container) {
		switch (mode) {
			case ZEND_CT:
				/* this is a class constant */
				type = zend_get_class_fetch_type(Z_STRVAL(constant_container->u.constant), Z_STRSIZE(constant_container->u.constant));

				if (ZEND_FETCH_CLASS_STATIC == type) {
					zend_error(E_ERROR, "\"static::\" is not allowed in compile-time constants");
				} else if (ZEND_FETCH_CLASS_DEFAULT == type) {
					zend_resolve_class_name(constant_container TSRMLS_CC);
				}
				zend_do_build_full_name(NULL, constant_container, constant_name, 1 TSRMLS_CC);
				*result = *constant_container;
				result->u.constant.type = IS_CONSTANT | fetch_type;
				break;
			case ZEND_RT:
				if (constant_container->op_type == IS_CONST &&
				ZEND_FETCH_CLASS_DEFAULT == zend_get_class_fetch_type(Z_STRVAL(constant_container->u.constant), Z_STRSIZE(constant_container->u.constant))) {
					zend_resolve_class_name(constant_container TSRMLS_CC);
				} else {
					zend_do_fetch_class(&tmp, constant_container TSRMLS_CC);
					constant_container = &tmp;
				}
				opline = get_next_op(CG(active_op_array) TSRMLS_CC);
				opline->opcode = ZEND_FETCH_CONSTANT;
				opline->result_type = IS_TMP_VAR;
				opline->result.var = get_temporary_variable(CG(active_op_array));
				if (constant_container->op_type == IS_CONST) {
					opline->op1_type = IS_CONST;
					opline->op1.constant = zend_add_class_name_literal(CG(active_op_array), &constant_container->u.constant TSRMLS_CC);
				} else {
					SET_NODE(opline->op1, constant_container);
				}
				SET_NODE(opline->op2, constant_name);
				CALCULATE_LITERAL_HASH(opline->op2.constant);
				if (opline->op1_type == IS_CONST) {
					GET_CACHE_SLOT(opline->op2.constant);
				} else {
					GET_POLYMORPHIC_CACHE_SLOT(opline->op2.constant);
				}
				GET_NODE(result, opline->result);
				break;
		}
		return;
	}
	/* namespace constant */
	/* only one that did not contain \ from the start can be converted to string if unknown */
	switch (mode) {
		case ZEND_CT:
			compound = memchr(Z_STRVAL(constant_name->u.constant), '\\', Z_STRSIZE(constant_name->u.constant));
			/* this is a namespace constant, or an unprefixed constant */

			if (zend_constant_ct_subst(result, &constant_name->u.constant, 0 TSRMLS_CC)) {
				break;
			}

			zend_resolve_const_name(constant_name, &check_namespace TSRMLS_CC);

			if(!compound) {
				fetch_type |= IS_CONSTANT_UNQUALIFIED;
			}

			*result = *constant_name;
			result->u.constant.type = IS_CONSTANT | fetch_type;
			break;
		case ZEND_RT:
			compound = memchr(Z_STRVAL(constant_name->u.constant), '\\', Z_STRSIZE(constant_name->u.constant));

			zend_resolve_const_name(constant_name, &check_namespace TSRMLS_CC);

			if(zend_constant_ct_subst(result, &constant_name->u.constant, 1 TSRMLS_CC)) {
				break;
			}

			opline = get_next_op(CG(active_op_array) TSRMLS_CC);
			opline->opcode = ZEND_FETCH_CONSTANT;
			opline->result_type = IS_TMP_VAR;
			opline->result.var = get_temporary_variable(CG(active_op_array));
			GET_NODE(result, opline->result);
			SET_UNUSED(opline->op1);
			opline->op2_type = IS_CONST;
			if (compound) {
				/* the name is unambiguous */
				opline->extended_value = 0;
				opline->op2.constant = zend_add_const_name_literal(CG(active_op_array), &constant_name->u.constant, 0 TSRMLS_CC);
			} else {
				opline->extended_value = IS_CONSTANT_UNQUALIFIED;
				if (CG(current_namespace)) {
					opline->extended_value |= IS_CONSTANT_IN_NAMESPACE;
					opline->op2.constant = zend_add_const_name_literal(CG(active_op_array), &constant_name->u.constant, 1 TSRMLS_CC);
				} else {
					opline->op2.constant = zend_add_const_name_literal(CG(active_op_array), &constant_name->u.constant, 0 TSRMLS_CC);
				}
			}
			GET_CACHE_SLOT(opline->op2.constant);
			break;
	}
}
/* }}} */

void zend_do_shell_exec(znode *result, const znode *cmd TSRMLS_DC) /* {{{ */
{
	zend_op *opline = get_next_op(CG(active_op_array) TSRMLS_CC);

	switch (cmd->op_type) {
		case IS_CONST:
		case IS_TMP_VAR:
			opline->opcode = ZEND_SEND_VAL;
			break;
		default:
			opline->opcode = ZEND_SEND_VAR;
			break;
	}
	SET_NODE(opline->op1, cmd);
	opline->op2.opline_num = 1;
	opline->extended_value = ZEND_DO_FCALL;
	SET_UNUSED(opline->op2);

	/* FIXME: exception support not added to this op2 */
	opline = get_next_op(CG(active_op_array) TSRMLS_CC);
	opline->opcode = ZEND_DO_FCALL;
	opline->result.var = get_temporary_variable(CG(active_op_array));
	opline->result_type = IS_VAR;
	LITERAL_STRINGL(opline->op1, estrndup("shell_exec", sizeof("shell_exec")-1), sizeof("shell_exec")-1, 0);
	CALCULATE_LITERAL_HASH(opline->op1.constant);
	opline->op1_type = IS_CONST;
	GET_CACHE_SLOT(opline->op1.constant);
	opline->extended_value = 1;
	SET_UNUSED(opline->op2);
	opline->op2.num = CG(context).nested_calls;
	GET_NODE(result, opline->result);

	if (CG(context).nested_calls + 1 > CG(active_op_array)->nested_calls) {
		CG(active_op_array)->nested_calls = CG(context).nested_calls + 1;
	}
	if (CG(context).used_stack + 2 > CG(active_op_array)->used_stack) {
		CG(active_op_array)->used_stack = CG(context).used_stack + 2;
	}
}
/* }}} */

void zend_do_init_array(znode *result, const znode *expr, const znode *offset, zend_bool is_ref TSRMLS_DC) /* {{{ */
{
	zend_op *opline = get_next_op(CG(active_op_array) TSRMLS_CC);

	opline->opcode = ZEND_INIT_ARRAY;
	opline->result.var = get_temporary_variable(CG(active_op_array));
	opline->result_type = IS_TMP_VAR;
	GET_NODE(result, opline->result);
	if (expr) {
		SET_NODE(opline->op1, expr);
		if (offset) {
			SET_NODE(opline->op2, offset);
			if (opline->op2_type == IS_CONST && Z_TYPE(CONSTANT(opline->op2.constant)) == IS_STRING) {
				zend_uint_t index;
				int numeric = 0;

				ZEND_HANDLE_NUMERIC_EX(Z_STRVAL(CONSTANT(opline->op2.constant)), Z_STRSIZE(CONSTANT(opline->op2.constant))+1, index, numeric = 1);
				if (numeric) {
					zval_dtor(&CONSTANT(opline->op2.constant));
					ZVAL_LONG(&CONSTANT(opline->op2.constant), index);
				} else {
					CALCULATE_LITERAL_HASH(opline->op2.constant);
				}
			}
		} else {
			SET_UNUSED(opline->op2);
		}
	} else {
		SET_UNUSED(opline->op1);
		SET_UNUSED(opline->op2);
	}
	opline->extended_value = is_ref;
}
/* }}} */

void zend_do_add_array_element(znode *result, const znode *expr, const znode *offset, zend_bool is_ref TSRMLS_DC) /* {{{ */
{
	zend_op *opline = get_next_op(CG(active_op_array) TSRMLS_CC);

	opline->opcode = ZEND_ADD_ARRAY_ELEMENT;
	SET_NODE(opline->result, result);
	SET_NODE(opline->op1, expr);
	if (offset) {
		SET_NODE(opline->op2, offset);
		if (opline->op2_type == IS_CONST && Z_TYPE(CONSTANT(opline->op2.constant)) == IS_STRING) {
			zend_uint_t index;
			int numeric = 0;

			ZEND_HANDLE_NUMERIC_EX(Z_STRVAL(CONSTANT(opline->op2.constant)), Z_STRSIZE(CONSTANT(opline->op2.constant))+1, index, numeric = 1);
			if (numeric) {
				zval_dtor(&CONSTANT(opline->op2.constant));
				ZVAL_LONG(&CONSTANT(opline->op2.constant), index);
			} else {
				CALCULATE_LITERAL_HASH(opline->op2.constant);
			}
		}
	} else {
		SET_UNUSED(opline->op2);
	}
	opline->extended_value = is_ref;
}
/* }}} */

void zend_do_add_static_array_element(znode *result, znode *offset, const znode *expr) /* {{{ */
{
	zval *element;

	ALLOC_ZVAL(element);
	*element = expr->u.constant;
	if (offset) {
		switch (Z_TYPE(offset->u.constant) & IS_CONSTANT_TYPE_MASK) {
			case IS_CONSTANT:
				/* Ugly hack to denote that this value has a constant index */
				Z_TYPE_P(element) |= IS_CONSTANT_INDEX;
				Z_STRVAL(offset->u.constant) = erealloc(Z_STRVAL(offset->u.constant), Z_STRSIZE(offset->u.constant)+3);
				Z_STRVAL(offset->u.constant)[Z_STRSIZE(offset->u.constant)+1] = Z_TYPE(offset->u.constant);
				Z_STRVAL(offset->u.constant)[Z_STRSIZE(offset->u.constant)+2] = 0;
				zend_symtable_update(Z_ARRVAL(result->u.constant), Z_STRVAL(offset->u.constant), Z_STRSIZE(offset->u.constant)+3, &element, sizeof(zval *), NULL);
				zval_dtor(&offset->u.constant);
				break;
			case IS_CONSTANT_AST: {
				/* Another ugly hack to store the data about the AST in the array */
				char* key;
				int len = sizeof(zend_ast *);
				Z_TYPE_P(element) |= IS_CONSTANT_INDEX;

				key = emalloc(len + 2);
				*(zend_ast **)key = Z_AST(offset->u.constant);
				key[len] = Z_TYPE(offset->u.constant);
				key[len + 1] = 0;
				zend_symtable_update(Z_ARRVAL(result->u.constant), key, len + 2, &element, sizeof(zval *), NULL);
				efree(key);
				break;
			}
			case IS_STRING:
				zend_symtable_update(Z_ARRVAL(result->u.constant), Z_STRVAL(offset->u.constant), Z_STRSIZE(offset->u.constant)+1, &element, sizeof(zval *), NULL);
				zval_dtor(&offset->u.constant);
				break;
			case IS_NULL:
				zend_symtable_update(Z_ARRVAL(result->u.constant), "", 1, &element, sizeof(zval *), NULL);
				break;
			case IS_LONG:
			case IS_BOOL:
				zend_hash_index_update(Z_ARRVAL(result->u.constant), Z_LVAL(offset->u.constant), &element, sizeof(zval *), NULL);
				break;
			case IS_DOUBLE:
				zend_hash_index_update(Z_ARRVAL(result->u.constant), zend_dval_to_lval(Z_DVAL(offset->u.constant)), &element, sizeof(zval *), NULL);
				break;
			case IS_CONSTANT_ARRAY:
				zend_error(E_ERROR, "Illegal offset type");
				break;
		}
	} else {
		zend_hash_next_index_insert(Z_ARRVAL(result->u.constant), &element, sizeof(zval *), NULL);
	}
}
/* }}} */

void zend_do_add_list_element(const znode *element TSRMLS_DC) /* {{{ */
{
	list_llist_element lle;

	if (element) {
		zend_check_writable_variable(element);

		lle.var = *element;
		zend_llist_copy(&lle.dimensions, &CG(dimension_llist));
		zend_llist_prepend_element(&CG(list_llist), &lle);
	}
	(*((int *)CG(dimension_llist).tail->data))++;
}
/* }}} */

void zend_do_new_list_begin(TSRMLS_D) /* {{{ */
{
	int current_dimension = 0;
	zend_llist_add_element(&CG(dimension_llist), &current_dimension);
}
/* }}} */

void zend_do_new_list_end(TSRMLS_D) /* {{{ */
{
	zend_llist_remove_tail(&CG(dimension_llist));
	(*((int *)CG(dimension_llist).tail->data))++;
}
/* }}} */

void zend_do_list_init(TSRMLS_D) /* {{{ */
{
	zend_stack_push(&CG(list_stack), &CG(list_llist), sizeof(zend_llist));
	zend_stack_push(&CG(list_stack), &CG(dimension_llist), sizeof(zend_llist));
	zend_llist_init(&CG(list_llist), sizeof(list_llist_element), NULL, 0);
	zend_llist_init(&CG(dimension_llist), sizeof(int), NULL, 0);
	zend_do_new_list_begin(TSRMLS_C);
}
/* }}} */

void zend_do_list_end(znode *result, znode *expr TSRMLS_DC) /* {{{ */
{
	zend_llist_element *le;
	zend_llist_element *dimension;
	zend_op *opline;
	znode last_container;

	le = CG(list_llist).head;
	while (le) {
		zend_llist *tmp_dimension_llist = &((list_llist_element *)le->data)->dimensions;
		dimension = tmp_dimension_llist->head;
		while (dimension) {
			opline = get_next_op(CG(active_op_array) TSRMLS_CC);
			if (dimension == tmp_dimension_llist->head) { /* first */
				last_container = *expr;
				switch (expr->op_type) {
					case IS_VAR:
					case IS_CV:
						opline->opcode = ZEND_FETCH_DIM_R;
						break;
					case IS_TMP_VAR:
						opline->opcode = ZEND_FETCH_DIM_TMP_VAR;
						break;
					case IS_CONST: /* fetch_dim_tmp_var will handle this bogus fetch */
						zval_copy_ctor(&expr->u.constant);
						opline->opcode = ZEND_FETCH_DIM_TMP_VAR;
						break;
				}
				opline->extended_value |= ZEND_FETCH_ADD_LOCK;
			} else {
				opline->opcode = ZEND_FETCH_DIM_R;
			}
			opline->result_type = IS_VAR;
			opline->result.var = get_temporary_variable(CG(active_op_array));
			SET_NODE(opline->op1, &last_container);
			opline->op2_type = IS_CONST;
			LITERAL_LONG(opline->op2, *((int *) dimension->data));
			GET_NODE(&last_container, opline->result);
			dimension = dimension->next;
		}
		((list_llist_element *) le->data)->value = last_container;
		zend_llist_destroy(&((list_llist_element *) le->data)->dimensions);
		zend_do_assign(result, &((list_llist_element *) le->data)->var, &((list_llist_element *) le->data)->value TSRMLS_CC);
		zend_do_free(result TSRMLS_CC);
		le = le->next;
	}
	zend_llist_destroy(&CG(dimension_llist));
	zend_llist_destroy(&CG(list_llist));
	*result = *expr;
	{
		zend_llist *p;

		/* restore previous lists */
		zend_stack_top(&CG(list_stack), (void **) &p);
		CG(dimension_llist) = *p;
		zend_stack_del_top(&CG(list_stack));
		zend_stack_top(&CG(list_stack), (void **) &p);
		CG(list_llist) = *p;
		zend_stack_del_top(&CG(list_stack));
	}
}
/* }}} */

void zend_init_list(void *result, void *item TSRMLS_DC) /* {{{ */
{
	void** list = emalloc(sizeof(void*) * 2);

	list[0] = item;
	list[1] = NULL;

	*(void**)result = list;
}
/* }}} */

void zend_add_to_list(void *result, void *item TSRMLS_DC) /* {{{ */
{
	void** list = *(void**)result;
	size_t n = 0;

	if (list) {
		while (list[n]) {
			n++;
		}
	}

	list = erealloc(list, sizeof(void*) * (n+2));

	list[n]   = item;
	list[n+1] = NULL;

	*(void**)result = list;
}
/* }}} */

void zend_do_fetch_static_variable(znode *varname, const znode *static_assignment, int fetch_type TSRMLS_DC) /* {{{ */
{
	zval *tmp;
	zend_op *opline;
	znode lval;
	znode result;

	ALLOC_ZVAL(tmp);

	if (static_assignment) {
		*tmp = static_assignment->u.constant;
	} else {
		INIT_ZVAL(*tmp);
	}
	if (!CG(active_op_array)->static_variables) {
		if (CG(active_op_array)->scope) {
			CG(active_op_array)->scope->ce_flags |= ZEND_HAS_STATIC_IN_METHODS;
		}
		ALLOC_HASHTABLE(CG(active_op_array)->static_variables);
		zend_hash_init(CG(active_op_array)->static_variables, 2, NULL, ZVAL_PTR_DTOR, 0);
	}
	zend_hash_update(CG(active_op_array)->static_variables, Z_STRVAL(varname->u.constant), Z_STRSIZE(varname->u.constant)+1, &tmp, sizeof(zval *), NULL);

	if (varname->op_type == IS_CONST) {
		if (Z_TYPE(varname->u.constant) != IS_STRING) {
			convert_to_string(&varname->u.constant);
		}
	}

	opline = get_next_op(CG(active_op_array) TSRMLS_CC);
	opline->opcode = (fetch_type == ZEND_FETCH_LEXICAL) ? ZEND_FETCH_R : ZEND_FETCH_W;		/* the default mode must be Write, since fetch_simple_variable() is used to define function arguments */
	opline->result_type = IS_VAR;
	opline->result.var = get_temporary_variable(CG(active_op_array));
	SET_NODE(opline->op1, varname);
	if (opline->op1_type == IS_CONST) {
		CALCULATE_LITERAL_HASH(opline->op1.constant);
	}
	SET_UNUSED(opline->op2);
	opline->extended_value = ZEND_FETCH_STATIC;
	GET_NODE(&result, opline->result);

	if (varname->op_type == IS_CONST) {
		zval_copy_ctor(&varname->u.constant);
	}
	fetch_simple_variable(&lval, varname, 0 TSRMLS_CC); /* Relies on the fact that the default fetch is BP_VAR_W */

	if (fetch_type == ZEND_FETCH_LEXICAL) {
		znode dummy;

		zend_do_begin_variable_parse(TSRMLS_C);
		zend_do_assign(&dummy, &lval, &result TSRMLS_CC);
		zend_do_free(&dummy TSRMLS_CC);
	} else {
		zend_do_assign_ref(NULL, &lval, &result TSRMLS_CC);
	}
	CG(active_op_array)->opcodes[CG(active_op_array)->last-1].result_type |= EXT_TYPE_UNUSED;
}
/* }}} */

void zend_do_fetch_lexical_variable(znode *varname, zend_bool is_ref TSRMLS_DC) /* {{{ */
{
	znode value;

	if (Z_STRSIZE(varname->u.constant) == sizeof("this") - 1 &&
	    memcmp(Z_STRVAL(varname->u.constant), "this", sizeof("this") - 1) == 0) {
		zend_error_noreturn(E_COMPILE_ERROR, "Cannot use $this as lexical variable");
		return;
	}

	value.op_type = IS_CONST;
	ZVAL_NULL(&value.u.constant);
	Z_TYPE(value.u.constant) |= is_ref ? IS_LEXICAL_REF : IS_LEXICAL_VAR;
	Z_SET_REFCOUNT_P(&value.u.constant, 1);
	Z_UNSET_ISREF_P(&value.u.constant);

	zend_do_fetch_static_variable(varname, &value, is_ref ? ZEND_FETCH_STATIC : ZEND_FETCH_LEXICAL TSRMLS_CC);
}
/* }}} */

void zend_do_fetch_global_variable(znode *varname, const znode *static_assignment, int fetch_type TSRMLS_DC) /* {{{ */
{
	zend_op *opline;
	znode lval;
	znode result;

	if (varname->op_type == IS_CONST) {
		if (Z_TYPE(varname->u.constant) != IS_STRING) {
			convert_to_string(&varname->u.constant);
		}
	}

	opline = get_next_op(CG(active_op_array) TSRMLS_CC);
	opline->opcode = ZEND_FETCH_W;		/* the default mode must be Write, since fetch_simple_variable() is used to define function arguments */
	opline->result_type = IS_VAR;
	opline->result.var = get_temporary_variable(CG(active_op_array));
	SET_NODE(opline->op1, varname);
	if (opline->op1_type == IS_CONST) {
		CALCULATE_LITERAL_HASH(opline->op1.constant);
	}
	SET_UNUSED(opline->op2);
	opline->extended_value = fetch_type;
	GET_NODE(&result, opline->result);

	if (varname->op_type == IS_CONST) {
		zval_copy_ctor(&varname->u.constant);
	}
	fetch_simple_variable(&lval, varname, 0 TSRMLS_CC); /* Relies on the fact that the default fetch is BP_VAR_W */

	zend_do_assign_ref(NULL, &lval, &result TSRMLS_CC);
	CG(active_op_array)->opcodes[CG(active_op_array)->last-1].result_type |= EXT_TYPE_UNUSED;
}
/* }}} */

void zend_do_cast(znode *result, const znode *expr, int type TSRMLS_DC) /* {{{ */
{
	zend_op *opline = get_next_op(CG(active_op_array) TSRMLS_CC);

	opline->opcode = ZEND_CAST;
	opline->result_type = IS_TMP_VAR;
	opline->result.var = get_temporary_variable(CG(active_op_array));
	SET_NODE(opline->op1, expr);
	SET_UNUSED(opline->op2);
	opline->extended_value = type;
	GET_NODE(result, opline->result);
}
/* }}} */

void zend_do_include_or_eval(int type, znode *result, const znode *op1 TSRMLS_DC) /* {{{ */
{
	zend_do_extended_fcall_begin(TSRMLS_C);
	{
		zend_op *opline = get_next_op(CG(active_op_array) TSRMLS_CC);

		opline->opcode = ZEND_INCLUDE_OR_EVAL;
		opline->result_type = IS_VAR;
		opline->result.var = get_temporary_variable(CG(active_op_array));
		SET_NODE(opline->op1, op1);
		SET_UNUSED(opline->op2);
		opline->extended_value = type;
		GET_NODE(result, opline->result);
	}
	zend_do_extended_fcall_end(TSRMLS_C);
}
/* }}} */

void zend_do_indirect_references(znode *result, const znode *num_references, znode *variable TSRMLS_DC) /* {{{ */
{
	int i;

	zend_do_end_variable_parse(variable, BP_VAR_R, 0 TSRMLS_CC);
	for (i=1; i<Z_LVAL(num_references->u.constant); i++) {
		fetch_simple_variable_ex(result, variable, 0, ZEND_FETCH_R TSRMLS_CC);
		*variable = *result;
	}
	zend_do_begin_variable_parse(TSRMLS_C);
	fetch_simple_variable(result, variable, 1 TSRMLS_CC);
	/* there is a chance someone is accessing $this */
	if (CG(active_op_array)->scope && CG(active_op_array)->this_var == -1) {
		CG(active_op_array)->this_var = lookup_cv(CG(active_op_array), estrndup("this", sizeof("this")-1), sizeof("this")-1, THIS_HASHVAL TSRMLS_CC);
	}
}
/* }}} */

void zend_do_unset(const znode *variable TSRMLS_DC) /* {{{ */
{
	zend_op *last_op;

	zend_check_writable_variable(variable);

	if (variable->op_type == IS_CV) {
		zend_op *opline = get_next_op(CG(active_op_array) TSRMLS_CC);
		opline->opcode = ZEND_UNSET_VAR;
		SET_NODE(opline->op1, variable);
		SET_UNUSED(opline->op2);
		SET_UNUSED(opline->result);
		opline->extended_value = ZEND_FETCH_LOCAL | ZEND_QUICK_SET;
	} else {
		last_op = &CG(active_op_array)->opcodes[get_next_op_number(CG(active_op_array))-1];

		switch (last_op->opcode) {
			case ZEND_FETCH_UNSET:
				last_op->opcode = ZEND_UNSET_VAR;
				SET_UNUSED(last_op->result);
				break;
			case ZEND_FETCH_DIM_UNSET:
				last_op->opcode = ZEND_UNSET_DIM;
				SET_UNUSED(last_op->result);
				break;
			case ZEND_FETCH_OBJ_UNSET:
				last_op->opcode = ZEND_UNSET_OBJ;
				SET_UNUSED(last_op->result);
				break;

		}
	}
}
/* }}} */

void zend_do_isset_or_isempty(int type, znode *result, znode *variable TSRMLS_DC) /* {{{ */
{
	zend_op *last_op;

	zend_do_end_variable_parse(variable, BP_VAR_IS, 0 TSRMLS_CC);

	if (zend_is_function_or_method_call(variable)) {
		if (type == ZEND_ISEMPTY) {
			/* empty(func()) can be transformed to !func() */
			zend_do_unary_op(ZEND_BOOL_NOT, result, variable TSRMLS_CC);
		} else {
			zend_error_noreturn(E_COMPILE_ERROR, "Cannot use isset() on the result of a function call (you can use \"null !== func()\" instead)");
		}

		return;
	}

	if (variable->op_type == IS_CV) {
		last_op = get_next_op(CG(active_op_array) TSRMLS_CC);
		last_op->opcode = ZEND_ISSET_ISEMPTY_VAR;
		SET_NODE(last_op->op1, variable);
		SET_UNUSED(last_op->op2);
		last_op->result.var = get_temporary_variable(CG(active_op_array));
		last_op->extended_value = ZEND_FETCH_LOCAL | ZEND_QUICK_SET;
	} else {
		last_op = &CG(active_op_array)->opcodes[get_next_op_number(CG(active_op_array))-1];

		switch (last_op->opcode) {
			case ZEND_FETCH_IS:
				last_op->opcode = ZEND_ISSET_ISEMPTY_VAR;
				break;
			case ZEND_FETCH_DIM_IS:
				last_op->opcode = ZEND_ISSET_ISEMPTY_DIM_OBJ;
				break;
			case ZEND_FETCH_OBJ_IS:
				last_op->opcode = ZEND_ISSET_ISEMPTY_PROP_OBJ;
				break;
		}
	}
	last_op->result_type = IS_TMP_VAR;
	last_op->extended_value |= type;

	GET_NODE(result, last_op->result);
}
/* }}} */

void zend_do_instanceof(znode *result, const znode *expr, const znode *class_znode, int type TSRMLS_DC) /* {{{ */
{
	int last_op_number = get_next_op_number(CG(active_op_array));
	zend_op *opline;

	if (last_op_number > 0) {
		opline = &CG(active_op_array)->opcodes[last_op_number-1];
		if (opline->opcode == ZEND_FETCH_CLASS) {
			opline->extended_value |= ZEND_FETCH_CLASS_NO_AUTOLOAD;
		}
	}

	if (expr->op_type == IS_CONST) {
		zend_error_noreturn(E_COMPILE_ERROR, "instanceof expects an object instance, constant given");
	}

	opline = get_next_op(CG(active_op_array) TSRMLS_CC);
	opline->opcode = ZEND_INSTANCEOF;
	opline->result_type = IS_TMP_VAR;
	opline->result.var = get_temporary_variable(CG(active_op_array));
	SET_NODE(opline->op1, expr);

	SET_NODE(opline->op2, class_znode);

	GET_NODE(result, opline->result);
}
/* }}} */

void zend_do_foreach_begin(znode *foreach_token, znode *open_brackets_token, znode *array, znode *as_token, int variable TSRMLS_DC) /* {{{ */
{
	zend_op *opline;
	zend_bool is_variable;
	zend_op dummy_opline;

	if (variable) {
		if (zend_is_function_or_method_call(array)) {
			is_variable = 0;
		} else {
			is_variable = 1;
		}
		/* save the location of FETCH_W instruction(s) */
		open_brackets_token->u.op.opline_num = get_next_op_number(CG(active_op_array));
		zend_do_end_variable_parse(array, BP_VAR_W, 0 TSRMLS_CC);
	} else {
		is_variable = 0;
		open_brackets_token->u.op.opline_num = get_next_op_number(CG(active_op_array));
	}

	/* save the location of FE_RESET */
	foreach_token->u.op.opline_num = get_next_op_number(CG(active_op_array));

	opline = get_next_op(CG(active_op_array) TSRMLS_CC);

	/* Preform array reset */
	opline->opcode = ZEND_FE_RESET;
	opline->result_type = IS_VAR;
	opline->result.var = get_temporary_variable(CG(active_op_array));
	SET_NODE(opline->op1, array);
	SET_UNUSED(opline->op2);
	opline->extended_value = is_variable ? ZEND_FE_RESET_VARIABLE : 0;

	COPY_NODE(dummy_opline.result, opline->result);
	zend_stack_push(&CG(foreach_copy_stack), (void *) &dummy_opline, sizeof(zend_op));

	/* save the location of FE_FETCH */
	as_token->u.op.opline_num = get_next_op_number(CG(active_op_array));

	opline = get_next_op(CG(active_op_array) TSRMLS_CC);
	opline->opcode = ZEND_FE_FETCH;
	opline->result_type = IS_VAR;
	opline->result.var = get_temporary_variable(CG(active_op_array));
	COPY_NODE(opline->op1, dummy_opline.result);
	opline->extended_value = 0;
	SET_UNUSED(opline->op2);

	opline = get_next_op(CG(active_op_array) TSRMLS_CC);
	opline->opcode = ZEND_OP_DATA;
	SET_UNUSED(opline->op1);
	SET_UNUSED(opline->op2);
	SET_UNUSED(opline->result);
}
/* }}} */

void zend_do_foreach_cont(znode *foreach_token, const znode *open_brackets_token, const znode *as_token, znode *value, znode *key TSRMLS_DC) /* {{{ */
{
	zend_op *opline;
	znode dummy, value_node;
	zend_bool assign_by_ref=0;

	opline = &CG(active_op_array)->opcodes[as_token->u.op.opline_num];
	if (key->op_type != IS_UNUSED) {
		znode *tmp;

		/* switch between the key and value... */
		tmp = key;
		key = value;
		value = tmp;

		/* Mark extended_value in case both key and value are being used */
		opline->extended_value |= ZEND_FE_FETCH_WITH_KEY;
	}

	if ((key->op_type != IS_UNUSED)) {
		if (key->EA & ZEND_PARSED_REFERENCE_VARIABLE) {
			zend_error_noreturn(E_COMPILE_ERROR, "Key element cannot be a reference");
		}
		if (key->EA & ZEND_PARSED_LIST_EXPR) {
			zend_error_noreturn(E_COMPILE_ERROR, "Cannot use list as key element");
		}
	}

	if (value->EA & ZEND_PARSED_REFERENCE_VARIABLE) {
		assign_by_ref = 1;

		/* Mark extended_value for assign-by-reference */
		opline->extended_value |= ZEND_FE_FETCH_BYREF;
		CG(active_op_array)->opcodes[foreach_token->u.op.opline_num].extended_value |= ZEND_FE_RESET_REFERENCE;
	} else {
		zend_op *fetch = &CG(active_op_array)->opcodes[foreach_token->u.op.opline_num];
		zend_op	*end = &CG(active_op_array)->opcodes[open_brackets_token->u.op.opline_num];

		/* Change "write context" into "read context" */
		fetch->extended_value = 0;  /* reset ZEND_FE_RESET_VARIABLE */
		while (fetch != end) {
			--fetch;
			if (fetch->opcode == ZEND_FETCH_DIM_W && fetch->op2_type == IS_UNUSED) {
				zend_error_noreturn(E_COMPILE_ERROR, "Cannot use [] for reading");
			}
			if (fetch->opcode == ZEND_SEPARATE) {
				MAKE_NOP(fetch);
			} else {
				fetch->opcode -= 3; /* FETCH_W -> FETCH_R */
			}
		}
	}

	GET_NODE(&value_node, opline->result);

	if (value->EA & ZEND_PARSED_LIST_EXPR) {
		if (!CG(list_llist).head) {
			zend_error_noreturn(E_COMPILE_ERROR, "Cannot use empty list");
		}
		zend_do_list_end(&dummy, &value_node TSRMLS_CC);
		zend_do_free(&dummy TSRMLS_CC);
	} else {
		if (assign_by_ref) {
			zend_do_end_variable_parse(value, BP_VAR_W, 0 TSRMLS_CC);
			/* Mark FE_FETCH as IS_VAR as it holds the data directly as a value */
			zend_do_assign_ref(NULL, value, &value_node TSRMLS_CC);
		} else {
			zend_do_assign(&dummy, value, &value_node TSRMLS_CC);
			zend_do_free(&dummy TSRMLS_CC);
		}
	}

	if (key->op_type != IS_UNUSED) {
		znode key_node;

		opline = &CG(active_op_array)->opcodes[as_token->u.op.opline_num+1];
		opline->result_type = IS_TMP_VAR;
		opline->result.opline_num = get_temporary_variable(CG(active_op_array));
		GET_NODE(&key_node, opline->result);

		zend_do_assign(&dummy, key, &key_node TSRMLS_CC);
		zend_do_free(&dummy TSRMLS_CC);
	}

	do_begin_loop(TSRMLS_C);
	INC_BPC(CG(active_op_array));
}
/* }}} */

void zend_do_foreach_end(const znode *foreach_token, const znode *as_token TSRMLS_DC) /* {{{ */
{
	zend_op *container_ptr;
	zend_op *opline = get_next_op(CG(active_op_array) TSRMLS_CC);

	opline->opcode = ZEND_JMP;
	opline->op1.opline_num = as_token->u.op.opline_num;
	SET_UNUSED(opline->op1);
	SET_UNUSED(opline->op2);

	CG(active_op_array)->opcodes[foreach_token->u.op.opline_num].op2.opline_num = get_next_op_number(CG(active_op_array)); /* FE_RESET */
	CG(active_op_array)->opcodes[as_token->u.op.opline_num].op2.opline_num = get_next_op_number(CG(active_op_array)); /* FE_FETCH */

	do_end_loop(as_token->u.op.opline_num, 1 TSRMLS_CC);

	zend_stack_top(&CG(foreach_copy_stack), (void **) &container_ptr);
	generate_free_foreach_copy(container_ptr TSRMLS_CC);
	zend_stack_del_top(&CG(foreach_copy_stack));

	DEC_BPC(CG(active_op_array));
}
/* }}} */

void zend_do_declare_begin(TSRMLS_D) /* {{{ */
{
	zend_stack_push(&CG(declare_stack), &CG(declarables), sizeof(zend_declarables));
}
/* }}} */

void zend_do_declare_stmt(znode *var, znode *val TSRMLS_DC) /* {{{ */
{
	if (!zend_binary_strcasecmp(Z_STRVAL(var->u.constant), Z_STRSIZE(var->u.constant), "ticks", sizeof("ticks")-1)) {
		convert_to_long(&val->u.constant);
		CG(declarables).ticks = val->u.constant;
	} else if (!zend_binary_strcasecmp(Z_STRVAL(var->u.constant), Z_STRSIZE(var->u.constant), "encoding", sizeof("encoding")-1)) {
		if ((Z_TYPE(val->u.constant) & IS_CONSTANT_TYPE_MASK) == IS_CONSTANT) {
			zend_error_noreturn(E_COMPILE_ERROR, "Cannot use constants as encoding");
		}

		/*
		 * Check that the pragma comes before any opcodes. If the compilation
		 * got as far as this, the previous portion of the script must have been
		 * parseable according to the .ini script_encoding setting. We still
		 * want to tell them to put declare() at the top.
		 */
		{
			int num = CG(active_op_array)->last;
			/* ignore ZEND_EXT_STMT and ZEND_TICKS */
			while (num > 0 &&
			       (CG(active_op_array)->opcodes[num-1].opcode == ZEND_EXT_STMT ||
			        CG(active_op_array)->opcodes[num-1].opcode == ZEND_TICKS)) {
				--num;
			}

			if (num > 0) {
				zend_error_noreturn(E_COMPILE_ERROR, "Encoding declaration pragma must be the very first statement in the script");
			}
		}

		if (CG(multibyte)) {
			const zend_encoding *new_encoding, *old_encoding;
			zend_encoding_filter old_input_filter;

			CG(encoding_declared) = 1;

			convert_to_string(&val->u.constant);
			new_encoding = zend_multibyte_fetch_encoding(Z_STRVAL(val->u.constant) TSRMLS_CC);
			if (!new_encoding) {
				zend_error(E_COMPILE_WARNING, "Unsupported encoding [%s]", Z_STRVAL(val->u.constant));
			} else {
				old_input_filter = LANG_SCNG(input_filter);
				old_encoding = LANG_SCNG(script_encoding);
				zend_multibyte_set_filter(new_encoding TSRMLS_CC);

				/* need to re-scan if input filter changed */
				if (old_input_filter != LANG_SCNG(input_filter) ||
					 (old_input_filter && new_encoding != old_encoding)) {
					zend_multibyte_yyinput_again(old_input_filter, old_encoding TSRMLS_CC);
				}
			}
		} else {
			zend_error(E_COMPILE_WARNING, "declare(encoding=...) ignored because Zend multibyte feature is turned off by settings");
		}
		zval_dtor(&val->u.constant);
	} else {
		zend_error(E_COMPILE_WARNING, "Unsupported declare '%s'", Z_STRVAL(var->u.constant));
		zval_dtor(&val->u.constant);
	}
	zval_dtor(&var->u.constant);
}
/* }}} */

void zend_do_declare_end(const znode *declare_token TSRMLS_DC) /* {{{ */
{
	zend_declarables *declarables;

	zend_stack_top(&CG(declare_stack), (void **) &declarables);
	/* We should restore if there was more than (current - start) - (ticks?1:0) opcodes */
	if ((get_next_op_number(CG(active_op_array)) - declare_token->u.op.opline_num) - ((Z_LVAL(CG(declarables).ticks))?1:0)) {
		CG(declarables) = *declarables;
	}
}
/* }}} */

void zend_do_exit(znode *result, const znode *message TSRMLS_DC) /* {{{ */
{
	zend_op *opline = get_next_op(CG(active_op_array) TSRMLS_CC);

	opline->opcode = ZEND_EXIT;
	SET_NODE(opline->op1, message);
	SET_UNUSED(opline->op2);

	result->op_type = IS_CONST;
	Z_TYPE(result->u.constant) = IS_BOOL;
	Z_LVAL(result->u.constant) = 1;
}
/* }}} */

void zend_do_begin_silence(znode *strudel_token TSRMLS_DC) /* {{{ */
{
	zend_op *opline = get_next_op(CG(active_op_array) TSRMLS_CC);

	opline->opcode = ZEND_BEGIN_SILENCE;
	opline->result_type = IS_TMP_VAR;
	opline->result.var = get_temporary_variable(CG(active_op_array));
	SET_UNUSED(opline->op1);
	SET_UNUSED(opline->op2);
	GET_NODE(strudel_token, opline->result);
}
/* }}} */

void zend_do_end_silence(const znode *strudel_token TSRMLS_DC) /* {{{ */
{
	zend_op *opline = get_next_op(CG(active_op_array) TSRMLS_CC);

	opline->opcode = ZEND_END_SILENCE;
	SET_NODE(opline->op1, strudel_token);
	SET_UNUSED(opline->op2);
}
/* }}} */

void zend_do_jmp_set(const znode *value, znode *jmp_token, znode *colon_token TSRMLS_DC) /* {{{ */
{
	int op_number = get_next_op_number(CG(active_op_array));
	zend_op *opline = get_next_op(CG(active_op_array) TSRMLS_CC);

	if (value->op_type == IS_VAR || value->op_type == IS_CV) {
		opline->opcode = ZEND_JMP_SET_VAR;
		opline->result_type = IS_VAR;
	} else {
		opline->opcode = ZEND_JMP_SET;
		opline->result_type = IS_TMP_VAR;
	}
	opline->result.var = get_temporary_variable(CG(active_op_array));
	SET_NODE(opline->op1, value);
	SET_UNUSED(opline->op2);

	GET_NODE(colon_token, opline->result);

	jmp_token->u.op.opline_num = op_number;

	INC_BPC(CG(active_op_array));
}
/* }}} */

void zend_do_jmp_set_else(znode *result, const znode *false_value, const znode *jmp_token, const znode *colon_token TSRMLS_DC) /* {{{ */
{
	zend_op *opline = get_next_op(CG(active_op_array) TSRMLS_CC);

	SET_NODE(opline->result, colon_token);
	if (colon_token->op_type == IS_TMP_VAR) {
		if (false_value->op_type == IS_VAR || false_value->op_type == IS_CV) {
			CG(active_op_array)->opcodes[jmp_token->u.op.opline_num].opcode = ZEND_JMP_SET_VAR;
			CG(active_op_array)->opcodes[jmp_token->u.op.opline_num].result_type = IS_VAR;
			opline->opcode = ZEND_QM_ASSIGN_VAR;
			opline->result_type = IS_VAR;
		} else {
			opline->opcode = ZEND_QM_ASSIGN;
		}
	} else {
		opline->opcode = ZEND_QM_ASSIGN_VAR;
	}
	opline->extended_value = 0;
	SET_NODE(opline->op1, false_value);
	SET_UNUSED(opline->op2);

	GET_NODE(result, opline->result);

	CG(active_op_array)->opcodes[jmp_token->u.op.opline_num].op2.opline_num = get_next_op_number(CG(active_op_array));

	DEC_BPC(CG(active_op_array));
}
/* }}} */

void zend_do_begin_qm_op(const znode *cond, znode *qm_token TSRMLS_DC) /* {{{ */
{
	int jmpz_op_number = get_next_op_number(CG(active_op_array));
	zend_op *opline;

	opline = get_next_op(CG(active_op_array) TSRMLS_CC);

	opline->opcode = ZEND_JMPZ;
	SET_NODE(opline->op1, cond);
	SET_UNUSED(opline->op2);
	opline->op2.opline_num = jmpz_op_number;
	GET_NODE(qm_token, opline->op2);

	INC_BPC(CG(active_op_array));
}
/* }}} */

void zend_do_qm_true(const znode *true_value, znode *qm_token, znode *colon_token TSRMLS_DC) /* {{{ */
{
	zend_op *opline = get_next_op(CG(active_op_array) TSRMLS_CC);

	CG(active_op_array)->opcodes[qm_token->u.op.opline_num].op2.opline_num = get_next_op_number(CG(active_op_array))+1; /* jmp over the ZEND_JMP */

	if (true_value->op_type == IS_VAR || true_value->op_type == IS_CV) {
		opline->opcode = ZEND_QM_ASSIGN_VAR;
		opline->result_type = IS_VAR;
	} else {
		opline->opcode = ZEND_QM_ASSIGN;
		opline->result_type = IS_TMP_VAR;
	}
	opline->result.var = get_temporary_variable(CG(active_op_array));
	SET_NODE(opline->op1, true_value);
	SET_UNUSED(opline->op2);

	GET_NODE(qm_token, opline->result);
	colon_token->u.op.opline_num = get_next_op_number(CG(active_op_array));

	opline = get_next_op(CG(active_op_array) TSRMLS_CC);
	opline->opcode = ZEND_JMP;
	SET_UNUSED(opline->op1);
	SET_UNUSED(opline->op2);
}
/* }}} */

void zend_do_qm_false(znode *result, const znode *false_value, const znode *qm_token, const znode *colon_token TSRMLS_DC) /* {{{ */
{
	zend_op *opline = get_next_op(CG(active_op_array) TSRMLS_CC);

	SET_NODE(opline->result, qm_token);
	if (qm_token->op_type == IS_TMP_VAR) {
		if (false_value->op_type == IS_VAR || false_value->op_type == IS_CV) {
			CG(active_op_array)->opcodes[colon_token->u.op.opline_num - 1].opcode = ZEND_QM_ASSIGN_VAR;
			CG(active_op_array)->opcodes[colon_token->u.op.opline_num - 1].result_type = IS_VAR;
			opline->opcode = ZEND_QM_ASSIGN_VAR;
			opline->result_type = IS_VAR;
		} else {
			opline->opcode = ZEND_QM_ASSIGN;
		}
	} else {
		opline->opcode = ZEND_QM_ASSIGN_VAR;
	}
	SET_NODE(opline->op1, false_value);
	SET_UNUSED(opline->op2);

	CG(active_op_array)->opcodes[colon_token->u.op.opline_num].op1.opline_num = get_next_op_number(CG(active_op_array));

	GET_NODE(result, opline->result);

	DEC_BPC(CG(active_op_array));
}
/* }}} */

void zend_do_extended_info(TSRMLS_D) /* {{{ */
{
	zend_op *opline;

	if (!(CG(compiler_options) & ZEND_COMPILE_EXTENDED_INFO)) {
		return;
	}

	opline = get_next_op(CG(active_op_array) TSRMLS_CC);

	opline->opcode = ZEND_EXT_STMT;
	SET_UNUSED(opline->op1);
	SET_UNUSED(opline->op2);
}
/* }}} */

void zend_do_extended_fcall_begin(TSRMLS_D) /* {{{ */
{
	zend_op *opline;

	if (!(CG(compiler_options) & ZEND_COMPILE_EXTENDED_INFO)) {
		return;
	}

	opline = get_next_op(CG(active_op_array) TSRMLS_CC);

	opline->opcode = ZEND_EXT_FCALL_BEGIN;
	SET_UNUSED(opline->op1);
	SET_UNUSED(opline->op2);
}
/* }}} */

void zend_do_extended_fcall_end(TSRMLS_D) /* {{{ */
{
	zend_op *opline;

	if (!(CG(compiler_options) & ZEND_COMPILE_EXTENDED_INFO)) {
		return;
	}

	opline = get_next_op(CG(active_op_array) TSRMLS_CC);

	opline->opcode = ZEND_EXT_FCALL_END;
	SET_UNUSED(opline->op1);
	SET_UNUSED(opline->op2);
}
/* }}} */

void zend_do_ticks(TSRMLS_D) /* {{{ */
{
	zend_op *opline = get_next_op(CG(active_op_array) TSRMLS_CC);

	opline->opcode = ZEND_TICKS;
	SET_UNUSED(opline->op1);
	SET_UNUSED(opline->op2);
	opline->extended_value = Z_LVAL(CG(declarables).ticks);
}
/* }}} */

zend_bool zend_is_auto_global_quick(const char *name, zend_str_size_uint name_len, zend_uint_t hash TSRMLS_DC) /* {{{ */
{
	zend_auto_global *auto_global;

	if (zend_hash_quick_find(CG(auto_globals), name, name_len+1, hash, (void **) &auto_global)==SUCCESS) {
		if (auto_global->armed) {
			auto_global->armed = auto_global->auto_global_callback(auto_global->name, auto_global->name_len TSRMLS_CC);
		}
		return 1;
	}
	return 0;
}
/* }}} */

zend_bool zend_is_auto_global(const char *name, zend_str_size_uint name_len TSRMLS_DC) /* {{{ */
{
	return zend_is_auto_global_quick(name, name_len, zend_hash_func(name, name_len+1) TSRMLS_CC);
}
/* }}} */

int zend_register_auto_global(const char *name, zend_str_size_uint name_len, zend_bool jit, zend_auto_global_callback auto_global_callback TSRMLS_DC) /* {{{ */
{
	zend_auto_global auto_global;

	auto_global.name = zend_new_interned_string((char*)name, name_len + 1, 0 TSRMLS_CC);
	auto_global.name_len = name_len;
	auto_global.auto_global_callback = auto_global_callback;
	auto_global.jit = jit;

	return zend_hash_add(CG(auto_globals), name, name_len+1, &auto_global, sizeof(zend_auto_global), NULL);
}
/* }}} */

static int zend_auto_global_init(zend_auto_global *auto_global TSRMLS_DC) /* {{{ */
{
	if (auto_global->jit) {
		auto_global->armed = 1;
	} else if (auto_global->auto_global_callback) {
		auto_global->armed = auto_global->auto_global_callback(auto_global->name, auto_global->name_len TSRMLS_CC);
	} else {
		auto_global->armed = 0;
	}
	return 0;
}
/* }}} */

ZEND_API void zend_activate_auto_globals(TSRMLS_D) /* {{{ */
{
	zend_hash_apply(CG(auto_globals), (apply_func_t) zend_auto_global_init TSRMLS_CC);
}
/* }}} */

int zendlex(znode *zendlval TSRMLS_DC) /* {{{ */
{
	int retval;

	if (CG(increment_lineno)) {
		CG(zend_lineno)++;
		CG(increment_lineno) = 0;
	}

again:
	Z_TYPE(zendlval->u.constant) = IS_LONG;
	retval = lex_scan(&zendlval->u.constant TSRMLS_CC);
	switch (retval) {
		case T_COMMENT:
		case T_DOC_COMMENT:
		case T_OPEN_TAG:
		case T_WHITESPACE:
			goto again;

		case T_CLOSE_TAG:
			if (LANG_SCNG(yy_text)[LANG_SCNG(yy_leng)-1] != '>') {
				CG(increment_lineno) = 1;
			}
			if (CG(has_bracketed_namespaces) && !CG(in_namespace)) {
				goto again;
			}
			retval = ';'; /* implicit ; */
			break;
		case T_OPEN_TAG_WITH_ECHO:
			retval = T_ECHO;
			break;
	}

	INIT_PZVAL(&zendlval->u.constant);
	zendlval->op_type = IS_CONST;
	return retval;
}
/* }}} */

ZEND_API void zend_initialize_class_data(zend_class_entry *ce, zend_bool nullify_handlers TSRMLS_DC) /* {{{ */
{
	zend_bool persistent_hashes = (ce->type == ZEND_INTERNAL_CLASS) ? 1 : 0;
	dtor_func_t zval_ptr_dtor_func = ((persistent_hashes) ? ZVAL_INTERNAL_PTR_DTOR : ZVAL_PTR_DTOR);

	ce->refcount = 1;
	ce->ce_flags = 0;

	ce->default_properties_table = NULL;
	ce->default_static_members_table = NULL;
	zend_hash_init_ex(&ce->properties_info, 0, NULL, (dtor_func_t) (persistent_hashes ? zend_destroy_property_info_internal : zend_destroy_property_info), persistent_hashes, 0);
	zend_hash_init_ex(&ce->constants_table, 0, NULL, zval_ptr_dtor_func, persistent_hashes, 0);
	zend_hash_init_ex(&ce->function_table, 0, NULL, ZEND_FUNCTION_DTOR, persistent_hashes, 0);

	if (ce->type == ZEND_INTERNAL_CLASS) {
#ifdef ZTS
		int n = zend_hash_num_elements(CG(class_table));

		if (CG(static_members_table) && n >= CG(last_static_member)) {
			/* Support for run-time declaration: dl() */
			CG(last_static_member) = n+1;
			CG(static_members_table) = realloc(CG(static_members_table), (n+1)*sizeof(zval**));
			CG(static_members_table)[n] = NULL;
		}
		ce->static_members_table = (zval**)(zend_intptr_t)n;
#else
		ce->static_members_table = NULL;
#endif
	} else {
		ce->static_members_table = ce->default_static_members_table;
		ce->info.user.doc_comment = NULL;
		ce->info.user.doc_comment_len = 0;
	}

	ce->default_properties_count = 0;
	ce->default_static_members_count = 0;

	if (nullify_handlers) {
		ce->constructor = NULL;
		ce->destructor = NULL;
		ce->clone = NULL;
		ce->__get = NULL;
		ce->__set = NULL;
		ce->__unset = NULL;
		ce->__isset = NULL;
		ce->__call = NULL;
		ce->__callstatic = NULL;
		ce->__tostring = NULL;
		ce->create_object = NULL;
		ce->get_iterator = NULL;
		ce->iterator_funcs.funcs = NULL;
		ce->interface_gets_implemented = NULL;
		ce->get_static_method = NULL;
		ce->parent = NULL;
		ce->num_interfaces = 0;
		ce->interfaces = NULL;
		ce->num_traits = 0;
		ce->traits = NULL;
		ce->trait_aliases = NULL;
		ce->trait_precedences = NULL;
		ce->serialize = NULL;
		ce->unserialize = NULL;
		ce->serialize_func = NULL;
		ce->unserialize_func = NULL;
		if (ce->type == ZEND_INTERNAL_CLASS) {
			ce->info.internal.module = NULL;
			ce->info.internal.builtin_functions = NULL;
		}
	}
}
/* }}} */

int zend_get_class_fetch_type(const char *class_name, zend_str_size_uint class_name_len) /* {{{ */
{
	if ((class_name_len == sizeof("self")-1) &&
		!strncasecmp(class_name, "self", sizeof("self")-1)) {
		return ZEND_FETCH_CLASS_SELF;
	} else if ((class_name_len == sizeof("parent")-1) &&
		!strncasecmp(class_name, "parent", sizeof("parent")-1)) {
		return ZEND_FETCH_CLASS_PARENT;
	} else if ((class_name_len == sizeof("static")-1) &&
		!strncasecmp(class_name, "static", sizeof("static")-1)) {
		return ZEND_FETCH_CLASS_STATIC;
	} else {
		return ZEND_FETCH_CLASS_DEFAULT;
	}
}
/* }}} */

ZEND_API const char* zend_get_compiled_variable_name(const zend_op_array *op_array, zend_uint var, zend_str_size_int* name_len) /* {{{ */
{
	if (name_len) {
		*name_len = op_array->vars[var].name_len;
	}
	return op_array->vars[var].name;
}
/* }}} */

void zend_do_build_namespace_name(znode *result, znode *prefix, znode *name TSRMLS_DC) /* {{{ */
{
	if (prefix) {
		*result = *prefix;
		if (Z_TYPE(result->u.constant) == IS_STRING &&
		    Z_STRSIZE(result->u.constant) == 0) {
			/* namespace\ */
			if (CG(current_namespace)) {
				znode tmp;

				zval_dtor(&result->u.constant);
				tmp.op_type = IS_CONST;
				tmp.u.constant = *CG(current_namespace);
				zval_copy_ctor(&tmp.u.constant);
				zend_do_build_namespace_name(result, NULL, &tmp TSRMLS_CC);
			}
		}
	} else {
		result->op_type = IS_CONST;
		Z_TYPE(result->u.constant) = IS_STRING;
		Z_STRVAL(result->u.constant) = NULL;
		Z_STRSIZE(result->u.constant) = 0;
	}
	/* prefix = result */
	zend_do_build_full_name(NULL, result, name, 0 TSRMLS_CC);
}
/* }}} */

void zend_do_begin_namespace(const znode *name, zend_bool with_bracket TSRMLS_DC) /* {{{ */
{
	char *lcname;

	/* handle mixed syntax declaration or nested namespaces */
	if (!CG(has_bracketed_namespaces)) {
		if (CG(current_namespace)) {
			/* previous namespace declarations were unbracketed */
			if (with_bracket) {
				zend_error_noreturn(E_COMPILE_ERROR, "Cannot mix bracketed namespace declarations with unbracketed namespace declarations");
			}
		}
	} else {
		/* previous namespace declarations were bracketed */
		if (!with_bracket) {
			zend_error_noreturn(E_COMPILE_ERROR, "Cannot mix bracketed namespace declarations with unbracketed namespace declarations");
		} else if (CG(current_namespace) || CG(in_namespace)) {
			zend_error_noreturn(E_COMPILE_ERROR, "Namespace declarations cannot be nested");
		}
	}

	if (((!with_bracket && !CG(current_namespace)) || (with_bracket && !CG(has_bracketed_namespaces))) && CG(active_op_array)->last > 0) {
		/* ignore ZEND_EXT_STMT and ZEND_TICKS */
		int num = CG(active_op_array)->last;
		while (num > 0 &&
		       (CG(active_op_array)->opcodes[num-1].opcode == ZEND_EXT_STMT ||
		        CG(active_op_array)->opcodes[num-1].opcode == ZEND_TICKS)) {
			--num;
		}
		if (num > 0) {
			zend_error_noreturn(E_COMPILE_ERROR, "Namespace declaration statement has to be the very first statement in the script");
		}
	}

	CG(in_namespace) = 1;
	if (with_bracket) {
		CG(has_bracketed_namespaces) = 1;
	}

	if (name) {
		lcname = zend_str_tolower_dup(Z_STRVAL(name->u.constant), Z_STRSIZE(name->u.constant));
		if (((Z_STRSIZE(name->u.constant) == sizeof("self")-1) &&
		      !memcmp(lcname, "self", sizeof("self")-1)) ||
		    ((Z_STRSIZE(name->u.constant) == sizeof("parent")-1) &&
	          !memcmp(lcname, "parent", sizeof("parent")-1))) {
			zend_error_noreturn(E_COMPILE_ERROR, "Cannot use '%s' as namespace name", Z_STRVAL(name->u.constant));
		}
		efree(lcname);

		if (CG(current_namespace)) {
			zval_dtor(CG(current_namespace));
		} else {
			ALLOC_ZVAL(CG(current_namespace));
		}
		*CG(current_namespace) = name->u.constant;
	} else {
		if (CG(current_namespace)) {
			zval_dtor(CG(current_namespace));
			FREE_ZVAL(CG(current_namespace));
			CG(current_namespace) = NULL;
		}
	}

	if (CG(current_import)) {
		zend_hash_destroy(CG(current_import));
		efree(CG(current_import));
		CG(current_import) = NULL;
	}

	if (CG(current_import_function)) {
		zend_hash_destroy(CG(current_import_function));
		efree(CG(current_import_function));
		CG(current_import_function) = NULL;
	}

	if (CG(current_import_const)) {
		zend_hash_destroy(CG(current_import_const));
		efree(CG(current_import_const));
		CG(current_import_const) = NULL;
	}

	if (CG(doc_comment)) {
		efree(CG(doc_comment));
		CG(doc_comment) = NULL;
		CG(doc_comment_len) = 0;
	}
}
/* }}} */

void zend_do_use(znode *ns_name, znode *new_name, int is_global TSRMLS_DC) /* {{{ */
{
	char *lcname;
	zval *name, *ns, tmp;
	zend_bool warn = 0;
	zend_class_entry **pce;

	if (!CG(current_import)) {
		CG(current_import) = emalloc(sizeof(HashTable));
		zend_hash_init(CG(current_import), 0, NULL, ZVAL_PTR_DTOR, 0);
	}

	MAKE_STD_ZVAL(ns);
	ZVAL_ZVAL(ns, &ns_name->u.constant, 0, 0);
	if (new_name) {
		name = &new_name->u.constant;
	} else {
		const char *p;

		/* The form "use A\B" is eqivalent to "use A\B as B".
		   So we extract the last part of compound name to use as a new_name */
		name = &tmp;
		p = zend_memrchr(Z_STRVAL_P(ns), '\\', Z_STRSIZE_P(ns));
		if (p) {
			ZVAL_STRING(name, p+1, 1);
		} else {
			ZVAL_ZVAL(name, ns, 1, 0);
			warn = !is_global && !CG(current_namespace);
		}
	}

	lcname = zend_str_tolower_dup(Z_STRVAL_P(name), Z_STRSIZE_P(name));

	if (((Z_STRSIZE_P(name) == sizeof("self")-1) &&
				!memcmp(lcname, "self", sizeof("self")-1)) ||
			((Z_STRSIZE_P(name) == sizeof("parent")-1) &&
	   !memcmp(lcname, "parent", sizeof("parent")-1))) {
		zend_error_noreturn(E_COMPILE_ERROR, "Cannot use %s as %s because '%s' is a special class name", Z_STRVAL_P(ns), Z_STRVAL_P(name), Z_STRVAL_P(name));
	}

	if (CG(current_namespace)) {
		/* Prefix import name with current namespace name to avoid conflicts with classes */
		char *c_ns_name = emalloc(Z_STRSIZE_P(CG(current_namespace)) + 1 + Z_STRSIZE_P(name) + 1);

		zend_str_tolower_copy(c_ns_name, Z_STRVAL_P(CG(current_namespace)), Z_STRSIZE_P(CG(current_namespace)));
		c_ns_name[Z_STRSIZE_P(CG(current_namespace))] = '\\';
		memcpy(c_ns_name+Z_STRSIZE_P(CG(current_namespace))+1, lcname, Z_STRSIZE_P(name)+1);
		if (zend_hash_exists(CG(class_table), c_ns_name, Z_STRSIZE_P(CG(current_namespace)) + 1 + Z_STRSIZE_P(name)+1)) {
			char *tmp2 = zend_str_tolower_dup(Z_STRVAL_P(ns), Z_STRSIZE_P(ns));

			if (Z_STRSIZE_P(ns) != Z_STRSIZE_P(CG(current_namespace)) + 1 + Z_STRSIZE_P(name) ||
				memcmp(tmp2, c_ns_name, Z_STRSIZE_P(ns))) {
				zend_error_noreturn(E_COMPILE_ERROR, "Cannot use %s as %s because the name is already in use", Z_STRVAL_P(ns), Z_STRVAL_P(name));
			}
			efree(tmp2);
		}
		efree(c_ns_name);
	} else if (zend_hash_find(CG(class_table), lcname, Z_STRSIZE_P(name)+1, (void**)&pce) == SUCCESS &&
	           (*pce)->type == ZEND_USER_CLASS &&
	           (*pce)->info.user.filename == CG(compiled_filename)) {
		char *c_tmp = zend_str_tolower_dup(Z_STRVAL_P(ns), Z_STRSIZE_P(ns));

		if (Z_STRSIZE_P(ns) != Z_STRSIZE_P(name) ||
			memcmp(c_tmp, lcname, Z_STRSIZE_P(ns))) {
			zend_error_noreturn(E_COMPILE_ERROR, "Cannot use %s as %s because the name is already in use", Z_STRVAL_P(ns), Z_STRVAL_P(name));
		}
		efree(c_tmp);
	}

	if (zend_hash_add(CG(current_import), lcname, Z_STRSIZE_P(name)+1, &ns, sizeof(zval*), NULL) != SUCCESS) {
		zend_error_noreturn(E_COMPILE_ERROR, "Cannot use %s as %s because the name is already in use", Z_STRVAL_P(ns), Z_STRVAL_P(name));
	}
	if (warn) {
		if (!strcmp(Z_STRVAL_P(name), "strict")) {
			zend_error_noreturn(E_COMPILE_ERROR, "You seem to be trying to use a different language...");
		}
		zend_error(E_WARNING, "The use statement with non-compound name '%s' has no effect", Z_STRVAL_P(name));
	}
	efree(lcname);
	zval_dtor(name);
}
/* }}} */

void zend_do_use_non_class(znode *ns_name, znode *new_name, int is_global, int is_function, zend_bool case_sensitive, HashTable *current_import_sub, HashTable *lookup_table TSRMLS_DC) /* {{{ */
{
	char *lookup_name;
	zval *name, *ns, tmp;
	zend_bool warn = 0;

	MAKE_STD_ZVAL(ns);
	ZVAL_ZVAL(ns, &ns_name->u.constant, 0, 0);
	if (new_name) {
		name = &new_name->u.constant;
	} else {
		const char *p;

		/* The form "use A\B" is eqivalent to "use A\B as B".
		   So we extract the last part of compound name to use as a new_name */
		name = &tmp;
		p = zend_memrchr(Z_STRVAL_P(ns), '\\', Z_STRSIZE_P(ns));
		if (p) {
			ZVAL_STRING(name, p+1, 1);
		} else {
			ZVAL_ZVAL(name, ns, 1, 0);
			warn = !is_global && !CG(current_namespace);
		}
	}

	if (case_sensitive) {
		lookup_name = estrndup(Z_STRVAL_P(name), Z_STRSIZE_P(name));
	} else {
		lookup_name = zend_str_tolower_dup(Z_STRVAL_P(name), Z_STRSIZE_P(name));
	}

	if (CG(current_namespace)) {
		/* Prefix import name with current namespace name to avoid conflicts with functions/consts */
		char *c_ns_name = emalloc(Z_STRSIZE_P(CG(current_namespace)) + 1 + Z_STRSIZE_P(name) + 1);

		zend_str_tolower_copy(c_ns_name, Z_STRVAL_P(CG(current_namespace)), Z_STRSIZE_P(CG(current_namespace)));
		c_ns_name[Z_STRSIZE_P(CG(current_namespace))] = '\\';
		memcpy(c_ns_name+Z_STRSIZE_P(CG(current_namespace))+1, lookup_name, Z_STRSIZE_P(name)+1);
		if (zend_hash_exists(lookup_table, c_ns_name, Z_STRSIZE_P(CG(current_namespace)) + 1 + Z_STRSIZE_P(name)+1)) {
			char *tmp2 = zend_str_tolower_dup(Z_STRVAL_P(ns), Z_STRSIZE_P(ns));

			if (Z_STRSIZE_P(ns) != Z_STRSIZE_P(CG(current_namespace)) + 1 + Z_STRSIZE_P(name) ||
				memcmp(tmp2, c_ns_name, Z_STRSIZE_P(ns))) {
				zend_error(E_COMPILE_ERROR, "Cannot use %s %s as %s because the name is already in use", is_function ? "function" : "const", Z_STRVAL_P(ns), Z_STRVAL_P(name));
			}
			efree(tmp2);
		}
		efree(c_ns_name);
	} else if (is_function) {
		zend_function *function;

		if (zend_hash_find(lookup_table, lookup_name, Z_STRSIZE_P(name)+1, (void **) &function) == SUCCESS && function->type == ZEND_USER_FUNCTION && strcmp(function->op_array.filename, CG(compiled_filename)) == 0) {
			char *c_tmp = zend_str_tolower_dup(Z_STRVAL_P(ns), Z_STRSIZE_P(ns));

			if (Z_STRSIZE_P(ns) != Z_STRSIZE_P(name) ||
				memcmp(c_tmp, lookup_name, Z_STRSIZE_P(ns))) {
				zend_error(E_COMPILE_ERROR, "Cannot use function %s as %s because the name is already in use", Z_STRVAL_P(ns), Z_STRVAL_P(name));
			}
			efree(c_tmp);
		}
	} else {
		const char *filename;

		if (zend_hash_find(lookup_table, lookup_name, Z_STRSIZE_P(name)+1, (void **) &filename) == SUCCESS && strcmp(filename, CG(compiled_filename)) == 0) {
			char *c_tmp = zend_str_tolower_dup(Z_STRVAL_P(ns), Z_STRSIZE_P(ns));

			if (Z_STRSIZE_P(ns) != Z_STRSIZE_P(name) ||
				memcmp(c_tmp, lookup_name, Z_STRSIZE_P(ns))) {
				zend_error(E_COMPILE_ERROR, "Cannot use const %s as %s because the name is already in use", Z_STRVAL_P(ns), Z_STRVAL_P(name));
			}
			efree(c_tmp);
		}
	}

	if (zend_hash_add(current_import_sub, lookup_name, Z_STRSIZE_P(name)+1, &ns, sizeof(zval*), NULL) != SUCCESS) {
		zend_error(E_COMPILE_ERROR, "Cannot use %s %s as %s because the name is already in use", is_function ? "function" : "const", Z_STRVAL_P(ns), Z_STRVAL_P(name));
	}
	if (warn) {
		zend_error(E_WARNING, "The use %s statement with non-compound name '%s' has no effect", is_function ? "function" : "const", Z_STRVAL_P(name));
	}
	efree(lookup_name);
	zval_dtor(name);
}
/* }}} */

void zend_do_use_function(znode *ns_name, znode *new_name, int is_global TSRMLS_DC) /* {{{ */
{
	if (!CG(current_import_function)) {
		CG(current_import_function) = emalloc(sizeof(HashTable));
		zend_hash_init(CG(current_import_function), 0, NULL, ZVAL_PTR_DTOR, 0);
	}

	zend_do_use_non_class(ns_name, new_name, is_global, 1, 0, CG(current_import_function), CG(function_table) TSRMLS_CC);
}
/* }}} */

void zend_do_use_const(znode *ns_name, znode *new_name, int is_global TSRMLS_DC) /* {{{ */
{
	if (!CG(current_import_const)) {
		CG(current_import_const) = emalloc(sizeof(HashTable));
		zend_hash_init(CG(current_import_const), 0, NULL, ZVAL_PTR_DTOR, 0);
	}

	zend_do_use_non_class(ns_name, new_name, is_global, 0, 1, CG(current_import_const), &CG(const_filenames) TSRMLS_CC);
}
/* }}} */

void zend_do_declare_constant(znode *name, znode *value TSRMLS_DC) /* {{{ */
{
	zend_op *opline;
	zval **ns_name;

	if(Z_TYPE(value->u.constant) == IS_CONSTANT_ARRAY) {
		zend_error_noreturn(E_COMPILE_ERROR, "Arrays are not allowed as constants");
	}

	if (zend_get_ct_const(&name->u.constant, 0 TSRMLS_CC)) {
		zend_error_noreturn(E_COMPILE_ERROR, "Cannot redeclare constant '%s'", Z_STRVAL(name->u.constant));
	}

	if (CG(current_namespace)) {
		/* Prefix constant name with name of current namespace, lowercased */
		znode tmp;

		tmp.op_type = IS_CONST;
		tmp.u.constant = *CG(current_namespace);
		Z_STRVAL(tmp.u.constant) = zend_str_tolower_dup(Z_STRVAL(tmp.u.constant), Z_STRSIZE(tmp.u.constant));
		zend_do_build_namespace_name(&tmp, &tmp, name TSRMLS_CC);
		*name = tmp;
	}

	/* Constant name must not conflict with import names */
	if (CG(current_import_const) &&
	    zend_hash_find(CG(current_import_const), Z_STRVAL(name->u.constant), Z_STRSIZE(name->u.constant)+1, (void**)&ns_name) == SUCCESS) {

		char *tmp = estrndup(Z_STRVAL_PP(ns_name), Z_STRSIZE_PP(ns_name));

		if (Z_STRSIZE_PP(ns_name) != Z_STRSIZE(name->u.constant) ||
			memcmp(tmp, Z_STRVAL(name->u.constant), Z_STRSIZE(name->u.constant))) {
			zend_error(E_COMPILE_ERROR, "Cannot declare const %s because the name is already in use", Z_STRVAL(name->u.constant));
		}
		efree(tmp);
	}

	opline = get_next_op(CG(active_op_array) TSRMLS_CC);
	opline->opcode = ZEND_DECLARE_CONST;
	SET_UNUSED(opline->result);
	SET_NODE(opline->op1, name);
	SET_NODE(opline->op2, value);

	zend_hash_add(&CG(const_filenames), Z_STRVAL(name->u.constant), Z_STRSIZE(name->u.constant)+1, CG(compiled_filename), strlen(CG(compiled_filename))+1, NULL);
}
/* }}} */

void zend_verify_namespace(TSRMLS_D) /* {{{ */
{
	if (CG(has_bracketed_namespaces) && !CG(in_namespace)) {
		zend_error_noreturn(E_COMPILE_ERROR, "No code may exist outside of namespace {}");
	}
}
/* }}} */

void zend_do_end_namespace(TSRMLS_D) /* {{{ */
{
	CG(in_namespace) = 0;
	if (CG(current_namespace)) {
		zval_dtor(CG(current_namespace));
		FREE_ZVAL(CG(current_namespace));
		CG(current_namespace) = NULL;
	}
	if (CG(current_import)) {
		zend_hash_destroy(CG(current_import));
		efree(CG(current_import));
		CG(current_import) = NULL;
	}
	if (CG(current_import_function)) {
		zend_hash_destroy(CG(current_import_function));
		efree(CG(current_import_function));
		CG(current_import_function) = NULL;
	}
	if (CG(current_import_const)) {
		zend_hash_destroy(CG(current_import_const));
		efree(CG(current_import_const));
		CG(current_import_const) = NULL;
	}
}
/* }}} */

void zend_do_end_compilation(TSRMLS_D) /* {{{ */
{
	CG(has_bracketed_namespaces) = 0;
	zend_do_end_namespace(TSRMLS_C);
}
/* }}} */

void zend_do_constant_expression(znode *result, zend_ast *ast TSRMLS_DC) /* {{{ */
{
	if (ast->kind == ZEND_CONST) {
		result->u.constant = *ast->u.val;
		efree(ast);
	} else if (zend_ast_is_ct_constant(ast)) {
		zend_ast_evaluate(&result->u.constant, ast, NULL TSRMLS_CC);
		zend_ast_destroy(ast);
	} else {
		Z_TYPE(result->u.constant) = IS_CONSTANT_AST;
		Z_AST(result->u.constant) = ast;
	}
}
/* }}} */

/* {{{ zend_dirname
   Returns directory name component of path */
ZEND_API size_t zend_dirname(char *path, size_t len)
{
	register char *end = path + len - 1;
	zend_str_size len_adjust = 0;

#ifdef PHP_WIN32
	/* Note that on Win32 CWD is per drive (heritage from CP/M).
	 * This means dirname("c:foo") maps to "c:." or "c:" - which means CWD on C: drive.
	 */
	if ((2 <= len) && isalpha((int)((unsigned char *)path)[0]) && (':' == path[1])) {
		/* Skip over the drive spec (if any) so as not to change */
		path += 2;
		len_adjust += 2;
		if (2 == len) {
			/* Return "c:" on Win32 for dirname("c:").
			 * It would be more consistent to return "c:."
			 * but that would require making the string *longer*.
			 */
			return len;
		}
	}
#elif defined(NETWARE)
	/*
	 * Find the first occurrence of : from the left
	 * move the path pointer to the position just after :
	 * increment the len_adjust to the length of path till colon character(inclusive)
	 * If there is no character beyond : simple return len
	 */
	char *colonpos = NULL;
	colonpos = strchr(path, ':');
	if (colonpos != NULL) {
		len_adjust = ((colonpos - path) + 1);
		path += len_adjust;
		if (len_adjust == len) {
			return len;
		}
	}
#endif

	if (len == 0) {
		/* Illegal use of this function */
		return 0;
	}

	/* Strip trailing slashes */
	while (end >= path && IS_SLASH_P(end)) {
		end--;
	}
	if (end < path) {
		/* The path only contained slashes */
		path[0] = DEFAULT_SLASH;
		path[1] = '\0';
		return 1 + len_adjust;
	}

	/* Strip filename */
	while (end >= path && !IS_SLASH_P(end)) {
		end--;
	}
	if (end < path) {
		/* No slash found, therefore return '.' */
#ifdef NETWARE
		if (len_adjust == 0) {
			path[0] = '.';
			path[1] = '\0';
			return 1; /* only one character */
		} else {
			path[0] = '\0';
			return len_adjust;
		}
#else
		path[0] = '.';
		path[1] = '\0';
		return 1 + len_adjust;
#endif
	}

	/* Strip slashes which came before the file name */
	while (end >= path && IS_SLASH_P(end)) {
		end--;
	}
	if (end < path) {
		path[0] = DEFAULT_SLASH;
		path[1] = '\0';
		return 1 + len_adjust;
	}
	*(end+1) = '\0';

	return (size_t)(end + 1 - path) + len_adjust;
}
/* }}} */

/*
 * Local variables:
 * tab-width: 4
 * c-basic-offset: 4
 * indent-tabs-mode: t
 * End:
 */<|MERGE_RESOLUTION|>--- conflicted
+++ resolved
@@ -664,17 +664,10 @@
 			convert_to_string(&varname->u.constant);
 		}
 
-<<<<<<< HEAD
 		hash = str_hash(Z_STRVAL(varname->u.constant), Z_STRSIZE(varname->u.constant));
 		if (!zend_is_auto_global_quick(Z_STRVAL(varname->u.constant), Z_STRSIZE(varname->u.constant), hash TSRMLS_CC) &&
-		    !(Z_STRSIZE(varname->u.constant) == (sizeof("this")-1) &&
-		      !memcmp(Z_STRVAL(varname->u.constant), "this", sizeof("this"))) &&
-=======
-		hash = str_hash(Z_STRVAL(varname->u.constant), Z_STRLEN(varname->u.constant));
-		if (!zend_is_auto_global_quick(Z_STRVAL(varname->u.constant), Z_STRLEN(varname->u.constant), hash TSRMLS_CC) &&
 		    !(Z_STRLEN(varname->u.constant) == (sizeof("this")-1) &&
 		      !memcmp(Z_STRVAL(varname->u.constant), "this", sizeof("this") - 1)) &&
->>>>>>> c0f1e694
 		    (CG(active_op_array)->last == 0 ||
 		     CG(active_op_array)->opcodes[CG(active_op_array)->last-1].opcode != ZEND_BEGIN_SILENCE)) {
 			result->op_type = IS_CV;
@@ -918,13 +911,8 @@
 		&& (Z_TYPE(CONSTANT(opline->op1.constant)) == IS_STRING)
 		&& ((opline->extended_value & ZEND_FETCH_STATIC_MEMBER) != ZEND_FETCH_STATIC_MEMBER)
 		&& (Z_HASH_P(&CONSTANT(opline->op1.constant)) == THIS_HASHVAL)
-<<<<<<< HEAD
 		&& (Z_STRSIZE(CONSTANT(opline->op1.constant)) == (sizeof("this")-1))
-		&& !memcmp(Z_STRVAL(CONSTANT(opline->op1.constant)), "this", sizeof("this"))) {
-=======
-		&& (Z_STRLEN(CONSTANT(opline->op1.constant)) == (sizeof("this")-1))
 		&& !memcmp(Z_STRVAL(CONSTANT(opline->op1.constant)), "this", sizeof("this") - 1)) {
->>>>>>> c0f1e694
 		return 1;
 	} else {
 		return 0;
