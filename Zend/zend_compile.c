/*
   +----------------------------------------------------------------------+
   | Zend Engine                                                          |
   +----------------------------------------------------------------------+
   | Copyright (c) Zend Technologies Ltd. (http://www.zend.com)           |
   +----------------------------------------------------------------------+
   | This source file is subject to version 2.00 of the Zend license,     |
   | that is bundled with this package in the file LICENSE, and is        |
   | available through the world-wide-web at the following url:           |
   | http://www.zend.com/license/2_00.txt.                                |
   | If you did not receive a copy of the Zend license and are unable to  |
   | obtain it through the world-wide-web, please send a note to          |
   | license@zend.com so we can mail you a copy immediately.              |
   +----------------------------------------------------------------------+
   | Authors: Andi Gutmans <andi@php.net>                                 |
   |          Zeev Suraski <zeev@php.net>                                 |
   |          Nikita Popov <nikic@php.net>                                |
   +----------------------------------------------------------------------+
*/

#include <zend_language_parser.h>
#include "zend.h"
#include "zend_attributes.h"
#include "zend_compile.h"
#include "zend_constants.h"
#include "zend_llist.h"
#include "zend_API.h"
#include "zend_exceptions.h"
#include "zend_interfaces.h"
#include "zend_virtual_cwd.h"
#include "zend_multibyte.h"
#include "zend_language_scanner.h"
#include "zend_inheritance.h"
#include "zend_vm.h"
#include "zend_enum.h"
#include "zend_observer.h"

#define SET_NODE(target, src) do { \
		target ## _type = (src)->op_type; \
		if ((src)->op_type == IS_CONST) { \
			target.constant = zend_add_literal(&(src)->u.constant); \
		} else { \
			target = (src)->u.op; \
		} \
	} while (0)

#define GET_NODE(target, src) do { \
		(target)->op_type = src ## _type; \
		if ((target)->op_type == IS_CONST) { \
			ZVAL_COPY_VALUE(&(target)->u.constant, CT_CONSTANT(src)); \
		} else { \
			(target)->u.op = src; \
		} \
	} while (0)

#define FC(member) (CG(file_context).member)

typedef struct _zend_loop_var {
	zend_uchar opcode;
	zend_uchar var_type;
	uint32_t   var_num;
	uint32_t   try_catch_offset;
} zend_loop_var;

static inline uint32_t zend_alloc_cache_slots(unsigned count) {
	if (count == 0) {
		/* Even if no cache slots are desired, the VM handler may still want to acquire
		 * CACHE_ADDR() unconditionally. Returning zero makes sure that the address
		 * calculation is still legal and ubsan does not complain. */
		return 0;
	}

	zend_op_array *op_array = CG(active_op_array);
	uint32_t ret = op_array->cache_size;
	op_array->cache_size += count * sizeof(void*);
	return ret;
}

static inline uint32_t zend_alloc_cache_slot(void) {
	return zend_alloc_cache_slots(1);
}

ZEND_API zend_op_array *(*zend_compile_file)(zend_file_handle *file_handle, int type);
ZEND_API zend_op_array *(*zend_compile_string)(zend_string *source_string, const char *filename, zend_compile_position position);

#ifndef ZTS
ZEND_API zend_compiler_globals compiler_globals;
ZEND_API zend_executor_globals executor_globals;
#endif

static zend_op *zend_emit_op(znode *result, zend_uchar opcode, znode *op1, znode *op2);
static bool zend_try_ct_eval_array(zval *result, zend_ast *ast);
static void zend_eval_const_expr(zend_ast **ast_ptr);

static zend_op *zend_compile_var(znode *result, zend_ast *ast, uint32_t type, bool by_ref);
static zend_op *zend_delayed_compile_var(znode *result, zend_ast *ast, uint32_t type, bool by_ref);
static void zend_compile_expr(znode *result, zend_ast *ast);
static void zend_compile_stmt(zend_ast *ast);
static void zend_compile_assign(znode *result, zend_ast *ast);

static void init_op(zend_op *op)
{
	MAKE_NOP(op);
	op->extended_value = 0;
	op->lineno = CG(zend_lineno);
}

static zend_always_inline uint32_t get_next_op_number(void)
{
	return CG(active_op_array)->last;
}

static zend_op *get_next_op(void)
{
	zend_op_array *op_array = CG(active_op_array);
	uint32_t next_op_num = op_array->last++;
	zend_op *next_op;

	if (UNEXPECTED(next_op_num >= CG(context).opcodes_size)) {
		CG(context).opcodes_size *= 4;
		op_array->opcodes = erealloc(op_array->opcodes, CG(context).opcodes_size * sizeof(zend_op));
	}

	next_op = &(op_array->opcodes[next_op_num]);

	init_op(next_op);

	return next_op;
}

static zend_brk_cont_element *get_next_brk_cont_element(void)
{
	CG(context).last_brk_cont++;
	CG(context).brk_cont_array = erealloc(CG(context).brk_cont_array, sizeof(zend_brk_cont_element) * CG(context).last_brk_cont);
	return &CG(context).brk_cont_array[CG(context).last_brk_cont-1];
}

static zend_string *zend_build_runtime_definition_key(zend_string *name, uint32_t start_lineno) /* {{{ */
{
	zend_string *filename = CG(active_op_array)->filename;
	zend_string *result = zend_strpprintf(0, "%c%s%s:%" PRIu32 "$%" PRIx32,
		'\0', ZSTR_VAL(name), ZSTR_VAL(filename), start_lineno, CG(rtd_key_counter)++);
	return zend_new_interned_string(result);
}
/* }}} */

static bool zend_get_unqualified_name(const zend_string *name, const char **result, size_t *result_len) /* {{{ */
{
	const char *ns_separator = zend_memrchr(ZSTR_VAL(name), '\\', ZSTR_LEN(name));
	if (ns_separator != NULL) {
		*result = ns_separator + 1;
		*result_len = ZSTR_VAL(name) + ZSTR_LEN(name) - *result;
		return 1;
	}

	return 0;
}
/* }}} */

struct reserved_class_name {
	const char *name;
	size_t len;
};
static const struct reserved_class_name reserved_class_names[] = {
	{ZEND_STRL("bool")},
	{ZEND_STRL("false")},
	{ZEND_STRL("float")},
	{ZEND_STRL("int")},
	{ZEND_STRL("null")},
	{ZEND_STRL("parent")},
	{ZEND_STRL("self")},
	{ZEND_STRL("static")},
	{ZEND_STRL("string")},
	{ZEND_STRL("true")},
	{ZEND_STRL("void")},
	{ZEND_STRL("never")},
	{ZEND_STRL("iterable")},
	{ZEND_STRL("object")},
	{ZEND_STRL("mixed")},
	{NULL, 0}
};

static bool zend_is_reserved_class_name(const zend_string *name) /* {{{ */
{
	const struct reserved_class_name *reserved = reserved_class_names;

	const char *uqname = ZSTR_VAL(name);
	size_t uqname_len = ZSTR_LEN(name);
	zend_get_unqualified_name(name, &uqname, &uqname_len);

	for (; reserved->name; ++reserved) {
		if (uqname_len == reserved->len
			&& zend_binary_strcasecmp(uqname, uqname_len, reserved->name, reserved->len) == 0
		) {
			return 1;
		}
	}

	return 0;
}
/* }}} */

void zend_assert_valid_class_name(const zend_string *name) /* {{{ */
{
	if (zend_is_reserved_class_name(name)) {
		zend_error_noreturn(E_COMPILE_ERROR,
			"Cannot use '%s' as class name as it is reserved", ZSTR_VAL(name));
	}
}
/* }}} */

typedef struct _builtin_type_info {
	const char* name;
	const size_t name_len;
	const zend_uchar type;
} builtin_type_info;

static const builtin_type_info builtin_types[] = {
	{ZEND_STRL("null"), IS_NULL},
	{ZEND_STRL("true"), IS_TRUE},
	{ZEND_STRL("false"), IS_FALSE},
	{ZEND_STRL("int"), IS_LONG},
	{ZEND_STRL("float"), IS_DOUBLE},
	{ZEND_STRL("string"), IS_STRING},
	{ZEND_STRL("bool"), _IS_BOOL},
	{ZEND_STRL("void"), IS_VOID},
	{ZEND_STRL("never"), IS_NEVER},
	{ZEND_STRL("iterable"), IS_ITERABLE},
	{ZEND_STRL("object"), IS_OBJECT},
	{ZEND_STRL("mixed"), IS_MIXED},
	{NULL, 0, IS_UNDEF}
};

typedef struct {
	const char *name;
	size_t name_len;
	const char *correct_name;
} confusable_type_info;

static const confusable_type_info confusable_types[] = {
	{ZEND_STRL("boolean"), "bool"},
	{ZEND_STRL("integer"), "int"},
	{ZEND_STRL("double"), "float"},
	{ZEND_STRL("resource"), NULL},
	{NULL, 0, NULL},
};

static zend_always_inline zend_uchar zend_lookup_builtin_type_by_name(const zend_string *name) /* {{{ */
{
	const builtin_type_info *info = &builtin_types[0];

	for (; info->name; ++info) {
		if (ZSTR_LEN(name) == info->name_len
			&& zend_binary_strcasecmp(ZSTR_VAL(name), ZSTR_LEN(name), info->name, info->name_len) == 0
		) {
			return info->type;
		}
	}

	return 0;
}
/* }}} */

static zend_always_inline bool zend_is_confusable_type(const zend_string *name, const char **correct_name) /* {{{ */
{
	const confusable_type_info *info = confusable_types;

	/* Intentionally using case-sensitive comparison here, because "integer" is likely intended
	 * as a scalar type, while "Integer" is likely a class type. */
	for (; info->name; ++info) {
		if (zend_string_equals_cstr(name, info->name, info->name_len)) {
			*correct_name = info->correct_name;
			return 1;
		}
	}

	return 0;
}
/* }}} */

static bool zend_is_not_imported(zend_string *name) {
	/* Assuming "name" is unqualified here. */
	return !FC(imports) || zend_hash_find_ptr_lc(FC(imports), name) == NULL;
}

void zend_oparray_context_begin(zend_oparray_context *prev_context) /* {{{ */
{
	*prev_context = CG(context);
	CG(context).opcodes_size = INITIAL_OP_ARRAY_SIZE;
	CG(context).vars_size = 0;
	CG(context).literals_size = 0;
	CG(context).fast_call_var = -1;
	CG(context).try_catch_offset = -1;
	CG(context).current_brk_cont = -1;
	CG(context).last_brk_cont = 0;
	CG(context).brk_cont_array = NULL;
	CG(context).labels = NULL;
}
/* }}} */

void zend_oparray_context_end(zend_oparray_context *prev_context) /* {{{ */
{
	if (CG(context).brk_cont_array) {
		efree(CG(context).brk_cont_array);
		CG(context).brk_cont_array = NULL;
	}
	if (CG(context).labels) {
		zend_hash_destroy(CG(context).labels);
		FREE_HASHTABLE(CG(context).labels);
		CG(context).labels = NULL;
	}
	CG(context) = *prev_context;
}
/* }}} */

static void zend_reset_import_tables(void) /* {{{ */
{
	if (FC(imports)) {
		zend_hash_destroy(FC(imports));
		efree(FC(imports));
		FC(imports) = NULL;
	}

	if (FC(imports_function)) {
		zend_hash_destroy(FC(imports_function));
		efree(FC(imports_function));
		FC(imports_function) = NULL;
	}

	if (FC(imports_const)) {
		zend_hash_destroy(FC(imports_const));
		efree(FC(imports_const));
		FC(imports_const) = NULL;
	}
}
/* }}} */

static void zend_end_namespace(void) /* {{{ */ {
	FC(in_namespace) = 0;
	zend_reset_import_tables();
	if (FC(current_namespace)) {
		zend_string_release_ex(FC(current_namespace), 0);
		FC(current_namespace) = NULL;
	}
}
/* }}} */

void zend_file_context_begin(zend_file_context *prev_context) /* {{{ */
{
	*prev_context = CG(file_context);
	FC(imports) = NULL;
	FC(imports_function) = NULL;
	FC(imports_const) = NULL;
	FC(current_namespace) = NULL;
	FC(in_namespace) = 0;
	FC(has_bracketed_namespaces) = 0;
	FC(declarables).ticks = 0;
	zend_hash_init(&FC(seen_symbols), 8, NULL, NULL, 0);
}
/* }}} */

void zend_file_context_end(zend_file_context *prev_context) /* {{{ */
{
	zend_end_namespace();
	zend_hash_destroy(&FC(seen_symbols));
	CG(file_context) = *prev_context;
}
/* }}} */

void zend_init_compiler_data_structures(void) /* {{{ */
{
	zend_stack_init(&CG(loop_var_stack), sizeof(zend_loop_var));
	zend_stack_init(&CG(delayed_oplines_stack), sizeof(zend_op));
	zend_stack_init(&CG(short_circuiting_opnums), sizeof(uint32_t));
	CG(active_class_entry) = NULL;
	CG(in_compilation) = 0;
	CG(skip_shebang) = 0;

	CG(encoding_declared) = 0;
	CG(memoized_exprs) = NULL;
	CG(memoize_mode) = 0;
}
/* }}} */

static void zend_register_seen_symbol(zend_string *name, uint32_t kind) {
	zval *zv = zend_hash_find(&FC(seen_symbols), name);
	if (zv) {
		Z_LVAL_P(zv) |= kind;
	} else {
		zval tmp;
		ZVAL_LONG(&tmp, kind);
		zend_hash_add_new(&FC(seen_symbols), name, &tmp);
	}
}

static bool zend_have_seen_symbol(zend_string *name, uint32_t kind) {
	zval *zv = zend_hash_find(&FC(seen_symbols), name);
	return zv && (Z_LVAL_P(zv) & kind) != 0;
}

void init_compiler(void) /* {{{ */
{
	CG(arena) = zend_arena_create(64 * 1024);
	CG(active_op_array) = NULL;
	memset(&CG(context), 0, sizeof(CG(context)));
	zend_init_compiler_data_structures();
	zend_init_rsrc_list();
	zend_stream_init();
	CG(unclean_shutdown) = 0;

	CG(delayed_variance_obligations) = NULL;
	CG(delayed_autoloads) = NULL;
	CG(unlinked_uses) = NULL;
	CG(current_linking_class) = NULL;
}
/* }}} */

void shutdown_compiler(void) /* {{{ */
{
	/* Reset filename before destroying the arena, as file cache may use arena allocated strings. */
	zend_restore_compiled_filename(NULL);

	zend_stack_destroy(&CG(loop_var_stack));
	zend_stack_destroy(&CG(delayed_oplines_stack));
	zend_stack_destroy(&CG(short_circuiting_opnums));

	if (CG(delayed_variance_obligations)) {
		zend_hash_destroy(CG(delayed_variance_obligations));
		FREE_HASHTABLE(CG(delayed_variance_obligations));
		CG(delayed_variance_obligations) = NULL;
	}
	if (CG(delayed_autoloads)) {
		zend_hash_destroy(CG(delayed_autoloads));
		FREE_HASHTABLE(CG(delayed_autoloads));
		CG(delayed_autoloads) = NULL;
	}
	if (CG(unlinked_uses)) {
		zend_hash_destroy(CG(unlinked_uses));
		FREE_HASHTABLE(CG(unlinked_uses));
		CG(unlinked_uses) = NULL;
	}
	CG(current_linking_class) = NULL;
}
/* }}} */

ZEND_API zend_string *zend_set_compiled_filename(zend_string *new_compiled_filename) /* {{{ */
{
	CG(compiled_filename) = zend_string_copy(new_compiled_filename);
	return new_compiled_filename;
}
/* }}} */

ZEND_API void zend_restore_compiled_filename(zend_string *original_compiled_filename) /* {{{ */
{
	if (CG(compiled_filename)) {
		zend_string_release(CG(compiled_filename));
		CG(compiled_filename) = NULL;
	}
	CG(compiled_filename) = original_compiled_filename;
}
/* }}} */

ZEND_API zend_string *zend_get_compiled_filename(void) /* {{{ */
{
	return CG(compiled_filename);
}
/* }}} */

ZEND_API int zend_get_compiled_lineno(void) /* {{{ */
{
	return CG(zend_lineno);
}
/* }}} */

ZEND_API bool zend_is_compiling(void) /* {{{ */
{
	return CG(in_compilation);
}
/* }}} */

static zend_always_inline uint32_t get_temporary_variable(void) /* {{{ */
{
	return (uint32_t)CG(active_op_array)->T++;
}
/* }}} */

static int lookup_cv(zend_string *name) /* {{{ */{
	zend_op_array *op_array = CG(active_op_array);
	int i = 0;
	zend_ulong hash_value = zend_string_hash_val(name);

	while (i < op_array->last_var) {
		if (ZSTR_H(op_array->vars[i]) == hash_value
		 && zend_string_equals(op_array->vars[i], name)) {
			return EX_NUM_TO_VAR(i);
		}
		i++;
	}
	i = op_array->last_var;
	op_array->last_var++;
	if (op_array->last_var > CG(context).vars_size) {
		CG(context).vars_size += 16; /* FIXME */
		op_array->vars = erealloc(op_array->vars, CG(context).vars_size * sizeof(zend_string*));
	}

	op_array->vars[i] = zend_string_copy(name);
	return EX_NUM_TO_VAR(i);
}
/* }}} */

zend_string *zval_make_interned_string(zval *zv)
{
	ZEND_ASSERT(Z_TYPE_P(zv) == IS_STRING);
	Z_STR_P(zv) = zend_new_interned_string(Z_STR_P(zv));
	if (ZSTR_IS_INTERNED(Z_STR_P(zv))) {
		Z_TYPE_FLAGS_P(zv) = 0;
	}
	return Z_STR_P(zv);
}

/* Common part of zend_add_literal and zend_append_individual_literal */
static inline void zend_insert_literal(zend_op_array *op_array, zval *zv, int literal_position) /* {{{ */
{
	zval *lit = CT_CONSTANT_EX(op_array, literal_position);
	if (Z_TYPE_P(zv) == IS_STRING) {
		zval_make_interned_string(zv);
	}
	ZVAL_COPY_VALUE(lit, zv);
	Z_EXTRA_P(lit) = 0;
}
/* }}} */

/* Is used while compiling a function, using the context to keep track
   of an approximate size to avoid to relocate to often.
   Literals are truncated to actual size in the second compiler pass (pass_two()). */
static int zend_add_literal(zval *zv) /* {{{ */
{
	zend_op_array *op_array = CG(active_op_array);
	int i = op_array->last_literal;
	op_array->last_literal++;
	if (i >= CG(context).literals_size) {
		while (i >= CG(context).literals_size) {
			CG(context).literals_size += 16; /* FIXME */
		}
		op_array->literals = (zval*)erealloc(op_array->literals, CG(context).literals_size * sizeof(zval));
	}
	zend_insert_literal(op_array, zv, i);
	return i;
}
/* }}} */

static inline int zend_add_literal_string(zend_string **str) /* {{{ */
{
	int ret;
	zval zv;
	ZVAL_STR(&zv, *str);
	ret = zend_add_literal(&zv);
	*str = Z_STR(zv);
	return ret;
}
/* }}} */

static int zend_add_func_name_literal(zend_string *name) /* {{{ */
{
	/* Original name */
	int ret = zend_add_literal_string(&name);

	/* Lowercased name */
	zend_string *lc_name = zend_string_tolower(name);
	zend_add_literal_string(&lc_name);

	return ret;
}
/* }}} */

static int zend_add_ns_func_name_literal(zend_string *name) /* {{{ */
{
	const char *unqualified_name;
	size_t unqualified_name_len;

	/* Original name */
	int ret = zend_add_literal_string(&name);

	/* Lowercased name */
	zend_string *lc_name = zend_string_tolower(name);
	zend_add_literal_string(&lc_name);

	/* Lowercased unqualified name */
	if (zend_get_unqualified_name(name, &unqualified_name, &unqualified_name_len)) {
		lc_name = zend_string_alloc(unqualified_name_len, 0);
		zend_str_tolower_copy(ZSTR_VAL(lc_name), unqualified_name, unqualified_name_len);
		zend_add_literal_string(&lc_name);
	}

	return ret;
}
/* }}} */

static int zend_add_class_name_literal(zend_string *name) /* {{{ */
{
	/* Original name */
	int ret = zend_add_literal_string(&name);

	/* Lowercased name */
	zend_string *lc_name = zend_string_tolower(name);
	zend_add_literal_string(&lc_name);

	return ret;
}
/* }}} */

static int zend_add_const_name_literal(zend_string *name, bool unqualified) /* {{{ */
{
	zend_string *tmp_name;

	int ret = zend_add_literal_string(&name);

	size_t ns_len = 0, after_ns_len = ZSTR_LEN(name);
	const char *after_ns = zend_memrchr(ZSTR_VAL(name), '\\', ZSTR_LEN(name));
	if (after_ns) {
		after_ns += 1;
		ns_len = after_ns - ZSTR_VAL(name) - 1;
		after_ns_len = ZSTR_LEN(name) - ns_len - 1;

		/* lowercased namespace name & original constant name */
		tmp_name = zend_string_init(ZSTR_VAL(name), ZSTR_LEN(name), 0);
		zend_str_tolower(ZSTR_VAL(tmp_name), ns_len);
		zend_add_literal_string(&tmp_name);

		if (!unqualified) {
			return ret;
		}
	} else {
		after_ns = ZSTR_VAL(name);
	}

	/* original unqualified constant name */
	tmp_name = zend_string_init(after_ns, after_ns_len, 0);
	zend_add_literal_string(&tmp_name);

	return ret;
}
/* }}} */

#define LITERAL_STR(op, str) do { \
		zval _c; \
		ZVAL_STR(&_c, str); \
		op.constant = zend_add_literal(&_c); \
	} while (0)

void zend_stop_lexing(void)
{
	if (LANG_SCNG(on_event)) {
		LANG_SCNG(on_event)(ON_STOP, END, 0, NULL, 0, LANG_SCNG(on_event_context));
	}

	LANG_SCNG(yy_cursor) = LANG_SCNG(yy_limit);
}

static inline void zend_begin_loop(
		zend_uchar free_opcode, const znode *loop_var, bool is_switch) /* {{{ */
{
	zend_brk_cont_element *brk_cont_element;
	int parent = CG(context).current_brk_cont;
	zend_loop_var info = {0};

	CG(context).current_brk_cont = CG(context).last_brk_cont;
	brk_cont_element = get_next_brk_cont_element();
	brk_cont_element->parent = parent;
	brk_cont_element->is_switch = is_switch;

	if (loop_var && (loop_var->op_type & (IS_VAR|IS_TMP_VAR))) {
		uint32_t start = get_next_op_number();

		info.opcode = free_opcode;
		info.var_type = loop_var->op_type;
		info.var_num = loop_var->u.op.var;
		brk_cont_element->start = start;
	} else {
		info.opcode = ZEND_NOP;
		/* The start field is used to free temporary variables in case of exceptions.
		 * We won't try to free something of we don't have loop variable.  */
		brk_cont_element->start = -1;
	}

	zend_stack_push(&CG(loop_var_stack), &info);
}
/* }}} */

static inline void zend_end_loop(int cont_addr, const znode *var_node) /* {{{ */
{
	uint32_t end = get_next_op_number();
	zend_brk_cont_element *brk_cont_element
		= &CG(context).brk_cont_array[CG(context).current_brk_cont];
	brk_cont_element->cont = cont_addr;
	brk_cont_element->brk = end;
	CG(context).current_brk_cont = brk_cont_element->parent;

	zend_stack_del_top(&CG(loop_var_stack));
}
/* }}} */

static void zend_do_free(znode *op1) /* {{{ */
{
	if (op1->op_type == IS_TMP_VAR) {
		zend_op *opline = &CG(active_op_array)->opcodes[CG(active_op_array)->last-1];

		while (opline->opcode == ZEND_END_SILENCE ||
		       opline->opcode == ZEND_OP_DATA) {
			opline--;
		}

		if (opline->result_type == IS_TMP_VAR && opline->result.var == op1->u.op.var) {
			switch (opline->opcode) {
				case ZEND_BOOL:
				case ZEND_BOOL_NOT:
					/* boolean results don't have to be freed */
					return;
				case ZEND_POST_INC_STATIC_PROP:
				case ZEND_POST_DEC_STATIC_PROP:
				case ZEND_POST_INC_OBJ:
				case ZEND_POST_DEC_OBJ:
				case ZEND_POST_INC:
				case ZEND_POST_DEC:
					/* convert $i++ to ++$i */
					opline->opcode -= 2;
					SET_UNUSED(opline->result);
					return;
				case ZEND_ASSIGN:
				case ZEND_ASSIGN_DIM:
				case ZEND_ASSIGN_OBJ:
				case ZEND_ASSIGN_STATIC_PROP:
				case ZEND_ASSIGN_OP:
				case ZEND_ASSIGN_DIM_OP:
				case ZEND_ASSIGN_OBJ_OP:
				case ZEND_ASSIGN_STATIC_PROP_OP:
				case ZEND_PRE_INC_STATIC_PROP:
				case ZEND_PRE_DEC_STATIC_PROP:
				case ZEND_PRE_INC_OBJ:
				case ZEND_PRE_DEC_OBJ:
				case ZEND_PRE_INC:
				case ZEND_PRE_DEC:
					SET_UNUSED(opline->result);
					return;
			}
		}

		zend_emit_op(NULL, ZEND_FREE, op1, NULL);
	} else if (op1->op_type == IS_VAR) {
		zend_op *opline = &CG(active_op_array)->opcodes[CG(active_op_array)->last-1];
		while (opline->opcode == ZEND_END_SILENCE ||
				opline->opcode == ZEND_EXT_FCALL_END ||
				opline->opcode == ZEND_OP_DATA) {
			opline--;
		}
		if (opline->result_type == IS_VAR
			&& opline->result.var == op1->u.op.var) {
			if (opline->opcode == ZEND_FETCH_THIS) {
				opline->opcode = ZEND_NOP;
			}
			SET_UNUSED(opline->result);
		} else {
			while (opline >= CG(active_op_array)->opcodes) {
				if ((opline->opcode == ZEND_FETCH_LIST_R ||
				     opline->opcode == ZEND_FETCH_LIST_W) &&
				    opline->op1_type == IS_VAR &&
				    opline->op1.var == op1->u.op.var) {
					zend_emit_op(NULL, ZEND_FREE, op1, NULL);
					return;
				}
				if (opline->result_type == IS_VAR
					&& opline->result.var == op1->u.op.var) {
					if (opline->opcode == ZEND_NEW) {
						zend_emit_op(NULL, ZEND_FREE, op1, NULL);
					}
					break;
				}
				opline--;
			}
		}
	} else if (op1->op_type == IS_CONST) {
		/* Destroy value without using GC: When opcache moves arrays into SHM it will
		 * free the zend_array structure, so references to it from outside the op array
		 * become invalid. GC would cause such a reference in the root buffer. */
		zval_ptr_dtor_nogc(&op1->u.constant);
	}
}
/* }}} */

uint32_t zend_add_class_modifier(uint32_t flags, uint32_t new_flag) /* {{{ */
{
	uint32_t new_flags = flags | new_flag;
	if ((flags & ZEND_ACC_EXPLICIT_ABSTRACT_CLASS) && (new_flag & ZEND_ACC_EXPLICIT_ABSTRACT_CLASS)) {
		zend_throw_exception(zend_ce_compile_error,
			"Multiple abstract modifiers are not allowed", 0);
		return 0;
	}
	if ((flags & ZEND_ACC_FINAL) && (new_flag & ZEND_ACC_FINAL)) {
		zend_throw_exception(zend_ce_compile_error, "Multiple final modifiers are not allowed", 0);
		return 0;
	}
	if ((flags & ZEND_ACC_READONLY_CLASS) && (new_flag & ZEND_ACC_READONLY_CLASS)) {
		zend_throw_exception(zend_ce_compile_error, "Multiple readonly modifiers are not allowed", 0);
		return 0;
	}
	if ((new_flags & ZEND_ACC_EXPLICIT_ABSTRACT_CLASS) && (new_flags & ZEND_ACC_FINAL)) {
		zend_throw_exception(zend_ce_compile_error,
			"Cannot use the final modifier on an abstract class", 0);
		return 0;
	}
	return new_flags;
}
/* }}} */

uint32_t zend_add_member_modifier(uint32_t flags, uint32_t new_flag) /* {{{ */
{
	uint32_t new_flags = flags | new_flag;
	if ((flags & ZEND_ACC_PPP_MASK) && (new_flag & ZEND_ACC_PPP_MASK)) {
		zend_throw_exception(zend_ce_compile_error,
			"Multiple access type modifiers are not allowed", 0);
		return 0;
	}
	if ((flags & ZEND_ACC_ABSTRACT) && (new_flag & ZEND_ACC_ABSTRACT)) {
		zend_throw_exception(zend_ce_compile_error, "Multiple abstract modifiers are not allowed", 0);
		return 0;
	}
	if ((flags & ZEND_ACC_STATIC) && (new_flag & ZEND_ACC_STATIC)) {
		zend_throw_exception(zend_ce_compile_error, "Multiple static modifiers are not allowed", 0);
		return 0;
	}
	if ((flags & ZEND_ACC_FINAL) && (new_flag & ZEND_ACC_FINAL)) {
		zend_throw_exception(zend_ce_compile_error, "Multiple final modifiers are not allowed", 0);
		return 0;
	}
	if ((flags & ZEND_ACC_READONLY) && (new_flag & ZEND_ACC_READONLY)) {
		zend_throw_exception(zend_ce_compile_error,
			"Multiple readonly modifiers are not allowed", 0);
		return 0;
	}
	if ((new_flags & ZEND_ACC_ABSTRACT) && (new_flags & ZEND_ACC_FINAL)) {
		zend_throw_exception(zend_ce_compile_error,
			"Cannot use the final modifier on an abstract class member", 0);
		return 0;
	}
	return new_flags;
}
/* }}} */

ZEND_API zend_string *zend_create_member_string(zend_string *class_name, zend_string *member_name) {
	return zend_string_concat3(
		ZSTR_VAL(class_name), ZSTR_LEN(class_name),
		"::", sizeof("::") - 1,
		ZSTR_VAL(member_name), ZSTR_LEN(member_name));
}

static zend_string *zend_concat_names(char *name1, size_t name1_len, char *name2, size_t name2_len) {
	return zend_string_concat3(name1, name1_len, "\\", 1, name2, name2_len);
}

static zend_string *zend_prefix_with_ns(zend_string *name) {
	if (FC(current_namespace)) {
		zend_string *ns = FC(current_namespace);
		return zend_concat_names(ZSTR_VAL(ns), ZSTR_LEN(ns), ZSTR_VAL(name), ZSTR_LEN(name));
	} else {
		return zend_string_copy(name);
	}
}

static zend_string *zend_resolve_non_class_name(
	zend_string *name, uint32_t type, bool *is_fully_qualified,
	bool case_sensitive, HashTable *current_import_sub
) {
	char *compound;
	*is_fully_qualified = 0;

	if (ZSTR_VAL(name)[0] == '\\') {
		/* Remove \ prefix (only relevant if this is a string rather than a label) */
		*is_fully_qualified = 1;
		return zend_string_init(ZSTR_VAL(name) + 1, ZSTR_LEN(name) - 1, 0);
	}

	if (type == ZEND_NAME_FQ) {
		*is_fully_qualified = 1;
		return zend_string_copy(name);
	}

	if (type == ZEND_NAME_RELATIVE) {
		*is_fully_qualified = 1;
		return zend_prefix_with_ns(name);
	}

	if (current_import_sub) {
		/* If an unqualified name is a function/const alias, replace it. */
		zend_string *import_name;
		if (case_sensitive) {
			import_name = zend_hash_find_ptr(current_import_sub, name);
		} else {
			import_name = zend_hash_find_ptr_lc(current_import_sub, name);
		}

		if (import_name) {
			*is_fully_qualified = 1;
			return zend_string_copy(import_name);
		}
	}

	compound = memchr(ZSTR_VAL(name), '\\', ZSTR_LEN(name));
	if (compound) {
		*is_fully_qualified = 1;
	}

	if (compound && FC(imports)) {
		/* If the first part of a qualified name is an alias, substitute it. */
		size_t len = compound - ZSTR_VAL(name);
		zend_string *import_name = zend_hash_str_find_ptr_lc(FC(imports), ZSTR_VAL(name), len);

		if (import_name) {
			return zend_concat_names(
				ZSTR_VAL(import_name), ZSTR_LEN(import_name), ZSTR_VAL(name) + len + 1, ZSTR_LEN(name) - len - 1);
		}
	}

	return zend_prefix_with_ns(name);
}
/* }}} */

static zend_string *zend_resolve_function_name(zend_string *name, uint32_t type, bool *is_fully_qualified)
{
	return zend_resolve_non_class_name(
		name, type, is_fully_qualified, 0, FC(imports_function));
}

static zend_string *zend_resolve_const_name(zend_string *name, uint32_t type, bool *is_fully_qualified)
{
	return zend_resolve_non_class_name(
		name, type, is_fully_qualified, 1, FC(imports_const));
}

static zend_string *zend_resolve_class_name(zend_string *name, uint32_t type) /* {{{ */
{
	char *compound;

	if (ZEND_FETCH_CLASS_DEFAULT != zend_get_class_fetch_type(name)) {
		if (type == ZEND_NAME_FQ) {
			zend_error_noreturn(E_COMPILE_ERROR,
				"'\\%s' is an invalid class name", ZSTR_VAL(name));
		}
		if (type == ZEND_NAME_RELATIVE) {
			zend_error_noreturn(E_COMPILE_ERROR,
				"'namespace\\%s' is an invalid class name", ZSTR_VAL(name));
		}
		ZEND_ASSERT(type == ZEND_NAME_NOT_FQ);
		return zend_string_copy(name);
	}

	if (type == ZEND_NAME_RELATIVE) {
		return zend_prefix_with_ns(name);
	}

	if (type == ZEND_NAME_FQ) {
		if (ZSTR_VAL(name)[0] == '\\') {
			/* Remove \ prefix (only relevant if this is a string rather than a label) */
			name = zend_string_init(ZSTR_VAL(name) + 1, ZSTR_LEN(name) - 1, 0);
			if (ZEND_FETCH_CLASS_DEFAULT != zend_get_class_fetch_type(name)) {
				zend_error_noreturn(E_COMPILE_ERROR,
					"'\\%s' is an invalid class name", ZSTR_VAL(name));
			}
			return name;
		}

		return zend_string_copy(name);
	}

	if (FC(imports)) {
		compound = memchr(ZSTR_VAL(name), '\\', ZSTR_LEN(name));
		if (compound) {
			/* If the first part of a qualified name is an alias, substitute it. */
			size_t len = compound - ZSTR_VAL(name);
			zend_string *import_name =
				zend_hash_str_find_ptr_lc(FC(imports), ZSTR_VAL(name), len);

			if (import_name) {
				return zend_concat_names(
					ZSTR_VAL(import_name), ZSTR_LEN(import_name), ZSTR_VAL(name) + len + 1, ZSTR_LEN(name) - len - 1);
			}
		} else {
			/* If an unqualified name is an alias, replace it. */
			zend_string *import_name
				= zend_hash_find_ptr_lc(FC(imports), name);

			if (import_name) {
				return zend_string_copy(import_name);
			}
		}
	}

	/* If not fully qualified and not an alias, prepend the current namespace */
	return zend_prefix_with_ns(name);
}
/* }}} */

zend_string *zend_resolve_class_name_ast(zend_ast *ast) /* {{{ */
{
	zval *class_name = zend_ast_get_zval(ast);
	if (Z_TYPE_P(class_name) != IS_STRING) {
		zend_error_noreturn(E_COMPILE_ERROR, "Illegal class name");
	}
	return zend_resolve_class_name(Z_STR_P(class_name), ast->attr);
}
/* }}} */

static void label_ptr_dtor(zval *zv) /* {{{ */
{
	efree_size(Z_PTR_P(zv), sizeof(zend_label));
}
/* }}} */

static void str_dtor(zval *zv)  /* {{{ */ {
	zend_string_release_ex(Z_STR_P(zv), 0);
}
/* }}} */

static bool zend_is_call(zend_ast *ast);

static uint32_t zend_add_try_element(uint32_t try_op) /* {{{ */
{
	zend_op_array *op_array = CG(active_op_array);
	uint32_t try_catch_offset = op_array->last_try_catch++;
	zend_try_catch_element *elem;

	op_array->try_catch_array = safe_erealloc(
		op_array->try_catch_array, sizeof(zend_try_catch_element), op_array->last_try_catch, 0);

	elem = &op_array->try_catch_array[try_catch_offset];
	elem->try_op = try_op;
	elem->catch_op = 0;
	elem->finally_op = 0;
	elem->finally_end = 0;

	return try_catch_offset;
}
/* }}} */

ZEND_API void function_add_ref(zend_function *function) /* {{{ */
{
	if (function->type == ZEND_USER_FUNCTION) {
		zend_op_array *op_array = &function->op_array;
		if (op_array->refcount) {
			(*op_array->refcount)++;
		}

		ZEND_MAP_PTR_INIT(op_array->run_time_cache, NULL);
		ZEND_MAP_PTR_INIT(op_array->static_variables_ptr, NULL);
	}

	if (function->common.function_name) {
		zend_string_addref(function->common.function_name);
	}
}
/* }}} */

static zend_never_inline ZEND_COLD ZEND_NORETURN void do_bind_function_error(zend_string *lcname, zend_op_array *op_array, bool compile_time) /* {{{ */
{
	zval *zv = zend_hash_find_known_hash(compile_time ? CG(function_table) : EG(function_table), lcname);
	int error_level = compile_time ? E_COMPILE_ERROR : E_ERROR;
	zend_function *old_function;

	ZEND_ASSERT(zv != NULL);
	old_function = (zend_function*)Z_PTR_P(zv);
	if (old_function->type == ZEND_USER_FUNCTION
		&& old_function->op_array.last > 0) {
		zend_error_noreturn(error_level, "Cannot redeclare %s() (previously declared in %s:%d)",
					op_array ? ZSTR_VAL(op_array->function_name) : ZSTR_VAL(old_function->common.function_name),
					ZSTR_VAL(old_function->op_array.filename),
					old_function->op_array.opcodes[0].lineno);
	} else {
		zend_error_noreturn(error_level, "Cannot redeclare %s()",
			op_array ? ZSTR_VAL(op_array->function_name) : ZSTR_VAL(old_function->common.function_name));
	}
}

ZEND_API zend_result do_bind_function(zend_function *func, zval *lcname) /* {{{ */
{
	zend_function *added_func = zend_hash_add_ptr(EG(function_table), Z_STR_P(lcname), func);
	if (UNEXPECTED(!added_func)) {
		do_bind_function_error(Z_STR_P(lcname), &func->op_array, 0);
		return FAILURE;
	}

	if (func->op_array.refcount) {
		++*func->op_array.refcount;
	}
	if (func->common.function_name) {
		zend_string_addref(func->common.function_name);
	}
	zend_observer_function_declared_notify(&func->op_array, Z_STR_P(lcname));
	return SUCCESS;
}
/* }}} */

ZEND_API zend_class_entry *zend_bind_class_in_slot(
		zval *class_table_slot, zval *lcname, zend_string *lc_parent_name)
{
	zend_class_entry *ce = Z_PTR_P(class_table_slot);
	bool is_preloaded =
		(ce->ce_flags & ZEND_ACC_PRELOADED) && !(CG(compiler_options) & ZEND_COMPILE_PRELOAD);
	bool success;
	if (EXPECTED(!is_preloaded)) {
		success = zend_hash_set_bucket_key(EG(class_table), (Bucket*) class_table_slot, Z_STR_P(lcname)) != NULL;
	} else {
		/* If preloading is used, don't replace the existing bucket, add a new one. */
		success = zend_hash_add_ptr(EG(class_table), Z_STR_P(lcname), ce) != NULL;
	}
	if (UNEXPECTED(!success)) {
		zend_error_noreturn(E_COMPILE_ERROR, "Cannot declare %s %s, because the name is already in use", zend_get_object_type(ce), ZSTR_VAL(ce->name));
		return NULL;
	}

	if (ce->ce_flags & ZEND_ACC_LINKED) {
		zend_observer_class_linked_notify(ce, Z_STR_P(lcname));
		return ce;
	}

	ce = zend_do_link_class(ce, lc_parent_name, Z_STR_P(lcname));
	if (ce) {
		ZEND_ASSERT(!EG(exception));
		zend_observer_class_linked_notify(ce, Z_STR_P(lcname));
		return ce;
	}

	if (!is_preloaded) {
		/* Reload bucket pointer, the hash table may have been reallocated */
		zval *zv = zend_hash_find(EG(class_table), Z_STR_P(lcname));
		zend_hash_set_bucket_key(EG(class_table), (Bucket *) zv, Z_STR_P(lcname + 1));
	} else {
		zend_hash_del(EG(class_table), Z_STR_P(lcname));
	}
	return NULL;
}

ZEND_API zend_result do_bind_class(zval *lcname, zend_string *lc_parent_name) /* {{{ */
{
	zend_class_entry *ce;
	zval *rtd_key, *zv;

	rtd_key = lcname + 1;

	zv = zend_hash_find_known_hash(EG(class_table), Z_STR_P(rtd_key));

	if (UNEXPECTED(!zv)) {
		ce = zend_hash_find_ptr(EG(class_table), Z_STR_P(lcname));
		ZEND_ASSERT(ce);
		zend_error_noreturn(E_COMPILE_ERROR, "Cannot declare %s %s, because the name is already in use", zend_get_object_type(ce), ZSTR_VAL(ce->name));
		return FAILURE;
	}

	/* Register the derived class */
	return zend_bind_class_in_slot(zv, lcname, lc_parent_name) ? SUCCESS : FAILURE;
}
/* }}} */

static zend_string *add_type_string(zend_string *type, zend_string *new_type, bool is_intersection) {
	zend_string *result;
	if (type == NULL) {
		return zend_string_copy(new_type);
	}

	if (is_intersection) {
		result = zend_string_concat3(ZSTR_VAL(type), ZSTR_LEN(type),
			"&", 1, ZSTR_VAL(new_type), ZSTR_LEN(new_type));
		zend_string_release(type);
	} else {
		result = zend_string_concat3(
			ZSTR_VAL(type), ZSTR_LEN(type), "|", 1, ZSTR_VAL(new_type), ZSTR_LEN(new_type));
		zend_string_release(type);
	}
	return result;
}

static zend_string *resolve_class_name(zend_string *name, zend_class_entry *scope) {
	if (scope) {
		if (zend_string_equals_literal_ci(name, "self")) {
			name = scope->name;
		} else if (zend_string_equals_literal_ci(name, "parent") && scope->parent) {
			name = scope->parent->name;
		}
	}

	/* The resolved name for anonymous classes contains null bytes. Cut off everything after the
	 * null byte here, to avoid larger parts of the type being omitted by printing code later. */
	size_t len = strlen(ZSTR_VAL(name));
	if (len != ZSTR_LEN(name)) {
		ZEND_ASSERT(scope && "This should only happen with resolved types");
		return zend_string_init(ZSTR_VAL(name), len, 0);
	}
	return zend_string_copy(name);
}

static zend_string *add_intersection_type(zend_string *str,
	zend_type_list *intersection_type_list, zend_class_entry *scope,
	bool is_bracketed)
{
	zend_type *single_type;
	zend_string *intersection_str = NULL;

	ZEND_TYPE_LIST_FOREACH(intersection_type_list, single_type) {
		ZEND_ASSERT(!ZEND_TYPE_HAS_LIST(*single_type));
		ZEND_ASSERT(ZEND_TYPE_HAS_NAME(*single_type));
		zend_string *name = ZEND_TYPE_NAME(*single_type);
		zend_string *resolved = resolve_class_name(name, scope);
		intersection_str = add_type_string(intersection_str, resolved, /* is_intersection */ true);
		zend_string_release(resolved);
	} ZEND_TYPE_LIST_FOREACH_END();

	ZEND_ASSERT(intersection_str);

	if (is_bracketed) {
		zend_string *result = zend_string_concat3("(", 1, ZSTR_VAL(intersection_str), ZSTR_LEN(intersection_str), ")", 1);
		zend_string_release(intersection_str);
		intersection_str = result;
	}
	str = add_type_string(str, intersection_str, /* is_intersection */ false);
	zend_string_release(intersection_str);
	return str;
}

zend_string *zend_type_to_string_resolved(zend_type type, zend_class_entry *scope) {
	zend_string *str = NULL;

	/* Pure intersection type */
	if (ZEND_TYPE_IS_INTERSECTION(type)) {
		ZEND_ASSERT(!ZEND_TYPE_IS_UNION(type));
		str = add_intersection_type(str, ZEND_TYPE_LIST(type), scope, /* is_bracketed */ false);
	} else if (ZEND_TYPE_HAS_LIST(type)) {
		/* A union type might not be a list */
		zend_type *list_type;
		ZEND_TYPE_LIST_FOREACH(ZEND_TYPE_LIST(type), list_type) {
			if (ZEND_TYPE_IS_INTERSECTION(*list_type)) {
				str = add_intersection_type(str, ZEND_TYPE_LIST(*list_type), scope, /* is_bracketed */ true);
				continue;
			}
			ZEND_ASSERT(!ZEND_TYPE_HAS_LIST(*list_type));
			ZEND_ASSERT(ZEND_TYPE_HAS_NAME(*list_type));
			zend_string *name = ZEND_TYPE_NAME(*list_type);
			zend_string *resolved = resolve_class_name(name, scope);
			str = add_type_string(str, resolved, /* is_intersection */ false);
			zend_string_release(resolved);
		} ZEND_TYPE_LIST_FOREACH_END();
	} else if (ZEND_TYPE_HAS_NAME(type)) {
		str = resolve_class_name(ZEND_TYPE_NAME(type), scope);
	}

	uint32_t type_mask = ZEND_TYPE_PURE_MASK(type);

	if (type_mask == MAY_BE_ANY) {
		str = add_type_string(str, ZSTR_KNOWN(ZEND_STR_MIXED), /* is_intersection */ false);

		return str;
	}
	if (type_mask & MAY_BE_STATIC) {
		zend_string *name = ZSTR_KNOWN(ZEND_STR_STATIC);
		// During compilation of eval'd code the called scope refers to the scope calling the eval
		if (scope && !zend_is_compiling()) {
			zend_class_entry *called_scope = zend_get_called_scope(EG(current_execute_data));
			if (called_scope) {
				name = called_scope->name;
			}
		}
		str = add_type_string(str, name, /* is_intersection */ false);
	}
	if (type_mask & MAY_BE_CALLABLE) {
		str = add_type_string(str, ZSTR_KNOWN(ZEND_STR_CALLABLE), /* is_intersection */ false);
	}
	if (type_mask & MAY_BE_OBJECT) {
		str = add_type_string(str, ZSTR_KNOWN(ZEND_STR_OBJECT), /* is_intersection */ false);
	}
	if (type_mask & MAY_BE_ARRAY) {
		str = add_type_string(str, ZSTR_KNOWN(ZEND_STR_ARRAY), /* is_intersection */ false);
	}
	if (type_mask & MAY_BE_STRING) {
		str = add_type_string(str, ZSTR_KNOWN(ZEND_STR_STRING), /* is_intersection */ false);
	}
	if (type_mask & MAY_BE_LONG) {
		str = add_type_string(str, ZSTR_KNOWN(ZEND_STR_INT), /* is_intersection */ false);
	}
	if (type_mask & MAY_BE_DOUBLE) {
		str = add_type_string(str, ZSTR_KNOWN(ZEND_STR_FLOAT), /* is_intersection */ false);
	}
	if ((type_mask & MAY_BE_BOOL) == MAY_BE_BOOL) {
		str = add_type_string(str, ZSTR_KNOWN(ZEND_STR_BOOL), /* is_intersection */ false);
	} else if (type_mask & MAY_BE_FALSE) {
		str = add_type_string(str, ZSTR_KNOWN(ZEND_STR_FALSE), /* is_intersection */ false);
	} else if (type_mask & MAY_BE_TRUE) {
		str = add_type_string(str, ZSTR_KNOWN(ZEND_STR_TRUE), /* is_intersection */ false);
	}
	if (type_mask & MAY_BE_VOID) {
		str = add_type_string(str, ZSTR_KNOWN(ZEND_STR_VOID), /* is_intersection */ false);
	}
	if (type_mask & MAY_BE_NEVER) {
		str = add_type_string(str, ZSTR_KNOWN(ZEND_STR_NEVER), /* is_intersection */ false);
	}

	if (type_mask & MAY_BE_NULL) {
		bool is_union = !str || memchr(ZSTR_VAL(str), '|', ZSTR_LEN(str)) != NULL;
		bool has_intersection = !str || memchr(ZSTR_VAL(str), '&', ZSTR_LEN(str)) != NULL;
		if (!is_union && !has_intersection) {
			zend_string *nullable_str = zend_string_concat2("?", 1, ZSTR_VAL(str), ZSTR_LEN(str));
			zend_string_release(str);
			return nullable_str;
		}

		str = add_type_string(str, ZSTR_KNOWN(ZEND_STR_NULL_LOWERCASE), /* is_intersection */ false);
	}
	return str;
}

ZEND_API zend_string *zend_type_to_string(zend_type type) {
	return zend_type_to_string_resolved(type, NULL);
}

static bool is_generator_compatible_class_type(zend_string *name) {
	return zend_string_equals_literal_ci(name, "Traversable")
		|| zend_string_equals_literal_ci(name, "Iterator")
		|| zend_string_equals_literal_ci(name, "Generator");
}

static void zend_mark_function_as_generator(void) /* {{{ */
{
	if (!CG(active_op_array)->function_name) {
		zend_error_noreturn(E_COMPILE_ERROR,
			"The \"yield\" expression can only be used inside a function");
	}

	if (CG(active_op_array)->fn_flags & ZEND_ACC_HAS_RETURN_TYPE) {
		zend_type return_type = CG(active_op_array)->arg_info[-1].type;
		bool valid_type = (ZEND_TYPE_FULL_MASK(return_type) & MAY_BE_OBJECT) != 0;
		if (!valid_type) {
			zend_type *single_type;
			ZEND_TYPE_FOREACH(return_type, single_type) {
				if (ZEND_TYPE_HAS_NAME(*single_type)
						&& is_generator_compatible_class_type(ZEND_TYPE_NAME(*single_type))) {
					valid_type = 1;
					break;
				}
			} ZEND_TYPE_FOREACH_END();
		}

		if (!valid_type) {
			zend_string *str = zend_type_to_string(return_type);
			zend_error_noreturn(E_COMPILE_ERROR,
				"Generator return type must be a supertype of Generator, %s given",
				ZSTR_VAL(str));
		}
	}

	CG(active_op_array)->fn_flags |= ZEND_ACC_GENERATOR;
}
/* }}} */

ZEND_API zend_string *zend_mangle_property_name(const char *src1, size_t src1_length, const char *src2, size_t src2_length, bool internal) /* {{{ */
{
	size_t prop_name_length = 1 + src1_length + 1 + src2_length;
	zend_string *prop_name = zend_string_alloc(prop_name_length, internal);

	ZSTR_VAL(prop_name)[0] = '\0';
	memcpy(ZSTR_VAL(prop_name) + 1, src1, src1_length+1);
	memcpy(ZSTR_VAL(prop_name) + 1 + src1_length + 1, src2, src2_length+1);
	return prop_name;
}
/* }}} */

static zend_always_inline size_t zend_strnlen(const char* s, size_t maxlen) /* {{{ */
{
	size_t len = 0;
	while (*s++ && maxlen--) len++;
	return len;
}
/* }}} */

ZEND_API zend_result zend_unmangle_property_name_ex(const zend_string *name, const char **class_name, const char **prop_name, size_t *prop_len) /* {{{ */
{
	size_t class_name_len;
	size_t anonclass_src_len;

	*class_name = NULL;

	if (!ZSTR_LEN(name) || ZSTR_VAL(name)[0] != '\0') {
		*prop_name = ZSTR_VAL(name);
		if (prop_len) {
			*prop_len = ZSTR_LEN(name);
		}
		return SUCCESS;
	}
	if (ZSTR_LEN(name) < 3 || ZSTR_VAL(name)[1] == '\0') {
		zend_error(E_NOTICE, "Illegal member variable name");
		*prop_name = ZSTR_VAL(name);
		if (prop_len) {
			*prop_len = ZSTR_LEN(name);
		}
		return FAILURE;
	}

	class_name_len = zend_strnlen(ZSTR_VAL(name) + 1, ZSTR_LEN(name) - 2);
	if (class_name_len >= ZSTR_LEN(name) - 2 || ZSTR_VAL(name)[class_name_len + 1] != '\0') {
		zend_error(E_NOTICE, "Corrupt member variable name");
		*prop_name = ZSTR_VAL(name);
		if (prop_len) {
			*prop_len = ZSTR_LEN(name);
		}
		return FAILURE;
	}

	*class_name = ZSTR_VAL(name) + 1;
	anonclass_src_len = zend_strnlen(*class_name + class_name_len + 1, ZSTR_LEN(name) - class_name_len - 2);
	if (class_name_len + anonclass_src_len + 2 != ZSTR_LEN(name)) {
		class_name_len += anonclass_src_len + 1;
	}
	*prop_name = ZSTR_VAL(name) + class_name_len + 2;
	if (prop_len) {
		*prop_len = ZSTR_LEN(name) - class_name_len - 2;
	}
	return SUCCESS;
}
/* }}} */

static bool can_ct_eval_const(zend_constant *c) {
	if (ZEND_CONSTANT_FLAGS(c) & CONST_DEPRECATED) {
		return 0;
	}
	if ((ZEND_CONSTANT_FLAGS(c) & CONST_PERSISTENT)
			&& !(CG(compiler_options) & ZEND_COMPILE_NO_PERSISTENT_CONSTANT_SUBSTITUTION)
			&& !((ZEND_CONSTANT_FLAGS(c) & CONST_NO_FILE_CACHE)
				&& (CG(compiler_options) & ZEND_COMPILE_WITH_FILE_CACHE))) {
		return 1;
	}
	if (Z_TYPE(c->value) < IS_OBJECT
			&& !(CG(compiler_options) & ZEND_COMPILE_NO_CONSTANT_SUBSTITUTION)) {
		return 1;
	}
	return 0;
}

static bool zend_try_ct_eval_const(zval *zv, zend_string *name, bool is_fully_qualified) /* {{{ */
{
	/* Substitute true, false and null (including unqualified usage in namespaces)
	 * before looking up the possibly namespaced name. */
	const char *lookup_name = ZSTR_VAL(name);
	size_t lookup_len = ZSTR_LEN(name);

	if (!is_fully_qualified) {
		zend_get_unqualified_name(name, &lookup_name, &lookup_len);
	}

	zend_constant *c;
	if ((c = zend_get_special_const(lookup_name, lookup_len))) {
		ZVAL_COPY_VALUE(zv, &c->value);
		return 1;
	}
	c = zend_hash_find_ptr(EG(zend_constants), name);
	if (c && can_ct_eval_const(c)) {
		ZVAL_COPY_OR_DUP(zv, &c->value);
		return 1;
	}
	return 0;
}
/* }}} */

static inline bool zend_is_scope_known(void) /* {{{ */
{
	if (!CG(active_op_array)) {
		/* This can only happen when evaluating a default value string. */
		return 0;
	}

	if (CG(active_op_array)->fn_flags & ZEND_ACC_CLOSURE) {
		/* Closures can be rebound to a different scope */
		return 0;
	}

	if (!CG(active_class_entry)) {
		/* The scope is known if we're in a free function (no scope), but not if we're in
		 * a file/eval (which inherits including/eval'ing scope). */
		return CG(active_op_array)->function_name != NULL;
	}

	/* For traits self etc refers to the using class, not the trait itself */
	return (CG(active_class_entry)->ce_flags & ZEND_ACC_TRAIT) == 0;
}
/* }}} */

static inline bool class_name_refers_to_active_ce(zend_string *class_name, uint32_t fetch_type) /* {{{ */
{
	if (!CG(active_class_entry)) {
		return 0;
	}
	if (fetch_type == ZEND_FETCH_CLASS_SELF && zend_is_scope_known()) {
		return 1;
	}
	return fetch_type == ZEND_FETCH_CLASS_DEFAULT
		&& zend_string_equals_ci(class_name, CG(active_class_entry)->name);
}
/* }}} */

uint32_t zend_get_class_fetch_type(zend_string *name) /* {{{ */
{
	if (zend_string_equals_literal_ci(name, "self")) {
		return ZEND_FETCH_CLASS_SELF;
	} else if (zend_string_equals_literal_ci(name, "parent")) {
		return ZEND_FETCH_CLASS_PARENT;
	} else if (zend_string_equals_literal_ci(name, "static")) {
		return ZEND_FETCH_CLASS_STATIC;
	} else {
		return ZEND_FETCH_CLASS_DEFAULT;
	}
}
/* }}} */

static uint32_t zend_get_class_fetch_type_ast(zend_ast *name_ast) /* {{{ */
{
	/* Fully qualified names are always default refs */
	if (name_ast->attr == ZEND_NAME_FQ) {
		return ZEND_FETCH_CLASS_DEFAULT;
	}

	return zend_get_class_fetch_type(zend_ast_get_str(name_ast));
}
/* }}} */

static zend_string *zend_resolve_const_class_name_reference(zend_ast *ast, const char *type)
{
	zend_string *class_name = zend_ast_get_str(ast);
	if (ZEND_FETCH_CLASS_DEFAULT != zend_get_class_fetch_type_ast(ast)) {
		zend_error_noreturn(E_COMPILE_ERROR,
			"Cannot use '%s' as %s, as it is reserved",
			ZSTR_VAL(class_name), type);
	}
	return zend_resolve_class_name(class_name, ast->attr);
}

static void zend_ensure_valid_class_fetch_type(uint32_t fetch_type) /* {{{ */
{
	if (fetch_type != ZEND_FETCH_CLASS_DEFAULT && zend_is_scope_known()) {
		zend_class_entry *ce = CG(active_class_entry);
		if (!ce) {
			zend_error_noreturn(E_COMPILE_ERROR, "Cannot use \"%s\" when no class scope is active",
				fetch_type == ZEND_FETCH_CLASS_SELF ? "self" :
				fetch_type == ZEND_FETCH_CLASS_PARENT ? "parent" : "static");
		} else if (fetch_type == ZEND_FETCH_CLASS_PARENT && !ce->parent_name) {
			zend_error_noreturn(E_COMPILE_ERROR,
				"Cannot use \"parent\" when current class scope has no parent");
		}
	}
}
/* }}} */

static bool zend_try_compile_const_expr_resolve_class_name(zval *zv, zend_ast *class_ast) /* {{{ */
{
	uint32_t fetch_type;
	zval *class_name;

	if (class_ast->kind != ZEND_AST_ZVAL) {
		return 0;
	}

	class_name = zend_ast_get_zval(class_ast);

	if (Z_TYPE_P(class_name) != IS_STRING) {
		zend_error_noreturn(E_COMPILE_ERROR, "Illegal class name");
	}

	fetch_type = zend_get_class_fetch_type(Z_STR_P(class_name));
	zend_ensure_valid_class_fetch_type(fetch_type);

	switch (fetch_type) {
		case ZEND_FETCH_CLASS_SELF:
			if (CG(active_class_entry) && zend_is_scope_known()) {
				ZVAL_STR_COPY(zv, CG(active_class_entry)->name);
				return 1;
			}
			return 0;
		case ZEND_FETCH_CLASS_PARENT:
			if (CG(active_class_entry) && CG(active_class_entry)->parent_name
					&& zend_is_scope_known()) {
				ZVAL_STR_COPY(zv, CG(active_class_entry)->parent_name);
				return 1;
			}
			return 0;
		case ZEND_FETCH_CLASS_STATIC:
			return 0;
		case ZEND_FETCH_CLASS_DEFAULT:
			ZVAL_STR(zv, zend_resolve_class_name_ast(class_ast));
			return 1;
		EMPTY_SWITCH_DEFAULT_CASE()
	}
}
/* }}} */

/* We don't use zend_verify_const_access because we need to deal with unlinked classes. */
static bool zend_verify_ct_const_access(zend_class_constant *c, zend_class_entry *scope)
{
	if (c->ce->ce_flags & ZEND_ACC_TRAIT) {
		/* This condition is only met on directly accessing trait constants,
		 * because the ce is replaced to the class entry of the composing class
		 * on binding. */
		return 0;
	} else if (ZEND_CLASS_CONST_FLAGS(c) & ZEND_ACC_PUBLIC) {
		return 1;
	} else if (ZEND_CLASS_CONST_FLAGS(c) & ZEND_ACC_PRIVATE) {
		return c->ce == scope;
	} else {
		zend_class_entry *ce = c->ce;
		while (1) {
			if (ce == scope) {
				return 1;
			}
			if (!ce->parent) {
				break;
			}
			if (ce->ce_flags & ZEND_ACC_RESOLVED_PARENT) {
				ce = ce->parent;
			} else {
				ce = zend_hash_find_ptr_lc(CG(class_table), ce->parent_name);
				if (!ce) {
					break;
				}
			}
		}
		/* Reverse case cannot be true during compilation */
		return 0;
	}
}

static bool zend_try_ct_eval_class_const(zval *zv, zend_string *class_name, zend_string *name) /* {{{ */
{
	uint32_t fetch_type = zend_get_class_fetch_type(class_name);
	zend_class_constant *cc;
	zval *c;

	if (class_name_refers_to_active_ce(class_name, fetch_type)) {
		cc = zend_hash_find_ptr(&CG(active_class_entry)->constants_table, name);
	} else if (fetch_type == ZEND_FETCH_CLASS_DEFAULT && !(CG(compiler_options) & ZEND_COMPILE_NO_CONSTANT_SUBSTITUTION)) {
		zend_class_entry *ce = zend_hash_find_ptr_lc(CG(class_table), class_name);
		if (ce) {
			cc = zend_hash_find_ptr(&ce->constants_table, name);
		} else {
			return 0;
		}
	} else {
		return 0;
	}

	if (CG(compiler_options) & ZEND_COMPILE_NO_PERSISTENT_CONSTANT_SUBSTITUTION) {
		return 0;
	}

	if (!cc || !zend_verify_ct_const_access(cc, CG(active_class_entry))) {
		return 0;
	}

	c = &cc->value;

	/* Substitute case-sensitive (or lowercase) persistent class constants */
	if (Z_TYPE_P(c) < IS_OBJECT) {
		ZVAL_COPY_OR_DUP(zv, c);
		return 1;
	}

	return 0;
}
/* }}} */

static void zend_add_to_list(void *result, void *item) /* {{{ */
{
	void** list = *(void**)result;
	size_t n = 0;

	if (list) {
		while (list[n]) {
			n++;
		}
	}

	list = erealloc(list, sizeof(void*) * (n+2));

	list[n]   = item;
	list[n+1] = NULL;

	*(void**)result = list;
}
/* }}} */

static void zend_do_extended_stmt(void) /* {{{ */
{
	zend_op *opline;

	if (!(CG(compiler_options) & ZEND_COMPILE_EXTENDED_STMT)) {
		return;
	}

	opline = get_next_op();

	opline->opcode = ZEND_EXT_STMT;
}
/* }}} */

static void zend_do_extended_fcall_begin(void) /* {{{ */
{
	zend_op *opline;

	if (!(CG(compiler_options) & ZEND_COMPILE_EXTENDED_FCALL)) {
		return;
	}

	opline = get_next_op();

	opline->opcode = ZEND_EXT_FCALL_BEGIN;
}
/* }}} */

static void zend_do_extended_fcall_end(void) /* {{{ */
{
	zend_op *opline;

	if (!(CG(compiler_options) & ZEND_COMPILE_EXTENDED_FCALL)) {
		return;
	}

	opline = get_next_op();

	opline->opcode = ZEND_EXT_FCALL_END;
}
/* }}} */

ZEND_API bool zend_is_auto_global_str(const char *name, size_t len) /* {{{ */ {
	zend_auto_global *auto_global;

	if ((auto_global = zend_hash_str_find_ptr(CG(auto_globals), name, len)) != NULL) {
		if (auto_global->armed) {
			auto_global->armed = auto_global->auto_global_callback(auto_global->name);
		}
		return 1;
	}
	return 0;
}
/* }}} */

ZEND_API bool zend_is_auto_global(zend_string *name) /* {{{ */
{
	zend_auto_global *auto_global;

	if ((auto_global = zend_hash_find_ptr(CG(auto_globals), name)) != NULL) {
		if (auto_global->armed) {
			auto_global->armed = auto_global->auto_global_callback(auto_global->name);
		}
		return 1;
	}
	return 0;
}
/* }}} */

ZEND_API zend_result zend_register_auto_global(zend_string *name, bool jit, zend_auto_global_callback auto_global_callback) /* {{{ */
{
	zend_auto_global auto_global;
	zend_result retval;

	auto_global.name = name;
	auto_global.auto_global_callback = auto_global_callback;
	auto_global.jit = jit;

	retval = zend_hash_add_mem(CG(auto_globals), auto_global.name, &auto_global, sizeof(zend_auto_global)) != NULL ? SUCCESS : FAILURE;

	return retval;
}
/* }}} */

ZEND_API void zend_activate_auto_globals(void) /* {{{ */
{
	zend_auto_global *auto_global;

	ZEND_HASH_MAP_FOREACH_PTR(CG(auto_globals), auto_global) {
		if (auto_global->jit) {
			auto_global->armed = 1;
		} else if (auto_global->auto_global_callback) {
			auto_global->armed = auto_global->auto_global_callback(auto_global->name);
		} else {
			auto_global->armed = 0;
		}
	} ZEND_HASH_FOREACH_END();
}
/* }}} */

int ZEND_FASTCALL zendlex(zend_parser_stack_elem *elem) /* {{{ */
{
	zval zv;
	int ret;

	if (CG(increment_lineno)) {
		CG(zend_lineno)++;
		CG(increment_lineno) = 0;
	}

	ret = lex_scan(&zv, elem);
	ZEND_ASSERT(!EG(exception) || ret == T_ERROR);
	return ret;

}
/* }}} */

ZEND_API void zend_initialize_class_data(zend_class_entry *ce, bool nullify_handlers) /* {{{ */
{
	bool persistent_hashes = ce->type == ZEND_INTERNAL_CLASS;

	ce->refcount = 1;
	ce->ce_flags = ZEND_ACC_CONSTANTS_UPDATED;

	if (CG(compiler_options) & ZEND_COMPILE_GUARDS) {
		ce->ce_flags |= ZEND_ACC_USE_GUARDS;
	}

	ce->default_properties_table = NULL;
	ce->default_static_members_table = NULL;
	zend_hash_init(&ce->properties_info, 8, NULL, NULL, persistent_hashes);
	zend_hash_init(&ce->constants_table, 8, NULL, NULL, persistent_hashes);
	zend_hash_init(&ce->function_table, 8, NULL, ZEND_FUNCTION_DTOR, persistent_hashes);

	if (ce->type == ZEND_USER_CLASS) {
		ce->info.user.doc_comment = NULL;
	}
	ZEND_MAP_PTR_INIT(ce->static_members_table, NULL);
	ZEND_MAP_PTR_INIT(ce->mutable_data, NULL);

	ce->default_properties_count = 0;
	ce->default_static_members_count = 0;
	ce->properties_info_table = NULL;
	ce->attributes = NULL;
	ce->enum_backing_type = IS_UNDEF;
	ce->backed_enum_table = NULL;

	if (nullify_handlers) {
		ce->constructor = NULL;
		ce->destructor = NULL;
		ce->clone = NULL;
		ce->__get = NULL;
		ce->__set = NULL;
		ce->__unset = NULL;
		ce->__isset = NULL;
		ce->__call = NULL;
		ce->__callstatic = NULL;
		ce->__tostring = NULL;
		ce->__serialize = NULL;
		ce->__unserialize = NULL;
		ce->__debugInfo = NULL;
		ce->create_object = NULL;
		ce->get_iterator = NULL;
		ce->iterator_funcs_ptr = NULL;
		ce->arrayaccess_funcs_ptr = NULL;
		ce->get_static_method = NULL;
		ce->parent = NULL;
		ce->parent_name = NULL;
		ce->num_interfaces = 0;
		ce->interfaces = NULL;
		ce->num_traits = 0;
		ce->trait_names = NULL;
		ce->trait_aliases = NULL;
		ce->trait_precedences = NULL;
		ce->serialize = NULL;
		ce->unserialize = NULL;
		if (ce->type == ZEND_INTERNAL_CLASS) {
			ce->info.internal.module = NULL;
			ce->info.internal.builtin_functions = NULL;
		}
	}
}
/* }}} */

ZEND_API zend_string *zend_get_compiled_variable_name(const zend_op_array *op_array, uint32_t var) /* {{{ */
{
	return op_array->vars[EX_VAR_TO_NUM(var)];
}
/* }}} */

zend_ast *zend_ast_append_str(zend_ast *left_ast, zend_ast *right_ast) /* {{{ */
{
	zval *left_zv = zend_ast_get_zval(left_ast);
	zend_string *left = Z_STR_P(left_zv);
	zend_string *right = zend_ast_get_str(right_ast);

	zend_string *result;
	size_t left_len = ZSTR_LEN(left);
	size_t len = left_len + ZSTR_LEN(right) + 1; /* left\right */

	result = zend_string_extend(left, len, 0);
	ZSTR_VAL(result)[left_len] = '\\';
	memcpy(&ZSTR_VAL(result)[left_len + 1], ZSTR_VAL(right), ZSTR_LEN(right));
	ZSTR_VAL(result)[len] = '\0';
	zend_string_release_ex(right, 0);

	ZVAL_STR(left_zv, result);
	return left_ast;
}
/* }}} */

zend_ast *zend_negate_num_string(zend_ast *ast) /* {{{ */
{
	zval *zv = zend_ast_get_zval(ast);
	if (Z_TYPE_P(zv) == IS_LONG) {
		if (Z_LVAL_P(zv) == 0) {
			ZVAL_NEW_STR(zv, zend_string_init("-0", sizeof("-0")-1, 0));
		} else {
			ZEND_ASSERT(Z_LVAL_P(zv) > 0);
			Z_LVAL_P(zv) *= -1;
		}
	} else if (Z_TYPE_P(zv) == IS_STRING) {
		size_t orig_len = Z_STRLEN_P(zv);
		Z_STR_P(zv) = zend_string_extend(Z_STR_P(zv), orig_len + 1, 0);
		memmove(Z_STRVAL_P(zv) + 1, Z_STRVAL_P(zv), orig_len + 1);
		Z_STRVAL_P(zv)[0] = '-';
	} else {
		ZEND_UNREACHABLE();
	}
	return ast;
}
/* }}} */

static void zend_verify_namespace(void) /* {{{ */
{
	if (FC(has_bracketed_namespaces) && !FC(in_namespace)) {
		zend_error_noreturn(E_COMPILE_ERROR, "No code may exist outside of namespace {}");
	}
}
/* }}} */

/* {{{ zend_dirname
   Returns directory name component of path */
ZEND_API size_t zend_dirname(char *path, size_t len)
{
	char *end = path + len - 1;
	unsigned int len_adjust = 0;

#ifdef ZEND_WIN32
	/* Note that on Win32 CWD is per drive (heritage from CP/M).
	 * This means dirname("c:foo") maps to "c:." or "c:" - which means CWD on C: drive.
	 */
	if ((2 <= len) && isalpha((int)((unsigned char *)path)[0]) && (':' == path[1])) {
		/* Skip over the drive spec (if any) so as not to change */
		path += 2;
		len_adjust += 2;
		if (2 == len) {
			/* Return "c:" on Win32 for dirname("c:").
			 * It would be more consistent to return "c:."
			 * but that would require making the string *longer*.
			 */
			return len;
		}
	}
#endif

	if (len == 0) {
		/* Illegal use of this function */
		return 0;
	}

	/* Strip trailing slashes */
	while (end >= path && IS_SLASH_P(end)) {
		end--;
	}
	if (end < path) {
		/* The path only contained slashes */
		path[0] = DEFAULT_SLASH;
		path[1] = '\0';
		return 1 + len_adjust;
	}

	/* Strip filename */
	while (end >= path && !IS_SLASH_P(end)) {
		end--;
	}
	if (end < path) {
		/* No slash found, therefore return '.' */
		path[0] = '.';
		path[1] = '\0';
		return 1 + len_adjust;
	}

	/* Strip slashes which came before the file name */
	while (end >= path && IS_SLASH_P(end)) {
		end--;
	}
	if (end < path) {
		path[0] = DEFAULT_SLASH;
		path[1] = '\0';
		return 1 + len_adjust;
	}
	*(end+1) = '\0';

	return (size_t)(end + 1 - path) + len_adjust;
}
/* }}} */

static void zend_adjust_for_fetch_type(zend_op *opline, znode *result, uint32_t type) /* {{{ */
{
	zend_uchar factor = (opline->opcode == ZEND_FETCH_STATIC_PROP_R) ? 1 : 3;

	switch (type) {
		case BP_VAR_R:
			opline->result_type = IS_TMP_VAR;
			result->op_type = IS_TMP_VAR;
			return;
		case BP_VAR_W:
			opline->opcode += 1 * factor;
			return;
		case BP_VAR_RW:
			opline->opcode += 2 * factor;
			return;
		case BP_VAR_IS:
			opline->result_type = IS_TMP_VAR;
			result->op_type = IS_TMP_VAR;
			opline->opcode += 3 * factor;
			return;
		case BP_VAR_FUNC_ARG:
			opline->opcode += 4 * factor;
			return;
		case BP_VAR_UNSET:
			opline->opcode += 5 * factor;
			return;
		EMPTY_SWITCH_DEFAULT_CASE()
	}
}
/* }}} */

static inline void zend_make_var_result(znode *result, zend_op *opline) /* {{{ */
{
	opline->result_type = IS_VAR;
	opline->result.var = get_temporary_variable();
	GET_NODE(result, opline->result);
}
/* }}} */

static inline void zend_make_tmp_result(znode *result, zend_op *opline) /* {{{ */
{
	opline->result_type = IS_TMP_VAR;
	opline->result.var = get_temporary_variable();
	GET_NODE(result, opline->result);
}
/* }}} */

static zend_op *zend_emit_op(znode *result, zend_uchar opcode, znode *op1, znode *op2) /* {{{ */
{
	zend_op *opline = get_next_op();
	opline->opcode = opcode;

	if (op1 != NULL) {
		SET_NODE(opline->op1, op1);
	}

	if (op2 != NULL) {
		SET_NODE(opline->op2, op2);
	}

	if (result) {
		zend_make_var_result(result, opline);
	}
	return opline;
}
/* }}} */

static zend_op *zend_emit_op_tmp(znode *result, zend_uchar opcode, znode *op1, znode *op2) /* {{{ */
{
	zend_op *opline = get_next_op();
	opline->opcode = opcode;

	if (op1 != NULL) {
		SET_NODE(opline->op1, op1);
	}

	if (op2 != NULL) {
		SET_NODE(opline->op2, op2);
	}

	if (result) {
		zend_make_tmp_result(result, opline);
	}

	return opline;
}
/* }}} */

static void zend_emit_tick(void) /* {{{ */
{
	zend_op *opline;

	/* This prevents a double TICK generated by the parser statement of "declare()" */
	if (CG(active_op_array)->last && CG(active_op_array)->opcodes[CG(active_op_array)->last - 1].opcode == ZEND_TICKS) {
		return;
	}

	opline = get_next_op();

	opline->opcode = ZEND_TICKS;
	opline->extended_value = FC(declarables).ticks;
}
/* }}} */

static inline zend_op *zend_emit_op_data(znode *value) /* {{{ */
{
	return zend_emit_op(NULL, ZEND_OP_DATA, value, NULL);
}
/* }}} */

static inline uint32_t zend_emit_jump(uint32_t opnum_target) /* {{{ */
{
	uint32_t opnum = get_next_op_number();
	zend_op *opline = zend_emit_op(NULL, ZEND_JMP, NULL, NULL);
	opline->op1.opline_num = opnum_target;
	return opnum;
}
/* }}} */

ZEND_API bool zend_is_smart_branch(const zend_op *opline) /* {{{ */
{
	switch (opline->opcode) {
		case ZEND_IS_IDENTICAL:
		case ZEND_IS_NOT_IDENTICAL:
		case ZEND_IS_EQUAL:
		case ZEND_IS_NOT_EQUAL:
		case ZEND_IS_SMALLER:
		case ZEND_IS_SMALLER_OR_EQUAL:
		case ZEND_CASE:
		case ZEND_CASE_STRICT:
		case ZEND_ISSET_ISEMPTY_CV:
		case ZEND_ISSET_ISEMPTY_VAR:
		case ZEND_ISSET_ISEMPTY_DIM_OBJ:
		case ZEND_ISSET_ISEMPTY_PROP_OBJ:
		case ZEND_ISSET_ISEMPTY_STATIC_PROP:
		case ZEND_INSTANCEOF:
		case ZEND_TYPE_CHECK:
		case ZEND_DEFINED:
		case ZEND_IN_ARRAY:
		case ZEND_ARRAY_KEY_EXISTS:
			return 1;
		default:
			return 0;
	}
}
/* }}} */

static inline uint32_t zend_emit_cond_jump(zend_uchar opcode, znode *cond, uint32_t opnum_target) /* {{{ */
{
	uint32_t opnum = get_next_op_number();
	zend_op *opline;

	if (cond->op_type == IS_TMP_VAR && opnum > 0) {
		opline = CG(active_op_array)->opcodes + opnum - 1;
		if (opline->result_type == IS_TMP_VAR
		 && opline->result.var == cond->u.op.var
		 && zend_is_smart_branch(opline)) {
			if (opcode == ZEND_JMPZ) {
				opline->result_type = IS_TMP_VAR | IS_SMART_BRANCH_JMPZ;
			} else {
				ZEND_ASSERT(opcode == ZEND_JMPNZ);
				opline->result_type = IS_TMP_VAR | IS_SMART_BRANCH_JMPNZ;
			}
		}
	}
	opline = zend_emit_op(NULL, opcode, cond, NULL);
	opline->op2.opline_num = opnum_target;
	return opnum;
}
/* }}} */

static inline void zend_update_jump_target(uint32_t opnum_jump, uint32_t opnum_target) /* {{{ */
{
	zend_op *opline = &CG(active_op_array)->opcodes[opnum_jump];
	switch (opline->opcode) {
		case ZEND_JMP:
			opline->op1.opline_num = opnum_target;
			break;
		case ZEND_JMPZ:
		case ZEND_JMPNZ:
		case ZEND_JMPZ_EX:
		case ZEND_JMPNZ_EX:
		case ZEND_JMP_SET:
		case ZEND_COALESCE:
		case ZEND_JMP_NULL:
			opline->op2.opline_num = opnum_target;
			break;
		EMPTY_SWITCH_DEFAULT_CASE()
	}
}
/* }}} */

static inline void zend_update_jump_target_to_next(uint32_t opnum_jump) /* {{{ */
{
	zend_update_jump_target(opnum_jump, get_next_op_number());
}
/* }}} */

static inline zend_op *zend_delayed_emit_op(znode *result, zend_uchar opcode, znode *op1, znode *op2) /* {{{ */
{
	zend_op tmp_opline;

	init_op(&tmp_opline);

	tmp_opline.opcode = opcode;
	if (op1 != NULL) {
		SET_NODE(tmp_opline.op1, op1);
	}
	if (op2 != NULL) {
		SET_NODE(tmp_opline.op2, op2);
	}
	if (result) {
		zend_make_var_result(result, &tmp_opline);
	}

	zend_stack_push(&CG(delayed_oplines_stack), &tmp_opline);
	return zend_stack_top(&CG(delayed_oplines_stack));
}
/* }}} */

static inline uint32_t zend_delayed_compile_begin(void) /* {{{ */
{
	return zend_stack_count(&CG(delayed_oplines_stack));
}
/* }}} */

static zend_op *zend_delayed_compile_end(uint32_t offset) /* {{{ */
{
	zend_op *opline = NULL, *oplines = zend_stack_base(&CG(delayed_oplines_stack));
	uint32_t i, count = zend_stack_count(&CG(delayed_oplines_stack));

	ZEND_ASSERT(count >= offset);
	for (i = offset; i < count; ++i) {
		if (EXPECTED(oplines[i].opcode != ZEND_NOP)) {
			opline = get_next_op();
			memcpy(opline, &oplines[i], sizeof(zend_op));
		} else {
			opline = CG(active_op_array)->opcodes + oplines[i].extended_value;
		}
	}

	CG(delayed_oplines_stack).top = offset;
	return opline;
}
/* }}} */

static bool zend_ast_kind_is_short_circuited(zend_ast_kind ast_kind)
{
	switch (ast_kind) {
		case ZEND_AST_DIM:
		case ZEND_AST_PROP:
		case ZEND_AST_NULLSAFE_PROP:
		case ZEND_AST_STATIC_PROP:
		case ZEND_AST_METHOD_CALL:
		case ZEND_AST_NULLSAFE_METHOD_CALL:
		case ZEND_AST_STATIC_CALL:
			return 1;
		default:
			return 0;
	}
}

static bool zend_ast_is_short_circuited(const zend_ast *ast)
{
	switch (ast->kind) {
		case ZEND_AST_DIM:
		case ZEND_AST_PROP:
		case ZEND_AST_STATIC_PROP:
		case ZEND_AST_METHOD_CALL:
		case ZEND_AST_STATIC_CALL:
			return zend_ast_is_short_circuited(ast->child[0]);
		case ZEND_AST_NULLSAFE_PROP:
		case ZEND_AST_NULLSAFE_METHOD_CALL:
			return 1;
		default:
			return 0;
	}
}

/* Mark nodes that are an inner part of a short-circuiting chain.
 * We should not perform a "commit" on them, as it will be performed by the outer-most node.
 * We do this to avoid passing down an argument in various compile functions. */

#define ZEND_SHORT_CIRCUITING_INNER 0x8000

static void zend_short_circuiting_mark_inner(zend_ast *ast) {
	if (zend_ast_kind_is_short_circuited(ast->kind)) {
		ast->attr |= ZEND_SHORT_CIRCUITING_INNER;
	}
}

static uint32_t zend_short_circuiting_checkpoint(void)
{
	return zend_stack_count(&CG(short_circuiting_opnums));
}

static void zend_short_circuiting_commit(uint32_t checkpoint, znode *result, zend_ast *ast)
{
	bool is_short_circuited = zend_ast_kind_is_short_circuited(ast->kind)
		|| ast->kind == ZEND_AST_ISSET || ast->kind == ZEND_AST_EMPTY;
	if (!is_short_circuited) {
		ZEND_ASSERT(zend_stack_count(&CG(short_circuiting_opnums)) == checkpoint
			&& "Short circuiting stack should be empty");
		return;
	}

	if (ast->attr & ZEND_SHORT_CIRCUITING_INNER) {
		/* Outer-most node will commit. */
		return;
	}

	while (zend_stack_count(&CG(short_circuiting_opnums)) != checkpoint) {
		uint32_t opnum = *(uint32_t *) zend_stack_top(&CG(short_circuiting_opnums));
		zend_op *opline = &CG(active_op_array)->opcodes[opnum];
		opline->op2.opline_num = get_next_op_number();
		SET_NODE(opline->result, result);
		opline->extended_value |=
			ast->kind == ZEND_AST_ISSET ? ZEND_SHORT_CIRCUITING_CHAIN_ISSET :
			ast->kind == ZEND_AST_EMPTY ? ZEND_SHORT_CIRCUITING_CHAIN_EMPTY :
			                              ZEND_SHORT_CIRCUITING_CHAIN_EXPR;
		zend_stack_del_top(&CG(short_circuiting_opnums));
	}
}

static void zend_emit_jmp_null(znode *obj_node, uint32_t bp_type)
{
	uint32_t jmp_null_opnum = get_next_op_number();
	zend_op *opline = zend_emit_op(NULL, ZEND_JMP_NULL, obj_node, NULL);
	if (opline->op1_type == IS_CONST) {
		Z_TRY_ADDREF_P(CT_CONSTANT(opline->op1));
	}
	if (bp_type == BP_VAR_IS) {
		opline->extended_value |= ZEND_JMP_NULL_BP_VAR_IS;
	}
	zend_stack_push(&CG(short_circuiting_opnums), &jmp_null_opnum);
}

#define ZEND_MEMOIZE_NONE 0
#define ZEND_MEMOIZE_COMPILE 1
#define ZEND_MEMOIZE_FETCH 2

static void zend_compile_memoized_expr(znode *result, zend_ast *expr) /* {{{ */
{
	int memoize_mode = CG(memoize_mode);
	if (memoize_mode == ZEND_MEMOIZE_COMPILE) {
		znode memoized_result;

		/* Go through normal compilation */
		CG(memoize_mode) = ZEND_MEMOIZE_NONE;
		zend_compile_expr(result, expr);
		CG(memoize_mode) = ZEND_MEMOIZE_COMPILE;

		if (result->op_type == IS_VAR) {
			zend_emit_op(&memoized_result, ZEND_COPY_TMP, result, NULL);
		} else if (result->op_type == IS_TMP_VAR) {
			zend_emit_op_tmp(&memoized_result, ZEND_COPY_TMP, result, NULL);
		} else {
			if (result->op_type == IS_CONST) {
				Z_TRY_ADDREF(result->u.constant);
			}
			memoized_result = *result;
		}

		zend_hash_index_update_mem(
			CG(memoized_exprs), (uintptr_t) expr, &memoized_result, sizeof(znode));
	} else if (memoize_mode == ZEND_MEMOIZE_FETCH) {
		znode *memoized_result = zend_hash_index_find_ptr(CG(memoized_exprs), (uintptr_t) expr);
		*result = *memoized_result;
		if (result->op_type == IS_CONST) {
			Z_TRY_ADDREF(result->u.constant);
		}
	} else {
		ZEND_UNREACHABLE();
	}
}
/* }}} */

/* Remember to update type_num_classes() in compact_literals.c when changing this function */
static size_t zend_type_get_num_classes(zend_type type) {
	if (!ZEND_TYPE_IS_COMPLEX(type)) {
		return 0;
	}
	if (ZEND_TYPE_HAS_LIST(type)) {
		/* Intersection types cannot have nested list types */
		if (ZEND_TYPE_IS_INTERSECTION(type)) {
			return ZEND_TYPE_LIST(type)->num_types;
		}
		ZEND_ASSERT(ZEND_TYPE_IS_UNION(type));
		size_t count = 0;
		zend_type *list_type;

		ZEND_TYPE_LIST_FOREACH(ZEND_TYPE_LIST(type), list_type) {
			if (ZEND_TYPE_IS_INTERSECTION(*list_type)) {
				count += ZEND_TYPE_LIST(*list_type)->num_types;
			} else {
				ZEND_ASSERT(!ZEND_TYPE_HAS_LIST(*list_type));
				count += 1;
			}
		} ZEND_TYPE_LIST_FOREACH_END();
		return count;
	}
	return 1;
}

static void zend_emit_return_type_check(
		znode *expr, zend_arg_info *return_info, bool implicit) /* {{{ */
{
	zend_type type = return_info->type;
	if (ZEND_TYPE_IS_SET(type)) {
		zend_op *opline;

		/* `return ...;` is illegal in a void function (but `return;` isn't) */
		if (ZEND_TYPE_CONTAINS_CODE(type, IS_VOID)) {
			if (expr) {
				if (expr->op_type == IS_CONST && Z_TYPE(expr->u.constant) == IS_NULL) {
					zend_error_noreturn(E_COMPILE_ERROR,
						"A void function must not return a value "
						"(did you mean \"return;\" instead of \"return null;\"?)");
				} else {
					zend_error_noreturn(E_COMPILE_ERROR, "A void function must not return a value");
				}
			}
			/* we don't need run-time check */
			return;
		}

		/* `return` is illegal in a never-returning function */
		if (ZEND_TYPE_CONTAINS_CODE(type, IS_NEVER)) {
			/* Implicit case handled separately using VERIFY_NEVER_TYPE opcode. */
			ZEND_ASSERT(!implicit);
			zend_error_noreturn(E_COMPILE_ERROR, "A never-returning function must not return");
			return;
		}

		if (!expr && !implicit) {
			if (ZEND_TYPE_ALLOW_NULL(type)) {
				zend_error_noreturn(E_COMPILE_ERROR,
					"A function with return type must return a value "
					"(did you mean \"return null;\" instead of \"return;\"?)");
			} else {
				zend_error_noreturn(E_COMPILE_ERROR,
					"A function with return type must return a value");
			}
		}

		if (expr && ZEND_TYPE_PURE_MASK(type) == MAY_BE_ANY) {
			/* we don't need run-time check for mixed return type */
			return;
		}

		if (expr && expr->op_type == IS_CONST && ZEND_TYPE_CONTAINS_CODE(type, Z_TYPE(expr->u.constant))) {
			/* we don't need run-time check */
			return;
		}

		opline = zend_emit_op(NULL, ZEND_VERIFY_RETURN_TYPE, expr, NULL);
		if (expr && expr->op_type == IS_CONST) {
			opline->result_type = expr->op_type = IS_TMP_VAR;
			opline->result.var = expr->u.op.var = get_temporary_variable();
		}

		opline->op2.num = zend_alloc_cache_slots(zend_type_get_num_classes(return_info->type));
	}
}
/* }}} */

void zend_emit_final_return(bool return_one) /* {{{ */
{
	znode zn;
	zend_op *ret;
	bool returns_reference = (CG(active_op_array)->fn_flags & ZEND_ACC_RETURN_REFERENCE) != 0;

	if ((CG(active_op_array)->fn_flags & ZEND_ACC_HAS_RETURN_TYPE)
			&& !(CG(active_op_array)->fn_flags & ZEND_ACC_GENERATOR)) {
		zend_arg_info *return_info = CG(active_op_array)->arg_info - 1;

		if (ZEND_TYPE_CONTAINS_CODE(return_info->type, IS_NEVER)) {
			zend_emit_op(NULL, ZEND_VERIFY_NEVER_TYPE, NULL, NULL);
			return;
		}

		zend_emit_return_type_check(NULL, return_info, 1);
	}

	zn.op_type = IS_CONST;
	if (return_one) {
		ZVAL_LONG(&zn.u.constant, 1);
	} else {
		ZVAL_NULL(&zn.u.constant);
	}

	ret = zend_emit_op(NULL, returns_reference ? ZEND_RETURN_BY_REF : ZEND_RETURN, &zn, NULL);
	ret->extended_value = -1;
}
/* }}} */

static inline bool zend_is_variable(zend_ast *ast) /* {{{ */
{
	return ast->kind == ZEND_AST_VAR
		|| ast->kind == ZEND_AST_DIM
		|| ast->kind == ZEND_AST_PROP
		|| ast->kind == ZEND_AST_NULLSAFE_PROP
		|| ast->kind == ZEND_AST_STATIC_PROP;
}
/* }}} */

static inline bool zend_is_call(zend_ast *ast) /* {{{ */
{
	return ast->kind == ZEND_AST_CALL
		|| ast->kind == ZEND_AST_METHOD_CALL
		|| ast->kind == ZEND_AST_NULLSAFE_METHOD_CALL
		|| ast->kind == ZEND_AST_STATIC_CALL;
}
/* }}} */

static inline bool zend_is_variable_or_call(zend_ast *ast) /* {{{ */
{
	return zend_is_variable(ast) || zend_is_call(ast);
}
/* }}} */

static inline bool zend_is_unticked_stmt(zend_ast *ast) /* {{{ */
{
	return ast->kind == ZEND_AST_STMT_LIST || ast->kind == ZEND_AST_LABEL
		|| ast->kind == ZEND_AST_PROP_DECL || ast->kind == ZEND_AST_CLASS_CONST_GROUP
		|| ast->kind == ZEND_AST_USE_TRAIT || ast->kind == ZEND_AST_METHOD;
}
/* }}} */

static inline bool zend_can_write_to_variable(zend_ast *ast) /* {{{ */
{
	while (
		ast->kind == ZEND_AST_DIM
		|| ast->kind == ZEND_AST_PROP
	) {
		ast = ast->child[0];
	}

	return zend_is_variable_or_call(ast) && !zend_ast_is_short_circuited(ast);
}
/* }}} */

static inline bool zend_is_const_default_class_ref(zend_ast *name_ast) /* {{{ */
{
	if (name_ast->kind != ZEND_AST_ZVAL) {
		return 0;
	}

	return ZEND_FETCH_CLASS_DEFAULT == zend_get_class_fetch_type_ast(name_ast);
}
/* }}} */

static inline void zend_handle_numeric_op(znode *node) /* {{{ */
{
	if (node->op_type == IS_CONST && Z_TYPE(node->u.constant) == IS_STRING) {
		zend_ulong index;

		if (ZEND_HANDLE_NUMERIC(Z_STR(node->u.constant), index)) {
			zval_ptr_dtor(&node->u.constant);
			ZVAL_LONG(&node->u.constant, index);
		}
	}
}
/* }}} */

static inline void zend_handle_numeric_dim(zend_op *opline, znode *dim_node) /* {{{ */
{
	if (Z_TYPE(dim_node->u.constant) == IS_STRING) {
		zend_ulong index;

		if (ZEND_HANDLE_NUMERIC(Z_STR(dim_node->u.constant), index)) {
			/* For numeric indexes we also keep the original value to use by ArrayAccess
			 * See bug #63217
			 */
			int c = zend_add_literal(&dim_node->u.constant);
			ZEND_ASSERT(opline->op2.constant + 1 == c);
			ZVAL_LONG(CT_CONSTANT(opline->op2), index);
			Z_EXTRA_P(CT_CONSTANT(opline->op2)) = ZEND_EXTRA_VALUE;
			return;
		}
	}
}
/* }}} */

static inline void zend_set_class_name_op1(zend_op *opline, znode *class_node) /* {{{ */
{
	if (class_node->op_type == IS_CONST) {
		opline->op1_type = IS_CONST;
		opline->op1.constant = zend_add_class_name_literal(
			Z_STR(class_node->u.constant));
	} else {
		SET_NODE(opline->op1, class_node);
	}
}
/* }}} */

static void zend_compile_class_ref(znode *result, zend_ast *name_ast, uint32_t fetch_flags) /* {{{ */
{
	uint32_t fetch_type;

	if (name_ast->kind != ZEND_AST_ZVAL) {
		znode name_node;

		zend_compile_expr(&name_node, name_ast);

		if (name_node.op_type == IS_CONST) {
			zend_string *name;

			if (Z_TYPE(name_node.u.constant) != IS_STRING) {
				zend_error_noreturn(E_COMPILE_ERROR, "Illegal class name");
			}

			name = Z_STR(name_node.u.constant);
			fetch_type = zend_get_class_fetch_type(name);

			if (fetch_type == ZEND_FETCH_CLASS_DEFAULT) {
				result->op_type = IS_CONST;
				ZVAL_STR(&result->u.constant, zend_resolve_class_name(name, ZEND_NAME_FQ));
			} else {
				zend_ensure_valid_class_fetch_type(fetch_type);
				result->op_type = IS_UNUSED;
				result->u.op.num = fetch_type | fetch_flags;
			}

			zend_string_release_ex(name, 0);
		} else {
			zend_op *opline = zend_emit_op(result, ZEND_FETCH_CLASS, NULL, &name_node);
			opline->op1.num = ZEND_FETCH_CLASS_DEFAULT | fetch_flags;
		}
		return;
	}

	/* Fully qualified names are always default refs */
	if (name_ast->attr == ZEND_NAME_FQ) {
		result->op_type = IS_CONST;
		ZVAL_STR(&result->u.constant, zend_resolve_class_name_ast(name_ast));
		return;
	}

	fetch_type = zend_get_class_fetch_type(zend_ast_get_str(name_ast));
	if (ZEND_FETCH_CLASS_DEFAULT == fetch_type) {
		result->op_type = IS_CONST;
		ZVAL_STR(&result->u.constant, zend_resolve_class_name_ast(name_ast));
	} else {
		zend_ensure_valid_class_fetch_type(fetch_type);
		result->op_type = IS_UNUSED;
		result->u.op.num = fetch_type | fetch_flags;
	}
}
/* }}} */

static zend_result zend_try_compile_cv(znode *result, zend_ast *ast) /* {{{ */
{
	zend_ast *name_ast = ast->child[0];
	if (name_ast->kind == ZEND_AST_ZVAL) {
		zval *zv = zend_ast_get_zval(name_ast);
		zend_string *name;

		if (EXPECTED(Z_TYPE_P(zv) == IS_STRING)) {
			name = zval_make_interned_string(zv);
		} else {
			name = zend_new_interned_string(zval_get_string_func(zv));
		}

		if (zend_is_auto_global(name)) {
			return FAILURE;
		}

		result->op_type = IS_CV;
		result->u.op.var = lookup_cv(name);

		if (UNEXPECTED(Z_TYPE_P(zv) != IS_STRING)) {
			zend_string_release_ex(name, 0);
		}

		return SUCCESS;
	}

	return FAILURE;
}
/* }}} */

static zend_op *zend_compile_simple_var_no_cv(znode *result, zend_ast *ast, uint32_t type, bool delayed) /* {{{ */
{
	zend_ast *name_ast = ast->child[0];
	znode name_node;
	zend_op *opline;

	zend_compile_expr(&name_node, name_ast);
	if (name_node.op_type == IS_CONST) {
		convert_to_string(&name_node.u.constant);
	}

	if (delayed) {
		opline = zend_delayed_emit_op(result, ZEND_FETCH_R, &name_node, NULL);
	} else {
		opline = zend_emit_op(result, ZEND_FETCH_R, &name_node, NULL);
	}

	if (name_node.op_type == IS_CONST &&
	    zend_is_auto_global(Z_STR(name_node.u.constant))) {

		opline->extended_value = ZEND_FETCH_GLOBAL;
	} else {
		opline->extended_value = ZEND_FETCH_LOCAL;
	}

	zend_adjust_for_fetch_type(opline, result, type);
	return opline;
}
/* }}} */

static bool is_this_fetch(zend_ast *ast) /* {{{ */
{
	if (ast->kind == ZEND_AST_VAR && ast->child[0]->kind == ZEND_AST_ZVAL) {
		zval *name = zend_ast_get_zval(ast->child[0]);
		return Z_TYPE_P(name) == IS_STRING && zend_string_equals_literal(Z_STR_P(name), "this");
	}

	return 0;
}
/* }}} */

static bool is_globals_fetch(const zend_ast *ast)
{
	if (ast->kind == ZEND_AST_VAR && ast->child[0]->kind == ZEND_AST_ZVAL) {
		zval *name = zend_ast_get_zval(ast->child[0]);
		return Z_TYPE_P(name) == IS_STRING && zend_string_equals_literal(Z_STR_P(name), "GLOBALS");
	}

	return 0;
}

static bool is_global_var_fetch(zend_ast *ast)
{
	return ast->kind == ZEND_AST_DIM && is_globals_fetch(ast->child[0]);
}

static bool this_guaranteed_exists(void) /* {{{ */
{
	zend_op_array *op_array = CG(active_op_array);
	/* Instance methods always have a $this.
	 * This also includes closures that have a scope and use $this. */
	return op_array->scope != NULL
		&& (op_array->fn_flags & ZEND_ACC_STATIC) == 0;
}
/* }}} */

static zend_op *zend_compile_simple_var(znode *result, zend_ast *ast, uint32_t type, bool delayed) /* {{{ */
{
	if (is_this_fetch(ast)) {
		zend_op *opline = zend_emit_op(result, ZEND_FETCH_THIS, NULL, NULL);
		if ((type == BP_VAR_R) || (type == BP_VAR_IS)) {
			opline->result_type = IS_TMP_VAR;
			result->op_type = IS_TMP_VAR;
		}
		CG(active_op_array)->fn_flags |= ZEND_ACC_USES_THIS;
		return opline;
	} else if (is_globals_fetch(ast)) {
		zend_op *opline = zend_emit_op(result, ZEND_FETCH_GLOBALS, NULL, NULL);
		if (type == BP_VAR_R || type == BP_VAR_IS) {
			opline->result_type = IS_TMP_VAR;
			result->op_type = IS_TMP_VAR;
		}
		return opline;
	} else if (zend_try_compile_cv(result, ast) == FAILURE) {
		return zend_compile_simple_var_no_cv(result, ast, type, delayed);
	}
	return NULL;
}
/* }}} */

static void zend_separate_if_call_and_write(znode *node, zend_ast *ast, uint32_t type) /* {{{ */
{
	if (type != BP_VAR_R && type != BP_VAR_IS && zend_is_call(ast)) {
		if (node->op_type == IS_VAR) {
			zend_op *opline = zend_emit_op(NULL, ZEND_SEPARATE, node, NULL);
			opline->result_type = IS_VAR;
			opline->result.var = opline->op1.var;
		} else {
			zend_error_noreturn(E_COMPILE_ERROR, "Cannot use result of built-in function in write context");
		}
	}
}
/* }}} */

static inline void zend_emit_assign_znode(zend_ast *var_ast, znode *value_node) /* {{{ */
{
	znode dummy_node;
	zend_ast *assign_ast = zend_ast_create(ZEND_AST_ASSIGN, var_ast,
		zend_ast_create_znode(value_node));
	zend_compile_expr(&dummy_node, assign_ast);
	zend_do_free(&dummy_node);
}
/* }}} */

static zend_op *zend_delayed_compile_dim(znode *result, zend_ast *ast, uint32_t type, bool by_ref)
{
	if (ast->attr == ZEND_DIM_ALTERNATIVE_SYNTAX) {
		zend_error(E_COMPILE_ERROR, "Array and string offset access syntax with curly braces is no longer supported");
	}
	zend_ast *var_ast = ast->child[0];
	zend_ast *dim_ast = ast->child[1];
	zend_op *opline;

	znode var_node, dim_node;

	if (is_globals_fetch(var_ast)) {
		if (dim_ast == NULL) {
			zend_error_noreturn(E_COMPILE_ERROR, "Cannot append to $GLOBALS");
		}

		zend_compile_expr(&dim_node, dim_ast);
		if (dim_node.op_type == IS_CONST) {
			convert_to_string(&dim_node.u.constant);
		}

		opline = zend_delayed_emit_op(result, ZEND_FETCH_R, &dim_node, NULL);
		opline->extended_value = ZEND_FETCH_GLOBAL;
		zend_adjust_for_fetch_type(opline, result, type);
		return opline;
	} else {
		zend_short_circuiting_mark_inner(var_ast);
		opline = zend_delayed_compile_var(&var_node, var_ast, type, 0);
		if (opline) {
			if (type == BP_VAR_W && (opline->opcode == ZEND_FETCH_STATIC_PROP_W || opline->opcode == ZEND_FETCH_OBJ_W)) {
				opline->extended_value |= ZEND_FETCH_DIM_WRITE;
			} else if (opline->opcode == ZEND_FETCH_DIM_W
					|| opline->opcode == ZEND_FETCH_DIM_RW
					|| opline->opcode == ZEND_FETCH_DIM_FUNC_ARG
					|| opline->opcode == ZEND_FETCH_DIM_UNSET) {
				opline->extended_value = ZEND_FETCH_DIM_DIM;
			}
		}
	}

	zend_separate_if_call_and_write(&var_node, var_ast, type);

	if (dim_ast == NULL) {
		if (type == BP_VAR_R || type == BP_VAR_IS) {
			zend_error_noreturn(E_COMPILE_ERROR, "Cannot use [] for reading");
		}
		if (type == BP_VAR_UNSET) {
			zend_error_noreturn(E_COMPILE_ERROR, "Cannot use [] for unsetting");
		}
		dim_node.op_type = IS_UNUSED;
	} else {
		zend_compile_expr(&dim_node, dim_ast);
	}

	opline = zend_delayed_emit_op(result, ZEND_FETCH_DIM_R, &var_node, &dim_node);
	zend_adjust_for_fetch_type(opline, result, type);
	if (by_ref) {
		opline->extended_value = ZEND_FETCH_DIM_REF;
	}

	if (dim_node.op_type == IS_CONST) {
		zend_handle_numeric_dim(opline, &dim_node);
	}
	return opline;
}

static zend_op *zend_compile_dim(znode *result, zend_ast *ast, uint32_t type, bool by_ref) /* {{{ */
{
	uint32_t offset = zend_delayed_compile_begin();
	zend_delayed_compile_dim(result, ast, type, by_ref);
	return zend_delayed_compile_end(offset);
}
/* }}} */

static zend_op *zend_delayed_compile_prop(znode *result, zend_ast *ast, uint32_t type) /* {{{ */
{
	zend_ast *obj_ast = ast->child[0];
	zend_ast *prop_ast = ast->child[1];

	znode obj_node, prop_node;
	zend_op *opline;
	bool nullsafe = ast->kind == ZEND_AST_NULLSAFE_PROP;

	if (is_this_fetch(obj_ast)) {
		if (this_guaranteed_exists()) {
			obj_node.op_type = IS_UNUSED;
		} else {
			zend_emit_op(&obj_node, ZEND_FETCH_THIS, NULL, NULL);
		}
		CG(active_op_array)->fn_flags |= ZEND_ACC_USES_THIS;

		/* We will throw if $this doesn't exist, so there's no need to emit a JMP_NULL
		 * check for a nullsafe access. */
	} else {
		zend_short_circuiting_mark_inner(obj_ast);
		opline = zend_delayed_compile_var(&obj_node, obj_ast, type, 0);
		if (opline && (opline->opcode == ZEND_FETCH_DIM_W
				|| opline->opcode == ZEND_FETCH_DIM_RW
				|| opline->opcode == ZEND_FETCH_DIM_FUNC_ARG
				|| opline->opcode == ZEND_FETCH_DIM_UNSET)) {
			opline->extended_value = ZEND_FETCH_DIM_OBJ;
		}

		zend_separate_if_call_and_write(&obj_node, obj_ast, type);
		if (nullsafe) {
			if (obj_node.op_type == IS_TMP_VAR) {
				/* Flush delayed oplines */
				zend_op *opline = NULL, *oplines = zend_stack_base(&CG(delayed_oplines_stack));
				uint32_t var = obj_node.u.op.var;
				uint32_t count = zend_stack_count(&CG(delayed_oplines_stack));
				uint32_t i = count;

				while (i > 0 && oplines[i-1].result_type == IS_TMP_VAR && oplines[i-1].result.var == var) {
					i--;
					if (oplines[i].op1_type == IS_TMP_VAR) {
						var = oplines[i].op1.var;
					} else {
						break;
					}
				}
				for (; i < count; ++i) {
					if (oplines[i].opcode != ZEND_NOP) {
						opline = get_next_op();
						memcpy(opline, &oplines[i], sizeof(zend_op));
						oplines[i].opcode = ZEND_NOP;
						oplines[i].extended_value = opline - CG(active_op_array)->opcodes;
					}
				}
			}
			zend_emit_jmp_null(&obj_node, type);
		}
	}

	zend_compile_expr(&prop_node, prop_ast);

	opline = zend_delayed_emit_op(result, ZEND_FETCH_OBJ_R, &obj_node, &prop_node);
	if (opline->op2_type == IS_CONST) {
		convert_to_string(CT_CONSTANT(opline->op2));
		zend_string_hash_val(Z_STR_P(CT_CONSTANT(opline->op2)));
		opline->extended_value = zend_alloc_cache_slots(3);
	}

	zend_adjust_for_fetch_type(opline, result, type);

	return opline;
}
/* }}} */

static zend_op *zend_compile_prop(znode *result, zend_ast *ast, uint32_t type, bool by_ref) /* {{{ */
{
	uint32_t offset = zend_delayed_compile_begin();
	zend_op *opline = zend_delayed_compile_prop(result, ast, type);
	if (by_ref) { /* shared with cache_slot */
		opline->extended_value |= ZEND_FETCH_REF;
	}
	return zend_delayed_compile_end(offset);
}
/* }}} */

static zend_op *zend_compile_static_prop(znode *result, zend_ast *ast, uint32_t type, bool by_ref, bool delayed) /* {{{ */
{
	zend_ast *class_ast = ast->child[0];
	zend_ast *prop_ast = ast->child[1];

	znode class_node, prop_node;
	zend_op *opline;

	zend_short_circuiting_mark_inner(class_ast);
	zend_compile_class_ref(&class_node, class_ast, ZEND_FETCH_CLASS_EXCEPTION);

	zend_compile_expr(&prop_node, prop_ast);

	if (delayed) {
		opline = zend_delayed_emit_op(result, ZEND_FETCH_STATIC_PROP_R, &prop_node, NULL);
	} else {
		opline = zend_emit_op(result, ZEND_FETCH_STATIC_PROP_R, &prop_node, NULL);
	}
	if (opline->op1_type == IS_CONST) {
		convert_to_string(CT_CONSTANT(opline->op1));
		opline->extended_value = zend_alloc_cache_slots(3);
	}
	if (class_node.op_type == IS_CONST) {
		opline->op2_type = IS_CONST;
		opline->op2.constant = zend_add_class_name_literal(
			Z_STR(class_node.u.constant));
		if (opline->op1_type != IS_CONST) {
			opline->extended_value = zend_alloc_cache_slot();
		}
	} else {
		SET_NODE(opline->op2, &class_node);
	}

	if (by_ref && (type == BP_VAR_W || type == BP_VAR_FUNC_ARG)) { /* shared with cache_slot */
		opline->extended_value |= ZEND_FETCH_REF;
	}

	zend_adjust_for_fetch_type(opline, result, type);
	return opline;
}
/* }}} */

static void zend_verify_list_assign_target(zend_ast *var_ast, zend_ast_attr array_style) /* {{{ */ {
	if (var_ast->kind == ZEND_AST_ARRAY) {
		if (var_ast->attr == ZEND_ARRAY_SYNTAX_LONG) {
			zend_error_noreturn(E_COMPILE_ERROR, "Cannot assign to array(), use [] instead");
		}
		if (array_style != var_ast->attr) {
			zend_error_noreturn(E_COMPILE_ERROR, "Cannot mix [] and list()");
		}
	} else if (!zend_can_write_to_variable(var_ast)) {
		zend_error_noreturn(E_COMPILE_ERROR, "Assignments can only happen to writable values");
	}
}
/* }}} */

static inline void zend_emit_assign_ref_znode(zend_ast *var_ast, znode *value_node);

/* Propagate refs used on leaf elements to the surrounding list() structures. */
static bool zend_propagate_list_refs(zend_ast *ast) { /* {{{ */
	zend_ast_list *list = zend_ast_get_list(ast);
	bool has_refs = 0;
	uint32_t i;

	for (i = 0; i < list->children; ++i) {
		zend_ast *elem_ast = list->child[i];

		if (elem_ast) {
			zend_ast *var_ast = elem_ast->child[0];
			if (var_ast->kind == ZEND_AST_ARRAY) {
				elem_ast->attr = zend_propagate_list_refs(var_ast);
			}
			has_refs |= elem_ast->attr;
		}
	}

	return has_refs;
}
/* }}} */

static bool list_is_keyed(zend_ast_list *list)
{
	for (uint32_t i = 0; i < list->children; i++) {
		zend_ast *child = list->child[i];
		if (child) {
			return child->kind == ZEND_AST_ARRAY_ELEM && child->child[1] != NULL;
		}
	}
	return false;
}

static void zend_compile_list_assign(
		znode *result, zend_ast *ast, znode *expr_node, zend_ast_attr array_style) /* {{{ */
{
	zend_ast_list *list = zend_ast_get_list(ast);
	uint32_t i;
	bool has_elems = 0;
	bool is_keyed = list_is_keyed(list);

	if (list->children && expr_node->op_type == IS_CONST && Z_TYPE(expr_node->u.constant) == IS_STRING) {
		zval_make_interned_string(&expr_node->u.constant);
	}

	for (i = 0; i < list->children; ++i) {
		zend_ast *elem_ast = list->child[i];
		zend_ast *var_ast, *key_ast;
		znode fetch_result, dim_node;
		zend_op *opline;

		if (elem_ast == NULL) {
			if (is_keyed) {
				zend_error(E_COMPILE_ERROR,
					"Cannot use empty array entries in keyed array assignment");
			} else {
				continue;
			}
		}

		if (elem_ast->kind == ZEND_AST_UNPACK) {
			zend_error(E_COMPILE_ERROR,
					"Spread operator is not supported in assignments");
		}

		var_ast = elem_ast->child[0];
		key_ast = elem_ast->child[1];
		has_elems = 1;

		if (is_keyed) {
			if (key_ast == NULL) {
				zend_error(E_COMPILE_ERROR,
					"Cannot mix keyed and unkeyed array entries in assignments");
			}

			zend_compile_expr(&dim_node, key_ast);
		} else {
			if (key_ast != NULL) {
				zend_error(E_COMPILE_ERROR,
					"Cannot mix keyed and unkeyed array entries in assignments");
			}

			dim_node.op_type = IS_CONST;
			ZVAL_LONG(&dim_node.u.constant, i);
		}

		if (expr_node->op_type == IS_CONST) {
			Z_TRY_ADDREF(expr_node->u.constant);
		}

		zend_verify_list_assign_target(var_ast, array_style);

		opline = zend_emit_op(&fetch_result,
			elem_ast->attr ? (expr_node->op_type == IS_CV ? ZEND_FETCH_DIM_W : ZEND_FETCH_LIST_W) : ZEND_FETCH_LIST_R, expr_node, &dim_node);

		if (dim_node.op_type == IS_CONST) {
			zend_handle_numeric_dim(opline, &dim_node);
		}

		if (elem_ast->attr) {
			zend_emit_op(&fetch_result, ZEND_MAKE_REF, &fetch_result, NULL);
		}
		if (var_ast->kind == ZEND_AST_ARRAY) {
			zend_compile_list_assign(NULL, var_ast, &fetch_result, var_ast->attr);
		} else if (elem_ast->attr) {
			zend_emit_assign_ref_znode(var_ast, &fetch_result);
		} else {
			zend_emit_assign_znode(var_ast, &fetch_result);
		}
	}

	if (has_elems == 0) {
		zend_error_noreturn(E_COMPILE_ERROR, "Cannot use empty list");
	}

	if (result) {
		*result = *expr_node;
	} else {
		zend_do_free(expr_node);
	}
}
/* }}} */

static void zend_ensure_writable_variable(const zend_ast *ast) /* {{{ */
{
	if (ast->kind == ZEND_AST_CALL) {
		zend_error_noreturn(E_COMPILE_ERROR, "Can't use function return value in write context");
	}
	if (
		ast->kind == ZEND_AST_METHOD_CALL
		|| ast->kind == ZEND_AST_NULLSAFE_METHOD_CALL
		|| ast->kind == ZEND_AST_STATIC_CALL
	) {
		zend_error_noreturn(E_COMPILE_ERROR, "Can't use method return value in write context");
	}
	if (zend_ast_is_short_circuited(ast)) {
		zend_error_noreturn(E_COMPILE_ERROR, "Can't use nullsafe operator in write context");
	}
	if (is_globals_fetch(ast)) {
		zend_error_noreturn(E_COMPILE_ERROR,
			"$GLOBALS can only be modified using the $GLOBALS[$name] = $value syntax");
	}
}
/* }}} */

/* Detects $a... = $a pattern */
static bool zend_is_assign_to_self(zend_ast *var_ast, zend_ast *expr_ast) /* {{{ */
{
	if (expr_ast->kind != ZEND_AST_VAR || expr_ast->child[0]->kind != ZEND_AST_ZVAL) {
		return 0;
	}

	while (zend_is_variable(var_ast) && var_ast->kind != ZEND_AST_VAR) {
		var_ast = var_ast->child[0];
	}

	if (var_ast->kind != ZEND_AST_VAR || var_ast->child[0]->kind != ZEND_AST_ZVAL) {
		return 0;
	}

	{
		zend_string *name1 = zval_get_string(zend_ast_get_zval(var_ast->child[0]));
		zend_string *name2 = zval_get_string(zend_ast_get_zval(expr_ast->child[0]));
		bool result = zend_string_equals(name1, name2);
		zend_string_release_ex(name1, 0);
		zend_string_release_ex(name2, 0);
		return result;
	}
}
/* }}} */

static void zend_compile_expr_with_potential_assign_to_self(
		znode *expr_node, zend_ast *expr_ast, zend_ast *var_ast) {
	if (zend_is_assign_to_self(var_ast, expr_ast) && !is_this_fetch(expr_ast)) {
		/* $a[0] = $a should evaluate the right $a first */
		znode cv_node;

		if (zend_try_compile_cv(&cv_node, expr_ast) == FAILURE) {
			zend_compile_simple_var_no_cv(expr_node, expr_ast, BP_VAR_R, 0);
		} else {
			zend_emit_op_tmp(expr_node, ZEND_QM_ASSIGN, &cv_node, NULL);
		}
	} else {
		zend_compile_expr(expr_node, expr_ast);
	}
}

static void zend_compile_assign(znode *result, zend_ast *ast) /* {{{ */
{
	zend_ast *var_ast = ast->child[0];
	zend_ast *expr_ast = ast->child[1];

	znode var_node, expr_node;
	zend_op *opline;
	uint32_t offset;
	if (is_this_fetch(var_ast)) {
		zend_error_noreturn(E_COMPILE_ERROR, "Cannot re-assign $this");
	}

	zend_ensure_writable_variable(var_ast);

	/* Treat $GLOBALS['x'] assignment like assignment to variable. */
	zend_ast_kind kind = is_global_var_fetch(var_ast) ? ZEND_AST_VAR : var_ast->kind;
	switch (kind) {
		case ZEND_AST_VAR:
			offset = zend_delayed_compile_begin();
			zend_delayed_compile_var(&var_node, var_ast, BP_VAR_W, 0);
			zend_compile_expr(&expr_node, expr_ast);
			zend_delayed_compile_end(offset);
			CG(zend_lineno) = zend_ast_get_lineno(var_ast);
			zend_emit_op_tmp(result, ZEND_ASSIGN, &var_node, &expr_node);
			return;
		case ZEND_AST_STATIC_PROP:
			offset = zend_delayed_compile_begin();
			zend_delayed_compile_var(result, var_ast, BP_VAR_W, 0);
			zend_compile_expr(&expr_node, expr_ast);

			opline = zend_delayed_compile_end(offset);
			opline->opcode = ZEND_ASSIGN_STATIC_PROP;
			opline->result_type = IS_TMP_VAR;
			result->op_type = IS_TMP_VAR;

			zend_emit_op_data(&expr_node);
			return;
		case ZEND_AST_DIM:
			offset = zend_delayed_compile_begin();
			zend_delayed_compile_dim(result, var_ast, BP_VAR_W, /* by_ref */ false);
			zend_compile_expr_with_potential_assign_to_self(&expr_node, expr_ast, var_ast);

			opline = zend_delayed_compile_end(offset);
			opline->opcode = ZEND_ASSIGN_DIM;
			opline->result_type = IS_TMP_VAR;
			result->op_type = IS_TMP_VAR;

			opline = zend_emit_op_data(&expr_node);
			return;
		case ZEND_AST_PROP:
		case ZEND_AST_NULLSAFE_PROP:
			offset = zend_delayed_compile_begin();
			zend_delayed_compile_prop(result, var_ast, BP_VAR_W);
			zend_compile_expr(&expr_node, expr_ast);

			opline = zend_delayed_compile_end(offset);
			opline->opcode = ZEND_ASSIGN_OBJ;
			opline->result_type = IS_TMP_VAR;
			result->op_type = IS_TMP_VAR;

			zend_emit_op_data(&expr_node);
			return;
		case ZEND_AST_ARRAY:
			if (zend_propagate_list_refs(var_ast)) {
				if (!zend_is_variable_or_call(expr_ast)) {
					zend_error_noreturn(E_COMPILE_ERROR,
						"Cannot assign reference to non referenceable value");
				} else if (zend_ast_is_short_circuited(expr_ast)) {
					zend_error_noreturn(E_COMPILE_ERROR,
						"Cannot take reference of a nullsafe chain");
				}

				zend_compile_var(&expr_node, expr_ast, BP_VAR_W, 1);
				/* MAKE_REF is usually not necessary for CVs. However, if there are
				 * self-assignments, this forces the RHS to evaluate first. */
				zend_emit_op(&expr_node, ZEND_MAKE_REF, &expr_node, NULL);
			} else {
				if (expr_ast->kind == ZEND_AST_VAR) {
					/* list($a, $b) = $a should evaluate the right $a first */
					znode cv_node;

					if (zend_try_compile_cv(&cv_node, expr_ast) == FAILURE) {
						zend_compile_simple_var_no_cv(&expr_node, expr_ast, BP_VAR_R, 0);
					} else {
						zend_emit_op_tmp(&expr_node, ZEND_QM_ASSIGN, &cv_node, NULL);
					}
				} else {
					zend_compile_expr(&expr_node, expr_ast);
				}
			}

			zend_compile_list_assign(result, var_ast, &expr_node, var_ast->attr);
			return;
		EMPTY_SWITCH_DEFAULT_CASE();
	}
}
/* }}} */

static void zend_compile_assign_ref(znode *result, zend_ast *ast) /* {{{ */
{
	zend_ast *target_ast = ast->child[0];
	zend_ast *source_ast = ast->child[1];

	znode target_node, source_node;
	zend_op *opline;
	uint32_t offset, flags;

	if (is_this_fetch(target_ast)) {
		zend_error_noreturn(E_COMPILE_ERROR, "Cannot re-assign $this");
	}
	zend_ensure_writable_variable(target_ast);
	if (zend_ast_is_short_circuited(source_ast)) {
		zend_error_noreturn(E_COMPILE_ERROR, "Cannot take reference of a nullsafe chain");
	}
	if (is_globals_fetch(source_ast)) {
		zend_error_noreturn(E_COMPILE_ERROR, "Cannot acquire reference to $GLOBALS");
	}

	offset = zend_delayed_compile_begin();
	zend_delayed_compile_var(&target_node, target_ast, BP_VAR_W, 1);
	zend_compile_var(&source_node, source_ast, BP_VAR_W, 1);

	if ((target_ast->kind != ZEND_AST_VAR
	  || target_ast->child[0]->kind != ZEND_AST_ZVAL)
	 && source_ast->kind != ZEND_AST_ZNODE
	 && source_node.op_type != IS_CV) {
		/* Both LHS and RHS expressions may modify the same data structure,
		 * and the modification during RHS evaluation may dangle the pointer
		 * to the result of the LHS evaluation.
		 * Use MAKE_REF instruction to replace direct pointer with REFERENCE.
		 * See: Bug #71539
		 */
		zend_emit_op(&source_node, ZEND_MAKE_REF, &source_node, NULL);
	}

	opline = zend_delayed_compile_end(offset);

	if (source_node.op_type != IS_VAR && zend_is_call(source_ast)) {
		zend_error_noreturn(E_COMPILE_ERROR, "Cannot use result of built-in function in write context");
	}

	flags = zend_is_call(source_ast) ? ZEND_RETURNS_FUNCTION : 0;

	if (opline && opline->opcode == ZEND_FETCH_OBJ_W) {
		opline->opcode = ZEND_ASSIGN_OBJ_REF;
		opline->extended_value &= ~ZEND_FETCH_REF;
		opline->extended_value |= flags;
		zend_emit_op_data(&source_node);
		*result = target_node;
	} else if (opline && opline->opcode == ZEND_FETCH_STATIC_PROP_W) {
		opline->opcode = ZEND_ASSIGN_STATIC_PROP_REF;
		opline->extended_value &= ~ZEND_FETCH_REF;
		opline->extended_value |= flags;
		zend_emit_op_data(&source_node);
		*result = target_node;
	} else {
		opline = zend_emit_op(result, ZEND_ASSIGN_REF, &target_node, &source_node);
		opline->extended_value = flags;
	}
}
/* }}} */

static inline void zend_emit_assign_ref_znode(zend_ast *var_ast, znode *value_node) /* {{{ */
{
	znode dummy_node;
	zend_ast *assign_ast = zend_ast_create(ZEND_AST_ASSIGN_REF, var_ast,
		zend_ast_create_znode(value_node));
	zend_compile_expr(&dummy_node, assign_ast);
	zend_do_free(&dummy_node);
}
/* }}} */

static void zend_compile_compound_assign(znode *result, zend_ast *ast) /* {{{ */
{
	zend_ast *var_ast = ast->child[0];
	zend_ast *expr_ast = ast->child[1];
	uint32_t opcode = ast->attr;

	znode var_node, expr_node;
	zend_op *opline;
	uint32_t offset, cache_slot;

	zend_ensure_writable_variable(var_ast);

	/* Treat $GLOBALS['x'] assignment like assignment to variable. */
	zend_ast_kind kind = is_global_var_fetch(var_ast) ? ZEND_AST_VAR : var_ast->kind;
	switch (kind) {
		case ZEND_AST_VAR:
			offset = zend_delayed_compile_begin();
			zend_delayed_compile_var(&var_node, var_ast, BP_VAR_RW, 0);
			zend_compile_expr(&expr_node, expr_ast);
			zend_delayed_compile_end(offset);
			opline = zend_emit_op_tmp(result, ZEND_ASSIGN_OP, &var_node, &expr_node);
			opline->extended_value = opcode;
			return;
		case ZEND_AST_STATIC_PROP:
			offset = zend_delayed_compile_begin();
			zend_delayed_compile_var(result, var_ast, BP_VAR_RW, 0);
			zend_compile_expr(&expr_node, expr_ast);

			opline = zend_delayed_compile_end(offset);
			cache_slot = opline->extended_value;
			opline->opcode = ZEND_ASSIGN_STATIC_PROP_OP;
			opline->extended_value = opcode;
			opline->result_type = IS_TMP_VAR;
			result->op_type = IS_TMP_VAR;

			opline = zend_emit_op_data(&expr_node);
			opline->extended_value = cache_slot;
			return;
		case ZEND_AST_DIM:
			offset = zend_delayed_compile_begin();
			zend_delayed_compile_dim(result, var_ast, BP_VAR_RW, /* by_ref */ false);
			zend_compile_expr_with_potential_assign_to_self(&expr_node, expr_ast, var_ast);

			opline = zend_delayed_compile_end(offset);
			opline->opcode = ZEND_ASSIGN_DIM_OP;
			opline->extended_value = opcode;
			opline->result_type = IS_TMP_VAR;
			result->op_type = IS_TMP_VAR;

			zend_emit_op_data(&expr_node);
			return;
		case ZEND_AST_PROP:
		case ZEND_AST_NULLSAFE_PROP:
			offset = zend_delayed_compile_begin();
			zend_delayed_compile_prop(result, var_ast, BP_VAR_RW);
			zend_compile_expr(&expr_node, expr_ast);

			opline = zend_delayed_compile_end(offset);
			cache_slot = opline->extended_value;
			opline->opcode = ZEND_ASSIGN_OBJ_OP;
			opline->extended_value = opcode;
			opline->result_type = IS_TMP_VAR;
			result->op_type = IS_TMP_VAR;

			opline = zend_emit_op_data(&expr_node);
			opline->extended_value = cache_slot;
			return;
		EMPTY_SWITCH_DEFAULT_CASE()
	}
}
/* }}} */

static uint32_t zend_get_arg_num(zend_function *fn, zend_string *arg_name) {
	// TODO: Caching?
	if (fn->type == ZEND_USER_FUNCTION) {
		for (uint32_t i = 0; i < fn->common.num_args; i++) {
			zend_arg_info *arg_info = &fn->op_array.arg_info[i];
			if (zend_string_equals(arg_info->name, arg_name)) {
				return i + 1;
			}
		}
	} else {
		for (uint32_t i = 0; i < fn->common.num_args; i++) {
			zend_internal_arg_info *arg_info = &fn->internal_function.arg_info[i];
			size_t len = strlen(arg_info->name);
			if (zend_string_equals_cstr(arg_name, arg_info->name, len)) {
				return i + 1;
			}
		}
	}

	/* Either an invalid argument name, or collected into a variadic argument. */
	return (uint32_t) -1;
}

static uint32_t zend_compile_args(
		zend_ast *ast, zend_function *fbc, bool *may_have_extra_named_args) /* {{{ */
{
	zend_ast_list *args = zend_ast_get_list(ast);
	uint32_t i;
	bool uses_arg_unpack = 0;
	uint32_t arg_count = 0; /* number of arguments not including unpacks */

	/* Whether named arguments are used syntactically, to enforce language level limitations.
	 * May not actually use named argument passing. */
	bool uses_named_args = 0;
	/* Whether there may be any undef arguments due to the use of named arguments. */
	bool may_have_undef = 0;
	/* Whether there may be any extra named arguments collected into a variadic. */
	*may_have_extra_named_args = 0;

	for (i = 0; i < args->children; ++i) {
		zend_ast *arg = args->child[i];
		zend_string *arg_name = NULL;
		uint32_t arg_num = i + 1;

		znode arg_node;
		zend_op *opline;
		zend_uchar opcode;

		if (arg->kind == ZEND_AST_UNPACK) {
			if (uses_named_args) {
				zend_error_noreturn(E_COMPILE_ERROR,
					"Cannot use argument unpacking after named arguments");
			}

			uses_arg_unpack = 1;
			fbc = NULL;

			zend_compile_expr(&arg_node, arg->child[0]);
			opline = zend_emit_op(NULL, ZEND_SEND_UNPACK, &arg_node, NULL);
			opline->op2.num = arg_count;
			opline->result.var = EX_NUM_TO_VAR(arg_count - 1);

			/* Unpack may contain named arguments. */
			may_have_undef = 1;
			if (!fbc || (fbc->common.fn_flags & ZEND_ACC_VARIADIC)) {
				*may_have_extra_named_args = 1;
			}
			continue;
		}

		if (arg->kind == ZEND_AST_NAMED_ARG) {
			uses_named_args = 1;
			arg_name = zval_make_interned_string(zend_ast_get_zval(arg->child[0]));
			arg = arg->child[1];

			if (fbc && !uses_arg_unpack) {
				arg_num = zend_get_arg_num(fbc, arg_name);
				if (arg_num == arg_count + 1 && !may_have_undef) {
					/* Using named arguments, but passing in order. */
					arg_name = NULL;
					arg_count++;
				} else {
					// TODO: We could track which arguments were passed, even if out of order.
					may_have_undef = 1;
					if (arg_num == (uint32_t) -1 && (fbc->common.fn_flags & ZEND_ACC_VARIADIC)) {
						*may_have_extra_named_args = 1;
					}
				}
			} else {
				arg_num = (uint32_t) -1;
				may_have_undef = 1;
				*may_have_extra_named_args = 1;
			}
		} else {
			if (uses_arg_unpack) {
				zend_error_noreturn(E_COMPILE_ERROR,
					"Cannot use positional argument after argument unpacking");
			}

			if (uses_named_args) {
				zend_error_noreturn(E_COMPILE_ERROR,
					"Cannot use positional argument after named argument");
			}

			arg_count++;
		}

		/* Treat passing of $GLOBALS the same as passing a call.
		 * This will error at runtime if the argument is by-ref. */
		if (zend_is_call(arg) || is_globals_fetch(arg)) {
			zend_compile_var(&arg_node, arg, BP_VAR_R, 0);
			if (arg_node.op_type & (IS_CONST|IS_TMP_VAR)) {
				/* Function call was converted into builtin instruction */
				if (!fbc || ARG_MUST_BE_SENT_BY_REF(fbc, arg_num)) {
					opcode = ZEND_SEND_VAL_EX;
				} else {
					opcode = ZEND_SEND_VAL;
				}
			} else {
				if (fbc && arg_num != (uint32_t) -1) {
					if (ARG_MUST_BE_SENT_BY_REF(fbc, arg_num)) {
						opcode = ZEND_SEND_VAR_NO_REF;
					} else if (ARG_MAY_BE_SENT_BY_REF(fbc, arg_num)) {
						/* For IS_VAR operands, SEND_VAL will pass through the operand without
						 * dereferencing, so it will use a by-ref pass if the call returned by-ref
						 * and a by-value pass if it returned by-value. */
						opcode = ZEND_SEND_VAL;
					} else {
						opcode = ZEND_SEND_VAR;
					}
				} else {
					opcode = ZEND_SEND_VAR_NO_REF_EX;
				}
			}
		} else if (zend_is_variable(arg) && !zend_ast_is_short_circuited(arg)) {
			if (fbc && arg_num != (uint32_t) -1) {
				if (ARG_SHOULD_BE_SENT_BY_REF(fbc, arg_num)) {
					zend_compile_var(&arg_node, arg, BP_VAR_W, 1);
					opcode = ZEND_SEND_REF;
				} else {
					zend_compile_var(&arg_node, arg, BP_VAR_R, 0);
					opcode = (arg_node.op_type == IS_TMP_VAR) ? ZEND_SEND_VAL : ZEND_SEND_VAR;
				}
			} else {
				do {
					if (arg->kind == ZEND_AST_VAR) {
						CG(zend_lineno) = zend_ast_get_lineno(ast);
						if (is_this_fetch(arg)) {
							zend_emit_op(&arg_node, ZEND_FETCH_THIS, NULL, NULL);
							opcode = ZEND_SEND_VAR_EX;
							CG(active_op_array)->fn_flags |= ZEND_ACC_USES_THIS;
							break;
						} else if (zend_try_compile_cv(&arg_node, arg) == SUCCESS) {
							opcode = ZEND_SEND_VAR_EX;
							break;
						}
					}
					opline = zend_emit_op(NULL, ZEND_CHECK_FUNC_ARG, NULL, NULL);
					if (arg_name) {
						opline->op2_type = IS_CONST;
						zend_string_addref(arg_name);
						opline->op2.constant = zend_add_literal_string(&arg_name);
						opline->result.num = zend_alloc_cache_slots(2);
					} else {
						opline->op2.num = arg_num;
					}
					zend_compile_var(&arg_node, arg, BP_VAR_FUNC_ARG, 1);
					opcode = ZEND_SEND_FUNC_ARG;
				} while (0);
			}
		} else {
			zend_compile_expr(&arg_node, arg);
			if (arg_node.op_type == IS_VAR) {
				/* pass ++$a or something similar */
				if (fbc && arg_num != (uint32_t) -1) {
					if (ARG_MUST_BE_SENT_BY_REF(fbc, arg_num)) {
						opcode = ZEND_SEND_VAR_NO_REF;
					} else if (ARG_MAY_BE_SENT_BY_REF(fbc, arg_num)) {
						opcode = ZEND_SEND_VAL;
					} else {
						opcode = ZEND_SEND_VAR;
					}
				} else {
					opcode = ZEND_SEND_VAR_NO_REF_EX;
				}
			} else if (arg_node.op_type == IS_CV) {
				if (fbc && arg_num != (uint32_t) -1) {
					if (ARG_SHOULD_BE_SENT_BY_REF(fbc, arg_num)) {
						opcode = ZEND_SEND_REF;
					} else {
						opcode = ZEND_SEND_VAR;
					}
				} else {
					opcode = ZEND_SEND_VAR_EX;
				}
			} else {
				/* Delay "Only variables can be passed by reference" error to execution */
				if (fbc && arg_num != (uint32_t) -1 && !ARG_MUST_BE_SENT_BY_REF(fbc, arg_num)) {
					opcode = ZEND_SEND_VAL;
				} else {
					opcode = ZEND_SEND_VAL_EX;
				}
			}
		}

		opline = zend_emit_op(NULL, opcode, &arg_node, NULL);
		if (arg_name) {
			opline->op2_type = IS_CONST;
			zend_string_addref(arg_name);
			opline->op2.constant = zend_add_literal_string(&arg_name);
			opline->result.num = zend_alloc_cache_slots(2);
		} else {
			opline->op2.opline_num = arg_num;
			opline->result.var = EX_NUM_TO_VAR(arg_num - 1);
		}
	}

	if (may_have_undef) {
		zend_emit_op(NULL, ZEND_CHECK_UNDEF_ARGS, NULL, NULL);
	}

	return arg_count;
}
/* }}} */

ZEND_API zend_uchar zend_get_call_op(const zend_op *init_op, zend_function *fbc) /* {{{ */
{
	if (fbc) {
		ZEND_ASSERT(!(fbc->common.fn_flags & ZEND_ACC_CALL_VIA_TRAMPOLINE));
		if (fbc->type == ZEND_INTERNAL_FUNCTION && !(CG(compiler_options) & ZEND_COMPILE_IGNORE_INTERNAL_FUNCTIONS)) {
			if (init_op->opcode == ZEND_INIT_FCALL && !zend_execute_internal) {
				if (!(fbc->common.fn_flags & ZEND_ACC_DEPRECATED)) {
					return ZEND_DO_ICALL;
				} else {
					return ZEND_DO_FCALL_BY_NAME;
				}
			}
		} else if (!(CG(compiler_options) & ZEND_COMPILE_IGNORE_USER_FUNCTIONS)){
			if (zend_execute_ex == execute_ex) {
				return ZEND_DO_UCALL;
			}
		}
	} else if (zend_execute_ex == execute_ex &&
	           !zend_execute_internal &&
	           (init_op->opcode == ZEND_INIT_FCALL_BY_NAME ||
	            init_op->opcode == ZEND_INIT_NS_FCALL_BY_NAME)) {
		return ZEND_DO_FCALL_BY_NAME;
	}
	return ZEND_DO_FCALL;
}
/* }}} */

static bool zend_compile_call_common(znode *result, zend_ast *args_ast, zend_function *fbc, uint32_t lineno) /* {{{ */
{
	zend_op *opline;
	uint32_t opnum_init = get_next_op_number() - 1;

	if (args_ast->kind == ZEND_AST_CALLABLE_CONVERT) {
		opline = &CG(active_op_array)->opcodes[opnum_init];
		opline->extended_value = 0;

		if (opline->opcode == ZEND_NEW) {
		    zend_error_noreturn(E_COMPILE_ERROR, "Cannot create Closure for new expression");
		}

		if (opline->opcode == ZEND_INIT_FCALL) {
			opline->op1.num = zend_vm_calc_used_stack(0, fbc);
		}

		zend_emit_op_tmp(result, ZEND_CALLABLE_CONVERT, NULL, NULL);
		return true;
	}

	bool may_have_extra_named_args;
	uint32_t arg_count = zend_compile_args(args_ast, fbc, &may_have_extra_named_args);

	zend_do_extended_fcall_begin();

	opline = &CG(active_op_array)->opcodes[opnum_init];
	opline->extended_value = arg_count;

	if (opline->opcode == ZEND_INIT_FCALL) {
		opline->op1.num = zend_vm_calc_used_stack(arg_count, fbc);
	}

	opline = zend_emit_op(result, zend_get_call_op(opline, fbc), NULL, NULL);
	if (may_have_extra_named_args) {
		opline->extended_value = ZEND_FCALL_MAY_HAVE_EXTRA_NAMED_PARAMS;
	}
	opline->lineno = lineno;
	zend_do_extended_fcall_end();
	return false;
}
/* }}} */

static bool zend_compile_function_name(znode *name_node, zend_ast *name_ast) /* {{{ */
{
	zend_string *orig_name = zend_ast_get_str(name_ast);
	bool is_fully_qualified;

	name_node->op_type = IS_CONST;
	ZVAL_STR(&name_node->u.constant, zend_resolve_function_name(
		orig_name, name_ast->attr, &is_fully_qualified));

	return !is_fully_qualified && FC(current_namespace);
}
/* }}} */

static void zend_compile_ns_call(znode *result, znode *name_node, zend_ast *args_ast, uint32_t lineno) /* {{{ */
{
	zend_op *opline = get_next_op();
	opline->opcode = ZEND_INIT_NS_FCALL_BY_NAME;
	opline->op2_type = IS_CONST;
	opline->op2.constant = zend_add_ns_func_name_literal(
		Z_STR(name_node->u.constant));
	opline->result.num = zend_alloc_cache_slot();

	zend_compile_call_common(result, args_ast, NULL, lineno);
}
/* }}} */

static void zend_compile_dynamic_call(znode *result, znode *name_node, zend_ast *args_ast, uint32_t lineno) /* {{{ */
{
	if (name_node->op_type == IS_CONST && Z_TYPE(name_node->u.constant) == IS_STRING) {
		const char *colon;
		zend_string *str = Z_STR(name_node->u.constant);
		if ((colon = zend_memrchr(ZSTR_VAL(str), ':', ZSTR_LEN(str))) != NULL && colon > ZSTR_VAL(str) && *(colon - 1) == ':') {
			zend_string *class = zend_string_init(ZSTR_VAL(str), colon - ZSTR_VAL(str) - 1, 0);
			zend_string *method = zend_string_init(colon + 1, ZSTR_LEN(str) - (colon - ZSTR_VAL(str)) - 1, 0);
			zend_op *opline = get_next_op();

			opline->opcode = ZEND_INIT_STATIC_METHOD_CALL;
			opline->op1_type = IS_CONST;
			opline->op1.constant = zend_add_class_name_literal(class);
			opline->op2_type = IS_CONST;
			opline->op2.constant = zend_add_func_name_literal(method);
			/* 2 slots, for class and method */
			opline->result.num = zend_alloc_cache_slots(2);
			zval_ptr_dtor(&name_node->u.constant);
		} else {
			zend_op *opline = get_next_op();

			opline->opcode = ZEND_INIT_FCALL_BY_NAME;
			opline->op2_type = IS_CONST;
			opline->op2.constant = zend_add_func_name_literal(str);
			opline->result.num = zend_alloc_cache_slot();
		}
	} else {
		zend_emit_op(NULL, ZEND_INIT_DYNAMIC_CALL, NULL, name_node);
	}

	zend_compile_call_common(result, args_ast, NULL, lineno);
}
/* }}} */

static inline bool zend_args_contain_unpack_or_named(zend_ast_list *args) /* {{{ */
{
	uint32_t i;
	for (i = 0; i < args->children; ++i) {
		zend_ast *arg = args->child[i];
		if (arg->kind == ZEND_AST_UNPACK || arg->kind == ZEND_AST_NAMED_ARG) {
			return 1;
		}
	}
	return 0;
}
/* }}} */

static zend_result zend_compile_func_strlen(znode *result, zend_ast_list *args) /* {{{ */
{
	znode arg_node;

	if (args->children != 1) {
		return FAILURE;
	}

	zend_compile_expr(&arg_node, args->child[0]);
	if (arg_node.op_type == IS_CONST && Z_TYPE(arg_node.u.constant) == IS_STRING) {
		result->op_type = IS_CONST;
		ZVAL_LONG(&result->u.constant, Z_STRLEN(arg_node.u.constant));
		zval_ptr_dtor_str(&arg_node.u.constant);
	} else {
		zend_emit_op_tmp(result, ZEND_STRLEN, &arg_node, NULL);
	}
	return SUCCESS;
}
/* }}} */

static zend_result zend_compile_func_typecheck(znode *result, zend_ast_list *args, uint32_t type) /* {{{ */
{
	znode arg_node;
	zend_op *opline;

	if (args->children != 1) {
		return FAILURE;
	}

	zend_compile_expr(&arg_node, args->child[0]);
	opline = zend_emit_op_tmp(result, ZEND_TYPE_CHECK, &arg_node, NULL);
	if (type != _IS_BOOL) {
		opline->extended_value = (1 << type);
	} else {
		opline->extended_value = (1 << IS_FALSE) | (1 << IS_TRUE);
	}
	return SUCCESS;
}
/* }}} */

static zend_result zend_compile_func_is_scalar(znode *result, zend_ast_list *args) /* {{{ */
{
	znode arg_node;
	zend_op *opline;

	if (args->children != 1) {
		return FAILURE;
	}

	zend_compile_expr(&arg_node, args->child[0]);
	opline = zend_emit_op_tmp(result, ZEND_TYPE_CHECK, &arg_node, NULL);
	opline->extended_value = (1 << IS_FALSE | 1 << IS_TRUE | 1 << IS_DOUBLE | 1 << IS_LONG | 1 << IS_STRING);
	return SUCCESS;
}

static zend_result zend_compile_func_cast(znode *result, zend_ast_list *args, uint32_t type) /* {{{ */
{
	znode arg_node;
	zend_op *opline;

	if (args->children != 1) {
		return FAILURE;
	}

	zend_compile_expr(&arg_node, args->child[0]);
	if (type == _IS_BOOL) {
		opline = zend_emit_op_tmp(result, ZEND_BOOL, &arg_node, NULL);
	} else {
		opline = zend_emit_op_tmp(result, ZEND_CAST, &arg_node, NULL);
		opline->extended_value = type;
	}
	return SUCCESS;
}
/* }}} */

static zend_result zend_compile_func_defined(znode *result, zend_ast_list *args) /* {{{ */
{
	zend_string *name;
	zend_op *opline;

	if (args->children != 1 || args->child[0]->kind != ZEND_AST_ZVAL) {
		return FAILURE;
	}

	name = zval_get_string(zend_ast_get_zval(args->child[0]));
	if (zend_memrchr(ZSTR_VAL(name), '\\', ZSTR_LEN(name)) || zend_memrchr(ZSTR_VAL(name), ':', ZSTR_LEN(name))) {
		zend_string_release_ex(name, 0);
		return FAILURE;
	}

	if (zend_try_ct_eval_const(&result->u.constant, name, 0)) {
		zend_string_release_ex(name, 0);
		zval_ptr_dtor(&result->u.constant);
		ZVAL_TRUE(&result->u.constant);
		result->op_type = IS_CONST;
		return SUCCESS;
	}

	opline = zend_emit_op_tmp(result, ZEND_DEFINED, NULL, NULL);
	opline->op1_type = IS_CONST;
	LITERAL_STR(opline->op1, name);
	opline->extended_value = zend_alloc_cache_slot();

	return SUCCESS;
}
/* }}} */

static zend_result zend_compile_func_chr(znode *result, zend_ast_list *args) /* {{{ */
{

	if (args->children == 1 &&
	    args->child[0]->kind == ZEND_AST_ZVAL &&
	    Z_TYPE_P(zend_ast_get_zval(args->child[0])) == IS_LONG) {

		zend_long c = Z_LVAL_P(zend_ast_get_zval(args->child[0])) & 0xff;

		result->op_type = IS_CONST;
		ZVAL_CHAR(&result->u.constant, c);
		return SUCCESS;
	} else {
		return FAILURE;
	}
}
/* }}} */

static zend_result zend_compile_func_ord(znode *result, zend_ast_list *args) /* {{{ */
{
	if (args->children == 1 &&
	    args->child[0]->kind == ZEND_AST_ZVAL &&
	    Z_TYPE_P(zend_ast_get_zval(args->child[0])) == IS_STRING) {

		result->op_type = IS_CONST;
		ZVAL_LONG(&result->u.constant, (unsigned char)Z_STRVAL_P(zend_ast_get_zval(args->child[0]))[0]);
		return SUCCESS;
	} else {
		return FAILURE;
	}
}
/* }}} */

/* We can only calculate the stack size for functions that have been fully compiled, otherwise
 * additional CV or TMP slots may still be added. This prevents the use of INIT_FCALL for
 * directly or indirectly recursive function calls. */
static bool fbc_is_finalized(zend_function *fbc) {
	return !ZEND_USER_CODE(fbc->type) || (fbc->common.fn_flags & ZEND_ACC_DONE_PASS_TWO);
}

static zend_result zend_try_compile_ct_bound_init_user_func(zend_ast *name_ast, uint32_t num_args) /* {{{ */
{
	zend_string *name, *lcname;
	zend_function *fbc;
	zend_op *opline;

	if (name_ast->kind != ZEND_AST_ZVAL || Z_TYPE_P(zend_ast_get_zval(name_ast)) != IS_STRING) {
		return FAILURE;
	}

	name = zend_ast_get_str(name_ast);
	lcname = zend_string_tolower(name);

	fbc = zend_hash_find_ptr(CG(function_table), lcname);
	if (!fbc || !fbc_is_finalized(fbc)
	 || (fbc->type == ZEND_INTERNAL_FUNCTION && (CG(compiler_options) & ZEND_COMPILE_IGNORE_INTERNAL_FUNCTIONS))
	 || (fbc->type == ZEND_USER_FUNCTION && (CG(compiler_options) & ZEND_COMPILE_IGNORE_USER_FUNCTIONS))
	 || (fbc->type == ZEND_USER_FUNCTION && (CG(compiler_options) & ZEND_COMPILE_IGNORE_OTHER_FILES) && fbc->op_array.filename != CG(active_op_array)->filename)
	) {
		zend_string_release_ex(lcname, 0);
		return FAILURE;
	}

	opline = zend_emit_op(NULL, ZEND_INIT_FCALL, NULL, NULL);
	opline->extended_value = num_args;
	opline->op1.num = zend_vm_calc_used_stack(num_args, fbc);
	opline->op2_type = IS_CONST;
	LITERAL_STR(opline->op2, lcname);
	opline->result.num = zend_alloc_cache_slot();

	return SUCCESS;
}
/* }}} */

static void zend_compile_init_user_func(zend_ast *name_ast, uint32_t num_args, zend_string *orig_func_name) /* {{{ */
{
	zend_op *opline;
	znode name_node;

	if (zend_try_compile_ct_bound_init_user_func(name_ast, num_args) == SUCCESS) {
		return;
	}

	zend_compile_expr(&name_node, name_ast);

	opline = zend_emit_op(NULL, ZEND_INIT_USER_CALL, NULL, &name_node);
	opline->op1_type = IS_CONST;
	LITERAL_STR(opline->op1, zend_string_copy(orig_func_name));
	opline->extended_value = num_args;
}
/* }}} */

/* cufa = call_user_func_array */
static zend_result zend_compile_func_cufa(znode *result, zend_ast_list *args, zend_string *lcname) /* {{{ */
{
	znode arg_node;
	zend_op *opline;

	if (args->children != 2) {
		return FAILURE;
	}

	zend_compile_init_user_func(args->child[0], 0, lcname);
	if (args->child[1]->kind == ZEND_AST_CALL
	 && args->child[1]->child[0]->kind == ZEND_AST_ZVAL
	 && Z_TYPE_P(zend_ast_get_zval(args->child[1]->child[0])) == IS_STRING
	 && args->child[1]->child[1]->kind == ZEND_AST_ARG_LIST) {
		zend_string *orig_name = zend_ast_get_str(args->child[1]->child[0]);
		zend_ast_list *list = zend_ast_get_list(args->child[1]->child[1]);
		bool is_fully_qualified;
		zend_string *name = zend_resolve_function_name(orig_name, args->child[1]->child[0]->attr, &is_fully_qualified);

		if (zend_string_equals_literal_ci(name, "array_slice")
	     && !zend_args_contain_unpack_or_named(list)
		 && list->children == 3
		 && list->child[1]->kind == ZEND_AST_ZVAL) {
			zval *zv = zend_ast_get_zval(list->child[1]);

			if (Z_TYPE_P(zv) == IS_LONG
			 && Z_LVAL_P(zv) >= 0
			 && Z_LVAL_P(zv) <= 0x7fffffff) {
				zend_op *opline;
				znode len_node;

				zend_compile_expr(&arg_node, list->child[0]);
				zend_compile_expr(&len_node, list->child[2]);
				opline = zend_emit_op(NULL, ZEND_SEND_ARRAY, &arg_node, &len_node);
				opline->extended_value = Z_LVAL_P(zv);
				zend_emit_op(result, ZEND_DO_FCALL, NULL, NULL);
				zend_string_release_ex(name, 0);
				return SUCCESS;
			}
		}
		zend_string_release_ex(name, 0);
	}
	zend_compile_expr(&arg_node, args->child[1]);
	zend_emit_op(NULL, ZEND_SEND_ARRAY, &arg_node, NULL);
	zend_emit_op(NULL, ZEND_CHECK_UNDEF_ARGS, NULL, NULL);
	opline = zend_emit_op(result, ZEND_DO_FCALL, NULL, NULL);
	opline->extended_value = ZEND_FCALL_MAY_HAVE_EXTRA_NAMED_PARAMS;

	return SUCCESS;
}
/* }}} */

/* cuf = call_user_func */
static zend_result zend_compile_func_cuf(znode *result, zend_ast_list *args, zend_string *lcname) /* {{{ */
{
	uint32_t i;

	if (args->children < 1) {
		return FAILURE;
	}

	zend_compile_init_user_func(args->child[0], args->children - 1, lcname);
	for (i = 1; i < args->children; ++i) {
		zend_ast *arg_ast = args->child[i];
		znode arg_node;
		zend_op *opline;

		zend_compile_expr(&arg_node, arg_ast);

		opline = zend_emit_op(NULL, ZEND_SEND_USER, &arg_node, NULL);
		opline->op2.num = i;
		opline->result.var = EX_NUM_TO_VAR(i - 1);
	}
	zend_emit_op(result, ZEND_DO_FCALL, NULL, NULL);

	return SUCCESS;
}
/* }}} */

static void zend_compile_assert(znode *result, zend_ast_list *args, zend_string *name, zend_function *fbc, uint32_t lineno) /* {{{ */
{
	if (EG(assertions) >= 0) {
		znode name_node;
		zend_op *opline;
		uint32_t check_op_number = get_next_op_number();

		zend_emit_op(NULL, ZEND_ASSERT_CHECK, NULL, NULL);

		if (fbc && fbc_is_finalized(fbc)) {
			name_node.op_type = IS_CONST;
			ZVAL_STR_COPY(&name_node.u.constant, name);

			opline = zend_emit_op(NULL, ZEND_INIT_FCALL, NULL, &name_node);
		} else {
			opline = zend_emit_op(NULL, ZEND_INIT_NS_FCALL_BY_NAME, NULL, NULL);
			opline->op2_type = IS_CONST;
			opline->op2.constant = zend_add_ns_func_name_literal(name);
		}
		opline->result.num = zend_alloc_cache_slot();

		if (args->children == 1) {
			/* add "assert(condition) as assertion message */
			zend_ast *arg = zend_ast_create_zval_from_str(
				zend_ast_export("assert(", args->child[0], ")"));
			if (args->child[0]->kind == ZEND_AST_NAMED_ARG) {
				/* If the original argument was named, add the new argument as named as well,
				 * as mixing named and positional is not allowed. */
				zend_ast *name = zend_ast_create_zval_from_str(
					zend_string_init("description", sizeof("description") - 1, 0));
				arg = zend_ast_create(ZEND_AST_NAMED_ARG, name, arg);
			}
			zend_ast_list_add((zend_ast *) args, arg);
		}

		zend_compile_call_common(result, (zend_ast*)args, fbc, lineno);

		opline = &CG(active_op_array)->opcodes[check_op_number];
		opline->op2.opline_num = get_next_op_number();
		SET_NODE(opline->result, result);
	} else {
		if (!fbc) {
			zend_string_release_ex(name, 0);
		}
		result->op_type = IS_CONST;
		ZVAL_TRUE(&result->u.constant);
	}
}
/* }}} */

static zend_result zend_compile_func_in_array(znode *result, zend_ast_list *args) /* {{{ */
{
	bool strict = 0;
	znode array, needly;
	zend_op *opline;

	if (args->children == 3) {
		if (args->child[2]->kind == ZEND_AST_ZVAL) {
			strict = zend_is_true(zend_ast_get_zval(args->child[2]));
		} else if (args->child[2]->kind == ZEND_AST_CONST) {
			zval value;
			zend_ast *name_ast = args->child[2]->child[0];
			bool is_fully_qualified;
			zend_string *resolved_name = zend_resolve_const_name(
				zend_ast_get_str(name_ast), name_ast->attr, &is_fully_qualified);

			if (!zend_try_ct_eval_const(&value, resolved_name, is_fully_qualified)) {
				zend_string_release_ex(resolved_name, 0);
				return FAILURE;
			}

			zend_string_release_ex(resolved_name, 0);
			strict = zend_is_true(&value);
			zval_ptr_dtor(&value);
		} else {
			return FAILURE;
		}
	} else if (args->children != 2) {
		return FAILURE;
	}

	if (args->child[1]->kind != ZEND_AST_ARRAY
	 || !zend_try_ct_eval_array(&array.u.constant, args->child[1])) {
		return FAILURE;
	}

	if (zend_hash_num_elements(Z_ARRVAL(array.u.constant)) > 0) {
		bool ok = 1;
		zval *val, tmp;
		HashTable *src = Z_ARRVAL(array.u.constant);
		HashTable *dst = zend_new_array(zend_hash_num_elements(src));

		ZVAL_TRUE(&tmp);

		if (strict) {
			ZEND_HASH_FOREACH_VAL(src, val) {
				if (Z_TYPE_P(val) == IS_STRING) {
					zend_hash_add(dst, Z_STR_P(val), &tmp);
				} else if (Z_TYPE_P(val) == IS_LONG) {
					zend_hash_index_add(dst, Z_LVAL_P(val), &tmp);
				} else {
					zend_array_destroy(dst);
					ok = 0;
					break;
				}
			} ZEND_HASH_FOREACH_END();
		} else {
			ZEND_HASH_FOREACH_VAL(src, val) {
				if (Z_TYPE_P(val) != IS_STRING
				 || is_numeric_string(Z_STRVAL_P(val), Z_STRLEN_P(val), NULL, NULL, 0)) {
					zend_array_destroy(dst);
					ok = 0;
					break;
				}
				zend_hash_add(dst, Z_STR_P(val), &tmp);
			} ZEND_HASH_FOREACH_END();
		}

		zend_array_destroy(src);
		if (!ok) {
			return FAILURE;
		}
		Z_ARRVAL(array.u.constant) = dst;
	}
	array.op_type = IS_CONST;

	zend_compile_expr(&needly, args->child[0]);

	opline = zend_emit_op_tmp(result, ZEND_IN_ARRAY, &needly, &array);
	opline->extended_value = strict;

	return SUCCESS;
}
/* }}} */

static zend_result zend_compile_func_count(znode *result, zend_ast_list *args, zend_string *lcname) /* {{{ */
{
	znode arg_node;
	zend_op *opline;

	if (args->children != 1) {
		return FAILURE;
	}

	zend_compile_expr(&arg_node, args->child[0]);
	opline = zend_emit_op_tmp(result, ZEND_COUNT, &arg_node, NULL);
	opline->extended_value = zend_string_equals_literal(lcname, "sizeof");

	return SUCCESS;
}
/* }}} */

static zend_result zend_compile_func_get_class(znode *result, zend_ast_list *args) /* {{{ */
{
	if (args->children == 0) {
		zend_emit_op_tmp(result, ZEND_GET_CLASS, NULL, NULL);
	} else {
		znode arg_node;

		if (args->children != 1) {
			return FAILURE;
		}

		zend_compile_expr(&arg_node, args->child[0]);
		zend_emit_op_tmp(result, ZEND_GET_CLASS, &arg_node, NULL);
	}
	return SUCCESS;
}
/* }}} */

static zend_result zend_compile_func_get_called_class(znode *result, zend_ast_list *args) /* {{{ */
{
	if (args->children != 0) {
		return FAILURE;
	}

	zend_emit_op_tmp(result, ZEND_GET_CALLED_CLASS, NULL, NULL);
	return SUCCESS;
}
/* }}} */

static zend_result zend_compile_func_gettype(znode *result, zend_ast_list *args) /* {{{ */
{
	znode arg_node;

	if (args->children != 1) {
		return FAILURE;
	}

	zend_compile_expr(&arg_node, args->child[0]);
	zend_emit_op_tmp(result, ZEND_GET_TYPE, &arg_node, NULL);
	return SUCCESS;
}
/* }}} */

static zend_result zend_compile_func_num_args(znode *result, zend_ast_list *args) /* {{{ */
{
	if (CG(active_op_array)->function_name && args->children == 0) {
		zend_emit_op_tmp(result, ZEND_FUNC_NUM_ARGS, NULL, NULL);
		return SUCCESS;
	} else {
		return FAILURE;
	}
}
/* }}} */

static zend_result zend_compile_func_get_args(znode *result, zend_ast_list *args) /* {{{ */
{
	if (CG(active_op_array)->function_name && args->children == 0) {
		zend_emit_op_tmp(result, ZEND_FUNC_GET_ARGS, NULL, NULL);
		return SUCCESS;
	} else {
		return FAILURE;
	}
}
/* }}} */

static zend_result zend_compile_func_array_key_exists(znode *result, zend_ast_list *args) /* {{{ */
{
	znode subject, needle;

	if (args->children != 2) {
		return FAILURE;
	}

	zend_compile_expr(&needle, args->child[0]);
	zend_compile_expr(&subject, args->child[1]);

	zend_emit_op_tmp(result, ZEND_ARRAY_KEY_EXISTS, &needle, &subject);
	return SUCCESS;
}
/* }}} */

static zend_result zend_compile_func_array_slice(znode *result, zend_ast_list *args) /* {{{ */
{
	if (CG(active_op_array)->function_name
	 && args->children == 2
	 && args->child[0]->kind == ZEND_AST_CALL
	 && args->child[0]->child[0]->kind == ZEND_AST_ZVAL
	 && Z_TYPE_P(zend_ast_get_zval(args->child[0]->child[0])) == IS_STRING
	 && args->child[0]->child[1]->kind == ZEND_AST_ARG_LIST
	 && args->child[1]->kind == ZEND_AST_ZVAL) {

		zend_string *orig_name = zend_ast_get_str(args->child[0]->child[0]);
		bool is_fully_qualified;
		zend_string *name = zend_resolve_function_name(orig_name, args->child[0]->child[0]->attr, &is_fully_qualified);
		zend_ast_list *list = zend_ast_get_list(args->child[0]->child[1]);
		zval *zv = zend_ast_get_zval(args->child[1]);
		znode first;

		if (zend_string_equals_literal_ci(name, "func_get_args")
		 && list->children == 0
		 && Z_TYPE_P(zv) == IS_LONG
		 && Z_LVAL_P(zv) >= 0) {
			first.op_type = IS_CONST;
			ZVAL_LONG(&first.u.constant, Z_LVAL_P(zv));
			zend_emit_op_tmp(result, ZEND_FUNC_GET_ARGS, &first, NULL);
			zend_string_release_ex(name, 0);
			return SUCCESS;
		}
		zend_string_release_ex(name, 0);
	}
	return FAILURE;
}
/* }}} */

static zend_result zend_try_compile_special_func(znode *result, zend_string *lcname, zend_ast_list *args, zend_function *fbc, uint32_t type) /* {{{ */
{
	if (CG(compiler_options) & ZEND_COMPILE_NO_BUILTINS) {
		return FAILURE;
	}

	if (fbc->type != ZEND_INTERNAL_FUNCTION) {
		/* If the function is part of disabled_functions, it may be redeclared as a userland
		 * function with a different implementation. Don't use the VM builtin in that case. */
		return FAILURE;
	}

	if (zend_args_contain_unpack_or_named(args)) {
		return FAILURE;
	}

	if (zend_string_equals_literal(lcname, "strlen")) {
		return zend_compile_func_strlen(result, args);
	} else if (zend_string_equals_literal(lcname, "is_null")) {
		return zend_compile_func_typecheck(result, args, IS_NULL);
	} else if (zend_string_equals_literal(lcname, "is_bool")) {
		return zend_compile_func_typecheck(result, args, _IS_BOOL);
	} else if (zend_string_equals_literal(lcname, "is_long")
		|| zend_string_equals_literal(lcname, "is_int")
		|| zend_string_equals_literal(lcname, "is_integer")
	) {
		return zend_compile_func_typecheck(result, args, IS_LONG);
	} else if (zend_string_equals_literal(lcname, "is_float")
		|| zend_string_equals_literal(lcname, "is_double")
	) {
		return zend_compile_func_typecheck(result, args, IS_DOUBLE);
	} else if (zend_string_equals_literal(lcname, "is_string")) {
		return zend_compile_func_typecheck(result, args, IS_STRING);
	} else if (zend_string_equals_literal(lcname, "is_array")) {
		return zend_compile_func_typecheck(result, args, IS_ARRAY);
	} else if (zend_string_equals_literal(lcname, "is_object")) {
		return zend_compile_func_typecheck(result, args, IS_OBJECT);
	} else if (zend_string_equals_literal(lcname, "is_resource")) {
		return zend_compile_func_typecheck(result, args, IS_RESOURCE);
	} else if (zend_string_equals_literal(lcname, "is_scalar")) {
		return zend_compile_func_is_scalar(result, args);
	} else if (zend_string_equals_literal(lcname, "boolval")) {
		return zend_compile_func_cast(result, args, _IS_BOOL);
	} else if (zend_string_equals_literal(lcname, "intval")) {
		return zend_compile_func_cast(result, args, IS_LONG);
	} else if (zend_string_equals_literal(lcname, "floatval")
		|| zend_string_equals_literal(lcname, "doubleval")
	) {
		return zend_compile_func_cast(result, args, IS_DOUBLE);
	} else if (zend_string_equals_literal(lcname, "strval")) {
		return zend_compile_func_cast(result, args, IS_STRING);
	} else if (zend_string_equals_literal(lcname, "defined")) {
		return zend_compile_func_defined(result, args);
	} else if (zend_string_equals_literal(lcname, "chr") && type == BP_VAR_R) {
		return zend_compile_func_chr(result, args);
	} else if (zend_string_equals_literal(lcname, "ord") && type == BP_VAR_R) {
		return zend_compile_func_ord(result, args);
	} else if (zend_string_equals_literal(lcname, "call_user_func_array")) {
		return zend_compile_func_cufa(result, args, lcname);
	} else if (zend_string_equals_literal(lcname, "call_user_func")) {
		return zend_compile_func_cuf(result, args, lcname);
	} else if (zend_string_equals_literal(lcname, "in_array")) {
		return zend_compile_func_in_array(result, args);
	} else if (zend_string_equals_literal(lcname, "count")
			|| zend_string_equals_literal(lcname, "sizeof")) {
		return zend_compile_func_count(result, args, lcname);
	} else if (zend_string_equals_literal(lcname, "get_class")) {
		return zend_compile_func_get_class(result, args);
	} else if (zend_string_equals_literal(lcname, "get_called_class")) {
		return zend_compile_func_get_called_class(result, args);
	} else if (zend_string_equals_literal(lcname, "gettype")) {
		return zend_compile_func_gettype(result, args);
	} else if (zend_string_equals_literal(lcname, "func_num_args")) {
		return zend_compile_func_num_args(result, args);
	} else if (zend_string_equals_literal(lcname, "func_get_args")) {
		return zend_compile_func_get_args(result, args);
	} else if (zend_string_equals_literal(lcname, "array_slice")) {
		return zend_compile_func_array_slice(result, args);
	} else if (zend_string_equals_literal(lcname, "array_key_exists")) {
		return zend_compile_func_array_key_exists(result, args);
	} else {
		return FAILURE;
	}
}
/* }}} */

static void zend_compile_call(znode *result, zend_ast *ast, uint32_t type) /* {{{ */
{
	zend_ast *name_ast = ast->child[0];
	zend_ast *args_ast = ast->child[1];
	bool is_callable_convert = args_ast->kind == ZEND_AST_CALLABLE_CONVERT;

	znode name_node;

	if (name_ast->kind != ZEND_AST_ZVAL || Z_TYPE_P(zend_ast_get_zval(name_ast)) != IS_STRING) {
		zend_compile_expr(&name_node, name_ast);
		zend_compile_dynamic_call(result, &name_node, args_ast, ast->lineno);
		return;
	}

	{
		bool runtime_resolution = zend_compile_function_name(&name_node, name_ast);
		if (runtime_resolution) {
			if (zend_string_equals_literal_ci(zend_ast_get_str(name_ast), "assert")
					&& !is_callable_convert) {
<<<<<<< HEAD
				zend_compile_assert(result, zend_ast_get_list(args_ast), Z_STR(name_node.u.constant), NULL, ast->lineno);
=======
				if (CG(memoize_mode) == ZEND_MEMOIZE_NONE) {
					zend_compile_assert(result, zend_ast_get_list(args_ast), Z_STR(name_node.u.constant), NULL);
				} else {
					/* We want to always memoize assert calls, even if they are positioned in
					 * write-context. This prevents memoizing their arguments that might not be
					 * evaluated if assertions are disabled, using a TMPVAR that wasn't initialized. */
					zend_compile_memoized_expr(result, ast);
				}
>>>>>>> b1b7c61a
			} else {
				zend_compile_ns_call(result, &name_node, args_ast, ast->lineno);
			}
			return;
		}
	}

	{
		zval *name = &name_node.u.constant;
		zend_string *lcname;
		zend_function *fbc;
		zend_op *opline;

		lcname = zend_string_tolower(Z_STR_P(name));
		fbc = zend_hash_find_ptr(CG(function_table), lcname);

		/* Special assert() handling should apply independently of compiler flags. */
		if (fbc && zend_string_equals_literal(lcname, "assert") && !is_callable_convert) {
<<<<<<< HEAD
			zend_compile_assert(result, zend_ast_get_list(args_ast), lcname, fbc, ast->lineno);
=======
			if (CG(memoize_mode) == ZEND_MEMOIZE_NONE) {
				zend_compile_assert(result, zend_ast_get_list(args_ast), lcname, fbc);
			} else {
				/* We want to always memoize assert calls, even if they are positioned in
				 * write-context. This prevents memoizing their arguments that might not be
				 * evaluated if assertions are disabled, using a TMPVAR that wasn't initialized. */
				zend_compile_memoized_expr(result, ast);
			}
>>>>>>> b1b7c61a
			zend_string_release(lcname);
			zval_ptr_dtor(&name_node.u.constant);
			return;
		}

		if (!fbc || !fbc_is_finalized(fbc)
		 || (fbc->type == ZEND_INTERNAL_FUNCTION && (CG(compiler_options) & ZEND_COMPILE_IGNORE_INTERNAL_FUNCTIONS))
		 || (fbc->type == ZEND_USER_FUNCTION && (CG(compiler_options) & ZEND_COMPILE_IGNORE_USER_FUNCTIONS))
		 || (fbc->type == ZEND_USER_FUNCTION && (CG(compiler_options) & ZEND_COMPILE_IGNORE_OTHER_FILES) && fbc->op_array.filename != CG(active_op_array)->filename)
		) {
			zend_string_release_ex(lcname, 0);
			zend_compile_dynamic_call(result, &name_node, args_ast, ast->lineno);
			return;
		}

		if (!is_callable_convert &&
		    zend_try_compile_special_func(result, lcname,
				zend_ast_get_list(args_ast), fbc, type) == SUCCESS
		) {
			zend_string_release_ex(lcname, 0);
			zval_ptr_dtor(&name_node.u.constant);
			return;
		}

		zval_ptr_dtor(&name_node.u.constant);
		ZVAL_NEW_STR(&name_node.u.constant, lcname);

		opline = zend_emit_op(NULL, ZEND_INIT_FCALL, NULL, &name_node);
		opline->result.num = zend_alloc_cache_slot();

		zend_compile_call_common(result, args_ast, fbc, ast->lineno);
	}
}
/* }}} */

static void zend_compile_method_call(znode *result, zend_ast *ast, uint32_t type) /* {{{ */
{
	zend_ast *obj_ast = ast->child[0];
	zend_ast *method_ast = ast->child[1];
	zend_ast *args_ast = ast->child[2];

	znode obj_node, method_node;
	zend_op *opline;
	zend_function *fbc = NULL;
	bool nullsafe = ast->kind == ZEND_AST_NULLSAFE_METHOD_CALL;
	uint32_t short_circuiting_checkpoint = zend_short_circuiting_checkpoint();

	if (is_this_fetch(obj_ast)) {
		if (this_guaranteed_exists()) {
			obj_node.op_type = IS_UNUSED;
		} else {
			zend_emit_op(&obj_node, ZEND_FETCH_THIS, NULL, NULL);
		}
		CG(active_op_array)->fn_flags |= ZEND_ACC_USES_THIS;

		/* We will throw if $this doesn't exist, so there's no need to emit a JMP_NULL
		 * check for a nullsafe access. */
	} else {
		zend_short_circuiting_mark_inner(obj_ast);
		zend_compile_expr(&obj_node, obj_ast);
		if (nullsafe) {
			zend_emit_jmp_null(&obj_node, type);
		}
	}

	zend_compile_expr(&method_node, method_ast);
	opline = zend_emit_op(NULL, ZEND_INIT_METHOD_CALL, &obj_node, NULL);

	if (method_node.op_type == IS_CONST) {
		if (Z_TYPE(method_node.u.constant) != IS_STRING) {
			zend_error_noreturn(E_COMPILE_ERROR, "Method name must be a string");
		}

		opline->op2_type = IS_CONST;
		opline->op2.constant = zend_add_func_name_literal(
			Z_STR(method_node.u.constant));
		opline->result.num = zend_alloc_cache_slots(2);
	} else {
		SET_NODE(opline->op2, &method_node);
	}

	/* Check if this calls a known method on $this */
	if (opline->op1_type == IS_UNUSED && opline->op2_type == IS_CONST &&
			CG(active_class_entry) && zend_is_scope_known()) {
		zend_string *lcname = Z_STR_P(CT_CONSTANT(opline->op2) + 1);
		fbc = zend_hash_find_ptr(&CG(active_class_entry)->function_table, lcname);

		/* We only know the exact method that is being called if it is either private or final.
		 * Otherwise an overriding method in a child class may be called. */
		if (fbc && !(fbc->common.fn_flags & (ZEND_ACC_PRIVATE|ZEND_ACC_FINAL))) {
			fbc = NULL;
		}
	}

	if (zend_compile_call_common(result, args_ast, fbc, zend_ast_get_lineno(method_ast))) {
		if (short_circuiting_checkpoint != zend_short_circuiting_checkpoint()) {
			zend_error_noreturn(E_COMPILE_ERROR,
				"Cannot combine nullsafe operator with Closure creation");
		}
	}
}
/* }}} */

static bool zend_is_constructor(zend_string *name) /* {{{ */
{
	return zend_string_equals_literal_ci(name, ZEND_CONSTRUCTOR_FUNC_NAME);
}
/* }}} */

static zend_function *zend_get_compatible_func_or_null(zend_class_entry *ce, zend_string *lcname) /* {{{ */
{
	zend_function *fbc = zend_hash_find_ptr(&ce->function_table, lcname);
	if (!fbc || (fbc->common.fn_flags & ZEND_ACC_PUBLIC) || ce == CG(active_class_entry)) {
		return fbc;
	}

	if (!(fbc->common.fn_flags & ZEND_ACC_PRIVATE)
		&& (fbc->common.scope->ce_flags & ZEND_ACC_LINKED)
		&& (!CG(active_class_entry) || (CG(active_class_entry)->ce_flags & ZEND_ACC_LINKED))
		&& zend_check_protected(zend_get_function_root_class(fbc), CG(active_class_entry))) {
		return fbc;
	}

	return NULL;
}
/* }}} */

static void zend_compile_static_call(znode *result, zend_ast *ast, uint32_t type) /* {{{ */
{
	zend_ast *class_ast = ast->child[0];
	zend_ast *method_ast = ast->child[1];
	zend_ast *args_ast = ast->child[2];

	znode class_node, method_node;
	zend_op *opline;
	zend_function *fbc = NULL;

	zend_short_circuiting_mark_inner(class_ast);
	zend_compile_class_ref(&class_node, class_ast, ZEND_FETCH_CLASS_EXCEPTION);

	zend_compile_expr(&method_node, method_ast);

	if (method_node.op_type == IS_CONST) {
		zval *name = &method_node.u.constant;
		if (Z_TYPE_P(name) != IS_STRING) {
			zend_error_noreturn(E_COMPILE_ERROR, "Method name must be a string");
		}
		if (zend_is_constructor(Z_STR_P(name))) {
			zval_ptr_dtor(name);
			method_node.op_type = IS_UNUSED;
		}
	}

	opline = get_next_op();
	opline->opcode = ZEND_INIT_STATIC_METHOD_CALL;

	zend_set_class_name_op1(opline, &class_node);

	if (method_node.op_type == IS_CONST) {
		opline->op2_type = IS_CONST;
		opline->op2.constant = zend_add_func_name_literal(
			Z_STR(method_node.u.constant));
		opline->result.num = zend_alloc_cache_slots(2);
	} else {
		if (opline->op1_type == IS_CONST) {
			opline->result.num = zend_alloc_cache_slot();
		}
		SET_NODE(opline->op2, &method_node);
	}

	/* Check if we already know which method we're calling */
	if (opline->op2_type == IS_CONST) {
		zend_class_entry *ce = NULL;
		if (opline->op1_type == IS_CONST) {
			zend_string *lcname = Z_STR_P(CT_CONSTANT(opline->op1) + 1);
			ce = zend_hash_find_ptr(CG(class_table), lcname);
			if (!ce && CG(active_class_entry)
					&& zend_string_equals_ci(CG(active_class_entry)->name, lcname)) {
				ce = CG(active_class_entry);
			}
		} else if (opline->op1_type == IS_UNUSED
				&& (opline->op1.num & ZEND_FETCH_CLASS_MASK) == ZEND_FETCH_CLASS_SELF
				&& zend_is_scope_known()) {
			ce = CG(active_class_entry);
		}
		if (ce) {
			zend_string *lcname = Z_STR_P(CT_CONSTANT(opline->op2) + 1);
			fbc = zend_get_compatible_func_or_null(ce, lcname);
		}
	}

	zend_compile_call_common(result, args_ast, fbc, zend_ast_get_lineno(method_ast));
}
/* }}} */

static void zend_compile_class_decl(znode *result, zend_ast *ast, bool toplevel);

static void zend_compile_new(znode *result, zend_ast *ast) /* {{{ */
{
	zend_ast *class_ast = ast->child[0];
	zend_ast *args_ast = ast->child[1];

	znode class_node, ctor_result;
	zend_op *opline;

	if (class_ast->kind == ZEND_AST_CLASS) {
		/* anon class declaration */
		zend_compile_class_decl(&class_node, class_ast, 0);
	} else {
		zend_compile_class_ref(&class_node, class_ast, ZEND_FETCH_CLASS_EXCEPTION);
	}

	opline = zend_emit_op(result, ZEND_NEW, NULL, NULL);

	if (class_node.op_type == IS_CONST) {
		opline->op1_type = IS_CONST;
		opline->op1.constant = zend_add_class_name_literal(
			Z_STR(class_node.u.constant));
		opline->op2.num = zend_alloc_cache_slot();
	} else {
		SET_NODE(opline->op1, &class_node);
	}

	zend_compile_call_common(&ctor_result, args_ast, NULL, ast->lineno);
	zend_do_free(&ctor_result);
}
/* }}} */

static void zend_compile_clone(znode *result, zend_ast *ast) /* {{{ */
{
	zend_ast *obj_ast = ast->child[0];

	znode obj_node;
	zend_compile_expr(&obj_node, obj_ast);

	zend_emit_op_tmp(result, ZEND_CLONE, &obj_node, NULL);
}
/* }}} */

static void zend_compile_global_var(zend_ast *ast) /* {{{ */
{
	zend_ast *var_ast = ast->child[0];
	zend_ast *name_ast = var_ast->child[0];

	znode name_node, result;

	zend_compile_expr(&name_node, name_ast);
	if (name_node.op_type == IS_CONST) {
		convert_to_string(&name_node.u.constant);
	}

	// TODO(GLOBALS) Forbid "global $GLOBALS"?
	if (is_this_fetch(var_ast)) {
		zend_error_noreturn(E_COMPILE_ERROR, "Cannot use $this as global variable");
	} else if (zend_try_compile_cv(&result, var_ast) == SUCCESS) {
		zend_op *opline = zend_emit_op(NULL, ZEND_BIND_GLOBAL, &result, &name_node);
		opline->extended_value = zend_alloc_cache_slot();
	} else {
		/* name_ast should be evaluated only. FETCH_GLOBAL_LOCK instructs FETCH_W
		 * to not free the name_node operand, so it can be reused in the following
		 * ASSIGN_REF, which then frees it. */
		zend_op *opline = zend_emit_op(&result, ZEND_FETCH_W, &name_node, NULL);
		opline->extended_value = ZEND_FETCH_GLOBAL_LOCK;

		if (name_node.op_type == IS_CONST) {
			zend_string_addref(Z_STR(name_node.u.constant));
		}

		zend_emit_assign_ref_znode(
			zend_ast_create(ZEND_AST_VAR, zend_ast_create_znode(&name_node)),
			&result
		);
	}
}
/* }}} */

static void zend_compile_static_var_common(zend_string *var_name, zval *value, uint32_t mode) /* {{{ */
{
	zend_op *opline;
	if (!CG(active_op_array)->static_variables) {
		if (CG(active_op_array)->scope) {
			CG(active_op_array)->scope->ce_flags |= ZEND_HAS_STATIC_IN_METHODS;
		}
		CG(active_op_array)->static_variables = zend_new_array(8);
	}

	value = zend_hash_update(CG(active_op_array)->static_variables, var_name, value);

	if (zend_string_equals_literal(var_name, "this")) {
		zend_error_noreturn(E_COMPILE_ERROR, "Cannot use $this as static variable");
	}

	opline = zend_emit_op(NULL, ZEND_BIND_STATIC, NULL, NULL);
	opline->op1_type = IS_CV;
	opline->op1.var = lookup_cv(var_name);
	opline->extended_value = (uint32_t)((char*)value - (char*)CG(active_op_array)->static_variables->arData) | mode;
}
/* }}} */

static void zend_compile_static_var(zend_ast *ast) /* {{{ */
{
	zend_ast *var_ast = ast->child[0];
	zend_ast **value_ast_ptr = &ast->child[1];
	zval value_zv;

	if (*value_ast_ptr) {
		zend_const_expr_to_zval(&value_zv, value_ast_ptr, /* allow_dynamic */ true);
	} else {
		ZVAL_NULL(&value_zv);
	}

	zend_compile_static_var_common(zend_ast_get_str(var_ast), &value_zv, ZEND_BIND_REF);
}
/* }}} */

static void zend_compile_unset(zend_ast *ast) /* {{{ */
{
	zend_ast *var_ast = ast->child[0];
	znode var_node;
	zend_op *opline;

	zend_ensure_writable_variable(var_ast);

	if (is_global_var_fetch(var_ast)) {
		if (!var_ast->child[1]) {
			zend_error_noreturn(E_COMPILE_ERROR, "Cannot use [] for unsetting");
		}

		zend_compile_expr(&var_node, var_ast->child[1]);
		if (var_node.op_type == IS_CONST) {
			convert_to_string(&var_node.u.constant);
		}

		opline = zend_emit_op(NULL, ZEND_UNSET_VAR, &var_node, NULL);
		opline->extended_value = ZEND_FETCH_GLOBAL;
		return;
	}

	switch (var_ast->kind) {
		case ZEND_AST_VAR:
			if (is_this_fetch(var_ast)) {
				zend_error_noreturn(E_COMPILE_ERROR, "Cannot unset $this");
			} else if (zend_try_compile_cv(&var_node, var_ast) == SUCCESS) {
				opline = zend_emit_op(NULL, ZEND_UNSET_CV, &var_node, NULL);
			} else {
				opline = zend_compile_simple_var_no_cv(NULL, var_ast, BP_VAR_UNSET, 0);
				opline->opcode = ZEND_UNSET_VAR;
			}
			return;
		case ZEND_AST_DIM:
			opline = zend_compile_dim(NULL, var_ast, BP_VAR_UNSET, /* by_ref */ false);
			opline->opcode = ZEND_UNSET_DIM;
			return;
		case ZEND_AST_PROP:
		case ZEND_AST_NULLSAFE_PROP:
			opline = zend_compile_prop(NULL, var_ast, BP_VAR_UNSET, 0);
			opline->opcode = ZEND_UNSET_OBJ;
			return;
		case ZEND_AST_STATIC_PROP:
			opline = zend_compile_static_prop(NULL, var_ast, BP_VAR_UNSET, 0, 0);
			opline->opcode = ZEND_UNSET_STATIC_PROP;
			return;
		EMPTY_SWITCH_DEFAULT_CASE()
	}
}
/* }}} */

static bool zend_handle_loops_and_finally_ex(zend_long depth, znode *return_value) /* {{{ */
{
	zend_loop_var *base;
	zend_loop_var *loop_var = zend_stack_top(&CG(loop_var_stack));

	if (!loop_var) {
		return 1;
	}
	base = zend_stack_base(&CG(loop_var_stack));
	for (; loop_var >= base; loop_var--) {
		if (loop_var->opcode == ZEND_FAST_CALL) {
			zend_op *opline = get_next_op();

			opline->opcode = ZEND_FAST_CALL;
			opline->result_type = IS_TMP_VAR;
			opline->result.var = loop_var->var_num;
			if (return_value) {
				SET_NODE(opline->op2, return_value);
			}
			opline->op1.num = loop_var->try_catch_offset;
		} else if (loop_var->opcode == ZEND_DISCARD_EXCEPTION) {
			zend_op *opline = get_next_op();
			opline->opcode = ZEND_DISCARD_EXCEPTION;
			opline->op1_type = IS_TMP_VAR;
			opline->op1.var = loop_var->var_num;
		} else if (loop_var->opcode == ZEND_RETURN) {
			/* Stack separator */
			break;
		} else if (depth <= 1) {
			return 1;
		} else if (loop_var->opcode == ZEND_NOP) {
			/* Loop doesn't have freeable variable */
			depth--;
		} else {
			zend_op *opline;

			ZEND_ASSERT(loop_var->var_type & (IS_VAR|IS_TMP_VAR));
			opline = get_next_op();
			opline->opcode = loop_var->opcode;
			opline->op1_type = loop_var->var_type;
			opline->op1.var = loop_var->var_num;
			opline->extended_value = ZEND_FREE_ON_RETURN;
			depth--;
	    }
	}
	return (depth == 0);
}
/* }}} */

static bool zend_handle_loops_and_finally(znode *return_value) /* {{{ */
{
	return zend_handle_loops_and_finally_ex(zend_stack_count(&CG(loop_var_stack)) + 1, return_value);
}
/* }}} */

static bool zend_has_finally_ex(zend_long depth) /* {{{ */
{
	zend_loop_var *base;
	zend_loop_var *loop_var = zend_stack_top(&CG(loop_var_stack));

	if (!loop_var) {
		return 0;
	}
	base = zend_stack_base(&CG(loop_var_stack));
	for (; loop_var >= base; loop_var--) {
		if (loop_var->opcode == ZEND_FAST_CALL) {
			return 1;
		} else if (loop_var->opcode == ZEND_DISCARD_EXCEPTION) {
		} else if (loop_var->opcode == ZEND_RETURN) {
			/* Stack separator */
			return 0;
		} else if (depth <= 1) {
			return 0;
		} else {
			depth--;
	    }
	}
	return 0;
}
/* }}} */

static bool zend_has_finally(void) /* {{{ */
{
	return zend_has_finally_ex(zend_stack_count(&CG(loop_var_stack)) + 1);
}
/* }}} */

static void zend_compile_return(zend_ast *ast) /* {{{ */
{
	zend_ast *expr_ast = ast->child[0];
	bool is_generator = (CG(active_op_array)->fn_flags & ZEND_ACC_GENERATOR) != 0;
	bool by_ref = (CG(active_op_array)->fn_flags & ZEND_ACC_RETURN_REFERENCE) != 0;

	znode expr_node;
	zend_op *opline;

	if (is_generator) {
		/* For generators the by-ref flag refers to yields, not returns */
		by_ref = 0;
	}

	if (!expr_ast) {
		expr_node.op_type = IS_CONST;
		ZVAL_NULL(&expr_node.u.constant);
	} else if (by_ref && zend_is_variable(expr_ast)) {
		if (zend_ast_is_short_circuited(expr_ast)) {
			zend_error_noreturn(E_COMPILE_ERROR, "Cannot take reference of a nullsafe chain");
		}

		zend_compile_var(&expr_node, expr_ast, BP_VAR_W, 1);
	} else {
		zend_compile_expr(&expr_node, expr_ast);
	}

	if ((CG(active_op_array)->fn_flags & ZEND_ACC_HAS_FINALLY_BLOCK)
	 && (expr_node.op_type == IS_CV || (by_ref && expr_node.op_type == IS_VAR))
	 && zend_has_finally()) {
		/* Copy return value into temporary VAR to avoid modification in finally code */
		if (by_ref) {
			zend_emit_op(&expr_node, ZEND_MAKE_REF, &expr_node, NULL);
		} else {
			zend_emit_op_tmp(&expr_node, ZEND_QM_ASSIGN, &expr_node, NULL);
		}
	}

	/* Generator return types are handled separately */
	if (!is_generator && (CG(active_op_array)->fn_flags & ZEND_ACC_HAS_RETURN_TYPE)) {
		zend_emit_return_type_check(
			expr_ast ? &expr_node : NULL, CG(active_op_array)->arg_info - 1, 0);
	}

	zend_handle_loops_and_finally((expr_node.op_type & (IS_TMP_VAR | IS_VAR)) ? &expr_node : NULL);

	opline = zend_emit_op(NULL, by_ref ? ZEND_RETURN_BY_REF : ZEND_RETURN,
		&expr_node, NULL);

	if (by_ref && expr_ast) {
		if (zend_is_call(expr_ast)) {
			opline->extended_value = ZEND_RETURNS_FUNCTION;
		} else if (!zend_is_variable(expr_ast) || zend_ast_is_short_circuited(expr_ast)) {
			opline->extended_value = ZEND_RETURNS_VALUE;
		}
	}
}
/* }}} */

static void zend_compile_echo(zend_ast *ast) /* {{{ */
{
	zend_op *opline;
	zend_ast *expr_ast = ast->child[0];

	znode expr_node;
	zend_compile_expr(&expr_node, expr_ast);

	opline = zend_emit_op(NULL, ZEND_ECHO, &expr_node, NULL);
	opline->extended_value = 0;
}
/* }}} */

static void zend_compile_throw(znode *result, zend_ast *ast) /* {{{ */
{
	zend_ast *expr_ast = ast->child[0];

	znode expr_node;
	zend_compile_expr(&expr_node, expr_ast);

	zend_op *opline = zend_emit_op(NULL, ZEND_THROW, &expr_node, NULL);
	if (result) {
		/* Mark this as an "expression throw" for opcache. */
		opline->extended_value = ZEND_THROW_IS_EXPR;
		result->op_type = IS_CONST;
		ZVAL_TRUE(&result->u.constant);
	}
}
/* }}} */

static void zend_compile_break_continue(zend_ast *ast) /* {{{ */
{
	zend_ast *depth_ast = ast->child[0];

	zend_op *opline;
	zend_long depth;

	ZEND_ASSERT(ast->kind == ZEND_AST_BREAK || ast->kind == ZEND_AST_CONTINUE);

	if (depth_ast) {
		zval *depth_zv;
		if (depth_ast->kind != ZEND_AST_ZVAL) {
			zend_error_noreturn(E_COMPILE_ERROR, "'%s' operator with non-integer operand "
				"is no longer supported", ast->kind == ZEND_AST_BREAK ? "break" : "continue");
		}

		depth_zv = zend_ast_get_zval(depth_ast);
		if (Z_TYPE_P(depth_zv) != IS_LONG || Z_LVAL_P(depth_zv) < 1) {
			zend_error_noreturn(E_COMPILE_ERROR, "'%s' operator accepts only positive integers",
				ast->kind == ZEND_AST_BREAK ? "break" : "continue");
		}

		depth = Z_LVAL_P(depth_zv);
	} else {
		depth = 1;
	}

	if (CG(context).current_brk_cont == -1) {
		zend_error_noreturn(E_COMPILE_ERROR, "'%s' not in the 'loop' or 'switch' context",
			ast->kind == ZEND_AST_BREAK ? "break" : "continue");
	} else {
		if (!zend_handle_loops_and_finally_ex(depth, NULL)) {
			zend_error_noreturn(E_COMPILE_ERROR, "Cannot '%s' " ZEND_LONG_FMT " level%s",
				ast->kind == ZEND_AST_BREAK ? "break" : "continue",
				depth, depth == 1 ? "" : "s");
		}
	}

	if (ast->kind == ZEND_AST_CONTINUE) {
		int d, cur = CG(context).current_brk_cont;
		for (d = depth - 1; d > 0; d--) {
			cur = CG(context).brk_cont_array[cur].parent;
			ZEND_ASSERT(cur != -1);
		}

		if (CG(context).brk_cont_array[cur].is_switch) {
			if (depth == 1) {
				if (CG(context).brk_cont_array[cur].parent == -1) {
					zend_error(E_WARNING,
						"\"continue\" targeting switch is equivalent to \"break\"");
				} else {
					zend_error(E_WARNING,
						"\"continue\" targeting switch is equivalent to \"break\". " \
						"Did you mean to use \"continue " ZEND_LONG_FMT "\"?",
						depth + 1);
				}
			} else {
				if (CG(context).brk_cont_array[cur].parent == -1) {
					zend_error(E_WARNING,
						"\"continue " ZEND_LONG_FMT "\" targeting switch is equivalent to \"break " ZEND_LONG_FMT "\"",
						depth, depth);
				} else {
					zend_error(E_WARNING,
						"\"continue " ZEND_LONG_FMT "\" targeting switch is equivalent to \"break " ZEND_LONG_FMT "\". " \
						"Did you mean to use \"continue " ZEND_LONG_FMT "\"?",
						depth, depth, depth + 1);
				}
			}
		}
	}

	opline = zend_emit_op(NULL, ast->kind == ZEND_AST_BREAK ? ZEND_BRK : ZEND_CONT, NULL, NULL);
	opline->op1.num = CG(context).current_brk_cont;
	opline->op2.num = depth;
}
/* }}} */

void zend_resolve_goto_label(zend_op_array *op_array, zend_op *opline) /* {{{ */
{
	zend_label *dest;
	int current, remove_oplines = opline->op1.num;
	zval *label;
	uint32_t opnum = opline - op_array->opcodes;

	label = CT_CONSTANT_EX(op_array, opline->op2.constant);
	if (CG(context).labels == NULL ||
	    (dest = zend_hash_find_ptr(CG(context).labels, Z_STR_P(label))) == NULL
	) {
		CG(in_compilation) = 1;
		CG(active_op_array) = op_array;
		CG(zend_lineno) = opline->lineno;
		zend_error_noreturn(E_COMPILE_ERROR, "'goto' to undefined label '%s'", Z_STRVAL_P(label));
	}

	zval_ptr_dtor_str(label);
	ZVAL_NULL(label);

	current = opline->extended_value;
	for (; current != dest->brk_cont; current = CG(context).brk_cont_array[current].parent) {
		if (current == -1) {
			CG(in_compilation) = 1;
			CG(active_op_array) = op_array;
			CG(zend_lineno) = opline->lineno;
			zend_error_noreturn(E_COMPILE_ERROR, "'goto' into loop or switch statement is disallowed");
		}
		if (CG(context).brk_cont_array[current].start >= 0) {
			remove_oplines--;
		}
	}

	for (current = 0; current < op_array->last_try_catch; ++current) {
		zend_try_catch_element *elem = &op_array->try_catch_array[current];
		if (elem->try_op > opnum) {
			break;
		}
		if (elem->finally_op && opnum < elem->finally_op - 1
			&& (dest->opline_num > elem->finally_end || dest->opline_num < elem->try_op)
		) {
			remove_oplines--;
		}
	}

	opline->opcode = ZEND_JMP;
	SET_UNUSED(opline->op1);
	SET_UNUSED(opline->op2);
	SET_UNUSED(opline->result);
	opline->op1.opline_num = dest->opline_num;
	opline->extended_value = 0;

	ZEND_ASSERT(remove_oplines >= 0);
	while (remove_oplines--) {
		opline--;
		MAKE_NOP(opline);
		ZEND_VM_SET_OPCODE_HANDLER(opline);
	}
}
/* }}} */

static void zend_compile_goto(zend_ast *ast) /* {{{ */
{
	zend_ast *label_ast = ast->child[0];
	znode label_node;
	zend_op *opline;
	uint32_t opnum_start = get_next_op_number();

	zend_compile_expr(&label_node, label_ast);

	/* Label resolution and unwinding adjustments happen in pass two. */
	zend_handle_loops_and_finally(NULL);
	opline = zend_emit_op(NULL, ZEND_GOTO, NULL, &label_node);
	opline->op1.num = get_next_op_number() - opnum_start - 1;
	opline->extended_value = CG(context).current_brk_cont;
}
/* }}} */

static void zend_compile_label(zend_ast *ast) /* {{{ */
{
	zend_string *label = zend_ast_get_str(ast->child[0]);
	zend_label dest;

	if (!CG(context).labels) {
		ALLOC_HASHTABLE(CG(context).labels);
		zend_hash_init(CG(context).labels, 8, NULL, label_ptr_dtor, 0);
	}

	dest.brk_cont = CG(context).current_brk_cont;
	dest.opline_num = get_next_op_number();

	if (!zend_hash_add_mem(CG(context).labels, label, &dest, sizeof(zend_label))) {
		zend_error_noreturn(E_COMPILE_ERROR, "Label '%s' already defined", ZSTR_VAL(label));
	}
}
/* }}} */

static void zend_compile_while(zend_ast *ast) /* {{{ */
{
	zend_ast *cond_ast = ast->child[0];
	zend_ast *stmt_ast = ast->child[1];
	znode cond_node;
	uint32_t opnum_start, opnum_jmp, opnum_cond;

	opnum_jmp = zend_emit_jump(0);

	zend_begin_loop(ZEND_NOP, NULL, 0);

	opnum_start = get_next_op_number();
	zend_compile_stmt(stmt_ast);

	opnum_cond = get_next_op_number();
	zend_update_jump_target(opnum_jmp, opnum_cond);
	zend_compile_expr(&cond_node, cond_ast);

	zend_emit_cond_jump(ZEND_JMPNZ, &cond_node, opnum_start);

	zend_end_loop(opnum_cond, NULL);
}
/* }}} */

static void zend_compile_do_while(zend_ast *ast) /* {{{ */
{
	zend_ast *stmt_ast = ast->child[0];
	zend_ast *cond_ast = ast->child[1];

	znode cond_node;
	uint32_t opnum_start, opnum_cond;

	zend_begin_loop(ZEND_NOP, NULL, 0);

	opnum_start = get_next_op_number();
	zend_compile_stmt(stmt_ast);

	opnum_cond = get_next_op_number();
	zend_compile_expr(&cond_node, cond_ast);

	zend_emit_cond_jump(ZEND_JMPNZ, &cond_node, opnum_start);

	zend_end_loop(opnum_cond, NULL);
}
/* }}} */

static void zend_compile_expr_list(znode *result, zend_ast *ast) /* {{{ */
{
	zend_ast_list *list;
	uint32_t i;

	result->op_type = IS_CONST;
	ZVAL_TRUE(&result->u.constant);

	if (!ast) {
		return;
	}

	list = zend_ast_get_list(ast);
	for (i = 0; i < list->children; ++i) {
		zend_ast *expr_ast = list->child[i];

		zend_do_free(result);
		zend_compile_expr(result, expr_ast);
	}
}
/* }}} */

static void zend_compile_for(zend_ast *ast) /* {{{ */
{
	zend_ast *init_ast = ast->child[0];
	zend_ast *cond_ast = ast->child[1];
	zend_ast *loop_ast = ast->child[2];
	zend_ast *stmt_ast = ast->child[3];

	znode result;
	uint32_t opnum_start, opnum_jmp, opnum_loop;

	zend_compile_expr_list(&result, init_ast);
	zend_do_free(&result);

	opnum_jmp = zend_emit_jump(0);

	zend_begin_loop(ZEND_NOP, NULL, 0);

	opnum_start = get_next_op_number();
	zend_compile_stmt(stmt_ast);

	opnum_loop = get_next_op_number();
	zend_compile_expr_list(&result, loop_ast);
	zend_do_free(&result);

	zend_update_jump_target_to_next(opnum_jmp);
	zend_compile_expr_list(&result, cond_ast);
	zend_do_extended_stmt();

	zend_emit_cond_jump(ZEND_JMPNZ, &result, opnum_start);

	zend_end_loop(opnum_loop, NULL);
}
/* }}} */

static void zend_compile_foreach(zend_ast *ast) /* {{{ */
{
	zend_ast *expr_ast = ast->child[0];
	zend_ast *value_ast = ast->child[1];
	zend_ast *key_ast = ast->child[2];
	zend_ast *stmt_ast = ast->child[3];
	bool by_ref = value_ast->kind == ZEND_AST_REF;
	bool is_variable = zend_is_variable(expr_ast) && zend_can_write_to_variable(expr_ast);

	znode expr_node, reset_node, value_node, key_node;
	zend_op *opline;
	uint32_t opnum_reset, opnum_fetch;

	if (key_ast) {
		if (key_ast->kind == ZEND_AST_REF) {
			zend_error_noreturn(E_COMPILE_ERROR, "Key element cannot be a reference");
		}
		if (key_ast->kind == ZEND_AST_ARRAY) {
			zend_error_noreturn(E_COMPILE_ERROR, "Cannot use list as key element");
		}
	}

	if (by_ref) {
		value_ast = value_ast->child[0];
	}

	if (value_ast->kind == ZEND_AST_ARRAY && zend_propagate_list_refs(value_ast)) {
		by_ref = 1;
	}

	if (by_ref && is_variable) {
		zend_compile_var(&expr_node, expr_ast, BP_VAR_W, 1);
	} else {
		zend_compile_expr(&expr_node, expr_ast);
	}

	if (by_ref) {
		zend_separate_if_call_and_write(&expr_node, expr_ast, BP_VAR_W);
	}

	opnum_reset = get_next_op_number();
	opline = zend_emit_op(&reset_node, by_ref ? ZEND_FE_RESET_RW : ZEND_FE_RESET_R, &expr_node, NULL);

	zend_begin_loop(ZEND_FE_FREE, &reset_node, 0);

	opnum_fetch = get_next_op_number();
	opline = zend_emit_op(NULL, by_ref ? ZEND_FE_FETCH_RW : ZEND_FE_FETCH_R, &reset_node, NULL);

	if (is_this_fetch(value_ast)) {
		zend_error_noreturn(E_COMPILE_ERROR, "Cannot re-assign $this");
	} else if (value_ast->kind == ZEND_AST_VAR &&
		zend_try_compile_cv(&value_node, value_ast) == SUCCESS) {
		SET_NODE(opline->op2, &value_node);
	} else {
		opline->op2_type = IS_VAR;
		opline->op2.var = get_temporary_variable();
		GET_NODE(&value_node, opline->op2);
		if (value_ast->kind == ZEND_AST_ARRAY) {
			zend_compile_list_assign(NULL, value_ast, &value_node, value_ast->attr);
		} else if (by_ref) {
			zend_emit_assign_ref_znode(value_ast, &value_node);
		} else {
			zend_emit_assign_znode(value_ast, &value_node);
		}
	}

	if (key_ast) {
		opline = &CG(active_op_array)->opcodes[opnum_fetch];
		zend_make_tmp_result(&key_node, opline);
		zend_emit_assign_znode(key_ast, &key_node);
	}

	zend_compile_stmt(stmt_ast);

	/* Place JMP and FE_FREE on the line where foreach starts. It would be
	 * better to use the end line, but this information is not available
	 * currently. */
	CG(zend_lineno) = ast->lineno;
	zend_emit_jump(opnum_fetch);

	opline = &CG(active_op_array)->opcodes[opnum_reset];
	opline->op2.opline_num = get_next_op_number();

	opline = &CG(active_op_array)->opcodes[opnum_fetch];
	opline->extended_value = get_next_op_number();

	zend_end_loop(opnum_fetch, &reset_node);

	opline = zend_emit_op(NULL, ZEND_FE_FREE, &reset_node, NULL);
}
/* }}} */

static void zend_compile_if(zend_ast *ast) /* {{{ */
{
	zend_ast_list *list = zend_ast_get_list(ast);
	uint32_t i;
	uint32_t *jmp_opnums = NULL;

	if (list->children > 1) {
		jmp_opnums = safe_emalloc(sizeof(uint32_t), list->children - 1, 0);
	}

	for (i = 0; i < list->children; ++i) {
		zend_ast *elem_ast = list->child[i];
		zend_ast *cond_ast = elem_ast->child[0];
		zend_ast *stmt_ast = elem_ast->child[1];

		if (cond_ast) {
			znode cond_node;
			uint32_t opnum_jmpz;

			if (i > 0) {
				CG(zend_lineno) = cond_ast->lineno;
				zend_do_extended_stmt();
			}

			zend_compile_expr(&cond_node, cond_ast);
			opnum_jmpz = zend_emit_cond_jump(ZEND_JMPZ, &cond_node, 0);

			zend_compile_stmt(stmt_ast);

			if (i != list->children - 1) {
				/* Set the lineno of JMP to the position of the if keyword, as we don't want to
				 * report the last line in the if branch as covered if it hasn't actually executed. */
				CG(zend_lineno) = elem_ast->lineno;
				jmp_opnums[i] = zend_emit_jump(0);
			}
			zend_update_jump_target_to_next(opnum_jmpz);
		} else {
			/* "else" can only occur as last element. */
			ZEND_ASSERT(i == list->children - 1);
			zend_compile_stmt(stmt_ast);
		}
	}

	if (list->children > 1) {
		for (i = 0; i < list->children - 1; ++i) {
			zend_update_jump_target_to_next(jmp_opnums[i]);
		}
		efree(jmp_opnums);
	}
}
/* }}} */

static zend_uchar determine_switch_jumptable_type(zend_ast_list *cases) {
	uint32_t i;
	zend_uchar common_type = IS_UNDEF;
	for (i = 0; i < cases->children; i++) {
		zend_ast *case_ast = cases->child[i];
		zend_ast **cond_ast = &case_ast->child[0];
		zval *cond_zv;
		if (!case_ast->child[0]) {
			/* Skip default clause */
			continue;
		}

		zend_eval_const_expr(cond_ast);
		if ((*cond_ast)->kind != ZEND_AST_ZVAL) {
			/* Non-constant case */
			return IS_UNDEF;
		}

		cond_zv = zend_ast_get_zval(case_ast->child[0]);
		if (Z_TYPE_P(cond_zv) != IS_LONG && Z_TYPE_P(cond_zv) != IS_STRING) {
			/* We only optimize switched on integers and strings */
			return IS_UNDEF;
		}

		if (common_type == IS_UNDEF) {
			common_type = Z_TYPE_P(cond_zv);
		} else if (common_type != Z_TYPE_P(cond_zv)) {
			/* Non-uniform case types */
			return IS_UNDEF;
		}

		if (Z_TYPE_P(cond_zv) == IS_STRING
				&& is_numeric_string(Z_STRVAL_P(cond_zv), Z_STRLEN_P(cond_zv), NULL, NULL, 0)) {
			/* Numeric strings cannot be compared with a simple hash lookup */
			return IS_UNDEF;
		}
	}

	return common_type;
}

static bool should_use_jumptable(zend_ast_list *cases, zend_uchar jumptable_type) {
	if (CG(compiler_options) & ZEND_COMPILE_NO_JUMPTABLES) {
		return 0;
	}

	/* Thresholds are chosen based on when the average switch time for equidistributed
	 * input becomes smaller when using the jumptable optimization. */
	if (jumptable_type == IS_LONG) {
		return cases->children >= 5;
	} else {
		ZEND_ASSERT(jumptable_type == IS_STRING);
		return cases->children >= 2;
	}
}

static void zend_compile_switch(zend_ast *ast) /* {{{ */
{
	zend_ast *expr_ast = ast->child[0];
	zend_ast_list *cases = zend_ast_get_list(ast->child[1]);

	uint32_t i;
	bool has_default_case = 0;

	znode expr_node, case_node;
	zend_op *opline;
	uint32_t *jmpnz_opnums, opnum_default_jmp, opnum_switch = (uint32_t)-1;
	zend_uchar jumptable_type;
	HashTable *jumptable = NULL;

	zend_compile_expr(&expr_node, expr_ast);

	zend_begin_loop(ZEND_FREE, &expr_node, 1);

	case_node.op_type = IS_TMP_VAR;
	case_node.u.op.var = get_temporary_variable();

	jumptable_type = determine_switch_jumptable_type(cases);
	if (jumptable_type != IS_UNDEF && should_use_jumptable(cases, jumptable_type)) {
		znode jumptable_op;

		ALLOC_HASHTABLE(jumptable);
		zend_hash_init(jumptable, cases->children, NULL, NULL, 0);
		jumptable_op.op_type = IS_CONST;
		ZVAL_ARR(&jumptable_op.u.constant, jumptable);

		opline = zend_emit_op(NULL,
			jumptable_type == IS_LONG ? ZEND_SWITCH_LONG : ZEND_SWITCH_STRING,
			&expr_node, &jumptable_op);
		if (opline->op1_type == IS_CONST) {
			Z_TRY_ADDREF_P(CT_CONSTANT(opline->op1));
		}
		opnum_switch = opline - CG(active_op_array)->opcodes;
	}

	jmpnz_opnums = safe_emalloc(sizeof(uint32_t), cases->children, 0);
	for (i = 0; i < cases->children; ++i) {
		zend_ast *case_ast = cases->child[i];
		zend_ast *cond_ast = case_ast->child[0];
		znode cond_node;

		if (!cond_ast) {
			if (has_default_case) {
				CG(zend_lineno) = case_ast->lineno;
				zend_error_noreturn(E_COMPILE_ERROR,
					"Switch statements may only contain one default clause");
			}
			has_default_case = 1;
			continue;
		}

		zend_compile_expr(&cond_node, cond_ast);

		if (expr_node.op_type == IS_CONST
			&& Z_TYPE(expr_node.u.constant) == IS_FALSE) {
			jmpnz_opnums[i] = zend_emit_cond_jump(ZEND_JMPZ, &cond_node, 0);
		} else if (expr_node.op_type == IS_CONST
			&& Z_TYPE(expr_node.u.constant) == IS_TRUE) {
			jmpnz_opnums[i] = zend_emit_cond_jump(ZEND_JMPNZ, &cond_node, 0);
		} else {
			opline = zend_emit_op(NULL,
				(expr_node.op_type & (IS_VAR|IS_TMP_VAR)) ? ZEND_CASE : ZEND_IS_EQUAL,
				&expr_node, &cond_node);
			SET_NODE(opline->result, &case_node);
			if (opline->op1_type == IS_CONST) {
				Z_TRY_ADDREF_P(CT_CONSTANT(opline->op1));
			}

			jmpnz_opnums[i] = zend_emit_cond_jump(ZEND_JMPNZ, &case_node, 0);
		}
	}

	opnum_default_jmp = zend_emit_jump(0);

	for (i = 0; i < cases->children; ++i) {
		zend_ast *case_ast = cases->child[i];
		zend_ast *cond_ast = case_ast->child[0];
		zend_ast *stmt_ast = case_ast->child[1];

		if (cond_ast) {
			zend_update_jump_target_to_next(jmpnz_opnums[i]);

			if (jumptable) {
				zval *cond_zv = zend_ast_get_zval(cond_ast);
				zval jmp_target;
				ZVAL_LONG(&jmp_target, get_next_op_number());

				ZEND_ASSERT(Z_TYPE_P(cond_zv) == jumptable_type);
				if (Z_TYPE_P(cond_zv) == IS_LONG) {
					zend_hash_index_add(jumptable, Z_LVAL_P(cond_zv), &jmp_target);
				} else {
					ZEND_ASSERT(Z_TYPE_P(cond_zv) == IS_STRING);
					zend_hash_add(jumptable, Z_STR_P(cond_zv), &jmp_target);
				}
			}
		} else {
			zend_update_jump_target_to_next(opnum_default_jmp);

			if (jumptable) {
				ZEND_ASSERT(opnum_switch != (uint32_t)-1);
				opline = &CG(active_op_array)->opcodes[opnum_switch];
				opline->extended_value = get_next_op_number();
			}
		}

		zend_compile_stmt(stmt_ast);
	}

	if (!has_default_case) {
		zend_update_jump_target_to_next(opnum_default_jmp);

		if (jumptable) {
			opline = &CG(active_op_array)->opcodes[opnum_switch];
			opline->extended_value = get_next_op_number();
		}
	}

	zend_end_loop(get_next_op_number(), &expr_node);

	if (expr_node.op_type & (IS_VAR|IS_TMP_VAR)) {
		opline = zend_emit_op(NULL, ZEND_FREE, &expr_node, NULL);
		opline->extended_value = ZEND_FREE_SWITCH;
	} else if (expr_node.op_type == IS_CONST) {
		zval_ptr_dtor_nogc(&expr_node.u.constant);
	}

	efree(jmpnz_opnums);
}
/* }}} */

static uint32_t count_match_conds(zend_ast_list *arms)
{
	uint32_t num_conds = 0;

	for (uint32_t i = 0; i < arms->children; i++) {
		zend_ast *arm_ast = arms->child[i];
		if (arm_ast->child[0] == NULL) {
			continue;
		}

		zend_ast_list *conds = zend_ast_get_list(arm_ast->child[0]);
		num_conds += conds->children;
	}

	return num_conds;
}

static bool can_match_use_jumptable(zend_ast_list *arms) {
	for (uint32_t i = 0; i < arms->children; i++) {
		zend_ast *arm_ast = arms->child[i];
		if (!arm_ast->child[0]) {
			/* Skip default arm */
			continue;
		}

		zend_ast_list *conds = zend_ast_get_list(arm_ast->child[0]);
		for (uint32_t j = 0; j < conds->children; j++) {
			zend_ast **cond_ast = &conds->child[j];

			zend_eval_const_expr(cond_ast);
			if ((*cond_ast)->kind != ZEND_AST_ZVAL) {
				return 0;
			}

			zval *cond_zv = zend_ast_get_zval(*cond_ast);
			if (Z_TYPE_P(cond_zv) != IS_LONG && Z_TYPE_P(cond_zv) != IS_STRING) {
				return 0;
			}
		}
	}

	return 1;
}

static void zend_compile_match(znode *result, zend_ast *ast)
{
	zend_ast *expr_ast = ast->child[0];
	zend_ast_list *arms = zend_ast_get_list(ast->child[1]);
	bool has_default_arm = 0;
	uint32_t opnum_match = (uint32_t)-1;

	znode expr_node;
	zend_compile_expr(&expr_node, expr_ast);

	znode case_node;
	case_node.op_type = IS_TMP_VAR;
	case_node.u.op.var = get_temporary_variable();

	uint32_t num_conds = count_match_conds(arms);
	zend_uchar can_use_jumptable = can_match_use_jumptable(arms);
	bool uses_jumptable = can_use_jumptable && num_conds >= 2;
	HashTable *jumptable = NULL;
	uint32_t *jmpnz_opnums = NULL;

	for (uint32_t i = 0; i < arms->children; ++i) {
		zend_ast *arm_ast = arms->child[i];

		if (!arm_ast->child[0]) {
			if (has_default_arm) {
				CG(zend_lineno) = arm_ast->lineno;
				zend_error_noreturn(E_COMPILE_ERROR,
					"Match expressions may only contain one default arm");
			}
			has_default_arm = 1;
		}
	}

	if (uses_jumptable) {
		znode jumptable_op;

		ALLOC_HASHTABLE(jumptable);
		zend_hash_init(jumptable, num_conds, NULL, NULL, 0);
		jumptable_op.op_type = IS_CONST;
		ZVAL_ARR(&jumptable_op.u.constant, jumptable);

		zend_op *opline = zend_emit_op(NULL, ZEND_MATCH, &expr_node, &jumptable_op);
		if (opline->op1_type == IS_CONST) {
			Z_TRY_ADDREF_P(CT_CONSTANT(opline->op1));
		}
		opnum_match = opline - CG(active_op_array)->opcodes;
	} else {
		jmpnz_opnums = safe_emalloc(sizeof(uint32_t), num_conds, 0);
		uint32_t cond_count = 0;
		for (uint32_t i = 0; i < arms->children; ++i) {
			zend_ast *arm_ast = arms->child[i];

			if (!arm_ast->child[0]) {
				continue;
			}

			zend_ast_list *conds = zend_ast_get_list(arm_ast->child[0]);
			for (uint32_t j = 0; j < conds->children; j++) {
				zend_ast *cond_ast = conds->child[j];

				znode cond_node;
				zend_compile_expr(&cond_node, cond_ast);

				uint32_t opcode = (expr_node.op_type & (IS_VAR|IS_TMP_VAR)) ? ZEND_CASE_STRICT : ZEND_IS_IDENTICAL;
				zend_op *opline = zend_emit_op(NULL, opcode, &expr_node, &cond_node);
				SET_NODE(opline->result, &case_node);
				if (opline->op1_type == IS_CONST) {
					Z_TRY_ADDREF_P(CT_CONSTANT(opline->op1));
				}

				jmpnz_opnums[cond_count] = zend_emit_cond_jump(ZEND_JMPNZ, &case_node, 0);

				cond_count++;
			}
		}
	}

	uint32_t opnum_default_jmp = 0;
	if (!uses_jumptable) {
		opnum_default_jmp = zend_emit_jump(0);
	}

	bool is_first_case = 1;
	uint32_t cond_count = 0;
	uint32_t *jmp_end_opnums = safe_emalloc(sizeof(uint32_t), arms->children, 0);

	// The generated default arm is emitted first to avoid live range issues where the tmpvar
	// for the arm result is freed even though it has not been initialized yet.
	if (!has_default_arm) {
		if (!uses_jumptable) {
			zend_update_jump_target_to_next(opnum_default_jmp);
		}

		if (jumptable) {
			zend_op *opline = &CG(active_op_array)->opcodes[opnum_match];
			opline->extended_value = get_next_op_number();
		}

		zend_op *opline = zend_emit_op(NULL, ZEND_MATCH_ERROR, &expr_node, NULL);
		if (opline->op1_type == IS_CONST) {
			Z_TRY_ADDREF_P(CT_CONSTANT(opline->op1));
		}
		if (arms->children == 0) {
			/* Mark this as an "expression throw" for opcache. */
			opline->extended_value = ZEND_THROW_IS_EXPR;
		}
	}

	for (uint32_t i = 0; i < arms->children; ++i) {
		zend_ast *arm_ast = arms->child[i];
		zend_ast *body_ast = arm_ast->child[1];

		if (arm_ast->child[0] != NULL) {
			zend_ast_list *conds = zend_ast_get_list(arm_ast->child[0]);

			for (uint32_t j = 0; j < conds->children; j++) {
				zend_ast *cond_ast = conds->child[j];

				if (jmpnz_opnums != NULL) {
					zend_update_jump_target_to_next(jmpnz_opnums[cond_count]);
				}

				if (jumptable) {
					zval *cond_zv = zend_ast_get_zval(cond_ast);
					zval jmp_target;
					ZVAL_LONG(&jmp_target, get_next_op_number());

					if (Z_TYPE_P(cond_zv) == IS_LONG) {
						zend_hash_index_add(jumptable, Z_LVAL_P(cond_zv), &jmp_target);
					} else {
						ZEND_ASSERT(Z_TYPE_P(cond_zv) == IS_STRING);
						zend_hash_add(jumptable, Z_STR_P(cond_zv), &jmp_target);
					}
				}

				cond_count++;
			}
		} else {
			if (!uses_jumptable) {
				zend_update_jump_target_to_next(opnum_default_jmp);
			}

			if (jumptable) {
				ZEND_ASSERT(opnum_match != (uint32_t)-1);
				zend_op *opline = &CG(active_op_array)->opcodes[opnum_match];
				opline->extended_value = get_next_op_number();
			}
		}

		znode body_node;
		zend_compile_expr(&body_node, body_ast);

		if (is_first_case) {
			zend_emit_op_tmp(result, ZEND_QM_ASSIGN, &body_node, NULL);
			is_first_case = 0;
		} else {
			zend_op *opline_qm_assign = zend_emit_op(NULL, ZEND_QM_ASSIGN, &body_node, NULL);
			SET_NODE(opline_qm_assign->result, result);
		}

		jmp_end_opnums[i] = zend_emit_jump(0);
	}

	// Initialize result in case there is no arm
	if (arms->children == 0) {
		result->op_type = IS_CONST;
		ZVAL_NULL(&result->u.constant);
	}

	for (uint32_t i = 0; i < arms->children; ++i) {
		zend_update_jump_target_to_next(jmp_end_opnums[i]);
	}

	if (expr_node.op_type & (IS_VAR|IS_TMP_VAR)) {
		zend_op *opline = zend_emit_op(NULL, ZEND_FREE, &expr_node, NULL);
		opline->extended_value = ZEND_FREE_SWITCH;
	} else if (expr_node.op_type == IS_CONST) {
		zval_ptr_dtor_nogc(&expr_node.u.constant);
	}

	if (jmpnz_opnums != NULL) {
		efree(jmpnz_opnums);
	}
	efree(jmp_end_opnums);
}

static void zend_compile_try(zend_ast *ast) /* {{{ */
{
	zend_ast *try_ast = ast->child[0];
	zend_ast_list *catches = zend_ast_get_list(ast->child[1]);
	zend_ast *finally_ast = ast->child[2];

	uint32_t i, j;
	zend_op *opline;
	uint32_t try_catch_offset;
	uint32_t *jmp_opnums = safe_emalloc(sizeof(uint32_t), catches->children, 0);
	uint32_t orig_fast_call_var = CG(context).fast_call_var;
	uint32_t orig_try_catch_offset = CG(context).try_catch_offset;

	if (catches->children == 0 && !finally_ast) {
		zend_error_noreturn(E_COMPILE_ERROR, "Cannot use try without catch or finally");
	}

	/* label: try { } must not be equal to try { label: } */
	if (CG(context).labels) {
		zend_label *label;
		ZEND_HASH_MAP_REVERSE_FOREACH_PTR(CG(context).labels, label) {
			if (label->opline_num == get_next_op_number()) {
				zend_emit_op(NULL, ZEND_NOP, NULL, NULL);
			}
			break;
		} ZEND_HASH_FOREACH_END();
	}

	try_catch_offset = zend_add_try_element(get_next_op_number());

	if (finally_ast) {
		zend_loop_var fast_call;
		if (!(CG(active_op_array)->fn_flags & ZEND_ACC_HAS_FINALLY_BLOCK)) {
			CG(active_op_array)->fn_flags |= ZEND_ACC_HAS_FINALLY_BLOCK;
		}
		CG(context).fast_call_var = get_temporary_variable();

		/* Push FAST_CALL on unwind stack */
		fast_call.opcode = ZEND_FAST_CALL;
		fast_call.var_type = IS_TMP_VAR;
		fast_call.var_num = CG(context).fast_call_var;
		fast_call.try_catch_offset = try_catch_offset;
		zend_stack_push(&CG(loop_var_stack), &fast_call);
	}

	CG(context).try_catch_offset = try_catch_offset;

	zend_compile_stmt(try_ast);

	if (catches->children != 0) {
		jmp_opnums[0] = zend_emit_jump(0);
	}

	for (i = 0; i < catches->children; ++i) {
		zend_ast *catch_ast = catches->child[i];
		zend_ast_list *classes = zend_ast_get_list(catch_ast->child[0]);
		zend_ast *var_ast = catch_ast->child[1];
		zend_ast *stmt_ast = catch_ast->child[2];
		zend_string *var_name = var_ast ? zval_make_interned_string(zend_ast_get_zval(var_ast)) : NULL;
		bool is_last_catch = (i + 1 == catches->children);

		uint32_t *jmp_multicatch = safe_emalloc(sizeof(uint32_t), classes->children - 1, 0);
		uint32_t opnum_catch = (uint32_t)-1;

		CG(zend_lineno) = catch_ast->lineno;

		for (j = 0; j < classes->children; j++) {
			zend_ast *class_ast = classes->child[j];
			bool is_last_class = (j + 1 == classes->children);

			if (!zend_is_const_default_class_ref(class_ast)) {
				zend_error_noreturn(E_COMPILE_ERROR, "Bad class name in the catch statement");
			}

			opnum_catch = get_next_op_number();
			if (i == 0 && j == 0) {
				CG(active_op_array)->try_catch_array[try_catch_offset].catch_op = opnum_catch;
			}

			opline = get_next_op();
			opline->opcode = ZEND_CATCH;
			opline->op1_type = IS_CONST;
			opline->op1.constant = zend_add_class_name_literal(
					zend_resolve_class_name_ast(class_ast));
			opline->extended_value = zend_alloc_cache_slot();

			if (var_name && zend_string_equals_literal(var_name, "this")) {
				zend_error_noreturn(E_COMPILE_ERROR, "Cannot re-assign $this");
			}

			opline->result_type = var_name ? IS_CV : IS_UNUSED;
			opline->result.var = var_name ? lookup_cv(var_name) : -1;

			if (is_last_catch && is_last_class) {
				opline->extended_value |= ZEND_LAST_CATCH;
			}

			if (!is_last_class) {
				jmp_multicatch[j] = zend_emit_jump(0);
				opline = &CG(active_op_array)->opcodes[opnum_catch];
				opline->op2.opline_num = get_next_op_number();
			}
		}

		for (j = 0; j < classes->children - 1; j++) {
			zend_update_jump_target_to_next(jmp_multicatch[j]);
		}

		efree(jmp_multicatch);

		zend_compile_stmt(stmt_ast);

		if (!is_last_catch) {
			jmp_opnums[i + 1] = zend_emit_jump(0);
		}

		ZEND_ASSERT(opnum_catch != (uint32_t)-1 && "Should have at least one class");
		opline = &CG(active_op_array)->opcodes[opnum_catch];
		if (!is_last_catch) {
			opline->op2.opline_num = get_next_op_number();
		}
	}

	for (i = 0; i < catches->children; ++i) {
		zend_update_jump_target_to_next(jmp_opnums[i]);
	}

	if (finally_ast) {
		zend_loop_var discard_exception;
		uint32_t opnum_jmp = get_next_op_number() + 1;

		/* Pop FAST_CALL from unwind stack */
		zend_stack_del_top(&CG(loop_var_stack));

		/* Push DISCARD_EXCEPTION on unwind stack */
		discard_exception.opcode = ZEND_DISCARD_EXCEPTION;
		discard_exception.var_type = IS_TMP_VAR;
		discard_exception.var_num = CG(context).fast_call_var;
		zend_stack_push(&CG(loop_var_stack), &discard_exception);

		CG(zend_lineno) = finally_ast->lineno;

		opline = zend_emit_op(NULL, ZEND_FAST_CALL, NULL, NULL);
		opline->op1.num = try_catch_offset;
		opline->result_type = IS_TMP_VAR;
		opline->result.var = CG(context).fast_call_var;

		zend_emit_op(NULL, ZEND_JMP, NULL, NULL);

		zend_compile_stmt(finally_ast);

		CG(active_op_array)->try_catch_array[try_catch_offset].finally_op = opnum_jmp + 1;
		CG(active_op_array)->try_catch_array[try_catch_offset].finally_end
			= get_next_op_number();

		opline = zend_emit_op(NULL, ZEND_FAST_RET, NULL, NULL);
		opline->op1_type = IS_TMP_VAR;
		opline->op1.var = CG(context).fast_call_var;
		opline->op2.num = orig_try_catch_offset;

		zend_update_jump_target_to_next(opnum_jmp);

		CG(context).fast_call_var = orig_fast_call_var;

		/* Pop DISCARD_EXCEPTION from unwind stack */
		zend_stack_del_top(&CG(loop_var_stack));
	}

	CG(context).try_catch_offset = orig_try_catch_offset;

	efree(jmp_opnums);
}
/* }}} */

/* Encoding declarations must already be handled during parsing */
bool zend_handle_encoding_declaration(zend_ast *ast) /* {{{ */
{
	zend_ast_list *declares = zend_ast_get_list(ast);
	uint32_t i;
	for (i = 0; i < declares->children; ++i) {
		zend_ast *declare_ast = declares->child[i];
		zend_ast *name_ast = declare_ast->child[0];
		zend_ast *value_ast = declare_ast->child[1];
		zend_string *name = zend_ast_get_str(name_ast);

		if (zend_string_equals_literal_ci(name, "encoding")) {
			if (value_ast->kind != ZEND_AST_ZVAL) {
				zend_throw_exception(zend_ce_compile_error, "Encoding must be a literal", 0);
				return 0;
			}

			if (CG(multibyte)) {
				zend_string *encoding_name = zval_get_string(zend_ast_get_zval(value_ast));

				const zend_encoding *new_encoding, *old_encoding;
				zend_encoding_filter old_input_filter;

				CG(encoding_declared) = 1;

				new_encoding = zend_multibyte_fetch_encoding(ZSTR_VAL(encoding_name));
				if (!new_encoding) {
					zend_error(E_COMPILE_WARNING, "Unsupported encoding [%s]", ZSTR_VAL(encoding_name));
				} else {
					old_input_filter = LANG_SCNG(input_filter);
					old_encoding = LANG_SCNG(script_encoding);
					zend_multibyte_set_filter(new_encoding);

					/* need to re-scan if input filter changed */
					if (old_input_filter != LANG_SCNG(input_filter) ||
						 (old_input_filter && new_encoding != old_encoding)) {
						zend_multibyte_yyinput_again(old_input_filter, old_encoding);
					}
				}

				zend_string_release_ex(encoding_name, 0);
			} else {
				zend_error(E_COMPILE_WARNING, "declare(encoding=...) ignored because "
					"Zend multibyte feature is turned off by settings");
			}
		}
	}

	return 1;
}
/* }}} */

/* Check whether this is the first statement, not counting declares. */
static zend_result zend_is_first_statement(zend_ast *ast, bool allow_nop) /* {{{ */
{
	uint32_t i = 0;
	zend_ast_list *file_ast = zend_ast_get_list(CG(ast));

	while (i < file_ast->children) {
		if (file_ast->child[i] == ast) {
			return SUCCESS;
		} else if (file_ast->child[i] == NULL) {
			if (!allow_nop) {
				return FAILURE;
			}
		} else if (file_ast->child[i]->kind != ZEND_AST_DECLARE) {
			return FAILURE;
		}
		i++;
	}
	return FAILURE;
}
/* }}} */

static void zend_compile_declare(zend_ast *ast) /* {{{ */
{
	zend_ast_list *declares = zend_ast_get_list(ast->child[0]);
	zend_ast *stmt_ast = ast->child[1];
	zend_declarables orig_declarables = FC(declarables);
	uint32_t i;

	for (i = 0; i < declares->children; ++i) {
		zend_ast *declare_ast = declares->child[i];
		zend_ast *name_ast = declare_ast->child[0];
		zend_ast **value_ast_ptr = &declare_ast->child[1];
		zend_string *name = zend_ast_get_str(name_ast);

		if ((*value_ast_ptr)->kind != ZEND_AST_ZVAL) {
			zend_error_noreturn(E_COMPILE_ERROR, "declare(%s) value must be a literal", ZSTR_VAL(name));
		}

		if (zend_string_equals_literal_ci(name, "ticks")) {
			zval value_zv;
			zend_const_expr_to_zval(&value_zv, value_ast_ptr, /* allow_dynamic */ false);
			FC(declarables).ticks = zval_get_long(&value_zv);
			zval_ptr_dtor_nogc(&value_zv);
		} else if (zend_string_equals_literal_ci(name, "encoding")) {

			if (FAILURE == zend_is_first_statement(ast, /* allow_nop */ 0)) {
				zend_error_noreturn(E_COMPILE_ERROR, "Encoding declaration pragma must be "
					"the very first statement in the script");
			}
		} else if (zend_string_equals_literal_ci(name, "strict_types")) {
			zval value_zv;

			if (FAILURE == zend_is_first_statement(ast, /* allow_nop */ 0)) {
				zend_error_noreturn(E_COMPILE_ERROR, "strict_types declaration must be "
					"the very first statement in the script");
			}

			if (ast->child[1] != NULL) {
				zend_error_noreturn(E_COMPILE_ERROR, "strict_types declaration must not "
					"use block mode");
			}

			zend_const_expr_to_zval(&value_zv, value_ast_ptr, /* allow_dynamic */ false);

			if (Z_TYPE(value_zv) != IS_LONG || (Z_LVAL(value_zv) != 0 && Z_LVAL(value_zv) != 1)) {
				zend_error_noreturn(E_COMPILE_ERROR, "strict_types declaration must have 0 or 1 as its value");
			}

			if (Z_LVAL(value_zv) == 1) {
				CG(active_op_array)->fn_flags |= ZEND_ACC_STRICT_TYPES;
			}

		} else {
			zend_error(E_COMPILE_WARNING, "Unsupported declare '%s'", ZSTR_VAL(name));
		}
	}

	if (stmt_ast) {
		zend_compile_stmt(stmt_ast);

		FC(declarables) = orig_declarables;
	}
}
/* }}} */

static void zend_compile_stmt_list(zend_ast *ast) /* {{{ */
{
	zend_ast_list *list = zend_ast_get_list(ast);
	uint32_t i;
	for (i = 0; i < list->children; ++i) {
		zend_compile_stmt(list->child[i]);
	}
}
/* }}} */

ZEND_API void zend_set_function_arg_flags(zend_function *func) /* {{{ */
{
	uint32_t i, n;

	func->common.arg_flags[0] = 0;
	func->common.arg_flags[1] = 0;
	func->common.arg_flags[2] = 0;
	if (func->common.arg_info) {
		n = MIN(func->common.num_args, MAX_ARG_FLAG_NUM);
		i = 0;
		while (i < n) {
			ZEND_SET_ARG_FLAG(func, i + 1, ZEND_ARG_SEND_MODE(&func->common.arg_info[i]));
			i++;
		}
		if (UNEXPECTED((func->common.fn_flags & ZEND_ACC_VARIADIC) && ZEND_ARG_SEND_MODE(&func->common.arg_info[i]))) {
			uint32_t pass_by_reference = ZEND_ARG_SEND_MODE(&func->common.arg_info[i]);
			while (i < MAX_ARG_FLAG_NUM) {
				ZEND_SET_ARG_FLAG(func, i + 1, pass_by_reference);
				i++;
			}
		}
	}
}
/* }}} */

static zend_type zend_compile_single_typename(zend_ast *ast)
{
	ZEND_ASSERT(!(ast->attr & ZEND_TYPE_NULLABLE));
	if (ast->kind == ZEND_AST_TYPE) {
		if (ast->attr == IS_STATIC && !CG(active_class_entry) && zend_is_scope_known()) {
			zend_error_noreturn(E_COMPILE_ERROR,
				"Cannot use \"static\" when no class scope is active");
		}

		return (zend_type) ZEND_TYPE_INIT_CODE(ast->attr, 0, 0);
	} else {
		zend_string *class_name = zend_ast_get_str(ast);
		zend_uchar type_code = zend_lookup_builtin_type_by_name(class_name);

		if (type_code != 0) {
			if ((ast->attr & ZEND_NAME_NOT_FQ) != ZEND_NAME_NOT_FQ) {
				zend_error_noreturn(E_COMPILE_ERROR,
					"Type declaration '%s' must be unqualified",
					ZSTR_VAL(zend_string_tolower(class_name)));
			}

			/* Transform iterable into a type union alias */
			if (type_code == IS_ITERABLE) {
				/* Set iterable bit for BC compat during Reflection and string representation of type */
				zend_type iterable = (zend_type) ZEND_TYPE_INIT_CLASS_CONST_MASK(ZSTR_KNOWN(ZEND_STR_TRAVERSABLE),
                	(MAY_BE_ARRAY|_ZEND_TYPE_ITERABLE_BIT));
				return iterable;
			}

			return (zend_type) ZEND_TYPE_INIT_CODE(type_code, 0, 0);
		} else {
			const char *correct_name;
			zend_string *orig_name = zend_ast_get_str(ast);
			uint32_t fetch_type = zend_get_class_fetch_type_ast(ast);
			if (fetch_type == ZEND_FETCH_CLASS_DEFAULT) {
				class_name = zend_resolve_class_name_ast(ast);
				zend_assert_valid_class_name(class_name);
			} else {
				zend_ensure_valid_class_fetch_type(fetch_type);
				zend_string_addref(class_name);
			}

			if (ast->attr == ZEND_NAME_NOT_FQ
					&& zend_is_confusable_type(orig_name, &correct_name)
					&& zend_is_not_imported(orig_name)) {
				const char *extra =
					FC(current_namespace) ? " or import the class with \"use\"" : "";
				if (correct_name) {
					zend_error(E_COMPILE_WARNING,
						"\"%s\" will be interpreted as a class name. Did you mean \"%s\"? "
						"Write \"\\%s\"%s to suppress this warning",
						ZSTR_VAL(orig_name), correct_name, ZSTR_VAL(class_name), extra);
				} else {
					zend_error(E_COMPILE_WARNING,
						"\"%s\" is not a supported builtin type "
						"and will be interpreted as a class name. "
						"Write \"\\%s\"%s to suppress this warning",
						ZSTR_VAL(orig_name), ZSTR_VAL(class_name), extra);
				}
			}

			class_name = zend_new_interned_string(class_name);
			zend_alloc_ce_cache(class_name);
			return (zend_type) ZEND_TYPE_INIT_CLASS(class_name, 0, 0);
		}
	}
}

static void zend_are_intersection_types_redundant(zend_type left_type, zend_type right_type)
{
	ZEND_ASSERT(ZEND_TYPE_IS_INTERSECTION(left_type));
	ZEND_ASSERT(ZEND_TYPE_IS_INTERSECTION(right_type));
	zend_type_list *l_type_list = ZEND_TYPE_LIST(left_type);
	zend_type_list *r_type_list = ZEND_TYPE_LIST(right_type);
	zend_type_list *smaller_type_list, *larger_type_list;
	bool flipped = false;

	if (r_type_list->num_types < l_type_list->num_types) {
		smaller_type_list = r_type_list;
		larger_type_list = l_type_list;
		flipped = true;
	} else {
		smaller_type_list = l_type_list;
		larger_type_list = r_type_list;
	}

	unsigned int sum = 0;
	zend_type *outer_type;
	ZEND_TYPE_LIST_FOREACH(smaller_type_list, outer_type)
		zend_type *inner_type;
		ZEND_TYPE_LIST_FOREACH(larger_type_list, inner_type)
			if (zend_string_equals_ci(ZEND_TYPE_NAME(*inner_type), ZEND_TYPE_NAME(*outer_type))) {
				sum++;
				break;
			}
		ZEND_TYPE_LIST_FOREACH_END();
	ZEND_TYPE_LIST_FOREACH_END();

	if (sum == smaller_type_list->num_types) {
		zend_string *smaller_type_str;
		zend_string *larger_type_str;
		if (flipped) {
			smaller_type_str = zend_type_to_string(right_type);
			larger_type_str = zend_type_to_string(left_type);
		} else {
			smaller_type_str = zend_type_to_string(left_type);
			larger_type_str = zend_type_to_string(right_type);
		}
		if (smaller_type_list->num_types == larger_type_list->num_types) {
			zend_error_noreturn(E_COMPILE_ERROR, "Type %s is redundant with type %s",
				ZSTR_VAL(smaller_type_str), ZSTR_VAL(larger_type_str));
		} else {
			zend_error_noreturn(E_COMPILE_ERROR, "Type %s is redundant as it is more restrictive than type %s",
				ZSTR_VAL(larger_type_str), ZSTR_VAL(smaller_type_str));
		}
	}
}

static void zend_is_intersection_type_redundant_by_single_type(zend_type intersection_type, zend_type single_type)
{
	ZEND_ASSERT(ZEND_TYPE_IS_INTERSECTION(intersection_type));
	ZEND_ASSERT(!ZEND_TYPE_IS_INTERSECTION(single_type));

	zend_type *single_intersection_type = NULL;
	ZEND_TYPE_FOREACH(intersection_type, single_intersection_type)
		if (zend_string_equals_ci(ZEND_TYPE_NAME(*single_intersection_type), ZEND_TYPE_NAME(single_type))) {
			zend_string *single_type_str = zend_type_to_string(single_type);
			zend_string *complete_type = zend_type_to_string(intersection_type);
			zend_error_noreturn(E_COMPILE_ERROR, "Type %s is redundant as it is more restrictive than type %s",
					ZSTR_VAL(complete_type), ZSTR_VAL(single_type_str));
		}
	ZEND_TYPE_FOREACH_END();
}

/* Used by both intersection and union types prior to transforming the type list to a full zend_type */
static void zend_is_type_list_redundant_by_single_type(zend_type_list *type_list, zend_type type)
{
	ZEND_ASSERT(!ZEND_TYPE_IS_INTERSECTION(type));
	for (size_t i = 0; i < type_list->num_types - 1; i++) {
		if (ZEND_TYPE_IS_INTERSECTION(type_list->types[i])) {
			zend_is_intersection_type_redundant_by_single_type(type_list->types[i], type);
			continue;
		}
		if (zend_string_equals_ci(ZEND_TYPE_NAME(type_list->types[i]), ZEND_TYPE_NAME(type))) {
			zend_string *single_type_str = zend_type_to_string(type);
			zend_error_noreturn(E_COMPILE_ERROR, "Duplicate type %s is redundant", ZSTR_VAL(single_type_str));
		}
	}
}

static zend_type zend_compile_typename(
		zend_ast *ast, bool force_allow_null) /* {{{ */
{
	bool is_marked_nullable = ast->attr & ZEND_TYPE_NULLABLE;
	zend_ast_attr orig_ast_attr = ast->attr;
	zend_type type = ZEND_TYPE_INIT_NONE(0);

	if (is_marked_nullable) {
		ast->attr &= ~ZEND_TYPE_NULLABLE;
	}

	if (ast->kind == ZEND_AST_TYPE_UNION) {
		zend_ast_list *list = zend_ast_get_list(ast);
		zend_type_list *type_list;
		bool is_composite = false;
		bool has_only_iterable_class = true;
		ALLOCA_FLAG(use_heap)

		type_list = do_alloca(ZEND_TYPE_LIST_SIZE(list->children), use_heap);
		type_list->num_types = 0;

		for (uint32_t i = 0; i < list->children; i++) {
			zend_ast *type_ast = list->child[i];
			zend_type single_type;
			uint32_t type_mask = ZEND_TYPE_FULL_MASK(type);

			if (type_ast->kind == ZEND_AST_TYPE_INTERSECTION) {
				has_only_iterable_class = false;
				is_composite = true;
				/* The first class type can be stored directly as the type ptr payload. */
				if (ZEND_TYPE_IS_COMPLEX(type) && !ZEND_TYPE_HAS_LIST(type)) {
					/* Switch from single name to name list. */
					type_list->num_types = 1;
					type_list->types[0] = type;
					ZEND_TYPE_FULL_MASK(type_list->types[0]) &= ~_ZEND_TYPE_MAY_BE_MASK;
				}
				/* Mark type as list type */
				ZEND_TYPE_SET_LIST(type, type_list);

				single_type = zend_compile_typename(type_ast, false);
				ZEND_ASSERT(ZEND_TYPE_IS_INTERSECTION(single_type));

				type_list->types[type_list->num_types++] = single_type;

				/* Check for trivially redundant class types */
				for (size_t i = 0; i < type_list->num_types - 1; i++) {
					if (ZEND_TYPE_IS_INTERSECTION(type_list->types[i])) {
						zend_are_intersection_types_redundant(single_type, type_list->types[i]);
						continue;
					}
					/* Type from type list is a simple type */
					zend_is_intersection_type_redundant_by_single_type(single_type, type_list->types[i]);
				}
				continue;
			}

			single_type = zend_compile_single_typename(type_ast);
			uint32_t single_type_mask = ZEND_TYPE_PURE_MASK(single_type);

			if (single_type_mask == MAY_BE_ANY) {
				zend_error_noreturn(E_COMPILE_ERROR, "Type mixed can only be used as a standalone type");
			}
			if (ZEND_TYPE_IS_COMPLEX(single_type) && !ZEND_TYPE_IS_ITERABLE_FALLBACK(single_type)) {
				has_only_iterable_class = false;
			}

			uint32_t type_mask_overlap = ZEND_TYPE_PURE_MASK(type) & single_type_mask;
			if (type_mask_overlap) {
				zend_type overlap_type = ZEND_TYPE_INIT_MASK(type_mask_overlap);
				zend_string *overlap_type_str = zend_type_to_string(overlap_type);
				zend_error_noreturn(E_COMPILE_ERROR,
					"Duplicate type %s is redundant", ZSTR_VAL(overlap_type_str));
			}

			if ( ((type_mask & MAY_BE_TRUE) && (single_type_mask == MAY_BE_FALSE))
					|| ((type_mask & MAY_BE_FALSE) && (single_type_mask == MAY_BE_TRUE)) ) {
				zend_error_noreturn(E_COMPILE_ERROR,
					"Type contains both true and false, bool should be used instead");
			}
			ZEND_TYPE_FULL_MASK(type) |= ZEND_TYPE_PURE_MASK(single_type);
			ZEND_TYPE_FULL_MASK(single_type) &= ~_ZEND_TYPE_MAY_BE_MASK;

			if (ZEND_TYPE_IS_COMPLEX(single_type)) {
				if (!ZEND_TYPE_IS_COMPLEX(type) && !is_composite) {
					/* The first class type can be stored directly as the type ptr payload. */
					ZEND_TYPE_SET_PTR(type, ZEND_TYPE_NAME(single_type));
					ZEND_TYPE_FULL_MASK(type) |= _ZEND_TYPE_NAME_BIT;
				} else {
					if (type_list->num_types == 0) {
						/* Switch from single name to name list. */
						type_list->num_types = 1;
						type_list->types[0] = type;
						ZEND_TYPE_FULL_MASK(type_list->types[0]) &= ~_ZEND_TYPE_MAY_BE_MASK;
						ZEND_TYPE_SET_LIST(type, type_list);
					}

					type_list->types[type_list->num_types++] = single_type;

					/* Check for trivially redundant class types */
					zend_is_type_list_redundant_by_single_type(type_list, single_type);
				}
			}
		}

		if (type_list->num_types) {
			zend_type_list *list = zend_arena_alloc(
				&CG(arena), ZEND_TYPE_LIST_SIZE(type_list->num_types));
			memcpy(list, type_list, ZEND_TYPE_LIST_SIZE(type_list->num_types));
			ZEND_TYPE_SET_LIST(type, list);
			ZEND_TYPE_FULL_MASK(type) |= _ZEND_TYPE_ARENA_BIT;
			/* Inform that the type list is a union type */
			ZEND_TYPE_FULL_MASK(type) |= _ZEND_TYPE_UNION_BIT;
		}

		free_alloca(type_list, use_heap);

		uint32_t type_mask = ZEND_TYPE_FULL_MASK(type);
		if ((type_mask & MAY_BE_OBJECT) &&
				((!has_only_iterable_class && ZEND_TYPE_IS_COMPLEX(type)) || (type_mask & MAY_BE_STATIC))) {
			zend_string *type_str = zend_type_to_string(type);
			zend_error_noreturn(E_COMPILE_ERROR,
				"Type %s contains both object and a class type, which is redundant",
				ZSTR_VAL(type_str));
		}
	} else if (ast->kind == ZEND_AST_TYPE_INTERSECTION) {
		zend_ast_list *list = zend_ast_get_list(ast);
		zend_type_list *type_list;

		/* Allocate the type list directly on the arena as it must be a type
		 * list of the same number of elements as the AST list has children */
		type_list = zend_arena_alloc(&CG(arena), ZEND_TYPE_LIST_SIZE(list->children));
		type_list->num_types = 0;

		ZEND_ASSERT(list->children > 1);

		for (uint32_t i = 0; i < list->children; i++) {
			zend_ast *type_ast = list->child[i];
			zend_type single_type = zend_compile_single_typename(type_ast);

			/* An intersection of union types cannot exist so invalidate it
			 * Currently only can happen with iterable getting canonicalized to Traversable|array */
			if (ZEND_TYPE_IS_ITERABLE_FALLBACK(single_type)) {
				zend_string *standard_type_str = zend_type_to_string(single_type);
				zend_error_noreturn(E_COMPILE_ERROR,
					"Type %s cannot be part of an intersection type", ZSTR_VAL(standard_type_str));
				zend_string_release_ex(standard_type_str, false);
			}
			/* An intersection of standard types cannot exist so invalidate it */
			if (ZEND_TYPE_IS_ONLY_MASK(single_type)) {
				zend_string *standard_type_str = zend_type_to_string(single_type);
				zend_error_noreturn(E_COMPILE_ERROR,
					"Type %s cannot be part of an intersection type", ZSTR_VAL(standard_type_str));
				zend_string_release_ex(standard_type_str, false);
			}
			/* Check for "self" and "parent" too */
			if (zend_string_equals_literal_ci(ZEND_TYPE_NAME(single_type), "self")
					|| zend_string_equals_literal_ci(ZEND_TYPE_NAME(single_type), "parent")) {
				zend_error_noreturn(E_COMPILE_ERROR,
					"Type %s cannot be part of an intersection type", ZSTR_VAL(ZEND_TYPE_NAME(single_type)));
			}

			/* Add type to the type list */
			type_list->types[type_list->num_types++] = single_type;

			/* Check for trivially redundant class types */
			zend_is_type_list_redundant_by_single_type(type_list, single_type);
		}

		ZEND_ASSERT(list->children == type_list->num_types);

		/* An implicitly nullable intersection type needs to be converted to a DNF type */
		if (force_allow_null) {
			zend_type intersection_type = ZEND_TYPE_INIT_NONE(0);
			ZEND_TYPE_SET_LIST(intersection_type, type_list);
			ZEND_TYPE_FULL_MASK(intersection_type) |= _ZEND_TYPE_INTERSECTION_BIT;
			ZEND_TYPE_FULL_MASK(intersection_type) |= _ZEND_TYPE_ARENA_BIT;

			zend_type_list *dnf_type_list = zend_arena_alloc(&CG(arena), ZEND_TYPE_LIST_SIZE(1));
			dnf_type_list->num_types = 1;
			dnf_type_list->types[0] = intersection_type;
			ZEND_TYPE_SET_LIST(type, dnf_type_list);
			/* Inform that the type list is a DNF type */
			ZEND_TYPE_FULL_MASK(type) |= _ZEND_TYPE_UNION_BIT;
			ZEND_TYPE_FULL_MASK(type) |= _ZEND_TYPE_ARENA_BIT;
		} else {
			ZEND_TYPE_SET_LIST(type, type_list);
			/* Inform that the type list is an intersection type */
			ZEND_TYPE_FULL_MASK(type) |= _ZEND_TYPE_INTERSECTION_BIT;
			ZEND_TYPE_FULL_MASK(type) |= _ZEND_TYPE_ARENA_BIT;
		}
	} else {
		type = zend_compile_single_typename(ast);
	}

	uint32_t type_mask = ZEND_TYPE_PURE_MASK(type);

	if (type_mask == MAY_BE_ANY && is_marked_nullable) {
		zend_error_noreturn(E_COMPILE_ERROR, "Type mixed cannot be marked as nullable since mixed already includes null");
	}

	if ((type_mask & MAY_BE_NULL) && is_marked_nullable) {
		zend_error_noreturn(E_COMPILE_ERROR, "null cannot be marked as nullable");
	}

	if (is_marked_nullable || force_allow_null) {
		ZEND_TYPE_FULL_MASK(type) |= MAY_BE_NULL;
		type_mask = ZEND_TYPE_PURE_MASK(type);
	}

	if ((type_mask & MAY_BE_VOID) && (ZEND_TYPE_IS_COMPLEX(type) || type_mask != MAY_BE_VOID)) {
		zend_error_noreturn(E_COMPILE_ERROR, "Void can only be used as a standalone type");
	}

	if ((type_mask & MAY_BE_NEVER) && (ZEND_TYPE_IS_COMPLEX(type) || type_mask != MAY_BE_NEVER)) {
		zend_error_noreturn(E_COMPILE_ERROR, "never can only be used as a standalone type");
	}

	ast->attr = orig_ast_attr;
	return type;
}
/* }}} */

/* May convert value from int to float. */
static bool zend_is_valid_default_value(zend_type type, zval *value)
{
	ZEND_ASSERT(ZEND_TYPE_IS_SET(type));
	if (ZEND_TYPE_CONTAINS_CODE(type, Z_TYPE_P(value))) {
		return 1;
	}
	if ((ZEND_TYPE_FULL_MASK(type) & MAY_BE_DOUBLE) && Z_TYPE_P(value) == IS_LONG) {
		/* Integers are allowed as initializers for floating-point values. */
		convert_to_double(value);
		return 1;
	}
	return 0;
}

static void zend_compile_attributes(
	HashTable **attributes, zend_ast *ast, uint32_t offset, uint32_t target, uint32_t promoted
) /* {{{ */ {
	zend_attribute *attr;
	zend_internal_attribute *config;

	zend_ast_list *list = zend_ast_get_list(ast);
	uint32_t g, i, j;

	ZEND_ASSERT(ast->kind == ZEND_AST_ATTRIBUTE_LIST);

	for (g = 0; g < list->children; g++) {
		zend_ast_list *group = zend_ast_get_list(list->child[g]);

		ZEND_ASSERT(group->kind == ZEND_AST_ATTRIBUTE_GROUP);

		for (i = 0; i < group->children; i++) {
			ZEND_ASSERT(group->child[i]->kind == ZEND_AST_ATTRIBUTE);

			zend_ast *el = group->child[i];

			if (el->child[1] &&
			    el->child[1]->kind == ZEND_AST_CALLABLE_CONVERT) {
			    zend_error_noreturn(E_COMPILE_ERROR,
			        "Cannot create Closure as attribute argument");
			}

			zend_string *name = zend_resolve_class_name_ast(el->child[0]);
			zend_string *lcname = zend_string_tolower_ex(name, false);
			zend_ast_list *args = el->child[1] ? zend_ast_get_list(el->child[1]) : NULL;

			config = zend_internal_attribute_get(lcname);
			zend_string_release(lcname);

			/* Exclude internal attributes that do not match on promoted properties. */
			if (config && !(target & (config->flags & ZEND_ATTRIBUTE_TARGET_ALL))) {
				if (promoted & (config->flags & ZEND_ATTRIBUTE_TARGET_ALL)) {
					zend_string_release(name);
					continue;
				}
			}

			uint32_t flags = (CG(active_op_array)->fn_flags & ZEND_ACC_STRICT_TYPES)
				? ZEND_ATTRIBUTE_STRICT_TYPES : 0;
			attr = zend_add_attribute(
				attributes, name, args ? args->children : 0, flags, offset, el->lineno);
			zend_string_release(name);

			/* Populate arguments */
			if (args) {
				ZEND_ASSERT(args->kind == ZEND_AST_ARG_LIST);

				bool uses_named_args = 0;
				for (j = 0; j < args->children; j++) {
					zend_ast **arg_ast_ptr = &args->child[j];
					zend_ast *arg_ast = *arg_ast_ptr;

					if (arg_ast->kind == ZEND_AST_UNPACK) {
						zend_error_noreturn(E_COMPILE_ERROR,
							"Cannot use unpacking in attribute argument list");
					}

					if (arg_ast->kind == ZEND_AST_NAMED_ARG) {
						attr->args[j].name = zend_string_copy(zend_ast_get_str(arg_ast->child[0]));
						arg_ast_ptr = &arg_ast->child[1];
						uses_named_args = 1;

						for (uint32_t k = 0; k < j; k++) {
							if (attr->args[k].name &&
									zend_string_equals(attr->args[k].name, attr->args[j].name)) {
								zend_error_noreturn(E_COMPILE_ERROR, "Duplicate named parameter $%s",
									ZSTR_VAL(attr->args[j].name));
							}
						}
					} else if (uses_named_args) {
						zend_error_noreturn(E_COMPILE_ERROR,
							"Cannot use positional argument after named argument");
					}

					zend_const_expr_to_zval(
						&attr->args[j].value, arg_ast_ptr, /* allow_dynamic */ true);
				}
			}
		}
	}

	if (*attributes != NULL) {
		/* Validate attributes in a secondary loop (needed to detect repeated attributes). */
		ZEND_HASH_PACKED_FOREACH_PTR(*attributes, attr) {
			if (attr->offset != offset || NULL == (config = zend_internal_attribute_get(attr->lcname))) {
				continue;
			}

			if (!(target & (config->flags & ZEND_ATTRIBUTE_TARGET_ALL))) {
				zend_string *location = zend_get_attribute_target_names(target);
				zend_string *allowed = zend_get_attribute_target_names(config->flags);

				zend_error_noreturn(E_ERROR, "Attribute \"%s\" cannot target %s (allowed targets: %s)",
					ZSTR_VAL(attr->name), ZSTR_VAL(location), ZSTR_VAL(allowed)
				);
			}

			if (!(config->flags & ZEND_ATTRIBUTE_IS_REPEATABLE)) {
				if (zend_is_attribute_repeated(*attributes, attr)) {
					zend_error_noreturn(E_ERROR, "Attribute \"%s\" must not be repeated", ZSTR_VAL(attr->name));
				}
			}

			if (config->validator != NULL) {
				config->validator(attr, target, CG(active_class_entry));
			}
		} ZEND_HASH_FOREACH_END();
	}
}
/* }}} */

static void zend_compile_params(zend_ast *ast, zend_ast *return_type_ast, uint32_t fallback_return_type) /* {{{ */
{
	zend_ast_list *list = zend_ast_get_list(ast);
	uint32_t i;
	zend_op_array *op_array = CG(active_op_array);
	zend_arg_info *arg_infos;

	if (return_type_ast || fallback_return_type) {
		/* Use op_array->arg_info[-1] for return type */
		arg_infos = safe_emalloc(sizeof(zend_arg_info), list->children + 1, 0);
		arg_infos->name = NULL;
		if (return_type_ast) {
			arg_infos->type = zend_compile_typename(
				return_type_ast, /* force_allow_null */ 0);
			ZEND_TYPE_FULL_MASK(arg_infos->type) |= _ZEND_ARG_INFO_FLAGS(
				(op_array->fn_flags & ZEND_ACC_RETURN_REFERENCE) != 0, /* is_variadic */ 0, /* is_tentative */ 0);
		} else {
			arg_infos->type = (zend_type) ZEND_TYPE_INIT_CODE(fallback_return_type, 0, 0);
		}
		arg_infos++;
		op_array->fn_flags |= ZEND_ACC_HAS_RETURN_TYPE;

		if (ZEND_TYPE_CONTAINS_CODE(arg_infos[-1].type, IS_VOID)
				&& (op_array->fn_flags & ZEND_ACC_RETURN_REFERENCE)) {
			zend_error(E_DEPRECATED, "Returning by reference from a void function is deprecated");
		}
	} else {
		if (list->children == 0) {
			return;
		}
		arg_infos = safe_emalloc(sizeof(zend_arg_info), list->children, 0);
	}

	/* Find last required parameter number for deprecation message. */
	uint32_t last_required_param = (uint32_t) -1;
	for (i = 0; i < list->children; ++i) {
		zend_ast *param_ast = list->child[i];
		zend_ast *default_ast_ptr = param_ast->child[2];
		bool is_variadic = (param_ast->attr & ZEND_PARAM_VARIADIC) != 0;
		if (!default_ast_ptr && !is_variadic) {
			last_required_param = i;
		}
	}

	for (i = 0; i < list->children; ++i) {
		zend_ast *param_ast = list->child[i];
		zend_ast *type_ast = param_ast->child[0];
		zend_ast *var_ast = param_ast->child[1];
		zend_ast **default_ast_ptr = &param_ast->child[2];
		zend_ast *attributes_ast = param_ast->child[3];
		zend_ast *doc_comment_ast = param_ast->child[4];
		zend_string *name = zval_make_interned_string(zend_ast_get_zval(var_ast));
		bool is_ref = (param_ast->attr & ZEND_PARAM_REF) != 0;
		bool is_variadic = (param_ast->attr & ZEND_PARAM_VARIADIC) != 0;
		uint32_t property_flags = param_ast->attr & (ZEND_ACC_PPP_MASK | ZEND_ACC_READONLY);

		znode var_node, default_node;
		zend_uchar opcode;
		zend_op *opline;
		zend_arg_info *arg_info;

		if (zend_is_auto_global(name)) {
			zend_error_noreturn(E_COMPILE_ERROR, "Cannot re-assign auto-global variable %s",
				ZSTR_VAL(name));
		}

		var_node.op_type = IS_CV;
		var_node.u.op.var = lookup_cv(name);

		if (EX_VAR_TO_NUM(var_node.u.op.var) != i) {
			zend_error_noreturn(E_COMPILE_ERROR, "Redefinition of parameter $%s",
				ZSTR_VAL(name));
		} else if (zend_string_equals_literal(name, "this")) {
			zend_error_noreturn(E_COMPILE_ERROR, "Cannot use $this as parameter");
		}

		if (op_array->fn_flags & ZEND_ACC_VARIADIC) {
			zend_error_noreturn(E_COMPILE_ERROR, "Only the last parameter can be variadic");
		}

		if (is_variadic) {
			opcode = ZEND_RECV_VARIADIC;
			default_node.op_type = IS_UNUSED;
			op_array->fn_flags |= ZEND_ACC_VARIADIC;

			if (*default_ast_ptr) {
				zend_error_noreturn(E_COMPILE_ERROR,
					"Variadic parameter cannot have a default value");
			}
		} else if (*default_ast_ptr) {
			/* we cannot substitute constants here or it will break ReflectionParameter::getDefaultValueConstantName() and ReflectionParameter::isDefaultValueConstant() */
			uint32_t cops = CG(compiler_options);
			CG(compiler_options) |= ZEND_COMPILE_NO_CONSTANT_SUBSTITUTION | ZEND_COMPILE_NO_PERSISTENT_CONSTANT_SUBSTITUTION;
			opcode = ZEND_RECV_INIT;
			default_node.op_type = IS_CONST;
			zend_const_expr_to_zval(
				&default_node.u.constant, default_ast_ptr, /* allow_dynamic */ true);
			CG(compiler_options) = cops;

			if (last_required_param != (uint32_t) -1 && i < last_required_param) {
				/* Ignore parameters of the form "Type $param = null".
				 * This is the PHP 5 style way of writing "?Type $param", so allow it for now. */
				bool is_implicit_nullable =
					type_ast && !(type_ast->attr & ZEND_TYPE_NULLABLE)
					&& Z_TYPE(default_node.u.constant) == IS_NULL;
				if (!is_implicit_nullable) {
					zend_ast *required_param_ast = list->child[last_required_param];
					zend_error(E_DEPRECATED,
						"Optional parameter $%s declared before required parameter $%s "
						"is implicitly treated as a required parameter",
						ZSTR_VAL(name), ZSTR_VAL(zend_ast_get_str(required_param_ast->child[1])));
				}

				/* Regardless of whether we issue a deprecation, convert this parameter into
				 * a required parameter without a default value. This ensures that it cannot be
				 * used as an optional parameter even with named parameters. */
				opcode = ZEND_RECV;
				default_node.op_type = IS_UNUSED;
				zval_ptr_dtor(&default_node.u.constant);
			}
		} else {
			opcode = ZEND_RECV;
			default_node.op_type = IS_UNUSED;
			op_array->required_num_args = i + 1;
		}

		arg_info = &arg_infos[i];
		arg_info->name = zend_string_copy(name);
		arg_info->type = (zend_type) ZEND_TYPE_INIT_NONE(0);

		if (attributes_ast) {
			zend_compile_attributes(
				&op_array->attributes, attributes_ast, i + 1, ZEND_ATTRIBUTE_TARGET_PARAMETER,
				property_flags ? ZEND_ATTRIBUTE_TARGET_PROPERTY : 0
			);
		}

		if (type_ast) {
			uint32_t default_type = *default_ast_ptr ? Z_TYPE(default_node.u.constant) : IS_UNDEF;
			bool force_nullable = default_type == IS_NULL && !property_flags;

			op_array->fn_flags |= ZEND_ACC_HAS_TYPE_HINTS;
			arg_info->type = zend_compile_typename(type_ast, force_nullable);

			if (ZEND_TYPE_FULL_MASK(arg_info->type) & MAY_BE_VOID) {
				zend_error_noreturn(E_COMPILE_ERROR, "void cannot be used as a parameter type");
			}

			if (ZEND_TYPE_FULL_MASK(arg_info->type) & MAY_BE_NEVER) {
				zend_error_noreturn(E_COMPILE_ERROR, "never cannot be used as a parameter type");
			}

			if (default_type != IS_UNDEF && default_type != IS_CONSTANT_AST && !force_nullable
					&& !zend_is_valid_default_value(arg_info->type, &default_node.u.constant)) {
				zend_string *type_str = zend_type_to_string(arg_info->type);
				zend_error_noreturn(E_COMPILE_ERROR,
					"Cannot use %s as default value for parameter $%s of type %s",
					zend_get_type_by_const(default_type),
					ZSTR_VAL(name), ZSTR_VAL(type_str));
			}
		}

		opline = zend_emit_op(NULL, opcode, NULL, &default_node);
		SET_NODE(opline->result, &var_node);
		opline->op1.num = i + 1;

		if (type_ast) {
			/* Allocate cache slot to speed-up run-time class resolution */
			opline->extended_value =
				zend_alloc_cache_slots(zend_type_get_num_classes(arg_info->type));
		}

		uint32_t arg_info_flags = _ZEND_ARG_INFO_FLAGS(is_ref, is_variadic, /* is_tentative */ 0)
			| (property_flags ? _ZEND_IS_PROMOTED_BIT : 0);
		ZEND_TYPE_FULL_MASK(arg_info->type) |= arg_info_flags;
		if (opcode == ZEND_RECV) {
			opline->op2.num = type_ast ?
				ZEND_TYPE_FULL_MASK(arg_info->type) : MAY_BE_ANY;
		}

		if (property_flags) {
			zend_op_array *op_array = CG(active_op_array);
			zend_class_entry *scope = op_array->scope;

			bool is_ctor =
				scope && zend_is_constructor(op_array->function_name);
			if (!is_ctor) {
				zend_error_noreturn(E_COMPILE_ERROR,
					"Cannot declare promoted property outside a constructor");
			}
			if ((op_array->fn_flags & ZEND_ACC_ABSTRACT)
					|| (scope->ce_flags & ZEND_ACC_INTERFACE)) {
				zend_error_noreturn(E_COMPILE_ERROR,
					"Cannot declare promoted property in an abstract constructor");
			}
			if (is_variadic) {
				zend_error_noreturn(E_COMPILE_ERROR,
					"Cannot declare variadic promoted property");
			}
			if (zend_hash_exists(&scope->properties_info, name)) {
				zend_error_noreturn(E_COMPILE_ERROR, "Cannot redeclare %s::$%s",
					ZSTR_VAL(scope->name), ZSTR_VAL(name));
			}
			if (ZEND_TYPE_FULL_MASK(arg_info->type) & MAY_BE_CALLABLE) {
				zend_string *str = zend_type_to_string(arg_info->type);
				zend_error_noreturn(E_COMPILE_ERROR,
					"Property %s::$%s cannot have type %s",
					ZSTR_VAL(scope->name), ZSTR_VAL(name), ZSTR_VAL(str));
			}

			if (!(property_flags & ZEND_ACC_READONLY) && (scope->ce_flags & ZEND_ACC_READONLY_CLASS)) {
				property_flags |= ZEND_ACC_READONLY;
			}

			/* Recompile the type, as it has different memory management requirements. */
			zend_type type = ZEND_TYPE_INIT_NONE(0);
			if (type_ast) {
				type = zend_compile_typename(type_ast, /* force_allow_null */ 0);
			}

			/* Don't give the property an explicit default value. For typed properties this means
			 * uninitialized, for untyped properties it means an implicit null default value. */
			zval default_value;
			if (ZEND_TYPE_IS_SET(type)) {
				ZVAL_UNDEF(&default_value);
			} else {
				if (property_flags & ZEND_ACC_READONLY) {
					zend_error_noreturn(E_COMPILE_ERROR, "Readonly property %s::$%s must have type",
						ZSTR_VAL(scope->name), ZSTR_VAL(name));
				}

				ZVAL_NULL(&default_value);
			}

			zend_string *doc_comment =
				doc_comment_ast ? zend_string_copy(zend_ast_get_str(doc_comment_ast)) : NULL;
			zend_property_info *prop = zend_declare_typed_property(
				scope, name, &default_value, property_flags | ZEND_ACC_PROMOTED, doc_comment, type);
			if (attributes_ast) {
				zend_compile_attributes(
					&prop->attributes, attributes_ast, 0, ZEND_ATTRIBUTE_TARGET_PROPERTY, ZEND_ATTRIBUTE_TARGET_PARAMETER);
			}
		}
	}

	/* These are assigned at the end to avoid uninitialized memory in case of an error */
	op_array->num_args = list->children;
	op_array->arg_info = arg_infos;

	/* Don't count the variadic argument */
	if (op_array->fn_flags & ZEND_ACC_VARIADIC) {
		op_array->num_args--;
	}
	zend_set_function_arg_flags((zend_function*)op_array);

	for (i = 0; i < list->children; i++) {
		zend_ast *param_ast = list->child[i];
		bool is_ref = (param_ast->attr & ZEND_PARAM_REF) != 0;
		uint32_t flags = param_ast->attr & (ZEND_ACC_PPP_MASK | ZEND_ACC_READONLY);
		if (!flags) {
			continue;
		}

		/* Emit $this->prop = $prop for promoted properties. */
		zend_string *name = zend_ast_get_str(param_ast->child[1]);
		znode name_node, value_node;
		name_node.op_type = IS_CONST;
		ZVAL_STR_COPY(&name_node.u.constant, name);
		value_node.op_type = IS_CV;
		value_node.u.op.var = lookup_cv(name);

		zend_op *opline = zend_emit_op(NULL,
			is_ref ? ZEND_ASSIGN_OBJ_REF : ZEND_ASSIGN_OBJ, NULL, &name_node);
		opline->extended_value = zend_alloc_cache_slots(3);
		zend_emit_op_data(&value_node);
	}
}
/* }}} */

static void zend_compile_closure_binding(znode *closure, zend_op_array *op_array, zend_ast *uses_ast) /* {{{ */
{
	zend_ast_list *list = zend_ast_get_list(uses_ast);
	uint32_t i;

	if (!list->children) {
		return;
	}

	if (!op_array->static_variables) {
		op_array->static_variables = zend_new_array(8);
	}

	for (i = 0; i < list->children; ++i) {
		zend_ast *var_name_ast = list->child[i];
		zend_string *var_name = zval_make_interned_string(zend_ast_get_zval(var_name_ast));
		uint32_t mode = var_name_ast->attr;
		zend_op *opline;
		zval *value;

		if (zend_string_equals_literal(var_name, "this")) {
			zend_error_noreturn(E_COMPILE_ERROR, "Cannot use $this as lexical variable");
		}

		if (zend_is_auto_global(var_name)) {
			zend_error_noreturn(E_COMPILE_ERROR, "Cannot use auto-global as lexical variable");
		}

		value = zend_hash_add(op_array->static_variables, var_name, &EG(uninitialized_zval));
		if (!value) {
			zend_error_noreturn(E_COMPILE_ERROR,
				"Cannot use variable $%s twice", ZSTR_VAL(var_name));
		}

		CG(zend_lineno) = zend_ast_get_lineno(var_name_ast);

		opline = zend_emit_op(NULL, ZEND_BIND_LEXICAL, closure, NULL);
		opline->op2_type = IS_CV;
		opline->op2.var = lookup_cv(var_name);
		opline->extended_value =
			(uint32_t)((char*)value - (char*)op_array->static_variables->arData) | mode;
	}
}
/* }}} */

typedef struct {
	HashTable uses;
	bool varvars_used;
} closure_info;

static void find_implicit_binds_recursively(closure_info *info, zend_ast *ast) {
	if (!ast) {
		return;
	}

	if (ast->kind == ZEND_AST_VAR) {
		zend_ast *name_ast = ast->child[0];
		if (name_ast->kind == ZEND_AST_ZVAL && Z_TYPE_P(zend_ast_get_zval(name_ast)) == IS_STRING) {
			zend_string *name = zend_ast_get_str(name_ast);
			if (zend_is_auto_global(name)) {
				/* These is no need to explicitly import auto-globals. */
				return;
			}

			if (zend_string_equals_literal(name, "this")) {
				/* $this does not need to be explicitly imported. */
				return;
			}

			zend_hash_add_empty_element(&info->uses, name);
		} else {
			info->varvars_used = 1;
			find_implicit_binds_recursively(info, name_ast);
		}
	} else if (zend_ast_is_list(ast)) {
		zend_ast_list *list = zend_ast_get_list(ast);
		uint32_t i;
		for (i = 0; i < list->children; i++) {
			find_implicit_binds_recursively(info, list->child[i]);
		}
	} else if (ast->kind == ZEND_AST_CLOSURE) {
		/* For normal closures add the use() list. */
		zend_ast_decl *closure_ast = (zend_ast_decl *) ast;
		zend_ast *uses_ast = closure_ast->child[1];
		if (uses_ast) {
			zend_ast_list *uses_list = zend_ast_get_list(uses_ast);
			uint32_t i;
			for (i = 0; i < uses_list->children; i++) {
				zend_hash_add_empty_element(&info->uses, zend_ast_get_str(uses_list->child[i]));
			}
		}
	} else if (ast->kind == ZEND_AST_ARROW_FUNC) {
		/* For arrow functions recursively check the expression. */
		zend_ast_decl *closure_ast = (zend_ast_decl *) ast;
		find_implicit_binds_recursively(info, closure_ast->child[2]);
	} else if (!zend_ast_is_special(ast)) {
		uint32_t i, children = zend_ast_get_num_children(ast);
		for (i = 0; i < children; i++) {
			find_implicit_binds_recursively(info, ast->child[i]);
		}
	}
}

static void find_implicit_binds(closure_info *info, zend_ast *params_ast, zend_ast *stmt_ast)
{
	zend_ast_list *param_list = zend_ast_get_list(params_ast);
	uint32_t i;

	zend_hash_init(&info->uses, param_list->children, NULL, NULL, 0);

	find_implicit_binds_recursively(info, stmt_ast);

	/* Remove variables that are parameters */
	for (i = 0; i < param_list->children; i++) {
		zend_ast *param_ast = param_list->child[i];
		zend_hash_del(&info->uses, zend_ast_get_str(param_ast->child[1]));
	}
}

static void compile_implicit_lexical_binds(
		closure_info *info, znode *closure, zend_op_array *op_array)
{
	zend_string *var_name;
	zend_op *opline;

	/* TODO We might want to use a special binding mode if varvars_used is set. */
	if (zend_hash_num_elements(&info->uses) == 0) {
		return;
	}

	if (!op_array->static_variables) {
		op_array->static_variables = zend_new_array(8);
	}

	ZEND_HASH_MAP_FOREACH_STR_KEY(&info->uses, var_name)
		zval *value = zend_hash_add(
			op_array->static_variables, var_name, &EG(uninitialized_zval));
		uint32_t offset = (uint32_t)((char*)value - (char*)op_array->static_variables->arData);

		opline = zend_emit_op(NULL, ZEND_BIND_LEXICAL, closure, NULL);
		opline->op2_type = IS_CV;
		opline->op2.var = lookup_cv(var_name);
		opline->extended_value = offset | ZEND_BIND_IMPLICIT;
	ZEND_HASH_FOREACH_END();
}

static void zend_compile_closure_uses(zend_ast *ast) /* {{{ */
{
	zend_op_array *op_array = CG(active_op_array);
	zend_ast_list *list = zend_ast_get_list(ast);
	uint32_t i;

	for (i = 0; i < list->children; ++i) {
		uint32_t mode = ZEND_BIND_EXPLICIT;
		zend_ast *var_ast = list->child[i];
		zend_string *var_name = zend_ast_get_str(var_ast);
		zval zv;
		ZVAL_NULL(&zv);

		{
			int i;
			for (i = 0; i < op_array->last_var; i++) {
				if (zend_string_equals(op_array->vars[i], var_name)) {
					zend_error_noreturn(E_COMPILE_ERROR,
						"Cannot use lexical variable $%s as a parameter name", ZSTR_VAL(var_name));
				}
			}
		}

		CG(zend_lineno) = zend_ast_get_lineno(var_ast);

		if (var_ast->attr) {
			mode |= ZEND_BIND_REF;
		}

		zend_compile_static_var_common(var_name, &zv, mode);
	}
}
/* }}} */

static void zend_compile_implicit_closure_uses(closure_info *info)
{
	zend_string *var_name;
	ZEND_HASH_MAP_FOREACH_STR_KEY(&info->uses, var_name)
		zval zv;
		ZVAL_NULL(&zv);
		zend_compile_static_var_common(var_name, &zv, ZEND_BIND_IMPLICIT);
	ZEND_HASH_FOREACH_END();
}

static void add_stringable_interface(zend_class_entry *ce) {
	for (uint32_t i = 0; i < ce->num_interfaces; i++) {
		if (zend_string_equals_literal(ce->interface_names[i].lc_name, "stringable")) {
			/* Interface already explicitly implemented */
			return;
		}
	}

	ce->num_interfaces++;
	ce->interface_names =
		erealloc(ce->interface_names, sizeof(zend_class_name) * ce->num_interfaces);
	// TODO: Add known interned strings instead?
	ce->interface_names[ce->num_interfaces - 1].name =
		zend_string_init("Stringable", sizeof("Stringable") - 1, 0);
	ce->interface_names[ce->num_interfaces - 1].lc_name =
		zend_string_init("stringable", sizeof("stringable") - 1, 0);
}

static zend_string *zend_begin_method_decl(zend_op_array *op_array, zend_string *name, bool has_body) /* {{{ */
{
	zend_class_entry *ce = CG(active_class_entry);
	bool in_interface = (ce->ce_flags & ZEND_ACC_INTERFACE) != 0;
	uint32_t fn_flags = op_array->fn_flags;

	zend_string *lcname;

	if (fn_flags & ZEND_ACC_READONLY) {
		zend_error(E_COMPILE_ERROR, "Cannot use 'readonly' as method modifier");
	}

	if ((fn_flags & ZEND_ACC_PRIVATE) && (fn_flags & ZEND_ACC_FINAL) && !zend_is_constructor(name)) {
		zend_error(E_COMPILE_WARNING, "Private methods cannot be final as they are never overridden by other classes");
	}

	if (in_interface) {
		if (!(fn_flags & ZEND_ACC_PUBLIC)) {
			zend_error_noreturn(E_COMPILE_ERROR, "Access type for interface method "
				"%s::%s() must be public", ZSTR_VAL(ce->name), ZSTR_VAL(name));
		}
		if (fn_flags & ZEND_ACC_FINAL) {
			zend_error_noreturn(E_COMPILE_ERROR, "Interface method "
				"%s::%s() must not be final", ZSTR_VAL(ce->name), ZSTR_VAL(name));
		}
		if (fn_flags & ZEND_ACC_ABSTRACT) {
			zend_error_noreturn(E_COMPILE_ERROR, "Interface method "
				"%s::%s() must not be abstract", ZSTR_VAL(ce->name), ZSTR_VAL(name));
		}
		op_array->fn_flags |= ZEND_ACC_ABSTRACT;
	}

	if (op_array->fn_flags & ZEND_ACC_ABSTRACT) {
		if ((op_array->fn_flags & ZEND_ACC_PRIVATE) && !(ce->ce_flags & ZEND_ACC_TRAIT)) {
			zend_error_noreturn(E_COMPILE_ERROR, "%s function %s::%s() cannot be declared private",
				in_interface ? "Interface" : "Abstract", ZSTR_VAL(ce->name), ZSTR_VAL(name));
		}

		if (has_body) {
			zend_error_noreturn(E_COMPILE_ERROR, "%s function %s::%s() cannot contain body",
				in_interface ? "Interface" : "Abstract", ZSTR_VAL(ce->name), ZSTR_VAL(name));
		}

		ce->ce_flags |= ZEND_ACC_IMPLICIT_ABSTRACT_CLASS;
	} else if (!has_body) {
		zend_error_noreturn(E_COMPILE_ERROR, "Non-abstract method %s::%s() must contain body",
			ZSTR_VAL(ce->name), ZSTR_VAL(name));
	}

	op_array->scope = ce;
	op_array->function_name = zend_string_copy(name);

	lcname = zend_string_tolower(name);
	lcname = zend_new_interned_string(lcname);

	if (zend_hash_add_ptr(&ce->function_table, lcname, op_array) == NULL) {
		zend_error_noreturn(E_COMPILE_ERROR, "Cannot redeclare %s::%s()",
			ZSTR_VAL(ce->name), ZSTR_VAL(name));
	}

	zend_add_magic_method(ce, (zend_function *) op_array, lcname);
	if (zend_string_equals_literal(lcname, ZEND_TOSTRING_FUNC_NAME)
			&& !(ce->ce_flags & ZEND_ACC_TRAIT)) {
		add_stringable_interface(ce);
	}

	return lcname;
}
/* }}} */

static uint32_t zend_add_dynamic_func_def(zend_op_array *def) {
	zend_op_array *op_array = CG(active_op_array);
	uint32_t def_offset = op_array->num_dynamic_func_defs++;
	op_array->dynamic_func_defs = erealloc(
		op_array->dynamic_func_defs, op_array->num_dynamic_func_defs * sizeof(zend_op_array *));
	op_array->dynamic_func_defs[def_offset] = def;
	return def_offset;
}

static zend_string *zend_begin_func_decl(znode *result, zend_op_array *op_array, zend_ast_decl *decl, bool toplevel) /* {{{ */
{
	zend_string *unqualified_name, *name, *lcname;
	zend_op *opline;

	unqualified_name = decl->name;
	op_array->function_name = name = zend_prefix_with_ns(unqualified_name);
	lcname = zend_string_tolower(name);

	if (FC(imports_function)) {
		zend_string *import_name =
			zend_hash_find_ptr_lc(FC(imports_function), unqualified_name);
		if (import_name && !zend_string_equals_ci(lcname, import_name)) {
			zend_error_noreturn(E_COMPILE_ERROR, "Cannot declare function %s "
				"because the name is already in use", ZSTR_VAL(name));
		}
	}

	if (zend_string_equals_literal(lcname, "__autoload")) {
		zend_error_noreturn(E_COMPILE_ERROR,
			"__autoload() is no longer supported, use spl_autoload_register() instead");
	}

	if (zend_string_equals_literal_ci(unqualified_name, "assert")) {
		zend_error(E_COMPILE_ERROR,
			"Defining a custom assert() function is not allowed, "
			"as the function has special semantics");
	}

	zend_register_seen_symbol(lcname, ZEND_SYMBOL_FUNCTION);
	if (!toplevel) {
		uint32_t func_ref = zend_add_dynamic_func_def(op_array);
		if (op_array->fn_flags & ZEND_ACC_CLOSURE) {
			opline = zend_emit_op_tmp(result, ZEND_DECLARE_LAMBDA_FUNCTION, NULL, NULL);
			opline->op2.num = func_ref;
		} else {
			opline = get_next_op();
			opline->opcode = ZEND_DECLARE_FUNCTION;
			opline->op1_type = IS_CONST;
			LITERAL_STR(opline->op1, zend_string_copy(lcname));
			opline->op2.num = func_ref;
		}
	}
	return lcname;
}
/* }}} */

static void zend_compile_func_decl(znode *result, zend_ast *ast, bool toplevel) /* {{{ */
{
	zend_ast_decl *decl = (zend_ast_decl *) ast;
	zend_ast *params_ast = decl->child[0];
	zend_ast *uses_ast = decl->child[1];
	zend_ast *stmt_ast = decl->child[2];
	zend_ast *return_type_ast = decl->child[3];
	bool is_method = decl->kind == ZEND_AST_METHOD;
	zend_string *lcname;

	zend_class_entry *orig_class_entry = CG(active_class_entry);
	zend_op_array *orig_op_array = CG(active_op_array);
	zend_op_array *op_array = zend_arena_alloc(&CG(arena), sizeof(zend_op_array));
	zend_oparray_context orig_oparray_context;
	closure_info info;
	memset(&info, 0, sizeof(closure_info));

	init_op_array(op_array, ZEND_USER_FUNCTION, INITIAL_OP_ARRAY_SIZE);

	if (CG(compiler_options) & ZEND_COMPILE_PRELOAD) {
		op_array->fn_flags |= ZEND_ACC_PRELOADED;
	}

	op_array->fn_flags |= (orig_op_array->fn_flags & ZEND_ACC_STRICT_TYPES);
	op_array->fn_flags |= decl->flags;
	op_array->line_start = decl->start_lineno;
	op_array->line_end = decl->end_lineno;
	if (decl->doc_comment) {
		op_array->doc_comment = zend_string_copy(decl->doc_comment);
	}

	if (decl->kind == ZEND_AST_CLOSURE || decl->kind == ZEND_AST_ARROW_FUNC) {
		op_array->fn_flags |= ZEND_ACC_CLOSURE;
	}

	if (is_method) {
		bool has_body = stmt_ast != NULL;
		lcname = zend_begin_method_decl(op_array, decl->name, has_body);
	} else {
		lcname = zend_begin_func_decl(result, op_array, decl, toplevel);
		if (decl->kind == ZEND_AST_ARROW_FUNC) {
			find_implicit_binds(&info, params_ast, stmt_ast);
			compile_implicit_lexical_binds(&info, result, op_array);
		} else if (uses_ast) {
			zend_compile_closure_binding(result, op_array, uses_ast);
		}
	}

	CG(active_op_array) = op_array;

	if (decl->child[4]) {
		int target = ZEND_ATTRIBUTE_TARGET_FUNCTION;

		if (is_method) {
			target = ZEND_ATTRIBUTE_TARGET_METHOD;
		}

		zend_compile_attributes(&op_array->attributes, decl->child[4], 0, target, 0);
	}

	/* Do not leak the class scope into free standing functions, even if they are dynamically
	 * defined inside a class method. This is necessary for correct handling of magic constants.
	 * For example __CLASS__ should always be "" inside a free standing function. */
	if (decl->kind == ZEND_AST_FUNC_DECL) {
		CG(active_class_entry) = NULL;
	}

	if (toplevel) {
		op_array->fn_flags |= ZEND_ACC_TOP_LEVEL;
	}

	zend_oparray_context_begin(&orig_oparray_context);

	{
		/* Push a separator to the loop variable stack */
		zend_loop_var dummy_var;
		dummy_var.opcode = ZEND_RETURN;

		zend_stack_push(&CG(loop_var_stack), (void *) &dummy_var);
	}

	zend_compile_params(params_ast, return_type_ast,
		is_method && zend_string_equals_literal(lcname, ZEND_TOSTRING_FUNC_NAME) ? IS_STRING : 0);
	if (CG(active_op_array)->fn_flags & ZEND_ACC_GENERATOR) {
		zend_mark_function_as_generator();
		zend_emit_op(NULL, ZEND_GENERATOR_CREATE, NULL, NULL);
	}
	if (decl->kind == ZEND_AST_ARROW_FUNC) {
		zend_compile_implicit_closure_uses(&info);
		zend_hash_destroy(&info.uses);
	} else if (uses_ast) {
		zend_compile_closure_uses(uses_ast);
	}

	if (ast->kind == ZEND_AST_ARROW_FUNC && decl->child[2]->kind != ZEND_AST_RETURN) {
		bool needs_return = true;
		if (op_array->fn_flags & ZEND_ACC_HAS_RETURN_TYPE) {
			zend_arg_info *return_info = CG(active_op_array)->arg_info - 1;
			needs_return = !ZEND_TYPE_CONTAINS_CODE(return_info->type, IS_NEVER);
		}
		if (needs_return) {
			stmt_ast = zend_ast_create(ZEND_AST_RETURN, stmt_ast);
			decl->child[2] = stmt_ast;
		}
	}

	zend_compile_stmt(stmt_ast);

	if (is_method) {
		CG(zend_lineno) = decl->start_lineno;
		zend_check_magic_method_implementation(
			CG(active_class_entry), (zend_function *) op_array, lcname, E_COMPILE_ERROR);
	} else if (toplevel) {
		/* Only register the function after a successful compile */
		if (UNEXPECTED(zend_hash_add_ptr(CG(function_table), lcname, op_array) == NULL)) {
			do_bind_function_error(lcname, op_array, true);
		}
	}

	/* put the implicit return on the really last line */
	CG(zend_lineno) = decl->end_lineno;

	zend_do_extended_stmt();
	zend_emit_final_return(0);

	pass_two(CG(active_op_array));
	zend_oparray_context_end(&orig_oparray_context);

	/* Pop the loop variable stack separator */
	zend_stack_del_top(&CG(loop_var_stack));

	if (toplevel) {
		zend_observer_function_declared_notify(op_array, lcname);
	}

	zend_string_release_ex(lcname, 0);

	CG(active_op_array) = orig_op_array;
	CG(active_class_entry) = orig_class_entry;
}
/* }}} */

static void zend_compile_prop_decl(zend_ast *ast, zend_ast *type_ast, uint32_t flags, zend_ast *attr_ast) /* {{{ */
{
	zend_ast_list *list = zend_ast_get_list(ast);
	zend_class_entry *ce = CG(active_class_entry);
	uint32_t i, children = list->children;

	if (ce->ce_flags & ZEND_ACC_INTERFACE) {
		zend_error_noreturn(E_COMPILE_ERROR, "Interfaces may not include properties");
	}

	if (ce->ce_flags & ZEND_ACC_ENUM) {
		zend_error_noreturn(E_COMPILE_ERROR, "Enum %s cannot include properties", ZSTR_VAL(ce->name));
	}

	if (flags & ZEND_ACC_ABSTRACT) {
		zend_error_noreturn(E_COMPILE_ERROR, "Properties cannot be declared abstract");
	}

	for (i = 0; i < children; ++i) {
		zend_property_info *info;
		zend_ast *prop_ast = list->child[i];
		zend_ast *name_ast = prop_ast->child[0];
		zend_ast **value_ast_ptr = &prop_ast->child[1];
		zend_ast *doc_comment_ast = prop_ast->child[2];
		zend_string *name = zval_make_interned_string(zend_ast_get_zval(name_ast));
		zend_string *doc_comment = NULL;
		zval value_zv;
		zend_type type = ZEND_TYPE_INIT_NONE(0);

		if (type_ast) {
			type = zend_compile_typename(type_ast, /* force_allow_null */ 0);

			if (ZEND_TYPE_FULL_MASK(type) & (MAY_BE_VOID|MAY_BE_NEVER|MAY_BE_CALLABLE)) {
				zend_string *str = zend_type_to_string(type);
				zend_error_noreturn(E_COMPILE_ERROR,
					"Property %s::$%s cannot have type %s",
					ZSTR_VAL(ce->name), ZSTR_VAL(name), ZSTR_VAL(str));
			}
		}

		/* Doc comment has been appended as last element in ZEND_AST_PROP_ELEM ast */
		if (doc_comment_ast) {
			doc_comment = zend_string_copy(zend_ast_get_str(doc_comment_ast));
		}

		if (flags & ZEND_ACC_FINAL) {
			zend_error_noreturn(E_COMPILE_ERROR, "Cannot declare property %s::$%s final, "
				"the final modifier is allowed only for methods, classes, and class constants",
				ZSTR_VAL(ce->name), ZSTR_VAL(name));
		}

		if (zend_hash_exists(&ce->properties_info, name)) {
			zend_error_noreturn(E_COMPILE_ERROR, "Cannot redeclare %s::$%s",
				ZSTR_VAL(ce->name), ZSTR_VAL(name));
		}

		if (*value_ast_ptr) {
			zend_const_expr_to_zval(&value_zv, value_ast_ptr, /* allow_dynamic */ false);

			if (ZEND_TYPE_IS_SET(type) && !Z_CONSTANT(value_zv)
					&& !zend_is_valid_default_value(type, &value_zv)) {
				zend_string *str = zend_type_to_string(type);
				if (Z_TYPE(value_zv) == IS_NULL && !ZEND_TYPE_IS_INTERSECTION(type)) {
					ZEND_TYPE_FULL_MASK(type) |= MAY_BE_NULL;
					zend_string *nullable_str = zend_type_to_string(type);

					zend_error_noreturn(E_COMPILE_ERROR,
						"Default value for property of type %s may not be null. "
						"Use the nullable type %s to allow null default value",
						ZSTR_VAL(str), ZSTR_VAL(nullable_str));
				} else {
					zend_error_noreturn(E_COMPILE_ERROR,
						"Cannot use %s as default value for property %s::$%s of type %s",
						zend_zval_type_name(&value_zv),
						ZSTR_VAL(ce->name), ZSTR_VAL(name), ZSTR_VAL(str));
				}
			}
		} else if (!ZEND_TYPE_IS_SET(type)) {
			ZVAL_NULL(&value_zv);
		} else {
			ZVAL_UNDEF(&value_zv);
		}

		if ((ce->ce_flags & ZEND_ACC_READONLY_CLASS)) {
			flags |= ZEND_ACC_READONLY;
		}

		if (flags & ZEND_ACC_READONLY) {
			if (!ZEND_TYPE_IS_SET(type)) {
				zend_error_noreturn(E_COMPILE_ERROR, "Readonly property %s::$%s must have type",
					ZSTR_VAL(ce->name), ZSTR_VAL(name));
			}
			if (!Z_ISUNDEF(value_zv)) {
				zend_error_noreturn(E_COMPILE_ERROR,
					"Readonly property %s::$%s cannot have default value",
					ZSTR_VAL(ce->name), ZSTR_VAL(name));
			}
			if (flags & ZEND_ACC_STATIC) {
				zend_error_noreturn(E_COMPILE_ERROR,
					"Static property %s::$%s cannot be readonly",
					ZSTR_VAL(ce->name), ZSTR_VAL(name));
			}
		}

		info = zend_declare_typed_property(ce, name, &value_zv, flags, doc_comment, type);

		if (attr_ast) {
			zend_compile_attributes(&info->attributes, attr_ast, 0, ZEND_ATTRIBUTE_TARGET_PROPERTY, 0);
		}
	}
}
/* }}} */

static void zend_compile_prop_group(zend_ast *ast) /* {{{ */
{
	zend_ast *type_ast = ast->child[0];
	zend_ast *prop_ast = ast->child[1];
	zend_ast *attr_ast = ast->child[2];

	zend_compile_prop_decl(prop_ast, type_ast, ast->attr, attr_ast);
}
/* }}} */

static void zend_check_const_and_trait_alias_attr(uint32_t attr, const char* entity) /* {{{ */
{
	if (attr & ZEND_ACC_STATIC) {
		zend_error_noreturn(E_COMPILE_ERROR, "Cannot use 'static' as %s modifier", entity);
	} else if (attr & ZEND_ACC_ABSTRACT) {
		zend_error_noreturn(E_COMPILE_ERROR, "Cannot use 'abstract' as %s modifier", entity);
	} else if (attr & ZEND_ACC_FINAL) {
		zend_error_noreturn(E_COMPILE_ERROR, "Cannot use 'final' as %s modifier", entity);
	} else if (attr & ZEND_ACC_READONLY) {
		zend_error_noreturn(E_COMPILE_ERROR, "Cannot use 'readonly' as %s modifier", entity);
	}
}
/* }}} */

static void zend_compile_class_const_decl(zend_ast *ast, uint32_t flags, zend_ast *attr_ast) /* {{{ */
{
	zend_ast_list *list = zend_ast_get_list(ast);
	zend_class_entry *ce = CG(active_class_entry);
	uint32_t i, children = list->children;

	for (i = 0; i < children; ++i) {
		zend_class_constant *c;
		zend_ast *const_ast = list->child[i];
		zend_ast *name_ast = const_ast->child[0];
		zend_ast **value_ast_ptr = &const_ast->child[1];
		zend_ast *doc_comment_ast = const_ast->child[2];
		zend_string *name = zval_make_interned_string(zend_ast_get_zval(name_ast));
		zend_string *doc_comment = doc_comment_ast ? zend_string_copy(zend_ast_get_str(doc_comment_ast)) : NULL;
		zval value_zv;

		if (UNEXPECTED(flags & (ZEND_ACC_STATIC|ZEND_ACC_ABSTRACT|ZEND_ACC_READONLY))) {
			zend_check_const_and_trait_alias_attr(flags, "constant");
		}

		if (UNEXPECTED((flags & ZEND_ACC_PRIVATE) && (flags & ZEND_ACC_FINAL))) {
			zend_error_noreturn(
				E_COMPILE_ERROR, "Private constant %s::%s cannot be final as it is not visible to other classes",
				ZSTR_VAL(ce->name), ZSTR_VAL(name)
			);
		}

		zend_const_expr_to_zval(&value_zv, value_ast_ptr, /* allow_dynamic */ false);
		c = zend_declare_class_constant_ex(ce, name, &value_zv, flags, doc_comment);

		if (attr_ast) {
			zend_compile_attributes(&c->attributes, attr_ast, 0, ZEND_ATTRIBUTE_TARGET_CLASS_CONST, 0);
		}
	}
}
/* }}} */

static void zend_compile_class_const_group(zend_ast *ast) /* {{{ */
{
	zend_ast *const_ast = ast->child[0];
	zend_ast *attr_ast = ast->child[1];

	zend_compile_class_const_decl(const_ast, ast->attr, attr_ast);
}
/* }}} */

static void zend_compile_method_ref(zend_ast *ast, zend_trait_method_reference *method_ref) /* {{{ */
{
	zend_ast *class_ast = ast->child[0];
	zend_ast *method_ast = ast->child[1];

	method_ref->method_name = zend_string_copy(zend_ast_get_str(method_ast));

	if (class_ast) {
		method_ref->class_name = zend_resolve_const_class_name_reference(class_ast, "trait name");
	} else {
		method_ref->class_name = NULL;
	}
}
/* }}} */

static void zend_compile_trait_precedence(zend_ast *ast) /* {{{ */
{
	zend_ast *method_ref_ast = ast->child[0];
	zend_ast *insteadof_ast = ast->child[1];
	zend_ast_list *insteadof_list = zend_ast_get_list(insteadof_ast);
	uint32_t i;

	zend_trait_precedence *precedence = emalloc(sizeof(zend_trait_precedence) + (insteadof_list->children - 1) * sizeof(zend_string*));
	zend_compile_method_ref(method_ref_ast, &precedence->trait_method);
	precedence->num_excludes = insteadof_list->children;

	for (i = 0; i < insteadof_list->children; ++i) {
		zend_ast *name_ast = insteadof_list->child[i];
		precedence->exclude_class_names[i] =
			zend_resolve_const_class_name_reference(name_ast, "trait name");
	}

	zend_add_to_list(&CG(active_class_entry)->trait_precedences, precedence);
}
/* }}} */

static void zend_compile_trait_alias(zend_ast *ast) /* {{{ */
{
	zend_ast *method_ref_ast = ast->child[0];
	zend_ast *alias_ast = ast->child[1];
	uint32_t modifiers = ast->attr;

	zend_trait_alias *alias;

	zend_check_const_and_trait_alias_attr(modifiers, "method");

	alias = emalloc(sizeof(zend_trait_alias));
	zend_compile_method_ref(method_ref_ast, &alias->trait_method);
	alias->modifiers = modifiers;

	if (alias_ast) {
		alias->alias = zend_string_copy(zend_ast_get_str(alias_ast));
	} else {
		alias->alias = NULL;
	}

	zend_add_to_list(&CG(active_class_entry)->trait_aliases, alias);
}
/* }}} */

static void zend_compile_use_trait(zend_ast *ast) /* {{{ */
{
	zend_ast_list *traits = zend_ast_get_list(ast->child[0]);
	zend_ast_list *adaptations = ast->child[1] ? zend_ast_get_list(ast->child[1]) : NULL;
	zend_class_entry *ce = CG(active_class_entry);
	uint32_t i;

	ce->trait_names = erealloc(ce->trait_names, sizeof(zend_class_name) * (ce->num_traits + traits->children));

	for (i = 0; i < traits->children; ++i) {
		zend_ast *trait_ast = traits->child[i];

		if (ce->ce_flags & ZEND_ACC_INTERFACE) {
			zend_string *name = zend_ast_get_str(trait_ast);
			zend_error_noreturn(E_COMPILE_ERROR, "Cannot use traits inside of interfaces. "
				"%s is used in %s", ZSTR_VAL(name), ZSTR_VAL(ce->name));
		}

		ce->trait_names[ce->num_traits].name =
			zend_resolve_const_class_name_reference(trait_ast, "trait name");
		ce->trait_names[ce->num_traits].lc_name = zend_string_tolower(ce->trait_names[ce->num_traits].name);
		ce->num_traits++;
	}

	if (!adaptations) {
		return;
	}

	for (i = 0; i < adaptations->children; ++i) {
		zend_ast *adaptation_ast = adaptations->child[i];
		switch (adaptation_ast->kind) {
			case ZEND_AST_TRAIT_PRECEDENCE:
				zend_compile_trait_precedence(adaptation_ast);
				break;
			case ZEND_AST_TRAIT_ALIAS:
				zend_compile_trait_alias(adaptation_ast);
				break;
			EMPTY_SWITCH_DEFAULT_CASE()
		}
	}
}
/* }}} */

static void zend_compile_implements(zend_ast *ast) /* {{{ */
{
	zend_ast_list *list = zend_ast_get_list(ast);
	zend_class_entry *ce = CG(active_class_entry);
	zend_class_name *interface_names;
	uint32_t i;

	interface_names = emalloc(sizeof(zend_class_name) * list->children);

	for (i = 0; i < list->children; ++i) {
		zend_ast *class_ast = list->child[i];
		interface_names[i].name =
			zend_resolve_const_class_name_reference(class_ast, "interface name");
		interface_names[i].lc_name = zend_string_tolower(interface_names[i].name);
	}

	ce->num_interfaces = list->children;
	ce->interface_names = interface_names;
}
/* }}} */

static zend_string *zend_generate_anon_class_name(zend_ast_decl *decl)
{
	zend_string *filename = CG(active_op_array)->filename;
	uint32_t start_lineno = decl->start_lineno;

	/* Use parent or first interface as prefix. */
	zend_string *prefix = ZSTR_KNOWN(ZEND_STR_CLASS);
	if (decl->child[0]) {
		prefix = zend_resolve_const_class_name_reference(decl->child[0], "class name");
	} else if (decl->child[1]) {
		zend_ast_list *list = zend_ast_get_list(decl->child[1]);
		prefix = zend_resolve_const_class_name_reference(list->child[0], "interface name");
	}

	zend_string *result = zend_strpprintf(0, "%s@anonymous%c%s:%" PRIu32 "$%" PRIx32,
		ZSTR_VAL(prefix), '\0', ZSTR_VAL(filename), start_lineno, CG(rtd_key_counter)++);
	zend_string_release(prefix);
	return zend_new_interned_string(result);
}

static void zend_compile_enum_backing_type(zend_class_entry *ce, zend_ast *enum_backing_type_ast)
{
	ZEND_ASSERT(ce->ce_flags & ZEND_ACC_ENUM);
	zend_type type = zend_compile_typename(enum_backing_type_ast, 0);
	uint32_t type_mask = ZEND_TYPE_PURE_MASK(type);
	if (ZEND_TYPE_IS_COMPLEX(type) || (type_mask != MAY_BE_LONG && type_mask != MAY_BE_STRING)) {
		zend_string *type_string = zend_type_to_string(type);
		zend_error_noreturn(E_COMPILE_ERROR,
			"Enum backing type must be int or string, %s given",
			ZSTR_VAL(type_string));
	}
	if (type_mask == MAY_BE_LONG) {
		ce->enum_backing_type = IS_LONG;
	} else {
		ZEND_ASSERT(type_mask == MAY_BE_STRING);
		ce->enum_backing_type = IS_STRING;
	}
	zend_type_release(type, 0);
}

static void zend_compile_class_decl(znode *result, zend_ast *ast, bool toplevel) /* {{{ */
{
	zend_ast_decl *decl = (zend_ast_decl *) ast;
	zend_ast *extends_ast = decl->child[0];
	zend_ast *implements_ast = decl->child[1];
	zend_ast *stmt_ast = decl->child[2];
	zend_ast *enum_backing_type_ast = decl->child[4];
	zend_string *name, *lcname;
	zend_class_entry *ce = zend_arena_alloc(&CG(arena), sizeof(zend_class_entry));
	zend_op *opline;

	zend_class_entry *original_ce = CG(active_class_entry);

	if (EXPECTED((decl->flags & ZEND_ACC_ANON_CLASS) == 0)) {
		zend_string *unqualified_name = decl->name;

		if (CG(active_class_entry)) {
			zend_error_noreturn(E_COMPILE_ERROR, "Class declarations may not be nested");
		}

		zend_assert_valid_class_name(unqualified_name);
		name = zend_prefix_with_ns(unqualified_name);
		name = zend_new_interned_string(name);
		lcname = zend_string_tolower(name);

		if (FC(imports)) {
			zend_string *import_name =
				zend_hash_find_ptr_lc(FC(imports), unqualified_name);
			if (import_name && !zend_string_equals_ci(lcname, import_name)) {
				zend_error_noreturn(E_COMPILE_ERROR, "Cannot declare class %s "
						"because the name is already in use", ZSTR_VAL(name));
			}
		}

		zend_register_seen_symbol(lcname, ZEND_SYMBOL_CLASS);
	} else {
		/* Find an anon class name that is not in use yet. */
		name = NULL;
		lcname = NULL;
		do {
			zend_tmp_string_release(name);
			zend_tmp_string_release(lcname);
			name = zend_generate_anon_class_name(decl);
			lcname = zend_string_tolower(name);
		} while (zend_hash_exists(CG(class_table), lcname));
	}
	lcname = zend_new_interned_string(lcname);

	ce->type = ZEND_USER_CLASS;
	ce->name = name;
	zend_initialize_class_data(ce, 1);
	if (!(decl->flags & ZEND_ACC_ANON_CLASS)) {
		zend_alloc_ce_cache(ce->name);
	}

	if (CG(compiler_options) & ZEND_COMPILE_PRELOAD) {
		ce->ce_flags |= ZEND_ACC_PRELOADED;
		ZEND_MAP_PTR_NEW(ce->static_members_table);
		ZEND_MAP_PTR_NEW(ce->mutable_data);
	}

	ce->ce_flags |= decl->flags;
	ce->info.user.filename = zend_string_copy(zend_get_compiled_filename());
	ce->info.user.line_start = decl->start_lineno;
	ce->info.user.line_end = decl->end_lineno;

	if (decl->doc_comment) {
		ce->info.user.doc_comment = zend_string_copy(decl->doc_comment);
	}

	if (UNEXPECTED((decl->flags & ZEND_ACC_ANON_CLASS))) {
		/* Serialization is not supported for anonymous classes */
		ce->ce_flags |= ZEND_ACC_NOT_SERIALIZABLE;
	}

	if (extends_ast) {
		ce->parent_name =
			zend_resolve_const_class_name_reference(extends_ast, "class name");
	}

	CG(active_class_entry) = ce;

	if (decl->child[3]) {
		zend_compile_attributes(&ce->attributes, decl->child[3], 0, ZEND_ATTRIBUTE_TARGET_CLASS, 0);
	}

	if (implements_ast) {
		zend_compile_implements(implements_ast);
	}

	if (ce->ce_flags & ZEND_ACC_ENUM) {
		if (enum_backing_type_ast != NULL) {
			zend_compile_enum_backing_type(ce, enum_backing_type_ast);
		}
		zend_enum_add_interfaces(ce);
		zend_enum_register_props(ce);
	}

	zend_compile_stmt(stmt_ast);

	/* Reset lineno for final opcodes and errors */
	CG(zend_lineno) = ast->lineno;

	if ((ce->ce_flags & (ZEND_ACC_IMPLICIT_ABSTRACT_CLASS|ZEND_ACC_INTERFACE|ZEND_ACC_TRAIT|ZEND_ACC_EXPLICIT_ABSTRACT_CLASS)) == ZEND_ACC_IMPLICIT_ABSTRACT_CLASS) {
		zend_verify_abstract_class(ce);
	}

	CG(active_class_entry) = original_ce;

	if (toplevel) {
		ce->ce_flags |= ZEND_ACC_TOP_LEVEL;
	}

	/* We currently don't early-bind classes that implement interfaces or use traits */
	if (!ce->num_interfaces && !ce->num_traits
	 && !(CG(compiler_options) & ZEND_COMPILE_WITHOUT_EXECUTION)) {
		if (toplevel) {
			if (extends_ast) {
				zend_class_entry *parent_ce = zend_lookup_class_ex(
					ce->parent_name, NULL, ZEND_FETCH_CLASS_NO_AUTOLOAD);

				if (parent_ce
				 && ((parent_ce->type != ZEND_INTERNAL_CLASS) || !(CG(compiler_options) & ZEND_COMPILE_IGNORE_INTERNAL_CLASSES))
				 && ((parent_ce->type != ZEND_USER_CLASS) || !(CG(compiler_options) & ZEND_COMPILE_IGNORE_OTHER_FILES) || (parent_ce->info.user.filename == ce->info.user.filename))) {

					if (zend_try_early_bind(ce, parent_ce, lcname, NULL)) {
						zend_string_release(lcname);
						return;
					}
				}
			} else if (EXPECTED(zend_hash_add_ptr(CG(class_table), lcname, ce) != NULL)) {
				zend_string_release(lcname);
				zend_build_properties_info_table(ce);
				ce->ce_flags |= ZEND_ACC_LINKED;
				zend_observer_class_linked_notify(ce, lcname);
				return;
			}
		} else if (!extends_ast) {
			/* Link unbound simple class */
			zend_build_properties_info_table(ce);
			ce->ce_flags |= ZEND_ACC_LINKED;
		}
	}

	opline = get_next_op();

	if (ce->parent_name) {
		/* Lowercased parent name */
		zend_string *lc_parent_name = zend_string_tolower(ce->parent_name);
		opline->op2_type = IS_CONST;
		LITERAL_STR(opline->op2, lc_parent_name);
	}

	opline->op1_type = IS_CONST;
	LITERAL_STR(opline->op1, lcname);

	if (decl->flags & ZEND_ACC_ANON_CLASS) {
		opline->opcode = ZEND_DECLARE_ANON_CLASS;
		opline->extended_value = zend_alloc_cache_slot();
		zend_make_var_result(result, opline);
		if (!zend_hash_add_ptr(CG(class_table), lcname, ce)) {
			/* We checked above that the class name is not used. This really shouldn't happen. */
			zend_error_noreturn(E_ERROR,
				"Runtime definition key collision for %s. This is a bug", ZSTR_VAL(name));
		}
	} else {
		/* Generate RTD keys until we find one that isn't in use yet. */
		zend_string *key = NULL;
		do {
			zend_tmp_string_release(key);
			key = zend_build_runtime_definition_key(lcname, decl->start_lineno);
		} while (!zend_hash_add_ptr(CG(class_table), key, ce));

		/* RTD key is placed after lcname literal in op1 */
		zend_add_literal_string(&key);

		opline->opcode = ZEND_DECLARE_CLASS;
		if (extends_ast && toplevel
			 && (CG(compiler_options) & ZEND_COMPILE_DELAYED_BINDING)
				/* We currently don't early-bind classes that implement interfaces or use traits */
			 && !ce->num_interfaces && !ce->num_traits
		) {
			CG(active_op_array)->fn_flags |= ZEND_ACC_EARLY_BINDING;
			opline->opcode = ZEND_DECLARE_CLASS_DELAYED;
			opline->extended_value = zend_alloc_cache_slot();
			opline->result_type = IS_UNUSED;
			opline->result.opline_num = -1;
		}
	}
}
/* }}} */

static void zend_compile_enum_case(zend_ast *ast)
{
	zend_class_entry *enum_class = CG(active_class_entry);
	if (!(enum_class->ce_flags & ZEND_ACC_ENUM)) {
		zend_error_noreturn(E_COMPILE_ERROR, "Case can only be used in enums");
	}

	zend_string *enum_case_name = zval_make_interned_string(zend_ast_get_zval(ast->child[0]));
	zend_string *enum_class_name = enum_class->name;

	zval class_name_zval;
	ZVAL_STR_COPY(&class_name_zval, enum_class_name);
	zend_ast *class_name_ast = zend_ast_create_zval(&class_name_zval);

	zval case_name_zval;
	ZVAL_STR_COPY(&case_name_zval, enum_case_name);
	zend_ast *case_name_ast = zend_ast_create_zval(&case_name_zval);

	zend_ast *case_value_ast = ast->child[1];
	// Remove case_value_ast from the original AST to avoid freeing it, as it will be freed by zend_const_expr_to_zval
	ast->child[1] = NULL;
	if (enum_class->enum_backing_type != IS_UNDEF && case_value_ast == NULL) {
		zend_error_noreturn(E_COMPILE_ERROR, "Case %s of backed enum %s must have a value",
			ZSTR_VAL(enum_case_name),
			ZSTR_VAL(enum_class_name));
	} else if (enum_class->enum_backing_type == IS_UNDEF && case_value_ast != NULL) {
		zend_error_noreturn(E_COMPILE_ERROR, "Case %s of non-backed enum %s must not have a value",
			ZSTR_VAL(enum_case_name),
			ZSTR_VAL(enum_class_name));
	}

	zend_ast *const_enum_init_ast = zend_ast_create(ZEND_AST_CONST_ENUM_INIT, class_name_ast, case_name_ast, case_value_ast);

	zval value_zv;
	zend_const_expr_to_zval(&value_zv, &const_enum_init_ast, /* allow_dynamic */ false);

	/* Doc comment has been appended as second last element in ZEND_AST_ENUM ast - attributes are conventionally last */
	zend_ast *doc_comment_ast = ast->child[2];
	zend_string *doc_comment = NULL;
	if (doc_comment_ast) {
		doc_comment = zend_string_copy(zend_ast_get_str(doc_comment_ast));
	}

	zend_class_constant *c = zend_declare_class_constant_ex(enum_class, enum_case_name, &value_zv, ZEND_ACC_PUBLIC, doc_comment);
	ZEND_CLASS_CONST_FLAGS(c) |= ZEND_CLASS_CONST_IS_CASE;
	zend_ast_destroy(const_enum_init_ast);

	zend_ast *attr_ast = ast->child[3];
	if (attr_ast) {
		zend_compile_attributes(&c->attributes, attr_ast, 0, ZEND_ATTRIBUTE_TARGET_CLASS_CONST, 0);
	}
}

static HashTable *zend_get_import_ht(uint32_t type) /* {{{ */
{
	switch (type) {
		case ZEND_SYMBOL_CLASS:
			if (!FC(imports)) {
				FC(imports) = emalloc(sizeof(HashTable));
				zend_hash_init(FC(imports), 8, NULL, str_dtor, 0);
			}
			return FC(imports);
		case ZEND_SYMBOL_FUNCTION:
			if (!FC(imports_function)) {
				FC(imports_function) = emalloc(sizeof(HashTable));
				zend_hash_init(FC(imports_function), 8, NULL, str_dtor, 0);
			}
			return FC(imports_function);
		case ZEND_SYMBOL_CONST:
			if (!FC(imports_const)) {
				FC(imports_const) = emalloc(sizeof(HashTable));
				zend_hash_init(FC(imports_const), 8, NULL, str_dtor, 0);
			}
			return FC(imports_const);
		EMPTY_SWITCH_DEFAULT_CASE()
	}

	return NULL;
}
/* }}} */

static char *zend_get_use_type_str(uint32_t type) /* {{{ */
{
	switch (type) {
		case ZEND_SYMBOL_CLASS:
			return "";
		case ZEND_SYMBOL_FUNCTION:
			return " function";
		case ZEND_SYMBOL_CONST:
			return " const";
		EMPTY_SWITCH_DEFAULT_CASE()
	}

	return " unknown";
}
/* }}} */

static void zend_check_already_in_use(uint32_t type, zend_string *old_name, zend_string *new_name, zend_string *check_name) /* {{{ */
{
	if (zend_string_equals_ci(old_name, check_name)) {
		return;
	}

	zend_error_noreturn(E_COMPILE_ERROR, "Cannot use%s %s as %s because the name "
		"is already in use", zend_get_use_type_str(type), ZSTR_VAL(old_name), ZSTR_VAL(new_name));
}
/* }}} */

static void zend_compile_use(zend_ast *ast) /* {{{ */
{
	zend_ast_list *list = zend_ast_get_list(ast);
	uint32_t i;
	zend_string *current_ns = FC(current_namespace);
	uint32_t type = ast->attr;
	HashTable *current_import = zend_get_import_ht(type);
	bool case_sensitive = type == ZEND_SYMBOL_CONST;

	for (i = 0; i < list->children; ++i) {
		zend_ast *use_ast = list->child[i];
		zend_ast *old_name_ast = use_ast->child[0];
		zend_ast *new_name_ast = use_ast->child[1];
		zend_string *old_name = zend_ast_get_str(old_name_ast);
		zend_string *new_name, *lookup_name;

		if (new_name_ast) {
			new_name = zend_string_copy(zend_ast_get_str(new_name_ast));
		} else {
			const char *unqualified_name;
			size_t unqualified_name_len;
			if (zend_get_unqualified_name(old_name, &unqualified_name, &unqualified_name_len)) {
				/* The form "use A\B" is equivalent to "use A\B as B" */
				new_name = zend_string_init(unqualified_name, unqualified_name_len, 0);
			} else {
				new_name = zend_string_copy(old_name);

				if (!current_ns) {
					zend_error(E_WARNING, "The use statement with non-compound name '%s' "
						"has no effect", ZSTR_VAL(new_name));
				}
			}
		}

		if (case_sensitive) {
			lookup_name = zend_string_copy(new_name);
		} else {
			lookup_name = zend_string_tolower(new_name);
		}

		if (type == ZEND_SYMBOL_CLASS && zend_is_reserved_class_name(new_name)) {
			zend_error_noreturn(E_COMPILE_ERROR, "Cannot use %s as %s because '%s' "
				"is a special class name", ZSTR_VAL(old_name), ZSTR_VAL(new_name), ZSTR_VAL(new_name));
		}

		if (current_ns) {
			zend_string *ns_name = zend_string_alloc(ZSTR_LEN(current_ns) + 1 + ZSTR_LEN(new_name), 0);
			zend_str_tolower_copy(ZSTR_VAL(ns_name), ZSTR_VAL(current_ns), ZSTR_LEN(current_ns));
			ZSTR_VAL(ns_name)[ZSTR_LEN(current_ns)] = '\\';
			memcpy(ZSTR_VAL(ns_name) + ZSTR_LEN(current_ns) + 1, ZSTR_VAL(lookup_name), ZSTR_LEN(lookup_name) + 1);

			if (zend_have_seen_symbol(ns_name, type)) {
				zend_check_already_in_use(type, old_name, new_name, ns_name);
			}

			zend_string_efree(ns_name);
		} else if (zend_have_seen_symbol(lookup_name, type)) {
			zend_check_already_in_use(type, old_name, new_name, lookup_name);
		}

		zend_string_addref(old_name);
		old_name = zend_new_interned_string(old_name);
		if (!zend_hash_add_ptr(current_import, lookup_name, old_name)) {
			zend_error_noreturn(E_COMPILE_ERROR, "Cannot use%s %s as %s because the name "
				"is already in use", zend_get_use_type_str(type), ZSTR_VAL(old_name), ZSTR_VAL(new_name));
		}

		zend_string_release_ex(lookup_name, 0);
		zend_string_release_ex(new_name, 0);
	}
}
/* }}} */

static void zend_compile_group_use(zend_ast *ast) /* {{{ */
{
	uint32_t i;
	zend_string *ns = zend_ast_get_str(ast->child[0]);
	zend_ast_list *list = zend_ast_get_list(ast->child[1]);

	for (i = 0; i < list->children; i++) {
		zend_ast *inline_use, *use = list->child[i];
		zval *name_zval = zend_ast_get_zval(use->child[0]);
		zend_string *name = Z_STR_P(name_zval);
		zend_string *compound_ns = zend_concat_names(ZSTR_VAL(ns), ZSTR_LEN(ns), ZSTR_VAL(name), ZSTR_LEN(name));
		zend_string_release_ex(name, 0);
		ZVAL_STR(name_zval, compound_ns);
		inline_use = zend_ast_create_list(1, ZEND_AST_USE, use);
		inline_use->attr = ast->attr ? ast->attr : use->attr;
		zend_compile_use(inline_use);
	}
}
/* }}} */

static void zend_compile_const_decl(zend_ast *ast) /* {{{ */
{
	zend_ast_list *list = zend_ast_get_list(ast);
	uint32_t i;
	for (i = 0; i < list->children; ++i) {
		zend_ast *const_ast = list->child[i];
		zend_ast *name_ast = const_ast->child[0];
		zend_ast **value_ast_ptr = &const_ast->child[1];
		zend_string *unqualified_name = zend_ast_get_str(name_ast);

		zend_string *name;
		znode name_node, value_node;
		zval *value_zv = &value_node.u.constant;

		value_node.op_type = IS_CONST;
		zend_const_expr_to_zval(value_zv, value_ast_ptr, /* allow_dynamic */ true);

		if (zend_get_special_const(ZSTR_VAL(unqualified_name), ZSTR_LEN(unqualified_name))) {
			zend_error_noreturn(E_COMPILE_ERROR,
				"Cannot redeclare constant '%s'", ZSTR_VAL(unqualified_name));
		}

		name = zend_prefix_with_ns(unqualified_name);
		name = zend_new_interned_string(name);

		if (FC(imports_const)) {
			zend_string *import_name = zend_hash_find_ptr(FC(imports_const), unqualified_name);
			if (import_name && !zend_string_equals(import_name, name)) {
				zend_error_noreturn(E_COMPILE_ERROR, "Cannot declare const %s because "
					"the name is already in use", ZSTR_VAL(name));
			}
		}

		name_node.op_type = IS_CONST;
		ZVAL_STR(&name_node.u.constant, name);

		zend_emit_op(NULL, ZEND_DECLARE_CONST, &name_node, &value_node);

		zend_register_seen_symbol(name, ZEND_SYMBOL_CONST);
	}
}
/* }}}*/

static void zend_compile_namespace(zend_ast *ast) /* {{{ */
{
	zend_ast *name_ast = ast->child[0];
	zend_ast *stmt_ast = ast->child[1];
	zend_string *name;
	bool with_bracket = stmt_ast != NULL;

	/* handle mixed syntax declaration or nested namespaces */
	if (!FC(has_bracketed_namespaces)) {
		if (FC(current_namespace)) {
			/* previous namespace declarations were unbracketed */
			if (with_bracket) {
				zend_error_noreturn(E_COMPILE_ERROR, "Cannot mix bracketed namespace declarations "
					"with unbracketed namespace declarations");
			}
		}
	} else {
		/* previous namespace declarations were bracketed */
		if (!with_bracket) {
			zend_error_noreturn(E_COMPILE_ERROR, "Cannot mix bracketed namespace declarations "
				"with unbracketed namespace declarations");
		} else if (FC(current_namespace) || FC(in_namespace)) {
			zend_error_noreturn(E_COMPILE_ERROR, "Namespace declarations cannot be nested");
		}
	}

	bool is_first_namespace = (!with_bracket && !FC(current_namespace))
		|| (with_bracket && !FC(has_bracketed_namespaces));
	if (is_first_namespace && FAILURE == zend_is_first_statement(ast, /* allow_nop */ 1)) {
		zend_error_noreturn(E_COMPILE_ERROR, "Namespace declaration statement has to be "
			"the very first statement or after any declare call in the script");
	}

	if (FC(current_namespace)) {
		zend_string_release_ex(FC(current_namespace), 0);
	}

	if (name_ast) {
		name = zend_ast_get_str(name_ast);

		if (zend_string_equals_literal_ci(name, "namespace")) {
			zend_error_noreturn(E_COMPILE_ERROR, "Cannot use '%s' as namespace name", ZSTR_VAL(name));
		}

		FC(current_namespace) = zend_string_copy(name);
	} else {
		FC(current_namespace) = NULL;
	}

	zend_reset_import_tables();

	FC(in_namespace) = 1;
	if (with_bracket) {
		FC(has_bracketed_namespaces) = 1;
	}

	if (stmt_ast) {
		zend_compile_top_stmt(stmt_ast);
		zend_end_namespace();
	}
}
/* }}} */

static void zend_compile_halt_compiler(zend_ast *ast) /* {{{ */
{
	zend_ast *offset_ast = ast->child[0];
	zend_long offset = Z_LVAL_P(zend_ast_get_zval(offset_ast));

	zend_string *filename, *name;
	const char const_name[] = "__COMPILER_HALT_OFFSET__";

	if (FC(has_bracketed_namespaces) && FC(in_namespace)) {
		zend_error_noreturn(E_COMPILE_ERROR,
			"__HALT_COMPILER() can only be used from the outermost scope");
	}

	filename = zend_get_compiled_filename();
	name = zend_mangle_property_name(const_name, sizeof(const_name) - 1,
		ZSTR_VAL(filename), ZSTR_LEN(filename), 0);

	zend_register_long_constant(ZSTR_VAL(name), ZSTR_LEN(name), offset, CONST_CS, 0);
	zend_string_release_ex(name, 0);
}
/* }}} */

static bool zend_try_ct_eval_magic_const(zval *zv, zend_ast *ast) /* {{{ */
{
	zend_op_array *op_array = CG(active_op_array);
	zend_class_entry *ce = CG(active_class_entry);

	switch (ast->attr) {
		case T_LINE:
			ZVAL_LONG(zv, ast->lineno);
			break;
		case T_FILE:
			ZVAL_STR_COPY(zv, CG(compiled_filename));
			break;
		case T_DIR:
		{
			zend_string *filename = CG(compiled_filename);
			zend_string *dirname = zend_string_init(ZSTR_VAL(filename), ZSTR_LEN(filename), 0);
#ifdef ZEND_WIN32
			ZSTR_LEN(dirname) = php_win32_ioutil_dirname(ZSTR_VAL(dirname), ZSTR_LEN(dirname));
#else
			ZSTR_LEN(dirname) = zend_dirname(ZSTR_VAL(dirname), ZSTR_LEN(dirname));
#endif

			if (zend_string_equals_literal(dirname, ".")) {
				dirname = zend_string_extend(dirname, MAXPATHLEN, 0);
#if HAVE_GETCWD
				ZEND_IGNORE_VALUE(VCWD_GETCWD(ZSTR_VAL(dirname), MAXPATHLEN));
#elif HAVE_GETWD
				ZEND_IGNORE_VALUE(VCWD_GETWD(ZSTR_VAL(dirname)));
#endif
				ZSTR_LEN(dirname) = strlen(ZSTR_VAL(dirname));
			}

			ZVAL_STR(zv, dirname);
			break;
		}
		case T_FUNC_C:
			if (op_array && op_array->function_name) {
				ZVAL_STR_COPY(zv, op_array->function_name);
			} else {
				ZVAL_EMPTY_STRING(zv);
			}
			break;
		case T_METHOD_C:
			/* Detect whether we are directly inside a class (e.g. a class constant) and treat
			 * this as not being inside a function. */
			if (op_array && ce && !op_array->scope && !(op_array->fn_flags & ZEND_ACC_CLOSURE)) {
				op_array = NULL;
			}
			if (op_array && op_array->function_name) {
				if (op_array->scope) {
					ZVAL_NEW_STR(zv,
						zend_create_member_string(op_array->scope->name, op_array->function_name));
				} else {
					ZVAL_STR_COPY(zv, op_array->function_name);
				}
			} else {
				ZVAL_EMPTY_STRING(zv);
			}
			break;
		case T_CLASS_C:
			if (ce) {
				if ((ce->ce_flags & ZEND_ACC_TRAIT) != 0) {
					return 0;
				} else {
					ZVAL_STR_COPY(zv, ce->name);
				}
			} else {
				ZVAL_EMPTY_STRING(zv);
			}
			break;
		case T_TRAIT_C:
			if (ce && (ce->ce_flags & ZEND_ACC_TRAIT) != 0) {
				ZVAL_STR_COPY(zv, ce->name);
			} else {
				ZVAL_EMPTY_STRING(zv);
			}
			break;
		case T_NS_C:
			if (FC(current_namespace)) {
				ZVAL_STR_COPY(zv, FC(current_namespace));
			} else {
				ZVAL_EMPTY_STRING(zv);
			}
			break;
		EMPTY_SWITCH_DEFAULT_CASE()
	}

	return 1;
}
/* }}} */

ZEND_API bool zend_is_op_long_compatible(zval *op)
{
	if (Z_TYPE_P(op) == IS_ARRAY) {
		return false;
	}

	if (Z_TYPE_P(op) == IS_DOUBLE
		&& !zend_is_long_compatible(Z_DVAL_P(op), zend_dval_to_lval(Z_DVAL_P(op)))) {
		return false;
	}

	if (Z_TYPE_P(op) == IS_STRING) {
		double dval = 0;
		zend_uchar is_num = is_numeric_str_function(Z_STR_P(op), NULL, &dval);
		if (is_num == 0 || (is_num == IS_DOUBLE && !zend_is_long_compatible(dval, zend_dval_to_lval(dval)))) {
			return false;
		}
	}

	return true;
}

ZEND_API bool zend_binary_op_produces_error(uint32_t opcode, zval *op1, zval *op2) /* {{{ */
{
	if ((opcode == ZEND_CONCAT || opcode == ZEND_FAST_CONCAT)) {
		/* Array to string warning. */
		return Z_TYPE_P(op1) == IS_ARRAY || Z_TYPE_P(op2) == IS_ARRAY;
	}

	if (!(opcode == ZEND_ADD || opcode == ZEND_SUB || opcode == ZEND_MUL || opcode == ZEND_DIV
               || opcode == ZEND_POW || opcode == ZEND_MOD || opcode == ZEND_SL || opcode == ZEND_SR
               || opcode == ZEND_BW_OR || opcode == ZEND_BW_AND || opcode == ZEND_BW_XOR)) {
		/* Only the numeric operations throw errors. */
		return 0;
	}

	if (Z_TYPE_P(op1) == IS_ARRAY || Z_TYPE_P(op2) == IS_ARRAY) {
		if (opcode == ZEND_ADD && Z_TYPE_P(op1) == IS_ARRAY && Z_TYPE_P(op2) == IS_ARRAY) {
			/* Adding two arrays is allowed. */
			return 0;
		}

		/* Numeric operators throw when one of the operands is an array. */
		return 1;
	}

	/* While basic arithmetic operators always produce numeric string errors,
	 * bitwise operators don't produce errors if both operands are strings */
	if ((opcode == ZEND_BW_OR || opcode == ZEND_BW_AND || opcode == ZEND_BW_XOR)
		&& Z_TYPE_P(op1) == IS_STRING && Z_TYPE_P(op2) == IS_STRING) {
		return 0;
	}

	if (Z_TYPE_P(op1) == IS_STRING
		&& !is_numeric_string(Z_STRVAL_P(op1), Z_STRLEN_P(op1), NULL, NULL, 0)) {
		return 1;
	}

	if (Z_TYPE_P(op2) == IS_STRING
		&& !is_numeric_string(Z_STRVAL_P(op2), Z_STRLEN_P(op2), NULL, NULL, 0)) {
		return 1;
	}

	if ((opcode == ZEND_MOD && zval_get_long(op2) == 0)
			|| (opcode == ZEND_DIV && zval_get_double(op2) == 0.0)) {
		/* Division by zero throws an error. */
		return 1;
	}
	if ((opcode == ZEND_SL || opcode == ZEND_SR) && zval_get_long(op2) < 0) {
		/* Shift by negative number throws an error. */
		return 1;
	}

	/* Operation which cast float/float-strings to integers might produce incompatible float to int errors */
	if (opcode == ZEND_SL || opcode == ZEND_SR || opcode == ZEND_BW_OR
			|| opcode == ZEND_BW_AND || opcode == ZEND_BW_XOR || opcode == ZEND_MOD) {
		return !zend_is_op_long_compatible(op1) || !zend_is_op_long_compatible(op2);
	}

	return 0;
}
/* }}} */

static inline bool zend_try_ct_eval_binary_op(zval *result, uint32_t opcode, zval *op1, zval *op2) /* {{{ */
{
	if (zend_binary_op_produces_error(opcode, op1, op2)) {
		return 0;
	}

	binary_op_type fn = get_binary_op(opcode);
	fn(result, op1, op2);
	return 1;
}
/* }}} */

ZEND_API bool zend_unary_op_produces_error(uint32_t opcode, zval *op)
{
	if (opcode == ZEND_BW_NOT) {
		/* BW_NOT on string does not convert the string into an integer. */
		if (Z_TYPE_P(op) == IS_STRING) {
			return 0;
		}
		return Z_TYPE_P(op) <= IS_TRUE || !zend_is_op_long_compatible(op);
	}

	return 0;
}

static inline bool zend_try_ct_eval_unary_op(zval *result, uint32_t opcode, zval *op) /* {{{ */
{
	if (zend_unary_op_produces_error(opcode, op)) {
		return 0;
	}

	unary_op_type fn = get_unary_op(opcode);
	fn(result, op);
	return 1;
}
/* }}} */

static inline bool zend_try_ct_eval_unary_pm(zval *result, zend_ast_kind kind, zval *op) /* {{{ */
{
	zval right;
	ZVAL_LONG(&right, (kind == ZEND_AST_UNARY_PLUS) ? 1 : -1);
	return zend_try_ct_eval_binary_op(result, ZEND_MUL, op, &right);
}
/* }}} */

static inline void zend_ct_eval_greater(zval *result, zend_ast_kind kind, zval *op1, zval *op2) /* {{{ */
{
	binary_op_type fn = kind == ZEND_AST_GREATER
		? is_smaller_function : is_smaller_or_equal_function;
	fn(result, op2, op1);
}
/* }}} */

static bool zend_try_ct_eval_array(zval *result, zend_ast *ast) /* {{{ */
{
	zend_ast_list *list = zend_ast_get_list(ast);
	zend_ast *last_elem_ast = NULL;
	uint32_t i;
	bool is_constant = 1;

	if (ast->attr == ZEND_ARRAY_SYNTAX_LIST) {
		zend_error(E_COMPILE_ERROR, "Cannot use list() as standalone expression");
	}

	/* First ensure that *all* child nodes are constant and by-val */
	for (i = 0; i < list->children; ++i) {
		zend_ast *elem_ast = list->child[i];

		if (elem_ast == NULL) {
			/* Report error at line of last non-empty element */
			if (last_elem_ast) {
				CG(zend_lineno) = zend_ast_get_lineno(last_elem_ast);
			}
			zend_error(E_COMPILE_ERROR, "Cannot use empty array elements in arrays");
		}

		if (elem_ast->kind != ZEND_AST_UNPACK) {
			zend_eval_const_expr(&elem_ast->child[0]);
			zend_eval_const_expr(&elem_ast->child[1]);

			if (elem_ast->attr /* by_ref */ || elem_ast->child[0]->kind != ZEND_AST_ZVAL
				|| (elem_ast->child[1] && elem_ast->child[1]->kind != ZEND_AST_ZVAL)
			) {
				is_constant = 0;
			}
		} else {
			zend_eval_const_expr(&elem_ast->child[0]);

			if (elem_ast->child[0]->kind != ZEND_AST_ZVAL) {
				is_constant = 0;
			}
		}

		last_elem_ast = elem_ast;
	}

	if (!is_constant) {
		return 0;
	}

	if (!list->children) {
		ZVAL_EMPTY_ARRAY(result);
		return 1;
	}

	array_init_size(result, list->children);
	for (i = 0; i < list->children; ++i) {
		zend_ast *elem_ast = list->child[i];
		zend_ast *value_ast = elem_ast->child[0];
		zend_ast *key_ast;

		zval *value = zend_ast_get_zval(value_ast);
		if (elem_ast->kind == ZEND_AST_UNPACK) {
			if (Z_TYPE_P(value) == IS_ARRAY) {
				HashTable *ht = Z_ARRVAL_P(value);
				zval *val;
				zend_string *key;

				ZEND_HASH_FOREACH_STR_KEY_VAL(ht, key, val) {
					if (key) {
						zend_hash_update(Z_ARRVAL_P(result), key, val);
					} else if (!zend_hash_next_index_insert(Z_ARRVAL_P(result), val)) {
						zval_ptr_dtor(result);
						return 0;
					}
					Z_TRY_ADDREF_P(val);
				} ZEND_HASH_FOREACH_END();

				continue;
			} else {
				zend_error_noreturn(E_COMPILE_ERROR, "Only arrays and Traversables can be unpacked");
			}
		}

		Z_TRY_ADDREF_P(value);

		key_ast = elem_ast->child[1];
		if (key_ast) {
			zval *key = zend_ast_get_zval(key_ast);
			switch (Z_TYPE_P(key)) {
				case IS_LONG:
					zend_hash_index_update(Z_ARRVAL_P(result), Z_LVAL_P(key), value);
					break;
				case IS_STRING:
					zend_symtable_update(Z_ARRVAL_P(result), Z_STR_P(key), value);
					break;
				case IS_DOUBLE: {
					zend_long lval = zend_dval_to_lval(Z_DVAL_P(key));
					/* Incompatible float will generate an error, leave this to run-time */
					if (!zend_is_long_compatible(Z_DVAL_P(key), lval)) {
						zval_ptr_dtor_nogc(value);
						zval_ptr_dtor(result);
						return 0;
					}
					zend_hash_index_update(Z_ARRVAL_P(result), lval, value);
					break;
				}
				case IS_FALSE:
					zend_hash_index_update(Z_ARRVAL_P(result), 0, value);
					break;
				case IS_TRUE:
					zend_hash_index_update(Z_ARRVAL_P(result), 1, value);
					break;
				case IS_NULL:
					zend_hash_update(Z_ARRVAL_P(result), ZSTR_EMPTY_ALLOC(), value);
					break;
				default:
					zend_error_noreturn(E_COMPILE_ERROR, "Illegal offset type");
					break;
			}
		} else if (!zend_hash_next_index_insert(Z_ARRVAL_P(result), value)) {
			zval_ptr_dtor_nogc(value);
			zval_ptr_dtor(result);
			return 0;
		}
	}

	return 1;
}
/* }}} */

static void zend_compile_binary_op(znode *result, zend_ast *ast) /* {{{ */
{
	zend_ast *left_ast = ast->child[0];
	zend_ast *right_ast = ast->child[1];
	uint32_t opcode = ast->attr;

	znode left_node, right_node;

	zend_compile_expr(&left_node, left_ast);
	zend_compile_expr(&right_node, right_ast);

	if (left_node.op_type == IS_CONST && right_node.op_type == IS_CONST) {
		if (zend_try_ct_eval_binary_op(&result->u.constant, opcode,
				&left_node.u.constant, &right_node.u.constant)
		) {
			result->op_type = IS_CONST;
			zval_ptr_dtor(&left_node.u.constant);
			zval_ptr_dtor(&right_node.u.constant);
			return;
		}
	}

	do {
		if (opcode == ZEND_IS_EQUAL || opcode == ZEND_IS_NOT_EQUAL) {
			if (left_node.op_type == IS_CONST) {
				if (Z_TYPE(left_node.u.constant) == IS_FALSE) {
					opcode = (opcode == ZEND_IS_NOT_EQUAL) ? ZEND_BOOL : ZEND_BOOL_NOT;
					zend_emit_op_tmp(result, opcode, &right_node, NULL);
					break;
				} else if (Z_TYPE(left_node.u.constant) == IS_TRUE) {
					opcode = (opcode == ZEND_IS_EQUAL) ? ZEND_BOOL : ZEND_BOOL_NOT;
					zend_emit_op_tmp(result, opcode, &right_node, NULL);
					break;
				}
			} else if (right_node.op_type == IS_CONST) {
				if (Z_TYPE(right_node.u.constant) == IS_FALSE) {
					opcode = (opcode == ZEND_IS_NOT_EQUAL) ? ZEND_BOOL : ZEND_BOOL_NOT;
					zend_emit_op_tmp(result, opcode, &left_node, NULL);
					break;
				} else if (Z_TYPE(right_node.u.constant) == IS_TRUE) {
					opcode = (opcode == ZEND_IS_EQUAL) ? ZEND_BOOL : ZEND_BOOL_NOT;
					zend_emit_op_tmp(result, opcode, &left_node, NULL);
					break;
				}
			}
		} else if (opcode == ZEND_IS_IDENTICAL || opcode == ZEND_IS_NOT_IDENTICAL) {
			/* convert $x === null to is_null($x) (i.e. ZEND_TYPE_CHECK opcode). Do the same thing for false/true. (covers IS_NULL, IS_FALSE, and IS_TRUE) */
			if (left_node.op_type == IS_CONST) {
				if (Z_TYPE(left_node.u.constant) <= IS_TRUE && Z_TYPE(left_node.u.constant) >= IS_NULL) {
					zend_op *opline = zend_emit_op_tmp(result, ZEND_TYPE_CHECK, &right_node, NULL);
					opline->extended_value =
						(opcode == ZEND_IS_IDENTICAL) ?
							(1 << Z_TYPE(left_node.u.constant)) :
							(MAY_BE_ANY - (1 << Z_TYPE(left_node.u.constant)));
					return;
				}
			} else if (right_node.op_type == IS_CONST) {
				if (Z_TYPE(right_node.u.constant) <= IS_TRUE && Z_TYPE(right_node.u.constant) >= IS_NULL) {
					zend_op *opline = zend_emit_op_tmp(result, ZEND_TYPE_CHECK, &left_node, NULL);
					opline->extended_value =
						(opcode == ZEND_IS_IDENTICAL) ?
							(1 << Z_TYPE(right_node.u.constant)) :
							(MAY_BE_ANY - (1 << Z_TYPE(right_node.u.constant)));
					return;
				}
			}
		} else if (opcode == ZEND_CONCAT) {
			/* convert constant operands to strings at compile-time */
			if (left_node.op_type == IS_CONST) {
				if (Z_TYPE(left_node.u.constant) == IS_ARRAY) {
					zend_emit_op_tmp(&left_node, ZEND_CAST, &left_node, NULL)->extended_value = IS_STRING;
				} else {
					convert_to_string(&left_node.u.constant);
				}
			}
			if (right_node.op_type == IS_CONST) {
				if (Z_TYPE(right_node.u.constant) == IS_ARRAY) {
					zend_emit_op_tmp(&right_node, ZEND_CAST, &right_node, NULL)->extended_value = IS_STRING;
				} else {
					convert_to_string(&right_node.u.constant);
				}
			}
			if (left_node.op_type == IS_CONST && right_node.op_type == IS_CONST) {
				opcode = ZEND_FAST_CONCAT;
			}
		}
		zend_emit_op_tmp(result, opcode, &left_node, &right_node);
	} while (0);
}
/* }}} */

/* We do not use zend_compile_binary_op for this because we want to retain the left-to-right
 * evaluation order. */
static void zend_compile_greater(znode *result, zend_ast *ast) /* {{{ */
{
	zend_ast *left_ast = ast->child[0];
	zend_ast *right_ast = ast->child[1];
	znode left_node, right_node;

	ZEND_ASSERT(ast->kind == ZEND_AST_GREATER || ast->kind == ZEND_AST_GREATER_EQUAL);

	zend_compile_expr(&left_node, left_ast);
	zend_compile_expr(&right_node, right_ast);

	if (left_node.op_type == IS_CONST && right_node.op_type == IS_CONST) {
		result->op_type = IS_CONST;
		zend_ct_eval_greater(&result->u.constant, ast->kind,
			&left_node.u.constant, &right_node.u.constant);
		zval_ptr_dtor(&left_node.u.constant);
		zval_ptr_dtor(&right_node.u.constant);
		return;
	}

	zend_emit_op_tmp(result,
		ast->kind == ZEND_AST_GREATER ? ZEND_IS_SMALLER : ZEND_IS_SMALLER_OR_EQUAL,
		&right_node, &left_node);
}
/* }}} */

static void zend_compile_unary_op(znode *result, zend_ast *ast) /* {{{ */
{
	zend_ast *expr_ast = ast->child[0];
	uint32_t opcode = ast->attr;

	znode expr_node;
	zend_compile_expr(&expr_node, expr_ast);

	if (expr_node.op_type == IS_CONST
			&& zend_try_ct_eval_unary_op(&result->u.constant, opcode, &expr_node.u.constant)) {
		result->op_type = IS_CONST;
		zval_ptr_dtor(&expr_node.u.constant);
		return;
	}

	zend_emit_op_tmp(result, opcode, &expr_node, NULL);
}
/* }}} */

static void zend_compile_unary_pm(znode *result, zend_ast *ast) /* {{{ */
{
	zend_ast *expr_ast = ast->child[0];
	znode expr_node, right_node;

	ZEND_ASSERT(ast->kind == ZEND_AST_UNARY_PLUS || ast->kind == ZEND_AST_UNARY_MINUS);

	zend_compile_expr(&expr_node, expr_ast);

	if (expr_node.op_type == IS_CONST
		&& zend_try_ct_eval_unary_pm(&result->u.constant, ast->kind, &expr_node.u.constant)) {
		result->op_type = IS_CONST;
		zval_ptr_dtor(&expr_node.u.constant);
		return;
	}

	right_node.op_type = IS_CONST;
	ZVAL_LONG(&right_node.u.constant, (ast->kind == ZEND_AST_UNARY_PLUS) ? 1 : -1);
	zend_emit_op_tmp(result, ZEND_MUL, &expr_node, &right_node);
}
/* }}} */

static void zend_compile_short_circuiting(znode *result, zend_ast *ast) /* {{{ */
{
	zend_ast *left_ast = ast->child[0];
	zend_ast *right_ast = ast->child[1];

	znode left_node, right_node;
	zend_op *opline_jmpz, *opline_bool;
	uint32_t opnum_jmpz;

	ZEND_ASSERT(ast->kind == ZEND_AST_AND || ast->kind == ZEND_AST_OR);

	zend_compile_expr(&left_node, left_ast);

	if (left_node.op_type == IS_CONST) {
		if ((ast->kind == ZEND_AST_AND && !zend_is_true(&left_node.u.constant))
		 || (ast->kind == ZEND_AST_OR && zend_is_true(&left_node.u.constant))) {
			result->op_type = IS_CONST;
			ZVAL_BOOL(&result->u.constant, zend_is_true(&left_node.u.constant));
		} else {
			zend_compile_expr(&right_node, right_ast);

			if (right_node.op_type == IS_CONST) {
				result->op_type = IS_CONST;
				ZVAL_BOOL(&result->u.constant, zend_is_true(&right_node.u.constant));

				zval_ptr_dtor(&right_node.u.constant);
			} else {
				zend_emit_op_tmp(result, ZEND_BOOL, &right_node, NULL);
			}
		}

		zval_ptr_dtor(&left_node.u.constant);
		return;
	}

	opnum_jmpz = get_next_op_number();
	opline_jmpz = zend_emit_op(NULL, ast->kind == ZEND_AST_AND ? ZEND_JMPZ_EX : ZEND_JMPNZ_EX,
		&left_node, NULL);

	if (left_node.op_type == IS_TMP_VAR) {
		SET_NODE(opline_jmpz->result, &left_node);
		GET_NODE(result, opline_jmpz->result);
	} else {
		zend_make_tmp_result(result, opline_jmpz);
	}

	zend_compile_expr(&right_node, right_ast);

	opline_bool = zend_emit_op(NULL, ZEND_BOOL, &right_node, NULL);
	SET_NODE(opline_bool->result, result);

	zend_update_jump_target_to_next(opnum_jmpz);
}
/* }}} */

static void zend_compile_post_incdec(znode *result, zend_ast *ast) /* {{{ */
{
	zend_ast *var_ast = ast->child[0];
	ZEND_ASSERT(ast->kind == ZEND_AST_POST_INC || ast->kind == ZEND_AST_POST_DEC);

	zend_ensure_writable_variable(var_ast);

	if (var_ast->kind == ZEND_AST_PROP || var_ast->kind == ZEND_AST_NULLSAFE_PROP) {
		zend_op *opline = zend_compile_prop(NULL, var_ast, BP_VAR_RW, 0);
		opline->opcode = ast->kind == ZEND_AST_POST_INC ? ZEND_POST_INC_OBJ : ZEND_POST_DEC_OBJ;
		zend_make_tmp_result(result, opline);
	} else if (var_ast->kind == ZEND_AST_STATIC_PROP) {
		zend_op *opline = zend_compile_static_prop(NULL, var_ast, BP_VAR_RW, 0, 0);
		opline->opcode = ast->kind == ZEND_AST_POST_INC ? ZEND_POST_INC_STATIC_PROP : ZEND_POST_DEC_STATIC_PROP;
		zend_make_tmp_result(result, opline);
	} else {
		znode var_node;
		zend_op *opline = zend_compile_var(&var_node, var_ast, BP_VAR_RW, 0);
		if (opline && opline->opcode == ZEND_FETCH_DIM_RW) {
			opline->extended_value = ZEND_FETCH_DIM_INCDEC;
		}
		zend_emit_op_tmp(result, ast->kind == ZEND_AST_POST_INC ? ZEND_POST_INC : ZEND_POST_DEC,
			&var_node, NULL);
	}
}
/* }}} */

static void zend_compile_pre_incdec(znode *result, zend_ast *ast) /* {{{ */
{
	zend_ast *var_ast = ast->child[0];
	ZEND_ASSERT(ast->kind == ZEND_AST_PRE_INC || ast->kind == ZEND_AST_PRE_DEC);

	zend_ensure_writable_variable(var_ast);

	if (var_ast->kind == ZEND_AST_PROP || var_ast->kind == ZEND_AST_NULLSAFE_PROP) {
		zend_op *opline = zend_compile_prop(result, var_ast, BP_VAR_RW, 0);
		opline->opcode = ast->kind == ZEND_AST_PRE_INC ? ZEND_PRE_INC_OBJ : ZEND_PRE_DEC_OBJ;
		opline->result_type = IS_TMP_VAR;
		result->op_type = IS_TMP_VAR;
	} else if (var_ast->kind == ZEND_AST_STATIC_PROP) {
		zend_op *opline = zend_compile_static_prop(result, var_ast, BP_VAR_RW, 0, 0);
		opline->opcode = ast->kind == ZEND_AST_PRE_INC ? ZEND_PRE_INC_STATIC_PROP : ZEND_PRE_DEC_STATIC_PROP;
		opline->result_type = IS_TMP_VAR;
		result->op_type = IS_TMP_VAR;
	} else {
		znode var_node;
		zend_op *opline = zend_compile_var(&var_node, var_ast, BP_VAR_RW, 0);
		if (opline && opline->opcode == ZEND_FETCH_DIM_RW) {
			opline->extended_value = ZEND_FETCH_DIM_INCDEC;
		}
		zend_emit_op_tmp(result, ast->kind == ZEND_AST_PRE_INC ? ZEND_PRE_INC : ZEND_PRE_DEC,
			&var_node, NULL);
	}
}
/* }}} */

static void zend_compile_cast(znode *result, zend_ast *ast) /* {{{ */
{
	zend_ast *expr_ast = ast->child[0];
	znode expr_node;
	zend_op *opline;

	zend_compile_expr(&expr_node, expr_ast);

	if (ast->attr == _IS_BOOL) {
		opline = zend_emit_op_tmp(result, ZEND_BOOL, &expr_node, NULL);
	} else if (ast->attr == IS_NULL) {
		zend_error(E_COMPILE_ERROR, "The (unset) cast is no longer supported");
	} else {
		opline = zend_emit_op_tmp(result, ZEND_CAST, &expr_node, NULL);
		opline->extended_value = ast->attr;
	}
}
/* }}} */

static void zend_compile_shorthand_conditional(znode *result, zend_ast *ast) /* {{{ */
{
	zend_ast *cond_ast = ast->child[0];
	zend_ast *false_ast = ast->child[2];

	znode cond_node, false_node;
	zend_op *opline_qm_assign;
	uint32_t opnum_jmp_set;

	ZEND_ASSERT(ast->child[1] == NULL);

	zend_compile_expr(&cond_node, cond_ast);

	opnum_jmp_set = get_next_op_number();
	zend_emit_op_tmp(result, ZEND_JMP_SET, &cond_node, NULL);

	zend_compile_expr(&false_node, false_ast);

	opline_qm_assign = zend_emit_op_tmp(NULL, ZEND_QM_ASSIGN, &false_node, NULL);
	SET_NODE(opline_qm_assign->result, result);

	zend_update_jump_target_to_next(opnum_jmp_set);
}
/* }}} */

static void zend_compile_conditional(znode *result, zend_ast *ast) /* {{{ */
{
	zend_ast *cond_ast = ast->child[0];
	zend_ast *true_ast = ast->child[1];
	zend_ast *false_ast = ast->child[2];

	znode cond_node, true_node, false_node;
	zend_op *opline_qm_assign2;
	uint32_t opnum_jmpz, opnum_jmp;

	if (cond_ast->kind == ZEND_AST_CONDITIONAL
			&& cond_ast->attr != ZEND_PARENTHESIZED_CONDITIONAL) {
		if (cond_ast->child[1]) {
			if (true_ast) {
				zend_error(E_COMPILE_ERROR,
					"Unparenthesized `a ? b : c ? d : e` is not supported. "
					"Use either `(a ? b : c) ? d : e` or `a ? b : (c ? d : e)`");
			} else {
				zend_error(E_COMPILE_ERROR,
					"Unparenthesized `a ? b : c ?: d` is not supported. "
					"Use either `(a ? b : c) ?: d` or `a ? b : (c ?: d)`");
			}
		} else {
			if (true_ast) {
				zend_error(E_COMPILE_ERROR,
					"Unparenthesized `a ?: b ? c : d` is not supported. "
					"Use either `(a ?: b) ? c : d` or `a ?: (b ? c : d)`");
			} else {
				/* This case is harmless:  (a ?: b) ?: c always produces the same result
				 * as a ?: (b ?: c). */
			}
		}
	}

	if (!true_ast) {
		zend_compile_shorthand_conditional(result, ast);
		return;
	}

	zend_compile_expr(&cond_node, cond_ast);

	opnum_jmpz = zend_emit_cond_jump(ZEND_JMPZ, &cond_node, 0);

	zend_compile_expr(&true_node, true_ast);

	zend_emit_op_tmp(result, ZEND_QM_ASSIGN, &true_node, NULL);

	opnum_jmp = zend_emit_jump(0);

	zend_update_jump_target_to_next(opnum_jmpz);

	zend_compile_expr(&false_node, false_ast);

	opline_qm_assign2 = zend_emit_op(NULL, ZEND_QM_ASSIGN, &false_node, NULL);
	SET_NODE(opline_qm_assign2->result, result);

	zend_update_jump_target_to_next(opnum_jmp);
}
/* }}} */

static void zend_compile_coalesce(znode *result, zend_ast *ast) /* {{{ */
{
	zend_ast *expr_ast = ast->child[0];
	zend_ast *default_ast = ast->child[1];

	znode expr_node, default_node;
	zend_op *opline;
	uint32_t opnum;

	zend_compile_var(&expr_node, expr_ast, BP_VAR_IS, 0);

	opnum = get_next_op_number();
	zend_emit_op_tmp(result, ZEND_COALESCE, &expr_node, NULL);

	zend_compile_expr(&default_node, default_ast);

	opline = zend_emit_op_tmp(NULL, ZEND_QM_ASSIGN, &default_node, NULL);
	SET_NODE(opline->result, result);

	opline = &CG(active_op_array)->opcodes[opnum];
	opline->op2.opline_num = get_next_op_number();
}
/* }}} */

static void znode_dtor(zval *zv) {
	znode *node = Z_PTR_P(zv);
	if (node->op_type == IS_CONST) {
		zval_ptr_dtor_nogc(&node->u.constant);
	}
	efree(node);
}

static void zend_compile_assign_coalesce(znode *result, zend_ast *ast) /* {{{ */
{
	zend_ast *var_ast = ast->child[0];
	zend_ast *default_ast = ast->child[1];

	znode var_node_is, var_node_w, default_node, assign_node, *node;
	zend_op *opline;
	uint32_t coalesce_opnum;
	bool need_frees = 0;

	/* Remember expressions compiled during the initial BP_VAR_IS lookup,
	 * to avoid double-evaluation when we compile again with BP_VAR_W. */
	HashTable *orig_memoized_exprs = CG(memoized_exprs);
	int orig_memoize_mode = CG(memoize_mode);

	zend_ensure_writable_variable(var_ast);
	if (is_this_fetch(var_ast)) {
		zend_error_noreturn(E_COMPILE_ERROR, "Cannot re-assign $this");
	}

	ALLOC_HASHTABLE(CG(memoized_exprs));
	zend_hash_init(CG(memoized_exprs), 0, NULL, znode_dtor, 0);

	CG(memoize_mode) = ZEND_MEMOIZE_COMPILE;
	zend_compile_var(&var_node_is, var_ast, BP_VAR_IS, 0);

	coalesce_opnum = get_next_op_number();
	zend_emit_op_tmp(result, ZEND_COALESCE, &var_node_is, NULL);

	CG(memoize_mode) = ZEND_MEMOIZE_NONE;
	if (var_ast->kind == ZEND_AST_DIM) {
		zend_compile_expr_with_potential_assign_to_self(&default_node, default_ast, var_ast);
	} else {
		zend_compile_expr(&default_node, default_ast);
	}

	CG(memoize_mode) = ZEND_MEMOIZE_FETCH;
	zend_compile_var(&var_node_w, var_ast, BP_VAR_W, 0);

	/* Reproduce some of the zend_compile_assign() opcode fixup logic here. */
	opline = &CG(active_op_array)->opcodes[CG(active_op_array)->last-1];
	/* Treat $GLOBALS['x'] assignment like assignment to variable. */
	zend_ast_kind kind = is_global_var_fetch(var_ast) ? ZEND_AST_VAR : var_ast->kind;
	switch (kind) {
		case ZEND_AST_VAR:
			zend_emit_op_tmp(&assign_node, ZEND_ASSIGN, &var_node_w, &default_node);
			break;
		case ZEND_AST_STATIC_PROP:
			opline->opcode = ZEND_ASSIGN_STATIC_PROP;
			opline->result_type = IS_TMP_VAR;
			var_node_w.op_type = IS_TMP_VAR;
			zend_emit_op_data(&default_node);
			assign_node = var_node_w;
			break;
		case ZEND_AST_DIM:
			opline->opcode = ZEND_ASSIGN_DIM;
			opline->result_type = IS_TMP_VAR;
			var_node_w.op_type = IS_TMP_VAR;
			zend_emit_op_data(&default_node);
			assign_node = var_node_w;
			break;
		case ZEND_AST_PROP:
		case ZEND_AST_NULLSAFE_PROP:
			opline->opcode = ZEND_ASSIGN_OBJ;
			opline->result_type = IS_TMP_VAR;
			var_node_w.op_type = IS_TMP_VAR;
			zend_emit_op_data(&default_node);
			assign_node = var_node_w;
			break;
		EMPTY_SWITCH_DEFAULT_CASE();
	}

	opline = zend_emit_op_tmp(NULL, ZEND_QM_ASSIGN, &assign_node, NULL);
	SET_NODE(opline->result, result);

	ZEND_HASH_FOREACH_PTR(CG(memoized_exprs), node) {
		if (node->op_type == IS_TMP_VAR || node->op_type == IS_VAR) {
			need_frees = 1;
			break;
		}
	} ZEND_HASH_FOREACH_END();

	/* Free DUPed expressions if there are any */
	if (need_frees) {
		uint32_t jump_opnum = zend_emit_jump(0);
		zend_update_jump_target_to_next(coalesce_opnum);
		ZEND_HASH_FOREACH_PTR(CG(memoized_exprs), node) {
			if (node->op_type == IS_TMP_VAR || node->op_type == IS_VAR) {
				zend_emit_op(NULL, ZEND_FREE, node, NULL);
			}
		} ZEND_HASH_FOREACH_END();
		zend_update_jump_target_to_next(jump_opnum);
	} else {
		zend_update_jump_target_to_next(coalesce_opnum);
	}

	zend_hash_destroy(CG(memoized_exprs));
	FREE_HASHTABLE(CG(memoized_exprs));
	CG(memoized_exprs) = orig_memoized_exprs;
	CG(memoize_mode) = orig_memoize_mode;
}
/* }}} */

static void zend_compile_print(znode *result, zend_ast *ast) /* {{{ */
{
	zend_op *opline;
	zend_ast *expr_ast = ast->child[0];

	znode expr_node;
	zend_compile_expr(&expr_node, expr_ast);

	opline = zend_emit_op(NULL, ZEND_ECHO, &expr_node, NULL);
	opline->extended_value = 1;

	result->op_type = IS_CONST;
	ZVAL_LONG(&result->u.constant, 1);
}
/* }}} */

static void zend_compile_exit(znode *result, zend_ast *ast) /* {{{ */
{
	zend_ast *expr_ast = ast->child[0];
	znode expr_node;

	if (expr_ast) {
		zend_compile_expr(&expr_node, expr_ast);
	} else {
		expr_node.op_type = IS_UNUSED;
	}

	zend_op *opline = zend_emit_op(NULL, ZEND_EXIT, &expr_node, NULL);
	if (result) {
		/* Mark this as an "expression throw" for opcache. */
		opline->extended_value = ZEND_THROW_IS_EXPR;
		result->op_type = IS_CONST;
		ZVAL_TRUE(&result->u.constant);
	}
}
/* }}} */

static void zend_compile_yield(znode *result, zend_ast *ast) /* {{{ */
{
	zend_ast *value_ast = ast->child[0];
	zend_ast *key_ast = ast->child[1];

	znode value_node, key_node;
	znode *value_node_ptr = NULL, *key_node_ptr = NULL;
	zend_op *opline;
	bool returns_by_ref = (CG(active_op_array)->fn_flags & ZEND_ACC_RETURN_REFERENCE) != 0;

	zend_mark_function_as_generator();

	if (key_ast) {
		zend_compile_expr(&key_node, key_ast);
		key_node_ptr = &key_node;
	}

	if (value_ast) {
		if (returns_by_ref && zend_is_variable(value_ast)) {
			zend_compile_var(&value_node, value_ast, BP_VAR_W, 1);
		} else {
			zend_compile_expr(&value_node, value_ast);
		}
		value_node_ptr = &value_node;
	}

	opline = zend_emit_op(result, ZEND_YIELD, value_node_ptr, key_node_ptr);

	if (value_ast && returns_by_ref && zend_is_call(value_ast)) {
		opline->extended_value = ZEND_RETURNS_FUNCTION;
	}
}
/* }}} */

static void zend_compile_yield_from(znode *result, zend_ast *ast) /* {{{ */
{
	zend_ast *expr_ast = ast->child[0];
	znode expr_node;

	zend_mark_function_as_generator();

	if (CG(active_op_array)->fn_flags & ZEND_ACC_RETURN_REFERENCE) {
		zend_error_noreturn(E_COMPILE_ERROR,
			"Cannot use \"yield from\" inside a by-reference generator");
	}

	zend_compile_expr(&expr_node, expr_ast);
	zend_emit_op_tmp(result, ZEND_YIELD_FROM, &expr_node, NULL);
}
/* }}} */

static void zend_compile_instanceof(znode *result, zend_ast *ast) /* {{{ */
{
	zend_ast *obj_ast = ast->child[0];
	zend_ast *class_ast = ast->child[1];

	znode obj_node, class_node;
	zend_op *opline;

	zend_compile_expr(&obj_node, obj_ast);
	if (obj_node.op_type == IS_CONST) {
		zend_do_free(&obj_node);
		result->op_type = IS_CONST;
		ZVAL_FALSE(&result->u.constant);
		return;
	}

	zend_compile_class_ref(&class_node, class_ast,
		ZEND_FETCH_CLASS_NO_AUTOLOAD | ZEND_FETCH_CLASS_EXCEPTION | ZEND_FETCH_CLASS_SILENT);

	opline = zend_emit_op_tmp(result, ZEND_INSTANCEOF, &obj_node, NULL);

	if (class_node.op_type == IS_CONST) {
		opline->op2_type = IS_CONST;
		opline->op2.constant = zend_add_class_name_literal(
			Z_STR(class_node.u.constant));
		opline->extended_value = zend_alloc_cache_slot();
	} else {
		SET_NODE(opline->op2, &class_node);
	}
}
/* }}} */

static void zend_compile_include_or_eval(znode *result, zend_ast *ast) /* {{{ */
{
	zend_ast *expr_ast = ast->child[0];
	znode expr_node;
	zend_op *opline;

	zend_do_extended_fcall_begin();
	zend_compile_expr(&expr_node, expr_ast);

	opline = zend_emit_op(result, ZEND_INCLUDE_OR_EVAL, &expr_node, NULL);
	opline->extended_value = ast->attr;

	zend_do_extended_fcall_end();
}
/* }}} */

static void zend_compile_isset_or_empty(znode *result, zend_ast *ast) /* {{{ */
{
	zend_ast *var_ast = ast->child[0];

	znode var_node;
	zend_op *opline = NULL;

	ZEND_ASSERT(ast->kind == ZEND_AST_ISSET || ast->kind == ZEND_AST_EMPTY);

	if (!zend_is_variable(var_ast)) {
		if (ast->kind == ZEND_AST_EMPTY) {
			/* empty(expr) can be transformed to !expr */
			zend_ast *not_ast = zend_ast_create_ex(ZEND_AST_UNARY_OP, ZEND_BOOL_NOT, var_ast);
			zend_compile_expr(result, not_ast);
			return;
		} else {
			zend_error_noreturn(E_COMPILE_ERROR,
				"Cannot use isset() on the result of an expression "
				"(you can use \"null !== expression\" instead)");
		}
	}

	if (is_globals_fetch(var_ast)) {
		result->op_type = IS_CONST;
		ZVAL_BOOL(&result->u.constant, ast->kind == ZEND_AST_ISSET);
		return;
	}

	if (is_global_var_fetch(var_ast)) {
		if (!var_ast->child[1]) {
			zend_error_noreturn(E_COMPILE_ERROR, "Cannot use [] for reading");
		}

		zend_compile_expr(&var_node, var_ast->child[1]);
		if (var_node.op_type == IS_CONST) {
			convert_to_string(&var_node.u.constant);
		}

		opline = zend_emit_op_tmp(result, ZEND_ISSET_ISEMPTY_VAR, &var_node, NULL);
		opline->extended_value =
			ZEND_FETCH_GLOBAL | (ast->kind == ZEND_AST_EMPTY ? ZEND_ISEMPTY : 0);
		return;
	}

	zend_short_circuiting_mark_inner(var_ast);
	switch (var_ast->kind) {
		case ZEND_AST_VAR:
			if (is_this_fetch(var_ast)) {
				opline = zend_emit_op(result, ZEND_ISSET_ISEMPTY_THIS, NULL, NULL);
				CG(active_op_array)->fn_flags |= ZEND_ACC_USES_THIS;
			} else if (zend_try_compile_cv(&var_node, var_ast) == SUCCESS) {
				opline = zend_emit_op(result, ZEND_ISSET_ISEMPTY_CV, &var_node, NULL);
			} else {
				opline = zend_compile_simple_var_no_cv(result, var_ast, BP_VAR_IS, 0);
				opline->opcode = ZEND_ISSET_ISEMPTY_VAR;
			}
			break;
		case ZEND_AST_DIM:
			opline = zend_compile_dim(result, var_ast, BP_VAR_IS, /* by_ref */ false);
			opline->opcode = ZEND_ISSET_ISEMPTY_DIM_OBJ;
			break;
		case ZEND_AST_PROP:
		case ZEND_AST_NULLSAFE_PROP:
			opline = zend_compile_prop(result, var_ast, BP_VAR_IS, 0);
			opline->opcode = ZEND_ISSET_ISEMPTY_PROP_OBJ;
			break;
		case ZEND_AST_STATIC_PROP:
			opline = zend_compile_static_prop(result, var_ast, BP_VAR_IS, 0, 0);
			opline->opcode = ZEND_ISSET_ISEMPTY_STATIC_PROP;
			break;
		EMPTY_SWITCH_DEFAULT_CASE()
	}

	result->op_type = opline->result_type = IS_TMP_VAR;
	if (!(ast->kind == ZEND_AST_ISSET)) {
		opline->extended_value |= ZEND_ISEMPTY;
	}
}
/* }}} */

static void zend_compile_silence(znode *result, zend_ast *ast) /* {{{ */
{
	zend_ast *expr_ast = ast->child[0];
	znode silence_node;

	zend_emit_op_tmp(&silence_node, ZEND_BEGIN_SILENCE, NULL, NULL);

	if (expr_ast->kind == ZEND_AST_VAR) {
		/* For @$var we need to force a FETCH instruction, otherwise the CV access will
		 * happen outside the silenced section. */
		zend_compile_simple_var_no_cv(result, expr_ast, BP_VAR_R, 0 );
	} else {
		zend_compile_expr(result, expr_ast);
	}

	zend_emit_op(NULL, ZEND_END_SILENCE, &silence_node, NULL);
}
/* }}} */

static void zend_compile_shell_exec(znode *result, zend_ast *ast) /* {{{ */
{
	zend_ast *expr_ast = ast->child[0];

	zval fn_name;
	zend_ast *name_ast, *args_ast, *call_ast;

	ZVAL_STRING(&fn_name, "shell_exec");
	name_ast = zend_ast_create_zval(&fn_name);
	args_ast = zend_ast_create_list(1, ZEND_AST_ARG_LIST, expr_ast);
	call_ast = zend_ast_create(ZEND_AST_CALL, name_ast, args_ast);

	zend_compile_expr(result, call_ast);

	zval_ptr_dtor(&fn_name);
}
/* }}} */

static void zend_compile_array(znode *result, zend_ast *ast) /* {{{ */
{
	zend_ast_list *list = zend_ast_get_list(ast);
	zend_op *opline;
	uint32_t i, opnum_init = -1;
	bool packed = 1;

	if (zend_try_ct_eval_array(&result->u.constant, ast)) {
		result->op_type = IS_CONST;
		return;
	}

	/* Empty arrays are handled at compile-time */
	ZEND_ASSERT(list->children > 0);

	for (i = 0; i < list->children; ++i) {
		zend_ast *elem_ast = list->child[i];
		zend_ast *value_ast, *key_ast;
		bool by_ref;
		znode value_node, key_node, *key_node_ptr = NULL;

		if (elem_ast == NULL) {
			zend_error(E_COMPILE_ERROR, "Cannot use empty array elements in arrays");
		}

		value_ast = elem_ast->child[0];

		if (elem_ast->kind == ZEND_AST_UNPACK) {
			zend_compile_expr(&value_node, value_ast);
			if (i == 0) {
				opnum_init = get_next_op_number();
				opline = zend_emit_op_tmp(result, ZEND_INIT_ARRAY, NULL, NULL);
			}
			opline = zend_emit_op(NULL, ZEND_ADD_ARRAY_UNPACK, &value_node, NULL);
			SET_NODE(opline->result, result);
			continue;
		}

		key_ast = elem_ast->child[1];
		by_ref = elem_ast->attr;

		if (key_ast) {
			zend_compile_expr(&key_node, key_ast);
			zend_handle_numeric_op(&key_node);
			key_node_ptr = &key_node;
		}

		if (by_ref) {
			zend_ensure_writable_variable(value_ast);
			zend_compile_var(&value_node, value_ast, BP_VAR_W, 1);
		} else {
			zend_compile_expr(&value_node, value_ast);
		}

		if (i == 0) {
			opnum_init = get_next_op_number();
			opline = zend_emit_op_tmp(result, ZEND_INIT_ARRAY, &value_node, key_node_ptr);
			opline->extended_value = list->children << ZEND_ARRAY_SIZE_SHIFT;
		} else {
			opline = zend_emit_op(NULL, ZEND_ADD_ARRAY_ELEMENT,
				&value_node, key_node_ptr);
			SET_NODE(opline->result, result);
		}
		opline->extended_value |= by_ref;

		if (key_ast && key_node.op_type == IS_CONST && Z_TYPE(key_node.u.constant) == IS_STRING) {
			packed = 0;
		}
	}

	/* Add a flag to INIT_ARRAY if we know this array cannot be packed */
	if (!packed) {
		ZEND_ASSERT(opnum_init != (uint32_t)-1);
		opline = &CG(active_op_array)->opcodes[opnum_init];
		opline->extended_value |= ZEND_ARRAY_NOT_PACKED;
	}
}
/* }}} */

static void zend_compile_const(znode *result, zend_ast *ast) /* {{{ */
{
	zend_ast *name_ast = ast->child[0];

	zend_op *opline;

	bool is_fully_qualified;
	zend_string *orig_name = zend_ast_get_str(name_ast);
	zend_string *resolved_name = zend_resolve_const_name(orig_name, name_ast->attr, &is_fully_qualified);

	if (zend_string_equals_literal(resolved_name, "__COMPILER_HALT_OFFSET__") || (name_ast->attr != ZEND_NAME_RELATIVE && zend_string_equals_literal(orig_name, "__COMPILER_HALT_OFFSET__"))) {
		zend_ast *last = CG(ast);

		while (last && last->kind == ZEND_AST_STMT_LIST) {
			zend_ast_list *list = zend_ast_get_list(last);
			if (list->children == 0) {
				break;
			}
			last = list->child[list->children-1];
		}
		if (last && last->kind == ZEND_AST_HALT_COMPILER) {
			result->op_type = IS_CONST;
			ZVAL_LONG(&result->u.constant, Z_LVAL_P(zend_ast_get_zval(last->child[0])));
			zend_string_release_ex(resolved_name, 0);
			return;
		}
	}

	if (zend_try_ct_eval_const(&result->u.constant, resolved_name, is_fully_qualified)) {
		result->op_type = IS_CONST;
		zend_string_release_ex(resolved_name, 0);
		return;
	}

	opline = zend_emit_op_tmp(result, ZEND_FETCH_CONSTANT, NULL, NULL);
	opline->op2_type = IS_CONST;

	if (is_fully_qualified || !FC(current_namespace)) {
		opline->op1.num = 0;
		opline->op2.constant = zend_add_const_name_literal(
			resolved_name, 0);
	} else {
		opline->op1.num = IS_CONSTANT_UNQUALIFIED_IN_NAMESPACE;
		opline->op2.constant = zend_add_const_name_literal(
			resolved_name, 1);
	}
	opline->extended_value = zend_alloc_cache_slot();
}
/* }}} */

static void zend_compile_class_const(znode *result, zend_ast *ast) /* {{{ */
{
	zend_ast *class_ast;
	zend_ast *const_ast;
	znode class_node, const_node;
	zend_op *opline;

	zend_eval_const_expr(&ast->child[0]);
	zend_eval_const_expr(&ast->child[1]);

	class_ast = ast->child[0];
	const_ast = ast->child[1];

	if (class_ast->kind == ZEND_AST_ZVAL) {
		zend_string *resolved_name;

		resolved_name = zend_resolve_class_name_ast(class_ast);
		if (const_ast->kind == ZEND_AST_ZVAL && zend_try_ct_eval_class_const(&result->u.constant, resolved_name, zend_ast_get_str(const_ast))) {
			result->op_type = IS_CONST;
			zend_string_release_ex(resolved_name, 0);
			return;
		}
		zend_string_release_ex(resolved_name, 0);
	}

	zend_compile_class_ref(&class_node, class_ast, ZEND_FETCH_CLASS_EXCEPTION);

	zend_compile_expr(&const_node, const_ast);

	opline = zend_emit_op_tmp(result, ZEND_FETCH_CLASS_CONSTANT, NULL, &const_node);

	zend_set_class_name_op1(opline, &class_node);

	opline->extended_value = zend_alloc_cache_slots(2);
}
/* }}} */

static void zend_compile_class_name(znode *result, zend_ast *ast) /* {{{ */
{
	zend_ast *class_ast = ast->child[0];

	if (zend_try_compile_const_expr_resolve_class_name(&result->u.constant, class_ast)) {
		result->op_type = IS_CONST;
		return;
	}

	if (class_ast->kind == ZEND_AST_ZVAL) {
		zend_op *opline = zend_emit_op_tmp(result, ZEND_FETCH_CLASS_NAME, NULL, NULL);
		opline->op1.num = zend_get_class_fetch_type(zend_ast_get_str(class_ast));
	} else {
		znode expr_node;
		zend_compile_expr(&expr_node, class_ast);
		if (expr_node.op_type == IS_CONST) {
			/* Unlikely case that happen if class_ast is constant folded.
			 * Handle it here, to avoid needing a CONST specialization in the VM. */
			zend_error_noreturn(E_COMPILE_ERROR, "Cannot use \"::class\" on value of type %s",
				zend_zval_type_name(&expr_node.u.constant));
		}

		zend_emit_op_tmp(result, ZEND_FETCH_CLASS_NAME, &expr_node, NULL);
	}
}
/* }}} */

static zend_op *zend_compile_rope_add_ex(zend_op *opline, znode *result, uint32_t num, znode *elem_node) /* {{{ */
{
	if (num == 0) {
		result->op_type = IS_TMP_VAR;
		result->u.op.var = -1;
		opline->opcode = ZEND_ROPE_INIT;
	} else {
		opline->opcode = ZEND_ROPE_ADD;
		SET_NODE(opline->op1, result);
	}
	SET_NODE(opline->op2, elem_node);
	SET_NODE(opline->result, result);
	opline->extended_value = num;
	return opline;
}
/* }}} */

static zend_op *zend_compile_rope_add(znode *result, uint32_t num, znode *elem_node) /* {{{ */
{
	zend_op *opline = get_next_op();

	if (num == 0) {
		result->op_type = IS_TMP_VAR;
		result->u.op.var = -1;
		opline->opcode = ZEND_ROPE_INIT;
	} else {
		opline->opcode = ZEND_ROPE_ADD;
		SET_NODE(opline->op1, result);
	}
	SET_NODE(opline->op2, elem_node);
	SET_NODE(opline->result, result);
	opline->extended_value = num;
	return opline;
}
/* }}} */

static void zend_compile_encaps_list(znode *result, zend_ast *ast) /* {{{ */
{
	uint32_t i, j;
	uint32_t rope_init_lineno = -1;
	zend_op *opline = NULL, *init_opline;
	znode elem_node, last_const_node;
	zend_ast_list *list = zend_ast_get_list(ast);
	uint32_t reserved_op_number = -1;

	ZEND_ASSERT(list->children > 0);

	j = 0;
	last_const_node.op_type = IS_UNUSED;
	for (i = 0; i < list->children; i++) {
		zend_ast *encaps_var = list->child[i];

		if (encaps_var->attr & (ZEND_ENCAPS_VAR_DOLLAR_CURLY|ZEND_ENCAPS_VAR_DOLLAR_CURLY_VAR_VAR)) {
			if ((encaps_var->kind == ZEND_AST_VAR || encaps_var->kind == ZEND_AST_DIM) && (encaps_var->attr & ZEND_ENCAPS_VAR_DOLLAR_CURLY)) {
				zend_error(E_DEPRECATED, "Using ${var} in strings is deprecated, use {$var} instead");
			} else if (encaps_var->kind == ZEND_AST_VAR && (encaps_var->attr & ZEND_ENCAPS_VAR_DOLLAR_CURLY_VAR_VAR)) {
				zend_error(E_DEPRECATED, "Using ${expr} (variable variables) in strings is deprecated, use {${expr}} instead");
			}
		}

		zend_compile_expr(&elem_node, encaps_var);

		if (elem_node.op_type == IS_CONST) {
			convert_to_string(&elem_node.u.constant);

			if (Z_STRLEN(elem_node.u.constant) == 0) {
				zval_ptr_dtor(&elem_node.u.constant);
			} else if (last_const_node.op_type == IS_CONST) {
				concat_function(&last_const_node.u.constant, &last_const_node.u.constant, &elem_node.u.constant);
				zval_ptr_dtor(&elem_node.u.constant);
			} else {
				last_const_node.op_type = IS_CONST;
				ZVAL_COPY_VALUE(&last_const_node.u.constant, &elem_node.u.constant);
				/* Reserve place for ZEND_ROPE_ADD instruction */
				reserved_op_number = get_next_op_number();
				opline = get_next_op();
				opline->opcode = ZEND_NOP;
			}
			continue;
		} else {
			if (j == 0) {
				if (last_const_node.op_type == IS_CONST) {
					rope_init_lineno = reserved_op_number;
				} else {
					rope_init_lineno = get_next_op_number();
				}
			}
			if (last_const_node.op_type == IS_CONST) {
				opline = &CG(active_op_array)->opcodes[reserved_op_number];
				zend_compile_rope_add_ex(opline, result, j++, &last_const_node);
				last_const_node.op_type = IS_UNUSED;
			}
			opline = zend_compile_rope_add(result, j++, &elem_node);
		}
	}

	if (j == 0) {
		result->op_type = IS_CONST;
		if (last_const_node.op_type == IS_CONST) {
			ZVAL_COPY_VALUE(&result->u.constant, &last_const_node.u.constant);
		} else {
			ZVAL_EMPTY_STRING(&result->u.constant);
			/* empty string */
		}
		CG(active_op_array)->last = reserved_op_number - 1;
		return;
	} else if (last_const_node.op_type == IS_CONST) {
		opline = &CG(active_op_array)->opcodes[reserved_op_number];
		opline = zend_compile_rope_add_ex(opline, result, j++, &last_const_node);
	}
	init_opline = CG(active_op_array)->opcodes + rope_init_lineno;
	if (j == 1) {
		if (opline->op2_type == IS_CONST) {
			GET_NODE(result, opline->op2);
			MAKE_NOP(opline);
		} else {
			opline->opcode = ZEND_CAST;
			opline->extended_value = IS_STRING;
			opline->op1_type = opline->op2_type;
			opline->op1 = opline->op2;
			SET_UNUSED(opline->op2);
			zend_make_tmp_result(result, opline);
		}
	} else if (j == 2) {
		opline->opcode = ZEND_FAST_CONCAT;
		opline->extended_value = 0;
		opline->op1_type = init_opline->op2_type;
		opline->op1 = init_opline->op2;
		zend_make_tmp_result(result, opline);
		MAKE_NOP(init_opline);
	} else {
		uint32_t var;

		init_opline->extended_value = j;
		opline->opcode = ZEND_ROPE_END;
		zend_make_tmp_result(result, opline);
		var = opline->op1.var = get_temporary_variable();

		/* Allocates the necessary number of zval slots to keep the rope */
		i = ((j * sizeof(zend_string*)) + (sizeof(zval) - 1)) / sizeof(zval);
		while (i > 1) {
			get_temporary_variable();
			i--;
		}

		/* Update all the previous opcodes to use the same variable */
		while (opline != init_opline) {
			opline--;
			if (opline->opcode == ZEND_ROPE_ADD &&
			    opline->result.var == (uint32_t)-1) {
				opline->op1.var = var;
				opline->result.var = var;
			} else if (opline->opcode == ZEND_ROPE_INIT &&
			           opline->result.var == (uint32_t)-1) {
				opline->result.var = var;
			}
		}
	}
}
/* }}} */

static void zend_compile_magic_const(znode *result, zend_ast *ast) /* {{{ */
{
	zend_op *opline;

	if (zend_try_ct_eval_magic_const(&result->u.constant, ast)) {
		result->op_type = IS_CONST;
		return;
	}

	ZEND_ASSERT(ast->attr == T_CLASS_C &&
	            CG(active_class_entry) &&
	            (CG(active_class_entry)->ce_flags & ZEND_ACC_TRAIT) != 0);

	opline = zend_emit_op_tmp(result, ZEND_FETCH_CLASS_NAME, NULL, NULL);
	opline->op1.num = ZEND_FETCH_CLASS_SELF;
}
/* }}} */

static bool zend_is_allowed_in_const_expr(zend_ast_kind kind) /* {{{ */
{
	return kind == ZEND_AST_ZVAL || kind == ZEND_AST_BINARY_OP
		|| kind == ZEND_AST_GREATER || kind == ZEND_AST_GREATER_EQUAL
		|| kind == ZEND_AST_AND || kind == ZEND_AST_OR
		|| kind == ZEND_AST_UNARY_OP
		|| kind == ZEND_AST_UNARY_PLUS || kind == ZEND_AST_UNARY_MINUS
		|| kind == ZEND_AST_CONDITIONAL || kind == ZEND_AST_DIM
		|| kind == ZEND_AST_ARRAY || kind == ZEND_AST_ARRAY_ELEM
		|| kind == ZEND_AST_UNPACK
		|| kind == ZEND_AST_CONST || kind == ZEND_AST_CLASS_CONST
		|| kind == ZEND_AST_CLASS_NAME
		|| kind == ZEND_AST_MAGIC_CONST || kind == ZEND_AST_COALESCE
		|| kind == ZEND_AST_CONST_ENUM_INIT
		|| kind == ZEND_AST_NEW || kind == ZEND_AST_ARG_LIST
		|| kind == ZEND_AST_NAMED_ARG
		|| kind == ZEND_AST_PROP || kind == ZEND_AST_NULLSAFE_PROP;
}
/* }}} */

static void zend_compile_const_expr_class_const(zend_ast **ast_ptr) /* {{{ */
{
	zend_ast *ast = *ast_ptr;
	zend_ast *class_ast = ast->child[0];
	zend_string *class_name;
	int fetch_type;

	if (class_ast->kind != ZEND_AST_ZVAL) {
		zend_error_noreturn(E_COMPILE_ERROR,
			"Dynamic class names are not allowed in compile-time class constant references");
	}

	class_name = zend_ast_get_str(class_ast);
	fetch_type = zend_get_class_fetch_type(class_name);

	if (ZEND_FETCH_CLASS_STATIC == fetch_type) {
		zend_error_noreturn(E_COMPILE_ERROR,
			"\"static::\" is not allowed in compile-time constants");
	}

	if (ZEND_FETCH_CLASS_DEFAULT == fetch_type) {
		zend_string *tmp = zend_resolve_class_name_ast(class_ast);

		zend_string_release_ex(class_name, 0);
		if (tmp != class_name) {
			zval *zv = zend_ast_get_zval(class_ast);
			ZVAL_STR(zv, tmp);
			class_ast->attr = ZEND_NAME_FQ;
		}
	}

	ast->attr |= ZEND_FETCH_CLASS_EXCEPTION;
}
/* }}} */

static void zend_compile_const_expr_class_name(zend_ast **ast_ptr) /* {{{ */
{
	zend_ast *ast = *ast_ptr;
	zend_ast *class_ast = ast->child[0];
	if (class_ast->kind != ZEND_AST_ZVAL) {
		zend_error_noreturn(E_COMPILE_ERROR,
			"(expression)::class cannot be used in constant expressions");
	}

	zend_string *class_name = zend_ast_get_str(class_ast);
	uint32_t fetch_type = zend_get_class_fetch_type(class_name);

	switch (fetch_type) {
		case ZEND_FETCH_CLASS_SELF:
		case ZEND_FETCH_CLASS_PARENT:
			/* For the const-eval representation store the fetch type instead of the name. */
			zend_string_release(class_name);
			ast->child[0] = NULL;
			ast->attr = fetch_type;
			return;
		case ZEND_FETCH_CLASS_STATIC:
			zend_error_noreturn(E_COMPILE_ERROR,
				"static::class cannot be used for compile-time class name resolution");
			return;
		EMPTY_SWITCH_DEFAULT_CASE()
	}
}

static void zend_compile_const_expr_const(zend_ast **ast_ptr) /* {{{ */
{
	zend_ast *ast = *ast_ptr;
	zend_ast *name_ast = ast->child[0];
	zend_string *orig_name = zend_ast_get_str(name_ast);
	bool is_fully_qualified;
	zval result;
	zend_string *resolved_name;

	resolved_name = zend_resolve_const_name(
		orig_name, name_ast->attr, &is_fully_qualified);

	if (zend_try_ct_eval_const(&result, resolved_name, is_fully_qualified)) {
		zend_string_release_ex(resolved_name, 0);
		zend_ast_destroy(ast);
		*ast_ptr = zend_ast_create_zval(&result);
		return;
	}

	zend_ast_destroy(ast);
	*ast_ptr = zend_ast_create_constant(resolved_name,
		!is_fully_qualified && FC(current_namespace) ? IS_CONSTANT_UNQUALIFIED_IN_NAMESPACE : 0);
}
/* }}} */

static void zend_compile_const_expr_magic_const(zend_ast **ast_ptr) /* {{{ */
{
	zend_ast *ast = *ast_ptr;

	/* Other cases already resolved by constant folding */
	ZEND_ASSERT(ast->attr == T_CLASS_C);

	zend_ast_destroy(ast);
	*ast_ptr = zend_ast_create(ZEND_AST_CONSTANT_CLASS);
}
/* }}} */

static void zend_compile_const_expr_new(zend_ast **ast_ptr)
{
	zend_ast *class_ast = (*ast_ptr)->child[0];
	if (class_ast->kind == ZEND_AST_CLASS) {
		zend_error_noreturn(E_COMPILE_ERROR,
			"Cannot use anonymous class in constant expression");
	}
	if (class_ast->kind != ZEND_AST_ZVAL) {
		zend_error_noreturn(E_COMPILE_ERROR,
			"Cannot use dynamic class name in constant expression");
	}

	zend_string *class_name = zend_resolve_class_name_ast(class_ast);
	int fetch_type = zend_get_class_fetch_type(class_name);
	if (ZEND_FETCH_CLASS_STATIC == fetch_type) {
		zend_error_noreturn(E_COMPILE_ERROR,
			"\"static\" is not allowed in compile-time constants");
	}

	zval *class_ast_zv = zend_ast_get_zval(class_ast);
	zval_ptr_dtor_nogc(class_ast_zv);
	ZVAL_STR(class_ast_zv, class_name);
	class_ast->attr = fetch_type << ZEND_CONST_EXPR_NEW_FETCH_TYPE_SHIFT;
}

static void zend_compile_const_expr_args(zend_ast **ast_ptr)
{
	zend_ast_list *list = zend_ast_get_list(*ast_ptr);
	bool uses_named_args = false;
	for (uint32_t i = 0; i < list->children; i++) {
		zend_ast *arg = list->child[i];
		if (arg->kind == ZEND_AST_UNPACK) {
			zend_error_noreturn(E_COMPILE_ERROR,
				"Argument unpacking in constant expressions is not supported");
		}
		if (arg->kind == ZEND_AST_NAMED_ARG) {
			uses_named_args = true;
		} else if (uses_named_args) {
			zend_error_noreturn(E_COMPILE_ERROR,
				"Cannot use positional argument after named argument");
		}
	}
	if (uses_named_args) {
		list->attr = 1;
	}
}

typedef struct {
	/* Whether the value of this expression may differ on each evaluation. */
	bool allow_dynamic;
} const_expr_context;

static void zend_compile_const_expr(zend_ast **ast_ptr, void *context) /* {{{ */
{
	const_expr_context *ctx = (const_expr_context *) context;
	zend_ast *ast = *ast_ptr;
	if (ast == NULL || ast->kind == ZEND_AST_ZVAL) {
		return;
	}

	if (!zend_is_allowed_in_const_expr(ast->kind)) {
		zend_error_noreturn(E_COMPILE_ERROR, "Constant expression contains invalid operations");
	}

	switch (ast->kind) {
		case ZEND_AST_CLASS_CONST:
			zend_compile_const_expr_class_const(ast_ptr);
			break;
		case ZEND_AST_CLASS_NAME:
			zend_compile_const_expr_class_name(ast_ptr);
			break;
		case ZEND_AST_CONST:
			zend_compile_const_expr_const(ast_ptr);
			break;
		case ZEND_AST_MAGIC_CONST:
			zend_compile_const_expr_magic_const(ast_ptr);
			break;
		case ZEND_AST_NEW:
			if (!ctx->allow_dynamic) {
				zend_error_noreturn(E_COMPILE_ERROR,
					"New expressions are not supported in this context");
			}
			zend_compile_const_expr_new(ast_ptr);
			break;
		case ZEND_AST_ARG_LIST:
			zend_compile_const_expr_args(ast_ptr);
			break;
	}

	zend_ast_apply(ast, zend_compile_const_expr, context);
}
/* }}} */

void zend_const_expr_to_zval(zval *result, zend_ast **ast_ptr, bool allow_dynamic) /* {{{ */
{
	const_expr_context context;
	context.allow_dynamic = allow_dynamic;

	zend_eval_const_expr(ast_ptr);
	zend_compile_const_expr(ast_ptr, &context);
	if ((*ast_ptr)->kind != ZEND_AST_ZVAL) {
		/* Replace with compiled AST zval representation. */
		zval ast_zv;
		ZVAL_AST(&ast_zv, zend_ast_copy(*ast_ptr));
		zend_ast_destroy(*ast_ptr);
		*ast_ptr = zend_ast_create_zval(&ast_zv);
	}
	ZVAL_COPY(result, zend_ast_get_zval(*ast_ptr));
}
/* }}} */

/* Same as compile_stmt, but with early binding */
void zend_compile_top_stmt(zend_ast *ast) /* {{{ */
{
	if (!ast) {
		return;
	}

	if (ast->kind == ZEND_AST_STMT_LIST) {
		zend_ast_list *list = zend_ast_get_list(ast);
		uint32_t i;
		for (i = 0; i < list->children; ++i) {
			zend_compile_top_stmt(list->child[i]);
		}
		return;
	}

	if (ast->kind == ZEND_AST_FUNC_DECL) {
		CG(zend_lineno) = ast->lineno;
		zend_compile_func_decl(NULL, ast, 1);
		CG(zend_lineno) = ((zend_ast_decl *) ast)->end_lineno;
	} else if (ast->kind == ZEND_AST_CLASS) {
		CG(zend_lineno) = ast->lineno;
		zend_compile_class_decl(NULL, ast, 1);
		CG(zend_lineno) = ((zend_ast_decl *) ast)->end_lineno;
	} else {
		zend_compile_stmt(ast);
	}
	if (ast->kind != ZEND_AST_NAMESPACE && ast->kind != ZEND_AST_HALT_COMPILER) {
		zend_verify_namespace();
	}
}
/* }}} */

static void zend_compile_stmt(zend_ast *ast) /* {{{ */
{
	if (!ast) {
		return;
	}

	CG(zend_lineno) = ast->lineno;

	if ((CG(compiler_options) & ZEND_COMPILE_EXTENDED_STMT) && !zend_is_unticked_stmt(ast)) {
		zend_do_extended_stmt();
	}

	switch (ast->kind) {
		case ZEND_AST_STMT_LIST:
			zend_compile_stmt_list(ast);
			break;
		case ZEND_AST_GLOBAL:
			zend_compile_global_var(ast);
			break;
		case ZEND_AST_STATIC:
			zend_compile_static_var(ast);
			break;
		case ZEND_AST_UNSET:
			zend_compile_unset(ast);
			break;
		case ZEND_AST_RETURN:
			zend_compile_return(ast);
			break;
		case ZEND_AST_ECHO:
			zend_compile_echo(ast);
			break;
		case ZEND_AST_BREAK:
		case ZEND_AST_CONTINUE:
			zend_compile_break_continue(ast);
			break;
		case ZEND_AST_GOTO:
			zend_compile_goto(ast);
			break;
		case ZEND_AST_LABEL:
			zend_compile_label(ast);
			break;
		case ZEND_AST_WHILE:
			zend_compile_while(ast);
			break;
		case ZEND_AST_DO_WHILE:
			zend_compile_do_while(ast);
			break;
		case ZEND_AST_FOR:
			zend_compile_for(ast);
			break;
		case ZEND_AST_FOREACH:
			zend_compile_foreach(ast);
			break;
		case ZEND_AST_IF:
			zend_compile_if(ast);
			break;
		case ZEND_AST_SWITCH:
			zend_compile_switch(ast);
			break;
		case ZEND_AST_TRY:
			zend_compile_try(ast);
			break;
		case ZEND_AST_DECLARE:
			zend_compile_declare(ast);
			break;
		case ZEND_AST_FUNC_DECL:
		case ZEND_AST_METHOD:
			zend_compile_func_decl(NULL, ast, 0);
			break;
		case ZEND_AST_ENUM_CASE:
			zend_compile_enum_case(ast);
			break;
		case ZEND_AST_PROP_GROUP:
			zend_compile_prop_group(ast);
			break;
		case ZEND_AST_CLASS_CONST_GROUP:
			zend_compile_class_const_group(ast);
			break;
		case ZEND_AST_USE_TRAIT:
			zend_compile_use_trait(ast);
			break;
		case ZEND_AST_CLASS:
			zend_compile_class_decl(NULL, ast, 0);
			break;
		case ZEND_AST_GROUP_USE:
			zend_compile_group_use(ast);
			break;
		case ZEND_AST_USE:
			zend_compile_use(ast);
			break;
		case ZEND_AST_CONST_DECL:
			zend_compile_const_decl(ast);
			break;
		case ZEND_AST_NAMESPACE:
			zend_compile_namespace(ast);
			break;
		case ZEND_AST_HALT_COMPILER:
			zend_compile_halt_compiler(ast);
			break;
		case ZEND_AST_THROW:
		case ZEND_AST_EXIT:
			zend_compile_expr(NULL, ast);
			break;
		default:
		{
			znode result;
			zend_compile_expr(&result, ast);
			zend_do_free(&result);
		}
	}

	if (FC(declarables).ticks && !zend_is_unticked_stmt(ast)) {
		zend_emit_tick();
	}
}
/* }}} */

static void zend_compile_expr_inner(znode *result, zend_ast *ast) /* {{{ */
{
	/* CG(zend_lineno) = ast->lineno; */
	CG(zend_lineno) = zend_ast_get_lineno(ast);

	if (CG(memoize_mode) != ZEND_MEMOIZE_NONE) {
		zend_compile_memoized_expr(result, ast);
		return;
	}

	switch (ast->kind) {
		case ZEND_AST_ZVAL:
			ZVAL_COPY(&result->u.constant, zend_ast_get_zval(ast));
			result->op_type = IS_CONST;
			return;
		case ZEND_AST_ZNODE:
			*result = *zend_ast_get_znode(ast);
			return;
		case ZEND_AST_VAR:
		case ZEND_AST_DIM:
		case ZEND_AST_PROP:
		case ZEND_AST_NULLSAFE_PROP:
		case ZEND_AST_STATIC_PROP:
		case ZEND_AST_CALL:
		case ZEND_AST_METHOD_CALL:
		case ZEND_AST_NULLSAFE_METHOD_CALL:
		case ZEND_AST_STATIC_CALL:
			zend_compile_var(result, ast, BP_VAR_R, 0);
			return;
		case ZEND_AST_ASSIGN:
			zend_compile_assign(result, ast);
			return;
		case ZEND_AST_ASSIGN_REF:
			zend_compile_assign_ref(result, ast);
			return;
		case ZEND_AST_NEW:
			zend_compile_new(result, ast);
			return;
		case ZEND_AST_CLONE:
			zend_compile_clone(result, ast);
			return;
		case ZEND_AST_ASSIGN_OP:
			zend_compile_compound_assign(result, ast);
			return;
		case ZEND_AST_BINARY_OP:
			zend_compile_binary_op(result, ast);
			return;
		case ZEND_AST_GREATER:
		case ZEND_AST_GREATER_EQUAL:
			zend_compile_greater(result, ast);
			return;
		case ZEND_AST_UNARY_OP:
			zend_compile_unary_op(result, ast);
			return;
		case ZEND_AST_UNARY_PLUS:
		case ZEND_AST_UNARY_MINUS:
			zend_compile_unary_pm(result, ast);
			return;
		case ZEND_AST_AND:
		case ZEND_AST_OR:
			zend_compile_short_circuiting(result, ast);
			return;
		case ZEND_AST_POST_INC:
		case ZEND_AST_POST_DEC:
			zend_compile_post_incdec(result, ast);
			return;
		case ZEND_AST_PRE_INC:
		case ZEND_AST_PRE_DEC:
			zend_compile_pre_incdec(result, ast);
			return;
		case ZEND_AST_CAST:
			zend_compile_cast(result, ast);
			return;
		case ZEND_AST_CONDITIONAL:
			zend_compile_conditional(result, ast);
			return;
		case ZEND_AST_COALESCE:
			zend_compile_coalesce(result, ast);
			return;
		case ZEND_AST_ASSIGN_COALESCE:
			zend_compile_assign_coalesce(result, ast);
			return;
		case ZEND_AST_PRINT:
			zend_compile_print(result, ast);
			return;
		case ZEND_AST_EXIT:
			zend_compile_exit(result, ast);
			return;
		case ZEND_AST_YIELD:
			zend_compile_yield(result, ast);
			return;
		case ZEND_AST_YIELD_FROM:
			zend_compile_yield_from(result, ast);
			return;
		case ZEND_AST_INSTANCEOF:
			zend_compile_instanceof(result, ast);
			return;
		case ZEND_AST_INCLUDE_OR_EVAL:
			zend_compile_include_or_eval(result, ast);
			return;
		case ZEND_AST_ISSET:
		case ZEND_AST_EMPTY:
			zend_compile_isset_or_empty(result, ast);
			return;
		case ZEND_AST_SILENCE:
			zend_compile_silence(result, ast);
			return;
		case ZEND_AST_SHELL_EXEC:
			zend_compile_shell_exec(result, ast);
			return;
		case ZEND_AST_ARRAY:
			zend_compile_array(result, ast);
			return;
		case ZEND_AST_CONST:
			zend_compile_const(result, ast);
			return;
		case ZEND_AST_CLASS_CONST:
			zend_compile_class_const(result, ast);
			return;
		case ZEND_AST_CLASS_NAME:
			zend_compile_class_name(result, ast);
			return;
		case ZEND_AST_ENCAPS_LIST:
			zend_compile_encaps_list(result, ast);
			return;
		case ZEND_AST_MAGIC_CONST:
			zend_compile_magic_const(result, ast);
			return;
		case ZEND_AST_CLOSURE:
		case ZEND_AST_ARROW_FUNC:
			zend_compile_func_decl(result, ast, 0);
			return;
		case ZEND_AST_THROW:
			zend_compile_throw(result, ast);
			return;
		case ZEND_AST_MATCH:
			zend_compile_match(result, ast);
			return;
		default:
			ZEND_ASSERT(0 /* not supported */);
	}
}
/* }}} */

static void zend_compile_expr(znode *result, zend_ast *ast)
{
	uint32_t checkpoint = zend_short_circuiting_checkpoint();
	zend_compile_expr_inner(result, ast);
	zend_short_circuiting_commit(checkpoint, result, ast);
}

static zend_op *zend_compile_var_inner(znode *result, zend_ast *ast, uint32_t type, bool by_ref)
{
	CG(zend_lineno) = zend_ast_get_lineno(ast);

	switch (ast->kind) {
		case ZEND_AST_VAR:
			return zend_compile_simple_var(result, ast, type, 0);
		case ZEND_AST_DIM:
			return zend_compile_dim(result, ast, type, by_ref);
		case ZEND_AST_PROP:
		case ZEND_AST_NULLSAFE_PROP:
			return zend_compile_prop(result, ast, type, by_ref);
		case ZEND_AST_STATIC_PROP:
			return zend_compile_static_prop(result, ast, type, by_ref, 0);
		case ZEND_AST_CALL:
			zend_compile_call(result, ast, type);
			return NULL;
		case ZEND_AST_METHOD_CALL:
		case ZEND_AST_NULLSAFE_METHOD_CALL:
			zend_compile_method_call(result, ast, type);
			return NULL;
		case ZEND_AST_STATIC_CALL:
			zend_compile_static_call(result, ast, type);
			return NULL;
		case ZEND_AST_ZNODE:
			*result = *zend_ast_get_znode(ast);
			return NULL;
		default:
			if (type == BP_VAR_W || type == BP_VAR_RW || type == BP_VAR_UNSET) {
				zend_error_noreturn(E_COMPILE_ERROR,
					"Cannot use temporary expression in write context");
			}

			zend_compile_expr(result, ast);
			return NULL;
	}
}

static zend_op *zend_compile_var(znode *result, zend_ast *ast, uint32_t type, bool by_ref) /* {{{ */
{
	uint32_t checkpoint = zend_short_circuiting_checkpoint();
	zend_op *opcode = zend_compile_var_inner(result, ast, type, by_ref);
	zend_short_circuiting_commit(checkpoint, result, ast);
	return opcode;
}

static zend_op *zend_delayed_compile_var(znode *result, zend_ast *ast, uint32_t type, bool by_ref) /* {{{ */
{
	switch (ast->kind) {
		case ZEND_AST_VAR:
			return zend_compile_simple_var(result, ast, type, 1);
		case ZEND_AST_DIM:
			return zend_delayed_compile_dim(result, ast, type, by_ref);
		case ZEND_AST_PROP:
		case ZEND_AST_NULLSAFE_PROP:
		{
			zend_op *opline = zend_delayed_compile_prop(result, ast, type);
			if (by_ref) {
				opline->extended_value |= ZEND_FETCH_REF;
			}
			return opline;
		}
		case ZEND_AST_STATIC_PROP:
			return zend_compile_static_prop(result, ast, type, by_ref, 1);
		default:
			return zend_compile_var(result, ast, type, 0);
	}
}
/* }}} */

static void zend_eval_const_expr(zend_ast **ast_ptr) /* {{{ */
{
	zend_ast *ast = *ast_ptr;
	zval result;

	if (!ast) {
		return;
	}

	switch (ast->kind) {
		case ZEND_AST_BINARY_OP:
			zend_eval_const_expr(&ast->child[0]);
			zend_eval_const_expr(&ast->child[1]);
			if (ast->child[0]->kind != ZEND_AST_ZVAL || ast->child[1]->kind != ZEND_AST_ZVAL) {
				return;
			}

			if (!zend_try_ct_eval_binary_op(&result, ast->attr,
					zend_ast_get_zval(ast->child[0]), zend_ast_get_zval(ast->child[1]))
			) {
				return;
			}
			break;
		case ZEND_AST_GREATER:
		case ZEND_AST_GREATER_EQUAL:
			zend_eval_const_expr(&ast->child[0]);
			zend_eval_const_expr(&ast->child[1]);
			if (ast->child[0]->kind != ZEND_AST_ZVAL || ast->child[1]->kind != ZEND_AST_ZVAL) {
				return;
			}

			zend_ct_eval_greater(&result, ast->kind,
				zend_ast_get_zval(ast->child[0]), zend_ast_get_zval(ast->child[1]));
			break;
		case ZEND_AST_AND:
		case ZEND_AST_OR:
		{
			bool child0_is_true, child1_is_true;
			zend_eval_const_expr(&ast->child[0]);
			zend_eval_const_expr(&ast->child[1]);
			if (ast->child[0]->kind != ZEND_AST_ZVAL) {
				return;
			}

			child0_is_true = zend_is_true(zend_ast_get_zval(ast->child[0]));
			if (child0_is_true == (ast->kind == ZEND_AST_OR)) {
				ZVAL_BOOL(&result, ast->kind == ZEND_AST_OR);
				break;
			}

			if (ast->child[1]->kind != ZEND_AST_ZVAL) {
				return;
			}

			child1_is_true = zend_is_true(zend_ast_get_zval(ast->child[1]));
			if (ast->kind == ZEND_AST_OR) {
				ZVAL_BOOL(&result, child0_is_true || child1_is_true);
			} else {
				ZVAL_BOOL(&result, child0_is_true && child1_is_true);
			}
			break;
		}
		case ZEND_AST_UNARY_OP:
			zend_eval_const_expr(&ast->child[0]);
			if (ast->child[0]->kind != ZEND_AST_ZVAL) {
				return;
			}

			if (!zend_try_ct_eval_unary_op(&result, ast->attr, zend_ast_get_zval(ast->child[0]))) {
				return;
			}
			break;
		case ZEND_AST_UNARY_PLUS:
		case ZEND_AST_UNARY_MINUS:
			zend_eval_const_expr(&ast->child[0]);
			if (ast->child[0]->kind != ZEND_AST_ZVAL) {
				return;
			}

			if (!zend_try_ct_eval_unary_pm(&result, ast->kind, zend_ast_get_zval(ast->child[0]))) {
				return;
			}
			break;
		case ZEND_AST_COALESCE:
			/* Set isset fetch indicator here, opcache disallows runtime altering of the AST */
			if (ast->child[0]->kind == ZEND_AST_DIM) {
				ast->child[0]->attr |= ZEND_DIM_IS;
			}
			zend_eval_const_expr(&ast->child[0]);

			if (ast->child[0]->kind != ZEND_AST_ZVAL) {
				/* ensure everything was compile-time evaluated at least once */
				zend_eval_const_expr(&ast->child[1]);
				return;
			}

			if (Z_TYPE_P(zend_ast_get_zval(ast->child[0])) == IS_NULL) {
				zend_eval_const_expr(&ast->child[1]);
				*ast_ptr = ast->child[1];
				ast->child[1] = NULL;
				zend_ast_destroy(ast);
			} else {
				*ast_ptr = ast->child[0];
				ast->child[0] = NULL;
				zend_ast_destroy(ast);
			}
			return;
		case ZEND_AST_CONDITIONAL:
		{
			zend_ast **child, *child_ast;
			zend_eval_const_expr(&ast->child[0]);
			if (ast->child[0]->kind != ZEND_AST_ZVAL) {
				/* ensure everything was compile-time evaluated at least once */
				if (ast->child[1]) {
					zend_eval_const_expr(&ast->child[1]);
				}
				zend_eval_const_expr(&ast->child[2]);
				return;
			}

			child = &ast->child[2 - zend_is_true(zend_ast_get_zval(ast->child[0]))];
			if (*child == NULL) {
				child--;
			}
			child_ast = *child;
			*child = NULL;
			zend_ast_destroy(ast);
			*ast_ptr = child_ast;
			zend_eval_const_expr(ast_ptr);
			return;
		}
		case ZEND_AST_DIM:
		{
			/* constant expression should be always read context ... */
			zval *container, *dim;

			if (ast->child[1] == NULL) {
				zend_error_noreturn(E_COMPILE_ERROR, "Cannot use [] for reading");
			}

			if (ast->attr & ZEND_DIM_ALTERNATIVE_SYNTAX) {
				ast->attr &= ~ZEND_DIM_ALTERNATIVE_SYNTAX; /* remove flag to avoid duplicate warning */
				zend_error(E_COMPILE_ERROR, "Array and string offset access syntax with curly braces is no longer supported");
			}

			/* Set isset fetch indicator here, opcache disallows runtime altering of the AST */
			if ((ast->attr & ZEND_DIM_IS) && ast->child[0]->kind == ZEND_AST_DIM) {
				ast->child[0]->attr |= ZEND_DIM_IS;
			}

			zend_eval_const_expr(&ast->child[0]);
			zend_eval_const_expr(&ast->child[1]);
			if (ast->child[0]->kind != ZEND_AST_ZVAL || ast->child[1]->kind != ZEND_AST_ZVAL) {
				return;
			}

			container = zend_ast_get_zval(ast->child[0]);
			dim = zend_ast_get_zval(ast->child[1]);

			if (Z_TYPE_P(container) == IS_ARRAY) {
				zval *el;
				if (Z_TYPE_P(dim) == IS_LONG) {
					el = zend_hash_index_find(Z_ARR_P(container), Z_LVAL_P(dim));
					if (el) {
						ZVAL_COPY(&result, el);
					} else {
						return;
					}
				} else if (Z_TYPE_P(dim) == IS_STRING) {
					el = zend_symtable_find(Z_ARR_P(container), Z_STR_P(dim));
					if (el) {
						ZVAL_COPY(&result, el);
					} else {
						return;
					}
				} else {
					return; /* warning... handle at runtime */
				}
			} else if (Z_TYPE_P(container) == IS_STRING) {
				zend_long offset;
				zend_uchar c;
				if (Z_TYPE_P(dim) == IS_LONG) {
					offset = Z_LVAL_P(dim);
				} else if (Z_TYPE_P(dim) != IS_STRING || is_numeric_string(Z_STRVAL_P(dim), Z_STRLEN_P(dim), &offset, NULL, 1) != IS_LONG) {
					return;
				}
				if (offset < 0 || (size_t)offset >= Z_STRLEN_P(container)) {
					return;
				}
				c = (zend_uchar) Z_STRVAL_P(container)[offset];
				ZVAL_CHAR(&result, c);
			} else if (Z_TYPE_P(container) <= IS_FALSE) {
				return; /* warning... handle at runtime */
			} else {
				return;
			}
			break;
		}
		case ZEND_AST_ARRAY:
			if (!zend_try_ct_eval_array(&result, ast)) {
				return;
			}
			break;
		case ZEND_AST_MAGIC_CONST:
			if (!zend_try_ct_eval_magic_const(&result, ast)) {
				return;
			}
			break;
		case ZEND_AST_CONST:
		{
			zend_ast *name_ast = ast->child[0];
			bool is_fully_qualified;
			zend_string *resolved_name = zend_resolve_const_name(
				zend_ast_get_str(name_ast), name_ast->attr, &is_fully_qualified);

			if (!zend_try_ct_eval_const(&result, resolved_name, is_fully_qualified)) {
				zend_string_release_ex(resolved_name, 0);
				return;
			}

			zend_string_release_ex(resolved_name, 0);
			break;
		}
		case ZEND_AST_CLASS_CONST:
		{
			zend_ast *class_ast;
			zend_ast *name_ast;
			zend_string *resolved_name;

			zend_eval_const_expr(&ast->child[0]);
			zend_eval_const_expr(&ast->child[1]);

			class_ast = ast->child[0];
			name_ast = ast->child[1];

			if (class_ast->kind != ZEND_AST_ZVAL || name_ast->kind != ZEND_AST_ZVAL) {
				return;
			}

			resolved_name = zend_resolve_class_name_ast(class_ast);
			if (!zend_try_ct_eval_class_const(&result, resolved_name, zend_ast_get_str(name_ast))) {
				zend_string_release_ex(resolved_name, 0);
				return;
			}

			zend_string_release_ex(resolved_name, 0);
			break;
		}
		case ZEND_AST_CLASS_NAME:
		{
			zend_ast *class_ast = ast->child[0];
			if (!zend_try_compile_const_expr_resolve_class_name(&result, class_ast)) {
				return;
			}
			break;
		}
		// TODO: We should probably use zend_ast_apply to recursively walk nodes without
		// special handling. It is required that all nodes that are part of a const expr
		// are visited. Probably we should be distinguishing evaluation of const expr and
		// normal exprs here.
		case ZEND_AST_ARG_LIST:
		{
			zend_ast_list *list = zend_ast_get_list(ast);
			for (uint32_t i = 0; i < list->children; i++) {
				zend_eval_const_expr(&list->child[i]);
			}
			return;
		}
		case ZEND_AST_NEW:
			zend_eval_const_expr(&ast->child[0]);
			zend_eval_const_expr(&ast->child[1]);
			return;
		case ZEND_AST_NAMED_ARG:
			zend_eval_const_expr(&ast->child[1]);
			return;
		case ZEND_AST_CONST_ENUM_INIT:
			zend_eval_const_expr(&ast->child[2]);
			return;
		case ZEND_AST_PROP:
		case ZEND_AST_NULLSAFE_PROP:
			zend_eval_const_expr(&ast->child[0]);
			zend_eval_const_expr(&ast->child[1]);
			return;
		default:
			return;
	}

	zend_ast_destroy(ast);
	*ast_ptr = zend_ast_create_zval(&result);
}
/* }}} */<|MERGE_RESOLUTION|>--- conflicted
+++ resolved
@@ -4459,18 +4459,14 @@
 		if (runtime_resolution) {
 			if (zend_string_equals_literal_ci(zend_ast_get_str(name_ast), "assert")
 					&& !is_callable_convert) {
-<<<<<<< HEAD
-				zend_compile_assert(result, zend_ast_get_list(args_ast), Z_STR(name_node.u.constant), NULL, ast->lineno);
-=======
 				if (CG(memoize_mode) == ZEND_MEMOIZE_NONE) {
-					zend_compile_assert(result, zend_ast_get_list(args_ast), Z_STR(name_node.u.constant), NULL);
+					zend_compile_assert(result, zend_ast_get_list(args_ast), Z_STR(name_node.u.constant), NULL, ast->lineno);
 				} else {
 					/* We want to always memoize assert calls, even if they are positioned in
 					 * write-context. This prevents memoizing their arguments that might not be
 					 * evaluated if assertions are disabled, using a TMPVAR that wasn't initialized. */
 					zend_compile_memoized_expr(result, ast);
 				}
->>>>>>> b1b7c61a
 			} else {
 				zend_compile_ns_call(result, &name_node, args_ast, ast->lineno);
 			}
@@ -4489,18 +4485,14 @@
 
 		/* Special assert() handling should apply independently of compiler flags. */
 		if (fbc && zend_string_equals_literal(lcname, "assert") && !is_callable_convert) {
-<<<<<<< HEAD
-			zend_compile_assert(result, zend_ast_get_list(args_ast), lcname, fbc, ast->lineno);
-=======
 			if (CG(memoize_mode) == ZEND_MEMOIZE_NONE) {
-				zend_compile_assert(result, zend_ast_get_list(args_ast), lcname, fbc);
+				zend_compile_assert(result, zend_ast_get_list(args_ast), lcname, fbc, ast->lineno);
 			} else {
 				/* We want to always memoize assert calls, even if they are positioned in
 				 * write-context. This prevents memoizing their arguments that might not be
 				 * evaluated if assertions are disabled, using a TMPVAR that wasn't initialized. */
 				zend_compile_memoized_expr(result, ast);
 			}
->>>>>>> b1b7c61a
 			zend_string_release(lcname);
 			zval_ptr_dtor(&name_node.u.constant);
 			return;
