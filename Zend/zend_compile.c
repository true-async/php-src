--- conflicted
+++ resolved
@@ -5175,7 +5175,7 @@
 		if (zend_str_equals_literal_ci(name, "ticks")) {
 			zval value_zv;
 			zend_const_expr_to_zval(&value_zv, value_ast TSRMLS_CC);
-			convert_to_int(&value_zv);
+			convert_to_long(&value_zv);
 			ZVAL_COPY_VALUE(&CG(declarables).ticks, &value_zv);
 			zval_dtor(&value_zv);
 		} else if (zend_str_equals_literal_ci(name, "encoding")) {
@@ -6558,35 +6558,8 @@
 	zend_ast *expr_ast = ast->child[0];
 	uint32_t opcode = ast->attr;
 
-<<<<<<< HEAD
-void zend_do_declare_stmt(znode *var, znode *val TSRMLS_DC) /* {{{ */
-{
-	if (!zend_binary_strcasecmp(Z_STRVAL(var->u.constant), Z_STRLEN(var->u.constant), "ticks", sizeof("ticks")-1)) {
-		convert_to_long(&val->u.constant);
-		CG(declarables).ticks = val->u.constant;
-	} else if (!zend_binary_strcasecmp(Z_STRVAL(var->u.constant), Z_STRLEN(var->u.constant), "encoding", sizeof("encoding")-1)) {
-		if (Z_TYPE(val->u.constant) == IS_CONSTANT) {
-			zend_error_noreturn(E_COMPILE_ERROR, "Cannot use constants as encoding");
-		}
-
-		/*
-		 * Check that the pragma comes before any opcodes. If the compilation
-		 * got as far as this, the previous portion of the script must have been
-		 * parseable according to the .ini script_encoding setting. We still
-		 * want to tell them to put declare() at the top.
-		 */
-		{
-			int num = CG(active_op_array)->last;
-			/* ignore ZEND_EXT_STMT and ZEND_TICKS */
-			while (num > 0 &&
-			       (CG(active_op_array)->opcodes[num-1].opcode == ZEND_EXT_STMT ||
-			        CG(active_op_array)->opcodes[num-1].opcode == ZEND_TICKS)) {
-				--num;
-			}
-=======
 	znode expr_node;
 	zend_compile_expr(&expr_node, expr_ast TSRMLS_CC);
->>>>>>> 6db293d5
 
 	zend_emit_op_tmp(result, opcode, &expr_node, NULL TSRMLS_CC);
 }
