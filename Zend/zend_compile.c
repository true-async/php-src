/*
   +----------------------------------------------------------------------+
   | Zend Engine                                                          |
   +----------------------------------------------------------------------+
   | Copyright (c) 1998-2015 Zend Technologies Ltd. (http://www.zend.com) |
   +----------------------------------------------------------------------+
   | This source file is subject to version 2.00 of the Zend license,     |
   | that is bundled with this package in the file LICENSE, and is        |
   | available through the world-wide-web at the following url:           |
   | http://www.zend.com/license/2_00.txt.                                |
   | If you did not receive a copy of the Zend license and are unable to  |
   | obtain it through the world-wide-web, please send a note to          |
   | license@zend.com so we can mail you a copy immediately.              |
   +----------------------------------------------------------------------+
   | Authors: Andi Gutmans <andi@zend.com>                                |
   |          Zeev Suraski <zeev@zend.com>                                |
   |          Nikita Popov <nikic@php.net>                                |
   +----------------------------------------------------------------------+
*/

/* $Id$ */

#include <zend_language_parser.h>
#include "zend.h"
#include "zend_compile.h"
#include "zend_constants.h"
#include "zend_llist.h"
#include "zend_API.h"
#include "zend_exceptions.h"
#include "zend_virtual_cwd.h"
#include "zend_multibyte.h"
#include "zend_language_scanner.h"
#include "zend_inheritance.h"

#define SET_NODE(target, src) do { \
		target ## _type = (src)->op_type; \
		if ((src)->op_type == IS_CONST) { \
			target.constant = zend_add_literal(CG(active_op_array), &(src)->u.constant); \
		} else { \
			target = (src)->u.op; \
		} \
	} while (0)

#define GET_NODE(target, src) do { \
		(target)->op_type = src ## _type; \
		if ((target)->op_type == IS_CONST) { \
			ZVAL_COPY_VALUE(&(target)->u.constant, CT_CONSTANT(src)); \
		} else { \
			(target)->u.op = src; \
		} \
	} while (0)

static inline void zend_alloc_cache_slot(uint32_t literal) {
	zend_op_array *op_array = CG(active_op_array);
	Z_CACHE_SLOT(op_array->literals[literal]) = op_array->cache_size;
	op_array->cache_size += sizeof(void*);
}

#define POLYMORPHIC_CACHE_SLOT_SIZE 2

static inline void zend_alloc_polymorphic_cache_slot(uint32_t literal) {
	zend_op_array *op_array = CG(active_op_array);
	Z_CACHE_SLOT(op_array->literals[literal]) = op_array->cache_size;
	op_array->cache_size += POLYMORPHIC_CACHE_SLOT_SIZE * sizeof(void*);
}

ZEND_API zend_op_array *(*zend_compile_file)(zend_file_handle *file_handle, int type);
ZEND_API zend_op_array *(*zend_compile_string)(zval *source_string, char *filename);

#ifndef ZTS
ZEND_API zend_compiler_globals compiler_globals;
ZEND_API zend_executor_globals executor_globals;
#endif

static void zend_destroy_property_info_internal(zval *zv) /* {{{ */
{
	zend_property_info *property_info = Z_PTR_P(zv);

	zend_string_release(property_info->name);
	free(property_info);
}
/* }}} */

static zend_string *zend_new_interned_string_safe(zend_string *str) /* {{{ */ {
	zend_string *interned_str;

	zend_string_addref(str);
	interned_str = zend_new_interned_string(str);
	if (str != interned_str) {
		return interned_str;
	} else {
		zend_string_release(str);
		return str;
	}
}
/* }}} */

static zend_string *zend_build_runtime_definition_key(zend_string *name, unsigned char *lex_pos) /* {{{ */
{
	zend_string *result;
	char char_pos_buf[32];
	size_t filename_len, char_pos_len = zend_sprintf(char_pos_buf, "%p", lex_pos);

	const char *filename;
	if (CG(active_op_array)->filename) {
		filename = CG(active_op_array)->filename->val;
		filename_len = CG(active_op_array)->filename->len;
	} else {
		filename = "-";
		filename_len = sizeof("-") - 1;
	}
	/* NULL, name length, filename length, last accepting char position length */
	result = zend_string_alloc(1 + name->len + filename_len + char_pos_len, 0);
 	sprintf(result->val, "%c%s%s%s", '\0', name->val, filename, char_pos_buf);
	return zend_new_interned_string(result);
}
/* }}} */

static zend_bool zend_get_unqualified_name(const zend_string *name, const char **result, size_t *result_len) /* {{{ */
{
	const char *ns_separator = zend_memrchr(name->val, '\\', name->len);
	if (ns_separator != NULL) {
		*result = ns_separator + 1;
		*result_len = name->val + name->len - *result;
		return 1;
	}

	return 0;
}
/* }}} */

struct _scalar_typehint_info {
	const char* name;
	const size_t name_len;
	const zend_uchar type;
};

static const struct _scalar_typehint_info scalar_typehints[] = {
	{"int", sizeof("int") - 1, IS_LONG},
	{"float", sizeof("float") - 1, IS_DOUBLE},
	{"string", sizeof("string") - 1, IS_STRING},
	{"bool", sizeof("bool") - 1, _IS_BOOL},
	{NULL, 0, IS_UNDEF}
};

static zend_always_inline const struct _scalar_typehint_info* zend_find_scalar_typehint(const zend_string *const_name) /* {{{ */
{
	const struct _scalar_typehint_info *info = &scalar_typehints[0];
	const char *uqname;
	size_t uqname_len;

	if (!zend_get_unqualified_name(const_name, &uqname, &uqname_len)) {
		uqname = const_name->val;
		uqname_len = const_name->len;
	}
	
	while (info->name) {
		if (uqname_len == info->name_len && zend_binary_strcasecmp(uqname, uqname_len, info->name, info->name_len) == 0) {
			break;
		}
		info++;
	}

	if (info->name) {
		return info;
	} else {
		return NULL;
	}
}
/* }}} */

ZEND_API void zend_assert_valid_class_name(const zend_string *const_name) /* {{{ */
{	
	const struct _scalar_typehint_info *info = zend_find_scalar_typehint(const_name);
	
	if (info) {
		zend_error_noreturn(E_COMPILE_ERROR, "\"%s\" cannot be used as a class name", info->name);
	}
}
/* }}} */

static zend_always_inline zend_uchar zend_lookup_scalar_typehint_by_name(const zend_string *const_name) /* {{{ */
{	
	const struct _scalar_typehint_info *info = zend_find_scalar_typehint(const_name);
	
	if (info) {
		return info->type;
	} else {
		return 0;
	}
}
/* }}} */


static void init_compiler_declarables(void) /* {{{ */
{
	ZVAL_LONG(&CG(declarables).ticks, 0);
	CG(declarables).strict_types = 0;
}
/* }}} */

void zend_init_compiler_context(void) /* {{{ */
{
	CG(context).opcodes_size = INITIAL_OP_ARRAY_SIZE;
	CG(context).vars_size = 0;
	CG(context).literals_size = 0;
	CG(context).current_brk_cont = -1;
	CG(context).backpatch_count = 0;
	CG(context).in_finally = 0;
	CG(context).fast_call_var = -1;
	CG(context).labels = NULL;
}
/* }}} */

void zend_init_compiler_data_structures(void) /* {{{ */
{
	zend_stack_init(&CG(loop_var_stack), sizeof(znode));
	zend_stack_init(&CG(delayed_oplines_stack), sizeof(zend_op));
	CG(active_class_entry) = NULL;
	CG(in_compilation) = 0;
	CG(start_lineno) = 0;
	CG(current_namespace) = NULL;
	CG(in_namespace) = 0;
	CG(has_bracketed_namespaces) = 0;
	CG(current_import) = NULL;
	CG(current_import_function) = NULL;
	CG(current_import_const) = NULL;
	zend_hash_init(&CG(const_filenames), 8, NULL, NULL, 0);
	init_compiler_declarables();
	zend_stack_init(&CG(context_stack), sizeof(CG(context)));

	CG(encoding_declared) = 0;
}
/* }}} */

ZEND_API void file_handle_dtor(zend_file_handle *fh) /* {{{ */
{

	zend_file_handle_dtor(fh);
}
/* }}} */

void init_compiler(void) /* {{{ */
{
	CG(arena) = zend_arena_create(64 * 1024);
	CG(active_op_array) = NULL;
	memset(&CG(context), 0, sizeof(CG(context)));
	zend_init_compiler_data_structures();
	zend_init_rsrc_list();
	zend_hash_init(&CG(filenames_table), 8, NULL, free_string_zval, 0);
	zend_llist_init(&CG(open_files), sizeof(zend_file_handle), (void (*)(void *)) file_handle_dtor, 0);
	CG(unclean_shutdown) = 0;
}
/* }}} */

void shutdown_compiler(void) /* {{{ */
{
	zend_stack_destroy(&CG(loop_var_stack));
	zend_stack_destroy(&CG(delayed_oplines_stack));
	zend_hash_destroy(&CG(filenames_table));
	zend_hash_destroy(&CG(const_filenames));
	zend_stack_destroy(&CG(context_stack));
	zend_arena_destroy(CG(arena));
}
/* }}} */

ZEND_API zend_string *zend_set_compiled_filename(zend_string *new_compiled_filename) /* {{{ */
{
	zend_string *p;

	p = zend_hash_find_ptr(&CG(filenames_table), new_compiled_filename);
	if (p != NULL) {
		CG(compiled_filename) = p;
		return p;
	}
	p = zend_string_copy(new_compiled_filename);
	zend_hash_update_ptr(&CG(filenames_table), new_compiled_filename, p);
	CG(compiled_filename) = p;
	return p;
}
/* }}} */

ZEND_API void zend_restore_compiled_filename(zend_string *original_compiled_filename) /* {{{ */
{
	CG(compiled_filename) = original_compiled_filename;
}
/* }}} */

ZEND_API zend_string *zend_get_compiled_filename(void) /* {{{ */
{
	return CG(compiled_filename);
}
/* }}} */

ZEND_API int zend_get_compiled_lineno(void) /* {{{ */
{
	return CG(zend_lineno);
}
/* }}} */

ZEND_API zend_bool zend_is_compiling(void) /* {{{ */
{
	return CG(in_compilation);
}
/* }}} */

static uint32_t get_temporary_variable(zend_op_array *op_array) /* {{{ */
{
	return (uint32_t)op_array->T++;
}
/* }}} */

static int lookup_cv(zend_op_array *op_array, zend_string* name) /* {{{ */{
	int i = 0;
	zend_ulong hash_value = zend_string_hash_val(name);

	while (i < op_array->last_var) {
		if (op_array->vars[i]->val == name->val ||
		    (op_array->vars[i]->h == hash_value &&
		     op_array->vars[i]->len == name->len &&
		     memcmp(op_array->vars[i]->val, name->val, name->len) == 0)) {
			zend_string_release(name);
			return (int)(zend_intptr_t)ZEND_CALL_VAR_NUM(NULL, i);
		}
		i++;
	}
	i = op_array->last_var;
	op_array->last_var++;
	if (op_array->last_var > CG(context).vars_size) {
		CG(context).vars_size += 16; /* FIXME */
		op_array->vars = erealloc(op_array->vars, CG(context).vars_size * sizeof(zend_string*));
	}

	op_array->vars[i] = zend_new_interned_string(name);
	return (int)(zend_intptr_t)ZEND_CALL_VAR_NUM(NULL, i);
}
/* }}} */

void zend_del_literal(zend_op_array *op_array, int n) /* {{{ */
{
	zval_dtor(CT_CONSTANT_EX(op_array, n));
	if (n + 1 == op_array->last_literal) {
		op_array->last_literal--;
	} else {
		ZVAL_UNDEF(CT_CONSTANT_EX(op_array, n));
	}
}
/* }}} */

/* Common part of zend_add_literal and zend_append_individual_literal */
static inline void zend_insert_literal(zend_op_array *op_array, zval *zv, int literal_position) /* {{{ */
{
	if (Z_TYPE_P(zv) == IS_STRING || Z_TYPE_P(zv) == IS_CONSTANT) {
		zend_string_hash_val(Z_STR_P(zv));
		Z_STR_P(zv) = zend_new_interned_string(Z_STR_P(zv));
		if (IS_INTERNED(Z_STR_P(zv))) {
			Z_TYPE_FLAGS_P(zv) &= ~ (IS_TYPE_REFCOUNTED | IS_TYPE_COPYABLE);
		}
	}
	ZVAL_COPY_VALUE(CT_CONSTANT_EX(op_array, literal_position), zv);
	Z_CACHE_SLOT(op_array->literals[literal_position]) = -1;
}
/* }}} */

/* Is used while compiling a function, using the context to keep track
   of an approximate size to avoid to relocate to often.
   Literals are truncated to actual size in the second compiler pass (pass_two()). */
int zend_add_literal(zend_op_array *op_array, zval *zv) /* {{{ */
{
	int i = op_array->last_literal;
	op_array->last_literal++;
	if (i >= CG(context).literals_size) {
		while (i >= CG(context).literals_size) {
			CG(context).literals_size += 16; /* FIXME */
		}
		op_array->literals = (zval*)erealloc(op_array->literals, CG(context).literals_size * sizeof(zval));
	}
	zend_insert_literal(op_array, zv, i);
	return i;
}
/* }}} */

static inline int zend_add_literal_string(zend_op_array *op_array, zend_string **str) /* {{{ */
{
	int ret;
	zval zv;
	ZVAL_STR(&zv, *str);
	ret = zend_add_literal(op_array, &zv);
	*str = Z_STR(zv);
	return ret;
}
/* }}} */

static int zend_add_func_name_literal(zend_op_array *op_array, zend_string *name) /* {{{ */
{
	/* Original name */
	int ret = zend_add_literal_string(op_array, &name);

	/* Lowercased name */
	zend_string *lc_name = zend_string_tolower(name);
	zend_add_literal_string(op_array, &lc_name);

	return ret;
}
/* }}} */

static int zend_add_ns_func_name_literal(zend_op_array *op_array, zend_string *name) /* {{{ */
{
	const char *unqualified_name;
	size_t unqualified_name_len;

	/* Original name */
	int ret = zend_add_literal_string(op_array, &name);

	/* Lowercased name */
	zend_string *lc_name = zend_string_tolower(name);
	zend_add_literal_string(op_array, &lc_name);

	/* Lowercased unqualfied name */
	if (zend_get_unqualified_name(name, &unqualified_name, &unqualified_name_len)) {
		lc_name = zend_string_alloc(unqualified_name_len, 0);
		zend_str_tolower_copy(lc_name->val, unqualified_name, unqualified_name_len);
		zend_add_literal_string(op_array, &lc_name);
	}

	return ret;
}
/* }}} */

static int zend_add_class_name_literal(zend_op_array *op_array, zend_string *name) /* {{{ */
{
	/* Original name */
	int ret = zend_add_literal_string(op_array, &name);

	/* Lowercased name */
	zend_string *lc_name = zend_string_tolower(name);
	zend_add_literal_string(op_array, &lc_name);

	zend_alloc_cache_slot(ret);

	return ret;
}
/* }}} */

static int zend_add_const_name_literal(zend_op_array *op_array, zend_string *name, zend_bool unqualified) /* {{{ */
{
	zend_string *tmp_name;

	int ret = zend_add_literal_string(op_array, &name);

	size_t ns_len = 0, after_ns_len = name->len;
	const char *after_ns = zend_memrchr(name->val, '\\', name->len);
	if (after_ns) {
		after_ns += 1;
		ns_len = after_ns - name->val - 1;
		after_ns_len = name->len - ns_len - 1;

		/* lowercased namespace name & original constant name */
		tmp_name = zend_string_init(name->val, name->len, 0);
		zend_str_tolower(tmp_name->val, ns_len);
		zend_add_literal_string(op_array, &tmp_name);

		/* lowercased namespace name & lowercased constant name */
		tmp_name = zend_string_tolower(name);
		zend_add_literal_string(op_array, &tmp_name);

		if (!unqualified) {
			return ret;
		}
	} else {
		after_ns = name->val;
	}

	/* original unqualified constant name */
	tmp_name = zend_string_init(after_ns, after_ns_len, 0);
	zend_add_literal_string(op_array, &tmp_name);

	/* lowercased unqualified constant name */
	tmp_name = zend_string_alloc(after_ns_len, 0);
	zend_str_tolower_copy(tmp_name->val, after_ns, after_ns_len);
	zend_add_literal_string(op_array, &tmp_name);

	return ret;
}
/* }}} */

#define LITERAL_STR(op, str) do { \
		zval _c; \
		ZVAL_STR(&_c, str); \
		op.constant = zend_add_literal(CG(active_op_array), &_c); \
	} while (0)

void zend_stop_lexing(void) {
	LANG_SCNG(yy_cursor) = LANG_SCNG(yy_limit);
}

static inline void zend_begin_loop(void) /* {{{ */
{
	zend_brk_cont_element *brk_cont_element;
	int parent;

	parent = CG(context).current_brk_cont;
	CG(context).current_brk_cont = CG(active_op_array)->last_brk_cont;
	brk_cont_element = get_next_brk_cont_element(CG(active_op_array));
	brk_cont_element->start = get_next_op_number(CG(active_op_array));
	brk_cont_element->parent = parent;
}
/* }}} */

static inline void zend_end_loop(int cont_addr, int has_loop_var) /* {{{ */
{
	if (!has_loop_var) {
		/* The start fileld is used to free temporary variables in case of exceptions.
		 * We won't try to free something of we don't have loop variable.
		 */
		CG(active_op_array)->brk_cont_array[CG(context).current_brk_cont].start = -1;
	}
	CG(active_op_array)->brk_cont_array[CG(context).current_brk_cont].cont = cont_addr;
	CG(active_op_array)->brk_cont_array[CG(context).current_brk_cont].brk = get_next_op_number(CG(active_op_array));
	CG(context).current_brk_cont = CG(active_op_array)->brk_cont_array[CG(context).current_brk_cont].parent;
}
/* }}} */

void zend_do_free(znode *op1) /* {{{ */
{
	if (op1->op_type==IS_TMP_VAR) {
		zend_op *opline = get_next_op(CG(active_op_array));

		opline->opcode = ZEND_FREE;
		SET_NODE(opline->op1, op1);
		SET_UNUSED(opline->op2);
	} else if (op1->op_type==IS_VAR) {
		zend_op *opline = &CG(active_op_array)->opcodes[CG(active_op_array)->last-1];

		while (opline->opcode == ZEND_END_SILENCE || opline->opcode == ZEND_EXT_FCALL_END || opline->opcode == ZEND_OP_DATA) {
			opline--;
		}
		if (opline->result_type == IS_VAR
			&& opline->result.var == op1->u.op.var) {
			if (opline->opcode == ZEND_FETCH_R ||
			    opline->opcode == ZEND_FETCH_DIM_R ||
			    opline->opcode == ZEND_FETCH_OBJ_R) {
				/* It's very rare and useless case. It's better to use
				   additional FREE opcode and simplify the FETCH handlers
				   their selves */
				opline = get_next_op(CG(active_op_array));
				opline->opcode = ZEND_FREE;
				SET_NODE(opline->op1, op1);
				SET_UNUSED(opline->op2);
			} else {
				opline->result_type |= EXT_TYPE_UNUSED;
			}
		} else {
			while (opline >= CG(active_op_array)->opcodes) {
				if (opline->opcode == ZEND_FETCH_LIST &&
				    opline->op1_type == IS_VAR &&
				    opline->op1.var == op1->u.op.var) {
					opline = get_next_op(CG(active_op_array));

					opline->opcode = ZEND_FREE;
					SET_NODE(opline->op1, op1);
					SET_UNUSED(opline->op2);
					return;
				}
				if (opline->result_type==IS_VAR
					&& opline->result.var == op1->u.op.var) {
					if (opline->opcode == ZEND_NEW) {
						opline->result_type |= EXT_TYPE_UNUSED;
						opline = &CG(active_op_array)->opcodes[CG(active_op_array)->last-1];
						while (opline->opcode != ZEND_DO_FCALL || opline->op1.num != ZEND_CALL_CTOR) {
							opline--;
						}
						opline->op1.num |= ZEND_CALL_CTOR_RESULT_UNUSED;
					}
					break;
				}
				opline--;
			}
		}
	} else if (op1->op_type == IS_CONST) {
		/* Destroy value without using GC: When opcache moves arrays into SHM it will
		 * free the zend_array structure, so references to it from outside the op array
		 * become invalid. GC would cause such a reference in the root buffer. */
		zval_ptr_dtor_nogc(&op1->u.constant);
	}
}
/* }}} */

uint32_t zend_add_class_modifier(uint32_t flags, uint32_t new_flag) /* {{{ */
{
	uint32_t new_flags = flags | new_flag;
	if ((flags & ZEND_ACC_EXPLICIT_ABSTRACT_CLASS) && (new_flag & ZEND_ACC_EXPLICIT_ABSTRACT_CLASS)) {
		zend_error_noreturn(E_COMPILE_ERROR, "Multiple abstract modifiers are not allowed");
	}
	if ((flags & ZEND_ACC_FINAL) && (new_flag & ZEND_ACC_FINAL)) {
		zend_error_noreturn(E_COMPILE_ERROR, "Multiple final modifiers are not allowed");
	}
	if ((new_flags & ZEND_ACC_EXPLICIT_ABSTRACT_CLASS) && (new_flags & ZEND_ACC_FINAL)) {
		zend_error_noreturn(E_COMPILE_ERROR, "Cannot use the final modifier on an abstract class");
	}
	return new_flags;
}
/* }}} */

uint32_t zend_add_member_modifier(uint32_t flags, uint32_t new_flag) /* {{{ */
{
	uint32_t new_flags = flags | new_flag;
	if ((flags & ZEND_ACC_PPP_MASK) && (new_flag & ZEND_ACC_PPP_MASK)) {
		zend_error_noreturn(E_COMPILE_ERROR, "Multiple access type modifiers are not allowed");
	}
	if ((flags & ZEND_ACC_ABSTRACT) && (new_flag & ZEND_ACC_ABSTRACT)) {
		zend_error_noreturn(E_COMPILE_ERROR, "Multiple abstract modifiers are not allowed");
	}
	if ((flags & ZEND_ACC_STATIC) && (new_flag & ZEND_ACC_STATIC)) {
		zend_error_noreturn(E_COMPILE_ERROR, "Multiple static modifiers are not allowed");
	}
	if ((flags & ZEND_ACC_FINAL) && (new_flag & ZEND_ACC_FINAL)) {
		zend_error_noreturn(E_COMPILE_ERROR, "Multiple final modifiers are not allowed");
	}
	if ((new_flags & ZEND_ACC_ABSTRACT) && (new_flags & ZEND_ACC_FINAL)) {
		zend_error_noreturn(E_COMPILE_ERROR, "Cannot use the final modifier on an abstract class member");
	}
	return new_flags;
}
/* }}} */

zend_string *zend_concat3(char *str1, size_t str1_len, char *str2, size_t str2_len, char *str3, size_t str3_len) /* {{{ */
{
	size_t len = str1_len + str2_len + str3_len;
	zend_string *res = zend_string_alloc(len, 0);

	memcpy(res->val, str1, str1_len);
	memcpy(res->val + str1_len, str2, str2_len);
	memcpy(res->val + str1_len + str2_len, str3, str3_len);
	res->val[len] = '\0';

	return res;
}

zend_string *zend_concat_names(char *name1, size_t name1_len, char *name2, size_t name2_len) {
	return zend_concat3(name1, name1_len, "\\", 1, name2, name2_len);
}

zend_string *zend_prefix_with_ns(zend_string *name) {
	if (CG(current_namespace)) {
		zend_string *ns = CG(current_namespace);
		return zend_concat_names(ns->val, ns->len, name->val, name->len);
	} else {
		return zend_string_copy(name);
	}
}

void *zend_hash_find_ptr_lc(HashTable *ht, const char *str, size_t len) {
	void *result;
	zend_string *lcname;
	ALLOCA_FLAG(use_heap);

	STR_ALLOCA_ALLOC(lcname, len, use_heap);
	zend_str_tolower_copy(lcname->val, str, len);
	result = zend_hash_find_ptr(ht, lcname);
	STR_ALLOCA_FREE(lcname, use_heap);

	return result;
}

zend_string *zend_resolve_non_class_name(
	zend_string *name, uint32_t type, zend_bool *is_fully_qualified,
	zend_bool case_sensitive, HashTable *current_import_sub
) {
	char *compound;
	*is_fully_qualified = 0;

	if (name->val[0] == '\\') {
		/* Remove \ prefix (only relevant if this is a string rather than a label) */
		return zend_string_init(name->val + 1, name->len - 1, 0);
	}

	if (type == ZEND_NAME_FQ) {
		*is_fully_qualified = 1;
		return zend_string_copy(name);
	}

	if (type == ZEND_NAME_RELATIVE) {
		*is_fully_qualified = 1;
		return zend_prefix_with_ns(name);
	}

	if (current_import_sub) {
		/* If an unqualified name is a function/const alias, replace it. */
		zend_string *import_name;
		if (case_sensitive) {
			import_name = zend_hash_find_ptr(current_import_sub, name);
		} else {
			import_name = zend_hash_find_ptr_lc(current_import_sub, name->val, name->len);
		}

		if (import_name) {
			*is_fully_qualified = 1;
			return zend_string_copy(import_name);
		}
	}

	compound = memchr(name->val, '\\', name->len);
	if (compound) {
		*is_fully_qualified = 1;
	}

	if (compound && CG(current_import)) {
		/* If the first part of a qualified name is an alias, substitute it. */
		size_t len = compound - name->val;
		zend_string *import_name = zend_hash_find_ptr_lc(CG(current_import), name->val, len);

		if (import_name) {
			return zend_concat_names(
				import_name->val, import_name->len, name->val + len + 1, name->len - len - 1);
		}
	}

	return zend_prefix_with_ns(name);
}
/* }}} */

zend_string *zend_resolve_function_name(zend_string *name, uint32_t type, zend_bool *is_fully_qualified) /* {{{ */
{
	return zend_resolve_non_class_name(
		name, type, is_fully_qualified, 0, CG(current_import_function));
}
/* }}} */

zend_string *zend_resolve_const_name(zend_string *name, uint32_t type, zend_bool *is_fully_qualified) /* {{{ */ {
	return zend_resolve_non_class_name(
		name, type, is_fully_qualified, 1, CG(current_import_const));
}
/* }}} */

zend_string *zend_resolve_class_name(zend_string *name, uint32_t type) /* {{{ */
{
	char *compound;

	if (type == ZEND_NAME_RELATIVE) {
		return zend_prefix_with_ns(name);
	}

	if (type == ZEND_NAME_FQ || name->val[0] == '\\') {
		/* Remove \ prefix (only relevant if this is a string rather than a label) */
		if (name->val[0] == '\\') {
			name = zend_string_init(name->val + 1, name->len - 1, 0);
		} else {
			zend_string_addref(name);
		}
		/* Ensure that \self, \parent and \static are not used */
		if (ZEND_FETCH_CLASS_DEFAULT != zend_get_class_fetch_type(name)) {
			zend_error_noreturn(E_COMPILE_ERROR, "'\\%s' is an invalid class name", name->val);
		}
		return name;
	}

	if (CG(current_import)) {
		compound = memchr(name->val, '\\', name->len);
		if (compound) {
			/* If the first part of a qualified name is an alias, substitute it. */
			size_t len = compound - name->val;
			zend_string *import_name = zend_hash_find_ptr_lc(CG(current_import), name->val, len);

			if (import_name) {
				return zend_concat_names(
					import_name->val, import_name->len, name->val + len + 1, name->len - len - 1);
			}
		} else {
			/* If an unqualified name is an alias, replace it. */
			zend_string *import_name
				= zend_hash_find_ptr_lc(CG(current_import), name->val, name->len);

			if (import_name) {
				return zend_string_copy(import_name);
			}
		}
	}

	/* If not fully qualified and not an alias, prepend the current namespace */
	return zend_prefix_with_ns(name);
}
/* }}} */

zend_string *zend_resolve_class_name_ast(zend_ast *ast) /* {{{ */
{
	zend_string *name = zend_ast_get_str(ast);
	return zend_resolve_class_name(name, ast->attr);
}
/* }}} */

static void ptr_dtor(zval *zv) /* {{{ */
{
	efree(Z_PTR_P(zv));
}
/* }}} */

static void str_dtor(zval *zv)  /* {{{ */ {
	zend_string_release(Z_STR_P(zv));
}
/* }}} */

void zend_resolve_goto_label(zend_op_array *op_array, zend_op *opline, int pass2) /* {{{ */
{
	zend_label *dest;
	int current, distance;
	zval *label;

	if (pass2) {
		label = RT_CONSTANT(op_array, opline->op2);
	} else {
		label = CT_CONSTANT_EX(op_array, opline->op2.constant);
	}
	if (CG(context).labels == NULL ||
	    (dest = zend_hash_find_ptr(CG(context).labels, Z_STR_P(label))) == NULL) {

		if (pass2) {
			CG(in_compilation) = 1;
			CG(active_op_array) = op_array;
			CG(zend_lineno) = opline->lineno;
			zend_error_noreturn(E_COMPILE_ERROR, "'goto' to undefined label '%s'", Z_STRVAL_P(label));
		} else {
			/* Label is not defined. Delay to pass 2. */
			return;
		}
	}

	opline->op1.opline_num = dest->opline_num;
	zval_dtor(label);
	ZVAL_NULL(label);

	/* Check that we are not moving into loop or switch */
	current = opline->extended_value;
	for (distance = 0; current != dest->brk_cont; distance++) {
		if (current == -1) {
			if (pass2) {
				CG(in_compilation) = 1;
				CG(active_op_array) = op_array;
				CG(zend_lineno) = opline->lineno;
			}
			zend_error_noreturn(E_COMPILE_ERROR, "'goto' into loop or switch statement is disallowed");
		}
		current = op_array->brk_cont_array[current].parent;
	}

	if (distance == 0) {
		/* Nothing to break out of, optimize to ZEND_JMP */
		opline->opcode = ZEND_JMP;
		opline->extended_value = 0;
		SET_UNUSED(opline->op2);
	} else {
		/* Set real break distance */
		ZVAL_LONG(label, distance);
	}
}
/* }}} */

void zend_release_labels(int temporary) /* {{{ */
{
	if (CG(context).labels) {
		zend_hash_destroy(CG(context).labels);
		FREE_HASHTABLE(CG(context).labels);
		CG(context).labels = NULL;
	}
	if (!temporary && !zend_stack_is_empty(&CG(context_stack))) {
		zend_compiler_context *ctx = zend_stack_top(&CG(context_stack));
		CG(context) = *ctx;
		zend_stack_del_top(&CG(context_stack));
	}
}
/* }}} */

static zend_bool zend_is_call(zend_ast *ast);

static int generate_free_loop_var(znode *var) /* {{{ */
{
	switch (var->op_type) {
		case IS_UNUSED:
			/* Stack separator on function boundary, stop applying */
			return 1;
		case IS_VAR:
		case IS_TMP_VAR:
		{
			zend_op *opline = get_next_op(CG(active_op_array));

			opline->opcode = var->flag ? ZEND_FE_FREE : ZEND_FREE;
			SET_NODE(opline->op1, var);
			SET_UNUSED(opline->op2);
		}
	}

	return 0;
}
/* }}} */

static uint32_t zend_add_try_element(uint32_t try_op) /* {{{ */
{
	zend_op_array *op_array = CG(active_op_array);
	uint32_t try_catch_offset = op_array->last_try_catch++;
	zend_try_catch_element *elem;

	op_array->try_catch_array = safe_erealloc(
		op_array->try_catch_array, sizeof(zend_try_catch_element), op_array->last_try_catch, 0);

	elem = &op_array->try_catch_array[try_catch_offset];
	elem->try_op = try_op;
	elem->catch_op = 0;
	elem->finally_op = 0;
	elem->finally_end = 0;

	return try_catch_offset;
}
/* }}} */

ZEND_API void function_add_ref(zend_function *function) /* {{{ */
{
	if (function->type == ZEND_USER_FUNCTION) {
		zend_op_array *op_array = &function->op_array;

		if (op_array->refcount) {
			(*op_array->refcount)++;
		}
		if (op_array->static_variables) {
			if (!(GC_FLAGS(op_array->static_variables) & IS_ARRAY_IMMUTABLE)) {
				GC_REFCOUNT(op_array->static_variables)++;
			}
		}
		op_array->run_time_cache = NULL;
	} else if (function->type == ZEND_INTERNAL_FUNCTION) {
		if (function->common.function_name) {
			zend_string_addref(function->common.function_name);
		}
	}
}
/* }}} */

ZEND_API int do_bind_function(const zend_op_array *op_array, const zend_op *opline, HashTable *function_table, zend_bool compile_time) /* {{{ */
{
	zend_function *function, *new_function;
	zval *op1, *op2;

	if (compile_time) {
		op1 = CT_CONSTANT_EX(op_array, opline->op1.constant);
		op2 = CT_CONSTANT_EX(op_array, opline->op2.constant);
	} else {
		op1 = RT_CONSTANT(op_array, opline->op1);
		op2 = RT_CONSTANT(op_array, opline->op2);
	}

	function = zend_hash_find_ptr(function_table, Z_STR_P(op1));
	new_function = zend_arena_alloc(&CG(arena), sizeof(zend_op_array));
	memcpy(new_function, function, sizeof(zend_op_array));
	if (zend_hash_add_ptr(function_table, Z_STR_P(op2), new_function) == NULL) {
		int error_level = compile_time ? E_COMPILE_ERROR : E_ERROR;
		zend_function *old_function;

		if ((old_function = zend_hash_find_ptr(function_table, Z_STR_P(op2))) != NULL
			&& old_function->type == ZEND_USER_FUNCTION
			&& old_function->op_array.last > 0) {
			zend_error(error_level, "Cannot redeclare %s() (previously declared in %s:%d)",
						function->common.function_name->val,
						old_function->op_array.filename->val,
						old_function->op_array.opcodes[0].lineno);
		} else {
			zend_error(error_level, "Cannot redeclare %s()", function->common.function_name->val);
		}
		return FAILURE;
	} else {
		if (function->op_array.refcount) {
			(*function->op_array.refcount)++;
		}
		function->op_array.static_variables = NULL; /* NULL out the unbound function */
		return SUCCESS;
	}
}
/* }}} */

ZEND_API zend_class_entry *do_bind_class(const zend_op_array* op_array, const zend_op *opline, HashTable *class_table, zend_bool compile_time) /* {{{ */
{
	zend_class_entry *ce;
	zval *op1, *op2;

	if (compile_time) {
		op1 = CT_CONSTANT_EX(op_array, opline->op1.constant);
		op2 = CT_CONSTANT_EX(op_array, opline->op2.constant);
	} else {
		op1 = RT_CONSTANT(op_array, opline->op1);
		op2 = RT_CONSTANT(op_array, opline->op2);
	}
	if ((ce = zend_hash_find_ptr(class_table, Z_STR_P(op1))) == NULL) {
		zend_error_noreturn(E_COMPILE_ERROR, "Internal Zend error - Missing class information for %s", Z_STRVAL_P(op1));
		return NULL;
	}
	ce->refcount++;
	if (zend_hash_add_ptr(class_table, Z_STR_P(op2), ce) == NULL) {
		ce->refcount--;
		if (!compile_time) {
			/* If we're in compile time, in practice, it's quite possible
			 * that we'll never reach this class declaration at runtime,
			 * so we shut up about it.  This allows the if (!defined('FOO')) { return; }
			 * approach to work.
			 */
			zend_error_noreturn(E_COMPILE_ERROR, "Cannot redeclare class %s", ce->name->val);
		}
		return NULL;
	} else {
		if (!(ce->ce_flags & (ZEND_ACC_INTERFACE|ZEND_ACC_IMPLEMENT_INTERFACES|ZEND_ACC_IMPLEMENT_TRAITS))) {
			zend_verify_abstract_class(ce);
		}
		return ce;
	}
}
/* }}} */

ZEND_API zend_class_entry *do_bind_inherited_class(const zend_op_array *op_array, const zend_op *opline, HashTable *class_table, zend_class_entry *parent_ce, zend_bool compile_time) /* {{{ */
{
	zend_class_entry *ce;
	zval *op1, *op2;

	if (compile_time) {
		op1 = CT_CONSTANT_EX(op_array, opline->op1.constant);
		op2 = CT_CONSTANT_EX(op_array, opline->op2.constant);
	} else {
		op1 = RT_CONSTANT(op_array, opline->op1);
		op2 = RT_CONSTANT(op_array, opline->op2);
	}

	ce = zend_hash_find_ptr(class_table, Z_STR_P(op1));

	if (!ce) {
		if (!compile_time) {
			/* If we're in compile time, in practice, it's quite possible
			 * that we'll never reach this class declaration at runtime,
			 * so we shut up about it.  This allows the if (!defined('FOO')) { return; }
			 * approach to work.
			 */
			zend_error_noreturn(E_COMPILE_ERROR, "Cannot redeclare class %s", Z_STRVAL_P(op2));
		}
		return NULL;
	}

	if (zend_hash_exists(class_table, Z_STR_P(op2))) {
		zend_error_noreturn(E_COMPILE_ERROR, "Cannot redeclare class %s", ce->name->val);
	}

	zend_do_inheritance(ce, parent_ce);

	ce->refcount++;

	/* Register the derived class */
	if (zend_hash_add_ptr(class_table, Z_STR_P(op2), ce) == NULL) {
		zend_error_noreturn(E_COMPILE_ERROR, "Cannot redeclare class %s", ce->name->val);
	}
	return ce;
}
/* }}} */

void zend_do_early_binding(void) /* {{{ */
{
	zend_op *opline = &CG(active_op_array)->opcodes[CG(active_op_array)->last-1];
	HashTable *table;

	while (opline->opcode == ZEND_TICKS && opline > CG(active_op_array)->opcodes) {
		opline--;
	}

	switch (opline->opcode) {
		case ZEND_DECLARE_FUNCTION:
			if (do_bind_function(CG(active_op_array), opline, CG(function_table), 1) == FAILURE) {
				return;
			}
			table = CG(function_table);
			break;
		case ZEND_DECLARE_CLASS:
			if (do_bind_class(CG(active_op_array), opline, CG(class_table), 1) == NULL) {
				return;
			}
			table = CG(class_table);
			break;
		case ZEND_DECLARE_INHERITED_CLASS:
			{
				zend_op *fetch_class_opline = opline-1;
				zval *parent_name;
				zend_class_entry *ce;

				parent_name = CT_CONSTANT(fetch_class_opline->op2);
				if (((ce = zend_lookup_class_ex(Z_STR_P(parent_name), parent_name + 1, 0)) == NULL) ||
				    ((CG(compiler_options) & ZEND_COMPILE_IGNORE_INTERNAL_CLASSES) &&
				     (ce->type == ZEND_INTERNAL_CLASS))) {
					if (CG(compiler_options) & ZEND_COMPILE_DELAYED_BINDING) {
						uint32_t *opline_num = &CG(active_op_array)->early_binding;

						while (*opline_num != (uint32_t)-1) {
							opline_num = &CG(active_op_array)->opcodes[*opline_num].result.opline_num;
						}
						*opline_num = opline - CG(active_op_array)->opcodes;
						opline->opcode = ZEND_DECLARE_INHERITED_CLASS_DELAYED;
						opline->result_type = IS_UNUSED;
						opline->result.opline_num = -1;
					}
					return;
				}
				if (do_bind_inherited_class(CG(active_op_array), opline, CG(class_table), ce, 1) == NULL) {
					return;
				}
				/* clear unnecessary ZEND_FETCH_CLASS opcode */
				zend_del_literal(CG(active_op_array), fetch_class_opline->op2.constant);
				MAKE_NOP(fetch_class_opline);

				table = CG(class_table);
				break;
			}
		case ZEND_VERIFY_ABSTRACT_CLASS:
		case ZEND_ADD_INTERFACE:
		case ZEND_ADD_TRAIT:
		case ZEND_BIND_TRAITS:
			/* We currently don't early-bind classes that implement interfaces */
			/* Classes with traits are handled exactly the same, no early-bind here */
			return;
		default:
			zend_error_noreturn(E_COMPILE_ERROR, "Invalid binding type");
			return;
	}

	zend_hash_del(table, Z_STR_P(CT_CONSTANT(opline->op1)));
	zend_del_literal(CG(active_op_array), opline->op1.constant);
	zend_del_literal(CG(active_op_array), opline->op2.constant);
	MAKE_NOP(opline);
}
/* }}} */

ZEND_API void zend_do_delayed_early_binding(const zend_op_array *op_array) /* {{{ */
{
	if (op_array->early_binding != (uint32_t)-1) {
		zend_bool orig_in_compilation = CG(in_compilation);
		uint32_t opline_num = op_array->early_binding;
		zend_class_entry *ce;

		CG(in_compilation) = 1;
		while (opline_num != (uint32_t)-1) {
			zval *parent_name = RT_CONSTANT(op_array, op_array->opcodes[opline_num-1].op2);
			if ((ce = zend_lookup_class_ex(Z_STR_P(parent_name), parent_name + 1, 0)) != NULL) {
				do_bind_inherited_class(op_array, &op_array->opcodes[opline_num], EG(class_table), ce, 0);
			}
			opline_num = op_array->opcodes[opline_num].result.opline_num;
		}
		CG(in_compilation) = orig_in_compilation;
	}
}
/* }}} */

ZEND_API zend_string *zend_mangle_property_name(const char *src1, size_t src1_length, const char *src2, size_t src2_length, int internal) /* {{{ */
{
	size_t prop_name_length = 1 + src1_length + 1 + src2_length;
	zend_string *prop_name = zend_string_alloc(prop_name_length, internal);

	prop_name->val[0] = '\0';
	memcpy(prop_name->val + 1, src1, src1_length+1);
	memcpy(prop_name->val + 1 + src1_length + 1, src2, src2_length+1);
	return prop_name;
}
/* }}} */

static size_t zend_strnlen(const char* s, size_t maxlen) /* {{{ */
{
	size_t len = 0;
	while (*s++ && maxlen--) len++;
	return len;
}
/* }}} */

ZEND_API int zend_unmangle_property_name_ex(const zend_string *name, const char **class_name, const char **prop_name, size_t *prop_len) /* {{{ */
{
	size_t class_name_len;

	*class_name = NULL;

	if (name->val[0] != '\0') {
		*prop_name = name->val;
		if (prop_len) {
			*prop_len = name->len;
		}
		return SUCCESS;
	}
	if (name->len < 3 || name->val[1] == '\0') {
		zend_error(E_NOTICE, "Illegal member variable name");
		*prop_name = name->val;
		if (prop_len) {
			*prop_len = name->len;
		}
		return FAILURE;
	}

	class_name_len = zend_strnlen(name->val + 1, name->len - 2);
	if (class_name_len >= name->len - 2 || name->val[class_name_len + 1] != '\0') {
		zend_error(E_NOTICE, "Corrupt member variable name");
		*prop_name = name->val;
		if (prop_len) {
			*prop_len = name->len;
		}
		return FAILURE;
	}

	*class_name = name->val + 1;
	*prop_name = name->val + class_name_len + 2;
	if (prop_len) {
		*prop_len = name->len - class_name_len - 2;
	}
	return SUCCESS;
}
/* }}} */

static zend_constant *zend_lookup_reserved_const(const char *name, size_t len) /* {{{ */
{
	zend_constant *c = zend_hash_find_ptr_lc(EG(zend_constants), name, len);
	if (c && !(c->flags & CONST_CS) && (c->flags & CONST_CT_SUBST)) {
		return c;
	}
	return NULL;
}
/* }}} */

static zend_bool zend_try_ct_eval_const(zval *zv, zend_string *name, zend_bool is_fully_qualified) /* {{{ */
{
	zend_constant *c;

	/* Substitute case-sensitive (or lowercase) constants */
	c = zend_hash_find_ptr(EG(zend_constants), name);
	if (c && (
	      ((c->flags & CONST_PERSISTENT) && !(CG(compiler_options) & ZEND_COMPILE_NO_PERSISTENT_CONSTANT_SUBSTITUTION))
	   || (Z_TYPE(c->value) < IS_OBJECT && !(CG(compiler_options) & ZEND_COMPILE_NO_CONSTANT_SUBSTITUTION))
	)) {
		ZVAL_DUP(zv, &c->value);
		return 1;
	}

	{
		/* Substitute true, false and null (including unqualified usage in namespaces) */
		const char *lookup_name = name->val;
		size_t lookup_len = name->len;

		if (!is_fully_qualified) {
			zend_get_unqualified_name(name, &lookup_name, &lookup_len);
		}

		c = zend_lookup_reserved_const(lookup_name, lookup_len);
		if (c) {
			ZVAL_DUP(zv, &c->value);
			return 1;
		}
	}

	return 0;
}
/* }}} */

static zend_bool zend_try_ct_eval_class_const(zval *zv, zend_string *class_name, zend_string *name) /* {{{ */
{
	uint32_t fetch_type = zend_get_class_fetch_type(class_name);
	zval *c;

	if (CG(active_class_entry) && (fetch_type == ZEND_FETCH_CLASS_SELF || (fetch_type == ZEND_FETCH_CLASS_DEFAULT && zend_string_equals_ci(class_name, CG(active_class_entry)->name)))) {
		c = zend_hash_find(&CG(active_class_entry)->constants_table, name);
	} else if (fetch_type == ZEND_FETCH_CLASS_DEFAULT && !(CG(compiler_options) & ZEND_COMPILE_NO_CONSTANT_SUBSTITUTION)) {
		zend_class_entry *ce = zend_hash_find_ptr_lc(CG(class_table), class_name->val, class_name->len);
		if (ce) {
			c = zend_hash_find(&ce->constants_table, name);
		} else {
			return 0;
		}
	} else {
		return 0;
	}

	if (CG(compiler_options) & ZEND_COMPILE_NO_PERSISTENT_CONSTANT_SUBSTITUTION) {
		return 0;
	}

	/* Substitute case-sensitive (or lowercase) persistent class constants */
	if (c && Z_TYPE_P(c) < IS_OBJECT) {
		ZVAL_DUP(zv, c);
		return 1;
	}

	return 0;
}
/* }}} */

void zend_init_list(void *result, void *item) /* {{{ */
{
	void** list = emalloc(sizeof(void*) * 2);

	list[0] = item;
	list[1] = NULL;

	*(void**)result = list;
}
/* }}} */

void zend_add_to_list(void *result, void *item) /* {{{ */
{
	void** list = *(void**)result;
	size_t n = 0;

	if (list) {
		while (list[n]) {
			n++;
		}
	}

	list = erealloc(list, sizeof(void*) * (n+2));

	list[n]   = item;
	list[n+1] = NULL;

	*(void**)result = list;
}
/* }}} */

void zend_do_extended_info(void) /* {{{ */
{
	zend_op *opline;

	if (!(CG(compiler_options) & ZEND_COMPILE_EXTENDED_INFO)) {
		return;
	}

	opline = get_next_op(CG(active_op_array));

	opline->opcode = ZEND_EXT_STMT;
	SET_UNUSED(opline->op1);
	SET_UNUSED(opline->op2);
}
/* }}} */

void zend_do_extended_fcall_begin(void) /* {{{ */
{
	zend_op *opline;

	if (!(CG(compiler_options) & ZEND_COMPILE_EXTENDED_INFO)) {
		return;
	}

	opline = get_next_op(CG(active_op_array));

	opline->opcode = ZEND_EXT_FCALL_BEGIN;
	SET_UNUSED(opline->op1);
	SET_UNUSED(opline->op2);
}
/* }}} */

void zend_do_extended_fcall_end(void) /* {{{ */
{
	zend_op *opline;

	if (!(CG(compiler_options) & ZEND_COMPILE_EXTENDED_INFO)) {
		return;
	}

	opline = get_next_op(CG(active_op_array));

	opline->opcode = ZEND_EXT_FCALL_END;
	SET_UNUSED(opline->op1);
	SET_UNUSED(opline->op2);
}
/* }}} */

zend_bool zend_is_auto_global_str(char *name, size_t len) /* {{{ */ {
	zend_auto_global *auto_global;

	if ((auto_global = zend_hash_str_find_ptr(CG(auto_globals), name, len)) != NULL) {
		if (auto_global->armed) {
			auto_global->armed = auto_global->auto_global_callback(auto_global->name);
		}
		return 1;
	}
	return 0;
}
/* }}} */

zend_bool zend_is_auto_global(zend_string *name) /* {{{ */
{
	zend_auto_global *auto_global;

	if ((auto_global = zend_hash_find_ptr(CG(auto_globals), name)) != NULL) {
		if (auto_global->armed) {
			auto_global->armed = auto_global->auto_global_callback(auto_global->name);
		}
		return 1;
	}
	return 0;
}
/* }}} */

int zend_register_auto_global(zend_string *name, zend_bool jit, zend_auto_global_callback auto_global_callback) /* {{{ */
{
	zend_auto_global auto_global;
	int retval;

	auto_global.name = zend_new_interned_string(name);
	auto_global.auto_global_callback = auto_global_callback;
	auto_global.jit = jit;

	retval = zend_hash_add_mem(CG(auto_globals), auto_global.name, &auto_global, sizeof(zend_auto_global)) != NULL ? SUCCESS : FAILURE;

	zend_string_release(name);
	return retval;
}
/* }}} */

ZEND_API void zend_activate_auto_globals(void) /* {{{ */
{
	zend_auto_global *auto_global;

	ZEND_HASH_FOREACH_PTR(CG(auto_globals), auto_global) {
		if (auto_global->jit) {
			auto_global->armed = 1;
		} else if (auto_global->auto_global_callback) {
			auto_global->armed = auto_global->auto_global_callback(auto_global->name);
		} else {
			auto_global->armed = 0;
		}
	} ZEND_HASH_FOREACH_END();
}
/* }}} */

int zendlex(zend_parser_stack_elem *elem) /* {{{ */
{
	zval zv;
	int retval;

	if (CG(increment_lineno)) {
		CG(zend_lineno)++;
		CG(increment_lineno) = 0;
	}

again:
	ZVAL_UNDEF(&zv);
	retval = lex_scan(&zv);
	switch (retval) {
		case T_COMMENT:
		case T_DOC_COMMENT:
		case T_OPEN_TAG:
		case T_WHITESPACE:
			goto again;

		case T_CLOSE_TAG:
			if (LANG_SCNG(yy_text)[LANG_SCNG(yy_leng)-1] != '>') {
				CG(increment_lineno) = 1;
			}
			retval = ';'; /* implicit ; */
			break;
		case T_OPEN_TAG_WITH_ECHO:
			retval = T_ECHO;
			break;
	}
	if (Z_TYPE(zv) != IS_UNDEF) {
		elem->ast = zend_ast_create_zval(&zv);
	}

	return retval;
}
/* }}} */

ZEND_API void zend_initialize_class_data(zend_class_entry *ce, zend_bool nullify_handlers) /* {{{ */
{
	zend_bool persistent_hashes = (ce->type == ZEND_INTERNAL_CLASS) ? 1 : 0;
	dtor_func_t zval_ptr_dtor_func = ((persistent_hashes) ? ZVAL_INTERNAL_PTR_DTOR : ZVAL_PTR_DTOR);

	ce->refcount = 1;
	ce->ce_flags = ZEND_ACC_CONSTANTS_UPDATED;

	ce->default_properties_table = NULL;
	ce->default_static_members_table = NULL;
	zend_hash_init_ex(&ce->properties_info, 8, NULL, (persistent_hashes ? zend_destroy_property_info_internal : NULL), persistent_hashes, 0);
	zend_hash_init_ex(&ce->constants_table, 8, NULL, zval_ptr_dtor_func, persistent_hashes, 0);
	zend_hash_init_ex(&ce->function_table, 8, NULL, ZEND_FUNCTION_DTOR, persistent_hashes, 0);

	if (ce->type == ZEND_INTERNAL_CLASS) {
#ifdef ZTS
		int n = zend_hash_num_elements(CG(class_table));

		if (CG(static_members_table) && n >= CG(last_static_member)) {
			/* Support for run-time declaration: dl() */
			CG(last_static_member) = n+1;
			CG(static_members_table) = realloc(CG(static_members_table), (n+1)*sizeof(zval*));
			CG(static_members_table)[n] = NULL;
		}
		ce->static_members_table = (zval*)(zend_intptr_t)n;
#else
		ce->static_members_table = NULL;
#endif
	} else {
		ce->static_members_table = ce->default_static_members_table;
		ce->info.user.doc_comment = NULL;
	}

	ce->default_properties_count = 0;
	ce->default_static_members_count = 0;

	if (nullify_handlers) {
		ce->constructor = NULL;
		ce->destructor = NULL;
		ce->clone = NULL;
		ce->__get = NULL;
		ce->__set = NULL;
		ce->__unset = NULL;
		ce->__isset = NULL;
		ce->__call = NULL;
		ce->__callstatic = NULL;
		ce->__tostring = NULL;
		ce->create_object = NULL;
		ce->get_iterator = NULL;
		ce->iterator_funcs.funcs = NULL;
		ce->interface_gets_implemented = NULL;
		ce->get_static_method = NULL;
		ce->parent = NULL;
		ce->num_interfaces = 0;
		ce->interfaces = NULL;
		ce->num_traits = 0;
		ce->traits = NULL;
		ce->trait_aliases = NULL;
		ce->trait_precedences = NULL;
		ce->serialize = NULL;
		ce->unserialize = NULL;
		ce->serialize_func = NULL;
		ce->unserialize_func = NULL;
		ce->__debugInfo = NULL;
		if (ce->type == ZEND_INTERNAL_CLASS) {
			ce->info.internal.module = NULL;
			ce->info.internal.builtin_functions = NULL;
		}
	}
}
/* }}} */

uint32_t zend_get_class_fetch_type(zend_string *name) /* {{{ */
{
	if (zend_string_equals_literal_ci(name, "self")) {
		return ZEND_FETCH_CLASS_SELF;
	} else if (zend_string_equals_literal_ci(name, "parent")) {
		return ZEND_FETCH_CLASS_PARENT;
	} else if (zend_string_equals_literal_ci(name, "static")) {
		return ZEND_FETCH_CLASS_STATIC;
	} else {
		return ZEND_FETCH_CLASS_DEFAULT;
	}
}
/* }}} */

ZEND_API zend_string *zend_get_compiled_variable_name(const zend_op_array *op_array, uint32_t var) /* {{{ */
{
	return op_array->vars[EX_VAR_TO_NUM(var)];
}
/* }}} */

zend_ast *zend_ast_append_str(zend_ast *left_ast, zend_ast *right_ast) /* {{{ */
{
	zval *left_zv = zend_ast_get_zval(left_ast);
	zend_string *left = Z_STR_P(left_zv);
	zend_string *right = zend_ast_get_str(right_ast);

	zend_string *result;
	size_t left_len = left->len;
	size_t len = left_len + right->len + 1; /* left\right */

	result = zend_string_realloc(left, len, 0);
	result->val[left_len] = '\\';
	memcpy(&result->val[left_len + 1], right->val, right->len);
	result->val[len] = '\0';
	zend_string_release(right);

	ZVAL_STR(left_zv, result);
	return left_ast;
}
/* }}} */

/* A hacky way that is used to store the doc comment for properties */
zend_ast *zend_ast_append_doc_comment(zend_ast *list) /* {{{ */
{
	if (CG(doc_comment)) {
		list = zend_ast_list_add(list, zend_ast_create_zval_from_str(CG(doc_comment)));
		CG(doc_comment) = NULL;
	}

	return list;
}
/* }}} */

void zend_verify_namespace(void) /* {{{ */
{
	if (CG(has_bracketed_namespaces) && !CG(in_namespace)) {
		zend_error_noreturn(E_COMPILE_ERROR, "No code may exist outside of namespace {}");
	}
}
/* }}} */

static void zend_reset_import_tables(void) /* {{{ */
{
	if (CG(current_import)) {
		zend_hash_destroy(CG(current_import));
		efree(CG(current_import));
		CG(current_import) = NULL;
	}

	if (CG(current_import_function)) {
		zend_hash_destroy(CG(current_import_function));
		efree(CG(current_import_function));
		CG(current_import_function) = NULL;
	}

	if (CG(current_import_const)) {
		zend_hash_destroy(CG(current_import_const));
		efree(CG(current_import_const));
		CG(current_import_const) = NULL;
	}
}
/* }}} */

static void zend_end_namespace(void) /* {{{ */ {
	CG(in_namespace) = 0;
	zend_reset_import_tables();
	if (CG(current_namespace)) {
		zend_string_release(CG(current_namespace));
		CG(current_namespace) = NULL;
	}
}
/* }}} */

void zend_do_end_compilation(void) /* {{{ */
{
	CG(has_bracketed_namespaces) = 0;
	zend_end_namespace();
	/* strict typehinting is per-file */
	CG(declarables).strict_types = 0;
}
/* }}} */

/* {{{ zend_dirname
   Returns directory name component of path */
ZEND_API size_t zend_dirname(char *path, size_t len)
{
	register char *end = path + len - 1;
	unsigned int len_adjust = 0;

#ifdef PHP_WIN32
	/* Note that on Win32 CWD is per drive (heritage from CP/M).
	 * This means dirname("c:foo") maps to "c:." or "c:" - which means CWD on C: drive.
	 */
	if ((2 <= len) && isalpha((int)((unsigned char *)path)[0]) && (':' == path[1])) {
		/* Skip over the drive spec (if any) so as not to change */
		path += 2;
		len_adjust += 2;
		if (2 == len) {
			/* Return "c:" on Win32 for dirname("c:").
			 * It would be more consistent to return "c:."
			 * but that would require making the string *longer*.
			 */
			return len;
		}
	}
#elif defined(NETWARE)
	/*
	 * Find the first occurrence of : from the left
	 * move the path pointer to the position just after :
	 * increment the len_adjust to the length of path till colon character(inclusive)
	 * If there is no character beyond : simple return len
	 */
	char *colonpos = NULL;
	colonpos = strchr(path, ':');
	if (colonpos != NULL) {
		len_adjust = ((colonpos - path) + 1);
		path += len_adjust;
		if (len_adjust == len) {
			return len;
		}
	}
#endif

	if (len == 0) {
		/* Illegal use of this function */
		return 0;
	}

	/* Strip trailing slashes */
	while (end >= path && IS_SLASH_P(end)) {
		end--;
	}
	if (end < path) {
		/* The path only contained slashes */
		path[0] = DEFAULT_SLASH;
		path[1] = '\0';
		return 1 + len_adjust;
	}

	/* Strip filename */
	while (end >= path && !IS_SLASH_P(end)) {
		end--;
	}
	if (end < path) {
		/* No slash found, therefore return '.' */
#ifdef NETWARE
		if (len_adjust == 0) {
			path[0] = '.';
			path[1] = '\0';
			return 1; /* only one character */
		} else {
			path[0] = '\0';
			return len_adjust;
		}
#else
		path[0] = '.';
		path[1] = '\0';
		return 1 + len_adjust;
#endif
	}

	/* Strip slashes which came before the file name */
	while (end >= path && IS_SLASH_P(end)) {
		end--;
	}
	if (end < path) {
		path[0] = DEFAULT_SLASH;
		path[1] = '\0';
		return 1 + len_adjust;
	}
	*(end+1) = '\0';

	return (size_t)(end + 1 - path) + len_adjust;
}
/* }}} */

static void zend_adjust_for_fetch_type(zend_op *opline, uint32_t type) /* {{{ */
{
	switch (type & BP_VAR_MASK) {
		case BP_VAR_R:
			return;
		case BP_VAR_W:
		case BP_VAR_REF:
			opline->opcode += 3;
			return;
		case BP_VAR_RW:
			opline->opcode += 6;
			return;
		case BP_VAR_IS:
			opline->opcode += 9;
			return;
		case BP_VAR_FUNC_ARG:
			opline->opcode += 12;
			opline->extended_value |= type >> BP_VAR_SHIFT;
			return;
		case BP_VAR_UNSET:
			opline->opcode += 15;
			return;
		EMPTY_SWITCH_DEFAULT_CASE()
	}
}
/* }}} */

static inline void zend_make_var_result(znode *result, zend_op *opline) /* {{{ */
{
	opline->result_type = IS_VAR;
	opline->result.var = get_temporary_variable(CG(active_op_array));
	GET_NODE(result, opline->result);
}
/* }}} */

static inline void zend_make_tmp_result(znode *result, zend_op *opline) /* {{{ */
{
	opline->result_type = IS_TMP_VAR;
	opline->result.var = get_temporary_variable(CG(active_op_array));
	GET_NODE(result, opline->result);
}
/* }}} */

static zend_op *zend_emit_op(znode *result, zend_uchar opcode, znode *op1, znode *op2) /* {{{ */
{
	zend_op *opline = get_next_op(CG(active_op_array));
	opline->opcode = opcode;

	if (op1 == NULL) {
		SET_UNUSED(opline->op1);
	} else {
		SET_NODE(opline->op1, op1);
	}

	if (op2 == NULL) {
		SET_UNUSED(opline->op2);
	} else {
		SET_NODE(opline->op2, op2);
	}

	if (result) {
		zend_make_var_result(result, opline);
	}
	return opline;
}
/* }}} */

static zend_op *zend_emit_op_tmp(znode *result, zend_uchar opcode, znode *op1, znode *op2) /* {{{ */
{
	zend_op *opline = get_next_op(CG(active_op_array));
	opline->opcode = opcode;

	if (op1 == NULL) {
		SET_UNUSED(opline->op1);
	} else {
		SET_NODE(opline->op1, op1);
	}

	if (op2 == NULL) {
		SET_UNUSED(opline->op2);
	} else {
		SET_NODE(opline->op2, op2);
	}

	if (result) {
		zend_make_tmp_result(result, opline);
	}

	return opline;
}
/* }}} */

static void zend_emit_tick(void) /* {{{ */
{
	zend_op *opline = get_next_op(CG(active_op_array));

	opline->opcode = ZEND_TICKS;
	SET_UNUSED(opline->op1);
	SET_UNUSED(opline->op2);
	opline->extended_value = Z_LVAL(CG(declarables).ticks);
}
/* }}} */

static inline zend_op *zend_emit_op_data(znode *value) /* {{{ */
{
	return zend_emit_op(NULL, ZEND_OP_DATA, value, NULL);
}
/* }}} */

static inline uint32_t zend_emit_jump(uint32_t opnum_target) /* {{{ */
{
	uint32_t opnum = get_next_op_number(CG(active_op_array));
	zend_op *opline = zend_emit_op(NULL, ZEND_JMP, NULL, NULL);
	opline->op1.opline_num = opnum_target;
	return opnum;
}
/* }}} */

static inline uint32_t zend_emit_cond_jump(zend_uchar opcode, znode *cond, uint32_t opnum_target) /* {{{ */
{
	uint32_t opnum = get_next_op_number(CG(active_op_array));
	zend_op *opline = zend_emit_op(NULL, opcode, cond, NULL);
	opline->op2.opline_num = opnum_target;
	return opnum;
}
/* }}} */

static inline void zend_update_jump_target(uint32_t opnum_jump, uint32_t opnum_target) /* {{{ */
{
	zend_op *opline = &CG(active_op_array)->opcodes[opnum_jump];
	switch (opline->opcode) {
		case ZEND_JMP:
			opline->op1.opline_num = opnum_target;
			break;
		case ZEND_JMPZ:
		case ZEND_JMPNZ:
		case ZEND_JMPZ_EX:
		case ZEND_JMPNZ_EX:
			opline->op2.opline_num = opnum_target;
			break;
		EMPTY_SWITCH_DEFAULT_CASE()
	}
}
/* }}} */

static inline void zend_update_jump_target_to_next(uint32_t opnum_jump) /* {{{ */
{
	zend_update_jump_target(opnum_jump, get_next_op_number(CG(active_op_array)));
}
/* }}} */

static inline zend_op *zend_delayed_emit_op(znode *result, zend_uchar opcode, znode *op1, znode *op2) /* {{{ */
{
	zend_op tmp_opline;
	init_op(&tmp_opline);
	tmp_opline.opcode = opcode;
	if (op1 == NULL) {
		SET_UNUSED(tmp_opline.op1);
	} else {
		SET_NODE(tmp_opline.op1, op1);
	}
	if (op2 == NULL) {
		SET_UNUSED(tmp_opline.op2);
	} else {
		SET_NODE(tmp_opline.op2, op2);
	}
	if (result) {
		zend_make_var_result(result, &tmp_opline);
	}

	zend_stack_push(&CG(delayed_oplines_stack), &tmp_opline);
	return zend_stack_top(&CG(delayed_oplines_stack));
}
/* }}} */

static inline uint32_t zend_delayed_compile_begin(void) /* {{{ */
{
	return zend_stack_count(&CG(delayed_oplines_stack));
}
/* }}} */

static zend_op *zend_delayed_compile_end(uint32_t offset) /* {{{ */
{
	zend_op *opline = NULL, *oplines = zend_stack_base(&CG(delayed_oplines_stack));
	uint32_t i, count = zend_stack_count(&CG(delayed_oplines_stack));

	ZEND_ASSERT(count > offset);
	for (i = offset; i < count; ++i) {
		opline = get_next_op(CG(active_op_array));
		memcpy(opline, &oplines[i], sizeof(zend_op));
	}
	CG(delayed_oplines_stack).top = offset;
	return opline;
}
/* }}} */


static void zend_emit_return_type_check(znode *expr, zend_arg_info *return_info) /* {{{ */
{
	if (return_info->type_hint != IS_UNDEF) {
		zend_op *opline = zend_emit_op(NULL, ZEND_VERIFY_RETURN_TYPE, expr, NULL);
		opline->extended_value = (CG(declarables).strict_types ? 1 : 0);
	}
}
/* }}} */


void zend_emit_final_return(zval *zv) /* {{{ */
{
	znode zn;
	zend_bool returns_reference = (CG(active_op_array)->fn_flags & ZEND_ACC_RETURN_REFERENCE) != 0;

	if (CG(active_op_array)->fn_flags & ZEND_ACC_HAS_RETURN_TYPE) {
		zend_emit_return_type_check(NULL, CG(active_op_array)->arg_info - 1);
	}

	zn.op_type = IS_CONST;
	if (zv) {
		ZVAL_COPY_VALUE(&zn.u.constant, zv);
	} else {
		ZVAL_NULL(&zn.u.constant);
	}

	zend_emit_op(NULL, returns_reference ? ZEND_RETURN_BY_REF : ZEND_RETURN, &zn, NULL);
}
/* }}} */

static inline zend_bool zend_is_variable(zend_ast *ast) /* {{{ */
{
	return ast->kind == ZEND_AST_VAR || ast->kind == ZEND_AST_DIM
		|| ast->kind == ZEND_AST_PROP || ast->kind == ZEND_AST_STATIC_PROP
		|| ast->kind == ZEND_AST_CALL || ast->kind == ZEND_AST_METHOD_CALL
		|| ast->kind == ZEND_AST_STATIC_CALL;
}
/* }}} */

static inline zend_bool zend_is_call(zend_ast *ast) /* {{{ */
{
	return ast->kind == ZEND_AST_CALL
		|| ast->kind == ZEND_AST_METHOD_CALL
		|| ast->kind == ZEND_AST_STATIC_CALL;
}
/* }}} */

static inline zend_bool zend_is_unticked_stmt(zend_ast *ast) /* {{{ */
{
	return ast->kind == ZEND_AST_STMT_LIST || ast->kind == ZEND_AST_LABEL;
}
/* }}} */

static inline zend_bool zend_can_write_to_variable(zend_ast *ast) /* {{{ */
{
	while (ast->kind == ZEND_AST_DIM || ast->kind == ZEND_AST_PROP) {
		ast = ast->child[0];
	}

	return zend_is_variable(ast);
}
/* }}} */

static inline zend_bool zend_is_const_default_class_ref(zend_ast *name_ast) /* {{{ */
{
	zend_string *name;

	if (name_ast->kind != ZEND_AST_ZVAL) {
		return 0;
	}

	/* Fully qualified names are always default refs */
	if (!name_ast->attr) {
		return 1;
	}

	name = zend_ast_get_str(name_ast);
	return ZEND_FETCH_CLASS_DEFAULT == zend_get_class_fetch_type(name);
}
/* }}} */

static inline void zend_handle_numeric_op(znode *node) /* {{{ */
{
	if (node->op_type == IS_CONST && Z_TYPE(node->u.constant) == IS_STRING) {
		zend_ulong index;

		if (ZEND_HANDLE_NUMERIC(Z_STR(node->u.constant), index)) {
			zval_ptr_dtor(&node->u.constant);
			ZVAL_LONG(&node->u.constant, index);
		}
	}
}
/* }}} */

static inline void zend_set_class_name_op1(zend_op *opline, znode *class_node) /* {{{ */
{
	if (class_node->op_type == IS_CONST) {
		opline->op1_type = IS_CONST;
		opline->op1.constant = zend_add_class_name_literal(
			CG(active_op_array), Z_STR(class_node->u.constant));
	} else {
		SET_NODE(opline->op1, class_node);
	}
}
/* }}} */

static zend_op *zend_compile_class_ref(znode *result, zend_ast *name_ast) /* {{{ */
{
	zend_op *opline;
	znode name_node;
	zend_compile_expr(&name_node, name_ast);

	if (name_node.op_type == IS_CONST) {
		zend_string *name = Z_STR(name_node.u.constant);
		uint32_t fetch_type = zend_get_class_fetch_type(name);

		opline = zend_emit_op(result, ZEND_FETCH_CLASS, NULL, NULL);
		opline->extended_value = fetch_type;

		if (fetch_type == ZEND_FETCH_CLASS_DEFAULT) {
			uint32_t type = name_ast->kind == ZEND_AST_ZVAL ? name_ast->attr : ZEND_NAME_FQ;
			opline->op2_type = IS_CONST;
			opline->op2.constant = zend_add_class_name_literal(CG(active_op_array),
				zend_resolve_class_name(name, type));
		}

		zend_string_release(name);
	} else {
		opline = zend_emit_op(result, ZEND_FETCH_CLASS, NULL, &name_node);
		opline->extended_value = ZEND_FETCH_CLASS_DEFAULT;
	}

	return opline;
}
/* }}} */

static int zend_try_compile_cv(znode *result, zend_ast *ast) /* {{{ */
{
	zend_ast *name_ast = ast->child[0];
	if (name_ast->kind == ZEND_AST_ZVAL) {
		zend_string *name = zval_get_string(zend_ast_get_zval(name_ast));

		if (zend_is_auto_global(name)) {
			zend_string_release(name);
			return FAILURE;
		}

		result->op_type = IS_CV;
		result->u.op.var = lookup_cv(CG(active_op_array), name);

		/* lookup_cv may be using another zend_string instance  */
		name = CG(active_op_array)->vars[EX_VAR_TO_NUM(result->u.op.var)];

		if (zend_string_equals_literal(name, "this")) {
			CG(active_op_array)->this_var = result->u.op.var;
		}
		return SUCCESS;
	}

	return FAILURE;
}
/* }}} */

static zend_op *zend_compile_simple_var_no_cv(znode *result, zend_ast *ast, uint32_t type, int delayed) /* {{{ */
{
	zend_ast *name_ast = ast->child[0];
	znode name_node;
	zend_op *opline;

	/* there is a chance someone is accessing $this */
	if (ast->kind != ZEND_AST_ZVAL
		&& CG(active_op_array)->scope && CG(active_op_array)->this_var == (uint32_t)-1
	) {
		zend_string *key = zend_string_init("this", sizeof("this") - 1, 0);
		CG(active_op_array)->this_var = lookup_cv(CG(active_op_array), key);
	}

	zend_compile_expr(&name_node, name_ast);
	if (name_node.op_type == IS_CONST) {
		convert_to_string(&name_node.u.constant);
	}

	if (delayed) {
		opline = zend_delayed_emit_op(result, ZEND_FETCH_R, &name_node, NULL);
	} else {
		opline = zend_emit_op(result, ZEND_FETCH_R, &name_node, NULL);
	}

	opline->extended_value = ZEND_FETCH_LOCAL;
	if (name_node.op_type == IS_CONST) {
		if (zend_is_auto_global(Z_STR(name_node.u.constant))) {
			opline->extended_value = ZEND_FETCH_GLOBAL;
		}
	}

	return opline;
}
/* }}} */

static void zend_compile_simple_var(znode *result, zend_ast *ast, uint32_t type, int delayed) /* {{{ */
{
	if (zend_try_compile_cv(result, ast) == FAILURE) {
		zend_op *opline = zend_compile_simple_var_no_cv(result, ast, type, delayed);
		zend_adjust_for_fetch_type(opline, type);
	}
}
/* }}} */

static void zend_separate_if_call_and_write(znode *node, zend_ast *ast, uint32_t type) /* {{{ */
{
	if (type != BP_VAR_R && type != BP_VAR_IS && zend_is_call(ast)) {
		if (node->op_type == IS_VAR) {
			zend_op *opline = zend_emit_op(NULL, ZEND_SEPARATE, node, NULL);
			opline->result_type = IS_VAR;
			opline->result.var = opline->op1.var;
		} else {
			zend_error_noreturn(E_COMPILE_ERROR, "Cannot use result of built-in function in write context");
		}
	}
}
/* }}} */

void zend_delayed_compile_var(znode *result, zend_ast *ast, uint32_t type);
void zend_compile_assign(znode *result, zend_ast *ast);
static void zend_compile_list_assign(znode *result, zend_ast *ast, znode *expr_node);

static inline void zend_emit_assign_znode(zend_ast *var_ast, znode *value_node) /* {{{ */
{
	znode dummy_node;
	if (var_ast->kind == ZEND_AST_LIST) {
		zend_compile_list_assign(&dummy_node, var_ast, value_node);
	} else {
		zend_ast *assign_ast = zend_ast_create(ZEND_AST_ASSIGN, var_ast,
			zend_ast_create_znode(value_node));
		zend_compile_assign(&dummy_node, assign_ast);
	}
	zend_do_free(&dummy_node);
}
/* }}} */

static zend_op *zend_delayed_compile_dim(znode *result, zend_ast *ast, uint32_t type) /* {{{ */
{
	zend_ast *var_ast = ast->child[0];
	zend_ast *dim_ast = ast->child[1];

	znode var_node, dim_node;

	zend_delayed_compile_var(&var_node, var_ast, type);
	zend_separate_if_call_and_write(&var_node, var_ast, type);

	if (dim_ast == NULL) {
		if (type == BP_VAR_R || type == BP_VAR_IS) {
			zend_error_noreturn(E_COMPILE_ERROR, "Cannot use [] for reading");
		}
		if (type == BP_VAR_UNSET) {
			zend_error_noreturn(E_COMPILE_ERROR, "Cannot use [] for unsetting");
		}
		dim_node.op_type = IS_UNUSED;
	} else {
		zend_compile_expr(&dim_node, dim_ast);
		zend_handle_numeric_op(&dim_node);
	}

	return zend_delayed_emit_op(result, ZEND_FETCH_DIM_R, &var_node, &dim_node);
}
/* }}} */

static inline zend_op *zend_compile_dim_common(znode *result, zend_ast *ast, uint32_t type) /* {{{ */
{
	uint32_t offset = zend_delayed_compile_begin();
	zend_delayed_compile_dim(result, ast, type);
	return zend_delayed_compile_end(offset);
}
/* }}} */

void zend_compile_dim(znode *result, zend_ast *ast, uint32_t type) /* {{{ */
{
	zend_op *opline = zend_compile_dim_common(result, ast, type);
	zend_adjust_for_fetch_type(opline, type);
}
/* }}} */

static zend_bool is_this_fetch(zend_ast *ast) /* {{{ */
{
	if (ast->kind == ZEND_AST_VAR && ast->child[0]->kind == ZEND_AST_ZVAL) {
		zval *name = zend_ast_get_zval(ast->child[0]);
		return Z_TYPE_P(name) == IS_STRING && zend_string_equals_literal(Z_STR_P(name), "this");
	}

	return 0;
}
/* }}} */

static zend_op *zend_delayed_compile_prop(znode *result, zend_ast *ast, uint32_t type) /* {{{ */
{
	zend_ast *obj_ast = ast->child[0];
	zend_ast *prop_ast = ast->child[1];

	znode obj_node, prop_node;
	zend_op *opline;

	if (is_this_fetch(obj_ast)) {
		obj_node.op_type = IS_UNUSED;
	} else {
		zend_delayed_compile_var(&obj_node, obj_ast, type);
		zend_separate_if_call_and_write(&obj_node, obj_ast, type);
	}
	zend_compile_expr(&prop_node, prop_ast);

	opline = zend_delayed_emit_op(result, ZEND_FETCH_OBJ_R, &obj_node, &prop_node);
	if (opline->op2_type == IS_CONST) {
		convert_to_string(CT_CONSTANT(opline->op2));
		zend_alloc_polymorphic_cache_slot(opline->op2.constant);
	}

	return opline;
}
/* }}} */

static zend_op *zend_compile_prop_common(znode *result, zend_ast *ast, uint32_t type) /* {{{ */
{
	uint32_t offset = zend_delayed_compile_begin();
	zend_delayed_compile_prop(result, ast, type);
	return zend_delayed_compile_end(offset);
}
/* }}} */

void zend_compile_prop(znode *result, zend_ast *ast, uint32_t type) /* {{{ */
{
	zend_op *opline = zend_compile_prop_common(result, ast, type);
	zend_adjust_for_fetch_type(opline, type);
}
/* }}} */

zend_op *zend_compile_static_prop_common(znode *result, zend_ast *ast, uint32_t type, int delayed) /* {{{ */
{
	zend_ast *class_ast = ast->child[0];
	zend_ast *prop_ast = ast->child[1];

	znode class_node, prop_node;
	zend_op *opline;

	if (zend_is_const_default_class_ref(class_ast)) {
		class_node.op_type = IS_CONST;
		ZVAL_STR(&class_node.u.constant, zend_resolve_class_name_ast(class_ast));
	} else {
		zend_compile_class_ref(&class_node, class_ast);
	}

	zend_compile_expr(&prop_node, prop_ast);

	if (delayed) {
		opline = zend_delayed_emit_op(result, ZEND_FETCH_R, &prop_node, NULL);
	} else {
		opline = zend_emit_op(result, ZEND_FETCH_R, &prop_node, NULL);
	}
	if (opline->op1_type == IS_CONST) {
		zend_alloc_polymorphic_cache_slot(opline->op1.constant);
	}
	if (class_node.op_type == IS_CONST) {
		opline->op2_type = IS_CONST;
		opline->op2.constant = zend_add_class_name_literal(
			CG(active_op_array), Z_STR(class_node.u.constant));
	} else {
		SET_NODE(opline->op2, &class_node);
	}
	opline->extended_value |= ZEND_FETCH_STATIC_MEMBER;

	return opline;
}
/* }}} */

void zend_compile_static_prop(znode *result, zend_ast *ast, uint32_t type, int delayed) /* {{{ */
{
	zend_op *opline = zend_compile_static_prop_common(result, ast, type, delayed);
	zend_adjust_for_fetch_type(opline, type);
}
/* }}} */

static void zend_compile_list_assign(znode *result, zend_ast *ast, znode *expr_node) /* {{{ */
{
	zend_ast_list *list = zend_ast_get_list(ast);
	uint32_t i;
	zend_bool has_elems = 0;

	for (i = 0; i < list->children; ++i) {
		zend_ast *var_ast = list->child[i];
		znode fetch_result, dim_node;

		if (var_ast == NULL) {
			continue;
		}
		has_elems = 1;

		dim_node.op_type = IS_CONST;
		ZVAL_LONG(&dim_node.u.constant, i);

		if (expr_node->op_type == IS_CONST) {
			Z_TRY_ADDREF(expr_node->u.constant);
		}

		zend_emit_op(&fetch_result, ZEND_FETCH_LIST, expr_node, &dim_node);
		zend_emit_assign_znode(var_ast, &fetch_result);
	}

	if (!has_elems) {
		zend_error_noreturn(E_COMPILE_ERROR, "Cannot use empty list");
	}

	*result = *expr_node;
}
/* }}} */

void zend_ensure_writable_variable(const zend_ast *ast) /* {{{ */
{
	if (ast->kind == ZEND_AST_CALL) {
		zend_error_noreturn(E_COMPILE_ERROR, "Can't use function return value in write context");
	}
	if (ast->kind == ZEND_AST_METHOD_CALL || ast->kind == ZEND_AST_STATIC_CALL) {
		zend_error_noreturn(E_COMPILE_ERROR, "Can't use method return value in write context");
	}
}
/* }}} */

/* Detects $a... = $a pattern */
zend_bool zend_is_assign_to_self(zend_ast *var_ast, zend_ast *expr_ast) /* {{{ */
{
	if (expr_ast->kind != ZEND_AST_VAR || expr_ast->child[0]->kind != ZEND_AST_ZVAL) {
		return 0;
	}

	while (zend_is_variable(var_ast) && var_ast->kind != ZEND_AST_VAR) {
		var_ast = var_ast->child[0];
	}

	if (var_ast->kind != ZEND_AST_VAR || var_ast->child[0]->kind != ZEND_AST_ZVAL) {
		return 0;
	}

	{
		zend_string *name1 = zval_get_string(zend_ast_get_zval(var_ast->child[0]));
		zend_string *name2 = zval_get_string(zend_ast_get_zval(expr_ast->child[0]));
		zend_bool result = zend_string_equals(name1, name2);
		zend_string_release(name1);
		zend_string_release(name2);
		return result;
	}
}
/* }}} */

/* Detects if list($a, $b, $c) contains variable with given name */
zend_bool zend_list_has_assign_to(zend_ast *list_ast, zend_string *name) /* {{{ */
{
	zend_ast_list *list = zend_ast_get_list(list_ast);
	uint32_t i;
	for (i = 0; i < list->children; i++) {
		zend_ast *var_ast = list->child[i];
		if (!var_ast) {
			continue;
		}

		/* Recursively check nested list()s */
		if (var_ast->kind == ZEND_AST_LIST && zend_list_has_assign_to(var_ast, name)) {
			return 1;
		}

		if (var_ast->kind == ZEND_AST_VAR && var_ast->child[0]->kind == ZEND_AST_ZVAL) {
			zend_string *var_name = zval_get_string(zend_ast_get_zval(var_ast->child[0]));
			zend_bool result = zend_string_equals(var_name, name);
			zend_string_release(var_name);
			if (result) {
				return 1;
			}
		}
	}

	return 0;
}
/* }}} */

/* Detects patterns like list($a, $b, $c) = $a */
zend_bool zend_list_has_assign_to_self(zend_ast *list_ast, zend_ast *expr_ast) /* {{{ */
{
	/* Only check simple variables on the RHS, as only CVs cause issues with this. */
	if (expr_ast->kind == ZEND_AST_VAR && expr_ast->child[0]->kind == ZEND_AST_ZVAL) {
		zend_string *name = zval_get_string(zend_ast_get_zval(expr_ast->child[0]));
		zend_bool result = zend_list_has_assign_to(list_ast, name);
		zend_string_release(name);
		return result;
	}
	return 0;
}
/* }}} */

void zend_compile_assign(znode *result, zend_ast *ast) /* {{{ */
{
	zend_ast *var_ast = ast->child[0];
	zend_ast *expr_ast = ast->child[1];

	znode var_node, expr_node;
	zend_op *opline;
	uint32_t offset;

	if (is_this_fetch(var_ast)) {
		zend_error_noreturn(E_COMPILE_ERROR, "Cannot re-assign $this");
	}

	zend_ensure_writable_variable(var_ast);

	switch (var_ast->kind) {
		case ZEND_AST_VAR:
		case ZEND_AST_STATIC_PROP:
			zend_compile_var(&var_node, var_ast, BP_VAR_W);
			zend_compile_expr(&expr_node, expr_ast);
			zend_emit_op(result, ZEND_ASSIGN, &var_node, &expr_node);
			return;
		case ZEND_AST_DIM:
			offset = zend_delayed_compile_begin();
			zend_delayed_compile_dim(result, var_ast, BP_VAR_W);

			if (zend_is_assign_to_self(var_ast, expr_ast)) {
				/* $a[0] = $a should evaluate the right $a first */
				zend_compile_simple_var_no_cv(&expr_node, expr_ast, BP_VAR_R, 0);
			} else {
				zend_compile_expr(&expr_node, expr_ast);
			}

			opline = zend_delayed_compile_end(offset);
			opline->opcode = ZEND_ASSIGN_DIM;

			opline = zend_emit_op_data(&expr_node);
			return;
		case ZEND_AST_PROP:
			offset = zend_delayed_compile_begin();
			zend_delayed_compile_prop(result, var_ast, BP_VAR_W);
			zend_compile_expr(&expr_node, expr_ast);

			opline = zend_delayed_compile_end(offset);
			opline->opcode = ZEND_ASSIGN_OBJ;

			zend_emit_op_data(&expr_node);
			return;
		case ZEND_AST_LIST:
			if (zend_list_has_assign_to_self(var_ast, expr_ast)) {
				/* list($a, $b) = $a should evaluate the right $a first */
				zend_compile_simple_var_no_cv(&expr_node, expr_ast, BP_VAR_R, 0);
			} else {
				zend_compile_expr(&expr_node, expr_ast);
			}

			zend_compile_list_assign(result, var_ast, &expr_node);
			return;
		EMPTY_SWITCH_DEFAULT_CASE();
	}
}
/* }}} */

void zend_compile_assign_ref(znode *result, zend_ast *ast) /* {{{ */
{
	zend_ast *target_ast = ast->child[0];
	zend_ast *source_ast = ast->child[1];

	znode target_node, source_node;
	zend_op *opline;

	if (is_this_fetch(target_ast)) {
		zend_error_noreturn(E_COMPILE_ERROR, "Cannot re-assign $this");
	}
	zend_ensure_writable_variable(target_ast);

	zend_compile_var(&target_node, target_ast, BP_VAR_W);
	zend_compile_var(&source_node, source_ast, BP_VAR_REF);

	if (source_node.op_type != IS_VAR && zend_is_call(source_ast)) {
		zend_error_noreturn(E_COMPILE_ERROR, "Cannot use result of built-in function in write context");
	}

	opline = zend_emit_op(result, ZEND_ASSIGN_REF, &target_node, &source_node);
	if (!result) {
		opline->result_type |= EXT_TYPE_UNUSED;
	}

	if (zend_is_call(source_ast)) {
		opline->extended_value = ZEND_RETURNS_FUNCTION;
	}
}
/* }}} */

static inline void zend_emit_assign_ref_znode(zend_ast *var_ast, znode *value_node) /* {{{ */
{
	zend_ast *assign_ast = zend_ast_create(ZEND_AST_ASSIGN_REF, var_ast,
		zend_ast_create_znode(value_node));
	zend_compile_assign_ref(NULL, assign_ast);
}
/* }}} */

void zend_compile_compound_assign(znode *result, zend_ast *ast) /* {{{ */
{
	zend_ast *var_ast = ast->child[0];
	zend_ast *expr_ast = ast->child[1];
	uint32_t opcode = ast->attr;

	znode var_node, expr_node;
	zend_op *opline;
	uint32_t offset;

	zend_ensure_writable_variable(var_ast);

	switch (var_ast->kind) {
		case ZEND_AST_VAR:
		case ZEND_AST_STATIC_PROP:
			zend_compile_var(&var_node, var_ast, BP_VAR_RW);
			zend_compile_expr(&expr_node, expr_ast);
			zend_emit_op(result, opcode, &var_node, &expr_node);
			return;
		case ZEND_AST_DIM:
			offset = zend_delayed_compile_begin();
			zend_delayed_compile_dim(result, var_ast, BP_VAR_RW);
			zend_compile_expr(&expr_node, expr_ast);

			opline = zend_delayed_compile_end(offset);
			opline->opcode = opcode;
			opline->extended_value = ZEND_ASSIGN_DIM;

			opline = zend_emit_op_data(&expr_node);
			return;
		case ZEND_AST_PROP:
			offset = zend_delayed_compile_begin();
			zend_delayed_compile_prop(result, var_ast, BP_VAR_RW);
			zend_compile_expr(&expr_node, expr_ast);

			opline = zend_delayed_compile_end(offset);
			opline->opcode = opcode;
			opline->extended_value = ZEND_ASSIGN_OBJ;

			zend_emit_op_data(&expr_node);
			return;
		EMPTY_SWITCH_DEFAULT_CASE()
	}
}
/* }}} */

uint32_t zend_compile_args(zend_ast *ast, zend_function *fbc) /* {{{ */
{
	/* TODO.AST &var error */
	zend_ast_list *args = zend_ast_get_list(ast);
	uint32_t i;
	zend_bool uses_arg_unpack = 0;
	uint32_t arg_count = 0; /* number of arguments not including unpacks */

	for (i = 0; i < args->children; ++i) {
		zend_ast *arg = args->child[i];
		uint32_t arg_num = i + 1;

		znode arg_node;
		zend_op *opline;
		zend_uchar opcode;
		zend_ulong flags = 0;

		if (arg->kind == ZEND_AST_UNPACK) {
			uses_arg_unpack = 1;
			fbc = NULL;

			zend_compile_expr(&arg_node, arg->child[0]);
			opline = zend_emit_op(NULL, ZEND_SEND_UNPACK, &arg_node, NULL);
			opline->op2.num = arg_count;
			opline->result.var = (uint32_t)(zend_intptr_t)ZEND_CALL_ARG(NULL, arg_count);
			continue;
		}

		if (uses_arg_unpack) {
			zend_error_noreturn(E_COMPILE_ERROR,
				"Cannot use positional argument after argument unpacking");
		}

		arg_count++;
		if (zend_is_variable(arg)) {
			if (zend_is_call(arg)) {
				zend_compile_var(&arg_node, arg, BP_VAR_R);
				if (arg_node.op_type & (IS_CONST|IS_TMP_VAR)) {
					/* Function call was converted into builtin instruction */
					opcode = ZEND_SEND_VAL;
				} else {
					opcode = ZEND_SEND_VAR_NO_REF;
					flags |= ZEND_ARG_SEND_FUNCTION;
					if (fbc && ARG_SHOULD_BE_SENT_BY_REF(fbc, arg_num)) {
						flags |= ZEND_ARG_SEND_BY_REF;
						if (ARG_MAY_BE_SENT_BY_REF(fbc, arg_num)) {
							flags |= ZEND_ARG_SEND_SILENT;
						}
					}
				}
			} else if (fbc) {
				if (ARG_SHOULD_BE_SENT_BY_REF(fbc, arg_num)) {
					zend_compile_var(&arg_node, arg, BP_VAR_W);
					opcode = ZEND_SEND_REF;
				} else {
					zend_compile_var(&arg_node, arg, BP_VAR_R);
					opcode = ZEND_SEND_VAR;
				}
			} else {
				zend_compile_var(&arg_node, arg,
					BP_VAR_FUNC_ARG | (arg_num << BP_VAR_SHIFT));
				opcode = ZEND_SEND_VAR_EX;
			}
		} else {
			zend_compile_expr(&arg_node, arg);
			if (arg_node.op_type & (IS_VAR|IS_CV)) {
				opcode = ZEND_SEND_VAR_NO_REF;
				if (fbc && ARG_MUST_BE_SENT_BY_REF(fbc, arg_num)) {
					flags |= ZEND_ARG_SEND_BY_REF;
				}
			} else {
				if (fbc) {
					opcode = ZEND_SEND_VAL;
					if (ARG_MUST_BE_SENT_BY_REF(fbc, arg_num)) {
						zend_error_noreturn(E_COMPILE_ERROR, "Only variables can be passed by reference");
					}
				} else {
					opcode = ZEND_SEND_VAL_EX;
				}
			}
		}

		opline = get_next_op(CG(active_op_array));
		opline->opcode = opcode;
		SET_NODE(opline->op1, &arg_node);
		SET_UNUSED(opline->op2);
		opline->op2.opline_num = arg_num;
		opline->result.var = (uint32_t)(zend_intptr_t)ZEND_CALL_ARG(NULL, arg_num);

		if (opcode == ZEND_SEND_VAR_NO_REF) {
			if (fbc) {
				flags |= ZEND_ARG_COMPILE_TIME_BOUND;
			}
			if ((flags & ZEND_ARG_COMPILE_TIME_BOUND) && !(flags & ZEND_ARG_SEND_BY_REF)) {
				opline->opcode = ZEND_SEND_VAR;
				opline->extended_value = ZEND_ARG_COMPILE_TIME_BOUND;
			} else {
				opline->extended_value = flags;
			}
		} else if (fbc) {
			opline->extended_value = ZEND_ARG_COMPILE_TIME_BOUND;
		}
	}

	return arg_count;
}
/* }}} */

ZEND_API zend_uchar zend_get_call_op(zend_uchar init_op, zend_function *fbc) /* {{{ */
{
	if (fbc) {
		if (fbc->type == ZEND_INTERNAL_FUNCTION) {
			if (!zend_execute_internal &&
			    !fbc->common.scope &&
			    !(fbc->common.fn_flags & (ZEND_ACC_ABSTRACT|ZEND_ACC_DEPRECATED|ZEND_ACC_HAS_TYPE_HINTS))) {
				return ZEND_DO_ICALL;
			}
		} else {
			if (zend_execute_ex == execute_ex &&
			    !(fbc->common.fn_flags & ZEND_ACC_GENERATOR)) {
				return ZEND_DO_UCALL;
			}
		}
	} else if (zend_execute_ex == execute_ex &&
	           !zend_execute_internal &&
	           (init_op == ZEND_INIT_FCALL_BY_NAME ||
	            init_op == ZEND_INIT_NS_FCALL_BY_NAME)) {
		return ZEND_DO_FCALL_BY_NAME;
	}
	return ZEND_DO_FCALL;
}
/* }}} */

void zend_compile_call_common(znode *result, zend_ast *args_ast, zend_function *fbc) /* {{{ */
{
	zend_op *opline;
	uint32_t opnum_init = get_next_op_number(CG(active_op_array)) - 1;
	uint32_t arg_count;
	uint32_t call_flags;

	zend_do_extended_fcall_begin();

	arg_count = zend_compile_args(args_ast, fbc);

	opline = &CG(active_op_array)->opcodes[opnum_init];
	opline->extended_value = arg_count;

	if (opline->opcode == ZEND_INIT_FCALL) {
		opline->op1.num = zend_vm_calc_used_stack(arg_count, fbc);
	}

<<<<<<< HEAD
	call_flags = ((opline->opcode == ZEND_NEW) ? ZEND_CALL_CTOR : 0)
		| (CG(declarables).strict_types ? ZEND_CALL_STRICT_TYPEHINTS : 0);
	opline = zend_emit_op(result, ZEND_DO_FCALL, NULL, NULL);
=======
	call_flags = (opline->opcode == ZEND_NEW ? ZEND_CALL_CTOR : 0);
	opline = zend_emit_op(result, zend_get_call_op(opline->opcode, fbc), NULL, NULL);
>>>>>>> 5c6db3b0
	opline->op1.num = call_flags;

	zend_do_extended_fcall_end();
}
/* }}} */

zend_bool zend_compile_function_name(znode *name_node, zend_ast *name_ast) /* {{{ */
{
	zend_string *orig_name = zend_ast_get_str(name_ast);
	zend_bool is_fully_qualified;

	name_node->op_type = IS_CONST;
	ZVAL_STR(&name_node->u.constant, zend_resolve_function_name(
		orig_name, name_ast->attr, &is_fully_qualified));

	return !is_fully_qualified && CG(current_namespace);
}
/* }}} */

void zend_compile_ns_call(znode *result, znode *name_node, zend_ast *args_ast) /* {{{ */
{
	zend_op *opline = get_next_op(CG(active_op_array));
	opline->opcode = ZEND_INIT_NS_FCALL_BY_NAME;
	SET_UNUSED(opline->op1);
	opline->op2_type = IS_CONST;
	opline->op2.constant = zend_add_ns_func_name_literal(
		CG(active_op_array), Z_STR(name_node->u.constant));
	zend_alloc_cache_slot(opline->op2.constant);

	zend_compile_call_common(result, args_ast, NULL);
}
/* }}} */

void zend_compile_dynamic_call(znode *result, znode *name_node, zend_ast *args_ast) /* {{{ */
{
	zend_op *opline = get_next_op(CG(active_op_array));
	if (name_node->op_type == IS_CONST && Z_TYPE(name_node->u.constant) == IS_STRING) {
		opline->opcode = ZEND_INIT_FCALL_BY_NAME;
		opline->op2_type = IS_CONST;
		opline->op2.constant = zend_add_func_name_literal(CG(active_op_array),
			Z_STR(name_node->u.constant));
		zend_alloc_cache_slot(opline->op2.constant);
	} else {
		opline->opcode = ZEND_INIT_DYNAMIC_CALL;
		SET_NODE(opline->op2, name_node);
	}
	SET_UNUSED(opline->op1);

	zend_compile_call_common(result, args_ast, NULL);
}
/* }}} */

static zend_bool zend_args_contain_unpack(zend_ast_list *args) /* {{{ */
{
	uint32_t i;
	for (i = 0; i < args->children; ++i) {
		if (args->child[i]->kind == ZEND_AST_UNPACK) {
			return 1;
		}
	}
	return 0;
}
/* }}} */

int zend_compile_func_strlen(znode *result, zend_ast_list *args) /* {{{ */
{
	znode arg_node;

	if ((CG(compiler_options) & ZEND_COMPILE_NO_BUILTIN_STRLEN)
		|| args->children != 1 || args->child[0]->kind == ZEND_AST_UNPACK
	) {
		return FAILURE;
	}

	zend_compile_expr(&arg_node, args->child[0]);
	zend_emit_op_tmp(result, ZEND_STRLEN, &arg_node, NULL);
	return SUCCESS;
}
/* }}} */

int zend_compile_func_typecheck(znode *result, zend_ast_list *args, uint32_t type) /* {{{ */
{
	znode arg_node;
	zend_op *opline;

	if (args->children != 1 || args->child[0]->kind == ZEND_AST_UNPACK) {
		return FAILURE;
	}

	zend_compile_expr(&arg_node, args->child[0]);
	opline = zend_emit_op_tmp(result, ZEND_TYPE_CHECK, &arg_node, NULL);
	opline->extended_value = type;
	return SUCCESS;
}
/* }}} */

int zend_compile_func_defined(znode *result, zend_ast_list *args) /* {{{ */
{
	zend_string *name;
	zend_op *opline;

	if (args->children != 1 || args->child[0]->kind != ZEND_AST_ZVAL) {
		return FAILURE;
	}

	name = zval_get_string(zend_ast_get_zval(args->child[0]));
	if (zend_memrchr(name->val, '\\', name->len) || zend_memrchr(name->val, ':', name->len)) {
		zend_string_release(name);
		return FAILURE;
	}

	opline = zend_emit_op_tmp(result, ZEND_DEFINED, NULL, NULL);
	opline->op1_type = IS_CONST;
	LITERAL_STR(opline->op1, name);
	zend_alloc_cache_slot(opline->op1.constant);

	/* Lowercase constant name in a separate literal */
	{
		zval c;
		zend_string *lcname = zend_string_tolower(name);
		ZVAL_NEW_STR(&c, lcname);
		zend_add_literal(CG(active_op_array), &c);
	}
	return SUCCESS;
}
/* }}} */

static int zend_try_compile_ct_bound_init_user_func(zend_ast *name_ast, uint32_t num_args) /* {{{ */
{
	zend_string *name, *lcname;
	zend_function *fbc;
	zend_op *opline;

	if (name_ast->kind != ZEND_AST_ZVAL || Z_TYPE_P(zend_ast_get_zval(name_ast)) != IS_STRING) {
		return FAILURE;
	}

	name = zend_ast_get_str(name_ast);
	lcname = zend_string_tolower(name);

	fbc = zend_hash_find_ptr(CG(function_table), lcname);
	if (!fbc || (fbc->type == ZEND_INTERNAL_FUNCTION &&
		(CG(compiler_options) & ZEND_COMPILE_IGNORE_INTERNAL_FUNCTIONS))
	) {
		zend_string_release(lcname);
		return FAILURE;
	}

	opline = zend_emit_op(NULL, ZEND_INIT_FCALL, NULL, NULL);
	opline->extended_value = num_args;
	opline->op1.num = zend_vm_calc_used_stack(num_args, fbc);
	opline->op2_type = IS_CONST;
	LITERAL_STR(opline->op2, lcname);
	zend_alloc_cache_slot(opline->op2.constant);

	return SUCCESS;
}
/* }}} */

static void zend_compile_init_user_func(zend_ast *name_ast, uint32_t num_args, zend_string *orig_func_name) /* {{{ */
{
	zend_op *opline;
	znode name_node;

	if (zend_try_compile_ct_bound_init_user_func(name_ast, num_args) == SUCCESS) {
		return;
	}

	zend_compile_expr(&name_node, name_ast);

	opline = zend_emit_op(NULL, ZEND_INIT_USER_CALL, NULL, &name_node);
	opline->op1_type = IS_CONST;
	LITERAL_STR(opline->op1, zend_string_copy(orig_func_name));
	opline->extended_value = num_args;
}
/* }}} */

/* cufa = call_user_func_array */
int zend_compile_func_cufa(znode *result, zend_ast_list *args, zend_string *lcname) /* {{{ */
{
	znode arg_node;

	if (args->children != 2 || zend_args_contain_unpack(args)) {
		return FAILURE;
	}

	zend_compile_init_user_func(args->child[0], 0, lcname);
	zend_compile_expr(&arg_node, args->child[1]);
	zend_emit_op(NULL, ZEND_SEND_ARRAY, &arg_node, NULL);
	zend_emit_op(result, ZEND_DO_FCALL, NULL, NULL);

	return SUCCESS;
}
/* }}} */

/* cuf = call_user_func */
int zend_compile_func_cuf(znode *result, zend_ast_list *args, zend_string *lcname) /* {{{ */
{
	uint32_t i;

	if (args->children < 1 || zend_args_contain_unpack(args)) {
		return FAILURE;
	}

	zend_compile_init_user_func(args->child[0], args->children - 1, lcname);
	for (i = 1; i < args->children; ++i) {
		zend_ast *arg_ast = args->child[i];
		znode arg_node;
		zend_op *opline;
		zend_bool send_user = 0;

		if (zend_is_variable(arg_ast) && !zend_is_call(arg_ast)) {
			zend_compile_var(&arg_node, arg_ast, BP_VAR_FUNC_ARG | (i << BP_VAR_SHIFT));
			send_user = 1;
		} else {
			zend_compile_expr(&arg_node, arg_ast);
			if (arg_node.op_type & (IS_VAR|IS_CV)) {
				send_user = 1;
			}
		}

		if (send_user) {
			opline = zend_emit_op(NULL, ZEND_SEND_USER, &arg_node, NULL);
		} else {
			opline = zend_emit_op(NULL, ZEND_SEND_VAL, &arg_node, NULL);
		}

		opline->op2.num = i;
		opline->result.var = (uint32_t)(zend_intptr_t)ZEND_CALL_ARG(NULL, i);
	}
	zend_emit_op(result, ZEND_DO_FCALL, NULL, NULL);

	return SUCCESS;
}
/* }}} */



static int zend_compile_assert(znode *result, zend_ast_list *args, zend_string *name, zend_function *fbc) /* {{{ */
{
	if (EG(assertions) >= 0) {
		znode name_node;
		zend_op *opline;
		uint32_t check_op_number = get_next_op_number(CG(active_op_array));

		zend_emit_op(NULL, ZEND_ASSERT_CHECK, NULL, NULL);

		if (fbc) {
			name_node.op_type = IS_CONST;
			ZVAL_STR_COPY(&name_node.u.constant, name);

			opline = zend_emit_op(NULL, ZEND_INIT_FCALL, NULL, &name_node);
		} else {
			opline = zend_emit_op(NULL, ZEND_INIT_NS_FCALL_BY_NAME, NULL, NULL);
			opline->op2_type = IS_CONST;
			opline->op2.constant = zend_add_ns_func_name_literal(
				CG(active_op_array), name);
		}
		zend_alloc_cache_slot(opline->op2.constant);

		if (args->children == 1 &&
		    (args->child[0]->kind != ZEND_AST_ZVAL ||
		     Z_TYPE_P(zend_ast_get_zval(args->child[0])) != IS_STRING)) {
			/* add "assert(condition) as assertion message */
			zend_ast_list_add((zend_ast*)args,
				zend_ast_create_zval_from_str(
					zend_ast_export("assert(", args->child[0], ")")));
		}

		zend_compile_call_common(result, (zend_ast*)args, fbc);

		CG(active_op_array)->opcodes[check_op_number].op2.opline_num = get_next_op_number(CG(active_op_array));
	} else {
		if (!fbc) {
			zend_string_release(name);
		}
		result->op_type = IS_CONST;
		ZVAL_TRUE(&result->u.constant);
	}

	return SUCCESS;
}
/* }}} */

int zend_try_compile_special_func(znode *result, zend_string *lcname, zend_ast_list *args, zend_function *fbc) /* {{{ */
{
	if (zend_string_equals_literal(lcname, "strlen")) {
		return zend_compile_func_strlen(result, args);
	} else if (zend_string_equals_literal(lcname, "is_null")) {
		return zend_compile_func_typecheck(result, args, IS_NULL);
	} else if (zend_string_equals_literal(lcname, "is_bool")) {
		return zend_compile_func_typecheck(result, args, _IS_BOOL);
	} else if (zend_string_equals_literal(lcname, "is_long")
		|| zend_string_equals_literal(lcname, "is_int")
		|| zend_string_equals_literal(lcname, "is_integer")
	) {
		return zend_compile_func_typecheck(result, args, IS_LONG);
	} else if (zend_string_equals_literal(lcname, "is_float")
		|| zend_string_equals_literal(lcname, "is_double")
		|| zend_string_equals_literal(lcname, "is_real")
	) {
		return zend_compile_func_typecheck(result, args, IS_DOUBLE);
	} else if (zend_string_equals_literal(lcname, "is_string")) {
		return zend_compile_func_typecheck(result, args, IS_STRING);
	} else if (zend_string_equals_literal(lcname, "is_array")) {
		return zend_compile_func_typecheck(result, args, IS_ARRAY);
	} else if (zend_string_equals_literal(lcname, "is_object")) {
		return zend_compile_func_typecheck(result, args, IS_OBJECT);
	} else if (zend_string_equals_literal(lcname, "is_resource")) {
		return zend_compile_func_typecheck(result, args, IS_RESOURCE);
	} else if (zend_string_equals_literal(lcname, "defined")) {
		return zend_compile_func_defined(result, args);
	} else if (zend_string_equals_literal(lcname, "call_user_func_array")) {
		return zend_compile_func_cufa(result, args, lcname);
	} else if (zend_string_equals_literal(lcname, "call_user_func")) {
		return zend_compile_func_cuf(result, args, lcname);
	} else if (zend_string_equals_literal(lcname, "assert")) {
		return zend_compile_assert(result, args, lcname, fbc);
	} else {
		return FAILURE;
	}
}
/* }}} */

void zend_compile_call(znode *result, zend_ast *ast, uint32_t type) /* {{{ */
{
	zend_ast *name_ast = ast->child[0];
	zend_ast *args_ast = ast->child[1];

	znode name_node;

	if (name_ast->kind != ZEND_AST_ZVAL || Z_TYPE_P(zend_ast_get_zval(name_ast)) != IS_STRING) {
		zend_compile_expr(&name_node, name_ast);
		zend_compile_dynamic_call(result, &name_node, args_ast);
		return;
	}

	{
		zend_bool runtime_resolution = zend_compile_function_name(&name_node, name_ast);
		if (runtime_resolution) {
			if (zend_string_equals_literal_ci(zend_ast_get_str(name_ast), "assert")) {
				zend_compile_assert(result, zend_ast_get_list(args_ast), Z_STR(name_node.u.constant), NULL);
			} else {
				zend_compile_ns_call(result, &name_node, args_ast);
			}
			return;
		}
	}

	{
		zval *name = &name_node.u.constant;
		zend_string *lcname;
		zend_function *fbc;
		zend_op *opline;

		lcname = zend_string_tolower(Z_STR_P(name));

		fbc = zend_hash_find_ptr(CG(function_table), lcname);
		if (!fbc || (fbc->type == ZEND_INTERNAL_FUNCTION &&
			(CG(compiler_options) & ZEND_COMPILE_IGNORE_INTERNAL_FUNCTIONS))
		) {
			zend_string_release(lcname);
			zend_compile_dynamic_call(result, &name_node, args_ast);
			return;
		}

		if (zend_try_compile_special_func(result, lcname,
				zend_ast_get_list(args_ast), fbc) == SUCCESS
		) {
			zend_string_release(lcname);
			zval_ptr_dtor(&name_node.u.constant);
			return;
		}

		zval_ptr_dtor(&name_node.u.constant);
		ZVAL_NEW_STR(&name_node.u.constant, lcname);

		opline = zend_emit_op(NULL, ZEND_INIT_FCALL, NULL, &name_node);
		zend_alloc_cache_slot(opline->op2.constant);

		zend_compile_call_common(result, args_ast, fbc);
	}
}
/* }}} */

void zend_compile_method_call(znode *result, zend_ast *ast, uint32_t type) /* {{{ */
{
	zend_ast *obj_ast = ast->child[0];
	zend_ast *method_ast = ast->child[1];
	zend_ast *args_ast = ast->child[2];

	znode obj_node, method_node;
	zend_op *opline;

	if (is_this_fetch(obj_ast)) {
		obj_node.op_type = IS_UNUSED;
	} else {
		zend_compile_expr(&obj_node, obj_ast);
	}

	zend_compile_expr(&method_node, method_ast);
	opline = zend_emit_op(NULL, ZEND_INIT_METHOD_CALL, &obj_node, NULL);

	if (method_node.op_type == IS_CONST) {
		if (Z_TYPE(method_node.u.constant) != IS_STRING) {
			zend_error_noreturn(E_COMPILE_ERROR, "Method name must be a string");
		}

		opline->op2_type = IS_CONST;
		opline->op2.constant = zend_add_func_name_literal(CG(active_op_array),
			Z_STR(method_node.u.constant));
		zend_alloc_polymorphic_cache_slot(opline->op2.constant);
	} else {
		SET_NODE(opline->op2, &method_node);
	}

	zend_compile_call_common(result, args_ast, NULL);
}
/* }}} */

zend_bool zend_is_constructor(zend_string *name) /* {{{ */
{
	return zend_string_equals_literal_ci(name, ZEND_CONSTRUCTOR_FUNC_NAME);
}
/* }}} */

void zend_compile_static_call(znode *result, zend_ast *ast, uint32_t type) /* {{{ */
{
	zend_ast *class_ast = ast->child[0];
	zend_ast *method_ast = ast->child[1];
	zend_ast *args_ast = ast->child[2];

	znode class_node, method_node;
	zend_op *opline;
	zend_ulong extended_value = 0;

	if (zend_is_const_default_class_ref(class_ast)) {
		class_node.op_type = IS_CONST;
		ZVAL_STR(&class_node.u.constant, zend_resolve_class_name_ast(class_ast));
	} else {
		opline = zend_compile_class_ref(&class_node, class_ast);
		extended_value = opline->extended_value;
	}

	zend_compile_expr(&method_node, method_ast);
	if (method_node.op_type == IS_CONST) {
		zval *name = &method_node.u.constant;
		if (Z_TYPE_P(name) != IS_STRING) {
			zend_error_noreturn(E_COMPILE_ERROR, "Method name must be a string");
		}
		if (zend_is_constructor(Z_STR_P(name))) {
			zval_ptr_dtor(name);
			method_node.op_type = IS_UNUSED;
		}
	}

	opline = get_next_op(CG(active_op_array));
	opline->opcode = ZEND_INIT_STATIC_METHOD_CALL;
	opline->extended_value = extended_value;

	zend_set_class_name_op1(opline, &class_node);

	if (method_node.op_type == IS_CONST) {
		opline->op2_type = IS_CONST;
		opline->op2.constant = zend_add_func_name_literal(CG(active_op_array),
			Z_STR(method_node.u.constant));
		if (opline->op1_type == IS_CONST) {
			zend_alloc_cache_slot(opline->op2.constant);
		} else {
			zend_alloc_polymorphic_cache_slot(opline->op2.constant);
		}
	} else {
		SET_NODE(opline->op2, &method_node);
	}

	zend_compile_call_common(result, args_ast, NULL);
}
/* }}} */

void zend_compile_new(znode *result, zend_ast *ast) /* {{{ */
{
	zend_ast *class_ast = ast->child[0];
	zend_ast *args_ast = ast->child[1];

	znode class_node, ctor_result;
	zend_op *opline;
	uint32_t opnum;

	if (zend_is_const_default_class_ref(class_ast)) {
		class_node.op_type = IS_CONST;
		ZVAL_STR(&class_node.u.constant, zend_resolve_class_name_ast(class_ast));
	} else {
		zend_compile_class_ref(&class_node, class_ast);
	}

	opnum = get_next_op_number(CG(active_op_array));
	opline = zend_emit_op(result, ZEND_NEW, NULL, NULL);

	if (class_node.op_type == IS_CONST) {
		opline->op1_type = IS_CONST;
		opline->op1.constant = zend_add_class_name_literal(
			CG(active_op_array), Z_STR(class_node.u.constant));
	} else {
		SET_NODE(opline->op1, &class_node);
	}

	zend_compile_call_common(&ctor_result, args_ast, NULL);
	zend_do_free(&ctor_result);

	/* New jumps over ctor call if ctor does not exist */
	opline = &CG(active_op_array)->opcodes[opnum];
	opline->op2.opline_num = get_next_op_number(CG(active_op_array));
}
/* }}} */

void zend_compile_clone(znode *result, zend_ast *ast) /* {{{ */
{
	zend_ast *obj_ast = ast->child[0];

	znode obj_node;
	zend_compile_expr(&obj_node, obj_ast);

	zend_emit_op(result, ZEND_CLONE, &obj_node, NULL);
}
/* }}} */

void zend_compile_global_var(zend_ast *ast) /* {{{ */
{
	zend_ast *var_ast = ast->child[0];
	zend_ast *name_ast = var_ast->child[0];

	znode name_node, result;

	zend_compile_expr(&name_node, name_ast);
	if (name_node.op_type == IS_CONST) {
		convert_to_string(&name_node.u.constant);
	}

	if (zend_try_compile_cv(&result, var_ast) == SUCCESS) {
		zend_op *opline = zend_emit_op(NULL, ZEND_BIND_GLOBAL, &result, &name_node);
		zend_alloc_cache_slot(opline->op2.constant);
	} else {
		zend_emit_op(&result, ZEND_FETCH_W, &name_node, NULL);

		// TODO.AST Avoid double fetch
		//opline->extended_value = ZEND_FETCH_GLOBAL_LOCK;

		zend_emit_assign_ref_znode(var_ast, &result);
	}
}
/* }}} */

static void zend_compile_static_var_common(zend_ast *var_ast, zval *value, zend_bool by_ref) /* {{{ */
{
	znode var_node, result;
	zend_op *opline;

	zend_compile_expr(&var_node, var_ast);

	if (!CG(active_op_array)->static_variables) {
		if (CG(active_op_array)->scope) {
			CG(active_op_array)->scope->ce_flags |= ZEND_HAS_STATIC_IN_METHODS;
		}
		ALLOC_HASHTABLE(CG(active_op_array)->static_variables);
		zend_hash_init(CG(active_op_array)->static_variables, 8, NULL, ZVAL_PTR_DTOR, 0);
	}

	if (GC_REFCOUNT(CG(active_op_array)->static_variables) > 1) {
		if (!(GC_FLAGS(CG(active_op_array)->static_variables) & IS_ARRAY_IMMUTABLE)) {
			GC_REFCOUNT(CG(active_op_array)->static_variables)--;
		}
		CG(active_op_array)->static_variables = zend_array_dup(CG(active_op_array)->static_variables);
	}
	zend_hash_update(CG(active_op_array)->static_variables, Z_STR(var_node.u.constant), value);

	opline = zend_emit_op(&result, by_ref ? ZEND_FETCH_W : ZEND_FETCH_R, &var_node, NULL);
	opline->extended_value = ZEND_FETCH_STATIC;

	if (by_ref) {
		zend_ast *fetch_ast = zend_ast_create(ZEND_AST_VAR, var_ast);
		zend_emit_assign_ref_znode(fetch_ast, &result);
	} else {
		zend_ast *fetch_ast = zend_ast_create(ZEND_AST_VAR, var_ast);
		zend_emit_assign_znode(fetch_ast, &result);
	}
}
/* }}} */

void zend_compile_static_var(zend_ast *ast) /* {{{ */
{
	zend_ast *var_ast = ast->child[0];
	zend_ast *value_ast = ast->child[1];
	zval value_zv;

	if (value_ast) {
		zend_const_expr_to_zval(&value_zv, value_ast);
	} else {
		ZVAL_NULL(&value_zv);
	}

	zend_compile_static_var_common(var_ast, &value_zv, 1);
}
/* }}} */

void zend_compile_unset(zend_ast *ast) /* {{{ */
{
	zend_ast *var_ast = ast->child[0];

	znode var_node;
	zend_op *opline;
	switch (var_ast->kind) {
		case ZEND_AST_VAR:
			if (zend_try_compile_cv(&var_node, var_ast) == SUCCESS) {
				opline = zend_emit_op(NULL, ZEND_UNSET_VAR, &var_node, NULL);
				opline->extended_value = ZEND_FETCH_LOCAL | ZEND_QUICK_SET;
			} else {
				opline = zend_compile_simple_var_no_cv(NULL, var_ast, BP_VAR_UNSET, 0);
				opline->opcode = ZEND_UNSET_VAR;
			}
			return;
		case ZEND_AST_DIM:
			opline = zend_compile_dim_common(NULL, var_ast, BP_VAR_UNSET);
			opline->opcode = ZEND_UNSET_DIM;
			return;
		case ZEND_AST_PROP:
			opline = zend_compile_prop_common(NULL, var_ast, BP_VAR_UNSET);
			opline->opcode = ZEND_UNSET_OBJ;
			return;
		case ZEND_AST_STATIC_PROP:
			opline = zend_compile_static_prop_common(NULL, var_ast, BP_VAR_UNSET, 0);
			opline->opcode = ZEND_UNSET_VAR;
			return;
		EMPTY_SWITCH_DEFAULT_CASE()
	}
}
/* }}} */

static void zend_free_foreach_and_switch_variables(void) /* {{{ */
{
	uint32_t opnum_start, opnum_end, i;

	opnum_start = get_next_op_number(CG(active_op_array));

	zend_stack_apply(&CG(loop_var_stack), ZEND_STACK_APPLY_TOPDOWN, (int (*)(void *element)) generate_free_loop_var);

	opnum_end = get_next_op_number(CG(active_op_array));

	for (i = opnum_start; i < opnum_end; ++i) {
		CG(active_op_array)->opcodes[i].extended_value |= EXT_TYPE_FREE_ON_RETURN;
	}
}
/* }}} */


void zend_compile_return(zend_ast *ast) /* {{{ */
{
	zend_ast *expr_ast = ast->child[0];
	zend_bool by_ref = (CG(active_op_array)->fn_flags & ZEND_ACC_RETURN_REFERENCE) != 0;

	znode expr_node;
	zend_op *opline;

	if (!expr_ast) {
		expr_node.op_type = IS_CONST;
		ZVAL_NULL(&expr_node.u.constant);
	} else if (by_ref && zend_is_variable(expr_ast) && !zend_is_call(expr_ast)) {
		zend_compile_var(&expr_node, expr_ast, BP_VAR_REF);
	} else {
		zend_compile_expr(&expr_node, expr_ast);
	}

	zend_free_foreach_and_switch_variables();

	if (CG(context).in_finally) {
		opline = zend_emit_op(NULL, ZEND_DISCARD_EXCEPTION, NULL, NULL);
		opline->op1_type = IS_TMP_VAR;
		opline->op1.var = CG(context).fast_call_var;
	}

    // Generator return types are handled separately
	if (!(CG(active_op_array)->fn_flags & ZEND_ACC_GENERATOR) && CG(active_op_array)->fn_flags & ZEND_ACC_HAS_RETURN_TYPE) {
		zend_arg_info *arg_info = CG(active_op_array)->arg_info - 1;

		/* for scalar, weak return types, the value may be casted
		 * thus, for constants, we need to store them in a tmp var
		 */
		if (expr_node.op_type == IS_CONST && !CG(declarables).strict_types) {
			znode expr_node_copy = expr_node;

			zend_emit_op_tmp(&expr_node, ZEND_QM_ASSIGN, &expr_node_copy, NULL);
		}

		zend_emit_return_type_check(&expr_node, arg_info);
		if (expr_node.op_type == IS_CONST) {
			zval_copy_ctor(&expr_node.u.constant);
		}
	}
	opline = zend_emit_op(NULL, by_ref ? ZEND_RETURN_BY_REF : ZEND_RETURN,
		&expr_node, NULL);

	if (expr_ast) {
		if (zend_is_call(expr_ast)) {
			opline->extended_value = ZEND_RETURNS_FUNCTION;
		} else if (by_ref && !zend_is_variable(expr_ast)) {
			opline->extended_value = ZEND_RETURNS_VALUE;
		}
	}
}
/* }}} */

void zend_compile_echo(zend_ast *ast) /* {{{ */
{
	zend_ast *expr_ast = ast->child[0];

	znode expr_node;
	zend_compile_expr(&expr_node, expr_ast);

	zend_emit_op(NULL, ZEND_ECHO, &expr_node, NULL);
}
/* }}} */

void zend_compile_throw(zend_ast *ast) /* {{{ */
{
	zend_ast *expr_ast = ast->child[0];

	znode expr_node;
	zend_compile_expr(&expr_node, expr_ast);

	zend_emit_op(NULL, ZEND_THROW, &expr_node, NULL);
}
/* }}} */

void zend_compile_break_continue(zend_ast *ast) /* {{{ */
{
	zend_ast *depth_ast = ast->child[0];

	znode depth_node;
	zend_op *opline;

	ZEND_ASSERT(ast->kind == ZEND_AST_BREAK || ast->kind == ZEND_AST_CONTINUE);

	if (depth_ast) {
		if (depth_ast->kind != ZEND_AST_ZVAL) {
			zend_error_noreturn(E_COMPILE_ERROR, "'%s' operator with non-constant operand "
				"is no longer supported", ast->kind == ZEND_AST_BREAK ? "break" : "continue");
		}

		zend_compile_expr(&depth_node, depth_ast);

		if (Z_TYPE(depth_node.u.constant) != IS_LONG || Z_LVAL(depth_node.u.constant) < 1) {
			zend_error_noreturn(E_COMPILE_ERROR, "'%s' operator accepts only positive numbers",
				ast->kind == ZEND_AST_BREAK ? "break" : "continue");
		}
	} else {
		depth_node.op_type = IS_CONST;
		ZVAL_LONG(&depth_node.u.constant, 1);
	}

	opline = zend_emit_op(NULL, ast->kind == ZEND_AST_BREAK ? ZEND_BRK : ZEND_CONT,
		NULL, &depth_node);
	opline->op1.opline_num = CG(context).current_brk_cont;
}
/* }}} */

void zend_compile_goto(zend_ast *ast) /* {{{ */
{
	zend_ast *label_ast = ast->child[0];
	znode label_node;
	zend_op *opline;

	zend_compile_expr(&label_node, label_ast);
	opline = zend_emit_op(NULL, ZEND_GOTO, NULL, &label_node);
	opline->extended_value = CG(context).current_brk_cont;
	zend_resolve_goto_label(CG(active_op_array), opline, 0);
}
/* }}} */

void zend_compile_label(zend_ast *ast) /* {{{ */
{
	zend_string *label = zend_ast_get_str(ast->child[0]);
	zend_label dest;

	if (!CG(context).labels) {
		ALLOC_HASHTABLE(CG(context).labels);
		zend_hash_init(CG(context).labels, 8, NULL, ptr_dtor, 0);
	}

	dest.brk_cont = CG(context).current_brk_cont;
	dest.opline_num = get_next_op_number(CG(active_op_array));

	if (!zend_hash_add_mem(CG(context).labels, label, &dest, sizeof(zend_label))) {
		zend_error_noreturn(E_COMPILE_ERROR, "Label '%s' already defined", label->val);
	}
}
/* }}} */

void zend_compile_while(zend_ast *ast) /* {{{ */
{
	zend_ast *cond_ast = ast->child[0];
	zend_ast *stmt_ast = ast->child[1];
	znode cond_node;
	uint32_t opnum_start, opnum_jmp, opnum_cond;

	opnum_jmp = zend_emit_jump(0);

	zend_begin_loop();

	opnum_start = get_next_op_number(CG(active_op_array));
	zend_compile_stmt(stmt_ast);

	opnum_cond = get_next_op_number(CG(active_op_array));
	zend_update_jump_target(opnum_jmp, opnum_cond);
	zend_compile_expr(&cond_node, cond_ast);

	zend_emit_cond_jump(ZEND_JMPNZ, &cond_node, opnum_start);

	zend_end_loop(opnum_cond, 0);
}
/* }}} */

void zend_compile_do_while(zend_ast *ast) /* {{{ */
{
	zend_ast *stmt_ast = ast->child[0];
	zend_ast *cond_ast = ast->child[1];

	znode cond_node;
	uint32_t opnum_start, opnum_cond;

	zend_begin_loop();

	opnum_start = get_next_op_number(CG(active_op_array));
	zend_compile_stmt(stmt_ast);

	opnum_cond = get_next_op_number(CG(active_op_array));
	zend_compile_expr(&cond_node, cond_ast);

	zend_emit_cond_jump(ZEND_JMPNZ, &cond_node, opnum_start);

	zend_end_loop(opnum_cond, 0);
}
/* }}} */

void zend_compile_expr_list(znode *result, zend_ast *ast) /* {{{ */
{
	zend_ast_list *list;
	uint32_t i;

	result->op_type = IS_CONST;
	ZVAL_TRUE(&result->u.constant);

	if (!ast) {
		return;
	}

	list = zend_ast_get_list(ast);
	for (i = 0; i < list->children; ++i) {
		zend_ast *expr_ast = list->child[i];

		zend_do_free(result);
		zend_compile_expr(result, expr_ast);
	}
}
/* }}} */

void zend_compile_for(zend_ast *ast) /* {{{ */
{
	zend_ast *init_ast = ast->child[0];
	zend_ast *cond_ast = ast->child[1];
	zend_ast *loop_ast = ast->child[2];
	zend_ast *stmt_ast = ast->child[3];

	znode result;
	uint32_t opnum_start, opnum_jmp, opnum_loop;

	zend_compile_expr_list(&result, init_ast);
	zend_do_free(&result);

	opnum_jmp = zend_emit_jump(0);

	zend_begin_loop();

	opnum_start = get_next_op_number(CG(active_op_array));
	zend_compile_stmt(stmt_ast);

	opnum_loop = get_next_op_number(CG(active_op_array));
	zend_compile_expr_list(&result, loop_ast);
	zend_do_free(&result);

	zend_update_jump_target_to_next(opnum_jmp);
	zend_compile_expr_list(&result, cond_ast);
	zend_do_extended_info();

	zend_emit_cond_jump(ZEND_JMPNZ, &result, opnum_start);

	zend_end_loop(opnum_loop, 0);
}
/* }}} */

void zend_compile_foreach(zend_ast *ast) /* {{{ */
{
	zend_ast *expr_ast = ast->child[0];
	zend_ast *value_ast = ast->child[1];
	zend_ast *key_ast = ast->child[2];
	zend_ast *stmt_ast = ast->child[3];
	zend_bool by_ref = value_ast->kind == ZEND_AST_REF;
	zend_bool is_variable = zend_is_variable(expr_ast) && !zend_is_call(expr_ast)
		&& zend_can_write_to_variable(expr_ast);

	znode expr_node, reset_node, value_node, key_node;
	zend_op *opline;
	uint32_t opnum_reset, opnum_fetch;

	if (key_ast) {
		if (key_ast->kind == ZEND_AST_REF) {
			zend_error_noreturn(E_COMPILE_ERROR, "Key element cannot be a reference");
		}
		if (key_ast->kind == ZEND_AST_LIST) {
			zend_error_noreturn(E_COMPILE_ERROR, "Cannot use list as key element");
		}
	}

	if (by_ref) {
		value_ast = value_ast->child[0];
	}

	if (by_ref && is_variable) {
		zend_compile_var(&expr_node, expr_ast, BP_VAR_W);
	} else {
		zend_compile_expr(&expr_node, expr_ast);
	}

	if (by_ref) {
		zend_separate_if_call_and_write(&expr_node, expr_ast, BP_VAR_W);
	}

	opnum_reset = get_next_op_number(CG(active_op_array));
	opline = zend_emit_op(&reset_node, by_ref ? ZEND_FE_RESET_RW : ZEND_FE_RESET_R, &expr_node, NULL);

	reset_node.flag = 1; /* generate FE_FREE */
	zend_stack_push(&CG(loop_var_stack), &reset_node);

	opnum_fetch = get_next_op_number(CG(active_op_array));
	opline = zend_emit_op(&value_node, by_ref ? ZEND_FE_FETCH_RW : ZEND_FE_FETCH_R, &reset_node, NULL);
	if (key_ast) {
		opline->extended_value = 1;
	}

	opline = zend_emit_op(NULL, ZEND_OP_DATA, NULL, NULL);

	if (key_ast) {
		zend_make_tmp_result(&key_node, opline);
	}

	if (by_ref) {
		zend_emit_assign_ref_znode(value_ast, &value_node);
	} else {
		zend_emit_assign_znode(value_ast, &value_node);
	}

	if (key_ast) {
		zend_emit_assign_znode(key_ast, &key_node);
	}

	zend_begin_loop();

	zend_compile_stmt(stmt_ast);

	zend_emit_jump(opnum_fetch);

	opline = &CG(active_op_array)->opcodes[opnum_reset];
	opline->op2.opline_num = get_next_op_number(CG(active_op_array));

	opline = &CG(active_op_array)->opcodes[opnum_fetch];
	opline->op2.opline_num = get_next_op_number(CG(active_op_array));

	zend_end_loop(opnum_fetch, 1);

	generate_free_loop_var(&reset_node);
	zend_stack_del_top(&CG(loop_var_stack));
}
/* }}} */

void zend_compile_if(zend_ast *ast) /* {{{ */
{
	zend_ast_list *list = zend_ast_get_list(ast);
	uint32_t i;
	uint32_t *jmp_opnums = NULL;

	if (list->children > 1) {
		jmp_opnums = safe_emalloc(sizeof(uint32_t), list->children - 1, 0);
	}

	for (i = 0; i < list->children; ++i) {
		zend_ast *elem_ast = list->child[i];
		zend_ast *cond_ast = elem_ast->child[0];
		zend_ast *stmt_ast = elem_ast->child[1];

		znode cond_node;
		uint32_t opnum_jmpz;
		if (cond_ast) {
			zend_compile_expr(&cond_node, cond_ast);
			opnum_jmpz = zend_emit_cond_jump(ZEND_JMPZ, &cond_node, 0);
		}

		zend_compile_stmt(stmt_ast);

		if (i != list->children - 1) {
			jmp_opnums[i] = zend_emit_jump(0);
		}

		if (cond_ast) {
			zend_update_jump_target_to_next(opnum_jmpz);
		}
	}

	if (list->children > 1) {
		for (i = 0; i < list->children - 1; ++i) {
			zend_update_jump_target_to_next(jmp_opnums[i]);
		}
		efree(jmp_opnums);
	}
}
/* }}} */

void zend_compile_switch(zend_ast *ast) /* {{{ */
{
	zend_ast *expr_ast = ast->child[0];
	zend_ast_list *cases = zend_ast_get_list(ast->child[1]);

	uint32_t i;
	zend_bool has_default_case = 0;

	znode expr_node, case_node;
	zend_op *opline;
	uint32_t *jmpnz_opnums = safe_emalloc(sizeof(uint32_t), cases->children, 0);
	uint32_t opnum_default_jmp;

	zend_compile_expr(&expr_node, expr_ast);

	expr_node.flag = 0;
	zend_stack_push(&CG(loop_var_stack), &expr_node);

	zend_begin_loop();

	case_node.op_type = IS_TMP_VAR;
	case_node.u.op.var = get_temporary_variable(CG(active_op_array));

	for (i = 0; i < cases->children; ++i) {
		zend_ast *case_ast = cases->child[i];
		zend_ast *cond_ast = case_ast->child[0];
		znode cond_node;

		if (!cond_ast) {
			if (has_default_case) {
				CG(zend_lineno) = case_ast->lineno;
				zend_error_noreturn(E_COMPILE_ERROR,
					"Switch statements may only contain one default clause");
			}
			has_default_case = 1;
			continue;
		}

		zend_compile_expr(&cond_node, cond_ast);

		if (expr_node.op_type == IS_CONST
			&& Z_TYPE(expr_node.u.constant) == IS_FALSE) {
			jmpnz_opnums[i] = zend_emit_cond_jump(ZEND_JMPZ, &cond_node, 0);
		} else if (expr_node.op_type == IS_CONST
			&& Z_TYPE(expr_node.u.constant) == IS_TRUE) {
			jmpnz_opnums[i] = zend_emit_cond_jump(ZEND_JMPNZ, &cond_node, 0);
		} else {		    
			opline = zend_emit_op(NULL, ZEND_CASE, &expr_node, &cond_node);
			SET_NODE(opline->result, &case_node);
			if (opline->op1_type == IS_CONST) {
				zval_copy_ctor(CT_CONSTANT(opline->op1));
			}

			jmpnz_opnums[i] = zend_emit_cond_jump(ZEND_JMPNZ, &case_node, 0);
		}
	}

	opnum_default_jmp = zend_emit_jump(0);

	for (i = 0; i < cases->children; ++i) {
		zend_ast *case_ast = cases->child[i];
		zend_ast *cond_ast = case_ast->child[0];
		zend_ast *stmt_ast = case_ast->child[1];

		if (cond_ast) {
			zend_update_jump_target_to_next(jmpnz_opnums[i]);
		} else {
			zend_update_jump_target_to_next(opnum_default_jmp);
		}

		zend_compile_stmt(stmt_ast);
	}

	if (!has_default_case) {
		zend_update_jump_target_to_next(opnum_default_jmp);
	}

	zend_end_loop(get_next_op_number(CG(active_op_array)), 1);

	if (expr_node.op_type == IS_VAR || expr_node.op_type == IS_TMP_VAR) {
		zend_emit_op(NULL, ZEND_FREE,
			&expr_node, NULL);
	} else if (expr_node.op_type == IS_CONST) {
		zval_dtor(&expr_node.u.constant);
	}

	zend_stack_del_top(&CG(loop_var_stack));
	efree(jmpnz_opnums);
}
/* }}} */

void zend_compile_try(zend_ast *ast) /* {{{ */
{
	zend_ast *try_ast = ast->child[0];
	zend_ast_list *catches = zend_ast_get_list(ast->child[1]);
	zend_ast *finally_ast = ast->child[2];

	uint32_t i;
	zend_op *opline;
	uint32_t try_catch_offset = zend_add_try_element(
		get_next_op_number(CG(active_op_array)));
	uint32_t *jmp_opnums = safe_emalloc(sizeof(uint32_t), catches->children, 0);

	if (catches->children == 0 && !finally_ast) {
		zend_error_noreturn(E_COMPILE_ERROR, "Cannot use try without catch or finally");
	}

	zend_compile_stmt(try_ast);

	if (catches->children != 0) {
		jmp_opnums[0] = zend_emit_jump(0);
	}

	for (i = 0; i < catches->children; ++i) {
		zend_ast *catch_ast = catches->child[i];
		zend_ast *class_ast = catch_ast->child[0];
		zend_ast *var_ast = catch_ast->child[1];
		zend_ast *stmt_ast = catch_ast->child[2];
		zval *var_name = zend_ast_get_zval(var_ast);
		zend_bool is_last_catch = (i + 1 == catches->children);

		uint32_t opnum_catch;

		if (!zend_is_const_default_class_ref(class_ast)) {
			zend_error_noreturn(E_COMPILE_ERROR, "Bad class name in the catch statement");
		}

		opnum_catch = get_next_op_number(CG(active_op_array));
		if (i == 0) {
			CG(active_op_array)->try_catch_array[try_catch_offset].catch_op = opnum_catch;
		}

		CG(zend_lineno) = catch_ast->lineno;

		opline = get_next_op(CG(active_op_array));
		opline->opcode = ZEND_CATCH;
		opline->op1_type = IS_CONST;
		opline->op1.constant = zend_add_class_name_literal(CG(active_op_array),
			zend_resolve_class_name_ast(class_ast));

		opline->op2_type = IS_CV;
		opline->op2.var = lookup_cv(CG(active_op_array), zend_string_copy(Z_STR_P(var_name)));
		opline->result.num = is_last_catch;

		zend_compile_stmt(stmt_ast);

		if (!is_last_catch) {
			jmp_opnums[i + 1] = zend_emit_jump(0);
		}

		opline = &CG(active_op_array)->opcodes[opnum_catch];
		opline->extended_value = get_next_op_number(CG(active_op_array));
	}

	for (i = 0; i < catches->children; ++i) {
		zend_update_jump_target_to_next(jmp_opnums[i]);
	}

	if (finally_ast) {
		uint32_t opnum_jmp = get_next_op_number(CG(active_op_array)) + 1;

		if (!(CG(active_op_array)->fn_flags & ZEND_ACC_HAS_FINALLY_BLOCK)) {
			CG(active_op_array)->fn_flags |= ZEND_ACC_HAS_FINALLY_BLOCK;
			CG(context).fast_call_var = get_temporary_variable(CG(active_op_array));
		}

		opline = zend_emit_op(NULL, ZEND_FAST_CALL, NULL, NULL);
		opline->op1.opline_num = opnum_jmp + 1;
		opline->result_type = IS_TMP_VAR;
		opline->result.var = CG(context).fast_call_var;

		zend_emit_op(NULL, ZEND_JMP, NULL, NULL);

		CG(context).in_finally++;
		zend_compile_stmt(finally_ast);
		CG(context).in_finally--;

		CG(active_op_array)->try_catch_array[try_catch_offset].finally_op = opnum_jmp + 1;
		CG(active_op_array)->try_catch_array[try_catch_offset].finally_end
			= get_next_op_number(CG(active_op_array));

		opline = zend_emit_op(NULL, ZEND_FAST_RET, NULL, NULL);
		opline->op1_type = IS_TMP_VAR;
		opline->op1.var = CG(context).fast_call_var;

		zend_update_jump_target_to_next(opnum_jmp);
	}

	efree(jmp_opnums);
}
/* }}} */

/* Encoding declarations must already be handled during parsing */
void zend_handle_encoding_declaration(zend_ast *ast) /* {{{ */
{
	zend_ast_list *declares = zend_ast_get_list(ast);
	uint32_t i;
	for (i = 0; i < declares->children; ++i) {
		zend_ast *declare_ast = declares->child[i];
		zend_ast *name_ast = declare_ast->child[0];
		zend_ast *value_ast = declare_ast->child[1];
		zend_string *name = zend_ast_get_str(name_ast);

		if (zend_string_equals_literal_ci(name, "encoding")) {
			if (value_ast->kind != ZEND_AST_ZVAL) {
				zend_error_noreturn(E_COMPILE_ERROR, "Encoding must be a literal");
			}

			if (CG(multibyte)) {
				zend_string *encoding_name = zval_get_string(zend_ast_get_zval(value_ast));

				const zend_encoding *new_encoding, *old_encoding;
				zend_encoding_filter old_input_filter;

				CG(encoding_declared) = 1;

				new_encoding = zend_multibyte_fetch_encoding(encoding_name->val);
				if (!new_encoding) {
					zend_error(E_COMPILE_WARNING, "Unsupported encoding [%s]", encoding_name->val);
				} else {
					old_input_filter = LANG_SCNG(input_filter);
					old_encoding = LANG_SCNG(script_encoding);
					zend_multibyte_set_filter(new_encoding);

					/* need to re-scan if input filter changed */
					if (old_input_filter != LANG_SCNG(input_filter) ||
						 (old_input_filter && new_encoding != old_encoding)) {
						zend_multibyte_yyinput_again(old_input_filter, old_encoding);
					}
				}

				zend_string_release(encoding_name);
			} else {
				zend_error(E_COMPILE_WARNING, "declare(encoding=...) ignored because "
					"Zend multibyte feature is turned off by settings");
			}
		}
	}
}
/* }}} */

static int zend_declare_is_first_statement(zend_ast *ast) /* {{{ */
{
	uint32_t i = 0;
	zend_ast_list *file_ast = zend_ast_get_list(CG(ast));

	/* Check to see if this declare is preceeded only by declare statements */
	while (i < file_ast->children) {
		if (file_ast->child[i] == ast) {
			return SUCCESS;
		} else if (file_ast->child[i] == NULL) {
			/* Empty statements are not allowed prior to a declare */
			return FAILURE;
		} else if (file_ast->child[i]->kind != ZEND_AST_DECLARE) {
			/* declares can only be preceeded by other declares */
			return FAILURE;
		}
		i++;
	}
	return FAILURE;
}
/* }}} */

void zend_compile_declare(zend_ast *ast) /* {{{ */
{
	zend_ast_list *declares = zend_ast_get_list(ast->child[0]);
	zend_ast *stmt_ast = ast->child[1];
	zend_declarables orig_declarables = CG(declarables);
	uint32_t i;

	for (i = 0; i < declares->children; ++i) {
		zend_ast *declare_ast = declares->child[i];
		zend_ast *name_ast = declare_ast->child[0];
		zend_ast *value_ast = declare_ast->child[1];

		zend_string *name = zend_ast_get_str(name_ast);
		if (zend_string_equals_literal_ci(name, "ticks")) {
			zval value_zv;
			zend_const_expr_to_zval(&value_zv, value_ast);
			convert_to_long(&value_zv);
			ZVAL_COPY_VALUE(&CG(declarables).ticks, &value_zv);
			zval_dtor(&value_zv);
		} else if (zend_string_equals_literal_ci(name, "encoding")) {
			
			if (FAILURE == zend_declare_is_first_statement(ast)) {
				zend_error_noreturn(E_COMPILE_ERROR, "Encoding declaration pragma must be "
					"the very first statement in the script");
			}
		} else if (zend_string_equals_literal_ci(name, "strict_types")) {
			zval value_zv;

			if (FAILURE == zend_declare_is_first_statement(ast)) {
				zend_error_noreturn(E_COMPILE_ERROR, "strict_types declaration must be "
					"the very first statement in the script");
			}

			if (ast->child[1] != NULL) {
				zend_error_noreturn(E_COMPILE_ERROR, "strict_types declaration must not "
					"use block mode");   
			}

			zend_const_expr_to_zval(&value_zv, value_ast);

			if (Z_TYPE(value_zv) != IS_LONG || (Z_LVAL(value_zv) != 0 && Z_LVAL(value_zv) != 1)) {
				zend_error_noreturn(E_COMPILE_ERROR, "strict_types declaration must have 0 or 1 as its value");
			}

			CG(declarables).strict_types = Z_LVAL(value_zv);
		} else {
			zend_error(E_COMPILE_WARNING, "Unsupported declare '%s'", name->val);
		}
	}

	if (stmt_ast) {
		zend_compile_stmt(stmt_ast);

		CG(declarables) = orig_declarables;
	}
}
/* }}} */

void zend_compile_stmt_list(zend_ast *ast) /* {{{ */
{
	zend_ast_list *list = zend_ast_get_list(ast);
	uint32_t i;
	for (i = 0; i < list->children; ++i) {
		zend_compile_stmt(list->child[i]);
	}
}
/* }}} */

void zend_compile_params(zend_ast *ast, zend_ast *return_type_ast, zend_bool is_method) /* {{{ */
{
	zend_ast_list *list = zend_ast_get_list(ast);
	uint32_t i;
	zend_op_array *op_array = CG(active_op_array);
	zend_arg_info *arg_infos;
	
	if (return_type_ast) {
		/* Use op_array->arg_info[-1] for return type hinting */
		arg_infos = safe_emalloc(sizeof(zend_arg_info), list->children + 1, 0);
		arg_infos->name = NULL;
		arg_infos->pass_by_reference = (op_array->fn_flags & ZEND_ACC_RETURN_REFERENCE) != 0;
		arg_infos->is_variadic = 0;
		arg_infos->type_hint = 0;
		arg_infos->allow_null = 0;
		arg_infos->class_name = NULL;

		if (return_type_ast->kind == ZEND_AST_TYPE) {
			arg_infos->type_hint = return_type_ast->attr;
		} else {
			zend_string *class_name = zend_ast_get_str(return_type_ast);
			zend_uchar type = zend_lookup_scalar_typehint_by_name(class_name);

			if (type != 0) {
				arg_infos->type_hint = type;
			} else {
				if (zend_is_const_default_class_ref(return_type_ast)) {
					class_name = zend_resolve_class_name_ast(return_type_ast);
				} else {
					zend_string_addref(class_name);
					if (!is_method) {
						zend_error_noreturn(E_COMPILE_ERROR, "Cannot declare a return type of %s outside of a class scope", class_name->val);
						return;
					}
				}

				arg_infos->type_hint = IS_OBJECT;
				arg_infos->class_name = class_name;
			}
		}

		arg_infos++;
		op_array->fn_flags |= ZEND_ACC_HAS_RETURN_TYPE;
	} else {
		if (list->children == 0) {
			return;
		}
		arg_infos = safe_emalloc(sizeof(zend_arg_info), list->children, 0);
	}

	for (i = 0; i < list->children; ++i) {
		zend_ast *param_ast = list->child[i];
		zend_ast *type_ast = param_ast->child[0];
		zend_ast *var_ast = param_ast->child[1];
		zend_ast *default_ast = param_ast->child[2];
		zend_string *name = zend_ast_get_str(var_ast);
		zend_bool is_ref = (param_ast->attr & ZEND_PARAM_REF) != 0;
		zend_bool is_variadic = (param_ast->attr & ZEND_PARAM_VARIADIC) != 0;

		znode var_node, default_node;
		zend_uchar opcode;
		zend_op *opline;
		zend_arg_info *arg_info;

		if (zend_is_auto_global(name)) {
			zend_error_noreturn(E_COMPILE_ERROR, "Cannot re-assign auto-global variable %s",
				name->val);
		}

		var_node.op_type = IS_CV;
		var_node.u.op.var = lookup_cv(CG(active_op_array), zend_string_copy(name));

		if (EX_VAR_TO_NUM(var_node.u.op.var) != i) {
			zend_error_noreturn(E_COMPILE_ERROR, "Redefinition of parameter $%s",
				name->val);
		} else if (zend_string_equals_literal(name, "this")) {
			if (op_array->scope && (op_array->fn_flags & ZEND_ACC_STATIC) == 0) {
				zend_error_noreturn(E_COMPILE_ERROR, "Cannot re-assign $this");
			}
			op_array->this_var = var_node.u.op.var;
		}

		if (op_array->fn_flags & ZEND_ACC_VARIADIC) {
			zend_error_noreturn(E_COMPILE_ERROR, "Only the last parameter can be variadic");
		}

		if (is_variadic) {
			opcode = ZEND_RECV_VARIADIC;
			default_node.op_type = IS_UNUSED;
			op_array->fn_flags |= ZEND_ACC_VARIADIC;

			if (default_ast) {
				zend_error_noreturn(E_COMPILE_ERROR,
					"Variadic parameter cannot have a default value");
			}
		} else if (default_ast) {
			/* we cannot substitute constants here or it will break ReflectionParameter::getDefaultValueConstantName() and ReflectionParameter::isDefaultValueConstant() */
			uint32_t cops = CG(compiler_options);
			CG(compiler_options) |= ZEND_COMPILE_NO_CONSTANT_SUBSTITUTION | ZEND_COMPILE_NO_PERSISTENT_CONSTANT_SUBSTITUTION;
			opcode = ZEND_RECV_INIT;
			default_node.op_type = IS_CONST;
			zend_const_expr_to_zval(&default_node.u.constant, default_ast);
			CG(compiler_options) = cops;
		} else {
			opcode = ZEND_RECV;
			default_node.op_type = IS_UNUSED;
			op_array->required_num_args = i + 1;
		}

		opline = zend_emit_op(NULL, opcode, NULL, &default_node);
		SET_NODE(opline->result, &var_node);
		opline->op1.num = i + 1;

		arg_info = &arg_infos[i];
		arg_info->name = zend_string_copy(name);
		arg_info->pass_by_reference = is_ref;
		arg_info->is_variadic = is_variadic;
		arg_info->type_hint = 0;
		arg_info->allow_null = 1;
		arg_info->class_name = NULL;

		if (type_ast) {
			zend_bool has_null_default = default_ast
				&& (Z_TYPE(default_node.u.constant) == IS_NULL
					|| (Z_TYPE(default_node.u.constant) == IS_CONSTANT
						&& strcasecmp(Z_STRVAL(default_node.u.constant), "NULL") == 0));

			op_array->fn_flags |= ZEND_ACC_HAS_TYPE_HINTS;
			arg_info->allow_null = has_null_default;

			if (type_ast->kind == ZEND_AST_TYPE) {
				arg_info->type_hint = type_ast->attr;
				if (arg_info->type_hint == IS_ARRAY) {
					if (default_ast && !has_null_default
						&& Z_TYPE(default_node.u.constant) != IS_ARRAY
						&& !Z_CONSTANT(default_node.u.constant)
					) {
						zend_error_noreturn(E_COMPILE_ERROR, "Default value for parameters "
							"with array type hint can only be an array or NULL");
					}
				} else if (arg_info->type_hint == IS_CALLABLE && default_ast) {
					if (!has_null_default && !Z_CONSTANT(default_node.u.constant)) {
						zend_error_noreturn(E_COMPILE_ERROR, "Default value for parameters "
							"with callable type hint can only be NULL");
					}
				}
			} else {
				zend_string *class_name = zend_ast_get_str(type_ast);
				zend_uchar type;

				type = zend_lookup_scalar_typehint_by_name(class_name);
				if (type != 0) {
					arg_info->type_hint = type;
					goto done;
				}
				
				if (zend_is_const_default_class_ref(type_ast)) {
					class_name = zend_resolve_class_name_ast(type_ast);
				} else {
					zend_string_addref(class_name);
				}

				arg_info->type_hint = IS_OBJECT;
				arg_info->class_name = class_name;

done:
				if (default_ast && !has_null_default && !Z_CONSTANT(default_node.u.constant)) {
					if (arg_info->class_name) {
						zend_error_noreturn(E_COMPILE_ERROR, "Default value for parameters "
							"with a class type hint can only be NULL");
					} else if (!ZEND_SAME_FAKE_TYPE(arg_info->type_hint, Z_TYPE(default_node.u.constant))) {
						zend_error_noreturn(E_COMPILE_ERROR, "Default value for parameters "
							"with a %s type hint can only be %s or NULL", class_name->val, class_name->val);
					}
				}
			}
		}
	}

	/* These are assigned at the end to avoid unitialized memory in case of an error */
	op_array->num_args = list->children;
	op_array->arg_info = arg_infos;

	/* Don't count the variadic argument */
	if (op_array->fn_flags & ZEND_ACC_VARIADIC) {
		op_array->num_args--;
	}
}
/* }}} */

void zend_compile_closure_uses(zend_ast *ast) /* {{{ */
{
	zend_ast_list *list = zend_ast_get_list(ast);
	uint32_t i;

	for (i = 0; i < list->children; ++i) {
		zend_ast *var_ast = list->child[i];
		zend_string *name = zend_ast_get_str(var_ast);
		zend_bool by_ref = var_ast->attr;
		zval zv;

		if (zend_string_equals_literal(name, "this")) {
			zend_error_noreturn(E_COMPILE_ERROR, "Cannot use $this as lexical variable");
		}

		ZVAL_NULL(&zv);
		Z_CONST_FLAGS(zv) = by_ref ? IS_LEXICAL_REF : IS_LEXICAL_VAR;

		zend_compile_static_var_common(var_ast, &zv, by_ref);
	}
}
/* }}} */

void zend_begin_method_decl(zend_op_array *op_array, zend_string *name, zend_bool has_body) /* {{{ */
{
	zend_class_entry *ce = CG(active_class_entry);
	zend_bool in_interface = (ce->ce_flags & ZEND_ACC_INTERFACE) != 0;
	zend_bool in_trait = (ce->ce_flags & ZEND_ACC_TRAIT) != 0;
	zend_bool is_public = (op_array->fn_flags & ZEND_ACC_PUBLIC) != 0;
	zend_bool is_static = (op_array->fn_flags & ZEND_ACC_STATIC) != 0;

	zend_string *lcname;

	if (in_interface) {
		if ((op_array->fn_flags & ZEND_ACC_PPP_MASK) != ZEND_ACC_PUBLIC) {
			zend_error_noreturn(E_COMPILE_ERROR, "Access type for interface method "
				"%s::%s() must be omitted", ce->name->val, name->val);
		}
		op_array->fn_flags |= ZEND_ACC_ABSTRACT;
	} else if (is_static && (op_array->fn_flags & ZEND_ACC_ABSTRACT)) {
		zend_error(E_STRICT, "Static function %s::%s() should not be abstract",
			ce->name->val, name->val);
	}

	if (op_array->fn_flags & ZEND_ACC_ABSTRACT) {
		if (op_array->fn_flags & ZEND_ACC_PRIVATE) {
			zend_error_noreturn(E_COMPILE_ERROR, "%s function %s::%s() cannot be declared private",
				in_interface ? "Interface" : "Abstract", ce->name->val, name->val);
		}

		if (has_body) {
			zend_error_noreturn(E_COMPILE_ERROR, "%s function %s::%s() cannot contain body",
				in_interface ? "Interface" : "Abstract", ce->name->val, name->val);
		}

		ce->ce_flags |= ZEND_ACC_IMPLICIT_ABSTRACT_CLASS;
	} else if (!has_body) {
		zend_error_noreturn(E_COMPILE_ERROR, "Non-abstract method %s::%s() must contain body",
			ce->name->val, name->val);
	}

	op_array->scope = ce;
	op_array->function_name = zend_string_copy(name);

	lcname = zend_string_tolower(name);
	lcname = zend_new_interned_string(lcname);

	if (zend_hash_add_ptr(&ce->function_table, lcname, op_array) == NULL) {
		zend_error_noreturn(E_COMPILE_ERROR, "Cannot redeclare %s::%s()",
			ce->name->val, name->val);
	}

	if (in_interface) {
		if (zend_string_equals_literal(lcname, ZEND_CALL_FUNC_NAME)) {
			if (!is_public || is_static) {
				zend_error(E_WARNING, "The magic method __call() must have "
					"public visibility and cannot be static");
			}
		} else if (zend_string_equals_literal(lcname, ZEND_CALLSTATIC_FUNC_NAME)) {
			if (!is_public || !is_static) {
				zend_error(E_WARNING, "The magic method __callStatic() must have "
					"public visibility and be static");
			}
		} else if (zend_string_equals_literal(lcname, ZEND_GET_FUNC_NAME)) {
			if (!is_public || is_static) {
				zend_error(E_WARNING, "The magic method __get() must have "
					"public visibility and cannot be static");
			}
		} else if (zend_string_equals_literal(lcname, ZEND_SET_FUNC_NAME)) {
			if (!is_public || is_static) {
				zend_error(E_WARNING, "The magic method __set() must have "
					"public visibility and cannot be static");
			}
		} else if (zend_string_equals_literal(lcname, ZEND_UNSET_FUNC_NAME)) {
			if (!is_public || is_static) {
				zend_error(E_WARNING, "The magic method __unset() must have "
					"public visibility and cannot be static");
			}
		} else if (zend_string_equals_literal(lcname, ZEND_ISSET_FUNC_NAME)) {
			if (!is_public || is_static) {
				zend_error(E_WARNING, "The magic method __isset() must have "
					"public visibility and cannot be static");
			}
		} else if (zend_string_equals_literal(lcname, ZEND_TOSTRING_FUNC_NAME)) {
			if (!is_public || is_static) {
				zend_error(E_WARNING, "The magic method __toString() must have "
					"public visibility and cannot be static");
			}
		} else if (zend_string_equals_literal(lcname, ZEND_INVOKE_FUNC_NAME)) {
			if (!is_public || is_static) {
				zend_error(E_WARNING, "The magic method __invoke() must have "
					"public visibility and cannot be static");
			}
		} else if (zend_string_equals_literal(lcname, ZEND_DEBUGINFO_FUNC_NAME)) {
			if (!is_public || is_static) {
				zend_error(E_WARNING, "The magic method __debugInfo() must have "
					"public visibility and cannot be static");
			}
		}
	} else {
		if (!in_trait && zend_string_equals_ci(lcname, ce->name)) {
			if (!ce->constructor) {
				ce->constructor = (zend_function *) op_array;
			}
		} else if (zend_string_equals_literal(lcname, ZEND_CONSTRUCTOR_FUNC_NAME)) {
			if (CG(active_class_entry)->constructor) {
				zend_error(E_STRICT, "Redefining already defined constructor for class %s",
					ce->name->val);
			}
			ce->constructor = (zend_function *) op_array;
		} else if (zend_string_equals_literal(lcname, ZEND_DESTRUCTOR_FUNC_NAME)) {
			ce->destructor = (zend_function *) op_array;
		} else if (zend_string_equals_literal(lcname, ZEND_CLONE_FUNC_NAME)) {
			ce->clone = (zend_function *) op_array;
		} else if (zend_string_equals_literal(lcname, ZEND_CALL_FUNC_NAME)) {
			if (!is_public || is_static) {
				zend_error(E_WARNING, "The magic method __call() must have "
					"public visibility and cannot be static");
			}
			ce->__call = (zend_function *) op_array;
		} else if (zend_string_equals_literal(lcname, ZEND_CALLSTATIC_FUNC_NAME)) {
			if (!is_public || !is_static) {
				zend_error(E_WARNING, "The magic method __callStatic() must have "
					"public visibility and be static");
			}
			ce->__callstatic = (zend_function *) op_array;
		} else if (zend_string_equals_literal(lcname, ZEND_GET_FUNC_NAME)) {
			if (!is_public || is_static) {
				zend_error(E_WARNING, "The magic method __get() must have "
					"public visibility and cannot be static");
			}
			ce->__get = (zend_function *) op_array;
			ce->ce_flags |= ZEND_ACC_USE_GUARDS;
		} else if (zend_string_equals_literal(lcname, ZEND_SET_FUNC_NAME)) {
			if (!is_public || is_static) {
				zend_error(E_WARNING, "The magic method __set() must have "
					"public visibility and cannot be static");
			}
			ce->__set = (zend_function *) op_array;
			ce->ce_flags |= ZEND_ACC_USE_GUARDS;
		} else if (zend_string_equals_literal(lcname, ZEND_UNSET_FUNC_NAME)) {
			if (!is_public || is_static) {
				zend_error(E_WARNING, "The magic method __unset() must have "
					"public visibility and cannot be static");
			}
			ce->__unset = (zend_function *) op_array;
			ce->ce_flags |= ZEND_ACC_USE_GUARDS;
		} else if (zend_string_equals_literal(lcname, ZEND_ISSET_FUNC_NAME)) {
			if (!is_public || is_static) {
				zend_error(E_WARNING, "The magic method __isset() must have "
					"public visibility and cannot be static");
			}
			ce->__isset = (zend_function *) op_array;
			ce->ce_flags |= ZEND_ACC_USE_GUARDS;
		} else if (zend_string_equals_literal(lcname, ZEND_TOSTRING_FUNC_NAME)) {
			if (!is_public || is_static) {
				zend_error(E_WARNING, "The magic method __toString() must have "
					"public visibility and cannot be static");
			}
			ce->__tostring = (zend_function *) op_array;
		} else if (zend_string_equals_literal(lcname, ZEND_INVOKE_FUNC_NAME)) {
			if (!is_public || is_static) {
				zend_error(E_WARNING, "The magic method __invoke() must have "
					"public visibility and cannot be static");
			}
		} else if (zend_string_equals_literal(lcname, ZEND_DEBUGINFO_FUNC_NAME)) {
			if (!is_public || is_static) {
				zend_error(E_WARNING, "The magic method __debugInfo() must have "
					"public visibility and cannot be static");
			}
			ce->__debugInfo = (zend_function *) op_array;
		} else if (!is_static) {
			op_array->fn_flags |= ZEND_ACC_ALLOW_STATIC;
		}
	}

	zend_string_release(lcname);
}
/* }}} */

static void zend_begin_func_decl(znode *result, zend_op_array *op_array, zend_ast_decl *decl) /* {{{ */
{
	zend_ast *params_ast = decl->child[0];
	zend_string *name = decl->name, *lcname;
	zend_op *opline;

	op_array->function_name = name = zend_prefix_with_ns(name);

	lcname = zend_string_tolower(name);

	if (CG(current_import_function)) {
		zend_string *import_name = zend_hash_find_ptr(CG(current_import_function), lcname);
		if (import_name && !zend_string_equals_ci(lcname, import_name)) {
			zend_error(E_COMPILE_ERROR, "Cannot declare function %s "
				"because the name is already in use", name->val);
		}
	}

	if (zend_string_equals_literal(lcname, ZEND_AUTOLOAD_FUNC_NAME)
		&& zend_ast_get_list(params_ast)->children != 1
	) {
		zend_error_noreturn(E_COMPILE_ERROR, "%s() must take exactly 1 argument",
			ZEND_AUTOLOAD_FUNC_NAME);
	}

	if (op_array->fn_flags & ZEND_ACC_CLOSURE) {
		opline = zend_emit_op_tmp(result, ZEND_DECLARE_LAMBDA_FUNCTION, NULL, NULL);
	} else {
		opline = get_next_op(CG(active_op_array));
		opline->opcode = ZEND_DECLARE_FUNCTION;
		opline->op2_type = IS_CONST;
		LITERAL_STR(opline->op2, zend_string_copy(lcname));
	}

	{
		zend_string *key = zend_build_runtime_definition_key(lcname, decl->lex_pos);

		opline->op1_type = IS_CONST;
		LITERAL_STR(opline->op1, key);

		zend_hash_update_ptr(CG(function_table), key, op_array);
	}

	zend_string_release(lcname);
}
/* }}} */

void zend_compile_func_decl(znode *result, zend_ast *ast) /* {{{ */
{
	zend_ast_decl *decl = (zend_ast_decl *) ast;
	zend_ast *params_ast = decl->child[0];
	zend_ast *uses_ast = decl->child[1];
	zend_ast *stmt_ast = decl->child[2];
	zend_ast *return_type_ast = decl->child[3];
	zend_bool is_method = decl->kind == ZEND_AST_METHOD;

	zend_op_array *orig_op_array = CG(active_op_array);
	zend_op_array *op_array = zend_arena_alloc(&CG(arena), sizeof(zend_op_array));

	// TODO.AST interactive (not just here - also bpc etc!)

	init_op_array(op_array, ZEND_USER_FUNCTION, INITIAL_OP_ARRAY_SIZE);

	op_array->fn_flags |= decl->flags;
	op_array->line_start = decl->start_lineno;
	op_array->line_end = decl->end_lineno;
	if (decl->doc_comment) {
		op_array->doc_comment = zend_string_copy(decl->doc_comment);
	}
	if (decl->kind == ZEND_AST_CLOSURE) {
		op_array->fn_flags |= ZEND_ACC_CLOSURE;
	}

	if (is_method) {
		zend_bool has_body = stmt_ast != NULL;
		zend_begin_method_decl(op_array, decl->name, has_body);
	} else {
		zend_begin_func_decl(result, op_array, decl);
	}

	CG(active_op_array) = op_array;
	zend_stack_push(&CG(context_stack), (void *) &CG(context));
	zend_init_compiler_context();

	if (CG(compiler_options) & ZEND_COMPILE_EXTENDED_INFO) {
		zend_op *opline_ext = zend_emit_op(NULL, ZEND_EXT_NOP, NULL, NULL);
		opline_ext->lineno = decl->start_lineno;
	}

	{
		/* Push a separator to the loop variable stack */
		znode dummy_var;
		dummy_var.op_type = IS_UNUSED;

		zend_stack_push(&CG(loop_var_stack), (void *) &dummy_var);
	}

	zend_compile_params(params_ast, return_type_ast, is_method);
	if (uses_ast) {
		zend_compile_closure_uses(uses_ast);
	}
	zend_compile_stmt(stmt_ast);

	if (is_method) {
		zend_check_magic_method_implementation(
			CG(active_class_entry), (zend_function *) op_array, E_COMPILE_ERROR);
	}

	zend_do_extended_info();
	zend_emit_final_return(NULL);

	pass_two(CG(active_op_array));
	zend_release_labels(0);

	/* Pop the loop variable stack separator */
	zend_stack_del_top(&CG(loop_var_stack));

	CG(active_op_array) = orig_op_array;
}
/* }}} */

void zend_compile_prop_decl(zend_ast *ast) /* {{{ */
{
	zend_ast_list *list = zend_ast_get_list(ast);
	uint32_t flags = list->attr;
	zend_class_entry *ce = CG(active_class_entry);
	uint32_t i, children = list->children;
	zend_string *doc_comment = NULL;

	if (ce->ce_flags & ZEND_ACC_INTERFACE) {
		zend_error_noreturn(E_COMPILE_ERROR, "Interfaces may not include member variables");
	}

	if (flags & ZEND_ACC_ABSTRACT) {
		zend_error_noreturn(E_COMPILE_ERROR, "Properties cannot be declared abstract");
	}

	/* Doc comment has been appended as last element in property list */
	if (list->child[children - 1]->kind == ZEND_AST_ZVAL) {
		doc_comment = zend_string_copy(zend_ast_get_str(list->child[children - 1]));
		children -= 1;
	}

	for (i = 0; i < children; ++i) {
		zend_ast *prop_ast = list->child[i];
		zend_ast *name_ast = prop_ast->child[0];
		zend_ast *value_ast = prop_ast->child[1];
		zend_string *name = zend_ast_get_str(name_ast);
		zval value_zv;

		if (flags & ZEND_ACC_FINAL) {
			zend_error_noreturn(E_COMPILE_ERROR, "Cannot declare property %s::$%s final, "
				"the final modifier is allowed only for methods and classes",
				ce->name->val, name->val);
		}

		if (zend_hash_exists(&ce->properties_info, name)) {
			zend_error_noreturn(E_COMPILE_ERROR, "Cannot redeclare %s::$%s",
				ce->name->val, name->val);
		}

		if (value_ast) {
			zend_const_expr_to_zval(&value_zv, value_ast);
		} else {
			ZVAL_NULL(&value_zv);
		}

		name = zend_new_interned_string_safe(name);
		zend_declare_property_ex(ce, name, &value_zv, flags, doc_comment);

		/* Doc comment is only assigned to first property */
		doc_comment = NULL;
	}
}
/* }}} */

void zend_compile_class_const_decl(zend_ast *ast) /* {{{ */
{
	zend_ast_list *list = zend_ast_get_list(ast);
	zend_class_entry *ce = CG(active_class_entry);
	uint32_t i;

	if ((ce->ce_flags & ZEND_ACC_TRAIT) != 0) {
		zend_error_noreturn(E_COMPILE_ERROR, "Traits cannot have constants");
		return;
	}

	for (i = 0; i < list->children; ++i) {
		zend_ast *const_ast = list->child[i];
		zend_ast *name_ast = const_ast->child[0];
		zend_ast *value_ast = const_ast->child[1];
		zend_string *name = zend_ast_get_str(name_ast);
		zval value_zv;

		zend_const_expr_to_zval(&value_zv, value_ast);

		name = zend_new_interned_string_safe(name);
		if (zend_hash_add(&ce->constants_table, name, &value_zv) == NULL) {
			zend_error_noreturn(E_COMPILE_ERROR, "Cannot redefine class constant %s::%s",
				ce->name->val, name->val);
		}

		if (Z_CONSTANT(value_zv)) {
			ce->ce_flags &= ~ZEND_ACC_CONSTANTS_UPDATED;
		}
	}
}
/* }}} */

static zend_trait_method_reference *zend_compile_method_ref(zend_ast *ast) /* {{{ */
{
	zend_ast *class_ast = ast->child[0];
	zend_ast *method_ast = ast->child[1];

	zend_trait_method_reference *method_ref = emalloc(sizeof(zend_trait_method_reference));
	method_ref->ce = NULL;
	method_ref->method_name = zend_string_copy(zend_ast_get_str(method_ast));

	if (class_ast) {
		method_ref->class_name = zend_resolve_class_name_ast(class_ast);
	} else {
		method_ref->class_name = NULL;
	}

	return method_ref;
}
/* }}} */

static zend_string **zend_compile_name_list(zend_ast *ast) /* {{{ */
{
	zend_ast_list *list = zend_ast_get_list(ast);
	zend_string **names = safe_emalloc(sizeof(zend_string *), list->children + 1, 0);
	uint32_t i;

	for (i = 0; i < list->children; ++i) {
		zend_ast *name_ast = list->child[i];
		names[i] = zend_resolve_class_name_ast(name_ast);
	}

	names[list->children] = NULL;

	return names;
}
/* }}} */

static void zend_compile_trait_precedence(zend_ast *ast) /* {{{ */
{
	zend_ast *method_ref_ast = ast->child[0];
	zend_ast *insteadof_ast = ast->child[1];

	zend_trait_precedence *precedence = emalloc(sizeof(zend_trait_precedence));
	precedence->trait_method = zend_compile_method_ref(method_ref_ast);
	precedence->exclude_from_classes
		= (void *) zend_compile_name_list(insteadof_ast);

	zend_add_to_list(&CG(active_class_entry)->trait_precedences, precedence);
}
/* }}} */

static void zend_compile_trait_alias(zend_ast *ast) /* {{{ */
{
	zend_ast *method_ref_ast = ast->child[0];
	zend_ast *alias_ast = ast->child[1];
	uint32_t modifiers = ast->attr;

	zend_trait_alias *alias;

	if (modifiers == ZEND_ACC_STATIC) {
		zend_error_noreturn(E_COMPILE_ERROR, "Cannot use 'static' as method modifier");
	} else if (modifiers == ZEND_ACC_ABSTRACT) {
		zend_error_noreturn(E_COMPILE_ERROR, "Cannot use 'abstract' as method modifier");
	} else if (modifiers == ZEND_ACC_FINAL) {
		zend_error_noreturn(E_COMPILE_ERROR, "Cannot use 'final' as method modifier");
	}

	alias = emalloc(sizeof(zend_trait_alias));
	alias->trait_method = zend_compile_method_ref(method_ref_ast);
	alias->modifiers = modifiers;

	if (alias_ast) {
		alias->alias = zend_string_copy(zend_ast_get_str(alias_ast));
	} else {
		alias->alias = NULL;
	}

	zend_add_to_list(&CG(active_class_entry)->trait_aliases, alias);
}
/* }}} */

void zend_compile_use_trait(zend_ast *ast) /* {{{ */
{
	zend_ast_list *traits = zend_ast_get_list(ast->child[0]);
	zend_ast_list *adaptations = ast->child[1] ? zend_ast_get_list(ast->child[1]) : NULL;
	zend_class_entry *ce = CG(active_class_entry);
	zend_op *opline;
	uint32_t i;

	for (i = 0; i < traits->children; ++i) {
		zend_ast *trait_ast = traits->child[i];
		zend_string *name = zend_ast_get_str(trait_ast);

		if (ce->ce_flags & ZEND_ACC_INTERFACE) {
			zend_error_noreturn(E_COMPILE_ERROR, "Cannot use traits inside of interfaces. "
				"%s is used in %s", name->val, ce->name->val);
		}

		switch (zend_get_class_fetch_type(name)) {
			case ZEND_FETCH_CLASS_SELF:
			case ZEND_FETCH_CLASS_PARENT:
			case ZEND_FETCH_CLASS_STATIC:
				zend_error_noreturn(E_COMPILE_ERROR, "Cannot use '%s' as trait name "
					"as it is reserved", name->val);
				break;
		}

		opline = get_next_op(CG(active_op_array));
		opline->opcode = ZEND_ADD_TRAIT;
		SET_NODE(opline->op1, &CG(implementing_class));
		opline->op2_type = IS_CONST;
		opline->op2.constant = zend_add_class_name_literal(CG(active_op_array),
			zend_resolve_class_name_ast(trait_ast));

		ce->num_traits++;
	}

	if (!adaptations) {
		return;
	}

	for (i = 0; i < adaptations->children; ++i) {
		zend_ast *adaptation_ast = adaptations->child[i];
		switch (adaptation_ast->kind) {
			case ZEND_AST_TRAIT_PRECEDENCE:
				zend_compile_trait_precedence(adaptation_ast);
				break;
			case ZEND_AST_TRAIT_ALIAS:
				zend_compile_trait_alias(adaptation_ast);
				break;
			EMPTY_SWITCH_DEFAULT_CASE()
		}
	}
}
/* }}} */

void zend_compile_implements(znode *class_node, zend_ast *ast) /* {{{ */
{
	zend_ast_list *list = zend_ast_get_list(ast);
	uint32_t i;
	for (i = 0; i < list->children; ++i) {
		zend_ast *class_ast = list->child[i];
		zend_string *name = zend_ast_get_str(class_ast);

		zend_op *opline;

		if (!zend_is_const_default_class_ref(class_ast)) {
			zend_error_noreturn(E_COMPILE_ERROR,
				"Cannot use '%s' as interface name as it is reserved", name->val);
		}

		opline = zend_emit_op(NULL, ZEND_ADD_INTERFACE, class_node, NULL);
		opline->op2_type = IS_CONST;
		opline->op2.constant = zend_add_class_name_literal(CG(active_op_array),
			zend_resolve_class_name_ast(class_ast));

		CG(active_class_entry)->num_interfaces++;
	}
}
/* }}} */

void zend_compile_class_decl(zend_ast *ast) /* {{{ */
{
	zend_ast_decl *decl = (zend_ast_decl *) ast;
	zend_ast *extends_ast = decl->child[0];
	zend_ast *implements_ast = decl->child[1];
	zend_ast *stmt_ast = decl->child[2];

	zend_string *name = decl->name, *lcname, *import_name = NULL;
	zend_class_entry *ce = zend_arena_alloc(&CG(arena), sizeof(zend_class_entry));
	zend_op *opline;
	znode declare_node, extends_node;

	if (CG(active_class_entry)) {
		zend_error_noreturn(E_COMPILE_ERROR, "Class declarations may not be nested");
		return;
	}

	if (ZEND_FETCH_CLASS_DEFAULT != zend_get_class_fetch_type(name)) {
		zend_error_noreturn(E_COMPILE_ERROR, "Cannot use '%s' as class name as it is reserved",
			name->val);
	}

	lcname = zend_string_tolower(name);

	if (CG(current_import)) {
		import_name = zend_hash_find_ptr(CG(current_import), lcname);
	}

	zend_assert_valid_class_name(name);

	if (CG(current_namespace)) {
		name = zend_prefix_with_ns(name);

		zend_string_release(lcname);
		lcname = zend_string_tolower(name);
	} else {
		zend_string_addref(name);
	}

	if (import_name && !zend_string_equals_ci(lcname, import_name)) {
		zend_error_noreturn(E_COMPILE_ERROR, "Cannot declare class %s "
			"because the name is already in use", name->val);
	}

	name = zend_new_interned_string(name);
	lcname = zend_new_interned_string(lcname);

	ce->type = ZEND_USER_CLASS;
	ce->name = name;
	zend_initialize_class_data(ce, 1);

	ce->ce_flags |= decl->flags;
	ce->info.user.filename = zend_get_compiled_filename();
	ce->info.user.line_start = decl->start_lineno;
	ce->info.user.line_end = decl->end_lineno;
	if (decl->doc_comment) {
		ce->info.user.doc_comment = zend_string_copy(decl->doc_comment);
	}

	if (extends_ast) {
		if (!zend_is_const_default_class_ref(extends_ast)) {
			zend_string *extends_name = zend_ast_get_str(extends_ast);
			zend_error_noreturn(E_COMPILE_ERROR,
				"Cannot use '%s' as class name as it is reserved", extends_name->val);
		}

		zend_compile_class_ref(&extends_node, extends_ast);
	}

	opline = get_next_op(CG(active_op_array));
	zend_make_var_result(&declare_node, opline);

	// TODO.AST drop this
	GET_NODE(&CG(implementing_class), opline->result);

	opline->op2_type = IS_CONST;
	LITERAL_STR(opline->op2, lcname);

	if (extends_ast) {
		opline->opcode = ZEND_DECLARE_INHERITED_CLASS;
		opline->extended_value = extends_node.u.op.var;
	} else {
		opline->opcode = ZEND_DECLARE_CLASS;
	}

	{
		zend_string *key = zend_build_runtime_definition_key(lcname, decl->lex_pos);

		opline->op1_type = IS_CONST;
		LITERAL_STR(opline->op1, key);

		zend_hash_update_ptr(CG(class_table), key, ce);
	}

	CG(active_class_entry) = ce;

	if (implements_ast) {
		zend_compile_implements(&declare_node, implements_ast);
	}

	zend_compile_stmt(stmt_ast);

	if (ce->constructor) {
		ce->constructor->common.fn_flags |= ZEND_ACC_CTOR;
		if (ce->constructor->common.fn_flags & ZEND_ACC_STATIC) {
			zend_error_noreturn(E_COMPILE_ERROR, "Constructor %s::%s() cannot be static",
				ce->name->val, ce->constructor->common.function_name->val);
		}
		if (ce->constructor->common.fn_flags & ZEND_ACC_HAS_RETURN_TYPE) {
			zend_error_noreturn(E_COMPILE_ERROR,
				"Constructor %s::%s() cannot declare a return type",
				ce->name->val, ce->constructor->common.function_name->val);
		}
	}
	if (ce->destructor) {
		ce->destructor->common.fn_flags |= ZEND_ACC_DTOR;
		if (ce->destructor->common.fn_flags & ZEND_ACC_STATIC) {
			zend_error_noreturn(E_COMPILE_ERROR, "Destructor %s::%s() cannot be static",
				ce->name->val, ce->destructor->common.function_name->val);
		} else if (ce->destructor->common.fn_flags & ZEND_ACC_HAS_RETURN_TYPE) {
			zend_error_noreturn(E_COMPILE_ERROR,
				"Destructor %s::%s() cannot declare a return type",
				ce->name->val, ce->destructor->common.function_name->val);
		}
	}
	if (ce->clone) {
		ce->clone->common.fn_flags |= ZEND_ACC_CLONE;
		if (ce->clone->common.fn_flags & ZEND_ACC_STATIC) {
			zend_error_noreturn(E_COMPILE_ERROR, "Clone method %s::%s() cannot be static",
				ce->name->val, ce->clone->common.function_name->val);
		} else if (ce->clone->common.fn_flags & ZEND_ACC_HAS_RETURN_TYPE) {
			zend_error_noreturn(E_COMPILE_ERROR,
				"%s::%s() cannot declare a return type",
				ce->name->val, ce->clone->common.function_name->val);
		}
	}

	/* Check for traits and proceed like with interfaces.
	 * The only difference will be a combined handling of them in the end.
	 * Thus, we need another opcode here. */
	if (ce->num_traits > 0) {
		ce->traits = NULL;
		ce->num_traits = 0;
		ce->ce_flags |= ZEND_ACC_IMPLEMENT_TRAITS;

		zend_emit_op(NULL, ZEND_BIND_TRAITS, &declare_node, NULL);
	}

	if (!(ce->ce_flags & (ZEND_ACC_INTERFACE|ZEND_ACC_EXPLICIT_ABSTRACT_CLASS))
		&& (extends_ast || ce->num_interfaces > 0)
	) {
		zend_verify_abstract_class(ce);
		if (ce->num_interfaces && !(ce->ce_flags & ZEND_ACC_IMPLEMENT_TRAITS)) {
			zend_emit_op(NULL, ZEND_VERIFY_ABSTRACT_CLASS, &declare_node, NULL);
		}
	}

	/* Inherit interfaces; reset number to zero, we need it for above check and
	 * will restore it during actual implementation.
	 * The ZEND_ACC_IMPLEMENT_INTERFACES flag disables double call to
	 * zend_verify_abstract_class() */
	if (ce->num_interfaces > 0) {
		ce->interfaces = NULL;
		ce->num_interfaces = 0;
		ce->ce_flags |= ZEND_ACC_IMPLEMENT_INTERFACES;
	}

	CG(active_class_entry) = NULL;
}
/* }}} */

static HashTable *zend_get_import_ht(uint32_t type) /* {{{ */
{
	switch (type) {
		case T_CLASS:
			if (!CG(current_import)) {
				CG(current_import) = emalloc(sizeof(HashTable));
				zend_hash_init(CG(current_import), 8, NULL, str_dtor, 0);
			}
			return CG(current_import);
		case T_FUNCTION:
			if (!CG(current_import_function)) {
				CG(current_import_function) = emalloc(sizeof(HashTable));
				zend_hash_init(CG(current_import_function), 8, NULL, str_dtor, 0);
			}
			return CG(current_import_function);
		case T_CONST:
			if (!CG(current_import_const)) {
				CG(current_import_const) = emalloc(sizeof(HashTable));
				zend_hash_init(CG(current_import_const), 8, NULL, str_dtor, 0);
			}
			return CG(current_import_const);
		EMPTY_SWITCH_DEFAULT_CASE()
	}

	return NULL;
}
/* }}} */

static char *zend_get_use_type_str(uint32_t type) /* {{{ */
{
	switch (type) {
		case T_CLASS:
			return "";
		case T_FUNCTION:
			return " function";
		case T_CONST:
			return " const";
		EMPTY_SWITCH_DEFAULT_CASE()
	}

	return " unknown";
}
/* }}} */

static void zend_check_already_in_use(uint32_t type, zend_string *old_name, zend_string *new_name, zend_string *check_name) /* {{{ */
{
	if (zend_string_equals_ci(old_name, check_name)) {
		return;
	}

	zend_error_noreturn(E_COMPILE_ERROR, "Cannot use%s %s as %s because the name "
		"is already in use", zend_get_use_type_str(type), old_name->val, new_name->val);
}
/* }}} */

void zend_compile_use(zend_ast *ast) /* {{{ */
{
	zend_ast_list *list = zend_ast_get_list(ast);
	uint32_t i;
	zend_string *current_ns = CG(current_namespace);
	uint32_t type = ast->attr;
	HashTable *current_import = zend_get_import_ht(type);
	zend_bool case_sensitive = type == T_CONST;

	for (i = 0; i < list->children; ++i) {
		zend_ast *use_ast = list->child[i];
		zend_ast *old_name_ast = use_ast->child[0];
		zend_ast *new_name_ast = use_ast->child[1];
		zend_string *old_name = zend_ast_get_str(old_name_ast);
		zend_string *new_name, *lookup_name;

		if (new_name_ast) {
			new_name = zend_string_copy(zend_ast_get_str(new_name_ast));
		} else {
			const char *unqualified_name;
			size_t unqualified_name_len;
			if (zend_get_unqualified_name(old_name, &unqualified_name, &unqualified_name_len)) {
				/* The form "use A\B" is equivalent to "use A\B as B" */
				new_name = zend_string_init(unqualified_name, unqualified_name_len, 0);
			} else {
				new_name = zend_string_copy(old_name);

				if (!current_ns) {
					if (type == T_CLASS && zend_string_equals_literal(new_name, "strict")) {
						zend_error_noreturn(E_COMPILE_ERROR,
							"You seem to be trying to use a different language...");
					}

					zend_error(E_WARNING, "The use statement with non-compound name '%s' "
						"has no effect", new_name->val);
				}
			}
		}

		if (type == T_CLASS) {
			zend_assert_valid_class_name(new_name);
		}

		if (case_sensitive) {
			lookup_name = zend_string_copy(new_name);
		} else {
			lookup_name = zend_string_tolower(new_name);
		}

		if (type == T_CLASS && (zend_string_equals_literal(lookup_name, "self")
			|| zend_string_equals_literal(lookup_name, "parent"))
		) {
			zend_error_noreturn(E_COMPILE_ERROR, "Cannot use %s as %s because '%s' "
				"is a special class name", old_name->val, new_name->val, new_name->val);
		}

		if (current_ns) {
			zend_string *ns_name = zend_string_alloc(current_ns->len + 1 + new_name->len, 0);
			zend_str_tolower_copy(ns_name->val, current_ns->val, current_ns->len);
			ns_name->val[current_ns->len] = '\\';
			memcpy(ns_name->val + current_ns->len + 1, lookup_name->val, lookup_name->len);

			if (zend_hash_exists(CG(class_table), ns_name)) {
				zend_check_already_in_use(type, old_name, new_name, ns_name);
			}

			zend_string_free(ns_name);
		} else {
			switch (type) {
				case T_CLASS:
				{
					zend_class_entry *ce = zend_hash_find_ptr(CG(class_table), lookup_name);
					if (ce && ce->type == ZEND_USER_CLASS
						&& ce->info.user.filename == CG(compiled_filename)
					) {
						zend_check_already_in_use(type, old_name, new_name, lookup_name);
					}
					break;
				}
				case T_FUNCTION:
				{
					zend_function *fn = zend_hash_find_ptr(CG(function_table), lookup_name);
					if (fn && fn->type == ZEND_USER_FUNCTION
						&& fn->op_array.filename == CG(compiled_filename)
					) {
						zend_check_already_in_use(type, old_name, new_name, lookup_name);
					}
					break;
				}
				case T_CONST:
				{
					zend_string *filename = zend_hash_find_ptr(&CG(const_filenames), lookup_name);
					if (filename && filename == CG(compiled_filename)) {
						zend_check_already_in_use(type, old_name, new_name, lookup_name);
					}
					break;
				}
				EMPTY_SWITCH_DEFAULT_CASE()
			}
		}

		zend_string_addref(old_name);
		if (!zend_hash_add_ptr(current_import, lookup_name, old_name)) {
			zend_error_noreturn(E_COMPILE_ERROR, "Cannot use%s %s as %s because the name "
				"is already in use", zend_get_use_type_str(type), old_name->val, new_name->val);
		}

		zend_string_release(lookup_name);
		zend_string_release(new_name);
	}
}
/* }}} */

void zend_compile_group_use(zend_ast *ast) /* {{{ */
{
	uint32_t i;
	zend_string *ns = zend_ast_get_str(ast->child[0]);
	zend_ast_list *list = zend_ast_get_list(ast->child[1]);

	for (i = 0; i < list->children; i++) {
		zend_ast *inline_use, *use = list->child[i];
		zval *name_zval = zend_ast_get_zval(use->child[0]);
		zend_string *name = Z_STR_P(name_zval);
		zend_string *compound_ns = zend_concat_names(ns->val, ns->len, name->val, name->len);
		zend_string_release(name);
		ZVAL_STR(name_zval, compound_ns);
		inline_use = zend_ast_create_list(1, ZEND_AST_USE, use);
		inline_use->attr = ast->attr ? ast->attr : use->attr;
		zend_compile_use(inline_use);
	}
}
/* }}} */


void zend_compile_const_decl(zend_ast *ast) /* {{{ */
{
	zend_ast_list *list = zend_ast_get_list(ast);
	uint32_t i;
	for (i = 0; i < list->children; ++i) {
		zend_ast *const_ast = list->child[i];
		zend_ast *name_ast = const_ast->child[0];
		zend_ast *value_ast = const_ast->child[1];
		zend_string *name = zend_ast_get_str(name_ast);

		zend_string *import_name;
		znode name_node, value_node;
		zval *value_zv = &value_node.u.constant;

		value_node.op_type = IS_CONST;
		zend_const_expr_to_zval(value_zv, value_ast);

		if (zend_lookup_reserved_const(name->val, name->len)) {
			zend_error_noreturn(E_COMPILE_ERROR, "Cannot redeclare constant '%s'", name->val);
		}

		name = zend_prefix_with_ns(name);
		name = zend_new_interned_string(name);

		if (CG(current_import_const)
			&& (import_name = zend_hash_find_ptr(CG(current_import_const), name))
		) {
			if (!zend_string_equals(import_name, name)) {
				zend_error(E_COMPILE_ERROR, "Cannot declare const %s because "
					"the name is already in use", name->val);
			}
		}

		name_node.op_type = IS_CONST;
		ZVAL_STR(&name_node.u.constant, name);

		zend_emit_op(NULL, ZEND_DECLARE_CONST, &name_node, &value_node);

		zend_hash_add_ptr(&CG(const_filenames), name, CG(compiled_filename));
	}
}
/* }}}*/

void zend_compile_namespace(zend_ast *ast) /* {{{ */
{
	zend_ast *name_ast = ast->child[0];
	zend_ast *stmt_ast = ast->child[1];
	zend_string *name;
	zend_bool with_bracket = stmt_ast != NULL;

	/* handle mixed syntax declaration or nested namespaces */
	if (!CG(has_bracketed_namespaces)) {
		if (CG(current_namespace)) {
			/* previous namespace declarations were unbracketed */
			if (with_bracket) {
				zend_error_noreturn(E_COMPILE_ERROR, "Cannot mix bracketed namespace declarations "
					"with unbracketed namespace declarations");
			}
		}
	} else {
		/* previous namespace declarations were bracketed */
		if (!with_bracket) {
			zend_error_noreturn(E_COMPILE_ERROR, "Cannot mix bracketed namespace declarations "
				"with unbracketed namespace declarations");
		} else if (CG(current_namespace) || CG(in_namespace)) {
			zend_error_noreturn(E_COMPILE_ERROR, "Namespace declarations cannot be nested");
		}
	}

	if (((!with_bracket && !CG(current_namespace))
		 || (with_bracket && !CG(has_bracketed_namespaces))) && CG(active_op_array)->last > 0
	) {
		/* ignore ZEND_EXT_STMT and ZEND_TICKS */
		uint32_t num = CG(active_op_array)->last;
		while (num > 0 &&
		       (CG(active_op_array)->opcodes[num-1].opcode == ZEND_EXT_STMT ||
		        CG(active_op_array)->opcodes[num-1].opcode == ZEND_TICKS)) {
			--num;
		}
		if (num > 0) {
			zend_error_noreturn(E_COMPILE_ERROR, "Namespace declaration statement has to be "
				"the very first statement in the script");
		}
	}

	if (CG(current_namespace)) {
		zend_string_release(CG(current_namespace));
	}

	if (name_ast) {
		name = zend_ast_get_str(name_ast);

		if (ZEND_FETCH_CLASS_DEFAULT != zend_get_class_fetch_type(name)) {
			zend_error_noreturn(E_COMPILE_ERROR, "Cannot use '%s' as namespace name", name->val);
		}

		CG(current_namespace) = zend_string_copy(name);
	} else {
		CG(current_namespace) = NULL;
	}

	zend_reset_import_tables();

	CG(in_namespace) = 1;
	if (with_bracket) {
		CG(has_bracketed_namespaces) = 1;
	}

	if (stmt_ast) {
		zend_compile_top_stmt(stmt_ast);
		zend_end_namespace();
	}
}
/* }}} */

void zend_compile_halt_compiler(zend_ast *ast) /* {{{ */
{
	zend_ast *offset_ast = ast->child[0];
	zend_long offset = Z_LVAL_P(zend_ast_get_zval(offset_ast));

	zend_string *filename, *name;
	const char const_name[] = "__COMPILER_HALT_OFFSET__";

	if (CG(has_bracketed_namespaces) && CG(in_namespace)) {
		zend_error_noreturn(E_COMPILE_ERROR,
			"__HALT_COMPILER() can only be used from the outermost scope");
	}

	filename = zend_get_compiled_filename();
	name = zend_mangle_property_name(const_name, sizeof(const_name) - 1,
		filename->val, filename->len, 0);

	zend_register_long_constant(name->val, name->len, offset, CONST_CS, 0);
	zend_string_release(name);
}
/* }}} */

static zend_bool zend_try_ct_eval_magic_const(zval *zv, zend_ast *ast) /* {{{ */
{
	zend_op_array *op_array = CG(active_op_array);
	zend_class_entry *ce = CG(active_class_entry);

	switch (ast->attr) {
		case T_LINE:
			ZVAL_LONG(zv, ast->lineno);
			break;
		case T_FILE:
			ZVAL_STR_COPY(zv, CG(compiled_filename));
			break;
		case T_DIR:
		{
			zend_string *filename = CG(compiled_filename);
			zend_string *dirname = zend_string_init(filename->val, filename->len, 0);
			zend_dirname(dirname->val, dirname->len);

			if (strcmp(dirname->val, ".") == 0) {
				dirname = zend_string_realloc(dirname, MAXPATHLEN, 0);
#if HAVE_GETCWD
				VCWD_GETCWD(dirname->val, MAXPATHLEN);
#elif HAVE_GETWD
				VCWD_GETWD(dirname->val);
#endif
			}

			dirname->len = strlen(dirname->val);
			ZVAL_STR(zv, dirname);
			break;
		}
		case T_FUNC_C:
			if (op_array && op_array->function_name) {
				ZVAL_STR_COPY(zv, op_array->function_name);
			} else {
				ZVAL_EMPTY_STRING(zv);
			}
			break;
		case T_METHOD_C:
			if (ce) {
				if (op_array && op_array->function_name) {
					ZVAL_NEW_STR(zv, zend_concat3(ce->name->val, ce->name->len, "::", 2,
						op_array->function_name->val, op_array->function_name->len));
				} else {
					ZVAL_STR_COPY(zv, ce->name);
				}
			} else if (op_array && op_array->function_name) {
				ZVAL_STR_COPY(zv, op_array->function_name);
			} else {
				ZVAL_EMPTY_STRING(zv);
			}
			break;
		case T_CLASS_C:
			if (ce) {
				if ((ce->ce_flags & ZEND_ACC_TRAIT) != 0) {
					return 0;
				} else {
					ZVAL_STR_COPY(zv, ce->name);
				}
			} else {
				ZVAL_EMPTY_STRING(zv);
			}
			break;
		case T_TRAIT_C:
			if (ce && (ce->ce_flags & ZEND_ACC_TRAIT) != 0) {
				ZVAL_STR_COPY(zv, ce->name);
			} else {
				ZVAL_EMPTY_STRING(zv);
			}
			break;
		case T_NS_C:
			if (CG(current_namespace)) {
				ZVAL_STR_COPY(zv, CG(current_namespace));
			} else {
				ZVAL_EMPTY_STRING(zv);
			}
			break;
		EMPTY_SWITCH_DEFAULT_CASE()
	}

	return 1;
}
/* }}} */

static inline void zend_ct_eval_binary_op(zval *result, uint32_t opcode, zval *op1, zval *op2) /* {{{ */
{
	binary_op_type fn = get_binary_op(opcode);
	fn(result, op1, op2);
}
/* }}} */

static inline void zend_ct_eval_unary_pm(zval *result, zend_ast_kind kind, zval *op) /* {{{ */
{
	binary_op_type fn = kind == ZEND_AST_UNARY_PLUS
		? add_function : sub_function;

	zval left;
	ZVAL_LONG(&left, 0);
	fn(result, &left, op);
}
/* }}} */

static inline void zend_ct_eval_greater(zval *result, zend_ast_kind kind, zval *op1, zval *op2) /* {{{ */
{
	binary_op_type fn = kind == ZEND_AST_GREATER
		? is_smaller_function : is_smaller_or_equal_function;
	fn(result, op2, op1);
}
/* }}} */

static zend_bool zend_try_ct_eval_array(zval *result, zend_ast *ast) /* {{{ */
{
	zend_ast_list *list = zend_ast_get_list(ast);
	uint32_t i;

	/* First ensure that *all* child nodes are constant and by-val */
	for (i = 0; i < list->children; ++i) {
		zend_ast *elem_ast = list->child[i];
		zend_bool by_ref = elem_ast->attr;
		zend_eval_const_expr(&elem_ast->child[0]);
		zend_eval_const_expr(&elem_ast->child[1]);

		if (by_ref || elem_ast->child[0]->kind != ZEND_AST_ZVAL
			|| (elem_ast->child[1] && elem_ast->child[1]->kind != ZEND_AST_ZVAL)
		) {
			return 0;
		}
	}

	array_init_size(result, list->children);
	for (i = 0; i < list->children; ++i) {
		zend_ast *elem_ast = list->child[i];
		zend_ast *value_ast = elem_ast->child[0];
		zend_ast *key_ast = elem_ast->child[1];

		zval *value = zend_ast_get_zval(value_ast);
		if (Z_REFCOUNTED_P(value)) Z_ADDREF_P(value);

		if (key_ast) {
			zval *key = zend_ast_get_zval(key_ast);
			switch (Z_TYPE_P(key)) {
				case IS_LONG:
					zend_hash_index_update(Z_ARRVAL_P(result), Z_LVAL_P(key), value);
					break;
				case IS_STRING:
					zend_symtable_update(Z_ARRVAL_P(result), Z_STR_P(key), value);
					break;
				case IS_DOUBLE:
					zend_hash_index_update(Z_ARRVAL_P(result),
						zend_dval_to_lval(Z_DVAL_P(key)), value);
					break;
				case IS_FALSE:
					zend_hash_index_update(Z_ARRVAL_P(result), 0, value);
					break;
				case IS_TRUE:
					zend_hash_index_update(Z_ARRVAL_P(result), 1, value);
					break;
				case IS_NULL:
					zend_hash_update(Z_ARRVAL_P(result), STR_EMPTY_ALLOC(), value);
					break;
				default:
					zend_error(E_COMPILE_ERROR, "Illegal offset type");
					break;
			}
		} else {
			zend_hash_next_index_insert(Z_ARRVAL_P(result), value);
		}
	}

	return 1;
}
/* }}} */

void zend_compile_binary_op(znode *result, zend_ast *ast) /* {{{ */
{
	zend_ast *left_ast = ast->child[0];
	zend_ast *right_ast = ast->child[1];
	uint32_t opcode = ast->attr;

	znode left_node, right_node;
	zend_compile_expr(&left_node, left_ast);
	zend_compile_expr(&right_node, right_ast);

	if (left_node.op_type == IS_CONST && right_node.op_type == IS_CONST) {
		result->op_type = IS_CONST;
		zend_ct_eval_binary_op(&result->u.constant, opcode,
			&left_node.u.constant, &right_node.u.constant);
		zval_ptr_dtor(&left_node.u.constant);
		zval_ptr_dtor(&right_node.u.constant);
		return;
	}

	do {
		if (opcode == ZEND_IS_EQUAL || opcode == ZEND_IS_NOT_EQUAL) {
			if (left_node.op_type == IS_CONST) {
				if (Z_TYPE(left_node.u.constant) == IS_FALSE) {
					opcode = (opcode == ZEND_IS_NOT_EQUAL) ? ZEND_BOOL : ZEND_BOOL_NOT;
					zend_emit_op_tmp(result, opcode, &right_node, NULL);
					break;
				} else if (Z_TYPE(left_node.u.constant) == IS_TRUE) {
					opcode = (opcode == ZEND_IS_EQUAL) ? ZEND_BOOL : ZEND_BOOL_NOT;
					zend_emit_op_tmp(result, opcode, &right_node, NULL);
					break;
				}
			} else if (right_node.op_type == IS_CONST) {
				if (Z_TYPE(right_node.u.constant) == IS_FALSE) {
					opcode = (opcode == ZEND_IS_NOT_EQUAL) ? ZEND_BOOL : ZEND_BOOL_NOT;
					zend_emit_op_tmp(result, opcode, &left_node, NULL);
					break;
				} else if (Z_TYPE(right_node.u.constant) == IS_TRUE) {
					opcode = (opcode == ZEND_IS_EQUAL) ? ZEND_BOOL : ZEND_BOOL_NOT;
					zend_emit_op_tmp(result, opcode, &left_node, NULL);
					break;
				}
			}
		}
		zend_emit_op_tmp(result, opcode, &left_node, &right_node);
	} while (0);
}
/* }}} */

/* We do not use zend_compile_binary_op for this because we want to retain the left-to-right
 * evaluation order. */
void zend_compile_greater(znode *result, zend_ast *ast) /* {{{ */
{
	zend_ast *left_ast = ast->child[0];
	zend_ast *right_ast = ast->child[1];
	znode left_node, right_node;

	ZEND_ASSERT(ast->kind == ZEND_AST_GREATER || ast->kind == ZEND_AST_GREATER_EQUAL);

	zend_compile_expr(&left_node, left_ast);
	zend_compile_expr(&right_node, right_ast);

	if (left_node.op_type == IS_CONST && right_node.op_type == IS_CONST) {
		result->op_type = IS_CONST;
		zend_ct_eval_greater(&result->u.constant, ast->kind,
			&left_node.u.constant, &right_node.u.constant);
		zval_ptr_dtor(&left_node.u.constant);
		zval_ptr_dtor(&right_node.u.constant);
		return;
	}

	zend_emit_op_tmp(result,
		ast->kind == ZEND_AST_GREATER ? ZEND_IS_SMALLER : ZEND_IS_SMALLER_OR_EQUAL,
		&right_node, &left_node);
}
/* }}} */

void zend_compile_unary_op(znode *result, zend_ast *ast) /* {{{ */
{
	zend_ast *expr_ast = ast->child[0];
	uint32_t opcode = ast->attr;

	znode expr_node;
	zend_compile_expr(&expr_node, expr_ast);

	zend_emit_op_tmp(result, opcode, &expr_node, NULL);
}
/* }}} */

void zend_compile_unary_pm(znode *result, zend_ast *ast) /* {{{ */
{
	zend_ast *expr_ast = ast->child[0];
	znode zero_node, expr_node;

	ZEND_ASSERT(ast->kind == ZEND_AST_UNARY_PLUS || ast->kind == ZEND_AST_UNARY_MINUS);

	zend_compile_expr(&expr_node, expr_ast);

	if (expr_node.op_type == IS_CONST) {
		result->op_type = IS_CONST;
		zend_ct_eval_unary_pm(&result->u.constant, ast->kind, &expr_node.u.constant);
		zval_ptr_dtor(&expr_node.u.constant);
		return;
	}

	zero_node.op_type = IS_CONST;
	ZVAL_LONG(&zero_node.u.constant, 0);

	zend_emit_op_tmp(result, ast->kind == ZEND_AST_UNARY_PLUS ? ZEND_ADD : ZEND_SUB,
		&zero_node, &expr_node);
}
/* }}} */

void zend_compile_short_circuiting(znode *result, zend_ast *ast) /* {{{ */
{
	zend_ast *left_ast = ast->child[0];
	zend_ast *right_ast = ast->child[1];

	znode left_node, right_node;
	zend_op *opline_jmpz, *opline_bool;
	uint32_t opnum_jmpz;

	ZEND_ASSERT(ast->kind == ZEND_AST_AND || ast->kind == ZEND_AST_OR);

	zend_compile_expr(&left_node, left_ast);

	opnum_jmpz = get_next_op_number(CG(active_op_array));
	opline_jmpz = zend_emit_op(NULL, ast->kind == ZEND_AST_AND ? ZEND_JMPZ_EX : ZEND_JMPNZ_EX,
		&left_node, NULL);

	if (left_node.op_type == IS_TMP_VAR) {
		SET_NODE(opline_jmpz->result, &left_node);
	} else {
		opline_jmpz->result.var = get_temporary_variable(CG(active_op_array));
		opline_jmpz->result_type = IS_TMP_VAR;
	}
	GET_NODE(result, opline_jmpz->result);

	zend_compile_expr(&right_node, right_ast);

	opline_bool = zend_emit_op(NULL, ZEND_BOOL, &right_node, NULL);
	SET_NODE(opline_bool->result, result);

	zend_update_jump_target_to_next(opnum_jmpz);
}
/* }}} */

void zend_compile_post_incdec(znode *result, zend_ast *ast) /* {{{ */
{
	zend_ast *var_ast = ast->child[0];
	ZEND_ASSERT(ast->kind == ZEND_AST_POST_INC || ast->kind == ZEND_AST_POST_DEC);

	if (var_ast->kind == ZEND_AST_PROP) {
		zend_op *opline = zend_compile_prop_common(NULL, var_ast, BP_VAR_RW);
		opline->opcode = ast->kind == ZEND_AST_POST_INC ? ZEND_POST_INC_OBJ : ZEND_POST_DEC_OBJ;
		zend_make_tmp_result(result, opline);
	} else {
		znode var_node;
		zend_compile_var(&var_node, var_ast, BP_VAR_RW);
		zend_emit_op_tmp(result, ast->kind == ZEND_AST_POST_INC ? ZEND_POST_INC : ZEND_POST_DEC,
			&var_node, NULL);
	}
}
/* }}} */

void zend_compile_pre_incdec(znode *result, zend_ast *ast) /* {{{ */
{
	zend_ast *var_ast = ast->child[0];
	ZEND_ASSERT(ast->kind == ZEND_AST_PRE_INC || ast->kind == ZEND_AST_PRE_DEC);

	if (var_ast->kind == ZEND_AST_PROP) {
		zend_op *opline = zend_compile_prop_common(result, var_ast, BP_VAR_RW);
		opline->opcode = ast->kind == ZEND_AST_PRE_INC ? ZEND_PRE_INC_OBJ : ZEND_PRE_DEC_OBJ;
	} else {
		znode var_node;
		zend_compile_var(&var_node, var_ast, BP_VAR_RW);
		zend_emit_op(result, ast->kind == ZEND_AST_PRE_INC ? ZEND_PRE_INC : ZEND_PRE_DEC,
			&var_node, NULL);
	}
}
/* }}} */

void zend_compile_cast(znode *result, zend_ast *ast) /* {{{ */
{
	zend_ast *expr_ast = ast->child[0];
	znode expr_node;
	zend_op *opline;

	zend_compile_expr(&expr_node, expr_ast);

	opline = zend_emit_op_tmp(result, ZEND_CAST, &expr_node, NULL);
	opline->extended_value = ast->attr;
}
/* }}} */

static void zend_compile_shorthand_conditional(znode *result, zend_ast *ast) /* {{{ */
{
	zend_ast *cond_ast = ast->child[0];
	zend_ast *false_ast = ast->child[2];

	znode cond_node, false_node;
	zend_op *opline_jmp_set, *opline_qm_assign;
	uint32_t opnum_jmp_set;

	ZEND_ASSERT(ast->child[1] == NULL);

	zend_compile_expr(&cond_node, cond_ast);

	opnum_jmp_set = get_next_op_number(CG(active_op_array));
	zend_emit_op_tmp(result, ZEND_JMP_SET, &cond_node, NULL);

	zend_compile_expr(&false_node, false_ast);

	opline_jmp_set = &CG(active_op_array)->opcodes[opnum_jmp_set];
	opline_jmp_set->op2.opline_num = get_next_op_number(CG(active_op_array)) + 1;
	opline_qm_assign = zend_emit_op_tmp(NULL, ZEND_QM_ASSIGN, &false_node, NULL);
	SET_NODE(opline_qm_assign->result, result);
}
/* }}} */

void zend_compile_conditional(znode *result, zend_ast *ast) /* {{{ */
{
	zend_ast *cond_ast = ast->child[0];
	zend_ast *true_ast = ast->child[1];
	zend_ast *false_ast = ast->child[2];

	znode cond_node, true_node, false_node;
	zend_op *opline_qm_assign1, *opline_qm_assign2;
	uint32_t opnum_jmpz, opnum_jmp, opnum_qm_assign1;

	if (!true_ast) {
		zend_compile_shorthand_conditional(result, ast);
		return;
	}

	zend_compile_expr(&cond_node, cond_ast);

	opnum_jmpz = zend_emit_cond_jump(ZEND_JMPZ, &cond_node, 0);

	zend_compile_expr(&true_node, true_ast);

	opnum_qm_assign1 = get_next_op_number(CG(active_op_array));
	zend_emit_op_tmp(result, ZEND_QM_ASSIGN, &true_node, NULL);

	opnum_jmp = zend_emit_jump(0);

	zend_update_jump_target_to_next(opnum_jmpz);

	zend_compile_expr(&false_node, false_ast);

	opline_qm_assign1 = &CG(active_op_array)->opcodes[opnum_qm_assign1];
	opline_qm_assign2 = zend_emit_op(NULL, opline_qm_assign1->opcode, &false_node, NULL);
	SET_NODE(opline_qm_assign2->result, result);

	zend_update_jump_target_to_next(opnum_jmp);
}
/* }}} */

void zend_compile_coalesce(znode *result, zend_ast *ast) /* {{{ */
{
	zend_ast *expr_ast = ast->child[0];
	zend_ast *default_ast = ast->child[1];

	znode expr_node, default_node;
	zend_op *opline;
	uint32_t opnum;

	zend_compile_var(&expr_node, expr_ast, BP_VAR_IS);

	opnum = get_next_op_number(CG(active_op_array));
	zend_emit_op_tmp(result, ZEND_COALESCE, &expr_node, NULL);

	zend_compile_expr(&default_node, default_ast);

	opline = zend_emit_op_tmp(NULL, ZEND_QM_ASSIGN, &default_node, NULL);
	SET_NODE(opline->result, result);

	opline = &CG(active_op_array)->opcodes[opnum];
	opline->op2.opline_num = get_next_op_number(CG(active_op_array));
}
/* }}} */

void zend_compile_print(znode *result, zend_ast *ast) /* {{{ */
{
	zend_ast *expr_ast = ast->child[0];

	znode expr_node;
	zend_compile_expr(&expr_node, expr_ast);

	zend_emit_op(NULL, ZEND_ECHO, &expr_node, NULL);

	result->op_type = IS_CONST;
	ZVAL_LONG(&result->u.constant, 1);
}
/* }}} */

void zend_compile_exit(znode *result, zend_ast *ast) /* {{{ */
{
	zend_ast *expr_ast = ast->child[0];

	if (expr_ast) {
		znode expr_node;
		zend_compile_expr(&expr_node, expr_ast);
		zend_emit_op(NULL, ZEND_EXIT, &expr_node, NULL);
	} else {
		zend_emit_op(NULL, ZEND_EXIT, NULL, NULL);
	}

	result->op_type = IS_CONST;
	ZVAL_BOOL(&result->u.constant, 1);
}
/* }}} */

void zend_compile_yield(znode *result, zend_ast *ast) /* {{{ */
{
	zend_ast *value_ast = ast->child[0];
	zend_ast *key_ast = ast->child[1];

	znode value_node, key_node;
	znode *value_node_ptr = NULL, *key_node_ptr = NULL;
	zend_op *opline;
	zend_bool returns_by_ref = (CG(active_op_array)->fn_flags & ZEND_ACC_RETURN_REFERENCE) != 0;

	if (!CG(active_op_array)->function_name) {
		zend_error_noreturn(E_COMPILE_ERROR,
			"The \"yield\" expression can only be used inside a function");
	}
	if (CG(active_op_array)->fn_flags & ZEND_ACC_HAS_RETURN_TYPE) {
		const char *msg = "Generators may only declare a return type of Generator, Iterator or Traversable, %s is not permitted";
		if (!CG(active_op_array)->arg_info[-1].class_name) {
			zend_error_noreturn(E_COMPILE_ERROR, msg,
				zend_get_type_by_const(CG(active_op_array)->arg_info[-1].type_hint));
		}
		if (!(CG(active_op_array)->arg_info[-1].class_name->len == sizeof("Traversable")-1
				&& zend_binary_strcasecmp(CG(active_op_array)->arg_info[-1].class_name->val, sizeof("Traversable")-1, "Traversable", sizeof("Traversable")-1) == 0) &&
			!(CG(active_op_array)->arg_info[-1].class_name->len == sizeof("Iterator")-1
				&& zend_binary_strcasecmp(CG(active_op_array)->arg_info[-1].class_name->val, sizeof("Iterator")-1, "Iterator", sizeof("Iterator")-1) == 0) &&
			!(CG(active_op_array)->arg_info[-1].class_name->len == sizeof("Generator")-1
				&& zend_binary_strcasecmp(CG(active_op_array)->arg_info[-1].class_name->val, sizeof("Generator")-1, "Generator", sizeof("Generator")-1) == 0)) {
			zend_error_noreturn(E_COMPILE_ERROR, msg, CG(active_op_array)->arg_info[-1].class_name->val);
		}
	}

	CG(active_op_array)->fn_flags |= ZEND_ACC_GENERATOR;

	if (key_ast) {
		zend_compile_expr(&key_node, key_ast);
		key_node_ptr = &key_node;
	}

	if (value_ast) {
		if (returns_by_ref && zend_is_variable(value_ast) && !zend_is_call(value_ast)) {
			zend_compile_var(&value_node, value_ast, BP_VAR_REF);
		} else {
			zend_compile_expr(&value_node, value_ast);
		}
		value_node_ptr = &value_node;
	}

	opline = zend_emit_op(result, ZEND_YIELD, value_node_ptr, key_node_ptr);

	if (value_ast && returns_by_ref && zend_is_call(value_ast)) {
		opline->extended_value = ZEND_RETURNS_FUNCTION;
	}
}
/* }}} */

void zend_compile_instanceof(znode *result, zend_ast *ast) /* {{{ */
{
	zend_ast *obj_ast = ast->child[0];
	zend_ast *class_ast = ast->child[1];

	znode obj_node, class_node;
	zend_op *opline;

	zend_compile_expr(&obj_node, obj_ast);
	if (obj_node.op_type == IS_CONST) {
		zend_error_noreturn(E_COMPILE_ERROR,
			"instanceof expects an object instance, constant given");
	}

	if (zend_is_const_default_class_ref(class_ast)) {
		class_node.op_type = IS_CONST;
		ZVAL_STR(&class_node.u.constant, zend_resolve_class_name_ast(class_ast));
	} else {
		opline = zend_compile_class_ref(&class_node, class_ast);
		opline->extended_value |= ZEND_FETCH_CLASS_NO_AUTOLOAD;
	}

	opline = zend_emit_op_tmp(result, ZEND_INSTANCEOF, &obj_node, NULL);

	if (class_node.op_type == IS_CONST) {
		opline->op2_type = IS_CONST;
		opline->op2.constant = zend_add_class_name_literal(
			CG(active_op_array), Z_STR(class_node.u.constant));
	} else {
		SET_NODE(opline->op2, &class_node);
	}
}
/* }}} */

void zend_compile_include_or_eval(znode *result, zend_ast *ast) /* {{{ */
{
	zend_ast *expr_ast = ast->child[0];
	znode expr_node;
	zend_op *opline;

	zend_do_extended_fcall_begin();
	zend_compile_expr(&expr_node, expr_ast);

	opline = zend_emit_op(result, ZEND_INCLUDE_OR_EVAL, &expr_node, NULL);
	opline->extended_value = ast->attr;

	zend_do_extended_fcall_end();
}
/* }}} */

void zend_compile_isset_or_empty(znode *result, zend_ast *ast) /* {{{ */
{
	zend_ast *var_ast = ast->child[0];

	znode var_node;
	zend_op *opline = NULL;

	ZEND_ASSERT(ast->kind == ZEND_AST_ISSET || ast->kind == ZEND_AST_EMPTY);

	if (!zend_is_variable(var_ast) || zend_is_call(var_ast)) {
		if (ast->kind == ZEND_AST_EMPTY) {
			/* empty(expr) can be transformed to !expr */
			zend_ast *not_ast = zend_ast_create_ex(ZEND_AST_UNARY_OP, ZEND_BOOL_NOT, var_ast);
			zend_compile_expr(result, not_ast);
			return;
		} else {
			zend_error_noreturn(E_COMPILE_ERROR,
				"Cannot use isset() on the result of an expression "
				"(you can use \"null !== expression\" instead)");
		}
	}

	switch (var_ast->kind) {
		case ZEND_AST_VAR:
			if (zend_try_compile_cv(&var_node, var_ast) == SUCCESS) {
				opline = zend_emit_op(result, ZEND_ISSET_ISEMPTY_VAR, &var_node, NULL);
				opline->extended_value = ZEND_FETCH_LOCAL | ZEND_QUICK_SET;
			} else {
				opline = zend_compile_simple_var_no_cv(result, var_ast, BP_VAR_IS, 0);
				opline->opcode = ZEND_ISSET_ISEMPTY_VAR;
			}
			break;
		case ZEND_AST_DIM:
			opline = zend_compile_dim_common(result, var_ast, BP_VAR_IS);
			opline->opcode = ZEND_ISSET_ISEMPTY_DIM_OBJ;
			break;
		case ZEND_AST_PROP:
			opline = zend_compile_prop_common(result, var_ast, BP_VAR_IS);
			opline->opcode = ZEND_ISSET_ISEMPTY_PROP_OBJ;
			break;
		case ZEND_AST_STATIC_PROP:
			opline = zend_compile_static_prop_common(result, var_ast, BP_VAR_IS, 0);
			opline->opcode = ZEND_ISSET_ISEMPTY_VAR;
			break;
		EMPTY_SWITCH_DEFAULT_CASE()
	}

	result->op_type = opline->result_type = IS_TMP_VAR;
	opline->extended_value |= ast->kind == ZEND_AST_ISSET ? ZEND_ISSET : ZEND_ISEMPTY;
}
/* }}} */

void zend_compile_silence(znode *result, zend_ast *ast) /* {{{ */
{
	zend_ast *expr_ast = ast->child[0];
	znode silence_node;
	uint32_t begin_opline_num, end_opline_num;
	zend_brk_cont_element *brk_cont_element;

	begin_opline_num = get_next_op_number(CG(active_op_array));
	zend_emit_op_tmp(&silence_node, ZEND_BEGIN_SILENCE, NULL, NULL);

	if (expr_ast->kind == ZEND_AST_VAR) {
		/* For @$var we need to force a FETCH instruction, otherwise the CV access will
		 * happen outside the silenced section. */
		zend_compile_simple_var_no_cv(result, expr_ast, BP_VAR_R, 0 );
	} else {
		zend_compile_expr(result, expr_ast);
	}

	end_opline_num = get_next_op_number(CG(active_op_array));
	zend_emit_op(NULL, ZEND_END_SILENCE, &silence_node, NULL);

	/* Store BEGIN_SILENCE/END_SILENCE pair to restore previous
	 * EG(error_reporting) value on exception */
	brk_cont_element = get_next_brk_cont_element(CG(active_op_array));
	brk_cont_element->start = begin_opline_num;
	brk_cont_element->cont = brk_cont_element->brk = end_opline_num;
	brk_cont_element->parent = -1;
}
/* }}} */

void zend_compile_shell_exec(znode *result, zend_ast *ast) /* {{{ */
{
	zend_ast *expr_ast = ast->child[0];

	zval fn_name;
	zend_ast *name_ast, *args_ast, *call_ast;

	ZVAL_STRING(&fn_name, "shell_exec");
	name_ast = zend_ast_create_zval(&fn_name);
	args_ast = zend_ast_create_list(1, ZEND_AST_ARG_LIST, expr_ast);
	call_ast = zend_ast_create(ZEND_AST_CALL, name_ast, args_ast);

	zend_compile_expr(result, call_ast);

	zval_ptr_dtor(&fn_name);
}
/* }}} */

void zend_compile_array(znode *result, zend_ast *ast) /* {{{ */
{
	zend_ast_list *list = zend_ast_get_list(ast);
	zend_op *opline;
	uint32_t i, opnum_init = -1;
	zend_bool packed = 1;

	if (zend_try_ct_eval_array(&result->u.constant, ast)) {
		result->op_type = IS_CONST;
		return;
	}

	for (i = 0; i < list->children; ++i) {
		zend_ast *elem_ast = list->child[i];
		zend_ast *value_ast = elem_ast->child[0];
		zend_ast *key_ast = elem_ast->child[1];
		zend_bool by_ref = elem_ast->attr;

		znode value_node, key_node, *key_node_ptr = NULL;

		if (key_ast) {
			zend_compile_expr(&key_node, key_ast);
			zend_handle_numeric_op(&key_node);
			key_node_ptr = &key_node;
		}

		if (by_ref) {
			zend_ensure_writable_variable(value_ast);
			zend_compile_var(&value_node, value_ast, BP_VAR_W);
		} else {
			zend_compile_expr(&value_node, value_ast);
		}

		if (i == 0) {
			opnum_init = get_next_op_number(CG(active_op_array));
			opline = zend_emit_op_tmp(result, ZEND_INIT_ARRAY, &value_node, key_node_ptr);
			opline->extended_value = list->children << ZEND_ARRAY_SIZE_SHIFT;
		} else {
			opline = zend_emit_op(NULL, ZEND_ADD_ARRAY_ELEMENT,
				&value_node, key_node_ptr);
			SET_NODE(opline->result, result);
		}
		opline->extended_value |= by_ref;

		if (key_ast && key_node.op_type == IS_CONST && Z_TYPE(key_node.u.constant) == IS_STRING) {
			packed = 0;
		}
	}

	/* Handle empty array */
	if (!list->children) {
		zend_emit_op_tmp(result, ZEND_INIT_ARRAY, NULL, NULL);
	}

	/* Add a flag to INIT_ARRAY if we know this array cannot be packed */
	if (!packed) {
		ZEND_ASSERT(opnum_init != -1);
		opline = &CG(active_op_array)->opcodes[opnum_init];
		opline->extended_value |= ZEND_ARRAY_NOT_PACKED;
	}
}
/* }}} */

void zend_compile_const(znode *result, zend_ast *ast) /* {{{ */
{
	zend_ast *name_ast = ast->child[0];

	zend_op *opline;

	zend_bool is_fully_qualified;
	zend_string *orig_name = zend_ast_get_str(name_ast);
	zend_string *resolved_name = zend_resolve_const_name(
		orig_name, name_ast->attr, &is_fully_qualified);

	if (zend_try_ct_eval_const(&result->u.constant, resolved_name, is_fully_qualified)) {
		result->op_type = IS_CONST;
		zend_string_release(resolved_name);
		return;
	}

	if (zend_string_equals_literal(resolved_name, "__COMPILER_HALT_OFFSET__")) {
		zend_ast *last = CG(ast);

		while (last->kind == ZEND_AST_STMT_LIST) {
			zend_ast_list *list = zend_ast_get_list(last);
			last = list->child[list->children-1];
		}
		if (last->kind == ZEND_AST_HALT_COMPILER) {
			result->op_type = IS_CONST;
			ZVAL_LONG(&result->u.constant,
				Z_LVAL_P(zend_ast_get_zval(last->child[0])));
			zend_string_release(resolved_name);
			return;
		}
	}

	opline = zend_emit_op_tmp(result, ZEND_FETCH_CONSTANT, NULL, NULL);
	opline->op2_type = IS_CONST;

	if (is_fully_qualified) {
		opline->op2.constant = zend_add_const_name_literal(
			CG(active_op_array), resolved_name, 0);
	} else {
		opline->extended_value = IS_CONSTANT_UNQUALIFIED;
		if (CG(current_namespace)) {
			opline->extended_value |= IS_CONSTANT_IN_NAMESPACE;
			opline->op2.constant = zend_add_const_name_literal(
				CG(active_op_array), resolved_name, 1);
		} else {
			opline->op2.constant = zend_add_const_name_literal(
				CG(active_op_array), resolved_name, 0);
		}
	}
	zend_alloc_cache_slot(opline->op2.constant);
}
/* }}} */

void zend_compile_class_const(znode *result, zend_ast *ast) /* {{{ */
{
	zend_ast *class_ast = ast->child[0];
	zend_ast *const_ast = ast->child[1];

	znode class_node, const_node;
	zend_op *opline;
	zend_string *resolved_name;

	zend_eval_const_expr(&class_ast);
	zend_eval_const_expr(&const_ast);

	if (class_ast->kind == ZEND_AST_ZVAL) {
		resolved_name = zend_resolve_class_name_ast(class_ast);
		if (const_ast->kind == ZEND_AST_ZVAL && zend_try_ct_eval_class_const(&result->u.constant, resolved_name, zend_ast_get_str(const_ast))) {
			result->op_type = IS_CONST;
			zend_string_release(resolved_name);
			return;
		}
	}

	if (zend_is_const_default_class_ref(class_ast)) {
		class_node.op_type = IS_CONST;
		ZVAL_STR(&class_node.u.constant, resolved_name);
	} else {
		if (class_ast->kind == ZEND_AST_ZVAL) {
			zend_string_release(resolved_name);
		}
		zend_compile_class_ref(&class_node, class_ast);
	}

	zend_compile_expr(&const_node, const_ast);

	opline = zend_emit_op_tmp(result, ZEND_FETCH_CONSTANT, NULL, &const_node);

	zend_set_class_name_op1(opline, &class_node);

	if (opline->op1_type == IS_CONST) {
		zend_alloc_cache_slot(opline->op2.constant);
	} else {
		zend_alloc_polymorphic_cache_slot(opline->op2.constant);
	}
}
/* }}} */

void zend_compile_resolve_class_name(znode *result, zend_ast *ast) /* {{{ */
{
	zend_ast *name_ast = ast->child[0];
	uint32_t fetch_type = zend_get_class_fetch_type(zend_ast_get_str(name_ast));

	switch (fetch_type) {
		case ZEND_FETCH_CLASS_SELF:
			if (!CG(active_class_entry)) {
				zend_error_noreturn(E_COMPILE_ERROR,
					"Cannot access self::class when no class scope is active");
			}
			if (CG(active_class_entry)->ce_flags & ZEND_ACC_TRAIT) {
				zval class_str_zv;
				zend_ast *class_str_ast, *class_const_ast;

				ZVAL_STRING(&class_str_zv, "class");
				class_str_ast = zend_ast_create_zval(&class_str_zv);
				class_const_ast = zend_ast_create(ZEND_AST_CLASS_CONST, name_ast, class_str_ast);

				zend_compile_expr(result, class_const_ast);

				zval_ptr_dtor(&class_str_zv);
			} else {
				result->op_type = IS_CONST;
				ZVAL_STR_COPY(&result->u.constant, CG(active_class_entry)->name);
			}
			break;
		case ZEND_FETCH_CLASS_STATIC:
		case ZEND_FETCH_CLASS_PARENT:
			if (!CG(active_class_entry)) {
				zend_error_noreturn(E_COMPILE_ERROR,
					"Cannot access %s::class when no class scope is active",
					fetch_type == ZEND_FETCH_CLASS_STATIC ? "static" : "parent");
			} else {
				zval class_str_zv;
				zend_ast *class_str_ast, *class_const_ast;

				ZVAL_STRING(&class_str_zv, "class");
				class_str_ast = zend_ast_create_zval(&class_str_zv);
				class_const_ast = zend_ast_create(
					ZEND_AST_CLASS_CONST, name_ast, class_str_ast);

				zend_compile_expr(result, class_const_ast);

				zval_ptr_dtor(&class_str_zv);
			}
			break;
		case ZEND_FETCH_CLASS_DEFAULT:
			result->op_type = IS_CONST;
			ZVAL_STR(&result->u.constant, zend_resolve_class_name_ast(name_ast));
			break;
		EMPTY_SWITCH_DEFAULT_CASE()
	}
}
/* }}} */

void zend_compile_encaps_list(znode *result, zend_ast *ast) /* {{{ */
{
	zend_ast_list *list = zend_ast_get_list(ast);
	uint32_t i;

	ZEND_ASSERT(list->children > 0);

	result->op_type = IS_TMP_VAR;
	result->u.op.var = get_temporary_variable(CG(active_op_array));

	for (i = 0; i < list->children; ++i) {
		zend_ast *elem_ast = list->child[i];
		znode elem_node;
		zend_op *opline;

		zend_compile_expr(&elem_node, elem_ast);

		if (elem_ast->kind == ZEND_AST_ZVAL) {
			zval *zv = &elem_node.u.constant;
			ZEND_ASSERT(Z_TYPE_P(zv) == IS_STRING);

			if (Z_STRLEN_P(zv) > 1) {
				opline = get_next_op(CG(active_op_array));
				opline->opcode = ZEND_ADD_STRING;
			} else if (Z_STRLEN_P(zv) == 1) {
				char ch = *Z_STRVAL_P(zv);
				zend_string_release(Z_STR_P(zv));
				ZVAL_LONG(zv, ch);

				opline = get_next_op(CG(active_op_array));
				opline->opcode = ZEND_ADD_CHAR;
			} else {
				/* String can be empty after a variable at the end of a heredoc */
				zend_string_release(Z_STR_P(zv));
				continue;
			}
		} else {
			opline = get_next_op(CG(active_op_array));
			opline->opcode = ZEND_ADD_VAR;
			ZEND_ASSERT(elem_node.op_type != IS_CONST);
		}

		if (i == 0) {
			SET_UNUSED(opline->op1);
		} else {
			SET_NODE(opline->op1, result);
		}
		SET_NODE(opline->op2, &elem_node);
		SET_NODE(opline->result, result);
	}
}
/* }}} */

void zend_compile_magic_const(znode *result, zend_ast *ast) /* {{{ */
{
	if (zend_try_ct_eval_magic_const(&result->u.constant, ast)) {
		result->op_type = IS_CONST;
		return;
	}

	ZEND_ASSERT(ast->attr == T_CLASS_C &&
	            CG(active_class_entry) &&
	            (CG(active_class_entry)->ce_flags & ZEND_ACC_TRAIT) != 0);

	zend_emit_op_tmp(result, ZEND_FETCH_CLASS_NAME, NULL, NULL);
}
/* }}} */

zend_bool zend_is_allowed_in_const_expr(zend_ast_kind kind) /* {{{ */
{
	return kind == ZEND_AST_ZVAL || kind == ZEND_AST_BINARY_OP
		|| kind == ZEND_AST_GREATER || kind == ZEND_AST_GREATER_EQUAL
		|| kind == ZEND_AST_AND || kind == ZEND_AST_OR
		|| kind == ZEND_AST_UNARY_OP
		|| kind == ZEND_AST_UNARY_PLUS || kind == ZEND_AST_UNARY_MINUS
		|| kind == ZEND_AST_CONDITIONAL || kind == ZEND_AST_DIM
		|| kind == ZEND_AST_ARRAY || kind == ZEND_AST_ARRAY_ELEM
		|| kind == ZEND_AST_CONST || kind == ZEND_AST_CLASS_CONST
		|| kind == ZEND_AST_RESOLVE_CLASS_NAME || kind == ZEND_AST_MAGIC_CONST;
}
/* }}} */

void zend_compile_const_expr_class_const(zend_ast **ast_ptr) /* {{{ */
{
	zend_ast *ast = *ast_ptr;
	zend_ast *class_ast = ast->child[0];
	zend_ast *const_ast = ast->child[1];
	zend_string *class_name;
	zend_string *const_name = zend_ast_get_str(const_ast);
	zval result;
	int fetch_type;

	if (class_ast->kind != ZEND_AST_ZVAL) {
		zend_error_noreturn(E_COMPILE_ERROR,
			"Dynamic class names are not allowed in compile-time class constant references");
	}

	class_name = zend_ast_get_str(class_ast);
	fetch_type = zend_get_class_fetch_type(class_name);

	if (ZEND_FETCH_CLASS_STATIC == fetch_type) {
		zend_error_noreturn(E_COMPILE_ERROR,
			"\"static::\" is not allowed in compile-time constants");
	}

	if (ZEND_FETCH_CLASS_DEFAULT == fetch_type) {
		class_name = zend_resolve_class_name_ast(class_ast);
	} else {
		zend_string_addref(class_name);
	}

	Z_STR(result) = zend_concat3(
		class_name->val, class_name->len, "::", 2, const_name->val, const_name->len);

	Z_TYPE_INFO(result) = IS_CONSTANT_EX;
	Z_CONST_FLAGS(result) = fetch_type;

	zend_ast_destroy(ast);
	zend_string_release(class_name);

	*ast_ptr = zend_ast_create_zval(&result);
}
/* }}} */

void zend_compile_const_expr_const(zend_ast **ast_ptr) /* {{{ */
{
	zend_ast *ast = *ast_ptr;
	zend_ast *name_ast = ast->child[0];
	zend_string *orig_name = zend_ast_get_str(name_ast);
	zend_bool is_fully_qualified;

	zval result, resolved_name;
	ZVAL_STR(&resolved_name, zend_resolve_const_name(
		orig_name, name_ast->attr, &is_fully_qualified));

	if (zend_try_ct_eval_const(&result, Z_STR(resolved_name), is_fully_qualified)) {
		zend_string_release(Z_STR(resolved_name));
		zend_ast_destroy(ast);
		*ast_ptr = zend_ast_create_zval(&result);
		return;
	}

	Z_TYPE_INFO(resolved_name) = IS_CONSTANT_EX;
	if (!is_fully_qualified) {
		Z_CONST_FLAGS(resolved_name) = IS_CONSTANT_UNQUALIFIED;
	}

	zend_ast_destroy(ast);
	*ast_ptr = zend_ast_create_zval(&resolved_name);
}
/* }}} */

void zend_compile_const_expr_resolve_class_name(zend_ast **ast_ptr) /* {{{ */
{
	zend_ast *ast = *ast_ptr;
	zend_ast *name_ast = ast->child[0];
	uint32_t fetch_type = zend_get_class_fetch_type(zend_ast_get_str(name_ast));
	zval result;

	switch (fetch_type) {
		case ZEND_FETCH_CLASS_SELF:
			if (!CG(active_class_entry)) {
				zend_error_noreturn(E_COMPILE_ERROR,
					"Cannot access self::class when no class scope is active");
			}
			ZVAL_STR_COPY(&result, CG(active_class_entry)->name);
			break;
        case ZEND_FETCH_CLASS_STATIC:
        case ZEND_FETCH_CLASS_PARENT:
			zend_error_noreturn(E_COMPILE_ERROR,
				"%s::class cannot be used for compile-time class name resolution",
				fetch_type == ZEND_FETCH_CLASS_STATIC ? "static" : "parent"
			);
			break;
		case ZEND_FETCH_CLASS_DEFAULT:
			ZVAL_STR(&result, zend_resolve_class_name_ast(name_ast));
			break;
		EMPTY_SWITCH_DEFAULT_CASE()
	}

	zend_ast_destroy(ast);
	*ast_ptr = zend_ast_create_zval(&result);
}
/* }}} */

void zend_compile_const_expr_magic_const(zend_ast **ast_ptr) /* {{{ */
{
	zend_ast *ast = *ast_ptr;

	/* Other cases already resolved by constant folding */
	ZEND_ASSERT(ast->attr == T_CLASS_C &&
	            CG(active_class_entry) &&
	            (CG(active_class_entry)->ce_flags & ZEND_ACC_TRAIT) != 0);

	{
		zval const_zv;
		Z_STR(const_zv) = zend_string_init("__CLASS__", sizeof("__CLASS__")-1, 0);
		Z_TYPE_INFO(const_zv) = IS_CONSTANT_EX | (IS_CONSTANT_CLASS << Z_CONST_FLAGS_SHIFT);

		zend_ast_destroy(ast);
		*ast_ptr = zend_ast_create_zval(&const_zv);
	}
}
/* }}} */

void zend_compile_const_expr(zend_ast **ast_ptr) /* {{{ */
{
	zend_ast *ast = *ast_ptr;
	if (ast == NULL || ast->kind == ZEND_AST_ZVAL) {
		return;
	}

	if (!zend_is_allowed_in_const_expr(ast->kind)) {
		zend_error_noreturn(E_COMPILE_ERROR, "Constant expression contains invalid operations");
	}

	switch (ast->kind) {
		case ZEND_AST_CLASS_CONST:
			zend_compile_const_expr_class_const(ast_ptr);
			break;
		case ZEND_AST_CONST:
			zend_compile_const_expr_const(ast_ptr);
			break;
		case ZEND_AST_RESOLVE_CLASS_NAME:
			zend_compile_const_expr_resolve_class_name(ast_ptr);
			break;
		case ZEND_AST_MAGIC_CONST:
			zend_compile_const_expr_magic_const(ast_ptr);
			break;
		default:
			zend_ast_apply(ast, zend_compile_const_expr);
			break;
	}
}
/* }}} */

void zend_const_expr_to_zval(zval *result, zend_ast *ast) /* {{{ */
{
	zend_ast *orig_ast = ast;
	zend_eval_const_expr(&ast);
	zend_compile_const_expr(&ast);
	if (ast->kind == ZEND_AST_ZVAL) {
		ZVAL_COPY_VALUE(result, zend_ast_get_zval(ast));

		/* Kill this branch of the original AST, as it was already destroyed.
		 * It would be nice to find a better solution to this problem in the
		 * future. */
		orig_ast->kind = 0;
	} else {
		ZVAL_NEW_AST(result, zend_ast_copy(ast));
	}
}
/* }}} */

/* Same as compile_stmt, but with early binding */
void zend_compile_top_stmt(zend_ast *ast) /* {{{ */
{
	if (!ast) {
		return;
	}

	if (ast->kind == ZEND_AST_STMT_LIST) {
		zend_ast_list *list = zend_ast_get_list(ast);
		uint32_t i;
		for (i = 0; i < list->children; ++i) {
			zend_compile_top_stmt(list->child[i]);
		}
		return;
	}

	zend_compile_stmt(ast);

	if (ast->kind != ZEND_AST_NAMESPACE && ast->kind != ZEND_AST_HALT_COMPILER) {
		zend_verify_namespace();
	}
	if (ast->kind == ZEND_AST_FUNC_DECL || ast->kind == ZEND_AST_CLASS) {
		CG(zend_lineno) = ((zend_ast_decl *) ast)->end_lineno;
		zend_do_early_binding();
	}
}
/* }}} */

void zend_compile_stmt(zend_ast *ast) /* {{{ */
{
	if (!ast) {
		return;
	}

	CG(zend_lineno) = ast->lineno;

	switch (ast->kind) {
		case ZEND_AST_STMT_LIST:
			zend_compile_stmt_list(ast);
			break;
		case ZEND_AST_GLOBAL:
			zend_compile_global_var(ast);
			break;
		case ZEND_AST_STATIC:
			zend_compile_static_var(ast);
			break;
		case ZEND_AST_UNSET:
			zend_compile_unset(ast);
			break;
		case ZEND_AST_RETURN:
			zend_compile_return(ast);
			break;
		case ZEND_AST_ECHO:
			zend_compile_echo(ast);
			break;
		case ZEND_AST_THROW:
			zend_compile_throw(ast);
			break;
		case ZEND_AST_BREAK:
		case ZEND_AST_CONTINUE:
			zend_compile_break_continue(ast);
			break;
		case ZEND_AST_GOTO:
			zend_compile_goto(ast);
			break;
		case ZEND_AST_LABEL:
			zend_compile_label(ast);
			break;
		case ZEND_AST_WHILE:
			zend_compile_while(ast);
			break;
		case ZEND_AST_DO_WHILE:
			zend_compile_do_while(ast);
			break;
		case ZEND_AST_FOR:
			zend_compile_for(ast);
			break;
		case ZEND_AST_FOREACH:
			zend_compile_foreach(ast);
			break;
		case ZEND_AST_IF:
			zend_compile_if(ast);
			break;
		case ZEND_AST_SWITCH:
			zend_compile_switch(ast);
			break;
		case ZEND_AST_TRY:
			zend_compile_try(ast);
			break;
		case ZEND_AST_DECLARE:
			zend_compile_declare(ast);
			break;
		case ZEND_AST_FUNC_DECL:
		case ZEND_AST_METHOD:
			zend_compile_func_decl(NULL, ast);
			break;
		case ZEND_AST_PROP_DECL:
			zend_compile_prop_decl(ast);
			break;
		case ZEND_AST_CLASS_CONST_DECL:
			zend_compile_class_const_decl(ast);
			break;
		case ZEND_AST_USE_TRAIT:
			zend_compile_use_trait(ast);
			break;
		case ZEND_AST_CLASS:
			zend_compile_class_decl(ast);
			break;
		case ZEND_AST_GROUP_USE:
			zend_compile_group_use(ast);
			break;
		case ZEND_AST_USE:
			zend_compile_use(ast);
			break;
		case ZEND_AST_CONST_DECL:
			zend_compile_const_decl(ast);
			break;
		case ZEND_AST_NAMESPACE:
			zend_compile_namespace(ast);
			break;
		case ZEND_AST_HALT_COMPILER:
			zend_compile_halt_compiler(ast);
			break;
		default:
		{
			znode result;
			zend_compile_expr(&result, ast);
			zend_do_free(&result);
		}
	}

	if (Z_LVAL(CG(declarables).ticks) && !zend_is_unticked_stmt(ast)) {
		zend_emit_tick();
	}
}
/* }}} */

void zend_compile_expr(znode *result, zend_ast *ast) /* {{{ */
{
	/* CG(zend_lineno) = ast->lineno; */
	CG(zend_lineno) = zend_ast_get_lineno(ast);

	switch (ast->kind) {
		case ZEND_AST_ZVAL:
			ZVAL_COPY(&result->u.constant, zend_ast_get_zval(ast));
			result->op_type = IS_CONST;
			return;
		case ZEND_AST_ZNODE:
			*result = *zend_ast_get_znode(ast);
			return;
		case ZEND_AST_VAR:
		case ZEND_AST_DIM:
		case ZEND_AST_PROP:
		case ZEND_AST_STATIC_PROP:
		case ZEND_AST_CALL:
		case ZEND_AST_METHOD_CALL:
		case ZEND_AST_STATIC_CALL:
			zend_compile_var(result, ast, BP_VAR_R);
			return;
		case ZEND_AST_ASSIGN:
			zend_compile_assign(result, ast);
			return;
		case ZEND_AST_ASSIGN_REF:
			zend_compile_assign_ref(result, ast);
			return;
		case ZEND_AST_NEW:
			zend_compile_new(result, ast);
			return;
		case ZEND_AST_CLONE:
			zend_compile_clone(result, ast);
			return;
		case ZEND_AST_ASSIGN_OP:
			zend_compile_compound_assign(result, ast);
			return;
		case ZEND_AST_BINARY_OP:
			zend_compile_binary_op(result, ast);
			return;
		case ZEND_AST_GREATER:
		case ZEND_AST_GREATER_EQUAL:
			zend_compile_greater(result, ast);
			return;
		case ZEND_AST_UNARY_OP:
			zend_compile_unary_op(result, ast);
			return;
		case ZEND_AST_UNARY_PLUS:
		case ZEND_AST_UNARY_MINUS:
			zend_compile_unary_pm(result, ast);
			return;
		case ZEND_AST_AND:
		case ZEND_AST_OR:
			zend_compile_short_circuiting(result, ast);
			return;
		case ZEND_AST_POST_INC:
		case ZEND_AST_POST_DEC:
			zend_compile_post_incdec(result, ast);
			return;
		case ZEND_AST_PRE_INC:
		case ZEND_AST_PRE_DEC:
			zend_compile_pre_incdec(result, ast);
			return;
		case ZEND_AST_CAST:
			zend_compile_cast(result, ast);
			return;
		case ZEND_AST_CONDITIONAL:
			zend_compile_conditional(result, ast);
			return;
		case ZEND_AST_COALESCE:
			zend_compile_coalesce(result, ast);
			return;
		case ZEND_AST_PRINT:
			zend_compile_print(result, ast);
			return;
		case ZEND_AST_EXIT:
			zend_compile_exit(result, ast);
			return;
		case ZEND_AST_YIELD:
			zend_compile_yield(result, ast);
			return;
		case ZEND_AST_INSTANCEOF:
			zend_compile_instanceof(result, ast);
			return;
		case ZEND_AST_INCLUDE_OR_EVAL:
			zend_compile_include_or_eval(result, ast);
			return;
		case ZEND_AST_ISSET:
		case ZEND_AST_EMPTY:
			zend_compile_isset_or_empty(result, ast);
			return;
		case ZEND_AST_SILENCE:
			zend_compile_silence(result, ast);
			return;
		case ZEND_AST_SHELL_EXEC:
			zend_compile_shell_exec(result, ast);
			return;
		case ZEND_AST_ARRAY:
			zend_compile_array(result, ast);
			return;
		case ZEND_AST_CONST:
			zend_compile_const(result, ast);
			return;
		case ZEND_AST_CLASS_CONST:
			zend_compile_class_const(result, ast);
			return;
		case ZEND_AST_RESOLVE_CLASS_NAME:
			zend_compile_resolve_class_name(result, ast);
			return;
		case ZEND_AST_ENCAPS_LIST:
			zend_compile_encaps_list(result, ast);
			return;
		case ZEND_AST_MAGIC_CONST:
			zend_compile_magic_const(result, ast);
			return;
		case ZEND_AST_CLOSURE:
			zend_compile_func_decl(result, ast);
			return;
		default:
			ZEND_ASSERT(0 /* not supported */);
	}
}
/* }}} */

void zend_compile_var(znode *result, zend_ast *ast, uint32_t type) /* {{{ */
{
	switch (ast->kind) {
		case ZEND_AST_VAR:
			zend_compile_simple_var(result, ast, type, 0);
			return;
		case ZEND_AST_DIM:
			zend_compile_dim(result, ast, type);
			return;
		case ZEND_AST_PROP:
			zend_compile_prop(result, ast, type);
			return;
		case ZEND_AST_STATIC_PROP:
			zend_compile_static_prop(result, ast, type, 0);
			return;
		case ZEND_AST_CALL:
			zend_compile_call(result, ast, type);
			return;
		case ZEND_AST_METHOD_CALL:
			zend_compile_method_call(result, ast, type);
			return;
		case ZEND_AST_STATIC_CALL:
			zend_compile_static_call(result, ast, type);
			return;
		case ZEND_AST_ZNODE:
			*result = *zend_ast_get_znode(ast);
			return;
		default:
			if (type == BP_VAR_W || type == BP_VAR_REF
				|| type == BP_VAR_RW || type == BP_VAR_UNSET
			) {
				zend_error_noreturn(E_COMPILE_ERROR,
					"Cannot use temporary expression in write context");
			}

			zend_compile_expr(result, ast);
			return;
	}
}
/* }}} */

void zend_delayed_compile_var(znode *result, zend_ast *ast, uint32_t type) /* {{{ */
{
	zend_op *opline;
	switch (ast->kind) {
		case ZEND_AST_VAR:
			zend_compile_simple_var(result, ast, type, 1);
			return;
		case ZEND_AST_DIM:
			opline = zend_delayed_compile_dim(result, ast, type);
			zend_adjust_for_fetch_type(opline, type);
			return;
		case ZEND_AST_PROP:
			opline = zend_delayed_compile_prop(result, ast, type);
			zend_adjust_for_fetch_type(opline, type);
			return;
		case ZEND_AST_STATIC_PROP:
			zend_compile_static_prop(result, ast, type, 1);
			return;
		default:
			zend_compile_var(result, ast, type);
			return;
	}
}
/* }}} */

void zend_eval_const_expr(zend_ast **ast_ptr) /* {{{ */
{
	zend_ast *ast = *ast_ptr;
	zval result;

	if (!ast) {
		return;
	}

	switch (ast->kind) {
		case ZEND_AST_BINARY_OP:
			zend_eval_const_expr(&ast->child[0]);
			zend_eval_const_expr(&ast->child[1]);
			if (ast->child[0]->kind != ZEND_AST_ZVAL || ast->child[1]->kind != ZEND_AST_ZVAL) {
				return;
			}

			zend_ct_eval_binary_op(&result, ast->attr,
				zend_ast_get_zval(ast->child[0]), zend_ast_get_zval(ast->child[1]));
			break;
		case ZEND_AST_GREATER:
		case ZEND_AST_GREATER_EQUAL:
			zend_eval_const_expr(&ast->child[0]);
			zend_eval_const_expr(&ast->child[1]);
			if (ast->child[0]->kind != ZEND_AST_ZVAL || ast->child[1]->kind != ZEND_AST_ZVAL) {
				return;
			}

			zend_ct_eval_greater(&result, ast->kind,
				zend_ast_get_zval(ast->child[0]), zend_ast_get_zval(ast->child[1]));
			break;
		case ZEND_AST_UNARY_PLUS:
		case ZEND_AST_UNARY_MINUS:
			zend_eval_const_expr(&ast->child[0]);
			if (ast->child[0]->kind != ZEND_AST_ZVAL) {
				return;
			}

			zend_ct_eval_unary_pm(&result, ast->kind,
				zend_ast_get_zval(ast->child[0]));
			break;
		case ZEND_AST_ARRAY:
			if (!zend_try_ct_eval_array(&result, ast)) {
				return;
			}
			break;
		case ZEND_AST_MAGIC_CONST:
			if (!zend_try_ct_eval_magic_const(&result, ast)) {
				return;
			}
			break;
		case ZEND_AST_CONST:
		{
			zend_ast *name_ast = ast->child[0];
			zend_bool is_fully_qualified;
			zend_string *resolved_name = zend_resolve_const_name(
				zend_ast_get_str(name_ast), name_ast->attr, &is_fully_qualified);

			if (!zend_try_ct_eval_const(&result, resolved_name, is_fully_qualified)) {
				zend_string_release(resolved_name);
				return;
			}

			zend_string_release(resolved_name);
			break;
		}
		case ZEND_AST_CLASS_CONST:
		{
			zend_ast *class_ast = ast->child[0];
			zend_ast *name_ast = ast->child[1];
			zend_string *resolved_name;

			zend_eval_const_expr(&class_ast);
			zend_eval_const_expr(&name_ast);

			if (class_ast->kind != ZEND_AST_ZVAL || name_ast->kind != ZEND_AST_ZVAL) {
				return;
			}

			resolved_name = zend_resolve_class_name_ast(class_ast);

			if (!zend_try_ct_eval_class_const(&result, resolved_name, zend_ast_get_str(name_ast))) {
				zend_string_release(resolved_name);
				return;
			}

			zend_string_release(resolved_name);
			break;
		}

		default:
			return;
	}

	zend_ast_destroy(ast);
	*ast_ptr = zend_ast_create_zval(&result);
}
/* }}} */

/*
 * Local variables:
 * tab-width: 4
 * c-basic-offset: 4
 * indent-tabs-mode: t
 * End:
 */<|MERGE_RESOLUTION|>--- conflicted
+++ resolved
@@ -2720,14 +2720,9 @@
 		opline->op1.num = zend_vm_calc_used_stack(arg_count, fbc);
 	}
 
-<<<<<<< HEAD
-	call_flags = ((opline->opcode == ZEND_NEW) ? ZEND_CALL_CTOR : 0)
+	call_flags = (opline->opcode == ZEND_NEW ? ZEND_CALL_CTOR : 0)
 		| (CG(declarables).strict_types ? ZEND_CALL_STRICT_TYPEHINTS : 0);
-	opline = zend_emit_op(result, ZEND_DO_FCALL, NULL, NULL);
-=======
-	call_flags = (opline->opcode == ZEND_NEW ? ZEND_CALL_CTOR : 0);
 	opline = zend_emit_op(result, zend_get_call_op(opline->opcode, fbc), NULL, NULL);
->>>>>>> 5c6db3b0
 	opline->op1.num = call_flags;
 
 	zend_do_extended_fcall_end();
