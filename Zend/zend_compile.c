/*
   +----------------------------------------------------------------------+
   | Zend Engine                                                          |
   +----------------------------------------------------------------------+
   | Copyright (c) Zend Technologies Ltd. (http://www.zend.com)           |
   +----------------------------------------------------------------------+
   | This source file is subject to version 2.00 of the Zend license,     |
   | that is bundled with this package in the file LICENSE, and is        |
   | available through the world-wide-web at the following url:           |
   | http://www.zend.com/license/2_00.txt.                                |
   | If you did not receive a copy of the Zend license and are unable to  |
   | obtain it through the world-wide-web, please send a note to          |
   | license@zend.com so we can mail you a copy immediately.              |
   +----------------------------------------------------------------------+
   | Authors: Andi Gutmans <andi@php.net>                                 |
   |          Zeev Suraski <zeev@php.net>                                 |
   |          Nikita Popov <nikic@php.net>                                |
   +----------------------------------------------------------------------+
*/

#include <zend_language_parser.h>
#include "zend.h"
#include "zend_attributes.h"
#include "zend_compile.h"
#include "zend_constants.h"
#include "zend_llist.h"
#include "zend_API.h"
#include "zend_exceptions.h"
#include "zend_interfaces.h"
#include "zend_virtual_cwd.h"
#include "zend_multibyte.h"
#include "zend_language_scanner.h"
#include "zend_inheritance.h"
#include "zend_vm.h"
#include "zend_enum.h"
#include "zend_observer.h"

#define SET_NODE(target, src) do { \
		target ## _type = (src)->op_type; \
		if ((src)->op_type == IS_CONST) { \
			target.constant = zend_add_literal(&(src)->u.constant); \
		} else { \
			target = (src)->u.op; \
		} \
	} while (0)

#define GET_NODE(target, src) do { \
		(target)->op_type = src ## _type; \
		if ((target)->op_type == IS_CONST) { \
			ZVAL_COPY_VALUE(&(target)->u.constant, CT_CONSTANT(src)); \
		} else { \
			(target)->u.op = src; \
		} \
	} while (0)

#define FC(member) (CG(file_context).member)

typedef struct _zend_loop_var {
	zend_uchar opcode;
	zend_uchar var_type;
	uint32_t   var_num;
	uint32_t   try_catch_offset;
} zend_loop_var;

static inline uint32_t zend_alloc_cache_slots(unsigned count) {
	if (count == 0) {
		/* Even if no cache slots are desired, the VM handler may still want to acquire
		 * CACHE_ADDR() unconditionally. Returning zero makes sure that the address
		 * calculation is still legal and ubsan does not complain. */
		return 0;
	}

	zend_op_array *op_array = CG(active_op_array);
	uint32_t ret = op_array->cache_size;
	op_array->cache_size += count * sizeof(void*);
	return ret;
}

static inline uint32_t zend_alloc_cache_slot(void) {
	return zend_alloc_cache_slots(1);
}

ZEND_API zend_op_array *(*zend_compile_file)(zend_file_handle *file_handle, int type);
ZEND_API zend_op_array *(*zend_compile_string)(zend_string *source_string, const char *filename, zend_compile_position position);

#ifndef ZTS
ZEND_API zend_compiler_globals compiler_globals;
ZEND_API zend_executor_globals executor_globals;
#endif

static zend_op *zend_emit_op(znode *result, zend_uchar opcode, znode *op1, znode *op2);
static bool zend_try_ct_eval_array(zval *result, zend_ast *ast);
static void zend_eval_const_expr(zend_ast **ast_ptr);

static zend_op *zend_compile_var(znode *result, zend_ast *ast, uint32_t type, bool by_ref);
static zend_op *zend_delayed_compile_var(znode *result, zend_ast *ast, uint32_t type, bool by_ref);
static void zend_compile_expr(znode *result, zend_ast *ast);
static void zend_compile_stmt(zend_ast *ast);
static void zend_compile_assign(znode *result, zend_ast *ast);

static void init_op(zend_op *op)
{
	MAKE_NOP(op);
	op->extended_value = 0;
	op->lineno = CG(zend_lineno);
}

static zend_always_inline uint32_t get_next_op_number(void)
{
	return CG(active_op_array)->last;
}

static zend_op *get_next_op(void)
{
	zend_op_array *op_array = CG(active_op_array);
	uint32_t next_op_num = op_array->last++;
	zend_op *next_op;

	if (UNEXPECTED(next_op_num >= CG(context).opcodes_size)) {
		CG(context).opcodes_size *= 4;
		op_array->opcodes = erealloc(op_array->opcodes, CG(context).opcodes_size * sizeof(zend_op));
	}

	next_op = &(op_array->opcodes[next_op_num]);

	init_op(next_op);

	return next_op;
}

static zend_brk_cont_element *get_next_brk_cont_element(void)
{
	CG(context).last_brk_cont++;
	CG(context).brk_cont_array = erealloc(CG(context).brk_cont_array, sizeof(zend_brk_cont_element) * CG(context).last_brk_cont);
	return &CG(context).brk_cont_array[CG(context).last_brk_cont-1];
}

static zend_string *zend_build_runtime_definition_key(zend_string *name, uint32_t start_lineno) /* {{{ */
{
	zend_string *filename = CG(active_op_array)->filename;
	zend_string *result = zend_strpprintf(0, "%c%s%s:%" PRIu32 "$%" PRIx32,
		'\0', ZSTR_VAL(name), ZSTR_VAL(filename), start_lineno, CG(rtd_key_counter)++);
	return zend_new_interned_string(result);
}
/* }}} */

static bool zend_get_unqualified_name(const zend_string *name, const char **result, size_t *result_len) /* {{{ */
{
	const char *ns_separator = zend_memrchr(ZSTR_VAL(name), '\\', ZSTR_LEN(name));
	if (ns_separator != NULL) {
		*result = ns_separator + 1;
		*result_len = ZSTR_VAL(name) + ZSTR_LEN(name) - *result;
		return 1;
	}

	return 0;
}
/* }}} */

struct reserved_class_name {
	const char *name;
	size_t len;
};
static const struct reserved_class_name reserved_class_names[] = {
	{ZEND_STRL("bool")},
	{ZEND_STRL("false")},
	{ZEND_STRL("float")},
	{ZEND_STRL("int")},
	{ZEND_STRL("null")},
	{ZEND_STRL("parent")},
	{ZEND_STRL("self")},
	{ZEND_STRL("static")},
	{ZEND_STRL("string")},
	{ZEND_STRL("true")},
	{ZEND_STRL("void")},
	{ZEND_STRL("never")},
	{ZEND_STRL("iterable")},
	{ZEND_STRL("object")},
	{ZEND_STRL("mixed")},
	{NULL, 0}
};

static bool zend_is_reserved_class_name(const zend_string *name) /* {{{ */
{
	const struct reserved_class_name *reserved = reserved_class_names;

	const char *uqname = ZSTR_VAL(name);
	size_t uqname_len = ZSTR_LEN(name);
	zend_get_unqualified_name(name, &uqname, &uqname_len);

	for (; reserved->name; ++reserved) {
		if (uqname_len == reserved->len
			&& zend_binary_strcasecmp(uqname, uqname_len, reserved->name, reserved->len) == 0
		) {
			return 1;
		}
	}

	return 0;
}
/* }}} */

void zend_assert_valid_class_name(const zend_string *name) /* {{{ */
{
	if (zend_is_reserved_class_name(name)) {
		zend_error_noreturn(E_COMPILE_ERROR,
			"Cannot use '%s' as class name as it is reserved", ZSTR_VAL(name));
	}
}
/* }}} */

typedef struct _builtin_type_info {
	const char* name;
	const size_t name_len;
	const zend_uchar type;
} builtin_type_info;

static const builtin_type_info builtin_types[] = {
	{ZEND_STRL("null"), IS_NULL},
	{ZEND_STRL("true"), IS_TRUE},
	{ZEND_STRL("false"), IS_FALSE},
	{ZEND_STRL("int"), IS_LONG},
	{ZEND_STRL("float"), IS_DOUBLE},
	{ZEND_STRL("string"), IS_STRING},
	{ZEND_STRL("bool"), _IS_BOOL},
	{ZEND_STRL("void"), IS_VOID},
	{ZEND_STRL("never"), IS_NEVER},
	{ZEND_STRL("iterable"), IS_ITERABLE},
	{ZEND_STRL("object"), IS_OBJECT},
	{ZEND_STRL("mixed"), IS_MIXED},
	{NULL, 0, IS_UNDEF}
};

typedef struct {
	const char *name;
	size_t name_len;
	const char *correct_name;
} confusable_type_info;

static const confusable_type_info confusable_types[] = {
	{ZEND_STRL("boolean"), "bool"},
	{ZEND_STRL("integer"), "int"},
	{ZEND_STRL("double"), "float"},
	{ZEND_STRL("resource"), NULL},
	{NULL, 0, NULL},
};

static zend_always_inline zend_uchar zend_lookup_builtin_type_by_name(const zend_string *name) /* {{{ */
{
	const builtin_type_info *info = &builtin_types[0];

	for (; info->name; ++info) {
		if (ZSTR_LEN(name) == info->name_len
			&& zend_binary_strcasecmp(ZSTR_VAL(name), ZSTR_LEN(name), info->name, info->name_len) == 0
		) {
			return info->type;
		}
	}

	return 0;
}
/* }}} */

static zend_always_inline bool zend_is_confusable_type(const zend_string *name, const char **correct_name) /* {{{ */
{
	const confusable_type_info *info = confusable_types;

	/* Intentionally using case-sensitive comparison here, because "integer" is likely intended
	 * as a scalar type, while "Integer" is likely a class type. */
	for (; info->name; ++info) {
		if (zend_string_equals_cstr(name, info->name, info->name_len)) {
			*correct_name = info->correct_name;
			return 1;
		}
	}

	return 0;
}
/* }}} */

static bool zend_is_not_imported(zend_string *name) {
	/* Assuming "name" is unqualified here. */
	return !FC(imports) || zend_hash_find_ptr_lc(FC(imports), name) == NULL;
}

void zend_oparray_context_begin(zend_oparray_context *prev_context) /* {{{ */
{
	*prev_context = CG(context);
	CG(context).opcodes_size = INITIAL_OP_ARRAY_SIZE;
	CG(context).vars_size = 0;
	CG(context).literals_size = 0;
	CG(context).fast_call_var = -1;
	CG(context).try_catch_offset = -1;
	CG(context).current_brk_cont = -1;
	CG(context).last_brk_cont = 0;
	CG(context).brk_cont_array = NULL;
	CG(context).labels = NULL;
}
/* }}} */

void zend_oparray_context_end(zend_oparray_context *prev_context) /* {{{ */
{
	if (CG(context).brk_cont_array) {
		efree(CG(context).brk_cont_array);
		CG(context).brk_cont_array = NULL;
	}
	if (CG(context).labels) {
		zend_hash_destroy(CG(context).labels);
		FREE_HASHTABLE(CG(context).labels);
		CG(context).labels = NULL;
	}
	CG(context) = *prev_context;
}
/* }}} */

static void zend_reset_import_tables(void) /* {{{ */
{
	if (FC(imports)) {
		zend_hash_destroy(FC(imports));
		efree(FC(imports));
		FC(imports) = NULL;
	}

	if (FC(imports_function)) {
		zend_hash_destroy(FC(imports_function));
		efree(FC(imports_function));
		FC(imports_function) = NULL;
	}

	if (FC(imports_const)) {
		zend_hash_destroy(FC(imports_const));
		efree(FC(imports_const));
		FC(imports_const) = NULL;
	}
}
/* }}} */

static void zend_end_namespace(void) /* {{{ */ {
	FC(in_namespace) = 0;
	zend_reset_import_tables();
	if (FC(current_namespace)) {
		zend_string_release_ex(FC(current_namespace), 0);
		FC(current_namespace) = NULL;
	}
}
/* }}} */

void zend_file_context_begin(zend_file_context *prev_context) /* {{{ */
{
	*prev_context = CG(file_context);
	FC(imports) = NULL;
	FC(imports_function) = NULL;
	FC(imports_const) = NULL;
	FC(current_namespace) = NULL;
	FC(in_namespace) = 0;
	FC(has_bracketed_namespaces) = 0;
	FC(declarables).ticks = 0;
	zend_hash_init(&FC(seen_symbols), 8, NULL, NULL, 0);
}
/* }}} */

void zend_file_context_end(zend_file_context *prev_context) /* {{{ */
{
	zend_end_namespace();
	zend_hash_destroy(&FC(seen_symbols));
	CG(file_context) = *prev_context;
}
/* }}} */

void zend_init_compiler_data_structures(void) /* {{{ */
{
	zend_stack_init(&CG(loop_var_stack), sizeof(zend_loop_var));
	zend_stack_init(&CG(delayed_oplines_stack), sizeof(zend_op));
	zend_stack_init(&CG(short_circuiting_opnums), sizeof(uint32_t));
	CG(active_class_entry) = NULL;
	CG(in_compilation) = 0;
	CG(skip_shebang) = 0;

	CG(encoding_declared) = 0;
	CG(memoized_exprs) = NULL;
	CG(memoize_mode) = 0;
}
/* }}} */

static void zend_register_seen_symbol(zend_string *name, uint32_t kind) {
	zval *zv = zend_hash_find(&FC(seen_symbols), name);
	if (zv) {
		Z_LVAL_P(zv) |= kind;
	} else {
		zval tmp;
		ZVAL_LONG(&tmp, kind);
		zend_hash_add_new(&FC(seen_symbols), name, &tmp);
	}
}

static bool zend_have_seen_symbol(zend_string *name, uint32_t kind) {
	zval *zv = zend_hash_find(&FC(seen_symbols), name);
	return zv && (Z_LVAL_P(zv) & kind) != 0;
}

void init_compiler(void) /* {{{ */
{
	CG(arena) = zend_arena_create(64 * 1024);
	CG(active_op_array) = NULL;
	memset(&CG(context), 0, sizeof(CG(context)));
	zend_init_compiler_data_structures();
	zend_init_rsrc_list();
	zend_stream_init();
	CG(unclean_shutdown) = 0;

	CG(delayed_variance_obligations) = NULL;
	CG(delayed_autoloads) = NULL;
	CG(unlinked_uses) = NULL;
	CG(current_linking_class) = NULL;
}
/* }}} */

void shutdown_compiler(void) /* {{{ */
{
	/* Reset filename before destroying the arena, as file cache may use arena allocated strings. */
	zend_restore_compiled_filename(NULL);

	zend_stack_destroy(&CG(loop_var_stack));
	zend_stack_destroy(&CG(delayed_oplines_stack));
	zend_stack_destroy(&CG(short_circuiting_opnums));

	if (CG(delayed_variance_obligations)) {
		zend_hash_destroy(CG(delayed_variance_obligations));
		FREE_HASHTABLE(CG(delayed_variance_obligations));
		CG(delayed_variance_obligations) = NULL;
	}
	if (CG(delayed_autoloads)) {
		zend_hash_destroy(CG(delayed_autoloads));
		FREE_HASHTABLE(CG(delayed_autoloads));
		CG(delayed_autoloads) = NULL;
	}
	if (CG(unlinked_uses)) {
		zend_hash_destroy(CG(unlinked_uses));
		FREE_HASHTABLE(CG(unlinked_uses));
		CG(unlinked_uses) = NULL;
	}
	CG(current_linking_class) = NULL;
}
/* }}} */

ZEND_API zend_string *zend_set_compiled_filename(zend_string *new_compiled_filename) /* {{{ */
{
	CG(compiled_filename) = zend_string_copy(new_compiled_filename);
	return new_compiled_filename;
}
/* }}} */

ZEND_API void zend_restore_compiled_filename(zend_string *original_compiled_filename) /* {{{ */
{
	if (CG(compiled_filename)) {
		zend_string_release(CG(compiled_filename));
		CG(compiled_filename) = NULL;
	}
	CG(compiled_filename) = original_compiled_filename;
}
/* }}} */

ZEND_API zend_string *zend_get_compiled_filename(void) /* {{{ */
{
	return CG(compiled_filename);
}
/* }}} */

ZEND_API int zend_get_compiled_lineno(void) /* {{{ */
{
	return CG(zend_lineno);
}
/* }}} */

ZEND_API bool zend_is_compiling(void) /* {{{ */
{
	return CG(in_compilation);
}
/* }}} */

static zend_always_inline uint32_t get_temporary_variable(void) /* {{{ */
{
	return (uint32_t)CG(active_op_array)->T++;
}
/* }}} */

static int lookup_cv(zend_string *name) /* {{{ */{
	zend_op_array *op_array = CG(active_op_array);
	int i = 0;
	zend_ulong hash_value = zend_string_hash_val(name);

	while (i < op_array->last_var) {
		if (ZSTR_H(op_array->vars[i]) == hash_value
		 && zend_string_equals(op_array->vars[i], name)) {
			return EX_NUM_TO_VAR(i);
		}
		i++;
	}
	i = op_array->last_var;
	op_array->last_var++;
	if (op_array->last_var > CG(context).vars_size) {
		CG(context).vars_size += 16; /* FIXME */
		op_array->vars = erealloc(op_array->vars, CG(context).vars_size * sizeof(zend_string*));
	}

	op_array->vars[i] = zend_string_copy(name);
	return EX_NUM_TO_VAR(i);
}
/* }}} */

zend_string *zval_make_interned_string(zval *zv)
{
	ZEND_ASSERT(Z_TYPE_P(zv) == IS_STRING);
	Z_STR_P(zv) = zend_new_interned_string(Z_STR_P(zv));
	if (ZSTR_IS_INTERNED(Z_STR_P(zv))) {
		Z_TYPE_FLAGS_P(zv) = 0;
	}
	return Z_STR_P(zv);
}

/* Common part of zend_add_literal and zend_append_individual_literal */
static inline void zend_insert_literal(zend_op_array *op_array, zval *zv, int literal_position) /* {{{ */
{
	zval *lit = CT_CONSTANT_EX(op_array, literal_position);
	if (Z_TYPE_P(zv) == IS_STRING) {
		zval_make_interned_string(zv);
	}
	ZVAL_COPY_VALUE(lit, zv);
	Z_EXTRA_P(lit) = 0;
}
/* }}} */

/* Is used while compiling a function, using the context to keep track
   of an approximate size to avoid to relocate to often.
   Literals are truncated to actual size in the second compiler pass (pass_two()). */
static int zend_add_literal(zval *zv) /* {{{ */
{
	zend_op_array *op_array = CG(active_op_array);
	int i = op_array->last_literal;
	op_array->last_literal++;
	if (i >= CG(context).literals_size) {
		while (i >= CG(context).literals_size) {
			CG(context).literals_size += 16; /* FIXME */
		}
		op_array->literals = (zval*)erealloc(op_array->literals, CG(context).literals_size * sizeof(zval));
	}
	zend_insert_literal(op_array, zv, i);
	return i;
}
/* }}} */

static inline int zend_add_literal_string(zend_string **str) /* {{{ */
{
	int ret;
	zval zv;
	ZVAL_STR(&zv, *str);
	ret = zend_add_literal(&zv);
	*str = Z_STR(zv);
	return ret;
}
/* }}} */

static int zend_add_func_name_literal(zend_string *name) /* {{{ */
{
	/* Original name */
	int ret = zend_add_literal_string(&name);

	/* Lowercased name */
	zend_string *lc_name = zend_string_tolower(name);
	zend_add_literal_string(&lc_name);

	return ret;
}
/* }}} */

static int zend_add_ns_func_name_literal(zend_string *name) /* {{{ */
{
	const char *unqualified_name;
	size_t unqualified_name_len;

	/* Original name */
	int ret = zend_add_literal_string(&name);

	/* Lowercased name */
	zend_string *lc_name = zend_string_tolower(name);
	zend_add_literal_string(&lc_name);

	/* Lowercased unqualified name */
	if (zend_get_unqualified_name(name, &unqualified_name, &unqualified_name_len)) {
		lc_name = zend_string_alloc(unqualified_name_len, 0);
		zend_str_tolower_copy(ZSTR_VAL(lc_name), unqualified_name, unqualified_name_len);
		zend_add_literal_string(&lc_name);
	}

	return ret;
}
/* }}} */

static int zend_add_class_name_literal(zend_string *name) /* {{{ */
{
	/* Original name */
	int ret = zend_add_literal_string(&name);

	/* Lowercased name */
	zend_string *lc_name = zend_string_tolower(name);
	zend_add_literal_string(&lc_name);

	return ret;
}
/* }}} */

static int zend_add_const_name_literal(zend_string *name, bool unqualified) /* {{{ */
{
	zend_string *tmp_name;

	int ret = zend_add_literal_string(&name);

	size_t ns_len = 0, after_ns_len = ZSTR_LEN(name);
	const char *after_ns = zend_memrchr(ZSTR_VAL(name), '\\', ZSTR_LEN(name));
	if (after_ns) {
		after_ns += 1;
		ns_len = after_ns - ZSTR_VAL(name) - 1;
		after_ns_len = ZSTR_LEN(name) - ns_len - 1;

		/* lowercased namespace name & original constant name */
		tmp_name = zend_string_init(ZSTR_VAL(name), ZSTR_LEN(name), 0);
		zend_str_tolower(ZSTR_VAL(tmp_name), ns_len);
		zend_add_literal_string(&tmp_name);

		if (!unqualified) {
			return ret;
		}
	} else {
		after_ns = ZSTR_VAL(name);
	}

	/* original unqualified constant name */
	tmp_name = zend_string_init(after_ns, after_ns_len, 0);
	zend_add_literal_string(&tmp_name);

	return ret;
}
/* }}} */

#define LITERAL_STR(op, str) do { \
		zval _c; \
		ZVAL_STR(&_c, str); \
		op.constant = zend_add_literal(&_c); \
	} while (0)

void zend_stop_lexing(void)
{
	if (LANG_SCNG(on_event)) {
		LANG_SCNG(on_event)(ON_STOP, END, 0, NULL, 0, LANG_SCNG(on_event_context));
	}

	LANG_SCNG(yy_cursor) = LANG_SCNG(yy_limit);
}

static inline void zend_begin_loop(
		zend_uchar free_opcode, const znode *loop_var, bool is_switch) /* {{{ */
{
	zend_brk_cont_element *brk_cont_element;
	int parent = CG(context).current_brk_cont;
	zend_loop_var info = {0};

	CG(context).current_brk_cont = CG(context).last_brk_cont;
	brk_cont_element = get_next_brk_cont_element();
	brk_cont_element->parent = parent;
	brk_cont_element->is_switch = is_switch;

	if (loop_var && (loop_var->op_type & (IS_VAR|IS_TMP_VAR))) {
		uint32_t start = get_next_op_number();

		info.opcode = free_opcode;
		info.var_type = loop_var->op_type;
		info.var_num = loop_var->u.op.var;
		brk_cont_element->start = start;
	} else {
		info.opcode = ZEND_NOP;
		/* The start field is used to free temporary variables in case of exceptions.
		 * We won't try to free something of we don't have loop variable.  */
		brk_cont_element->start = -1;
	}

	zend_stack_push(&CG(loop_var_stack), &info);
}
/* }}} */

static inline void zend_end_loop(int cont_addr, const znode *var_node) /* {{{ */
{
	uint32_t end = get_next_op_number();
	zend_brk_cont_element *brk_cont_element
		= &CG(context).brk_cont_array[CG(context).current_brk_cont];
	brk_cont_element->cont = cont_addr;
	brk_cont_element->brk = end;
	CG(context).current_brk_cont = brk_cont_element->parent;

	zend_stack_del_top(&CG(loop_var_stack));
}
/* }}} */

static void zend_do_free(znode *op1) /* {{{ */
{
	if (op1->op_type == IS_TMP_VAR) {
		zend_op *opline = &CG(active_op_array)->opcodes[CG(active_op_array)->last-1];

		while (opline->opcode == ZEND_END_SILENCE ||
		       opline->opcode == ZEND_OP_DATA) {
			opline--;
		}

		if (opline->result_type == IS_TMP_VAR && opline->result.var == op1->u.op.var) {
			switch (opline->opcode) {
				case ZEND_BOOL:
				case ZEND_BOOL_NOT:
					/* boolean results don't have to be freed */
					return;
				case ZEND_POST_INC_STATIC_PROP:
				case ZEND_POST_DEC_STATIC_PROP:
				case ZEND_POST_INC_OBJ:
				case ZEND_POST_DEC_OBJ:
				case ZEND_POST_INC:
				case ZEND_POST_DEC:
					/* convert $i++ to ++$i */
					opline->opcode -= 2;
					SET_UNUSED(opline->result);
					return;
				case ZEND_ASSIGN:
				case ZEND_ASSIGN_DIM:
				case ZEND_ASSIGN_OBJ:
				case ZEND_ASSIGN_STATIC_PROP:
				case ZEND_ASSIGN_OP:
				case ZEND_ASSIGN_DIM_OP:
				case ZEND_ASSIGN_OBJ_OP:
				case ZEND_ASSIGN_STATIC_PROP_OP:
				case ZEND_PRE_INC_STATIC_PROP:
				case ZEND_PRE_DEC_STATIC_PROP:
				case ZEND_PRE_INC_OBJ:
				case ZEND_PRE_DEC_OBJ:
				case ZEND_PRE_INC:
				case ZEND_PRE_DEC:
					SET_UNUSED(opline->result);
					return;
			}
		}

		zend_emit_op(NULL, ZEND_FREE, op1, NULL);
	} else if (op1->op_type == IS_VAR) {
		zend_op *opline = &CG(active_op_array)->opcodes[CG(active_op_array)->last-1];
		while (opline->opcode == ZEND_END_SILENCE ||
				opline->opcode == ZEND_EXT_FCALL_END ||
				opline->opcode == ZEND_OP_DATA) {
			opline--;
		}
		if (opline->result_type == IS_VAR
			&& opline->result.var == op1->u.op.var) {
			if (opline->opcode == ZEND_FETCH_THIS) {
				opline->opcode = ZEND_NOP;
			}
			SET_UNUSED(opline->result);
		} else {
			while (opline >= CG(active_op_array)->opcodes) {
				if ((opline->opcode == ZEND_FETCH_LIST_R ||
				     opline->opcode == ZEND_FETCH_LIST_W) &&
				    opline->op1_type == IS_VAR &&
				    opline->op1.var == op1->u.op.var) {
					zend_emit_op(NULL, ZEND_FREE, op1, NULL);
					return;
				}
				if (opline->result_type == IS_VAR
					&& opline->result.var == op1->u.op.var) {
					if (opline->opcode == ZEND_NEW) {
						zend_emit_op(NULL, ZEND_FREE, op1, NULL);
					}
					break;
				}
				opline--;
			}
		}
	} else if (op1->op_type == IS_CONST) {
		/* Destroy value without using GC: When opcache moves arrays into SHM it will
		 * free the zend_array structure, so references to it from outside the op array
		 * become invalid. GC would cause such a reference in the root buffer. */
		zval_ptr_dtor_nogc(&op1->u.constant);
	}
}
/* }}} */

uint32_t zend_add_class_modifier(uint32_t flags, uint32_t new_flag) /* {{{ */
{
	uint32_t new_flags = flags | new_flag;
	if ((flags & ZEND_ACC_EXPLICIT_ABSTRACT_CLASS) && (new_flag & ZEND_ACC_EXPLICIT_ABSTRACT_CLASS)) {
		zend_throw_exception(zend_ce_compile_error,
			"Multiple abstract modifiers are not allowed", 0);
		return 0;
	}
	if ((flags & ZEND_ACC_FINAL) && (new_flag & ZEND_ACC_FINAL)) {
		zend_throw_exception(zend_ce_compile_error, "Multiple final modifiers are not allowed", 0);
		return 0;
	}
	if ((flags & ZEND_ACC_READONLY_CLASS) && (new_flag & ZEND_ACC_READONLY_CLASS)) {
		zend_throw_exception(zend_ce_compile_error, "Multiple readonly modifiers are not allowed", 0);
		return 0;
	}
	if ((new_flags & ZEND_ACC_EXPLICIT_ABSTRACT_CLASS) && (new_flags & ZEND_ACC_FINAL)) {
		zend_throw_exception(zend_ce_compile_error,
			"Cannot use the final modifier on an abstract class", 0);
		return 0;
	}
	return new_flags;
}
/* }}} */

uint32_t zend_add_member_modifier(uint32_t flags, uint32_t new_flag) /* {{{ */
{
	uint32_t new_flags = flags | new_flag;
	if ((flags & ZEND_ACC_PPP_MASK) && (new_flag & ZEND_ACC_PPP_MASK)) {
		zend_throw_exception(zend_ce_compile_error,
			"Multiple access type modifiers are not allowed", 0);
		return 0;
	}
	if ((flags & ZEND_ACC_ABSTRACT) && (new_flag & ZEND_ACC_ABSTRACT)) {
		zend_throw_exception(zend_ce_compile_error, "Multiple abstract modifiers are not allowed", 0);
		return 0;
	}
	if ((flags & ZEND_ACC_STATIC) && (new_flag & ZEND_ACC_STATIC)) {
		zend_throw_exception(zend_ce_compile_error, "Multiple static modifiers are not allowed", 0);
		return 0;
	}
	if ((flags & ZEND_ACC_FINAL) && (new_flag & ZEND_ACC_FINAL)) {
		zend_throw_exception(zend_ce_compile_error, "Multiple final modifiers are not allowed", 0);
		return 0;
	}
	if ((flags & ZEND_ACC_READONLY) && (new_flag & ZEND_ACC_READONLY)) {
		zend_throw_exception(zend_ce_compile_error,
			"Multiple readonly modifiers are not allowed", 0);
		return 0;
	}
	if ((new_flags & ZEND_ACC_ABSTRACT) && (new_flags & ZEND_ACC_FINAL)) {
		zend_throw_exception(zend_ce_compile_error,
			"Cannot use the final modifier on an abstract class member", 0);
		return 0;
	}
	return new_flags;
}
/* }}} */

ZEND_API zend_string *zend_create_member_string(zend_string *class_name, zend_string *member_name) {
	return zend_string_concat3(
		ZSTR_VAL(class_name), ZSTR_LEN(class_name),
		"::", sizeof("::") - 1,
		ZSTR_VAL(member_name), ZSTR_LEN(member_name));
}

static zend_string *zend_concat_names(char *name1, size_t name1_len, char *name2, size_t name2_len) {
	return zend_string_concat3(name1, name1_len, "\\", 1, name2, name2_len);
}

static zend_string *zend_prefix_with_ns(zend_string *name) {
	if (FC(current_namespace)) {
		zend_string *ns = FC(current_namespace);
		return zend_concat_names(ZSTR_VAL(ns), ZSTR_LEN(ns), ZSTR_VAL(name), ZSTR_LEN(name));
	} else {
		return zend_string_copy(name);
	}
}

static zend_string *zend_resolve_non_class_name(
	zend_string *name, uint32_t type, bool *is_fully_qualified,
	bool case_sensitive, HashTable *current_import_sub
) {
	char *compound;
	*is_fully_qualified = 0;

	if (ZSTR_VAL(name)[0] == '\\') {
		/* Remove \ prefix (only relevant if this is a string rather than a label) */
		*is_fully_qualified = 1;
		return zend_string_init(ZSTR_VAL(name) + 1, ZSTR_LEN(name) - 1, 0);
	}

	if (type == ZEND_NAME_FQ) {
		*is_fully_qualified = 1;
		return zend_string_copy(name);
	}

	if (type == ZEND_NAME_RELATIVE) {
		*is_fully_qualified = 1;
		return zend_prefix_with_ns(name);
	}

	if (current_import_sub) {
		/* If an unqualified name is a function/const alias, replace it. */
		zend_string *import_name;
		if (case_sensitive) {
			import_name = zend_hash_find_ptr(current_import_sub, name);
		} else {
			import_name = zend_hash_find_ptr_lc(current_import_sub, name);
		}

		if (import_name) {
			*is_fully_qualified = 1;
			return zend_string_copy(import_name);
		}
	}

	compound = memchr(ZSTR_VAL(name), '\\', ZSTR_LEN(name));
	if (compound) {
		*is_fully_qualified = 1;
	}

	if (compound && FC(imports)) {
		/* If the first part of a qualified name is an alias, substitute it. */
		size_t len = compound - ZSTR_VAL(name);
		zend_string *import_name = zend_hash_str_find_ptr_lc(FC(imports), ZSTR_VAL(name), len);

		if (import_name) {
			return zend_concat_names(
				ZSTR_VAL(import_name), ZSTR_LEN(import_name), ZSTR_VAL(name) + len + 1, ZSTR_LEN(name) - len - 1);
		}
	}

	return zend_prefix_with_ns(name);
}
/* }}} */

static zend_string *zend_resolve_function_name(zend_string *name, uint32_t type, bool *is_fully_qualified)
{
	return zend_resolve_non_class_name(
		name, type, is_fully_qualified, 0, FC(imports_function));
}

static zend_string *zend_resolve_const_name(zend_string *name, uint32_t type, bool *is_fully_qualified)
{
	return zend_resolve_non_class_name(
		name, type, is_fully_qualified, 1, FC(imports_const));
}

static zend_string *zend_resolve_class_name(zend_string *name, uint32_t type) /* {{{ */
{
	char *compound;

	if (ZEND_FETCH_CLASS_DEFAULT != zend_get_class_fetch_type(name)) {
		if (type == ZEND_NAME_FQ) {
			zend_error_noreturn(E_COMPILE_ERROR,
				"'\\%s' is an invalid class name", ZSTR_VAL(name));
		}
		if (type == ZEND_NAME_RELATIVE) {
			zend_error_noreturn(E_COMPILE_ERROR,
				"'namespace\\%s' is an invalid class name", ZSTR_VAL(name));
		}
		ZEND_ASSERT(type == ZEND_NAME_NOT_FQ);
		return zend_string_copy(name);
	}

	if (type == ZEND_NAME_RELATIVE) {
		return zend_prefix_with_ns(name);
	}

	if (type == ZEND_NAME_FQ) {
		if (ZSTR_VAL(name)[0] == '\\') {
			/* Remove \ prefix (only relevant if this is a string rather than a label) */
			name = zend_string_init(ZSTR_VAL(name) + 1, ZSTR_LEN(name) - 1, 0);
			if (ZEND_FETCH_CLASS_DEFAULT != zend_get_class_fetch_type(name)) {
				zend_error_noreturn(E_COMPILE_ERROR,
					"'\\%s' is an invalid class name", ZSTR_VAL(name));
			}
			return name;
		}

		return zend_string_copy(name);
	}

	if (FC(imports)) {
		compound = memchr(ZSTR_VAL(name), '\\', ZSTR_LEN(name));
		if (compound) {
			/* If the first part of a qualified name is an alias, substitute it. */
			size_t len = compound - ZSTR_VAL(name);
			zend_string *import_name =
				zend_hash_str_find_ptr_lc(FC(imports), ZSTR_VAL(name), len);

			if (import_name) {
				return zend_concat_names(
					ZSTR_VAL(import_name), ZSTR_LEN(import_name), ZSTR_VAL(name) + len + 1, ZSTR_LEN(name) - len - 1);
			}
		} else {
			/* If an unqualified name is an alias, replace it. */
			zend_string *import_name
				= zend_hash_find_ptr_lc(FC(imports), name);

			if (import_name) {
				return zend_string_copy(import_name);
			}
		}
	}

	/* If not fully qualified and not an alias, prepend the current namespace */
	return zend_prefix_with_ns(name);
}
/* }}} */

zend_string *zend_resolve_class_name_ast(zend_ast *ast) /* {{{ */
{
	zval *class_name = zend_ast_get_zval(ast);
	if (Z_TYPE_P(class_name) != IS_STRING) {
		zend_error_noreturn(E_COMPILE_ERROR, "Illegal class name");
	}
	return zend_resolve_class_name(Z_STR_P(class_name), ast->attr);
}
/* }}} */

static void label_ptr_dtor(zval *zv) /* {{{ */
{
	efree_size(Z_PTR_P(zv), sizeof(zend_label));
}
/* }}} */

static void str_dtor(zval *zv)  /* {{{ */ {
	zend_string_release_ex(Z_STR_P(zv), 0);
}
/* }}} */

static bool zend_is_call(zend_ast *ast);

static uint32_t zend_add_try_element(uint32_t try_op) /* {{{ */
{
	zend_op_array *op_array = CG(active_op_array);
	uint32_t try_catch_offset = op_array->last_try_catch++;
	zend_try_catch_element *elem;

	op_array->try_catch_array = safe_erealloc(
		op_array->try_catch_array, sizeof(zend_try_catch_element), op_array->last_try_catch, 0);

	elem = &op_array->try_catch_array[try_catch_offset];
	elem->try_op = try_op;
	elem->catch_op = 0;
	elem->finally_op = 0;
	elem->finally_end = 0;

	return try_catch_offset;
}
/* }}} */

ZEND_API void function_add_ref(zend_function *function) /* {{{ */
{
	if (function->type == ZEND_USER_FUNCTION) {
		zend_op_array *op_array = &function->op_array;
		if (op_array->refcount) {
			(*op_array->refcount)++;
		}

		ZEND_MAP_PTR_INIT(op_array->run_time_cache, NULL);
		ZEND_MAP_PTR_INIT(op_array->static_variables_ptr, NULL);
	}

	if (function->common.function_name) {
		zend_string_addref(function->common.function_name);
	}
}
/* }}} */

static zend_never_inline ZEND_COLD ZEND_NORETURN void do_bind_function_error(zend_string *lcname, zend_op_array *op_array, bool compile_time) /* {{{ */
{
	zval *zv = zend_hash_find_known_hash(compile_time ? CG(function_table) : EG(function_table), lcname);
	int error_level = compile_time ? E_COMPILE_ERROR : E_ERROR;
	zend_function *old_function;

	ZEND_ASSERT(zv != NULL);
	old_function = (zend_function*)Z_PTR_P(zv);
	if (old_function->type == ZEND_USER_FUNCTION
		&& old_function->op_array.last > 0) {
		zend_error_noreturn(error_level, "Cannot redeclare %s() (previously declared in %s:%d)",
					op_array ? ZSTR_VAL(op_array->function_name) : ZSTR_VAL(old_function->common.function_name),
					ZSTR_VAL(old_function->op_array.filename),
					old_function->op_array.opcodes[0].lineno);
	} else {
		zend_error_noreturn(error_level, "Cannot redeclare %s()",
			op_array ? ZSTR_VAL(op_array->function_name) : ZSTR_VAL(old_function->common.function_name));
	}
}

ZEND_API zend_result do_bind_function(zend_function *func, zval *lcname) /* {{{ */
{
	zend_function *added_func = zend_hash_add_ptr(EG(function_table), Z_STR_P(lcname), func);
	if (UNEXPECTED(!added_func)) {
		do_bind_function_error(Z_STR_P(lcname), &func->op_array, 0);
		return FAILURE;
	}

	if (func->op_array.refcount) {
		++*func->op_array.refcount;
	}
	if (func->common.function_name) {
		zend_string_addref(func->common.function_name);
	}
	zend_observer_function_declared_notify(&func->op_array, Z_STR_P(lcname));
	return SUCCESS;
}
/* }}} */

ZEND_API zend_class_entry *zend_bind_class_in_slot(
		zval *class_table_slot, zval *lcname, zend_string *lc_parent_name)
{
	zend_class_entry *ce = Z_PTR_P(class_table_slot);
	bool is_preloaded =
		(ce->ce_flags & ZEND_ACC_PRELOADED) && !(CG(compiler_options) & ZEND_COMPILE_PRELOAD);
	bool success;
	if (EXPECTED(!is_preloaded)) {
		success = zend_hash_set_bucket_key(EG(class_table), (Bucket*) class_table_slot, Z_STR_P(lcname)) != NULL;
	} else {
		/* If preloading is used, don't replace the existing bucket, add a new one. */
		success = zend_hash_add_ptr(EG(class_table), Z_STR_P(lcname), ce) != NULL;
	}
	if (UNEXPECTED(!success)) {
		zend_error_noreturn(E_COMPILE_ERROR, "Cannot declare %s %s, because the name is already in use", zend_get_object_type(ce), ZSTR_VAL(ce->name));
		return NULL;
	}

	if (ce->ce_flags & ZEND_ACC_LINKED) {
		zend_observer_class_linked_notify(ce, Z_STR_P(lcname));
		return ce;
	}

	ce = zend_do_link_class(ce, lc_parent_name, Z_STR_P(lcname));
	if (ce) {
		ZEND_ASSERT(!EG(exception));
		zend_observer_class_linked_notify(ce, Z_STR_P(lcname));
		return ce;
	}

	if (!is_preloaded) {
		/* Reload bucket pointer, the hash table may have been reallocated */
		zval *zv = zend_hash_find(EG(class_table), Z_STR_P(lcname));
		zend_hash_set_bucket_key(EG(class_table), (Bucket *) zv, Z_STR_P(lcname + 1));
	} else {
		zend_hash_del(EG(class_table), Z_STR_P(lcname));
	}
	return NULL;
}

ZEND_API zend_result do_bind_class(zval *lcname, zend_string *lc_parent_name) /* {{{ */
{
	zend_class_entry *ce;
	zval *rtd_key, *zv;

	rtd_key = lcname + 1;

	zv = zend_hash_find_known_hash(EG(class_table), Z_STR_P(rtd_key));

	if (UNEXPECTED(!zv)) {
		ce = zend_hash_find_ptr(EG(class_table), Z_STR_P(lcname));
		ZEND_ASSERT(ce);
		zend_error_noreturn(E_COMPILE_ERROR, "Cannot declare %s %s, because the name is already in use", zend_get_object_type(ce), ZSTR_VAL(ce->name));
		return FAILURE;
	}

	/* Register the derived class */
	return zend_bind_class_in_slot(zv, lcname, lc_parent_name) ? SUCCESS : FAILURE;
}
/* }}} */

static zend_string *add_type_string(zend_string *type, zend_string *new_type, bool is_intersection) {
	zend_string *result;
	if (type == NULL) {
		return zend_string_copy(new_type);
	}

	if (is_intersection) {
		result = zend_string_concat3(ZSTR_VAL(type), ZSTR_LEN(type),
			"&", 1, ZSTR_VAL(new_type), ZSTR_LEN(new_type));
		zend_string_release(type);
	} else {
		result = zend_string_concat3(
			ZSTR_VAL(type), ZSTR_LEN(type), "|", 1, ZSTR_VAL(new_type), ZSTR_LEN(new_type));
		zend_string_release(type);
	}
	return result;
}

static zend_string *resolve_class_name(zend_string *name, zend_class_entry *scope) {
	if (scope) {
		if (zend_string_equals_literal_ci(name, "self")) {
			name = scope->name;
		} else if (zend_string_equals_literal_ci(name, "parent") && scope->parent) {
			name = scope->parent->name;
		}
	}

	/* The resolved name for anonymous classes contains null bytes. Cut off everything after the
	 * null byte here, to avoid larger parts of the type being omitted by printing code later. */
	size_t len = strlen(ZSTR_VAL(name));
	if (len != ZSTR_LEN(name)) {
		ZEND_ASSERT(scope && "This should only happen with resolved types");
		return zend_string_init(ZSTR_VAL(name), len, 0);
	}
	return zend_string_copy(name);
}

static zend_string *add_intersection_type(zend_string *str,
	zend_type_list *intersection_type_list, zend_class_entry *scope,
	bool is_bracketed)
{
	zend_type *single_type;
	zend_string *intersection_str = NULL;

	ZEND_TYPE_LIST_FOREACH(intersection_type_list, single_type) {
		ZEND_ASSERT(!ZEND_TYPE_HAS_LIST(*single_type));
		ZEND_ASSERT(ZEND_TYPE_HAS_NAME(*single_type));
		zend_string *name = ZEND_TYPE_NAME(*single_type);
		zend_string *resolved = resolve_class_name(name, scope);
		intersection_str = add_type_string(intersection_str, resolved, /* is_intersection */ true);
		zend_string_release(resolved);
	} ZEND_TYPE_LIST_FOREACH_END();

	ZEND_ASSERT(intersection_str);

	if (is_bracketed) {
		zend_string *result = zend_string_concat3("(", 1, ZSTR_VAL(intersection_str), ZSTR_LEN(intersection_str), ")", 1);
		zend_string_release(intersection_str);
		intersection_str = result;
	}
	str = add_type_string(str, intersection_str, /* is_intersection */ false);
	zend_string_release(intersection_str);
	return str;
}

zend_string *zend_type_to_string_resolved(zend_type type, zend_class_entry *scope) {
	zend_string *str = NULL;

	/* Pure intersection type */
	if (ZEND_TYPE_IS_INTERSECTION(type)) {
		ZEND_ASSERT(!ZEND_TYPE_IS_UNION(type));
		str = add_intersection_type(str, ZEND_TYPE_LIST(type), scope, /* is_bracketed */ false);
	} else if (ZEND_TYPE_HAS_LIST(type)) {
		/* A union type might not be a list */
		zend_type *list_type;
		ZEND_TYPE_LIST_FOREACH(ZEND_TYPE_LIST(type), list_type) {
			if (ZEND_TYPE_IS_INTERSECTION(*list_type)) {
				str = add_intersection_type(str, ZEND_TYPE_LIST(*list_type), scope, /* is_bracketed */ true);
				continue;
			}
			ZEND_ASSERT(!ZEND_TYPE_HAS_LIST(*list_type));
			ZEND_ASSERT(ZEND_TYPE_HAS_NAME(*list_type));
			zend_string *name = ZEND_TYPE_NAME(*list_type);
			zend_string *resolved = resolve_class_name(name, scope);
			str = add_type_string(str, resolved, /* is_intersection */ false);
			zend_string_release(resolved);
		} ZEND_TYPE_LIST_FOREACH_END();
	} else if (ZEND_TYPE_HAS_NAME(type)) {
		str = resolve_class_name(ZEND_TYPE_NAME(type), scope);
	}

	uint32_t type_mask = ZEND_TYPE_PURE_MASK(type);

	if (type_mask == MAY_BE_ANY) {
		str = add_type_string(str, ZSTR_KNOWN(ZEND_STR_MIXED), /* is_intersection */ false);

		return str;
	}
	if (type_mask & MAY_BE_STATIC) {
		zend_string *name = ZSTR_KNOWN(ZEND_STR_STATIC);
		// During compilation of eval'd code the called scope refers to the scope calling the eval
		if (scope && !zend_is_compiling()) {
			zend_class_entry *called_scope = zend_get_called_scope(EG(current_execute_data));
			if (called_scope) {
				name = called_scope->name;
			}
		}
		str = add_type_string(str, name, /* is_intersection */ false);
	}
	if (type_mask & MAY_BE_CALLABLE) {
		str = add_type_string(str, ZSTR_KNOWN(ZEND_STR_CALLABLE), /* is_intersection */ false);
	}
	if (type_mask & MAY_BE_OBJECT) {
		str = add_type_string(str, ZSTR_KNOWN(ZEND_STR_OBJECT), /* is_intersection */ false);
	}
	if (type_mask & MAY_BE_ARRAY) {
		str = add_type_string(str, ZSTR_KNOWN(ZEND_STR_ARRAY), /* is_intersection */ false);
	}
	if (type_mask & MAY_BE_STRING) {
		str = add_type_string(str, ZSTR_KNOWN(ZEND_STR_STRING), /* is_intersection */ false);
	}
	if (type_mask & MAY_BE_LONG) {
		str = add_type_string(str, ZSTR_KNOWN(ZEND_STR_INT), /* is_intersection */ false);
	}
	if (type_mask & MAY_BE_DOUBLE) {
		str = add_type_string(str, ZSTR_KNOWN(ZEND_STR_FLOAT), /* is_intersection */ false);
	}
	if ((type_mask & MAY_BE_BOOL) == MAY_BE_BOOL) {
		str = add_type_string(str, ZSTR_KNOWN(ZEND_STR_BOOL), /* is_intersection */ false);
	} else if (type_mask & MAY_BE_FALSE) {
		str = add_type_string(str, ZSTR_KNOWN(ZEND_STR_FALSE), /* is_intersection */ false);
	} else if (type_mask & MAY_BE_TRUE) {
		str = add_type_string(str, ZSTR_KNOWN(ZEND_STR_TRUE), /* is_intersection */ false);
	}
	if (type_mask & MAY_BE_VOID) {
		str = add_type_string(str, ZSTR_KNOWN(ZEND_STR_VOID), /* is_intersection */ false);
	}
	if (type_mask & MAY_BE_NEVER) {
		str = add_type_string(str, ZSTR_KNOWN(ZEND_STR_NEVER), /* is_intersection */ false);
	}

	if (type_mask & MAY_BE_NULL) {
		bool is_union = !str || memchr(ZSTR_VAL(str), '|', ZSTR_LEN(str)) != NULL;
		bool has_intersection = !str || memchr(ZSTR_VAL(str), '&', ZSTR_LEN(str)) != NULL;
		if (!is_union && !has_intersection) {
			zend_string *nullable_str = zend_string_concat2("?", 1, ZSTR_VAL(str), ZSTR_LEN(str));
			zend_string_release(str);
			return nullable_str;
		}

		str = add_type_string(str, ZSTR_KNOWN(ZEND_STR_NULL_LOWERCASE), /* is_intersection */ false);
	}
	return str;
}

ZEND_API zend_string *zend_type_to_string(zend_type type) {
	return zend_type_to_string_resolved(type, NULL);
}

static bool is_generator_compatible_class_type(zend_string *name) {
	return zend_string_equals_literal_ci(name, "Traversable")
		|| zend_string_equals_literal_ci(name, "Iterator")
		|| zend_string_equals_literal_ci(name, "Generator");
}

static void zend_mark_function_as_generator(void) /* {{{ */
{
	if (!CG(active_op_array)->function_name) {
		zend_error_noreturn(E_COMPILE_ERROR,
			"The \"yield\" expression can only be used inside a function");
	}

	if (CG(active_op_array)->fn_flags & ZEND_ACC_HAS_RETURN_TYPE) {
		zend_type return_type = CG(active_op_array)->arg_info[-1].type;
		bool valid_type = (ZEND_TYPE_FULL_MASK(return_type) & MAY_BE_OBJECT) != 0;
		if (!valid_type) {
			zend_type *single_type;
			ZEND_TYPE_FOREACH(return_type, single_type) {
				if (ZEND_TYPE_HAS_NAME(*single_type)
						&& is_generator_compatible_class_type(ZEND_TYPE_NAME(*single_type))) {
					valid_type = 1;
					break;
				}
			} ZEND_TYPE_FOREACH_END();
		}

		if (!valid_type) {
			zend_string *str = zend_type_to_string(return_type);
			zend_error_noreturn(E_COMPILE_ERROR,
				"Generator return type must be a supertype of Generator, %s given",
				ZSTR_VAL(str));
		}
	}

	CG(active_op_array)->fn_flags |= ZEND_ACC_GENERATOR;
}
/* }}} */

ZEND_API zend_string *zend_mangle_property_name(const char *src1, size_t src1_length, const char *src2, size_t src2_length, bool internal) /* {{{ */
{
	size_t prop_name_length = 1 + src1_length + 1 + src2_length;
	zend_string *prop_name = zend_string_alloc(prop_name_length, internal);

	ZSTR_VAL(prop_name)[0] = '\0';
	memcpy(ZSTR_VAL(prop_name) + 1, src1, src1_length+1);
	memcpy(ZSTR_VAL(prop_name) + 1 + src1_length + 1, src2, src2_length+1);
	return prop_name;
}
/* }}} */

static zend_always_inline size_t zend_strnlen(const char* s, size_t maxlen) /* {{{ */
{
	size_t len = 0;
	while (*s++ && maxlen--) len++;
	return len;
}
/* }}} */

ZEND_API zend_result zend_unmangle_property_name_ex(const zend_string *name, const char **class_name, const char **prop_name, size_t *prop_len) /* {{{ */
{
	size_t class_name_len;
	size_t anonclass_src_len;

	*class_name = NULL;

	if (!ZSTR_LEN(name) || ZSTR_VAL(name)[0] != '\0') {
		*prop_name = ZSTR_VAL(name);
		if (prop_len) {
			*prop_len = ZSTR_LEN(name);
		}
		return SUCCESS;
	}
	if (ZSTR_LEN(name) < 3 || ZSTR_VAL(name)[1] == '\0') {
		zend_error(E_NOTICE, "Illegal member variable name");
		*prop_name = ZSTR_VAL(name);
		if (prop_len) {
			*prop_len = ZSTR_LEN(name);
		}
		return FAILURE;
	}

	class_name_len = zend_strnlen(ZSTR_VAL(name) + 1, ZSTR_LEN(name) - 2);
	if (class_name_len >= ZSTR_LEN(name) - 2 || ZSTR_VAL(name)[class_name_len + 1] != '\0') {
		zend_error(E_NOTICE, "Corrupt member variable name");
		*prop_name = ZSTR_VAL(name);
		if (prop_len) {
			*prop_len = ZSTR_LEN(name);
		}
		return FAILURE;
	}

	*class_name = ZSTR_VAL(name) + 1;
	anonclass_src_len = zend_strnlen(*class_name + class_name_len + 1, ZSTR_LEN(name) - class_name_len - 2);
	if (class_name_len + anonclass_src_len + 2 != ZSTR_LEN(name)) {
		class_name_len += anonclass_src_len + 1;
	}
	*prop_name = ZSTR_VAL(name) + class_name_len + 2;
	if (prop_len) {
		*prop_len = ZSTR_LEN(name) - class_name_len - 2;
	}
	return SUCCESS;
}
/* }}} */

static bool can_ct_eval_const(zend_constant *c) {
	if (ZEND_CONSTANT_FLAGS(c) & CONST_DEPRECATED) {
		return 0;
	}
	if ((ZEND_CONSTANT_FLAGS(c) & CONST_PERSISTENT)
			&& !(CG(compiler_options) & ZEND_COMPILE_NO_PERSISTENT_CONSTANT_SUBSTITUTION)
			&& !((ZEND_CONSTANT_FLAGS(c) & CONST_NO_FILE_CACHE)
				&& (CG(compiler_options) & ZEND_COMPILE_WITH_FILE_CACHE))) {
		return 1;
	}
	if (Z_TYPE(c->value) < IS_OBJECT
			&& !(CG(compiler_options) & ZEND_COMPILE_NO_CONSTANT_SUBSTITUTION)) {
		return 1;
	}
	return 0;
}

static bool zend_try_ct_eval_const(zval *zv, zend_string *name, bool is_fully_qualified) /* {{{ */
{
	/* Substitute true, false and null (including unqualified usage in namespaces)
	 * before looking up the possibly namespaced name. */
	const char *lookup_name = ZSTR_VAL(name);
	size_t lookup_len = ZSTR_LEN(name);

	if (!is_fully_qualified) {
		zend_get_unqualified_name(name, &lookup_name, &lookup_len);
	}

	zend_constant *c;
	if ((c = zend_get_special_const(lookup_name, lookup_len))) {
		ZVAL_COPY_VALUE(zv, &c->value);
		return 1;
	}
	c = zend_hash_find_ptr(EG(zend_constants), name);
	if (c && can_ct_eval_const(c)) {
		ZVAL_COPY_OR_DUP(zv, &c->value);
		return 1;
	}
	return 0;
}
/* }}} */

static inline bool zend_is_scope_known(void) /* {{{ */
{
	if (!CG(active_op_array)) {
		/* This can only happen when evaluating a default value string. */
		return 0;
	}

	if (CG(active_op_array)->fn_flags & ZEND_ACC_CLOSURE) {
		/* Closures can be rebound to a different scope */
		return 0;
	}

	if (!CG(active_class_entry)) {
		/* The scope is known if we're in a free function (no scope), but not if we're in
		 * a file/eval (which inherits including/eval'ing scope). */
		return CG(active_op_array)->function_name != NULL;
	}

	/* For traits self etc refers to the using class, not the trait itself */
	return (CG(active_class_entry)->ce_flags & ZEND_ACC_TRAIT) == 0;
}
/* }}} */

static inline bool class_name_refers_to_active_ce(zend_string *class_name, uint32_t fetch_type) /* {{{ */
{
	if (!CG(active_class_entry)) {
		return 0;
	}
	if (fetch_type == ZEND_FETCH_CLASS_SELF && zend_is_scope_known()) {
		return 1;
	}
	return fetch_type == ZEND_FETCH_CLASS_DEFAULT
		&& zend_string_equals_ci(class_name, CG(active_class_entry)->name);
}
/* }}} */

uint32_t zend_get_class_fetch_type(zend_string *name) /* {{{ */
{
	if (zend_string_equals_literal_ci(name, "self")) {
		return ZEND_FETCH_CLASS_SELF;
	} else if (zend_string_equals_literal_ci(name, "parent")) {
		return ZEND_FETCH_CLASS_PARENT;
	} else if (zend_string_equals_literal_ci(name, "static")) {
		return ZEND_FETCH_CLASS_STATIC;
	} else {
		return ZEND_FETCH_CLASS_DEFAULT;
	}
}
/* }}} */

static uint32_t zend_get_class_fetch_type_ast(zend_ast *name_ast) /* {{{ */
{
	/* Fully qualified names are always default refs */
	if (name_ast->attr == ZEND_NAME_FQ) {
		return ZEND_FETCH_CLASS_DEFAULT;
	}

	return zend_get_class_fetch_type(zend_ast_get_str(name_ast));
}
/* }}} */

static zend_string *zend_resolve_const_class_name_reference(zend_ast *ast, const char *type)
{
	zend_string *class_name = zend_ast_get_str(ast);
	if (ZEND_FETCH_CLASS_DEFAULT != zend_get_class_fetch_type_ast(ast)) {
		zend_error_noreturn(E_COMPILE_ERROR,
			"Cannot use '%s' as %s, as it is reserved",
			ZSTR_VAL(class_name), type);
	}
	return zend_resolve_class_name(class_name, ast->attr);
}

static void zend_ensure_valid_class_fetch_type(uint32_t fetch_type) /* {{{ */
{
	if (fetch_type != ZEND_FETCH_CLASS_DEFAULT && zend_is_scope_known()) {
		zend_class_entry *ce = CG(active_class_entry);
		if (!ce) {
			zend_error_noreturn(E_COMPILE_ERROR, "Cannot use \"%s\" when no class scope is active",
				fetch_type == ZEND_FETCH_CLASS_SELF ? "self" :
				fetch_type == ZEND_FETCH_CLASS_PARENT ? "parent" : "static");
		} else if (fetch_type == ZEND_FETCH_CLASS_PARENT && !ce->parent_name) {
			zend_error_noreturn(E_COMPILE_ERROR,
				"Cannot use \"parent\" when current class scope has no parent");
		}
	}
}
/* }}} */

static bool zend_try_compile_const_expr_resolve_class_name(zval *zv, zend_ast *class_ast) /* {{{ */
{
	uint32_t fetch_type;
	zval *class_name;

	if (class_ast->kind != ZEND_AST_ZVAL) {
		return 0;
	}

	class_name = zend_ast_get_zval(class_ast);

	if (Z_TYPE_P(class_name) != IS_STRING) {
		zend_error_noreturn(E_COMPILE_ERROR, "Illegal class name");
	}

	fetch_type = zend_get_class_fetch_type(Z_STR_P(class_name));
	zend_ensure_valid_class_fetch_type(fetch_type);

	switch (fetch_type) {
		case ZEND_FETCH_CLASS_SELF:
			if (CG(active_class_entry) && zend_is_scope_known()) {
				ZVAL_STR_COPY(zv, CG(active_class_entry)->name);
				return 1;
			}
			return 0;
		case ZEND_FETCH_CLASS_PARENT:
			if (CG(active_class_entry) && CG(active_class_entry)->parent_name
					&& zend_is_scope_known()) {
				ZVAL_STR_COPY(zv, CG(active_class_entry)->parent_name);
				return 1;
			}
			return 0;
		case ZEND_FETCH_CLASS_STATIC:
			return 0;
		case ZEND_FETCH_CLASS_DEFAULT:
			ZVAL_STR(zv, zend_resolve_class_name_ast(class_ast));
			return 1;
		EMPTY_SWITCH_DEFAULT_CASE()
	}
}
/* }}} */

/* We don't use zend_verify_const_access because we need to deal with unlinked classes. */
static bool zend_verify_ct_const_access(zend_class_constant *c, zend_class_entry *scope)
{
	if (c->ce->ce_flags & ZEND_ACC_TRAIT) {
		/* This condition is only met on directly accessing trait constants,
		 * because the ce is replaced to the class entry of the composing class
		 * on binding. */
		return 0;
	} else if (ZEND_CLASS_CONST_FLAGS(c) & ZEND_ACC_PUBLIC) {
		return 1;
	} else if (ZEND_CLASS_CONST_FLAGS(c) & ZEND_ACC_PRIVATE) {
		return c->ce == scope;
	} else {
		zend_class_entry *ce = c->ce;
		while (1) {
			if (ce == scope) {
				return 1;
			}
			if (!ce->parent) {
				break;
			}
			if (ce->ce_flags & ZEND_ACC_RESOLVED_PARENT) {
				ce = ce->parent;
			} else {
				ce = zend_hash_find_ptr_lc(CG(class_table), ce->parent_name);
				if (!ce) {
					break;
				}
			}
		}
		/* Reverse case cannot be true during compilation */
		return 0;
	}
}

static bool zend_try_ct_eval_class_const(zval *zv, zend_string *class_name, zend_string *name) /* {{{ */
{
	uint32_t fetch_type = zend_get_class_fetch_type(class_name);
	zend_class_constant *cc;
	zval *c;

	if (class_name_refers_to_active_ce(class_name, fetch_type)) {
		cc = zend_hash_find_ptr(&CG(active_class_entry)->constants_table, name);
	} else if (fetch_type == ZEND_FETCH_CLASS_DEFAULT && !(CG(compiler_options) & ZEND_COMPILE_NO_CONSTANT_SUBSTITUTION)) {
		zend_class_entry *ce = zend_hash_find_ptr_lc(CG(class_table), class_name);
		if (ce) {
			cc = zend_hash_find_ptr(&ce->constants_table, name);
		} else {
			return 0;
		}
	} else {
		return 0;
	}

	if (CG(compiler_options) & ZEND_COMPILE_NO_PERSISTENT_CONSTANT_SUBSTITUTION) {
		return 0;
	}

	if (!cc || !zend_verify_ct_const_access(cc, CG(active_class_entry))) {
		return 0;
	}

	c = &cc->value;

	/* Substitute case-sensitive (or lowercase) persistent class constants */
	if (Z_TYPE_P(c) < IS_OBJECT) {
		ZVAL_COPY_OR_DUP(zv, c);
		return 1;
	}

	return 0;
}
/* }}} */

static void zend_add_to_list(void *result, void *item) /* {{{ */
{
	void** list = *(void**)result;
	size_t n = 0;

	if (list) {
		while (list[n]) {
			n++;
		}
	}

	list = erealloc(list, sizeof(void*) * (n+2));

	list[n]   = item;
	list[n+1] = NULL;

	*(void**)result = list;
}
/* }}} */

static void zend_do_extended_stmt(void) /* {{{ */
{
	zend_op *opline;

	if (!(CG(compiler_options) & ZEND_COMPILE_EXTENDED_STMT)) {
		return;
	}

	opline = get_next_op();

	opline->opcode = ZEND_EXT_STMT;
}
/* }}} */

static void zend_do_extended_fcall_begin(void) /* {{{ */
{
	zend_op *opline;

	if (!(CG(compiler_options) & ZEND_COMPILE_EXTENDED_FCALL)) {
		return;
	}

	opline = get_next_op();

	opline->opcode = ZEND_EXT_FCALL_BEGIN;
}
/* }}} */

static void zend_do_extended_fcall_end(void) /* {{{ */
{
	zend_op *opline;

	if (!(CG(compiler_options) & ZEND_COMPILE_EXTENDED_FCALL)) {
		return;
	}

	opline = get_next_op();

	opline->opcode = ZEND_EXT_FCALL_END;
}
/* }}} */

ZEND_API bool zend_is_auto_global_str(const char *name, size_t len) /* {{{ */ {
	zend_auto_global *auto_global;

	if ((auto_global = zend_hash_str_find_ptr(CG(auto_globals), name, len)) != NULL) {
		if (auto_global->armed) {
			auto_global->armed = auto_global->auto_global_callback(auto_global->name);
		}
		return 1;
	}
	return 0;
}
/* }}} */

ZEND_API bool zend_is_auto_global(zend_string *name) /* {{{ */
{
	zend_auto_global *auto_global;

	if ((auto_global = zend_hash_find_ptr(CG(auto_globals), name)) != NULL) {
		if (auto_global->armed) {
			auto_global->armed = auto_global->auto_global_callback(auto_global->name);
		}
		return 1;
	}
	return 0;
}
/* }}} */

ZEND_API zend_result zend_register_auto_global(zend_string *name, bool jit, zend_auto_global_callback auto_global_callback) /* {{{ */
{
	zend_auto_global auto_global;
	zend_result retval;

	auto_global.name = name;
	auto_global.auto_global_callback = auto_global_callback;
	auto_global.jit = jit;

	retval = zend_hash_add_mem(CG(auto_globals), auto_global.name, &auto_global, sizeof(zend_auto_global)) != NULL ? SUCCESS : FAILURE;

	return retval;
}
/* }}} */

ZEND_API void zend_activate_auto_globals(void) /* {{{ */
{
	zend_auto_global *auto_global;

	ZEND_HASH_MAP_FOREACH_PTR(CG(auto_globals), auto_global) {
		if (auto_global->jit) {
			auto_global->armed = 1;
		} else if (auto_global->auto_global_callback) {
			auto_global->armed = auto_global->auto_global_callback(auto_global->name);
		} else {
			auto_global->armed = 0;
		}
	} ZEND_HASH_FOREACH_END();
}
/* }}} */

int ZEND_FASTCALL zendlex(zend_parser_stack_elem *elem) /* {{{ */
{
	zval zv;
	int ret;

	if (CG(increment_lineno)) {
		CG(zend_lineno)++;
		CG(increment_lineno) = 0;
	}

	ret = lex_scan(&zv, elem);
	ZEND_ASSERT(!EG(exception) || ret == T_ERROR);
	return ret;

}
/* }}} */

ZEND_API void zend_initialize_class_data(zend_class_entry *ce, bool nullify_handlers) /* {{{ */
{
	bool persistent_hashes = ce->type == ZEND_INTERNAL_CLASS;

	ce->refcount = 1;
	ce->ce_flags = ZEND_ACC_CONSTANTS_UPDATED;

	if (CG(compiler_options) & ZEND_COMPILE_GUARDS) {
		ce->ce_flags |= ZEND_ACC_USE_GUARDS;
	}

	ce->default_properties_table = NULL;
	ce->default_static_members_table = NULL;
	zend_hash_init(&ce->properties_info, 8, NULL, NULL, persistent_hashes);
	zend_hash_init(&ce->constants_table, 8, NULL, NULL, persistent_hashes);
	zend_hash_init(&ce->function_table, 8, NULL, ZEND_FUNCTION_DTOR, persistent_hashes);

	if (ce->type == ZEND_USER_CLASS) {
		ce->info.user.doc_comment = NULL;
	}
	ZEND_MAP_PTR_INIT(ce->static_members_table, NULL);
	ZEND_MAP_PTR_INIT(ce->mutable_data, NULL);

	ce->default_properties_count = 0;
	ce->default_static_members_count = 0;
	ce->properties_info_table = NULL;
	ce->attributes = NULL;
	ce->enum_backing_type = IS_UNDEF;
	ce->backed_enum_table = NULL;

	if (nullify_handlers) {
		ce->constructor = NULL;
		ce->destructor = NULL;
		ce->clone = NULL;
		ce->__get = NULL;
		ce->__set = NULL;
		ce->__unset = NULL;
		ce->__isset = NULL;
		ce->__call = NULL;
		ce->__callstatic = NULL;
		ce->__tostring = NULL;
		ce->__serialize = NULL;
		ce->__unserialize = NULL;
		ce->__debugInfo = NULL;
		ce->create_object = NULL;
		ce->get_iterator = NULL;
		ce->iterator_funcs_ptr = NULL;
		ce->arrayaccess_funcs_ptr = NULL;
		ce->get_static_method = NULL;
		ce->parent = NULL;
		ce->parent_name = NULL;
		ce->num_interfaces = 0;
		ce->interfaces = NULL;
		ce->num_traits = 0;
		ce->trait_names = NULL;
		ce->trait_aliases = NULL;
		ce->trait_precedences = NULL;
		ce->serialize = NULL;
		ce->unserialize = NULL;
		if (ce->type == ZEND_INTERNAL_CLASS) {
			ce->info.internal.module = NULL;
			ce->info.internal.builtin_functions = NULL;
		}
	}
}
/* }}} */

ZEND_API zend_string *zend_get_compiled_variable_name(const zend_op_array *op_array, uint32_t var) /* {{{ */
{
	return op_array->vars[EX_VAR_TO_NUM(var)];
}
/* }}} */

zend_ast *zend_ast_append_str(zend_ast *left_ast, zend_ast *right_ast) /* {{{ */
{
	zval *left_zv = zend_ast_get_zval(left_ast);
	zend_string *left = Z_STR_P(left_zv);
	zend_string *right = zend_ast_get_str(right_ast);

	zend_string *result;
	size_t left_len = ZSTR_LEN(left);
	size_t len = left_len + ZSTR_LEN(right) + 1; /* left\right */

	result = zend_string_extend(left, len, 0);
	ZSTR_VAL(result)[left_len] = '\\';
	memcpy(&ZSTR_VAL(result)[left_len + 1], ZSTR_VAL(right), ZSTR_LEN(right));
	ZSTR_VAL(result)[len] = '\0';
	zend_string_release_ex(right, 0);

	ZVAL_STR(left_zv, result);
	return left_ast;
}
/* }}} */

zend_ast *zend_negate_num_string(zend_ast *ast) /* {{{ */
{
	zval *zv = zend_ast_get_zval(ast);
	if (Z_TYPE_P(zv) == IS_LONG) {
		if (Z_LVAL_P(zv) == 0) {
			ZVAL_NEW_STR(zv, zend_string_init("-0", sizeof("-0")-1, 0));
		} else {
			ZEND_ASSERT(Z_LVAL_P(zv) > 0);
			Z_LVAL_P(zv) *= -1;
		}
	} else if (Z_TYPE_P(zv) == IS_STRING) {
		size_t orig_len = Z_STRLEN_P(zv);
		Z_STR_P(zv) = zend_string_extend(Z_STR_P(zv), orig_len + 1, 0);
		memmove(Z_STRVAL_P(zv) + 1, Z_STRVAL_P(zv), orig_len + 1);
		Z_STRVAL_P(zv)[0] = '-';
	} else {
		ZEND_UNREACHABLE();
	}
	return ast;
}
/* }}} */

static void zend_verify_namespace(void) /* {{{ */
{
	if (FC(has_bracketed_namespaces) && !FC(in_namespace)) {
		zend_error_noreturn(E_COMPILE_ERROR, "No code may exist outside of namespace {}");
	}
}
/* }}} */

/* {{{ zend_dirname
   Returns directory name component of path */
ZEND_API size_t zend_dirname(char *path, size_t len)
{
	char *end = path + len - 1;
	unsigned int len_adjust = 0;

#ifdef ZEND_WIN32
	/* Note that on Win32 CWD is per drive (heritage from CP/M).
	 * This means dirname("c:foo") maps to "c:." or "c:" - which means CWD on C: drive.
	 */
	if ((2 <= len) && isalpha((int)((unsigned char *)path)[0]) && (':' == path[1])) {
		/* Skip over the drive spec (if any) so as not to change */
		path += 2;
		len_adjust += 2;
		if (2 == len) {
			/* Return "c:" on Win32 for dirname("c:").
			 * It would be more consistent to return "c:."
			 * but that would require making the string *longer*.
			 */
			return len;
		}
	}
#endif

	if (len == 0) {
		/* Illegal use of this function */
		return 0;
	}

	/* Strip trailing slashes */
	while (end >= path && IS_SLASH_P(end)) {
		end--;
	}
	if (end < path) {
		/* The path only contained slashes */
		path[0] = DEFAULT_SLASH;
		path[1] = '\0';
		return 1 + len_adjust;
	}

	/* Strip filename */
	while (end >= path && !IS_SLASH_P(end)) {
		end--;
	}
	if (end < path) {
		/* No slash found, therefore return '.' */
		path[0] = '.';
		path[1] = '\0';
		return 1 + len_adjust;
	}

	/* Strip slashes which came before the file name */
	while (end >= path && IS_SLASH_P(end)) {
		end--;
	}
	if (end < path) {
		path[0] = DEFAULT_SLASH;
		path[1] = '\0';
		return 1 + len_adjust;
	}
	*(end+1) = '\0';

	return (size_t)(end + 1 - path) + len_adjust;
}
/* }}} */

static void zend_adjust_for_fetch_type(zend_op *opline, znode *result, uint32_t type) /* {{{ */
{
	zend_uchar factor = (opline->opcode == ZEND_FETCH_STATIC_PROP_R) ? 1 : 3;

	switch (type) {
		case BP_VAR_R:
			opline->result_type = IS_TMP_VAR;
			result->op_type = IS_TMP_VAR;
			return;
		case BP_VAR_W:
			opline->opcode += 1 * factor;
			return;
		case BP_VAR_RW:
			opline->opcode += 2 * factor;
			return;
		case BP_VAR_IS:
			opline->result_type = IS_TMP_VAR;
			result->op_type = IS_TMP_VAR;
			opline->opcode += 3 * factor;
			return;
		case BP_VAR_FUNC_ARG:
			opline->opcode += 4 * factor;
			return;
		case BP_VAR_UNSET:
			opline->opcode += 5 * factor;
			return;
		EMPTY_SWITCH_DEFAULT_CASE()
	}
}
/* }}} */

static inline void zend_make_var_result(znode *result, zend_op *opline) /* {{{ */
{
	opline->result_type = IS_VAR;
	opline->result.var = get_temporary_variable();
	GET_NODE(result, opline->result);
}
/* }}} */

static inline void zend_make_tmp_result(znode *result, zend_op *opline) /* {{{ */
{
	opline->result_type = IS_TMP_VAR;
	opline->result.var = get_temporary_variable();
	GET_NODE(result, opline->result);
}
/* }}} */

static zend_op *zend_emit_op(znode *result, zend_uchar opcode, znode *op1, znode *op2) /* {{{ */
{
	zend_op *opline = get_next_op();
	opline->opcode = opcode;

	if (op1 != NULL) {
		SET_NODE(opline->op1, op1);
	}

	if (op2 != NULL) {
		SET_NODE(opline->op2, op2);
	}

	if (result) {
		zend_make_var_result(result, opline);
	}
	return opline;
}
/* }}} */

static zend_op *zend_emit_op_tmp(znode *result, zend_uchar opcode, znode *op1, znode *op2) /* {{{ */
{
	zend_op *opline = get_next_op();
	opline->opcode = opcode;

	if (op1 != NULL) {
		SET_NODE(opline->op1, op1);
	}

	if (op2 != NULL) {
		SET_NODE(opline->op2, op2);
	}

	if (result) {
		zend_make_tmp_result(result, opline);
	}

	return opline;
}
/* }}} */

static void zend_emit_tick(void) /* {{{ */
{
	zend_op *opline;

	/* This prevents a double TICK generated by the parser statement of "declare()" */
	if (CG(active_op_array)->last && CG(active_op_array)->opcodes[CG(active_op_array)->last - 1].opcode == ZEND_TICKS) {
		return;
	}

	opline = get_next_op();

	opline->opcode = ZEND_TICKS;
	opline->extended_value = FC(declarables).ticks;
}
/* }}} */

static inline zend_op *zend_emit_op_data(znode *value) /* {{{ */
{
	return zend_emit_op(NULL, ZEND_OP_DATA, value, NULL);
}
/* }}} */

static inline uint32_t zend_emit_jump(uint32_t opnum_target) /* {{{ */
{
	uint32_t opnum = get_next_op_number();
	zend_op *opline = zend_emit_op(NULL, ZEND_JMP, NULL, NULL);
	opline->op1.opline_num = opnum_target;
	return opnum;
}
/* }}} */

ZEND_API bool zend_is_smart_branch(const zend_op *opline) /* {{{ */
{
	switch (opline->opcode) {
		case ZEND_IS_IDENTICAL:
		case ZEND_IS_NOT_IDENTICAL:
		case ZEND_IS_EQUAL:
		case ZEND_IS_NOT_EQUAL:
		case ZEND_IS_SMALLER:
		case ZEND_IS_SMALLER_OR_EQUAL:
		case ZEND_CASE:
		case ZEND_CASE_STRICT:
		case ZEND_ISSET_ISEMPTY_CV:
		case ZEND_ISSET_ISEMPTY_VAR:
		case ZEND_ISSET_ISEMPTY_DIM_OBJ:
		case ZEND_ISSET_ISEMPTY_PROP_OBJ:
		case ZEND_ISSET_ISEMPTY_STATIC_PROP:
		case ZEND_INSTANCEOF:
		case ZEND_TYPE_CHECK:
		case ZEND_DEFINED:
		case ZEND_IN_ARRAY:
		case ZEND_ARRAY_KEY_EXISTS:
			return 1;
		default:
			return 0;
	}
}
/* }}} */

static inline uint32_t zend_emit_cond_jump(zend_uchar opcode, znode *cond, uint32_t opnum_target) /* {{{ */
{
	uint32_t opnum = get_next_op_number();
	zend_op *opline;

	if (cond->op_type == IS_TMP_VAR && opnum > 0) {
		opline = CG(active_op_array)->opcodes + opnum - 1;
		if (opline->result_type == IS_TMP_VAR
		 && opline->result.var == cond->u.op.var
		 && zend_is_smart_branch(opline)) {
			if (opcode == ZEND_JMPZ) {
				opline->result_type = IS_TMP_VAR | IS_SMART_BRANCH_JMPZ;
			} else {
				ZEND_ASSERT(opcode == ZEND_JMPNZ);
				opline->result_type = IS_TMP_VAR | IS_SMART_BRANCH_JMPNZ;
			}
		}
	}
	opline = zend_emit_op(NULL, opcode, cond, NULL);
	opline->op2.opline_num = opnum_target;
	return opnum;
}
/* }}} */

static inline void zend_update_jump_target(uint32_t opnum_jump, uint32_t opnum_target) /* {{{ */
{
	zend_op *opline = &CG(active_op_array)->opcodes[opnum_jump];
	switch (opline->opcode) {
		case ZEND_JMP:
			opline->op1.opline_num = opnum_target;
			break;
		case ZEND_JMPZ:
		case ZEND_JMPNZ:
		case ZEND_JMPZ_EX:
		case ZEND_JMPNZ_EX:
		case ZEND_JMP_SET:
		case ZEND_COALESCE:
		case ZEND_JMP_NULL:
			opline->op2.opline_num = opnum_target;
			break;
		EMPTY_SWITCH_DEFAULT_CASE()
	}
}
/* }}} */

static inline void zend_update_jump_target_to_next(uint32_t opnum_jump) /* {{{ */
{
	zend_update_jump_target(opnum_jump, get_next_op_number());
}
/* }}} */

static inline zend_op *zend_delayed_emit_op(znode *result, zend_uchar opcode, znode *op1, znode *op2) /* {{{ */
{
	zend_op tmp_opline;

	init_op(&tmp_opline);

	tmp_opline.opcode = opcode;
	if (op1 != NULL) {
		SET_NODE(tmp_opline.op1, op1);
	}
	if (op2 != NULL) {
		SET_NODE(tmp_opline.op2, op2);
	}
	if (result) {
		zend_make_var_result(result, &tmp_opline);
	}

	zend_stack_push(&CG(delayed_oplines_stack), &tmp_opline);
	return zend_stack_top(&CG(delayed_oplines_stack));
}
/* }}} */

static inline uint32_t zend_delayed_compile_begin(void) /* {{{ */
{
	return zend_stack_count(&CG(delayed_oplines_stack));
}
/* }}} */

static zend_op *zend_delayed_compile_end(uint32_t offset) /* {{{ */
{
	zend_op *opline = NULL, *oplines = zend_stack_base(&CG(delayed_oplines_stack));
	uint32_t i, count = zend_stack_count(&CG(delayed_oplines_stack));

	ZEND_ASSERT(count >= offset);
	for (i = offset; i < count; ++i) {
		if (EXPECTED(oplines[i].opcode != ZEND_NOP)) {
			opline = get_next_op();
			memcpy(opline, &oplines[i], sizeof(zend_op));
		} else {
			opline = CG(active_op_array)->opcodes + oplines[i].extended_value;
		}
	}

	CG(delayed_oplines_stack).top = offset;
	return opline;
}
/* }}} */

static bool zend_ast_kind_is_short_circuited(zend_ast_kind ast_kind)
{
	switch (ast_kind) {
		case ZEND_AST_DIM:
		case ZEND_AST_PROP:
		case ZEND_AST_NULLSAFE_PROP:
		case ZEND_AST_STATIC_PROP:
		case ZEND_AST_METHOD_CALL:
		case ZEND_AST_NULLSAFE_METHOD_CALL:
		case ZEND_AST_STATIC_CALL:
			return 1;
		default:
			return 0;
	}
}

static bool zend_ast_is_short_circuited(const zend_ast *ast)
{
	switch (ast->kind) {
		case ZEND_AST_DIM:
		case ZEND_AST_PROP:
		case ZEND_AST_STATIC_PROP:
		case ZEND_AST_METHOD_CALL:
		case ZEND_AST_STATIC_CALL:
			return zend_ast_is_short_circuited(ast->child[0]);
		case ZEND_AST_NULLSAFE_PROP:
		case ZEND_AST_NULLSAFE_METHOD_CALL:
			return 1;
		default:
			return 0;
	}
}

/* Mark nodes that are an inner part of a short-circuiting chain.
 * We should not perform a "commit" on them, as it will be performed by the outer-most node.
 * We do this to avoid passing down an argument in various compile functions. */

#define ZEND_SHORT_CIRCUITING_INNER 0x8000

static void zend_short_circuiting_mark_inner(zend_ast *ast) {
	if (zend_ast_kind_is_short_circuited(ast->kind)) {
		ast->attr |= ZEND_SHORT_CIRCUITING_INNER;
	}
}

static uint32_t zend_short_circuiting_checkpoint(void)
{
	return zend_stack_count(&CG(short_circuiting_opnums));
}

static void zend_short_circuiting_commit(uint32_t checkpoint, znode *result, zend_ast *ast)
{
	bool is_short_circuited = zend_ast_kind_is_short_circuited(ast->kind)
		|| ast->kind == ZEND_AST_ISSET || ast->kind == ZEND_AST_EMPTY;
	if (!is_short_circuited) {
		ZEND_ASSERT(zend_stack_count(&CG(short_circuiting_opnums)) == checkpoint
			&& "Short circuiting stack should be empty");
		return;
	}

	if (ast->attr & ZEND_SHORT_CIRCUITING_INNER) {
		/* Outer-most node will commit. */
		return;
	}

	while (zend_stack_count(&CG(short_circuiting_opnums)) != checkpoint) {
		uint32_t opnum = *(uint32_t *) zend_stack_top(&CG(short_circuiting_opnums));
		zend_op *opline = &CG(active_op_array)->opcodes[opnum];
		opline->op2.opline_num = get_next_op_number();
		SET_NODE(opline->result, result);
		opline->extended_value |=
			ast->kind == ZEND_AST_ISSET ? ZEND_SHORT_CIRCUITING_CHAIN_ISSET :
			ast->kind == ZEND_AST_EMPTY ? ZEND_SHORT_CIRCUITING_CHAIN_EMPTY :
			                              ZEND_SHORT_CIRCUITING_CHAIN_EXPR;
		zend_stack_del_top(&CG(short_circuiting_opnums));
	}
}

static void zend_emit_jmp_null(znode *obj_node, uint32_t bp_type)
{
	uint32_t jmp_null_opnum = get_next_op_number();
	zend_op *opline = zend_emit_op(NULL, ZEND_JMP_NULL, obj_node, NULL);
	if (opline->op1_type == IS_CONST) {
		Z_TRY_ADDREF_P(CT_CONSTANT(opline->op1));
	}
	if (bp_type == BP_VAR_IS) {
		opline->extended_value |= ZEND_JMP_NULL_BP_VAR_IS;
	}
	zend_stack_push(&CG(short_circuiting_opnums), &jmp_null_opnum);
}

#define ZEND_MEMOIZE_NONE 0
#define ZEND_MEMOIZE_COMPILE 1
#define ZEND_MEMOIZE_FETCH 2

static void zend_compile_memoized_expr(znode *result, zend_ast *expr) /* {{{ */
{
	int memoize_mode = CG(memoize_mode);
	if (memoize_mode == ZEND_MEMOIZE_COMPILE) {
		znode memoized_result;

		/* Go through normal compilation */
		CG(memoize_mode) = ZEND_MEMOIZE_NONE;
		zend_compile_expr(result, expr);
		CG(memoize_mode) = ZEND_MEMOIZE_COMPILE;

		if (result->op_type == IS_VAR) {
			zend_emit_op(&memoized_result, ZEND_COPY_TMP, result, NULL);
		} else if (result->op_type == IS_TMP_VAR) {
			zend_emit_op_tmp(&memoized_result, ZEND_COPY_TMP, result, NULL);
		} else {
			if (result->op_type == IS_CONST) {
				Z_TRY_ADDREF(result->u.constant);
			}
			memoized_result = *result;
		}

		zend_hash_index_update_mem(
			CG(memoized_exprs), (uintptr_t) expr, &memoized_result, sizeof(znode));
	} else if (memoize_mode == ZEND_MEMOIZE_FETCH) {
		znode *memoized_result = zend_hash_index_find_ptr(CG(memoized_exprs), (uintptr_t) expr);
		*result = *memoized_result;
		if (result->op_type == IS_CONST) {
			Z_TRY_ADDREF(result->u.constant);
		}
	} else {
		ZEND_UNREACHABLE();
	}
}
/* }}} */

/* Remember to update type_num_classes() in compact_literals.c when changing this function */
static size_t zend_type_get_num_classes(zend_type type) {
	if (!ZEND_TYPE_IS_COMPLEX(type)) {
		return 0;
	}
	if (ZEND_TYPE_HAS_LIST(type)) {
		/* Intersection types cannot have nested list types */
		if (ZEND_TYPE_IS_INTERSECTION(type)) {
			return ZEND_TYPE_LIST(type)->num_types;
		}
		ZEND_ASSERT(ZEND_TYPE_IS_UNION(type));
		size_t count = 0;
		zend_type *list_type;

		ZEND_TYPE_LIST_FOREACH(ZEND_TYPE_LIST(type), list_type) {
			if (ZEND_TYPE_IS_INTERSECTION(*list_type)) {
				count += ZEND_TYPE_LIST(*list_type)->num_types;
			} else {
				ZEND_ASSERT(!ZEND_TYPE_HAS_LIST(*list_type));
				count += 1;
			}
		} ZEND_TYPE_LIST_FOREACH_END();
		return count;
	}
	return 1;
}

static void zend_emit_return_type_check(
		znode *expr, zend_arg_info *return_info, bool implicit) /* {{{ */
{
	zend_type type = return_info->type;
	if (ZEND_TYPE_IS_SET(type)) {
		zend_op *opline;

		/* `return ...;` is illegal in a void function (but `return;` isn't) */
		if (ZEND_TYPE_CONTAINS_CODE(type, IS_VOID)) {
			if (expr) {
				if (expr->op_type == IS_CONST && Z_TYPE(expr->u.constant) == IS_NULL) {
					zend_error_noreturn(E_COMPILE_ERROR,
						"A void function must not return a value "
						"(did you mean \"return;\" instead of \"return null;\"?)");
				} else {
					zend_error_noreturn(E_COMPILE_ERROR, "A void function must not return a value");
				}
			}
			/* we don't need run-time check */
			return;
		}

		/* `return` is illegal in a never-returning function */
		if (ZEND_TYPE_CONTAINS_CODE(type, IS_NEVER)) {
			/* Implicit case handled separately using VERIFY_NEVER_TYPE opcode. */
			ZEND_ASSERT(!implicit);
			zend_error_noreturn(E_COMPILE_ERROR, "A never-returning function must not return");
			return;
		}

		if (!expr && !implicit) {
			if (ZEND_TYPE_ALLOW_NULL(type)) {
				zend_error_noreturn(E_COMPILE_ERROR,
					"A function with return type must return a value "
					"(did you mean \"return null;\" instead of \"return;\"?)");
			} else {
				zend_error_noreturn(E_COMPILE_ERROR,
					"A function with return type must return a value");
			}
		}

		if (expr && ZEND_TYPE_PURE_MASK(type) == MAY_BE_ANY) {
			/* we don't need run-time check for mixed return type */
			return;
		}

		if (expr && expr->op_type == IS_CONST && ZEND_TYPE_CONTAINS_CODE(type, Z_TYPE(expr->u.constant))) {
			/* we don't need run-time check */
			return;
		}

		opline = zend_emit_op(NULL, ZEND_VERIFY_RETURN_TYPE, expr, NULL);
		if (expr && expr->op_type == IS_CONST) {
			opline->result_type = expr->op_type = IS_TMP_VAR;
			opline->result.var = expr->u.op.var = get_temporary_variable();
		}

		opline->op2.num = zend_alloc_cache_slots(zend_type_get_num_classes(return_info->type));
	}
}
/* }}} */

void zend_emit_final_return(bool return_one) /* {{{ */
{
	znode zn;
	zend_op *ret;
	bool returns_reference = (CG(active_op_array)->fn_flags & ZEND_ACC_RETURN_REFERENCE) != 0;

	if ((CG(active_op_array)->fn_flags & ZEND_ACC_HAS_RETURN_TYPE)
			&& !(CG(active_op_array)->fn_flags & ZEND_ACC_GENERATOR)) {
		zend_arg_info *return_info = CG(active_op_array)->arg_info - 1;

		if (ZEND_TYPE_CONTAINS_CODE(return_info->type, IS_NEVER)) {
			zend_emit_op(NULL, ZEND_VERIFY_NEVER_TYPE, NULL, NULL);
			return;
		}

		zend_emit_return_type_check(NULL, return_info, 1);
	}

	zn.op_type = IS_CONST;
	if (return_one) {
		ZVAL_LONG(&zn.u.constant, 1);
	} else {
		ZVAL_NULL(&zn.u.constant);
	}

	ret = zend_emit_op(NULL, returns_reference ? ZEND_RETURN_BY_REF : ZEND_RETURN, &zn, NULL);
	ret->extended_value = -1;
}
/* }}} */

static inline bool zend_is_variable(zend_ast *ast) /* {{{ */
{
	return ast->kind == ZEND_AST_VAR
		|| ast->kind == ZEND_AST_DIM
		|| ast->kind == ZEND_AST_PROP
		|| ast->kind == ZEND_AST_NULLSAFE_PROP
		|| ast->kind == ZEND_AST_STATIC_PROP;
}
/* }}} */

static inline bool zend_is_call(zend_ast *ast) /* {{{ */
{
	return ast->kind == ZEND_AST_CALL
		|| ast->kind == ZEND_AST_METHOD_CALL
		|| ast->kind == ZEND_AST_NULLSAFE_METHOD_CALL
		|| ast->kind == ZEND_AST_STATIC_CALL;
}
/* }}} */

static inline bool zend_is_variable_or_call(zend_ast *ast) /* {{{ */
{
	return zend_is_variable(ast) || zend_is_call(ast);
}
/* }}} */

static inline bool zend_is_unticked_stmt(zend_ast *ast) /* {{{ */
{
	return ast->kind == ZEND_AST_STMT_LIST || ast->kind == ZEND_AST_LABEL
		|| ast->kind == ZEND_AST_PROP_DECL || ast->kind == ZEND_AST_CLASS_CONST_GROUP
		|| ast->kind == ZEND_AST_USE_TRAIT || ast->kind == ZEND_AST_METHOD;
}
/* }}} */

static inline bool zend_can_write_to_variable(zend_ast *ast) /* {{{ */
{
	while (
		ast->kind == ZEND_AST_DIM
		|| ast->kind == ZEND_AST_PROP
	) {
		ast = ast->child[0];
	}

	return zend_is_variable_or_call(ast) && !zend_ast_is_short_circuited(ast);
}
/* }}} */

static inline bool zend_is_const_default_class_ref(zend_ast *name_ast) /* {{{ */
{
	if (name_ast->kind != ZEND_AST_ZVAL) {
		return 0;
	}

	return ZEND_FETCH_CLASS_DEFAULT == zend_get_class_fetch_type_ast(name_ast);
}
/* }}} */

static inline void zend_handle_numeric_op(znode *node) /* {{{ */
{
	if (node->op_type == IS_CONST && Z_TYPE(node->u.constant) == IS_STRING) {
		zend_ulong index;

		if (ZEND_HANDLE_NUMERIC(Z_STR(node->u.constant), index)) {
			zval_ptr_dtor(&node->u.constant);
			ZVAL_LONG(&node->u.constant, index);
		}
	}
}
/* }}} */

static inline void zend_handle_numeric_dim(zend_op *opline, znode *dim_node) /* {{{ */
{
	if (Z_TYPE(dim_node->u.constant) == IS_STRING) {
		zend_ulong index;

		if (ZEND_HANDLE_NUMERIC(Z_STR(dim_node->u.constant), index)) {
			/* For numeric indexes we also keep the original value to use by ArrayAccess
			 * See bug #63217
			 */
			int c = zend_add_literal(&dim_node->u.constant);
			ZEND_ASSERT(opline->op2.constant + 1 == c);
			ZVAL_LONG(CT_CONSTANT(opline->op2), index);
			Z_EXTRA_P(CT_CONSTANT(opline->op2)) = ZEND_EXTRA_VALUE;
			return;
		}
	}
}
/* }}} */

static inline void zend_set_class_name_op1(zend_op *opline, znode *class_node) /* {{{ */
{
	if (class_node->op_type == IS_CONST) {
		opline->op1_type = IS_CONST;
		opline->op1.constant = zend_add_class_name_literal(
			Z_STR(class_node->u.constant));
	} else {
		SET_NODE(opline->op1, class_node);
	}
}
/* }}} */

static void zend_compile_class_ref(znode *result, zend_ast *name_ast, uint32_t fetch_flags) /* {{{ */
{
	uint32_t fetch_type;

	if (name_ast->kind != ZEND_AST_ZVAL) {
		znode name_node;

		zend_compile_expr(&name_node, name_ast);

		if (name_node.op_type == IS_CONST) {
			zend_string *name;

			if (Z_TYPE(name_node.u.constant) != IS_STRING) {
				zend_error_noreturn(E_COMPILE_ERROR, "Illegal class name");
			}

			name = Z_STR(name_node.u.constant);
			fetch_type = zend_get_class_fetch_type(name);

			if (fetch_type == ZEND_FETCH_CLASS_DEFAULT) {
				result->op_type = IS_CONST;
				ZVAL_STR(&result->u.constant, zend_resolve_class_name(name, ZEND_NAME_FQ));
			} else {
				zend_ensure_valid_class_fetch_type(fetch_type);
				result->op_type = IS_UNUSED;
				result->u.op.num = fetch_type | fetch_flags;
			}

			zend_string_release_ex(name, 0);
		} else {
			zend_op *opline = zend_emit_op(result, ZEND_FETCH_CLASS, NULL, &name_node);
			opline->op1.num = ZEND_FETCH_CLASS_DEFAULT | fetch_flags;
		}
		return;
	}

	/* Fully qualified names are always default refs */
	if (name_ast->attr == ZEND_NAME_FQ) {
		result->op_type = IS_CONST;
		ZVAL_STR(&result->u.constant, zend_resolve_class_name_ast(name_ast));
		return;
	}

	fetch_type = zend_get_class_fetch_type(zend_ast_get_str(name_ast));
	if (ZEND_FETCH_CLASS_DEFAULT == fetch_type) {
		result->op_type = IS_CONST;
		ZVAL_STR(&result->u.constant, zend_resolve_class_name_ast(name_ast));
	} else {
		zend_ensure_valid_class_fetch_type(fetch_type);
		result->op_type = IS_UNUSED;
		result->u.op.num = fetch_type | fetch_flags;
	}
}
/* }}} */

static zend_result zend_try_compile_cv(znode *result, zend_ast *ast) /* {{{ */
{
	zend_ast *name_ast = ast->child[0];
	if (name_ast->kind == ZEND_AST_ZVAL) {
		zval *zv = zend_ast_get_zval(name_ast);
		zend_string *name;

		if (EXPECTED(Z_TYPE_P(zv) == IS_STRING)) {
			name = zval_make_interned_string(zv);
		} else {
			name = zend_new_interned_string(zval_get_string_func(zv));
		}

		if (zend_is_auto_global(name)) {
			return FAILURE;
		}

		result->op_type = IS_CV;
		result->u.op.var = lookup_cv(name);

		if (UNEXPECTED(Z_TYPE_P(zv) != IS_STRING)) {
			zend_string_release_ex(name, 0);
		}

		return SUCCESS;
	}

	return FAILURE;
}
/* }}} */

static zend_op *zend_compile_simple_var_no_cv(znode *result, zend_ast *ast, uint32_t type, bool delayed) /* {{{ */
{
	zend_ast *name_ast = ast->child[0];
	znode name_node;
	zend_op *opline;

	zend_compile_expr(&name_node, name_ast);
	if (name_node.op_type == IS_CONST) {
		convert_to_string(&name_node.u.constant);
	}

	if (delayed) {
		opline = zend_delayed_emit_op(result, ZEND_FETCH_R, &name_node, NULL);
	} else {
		opline = zend_emit_op(result, ZEND_FETCH_R, &name_node, NULL);
	}

	if (name_node.op_type == IS_CONST &&
	    zend_is_auto_global(Z_STR(name_node.u.constant))) {

		opline->extended_value = ZEND_FETCH_GLOBAL;
	} else {
		opline->extended_value = ZEND_FETCH_LOCAL;
	}

	zend_adjust_for_fetch_type(opline, result, type);
	return opline;
}
/* }}} */

static bool is_this_fetch(zend_ast *ast) /* {{{ */
{
	if (ast->kind == ZEND_AST_VAR && ast->child[0]->kind == ZEND_AST_ZVAL) {
		zval *name = zend_ast_get_zval(ast->child[0]);
		return Z_TYPE_P(name) == IS_STRING && zend_string_equals_literal(Z_STR_P(name), "this");
	}

	return 0;
}
/* }}} */

static bool is_globals_fetch(const zend_ast *ast)
{
	if (ast->kind == ZEND_AST_VAR && ast->child[0]->kind == ZEND_AST_ZVAL) {
		zval *name = zend_ast_get_zval(ast->child[0]);
		return Z_TYPE_P(name) == IS_STRING && zend_string_equals_literal(Z_STR_P(name), "GLOBALS");
	}

	return 0;
}

static bool is_global_var_fetch(zend_ast *ast)
{
	return ast->kind == ZEND_AST_DIM && is_globals_fetch(ast->child[0]);
}

static bool this_guaranteed_exists(void) /* {{{ */
{
	zend_op_array *op_array = CG(active_op_array);
	/* Instance methods always have a $this.
	 * This also includes closures that have a scope and use $this. */
	return op_array->scope != NULL
		&& (op_array->fn_flags & ZEND_ACC_STATIC) == 0;
}
/* }}} */

static zend_op *zend_compile_simple_var(znode *result, zend_ast *ast, uint32_t type, bool delayed) /* {{{ */
{
	if (is_this_fetch(ast)) {
		zend_op *opline = zend_emit_op(result, ZEND_FETCH_THIS, NULL, NULL);
		if ((type == BP_VAR_R) || (type == BP_VAR_IS)) {
			opline->result_type = IS_TMP_VAR;
			result->op_type = IS_TMP_VAR;
		}
		CG(active_op_array)->fn_flags |= ZEND_ACC_USES_THIS;
		return opline;
	} else if (is_globals_fetch(ast)) {
		zend_op *opline = zend_emit_op(result, ZEND_FETCH_GLOBALS, NULL, NULL);
		if (type == BP_VAR_R || type == BP_VAR_IS) {
			opline->result_type = IS_TMP_VAR;
			result->op_type = IS_TMP_VAR;
		}
		return opline;
	} else if (zend_try_compile_cv(result, ast) == FAILURE) {
		return zend_compile_simple_var_no_cv(result, ast, type, delayed);
	}
	return NULL;
}
/* }}} */

static void zend_separate_if_call_and_write(znode *node, zend_ast *ast, uint32_t type) /* {{{ */
{
	if (type != BP_VAR_R && type != BP_VAR_IS && zend_is_call(ast)) {
		if (node->op_type == IS_VAR) {
			zend_op *opline = zend_emit_op(NULL, ZEND_SEPARATE, node, NULL);
			opline->result_type = IS_VAR;
			opline->result.var = opline->op1.var;
		} else {
			zend_error_noreturn(E_COMPILE_ERROR, "Cannot use result of built-in function in write context");
		}
	}
}
/* }}} */

static inline void zend_emit_assign_znode(zend_ast *var_ast, znode *value_node) /* {{{ */
{
	znode dummy_node;
	zend_ast *assign_ast = zend_ast_create(ZEND_AST_ASSIGN, var_ast,
		zend_ast_create_znode(value_node));
	zend_compile_expr(&dummy_node, assign_ast);
	zend_do_free(&dummy_node);
}
/* }}} */

static zend_op *zend_delayed_compile_dim(znode *result, zend_ast *ast, uint32_t type, bool by_ref)
{
	if (ast->attr == ZEND_DIM_ALTERNATIVE_SYNTAX) {
		zend_error(E_COMPILE_ERROR, "Array and string offset access syntax with curly braces is no longer supported");
	}
	zend_ast *var_ast = ast->child[0];
	zend_ast *dim_ast = ast->child[1];
	zend_op *opline;

	znode var_node, dim_node;

	if (is_globals_fetch(var_ast)) {
		if (dim_ast == NULL) {
			zend_error_noreturn(E_COMPILE_ERROR, "Cannot append to $GLOBALS");
		}

		zend_compile_expr(&dim_node, dim_ast);
		if (dim_node.op_type == IS_CONST) {
			convert_to_string(&dim_node.u.constant);
		}

		opline = zend_delayed_emit_op(result, ZEND_FETCH_R, &dim_node, NULL);
		opline->extended_value = ZEND_FETCH_GLOBAL;
		zend_adjust_for_fetch_type(opline, result, type);
		return opline;
	} else {
		zend_short_circuiting_mark_inner(var_ast);
		opline = zend_delayed_compile_var(&var_node, var_ast, type, 0);
		if (opline) {
			if (type == BP_VAR_W && (opline->opcode == ZEND_FETCH_STATIC_PROP_W || opline->opcode == ZEND_FETCH_OBJ_W)) {
				opline->extended_value |= ZEND_FETCH_DIM_WRITE;
			} else if (opline->opcode == ZEND_FETCH_DIM_W
					|| opline->opcode == ZEND_FETCH_DIM_RW
					|| opline->opcode == ZEND_FETCH_DIM_FUNC_ARG
					|| opline->opcode == ZEND_FETCH_DIM_UNSET) {
				opline->extended_value = ZEND_FETCH_DIM_DIM;
			}
		}
	}

	zend_separate_if_call_and_write(&var_node, var_ast, type);

	if (dim_ast == NULL) {
		if (type == BP_VAR_R || type == BP_VAR_IS) {
			zend_error_noreturn(E_COMPILE_ERROR, "Cannot use [] for reading");
		}
		if (type == BP_VAR_UNSET) {
			zend_error_noreturn(E_COMPILE_ERROR, "Cannot use [] for unsetting");
		}
		dim_node.op_type = IS_UNUSED;
	} else {
		zend_compile_expr(&dim_node, dim_ast);
	}

	opline = zend_delayed_emit_op(result, ZEND_FETCH_DIM_R, &var_node, &dim_node);
	zend_adjust_for_fetch_type(opline, result, type);
	if (by_ref) {
		opline->extended_value = ZEND_FETCH_DIM_REF;
	}

	if (dim_node.op_type == IS_CONST) {
		zend_handle_numeric_dim(opline, &dim_node);
	}
	return opline;
}

static zend_op *zend_compile_dim(znode *result, zend_ast *ast, uint32_t type, bool by_ref) /* {{{ */
{
	uint32_t offset = zend_delayed_compile_begin();
	zend_delayed_compile_dim(result, ast, type, by_ref);
	return zend_delayed_compile_end(offset);
}
/* }}} */

static zend_op *zend_delayed_compile_prop(znode *result, zend_ast *ast, uint32_t type) /* {{{ */
{
	zend_ast *obj_ast = ast->child[0];
	zend_ast *prop_ast = ast->child[1];

	znode obj_node, prop_node;
	zend_op *opline;
	bool nullsafe = ast->kind == ZEND_AST_NULLSAFE_PROP;

	if (is_this_fetch(obj_ast)) {
		if (this_guaranteed_exists()) {
			obj_node.op_type = IS_UNUSED;
		} else {
			zend_emit_op(&obj_node, ZEND_FETCH_THIS, NULL, NULL);
		}
		CG(active_op_array)->fn_flags |= ZEND_ACC_USES_THIS;

		/* We will throw if $this doesn't exist, so there's no need to emit a JMP_NULL
		 * check for a nullsafe access. */
	} else {
		zend_short_circuiting_mark_inner(obj_ast);
		opline = zend_delayed_compile_var(&obj_node, obj_ast, type, 0);
		if (opline && (opline->opcode == ZEND_FETCH_DIM_W
				|| opline->opcode == ZEND_FETCH_DIM_RW
				|| opline->opcode == ZEND_FETCH_DIM_FUNC_ARG
				|| opline->opcode == ZEND_FETCH_DIM_UNSET)) {
			opline->extended_value = ZEND_FETCH_DIM_OBJ;
		}

		zend_separate_if_call_and_write(&obj_node, obj_ast, type);
		if (nullsafe) {
			if (obj_node.op_type == IS_TMP_VAR) {
				/* Flush delayed oplines */
				zend_op *opline = NULL, *oplines = zend_stack_base(&CG(delayed_oplines_stack));
				uint32_t var = obj_node.u.op.var;
				uint32_t count = zend_stack_count(&CG(delayed_oplines_stack));
				uint32_t i = count;

				while (i > 0 && oplines[i-1].result_type == IS_TMP_VAR && oplines[i-1].result.var == var) {
					i--;
					if (oplines[i].op1_type == IS_TMP_VAR) {
						var = oplines[i].op1.var;
					} else {
						break;
					}
				}
				for (; i < count; ++i) {
					if (oplines[i].opcode != ZEND_NOP) {
						opline = get_next_op();
						memcpy(opline, &oplines[i], sizeof(zend_op));
						oplines[i].opcode = ZEND_NOP;
						oplines[i].extended_value = opline - CG(active_op_array)->opcodes;
					}
				}
			}
			zend_emit_jmp_null(&obj_node, type);
		}
	}

	zend_compile_expr(&prop_node, prop_ast);

	opline = zend_delayed_emit_op(result, ZEND_FETCH_OBJ_R, &obj_node, &prop_node);
	if (opline->op2_type == IS_CONST) {
		convert_to_string(CT_CONSTANT(opline->op2));
		zend_string_hash_val(Z_STR_P(CT_CONSTANT(opline->op2)));
		opline->extended_value = zend_alloc_cache_slots(3);
	}

	zend_adjust_for_fetch_type(opline, result, type);

	return opline;
}
/* }}} */

static zend_op *zend_compile_prop(znode *result, zend_ast *ast, uint32_t type, bool by_ref) /* {{{ */
{
	uint32_t offset = zend_delayed_compile_begin();
	zend_op *opline = zend_delayed_compile_prop(result, ast, type);
	if (by_ref) { /* shared with cache_slot */
		opline->extended_value |= ZEND_FETCH_REF;
	}
	return zend_delayed_compile_end(offset);
}
/* }}} */

static zend_op *zend_compile_static_prop(znode *result, zend_ast *ast, uint32_t type, bool by_ref, bool delayed) /* {{{ */
{
	zend_ast *class_ast = ast->child[0];
	zend_ast *prop_ast = ast->child[1];

	znode class_node, prop_node;
	zend_op *opline;

	zend_short_circuiting_mark_inner(class_ast);
	zend_compile_class_ref(&class_node, class_ast, ZEND_FETCH_CLASS_EXCEPTION);

	zend_compile_expr(&prop_node, prop_ast);

	if (delayed) {
		opline = zend_delayed_emit_op(result, ZEND_FETCH_STATIC_PROP_R, &prop_node, NULL);
	} else {
		opline = zend_emit_op(result, ZEND_FETCH_STATIC_PROP_R, &prop_node, NULL);
	}
	if (opline->op1_type == IS_CONST) {
		convert_to_string(CT_CONSTANT(opline->op1));
		opline->extended_value = zend_alloc_cache_slots(3);
	}
	if (class_node.op_type == IS_CONST) {
		opline->op2_type = IS_CONST;
		opline->op2.constant = zend_add_class_name_literal(
			Z_STR(class_node.u.constant));
		if (opline->op1_type != IS_CONST) {
			opline->extended_value = zend_alloc_cache_slot();
		}
	} else {
		SET_NODE(opline->op2, &class_node);
	}

	if (by_ref && (type == BP_VAR_W || type == BP_VAR_FUNC_ARG)) { /* shared with cache_slot */
		opline->extended_value |= ZEND_FETCH_REF;
	}

	zend_adjust_for_fetch_type(opline, result, type);
	return opline;
}
/* }}} */

static void zend_verify_list_assign_target(zend_ast *var_ast, zend_ast_attr array_style) /* {{{ */ {
	if (var_ast->kind == ZEND_AST_ARRAY) {
		if (var_ast->attr == ZEND_ARRAY_SYNTAX_LONG) {
			zend_error_noreturn(E_COMPILE_ERROR, "Cannot assign to array(), use [] instead");
		}
		if (array_style != var_ast->attr) {
			zend_error_noreturn(E_COMPILE_ERROR, "Cannot mix [] and list()");
		}
	} else if (!zend_can_write_to_variable(var_ast)) {
		zend_error_noreturn(E_COMPILE_ERROR, "Assignments can only happen to writable values");
	}
}
/* }}} */

static inline void zend_emit_assign_ref_znode(zend_ast *var_ast, znode *value_node);

/* Propagate refs used on leaf elements to the surrounding list() structures. */
static bool zend_propagate_list_refs(zend_ast *ast) { /* {{{ */
	zend_ast_list *list = zend_ast_get_list(ast);
	bool has_refs = 0;
	uint32_t i;

	for (i = 0; i < list->children; ++i) {
		zend_ast *elem_ast = list->child[i];

		if (elem_ast) {
			zend_ast *var_ast = elem_ast->child[0];
			if (var_ast->kind == ZEND_AST_ARRAY) {
				elem_ast->attr = zend_propagate_list_refs(var_ast);
			}
			has_refs |= elem_ast->attr;
		}
	}

	return has_refs;
}
/* }}} */

static bool list_is_keyed(zend_ast_list *list)
{
	for (uint32_t i = 0; i < list->children; i++) {
		zend_ast *child = list->child[i];
		if (child) {
			return child->kind == ZEND_AST_ARRAY_ELEM && child->child[1] != NULL;
		}
	}
	return false;
}

static void zend_compile_list_assign(
		znode *result, zend_ast *ast, znode *expr_node, zend_ast_attr array_style) /* {{{ */
{
	zend_ast_list *list = zend_ast_get_list(ast);
	uint32_t i;
	bool has_elems = 0;
	bool is_keyed = list_is_keyed(list);

	if (list->children && expr_node->op_type == IS_CONST && Z_TYPE(expr_node->u.constant) == IS_STRING) {
		zval_make_interned_string(&expr_node->u.constant);
	}

	for (i = 0; i < list->children; ++i) {
		zend_ast *elem_ast = list->child[i];
		zend_ast *var_ast, *key_ast;
		znode fetch_result, dim_node;
		zend_op *opline;

		if (elem_ast == NULL) {
			if (is_keyed) {
				zend_error(E_COMPILE_ERROR,
					"Cannot use empty array entries in keyed array assignment");
			} else {
				continue;
			}
		}

		if (elem_ast->kind == ZEND_AST_UNPACK) {
			zend_error(E_COMPILE_ERROR,
					"Spread operator is not supported in assignments");
		}

		var_ast = elem_ast->child[0];
		key_ast = elem_ast->child[1];
		has_elems = 1;

		if (is_keyed) {
			if (key_ast == NULL) {
				zend_error(E_COMPILE_ERROR,
					"Cannot mix keyed and unkeyed array entries in assignments");
			}

			zend_compile_expr(&dim_node, key_ast);
		} else {
			if (key_ast != NULL) {
				zend_error(E_COMPILE_ERROR,
					"Cannot mix keyed and unkeyed array entries in assignments");
			}

			dim_node.op_type = IS_CONST;
			ZVAL_LONG(&dim_node.u.constant, i);
		}

		if (expr_node->op_type == IS_CONST) {
			Z_TRY_ADDREF(expr_node->u.constant);
		}

		zend_verify_list_assign_target(var_ast, array_style);

		opline = zend_emit_op(&fetch_result,
			elem_ast->attr ? (expr_node->op_type == IS_CV ? ZEND_FETCH_DIM_W : ZEND_FETCH_LIST_W) : ZEND_FETCH_LIST_R, expr_node, &dim_node);

		if (dim_node.op_type == IS_CONST) {
			zend_handle_numeric_dim(opline, &dim_node);
		}

		if (elem_ast->attr) {
			zend_emit_op(&fetch_result, ZEND_MAKE_REF, &fetch_result, NULL);
		}
		if (var_ast->kind == ZEND_AST_ARRAY) {
			zend_compile_list_assign(NULL, var_ast, &fetch_result, var_ast->attr);
		} else if (elem_ast->attr) {
			zend_emit_assign_ref_znode(var_ast, &fetch_result);
		} else {
			zend_emit_assign_znode(var_ast, &fetch_result);
		}
	}

	if (has_elems == 0) {
		zend_error_noreturn(E_COMPILE_ERROR, "Cannot use empty list");
	}

	if (result) {
		*result = *expr_node;
	} else {
		zend_do_free(expr_node);
	}
}
/* }}} */

static void zend_ensure_writable_variable(const zend_ast *ast) /* {{{ */
{
	if (ast->kind == ZEND_AST_CALL) {
		zend_error_noreturn(E_COMPILE_ERROR, "Can't use function return value in write context");
	}
	if (
		ast->kind == ZEND_AST_METHOD_CALL
		|| ast->kind == ZEND_AST_NULLSAFE_METHOD_CALL
		|| ast->kind == ZEND_AST_STATIC_CALL
	) {
		zend_error_noreturn(E_COMPILE_ERROR, "Can't use method return value in write context");
	}
	if (zend_ast_is_short_circuited(ast)) {
		zend_error_noreturn(E_COMPILE_ERROR, "Can't use nullsafe operator in write context");
	}
	if (is_globals_fetch(ast)) {
		zend_error_noreturn(E_COMPILE_ERROR,
			"$GLOBALS can only be modified using the $GLOBALS[$name] = $value syntax");
	}
}
/* }}} */

/* Detects $a... = $a pattern */
static bool zend_is_assign_to_self(zend_ast *var_ast, zend_ast *expr_ast) /* {{{ */
{
	if (expr_ast->kind != ZEND_AST_VAR || expr_ast->child[0]->kind != ZEND_AST_ZVAL) {
		return 0;
	}

	while (zend_is_variable(var_ast) && var_ast->kind != ZEND_AST_VAR) {
		var_ast = var_ast->child[0];
	}

	if (var_ast->kind != ZEND_AST_VAR || var_ast->child[0]->kind != ZEND_AST_ZVAL) {
		return 0;
	}

	{
		zend_string *name1 = zval_get_string(zend_ast_get_zval(var_ast->child[0]));
		zend_string *name2 = zval_get_string(zend_ast_get_zval(expr_ast->child[0]));
		bool result = zend_string_equals(name1, name2);
		zend_string_release_ex(name1, 0);
		zend_string_release_ex(name2, 0);
		return result;
	}
}
/* }}} */

static void zend_compile_expr_with_potential_assign_to_self(
		znode *expr_node, zend_ast *expr_ast, zend_ast *var_ast) {
	if (zend_is_assign_to_self(var_ast, expr_ast) && !is_this_fetch(expr_ast)) {
		/* $a[0] = $a should evaluate the right $a first */
		znode cv_node;

		if (zend_try_compile_cv(&cv_node, expr_ast) == FAILURE) {
			zend_compile_simple_var_no_cv(expr_node, expr_ast, BP_VAR_R, 0);
		} else {
			zend_emit_op_tmp(expr_node, ZEND_QM_ASSIGN, &cv_node, NULL);
		}
	} else {
		zend_compile_expr(expr_node, expr_ast);
	}
}

static void zend_compile_assign(znode *result, zend_ast *ast) /* {{{ */
{
	zend_ast *var_ast = ast->child[0];
	zend_ast *expr_ast = ast->child[1];

	znode var_node, expr_node;
	zend_op *opline;
	uint32_t offset;
	if (is_this_fetch(var_ast)) {
		zend_error_noreturn(E_COMPILE_ERROR, "Cannot re-assign $this");
	}

	zend_ensure_writable_variable(var_ast);

	/* Treat $GLOBALS['x'] assignment like assignment to variable. */
	zend_ast_kind kind = is_global_var_fetch(var_ast) ? ZEND_AST_VAR : var_ast->kind;
	switch (kind) {
		case ZEND_AST_VAR:
			offset = zend_delayed_compile_begin();
			zend_delayed_compile_var(&var_node, var_ast, BP_VAR_W, 0);
			zend_compile_expr(&expr_node, expr_ast);
			zend_delayed_compile_end(offset);
			CG(zend_lineno) = zend_ast_get_lineno(var_ast);
			zend_emit_op_tmp(result, ZEND_ASSIGN, &var_node, &expr_node);
			return;
		case ZEND_AST_STATIC_PROP:
			offset = zend_delayed_compile_begin();
			zend_delayed_compile_var(result, var_ast, BP_VAR_W, 0);
			zend_compile_expr(&expr_node, expr_ast);

			opline = zend_delayed_compile_end(offset);
			opline->opcode = ZEND_ASSIGN_STATIC_PROP;
			opline->result_type = IS_TMP_VAR;
			result->op_type = IS_TMP_VAR;

			zend_emit_op_data(&expr_node);
			return;
		case ZEND_AST_DIM:
			offset = zend_delayed_compile_begin();
			zend_delayed_compile_dim(result, var_ast, BP_VAR_W, /* by_ref */ false);
			zend_compile_expr_with_potential_assign_to_self(&expr_node, expr_ast, var_ast);

			opline = zend_delayed_compile_end(offset);
			opline->opcode = ZEND_ASSIGN_DIM;
			opline->result_type = IS_TMP_VAR;
			result->op_type = IS_TMP_VAR;

			opline = zend_emit_op_data(&expr_node);
			return;
		case ZEND_AST_PROP:
		case ZEND_AST_NULLSAFE_PROP:
			offset = zend_delayed_compile_begin();
			zend_delayed_compile_prop(result, var_ast, BP_VAR_W);
			zend_compile_expr(&expr_node, expr_ast);

			opline = zend_delayed_compile_end(offset);
			opline->opcode = ZEND_ASSIGN_OBJ;
			opline->result_type = IS_TMP_VAR;
			result->op_type = IS_TMP_VAR;

			zend_emit_op_data(&expr_node);
			return;
		case ZEND_AST_ARRAY:
			if (zend_propagate_list_refs(var_ast)) {
				if (!zend_is_variable_or_call(expr_ast)) {
					zend_error_noreturn(E_COMPILE_ERROR,
						"Cannot assign reference to non referenceable value");
				}

				zend_compile_var(&expr_node, expr_ast, BP_VAR_W, 1);
				/* MAKE_REF is usually not necessary for CVs. However, if there are
				 * self-assignments, this forces the RHS to evaluate first. */
				zend_emit_op(&expr_node, ZEND_MAKE_REF, &expr_node, NULL);
			} else {
				if (expr_ast->kind == ZEND_AST_VAR) {
					/* list($a, $b) = $a should evaluate the right $a first */
					znode cv_node;

					if (zend_try_compile_cv(&cv_node, expr_ast) == FAILURE) {
						zend_compile_simple_var_no_cv(&expr_node, expr_ast, BP_VAR_R, 0);
					} else {
						zend_emit_op_tmp(&expr_node, ZEND_QM_ASSIGN, &cv_node, NULL);
					}
				} else {
					zend_compile_expr(&expr_node, expr_ast);
				}
			}

			zend_compile_list_assign(result, var_ast, &expr_node, var_ast->attr);
			return;
		EMPTY_SWITCH_DEFAULT_CASE();
	}
}
/* }}} */

static void zend_compile_assign_ref(znode *result, zend_ast *ast) /* {{{ */
{
	zend_ast *target_ast = ast->child[0];
	zend_ast *source_ast = ast->child[1];

	znode target_node, source_node;
	zend_op *opline;
	uint32_t offset, flags;

	if (is_this_fetch(target_ast)) {
		zend_error_noreturn(E_COMPILE_ERROR, "Cannot re-assign $this");
	}
	zend_ensure_writable_variable(target_ast);
	if (zend_ast_is_short_circuited(source_ast)) {
		zend_error_noreturn(E_COMPILE_ERROR, "Cannot take reference of a nullsafe chain");
	}
	if (is_globals_fetch(source_ast)) {
		zend_error_noreturn(E_COMPILE_ERROR, "Cannot acquire reference to $GLOBALS");
	}

	offset = zend_delayed_compile_begin();
	zend_delayed_compile_var(&target_node, target_ast, BP_VAR_W, 1);
	zend_compile_var(&source_node, source_ast, BP_VAR_W, 1);

	if ((target_ast->kind != ZEND_AST_VAR
	  || target_ast->child[0]->kind != ZEND_AST_ZVAL)
	 && source_ast->kind != ZEND_AST_ZNODE
	 && source_node.op_type != IS_CV) {
		/* Both LHS and RHS expressions may modify the same data structure,
		 * and the modification during RHS evaluation may dangle the pointer
		 * to the result of the LHS evaluation.
		 * Use MAKE_REF instruction to replace direct pointer with REFERENCE.
		 * See: Bug #71539
		 */
		zend_emit_op(&source_node, ZEND_MAKE_REF, &source_node, NULL);
	}

	opline = zend_delayed_compile_end(offset);

	if (source_node.op_type != IS_VAR && zend_is_call(source_ast)) {
		zend_error_noreturn(E_COMPILE_ERROR, "Cannot use result of built-in function in write context");
	}

	flags = zend_is_call(source_ast) ? ZEND_RETURNS_FUNCTION : 0;

	if (opline && opline->opcode == ZEND_FETCH_OBJ_W) {
		opline->opcode = ZEND_ASSIGN_OBJ_REF;
		opline->extended_value &= ~ZEND_FETCH_REF;
		opline->extended_value |= flags;
		zend_emit_op_data(&source_node);
		*result = target_node;
	} else if (opline && opline->opcode == ZEND_FETCH_STATIC_PROP_W) {
		opline->opcode = ZEND_ASSIGN_STATIC_PROP_REF;
		opline->extended_value &= ~ZEND_FETCH_REF;
		opline->extended_value |= flags;
		zend_emit_op_data(&source_node);
		*result = target_node;
	} else {
		opline = zend_emit_op(result, ZEND_ASSIGN_REF, &target_node, &source_node);
		opline->extended_value = flags;
	}
}
/* }}} */

static inline void zend_emit_assign_ref_znode(zend_ast *var_ast, znode *value_node) /* {{{ */
{
	znode dummy_node;
	zend_ast *assign_ast = zend_ast_create(ZEND_AST_ASSIGN_REF, var_ast,
		zend_ast_create_znode(value_node));
	zend_compile_expr(&dummy_node, assign_ast);
	zend_do_free(&dummy_node);
}
/* }}} */

static void zend_compile_compound_assign(znode *result, zend_ast *ast) /* {{{ */
{
	zend_ast *var_ast = ast->child[0];
	zend_ast *expr_ast = ast->child[1];
	uint32_t opcode = ast->attr;

	znode var_node, expr_node;
	zend_op *opline;
	uint32_t offset, cache_slot;

	zend_ensure_writable_variable(var_ast);

	/* Treat $GLOBALS['x'] assignment like assignment to variable. */
	zend_ast_kind kind = is_global_var_fetch(var_ast) ? ZEND_AST_VAR : var_ast->kind;
	switch (kind) {
		case ZEND_AST_VAR:
			offset = zend_delayed_compile_begin();
			zend_delayed_compile_var(&var_node, var_ast, BP_VAR_RW, 0);
			zend_compile_expr(&expr_node, expr_ast);
			zend_delayed_compile_end(offset);
			opline = zend_emit_op_tmp(result, ZEND_ASSIGN_OP, &var_node, &expr_node);
			opline->extended_value = opcode;
			return;
		case ZEND_AST_STATIC_PROP:
			offset = zend_delayed_compile_begin();
			zend_delayed_compile_var(result, var_ast, BP_VAR_RW, 0);
			zend_compile_expr(&expr_node, expr_ast);

			opline = zend_delayed_compile_end(offset);
			cache_slot = opline->extended_value;
			opline->opcode = ZEND_ASSIGN_STATIC_PROP_OP;
			opline->extended_value = opcode;
			opline->result_type = IS_TMP_VAR;
			result->op_type = IS_TMP_VAR;

			opline = zend_emit_op_data(&expr_node);
			opline->extended_value = cache_slot;
			return;
		case ZEND_AST_DIM:
			offset = zend_delayed_compile_begin();
			zend_delayed_compile_dim(result, var_ast, BP_VAR_RW, /* by_ref */ false);
			zend_compile_expr_with_potential_assign_to_self(&expr_node, expr_ast, var_ast);

			opline = zend_delayed_compile_end(offset);
			opline->opcode = ZEND_ASSIGN_DIM_OP;
			opline->extended_value = opcode;
			opline->result_type = IS_TMP_VAR;
			result->op_type = IS_TMP_VAR;

			zend_emit_op_data(&expr_node);
			return;
		case ZEND_AST_PROP:
		case ZEND_AST_NULLSAFE_PROP:
			offset = zend_delayed_compile_begin();
			zend_delayed_compile_prop(result, var_ast, BP_VAR_RW);
			zend_compile_expr(&expr_node, expr_ast);

			opline = zend_delayed_compile_end(offset);
			cache_slot = opline->extended_value;
			opline->opcode = ZEND_ASSIGN_OBJ_OP;
			opline->extended_value = opcode;
			opline->result_type = IS_TMP_VAR;
			result->op_type = IS_TMP_VAR;

			opline = zend_emit_op_data(&expr_node);
			opline->extended_value = cache_slot;
			return;
		EMPTY_SWITCH_DEFAULT_CASE()
	}
}
/* }}} */

static uint32_t zend_get_arg_num(zend_function *fn, zend_string *arg_name) {
	// TODO: Caching?
	if (fn->type == ZEND_USER_FUNCTION) {
		for (uint32_t i = 0; i < fn->common.num_args; i++) {
			zend_arg_info *arg_info = &fn->op_array.arg_info[i];
			if (zend_string_equals(arg_info->name, arg_name)) {
				return i + 1;
			}
		}
	} else {
		for (uint32_t i = 0; i < fn->common.num_args; i++) {
			zend_internal_arg_info *arg_info = &fn->internal_function.arg_info[i];
			size_t len = strlen(arg_info->name);
			if (zend_string_equals_cstr(arg_name, arg_info->name, len)) {
				return i + 1;
			}
		}
	}

	/* Either an invalid argument name, or collected into a variadic argument. */
	return (uint32_t) -1;
}

static uint32_t zend_compile_args(
		zend_ast *ast, zend_function *fbc, bool *may_have_extra_named_args) /* {{{ */
{
	zend_ast_list *args = zend_ast_get_list(ast);
	uint32_t i;
	bool uses_arg_unpack = 0;
	uint32_t arg_count = 0; /* number of arguments not including unpacks */

	/* Whether named arguments are used syntactically, to enforce language level limitations.
	 * May not actually use named argument passing. */
	bool uses_named_args = 0;
	/* Whether there may be any undef arguments due to the use of named arguments. */
	bool may_have_undef = 0;
	/* Whether there may be any extra named arguments collected into a variadic. */
	*may_have_extra_named_args = 0;

	for (i = 0; i < args->children; ++i) {
		zend_ast *arg = args->child[i];
		zend_string *arg_name = NULL;
		uint32_t arg_num = i + 1;

		znode arg_node;
		zend_op *opline;
		zend_uchar opcode;

		if (arg->kind == ZEND_AST_UNPACK) {
			if (uses_named_args) {
				zend_error_noreturn(E_COMPILE_ERROR,
					"Cannot use argument unpacking after named arguments");
			}

			uses_arg_unpack = 1;
			fbc = NULL;

			zend_compile_expr(&arg_node, arg->child[0]);
			opline = zend_emit_op(NULL, ZEND_SEND_UNPACK, &arg_node, NULL);
			opline->op2.num = arg_count;
			opline->result.var = EX_NUM_TO_VAR(arg_count - 1);

			/* Unpack may contain named arguments. */
			may_have_undef = 1;
			if (!fbc || (fbc->common.fn_flags & ZEND_ACC_VARIADIC)) {
				*may_have_extra_named_args = 1;
			}
			continue;
		}

		if (arg->kind == ZEND_AST_NAMED_ARG) {
			uses_named_args = 1;
			arg_name = zval_make_interned_string(zend_ast_get_zval(arg->child[0]));
			arg = arg->child[1];

			if (fbc && !uses_arg_unpack) {
				arg_num = zend_get_arg_num(fbc, arg_name);
				if (arg_num == arg_count + 1 && !may_have_undef) {
					/* Using named arguments, but passing in order. */
					arg_name = NULL;
					arg_count++;
				} else {
					// TODO: We could track which arguments were passed, even if out of order.
					may_have_undef = 1;
					if (arg_num == (uint32_t) -1 && (fbc->common.fn_flags & ZEND_ACC_VARIADIC)) {
						*may_have_extra_named_args = 1;
					}
				}
			} else {
				arg_num = (uint32_t) -1;
				may_have_undef = 1;
				*may_have_extra_named_args = 1;
			}
		} else {
			if (uses_arg_unpack) {
				zend_error_noreturn(E_COMPILE_ERROR,
					"Cannot use positional argument after argument unpacking");
			}

			if (uses_named_args) {
				zend_error_noreturn(E_COMPILE_ERROR,
					"Cannot use positional argument after named argument");
			}

			arg_count++;
		}

		/* Treat passing of $GLOBALS the same as passing a call.
		 * This will error at runtime if the argument is by-ref. */
		if (zend_is_call(arg) || is_globals_fetch(arg)) {
			zend_compile_var(&arg_node, arg, BP_VAR_R, 0);
			if (arg_node.op_type & (IS_CONST|IS_TMP_VAR)) {
				/* Function call was converted into builtin instruction */
				if (!fbc || ARG_MUST_BE_SENT_BY_REF(fbc, arg_num)) {
					opcode = ZEND_SEND_VAL_EX;
				} else {
					opcode = ZEND_SEND_VAL;
				}
			} else {
				if (fbc && arg_num != (uint32_t) -1) {
					if (ARG_MUST_BE_SENT_BY_REF(fbc, arg_num)) {
						opcode = ZEND_SEND_VAR_NO_REF;
					} else if (ARG_MAY_BE_SENT_BY_REF(fbc, arg_num)) {
						/* For IS_VAR operands, SEND_VAL will pass through the operand without
						 * dereferencing, so it will use a by-ref pass if the call returned by-ref
						 * and a by-value pass if it returned by-value. */
						opcode = ZEND_SEND_VAL;
					} else {
						opcode = ZEND_SEND_VAR;
					}
				} else {
					opcode = ZEND_SEND_VAR_NO_REF_EX;
				}
			}
		} else if (zend_is_variable(arg) && !zend_ast_is_short_circuited(arg)) {
			if (fbc && arg_num != (uint32_t) -1) {
				if (ARG_SHOULD_BE_SENT_BY_REF(fbc, arg_num)) {
					zend_compile_var(&arg_node, arg, BP_VAR_W, 1);
					opcode = ZEND_SEND_REF;
				} else {
					zend_compile_var(&arg_node, arg, BP_VAR_R, 0);
					opcode = (arg_node.op_type == IS_TMP_VAR) ? ZEND_SEND_VAL : ZEND_SEND_VAR;
				}
			} else {
				do {
					if (arg->kind == ZEND_AST_VAR) {
						CG(zend_lineno) = zend_ast_get_lineno(ast);
						if (is_this_fetch(arg)) {
							zend_emit_op(&arg_node, ZEND_FETCH_THIS, NULL, NULL);
							opcode = ZEND_SEND_VAR_EX;
							CG(active_op_array)->fn_flags |= ZEND_ACC_USES_THIS;
							break;
						} else if (zend_try_compile_cv(&arg_node, arg) == SUCCESS) {
							opcode = ZEND_SEND_VAR_EX;
							break;
						}
					}
					opline = zend_emit_op(NULL, ZEND_CHECK_FUNC_ARG, NULL, NULL);
					if (arg_name) {
						opline->op2_type = IS_CONST;
						zend_string_addref(arg_name);
						opline->op2.constant = zend_add_literal_string(&arg_name);
						opline->result.num = zend_alloc_cache_slots(2);
					} else {
						opline->op2.num = arg_num;
					}
					zend_compile_var(&arg_node, arg, BP_VAR_FUNC_ARG, 1);
					opcode = ZEND_SEND_FUNC_ARG;
				} while (0);
			}
		} else {
			zend_compile_expr(&arg_node, arg);
			if (arg_node.op_type == IS_VAR) {
				/* pass ++$a or something similar */
				if (fbc && arg_num != (uint32_t) -1) {
					if (ARG_MUST_BE_SENT_BY_REF(fbc, arg_num)) {
						opcode = ZEND_SEND_VAR_NO_REF;
					} else if (ARG_MAY_BE_SENT_BY_REF(fbc, arg_num)) {
						opcode = ZEND_SEND_VAL;
					} else {
						opcode = ZEND_SEND_VAR;
					}
				} else {
					opcode = ZEND_SEND_VAR_NO_REF_EX;
				}
			} else if (arg_node.op_type == IS_CV) {
				if (fbc && arg_num != (uint32_t) -1) {
					if (ARG_SHOULD_BE_SENT_BY_REF(fbc, arg_num)) {
						opcode = ZEND_SEND_REF;
					} else {
						opcode = ZEND_SEND_VAR;
					}
				} else {
					opcode = ZEND_SEND_VAR_EX;
				}
			} else {
				/* Delay "Only variables can be passed by reference" error to execution */
				if (fbc && arg_num != (uint32_t) -1 && !ARG_MUST_BE_SENT_BY_REF(fbc, arg_num)) {
					opcode = ZEND_SEND_VAL;
				} else {
					opcode = ZEND_SEND_VAL_EX;
				}
			}
		}

		opline = zend_emit_op(NULL, opcode, &arg_node, NULL);
		if (arg_name) {
			opline->op2_type = IS_CONST;
			zend_string_addref(arg_name);
			opline->op2.constant = zend_add_literal_string(&arg_name);
			opline->result.num = zend_alloc_cache_slots(2);
		} else {
			opline->op2.opline_num = arg_num;
			opline->result.var = EX_NUM_TO_VAR(arg_num - 1);
		}
	}

	if (may_have_undef) {
		zend_emit_op(NULL, ZEND_CHECK_UNDEF_ARGS, NULL, NULL);
	}

	return arg_count;
}
/* }}} */

ZEND_API zend_uchar zend_get_call_op(const zend_op *init_op, zend_function *fbc) /* {{{ */
{
	if (fbc) {
		ZEND_ASSERT(!(fbc->common.fn_flags & ZEND_ACC_CALL_VIA_TRAMPOLINE));
		if (fbc->type == ZEND_INTERNAL_FUNCTION && !(CG(compiler_options) & ZEND_COMPILE_IGNORE_INTERNAL_FUNCTIONS)) {
			if (init_op->opcode == ZEND_INIT_FCALL && !zend_execute_internal) {
				if (!(fbc->common.fn_flags & ZEND_ACC_DEPRECATED)) {
					return ZEND_DO_ICALL;
				} else {
					return ZEND_DO_FCALL_BY_NAME;
				}
			}
		} else if (!(CG(compiler_options) & ZEND_COMPILE_IGNORE_USER_FUNCTIONS)){
			if (zend_execute_ex == execute_ex) {
				return ZEND_DO_UCALL;
			}
		}
	} else if (zend_execute_ex == execute_ex &&
	           !zend_execute_internal &&
	           (init_op->opcode == ZEND_INIT_FCALL_BY_NAME ||
	            init_op->opcode == ZEND_INIT_NS_FCALL_BY_NAME)) {
		return ZEND_DO_FCALL_BY_NAME;
	}
	return ZEND_DO_FCALL;
}
/* }}} */

static bool zend_compile_call_common(znode *result, zend_ast *args_ast, zend_function *fbc, uint32_t lineno) /* {{{ */
{
	zend_op *opline;
	uint32_t opnum_init = get_next_op_number() - 1;

	if (args_ast->kind == ZEND_AST_CALLABLE_CONVERT) {
		opline = &CG(active_op_array)->opcodes[opnum_init];
		opline->extended_value = 0;

		if (opline->opcode == ZEND_NEW) {
		    zend_error_noreturn(E_COMPILE_ERROR, "Cannot create Closure for new expression");
		}

		if (opline->opcode == ZEND_INIT_FCALL) {
			opline->op1.num = zend_vm_calc_used_stack(0, fbc);
		}

		zend_emit_op_tmp(result, ZEND_CALLABLE_CONVERT, NULL, NULL);
		return true;
	}

	bool may_have_extra_named_args;
	uint32_t arg_count = zend_compile_args(args_ast, fbc, &may_have_extra_named_args);

	zend_do_extended_fcall_begin();

	opline = &CG(active_op_array)->opcodes[opnum_init];
	opline->extended_value = arg_count;

	if (opline->opcode == ZEND_INIT_FCALL) {
		opline->op1.num = zend_vm_calc_used_stack(arg_count, fbc);
	}

	opline = zend_emit_op(result, zend_get_call_op(opline, fbc), NULL, NULL);
	if (may_have_extra_named_args) {
		opline->extended_value = ZEND_FCALL_MAY_HAVE_EXTRA_NAMED_PARAMS;
	}
	opline->lineno = lineno;
	zend_do_extended_fcall_end();
	return false;
}
/* }}} */

static bool zend_compile_function_name(znode *name_node, zend_ast *name_ast) /* {{{ */
{
	zend_string *orig_name = zend_ast_get_str(name_ast);
	bool is_fully_qualified;

	name_node->op_type = IS_CONST;
	ZVAL_STR(&name_node->u.constant, zend_resolve_function_name(
		orig_name, name_ast->attr, &is_fully_qualified));

	return !is_fully_qualified && FC(current_namespace);
}
/* }}} */

static void zend_compile_ns_call(znode *result, znode *name_node, zend_ast *args_ast, uint32_t lineno) /* {{{ */
{
	zend_op *opline = get_next_op();
	opline->opcode = ZEND_INIT_NS_FCALL_BY_NAME;
	opline->op2_type = IS_CONST;
	opline->op2.constant = zend_add_ns_func_name_literal(
		Z_STR(name_node->u.constant));
	opline->result.num = zend_alloc_cache_slot();

	zend_compile_call_common(result, args_ast, NULL, lineno);
}
/* }}} */

static void zend_compile_dynamic_call(znode *result, znode *name_node, zend_ast *args_ast, uint32_t lineno) /* {{{ */
{
	if (name_node->op_type == IS_CONST && Z_TYPE(name_node->u.constant) == IS_STRING) {
		const char *colon;
		zend_string *str = Z_STR(name_node->u.constant);
		if ((colon = zend_memrchr(ZSTR_VAL(str), ':', ZSTR_LEN(str))) != NULL && colon > ZSTR_VAL(str) && *(colon - 1) == ':') {
			zend_string *class = zend_string_init(ZSTR_VAL(str), colon - ZSTR_VAL(str) - 1, 0);
			zend_string *method = zend_string_init(colon + 1, ZSTR_LEN(str) - (colon - ZSTR_VAL(str)) - 1, 0);
			zend_op *opline = get_next_op();

			opline->opcode = ZEND_INIT_STATIC_METHOD_CALL;
			opline->op1_type = IS_CONST;
			opline->op1.constant = zend_add_class_name_literal(class);
			opline->op2_type = IS_CONST;
			opline->op2.constant = zend_add_func_name_literal(method);
			/* 2 slots, for class and method */
			opline->result.num = zend_alloc_cache_slots(2);
			zval_ptr_dtor(&name_node->u.constant);
		} else {
			zend_op *opline = get_next_op();

			opline->opcode = ZEND_INIT_FCALL_BY_NAME;
			opline->op2_type = IS_CONST;
			opline->op2.constant = zend_add_func_name_literal(str);
			opline->result.num = zend_alloc_cache_slot();
		}
	} else {
		zend_emit_op(NULL, ZEND_INIT_DYNAMIC_CALL, NULL, name_node);
	}

	zend_compile_call_common(result, args_ast, NULL, lineno);
}
/* }}} */

static inline bool zend_args_contain_unpack_or_named(zend_ast_list *args) /* {{{ */
{
	uint32_t i;
	for (i = 0; i < args->children; ++i) {
		zend_ast *arg = args->child[i];
		if (arg->kind == ZEND_AST_UNPACK || arg->kind == ZEND_AST_NAMED_ARG) {
			return 1;
		}
	}
	return 0;
}
/* }}} */

static zend_result zend_compile_func_strlen(znode *result, zend_ast_list *args) /* {{{ */
{
	znode arg_node;

	if (args->children != 1) {
		return FAILURE;
	}

	zend_compile_expr(&arg_node, args->child[0]);
	if (arg_node.op_type == IS_CONST && Z_TYPE(arg_node.u.constant) == IS_STRING) {
		result->op_type = IS_CONST;
		ZVAL_LONG(&result->u.constant, Z_STRLEN(arg_node.u.constant));
		zval_ptr_dtor_str(&arg_node.u.constant);
	} else {
		zend_emit_op_tmp(result, ZEND_STRLEN, &arg_node, NULL);
	}
	return SUCCESS;
}
/* }}} */

static zend_result zend_compile_func_typecheck(znode *result, zend_ast_list *args, uint32_t type) /* {{{ */
{
	znode arg_node;
	zend_op *opline;

	if (args->children != 1) {
		return FAILURE;
	}

	zend_compile_expr(&arg_node, args->child[0]);
	opline = zend_emit_op_tmp(result, ZEND_TYPE_CHECK, &arg_node, NULL);
	if (type != _IS_BOOL) {
		opline->extended_value = (1 << type);
	} else {
		opline->extended_value = (1 << IS_FALSE) | (1 << IS_TRUE);
	}
	return SUCCESS;
}
/* }}} */

static zend_result zend_compile_func_is_scalar(znode *result, zend_ast_list *args) /* {{{ */
{
	znode arg_node;
	zend_op *opline;

	if (args->children != 1) {
		return FAILURE;
	}

	zend_compile_expr(&arg_node, args->child[0]);
	opline = zend_emit_op_tmp(result, ZEND_TYPE_CHECK, &arg_node, NULL);
	opline->extended_value = (1 << IS_FALSE | 1 << IS_TRUE | 1 << IS_DOUBLE | 1 << IS_LONG | 1 << IS_STRING);
	return SUCCESS;
}

static zend_result zend_compile_func_cast(znode *result, zend_ast_list *args, uint32_t type) /* {{{ */
{
	znode arg_node;
	zend_op *opline;

	if (args->children != 1) {
		return FAILURE;
	}

	zend_compile_expr(&arg_node, args->child[0]);
	if (type == _IS_BOOL) {
		opline = zend_emit_op_tmp(result, ZEND_BOOL, &arg_node, NULL);
	} else {
		opline = zend_emit_op_tmp(result, ZEND_CAST, &arg_node, NULL);
		opline->extended_value = type;
	}
	return SUCCESS;
}
/* }}} */

static zend_result zend_compile_func_defined(znode *result, zend_ast_list *args) /* {{{ */
{
	zend_string *name;
	zend_op *opline;

	if (args->children != 1 || args->child[0]->kind != ZEND_AST_ZVAL) {
		return FAILURE;
	}

	name = zval_get_string(zend_ast_get_zval(args->child[0]));
	if (zend_memrchr(ZSTR_VAL(name), '\\', ZSTR_LEN(name)) || zend_memrchr(ZSTR_VAL(name), ':', ZSTR_LEN(name))) {
		zend_string_release_ex(name, 0);
		return FAILURE;
	}

	if (zend_try_ct_eval_const(&result->u.constant, name, 0)) {
		zend_string_release_ex(name, 0);
		zval_ptr_dtor(&result->u.constant);
		ZVAL_TRUE(&result->u.constant);
		result->op_type = IS_CONST;
		return SUCCESS;
	}

	opline = zend_emit_op_tmp(result, ZEND_DEFINED, NULL, NULL);
	opline->op1_type = IS_CONST;
	LITERAL_STR(opline->op1, name);
	opline->extended_value = zend_alloc_cache_slot();

	return SUCCESS;
}
/* }}} */

static zend_result zend_compile_func_chr(znode *result, zend_ast_list *args) /* {{{ */
{

	if (args->children == 1 &&
	    args->child[0]->kind == ZEND_AST_ZVAL &&
	    Z_TYPE_P(zend_ast_get_zval(args->child[0])) == IS_LONG) {

		zend_long c = Z_LVAL_P(zend_ast_get_zval(args->child[0])) & 0xff;

		result->op_type = IS_CONST;
		ZVAL_CHAR(&result->u.constant, c);
		return SUCCESS;
	} else {
		return FAILURE;
	}
}
/* }}} */

static zend_result zend_compile_func_ord(znode *result, zend_ast_list *args) /* {{{ */
{
	if (args->children == 1 &&
	    args->child[0]->kind == ZEND_AST_ZVAL &&
	    Z_TYPE_P(zend_ast_get_zval(args->child[0])) == IS_STRING) {

		result->op_type = IS_CONST;
		ZVAL_LONG(&result->u.constant, (unsigned char)Z_STRVAL_P(zend_ast_get_zval(args->child[0]))[0]);
		return SUCCESS;
	} else {
		return FAILURE;
	}
}
/* }}} */

/* We can only calculate the stack size for functions that have been fully compiled, otherwise
 * additional CV or TMP slots may still be added. This prevents the use of INIT_FCALL for
 * directly or indirectly recursive function calls. */
static bool fbc_is_finalized(zend_function *fbc) {
	return !ZEND_USER_CODE(fbc->type) || (fbc->common.fn_flags & ZEND_ACC_DONE_PASS_TWO);
}

static zend_result zend_try_compile_ct_bound_init_user_func(zend_ast *name_ast, uint32_t num_args) /* {{{ */
{
	zend_string *name, *lcname;
	zend_function *fbc;
	zend_op *opline;

	if (name_ast->kind != ZEND_AST_ZVAL || Z_TYPE_P(zend_ast_get_zval(name_ast)) != IS_STRING) {
		return FAILURE;
	}

	name = zend_ast_get_str(name_ast);
	lcname = zend_string_tolower(name);

	fbc = zend_hash_find_ptr(CG(function_table), lcname);
	if (!fbc || !fbc_is_finalized(fbc)
	 || (fbc->type == ZEND_INTERNAL_FUNCTION && (CG(compiler_options) & ZEND_COMPILE_IGNORE_INTERNAL_FUNCTIONS))
	 || (fbc->type == ZEND_USER_FUNCTION && (CG(compiler_options) & ZEND_COMPILE_IGNORE_USER_FUNCTIONS))
	 || (fbc->type == ZEND_USER_FUNCTION && (CG(compiler_options) & ZEND_COMPILE_IGNORE_OTHER_FILES) && fbc->op_array.filename != CG(active_op_array)->filename)
	) {
		zend_string_release_ex(lcname, 0);
		return FAILURE;
	}

	opline = zend_emit_op(NULL, ZEND_INIT_FCALL, NULL, NULL);
	opline->extended_value = num_args;
	opline->op1.num = zend_vm_calc_used_stack(num_args, fbc);
	opline->op2_type = IS_CONST;
	LITERAL_STR(opline->op2, lcname);
	opline->result.num = zend_alloc_cache_slot();

	return SUCCESS;
}
/* }}} */

static void zend_compile_init_user_func(zend_ast *name_ast, uint32_t num_args, zend_string *orig_func_name) /* {{{ */
{
	zend_op *opline;
	znode name_node;

	if (zend_try_compile_ct_bound_init_user_func(name_ast, num_args) == SUCCESS) {
		return;
	}

	zend_compile_expr(&name_node, name_ast);

	opline = zend_emit_op(NULL, ZEND_INIT_USER_CALL, NULL, &name_node);
	opline->op1_type = IS_CONST;
	LITERAL_STR(opline->op1, zend_string_copy(orig_func_name));
	opline->extended_value = num_args;
}
/* }}} */

/* cufa = call_user_func_array */
static zend_result zend_compile_func_cufa(znode *result, zend_ast_list *args, zend_string *lcname) /* {{{ */
{
	znode arg_node;
	zend_op *opline;

	if (args->children != 2) {
		return FAILURE;
	}

	zend_compile_init_user_func(args->child[0], 0, lcname);
	if (args->child[1]->kind == ZEND_AST_CALL
	 && args->child[1]->child[0]->kind == ZEND_AST_ZVAL
	 && Z_TYPE_P(zend_ast_get_zval(args->child[1]->child[0])) == IS_STRING
	 && args->child[1]->child[1]->kind == ZEND_AST_ARG_LIST) {
		zend_string *orig_name = zend_ast_get_str(args->child[1]->child[0]);
		zend_ast_list *list = zend_ast_get_list(args->child[1]->child[1]);
		bool is_fully_qualified;
		zend_string *name = zend_resolve_function_name(orig_name, args->child[1]->child[0]->attr, &is_fully_qualified);

		if (zend_string_equals_literal_ci(name, "array_slice")
	     && !zend_args_contain_unpack_or_named(list)
		 && list->children == 3
		 && list->child[1]->kind == ZEND_AST_ZVAL) {
			zval *zv = zend_ast_get_zval(list->child[1]);

			if (Z_TYPE_P(zv) == IS_LONG
			 && Z_LVAL_P(zv) >= 0
			 && Z_LVAL_P(zv) <= 0x7fffffff) {
				zend_op *opline;
				znode len_node;

				zend_compile_expr(&arg_node, list->child[0]);
				zend_compile_expr(&len_node, list->child[2]);
				opline = zend_emit_op(NULL, ZEND_SEND_ARRAY, &arg_node, &len_node);
				opline->extended_value = Z_LVAL_P(zv);
				zend_emit_op(result, ZEND_DO_FCALL, NULL, NULL);
				zend_string_release_ex(name, 0);
				return SUCCESS;
			}
		}
		zend_string_release_ex(name, 0);
	}
	zend_compile_expr(&arg_node, args->child[1]);
	zend_emit_op(NULL, ZEND_SEND_ARRAY, &arg_node, NULL);
	zend_emit_op(NULL, ZEND_CHECK_UNDEF_ARGS, NULL, NULL);
	opline = zend_emit_op(result, ZEND_DO_FCALL, NULL, NULL);
	opline->extended_value = ZEND_FCALL_MAY_HAVE_EXTRA_NAMED_PARAMS;

	return SUCCESS;
}
/* }}} */

/* cuf = call_user_func */
static zend_result zend_compile_func_cuf(znode *result, zend_ast_list *args, zend_string *lcname) /* {{{ */
{
	uint32_t i;

	if (args->children < 1) {
		return FAILURE;
	}

	zend_compile_init_user_func(args->child[0], args->children - 1, lcname);
	for (i = 1; i < args->children; ++i) {
		zend_ast *arg_ast = args->child[i];
		znode arg_node;
		zend_op *opline;

		zend_compile_expr(&arg_node, arg_ast);

		opline = zend_emit_op(NULL, ZEND_SEND_USER, &arg_node, NULL);
		opline->op2.num = i;
		opline->result.var = EX_NUM_TO_VAR(i - 1);
	}
	zend_emit_op(result, ZEND_DO_FCALL, NULL, NULL);

	return SUCCESS;
}
/* }}} */

static void zend_compile_assert(znode *result, zend_ast_list *args, zend_string *name, zend_function *fbc, uint32_t lineno) /* {{{ */
{
	if (EG(assertions) >= 0) {
		znode name_node;
		zend_op *opline;
		uint32_t check_op_number = get_next_op_number();

		zend_emit_op(NULL, ZEND_ASSERT_CHECK, NULL, NULL);

		if (fbc && fbc_is_finalized(fbc)) {
			name_node.op_type = IS_CONST;
			ZVAL_STR_COPY(&name_node.u.constant, name);

			opline = zend_emit_op(NULL, ZEND_INIT_FCALL, NULL, &name_node);
		} else {
			opline = zend_emit_op(NULL, ZEND_INIT_NS_FCALL_BY_NAME, NULL, NULL);
			opline->op2_type = IS_CONST;
			opline->op2.constant = zend_add_ns_func_name_literal(name);
		}
		opline->result.num = zend_alloc_cache_slot();

		if (args->children == 1) {
			/* add "assert(condition) as assertion message */
			zend_ast *arg = zend_ast_create_zval_from_str(
				zend_ast_export("assert(", args->child[0], ")"));
			if (args->child[0]->kind == ZEND_AST_NAMED_ARG) {
				/* If the original argument was named, add the new argument as named as well,
				 * as mixing named and positional is not allowed. */
				zend_ast *name = zend_ast_create_zval_from_str(
					zend_string_init("description", sizeof("description") - 1, 0));
				arg = zend_ast_create(ZEND_AST_NAMED_ARG, name, arg);
			}
			zend_ast_list_add((zend_ast *) args, arg);
		}

		zend_compile_call_common(result, (zend_ast*)args, fbc, lineno);

		opline = &CG(active_op_array)->opcodes[check_op_number];
		opline->op2.opline_num = get_next_op_number();
		SET_NODE(opline->result, result);
	} else {
		if (!fbc) {
			zend_string_release_ex(name, 0);
		}
		result->op_type = IS_CONST;
		ZVAL_TRUE(&result->u.constant);
	}
}
/* }}} */

static zend_result zend_compile_func_in_array(znode *result, zend_ast_list *args) /* {{{ */
{
	bool strict = 0;
	znode array, needly;
	zend_op *opline;

	if (args->children == 3) {
		if (args->child[2]->kind == ZEND_AST_ZVAL) {
			strict = zend_is_true(zend_ast_get_zval(args->child[2]));
		} else if (args->child[2]->kind == ZEND_AST_CONST) {
			zval value;
			zend_ast *name_ast = args->child[2]->child[0];
			bool is_fully_qualified;
			zend_string *resolved_name = zend_resolve_const_name(
				zend_ast_get_str(name_ast), name_ast->attr, &is_fully_qualified);

			if (!zend_try_ct_eval_const(&value, resolved_name, is_fully_qualified)) {
				zend_string_release_ex(resolved_name, 0);
				return FAILURE;
			}

			zend_string_release_ex(resolved_name, 0);
			strict = zend_is_true(&value);
			zval_ptr_dtor(&value);
		} else {
			return FAILURE;
		}
	} else if (args->children != 2) {
		return FAILURE;
	}

	if (args->child[1]->kind != ZEND_AST_ARRAY
	 || !zend_try_ct_eval_array(&array.u.constant, args->child[1])) {
		return FAILURE;
	}

	if (zend_hash_num_elements(Z_ARRVAL(array.u.constant)) > 0) {
		bool ok = 1;
		zval *val, tmp;
		HashTable *src = Z_ARRVAL(array.u.constant);
		HashTable *dst = zend_new_array(zend_hash_num_elements(src));

		ZVAL_TRUE(&tmp);

		if (strict) {
			ZEND_HASH_FOREACH_VAL(src, val) {
				if (Z_TYPE_P(val) == IS_STRING) {
					zend_hash_add(dst, Z_STR_P(val), &tmp);
				} else if (Z_TYPE_P(val) == IS_LONG) {
					zend_hash_index_add(dst, Z_LVAL_P(val), &tmp);
				} else {
					zend_array_destroy(dst);
					ok = 0;
					break;
				}
			} ZEND_HASH_FOREACH_END();
		} else {
			ZEND_HASH_FOREACH_VAL(src, val) {
				if (Z_TYPE_P(val) != IS_STRING
				 || is_numeric_string(Z_STRVAL_P(val), Z_STRLEN_P(val), NULL, NULL, 0)) {
					zend_array_destroy(dst);
					ok = 0;
					break;
				}
				zend_hash_add(dst, Z_STR_P(val), &tmp);
			} ZEND_HASH_FOREACH_END();
		}

		zend_array_destroy(src);
		if (!ok) {
			return FAILURE;
		}
		Z_ARRVAL(array.u.constant) = dst;
	}
	array.op_type = IS_CONST;

	zend_compile_expr(&needly, args->child[0]);

	opline = zend_emit_op_tmp(result, ZEND_IN_ARRAY, &needly, &array);
	opline->extended_value = strict;

	return SUCCESS;
}
/* }}} */

static zend_result zend_compile_func_count(znode *result, zend_ast_list *args, zend_string *lcname) /* {{{ */
{
	znode arg_node;
	zend_op *opline;

	if (args->children != 1) {
		return FAILURE;
	}

	zend_compile_expr(&arg_node, args->child[0]);
	opline = zend_emit_op_tmp(result, ZEND_COUNT, &arg_node, NULL);
	opline->extended_value = zend_string_equals_literal(lcname, "sizeof");

	return SUCCESS;
}
/* }}} */

static zend_result zend_compile_func_get_class(znode *result, zend_ast_list *args) /* {{{ */
{
	if (args->children == 0) {
		zend_emit_op_tmp(result, ZEND_GET_CLASS, NULL, NULL);
	} else {
		znode arg_node;

		if (args->children != 1) {
			return FAILURE;
		}

		zend_compile_expr(&arg_node, args->child[0]);
		zend_emit_op_tmp(result, ZEND_GET_CLASS, &arg_node, NULL);
	}
	return SUCCESS;
}
/* }}} */

static zend_result zend_compile_func_get_called_class(znode *result, zend_ast_list *args) /* {{{ */
{
	if (args->children != 0) {
		return FAILURE;
	}

	zend_emit_op_tmp(result, ZEND_GET_CALLED_CLASS, NULL, NULL);
	return SUCCESS;
}
/* }}} */

static zend_result zend_compile_func_gettype(znode *result, zend_ast_list *args) /* {{{ */
{
	znode arg_node;

	if (args->children != 1) {
		return FAILURE;
	}

	zend_compile_expr(&arg_node, args->child[0]);
	zend_emit_op_tmp(result, ZEND_GET_TYPE, &arg_node, NULL);
	return SUCCESS;
}
/* }}} */

static zend_result zend_compile_func_num_args(znode *result, zend_ast_list *args) /* {{{ */
{
	if (CG(active_op_array)->function_name && args->children == 0) {
		zend_emit_op_tmp(result, ZEND_FUNC_NUM_ARGS, NULL, NULL);
		return SUCCESS;
	} else {
		return FAILURE;
	}
}
/* }}} */

static zend_result zend_compile_func_get_args(znode *result, zend_ast_list *args) /* {{{ */
{
	if (CG(active_op_array)->function_name && args->children == 0) {
		zend_emit_op_tmp(result, ZEND_FUNC_GET_ARGS, NULL, NULL);
		return SUCCESS;
	} else {
		return FAILURE;
	}
}
/* }}} */

static zend_result zend_compile_func_array_key_exists(znode *result, zend_ast_list *args) /* {{{ */
{
	znode subject, needle;

	if (args->children != 2) {
		return FAILURE;
	}

	zend_compile_expr(&needle, args->child[0]);
	zend_compile_expr(&subject, args->child[1]);

	zend_emit_op_tmp(result, ZEND_ARRAY_KEY_EXISTS, &needle, &subject);
	return SUCCESS;
}
/* }}} */

static zend_result zend_compile_func_array_slice(znode *result, zend_ast_list *args) /* {{{ */
{
	if (CG(active_op_array)->function_name
	 && args->children == 2
	 && args->child[0]->kind == ZEND_AST_CALL
	 && args->child[0]->child[0]->kind == ZEND_AST_ZVAL
	 && Z_TYPE_P(zend_ast_get_zval(args->child[0]->child[0])) == IS_STRING
	 && args->child[0]->child[1]->kind == ZEND_AST_ARG_LIST
	 && args->child[1]->kind == ZEND_AST_ZVAL) {

		zend_string *orig_name = zend_ast_get_str(args->child[0]->child[0]);
		bool is_fully_qualified;
		zend_string *name = zend_resolve_function_name(orig_name, args->child[0]->child[0]->attr, &is_fully_qualified);
		zend_ast_list *list = zend_ast_get_list(args->child[0]->child[1]);
		zval *zv = zend_ast_get_zval(args->child[1]);
		znode first;

		if (zend_string_equals_literal_ci(name, "func_get_args")
		 && list->children == 0
		 && Z_TYPE_P(zv) == IS_LONG
		 && Z_LVAL_P(zv) >= 0) {
			first.op_type = IS_CONST;
			ZVAL_LONG(&first.u.constant, Z_LVAL_P(zv));
			zend_emit_op_tmp(result, ZEND_FUNC_GET_ARGS, &first, NULL);
			zend_string_release_ex(name, 0);
			return SUCCESS;
		}
		zend_string_release_ex(name, 0);
	}
	return FAILURE;
}
/* }}} */

static zend_result zend_try_compile_special_func(znode *result, zend_string *lcname, zend_ast_list *args, zend_function *fbc, uint32_t type) /* {{{ */
{
	if (CG(compiler_options) & ZEND_COMPILE_NO_BUILTINS) {
		return FAILURE;
	}

	if (fbc->type != ZEND_INTERNAL_FUNCTION) {
		/* If the function is part of disabled_functions, it may be redeclared as a userland
		 * function with a different implementation. Don't use the VM builtin in that case. */
		return FAILURE;
	}

	if (zend_args_contain_unpack_or_named(args)) {
		return FAILURE;
	}

	if (zend_string_equals_literal(lcname, "strlen")) {
		return zend_compile_func_strlen(result, args);
	} else if (zend_string_equals_literal(lcname, "is_null")) {
		return zend_compile_func_typecheck(result, args, IS_NULL);
	} else if (zend_string_equals_literal(lcname, "is_bool")) {
		return zend_compile_func_typecheck(result, args, _IS_BOOL);
	} else if (zend_string_equals_literal(lcname, "is_long")
		|| zend_string_equals_literal(lcname, "is_int")
		|| zend_string_equals_literal(lcname, "is_integer")
	) {
		return zend_compile_func_typecheck(result, args, IS_LONG);
	} else if (zend_string_equals_literal(lcname, "is_float")
		|| zend_string_equals_literal(lcname, "is_double")
	) {
		return zend_compile_func_typecheck(result, args, IS_DOUBLE);
	} else if (zend_string_equals_literal(lcname, "is_string")) {
		return zend_compile_func_typecheck(result, args, IS_STRING);
	} else if (zend_string_equals_literal(lcname, "is_array")) {
		return zend_compile_func_typecheck(result, args, IS_ARRAY);
	} else if (zend_string_equals_literal(lcname, "is_object")) {
		return zend_compile_func_typecheck(result, args, IS_OBJECT);
	} else if (zend_string_equals_literal(lcname, "is_resource")) {
		return zend_compile_func_typecheck(result, args, IS_RESOURCE);
	} else if (zend_string_equals_literal(lcname, "is_scalar")) {
		return zend_compile_func_is_scalar(result, args);
	} else if (zend_string_equals_literal(lcname, "boolval")) {
		return zend_compile_func_cast(result, args, _IS_BOOL);
	} else if (zend_string_equals_literal(lcname, "intval")) {
		return zend_compile_func_cast(result, args, IS_LONG);
	} else if (zend_string_equals_literal(lcname, "floatval")
		|| zend_string_equals_literal(lcname, "doubleval")
	) {
		return zend_compile_func_cast(result, args, IS_DOUBLE);
	} else if (zend_string_equals_literal(lcname, "strval")) {
		return zend_compile_func_cast(result, args, IS_STRING);
	} else if (zend_string_equals_literal(lcname, "defined")) {
		return zend_compile_func_defined(result, args);
	} else if (zend_string_equals_literal(lcname, "chr") && type == BP_VAR_R) {
		return zend_compile_func_chr(result, args);
	} else if (zend_string_equals_literal(lcname, "ord") && type == BP_VAR_R) {
		return zend_compile_func_ord(result, args);
	} else if (zend_string_equals_literal(lcname, "call_user_func_array")) {
		return zend_compile_func_cufa(result, args, lcname);
	} else if (zend_string_equals_literal(lcname, "call_user_func")) {
		return zend_compile_func_cuf(result, args, lcname);
	} else if (zend_string_equals_literal(lcname, "in_array")) {
		return zend_compile_func_in_array(result, args);
	} else if (zend_string_equals_literal(lcname, "count")
			|| zend_string_equals_literal(lcname, "sizeof")) {
		return zend_compile_func_count(result, args, lcname);
	} else if (zend_string_equals_literal(lcname, "get_class")) {
		return zend_compile_func_get_class(result, args);
	} else if (zend_string_equals_literal(lcname, "get_called_class")) {
		return zend_compile_func_get_called_class(result, args);
	} else if (zend_string_equals_literal(lcname, "gettype")) {
		return zend_compile_func_gettype(result, args);
	} else if (zend_string_equals_literal(lcname, "func_num_args")) {
		return zend_compile_func_num_args(result, args);
	} else if (zend_string_equals_literal(lcname, "func_get_args")) {
		return zend_compile_func_get_args(result, args);
	} else if (zend_string_equals_literal(lcname, "array_slice")) {
		return zend_compile_func_array_slice(result, args);
	} else if (zend_string_equals_literal(lcname, "array_key_exists")) {
		return zend_compile_func_array_key_exists(result, args);
	} else {
		return FAILURE;
	}
}
/* }}} */

static void zend_compile_call(znode *result, zend_ast *ast, uint32_t type) /* {{{ */
{
	zend_ast *name_ast = ast->child[0];
	zend_ast *args_ast = ast->child[1];
	bool is_callable_convert = args_ast->kind == ZEND_AST_CALLABLE_CONVERT;

	znode name_node;

	if (name_ast->kind != ZEND_AST_ZVAL || Z_TYPE_P(zend_ast_get_zval(name_ast)) != IS_STRING) {
		zend_compile_expr(&name_node, name_ast);
		zend_compile_dynamic_call(result, &name_node, args_ast, ast->lineno);
		return;
	}

	{
		bool runtime_resolution = zend_compile_function_name(&name_node, name_ast);
		if (runtime_resolution) {
			if (zend_string_equals_literal_ci(zend_ast_get_str(name_ast), "assert")
					&& !is_callable_convert) {
				zend_compile_assert(result, zend_ast_get_list(args_ast), Z_STR(name_node.u.constant), NULL, ast->lineno);
			} else {
				zend_compile_ns_call(result, &name_node, args_ast, ast->lineno);
			}
			return;
		}
	}

	{
		zval *name = &name_node.u.constant;
		zend_string *lcname;
		zend_function *fbc;
		zend_op *opline;

		lcname = zend_string_tolower(Z_STR_P(name));
		fbc = zend_hash_find_ptr(CG(function_table), lcname);

		/* Special assert() handling should apply independently of compiler flags. */
		if (fbc && zend_string_equals_literal(lcname, "assert") && !is_callable_convert) {
			zend_compile_assert(result, zend_ast_get_list(args_ast), lcname, fbc, ast->lineno);
			zend_string_release(lcname);
			zval_ptr_dtor(&name_node.u.constant);
			return;
		}

		if (!fbc || !fbc_is_finalized(fbc)
		 || (fbc->type == ZEND_INTERNAL_FUNCTION && (CG(compiler_options) & ZEND_COMPILE_IGNORE_INTERNAL_FUNCTIONS))
		 || (fbc->type == ZEND_USER_FUNCTION && (CG(compiler_options) & ZEND_COMPILE_IGNORE_USER_FUNCTIONS))
		 || (fbc->type == ZEND_USER_FUNCTION && (CG(compiler_options) & ZEND_COMPILE_IGNORE_OTHER_FILES) && fbc->op_array.filename != CG(active_op_array)->filename)
		) {
			zend_string_release_ex(lcname, 0);
			zend_compile_dynamic_call(result, &name_node, args_ast, ast->lineno);
			return;
		}

		if (!is_callable_convert &&
		    zend_try_compile_special_func(result, lcname,
				zend_ast_get_list(args_ast), fbc, type) == SUCCESS
		) {
			zend_string_release_ex(lcname, 0);
			zval_ptr_dtor(&name_node.u.constant);
			return;
		}

		zval_ptr_dtor(&name_node.u.constant);
		ZVAL_NEW_STR(&name_node.u.constant, lcname);

		opline = zend_emit_op(NULL, ZEND_INIT_FCALL, NULL, &name_node);
		opline->result.num = zend_alloc_cache_slot();

		zend_compile_call_common(result, args_ast, fbc, ast->lineno);
	}
}
/* }}} */

static void zend_compile_method_call(znode *result, zend_ast *ast, uint32_t type) /* {{{ */
{
	zend_ast *obj_ast = ast->child[0];
	zend_ast *method_ast = ast->child[1];
	zend_ast *args_ast = ast->child[2];

	znode obj_node, method_node;
	zend_op *opline;
	zend_function *fbc = NULL;
	bool nullsafe = ast->kind == ZEND_AST_NULLSAFE_METHOD_CALL;
	uint32_t short_circuiting_checkpoint = zend_short_circuiting_checkpoint();

	if (is_this_fetch(obj_ast)) {
		if (this_guaranteed_exists()) {
			obj_node.op_type = IS_UNUSED;
		} else {
			zend_emit_op(&obj_node, ZEND_FETCH_THIS, NULL, NULL);
		}
		CG(active_op_array)->fn_flags |= ZEND_ACC_USES_THIS;

		/* We will throw if $this doesn't exist, so there's no need to emit a JMP_NULL
		 * check for a nullsafe access. */
	} else {
		zend_short_circuiting_mark_inner(obj_ast);
		zend_compile_expr(&obj_node, obj_ast);
		if (nullsafe) {
			zend_emit_jmp_null(&obj_node, type);
		}
	}

	zend_compile_expr(&method_node, method_ast);
	opline = zend_emit_op(NULL, ZEND_INIT_METHOD_CALL, &obj_node, NULL);

	if (method_node.op_type == IS_CONST) {
		if (Z_TYPE(method_node.u.constant) != IS_STRING) {
			zend_error_noreturn(E_COMPILE_ERROR, "Method name must be a string");
		}

		opline->op2_type = IS_CONST;
		opline->op2.constant = zend_add_func_name_literal(
			Z_STR(method_node.u.constant));
		opline->result.num = zend_alloc_cache_slots(2);
	} else {
		SET_NODE(opline->op2, &method_node);
	}

	/* Check if this calls a known method on $this */
	if (opline->op1_type == IS_UNUSED && opline->op2_type == IS_CONST &&
			CG(active_class_entry) && zend_is_scope_known()) {
		zend_string *lcname = Z_STR_P(CT_CONSTANT(opline->op2) + 1);
		fbc = zend_hash_find_ptr(&CG(active_class_entry)->function_table, lcname);

		/* We only know the exact method that is being called if it is either private or final.
		 * Otherwise an overriding method in a child class may be called. */
		if (fbc && !(fbc->common.fn_flags & (ZEND_ACC_PRIVATE|ZEND_ACC_FINAL))) {
			fbc = NULL;
		}
	}

	if (zend_compile_call_common(result, args_ast, fbc, zend_ast_get_lineno(method_ast))) {
		if (short_circuiting_checkpoint != zend_short_circuiting_checkpoint()) {
			zend_error_noreturn(E_COMPILE_ERROR,
				"Cannot combine nullsafe operator with Closure creation");
		}
	}
}
/* }}} */

static bool zend_is_constructor(zend_string *name) /* {{{ */
{
	return zend_string_equals_literal_ci(name, ZEND_CONSTRUCTOR_FUNC_NAME);
}
/* }}} */

static zend_function *zend_get_compatible_func_or_null(zend_class_entry *ce, zend_string *lcname) /* {{{ */
{
	zend_function *fbc = zend_hash_find_ptr(&ce->function_table, lcname);
	if (!fbc || (fbc->common.fn_flags & ZEND_ACC_PUBLIC) || ce == CG(active_class_entry)) {
		return fbc;
	}

	if (!(fbc->common.fn_flags & ZEND_ACC_PRIVATE)
		&& (fbc->common.scope->ce_flags & ZEND_ACC_LINKED)
		&& (!CG(active_class_entry) || (CG(active_class_entry)->ce_flags & ZEND_ACC_LINKED))
		&& zend_check_protected(zend_get_function_root_class(fbc), CG(active_class_entry))) {
		return fbc;
	}

	return NULL;
}
/* }}} */

static void zend_compile_static_call(znode *result, zend_ast *ast, uint32_t type) /* {{{ */
{
	zend_ast *class_ast = ast->child[0];
	zend_ast *method_ast = ast->child[1];
	zend_ast *args_ast = ast->child[2];

	znode class_node, method_node;
	zend_op *opline;
	zend_function *fbc = NULL;

	zend_short_circuiting_mark_inner(class_ast);
	zend_compile_class_ref(&class_node, class_ast, ZEND_FETCH_CLASS_EXCEPTION);

	zend_compile_expr(&method_node, method_ast);

	if (method_node.op_type == IS_CONST) {
		zval *name = &method_node.u.constant;
		if (Z_TYPE_P(name) != IS_STRING) {
			zend_error_noreturn(E_COMPILE_ERROR, "Method name must be a string");
		}
		if (zend_is_constructor(Z_STR_P(name))) {
			zval_ptr_dtor(name);
			method_node.op_type = IS_UNUSED;
		}
	}

	opline = get_next_op();
	opline->opcode = ZEND_INIT_STATIC_METHOD_CALL;

	zend_set_class_name_op1(opline, &class_node);

	if (method_node.op_type == IS_CONST) {
		opline->op2_type = IS_CONST;
		opline->op2.constant = zend_add_func_name_literal(
			Z_STR(method_node.u.constant));
		opline->result.num = zend_alloc_cache_slots(2);
	} else {
		if (opline->op1_type == IS_CONST) {
			opline->result.num = zend_alloc_cache_slot();
		}
		SET_NODE(opline->op2, &method_node);
	}

	/* Check if we already know which method we're calling */
	if (opline->op2_type == IS_CONST) {
		zend_class_entry *ce = NULL;
		if (opline->op1_type == IS_CONST) {
			zend_string *lcname = Z_STR_P(CT_CONSTANT(opline->op1) + 1);
			ce = zend_hash_find_ptr(CG(class_table), lcname);
			if (!ce && CG(active_class_entry)
					&& zend_string_equals_ci(CG(active_class_entry)->name, lcname)) {
				ce = CG(active_class_entry);
			}
		} else if (opline->op1_type == IS_UNUSED
				&& (opline->op1.num & ZEND_FETCH_CLASS_MASK) == ZEND_FETCH_CLASS_SELF
				&& zend_is_scope_known()) {
			ce = CG(active_class_entry);
		}
		if (ce) {
			zend_string *lcname = Z_STR_P(CT_CONSTANT(opline->op2) + 1);
			fbc = zend_get_compatible_func_or_null(ce, lcname);
		}
	}

	zend_compile_call_common(result, args_ast, fbc, zend_ast_get_lineno(method_ast));
}
/* }}} */

static void zend_compile_class_decl(znode *result, zend_ast *ast, bool toplevel);

static void zend_compile_new(znode *result, zend_ast *ast) /* {{{ */
{
	zend_ast *class_ast = ast->child[0];
	zend_ast *args_ast = ast->child[1];

	znode class_node, ctor_result;
	zend_op *opline;

	if (class_ast->kind == ZEND_AST_CLASS) {
		/* anon class declaration */
		zend_compile_class_decl(&class_node, class_ast, 0);
	} else {
		zend_compile_class_ref(&class_node, class_ast, ZEND_FETCH_CLASS_EXCEPTION);
	}

	opline = zend_emit_op(result, ZEND_NEW, NULL, NULL);

	if (class_node.op_type == IS_CONST) {
		opline->op1_type = IS_CONST;
		opline->op1.constant = zend_add_class_name_literal(
			Z_STR(class_node.u.constant));
		opline->op2.num = zend_alloc_cache_slot();
	} else {
		SET_NODE(opline->op1, &class_node);
	}

	zend_compile_call_common(&ctor_result, args_ast, NULL, ast->lineno);
	zend_do_free(&ctor_result);
}
/* }}} */

static void zend_compile_clone(znode *result, zend_ast *ast) /* {{{ */
{
	zend_ast *obj_ast = ast->child[0];

	znode obj_node;
	zend_compile_expr(&obj_node, obj_ast);

	zend_emit_op_tmp(result, ZEND_CLONE, &obj_node, NULL);
}
/* }}} */

static void zend_compile_global_var(zend_ast *ast) /* {{{ */
{
	zend_ast *var_ast = ast->child[0];
	zend_ast *name_ast = var_ast->child[0];

	znode name_node, result;

	zend_compile_expr(&name_node, name_ast);
	if (name_node.op_type == IS_CONST) {
		convert_to_string(&name_node.u.constant);
	}

	// TODO(GLOBALS) Forbid "global $GLOBALS"?
	if (is_this_fetch(var_ast)) {
		zend_error_noreturn(E_COMPILE_ERROR, "Cannot use $this as global variable");
	} else if (zend_try_compile_cv(&result, var_ast) == SUCCESS) {
		zend_op *opline = zend_emit_op(NULL, ZEND_BIND_GLOBAL, &result, &name_node);
		opline->extended_value = zend_alloc_cache_slot();
	} else {
		/* name_ast should be evaluated only. FETCH_GLOBAL_LOCK instructs FETCH_W
		 * to not free the name_node operand, so it can be reused in the following
		 * ASSIGN_REF, which then frees it. */
		zend_op *opline = zend_emit_op(&result, ZEND_FETCH_W, &name_node, NULL);
		opline->extended_value = ZEND_FETCH_GLOBAL_LOCK;

		if (name_node.op_type == IS_CONST) {
			zend_string_addref(Z_STR(name_node.u.constant));
		}

		zend_emit_assign_ref_znode(
			zend_ast_create(ZEND_AST_VAR, zend_ast_create_znode(&name_node)),
			&result
		);
	}
}
/* }}} */

static void zend_compile_static_var_common(zend_string *var_name, zval *value, uint32_t mode) /* {{{ */
{
	zend_op *opline;
	if (!CG(active_op_array)->static_variables) {
		if (CG(active_op_array)->scope) {
			CG(active_op_array)->scope->ce_flags |= ZEND_HAS_STATIC_IN_METHODS;
		}
		CG(active_op_array)->static_variables = zend_new_array(8);
	}

	value = zend_hash_update(CG(active_op_array)->static_variables, var_name, value);

	if (zend_string_equals_literal(var_name, "this")) {
		zend_error_noreturn(E_COMPILE_ERROR, "Cannot use $this as static variable");
	}

	opline = zend_emit_op(NULL, ZEND_BIND_STATIC, NULL, NULL);
	opline->op1_type = IS_CV;
	opline->op1.var = lookup_cv(var_name);
	opline->extended_value = (uint32_t)((char*)value - (char*)CG(active_op_array)->static_variables->arData) | mode;
}
/* }}} */

static void zend_compile_static_var(zend_ast *ast) /* {{{ */
{
	zend_ast *var_ast = ast->child[0];
	zend_ast **value_ast_ptr = &ast->child[1];
	zval value_zv;

	if (*value_ast_ptr) {
		zend_const_expr_to_zval(&value_zv, value_ast_ptr, /* allow_dynamic */ true);
	} else {
		ZVAL_NULL(&value_zv);
	}

	zend_compile_static_var_common(zend_ast_get_str(var_ast), &value_zv, ZEND_BIND_REF);
}
/* }}} */

static void zend_compile_unset(zend_ast *ast) /* {{{ */
{
	zend_ast *var_ast = ast->child[0];
	znode var_node;
	zend_op *opline;

	zend_ensure_writable_variable(var_ast);

	if (is_global_var_fetch(var_ast)) {
		if (!var_ast->child[1]) {
			zend_error_noreturn(E_COMPILE_ERROR, "Cannot use [] for unsetting");
		}

		zend_compile_expr(&var_node, var_ast->child[1]);
		if (var_node.op_type == IS_CONST) {
			convert_to_string(&var_node.u.constant);
		}

		opline = zend_emit_op(NULL, ZEND_UNSET_VAR, &var_node, NULL);
		opline->extended_value = ZEND_FETCH_GLOBAL;
		return;
	}

	switch (var_ast->kind) {
		case ZEND_AST_VAR:
			if (is_this_fetch(var_ast)) {
				zend_error_noreturn(E_COMPILE_ERROR, "Cannot unset $this");
			} else if (zend_try_compile_cv(&var_node, var_ast) == SUCCESS) {
				opline = zend_emit_op(NULL, ZEND_UNSET_CV, &var_node, NULL);
			} else {
				opline = zend_compile_simple_var_no_cv(NULL, var_ast, BP_VAR_UNSET, 0);
				opline->opcode = ZEND_UNSET_VAR;
			}
			return;
		case ZEND_AST_DIM:
			opline = zend_compile_dim(NULL, var_ast, BP_VAR_UNSET, /* by_ref */ false);
			opline->opcode = ZEND_UNSET_DIM;
			return;
		case ZEND_AST_PROP:
		case ZEND_AST_NULLSAFE_PROP:
			opline = zend_compile_prop(NULL, var_ast, BP_VAR_UNSET, 0);
			opline->opcode = ZEND_UNSET_OBJ;
			return;
		case ZEND_AST_STATIC_PROP:
			opline = zend_compile_static_prop(NULL, var_ast, BP_VAR_UNSET, 0, 0);
			opline->opcode = ZEND_UNSET_STATIC_PROP;
			return;
		EMPTY_SWITCH_DEFAULT_CASE()
	}
}
/* }}} */

static bool zend_handle_loops_and_finally_ex(zend_long depth, znode *return_value) /* {{{ */
{
	zend_loop_var *base;
	zend_loop_var *loop_var = zend_stack_top(&CG(loop_var_stack));

	if (!loop_var) {
		return 1;
	}
	base = zend_stack_base(&CG(loop_var_stack));
	for (; loop_var >= base; loop_var--) {
		if (loop_var->opcode == ZEND_FAST_CALL) {
			zend_op *opline = get_next_op();

			opline->opcode = ZEND_FAST_CALL;
			opline->result_type = IS_TMP_VAR;
			opline->result.var = loop_var->var_num;
			if (return_value) {
				SET_NODE(opline->op2, return_value);
			}
			opline->op1.num = loop_var->try_catch_offset;
		} else if (loop_var->opcode == ZEND_DISCARD_EXCEPTION) {
			zend_op *opline = get_next_op();
			opline->opcode = ZEND_DISCARD_EXCEPTION;
			opline->op1_type = IS_TMP_VAR;
			opline->op1.var = loop_var->var_num;
		} else if (loop_var->opcode == ZEND_RETURN) {
			/* Stack separator */
			break;
		} else if (depth <= 1) {
			return 1;
		} else if (loop_var->opcode == ZEND_NOP) {
			/* Loop doesn't have freeable variable */
			depth--;
		} else {
			zend_op *opline;

			ZEND_ASSERT(loop_var->var_type & (IS_VAR|IS_TMP_VAR));
			opline = get_next_op();
			opline->opcode = loop_var->opcode;
			opline->op1_type = loop_var->var_type;
			opline->op1.var = loop_var->var_num;
			opline->extended_value = ZEND_FREE_ON_RETURN;
			depth--;
	    }
	}
	return (depth == 0);
}
/* }}} */

static bool zend_handle_loops_and_finally(znode *return_value) /* {{{ */
{
	return zend_handle_loops_and_finally_ex(zend_stack_count(&CG(loop_var_stack)) + 1, return_value);
}
/* }}} */

static bool zend_has_finally_ex(zend_long depth) /* {{{ */
{
	zend_loop_var *base;
	zend_loop_var *loop_var = zend_stack_top(&CG(loop_var_stack));

	if (!loop_var) {
		return 0;
	}
	base = zend_stack_base(&CG(loop_var_stack));
	for (; loop_var >= base; loop_var--) {
		if (loop_var->opcode == ZEND_FAST_CALL) {
			return 1;
		} else if (loop_var->opcode == ZEND_DISCARD_EXCEPTION) {
		} else if (loop_var->opcode == ZEND_RETURN) {
			/* Stack separator */
			return 0;
		} else if (depth <= 1) {
			return 0;
		} else {
			depth--;
	    }
	}
	return 0;
}
/* }}} */

static bool zend_has_finally(void) /* {{{ */
{
	return zend_has_finally_ex(zend_stack_count(&CG(loop_var_stack)) + 1);
}
/* }}} */

static void zend_compile_return(zend_ast *ast) /* {{{ */
{
	zend_ast *expr_ast = ast->child[0];
	bool is_generator = (CG(active_op_array)->fn_flags & ZEND_ACC_GENERATOR) != 0;
	bool by_ref = (CG(active_op_array)->fn_flags & ZEND_ACC_RETURN_REFERENCE) != 0;

	znode expr_node;
	zend_op *opline;

	if (is_generator) {
		/* For generators the by-ref flag refers to yields, not returns */
		by_ref = 0;
	}

	if (!expr_ast) {
		expr_node.op_type = IS_CONST;
		ZVAL_NULL(&expr_node.u.constant);
	} else if (by_ref && zend_is_variable(expr_ast)) {
		if (zend_ast_is_short_circuited(expr_ast)) {
			zend_error_noreturn(E_COMPILE_ERROR, "Cannot take reference of a nullsafe chain");
		}

		zend_compile_var(&expr_node, expr_ast, BP_VAR_W, 1);
	} else {
		zend_compile_expr(&expr_node, expr_ast);
	}

	if ((CG(active_op_array)->fn_flags & ZEND_ACC_HAS_FINALLY_BLOCK)
	 && (expr_node.op_type == IS_CV || (by_ref && expr_node.op_type == IS_VAR))
	 && zend_has_finally()) {
		/* Copy return value into temporary VAR to avoid modification in finally code */
		if (by_ref) {
			zend_emit_op(&expr_node, ZEND_MAKE_REF, &expr_node, NULL);
		} else {
			zend_emit_op_tmp(&expr_node, ZEND_QM_ASSIGN, &expr_node, NULL);
		}
	}

	/* Generator return types are handled separately */
	if (!is_generator && (CG(active_op_array)->fn_flags & ZEND_ACC_HAS_RETURN_TYPE)) {
		zend_emit_return_type_check(
			expr_ast ? &expr_node : NULL, CG(active_op_array)->arg_info - 1, 0);
	}

	zend_handle_loops_and_finally((expr_node.op_type & (IS_TMP_VAR | IS_VAR)) ? &expr_node : NULL);

	opline = zend_emit_op(NULL, by_ref ? ZEND_RETURN_BY_REF : ZEND_RETURN,
		&expr_node, NULL);

	if (by_ref && expr_ast) {
		if (zend_is_call(expr_ast)) {
			opline->extended_value = ZEND_RETURNS_FUNCTION;
		} else if (!zend_is_variable(expr_ast) || zend_ast_is_short_circuited(expr_ast)) {
			opline->extended_value = ZEND_RETURNS_VALUE;
		}
	}
}
/* }}} */

static void zend_compile_echo(zend_ast *ast) /* {{{ */
{
	zend_op *opline;
	zend_ast *expr_ast = ast->child[0];

	znode expr_node;
	zend_compile_expr(&expr_node, expr_ast);

	opline = zend_emit_op(NULL, ZEND_ECHO, &expr_node, NULL);
	opline->extended_value = 0;
}
/* }}} */

static void zend_compile_throw(znode *result, zend_ast *ast) /* {{{ */
{
	zend_ast *expr_ast = ast->child[0];

	znode expr_node;
	zend_compile_expr(&expr_node, expr_ast);

	zend_op *opline = zend_emit_op(NULL, ZEND_THROW, &expr_node, NULL);
	if (result) {
		/* Mark this as an "expression throw" for opcache. */
		opline->extended_value = ZEND_THROW_IS_EXPR;
		result->op_type = IS_CONST;
		ZVAL_TRUE(&result->u.constant);
	}
}
/* }}} */

static void zend_compile_break_continue(zend_ast *ast) /* {{{ */
{
	zend_ast *depth_ast = ast->child[0];

	zend_op *opline;
	zend_long depth;

	ZEND_ASSERT(ast->kind == ZEND_AST_BREAK || ast->kind == ZEND_AST_CONTINUE);

	if (depth_ast) {
		zval *depth_zv;
		if (depth_ast->kind != ZEND_AST_ZVAL) {
			zend_error_noreturn(E_COMPILE_ERROR, "'%s' operator with non-integer operand "
				"is no longer supported", ast->kind == ZEND_AST_BREAK ? "break" : "continue");
		}

		depth_zv = zend_ast_get_zval(depth_ast);
		if (Z_TYPE_P(depth_zv) != IS_LONG || Z_LVAL_P(depth_zv) < 1) {
			zend_error_noreturn(E_COMPILE_ERROR, "'%s' operator accepts only positive integers",
				ast->kind == ZEND_AST_BREAK ? "break" : "continue");
		}

		depth = Z_LVAL_P(depth_zv);
	} else {
		depth = 1;
	}

	if (CG(context).current_brk_cont == -1) {
		zend_error_noreturn(E_COMPILE_ERROR, "'%s' not in the 'loop' or 'switch' context",
			ast->kind == ZEND_AST_BREAK ? "break" : "continue");
	} else {
		if (!zend_handle_loops_and_finally_ex(depth, NULL)) {
			zend_error_noreturn(E_COMPILE_ERROR, "Cannot '%s' " ZEND_LONG_FMT " level%s",
				ast->kind == ZEND_AST_BREAK ? "break" : "continue",
				depth, depth == 1 ? "" : "s");
		}
	}

	if (ast->kind == ZEND_AST_CONTINUE) {
		int d, cur = CG(context).current_brk_cont;
		for (d = depth - 1; d > 0; d--) {
			cur = CG(context).brk_cont_array[cur].parent;
			ZEND_ASSERT(cur != -1);
		}

		if (CG(context).brk_cont_array[cur].is_switch) {
			if (depth == 1) {
				if (CG(context).brk_cont_array[cur].parent == -1) {
					zend_error(E_WARNING,
						"\"continue\" targeting switch is equivalent to \"break\"");
				} else {
					zend_error(E_WARNING,
						"\"continue\" targeting switch is equivalent to \"break\". " \
						"Did you mean to use \"continue " ZEND_LONG_FMT "\"?",
						depth + 1);
				}
			} else {
				if (CG(context).brk_cont_array[cur].parent == -1) {
					zend_error(E_WARNING,
						"\"continue " ZEND_LONG_FMT "\" targeting switch is equivalent to \"break " ZEND_LONG_FMT "\"",
						depth, depth);
				} else {
					zend_error(E_WARNING,
						"\"continue " ZEND_LONG_FMT "\" targeting switch is equivalent to \"break " ZEND_LONG_FMT "\". " \
						"Did you mean to use \"continue " ZEND_LONG_FMT "\"?",
						depth, depth, depth + 1);
				}
			}
		}
	}

	opline = zend_emit_op(NULL, ast->kind == ZEND_AST_BREAK ? ZEND_BRK : ZEND_CONT, NULL, NULL);
	opline->op1.num = CG(context).current_brk_cont;
	opline->op2.num = depth;
}
/* }}} */

void zend_resolve_goto_label(zend_op_array *op_array, zend_op *opline) /* {{{ */
{
	zend_label *dest;
	int current, remove_oplines = opline->op1.num;
	zval *label;
	uint32_t opnum = opline - op_array->opcodes;

	label = CT_CONSTANT_EX(op_array, opline->op2.constant);
	if (CG(context).labels == NULL ||
	    (dest = zend_hash_find_ptr(CG(context).labels, Z_STR_P(label))) == NULL
	) {
		CG(in_compilation) = 1;
		CG(active_op_array) = op_array;
		CG(zend_lineno) = opline->lineno;
		zend_error_noreturn(E_COMPILE_ERROR, "'goto' to undefined label '%s'", Z_STRVAL_P(label));
	}

	zval_ptr_dtor_str(label);
	ZVAL_NULL(label);

	current = opline->extended_value;
	for (; current != dest->brk_cont; current = CG(context).brk_cont_array[current].parent) {
		if (current == -1) {
			CG(in_compilation) = 1;
			CG(active_op_array) = op_array;
			CG(zend_lineno) = opline->lineno;
			zend_error_noreturn(E_COMPILE_ERROR, "'goto' into loop or switch statement is disallowed");
		}
		if (CG(context).brk_cont_array[current].start >= 0) {
			remove_oplines--;
		}
	}

	for (current = 0; current < op_array->last_try_catch; ++current) {
		zend_try_catch_element *elem = &op_array->try_catch_array[current];
		if (elem->try_op > opnum) {
			break;
		}
		if (elem->finally_op && opnum < elem->finally_op - 1
			&& (dest->opline_num > elem->finally_end || dest->opline_num < elem->try_op)
		) {
			remove_oplines--;
		}
	}

	opline->opcode = ZEND_JMP;
	SET_UNUSED(opline->op1);
	SET_UNUSED(opline->op2);
	SET_UNUSED(opline->result);
	opline->op1.opline_num = dest->opline_num;
	opline->extended_value = 0;

	ZEND_ASSERT(remove_oplines >= 0);
	while (remove_oplines--) {
		opline--;
		MAKE_NOP(opline);
		ZEND_VM_SET_OPCODE_HANDLER(opline);
	}
}
/* }}} */

static void zend_compile_goto(zend_ast *ast) /* {{{ */
{
	zend_ast *label_ast = ast->child[0];
	znode label_node;
	zend_op *opline;
	uint32_t opnum_start = get_next_op_number();

	zend_compile_expr(&label_node, label_ast);

	/* Label resolution and unwinding adjustments happen in pass two. */
	zend_handle_loops_and_finally(NULL);
	opline = zend_emit_op(NULL, ZEND_GOTO, NULL, &label_node);
	opline->op1.num = get_next_op_number() - opnum_start - 1;
	opline->extended_value = CG(context).current_brk_cont;
}
/* }}} */

static void zend_compile_label(zend_ast *ast) /* {{{ */
{
	zend_string *label = zend_ast_get_str(ast->child[0]);
	zend_label dest;

	if (!CG(context).labels) {
		ALLOC_HASHTABLE(CG(context).labels);
		zend_hash_init(CG(context).labels, 8, NULL, label_ptr_dtor, 0);
	}

	dest.brk_cont = CG(context).current_brk_cont;
	dest.opline_num = get_next_op_number();

	if (!zend_hash_add_mem(CG(context).labels, label, &dest, sizeof(zend_label))) {
		zend_error_noreturn(E_COMPILE_ERROR, "Label '%s' already defined", ZSTR_VAL(label));
	}
}
/* }}} */

static void zend_compile_while(zend_ast *ast) /* {{{ */
{
	zend_ast *cond_ast = ast->child[0];
	zend_ast *stmt_ast = ast->child[1];
	znode cond_node;
	uint32_t opnum_start, opnum_jmp, opnum_cond;

	opnum_jmp = zend_emit_jump(0);

	zend_begin_loop(ZEND_NOP, NULL, 0);

	opnum_start = get_next_op_number();
	zend_compile_stmt(stmt_ast);

	opnum_cond = get_next_op_number();
	zend_update_jump_target(opnum_jmp, opnum_cond);
	zend_compile_expr(&cond_node, cond_ast);

	zend_emit_cond_jump(ZEND_JMPNZ, &cond_node, opnum_start);

	zend_end_loop(opnum_cond, NULL);
}
/* }}} */

static void zend_compile_do_while(zend_ast *ast) /* {{{ */
{
	zend_ast *stmt_ast = ast->child[0];
	zend_ast *cond_ast = ast->child[1];

	znode cond_node;
	uint32_t opnum_start, opnum_cond;

	zend_begin_loop(ZEND_NOP, NULL, 0);

	opnum_start = get_next_op_number();
	zend_compile_stmt(stmt_ast);

	opnum_cond = get_next_op_number();
	zend_compile_expr(&cond_node, cond_ast);

	zend_emit_cond_jump(ZEND_JMPNZ, &cond_node, opnum_start);

	zend_end_loop(opnum_cond, NULL);
}
/* }}} */

static void zend_compile_expr_list(znode *result, zend_ast *ast) /* {{{ */
{
	zend_ast_list *list;
	uint32_t i;

	result->op_type = IS_CONST;
	ZVAL_TRUE(&result->u.constant);

	if (!ast) {
		return;
	}

	list = zend_ast_get_list(ast);
	for (i = 0; i < list->children; ++i) {
		zend_ast *expr_ast = list->child[i];

		zend_do_free(result);
		zend_compile_expr(result, expr_ast);
	}
}
/* }}} */

static void zend_compile_for(zend_ast *ast) /* {{{ */
{
	zend_ast *init_ast = ast->child[0];
	zend_ast *cond_ast = ast->child[1];
	zend_ast *loop_ast = ast->child[2];
	zend_ast *stmt_ast = ast->child[3];

	znode result;
	uint32_t opnum_start, opnum_jmp, opnum_loop;

	zend_compile_expr_list(&result, init_ast);
	zend_do_free(&result);

	opnum_jmp = zend_emit_jump(0);

	zend_begin_loop(ZEND_NOP, NULL, 0);

	opnum_start = get_next_op_number();
	zend_compile_stmt(stmt_ast);

	opnum_loop = get_next_op_number();
	zend_compile_expr_list(&result, loop_ast);
	zend_do_free(&result);

	zend_update_jump_target_to_next(opnum_jmp);
	zend_compile_expr_list(&result, cond_ast);
	zend_do_extended_stmt();

	zend_emit_cond_jump(ZEND_JMPNZ, &result, opnum_start);

	zend_end_loop(opnum_loop, NULL);
}
/* }}} */

static void zend_compile_foreach(zend_ast *ast) /* {{{ */
{
	zend_ast *expr_ast = ast->child[0];
	zend_ast *value_ast = ast->child[1];
	zend_ast *key_ast = ast->child[2];
	zend_ast *stmt_ast = ast->child[3];
	bool by_ref = value_ast->kind == ZEND_AST_REF;
	bool is_variable = zend_is_variable(expr_ast) && zend_can_write_to_variable(expr_ast);

	znode expr_node, reset_node, value_node, key_node;
	zend_op *opline;
	uint32_t opnum_reset, opnum_fetch;

	if (key_ast) {
		if (key_ast->kind == ZEND_AST_REF) {
			zend_error_noreturn(E_COMPILE_ERROR, "Key element cannot be a reference");
		}
		if (key_ast->kind == ZEND_AST_ARRAY) {
			zend_error_noreturn(E_COMPILE_ERROR, "Cannot use list as key element");
		}
	}

	if (by_ref) {
		value_ast = value_ast->child[0];
	}

	if (value_ast->kind == ZEND_AST_ARRAY && zend_propagate_list_refs(value_ast)) {
		by_ref = 1;
	}

	if (by_ref && is_variable) {
		zend_compile_var(&expr_node, expr_ast, BP_VAR_W, 1);
	} else {
		zend_compile_expr(&expr_node, expr_ast);
	}

	if (by_ref) {
		zend_separate_if_call_and_write(&expr_node, expr_ast, BP_VAR_W);
	}

	opnum_reset = get_next_op_number();
	opline = zend_emit_op(&reset_node, by_ref ? ZEND_FE_RESET_RW : ZEND_FE_RESET_R, &expr_node, NULL);

	zend_begin_loop(ZEND_FE_FREE, &reset_node, 0);

	opnum_fetch = get_next_op_number();
	opline = zend_emit_op(NULL, by_ref ? ZEND_FE_FETCH_RW : ZEND_FE_FETCH_R, &reset_node, NULL);

	if (is_this_fetch(value_ast)) {
		zend_error_noreturn(E_COMPILE_ERROR, "Cannot re-assign $this");
	} else if (value_ast->kind == ZEND_AST_VAR &&
		zend_try_compile_cv(&value_node, value_ast) == SUCCESS) {
		SET_NODE(opline->op2, &value_node);
	} else {
		opline->op2_type = IS_VAR;
		opline->op2.var = get_temporary_variable();
		GET_NODE(&value_node, opline->op2);
		if (value_ast->kind == ZEND_AST_ARRAY) {
			zend_compile_list_assign(NULL, value_ast, &value_node, value_ast->attr);
		} else if (by_ref) {
			zend_emit_assign_ref_znode(value_ast, &value_node);
		} else {
			zend_emit_assign_znode(value_ast, &value_node);
		}
	}

	if (key_ast) {
		opline = &CG(active_op_array)->opcodes[opnum_fetch];
		zend_make_tmp_result(&key_node, opline);
		zend_emit_assign_znode(key_ast, &key_node);
	}

	zend_compile_stmt(stmt_ast);

	/* Place JMP and FE_FREE on the line where foreach starts. It would be
	 * better to use the end line, but this information is not available
	 * currently. */
	CG(zend_lineno) = ast->lineno;
	zend_emit_jump(opnum_fetch);

	opline = &CG(active_op_array)->opcodes[opnum_reset];
	opline->op2.opline_num = get_next_op_number();

	opline = &CG(active_op_array)->opcodes[opnum_fetch];
	opline->extended_value = get_next_op_number();

	zend_end_loop(opnum_fetch, &reset_node);

	opline = zend_emit_op(NULL, ZEND_FE_FREE, &reset_node, NULL);
}
/* }}} */

static void zend_compile_if(zend_ast *ast) /* {{{ */
{
	zend_ast_list *list = zend_ast_get_list(ast);
	uint32_t i;
	uint32_t *jmp_opnums = NULL;

	if (list->children > 1) {
		jmp_opnums = safe_emalloc(sizeof(uint32_t), list->children - 1, 0);
	}

	for (i = 0; i < list->children; ++i) {
		zend_ast *elem_ast = list->child[i];
		zend_ast *cond_ast = elem_ast->child[0];
		zend_ast *stmt_ast = elem_ast->child[1];

		if (cond_ast) {
			znode cond_node;
			uint32_t opnum_jmpz;

			if (i > 0) {
				CG(zend_lineno) = cond_ast->lineno;
				zend_do_extended_stmt();
			}

			zend_compile_expr(&cond_node, cond_ast);
			opnum_jmpz = zend_emit_cond_jump(ZEND_JMPZ, &cond_node, 0);

			zend_compile_stmt(stmt_ast);

			if (i != list->children - 1) {
				jmp_opnums[i] = zend_emit_jump(0);
			}
			zend_update_jump_target_to_next(opnum_jmpz);
		} else {
			/* "else" can only occur as last element. */
			ZEND_ASSERT(i == list->children - 1);
			zend_compile_stmt(stmt_ast);
		}
	}

	if (list->children > 1) {
		for (i = 0; i < list->children - 1; ++i) {
			zend_update_jump_target_to_next(jmp_opnums[i]);
		}
		efree(jmp_opnums);
	}
}
/* }}} */

static zend_uchar determine_switch_jumptable_type(zend_ast_list *cases) {
	uint32_t i;
	zend_uchar common_type = IS_UNDEF;
	for (i = 0; i < cases->children; i++) {
		zend_ast *case_ast = cases->child[i];
		zend_ast **cond_ast = &case_ast->child[0];
		zval *cond_zv;
		if (!case_ast->child[0]) {
			/* Skip default clause */
			continue;
		}

		zend_eval_const_expr(cond_ast);
		if ((*cond_ast)->kind != ZEND_AST_ZVAL) {
			/* Non-constant case */
			return IS_UNDEF;
		}

		cond_zv = zend_ast_get_zval(case_ast->child[0]);
		if (Z_TYPE_P(cond_zv) != IS_LONG && Z_TYPE_P(cond_zv) != IS_STRING) {
			/* We only optimize switched on integers and strings */
			return IS_UNDEF;
		}

		if (common_type == IS_UNDEF) {
			common_type = Z_TYPE_P(cond_zv);
		} else if (common_type != Z_TYPE_P(cond_zv)) {
			/* Non-uniform case types */
			return IS_UNDEF;
		}

		if (Z_TYPE_P(cond_zv) == IS_STRING
				&& is_numeric_string(Z_STRVAL_P(cond_zv), Z_STRLEN_P(cond_zv), NULL, NULL, 0)) {
			/* Numeric strings cannot be compared with a simple hash lookup */
			return IS_UNDEF;
		}
	}

	return common_type;
}

static bool should_use_jumptable(zend_ast_list *cases, zend_uchar jumptable_type) {
	if (CG(compiler_options) & ZEND_COMPILE_NO_JUMPTABLES) {
		return 0;
	}

	/* Thresholds are chosen based on when the average switch time for equidistributed
	 * input becomes smaller when using the jumptable optimization. */
	if (jumptable_type == IS_LONG) {
		return cases->children >= 5;
	} else {
		ZEND_ASSERT(jumptable_type == IS_STRING);
		return cases->children >= 2;
	}
}

static void zend_compile_switch(zend_ast *ast) /* {{{ */
{
	zend_ast *expr_ast = ast->child[0];
	zend_ast_list *cases = zend_ast_get_list(ast->child[1]);

	uint32_t i;
	bool has_default_case = 0;

	znode expr_node, case_node;
	zend_op *opline;
	uint32_t *jmpnz_opnums, opnum_default_jmp, opnum_switch = (uint32_t)-1;
	zend_uchar jumptable_type;
	HashTable *jumptable = NULL;

	zend_compile_expr(&expr_node, expr_ast);

	zend_begin_loop(ZEND_FREE, &expr_node, 1);

	case_node.op_type = IS_TMP_VAR;
	case_node.u.op.var = get_temporary_variable();

	jumptable_type = determine_switch_jumptable_type(cases);
	if (jumptable_type != IS_UNDEF && should_use_jumptable(cases, jumptable_type)) {
		znode jumptable_op;

		ALLOC_HASHTABLE(jumptable);
		zend_hash_init(jumptable, cases->children, NULL, NULL, 0);
		jumptable_op.op_type = IS_CONST;
		ZVAL_ARR(&jumptable_op.u.constant, jumptable);

		opline = zend_emit_op(NULL,
			jumptable_type == IS_LONG ? ZEND_SWITCH_LONG : ZEND_SWITCH_STRING,
			&expr_node, &jumptable_op);
		if (opline->op1_type == IS_CONST) {
			Z_TRY_ADDREF_P(CT_CONSTANT(opline->op1));
		}
		opnum_switch = opline - CG(active_op_array)->opcodes;
	}

	jmpnz_opnums = safe_emalloc(sizeof(uint32_t), cases->children, 0);
	for (i = 0; i < cases->children; ++i) {
		zend_ast *case_ast = cases->child[i];
		zend_ast *cond_ast = case_ast->child[0];
		znode cond_node;

		if (!cond_ast) {
			if (has_default_case) {
				CG(zend_lineno) = case_ast->lineno;
				zend_error_noreturn(E_COMPILE_ERROR,
					"Switch statements may only contain one default clause");
			}
			has_default_case = 1;
			continue;
		}

		zend_compile_expr(&cond_node, cond_ast);

		if (expr_node.op_type == IS_CONST
			&& Z_TYPE(expr_node.u.constant) == IS_FALSE) {
			jmpnz_opnums[i] = zend_emit_cond_jump(ZEND_JMPZ, &cond_node, 0);
		} else if (expr_node.op_type == IS_CONST
			&& Z_TYPE(expr_node.u.constant) == IS_TRUE) {
			jmpnz_opnums[i] = zend_emit_cond_jump(ZEND_JMPNZ, &cond_node, 0);
		} else {
			opline = zend_emit_op(NULL,
				(expr_node.op_type & (IS_VAR|IS_TMP_VAR)) ? ZEND_CASE : ZEND_IS_EQUAL,
				&expr_node, &cond_node);
			SET_NODE(opline->result, &case_node);
			if (opline->op1_type == IS_CONST) {
				Z_TRY_ADDREF_P(CT_CONSTANT(opline->op1));
			}

			jmpnz_opnums[i] = zend_emit_cond_jump(ZEND_JMPNZ, &case_node, 0);
		}
	}

	opnum_default_jmp = zend_emit_jump(0);

	for (i = 0; i < cases->children; ++i) {
		zend_ast *case_ast = cases->child[i];
		zend_ast *cond_ast = case_ast->child[0];
		zend_ast *stmt_ast = case_ast->child[1];

		if (cond_ast) {
			zend_update_jump_target_to_next(jmpnz_opnums[i]);

			if (jumptable) {
				zval *cond_zv = zend_ast_get_zval(cond_ast);
				zval jmp_target;
				ZVAL_LONG(&jmp_target, get_next_op_number());

				ZEND_ASSERT(Z_TYPE_P(cond_zv) == jumptable_type);
				if (Z_TYPE_P(cond_zv) == IS_LONG) {
					zend_hash_index_add(jumptable, Z_LVAL_P(cond_zv), &jmp_target);
				} else {
					ZEND_ASSERT(Z_TYPE_P(cond_zv) == IS_STRING);
					zend_hash_add(jumptable, Z_STR_P(cond_zv), &jmp_target);
				}
			}
		} else {
			zend_update_jump_target_to_next(opnum_default_jmp);

			if (jumptable) {
				ZEND_ASSERT(opnum_switch != (uint32_t)-1);
				opline = &CG(active_op_array)->opcodes[opnum_switch];
				opline->extended_value = get_next_op_number();
			}
		}

		zend_compile_stmt(stmt_ast);
	}

	if (!has_default_case) {
		zend_update_jump_target_to_next(opnum_default_jmp);

		if (jumptable) {
			opline = &CG(active_op_array)->opcodes[opnum_switch];
			opline->extended_value = get_next_op_number();
		}
	}

	zend_end_loop(get_next_op_number(), &expr_node);

	if (expr_node.op_type & (IS_VAR|IS_TMP_VAR)) {
		opline = zend_emit_op(NULL, ZEND_FREE, &expr_node, NULL);
		opline->extended_value = ZEND_FREE_SWITCH;
	} else if (expr_node.op_type == IS_CONST) {
		zval_ptr_dtor_nogc(&expr_node.u.constant);
	}

	efree(jmpnz_opnums);
}
/* }}} */

static uint32_t count_match_conds(zend_ast_list *arms)
{
	uint32_t num_conds = 0;

	for (uint32_t i = 0; i < arms->children; i++) {
		zend_ast *arm_ast = arms->child[i];
		if (arm_ast->child[0] == NULL) {
			continue;
		}

		zend_ast_list *conds = zend_ast_get_list(arm_ast->child[0]);
		num_conds += conds->children;
	}

	return num_conds;
}

static bool can_match_use_jumptable(zend_ast_list *arms) {
	for (uint32_t i = 0; i < arms->children; i++) {
		zend_ast *arm_ast = arms->child[i];
		if (!arm_ast->child[0]) {
			/* Skip default arm */
			continue;
		}

		zend_ast_list *conds = zend_ast_get_list(arm_ast->child[0]);
		for (uint32_t j = 0; j < conds->children; j++) {
			zend_ast **cond_ast = &conds->child[j];

			zend_eval_const_expr(cond_ast);
			if ((*cond_ast)->kind != ZEND_AST_ZVAL) {
				return 0;
			}

			zval *cond_zv = zend_ast_get_zval(*cond_ast);
			if (Z_TYPE_P(cond_zv) != IS_LONG && Z_TYPE_P(cond_zv) != IS_STRING) {
				return 0;
			}
		}
	}

	return 1;
}

static void zend_compile_match(znode *result, zend_ast *ast)
{
	zend_ast *expr_ast = ast->child[0];
	zend_ast_list *arms = zend_ast_get_list(ast->child[1]);
	bool has_default_arm = 0;
	uint32_t opnum_match = (uint32_t)-1;

	znode expr_node;
	zend_compile_expr(&expr_node, expr_ast);

	znode case_node;
	case_node.op_type = IS_TMP_VAR;
	case_node.u.op.var = get_temporary_variable();

	uint32_t num_conds = count_match_conds(arms);
	zend_uchar can_use_jumptable = can_match_use_jumptable(arms);
	bool uses_jumptable = can_use_jumptable && num_conds >= 2;
	HashTable *jumptable = NULL;
	uint32_t *jmpnz_opnums = NULL;

	for (uint32_t i = 0; i < arms->children; ++i) {
		zend_ast *arm_ast = arms->child[i];

		if (!arm_ast->child[0]) {
			if (has_default_arm) {
				CG(zend_lineno) = arm_ast->lineno;
				zend_error_noreturn(E_COMPILE_ERROR,
					"Match expressions may only contain one default arm");
			}
			has_default_arm = 1;
		}
	}

	if (uses_jumptable) {
		znode jumptable_op;

		ALLOC_HASHTABLE(jumptable);
		zend_hash_init(jumptable, num_conds, NULL, NULL, 0);
		jumptable_op.op_type = IS_CONST;
		ZVAL_ARR(&jumptable_op.u.constant, jumptable);

		zend_op *opline = zend_emit_op(NULL, ZEND_MATCH, &expr_node, &jumptable_op);
		if (opline->op1_type == IS_CONST) {
			Z_TRY_ADDREF_P(CT_CONSTANT(opline->op1));
		}
		opnum_match = opline - CG(active_op_array)->opcodes;
	} else {
		jmpnz_opnums = safe_emalloc(sizeof(uint32_t), num_conds, 0);
		uint32_t cond_count = 0;
		for (uint32_t i = 0; i < arms->children; ++i) {
			zend_ast *arm_ast = arms->child[i];

			if (!arm_ast->child[0]) {
				continue;
			}

			zend_ast_list *conds = zend_ast_get_list(arm_ast->child[0]);
			for (uint32_t j = 0; j < conds->children; j++) {
				zend_ast *cond_ast = conds->child[j];

				znode cond_node;
				zend_compile_expr(&cond_node, cond_ast);

				uint32_t opcode = (expr_node.op_type & (IS_VAR|IS_TMP_VAR)) ? ZEND_CASE_STRICT : ZEND_IS_IDENTICAL;
				zend_op *opline = zend_emit_op(NULL, opcode, &expr_node, &cond_node);
				SET_NODE(opline->result, &case_node);
				if (opline->op1_type == IS_CONST) {
					Z_TRY_ADDREF_P(CT_CONSTANT(opline->op1));
				}

				jmpnz_opnums[cond_count] = zend_emit_cond_jump(ZEND_JMPNZ, &case_node, 0);

				cond_count++;
			}
		}
	}

	uint32_t opnum_default_jmp = 0;
	if (!uses_jumptable) {
		opnum_default_jmp = zend_emit_jump(0);
	}

	bool is_first_case = 1;
	uint32_t cond_count = 0;
	uint32_t *jmp_end_opnums = safe_emalloc(sizeof(uint32_t), arms->children, 0);

	// The generated default arm is emitted first to avoid live range issues where the tmpvar
	// for the arm result is freed even though it has not been initialized yet.
	if (!has_default_arm) {
		if (!uses_jumptable) {
			zend_update_jump_target_to_next(opnum_default_jmp);
		}

		if (jumptable) {
			zend_op *opline = &CG(active_op_array)->opcodes[opnum_match];
			opline->extended_value = get_next_op_number();
		}

		zend_op *opline = zend_emit_op(NULL, ZEND_MATCH_ERROR, &expr_node, NULL);
		if (opline->op1_type == IS_CONST) {
			Z_TRY_ADDREF_P(CT_CONSTANT(opline->op1));
		}
		if (arms->children == 0) {
			/* Mark this as an "expression throw" for opcache. */
			opline->extended_value = ZEND_THROW_IS_EXPR;
		}
	}

	for (uint32_t i = 0; i < arms->children; ++i) {
		zend_ast *arm_ast = arms->child[i];
		zend_ast *body_ast = arm_ast->child[1];

		if (arm_ast->child[0] != NULL) {
			zend_ast_list *conds = zend_ast_get_list(arm_ast->child[0]);

			for (uint32_t j = 0; j < conds->children; j++) {
				zend_ast *cond_ast = conds->child[j];

				if (jmpnz_opnums != NULL) {
					zend_update_jump_target_to_next(jmpnz_opnums[cond_count]);
				}

				if (jumptable) {
					zval *cond_zv = zend_ast_get_zval(cond_ast);
					zval jmp_target;
					ZVAL_LONG(&jmp_target, get_next_op_number());

					if (Z_TYPE_P(cond_zv) == IS_LONG) {
						zend_hash_index_add(jumptable, Z_LVAL_P(cond_zv), &jmp_target);
					} else {
						ZEND_ASSERT(Z_TYPE_P(cond_zv) == IS_STRING);
						zend_hash_add(jumptable, Z_STR_P(cond_zv), &jmp_target);
					}
				}

				cond_count++;
			}
		} else {
			if (!uses_jumptable) {
				zend_update_jump_target_to_next(opnum_default_jmp);
			}

			if (jumptable) {
				ZEND_ASSERT(opnum_match != (uint32_t)-1);
				zend_op *opline = &CG(active_op_array)->opcodes[opnum_match];
				opline->extended_value = get_next_op_number();
			}
		}

		znode body_node;
		zend_compile_expr(&body_node, body_ast);

		if (is_first_case) {
			zend_emit_op_tmp(result, ZEND_QM_ASSIGN, &body_node, NULL);
			is_first_case = 0;
		} else {
			zend_op *opline_qm_assign = zend_emit_op(NULL, ZEND_QM_ASSIGN, &body_node, NULL);
			SET_NODE(opline_qm_assign->result, result);
		}

		jmp_end_opnums[i] = zend_emit_jump(0);
	}

	// Initialize result in case there is no arm
	if (arms->children == 0) {
		result->op_type = IS_CONST;
		ZVAL_NULL(&result->u.constant);
	}

	for (uint32_t i = 0; i < arms->children; ++i) {
		zend_update_jump_target_to_next(jmp_end_opnums[i]);
	}

	if (expr_node.op_type & (IS_VAR|IS_TMP_VAR)) {
		zend_op *opline = zend_emit_op(NULL, ZEND_FREE, &expr_node, NULL);
		opline->extended_value = ZEND_FREE_SWITCH;
	} else if (expr_node.op_type == IS_CONST) {
		zval_ptr_dtor_nogc(&expr_node.u.constant);
	}

	if (jmpnz_opnums != NULL) {
		efree(jmpnz_opnums);
	}
	efree(jmp_end_opnums);
}

static void zend_compile_try(zend_ast *ast) /* {{{ */
{
	zend_ast *try_ast = ast->child[0];
	zend_ast_list *catches = zend_ast_get_list(ast->child[1]);
	zend_ast *finally_ast = ast->child[2];

	uint32_t i, j;
	zend_op *opline;
	uint32_t try_catch_offset;
	uint32_t *jmp_opnums = safe_emalloc(sizeof(uint32_t), catches->children, 0);
	uint32_t orig_fast_call_var = CG(context).fast_call_var;
	uint32_t orig_try_catch_offset = CG(context).try_catch_offset;

	if (catches->children == 0 && !finally_ast) {
		zend_error_noreturn(E_COMPILE_ERROR, "Cannot use try without catch or finally");
	}

	/* label: try { } must not be equal to try { label: } */
	if (CG(context).labels) {
		zend_label *label;
		ZEND_HASH_MAP_REVERSE_FOREACH_PTR(CG(context).labels, label) {
			if (label->opline_num == get_next_op_number()) {
				zend_emit_op(NULL, ZEND_NOP, NULL, NULL);
			}
			break;
		} ZEND_HASH_FOREACH_END();
	}

	try_catch_offset = zend_add_try_element(get_next_op_number());

	if (finally_ast) {
		zend_loop_var fast_call;
		if (!(CG(active_op_array)->fn_flags & ZEND_ACC_HAS_FINALLY_BLOCK)) {
			CG(active_op_array)->fn_flags |= ZEND_ACC_HAS_FINALLY_BLOCK;
		}
		CG(context).fast_call_var = get_temporary_variable();

		/* Push FAST_CALL on unwind stack */
		fast_call.opcode = ZEND_FAST_CALL;
		fast_call.var_type = IS_TMP_VAR;
		fast_call.var_num = CG(context).fast_call_var;
		fast_call.try_catch_offset = try_catch_offset;
		zend_stack_push(&CG(loop_var_stack), &fast_call);
	}

	CG(context).try_catch_offset = try_catch_offset;

	zend_compile_stmt(try_ast);

	if (catches->children != 0) {
		jmp_opnums[0] = zend_emit_jump(0);
	}

	for (i = 0; i < catches->children; ++i) {
		zend_ast *catch_ast = catches->child[i];
		zend_ast_list *classes = zend_ast_get_list(catch_ast->child[0]);
		zend_ast *var_ast = catch_ast->child[1];
		zend_ast *stmt_ast = catch_ast->child[2];
		zend_string *var_name = var_ast ? zval_make_interned_string(zend_ast_get_zval(var_ast)) : NULL;
		bool is_last_catch = (i + 1 == catches->children);

		uint32_t *jmp_multicatch = safe_emalloc(sizeof(uint32_t), classes->children - 1, 0);
		uint32_t opnum_catch = (uint32_t)-1;

		CG(zend_lineno) = catch_ast->lineno;

		for (j = 0; j < classes->children; j++) {
			zend_ast *class_ast = classes->child[j];
			bool is_last_class = (j + 1 == classes->children);

			if (!zend_is_const_default_class_ref(class_ast)) {
				zend_error_noreturn(E_COMPILE_ERROR, "Bad class name in the catch statement");
			}

			opnum_catch = get_next_op_number();
			if (i == 0 && j == 0) {
				CG(active_op_array)->try_catch_array[try_catch_offset].catch_op = opnum_catch;
			}

			opline = get_next_op();
			opline->opcode = ZEND_CATCH;
			opline->op1_type = IS_CONST;
			opline->op1.constant = zend_add_class_name_literal(
					zend_resolve_class_name_ast(class_ast));
			opline->extended_value = zend_alloc_cache_slot();

			if (var_name && zend_string_equals_literal(var_name, "this")) {
				zend_error_noreturn(E_COMPILE_ERROR, "Cannot re-assign $this");
			}

			opline->result_type = var_name ? IS_CV : IS_UNUSED;
			opline->result.var = var_name ? lookup_cv(var_name) : -1;

			if (is_last_catch && is_last_class) {
				opline->extended_value |= ZEND_LAST_CATCH;
			}

			if (!is_last_class) {
				jmp_multicatch[j] = zend_emit_jump(0);
				opline = &CG(active_op_array)->opcodes[opnum_catch];
				opline->op2.opline_num = get_next_op_number();
			}
		}

		for (j = 0; j < classes->children - 1; j++) {
			zend_update_jump_target_to_next(jmp_multicatch[j]);
		}

		efree(jmp_multicatch);

		zend_compile_stmt(stmt_ast);

		if (!is_last_catch) {
			jmp_opnums[i + 1] = zend_emit_jump(0);
		}

		ZEND_ASSERT(opnum_catch != (uint32_t)-1 && "Should have at least one class");
		opline = &CG(active_op_array)->opcodes[opnum_catch];
		if (!is_last_catch) {
			opline->op2.opline_num = get_next_op_number();
		}
	}

	for (i = 0; i < catches->children; ++i) {
		zend_update_jump_target_to_next(jmp_opnums[i]);
	}

	if (finally_ast) {
		zend_loop_var discard_exception;
		uint32_t opnum_jmp = get_next_op_number() + 1;

		/* Pop FAST_CALL from unwind stack */
		zend_stack_del_top(&CG(loop_var_stack));

		/* Push DISCARD_EXCEPTION on unwind stack */
		discard_exception.opcode = ZEND_DISCARD_EXCEPTION;
		discard_exception.var_type = IS_TMP_VAR;
		discard_exception.var_num = CG(context).fast_call_var;
		zend_stack_push(&CG(loop_var_stack), &discard_exception);

		CG(zend_lineno) = finally_ast->lineno;

		opline = zend_emit_op(NULL, ZEND_FAST_CALL, NULL, NULL);
		opline->op1.num = try_catch_offset;
		opline->result_type = IS_TMP_VAR;
		opline->result.var = CG(context).fast_call_var;

		zend_emit_op(NULL, ZEND_JMP, NULL, NULL);

		zend_compile_stmt(finally_ast);

		CG(active_op_array)->try_catch_array[try_catch_offset].finally_op = opnum_jmp + 1;
		CG(active_op_array)->try_catch_array[try_catch_offset].finally_end
			= get_next_op_number();

		opline = zend_emit_op(NULL, ZEND_FAST_RET, NULL, NULL);
		opline->op1_type = IS_TMP_VAR;
		opline->op1.var = CG(context).fast_call_var;
		opline->op2.num = orig_try_catch_offset;

		zend_update_jump_target_to_next(opnum_jmp);

		CG(context).fast_call_var = orig_fast_call_var;

		/* Pop DISCARD_EXCEPTION from unwind stack */
		zend_stack_del_top(&CG(loop_var_stack));
	}

	CG(context).try_catch_offset = orig_try_catch_offset;

	efree(jmp_opnums);
}
/* }}} */

/* Encoding declarations must already be handled during parsing */
bool zend_handle_encoding_declaration(zend_ast *ast) /* {{{ */
{
	zend_ast_list *declares = zend_ast_get_list(ast);
	uint32_t i;
	for (i = 0; i < declares->children; ++i) {
		zend_ast *declare_ast = declares->child[i];
		zend_ast *name_ast = declare_ast->child[0];
		zend_ast *value_ast = declare_ast->child[1];
		zend_string *name = zend_ast_get_str(name_ast);

		if (zend_string_equals_literal_ci(name, "encoding")) {
			if (value_ast->kind != ZEND_AST_ZVAL) {
				zend_throw_exception(zend_ce_compile_error, "Encoding must be a literal", 0);
				return 0;
			}

			if (CG(multibyte)) {
				zend_string *encoding_name = zval_get_string(zend_ast_get_zval(value_ast));

				const zend_encoding *new_encoding, *old_encoding;
				zend_encoding_filter old_input_filter;

				CG(encoding_declared) = 1;

				new_encoding = zend_multibyte_fetch_encoding(ZSTR_VAL(encoding_name));
				if (!new_encoding) {
					zend_error(E_COMPILE_WARNING, "Unsupported encoding [%s]", ZSTR_VAL(encoding_name));
				} else {
					old_input_filter = LANG_SCNG(input_filter);
					old_encoding = LANG_SCNG(script_encoding);
					zend_multibyte_set_filter(new_encoding);

					/* need to re-scan if input filter changed */
					if (old_input_filter != LANG_SCNG(input_filter) ||
						 (old_input_filter && new_encoding != old_encoding)) {
						zend_multibyte_yyinput_again(old_input_filter, old_encoding);
					}
				}

				zend_string_release_ex(encoding_name, 0);
			} else {
				zend_error(E_COMPILE_WARNING, "declare(encoding=...) ignored because "
					"Zend multibyte feature is turned off by settings");
			}
		}
	}

	return 1;
}
/* }}} */

/* Check whether this is the first statement, not counting declares. */
static zend_result zend_is_first_statement(zend_ast *ast, bool allow_nop) /* {{{ */
{
	uint32_t i = 0;
	zend_ast_list *file_ast = zend_ast_get_list(CG(ast));

	while (i < file_ast->children) {
		if (file_ast->child[i] == ast) {
			return SUCCESS;
		} else if (file_ast->child[i] == NULL) {
			if (!allow_nop) {
				return FAILURE;
			}
		} else if (file_ast->child[i]->kind != ZEND_AST_DECLARE) {
			return FAILURE;
		}
		i++;
	}
	return FAILURE;
}
/* }}} */

static void zend_compile_declare(zend_ast *ast) /* {{{ */
{
	zend_ast_list *declares = zend_ast_get_list(ast->child[0]);
	zend_ast *stmt_ast = ast->child[1];
	zend_declarables orig_declarables = FC(declarables);
	uint32_t i;

	for (i = 0; i < declares->children; ++i) {
		zend_ast *declare_ast = declares->child[i];
		zend_ast *name_ast = declare_ast->child[0];
		zend_ast **value_ast_ptr = &declare_ast->child[1];
		zend_string *name = zend_ast_get_str(name_ast);

		if ((*value_ast_ptr)->kind != ZEND_AST_ZVAL) {
			zend_error_noreturn(E_COMPILE_ERROR, "declare(%s) value must be a literal", ZSTR_VAL(name));
		}

		if (zend_string_equals_literal_ci(name, "ticks")) {
			zval value_zv;
			zend_const_expr_to_zval(&value_zv, value_ast_ptr, /* allow_dynamic */ false);
			FC(declarables).ticks = zval_get_long(&value_zv);
			zval_ptr_dtor_nogc(&value_zv);
		} else if (zend_string_equals_literal_ci(name, "encoding")) {

			if (FAILURE == zend_is_first_statement(ast, /* allow_nop */ 0)) {
				zend_error_noreturn(E_COMPILE_ERROR, "Encoding declaration pragma must be "
					"the very first statement in the script");
			}
		} else if (zend_string_equals_literal_ci(name, "strict_types")) {
			zval value_zv;

			if (FAILURE == zend_is_first_statement(ast, /* allow_nop */ 0)) {
				zend_error_noreturn(E_COMPILE_ERROR, "strict_types declaration must be "
					"the very first statement in the script");
			}

			if (ast->child[1] != NULL) {
				zend_error_noreturn(E_COMPILE_ERROR, "strict_types declaration must not "
					"use block mode");
			}

			zend_const_expr_to_zval(&value_zv, value_ast_ptr, /* allow_dynamic */ false);

			if (Z_TYPE(value_zv) != IS_LONG || (Z_LVAL(value_zv) != 0 && Z_LVAL(value_zv) != 1)) {
				zend_error_noreturn(E_COMPILE_ERROR, "strict_types declaration must have 0 or 1 as its value");
			}

			if (Z_LVAL(value_zv) == 1) {
				CG(active_op_array)->fn_flags |= ZEND_ACC_STRICT_TYPES;
			}

		} else {
			zend_error(E_COMPILE_WARNING, "Unsupported declare '%s'", ZSTR_VAL(name));
		}
	}

	if (stmt_ast) {
		zend_compile_stmt(stmt_ast);

		FC(declarables) = orig_declarables;
	}
}
/* }}} */

static void zend_compile_stmt_list(zend_ast *ast) /* {{{ */
{
	zend_ast_list *list = zend_ast_get_list(ast);
	uint32_t i;
	for (i = 0; i < list->children; ++i) {
		zend_compile_stmt(list->child[i]);
	}
}
/* }}} */

ZEND_API void zend_set_function_arg_flags(zend_function *func) /* {{{ */
{
	uint32_t i, n;

	func->common.arg_flags[0] = 0;
	func->common.arg_flags[1] = 0;
	func->common.arg_flags[2] = 0;
	if (func->common.arg_info) {
		n = MIN(func->common.num_args, MAX_ARG_FLAG_NUM);
		i = 0;
		while (i < n) {
			ZEND_SET_ARG_FLAG(func, i + 1, ZEND_ARG_SEND_MODE(&func->common.arg_info[i]));
			i++;
		}
		if (UNEXPECTED((func->common.fn_flags & ZEND_ACC_VARIADIC) && ZEND_ARG_SEND_MODE(&func->common.arg_info[i]))) {
			uint32_t pass_by_reference = ZEND_ARG_SEND_MODE(&func->common.arg_info[i]);
			while (i < MAX_ARG_FLAG_NUM) {
				ZEND_SET_ARG_FLAG(func, i + 1, pass_by_reference);
				i++;
			}
		}
	}
}
/* }}} */

static zend_type zend_compile_single_typename(zend_ast *ast)
{
	ZEND_ASSERT(!(ast->attr & ZEND_TYPE_NULLABLE));
	if (ast->kind == ZEND_AST_TYPE) {
		if (ast->attr == IS_STATIC && !CG(active_class_entry) && zend_is_scope_known()) {
			zend_error_noreturn(E_COMPILE_ERROR,
				"Cannot use \"static\" when no class scope is active");
		}

		return (zend_type) ZEND_TYPE_INIT_CODE(ast->attr, 0, 0);
	} else {
		zend_string *class_name = zend_ast_get_str(ast);
		zend_uchar type_code = zend_lookup_builtin_type_by_name(class_name);

		if (type_code != 0) {
			if ((ast->attr & ZEND_NAME_NOT_FQ) != ZEND_NAME_NOT_FQ) {
				zend_error_noreturn(E_COMPILE_ERROR,
					"Type declaration '%s' must be unqualified",
					ZSTR_VAL(zend_string_tolower(class_name)));
			}

			/* Transform iterable into a type union alias */
			if (type_code == IS_ITERABLE) {
				/* Set iterable bit for BC compat during Reflection and string representation of type */
				zend_type iterable = (zend_type) ZEND_TYPE_INIT_CLASS_CONST_MASK(ZSTR_KNOWN(ZEND_STR_TRAVERSABLE),
                	(MAY_BE_ARRAY|_ZEND_TYPE_ITERABLE_BIT));
				return iterable;
			}

			return (zend_type) ZEND_TYPE_INIT_CODE(type_code, 0, 0);
		} else {
			const char *correct_name;
			zend_string *orig_name = zend_ast_get_str(ast);
			uint32_t fetch_type = zend_get_class_fetch_type_ast(ast);
			if (fetch_type == ZEND_FETCH_CLASS_DEFAULT) {
				class_name = zend_resolve_class_name_ast(ast);
				zend_assert_valid_class_name(class_name);
			} else {
				zend_ensure_valid_class_fetch_type(fetch_type);
				zend_string_addref(class_name);
			}

			if (ast->attr == ZEND_NAME_NOT_FQ
					&& zend_is_confusable_type(orig_name, &correct_name)
					&& zend_is_not_imported(orig_name)) {
				const char *extra =
					FC(current_namespace) ? " or import the class with \"use\"" : "";
				if (correct_name) {
					zend_error(E_COMPILE_WARNING,
						"\"%s\" will be interpreted as a class name. Did you mean \"%s\"? "
						"Write \"\\%s\"%s to suppress this warning",
						ZSTR_VAL(orig_name), correct_name, ZSTR_VAL(class_name), extra);
				} else {
					zend_error(E_COMPILE_WARNING,
						"\"%s\" is not a supported builtin type "
						"and will be interpreted as a class name. "
						"Write \"\\%s\"%s to suppress this warning",
						ZSTR_VAL(orig_name), ZSTR_VAL(class_name), extra);
				}
			}

			class_name = zend_new_interned_string(class_name);
			zend_alloc_ce_cache(class_name);
			return (zend_type) ZEND_TYPE_INIT_CLASS(class_name, 0, 0);
		}
	}
}

static void zend_are_intersection_types_redundant(zend_type left_type, zend_type right_type)
{
	ZEND_ASSERT(ZEND_TYPE_IS_INTERSECTION(left_type));
	ZEND_ASSERT(ZEND_TYPE_IS_INTERSECTION(right_type));
	zend_type_list *l_type_list = ZEND_TYPE_LIST(left_type);
	zend_type_list *r_type_list = ZEND_TYPE_LIST(right_type);
	zend_type_list *smaller_type_list, *larger_type_list;
	bool flipped = false;

	if (r_type_list->num_types < l_type_list->num_types) {
		smaller_type_list = r_type_list;
		larger_type_list = l_type_list;
		flipped = true;
	} else {
		smaller_type_list = l_type_list;
		larger_type_list = r_type_list;
	}

	unsigned int sum = 0;
	zend_type *outer_type;
	ZEND_TYPE_LIST_FOREACH(smaller_type_list, outer_type)
		zend_type *inner_type;
		ZEND_TYPE_LIST_FOREACH(larger_type_list, inner_type)
			if (zend_string_equals_ci(ZEND_TYPE_NAME(*inner_type), ZEND_TYPE_NAME(*outer_type))) {
				sum++;
				break;
			}
		ZEND_TYPE_LIST_FOREACH_END();
	ZEND_TYPE_LIST_FOREACH_END();

	if (sum == smaller_type_list->num_types) {
		zend_string *smaller_type_str;
		zend_string *larger_type_str;
		if (flipped) {
			smaller_type_str = zend_type_to_string(right_type);
			larger_type_str = zend_type_to_string(left_type);
		} else {
			smaller_type_str = zend_type_to_string(left_type);
			larger_type_str = zend_type_to_string(right_type);
		}
		if (smaller_type_list->num_types == larger_type_list->num_types) {
			zend_error_noreturn(E_COMPILE_ERROR, "Type %s is redundant with type %s",
				ZSTR_VAL(smaller_type_str), ZSTR_VAL(larger_type_str));
		} else {
			zend_error_noreturn(E_COMPILE_ERROR, "Type %s is redundant as it is more restrictive than type %s",
				ZSTR_VAL(larger_type_str), ZSTR_VAL(smaller_type_str));
		}
	}
}

static void zend_is_intersection_type_redundant_by_single_type(zend_type intersection_type, zend_type single_type)
{
	ZEND_ASSERT(ZEND_TYPE_IS_INTERSECTION(intersection_type));
	ZEND_ASSERT(!ZEND_TYPE_IS_INTERSECTION(single_type));

	zend_type *single_intersection_type = NULL;
	ZEND_TYPE_FOREACH(intersection_type, single_intersection_type)
		if (zend_string_equals_ci(ZEND_TYPE_NAME(*single_intersection_type), ZEND_TYPE_NAME(single_type))) {
			zend_string *single_type_str = zend_type_to_string(single_type);
			zend_string *complete_type = zend_type_to_string(intersection_type);
			zend_error_noreturn(E_COMPILE_ERROR, "Type %s is redundant as it is more restrictive than type %s",
					ZSTR_VAL(complete_type), ZSTR_VAL(single_type_str));
		}
	ZEND_TYPE_FOREACH_END();
}

/* Used by both intersection and union types prior to transforming the type list to a full zend_type */
static void zend_is_type_list_redundant_by_single_type(zend_type_list *type_list, zend_type type)
{
	ZEND_ASSERT(!ZEND_TYPE_IS_INTERSECTION(type));
	for (size_t i = 0; i < type_list->num_types - 1; i++) {
		if (ZEND_TYPE_IS_INTERSECTION(type_list->types[i])) {
			zend_is_intersection_type_redundant_by_single_type(type_list->types[i], type);
			continue;
		}
		if (zend_string_equals_ci(ZEND_TYPE_NAME(type_list->types[i]), ZEND_TYPE_NAME(type))) {
			zend_string *single_type_str = zend_type_to_string(type);
			zend_error_noreturn(E_COMPILE_ERROR, "Duplicate type %s is redundant", ZSTR_VAL(single_type_str));
		}
	}
}

static zend_type zend_compile_typename(
		zend_ast *ast, bool force_allow_null) /* {{{ */
{
	bool is_marked_nullable = ast->attr & ZEND_TYPE_NULLABLE;
	zend_ast_attr orig_ast_attr = ast->attr;
	zend_type type = ZEND_TYPE_INIT_NONE(0);

	if (is_marked_nullable) {
		ast->attr &= ~ZEND_TYPE_NULLABLE;
	}

	if (ast->kind == ZEND_AST_TYPE_UNION) {
		zend_ast_list *list = zend_ast_get_list(ast);
		zend_type_list *type_list;
		bool is_composite = false;
		bool has_only_iterable_class = true;
		ALLOCA_FLAG(use_heap)

		type_list = do_alloca(ZEND_TYPE_LIST_SIZE(list->children), use_heap);
		type_list->num_types = 0;

		for (uint32_t i = 0; i < list->children; i++) {
			zend_ast *type_ast = list->child[i];
			zend_type single_type;
			uint32_t type_mask = ZEND_TYPE_FULL_MASK(type);

			if (type_ast->kind == ZEND_AST_TYPE_INTERSECTION) {
				has_only_iterable_class = false;
				is_composite = true;
				/* The first class type can be stored directly as the type ptr payload. */
				if (ZEND_TYPE_IS_COMPLEX(type) && !ZEND_TYPE_HAS_LIST(type)) {
					/* Switch from single name to name list. */
					type_list->num_types = 1;
					type_list->types[0] = type;
					ZEND_TYPE_FULL_MASK(type_list->types[0]) &= ~_ZEND_TYPE_MAY_BE_MASK;
				}
				/* Mark type as list type */
				ZEND_TYPE_SET_LIST(type, type_list);

				single_type = zend_compile_typename(type_ast, false);
				ZEND_ASSERT(ZEND_TYPE_IS_INTERSECTION(single_type));

				type_list->types[type_list->num_types++] = single_type;

				/* Check for trivially redundant class types */
				for (size_t i = 0; i < type_list->num_types - 1; i++) {
					if (ZEND_TYPE_IS_INTERSECTION(type_list->types[i])) {
						zend_are_intersection_types_redundant(single_type, type_list->types[i]);
						continue;
					}
					/* Type from type list is a simple type */
					zend_is_intersection_type_redundant_by_single_type(single_type, type_list->types[i]);
				}
				continue;
			}

			single_type = zend_compile_single_typename(type_ast);
			uint32_t single_type_mask = ZEND_TYPE_PURE_MASK(single_type);

			if (single_type_mask == MAY_BE_ANY) {
				zend_error_noreturn(E_COMPILE_ERROR, "Type mixed can only be used as a standalone type");
			}
			if (ZEND_TYPE_IS_COMPLEX(single_type) && !ZEND_TYPE_IS_ITERABLE_FALLBACK(single_type)) {
				has_only_iterable_class = false;
			}

			uint32_t type_mask_overlap = ZEND_TYPE_PURE_MASK(type) & single_type_mask;
			if (type_mask_overlap) {
				zend_type overlap_type = ZEND_TYPE_INIT_MASK(type_mask_overlap);
				zend_string *overlap_type_str = zend_type_to_string(overlap_type);
				zend_error_noreturn(E_COMPILE_ERROR,
					"Duplicate type %s is redundant", ZSTR_VAL(overlap_type_str));
			}

			if ( ((type_mask & MAY_BE_TRUE) && (single_type_mask == MAY_BE_FALSE))
					|| ((type_mask & MAY_BE_FALSE) && (single_type_mask == MAY_BE_TRUE)) ) {
				zend_error_noreturn(E_COMPILE_ERROR,
					"Type contains both true and false, bool should be used instead");
			}
			ZEND_TYPE_FULL_MASK(type) |= ZEND_TYPE_PURE_MASK(single_type);
			ZEND_TYPE_FULL_MASK(single_type) &= ~_ZEND_TYPE_MAY_BE_MASK;

			if (ZEND_TYPE_IS_COMPLEX(single_type)) {
				if (!ZEND_TYPE_IS_COMPLEX(type) && !is_composite) {
					/* The first class type can be stored directly as the type ptr payload. */
					ZEND_TYPE_SET_PTR(type, ZEND_TYPE_NAME(single_type));
					ZEND_TYPE_FULL_MASK(type) |= _ZEND_TYPE_NAME_BIT;
				} else {
					if (type_list->num_types == 0) {
						/* Switch from single name to name list. */
						type_list->num_types = 1;
						type_list->types[0] = type;
						ZEND_TYPE_FULL_MASK(type_list->types[0]) &= ~_ZEND_TYPE_MAY_BE_MASK;
						ZEND_TYPE_SET_LIST(type, type_list);
					}

					type_list->types[type_list->num_types++] = single_type;

					/* Check for trivially redundant class types */
					zend_is_type_list_redundant_by_single_type(type_list, single_type);
				}
			}
		}

		if (type_list->num_types) {
			zend_type_list *list = zend_arena_alloc(
				&CG(arena), ZEND_TYPE_LIST_SIZE(type_list->num_types));
			memcpy(list, type_list, ZEND_TYPE_LIST_SIZE(type_list->num_types));
			ZEND_TYPE_SET_LIST(type, list);
			ZEND_TYPE_FULL_MASK(type) |= _ZEND_TYPE_ARENA_BIT;
			/* Inform that the type list is a union type */
			ZEND_TYPE_FULL_MASK(type) |= _ZEND_TYPE_UNION_BIT;
		}

		free_alloca(type_list, use_heap);

		uint32_t type_mask = ZEND_TYPE_FULL_MASK(type);
		if ((type_mask & MAY_BE_OBJECT) &&
				((!has_only_iterable_class && ZEND_TYPE_IS_COMPLEX(type)) || (type_mask & MAY_BE_STATIC))) {
			zend_string *type_str = zend_type_to_string(type);
			zend_error_noreturn(E_COMPILE_ERROR,
				"Type %s contains both object and a class type, which is redundant",
				ZSTR_VAL(type_str));
		}
	} else if (ast->kind == ZEND_AST_TYPE_INTERSECTION) {
		zend_ast_list *list = zend_ast_get_list(ast);
		zend_type_list *type_list;

		/* Allocate the type list directly on the arena as it must be a type
		 * list of the same number of elements as the AST list has children */
		type_list = zend_arena_alloc(&CG(arena), ZEND_TYPE_LIST_SIZE(list->children));
		type_list->num_types = 0;

		ZEND_ASSERT(list->children > 1);

		for (uint32_t i = 0; i < list->children; i++) {
			zend_ast *type_ast = list->child[i];
			zend_type single_type = zend_compile_single_typename(type_ast);

			/* An intersection of union types cannot exist so invalidate it
			 * Currently only can happen with iterable getting canonicalized to Traversable|array */
			if (ZEND_TYPE_IS_ITERABLE_FALLBACK(single_type)) {
				zend_string *standard_type_str = zend_type_to_string(single_type);
				zend_error_noreturn(E_COMPILE_ERROR,
					"Type %s cannot be part of an intersection type", ZSTR_VAL(standard_type_str));
				zend_string_release_ex(standard_type_str, false);
			}
			/* An intersection of standard types cannot exist so invalidate it */
			if (ZEND_TYPE_IS_ONLY_MASK(single_type)) {
				zend_string *standard_type_str = zend_type_to_string(single_type);
				zend_error_noreturn(E_COMPILE_ERROR,
					"Type %s cannot be part of an intersection type", ZSTR_VAL(standard_type_str));
				zend_string_release_ex(standard_type_str, false);
			}
			/* Check for "self" and "parent" too */
			if (zend_string_equals_literal_ci(ZEND_TYPE_NAME(single_type), "self")
					|| zend_string_equals_literal_ci(ZEND_TYPE_NAME(single_type), "parent")) {
				zend_error_noreturn(E_COMPILE_ERROR,
					"Type %s cannot be part of an intersection type", ZSTR_VAL(ZEND_TYPE_NAME(single_type)));
			}

			/* Add type to the type list */
			type_list->types[type_list->num_types++] = single_type;

			/* Check for trivially redundant class types */
			zend_is_type_list_redundant_by_single_type(type_list, single_type);
		}

		ZEND_ASSERT(list->children == type_list->num_types);

		/* An implicitly nullable intersection type needs to be converted to a DNF type */
		if (force_allow_null) {
			zend_type intersection_type = ZEND_TYPE_INIT_NONE(0);
			ZEND_TYPE_SET_LIST(intersection_type, type_list);
			ZEND_TYPE_FULL_MASK(intersection_type) |= _ZEND_TYPE_INTERSECTION_BIT;
			ZEND_TYPE_FULL_MASK(intersection_type) |= _ZEND_TYPE_ARENA_BIT;

			zend_type_list *dnf_type_list = zend_arena_alloc(&CG(arena), ZEND_TYPE_LIST_SIZE(1));
			dnf_type_list->num_types = 1;
			dnf_type_list->types[0] = intersection_type;
			ZEND_TYPE_SET_LIST(type, dnf_type_list);
			/* Inform that the type list is a DNF type */
			ZEND_TYPE_FULL_MASK(type) |= _ZEND_TYPE_UNION_BIT;
			ZEND_TYPE_FULL_MASK(type) |= _ZEND_TYPE_ARENA_BIT;
		} else {
			ZEND_TYPE_SET_LIST(type, type_list);
			/* Inform that the type list is an intersection type */
			ZEND_TYPE_FULL_MASK(type) |= _ZEND_TYPE_INTERSECTION_BIT;
			ZEND_TYPE_FULL_MASK(type) |= _ZEND_TYPE_ARENA_BIT;
		}
	} else {
		type = zend_compile_single_typename(ast);
	}

	uint32_t type_mask = ZEND_TYPE_PURE_MASK(type);

	if (type_mask == MAY_BE_ANY && is_marked_nullable) {
		zend_error_noreturn(E_COMPILE_ERROR, "Type mixed cannot be marked as nullable since mixed already includes null");
	}

	if ((type_mask & MAY_BE_NULL) && is_marked_nullable) {
		zend_error_noreturn(E_COMPILE_ERROR, "null cannot be marked as nullable");
	}

	if (is_marked_nullable || force_allow_null) {
		ZEND_TYPE_FULL_MASK(type) |= MAY_BE_NULL;
		type_mask = ZEND_TYPE_PURE_MASK(type);
	}

	if ((type_mask & MAY_BE_VOID) && (ZEND_TYPE_IS_COMPLEX(type) || type_mask != MAY_BE_VOID)) {
		zend_error_noreturn(E_COMPILE_ERROR, "Void can only be used as a standalone type");
	}

	if ((type_mask & MAY_BE_NEVER) && (ZEND_TYPE_IS_COMPLEX(type) || type_mask != MAY_BE_NEVER)) {
		zend_error_noreturn(E_COMPILE_ERROR, "never can only be used as a standalone type");
	}

	ast->attr = orig_ast_attr;
	return type;
}
/* }}} */

/* May convert value from int to float. */
static bool zend_is_valid_default_value(zend_type type, zval *value)
{
	ZEND_ASSERT(ZEND_TYPE_IS_SET(type));
	if (ZEND_TYPE_CONTAINS_CODE(type, Z_TYPE_P(value))) {
		return 1;
	}
	if ((ZEND_TYPE_FULL_MASK(type) & MAY_BE_DOUBLE) && Z_TYPE_P(value) == IS_LONG) {
		/* Integers are allowed as initializers for floating-point values. */
		convert_to_double(value);
		return 1;
	}
	return 0;
}

static void zend_compile_attributes(
	HashTable **attributes, zend_ast *ast, uint32_t offset, uint32_t target, uint32_t promoted
) /* {{{ */ {
	zend_attribute *attr;
	zend_internal_attribute *config;

	zend_ast_list *list = zend_ast_get_list(ast);
	uint32_t g, i, j;

	ZEND_ASSERT(ast->kind == ZEND_AST_ATTRIBUTE_LIST);

	for (g = 0; g < list->children; g++) {
		zend_ast_list *group = zend_ast_get_list(list->child[g]);

		ZEND_ASSERT(group->kind == ZEND_AST_ATTRIBUTE_GROUP);

		for (i = 0; i < group->children; i++) {
			ZEND_ASSERT(group->child[i]->kind == ZEND_AST_ATTRIBUTE);

			zend_ast *el = group->child[i];

			if (el->child[1] &&
			    el->child[1]->kind == ZEND_AST_CALLABLE_CONVERT) {
			    zend_error_noreturn(E_COMPILE_ERROR,
			        "Cannot create Closure as attribute argument");
			}

			zend_string *name = zend_resolve_class_name_ast(el->child[0]);
			zend_string *lcname = zend_string_tolower_ex(name, false);
			zend_ast_list *args = el->child[1] ? zend_ast_get_list(el->child[1]) : NULL;

			config = zend_internal_attribute_get(lcname);
			zend_string_release(lcname);

			/* Exclude internal attributes that do not match on promoted properties. */
			if (config && !(target & (config->flags & ZEND_ATTRIBUTE_TARGET_ALL))) {
				if (promoted & (config->flags & ZEND_ATTRIBUTE_TARGET_ALL)) {
					zend_string_release(name);
					continue;
				}
			}

			uint32_t flags = (CG(active_op_array)->fn_flags & ZEND_ACC_STRICT_TYPES)
				? ZEND_ATTRIBUTE_STRICT_TYPES : 0;
			attr = zend_add_attribute(
				attributes, name, args ? args->children : 0, flags, offset, el->lineno);
			zend_string_release(name);

			/* Populate arguments */
			if (args) {
				ZEND_ASSERT(args->kind == ZEND_AST_ARG_LIST);

				bool uses_named_args = 0;
				for (j = 0; j < args->children; j++) {
					zend_ast **arg_ast_ptr = &args->child[j];
					zend_ast *arg_ast = *arg_ast_ptr;

					if (arg_ast->kind == ZEND_AST_UNPACK) {
						zend_error_noreturn(E_COMPILE_ERROR,
							"Cannot use unpacking in attribute argument list");
					}

					if (arg_ast->kind == ZEND_AST_NAMED_ARG) {
						attr->args[j].name = zend_string_copy(zend_ast_get_str(arg_ast->child[0]));
						arg_ast_ptr = &arg_ast->child[1];
						uses_named_args = 1;

						for (uint32_t k = 0; k < j; k++) {
							if (attr->args[k].name &&
									zend_string_equals(attr->args[k].name, attr->args[j].name)) {
								zend_error_noreturn(E_COMPILE_ERROR, "Duplicate named parameter $%s",
									ZSTR_VAL(attr->args[j].name));
							}
						}
					} else if (uses_named_args) {
						zend_error_noreturn(E_COMPILE_ERROR,
							"Cannot use positional argument after named argument");
					}

					zend_const_expr_to_zval(
						&attr->args[j].value, arg_ast_ptr, /* allow_dynamic */ true);
				}
			}
		}
	}

	if (*attributes != NULL) {
		/* Validate attributes in a secondary loop (needed to detect repeated attributes). */
		ZEND_HASH_PACKED_FOREACH_PTR(*attributes, attr) {
			if (attr->offset != offset || NULL == (config = zend_internal_attribute_get(attr->lcname))) {
				continue;
			}

			if (!(target & (config->flags & ZEND_ATTRIBUTE_TARGET_ALL))) {
				zend_string *location = zend_get_attribute_target_names(target);
				zend_string *allowed = zend_get_attribute_target_names(config->flags);

				zend_error_noreturn(E_ERROR, "Attribute \"%s\" cannot target %s (allowed targets: %s)",
					ZSTR_VAL(attr->name), ZSTR_VAL(location), ZSTR_VAL(allowed)
				);
			}

			if (!(config->flags & ZEND_ATTRIBUTE_IS_REPEATABLE)) {
				if (zend_is_attribute_repeated(*attributes, attr)) {
					zend_error_noreturn(E_ERROR, "Attribute \"%s\" must not be repeated", ZSTR_VAL(attr->name));
				}
			}

			if (config->validator != NULL) {
				config->validator(attr, target, CG(active_class_entry));
			}
		} ZEND_HASH_FOREACH_END();
	}
}
/* }}} */

static void zend_compile_params(zend_ast *ast, zend_ast *return_type_ast, uint32_t fallback_return_type) /* {{{ */
{
	zend_ast_list *list = zend_ast_get_list(ast);
	uint32_t i;
	zend_op_array *op_array = CG(active_op_array);
	zend_arg_info *arg_infos;

	if (return_type_ast || fallback_return_type) {
		/* Use op_array->arg_info[-1] for return type */
		arg_infos = safe_emalloc(sizeof(zend_arg_info), list->children + 1, 0);
		arg_infos->name = NULL;
		if (return_type_ast) {
			arg_infos->type = zend_compile_typename(
				return_type_ast, /* force_allow_null */ 0);
			ZEND_TYPE_FULL_MASK(arg_infos->type) |= _ZEND_ARG_INFO_FLAGS(
				(op_array->fn_flags & ZEND_ACC_RETURN_REFERENCE) != 0, /* is_variadic */ 0, /* is_tentative */ 0);
		} else {
			arg_infos->type = (zend_type) ZEND_TYPE_INIT_CODE(fallback_return_type, 0, 0);
		}
		arg_infos++;
		op_array->fn_flags |= ZEND_ACC_HAS_RETURN_TYPE;

		if (ZEND_TYPE_CONTAINS_CODE(arg_infos[-1].type, IS_VOID)
				&& (op_array->fn_flags & ZEND_ACC_RETURN_REFERENCE)) {
			zend_error(E_DEPRECATED, "Returning by reference from a void function is deprecated");
		}
	} else {
		if (list->children == 0) {
			return;
		}
		arg_infos = safe_emalloc(sizeof(zend_arg_info), list->children, 0);
	}

	/* Find last required parameter number for deprecation message. */
	uint32_t last_required_param = (uint32_t) -1;
	for (i = 0; i < list->children; ++i) {
		zend_ast *param_ast = list->child[i];
		zend_ast *default_ast_ptr = param_ast->child[2];
		bool is_variadic = (param_ast->attr & ZEND_PARAM_VARIADIC) != 0;
		if (!default_ast_ptr && !is_variadic) {
			last_required_param = i;
		}
	}

	for (i = 0; i < list->children; ++i) {
		zend_ast *param_ast = list->child[i];
		zend_ast *type_ast = param_ast->child[0];
		zend_ast *var_ast = param_ast->child[1];
		zend_ast **default_ast_ptr = &param_ast->child[2];
		zend_ast *attributes_ast = param_ast->child[3];
		zend_ast *doc_comment_ast = param_ast->child[4];
		zend_string *name = zval_make_interned_string(zend_ast_get_zval(var_ast));
		bool is_ref = (param_ast->attr & ZEND_PARAM_REF) != 0;
		bool is_variadic = (param_ast->attr & ZEND_PARAM_VARIADIC) != 0;
		uint32_t property_flags = param_ast->attr & (ZEND_ACC_PPP_MASK | ZEND_ACC_READONLY);

		znode var_node, default_node;
		zend_uchar opcode;
		zend_op *opline;
		zend_arg_info *arg_info;

		if (zend_is_auto_global(name)) {
			zend_error_noreturn(E_COMPILE_ERROR, "Cannot re-assign auto-global variable %s",
				ZSTR_VAL(name));
		}

		var_node.op_type = IS_CV;
		var_node.u.op.var = lookup_cv(name);

		if (EX_VAR_TO_NUM(var_node.u.op.var) != i) {
			zend_error_noreturn(E_COMPILE_ERROR, "Redefinition of parameter $%s",
				ZSTR_VAL(name));
		} else if (zend_string_equals_literal(name, "this")) {
			zend_error_noreturn(E_COMPILE_ERROR, "Cannot use $this as parameter");
		}

		if (op_array->fn_flags & ZEND_ACC_VARIADIC) {
			zend_error_noreturn(E_COMPILE_ERROR, "Only the last parameter can be variadic");
		}

		if (is_variadic) {
			opcode = ZEND_RECV_VARIADIC;
			default_node.op_type = IS_UNUSED;
			op_array->fn_flags |= ZEND_ACC_VARIADIC;

			if (*default_ast_ptr) {
				zend_error_noreturn(E_COMPILE_ERROR,
					"Variadic parameter cannot have a default value");
			}
		} else if (*default_ast_ptr) {
			/* we cannot substitute constants here or it will break ReflectionParameter::getDefaultValueConstantName() and ReflectionParameter::isDefaultValueConstant() */
			uint32_t cops = CG(compiler_options);
			CG(compiler_options) |= ZEND_COMPILE_NO_CONSTANT_SUBSTITUTION | ZEND_COMPILE_NO_PERSISTENT_CONSTANT_SUBSTITUTION;
			opcode = ZEND_RECV_INIT;
			default_node.op_type = IS_CONST;
			zend_const_expr_to_zval(
				&default_node.u.constant, default_ast_ptr, /* allow_dynamic */ true);
			CG(compiler_options) = cops;

			if (last_required_param != (uint32_t) -1 && i < last_required_param) {
				/* Ignore parameters of the form "Type $param = null".
				 * This is the PHP 5 style way of writing "?Type $param", so allow it for now. */
				bool is_implicit_nullable =
					type_ast && !(type_ast->attr & ZEND_TYPE_NULLABLE)
					&& Z_TYPE(default_node.u.constant) == IS_NULL;
				if (!is_implicit_nullable) {
					zend_ast *required_param_ast = list->child[last_required_param];
					zend_error(E_DEPRECATED,
						"Optional parameter $%s declared before required parameter $%s "
						"is implicitly treated as a required parameter",
						ZSTR_VAL(name), ZSTR_VAL(zend_ast_get_str(required_param_ast->child[1])));
				}

				/* Regardless of whether we issue a deprecation, convert this parameter into
				 * a required parameter without a default value. This ensures that it cannot be
				 * used as an optional parameter even with named parameters. */
				opcode = ZEND_RECV;
				default_node.op_type = IS_UNUSED;
				zval_ptr_dtor(&default_node.u.constant);
			}
		} else {
			opcode = ZEND_RECV;
			default_node.op_type = IS_UNUSED;
			op_array->required_num_args = i + 1;
		}

		arg_info = &arg_infos[i];
		arg_info->name = zend_string_copy(name);
		arg_info->type = (zend_type) ZEND_TYPE_INIT_NONE(0);

		if (attributes_ast) {
			zend_compile_attributes(
				&op_array->attributes, attributes_ast, i + 1, ZEND_ATTRIBUTE_TARGET_PARAMETER,
				property_flags ? ZEND_ATTRIBUTE_TARGET_PROPERTY : 0
			);
		}

		if (type_ast) {
			uint32_t default_type = *default_ast_ptr ? Z_TYPE(default_node.u.constant) : IS_UNDEF;
			bool force_nullable = default_type == IS_NULL && !property_flags;

			op_array->fn_flags |= ZEND_ACC_HAS_TYPE_HINTS;
			arg_info->type = zend_compile_typename(type_ast, force_nullable);

			if (ZEND_TYPE_FULL_MASK(arg_info->type) & MAY_BE_VOID) {
				zend_error_noreturn(E_COMPILE_ERROR, "void cannot be used as a parameter type");
			}

			if (ZEND_TYPE_FULL_MASK(arg_info->type) & MAY_BE_NEVER) {
				zend_error_noreturn(E_COMPILE_ERROR, "never cannot be used as a parameter type");
			}

			if (default_type != IS_UNDEF && default_type != IS_CONSTANT_AST && !force_nullable
					&& !zend_is_valid_default_value(arg_info->type, &default_node.u.constant)) {
				zend_string *type_str = zend_type_to_string(arg_info->type);
				zend_error_noreturn(E_COMPILE_ERROR,
					"Cannot use %s as default value for parameter $%s of type %s",
					zend_get_type_by_const(default_type),
					ZSTR_VAL(name), ZSTR_VAL(type_str));
			}
		}

		opline = zend_emit_op(NULL, opcode, NULL, &default_node);
		SET_NODE(opline->result, &var_node);
		opline->op1.num = i + 1;

		if (type_ast) {
			/* Allocate cache slot to speed-up run-time class resolution */
			opline->extended_value =
				zend_alloc_cache_slots(zend_type_get_num_classes(arg_info->type));
		}

		uint32_t arg_info_flags = _ZEND_ARG_INFO_FLAGS(is_ref, is_variadic, /* is_tentative */ 0)
			| (property_flags ? _ZEND_IS_PROMOTED_BIT : 0);
		ZEND_TYPE_FULL_MASK(arg_info->type) |= arg_info_flags;
		if (opcode == ZEND_RECV) {
			opline->op2.num = type_ast ?
				ZEND_TYPE_FULL_MASK(arg_info->type) : MAY_BE_ANY;
		}

		if (property_flags) {
			zend_op_array *op_array = CG(active_op_array);
			zend_class_entry *scope = op_array->scope;

			bool is_ctor =
				scope && zend_is_constructor(op_array->function_name);
			if (!is_ctor) {
				zend_error_noreturn(E_COMPILE_ERROR,
					"Cannot declare promoted property outside a constructor");
			}
			if ((op_array->fn_flags & ZEND_ACC_ABSTRACT)
					|| (scope->ce_flags & ZEND_ACC_INTERFACE)) {
				zend_error_noreturn(E_COMPILE_ERROR,
					"Cannot declare promoted property in an abstract constructor");
			}
			if (is_variadic) {
				zend_error_noreturn(E_COMPILE_ERROR,
					"Cannot declare variadic promoted property");
			}
			if (zend_hash_exists(&scope->properties_info, name)) {
				zend_error_noreturn(E_COMPILE_ERROR, "Cannot redeclare %s::$%s",
					ZSTR_VAL(scope->name), ZSTR_VAL(name));
			}
			if (ZEND_TYPE_FULL_MASK(arg_info->type) & MAY_BE_CALLABLE) {
				zend_string *str = zend_type_to_string(arg_info->type);
				zend_error_noreturn(E_COMPILE_ERROR,
					"Property %s::$%s cannot have type %s",
					ZSTR_VAL(scope->name), ZSTR_VAL(name), ZSTR_VAL(str));
			}

			if (!(property_flags & ZEND_ACC_READONLY) && (scope->ce_flags & ZEND_ACC_READONLY_CLASS)) {
				property_flags |= ZEND_ACC_READONLY;
			}

			/* Recompile the type, as it has different memory management requirements. */
			zend_type type = ZEND_TYPE_INIT_NONE(0);
			if (type_ast) {
				type = zend_compile_typename(type_ast, /* force_allow_null */ 0);
			}

			/* Don't give the property an explicit default value. For typed properties this means
			 * uninitialized, for untyped properties it means an implicit null default value. */
			zval default_value;
			if (ZEND_TYPE_IS_SET(type)) {
				ZVAL_UNDEF(&default_value);
			} else {
				if (property_flags & ZEND_ACC_READONLY) {
					zend_error_noreturn(E_COMPILE_ERROR, "Readonly property %s::$%s must have type",
						ZSTR_VAL(scope->name), ZSTR_VAL(name));
				}

				ZVAL_NULL(&default_value);
			}

			zend_string *doc_comment =
				doc_comment_ast ? zend_string_copy(zend_ast_get_str(doc_comment_ast)) : NULL;
			zend_property_info *prop = zend_declare_typed_property(
				scope, name, &default_value, property_flags | ZEND_ACC_PROMOTED, doc_comment, type);
			if (attributes_ast) {
				zend_compile_attributes(
					&prop->attributes, attributes_ast, 0, ZEND_ATTRIBUTE_TARGET_PROPERTY, ZEND_ATTRIBUTE_TARGET_PARAMETER);
			}
		}
	}

	/* These are assigned at the end to avoid uninitialized memory in case of an error */
	op_array->num_args = list->children;
	op_array->arg_info = arg_infos;

	/* Don't count the variadic argument */
	if (op_array->fn_flags & ZEND_ACC_VARIADIC) {
		op_array->num_args--;
	}
	zend_set_function_arg_flags((zend_function*)op_array);

	for (i = 0; i < list->children; i++) {
		zend_ast *param_ast = list->child[i];
		bool is_ref = (param_ast->attr & ZEND_PARAM_REF) != 0;
		uint32_t flags = param_ast->attr & (ZEND_ACC_PPP_MASK | ZEND_ACC_READONLY);
		if (!flags) {
			continue;
		}

		/* Emit $this->prop = $prop for promoted properties. */
		zend_string *name = zend_ast_get_str(param_ast->child[1]);
		znode name_node, value_node;
		name_node.op_type = IS_CONST;
		ZVAL_STR_COPY(&name_node.u.constant, name);
		value_node.op_type = IS_CV;
		value_node.u.op.var = lookup_cv(name);

		zend_op *opline = zend_emit_op(NULL,
			is_ref ? ZEND_ASSIGN_OBJ_REF : ZEND_ASSIGN_OBJ, NULL, &name_node);
		opline->extended_value = zend_alloc_cache_slots(3);
		zend_emit_op_data(&value_node);
	}
}
/* }}} */

static void zend_compile_closure_binding(znode *closure, zend_op_array *op_array, zend_ast *uses_ast) /* {{{ */
{
	zend_ast_list *list = zend_ast_get_list(uses_ast);
	uint32_t i;

	if (!list->children) {
		return;
	}

	if (!op_array->static_variables) {
		op_array->static_variables = zend_new_array(8);
	}

	for (i = 0; i < list->children; ++i) {
		zend_ast *var_name_ast = list->child[i];
		zend_string *var_name = zval_make_interned_string(zend_ast_get_zval(var_name_ast));
		uint32_t mode = var_name_ast->attr;
		zend_op *opline;
		zval *value;

		if (zend_string_equals_literal(var_name, "this")) {
			zend_error_noreturn(E_COMPILE_ERROR, "Cannot use $this as lexical variable");
		}

		if (zend_is_auto_global(var_name)) {
			zend_error_noreturn(E_COMPILE_ERROR, "Cannot use auto-global as lexical variable");
		}

		value = zend_hash_add(op_array->static_variables, var_name, &EG(uninitialized_zval));
		if (!value) {
			zend_error_noreturn(E_COMPILE_ERROR,
				"Cannot use variable $%s twice", ZSTR_VAL(var_name));
		}

		CG(zend_lineno) = zend_ast_get_lineno(var_name_ast);

		opline = zend_emit_op(NULL, ZEND_BIND_LEXICAL, closure, NULL);
		opline->op2_type = IS_CV;
		opline->op2.var = lookup_cv(var_name);
		opline->extended_value =
			(uint32_t)((char*)value - (char*)op_array->static_variables->arData) | mode;
	}
}
/* }}} */

typedef struct {
	HashTable uses;
	bool varvars_used;
} closure_info;

static void find_implicit_binds_recursively(closure_info *info, zend_ast *ast) {
	if (!ast) {
		return;
	}

	if (ast->kind == ZEND_AST_VAR) {
		zend_ast *name_ast = ast->child[0];
		if (name_ast->kind == ZEND_AST_ZVAL && Z_TYPE_P(zend_ast_get_zval(name_ast)) == IS_STRING) {
			zend_string *name = zend_ast_get_str(name_ast);
			if (zend_is_auto_global(name)) {
				/* These is no need to explicitly import auto-globals. */
				return;
			}

			if (zend_string_equals_literal(name, "this")) {
				/* $this does not need to be explicitly imported. */
				return;
			}

			zend_hash_add_empty_element(&info->uses, name);
		} else {
			info->varvars_used = 1;
			find_implicit_binds_recursively(info, name_ast);
		}
	} else if (zend_ast_is_list(ast)) {
		zend_ast_list *list = zend_ast_get_list(ast);
		uint32_t i;
		for (i = 0; i < list->children; i++) {
			find_implicit_binds_recursively(info, list->child[i]);
		}
	} else if (ast->kind == ZEND_AST_CLOSURE) {
		/* For normal closures add the use() list. */
		zend_ast_decl *closure_ast = (zend_ast_decl *) ast;
		zend_ast *uses_ast = closure_ast->child[1];
		if (uses_ast) {
			zend_ast_list *uses_list = zend_ast_get_list(uses_ast);
			uint32_t i;
			for (i = 0; i < uses_list->children; i++) {
				zend_hash_add_empty_element(&info->uses, zend_ast_get_str(uses_list->child[i]));
			}
		}
	} else if (ast->kind == ZEND_AST_ARROW_FUNC) {
		/* For arrow functions recursively check the expression. */
		zend_ast_decl *closure_ast = (zend_ast_decl *) ast;
		find_implicit_binds_recursively(info, closure_ast->child[2]);
	} else if (!zend_ast_is_special(ast)) {
		uint32_t i, children = zend_ast_get_num_children(ast);
		for (i = 0; i < children; i++) {
			find_implicit_binds_recursively(info, ast->child[i]);
		}
	}
}

static void find_implicit_binds(closure_info *info, zend_ast *params_ast, zend_ast *stmt_ast)
{
	zend_ast_list *param_list = zend_ast_get_list(params_ast);
	uint32_t i;

	zend_hash_init(&info->uses, param_list->children, NULL, NULL, 0);

	find_implicit_binds_recursively(info, stmt_ast);

	/* Remove variables that are parameters */
	for (i = 0; i < param_list->children; i++) {
		zend_ast *param_ast = param_list->child[i];
		zend_hash_del(&info->uses, zend_ast_get_str(param_ast->child[1]));
	}
}

static void compile_implicit_lexical_binds(
		closure_info *info, znode *closure, zend_op_array *op_array)
{
	zend_string *var_name;
	zend_op *opline;

	/* TODO We might want to use a special binding mode if varvars_used is set. */
	if (zend_hash_num_elements(&info->uses) == 0) {
		return;
	}

	if (!op_array->static_variables) {
		op_array->static_variables = zend_new_array(8);
	}

	ZEND_HASH_MAP_FOREACH_STR_KEY(&info->uses, var_name)
		zval *value = zend_hash_add(
			op_array->static_variables, var_name, &EG(uninitialized_zval));
		uint32_t offset = (uint32_t)((char*)value - (char*)op_array->static_variables->arData);

		opline = zend_emit_op(NULL, ZEND_BIND_LEXICAL, closure, NULL);
		opline->op2_type = IS_CV;
		opline->op2.var = lookup_cv(var_name);
		opline->extended_value = offset | ZEND_BIND_IMPLICIT;
	ZEND_HASH_FOREACH_END();
}

static void zend_compile_closure_uses(zend_ast *ast) /* {{{ */
{
	zend_op_array *op_array = CG(active_op_array);
	zend_ast_list *list = zend_ast_get_list(ast);
	uint32_t i;

	for (i = 0; i < list->children; ++i) {
		uint32_t mode = ZEND_BIND_EXPLICIT;
		zend_ast *var_ast = list->child[i];
		zend_string *var_name = zend_ast_get_str(var_ast);
		zval zv;
		ZVAL_NULL(&zv);

		{
			int i;
			for (i = 0; i < op_array->last_var; i++) {
				if (zend_string_equals(op_array->vars[i], var_name)) {
					zend_error_noreturn(E_COMPILE_ERROR,
						"Cannot use lexical variable $%s as a parameter name", ZSTR_VAL(var_name));
				}
			}
		}

		CG(zend_lineno) = zend_ast_get_lineno(var_ast);

		if (var_ast->attr) {
			mode |= ZEND_BIND_REF;
		}

		zend_compile_static_var_common(var_name, &zv, mode);
	}
}
/* }}} */

static void zend_compile_implicit_closure_uses(closure_info *info)
{
	zend_string *var_name;
	ZEND_HASH_MAP_FOREACH_STR_KEY(&info->uses, var_name)
		zval zv;
		ZVAL_NULL(&zv);
		zend_compile_static_var_common(var_name, &zv, ZEND_BIND_IMPLICIT);
	ZEND_HASH_FOREACH_END();
}

static void add_stringable_interface(zend_class_entry *ce) {
	for (uint32_t i = 0; i < ce->num_interfaces; i++) {
		if (zend_string_equals_literal(ce->interface_names[i].lc_name, "stringable")) {
			/* Interface already explicitly implemented */
			return;
		}
	}

	ce->num_interfaces++;
	ce->interface_names =
		erealloc(ce->interface_names, sizeof(zend_class_name) * ce->num_interfaces);
	// TODO: Add known interned strings instead?
	ce->interface_names[ce->num_interfaces - 1].name =
		zend_string_init("Stringable", sizeof("Stringable") - 1, 0);
	ce->interface_names[ce->num_interfaces - 1].lc_name =
		zend_string_init("stringable", sizeof("stringable") - 1, 0);
}

static zend_string *zend_begin_method_decl(zend_op_array *op_array, zend_string *name, bool has_body) /* {{{ */
{
	zend_class_entry *ce = CG(active_class_entry);
	bool in_interface = (ce->ce_flags & ZEND_ACC_INTERFACE) != 0;
	uint32_t fn_flags = op_array->fn_flags;

	zend_string *lcname;

	if (fn_flags & ZEND_ACC_READONLY) {
		zend_error(E_COMPILE_ERROR, "Cannot use 'readonly' as method modifier");
	}

	if ((fn_flags & ZEND_ACC_PRIVATE) && (fn_flags & ZEND_ACC_FINAL) && !zend_is_constructor(name)) {
		zend_error(E_COMPILE_WARNING, "Private methods cannot be final as they are never overridden by other classes");
	}

	if (in_interface) {
		if (!(fn_flags & ZEND_ACC_PUBLIC)) {
			zend_error_noreturn(E_COMPILE_ERROR, "Access type for interface method "
				"%s::%s() must be public", ZSTR_VAL(ce->name), ZSTR_VAL(name));
		}
		if (fn_flags & ZEND_ACC_FINAL) {
			zend_error_noreturn(E_COMPILE_ERROR, "Interface method "
				"%s::%s() must not be final", ZSTR_VAL(ce->name), ZSTR_VAL(name));
		}
		if (fn_flags & ZEND_ACC_ABSTRACT) {
			zend_error_noreturn(E_COMPILE_ERROR, "Interface method "
				"%s::%s() must not be abstract", ZSTR_VAL(ce->name), ZSTR_VAL(name));
		}
		op_array->fn_flags |= ZEND_ACC_ABSTRACT;
	}

	if (op_array->fn_flags & ZEND_ACC_ABSTRACT) {
		if ((op_array->fn_flags & ZEND_ACC_PRIVATE) && !(ce->ce_flags & ZEND_ACC_TRAIT)) {
			zend_error_noreturn(E_COMPILE_ERROR, "%s function %s::%s() cannot be declared private",
				in_interface ? "Interface" : "Abstract", ZSTR_VAL(ce->name), ZSTR_VAL(name));
		}

		if (has_body) {
			zend_error_noreturn(E_COMPILE_ERROR, "%s function %s::%s() cannot contain body",
				in_interface ? "Interface" : "Abstract", ZSTR_VAL(ce->name), ZSTR_VAL(name));
		}

		ce->ce_flags |= ZEND_ACC_IMPLICIT_ABSTRACT_CLASS;
	} else if (!has_body) {
		zend_error_noreturn(E_COMPILE_ERROR, "Non-abstract method %s::%s() must contain body",
			ZSTR_VAL(ce->name), ZSTR_VAL(name));
	}

	op_array->scope = ce;
	op_array->function_name = zend_string_copy(name);

	lcname = zend_string_tolower(name);
	lcname = zend_new_interned_string(lcname);

	if (zend_hash_add_ptr(&ce->function_table, lcname, op_array) == NULL) {
		zend_error_noreturn(E_COMPILE_ERROR, "Cannot redeclare %s::%s()",
			ZSTR_VAL(ce->name), ZSTR_VAL(name));
	}

	zend_add_magic_method(ce, (zend_function *) op_array, lcname);
	if (zend_string_equals_literal(lcname, ZEND_TOSTRING_FUNC_NAME)
			&& !(ce->ce_flags & ZEND_ACC_TRAIT)) {
		add_stringable_interface(ce);
	}

	return lcname;
}
/* }}} */

static uint32_t zend_add_dynamic_func_def(zend_op_array *def) {
	zend_op_array *op_array = CG(active_op_array);
	uint32_t def_offset = op_array->num_dynamic_func_defs++;
	op_array->dynamic_func_defs = erealloc(
		op_array->dynamic_func_defs, op_array->num_dynamic_func_defs * sizeof(zend_op_array *));
	op_array->dynamic_func_defs[def_offset] = def;
	return def_offset;
}

static zend_string *zend_begin_func_decl(znode *result, zend_op_array *op_array, zend_ast_decl *decl, bool toplevel) /* {{{ */
{
	zend_string *unqualified_name, *name, *lcname;
	zend_op *opline;

	unqualified_name = decl->name;
	op_array->function_name = name = zend_prefix_with_ns(unqualified_name);
	lcname = zend_string_tolower(name);

	if (FC(imports_function)) {
		zend_string *import_name =
			zend_hash_find_ptr_lc(FC(imports_function), unqualified_name);
		if (import_name && !zend_string_equals_ci(lcname, import_name)) {
			zend_error_noreturn(E_COMPILE_ERROR, "Cannot declare function %s "
				"because the name is already in use", ZSTR_VAL(name));
		}
	}

	if (zend_string_equals_literal(lcname, "__autoload")) {
		zend_error_noreturn(E_COMPILE_ERROR,
			"__autoload() is no longer supported, use spl_autoload_register() instead");
	}

	if (zend_string_equals_literal_ci(unqualified_name, "assert")) {
		zend_error(E_COMPILE_ERROR,
			"Defining a custom assert() function is not allowed, "
			"as the function has special semantics");
	}

	zend_register_seen_symbol(lcname, ZEND_SYMBOL_FUNCTION);
	if (toplevel) {
<<<<<<< HEAD
		if (UNEXPECTED(zend_hash_add_ptr(CG(function_table), lcname, op_array) == NULL)) {
			do_bind_function_error(lcname, op_array, 1);
		}
=======
		return lcname;
	}

	uint32_t func_ref = zend_add_dynamic_func_def(op_array);
	if (op_array->fn_flags & ZEND_ACC_CLOSURE) {
		opline = zend_emit_op_tmp(result, ZEND_DECLARE_LAMBDA_FUNCTION, NULL, NULL);
		opline->op2.num = func_ref;
>>>>>>> 79c5b32d
	} else {
		uint32_t func_ref = zend_add_dynamic_func_def(op_array);
		if (op_array->fn_flags & ZEND_ACC_CLOSURE) {
			opline = zend_emit_op_tmp(result, ZEND_DECLARE_LAMBDA_FUNCTION, NULL, NULL);
			opline->op2.num = func_ref;
		} else {
			opline = get_next_op();
			opline->opcode = ZEND_DECLARE_FUNCTION;
			opline->op1_type = IS_CONST;
			LITERAL_STR(opline->op1, zend_string_copy(lcname));
			opline->op2.num = func_ref;
		}
	}
<<<<<<< HEAD
=======

>>>>>>> 79c5b32d
	return lcname;
}
/* }}} */

static void zend_compile_func_decl(znode *result, zend_ast *ast, bool toplevel) /* {{{ */
{
	zend_ast_decl *decl = (zend_ast_decl *) ast;
	zend_ast *params_ast = decl->child[0];
	zend_ast *uses_ast = decl->child[1];
	zend_ast *stmt_ast = decl->child[2];
	zend_ast *return_type_ast = decl->child[3];
	bool is_method = decl->kind == ZEND_AST_METHOD;
<<<<<<< HEAD
	zend_string *lcname = NULL;
=======
	zend_string *lcname;
>>>>>>> 79c5b32d

	zend_class_entry *orig_class_entry = CG(active_class_entry);
	zend_op_array *orig_op_array = CG(active_op_array);
	zend_op_array *op_array = zend_arena_alloc(&CG(arena), sizeof(zend_op_array));
	zend_oparray_context orig_oparray_context;
	closure_info info;
	memset(&info, 0, sizeof(closure_info));

	init_op_array(op_array, ZEND_USER_FUNCTION, INITIAL_OP_ARRAY_SIZE);

	if (CG(compiler_options) & ZEND_COMPILE_PRELOAD) {
		op_array->fn_flags |= ZEND_ACC_PRELOADED;
	}

	op_array->fn_flags |= (orig_op_array->fn_flags & ZEND_ACC_STRICT_TYPES);
	op_array->fn_flags |= decl->flags;
	op_array->line_start = decl->start_lineno;
	op_array->line_end = decl->end_lineno;
	if (decl->doc_comment) {
		op_array->doc_comment = zend_string_copy(decl->doc_comment);
	}

	if (decl->kind == ZEND_AST_CLOSURE || decl->kind == ZEND_AST_ARROW_FUNC) {
		op_array->fn_flags |= ZEND_ACC_CLOSURE;
	}

	if (is_method) {
		bool has_body = stmt_ast != NULL;
		lcname = zend_begin_method_decl(op_array, decl->name, has_body);
	} else {
		lcname = zend_begin_func_decl(result, op_array, decl, toplevel);
		if (decl->kind == ZEND_AST_ARROW_FUNC) {
			find_implicit_binds(&info, params_ast, stmt_ast);
			compile_implicit_lexical_binds(&info, result, op_array);
		} else if (uses_ast) {
			zend_compile_closure_binding(result, op_array, uses_ast);
		}
	}

	CG(active_op_array) = op_array;

	if (decl->child[4]) {
		int target = ZEND_ATTRIBUTE_TARGET_FUNCTION;

		if (is_method) {
			target = ZEND_ATTRIBUTE_TARGET_METHOD;
		}

		zend_compile_attributes(&op_array->attributes, decl->child[4], 0, target, 0);
	}

	/* Do not leak the class scope into free standing functions, even if they are dynamically
	 * defined inside a class method. This is necessary for correct handling of magic constants.
	 * For example __CLASS__ should always be "" inside a free standing function. */
	if (decl->kind == ZEND_AST_FUNC_DECL) {
		CG(active_class_entry) = NULL;
	}

	if (toplevel) {
		op_array->fn_flags |= ZEND_ACC_TOP_LEVEL;
	}

	zend_oparray_context_begin(&orig_oparray_context);

	{
		/* Push a separator to the loop variable stack */
		zend_loop_var dummy_var;
		dummy_var.opcode = ZEND_RETURN;

		zend_stack_push(&CG(loop_var_stack), (void *) &dummy_var);
	}

	zend_compile_params(params_ast, return_type_ast,
		is_method && zend_string_equals_literal(lcname, ZEND_TOSTRING_FUNC_NAME) ? IS_STRING : 0);
	if (CG(active_op_array)->fn_flags & ZEND_ACC_GENERATOR) {
		zend_mark_function_as_generator();
		zend_emit_op(NULL, ZEND_GENERATOR_CREATE, NULL, NULL);
	}
	if (decl->kind == ZEND_AST_ARROW_FUNC) {
		zend_compile_implicit_closure_uses(&info);
		zend_hash_destroy(&info.uses);
	} else if (uses_ast) {
		zend_compile_closure_uses(uses_ast);
	}

	if (ast->kind == ZEND_AST_ARROW_FUNC) {
		bool needs_return = true;
		if (op_array->fn_flags & ZEND_ACC_HAS_RETURN_TYPE) {
			zend_arg_info *return_info = CG(active_op_array)->arg_info - 1;
			needs_return = !ZEND_TYPE_CONTAINS_CODE(return_info->type, IS_NEVER);
		}
		if (needs_return) {
			stmt_ast = zend_ast_create(ZEND_AST_RETURN, stmt_ast);
			decl->child[2] = stmt_ast;
		}
	}

	zend_compile_stmt(stmt_ast);

	if (is_method) {
		CG(zend_lineno) = decl->start_lineno;
		zend_check_magic_method_implementation(
			CG(active_class_entry), (zend_function *) op_array, lcname, E_COMPILE_ERROR);
<<<<<<< HEAD
=======
	} else if (toplevel) {
		/* Only register the function after a successful compile */
		if (UNEXPECTED(zend_hash_add_ptr(CG(function_table), lcname, op_array) == NULL)) {
			do_bind_function_error(lcname, op_array, true);
		}
>>>>>>> 79c5b32d
	}
	zend_string_release_ex(lcname, 0);

	/* put the implicit return on the really last line */
	CG(zend_lineno) = decl->end_lineno;

	zend_do_extended_stmt();
	zend_emit_final_return(0);

	pass_two(CG(active_op_array));
	zend_oparray_context_end(&orig_oparray_context);

	/* Pop the loop variable stack separator */
	zend_stack_del_top(&CG(loop_var_stack));

	if (toplevel) {
		zend_observer_function_declared_notify(op_array, lcname);
	}

	zend_string_release_ex(lcname, 0);

	CG(active_op_array) = orig_op_array;
	CG(active_class_entry) = orig_class_entry;
}
/* }}} */

static void zend_compile_prop_decl(zend_ast *ast, zend_ast *type_ast, uint32_t flags, zend_ast *attr_ast) /* {{{ */
{
	zend_ast_list *list = zend_ast_get_list(ast);
	zend_class_entry *ce = CG(active_class_entry);
	uint32_t i, children = list->children;

	if (ce->ce_flags & ZEND_ACC_INTERFACE) {
		zend_error_noreturn(E_COMPILE_ERROR, "Interfaces may not include properties");
	}

	if (ce->ce_flags & ZEND_ACC_ENUM) {
		zend_error_noreturn(E_COMPILE_ERROR, "Enum %s cannot include properties", ZSTR_VAL(ce->name));
	}

	if (flags & ZEND_ACC_ABSTRACT) {
		zend_error_noreturn(E_COMPILE_ERROR, "Properties cannot be declared abstract");
	}

	for (i = 0; i < children; ++i) {
		zend_property_info *info;
		zend_ast *prop_ast = list->child[i];
		zend_ast *name_ast = prop_ast->child[0];
		zend_ast **value_ast_ptr = &prop_ast->child[1];
		zend_ast *doc_comment_ast = prop_ast->child[2];
		zend_string *name = zval_make_interned_string(zend_ast_get_zval(name_ast));
		zend_string *doc_comment = NULL;
		zval value_zv;
		zend_type type = ZEND_TYPE_INIT_NONE(0);

		if (type_ast) {
			type = zend_compile_typename(type_ast, /* force_allow_null */ 0);

			if (ZEND_TYPE_FULL_MASK(type) & (MAY_BE_VOID|MAY_BE_NEVER|MAY_BE_CALLABLE)) {
				zend_string *str = zend_type_to_string(type);
				zend_error_noreturn(E_COMPILE_ERROR,
					"Property %s::$%s cannot have type %s",
					ZSTR_VAL(ce->name), ZSTR_VAL(name), ZSTR_VAL(str));
			}
		}

		/* Doc comment has been appended as last element in ZEND_AST_PROP_ELEM ast */
		if (doc_comment_ast) {
			doc_comment = zend_string_copy(zend_ast_get_str(doc_comment_ast));
		}

		if (flags & ZEND_ACC_FINAL) {
			zend_error_noreturn(E_COMPILE_ERROR, "Cannot declare property %s::$%s final, "
				"the final modifier is allowed only for methods, classes, and class constants",
				ZSTR_VAL(ce->name), ZSTR_VAL(name));
		}

		if (zend_hash_exists(&ce->properties_info, name)) {
			zend_error_noreturn(E_COMPILE_ERROR, "Cannot redeclare %s::$%s",
				ZSTR_VAL(ce->name), ZSTR_VAL(name));
		}

		if (*value_ast_ptr) {
			zend_const_expr_to_zval(&value_zv, value_ast_ptr, /* allow_dynamic */ false);

			if (ZEND_TYPE_IS_SET(type) && !Z_CONSTANT(value_zv)
					&& !zend_is_valid_default_value(type, &value_zv)) {
				zend_string *str = zend_type_to_string(type);
				if (Z_TYPE(value_zv) == IS_NULL && !ZEND_TYPE_IS_INTERSECTION(type)) {
					ZEND_TYPE_FULL_MASK(type) |= MAY_BE_NULL;
					zend_string *nullable_str = zend_type_to_string(type);

					zend_error_noreturn(E_COMPILE_ERROR,
						"Default value for property of type %s may not be null. "
						"Use the nullable type %s to allow null default value",
						ZSTR_VAL(str), ZSTR_VAL(nullable_str));
				} else {
					zend_error_noreturn(E_COMPILE_ERROR,
						"Cannot use %s as default value for property %s::$%s of type %s",
						zend_zval_type_name(&value_zv),
						ZSTR_VAL(ce->name), ZSTR_VAL(name), ZSTR_VAL(str));
				}
			}
		} else if (!ZEND_TYPE_IS_SET(type)) {
			ZVAL_NULL(&value_zv);
		} else {
			ZVAL_UNDEF(&value_zv);
		}

		if ((ce->ce_flags & ZEND_ACC_READONLY_CLASS)) {
			flags |= ZEND_ACC_READONLY;
		}

		if (flags & ZEND_ACC_READONLY) {
			if (!ZEND_TYPE_IS_SET(type)) {
				zend_error_noreturn(E_COMPILE_ERROR, "Readonly property %s::$%s must have type",
					ZSTR_VAL(ce->name), ZSTR_VAL(name));
			}
			if (!Z_ISUNDEF(value_zv)) {
				zend_error_noreturn(E_COMPILE_ERROR,
					"Readonly property %s::$%s cannot have default value",
					ZSTR_VAL(ce->name), ZSTR_VAL(name));
			}
			if (flags & ZEND_ACC_STATIC) {
				zend_error_noreturn(E_COMPILE_ERROR,
					"Static property %s::$%s cannot be readonly",
					ZSTR_VAL(ce->name), ZSTR_VAL(name));
			}
		}

		info = zend_declare_typed_property(ce, name, &value_zv, flags, doc_comment, type);

		if (attr_ast) {
			zend_compile_attributes(&info->attributes, attr_ast, 0, ZEND_ATTRIBUTE_TARGET_PROPERTY, 0);
		}
	}
}
/* }}} */

static void zend_compile_prop_group(zend_ast *ast) /* {{{ */
{
	zend_ast *type_ast = ast->child[0];
	zend_ast *prop_ast = ast->child[1];
	zend_ast *attr_ast = ast->child[2];

	zend_compile_prop_decl(prop_ast, type_ast, ast->attr, attr_ast);
}
/* }}} */

static void zend_check_const_and_trait_alias_attr(uint32_t attr, const char* entity) /* {{{ */
{
	if (attr & ZEND_ACC_STATIC) {
		zend_error_noreturn(E_COMPILE_ERROR, "Cannot use 'static' as %s modifier", entity);
	} else if (attr & ZEND_ACC_ABSTRACT) {
		zend_error_noreturn(E_COMPILE_ERROR, "Cannot use 'abstract' as %s modifier", entity);
	} else if (attr & ZEND_ACC_FINAL) {
		zend_error_noreturn(E_COMPILE_ERROR, "Cannot use 'final' as %s modifier", entity);
	} else if (attr & ZEND_ACC_READONLY) {
		zend_error_noreturn(E_COMPILE_ERROR, "Cannot use 'readonly' as %s modifier", entity);
	}
}
/* }}} */

static void zend_compile_class_const_decl(zend_ast *ast, uint32_t flags, zend_ast *attr_ast) /* {{{ */
{
	zend_ast_list *list = zend_ast_get_list(ast);
	zend_class_entry *ce = CG(active_class_entry);
	uint32_t i, children = list->children;

	for (i = 0; i < children; ++i) {
		zend_class_constant *c;
		zend_ast *const_ast = list->child[i];
		zend_ast *name_ast = const_ast->child[0];
		zend_ast **value_ast_ptr = &const_ast->child[1];
		zend_ast *doc_comment_ast = const_ast->child[2];
		zend_string *name = zval_make_interned_string(zend_ast_get_zval(name_ast));
		zend_string *doc_comment = doc_comment_ast ? zend_string_copy(zend_ast_get_str(doc_comment_ast)) : NULL;
		zval value_zv;

		if (UNEXPECTED(flags & (ZEND_ACC_STATIC|ZEND_ACC_ABSTRACT|ZEND_ACC_READONLY))) {
			zend_check_const_and_trait_alias_attr(flags, "constant");
		}

		if (UNEXPECTED((flags & ZEND_ACC_PRIVATE) && (flags & ZEND_ACC_FINAL))) {
			zend_error_noreturn(
				E_COMPILE_ERROR, "Private constant %s::%s cannot be final as it is not visible to other classes",
				ZSTR_VAL(ce->name), ZSTR_VAL(name)
			);
		}

		zend_const_expr_to_zval(&value_zv, value_ast_ptr, /* allow_dynamic */ false);
		c = zend_declare_class_constant_ex(ce, name, &value_zv, flags, doc_comment);

		if (attr_ast) {
			zend_compile_attributes(&c->attributes, attr_ast, 0, ZEND_ATTRIBUTE_TARGET_CLASS_CONST, 0);
		}
	}
}
/* }}} */

static void zend_compile_class_const_group(zend_ast *ast) /* {{{ */
{
	zend_ast *const_ast = ast->child[0];
	zend_ast *attr_ast = ast->child[1];

	zend_compile_class_const_decl(const_ast, ast->attr, attr_ast);
}
/* }}} */

static void zend_compile_method_ref(zend_ast *ast, zend_trait_method_reference *method_ref) /* {{{ */
{
	zend_ast *class_ast = ast->child[0];
	zend_ast *method_ast = ast->child[1];

	method_ref->method_name = zend_string_copy(zend_ast_get_str(method_ast));

	if (class_ast) {
		method_ref->class_name = zend_resolve_const_class_name_reference(class_ast, "trait name");
	} else {
		method_ref->class_name = NULL;
	}
}
/* }}} */

static void zend_compile_trait_precedence(zend_ast *ast) /* {{{ */
{
	zend_ast *method_ref_ast = ast->child[0];
	zend_ast *insteadof_ast = ast->child[1];
	zend_ast_list *insteadof_list = zend_ast_get_list(insteadof_ast);
	uint32_t i;

	zend_trait_precedence *precedence = emalloc(sizeof(zend_trait_precedence) + (insteadof_list->children - 1) * sizeof(zend_string*));
	zend_compile_method_ref(method_ref_ast, &precedence->trait_method);
	precedence->num_excludes = insteadof_list->children;

	for (i = 0; i < insteadof_list->children; ++i) {
		zend_ast *name_ast = insteadof_list->child[i];
		precedence->exclude_class_names[i] =
			zend_resolve_const_class_name_reference(name_ast, "trait name");
	}

	zend_add_to_list(&CG(active_class_entry)->trait_precedences, precedence);
}
/* }}} */

static void zend_compile_trait_alias(zend_ast *ast) /* {{{ */
{
	zend_ast *method_ref_ast = ast->child[0];
	zend_ast *alias_ast = ast->child[1];
	uint32_t modifiers = ast->attr;

	zend_trait_alias *alias;

	zend_check_const_and_trait_alias_attr(modifiers, "method");

	alias = emalloc(sizeof(zend_trait_alias));
	zend_compile_method_ref(method_ref_ast, &alias->trait_method);
	alias->modifiers = modifiers;

	if (alias_ast) {
		alias->alias = zend_string_copy(zend_ast_get_str(alias_ast));
	} else {
		alias->alias = NULL;
	}

	zend_add_to_list(&CG(active_class_entry)->trait_aliases, alias);
}
/* }}} */

static void zend_compile_use_trait(zend_ast *ast) /* {{{ */
{
	zend_ast_list *traits = zend_ast_get_list(ast->child[0]);
	zend_ast_list *adaptations = ast->child[1] ? zend_ast_get_list(ast->child[1]) : NULL;
	zend_class_entry *ce = CG(active_class_entry);
	uint32_t i;

	ce->trait_names = erealloc(ce->trait_names, sizeof(zend_class_name) * (ce->num_traits + traits->children));

	for (i = 0; i < traits->children; ++i) {
		zend_ast *trait_ast = traits->child[i];

		if (ce->ce_flags & ZEND_ACC_INTERFACE) {
			zend_string *name = zend_ast_get_str(trait_ast);
			zend_error_noreturn(E_COMPILE_ERROR, "Cannot use traits inside of interfaces. "
				"%s is used in %s", ZSTR_VAL(name), ZSTR_VAL(ce->name));
		}

		ce->trait_names[ce->num_traits].name =
			zend_resolve_const_class_name_reference(trait_ast, "trait name");
		ce->trait_names[ce->num_traits].lc_name = zend_string_tolower(ce->trait_names[ce->num_traits].name);
		ce->num_traits++;
	}

	if (!adaptations) {
		return;
	}

	for (i = 0; i < adaptations->children; ++i) {
		zend_ast *adaptation_ast = adaptations->child[i];
		switch (adaptation_ast->kind) {
			case ZEND_AST_TRAIT_PRECEDENCE:
				zend_compile_trait_precedence(adaptation_ast);
				break;
			case ZEND_AST_TRAIT_ALIAS:
				zend_compile_trait_alias(adaptation_ast);
				break;
			EMPTY_SWITCH_DEFAULT_CASE()
		}
	}
}
/* }}} */

static void zend_compile_implements(zend_ast *ast) /* {{{ */
{
	zend_ast_list *list = zend_ast_get_list(ast);
	zend_class_entry *ce = CG(active_class_entry);
	zend_class_name *interface_names;
	uint32_t i;

	interface_names = emalloc(sizeof(zend_class_name) * list->children);

	for (i = 0; i < list->children; ++i) {
		zend_ast *class_ast = list->child[i];
		interface_names[i].name =
			zend_resolve_const_class_name_reference(class_ast, "interface name");
		interface_names[i].lc_name = zend_string_tolower(interface_names[i].name);
	}

	ce->num_interfaces = list->children;
	ce->interface_names = interface_names;
}
/* }}} */

static zend_string *zend_generate_anon_class_name(zend_ast_decl *decl)
{
	zend_string *filename = CG(active_op_array)->filename;
	uint32_t start_lineno = decl->start_lineno;

	/* Use parent or first interface as prefix. */
	zend_string *prefix = ZSTR_KNOWN(ZEND_STR_CLASS);
	if (decl->child[0]) {
		prefix = zend_resolve_const_class_name_reference(decl->child[0], "class name");
	} else if (decl->child[1]) {
		zend_ast_list *list = zend_ast_get_list(decl->child[1]);
		prefix = zend_resolve_const_class_name_reference(list->child[0], "interface name");
	}

	zend_string *result = zend_strpprintf(0, "%s@anonymous%c%s:%" PRIu32 "$%" PRIx32,
		ZSTR_VAL(prefix), '\0', ZSTR_VAL(filename), start_lineno, CG(rtd_key_counter)++);
	zend_string_release(prefix);
	return zend_new_interned_string(result);
}

static void zend_compile_enum_backing_type(zend_class_entry *ce, zend_ast *enum_backing_type_ast)
{
	ZEND_ASSERT(ce->ce_flags & ZEND_ACC_ENUM);
	zend_type type = zend_compile_typename(enum_backing_type_ast, 0);
	uint32_t type_mask = ZEND_TYPE_PURE_MASK(type);
	if (ZEND_TYPE_IS_COMPLEX(type) || (type_mask != MAY_BE_LONG && type_mask != MAY_BE_STRING)) {
		zend_string *type_string = zend_type_to_string(type);
		zend_error_noreturn(E_COMPILE_ERROR,
			"Enum backing type must be int or string, %s given",
			ZSTR_VAL(type_string));
	}
	if (type_mask == MAY_BE_LONG) {
		ce->enum_backing_type = IS_LONG;
	} else {
		ZEND_ASSERT(type_mask == MAY_BE_STRING);
		ce->enum_backing_type = IS_STRING;
	}
	zend_type_release(type, 0);
}

static void zend_compile_class_decl(znode *result, zend_ast *ast, bool toplevel) /* {{{ */
{
	zend_ast_decl *decl = (zend_ast_decl *) ast;
	zend_ast *extends_ast = decl->child[0];
	zend_ast *implements_ast = decl->child[1];
	zend_ast *stmt_ast = decl->child[2];
	zend_ast *enum_backing_type_ast = decl->child[4];
	zend_string *name, *lcname;
	zend_class_entry *ce = zend_arena_alloc(&CG(arena), sizeof(zend_class_entry));
	zend_op *opline;

	zend_class_entry *original_ce = CG(active_class_entry);

	if (EXPECTED((decl->flags & ZEND_ACC_ANON_CLASS) == 0)) {
		zend_string *unqualified_name = decl->name;

		if (CG(active_class_entry)) {
			zend_error_noreturn(E_COMPILE_ERROR, "Class declarations may not be nested");
		}

		zend_assert_valid_class_name(unqualified_name);
		name = zend_prefix_with_ns(unqualified_name);
		name = zend_new_interned_string(name);
		lcname = zend_string_tolower(name);

		if (FC(imports)) {
			zend_string *import_name =
				zend_hash_find_ptr_lc(FC(imports), unqualified_name);
			if (import_name && !zend_string_equals_ci(lcname, import_name)) {
				zend_error_noreturn(E_COMPILE_ERROR, "Cannot declare class %s "
						"because the name is already in use", ZSTR_VAL(name));
			}
		}

		zend_register_seen_symbol(lcname, ZEND_SYMBOL_CLASS);
	} else {
		/* Find an anon class name that is not in use yet. */
		name = NULL;
		lcname = NULL;
		do {
			zend_tmp_string_release(name);
			zend_tmp_string_release(lcname);
			name = zend_generate_anon_class_name(decl);
			lcname = zend_string_tolower(name);
		} while (zend_hash_exists(CG(class_table), lcname));
	}
	lcname = zend_new_interned_string(lcname);

	ce->type = ZEND_USER_CLASS;
	ce->name = name;
	zend_initialize_class_data(ce, 1);
	if (!(decl->flags & ZEND_ACC_ANON_CLASS)) {
		zend_alloc_ce_cache(ce->name);
	}

	if (CG(compiler_options) & ZEND_COMPILE_PRELOAD) {
		ce->ce_flags |= ZEND_ACC_PRELOADED;
		ZEND_MAP_PTR_NEW(ce->static_members_table);
		ZEND_MAP_PTR_NEW(ce->mutable_data);
	}

	ce->ce_flags |= decl->flags;
	ce->info.user.filename = zend_string_copy(zend_get_compiled_filename());
	ce->info.user.line_start = decl->start_lineno;
	ce->info.user.line_end = decl->end_lineno;

	if (decl->doc_comment) {
		ce->info.user.doc_comment = zend_string_copy(decl->doc_comment);
	}

	if (UNEXPECTED((decl->flags & ZEND_ACC_ANON_CLASS))) {
		/* Serialization is not supported for anonymous classes */
		ce->ce_flags |= ZEND_ACC_NOT_SERIALIZABLE;
	}

	if (extends_ast) {
		ce->parent_name =
			zend_resolve_const_class_name_reference(extends_ast, "class name");
	}

	CG(active_class_entry) = ce;

	if (decl->child[3]) {
		zend_compile_attributes(&ce->attributes, decl->child[3], 0, ZEND_ATTRIBUTE_TARGET_CLASS, 0);
	}

	if (implements_ast) {
		zend_compile_implements(implements_ast);
	}

	if (ce->ce_flags & ZEND_ACC_ENUM) {
		if (enum_backing_type_ast != NULL) {
			zend_compile_enum_backing_type(ce, enum_backing_type_ast);
		}
		zend_enum_add_interfaces(ce);
		zend_enum_register_props(ce);
	}

	zend_compile_stmt(stmt_ast);

	/* Reset lineno for final opcodes and errors */
	CG(zend_lineno) = ast->lineno;

	if ((ce->ce_flags & (ZEND_ACC_IMPLICIT_ABSTRACT_CLASS|ZEND_ACC_INTERFACE|ZEND_ACC_TRAIT|ZEND_ACC_EXPLICIT_ABSTRACT_CLASS)) == ZEND_ACC_IMPLICIT_ABSTRACT_CLASS) {
		zend_verify_abstract_class(ce);
	}

	CG(active_class_entry) = original_ce;

	if (toplevel) {
		ce->ce_flags |= ZEND_ACC_TOP_LEVEL;
	}

	/* We currently don't early-bind classes that implement interfaces or use traits */
	if (!ce->num_interfaces && !ce->num_traits
	 && !(CG(compiler_options) & ZEND_COMPILE_WITHOUT_EXECUTION)) {
		if (toplevel) {
			if (extends_ast) {
				zend_class_entry *parent_ce = zend_lookup_class_ex(
					ce->parent_name, NULL, ZEND_FETCH_CLASS_NO_AUTOLOAD);

				if (parent_ce
				 && ((parent_ce->type != ZEND_INTERNAL_CLASS) || !(CG(compiler_options) & ZEND_COMPILE_IGNORE_INTERNAL_CLASSES))
				 && ((parent_ce->type != ZEND_USER_CLASS) || !(CG(compiler_options) & ZEND_COMPILE_IGNORE_OTHER_FILES) || (parent_ce->info.user.filename == ce->info.user.filename))) {

					if (zend_try_early_bind(ce, parent_ce, lcname, NULL)) {
						zend_string_release(lcname);
						return;
					}
				}
			} else if (EXPECTED(zend_hash_add_ptr(CG(class_table), lcname, ce) != NULL)) {
				zend_string_release(lcname);
				zend_build_properties_info_table(ce);
				ce->ce_flags |= ZEND_ACC_LINKED;
				zend_observer_class_linked_notify(ce, lcname);
				return;
			}
		} else if (!extends_ast) {
			/* Link unbound simple class */
			zend_build_properties_info_table(ce);
			ce->ce_flags |= ZEND_ACC_LINKED;
		}
	}

	opline = get_next_op();

	if (ce->parent_name) {
		/* Lowercased parent name */
		zend_string *lc_parent_name = zend_string_tolower(ce->parent_name);
		opline->op2_type = IS_CONST;
		LITERAL_STR(opline->op2, lc_parent_name);
	}

	opline->op1_type = IS_CONST;
	LITERAL_STR(opline->op1, lcname);

	if (decl->flags & ZEND_ACC_ANON_CLASS) {
		opline->opcode = ZEND_DECLARE_ANON_CLASS;
		opline->extended_value = zend_alloc_cache_slot();
		zend_make_var_result(result, opline);
		if (!zend_hash_add_ptr(CG(class_table), lcname, ce)) {
			/* We checked above that the class name is not used. This really shouldn't happen. */
			zend_error_noreturn(E_ERROR,
				"Runtime definition key collision for %s. This is a bug", ZSTR_VAL(name));
		}
	} else {
		/* Generate RTD keys until we find one that isn't in use yet. */
		zend_string *key = NULL;
		do {
			zend_tmp_string_release(key);
			key = zend_build_runtime_definition_key(lcname, decl->start_lineno);
		} while (!zend_hash_add_ptr(CG(class_table), key, ce));

		/* RTD key is placed after lcname literal in op1 */
		zend_add_literal_string(&key);

		opline->opcode = ZEND_DECLARE_CLASS;
		if (extends_ast && toplevel
			 && (CG(compiler_options) & ZEND_COMPILE_DELAYED_BINDING)
				/* We currently don't early-bind classes that implement interfaces or use traits */
			 && !ce->num_interfaces && !ce->num_traits
		) {
			CG(active_op_array)->fn_flags |= ZEND_ACC_EARLY_BINDING;
			opline->opcode = ZEND_DECLARE_CLASS_DELAYED;
			opline->extended_value = zend_alloc_cache_slot();
			opline->result_type = IS_UNUSED;
			opline->result.opline_num = -1;
		}
	}
}
/* }}} */

static void zend_compile_enum_case(zend_ast *ast)
{
	zend_class_entry *enum_class = CG(active_class_entry);
	if (!(enum_class->ce_flags & ZEND_ACC_ENUM)) {
		zend_error_noreturn(E_COMPILE_ERROR, "Case can only be used in enums");
	}

	zend_string *enum_case_name = zval_make_interned_string(zend_ast_get_zval(ast->child[0]));
	zend_string *enum_class_name = enum_class->name;

	zval class_name_zval;
	ZVAL_STR_COPY(&class_name_zval, enum_class_name);
	zend_ast *class_name_ast = zend_ast_create_zval(&class_name_zval);

	zval case_name_zval;
	ZVAL_STR_COPY(&case_name_zval, enum_case_name);
	zend_ast *case_name_ast = zend_ast_create_zval(&case_name_zval);

	zend_ast *case_value_ast = ast->child[1];
	// Remove case_value_ast from the original AST to avoid freeing it, as it will be freed by zend_const_expr_to_zval
	ast->child[1] = NULL;
	if (enum_class->enum_backing_type != IS_UNDEF && case_value_ast == NULL) {
		zend_error_noreturn(E_COMPILE_ERROR, "Case %s of backed enum %s must have a value",
			ZSTR_VAL(enum_case_name),
			ZSTR_VAL(enum_class_name));
	} else if (enum_class->enum_backing_type == IS_UNDEF && case_value_ast != NULL) {
		zend_error_noreturn(E_COMPILE_ERROR, "Case %s of non-backed enum %s must not have a value",
			ZSTR_VAL(enum_case_name),
			ZSTR_VAL(enum_class_name));
	}

	zend_ast *const_enum_init_ast = zend_ast_create(ZEND_AST_CONST_ENUM_INIT, class_name_ast, case_name_ast, case_value_ast);

	zval value_zv;
	zend_const_expr_to_zval(&value_zv, &const_enum_init_ast, /* allow_dynamic */ false);

	/* Doc comment has been appended as second last element in ZEND_AST_ENUM ast - attributes are conventionally last */
	zend_ast *doc_comment_ast = ast->child[2];
	zend_string *doc_comment = NULL;
	if (doc_comment_ast) {
		doc_comment = zend_string_copy(zend_ast_get_str(doc_comment_ast));
	}

	zend_class_constant *c = zend_declare_class_constant_ex(enum_class, enum_case_name, &value_zv, ZEND_ACC_PUBLIC, doc_comment);
	ZEND_CLASS_CONST_FLAGS(c) |= ZEND_CLASS_CONST_IS_CASE;
	zend_ast_destroy(const_enum_init_ast);

	zend_ast *attr_ast = ast->child[3];
	if (attr_ast) {
		zend_compile_attributes(&c->attributes, attr_ast, 0, ZEND_ATTRIBUTE_TARGET_CLASS_CONST, 0);
	}
}

static HashTable *zend_get_import_ht(uint32_t type) /* {{{ */
{
	switch (type) {
		case ZEND_SYMBOL_CLASS:
			if (!FC(imports)) {
				FC(imports) = emalloc(sizeof(HashTable));
				zend_hash_init(FC(imports), 8, NULL, str_dtor, 0);
			}
			return FC(imports);
		case ZEND_SYMBOL_FUNCTION:
			if (!FC(imports_function)) {
				FC(imports_function) = emalloc(sizeof(HashTable));
				zend_hash_init(FC(imports_function), 8, NULL, str_dtor, 0);
			}
			return FC(imports_function);
		case ZEND_SYMBOL_CONST:
			if (!FC(imports_const)) {
				FC(imports_const) = emalloc(sizeof(HashTable));
				zend_hash_init(FC(imports_const), 8, NULL, str_dtor, 0);
			}
			return FC(imports_const);
		EMPTY_SWITCH_DEFAULT_CASE()
	}

	return NULL;
}
/* }}} */

static char *zend_get_use_type_str(uint32_t type) /* {{{ */
{
	switch (type) {
		case ZEND_SYMBOL_CLASS:
			return "";
		case ZEND_SYMBOL_FUNCTION:
			return " function";
		case ZEND_SYMBOL_CONST:
			return " const";
		EMPTY_SWITCH_DEFAULT_CASE()
	}

	return " unknown";
}
/* }}} */

static void zend_check_already_in_use(uint32_t type, zend_string *old_name, zend_string *new_name, zend_string *check_name) /* {{{ */
{
	if (zend_string_equals_ci(old_name, check_name)) {
		return;
	}

	zend_error_noreturn(E_COMPILE_ERROR, "Cannot use%s %s as %s because the name "
		"is already in use", zend_get_use_type_str(type), ZSTR_VAL(old_name), ZSTR_VAL(new_name));
}
/* }}} */

static void zend_compile_use(zend_ast *ast) /* {{{ */
{
	zend_ast_list *list = zend_ast_get_list(ast);
	uint32_t i;
	zend_string *current_ns = FC(current_namespace);
	uint32_t type = ast->attr;
	HashTable *current_import = zend_get_import_ht(type);
	bool case_sensitive = type == ZEND_SYMBOL_CONST;

	for (i = 0; i < list->children; ++i) {
		zend_ast *use_ast = list->child[i];
		zend_ast *old_name_ast = use_ast->child[0];
		zend_ast *new_name_ast = use_ast->child[1];
		zend_string *old_name = zend_ast_get_str(old_name_ast);
		zend_string *new_name, *lookup_name;

		/* Check that we are not attempting to alias a built-in type */
		if (type == ZEND_SYMBOL_CLASS && zend_is_reserved_class_name(old_name)) {
			zend_error_noreturn(E_COMPILE_ERROR,
				"Cannot alias '%s' as it is a built-in type", ZSTR_VAL(old_name));
		}

		if (new_name_ast) {
			new_name = zend_string_copy(zend_ast_get_str(new_name_ast));
		} else {
			const char *unqualified_name;
			size_t unqualified_name_len;
			if (zend_get_unqualified_name(old_name, &unqualified_name, &unqualified_name_len)) {
				/* The form "use A\B" is equivalent to "use A\B as B" */
				new_name = zend_string_init(unqualified_name, unqualified_name_len, 0);
			} else {
				new_name = zend_string_copy(old_name);

				if (!current_ns) {
					zend_error(E_WARNING, "The use statement with non-compound name '%s' "
						"has no effect", ZSTR_VAL(new_name));
				}
			}
		}

		if (case_sensitive) {
			lookup_name = zend_string_copy(new_name);
		} else {
			lookup_name = zend_string_tolower(new_name);
		}

		if (type == ZEND_SYMBOL_CLASS && zend_is_reserved_class_name(new_name)) {
			zend_error_noreturn(E_COMPILE_ERROR, "Cannot use %s as %s because '%s' "
				"is a special class name", ZSTR_VAL(old_name), ZSTR_VAL(new_name), ZSTR_VAL(new_name));
		}

		if (current_ns) {
			zend_string *ns_name = zend_string_alloc(ZSTR_LEN(current_ns) + 1 + ZSTR_LEN(new_name), 0);
			zend_str_tolower_copy(ZSTR_VAL(ns_name), ZSTR_VAL(current_ns), ZSTR_LEN(current_ns));
			ZSTR_VAL(ns_name)[ZSTR_LEN(current_ns)] = '\\';
			memcpy(ZSTR_VAL(ns_name) + ZSTR_LEN(current_ns) + 1, ZSTR_VAL(lookup_name), ZSTR_LEN(lookup_name) + 1);

			if (zend_have_seen_symbol(ns_name, type)) {
				zend_check_already_in_use(type, old_name, new_name, ns_name);
			}

			zend_string_efree(ns_name);
		} else if (zend_have_seen_symbol(lookup_name, type)) {
			zend_check_already_in_use(type, old_name, new_name, lookup_name);
		}

		zend_string_addref(old_name);
		old_name = zend_new_interned_string(old_name);
		if (!zend_hash_add_ptr(current_import, lookup_name, old_name)) {
			zend_error_noreturn(E_COMPILE_ERROR, "Cannot use%s %s as %s because the name "
				"is already in use", zend_get_use_type_str(type), ZSTR_VAL(old_name), ZSTR_VAL(new_name));
		}

		zend_string_release_ex(lookup_name, 0);
		zend_string_release_ex(new_name, 0);
	}
}
/* }}} */

static void zend_compile_group_use(zend_ast *ast) /* {{{ */
{
	uint32_t i;
	zend_string *ns = zend_ast_get_str(ast->child[0]);
	zend_ast_list *list = zend_ast_get_list(ast->child[1]);

	for (i = 0; i < list->children; i++) {
		zend_ast *inline_use, *use = list->child[i];
		zval *name_zval = zend_ast_get_zval(use->child[0]);
		zend_string *name = Z_STR_P(name_zval);
		zend_string *compound_ns = zend_concat_names(ZSTR_VAL(ns), ZSTR_LEN(ns), ZSTR_VAL(name), ZSTR_LEN(name));
		zend_string_release_ex(name, 0);
		ZVAL_STR(name_zval, compound_ns);
		inline_use = zend_ast_create_list(1, ZEND_AST_USE, use);
		inline_use->attr = ast->attr ? ast->attr : use->attr;
		zend_compile_use(inline_use);
	}
}
/* }}} */

static void zend_compile_const_decl(zend_ast *ast) /* {{{ */
{
	zend_ast_list *list = zend_ast_get_list(ast);
	uint32_t i;
	for (i = 0; i < list->children; ++i) {
		zend_ast *const_ast = list->child[i];
		zend_ast *name_ast = const_ast->child[0];
		zend_ast **value_ast_ptr = &const_ast->child[1];
		zend_string *unqualified_name = zend_ast_get_str(name_ast);

		zend_string *name;
		znode name_node, value_node;
		zval *value_zv = &value_node.u.constant;

		value_node.op_type = IS_CONST;
		zend_const_expr_to_zval(value_zv, value_ast_ptr, /* allow_dynamic */ true);

		if (zend_get_special_const(ZSTR_VAL(unqualified_name), ZSTR_LEN(unqualified_name))) {
			zend_error_noreturn(E_COMPILE_ERROR,
				"Cannot redeclare constant '%s'", ZSTR_VAL(unqualified_name));
		}

		name = zend_prefix_with_ns(unqualified_name);
		name = zend_new_interned_string(name);

		if (FC(imports_const)) {
			zend_string *import_name = zend_hash_find_ptr(FC(imports_const), unqualified_name);
			if (import_name && !zend_string_equals(import_name, name)) {
				zend_error_noreturn(E_COMPILE_ERROR, "Cannot declare const %s because "
					"the name is already in use", ZSTR_VAL(name));
			}
		}

		name_node.op_type = IS_CONST;
		ZVAL_STR(&name_node.u.constant, name);

		zend_emit_op(NULL, ZEND_DECLARE_CONST, &name_node, &value_node);

		zend_register_seen_symbol(name, ZEND_SYMBOL_CONST);
	}
}
/* }}}*/

static void zend_compile_namespace(zend_ast *ast) /* {{{ */
{
	zend_ast *name_ast = ast->child[0];
	zend_ast *stmt_ast = ast->child[1];
	zend_string *name;
	bool with_bracket = stmt_ast != NULL;

	/* handle mixed syntax declaration or nested namespaces */
	if (!FC(has_bracketed_namespaces)) {
		if (FC(current_namespace)) {
			/* previous namespace declarations were unbracketed */
			if (with_bracket) {
				zend_error_noreturn(E_COMPILE_ERROR, "Cannot mix bracketed namespace declarations "
					"with unbracketed namespace declarations");
			}
		}
	} else {
		/* previous namespace declarations were bracketed */
		if (!with_bracket) {
			zend_error_noreturn(E_COMPILE_ERROR, "Cannot mix bracketed namespace declarations "
				"with unbracketed namespace declarations");
		} else if (FC(current_namespace) || FC(in_namespace)) {
			zend_error_noreturn(E_COMPILE_ERROR, "Namespace declarations cannot be nested");
		}
	}

	bool is_first_namespace = (!with_bracket && !FC(current_namespace))
		|| (with_bracket && !FC(has_bracketed_namespaces));
	if (is_first_namespace && FAILURE == zend_is_first_statement(ast, /* allow_nop */ 1)) {
		zend_error_noreturn(E_COMPILE_ERROR, "Namespace declaration statement has to be "
			"the very first statement or after any declare call in the script");
	}

	if (FC(current_namespace)) {
		zend_string_release_ex(FC(current_namespace), 0);
	}

	if (name_ast) {
		name = zend_ast_get_str(name_ast);

		if (zend_string_equals_literal_ci(name, "namespace")) {
			zend_error_noreturn(E_COMPILE_ERROR, "Cannot use '%s' as namespace name", ZSTR_VAL(name));
		}

		FC(current_namespace) = zend_string_copy(name);
	} else {
		FC(current_namespace) = NULL;
	}

	zend_reset_import_tables();

	FC(in_namespace) = 1;
	if (with_bracket) {
		FC(has_bracketed_namespaces) = 1;
	}

	if (stmt_ast) {
		zend_compile_top_stmt(stmt_ast);
		zend_end_namespace();
	}
}
/* }}} */

static void zend_compile_halt_compiler(zend_ast *ast) /* {{{ */
{
	zend_ast *offset_ast = ast->child[0];
	zend_long offset = Z_LVAL_P(zend_ast_get_zval(offset_ast));

	zend_string *filename, *name;
	const char const_name[] = "__COMPILER_HALT_OFFSET__";

	if (FC(has_bracketed_namespaces) && FC(in_namespace)) {
		zend_error_noreturn(E_COMPILE_ERROR,
			"__HALT_COMPILER() can only be used from the outermost scope");
	}

	filename = zend_get_compiled_filename();
	name = zend_mangle_property_name(const_name, sizeof(const_name) - 1,
		ZSTR_VAL(filename), ZSTR_LEN(filename), 0);

	zend_register_long_constant(ZSTR_VAL(name), ZSTR_LEN(name), offset, CONST_CS, 0);
	zend_string_release_ex(name, 0);
}
/* }}} */

static bool zend_try_ct_eval_magic_const(zval *zv, zend_ast *ast) /* {{{ */
{
	zend_op_array *op_array = CG(active_op_array);
	zend_class_entry *ce = CG(active_class_entry);

	switch (ast->attr) {
		case T_LINE:
			ZVAL_LONG(zv, ast->lineno);
			break;
		case T_FILE:
			ZVAL_STR_COPY(zv, CG(compiled_filename));
			break;
		case T_DIR:
		{
			zend_string *filename = CG(compiled_filename);
			zend_string *dirname = zend_string_init(ZSTR_VAL(filename), ZSTR_LEN(filename), 0);
#ifdef ZEND_WIN32
			ZSTR_LEN(dirname) = php_win32_ioutil_dirname(ZSTR_VAL(dirname), ZSTR_LEN(dirname));
#else
			ZSTR_LEN(dirname) = zend_dirname(ZSTR_VAL(dirname), ZSTR_LEN(dirname));
#endif

			if (zend_string_equals_literal(dirname, ".")) {
				dirname = zend_string_extend(dirname, MAXPATHLEN, 0);
#if HAVE_GETCWD
				ZEND_IGNORE_VALUE(VCWD_GETCWD(ZSTR_VAL(dirname), MAXPATHLEN));
#elif HAVE_GETWD
				ZEND_IGNORE_VALUE(VCWD_GETWD(ZSTR_VAL(dirname)));
#endif
				ZSTR_LEN(dirname) = strlen(ZSTR_VAL(dirname));
			}

			ZVAL_STR(zv, dirname);
			break;
		}
		case T_FUNC_C:
			if (op_array && op_array->function_name) {
				ZVAL_STR_COPY(zv, op_array->function_name);
			} else {
				ZVAL_EMPTY_STRING(zv);
			}
			break;
		case T_METHOD_C:
			/* Detect whether we are directly inside a class (e.g. a class constant) and treat
			 * this as not being inside a function. */
			if (op_array && ce && !op_array->scope && !(op_array->fn_flags & ZEND_ACC_CLOSURE)) {
				op_array = NULL;
			}
			if (op_array && op_array->function_name) {
				if (op_array->scope) {
					ZVAL_NEW_STR(zv,
						zend_create_member_string(op_array->scope->name, op_array->function_name));
				} else {
					ZVAL_STR_COPY(zv, op_array->function_name);
				}
			} else {
				ZVAL_EMPTY_STRING(zv);
			}
			break;
		case T_CLASS_C:
			if (ce) {
				if ((ce->ce_flags & ZEND_ACC_TRAIT) != 0) {
					return 0;
				} else {
					ZVAL_STR_COPY(zv, ce->name);
				}
			} else {
				ZVAL_EMPTY_STRING(zv);
			}
			break;
		case T_TRAIT_C:
			if (ce && (ce->ce_flags & ZEND_ACC_TRAIT) != 0) {
				ZVAL_STR_COPY(zv, ce->name);
			} else {
				ZVAL_EMPTY_STRING(zv);
			}
			break;
		case T_NS_C:
			if (FC(current_namespace)) {
				ZVAL_STR_COPY(zv, FC(current_namespace));
			} else {
				ZVAL_EMPTY_STRING(zv);
			}
			break;
		EMPTY_SWITCH_DEFAULT_CASE()
	}

	return 1;
}
/* }}} */

ZEND_API bool zend_is_op_long_compatible(zval *op)
{
	if (Z_TYPE_P(op) == IS_ARRAY) {
		return false;
	}

	if (Z_TYPE_P(op) == IS_DOUBLE
		&& !zend_is_long_compatible(Z_DVAL_P(op), zend_dval_to_lval(Z_DVAL_P(op)))) {
		return false;
	}

	if (Z_TYPE_P(op) == IS_STRING) {
		double dval = 0;
		zend_uchar is_num = is_numeric_str_function(Z_STR_P(op), NULL, &dval);
		if (is_num == 0 || (is_num == IS_DOUBLE && !zend_is_long_compatible(dval, zend_dval_to_lval(dval)))) {
			return false;
		}
	}

	return true;
}

ZEND_API bool zend_binary_op_produces_error(uint32_t opcode, zval *op1, zval *op2) /* {{{ */
{
	if ((opcode == ZEND_CONCAT || opcode == ZEND_FAST_CONCAT)) {
		/* Array to string warning. */
		return Z_TYPE_P(op1) == IS_ARRAY || Z_TYPE_P(op2) == IS_ARRAY;
	}

	if (!(opcode == ZEND_ADD || opcode == ZEND_SUB || opcode == ZEND_MUL || opcode == ZEND_DIV
               || opcode == ZEND_POW || opcode == ZEND_MOD || opcode == ZEND_SL || opcode == ZEND_SR
               || opcode == ZEND_BW_OR || opcode == ZEND_BW_AND || opcode == ZEND_BW_XOR)) {
		/* Only the numeric operations throw errors. */
		return 0;
	}

	if (Z_TYPE_P(op1) == IS_ARRAY || Z_TYPE_P(op2) == IS_ARRAY) {
		if (opcode == ZEND_ADD && Z_TYPE_P(op1) == IS_ARRAY && Z_TYPE_P(op2) == IS_ARRAY) {
			/* Adding two arrays is allowed. */
			return 0;
		}

		/* Numeric operators throw when one of the operands is an array. */
		return 1;
	}

	/* While basic arithmetic operators always produce numeric string errors,
	 * bitwise operators don't produce errors if both operands are strings */
	if ((opcode == ZEND_BW_OR || opcode == ZEND_BW_AND || opcode == ZEND_BW_XOR)
		&& Z_TYPE_P(op1) == IS_STRING && Z_TYPE_P(op2) == IS_STRING) {
		return 0;
	}

	if (Z_TYPE_P(op1) == IS_STRING
		&& !is_numeric_string(Z_STRVAL_P(op1), Z_STRLEN_P(op1), NULL, NULL, 0)) {
		return 1;
	}

	if (Z_TYPE_P(op2) == IS_STRING
		&& !is_numeric_string(Z_STRVAL_P(op2), Z_STRLEN_P(op2), NULL, NULL, 0)) {
		return 1;
	}

	if ((opcode == ZEND_MOD && zval_get_long(op2) == 0)
			|| (opcode == ZEND_DIV && zval_get_double(op2) == 0.0)) {
		/* Division by zero throws an error. */
		return 1;
	}
	if ((opcode == ZEND_SL || opcode == ZEND_SR) && zval_get_long(op2) < 0) {
		/* Shift by negative number throws an error. */
		return 1;
	}

	/* Operation which cast float/float-strings to integers might produce incompatible float to int errors */
	if (opcode == ZEND_SL || opcode == ZEND_SR || opcode == ZEND_BW_OR
			|| opcode == ZEND_BW_AND || opcode == ZEND_BW_XOR || opcode == ZEND_MOD) {
		return !zend_is_op_long_compatible(op1) || !zend_is_op_long_compatible(op2);
	}

	return 0;
}
/* }}} */

static inline bool zend_try_ct_eval_binary_op(zval *result, uint32_t opcode, zval *op1, zval *op2) /* {{{ */
{
	if (zend_binary_op_produces_error(opcode, op1, op2)) {
		return 0;
	}

	binary_op_type fn = get_binary_op(opcode);
	fn(result, op1, op2);
	return 1;
}
/* }}} */

ZEND_API bool zend_unary_op_produces_error(uint32_t opcode, zval *op)
{
	if (opcode == ZEND_BW_NOT) {
		/* BW_NOT on string does not convert the string into an integer. */
		if (Z_TYPE_P(op) == IS_STRING) {
			return 0;
		}
		return Z_TYPE_P(op) <= IS_TRUE || !zend_is_op_long_compatible(op);
	}

	return 0;
}

static inline bool zend_try_ct_eval_unary_op(zval *result, uint32_t opcode, zval *op) /* {{{ */
{
	if (zend_unary_op_produces_error(opcode, op)) {
		return 0;
	}

	unary_op_type fn = get_unary_op(opcode);
	fn(result, op);
	return 1;
}
/* }}} */

static inline bool zend_try_ct_eval_unary_pm(zval *result, zend_ast_kind kind, zval *op) /* {{{ */
{
	zval right;
	ZVAL_LONG(&right, (kind == ZEND_AST_UNARY_PLUS) ? 1 : -1);
	return zend_try_ct_eval_binary_op(result, ZEND_MUL, op, &right);
}
/* }}} */

static inline void zend_ct_eval_greater(zval *result, zend_ast_kind kind, zval *op1, zval *op2) /* {{{ */
{
	binary_op_type fn = kind == ZEND_AST_GREATER
		? is_smaller_function : is_smaller_or_equal_function;
	fn(result, op2, op1);
}
/* }}} */

static bool zend_try_ct_eval_array(zval *result, zend_ast *ast) /* {{{ */
{
	zend_ast_list *list = zend_ast_get_list(ast);
	zend_ast *last_elem_ast = NULL;
	uint32_t i;
	bool is_constant = 1;

	if (ast->attr == ZEND_ARRAY_SYNTAX_LIST) {
		zend_error(E_COMPILE_ERROR, "Cannot use list() as standalone expression");
	}

	/* First ensure that *all* child nodes are constant and by-val */
	for (i = 0; i < list->children; ++i) {
		zend_ast *elem_ast = list->child[i];

		if (elem_ast == NULL) {
			/* Report error at line of last non-empty element */
			if (last_elem_ast) {
				CG(zend_lineno) = zend_ast_get_lineno(last_elem_ast);
			}
			zend_error(E_COMPILE_ERROR, "Cannot use empty array elements in arrays");
		}

		if (elem_ast->kind != ZEND_AST_UNPACK) {
			zend_eval_const_expr(&elem_ast->child[0]);
			zend_eval_const_expr(&elem_ast->child[1]);

			if (elem_ast->attr /* by_ref */ || elem_ast->child[0]->kind != ZEND_AST_ZVAL
				|| (elem_ast->child[1] && elem_ast->child[1]->kind != ZEND_AST_ZVAL)
			) {
				is_constant = 0;
			}
		} else {
			zend_eval_const_expr(&elem_ast->child[0]);

			if (elem_ast->child[0]->kind != ZEND_AST_ZVAL) {
				is_constant = 0;
			}
		}

		last_elem_ast = elem_ast;
	}

	if (!is_constant) {
		return 0;
	}

	if (!list->children) {
		ZVAL_EMPTY_ARRAY(result);
		return 1;
	}

	array_init_size(result, list->children);
	for (i = 0; i < list->children; ++i) {
		zend_ast *elem_ast = list->child[i];
		zend_ast *value_ast = elem_ast->child[0];
		zend_ast *key_ast;

		zval *value = zend_ast_get_zval(value_ast);
		if (elem_ast->kind == ZEND_AST_UNPACK) {
			if (Z_TYPE_P(value) == IS_ARRAY) {
				HashTable *ht = Z_ARRVAL_P(value);
				zval *val;
				zend_string *key;

				ZEND_HASH_FOREACH_STR_KEY_VAL(ht, key, val) {
					if (key) {
						zend_hash_update(Z_ARRVAL_P(result), key, val);
					} else if (!zend_hash_next_index_insert(Z_ARRVAL_P(result), val)) {
						zval_ptr_dtor(result);
						return 0;
					}
					Z_TRY_ADDREF_P(val);
				} ZEND_HASH_FOREACH_END();

				continue;
			} else {
				zend_error_noreturn(E_COMPILE_ERROR, "Only arrays and Traversables can be unpacked");
			}
		}

		Z_TRY_ADDREF_P(value);

		key_ast = elem_ast->child[1];
		if (key_ast) {
			zval *key = zend_ast_get_zval(key_ast);
			switch (Z_TYPE_P(key)) {
				case IS_LONG:
					zend_hash_index_update(Z_ARRVAL_P(result), Z_LVAL_P(key), value);
					break;
				case IS_STRING:
					zend_symtable_update(Z_ARRVAL_P(result), Z_STR_P(key), value);
					break;
				case IS_DOUBLE: {
					zend_long lval = zend_dval_to_lval(Z_DVAL_P(key));
					/* Incompatible float will generate an error, leave this to run-time */
					if (!zend_is_long_compatible(Z_DVAL_P(key), lval)) {
						zval_ptr_dtor_nogc(value);
						zval_ptr_dtor(result);
						return 0;
					}
					zend_hash_index_update(Z_ARRVAL_P(result), lval, value);
					break;
				}
				case IS_FALSE:
					zend_hash_index_update(Z_ARRVAL_P(result), 0, value);
					break;
				case IS_TRUE:
					zend_hash_index_update(Z_ARRVAL_P(result), 1, value);
					break;
				case IS_NULL:
					zend_hash_update(Z_ARRVAL_P(result), ZSTR_EMPTY_ALLOC(), value);
					break;
				default:
					zend_error_noreturn(E_COMPILE_ERROR, "Illegal offset type");
					break;
			}
		} else if (!zend_hash_next_index_insert(Z_ARRVAL_P(result), value)) {
			zval_ptr_dtor_nogc(value);
			zval_ptr_dtor(result);
			return 0;
		}
	}

	return 1;
}
/* }}} */

static void zend_compile_binary_op(znode *result, zend_ast *ast) /* {{{ */
{
	zend_ast *left_ast = ast->child[0];
	zend_ast *right_ast = ast->child[1];
	uint32_t opcode = ast->attr;

	znode left_node, right_node;

	zend_compile_expr(&left_node, left_ast);
	zend_compile_expr(&right_node, right_ast);

	if (left_node.op_type == IS_CONST && right_node.op_type == IS_CONST) {
		if (zend_try_ct_eval_binary_op(&result->u.constant, opcode,
				&left_node.u.constant, &right_node.u.constant)
		) {
			result->op_type = IS_CONST;
			zval_ptr_dtor(&left_node.u.constant);
			zval_ptr_dtor(&right_node.u.constant);
			return;
		}
	}

	do {
		if (opcode == ZEND_IS_EQUAL || opcode == ZEND_IS_NOT_EQUAL) {
			if (left_node.op_type == IS_CONST) {
				if (Z_TYPE(left_node.u.constant) == IS_FALSE) {
					opcode = (opcode == ZEND_IS_NOT_EQUAL) ? ZEND_BOOL : ZEND_BOOL_NOT;
					zend_emit_op_tmp(result, opcode, &right_node, NULL);
					break;
				} else if (Z_TYPE(left_node.u.constant) == IS_TRUE) {
					opcode = (opcode == ZEND_IS_EQUAL) ? ZEND_BOOL : ZEND_BOOL_NOT;
					zend_emit_op_tmp(result, opcode, &right_node, NULL);
					break;
				}
			} else if (right_node.op_type == IS_CONST) {
				if (Z_TYPE(right_node.u.constant) == IS_FALSE) {
					opcode = (opcode == ZEND_IS_NOT_EQUAL) ? ZEND_BOOL : ZEND_BOOL_NOT;
					zend_emit_op_tmp(result, opcode, &left_node, NULL);
					break;
				} else if (Z_TYPE(right_node.u.constant) == IS_TRUE) {
					opcode = (opcode == ZEND_IS_EQUAL) ? ZEND_BOOL : ZEND_BOOL_NOT;
					zend_emit_op_tmp(result, opcode, &left_node, NULL);
					break;
				}
			}
		} else if (opcode == ZEND_IS_IDENTICAL || opcode == ZEND_IS_NOT_IDENTICAL) {
			/* convert $x === null to is_null($x) (i.e. ZEND_TYPE_CHECK opcode). Do the same thing for false/true. (covers IS_NULL, IS_FALSE, and IS_TRUE) */
			if (left_node.op_type == IS_CONST) {
				if (Z_TYPE(left_node.u.constant) <= IS_TRUE && Z_TYPE(left_node.u.constant) >= IS_NULL) {
					zend_op *opline = zend_emit_op_tmp(result, ZEND_TYPE_CHECK, &right_node, NULL);
					opline->extended_value =
						(opcode == ZEND_IS_IDENTICAL) ?
							(1 << Z_TYPE(left_node.u.constant)) :
							(MAY_BE_ANY - (1 << Z_TYPE(left_node.u.constant)));
					return;
				}
			} else if (right_node.op_type == IS_CONST) {
				if (Z_TYPE(right_node.u.constant) <= IS_TRUE && Z_TYPE(right_node.u.constant) >= IS_NULL) {
					zend_op *opline = zend_emit_op_tmp(result, ZEND_TYPE_CHECK, &left_node, NULL);
					opline->extended_value =
						(opcode == ZEND_IS_IDENTICAL) ?
							(1 << Z_TYPE(right_node.u.constant)) :
							(MAY_BE_ANY - (1 << Z_TYPE(right_node.u.constant)));
					return;
				}
			}
		} else if (opcode == ZEND_CONCAT) {
			/* convert constant operands to strings at compile-time */
			if (left_node.op_type == IS_CONST) {
				if (Z_TYPE(left_node.u.constant) == IS_ARRAY) {
					zend_emit_op_tmp(&left_node, ZEND_CAST, &left_node, NULL)->extended_value = IS_STRING;
				} else {
					convert_to_string(&left_node.u.constant);
				}
			}
			if (right_node.op_type == IS_CONST) {
				if (Z_TYPE(right_node.u.constant) == IS_ARRAY) {
					zend_emit_op_tmp(&right_node, ZEND_CAST, &right_node, NULL)->extended_value = IS_STRING;
				} else {
					convert_to_string(&right_node.u.constant);
				}
			}
			if (left_node.op_type == IS_CONST && right_node.op_type == IS_CONST) {
				opcode = ZEND_FAST_CONCAT;
			}
		}
		zend_emit_op_tmp(result, opcode, &left_node, &right_node);
	} while (0);
}
/* }}} */

/* We do not use zend_compile_binary_op for this because we want to retain the left-to-right
 * evaluation order. */
static void zend_compile_greater(znode *result, zend_ast *ast) /* {{{ */
{
	zend_ast *left_ast = ast->child[0];
	zend_ast *right_ast = ast->child[1];
	znode left_node, right_node;

	ZEND_ASSERT(ast->kind == ZEND_AST_GREATER || ast->kind == ZEND_AST_GREATER_EQUAL);

	zend_compile_expr(&left_node, left_ast);
	zend_compile_expr(&right_node, right_ast);

	if (left_node.op_type == IS_CONST && right_node.op_type == IS_CONST) {
		result->op_type = IS_CONST;
		zend_ct_eval_greater(&result->u.constant, ast->kind,
			&left_node.u.constant, &right_node.u.constant);
		zval_ptr_dtor(&left_node.u.constant);
		zval_ptr_dtor(&right_node.u.constant);
		return;
	}

	zend_emit_op_tmp(result,
		ast->kind == ZEND_AST_GREATER ? ZEND_IS_SMALLER : ZEND_IS_SMALLER_OR_EQUAL,
		&right_node, &left_node);
}
/* }}} */

static void zend_compile_unary_op(znode *result, zend_ast *ast) /* {{{ */
{
	zend_ast *expr_ast = ast->child[0];
	uint32_t opcode = ast->attr;

	znode expr_node;
	zend_compile_expr(&expr_node, expr_ast);

	if (expr_node.op_type == IS_CONST
			&& zend_try_ct_eval_unary_op(&result->u.constant, opcode, &expr_node.u.constant)) {
		result->op_type = IS_CONST;
		zval_ptr_dtor(&expr_node.u.constant);
		return;
	}

	zend_emit_op_tmp(result, opcode, &expr_node, NULL);
}
/* }}} */

static void zend_compile_unary_pm(znode *result, zend_ast *ast) /* {{{ */
{
	zend_ast *expr_ast = ast->child[0];
	znode expr_node, right_node;

	ZEND_ASSERT(ast->kind == ZEND_AST_UNARY_PLUS || ast->kind == ZEND_AST_UNARY_MINUS);

	zend_compile_expr(&expr_node, expr_ast);

	if (expr_node.op_type == IS_CONST
		&& zend_try_ct_eval_unary_pm(&result->u.constant, ast->kind, &expr_node.u.constant)) {
		result->op_type = IS_CONST;
		zval_ptr_dtor(&expr_node.u.constant);
		return;
	}

	right_node.op_type = IS_CONST;
	ZVAL_LONG(&right_node.u.constant, (ast->kind == ZEND_AST_UNARY_PLUS) ? 1 : -1);
	zend_emit_op_tmp(result, ZEND_MUL, &expr_node, &right_node);
}
/* }}} */

static void zend_compile_short_circuiting(znode *result, zend_ast *ast) /* {{{ */
{
	zend_ast *left_ast = ast->child[0];
	zend_ast *right_ast = ast->child[1];

	znode left_node, right_node;
	zend_op *opline_jmpz, *opline_bool;
	uint32_t opnum_jmpz;

	ZEND_ASSERT(ast->kind == ZEND_AST_AND || ast->kind == ZEND_AST_OR);

	zend_compile_expr(&left_node, left_ast);

	if (left_node.op_type == IS_CONST) {
		if ((ast->kind == ZEND_AST_AND && !zend_is_true(&left_node.u.constant))
		 || (ast->kind == ZEND_AST_OR && zend_is_true(&left_node.u.constant))) {
			result->op_type = IS_CONST;
			ZVAL_BOOL(&result->u.constant, zend_is_true(&left_node.u.constant));
		} else {
			zend_compile_expr(&right_node, right_ast);

			if (right_node.op_type == IS_CONST) {
				result->op_type = IS_CONST;
				ZVAL_BOOL(&result->u.constant, zend_is_true(&right_node.u.constant));

				zval_ptr_dtor(&right_node.u.constant);
			} else {
				zend_emit_op_tmp(result, ZEND_BOOL, &right_node, NULL);
			}
		}

		zval_ptr_dtor(&left_node.u.constant);
		return;
	}

	opnum_jmpz = get_next_op_number();
	opline_jmpz = zend_emit_op(NULL, ast->kind == ZEND_AST_AND ? ZEND_JMPZ_EX : ZEND_JMPNZ_EX,
		&left_node, NULL);

	if (left_node.op_type == IS_TMP_VAR) {
		SET_NODE(opline_jmpz->result, &left_node);
		GET_NODE(result, opline_jmpz->result);
	} else {
		zend_make_tmp_result(result, opline_jmpz);
	}

	zend_compile_expr(&right_node, right_ast);

	opline_bool = zend_emit_op(NULL, ZEND_BOOL, &right_node, NULL);
	SET_NODE(opline_bool->result, result);

	zend_update_jump_target_to_next(opnum_jmpz);
}
/* }}} */

static void zend_compile_post_incdec(znode *result, zend_ast *ast) /* {{{ */
{
	zend_ast *var_ast = ast->child[0];
	ZEND_ASSERT(ast->kind == ZEND_AST_POST_INC || ast->kind == ZEND_AST_POST_DEC);

	zend_ensure_writable_variable(var_ast);

	if (var_ast->kind == ZEND_AST_PROP || var_ast->kind == ZEND_AST_NULLSAFE_PROP) {
		zend_op *opline = zend_compile_prop(NULL, var_ast, BP_VAR_RW, 0);
		opline->opcode = ast->kind == ZEND_AST_POST_INC ? ZEND_POST_INC_OBJ : ZEND_POST_DEC_OBJ;
		zend_make_tmp_result(result, opline);
	} else if (var_ast->kind == ZEND_AST_STATIC_PROP) {
		zend_op *opline = zend_compile_static_prop(NULL, var_ast, BP_VAR_RW, 0, 0);
		opline->opcode = ast->kind == ZEND_AST_POST_INC ? ZEND_POST_INC_STATIC_PROP : ZEND_POST_DEC_STATIC_PROP;
		zend_make_tmp_result(result, opline);
	} else {
		znode var_node;
		zend_op *opline = zend_compile_var(&var_node, var_ast, BP_VAR_RW, 0);
		if (opline && opline->opcode == ZEND_FETCH_DIM_RW) {
			opline->extended_value = ZEND_FETCH_DIM_INCDEC;
		}
		zend_emit_op_tmp(result, ast->kind == ZEND_AST_POST_INC ? ZEND_POST_INC : ZEND_POST_DEC,
			&var_node, NULL);
	}
}
/* }}} */

static void zend_compile_pre_incdec(znode *result, zend_ast *ast) /* {{{ */
{
	zend_ast *var_ast = ast->child[0];
	ZEND_ASSERT(ast->kind == ZEND_AST_PRE_INC || ast->kind == ZEND_AST_PRE_DEC);

	zend_ensure_writable_variable(var_ast);

	if (var_ast->kind == ZEND_AST_PROP || var_ast->kind == ZEND_AST_NULLSAFE_PROP) {
		zend_op *opline = zend_compile_prop(result, var_ast, BP_VAR_RW, 0);
		opline->opcode = ast->kind == ZEND_AST_PRE_INC ? ZEND_PRE_INC_OBJ : ZEND_PRE_DEC_OBJ;
		opline->result_type = IS_TMP_VAR;
		result->op_type = IS_TMP_VAR;
	} else if (var_ast->kind == ZEND_AST_STATIC_PROP) {
		zend_op *opline = zend_compile_static_prop(result, var_ast, BP_VAR_RW, 0, 0);
		opline->opcode = ast->kind == ZEND_AST_PRE_INC ? ZEND_PRE_INC_STATIC_PROP : ZEND_PRE_DEC_STATIC_PROP;
		opline->result_type = IS_TMP_VAR;
		result->op_type = IS_TMP_VAR;
	} else {
		znode var_node;
		zend_op *opline = zend_compile_var(&var_node, var_ast, BP_VAR_RW, 0);
		if (opline && opline->opcode == ZEND_FETCH_DIM_RW) {
			opline->extended_value = ZEND_FETCH_DIM_INCDEC;
		}
		zend_emit_op_tmp(result, ast->kind == ZEND_AST_PRE_INC ? ZEND_PRE_INC : ZEND_PRE_DEC,
			&var_node, NULL);
	}
}
/* }}} */

static void zend_compile_cast(znode *result, zend_ast *ast) /* {{{ */
{
	zend_ast *expr_ast = ast->child[0];
	znode expr_node;
	zend_op *opline;

	zend_compile_expr(&expr_node, expr_ast);

	if (ast->attr == _IS_BOOL) {
		opline = zend_emit_op_tmp(result, ZEND_BOOL, &expr_node, NULL);
	} else if (ast->attr == IS_NULL) {
		zend_error(E_COMPILE_ERROR, "The (unset) cast is no longer supported");
	} else {
		opline = zend_emit_op_tmp(result, ZEND_CAST, &expr_node, NULL);
		opline->extended_value = ast->attr;
	}
}
/* }}} */

static void zend_compile_shorthand_conditional(znode *result, zend_ast *ast) /* {{{ */
{
	zend_ast *cond_ast = ast->child[0];
	zend_ast *false_ast = ast->child[2];

	znode cond_node, false_node;
	zend_op *opline_qm_assign;
	uint32_t opnum_jmp_set;

	ZEND_ASSERT(ast->child[1] == NULL);

	zend_compile_expr(&cond_node, cond_ast);

	opnum_jmp_set = get_next_op_number();
	zend_emit_op_tmp(result, ZEND_JMP_SET, &cond_node, NULL);

	zend_compile_expr(&false_node, false_ast);

	opline_qm_assign = zend_emit_op_tmp(NULL, ZEND_QM_ASSIGN, &false_node, NULL);
	SET_NODE(opline_qm_assign->result, result);

	zend_update_jump_target_to_next(opnum_jmp_set);
}
/* }}} */

static void zend_compile_conditional(znode *result, zend_ast *ast) /* {{{ */
{
	zend_ast *cond_ast = ast->child[0];
	zend_ast *true_ast = ast->child[1];
	zend_ast *false_ast = ast->child[2];

	znode cond_node, true_node, false_node;
	zend_op *opline_qm_assign2;
	uint32_t opnum_jmpz, opnum_jmp;

	if (cond_ast->kind == ZEND_AST_CONDITIONAL
			&& cond_ast->attr != ZEND_PARENTHESIZED_CONDITIONAL) {
		if (cond_ast->child[1]) {
			if (true_ast) {
				zend_error(E_COMPILE_ERROR,
					"Unparenthesized `a ? b : c ? d : e` is not supported. "
					"Use either `(a ? b : c) ? d : e` or `a ? b : (c ? d : e)`");
			} else {
				zend_error(E_COMPILE_ERROR,
					"Unparenthesized `a ? b : c ?: d` is not supported. "
					"Use either `(a ? b : c) ?: d` or `a ? b : (c ?: d)`");
			}
		} else {
			if (true_ast) {
				zend_error(E_COMPILE_ERROR,
					"Unparenthesized `a ?: b ? c : d` is not supported. "
					"Use either `(a ?: b) ? c : d` or `a ?: (b ? c : d)`");
			} else {
				/* This case is harmless:  (a ?: b) ?: c always produces the same result
				 * as a ?: (b ?: c). */
			}
		}
	}

	if (!true_ast) {
		zend_compile_shorthand_conditional(result, ast);
		return;
	}

	zend_compile_expr(&cond_node, cond_ast);

	opnum_jmpz = zend_emit_cond_jump(ZEND_JMPZ, &cond_node, 0);

	zend_compile_expr(&true_node, true_ast);

	zend_emit_op_tmp(result, ZEND_QM_ASSIGN, &true_node, NULL);

	opnum_jmp = zend_emit_jump(0);

	zend_update_jump_target_to_next(opnum_jmpz);

	zend_compile_expr(&false_node, false_ast);

	opline_qm_assign2 = zend_emit_op(NULL, ZEND_QM_ASSIGN, &false_node, NULL);
	SET_NODE(opline_qm_assign2->result, result);

	zend_update_jump_target_to_next(opnum_jmp);
}
/* }}} */

static void zend_compile_coalesce(znode *result, zend_ast *ast) /* {{{ */
{
	zend_ast *expr_ast = ast->child[0];
	zend_ast *default_ast = ast->child[1];

	znode expr_node, default_node;
	zend_op *opline;
	uint32_t opnum;

	zend_compile_var(&expr_node, expr_ast, BP_VAR_IS, 0);

	opnum = get_next_op_number();
	zend_emit_op_tmp(result, ZEND_COALESCE, &expr_node, NULL);

	zend_compile_expr(&default_node, default_ast);

	opline = zend_emit_op_tmp(NULL, ZEND_QM_ASSIGN, &default_node, NULL);
	SET_NODE(opline->result, result);

	opline = &CG(active_op_array)->opcodes[opnum];
	opline->op2.opline_num = get_next_op_number();
}
/* }}} */

static void znode_dtor(zval *zv) {
	znode *node = Z_PTR_P(zv);
	if (node->op_type == IS_CONST) {
		zval_ptr_dtor_nogc(&node->u.constant);
	}
	efree(node);
}

static void zend_compile_assign_coalesce(znode *result, zend_ast *ast) /* {{{ */
{
	zend_ast *var_ast = ast->child[0];
	zend_ast *default_ast = ast->child[1];

	znode var_node_is, var_node_w, default_node, assign_node, *node;
	zend_op *opline;
	uint32_t coalesce_opnum;
	bool need_frees = 0;

	/* Remember expressions compiled during the initial BP_VAR_IS lookup,
	 * to avoid double-evaluation when we compile again with BP_VAR_W. */
	HashTable *orig_memoized_exprs = CG(memoized_exprs);
	int orig_memoize_mode = CG(memoize_mode);

	zend_ensure_writable_variable(var_ast);
	if (is_this_fetch(var_ast)) {
		zend_error_noreturn(E_COMPILE_ERROR, "Cannot re-assign $this");
	}

	ALLOC_HASHTABLE(CG(memoized_exprs));
	zend_hash_init(CG(memoized_exprs), 0, NULL, znode_dtor, 0);

	CG(memoize_mode) = ZEND_MEMOIZE_COMPILE;
	zend_compile_var(&var_node_is, var_ast, BP_VAR_IS, 0);

	coalesce_opnum = get_next_op_number();
	zend_emit_op_tmp(result, ZEND_COALESCE, &var_node_is, NULL);

	CG(memoize_mode) = ZEND_MEMOIZE_NONE;
	if (var_ast->kind == ZEND_AST_DIM) {
		zend_compile_expr_with_potential_assign_to_self(&default_node, default_ast, var_ast);
	} else {
		zend_compile_expr(&default_node, default_ast);
	}

	CG(memoize_mode) = ZEND_MEMOIZE_FETCH;
	zend_compile_var(&var_node_w, var_ast, BP_VAR_W, 0);

	/* Reproduce some of the zend_compile_assign() opcode fixup logic here. */
	opline = &CG(active_op_array)->opcodes[CG(active_op_array)->last-1];
	/* Treat $GLOBALS['x'] assignment like assignment to variable. */
	zend_ast_kind kind = is_global_var_fetch(var_ast) ? ZEND_AST_VAR : var_ast->kind;
	switch (kind) {
		case ZEND_AST_VAR:
			zend_emit_op_tmp(&assign_node, ZEND_ASSIGN, &var_node_w, &default_node);
			break;
		case ZEND_AST_STATIC_PROP:
			opline->opcode = ZEND_ASSIGN_STATIC_PROP;
			opline->result_type = IS_TMP_VAR;
			var_node_w.op_type = IS_TMP_VAR;
			zend_emit_op_data(&default_node);
			assign_node = var_node_w;
			break;
		case ZEND_AST_DIM:
			opline->opcode = ZEND_ASSIGN_DIM;
			opline->result_type = IS_TMP_VAR;
			var_node_w.op_type = IS_TMP_VAR;
			zend_emit_op_data(&default_node);
			assign_node = var_node_w;
			break;
		case ZEND_AST_PROP:
		case ZEND_AST_NULLSAFE_PROP:
			opline->opcode = ZEND_ASSIGN_OBJ;
			opline->result_type = IS_TMP_VAR;
			var_node_w.op_type = IS_TMP_VAR;
			zend_emit_op_data(&default_node);
			assign_node = var_node_w;
			break;
		EMPTY_SWITCH_DEFAULT_CASE();
	}

	opline = zend_emit_op_tmp(NULL, ZEND_QM_ASSIGN, &assign_node, NULL);
	SET_NODE(opline->result, result);

	ZEND_HASH_FOREACH_PTR(CG(memoized_exprs), node) {
		if (node->op_type == IS_TMP_VAR || node->op_type == IS_VAR) {
			need_frees = 1;
			break;
		}
	} ZEND_HASH_FOREACH_END();

	/* Free DUPed expressions if there are any */
	if (need_frees) {
		uint32_t jump_opnum = zend_emit_jump(0);
		zend_update_jump_target_to_next(coalesce_opnum);
		ZEND_HASH_FOREACH_PTR(CG(memoized_exprs), node) {
			if (node->op_type == IS_TMP_VAR || node->op_type == IS_VAR) {
				zend_emit_op(NULL, ZEND_FREE, node, NULL);
			}
		} ZEND_HASH_FOREACH_END();
		zend_update_jump_target_to_next(jump_opnum);
	} else {
		zend_update_jump_target_to_next(coalesce_opnum);
	}

	zend_hash_destroy(CG(memoized_exprs));
	FREE_HASHTABLE(CG(memoized_exprs));
	CG(memoized_exprs) = orig_memoized_exprs;
	CG(memoize_mode) = orig_memoize_mode;
}
/* }}} */

static void zend_compile_print(znode *result, zend_ast *ast) /* {{{ */
{
	zend_op *opline;
	zend_ast *expr_ast = ast->child[0];

	znode expr_node;
	zend_compile_expr(&expr_node, expr_ast);

	opline = zend_emit_op(NULL, ZEND_ECHO, &expr_node, NULL);
	opline->extended_value = 1;

	result->op_type = IS_CONST;
	ZVAL_LONG(&result->u.constant, 1);
}
/* }}} */

static void zend_compile_exit(znode *result, zend_ast *ast) /* {{{ */
{
	zend_ast *expr_ast = ast->child[0];
	znode expr_node;

	if (expr_ast) {
		zend_compile_expr(&expr_node, expr_ast);
	} else {
		expr_node.op_type = IS_UNUSED;
	}

	zend_op *opline = zend_emit_op(NULL, ZEND_EXIT, &expr_node, NULL);
	if (result) {
		/* Mark this as an "expression throw" for opcache. */
		opline->extended_value = ZEND_THROW_IS_EXPR;
		result->op_type = IS_CONST;
		ZVAL_TRUE(&result->u.constant);
	}
}
/* }}} */

static void zend_compile_yield(znode *result, zend_ast *ast) /* {{{ */
{
	zend_ast *value_ast = ast->child[0];
	zend_ast *key_ast = ast->child[1];

	znode value_node, key_node;
	znode *value_node_ptr = NULL, *key_node_ptr = NULL;
	zend_op *opline;
	bool returns_by_ref = (CG(active_op_array)->fn_flags & ZEND_ACC_RETURN_REFERENCE) != 0;

	zend_mark_function_as_generator();

	if (key_ast) {
		zend_compile_expr(&key_node, key_ast);
		key_node_ptr = &key_node;
	}

	if (value_ast) {
		if (returns_by_ref && zend_is_variable(value_ast)) {
			zend_compile_var(&value_node, value_ast, BP_VAR_W, 1);
		} else {
			zend_compile_expr(&value_node, value_ast);
		}
		value_node_ptr = &value_node;
	}

	opline = zend_emit_op(result, ZEND_YIELD, value_node_ptr, key_node_ptr);

	if (value_ast && returns_by_ref && zend_is_call(value_ast)) {
		opline->extended_value = ZEND_RETURNS_FUNCTION;
	}
}
/* }}} */

static void zend_compile_yield_from(znode *result, zend_ast *ast) /* {{{ */
{
	zend_ast *expr_ast = ast->child[0];
	znode expr_node;

	zend_mark_function_as_generator();

	if (CG(active_op_array)->fn_flags & ZEND_ACC_RETURN_REFERENCE) {
		zend_error_noreturn(E_COMPILE_ERROR,
			"Cannot use \"yield from\" inside a by-reference generator");
	}

	zend_compile_expr(&expr_node, expr_ast);
	zend_emit_op_tmp(result, ZEND_YIELD_FROM, &expr_node, NULL);
}
/* }}} */

static void zend_compile_instanceof(znode *result, zend_ast *ast) /* {{{ */
{
	zend_ast *obj_ast = ast->child[0];
	zend_ast *class_ast = ast->child[1];

	znode obj_node, class_node;
	zend_op *opline;

	zend_compile_expr(&obj_node, obj_ast);
	if (obj_node.op_type == IS_CONST) {
		zend_do_free(&obj_node);
		result->op_type = IS_CONST;
		ZVAL_FALSE(&result->u.constant);
		return;
	}

	zend_compile_class_ref(&class_node, class_ast,
		ZEND_FETCH_CLASS_NO_AUTOLOAD | ZEND_FETCH_CLASS_EXCEPTION | ZEND_FETCH_CLASS_SILENT);

	opline = zend_emit_op_tmp(result, ZEND_INSTANCEOF, &obj_node, NULL);

	if (class_node.op_type == IS_CONST) {
		opline->op2_type = IS_CONST;
		opline->op2.constant = zend_add_class_name_literal(
			Z_STR(class_node.u.constant));
		opline->extended_value = zend_alloc_cache_slot();
	} else {
		SET_NODE(opline->op2, &class_node);
	}
}
/* }}} */

static void zend_compile_include_or_eval(znode *result, zend_ast *ast) /* {{{ */
{
	zend_ast *expr_ast = ast->child[0];
	znode expr_node;
	zend_op *opline;

	zend_do_extended_fcall_begin();
	zend_compile_expr(&expr_node, expr_ast);

	opline = zend_emit_op(result, ZEND_INCLUDE_OR_EVAL, &expr_node, NULL);
	opline->extended_value = ast->attr;

	zend_do_extended_fcall_end();
}
/* }}} */

static void zend_compile_isset_or_empty(znode *result, zend_ast *ast) /* {{{ */
{
	zend_ast *var_ast = ast->child[0];

	znode var_node;
	zend_op *opline = NULL;

	ZEND_ASSERT(ast->kind == ZEND_AST_ISSET || ast->kind == ZEND_AST_EMPTY);

	if (!zend_is_variable(var_ast)) {
		if (ast->kind == ZEND_AST_EMPTY) {
			/* empty(expr) can be transformed to !expr */
			zend_ast *not_ast = zend_ast_create_ex(ZEND_AST_UNARY_OP, ZEND_BOOL_NOT, var_ast);
			zend_compile_expr(result, not_ast);
			return;
		} else {
			zend_error_noreturn(E_COMPILE_ERROR,
				"Cannot use isset() on the result of an expression "
				"(you can use \"null !== expression\" instead)");
		}
	}

	if (is_globals_fetch(var_ast)) {
		result->op_type = IS_CONST;
		ZVAL_BOOL(&result->u.constant, ast->kind == ZEND_AST_ISSET);
		return;
	}

	if (is_global_var_fetch(var_ast)) {
		if (!var_ast->child[1]) {
			zend_error_noreturn(E_COMPILE_ERROR, "Cannot use [] for reading");
		}

		zend_compile_expr(&var_node, var_ast->child[1]);
		if (var_node.op_type == IS_CONST) {
			convert_to_string(&var_node.u.constant);
		}

		opline = zend_emit_op_tmp(result, ZEND_ISSET_ISEMPTY_VAR, &var_node, NULL);
		opline->extended_value =
			ZEND_FETCH_GLOBAL | (ast->kind == ZEND_AST_EMPTY ? ZEND_ISEMPTY : 0);
		return;
	}

	zend_short_circuiting_mark_inner(var_ast);
	switch (var_ast->kind) {
		case ZEND_AST_VAR:
			if (is_this_fetch(var_ast)) {
				opline = zend_emit_op(result, ZEND_ISSET_ISEMPTY_THIS, NULL, NULL);
				CG(active_op_array)->fn_flags |= ZEND_ACC_USES_THIS;
			} else if (zend_try_compile_cv(&var_node, var_ast) == SUCCESS) {
				opline = zend_emit_op(result, ZEND_ISSET_ISEMPTY_CV, &var_node, NULL);
			} else {
				opline = zend_compile_simple_var_no_cv(result, var_ast, BP_VAR_IS, 0);
				opline->opcode = ZEND_ISSET_ISEMPTY_VAR;
			}
			break;
		case ZEND_AST_DIM:
			opline = zend_compile_dim(result, var_ast, BP_VAR_IS, /* by_ref */ false);
			opline->opcode = ZEND_ISSET_ISEMPTY_DIM_OBJ;
			break;
		case ZEND_AST_PROP:
		case ZEND_AST_NULLSAFE_PROP:
			opline = zend_compile_prop(result, var_ast, BP_VAR_IS, 0);
			opline->opcode = ZEND_ISSET_ISEMPTY_PROP_OBJ;
			break;
		case ZEND_AST_STATIC_PROP:
			opline = zend_compile_static_prop(result, var_ast, BP_VAR_IS, 0, 0);
			opline->opcode = ZEND_ISSET_ISEMPTY_STATIC_PROP;
			break;
		EMPTY_SWITCH_DEFAULT_CASE()
	}

	result->op_type = opline->result_type = IS_TMP_VAR;
	if (!(ast->kind == ZEND_AST_ISSET)) {
		opline->extended_value |= ZEND_ISEMPTY;
	}
}
/* }}} */

static void zend_compile_silence(znode *result, zend_ast *ast) /* {{{ */
{
	zend_ast *expr_ast = ast->child[0];
	znode silence_node;

	zend_emit_op_tmp(&silence_node, ZEND_BEGIN_SILENCE, NULL, NULL);

	if (expr_ast->kind == ZEND_AST_VAR) {
		/* For @$var we need to force a FETCH instruction, otherwise the CV access will
		 * happen outside the silenced section. */
		zend_compile_simple_var_no_cv(result, expr_ast, BP_VAR_R, 0 );
	} else {
		zend_compile_expr(result, expr_ast);
	}

	zend_emit_op(NULL, ZEND_END_SILENCE, &silence_node, NULL);
}
/* }}} */

static void zend_compile_shell_exec(znode *result, zend_ast *ast) /* {{{ */
{
	zend_ast *expr_ast = ast->child[0];

	zval fn_name;
	zend_ast *name_ast, *args_ast, *call_ast;

	ZVAL_STRING(&fn_name, "shell_exec");
	name_ast = zend_ast_create_zval(&fn_name);
	args_ast = zend_ast_create_list(1, ZEND_AST_ARG_LIST, expr_ast);
	call_ast = zend_ast_create(ZEND_AST_CALL, name_ast, args_ast);

	zend_compile_expr(result, call_ast);

	zval_ptr_dtor(&fn_name);
}
/* }}} */

static void zend_compile_array(znode *result, zend_ast *ast) /* {{{ */
{
	zend_ast_list *list = zend_ast_get_list(ast);
	zend_op *opline;
	uint32_t i, opnum_init = -1;
	bool packed = 1;

	if (zend_try_ct_eval_array(&result->u.constant, ast)) {
		result->op_type = IS_CONST;
		return;
	}

	/* Empty arrays are handled at compile-time */
	ZEND_ASSERT(list->children > 0);

	for (i = 0; i < list->children; ++i) {
		zend_ast *elem_ast = list->child[i];
		zend_ast *value_ast, *key_ast;
		bool by_ref;
		znode value_node, key_node, *key_node_ptr = NULL;

		if (elem_ast == NULL) {
			zend_error(E_COMPILE_ERROR, "Cannot use empty array elements in arrays");
		}

		value_ast = elem_ast->child[0];

		if (elem_ast->kind == ZEND_AST_UNPACK) {
			zend_compile_expr(&value_node, value_ast);
			if (i == 0) {
				opnum_init = get_next_op_number();
				opline = zend_emit_op_tmp(result, ZEND_INIT_ARRAY, NULL, NULL);
			}
			opline = zend_emit_op(NULL, ZEND_ADD_ARRAY_UNPACK, &value_node, NULL);
			SET_NODE(opline->result, result);
			continue;
		}

		key_ast = elem_ast->child[1];
		by_ref = elem_ast->attr;

		if (key_ast) {
			zend_compile_expr(&key_node, key_ast);
			zend_handle_numeric_op(&key_node);
			key_node_ptr = &key_node;
		}

		if (by_ref) {
			zend_ensure_writable_variable(value_ast);
			zend_compile_var(&value_node, value_ast, BP_VAR_W, 1);
		} else {
			zend_compile_expr(&value_node, value_ast);
		}

		if (i == 0) {
			opnum_init = get_next_op_number();
			opline = zend_emit_op_tmp(result, ZEND_INIT_ARRAY, &value_node, key_node_ptr);
			opline->extended_value = list->children << ZEND_ARRAY_SIZE_SHIFT;
		} else {
			opline = zend_emit_op(NULL, ZEND_ADD_ARRAY_ELEMENT,
				&value_node, key_node_ptr);
			SET_NODE(opline->result, result);
		}
		opline->extended_value |= by_ref;

		if (key_ast && key_node.op_type == IS_CONST && Z_TYPE(key_node.u.constant) == IS_STRING) {
			packed = 0;
		}
	}

	/* Add a flag to INIT_ARRAY if we know this array cannot be packed */
	if (!packed) {
		ZEND_ASSERT(opnum_init != (uint32_t)-1);
		opline = &CG(active_op_array)->opcodes[opnum_init];
		opline->extended_value |= ZEND_ARRAY_NOT_PACKED;
	}
}
/* }}} */

static void zend_compile_const(znode *result, zend_ast *ast) /* {{{ */
{
	zend_ast *name_ast = ast->child[0];

	zend_op *opline;

	bool is_fully_qualified;
	zend_string *orig_name = zend_ast_get_str(name_ast);
	zend_string *resolved_name = zend_resolve_const_name(orig_name, name_ast->attr, &is_fully_qualified);

	if (zend_string_equals_literal(resolved_name, "__COMPILER_HALT_OFFSET__") || (name_ast->attr != ZEND_NAME_RELATIVE && zend_string_equals_literal(orig_name, "__COMPILER_HALT_OFFSET__"))) {
		zend_ast *last = CG(ast);

		while (last && last->kind == ZEND_AST_STMT_LIST) {
			zend_ast_list *list = zend_ast_get_list(last);
			if (list->children == 0) {
				break;
			}
			last = list->child[list->children-1];
		}
		if (last && last->kind == ZEND_AST_HALT_COMPILER) {
			result->op_type = IS_CONST;
			ZVAL_LONG(&result->u.constant, Z_LVAL_P(zend_ast_get_zval(last->child[0])));
			zend_string_release_ex(resolved_name, 0);
			return;
		}
	}

	if (zend_try_ct_eval_const(&result->u.constant, resolved_name, is_fully_qualified)) {
		result->op_type = IS_CONST;
		zend_string_release_ex(resolved_name, 0);
		return;
	}

	opline = zend_emit_op_tmp(result, ZEND_FETCH_CONSTANT, NULL, NULL);
	opline->op2_type = IS_CONST;

	if (is_fully_qualified || !FC(current_namespace)) {
		opline->op1.num = 0;
		opline->op2.constant = zend_add_const_name_literal(
			resolved_name, 0);
	} else {
		opline->op1.num = IS_CONSTANT_UNQUALIFIED_IN_NAMESPACE;
		opline->op2.constant = zend_add_const_name_literal(
			resolved_name, 1);
	}
	opline->extended_value = zend_alloc_cache_slot();
}
/* }}} */

static void zend_compile_class_const(znode *result, zend_ast *ast) /* {{{ */
{
	zend_ast *class_ast;
	zend_ast *const_ast;
	znode class_node, const_node;
	zend_op *opline;

	zend_eval_const_expr(&ast->child[0]);
	zend_eval_const_expr(&ast->child[1]);

	class_ast = ast->child[0];
	const_ast = ast->child[1];

	if (class_ast->kind == ZEND_AST_ZVAL) {
		zend_string *resolved_name;

		resolved_name = zend_resolve_class_name_ast(class_ast);
		if (const_ast->kind == ZEND_AST_ZVAL && zend_try_ct_eval_class_const(&result->u.constant, resolved_name, zend_ast_get_str(const_ast))) {
			result->op_type = IS_CONST;
			zend_string_release_ex(resolved_name, 0);
			return;
		}
		zend_string_release_ex(resolved_name, 0);
	}

	zend_compile_class_ref(&class_node, class_ast, ZEND_FETCH_CLASS_EXCEPTION);

	zend_compile_expr(&const_node, const_ast);

	opline = zend_emit_op_tmp(result, ZEND_FETCH_CLASS_CONSTANT, NULL, &const_node);

	zend_set_class_name_op1(opline, &class_node);

	opline->extended_value = zend_alloc_cache_slots(2);
}
/* }}} */

static void zend_compile_class_name(znode *result, zend_ast *ast) /* {{{ */
{
	zend_ast *class_ast = ast->child[0];

	if (zend_try_compile_const_expr_resolve_class_name(&result->u.constant, class_ast)) {
		result->op_type = IS_CONST;
		return;
	}

	if (class_ast->kind == ZEND_AST_ZVAL) {
		zend_op *opline = zend_emit_op_tmp(result, ZEND_FETCH_CLASS_NAME, NULL, NULL);
		opline->op1.num = zend_get_class_fetch_type(zend_ast_get_str(class_ast));
	} else {
		znode expr_node;
		zend_compile_expr(&expr_node, class_ast);
		if (expr_node.op_type == IS_CONST) {
			/* Unlikely case that happen if class_ast is constant folded.
			 * Handle it here, to avoid needing a CONST specialization in the VM. */
			zend_error_noreturn(E_COMPILE_ERROR, "Cannot use \"::class\" on value of type %s",
				zend_zval_type_name(&expr_node.u.constant));
		}

		zend_emit_op_tmp(result, ZEND_FETCH_CLASS_NAME, &expr_node, NULL);
	}
}
/* }}} */

static zend_op *zend_compile_rope_add_ex(zend_op *opline, znode *result, uint32_t num, znode *elem_node) /* {{{ */
{
	if (num == 0) {
		result->op_type = IS_TMP_VAR;
		result->u.op.var = -1;
		opline->opcode = ZEND_ROPE_INIT;
	} else {
		opline->opcode = ZEND_ROPE_ADD;
		SET_NODE(opline->op1, result);
	}
	SET_NODE(opline->op2, elem_node);
	SET_NODE(opline->result, result);
	opline->extended_value = num;
	return opline;
}
/* }}} */

static zend_op *zend_compile_rope_add(znode *result, uint32_t num, znode *elem_node) /* {{{ */
{
	zend_op *opline = get_next_op();

	if (num == 0) {
		result->op_type = IS_TMP_VAR;
		result->u.op.var = -1;
		opline->opcode = ZEND_ROPE_INIT;
	} else {
		opline->opcode = ZEND_ROPE_ADD;
		SET_NODE(opline->op1, result);
	}
	SET_NODE(opline->op2, elem_node);
	SET_NODE(opline->result, result);
	opline->extended_value = num;
	return opline;
}
/* }}} */

static void zend_compile_encaps_list(znode *result, zend_ast *ast) /* {{{ */
{
	uint32_t i, j;
	uint32_t rope_init_lineno = -1;
	zend_op *opline = NULL, *init_opline;
	znode elem_node, last_const_node;
	zend_ast_list *list = zend_ast_get_list(ast);
	uint32_t reserved_op_number = -1;

	ZEND_ASSERT(list->children > 0);

	j = 0;
	last_const_node.op_type = IS_UNUSED;
	for (i = 0; i < list->children; i++) {
		zend_ast *encaps_var = list->child[i];

		if (encaps_var->attr & (ZEND_ENCAPS_VAR_DOLLAR_CURLY|ZEND_ENCAPS_VAR_DOLLAR_CURLY_VAR_VAR)) {
			if ((encaps_var->kind == ZEND_AST_VAR || encaps_var->kind == ZEND_AST_DIM) && (encaps_var->attr & ZEND_ENCAPS_VAR_DOLLAR_CURLY)) {
				zend_error(E_DEPRECATED, "Using ${var} in strings is deprecated, use {$var} instead");
			} else if (encaps_var->kind == ZEND_AST_VAR && (encaps_var->attr & ZEND_ENCAPS_VAR_DOLLAR_CURLY_VAR_VAR)) {
				zend_error(E_DEPRECATED, "Using ${expr} (variable variables) in strings is deprecated, use {${expr}} instead");
			}
		}

		zend_compile_expr(&elem_node, encaps_var);

		if (elem_node.op_type == IS_CONST) {
			convert_to_string(&elem_node.u.constant);

			if (Z_STRLEN(elem_node.u.constant) == 0) {
				zval_ptr_dtor(&elem_node.u.constant);
			} else if (last_const_node.op_type == IS_CONST) {
				concat_function(&last_const_node.u.constant, &last_const_node.u.constant, &elem_node.u.constant);
				zval_ptr_dtor(&elem_node.u.constant);
			} else {
				last_const_node.op_type = IS_CONST;
				ZVAL_COPY_VALUE(&last_const_node.u.constant, &elem_node.u.constant);
				/* Reserve place for ZEND_ROPE_ADD instruction */
				reserved_op_number = get_next_op_number();
				opline = get_next_op();
				opline->opcode = ZEND_NOP;
			}
			continue;
		} else {
			if (j == 0) {
				if (last_const_node.op_type == IS_CONST) {
					rope_init_lineno = reserved_op_number;
				} else {
					rope_init_lineno = get_next_op_number();
				}
			}
			if (last_const_node.op_type == IS_CONST) {
				opline = &CG(active_op_array)->opcodes[reserved_op_number];
				zend_compile_rope_add_ex(opline, result, j++, &last_const_node);
				last_const_node.op_type = IS_UNUSED;
			}
			opline = zend_compile_rope_add(result, j++, &elem_node);
		}
	}

	if (j == 0) {
		result->op_type = IS_CONST;
		if (last_const_node.op_type == IS_CONST) {
			ZVAL_COPY_VALUE(&result->u.constant, &last_const_node.u.constant);
		} else {
			ZVAL_EMPTY_STRING(&result->u.constant);
			/* empty string */
		}
		CG(active_op_array)->last = reserved_op_number - 1;
		return;
	} else if (last_const_node.op_type == IS_CONST) {
		opline = &CG(active_op_array)->opcodes[reserved_op_number];
		opline = zend_compile_rope_add_ex(opline, result, j++, &last_const_node);
	}
	init_opline = CG(active_op_array)->opcodes + rope_init_lineno;
	if (j == 1) {
		if (opline->op2_type == IS_CONST) {
			GET_NODE(result, opline->op2);
			MAKE_NOP(opline);
		} else {
			opline->opcode = ZEND_CAST;
			opline->extended_value = IS_STRING;
			opline->op1_type = opline->op2_type;
			opline->op1 = opline->op2;
			SET_UNUSED(opline->op2);
			zend_make_tmp_result(result, opline);
		}
	} else if (j == 2) {
		opline->opcode = ZEND_FAST_CONCAT;
		opline->extended_value = 0;
		opline->op1_type = init_opline->op2_type;
		opline->op1 = init_opline->op2;
		zend_make_tmp_result(result, opline);
		MAKE_NOP(init_opline);
	} else {
		uint32_t var;

		init_opline->extended_value = j;
		opline->opcode = ZEND_ROPE_END;
		zend_make_tmp_result(result, opline);
		var = opline->op1.var = get_temporary_variable();

		/* Allocates the necessary number of zval slots to keep the rope */
		i = ((j * sizeof(zend_string*)) + (sizeof(zval) - 1)) / sizeof(zval);
		while (i > 1) {
			get_temporary_variable();
			i--;
		}

		/* Update all the previous opcodes to use the same variable */
		while (opline != init_opline) {
			opline--;
			if (opline->opcode == ZEND_ROPE_ADD &&
			    opline->result.var == (uint32_t)-1) {
				opline->op1.var = var;
				opline->result.var = var;
			} else if (opline->opcode == ZEND_ROPE_INIT &&
			           opline->result.var == (uint32_t)-1) {
				opline->result.var = var;
			}
		}
	}
}
/* }}} */

static void zend_compile_magic_const(znode *result, zend_ast *ast) /* {{{ */
{
	zend_op *opline;

	if (zend_try_ct_eval_magic_const(&result->u.constant, ast)) {
		result->op_type = IS_CONST;
		return;
	}

	ZEND_ASSERT(ast->attr == T_CLASS_C &&
	            CG(active_class_entry) &&
	            (CG(active_class_entry)->ce_flags & ZEND_ACC_TRAIT) != 0);

	opline = zend_emit_op_tmp(result, ZEND_FETCH_CLASS_NAME, NULL, NULL);
	opline->op1.num = ZEND_FETCH_CLASS_SELF;
}
/* }}} */

static bool zend_is_allowed_in_const_expr(zend_ast_kind kind) /* {{{ */
{
	return kind == ZEND_AST_ZVAL || kind == ZEND_AST_BINARY_OP
		|| kind == ZEND_AST_GREATER || kind == ZEND_AST_GREATER_EQUAL
		|| kind == ZEND_AST_AND || kind == ZEND_AST_OR
		|| kind == ZEND_AST_UNARY_OP
		|| kind == ZEND_AST_UNARY_PLUS || kind == ZEND_AST_UNARY_MINUS
		|| kind == ZEND_AST_CONDITIONAL || kind == ZEND_AST_DIM
		|| kind == ZEND_AST_ARRAY || kind == ZEND_AST_ARRAY_ELEM
		|| kind == ZEND_AST_UNPACK
		|| kind == ZEND_AST_CONST || kind == ZEND_AST_CLASS_CONST
		|| kind == ZEND_AST_CLASS_NAME
		|| kind == ZEND_AST_MAGIC_CONST || kind == ZEND_AST_COALESCE
		|| kind == ZEND_AST_CONST_ENUM_INIT
		|| kind == ZEND_AST_NEW || kind == ZEND_AST_ARG_LIST
		|| kind == ZEND_AST_NAMED_ARG
		|| kind == ZEND_AST_PROP || kind == ZEND_AST_NULLSAFE_PROP;
}
/* }}} */

static void zend_compile_const_expr_class_const(zend_ast **ast_ptr) /* {{{ */
{
	zend_ast *ast = *ast_ptr;
	zend_ast *class_ast = ast->child[0];
	zend_string *class_name;
	int fetch_type;

	if (class_ast->kind != ZEND_AST_ZVAL) {
		zend_error_noreturn(E_COMPILE_ERROR,
			"Dynamic class names are not allowed in compile-time class constant references");
	}

	class_name = zend_ast_get_str(class_ast);
	fetch_type = zend_get_class_fetch_type(class_name);

	if (ZEND_FETCH_CLASS_STATIC == fetch_type) {
		zend_error_noreturn(E_COMPILE_ERROR,
			"\"static::\" is not allowed in compile-time constants");
	}

	if (ZEND_FETCH_CLASS_DEFAULT == fetch_type) {
		zend_string *tmp = zend_resolve_class_name_ast(class_ast);

		zend_string_release_ex(class_name, 0);
		if (tmp != class_name) {
			zval *zv = zend_ast_get_zval(class_ast);
			ZVAL_STR(zv, tmp);
			class_ast->attr = ZEND_NAME_FQ;
		}
	}

	ast->attr |= ZEND_FETCH_CLASS_EXCEPTION;
}
/* }}} */

static void zend_compile_const_expr_class_name(zend_ast **ast_ptr) /* {{{ */
{
	zend_ast *ast = *ast_ptr;
	zend_ast *class_ast = ast->child[0];
	if (class_ast->kind != ZEND_AST_ZVAL) {
		zend_error_noreturn(E_COMPILE_ERROR,
			"(expression)::class cannot be used in constant expressions");
	}

	zend_string *class_name = zend_ast_get_str(class_ast);
	uint32_t fetch_type = zend_get_class_fetch_type(class_name);

	switch (fetch_type) {
		case ZEND_FETCH_CLASS_SELF:
		case ZEND_FETCH_CLASS_PARENT:
			/* For the const-eval representation store the fetch type instead of the name. */
			zend_string_release(class_name);
			ast->child[0] = NULL;
			ast->attr = fetch_type;
			return;
		case ZEND_FETCH_CLASS_STATIC:
			zend_error_noreturn(E_COMPILE_ERROR,
				"static::class cannot be used for compile-time class name resolution");
			return;
		EMPTY_SWITCH_DEFAULT_CASE()
	}
}

static void zend_compile_const_expr_const(zend_ast **ast_ptr) /* {{{ */
{
	zend_ast *ast = *ast_ptr;
	zend_ast *name_ast = ast->child[0];
	zend_string *orig_name = zend_ast_get_str(name_ast);
	bool is_fully_qualified;
	zval result;
	zend_string *resolved_name;

	resolved_name = zend_resolve_const_name(
		orig_name, name_ast->attr, &is_fully_qualified);

	if (zend_try_ct_eval_const(&result, resolved_name, is_fully_qualified)) {
		zend_string_release_ex(resolved_name, 0);
		zend_ast_destroy(ast);
		*ast_ptr = zend_ast_create_zval(&result);
		return;
	}

	zend_ast_destroy(ast);
	*ast_ptr = zend_ast_create_constant(resolved_name,
		!is_fully_qualified && FC(current_namespace) ? IS_CONSTANT_UNQUALIFIED_IN_NAMESPACE : 0);
}
/* }}} */

static void zend_compile_const_expr_magic_const(zend_ast **ast_ptr) /* {{{ */
{
	zend_ast *ast = *ast_ptr;

	/* Other cases already resolved by constant folding */
	ZEND_ASSERT(ast->attr == T_CLASS_C);

	zend_ast_destroy(ast);
	*ast_ptr = zend_ast_create(ZEND_AST_CONSTANT_CLASS);
}
/* }}} */

static void zend_compile_const_expr_new(zend_ast **ast_ptr)
{
	zend_ast *class_ast = (*ast_ptr)->child[0];
	if (class_ast->kind == ZEND_AST_CLASS) {
		zend_error_noreturn(E_COMPILE_ERROR,
			"Cannot use anonymous class in constant expression");
	}
	if (class_ast->kind != ZEND_AST_ZVAL) {
		zend_error_noreturn(E_COMPILE_ERROR,
			"Cannot use dynamic class name in constant expression");
	}

	zend_string *class_name = zend_resolve_class_name_ast(class_ast);
	int fetch_type = zend_get_class_fetch_type(class_name);
	if (ZEND_FETCH_CLASS_STATIC == fetch_type) {
		zend_error_noreturn(E_COMPILE_ERROR,
			"\"static\" is not allowed in compile-time constants");
	}

	zval *class_ast_zv = zend_ast_get_zval(class_ast);
	zval_ptr_dtor_nogc(class_ast_zv);
	ZVAL_STR(class_ast_zv, class_name);
	class_ast->attr = fetch_type << ZEND_CONST_EXPR_NEW_FETCH_TYPE_SHIFT;
}

static void zend_compile_const_expr_args(zend_ast **ast_ptr)
{
	zend_ast_list *list = zend_ast_get_list(*ast_ptr);
	bool uses_named_args = false;
	for (uint32_t i = 0; i < list->children; i++) {
		zend_ast *arg = list->child[i];
		if (arg->kind == ZEND_AST_UNPACK) {
			zend_error_noreturn(E_COMPILE_ERROR,
				"Argument unpacking in constant expressions is not supported");
		}
		if (arg->kind == ZEND_AST_NAMED_ARG) {
			uses_named_args = true;
		} else if (uses_named_args) {
			zend_error_noreturn(E_COMPILE_ERROR,
				"Cannot use positional argument after named argument");
		}
	}
	if (uses_named_args) {
		list->attr = 1;
	}
}

typedef struct {
	/* Whether the value of this expression may differ on each evaluation. */
	bool allow_dynamic;
} const_expr_context;

static void zend_compile_const_expr(zend_ast **ast_ptr, void *context) /* {{{ */
{
	const_expr_context *ctx = (const_expr_context *) context;
	zend_ast *ast = *ast_ptr;
	if (ast == NULL || ast->kind == ZEND_AST_ZVAL) {
		return;
	}

	if (!zend_is_allowed_in_const_expr(ast->kind)) {
		zend_error_noreturn(E_COMPILE_ERROR, "Constant expression contains invalid operations");
	}

	switch (ast->kind) {
		case ZEND_AST_CLASS_CONST:
			zend_compile_const_expr_class_const(ast_ptr);
			break;
		case ZEND_AST_CLASS_NAME:
			zend_compile_const_expr_class_name(ast_ptr);
			break;
		case ZEND_AST_CONST:
			zend_compile_const_expr_const(ast_ptr);
			break;
		case ZEND_AST_MAGIC_CONST:
			zend_compile_const_expr_magic_const(ast_ptr);
			break;
		case ZEND_AST_NEW:
			if (!ctx->allow_dynamic) {
				zend_error_noreturn(E_COMPILE_ERROR,
					"New expressions are not supported in this context");
			}
			zend_compile_const_expr_new(ast_ptr);
			break;
		case ZEND_AST_ARG_LIST:
			zend_compile_const_expr_args(ast_ptr);
			break;
	}

	zend_ast_apply(ast, zend_compile_const_expr, context);
}
/* }}} */

void zend_const_expr_to_zval(zval *result, zend_ast **ast_ptr, bool allow_dynamic) /* {{{ */
{
	const_expr_context context;
	context.allow_dynamic = allow_dynamic;

	zend_eval_const_expr(ast_ptr);
	zend_compile_const_expr(ast_ptr, &context);
	if ((*ast_ptr)->kind != ZEND_AST_ZVAL) {
		/* Replace with compiled AST zval representation. */
		zval ast_zv;
		ZVAL_AST(&ast_zv, zend_ast_copy(*ast_ptr));
		zend_ast_destroy(*ast_ptr);
		*ast_ptr = zend_ast_create_zval(&ast_zv);
	}
	ZVAL_COPY(result, zend_ast_get_zval(*ast_ptr));
}
/* }}} */

/* Same as compile_stmt, but with early binding */
void zend_compile_top_stmt(zend_ast *ast) /* {{{ */
{
	if (!ast) {
		return;
	}

	if (ast->kind == ZEND_AST_STMT_LIST) {
		zend_ast_list *list = zend_ast_get_list(ast);
		uint32_t i;
		for (i = 0; i < list->children; ++i) {
			zend_compile_top_stmt(list->child[i]);
		}
		return;
	}

	if (ast->kind == ZEND_AST_FUNC_DECL) {
		CG(zend_lineno) = ast->lineno;
		zend_compile_func_decl(NULL, ast, 1);
		CG(zend_lineno) = ((zend_ast_decl *) ast)->end_lineno;
	} else if (ast->kind == ZEND_AST_CLASS) {
		CG(zend_lineno) = ast->lineno;
		zend_compile_class_decl(NULL, ast, 1);
		CG(zend_lineno) = ((zend_ast_decl *) ast)->end_lineno;
	} else {
		zend_compile_stmt(ast);
	}
	if (ast->kind != ZEND_AST_NAMESPACE && ast->kind != ZEND_AST_HALT_COMPILER) {
		zend_verify_namespace();
	}
}
/* }}} */

static void zend_compile_stmt(zend_ast *ast) /* {{{ */
{
	if (!ast) {
		return;
	}

	CG(zend_lineno) = ast->lineno;

	if ((CG(compiler_options) & ZEND_COMPILE_EXTENDED_STMT) && !zend_is_unticked_stmt(ast)) {
		zend_do_extended_stmt();
	}

	switch (ast->kind) {
		case ZEND_AST_STMT_LIST:
			zend_compile_stmt_list(ast);
			break;
		case ZEND_AST_GLOBAL:
			zend_compile_global_var(ast);
			break;
		case ZEND_AST_STATIC:
			zend_compile_static_var(ast);
			break;
		case ZEND_AST_UNSET:
			zend_compile_unset(ast);
			break;
		case ZEND_AST_RETURN:
			zend_compile_return(ast);
			break;
		case ZEND_AST_ECHO:
			zend_compile_echo(ast);
			break;
		case ZEND_AST_BREAK:
		case ZEND_AST_CONTINUE:
			zend_compile_break_continue(ast);
			break;
		case ZEND_AST_GOTO:
			zend_compile_goto(ast);
			break;
		case ZEND_AST_LABEL:
			zend_compile_label(ast);
			break;
		case ZEND_AST_WHILE:
			zend_compile_while(ast);
			break;
		case ZEND_AST_DO_WHILE:
			zend_compile_do_while(ast);
			break;
		case ZEND_AST_FOR:
			zend_compile_for(ast);
			break;
		case ZEND_AST_FOREACH:
			zend_compile_foreach(ast);
			break;
		case ZEND_AST_IF:
			zend_compile_if(ast);
			break;
		case ZEND_AST_SWITCH:
			zend_compile_switch(ast);
			break;
		case ZEND_AST_TRY:
			zend_compile_try(ast);
			break;
		case ZEND_AST_DECLARE:
			zend_compile_declare(ast);
			break;
		case ZEND_AST_FUNC_DECL:
		case ZEND_AST_METHOD:
			zend_compile_func_decl(NULL, ast, 0);
			break;
		case ZEND_AST_ENUM_CASE:
			zend_compile_enum_case(ast);
			break;
		case ZEND_AST_PROP_GROUP:
			zend_compile_prop_group(ast);
			break;
		case ZEND_AST_CLASS_CONST_GROUP:
			zend_compile_class_const_group(ast);
			break;
		case ZEND_AST_USE_TRAIT:
			zend_compile_use_trait(ast);
			break;
		case ZEND_AST_CLASS:
			zend_compile_class_decl(NULL, ast, 0);
			break;
		case ZEND_AST_GROUP_USE:
			zend_compile_group_use(ast);
			break;
		case ZEND_AST_USE:
			zend_compile_use(ast);
			break;
		case ZEND_AST_CONST_DECL:
			zend_compile_const_decl(ast);
			break;
		case ZEND_AST_NAMESPACE:
			zend_compile_namespace(ast);
			break;
		case ZEND_AST_HALT_COMPILER:
			zend_compile_halt_compiler(ast);
			break;
		case ZEND_AST_THROW:
		case ZEND_AST_EXIT:
			zend_compile_expr(NULL, ast);
			break;
		default:
		{
			znode result;
			zend_compile_expr(&result, ast);
			zend_do_free(&result);
		}
	}

	if (FC(declarables).ticks && !zend_is_unticked_stmt(ast)) {
		zend_emit_tick();
	}
}
/* }}} */

static void zend_compile_expr_inner(znode *result, zend_ast *ast) /* {{{ */
{
	/* CG(zend_lineno) = ast->lineno; */
	CG(zend_lineno) = zend_ast_get_lineno(ast);

	if (CG(memoize_mode) != ZEND_MEMOIZE_NONE) {
		zend_compile_memoized_expr(result, ast);
		return;
	}

	switch (ast->kind) {
		case ZEND_AST_ZVAL:
			ZVAL_COPY(&result->u.constant, zend_ast_get_zval(ast));
			result->op_type = IS_CONST;
			return;
		case ZEND_AST_ZNODE:
			*result = *zend_ast_get_znode(ast);
			return;
		case ZEND_AST_VAR:
		case ZEND_AST_DIM:
		case ZEND_AST_PROP:
		case ZEND_AST_NULLSAFE_PROP:
		case ZEND_AST_STATIC_PROP:
		case ZEND_AST_CALL:
		case ZEND_AST_METHOD_CALL:
		case ZEND_AST_NULLSAFE_METHOD_CALL:
		case ZEND_AST_STATIC_CALL:
			zend_compile_var(result, ast, BP_VAR_R, 0);
			return;
		case ZEND_AST_ASSIGN:
			zend_compile_assign(result, ast);
			return;
		case ZEND_AST_ASSIGN_REF:
			zend_compile_assign_ref(result, ast);
			return;
		case ZEND_AST_NEW:
			zend_compile_new(result, ast);
			return;
		case ZEND_AST_CLONE:
			zend_compile_clone(result, ast);
			return;
		case ZEND_AST_ASSIGN_OP:
			zend_compile_compound_assign(result, ast);
			return;
		case ZEND_AST_BINARY_OP:
			zend_compile_binary_op(result, ast);
			return;
		case ZEND_AST_GREATER:
		case ZEND_AST_GREATER_EQUAL:
			zend_compile_greater(result, ast);
			return;
		case ZEND_AST_UNARY_OP:
			zend_compile_unary_op(result, ast);
			return;
		case ZEND_AST_UNARY_PLUS:
		case ZEND_AST_UNARY_MINUS:
			zend_compile_unary_pm(result, ast);
			return;
		case ZEND_AST_AND:
		case ZEND_AST_OR:
			zend_compile_short_circuiting(result, ast);
			return;
		case ZEND_AST_POST_INC:
		case ZEND_AST_POST_DEC:
			zend_compile_post_incdec(result, ast);
			return;
		case ZEND_AST_PRE_INC:
		case ZEND_AST_PRE_DEC:
			zend_compile_pre_incdec(result, ast);
			return;
		case ZEND_AST_CAST:
			zend_compile_cast(result, ast);
			return;
		case ZEND_AST_CONDITIONAL:
			zend_compile_conditional(result, ast);
			return;
		case ZEND_AST_COALESCE:
			zend_compile_coalesce(result, ast);
			return;
		case ZEND_AST_ASSIGN_COALESCE:
			zend_compile_assign_coalesce(result, ast);
			return;
		case ZEND_AST_PRINT:
			zend_compile_print(result, ast);
			return;
		case ZEND_AST_EXIT:
			zend_compile_exit(result, ast);
			return;
		case ZEND_AST_YIELD:
			zend_compile_yield(result, ast);
			return;
		case ZEND_AST_YIELD_FROM:
			zend_compile_yield_from(result, ast);
			return;
		case ZEND_AST_INSTANCEOF:
			zend_compile_instanceof(result, ast);
			return;
		case ZEND_AST_INCLUDE_OR_EVAL:
			zend_compile_include_or_eval(result, ast);
			return;
		case ZEND_AST_ISSET:
		case ZEND_AST_EMPTY:
			zend_compile_isset_or_empty(result, ast);
			return;
		case ZEND_AST_SILENCE:
			zend_compile_silence(result, ast);
			return;
		case ZEND_AST_SHELL_EXEC:
			zend_compile_shell_exec(result, ast);
			return;
		case ZEND_AST_ARRAY:
			zend_compile_array(result, ast);
			return;
		case ZEND_AST_CONST:
			zend_compile_const(result, ast);
			return;
		case ZEND_AST_CLASS_CONST:
			zend_compile_class_const(result, ast);
			return;
		case ZEND_AST_CLASS_NAME:
			zend_compile_class_name(result, ast);
			return;
		case ZEND_AST_ENCAPS_LIST:
			zend_compile_encaps_list(result, ast);
			return;
		case ZEND_AST_MAGIC_CONST:
			zend_compile_magic_const(result, ast);
			return;
		case ZEND_AST_CLOSURE:
		case ZEND_AST_ARROW_FUNC:
			zend_compile_func_decl(result, ast, 0);
			return;
		case ZEND_AST_THROW:
			zend_compile_throw(result, ast);
			return;
		case ZEND_AST_MATCH:
			zend_compile_match(result, ast);
			return;
		default:
			ZEND_ASSERT(0 /* not supported */);
	}
}
/* }}} */

static void zend_compile_expr(znode *result, zend_ast *ast)
{
	uint32_t checkpoint = zend_short_circuiting_checkpoint();
	zend_compile_expr_inner(result, ast);
	zend_short_circuiting_commit(checkpoint, result, ast);
}

static zend_op *zend_compile_var_inner(znode *result, zend_ast *ast, uint32_t type, bool by_ref)
{
	CG(zend_lineno) = zend_ast_get_lineno(ast);

	switch (ast->kind) {
		case ZEND_AST_VAR:
			return zend_compile_simple_var(result, ast, type, 0);
		case ZEND_AST_DIM:
			return zend_compile_dim(result, ast, type, by_ref);
		case ZEND_AST_PROP:
		case ZEND_AST_NULLSAFE_PROP:
			return zend_compile_prop(result, ast, type, by_ref);
		case ZEND_AST_STATIC_PROP:
			return zend_compile_static_prop(result, ast, type, by_ref, 0);
		case ZEND_AST_CALL:
			zend_compile_call(result, ast, type);
			return NULL;
		case ZEND_AST_METHOD_CALL:
		case ZEND_AST_NULLSAFE_METHOD_CALL:
			zend_compile_method_call(result, ast, type);
			return NULL;
		case ZEND_AST_STATIC_CALL:
			zend_compile_static_call(result, ast, type);
			return NULL;
		case ZEND_AST_ZNODE:
			*result = *zend_ast_get_znode(ast);
			return NULL;
		default:
			if (type == BP_VAR_W || type == BP_VAR_RW || type == BP_VAR_UNSET) {
				zend_error_noreturn(E_COMPILE_ERROR,
					"Cannot use temporary expression in write context");
			}

			zend_compile_expr(result, ast);
			return NULL;
	}
}

static zend_op *zend_compile_var(znode *result, zend_ast *ast, uint32_t type, bool by_ref) /* {{{ */
{
	uint32_t checkpoint = zend_short_circuiting_checkpoint();
	zend_op *opcode = zend_compile_var_inner(result, ast, type, by_ref);
	zend_short_circuiting_commit(checkpoint, result, ast);
	return opcode;
}

static zend_op *zend_delayed_compile_var(znode *result, zend_ast *ast, uint32_t type, bool by_ref) /* {{{ */
{
	switch (ast->kind) {
		case ZEND_AST_VAR:
			return zend_compile_simple_var(result, ast, type, 1);
		case ZEND_AST_DIM:
			return zend_delayed_compile_dim(result, ast, type, by_ref);
		case ZEND_AST_PROP:
		case ZEND_AST_NULLSAFE_PROP:
		{
			zend_op *opline = zend_delayed_compile_prop(result, ast, type);
			if (by_ref) {
				opline->extended_value |= ZEND_FETCH_REF;
			}
			return opline;
		}
		case ZEND_AST_STATIC_PROP:
			return zend_compile_static_prop(result, ast, type, by_ref, 1);
		default:
			return zend_compile_var(result, ast, type, 0);
	}
}
/* }}} */

static void zend_eval_const_expr(zend_ast **ast_ptr) /* {{{ */
{
	zend_ast *ast = *ast_ptr;
	zval result;

	if (!ast) {
		return;
	}

	switch (ast->kind) {
		case ZEND_AST_BINARY_OP:
			zend_eval_const_expr(&ast->child[0]);
			zend_eval_const_expr(&ast->child[1]);
			if (ast->child[0]->kind != ZEND_AST_ZVAL || ast->child[1]->kind != ZEND_AST_ZVAL) {
				return;
			}

			if (!zend_try_ct_eval_binary_op(&result, ast->attr,
					zend_ast_get_zval(ast->child[0]), zend_ast_get_zval(ast->child[1]))
			) {
				return;
			}
			break;
		case ZEND_AST_GREATER:
		case ZEND_AST_GREATER_EQUAL:
			zend_eval_const_expr(&ast->child[0]);
			zend_eval_const_expr(&ast->child[1]);
			if (ast->child[0]->kind != ZEND_AST_ZVAL || ast->child[1]->kind != ZEND_AST_ZVAL) {
				return;
			}

			zend_ct_eval_greater(&result, ast->kind,
				zend_ast_get_zval(ast->child[0]), zend_ast_get_zval(ast->child[1]));
			break;
		case ZEND_AST_AND:
		case ZEND_AST_OR:
		{
			bool child0_is_true, child1_is_true;
			zend_eval_const_expr(&ast->child[0]);
			zend_eval_const_expr(&ast->child[1]);
			if (ast->child[0]->kind != ZEND_AST_ZVAL) {
				return;
			}

			child0_is_true = zend_is_true(zend_ast_get_zval(ast->child[0]));
			if (child0_is_true == (ast->kind == ZEND_AST_OR)) {
				ZVAL_BOOL(&result, ast->kind == ZEND_AST_OR);
				break;
			}

			if (ast->child[1]->kind != ZEND_AST_ZVAL) {
				return;
			}

			child1_is_true = zend_is_true(zend_ast_get_zval(ast->child[1]));
			if (ast->kind == ZEND_AST_OR) {
				ZVAL_BOOL(&result, child0_is_true || child1_is_true);
			} else {
				ZVAL_BOOL(&result, child0_is_true && child1_is_true);
			}
			break;
		}
		case ZEND_AST_UNARY_OP:
			zend_eval_const_expr(&ast->child[0]);
			if (ast->child[0]->kind != ZEND_AST_ZVAL) {
				return;
			}

			if (!zend_try_ct_eval_unary_op(&result, ast->attr, zend_ast_get_zval(ast->child[0]))) {
				return;
			}
			break;
		case ZEND_AST_UNARY_PLUS:
		case ZEND_AST_UNARY_MINUS:
			zend_eval_const_expr(&ast->child[0]);
			if (ast->child[0]->kind != ZEND_AST_ZVAL) {
				return;
			}

			if (!zend_try_ct_eval_unary_pm(&result, ast->kind, zend_ast_get_zval(ast->child[0]))) {
				return;
			}
			break;
		case ZEND_AST_COALESCE:
			/* Set isset fetch indicator here, opcache disallows runtime altering of the AST */
			if (ast->child[0]->kind == ZEND_AST_DIM) {
				ast->child[0]->attr |= ZEND_DIM_IS;
			}
			zend_eval_const_expr(&ast->child[0]);

			if (ast->child[0]->kind != ZEND_AST_ZVAL) {
				/* ensure everything was compile-time evaluated at least once */
				zend_eval_const_expr(&ast->child[1]);
				return;
			}

			if (Z_TYPE_P(zend_ast_get_zval(ast->child[0])) == IS_NULL) {
				zend_eval_const_expr(&ast->child[1]);
				*ast_ptr = ast->child[1];
				ast->child[1] = NULL;
				zend_ast_destroy(ast);
			} else {
				*ast_ptr = ast->child[0];
				ast->child[0] = NULL;
				zend_ast_destroy(ast);
			}
			return;
		case ZEND_AST_CONDITIONAL:
		{
			zend_ast **child, *child_ast;
			zend_eval_const_expr(&ast->child[0]);
			if (ast->child[0]->kind != ZEND_AST_ZVAL) {
				/* ensure everything was compile-time evaluated at least once */
				if (ast->child[1]) {
					zend_eval_const_expr(&ast->child[1]);
				}
				zend_eval_const_expr(&ast->child[2]);
				return;
			}

			child = &ast->child[2 - zend_is_true(zend_ast_get_zval(ast->child[0]))];
			if (*child == NULL) {
				child--;
			}
			child_ast = *child;
			*child = NULL;
			zend_ast_destroy(ast);
			*ast_ptr = child_ast;
			zend_eval_const_expr(ast_ptr);
			return;
		}
		case ZEND_AST_DIM:
		{
			/* constant expression should be always read context ... */
			zval *container, *dim;

			if (ast->child[1] == NULL) {
				zend_error_noreturn(E_COMPILE_ERROR, "Cannot use [] for reading");
			}

			if (ast->attr & ZEND_DIM_ALTERNATIVE_SYNTAX) {
				ast->attr &= ~ZEND_DIM_ALTERNATIVE_SYNTAX; /* remove flag to avoid duplicate warning */
				zend_error(E_COMPILE_ERROR, "Array and string offset access syntax with curly braces is no longer supported");
			}

			/* Set isset fetch indicator here, opcache disallows runtime altering of the AST */
			if ((ast->attr & ZEND_DIM_IS) && ast->child[0]->kind == ZEND_AST_DIM) {
				ast->child[0]->attr |= ZEND_DIM_IS;
			}

			zend_eval_const_expr(&ast->child[0]);
			zend_eval_const_expr(&ast->child[1]);
			if (ast->child[0]->kind != ZEND_AST_ZVAL || ast->child[1]->kind != ZEND_AST_ZVAL) {
				return;
			}

			container = zend_ast_get_zval(ast->child[0]);
			dim = zend_ast_get_zval(ast->child[1]);

			if (Z_TYPE_P(container) == IS_ARRAY) {
				zval *el;
				if (Z_TYPE_P(dim) == IS_LONG) {
					el = zend_hash_index_find(Z_ARR_P(container), Z_LVAL_P(dim));
					if (el) {
						ZVAL_COPY(&result, el);
					} else {
						return;
					}
				} else if (Z_TYPE_P(dim) == IS_STRING) {
					el = zend_symtable_find(Z_ARR_P(container), Z_STR_P(dim));
					if (el) {
						ZVAL_COPY(&result, el);
					} else {
						return;
					}
				} else {
					return; /* warning... handle at runtime */
				}
			} else if (Z_TYPE_P(container) == IS_STRING) {
				zend_long offset;
				zend_uchar c;
				if (Z_TYPE_P(dim) == IS_LONG) {
					offset = Z_LVAL_P(dim);
				} else if (Z_TYPE_P(dim) != IS_STRING || is_numeric_string(Z_STRVAL_P(dim), Z_STRLEN_P(dim), &offset, NULL, 1) != IS_LONG) {
					return;
				}
				if (offset < 0 || (size_t)offset >= Z_STRLEN_P(container)) {
					return;
				}
				c = (zend_uchar) Z_STRVAL_P(container)[offset];
				ZVAL_CHAR(&result, c);
			} else if (Z_TYPE_P(container) <= IS_FALSE) {
				return; /* warning... handle at runtime */
			} else {
				return;
			}
			break;
		}
		case ZEND_AST_ARRAY:
			if (!zend_try_ct_eval_array(&result, ast)) {
				return;
			}
			break;
		case ZEND_AST_MAGIC_CONST:
			if (!zend_try_ct_eval_magic_const(&result, ast)) {
				return;
			}
			break;
		case ZEND_AST_CONST:
		{
			zend_ast *name_ast = ast->child[0];
			bool is_fully_qualified;
			zend_string *resolved_name = zend_resolve_const_name(
				zend_ast_get_str(name_ast), name_ast->attr, &is_fully_qualified);

			if (!zend_try_ct_eval_const(&result, resolved_name, is_fully_qualified)) {
				zend_string_release_ex(resolved_name, 0);
				return;
			}

			zend_string_release_ex(resolved_name, 0);
			break;
		}
		case ZEND_AST_CLASS_CONST:
		{
			zend_ast *class_ast;
			zend_ast *name_ast;
			zend_string *resolved_name;

			zend_eval_const_expr(&ast->child[0]);
			zend_eval_const_expr(&ast->child[1]);

			class_ast = ast->child[0];
			name_ast = ast->child[1];

			if (class_ast->kind != ZEND_AST_ZVAL || name_ast->kind != ZEND_AST_ZVAL) {
				return;
			}

			resolved_name = zend_resolve_class_name_ast(class_ast);
			if (!zend_try_ct_eval_class_const(&result, resolved_name, zend_ast_get_str(name_ast))) {
				zend_string_release_ex(resolved_name, 0);
				return;
			}

			zend_string_release_ex(resolved_name, 0);
			break;
		}
		case ZEND_AST_CLASS_NAME:
		{
			zend_ast *class_ast = ast->child[0];
			if (!zend_try_compile_const_expr_resolve_class_name(&result, class_ast)) {
				return;
			}
			break;
		}
		// TODO: We should probably use zend_ast_apply to recursively walk nodes without
		// special handling. It is required that all nodes that are part of a const expr
		// are visited. Probably we should be distinguishing evaluation of const expr and
		// normal exprs here.
		case ZEND_AST_ARG_LIST:
		{
			zend_ast_list *list = zend_ast_get_list(ast);
			for (uint32_t i = 0; i < list->children; i++) {
				zend_eval_const_expr(&list->child[i]);
			}
			return;
		}
		case ZEND_AST_NEW:
			zend_eval_const_expr(&ast->child[0]);
			zend_eval_const_expr(&ast->child[1]);
			return;
		case ZEND_AST_NAMED_ARG:
			zend_eval_const_expr(&ast->child[1]);
			return;
		case ZEND_AST_CONST_ENUM_INIT:
			zend_eval_const_expr(&ast->child[2]);
			return;
		case ZEND_AST_PROP:
		case ZEND_AST_NULLSAFE_PROP:
			zend_eval_const_expr(&ast->child[0]);
			zend_eval_const_expr(&ast->child[1]);
			return;
		default:
			return;
	}

	zend_ast_destroy(ast);
	*ast_ptr = zend_ast_create_zval(&result);
}
/* }}} */<|MERGE_RESOLUTION|>--- conflicted
+++ resolved
@@ -7302,21 +7302,7 @@
 	}
 
 	zend_register_seen_symbol(lcname, ZEND_SYMBOL_FUNCTION);
-	if (toplevel) {
-<<<<<<< HEAD
-		if (UNEXPECTED(zend_hash_add_ptr(CG(function_table), lcname, op_array) == NULL)) {
-			do_bind_function_error(lcname, op_array, 1);
-		}
-=======
-		return lcname;
-	}
-
-	uint32_t func_ref = zend_add_dynamic_func_def(op_array);
-	if (op_array->fn_flags & ZEND_ACC_CLOSURE) {
-		opline = zend_emit_op_tmp(result, ZEND_DECLARE_LAMBDA_FUNCTION, NULL, NULL);
-		opline->op2.num = func_ref;
->>>>>>> 79c5b32d
-	} else {
+	if (!toplevel) {
 		uint32_t func_ref = zend_add_dynamic_func_def(op_array);
 		if (op_array->fn_flags & ZEND_ACC_CLOSURE) {
 			opline = zend_emit_op_tmp(result, ZEND_DECLARE_LAMBDA_FUNCTION, NULL, NULL);
@@ -7329,10 +7315,6 @@
 			opline->op2.num = func_ref;
 		}
 	}
-<<<<<<< HEAD
-=======
-
->>>>>>> 79c5b32d
 	return lcname;
 }
 /* }}} */
@@ -7345,11 +7327,7 @@
 	zend_ast *stmt_ast = decl->child[2];
 	zend_ast *return_type_ast = decl->child[3];
 	bool is_method = decl->kind == ZEND_AST_METHOD;
-<<<<<<< HEAD
-	zend_string *lcname = NULL;
-=======
 	zend_string *lcname;
->>>>>>> 79c5b32d
 
 	zend_class_entry *orig_class_entry = CG(active_class_entry);
 	zend_op_array *orig_op_array = CG(active_op_array);
@@ -7453,16 +7431,12 @@
 		CG(zend_lineno) = decl->start_lineno;
 		zend_check_magic_method_implementation(
 			CG(active_class_entry), (zend_function *) op_array, lcname, E_COMPILE_ERROR);
-<<<<<<< HEAD
-=======
 	} else if (toplevel) {
 		/* Only register the function after a successful compile */
 		if (UNEXPECTED(zend_hash_add_ptr(CG(function_table), lcname, op_array) == NULL)) {
 			do_bind_function_error(lcname, op_array, true);
 		}
->>>>>>> 79c5b32d
-	}
-	zend_string_release_ex(lcname, 0);
+	}
 
 	/* put the implicit return on the really last line */
 	CG(zend_lineno) = decl->end_lineno;
