--- conflicted
+++ resolved
@@ -3197,39 +3197,21 @@
 		}
 
 		arg_count++;
-<<<<<<< HEAD
 		if (zend_is_call(arg)) {
 			zend_compile_var(&arg_node, arg, BP_VAR_R, 0);
 			if (arg_node.op_type & (IS_CONST|IS_TMP_VAR)) {
 				/* Function call was converted into builtin instruction */
-				opcode = ZEND_SEND_VAL;
+				if (!fbc || ARG_MUST_BE_SENT_BY_REF(fbc, arg_num)) {
+					opcode = ZEND_SEND_VAL_EX;
+				} else {
+					opcode = ZEND_SEND_VAL;
+				}
 			} else {
 				if (fbc) {
 					if (ARG_MUST_BE_SENT_BY_REF(fbc, arg_num)) {
 						opcode = ZEND_SEND_VAR_NO_REF;
 					} else if (ARG_MAY_BE_SENT_BY_REF(fbc, arg_num)) {
 						opcode = ZEND_SEND_VAL;
-=======
-		if (zend_is_variable_or_call(arg)) {
-			if (zend_is_call(arg)) {
-				zend_compile_var(&arg_node, arg, BP_VAR_R, 0);
-				if (arg_node.op_type & (IS_CONST|IS_TMP_VAR)) {
-					/* Function call was converted into builtin instruction */
-					if (!fbc || ARG_MUST_BE_SENT_BY_REF(fbc, arg_num)) {
-						opcode = ZEND_SEND_VAL_EX;
-					} else {
-						opcode = ZEND_SEND_VAL;
-					}
-				} else {
-					if (fbc) {
-						if (ARG_MUST_BE_SENT_BY_REF(fbc, arg_num)) {
-							opcode = ZEND_SEND_VAR_NO_REF;
-						} else if (ARG_MAY_BE_SENT_BY_REF(fbc, arg_num)) {
-							opcode = ZEND_SEND_VAL;
-						} else {
-							opcode = ZEND_SEND_VAR;
-						}
->>>>>>> 971e5c51
 					} else {
 						opcode = ZEND_SEND_VAR;
 					}
