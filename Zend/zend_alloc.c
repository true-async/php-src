--- conflicted
+++ resolved
@@ -2276,11 +2276,8 @@
 			}
 #if ZEND_MM_STAT
 			heap->size = 0;
-<<<<<<< HEAD
-#endif
-=======
 			heap->real_size = 0;
->>>>>>> 7841c8a3
+#endif
 		}
 
 		if (full) {
@@ -2854,11 +2851,8 @@
 	tracked_add(heap, ptr, size);
 #if ZEND_MM_STAT
 	heap->size += size;
-<<<<<<< HEAD
-#endif
-=======
 	heap->real_size = heap->size;
->>>>>>> 7841c8a3
+#endif
 	return ptr;
 }
 
@@ -2871,11 +2865,8 @@
 	zval *size_zv = tracked_get_size_zv(heap, ptr);
 #if ZEND_MM_STAT
 	heap->size -= Z_LVAL_P(size_zv);
-<<<<<<< HEAD
-#endif
-=======
 	heap->real_size = heap->size;
->>>>>>> 7841c8a3
+#endif
 	zend_hash_del_bucket(heap->tracked_allocs, (Bucket *) size_zv);
 	free(ptr);
 }
@@ -2902,11 +2893,8 @@
 	tracked_add(heap, ptr, new_size);
 #if ZEND_MM_STAT
 	heap->size += new_size - old_size;
-<<<<<<< HEAD
-#endif
-=======
 	heap->real_size = heap->size;
->>>>>>> 7841c8a3
+#endif
 	return ptr;
 }
 
