/*
   +----------------------------------------------------------------------+
   | Zend Engine                                                          |
   +----------------------------------------------------------------------+
   | Copyright (c) Zend Technologies Ltd. (http://www.zend.com)           |
   +----------------------------------------------------------------------+
   | This source file is subject to version 2.00 of the Zend license,     |
   | that is bundled with this package in the file LICENSE, and is        |
   | available through the world-wide-web at the following url:           |
   | http://www.zend.com/license/2_00.txt.                                |
   | If you did not receive a copy of the Zend license and are unable to  |
   | obtain it through the world-wide-web, please send a note to          |
   | license@zend.com so we can mail you a copy immediately.              |
   +----------------------------------------------------------------------+
   | Authors: Andi Gutmans <andi@php.net>                                 |
   |          Zeev Suraski <zeev@php.net>                                 |
   |          Dmitry Stogov <dmitry@php.net>                              |
   +----------------------------------------------------------------------+
*/

/*
 * zend_alloc is designed to be a modern CPU cache friendly memory manager
 * for PHP. Most ideas are taken from jemalloc and tcmalloc implementations.
 *
 * All allocations are split into 3 categories:
 *
 * Huge  - the size is greater than CHUNK size (~2M by default), allocation is
 *         performed using mmap(). The result is aligned on 2M boundary.
 *
 * Large - a number of 4096K pages inside a CHUNK. Large blocks
 *         are always aligned on page boundary.
 *
 * Small - less than 3/4 of page size. Small sizes are rounded up to nearest
 *         greater predefined small size (there are 30 predefined sizes:
 *         8, 16, 24, 32, ... 3072). Small blocks are allocated from
 *         RUNs. Each RUN is allocated as a single or few following pages.
 *         Allocation inside RUNs implemented using linked list of free
 *         elements. The result is aligned to 8 bytes.
 *
 * zend_alloc allocates memory from OS by CHUNKs, these CHUNKs and huge memory
 * blocks are always aligned to CHUNK boundary. So it's very easy to determine
 * the CHUNK owning the certain pointer. Regular CHUNKs reserve a single
 * page at start for special purpose. It contains bitset of free pages,
 * few bitset for available runs of predefined small sizes, map of pages that
 * keeps information about usage of each page in this CHUNK, etc.
 *
 * zend_alloc provides familiar emalloc/efree/erealloc API, but in addition it
 * provides specialized and optimized routines to allocate blocks of predefined
 * sizes (e.g. emalloc_2(), emallc_4(), ..., emalloc_large(), etc)
 * The library uses C preprocessor tricks that substitute calls to emalloc()
 * with more specialized routines when the requested size is known.
 */

#include "zend.h"
#include "zend_alloc.h"
#include "zend_globals.h"
#include "zend_operators.h"
#include "zend_multiply.h"
#include "zend_bitset.h"
#include "zend_mmap.h"
#include <signal.h>

#ifdef HAVE_UNISTD_H
# include <unistd.h>
#endif

#ifdef ZEND_WIN32
# include <wincrypt.h>
# include <process.h>
# include "win32/winutil.h"
#endif

#include <stdio.h>
#include <stdlib.h>
#include <string.h>

#include <sys/types.h>
#include <sys/stat.h>
#include <limits.h>
#include <fcntl.h>
#include <errno.h>

#ifndef _WIN32
# include <sys/mman.h>
# ifndef MAP_ANON
#  ifdef MAP_ANONYMOUS
#   define MAP_ANON MAP_ANONYMOUS
#  endif
# endif
# ifndef MAP_FAILED
#  define MAP_FAILED ((void*)-1)
# endif
# ifndef MAP_POPULATE
#  define MAP_POPULATE 0
# endif
#  if defined(_SC_PAGESIZE) || (_SC_PAGE_SIZE)
#    define REAL_PAGE_SIZE _real_page_size
static size_t _real_page_size = ZEND_MM_PAGE_SIZE;
#  endif
# ifdef MAP_ALIGNED_SUPER
#    define MAP_HUGETLB MAP_ALIGNED_SUPER
# endif
#endif

#ifndef REAL_PAGE_SIZE
# define REAL_PAGE_SIZE ZEND_MM_PAGE_SIZE
#endif

/* NetBSD has an mremap() function with a signature that is incompatible with Linux (WTF?),
 * so pretend it doesn't exist. */
#ifndef __linux__
# undef HAVE_MREMAP
#endif

#ifndef __APPLE__
# define ZEND_MM_FD -1
#else
# include <mach/vm_statistics.h>
/* Mac allows to track anonymous page via vmmap per TAG id.
 * user land applications are allowed to take from 240 to 255.
 */
# define ZEND_MM_FD VM_MAKE_TAG(250U)
#endif

#ifndef ZEND_MM_STAT
# define ZEND_MM_STAT 1    /* track current and peak memory usage            */
#endif
#ifndef ZEND_MM_LIMIT
# define ZEND_MM_LIMIT 1   /* support for user-defined memory limit          */
#endif
#ifndef ZEND_MM_CUSTOM
# define ZEND_MM_CUSTOM 1  /* support for custom memory allocator            */
                           /* USE_ZEND_ALLOC=0 may switch to system malloc() */
#endif
#ifndef ZEND_MM_STORAGE
# define ZEND_MM_STORAGE 1 /* support for custom memory storage              */
#endif
#ifndef ZEND_MM_ERROR
# define ZEND_MM_ERROR 1   /* report system errors                           */
#endif

#ifndef ZEND_MM_CHECK
# define ZEND_MM_CHECK(condition, message)  do { \
		if (UNEXPECTED(!(condition))) { \
			zend_mm_panic(message); \
		} \
	} while (0)
#endif

typedef uint32_t   zend_mm_page_info; /* 4-byte integer */
typedef zend_ulong zend_mm_bitset;    /* 4-byte or 8-byte integer */

#define ZEND_MM_ALIGNED_OFFSET(size, alignment) \
	(((size_t)(size)) & ((alignment) - 1))
#define ZEND_MM_ALIGNED_BASE(size, alignment) \
	(((size_t)(size)) & ~((alignment) - 1))
#define ZEND_MM_SIZE_TO_NUM(size, alignment) \
	(((size_t)(size) + ((alignment) - 1)) / (alignment))

#define ZEND_MM_BITSET_LEN		(sizeof(zend_mm_bitset) * 8)       /* 32 or 64 */
#define ZEND_MM_PAGE_MAP_LEN	(ZEND_MM_PAGES / ZEND_MM_BITSET_LEN) /* 16 or 8 */

typedef zend_mm_bitset zend_mm_page_map[ZEND_MM_PAGE_MAP_LEN];     /* 64B */

#define ZEND_MM_IS_FRUN                  0x00000000
#define ZEND_MM_IS_LRUN                  0x40000000
#define ZEND_MM_IS_SRUN                  0x80000000

#define ZEND_MM_LRUN_PAGES_MASK          0x000003ff
#define ZEND_MM_LRUN_PAGES_OFFSET        0

#define ZEND_MM_SRUN_BIN_NUM_MASK        0x0000001f
#define ZEND_MM_SRUN_BIN_NUM_OFFSET      0

#define ZEND_MM_SRUN_FREE_COUNTER_MASK   0x01ff0000
#define ZEND_MM_SRUN_FREE_COUNTER_OFFSET 16

#define ZEND_MM_NRUN_OFFSET_MASK         0x01ff0000
#define ZEND_MM_NRUN_OFFSET_OFFSET       16

#define ZEND_MM_LRUN_PAGES(info)         (((info) & ZEND_MM_LRUN_PAGES_MASK) >> ZEND_MM_LRUN_PAGES_OFFSET)
#define ZEND_MM_SRUN_BIN_NUM(info)       (((info) & ZEND_MM_SRUN_BIN_NUM_MASK) >> ZEND_MM_SRUN_BIN_NUM_OFFSET)
#define ZEND_MM_SRUN_FREE_COUNTER(info)  (((info) & ZEND_MM_SRUN_FREE_COUNTER_MASK) >> ZEND_MM_SRUN_FREE_COUNTER_OFFSET)
#define ZEND_MM_NRUN_OFFSET(info)        (((info) & ZEND_MM_NRUN_OFFSET_MASK) >> ZEND_MM_NRUN_OFFSET_OFFSET)

#define ZEND_MM_FRUN()                   ZEND_MM_IS_FRUN
#define ZEND_MM_LRUN(count)              (ZEND_MM_IS_LRUN | ((count) << ZEND_MM_LRUN_PAGES_OFFSET))
#define ZEND_MM_SRUN(bin_num)            (ZEND_MM_IS_SRUN | ((bin_num) << ZEND_MM_SRUN_BIN_NUM_OFFSET))
#define ZEND_MM_SRUN_EX(bin_num, count)  (ZEND_MM_IS_SRUN | ((bin_num) << ZEND_MM_SRUN_BIN_NUM_OFFSET) | ((count) << ZEND_MM_SRUN_FREE_COUNTER_OFFSET))
#define ZEND_MM_NRUN(bin_num, offset)    (ZEND_MM_IS_SRUN | ZEND_MM_IS_LRUN | ((bin_num) << ZEND_MM_SRUN_BIN_NUM_OFFSET) | ((offset) << ZEND_MM_NRUN_OFFSET_OFFSET))

#define ZEND_MM_BINS 30

typedef struct  _zend_mm_page      zend_mm_page;
typedef struct  _zend_mm_bin       zend_mm_bin;
typedef struct  _zend_mm_free_slot zend_mm_free_slot;
typedef struct  _zend_mm_chunk     zend_mm_chunk;
typedef struct  _zend_mm_huge_list zend_mm_huge_list;

static bool zend_mm_use_huge_pages = false;

/*
 * Memory is retrieved from OS by chunks of fixed size 2MB.
 * Inside chunk it's managed by pages of fixed size 4096B.
 * So each chunk consists from 512 pages.
 * The first page of each chunk is reserved for chunk header.
 * It contains service information about all pages.
 *
 * free_pages - current number of free pages in this chunk
 *
 * free_tail  - number of continuous free pages at the end of chunk
 *
 * free_map   - bitset (a bit for each page). The bit is set if the corresponding
 *              page is allocated. Allocator for "large sizes" may easily find a
 *              free page (or a continuous number of pages) searching for zero
 *              bits.
 *
 * map        - contains service information for each page. (32-bits for each
 *              page).
 *    usage:
 *				(2 bits)
 * 				FRUN - free page,
 *              LRUN - first page of "large" allocation
 *              SRUN - first page of a bin used for "small" allocation
 *
 *    lrun_pages:
 *              (10 bits) number of allocated pages
 *
 *    srun_bin_num:
 *              (5 bits) bin number (e.g. 0 for sizes 0-2, 1 for 3-4,
 *               2 for 5-8, 3 for 9-16 etc) see zend_alloc_sizes.h
 */

struct _zend_mm_heap {
#if ZEND_MM_CUSTOM
	int                use_custom_heap;
#endif
#if ZEND_MM_STORAGE
	zend_mm_storage   *storage;
#endif
#if ZEND_MM_STAT
	size_t             size;                    /* current memory usage */
	size_t             peak;                    /* peak memory usage */
#endif
	zend_mm_free_slot *free_slot[ZEND_MM_BINS]; /* free lists for small sizes */
#if ZEND_MM_STAT || ZEND_MM_LIMIT
	size_t             real_size;               /* current size of allocated pages */
#endif
#if ZEND_MM_STAT
	size_t             real_peak;               /* peak size of allocated pages */
#endif
#if ZEND_MM_LIMIT
	size_t             limit;                   /* memory limit */
	int                overflow;                /* memory overflow flag */
#endif

	zend_mm_huge_list *huge_list;               /* list of huge allocated blocks */

	zend_mm_chunk     *main_chunk;
	zend_mm_chunk     *cached_chunks;			/* list of unused chunks */
	int                chunks_count;			/* number of allocated chunks */
	int                peak_chunks_count;		/* peak number of allocated chunks for current request */
	int                cached_chunks_count;		/* number of cached chunks */
	double             avg_chunks_count;		/* average number of chunks allocated per request */
	int                last_chunks_delete_boundary; /* number of chunks after last deletion */
	int                last_chunks_delete_count;    /* number of deletion over the last boundary */
#if ZEND_MM_CUSTOM
	union {
		struct {
			void      *(*_malloc)(size_t);
			void       (*_free)(void*);
			void      *(*_realloc)(void*, size_t);
		} std;
		struct {
			void      *(*_malloc)(size_t ZEND_FILE_LINE_DC ZEND_FILE_LINE_ORIG_DC);
			void       (*_free)(void*  ZEND_FILE_LINE_DC ZEND_FILE_LINE_ORIG_DC);
			void      *(*_realloc)(void*, size_t  ZEND_FILE_LINE_DC ZEND_FILE_LINE_ORIG_DC);
		} debug;
	} custom_heap;
	HashTable *tracked_allocs;
#endif
};

struct _zend_mm_chunk {
	zend_mm_heap      *heap;
	zend_mm_chunk     *next;
	zend_mm_chunk     *prev;
	uint32_t           free_pages;				/* number of free pages */
	uint32_t           free_tail;               /* number of free pages at the end of chunk */
	uint32_t           num;
	char               reserve[64 - (sizeof(void*) * 3 + sizeof(uint32_t) * 3)];
	zend_mm_heap       heap_slot;               /* used only in main chunk */
	zend_mm_page_map   free_map;                /* 512 bits or 64 bytes */
	zend_mm_page_info  map[ZEND_MM_PAGES];      /* 2 KB = 512 * 4 */
};

struct _zend_mm_page {
	char               bytes[ZEND_MM_PAGE_SIZE];
};

/*
 * bin - is one or few continuous pages (up to 8) used for allocation of
 * a particular "small size".
 */
struct _zend_mm_bin {
	char               bytes[ZEND_MM_PAGE_SIZE * 8];
};

struct _zend_mm_free_slot {
	zend_mm_free_slot *next_free_slot;
};

struct _zend_mm_huge_list {
	void              *ptr;
	size_t             size;
	zend_mm_huge_list *next;
#if ZEND_DEBUG
	zend_mm_debug_info dbg;
#endif
};

#define ZEND_MM_PAGE_ADDR(chunk, page_num) \
	((void*)(((zend_mm_page*)(chunk)) + (page_num)))

#define _BIN_DATA_SIZE(num, size, elements, pages, x, y) size,
static const uint32_t bin_data_size[] = {
	ZEND_MM_BINS_INFO(_BIN_DATA_SIZE, x, y)
};

#define _BIN_DATA_ELEMENTS(num, size, elements, pages, x, y) elements,
static const uint32_t bin_elements[] = {
	ZEND_MM_BINS_INFO(_BIN_DATA_ELEMENTS, x, y)
};

#define _BIN_DATA_PAGES(num, size, elements, pages, x, y) pages,
static const uint32_t bin_pages[] = {
	ZEND_MM_BINS_INFO(_BIN_DATA_PAGES, x, y)
};

#if ZEND_DEBUG
ZEND_COLD void zend_debug_alloc_output(char *format, ...)
{
	char output_buf[256];
	va_list args;

	va_start(args, format);
	vsprintf(output_buf, format, args);
	va_end(args);

#ifdef ZEND_WIN32
	OutputDebugString(output_buf);
#else
	fprintf(stderr, "%s", output_buf);
#endif
}
#endif

static ZEND_COLD ZEND_NORETURN void zend_mm_panic(const char *message)
{
	fprintf(stderr, "%s\n", message);
/* See http://support.microsoft.com/kb/190351 */
#ifdef ZEND_WIN32
	fflush(stderr);
#endif
#if ZEND_DEBUG && defined(HAVE_KILL) && defined(HAVE_GETPID)
	kill(getpid(), SIGSEGV);
#endif
	abort();
}

static ZEND_COLD ZEND_NORETURN void zend_mm_safe_error(zend_mm_heap *heap,
	const char *format,
	size_t limit,
#if ZEND_DEBUG
	const char *filename,
	uint32_t lineno,
#endif
	size_t size)
{

	heap->overflow = 1;
	zend_try {
		zend_error_noreturn(E_ERROR,
			format,
			limit,
#if ZEND_DEBUG
			filename,
			lineno,
#endif
			size);
	} zend_catch {
	}  zend_end_try();
	heap->overflow = 0;
	zend_bailout();
	exit(1);
}

#ifdef _WIN32
void
stderr_last_error(char *msg)
{
	DWORD err = GetLastError();
	char *buf = php_win32_error_to_msg(err);

	if (!buf[0]) {
		fprintf(stderr, "\n%s: [0x%08lx]\n", msg, err);
	}
	else {
		fprintf(stderr, "\n%s: [0x%08lx] %s\n", msg, err, buf);
	}

	php_win32_error_msg_free(buf);
}
#endif

/*****************/
/* OS Allocation */
/*****************/

static void zend_mm_munmap(void *addr, size_t size)
{
#ifdef _WIN32
	if (VirtualFree(addr, 0, MEM_RELEASE) == 0) {
		/** ERROR_INVALID_ADDRESS is expected when addr is not range start address */
		if (GetLastError() != ERROR_INVALID_ADDRESS) {
#if ZEND_MM_ERROR
			stderr_last_error("VirtualFree() failed");
#endif
			return;
		}
		SetLastError(0);

		MEMORY_BASIC_INFORMATION mbi;
		if (VirtualQuery(addr, &mbi, sizeof(mbi)) == 0) {
#if ZEND_MM_ERROR
			stderr_last_error("VirtualQuery() failed");
#endif
			return;
		}
		addr = mbi.AllocationBase;

		if (VirtualFree(addr, 0, MEM_RELEASE) == 0) {
#if ZEND_MM_ERROR
			stderr_last_error("VirtualFree() failed");
#endif
		}
	}
#else
	if (munmap(addr, size) != 0) {
#if ZEND_MM_ERROR
		fprintf(stderr, "\nmunmap() failed: [%d] %s\n", errno, strerror(errno));
#endif
	}
#endif
}

#ifndef HAVE_MREMAP
static void *zend_mm_mmap_fixed(void *addr, size_t size)
{
#ifdef _WIN32
	void *ptr = VirtualAlloc(addr, size, MEM_COMMIT | MEM_RESERVE, PAGE_READWRITE);

	if (ptr == NULL) {
		/** ERROR_INVALID_ADDRESS is expected when fixed addr range is not free */
		if (GetLastError() != ERROR_INVALID_ADDRESS) {
#if ZEND_MM_ERROR
			stderr_last_error("VirtualAlloc() fixed failed");
#endif
		}
		SetLastError(0);
		return NULL;
	}
	ZEND_ASSERT(ptr == addr);
	return ptr;
#else
	int flags = MAP_PRIVATE | MAP_ANON;
#if defined(MAP_EXCL)
	flags |= MAP_FIXED | MAP_EXCL;
#elif defined(MAP_TRYFIXED)
	flags |= MAP_TRYFIXED;
#endif
	/* MAP_FIXED leads to discarding of the old mapping, so it can't be used. */
	void *ptr = mmap(addr, size, PROT_READ | PROT_WRITE, flags /*| MAP_POPULATE | MAP_HUGETLB*/, ZEND_MM_FD, 0);

	if (ptr == MAP_FAILED) {
<<<<<<< HEAD
#if ZEND_MM_ERROR && !defined(MAP_EXCL) && !defined(MAP_TRYFIXED)
		fprintf(stderr, "\nmmap() failed: [%d] %s\n", errno, strerror(errno));
=======
#if ZEND_MM_ERROR && !defined(MAP_EXCL)
		fprintf(stderr, "\nmmap() fixed failed: [%d] %s\n", errno, strerror(errno));
>>>>>>> 8d65c2fe
#endif
		return NULL;
	} else if (ptr != addr) {
		zend_mm_munmap(ptr, size);
		return NULL;
	}
	return ptr;
#endif
}
#endif

static void *zend_mm_mmap(size_t size)
{
#ifdef _WIN32
	void *ptr = VirtualAlloc(NULL, size, MEM_COMMIT | MEM_RESERVE, PAGE_READWRITE);

	if (ptr == NULL) {
#if ZEND_MM_ERROR
		stderr_last_error("VirtualAlloc() failed");
#endif
		return NULL;
	}
	return ptr;
#else
	void *ptr;

#if defined(MAP_HUGETLB) || defined(VM_FLAGS_SUPERPAGE_SIZE_2MB)
	if (zend_mm_use_huge_pages && size == ZEND_MM_CHUNK_SIZE) {
		int fd = -1;
		int mflags = MAP_PRIVATE | MAP_ANON;
#if defined(MAP_HUGETLB)
		mflags |= MAP_HUGETLB;
#else
		fd = VM_FLAGS_SUPERPAGE_SIZE_2MB;
#endif
		ptr = mmap(NULL, size, PROT_READ | PROT_WRITE, mflags, fd, 0);
		if (ptr != MAP_FAILED) {
			zend_mmap_set_name(ptr, size, "zend_alloc");
			return ptr;
		}
	}
#endif

	ptr = mmap(NULL, size, PROT_READ | PROT_WRITE, MAP_PRIVATE | MAP_ANON, ZEND_MM_FD, 0);

	if (ptr == MAP_FAILED) {
#if ZEND_MM_ERROR
		fprintf(stderr, "\nmmap() failed: [%d] %s\n", errno, strerror(errno));
#endif
		return NULL;
	}
	zend_mmap_set_name(ptr, size, "zend_alloc");
	return ptr;
#endif
}

/***********/
/* Bitmask */
/***********/

/* number of trailing set (1) bits */
static zend_always_inline int zend_mm_bitset_nts(zend_mm_bitset bitset)
{
#if (defined(__GNUC__) || __has_builtin(__builtin_ctzl)) && SIZEOF_ZEND_LONG == SIZEOF_LONG && defined(PHP_HAVE_BUILTIN_CTZL)
	return __builtin_ctzl(~bitset);
#elif (defined(__GNUC__) || __has_builtin(__builtin_ctzll)) && defined(PHP_HAVE_BUILTIN_CTZLL)
	return __builtin_ctzll(~bitset);
#elif defined(_WIN32)
	unsigned long index;

#if defined(_WIN64)
	if (!BitScanForward64(&index, ~bitset)) {
#else
	if (!BitScanForward(&index, ~bitset)) {
#endif
		/* undefined behavior */
		return 32;
	}

	return (int)index;
#else
	int n;

	if (bitset == (zend_mm_bitset)-1) return ZEND_MM_BITSET_LEN;

	n = 0;
#if SIZEOF_ZEND_LONG == 8
	if (sizeof(zend_mm_bitset) == 8) {
		if ((bitset & 0xffffffff) == 0xffffffff) {n += 32; bitset = bitset >> Z_UL(32);}
	}
#endif
	if ((bitset & 0x0000ffff) == 0x0000ffff) {n += 16; bitset = bitset >> 16;}
	if ((bitset & 0x000000ff) == 0x000000ff) {n +=  8; bitset = bitset >>  8;}
	if ((bitset & 0x0000000f) == 0x0000000f) {n +=  4; bitset = bitset >>  4;}
	if ((bitset & 0x00000003) == 0x00000003) {n +=  2; bitset = bitset >>  2;}
	return n + (bitset & 1);
#endif
}

static zend_always_inline int zend_mm_bitset_is_set(zend_mm_bitset *bitset, int bit)
{
	return ZEND_BIT_TEST(bitset, bit);
}

static zend_always_inline void zend_mm_bitset_set_bit(zend_mm_bitset *bitset, int bit)
{
	bitset[bit / ZEND_MM_BITSET_LEN] |= (Z_UL(1) << (bit & (ZEND_MM_BITSET_LEN-1)));
}

static zend_always_inline void zend_mm_bitset_reset_bit(zend_mm_bitset *bitset, int bit)
{
	bitset[bit / ZEND_MM_BITSET_LEN] &= ~(Z_UL(1) << (bit & (ZEND_MM_BITSET_LEN-1)));
}

static zend_always_inline void zend_mm_bitset_set_range(zend_mm_bitset *bitset, int start, int len)
{
	if (len == 1) {
		zend_mm_bitset_set_bit(bitset, start);
	} else {
		int pos = start / ZEND_MM_BITSET_LEN;
		int end = (start + len - 1) / ZEND_MM_BITSET_LEN;
		int bit = start & (ZEND_MM_BITSET_LEN - 1);
		zend_mm_bitset tmp;

		if (pos != end) {
			/* set bits from "bit" to ZEND_MM_BITSET_LEN-1 */
			tmp = (zend_mm_bitset)-1 << bit;
			bitset[pos++] |= tmp;
			while (pos != end) {
				/* set all bits */
				bitset[pos++] = (zend_mm_bitset)-1;
			}
			end = (start + len - 1) & (ZEND_MM_BITSET_LEN - 1);
			/* set bits from "0" to "end" */
			tmp = (zend_mm_bitset)-1 >> ((ZEND_MM_BITSET_LEN - 1) - end);
			bitset[pos] |= tmp;
		} else {
			end = (start + len - 1) & (ZEND_MM_BITSET_LEN - 1);
			/* set bits from "bit" to "end" */
			tmp = (zend_mm_bitset)-1 << bit;
			tmp &= (zend_mm_bitset)-1 >> ((ZEND_MM_BITSET_LEN - 1) - end);
			bitset[pos] |= tmp;
		}
	}
}

static zend_always_inline void zend_mm_bitset_reset_range(zend_mm_bitset *bitset, int start, int len)
{
	if (len == 1) {
		zend_mm_bitset_reset_bit(bitset, start);
	} else {
		int pos = start / ZEND_MM_BITSET_LEN;
		int end = (start + len - 1) / ZEND_MM_BITSET_LEN;
		int bit = start & (ZEND_MM_BITSET_LEN - 1);
		zend_mm_bitset tmp;

		if (pos != end) {
			/* reset bits from "bit" to ZEND_MM_BITSET_LEN-1 */
			tmp = ~((Z_UL(1) << bit) - 1);
			bitset[pos++] &= ~tmp;
			while (pos != end) {
				/* set all bits */
				bitset[pos++] = 0;
			}
			end = (start + len - 1) & (ZEND_MM_BITSET_LEN - 1);
			/* reset bits from "0" to "end" */
			tmp = (zend_mm_bitset)-1 >> ((ZEND_MM_BITSET_LEN - 1) - end);
			bitset[pos] &= ~tmp;
		} else {
			end = (start + len - 1) & (ZEND_MM_BITSET_LEN - 1);
			/* reset bits from "bit" to "end" */
			tmp = (zend_mm_bitset)-1 << bit;
			tmp &= (zend_mm_bitset)-1 >> ((ZEND_MM_BITSET_LEN - 1) - end);
			bitset[pos] &= ~tmp;
		}
	}
}

static zend_always_inline int zend_mm_bitset_is_free_range(zend_mm_bitset *bitset, int start, int len)
{
	if (len == 1) {
		return !zend_mm_bitset_is_set(bitset, start);
	} else {
		int pos = start / ZEND_MM_BITSET_LEN;
		int end = (start + len - 1) / ZEND_MM_BITSET_LEN;
		int bit = start & (ZEND_MM_BITSET_LEN - 1);
		zend_mm_bitset tmp;

		if (pos != end) {
			/* set bits from "bit" to ZEND_MM_BITSET_LEN-1 */
			tmp = (zend_mm_bitset)-1 << bit;
			if ((bitset[pos++] & tmp) != 0) {
				return 0;
			}
			while (pos != end) {
				/* set all bits */
				if (bitset[pos++] != 0) {
					return 0;
				}
			}
			end = (start + len - 1) & (ZEND_MM_BITSET_LEN - 1);
			/* set bits from "0" to "end" */
			tmp = (zend_mm_bitset)-1 >> ((ZEND_MM_BITSET_LEN - 1) - end);
			return (bitset[pos] & tmp) == 0;
		} else {
			end = (start + len - 1) & (ZEND_MM_BITSET_LEN - 1);
			/* set bits from "bit" to "end" */
			tmp = (zend_mm_bitset)-1 << bit;
			tmp &= (zend_mm_bitset)-1 >> ((ZEND_MM_BITSET_LEN - 1) - end);
			return (bitset[pos] & tmp) == 0;
		}
	}
}

/**********/
/* Chunks */
/**********/

static zend_always_inline void zend_mm_hugepage(void* ptr, size_t size)
{
#if defined(MADV_HUGEPAGE)
	(void)madvise(ptr, size, MADV_HUGEPAGE);
#elif defined(HAVE_MEMCNTL)
	struct memcntl_mha m = {.mha_cmd = MHA_MAPSIZE_VA, .mha_pagesize = ZEND_MM_CHUNK_SIZE, .mha_flags = 0};
	(void)memcntl(ptr, size, MC_HAT_ADVISE, (char *)&m, 0, 0);
#elif !defined(VM_FLAGS_SUPERPAGE_SIZE_2MB) && !defined(MAP_ALIGNED_SUPER)
	zend_error_noreturn(E_WARNING, "huge_pages: thp unsupported on this platform");
#endif
}

static void *zend_mm_chunk_alloc_int(size_t size, size_t alignment)
{
	void *ptr = zend_mm_mmap(size);

	if (ptr == NULL) {
		return NULL;
	} else if (ZEND_MM_ALIGNED_OFFSET(ptr, alignment) == 0) {
		if (zend_mm_use_huge_pages) {
			zend_mm_hugepage(ptr, size);
		}
		return ptr;
	} else {
		size_t offset;

		/* chunk has to be aligned */
		zend_mm_munmap(ptr, size);
		ptr = zend_mm_mmap(size + alignment - REAL_PAGE_SIZE);
#ifdef _WIN32
		offset = ZEND_MM_ALIGNED_OFFSET(ptr, alignment);
		if (offset != 0) {
			offset = alignment - offset;
		}
		zend_mm_munmap(ptr, size + alignment - REAL_PAGE_SIZE);
		ptr = zend_mm_mmap_fixed((void*)((char*)ptr + offset), size);
		if (ptr == NULL) { // fix GH-9650, fixed addr range is not free
			ptr = zend_mm_mmap(size + alignment - REAL_PAGE_SIZE);
			if (ptr == NULL) {
				return NULL;
			}
			offset = ZEND_MM_ALIGNED_OFFSET(ptr, alignment);
			if (offset != 0) {
				ptr = (void*)((char*)ptr + alignment - offset);
			}
		}
		return ptr;
#else
		offset = ZEND_MM_ALIGNED_OFFSET(ptr, alignment);
		if (offset != 0) {
			offset = alignment - offset;
			zend_mm_munmap(ptr, offset);
			ptr = (char*)ptr + offset;
			alignment -= offset;
		}
		if (alignment > REAL_PAGE_SIZE) {
			zend_mm_munmap((char*)ptr + size, alignment - REAL_PAGE_SIZE);
		}
		if (zend_mm_use_huge_pages) {
			zend_mm_hugepage(ptr, size);
		}
#endif
		return ptr;
	}
}

static void *zend_mm_chunk_alloc(zend_mm_heap *heap, size_t size, size_t alignment)
{
#if ZEND_MM_STORAGE
	if (UNEXPECTED(heap->storage)) {
		void *ptr = heap->storage->handlers.chunk_alloc(heap->storage, size, alignment);
		ZEND_ASSERT(((zend_uintptr_t)((char*)ptr + (alignment-1)) & (alignment-1)) == (zend_uintptr_t)ptr);
		return ptr;
	}
#endif
	return zend_mm_chunk_alloc_int(size, alignment);
}

static void zend_mm_chunk_free(zend_mm_heap *heap, void *addr, size_t size)
{
#if ZEND_MM_STORAGE
	if (UNEXPECTED(heap->storage)) {
		heap->storage->handlers.chunk_free(heap->storage, addr, size);
		return;
	}
#endif
	zend_mm_munmap(addr, size);
}

static int zend_mm_chunk_truncate(zend_mm_heap *heap, void *addr, size_t old_size, size_t new_size)
{
#if ZEND_MM_STORAGE
	if (UNEXPECTED(heap->storage)) {
		if (heap->storage->handlers.chunk_truncate) {
			return heap->storage->handlers.chunk_truncate(heap->storage, addr, old_size, new_size);
		} else {
			return 0;
		}
	}
#endif
#ifndef _WIN32
	zend_mm_munmap((char*)addr + new_size, old_size - new_size);
	return 1;
#else
	return 0;
#endif
}

static int zend_mm_chunk_extend(zend_mm_heap *heap, void *addr, size_t old_size, size_t new_size)
{
#if ZEND_MM_STORAGE
	if (UNEXPECTED(heap->storage)) {
		if (heap->storage->handlers.chunk_extend) {
			return heap->storage->handlers.chunk_extend(heap->storage, addr, old_size, new_size);
		} else {
			return 0;
		}
	}
#endif
#ifdef HAVE_MREMAP
	/* We don't use MREMAP_MAYMOVE due to alignment requirements. */
	void *ptr = mremap(addr, old_size, new_size, 0);
	if (ptr == MAP_FAILED) {
		return 0;
	}
	/* Sanity check: The mapping shouldn't have moved. */
	ZEND_ASSERT(ptr == addr);
	return 1;
#elif !defined(_WIN32)
	return (zend_mm_mmap_fixed((char*)addr + old_size, new_size - old_size) != NULL);
#else
	return 0;
#endif
}

static zend_always_inline void zend_mm_chunk_init(zend_mm_heap *heap, zend_mm_chunk *chunk)
{
	chunk->heap = heap;
	chunk->next = heap->main_chunk;
	chunk->prev = heap->main_chunk->prev;
	chunk->prev->next = chunk;
	chunk->next->prev = chunk;
	/* mark first pages as allocated */
	chunk->free_pages = ZEND_MM_PAGES - ZEND_MM_FIRST_PAGE;
	chunk->free_tail = ZEND_MM_FIRST_PAGE;
	/* the younger chunks have bigger number */
	chunk->num = chunk->prev->num + 1;
	/* mark first pages as allocated */
	chunk->free_map[0] = (1L << ZEND_MM_FIRST_PAGE) - 1;
	chunk->map[0] = ZEND_MM_LRUN(ZEND_MM_FIRST_PAGE);
}

/***********************/
/* Huge Runs (forward) */
/***********************/

static size_t zend_mm_get_huge_block_size(zend_mm_heap *heap, void *ptr ZEND_FILE_LINE_DC ZEND_FILE_LINE_ORIG_DC);
static void *zend_mm_alloc_huge(zend_mm_heap *heap, size_t size ZEND_FILE_LINE_DC ZEND_FILE_LINE_ORIG_DC);
static void zend_mm_free_huge(zend_mm_heap *heap, void *ptr ZEND_FILE_LINE_DC ZEND_FILE_LINE_ORIG_DC);

#if ZEND_DEBUG
static void zend_mm_change_huge_block_size(zend_mm_heap *heap, void *ptr, size_t size, size_t dbg_size ZEND_FILE_LINE_DC ZEND_FILE_LINE_ORIG_DC);
#else
static void zend_mm_change_huge_block_size(zend_mm_heap *heap, void *ptr, size_t size ZEND_FILE_LINE_DC ZEND_FILE_LINE_ORIG_DC);
#endif

/**************/
/* Large Runs */
/**************/

#if ZEND_DEBUG
static void *zend_mm_alloc_pages(zend_mm_heap *heap, uint32_t pages_count, size_t size ZEND_FILE_LINE_DC ZEND_FILE_LINE_ORIG_DC)
#else
static void *zend_mm_alloc_pages(zend_mm_heap *heap, uint32_t pages_count ZEND_FILE_LINE_DC ZEND_FILE_LINE_ORIG_DC)
#endif
{
	zend_mm_chunk *chunk = heap->main_chunk;
	uint32_t page_num, len;
	int steps = 0;

	while (1) {
		if (UNEXPECTED(chunk->free_pages < pages_count)) {
			goto not_found;
#if 0
		} else if (UNEXPECTED(chunk->free_pages + chunk->free_tail == ZEND_MM_PAGES)) {
			if (UNEXPECTED(ZEND_MM_PAGES - chunk->free_tail < pages_count)) {
				goto not_found;
			} else {
				page_num = chunk->free_tail;
				goto found;
			}
		} else if (0) {
			/* First-Fit Search */
			int free_tail = chunk->free_tail;
			zend_mm_bitset *bitset = chunk->free_map;
			zend_mm_bitset tmp = *(bitset++);
			int i = 0;

			while (1) {
				/* skip allocated blocks */
				while (tmp == (zend_mm_bitset)-1) {
					i += ZEND_MM_BITSET_LEN;
					if (i == ZEND_MM_PAGES) {
						goto not_found;
					}
					tmp = *(bitset++);
				}
				/* find first 0 bit */
				page_num = i + zend_mm_bitset_nts(tmp);
				/* reset bits from 0 to "bit" */
				tmp &= tmp + 1;
				/* skip free blocks */
				while (tmp == 0) {
					i += ZEND_MM_BITSET_LEN;
					len = i - page_num;
					if (len >= pages_count) {
						goto found;
					} else if (i >= free_tail) {
						goto not_found;
					}
					tmp = *(bitset++);
				}
				/* find first 1 bit */
				len = (i + zend_ulong_ntz(tmp)) - page_num;
				if (len >= pages_count) {
					goto found;
				}
				/* set bits from 0 to "bit" */
				tmp |= tmp - 1;
			}
#endif
		} else {
			/* Best-Fit Search */
			int best = -1;
			uint32_t best_len = ZEND_MM_PAGES;
			uint32_t free_tail = chunk->free_tail;
			zend_mm_bitset *bitset = chunk->free_map;
			zend_mm_bitset tmp = *(bitset++);
			uint32_t i = 0;

			while (1) {
				/* skip allocated blocks */
				while (tmp == (zend_mm_bitset)-1) {
					i += ZEND_MM_BITSET_LEN;
					if (i == ZEND_MM_PAGES) {
						if (best > 0) {
							page_num = best;
							goto found;
						} else {
							goto not_found;
						}
					}
					tmp = *(bitset++);
				}
				/* find first 0 bit */
				page_num = i + zend_mm_bitset_nts(tmp);
				/* reset bits from 0 to "bit" */
				tmp &= tmp + 1;
				/* skip free blocks */
				while (tmp == 0) {
					i += ZEND_MM_BITSET_LEN;
					if (i >= free_tail || i == ZEND_MM_PAGES) {
						len = ZEND_MM_PAGES - page_num;
						if (len >= pages_count && len < best_len) {
							chunk->free_tail = page_num + pages_count;
							goto found;
						} else {
							/* set accurate value */
							chunk->free_tail = page_num;
							if (best > 0) {
								page_num = best;
								goto found;
							} else {
								goto not_found;
							}
						}
					}
					tmp = *(bitset++);
				}
				/* find first 1 bit */
				len = i + zend_ulong_ntz(tmp) - page_num;
				if (len >= pages_count) {
					if (len == pages_count) {
						goto found;
					} else if (len < best_len) {
						best_len = len;
						best = page_num;
					}
				}
				/* set bits from 0 to "bit" */
				tmp |= tmp - 1;
			}
		}

not_found:
		if (chunk->next == heap->main_chunk) {
get_chunk:
			if (heap->cached_chunks) {
				heap->cached_chunks_count--;
				chunk = heap->cached_chunks;
				heap->cached_chunks = chunk->next;
			} else {
#if ZEND_MM_LIMIT
				if (UNEXPECTED(ZEND_MM_CHUNK_SIZE > heap->limit - heap->real_size)) {
					if (zend_mm_gc(heap)) {
						goto get_chunk;
					} else if (heap->overflow == 0) {
#if ZEND_DEBUG
						zend_mm_safe_error(heap, "Allowed memory size of %zu bytes exhausted at %s:%d (tried to allocate %zu bytes)", heap->limit, __zend_filename, __zend_lineno, size);
#else
						zend_mm_safe_error(heap, "Allowed memory size of %zu bytes exhausted (tried to allocate %zu bytes)", heap->limit, ZEND_MM_PAGE_SIZE * pages_count);
#endif
						return NULL;
					}
				}
#endif
				chunk = (zend_mm_chunk*)zend_mm_chunk_alloc(heap, ZEND_MM_CHUNK_SIZE, ZEND_MM_CHUNK_SIZE);
				if (UNEXPECTED(chunk == NULL)) {
					/* insufficient memory */
					if (zend_mm_gc(heap) &&
					    (chunk = (zend_mm_chunk*)zend_mm_chunk_alloc(heap, ZEND_MM_CHUNK_SIZE, ZEND_MM_CHUNK_SIZE)) != NULL) {
						/* pass */
					} else {
#if !ZEND_MM_LIMIT
						zend_mm_safe_error(heap, "Out of memory");
#elif ZEND_DEBUG
						zend_mm_safe_error(heap, "Out of memory (allocated %zu bytes) at %s:%d (tried to allocate %zu bytes)", heap->real_size, __zend_filename, __zend_lineno, size);
#else
						zend_mm_safe_error(heap, "Out of memory (allocated %zu bytes) (tried to allocate %zu bytes)", heap->real_size, ZEND_MM_PAGE_SIZE * pages_count);
#endif
						return NULL;
					}
				}
#if ZEND_MM_STAT
				do {
					size_t size = heap->real_size + ZEND_MM_CHUNK_SIZE;
					size_t peak = MAX(heap->real_peak, size);
					heap->real_size = size;
					heap->real_peak = peak;
				} while (0);
#elif ZEND_MM_LIMIT
				heap->real_size += ZEND_MM_CHUNK_SIZE;

#endif
			}
			heap->chunks_count++;
			if (heap->chunks_count > heap->peak_chunks_count) {
				heap->peak_chunks_count = heap->chunks_count;
			}
			zend_mm_chunk_init(heap, chunk);
			page_num = ZEND_MM_FIRST_PAGE;
			len = ZEND_MM_PAGES - ZEND_MM_FIRST_PAGE;
			goto found;
		} else {
			chunk = chunk->next;
			steps++;
		}
	}

found:
	if (steps > 2 && pages_count < 8) {
		/* move chunk into the head of the linked-list */
		chunk->prev->next = chunk->next;
		chunk->next->prev = chunk->prev;
		chunk->next = heap->main_chunk->next;
		chunk->prev = heap->main_chunk;
		chunk->prev->next = chunk;
		chunk->next->prev = chunk;
	}
	/* mark run as allocated */
	chunk->free_pages -= pages_count;
	zend_mm_bitset_set_range(chunk->free_map, page_num, pages_count);
	chunk->map[page_num] = ZEND_MM_LRUN(pages_count);
	if (page_num == chunk->free_tail) {
		chunk->free_tail = page_num + pages_count;
	}
	return ZEND_MM_PAGE_ADDR(chunk, page_num);
}

static zend_always_inline void *zend_mm_alloc_large_ex(zend_mm_heap *heap, size_t size ZEND_FILE_LINE_DC ZEND_FILE_LINE_ORIG_DC)
{
	int pages_count = (int)ZEND_MM_SIZE_TO_NUM(size, ZEND_MM_PAGE_SIZE);
#if ZEND_DEBUG
	void *ptr = zend_mm_alloc_pages(heap, pages_count, size ZEND_FILE_LINE_RELAY_CC ZEND_FILE_LINE_ORIG_RELAY_CC);
#else
	void *ptr = zend_mm_alloc_pages(heap, pages_count ZEND_FILE_LINE_RELAY_CC ZEND_FILE_LINE_ORIG_RELAY_CC);
#endif
#if ZEND_MM_STAT
	do {
		size_t size = heap->size + pages_count * ZEND_MM_PAGE_SIZE;
		size_t peak = MAX(heap->peak, size);
		heap->size = size;
		heap->peak = peak;
	} while (0);
#endif
	return ptr;
}

#if ZEND_DEBUG
static zend_never_inline void *zend_mm_alloc_large(zend_mm_heap *heap, size_t size ZEND_FILE_LINE_DC ZEND_FILE_LINE_ORIG_DC)
{
	return zend_mm_alloc_large_ex(heap, size ZEND_FILE_LINE_RELAY_CC ZEND_FILE_LINE_ORIG_RELAY_CC);
}
#else
static zend_never_inline void *zend_mm_alloc_large(zend_mm_heap *heap, size_t size ZEND_FILE_LINE_DC ZEND_FILE_LINE_ORIG_DC)
{
	return zend_mm_alloc_large_ex(heap, size ZEND_FILE_LINE_RELAY_CC ZEND_FILE_LINE_ORIG_RELAY_CC);
}
#endif

static zend_always_inline void zend_mm_delete_chunk(zend_mm_heap *heap, zend_mm_chunk *chunk)
{
	chunk->next->prev = chunk->prev;
	chunk->prev->next = chunk->next;
	heap->chunks_count--;
	if (heap->chunks_count + heap->cached_chunks_count < heap->avg_chunks_count + 0.1
	 || (heap->chunks_count == heap->last_chunks_delete_boundary
	  && heap->last_chunks_delete_count >= 4)) {
		/* delay deletion */
		heap->cached_chunks_count++;
		chunk->next = heap->cached_chunks;
		heap->cached_chunks = chunk;
	} else {
#if ZEND_MM_STAT || ZEND_MM_LIMIT
		heap->real_size -= ZEND_MM_CHUNK_SIZE;
#endif
		if (!heap->cached_chunks) {
			if (heap->chunks_count != heap->last_chunks_delete_boundary) {
				heap->last_chunks_delete_boundary = heap->chunks_count;
				heap->last_chunks_delete_count = 0;
			} else {
				heap->last_chunks_delete_count++;
			}
		}
		if (!heap->cached_chunks || chunk->num > heap->cached_chunks->num) {
			zend_mm_chunk_free(heap, chunk, ZEND_MM_CHUNK_SIZE);
		} else {
//TODO: select the best chunk to delete???
			chunk->next = heap->cached_chunks->next;
			zend_mm_chunk_free(heap, heap->cached_chunks, ZEND_MM_CHUNK_SIZE);
			heap->cached_chunks = chunk;
		}
	}
}

static zend_always_inline void zend_mm_free_pages_ex(zend_mm_heap *heap, zend_mm_chunk *chunk, uint32_t page_num, uint32_t pages_count, int free_chunk)
{
	chunk->free_pages += pages_count;
	zend_mm_bitset_reset_range(chunk->free_map, page_num, pages_count);
	chunk->map[page_num] = 0;
	if (chunk->free_tail == page_num + pages_count) {
		/* this setting may be not accurate */
		chunk->free_tail = page_num;
	}
	if (free_chunk && chunk != heap->main_chunk && chunk->free_pages == ZEND_MM_PAGES - ZEND_MM_FIRST_PAGE) {
		zend_mm_delete_chunk(heap, chunk);
	}
}

static zend_never_inline void zend_mm_free_pages(zend_mm_heap *heap, zend_mm_chunk *chunk, int page_num, int pages_count)
{
	zend_mm_free_pages_ex(heap, chunk, page_num, pages_count, 1);
}

static zend_always_inline void zend_mm_free_large(zend_mm_heap *heap, zend_mm_chunk *chunk, int page_num, int pages_count)
{
#if ZEND_MM_STAT
	heap->size -= pages_count * ZEND_MM_PAGE_SIZE;
#endif
	zend_mm_free_pages(heap, chunk, page_num, pages_count);
}

/**************/
/* Small Runs */
/**************/

/* higher set bit number (0->N/A, 1->1, 2->2, 4->3, 8->4, 127->7, 128->8 etc) */
static zend_always_inline int zend_mm_small_size_to_bit(int size)
{
#if (defined(__GNUC__) || __has_builtin(__builtin_clz))  && defined(PHP_HAVE_BUILTIN_CLZ)
	return (__builtin_clz(size) ^ 0x1f) + 1;
#elif defined(_WIN32)
	unsigned long index;

	if (!BitScanReverse(&index, (unsigned long)size)) {
		/* undefined behavior */
		return 64;
	}

	return (((31 - (int)index) ^ 0x1f) + 1);
#else
	int n = 16;
	if (size <= 0x00ff) {n -= 8; size = size << 8;}
	if (size <= 0x0fff) {n -= 4; size = size << 4;}
	if (size <= 0x3fff) {n -= 2; size = size << 2;}
	if (size <= 0x7fff) {n -= 1;}
	return n;
#endif
}

#ifndef MAX
# define MAX(a, b) (((a) > (b)) ? (a) : (b))
#endif

#ifndef MIN
# define MIN(a, b) (((a) < (b)) ? (a) : (b))
#endif

static zend_always_inline int zend_mm_small_size_to_bin(size_t size)
{
#if 0
	int n;
                            /*0,  1,  2,  3,  4,  5,  6,  7,  8,  9  10, 11, 12*/
	static const int f1[] = { 3,  3,  3,  3,  3,  3,  3,  4,  5,  6,  7,  8,  9};
	static const int f2[] = { 0,  0,  0,  0,  0,  0,  0,  4,  8, 12, 16, 20, 24};

	if (UNEXPECTED(size <= 2)) return 0;
	n = zend_mm_small_size_to_bit(size - 1);
	return ((size-1) >> f1[n]) + f2[n];
#else
	unsigned int t1, t2;

	if (size <= 64) {
		/* we need to support size == 0 ... */
		return (size - !!size) >> 3;
	} else {
		t1 = size - 1;
		t2 = zend_mm_small_size_to_bit(t1) - 3;
		t1 = t1 >> t2;
		t2 = t2 - 3;
		t2 = t2 << 2;
		return (int)(t1 + t2);
	}
#endif
}

#define ZEND_MM_SMALL_SIZE_TO_BIN(size)  zend_mm_small_size_to_bin(size)

static zend_never_inline void *zend_mm_alloc_small_slow(zend_mm_heap *heap, uint32_t bin_num ZEND_FILE_LINE_DC ZEND_FILE_LINE_ORIG_DC)
{
	zend_mm_chunk *chunk;
	int page_num;
	zend_mm_bin *bin;
	zend_mm_free_slot *p, *end;

#if ZEND_DEBUG
	bin = (zend_mm_bin*)zend_mm_alloc_pages(heap, bin_pages[bin_num], bin_data_size[bin_num] ZEND_FILE_LINE_RELAY_CC ZEND_FILE_LINE_ORIG_RELAY_CC);
#else
	bin = (zend_mm_bin*)zend_mm_alloc_pages(heap, bin_pages[bin_num] ZEND_FILE_LINE_RELAY_CC ZEND_FILE_LINE_ORIG_RELAY_CC);
#endif
	if (UNEXPECTED(bin == NULL)) {
		/* insufficient memory */
		return NULL;
	}

	chunk = (zend_mm_chunk*)ZEND_MM_ALIGNED_BASE(bin, ZEND_MM_CHUNK_SIZE);
	page_num = ZEND_MM_ALIGNED_OFFSET(bin, ZEND_MM_CHUNK_SIZE) / ZEND_MM_PAGE_SIZE;
	chunk->map[page_num] = ZEND_MM_SRUN(bin_num);
	if (bin_pages[bin_num] > 1) {
		uint32_t i = 1;

		do {
			chunk->map[page_num+i] = ZEND_MM_NRUN(bin_num, i);
			i++;
		} while (i < bin_pages[bin_num]);
	}

	/* create a linked list of elements from 1 to last */
	end = (zend_mm_free_slot*)((char*)bin + (bin_data_size[bin_num] * (bin_elements[bin_num] - 1)));
	heap->free_slot[bin_num] = p = (zend_mm_free_slot*)((char*)bin + bin_data_size[bin_num]);
	do {
		p->next_free_slot = (zend_mm_free_slot*)((char*)p + bin_data_size[bin_num]);
#if ZEND_DEBUG
		do {
			zend_mm_debug_info *dbg = (zend_mm_debug_info*)((char*)p + bin_data_size[bin_num] - ZEND_MM_ALIGNED_SIZE(sizeof(zend_mm_debug_info)));
			dbg->size = 0;
		} while (0);
#endif
		p = (zend_mm_free_slot*)((char*)p + bin_data_size[bin_num]);
	} while (p != end);

	/* terminate list using NULL */
	p->next_free_slot = NULL;
#if ZEND_DEBUG
		do {
			zend_mm_debug_info *dbg = (zend_mm_debug_info*)((char*)p + bin_data_size[bin_num] - ZEND_MM_ALIGNED_SIZE(sizeof(zend_mm_debug_info)));
			dbg->size = 0;
		} while (0);
#endif

	/* return first element */
	return bin;
}

static zend_always_inline void *zend_mm_alloc_small(zend_mm_heap *heap, int bin_num ZEND_FILE_LINE_DC ZEND_FILE_LINE_ORIG_DC)
{
#if ZEND_MM_STAT
	do {
		size_t size = heap->size + bin_data_size[bin_num];
		size_t peak = MAX(heap->peak, size);
		heap->size = size;
		heap->peak = peak;
	} while (0);
#endif

	if (EXPECTED(heap->free_slot[bin_num] != NULL)) {
		zend_mm_free_slot *p = heap->free_slot[bin_num];
		heap->free_slot[bin_num] = p->next_free_slot;
		return p;
	} else {
		return zend_mm_alloc_small_slow(heap, bin_num ZEND_FILE_LINE_RELAY_CC ZEND_FILE_LINE_ORIG_RELAY_CC);
	}
}

static zend_always_inline void zend_mm_free_small(zend_mm_heap *heap, void *ptr, int bin_num)
{
	zend_mm_free_slot *p;

#if ZEND_MM_STAT
	heap->size -= bin_data_size[bin_num];
#endif

#if ZEND_DEBUG
	do {
		zend_mm_debug_info *dbg = (zend_mm_debug_info*)((char*)ptr + bin_data_size[bin_num] - ZEND_MM_ALIGNED_SIZE(sizeof(zend_mm_debug_info)));
		dbg->size = 0;
	} while (0);
#endif

	p = (zend_mm_free_slot*)ptr;
	p->next_free_slot = heap->free_slot[bin_num];
	heap->free_slot[bin_num] = p;
}

/********/
/* Heap */
/********/

#if ZEND_DEBUG
static zend_always_inline zend_mm_debug_info *zend_mm_get_debug_info(zend_mm_heap *heap, void *ptr)
{
	size_t page_offset = ZEND_MM_ALIGNED_OFFSET(ptr, ZEND_MM_CHUNK_SIZE);
	zend_mm_chunk *chunk;
	int page_num;
	zend_mm_page_info info;

	ZEND_MM_CHECK(page_offset != 0, "zend_mm_heap corrupted");
	chunk = (zend_mm_chunk*)ZEND_MM_ALIGNED_BASE(ptr, ZEND_MM_CHUNK_SIZE);
	page_num = (int)(page_offset / ZEND_MM_PAGE_SIZE);
	info = chunk->map[page_num];
	ZEND_MM_CHECK(chunk->heap == heap, "zend_mm_heap corrupted");
	if (EXPECTED(info & ZEND_MM_IS_SRUN)) {
		int bin_num = ZEND_MM_SRUN_BIN_NUM(info);
		return (zend_mm_debug_info*)((char*)ptr + bin_data_size[bin_num] - ZEND_MM_ALIGNED_SIZE(sizeof(zend_mm_debug_info)));
	} else /* if (info & ZEND_MM_IS_LRUN) */ {
		int pages_count = ZEND_MM_LRUN_PAGES(info);

		return (zend_mm_debug_info*)((char*)ptr + ZEND_MM_PAGE_SIZE * pages_count - ZEND_MM_ALIGNED_SIZE(sizeof(zend_mm_debug_info)));
	}
}
#endif

static zend_always_inline void *zend_mm_alloc_heap(zend_mm_heap *heap, size_t size ZEND_FILE_LINE_DC ZEND_FILE_LINE_ORIG_DC)
{
	void *ptr;
#if ZEND_DEBUG
	size_t real_size = size;
	zend_mm_debug_info *dbg;

	/* special handling for zero-size allocation */
	size = MAX(size, 1);
	size = ZEND_MM_ALIGNED_SIZE(size) + ZEND_MM_ALIGNED_SIZE(sizeof(zend_mm_debug_info));
	if (UNEXPECTED(size < real_size)) {
		zend_error_noreturn(E_ERROR, "Possible integer overflow in memory allocation (%zu + %zu)", ZEND_MM_ALIGNED_SIZE(real_size), ZEND_MM_ALIGNED_SIZE(sizeof(zend_mm_debug_info)));
		return NULL;
	}
#endif
	if (EXPECTED(size <= ZEND_MM_MAX_SMALL_SIZE)) {
		ptr = zend_mm_alloc_small(heap, ZEND_MM_SMALL_SIZE_TO_BIN(size) ZEND_FILE_LINE_RELAY_CC ZEND_FILE_LINE_ORIG_RELAY_CC);
#if ZEND_DEBUG
		dbg = zend_mm_get_debug_info(heap, ptr);
		dbg->size = real_size;
		dbg->filename = __zend_filename;
		dbg->orig_filename = __zend_orig_filename;
		dbg->lineno = __zend_lineno;
		dbg->orig_lineno = __zend_orig_lineno;
#endif
		return ptr;
	} else if (EXPECTED(size <= ZEND_MM_MAX_LARGE_SIZE)) {
		ptr = zend_mm_alloc_large(heap, size ZEND_FILE_LINE_RELAY_CC ZEND_FILE_LINE_ORIG_RELAY_CC);
#if ZEND_DEBUG
		dbg = zend_mm_get_debug_info(heap, ptr);
		dbg->size = real_size;
		dbg->filename = __zend_filename;
		dbg->orig_filename = __zend_orig_filename;
		dbg->lineno = __zend_lineno;
		dbg->orig_lineno = __zend_orig_lineno;
#endif
		return ptr;
	} else {
#if ZEND_DEBUG
		size = real_size;
#endif
		return zend_mm_alloc_huge(heap, size ZEND_FILE_LINE_RELAY_CC ZEND_FILE_LINE_ORIG_RELAY_CC);
	}
}

static zend_always_inline void zend_mm_free_heap(zend_mm_heap *heap, void *ptr ZEND_FILE_LINE_DC ZEND_FILE_LINE_ORIG_DC)
{
	size_t page_offset = ZEND_MM_ALIGNED_OFFSET(ptr, ZEND_MM_CHUNK_SIZE);

	if (UNEXPECTED(page_offset == 0)) {
		if (ptr != NULL) {
			zend_mm_free_huge(heap, ptr ZEND_FILE_LINE_RELAY_CC ZEND_FILE_LINE_ORIG_RELAY_CC);
		}
	} else {
		zend_mm_chunk *chunk = (zend_mm_chunk*)ZEND_MM_ALIGNED_BASE(ptr, ZEND_MM_CHUNK_SIZE);
		int page_num = (int)(page_offset / ZEND_MM_PAGE_SIZE);
		zend_mm_page_info info = chunk->map[page_num];

		ZEND_MM_CHECK(chunk->heap == heap, "zend_mm_heap corrupted");
		if (EXPECTED(info & ZEND_MM_IS_SRUN)) {
			zend_mm_free_small(heap, ptr, ZEND_MM_SRUN_BIN_NUM(info));
		} else /* if (info & ZEND_MM_IS_LRUN) */ {
			int pages_count = ZEND_MM_LRUN_PAGES(info);

			ZEND_MM_CHECK(ZEND_MM_ALIGNED_OFFSET(page_offset, ZEND_MM_PAGE_SIZE) == 0, "zend_mm_heap corrupted");
			zend_mm_free_large(heap, chunk, page_num, pages_count);
		}
	}
}

static size_t zend_mm_size(zend_mm_heap *heap, void *ptr ZEND_FILE_LINE_DC ZEND_FILE_LINE_ORIG_DC)
{
	size_t page_offset = ZEND_MM_ALIGNED_OFFSET(ptr, ZEND_MM_CHUNK_SIZE);

	if (UNEXPECTED(page_offset == 0)) {
		return zend_mm_get_huge_block_size(heap, ptr ZEND_FILE_LINE_RELAY_CC ZEND_FILE_LINE_ORIG_RELAY_CC);
	} else {
		zend_mm_chunk *chunk;
#if 0 && ZEND_DEBUG
		zend_mm_debug_info *dbg = zend_mm_get_debug_info(heap, ptr);
		return dbg->size;
#else
		int page_num;
		zend_mm_page_info info;

		chunk = (zend_mm_chunk*)ZEND_MM_ALIGNED_BASE(ptr, ZEND_MM_CHUNK_SIZE);
		page_num = (int)(page_offset / ZEND_MM_PAGE_SIZE);
		info = chunk->map[page_num];
		ZEND_MM_CHECK(chunk->heap == heap, "zend_mm_heap corrupted");
		if (EXPECTED(info & ZEND_MM_IS_SRUN)) {
			return bin_data_size[ZEND_MM_SRUN_BIN_NUM(info)];
		} else /* if (info & ZEND_MM_IS_LARGE_RUN) */ {
			return ZEND_MM_LRUN_PAGES(info) * ZEND_MM_PAGE_SIZE;
		}
#endif
	}
}

static zend_never_inline void *zend_mm_realloc_slow(zend_mm_heap *heap, void *ptr, size_t size, size_t copy_size ZEND_FILE_LINE_DC ZEND_FILE_LINE_ORIG_DC)
{
	void *ret;

#if ZEND_MM_STAT
	do {
		size_t orig_peak = heap->peak;
#endif
		ret = zend_mm_alloc_heap(heap, size ZEND_FILE_LINE_RELAY_CC ZEND_FILE_LINE_ORIG_RELAY_CC);
		memcpy(ret, ptr, copy_size);
		zend_mm_free_heap(heap, ptr ZEND_FILE_LINE_RELAY_CC ZEND_FILE_LINE_ORIG_RELAY_CC);
#if ZEND_MM_STAT
		heap->peak = MAX(orig_peak, heap->size);
	} while (0);
#endif
	return ret;
}

static zend_never_inline void *zend_mm_realloc_huge(zend_mm_heap *heap, void *ptr, size_t size, size_t copy_size ZEND_FILE_LINE_DC ZEND_FILE_LINE_ORIG_DC)
{
	size_t old_size;
	size_t new_size;
#if ZEND_DEBUG
	size_t real_size;
#endif

	old_size = zend_mm_get_huge_block_size(heap, ptr ZEND_FILE_LINE_RELAY_CC ZEND_FILE_LINE_ORIG_RELAY_CC);
#if ZEND_DEBUG
	real_size = size;
	size = ZEND_MM_ALIGNED_SIZE(size) + ZEND_MM_ALIGNED_SIZE(sizeof(zend_mm_debug_info));
#endif
	if (size > ZEND_MM_MAX_LARGE_SIZE) {
#if ZEND_DEBUG
		size = real_size;
#endif
#ifdef ZEND_WIN32
		/* On Windows we don't have ability to extend huge blocks in-place.
		 * We allocate them with 2MB size granularity, to avoid many
		 * reallocations when they are extended by small pieces
		 */
		new_size = ZEND_MM_ALIGNED_SIZE_EX(size, MAX(REAL_PAGE_SIZE, ZEND_MM_CHUNK_SIZE));
#else
		new_size = ZEND_MM_ALIGNED_SIZE_EX(size, REAL_PAGE_SIZE);
#endif
		if (new_size == old_size) {
#if ZEND_DEBUG
			zend_mm_change_huge_block_size(heap, ptr, new_size, real_size ZEND_FILE_LINE_RELAY_CC ZEND_FILE_LINE_ORIG_RELAY_CC);
#else
			zend_mm_change_huge_block_size(heap, ptr, new_size ZEND_FILE_LINE_RELAY_CC ZEND_FILE_LINE_ORIG_RELAY_CC);
#endif
			return ptr;
		} else if (new_size < old_size) {
			/* unmup tail */
			if (zend_mm_chunk_truncate(heap, ptr, old_size, new_size)) {
#if ZEND_MM_STAT || ZEND_MM_LIMIT
				heap->real_size -= old_size - new_size;
#endif
#if ZEND_MM_STAT
				heap->size -= old_size - new_size;
#endif
#if ZEND_DEBUG
				zend_mm_change_huge_block_size(heap, ptr, new_size, real_size ZEND_FILE_LINE_RELAY_CC ZEND_FILE_LINE_ORIG_RELAY_CC);
#else
				zend_mm_change_huge_block_size(heap, ptr, new_size ZEND_FILE_LINE_RELAY_CC ZEND_FILE_LINE_ORIG_RELAY_CC);
#endif
				return ptr;
			}
		} else /* if (new_size > old_size) */ {
#if ZEND_MM_LIMIT
			if (UNEXPECTED(new_size - old_size > heap->limit - heap->real_size)) {
				if (zend_mm_gc(heap) && new_size - old_size <= heap->limit - heap->real_size) {
					/* pass */
				} else if (heap->overflow == 0) {
#if ZEND_DEBUG
					zend_mm_safe_error(heap, "Allowed memory size of %zu bytes exhausted at %s:%d (tried to allocate %zu bytes)", heap->limit, __zend_filename, __zend_lineno, size);
#else
					zend_mm_safe_error(heap, "Allowed memory size of %zu bytes exhausted (tried to allocate %zu bytes)", heap->limit, size);
#endif
					return NULL;
				}
			}
#endif
			/* try to map tail right after this block */
			if (zend_mm_chunk_extend(heap, ptr, old_size, new_size)) {
#if ZEND_MM_STAT || ZEND_MM_LIMIT
				heap->real_size += new_size - old_size;
#endif
#if ZEND_MM_STAT
				heap->real_peak = MAX(heap->real_peak, heap->real_size);
				heap->size += new_size - old_size;
				heap->peak = MAX(heap->peak, heap->size);
#endif
#if ZEND_DEBUG
				zend_mm_change_huge_block_size(heap, ptr, new_size, real_size ZEND_FILE_LINE_RELAY_CC ZEND_FILE_LINE_ORIG_RELAY_CC);
#else
				zend_mm_change_huge_block_size(heap, ptr, new_size ZEND_FILE_LINE_RELAY_CC ZEND_FILE_LINE_ORIG_RELAY_CC);
#endif
				return ptr;
			}
		}
	}

	return zend_mm_realloc_slow(heap, ptr, size, MIN(old_size, copy_size) ZEND_FILE_LINE_RELAY_CC ZEND_FILE_LINE_ORIG_RELAY_CC);
}

static zend_always_inline void *zend_mm_realloc_heap(zend_mm_heap *heap, void *ptr, size_t size, bool use_copy_size, size_t copy_size ZEND_FILE_LINE_DC ZEND_FILE_LINE_ORIG_DC)
{
	size_t page_offset;
	size_t old_size;
	size_t new_size;
	void *ret;
#if ZEND_DEBUG
	zend_mm_debug_info *dbg;
#endif

	page_offset = ZEND_MM_ALIGNED_OFFSET(ptr, ZEND_MM_CHUNK_SIZE);
	if (UNEXPECTED(page_offset == 0)) {
		if (EXPECTED(ptr == NULL)) {
			return _zend_mm_alloc(heap, size ZEND_FILE_LINE_RELAY_CC ZEND_FILE_LINE_ORIG_RELAY_CC);
		} else {
			return zend_mm_realloc_huge(heap, ptr, size, copy_size ZEND_FILE_LINE_RELAY_CC ZEND_FILE_LINE_ORIG_RELAY_CC);
		}
	} else {
		zend_mm_chunk *chunk = (zend_mm_chunk*)ZEND_MM_ALIGNED_BASE(ptr, ZEND_MM_CHUNK_SIZE);
		int page_num = (int)(page_offset / ZEND_MM_PAGE_SIZE);
		zend_mm_page_info info = chunk->map[page_num];
#if ZEND_DEBUG
		size_t real_size = size;

		size = ZEND_MM_ALIGNED_SIZE(size) + ZEND_MM_ALIGNED_SIZE(sizeof(zend_mm_debug_info));
#endif

		ZEND_MM_CHECK(chunk->heap == heap, "zend_mm_heap corrupted");
		if (info & ZEND_MM_IS_SRUN) {
			int old_bin_num = ZEND_MM_SRUN_BIN_NUM(info);

			do {
				old_size = bin_data_size[old_bin_num];

				/* Check if requested size fits into current bin */
				if (size <= old_size) {
					/* Check if truncation is necessary */
					if (old_bin_num > 0 && size < bin_data_size[old_bin_num - 1]) {
						/* truncation */
						ret = zend_mm_alloc_small(heap, ZEND_MM_SMALL_SIZE_TO_BIN(size) ZEND_FILE_LINE_RELAY_CC ZEND_FILE_LINE_ORIG_RELAY_CC);
						copy_size = use_copy_size ? MIN(size, copy_size) : size;
						memcpy(ret, ptr, copy_size);
						zend_mm_free_small(heap, ptr, old_bin_num);
					} else {
						/* reallocation in-place */
						ret = ptr;
					}
				} else if (size <= ZEND_MM_MAX_SMALL_SIZE) {
					/* small extension */

#if ZEND_MM_STAT
					do {
						size_t orig_peak = heap->peak;
#endif
						ret = zend_mm_alloc_small(heap, ZEND_MM_SMALL_SIZE_TO_BIN(size) ZEND_FILE_LINE_RELAY_CC ZEND_FILE_LINE_ORIG_RELAY_CC);
						copy_size = use_copy_size ? MIN(old_size, copy_size) : old_size;
						memcpy(ret, ptr, copy_size);
						zend_mm_free_small(heap, ptr, old_bin_num);
#if ZEND_MM_STAT
						heap->peak = MAX(orig_peak, heap->size);
					} while (0);
#endif
				} else {
					/* slow reallocation */
					break;
				}

#if ZEND_DEBUG
				dbg = zend_mm_get_debug_info(heap, ret);
				dbg->size = real_size;
				dbg->filename = __zend_filename;
				dbg->orig_filename = __zend_orig_filename;
				dbg->lineno = __zend_lineno;
				dbg->orig_lineno = __zend_orig_lineno;
#endif
				return ret;
			}  while (0);

		} else /* if (info & ZEND_MM_IS_LARGE_RUN) */ {
			ZEND_MM_CHECK(ZEND_MM_ALIGNED_OFFSET(page_offset, ZEND_MM_PAGE_SIZE) == 0, "zend_mm_heap corrupted");
			old_size = ZEND_MM_LRUN_PAGES(info) * ZEND_MM_PAGE_SIZE;
			if (size > ZEND_MM_MAX_SMALL_SIZE && size <= ZEND_MM_MAX_LARGE_SIZE) {
				new_size = ZEND_MM_ALIGNED_SIZE_EX(size, ZEND_MM_PAGE_SIZE);
				if (new_size == old_size) {
#if ZEND_DEBUG
					dbg = zend_mm_get_debug_info(heap, ptr);
					dbg->size = real_size;
					dbg->filename = __zend_filename;
					dbg->orig_filename = __zend_orig_filename;
					dbg->lineno = __zend_lineno;
					dbg->orig_lineno = __zend_orig_lineno;
#endif
					return ptr;
				} else if (new_size < old_size) {
					/* free tail pages */
					int new_pages_count = (int)(new_size / ZEND_MM_PAGE_SIZE);
					int rest_pages_count = (int)((old_size - new_size) / ZEND_MM_PAGE_SIZE);

#if ZEND_MM_STAT
					heap->size -= rest_pages_count * ZEND_MM_PAGE_SIZE;
#endif
					chunk->map[page_num] = ZEND_MM_LRUN(new_pages_count);
					chunk->free_pages += rest_pages_count;
					zend_mm_bitset_reset_range(chunk->free_map, page_num + new_pages_count, rest_pages_count);
#if ZEND_DEBUG
					dbg = zend_mm_get_debug_info(heap, ptr);
					dbg->size = real_size;
					dbg->filename = __zend_filename;
					dbg->orig_filename = __zend_orig_filename;
					dbg->lineno = __zend_lineno;
					dbg->orig_lineno = __zend_orig_lineno;
#endif
					return ptr;
				} else /* if (new_size > old_size) */ {
					int new_pages_count = (int)(new_size / ZEND_MM_PAGE_SIZE);
					int old_pages_count = (int)(old_size / ZEND_MM_PAGE_SIZE);

					/* try to allocate tail pages after this block */
					if (page_num + new_pages_count <= ZEND_MM_PAGES &&
					    zend_mm_bitset_is_free_range(chunk->free_map, page_num + old_pages_count, new_pages_count - old_pages_count)) {
#if ZEND_MM_STAT
						do {
							size_t size = heap->size + (new_size - old_size);
							size_t peak = MAX(heap->peak, size);
							heap->size = size;
							heap->peak = peak;
						} while (0);
#endif
						chunk->free_pages -= new_pages_count - old_pages_count;
						zend_mm_bitset_set_range(chunk->free_map, page_num + old_pages_count, new_pages_count - old_pages_count);
						chunk->map[page_num] = ZEND_MM_LRUN(new_pages_count);
#if ZEND_DEBUG
						dbg = zend_mm_get_debug_info(heap, ptr);
						dbg->size = real_size;
						dbg->filename = __zend_filename;
						dbg->orig_filename = __zend_orig_filename;
						dbg->lineno = __zend_lineno;
						dbg->orig_lineno = __zend_orig_lineno;
#endif
						return ptr;
					}
				}
			}
		}
#if ZEND_DEBUG
		size = real_size;
#endif
	}

	copy_size = MIN(old_size, copy_size);
	return zend_mm_realloc_slow(heap, ptr, size, copy_size ZEND_FILE_LINE_RELAY_CC ZEND_FILE_LINE_ORIG_RELAY_CC);
}

/*********************/
/* Huge Runs (again) */
/*********************/

#if ZEND_DEBUG
static void zend_mm_add_huge_block(zend_mm_heap *heap, void *ptr, size_t size, size_t dbg_size ZEND_FILE_LINE_DC ZEND_FILE_LINE_ORIG_DC)
#else
static void zend_mm_add_huge_block(zend_mm_heap *heap, void *ptr, size_t size ZEND_FILE_LINE_DC ZEND_FILE_LINE_ORIG_DC)
#endif
{
	zend_mm_huge_list *list = (zend_mm_huge_list*)zend_mm_alloc_heap(heap, sizeof(zend_mm_huge_list) ZEND_FILE_LINE_RELAY_CC ZEND_FILE_LINE_ORIG_RELAY_CC);
	list->ptr = ptr;
	list->size = size;
	list->next = heap->huge_list;
#if ZEND_DEBUG
	list->dbg.size = dbg_size;
	list->dbg.filename = __zend_filename;
	list->dbg.orig_filename = __zend_orig_filename;
	list->dbg.lineno = __zend_lineno;
	list->dbg.orig_lineno = __zend_orig_lineno;
#endif
	heap->huge_list = list;
}

static size_t zend_mm_del_huge_block(zend_mm_heap *heap, void *ptr ZEND_FILE_LINE_DC ZEND_FILE_LINE_ORIG_DC)
{
	zend_mm_huge_list *prev = NULL;
	zend_mm_huge_list *list = heap->huge_list;
	while (list != NULL) {
		if (list->ptr == ptr) {
			size_t size;

			if (prev) {
				prev->next = list->next;
			} else {
				heap->huge_list = list->next;
			}
			size = list->size;
			zend_mm_free_heap(heap, list ZEND_FILE_LINE_RELAY_CC ZEND_FILE_LINE_ORIG_RELAY_CC);
			return size;
		}
		prev = list;
		list = list->next;
	}
	ZEND_MM_CHECK(0, "zend_mm_heap corrupted");
	return 0;
}

static size_t zend_mm_get_huge_block_size(zend_mm_heap *heap, void *ptr ZEND_FILE_LINE_DC ZEND_FILE_LINE_ORIG_DC)
{
	zend_mm_huge_list *list = heap->huge_list;
	while (list != NULL) {
		if (list->ptr == ptr) {
			return list->size;
		}
		list = list->next;
	}
	ZEND_MM_CHECK(0, "zend_mm_heap corrupted");
	return 0;
}

#if ZEND_DEBUG
static void zend_mm_change_huge_block_size(zend_mm_heap *heap, void *ptr, size_t size, size_t dbg_size ZEND_FILE_LINE_DC ZEND_FILE_LINE_ORIG_DC)
#else
static void zend_mm_change_huge_block_size(zend_mm_heap *heap, void *ptr, size_t size ZEND_FILE_LINE_DC ZEND_FILE_LINE_ORIG_DC)
#endif
{
	zend_mm_huge_list *list = heap->huge_list;
	while (list != NULL) {
		if (list->ptr == ptr) {
			list->size = size;
#if ZEND_DEBUG
			list->dbg.size = dbg_size;
			list->dbg.filename = __zend_filename;
			list->dbg.orig_filename = __zend_orig_filename;
			list->dbg.lineno = __zend_lineno;
			list->dbg.orig_lineno = __zend_orig_lineno;
#endif
			return;
		}
		list = list->next;
	}
}

static void *zend_mm_alloc_huge(zend_mm_heap *heap, size_t size ZEND_FILE_LINE_DC ZEND_FILE_LINE_ORIG_DC)
{
#ifdef ZEND_WIN32
	/* On Windows we don't have ability to extend huge blocks in-place.
	 * We allocate them with 2MB size granularity, to avoid many
	 * reallocations when they are extended by small pieces
	 */
	size_t alignment = MAX(REAL_PAGE_SIZE, ZEND_MM_CHUNK_SIZE);
#else
	size_t alignment = REAL_PAGE_SIZE;
#endif
	size_t new_size = ZEND_MM_ALIGNED_SIZE_EX(size, alignment);
	void *ptr;

	if (UNEXPECTED(new_size < size)) {
		zend_error_noreturn(E_ERROR, "Possible integer overflow in memory allocation (%zu + %zu)", size, alignment);
	}

#if ZEND_MM_LIMIT
	if (UNEXPECTED(new_size > heap->limit - heap->real_size)) {
		if (zend_mm_gc(heap) && new_size <= heap->limit - heap->real_size) {
			/* pass */
		} else if (heap->overflow == 0) {
#if ZEND_DEBUG
			zend_mm_safe_error(heap, "Allowed memory size of %zu bytes exhausted at %s:%d (tried to allocate %zu bytes)", heap->limit, __zend_filename, __zend_lineno, size);
#else
			zend_mm_safe_error(heap, "Allowed memory size of %zu bytes exhausted (tried to allocate %zu bytes)", heap->limit, size);
#endif
			return NULL;
		}
	}
#endif
	ptr = zend_mm_chunk_alloc(heap, new_size, ZEND_MM_CHUNK_SIZE);
	if (UNEXPECTED(ptr == NULL)) {
		/* insufficient memory */
		if (zend_mm_gc(heap) &&
		    (ptr = zend_mm_chunk_alloc(heap, new_size, ZEND_MM_CHUNK_SIZE)) != NULL) {
			/* pass */
		} else {
#if !ZEND_MM_LIMIT
			zend_mm_safe_error(heap, "Out of memory");
#elif ZEND_DEBUG
			zend_mm_safe_error(heap, "Out of memory (allocated %zu bytes) at %s:%d (tried to allocate %zu bytes)", heap->real_size, __zend_filename, __zend_lineno, size);
#else
			zend_mm_safe_error(heap, "Out of memory (allocated %zu bytes) (tried to allocate %zu bytes)", heap->real_size, size);
#endif
			return NULL;
		}
	}
#if ZEND_DEBUG
	zend_mm_add_huge_block(heap, ptr, new_size, size ZEND_FILE_LINE_RELAY_CC ZEND_FILE_LINE_ORIG_RELAY_CC);
#else
	zend_mm_add_huge_block(heap, ptr, new_size ZEND_FILE_LINE_RELAY_CC ZEND_FILE_LINE_ORIG_RELAY_CC);
#endif
#if ZEND_MM_STAT
	do {
		size_t size = heap->real_size + new_size;
		size_t peak = MAX(heap->real_peak, size);
		heap->real_size = size;
		heap->real_peak = peak;
	} while (0);
	do {
		size_t size = heap->size + new_size;
		size_t peak = MAX(heap->peak, size);
		heap->size = size;
		heap->peak = peak;
	} while (0);
#elif ZEND_MM_LIMIT
	heap->real_size += new_size;
#endif
	return ptr;
}

static void zend_mm_free_huge(zend_mm_heap *heap, void *ptr ZEND_FILE_LINE_DC ZEND_FILE_LINE_ORIG_DC)
{
	size_t size;

	ZEND_MM_CHECK(ZEND_MM_ALIGNED_OFFSET(ptr, ZEND_MM_CHUNK_SIZE) == 0, "zend_mm_heap corrupted");
	size = zend_mm_del_huge_block(heap, ptr ZEND_FILE_LINE_RELAY_CC ZEND_FILE_LINE_ORIG_RELAY_CC);
	zend_mm_chunk_free(heap, ptr, size);
#if ZEND_MM_STAT || ZEND_MM_LIMIT
	heap->real_size -= size;
#endif
#if ZEND_MM_STAT
	heap->size -= size;
#endif
}

/******************/
/* Initialization */
/******************/

static zend_mm_heap *zend_mm_init(void)
{
	zend_mm_chunk *chunk = (zend_mm_chunk*)zend_mm_chunk_alloc_int(ZEND_MM_CHUNK_SIZE, ZEND_MM_CHUNK_SIZE);
	zend_mm_heap *heap;

	if (UNEXPECTED(chunk == NULL)) {
#if ZEND_MM_ERROR
		fprintf(stderr, "Can't initialize heap\n");
#endif
		return NULL;
	}
	heap = &chunk->heap_slot;
	chunk->heap = heap;
	chunk->next = chunk;
	chunk->prev = chunk;
	chunk->free_pages = ZEND_MM_PAGES - ZEND_MM_FIRST_PAGE;
	chunk->free_tail = ZEND_MM_FIRST_PAGE;
	chunk->num = 0;
	chunk->free_map[0] = (Z_L(1) << ZEND_MM_FIRST_PAGE) - 1;
	chunk->map[0] = ZEND_MM_LRUN(ZEND_MM_FIRST_PAGE);
	heap->main_chunk = chunk;
	heap->cached_chunks = NULL;
	heap->chunks_count = 1;
	heap->peak_chunks_count = 1;
	heap->cached_chunks_count = 0;
	heap->avg_chunks_count = 1.0;
	heap->last_chunks_delete_boundary = 0;
	heap->last_chunks_delete_count = 0;
#if ZEND_MM_STAT || ZEND_MM_LIMIT
	heap->real_size = ZEND_MM_CHUNK_SIZE;
#endif
#if ZEND_MM_STAT
	heap->real_peak = ZEND_MM_CHUNK_SIZE;
	heap->size = 0;
	heap->peak = 0;
#endif
#if ZEND_MM_LIMIT
	heap->limit = ((size_t)Z_L(-1) >> (size_t)Z_L(1));
	heap->overflow = 0;
#endif
#if ZEND_MM_CUSTOM
	heap->use_custom_heap = ZEND_MM_CUSTOM_HEAP_NONE;
#endif
#if ZEND_MM_STORAGE
	heap->storage = NULL;
#endif
	heap->huge_list = NULL;
	return heap;
}

ZEND_API size_t zend_mm_gc(zend_mm_heap *heap)
{
	zend_mm_free_slot *p, **q;
	zend_mm_chunk *chunk;
	size_t page_offset;
	int page_num;
	zend_mm_page_info info;
	uint32_t i, free_counter;
	bool has_free_pages;
	size_t collected = 0;

#if ZEND_MM_CUSTOM
	if (heap->use_custom_heap) {
		return 0;
	}
#endif

	for (i = 0; i < ZEND_MM_BINS; i++) {
		has_free_pages = false;
		p = heap->free_slot[i];
		while (p != NULL) {
			chunk = (zend_mm_chunk*)ZEND_MM_ALIGNED_BASE(p, ZEND_MM_CHUNK_SIZE);
			ZEND_MM_CHECK(chunk->heap == heap, "zend_mm_heap corrupted");
			page_offset = ZEND_MM_ALIGNED_OFFSET(p, ZEND_MM_CHUNK_SIZE);
			ZEND_ASSERT(page_offset != 0);
			page_num = (int)(page_offset / ZEND_MM_PAGE_SIZE);
			info = chunk->map[page_num];
			ZEND_ASSERT(info & ZEND_MM_IS_SRUN);
			if (info & ZEND_MM_IS_LRUN) {
				page_num -= ZEND_MM_NRUN_OFFSET(info);
				info = chunk->map[page_num];
				ZEND_ASSERT(info & ZEND_MM_IS_SRUN);
				ZEND_ASSERT(!(info & ZEND_MM_IS_LRUN));
			}
			ZEND_ASSERT(ZEND_MM_SRUN_BIN_NUM(info) == i);
			free_counter = ZEND_MM_SRUN_FREE_COUNTER(info) + 1;
			if (free_counter == bin_elements[i]) {
				has_free_pages = true;
			}
			chunk->map[page_num] = ZEND_MM_SRUN_EX(i, free_counter);
			p = p->next_free_slot;
		}

		if (!has_free_pages) {
			continue;
		}

		q = &heap->free_slot[i];
		p = *q;
		while (p != NULL) {
			chunk = (zend_mm_chunk*)ZEND_MM_ALIGNED_BASE(p, ZEND_MM_CHUNK_SIZE);
			ZEND_MM_CHECK(chunk->heap == heap, "zend_mm_heap corrupted");
			page_offset = ZEND_MM_ALIGNED_OFFSET(p, ZEND_MM_CHUNK_SIZE);
			ZEND_ASSERT(page_offset != 0);
			page_num = (int)(page_offset / ZEND_MM_PAGE_SIZE);
			info = chunk->map[page_num];
			ZEND_ASSERT(info & ZEND_MM_IS_SRUN);
			if (info & ZEND_MM_IS_LRUN) {
				page_num -= ZEND_MM_NRUN_OFFSET(info);
				info = chunk->map[page_num];
				ZEND_ASSERT(info & ZEND_MM_IS_SRUN);
				ZEND_ASSERT(!(info & ZEND_MM_IS_LRUN));
			}
			ZEND_ASSERT(ZEND_MM_SRUN_BIN_NUM(info) == i);
			if (ZEND_MM_SRUN_FREE_COUNTER(info) == bin_elements[i]) {
				/* remove from cache */
				p = p->next_free_slot;
				*q = p;
			} else {
				q = &p->next_free_slot;
				p = *q;
			}
		}
	}

	chunk = heap->main_chunk;
	do {
		i = ZEND_MM_FIRST_PAGE;
		while (i < chunk->free_tail) {
			if (zend_mm_bitset_is_set(chunk->free_map, i)) {
				info = chunk->map[i];
				if (info & ZEND_MM_IS_SRUN) {
					int bin_num = ZEND_MM_SRUN_BIN_NUM(info);
					int pages_count = bin_pages[bin_num];

					if (ZEND_MM_SRUN_FREE_COUNTER(info) == bin_elements[bin_num]) {
						/* all elements are free */
						zend_mm_free_pages_ex(heap, chunk, i, pages_count, 0);
						collected += pages_count;
					} else {
						/* reset counter */
						chunk->map[i] = ZEND_MM_SRUN(bin_num);
					}
					i += bin_pages[bin_num];
				} else /* if (info & ZEND_MM_IS_LRUN) */ {
					i += ZEND_MM_LRUN_PAGES(info);
				}
			} else {
				i++;
			}
		}
		if (chunk->free_pages == ZEND_MM_PAGES - ZEND_MM_FIRST_PAGE) {
			zend_mm_chunk *next_chunk = chunk->next;

			zend_mm_delete_chunk(heap, chunk);
			chunk = next_chunk;
		} else {
			chunk = chunk->next;
		}
	} while (chunk != heap->main_chunk);

	return collected * ZEND_MM_PAGE_SIZE;
}

#if ZEND_DEBUG
/******************/
/* Leak detection */
/******************/

static zend_long zend_mm_find_leaks_small(zend_mm_chunk *p, uint32_t i, uint32_t j, zend_leak_info *leak)
{
	bool empty = true;
	zend_long count = 0;
	int bin_num = ZEND_MM_SRUN_BIN_NUM(p->map[i]);
	zend_mm_debug_info *dbg = (zend_mm_debug_info*)((char*)p + ZEND_MM_PAGE_SIZE * i + bin_data_size[bin_num] * (j + 1) - ZEND_MM_ALIGNED_SIZE(sizeof(zend_mm_debug_info)));

	while (j < bin_elements[bin_num]) {
		if (dbg->size != 0) {
			if (dbg->filename == leak->filename && dbg->lineno == leak->lineno) {
				count++;
				dbg->size = 0;
				dbg->filename = NULL;
				dbg->lineno = 0;
			} else {
				empty = false;
			}
		}
		j++;
		dbg = (zend_mm_debug_info*)((char*)dbg + bin_data_size[bin_num]);
	}
	if (empty) {
		zend_mm_bitset_reset_range(p->free_map, i, bin_pages[bin_num]);
	}
	return count;
}

static zend_long zend_mm_find_leaks(zend_mm_heap *heap, zend_mm_chunk *p, uint32_t i, zend_leak_info *leak)
{
	zend_long count = 0;

	do {
		while (i < p->free_tail) {
			if (zend_mm_bitset_is_set(p->free_map, i)) {
				if (p->map[i] & ZEND_MM_IS_SRUN) {
					int bin_num = ZEND_MM_SRUN_BIN_NUM(p->map[i]);
					count += zend_mm_find_leaks_small(p, i, 0, leak);
					i += bin_pages[bin_num];
				} else /* if (p->map[i] & ZEND_MM_IS_LRUN) */ {
					int pages_count = ZEND_MM_LRUN_PAGES(p->map[i]);
					zend_mm_debug_info *dbg = (zend_mm_debug_info*)((char*)p + ZEND_MM_PAGE_SIZE * (i + pages_count) - ZEND_MM_ALIGNED_SIZE(sizeof(zend_mm_debug_info)));

					if (dbg->filename == leak->filename && dbg->lineno == leak->lineno) {
						count++;
					}
					zend_mm_bitset_reset_range(p->free_map, i, pages_count);
					i += pages_count;
				}
			} else {
				i++;
			}
		}
		p = p->next;
		i = ZEND_MM_FIRST_PAGE;
	} while (p != heap->main_chunk);
	return count;
}

static zend_long zend_mm_find_leaks_huge(zend_mm_heap *heap, zend_mm_huge_list *list)
{
	zend_long count = 0;
	zend_mm_huge_list *prev = list;
	zend_mm_huge_list *p = list->next;

	while (p) {
		if (p->dbg.filename == list->dbg.filename && p->dbg.lineno == list->dbg.lineno) {
			prev->next = p->next;
			zend_mm_chunk_free(heap, p->ptr, p->size);
			zend_mm_free_heap(heap, p, NULL, 0, NULL, 0);
			count++;
		} else {
			prev = p;
		}
		p = prev->next;
	}

	return count;
}

static void zend_mm_check_leaks(zend_mm_heap *heap)
{
	zend_mm_huge_list *list;
	zend_mm_chunk *p;
	zend_leak_info leak;
	zend_long repeated = 0;
	uint32_t total = 0;
	uint32_t i, j;

	/* find leaked huge blocks and free them */
	list = heap->huge_list;
	while (list) {
		zend_mm_huge_list *q = list;

		leak.addr = list->ptr;
		leak.size = list->dbg.size;
		leak.filename = list->dbg.filename;
		leak.orig_filename = list->dbg.orig_filename;
		leak.lineno = list->dbg.lineno;
		leak.orig_lineno = list->dbg.orig_lineno;

		zend_message_dispatcher(ZMSG_LOG_SCRIPT_NAME, NULL);
		zend_message_dispatcher(ZMSG_MEMORY_LEAK_DETECTED, &leak);
		repeated = zend_mm_find_leaks_huge(heap, list);
		total += 1 + repeated;
		if (repeated) {
			zend_message_dispatcher(ZMSG_MEMORY_LEAK_REPEATED, (void *)(zend_uintptr_t)repeated);
		}

		heap->huge_list = list = list->next;
		zend_mm_chunk_free(heap, q->ptr, q->size);
		zend_mm_free_heap(heap, q, NULL, 0, NULL, 0);
	}

	/* for each chunk */
	p = heap->main_chunk;
	do {
		i = ZEND_MM_FIRST_PAGE;
		while (i < p->free_tail) {
			if (zend_mm_bitset_is_set(p->free_map, i)) {
				if (p->map[i] & ZEND_MM_IS_SRUN) {
					int bin_num = ZEND_MM_SRUN_BIN_NUM(p->map[i]);
					zend_mm_debug_info *dbg = (zend_mm_debug_info*)((char*)p + ZEND_MM_PAGE_SIZE * i + bin_data_size[bin_num] - ZEND_MM_ALIGNED_SIZE(sizeof(zend_mm_debug_info)));

					j = 0;
					while (j < bin_elements[bin_num]) {
						if (dbg->size != 0) {
							leak.addr = (zend_mm_debug_info*)((char*)p + ZEND_MM_PAGE_SIZE * i + bin_data_size[bin_num] * j);
							leak.size = dbg->size;
							leak.filename = dbg->filename;
							leak.orig_filename = dbg->orig_filename;
							leak.lineno = dbg->lineno;
							leak.orig_lineno = dbg->orig_lineno;

							zend_message_dispatcher(ZMSG_LOG_SCRIPT_NAME, NULL);
							zend_message_dispatcher(ZMSG_MEMORY_LEAK_DETECTED, &leak);

							dbg->size = 0;
							dbg->filename = NULL;
							dbg->lineno = 0;

							repeated = zend_mm_find_leaks_small(p, i, j + 1, &leak) +
							           zend_mm_find_leaks(heap, p, i + bin_pages[bin_num], &leak);
							total += 1 + repeated;
							if (repeated) {
								zend_message_dispatcher(ZMSG_MEMORY_LEAK_REPEATED, (void *)(zend_uintptr_t)repeated);
							}
						}
						dbg = (zend_mm_debug_info*)((char*)dbg + bin_data_size[bin_num]);
						j++;
					}
					i += bin_pages[bin_num];
				} else /* if (p->map[i] & ZEND_MM_IS_LRUN) */ {
					int pages_count = ZEND_MM_LRUN_PAGES(p->map[i]);
					zend_mm_debug_info *dbg = (zend_mm_debug_info*)((char*)p + ZEND_MM_PAGE_SIZE * (i + pages_count) - ZEND_MM_ALIGNED_SIZE(sizeof(zend_mm_debug_info)));

					leak.addr = (void*)((char*)p + ZEND_MM_PAGE_SIZE * i);
					leak.size = dbg->size;
					leak.filename = dbg->filename;
					leak.orig_filename = dbg->orig_filename;
					leak.lineno = dbg->lineno;
					leak.orig_lineno = dbg->orig_lineno;

					zend_message_dispatcher(ZMSG_LOG_SCRIPT_NAME, NULL);
					zend_message_dispatcher(ZMSG_MEMORY_LEAK_DETECTED, &leak);

					zend_mm_bitset_reset_range(p->free_map, i, pages_count);

					repeated = zend_mm_find_leaks(heap, p, i + pages_count, &leak);
					total += 1 + repeated;
					if (repeated) {
						zend_message_dispatcher(ZMSG_MEMORY_LEAK_REPEATED, (void *)(zend_uintptr_t)repeated);
					}
					i += pages_count;
				}
			} else {
				i++;
			}
		}
		p = p->next;
	} while (p != heap->main_chunk);
	if (total) {
		zend_message_dispatcher(ZMSG_MEMORY_LEAKS_GRAND_TOTAL, &total);
	}
}
#endif

#if ZEND_MM_CUSTOM
static void *tracked_malloc(size_t size);
static void tracked_free_all(void);
#endif

void zend_mm_shutdown(zend_mm_heap *heap, bool full, bool silent)
{
	zend_mm_chunk *p;
	zend_mm_huge_list *list;

#if ZEND_MM_CUSTOM
	if (heap->use_custom_heap) {
		if (heap->custom_heap.std._malloc == tracked_malloc) {
			if (silent) {
				tracked_free_all();
			}
			zend_hash_clean(heap->tracked_allocs);
			if (full) {
				zend_hash_destroy(heap->tracked_allocs);
				free(heap->tracked_allocs);
				/* Make sure the heap free below does not use tracked_free(). */
				heap->custom_heap.std._free = free;
			}
			heap->size = 0;
		}

		if (full) {
			if (ZEND_DEBUG && heap->use_custom_heap == ZEND_MM_CUSTOM_HEAP_DEBUG) {
				heap->custom_heap.debug._free(heap ZEND_FILE_LINE_CC ZEND_FILE_LINE_EMPTY_CC);
			} else {
				heap->custom_heap.std._free(heap);
			}
		}
		return;
	}
#endif

#if ZEND_DEBUG
	if (!silent) {
		zend_mm_check_leaks(heap);
	}
#endif

	/* free huge blocks */
	list = heap->huge_list;
	heap->huge_list = NULL;
	while (list) {
		zend_mm_huge_list *q = list;
		list = list->next;
		zend_mm_chunk_free(heap, q->ptr, q->size);
	}

	/* move all chunks except of the first one into the cache */
	p = heap->main_chunk->next;
	while (p != heap->main_chunk) {
		zend_mm_chunk *q = p->next;
		p->next = heap->cached_chunks;
		heap->cached_chunks = p;
		p = q;
		heap->chunks_count--;
		heap->cached_chunks_count++;
	}

	if (full) {
		/* free all cached chunks */
		while (heap->cached_chunks) {
			p = heap->cached_chunks;
			heap->cached_chunks = p->next;
			zend_mm_chunk_free(heap, p, ZEND_MM_CHUNK_SIZE);
		}
		/* free the first chunk */
		zend_mm_chunk_free(heap, heap->main_chunk, ZEND_MM_CHUNK_SIZE);
	} else {
		/* free some cached chunks to keep average count */
		heap->avg_chunks_count = (heap->avg_chunks_count + (double)heap->peak_chunks_count) / 2.0;
		while ((double)heap->cached_chunks_count + 0.9 > heap->avg_chunks_count &&
		       heap->cached_chunks) {
			p = heap->cached_chunks;
			heap->cached_chunks = p->next;
			zend_mm_chunk_free(heap, p, ZEND_MM_CHUNK_SIZE);
			heap->cached_chunks_count--;
		}
		/* clear cached chunks */
		p = heap->cached_chunks;
		while (p != NULL) {
			zend_mm_chunk *q = p->next;
			memset(p, 0, sizeof(zend_mm_chunk));
			p->next = q;
			p = q;
		}

		/* reinitialize the first chunk and heap */
		p = heap->main_chunk;
		p->heap = &p->heap_slot;
		p->next = p;
		p->prev = p;
		p->free_pages = ZEND_MM_PAGES - ZEND_MM_FIRST_PAGE;
		p->free_tail = ZEND_MM_FIRST_PAGE;
		p->num = 0;

#if ZEND_MM_STAT
		heap->size = heap->peak = 0;
#endif
		memset(heap->free_slot, 0, sizeof(heap->free_slot));
#if ZEND_MM_STAT || ZEND_MM_LIMIT
		heap->real_size = (heap->cached_chunks_count + 1) * ZEND_MM_CHUNK_SIZE;
#endif
#if ZEND_MM_STAT
		heap->real_peak = (heap->cached_chunks_count + 1) * ZEND_MM_CHUNK_SIZE;
#endif
		heap->chunks_count = 1;
		heap->peak_chunks_count = 1;
		heap->last_chunks_delete_boundary = 0;
		heap->last_chunks_delete_count = 0;

		memset(p->free_map, 0, sizeof(p->free_map) + sizeof(p->map));
		p->free_map[0] = (1L << ZEND_MM_FIRST_PAGE) - 1;
		p->map[0] = ZEND_MM_LRUN(ZEND_MM_FIRST_PAGE);
	}
}

/**************/
/* PUBLIC API */
/**************/

ZEND_API void* ZEND_FASTCALL _zend_mm_alloc(zend_mm_heap *heap, size_t size ZEND_FILE_LINE_DC ZEND_FILE_LINE_ORIG_DC)
{
	return zend_mm_alloc_heap(heap, size ZEND_FILE_LINE_RELAY_CC ZEND_FILE_LINE_ORIG_RELAY_CC);
}

ZEND_API void ZEND_FASTCALL _zend_mm_free(zend_mm_heap *heap, void *ptr ZEND_FILE_LINE_DC ZEND_FILE_LINE_ORIG_DC)
{
	zend_mm_free_heap(heap, ptr ZEND_FILE_LINE_RELAY_CC ZEND_FILE_LINE_ORIG_RELAY_CC);
}

void* ZEND_FASTCALL _zend_mm_realloc(zend_mm_heap *heap, void *ptr, size_t size ZEND_FILE_LINE_DC ZEND_FILE_LINE_ORIG_DC)
{
	return zend_mm_realloc_heap(heap, ptr, size, 0, size ZEND_FILE_LINE_RELAY_CC ZEND_FILE_LINE_ORIG_RELAY_CC);
}

void* ZEND_FASTCALL _zend_mm_realloc2(zend_mm_heap *heap, void *ptr, size_t size, size_t copy_size ZEND_FILE_LINE_DC ZEND_FILE_LINE_ORIG_DC)
{
	return zend_mm_realloc_heap(heap, ptr, size, 1, copy_size ZEND_FILE_LINE_RELAY_CC ZEND_FILE_LINE_ORIG_RELAY_CC);
}

ZEND_API size_t ZEND_FASTCALL _zend_mm_block_size(zend_mm_heap *heap, void *ptr ZEND_FILE_LINE_DC ZEND_FILE_LINE_ORIG_DC)
{
	return zend_mm_size(heap, ptr ZEND_FILE_LINE_RELAY_CC ZEND_FILE_LINE_ORIG_RELAY_CC);
}

/**********************/
/* Allocation Manager */
/**********************/

typedef struct _zend_alloc_globals {
	zend_mm_heap *mm_heap;
} zend_alloc_globals;

#ifdef ZTS
static int alloc_globals_id;
static size_t alloc_globals_offset;
# define AG(v) ZEND_TSRMG_FAST(alloc_globals_offset, zend_alloc_globals *, v)
#else
# define AG(v) (alloc_globals.v)
static zend_alloc_globals alloc_globals;
#endif

ZEND_API bool is_zend_mm(void)
{
#if ZEND_MM_CUSTOM
	return !AG(mm_heap)->use_custom_heap;
#else
	return 1;
#endif
}

ZEND_API bool is_zend_ptr(const void *ptr)
{
#if ZEND_MM_CUSTOM
	if (AG(mm_heap)->use_custom_heap) {
		return 0;
	}
#endif

	if (AG(mm_heap)->main_chunk) {
		zend_mm_chunk *chunk = AG(mm_heap)->main_chunk;

		do {
			if (ptr >= (void*)chunk
			 && ptr < (void*)((char*)chunk + ZEND_MM_CHUNK_SIZE)) {
				return 1;
			}
			chunk = chunk->next;
		} while (chunk != AG(mm_heap)->main_chunk);
	}

	if (AG(mm_heap)->huge_list) {
		zend_mm_huge_list *block = AG(mm_heap)->huge_list;

		do {
			if (ptr >= (void*)block
			 && ptr < (void*)((char*)block + block->size)) {
				return 1;
			}
			block = block->next;
		} while (block != AG(mm_heap)->huge_list);
	}
	return 0;
}

#if ZEND_MM_CUSTOM

static ZEND_COLD void* ZEND_FASTCALL _malloc_custom(size_t size ZEND_FILE_LINE_DC ZEND_FILE_LINE_ORIG_DC)
{
	if (ZEND_DEBUG && AG(mm_heap)->use_custom_heap == ZEND_MM_CUSTOM_HEAP_DEBUG) {
		return AG(mm_heap)->custom_heap.debug._malloc(size ZEND_FILE_LINE_RELAY_CC ZEND_FILE_LINE_ORIG_RELAY_CC);
	} else {
		return AG(mm_heap)->custom_heap.std._malloc(size);
	}
}

static ZEND_COLD void ZEND_FASTCALL _efree_custom(void *ptr ZEND_FILE_LINE_DC ZEND_FILE_LINE_ORIG_DC)
{
	if (ZEND_DEBUG && AG(mm_heap)->use_custom_heap == ZEND_MM_CUSTOM_HEAP_DEBUG) {
		AG(mm_heap)->custom_heap.debug._free(ptr ZEND_FILE_LINE_RELAY_CC ZEND_FILE_LINE_ORIG_RELAY_CC);
	} else {
		AG(mm_heap)->custom_heap.std._free(ptr);
	}
}

static ZEND_COLD void* ZEND_FASTCALL _realloc_custom(void *ptr, size_t size ZEND_FILE_LINE_DC ZEND_FILE_LINE_ORIG_DC)
{
	if (ZEND_DEBUG && AG(mm_heap)->use_custom_heap == ZEND_MM_CUSTOM_HEAP_DEBUG) {
		return AG(mm_heap)->custom_heap.debug._realloc(ptr, size ZEND_FILE_LINE_RELAY_CC ZEND_FILE_LINE_ORIG_RELAY_CC);
	} else {
		return AG(mm_heap)->custom_heap.std._realloc(ptr, size);
	}
}
#endif

#if !ZEND_DEBUG && defined(HAVE_BUILTIN_CONSTANT_P)
#undef _emalloc

#if ZEND_MM_CUSTOM
# define ZEND_MM_CUSTOM_ALLOCATOR(size) do { \
		if (UNEXPECTED(AG(mm_heap)->use_custom_heap)) { \
			return _malloc_custom(size ZEND_FILE_LINE_RELAY_CC ZEND_FILE_LINE_ORIG_RELAY_CC); \
		} \
	} while (0)
# define ZEND_MM_CUSTOM_DEALLOCATOR(ptr) do { \
		if (UNEXPECTED(AG(mm_heap)->use_custom_heap)) { \
			_efree_custom(ptr ZEND_FILE_LINE_RELAY_CC ZEND_FILE_LINE_ORIG_RELAY_CC); \
			return; \
		} \
	} while (0)
#else
# define ZEND_MM_CUSTOM_ALLOCATOR(size)
# define ZEND_MM_CUSTOM_DEALLOCATOR(ptr)
#endif

# define _ZEND_BIN_ALLOCATOR(_num, _size, _elements, _pages, x, y) \
	ZEND_API void* ZEND_FASTCALL _emalloc_ ## _size(void) { \
		ZEND_MM_CUSTOM_ALLOCATOR(_size); \
		return zend_mm_alloc_small(AG(mm_heap), _num ZEND_FILE_LINE_RELAY_CC ZEND_FILE_LINE_ORIG_RELAY_CC); \
	}

ZEND_MM_BINS_INFO(_ZEND_BIN_ALLOCATOR, x, y)

ZEND_API void* ZEND_FASTCALL _emalloc_large(size_t size ZEND_FILE_LINE_DC ZEND_FILE_LINE_ORIG_DC)
{
	ZEND_MM_CUSTOM_ALLOCATOR(size);
	return zend_mm_alloc_large_ex(AG(mm_heap), size ZEND_FILE_LINE_RELAY_CC ZEND_FILE_LINE_ORIG_RELAY_CC);
}

ZEND_API void* ZEND_FASTCALL _emalloc_huge(size_t size)
{
	ZEND_MM_CUSTOM_ALLOCATOR(size);
	return zend_mm_alloc_huge(AG(mm_heap), size);
}

#if ZEND_DEBUG
# define _ZEND_BIN_FREE(_num, _size, _elements, _pages, x, y) \
	ZEND_API void ZEND_FASTCALL _efree_ ## _size(void *ptr) { \
		ZEND_MM_CUSTOM_DEALLOCATOR(ptr); \
		{ \
			size_t page_offset = ZEND_MM_ALIGNED_OFFSET(ptr, ZEND_MM_CHUNK_SIZE); \
			zend_mm_chunk *chunk = (zend_mm_chunk*)ZEND_MM_ALIGNED_BASE(ptr, ZEND_MM_CHUNK_SIZE); \
			int page_num = page_offset / ZEND_MM_PAGE_SIZE; \
			ZEND_MM_CHECK(chunk->heap == AG(mm_heap), "zend_mm_heap corrupted"); \
			ZEND_ASSERT(chunk->map[page_num] & ZEND_MM_IS_SRUN); \
			ZEND_ASSERT(ZEND_MM_SRUN_BIN_NUM(chunk->map[page_num]) == _num); \
			zend_mm_free_small(AG(mm_heap), ptr, _num); \
		} \
	}
#else
# define _ZEND_BIN_FREE(_num, _size, _elements, _pages, x, y) \
	ZEND_API void ZEND_FASTCALL _efree_ ## _size(void *ptr) { \
		ZEND_MM_CUSTOM_DEALLOCATOR(ptr); \
		{ \
			zend_mm_chunk *chunk = (zend_mm_chunk*)ZEND_MM_ALIGNED_BASE(ptr, ZEND_MM_CHUNK_SIZE); \
			ZEND_MM_CHECK(chunk->heap == AG(mm_heap), "zend_mm_heap corrupted"); \
			zend_mm_free_small(AG(mm_heap), ptr, _num); \
		} \
	}
#endif

ZEND_MM_BINS_INFO(_ZEND_BIN_FREE, x, y)

ZEND_API void ZEND_FASTCALL _efree_large(void *ptr, size_t size)
{
	ZEND_MM_CUSTOM_DEALLOCATOR(ptr);
	{
		size_t page_offset = ZEND_MM_ALIGNED_OFFSET(ptr, ZEND_MM_CHUNK_SIZE);
		zend_mm_chunk *chunk = (zend_mm_chunk*)ZEND_MM_ALIGNED_BASE(ptr, ZEND_MM_CHUNK_SIZE);
		int page_num = page_offset / ZEND_MM_PAGE_SIZE;
		uint32_t pages_count = ZEND_MM_ALIGNED_SIZE_EX(size, ZEND_MM_PAGE_SIZE) / ZEND_MM_PAGE_SIZE;

		ZEND_MM_CHECK(chunk->heap == AG(mm_heap) && ZEND_MM_ALIGNED_OFFSET(page_offset, ZEND_MM_PAGE_SIZE) == 0, "zend_mm_heap corrupted");
		ZEND_ASSERT(chunk->map[page_num] & ZEND_MM_IS_LRUN);
		ZEND_ASSERT(ZEND_MM_LRUN_PAGES(chunk->map[page_num]) == pages_count);
		zend_mm_free_large(AG(mm_heap), chunk, page_num, pages_count);
	}
}

ZEND_API void ZEND_FASTCALL _efree_huge(void *ptr, size_t size)
{

	ZEND_MM_CUSTOM_DEALLOCATOR(ptr);
	zend_mm_free_huge(AG(mm_heap), ptr);
}
#endif

ZEND_API void* ZEND_FASTCALL _emalloc(size_t size ZEND_FILE_LINE_DC ZEND_FILE_LINE_ORIG_DC)
{
#if ZEND_MM_CUSTOM
	if (UNEXPECTED(AG(mm_heap)->use_custom_heap)) {
		return _malloc_custom(size ZEND_FILE_LINE_RELAY_CC ZEND_FILE_LINE_ORIG_RELAY_CC);
	}
#endif
	return zend_mm_alloc_heap(AG(mm_heap), size ZEND_FILE_LINE_RELAY_CC ZEND_FILE_LINE_ORIG_RELAY_CC);
}

ZEND_API void ZEND_FASTCALL _efree(void *ptr ZEND_FILE_LINE_DC ZEND_FILE_LINE_ORIG_DC)
{
#if ZEND_MM_CUSTOM
	if (UNEXPECTED(AG(mm_heap)->use_custom_heap)) {
		_efree_custom(ptr ZEND_FILE_LINE_RELAY_CC ZEND_FILE_LINE_ORIG_RELAY_CC);
		return;
	}
#endif
	zend_mm_free_heap(AG(mm_heap), ptr ZEND_FILE_LINE_RELAY_CC ZEND_FILE_LINE_ORIG_RELAY_CC);
}

ZEND_API void* ZEND_FASTCALL _erealloc(void *ptr, size_t size ZEND_FILE_LINE_DC ZEND_FILE_LINE_ORIG_DC)
{
#if ZEND_MM_CUSTOM
	if (UNEXPECTED(AG(mm_heap)->use_custom_heap)) {
		return _realloc_custom(ptr, size ZEND_FILE_LINE_RELAY_CC ZEND_FILE_LINE_ORIG_RELAY_CC);
	}
#endif
	return zend_mm_realloc_heap(AG(mm_heap), ptr, size, 0, size ZEND_FILE_LINE_RELAY_CC ZEND_FILE_LINE_ORIG_RELAY_CC);
}

ZEND_API void* ZEND_FASTCALL _erealloc2(void *ptr, size_t size, size_t copy_size ZEND_FILE_LINE_DC ZEND_FILE_LINE_ORIG_DC)
{
#if ZEND_MM_CUSTOM
	if (UNEXPECTED(AG(mm_heap)->use_custom_heap)) {
		return _realloc_custom(ptr, size ZEND_FILE_LINE_RELAY_CC ZEND_FILE_LINE_ORIG_RELAY_CC);
	}
#endif
	return zend_mm_realloc_heap(AG(mm_heap), ptr, size, 1, copy_size ZEND_FILE_LINE_RELAY_CC ZEND_FILE_LINE_ORIG_RELAY_CC);
}

ZEND_API size_t ZEND_FASTCALL _zend_mem_block_size(void *ptr ZEND_FILE_LINE_DC ZEND_FILE_LINE_ORIG_DC)
{
#if ZEND_MM_CUSTOM
	if (UNEXPECTED(AG(mm_heap)->use_custom_heap)) {
		return 0;
	}
#endif
	return zend_mm_size(AG(mm_heap), ptr ZEND_FILE_LINE_RELAY_CC ZEND_FILE_LINE_ORIG_RELAY_CC);
}

ZEND_API void* ZEND_FASTCALL _safe_emalloc(size_t nmemb, size_t size, size_t offset ZEND_FILE_LINE_DC ZEND_FILE_LINE_ORIG_DC)
{
	return _emalloc(zend_safe_address_guarded(nmemb, size, offset) ZEND_FILE_LINE_RELAY_CC ZEND_FILE_LINE_ORIG_RELAY_CC);
}

ZEND_API void* ZEND_FASTCALL _safe_malloc(size_t nmemb, size_t size, size_t offset)
{
	return pemalloc(zend_safe_address_guarded(nmemb, size, offset), 1);
}

ZEND_API void* ZEND_FASTCALL _safe_erealloc(void *ptr, size_t nmemb, size_t size, size_t offset ZEND_FILE_LINE_DC ZEND_FILE_LINE_ORIG_DC)
{
	return _erealloc(ptr, zend_safe_address_guarded(nmemb, size, offset) ZEND_FILE_LINE_RELAY_CC ZEND_FILE_LINE_ORIG_RELAY_CC);
}

ZEND_API void* ZEND_FASTCALL _safe_realloc(void *ptr, size_t nmemb, size_t size, size_t offset)
{
	return perealloc(ptr, zend_safe_address_guarded(nmemb, size, offset), 1);
}

ZEND_API void* ZEND_FASTCALL _ecalloc(size_t nmemb, size_t size ZEND_FILE_LINE_DC ZEND_FILE_LINE_ORIG_DC)
{
	void *p;

	size = zend_safe_address_guarded(nmemb, size, 0);
	p = _emalloc(size ZEND_FILE_LINE_RELAY_CC ZEND_FILE_LINE_ORIG_RELAY_CC);
	memset(p, 0, size);
	return p;
}

ZEND_API char* ZEND_FASTCALL _estrdup(const char *s ZEND_FILE_LINE_DC ZEND_FILE_LINE_ORIG_DC)
{
	size_t length;
	char *p;

	length = strlen(s);
	if (UNEXPECTED(length + 1 == 0)) {
		zend_error_noreturn(E_ERROR, "Possible integer overflow in memory allocation (1 * %zu + 1)", length);
	}
	p = (char *) _emalloc(length + 1 ZEND_FILE_LINE_RELAY_CC ZEND_FILE_LINE_ORIG_RELAY_CC);
	memcpy(p, s, length+1);
	return p;
}

ZEND_API char* ZEND_FASTCALL _estrndup(const char *s, size_t length ZEND_FILE_LINE_DC ZEND_FILE_LINE_ORIG_DC)
{
	char *p;

	if (UNEXPECTED(length + 1 == 0)) {
		zend_error_noreturn(E_ERROR, "Possible integer overflow in memory allocation (1 * %zu + 1)", length);
	}
	p = (char *) _emalloc(length + 1 ZEND_FILE_LINE_RELAY_CC ZEND_FILE_LINE_ORIG_RELAY_CC);
	memcpy(p, s, length);
	p[length] = 0;
	return p;
}

static ZEND_COLD ZEND_NORETURN void zend_out_of_memory(void);

ZEND_API char* ZEND_FASTCALL zend_strndup(const char *s, size_t length)
{
	char *p;

	if (UNEXPECTED(length + 1 == 0)) {
		zend_error_noreturn(E_ERROR, "Possible integer overflow in memory allocation (1 * %zu + 1)", length);
	}
	p = (char *) malloc(length + 1);
	if (UNEXPECTED(p == NULL)) {
		zend_out_of_memory();
	}
	if (EXPECTED(length)) {
		memcpy(p, s, length);
	}
	p[length] = 0;
	return p;
}

ZEND_API zend_result zend_set_memory_limit(size_t memory_limit)
{
#if ZEND_MM_LIMIT
	zend_mm_heap *heap = AG(mm_heap);

	if (UNEXPECTED(memory_limit < heap->real_size)) {
		if (memory_limit >= heap->real_size - heap->cached_chunks_count * ZEND_MM_CHUNK_SIZE) {
			/* free some cached chunks to fit into new memory limit */
			do {
				zend_mm_chunk *p = heap->cached_chunks;
				heap->cached_chunks = p->next;
				zend_mm_chunk_free(heap, p, ZEND_MM_CHUNK_SIZE);
				heap->cached_chunks_count--;
				heap->real_size -= ZEND_MM_CHUNK_SIZE;
			} while (memory_limit < heap->real_size);
			return SUCCESS;
		}
		return FAILURE;
	}
	AG(mm_heap)->limit = memory_limit;
#endif
	return SUCCESS;
}

ZEND_API bool zend_alloc_in_memory_limit_error_reporting(void)
{
#if ZEND_MM_LIMIT
	return AG(mm_heap)->overflow;
#else
	return false;
#endif
}

ZEND_API size_t zend_memory_usage(bool real_usage)
{
#if ZEND_MM_STAT
	if (real_usage) {
		return AG(mm_heap)->real_size;
	} else {
		size_t usage = AG(mm_heap)->size;
		return usage;
	}
#endif
	return 0;
}

ZEND_API size_t zend_memory_peak_usage(bool real_usage)
{
#if ZEND_MM_STAT
	if (real_usage) {
		return AG(mm_heap)->real_peak;
	} else {
		return AG(mm_heap)->peak;
	}
#endif
	return 0;
}

ZEND_API void zend_memory_reset_peak_usage(void)
{
#if ZEND_MM_STAT
	AG(mm_heap)->real_peak = AG(mm_heap)->real_size;
	AG(mm_heap)->peak = AG(mm_heap)->size;
#endif
}

ZEND_API void shutdown_memory_manager(bool silent, bool full_shutdown)
{
	zend_mm_shutdown(AG(mm_heap), full_shutdown, silent);
}

static ZEND_COLD ZEND_NORETURN void zend_out_of_memory(void)
{
	fprintf(stderr, "Out of memory\n");
	exit(1);
}

#if ZEND_MM_CUSTOM
static zend_always_inline void tracked_add(zend_mm_heap *heap, void *ptr, size_t size) {
	zval size_zv;
	zend_ulong h = ((uintptr_t) ptr) >> ZEND_MM_ALIGNMENT_LOG2;
	ZEND_ASSERT((void *) (uintptr_t) (h << ZEND_MM_ALIGNMENT_LOG2) == ptr);
	ZVAL_LONG(&size_zv, size);
	zend_hash_index_add_new(heap->tracked_allocs, h, &size_zv);
}

static zend_always_inline zval *tracked_get_size_zv(zend_mm_heap *heap, void *ptr) {
	zend_ulong h = ((uintptr_t) ptr) >> ZEND_MM_ALIGNMENT_LOG2;
	zval *size_zv = zend_hash_index_find(heap->tracked_allocs, h);
	ZEND_ASSERT(size_zv && "Trying to free pointer not allocated through ZendMM");
	return size_zv;
}

static zend_always_inline void tracked_check_limit(zend_mm_heap *heap, size_t add_size) {
	if (add_size > heap->limit - heap->size && !heap->overflow) {
#if ZEND_DEBUG
		zend_mm_safe_error(heap,
			"Allowed memory size of %zu bytes exhausted at %s:%d (tried to allocate %zu bytes)",
			heap->limit, "file", 0, add_size);
#else
		zend_mm_safe_error(heap,
			"Allowed memory size of %zu bytes exhausted (tried to allocate %zu bytes)",
			heap->limit, add_size);
#endif
	}
}

static void *tracked_malloc(size_t size)
{
	zend_mm_heap *heap = AG(mm_heap);
	tracked_check_limit(heap, size);

	void *ptr = malloc(size);
	if (!ptr) {
		zend_out_of_memory();
	}

	tracked_add(heap, ptr, size);
	heap->size += size;
	return ptr;
}

static void tracked_free(void *ptr) {
	if (!ptr) {
		return;
	}

	zend_mm_heap *heap = AG(mm_heap);
	zval *size_zv = tracked_get_size_zv(heap, ptr);
	heap->size -= Z_LVAL_P(size_zv);
	zend_hash_del_bucket(heap->tracked_allocs, (Bucket *) size_zv);
	free(ptr);
}

static void *tracked_realloc(void *ptr, size_t new_size) {
	zend_mm_heap *heap = AG(mm_heap);
	zval *old_size_zv = NULL;
	size_t old_size = 0;
	if (ptr) {
		old_size_zv = tracked_get_size_zv(heap, ptr);
		old_size = Z_LVAL_P(old_size_zv);
	}

	if (new_size > old_size) {
		tracked_check_limit(heap, new_size - old_size);
	}

	/* Delete information about old allocation only after checking the memory limit. */
	if (old_size_zv) {
		zend_hash_del_bucket(heap->tracked_allocs, (Bucket *) old_size_zv);
	}

	ptr = __zend_realloc(ptr, new_size);
	tracked_add(heap, ptr, new_size);
	heap->size += new_size - old_size;
	return ptr;
}

static void tracked_free_all(void) {
	HashTable *tracked_allocs = AG(mm_heap)->tracked_allocs;
	zend_ulong h;
	ZEND_HASH_FOREACH_NUM_KEY(tracked_allocs, h) {
		void *ptr = (void *) (uintptr_t) (h << ZEND_MM_ALIGNMENT_LOG2);
		free(ptr);
	} ZEND_HASH_FOREACH_END();
}
#endif

static void alloc_globals_ctor(zend_alloc_globals *alloc_globals)
{
	char *tmp;

#if ZEND_MM_CUSTOM
	tmp = getenv("USE_ZEND_ALLOC");
	if (tmp && !ZEND_ATOL(tmp)) {
		bool tracked = (tmp = getenv("USE_TRACKED_ALLOC")) && ZEND_ATOL(tmp);
		zend_mm_heap *mm_heap = alloc_globals->mm_heap = malloc(sizeof(zend_mm_heap));
		memset(mm_heap, 0, sizeof(zend_mm_heap));
		mm_heap->use_custom_heap = ZEND_MM_CUSTOM_HEAP_STD;
		mm_heap->limit = ((size_t)Z_L(-1) >> (size_t)Z_L(1));
		mm_heap->overflow = 0;

		if (!tracked) {
			/* Use system allocator. */
			mm_heap->custom_heap.std._malloc = __zend_malloc;
			mm_heap->custom_heap.std._free = free;
			mm_heap->custom_heap.std._realloc = __zend_realloc;
		} else {
			/* Use system allocator and track allocations for auto-free. */
			mm_heap->custom_heap.std._malloc = tracked_malloc;
			mm_heap->custom_heap.std._free = tracked_free;
			mm_heap->custom_heap.std._realloc = tracked_realloc;
			mm_heap->tracked_allocs = malloc(sizeof(HashTable));
			zend_hash_init(mm_heap->tracked_allocs, 1024, NULL, NULL, 1);
		}
		return;
	}
#endif

	tmp = getenv("USE_ZEND_ALLOC_HUGE_PAGES");
	if (tmp && ZEND_ATOL(tmp)) {
		zend_mm_use_huge_pages = true;
	}
	alloc_globals->mm_heap = zend_mm_init();
}

#ifdef ZTS
static void alloc_globals_dtor(zend_alloc_globals *alloc_globals)
{
	zend_mm_shutdown(alloc_globals->mm_heap, 1, 1);
}
#endif

ZEND_API void start_memory_manager(void)
{
#ifdef ZTS
	ts_allocate_fast_id(&alloc_globals_id, &alloc_globals_offset, sizeof(zend_alloc_globals), (ts_allocate_ctor) alloc_globals_ctor, (ts_allocate_dtor) alloc_globals_dtor);
#else
	alloc_globals_ctor(&alloc_globals);
#endif
#ifndef _WIN32
#  if defined(_SC_PAGESIZE)
	REAL_PAGE_SIZE = sysconf(_SC_PAGESIZE);
#  elif defined(_SC_PAGE_SIZE)
	REAL_PAGE_SIZE = sysconf(_SC_PAGE_SIZE);
#  endif
#endif
}

ZEND_API zend_mm_heap *zend_mm_set_heap(zend_mm_heap *new_heap)
{
	zend_mm_heap *old_heap;

	old_heap = AG(mm_heap);
	AG(mm_heap) = (zend_mm_heap*)new_heap;
	return (zend_mm_heap*)old_heap;
}

ZEND_API zend_mm_heap *zend_mm_get_heap(void)
{
	return AG(mm_heap);
}

ZEND_API bool zend_mm_is_custom_heap(zend_mm_heap *new_heap)
{
#if ZEND_MM_CUSTOM
	return AG(mm_heap)->use_custom_heap;
#else
	return 0;
#endif
}

ZEND_API void zend_mm_set_custom_handlers(zend_mm_heap *heap,
                                          void* (*_malloc)(size_t),
                                          void  (*_free)(void*),
                                          void* (*_realloc)(void*, size_t))
{
#if ZEND_MM_CUSTOM
	zend_mm_heap *_heap = (zend_mm_heap*)heap;

	if (!_malloc && !_free && !_realloc) {
		_heap->use_custom_heap = ZEND_MM_CUSTOM_HEAP_NONE;
	} else {
		_heap->use_custom_heap = ZEND_MM_CUSTOM_HEAP_STD;
		_heap->custom_heap.std._malloc = _malloc;
		_heap->custom_heap.std._free = _free;
		_heap->custom_heap.std._realloc = _realloc;
	}
#endif
}

ZEND_API void zend_mm_get_custom_handlers(zend_mm_heap *heap,
                                          void* (**_malloc)(size_t),
                                          void  (**_free)(void*),
                                          void* (**_realloc)(void*, size_t))
{
#if ZEND_MM_CUSTOM
	zend_mm_heap *_heap = (zend_mm_heap*)heap;

	if (heap->use_custom_heap) {
		*_malloc = _heap->custom_heap.std._malloc;
		*_free = _heap->custom_heap.std._free;
		*_realloc = _heap->custom_heap.std._realloc;
	} else {
		*_malloc = NULL;
		*_free = NULL;
		*_realloc = NULL;
	}
#else
	*_malloc = NULL;
	*_free = NULL;
	*_realloc = NULL;
#endif
}

#if ZEND_DEBUG
ZEND_API void zend_mm_set_custom_debug_handlers(zend_mm_heap *heap,
                                                void* (*_malloc)(size_t ZEND_FILE_LINE_DC ZEND_FILE_LINE_ORIG_DC),
                                                void  (*_free)(void* ZEND_FILE_LINE_DC ZEND_FILE_LINE_ORIG_DC),
                                                void* (*_realloc)(void*, size_t ZEND_FILE_LINE_DC ZEND_FILE_LINE_ORIG_DC))
{
#if ZEND_MM_CUSTOM
	zend_mm_heap *_heap = (zend_mm_heap*)heap;

	_heap->use_custom_heap = ZEND_MM_CUSTOM_HEAP_DEBUG;
	_heap->custom_heap.debug._malloc = _malloc;
	_heap->custom_heap.debug._free = _free;
	_heap->custom_heap.debug._realloc = _realloc;
#endif
}
#endif

ZEND_API zend_mm_storage *zend_mm_get_storage(zend_mm_heap *heap)
{
#if ZEND_MM_STORAGE
	return heap->storage;
#else
	return NULL
#endif
}

ZEND_API zend_mm_heap *zend_mm_startup(void)
{
	return zend_mm_init();
}

ZEND_API zend_mm_heap *zend_mm_startup_ex(const zend_mm_handlers *handlers, void *data, size_t data_size)
{
#if ZEND_MM_STORAGE
	zend_mm_storage tmp_storage, *storage;
	zend_mm_chunk *chunk;
	zend_mm_heap *heap;

	memcpy((zend_mm_handlers*)&tmp_storage.handlers, handlers, sizeof(zend_mm_handlers));
	tmp_storage.data = data;
	chunk = (zend_mm_chunk*)handlers->chunk_alloc(&tmp_storage, ZEND_MM_CHUNK_SIZE, ZEND_MM_CHUNK_SIZE);
	if (UNEXPECTED(chunk == NULL)) {
#if ZEND_MM_ERROR
		fprintf(stderr, "Can't initialize heap\n");
#endif
		return NULL;
	}
	heap = &chunk->heap_slot;
	chunk->heap = heap;
	chunk->next = chunk;
	chunk->prev = chunk;
	chunk->free_pages = ZEND_MM_PAGES - ZEND_MM_FIRST_PAGE;
	chunk->free_tail = ZEND_MM_FIRST_PAGE;
	chunk->num = 0;
	chunk->free_map[0] = (Z_L(1) << ZEND_MM_FIRST_PAGE) - 1;
	chunk->map[0] = ZEND_MM_LRUN(ZEND_MM_FIRST_PAGE);
	heap->main_chunk = chunk;
	heap->cached_chunks = NULL;
	heap->chunks_count = 1;
	heap->peak_chunks_count = 1;
	heap->cached_chunks_count = 0;
	heap->avg_chunks_count = 1.0;
	heap->last_chunks_delete_boundary = 0;
	heap->last_chunks_delete_count = 0;
#if ZEND_MM_STAT || ZEND_MM_LIMIT
	heap->real_size = ZEND_MM_CHUNK_SIZE;
#endif
#if ZEND_MM_STAT
	heap->real_peak = ZEND_MM_CHUNK_SIZE;
	heap->size = 0;
	heap->peak = 0;
#endif
#if ZEND_MM_LIMIT
	heap->limit = (Z_L(-1) >> Z_L(1));
	heap->overflow = 0;
#endif
#if ZEND_MM_CUSTOM
	heap->use_custom_heap = 0;
#endif
	heap->storage = &tmp_storage;
	heap->huge_list = NULL;
	memset(heap->free_slot, 0, sizeof(heap->free_slot));
	storage = _zend_mm_alloc(heap, sizeof(zend_mm_storage) + data_size ZEND_FILE_LINE_CC ZEND_FILE_LINE_CC);
	if (!storage) {
		handlers->chunk_free(&tmp_storage, chunk, ZEND_MM_CHUNK_SIZE);
#if ZEND_MM_ERROR
		fprintf(stderr, "Can't initialize heap\n");
#endif
		return NULL;
	}
	memcpy(storage, &tmp_storage, sizeof(zend_mm_storage));
	if (data) {
		storage->data = (void*)(((char*)storage + sizeof(zend_mm_storage)));
		memcpy(storage->data, data, data_size);
	}
	heap->storage = storage;
	return heap;
#else
	return NULL;
#endif
}

ZEND_API void * __zend_malloc(size_t len)
{
	void *tmp = malloc(len);
	if (EXPECTED(tmp || !len)) {
		return tmp;
	}
	zend_out_of_memory();
}

ZEND_API void * __zend_calloc(size_t nmemb, size_t len)
{
	void *tmp;

	len = zend_safe_address_guarded(nmemb, len, 0);
	tmp = __zend_malloc(len);
	memset(tmp, 0, len);
	return tmp;
}

ZEND_API void * __zend_realloc(void *p, size_t len)
{
	p = realloc(p, len);
	if (EXPECTED(p || !len)) {
		return p;
	}
	zend_out_of_memory();
}

ZEND_API char * __zend_strdup(const char *s)
{
	char *tmp = strdup(s);
	if (EXPECTED(tmp)) {
		return tmp;
	}
	zend_out_of_memory();
}

#ifdef ZTS
size_t zend_mm_globals_size(void)
{
	return sizeof(zend_alloc_globals);
}
#endif<|MERGE_RESOLUTION|>--- conflicted
+++ resolved
@@ -483,13 +483,8 @@
 	void *ptr = mmap(addr, size, PROT_READ | PROT_WRITE, flags /*| MAP_POPULATE | MAP_HUGETLB*/, ZEND_MM_FD, 0);
 
 	if (ptr == MAP_FAILED) {
-<<<<<<< HEAD
 #if ZEND_MM_ERROR && !defined(MAP_EXCL) && !defined(MAP_TRYFIXED)
-		fprintf(stderr, "\nmmap() failed: [%d] %s\n", errno, strerror(errno));
-=======
-#if ZEND_MM_ERROR && !defined(MAP_EXCL)
 		fprintf(stderr, "\nmmap() fixed failed: [%d] %s\n", errno, strerror(errno));
->>>>>>> 8d65c2fe
 #endif
 		return NULL;
 	} else if (ptr != addr) {
