--- conflicted
+++ resolved
@@ -5,7 +5,7 @@
    | Copyright (c) 1998-2010 Zend Technologies Ltd. (http://www.zend.com) |
    +----------------------------------------------------------------------+
    | This source file is subject to version 2.00 of the Zend license,     |
-   | that is bundled with this package in the file LICENSE, and is        |
+   | that is bundled with this package in the file LICENSE, and is        | 
    | available through the world-wide-web at the following url:           |
    | http://www.zend.com/license/2_00.txt.                                |
    | If you did not receive a copy of the Zend license and are unable to  |
@@ -18,10 +18,6 @@
 */
 
 /* $Id$ */
-<<<<<<< HEAD
-
-=======
->>>>>>> c8b33a6a
 #if 0
 #ifndef ZEND_FAST_CACHE_H
 #define ZEND_FAST_CACHE_H
