/*
   +----------------------------------------------------------------------+
   | Zend Engine                                                          |
   +----------------------------------------------------------------------+
   | Copyright (c) 1998-2010 Zend Technologies Ltd. (http://www.zend.com) |
   +----------------------------------------------------------------------+
   | This source file is subject to version 2.00 of the Zend license,     |
   | that is bundled with this package in the file LICENSE, and is        |
   | available through the world-wide-web at the following url:           |
   | http://www.zend.com/license/2_00.txt.                                |
   | If you did not receive a copy of the Zend license and are unable to  |
   | obtain it through the world-wide-web, please send a note to          |
   | license@zend.com so we can mail you a copy immediately.              |
   +----------------------------------------------------------------------+
   | Authors: Andi Gutmans <andi@zend.com>                                |
   |          Zeev Suraski <zeev@zend.com>                                |
   +----------------------------------------------------------------------+
*/

/* $Id$ */

#include "zend.h"
#include "zend_extensions.h"
#include "zend_modules.h"
#include "zend_constants.h"
#include "zend_list.h"
#include "zend_API.h"
#include "zend_exceptions.h"
#include "zend_builtin_functions.h"
#include "zend_ini.h"
#include "zend_vm.h"
<<<<<<< HEAD
#include "zend_unicode.h"
#include "zend_dtrace.h"
=======
>>>>>>> c8b33a6a

#ifdef ZTS
# define GLOBAL_FUNCTION_TABLE		global_function_table
# define GLOBAL_CLASS_TABLE			global_class_table
# define GLOBAL_CONSTANTS_TABLE		global_constants_table
# define GLOBAL_AUTO_GLOBALS_TABLE	global_auto_globals_table
#else
# define GLOBAL_FUNCTION_TABLE		CG(function_table)
# define GLOBAL_CLASS_TABLE			CG(class_table)
# define GLOBAL_AUTO_GLOBALS_TABLE	CG(auto_globals)
# define GLOBAL_CONSTANTS_TABLE		EG(zend_constants)
<<<<<<< HEAD
#endif

#ifndef __GNUC__
ZEND_API zstr null_zstr;
ZEND_API zstr empty_zstr;
=======
>>>>>>> c8b33a6a
#endif

#if defined(ZEND_WIN32) && ZEND_DEBUG
BOOL WINAPI IsDebuggerPresent(VOID);
#endif

/* true multithread-shared globals */
ZEND_API zend_class_entry *zend_standard_class_def = NULL;
ZEND_API int (*zend_printf)(const char *format, ...);
ZEND_API zend_write_func_t zend_write;
<<<<<<< HEAD
ZEND_API int (*zend_path_encode)(char **encpath, int *encpath_len, const UChar *path, int path_len TSRMLS_DC);
ZEND_API int (*zend_path_decode)(UChar **decpath, int *decpath_len, const char *path, int path_len TSRMLS_DC);
=======
>>>>>>> c8b33a6a
ZEND_API FILE *(*zend_fopen)(const char *filename, char **opened_path TSRMLS_DC);
ZEND_API int (*zend_stream_open_function)(const char *filename, zend_file_handle *handle TSRMLS_DC);
ZEND_API void (*zend_block_interruptions)(void);
ZEND_API void (*zend_unblock_interruptions)(void);
ZEND_API void (*zend_ticks_function)(int ticks);
ZEND_API void (*zend_error_cb)(int type, const char *error_filename, const uint error_lineno, const char *format, va_list args);
int (*zend_vspprintf)(char **pbuf, size_t max_len, const char *format, va_list ap);
ZEND_API char *(*zend_getenv)(char *name, size_t name_len TSRMLS_DC);
ZEND_API char *(*zend_resolve_path)(const char *filename, int filename_len TSRMLS_DC);

void (*zend_on_timeout)(int seconds TSRMLS_DC);

static void (*zend_message_dispatcher_p)(long message, void *data TSRMLS_DC);
static int (*zend_get_configuration_directive_p)(const char *name, uint name_length, zval *contents);

static ZEND_INI_MH(OnUpdateErrorReporting) /* {{{ */
{
	if (!new_value) {
		EG(error_reporting) = E_ALL & ~E_NOTICE & ~E_STRICT & ~E_DEPRECATED;
	} else {
		EG(error_reporting) = atoi(new_value);
	}
	return SUCCESS;
}
/* }}} */

<<<<<<< HEAD
static ZEND_INI_MH(OnUpdateEncoding) /* {{{ */
{
	UConverter **converter;
#ifndef ZTS
	char *base = (char *) mh_arg2;
#else
	char *base;

	base = (char *) ts_resource(*((int *) mh_arg2));
#endif

	converter = (UConverter **) (base+(size_t) mh_arg1);

	if (!new_value && converter == &UG(fallback_encoding_conv)) {
		new_value = "UTF-8";
	}

	if (new_value) {
		if (zend_set_converter_encoding(converter, new_value) == FAILURE) {
			zend_error(E_CORE_ERROR, "Unrecognized encoding '%s' used for %s", new_value ? new_value : "null", entry->name);
			return FAILURE;
		}
	} else {
		if (*converter) {
			ucnv_close(*converter);
		}
		*converter = NULL;
	}
	if (*converter) {
		zend_set_converter_error_mode(*converter, ZEND_FROM_UNICODE, UG(from_error_mode));
		zend_set_converter_error_mode(*converter, ZEND_TO_UNICODE, UG(to_error_mode));
		zend_set_converter_subst_char(*converter, UG(from_subst_char));
	}

	return SUCCESS;
}
/* }}} */

#if 0
static ZEND_INI_MH(OnUpdateErrorMode)
{
	uint8_t *error_mode;
#ifndef ZTS
	char *base = (char *) mh_arg2;
#else
	char *base;

	base = (char *) ts_resource(*((int *) mh_arg2));
#endif

	error_mode = (uint8_t *) (base+(size_t) mh_arg1);

	if (new_value) {
		if (!strcasecmp(new_value, "stop")) {
			*error_mode = ZEND_FROM_U_ERROR_STOP;
		} else if (!strcasecmp(new_value, "skip")) {
			*error_mode = ZEND_FROM_U_ERROR_SKIP;
		} else if (!strcasecmp(new_value, "escape")) {
			*error_mode = ZEND_FROM_U_ERROR_ESCAPE;
		} else if (!strcasecmp(new_value, "substitute")) {
			*error_mode = ZEND_FROM_U_ERROR_SUBST;
		} else {
			zend_error(E_WARNING, "Illegal value for conversion error mode");
			return FAILURE;
		}
	}

	return SUCCESS;
}
#endif

void zend_update_converters_error_behavior(TSRMLS_D) /* {{{ */
{
	if (UG(fallback_encoding_conv)) {
		zend_set_converter_error_mode(UG(fallback_encoding_conv), ZEND_FROM_UNICODE, UG(from_error_mode));
		zend_set_converter_error_mode(UG(fallback_encoding_conv), ZEND_TO_UNICODE, UG(to_error_mode));
		zend_set_converter_subst_char(UG(fallback_encoding_conv), UG(from_subst_char));
	}
	if (UG(runtime_encoding_conv)) {
		zend_set_converter_error_mode(UG(runtime_encoding_conv), ZEND_FROM_UNICODE, UG(from_error_mode));
		zend_set_converter_error_mode(UG(runtime_encoding_conv), ZEND_TO_UNICODE, UG(to_error_mode));
		zend_set_converter_subst_char(UG(runtime_encoding_conv), UG(from_subst_char));
	}
	if (UG(output_encoding_conv)) {
		zend_set_converter_error_mode(UG(output_encoding_conv), ZEND_FROM_UNICODE, UG(from_error_mode));
		zend_set_converter_subst_char(UG(output_encoding_conv), UG(from_subst_char));
	}
}
/* }}} */

=======
>>>>>>> c8b33a6a
static ZEND_INI_MH(OnUpdateGCEnabled) /* {{{ */
{
	OnUpdateBool(entry, new_value, new_value_length, mh_arg1, mh_arg2, mh_arg3, stage TSRMLS_CC);

	if (GC_G(gc_enabled)) {
		gc_init(TSRMLS_C);
	}
<<<<<<< HEAD
=======

	return SUCCESS;
}
/* }}} */
>>>>>>> c8b33a6a

	return SUCCESS;
}
/* }}} */
 
ZEND_INI_BEGIN()
<<<<<<< HEAD
	ZEND_INI_ENTRY("error_reporting",			NULL,		ZEND_INI_ALL,		OnUpdateErrorReporting)

	STD_ZEND_INI_BOOLEAN("zend.enable_gc",				"1",	ZEND_INI_ALL,		OnUpdateGCEnabled,      gc_enabled,     zend_gc_globals,        gc_globals)

	/* Unicode .ini entries */
	STD_ZEND_INI_ENTRY("unicode.fallback_encoding",		NULL,	ZEND_INI_ALL, OnUpdateEncoding, fallback_encoding_conv, zend_unicode_globals, unicode_globals)
	STD_ZEND_INI_ENTRY("unicode.runtime_encoding",		NULL,	ZEND_INI_ALL, OnUpdateEncoding, runtime_encoding_conv, zend_unicode_globals, unicode_globals)
	STD_ZEND_INI_ENTRY("unicode.script_encoding",		NULL,	ZEND_INI_ALL, OnUpdateEncoding, script_encoding_conv, zend_unicode_globals, unicode_globals)
	STD_ZEND_INI_ENTRY("unicode.filesystem_encoding",	NULL,	ZEND_INI_ALL, OnUpdateEncoding, filesystem_encoding_conv, zend_unicode_globals, unicode_globals)
	/*
	 * This is used as a default for the stream contexts. It's not an actual
	 * UConverter because each stream needs its own.
	 */
	STD_ZEND_INI_ENTRY("unicode.stream_encoding", "UTF-8", ZEND_INI_ALL, OnUpdateStringUnempty, stream_encoding, zend_unicode_globals, unicode_globals)
	/*
	 * This is used as a default for the request encoding. It's not an actual
	 * UConverter because the request encoding converter is reset on each request.
	 */
	STD_ZEND_INI_ENTRY("unicode.request_encoding_default",	"UTF-8",	ZEND_INI_ALL, OnUpdateStringUnempty, request_encoding_def, zend_unicode_globals, unicode_globals)
=======
	ZEND_INI_ENTRY("error_reporting",				NULL,		ZEND_INI_ALL,		OnUpdateErrorReporting)
	STD_ZEND_INI_BOOLEAN("zend.enable_gc",				"1",	ZEND_INI_ALL,		OnUpdateGCEnabled,      gc_enabled,     zend_gc_globals,        gc_globals)
#ifdef ZEND_MULTIBYTE
 	STD_ZEND_INI_BOOLEAN("detect_unicode", "1", ZEND_INI_ALL, OnUpdateBool, detect_unicode, zend_compiler_globals, compiler_globals)
#endif
>>>>>>> c8b33a6a
ZEND_INI_END()


#ifdef ZTS
ZEND_API int compiler_globals_id;
ZEND_API int executor_globals_id;
static HashTable *global_function_table = NULL;
static HashTable *global_class_table = NULL;
static HashTable *global_constants_table = NULL;
static HashTable *global_auto_globals_table = NULL;
static HashTable *global_persistent_list = NULL;
#endif

ZEND_API zend_utility_values zend_uv;

ZEND_API zval zval_used_for_init; /* True global variable */

/* version information */
static char *zend_version_info;
static uint zend_version_info_length;
#define ZEND_CORE_VERSION_INFO	"Zend Engine v" ZEND_VERSION ", Copyright (c) 1998-2010 Zend Technologies\n"
#define PRINT_ZVAL_INDENT 4

static void print_hash(zend_write_func_t write_func, HashTable *ht, int indent, zend_bool is_object TSRMLS_DC) /* {{{ */
{
	zval **tmp;
	zstr string_key;
	HashPosition iterator;
	ulong num_key;
	uint str_len;
	int i;
	zend_uchar ztype;

	for (i = 0; i < indent; i++) {
		ZEND_PUTS_EX(" ");
	}
	ZEND_PUTS_EX("(\n");
	indent += PRINT_ZVAL_INDENT;
	zend_hash_internal_pointer_reset_ex(ht, &iterator);
	while (zend_hash_get_current_data_ex(ht, (void **) &tmp, &iterator) == SUCCESS) {
<<<<<<< HEAD
		zend_uchar key_type;

=======
>>>>>>> c8b33a6a
		for (i = 0; i < indent; i++) {
			ZEND_PUTS_EX(" ");
		}
		ZEND_PUTS_EX("[");
<<<<<<< HEAD
		switch ((key_type = zend_hash_get_current_key_ex(ht, &string_key, &str_len, &num_key, 0, &iterator))) {
=======
		switch (zend_hash_get_current_key_ex(ht, &string_key, &str_len, &num_key, 0, &iterator)) {
>>>>>>> c8b33a6a
			case HASH_KEY_IS_STRING:
				ztype = IS_STRING;
				goto str_type;
			case HASH_KEY_IS_UNICODE:
				ztype = IS_UNICODE;
str_type:
				if (is_object) {
<<<<<<< HEAD
					zstr prop_name, class_name;

					int mangled = zend_u_unmangle_property_name(ztype, string_key, str_len - 1, &class_name, &prop_name);

					if (ztype == IS_UNICODE) {
						UConverter *conv = ZEND_U_CONVERTER(UG(output_encoding_conv));
						UErrorCode status = U_ZERO_ERROR;
						char *s = NULL;
						int s_len;

						zend_unicode_to_string_ex(conv, &s, &s_len, prop_name.u, u_strlen(prop_name.u), &status);
						if (U_FAILURE(status)) {
							zend_error(E_WARNING, "Could not convert Unicode to printable form");
							return;
						}
						ZEND_WRITE_EX(s, s_len);
						efree(s);
					} else {
						ZEND_PUTS_EX(prop_name.s);
					}
					if (class_name.v && mangled == SUCCESS) {
						if (class_name.s[0]=='*') {
							ZEND_PUTS_EX(":protected");
						} else {
							UConverter *conv = ZEND_U_CONVERTER(UG(output_encoding_conv));
							UErrorCode status = U_ZERO_ERROR;
							char *s = NULL;
							int s_len;

							ZEND_PUTS_EX(":");
							zend_unicode_to_string_ex(conv, &s, &s_len, class_name.u, u_strlen(class_name.u), &status);
							if (U_FAILURE(status)) {
								zend_error(E_WARNING, "Could not convert Unicode to printable form");
								return;
							}
							ZEND_WRITE_EX(s, s_len);
							efree(s);
=======
					char *prop_name, *class_name;
					int mangled = zend_unmangle_property_name(string_key, str_len - 1, &class_name, &prop_name);

					ZEND_PUTS_EX(prop_name);
					if (class_name && mangled == SUCCESS) {
						if (class_name[0]=='*') {
							ZEND_PUTS_EX(":protected");
						} else {
							ZEND_PUTS_EX(":");
							ZEND_PUTS_EX(class_name);
>>>>>>> c8b33a6a
							ZEND_PUTS_EX(":private");
						}
					}
				} else {
<<<<<<< HEAD
					if (ztype == IS_UNICODE) {
						UConverter *conv = ZEND_U_CONVERTER(UG(output_encoding_conv));
						UErrorCode status = U_ZERO_ERROR;
						char *s = NULL;
						int s_len;

						zend_unicode_to_string_ex(conv, &s, &s_len, string_key.u, str_len-1, &status);
						if (U_FAILURE(status)) {
							zend_error(E_WARNING, "Could not convert Unicode to printable form");
							return;
						}
						ZEND_WRITE_EX(s, s_len);
						efree(s);
					} else {
						ZEND_WRITE_EX(string_key.s, str_len-1);
					}
=======
					ZEND_WRITE_EX(string_key, str_len-1);
>>>>>>> c8b33a6a
				}
				break;
			case HASH_KEY_IS_LONG:
				{
					char key[25];
					snprintf(key, sizeof(key), "%ld", num_key);
					ZEND_PUTS_EX(key);
				}
				break;
		}
		ZEND_PUTS_EX("] => ");
		zend_print_zval_r_ex(write_func, *tmp, indent+PRINT_ZVAL_INDENT TSRMLS_CC);
		ZEND_PUTS_EX("\n");
		zend_hash_move_forward_ex(ht, &iterator);
	}
	indent -= PRINT_ZVAL_INDENT;
	for (i = 0; i < indent; i++) {
		ZEND_PUTS_EX(" ");
	}
	ZEND_PUTS_EX(")\n");
}
/* }}} */

static void print_flat_hash(HashTable *ht TSRMLS_DC) /* {{{ */
{
	zval **tmp;
<<<<<<< HEAD
	zstr string_key;
=======
	char *string_key;
>>>>>>> c8b33a6a
	HashPosition iterator;
	ulong num_key;
	uint str_len;
	int i = 0;

	zend_hash_internal_pointer_reset_ex(ht, &iterator);
	while (zend_hash_get_current_data_ex(ht, (void **) &tmp, &iterator) == SUCCESS) {
		if (i++ > 0) {
			ZEND_PUTS(",");
		}
		ZEND_PUTS("[");
		switch (zend_hash_get_current_key_ex(ht, &string_key, &str_len, &num_key, 0, &iterator)) {
			case HASH_KEY_IS_STRING:
<<<<<<< HEAD
				ZEND_PUTS(string_key.s);
				break;
			case HASH_KEY_IS_UNICODE:
				zend_printf("%r", string_key.u);
=======
				ZEND_PUTS(string_key);
>>>>>>> c8b33a6a
				break;
			case HASH_KEY_IS_LONG:
				zend_printf("%ld", num_key);
				break;
		}
		ZEND_PUTS("] => ");
		zend_print_flat_zval_r(*tmp TSRMLS_CC);
		zend_hash_move_forward_ex(ht, &iterator);
	}
<<<<<<< HEAD
}
/* }}} */

ZEND_API void zend_make_string_zval(zval *expr, zval *expr_copy, int *use_copy) /* {{{ */
{
	if (Z_TYPE_P(expr)==IS_STRING) {
		*use_copy = 0;
		return;
	}
	switch (Z_TYPE_P(expr)) {
		case IS_OBJECT:
			{
				TSRMLS_FETCH();

				if (Z_OBJ_HT_P(expr)->cast_object && Z_OBJ_HANDLER_P(expr, cast_object)(expr, expr_copy, IS_STRING, NULL TSRMLS_CC) == SUCCESS) {
					break;
				}
				if (Z_OBJ_HANDLER_P(expr, get)) {
					zval *z = Z_OBJ_HANDLER_P(expr, get)(expr TSRMLS_CC);

					Z_ADDREF_P(z);
					if (Z_TYPE_P(z) != IS_OBJECT) {
						zend_make_string_zval(z, expr_copy, use_copy);
						if (*use_copy) {
							zval_ptr_dtor(&z);
						} else {
							ZVAL_ZVAL(expr_copy, z, 0, 1);
							*use_copy = 1;
						}
						return;
					}
					zval_ptr_dtor(&z);
				}
				zend_error(EG(exception) ? E_ERROR : E_RECOVERABLE_ERROR, "Object of class %v could not be converted to string", Z_OBJCE_P(expr)->name);
				ZVAL_EMPTY_STRING(expr_copy);
				break;
			}
		default:
			*expr_copy = *expr;
			zval_copy_ctor(expr_copy);
			convert_to_string(expr_copy);
			break;
	}
	Z_TYPE_P(expr_copy) = IS_STRING;
	*use_copy = 1;
=======
>>>>>>> c8b33a6a
}
/* }}} */

ZEND_API void zend_make_printable_zval(zval *expr, zval *expr_copy, int *use_copy) /* {{{ */
{
<<<<<<< HEAD
	UErrorCode temp = U_ZERO_ERROR;
	TSRMLS_FETCH();

	if (
		/* UTODO: clean this up */
		(Z_TYPE_P(expr) == IS_STRING &&
		(!strcmp(ucnv_getName(ZEND_U_CONVERTER(UG(output_encoding_conv)), &temp), ucnv_getName(ZEND_U_CONVERTER(UG(runtime_encoding_conv)), &temp))))
	) {
=======
	if (Z_TYPE_P(expr)==IS_STRING) {
>>>>>>> c8b33a6a
		*use_copy = 0;
		return;
	}
	switch (Z_TYPE_P(expr)) {
		case IS_NULL:
			Z_STRLEN_P(expr_copy) = 0;
			Z_STRVAL_P(expr_copy) = STR_EMPTY_ALLOC();
			break;
		case IS_BOOL:
			if (Z_LVAL_P(expr)) {
				Z_STRLEN_P(expr_copy) = 1;
				Z_STRVAL_P(expr_copy) = estrndup("1", 1);
			} else {
				Z_STRLEN_P(expr_copy) = 0;
				Z_STRVAL_P(expr_copy) = STR_EMPTY_ALLOC();
			}
			break;
		case IS_RESOURCE:
			Z_STRVAL_P(expr_copy) = (char *) emalloc(sizeof("Resource id #") - 1 + MAX_LENGTH_OF_LONG);
			Z_STRLEN_P(expr_copy) = sprintf(Z_STRVAL_P(expr_copy), "Resource id #%ld", Z_LVAL_P(expr));
			break;
		case IS_ARRAY:
			Z_STRLEN_P(expr_copy) = sizeof("Array") - 1;
			Z_STRVAL_P(expr_copy) = estrndup("Array", Z_STRLEN_P(expr_copy));
			break;
		case IS_OBJECT:
<<<<<<< HEAD
			if (Z_OBJ_HT_P(expr)->cast_object && Z_OBJ_HANDLER_P(expr, cast_object)(expr, expr_copy, IS_STRING, ZEND_U_CONVERTER(UG(output_encoding_conv)) TSRMLS_CC) == SUCCESS) {
				break;
			}
			if (Z_OBJ_HANDLER_P(expr, get)) {
				zval *z = Z_OBJ_HANDLER_P(expr, get)(expr TSRMLS_CC);

				Z_ADDREF_P(z);
				if (Z_TYPE_P(z) != IS_OBJECT) {
					zend_make_printable_zval(z, expr_copy, use_copy);
					if (*use_copy) {
						zval_ptr_dtor(&z);
					} else {
						ZVAL_ZVAL(expr_copy, z, 0, 1);
						*use_copy = 1;
					}
					return;
				}
				zval_ptr_dtor(&z);
			}
			zend_error(EG(exception) ? E_ERROR : E_RECOVERABLE_ERROR, "Object of class %v could not be converted to string", Z_OBJCE_P(expr)->name);
			ZVAL_EMPTY_STRING(expr_copy);
=======
			{
				TSRMLS_FETCH();

				if (Z_OBJ_HANDLER_P(expr, cast_object) && Z_OBJ_HANDLER_P(expr, cast_object)(expr, expr_copy, IS_STRING TSRMLS_CC) == SUCCESS) {
					break;
				}
				/* Standard PHP objects */
				if (Z_OBJ_HT_P(expr) == &std_object_handlers || !Z_OBJ_HANDLER_P(expr, cast_object)) {
					if (zend_std_cast_object_tostring(expr, expr_copy, IS_STRING TSRMLS_CC) == SUCCESS) {
						break;
					}
				}
				if (!Z_OBJ_HANDLER_P(expr, cast_object) && Z_OBJ_HANDLER_P(expr, get)) {
					zval *z = Z_OBJ_HANDLER_P(expr, get)(expr TSRMLS_CC);

					Z_ADDREF_P(z);
					if (Z_TYPE_P(z) != IS_OBJECT) {
						zend_make_printable_zval(z, expr_copy, use_copy);
						if (*use_copy) {
							zval_ptr_dtor(&z);
						} else {
							ZVAL_ZVAL(expr_copy, z, 0, 1);
							*use_copy = 1;
						}
						return;
					}
					zval_ptr_dtor(&z);
				}
				zend_error(EG(exception) ? E_ERROR : E_RECOVERABLE_ERROR, "Object of class %s could not be converted to string", Z_OBJCE_P(expr)->name);
				Z_STRLEN_P(expr_copy) = 0;
				Z_STRVAL_P(expr_copy) = STR_EMPTY_ALLOC();
			}
>>>>>>> c8b33a6a
			break;
		case IS_DOUBLE:
			*expr_copy = *expr;
			zval_copy_ctor(expr_copy);
			zend_locale_sprintf_double(expr_copy ZEND_FILE_LINE_CC);
			break;
		default:
			*expr_copy = *expr;
			zval_copy_ctor(expr_copy);
			convert_to_string_with_converter(expr_copy, ZEND_U_CONVERTER(UG(output_encoding_conv)));
			break;
	}
	Z_TYPE_P(expr_copy) = IS_STRING;
	*use_copy = 1;
}
/* }}} */

<<<<<<< HEAD
ZEND_API void zend_make_unicode_zval(zval *expr, zval *expr_copy, int *use_copy) /* {{{ */
{
	TSRMLS_FETCH();

	if (Z_TYPE_P(expr)==IS_UNICODE) {
		*use_copy = 0;
		return;
	}
	switch (Z_TYPE_P(expr)) {
		case IS_OBJECT:
			if (Z_OBJ_HT_P(expr)->cast_object && Z_OBJ_HANDLER_P(expr, cast_object)(expr, expr_copy, IS_UNICODE, NULL TSRMLS_CC) == SUCCESS) {
				break;
			}
			if (Z_OBJ_HANDLER_P(expr, get)) {
				zval *z = Z_OBJ_HANDLER_P(expr, get)(expr TSRMLS_CC);

				Z_ADDREF_P(z);
				if (Z_TYPE_P(z) != IS_OBJECT) {
					zend_make_unicode_zval(z, expr_copy, use_copy);
					if (*use_copy) {
						zval_ptr_dtor(&z);
					} else {
						ZVAL_ZVAL(expr_copy, z, 0, 1);
						*use_copy = 1;
					}
					return;
				}
				zval_ptr_dtor(&z);
			}
			zend_error(EG(exception) ? E_ERROR : E_RECOVERABLE_ERROR, "Object of class %v could not be converted to string", Z_OBJCE_P(expr)->name);
			ZVAL_EMPTY_UNICODE(expr_copy);
			break;
		default:
			*expr_copy = *expr;
			zval_copy_ctor(expr_copy);
			convert_to_unicode(expr_copy);
			break;
	}
	Z_TYPE_P(expr_copy) = IS_UNICODE;
	*use_copy = 1;
}
/* }}} */

=======
>>>>>>> c8b33a6a
ZEND_API int zend_print_zval(zval *expr, int indent) /* {{{ */
{
	return zend_print_zval_ex(zend_write, expr, indent);
}
/* }}} */

ZEND_API int zend_print_zval_ex(zend_write_func_t write_func, zval *expr, int indent) /* {{{ */
{
	zval expr_copy;
	int use_copy;

	zend_make_printable_zval(expr, &expr_copy, &use_copy);
	if (use_copy) {
		expr = &expr_copy;
	}
	if (Z_STRLEN_P(expr) == 0) { /* optimize away empty strings */
		if (use_copy) {
			zval_dtor(expr);
		}
		return 0;
	}
	write_func(Z_STRVAL_P(expr), Z_STRLEN_P(expr));
	if (use_copy) {
		zval_dtor(expr);
	}
	return Z_STRLEN_P(expr);
}
/* }}} */

ZEND_API void zend_print_flat_zval_r(zval *expr TSRMLS_DC) /* {{{ */
{
	switch (Z_TYPE_P(expr)) {
		case IS_ARRAY:
			ZEND_PUTS("Array (");
			if (++Z_ARRVAL_P(expr)->nApplyCount>1) {
				ZEND_PUTS(" *RECURSION*");
				Z_ARRVAL_P(expr)->nApplyCount--;
				return;
			}
			print_flat_hash(Z_ARRVAL_P(expr) TSRMLS_CC);
			ZEND_PUTS(")");
			Z_ARRVAL_P(expr)->nApplyCount--;
			break;
		case IS_OBJECT:
		{
			HashTable *properties = NULL;
			zstr class_name = NULL_ZSTR;
			zend_uint clen;

			if (Z_OBJ_HANDLER_P(expr, get_class_name)) {
				Z_OBJ_HANDLER_P(expr, get_class_name)(expr, &class_name, &clen, 0 TSRMLS_CC);
			}
<<<<<<< HEAD
			if (class_name.v) {
				zend_printf("%v Object (", class_name.v);
			} else {
				zend_printf("%s Object (", "Unknown Class");
			}
			if (class_name.v) {
				efree(class_name.v);
=======
			if (class_name) {
				zend_printf("%s Object (", class_name);
			} else {
				zend_printf("%s Object (", "Unknown Class");
			}
			if (class_name) {
				efree(class_name);
>>>>>>> c8b33a6a
			}
			if (Z_OBJ_HANDLER_P(expr, get_properties)) {
				properties = Z_OBJPROP_P(expr);
			}
			if (properties) {
				if (++properties->nApplyCount>1) {
					ZEND_PUTS(" *RECURSION*");
					properties->nApplyCount--;
					return;
				}
				print_flat_hash(properties TSRMLS_CC);
				properties->nApplyCount--;
			}
			ZEND_PUTS(")");
			break;
		}
		default:
			zend_print_variable(expr);
			break;
	}
}
/* }}} */

ZEND_API void zend_print_zval_r(zval *expr, int indent TSRMLS_DC) /* {{{ */
{
	zend_print_zval_r_ex(zend_write, expr, indent TSRMLS_CC);
}
/* }}} */

ZEND_API void zend_print_zval_r_ex(zend_write_func_t write_func, zval *expr, int indent TSRMLS_DC) /* {{{ */
{
	switch (Z_TYPE_P(expr)) {
		case IS_ARRAY:
			ZEND_PUTS_EX("Array\n");
			if (++Z_ARRVAL_P(expr)->nApplyCount>1) {
				ZEND_PUTS_EX(" *RECURSION*");
				Z_ARRVAL_P(expr)->nApplyCount--;
				return;
			}
			print_hash(write_func, Z_ARRVAL_P(expr), indent, 0 TSRMLS_CC);
			Z_ARRVAL_P(expr)->nApplyCount--;
			break;
		case IS_OBJECT:
			{
				HashTable *properties;
<<<<<<< HEAD
				zstr class_name = NULL_ZSTR;
=======
				char *class_name = NULL;
>>>>>>> c8b33a6a
				zend_uint clen;
				int is_temp;

				if (Z_OBJ_HANDLER_P(expr, get_class_name)) {
					Z_OBJ_HANDLER_P(expr, get_class_name)(expr, &class_name, &clen, 0 TSRMLS_CC);
				}
<<<<<<< HEAD
				if (class_name.v) {
					UConverter *conv = ZEND_U_CONVERTER(UG(output_encoding_conv));
					UErrorCode status = U_ZERO_ERROR;
					char *s = NULL;
					int s_len;

					zend_unicode_to_string_ex(conv, &s, &s_len, class_name.u, clen, &status);
					if (U_FAILURE(status)) {
						zend_error(E_WARNING, "Could not convert Unicode to printable form");
						return;
					}
					ZEND_WRITE_EX(s, s_len);
					efree(s);
=======
				if (class_name) {
					ZEND_PUTS_EX(class_name);
>>>>>>> c8b33a6a
				} else {
					ZEND_PUTS_EX("Unknown Class");
				}
				ZEND_PUTS_EX(" Object\n");
<<<<<<< HEAD
				if (class_name.v) {
					efree(class_name.v);
=======
				if (class_name) {
					efree(class_name);
>>>>>>> c8b33a6a
				}
				if ((properties = Z_OBJDEBUG_P(expr, is_temp)) == NULL) {
					break;
				}
				if (++properties->nApplyCount>1) {
					ZEND_PUTS_EX(" *RECURSION*");
					properties->nApplyCount--;
					return;
				}
				print_hash(write_func, properties, indent, 1 TSRMLS_CC);
				properties->nApplyCount--;
				if (is_temp) {
					zend_hash_destroy(properties);
					efree(properties);
				}
				break;
			}
		default:
			zend_print_zval_ex(write_func, expr, indent);
			break;
	}
}
/* }}} */
<<<<<<< HEAD

static int zend_path_encode_wrapper(char **encpath, int *encpath_len, const UChar *path, int path_len TSRMLS_DC) /* {{{ */
{
	UErrorCode status = U_ZERO_ERROR;

	zend_unicode_to_string_ex(ZEND_U_CONVERTER(UG(filesystem_encoding_conv)), encpath, encpath_len, path, path_len, &status);

	if (U_FAILURE(status)) {
		efree(*encpath);
		*encpath = NULL;
		*encpath_len = 0;
		return FAILURE;
	}

	return SUCCESS;
}
/* }}} */

static int zend_path_decode_wrapper(UChar **decpath, int *decpath_len, const char *path, int path_len TSRMLS_DC) /* {{{ */
{
	UErrorCode status = U_ZERO_ERROR;

	zend_string_to_unicode_ex(ZEND_U_CONVERTER(UG(filesystem_encoding_conv)), decpath, decpath_len, path, path_len, &status);

	if (U_FAILURE(status)) {
		efree(*decpath);
		*decpath = NULL;
		*decpath_len = 0;
		return FAILURE;
	}

	return SUCCESS;
}
/* }}} */

=======

>>>>>>> c8b33a6a
static FILE *zend_fopen_wrapper(const char *filename, char **opened_path TSRMLS_DC) /* {{{ */
{
	if (opened_path) {
		*opened_path = estrdup(filename);
	}
	return fopen(filename, "rb");
}
/* }}} */

#ifdef ZTS
<<<<<<< HEAD
static zend_bool asp_tags_default			= 0;
static zend_bool short_tags_default			= 1;
static zend_uint compiler_options_default	= ZEND_COMPILE_DEFAULT;
#else
# define asp_tags_default			0
# define short_tags_default			1
=======
static zend_bool asp_tags_default		  = 0;
static zend_bool short_tags_default		  = 1;
static zend_bool ct_pass_ref_default	  = 1;
static zend_uint compiler_options_default = ZEND_COMPILE_DEFAULT;
#else
# define asp_tags_default			0
# define short_tags_default			1
# define ct_pass_ref_default		1
>>>>>>> c8b33a6a
# define compiler_options_default	ZEND_COMPILE_DEFAULT
#endif

static void zend_set_default_compile_time_values(TSRMLS_D) /* {{{ */
{
	/* default compile-time values */
	CG(asp_tags) = asp_tags_default;
	CG(short_tags) = short_tags_default;
<<<<<<< HEAD
	CG(compiler_options) = compiler_options_default;
	CG(literal_type) = IS_UNICODE;
}
/* }}} */

#define ZEND_U_CONSTANT_DTOR (void (*)(void *)) free_u_zend_constant

static void zval_copy_persistent(zval *zv) /* {{{ */
{
	if (Z_TYPE_P(zv) == IS_STRING || (Z_TYPE_P(zv) & IS_CONSTANT_TYPE_MASK) == IS_CONSTANT) {
		UChar *ustr;

		ustr = malloc(UBYTES(Z_STRLEN_P(zv) + 1));
		u_charsToUChars(Z_STRVAL_P(zv), ustr, Z_STRLEN_P(zv) + 1);
		free(Z_STRVAL_P(zv));
		Z_USTRVAL_P(zv) = ustr;
		if (Z_TYPE_P(zv) == IS_STRING) Z_TYPE_P(zv) = IS_UNICODE;
	}
}
/* }}} */

static void free_u_zend_constant(zend_constant *c) /* {{{ */
{
	if (!(c->flags & CONST_PERSISTENT)) {
		zval_dtor(&c->value);
	} else {
		zval_internal_dtor(&c->value);
	}
	free(c->name.v);
}
/* }}} */

static void function_to_unicode(zend_function *func TSRMLS_DC) /* {{{ */
{
	if (func->common.function_name.s) {
		func->common.function_name.u = zend_ustrdup(func->common.function_name.u);
	}
	if (func->common.arg_info) {
		zend_arg_info *args;
		int n = func->common.num_args;

		args = malloc((n + 1) * sizeof(zend_arg_info));
		memcpy(args, func->common.arg_info, (n + 1) * sizeof(zend_arg_info));
		while (n > 0) {
			--n;
			if (args[n].name.s) {
				UChar *uname = malloc(UBYTES(args[n].name_len + 1));
				u_charsToUChars(args[n].name.s, uname, args[n].name_len + 1);
				args[n].name.u = uname;
			}
			if (args[n].class_name.s) {
				UChar *uname = malloc(UBYTES(args[n].class_name_len + 1));
				u_charsToUChars(args[n].class_name.s, uname, args[n].class_name_len + 1);
				args[n].class_name.u = uname;
			}
		}
		func->common.arg_info = args;
	}
}
/* }}} */

static void property_info_to_unicode(zend_property_info *info TSRMLS_DC) /* {{{ */
{
	if (info->name.s) {
		UChar *uname;

		uname = malloc(UBYTES(info->name_length + 1));
		u_charsToUChars(info->name.s, uname, info->name_length + 1);
		free(info->name.s);
		info->name.u = uname;
		info->h = zend_u_get_hash_value(IS_UNICODE, info->name, info->name_length + 1);
	}
}
/* }}} */

static void zval_ptr_to_unicode(zval **zv TSRMLS_DC) /* {{{ */
{
	zval_copy_persistent(*zv);
}
/* }}} */

static void const_to_unicode(zend_constant *c) /* {{{ */
{
	UChar *uname;

	if (c->name.s) {
		uname = malloc(UBYTES(c->name_len));
		u_charsToUChars(c->name.s, uname, c->name_len);
		free(c->name.s);
		c->name.u = uname;
	}
	if (Z_TYPE(c->value) == IS_STRING || (Z_TYPE(c->value) & IS_CONSTANT_TYPE_MASK) == IS_CONSTANT) {
		UChar *ustr;

		ustr = malloc(UBYTES(Z_STRLEN(c->value) + 1));
		u_charsToUChars(Z_STRVAL(c->value), ustr, Z_STRLEN(c->value) + 1);
		Z_USTRVAL(c->value) = ustr;
		if (Z_TYPE(c->value) == IS_STRING) Z_TYPE(c->value) = IS_UNICODE;
	}
}
/* }}} */

static void class_to_unicode(zend_class_entry **ce TSRMLS_DC) /* {{{ */
{
	/* Convert name to unicode */
	if ((*ce)->name.s) {
		UChar *uname = malloc(UBYTES((*ce)->name_length + 1));

		u_charsToUChars((*ce)->name.s, uname, (*ce)->name_length + 1);
		free((*ce)->name.s);
		(*ce)->name.u = uname;
	}

	zend_hash_to_unicode(&(*ce)->function_table, (apply_func_t)function_to_unicode TSRMLS_CC);
	(*ce)->function_table.pDestructor = ZEND_U_FUNCTION_DTOR;
	zend_hash_to_unicode(&(*ce)->constants_table, (apply_func_t)zval_ptr_to_unicode TSRMLS_CC);
	zend_hash_to_unicode(&(*ce)->properties_info, (apply_func_t)property_info_to_unicode TSRMLS_CC);
	zend_hash_to_unicode(&(*ce)->default_properties, (apply_func_t)zval_ptr_to_unicode TSRMLS_CC);
	zend_hash_to_unicode(&(*ce)->default_static_members, (apply_func_t)zval_ptr_to_unicode TSRMLS_CC);
}
/* }}} */

static void zend_init_exception_op(TSRMLS_D) /* {{{ */
{
	memset(EG(exception_op), 0, sizeof(EG(exception_op)));
	EG(exception_op)[0].opcode = ZEND_HANDLE_EXCEPTION;
	EG(exception_op)[0].op1.op_type = IS_UNUSED;
	EG(exception_op)[0].op2.op_type = IS_UNUSED;
	EG(exception_op)[0].result.op_type = IS_UNUSED;
	ZEND_VM_SET_OPCODE_HANDLER(EG(exception_op));
	EG(exception_op)[1].opcode = ZEND_HANDLE_EXCEPTION;
	EG(exception_op)[1].op1.op_type = IS_UNUSED;
	EG(exception_op)[1].op2.op_type = IS_UNUSED;
	EG(exception_op)[1].result.op_type = IS_UNUSED;
	ZEND_VM_SET_OPCODE_HANDLER(EG(exception_op)+1);
	EG(exception_op)[2].opcode = ZEND_HANDLE_EXCEPTION;
	EG(exception_op)[2].op1.op_type = IS_UNUSED;
	EG(exception_op)[2].op2.op_type = IS_UNUSED;
	EG(exception_op)[2].result.op_type = IS_UNUSED;
	ZEND_VM_SET_OPCODE_HANDLER(EG(exception_op)+2);
}
/* }}} */
=======
	CG(allow_call_time_pass_reference) = ct_pass_ref_default;
	CG(compiler_options) = compiler_options_default;
}
/* }}} */

static void zend_init_exception_op(TSRMLS_D) /* {{{ */
{
	memset(EG(exception_op), 0, sizeof(EG(exception_op)));
	EG(exception_op)[0].opcode = ZEND_HANDLE_EXCEPTION;
	EG(exception_op)[0].op1.op_type = IS_UNUSED;
	EG(exception_op)[0].op2.op_type = IS_UNUSED;
	EG(exception_op)[0].result.op_type = IS_UNUSED;
	ZEND_VM_SET_OPCODE_HANDLER(EG(exception_op));
	EG(exception_op)[1].opcode = ZEND_HANDLE_EXCEPTION;
	EG(exception_op)[1].op1.op_type = IS_UNUSED;
	EG(exception_op)[1].op2.op_type = IS_UNUSED;
	EG(exception_op)[1].result.op_type = IS_UNUSED;
	ZEND_VM_SET_OPCODE_HANDLER(EG(exception_op)+1);
	EG(exception_op)[2].opcode = ZEND_HANDLE_EXCEPTION;
	EG(exception_op)[2].op1.op_type = IS_UNUSED;
	EG(exception_op)[2].op2.op_type = IS_UNUSED;
	EG(exception_op)[2].result.op_type = IS_UNUSED;
	ZEND_VM_SET_OPCODE_HANDLER(EG(exception_op)+2);
}
/* }}} */
>>>>>>> c8b33a6a

#ifdef ZTS
static void compiler_globals_ctor(zend_compiler_globals *compiler_globals TSRMLS_DC) /* {{{ */
{
	zend_function tmp_func;
	zend_class_entry *tmp_class;

	compiler_globals->compiled_filename = NULL;

	compiler_globals->function_table = (HashTable *) malloc(sizeof(HashTable));
<<<<<<< HEAD
	zend_u_hash_init_ex(compiler_globals->function_table, global_function_table->nNumOfElements, NULL, ZEND_FUNCTION_DTOR, 1, UG(unicode), 0);
	zend_hash_copy(compiler_globals->function_table, global_function_table, NULL, &tmp_func, sizeof(zend_function));

	compiler_globals->class_table = (HashTable *) malloc(sizeof(HashTable));
	zend_u_hash_init_ex(compiler_globals->class_table, global_class_table->nNumOfElements, NULL, ZEND_CLASS_DTOR, 1, UG(unicode), 0);
=======
	zend_hash_init_ex(compiler_globals->function_table, 100, NULL, ZEND_FUNCTION_DTOR, 1, 0);
	zend_hash_copy(compiler_globals->function_table, global_function_table, NULL, &tmp_func, sizeof(zend_function));

	compiler_globals->class_table = (HashTable *) malloc(sizeof(HashTable));
	zend_hash_init_ex(compiler_globals->class_table, 10, NULL, ZEND_CLASS_DTOR, 1, 0);
>>>>>>> c8b33a6a
	zend_hash_copy(compiler_globals->class_table, global_class_table, (copy_ctor_func_t) zend_class_add_ref, &tmp_class, sizeof(zend_class_entry *));

	zend_set_default_compile_time_values(TSRMLS_C);

	CG(interactive) = 0;
	CG(literal_type) = IS_UNICODE;

	compiler_globals->auto_globals = (HashTable *) malloc(sizeof(HashTable));
	zend_u_hash_init_ex(compiler_globals->auto_globals, global_auto_globals_table->nNumOfElements, NULL, NULL, 1, UG(unicode), 0);
	zend_hash_copy(compiler_globals->auto_globals, global_auto_globals_table, NULL, NULL, sizeof(zend_auto_global) /* empty element */);

	compiler_globals->last_static_member = zend_hash_num_elements(compiler_globals->class_table);
	if (compiler_globals->last_static_member) {
		compiler_globals->static_members = (HashTable**)calloc(compiler_globals->last_static_member, sizeof(HashTable*));
	} else {
		compiler_globals->static_members = NULL;
	}
}
/* }}} */

static void compiler_globals_dtor(zend_compiler_globals *compiler_globals TSRMLS_DC) /* {{{ */
{
	if (compiler_globals->function_table != GLOBAL_FUNCTION_TABLE) {
		zend_hash_destroy(compiler_globals->function_table);
		free(compiler_globals->function_table);
	}
	if (compiler_globals->class_table != GLOBAL_CLASS_TABLE) {
		zend_hash_destroy(compiler_globals->class_table);
		free(compiler_globals->class_table);
	}
	if (compiler_globals->auto_globals != GLOBAL_AUTO_GLOBALS_TABLE) {
		zend_hash_destroy(compiler_globals->auto_globals);
		free(compiler_globals->auto_globals);
	}
	if (compiler_globals->static_members) {
		free(compiler_globals->static_members);
	}
	compiler_globals->last_static_member = 0;
}
/* }}} */

static void executor_globals_ctor(zend_executor_globals *executor_globals TSRMLS_DC) /* {{{ */
{
	zend_startup_constants(TSRMLS_C);
	zend_copy_constants(EG(zend_constants), GLOBAL_CONSTANTS_TABLE);
	zend_init_rsrc_plist(TSRMLS_C);
	zend_init_exception_op(TSRMLS_C);
	EG(lambda_count) = 0;
	EG(user_error_handler) = NULL;
	EG(user_exception_handler) = NULL;
	EG(in_execution) = 0;
	EG(in_autoload) = NULL;
	EG(current_execute_data) = NULL;
	EG(current_module) = NULL;
	EG(exit_status) = 0;
	EG(saved_fpu_cw) = NULL;
	EG(active) = 0;
}
/* }}} */

static void executor_globals_dtor(zend_executor_globals *executor_globals TSRMLS_DC) /* {{{ */
{
	zend_ini_shutdown(TSRMLS_C);
	if (&executor_globals->persistent_list != global_persistent_list) {
		zend_destroy_rsrc_list(&executor_globals->persistent_list TSRMLS_CC);
	}
	if (executor_globals->zend_constants != GLOBAL_CONSTANTS_TABLE) {
		zend_hash_destroy(executor_globals->zend_constants);
		free(executor_globals->zend_constants);
	}
}
/* }}} */

static void zend_new_thread_end_handler(THREAD_T thread_id TSRMLS_DC) /* {{{ */
<<<<<<< HEAD
{
	if (zend_copy_ini_directives(TSRMLS_C) == SUCCESS) {
		zend_ini_refresh_caches(ZEND_INI_STAGE_STARTUP TSRMLS_CC);
	}
}
/* }}} */
#endif

#if defined(__FreeBSD__) || defined(__DragonFly__)
/* FreeBSD and DragonFly floating point precision fix */
#include <floatingpoint.h>
#endif

static void ini_scanner_globals_ctor(zend_ini_scanner_globals *scanner_globals_p TSRMLS_DC) /* {{{ */
{
	memset(scanner_globals_p, 0, sizeof(*scanner_globals_p));
}
/* }}} */

static void php_scanner_globals_ctor(zend_php_scanner_globals *scanner_globals_p TSRMLS_DC) /* {{{ */
{
	memset(scanner_globals_p, 0, sizeof(*scanner_globals_p));
}
/* }}} */

static void unicode_globals_ctor(zend_unicode_globals *unicode_globals TSRMLS_DC) /* {{{ */
{
	unicode_globals->unicode = 1;
	unicode_globals->utf8_conv = NULL;
	unicode_globals->ascii_conv = NULL;
	unicode_globals->fallback_encoding_conv = NULL;
	unicode_globals->runtime_encoding_conv = NULL;
	unicode_globals->output_encoding_conv = NULL;
	unicode_globals->script_encoding_conv = NULL;
	unicode_globals->filesystem_encoding_conv = NULL;
	unicode_globals->request_encoding_conv = NULL;
	zend_set_converter_encoding(&unicode_globals->utf8_conv, "UTF-8");
	zend_set_converter_error_mode(unicode_globals->utf8_conv, ZEND_TO_UNICODE, ZEND_CONV_ERROR_STOP);
	zend_set_converter_encoding(&unicode_globals->ascii_conv, "US-ASCII");
	zend_set_converter_error_mode(unicode_globals->ascii_conv, ZEND_FROM_UNICODE, ZEND_CONV_ERROR_STOP);
	unicode_globals->from_error_mode = ZEND_CONV_ERROR_SUBST;
	memset(unicode_globals->from_subst_char, 0, 3 * sizeof(UChar));
	zend_codepoint_to_uchar(0x3f, unicode_globals->from_subst_char);
	unicode_globals->to_error_mode = ZEND_CONV_ERROR_STOP;
	unicode_globals->conv_error_handler = NULL;

	{
		UErrorCode status = U_ZERO_ERROR;

		unicode_globals->root_collator = ucol_open("en_US", &status);
		ucol_setStrength(unicode_globals->root_collator, UCOL_PRIMARY);
		unicode_globals->root_search = usearch_openFromCollator(EMPTY_STR, 1, EMPTY_STR, 1,
																unicode_globals->root_collator, NULL, &status);
	}

	zend_hash_init_ex(&unicode_globals->flex_compatible, 0, NULL, NULL, 1, 0);
}
/* }}} */

static void unicode_globals_dtor(zend_unicode_globals *unicode_globals TSRMLS_DC) /* {{{ */
{
	if (unicode_globals->root_collator) {
		ucol_close(unicode_globals->root_collator);
	}
	if (unicode_globals->root_search) {
		usearch_close(unicode_globals->root_search);
	}
	if (unicode_globals->fallback_encoding_conv &&
		unicode_globals->fallback_encoding_conv != unicode_globals->utf8_conv &&
		unicode_globals->fallback_encoding_conv != unicode_globals->ascii_conv) {
		ucnv_close(unicode_globals->fallback_encoding_conv);
	}
	if (unicode_globals->runtime_encoding_conv &&
		unicode_globals->runtime_encoding_conv != unicode_globals->utf8_conv &&
		unicode_globals->runtime_encoding_conv != unicode_globals->ascii_conv) {
		ucnv_close(unicode_globals->runtime_encoding_conv);
	}
	if (unicode_globals->output_encoding_conv &&
		unicode_globals->output_encoding_conv != unicode_globals->utf8_conv &&
		unicode_globals->output_encoding_conv != unicode_globals->ascii_conv) {
		ucnv_close(unicode_globals->output_encoding_conv);
	}
	if (unicode_globals->script_encoding_conv &&
		unicode_globals->script_encoding_conv != unicode_globals->utf8_conv &&
		unicode_globals->script_encoding_conv != unicode_globals->ascii_conv) {
		ucnv_close(unicode_globals->script_encoding_conv);
	}
	if (unicode_globals->utf8_conv) {
		ucnv_close(unicode_globals->utf8_conv);
	}
	if (unicode_globals->ascii_conv) {
		ucnv_close(unicode_globals->ascii_conv);
	}
	zend_hash_destroy(&unicode_globals->flex_compatible);
=======
{
	if (zend_copy_ini_directives(TSRMLS_C) == SUCCESS) {
		zend_ini_refresh_caches(ZEND_INI_STAGE_STARTUP TSRMLS_CC);
	}
}
/* }}} */
#endif

#if defined(__FreeBSD__) || defined(__DragonFly__)
/* FreeBSD and DragonFly floating point precision fix */
#include <floatingpoint.h>
#endif

static void ini_scanner_globals_ctor(zend_ini_scanner_globals *scanner_globals_p TSRMLS_DC) /* {{{ */
{
	memset(scanner_globals_p, 0, sizeof(*scanner_globals_p));
}
/* }}} */

static void php_scanner_globals_ctor(zend_php_scanner_globals *scanner_globals_p TSRMLS_DC) /* {{{ */
{
	memset(scanner_globals_p, 0, sizeof(*scanner_globals_p));
>>>>>>> c8b33a6a
}
/* }}} */

void zend_init_opcodes_handlers(void);

int zend_startup(zend_utility_functions *utility_functions, char **extensions TSRMLS_DC) /* {{{ */
{
#ifdef ZTS
	zend_compiler_globals *compiler_globals;
	zend_executor_globals *executor_globals;
	extern ZEND_API ts_rsrc_id ini_scanner_globals_id;
	extern ZEND_API ts_rsrc_id language_scanner_globals_id;
	extern ZEND_API ts_rsrc_id unicode_globals_id;
#else
	extern zend_ini_scanner_globals ini_scanner_globals;
	extern zend_php_scanner_globals language_scanner_globals;
<<<<<<< HEAD
	extern zend_unicode_globals unicode_globals;
#endif

#ifndef __GNUC__
	null_zstr.v = NULL;
	empty_zstr.u = EMPTY_STR;
#endif
=======
#endif

	start_memory_manager(TSRMLS_C);
>>>>>>> c8b33a6a

	start_memory_manager(TSRMLS_C);

#if defined(__FreeBSD__) || defined(__DragonFly__)
	/* FreeBSD and DragonFly floating point precision fix */
	fpsetmask(0);
#endif

	zend_startup_strtod();
	zend_startup_extensions_mechanism();

	/* Set up utility functions and values */
	zend_error_cb = utility_functions->error_function;
	zend_printf = utility_functions->printf_function;
	zend_write = (zend_write_func_t) utility_functions->write_function;
	zend_path_encode = utility_functions->path_encode_function;
	if (!zend_path_encode) {
		zend_path_encode = zend_path_encode_wrapper;
	}
	zend_path_decode = utility_functions->path_decode_function;
	if (!zend_path_decode) {
		zend_path_decode = zend_path_decode_wrapper;
	}
	zend_fopen = utility_functions->fopen_function;
	if (!zend_fopen) {
		zend_fopen = zend_fopen_wrapper;
	}
	zend_stream_open_function = utility_functions->stream_open_function;
	zend_message_dispatcher_p = utility_functions->message_handler;
	zend_block_interruptions = utility_functions->block_interruptions;
	zend_unblock_interruptions = utility_functions->unblock_interruptions;
	zend_get_configuration_directive_p = utility_functions->get_configuration_directive;
	zend_ticks_function = utility_functions->ticks_function;
	zend_on_timeout = utility_functions->on_timeout;
	zend_vspprintf = utility_functions->vspprintf_function;
	zend_getenv = utility_functions->getenv_function;
	zend_resolve_path = utility_functions->resolve_path_function;

#if HAVE_SYS_SDT_H
/* build with dtrace support */
	zend_compile_file = dtrace_compile_file;
	zend_execute = dtrace_execute;
	zend_execute_internal = dtrace_execute_internal;
#else
	zend_compile_file = compile_file;
	zend_compile_string = compile_string;
	zend_execute = execute;
	zend_execute_internal = NULL;
#endif /* HAVE_SYS_SDT_H */

	zend_compile_string = compile_string;
	zend_throw_exception_hook = NULL;

	zend_init_opcodes_handlers();

	/* set up version */
	zend_version_info = strdup(ZEND_CORE_VERSION_INFO);
	zend_version_info_length = sizeof(ZEND_CORE_VERSION_INFO) - 1;

	GLOBAL_FUNCTION_TABLE = (HashTable *) malloc(sizeof(HashTable));
	GLOBAL_CLASS_TABLE = (HashTable *) malloc(sizeof(HashTable));
	GLOBAL_AUTO_GLOBALS_TABLE = (HashTable *) malloc(sizeof(HashTable));
	GLOBAL_CONSTANTS_TABLE = (HashTable *) malloc(sizeof(HashTable));

	zend_hash_init_ex(GLOBAL_FUNCTION_TABLE, 100, NULL, ZEND_FUNCTION_DTOR, 1, 0);
	zend_hash_init_ex(GLOBAL_CLASS_TABLE, 10, NULL, ZEND_CLASS_DTOR, 1, 0);
	zend_hash_init_ex(GLOBAL_AUTO_GLOBALS_TABLE, 8, NULL, (dtor_func_t) zend_auto_global_dtor, 1, 0);
	zend_hash_init_ex(GLOBAL_CONSTANTS_TABLE, 20, NULL, ZEND_CONSTANT_DTOR, 1, 0);

	zend_hash_init_ex(&module_registry, 50, NULL, ZEND_MODULE_DTOR, 1, 0);
	zend_init_rsrc_list_dtors();

	/* This zval can be used to initialize allocate zval's to an uninit'ed value */
	Z_UNSET_ISREF(zval_used_for_init);
	Z_SET_REFCOUNT(zval_used_for_init, 1);
	Z_TYPE(zval_used_for_init) = IS_NULL;

#ifdef ZTS
<<<<<<< HEAD
	ts_allocate_id(&unicode_globals_id, sizeof(zend_unicode_globals), (ts_allocate_ctor) unicode_globals_ctor, (ts_allocate_dtor) unicode_globals_dtor);
=======
>>>>>>> c8b33a6a
	ts_allocate_id(&compiler_globals_id, sizeof(zend_compiler_globals), (ts_allocate_ctor) compiler_globals_ctor, (ts_allocate_dtor) compiler_globals_dtor);
	ts_allocate_id(&executor_globals_id, sizeof(zend_executor_globals), (ts_allocate_ctor) executor_globals_ctor, (ts_allocate_dtor) executor_globals_dtor);
	ts_allocate_id(&language_scanner_globals_id, sizeof(zend_php_scanner_globals), (ts_allocate_ctor) php_scanner_globals_ctor, NULL);
	ts_allocate_id(&ini_scanner_globals_id, sizeof(zend_ini_scanner_globals), (ts_allocate_ctor) ini_scanner_globals_ctor, NULL);
	compiler_globals = ts_resource(compiler_globals_id);
	executor_globals = ts_resource(executor_globals_id);

	compiler_globals_dtor(compiler_globals TSRMLS_CC);
	compiler_globals->in_compilation = 0;
	compiler_globals->function_table = (HashTable *) malloc(sizeof(HashTable));
	compiler_globals->class_table = (HashTable *) malloc(sizeof(HashTable));

	*compiler_globals->function_table = *GLOBAL_FUNCTION_TABLE;
	*compiler_globals->class_table = *GLOBAL_CLASS_TABLE;
	compiler_globals->auto_globals = GLOBAL_AUTO_GLOBALS_TABLE;

	zend_hash_destroy(executor_globals->zend_constants);
	*executor_globals->zend_constants = *GLOBAL_CONSTANTS_TABLE;
#else
<<<<<<< HEAD
	unicode_globals_ctor(&unicode_globals TSRMLS_CC);
=======
>>>>>>> c8b33a6a
	ini_scanner_globals_ctor(&ini_scanner_globals TSRMLS_CC);
	php_scanner_globals_ctor(&language_scanner_globals TSRMLS_CC);
	zend_set_default_compile_time_values(TSRMLS_C);
	EG(user_error_handler) = NULL;
	EG(user_exception_handler) = NULL;
#endif

<<<<<<< HEAD
=======
	zend_startup_builtin_functions(TSRMLS_C);
>>>>>>> c8b33a6a
	zend_register_standard_constants(TSRMLS_C);
	zend_register_auto_global("GLOBALS", sizeof("GLOBALS") - 1, NULL TSRMLS_CC);

#ifndef ZTS
	zend_init_rsrc_plist(TSRMLS_C);
	zend_init_exception_op(TSRMLS_C);
#endif

	zend_ini_startup(TSRMLS_C);

#ifdef ZTS
	tsrm_set_new_thread_end_handler(zend_new_thread_end_handler);
#endif

	return SUCCESS;
}
/* }}} */

void zend_register_standard_ini_entries(TSRMLS_D) /* {{{ */
{
	int module_number = 0;
	UConverter *old_runtime_encoding_conv;
	UErrorCode status = U_ZERO_ERROR;
		
	REGISTER_INI_ENTRIES();
<<<<<<< HEAD

	/* Make copies of HashTables with UNICODE */
	old_runtime_encoding_conv = UG(runtime_encoding_conv);
	UG(runtime_encoding_conv) = ucnv_open("ASCII", &status);

	zend_hash_to_unicode(CG(function_table), (apply_func_t)function_to_unicode TSRMLS_CC);
	CG(function_table)->pDestructor = ZEND_U_FUNCTION_DTOR;
	zend_hash_to_unicode(CG(class_table), (apply_func_t)class_to_unicode TSRMLS_CC);
	zend_hash_to_unicode(CG(auto_globals), NULL TSRMLS_CC);
	zend_hash_to_unicode(EG(zend_constants), (apply_func_t)const_to_unicode TSRMLS_CC);
	EG(zend_constants)->pDestructor = ZEND_U_CONSTANT_DTOR;

	ucnv_close(UG(runtime_encoding_conv));
	UG(runtime_encoding_conv) = old_runtime_encoding_conv;

	zend_startup_builtin_functions(TSRMLS_C);
}
/* }}} */

=======
}
/* }}} */

>>>>>>> c8b33a6a
/* Unlink the global (r/o) copies of the class, function and constant tables,
 * and use a fresh r/w copy for the startup thread
 */
void zend_post_startup(TSRMLS_D) /* {{{ */
{
#ifdef ZTS
	zend_compiler_globals *compiler_globals = ts_resource(compiler_globals_id);
	zend_executor_globals *executor_globals = ts_resource(executor_globals_id);

	*GLOBAL_FUNCTION_TABLE = *compiler_globals->function_table;
	*GLOBAL_CLASS_TABLE = *compiler_globals->class_table;
	*GLOBAL_CONSTANTS_TABLE = *executor_globals->zend_constants;

	asp_tags_default = CG(asp_tags);
	short_tags_default = CG(short_tags);
<<<<<<< HEAD
=======
	ct_pass_ref_default = CG(allow_call_time_pass_reference);
>>>>>>> c8b33a6a
	compiler_options_default = CG(compiler_options);

	zend_destroy_rsrc_list(&EG(persistent_list) TSRMLS_CC);
	free(compiler_globals->function_table);
	free(compiler_globals->class_table);
	compiler_globals_ctor(compiler_globals, tsrm_ls);
	free(EG(zend_constants));
	executor_globals_ctor(executor_globals, tsrm_ls);
	global_persistent_list = &EG(persistent_list);
	zend_copy_ini_directives(TSRMLS_C);
#endif
}
/* }}} */

void zend_shutdown(TSRMLS_D) /* {{{ */
{
#ifdef ZEND_WIN32
	zend_shutdown_timeout_thread();
#endif
	zend_destroy_rsrc_list(&EG(persistent_list) TSRMLS_CC);
	zend_hash_graceful_reverse_destroy(&module_registry);

	zend_hash_destroy(GLOBAL_FUNCTION_TABLE);
	zend_hash_destroy(GLOBAL_CLASS_TABLE);

	zend_hash_destroy(GLOBAL_AUTO_GLOBALS_TABLE);
	free(GLOBAL_AUTO_GLOBALS_TABLE);

	zend_shutdown_extensions(TSRMLS_C);
	free(zend_version_info);

	free(GLOBAL_FUNCTION_TABLE);
	free(GLOBAL_CLASS_TABLE);

	zend_hash_destroy(GLOBAL_CONSTANTS_TABLE);
	free(GLOBAL_CONSTANTS_TABLE);
	zend_shutdown_strtod();

#ifdef ZTS
	GLOBAL_FUNCTION_TABLE = NULL;
	GLOBAL_CLASS_TABLE = NULL;
	GLOBAL_AUTO_GLOBALS_TABLE = NULL;
	GLOBAL_CONSTANTS_TABLE = NULL;
<<<<<<< HEAD
#else
	unicode_globals_dtor(&unicode_globals TSRMLS_CC);
#endif
	zend_destroy_rsrc_list_dtors();

	/* free ICU cache and any open ICU item (collators, converters, ...) */
	/* u_cleanup(); */
}
/* }}} */

=======
#endif
	zend_destroy_rsrc_list_dtors();
}
/* }}} */

>>>>>>> c8b33a6a
void zend_set_utility_values(zend_utility_values *utility_values) /* {{{ */
{
	zend_uv = *utility_values;
	zend_uv.import_use_extension_length = strlen(zend_uv.import_use_extension);
}
/* }}} */

/* this should be compatible with the standard zenderror */
void zenderror(const char *error) /* {{{ */
{
	zend_error(E_PARSE, "%s", error);
}
/* }}} */

BEGIN_EXTERN_C()
ZEND_API void _zend_bailout(char *filename, uint lineno) /* {{{ */
{
	TSRMLS_FETCH();

	if (!EG(bailout)) {
		zend_output_debug_string(1, "%s(%d) : Bailed out without a bailout address!", filename, lineno);
		exit(-1);
	}
	CG(unclean_shutdown) = 1;
	CG(in_compilation) = EG(in_execution) = 0;
	EG(current_execute_data) = NULL;
	LONGJMP(*EG(bailout), FAILURE);
}
/* }}} */
END_EXTERN_C()

void zend_append_version_info(const zend_extension *extension) /* {{{ */
{
	char *new_info;
	uint new_info_length;

	new_info_length = sizeof("    with  v,  by \n")
						+ strlen(extension->name)
						+ strlen(extension->version)
						+ strlen(extension->copyright)
						+ strlen(extension->author);

	new_info = (char *) malloc(new_info_length + 1);

	sprintf(new_info, "    with %s v%s, %s, by %s\n", extension->name, extension->version, extension->copyright, extension->author);

	zend_version_info = (char *) realloc(zend_version_info, zend_version_info_length+new_info_length + 1);
	strcat(zend_version_info, new_info);
	zend_version_info_length += new_info_length;
	free(new_info);
}
/* }}} */

ZEND_API char *get_zend_version(void) /* {{{ */
{
	return zend_version_info;
}
/* }}} */
<<<<<<< HEAD

ZEND_API void zend_reset_locale_deps(TSRMLS_D) /* {{{ */
{
	UCollator *coll;
	UErrorCode status = U_ZERO_ERROR;

	if (UG(default_collator)) {
		zend_collator_destroy(UG(default_collator));
	}
	coll = ucol_open(UG(default_locale), &status);
	if (U_FAILURE(status)) {
		zend_error(E_ERROR, "Could not open collator for locale %s", UG(default_locale));
	}
	UG(default_collator) = zend_collator_create(coll);
}
/* }}} */

static void init_unicode_request_globals(TSRMLS_D) /* {{{ */
{
	UG(default_locale) = safe_estrdup(uloc_getDefault());
	UG(default_collator) = NULL;

	if (strcmp(UG(request_encoding_def), "binary") != 0) {
		if (zend_set_converter_encoding(&UG(request_encoding_conv), UG(request_encoding_def)) == FAILURE) {
			zend_error(E_CORE_ERROR, "Unrecognized encoding '%s' used for request_encoding", UG(request_encoding_def));
			return;
		}
		zend_set_converter_error_mode(UG(request_encoding_conv), ZEND_TO_UNICODE, ZEND_CONV_ERROR_STOP);
	}

	zend_reset_locale_deps(TSRMLS_C);
}
/* }}} */

static void shutdown_unicode_request_globals(TSRMLS_D) /* {{{ */
{
	if (UG(request_encoding_conv)) {
		ucnv_close(UG(request_encoding_conv));
		UG(request_encoding_conv) = NULL;
	}
	zend_collator_destroy(UG(default_collator));
	efree(UG(default_locale));
}
/* }}} */

void zend_activate(TSRMLS_D) /* {{{ */
{
	gc_reset(TSRMLS_C);
	init_unicode_request_globals(TSRMLS_C);
	init_unicode_strings();
=======

void zend_activate(TSRMLS_D) /* {{{ */
{
	gc_reset(TSRMLS_C);
>>>>>>> c8b33a6a
	init_compiler(TSRMLS_C);
	init_executor(TSRMLS_C);
	startup_scanner(TSRMLS_C);
}
/* }}} */

void zend_activate_modules(TSRMLS_D) /* {{{ */
{
	zend_hash_apply(&module_registry, (apply_func_t) module_registry_request_startup TSRMLS_CC);
}
/* }}} */

void zend_deactivate_modules(TSRMLS_D) /* {{{ */
{
	EG(opline_ptr) = NULL; /* we're no longer executing anything */

	zend_try {
		zend_hash_reverse_apply(&module_registry, (apply_func_t) module_registry_cleanup TSRMLS_CC);
	} zend_end_try();
}
/* }}} */

void zend_call_destructors(TSRMLS_D) /* {{{ */
{
	zend_try {
		shutdown_destructors(TSRMLS_C);
	} zend_end_try();
}
/* }}} */

void zend_deactivate(TSRMLS_D) /* {{{ */
{
	/* we're no longer executing anything */
	EG(opline_ptr) = NULL;
	EG(active_symbol_table) = NULL;

	shutdown_unicode_request_globals(TSRMLS_C);

	zend_try {
		shutdown_scanner(TSRMLS_C);
	} zend_end_try();

	/* shutdown_executor() takes care of its own bailout handling */
	shutdown_executor(TSRMLS_C);

	zend_try {
		shutdown_compiler(TSRMLS_C);
	} zend_end_try();

	zend_destroy_rsrc_list(&EG(regular_list) TSRMLS_CC);

#ifdef ZEND_DEBUG
	if (GC_G(gc_enabled) && !CG(unclean_shutdown)) {
		gc_collect_cycles(TSRMLS_C);
	}
#endif

#if GC_BENCH
	fprintf(stderr, "GC Statistics\n");
	fprintf(stderr, "-------------\n");
	fprintf(stderr, "Runs:               %d\n", GC_G(gc_runs));
	fprintf(stderr, "Collected:          %d\n", GC_G(collected));
	fprintf(stderr, "Root buffer length: %d\n", GC_G(root_buf_length));
	fprintf(stderr, "Root buffer peak:   %d\n\n", GC_G(root_buf_peak));
	fprintf(stderr, "      Possible            Remove from  Marked\n");
	fprintf(stderr, "        Root    Buffered     buffer     grey\n");
	fprintf(stderr, "      --------  --------  -----------  ------\n");
	fprintf(stderr, "ZVAL  %8d  %8d  %9d  %8d\n", GC_G(zval_possible_root), GC_G(zval_buffered), GC_G(zval_remove_from_buffer), GC_G(zval_marked_grey));
	fprintf(stderr, "ZOBJ  %8d  %8d  %9d  %8d\n", GC_G(zobj_possible_root), GC_G(zobj_buffered), GC_G(zobj_remove_from_buffer), GC_G(zobj_marked_grey));
#endif

	zend_try {
		zend_ini_deactivate(TSRMLS_C);
	} zend_end_try();
}
/* }}} */

static int exec_done_cb(zend_module_entry *module TSRMLS_DC) /* {{{ */
{
	if (module->post_deactivate_func) {
		module->post_deactivate_func();
	}
	return 0;
}
/* }}} */

void zend_post_deactivate_modules(TSRMLS_D) /* {{{ */
{
	zend_hash_apply(&module_registry, (apply_func_t) exec_done_cb TSRMLS_CC);
	zend_hash_reverse_apply(&module_registry, (apply_func_t) module_registry_unload_temp TSRMLS_CC);
}
/* }}} */

BEGIN_EXTERN_C()
ZEND_API void zend_message_dispatcher(long message, void *data TSRMLS_DC) /* {{{ */
{
	if (zend_message_dispatcher_p) {
		zend_message_dispatcher_p(message, data TSRMLS_CC);
	}
}
/* }}} */
END_EXTERN_C()

ZEND_API int zend_get_configuration_directive(const char *name, uint name_length, zval *contents) /* {{{ */
{
	if (zend_get_configuration_directive_p) {
		return zend_get_configuration_directive_p(name, name_length, contents);
	} else {
		return FAILURE;
	}
}
/* }}} */

ZEND_API void zend_error(int type, const char *format, ...) /* {{{ */
{
	va_list args;
	va_list usr_copy;
	zval ***params;
	zval *retval;
	zval *z_error_type, *z_error_message, *z_error_filename, *z_error_lineno, *z_context;
	char *error_filename;
	uint error_lineno;
	zval *orig_user_error_handler;
	zend_bool in_compilation;
	zend_class_entry *saved_class_entry;
	TSRMLS_FETCH();

	/* Obtain relevant filename and lineno */
	switch (type) {
		case E_CORE_ERROR:
		case E_CORE_WARNING:
			error_filename = NULL;
			error_lineno = 0;
			break;
		case E_PARSE:
		case E_COMPILE_ERROR:
		case E_COMPILE_WARNING:
		case E_ERROR:
		case E_NOTICE:
		case E_STRICT:
		case E_DEPRECATED:
		case E_WARNING:
		case E_USER_ERROR:
		case E_USER_WARNING:
		case E_USER_NOTICE:
		case E_USER_DEPRECATED:
		case E_RECOVERABLE_ERROR:
			if (zend_is_compiling(TSRMLS_C)) {
				error_filename = zend_get_compiled_filename(TSRMLS_C);
				error_lineno = zend_get_compiled_lineno(TSRMLS_C);
			} else if (zend_is_executing(TSRMLS_C)) {
				error_filename = zend_get_executed_filename(TSRMLS_C);
				error_lineno = zend_get_executed_lineno(TSRMLS_C);
			} else {
				error_filename = NULL;
				error_lineno = 0;
			}
			break;
		default:
			error_filename = NULL;
			error_lineno = 0;
			break;
	}
	if (!error_filename) {
		error_filename = "Unknown";
	}

	va_start(args, format);

#ifdef HAVE_DTRACE
	if(DTRACE_ERROR_ENABLED()) {
		char *dtrace_error_buffer;
		zend_vspprintf(&dtrace_error_buffer, 0, format, args);
		DTRACE_ERROR(dtrace_error_buffer, error_filename, error_lineno);
		efree(dtrace_error_buffer);
	}
#endif /* HAVE_DTRACE */


	/* if we don't have a user defined error handler */
	if (!EG(user_error_handler)
		|| !(EG(user_error_handler_error_reporting) & type)
		|| EG(error_handling) != EH_NORMAL) {
		zend_error_cb(type, error_filename, error_lineno, format, args);
	} else switch (type) {
		case E_ERROR:
		case E_PARSE:
		case E_CORE_ERROR:
		case E_CORE_WARNING:
		case E_COMPILE_ERROR:
		case E_COMPILE_WARNING:
			/* The error may not be safe to handle in user-space */
			zend_error_cb(type, error_filename, error_lineno, format, args);
			break;
		default:
			/* Handle the error in user space */
			ALLOC_INIT_ZVAL(z_error_message);
			ALLOC_INIT_ZVAL(z_error_type);
			ALLOC_INIT_ZVAL(z_error_filename);
			ALLOC_INIT_ZVAL(z_error_lineno);
			ALLOC_INIT_ZVAL(z_context);

/* va_copy() is __va_copy() in old gcc versions.
 * According to the autoconf manual, using
 * memcpy(&dst, &src, sizeof(va_list))
 * gives maximum portability. */
#ifndef va_copy
# ifdef __va_copy
#  define va_copy(dest, src)	__va_copy((dest), (src))
# else
#  define va_copy(dest, src)	memcpy(&(dest), &(src), sizeof(va_list))
# endif
#endif
			va_copy(usr_copy, args);
			Z_STRLEN_P(z_error_message) = zend_vspprintf(&Z_STRVAL_P(z_error_message), 0, format, usr_copy);
<<<<<<< HEAD
			Z_TYPE_P(z_error_message) = IS_STRING;
			{
				char *str = Z_STRVAL_P(z_error_message);
				int len  = Z_STRLEN_P(z_error_message);

				ZVAL_RT_STRINGL(z_error_message, str, len, 1);
				efree(str);
			}
#ifdef va_copy
			va_end(usr_copy);
#endif
=======
#ifdef va_copy
			va_end(usr_copy);
#endif
			Z_TYPE_P(z_error_message) = IS_STRING;
>>>>>>> c8b33a6a

			Z_LVAL_P(z_error_type) = type;
			Z_TYPE_P(z_error_type) = IS_LONG;

			if (error_filename) {
<<<<<<< HEAD
				ZVAL_RT_STRING(z_error_filename, error_filename, 1);
=======
				ZVAL_STRING(z_error_filename, error_filename, 1);
>>>>>>> c8b33a6a
			}

			Z_LVAL_P(z_error_lineno) = error_lineno;
			Z_TYPE_P(z_error_lineno) = IS_LONG;
<<<<<<< HEAD

			if (!EG(active_symbol_table)) {
				zend_rebuild_symbol_table(TSRMLS_C);
			}
=======

			if (!EG(active_symbol_table)) {
				zend_rebuild_symbol_table(TSRMLS_C);
			}

>>>>>>> c8b33a6a
			/* during shutdown the symbol table table can be still null */
			if (!EG(active_symbol_table)) {
				Z_TYPE_P(z_context) = IS_NULL;
			} else {
				Z_ARRVAL_P(z_context) = EG(active_symbol_table);
				Z_TYPE_P(z_context) = IS_ARRAY;
				zval_copy_ctor(z_context);
			}

			params = (zval ***) emalloc(sizeof(zval **)*5);
			params[0] = &z_error_type;
			params[1] = &z_error_message;
			params[2] = &z_error_filename;
			params[3] = &z_error_lineno;
			params[4] = &z_context;

			orig_user_error_handler = EG(user_error_handler);
			EG(user_error_handler) = NULL;

			/* User error handler may include() additinal PHP files.
			 * If an error was generated during comilation PHP will compile
			 * such scripts recursivly, but some CG() variables may be
			 * inconsistent. */

			in_compilation = zend_is_compiling(TSRMLS_C);
			if (in_compilation) {
				saved_class_entry = CG(active_class_entry);
				CG(active_class_entry) = NULL;
			}

			if (call_user_function_ex(CG(function_table), NULL, orig_user_error_handler, &retval, 5, params, 1, NULL TSRMLS_CC) == SUCCESS) {
				if (retval) {
					if (Z_TYPE_P(retval) == IS_BOOL && Z_LVAL_P(retval) == 0) {
						zend_error_cb(type, error_filename, error_lineno, format, args);
					}
					zval_ptr_dtor(&retval);
				}
			} else if (!EG(exception)) {
				/* The user error handler failed, use built-in error handler */
				zend_error_cb(type, error_filename, error_lineno, format, args);
			}

			if (in_compilation) {
				CG(active_class_entry) = saved_class_entry;
			}

			if (!EG(user_error_handler)) {
				EG(user_error_handler) = orig_user_error_handler;
			}
			else {
				zval_ptr_dtor(&orig_user_error_handler);
			}

			efree(params);
			zval_ptr_dtor(&z_error_message);
			zval_ptr_dtor(&z_error_type);
			zval_ptr_dtor(&z_error_filename);
			zval_ptr_dtor(&z_error_lineno);
			zval_ptr_dtor(&z_context);
			break;
	}

	va_end(args);

	if (type == E_PARSE) {
		EG(exit_status) = 255;
		zend_init_compiler_data_structures(TSRMLS_C);
	}
}
/* }}} */

#if defined(__GNUC__) && __GNUC__ >= 3 && !defined(__INTEL_COMPILER) && !defined(DARWIN) && !defined(__hpux) && !defined(_AIX) && !defined(__osf__)
void zend_error_noreturn(int type, const char *format, ...) __attribute__ ((alias("zend_error"),noreturn));
#endif

ZEND_API void zend_output_debug_string(zend_bool trigger_break, const char *format, ...) /* {{{ */
{
#if ZEND_DEBUG
	va_list args;

	va_start(args, format);
#	ifdef ZEND_WIN32
	{
		char output_buf[1024];

		vsnprintf(output_buf, 1024, format, args);
		OutputDebugString(output_buf);
		OutputDebugString("\n");
		if (trigger_break && IsDebuggerPresent()) {
			DebugBreak();
		}
	}
#	else
	vfprintf(stderr, format, args);
	fprintf(stderr, "\n");
#	endif
	va_end(args);
#endif
}
/* }}} */

ZEND_API int zend_execute_scripts(int type TSRMLS_DC, zval **retval, int file_count, ...) /* {{{ */
{
	va_list files;
	int i;
	zend_file_handle *file_handle;
	zend_op_array *orig_op_array = EG(active_op_array);
	zval **orig_retval_ptr_ptr = EG(return_value_ptr_ptr);

	va_start(files, file_count);
	for (i = 0; i < file_count; i++) {
		file_handle = va_arg(files, zend_file_handle *);
		if (!file_handle) {
			continue;
		}
		EG(active_op_array) = zend_compile_file(file_handle, type TSRMLS_CC);
		if (file_handle->opened_path) {
			int dummy = 1;
			zend_hash_add(&EG(included_files), file_handle->opened_path, strlen(file_handle->opened_path) + 1, (void *)&dummy, sizeof(int), NULL);
		}
		zend_destroy_file_handle(file_handle TSRMLS_CC);
		if (EG(active_op_array)) {
			EG(return_value_ptr_ptr) = retval ? retval : NULL;
			zend_execute(EG(active_op_array) TSRMLS_CC);
			zend_exception_restore(TSRMLS_C);
			if (EG(exception)) {
<<<<<<< HEAD
				EG(opline_ptr) = NULL;
=======
>>>>>>> c8b33a6a
				if (EG(user_exception_handler)) {
					zval *orig_user_exception_handler;
					zval **params[1], *retval2, *old_exception;
					old_exception = EG(exception);
					EG(exception) = NULL;
					params[0] = &old_exception;
					orig_user_exception_handler = EG(user_exception_handler);
					if (call_user_function_ex(CG(function_table), NULL, orig_user_exception_handler, &retval2, 1, params, 1, NULL TSRMLS_CC) == SUCCESS) {
						if (retval2 != NULL) {
							zval_ptr_dtor(&retval2);
						}
						if (EG(exception)) {
							zval_ptr_dtor(&EG(exception));
							EG(exception) = NULL;
<<<<<<< HEAD
 						}
=======
						}
>>>>>>> c8b33a6a
						zval_ptr_dtor(&old_exception);
					} else {
						EG(exception) = old_exception;
						zend_exception_error(EG(exception), E_ERROR TSRMLS_CC);
					}
				} else {
					zend_exception_error(EG(exception), E_ERROR TSRMLS_CC);
				}
			}
			destroy_op_array(EG(active_op_array) TSRMLS_CC);
			efree(EG(active_op_array));
		} else if (type==ZEND_REQUIRE) {
			va_end(files);
			EG(active_op_array) = orig_op_array;
			EG(return_value_ptr_ptr) = orig_retval_ptr_ptr;
			return FAILURE;
		}
	}
	va_end(files);
	EG(active_op_array) = orig_op_array;
	EG(return_value_ptr_ptr) = orig_retval_ptr_ptr;

	return SUCCESS;
}
/* }}} */

#define COMPILED_STRING_DESCRIPTION_FORMAT "%s(%d) : %s"

ZEND_API char *zend_make_compiled_string_description(const char *name TSRMLS_DC) /* {{{ */
{
	char *cur_filename;
	int cur_lineno;
	char *compiled_string_description;

	if (zend_is_compiling(TSRMLS_C)) {
		cur_filename = zend_get_compiled_filename(TSRMLS_C);
		cur_lineno = zend_get_compiled_lineno(TSRMLS_C);
	} else if (zend_is_executing(TSRMLS_C)) {
		cur_filename = zend_get_executed_filename(TSRMLS_C);
		cur_lineno = zend_get_executed_lineno(TSRMLS_C);
	} else {
		cur_filename = "Unknown";
		cur_lineno = 0;
	}

	zend_spprintf(&compiled_string_description, 0, COMPILED_STRING_DESCRIPTION_FORMAT, cur_filename, cur_lineno, name);
	return compiled_string_description;
}
/* }}} */

void free_estring(char **str_p) /* {{{ */
{
	efree(*str_p);
}
/* }}} */

/*
 * Local variables:
 * tab-width: 4
 * c-basic-offset: 4
 * indent-tabs-mode: t
 * End:
 */<|MERGE_RESOLUTION|>--- conflicted
+++ resolved
@@ -29,11 +29,6 @@
 #include "zend_builtin_functions.h"
 #include "zend_ini.h"
 #include "zend_vm.h"
-<<<<<<< HEAD
-#include "zend_unicode.h"
-#include "zend_dtrace.h"
-=======
->>>>>>> c8b33a6a
 
 #ifdef ZTS
 # define GLOBAL_FUNCTION_TABLE		global_function_table
@@ -45,14 +40,6 @@
 # define GLOBAL_CLASS_TABLE			CG(class_table)
 # define GLOBAL_AUTO_GLOBALS_TABLE	CG(auto_globals)
 # define GLOBAL_CONSTANTS_TABLE		EG(zend_constants)
-<<<<<<< HEAD
-#endif
-
-#ifndef __GNUC__
-ZEND_API zstr null_zstr;
-ZEND_API zstr empty_zstr;
-=======
->>>>>>> c8b33a6a
 #endif
 
 #if defined(ZEND_WIN32) && ZEND_DEBUG
@@ -63,11 +50,6 @@
 ZEND_API zend_class_entry *zend_standard_class_def = NULL;
 ZEND_API int (*zend_printf)(const char *format, ...);
 ZEND_API zend_write_func_t zend_write;
-<<<<<<< HEAD
-ZEND_API int (*zend_path_encode)(char **encpath, int *encpath_len, const UChar *path, int path_len TSRMLS_DC);
-ZEND_API int (*zend_path_decode)(UChar **decpath, int *decpath_len, const char *path, int path_len TSRMLS_DC);
-=======
->>>>>>> c8b33a6a
 ZEND_API FILE *(*zend_fopen)(const char *filename, char **opened_path TSRMLS_DC);
 ZEND_API int (*zend_stream_open_function)(const char *filename, zend_file_handle *handle TSRMLS_DC);
 ZEND_API void (*zend_block_interruptions)(void);
@@ -94,99 +76,6 @@
 }
 /* }}} */
 
-<<<<<<< HEAD
-static ZEND_INI_MH(OnUpdateEncoding) /* {{{ */
-{
-	UConverter **converter;
-#ifndef ZTS
-	char *base = (char *) mh_arg2;
-#else
-	char *base;
-
-	base = (char *) ts_resource(*((int *) mh_arg2));
-#endif
-
-	converter = (UConverter **) (base+(size_t) mh_arg1);
-
-	if (!new_value && converter == &UG(fallback_encoding_conv)) {
-		new_value = "UTF-8";
-	}
-
-	if (new_value) {
-		if (zend_set_converter_encoding(converter, new_value) == FAILURE) {
-			zend_error(E_CORE_ERROR, "Unrecognized encoding '%s' used for %s", new_value ? new_value : "null", entry->name);
-			return FAILURE;
-		}
-	} else {
-		if (*converter) {
-			ucnv_close(*converter);
-		}
-		*converter = NULL;
-	}
-	if (*converter) {
-		zend_set_converter_error_mode(*converter, ZEND_FROM_UNICODE, UG(from_error_mode));
-		zend_set_converter_error_mode(*converter, ZEND_TO_UNICODE, UG(to_error_mode));
-		zend_set_converter_subst_char(*converter, UG(from_subst_char));
-	}
-
-	return SUCCESS;
-}
-/* }}} */
-
-#if 0
-static ZEND_INI_MH(OnUpdateErrorMode)
-{
-	uint8_t *error_mode;
-#ifndef ZTS
-	char *base = (char *) mh_arg2;
-#else
-	char *base;
-
-	base = (char *) ts_resource(*((int *) mh_arg2));
-#endif
-
-	error_mode = (uint8_t *) (base+(size_t) mh_arg1);
-
-	if (new_value) {
-		if (!strcasecmp(new_value, "stop")) {
-			*error_mode = ZEND_FROM_U_ERROR_STOP;
-		} else if (!strcasecmp(new_value, "skip")) {
-			*error_mode = ZEND_FROM_U_ERROR_SKIP;
-		} else if (!strcasecmp(new_value, "escape")) {
-			*error_mode = ZEND_FROM_U_ERROR_ESCAPE;
-		} else if (!strcasecmp(new_value, "substitute")) {
-			*error_mode = ZEND_FROM_U_ERROR_SUBST;
-		} else {
-			zend_error(E_WARNING, "Illegal value for conversion error mode");
-			return FAILURE;
-		}
-	}
-
-	return SUCCESS;
-}
-#endif
-
-void zend_update_converters_error_behavior(TSRMLS_D) /* {{{ */
-{
-	if (UG(fallback_encoding_conv)) {
-		zend_set_converter_error_mode(UG(fallback_encoding_conv), ZEND_FROM_UNICODE, UG(from_error_mode));
-		zend_set_converter_error_mode(UG(fallback_encoding_conv), ZEND_TO_UNICODE, UG(to_error_mode));
-		zend_set_converter_subst_char(UG(fallback_encoding_conv), UG(from_subst_char));
-	}
-	if (UG(runtime_encoding_conv)) {
-		zend_set_converter_error_mode(UG(runtime_encoding_conv), ZEND_FROM_UNICODE, UG(from_error_mode));
-		zend_set_converter_error_mode(UG(runtime_encoding_conv), ZEND_TO_UNICODE, UG(to_error_mode));
-		zend_set_converter_subst_char(UG(runtime_encoding_conv), UG(from_subst_char));
-	}
-	if (UG(output_encoding_conv)) {
-		zend_set_converter_error_mode(UG(output_encoding_conv), ZEND_FROM_UNICODE, UG(from_error_mode));
-		zend_set_converter_subst_char(UG(output_encoding_conv), UG(from_subst_char));
-	}
-}
-/* }}} */
-
-=======
->>>>>>> c8b33a6a
 static ZEND_INI_MH(OnUpdateGCEnabled) /* {{{ */
 {
 	OnUpdateBool(entry, new_value, new_value_length, mh_arg1, mh_arg2, mh_arg3, stage TSRMLS_CC);
@@ -194,46 +83,17 @@
 	if (GC_G(gc_enabled)) {
 		gc_init(TSRMLS_C);
 	}
-<<<<<<< HEAD
-=======
 
 	return SUCCESS;
 }
 /* }}} */
->>>>>>> c8b33a6a
-
-	return SUCCESS;
-}
-/* }}} */
- 
+
 ZEND_INI_BEGIN()
-<<<<<<< HEAD
-	ZEND_INI_ENTRY("error_reporting",			NULL,		ZEND_INI_ALL,		OnUpdateErrorReporting)
-
-	STD_ZEND_INI_BOOLEAN("zend.enable_gc",				"1",	ZEND_INI_ALL,		OnUpdateGCEnabled,      gc_enabled,     zend_gc_globals,        gc_globals)
-
-	/* Unicode .ini entries */
-	STD_ZEND_INI_ENTRY("unicode.fallback_encoding",		NULL,	ZEND_INI_ALL, OnUpdateEncoding, fallback_encoding_conv, zend_unicode_globals, unicode_globals)
-	STD_ZEND_INI_ENTRY("unicode.runtime_encoding",		NULL,	ZEND_INI_ALL, OnUpdateEncoding, runtime_encoding_conv, zend_unicode_globals, unicode_globals)
-	STD_ZEND_INI_ENTRY("unicode.script_encoding",		NULL,	ZEND_INI_ALL, OnUpdateEncoding, script_encoding_conv, zend_unicode_globals, unicode_globals)
-	STD_ZEND_INI_ENTRY("unicode.filesystem_encoding",	NULL,	ZEND_INI_ALL, OnUpdateEncoding, filesystem_encoding_conv, zend_unicode_globals, unicode_globals)
-	/*
-	 * This is used as a default for the stream contexts. It's not an actual
-	 * UConverter because each stream needs its own.
-	 */
-	STD_ZEND_INI_ENTRY("unicode.stream_encoding", "UTF-8", ZEND_INI_ALL, OnUpdateStringUnempty, stream_encoding, zend_unicode_globals, unicode_globals)
-	/*
-	 * This is used as a default for the request encoding. It's not an actual
-	 * UConverter because the request encoding converter is reset on each request.
-	 */
-	STD_ZEND_INI_ENTRY("unicode.request_encoding_default",	"UTF-8",	ZEND_INI_ALL, OnUpdateStringUnempty, request_encoding_def, zend_unicode_globals, unicode_globals)
-=======
 	ZEND_INI_ENTRY("error_reporting",				NULL,		ZEND_INI_ALL,		OnUpdateErrorReporting)
 	STD_ZEND_INI_BOOLEAN("zend.enable_gc",				"1",	ZEND_INI_ALL,		OnUpdateGCEnabled,      gc_enabled,     zend_gc_globals,        gc_globals)
 #ifdef ZEND_MULTIBYTE
  	STD_ZEND_INI_BOOLEAN("detect_unicode", "1", ZEND_INI_ALL, OnUpdateBool, detect_unicode, zend_compiler_globals, compiler_globals)
 #endif
->>>>>>> c8b33a6a
 ZEND_INI_END()
 
 
@@ -260,12 +120,11 @@
 static void print_hash(zend_write_func_t write_func, HashTable *ht, int indent, zend_bool is_object TSRMLS_DC) /* {{{ */
 {
 	zval **tmp;
-	zstr string_key;
+	char *string_key;
 	HashPosition iterator;
 	ulong num_key;
 	uint str_len;
 	int i;
-	zend_uchar ztype;
 
 	for (i = 0; i < indent; i++) {
 		ZEND_PUTS_EX(" ");
@@ -274,66 +133,13 @@
 	indent += PRINT_ZVAL_INDENT;
 	zend_hash_internal_pointer_reset_ex(ht, &iterator);
 	while (zend_hash_get_current_data_ex(ht, (void **) &tmp, &iterator) == SUCCESS) {
-<<<<<<< HEAD
-		zend_uchar key_type;
-
-=======
->>>>>>> c8b33a6a
 		for (i = 0; i < indent; i++) {
 			ZEND_PUTS_EX(" ");
 		}
 		ZEND_PUTS_EX("[");
-<<<<<<< HEAD
-		switch ((key_type = zend_hash_get_current_key_ex(ht, &string_key, &str_len, &num_key, 0, &iterator))) {
-=======
 		switch (zend_hash_get_current_key_ex(ht, &string_key, &str_len, &num_key, 0, &iterator)) {
->>>>>>> c8b33a6a
 			case HASH_KEY_IS_STRING:
-				ztype = IS_STRING;
-				goto str_type;
-			case HASH_KEY_IS_UNICODE:
-				ztype = IS_UNICODE;
-str_type:
 				if (is_object) {
-<<<<<<< HEAD
-					zstr prop_name, class_name;
-
-					int mangled = zend_u_unmangle_property_name(ztype, string_key, str_len - 1, &class_name, &prop_name);
-
-					if (ztype == IS_UNICODE) {
-						UConverter *conv = ZEND_U_CONVERTER(UG(output_encoding_conv));
-						UErrorCode status = U_ZERO_ERROR;
-						char *s = NULL;
-						int s_len;
-
-						zend_unicode_to_string_ex(conv, &s, &s_len, prop_name.u, u_strlen(prop_name.u), &status);
-						if (U_FAILURE(status)) {
-							zend_error(E_WARNING, "Could not convert Unicode to printable form");
-							return;
-						}
-						ZEND_WRITE_EX(s, s_len);
-						efree(s);
-					} else {
-						ZEND_PUTS_EX(prop_name.s);
-					}
-					if (class_name.v && mangled == SUCCESS) {
-						if (class_name.s[0]=='*') {
-							ZEND_PUTS_EX(":protected");
-						} else {
-							UConverter *conv = ZEND_U_CONVERTER(UG(output_encoding_conv));
-							UErrorCode status = U_ZERO_ERROR;
-							char *s = NULL;
-							int s_len;
-
-							ZEND_PUTS_EX(":");
-							zend_unicode_to_string_ex(conv, &s, &s_len, class_name.u, u_strlen(class_name.u), &status);
-							if (U_FAILURE(status)) {
-								zend_error(E_WARNING, "Could not convert Unicode to printable form");
-								return;
-							}
-							ZEND_WRITE_EX(s, s_len);
-							efree(s);
-=======
 					char *prop_name, *class_name;
 					int mangled = zend_unmangle_property_name(string_key, str_len - 1, &class_name, &prop_name);
 
@@ -344,31 +150,11 @@
 						} else {
 							ZEND_PUTS_EX(":");
 							ZEND_PUTS_EX(class_name);
->>>>>>> c8b33a6a
 							ZEND_PUTS_EX(":private");
 						}
 					}
 				} else {
-<<<<<<< HEAD
-					if (ztype == IS_UNICODE) {
-						UConverter *conv = ZEND_U_CONVERTER(UG(output_encoding_conv));
-						UErrorCode status = U_ZERO_ERROR;
-						char *s = NULL;
-						int s_len;
-
-						zend_unicode_to_string_ex(conv, &s, &s_len, string_key.u, str_len-1, &status);
-						if (U_FAILURE(status)) {
-							zend_error(E_WARNING, "Could not convert Unicode to printable form");
-							return;
-						}
-						ZEND_WRITE_EX(s, s_len);
-						efree(s);
-					} else {
-						ZEND_WRITE_EX(string_key.s, str_len-1);
-					}
-=======
 					ZEND_WRITE_EX(string_key, str_len-1);
->>>>>>> c8b33a6a
 				}
 				break;
 			case HASH_KEY_IS_LONG:
@@ -395,11 +181,7 @@
 static void print_flat_hash(HashTable *ht TSRMLS_DC) /* {{{ */
 {
 	zval **tmp;
-<<<<<<< HEAD
-	zstr string_key;
-=======
 	char *string_key;
->>>>>>> c8b33a6a
 	HashPosition iterator;
 	ulong num_key;
 	uint str_len;
@@ -413,14 +195,7 @@
 		ZEND_PUTS("[");
 		switch (zend_hash_get_current_key_ex(ht, &string_key, &str_len, &num_key, 0, &iterator)) {
 			case HASH_KEY_IS_STRING:
-<<<<<<< HEAD
-				ZEND_PUTS(string_key.s);
-				break;
-			case HASH_KEY_IS_UNICODE:
-				zend_printf("%r", string_key.u);
-=======
 				ZEND_PUTS(string_key);
->>>>>>> c8b33a6a
 				break;
 			case HASH_KEY_IS_LONG:
 				zend_printf("%ld", num_key);
@@ -430,71 +205,12 @@
 		zend_print_flat_zval_r(*tmp TSRMLS_CC);
 		zend_hash_move_forward_ex(ht, &iterator);
 	}
-<<<<<<< HEAD
-}
-/* }}} */
-
-ZEND_API void zend_make_string_zval(zval *expr, zval *expr_copy, int *use_copy) /* {{{ */
+}
+/* }}} */
+
+ZEND_API void zend_make_printable_zval(zval *expr, zval *expr_copy, int *use_copy) /* {{{ */
 {
 	if (Z_TYPE_P(expr)==IS_STRING) {
-		*use_copy = 0;
-		return;
-	}
-	switch (Z_TYPE_P(expr)) {
-		case IS_OBJECT:
-			{
-				TSRMLS_FETCH();
-
-				if (Z_OBJ_HT_P(expr)->cast_object && Z_OBJ_HANDLER_P(expr, cast_object)(expr, expr_copy, IS_STRING, NULL TSRMLS_CC) == SUCCESS) {
-					break;
-				}
-				if (Z_OBJ_HANDLER_P(expr, get)) {
-					zval *z = Z_OBJ_HANDLER_P(expr, get)(expr TSRMLS_CC);
-
-					Z_ADDREF_P(z);
-					if (Z_TYPE_P(z) != IS_OBJECT) {
-						zend_make_string_zval(z, expr_copy, use_copy);
-						if (*use_copy) {
-							zval_ptr_dtor(&z);
-						} else {
-							ZVAL_ZVAL(expr_copy, z, 0, 1);
-							*use_copy = 1;
-						}
-						return;
-					}
-					zval_ptr_dtor(&z);
-				}
-				zend_error(EG(exception) ? E_ERROR : E_RECOVERABLE_ERROR, "Object of class %v could not be converted to string", Z_OBJCE_P(expr)->name);
-				ZVAL_EMPTY_STRING(expr_copy);
-				break;
-			}
-		default:
-			*expr_copy = *expr;
-			zval_copy_ctor(expr_copy);
-			convert_to_string(expr_copy);
-			break;
-	}
-	Z_TYPE_P(expr_copy) = IS_STRING;
-	*use_copy = 1;
-=======
->>>>>>> c8b33a6a
-}
-/* }}} */
-
-ZEND_API void zend_make_printable_zval(zval *expr, zval *expr_copy, int *use_copy) /* {{{ */
-{
-<<<<<<< HEAD
-	UErrorCode temp = U_ZERO_ERROR;
-	TSRMLS_FETCH();
-
-	if (
-		/* UTODO: clean this up */
-		(Z_TYPE_P(expr) == IS_STRING &&
-		(!strcmp(ucnv_getName(ZEND_U_CONVERTER(UG(output_encoding_conv)), &temp), ucnv_getName(ZEND_U_CONVERTER(UG(runtime_encoding_conv)), &temp))))
-	) {
-=======
-	if (Z_TYPE_P(expr)==IS_STRING) {
->>>>>>> c8b33a6a
 		*use_copy = 0;
 		return;
 	}
@@ -521,29 +237,6 @@
 			Z_STRVAL_P(expr_copy) = estrndup("Array", Z_STRLEN_P(expr_copy));
 			break;
 		case IS_OBJECT:
-<<<<<<< HEAD
-			if (Z_OBJ_HT_P(expr)->cast_object && Z_OBJ_HANDLER_P(expr, cast_object)(expr, expr_copy, IS_STRING, ZEND_U_CONVERTER(UG(output_encoding_conv)) TSRMLS_CC) == SUCCESS) {
-				break;
-			}
-			if (Z_OBJ_HANDLER_P(expr, get)) {
-				zval *z = Z_OBJ_HANDLER_P(expr, get)(expr TSRMLS_CC);
-
-				Z_ADDREF_P(z);
-				if (Z_TYPE_P(z) != IS_OBJECT) {
-					zend_make_printable_zval(z, expr_copy, use_copy);
-					if (*use_copy) {
-						zval_ptr_dtor(&z);
-					} else {
-						ZVAL_ZVAL(expr_copy, z, 0, 1);
-						*use_copy = 1;
-					}
-					return;
-				}
-				zval_ptr_dtor(&z);
-			}
-			zend_error(EG(exception) ? E_ERROR : E_RECOVERABLE_ERROR, "Object of class %v could not be converted to string", Z_OBJCE_P(expr)->name);
-			ZVAL_EMPTY_STRING(expr_copy);
-=======
 			{
 				TSRMLS_FETCH();
 
@@ -576,7 +269,6 @@
 				Z_STRLEN_P(expr_copy) = 0;
 				Z_STRVAL_P(expr_copy) = STR_EMPTY_ALLOC();
 			}
->>>>>>> c8b33a6a
 			break;
 		case IS_DOUBLE:
 			*expr_copy = *expr;
@@ -586,7 +278,7 @@
 		default:
 			*expr_copy = *expr;
 			zval_copy_ctor(expr_copy);
-			convert_to_string_with_converter(expr_copy, ZEND_U_CONVERTER(UG(output_encoding_conv)));
+			convert_to_string(expr_copy);
 			break;
 	}
 	Z_TYPE_P(expr_copy) = IS_STRING;
@@ -594,52 +286,6 @@
 }
 /* }}} */
 
-<<<<<<< HEAD
-ZEND_API void zend_make_unicode_zval(zval *expr, zval *expr_copy, int *use_copy) /* {{{ */
-{
-	TSRMLS_FETCH();
-
-	if (Z_TYPE_P(expr)==IS_UNICODE) {
-		*use_copy = 0;
-		return;
-	}
-	switch (Z_TYPE_P(expr)) {
-		case IS_OBJECT:
-			if (Z_OBJ_HT_P(expr)->cast_object && Z_OBJ_HANDLER_P(expr, cast_object)(expr, expr_copy, IS_UNICODE, NULL TSRMLS_CC) == SUCCESS) {
-				break;
-			}
-			if (Z_OBJ_HANDLER_P(expr, get)) {
-				zval *z = Z_OBJ_HANDLER_P(expr, get)(expr TSRMLS_CC);
-
-				Z_ADDREF_P(z);
-				if (Z_TYPE_P(z) != IS_OBJECT) {
-					zend_make_unicode_zval(z, expr_copy, use_copy);
-					if (*use_copy) {
-						zval_ptr_dtor(&z);
-					} else {
-						ZVAL_ZVAL(expr_copy, z, 0, 1);
-						*use_copy = 1;
-					}
-					return;
-				}
-				zval_ptr_dtor(&z);
-			}
-			zend_error(EG(exception) ? E_ERROR : E_RECOVERABLE_ERROR, "Object of class %v could not be converted to string", Z_OBJCE_P(expr)->name);
-			ZVAL_EMPTY_UNICODE(expr_copy);
-			break;
-		default:
-			*expr_copy = *expr;
-			zval_copy_ctor(expr_copy);
-			convert_to_unicode(expr_copy);
-			break;
-	}
-	Z_TYPE_P(expr_copy) = IS_UNICODE;
-	*use_copy = 1;
-}
-/* }}} */
-
-=======
->>>>>>> c8b33a6a
 ZEND_API int zend_print_zval(zval *expr, int indent) /* {{{ */
 {
 	return zend_print_zval_ex(zend_write, expr, indent);
@@ -686,21 +332,12 @@
 		case IS_OBJECT:
 		{
 			HashTable *properties = NULL;
-			zstr class_name = NULL_ZSTR;
+			char *class_name = NULL;
 			zend_uint clen;
 
 			if (Z_OBJ_HANDLER_P(expr, get_class_name)) {
 				Z_OBJ_HANDLER_P(expr, get_class_name)(expr, &class_name, &clen, 0 TSRMLS_CC);
 			}
-<<<<<<< HEAD
-			if (class_name.v) {
-				zend_printf("%v Object (", class_name.v);
-			} else {
-				zend_printf("%s Object (", "Unknown Class");
-			}
-			if (class_name.v) {
-				efree(class_name.v);
-=======
 			if (class_name) {
 				zend_printf("%s Object (", class_name);
 			} else {
@@ -708,7 +345,6 @@
 			}
 			if (class_name) {
 				efree(class_name);
->>>>>>> c8b33a6a
 			}
 			if (Z_OBJ_HANDLER_P(expr, get_properties)) {
 				properties = Z_OBJPROP_P(expr);
@@ -754,46 +390,21 @@
 		case IS_OBJECT:
 			{
 				HashTable *properties;
-<<<<<<< HEAD
-				zstr class_name = NULL_ZSTR;
-=======
 				char *class_name = NULL;
->>>>>>> c8b33a6a
 				zend_uint clen;
 				int is_temp;
 
 				if (Z_OBJ_HANDLER_P(expr, get_class_name)) {
 					Z_OBJ_HANDLER_P(expr, get_class_name)(expr, &class_name, &clen, 0 TSRMLS_CC);
 				}
-<<<<<<< HEAD
-				if (class_name.v) {
-					UConverter *conv = ZEND_U_CONVERTER(UG(output_encoding_conv));
-					UErrorCode status = U_ZERO_ERROR;
-					char *s = NULL;
-					int s_len;
-
-					zend_unicode_to_string_ex(conv, &s, &s_len, class_name.u, clen, &status);
-					if (U_FAILURE(status)) {
-						zend_error(E_WARNING, "Could not convert Unicode to printable form");
-						return;
-					}
-					ZEND_WRITE_EX(s, s_len);
-					efree(s);
-=======
 				if (class_name) {
 					ZEND_PUTS_EX(class_name);
->>>>>>> c8b33a6a
 				} else {
 					ZEND_PUTS_EX("Unknown Class");
 				}
 				ZEND_PUTS_EX(" Object\n");
-<<<<<<< HEAD
-				if (class_name.v) {
-					efree(class_name.v);
-=======
 				if (class_name) {
 					efree(class_name);
->>>>>>> c8b33a6a
 				}
 				if ((properties = Z_OBJDEBUG_P(expr, is_temp)) == NULL) {
 					break;
@@ -817,45 +428,7 @@
 	}
 }
 /* }}} */
-<<<<<<< HEAD
-
-static int zend_path_encode_wrapper(char **encpath, int *encpath_len, const UChar *path, int path_len TSRMLS_DC) /* {{{ */
-{
-	UErrorCode status = U_ZERO_ERROR;
-
-	zend_unicode_to_string_ex(ZEND_U_CONVERTER(UG(filesystem_encoding_conv)), encpath, encpath_len, path, path_len, &status);
-
-	if (U_FAILURE(status)) {
-		efree(*encpath);
-		*encpath = NULL;
-		*encpath_len = 0;
-		return FAILURE;
-	}
-
-	return SUCCESS;
-}
-/* }}} */
-
-static int zend_path_decode_wrapper(UChar **decpath, int *decpath_len, const char *path, int path_len TSRMLS_DC) /* {{{ */
-{
-	UErrorCode status = U_ZERO_ERROR;
-
-	zend_string_to_unicode_ex(ZEND_U_CONVERTER(UG(filesystem_encoding_conv)), decpath, decpath_len, path, path_len, &status);
-
-	if (U_FAILURE(status)) {
-		efree(*decpath);
-		*decpath = NULL;
-		*decpath_len = 0;
-		return FAILURE;
-	}
-
-	return SUCCESS;
-}
-/* }}} */
-
-=======
-
->>>>>>> c8b33a6a
+
 static FILE *zend_fopen_wrapper(const char *filename, char **opened_path TSRMLS_DC) /* {{{ */
 {
 	if (opened_path) {
@@ -866,14 +439,6 @@
 /* }}} */
 
 #ifdef ZTS
-<<<<<<< HEAD
-static zend_bool asp_tags_default			= 0;
-static zend_bool short_tags_default			= 1;
-static zend_uint compiler_options_default	= ZEND_COMPILE_DEFAULT;
-#else
-# define asp_tags_default			0
-# define short_tags_default			1
-=======
 static zend_bool asp_tags_default		  = 0;
 static zend_bool short_tags_default		  = 1;
 static zend_bool ct_pass_ref_default	  = 1;
@@ -882,7 +447,6 @@
 # define asp_tags_default			0
 # define short_tags_default			1
 # define ct_pass_ref_default		1
->>>>>>> c8b33a6a
 # define compiler_options_default	ZEND_COMPILE_DEFAULT
 #endif
 
@@ -891,126 +455,8 @@
 	/* default compile-time values */
 	CG(asp_tags) = asp_tags_default;
 	CG(short_tags) = short_tags_default;
-<<<<<<< HEAD
+	CG(allow_call_time_pass_reference) = ct_pass_ref_default;
 	CG(compiler_options) = compiler_options_default;
-	CG(literal_type) = IS_UNICODE;
-}
-/* }}} */
-
-#define ZEND_U_CONSTANT_DTOR (void (*)(void *)) free_u_zend_constant
-
-static void zval_copy_persistent(zval *zv) /* {{{ */
-{
-	if (Z_TYPE_P(zv) == IS_STRING || (Z_TYPE_P(zv) & IS_CONSTANT_TYPE_MASK) == IS_CONSTANT) {
-		UChar *ustr;
-
-		ustr = malloc(UBYTES(Z_STRLEN_P(zv) + 1));
-		u_charsToUChars(Z_STRVAL_P(zv), ustr, Z_STRLEN_P(zv) + 1);
-		free(Z_STRVAL_P(zv));
-		Z_USTRVAL_P(zv) = ustr;
-		if (Z_TYPE_P(zv) == IS_STRING) Z_TYPE_P(zv) = IS_UNICODE;
-	}
-}
-/* }}} */
-
-static void free_u_zend_constant(zend_constant *c) /* {{{ */
-{
-	if (!(c->flags & CONST_PERSISTENT)) {
-		zval_dtor(&c->value);
-	} else {
-		zval_internal_dtor(&c->value);
-	}
-	free(c->name.v);
-}
-/* }}} */
-
-static void function_to_unicode(zend_function *func TSRMLS_DC) /* {{{ */
-{
-	if (func->common.function_name.s) {
-		func->common.function_name.u = zend_ustrdup(func->common.function_name.u);
-	}
-	if (func->common.arg_info) {
-		zend_arg_info *args;
-		int n = func->common.num_args;
-
-		args = malloc((n + 1) * sizeof(zend_arg_info));
-		memcpy(args, func->common.arg_info, (n + 1) * sizeof(zend_arg_info));
-		while (n > 0) {
-			--n;
-			if (args[n].name.s) {
-				UChar *uname = malloc(UBYTES(args[n].name_len + 1));
-				u_charsToUChars(args[n].name.s, uname, args[n].name_len + 1);
-				args[n].name.u = uname;
-			}
-			if (args[n].class_name.s) {
-				UChar *uname = malloc(UBYTES(args[n].class_name_len + 1));
-				u_charsToUChars(args[n].class_name.s, uname, args[n].class_name_len + 1);
-				args[n].class_name.u = uname;
-			}
-		}
-		func->common.arg_info = args;
-	}
-}
-/* }}} */
-
-static void property_info_to_unicode(zend_property_info *info TSRMLS_DC) /* {{{ */
-{
-	if (info->name.s) {
-		UChar *uname;
-
-		uname = malloc(UBYTES(info->name_length + 1));
-		u_charsToUChars(info->name.s, uname, info->name_length + 1);
-		free(info->name.s);
-		info->name.u = uname;
-		info->h = zend_u_get_hash_value(IS_UNICODE, info->name, info->name_length + 1);
-	}
-}
-/* }}} */
-
-static void zval_ptr_to_unicode(zval **zv TSRMLS_DC) /* {{{ */
-{
-	zval_copy_persistent(*zv);
-}
-/* }}} */
-
-static void const_to_unicode(zend_constant *c) /* {{{ */
-{
-	UChar *uname;
-
-	if (c->name.s) {
-		uname = malloc(UBYTES(c->name_len));
-		u_charsToUChars(c->name.s, uname, c->name_len);
-		free(c->name.s);
-		c->name.u = uname;
-	}
-	if (Z_TYPE(c->value) == IS_STRING || (Z_TYPE(c->value) & IS_CONSTANT_TYPE_MASK) == IS_CONSTANT) {
-		UChar *ustr;
-
-		ustr = malloc(UBYTES(Z_STRLEN(c->value) + 1));
-		u_charsToUChars(Z_STRVAL(c->value), ustr, Z_STRLEN(c->value) + 1);
-		Z_USTRVAL(c->value) = ustr;
-		if (Z_TYPE(c->value) == IS_STRING) Z_TYPE(c->value) = IS_UNICODE;
-	}
-}
-/* }}} */
-
-static void class_to_unicode(zend_class_entry **ce TSRMLS_DC) /* {{{ */
-{
-	/* Convert name to unicode */
-	if ((*ce)->name.s) {
-		UChar *uname = malloc(UBYTES((*ce)->name_length + 1));
-
-		u_charsToUChars((*ce)->name.s, uname, (*ce)->name_length + 1);
-		free((*ce)->name.s);
-		(*ce)->name.u = uname;
-	}
-
-	zend_hash_to_unicode(&(*ce)->function_table, (apply_func_t)function_to_unicode TSRMLS_CC);
-	(*ce)->function_table.pDestructor = ZEND_U_FUNCTION_DTOR;
-	zend_hash_to_unicode(&(*ce)->constants_table, (apply_func_t)zval_ptr_to_unicode TSRMLS_CC);
-	zend_hash_to_unicode(&(*ce)->properties_info, (apply_func_t)property_info_to_unicode TSRMLS_CC);
-	zend_hash_to_unicode(&(*ce)->default_properties, (apply_func_t)zval_ptr_to_unicode TSRMLS_CC);
-	zend_hash_to_unicode(&(*ce)->default_static_members, (apply_func_t)zval_ptr_to_unicode TSRMLS_CC);
 }
 /* }}} */
 
@@ -1034,33 +480,6 @@
 	ZEND_VM_SET_OPCODE_HANDLER(EG(exception_op)+2);
 }
 /* }}} */
-=======
-	CG(allow_call_time_pass_reference) = ct_pass_ref_default;
-	CG(compiler_options) = compiler_options_default;
-}
-/* }}} */
-
-static void zend_init_exception_op(TSRMLS_D) /* {{{ */
-{
-	memset(EG(exception_op), 0, sizeof(EG(exception_op)));
-	EG(exception_op)[0].opcode = ZEND_HANDLE_EXCEPTION;
-	EG(exception_op)[0].op1.op_type = IS_UNUSED;
-	EG(exception_op)[0].op2.op_type = IS_UNUSED;
-	EG(exception_op)[0].result.op_type = IS_UNUSED;
-	ZEND_VM_SET_OPCODE_HANDLER(EG(exception_op));
-	EG(exception_op)[1].opcode = ZEND_HANDLE_EXCEPTION;
-	EG(exception_op)[1].op1.op_type = IS_UNUSED;
-	EG(exception_op)[1].op2.op_type = IS_UNUSED;
-	EG(exception_op)[1].result.op_type = IS_UNUSED;
-	ZEND_VM_SET_OPCODE_HANDLER(EG(exception_op)+1);
-	EG(exception_op)[2].opcode = ZEND_HANDLE_EXCEPTION;
-	EG(exception_op)[2].op1.op_type = IS_UNUSED;
-	EG(exception_op)[2].op2.op_type = IS_UNUSED;
-	EG(exception_op)[2].result.op_type = IS_UNUSED;
-	ZEND_VM_SET_OPCODE_HANDLER(EG(exception_op)+2);
-}
-/* }}} */
->>>>>>> c8b33a6a
 
 #ifdef ZTS
 static void compiler_globals_ctor(zend_compiler_globals *compiler_globals TSRMLS_DC) /* {{{ */
@@ -1071,28 +490,19 @@
 	compiler_globals->compiled_filename = NULL;
 
 	compiler_globals->function_table = (HashTable *) malloc(sizeof(HashTable));
-<<<<<<< HEAD
-	zend_u_hash_init_ex(compiler_globals->function_table, global_function_table->nNumOfElements, NULL, ZEND_FUNCTION_DTOR, 1, UG(unicode), 0);
-	zend_hash_copy(compiler_globals->function_table, global_function_table, NULL, &tmp_func, sizeof(zend_function));
-
-	compiler_globals->class_table = (HashTable *) malloc(sizeof(HashTable));
-	zend_u_hash_init_ex(compiler_globals->class_table, global_class_table->nNumOfElements, NULL, ZEND_CLASS_DTOR, 1, UG(unicode), 0);
-=======
 	zend_hash_init_ex(compiler_globals->function_table, 100, NULL, ZEND_FUNCTION_DTOR, 1, 0);
 	zend_hash_copy(compiler_globals->function_table, global_function_table, NULL, &tmp_func, sizeof(zend_function));
 
 	compiler_globals->class_table = (HashTable *) malloc(sizeof(HashTable));
 	zend_hash_init_ex(compiler_globals->class_table, 10, NULL, ZEND_CLASS_DTOR, 1, 0);
->>>>>>> c8b33a6a
 	zend_hash_copy(compiler_globals->class_table, global_class_table, (copy_ctor_func_t) zend_class_add_ref, &tmp_class, sizeof(zend_class_entry *));
 
 	zend_set_default_compile_time_values(TSRMLS_C);
 
 	CG(interactive) = 0;
-	CG(literal_type) = IS_UNICODE;
 
 	compiler_globals->auto_globals = (HashTable *) malloc(sizeof(HashTable));
-	zend_u_hash_init_ex(compiler_globals->auto_globals, global_auto_globals_table->nNumOfElements, NULL, NULL, 1, UG(unicode), 0);
+	zend_hash_init_ex(compiler_globals->auto_globals, 8, NULL, NULL, 1, 0);
 	zend_hash_copy(compiler_globals->auto_globals, global_auto_globals_table, NULL, NULL, sizeof(zend_auto_global) /* empty element */);
 
 	compiler_globals->last_static_member = zend_hash_num_elements(compiler_globals->class_table);
@@ -1158,7 +568,6 @@
 /* }}} */
 
 static void zend_new_thread_end_handler(THREAD_T thread_id TSRMLS_DC) /* {{{ */
-<<<<<<< HEAD
 {
 	if (zend_copy_ini_directives(TSRMLS_C) == SUCCESS) {
 		zend_ini_refresh_caches(ZEND_INI_STAGE_STARTUP TSRMLS_CC);
@@ -1181,102 +590,6 @@
 static void php_scanner_globals_ctor(zend_php_scanner_globals *scanner_globals_p TSRMLS_DC) /* {{{ */
 {
 	memset(scanner_globals_p, 0, sizeof(*scanner_globals_p));
-}
-/* }}} */
-
-static void unicode_globals_ctor(zend_unicode_globals *unicode_globals TSRMLS_DC) /* {{{ */
-{
-	unicode_globals->unicode = 1;
-	unicode_globals->utf8_conv = NULL;
-	unicode_globals->ascii_conv = NULL;
-	unicode_globals->fallback_encoding_conv = NULL;
-	unicode_globals->runtime_encoding_conv = NULL;
-	unicode_globals->output_encoding_conv = NULL;
-	unicode_globals->script_encoding_conv = NULL;
-	unicode_globals->filesystem_encoding_conv = NULL;
-	unicode_globals->request_encoding_conv = NULL;
-	zend_set_converter_encoding(&unicode_globals->utf8_conv, "UTF-8");
-	zend_set_converter_error_mode(unicode_globals->utf8_conv, ZEND_TO_UNICODE, ZEND_CONV_ERROR_STOP);
-	zend_set_converter_encoding(&unicode_globals->ascii_conv, "US-ASCII");
-	zend_set_converter_error_mode(unicode_globals->ascii_conv, ZEND_FROM_UNICODE, ZEND_CONV_ERROR_STOP);
-	unicode_globals->from_error_mode = ZEND_CONV_ERROR_SUBST;
-	memset(unicode_globals->from_subst_char, 0, 3 * sizeof(UChar));
-	zend_codepoint_to_uchar(0x3f, unicode_globals->from_subst_char);
-	unicode_globals->to_error_mode = ZEND_CONV_ERROR_STOP;
-	unicode_globals->conv_error_handler = NULL;
-
-	{
-		UErrorCode status = U_ZERO_ERROR;
-
-		unicode_globals->root_collator = ucol_open("en_US", &status);
-		ucol_setStrength(unicode_globals->root_collator, UCOL_PRIMARY);
-		unicode_globals->root_search = usearch_openFromCollator(EMPTY_STR, 1, EMPTY_STR, 1,
-																unicode_globals->root_collator, NULL, &status);
-	}
-
-	zend_hash_init_ex(&unicode_globals->flex_compatible, 0, NULL, NULL, 1, 0);
-}
-/* }}} */
-
-static void unicode_globals_dtor(zend_unicode_globals *unicode_globals TSRMLS_DC) /* {{{ */
-{
-	if (unicode_globals->root_collator) {
-		ucol_close(unicode_globals->root_collator);
-	}
-	if (unicode_globals->root_search) {
-		usearch_close(unicode_globals->root_search);
-	}
-	if (unicode_globals->fallback_encoding_conv &&
-		unicode_globals->fallback_encoding_conv != unicode_globals->utf8_conv &&
-		unicode_globals->fallback_encoding_conv != unicode_globals->ascii_conv) {
-		ucnv_close(unicode_globals->fallback_encoding_conv);
-	}
-	if (unicode_globals->runtime_encoding_conv &&
-		unicode_globals->runtime_encoding_conv != unicode_globals->utf8_conv &&
-		unicode_globals->runtime_encoding_conv != unicode_globals->ascii_conv) {
-		ucnv_close(unicode_globals->runtime_encoding_conv);
-	}
-	if (unicode_globals->output_encoding_conv &&
-		unicode_globals->output_encoding_conv != unicode_globals->utf8_conv &&
-		unicode_globals->output_encoding_conv != unicode_globals->ascii_conv) {
-		ucnv_close(unicode_globals->output_encoding_conv);
-	}
-	if (unicode_globals->script_encoding_conv &&
-		unicode_globals->script_encoding_conv != unicode_globals->utf8_conv &&
-		unicode_globals->script_encoding_conv != unicode_globals->ascii_conv) {
-		ucnv_close(unicode_globals->script_encoding_conv);
-	}
-	if (unicode_globals->utf8_conv) {
-		ucnv_close(unicode_globals->utf8_conv);
-	}
-	if (unicode_globals->ascii_conv) {
-		ucnv_close(unicode_globals->ascii_conv);
-	}
-	zend_hash_destroy(&unicode_globals->flex_compatible);
-=======
-{
-	if (zend_copy_ini_directives(TSRMLS_C) == SUCCESS) {
-		zend_ini_refresh_caches(ZEND_INI_STAGE_STARTUP TSRMLS_CC);
-	}
-}
-/* }}} */
-#endif
-
-#if defined(__FreeBSD__) || defined(__DragonFly__)
-/* FreeBSD and DragonFly floating point precision fix */
-#include <floatingpoint.h>
-#endif
-
-static void ini_scanner_globals_ctor(zend_ini_scanner_globals *scanner_globals_p TSRMLS_DC) /* {{{ */
-{
-	memset(scanner_globals_p, 0, sizeof(*scanner_globals_p));
-}
-/* }}} */
-
-static void php_scanner_globals_ctor(zend_php_scanner_globals *scanner_globals_p TSRMLS_DC) /* {{{ */
-{
-	memset(scanner_globals_p, 0, sizeof(*scanner_globals_p));
->>>>>>> c8b33a6a
 }
 /* }}} */
 
@@ -1289,23 +602,10 @@
 	zend_executor_globals *executor_globals;
 	extern ZEND_API ts_rsrc_id ini_scanner_globals_id;
 	extern ZEND_API ts_rsrc_id language_scanner_globals_id;
-	extern ZEND_API ts_rsrc_id unicode_globals_id;
 #else
 	extern zend_ini_scanner_globals ini_scanner_globals;
 	extern zend_php_scanner_globals language_scanner_globals;
-<<<<<<< HEAD
-	extern zend_unicode_globals unicode_globals;
-#endif
-
-#ifndef __GNUC__
-	null_zstr.v = NULL;
-	empty_zstr.u = EMPTY_STR;
-#endif
-=======
-#endif
-
-	start_memory_manager(TSRMLS_C);
->>>>>>> c8b33a6a
+#endif
 
 	start_memory_manager(TSRMLS_C);
 
@@ -1321,14 +621,6 @@
 	zend_error_cb = utility_functions->error_function;
 	zend_printf = utility_functions->printf_function;
 	zend_write = (zend_write_func_t) utility_functions->write_function;
-	zend_path_encode = utility_functions->path_encode_function;
-	if (!zend_path_encode) {
-		zend_path_encode = zend_path_encode_wrapper;
-	}
-	zend_path_decode = utility_functions->path_decode_function;
-	if (!zend_path_decode) {
-		zend_path_decode = zend_path_decode_wrapper;
-	}
 	zend_fopen = utility_functions->fopen_function;
 	if (!zend_fopen) {
 		zend_fopen = zend_fopen_wrapper;
@@ -1344,19 +636,10 @@
 	zend_getenv = utility_functions->getenv_function;
 	zend_resolve_path = utility_functions->resolve_path_function;
 
-#if HAVE_SYS_SDT_H
-/* build with dtrace support */
-	zend_compile_file = dtrace_compile_file;
-	zend_execute = dtrace_execute;
-	zend_execute_internal = dtrace_execute_internal;
-#else
 	zend_compile_file = compile_file;
 	zend_compile_string = compile_string;
 	zend_execute = execute;
 	zend_execute_internal = NULL;
-#endif /* HAVE_SYS_SDT_H */
-
-	zend_compile_string = compile_string;
 	zend_throw_exception_hook = NULL;
 
 	zend_init_opcodes_handlers();
@@ -1384,10 +667,6 @@
 	Z_TYPE(zval_used_for_init) = IS_NULL;
 
 #ifdef ZTS
-<<<<<<< HEAD
-	ts_allocate_id(&unicode_globals_id, sizeof(zend_unicode_globals), (ts_allocate_ctor) unicode_globals_ctor, (ts_allocate_dtor) unicode_globals_dtor);
-=======
->>>>>>> c8b33a6a
 	ts_allocate_id(&compiler_globals_id, sizeof(zend_compiler_globals), (ts_allocate_ctor) compiler_globals_ctor, (ts_allocate_dtor) compiler_globals_dtor);
 	ts_allocate_id(&executor_globals_id, sizeof(zend_executor_globals), (ts_allocate_ctor) executor_globals_ctor, (ts_allocate_dtor) executor_globals_dtor);
 	ts_allocate_id(&language_scanner_globals_id, sizeof(zend_php_scanner_globals), (ts_allocate_ctor) php_scanner_globals_ctor, NULL);
@@ -1407,10 +686,6 @@
 	zend_hash_destroy(executor_globals->zend_constants);
 	*executor_globals->zend_constants = *GLOBAL_CONSTANTS_TABLE;
 #else
-<<<<<<< HEAD
-	unicode_globals_ctor(&unicode_globals TSRMLS_CC);
-=======
->>>>>>> c8b33a6a
 	ini_scanner_globals_ctor(&ini_scanner_globals TSRMLS_CC);
 	php_scanner_globals_ctor(&language_scanner_globals TSRMLS_CC);
 	zend_set_default_compile_time_values(TSRMLS_C);
@@ -1418,10 +693,7 @@
 	EG(user_exception_handler) = NULL;
 #endif
 
-<<<<<<< HEAD
-=======
 	zend_startup_builtin_functions(TSRMLS_C);
->>>>>>> c8b33a6a
 	zend_register_standard_constants(TSRMLS_C);
 	zend_register_auto_global("GLOBALS", sizeof("GLOBALS") - 1, NULL TSRMLS_CC);
 
@@ -1443,35 +715,11 @@
 void zend_register_standard_ini_entries(TSRMLS_D) /* {{{ */
 {
 	int module_number = 0;
-	UConverter *old_runtime_encoding_conv;
-	UErrorCode status = U_ZERO_ERROR;
-		
+
 	REGISTER_INI_ENTRIES();
-<<<<<<< HEAD
-
-	/* Make copies of HashTables with UNICODE */
-	old_runtime_encoding_conv = UG(runtime_encoding_conv);
-	UG(runtime_encoding_conv) = ucnv_open("ASCII", &status);
-
-	zend_hash_to_unicode(CG(function_table), (apply_func_t)function_to_unicode TSRMLS_CC);
-	CG(function_table)->pDestructor = ZEND_U_FUNCTION_DTOR;
-	zend_hash_to_unicode(CG(class_table), (apply_func_t)class_to_unicode TSRMLS_CC);
-	zend_hash_to_unicode(CG(auto_globals), NULL TSRMLS_CC);
-	zend_hash_to_unicode(EG(zend_constants), (apply_func_t)const_to_unicode TSRMLS_CC);
-	EG(zend_constants)->pDestructor = ZEND_U_CONSTANT_DTOR;
-
-	ucnv_close(UG(runtime_encoding_conv));
-	UG(runtime_encoding_conv) = old_runtime_encoding_conv;
-
-	zend_startup_builtin_functions(TSRMLS_C);
-}
-/* }}} */
-
-=======
-}
-/* }}} */
-
->>>>>>> c8b33a6a
+}
+/* }}} */
+
 /* Unlink the global (r/o) copies of the class, function and constant tables,
  * and use a fresh r/w copy for the startup thread
  */
@@ -1487,10 +735,7 @@
 
 	asp_tags_default = CG(asp_tags);
 	short_tags_default = CG(short_tags);
-<<<<<<< HEAD
-=======
 	ct_pass_ref_default = CG(allow_call_time_pass_reference);
->>>>>>> c8b33a6a
 	compiler_options_default = CG(compiler_options);
 
 	zend_destroy_rsrc_list(&EG(persistent_list) TSRMLS_CC);
@@ -1534,24 +779,11 @@
 	GLOBAL_CLASS_TABLE = NULL;
 	GLOBAL_AUTO_GLOBALS_TABLE = NULL;
 	GLOBAL_CONSTANTS_TABLE = NULL;
-<<<<<<< HEAD
-#else
-	unicode_globals_dtor(&unicode_globals TSRMLS_CC);
 #endif
 	zend_destroy_rsrc_list_dtors();
-
-	/* free ICU cache and any open ICU item (collators, converters, ...) */
-	/* u_cleanup(); */
-}
-/* }}} */
-
-=======
-#endif
-	zend_destroy_rsrc_list_dtors();
-}
-/* }}} */
-
->>>>>>> c8b33a6a
+}
+/* }}} */
+
 void zend_set_utility_values(zend_utility_values *utility_values) /* {{{ */
 {
 	zend_uv = *utility_values;
@@ -1610,63 +842,10 @@
 	return zend_version_info;
 }
 /* }}} */
-<<<<<<< HEAD
-
-ZEND_API void zend_reset_locale_deps(TSRMLS_D) /* {{{ */
-{
-	UCollator *coll;
-	UErrorCode status = U_ZERO_ERROR;
-
-	if (UG(default_collator)) {
-		zend_collator_destroy(UG(default_collator));
-	}
-	coll = ucol_open(UG(default_locale), &status);
-	if (U_FAILURE(status)) {
-		zend_error(E_ERROR, "Could not open collator for locale %s", UG(default_locale));
-	}
-	UG(default_collator) = zend_collator_create(coll);
-}
-/* }}} */
-
-static void init_unicode_request_globals(TSRMLS_D) /* {{{ */
-{
-	UG(default_locale) = safe_estrdup(uloc_getDefault());
-	UG(default_collator) = NULL;
-
-	if (strcmp(UG(request_encoding_def), "binary") != 0) {
-		if (zend_set_converter_encoding(&UG(request_encoding_conv), UG(request_encoding_def)) == FAILURE) {
-			zend_error(E_CORE_ERROR, "Unrecognized encoding '%s' used for request_encoding", UG(request_encoding_def));
-			return;
-		}
-		zend_set_converter_error_mode(UG(request_encoding_conv), ZEND_TO_UNICODE, ZEND_CONV_ERROR_STOP);
-	}
-
-	zend_reset_locale_deps(TSRMLS_C);
-}
-/* }}} */
-
-static void shutdown_unicode_request_globals(TSRMLS_D) /* {{{ */
-{
-	if (UG(request_encoding_conv)) {
-		ucnv_close(UG(request_encoding_conv));
-		UG(request_encoding_conv) = NULL;
-	}
-	zend_collator_destroy(UG(default_collator));
-	efree(UG(default_locale));
-}
-/* }}} */
 
 void zend_activate(TSRMLS_D) /* {{{ */
 {
 	gc_reset(TSRMLS_C);
-	init_unicode_request_globals(TSRMLS_C);
-	init_unicode_strings();
-=======
-
-void zend_activate(TSRMLS_D) /* {{{ */
-{
-	gc_reset(TSRMLS_C);
->>>>>>> c8b33a6a
 	init_compiler(TSRMLS_C);
 	init_executor(TSRMLS_C);
 	startup_scanner(TSRMLS_C);
@@ -1702,8 +881,6 @@
 	/* we're no longer executing anything */
 	EG(opline_ptr) = NULL;
 	EG(active_symbol_table) = NULL;
-
-	shutdown_unicode_request_globals(TSRMLS_C);
 
 	zend_try {
 		shutdown_scanner(TSRMLS_C);
@@ -1836,16 +1013,6 @@
 
 	va_start(args, format);
 
-#ifdef HAVE_DTRACE
-	if(DTRACE_ERROR_ENABLED()) {
-		char *dtrace_error_buffer;
-		zend_vspprintf(&dtrace_error_buffer, 0, format, args);
-		DTRACE_ERROR(dtrace_error_buffer, error_filename, error_lineno);
-		efree(dtrace_error_buffer);
-	}
-#endif /* HAVE_DTRACE */
-
-
 	/* if we don't have a user defined error handler */
 	if (!EG(user_error_handler)
 		|| !(EG(user_error_handler_error_reporting) & type)
@@ -1882,50 +1049,25 @@
 #endif
 			va_copy(usr_copy, args);
 			Z_STRLEN_P(z_error_message) = zend_vspprintf(&Z_STRVAL_P(z_error_message), 0, format, usr_copy);
-<<<<<<< HEAD
-			Z_TYPE_P(z_error_message) = IS_STRING;
-			{
-				char *str = Z_STRVAL_P(z_error_message);
-				int len  = Z_STRLEN_P(z_error_message);
-
-				ZVAL_RT_STRINGL(z_error_message, str, len, 1);
-				efree(str);
-			}
 #ifdef va_copy
 			va_end(usr_copy);
 #endif
-=======
-#ifdef va_copy
-			va_end(usr_copy);
-#endif
 			Z_TYPE_P(z_error_message) = IS_STRING;
->>>>>>> c8b33a6a
 
 			Z_LVAL_P(z_error_type) = type;
 			Z_TYPE_P(z_error_type) = IS_LONG;
 
 			if (error_filename) {
-<<<<<<< HEAD
-				ZVAL_RT_STRING(z_error_filename, error_filename, 1);
-=======
 				ZVAL_STRING(z_error_filename, error_filename, 1);
->>>>>>> c8b33a6a
 			}
 
 			Z_LVAL_P(z_error_lineno) = error_lineno;
 			Z_TYPE_P(z_error_lineno) = IS_LONG;
-<<<<<<< HEAD
 
 			if (!EG(active_symbol_table)) {
 				zend_rebuild_symbol_table(TSRMLS_C);
 			}
-=======
-
-			if (!EG(active_symbol_table)) {
-				zend_rebuild_symbol_table(TSRMLS_C);
-			}
-
->>>>>>> c8b33a6a
+
 			/* during shutdown the symbol table table can be still null */
 			if (!EG(active_symbol_table)) {
 				Z_TYPE_P(z_context) = IS_NULL;
@@ -2052,10 +1194,6 @@
 			zend_execute(EG(active_op_array) TSRMLS_CC);
 			zend_exception_restore(TSRMLS_C);
 			if (EG(exception)) {
-<<<<<<< HEAD
-				EG(opline_ptr) = NULL;
-=======
->>>>>>> c8b33a6a
 				if (EG(user_exception_handler)) {
 					zval *orig_user_exception_handler;
 					zval **params[1], *retval2, *old_exception;
@@ -2070,11 +1208,7 @@
 						if (EG(exception)) {
 							zval_ptr_dtor(&EG(exception));
 							EG(exception) = NULL;
-<<<<<<< HEAD
- 						}
-=======
 						}
->>>>>>> c8b33a6a
 						zval_ptr_dtor(&old_exception);
 					} else {
 						EG(exception) = old_exception;
