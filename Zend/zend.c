--- conflicted
+++ resolved
@@ -177,16 +177,12 @@
 static ZEND_INI_MH(OnUpdateFiberStackSize) /* {{{ */
 {
 	if (new_value) {
-<<<<<<< HEAD
-		EG(fiber_stack_size) = zend_ini_parse_quantity_warn(new_value, entry->name);
-=======
-		zend_long tmp = zend_atol(ZSTR_VAL(new_value), ZSTR_LEN(new_value));
+		zend_long tmp = zend_ini_parse_quantity_warn(new_value, entry->name);
 		if (tmp < 0) {
 			zend_error(E_WARNING, "fiber.stack_size must be a positive number");
 			return FAILURE;
 		}
 		EG(fiber_stack_size) = tmp;
->>>>>>> fe3a819e
 	} else {
 		EG(fiber_stack_size) = ZEND_FIBER_DEFAULT_C_STACK_SIZE;
 	}
