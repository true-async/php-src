--- conflicted
+++ resolved
@@ -10,11 +10,7 @@
 
 ?>
 --EXPECTF--
-<<<<<<< HEAD
-Fatal error: Uncaught exception 'Error' with message 'Function name must be a string' in %s:%d
-=======
 Fatal error: Uncaught EngineException: Function name must be a string in %s:%d
->>>>>>> 440481fb
 Stack trace:
 #0 {main}
   thrown in %s on line %d