--TEST--
Closure 039: Rebinding closures, change scope, same runtime type
--FILE--
<?php

class A {
	private $x;
	
	public function __construct($v) {
		$this->x = $v;
	}
	
	public function getIncrementor() {
		return function() { return ++$this->x; };
	}
}
class B extends A {
	private $x;
	public function __construct($v) {
		parent::__construct($v);
		$this->x = $v*2;
	}
}

$a = new B(-5);
$b = new B(10);

$ca = $a->getIncrementor();
var_dump($ca());

echo "Testing with scope given as object", "\n";

$cb = $ca->bindTo($b, $b);
$cb2 = Closure::bind($ca, $b, $b);
var_dump($cb());
var_dump($cb2());

echo "Testing with scope as string", "\n";

$cb = $ca->bindTo($b, 'B');
$cb2 = Closure::bind($ca, $b, 'B');
var_dump($cb());
var_dump($cb2());

$cb = $ca->bindTo($b, NULL);
var_dump($cb());

?>
--EXPECTF--
int(-4)
Testing with scope given as object
int(21)
int(22)
Testing with scope as string
int(23)
int(24)

<<<<<<< HEAD
Fatal error: Uncaught exception 'Error' with message 'Cannot access private property B::$x' in %s:%d
=======
Fatal error: Uncaught EngineException: Cannot access private property B::$x in %s:%d
>>>>>>> 440481fb
Stack trace:
#0 %s(%d): Closure->{closure}()
#1 {main}

<<<<<<< HEAD
Next exception 'Error' with message 'Cannot access private property B::$x' in %s:%d
=======
Next EngineException: Cannot access private property B::$x in %s:%d
>>>>>>> 440481fb
Stack trace:
#0 %s(%d): Closure->{closure}()
#1 {main}
  thrown in %s on line %d<|MERGE_RESOLUTION|>--- conflicted
+++ resolved
@@ -55,20 +55,12 @@
 int(23)
 int(24)
 
-<<<<<<< HEAD
-Fatal error: Uncaught exception 'Error' with message 'Cannot access private property B::$x' in %s:%d
-=======
 Fatal error: Uncaught EngineException: Cannot access private property B::$x in %s:%d
->>>>>>> 440481fb
 Stack trace:
 #0 %s(%d): Closure->{closure}()
 #1 {main}
 
-<<<<<<< HEAD
-Next exception 'Error' with message 'Cannot access private property B::$x' in %s:%d
-=======
 Next EngineException: Cannot access private property B::$x in %s:%d
->>>>>>> 440481fb
 Stack trace:
 #0 %s(%d): Closure->{closure}()
 #1 {main}
