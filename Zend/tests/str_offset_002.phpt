--- conflicted
+++ resolved
@@ -1,18 +1,12 @@
---TEST--
-string offset 002
---FILE--
-<?php
-$a = "aaa";
-$x = array(&$a[1]);
-?>
---EXPECTF--
-<<<<<<< HEAD
-Fatal error: Uncaught exception 'Error' with message 'Cannot create references to/from string offsets' in %sstr_offset_002.php:3
-Stack trace:
-#0 {main}
-=======
+--TEST--
+string offset 002
+--FILE--
+<?php
+$a = "aaa";
+$x = array(&$a[1]);
+?>
+--EXPECTF--
 Fatal error: Uncaught EngineException: Cannot create references to/from string offsets in %sstr_offset_002.php:3
 Stack trace:
 #0 {main}
->>>>>>> 440481fb
-  thrown in %sstr_offset_002.php on line 3
+  thrown in %sstr_offset_002.php on line 3