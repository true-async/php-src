--- conflicted
+++ resolved
@@ -10,11 +10,7 @@
 --EXPECTF--	
 Warning: Illegal string offset 'x' in %soffset_assign.php on line %d
 
-<<<<<<< HEAD
-Fatal error: Uncaught exception 'Error' with message 'Cannot use string offset as an array' in %soffset_assign.php:%d
-=======
 Fatal error: Uncaught EngineException: Cannot use string offset as an array in %soffset_assign.php:%d
->>>>>>> 440481fb
 Stack trace:
 #0 {main}
   thrown in %soffset_assign.php on line %d