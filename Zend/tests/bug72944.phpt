--- conflicted
+++ resolved
@@ -2,12 +2,8 @@
 Bug #72944 (Null pointer deref in zval_delref_p).
 --FILE--
 <?php
-<<<<<<< HEAD
 define('e', 'e');
-"a"== e & $A = $A? 0 : 0 ?:0;
-=======
 ("a"== e & $A = $A? 0 : 0) ?:0;
->>>>>>> 09ea55cb
 echo "OK\n";
 ?>
 --EXPECTF--
