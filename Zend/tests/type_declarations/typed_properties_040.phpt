--TEST--
Test __get on unset typed property must fail properly
--FILE--
<?php
declare(strict_types=1);

class Foo {
	public int $bar;

	public function __get($name) {
		var_dump($name);
	}
}

$foo = new Foo();

unset($foo->bar);
var_dump($foo->bar);
?>
--EXPECTF--
string(3) "bar"

<<<<<<< HEAD
Fatal error: Uncaught TypeError: Cannot assign null to property Foo::$bar of type int in %s:%d
=======
Fatal error: Uncaught TypeError: Typed property Foo::$bar must be int, null used in %s:%d
>>>>>>> 84354c62
Stack trace:
#0 {main}
  thrown in %s on line %d<|MERGE_RESOLUTION|>--- conflicted
+++ resolved
@@ -20,11 +20,7 @@
 --EXPECTF--
 string(3) "bar"
 
-<<<<<<< HEAD
 Fatal error: Uncaught TypeError: Cannot assign null to property Foo::$bar of type int in %s:%d
-=======
-Fatal error: Uncaught TypeError: Typed property Foo::$bar must be int, null used in %s:%d
->>>>>>> 84354c62
 Stack trace:
 #0 {main}
   thrown in %s on line %d