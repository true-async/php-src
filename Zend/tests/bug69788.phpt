--- conflicted
+++ resolved
@@ -3,13 +3,7 @@
 --FILE--
 <?php [t.[]]; ?>
 --EXPECTF--
-Warning: Use of undefined constant t - assumed 't' (this will throw an Error in a future version of PHP) in %s on line %d
-
-<<<<<<< HEAD
 Fatal error: Uncaught Error: Undefined constant 't' in %s:%d
 Stack trace:
 #0 {main}
-  thrown in %s on line %d
-=======
-Notice: Array to string conversion in %s on line %d
->>>>>>> 9d5db37c
+  thrown in %s on line %d