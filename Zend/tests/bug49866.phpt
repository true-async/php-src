--- conflicted
+++ resolved
@@ -7,11 +7,7 @@
 $b = "f";
 echo $a;
 --EXPECTF--
-<<<<<<< HEAD
-Fatal error: Uncaught exception 'Error' with message 'Cannot create references to/from string offsets nor overloaded objects' in %sbug49866.php:3
-=======
 Fatal error: Uncaught EngineException: Cannot create references to/from string offsets nor overloaded objects in %sbug49866.php:3
->>>>>>> 440481fb
 Stack trace:
 #0 {main}
   thrown in %sbug49866.php on line 3