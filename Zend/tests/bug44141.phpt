--TEST--
Bug #44141 (private parent constructor callable through static function)
--FILE--
<?php
class X
{
        public $x;
        private function __construct($x)
        {
                $this->x = $x;
        }
}

class Y extends X
{
        static public function cheat($x)
        {
                return new Y($x);
        }
}

$y = Y::cheat(5);
echo $y->x, PHP_EOL;
--EXPECTF--
<<<<<<< HEAD
Fatal error: Uncaught exception 'Error' with message 'Call to private X::__construct() from context 'Y'' in %sbug44141.php:15
=======
Fatal error: Uncaught EngineException: Call to private X::__construct() from context 'Y' in %sbug44141.php:15
>>>>>>> 440481fb
Stack trace:
#0 %s(%d): Y::cheat(5)
#1 {main}
  thrown in %sbug44141.php on line 15<|MERGE_RESOLUTION|>--- conflicted
+++ resolved
@@ -22,11 +22,7 @@
 $y = Y::cheat(5);
 echo $y->x, PHP_EOL;
 --EXPECTF--
-<<<<<<< HEAD
-Fatal error: Uncaught exception 'Error' with message 'Call to private X::__construct() from context 'Y'' in %sbug44141.php:15
-=======
 Fatal error: Uncaught EngineException: Call to private X::__construct() from context 'Y' in %sbug44141.php:15
->>>>>>> 440481fb
 Stack trace:
 #0 %s(%d): Y::cheat(5)
 #1 {main}
