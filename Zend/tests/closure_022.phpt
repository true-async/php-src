--- conflicted
+++ resolved
@@ -8,11 +8,7 @@
 $foo->a = 1;
 ?>
 --EXPECTF--
-<<<<<<< HEAD
-Fatal error: Uncaught exception 'Error' with message 'Closure object cannot have properties' in %sclosure_022.php:5
-=======
 Fatal error: Uncaught EngineException: Closure object cannot have properties in %sclosure_022.php:5
->>>>>>> 440481fb
 Stack trace:
 #0 {main}
   thrown in %sclosure_022.php on line 5
