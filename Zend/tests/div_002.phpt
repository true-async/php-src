--- conflicted
+++ resolved
@@ -8,7 +8,7 @@
 
 try {
 	var_dump($a / $b);
-} catch (Error $e) {
+} catch (EngineException $e) {
 	echo "\nException: " . $e->getMessage() . "\n";
 }
 
@@ -20,11 +20,7 @@
 --EXPECTF--	
 Exception: Unsupported operand types
 
-<<<<<<< HEAD
-Fatal error: Uncaught exception 'Error' with message 'Unsupported operand types' in %s:%d
-=======
 Fatal error: Uncaught EngineException: Unsupported operand types in %s:%d
->>>>>>> 440481fb
 Stack trace:
 #0 {main}
   thrown in %s on line %d