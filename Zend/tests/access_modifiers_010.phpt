--- conflicted
+++ resolved
@@ -28,11 +28,7 @@
 
 ?>
 --EXPECTF--
-<<<<<<< HEAD
-Fatal error: Uncaught exception 'Error' with message 'Call to private method d::test2() from context 'a'' in %s:%d
-=======
 Fatal error: Uncaught EngineException: Call to private method d::test2() from context 'a' in %s:%d
->>>>>>> 440481fb
 Stack trace:
 #0 %s(%d): a->test()
 #1 %s(%d): c->__construct()
