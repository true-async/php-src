--- conflicted
+++ resolved
@@ -10,14 +10,7 @@
 }
 
 function gen($gen, $level) {
-<<<<<<< HEAD
-    if ($level % 2) {
-        yield $gen->current();
-    }
     yield from $gen;
-=======
-	yield from $gen;
->>>>>>> 823a9568
 }
 
 foreach (range(0, 6) as $levels) {
