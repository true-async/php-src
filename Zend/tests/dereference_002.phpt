--- conflicted
+++ resolved
@@ -76,11 +76,7 @@
 
 Notice: Undefined offset: 3 in %s on line %d
 
-<<<<<<< HEAD
-Fatal error: Uncaught exception 'Error' with message 'Call to a member function bar() on null' in %s:%d
-=======
 Fatal error: Uncaught EngineException: Call to a member function bar() on null in %s:%d
->>>>>>> 440481fb
 Stack trace:
 #0 {main}
   thrown in %s on line %d