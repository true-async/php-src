--- conflicted
+++ resolved
@@ -23,11 +23,7 @@
 
 ?>
 --EXPECTF--
-<<<<<<< HEAD
-Fatal error: Uncaught exception 'Error' with message 'Access to undeclared static property: foo::$f' in %s:%d
-=======
 Fatal error: Uncaught EngineException: Access to undeclared static property: foo::$f in %s:%d
->>>>>>> 440481fb
 Stack trace:
 #0 %s(%d): foo->__construct()
 #1 {main}
