--- conflicted
+++ resolved
@@ -64,11 +64,7 @@
 Foo\Bar\biz
 Foo\Bar\buz
 
-<<<<<<< HEAD
-Fatal error: Uncaught exception 'Error' with message 'Call to undefined function Foo\Bar\A()' in %sns_092.php:45
-=======
 Fatal error: Uncaught EngineException: Call to undefined function Foo\Bar\A() in %sns_092.php:45
->>>>>>> 440481fb
 Stack trace:
 #0 {main}
   thrown in %sns_092.php on line 45