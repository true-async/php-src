--TEST--
Bug #43344.12 (Wrong error message for undefined namespace constant)
--FILE--
<?php
function f($a=array(namespace\bar)) {
	return $a[0];
}
echo f()."\n";
?>
--EXPECTF--
<<<<<<< HEAD
Fatal error: Uncaught exception 'Error' with message 'Undefined constant 'bar'' in %sbug43344_12.php:%d
=======
Fatal error: Uncaught EngineException: Undefined constant 'bar' in %sbug43344_12.php:%d
>>>>>>> 440481fb
Stack trace:
#0 %s(%d): f()
#1 {main}
  thrown in %sbug43344_12.php on line %d<|MERGE_RESOLUTION|>--- conflicted
+++ resolved
@@ -8,11 +8,7 @@
 echo f()."\n";
 ?>
 --EXPECTF--
-<<<<<<< HEAD
-Fatal error: Uncaught exception 'Error' with message 'Undefined constant 'bar'' in %sbug43344_12.php:%d
-=======
 Fatal error: Uncaught EngineException: Undefined constant 'bar' in %sbug43344_12.php:%d
->>>>>>> 440481fb
 Stack trace:
 #0 %s(%d): f()
 #1 {main}
