/*
   +----------------------------------------------------------------------+
   | Zend Engine                                                          |
   +----------------------------------------------------------------------+
   | Copyright (c) 1998-2012 Zend Technologies Ltd. (http://www.zend.com) |
   +----------------------------------------------------------------------+
   | This source file is subject to version 2.00 of the Zend license,     |
   | that is bundled with this package in the file LICENSE, and is        |
   | available through the world-wide-web at the following url:           |
   | http://www.zend.com/license/2_00.txt.                                |
   | If you did not receive a copy of the Zend license and are unable to  |
   | obtain it through the world-wide-web, please send a note to          |
   | license@zend.com so we can mail you a copy immediately.              |
   +----------------------------------------------------------------------+
   | Authors: Marcus Boerger <helly@php.net>                              |
   |          Nuno Lopes <nlopess@php.net>                                |
   |          Scott MacVicar <scottmac@php.net>                           |
   | Flex version authors:                                                |
   |          Andi Gutmans <andi@zend.com>                                |
   |          Zeev Suraski <zeev@zend.com>                                |
   +----------------------------------------------------------------------+
*/

/* $Id$ */

#if 0
# define YYDEBUG(s, c) printf("state: %d char: %c\n", s, c)
#else
# define YYDEBUG(s, c)
#endif

#include "zend_language_scanner_defs.h"

#include <errno.h>
#include "zend.h"
#ifdef PHP_WIN32
# include <Winuser.h>
#endif
#include "zend_alloc.h"
#include <zend_language_parser.h>
#include "zend_compile.h"
#include "zend_language_scanner.h"
#include "zend_highlight.h"
#include "zend_constants.h"
#include "zend_variables.h"
#include "zend_operators.h"
#include "zend_API.h"
#include "zend_strtod.h"
#include "zend_exceptions.h"
#include "tsrm_virtual_cwd.h"
#include "tsrm_config_common.h"

#define YYCTYPE   unsigned char
#define YYFILL(n) { if ((YYCURSOR + n) >= (YYLIMIT + ZEND_MMAP_AHEAD)) { return 0; } }
#define YYCURSOR  SCNG(yy_cursor)
#define YYLIMIT   SCNG(yy_limit)
#define YYMARKER  SCNG(yy_marker)

#define YYGETCONDITION()  SCNG(yy_state)
#define YYSETCONDITION(s) SCNG(yy_state) = s

#define STATE(name)  yyc##name

/* emulate flex constructs */
#define BEGIN(state) YYSETCONDITION(STATE(state))
#define YYSTATE      YYGETCONDITION()
#define yytext       ((char*)SCNG(yy_text))
#define yyleng       SCNG(yy_leng)
#define yyless(x)    do { YYCURSOR = (unsigned char*)yytext + x; \
                          yyleng   = (unsigned int)x; } while(0)
#define yymore()     goto yymore_restart

/* perform sanity check. If this message is triggered you should
   increase the ZEND_MMAP_AHEAD value in the zend_streams.h file */
/*!max:re2c */
#if ZEND_MMAP_AHEAD < YYMAXFILL
# error ZEND_MMAP_AHEAD should be greater than or equal to YYMAXFILL
#endif

#ifdef HAVE_STDARG_H
# include <stdarg.h>
#endif

#ifdef HAVE_UNISTD_H
# include <unistd.h>
#endif

/* Globals Macros */
#define SCNG	LANG_SCNG
#ifdef ZTS
ZEND_API ts_rsrc_id language_scanner_globals_id;
#else
ZEND_API zend_php_scanner_globals language_scanner_globals;
#endif

#define HANDLE_NEWLINES(s, l)													\
do {																			\
	char *p = (s), *boundary = p+(l);											\
																				\
	while (p<boundary) {														\
		if (*p == '\n' || (*p == '\r' && (*(p+1) != '\n'))) {					\
			CG(zend_lineno)++;													\
		}																		\
		p++;																	\
	}																			\
} while (0)

#define HANDLE_NEWLINE(c) \
{ \
	if (c == '\n' || c == '\r') { \
		CG(zend_lineno)++; \
	} \
}

/* To save initial string length after scanning to first variable, CG(doc_comment_len) can be reused */
#define SET_DOUBLE_QUOTES_SCANNED_LENGTH(len) CG(doc_comment_len) = (len)
#define GET_DOUBLE_QUOTES_SCANNED_LENGTH()    CG(doc_comment_len)

#define IS_LABEL_START(c) (((c) >= 'a' && (c) <= 'z') || ((c) >= 'A' && (c) <= 'Z') || (c) == '_' || (c) >= 0x7F)

#define ZEND_IS_OCT(c)  ((c)>='0' && (c)<='7')
#define ZEND_IS_HEX(c)  (((c)>='0' && (c)<='9') || ((c)>='a' && (c)<='f') || ((c)>='A' && (c)<='F'))

BEGIN_EXTERN_C()

static size_t encoding_filter_script_to_internal(unsigned char **to, size_t *to_length, const unsigned char *from, size_t from_length TSRMLS_DC)
{
	const zend_encoding *internal_encoding = zend_multibyte_get_internal_encoding(TSRMLS_C);
	assert(internal_encoding && zend_multibyte_check_lexer_compatibility(internal_encoding));
	return zend_multibyte_encoding_converter(to, to_length, from, from_length, internal_encoding, LANG_SCNG(script_encoding) TSRMLS_CC);
}

static size_t encoding_filter_script_to_intermediate(unsigned char **to, size_t *to_length, const unsigned char *from, size_t from_length TSRMLS_DC)
{
	return zend_multibyte_encoding_converter(to, to_length, from, from_length, zend_multibyte_encoding_utf8, LANG_SCNG(script_encoding) TSRMLS_CC);
}

static size_t encoding_filter_intermediate_to_script(unsigned char **to, size_t *to_length, const unsigned char *from, size_t from_length TSRMLS_DC)
{
	return zend_multibyte_encoding_converter(to, to_length, from, from_length,
LANG_SCNG(script_encoding), zend_multibyte_encoding_utf8 TSRMLS_CC);
}

static size_t encoding_filter_intermediate_to_internal(unsigned char **to, size_t *to_length, const unsigned char *from, size_t from_length TSRMLS_DC)
{
	const zend_encoding *internal_encoding = zend_multibyte_get_internal_encoding(TSRMLS_C);
	assert(internal_encoding && zend_multibyte_check_lexer_compatibility(internal_encoding));
	return zend_multibyte_encoding_converter(to, to_length, from, from_length,
internal_encoding, zend_multibyte_encoding_utf8 TSRMLS_CC);
}


static void _yy_push_state(int new_state TSRMLS_DC)
{
	zend_stack_push(&SCNG(state_stack), (void *) &YYGETCONDITION(), sizeof(int));
	YYSETCONDITION(new_state);
}

#define yy_push_state(state_and_tsrm) _yy_push_state(yyc##state_and_tsrm)

static void yy_pop_state(TSRMLS_D)
{
	int *stack_state;
	zend_stack_top(&SCNG(state_stack), (void **) &stack_state);
	YYSETCONDITION(*stack_state);
	zend_stack_del_top(&SCNG(state_stack));
}

static void yy_scan_buffer(char *str, unsigned int len TSRMLS_DC)
{
	YYCURSOR       = (YYCTYPE*)str;
	YYLIMIT        = YYCURSOR + len;
	if (!SCNG(yy_start)) {
		SCNG(yy_start) = YYCURSOR;
	}
}

void startup_scanner(TSRMLS_D)
{
	CG(parse_error) = 0;
	CG(doc_comment) = NULL;
	CG(doc_comment_len) = 0;
	zend_stack_init(&SCNG(state_stack));
	zend_ptr_stack_init(&SCNG(heredoc_label_stack));
}

static void heredoc_label_dtor(zend_heredoc_label *heredoc_label) {
    efree(heredoc_label->label);
}

void shutdown_scanner(TSRMLS_D)
{
	CG(parse_error) = 0;
	RESET_DOC_COMMENT();
	zend_stack_destroy(&SCNG(state_stack));
	zend_ptr_stack_clean(&SCNG(heredoc_label_stack), (void (*)(void *)) &heredoc_label_dtor, 1);
	zend_ptr_stack_destroy(&SCNG(heredoc_label_stack));
}

ZEND_API void zend_save_lexical_state(zend_lex_state *lex_state TSRMLS_DC)
{
	lex_state->yy_leng   = SCNG(yy_leng);
	lex_state->yy_start  = SCNG(yy_start);
	lex_state->yy_text   = SCNG(yy_text);
	lex_state->yy_cursor = SCNG(yy_cursor);
	lex_state->yy_marker = SCNG(yy_marker);
	lex_state->yy_limit  = SCNG(yy_limit);

	lex_state->state_stack = SCNG(state_stack);
	zend_stack_init(&SCNG(state_stack));

	lex_state->heredoc_label_stack = SCNG(heredoc_label_stack);
	zend_ptr_stack_init(&SCNG(heredoc_label_stack));

	lex_state->in = SCNG(yy_in);
	lex_state->yy_state = YYSTATE;
	lex_state->filename = zend_get_compiled_filename(TSRMLS_C);
	lex_state->lineno = CG(zend_lineno);

	lex_state->script_org = SCNG(script_org);
	lex_state->script_org_size = SCNG(script_org_size);
	lex_state->script_filtered = SCNG(script_filtered);
	lex_state->script_filtered_size = SCNG(script_filtered_size);
	lex_state->input_filter = SCNG(input_filter);
	lex_state->output_filter = SCNG(output_filter);
	lex_state->script_encoding = SCNG(script_encoding);
}

ZEND_API void zend_restore_lexical_state(zend_lex_state *lex_state TSRMLS_DC)
{
	SCNG(yy_leng)   = lex_state->yy_leng;
	SCNG(yy_start)  = lex_state->yy_start;
	SCNG(yy_text)   = lex_state->yy_text;
	SCNG(yy_cursor) = lex_state->yy_cursor;
	SCNG(yy_marker) = lex_state->yy_marker;
	SCNG(yy_limit)  = lex_state->yy_limit;

	zend_stack_destroy(&SCNG(state_stack));
	SCNG(state_stack) = lex_state->state_stack;

	zend_ptr_stack_clean(&SCNG(heredoc_label_stack), (void (*)(void *)) &heredoc_label_dtor, 1);
	zend_ptr_stack_destroy(&SCNG(heredoc_label_stack));
	SCNG(heredoc_label_stack) = lex_state->heredoc_label_stack;

	SCNG(yy_in) = lex_state->in;
	YYSETCONDITION(lex_state->yy_state);
	CG(zend_lineno) = lex_state->lineno;
	zend_restore_compiled_filename(lex_state->filename TSRMLS_CC);

	if (SCNG(script_filtered)) {
		efree(SCNG(script_filtered));
		SCNG(script_filtered) = NULL;
	}
	SCNG(script_org) = lex_state->script_org;
	SCNG(script_org_size) = lex_state->script_org_size;
	SCNG(script_filtered) = lex_state->script_filtered;
	SCNG(script_filtered_size) = lex_state->script_filtered_size;
	SCNG(input_filter) = lex_state->input_filter;
	SCNG(output_filter) = lex_state->output_filter;
	SCNG(script_encoding) = lex_state->script_encoding;
}

ZEND_API void zend_destroy_file_handle(zend_file_handle *file_handle TSRMLS_DC)
{
	zend_llist_del_element(&CG(open_files), file_handle, (int (*)(void *, void *)) zend_compare_file_handles);
	/* zend_file_handle_dtor() operates on the copy, so we have to NULLify the original here */
	file_handle->opened_path = NULL;
	if (file_handle->free_filename) {
		file_handle->filename = NULL;
	}
}

#define BOM_UTF32_BE	"\x00\x00\xfe\xff"
#define	BOM_UTF32_LE	"\xff\xfe\x00\x00"
#define	BOM_UTF16_BE	"\xfe\xff"
#define	BOM_UTF16_LE	"\xff\xfe"
#define	BOM_UTF8		"\xef\xbb\xbf"

static const zend_encoding *zend_multibyte_detect_utf_encoding(const unsigned char *script, size_t script_size TSRMLS_DC)
{
	const unsigned char *p;
	int wchar_size = 2;
	int le = 0;

	/* utf-16 or utf-32? */
	p = script;
	while ((p-script) < script_size) {
		p = memchr(p, 0, script_size-(p-script)-2);
		if (!p) {
			break;
		}
		if (*(p+1) == '\0' && *(p+2) == '\0') {
			wchar_size = 4;
			break;
		}

		/* searching for UTF-32 specific byte orders, so this will do */
		p += 4;
	}

	/* BE or LE? */
	p = script;
	while ((p-script) < script_size) {
		if (*p == '\0' && *(p+wchar_size-1) != '\0') {
			/* BE */
			le = 0;
			break;
		} else if (*p != '\0' && *(p+wchar_size-1) == '\0') {
			/* LE* */
			le = 1;
			break;
		}
		p += wchar_size;
	}

	if (wchar_size == 2) {
		return le ? zend_multibyte_encoding_utf16le : zend_multibyte_encoding_utf16be;
	} else {
		return le ? zend_multibyte_encoding_utf32le : zend_multibyte_encoding_utf32be;
	}

	return NULL;
}

static const zend_encoding* zend_multibyte_detect_unicode(TSRMLS_D)
{
	const zend_encoding *script_encoding = NULL;
	int bom_size;
	unsigned char *pos1, *pos2;

	if (LANG_SCNG(script_org_size) < sizeof(BOM_UTF32_LE)-1) {
		return NULL;
	}

	/* check out BOM */
	if (!memcmp(LANG_SCNG(script_org), BOM_UTF32_BE, sizeof(BOM_UTF32_BE)-1)) {
		script_encoding = zend_multibyte_encoding_utf32be;
		bom_size = sizeof(BOM_UTF32_BE)-1;
	} else if (!memcmp(LANG_SCNG(script_org), BOM_UTF32_LE, sizeof(BOM_UTF32_LE)-1)) {
		script_encoding = zend_multibyte_encoding_utf32le;
		bom_size = sizeof(BOM_UTF32_LE)-1;
	} else if (!memcmp(LANG_SCNG(script_org), BOM_UTF16_BE, sizeof(BOM_UTF16_BE)-1)) {
		script_encoding = zend_multibyte_encoding_utf16be;
		bom_size = sizeof(BOM_UTF16_BE)-1;
	} else if (!memcmp(LANG_SCNG(script_org), BOM_UTF16_LE, sizeof(BOM_UTF16_LE)-1)) {
		script_encoding = zend_multibyte_encoding_utf16le;
		bom_size = sizeof(BOM_UTF16_LE)-1;
	} else if (!memcmp(LANG_SCNG(script_org), BOM_UTF8, sizeof(BOM_UTF8)-1)) {
		script_encoding = zend_multibyte_encoding_utf8;
		bom_size = sizeof(BOM_UTF8)-1;
	}

	if (script_encoding) {
		/* remove BOM */
		LANG_SCNG(script_org) += bom_size;
		LANG_SCNG(script_org_size) -= bom_size;

		return script_encoding;
	}

	/* script contains NULL bytes -> auto-detection */
	if ((pos1 = memchr(LANG_SCNG(script_org), 0, LANG_SCNG(script_org_size)))) {
		/* check if the NULL byte is after the __HALT_COMPILER(); */
		pos2 = LANG_SCNG(script_org);

		while (pos1 - pos2 >= sizeof("__HALT_COMPILER();")-1) {
			pos2 = memchr(pos2, '_', pos1 - pos2);
			if (!pos2) break;
			pos2++;
			if (strncasecmp((char*)pos2, "_HALT_COMPILER", sizeof("_HALT_COMPILER")-1) == 0) {
				pos2 += sizeof("_HALT_COMPILER")-1;
				while (*pos2 == ' '  ||
					   *pos2 == '\t' ||
					   *pos2 == '\r' ||
					   *pos2 == '\n') {
					pos2++;
				}
				if (*pos2 == '(') {
					pos2++;
					while (*pos2 == ' '  ||
						   *pos2 == '\t' ||
						   *pos2 == '\r' ||
						   *pos2 == '\n') {
						pos2++;
					}
					if (*pos2 == ')') {
						pos2++;
						while (*pos2 == ' '  ||
							   *pos2 == '\t' ||
							   *pos2 == '\r' ||
							   *pos2 == '\n') {
							pos2++;
						}
						if (*pos2 == ';') {
							return NULL;
						}
					}
				}
			}
		}
		/* make best effort if BOM is missing */
		return zend_multibyte_detect_utf_encoding(LANG_SCNG(script_org), LANG_SCNG(script_org_size) TSRMLS_CC);
	}

	return NULL;
}

static const zend_encoding* zend_multibyte_find_script_encoding(TSRMLS_D)
{
	const zend_encoding *script_encoding;

	if (CG(detect_unicode)) {
		/* check out bom(byte order mark) and see if containing wchars */
		script_encoding = zend_multibyte_detect_unicode(TSRMLS_C);
		if (script_encoding != NULL) {
			/* bom or wchar detection is prior to 'script_encoding' option */
			return script_encoding;
		}
	}

	/* if no script_encoding specified, just leave alone */
	if (!CG(script_encoding_list) || !CG(script_encoding_list_size)) {
		return NULL;
	}

	/* if multiple encodings specified, detect automagically */
	if (CG(script_encoding_list_size) > 1) {
		return zend_multibyte_encoding_detector(LANG_SCNG(script_org), LANG_SCNG(script_org_size), CG(script_encoding_list), CG(script_encoding_list_size) TSRMLS_CC);
	}

	return CG(script_encoding_list)[0];
}

ZEND_API int zend_multibyte_set_filter(const zend_encoding *onetime_encoding TSRMLS_DC)
{
	const zend_encoding *internal_encoding = zend_multibyte_get_internal_encoding(TSRMLS_C);
	const zend_encoding *script_encoding = onetime_encoding ? onetime_encoding: zend_multibyte_find_script_encoding(TSRMLS_C);

	if (!script_encoding) {
		return FAILURE;
	}

	/* judge input/output filter */
	LANG_SCNG(script_encoding) = script_encoding;
	LANG_SCNG(input_filter) = NULL;
	LANG_SCNG(output_filter) = NULL;

	if (!internal_encoding || LANG_SCNG(script_encoding) == internal_encoding) {
		if (!zend_multibyte_check_lexer_compatibility(LANG_SCNG(script_encoding))) {
			/* and if not, work around w/ script_encoding -> utf-8 -> script_encoding conversion */
			LANG_SCNG(input_filter) = encoding_filter_script_to_intermediate;
			LANG_SCNG(output_filter) = encoding_filter_intermediate_to_script;
		} else {
			LANG_SCNG(input_filter) = NULL;
			LANG_SCNG(output_filter) = NULL;
		}
		return SUCCESS;
	}

	if (zend_multibyte_check_lexer_compatibility(internal_encoding)) {
		LANG_SCNG(input_filter) = encoding_filter_script_to_internal;
		LANG_SCNG(output_filter) = NULL;
	} else if (zend_multibyte_check_lexer_compatibility(LANG_SCNG(script_encoding))) {
		LANG_SCNG(input_filter) = NULL;
		LANG_SCNG(output_filter) = encoding_filter_script_to_internal;
	} else {
		/* both script and internal encodings are incompatible w/ flex */
		LANG_SCNG(input_filter) = encoding_filter_script_to_intermediate;
		LANG_SCNG(output_filter) = encoding_filter_intermediate_to_internal;
	}

	return 0;
}

ZEND_API int open_file_for_scanning(zend_file_handle *file_handle TSRMLS_DC)
{
	const char *file_path = NULL;
	char *buf;
	size_t size, offset = 0;

	/* The shebang line was read, get the current position to obtain the buffer start */
	if (CG(start_lineno) == 2 && file_handle->type == ZEND_HANDLE_FP && file_handle->handle.fp) {
		if ((offset = ftell(file_handle->handle.fp)) == -1) {
			offset = 0;
		}
	}

	if (zend_stream_fixup(file_handle, &buf, &size TSRMLS_CC) == FAILURE) {
		return FAILURE;
	}

	zend_llist_add_element(&CG(open_files), file_handle);
	if (file_handle->handle.stream.handle >= (void*)file_handle && file_handle->handle.stream.handle <= (void*)(file_handle+1)) {
		zend_file_handle *fh = (zend_file_handle*)zend_llist_get_last(&CG(open_files));
		size_t diff = (char*)file_handle->handle.stream.handle - (char*)file_handle;
		fh->handle.stream.handle = (void*)(((char*)fh) + diff);
		file_handle->handle.stream.handle = fh->handle.stream.handle;
	}

	/* Reset the scanner for scanning the new file */
	SCNG(yy_in) = file_handle;
	SCNG(yy_start) = NULL;

	if (size != -1) {
		if (CG(multibyte)) {
			SCNG(script_org) = (unsigned char*)buf;
			SCNG(script_org_size) = size;
			SCNG(script_filtered) = NULL;

			zend_multibyte_set_filter(NULL TSRMLS_CC);

			if (SCNG(input_filter)) {
				if ((size_t)-1 == SCNG(input_filter)(&SCNG(script_filtered), &SCNG(script_filtered_size), SCNG(script_org), SCNG(script_org_size) TSRMLS_CC)) {
					zend_error_noreturn(E_COMPILE_ERROR, "Could not convert the script from the detected "
							"encoding \"%s\" to a compatible encoding", zend_multibyte_get_encoding_name(LANG_SCNG(script_encoding)));
				}
				buf = (char*)SCNG(script_filtered);
				size = SCNG(script_filtered_size);
			}
		}
		SCNG(yy_start) = (unsigned char *)buf - offset;
		yy_scan_buffer(buf, size TSRMLS_CC);
	} else {
		zend_error_noreturn(E_COMPILE_ERROR, "zend_stream_mmap() failed");
	}

	BEGIN(INITIAL);

	if (file_handle->opened_path) {
		file_path = file_handle->opened_path;
	} else {
		file_path = file_handle->filename;
	}

	zend_set_compiled_filename(file_path TSRMLS_CC);

	if (CG(start_lineno)) {
		CG(zend_lineno) = CG(start_lineno);
		CG(start_lineno) = 0;
	} else {
		CG(zend_lineno) = 1;
	}

	CG(increment_lineno) = 0;
	return SUCCESS;
}
END_EXTERN_C()


ZEND_API zend_op_array *compile_file(zend_file_handle *file_handle, int type TSRMLS_DC)
{
	zend_lex_state original_lex_state;
	zend_op_array *op_array = (zend_op_array *) emalloc(sizeof(zend_op_array));
	zend_op_array *original_active_op_array = CG(active_op_array);
	zend_op_array *retval=NULL;
	int compiler_result;
	zend_bool compilation_successful=0;
	znode retval_znode;
	zend_bool original_in_compilation = CG(in_compilation);

	retval_znode.op_type = IS_CONST;
	retval_znode.u.constant.type = IS_LONG;
	retval_znode.u.constant.value.lval = 1;
	Z_UNSET_ISREF(retval_znode.u.constant);
	Z_SET_REFCOUNT(retval_znode.u.constant, 1);

	zend_save_lexical_state(&original_lex_state TSRMLS_CC);

	retval = op_array; /* success oriented */

	if (open_file_for_scanning(file_handle TSRMLS_CC)==FAILURE) {
		if (type==ZEND_REQUIRE) {
			zend_message_dispatcher(ZMSG_FAILED_REQUIRE_FOPEN, file_handle->filename TSRMLS_CC);
			zend_bailout();
		} else {
			zend_message_dispatcher(ZMSG_FAILED_INCLUDE_FOPEN, file_handle->filename TSRMLS_CC);
		}
		compilation_successful=0;
	} else {
		init_op_array(op_array, ZEND_USER_FUNCTION, INITIAL_OP_ARRAY_SIZE TSRMLS_CC);
		CG(in_compilation) = 1;
		CG(active_op_array) = op_array;
		zend_init_compiler_context(TSRMLS_C);
		compiler_result = zendparse(TSRMLS_C);
		zend_do_return(&retval_znode, 0 TSRMLS_CC);
		CG(in_compilation) = original_in_compilation;
		if (compiler_result==1) { /* parser error */
			zend_bailout();
		}
		compilation_successful=1;
	}

	if (retval) {
		CG(active_op_array) = original_active_op_array;
		if (compilation_successful) {
			pass_two(op_array TSRMLS_CC);
			zend_release_labels(TSRMLS_C);
		} else {
			efree(op_array);
			retval = NULL;
		}
	}
	zend_restore_lexical_state(&original_lex_state TSRMLS_CC);
	return retval;
}


zend_op_array *compile_filename(int type, zval *filename TSRMLS_DC)
{
	zend_file_handle file_handle;
	zval tmp;
	zend_op_array *retval;
	char *opened_path = NULL;

	if (filename->type != IS_STRING) {
		tmp = *filename;
		zval_copy_ctor(&tmp);
		convert_to_string(&tmp);
		filename = &tmp;
	}
	file_handle.filename = filename->value.str.val;
	file_handle.free_filename = 0;
	file_handle.type = ZEND_HANDLE_FILENAME;
	file_handle.opened_path = NULL;
	file_handle.handle.fp = NULL;

	retval = zend_compile_file(&file_handle, type TSRMLS_CC);
	if (retval && file_handle.handle.stream.handle) {
		int dummy = 1;

		if (!file_handle.opened_path) {
			file_handle.opened_path = opened_path = estrndup(filename->value.str.val, filename->value.str.len);
		}

		zend_hash_add(&EG(included_files), file_handle.opened_path, strlen(file_handle.opened_path)+1, (void *)&dummy, sizeof(int), NULL);

		if (opened_path) {
			efree(opened_path);
		}
	}
	zend_destroy_file_handle(&file_handle TSRMLS_CC);

	if (filename==&tmp) {
		zval_dtor(&tmp);
	}
	return retval;
}

ZEND_API int zend_prepare_string_for_scanning(zval *str, char *filename TSRMLS_DC)
{
	char *buf;
	size_t size;

	/* enforce two trailing NULLs for flex... */
	if (IS_INTERNED(str->value.str.val)) {
		char *tmp = safe_emalloc(1, str->value.str.len, ZEND_MMAP_AHEAD);
		memcpy(tmp, str->value.str.val, str->value.str.len + ZEND_MMAP_AHEAD);
		str->value.str.val = tmp;
	} else {
		str->value.str.val = safe_erealloc(str->value.str.val, 1, str->value.str.len, ZEND_MMAP_AHEAD);
	}

	memset(str->value.str.val + str->value.str.len, 0, ZEND_MMAP_AHEAD);

	SCNG(yy_in) = NULL;
	SCNG(yy_start) = NULL;

	buf = str->value.str.val;
	size = str->value.str.len;

	if (CG(multibyte)) {
		SCNG(script_org) = (unsigned char*)buf;
		SCNG(script_org_size) = size;
		SCNG(script_filtered) = NULL;

		zend_multibyte_set_filter(zend_multibyte_get_internal_encoding(TSRMLS_C) TSRMLS_CC);

		if (SCNG(input_filter)) {
			if ((size_t)-1 == SCNG(input_filter)(&SCNG(script_filtered), &SCNG(script_filtered_size), SCNG(script_org), SCNG(script_org_size) TSRMLS_CC)) {
				zend_error_noreturn(E_COMPILE_ERROR, "Could not convert the script from the detected "
						"encoding \"%s\" to a compatible encoding", zend_multibyte_get_encoding_name(LANG_SCNG(script_encoding)));
			}
			buf = (char*)SCNG(script_filtered);
			size = SCNG(script_filtered_size);
		}
	}

	yy_scan_buffer(buf, size TSRMLS_CC);

	zend_set_compiled_filename(filename TSRMLS_CC);
	CG(zend_lineno) = 1;
	CG(increment_lineno) = 0;
	return SUCCESS;
}


ZEND_API size_t zend_get_scanned_file_offset(TSRMLS_D)
{
	size_t offset = SCNG(yy_cursor) - SCNG(yy_start);
	if (SCNG(input_filter)) {
		size_t original_offset = offset, length = 0;
		do {
			unsigned char *p = NULL;
			if ((size_t)-1 == SCNG(input_filter)(&p, &length, SCNG(script_org), offset TSRMLS_CC)) {
				return (size_t)-1;
			}
			efree(p);
			if (length > original_offset) {
				offset--;
			} else if (length < original_offset) {
				offset++;
			}
		} while (original_offset != length);
	}
	return offset;
}


zend_op_array *compile_string(zval *source_string, char *filename TSRMLS_DC)
{
	zend_lex_state original_lex_state;
	zend_op_array *op_array = (zend_op_array *) emalloc(sizeof(zend_op_array));
	zend_op_array *original_active_op_array = CG(active_op_array);
	zend_op_array *retval;
	zval tmp;
	int compiler_result;
	zend_bool original_in_compilation = CG(in_compilation);

	if (source_string->value.str.len==0) {
		efree(op_array);
		return NULL;
	}

	CG(in_compilation) = 1;

	tmp = *source_string;
	zval_copy_ctor(&tmp);
	convert_to_string(&tmp);
	source_string = &tmp;

	zend_save_lexical_state(&original_lex_state TSRMLS_CC);
	if (zend_prepare_string_for_scanning(source_string, filename TSRMLS_CC)==FAILURE) {
		efree(op_array);
		retval = NULL;
	} else {
		zend_bool orig_interactive = CG(interactive);

		CG(interactive) = 0;
		init_op_array(op_array, ZEND_EVAL_CODE, INITIAL_OP_ARRAY_SIZE TSRMLS_CC);
		CG(interactive) = orig_interactive;
		CG(active_op_array) = op_array;
		zend_init_compiler_context(TSRMLS_C);
		BEGIN(ST_IN_SCRIPTING);
		compiler_result = zendparse(TSRMLS_C);

		if (SCNG(script_filtered)) {
			efree(SCNG(script_filtered));
			SCNG(script_filtered) = NULL;
		}

		if (compiler_result==1) {
			CG(active_op_array) = original_active_op_array;
			CG(unclean_shutdown)=1;
			destroy_op_array(op_array TSRMLS_CC);
			efree(op_array);
			retval = NULL;
		} else {
			zend_do_return(NULL, 0 TSRMLS_CC);
			CG(active_op_array) = original_active_op_array;
			pass_two(op_array TSRMLS_CC);
			zend_release_labels(TSRMLS_C);
			retval = op_array;
		}
	}
	zend_restore_lexical_state(&original_lex_state TSRMLS_CC);
	zval_dtor(&tmp);
	CG(in_compilation) = original_in_compilation;
	return retval;
}


BEGIN_EXTERN_C()
int highlight_file(char *filename, zend_syntax_highlighter_ini *syntax_highlighter_ini TSRMLS_DC)
{
	zend_lex_state original_lex_state;
	zend_file_handle file_handle;

	file_handle.type = ZEND_HANDLE_FILENAME;
	file_handle.filename = filename;
	file_handle.free_filename = 0;
	file_handle.opened_path = NULL;
	zend_save_lexical_state(&original_lex_state TSRMLS_CC);
	if (open_file_for_scanning(&file_handle TSRMLS_CC)==FAILURE) {
		zend_message_dispatcher(ZMSG_FAILED_HIGHLIGHT_FOPEN, filename TSRMLS_CC);
		zend_restore_lexical_state(&original_lex_state TSRMLS_CC);
		return FAILURE;
	}
	zend_highlight(syntax_highlighter_ini TSRMLS_CC);
	if (SCNG(script_filtered)) {
		efree(SCNG(script_filtered));
		SCNG(script_filtered) = NULL;
	}
	zend_destroy_file_handle(&file_handle TSRMLS_CC);
	zend_restore_lexical_state(&original_lex_state TSRMLS_CC);
	return SUCCESS;
}

int highlight_string(zval *str, zend_syntax_highlighter_ini *syntax_highlighter_ini, char *str_name TSRMLS_DC)
{
	zend_lex_state original_lex_state;
	zval tmp = *str;

	str = &tmp;
	zval_copy_ctor(str);
	zend_save_lexical_state(&original_lex_state TSRMLS_CC);
	if (zend_prepare_string_for_scanning(str, str_name TSRMLS_CC)==FAILURE) {
		zend_restore_lexical_state(&original_lex_state TSRMLS_CC);
		return FAILURE;
	}
	BEGIN(INITIAL);
	zend_highlight(syntax_highlighter_ini TSRMLS_CC);
	if (SCNG(script_filtered)) {
		efree(SCNG(script_filtered));
		SCNG(script_filtered) = NULL;
	}
	zend_restore_lexical_state(&original_lex_state TSRMLS_CC);
	zval_dtor(str);
	return SUCCESS;
}

ZEND_API void zend_multibyte_yyinput_again(zend_encoding_filter old_input_filter, const zend_encoding *old_encoding TSRMLS_DC)
{
	size_t length;
	unsigned char *new_yy_start;

	/* convert and set */
	if (!SCNG(input_filter)) {
		if (SCNG(script_filtered)) {
			efree(SCNG(script_filtered));
			SCNG(script_filtered) = NULL;
		}
		SCNG(script_filtered_size) = 0;
		length = SCNG(script_org_size);
		new_yy_start = SCNG(script_org);
	} else {
		if ((size_t)-1 == SCNG(input_filter)(&new_yy_start, &length, SCNG(script_org), SCNG(script_org_size) TSRMLS_CC)) {
			zend_error_noreturn(E_COMPILE_ERROR, "Could not convert the script from the detected "
					"encoding \"%s\" to a compatible encoding", zend_multibyte_get_encoding_name(LANG_SCNG(script_encoding)));
		}
		SCNG(script_filtered) = new_yy_start;
		SCNG(script_filtered_size) = length;
	}
<<<<<<< HEAD

	SCNG(yy_cursor) = new_yy_start + (SCNG(yy_cursor) - SCNG(yy_start));
	SCNG(yy_marker) = new_yy_start + (SCNG(yy_marker) - SCNG(yy_start));
	SCNG(yy_text) = new_yy_start + (SCNG(yy_text) - SCNG(yy_start));
	SCNG(yy_limit) = new_yy_start + (SCNG(yy_limit) - SCNG(yy_start));

=======

	SCNG(yy_cursor) = new_yy_start + (SCNG(yy_cursor) - SCNG(yy_start));
	SCNG(yy_marker) = new_yy_start + (SCNG(yy_marker) - SCNG(yy_start));
	SCNG(yy_text) = new_yy_start + (SCNG(yy_text) - SCNG(yy_start));
	SCNG(yy_limit) = new_yy_start + (SCNG(yy_limit) - SCNG(yy_start));

>>>>>>> 5246d6f0
	SCNG(yy_start) = new_yy_start;
}


# define zend_copy_value(zendlval, yytext, yyleng) \
	if (SCNG(output_filter)) { \
		size_t sz = 0; \
		SCNG(output_filter)((unsigned char **)&(zendlval->value.str.val), &sz, (unsigned char *)yytext, (size_t)yyleng TSRMLS_CC); \
		zendlval->value.str.len = sz; \
	} else { \
		zendlval->value.str.val = (char *) estrndup(yytext, yyleng); \
		zendlval->value.str.len = yyleng; \
	}

static void zend_scan_escape_string(zval *zendlval, char *str, int len, char quote_type TSRMLS_DC)
{
	register char *s, *t;
	char *end;

	ZVAL_STRINGL(zendlval, str, len, 1);

	/* convert escape sequences */
	s = t = zendlval->value.str.val;
	end = s+zendlval->value.str.len;
	while (s<end) {
		if (*s=='\\') {
			s++;
			if (s >= end) {
				*t++ = '\\';
				break;
			}

			switch(*s) {
				case 'n':
					*t++ = '\n';
					zendlval->value.str.len--;
					break;
				case 'r':
					*t++ = '\r';
					zendlval->value.str.len--;
					break;
				case 't':
					*t++ = '\t';
					zendlval->value.str.len--;
					break;
				case 'f':
					*t++ = '\f';
					zendlval->value.str.len--;
					break;
				case 'v':
					*t++ = '\v';
					zendlval->value.str.len--;
					break;
				case 'e':
#ifdef PHP_WIN32
					*t++ = VK_ESCAPE;
#else
					*t++ = '\e';
#endif
					zendlval->value.str.len--;
					break;
				case '"':
				case '`':
					if (*s != quote_type) {
						*t++ = '\\';
						*t++ = *s;
						break;
					}
				case '\\':
				case '$':
					*t++ = *s;
					zendlval->value.str.len--;
					break;
				case 'x':
				case 'X':
					if (ZEND_IS_HEX(*(s+1))) {
						char hex_buf[3] = { 0, 0, 0 };

						zendlval->value.str.len--; /* for the 'x' */

						hex_buf[0] = *(++s);
						zendlval->value.str.len--;
						if (ZEND_IS_HEX(*(s+1))) {
							hex_buf[1] = *(++s);
							zendlval->value.str.len--;
						}
						*t++ = (char) strtol(hex_buf, NULL, 16);
					} else {
						*t++ = '\\';
						*t++ = *s;
					}
					break;
				default:
					/* check for an octal */
					if (ZEND_IS_OCT(*s)) {
						char octal_buf[4] = { 0, 0, 0, 0 };

						octal_buf[0] = *s;
						zendlval->value.str.len--;
						if (ZEND_IS_OCT(*(s+1))) {
							octal_buf[1] = *(++s);
							zendlval->value.str.len--;
							if (ZEND_IS_OCT(*(s+1))) {
								octal_buf[2] = *(++s);
								zendlval->value.str.len--;
							}
						}
						*t++ = (char) strtol(octal_buf, NULL, 8);
					} else {
						*t++ = '\\';
						*t++ = *s;
					}
					break;
			}
		} else {
			*t++ = *s;
		}

		if (*s == '\n' || (*s == '\r' && (*(s+1) != '\n'))) {
			CG(zend_lineno)++;
		}
		s++;
	}
	*t = 0;
	if (SCNG(output_filter)) {
		size_t sz = 0;
		s = zendlval->value.str.val;
		SCNG(output_filter)((unsigned char **)&(zendlval->value.str.val), &sz, (unsigned char *)s, (size_t)zendlval->value.str.len TSRMLS_CC);
		zendlval->value.str.len = sz;
		efree(s);
	}
}


int lex_scan(zval *zendlval TSRMLS_DC)
{
restart:
	SCNG(yy_text) = YYCURSOR;

yymore_restart:

/*!re2c
re2c:yyfill:check = 0;
LNUM	[0-9]+
DNUM	([0-9]*"."[0-9]+)|([0-9]+"."[0-9]*)
EXPONENT_DNUM	(({LNUM}|{DNUM})[eE][+-]?{LNUM})
HNUM	"0x"[0-9a-fA-F]+
BNUM	"0b"[01]+
LABEL	[a-zA-Z_\x7f-\xff][a-zA-Z0-9_\x7f-\xff]*
WHITESPACE [ \n\r\t]+
TABS_AND_SPACES [ \t]*
TOKENS [;:,.\[\]()|^&+-/*=%!~$<>?@]
ANY_CHAR [^]
NEWLINE ("\r"|"\n"|"\r\n")

/* compute yyleng before each rule */
<!*> := yyleng = YYCURSOR - SCNG(yy_text);


<ST_IN_SCRIPTING>"exit" {
	return T_EXIT;
}

<ST_IN_SCRIPTING>"die" {
	return T_EXIT;
}

<ST_IN_SCRIPTING>"function" {
	return T_FUNCTION;
}

<ST_IN_SCRIPTING>"const" {
	return T_CONST;
}

<ST_IN_SCRIPTING>"return" {
	return T_RETURN;
}

<ST_IN_SCRIPTING>"yield" {
	return T_YIELD;
}

<ST_IN_SCRIPTING>"try" {
	return T_TRY;
}

<ST_IN_SCRIPTING>"catch" {
	return T_CATCH;
}

<ST_IN_SCRIPTING>"finally" {
	return T_FINALLY;
}

<ST_IN_SCRIPTING>"throw" {
	return T_THROW;
}

<ST_IN_SCRIPTING>"if" {
	return T_IF;
}

<ST_IN_SCRIPTING>"elseif" {
	return T_ELSEIF;
}

<ST_IN_SCRIPTING>"endif" {
	return T_ENDIF;
}

<ST_IN_SCRIPTING>"else" {
	return T_ELSE;
}

<ST_IN_SCRIPTING>"while" {
	return T_WHILE;
}

<ST_IN_SCRIPTING>"endwhile" {
	return T_ENDWHILE;
}

<ST_IN_SCRIPTING>"do" {
	return T_DO;
}

<ST_IN_SCRIPTING>"for" {
	return T_FOR;
}

<ST_IN_SCRIPTING>"endfor" {
	return T_ENDFOR;
}

<ST_IN_SCRIPTING>"foreach" {
	return T_FOREACH;
}

<ST_IN_SCRIPTING>"endforeach" {
	return T_ENDFOREACH;
}

<ST_IN_SCRIPTING>"declare" {
	return T_DECLARE;
}

<ST_IN_SCRIPTING>"enddeclare" {
	return T_ENDDECLARE;
}

<ST_IN_SCRIPTING>"instanceof" {
	return T_INSTANCEOF;
}

<ST_IN_SCRIPTING>"as" {
	return T_AS;
}

<ST_IN_SCRIPTING>"switch" {
	return T_SWITCH;
}

<ST_IN_SCRIPTING>"endswitch" {
	return T_ENDSWITCH;
}

<ST_IN_SCRIPTING>"case" {
	return T_CASE;
}

<ST_IN_SCRIPTING>"default" {
	return T_DEFAULT;
}

<ST_IN_SCRIPTING>"break" {
	return T_BREAK;
}

<ST_IN_SCRIPTING>"continue" {
	return T_CONTINUE;
}

<ST_IN_SCRIPTING>"goto" {
	return T_GOTO;
}

<ST_IN_SCRIPTING>"echo" {
	return T_ECHO;
}

<ST_IN_SCRIPTING>"print" {
	return T_PRINT;
}

<ST_IN_SCRIPTING>"class" {
	return T_CLASS;
}

<ST_IN_SCRIPTING>"interface" {
	return T_INTERFACE;
}

<ST_IN_SCRIPTING>"trait" {
	return T_TRAIT;
}

<ST_IN_SCRIPTING>"extends" {
	return T_EXTENDS;
}

<ST_IN_SCRIPTING>"implements" {
	return T_IMPLEMENTS;
}

<ST_IN_SCRIPTING>"->" {
	yy_push_state(ST_LOOKING_FOR_PROPERTY TSRMLS_CC);
	return T_OBJECT_OPERATOR;
}

<ST_IN_SCRIPTING,ST_LOOKING_FOR_PROPERTY>{WHITESPACE}+ {
	zendlval->value.str.val = yytext; /* no copying - intentional */
	zendlval->value.str.len = yyleng;
	zendlval->type = IS_STRING;
	HANDLE_NEWLINES(yytext, yyleng);
	return T_WHITESPACE;
}

<ST_LOOKING_FOR_PROPERTY>"->" {
	return T_OBJECT_OPERATOR;
}

<ST_LOOKING_FOR_PROPERTY>{LABEL} {
	yy_pop_state(TSRMLS_C);
	zend_copy_value(zendlval, yytext, yyleng);
	zendlval->type = IS_STRING;
	return T_STRING;
}

<ST_LOOKING_FOR_PROPERTY>{ANY_CHAR} {
	yyless(0);
	yy_pop_state(TSRMLS_C);
	goto restart;
}

<ST_IN_SCRIPTING>"::" {
	return T_PAAMAYIM_NEKUDOTAYIM;
}

<ST_IN_SCRIPTING>"\\" {
	return T_NS_SEPARATOR;
}

<ST_IN_SCRIPTING>"new" {
	return T_NEW;
}

<ST_IN_SCRIPTING>"clone" {
	return T_CLONE;
}

<ST_IN_SCRIPTING>"var" {
	return T_VAR;
}

<ST_IN_SCRIPTING>"("{TABS_AND_SPACES}("int"|"integer"){TABS_AND_SPACES}")" {
	return T_INT_CAST;
}

<ST_IN_SCRIPTING>"("{TABS_AND_SPACES}("real"|"double"|"float"){TABS_AND_SPACES}")" {
	return T_DOUBLE_CAST;
}

<ST_IN_SCRIPTING>"("{TABS_AND_SPACES}("string"|"binary"){TABS_AND_SPACES}")" {
	return T_STRING_CAST;
}

<ST_IN_SCRIPTING>"("{TABS_AND_SPACES}"array"{TABS_AND_SPACES}")" {
	return T_ARRAY_CAST;
}

<ST_IN_SCRIPTING>"("{TABS_AND_SPACES}"object"{TABS_AND_SPACES}")" {
	return T_OBJECT_CAST;
}

<ST_IN_SCRIPTING>"("{TABS_AND_SPACES}("bool"|"boolean"){TABS_AND_SPACES}")" {
	return T_BOOL_CAST;
}

<ST_IN_SCRIPTING>"("{TABS_AND_SPACES}("unset"){TABS_AND_SPACES}")" {
	return T_UNSET_CAST;
}

<ST_IN_SCRIPTING>"eval" {
	return T_EVAL;
}

<ST_IN_SCRIPTING>"include" {
	return T_INCLUDE;
}

<ST_IN_SCRIPTING>"include_once" {
	return T_INCLUDE_ONCE;
}

<ST_IN_SCRIPTING>"require" {
	return T_REQUIRE;
}

<ST_IN_SCRIPTING>"require_once" {
	return T_REQUIRE_ONCE;
}

<ST_IN_SCRIPTING>"namespace" {
	return T_NAMESPACE;
}

<ST_IN_SCRIPTING>"use" {
	return T_USE;
}

<ST_IN_SCRIPTING>"insteadof" {
        return T_INSTEADOF;
}

<ST_IN_SCRIPTING>"global" {
	return T_GLOBAL;
}

<ST_IN_SCRIPTING>"isset" {
	return T_ISSET;
}

<ST_IN_SCRIPTING>"empty" {
	return T_EMPTY;
}

<ST_IN_SCRIPTING>"__halt_compiler" {
	return T_HALT_COMPILER;
}

<ST_IN_SCRIPTING>"static" {
	return T_STATIC;
}

<ST_IN_SCRIPTING>"abstract" {
	return T_ABSTRACT;
}

<ST_IN_SCRIPTING>"final" {
	return T_FINAL;
}

<ST_IN_SCRIPTING>"private" {
	return T_PRIVATE;
}

<ST_IN_SCRIPTING>"protected" {
	return T_PROTECTED;
}

<ST_IN_SCRIPTING>"public" {
	return T_PUBLIC;
}

<ST_IN_SCRIPTING>"unset" {
	return T_UNSET;
}

<ST_IN_SCRIPTING>"=>" {
	return T_DOUBLE_ARROW;
}

<ST_IN_SCRIPTING>"list" {
	return T_LIST;
}

<ST_IN_SCRIPTING>"array" {
	return T_ARRAY;
}

<ST_IN_SCRIPTING>"callable" {
 return T_CALLABLE;
}

<ST_IN_SCRIPTING>"++" {
	return T_INC;
}

<ST_IN_SCRIPTING>"--" {
	return T_DEC;
}

<ST_IN_SCRIPTING>"===" {
	return T_IS_IDENTICAL;
}

<ST_IN_SCRIPTING>"!==" {
	return T_IS_NOT_IDENTICAL;
}

<ST_IN_SCRIPTING>"==" {
	return T_IS_EQUAL;
}

<ST_IN_SCRIPTING>"!="|"<>" {
	return T_IS_NOT_EQUAL;
}

<ST_IN_SCRIPTING>"<=" {
	return T_IS_SMALLER_OR_EQUAL;
}

<ST_IN_SCRIPTING>">=" {
	return T_IS_GREATER_OR_EQUAL;
}

<ST_IN_SCRIPTING>"+=" {
	return T_PLUS_EQUAL;
}

<ST_IN_SCRIPTING>"-=" {
	return T_MINUS_EQUAL;
}

<ST_IN_SCRIPTING>"*=" {
	return T_MUL_EQUAL;
}

<ST_IN_SCRIPTING>"/=" {
	return T_DIV_EQUAL;
}

<ST_IN_SCRIPTING>".=" {
	return T_CONCAT_EQUAL;
}

<ST_IN_SCRIPTING>"%=" {
	return T_MOD_EQUAL;
}

<ST_IN_SCRIPTING>"<<=" {
	return T_SL_EQUAL;
}

<ST_IN_SCRIPTING>">>=" {
	return T_SR_EQUAL;
}

<ST_IN_SCRIPTING>"&=" {
	return T_AND_EQUAL;
}

<ST_IN_SCRIPTING>"|=" {
	return T_OR_EQUAL;
}

<ST_IN_SCRIPTING>"^=" {
	return T_XOR_EQUAL;
}

<ST_IN_SCRIPTING>"||" {
	return T_BOOLEAN_OR;
}

<ST_IN_SCRIPTING>"&&" {
	return T_BOOLEAN_AND;
}

<ST_IN_SCRIPTING>"OR" {
	return T_LOGICAL_OR;
}

<ST_IN_SCRIPTING>"AND" {
	return T_LOGICAL_AND;
}

<ST_IN_SCRIPTING>"XOR" {
	return T_LOGICAL_XOR;
}

<ST_IN_SCRIPTING>"<<" {
	return T_SL;
}

<ST_IN_SCRIPTING>">>" {
	return T_SR;
}

<ST_IN_SCRIPTING>{TOKENS} {
	return yytext[0];
}


<ST_IN_SCRIPTING>"{" {
	yy_push_state(ST_IN_SCRIPTING TSRMLS_CC);
	return '{';
}


<ST_DOUBLE_QUOTES,ST_BACKQUOTE,ST_HEREDOC>"${" {
	yy_push_state(ST_LOOKING_FOR_VARNAME TSRMLS_CC);
	return T_DOLLAR_OPEN_CURLY_BRACES;
}


<ST_IN_SCRIPTING>"}" {
	RESET_DOC_COMMENT();
	if (!zend_stack_is_empty(&SCNG(state_stack))) {
		yy_pop_state(TSRMLS_C);
	}
	return '}';
}


<ST_LOOKING_FOR_VARNAME>{LABEL}[[}] {
	yyless(yyleng - 1);
	zend_copy_value(zendlval, yytext, yyleng);
	zendlval->type = IS_STRING;
	yy_pop_state(TSRMLS_C);
	yy_push_state(ST_IN_SCRIPTING TSRMLS_CC);
	return T_STRING_VARNAME;
}


<ST_LOOKING_FOR_VARNAME>{ANY_CHAR} {
	yyless(0);
	yy_pop_state(TSRMLS_C);
	yy_push_state(ST_IN_SCRIPTING TSRMLS_CC);
	goto restart;
}

<ST_IN_SCRIPTING>{BNUM} {
	char *bin = yytext + 2; /* Skip "0b" */
	int len = yyleng - 2;

	/* Skip any leading 0s */
	while (*bin == '0') {
		++bin;
		--len;
	}

	if (len < SIZEOF_LONG * 8) {
		if (len == 0) {
			zendlval->value.lval = 0;
		} else {
			zendlval->value.lval = strtol(bin, NULL, 2);
		}
		zendlval->type = IS_LONG;
		return T_LNUMBER;
	} else {
		zendlval->value.dval = zend_bin_strtod(bin, NULL);
		zendlval->type = IS_DOUBLE;
		return T_DNUMBER;
	}
}

<ST_IN_SCRIPTING>{LNUM} {
	if (yyleng < MAX_LENGTH_OF_LONG - 1) { /* Won't overflow */
		zendlval->value.lval = strtol(yytext, NULL, 0);
	} else {
		errno = 0;
		zendlval->value.lval = strtol(yytext, NULL, 0);
		if (errno == ERANGE) { /* Overflow */
			if (yytext[0] == '0') { /* octal overflow */
				zendlval->value.dval = zend_oct_strtod(yytext, NULL);
			} else {
				zendlval->value.dval = zend_strtod(yytext, NULL);
			}
			zendlval->type = IS_DOUBLE;
			return T_DNUMBER;
		}
	}

	zendlval->type = IS_LONG;
	return T_LNUMBER;
}

<ST_IN_SCRIPTING>{HNUM} {
	char *hex = yytext + 2; /* Skip "0x" */
	int len = yyleng - 2;

	/* Skip any leading 0s */
	while (*hex == '0') {
		hex++;
		len--;
	}

	if (len < SIZEOF_LONG * 2 || (len == SIZEOF_LONG * 2 && *hex <= '7')) {
		if (len == 0) {
			zendlval->value.lval = 0;
		} else {
			zendlval->value.lval = strtol(hex, NULL, 16);
		}
		zendlval->type = IS_LONG;
		return T_LNUMBER;
	} else {
		zendlval->value.dval = zend_hex_strtod(hex, NULL);
		zendlval->type = IS_DOUBLE;
		return T_DNUMBER;
	}
}

<ST_VAR_OFFSET>[0]|([1-9][0-9]*) { /* Offset could be treated as a long */
	if (yyleng < MAX_LENGTH_OF_LONG - 1 || (yyleng == MAX_LENGTH_OF_LONG - 1 && strcmp(yytext, long_min_digits) < 0)) {
		zendlval->value.lval = strtol(yytext, NULL, 10);
		zendlval->type = IS_LONG;
	} else {
		zendlval->value.str.val = (char *)estrndup(yytext, yyleng);
		zendlval->value.str.len = yyleng;
		zendlval->type = IS_STRING;
	}
	return T_NUM_STRING;
}

<ST_VAR_OFFSET>{LNUM}|{HNUM}|{BNUM} { /* Offset must be treated as a string */
	zendlval->value.str.val = (char *)estrndup(yytext, yyleng);
	zendlval->value.str.len = yyleng;
	zendlval->type = IS_STRING;
	return T_NUM_STRING;
}

<ST_IN_SCRIPTING>{DNUM}|{EXPONENT_DNUM} {
	zendlval->value.dval = zend_strtod(yytext, NULL);
	zendlval->type = IS_DOUBLE;
	return T_DNUMBER;
}

<ST_IN_SCRIPTING>"__CLASS__" {
	const char *class_name = NULL;
	
	if (CG(active_class_entry)
		&& (ZEND_ACC_TRAIT ==
			(CG(active_class_entry)->ce_flags & ZEND_ACC_TRAIT))) {
		/* We create a special __CLASS__ constant that is going to be resolved
		   at run-time */
		zendlval->value.str.len = sizeof("__CLASS__")-1;
		zendlval->value.str.val = estrndup("__CLASS__", zendlval->value.str.len);
		zendlval->type = IS_CONSTANT;
	} else {
		if (CG(active_class_entry)) {
			class_name = CG(active_class_entry)->name;
		}
		
		if (!class_name) {
			class_name = "";
		}
		
		zendlval->value.str.len = strlen(class_name);
		zendlval->value.str.val = estrndup(class_name, zendlval->value.str.len);
		zendlval->type = IS_STRING;
	}
	return T_CLASS_C;
}

<ST_IN_SCRIPTING>"__TRAIT__" {
	const char *trait_name = NULL;
	
	if (CG(active_class_entry)
		&& (ZEND_ACC_TRAIT == 
			(CG(active_class_entry)->ce_flags & ZEND_ACC_TRAIT))) {
		trait_name = CG(active_class_entry)->name;
	}
	
	if (!trait_name) {
		trait_name = "";
	}
	
	zendlval->value.str.len = strlen(trait_name);
	zendlval->value.str.val = estrndup(trait_name, zendlval->value.str.len);
	zendlval->type = IS_STRING;
	
	return T_TRAIT_C;
}

<ST_IN_SCRIPTING>"__FUNCTION__" {
	const char *func_name = NULL;

	if (CG(active_op_array)) {
		func_name = CG(active_op_array)->function_name;
	}

	if (!func_name) {
		func_name = "";
	}
	zendlval->value.str.len = strlen(func_name);
	zendlval->value.str.val = estrndup(func_name, zendlval->value.str.len);
	zendlval->type = IS_STRING;
	return T_FUNC_C;
}

<ST_IN_SCRIPTING>"__METHOD__" {
	const char *class_name = CG(active_class_entry) ? CG(active_class_entry)->name : NULL;
	const char *func_name = CG(active_op_array)? CG(active_op_array)->function_name : NULL;
	size_t len = 0;

	if (class_name) {
		len += strlen(class_name) + 2;
	}
	if (func_name) {
		len += strlen(func_name);
	}

	zendlval->value.str.len = zend_spprintf(&zendlval->value.str.val, 0, "%s%s%s",
		class_name ? class_name : "",
		class_name && func_name ? "::" : "",
		func_name ? func_name : ""
		);
	zendlval->type = IS_STRING;
	return T_METHOD_C;
}

<ST_IN_SCRIPTING>"__LINE__" {
	zendlval->value.lval = CG(zend_lineno);
	zendlval->type = IS_LONG;
	return T_LINE;
}

<ST_IN_SCRIPTING>"__FILE__" {
	char *filename = zend_get_compiled_filename(TSRMLS_C);

	if (!filename) {
		filename = "";
	}
	zendlval->value.str.len = strlen(filename);
	zendlval->value.str.val = estrndup(filename, zendlval->value.str.len);
	zendlval->type = IS_STRING;
	return T_FILE;
}

<ST_IN_SCRIPTING>"__DIR__" {
	char *filename = zend_get_compiled_filename(TSRMLS_C);
	const size_t filename_len = strlen(filename);
	char *dirname;

	if (!filename) {
		filename = "";
	}

	dirname = estrndup(filename, filename_len);
	zend_dirname(dirname, filename_len);

	if (strcmp(dirname, ".") == 0) {
		dirname = erealloc(dirname, MAXPATHLEN);
#if HAVE_GETCWD
		VCWD_GETCWD(dirname, MAXPATHLEN);
#elif HAVE_GETWD
		VCWD_GETWD(dirname);
#endif
	}

	zendlval->value.str.len = strlen(dirname);
	zendlval->value.str.val = dirname;
	zendlval->type = IS_STRING;
	return T_DIR;
}

<ST_IN_SCRIPTING>"__NAMESPACE__" {
	if (CG(current_namespace)) {
		*zendlval = *CG(current_namespace);
		zval_copy_ctor(zendlval);
	} else {
		ZVAL_EMPTY_STRING(zendlval);
	}
	return T_NS_C;
}

<INITIAL>"<script"{WHITESPACE}+"language"{WHITESPACE}*"="{WHITESPACE}*("php"|"\"php\""|"'php'"){WHITESPACE}*">" {
	YYCTYPE *bracket = (YYCTYPE*)zend_memrchr(yytext, '<', yyleng - (sizeof("script language=php>") - 1));

	if (bracket != SCNG(yy_text)) {
		/* Handle previously scanned HTML, as possible <script> tags found are assumed to not be PHP's */
		YYCURSOR = bracket;
		goto inline_html;
	}

	HANDLE_NEWLINES(yytext, yyleng);
	zendlval->value.str.val = yytext; /* no copying - intentional */
	zendlval->value.str.len = yyleng;
	zendlval->type = IS_STRING;
	BEGIN(ST_IN_SCRIPTING);
	return T_OPEN_TAG;
}


<INITIAL>"<%=" {
	if (CG(asp_tags)) {
		zendlval->value.str.val = yytext; /* no copying - intentional */
		zendlval->value.str.len = yyleng;
		zendlval->type = IS_STRING;
		BEGIN(ST_IN_SCRIPTING);
		return T_OPEN_TAG_WITH_ECHO;
	} else {
		goto inline_char_handler;
	}
}


<INITIAL>"<?=" {
	zendlval->value.str.val = yytext; /* no copying - intentional */
	zendlval->value.str.len = yyleng;
	zendlval->type = IS_STRING;
	BEGIN(ST_IN_SCRIPTING);
	return T_OPEN_TAG_WITH_ECHO;
}


<INITIAL>"<%" {
	if (CG(asp_tags)) {
		zendlval->value.str.val = yytext; /* no copying - intentional */
		zendlval->value.str.len = yyleng;
		zendlval->type = IS_STRING;
		BEGIN(ST_IN_SCRIPTING);
		return T_OPEN_TAG;
	} else {
		goto inline_char_handler;
	}
}


<INITIAL>"<?php"([ \t]|{NEWLINE}) {
	zendlval->value.str.val = yytext; /* no copying - intentional */
	zendlval->value.str.len = yyleng;
	zendlval->type = IS_STRING;
	HANDLE_NEWLINE(yytext[yyleng-1]);
	BEGIN(ST_IN_SCRIPTING);
	return T_OPEN_TAG;
}


<INITIAL>"<?" {
	if (CG(short_tags)) {
		zendlval->value.str.val = yytext; /* no copying - intentional */
		zendlval->value.str.len = yyleng;
		zendlval->type = IS_STRING;
		BEGIN(ST_IN_SCRIPTING);
		return T_OPEN_TAG;
	} else {
		goto inline_char_handler;
	}
}

<INITIAL>{ANY_CHAR} {
	if (YYCURSOR > YYLIMIT) {
		return 0;
	}

inline_char_handler:

	while (1) {
		YYCTYPE *ptr = memchr(YYCURSOR, '<', YYLIMIT - YYCURSOR);

		YYCURSOR = ptr ? ptr + 1 : YYLIMIT;

		if (YYCURSOR < YYLIMIT) {
			switch (*YYCURSOR) {
				case '?':
					if (CG(short_tags) || !strncasecmp((char*)YYCURSOR + 1, "php", 3) || (*(YYCURSOR + 1) == '=')) { /* Assume [ \t\n\r] follows "php" */
						break;
					}
					continue;
				case '%':
					if (CG(asp_tags)) {
						break;
					}
					continue;
				case 's':
				case 'S':
					/* Probably NOT an opening PHP <script> tag, so don't end the HTML chunk yet
					 * If it is, the PHP <script> tag rule checks for any HTML scanned before it */
					YYCURSOR--;
					yymore();
				default:
					continue;
			}

			YYCURSOR--;
		}

		break;
	}

inline_html:
	yyleng = YYCURSOR - SCNG(yy_text);

	if (SCNG(output_filter)) {
		int readsize;
		size_t sz = 0;
		readsize = SCNG(output_filter)((unsigned char **)&(zendlval->value.str.val), &sz, (unsigned char *)yytext, (size_t)yyleng TSRMLS_CC);
		zendlval->value.str.len = sz;
		if (readsize < yyleng) {
			yyless(readsize);
		}
	} else {
	  zendlval->value.str.val = (char *) estrndup(yytext, yyleng);
	  zendlval->value.str.len = yyleng;
	}
	zendlval->type = IS_STRING;
	HANDLE_NEWLINES(yytext, yyleng);
	return T_INLINE_HTML;
}


/* Make sure a label character follows "->", otherwise there is no property
 * and "->" will be taken literally
 */
<ST_DOUBLE_QUOTES,ST_HEREDOC,ST_BACKQUOTE>"$"{LABEL}"->"[a-zA-Z_\x7f-\xff] {
	yyless(yyleng - 3);
	yy_push_state(ST_LOOKING_FOR_PROPERTY TSRMLS_CC);
	zend_copy_value(zendlval, (yytext+1), (yyleng-1));
	zendlval->type = IS_STRING;
	return T_VARIABLE;
}

/* A [ always designates a variable offset, regardless of what follows
 */
<ST_DOUBLE_QUOTES,ST_HEREDOC,ST_BACKQUOTE>"$"{LABEL}"[" {
	yyless(yyleng - 1);
	yy_push_state(ST_VAR_OFFSET TSRMLS_CC);
	zend_copy_value(zendlval, (yytext+1), (yyleng-1));
	zendlval->type = IS_STRING;
	return T_VARIABLE;
}

<ST_IN_SCRIPTING,ST_DOUBLE_QUOTES,ST_HEREDOC,ST_BACKQUOTE,ST_VAR_OFFSET>"$"{LABEL} {
	zend_copy_value(zendlval, (yytext+1), (yyleng-1));
	zendlval->type = IS_STRING;
	return T_VARIABLE;
}

<ST_VAR_OFFSET>"]" {
	yy_pop_state(TSRMLS_C);
	return ']';
}

<ST_VAR_OFFSET>{TOKENS}|[{}"`] {
	/* Only '[' can be valid, but returning other tokens will allow a more explicit parse error */
	return yytext[0];
}

<ST_VAR_OFFSET>[ \n\r\t\\'#] {
	/* Invalid rule to return a more explicit parse error with proper line number */
	yyless(0);
	yy_pop_state(TSRMLS_C);
	return T_ENCAPSED_AND_WHITESPACE;
}

<ST_IN_SCRIPTING,ST_VAR_OFFSET>{LABEL} {
	zend_copy_value(zendlval, yytext, yyleng);
	zendlval->type = IS_STRING;
	return T_STRING;
}


<ST_IN_SCRIPTING>"#"|"//" {
	while (YYCURSOR < YYLIMIT) {
		switch (*YYCURSOR++) {
			case '\r':
				if (*YYCURSOR == '\n') {
					YYCURSOR++;
				}
				/* fall through */
			case '\n':
				CG(zend_lineno)++;
				break;
			case '%':
				if (!CG(asp_tags)) {
					continue;
				}
				/* fall through */
			case '?':
				if (*YYCURSOR == '>') {
					YYCURSOR--;
					break;
				}
				/* fall through */
			default:
				continue;
		}

		break;
	}

	yyleng = YYCURSOR - SCNG(yy_text);

	return T_COMMENT;
}

<ST_IN_SCRIPTING>"/*"|"/**"{WHITESPACE} {
	int doc_com;

	if (yyleng > 2) {
		doc_com = 1;
		RESET_DOC_COMMENT();
	} else {
		doc_com = 0;
	}

	while (YYCURSOR < YYLIMIT) {
		if (*YYCURSOR++ == '*' && *YYCURSOR == '/') {
			break;
		}
	}

	if (YYCURSOR < YYLIMIT) {
		YYCURSOR++;
	} else {
		zend_error(E_COMPILE_WARNING, "Unterminated comment starting line %d", CG(zend_lineno));
	}

	yyleng = YYCURSOR - SCNG(yy_text);
	HANDLE_NEWLINES(yytext, yyleng);

	if (doc_com) {
		CG(doc_comment) = estrndup(yytext, yyleng);
		CG(doc_comment_len) = yyleng;
		return T_DOC_COMMENT;
	}

	return T_COMMENT;
}

<ST_IN_SCRIPTING>("?>"|"</script"{WHITESPACE}*">"){NEWLINE}? {
	zendlval->value.str.val = yytext; /* no copying - intentional */
	zendlval->value.str.len = yyleng;
	zendlval->type = IS_STRING;
	BEGIN(INITIAL);
	return T_CLOSE_TAG;  /* implicit ';' at php-end tag */
}


<ST_IN_SCRIPTING>"%>"{NEWLINE}? {
	if (CG(asp_tags)) {
		BEGIN(INITIAL);
		zendlval->value.str.len = yyleng;
		zendlval->type = IS_STRING;
		zendlval->value.str.val = yytext; /* no copying - intentional */
		return T_CLOSE_TAG;  /* implicit ';' at php-end tag */
	} else {
		yyless(1);
		return yytext[0];
	}
}


<ST_IN_SCRIPTING>b?['] {
	register char *s, *t;
	char *end;
	int bprefix = (yytext[0] != '\'') ? 1 : 0;

	while (1) {
		if (YYCURSOR < YYLIMIT) {
			if (*YYCURSOR == '\'') {
				YYCURSOR++;
				yyleng = YYCURSOR - SCNG(yy_text);

				break;
			} else if (*YYCURSOR++ == '\\' && YYCURSOR < YYLIMIT) {
				YYCURSOR++;
			}
		} else {
			yyleng = YYLIMIT - SCNG(yy_text);

			/* Unclosed single quotes; treat similar to double quotes, but without a separate token
			 * for ' (unrecognized by parser), instead of old flex fallback to "Unexpected character..."
			 * rule, which continued in ST_IN_SCRIPTING state after the quote */
			return T_ENCAPSED_AND_WHITESPACE;
		}
	}

	zendlval->value.str.val = estrndup(yytext+bprefix+1, yyleng-bprefix-2);
	zendlval->value.str.len = yyleng-bprefix-2;
	zendlval->type = IS_STRING;

	/* convert escape sequences */
	s = t = zendlval->value.str.val;
	end = s+zendlval->value.str.len;
	while (s<end) {
		if (*s=='\\') {
			s++;

			switch(*s) {
				case '\\':
				case '\'':
					*t++ = *s;
					zendlval->value.str.len--;
					break;
				default:
					*t++ = '\\';
					*t++ = *s;
					break;
			}
		} else {
			*t++ = *s;
		}

		if (*s == '\n' || (*s == '\r' && (*(s+1) != '\n'))) {
			CG(zend_lineno)++;
		}
		s++;
	}
	*t = 0;

	if (SCNG(output_filter)) {
		size_t sz = 0;
		s = zendlval->value.str.val;
		SCNG(output_filter)((unsigned char **)&(zendlval->value.str.val), &sz, (unsigned char *)s, (size_t)zendlval->value.str.len TSRMLS_CC);
		zendlval->value.str.len = sz;
		efree(s);
	}
	return T_CONSTANT_ENCAPSED_STRING;
}


<ST_IN_SCRIPTING>b?["] {
	int bprefix = (yytext[0] != '"') ? 1 : 0;

	while (YYCURSOR < YYLIMIT) {
		switch (*YYCURSOR++) {
			case '"':
				yyleng = YYCURSOR - SCNG(yy_text);
				zend_scan_escape_string(zendlval, yytext+bprefix+1, yyleng-bprefix-2, '"' TSRMLS_CC);
				return T_CONSTANT_ENCAPSED_STRING;
			case '$':
				if (IS_LABEL_START(*YYCURSOR) || *YYCURSOR == '{') {
					break;
				}
				continue;
			case '{':
				if (*YYCURSOR == '$') {
					break;
				}
				continue;
			case '\\':
				if (YYCURSOR < YYLIMIT) {
					YYCURSOR++;
				}
				/* fall through */
			default:
				continue;
		}

		YYCURSOR--;
		break;
	}

	/* Remember how much was scanned to save rescanning */
	SET_DOUBLE_QUOTES_SCANNED_LENGTH(YYCURSOR - SCNG(yy_text) - yyleng);

	YYCURSOR = SCNG(yy_text) + yyleng;

	BEGIN(ST_DOUBLE_QUOTES);
	return '"';
}


<ST_IN_SCRIPTING>b?"<<<"{TABS_AND_SPACES}({LABEL}|([']{LABEL}['])|(["]{LABEL}["])){NEWLINE} {
	char *s;
	int bprefix = (yytext[0] != '<') ? 1 : 0;
	zend_heredoc_label *heredoc_label = emalloc(sizeof(zend_heredoc_label));

	CG(zend_lineno)++;
	heredoc_label->length = yyleng-bprefix-3-1-(yytext[yyleng-2]=='\r'?1:0);
	s = yytext+bprefix+3;
	while ((*s == ' ') || (*s == '\t')) {
		s++;
		heredoc_label->length--;
	}

	if (*s == '\'') {
		s++;
		heredoc_label->length -= 2;

		BEGIN(ST_NOWDOC);
	} else {
		if (*s == '"') {
			s++;
			heredoc_label->length -= 2;
		}

		BEGIN(ST_HEREDOC);
	}

	heredoc_label->label = estrndup(s, heredoc_label->length);

	/* Check for ending label on the next line */
	if (heredoc_label->length < YYLIMIT - YYCURSOR && !memcmp(YYCURSOR, s, heredoc_label->length)) {
		YYCTYPE *end = YYCURSOR + heredoc_label->length;

		if (*end == ';') {
			end++;
		}

		if (*end == '\n' || *end == '\r') {
			BEGIN(ST_END_HEREDOC);
		}
	}

	zend_ptr_stack_push(&SCNG(heredoc_label_stack), (void *) heredoc_label);

	return T_START_HEREDOC;
}


<ST_IN_SCRIPTING>[`] {
	BEGIN(ST_BACKQUOTE);
	return '`';
}


<ST_END_HEREDOC>{ANY_CHAR} {
	zend_heredoc_label *heredoc_label = zend_ptr_stack_pop(&SCNG(heredoc_label_stack));

	YYCURSOR += heredoc_label->length - 1;
	yyleng = heredoc_label->length;

	heredoc_label_dtor(heredoc_label);
	efree(heredoc_label);

	BEGIN(ST_IN_SCRIPTING);
	return T_END_HEREDOC;
}


<ST_DOUBLE_QUOTES,ST_BACKQUOTE,ST_HEREDOC>"{$" {
	zendlval->value.lval = (long) '{';
	yy_push_state(ST_IN_SCRIPTING TSRMLS_CC);
	yyless(1);
	return T_CURLY_OPEN;
}


<ST_DOUBLE_QUOTES>["] {
	BEGIN(ST_IN_SCRIPTING);
	return '"';
}

<ST_BACKQUOTE>[`] {
	BEGIN(ST_IN_SCRIPTING);
	return '`';
}


<ST_DOUBLE_QUOTES>{ANY_CHAR} {
	if (GET_DOUBLE_QUOTES_SCANNED_LENGTH()) {
		YYCURSOR += GET_DOUBLE_QUOTES_SCANNED_LENGTH() - 1;
		SET_DOUBLE_QUOTES_SCANNED_LENGTH(0);

		goto double_quotes_scan_done;
	}

	if (YYCURSOR > YYLIMIT) {
		return 0;
	}
	if (yytext[0] == '\\' && YYCURSOR < YYLIMIT) {
		YYCURSOR++;
	}

	while (YYCURSOR < YYLIMIT) {
		switch (*YYCURSOR++) {
			case '"':
				break;
			case '$':
				if (IS_LABEL_START(*YYCURSOR) || *YYCURSOR == '{') {
					break;
				}
				continue;
			case '{':
				if (*YYCURSOR == '$') {
					break;
				}
				continue;
			case '\\':
				if (YYCURSOR < YYLIMIT) {
					YYCURSOR++;
				}
				/* fall through */
			default:
				continue;
		}

		YYCURSOR--;
		break;
	}

double_quotes_scan_done:
	yyleng = YYCURSOR - SCNG(yy_text);

	zend_scan_escape_string(zendlval, yytext, yyleng, '"' TSRMLS_CC);
	return T_ENCAPSED_AND_WHITESPACE;
}


<ST_BACKQUOTE>{ANY_CHAR} {
	if (YYCURSOR > YYLIMIT) {
		return 0;
	}
	if (yytext[0] == '\\' && YYCURSOR < YYLIMIT) {
		YYCURSOR++;
	}

	while (YYCURSOR < YYLIMIT) {
		switch (*YYCURSOR++) {
			case '`':
				break;
			case '$':
				if (IS_LABEL_START(*YYCURSOR) || *YYCURSOR == '{') {
					break;
				}
				continue;
			case '{':
				if (*YYCURSOR == '$') {
					break;
				}
				continue;
			case '\\':
				if (YYCURSOR < YYLIMIT) {
					YYCURSOR++;
				}
				/* fall through */
			default:
				continue;
		}

		YYCURSOR--;
		break;
	}

	yyleng = YYCURSOR - SCNG(yy_text);

	zend_scan_escape_string(zendlval, yytext, yyleng, '`' TSRMLS_CC);
	return T_ENCAPSED_AND_WHITESPACE;
}


<ST_HEREDOC>{ANY_CHAR} {
	int newline = 0;

	zend_heredoc_label *heredoc_label = zend_ptr_stack_top(&SCNG(heredoc_label_stack));

	if (YYCURSOR > YYLIMIT) {
		return 0;
	}

	YYCURSOR--;

	while (YYCURSOR < YYLIMIT) {
		switch (*YYCURSOR++) {
			case '\r':
				if (*YYCURSOR == '\n') {
					YYCURSOR++;
				}
				/* fall through */
			case '\n':
				/* Check for ending label on the next line */
				if (IS_LABEL_START(*YYCURSOR) && heredoc_label->length < YYLIMIT - YYCURSOR && !memcmp(YYCURSOR, heredoc_label->label, heredoc_label->length)) {
					YYCTYPE *end = YYCURSOR + heredoc_label->length;

					if (*end == ';') {
						end++;
					}

					if (*end == '\n' || *end == '\r') {
						/* newline before label will be subtracted from returned text, but
						 * yyleng/yytext will include it, for zend_highlight/strip, tokenizer, etc. */
						if (YYCURSOR[-2] == '\r' && YYCURSOR[-1] == '\n') {
							newline = 2; /* Windows newline */
						} else {
							newline = 1;
						}

						CG(increment_lineno) = 1; /* For newline before label */
						BEGIN(ST_END_HEREDOC);

						goto heredoc_scan_done;
					}
				}
				continue;
			case '$':
				if (IS_LABEL_START(*YYCURSOR) || *YYCURSOR == '{') {
					break;
				}
				continue;
			case '{':
				if (*YYCURSOR == '$') {
					break;
				}
				continue;
			case '\\':
				if (YYCURSOR < YYLIMIT && *YYCURSOR != '\n' && *YYCURSOR != '\r') {
					YYCURSOR++;
				}
				/* fall through */
			default:
				continue;
		}

		YYCURSOR--;
		break;
	}

heredoc_scan_done:
	yyleng = YYCURSOR - SCNG(yy_text);

	zend_scan_escape_string(zendlval, yytext, yyleng - newline, 0 TSRMLS_CC);
	return T_ENCAPSED_AND_WHITESPACE;
}


<ST_NOWDOC>{ANY_CHAR} {
	int newline = 0;

	zend_heredoc_label *heredoc_label = zend_ptr_stack_top(&SCNG(heredoc_label_stack));

	if (YYCURSOR > YYLIMIT) {
		return 0;
	}

	YYCURSOR--;

	while (YYCURSOR < YYLIMIT) {
		switch (*YYCURSOR++) {
			case '\r':
				if (*YYCURSOR == '\n') {
					YYCURSOR++;
				}
				/* fall through */
			case '\n':
				/* Check for ending label on the next line */
				if (IS_LABEL_START(*YYCURSOR) && heredoc_label->length < YYLIMIT - YYCURSOR && !memcmp(YYCURSOR, heredoc_label->label, heredoc_label->length)) {
					YYCTYPE *end = YYCURSOR + heredoc_label->length;

					if (*end == ';') {
						end++;
					}

					if (*end == '\n' || *end == '\r') {
						/* newline before label will be subtracted from returned text, but
						 * yyleng/yytext will include it, for zend_highlight/strip, tokenizer, etc. */
						if (YYCURSOR[-2] == '\r' && YYCURSOR[-1] == '\n') {
							newline = 2; /* Windows newline */
						} else {
							newline = 1;
						}

						CG(increment_lineno) = 1; /* For newline before label */
						BEGIN(ST_END_HEREDOC);

						goto nowdoc_scan_done;
					}
				}
				/* fall through */
			default:
				continue;
		}
	}

nowdoc_scan_done:
	yyleng = YYCURSOR - SCNG(yy_text);

	zend_copy_value(zendlval, yytext, yyleng - newline);
	zendlval->type = IS_STRING;
	HANDLE_NEWLINES(yytext, yyleng - newline);
	return T_ENCAPSED_AND_WHITESPACE;
}


<ST_IN_SCRIPTING,ST_VAR_OFFSET>{ANY_CHAR} {
	if (YYCURSOR > YYLIMIT) {
		return 0;
	}

	zend_error(E_COMPILE_WARNING,"Unexpected character in input:  '%c' (ASCII=%d) state=%d", yytext[0], yytext[0], YYSTATE);
	goto restart;
}

*/
}<|MERGE_RESOLUTION|>--- conflicted
+++ resolved
@@ -850,21 +850,12 @@
 		SCNG(script_filtered) = new_yy_start;
 		SCNG(script_filtered_size) = length;
 	}
-<<<<<<< HEAD
 
 	SCNG(yy_cursor) = new_yy_start + (SCNG(yy_cursor) - SCNG(yy_start));
 	SCNG(yy_marker) = new_yy_start + (SCNG(yy_marker) - SCNG(yy_start));
 	SCNG(yy_text) = new_yy_start + (SCNG(yy_text) - SCNG(yy_start));
 	SCNG(yy_limit) = new_yy_start + (SCNG(yy_limit) - SCNG(yy_start));
 
-=======
-
-	SCNG(yy_cursor) = new_yy_start + (SCNG(yy_cursor) - SCNG(yy_start));
-	SCNG(yy_marker) = new_yy_start + (SCNG(yy_marker) - SCNG(yy_start));
-	SCNG(yy_text) = new_yy_start + (SCNG(yy_text) - SCNG(yy_start));
-	SCNG(yy_limit) = new_yy_start + (SCNG(yy_limit) - SCNG(yy_start));
-
->>>>>>> 5246d6f0
 	SCNG(yy_start) = new_yy_start;
 }
 
