/*
   +----------------------------------------------------------------------+
   | Zend Engine                                                          |
   +----------------------------------------------------------------------+
   | Copyright (c) Zend Technologies Ltd. (http://www.zend.com)           |
   +----------------------------------------------------------------------+
   | This source file is subject to version 2.00 of the Zend license,     |
   | that is bundled with this package in the file LICENSE, and is        |
   | available through the world-wide-web at the following url:           |
   | http://www.zend.com/license/2_00.txt.                                |
   | If you did not receive a copy of the Zend license and are unable to  |
   | obtain it through the world-wide-web, please send a note to          |
   | license@zend.com so we can mail you a copy immediately.              |
   +----------------------------------------------------------------------+
   | Authors: Andi Gutmans <andi@php.net>                                 |
   |          Zeev Suraski <zeev@php.net>                                 |
   |          Dmitry Stogov <dmitry@php.net>                              |
   +----------------------------------------------------------------------+
*/

#include <stdio.h>

#include "zend.h"
#include "zend_alloc.h"
#include "zend_compile.h"
#include "zend_extensions.h"
#include "zend_API.h"
#include "zend_sort.h"
#include "zend_constants.h"

#include "zend_vm.h"

static void zend_extension_op_array_ctor_handler(zend_extension *extension, zend_op_array *op_array)
{
	if (extension->op_array_ctor) {
		extension->op_array_ctor(op_array);
	}
}

static void zend_extension_op_array_dtor_handler(zend_extension *extension, zend_op_array *op_array)
{
	if (extension->op_array_dtor) {
		extension->op_array_dtor(op_array);
	}
}

void init_op_array(zend_op_array *op_array, zend_uchar type, int initial_ops_size)
{
	op_array->type = type;
	op_array->arg_flags[0] = 0;
	op_array->arg_flags[1] = 0;
	op_array->arg_flags[2] = 0;

	op_array->refcount = (uint32_t *) emalloc(sizeof(uint32_t));
	*op_array->refcount = 1;
	op_array->last = 0;
	op_array->opcodes = emalloc(initial_ops_size * sizeof(zend_op));

	op_array->last_var = 0;
	op_array->vars = NULL;

	op_array->T = 0;

	op_array->function_name = NULL;
	op_array->filename = zend_string_copy(zend_get_compiled_filename());
	op_array->doc_comment = NULL;
	op_array->attributes = NULL;

	op_array->arg_info = NULL;
	op_array->num_args = 0;
	op_array->required_num_args = 0;

	op_array->scope = NULL;
	op_array->prototype = NULL;

	op_array->live_range = NULL;
	op_array->try_catch_array = NULL;
	op_array->last_live_range = 0;

	op_array->static_variables = NULL;
	ZEND_MAP_PTR_INIT(op_array->static_variables_ptr, NULL);
	op_array->last_try_catch = 0;

	op_array->fn_flags = 0;

	op_array->last_literal = 0;
	op_array->literals = NULL;

	op_array->num_dynamic_func_defs = 0;
	op_array->dynamic_func_defs = NULL;

	ZEND_MAP_PTR_INIT(op_array->run_time_cache, NULL);
	op_array->cache_size = zend_op_array_extension_handles * sizeof(void*);

	memset(op_array->reserved, 0, ZEND_MAX_RESERVED_RESOURCES * sizeof(void*));

	if (zend_extension_flags & ZEND_EXTENSIONS_HAVE_OP_ARRAY_CTOR) {
		zend_llist_apply_with_argument(&zend_extensions, (llist_apply_with_arg_func_t) zend_extension_op_array_ctor_handler, op_array);
	}
}

ZEND_API void destroy_zend_function(zend_function *function)
{
	zval tmp;

	ZVAL_PTR(&tmp, function);
	zend_function_dtor(&tmp);
}

ZEND_API void zend_type_release(zend_type type, bool persistent) {
	if (ZEND_TYPE_HAS_LIST(type)) {
		zend_type *list_type;
		ZEND_TYPE_LIST_FOREACH(ZEND_TYPE_LIST(type), list_type) {
			if (ZEND_TYPE_HAS_NAME(*list_type)) {
				zend_string_release(ZEND_TYPE_NAME(*list_type));
			}
		} ZEND_TYPE_LIST_FOREACH_END();
		if (!ZEND_TYPE_USES_ARENA(type)) {
			pefree(ZEND_TYPE_LIST(type), persistent);
		}
	} else if (ZEND_TYPE_HAS_NAME(type)) {
		zend_string_release(ZEND_TYPE_NAME(type));
	}
}

void zend_free_internal_arg_info(zend_internal_function *function) {
	if ((function->fn_flags & (ZEND_ACC_HAS_RETURN_TYPE|ZEND_ACC_HAS_TYPE_HINTS)) &&
		function->arg_info) {

		uint32_t i;
		uint32_t num_args = function->num_args + 1;
		zend_internal_arg_info *arg_info = function->arg_info - 1;

		if (function->fn_flags & ZEND_ACC_VARIADIC) {
			num_args++;
		}
		for (i = 0 ; i < num_args; i++) {
			zend_type_release(arg_info[i].type, /* persistent */ 1);
		}
		free(arg_info);
	}
}

ZEND_API void zend_function_dtor(zval *zv)
{
	zend_function *function = Z_PTR_P(zv);

	if (function->type == ZEND_USER_FUNCTION) {
		ZEND_ASSERT(function->common.function_name);
		destroy_op_array(&function->op_array);
		/* op_arrays are allocated on arena, so we don't have to free them */
	} else {
		ZEND_ASSERT(function->type == ZEND_INTERNAL_FUNCTION);
		ZEND_ASSERT(function->common.function_name);
		zend_string_release_ex(function->common.function_name, 1);

		/* For methods this will be called explicitly. */
		if (!function->common.scope) {
			zend_free_internal_arg_info(&function->internal_function);

			if (function->common.attributes) {
				zend_hash_release(function->common.attributes);
				function->common.attributes = NULL;
			}
		}

		if (!(function->common.fn_flags & ZEND_ACC_ARENA_ALLOCATED)) {
			pefree(function, 1);
		}
	}
}

ZEND_API void zend_cleanup_internal_class_data(zend_class_entry *ce)
{
	if (ZEND_MAP_PTR(ce->static_members_table) && CE_STATIC_MEMBERS(ce)) {
		zval *static_members = CE_STATIC_MEMBERS(ce);
		zval *p = static_members;
		zval *end = p + ce->default_static_members_count;
		ZEND_MAP_PTR_SET(ce->static_members_table, NULL);
		while (p != end) {
			if (UNEXPECTED(Z_ISREF_P(p))) {
				zend_property_info *prop_info;
				ZEND_REF_FOREACH_TYPE_SOURCES(Z_REF_P(p), prop_info) {
					if (prop_info->ce == ce && p - static_members == prop_info->offset) {
						ZEND_REF_DEL_TYPE_SOURCE(Z_REF_P(p), prop_info);
						break; /* stop iteration here, the array might be realloc()'ed */
					}
				} ZEND_REF_FOREACH_TYPE_SOURCES_END();
			}
			i_zval_ptr_dtor(p);
			p++;
		}
		efree(static_members);
	}
}

static void _destroy_zend_class_traits_info(zend_class_entry *ce)
{
	uint32_t i;

	for (i = 0; i < ce->num_traits; i++) {
		zend_string_release_ex(ce->trait_names[i].name, 0);
		zend_string_release_ex(ce->trait_names[i].lc_name, 0);
	}
	efree(ce->trait_names);

	if (ce->trait_aliases) {
		i = 0;
		while (ce->trait_aliases[i]) {
			if (ce->trait_aliases[i]->trait_method.method_name) {
				zend_string_release_ex(ce->trait_aliases[i]->trait_method.method_name, 0);
			}
			if (ce->trait_aliases[i]->trait_method.class_name) {
				zend_string_release_ex(ce->trait_aliases[i]->trait_method.class_name, 0);
			}

			if (ce->trait_aliases[i]->alias) {
				zend_string_release_ex(ce->trait_aliases[i]->alias, 0);
			}

			efree(ce->trait_aliases[i]);
			i++;
		}

		efree(ce->trait_aliases);
	}

	if (ce->trait_precedences) {
		uint32_t j;

		i = 0;
		while (ce->trait_precedences[i]) {
			zend_string_release_ex(ce->trait_precedences[i]->trait_method.method_name, 0);
			zend_string_release_ex(ce->trait_precedences[i]->trait_method.class_name, 0);

			for (j = 0; j < ce->trait_precedences[i]->num_excludes; j++) {
				zend_string_release_ex(ce->trait_precedences[i]->exclude_class_names[j], 0);
			}
			efree(ce->trait_precedences[i]);
			i++;
		}
		efree(ce->trait_precedences);
	}
}

ZEND_API void zend_cleanup_mutable_class_data(zend_class_entry *ce)
{
	zend_class_mutable_data *mutable_data = ZEND_MAP_PTR_GET_IMM(ce->mutable_data);

	if (mutable_data) {
		HashTable *constants_table;
		zval *p;

		constants_table = mutable_data->constants_table;
		if (constants_table && constants_table != &ce->constants_table) {
			zend_class_constant *c;

<<<<<<< HEAD
			ZEND_HASH_MAP_FOREACH_PTR(constants_table, c) {
				if (c->ce == ce) {
=======
			ZEND_HASH_FOREACH_PTR(constants_table, c) {
				if (c->ce == ce || (Z_CONSTANT_FLAGS(c->value) & CONST_OWNED)) {
>>>>>>> b1b79c74
					zval_ptr_dtor_nogc(&c->value);
				}
			} ZEND_HASH_FOREACH_END();
			zend_hash_destroy(constants_table);
			mutable_data->constants_table = NULL;
		}

		p = mutable_data->default_properties_table;
		if (p && p != ce->default_properties_table) {
			zval *end = p + ce->default_properties_count;

			while (p < end) {
				zval_ptr_dtor_nogc(p);
				p++;
			}
			mutable_data->default_properties_table = NULL;
		}

		ZEND_MAP_PTR_SET_IMM(ce->mutable_data, NULL);
	}
}

ZEND_API void destroy_zend_class(zval *zv)
{
	zend_property_info *prop_info;
	zend_class_entry *ce = Z_PTR_P(zv);
	zend_function *fn;

	if (ce->ce_flags & ZEND_ACC_IMMUTABLE) {
		return;
	}

	if (ce->ce_flags & ZEND_ACC_FILE_CACHED) {
		zend_class_constant *c;
		zval *p, *end;

		ZEND_HASH_MAP_FOREACH_PTR(&ce->constants_table, c) {
			if (c->ce == ce) {
				zval_ptr_dtor_nogc(&c->value);
			}
		} ZEND_HASH_FOREACH_END();

		p = ce->default_properties_table;
		end = p + ce->default_properties_count;

		while (p < end) {
			zval_ptr_dtor_nogc(p);
			p++;
		}
		return;
	}

	if (--ce->refcount > 0) {
		return;
	}

	switch (ce->type) {
		case ZEND_USER_CLASS:
			if (!(ce->ce_flags & ZEND_ACC_CACHED)) {
				if (ce->parent_name && !(ce->ce_flags & ZEND_ACC_RESOLVED_PARENT)) {
					zend_string_release_ex(ce->parent_name, 0);
				}

				zend_string_release_ex(ce->name, 0);
				zend_string_release_ex(ce->info.user.filename, 0);

				if (ce->info.user.doc_comment) {
					zend_string_release_ex(ce->info.user.doc_comment, 0);
				}

				if (ce->attributes) {
					zend_hash_release(ce->attributes);
				}
				if (ce->backed_enum_table) {
					zend_hash_release(ce->backed_enum_table);
				}

				if (ce->num_interfaces > 0 && !(ce->ce_flags & ZEND_ACC_RESOLVED_INTERFACES)) {
					uint32_t i;

					for (i = 0; i < ce->num_interfaces; i++) {
						zend_string_release_ex(ce->interface_names[i].name, 0);
						zend_string_release_ex(ce->interface_names[i].lc_name, 0);
					}
					efree(ce->interface_names);
				}

				if (ce->num_traits > 0) {
					_destroy_zend_class_traits_info(ce);
				}
			}

			if (ce->default_properties_table) {
				zval *p = ce->default_properties_table;
				zval *end = p + ce->default_properties_count;

				while (p != end) {
					i_zval_ptr_dtor(p);
					p++;
				}
				efree(ce->default_properties_table);
			}
			if (ce->default_static_members_table) {
				zval *p = ce->default_static_members_table;
				zval *end = p + ce->default_static_members_count;

				while (p != end) {
					ZEND_ASSERT(!Z_ISREF_P(p));
					i_zval_ptr_dtor(p);
					p++;
				}
				efree(ce->default_static_members_table);
			}
			ZEND_HASH_MAP_FOREACH_PTR(&ce->properties_info, prop_info) {
				if (prop_info->ce == ce) {
					zend_string_release_ex(prop_info->name, 0);
					if (prop_info->doc_comment) {
						zend_string_release_ex(prop_info->doc_comment, 0);
					}
					if (prop_info->attributes) {
						zend_hash_release(prop_info->attributes);
					}
					zend_type_release(prop_info->type, /* persistent */ 0);
				}
			} ZEND_HASH_FOREACH_END();
			zend_hash_destroy(&ce->properties_info);
			zend_hash_destroy(&ce->function_table);
			if (zend_hash_num_elements(&ce->constants_table)) {
				zend_class_constant *c;

<<<<<<< HEAD
				ZEND_HASH_MAP_FOREACH_PTR(&ce->constants_table, c) {
					if (c->ce == ce) {
=======
				ZEND_HASH_FOREACH_PTR(&ce->constants_table, c) {
					if (c->ce == ce || (Z_CONSTANT_FLAGS(c->value) & CONST_OWNED)) {
>>>>>>> b1b79c74
						zval_ptr_dtor_nogc(&c->value);
						if (c->doc_comment) {
							zend_string_release_ex(c->doc_comment, 0);
						}
						if (c->attributes) {
							zend_hash_release(c->attributes);
						}
					}
				} ZEND_HASH_FOREACH_END();
			}
			zend_hash_destroy(&ce->constants_table);
			if (ce->num_interfaces > 0 && (ce->ce_flags & ZEND_ACC_RESOLVED_INTERFACES)) {
				efree(ce->interfaces);
			}
			break;
		case ZEND_INTERNAL_CLASS:
			if (ce->backed_enum_table) {
				zend_hash_release(ce->backed_enum_table);
			}
			if (ce->default_properties_table) {
				zval *p = ce->default_properties_table;
				zval *end = p + ce->default_properties_count;

				while (p != end) {
					zval_internal_ptr_dtor(p);
					p++;
				}
				free(ce->default_properties_table);
			}
			if (ce->default_static_members_table) {
				zval *p = ce->default_static_members_table;
				zval *end = p + ce->default_static_members_count;

				while (p != end) {
					zval_internal_ptr_dtor(p);
					p++;
				}
				free(ce->default_static_members_table);
			}

			ZEND_HASH_MAP_FOREACH_PTR(&ce->properties_info, prop_info) {
				if (prop_info->ce == ce) {
					zend_string_release(prop_info->name);
					zend_type_release(prop_info->type, /* persistent */ 1);
					free(prop_info);
				}
			} ZEND_HASH_FOREACH_END();
			zend_hash_destroy(&ce->properties_info);
			zend_string_release_ex(ce->name, 1);

			/* TODO: eliminate this loop for classes without functions with arg_info / attributes */
			ZEND_HASH_MAP_FOREACH_PTR(&ce->function_table, fn) {
				if (fn->common.scope == ce) {
					if (fn->common.fn_flags & (ZEND_ACC_HAS_RETURN_TYPE|ZEND_ACC_HAS_TYPE_HINTS)) {
						zend_free_internal_arg_info(&fn->internal_function);
					}

					if (fn->common.attributes) {
						zend_hash_release(fn->common.attributes);
						fn->common.attributes = NULL;
					}
				}
			} ZEND_HASH_FOREACH_END();

			zend_hash_destroy(&ce->function_table);
			if (zend_hash_num_elements(&ce->constants_table)) {
				zend_class_constant *c;

				ZEND_HASH_MAP_FOREACH_PTR(&ce->constants_table, c) {
					if (c->ce == ce) {
						if (Z_TYPE(c->value) == IS_CONSTANT_AST) {
							/* We marked this as IMMUTABLE, but do need to free it when the
							 * class is destroyed. */
							ZEND_ASSERT(Z_ASTVAL(c->value)->kind == ZEND_AST_CONST_ENUM_INIT);
							free(Z_AST(c->value));
						} else {
							zval_internal_ptr_dtor(&c->value);
						}
						if (c->doc_comment) {
							zend_string_release_ex(c->doc_comment, 1);
						}
						if (c->attributes) {
							zend_hash_release(c->attributes);
						}
					}
					free(c);
				} ZEND_HASH_FOREACH_END();
				zend_hash_destroy(&ce->constants_table);
			}
			if (ce->iterator_funcs_ptr) {
				free(ce->iterator_funcs_ptr);
			}
			if (ce->arrayaccess_funcs_ptr) {
				free(ce->arrayaccess_funcs_ptr);
			}
			if (ce->num_interfaces > 0) {
				free(ce->interfaces);
			}
			if (ce->properties_info_table) {
				free(ce->properties_info_table);
			}
			if (ce->attributes) {
				zend_hash_release(ce->attributes);
			}
			free(ce);
			break;
	}
}

void zend_class_add_ref(zval *zv)
{
	zend_class_entry *ce = Z_PTR_P(zv);

	if (!(ce->ce_flags & ZEND_ACC_IMMUTABLE)) {
		ce->refcount++;
	}
}

ZEND_API void zend_destroy_static_vars(zend_op_array *op_array)
{
	if (ZEND_MAP_PTR(op_array->static_variables_ptr)) {
		HashTable *ht = ZEND_MAP_PTR_GET(op_array->static_variables_ptr);
		if (ht) {
			zend_array_destroy(ht);
			ZEND_MAP_PTR_SET(op_array->static_variables_ptr, NULL);
		}
	}
}

ZEND_API void destroy_op_array(zend_op_array *op_array)
{
	uint32_t i;

	if ((op_array->fn_flags & ZEND_ACC_HEAP_RT_CACHE)
	 && ZEND_MAP_PTR(op_array->run_time_cache)) {
		efree(ZEND_MAP_PTR(op_array->run_time_cache));
	}

	if (op_array->function_name) {
		zend_string_release_ex(op_array->function_name, 0);
	}

	if (!op_array->refcount || --(*op_array->refcount) > 0) {
		return;
	}

	efree_size(op_array->refcount, sizeof(*(op_array->refcount)));

	if (op_array->vars) {
		i = op_array->last_var;
		while (i > 0) {
			i--;
			zend_string_release_ex(op_array->vars[i], 0);
		}
		efree(op_array->vars);
	}

	if (op_array->literals) {
		zval *literal = op_array->literals;
		zval *end = literal + op_array->last_literal;
	 	while (literal < end) {
			zval_ptr_dtor_nogc(literal);
			literal++;
		}
		if (ZEND_USE_ABS_CONST_ADDR
		 || !(op_array->fn_flags & ZEND_ACC_DONE_PASS_TWO)) {
			efree(op_array->literals);
		}
	}
	efree(op_array->opcodes);

	zend_string_release_ex(op_array->filename, 0);
	if (op_array->doc_comment) {
		zend_string_release_ex(op_array->doc_comment, 0);
	}
	if (op_array->attributes) {
		zend_hash_release(op_array->attributes);
	}
	if (op_array->live_range) {
		efree(op_array->live_range);
	}
	if (op_array->try_catch_array) {
		efree(op_array->try_catch_array);
	}
	if (zend_extension_flags & ZEND_EXTENSIONS_HAVE_OP_ARRAY_DTOR) {
		if (op_array->fn_flags & ZEND_ACC_DONE_PASS_TWO) {
			zend_llist_apply_with_argument(&zend_extensions, (llist_apply_with_arg_func_t) zend_extension_op_array_dtor_handler, op_array);
		}
	}
	if (op_array->arg_info) {
		uint32_t num_args = op_array->num_args;
		zend_arg_info *arg_info = op_array->arg_info;

		if (op_array->fn_flags & ZEND_ACC_HAS_RETURN_TYPE) {
			arg_info--;
			num_args++;
		}
		if (op_array->fn_flags & ZEND_ACC_VARIADIC) {
			num_args++;
		}
		for (i = 0 ; i < num_args; i++) {
			if (arg_info[i].name) {
				zend_string_release_ex(arg_info[i].name, 0);
			}
			zend_type_release(arg_info[i].type, /* persistent */ 0);
		}
		efree(arg_info);
	}
	if (op_array->static_variables) {
		zend_array_destroy(op_array->static_variables);
	}
	if (op_array->num_dynamic_func_defs) {
		for (i = 0; i < op_array->num_dynamic_func_defs; i++) {
			/* Closures overwrite static_variables in their copy.
			 * Make sure to destroy them when the prototype function is destroyed. */
			if (op_array->dynamic_func_defs[i]->static_variables
					&& (op_array->dynamic_func_defs[i]->fn_flags & ZEND_ACC_CLOSURE)) {
				zend_array_destroy(op_array->dynamic_func_defs[i]->static_variables);
				op_array->dynamic_func_defs[i]->static_variables = NULL;
			}
			destroy_op_array(op_array->dynamic_func_defs[i]);
		}
		efree(op_array->dynamic_func_defs);
	}
}

static void zend_update_extended_stmts(zend_op_array *op_array)
{
	zend_op *opline = op_array->opcodes, *end=opline+op_array->last;

	while (opline<end) {
		if (opline->opcode == ZEND_EXT_STMT) {
			if (opline+1<end) {
				if ((opline+1)->opcode == ZEND_EXT_STMT) {
					opline->opcode = ZEND_NOP;
					opline++;
					continue;
				}
				if (opline+1<end) {
					opline->lineno = (opline+1)->lineno;
				}
			} else {
				opline->opcode = ZEND_NOP;
			}
		}
		opline++;
	}
}

static void zend_extension_op_array_handler(zend_extension *extension, zend_op_array *op_array)
{
	if (extension->op_array_handler) {
		extension->op_array_handler(op_array);
	}
}

static void zend_check_finally_breakout(zend_op_array *op_array, uint32_t op_num, uint32_t dst_num)
{
	int i;

	for (i = 0; i < op_array->last_try_catch; i++) {
		if ((op_num < op_array->try_catch_array[i].finally_op ||
					op_num >= op_array->try_catch_array[i].finally_end)
				&& (dst_num >= op_array->try_catch_array[i].finally_op &&
					 dst_num <= op_array->try_catch_array[i].finally_end)) {
			CG(in_compilation) = 1;
			CG(active_op_array) = op_array;
			CG(zend_lineno) = op_array->opcodes[op_num].lineno;
			zend_error_noreturn(E_COMPILE_ERROR, "jump into a finally block is disallowed");
		} else if ((op_num >= op_array->try_catch_array[i].finally_op
					&& op_num <= op_array->try_catch_array[i].finally_end)
				&& (dst_num > op_array->try_catch_array[i].finally_end
					|| dst_num < op_array->try_catch_array[i].finally_op)) {
			CG(in_compilation) = 1;
			CG(active_op_array) = op_array;
			CG(zend_lineno) = op_array->opcodes[op_num].lineno;
			zend_error_noreturn(E_COMPILE_ERROR, "jump out of a finally block is disallowed");
		}
	}
}

static uint32_t zend_get_brk_cont_target(const zend_op_array *op_array, const zend_op *opline) {
	int nest_levels = opline->op2.num;
	int array_offset = opline->op1.num;
	zend_brk_cont_element *jmp_to;
	do {
		jmp_to = &CG(context).brk_cont_array[array_offset];
		if (nest_levels > 1) {
			array_offset = jmp_to->parent;
		}
	} while (--nest_levels > 0);

	return opline->opcode == ZEND_BRK ? jmp_to->brk : jmp_to->cont;
}

static void emit_live_range_raw(
		zend_op_array *op_array, uint32_t var_num, uint32_t kind, uint32_t start, uint32_t end) {
	zend_live_range *range;

	op_array->last_live_range++;
	op_array->live_range = erealloc(op_array->live_range,
		sizeof(zend_live_range) * op_array->last_live_range);

	ZEND_ASSERT(start < end);
	range = &op_array->live_range[op_array->last_live_range - 1];
	range->var = EX_NUM_TO_VAR(op_array->last_var + var_num);
	range->var |= kind;
	range->start = start;
	range->end = end;
}

static void emit_live_range(
		zend_op_array *op_array, uint32_t var_num, uint32_t start, uint32_t end,
		zend_needs_live_range_cb needs_live_range) {
	zend_op *def_opline = &op_array->opcodes[start], *orig_def_opline = def_opline;
	zend_op *use_opline = &op_array->opcodes[end];
	uint32_t kind;

	switch (def_opline->opcode) {
		/* These should never be the first def. */
		case ZEND_ADD_ARRAY_ELEMENT:
		case ZEND_ADD_ARRAY_UNPACK:
		case ZEND_ROPE_ADD:
			ZEND_UNREACHABLE();
			return;
		/* Result is boolean, it doesn't have to be destroyed. */
		case ZEND_JMPZ_EX:
		case ZEND_JMPNZ_EX:
		case ZEND_BOOL:
		case ZEND_BOOL_NOT:
		/* Classes don't have to be destroyed. */
		case ZEND_FETCH_CLASS:
		case ZEND_DECLARE_ANON_CLASS:
		/* FAST_CALLs don't have to be destroyed. */
		case ZEND_FAST_CALL:
			return;
		case ZEND_BEGIN_SILENCE:
			kind = ZEND_LIVE_SILENCE;
			start++;
			break;
		case ZEND_ROPE_INIT:
			kind = ZEND_LIVE_ROPE;
			/* ROPE live ranges include the generating opcode. */
			def_opline--;
			break;
		case ZEND_FE_RESET_R:
		case ZEND_FE_RESET_RW:
			kind = ZEND_LIVE_LOOP;
			start++;
			break;
		/* Objects created via ZEND_NEW are only fully initialized
		 * after the DO_FCALL (constructor call).
		 * We are creating two live-ranges: ZEND_LINE_NEW for uninitialized
		 * part, and ZEND_LIVE_TMPVAR for initialized.
		 */
		case ZEND_NEW:
		{
			int level = 0;
			uint32_t orig_start = start;

			while (def_opline + 1 < use_opline) {
				def_opline++;
				start++;
				switch (def_opline->opcode) {
					case ZEND_INIT_FCALL:
					case ZEND_INIT_FCALL_BY_NAME:
					case ZEND_INIT_NS_FCALL_BY_NAME:
					case ZEND_INIT_DYNAMIC_CALL:
					case ZEND_INIT_USER_CALL:
					case ZEND_INIT_METHOD_CALL:
					case ZEND_INIT_STATIC_METHOD_CALL:
					case ZEND_NEW:
						level++;
						break;
					case ZEND_DO_FCALL:
					case ZEND_DO_FCALL_BY_NAME:
					case ZEND_DO_ICALL:
					case ZEND_DO_UCALL:
						if (level == 0) {
							goto done;
						}
						level--;
						break;
				}
			}
done:
			emit_live_range_raw(op_array, var_num, ZEND_LIVE_NEW, orig_start + 1, start + 1);
			if (start + 1 == end) {
				/* Trivial live-range, no need to store it. */
				return;
			}
		}
		ZEND_FALLTHROUGH;
		default:
			start++;
			kind = ZEND_LIVE_TMPVAR;

			/* Check hook to determine whether a live range is necessary,
			 * e.g. based on type info. */
			if (needs_live_range && !needs_live_range(op_array, orig_def_opline)) {
				return;
			}
			break;
		case ZEND_COPY_TMP:
		{
			/* COPY_TMP has a split live-range: One from the definition until the use in
			 * "null" branch, and another from the start of the "non-null" branch to the
			 * FREE opcode. */
			uint32_t rt_var_num = EX_NUM_TO_VAR(op_array->last_var + var_num);
			if (needs_live_range && !needs_live_range(op_array, orig_def_opline)) {
				return;
			}

			kind = ZEND_LIVE_TMPVAR;
			if (use_opline->opcode != ZEND_FREE) {
				/* This can happen if one branch of the coalesce has been optimized away.
				 * In this case we should emit a normal live-range instead. */
				start++;
				break;
			}

			zend_op *block_start_op = use_opline;
			while ((block_start_op-1)->opcode == ZEND_FREE) {
				block_start_op--;
			}

			start = block_start_op - op_array->opcodes;
			if (start != end) {
				emit_live_range_raw(op_array, var_num, kind, start, end);
			}

			do {
				use_opline--;

				/* The use might have been optimized away, in which case we will hit the def
				 * instead. */
				if (use_opline->opcode == ZEND_COPY_TMP && use_opline->result.var == rt_var_num) {
					return;
				}
			} while (!(
				((use_opline->op1_type & (IS_TMP_VAR|IS_VAR)) && use_opline->op1.var == rt_var_num) ||
				((use_opline->op2_type & (IS_TMP_VAR|IS_VAR)) && use_opline->op2.var == rt_var_num)
			));

			start = def_opline + 1 - op_array->opcodes;
			end = use_opline - op_array->opcodes;
			emit_live_range_raw(op_array, var_num, kind, start, end);
			return;
		}
	}

	emit_live_range_raw(op_array, var_num, kind, start, end);
}

static bool is_fake_def(zend_op *opline) {
	/* These opcodes only modify the result, not create it. */
	return opline->opcode == ZEND_ROPE_ADD
		|| opline->opcode == ZEND_ADD_ARRAY_ELEMENT
		|| opline->opcode == ZEND_ADD_ARRAY_UNPACK;
}

static bool keeps_op1_alive(zend_op *opline) {
	/* These opcodes don't consume their OP1 operand,
	 * it is later freed by something else. */
	if (opline->opcode == ZEND_CASE
	 || opline->opcode == ZEND_CASE_STRICT
	 || opline->opcode == ZEND_SWITCH_LONG
	 || opline->opcode == ZEND_SWITCH_STRING
	 || opline->opcode == ZEND_MATCH
	 || opline->opcode == ZEND_FETCH_LIST_R
	 || opline->opcode == ZEND_COPY_TMP) {
		return 1;
	}
	ZEND_ASSERT(opline->opcode != ZEND_FE_FETCH_R
		&& opline->opcode != ZEND_FE_FETCH_RW
		&& opline->opcode != ZEND_FETCH_LIST_W
		&& opline->opcode != ZEND_VERIFY_RETURN_TYPE
		&& opline->opcode != ZEND_BIND_LEXICAL
		&& opline->opcode != ZEND_ROPE_ADD);
	return 0;
}

/* Live ranges must be sorted by increasing start opline */
static int cmp_live_range(const zend_live_range *a, const zend_live_range *b) {
	return a->start - b->start;
}
static void swap_live_range(zend_live_range *a, zend_live_range *b) {
	uint32_t tmp;
	tmp = a->var;
	a->var = b->var;
	b->var = tmp;
	tmp = a->start;
	a->start = b->start;
	b->start = tmp;
	tmp = a->end;
	a->end = b->end;
	b->end = tmp;
}

static void zend_calc_live_ranges(
		zend_op_array *op_array, zend_needs_live_range_cb needs_live_range) {
	uint32_t opnum = op_array->last;
	zend_op *opline = &op_array->opcodes[opnum];
	ALLOCA_FLAG(use_heap)
	uint32_t var_offset = op_array->last_var;
	uint32_t *last_use = do_alloca(sizeof(uint32_t) * op_array->T, use_heap);
	memset(last_use, -1, sizeof(uint32_t) * op_array->T);

	ZEND_ASSERT(!op_array->live_range);
	while (opnum > 0) {
		opnum--;
		opline--;

		if ((opline->result_type & (IS_TMP_VAR|IS_VAR)) && !is_fake_def(opline)) {
			uint32_t var_num = EX_VAR_TO_NUM(opline->result.var) - var_offset;
			/* Defs without uses can occur for two reasons: Either because the result is
			 * genuinely unused (e.g. omitted FREE opcode for an unused boolean result), or
			 * because there are multiple defining opcodes (e.g. JMPZ_EX and QM_ASSIGN), in
			 * which case the last one starts the live range. As such, we can simply ignore
			 * missing uses here. */
			if (EXPECTED(last_use[var_num] != (uint32_t) -1)) {
				/* Skip trivial live-range */
				if (opnum + 1 != last_use[var_num]) {
					uint32_t num;

#if 1
					/* OP_DATA uses only op1 operand */
					ZEND_ASSERT(opline->opcode != ZEND_OP_DATA);
					num = opnum;
#else
					/* OP_DATA is really part of the previous opcode. */
					num = opnum - (opline->opcode == ZEND_OP_DATA);
#endif
					emit_live_range(op_array, var_num, num, last_use[var_num], needs_live_range);
				}
				last_use[var_num] = (uint32_t) -1;
			}
		}

		if ((opline->op1_type & (IS_TMP_VAR|IS_VAR))) {
			uint32_t var_num = EX_VAR_TO_NUM(opline->op1.var) - var_offset;
			if (EXPECTED(last_use[var_num] == (uint32_t) -1)) {
				if (EXPECTED(!keeps_op1_alive(opline))) {
					/* OP_DATA is really part of the previous opcode. */
					last_use[var_num] = opnum - (opline->opcode == ZEND_OP_DATA);
				}
			}
		}
		if (opline->op2_type & (IS_TMP_VAR|IS_VAR)) {
			uint32_t var_num = EX_VAR_TO_NUM(opline->op2.var) - var_offset;
			if (UNEXPECTED(opline->opcode == ZEND_FE_FETCH_R
					|| opline->opcode == ZEND_FE_FETCH_RW)) {
				/* OP2 of FE_FETCH is actually a def, not a use. */
				if (last_use[var_num] != (uint32_t) -1) {
					if (opnum + 1 != last_use[var_num]) {
						emit_live_range(
							op_array, var_num, opnum, last_use[var_num], needs_live_range);
					}
					last_use[var_num] = (uint32_t) -1;
				}
			} else if (EXPECTED(last_use[var_num] == (uint32_t) -1)) {
#if 1
				/* OP_DATA uses only op1 operand */
				ZEND_ASSERT(opline->opcode != ZEND_OP_DATA);
				last_use[var_num] = opnum;
#else
				/* OP_DATA is really part of the previous opcode. */
				last_use[var_num] = opnum - (opline->opcode == ZEND_OP_DATA);
#endif
			}
		}
	}

	if (op_array->last_live_range > 1) {
		zend_live_range *r1 = op_array->live_range;
		zend_live_range *r2 = r1 + op_array->last_live_range - 1;

		/* In most cases we need just revert the array */
		while (r1 < r2) {
			swap_live_range(r1, r2);
			r1++;
			r2--;
		}

		r1 = op_array->live_range;
		r2 = r1 + op_array->last_live_range - 1;
		while (r1 < r2) {
			if (r1->start > (r1+1)->start) {
				zend_sort(r1, r2 - r1 + 1, sizeof(zend_live_range),
					(compare_func_t) cmp_live_range, (swap_func_t) swap_live_range);
				break;
			}
			r1++;
		}
	}

	free_alloca(last_use, use_heap);
}

ZEND_API void zend_recalc_live_ranges(
		zend_op_array *op_array, zend_needs_live_range_cb needs_live_range) {
	/* We assume that we never create live-ranges where there were none before. */
	ZEND_ASSERT(op_array->live_range);
	efree(op_array->live_range);
	op_array->live_range = NULL;
	op_array->last_live_range = 0;
	zend_calc_live_ranges(op_array, needs_live_range);
}

ZEND_API void pass_two(zend_op_array *op_array)
{
	zend_op *opline, *end;

	if (!ZEND_USER_CODE(op_array->type)) {
		return;
	}
	if (CG(compiler_options) & ZEND_COMPILE_EXTENDED_STMT) {
		zend_update_extended_stmts(op_array);
	}
	if (CG(compiler_options) & ZEND_COMPILE_HANDLE_OP_ARRAY) {
		if (zend_extension_flags & ZEND_EXTENSIONS_HAVE_OP_ARRAY_HANDLER) {
			zend_llist_apply_with_argument(&zend_extensions, (llist_apply_with_arg_func_t) zend_extension_op_array_handler, op_array);
		}
	}

	if (CG(context).vars_size != op_array->last_var) {
		op_array->vars = (zend_string**) erealloc(op_array->vars, sizeof(zend_string*)*op_array->last_var);
		CG(context).vars_size = op_array->last_var;
	}

#if ZEND_USE_ABS_CONST_ADDR
	if (CG(context).opcodes_size != op_array->last) {
		op_array->opcodes = (zend_op *) erealloc(op_array->opcodes, sizeof(zend_op)*op_array->last);
		CG(context).opcodes_size = op_array->last;
	}
	if (CG(context).literals_size != op_array->last_literal) {
		op_array->literals = (zval*)erealloc(op_array->literals, sizeof(zval) * op_array->last_literal);
		CG(context).literals_size = op_array->last_literal;
	}
#else
	op_array->opcodes = (zend_op *) erealloc(op_array->opcodes,
		ZEND_MM_ALIGNED_SIZE_EX(sizeof(zend_op) * op_array->last, 16) +
		sizeof(zval) * op_array->last_literal);
	if (op_array->literals) {
		memcpy(((char*)op_array->opcodes) + ZEND_MM_ALIGNED_SIZE_EX(sizeof(zend_op) * op_array->last, 16),
			op_array->literals, sizeof(zval) * op_array->last_literal);
		efree(op_array->literals);
		op_array->literals = (zval*)(((char*)op_array->opcodes) + ZEND_MM_ALIGNED_SIZE_EX(sizeof(zend_op) * op_array->last, 16));
	}
	CG(context).opcodes_size = op_array->last;
	CG(context).literals_size = op_array->last_literal;
#endif

	/* Needs to be set directly after the opcode/literal reallocation, to ensure destruction
	 * happens correctly if any of the following fixups generate a fatal error. */
	op_array->fn_flags |= ZEND_ACC_DONE_PASS_TWO;

	opline = op_array->opcodes;
	end = opline + op_array->last;
	while (opline < end) {
		switch (opline->opcode) {
			case ZEND_RECV_INIT:
				{
					zval *val = CT_CONSTANT(opline->op2);
					if (Z_TYPE_P(val) == IS_CONSTANT_AST) {
						uint32_t slot = ZEND_MM_ALIGNED_SIZE_EX(op_array->cache_size, 8);
						Z_CACHE_SLOT_P(val) = slot;
						op_array->cache_size += sizeof(zval);
					}
				}
				break;
			case ZEND_FAST_CALL:
				opline->op1.opline_num = op_array->try_catch_array[opline->op1.num].finally_op;
				ZEND_PASS_TWO_UPDATE_JMP_TARGET(op_array, opline, opline->op1);
				break;
			case ZEND_BRK:
			case ZEND_CONT:
				{
					uint32_t jmp_target = zend_get_brk_cont_target(op_array, opline);

					if (op_array->fn_flags & ZEND_ACC_HAS_FINALLY_BLOCK) {
						zend_check_finally_breakout(op_array, opline - op_array->opcodes, jmp_target);
					}
					opline->opcode = ZEND_JMP;
					opline->op1.opline_num = jmp_target;
					opline->op2.num = 0;
					ZEND_PASS_TWO_UPDATE_JMP_TARGET(op_array, opline, opline->op1);
				}
				break;
			case ZEND_GOTO:
				zend_resolve_goto_label(op_array, opline);
				if (op_array->fn_flags & ZEND_ACC_HAS_FINALLY_BLOCK) {
					zend_check_finally_breakout(op_array, opline - op_array->opcodes, opline->op1.opline_num);
				}
				ZEND_FALLTHROUGH;
			case ZEND_JMP:
				ZEND_PASS_TWO_UPDATE_JMP_TARGET(op_array, opline, opline->op1);
				break;
			case ZEND_JMPZ:
			case ZEND_JMPNZ:
			case ZEND_JMPZ_EX:
			case ZEND_JMPNZ_EX:
			case ZEND_JMP_SET:
			case ZEND_COALESCE:
			case ZEND_FE_RESET_R:
			case ZEND_FE_RESET_RW:
			case ZEND_JMP_NULL:
				ZEND_PASS_TWO_UPDATE_JMP_TARGET(op_array, opline, opline->op2);
				break;
			case ZEND_ASSERT_CHECK:
			{
				/* If result of assert is unused, result of check is unused as well */
				zend_op *call = &op_array->opcodes[opline->op2.opline_num - 1];
				if (call->opcode == ZEND_EXT_FCALL_END) {
					call--;
				}
				if (call->result_type == IS_UNUSED) {
					opline->result_type = IS_UNUSED;
				}
				ZEND_PASS_TWO_UPDATE_JMP_TARGET(op_array, opline, opline->op2);
				break;
			}
			case ZEND_FE_FETCH_R:
			case ZEND_FE_FETCH_RW:
				/* absolute index to relative offset */
				opline->extended_value = ZEND_OPLINE_NUM_TO_OFFSET(op_array, opline, opline->extended_value);
				break;
			case ZEND_CATCH:
				if (!(opline->extended_value & ZEND_LAST_CATCH)) {
					ZEND_PASS_TWO_UPDATE_JMP_TARGET(op_array, opline, opline->op2);
				}
				break;
			case ZEND_RETURN:
			case ZEND_RETURN_BY_REF:
				if (op_array->fn_flags & ZEND_ACC_GENERATOR) {
					opline->opcode = ZEND_GENERATOR_RETURN;
				}
				break;
			case ZEND_SWITCH_LONG:
			case ZEND_SWITCH_STRING:
			case ZEND_MATCH:
			{
				/* absolute indexes to relative offsets */
				HashTable *jumptable = Z_ARRVAL_P(CT_CONSTANT(opline->op2));
				zval *zv;
				ZEND_HASH_FOREACH_VAL(jumptable, zv) {
					Z_LVAL_P(zv) = ZEND_OPLINE_NUM_TO_OFFSET(op_array, opline, Z_LVAL_P(zv));
				} ZEND_HASH_FOREACH_END();

				opline->extended_value = ZEND_OPLINE_NUM_TO_OFFSET(op_array, opline, opline->extended_value);
				break;
			}
		}
		if (opline->op1_type == IS_CONST) {
			ZEND_PASS_TWO_UPDATE_CONSTANT(op_array, opline, opline->op1);
		} else if (opline->op1_type & (IS_VAR|IS_TMP_VAR)) {
			opline->op1.var = EX_NUM_TO_VAR(op_array->last_var + opline->op1.var);
		}
		if (opline->op2_type == IS_CONST) {
			ZEND_PASS_TWO_UPDATE_CONSTANT(op_array, opline, opline->op2);
		} else if (opline->op2_type & (IS_VAR|IS_TMP_VAR)) {
			opline->op2.var = EX_NUM_TO_VAR(op_array->last_var + opline->op2.var);
		}
		if (opline->result_type & (IS_VAR|IS_TMP_VAR)) {
			opline->result.var = EX_NUM_TO_VAR(op_array->last_var + opline->result.var);
		}
		ZEND_VM_SET_OPCODE_HANDLER(opline);
		opline++;
	}

	zend_calc_live_ranges(op_array, NULL);

	return;
}

ZEND_API unary_op_type get_unary_op(int opcode)
{
	switch (opcode) {
		case ZEND_BW_NOT:
			return (unary_op_type) bitwise_not_function;
		case ZEND_BOOL_NOT:
			return (unary_op_type) boolean_not_function;
		default:
			return (unary_op_type) NULL;
	}
}

ZEND_API binary_op_type get_binary_op(int opcode)
{
	switch (opcode) {
		case ZEND_ADD:
			return (binary_op_type) add_function;
		case ZEND_SUB:
			return (binary_op_type) sub_function;
		case ZEND_MUL:
			return (binary_op_type) mul_function;
		case ZEND_POW:
			return (binary_op_type) pow_function;
		case ZEND_DIV:
			return (binary_op_type) div_function;
		case ZEND_MOD:
			return (binary_op_type) mod_function;
		case ZEND_SL:
			return (binary_op_type) shift_left_function;
		case ZEND_SR:
			return (binary_op_type) shift_right_function;
		case ZEND_FAST_CONCAT:
		case ZEND_CONCAT:
			return (binary_op_type) concat_function;
		case ZEND_IS_IDENTICAL:
		case ZEND_CASE_STRICT:
			return (binary_op_type) is_identical_function;
		case ZEND_IS_NOT_IDENTICAL:
			return (binary_op_type) is_not_identical_function;
		case ZEND_IS_EQUAL:
		case ZEND_CASE:
			return (binary_op_type) is_equal_function;
		case ZEND_IS_NOT_EQUAL:
			return (binary_op_type) is_not_equal_function;
		case ZEND_IS_SMALLER:
			return (binary_op_type) is_smaller_function;
		case ZEND_IS_SMALLER_OR_EQUAL:
			return (binary_op_type) is_smaller_or_equal_function;
		case ZEND_SPACESHIP:
			return (binary_op_type) compare_function;
		case ZEND_BW_OR:
			return (binary_op_type) bitwise_or_function;
		case ZEND_BW_AND:
			return (binary_op_type) bitwise_and_function;
		case ZEND_BW_XOR:
			return (binary_op_type) bitwise_xor_function;
		case ZEND_BOOL_XOR:
			return (binary_op_type) boolean_xor_function;
		default:
			ZEND_UNREACHABLE();
			return (binary_op_type) NULL;
	}
}<|MERGE_RESOLUTION|>--- conflicted
+++ resolved
@@ -255,13 +255,8 @@
 		if (constants_table && constants_table != &ce->constants_table) {
 			zend_class_constant *c;
 
-<<<<<<< HEAD
 			ZEND_HASH_MAP_FOREACH_PTR(constants_table, c) {
-				if (c->ce == ce) {
-=======
-			ZEND_HASH_FOREACH_PTR(constants_table, c) {
 				if (c->ce == ce || (Z_CONSTANT_FLAGS(c->value) & CONST_OWNED)) {
->>>>>>> b1b79c74
 					zval_ptr_dtor_nogc(&c->value);
 				}
 			} ZEND_HASH_FOREACH_END();
@@ -392,13 +387,8 @@
 			if (zend_hash_num_elements(&ce->constants_table)) {
 				zend_class_constant *c;
 
-<<<<<<< HEAD
 				ZEND_HASH_MAP_FOREACH_PTR(&ce->constants_table, c) {
-					if (c->ce == ce) {
-=======
-				ZEND_HASH_FOREACH_PTR(&ce->constants_table, c) {
 					if (c->ce == ce || (Z_CONSTANT_FLAGS(c->value) & CONST_OWNED)) {
->>>>>>> b1b79c74
 						zval_ptr_dtor_nogc(&c->value);
 						if (c->doc_comment) {
 							zend_string_release_ex(c->doc_comment, 0);
