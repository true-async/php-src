--- conflicted
+++ resolved
@@ -249,15 +249,10 @@
 		if (constants_table && constants_table != &ce->constants_table) {
 			zend_class_constant *c;
 
-<<<<<<< HEAD
 			ZEND_HASH_MAP_FOREACH_PTR(constants_table, c) {
-				zval_ptr_dtor_nogc(&c->value);
-=======
-			ZEND_HASH_FOREACH_PTR(constants_table, c) {
 				if (c->ce == ce) {
 					zval_ptr_dtor_nogc(&c->value);
 				}
->>>>>>> 44e5d253
 			} ZEND_HASH_FOREACH_END();
 			zend_hash_destroy(constants_table);
 			mutable_data->constants_table = NULL;
