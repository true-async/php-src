/*
   +----------------------------------------------------------------------+
   | Zend Engine                                                          |
   +----------------------------------------------------------------------+
   | Copyright (c) Zend Technologies Ltd. (http://www.zend.com)           |
   +----------------------------------------------------------------------+
   | This source file is subject to version 2.00 of the Zend license,     |
   | that is bundled with this package in the file LICENSE, and is        |
   | available through the world-wide-web at the following url:           |
   | http://www.zend.com/license/2_00.txt.                                |
   | If you did not receive a copy of the Zend license and are unable to  |
   | obtain it through the world-wide-web, please send a note to          |
   | license@zend.com so we can mail you a copy immediately.              |
   +----------------------------------------------------------------------+
   | Authors: Andi Gutmans <andi@php.net>                                 |
   |          Zeev Suraski <zeev@php.net>                                 |
   |          Dmitry Stogov <dmitry@php.net>                              |
   +----------------------------------------------------------------------+
*/

#include <stdio.h>

#include "zend.h"
#include "zend_alloc.h"
#include "zend_compile.h"
#include "zend_extensions.h"
#include "zend_API.h"
#include "zend_sort.h"

#include "zend_vm.h"

static void zend_extension_op_array_ctor_handler(zend_extension *extension, zend_op_array *op_array)
{
	if (extension->op_array_ctor) {
		extension->op_array_ctor(op_array);
	}
}

static void zend_extension_op_array_dtor_handler(zend_extension *extension, zend_op_array *op_array)
{
	if (extension->op_array_dtor) {
		extension->op_array_dtor(op_array);
	}
}

void init_op_array(zend_op_array *op_array, zend_uchar type, int initial_ops_size)
{
	op_array->type = type;
	op_array->arg_flags[0] = 0;
	op_array->arg_flags[1] = 0;
	op_array->arg_flags[2] = 0;

	op_array->refcount = (uint32_t *) emalloc(sizeof(uint32_t));
	*op_array->refcount = 1;
	op_array->last = 0;
	op_array->opcodes = emalloc(initial_ops_size * sizeof(zend_op));

	op_array->last_var = 0;
	op_array->vars = NULL;

	op_array->T = 0;

	op_array->function_name = NULL;
	op_array->filename = zend_string_copy(zend_get_compiled_filename());
	op_array->doc_comment = NULL;
	op_array->attributes = NULL;

	op_array->arg_info = NULL;
	op_array->num_args = 0;
	op_array->required_num_args = 0;

	op_array->scope = NULL;
	op_array->prototype = NULL;

	op_array->live_range = NULL;
	op_array->try_catch_array = NULL;
	op_array->last_live_range = 0;

	op_array->static_variables = NULL;
	ZEND_MAP_PTR_INIT(op_array->static_variables_ptr, NULL);
	op_array->last_try_catch = 0;

	op_array->fn_flags = 0;

	op_array->last_literal = 0;
	op_array->literals = NULL;

	op_array->num_dynamic_func_defs = 0;
	op_array->dynamic_func_defs = NULL;

	ZEND_MAP_PTR_INIT(op_array->run_time_cache, NULL);
	op_array->cache_size = zend_op_array_extension_handles * sizeof(void*);

	memset(op_array->reserved, 0, ZEND_MAX_RESERVED_RESOURCES * sizeof(void*));

	if (zend_extension_flags & ZEND_EXTENSIONS_HAVE_OP_ARRAY_CTOR) {
		zend_llist_apply_with_argument(&zend_extensions, (llist_apply_with_arg_func_t) zend_extension_op_array_ctor_handler, op_array);
	}
}

ZEND_API void destroy_zend_function(zend_function *function)
{
	zval tmp;

	ZVAL_PTR(&tmp, function);
	zend_function_dtor(&tmp);
}

ZEND_API void zend_type_release(zend_type type, bool persistent) {
	if (ZEND_TYPE_HAS_LIST(type)) {
		zend_type *list_type;
		ZEND_TYPE_LIST_FOREACH(ZEND_TYPE_LIST(type), list_type) {
			if (ZEND_TYPE_HAS_NAME(*list_type)) {
				zend_string_release(ZEND_TYPE_NAME(*list_type));
			}
		} ZEND_TYPE_LIST_FOREACH_END();
		if (!ZEND_TYPE_USES_ARENA(type)) {
			pefree(ZEND_TYPE_LIST(type), persistent);
		}
	} else if (ZEND_TYPE_HAS_NAME(type)) {
		zend_string_release(ZEND_TYPE_NAME(type));
	}
}

void zend_free_internal_arg_info(zend_internal_function *function) {
	if ((function->fn_flags & (ZEND_ACC_HAS_RETURN_TYPE|ZEND_ACC_HAS_TYPE_HINTS)) &&
		function->arg_info) {

		uint32_t i;
		uint32_t num_args = function->num_args + 1;
		zend_internal_arg_info *arg_info = function->arg_info - 1;

		if (function->fn_flags & ZEND_ACC_VARIADIC) {
			num_args++;
		}
		for (i = 0 ; i < num_args; i++) {
			zend_type_release(arg_info[i].type, /* persistent */ 1);
		}
		free(arg_info);
	}
}

ZEND_API void zend_function_dtor(zval *zv)
{
	zend_function *function = Z_PTR_P(zv);

	if (function->type == ZEND_USER_FUNCTION) {
		ZEND_ASSERT(function->common.function_name);
		destroy_op_array(&function->op_array);
		/* op_arrays are allocated on arena, so we don't have to free them */
	} else {
		ZEND_ASSERT(function->type == ZEND_INTERNAL_FUNCTION);
		ZEND_ASSERT(function->common.function_name);
		zend_string_release_ex(function->common.function_name, 1);

		/* For methods this will be called explicitly. */
		if (!function->common.scope) {
			zend_free_internal_arg_info(&function->internal_function);

			if (function->common.attributes) {
				zend_hash_release(function->common.attributes);
				function->common.attributes = NULL;
			}
		}

		if (!(function->common.fn_flags & ZEND_ACC_ARENA_ALLOCATED)) {
			pefree(function, 1);
		}
	}
}

ZEND_API void zend_cleanup_internal_class_data(zend_class_entry *ce)
{
	if (ZEND_MAP_PTR(ce->static_members_table) && CE_STATIC_MEMBERS(ce)) {
		zval *static_members = CE_STATIC_MEMBERS(ce);
		zval *p = static_members;
		zval *end = p + ce->default_static_members_count;
		ZEND_MAP_PTR_SET(ce->static_members_table, NULL);
		while (p != end) {
			if (UNEXPECTED(Z_ISREF_P(p))) {
				zend_property_info *prop_info;
				ZEND_REF_FOREACH_TYPE_SOURCES(Z_REF_P(p), prop_info) {
					if (prop_info->ce == ce && p - static_members == prop_info->offset) {
						ZEND_REF_DEL_TYPE_SOURCE(Z_REF_P(p), prop_info);
						break; /* stop iteration here, the array might be realloc()'ed */
					}
				} ZEND_REF_FOREACH_TYPE_SOURCES_END();
			}
			i_zval_ptr_dtor(p);
			p++;
		}
		efree(static_members);
	}
}

static void _destroy_zend_class_traits_info(zend_class_entry *ce)
{
	uint32_t i;

	for (i = 0; i < ce->num_traits; i++) {
		zend_string_release_ex(ce->trait_names[i].name, 0);
		zend_string_release_ex(ce->trait_names[i].lc_name, 0);
	}
	efree(ce->trait_names);

	if (ce->trait_aliases) {
		i = 0;
		while (ce->trait_aliases[i]) {
			if (ce->trait_aliases[i]->trait_method.method_name) {
				zend_string_release_ex(ce->trait_aliases[i]->trait_method.method_name, 0);
			}
			if (ce->trait_aliases[i]->trait_method.class_name) {
				zend_string_release_ex(ce->trait_aliases[i]->trait_method.class_name, 0);
			}

			if (ce->trait_aliases[i]->alias) {
				zend_string_release_ex(ce->trait_aliases[i]->alias, 0);
			}

			efree(ce->trait_aliases[i]);
			i++;
		}

		efree(ce->trait_aliases);
	}

	if (ce->trait_precedences) {
		uint32_t j;

		i = 0;
		while (ce->trait_precedences[i]) {
			zend_string_release_ex(ce->trait_precedences[i]->trait_method.method_name, 0);
			zend_string_release_ex(ce->trait_precedences[i]->trait_method.class_name, 0);

			for (j = 0; j < ce->trait_precedences[i]->num_excludes; j++) {
				zend_string_release_ex(ce->trait_precedences[i]->exclude_class_names[j], 0);
			}
			efree(ce->trait_precedences[i]);
			i++;
		}
		efree(ce->trait_precedences);
	}
}

ZEND_API void zend_cleanup_mutable_class_data(zend_class_entry *ce)
{
	zend_class_mutable_data *mutable_data = ZEND_MAP_PTR_GET_IMM(ce->mutable_data);

	if (mutable_data) {
		HashTable *constants_table;
		zval *p;

		constants_table = mutable_data->constants_table;
		if (constants_table && constants_table != &ce->constants_table) {
			zend_class_constant *c;

			ZEND_HASH_MAP_FOREACH_PTR(constants_table, c) {
				if (c->ce == ce) {
					zval_ptr_dtor_nogc(&c->value);
				}
			} ZEND_HASH_FOREACH_END();
			zend_hash_destroy(constants_table);
			mutable_data->constants_table = NULL;
		}

		p = mutable_data->default_properties_table;
		if (p && p != ce->default_properties_table) {
			zval *end = p + ce->default_properties_count;

			while (p < end) {
				zval_ptr_dtor_nogc(p);
				p++;
			}
			mutable_data->default_properties_table = NULL;
		}

		ZEND_MAP_PTR_SET_IMM(ce->mutable_data, NULL);
	}
}

ZEND_API void destroy_zend_class(zval *zv)
{
	zend_property_info *prop_info;
	zend_class_entry *ce = Z_PTR_P(zv);
	zend_function *fn;

	if (ce->ce_flags & ZEND_ACC_IMMUTABLE) {
		return;
	}

	if (ce->ce_flags & ZEND_ACC_FILE_CACHED) {
		zend_class_constant *c;
		zval *p, *end;

		ZEND_HASH_MAP_FOREACH_PTR(&ce->constants_table, c) {
			if (c->ce == ce) {
				zval_ptr_dtor_nogc(&c->value);
			}
		} ZEND_HASH_FOREACH_END();

		p = ce->default_properties_table;
		end = p + ce->default_properties_count;

		while (p < end) {
			zval_ptr_dtor_nogc(p);
			p++;
		}
		return;
	}

	if (--ce->refcount > 0) {
		return;
	}

	switch (ce->type) {
		case ZEND_USER_CLASS:
			if (!(ce->ce_flags & ZEND_ACC_CACHED)) {
				if (ce->parent_name && !(ce->ce_flags & ZEND_ACC_RESOLVED_PARENT)) {
					zend_string_release_ex(ce->parent_name, 0);
				}

				zend_string_release_ex(ce->name, 0);
				zend_string_release_ex(ce->info.user.filename, 0);

				if (ce->info.user.doc_comment) {
					zend_string_release_ex(ce->info.user.doc_comment, 0);
				}

				if (ce->attributes) {
					zend_hash_release(ce->attributes);
				}
				if (ce->backed_enum_table) {
					zend_hash_release(ce->backed_enum_table);
				}

				if (ce->num_interfaces > 0 && !(ce->ce_flags & ZEND_ACC_RESOLVED_INTERFACES)) {
					uint32_t i;

					for (i = 0; i < ce->num_interfaces; i++) {
						zend_string_release_ex(ce->interface_names[i].name, 0);
						zend_string_release_ex(ce->interface_names[i].lc_name, 0);
					}
					efree(ce->interface_names);
				}

				if (ce->num_traits > 0) {
					_destroy_zend_class_traits_info(ce);
				}
			}

			if (ce->default_properties_table) {
				zval *p = ce->default_properties_table;
				zval *end = p + ce->default_properties_count;

				while (p != end) {
					i_zval_ptr_dtor(p);
					p++;
				}
				efree(ce->default_properties_table);
			}
			if (ce->default_static_members_table) {
				zval *p = ce->default_static_members_table;
				zval *end = p + ce->default_static_members_count;

				while (p != end) {
					ZEND_ASSERT(!Z_ISREF_P(p));
					i_zval_ptr_dtor(p);
					p++;
				}
				efree(ce->default_static_members_table);
			}
			ZEND_HASH_MAP_FOREACH_PTR(&ce->properties_info, prop_info) {
				if (prop_info->ce == ce) {
					zend_string_release_ex(prop_info->name, 0);
					if (prop_info->doc_comment) {
						zend_string_release_ex(prop_info->doc_comment, 0);
					}
					if (prop_info->attributes) {
						zend_hash_release(prop_info->attributes);
					}
					zend_type_release(prop_info->type, /* persistent */ 0);
				}
			} ZEND_HASH_FOREACH_END();
			zend_hash_destroy(&ce->properties_info);
			zend_hash_destroy(&ce->function_table);
			if (zend_hash_num_elements(&ce->constants_table)) {
				zend_class_constant *c;

				ZEND_HASH_MAP_FOREACH_PTR(&ce->constants_table, c) {
					if (c->ce == ce) {
						zval_ptr_dtor_nogc(&c->value);
						if (c->doc_comment) {
							zend_string_release_ex(c->doc_comment, 0);
						}
						if (c->attributes) {
							zend_hash_release(c->attributes);
						}
					}
				} ZEND_HASH_FOREACH_END();
			}
			zend_hash_destroy(&ce->constants_table);
			if (ce->num_interfaces > 0 && (ce->ce_flags & ZEND_ACC_RESOLVED_INTERFACES)) {
				efree(ce->interfaces);
			}
			break;
		case ZEND_INTERNAL_CLASS:
			if (ce->backed_enum_table) {
				zend_hash_release(ce->backed_enum_table);
			}
			if (ce->default_properties_table) {
				zval *p = ce->default_properties_table;
				zval *end = p + ce->default_properties_count;

				while (p != end) {
					zval_internal_ptr_dtor(p);
					p++;
				}
				free(ce->default_properties_table);
			}
			if (ce->default_static_members_table) {
				zval *p = ce->default_static_members_table;
				zval *end = p + ce->default_static_members_count;

				while (p != end) {
					zval_internal_ptr_dtor(p);
					p++;
				}
				free(ce->default_static_members_table);
			}

			ZEND_HASH_MAP_FOREACH_PTR(&ce->properties_info, prop_info) {
				if (prop_info->ce == ce) {
					zend_string_release(prop_info->name);
					zend_type_release(prop_info->type, /* persistent */ 1);
					free(prop_info);
				}
			} ZEND_HASH_FOREACH_END();
			zend_hash_destroy(&ce->properties_info);
			zend_string_release_ex(ce->name, 1);

<<<<<<< HEAD
			/* TODO: eliminate this loop for classes without functions with arg_info */
			ZEND_HASH_MAP_FOREACH_PTR(&ce->function_table, fn) {
				if ((fn->common.fn_flags & (ZEND_ACC_HAS_RETURN_TYPE|ZEND_ACC_HAS_TYPE_HINTS)) &&
				    fn->common.scope == ce) {
					zend_free_internal_arg_info(&fn->internal_function);
=======
			/* TODO: eliminate this loop for classes without functions with arg_info / attributes */
			ZEND_HASH_FOREACH_PTR(&ce->function_table, fn) {
				if (fn->common.scope == ce) {
					if (fn->common.fn_flags & (ZEND_ACC_HAS_RETURN_TYPE|ZEND_ACC_HAS_TYPE_HINTS)) {
						zend_free_internal_arg_info(&fn->internal_function);
					}

					if (fn->common.attributes) {
						zend_hash_release(fn->common.attributes);
						fn->common.attributes = NULL;
					}
>>>>>>> 070012d6
				}
			} ZEND_HASH_FOREACH_END();

			zend_hash_destroy(&ce->function_table);
			if (zend_hash_num_elements(&ce->constants_table)) {
				zend_class_constant *c;

				ZEND_HASH_MAP_FOREACH_PTR(&ce->constants_table, c) {
					if (c->ce == ce) {
						if (Z_TYPE(c->value) == IS_CONSTANT_AST) {
							/* We marked this as IMMUTABLE, but do need to free it when the
							 * class is destroyed. */
							ZEND_ASSERT(Z_ASTVAL(c->value)->kind == ZEND_AST_CONST_ENUM_INIT);
							free(Z_AST(c->value));
						} else {
							zval_internal_ptr_dtor(&c->value);
						}
						if (c->doc_comment) {
							zend_string_release_ex(c->doc_comment, 1);
						}
						if (c->attributes) {
							zend_hash_release(c->attributes);
						}
					}
					free(c);
				} ZEND_HASH_FOREACH_END();
				zend_hash_destroy(&ce->constants_table);
			}
			if (ce->iterator_funcs_ptr) {
				free(ce->iterator_funcs_ptr);
			}
			if (ce->arrayaccess_funcs_ptr) {
				free(ce->arrayaccess_funcs_ptr);
			}
			if (ce->num_interfaces > 0) {
				free(ce->interfaces);
			}
			if (ce->properties_info_table) {
				free(ce->properties_info_table);
			}
			if (ce->attributes) {
				zend_hash_release(ce->attributes);
			}
			free(ce);
			break;
	}
}

void zend_class_add_ref(zval *zv)
{
	zend_class_entry *ce = Z_PTR_P(zv);

	if (!(ce->ce_flags & ZEND_ACC_IMMUTABLE)) {
		ce->refcount++;
	}
}

ZEND_API void zend_destroy_static_vars(zend_op_array *op_array)
{
	if (ZEND_MAP_PTR(op_array->static_variables_ptr)) {
		HashTable *ht = ZEND_MAP_PTR_GET(op_array->static_variables_ptr);
		if (ht) {
			zend_array_destroy(ht);
			ZEND_MAP_PTR_SET(op_array->static_variables_ptr, NULL);
		}
	}
}

ZEND_API void destroy_op_array(zend_op_array *op_array)
{
	uint32_t i;

	if ((op_array->fn_flags & ZEND_ACC_HEAP_RT_CACHE)
	 && ZEND_MAP_PTR(op_array->run_time_cache)) {
		efree(ZEND_MAP_PTR(op_array->run_time_cache));
	}

	if (op_array->function_name) {
		zend_string_release_ex(op_array->function_name, 0);
	}

	if (!op_array->refcount || --(*op_array->refcount) > 0) {
		return;
	}

	efree_size(op_array->refcount, sizeof(*(op_array->refcount)));

	if (op_array->vars) {
		i = op_array->last_var;
		while (i > 0) {
			i--;
			zend_string_release_ex(op_array->vars[i], 0);
		}
		efree(op_array->vars);
	}

	if (op_array->literals) {
		zval *literal = op_array->literals;
		zval *end = literal + op_array->last_literal;
	 	while (literal < end) {
			zval_ptr_dtor_nogc(literal);
			literal++;
		}
		if (ZEND_USE_ABS_CONST_ADDR
		 || !(op_array->fn_flags & ZEND_ACC_DONE_PASS_TWO)) {
			efree(op_array->literals);
		}
	}
	efree(op_array->opcodes);

	zend_string_release_ex(op_array->filename, 0);
	if (op_array->doc_comment) {
		zend_string_release_ex(op_array->doc_comment, 0);
	}
	if (op_array->attributes) {
		zend_hash_release(op_array->attributes);
	}
	if (op_array->live_range) {
		efree(op_array->live_range);
	}
	if (op_array->try_catch_array) {
		efree(op_array->try_catch_array);
	}
	if (zend_extension_flags & ZEND_EXTENSIONS_HAVE_OP_ARRAY_DTOR) {
		if (op_array->fn_flags & ZEND_ACC_DONE_PASS_TWO) {
			zend_llist_apply_with_argument(&zend_extensions, (llist_apply_with_arg_func_t) zend_extension_op_array_dtor_handler, op_array);
		}
	}
	if (op_array->arg_info) {
		uint32_t num_args = op_array->num_args;
		zend_arg_info *arg_info = op_array->arg_info;

		if (op_array->fn_flags & ZEND_ACC_HAS_RETURN_TYPE) {
			arg_info--;
			num_args++;
		}
		if (op_array->fn_flags & ZEND_ACC_VARIADIC) {
			num_args++;
		}
		for (i = 0 ; i < num_args; i++) {
			if (arg_info[i].name) {
				zend_string_release_ex(arg_info[i].name, 0);
			}
			zend_type_release(arg_info[i].type, /* persistent */ 0);
		}
		efree(arg_info);
	}
	if (op_array->static_variables) {
		zend_array_destroy(op_array->static_variables);
	}
	if (op_array->num_dynamic_func_defs) {
		for (i = 0; i < op_array->num_dynamic_func_defs; i++) {
			/* Closures overwrite static_variables in their copy.
			 * Make sure to destroy them when the prototype function is destroyed. */
			if (op_array->dynamic_func_defs[i]->static_variables
					&& (op_array->dynamic_func_defs[i]->fn_flags & ZEND_ACC_CLOSURE)) {
				zend_array_destroy(op_array->dynamic_func_defs[i]->static_variables);
				op_array->dynamic_func_defs[i]->static_variables = NULL;
			}
			destroy_op_array(op_array->dynamic_func_defs[i]);
		}
		efree(op_array->dynamic_func_defs);
	}
}

static void zend_update_extended_stmts(zend_op_array *op_array)
{
	zend_op *opline = op_array->opcodes, *end=opline+op_array->last;

	while (opline<end) {
		if (opline->opcode == ZEND_EXT_STMT) {
			if (opline+1<end) {
				if ((opline+1)->opcode == ZEND_EXT_STMT) {
					opline->opcode = ZEND_NOP;
					opline++;
					continue;
				}
				if (opline+1<end) {
					opline->lineno = (opline+1)->lineno;
				}
			} else {
				opline->opcode = ZEND_NOP;
			}
		}
		opline++;
	}
}

static void zend_extension_op_array_handler(zend_extension *extension, zend_op_array *op_array)
{
	if (extension->op_array_handler) {
		extension->op_array_handler(op_array);
	}
}

static void zend_check_finally_breakout(zend_op_array *op_array, uint32_t op_num, uint32_t dst_num)
{
	int i;

	for (i = 0; i < op_array->last_try_catch; i++) {
		if ((op_num < op_array->try_catch_array[i].finally_op ||
					op_num >= op_array->try_catch_array[i].finally_end)
				&& (dst_num >= op_array->try_catch_array[i].finally_op &&
					 dst_num <= op_array->try_catch_array[i].finally_end)) {
			CG(in_compilation) = 1;
			CG(active_op_array) = op_array;
			CG(zend_lineno) = op_array->opcodes[op_num].lineno;
			zend_error_noreturn(E_COMPILE_ERROR, "jump into a finally block is disallowed");
		} else if ((op_num >= op_array->try_catch_array[i].finally_op
					&& op_num <= op_array->try_catch_array[i].finally_end)
				&& (dst_num > op_array->try_catch_array[i].finally_end
					|| dst_num < op_array->try_catch_array[i].finally_op)) {
			CG(in_compilation) = 1;
			CG(active_op_array) = op_array;
			CG(zend_lineno) = op_array->opcodes[op_num].lineno;
			zend_error_noreturn(E_COMPILE_ERROR, "jump out of a finally block is disallowed");
		}
	}
}

static uint32_t zend_get_brk_cont_target(const zend_op_array *op_array, const zend_op *opline) {
	int nest_levels = opline->op2.num;
	int array_offset = opline->op1.num;
	zend_brk_cont_element *jmp_to;
	do {
		jmp_to = &CG(context).brk_cont_array[array_offset];
		if (nest_levels > 1) {
			array_offset = jmp_to->parent;
		}
	} while (--nest_levels > 0);

	return opline->opcode == ZEND_BRK ? jmp_to->brk : jmp_to->cont;
}

static void emit_live_range_raw(
		zend_op_array *op_array, uint32_t var_num, uint32_t kind, uint32_t start, uint32_t end) {
	zend_live_range *range;

	op_array->last_live_range++;
	op_array->live_range = erealloc(op_array->live_range,
		sizeof(zend_live_range) * op_array->last_live_range);

	ZEND_ASSERT(start < end);
	range = &op_array->live_range[op_array->last_live_range - 1];
	range->var = EX_NUM_TO_VAR(op_array->last_var + var_num);
	range->var |= kind;
	range->start = start;
	range->end = end;
}

static void emit_live_range(
		zend_op_array *op_array, uint32_t var_num, uint32_t start, uint32_t end,
		zend_needs_live_range_cb needs_live_range) {
	zend_op *def_opline = &op_array->opcodes[start], *orig_def_opline = def_opline;
	zend_op *use_opline = &op_array->opcodes[end];
	uint32_t kind;

	switch (def_opline->opcode) {
		/* These should never be the first def. */
		case ZEND_ADD_ARRAY_ELEMENT:
		case ZEND_ADD_ARRAY_UNPACK:
		case ZEND_ROPE_ADD:
			ZEND_UNREACHABLE();
			return;
		/* Result is boolean, it doesn't have to be destroyed. */
		case ZEND_JMPZ_EX:
		case ZEND_JMPNZ_EX:
		case ZEND_BOOL:
		case ZEND_BOOL_NOT:
		/* Classes don't have to be destroyed. */
		case ZEND_FETCH_CLASS:
		case ZEND_DECLARE_ANON_CLASS:
		/* FAST_CALLs don't have to be destroyed. */
		case ZEND_FAST_CALL:
			return;
		case ZEND_BEGIN_SILENCE:
			kind = ZEND_LIVE_SILENCE;
			start++;
			break;
		case ZEND_ROPE_INIT:
			kind = ZEND_LIVE_ROPE;
			/* ROPE live ranges include the generating opcode. */
			def_opline--;
			break;
		case ZEND_FE_RESET_R:
		case ZEND_FE_RESET_RW:
			kind = ZEND_LIVE_LOOP;
			start++;
			break;
		/* Objects created via ZEND_NEW are only fully initialized
		 * after the DO_FCALL (constructor call).
		 * We are creating two live-ranges: ZEND_LINE_NEW for uninitialized
		 * part, and ZEND_LIVE_TMPVAR for initialized.
		 */
		case ZEND_NEW:
		{
			int level = 0;
			uint32_t orig_start = start;

			while (def_opline + 1 < use_opline) {
				def_opline++;
				start++;
				if (def_opline->opcode == ZEND_DO_FCALL) {
					if (level == 0) {
						break;
					}
					level--;
				} else {
					switch (def_opline->opcode) {
						case ZEND_INIT_FCALL:
						case ZEND_INIT_FCALL_BY_NAME:
						case ZEND_INIT_NS_FCALL_BY_NAME:
						case ZEND_INIT_DYNAMIC_CALL:
						case ZEND_INIT_USER_CALL:
						case ZEND_INIT_METHOD_CALL:
						case ZEND_INIT_STATIC_METHOD_CALL:
						case ZEND_NEW:
							level++;
							break;
						case ZEND_DO_ICALL:
						case ZEND_DO_UCALL:
						case ZEND_DO_FCALL_BY_NAME:
							level--;
							break;
					}
				}
			}
			emit_live_range_raw(op_array, var_num, ZEND_LIVE_NEW, orig_start + 1, start + 1);
			if (start + 1 == end) {
				/* Trivial live-range, no need to store it. */
				return;
			}
		}
		ZEND_FALLTHROUGH;
		default:
			start++;
			kind = ZEND_LIVE_TMPVAR;

			/* Check hook to determine whether a live range is necessary,
			 * e.g. based on type info. */
			if (needs_live_range && !needs_live_range(op_array, orig_def_opline)) {
				return;
			}
			break;
		case ZEND_COPY_TMP:
		{
			/* COPY_TMP has a split live-range: One from the definition until the use in
			 * "null" branch, and another from the start of the "non-null" branch to the
			 * FREE opcode. */
			uint32_t rt_var_num = EX_NUM_TO_VAR(op_array->last_var + var_num);
			if (needs_live_range && !needs_live_range(op_array, orig_def_opline)) {
				return;
			}

			kind = ZEND_LIVE_TMPVAR;
			if (use_opline->opcode != ZEND_FREE) {
				/* This can happen if one branch of the coalesce has been optimized away.
				 * In this case we should emit a normal live-range instead. */
				start++;
				break;
			}

			zend_op *block_start_op = use_opline;
			while ((block_start_op-1)->opcode == ZEND_FREE) {
				block_start_op--;
			}

			start = block_start_op - op_array->opcodes;
			if (start != end) {
				emit_live_range_raw(op_array, var_num, kind, start, end);
			}

			do {
				use_opline--;

				/* The use might have been optimized away, in which case we will hit the def
				 * instead. */
				if (use_opline->opcode == ZEND_COPY_TMP && use_opline->result.var == rt_var_num) {
					return;
				}
			} while (!(
				((use_opline->op1_type & (IS_TMP_VAR|IS_VAR)) && use_opline->op1.var == rt_var_num) ||
				((use_opline->op2_type & (IS_TMP_VAR|IS_VAR)) && use_opline->op2.var == rt_var_num)
			));

			start = def_opline + 1 - op_array->opcodes;
			end = use_opline - op_array->opcodes;
			emit_live_range_raw(op_array, var_num, kind, start, end);
			return;
		}
	}

	emit_live_range_raw(op_array, var_num, kind, start, end);
}

static bool is_fake_def(zend_op *opline) {
	/* These opcodes only modify the result, not create it. */
	return opline->opcode == ZEND_ROPE_ADD
		|| opline->opcode == ZEND_ADD_ARRAY_ELEMENT
		|| opline->opcode == ZEND_ADD_ARRAY_UNPACK;
}

static bool keeps_op1_alive(zend_op *opline) {
	/* These opcodes don't consume their OP1 operand,
	 * it is later freed by something else. */
	if (opline->opcode == ZEND_CASE
	 || opline->opcode == ZEND_CASE_STRICT
	 || opline->opcode == ZEND_SWITCH_LONG
	 || opline->opcode == ZEND_SWITCH_STRING
	 || opline->opcode == ZEND_MATCH
	 || opline->opcode == ZEND_FETCH_LIST_R
	 || opline->opcode == ZEND_COPY_TMP) {
		return 1;
	}
	ZEND_ASSERT(opline->opcode != ZEND_FE_FETCH_R
		&& opline->opcode != ZEND_FE_FETCH_RW
		&& opline->opcode != ZEND_FETCH_LIST_W
		&& opline->opcode != ZEND_VERIFY_RETURN_TYPE
		&& opline->opcode != ZEND_BIND_LEXICAL
		&& opline->opcode != ZEND_ROPE_ADD);
	return 0;
}

/* Live ranges must be sorted by increasing start opline */
static int cmp_live_range(const zend_live_range *a, const zend_live_range *b) {
	return a->start - b->start;
}
static void swap_live_range(zend_live_range *a, zend_live_range *b) {
	uint32_t tmp;
	tmp = a->var;
	a->var = b->var;
	b->var = tmp;
	tmp = a->start;
	a->start = b->start;
	b->start = tmp;
	tmp = a->end;
	a->end = b->end;
	b->end = tmp;
}

static void zend_calc_live_ranges(
		zend_op_array *op_array, zend_needs_live_range_cb needs_live_range) {
	uint32_t opnum = op_array->last;
	zend_op *opline = &op_array->opcodes[opnum];
	ALLOCA_FLAG(use_heap)
	uint32_t var_offset = op_array->last_var;
	uint32_t *last_use = do_alloca(sizeof(uint32_t) * op_array->T, use_heap);
	memset(last_use, -1, sizeof(uint32_t) * op_array->T);

	ZEND_ASSERT(!op_array->live_range);
	while (opnum > 0) {
		opnum--;
		opline--;

		if ((opline->result_type & (IS_TMP_VAR|IS_VAR)) && !is_fake_def(opline)) {
			uint32_t var_num = EX_VAR_TO_NUM(opline->result.var) - var_offset;
			/* Defs without uses can occur for two reasons: Either because the result is
			 * genuinely unused (e.g. omitted FREE opcode for an unused boolean result), or
			 * because there are multiple defining opcodes (e.g. JMPZ_EX and QM_ASSIGN), in
			 * which case the last one starts the live range. As such, we can simply ignore
			 * missing uses here. */
			if (EXPECTED(last_use[var_num] != (uint32_t) -1)) {
				/* Skip trivial live-range */
				if (opnum + 1 != last_use[var_num]) {
					uint32_t num;

#if 1
					/* OP_DATA uses only op1 operand */
					ZEND_ASSERT(opline->opcode != ZEND_OP_DATA);
					num = opnum;
#else
					/* OP_DATA is really part of the previous opcode. */
					num = opnum - (opline->opcode == ZEND_OP_DATA);
#endif
					emit_live_range(op_array, var_num, num, last_use[var_num], needs_live_range);
				}
				last_use[var_num] = (uint32_t) -1;
			}
		}

		if ((opline->op1_type & (IS_TMP_VAR|IS_VAR))) {
			uint32_t var_num = EX_VAR_TO_NUM(opline->op1.var) - var_offset;
			if (EXPECTED(last_use[var_num] == (uint32_t) -1)) {
				if (EXPECTED(!keeps_op1_alive(opline))) {
					/* OP_DATA is really part of the previous opcode. */
					last_use[var_num] = opnum - (opline->opcode == ZEND_OP_DATA);
				}
			}
		}
		if (opline->op2_type & (IS_TMP_VAR|IS_VAR)) {
			uint32_t var_num = EX_VAR_TO_NUM(opline->op2.var) - var_offset;
			if (UNEXPECTED(opline->opcode == ZEND_FE_FETCH_R
					|| opline->opcode == ZEND_FE_FETCH_RW)) {
				/* OP2 of FE_FETCH is actually a def, not a use. */
				if (last_use[var_num] != (uint32_t) -1) {
					if (opnum + 1 != last_use[var_num]) {
						emit_live_range(
							op_array, var_num, opnum, last_use[var_num], needs_live_range);
					}
					last_use[var_num] = (uint32_t) -1;
				}
			} else if (EXPECTED(last_use[var_num] == (uint32_t) -1)) {
#if 1
				/* OP_DATA uses only op1 operand */
				ZEND_ASSERT(opline->opcode != ZEND_OP_DATA);
				last_use[var_num] = opnum;
#else
				/* OP_DATA is really part of the previous opcode. */
				last_use[var_num] = opnum - (opline->opcode == ZEND_OP_DATA);
#endif
			}
		}
	}

	if (op_array->last_live_range > 1) {
		zend_live_range *r1 = op_array->live_range;
		zend_live_range *r2 = r1 + op_array->last_live_range - 1;

		/* In most cases we need just revert the array */
		while (r1 < r2) {
			swap_live_range(r1, r2);
			r1++;
			r2--;
		}

		r1 = op_array->live_range;
		r2 = r1 + op_array->last_live_range - 1;
		while (r1 < r2) {
			if (r1->start > (r1+1)->start) {
				zend_sort(r1, r2 - r1 + 1, sizeof(zend_live_range),
					(compare_func_t) cmp_live_range, (swap_func_t) swap_live_range);
				break;
			}
			r1++;
		}
	}

	free_alloca(last_use, use_heap);
}

ZEND_API void zend_recalc_live_ranges(
		zend_op_array *op_array, zend_needs_live_range_cb needs_live_range) {
	/* We assume that we never create live-ranges where there were none before. */
	ZEND_ASSERT(op_array->live_range);
	efree(op_array->live_range);
	op_array->live_range = NULL;
	op_array->last_live_range = 0;
	zend_calc_live_ranges(op_array, needs_live_range);
}

ZEND_API void pass_two(zend_op_array *op_array)
{
	zend_op *opline, *end;

	if (!ZEND_USER_CODE(op_array->type)) {
		return;
	}
	if (CG(compiler_options) & ZEND_COMPILE_EXTENDED_STMT) {
		zend_update_extended_stmts(op_array);
	}
	if (CG(compiler_options) & ZEND_COMPILE_HANDLE_OP_ARRAY) {
		if (zend_extension_flags & ZEND_EXTENSIONS_HAVE_OP_ARRAY_HANDLER) {
			zend_llist_apply_with_argument(&zend_extensions, (llist_apply_with_arg_func_t) zend_extension_op_array_handler, op_array);
		}
	}

	if (CG(context).vars_size != op_array->last_var) {
		op_array->vars = (zend_string**) erealloc(op_array->vars, sizeof(zend_string*)*op_array->last_var);
		CG(context).vars_size = op_array->last_var;
	}

#if ZEND_USE_ABS_CONST_ADDR
	if (CG(context).opcodes_size != op_array->last) {
		op_array->opcodes = (zend_op *) erealloc(op_array->opcodes, sizeof(zend_op)*op_array->last);
		CG(context).opcodes_size = op_array->last;
	}
	if (CG(context).literals_size != op_array->last_literal) {
		op_array->literals = (zval*)erealloc(op_array->literals, sizeof(zval) * op_array->last_literal);
		CG(context).literals_size = op_array->last_literal;
	}
#else
	op_array->opcodes = (zend_op *) erealloc(op_array->opcodes,
		ZEND_MM_ALIGNED_SIZE_EX(sizeof(zend_op) * op_array->last, 16) +
		sizeof(zval) * op_array->last_literal);
	if (op_array->literals) {
		memcpy(((char*)op_array->opcodes) + ZEND_MM_ALIGNED_SIZE_EX(sizeof(zend_op) * op_array->last, 16),
			op_array->literals, sizeof(zval) * op_array->last_literal);
		efree(op_array->literals);
		op_array->literals = (zval*)(((char*)op_array->opcodes) + ZEND_MM_ALIGNED_SIZE_EX(sizeof(zend_op) * op_array->last, 16));
	}
	CG(context).opcodes_size = op_array->last;
	CG(context).literals_size = op_array->last_literal;
#endif

	/* Needs to be set directly after the opcode/literal reallocation, to ensure destruction
	 * happens correctly if any of the following fixups generate a fatal error. */
	op_array->fn_flags |= ZEND_ACC_DONE_PASS_TWO;

	opline = op_array->opcodes;
	end = opline + op_array->last;
	while (opline < end) {
		switch (opline->opcode) {
			case ZEND_RECV_INIT:
				{
					zval *val = CT_CONSTANT(opline->op2);
					if (Z_TYPE_P(val) == IS_CONSTANT_AST) {
						uint32_t slot = ZEND_MM_ALIGNED_SIZE_EX(op_array->cache_size, 8);
						Z_CACHE_SLOT_P(val) = slot;
						op_array->cache_size += sizeof(zval);
					}
				}
				break;
			case ZEND_FAST_CALL:
				opline->op1.opline_num = op_array->try_catch_array[opline->op1.num].finally_op;
				ZEND_PASS_TWO_UPDATE_JMP_TARGET(op_array, opline, opline->op1);
				break;
			case ZEND_BRK:
			case ZEND_CONT:
				{
					uint32_t jmp_target = zend_get_brk_cont_target(op_array, opline);

					if (op_array->fn_flags & ZEND_ACC_HAS_FINALLY_BLOCK) {
						zend_check_finally_breakout(op_array, opline - op_array->opcodes, jmp_target);
					}
					opline->opcode = ZEND_JMP;
					opline->op1.opline_num = jmp_target;
					opline->op2.num = 0;
					ZEND_PASS_TWO_UPDATE_JMP_TARGET(op_array, opline, opline->op1);
				}
				break;
			case ZEND_GOTO:
				zend_resolve_goto_label(op_array, opline);
				if (op_array->fn_flags & ZEND_ACC_HAS_FINALLY_BLOCK) {
					zend_check_finally_breakout(op_array, opline - op_array->opcodes, opline->op1.opline_num);
				}
				ZEND_FALLTHROUGH;
			case ZEND_JMP:
				ZEND_PASS_TWO_UPDATE_JMP_TARGET(op_array, opline, opline->op1);
				break;
			case ZEND_JMPZ:
			case ZEND_JMPNZ:
			case ZEND_JMPZ_EX:
			case ZEND_JMPNZ_EX:
			case ZEND_JMP_SET:
			case ZEND_COALESCE:
			case ZEND_FE_RESET_R:
			case ZEND_FE_RESET_RW:
			case ZEND_JMP_NULL:
				ZEND_PASS_TWO_UPDATE_JMP_TARGET(op_array, opline, opline->op2);
				break;
			case ZEND_ASSERT_CHECK:
			{
				/* If result of assert is unused, result of check is unused as well */
				zend_op *call = &op_array->opcodes[opline->op2.opline_num - 1];
				if (call->opcode == ZEND_EXT_FCALL_END) {
					call--;
				}
				if (call->result_type == IS_UNUSED) {
					opline->result_type = IS_UNUSED;
				}
				ZEND_PASS_TWO_UPDATE_JMP_TARGET(op_array, opline, opline->op2);
				break;
			}
			case ZEND_FE_FETCH_R:
			case ZEND_FE_FETCH_RW:
				/* absolute index to relative offset */
				opline->extended_value = ZEND_OPLINE_NUM_TO_OFFSET(op_array, opline, opline->extended_value);
				break;
			case ZEND_CATCH:
				if (!(opline->extended_value & ZEND_LAST_CATCH)) {
					ZEND_PASS_TWO_UPDATE_JMP_TARGET(op_array, opline, opline->op2);
				}
				break;
			case ZEND_RETURN:
			case ZEND_RETURN_BY_REF:
				if (op_array->fn_flags & ZEND_ACC_GENERATOR) {
					opline->opcode = ZEND_GENERATOR_RETURN;
				}
				break;
			case ZEND_SWITCH_LONG:
			case ZEND_SWITCH_STRING:
			case ZEND_MATCH:
			{
				/* absolute indexes to relative offsets */
				HashTable *jumptable = Z_ARRVAL_P(CT_CONSTANT(opline->op2));
				zval *zv;
				ZEND_HASH_FOREACH_VAL(jumptable, zv) {
					Z_LVAL_P(zv) = ZEND_OPLINE_NUM_TO_OFFSET(op_array, opline, Z_LVAL_P(zv));
				} ZEND_HASH_FOREACH_END();

				opline->extended_value = ZEND_OPLINE_NUM_TO_OFFSET(op_array, opline, opline->extended_value);
				break;
			}
		}
		if (opline->op1_type == IS_CONST) {
			ZEND_PASS_TWO_UPDATE_CONSTANT(op_array, opline, opline->op1);
		} else if (opline->op1_type & (IS_VAR|IS_TMP_VAR)) {
			opline->op1.var = EX_NUM_TO_VAR(op_array->last_var + opline->op1.var);
		}
		if (opline->op2_type == IS_CONST) {
			ZEND_PASS_TWO_UPDATE_CONSTANT(op_array, opline, opline->op2);
		} else if (opline->op2_type & (IS_VAR|IS_TMP_VAR)) {
			opline->op2.var = EX_NUM_TO_VAR(op_array->last_var + opline->op2.var);
		}
		if (opline->result_type & (IS_VAR|IS_TMP_VAR)) {
			opline->result.var = EX_NUM_TO_VAR(op_array->last_var + opline->result.var);
		}
		ZEND_VM_SET_OPCODE_HANDLER(opline);
		opline++;
	}

	zend_calc_live_ranges(op_array, NULL);

	return;
}

ZEND_API unary_op_type get_unary_op(int opcode)
{
	switch (opcode) {
		case ZEND_BW_NOT:
			return (unary_op_type) bitwise_not_function;
		case ZEND_BOOL_NOT:
			return (unary_op_type) boolean_not_function;
		default:
			return (unary_op_type) NULL;
	}
}

ZEND_API binary_op_type get_binary_op(int opcode)
{
	switch (opcode) {
		case ZEND_ADD:
			return (binary_op_type) add_function;
		case ZEND_SUB:
			return (binary_op_type) sub_function;
		case ZEND_MUL:
			return (binary_op_type) mul_function;
		case ZEND_POW:
			return (binary_op_type) pow_function;
		case ZEND_DIV:
			return (binary_op_type) div_function;
		case ZEND_MOD:
			return (binary_op_type) mod_function;
		case ZEND_SL:
			return (binary_op_type) shift_left_function;
		case ZEND_SR:
			return (binary_op_type) shift_right_function;
		case ZEND_FAST_CONCAT:
		case ZEND_CONCAT:
			return (binary_op_type) concat_function;
		case ZEND_IS_IDENTICAL:
		case ZEND_CASE_STRICT:
			return (binary_op_type) is_identical_function;
		case ZEND_IS_NOT_IDENTICAL:
			return (binary_op_type) is_not_identical_function;
		case ZEND_IS_EQUAL:
		case ZEND_CASE:
			return (binary_op_type) is_equal_function;
		case ZEND_IS_NOT_EQUAL:
			return (binary_op_type) is_not_equal_function;
		case ZEND_IS_SMALLER:
			return (binary_op_type) is_smaller_function;
		case ZEND_IS_SMALLER_OR_EQUAL:
			return (binary_op_type) is_smaller_or_equal_function;
		case ZEND_SPACESHIP:
			return (binary_op_type) compare_function;
		case ZEND_BW_OR:
			return (binary_op_type) bitwise_or_function;
		case ZEND_BW_AND:
			return (binary_op_type) bitwise_and_function;
		case ZEND_BW_XOR:
			return (binary_op_type) bitwise_xor_function;
		case ZEND_BOOL_XOR:
			return (binary_op_type) boolean_xor_function;
		default:
			ZEND_UNREACHABLE();
			return (binary_op_type) NULL;
	}
}<|MERGE_RESOLUTION|>--- conflicted
+++ resolved
@@ -438,15 +438,8 @@
 			zend_hash_destroy(&ce->properties_info);
 			zend_string_release_ex(ce->name, 1);
 
-<<<<<<< HEAD
-			/* TODO: eliminate this loop for classes without functions with arg_info */
+			/* TODO: eliminate this loop for classes without functions with arg_info / attributes */
 			ZEND_HASH_MAP_FOREACH_PTR(&ce->function_table, fn) {
-				if ((fn->common.fn_flags & (ZEND_ACC_HAS_RETURN_TYPE|ZEND_ACC_HAS_TYPE_HINTS)) &&
-				    fn->common.scope == ce) {
-					zend_free_internal_arg_info(&fn->internal_function);
-=======
-			/* TODO: eliminate this loop for classes without functions with arg_info / attributes */
-			ZEND_HASH_FOREACH_PTR(&ce->function_table, fn) {
 				if (fn->common.scope == ce) {
 					if (fn->common.fn_flags & (ZEND_ACC_HAS_RETURN_TYPE|ZEND_ACC_HAS_TYPE_HINTS)) {
 						zend_free_internal_arg_info(&fn->internal_function);
@@ -456,7 +449,6 @@
 						zend_hash_release(fn->common.attributes);
 						fn->common.attributes = NULL;
 					}
->>>>>>> 070012d6
 				}
 			} ZEND_HASH_FOREACH_END();
 
