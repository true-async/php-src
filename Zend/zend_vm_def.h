/*
   +----------------------------------------------------------------------+
   | Zend Engine                                                          |
   +----------------------------------------------------------------------+
   | Copyright (c) Zend Technologies Ltd. (http://www.zend.com)           |
   +----------------------------------------------------------------------+
   | This source file is subject to version 2.00 of the Zend license,     |
   | that is bundled with this package in the file LICENSE, and is        |
   | available through the world-wide-web at the following url:           |
   | http://www.zend.com/license/2_00.txt.                                |
   | If you did not receive a copy of the Zend license and are unable to  |
   | obtain it through the world-wide-web, please send a note to          |
   | license@zend.com so we can mail you a copy immediately.              |
   +----------------------------------------------------------------------+
   | Authors: Andi Gutmans <andi@php.net>                                 |
   |          Zeev Suraski <zeev@php.net>                                 |
   |          Dmitry Stogov <dmitry@php.net>                              |
   +----------------------------------------------------------------------+
*/

/* If you change this file, please regenerate the zend_vm_execute.h and
 * zend_vm_opcodes.h files by running:
 * php zend_vm_gen.php
 */

ZEND_VM_HELPER(zend_add_helper, ANY, ANY, zval *op_1, zval *op_2)
{
	USE_OPLINE

	SAVE_OPLINE();
	if (UNEXPECTED(Z_TYPE_INFO_P(op_1) == IS_UNDEF)) {
		op_1 = ZVAL_UNDEFINED_OP1();
	}
	if (UNEXPECTED(Z_TYPE_INFO_P(op_2) == IS_UNDEF)) {
		op_2 = ZVAL_UNDEFINED_OP2();
	}
	add_function(EX_VAR(opline->result.var), op_1, op_2);
	if (OP1_TYPE & (IS_TMP_VAR|IS_VAR)) {
		zval_ptr_dtor_nogc(op_1);
	}
	if (OP2_TYPE & (IS_TMP_VAR|IS_VAR)) {
		zval_ptr_dtor_nogc(op_2);
	}
	ZEND_VM_NEXT_OPCODE_CHECK_EXCEPTION();
}

ZEND_VM_HOT_NOCONSTCONST_HANDLER(1, ZEND_ADD, CONST|TMPVARCV, CONST|TMPVARCV)
{
	USE_OPLINE
	zval *op1, *op2, *result;
	double d1, d2;

	op1 = GET_OP1_ZVAL_PTR_UNDEF(BP_VAR_R);
	op2 = GET_OP2_ZVAL_PTR_UNDEF(BP_VAR_R);
	if (ZEND_VM_SPEC && OP1_TYPE == IS_CONST && OP2_TYPE == IS_CONST) {
		/* pass */
	} else if (EXPECTED(Z_TYPE_INFO_P(op1) == IS_LONG)) {
		if (EXPECTED(Z_TYPE_INFO_P(op2) == IS_LONG)) {
			result = EX_VAR(opline->result.var);
			fast_long_add_function(result, op1, op2);
			ZEND_VM_NEXT_OPCODE();
		} else if (EXPECTED(Z_TYPE_INFO_P(op2) == IS_DOUBLE)) {
			d1 = (double)Z_LVAL_P(op1);
			d2 = Z_DVAL_P(op2);
			ZEND_VM_C_GOTO(add_double);
		}
	} else if (EXPECTED(Z_TYPE_INFO_P(op1) == IS_DOUBLE)) {
		if (EXPECTED(Z_TYPE_INFO_P(op2) == IS_DOUBLE)) {
			d1 = Z_DVAL_P(op1);
			d2 = Z_DVAL_P(op2);
ZEND_VM_C_LABEL(add_double):
			result = EX_VAR(opline->result.var);
			ZVAL_DOUBLE(result, d1 + d2);
			ZEND_VM_NEXT_OPCODE();
		} else if (EXPECTED(Z_TYPE_INFO_P(op2) == IS_LONG)) {
			d1 = Z_DVAL_P(op1);
			d2 = (double)Z_LVAL_P(op2);
			ZEND_VM_C_GOTO(add_double);
		}
	}

	ZEND_VM_DISPATCH_TO_HELPER(zend_add_helper, op_1, op1, op_2, op2);
}

ZEND_VM_HELPER(zend_sub_helper, ANY, ANY, zval *op_1, zval *op_2)
{
	USE_OPLINE

	SAVE_OPLINE();
	if (UNEXPECTED(Z_TYPE_INFO_P(op_1) == IS_UNDEF)) {
		op_1 = ZVAL_UNDEFINED_OP1();
	}
	if (UNEXPECTED(Z_TYPE_INFO_P(op_2) == IS_UNDEF)) {
		op_2 = ZVAL_UNDEFINED_OP2();
	}
	sub_function(EX_VAR(opline->result.var), op_1, op_2);
	if (OP1_TYPE & (IS_TMP_VAR|IS_VAR)) {
		zval_ptr_dtor_nogc(op_1);
	}
	if (OP2_TYPE & (IS_TMP_VAR|IS_VAR)) {
		zval_ptr_dtor_nogc(op_2);
	}
	ZEND_VM_NEXT_OPCODE_CHECK_EXCEPTION();
}

ZEND_VM_HOT_NOCONSTCONST_HANDLER(2, ZEND_SUB, CONST|TMPVARCV, CONST|TMPVARCV)
{
	USE_OPLINE
	zval *op1, *op2, *result;
	double d1, d2;

	op1 = GET_OP1_ZVAL_PTR_UNDEF(BP_VAR_R);
	op2 = GET_OP2_ZVAL_PTR_UNDEF(BP_VAR_R);
	if (ZEND_VM_SPEC && OP1_TYPE == IS_CONST && OP2_TYPE == IS_CONST) {
		/* pass */
	} else if (EXPECTED(Z_TYPE_INFO_P(op1) == IS_LONG)) {
		if (EXPECTED(Z_TYPE_INFO_P(op2) == IS_LONG)) {
			result = EX_VAR(opline->result.var);
			fast_long_sub_function(result, op1, op2);
			ZEND_VM_NEXT_OPCODE();
		} else if (EXPECTED(Z_TYPE_INFO_P(op2) == IS_DOUBLE)) {
			d1 = (double)Z_LVAL_P(op1);
			d2 = Z_DVAL_P(op2);
			ZEND_VM_C_GOTO(sub_double);
		}
	} else if (EXPECTED(Z_TYPE_INFO_P(op1) == IS_DOUBLE)) {
		if (EXPECTED(Z_TYPE_INFO_P(op2) == IS_DOUBLE)) {
			d1 = Z_DVAL_P(op1);
			d2 = Z_DVAL_P(op2);
ZEND_VM_C_LABEL(sub_double):
			result = EX_VAR(opline->result.var);
			ZVAL_DOUBLE(result, d1 - d2);
			ZEND_VM_NEXT_OPCODE();
		} else if (EXPECTED(Z_TYPE_INFO_P(op2) == IS_LONG)) {
			d1 = Z_DVAL_P(op1);
			d2 = (double)Z_LVAL_P(op2);
			ZEND_VM_C_GOTO(sub_double);
		}
	}

	ZEND_VM_DISPATCH_TO_HELPER(zend_sub_helper, op_1, op1, op_2, op2);
}

ZEND_VM_HELPER(zend_mul_helper, ANY, ANY, zval *op_1, zval *op_2)
{
	USE_OPLINE

	SAVE_OPLINE();
	if (UNEXPECTED(Z_TYPE_INFO_P(op_1) == IS_UNDEF)) {
		op_1 = ZVAL_UNDEFINED_OP1();
	}
	if (UNEXPECTED(Z_TYPE_INFO_P(op_2) == IS_UNDEF)) {
		op_2 = ZVAL_UNDEFINED_OP2();
	}
	mul_function(EX_VAR(opline->result.var), op_1, op_2);
	if (OP1_TYPE & (IS_TMP_VAR|IS_VAR)) {
		zval_ptr_dtor_nogc(op_1);
	}
	if (OP2_TYPE & (IS_TMP_VAR|IS_VAR)) {
		zval_ptr_dtor_nogc(op_2);
	}
	ZEND_VM_NEXT_OPCODE_CHECK_EXCEPTION();
}

ZEND_VM_COLD_CONSTCONST_HANDLER(3, ZEND_MUL, CONST|TMPVARCV, CONST|TMPVARCV, SPEC(COMMUTATIVE))
{
	USE_OPLINE
	zval *op1, *op2, *result;
	double d1, d2;

	op1 = GET_OP1_ZVAL_PTR_UNDEF(BP_VAR_R);
	op2 = GET_OP2_ZVAL_PTR_UNDEF(BP_VAR_R);
	if (ZEND_VM_SPEC && OP1_TYPE == IS_CONST && OP2_TYPE == IS_CONST) {
		/* pass */
	} else if (EXPECTED(Z_TYPE_INFO_P(op1) == IS_LONG)) {
		if (EXPECTED(Z_TYPE_INFO_P(op2) == IS_LONG)) {
			zend_long overflow;

			result = EX_VAR(opline->result.var);
			ZEND_SIGNED_MULTIPLY_LONG(Z_LVAL_P(op1), Z_LVAL_P(op2), Z_LVAL_P(result), Z_DVAL_P(result), overflow);
			Z_TYPE_INFO_P(result) = overflow ? IS_DOUBLE : IS_LONG;
			ZEND_VM_NEXT_OPCODE();
		} else if (EXPECTED(Z_TYPE_INFO_P(op2) == IS_DOUBLE)) {
			d1 = (double)Z_LVAL_P(op1);
			d2 = Z_DVAL_P(op2);
			ZEND_VM_C_GOTO(mul_double);
		}
	} else if (EXPECTED(Z_TYPE_INFO_P(op1) == IS_DOUBLE)) {
		if (EXPECTED(Z_TYPE_INFO_P(op2) == IS_DOUBLE)) {
			d1 = Z_DVAL_P(op1);
			d2 = Z_DVAL_P(op2);
ZEND_VM_C_LABEL(mul_double):
			result = EX_VAR(opline->result.var);
			ZVAL_DOUBLE(result, d1 * d2);
			ZEND_VM_NEXT_OPCODE();
		} else if (EXPECTED(Z_TYPE_INFO_P(op2) == IS_LONG)) {
			d1 = Z_DVAL_P(op1);
			d2 = (double)Z_LVAL_P(op2);
			ZEND_VM_C_GOTO(mul_double);
		}
	}

	ZEND_VM_DISPATCH_TO_HELPER(zend_mul_helper, op_1, op1, op_2, op2);
}

ZEND_VM_COLD_CONSTCONST_HANDLER(4, ZEND_DIV, CONST|TMPVAR|CV, CONST|TMPVAR|CV)
{
	USE_OPLINE
	zval *op1, *op2;

	SAVE_OPLINE();
	op1 = GET_OP1_ZVAL_PTR(BP_VAR_R);
	op2 = GET_OP2_ZVAL_PTR(BP_VAR_R);
	div_function(EX_VAR(opline->result.var), op1, op2);
	FREE_OP1();
	FREE_OP2();
	ZEND_VM_NEXT_OPCODE_CHECK_EXCEPTION();
}

ZEND_VM_COLD_HELPER(zend_mod_by_zero_helper, ANY, ANY)
{
	USE_OPLINE

	SAVE_OPLINE();
	zend_throw_exception_ex(zend_ce_division_by_zero_error, 0, "Modulo by zero");
	ZVAL_UNDEF(EX_VAR(opline->result.var));
	HANDLE_EXCEPTION();
}

ZEND_VM_HELPER(zend_mod_helper, ANY, ANY, zval *op_1, zval *op_2)
{
	USE_OPLINE

	SAVE_OPLINE();
	if (UNEXPECTED(Z_TYPE_INFO_P(op_1) == IS_UNDEF)) {
		op_1 = ZVAL_UNDEFINED_OP1();
	}
	if (UNEXPECTED(Z_TYPE_INFO_P(op_2) == IS_UNDEF)) {
		op_2 = ZVAL_UNDEFINED_OP2();
	}
	mod_function(EX_VAR(opline->result.var), op_1, op_2);
	if (OP1_TYPE & (IS_TMP_VAR|IS_VAR)) {
		zval_ptr_dtor_nogc(op_1);
	}
	if (OP2_TYPE & (IS_TMP_VAR|IS_VAR)) {
		zval_ptr_dtor_nogc(op_2);
	}
	ZEND_VM_NEXT_OPCODE_CHECK_EXCEPTION();
}

ZEND_VM_COLD_CONSTCONST_HANDLER(5, ZEND_MOD, CONST|TMPVARCV, CONST|TMPVARCV)
{
	USE_OPLINE
	zval *op1, *op2, *result;

	op1 = GET_OP1_ZVAL_PTR_UNDEF(BP_VAR_R);
	op2 = GET_OP2_ZVAL_PTR_UNDEF(BP_VAR_R);
	if (ZEND_VM_SPEC && OP1_TYPE == IS_CONST && OP2_TYPE == IS_CONST) {
		/* pass */
	} else if (EXPECTED(Z_TYPE_INFO_P(op1) == IS_LONG)) {
		if (EXPECTED(Z_TYPE_INFO_P(op2) == IS_LONG)) {
			result = EX_VAR(opline->result.var);
			if (UNEXPECTED(Z_LVAL_P(op2) == 0)) {
				ZEND_VM_DISPATCH_TO_HELPER(zend_mod_by_zero_helper);
			} else if (UNEXPECTED(Z_LVAL_P(op2) == -1)) {
				/* Prevent overflow error/crash if op1==ZEND_LONG_MIN */
				ZVAL_LONG(result, 0);
			} else {
				ZVAL_LONG(result, Z_LVAL_P(op1) % Z_LVAL_P(op2));
			}
			ZEND_VM_NEXT_OPCODE();
		}
	}

	ZEND_VM_DISPATCH_TO_HELPER(zend_mod_helper, op_1, op1, op_2, op2);
}

ZEND_VM_HELPER(zend_shift_left_helper, ANY, ANY, zval *op_1, zval *op_2)
{
	USE_OPLINE

	SAVE_OPLINE();
	if (UNEXPECTED(Z_TYPE_INFO_P(op_1) == IS_UNDEF)) {
		op_1 = ZVAL_UNDEFINED_OP1();
	}
	if (UNEXPECTED(Z_TYPE_INFO_P(op_2) == IS_UNDEF)) {
		op_2 = ZVAL_UNDEFINED_OP2();
	}
	shift_left_function(EX_VAR(opline->result.var), op_1, op_2);
	if (OP1_TYPE & (IS_TMP_VAR|IS_VAR)) {
		zval_ptr_dtor_nogc(op_1);
	}
	if (OP2_TYPE & (IS_TMP_VAR|IS_VAR)) {
		zval_ptr_dtor_nogc(op_2);
	}
	ZEND_VM_NEXT_OPCODE_CHECK_EXCEPTION();
}

ZEND_VM_COLD_CONSTCONST_HANDLER(6, ZEND_SL, CONST|TMPVARCV, CONST|TMPVARCV)
{
	USE_OPLINE
	zval *op1, *op2;

	op1 = GET_OP1_ZVAL_PTR_UNDEF(BP_VAR_R);
	op2 = GET_OP2_ZVAL_PTR_UNDEF(BP_VAR_R);
	if (ZEND_VM_SPEC && OP1_TYPE == IS_CONST && OP2_TYPE == IS_CONST) {
		/* pass */
	} else if (EXPECTED(Z_TYPE_INFO_P(op1) == IS_LONG)
			&& EXPECTED(Z_TYPE_INFO_P(op2) == IS_LONG)
			&& EXPECTED((zend_ulong)Z_LVAL_P(op2) < SIZEOF_ZEND_LONG * 8)) {
		/* Perform shift on unsigned numbers to get well-defined wrap behavior. */
		ZVAL_LONG(EX_VAR(opline->result.var),
			(zend_long) ((zend_ulong) Z_LVAL_P(op1) << Z_LVAL_P(op2)));
		ZEND_VM_NEXT_OPCODE();
	}

	ZEND_VM_DISPATCH_TO_HELPER(zend_shift_left_helper, op_1, op1, op_2, op2);
}

ZEND_VM_HELPER(zend_shift_right_helper, ANY, ANY, zval *op_1, zval *op_2)
{
	USE_OPLINE

	SAVE_OPLINE();
	if (UNEXPECTED(Z_TYPE_INFO_P(op_1) == IS_UNDEF)) {
		op_1 = ZVAL_UNDEFINED_OP1();
	}
	if (UNEXPECTED(Z_TYPE_INFO_P(op_2) == IS_UNDEF)) {
		op_2 = ZVAL_UNDEFINED_OP2();
	}
	shift_right_function(EX_VAR(opline->result.var), op_1, op_2);
	if (OP1_TYPE & (IS_TMP_VAR|IS_VAR)) {
		zval_ptr_dtor_nogc(op_1);
	}
	if (OP2_TYPE & (IS_TMP_VAR|IS_VAR)) {
		zval_ptr_dtor_nogc(op_2);
	}
	ZEND_VM_NEXT_OPCODE_CHECK_EXCEPTION();
}

ZEND_VM_COLD_CONSTCONST_HANDLER(7, ZEND_SR, CONST|TMPVARCV, CONST|TMPVARCV)
{
	USE_OPLINE
	zval *op1, *op2;

	op1 = GET_OP1_ZVAL_PTR_UNDEF(BP_VAR_R);
	op2 = GET_OP2_ZVAL_PTR_UNDEF(BP_VAR_R);
	if (ZEND_VM_SPEC && OP1_TYPE == IS_CONST && OP2_TYPE == IS_CONST) {
		/* pass */
	} else if (EXPECTED(Z_TYPE_INFO_P(op1) == IS_LONG)
			&& EXPECTED(Z_TYPE_INFO_P(op2) == IS_LONG)
			&& EXPECTED((zend_ulong)Z_LVAL_P(op2) < SIZEOF_ZEND_LONG * 8)) {
		ZVAL_LONG(EX_VAR(opline->result.var), Z_LVAL_P(op1) >> Z_LVAL_P(op2));
		ZEND_VM_NEXT_OPCODE();
	}

	ZEND_VM_DISPATCH_TO_HELPER(zend_shift_right_helper, op_1, op1, op_2, op2);
}

ZEND_VM_COLD_CONSTCONST_HANDLER(12, ZEND_POW, CONST|TMPVAR|CV, CONST|TMPVAR|CV)
{
	USE_OPLINE
	zval *op1, *op2;

	SAVE_OPLINE();
	op1 = GET_OP1_ZVAL_PTR(BP_VAR_R);
	op2 = GET_OP2_ZVAL_PTR(BP_VAR_R);
	pow_function(EX_VAR(opline->result.var), op1, op2);
	FREE_OP1();
	FREE_OP2();
	ZEND_VM_NEXT_OPCODE_CHECK_EXCEPTION();
}

ZEND_VM_HANDLER(8, ZEND_CONCAT, CONST|TMPVAR|CV, CONST|TMPVAR|CV, SPEC(NO_CONST_CONST))
{
	USE_OPLINE
	zval *op1, *op2;

	op1 = GET_OP1_ZVAL_PTR_UNDEF(BP_VAR_R);
	op2 = GET_OP2_ZVAL_PTR_UNDEF(BP_VAR_R);

	if ((OP1_TYPE == IS_CONST || EXPECTED(Z_TYPE_P(op1) == IS_STRING)) &&
	    (OP2_TYPE == IS_CONST || EXPECTED(Z_TYPE_P(op2) == IS_STRING))) {
		zend_string *op1_str = Z_STR_P(op1);
		zend_string *op2_str = Z_STR_P(op2);
		zend_string *str;
		uint32_t flags = ZSTR_GET_COPYABLE_CONCAT_PROPERTIES_BOTH(op1_str, op2_str);

		if (OP1_TYPE != IS_CONST && UNEXPECTED(ZSTR_LEN(op1_str) == 0)) {
			if (OP2_TYPE == IS_CONST || OP2_TYPE == IS_CV) {
				ZVAL_STR_COPY(EX_VAR(opline->result.var), op2_str);
			} else {
				ZVAL_STR(EX_VAR(opline->result.var), op2_str);
			}
			if (OP1_TYPE & (IS_TMP_VAR|IS_VAR)) {
				zend_string_release_ex(op1_str, 0);
			}
		} else if (OP2_TYPE != IS_CONST && UNEXPECTED(ZSTR_LEN(op2_str) == 0)) {
			if (OP1_TYPE == IS_CONST || OP1_TYPE == IS_CV) {
				ZVAL_STR_COPY(EX_VAR(opline->result.var), op1_str);
			} else {
				ZVAL_STR(EX_VAR(opline->result.var), op1_str);
			}
			if (OP2_TYPE & (IS_TMP_VAR|IS_VAR)) {
				zend_string_release_ex(op2_str, 0);
			}
		} else if (OP1_TYPE != IS_CONST && OP1_TYPE != IS_CV &&
		    !ZSTR_IS_INTERNED(op1_str) && GC_REFCOUNT(op1_str) == 1) {
			size_t len = ZSTR_LEN(op1_str);

			if (UNEXPECTED(len > ZSTR_MAX_LEN - ZSTR_LEN(op2_str))) {
				zend_error_noreturn(E_ERROR, "Integer overflow in memory allocation");
			}
			str = zend_string_extend(op1_str, len + ZSTR_LEN(op2_str), 0);
			memcpy(ZSTR_VAL(str) + len, ZSTR_VAL(op2_str), ZSTR_LEN(op2_str)+1);
			GC_ADD_FLAGS(str, flags);
			ZVAL_NEW_STR(EX_VAR(opline->result.var), str);
			if (OP2_TYPE & (IS_TMP_VAR|IS_VAR)) {
				zend_string_release_ex(op2_str, 0);
			}
		} else {
			str = zend_string_alloc(ZSTR_LEN(op1_str) + ZSTR_LEN(op2_str), 0);
			memcpy(ZSTR_VAL(str), ZSTR_VAL(op1_str), ZSTR_LEN(op1_str));
			memcpy(ZSTR_VAL(str) + ZSTR_LEN(op1_str), ZSTR_VAL(op2_str), ZSTR_LEN(op2_str)+1);
			GC_ADD_FLAGS(str, flags);
			ZVAL_NEW_STR(EX_VAR(opline->result.var), str);
			if (OP1_TYPE & (IS_TMP_VAR|IS_VAR)) {
				zend_string_release_ex(op1_str, 0);
			}
			if (OP2_TYPE & (IS_TMP_VAR|IS_VAR)) {
				zend_string_release_ex(op2_str, 0);
			}
		}
		ZEND_VM_NEXT_OPCODE();
	} else {
		SAVE_OPLINE();

		if (OP1_TYPE == IS_CV && UNEXPECTED(Z_TYPE_P(op1) == IS_UNDEF)) {
			op1 = ZVAL_UNDEFINED_OP1();
		}
		if (OP2_TYPE == IS_CV && UNEXPECTED(Z_TYPE_P(op2) == IS_UNDEF)) {
			op2 = ZVAL_UNDEFINED_OP2();
		}
		concat_function(EX_VAR(opline->result.var), op1, op2);
		FREE_OP1();
		FREE_OP2();
		ZEND_VM_NEXT_OPCODE_CHECK_EXCEPTION();
	}
}

ZEND_VM_COLD_CONSTCONST_HANDLER(16, ZEND_IS_IDENTICAL, CONST|TMP|VAR|CV, CONST|TMP|VAR|CV, SPEC(COMMUTATIVE))
{
	USE_OPLINE
	zval *op1, *op2;
	bool result;

	SAVE_OPLINE();
	op1 = GET_OP1_ZVAL_PTR_DEREF(BP_VAR_R);
	op2 = GET_OP2_ZVAL_PTR_DEREF(BP_VAR_R);
	result = fast_is_identical_function(op1, op2);
	FREE_OP1();
	FREE_OP2();
	ZEND_VM_SMART_BRANCH(result, 1);
}

ZEND_VM_HANDLER(196, ZEND_CASE_STRICT, TMP|VAR, CONST|TMP|VAR|CV)
{
	USE_OPLINE
	zval *op1, *op2;
	bool result;

	SAVE_OPLINE();
	op1 = GET_OP1_ZVAL_PTR_DEREF(BP_VAR_R);
	op2 = GET_OP2_ZVAL_PTR_DEREF(BP_VAR_R);
	result = fast_is_identical_function(op1, op2);
	FREE_OP2();
	ZEND_VM_SMART_BRANCH(result, 1);
}

ZEND_VM_COLD_CONSTCONST_HANDLER(17, ZEND_IS_NOT_IDENTICAL, CONST|TMP|VAR|CV, CONST|TMP|VAR|CV, SPEC(COMMUTATIVE))
{
	USE_OPLINE
	zval *op1, *op2;
	bool result;

	SAVE_OPLINE();
	op1 = GET_OP1_ZVAL_PTR_DEREF(BP_VAR_R);
	op2 = GET_OP2_ZVAL_PTR_DEREF(BP_VAR_R);
	result = fast_is_not_identical_function(op1, op2);
	FREE_OP1();
	FREE_OP2();
	ZEND_VM_SMART_BRANCH(result, 1);
}

ZEND_VM_HELPER(zend_is_equal_helper, ANY, ANY, zval *op_1, zval *op_2)
{
	int ret;
	USE_OPLINE

	SAVE_OPLINE();
	if (UNEXPECTED(Z_TYPE_INFO_P(op_1) == IS_UNDEF)) {
		op_1 = ZVAL_UNDEFINED_OP1();
	}
	if (UNEXPECTED(Z_TYPE_INFO_P(op_2) == IS_UNDEF)) {
		op_2 = ZVAL_UNDEFINED_OP2();
	}
	ret = zend_compare(op_1, op_2);
	if (OP1_TYPE & (IS_TMP_VAR|IS_VAR)) {
		zval_ptr_dtor_nogc(op_1);
	}
	if (OP2_TYPE & (IS_TMP_VAR|IS_VAR)) {
		zval_ptr_dtor_nogc(op_2);
	}
	ZEND_VM_SMART_BRANCH(ret == 0, 1);
}

ZEND_VM_COLD_CONSTCONST_HANDLER(18, ZEND_IS_EQUAL, CONST|TMPVAR|CV, CONST|TMPVAR|CV, SPEC(SMART_BRANCH,COMMUTATIVE))
{
	USE_OPLINE
	zval *op1, *op2;
	double d1, d2;

	op1 = GET_OP1_ZVAL_PTR_UNDEF(BP_VAR_R);
	op2 = GET_OP2_ZVAL_PTR_UNDEF(BP_VAR_R);
	if (ZEND_VM_SPEC && OP1_TYPE == IS_CONST && OP2_TYPE == IS_CONST) {
		/* pass */
	} else if (EXPECTED(Z_TYPE_P(op1) == IS_LONG)) {
		if (EXPECTED(Z_TYPE_P(op2) == IS_LONG)) {
			if (EXPECTED(Z_LVAL_P(op1) == Z_LVAL_P(op2))) {
ZEND_VM_C_LABEL(is_equal_true):
				ZEND_VM_SMART_BRANCH_TRUE();
			} else {
ZEND_VM_C_LABEL(is_equal_false):
				ZEND_VM_SMART_BRANCH_FALSE();
			}
		} else if (EXPECTED(Z_TYPE_P(op2) == IS_DOUBLE)) {
			d1 = (double)Z_LVAL_P(op1);
			d2 = Z_DVAL_P(op2);
			ZEND_VM_C_GOTO(is_equal_double);
		}
	} else if (EXPECTED(Z_TYPE_P(op1) == IS_DOUBLE)) {
		if (EXPECTED(Z_TYPE_P(op2) == IS_DOUBLE)) {
			d1 = Z_DVAL_P(op1);
			d2 = Z_DVAL_P(op2);
ZEND_VM_C_LABEL(is_equal_double):
			if (d1 == d2) {
				ZEND_VM_C_GOTO(is_equal_true);
			} else {
				ZEND_VM_C_GOTO(is_equal_false);
			}
		} else if (EXPECTED(Z_TYPE_P(op2) == IS_LONG)) {
			d1 = Z_DVAL_P(op1);
			d2 = (double)Z_LVAL_P(op2);
			ZEND_VM_C_GOTO(is_equal_double);
		}
	} else if (EXPECTED(Z_TYPE_P(op1) == IS_STRING)) {
		if (EXPECTED(Z_TYPE_P(op2) == IS_STRING)) {
			bool result = zend_fast_equal_strings(Z_STR_P(op1), Z_STR_P(op2));
			if (OP1_TYPE & (IS_TMP_VAR|IS_VAR)) {
				zval_ptr_dtor_str(op1);
			}
			if (OP2_TYPE & (IS_TMP_VAR|IS_VAR)) {
				zval_ptr_dtor_str(op2);
			}
			if (result) {
				ZEND_VM_C_GOTO(is_equal_true);
			} else {
				ZEND_VM_C_GOTO(is_equal_false);
			}
		}
	}
	ZEND_VM_DISPATCH_TO_HELPER(zend_is_equal_helper, op_1, op1, op_2, op2);
}

ZEND_VM_HELPER(zend_is_not_equal_helper, ANY, ANY, zval *op_1, zval *op_2)
{
	int ret;
	USE_OPLINE

	SAVE_OPLINE();
	if (UNEXPECTED(Z_TYPE_INFO_P(op_1) == IS_UNDEF)) {
		op_1 = ZVAL_UNDEFINED_OP1();
	}
	if (UNEXPECTED(Z_TYPE_INFO_P(op_2) == IS_UNDEF)) {
		op_2 = ZVAL_UNDEFINED_OP2();
	}
	ret = zend_compare(op_1, op_2);
	if (OP1_TYPE & (IS_TMP_VAR|IS_VAR)) {
		zval_ptr_dtor_nogc(op_1);
	}
	if (OP2_TYPE & (IS_TMP_VAR|IS_VAR)) {
		zval_ptr_dtor_nogc(op_2);
	}
	ZEND_VM_SMART_BRANCH(ret != 0, 1);
}

ZEND_VM_COLD_CONSTCONST_HANDLER(19, ZEND_IS_NOT_EQUAL, CONST|TMPVAR|CV, CONST|TMPVAR|CV, SPEC(SMART_BRANCH,COMMUTATIVE))
{
	USE_OPLINE
	zval *op1, *op2;
	double d1, d2;

	op1 = GET_OP1_ZVAL_PTR_UNDEF(BP_VAR_R);
	op2 = GET_OP2_ZVAL_PTR_UNDEF(BP_VAR_R);
	if (ZEND_VM_SPEC && OP1_TYPE == IS_CONST && OP2_TYPE == IS_CONST) {
		/* pass */
	} else if (EXPECTED(Z_TYPE_P(op1) == IS_LONG)) {
		if (EXPECTED(Z_TYPE_P(op2) == IS_LONG)) {
			if (EXPECTED(Z_LVAL_P(op1) != Z_LVAL_P(op2))) {
ZEND_VM_C_LABEL(is_not_equal_true):
				ZEND_VM_SMART_BRANCH_TRUE();
			} else {
ZEND_VM_C_LABEL(is_not_equal_false):
				ZEND_VM_SMART_BRANCH_FALSE();
			}
		} else if (EXPECTED(Z_TYPE_P(op2) == IS_DOUBLE)) {
			d1 = (double)Z_LVAL_P(op1);
			d2 = Z_DVAL_P(op2);
			ZEND_VM_C_GOTO(is_not_equal_double);
		}
	} else if (EXPECTED(Z_TYPE_P(op1) == IS_DOUBLE)) {
		if (EXPECTED(Z_TYPE_P(op2) == IS_DOUBLE)) {
			d1 = Z_DVAL_P(op1);
			d2 = Z_DVAL_P(op2);
ZEND_VM_C_LABEL(is_not_equal_double):
			if (d1 != d2) {
				ZEND_VM_C_GOTO(is_not_equal_true);
			} else {
				ZEND_VM_C_GOTO(is_not_equal_false);
			}
		} else if (EXPECTED(Z_TYPE_P(op2) == IS_LONG)) {
			d1 = Z_DVAL_P(op1);
			d2 = (double)Z_LVAL_P(op2);
			ZEND_VM_C_GOTO(is_not_equal_double);
		}
	} else if (EXPECTED(Z_TYPE_P(op1) == IS_STRING)) {
		if (EXPECTED(Z_TYPE_P(op2) == IS_STRING)) {
			bool result = zend_fast_equal_strings(Z_STR_P(op1), Z_STR_P(op2));
			if (OP1_TYPE & (IS_TMP_VAR|IS_VAR)) {
				zval_ptr_dtor_str(op1);
			}
			if (OP2_TYPE & (IS_TMP_VAR|IS_VAR)) {
				zval_ptr_dtor_str(op2);
			}
			if (!result) {
				ZEND_VM_C_GOTO(is_not_equal_true);
			} else {
				ZEND_VM_C_GOTO(is_not_equal_false);
			}
		}
	}
	ZEND_VM_DISPATCH_TO_HELPER(zend_is_not_equal_helper, op_1, op1, op_2, op2);
}

ZEND_VM_HELPER(zend_is_smaller_helper, ANY, ANY, zval *op_1, zval *op_2)
{
	int ret;
	USE_OPLINE

	SAVE_OPLINE();
	if (UNEXPECTED(Z_TYPE_INFO_P(op_1) == IS_UNDEF)) {
		op_1 = ZVAL_UNDEFINED_OP1();
	}
	if (UNEXPECTED(Z_TYPE_INFO_P(op_2) == IS_UNDEF)) {
		op_2 = ZVAL_UNDEFINED_OP2();
	}
	ret = zend_compare(op_1, op_2);
	if (OP1_TYPE & (IS_TMP_VAR|IS_VAR)) {
		zval_ptr_dtor_nogc(op_1);
	}
	if (OP2_TYPE & (IS_TMP_VAR|IS_VAR)) {
		zval_ptr_dtor_nogc(op_2);
	}
	ZEND_VM_SMART_BRANCH(ret < 0, 1);
}

ZEND_VM_HOT_NOCONSTCONST_HANDLER(20, ZEND_IS_SMALLER, CONST|TMPVARCV, CONST|TMPVARCV, SPEC(SMART_BRANCH))
{
	USE_OPLINE
	zval *op1, *op2;
	double d1, d2;

	op1 = GET_OP1_ZVAL_PTR_UNDEF(BP_VAR_R);
	op2 = GET_OP2_ZVAL_PTR_UNDEF(BP_VAR_R);
	if (ZEND_VM_SPEC && OP1_TYPE == IS_CONST && OP2_TYPE == IS_CONST) {
		/* pass */
	} else if (EXPECTED(Z_TYPE_INFO_P(op1) == IS_LONG)) {
		if (EXPECTED(Z_TYPE_INFO_P(op2) == IS_LONG)) {
			if (EXPECTED(Z_LVAL_P(op1) < Z_LVAL_P(op2))) {
ZEND_VM_C_LABEL(is_smaller_true):
				ZEND_VM_SMART_BRANCH_TRUE();
			} else {
ZEND_VM_C_LABEL(is_smaller_false):
				ZEND_VM_SMART_BRANCH_FALSE();
			}
		} else if (EXPECTED(Z_TYPE_INFO_P(op2) == IS_DOUBLE)) {
			d1 = (double)Z_LVAL_P(op1);
			d2 = Z_DVAL_P(op2);
			ZEND_VM_C_GOTO(is_smaller_double);
		}
	} else if (EXPECTED(Z_TYPE_INFO_P(op1) == IS_DOUBLE)) {
		if (EXPECTED(Z_TYPE_INFO_P(op2) == IS_DOUBLE)) {
			d1 = Z_DVAL_P(op1);
			d2 = Z_DVAL_P(op2);
ZEND_VM_C_LABEL(is_smaller_double):
			if (d1 < d2) {
				ZEND_VM_C_GOTO(is_smaller_true);
			} else {
				ZEND_VM_C_GOTO(is_smaller_false);
			}
		} else if (EXPECTED(Z_TYPE_INFO_P(op2) == IS_LONG)) {
			d1 = Z_DVAL_P(op1);
			d2 = (double)Z_LVAL_P(op2);
			ZEND_VM_C_GOTO(is_smaller_double);
		}
	}
	ZEND_VM_DISPATCH_TO_HELPER(zend_is_smaller_helper, op_1, op1, op_2, op2);
}

ZEND_VM_HELPER(zend_is_smaller_or_equal_helper, ANY, ANY, zval *op_1, zval *op_2)
{
	int ret;
	USE_OPLINE

	SAVE_OPLINE();
	if (UNEXPECTED(Z_TYPE_INFO_P(op_1) == IS_UNDEF)) {
		op_1 = ZVAL_UNDEFINED_OP1();
	}
	if (UNEXPECTED(Z_TYPE_INFO_P(op_2) == IS_UNDEF)) {
		op_2 = ZVAL_UNDEFINED_OP2();
	}
	ret = zend_compare(op_1, op_2);
	if (OP1_TYPE & (IS_TMP_VAR|IS_VAR)) {
		zval_ptr_dtor_nogc(op_1);
	}
	if (OP2_TYPE & (IS_TMP_VAR|IS_VAR)) {
		zval_ptr_dtor_nogc(op_2);
	}
	ZEND_VM_SMART_BRANCH(ret <= 0, 1);
}

ZEND_VM_HOT_NOCONSTCONST_HANDLER(21, ZEND_IS_SMALLER_OR_EQUAL, CONST|TMPVARCV, CONST|TMPVARCV, SPEC(SMART_BRANCH))
{
	USE_OPLINE
	zval *op1, *op2;
	double d1, d2;

	op1 = GET_OP1_ZVAL_PTR_UNDEF(BP_VAR_R);
	op2 = GET_OP2_ZVAL_PTR_UNDEF(BP_VAR_R);
	if (ZEND_VM_SPEC && OP1_TYPE == IS_CONST && OP2_TYPE == IS_CONST) {
		/* pass */
	} else if (EXPECTED(Z_TYPE_INFO_P(op1) == IS_LONG)) {
		if (EXPECTED(Z_TYPE_INFO_P(op2) == IS_LONG)) {
			if (EXPECTED(Z_LVAL_P(op1) <= Z_LVAL_P(op2))) {
ZEND_VM_C_LABEL(is_smaller_or_equal_true):
				ZEND_VM_SMART_BRANCH_TRUE();
				ZVAL_TRUE(EX_VAR(opline->result.var));
				ZEND_VM_NEXT_OPCODE();
			} else {
ZEND_VM_C_LABEL(is_smaller_or_equal_false):
				ZEND_VM_SMART_BRANCH_FALSE();
				ZVAL_FALSE(EX_VAR(opline->result.var));
				ZEND_VM_NEXT_OPCODE();
			}
		} else if (EXPECTED(Z_TYPE_INFO_P(op2) == IS_DOUBLE)) {
			d1 = (double)Z_LVAL_P(op1);
			d2 = Z_DVAL_P(op2);
			ZEND_VM_C_GOTO(is_smaller_or_equal_double);
		}
	} else if (EXPECTED(Z_TYPE_INFO_P(op1) == IS_DOUBLE)) {
		if (EXPECTED(Z_TYPE_INFO_P(op2) == IS_DOUBLE)) {
			d1 = Z_DVAL_P(op1);
			d2 = Z_DVAL_P(op2);
ZEND_VM_C_LABEL(is_smaller_or_equal_double):
			if (d1 <= d2) {
				ZEND_VM_C_GOTO(is_smaller_or_equal_true);
			} else {
				ZEND_VM_C_GOTO(is_smaller_or_equal_false);
			}
		} else if (EXPECTED(Z_TYPE_INFO_P(op2) == IS_LONG)) {
			d1 = Z_DVAL_P(op1);
			d2 = (double)Z_LVAL_P(op2);
			ZEND_VM_C_GOTO(is_smaller_or_equal_double);
		}
	}
	ZEND_VM_DISPATCH_TO_HELPER(zend_is_smaller_or_equal_helper, op_1, op1, op_2, op2);
}

ZEND_VM_COLD_CONSTCONST_HANDLER(170, ZEND_SPACESHIP, CONST|TMPVAR|CV, CONST|TMPVAR|CV)
{
	USE_OPLINE
	zval *op1, *op2;

	SAVE_OPLINE();
	op1 = GET_OP1_ZVAL_PTR(BP_VAR_R);
	op2 = GET_OP2_ZVAL_PTR(BP_VAR_R);
	compare_function(EX_VAR(opline->result.var), op1, op2);
	FREE_OP1();
	FREE_OP2();
	ZEND_VM_NEXT_OPCODE_CHECK_EXCEPTION();
}

ZEND_VM_HELPER(zend_bw_or_helper, ANY, ANY, zval *op_1, zval *op_2)
{
	USE_OPLINE

	SAVE_OPLINE();
	if (UNEXPECTED(Z_TYPE_INFO_P(op_1) == IS_UNDEF)) {
		op_1 = ZVAL_UNDEFINED_OP1();
	}
	if (UNEXPECTED(Z_TYPE_INFO_P(op_2) == IS_UNDEF)) {
		op_2 = ZVAL_UNDEFINED_OP2();
	}
	bitwise_or_function(EX_VAR(opline->result.var), op_1, op_2);
	if (OP1_TYPE & (IS_TMP_VAR|IS_VAR)) {
		zval_ptr_dtor_nogc(op_1);
	}
	if (OP2_TYPE & (IS_TMP_VAR|IS_VAR)) {
		zval_ptr_dtor_nogc(op_2);
	}
	ZEND_VM_NEXT_OPCODE_CHECK_EXCEPTION();
}

ZEND_VM_HOT_NOCONSTCONST_HANDLER(9, ZEND_BW_OR, CONST|TMPVARCV, CONST|TMPVARCV, SPEC(COMMUTATIVE))
{
	USE_OPLINE
	zval *op1, *op2;

	op1 = GET_OP1_ZVAL_PTR_UNDEF(BP_VAR_R);
	op2 = GET_OP2_ZVAL_PTR_UNDEF(BP_VAR_R);
	if (ZEND_VM_SPEC && OP1_TYPE == IS_CONST && OP2_TYPE == IS_CONST) {
		/* pass */
	} else if (EXPECTED(Z_TYPE_INFO_P(op1) == IS_LONG)
			&& EXPECTED(Z_TYPE_INFO_P(op2) == IS_LONG)) {
		ZVAL_LONG(EX_VAR(opline->result.var), Z_LVAL_P(op1) | Z_LVAL_P(op2));
		ZEND_VM_NEXT_OPCODE();
	}

	ZEND_VM_DISPATCH_TO_HELPER(zend_bw_or_helper, op_1, op1, op_2, op2);
}

ZEND_VM_HELPER(zend_bw_and_helper, ANY, ANY, zval *op_1, zval *op_2)
{
	USE_OPLINE

	SAVE_OPLINE();
	if (UNEXPECTED(Z_TYPE_INFO_P(op_1) == IS_UNDEF)) {
		op_1 = ZVAL_UNDEFINED_OP1();
	}
	if (UNEXPECTED(Z_TYPE_INFO_P(op_2) == IS_UNDEF)) {
		op_2 = ZVAL_UNDEFINED_OP2();
	}
	bitwise_and_function(EX_VAR(opline->result.var), op_1, op_2);
	if (OP1_TYPE & (IS_TMP_VAR|IS_VAR)) {
		zval_ptr_dtor_nogc(op_1);
	}
	if (OP2_TYPE & (IS_TMP_VAR|IS_VAR)) {
		zval_ptr_dtor_nogc(op_2);
	}
	ZEND_VM_NEXT_OPCODE_CHECK_EXCEPTION();
}

ZEND_VM_HOT_NOCONSTCONST_HANDLER(10, ZEND_BW_AND, CONST|TMPVARCV, CONST|TMPVARCV, SPEC(COMMUTATIVE))
{
	USE_OPLINE
	zval *op1, *op2;

	op1 = GET_OP1_ZVAL_PTR_UNDEF(BP_VAR_R);
	op2 = GET_OP2_ZVAL_PTR_UNDEF(BP_VAR_R);
	if (ZEND_VM_SPEC && OP1_TYPE == IS_CONST && OP2_TYPE == IS_CONST) {
		/* pass */
	} else if (EXPECTED(Z_TYPE_INFO_P(op1) == IS_LONG)
			&& EXPECTED(Z_TYPE_INFO_P(op2) == IS_LONG)) {
		ZVAL_LONG(EX_VAR(opline->result.var), Z_LVAL_P(op1) & Z_LVAL_P(op2));
		ZEND_VM_NEXT_OPCODE();
	}

	ZEND_VM_DISPATCH_TO_HELPER(zend_bw_and_helper, op_1, op1, op_2, op2);
}

ZEND_VM_HELPER(zend_bw_xor_helper, ANY, ANY, zval *op_1, zval *op_2)
{
	USE_OPLINE

	SAVE_OPLINE();
	if (UNEXPECTED(Z_TYPE_INFO_P(op_1) == IS_UNDEF)) {
		op_1 = ZVAL_UNDEFINED_OP1();
	}
	if (UNEXPECTED(Z_TYPE_INFO_P(op_2) == IS_UNDEF)) {
		op_2 = ZVAL_UNDEFINED_OP2();
	}
	bitwise_xor_function(EX_VAR(opline->result.var), op_1, op_2);
	if (OP1_TYPE & (IS_TMP_VAR|IS_VAR)) {
		zval_ptr_dtor_nogc(op_1);
	}
	if (OP2_TYPE & (IS_TMP_VAR|IS_VAR)) {
		zval_ptr_dtor_nogc(op_2);
	}
	ZEND_VM_NEXT_OPCODE_CHECK_EXCEPTION();
}

ZEND_VM_HOT_NOCONSTCONST_HANDLER(11, ZEND_BW_XOR, CONST|TMPVARCV, CONST|TMPVARCV, SPEC(COMMUTATIVE))
{
	USE_OPLINE
	zval *op1, *op2;

	op1 = GET_OP1_ZVAL_PTR_UNDEF(BP_VAR_R);
	op2 = GET_OP2_ZVAL_PTR_UNDEF(BP_VAR_R);
	if (ZEND_VM_SPEC && OP1_TYPE == IS_CONST && OP2_TYPE == IS_CONST) {
		/* pass */
	} else if (EXPECTED(Z_TYPE_INFO_P(op1) == IS_LONG)
			&& EXPECTED(Z_TYPE_INFO_P(op2) == IS_LONG)) {
		ZVAL_LONG(EX_VAR(opline->result.var), Z_LVAL_P(op1) ^ Z_LVAL_P(op2));
		ZEND_VM_NEXT_OPCODE();
	}

	ZEND_VM_DISPATCH_TO_HELPER(zend_bw_xor_helper, op_1, op1, op_2, op2);
}

ZEND_VM_COLD_CONSTCONST_HANDLER(15, ZEND_BOOL_XOR, CONST|TMPVAR|CV, CONST|TMPVAR|CV, SPEC(COMMUTATIVE))
{
	USE_OPLINE
	zval *op1, *op2;

	SAVE_OPLINE();
	op1 = GET_OP1_ZVAL_PTR(BP_VAR_R);
	op2 = GET_OP2_ZVAL_PTR(BP_VAR_R);
	boolean_xor_function(EX_VAR(opline->result.var), op1, op2);
	FREE_OP1();
	FREE_OP2();
	ZEND_VM_NEXT_OPCODE_CHECK_EXCEPTION();
}

ZEND_VM_HELPER(zend_bw_not_helper, ANY, ANY, zval *op_1)
{
	USE_OPLINE

	SAVE_OPLINE();
	if (UNEXPECTED(Z_TYPE_P(op_1) == IS_UNDEF)) {
		op_1 = ZVAL_UNDEFINED_OP1();
	}
	bitwise_not_function(EX_VAR(opline->result.var), op_1);
	FREE_OP1();
	ZEND_VM_NEXT_OPCODE_CHECK_EXCEPTION();
}

ZEND_VM_HOT_NOCONST_HANDLER(13, ZEND_BW_NOT, CONST|TMPVARCV, ANY)
{
	USE_OPLINE
	zval *op1;

	op1 = GET_OP1_ZVAL_PTR_UNDEF(BP_VAR_R);
	if (EXPECTED(Z_TYPE_INFO_P(op1) == IS_LONG)) {
		ZVAL_LONG(EX_VAR(opline->result.var), ~Z_LVAL_P(op1));
		ZEND_VM_NEXT_OPCODE();
	}

	ZEND_VM_DISPATCH_TO_HELPER(zend_bw_not_helper, op_1, op1);
}

ZEND_VM_COLD_CONST_HANDLER(14, ZEND_BOOL_NOT, CONST|TMPVAR|CV, ANY)
{
	USE_OPLINE
	zval *val;

	val = GET_OP1_ZVAL_PTR_UNDEF(BP_VAR_R);
	if (Z_TYPE_INFO_P(val) == IS_TRUE) {
		ZVAL_FALSE(EX_VAR(opline->result.var));
	} else if (EXPECTED(Z_TYPE_INFO_P(val) <= IS_TRUE)) {
		/* The result and op1 can be the same cv zval */
		const uint32_t orig_val_type = Z_TYPE_INFO_P(val);
		ZVAL_TRUE(EX_VAR(opline->result.var));
		if (OP1_TYPE == IS_CV && UNEXPECTED(orig_val_type == IS_UNDEF)) {
			SAVE_OPLINE();
			ZVAL_UNDEFINED_OP1();
			ZEND_VM_NEXT_OPCODE_CHECK_EXCEPTION();
		}
	} else {
		SAVE_OPLINE();
		ZVAL_BOOL(EX_VAR(opline->result.var), !i_zend_is_true(val));
		FREE_OP1();
		ZEND_VM_NEXT_OPCODE_CHECK_EXCEPTION();
	}
	ZEND_VM_NEXT_OPCODE();
}

ZEND_VM_COLD_HELPER(zend_this_not_in_object_context_helper, ANY, ANY)
{
	USE_OPLINE

	SAVE_OPLINE();
	zend_throw_error(NULL, "Using $this when not in object context");
	UNDEF_RESULT();
	HANDLE_EXCEPTION();
}

ZEND_VM_COLD_HELPER(zend_undefined_function_helper, ANY, ANY)
{
	USE_OPLINE
	zval *function_name;

	SAVE_OPLINE();
	function_name = RT_CONSTANT(opline, opline->op2);
	zend_throw_error(NULL, "Call to undefined function %s()", Z_STRVAL_P(function_name));
	HANDLE_EXCEPTION();
}

ZEND_VM_HANDLER(28, ZEND_ASSIGN_OBJ_OP, VAR|UNUSED|THIS|CV, CONST|TMPVAR|CV, OP)
{
	USE_OPLINE
	zval *object;
	zval *property;
	zval *value;
	zval *zptr;
	void **cache_slot;
	zend_property_info *prop_info;
	zend_object *zobj;
	zend_string *name, *tmp_name;

	SAVE_OPLINE();
	object = GET_OP1_OBJ_ZVAL_PTR_PTR_UNDEF(BP_VAR_RW);
	property = GET_OP2_ZVAL_PTR(BP_VAR_R);

	do {
		value = GET_OP_DATA_ZVAL_PTR(BP_VAR_R);

		if (OP1_TYPE != IS_UNUSED && UNEXPECTED(Z_TYPE_P(object) != IS_OBJECT)) {
			if (Z_ISREF_P(object) && Z_TYPE_P(Z_REFVAL_P(object)) == IS_OBJECT) {
				object = Z_REFVAL_P(object);
				ZEND_VM_C_GOTO(assign_op_object);
			}
			if (OP1_TYPE == IS_CV
			 && UNEXPECTED(Z_TYPE_P(object) == IS_UNDEF)) {
				ZVAL_UNDEFINED_OP1();
			}
			zend_throw_non_object_error(object, property OPLINE_CC EXECUTE_DATA_CC);
			break;
		}

ZEND_VM_C_LABEL(assign_op_object):
		/* here we are sure we are dealing with an object */
		zobj = Z_OBJ_P(object);
		if (OP2_TYPE == IS_CONST) {
			name = Z_STR_P(property);
		} else {
			name = zval_try_get_tmp_string(property, &tmp_name);
			if (UNEXPECTED(!name)) {
				UNDEF_RESULT();
				break;
			}
		}
		cache_slot = (OP2_TYPE == IS_CONST) ? CACHE_ADDR((opline+1)->extended_value) : NULL;
		if (EXPECTED((zptr = zobj->handlers->get_property_ptr_ptr(zobj, name, BP_VAR_RW, cache_slot)) != NULL)) {
			if (UNEXPECTED(Z_ISERROR_P(zptr))) {
				if (UNEXPECTED(RETURN_VALUE_USED(opline))) {
					ZVAL_NULL(EX_VAR(opline->result.var));
				}
			} else {
				zval *orig_zptr = zptr;
				zend_reference *ref;

				do {
					if (UNEXPECTED(Z_ISREF_P(zptr))) {
						ref = Z_REF_P(zptr);
						zptr = Z_REFVAL_P(zptr);
						if (UNEXPECTED(ZEND_REF_HAS_TYPE_SOURCES(ref))) {
							zend_binary_assign_op_typed_ref(ref, value OPLINE_CC EXECUTE_DATA_CC);
							break;
						}
					}

					if (OP2_TYPE == IS_CONST) {
						prop_info = (zend_property_info*)CACHED_PTR_EX(cache_slot + 2);
					} else {
						prop_info = zend_object_fetch_property_type_info(Z_OBJ_P(object), orig_zptr);
					}
					if (UNEXPECTED(prop_info)) {
						/* special case for typed properties */
						zend_binary_assign_op_typed_prop(prop_info, zptr, value OPLINE_CC EXECUTE_DATA_CC);
					} else {
						zend_binary_op(zptr, zptr, value OPLINE_CC);
					}
				} while (0);

				if (UNEXPECTED(RETURN_VALUE_USED(opline))) {
					ZVAL_COPY(EX_VAR(opline->result.var), zptr);
				}
			}
		} else {
			zend_assign_op_overloaded_property(zobj, name, cache_slot, value OPLINE_CC EXECUTE_DATA_CC);
		}
		if (OP2_TYPE != IS_CONST) {
			zend_tmp_string_release(tmp_name);
		}
	} while (0);

	FREE_OP_DATA();
	FREE_OP2();
	FREE_OP1();
	/* assign_obj has two opcodes! */
	ZEND_VM_NEXT_OPCODE_EX(1, 2);
}

/* No specialization for op_types (CONST|TMP|VAR|CV, UNUSED|CONST|TMPVAR) */
ZEND_VM_HANDLER(29, ZEND_ASSIGN_STATIC_PROP_OP, ANY, ANY, OP)
{
	/* This helper actually never will receive IS_VAR as second op, and has the same handling for VAR and TMP in the first op, but for interoperability with the other binary_assign_op helpers, it is necessary to "include" it */

	USE_OPLINE
	zval *prop, *value;
	zend_property_info *prop_info;
	zend_reference *ref;

	SAVE_OPLINE();

	if (UNEXPECTED(zend_fetch_static_property_address(&prop, &prop_info, (opline+1)->extended_value, BP_VAR_RW, 0 OPLINE_CC EXECUTE_DATA_CC) != SUCCESS)) {
		UNDEF_RESULT();
		FREE_OP_DATA();
		HANDLE_EXCEPTION();
	}

	value = GET_OP_DATA_ZVAL_PTR(BP_VAR_R);

	do {
		if (UNEXPECTED(Z_ISREF_P(prop))) {
			ref = Z_REF_P(prop);
			prop = Z_REFVAL_P(prop);
			if (UNEXPECTED(ZEND_REF_HAS_TYPE_SOURCES(ref))) {
				zend_binary_assign_op_typed_ref(ref, value OPLINE_CC EXECUTE_DATA_CC);
				break;
			}
		}

		if (UNEXPECTED(ZEND_TYPE_IS_SET(prop_info->type))) {
			/* special case for typed properties */
			zend_binary_assign_op_typed_prop(prop_info, prop, value OPLINE_CC EXECUTE_DATA_CC);
		} else {
			zend_binary_op(prop, prop, value OPLINE_CC);
		}
	} while (0);

	if (UNEXPECTED(RETURN_VALUE_USED(opline))) {
		ZVAL_COPY(EX_VAR(opline->result.var), prop);
	}

	FREE_OP_DATA();
	/* assign_static_prop has two opcodes! */
	ZEND_VM_NEXT_OPCODE_EX(1, 2);
}

ZEND_VM_HANDLER(27, ZEND_ASSIGN_DIM_OP, VAR|CV, CONST|TMPVAR|UNUSED|NEXT|CV, OP)
{
	USE_OPLINE
	zval *var_ptr;
	zval *value, *container, *dim;
	HashTable *ht;

	SAVE_OPLINE();
	container = GET_OP1_OBJ_ZVAL_PTR_PTR_UNDEF(BP_VAR_RW);

	if (EXPECTED(Z_TYPE_P(container) == IS_ARRAY)) {
ZEND_VM_C_LABEL(assign_dim_op_array):
		SEPARATE_ARRAY(container);
		ht = Z_ARRVAL_P(container);
ZEND_VM_C_LABEL(assign_dim_op_new_array):
		dim = GET_OP2_ZVAL_PTR_UNDEF(BP_VAR_R);
		if (OP2_TYPE == IS_UNUSED) {
			var_ptr = zend_hash_next_index_insert(ht, &EG(uninitialized_zval));
			if (UNEXPECTED(!var_ptr)) {
				zend_cannot_add_element();
				ZEND_VM_C_GOTO(assign_dim_op_ret_null);
			}
		} else {
			if (OP2_TYPE == IS_CONST) {
				var_ptr = zend_fetch_dimension_address_inner_RW_CONST(ht, dim EXECUTE_DATA_CC);
			} else {
				var_ptr = zend_fetch_dimension_address_inner_RW(ht, dim EXECUTE_DATA_CC);
			}
			if (UNEXPECTED(!var_ptr)) {
				ZEND_VM_C_GOTO(assign_dim_op_ret_null);
			}
		}

		value = get_op_data_zval_ptr_r((opline+1)->op1_type, (opline+1)->op1);

		do {
			if (OP2_TYPE != IS_UNUSED && UNEXPECTED(Z_ISREF_P(var_ptr))) {
				zend_reference *ref = Z_REF_P(var_ptr);
				var_ptr = Z_REFVAL_P(var_ptr);
				if (UNEXPECTED(ZEND_REF_HAS_TYPE_SOURCES(ref))) {
					zend_binary_assign_op_typed_ref(ref, value OPLINE_CC EXECUTE_DATA_CC);
					break;
				}
			}
			zend_binary_op(var_ptr, var_ptr, value OPLINE_CC);
		} while (0);

		if (UNEXPECTED(RETURN_VALUE_USED(opline))) {
			ZVAL_COPY(EX_VAR(opline->result.var), var_ptr);
		}
		FREE_OP((opline+1)->op1_type, (opline+1)->op1.var);
	} else {
		if (EXPECTED(Z_ISREF_P(container))) {
			container = Z_REFVAL_P(container);
			if (EXPECTED(Z_TYPE_P(container) == IS_ARRAY)) {
				ZEND_VM_C_GOTO(assign_dim_op_array);
			}
		}

		if (EXPECTED(Z_TYPE_P(container) == IS_OBJECT)) {
			zend_object *obj = Z_OBJ_P(container);

			dim = GET_OP2_ZVAL_PTR_UNDEF(BP_VAR_R);
			if (OP2_TYPE == IS_CONST && Z_EXTRA_P(dim) == ZEND_EXTRA_VALUE) {
				dim++;
			}
			zend_binary_assign_op_obj_dim(obj, dim OPLINE_CC EXECUTE_DATA_CC);
		} else if (EXPECTED(Z_TYPE_P(container) <= IS_FALSE)) {
			uint8_t old_type;

			if (OP1_TYPE == IS_CV && UNEXPECTED(Z_TYPE_INFO_P(container) == IS_UNDEF)) {
				ZVAL_UNDEFINED_OP1();
			}
			ht = zend_new_array(8);
			old_type = Z_TYPE_P(container);
			ZVAL_ARR(container, ht);
			if (UNEXPECTED(old_type == IS_FALSE)) {
				GC_ADDREF(ht);
				zend_false_to_array_deprecated();
				if (UNEXPECTED(GC_DELREF(ht) == 0)) {
					zend_array_destroy(ht);
					ZEND_VM_C_GOTO(assign_dim_op_ret_null);
				}
			}
			ZEND_VM_C_GOTO(assign_dim_op_new_array);
		} else {
			dim = GET_OP2_ZVAL_PTR(BP_VAR_R);
			zend_binary_assign_op_dim_slow(container, dim OPLINE_CC EXECUTE_DATA_CC);
ZEND_VM_C_LABEL(assign_dim_op_ret_null):
			FREE_OP_DATA();
			if (UNEXPECTED(RETURN_VALUE_USED(opline))) {
				ZVAL_NULL(EX_VAR(opline->result.var));
			}
		}
	}

	FREE_OP2();
	FREE_OP1();
	ZEND_VM_NEXT_OPCODE_EX(1, 2);
}

ZEND_VM_HANDLER(26, ZEND_ASSIGN_OP, VAR|CV, CONST|TMPVAR|CV, OP)
{
	USE_OPLINE
	zval *var_ptr;
	zval *value;

	SAVE_OPLINE();
	value = GET_OP2_ZVAL_PTR(BP_VAR_R);
	var_ptr = GET_OP1_ZVAL_PTR_PTR(BP_VAR_RW);

	do {
		if (UNEXPECTED(Z_TYPE_P(var_ptr) == IS_REFERENCE)) {
			zend_reference *ref = Z_REF_P(var_ptr);
			var_ptr = Z_REFVAL_P(var_ptr);
			if (UNEXPECTED(ZEND_REF_HAS_TYPE_SOURCES(ref))) {
				zend_binary_assign_op_typed_ref(ref, value OPLINE_CC EXECUTE_DATA_CC);
				break;
			}
		}
		zend_binary_op(var_ptr, var_ptr, value OPLINE_CC);
	} while (0);

	if (UNEXPECTED(RETURN_VALUE_USED(opline))) {
		ZVAL_COPY(EX_VAR(opline->result.var), var_ptr);
	}

	FREE_OP2();
	FREE_OP1();
	ZEND_VM_NEXT_OPCODE_CHECK_EXCEPTION();
}

ZEND_VM_HANDLER(132, ZEND_PRE_INC_OBJ, VAR|UNUSED|THIS|CV, CONST|TMPVAR|CV, CACHE_SLOT)
{
	USE_OPLINE
	zval *object;
	zval *property;
	zval *zptr;
	void **cache_slot;
	zend_property_info *prop_info;
	zend_object *zobj;
	zend_string *name, *tmp_name;

	SAVE_OPLINE();
	object = GET_OP1_OBJ_ZVAL_PTR_PTR_UNDEF(BP_VAR_RW);
	property = GET_OP2_ZVAL_PTR(BP_VAR_R);

	do {
		if (OP1_TYPE != IS_UNUSED && UNEXPECTED(Z_TYPE_P(object) != IS_OBJECT)) {
			if (Z_ISREF_P(object) && Z_TYPE_P(Z_REFVAL_P(object)) == IS_OBJECT) {
				object = Z_REFVAL_P(object);
				ZEND_VM_C_GOTO(pre_incdec_object);
			}
			if (OP1_TYPE == IS_CV
			 && UNEXPECTED(Z_TYPE_P(object) == IS_UNDEF)) {
				ZVAL_UNDEFINED_OP1();
			}
			zend_throw_non_object_error(object, property OPLINE_CC EXECUTE_DATA_CC);
			break;
		}

ZEND_VM_C_LABEL(pre_incdec_object):
		/* here we are sure we are dealing with an object */
		zobj = Z_OBJ_P(object);
		if (OP2_TYPE == IS_CONST) {
			name = Z_STR_P(property);
		} else {
			name = zval_try_get_tmp_string(property, &tmp_name);
			if (UNEXPECTED(!name)) {
				UNDEF_RESULT();
				break;
			}
		}
		cache_slot = (OP2_TYPE == IS_CONST) ? CACHE_ADDR(opline->extended_value) : NULL;
		if (EXPECTED((zptr = zobj->handlers->get_property_ptr_ptr(zobj, name, BP_VAR_RW, cache_slot)) != NULL)) {
			if (UNEXPECTED(Z_ISERROR_P(zptr))) {
				if (UNEXPECTED(RETURN_VALUE_USED(opline))) {
					ZVAL_NULL(EX_VAR(opline->result.var));
				}
			} else {
				if (OP2_TYPE == IS_CONST) {
					prop_info = (zend_property_info *) CACHED_PTR_EX(cache_slot + 2);
				} else {
					prop_info = zend_object_fetch_property_type_info(Z_OBJ_P(object), zptr);
				}
				zend_pre_incdec_property_zval(zptr, prop_info OPLINE_CC EXECUTE_DATA_CC);
			}
		} else {
			zend_pre_incdec_overloaded_property(zobj, name, cache_slot OPLINE_CC EXECUTE_DATA_CC);
		}
		if (OP2_TYPE != IS_CONST) {
			zend_tmp_string_release(tmp_name);
		}
	} while (0);

	FREE_OP2();
	FREE_OP1();
	ZEND_VM_NEXT_OPCODE_CHECK_EXCEPTION();
}

ZEND_VM_HANDLER(133, ZEND_PRE_DEC_OBJ, VAR|UNUSED|THIS|CV, CONST|TMPVAR|CV, CACHE_SLOT)
{
	ZEND_VM_DISPATCH_TO_HANDLER(ZEND_PRE_INC_OBJ);
}

ZEND_VM_HANDLER(134, ZEND_POST_INC_OBJ, VAR|UNUSED|THIS|CV, CONST|TMPVAR|CV, CACHE_SLOT)
{
	USE_OPLINE
	zval *object;
	zval *property;
	zval *zptr;
	void **cache_slot;
	zend_property_info *prop_info;
	zend_object *zobj;
	zend_string *name, *tmp_name;

	SAVE_OPLINE();
	object = GET_OP1_OBJ_ZVAL_PTR_PTR_UNDEF(BP_VAR_RW);
	property = GET_OP2_ZVAL_PTR(BP_VAR_R);

	do {
		if (OP1_TYPE != IS_UNUSED && UNEXPECTED(Z_TYPE_P(object) != IS_OBJECT)) {
			if (Z_ISREF_P(object) && Z_TYPE_P(Z_REFVAL_P(object)) == IS_OBJECT) {
				object = Z_REFVAL_P(object);
				ZEND_VM_C_GOTO(post_incdec_object);
			}
			if (OP1_TYPE == IS_CV
			 && UNEXPECTED(Z_TYPE_P(object) == IS_UNDEF)) {
				ZVAL_UNDEFINED_OP1();
			}
			zend_throw_non_object_error(object, property OPLINE_CC EXECUTE_DATA_CC);
			break;
		}

ZEND_VM_C_LABEL(post_incdec_object):
		/* here we are sure we are dealing with an object */
		zobj = Z_OBJ_P(object);
		if (OP2_TYPE == IS_CONST) {
			name = Z_STR_P(property);
		} else {
			name = zval_try_get_tmp_string(property, &tmp_name);
			if (UNEXPECTED(!name)) {
				ZVAL_UNDEF(EX_VAR(opline->result.var));
				break;
			}
		}
		cache_slot = (OP2_TYPE == IS_CONST) ? CACHE_ADDR(opline->extended_value) : NULL;
		if (EXPECTED((zptr = zobj->handlers->get_property_ptr_ptr(zobj, name, BP_VAR_RW, cache_slot)) != NULL)) {
			if (UNEXPECTED(Z_ISERROR_P(zptr))) {
				ZVAL_NULL(EX_VAR(opline->result.var));
			} else {
				if (OP2_TYPE == IS_CONST) {
					prop_info = (zend_property_info*)CACHED_PTR_EX(cache_slot + 2);
				} else {
					prop_info = zend_object_fetch_property_type_info(Z_OBJ_P(object), zptr);
				}

				zend_post_incdec_property_zval(zptr, prop_info OPLINE_CC EXECUTE_DATA_CC);
			}
		} else {
			zend_post_incdec_overloaded_property(zobj, name, cache_slot OPLINE_CC EXECUTE_DATA_CC);
		}
		if (OP2_TYPE != IS_CONST) {
			zend_tmp_string_release(tmp_name);
		}
	} while (0);

	FREE_OP2();
	FREE_OP1();
	ZEND_VM_NEXT_OPCODE_CHECK_EXCEPTION();
}

ZEND_VM_HANDLER(135, ZEND_POST_DEC_OBJ, VAR|UNUSED|THIS|CV, CONST|TMPVAR|CV, CACHE_SLOT)
{
	ZEND_VM_DISPATCH_TO_HANDLER(ZEND_POST_INC_OBJ);
}

/* No specialization for op_types (CONST|TMPVAR|CV, UNUSED|CONST|VAR) */
ZEND_VM_HANDLER(38, ZEND_PRE_INC_STATIC_PROP, ANY, ANY, CACHE_SLOT)
{
	USE_OPLINE
	zval *prop;
	zend_property_info *prop_info;

	SAVE_OPLINE();

	if (zend_fetch_static_property_address(&prop, &prop_info, opline->extended_value, BP_VAR_RW, 0 OPLINE_CC EXECUTE_DATA_CC) != SUCCESS) {
		UNDEF_RESULT();
		HANDLE_EXCEPTION();
	}

	zend_pre_incdec_property_zval(prop,
		ZEND_TYPE_IS_SET(prop_info->type) ? prop_info : NULL OPLINE_CC EXECUTE_DATA_CC);

	ZEND_VM_NEXT_OPCODE_CHECK_EXCEPTION();
}

/* No specialization for op_types (CONST|TMPVAR|CV, UNUSED|CONST|VAR) */
ZEND_VM_HANDLER(39, ZEND_PRE_DEC_STATIC_PROP, ANY, ANY, CACHE_SLOT)
{
	ZEND_VM_DISPATCH_TO_HANDLER(ZEND_PRE_INC_STATIC_PROP);
}

/* No specialization for op_types (CONST|TMPVAR|CV, UNUSED|CONST|VAR) */
ZEND_VM_HANDLER(40, ZEND_POST_INC_STATIC_PROP, ANY, ANY, CACHE_SLOT)
{
	USE_OPLINE
	zval *prop;
	zend_property_info *prop_info;

	SAVE_OPLINE();

	if (zend_fetch_static_property_address(&prop, &prop_info, opline->extended_value, BP_VAR_RW, 0 OPLINE_CC EXECUTE_DATA_CC) != SUCCESS) {
		UNDEF_RESULT();
		HANDLE_EXCEPTION();
	}

	zend_post_incdec_property_zval(prop,
		ZEND_TYPE_IS_SET(prop_info->type) ? prop_info : NULL OPLINE_CC EXECUTE_DATA_CC);

	ZEND_VM_NEXT_OPCODE_CHECK_EXCEPTION();
}

/* No specialization for op_types (CONST|TMPVAR|CV, UNUSED|CONST|VAR) */
ZEND_VM_HANDLER(41, ZEND_POST_DEC_STATIC_PROP, ANY, ANY, CACHE_SLOT)
{
	ZEND_VM_DISPATCH_TO_HANDLER(ZEND_POST_INC_STATIC_PROP);
}

ZEND_VM_HELPER(zend_pre_inc_helper, VAR|CV, ANY)
{
	USE_OPLINE
	zval *var_ptr;

	var_ptr = GET_OP1_ZVAL_PTR_PTR_UNDEF(BP_VAR_RW);

	SAVE_OPLINE();
	if (OP1_TYPE == IS_CV && UNEXPECTED(Z_TYPE_P(var_ptr) == IS_UNDEF)) {
		ZVAL_UNDEFINED_OP1();
		ZVAL_NULL(var_ptr);
	}

	do {
		if (UNEXPECTED(Z_TYPE_P(var_ptr) == IS_REFERENCE)) {
			zend_reference *ref = Z_REF_P(var_ptr);
			var_ptr = Z_REFVAL_P(var_ptr);
			if (UNEXPECTED(ZEND_REF_HAS_TYPE_SOURCES(ref))) {
				zend_incdec_typed_ref(ref, NULL OPLINE_CC EXECUTE_DATA_CC);
				break;
			}
		}
		increment_function(var_ptr);
	} while (0);

	if (UNEXPECTED(RETURN_VALUE_USED(opline))) {
		ZVAL_COPY(EX_VAR(opline->result.var), var_ptr);
	}

	FREE_OP1();
	ZEND_VM_NEXT_OPCODE_CHECK_EXCEPTION();
}

ZEND_VM_HOT_HANDLER(34, ZEND_PRE_INC, VAR|CV, ANY, SPEC(RETVAL))
{
	USE_OPLINE
	zval *var_ptr;

	var_ptr = GET_OP1_ZVAL_PTR_PTR_UNDEF(BP_VAR_RW);

	if (EXPECTED(Z_TYPE_P(var_ptr) == IS_LONG)) {
		fast_long_increment_function(var_ptr);
		if (UNEXPECTED(RETURN_VALUE_USED(opline))) {
			ZVAL_COPY_VALUE(EX_VAR(opline->result.var), var_ptr);
		}
		ZEND_VM_NEXT_OPCODE();
	}

	ZEND_VM_DISPATCH_TO_HELPER(zend_pre_inc_helper);
}

ZEND_VM_HELPER(zend_pre_dec_helper, VAR|CV, ANY)
{
	USE_OPLINE
	zval *var_ptr;

	var_ptr = GET_OP1_ZVAL_PTR_PTR_UNDEF(BP_VAR_RW);

	SAVE_OPLINE();
	if (OP1_TYPE == IS_CV && UNEXPECTED(Z_TYPE_P(var_ptr) == IS_UNDEF)) {
		ZVAL_UNDEFINED_OP1();
		ZVAL_NULL(var_ptr);
	}

	do {
		if (UNEXPECTED(Z_TYPE_P(var_ptr) == IS_REFERENCE)) {
			zend_reference *ref = Z_REF_P(var_ptr);
			var_ptr = Z_REFVAL_P(var_ptr);

			if (UNEXPECTED(ZEND_REF_HAS_TYPE_SOURCES(ref))) {
				zend_incdec_typed_ref(ref, NULL OPLINE_CC EXECUTE_DATA_CC);
				break;
			}
		}
		decrement_function(var_ptr);
	} while (0);

	if (UNEXPECTED(RETURN_VALUE_USED(opline))) {
		ZVAL_COPY(EX_VAR(opline->result.var), var_ptr);
	}

	FREE_OP1();
	ZEND_VM_NEXT_OPCODE_CHECK_EXCEPTION();
}

ZEND_VM_HOT_HANDLER(35, ZEND_PRE_DEC, VAR|CV, ANY, SPEC(RETVAL))
{
	USE_OPLINE
	zval *var_ptr;

	var_ptr = GET_OP1_ZVAL_PTR_PTR_UNDEF(BP_VAR_RW);

	if (EXPECTED(Z_TYPE_P(var_ptr) == IS_LONG)) {
		fast_long_decrement_function(var_ptr);
		if (UNEXPECTED(RETURN_VALUE_USED(opline))) {
			ZVAL_COPY_VALUE(EX_VAR(opline->result.var), var_ptr);
		}
		ZEND_VM_NEXT_OPCODE();
	}

	ZEND_VM_DISPATCH_TO_HELPER(zend_pre_dec_helper);
}

ZEND_VM_HELPER(zend_post_inc_helper, VAR|CV, ANY)
{
	USE_OPLINE
	zval *var_ptr;

	var_ptr = GET_OP1_ZVAL_PTR_PTR_UNDEF(BP_VAR_RW);

	SAVE_OPLINE();
	if (OP1_TYPE == IS_CV && UNEXPECTED(Z_TYPE_P(var_ptr) == IS_UNDEF)) {
		ZVAL_UNDEFINED_OP1();
		ZVAL_NULL(var_ptr);
	}

	do {
		if (UNEXPECTED(Z_TYPE_P(var_ptr) == IS_REFERENCE)) {
			zend_reference *ref = Z_REF_P(var_ptr);
			var_ptr = Z_REFVAL_P(var_ptr);

			if (UNEXPECTED(ZEND_REF_HAS_TYPE_SOURCES(ref))) {
				zend_incdec_typed_ref(ref, EX_VAR(opline->result.var) OPLINE_CC EXECUTE_DATA_CC);
				break;
			}
		}
		ZVAL_COPY(EX_VAR(opline->result.var), var_ptr);

		increment_function(var_ptr);
	} while (0);

	FREE_OP1();
	ZEND_VM_NEXT_OPCODE_CHECK_EXCEPTION();
}

ZEND_VM_HOT_HANDLER(36, ZEND_POST_INC, VAR|CV, ANY)
{
	USE_OPLINE
	zval *var_ptr;

	var_ptr = GET_OP1_ZVAL_PTR_PTR_UNDEF(BP_VAR_RW);

	if (EXPECTED(Z_TYPE_P(var_ptr) == IS_LONG)) {
		ZVAL_LONG(EX_VAR(opline->result.var), Z_LVAL_P(var_ptr));
		fast_long_increment_function(var_ptr);
		ZEND_VM_NEXT_OPCODE();
	}

	ZEND_VM_DISPATCH_TO_HELPER(zend_post_inc_helper);
}

ZEND_VM_HELPER(zend_post_dec_helper, VAR|CV, ANY)
{
	USE_OPLINE
	zval *var_ptr;

	var_ptr = GET_OP1_ZVAL_PTR_PTR_UNDEF(BP_VAR_RW);

	SAVE_OPLINE();
	if (OP1_TYPE == IS_CV && UNEXPECTED(Z_TYPE_P(var_ptr) == IS_UNDEF)) {
		ZVAL_UNDEFINED_OP1();
		ZVAL_NULL(var_ptr);
	}

	do {
		if (UNEXPECTED(Z_TYPE_P(var_ptr) == IS_REFERENCE)) {
			zend_reference *ref = Z_REF_P(var_ptr);
			var_ptr = Z_REFVAL_P(var_ptr);

			if (UNEXPECTED(ZEND_REF_HAS_TYPE_SOURCES(ref))) {
				zend_incdec_typed_ref(ref, EX_VAR(opline->result.var) OPLINE_CC EXECUTE_DATA_CC);
				break;
			}
		}
		ZVAL_COPY(EX_VAR(opline->result.var), var_ptr);

		decrement_function(var_ptr);
	} while (0);

	FREE_OP1();
	ZEND_VM_NEXT_OPCODE_CHECK_EXCEPTION();
}

ZEND_VM_HOT_HANDLER(37, ZEND_POST_DEC, VAR|CV, ANY)
{
	USE_OPLINE
	zval *var_ptr;

	var_ptr = GET_OP1_ZVAL_PTR_PTR_UNDEF(BP_VAR_RW);

	if (EXPECTED(Z_TYPE_P(var_ptr) == IS_LONG)) {
		ZVAL_LONG(EX_VAR(opline->result.var), Z_LVAL_P(var_ptr));
		fast_long_decrement_function(var_ptr);
		ZEND_VM_NEXT_OPCODE();
	}

	ZEND_VM_DISPATCH_TO_HELPER(zend_post_dec_helper);
}

ZEND_VM_HANDLER(136, ZEND_ECHO, CONST|TMPVAR|CV, ANY)
{
	USE_OPLINE
	zval *z;

	SAVE_OPLINE();
	z = GET_OP1_ZVAL_PTR_UNDEF(BP_VAR_R);

	if (Z_TYPE_P(z) == IS_STRING) {
		zend_string *str = Z_STR_P(z);

		if (ZSTR_LEN(str) != 0) {
			zend_write(ZSTR_VAL(str), ZSTR_LEN(str));
		}
	} else {
		zend_string *str = zval_get_string_func(z);

		if (ZSTR_LEN(str) != 0) {
			zend_write(ZSTR_VAL(str), ZSTR_LEN(str));
		} else if (OP1_TYPE == IS_CV && UNEXPECTED(Z_TYPE_P(z) == IS_UNDEF)) {
			ZVAL_UNDEFINED_OP1();
		}
		zend_string_release_ex(str, 0);
	}

	FREE_OP1();
	ZEND_VM_NEXT_OPCODE_CHECK_EXCEPTION();
}

ZEND_VM_HELPER(zend_fetch_var_address_helper, CONST|TMPVAR|CV, UNUSED, int type)
{
	USE_OPLINE
	zval *varname;
	zval *retval;
	zend_string *name, *tmp_name;
	HashTable *target_symbol_table;

	SAVE_OPLINE();
	varname = GET_OP1_ZVAL_PTR_UNDEF(BP_VAR_R);

	if (OP1_TYPE == IS_CONST) {
		name = Z_STR_P(varname);
	} else if (EXPECTED(Z_TYPE_P(varname) == IS_STRING)) {
		name = Z_STR_P(varname);
		tmp_name = NULL;
	} else {
		if (OP1_TYPE == IS_CV && UNEXPECTED(Z_TYPE_P(varname) == IS_UNDEF)) {
			ZVAL_UNDEFINED_OP1();
		}
		name = zval_try_get_tmp_string(varname, &tmp_name);
		if (UNEXPECTED(!name)) {
			if (!(opline->extended_value & ZEND_FETCH_GLOBAL_LOCK)) {
				FREE_OP1();
			}
			ZVAL_UNDEF(EX_VAR(opline->result.var));
			HANDLE_EXCEPTION();
		}
	}

	target_symbol_table = zend_get_target_symbol_table(opline->extended_value EXECUTE_DATA_CC);
	retval = zend_hash_find_ex(target_symbol_table, name, OP1_TYPE == IS_CONST);
	if (retval == NULL) {
		if (UNEXPECTED(zend_string_equals(name, ZSTR_KNOWN(ZEND_STR_THIS)))) {
ZEND_VM_C_LABEL(fetch_this):
			zend_fetch_this_var(type OPLINE_CC EXECUTE_DATA_CC);
			if (OP1_TYPE != IS_CONST) {
				zend_tmp_string_release(tmp_name);
			}
			ZEND_VM_NEXT_OPCODE_CHECK_EXCEPTION();
		}
		if (type == BP_VAR_W) {
			retval = zend_hash_add_new(target_symbol_table, name, &EG(uninitialized_zval));
		} else if (type == BP_VAR_IS || type == BP_VAR_UNSET) {
			retval = &EG(uninitialized_zval);
		} else {
			zend_error(E_WARNING, "Undefined %svariable $%s",
				(opline->extended_value & ZEND_FETCH_GLOBAL ? "global " : ""), ZSTR_VAL(name));
			if (type == BP_VAR_RW && !EG(exception)) {
				retval = zend_hash_update(target_symbol_table, name, &EG(uninitialized_zval));
			} else {
				retval = &EG(uninitialized_zval);
			}
		}
	/* GLOBAL or $$name variable may be an INDIRECT pointer to CV */
	} else if (Z_TYPE_P(retval) == IS_INDIRECT) {
		retval = Z_INDIRECT_P(retval);
		if (Z_TYPE_P(retval) == IS_UNDEF) {
			if (UNEXPECTED(zend_string_equals(name, ZSTR_KNOWN(ZEND_STR_THIS)))) {
				ZEND_VM_C_GOTO(fetch_this);
			}
			if (type == BP_VAR_W) {
				ZVAL_NULL(retval);
			} else if (type == BP_VAR_IS || type == BP_VAR_UNSET) {
				retval = &EG(uninitialized_zval);
			} else {
				zend_error(E_WARNING, "Undefined %svariable $%s",
					(opline->extended_value & ZEND_FETCH_GLOBAL ? "global " : ""), ZSTR_VAL(name));
				if (type == BP_VAR_RW && !EG(exception)) {
					ZVAL_NULL(retval);
				} else {
					retval = &EG(uninitialized_zval);
				}
			}
		}
	}

	if (!(opline->extended_value & ZEND_FETCH_GLOBAL_LOCK)) {
		FREE_OP1();
	}

	if (OP1_TYPE != IS_CONST) {
		zend_tmp_string_release(tmp_name);
	}

	ZEND_ASSERT(retval != NULL);
	if (type == BP_VAR_R || type == BP_VAR_IS) {
		ZVAL_COPY_DEREF(EX_VAR(opline->result.var), retval);
	} else {
		ZVAL_INDIRECT(EX_VAR(opline->result.var), retval);
	}
	ZEND_VM_NEXT_OPCODE_CHECK_EXCEPTION();
}

ZEND_VM_HANDLER(80, ZEND_FETCH_R, CONST|TMPVAR|CV, UNUSED, VAR_FETCH)
{
	ZEND_VM_DISPATCH_TO_HELPER(zend_fetch_var_address_helper, type, BP_VAR_R);
}

ZEND_VM_HANDLER(83, ZEND_FETCH_W, CONST|TMPVAR|CV, UNUSED, VAR_FETCH)
{
	ZEND_VM_DISPATCH_TO_HELPER(zend_fetch_var_address_helper, type, BP_VAR_W);
}

ZEND_VM_HANDLER(86, ZEND_FETCH_RW, CONST|TMPVAR|CV, UNUSED, VAR_FETCH)
{
	ZEND_VM_DISPATCH_TO_HELPER(zend_fetch_var_address_helper, type, BP_VAR_RW);
}

ZEND_VM_HANDLER(92, ZEND_FETCH_FUNC_ARG, CONST|TMPVAR|CV, UNUSED, VAR_FETCH)
{
	int fetch_type =
		(UNEXPECTED(ZEND_CALL_INFO(EX(call)) & ZEND_CALL_SEND_ARG_BY_REF)) ?
			BP_VAR_W : BP_VAR_R;
	ZEND_VM_DISPATCH_TO_HELPER(zend_fetch_var_address_helper, type, fetch_type);
}

ZEND_VM_HANDLER(95, ZEND_FETCH_UNSET, CONST|TMPVAR|CV, UNUSED, VAR_FETCH)
{
	ZEND_VM_DISPATCH_TO_HELPER(zend_fetch_var_address_helper, type, BP_VAR_UNSET);
}

ZEND_VM_HANDLER(89, ZEND_FETCH_IS, CONST|TMPVAR|CV, UNUSED, VAR_FETCH)
{
	ZEND_VM_DISPATCH_TO_HELPER(zend_fetch_var_address_helper, type, BP_VAR_IS);
}

/* No specialization for op_types (CONST|TMPVAR|CV, UNUSED|CONST|VAR) */
ZEND_VM_HELPER(zend_fetch_static_prop_helper, ANY, ANY, int type)
{
	USE_OPLINE
	zval *prop;

	SAVE_OPLINE();

	if (UNEXPECTED(zend_fetch_static_property_address(&prop, NULL, opline->extended_value & ~ZEND_FETCH_OBJ_FLAGS, type, opline->extended_value OPLINE_CC EXECUTE_DATA_CC) != SUCCESS)) {
		ZEND_ASSERT(EG(exception) || (type == BP_VAR_IS));
		prop = &EG(uninitialized_zval);
	}

	if (type == BP_VAR_R || type == BP_VAR_IS) {
		ZVAL_COPY_DEREF(EX_VAR(opline->result.var), prop);
	} else {
		ZVAL_INDIRECT(EX_VAR(opline->result.var), prop);
	}
	ZEND_VM_NEXT_OPCODE_CHECK_EXCEPTION();
}

/* No specialization for op_types (CONST|TMPVAR|CV, UNUSED|CLASS_FETCH|CONST|VAR) */
ZEND_VM_HANDLER(173, ZEND_FETCH_STATIC_PROP_R, ANY, CLASS_FETCH, CACHE_SLOT)
{
	ZEND_VM_DISPATCH_TO_HELPER(zend_fetch_static_prop_helper, type, BP_VAR_R);
}

/* No specialization for op_types (CONST|TMPVAR|CV, UNUSED|CLASS_FETCH|CONST|VAR) */
ZEND_VM_HANDLER(174, ZEND_FETCH_STATIC_PROP_W, ANY, CLASS_FETCH, FETCH_REF|DIM_WRITE|CACHE_SLOT)
{
	ZEND_VM_DISPATCH_TO_HELPER(zend_fetch_static_prop_helper, type, BP_VAR_W);
}

/* No specialization for op_types (CONST|TMPVAR|CV, UNUSED|CLASS_FETCH|CONST|VAR) */
ZEND_VM_HANDLER(175, ZEND_FETCH_STATIC_PROP_RW, ANY, CLASS_FETCH, CACHE_SLOT)
{
	ZEND_VM_DISPATCH_TO_HELPER(zend_fetch_static_prop_helper, type, BP_VAR_RW);
}

/* No specialization for op_types (CONST|TMPVAR|CV, UNUSED|CLASS_FETCH|CONST|VAR) */
ZEND_VM_HANDLER(177, ZEND_FETCH_STATIC_PROP_FUNC_ARG, ANY, CLASS_FETCH, FETCH_REF|CACHE_SLOT)
{
	int fetch_type =
		(UNEXPECTED(ZEND_CALL_INFO(EX(call)) & ZEND_CALL_SEND_ARG_BY_REF)) ?
			BP_VAR_W : BP_VAR_R;
	ZEND_VM_DISPATCH_TO_HELPER(zend_fetch_static_prop_helper, type, fetch_type);
}

/* No specialization for op_types (CONST|TMPVAR|CV, UNUSED|CLASS_FETCH|CONST|VAR) */
ZEND_VM_HANDLER(178, ZEND_FETCH_STATIC_PROP_UNSET, ANY, CLASS_FETCH, CACHE_SLOT)
{
	ZEND_VM_DISPATCH_TO_HELPER(zend_fetch_static_prop_helper, type, BP_VAR_UNSET);
}

/* No specialization for op_types (CONST|TMPVAR|CV, UNUSED|CLASS_FETCH|CONST|VAR) */
ZEND_VM_HANDLER(176, ZEND_FETCH_STATIC_PROP_IS, ANY, CLASS_FETCH, CACHE_SLOT)
{
	ZEND_VM_DISPATCH_TO_HELPER(zend_fetch_static_prop_helper, type, BP_VAR_IS);
}

ZEND_VM_COLD_CONSTCONST_HANDLER(81, ZEND_FETCH_DIM_R, CONST|TMPVAR|CV, CONST|TMPVAR|CV)
{
	USE_OPLINE
	zval *container, *dim, *value;

	SAVE_OPLINE();
	container = GET_OP1_ZVAL_PTR_UNDEF(BP_VAR_R);
	dim = GET_OP2_ZVAL_PTR_UNDEF(BP_VAR_R);
	if (OP1_TYPE != IS_CONST) {
		if (EXPECTED(Z_TYPE_P(container) == IS_ARRAY)) {
ZEND_VM_C_LABEL(fetch_dim_r_array):
			value = zend_fetch_dimension_address_inner(Z_ARRVAL_P(container), dim, OP2_TYPE, BP_VAR_R EXECUTE_DATA_CC);
			ZVAL_COPY_DEREF(EX_VAR(opline->result.var), value);
		} else if (EXPECTED(Z_TYPE_P(container) == IS_REFERENCE)) {
			container = Z_REFVAL_P(container);
			if (EXPECTED(Z_TYPE_P(container) == IS_ARRAY)) {
				ZEND_VM_C_GOTO(fetch_dim_r_array);
			} else {
				ZEND_VM_C_GOTO(fetch_dim_r_slow);
			}
		} else {
ZEND_VM_C_LABEL(fetch_dim_r_slow):
			if (OP2_TYPE == IS_CONST && Z_EXTRA_P(dim) == ZEND_EXTRA_VALUE) {
				dim++;
			}
			zend_fetch_dimension_address_read_R_slow(container, dim OPLINE_CC EXECUTE_DATA_CC);
		}
	} else {
		zend_fetch_dimension_address_read_R(container, dim, OP2_TYPE OPLINE_CC EXECUTE_DATA_CC);
	}
	FREE_OP2();
	FREE_OP1();
	ZEND_VM_NEXT_OPCODE_CHECK_EXCEPTION();
}

ZEND_VM_HANDLER(84, ZEND_FETCH_DIM_W, VAR|CV, CONST|TMPVAR|UNUSED|NEXT|CV)
{
	USE_OPLINE
	zval *container;

	SAVE_OPLINE();
	container = GET_OP1_ZVAL_PTR_PTR_UNDEF(BP_VAR_W);
	zend_fetch_dimension_address_W(container, GET_OP2_ZVAL_PTR_UNDEF(BP_VAR_R), OP2_TYPE OPLINE_CC EXECUTE_DATA_CC);
	FREE_OP2();
	if (OP1_TYPE == IS_VAR) {
		FREE_VAR_PTR_AND_EXTRACT_RESULT_IF_NECESSARY(opline->op1.var);
	}
	ZEND_VM_NEXT_OPCODE_CHECK_EXCEPTION();
}

ZEND_VM_HANDLER(87, ZEND_FETCH_DIM_RW, VAR|CV, CONST|TMPVAR|UNUSED|NEXT|CV)
{
	USE_OPLINE
	zval *container;

	SAVE_OPLINE();
	container = GET_OP1_ZVAL_PTR_PTR_UNDEF(BP_VAR_RW);
	zend_fetch_dimension_address_RW(container, GET_OP2_ZVAL_PTR_UNDEF(BP_VAR_R), OP2_TYPE OPLINE_CC EXECUTE_DATA_CC);
	FREE_OP2();
	if (OP1_TYPE == IS_VAR) {
		FREE_VAR_PTR_AND_EXTRACT_RESULT_IF_NECESSARY(opline->op1.var);
	}
	ZEND_VM_NEXT_OPCODE_CHECK_EXCEPTION();
}

ZEND_VM_COLD_CONSTCONST_HANDLER(90, ZEND_FETCH_DIM_IS, CONST|TMPVAR|CV, CONST|TMPVAR|CV)
{
	USE_OPLINE
	zval *container;

	SAVE_OPLINE();
	container = GET_OP1_ZVAL_PTR_UNDEF(BP_VAR_IS);
	zend_fetch_dimension_address_read_IS(container, GET_OP2_ZVAL_PTR_UNDEF(BP_VAR_R), OP2_TYPE OPLINE_CC EXECUTE_DATA_CC);
	FREE_OP2();
	FREE_OP1();
	ZEND_VM_NEXT_OPCODE_CHECK_EXCEPTION();
}

ZEND_VM_COLD_HELPER(zend_use_tmp_in_write_context_helper, ANY, ANY)
{
	USE_OPLINE

	SAVE_OPLINE();
	zend_throw_error(NULL, "Cannot use temporary expression in write context");
	FREE_OP2();
	FREE_OP1();
	ZVAL_UNDEF(EX_VAR(opline->result.var));
	HANDLE_EXCEPTION();
}

ZEND_VM_COLD_HELPER(zend_use_undef_in_read_context_helper, ANY, ANY)
{
	USE_OPLINE

	SAVE_OPLINE();
	zend_throw_error(NULL, "Cannot use [] for reading");
	FREE_OP2();
	FREE_OP1();
	ZVAL_UNDEF(EX_VAR(opline->result.var));
	HANDLE_EXCEPTION();
}

ZEND_VM_COLD_CONSTCONST_HANDLER(93, ZEND_FETCH_DIM_FUNC_ARG, CONST|TMP|VAR|CV, CONST|TMPVAR|UNUSED|NEXT|CV)
{
#if !ZEND_VM_SPEC
	USE_OPLINE
#endif

	if (UNEXPECTED(ZEND_CALL_INFO(EX(call)) & ZEND_CALL_SEND_ARG_BY_REF)) {
		if ((OP1_TYPE & (IS_CONST|IS_TMP_VAR))) {
			ZEND_VM_DISPATCH_TO_HELPER(zend_use_tmp_in_write_context_helper);
		}
		ZEND_VM_DISPATCH_TO_HANDLER(ZEND_FETCH_DIM_W);
	} else {
		if (OP2_TYPE == IS_UNUSED) {
			ZEND_VM_DISPATCH_TO_HELPER(zend_use_undef_in_read_context_helper);
		}
		ZEND_VM_DISPATCH_TO_HANDLER(ZEND_FETCH_DIM_R);
	}
}

ZEND_VM_HANDLER(96, ZEND_FETCH_DIM_UNSET, VAR|CV, CONST|TMPVAR|CV)
{
	USE_OPLINE
	zval *container;

	SAVE_OPLINE();
	container = GET_OP1_ZVAL_PTR_PTR_UNDEF(BP_VAR_UNSET);
	zend_fetch_dimension_address_UNSET(container, GET_OP2_ZVAL_PTR_UNDEF(BP_VAR_R), OP2_TYPE OPLINE_CC EXECUTE_DATA_CC);
	FREE_OP2();
	if (OP1_TYPE == IS_VAR) {
		FREE_VAR_PTR_AND_EXTRACT_RESULT_IF_NECESSARY(opline->op1.var);
	}
	ZEND_VM_NEXT_OPCODE_CHECK_EXCEPTION();
}

ZEND_VM_HOT_OBJ_HANDLER(82, ZEND_FETCH_OBJ_R, CONST|TMPVAR|UNUSED|THIS|CV, CONST|TMPVAR|CV, CACHE_SLOT)
{
	USE_OPLINE
	zval *container;
	void **cache_slot = NULL;

	SAVE_OPLINE();
	container = GET_OP1_OBJ_ZVAL_PTR_UNDEF(BP_VAR_R);

	if (OP1_TYPE == IS_CONST ||
	    (OP1_TYPE != IS_UNUSED && UNEXPECTED(Z_TYPE_P(container) != IS_OBJECT))) {
		do {
			if ((OP1_TYPE & (IS_VAR|IS_CV)) && Z_ISREF_P(container)) {
				container = Z_REFVAL_P(container);
				if (EXPECTED(Z_TYPE_P(container) == IS_OBJECT)) {
					break;
				}
			}
			if (OP1_TYPE == IS_CV && UNEXPECTED(Z_TYPE_P(container) == IS_UNDEF)) {
				ZVAL_UNDEFINED_OP1();
			}
			zend_wrong_property_read(container, GET_OP2_ZVAL_PTR(BP_VAR_R));
			ZVAL_NULL(EX_VAR(opline->result.var));
			ZEND_VM_C_GOTO(fetch_obj_r_finish);
		} while (0);
	}

	/* here we are sure we are dealing with an object */
	do {
		zend_object *zobj = Z_OBJ_P(container);
		zend_string *name, *tmp_name;
		zval *retval;

		if (OP2_TYPE == IS_CONST) {
			cache_slot = CACHE_ADDR(opline->extended_value & ~ZEND_FETCH_REF /* FUNC_ARG fetch may contain it */);

			if (EXPECTED(zobj->ce == CACHED_PTR_EX(cache_slot))) {
				uintptr_t prop_offset = (uintptr_t)CACHED_PTR_EX(cache_slot + 1);

				if (EXPECTED(IS_VALID_PROPERTY_OFFSET(prop_offset))) {
					retval = OBJ_PROP(zobj, prop_offset);
					if (EXPECTED(Z_TYPE_INFO_P(retval) != IS_UNDEF)) {
						if (!ZEND_VM_SPEC || (OP1_TYPE & (IS_TMP_VAR|IS_VAR)) != 0) {
							ZEND_VM_C_GOTO(fetch_obj_r_copy);
						} else {
ZEND_VM_C_LABEL(fetch_obj_r_fast_copy):
							ZVAL_COPY_DEREF(EX_VAR(opline->result.var), retval);
							ZEND_VM_NEXT_OPCODE();
						}
					}
				} else if (EXPECTED(zobj->properties != NULL)) {
					name = Z_STR_P(GET_OP2_ZVAL_PTR(BP_VAR_R));
					if (!IS_UNKNOWN_DYNAMIC_PROPERTY_OFFSET(prop_offset)) {
						uintptr_t idx = ZEND_DECODE_DYN_PROP_OFFSET(prop_offset);

						if (EXPECTED(idx < zobj->properties->nNumUsed * sizeof(Bucket))) {
							Bucket *p = (Bucket*)((char*)zobj->properties->arData + idx);

							if (EXPECTED(p->key == name) ||
							    (EXPECTED(p->h == ZSTR_H(name)) &&
							     EXPECTED(p->key != NULL) &&
							     EXPECTED(zend_string_equal_content(p->key, name)))) {
								retval = &p->val;
								if (!ZEND_VM_SPEC || (OP1_TYPE & (IS_TMP_VAR|IS_VAR)) != 0) {
									ZEND_VM_C_GOTO(fetch_obj_r_copy);
								} else {
									ZEND_VM_C_GOTO(fetch_obj_r_fast_copy);
								}
							}
						}
						CACHE_PTR_EX(cache_slot + 1, (void*)ZEND_DYNAMIC_PROPERTY_OFFSET);
					}
					retval = zend_hash_find_known_hash(zobj->properties, name);
					if (EXPECTED(retval)) {
						uintptr_t idx = (char*)retval - (char*)zobj->properties->arData;
						CACHE_PTR_EX(cache_slot + 1, (void*)ZEND_ENCODE_DYN_PROP_OFFSET(idx));
						if (!ZEND_VM_SPEC || (OP1_TYPE & (IS_TMP_VAR|IS_VAR)) != 0) {
							ZEND_VM_C_GOTO(fetch_obj_r_copy);
						} else {
							ZEND_VM_C_GOTO(fetch_obj_r_fast_copy);
						}
					}
				}
			}
			name = Z_STR_P(GET_OP2_ZVAL_PTR(BP_VAR_R));
		} else {
			name = zval_try_get_tmp_string(GET_OP2_ZVAL_PTR(BP_VAR_R), &tmp_name);
			if (UNEXPECTED(!name)) {
				ZVAL_UNDEF(EX_VAR(opline->result.var));
				break;
			}
		}

#if ZEND_DEBUG
		/* For non-standard object handlers, verify a declared property type in debug builds.
		 * Fetch prop_info before calling read_property(), as it may deallocate the object. */
		zend_property_info *prop_info = NULL;
		if (zobj->handlers->read_property != zend_std_read_property) {
			prop_info = zend_get_property_info(zobj->ce, name, /* silent */ true);
		}
#endif
		retval = zobj->handlers->read_property(zobj, name, BP_VAR_R, cache_slot, EX_VAR(opline->result.var));
#if ZEND_DEBUG
		if (!EG(exception) && prop_info && prop_info != ZEND_WRONG_PROPERTY_INFO
				&& ZEND_TYPE_IS_SET(prop_info->type)) {
			ZVAL_OPT_DEREF(retval);
			zend_verify_property_type(prop_info, retval, /* strict */ true);
		}
#endif

		if (OP2_TYPE != IS_CONST) {
			zend_tmp_string_release(tmp_name);
		}

		if (retval != EX_VAR(opline->result.var)) {
ZEND_VM_C_LABEL(fetch_obj_r_copy):
			ZVAL_COPY_DEREF(EX_VAR(opline->result.var), retval);
		} else if (UNEXPECTED(Z_ISREF_P(retval))) {
			zend_unwrap_reference(retval);
		}
	} while (0);

ZEND_VM_C_LABEL(fetch_obj_r_finish):
	FREE_OP2();
	FREE_OP1();
	ZEND_VM_NEXT_OPCODE_CHECK_EXCEPTION();
}

ZEND_VM_HANDLER(85, ZEND_FETCH_OBJ_W, VAR|UNUSED|THIS|CV, CONST|TMPVAR|CV, FETCH_REF|DIM_WRITE|CACHE_SLOT)
{
	USE_OPLINE
	zval *property, *container, *result;

	SAVE_OPLINE();

	container = GET_OP1_OBJ_ZVAL_PTR_PTR_UNDEF(BP_VAR_W);
	property = GET_OP2_ZVAL_PTR(BP_VAR_R);
	result = EX_VAR(opline->result.var);
	zend_fetch_property_address(
		result, container, OP1_TYPE, property, OP2_TYPE,
		((OP2_TYPE == IS_CONST) ? CACHE_ADDR(opline->extended_value & ~ZEND_FETCH_OBJ_FLAGS) : NULL),
		BP_VAR_W, opline->extended_value, 1 OPLINE_CC EXECUTE_DATA_CC);
	FREE_OP2();
	if (OP1_TYPE == IS_VAR) {
		FREE_VAR_PTR_AND_EXTRACT_RESULT_IF_NECESSARY(opline->op1.var);
	}
	ZEND_VM_NEXT_OPCODE_CHECK_EXCEPTION();
}

ZEND_VM_HANDLER(88, ZEND_FETCH_OBJ_RW, VAR|UNUSED|THIS|CV, CONST|TMPVAR|CV, CACHE_SLOT)
{
	USE_OPLINE
	zval *property, *container, *result;

	SAVE_OPLINE();
	container = GET_OP1_OBJ_ZVAL_PTR_PTR_UNDEF(BP_VAR_RW);
	property = GET_OP2_ZVAL_PTR(BP_VAR_R);
	result = EX_VAR(opline->result.var);
	zend_fetch_property_address(result, container, OP1_TYPE, property, OP2_TYPE, ((OP2_TYPE == IS_CONST) ? CACHE_ADDR(opline->extended_value) : NULL), BP_VAR_RW, 0, 1 OPLINE_CC EXECUTE_DATA_CC);
	FREE_OP2();
	if (OP1_TYPE == IS_VAR) {
		FREE_VAR_PTR_AND_EXTRACT_RESULT_IF_NECESSARY(opline->op1.var);
	}
	ZEND_VM_NEXT_OPCODE_CHECK_EXCEPTION();
}

ZEND_VM_COLD_CONST_HANDLER(91, ZEND_FETCH_OBJ_IS, CONST|TMPVAR|UNUSED|THIS|CV, CONST|TMPVAR|CV, CACHE_SLOT)
{
	USE_OPLINE
	zval *container;
	void **cache_slot = NULL;

	SAVE_OPLINE();
	container = GET_OP1_OBJ_ZVAL_PTR(BP_VAR_IS);

	if (OP1_TYPE == IS_CONST ||
	    (OP1_TYPE != IS_UNUSED && UNEXPECTED(Z_TYPE_P(container) != IS_OBJECT))) {
		do {
			if ((OP1_TYPE & (IS_VAR|IS_CV)) && Z_ISREF_P(container)) {
				container = Z_REFVAL_P(container);
				if (EXPECTED(Z_TYPE_P(container) == IS_OBJECT)) {
					break;
				}
			}
			if (OP2_TYPE == IS_CV && Z_TYPE_P(EX_VAR(opline->op2.var)) == IS_UNDEF) {
				ZVAL_UNDEFINED_OP2();
			}
			ZVAL_NULL(EX_VAR(opline->result.var));
			ZEND_VM_C_GOTO(fetch_obj_is_finish);
		} while (0);
	}

	/* here we are sure we are dealing with an object */
	do {
		zend_object *zobj = Z_OBJ_P(container);
		zend_string *name, *tmp_name;
		zval *retval;

		if (OP2_TYPE == IS_CONST) {
			cache_slot = CACHE_ADDR(opline->extended_value);

			if (EXPECTED(zobj->ce == CACHED_PTR_EX(cache_slot))) {
				uintptr_t prop_offset = (uintptr_t)CACHED_PTR_EX(cache_slot + 1);

				if (EXPECTED(IS_VALID_PROPERTY_OFFSET(prop_offset))) {
					retval = OBJ_PROP(zobj, prop_offset);
					if (EXPECTED(Z_TYPE_P(retval) != IS_UNDEF)) {
						if (!ZEND_VM_SPEC || (OP1_TYPE & (IS_TMP_VAR|IS_VAR)) != 0) {
							ZEND_VM_C_GOTO(fetch_obj_is_copy);
						} else {
ZEND_VM_C_LABEL(fetch_obj_is_fast_copy):
							ZVAL_COPY_DEREF(EX_VAR(opline->result.var), retval);
							ZEND_VM_NEXT_OPCODE();
						}
					}
				} else if (EXPECTED(zobj->properties != NULL)) {
					name = Z_STR_P(GET_OP2_ZVAL_PTR(BP_VAR_R));
					if (!IS_UNKNOWN_DYNAMIC_PROPERTY_OFFSET(prop_offset)) {
						uintptr_t idx = ZEND_DECODE_DYN_PROP_OFFSET(prop_offset);

						if (EXPECTED(idx < zobj->properties->nNumUsed * sizeof(Bucket))) {
							Bucket *p = (Bucket*)((char*)zobj->properties->arData + idx);

							if (EXPECTED(p->key == name) ||
							    (EXPECTED(p->h == ZSTR_H(name)) &&
							     EXPECTED(p->key != NULL) &&
							     EXPECTED(zend_string_equal_content(p->key, name)))) {
								retval = &p->val;
								if (!ZEND_VM_SPEC || (OP1_TYPE & (IS_TMP_VAR|IS_VAR)) != 0) {
									ZEND_VM_C_GOTO(fetch_obj_is_copy);
								} else {
									ZEND_VM_C_GOTO(fetch_obj_is_fast_copy);
								}
							}
						}
						CACHE_PTR_EX(cache_slot + 1, (void*)ZEND_DYNAMIC_PROPERTY_OFFSET);
					}
					retval = zend_hash_find_known_hash(zobj->properties, name);
					if (EXPECTED(retval)) {
						uintptr_t idx = (char*)retval - (char*)zobj->properties->arData;
						CACHE_PTR_EX(cache_slot + 1, (void*)ZEND_ENCODE_DYN_PROP_OFFSET(idx));
						if (!ZEND_VM_SPEC || (OP1_TYPE & (IS_TMP_VAR|IS_VAR)) != 0) {
							ZEND_VM_C_GOTO(fetch_obj_is_copy);
						} else {
							ZEND_VM_C_GOTO(fetch_obj_is_fast_copy);
						}
					}
				}
			}
			name = Z_STR_P(GET_OP2_ZVAL_PTR(BP_VAR_R));
		} else {
			name = zval_try_get_tmp_string(GET_OP2_ZVAL_PTR(BP_VAR_R), &tmp_name);
			if (UNEXPECTED(!name)) {
				ZVAL_UNDEF(EX_VAR(opline->result.var));
				break;
			}
		}

		retval = zobj->handlers->read_property(zobj, name, BP_VAR_IS, cache_slot, EX_VAR(opline->result.var));

		if (OP2_TYPE != IS_CONST) {
			zend_tmp_string_release(tmp_name);
		}

		if (retval != EX_VAR(opline->result.var)) {
ZEND_VM_C_LABEL(fetch_obj_is_copy):
			ZVAL_COPY_DEREF(EX_VAR(opline->result.var), retval);
		} else if (UNEXPECTED(Z_ISREF_P(retval))) {
			zend_unwrap_reference(retval);
		}
	} while (0);

ZEND_VM_C_LABEL(fetch_obj_is_finish):
	FREE_OP2();
	FREE_OP1();
	ZEND_VM_NEXT_OPCODE_CHECK_EXCEPTION();
}

ZEND_VM_COLD_CONST_HANDLER(94, ZEND_FETCH_OBJ_FUNC_ARG, CONST|TMP|VAR|UNUSED|THIS|CV, CONST|TMPVAR|CV, FETCH_REF|CACHE_SLOT)
{
#if !ZEND_VM_SPEC
	USE_OPLINE
#endif

	if (UNEXPECTED(ZEND_CALL_INFO(EX(call)) & ZEND_CALL_SEND_ARG_BY_REF)) {
		/* Behave like FETCH_OBJ_W */
		if ((OP1_TYPE & (IS_CONST|IS_TMP_VAR))) {
			ZEND_VM_DISPATCH_TO_HELPER(zend_use_tmp_in_write_context_helper);
		}
		ZEND_VM_DISPATCH_TO_HANDLER(ZEND_FETCH_OBJ_W);
	} else {
		ZEND_VM_DISPATCH_TO_HANDLER(ZEND_FETCH_OBJ_R);
	}
}

ZEND_VM_HANDLER(97, ZEND_FETCH_OBJ_UNSET, VAR|UNUSED|THIS|CV, CONST|TMPVAR|CV, CACHE_SLOT)
{
	USE_OPLINE
	zval *container, *property, *result;

	SAVE_OPLINE();
	container = GET_OP1_OBJ_ZVAL_PTR_PTR_UNDEF(BP_VAR_UNSET);
	property = GET_OP2_ZVAL_PTR(BP_VAR_R);
	result = EX_VAR(opline->result.var);
	zend_fetch_property_address(result, container, OP1_TYPE, property, OP2_TYPE, ((OP2_TYPE == IS_CONST) ? CACHE_ADDR(opline->extended_value) : NULL), BP_VAR_UNSET, 0, 1 OPLINE_CC EXECUTE_DATA_CC);
	FREE_OP2();
	if (OP1_TYPE == IS_VAR) {
		FREE_VAR_PTR_AND_EXTRACT_RESULT_IF_NECESSARY(opline->op1.var);
	}
	ZEND_VM_NEXT_OPCODE_CHECK_EXCEPTION();
}

ZEND_VM_HANDLER(98, ZEND_FETCH_LIST_R, CONST|TMPVARCV, CONST|TMPVAR|CV)
{
	USE_OPLINE
	zval *container;

	SAVE_OPLINE();
	container = GET_OP1_ZVAL_PTR_UNDEF(BP_VAR_R);
	zend_fetch_dimension_address_LIST_r(container, GET_OP2_ZVAL_PTR_UNDEF(BP_VAR_R), OP2_TYPE OPLINE_CC EXECUTE_DATA_CC);
	FREE_OP2();
	ZEND_VM_NEXT_OPCODE_CHECK_EXCEPTION();
}

ZEND_VM_HANDLER(155, ZEND_FETCH_LIST_W, VAR, CONST|TMPVAR|CV)
{
	USE_OPLINE
	zval *container, *dim;

	SAVE_OPLINE();
	container = GET_OP1_ZVAL_PTR_PTR_UNDEF(BP_VAR_W);
	dim = GET_OP2_ZVAL_PTR_UNDEF(BP_VAR_R);

	if (OP1_TYPE == IS_VAR
		&& Z_TYPE_P(EX_VAR(opline->op1.var)) != IS_INDIRECT
		&& UNEXPECTED(!Z_ISREF_P(container))
	) {
		zend_error(E_NOTICE, "Attempting to set reference to non referenceable value");
		zend_fetch_dimension_address_LIST_r(container, dim, OP2_TYPE OPLINE_CC EXECUTE_DATA_CC);
	} else {
		zend_fetch_dimension_address_W(container, dim, OP2_TYPE OPLINE_CC EXECUTE_DATA_CC);
	}

	FREE_OP2();
	ZEND_VM_NEXT_OPCODE_CHECK_EXCEPTION();
}

ZEND_VM_HANDLER(24, ZEND_ASSIGN_OBJ, VAR|UNUSED|THIS|CV, CONST|TMPVAR|CV, CACHE_SLOT, SPEC(OP_DATA=CONST|TMP|VAR|CV))
{
	USE_OPLINE
	zval *object, *value, tmp;
	zend_object *zobj;
	zend_string *name, *tmp_name;

	SAVE_OPLINE();
	object = GET_OP1_OBJ_ZVAL_PTR_PTR_UNDEF(BP_VAR_W);
	value = GET_OP_DATA_ZVAL_PTR(BP_VAR_R);

	if (OP1_TYPE != IS_UNUSED && UNEXPECTED(Z_TYPE_P(object) != IS_OBJECT)) {
		if (Z_ISREF_P(object) && Z_TYPE_P(Z_REFVAL_P(object)) == IS_OBJECT) {
			object = Z_REFVAL_P(object);
			ZEND_VM_C_GOTO(assign_object);
		}
		zend_throw_non_object_error(object, GET_OP2_ZVAL_PTR(BP_VAR_R) OPLINE_CC EXECUTE_DATA_CC);
		value = &EG(uninitialized_zval);
		ZEND_VM_C_GOTO(free_and_exit_assign_obj);
	}

ZEND_VM_C_LABEL(assign_object):
	zobj = Z_OBJ_P(object);
	if (OP2_TYPE == IS_CONST) {
		if (EXPECTED(zobj->ce == CACHED_PTR(opline->extended_value))) {
			void **cache_slot = CACHE_ADDR(opline->extended_value);
			uintptr_t prop_offset = (uintptr_t)CACHED_PTR_EX(cache_slot + 1);
			zval *property_val;

			if (EXPECTED(IS_VALID_PROPERTY_OFFSET(prop_offset))) {
				property_val = OBJ_PROP(zobj, prop_offset);
				if (Z_TYPE_P(property_val) != IS_UNDEF) {
					zend_property_info *prop_info = (zend_property_info*) CACHED_PTR_EX(cache_slot + 2);

					if (UNEXPECTED(prop_info != NULL)) {
						value = zend_assign_to_typed_prop(prop_info, property_val, value EXECUTE_DATA_CC);
						ZEND_VM_C_GOTO(free_and_exit_assign_obj);
					} else {
ZEND_VM_C_LABEL(fast_assign_obj):
						value = zend_assign_to_variable(property_val, value, OP_DATA_TYPE, EX_USES_STRICT_TYPES());
						if (UNEXPECTED(RETURN_VALUE_USED(opline))) {
							ZVAL_COPY(EX_VAR(opline->result.var), value);
						}
						ZEND_VM_C_GOTO(exit_assign_obj);
					}
				}
			} else {
				name = Z_STR_P(GET_OP2_ZVAL_PTR(BP_VAR_R));
				if (EXPECTED(zobj->properties != NULL)) {
					if (UNEXPECTED(GC_REFCOUNT(zobj->properties) > 1)) {
						if (EXPECTED(!(GC_FLAGS(zobj->properties) & IS_ARRAY_IMMUTABLE))) {
							GC_DELREF(zobj->properties);
						}
						zobj->properties = zend_array_dup(zobj->properties);
					}
					property_val = zend_hash_find_known_hash(zobj->properties, name);
					if (property_val) {
						ZEND_VM_C_GOTO(fast_assign_obj);
					}
				}

				if (!zobj->ce->__set && (zobj->ce->ce_flags & ZEND_ACC_ALLOW_DYNAMIC_PROPERTIES)) {
					if (EXPECTED(zobj->properties == NULL)) {
						rebuild_object_properties(zobj);
					}
					if (OP_DATA_TYPE == IS_CONST) {
						if (UNEXPECTED(Z_OPT_REFCOUNTED_P(value))) {
							Z_ADDREF_P(value);
						}
					} else if (OP_DATA_TYPE != IS_TMP_VAR) {
						if (Z_ISREF_P(value)) {
							if (OP_DATA_TYPE == IS_VAR) {
								zend_reference *ref = Z_REF_P(value);
								if (GC_DELREF(ref) == 0) {
									ZVAL_COPY_VALUE(&tmp, Z_REFVAL_P(value));
									efree_size(ref, sizeof(zend_reference));
									value = &tmp;
								} else {
									value = Z_REFVAL_P(value);
									Z_TRY_ADDREF_P(value);
								}
							} else {
								value = Z_REFVAL_P(value);
								Z_TRY_ADDREF_P(value);
							}
						} else if (OP_DATA_TYPE == IS_CV) {
							Z_TRY_ADDREF_P(value);
						}
						}
					zend_hash_add_new(zobj->properties, name, value);
					if (UNEXPECTED(RETURN_VALUE_USED(opline))) {
						ZVAL_COPY(EX_VAR(opline->result.var), value);
					}
					ZEND_VM_C_GOTO(exit_assign_obj);
				}
			}
		}
		name = Z_STR_P(GET_OP2_ZVAL_PTR(BP_VAR_R));
	} else {
		name = zval_try_get_tmp_string(GET_OP2_ZVAL_PTR(BP_VAR_R), &tmp_name);
		if (UNEXPECTED(!name)) {
			FREE_OP_DATA();
			UNDEF_RESULT();
			ZEND_VM_C_GOTO(exit_assign_obj);
		}
	}

	if (OP_DATA_TYPE == IS_CV || OP_DATA_TYPE == IS_VAR) {
		ZVAL_DEREF(value);
	}

	value = zobj->handlers->write_property(zobj, name, value, (OP2_TYPE == IS_CONST) ? CACHE_ADDR(opline->extended_value) : NULL);

	if (OP2_TYPE != IS_CONST) {
		zend_tmp_string_release(tmp_name);
	}

ZEND_VM_C_LABEL(free_and_exit_assign_obj):
	if (UNEXPECTED(RETURN_VALUE_USED(opline))) {
		ZVAL_COPY_DEREF(EX_VAR(opline->result.var), value);
	}
	FREE_OP_DATA();
ZEND_VM_C_LABEL(exit_assign_obj):
	FREE_OP2();
	FREE_OP1();
	/* assign_obj has two opcodes! */
	ZEND_VM_NEXT_OPCODE_EX(1, 2);
}

/* No specialization for op_types (CONST|TMPVAR|CV, UNUSED|CONST|VAR) */
ZEND_VM_HANDLER(25, ZEND_ASSIGN_STATIC_PROP, ANY, ANY, CACHE_SLOT, SPEC(OP_DATA=CONST|TMP|VAR|CV))
{
	USE_OPLINE
	zval *prop, *value;
	zend_property_info *prop_info;

	SAVE_OPLINE();

	if (zend_fetch_static_property_address(&prop, &prop_info, opline->extended_value, BP_VAR_W, 0 OPLINE_CC EXECUTE_DATA_CC) != SUCCESS) {
		FREE_OP_DATA();
		UNDEF_RESULT();
		HANDLE_EXCEPTION();
	}

	value = GET_OP_DATA_ZVAL_PTR(BP_VAR_R);

	if (UNEXPECTED(ZEND_TYPE_IS_SET(prop_info->type))) {
		value = zend_assign_to_typed_prop(prop_info, prop, value EXECUTE_DATA_CC);
		FREE_OP_DATA();
	} else {
		value = zend_assign_to_variable(prop, value, OP_DATA_TYPE, EX_USES_STRICT_TYPES());
	}

	if (UNEXPECTED(RETURN_VALUE_USED(opline))) {
		ZVAL_COPY(EX_VAR(opline->result.var), value);
	}

	/* assign_static_prop has two opcodes! */
	ZEND_VM_NEXT_OPCODE_EX(1, 2);
}

ZEND_VM_HANDLER(23, ZEND_ASSIGN_DIM, VAR|CV, CONST|TMPVAR|UNUSED|NEXT|CV, SPEC(OP_DATA=CONST|TMP|VAR|CV))
{
	USE_OPLINE
	zval *object_ptr, *orig_object_ptr;
	zval *value;
	zval *variable_ptr;
	zval *dim;

	SAVE_OPLINE();
	orig_object_ptr = object_ptr = GET_OP1_ZVAL_PTR_PTR_UNDEF(BP_VAR_W);

	if (EXPECTED(Z_TYPE_P(object_ptr) == IS_ARRAY)) {
ZEND_VM_C_LABEL(try_assign_dim_array):
		SEPARATE_ARRAY(object_ptr);
		if (OP2_TYPE == IS_UNUSED) {
			value = GET_OP_DATA_ZVAL_PTR_UNDEF(BP_VAR_R);
			if (OP_DATA_TYPE == IS_CV && UNEXPECTED(Z_TYPE_P(value) == IS_UNDEF)) {
				HashTable *ht = Z_ARRVAL_P(object_ptr);
				if (!(GC_FLAGS(ht) & IS_ARRAY_IMMUTABLE)) {
					GC_ADDREF(ht);
				}
				value = zval_undefined_cv((opline+1)->op1.var EXECUTE_DATA_CC);
				if (!(GC_FLAGS(ht) & IS_ARRAY_IMMUTABLE) && !GC_DELREF(ht)) {
					zend_array_destroy(ht);
					ZEND_VM_C_GOTO(assign_dim_error);
				}
			}
			if (OP_DATA_TYPE == IS_CV || OP_DATA_TYPE == IS_VAR) {
				ZVAL_DEREF(value);
			}
			value = zend_hash_next_index_insert(Z_ARRVAL_P(object_ptr), value);
			if (UNEXPECTED(value == NULL)) {
				zend_cannot_add_element();
				ZEND_VM_C_GOTO(assign_dim_error);
			} else if (OP_DATA_TYPE == IS_CV) {
				if (Z_REFCOUNTED_P(value)) {
					Z_ADDREF_P(value);
				}
			} else if (OP_DATA_TYPE == IS_VAR) {
				zval *free_op_data = EX_VAR((opline+1)->op1.var);
				if (Z_ISREF_P(free_op_data)) {
					if (Z_REFCOUNTED_P(value)) {
						Z_ADDREF_P(value);
					}
					zval_ptr_dtor_nogc(free_op_data);
				}
			} else if (OP_DATA_TYPE == IS_CONST) {
				if (UNEXPECTED(Z_REFCOUNTED_P(value))) {
					Z_ADDREF_P(value);
				}
			}
		} else {
			dim = GET_OP2_ZVAL_PTR_UNDEF(BP_VAR_R);
			if (OP2_TYPE == IS_CONST) {
				variable_ptr = zend_fetch_dimension_address_inner_W_CONST(Z_ARRVAL_P(object_ptr), dim EXECUTE_DATA_CC);
			} else {
				variable_ptr = zend_fetch_dimension_address_inner_W(Z_ARRVAL_P(object_ptr), dim EXECUTE_DATA_CC);
			}
			if (UNEXPECTED(variable_ptr == NULL)) {
				ZEND_VM_C_GOTO(assign_dim_error);
			}
			value = GET_OP_DATA_ZVAL_PTR(BP_VAR_R);
			value = zend_assign_to_variable(variable_ptr, value, OP_DATA_TYPE, EX_USES_STRICT_TYPES());
		}
		if (UNEXPECTED(RETURN_VALUE_USED(opline))) {
			ZVAL_COPY(EX_VAR(opline->result.var), value);
		}
	} else {
		if (EXPECTED(Z_ISREF_P(object_ptr))) {
			object_ptr = Z_REFVAL_P(object_ptr);
			if (EXPECTED(Z_TYPE_P(object_ptr) == IS_ARRAY)) {
				ZEND_VM_C_GOTO(try_assign_dim_array);
			}
		}
		if (EXPECTED(Z_TYPE_P(object_ptr) == IS_OBJECT)) {
			zend_object *obj = Z_OBJ_P(object_ptr);

			GC_ADDREF(obj);
			dim = GET_OP2_ZVAL_PTR_UNDEF(BP_VAR_R);
			if (OP2_TYPE == IS_CV && UNEXPECTED(Z_ISUNDEF_P(dim))) {
				dim = ZVAL_UNDEFINED_OP2();
			} else if (OP2_TYPE == IS_CONST && Z_EXTRA_P(dim) == ZEND_EXTRA_VALUE) {
				dim++;
			}

			value = GET_OP_DATA_ZVAL_PTR_UNDEF(BP_VAR_R);
			if (OP_DATA_TYPE == IS_CV && UNEXPECTED(Z_ISUNDEF_P(value))) {
				value = zval_undefined_cv((opline+1)->op1.var EXECUTE_DATA_CC);
			} else if (OP_DATA_TYPE & (IS_CV|IS_VAR)) {
				ZVAL_DEREF(value);
			}

			zend_assign_to_object_dim(obj, dim, value OPLINE_CC EXECUTE_DATA_CC);

			FREE_OP_DATA();
			if (UNEXPECTED(GC_DELREF(obj) == 0)) {
				zend_objects_store_del(obj);
			}
		} else if (EXPECTED(Z_TYPE_P(object_ptr) == IS_STRING)) {
			if (OP2_TYPE == IS_UNUSED) {
				zend_use_new_element_for_string();
				FREE_OP_DATA();
				UNDEF_RESULT();
			} else {
				dim = GET_OP2_ZVAL_PTR_UNDEF(BP_VAR_R);
				value = GET_OP_DATA_ZVAL_PTR_UNDEF(BP_VAR_R);
				zend_assign_to_string_offset(object_ptr, dim, value OPLINE_CC EXECUTE_DATA_CC);
				FREE_OP_DATA();
			}
		} else if (EXPECTED(Z_TYPE_P(object_ptr) <= IS_FALSE)) {
			if (Z_ISREF_P(orig_object_ptr)
			 && ZEND_REF_HAS_TYPE_SOURCES(Z_REF_P(orig_object_ptr))
			 && !zend_verify_ref_array_assignable(Z_REF_P(orig_object_ptr))) {
				dim = GET_OP2_ZVAL_PTR(BP_VAR_R);
				FREE_OP_DATA();
				UNDEF_RESULT();
			} else {
				HashTable *ht = zend_new_array(8);
				uint8_t old_type = Z_TYPE_P(object_ptr);

				ZVAL_ARR(object_ptr, ht);
				if (UNEXPECTED(old_type == IS_FALSE)) {
					GC_ADDREF(ht);
					zend_false_to_array_deprecated();
					if (UNEXPECTED(GC_DELREF(ht) == 0)) {
						zend_array_destroy(ht);
						ZEND_VM_C_GOTO(assign_dim_error);
					}
				}
				ZEND_VM_C_GOTO(try_assign_dim_array);
			}
		} else {
			zend_use_scalar_as_array();
			dim = GET_OP2_ZVAL_PTR(BP_VAR_R);
ZEND_VM_C_LABEL(assign_dim_error):
			FREE_OP_DATA();
			if (UNEXPECTED(RETURN_VALUE_USED(opline))) {
				ZVAL_NULL(EX_VAR(opline->result.var));
			}
		}
	}
	if (OP2_TYPE != IS_UNUSED) {
		FREE_OP2();
	}
	FREE_OP1();
	/* assign_dim has two opcodes! */
	ZEND_VM_NEXT_OPCODE_EX(1, 2);
}

ZEND_VM_HANDLER(22, ZEND_ASSIGN, VAR|CV, CONST|TMP|VAR|CV, SPEC(RETVAL))
{
	USE_OPLINE
	zval *value;
	zval *variable_ptr;

	SAVE_OPLINE();
	value = GET_OP2_ZVAL_PTR(BP_VAR_R);
	variable_ptr = GET_OP1_ZVAL_PTR_PTR_UNDEF(BP_VAR_W);

	value = zend_assign_to_variable(variable_ptr, value, OP2_TYPE, EX_USES_STRICT_TYPES());
	if (UNEXPECTED(RETURN_VALUE_USED(opline))) {
		ZVAL_COPY(EX_VAR(opline->result.var), value);
	}
	FREE_OP1();
	/* zend_assign_to_variable() always takes care of op2, never free it! */

	ZEND_VM_NEXT_OPCODE_CHECK_EXCEPTION();
}

ZEND_VM_HANDLER(30, ZEND_ASSIGN_REF, VAR|CV, VAR|CV, SRC)
{
	USE_OPLINE
	zval *variable_ptr;
	zval *value_ptr;

	SAVE_OPLINE();
	value_ptr = GET_OP2_ZVAL_PTR_PTR(BP_VAR_W);
	variable_ptr = GET_OP1_ZVAL_PTR_PTR_UNDEF(BP_VAR_W);

	if (OP1_TYPE == IS_VAR &&
	           UNEXPECTED(Z_TYPE_P(EX_VAR(opline->op1.var)) != IS_INDIRECT)) {

		zend_throw_error(NULL, "Cannot assign by reference to an array dimension of an object");
		variable_ptr = &EG(uninitialized_zval);
	} else if (OP2_TYPE == IS_VAR &&
	           opline->extended_value == ZEND_RETURNS_FUNCTION &&
			   UNEXPECTED(!Z_ISREF_P(value_ptr))) {

		variable_ptr = zend_wrong_assign_to_variable_reference(
			variable_ptr, value_ptr OPLINE_CC EXECUTE_DATA_CC);
	} else {
		zend_assign_to_variable_reference(variable_ptr, value_ptr);
	}

	if (UNEXPECTED(RETURN_VALUE_USED(opline))) {
		ZVAL_COPY(EX_VAR(opline->result.var), variable_ptr);
	}

	FREE_OP2();
	FREE_OP1();
	ZEND_VM_NEXT_OPCODE_CHECK_EXCEPTION();
}

ZEND_VM_HANDLER(32, ZEND_ASSIGN_OBJ_REF, VAR|UNUSED|THIS|CV, CONST|TMPVAR|CV, CACHE_SLOT|SRC, SPEC(OP_DATA=VAR|CV))
{
	USE_OPLINE
	zval *property, *container, *value_ptr;

	SAVE_OPLINE();

	container = GET_OP1_OBJ_ZVAL_PTR_PTR_UNDEF(BP_VAR_W);
	property = GET_OP2_ZVAL_PTR(BP_VAR_R);

	value_ptr = GET_OP_DATA_ZVAL_PTR_PTR(BP_VAR_W);

	if (ZEND_VM_SPEC) {
		if (OP1_TYPE == IS_UNUSED) {
			if (OP2_TYPE == IS_CONST) {
				zend_assign_to_property_reference_this_const(container, property, value_ptr OPLINE_CC EXECUTE_DATA_CC);
			} else {
				zend_assign_to_property_reference_this_var(container, property, value_ptr OPLINE_CC EXECUTE_DATA_CC);
			}
		} else {
			if (OP2_TYPE == IS_CONST) {
				zend_assign_to_property_reference_var_const(container, property, value_ptr OPLINE_CC EXECUTE_DATA_CC);
			} else {
				zend_assign_to_property_reference_var_var(container, property, value_ptr OPLINE_CC EXECUTE_DATA_CC);
			}
		}
	} else {
		zend_assign_to_property_reference(container, OP1_TYPE, property, OP2_TYPE, value_ptr OPLINE_CC EXECUTE_DATA_CC);
	}

	FREE_OP1();
	FREE_OP2();
	FREE_OP_DATA();
	ZEND_VM_NEXT_OPCODE_EX(1, 2);
}

/* No specialization for op_types (CONST|TMPVAR|CV, UNUSED|CONST|VAR) */
ZEND_VM_HANDLER(33, ZEND_ASSIGN_STATIC_PROP_REF, ANY, ANY, CACHE_SLOT|SRC)
{
	USE_OPLINE
	zval *prop, *value_ptr;
	zend_property_info *prop_info;

	SAVE_OPLINE();

	if (zend_fetch_static_property_address(&prop, &prop_info, opline->extended_value & ~ZEND_RETURNS_FUNCTION, BP_VAR_W, 0 OPLINE_CC EXECUTE_DATA_CC) != SUCCESS) {
		FREE_OP_DATA();
		UNDEF_RESULT();
		HANDLE_EXCEPTION();
	}

	value_ptr = GET_OP_DATA_ZVAL_PTR_PTR(BP_VAR_W);

	if (OP_DATA_TYPE == IS_VAR && (opline->extended_value & ZEND_RETURNS_FUNCTION) && UNEXPECTED(!Z_ISREF_P(value_ptr))) {
		if (UNEXPECTED(!zend_wrong_assign_to_variable_reference(prop, value_ptr OPLINE_CC EXECUTE_DATA_CC))) {
			prop = &EG(uninitialized_zval);
		}
	} else if (UNEXPECTED(ZEND_TYPE_IS_SET(prop_info->type))) {
		prop = zend_assign_to_typed_property_reference(prop_info, prop, value_ptr EXECUTE_DATA_CC);
	} else {
		zend_assign_to_variable_reference(prop, value_ptr);
	}

	if (UNEXPECTED(RETURN_VALUE_USED(opline))) {
		ZVAL_COPY(EX_VAR(opline->result.var), prop);
	}

	FREE_OP_DATA();
	ZEND_VM_NEXT_OPCODE_EX(1, 2);
}

ZEND_VM_HOT_HELPER(zend_leave_helper, ANY, ANY)
{
	zend_execute_data *old_execute_data;
	uint32_t call_info = EX_CALL_INFO();
	SAVE_OPLINE();

	if (EXPECTED((call_info & (ZEND_CALL_CODE|ZEND_CALL_TOP|ZEND_CALL_HAS_SYMBOL_TABLE|ZEND_CALL_FREE_EXTRA_ARGS|ZEND_CALL_ALLOCATED|ZEND_CALL_HAS_EXTRA_NAMED_PARAMS)) == 0)) {
		EG(current_execute_data) = EX(prev_execute_data);
		i_free_compiled_variables(execute_data);

#ifdef ZEND_PREFER_RELOAD
		call_info = EX_CALL_INFO();
#endif
		if (UNEXPECTED(call_info & ZEND_CALL_RELEASE_THIS)) {
			OBJ_RELEASE(Z_OBJ(execute_data->This));
		} else if (UNEXPECTED(call_info & ZEND_CALL_CLOSURE)) {
			OBJ_RELEASE(ZEND_CLOSURE_OBJECT(EX(func)));
		}
		EG(vm_stack_top) = (zval*)execute_data;
		execute_data = EX(prev_execute_data);

		if (UNEXPECTED(EG(exception) != NULL)) {
			zend_rethrow_exception(execute_data);
			HANDLE_EXCEPTION_LEAVE();
		}

		LOAD_NEXT_OPLINE();
		ZEND_VM_LEAVE();
	} else if (EXPECTED((call_info & (ZEND_CALL_CODE|ZEND_CALL_TOP)) == 0)) {
		EG(current_execute_data) = EX(prev_execute_data);
		i_free_compiled_variables(execute_data);

#ifdef ZEND_PREFER_RELOAD
		call_info = EX_CALL_INFO();
#endif
		if (UNEXPECTED(call_info & ZEND_CALL_HAS_SYMBOL_TABLE)) {
			zend_clean_and_cache_symbol_table(EX(symbol_table));
		}

		if (UNEXPECTED(call_info & ZEND_CALL_HAS_EXTRA_NAMED_PARAMS)) {
			zend_free_extra_named_params(EX(extra_named_params));
		}

		/* Free extra args before releasing the closure,
		 * as that may free the op_array. */
		zend_vm_stack_free_extra_args_ex(call_info, execute_data);

		if (UNEXPECTED(call_info & ZEND_CALL_RELEASE_THIS)) {
			OBJ_RELEASE(Z_OBJ(execute_data->This));
		} else if (UNEXPECTED(call_info & ZEND_CALL_CLOSURE)) {
			OBJ_RELEASE(ZEND_CLOSURE_OBJECT(EX(func)));
		}

		old_execute_data = execute_data;
		execute_data = EX(prev_execute_data);
		zend_vm_stack_free_call_frame_ex(call_info, old_execute_data);

		if (UNEXPECTED(EG(exception) != NULL)) {
			zend_rethrow_exception(execute_data);
			HANDLE_EXCEPTION_LEAVE();
		}

		LOAD_NEXT_OPLINE();
		ZEND_VM_LEAVE();
	} else if (EXPECTED((call_info & ZEND_CALL_TOP) == 0)) {
		if (EX(func)->op_array.last_var > 0) {
			zend_detach_symbol_table(execute_data);
			call_info |= ZEND_CALL_NEEDS_REATTACH;
		}
		zend_destroy_static_vars(&EX(func)->op_array);
		destroy_op_array(&EX(func)->op_array);
		efree_size(EX(func), sizeof(zend_op_array));
		old_execute_data = execute_data;
		execute_data = EG(current_execute_data) = EX(prev_execute_data);
		zend_vm_stack_free_call_frame_ex(call_info, old_execute_data);

		if (call_info & ZEND_CALL_NEEDS_REATTACH) {
			if (EX(func)->op_array.last_var > 0) {
				zend_attach_symbol_table(execute_data);
			} else {
				ZEND_ADD_CALL_FLAG(execute_data, ZEND_CALL_NEEDS_REATTACH);
			}
		}
		if (UNEXPECTED(EG(exception) != NULL)) {
			zend_rethrow_exception(execute_data);
			HANDLE_EXCEPTION_LEAVE();
		}

		LOAD_NEXT_OPLINE();
		ZEND_VM_LEAVE();
	} else {
		if (EXPECTED((call_info & ZEND_CALL_CODE) == 0)) {
			EG(current_execute_data) = EX(prev_execute_data);
			i_free_compiled_variables(execute_data);
#ifdef ZEND_PREFER_RELOAD
			call_info = EX_CALL_INFO();
#endif
			if (UNEXPECTED(call_info & (ZEND_CALL_HAS_SYMBOL_TABLE|ZEND_CALL_FREE_EXTRA_ARGS|ZEND_CALL_HAS_EXTRA_NAMED_PARAMS))) {
				if (UNEXPECTED(call_info & ZEND_CALL_HAS_SYMBOL_TABLE)) {
					zend_clean_and_cache_symbol_table(EX(symbol_table));
				}
				zend_vm_stack_free_extra_args_ex(call_info, execute_data);
				if (UNEXPECTED(call_info & ZEND_CALL_HAS_EXTRA_NAMED_PARAMS)) {
					zend_free_extra_named_params(EX(extra_named_params));
				}
			}
			if (UNEXPECTED(call_info & ZEND_CALL_CLOSURE)) {
				OBJ_RELEASE(ZEND_CLOSURE_OBJECT(EX(func)));
			}
			ZEND_VM_RETURN();
		} else /* if (call_kind == ZEND_CALL_TOP_CODE) */ {
			zend_array *symbol_table = EX(symbol_table);

			if (EX(func)->op_array.last_var > 0) {
				zend_detach_symbol_table(execute_data);
				call_info |= ZEND_CALL_NEEDS_REATTACH;
			}
			if (call_info & ZEND_CALL_NEEDS_REATTACH) {
				old_execute_data = EX(prev_execute_data);
				while (old_execute_data) {
					if (old_execute_data->func && (ZEND_CALL_INFO(old_execute_data) & ZEND_CALL_HAS_SYMBOL_TABLE)) {
						if (old_execute_data->symbol_table == symbol_table) {
							if (old_execute_data->func->op_array.last_var > 0) {
								zend_attach_symbol_table(old_execute_data);
							} else {
								ZEND_ADD_CALL_FLAG(old_execute_data, ZEND_CALL_NEEDS_REATTACH);
							}
						}
						break;
					}
					old_execute_data = old_execute_data->prev_execute_data;
				}
			}
			EG(current_execute_data) = EX(prev_execute_data);
			ZEND_VM_RETURN();
		}
	}
}

ZEND_VM_HOT_HANDLER(42, ZEND_JMP, JMP_ADDR, ANY)
{
	USE_OPLINE

	ZEND_VM_JMP_EX(OP_JMP_ADDR(opline, opline->op1), 0);
}

ZEND_VM_HOT_NOCONST_HANDLER(43, ZEND_JMPZ, CONST|TMPVAR|CV, JMP_ADDR)
{
	USE_OPLINE
	zval *val;
	uint8_t op1_type;

	val = GET_OP1_ZVAL_PTR_UNDEF(BP_VAR_R);

	if (Z_TYPE_INFO_P(val) == IS_TRUE) {
		ZEND_VM_NEXT_OPCODE();
	} else if (EXPECTED(Z_TYPE_INFO_P(val) <= IS_TRUE)) {
		if (OP1_TYPE == IS_CV && UNEXPECTED(Z_TYPE_INFO_P(val) == IS_UNDEF)) {
			SAVE_OPLINE();
			ZVAL_UNDEFINED_OP1();
			if (UNEXPECTED(EG(exception))) {
				HANDLE_EXCEPTION();
			}
		}
		ZEND_VM_JMP_EX(OP_JMP_ADDR(opline, opline->op2), 0);
	}

	SAVE_OPLINE();
	op1_type = OP1_TYPE;
	if (i_zend_is_true(val)) {
		opline++;
	} else {
		opline = OP_JMP_ADDR(opline, opline->op2);
	}
	if (op1_type & (IS_TMP_VAR|IS_VAR)) {
		zval_ptr_dtor_nogc(val);
	}
	ZEND_VM_JMP(opline);
}

ZEND_VM_HOT_NOCONST_HANDLER(44, ZEND_JMPNZ, CONST|TMPVAR|CV, JMP_ADDR)
{
	USE_OPLINE
	zval *val;
	uint8_t op1_type;

	val = GET_OP1_ZVAL_PTR_UNDEF(BP_VAR_R);

	if (Z_TYPE_INFO_P(val) == IS_TRUE) {
		ZEND_VM_JMP_EX(OP_JMP_ADDR(opline, opline->op2), 0);
	} else if (EXPECTED(Z_TYPE_INFO_P(val) <= IS_TRUE)) {
		if (OP1_TYPE == IS_CV && UNEXPECTED(Z_TYPE_INFO_P(val) == IS_UNDEF)) {
			SAVE_OPLINE();
			ZVAL_UNDEFINED_OP1();
			if (UNEXPECTED(EG(exception))) {
				HANDLE_EXCEPTION();
			}
		}
		ZEND_VM_NEXT_OPCODE();
	}

	SAVE_OPLINE();
	op1_type = OP1_TYPE;
	if (i_zend_is_true(val)) {
		opline = OP_JMP_ADDR(opline, opline->op2);
	} else {
		opline++;
	}
	if (op1_type & (IS_TMP_VAR|IS_VAR)) {
		zval_ptr_dtor_nogc(val);
	}
	ZEND_VM_JMP(opline);
}

ZEND_VM_COLD_CONST_HANDLER(46, ZEND_JMPZ_EX, CONST|TMPVAR|CV, JMP_ADDR)
{
	USE_OPLINE
	zval *val;
	bool ret;

	val = GET_OP1_ZVAL_PTR_UNDEF(BP_VAR_R);

	if (Z_TYPE_INFO_P(val) == IS_TRUE) {
		ZVAL_TRUE(EX_VAR(opline->result.var));
		ZEND_VM_NEXT_OPCODE();
	} else if (EXPECTED(Z_TYPE_INFO_P(val) <= IS_TRUE)) {
		ZVAL_FALSE(EX_VAR(opline->result.var));
		if (OP1_TYPE == IS_CV && UNEXPECTED(Z_TYPE_INFO_P(val) == IS_UNDEF)) {
			SAVE_OPLINE();
			ZVAL_UNDEFINED_OP1();
			if (UNEXPECTED(EG(exception))) {
				HANDLE_EXCEPTION();
			}
		}
		ZEND_VM_JMP_EX(OP_JMP_ADDR(opline, opline->op2), 0);
	}

	SAVE_OPLINE();
	ret = i_zend_is_true(val);
	FREE_OP1();
	if (ret) {
		ZVAL_TRUE(EX_VAR(opline->result.var));
		opline++;
	} else {
		ZVAL_FALSE(EX_VAR(opline->result.var));
		opline = OP_JMP_ADDR(opline, opline->op2);
	}
	ZEND_VM_JMP(opline);
}

ZEND_VM_COLD_CONST_HANDLER(47, ZEND_JMPNZ_EX, CONST|TMPVAR|CV, JMP_ADDR)
{
	USE_OPLINE
	zval *val;
	bool ret;

	val = GET_OP1_ZVAL_PTR_UNDEF(BP_VAR_R);

	if (Z_TYPE_INFO_P(val) == IS_TRUE) {
		ZVAL_TRUE(EX_VAR(opline->result.var));
		ZEND_VM_JMP_EX(OP_JMP_ADDR(opline, opline->op2), 0);
	} else if (EXPECTED(Z_TYPE_INFO_P(val) <= IS_TRUE)) {
		ZVAL_FALSE(EX_VAR(opline->result.var));
		if (OP1_TYPE == IS_CV && UNEXPECTED(Z_TYPE_INFO_P(val) == IS_UNDEF)) {
			SAVE_OPLINE();
			ZVAL_UNDEFINED_OP1();
			ZEND_VM_NEXT_OPCODE_CHECK_EXCEPTION();
		} else {
			ZEND_VM_NEXT_OPCODE();
		}
	}

	SAVE_OPLINE();
	ret = i_zend_is_true(val);
	FREE_OP1();
	if (ret) {
		ZVAL_TRUE(EX_VAR(opline->result.var));
		opline = OP_JMP_ADDR(opline, opline->op2);
	} else {
		ZVAL_FALSE(EX_VAR(opline->result.var));
		opline++;
	}
	ZEND_VM_JMP(opline);
}

ZEND_VM_HANDLER(70, ZEND_FREE, TMPVAR, ANY)
{
	USE_OPLINE

	SAVE_OPLINE();
	zval_ptr_dtor_nogc(EX_VAR(opline->op1.var));
	ZEND_VM_NEXT_OPCODE_CHECK_EXCEPTION();
}

ZEND_VM_HOT_HANDLER(127, ZEND_FE_FREE, TMPVAR, ANY)
{
	zval *var;
	USE_OPLINE

	var = EX_VAR(opline->op1.var);
	if (Z_TYPE_P(var) != IS_ARRAY) {
		SAVE_OPLINE();
		if (Z_FE_ITER_P(var) != (uint32_t)-1) {
			zend_hash_iterator_del(Z_FE_ITER_P(var));
		}
		zval_ptr_dtor_nogc(var);
		ZEND_VM_NEXT_OPCODE_CHECK_EXCEPTION();
	}

	/* This is freeing an array. Use an inlined version of zval_ptr_dtor_nogc. */
	/* PHP only needs to save the opline and check for an exception if the last reference to the array was garbage collected (destructors of elements in the array could throw an exception) */
	if (Z_REFCOUNTED_P(var) && !Z_DELREF_P(var)) {
		SAVE_OPLINE();
		rc_dtor_func(Z_COUNTED_P(var));
		ZEND_VM_NEXT_OPCODE_CHECK_EXCEPTION();
	}
	ZEND_VM_NEXT_OPCODE();
}

ZEND_VM_COLD_CONSTCONST_HANDLER(53, ZEND_FAST_CONCAT, CONST|TMPVAR|CV, CONST|TMPVAR|CV)
{
	USE_OPLINE
	zval *op1, *op2;
	zend_string *op1_str, *op2_str, *str;


	op1 = GET_OP1_ZVAL_PTR_UNDEF(BP_VAR_R);
	op2 = GET_OP2_ZVAL_PTR_UNDEF(BP_VAR_R);
	if ((OP1_TYPE == IS_CONST || EXPECTED(Z_TYPE_P(op1) == IS_STRING)) &&
	    (OP2_TYPE == IS_CONST || EXPECTED(Z_TYPE_P(op2) == IS_STRING))) {
		zend_string *op1_str = Z_STR_P(op1);
		zend_string *op2_str = Z_STR_P(op2);
		zend_string *str;
		uint32_t flags = ZSTR_GET_COPYABLE_CONCAT_PROPERTIES_BOTH(op1_str, op2_str);

		if (OP1_TYPE != IS_CONST && UNEXPECTED(ZSTR_LEN(op1_str) == 0)) {
			if (OP2_TYPE == IS_CONST || OP2_TYPE == IS_CV) {
				ZVAL_STR_COPY(EX_VAR(opline->result.var), op2_str);
			} else {
				ZVAL_STR(EX_VAR(opline->result.var), op2_str);
			}
			if (OP1_TYPE & (IS_TMP_VAR|IS_VAR)) {
				zend_string_release_ex(op1_str, 0);
			}
		} else if (OP2_TYPE != IS_CONST && UNEXPECTED(ZSTR_LEN(op2_str) == 0)) {
			if (OP1_TYPE == IS_CONST || OP1_TYPE == IS_CV) {
				ZVAL_STR_COPY(EX_VAR(opline->result.var), op1_str);
			} else {
				ZVAL_STR(EX_VAR(opline->result.var), op1_str);
			}
			if (OP2_TYPE & (IS_TMP_VAR|IS_VAR)) {
				zend_string_release_ex(op2_str, 0);
			}
		} else if (OP1_TYPE != IS_CONST && OP1_TYPE != IS_CV &&
		    !ZSTR_IS_INTERNED(op1_str) && GC_REFCOUNT(op1_str) == 1) {
			size_t len = ZSTR_LEN(op1_str);

			str = zend_string_extend(op1_str, len + ZSTR_LEN(op2_str), 0);
			memcpy(ZSTR_VAL(str) + len, ZSTR_VAL(op2_str), ZSTR_LEN(op2_str)+1);
			GC_ADD_FLAGS(str, flags);
			ZVAL_NEW_STR(EX_VAR(opline->result.var), str);
			if (OP2_TYPE & (IS_TMP_VAR|IS_VAR)) {
				zend_string_release_ex(op2_str, 0);
			}
		} else {
			str = zend_string_alloc(ZSTR_LEN(op1_str) + ZSTR_LEN(op2_str), 0);
			memcpy(ZSTR_VAL(str), ZSTR_VAL(op1_str), ZSTR_LEN(op1_str));
			memcpy(ZSTR_VAL(str) + ZSTR_LEN(op1_str), ZSTR_VAL(op2_str), ZSTR_LEN(op2_str)+1);
			GC_ADD_FLAGS(str, flags);
			ZVAL_NEW_STR(EX_VAR(opline->result.var), str);
			if (OP1_TYPE & (IS_TMP_VAR|IS_VAR)) {
				zend_string_release_ex(op1_str, 0);
			}
			if (OP2_TYPE & (IS_TMP_VAR|IS_VAR)) {
				zend_string_release_ex(op2_str, 0);
			}
		}
		ZEND_VM_NEXT_OPCODE();
	}

	SAVE_OPLINE();
	if (OP1_TYPE == IS_CONST) {
		op1_str = Z_STR_P(op1);
	} else if (EXPECTED(Z_TYPE_P(op1) == IS_STRING)) {
		op1_str = zend_string_copy(Z_STR_P(op1));
	} else {
		if (OP1_TYPE == IS_CV && UNEXPECTED(Z_TYPE_P(op1) == IS_UNDEF)) {
			ZVAL_UNDEFINED_OP1();
		}
		op1_str = zval_get_string_func(op1);
	}
	if (OP2_TYPE == IS_CONST) {
		op2_str = Z_STR_P(op2);
	} else if (EXPECTED(Z_TYPE_P(op2) == IS_STRING)) {
		op2_str = zend_string_copy(Z_STR_P(op2));
	} else {
		if (OP2_TYPE == IS_CV && UNEXPECTED(Z_TYPE_P(op2) == IS_UNDEF)) {
			ZVAL_UNDEFINED_OP2();
		}
		op2_str = zval_get_string_func(op2);
	}
	do {
		if (OP1_TYPE != IS_CONST) {
			if (UNEXPECTED(ZSTR_LEN(op1_str) == 0)) {
				if (OP2_TYPE == IS_CONST) {
					if (UNEXPECTED(Z_REFCOUNTED_P(op2))) {
						GC_ADDREF(op2_str);
					}
				}
				ZVAL_STR(EX_VAR(opline->result.var), op2_str);
				zend_string_release_ex(op1_str, 0);
				break;
			}
		}
		if (OP2_TYPE != IS_CONST) {
			if (UNEXPECTED(ZSTR_LEN(op2_str) == 0)) {
				if (OP1_TYPE == IS_CONST) {
					if (UNEXPECTED(Z_REFCOUNTED_P(op1))) {
						GC_ADDREF(op1_str);
					}
				}
				ZVAL_STR(EX_VAR(opline->result.var), op1_str);
				zend_string_release_ex(op2_str, 0);
				break;
			}
		}
		str = zend_string_alloc(ZSTR_LEN(op1_str) + ZSTR_LEN(op2_str), 0);
		memcpy(ZSTR_VAL(str), ZSTR_VAL(op1_str), ZSTR_LEN(op1_str));
		memcpy(ZSTR_VAL(str) + ZSTR_LEN(op1_str), ZSTR_VAL(op2_str), ZSTR_LEN(op2_str)+1);

		ZSTR_COPY_CONCAT_PROPERTIES_BOTH(str, op1_str, op2_str);
		ZVAL_NEW_STR(EX_VAR(opline->result.var), str);
		if (OP1_TYPE != IS_CONST) {
			zend_string_release_ex(op1_str, 0);
		}
		if (OP2_TYPE != IS_CONST) {
			zend_string_release_ex(op2_str, 0);
		}
	} while (0);
	FREE_OP1();
	FREE_OP2();
	ZEND_VM_NEXT_OPCODE_CHECK_EXCEPTION();
}

ZEND_VM_HANDLER(54, ZEND_ROPE_INIT, UNUSED, CONST|TMPVAR|CV, NUM)
{
	USE_OPLINE
	zend_string **rope;
	zval *var;

	/* Compiler allocates the necessary number of zval slots to keep the rope */
	rope = (zend_string**)EX_VAR(opline->result.var);
	if (OP2_TYPE == IS_CONST) {
		var = GET_OP2_ZVAL_PTR(BP_VAR_R);
		rope[0] = Z_STR_P(var);
		if (UNEXPECTED(Z_REFCOUNTED_P(var))) {
			Z_ADDREF_P(var);
		}
	} else {
		var = GET_OP2_ZVAL_PTR_UNDEF(BP_VAR_R);
		if (EXPECTED(Z_TYPE_P(var) == IS_STRING)) {
			if (OP2_TYPE == IS_CV) {
				rope[0] = zend_string_copy(Z_STR_P(var));
			} else {
				rope[0] = Z_STR_P(var);
			}
		} else {
			SAVE_OPLINE();
			if (OP2_TYPE == IS_CV && UNEXPECTED(Z_TYPE_P(var) == IS_UNDEF)) {
				ZVAL_UNDEFINED_OP2();
			}
			rope[0] = zval_get_string_func(var);
			FREE_OP2();
			ZEND_VM_NEXT_OPCODE_CHECK_EXCEPTION();
		}
	}
	ZEND_VM_NEXT_OPCODE();
}

ZEND_VM_HANDLER(55, ZEND_ROPE_ADD, TMP, CONST|TMPVAR|CV, NUM)
{
	USE_OPLINE
	zend_string **rope;
	zval *var;

	/* op1 and result are the same */
	rope = (zend_string**)EX_VAR(opline->op1.var);
	if (OP2_TYPE == IS_CONST) {
		var = GET_OP2_ZVAL_PTR(BP_VAR_R);
		rope[opline->extended_value] = Z_STR_P(var);
		if (UNEXPECTED(Z_REFCOUNTED_P(var))) {
			Z_ADDREF_P(var);
		}
	} else {
		var = GET_OP2_ZVAL_PTR_UNDEF(BP_VAR_R);
		if (EXPECTED(Z_TYPE_P(var) == IS_STRING)) {
			if (OP2_TYPE == IS_CV) {
				rope[opline->extended_value] = zend_string_copy(Z_STR_P(var));
			} else {
				rope[opline->extended_value] = Z_STR_P(var);
			}
		} else {
			SAVE_OPLINE();
			if (OP2_TYPE == IS_CV && UNEXPECTED(Z_TYPE_P(var) == IS_UNDEF)) {
				ZVAL_UNDEFINED_OP2();
			}
			rope[opline->extended_value] = zval_get_string_func(var);
			FREE_OP2();
			ZEND_VM_NEXT_OPCODE_CHECK_EXCEPTION();
		}
	}
	ZEND_VM_NEXT_OPCODE();
}

ZEND_VM_HANDLER(56, ZEND_ROPE_END, TMP, CONST|TMPVAR|CV, NUM)
{
	USE_OPLINE
	zend_string **rope;
	zval *var, *ret;
	uint32_t i;
	size_t len = 0;
	char *target;

	rope = (zend_string**)EX_VAR(opline->op1.var);
	if (OP2_TYPE == IS_CONST) {
		var = GET_OP2_ZVAL_PTR(BP_VAR_R);
		rope[opline->extended_value] = Z_STR_P(var);
		if (UNEXPECTED(Z_REFCOUNTED_P(var))) {
			Z_ADDREF_P(var);
		}
	} else {
		var = GET_OP2_ZVAL_PTR_UNDEF(BP_VAR_R);
		if (EXPECTED(Z_TYPE_P(var) == IS_STRING)) {
			if (OP2_TYPE == IS_CV) {
				rope[opline->extended_value] = zend_string_copy(Z_STR_P(var));
			} else {
				rope[opline->extended_value] = Z_STR_P(var);
			}
		} else {
			SAVE_OPLINE();
			if (OP2_TYPE == IS_CV && UNEXPECTED(Z_TYPE_P(var) == IS_UNDEF)) {
				ZVAL_UNDEFINED_OP2();
			}
			rope[opline->extended_value] = zval_get_string_func(var);
			FREE_OP2();
			if (UNEXPECTED(EG(exception))) {
				for (i = 0; i <= opline->extended_value; i++) {
					zend_string_release_ex(rope[i], 0);
				}
				ZVAL_UNDEF(EX_VAR(opline->result.var));
				HANDLE_EXCEPTION();
			}
		}
	}
	for (i = 0; i <= opline->extended_value; i++) {
		len += ZSTR_LEN(rope[i]);
	}
	ret = EX_VAR(opline->result.var);
	ZVAL_STR(ret, zend_string_alloc(len, 0));
	target = Z_STRVAL_P(ret);
	for (i = 0; i <= opline->extended_value; i++) {
		memcpy(target, ZSTR_VAL(rope[i]), ZSTR_LEN(rope[i]));
		target += ZSTR_LEN(rope[i]);
		zend_string_release_ex(rope[i], 0);
	}
	*target = '\0';

	ZEND_VM_NEXT_OPCODE();
}

ZEND_VM_HANDLER(109, ZEND_FETCH_CLASS, UNUSED|CLASS_FETCH, CONST|TMPVAR|UNUSED|CV, CACHE_SLOT)
{
	zval *class_name;
	USE_OPLINE

	SAVE_OPLINE();
	if (OP2_TYPE == IS_UNUSED) {
		Z_CE_P(EX_VAR(opline->result.var)) = zend_fetch_class(NULL, opline->op1.num);
		ZEND_VM_NEXT_OPCODE_CHECK_EXCEPTION();
	} else if (OP2_TYPE == IS_CONST) {
		zend_class_entry *ce = CACHED_PTR(opline->extended_value);

		if (UNEXPECTED(ce == NULL)) {
			class_name = GET_OP2_ZVAL_PTR_UNDEF(BP_VAR_R);
			ce = zend_fetch_class_by_name(Z_STR_P(class_name), Z_STR_P(class_name + 1), opline->op1.num);
			CACHE_PTR(opline->extended_value, ce);
		}
		Z_CE_P(EX_VAR(opline->result.var)) = ce;
	} else {
		class_name = GET_OP2_ZVAL_PTR_UNDEF(BP_VAR_R);
ZEND_VM_C_LABEL(try_class_name):
		if (Z_TYPE_P(class_name) == IS_OBJECT) {
			Z_CE_P(EX_VAR(opline->result.var)) = Z_OBJCE_P(class_name);
		} else if (Z_TYPE_P(class_name) == IS_STRING) {
			Z_CE_P(EX_VAR(opline->result.var)) = zend_fetch_class(Z_STR_P(class_name), opline->op1.num);
		} else if ((OP2_TYPE & (IS_VAR|IS_CV)) && Z_TYPE_P(class_name) == IS_REFERENCE) {
			class_name = Z_REFVAL_P(class_name);
			ZEND_VM_C_GOTO(try_class_name);
		} else {
			if (OP2_TYPE == IS_CV && UNEXPECTED(Z_TYPE_P(class_name) == IS_UNDEF)) {
				ZVAL_UNDEFINED_OP2();
				if (UNEXPECTED(EG(exception) != NULL)) {
					HANDLE_EXCEPTION();
				}
			}
			zend_throw_error(NULL, "Class name must be a valid object or a string");
		}
	}

	FREE_OP2();
	ZEND_VM_NEXT_OPCODE_CHECK_EXCEPTION();
}

ZEND_VM_HOT_OBJ_HANDLER(112, ZEND_INIT_METHOD_CALL, CONST|TMPVAR|UNUSED|THIS|CV, CONST|TMPVAR|CV, NUM|CACHE_SLOT)
{
	USE_OPLINE
	zval *function_name;
	zval *object;
	zend_function *fbc;
	zend_class_entry *called_scope;
	zend_object *obj;
	zend_execute_data *call;
	uint32_t call_info;

	SAVE_OPLINE();

	object = GET_OP1_OBJ_ZVAL_PTR_UNDEF(BP_VAR_R);

	if (OP2_TYPE != IS_CONST) {
		function_name = GET_OP2_ZVAL_PTR_UNDEF(BP_VAR_R);
	}

	if (OP2_TYPE != IS_CONST &&
	    UNEXPECTED(Z_TYPE_P(function_name) != IS_STRING)) {
		do {
			if ((OP2_TYPE & (IS_VAR|IS_CV)) && Z_ISREF_P(function_name)) {
				function_name = Z_REFVAL_P(function_name);
				if (EXPECTED(Z_TYPE_P(function_name) == IS_STRING)) {
					break;
				}
			} else if (OP2_TYPE == IS_CV && UNEXPECTED(Z_TYPE_P(function_name) == IS_UNDEF)) {
				ZVAL_UNDEFINED_OP2();
				if (UNEXPECTED(EG(exception) != NULL)) {
					FREE_OP1();
					HANDLE_EXCEPTION();
				}
			}
			zend_throw_error(NULL, "Method name must be a string");
			FREE_OP2();
			FREE_OP1();
			HANDLE_EXCEPTION();
		} while (0);
	}

	if (OP1_TYPE == IS_UNUSED) {
		obj = Z_OBJ_P(object);
	} else {
		do {
			if (OP1_TYPE != IS_CONST && EXPECTED(Z_TYPE_P(object) == IS_OBJECT)) {
				obj = Z_OBJ_P(object);
			} else {
				if ((OP1_TYPE & (IS_VAR|IS_CV)) && EXPECTED(Z_ISREF_P(object))) {
					zend_reference *ref = Z_REF_P(object);

					object = &ref->val;
					if (EXPECTED(Z_TYPE_P(object) == IS_OBJECT)) {
						obj = Z_OBJ_P(object);
						if (OP1_TYPE & IS_VAR) {
							if (UNEXPECTED(GC_DELREF(ref) == 0)) {
								efree_size(ref, sizeof(zend_reference));
							} else {
								Z_ADDREF_P(object);
							}
						}
						break;
					}
				}
				if (OP1_TYPE == IS_CV && UNEXPECTED(Z_TYPE_P(object) == IS_UNDEF)) {
					object = ZVAL_UNDEFINED_OP1();
					if (UNEXPECTED(EG(exception) != NULL)) {
						if (OP2_TYPE != IS_CONST) {
							FREE_OP2();
						}
						HANDLE_EXCEPTION();
					}
				}
				if (OP2_TYPE == IS_CONST) {
					function_name = GET_OP2_ZVAL_PTR_UNDEF(BP_VAR_R);
				}
				zend_invalid_method_call(object, function_name);
				FREE_OP2();
				FREE_OP1();
				HANDLE_EXCEPTION();
			}
		} while (0);
	}

	called_scope = obj->ce;

	if (OP2_TYPE == IS_CONST &&
	    EXPECTED(CACHED_PTR(opline->result.num) == called_scope)) {
		fbc = CACHED_PTR(opline->result.num + sizeof(void*));
	} else {
		zend_object *orig_obj = obj;

		if (OP2_TYPE == IS_CONST) {
			function_name = GET_OP2_ZVAL_PTR_UNDEF(BP_VAR_R);
		}

		/* First, locate the function. */
		fbc = obj->handlers->get_method(&obj, Z_STR_P(function_name), ((OP2_TYPE == IS_CONST) ? (RT_CONSTANT(opline, opline->op2) + 1) : NULL));
		if (UNEXPECTED(fbc == NULL)) {
			if (EXPECTED(!EG(exception))) {
				zend_undefined_method(obj->ce, Z_STR_P(function_name));
			}
			FREE_OP2();
			if ((OP1_TYPE & (IS_VAR|IS_TMP_VAR)) && GC_DELREF(orig_obj) == 0) {
				zend_objects_store_del(orig_obj);
			}
			HANDLE_EXCEPTION();
		}
		if (OP2_TYPE == IS_CONST &&
		    EXPECTED(!(fbc->common.fn_flags & (ZEND_ACC_CALL_VIA_TRAMPOLINE|ZEND_ACC_NEVER_CACHE))) &&
		    EXPECTED(obj == orig_obj)) {
			CACHE_POLYMORPHIC_PTR(opline->result.num, called_scope, fbc);
		}
		if ((OP1_TYPE & (IS_VAR|IS_TMP_VAR)) && UNEXPECTED(obj != orig_obj)) {
			GC_ADDREF(obj); /* For $this pointer */
			if (GC_DELREF(orig_obj) == 0) {
				zend_objects_store_del(orig_obj);
			}
		}
		if (EXPECTED(fbc->type == ZEND_USER_FUNCTION) && UNEXPECTED(!RUN_TIME_CACHE(&fbc->op_array))) {
			init_func_run_time_cache(&fbc->op_array);
		}
	}

	if (OP2_TYPE != IS_CONST) {
		FREE_OP2();
	}

	call_info = ZEND_CALL_NESTED_FUNCTION | ZEND_CALL_HAS_THIS;
	if (UNEXPECTED((fbc->common.fn_flags & ZEND_ACC_STATIC) != 0)) {
		if ((OP1_TYPE & (IS_VAR|IS_TMP_VAR)) && GC_DELREF(obj) == 0) {
			zend_objects_store_del(obj);
			if (UNEXPECTED(EG(exception))) {
				HANDLE_EXCEPTION();
			}
		}
		/* call static method */
		obj = (zend_object*)called_scope;
		call_info = ZEND_CALL_NESTED_FUNCTION;
	} else if (OP1_TYPE & (IS_VAR|IS_TMP_VAR|IS_CV)) {
		if (OP1_TYPE == IS_CV) {
			GC_ADDREF(obj); /* For $this pointer */
		}
		/* CV may be changed indirectly (e.g. when it's a reference) */
		call_info = ZEND_CALL_NESTED_FUNCTION | ZEND_CALL_HAS_THIS | ZEND_CALL_RELEASE_THIS;
	}

	call = zend_vm_stack_push_call_frame(call_info,
		fbc, opline->extended_value, obj);
	call->prev_execute_data = EX(call);
	EX(call) = call;

	ZEND_VM_NEXT_OPCODE();
}

ZEND_VM_HANDLER(113, ZEND_INIT_STATIC_METHOD_CALL, UNUSED|CLASS_FETCH|CONST|VAR, CONST|TMPVAR|UNUSED|CONSTRUCTOR|CV, NUM|CACHE_SLOT)
{
	USE_OPLINE
	zval *function_name;
	zend_class_entry *ce;
	uint32_t call_info;
	zend_function *fbc;
	zend_execute_data *call;

	SAVE_OPLINE();

	if (OP1_TYPE == IS_CONST) {
		/* no function found. try a static method in class */
		ce = CACHED_PTR(opline->result.num);
		if (UNEXPECTED(ce == NULL)) {
			ce = zend_fetch_class_by_name(Z_STR_P(RT_CONSTANT(opline, opline->op1)), Z_STR_P(RT_CONSTANT(opline, opline->op1) + 1), ZEND_FETCH_CLASS_DEFAULT | ZEND_FETCH_CLASS_EXCEPTION);
			if (UNEXPECTED(ce == NULL)) {
				FREE_OP2();
				HANDLE_EXCEPTION();
			}
			if (OP2_TYPE != IS_CONST) {
				CACHE_PTR(opline->result.num, ce);
			}
		}
	} else if (OP1_TYPE == IS_UNUSED) {
		ce = zend_fetch_class(NULL, opline->op1.num);
		if (UNEXPECTED(ce == NULL)) {
			FREE_OP2();
			HANDLE_EXCEPTION();
		}
	} else {
		ce = Z_CE_P(EX_VAR(opline->op1.var));
	}

	if (OP1_TYPE == IS_CONST &&
	    OP2_TYPE == IS_CONST &&
	    EXPECTED((fbc = CACHED_PTR(opline->result.num + sizeof(void*))) != NULL)) {
		/* nothing to do */
	} else if (OP1_TYPE != IS_CONST &&
	           OP2_TYPE == IS_CONST &&
	           EXPECTED(CACHED_PTR(opline->result.num) == ce)) {
		fbc = CACHED_PTR(opline->result.num + sizeof(void*));
	} else if (OP2_TYPE != IS_UNUSED) {
		function_name = GET_OP2_ZVAL_PTR_UNDEF(BP_VAR_R);
		if (OP2_TYPE != IS_CONST) {
			if (UNEXPECTED(Z_TYPE_P(function_name) != IS_STRING)) {
				do {
					if (OP2_TYPE & (IS_VAR|IS_CV) && Z_ISREF_P(function_name)) {
						function_name = Z_REFVAL_P(function_name);
						if (EXPECTED(Z_TYPE_P(function_name) == IS_STRING)) {
							break;
						}
					} else if (OP2_TYPE == IS_CV && UNEXPECTED(Z_TYPE_P(function_name) == IS_UNDEF)) {
						ZVAL_UNDEFINED_OP2();
						if (UNEXPECTED(EG(exception) != NULL)) {
							HANDLE_EXCEPTION();
						}
					}
					zend_throw_error(NULL, "Method name must be a string");
					FREE_OP2();
					HANDLE_EXCEPTION();
				} while (0);
			}
		}

		if (ce->get_static_method) {
			fbc = ce->get_static_method(ce, Z_STR_P(function_name));
		} else {
			fbc = zend_std_get_static_method(ce, Z_STR_P(function_name), ((OP2_TYPE == IS_CONST) ? (RT_CONSTANT(opline, opline->op2) + 1) : NULL));
		}
		if (UNEXPECTED(fbc == NULL)) {
			if (EXPECTED(!EG(exception))) {
				zend_undefined_method(ce, Z_STR_P(function_name));
			}
			FREE_OP2();
			HANDLE_EXCEPTION();
		}
		if (OP2_TYPE == IS_CONST &&
		    EXPECTED(!(fbc->common.fn_flags & (ZEND_ACC_CALL_VIA_TRAMPOLINE|ZEND_ACC_NEVER_CACHE))) &&
			EXPECTED(!(fbc->common.scope->ce_flags & ZEND_ACC_TRAIT))) {
			CACHE_POLYMORPHIC_PTR(opline->result.num, ce, fbc);
		}
		if (EXPECTED(fbc->type == ZEND_USER_FUNCTION) && UNEXPECTED(!RUN_TIME_CACHE(&fbc->op_array))) {
			init_func_run_time_cache(&fbc->op_array);
		}
		if (OP2_TYPE != IS_CONST) {
			FREE_OP2();
		}
	} else {
		if (UNEXPECTED(ce->constructor == NULL)) {
			zend_throw_error(NULL, "Cannot call constructor");
			HANDLE_EXCEPTION();
		}
		if (Z_TYPE(EX(This)) == IS_OBJECT && Z_OBJ(EX(This))->ce != ce->constructor->common.scope && (ce->constructor->common.fn_flags & ZEND_ACC_PRIVATE)) {
			zend_throw_error(NULL, "Cannot call private %s::__construct()", ZSTR_VAL(ce->name));
			HANDLE_EXCEPTION();
		}
		fbc = ce->constructor;
		if (EXPECTED(fbc->type == ZEND_USER_FUNCTION) && UNEXPECTED(!RUN_TIME_CACHE(&fbc->op_array))) {
			init_func_run_time_cache(&fbc->op_array);
		}
	}

	if (!(fbc->common.fn_flags & ZEND_ACC_STATIC)) {
		if (Z_TYPE(EX(This)) == IS_OBJECT && instanceof_function(Z_OBJCE(EX(This)), ce)) {
			ce = (zend_class_entry*)Z_OBJ(EX(This));
			call_info = ZEND_CALL_NESTED_FUNCTION | ZEND_CALL_HAS_THIS;
		} else {
			zend_non_static_method_call(fbc);
			HANDLE_EXCEPTION();
		}
	} else {
		/* previous opcode is ZEND_FETCH_CLASS */
		if (OP1_TYPE == IS_UNUSED
		 && ((opline->op1.num & ZEND_FETCH_CLASS_MASK) == ZEND_FETCH_CLASS_PARENT ||
		     (opline->op1.num & ZEND_FETCH_CLASS_MASK) == ZEND_FETCH_CLASS_SELF)) {
			if (Z_TYPE(EX(This)) == IS_OBJECT) {
				ce = Z_OBJCE(EX(This));
			} else {
				ce = Z_CE(EX(This));
			}
		}
		call_info = ZEND_CALL_NESTED_FUNCTION;
	}

	call = zend_vm_stack_push_call_frame(call_info,
		fbc, opline->extended_value, ce);
	call->prev_execute_data = EX(call);
	EX(call) = call;

	ZEND_VM_NEXT_OPCODE();
}

ZEND_VM_HOT_HANDLER(59, ZEND_INIT_FCALL_BY_NAME, ANY, CONST, NUM|CACHE_SLOT)
{
	USE_OPLINE
	zend_function *fbc;
	zval *function_name, *func;
	zend_execute_data *call;

	fbc = CACHED_PTR(opline->result.num);
	if (UNEXPECTED(fbc == NULL)) {
		function_name = (zval*)RT_CONSTANT(opline, opline->op2);
		func = zend_hash_find_known_hash(EG(function_table), Z_STR_P(function_name+1));
		if (UNEXPECTED(func == NULL)) {
			ZEND_VM_DISPATCH_TO_HELPER(zend_undefined_function_helper);
		}
		fbc = Z_FUNC_P(func);
		if (EXPECTED(fbc->type == ZEND_USER_FUNCTION) && UNEXPECTED(!RUN_TIME_CACHE(&fbc->op_array))) {
			init_func_run_time_cache(&fbc->op_array);
		}
		CACHE_PTR(opline->result.num, fbc);
	}
	call = _zend_vm_stack_push_call_frame(ZEND_CALL_NESTED_FUNCTION,
		fbc, opline->extended_value, NULL);
	call->prev_execute_data = EX(call);
	EX(call) = call;

	ZEND_VM_NEXT_OPCODE();
}

ZEND_VM_HANDLER(128, ZEND_INIT_DYNAMIC_CALL, ANY, CONST|TMPVAR|CV, NUM)
{
	USE_OPLINE
	zval *function_name;
	zend_execute_data *call;

	SAVE_OPLINE();
	function_name = GET_OP2_ZVAL_PTR_UNDEF(BP_VAR_R);

ZEND_VM_C_LABEL(try_function_name):
	if (OP2_TYPE != IS_CONST && EXPECTED(Z_TYPE_P(function_name) == IS_STRING)) {
		call = zend_init_dynamic_call_string(Z_STR_P(function_name), opline->extended_value);
	} else if (OP2_TYPE != IS_CONST && EXPECTED(Z_TYPE_P(function_name) == IS_OBJECT)) {
		call = zend_init_dynamic_call_object(Z_OBJ_P(function_name), opline->extended_value);
	} else if (EXPECTED(Z_TYPE_P(function_name) == IS_ARRAY)) {
		call = zend_init_dynamic_call_array(Z_ARRVAL_P(function_name), opline->extended_value);
	} else if ((OP2_TYPE & (IS_VAR|IS_CV)) && EXPECTED(Z_TYPE_P(function_name) == IS_REFERENCE)) {
		function_name = Z_REFVAL_P(function_name);
		ZEND_VM_C_GOTO(try_function_name);
	} else {
		if (OP2_TYPE == IS_CV && UNEXPECTED(Z_TYPE_P(function_name) == IS_UNDEF)) {
			function_name = ZVAL_UNDEFINED_OP2();
			if (UNEXPECTED(EG(exception) != NULL)) {
				HANDLE_EXCEPTION();
			}
		}
		zend_throw_error(NULL, "Value of type %s is not callable",
			zend_zval_type_name(function_name));
		call = NULL;
	}

	if (OP2_TYPE & (IS_VAR|IS_TMP_VAR)) {
		FREE_OP2();
		if (UNEXPECTED(EG(exception))) {
			if (call) {
				 if (call->func->common.fn_flags & ZEND_ACC_CALL_VIA_TRAMPOLINE) {
					zend_string_release_ex(call->func->common.function_name, 0);
					zend_free_trampoline(call->func);
				}
				zend_vm_stack_free_call_frame(call);
			}
			HANDLE_EXCEPTION();
		}
	} else if (!call) {
		HANDLE_EXCEPTION();
	}

	call->prev_execute_data = EX(call);
	EX(call) = call;

	ZEND_VM_NEXT_OPCODE_CHECK_EXCEPTION();
}

ZEND_VM_HANDLER(118, ZEND_INIT_USER_CALL, CONST, CONST|TMPVAR|CV, NUM)
{
	USE_OPLINE
	zval *function_name;
	zend_fcall_info_cache fcc;
	char *error = NULL;
	zend_function *func;
	void *object_or_called_scope;
	zend_execute_data *call;
	uint32_t call_info = ZEND_CALL_NESTED_FUNCTION | ZEND_CALL_DYNAMIC;

	SAVE_OPLINE();
	function_name = GET_OP2_ZVAL_PTR(BP_VAR_R);
	if (zend_is_callable_ex(function_name, NULL, 0, NULL, &fcc, &error)) {
		ZEND_ASSERT(!error);
		func = fcc.function_handler;
		object_or_called_scope = fcc.called_scope;
		if (func->common.fn_flags & ZEND_ACC_CLOSURE) {
			/* Delay closure destruction until its invocation */
			GC_ADDREF(ZEND_CLOSURE_OBJECT(func));
			call_info |= ZEND_CALL_CLOSURE;
			if (func->common.fn_flags & ZEND_ACC_FAKE_CLOSURE) {
				call_info |= ZEND_CALL_FAKE_CLOSURE;
			}
			if (fcc.object) {
				object_or_called_scope = fcc.object;
				call_info |= ZEND_CALL_HAS_THIS;
			}
		} else if (fcc.object) {
			GC_ADDREF(fcc.object); /* For $this pointer */
			object_or_called_scope = fcc.object;
			call_info |= ZEND_CALL_RELEASE_THIS | ZEND_CALL_HAS_THIS;
		}

		FREE_OP2();
		if ((OP2_TYPE & (IS_TMP_VAR|IS_VAR)) && UNEXPECTED(EG(exception))) {
			if (call_info & ZEND_CALL_CLOSURE) {
				zend_object_release(ZEND_CLOSURE_OBJECT(func));
			} else if (call_info & ZEND_CALL_RELEASE_THIS) {
				zend_object_release(fcc.object);
			}
			HANDLE_EXCEPTION();
		}

		if (EXPECTED(func->type == ZEND_USER_FUNCTION) && UNEXPECTED(!RUN_TIME_CACHE(&func->op_array))) {
			init_func_run_time_cache(&func->op_array);
		}
	} else {
		zend_type_error("%s(): Argument #1 ($callback) must be a valid callback, %s", Z_STRVAL_P(RT_CONSTANT(opline, opline->op1)), error);
		efree(error);
		FREE_OP2();
		HANDLE_EXCEPTION();
	}

	call = zend_vm_stack_push_call_frame(call_info,
		func, opline->extended_value, object_or_called_scope);
	call->prev_execute_data = EX(call);
	EX(call) = call;

	ZEND_VM_NEXT_OPCODE();
}

ZEND_VM_HOT_HANDLER(69, ZEND_INIT_NS_FCALL_BY_NAME, ANY, CONST, NUM|CACHE_SLOT)
{
	USE_OPLINE
	zval *func_name;
	zval *func;
	zend_function *fbc;
	zend_execute_data *call;

	fbc = CACHED_PTR(opline->result.num);
	if (UNEXPECTED(fbc == NULL)) {
		func_name = (zval *)RT_CONSTANT(opline, opline->op2);
		func = zend_hash_find_known_hash(EG(function_table), Z_STR_P(func_name + 1));
		if (func == NULL) {
			func = zend_hash_find_known_hash(EG(function_table), Z_STR_P(func_name + 2));
			if (UNEXPECTED(func == NULL)) {
				ZEND_VM_DISPATCH_TO_HELPER(zend_undefined_function_helper);
			}
		}
		fbc = Z_FUNC_P(func);
		if (EXPECTED(fbc->type == ZEND_USER_FUNCTION) && UNEXPECTED(!RUN_TIME_CACHE(&fbc->op_array))) {
			init_func_run_time_cache(&fbc->op_array);
		}
		CACHE_PTR(opline->result.num, fbc);
	}

	call = _zend_vm_stack_push_call_frame(ZEND_CALL_NESTED_FUNCTION,
		fbc, opline->extended_value, NULL);
	call->prev_execute_data = EX(call);
	EX(call) = call;

	ZEND_VM_NEXT_OPCODE();
}

ZEND_VM_HOT_HANDLER(61, ZEND_INIT_FCALL, NUM, CONST, NUM|CACHE_SLOT)
{
	USE_OPLINE
	zval *fname;
	zval *func;
	zend_function *fbc;
	zend_execute_data *call;

	fbc = CACHED_PTR(opline->result.num);
	if (UNEXPECTED(fbc == NULL)) {
		fname = (zval*)RT_CONSTANT(opline, opline->op2);
		func = zend_hash_find_known_hash(EG(function_table), Z_STR_P(fname));
		ZEND_ASSERT(func != NULL && "Function existence must be checked at compile time");
		fbc = Z_FUNC_P(func);
		if (EXPECTED(fbc->type == ZEND_USER_FUNCTION) && UNEXPECTED(!RUN_TIME_CACHE(&fbc->op_array))) {
			init_func_run_time_cache(&fbc->op_array);
		}
		CACHE_PTR(opline->result.num, fbc);
	}

	call = _zend_vm_stack_push_call_frame_ex(
		opline->op1.num, ZEND_CALL_NESTED_FUNCTION,
		fbc, opline->extended_value, NULL);
	call->prev_execute_data = EX(call);
	EX(call) = call;

	ZEND_VM_NEXT_OPCODE();
}

ZEND_VM_HOT_HANDLER(129, ZEND_DO_ICALL, ANY, ANY, SPEC(RETVAL,OBSERVER))
{
	USE_OPLINE
	zend_execute_data *call = EX(call);
	zend_function *fbc = call->func;
	zval *ret;
	zval retval;

	SAVE_OPLINE();
	EX(call) = call->prev_execute_data;

	call->prev_execute_data = execute_data;
	EG(current_execute_data) = call;

#if ZEND_DEBUG
	bool should_throw = zend_internal_call_should_throw(fbc, call);
#endif

	ret = RETURN_VALUE_USED(opline) ? EX_VAR(opline->result.var) : &retval;
	ZVAL_NULL(ret);

	ZEND_OBSERVER_FCALL_BEGIN(call);
	fbc->internal_function.handler(call, ret);

#if ZEND_DEBUG
	if (!EG(exception) && call->func) {
		if (should_throw) {
			zend_internal_call_arginfo_violation(call->func);
		}
		ZEND_ASSERT(!(call->func->common.fn_flags & ZEND_ACC_HAS_RETURN_TYPE) ||
			zend_verify_internal_return_type(call->func, ret));
		ZEND_ASSERT((call->func->common.fn_flags & ZEND_ACC_RETURN_REFERENCE)
			? Z_ISREF_P(ret) : !Z_ISREF_P(ret));
		zend_verify_internal_func_info(call->func, ret);
	}
#endif
	ZEND_OBSERVER_FCALL_END(call, EG(exception) ? NULL : ret);

	EG(current_execute_data) = execute_data;
	zend_vm_stack_free_args(call);

	uint32_t call_info = ZEND_CALL_INFO(call);
	if (UNEXPECTED(call_info & (ZEND_CALL_HAS_EXTRA_NAMED_PARAMS|ZEND_CALL_ALLOCATED))) {
		if (call_info & ZEND_CALL_HAS_EXTRA_NAMED_PARAMS) {
			zend_free_extra_named_params(call->extra_named_params);
		}
		zend_vm_stack_free_call_frame_ex(call_info, call);
	} else {
		EG(vm_stack_top) = (zval*)call;
	}

	if (!RETURN_VALUE_USED(opline)) {
		i_zval_ptr_dtor(ret);
	}

	if (UNEXPECTED(EG(exception) != NULL)) {
		zend_rethrow_exception(execute_data);
		HANDLE_EXCEPTION();
	}

	ZEND_VM_SET_OPCODE(opline + 1);
	ZEND_VM_CONTINUE();
}

ZEND_VM_HOT_HANDLER(130, ZEND_DO_UCALL, ANY, ANY, SPEC(RETVAL,OBSERVER))
{
	USE_OPLINE
	zend_execute_data *call = EX(call);
	zend_function *fbc = call->func;
	zval *ret;

	SAVE_OPLINE();
	EX(call) = call->prev_execute_data;

	ret = NULL;
	if (RETURN_VALUE_USED(opline)) {
		ret = EX_VAR(opline->result.var);
	}

	call->prev_execute_data = execute_data;
	execute_data = call;
	i_init_func_execute_data(&fbc->op_array, ret, 0 EXECUTE_DATA_CC);
	LOAD_OPLINE_EX();
	ZEND_OBSERVER_SAVE_OPLINE();
	ZEND_OBSERVER_FCALL_BEGIN(execute_data);

	ZEND_VM_ENTER_EX();
}

ZEND_VM_HOT_HANDLER(131, ZEND_DO_FCALL_BY_NAME, ANY, ANY, SPEC(RETVAL,OBSERVER))
{
	USE_OPLINE
	zend_execute_data *call = EX(call);
	zend_function *fbc = call->func;
	zval *ret;

	SAVE_OPLINE();
	EX(call) = call->prev_execute_data;

	if (EXPECTED(fbc->type == ZEND_USER_FUNCTION)) {
		ret = NULL;
		if (RETURN_VALUE_USED(opline)) {
			ret = EX_VAR(opline->result.var);
		}

		call->prev_execute_data = execute_data;
		execute_data = call;
		i_init_func_execute_data(&fbc->op_array, ret, 0 EXECUTE_DATA_CC);
		LOAD_OPLINE_EX();
		ZEND_OBSERVER_SAVE_OPLINE();
		ZEND_OBSERVER_FCALL_BEGIN(execute_data);

		ZEND_VM_ENTER_EX();
	} else {
		zval retval;
		ZEND_ASSERT(fbc->type == ZEND_INTERNAL_FUNCTION);
		if (ZEND_OBSERVER_ENABLED) {
			ret = NULL;
		}

		if (UNEXPECTED((fbc->common.fn_flags & ZEND_ACC_DEPRECATED) != 0)) {
			zend_deprecated_function(fbc);
			if (UNEXPECTED(EG(exception) != NULL)) {
				UNDEF_RESULT();
				if (!RETURN_VALUE_USED(opline)) {
					ret = &retval;
					ZVAL_UNDEF(ret);
				}
				ZEND_VM_C_GOTO(fcall_by_name_end);
			}
		}

		call->prev_execute_data = execute_data;
		EG(current_execute_data) = call;

#if ZEND_DEBUG
		bool should_throw = zend_internal_call_should_throw(fbc, call);
#endif

		ret = RETURN_VALUE_USED(opline) ? EX_VAR(opline->result.var) : &retval;
		ZVAL_NULL(ret);

		ZEND_OBSERVER_FCALL_BEGIN(call);
		fbc->internal_function.handler(call, ret);

#if ZEND_DEBUG
		if (!EG(exception) && call->func) {
			if (should_throw) {
				zend_internal_call_arginfo_violation(call->func);
			}
			ZEND_ASSERT(!(call->func->common.fn_flags & ZEND_ACC_HAS_RETURN_TYPE) ||
				zend_verify_internal_return_type(call->func, ret));
			ZEND_ASSERT((call->func->common.fn_flags & ZEND_ACC_RETURN_REFERENCE)
				? Z_ISREF_P(ret) : !Z_ISREF_P(ret));
			zend_verify_internal_func_info(call->func, ret);
		}
#endif
		ZEND_OBSERVER_FCALL_END(call, EG(exception) ? NULL : ret);

		EG(current_execute_data) = execute_data;

ZEND_VM_C_LABEL(fcall_by_name_end):
		zend_vm_stack_free_args(call);

		uint32_t call_info = ZEND_CALL_INFO(call);
		if (UNEXPECTED(call_info & (ZEND_CALL_HAS_EXTRA_NAMED_PARAMS|ZEND_CALL_ALLOCATED))) {
			if (call_info & ZEND_CALL_HAS_EXTRA_NAMED_PARAMS) {
				zend_free_extra_named_params(call->extra_named_params);
			}
			zend_vm_stack_free_call_frame_ex(call_info, call);
		} else {
			EG(vm_stack_top) = (zval*)call;
		}

		if (!RETURN_VALUE_USED(opline)) {
			i_zval_ptr_dtor(ret);
		}
	}

	if (UNEXPECTED(EG(exception) != NULL)) {
		zend_rethrow_exception(execute_data);
		HANDLE_EXCEPTION();
	}
	ZEND_VM_SET_OPCODE(opline + 1);
	ZEND_VM_CONTINUE();
}

ZEND_VM_HOT_HANDLER(60, ZEND_DO_FCALL, ANY, ANY, SPEC(RETVAL,OBSERVER))
{
	USE_OPLINE
	zend_execute_data *call = EX(call);
	zend_function *fbc = call->func;
	zval *ret;

	SAVE_OPLINE();
	EX(call) = call->prev_execute_data;

	if (EXPECTED(fbc->type == ZEND_USER_FUNCTION)) {
		ret = NULL;
		if (RETURN_VALUE_USED(opline)) {
			ret = EX_VAR(opline->result.var);
		}

		call->prev_execute_data = execute_data;
		execute_data = call;
		i_init_func_execute_data(&fbc->op_array, ret, 1 EXECUTE_DATA_CC);

		if (EXPECTED(zend_execute_ex == execute_ex)) {
			LOAD_OPLINE_EX();
			ZEND_OBSERVER_SAVE_OPLINE();
			ZEND_OBSERVER_FCALL_BEGIN(execute_data);
			ZEND_VM_ENTER_EX();
		} else {
			SAVE_OPLINE_EX();
			ZEND_OBSERVER_FCALL_BEGIN(execute_data);
			execute_data = EX(prev_execute_data);
			LOAD_OPLINE();
			ZEND_ADD_CALL_FLAG(call, ZEND_CALL_TOP);
			zend_execute_ex(call);
		}
	} else {
		zval retval;
		ZEND_ASSERT(fbc->type == ZEND_INTERNAL_FUNCTION);
		if (ZEND_OBSERVER_ENABLED) {
			ret = NULL;
		}

		if (UNEXPECTED((fbc->common.fn_flags & ZEND_ACC_DEPRECATED) != 0)) {
			zend_deprecated_function(fbc);
			if (UNEXPECTED(EG(exception) != NULL)) {
				UNDEF_RESULT();
				if (!RETURN_VALUE_USED(opline)) {
					ret = &retval;
					ZVAL_UNDEF(ret);
				}
				ZEND_VM_C_GOTO(fcall_end);
			}
		}

		call->prev_execute_data = execute_data;
		EG(current_execute_data) = call;

#if ZEND_DEBUG
		bool should_throw = zend_internal_call_should_throw(fbc, call);
#endif

		ret = RETURN_VALUE_USED(opline) ? EX_VAR(opline->result.var) : &retval;
		ZVAL_NULL(ret);

		ZEND_OBSERVER_FCALL_BEGIN(call);
		if (!zend_execute_internal) {
			/* saves one function call if zend_execute_internal is not used */
			fbc->internal_function.handler(call, ret);
		} else {
			zend_execute_internal(call, ret);
		}

#if ZEND_DEBUG
		if (!EG(exception) && call->func && !(call->func->common.fn_flags & ZEND_ACC_FAKE_CLOSURE)) {
			if (should_throw) {
				zend_internal_call_arginfo_violation(call->func);
			}
			ZEND_ASSERT(!(call->func->common.fn_flags & ZEND_ACC_HAS_RETURN_TYPE) ||
				zend_verify_internal_return_type(call->func, ret));
			ZEND_ASSERT((call->func->common.fn_flags & ZEND_ACC_RETURN_REFERENCE)
				? Z_ISREF_P(ret) : !Z_ISREF_P(ret));
			zend_verify_internal_func_info(call->func, ret);
		}
#endif
		ZEND_OBSERVER_FCALL_END(call, EG(exception) ? NULL : ret);

		EG(current_execute_data) = execute_data;

ZEND_VM_C_LABEL(fcall_end):
		zend_vm_stack_free_args(call);
		if (UNEXPECTED(ZEND_CALL_INFO(call) & ZEND_CALL_HAS_EXTRA_NAMED_PARAMS)) {
			zend_free_extra_named_params(call->extra_named_params);
		}

		if (!RETURN_VALUE_USED(opline)) {
			i_zval_ptr_dtor(ret);
		}
	}

	if (UNEXPECTED(ZEND_CALL_INFO(call) & ZEND_CALL_RELEASE_THIS)) {
		OBJ_RELEASE(Z_OBJ(call->This));
	}

	zend_vm_stack_free_call_frame(call);
	if (UNEXPECTED(EG(exception) != NULL)) {
		zend_rethrow_exception(execute_data);
		HANDLE_EXCEPTION();
	}

	ZEND_VM_SET_OPCODE(opline + 1);
	ZEND_VM_CONTINUE();
}

ZEND_VM_COLD_CONST_HANDLER(124, ZEND_VERIFY_RETURN_TYPE, CONST|TMP|VAR|UNUSED|CV, UNUSED|CACHE_SLOT)
{
	if (OP1_TYPE == IS_UNUSED) {
		SAVE_OPLINE();
		zend_verify_missing_return_type(EX(func));
		HANDLE_EXCEPTION();
	} else {
/* prevents "undefined variable opline" errors */
#if !ZEND_VM_SPEC || (OP1_TYPE != IS_UNUSED)
		USE_OPLINE
		zval *retval_ref, *retval_ptr;
		zend_arg_info *ret_info = EX(func)->common.arg_info - 1;
		retval_ref = retval_ptr = GET_OP1_ZVAL_PTR_UNDEF(BP_VAR_R);

		if (OP1_TYPE == IS_CONST) {
			ZVAL_COPY(EX_VAR(opline->result.var), retval_ptr);
			retval_ref = retval_ptr = EX_VAR(opline->result.var);
		} else if (OP1_TYPE == IS_VAR) {
			if (UNEXPECTED(Z_TYPE_P(retval_ptr) == IS_INDIRECT)) {
				retval_ref = retval_ptr = Z_INDIRECT_P(retval_ptr);
			}
			ZVAL_DEREF(retval_ptr);
		} else if (OP1_TYPE == IS_CV) {
			ZVAL_DEREF(retval_ptr);
		}

		if (EXPECTED(ZEND_TYPE_CONTAINS_CODE(ret_info->type, Z_TYPE_P(retval_ptr)))) {
			ZEND_VM_NEXT_OPCODE();
		}

		if (OP1_TYPE == IS_CV && UNEXPECTED(Z_ISUNDEF_P(retval_ptr))) {
			SAVE_OPLINE();
			retval_ref = retval_ptr = ZVAL_UNDEFINED_OP1();
			if (UNEXPECTED(EG(exception))) {
				HANDLE_EXCEPTION();
			}
			if (ZEND_TYPE_FULL_MASK(ret_info->type) & MAY_BE_NULL) {
				ZEND_VM_NEXT_OPCODE();
			}
		}

		zend_reference *ref = NULL;
		void *cache_slot = CACHE_ADDR(opline->op2.num);
		if (UNEXPECTED(retval_ref != retval_ptr)) {
			if (UNEXPECTED(EX(func)->op_array.fn_flags & ZEND_ACC_RETURN_REFERENCE)) {
				ref = Z_REF_P(retval_ref);
			} else {
				/* A cast might happen - unwrap the reference if this is a by-value return */
				if (Z_REFCOUNT_P(retval_ref) == 1) {
					ZVAL_UNREF(retval_ref);
				} else {
					Z_DELREF_P(retval_ref);
					ZVAL_COPY(retval_ref, retval_ptr);
				}
				retval_ptr = retval_ref;
			}
		}

		SAVE_OPLINE();
		if (UNEXPECTED(!zend_check_type_slow(&ret_info->type, retval_ptr, ref, cache_slot, 1, 0))) {
			zend_verify_return_error(EX(func), retval_ptr);
			HANDLE_EXCEPTION();
		}
		ZEND_VM_NEXT_OPCODE();
#endif
	}
}

ZEND_VM_COLD_HANDLER(201, ZEND_VERIFY_NEVER_TYPE, UNUSED, UNUSED)
{
	SAVE_OPLINE();
	zend_verify_never_error(EX(func));
	HANDLE_EXCEPTION();
}

ZEND_VM_INLINE_HANDLER(62, ZEND_RETURN, CONST|TMP|VAR|CV, ANY, SPEC(OBSERVER))
{
	USE_OPLINE
	zval *retval_ptr;
	zval *return_value;
	ZEND_OBSERVER_USE_RETVAL;

	retval_ptr = GET_OP1_ZVAL_PTR_UNDEF(BP_VAR_R);
	return_value = EX(return_value);
	ZEND_OBSERVER_SET_RETVAL();
	if (OP1_TYPE == IS_CV && UNEXPECTED(Z_TYPE_INFO_P(retval_ptr) == IS_UNDEF)) {
		SAVE_OPLINE();
		retval_ptr = ZVAL_UNDEFINED_OP1();
		if (return_value) {
			ZVAL_NULL(return_value);
		}
	} else if (!return_value) {
		if (OP1_TYPE & (IS_VAR|IS_TMP_VAR)) {
			if (Z_REFCOUNTED_P(retval_ptr) && !Z_DELREF_P(retval_ptr)) {
				SAVE_OPLINE();
				rc_dtor_func(Z_COUNTED_P(retval_ptr));
			}
		}
	} else {
		if ((OP1_TYPE & (IS_CONST|IS_TMP_VAR))) {
			ZVAL_COPY_VALUE(return_value, retval_ptr);
			if (OP1_TYPE == IS_CONST) {
				if (UNEXPECTED(Z_OPT_REFCOUNTED_P(return_value))) {
					Z_ADDREF_P(return_value);
				}
			}
		} else if (OP1_TYPE == IS_CV) {
			do {
				if (Z_OPT_REFCOUNTED_P(retval_ptr)) {
					if (EXPECTED(!Z_OPT_ISREF_P(retval_ptr))) {
						if (EXPECTED(!(EX_CALL_INFO() & (ZEND_CALL_CODE|ZEND_CALL_OBSERVED)))) {
							zend_refcounted *ref = Z_COUNTED_P(retval_ptr);
							ZVAL_COPY_VALUE(return_value, retval_ptr);
							if (GC_MAY_LEAK(ref)) {
								SAVE_OPLINE();
								gc_possible_root(ref);
							}
							ZVAL_NULL(retval_ptr);
							break;
						} else {
							Z_ADDREF_P(retval_ptr);
						}
					} else {
						retval_ptr = Z_REFVAL_P(retval_ptr);
						if (Z_OPT_REFCOUNTED_P(retval_ptr)) {
							Z_ADDREF_P(retval_ptr);
						}
					}
				}
				ZVAL_COPY_VALUE(return_value, retval_ptr);
			} while (0);
		} else /* if (OP1_TYPE == IS_VAR) */ {
			if (UNEXPECTED(Z_ISREF_P(retval_ptr))) {
				zend_refcounted *ref = Z_COUNTED_P(retval_ptr);

				retval_ptr = Z_REFVAL_P(retval_ptr);
				ZVAL_COPY_VALUE(return_value, retval_ptr);
				if (UNEXPECTED(GC_DELREF(ref) == 0)) {
					efree_size(ref, sizeof(zend_reference));
				} else if (Z_OPT_REFCOUNTED_P(retval_ptr)) {
					Z_ADDREF_P(retval_ptr);
				}
			} else {
				ZVAL_COPY_VALUE(return_value, retval_ptr);
			}
		}
	}
	ZEND_OBSERVER_SAVE_OPLINE();
	ZEND_OBSERVER_FCALL_END(execute_data, return_value);
	ZEND_OBSERVER_FREE_RETVAL();
	ZEND_VM_DISPATCH_TO_HELPER(zend_leave_helper);
}

ZEND_VM_COLD_CONST_HANDLER(111, ZEND_RETURN_BY_REF, CONST|TMP|VAR|CV, ANY, SRC, SPEC(OBSERVER))
{
	USE_OPLINE
	zval *retval_ptr;
	zval *return_value;
	ZEND_OBSERVER_USE_RETVAL;

	SAVE_OPLINE();

	return_value = EX(return_value);
	ZEND_OBSERVER_SET_RETVAL();
	do {
		if ((OP1_TYPE & (IS_CONST|IS_TMP_VAR)) ||
		    (OP1_TYPE == IS_VAR && opline->extended_value == ZEND_RETURNS_VALUE)) {
			/* Not supposed to happen, but we'll allow it */
			zend_error(E_NOTICE, "Only variable references should be returned by reference");

			retval_ptr = GET_OP1_ZVAL_PTR(BP_VAR_R);
			if (!return_value) {
				FREE_OP1();
			} else {
				if (OP1_TYPE == IS_VAR && UNEXPECTED(Z_ISREF_P(retval_ptr))) {
					ZVAL_COPY_VALUE(return_value, retval_ptr);
					break;
				}

				ZVAL_NEW_REF(return_value, retval_ptr);
				if (OP1_TYPE == IS_CONST) {
					Z_TRY_ADDREF_P(retval_ptr);
				}
			}
			break;
		}

		retval_ptr = GET_OP1_ZVAL_PTR_PTR(BP_VAR_W);

		if (OP1_TYPE == IS_VAR) {
			ZEND_ASSERT(retval_ptr != &EG(uninitialized_zval));
			if (opline->extended_value == ZEND_RETURNS_FUNCTION && !Z_ISREF_P(retval_ptr)) {
				zend_error(E_NOTICE, "Only variable references should be returned by reference");
				if (return_value) {
					ZVAL_NEW_REF(return_value, retval_ptr);
				} else {
					FREE_OP1();
				}
				break;
			}
		}

		if (return_value) {
			if (Z_ISREF_P(retval_ptr)) {
				Z_ADDREF_P(retval_ptr);
			} else {
				ZVAL_MAKE_REF_EX(retval_ptr, 2);
			}
			ZVAL_REF(return_value, Z_REF_P(retval_ptr));
		}

		FREE_OP1();
	} while (0);

	ZEND_OBSERVER_FCALL_END(execute_data, return_value);
	ZEND_OBSERVER_FREE_RETVAL();
	ZEND_VM_DISPATCH_TO_HELPER(zend_leave_helper);
}

ZEND_VM_HANDLER(139, ZEND_GENERATOR_CREATE, ANY, ANY)
{
	zval *return_value = EX(return_value);

	if (EXPECTED(return_value)) {
		USE_OPLINE
		zend_generator *generator;
		zend_execute_data *gen_execute_data;
		uint32_t num_args, used_stack, call_info;

		SAVE_OPLINE();
		object_init_ex(return_value, zend_ce_generator);

		/*
		 * Normally the execute_data is allocated on the VM stack (because it does
		 * not actually do any allocation and thus is faster). For generators
		 * though this behavior would be suboptimal, because the (rather large)
		 * structure would have to be copied back and forth every time execution is
		 * suspended or resumed. That's why for generators the execution context
		 * is allocated on heap.
		 */
		num_args = EX_NUM_ARGS();
		if (EXPECTED(num_args <= EX(func)->op_array.num_args)) {
			used_stack = (ZEND_CALL_FRAME_SLOT + EX(func)->op_array.last_var + EX(func)->op_array.T) * sizeof(zval);
			gen_execute_data = (zend_execute_data*)emalloc(used_stack);
			used_stack = (ZEND_CALL_FRAME_SLOT + EX(func)->op_array.last_var) * sizeof(zval);
		} else {
			used_stack = (ZEND_CALL_FRAME_SLOT + num_args + EX(func)->op_array.last_var + EX(func)->op_array.T - EX(func)->op_array.num_args) * sizeof(zval);
			gen_execute_data = (zend_execute_data*)emalloc(used_stack);
		}
		memcpy(gen_execute_data, execute_data, used_stack);

		/* Save execution context in generator object. */
		generator = (zend_generator *) Z_OBJ_P(EX(return_value));
		generator->execute_data = gen_execute_data;
		generator->frozen_call_stack = NULL;
		generator->execute_fake.opline = NULL;
		generator->execute_fake.func = NULL;
		generator->execute_fake.prev_execute_data = NULL;
		ZVAL_OBJ(&generator->execute_fake.This, (zend_object *) generator);

		gen_execute_data->opline = opline + 1;
		/* EX(return_value) keeps pointer to zend_object (not a real zval) */
		gen_execute_data->return_value = (zval*)generator;
		call_info = Z_TYPE_INFO(EX(This));
		if ((call_info & Z_TYPE_MASK) == IS_OBJECT
		 && (!(call_info & (ZEND_CALL_CLOSURE|ZEND_CALL_RELEASE_THIS))
			 /* Bug #72523 */
			|| UNEXPECTED(zend_execute_ex != execute_ex))) {
			ZEND_ADD_CALL_FLAG_EX(call_info, ZEND_CALL_RELEASE_THIS);
			Z_ADDREF(gen_execute_data->This);
		}
		ZEND_ADD_CALL_FLAG_EX(call_info, (ZEND_CALL_TOP_FUNCTION | ZEND_CALL_ALLOCATED | ZEND_CALL_GENERATOR));
		Z_TYPE_INFO(gen_execute_data->This) = call_info;
		gen_execute_data->prev_execute_data = NULL;

		call_info = EX_CALL_INFO();
		EG(current_execute_data) = EX(prev_execute_data);
		if (EXPECTED(!(call_info & (ZEND_CALL_TOP|ZEND_CALL_ALLOCATED)))) {
			EG(vm_stack_top) = (zval*)execute_data;
			execute_data = EX(prev_execute_data);
			LOAD_NEXT_OPLINE();
			ZEND_VM_LEAVE();
		} else if (EXPECTED(!(call_info & ZEND_CALL_TOP))) {
			zend_execute_data *old_execute_data = execute_data;
			execute_data = EX(prev_execute_data);
			zend_vm_stack_free_call_frame_ex(call_info, old_execute_data);
			LOAD_NEXT_OPLINE();
			ZEND_VM_LEAVE();
		} else {
			ZEND_VM_RETURN();
		}
	} else {
		ZEND_VM_DISPATCH_TO_HELPER(zend_leave_helper);
	}
}

ZEND_VM_HANDLER(161, ZEND_GENERATOR_RETURN, CONST|TMP|VAR|CV, ANY, SPEC(OBSERVER))
{
	USE_OPLINE
	zval *retval;

	zend_generator *generator = zend_get_running_generator(EXECUTE_DATA_C);

	SAVE_OPLINE();
	retval = GET_OP1_ZVAL_PTR(BP_VAR_R);

	/* Copy return value into generator->retval */
	if ((OP1_TYPE & (IS_CONST|IS_TMP_VAR))) {
		ZVAL_COPY_VALUE(&generator->retval, retval);
		if (OP1_TYPE == IS_CONST) {
			if (UNEXPECTED(Z_OPT_REFCOUNTED(generator->retval))) {
				Z_ADDREF(generator->retval);
			}
		}
	} else if (OP1_TYPE == IS_CV) {
		ZVAL_COPY_DEREF(&generator->retval, retval);
	} else /* if (OP1_TYPE == IS_VAR) */ {
		if (UNEXPECTED(Z_ISREF_P(retval))) {
			zend_refcounted *ref = Z_COUNTED_P(retval);

			retval = Z_REFVAL_P(retval);
			ZVAL_COPY_VALUE(&generator->retval, retval);
			if (UNEXPECTED(GC_DELREF(ref) == 0)) {
				efree_size(ref, sizeof(zend_reference));
			} else if (Z_OPT_REFCOUNTED_P(retval)) {
				Z_ADDREF_P(retval);
			}
		} else {
			ZVAL_COPY_VALUE(&generator->retval, retval);
		}
	}

	ZEND_OBSERVER_FCALL_END(generator->execute_data, &generator->retval);

	/* Close the generator to free up resources */
	zend_generator_close(generator, 1);

	/* Pass execution back to handling code */
	ZEND_VM_RETURN();
}

ZEND_VM_COLD_CONST_HANDLER(108, ZEND_THROW, CONST|TMPVAR|CV, ANY)
{
	USE_OPLINE
	zval *value;

	SAVE_OPLINE();
	value = GET_OP1_ZVAL_PTR_UNDEF(BP_VAR_R);

	do {
		if (OP1_TYPE == IS_CONST || UNEXPECTED(Z_TYPE_P(value) != IS_OBJECT)) {
			if ((OP1_TYPE & (IS_VAR|IS_CV)) && Z_ISREF_P(value)) {
				value = Z_REFVAL_P(value);
				if (EXPECTED(Z_TYPE_P(value) == IS_OBJECT)) {
					break;
				}
			}
			if (OP1_TYPE == IS_CV && UNEXPECTED(Z_TYPE_P(value) == IS_UNDEF)) {
				ZVAL_UNDEFINED_OP1();
				if (UNEXPECTED(EG(exception) != NULL)) {
					HANDLE_EXCEPTION();
				}
			}
			zend_throw_error(NULL, "Can only throw objects");
			FREE_OP1();
			HANDLE_EXCEPTION();
		}
	} while (0);

	zend_exception_save();
	Z_TRY_ADDREF_P(value);
	zend_throw_exception_object(value);
	zend_exception_restore();
	FREE_OP1();
	HANDLE_EXCEPTION();
}

ZEND_VM_HANDLER(107, ZEND_CATCH, CONST, JMP_ADDR, LAST_CATCH|CACHE_SLOT)
{
	USE_OPLINE
	zend_class_entry *ce, *catch_ce;
	zend_object *exception;

	SAVE_OPLINE();
	/* Check whether an exception has been thrown, if not, jump over code */
	zend_exception_restore();
	if (EG(exception) == NULL) {
		ZEND_VM_JMP_EX(OP_JMP_ADDR(opline, opline->op2), 0);
	}
	catch_ce = CACHED_PTR(opline->extended_value & ~ZEND_LAST_CATCH);
	if (UNEXPECTED(catch_ce == NULL)) {
		catch_ce = zend_fetch_class_by_name(Z_STR_P(RT_CONSTANT(opline, opline->op1)), Z_STR_P(RT_CONSTANT(opline, opline->op1) + 1), ZEND_FETCH_CLASS_NO_AUTOLOAD | ZEND_FETCH_CLASS_SILENT);

		CACHE_PTR(opline->extended_value & ~ZEND_LAST_CATCH, catch_ce);
	}
	ce = EG(exception)->ce;

#ifdef HAVE_DTRACE
	if (DTRACE_EXCEPTION_CAUGHT_ENABLED()) {
		DTRACE_EXCEPTION_CAUGHT((char *)ce->name);
	}
#endif /* HAVE_DTRACE */

	if (ce != catch_ce) {
		if (!catch_ce || !instanceof_function(ce, catch_ce)) {
			if (opline->extended_value & ZEND_LAST_CATCH) {
				zend_rethrow_exception(execute_data);
				HANDLE_EXCEPTION();
			}
			ZEND_VM_JMP_EX(OP_JMP_ADDR(opline, opline->op2), 0);
		}
	}

	exception = EG(exception);
	EG(exception) = NULL;
	if (RETURN_VALUE_USED(opline)) {
		/* Always perform a strict assignment. There is a reasonable expectation that if you
		 * write "catch (Exception $e)" then $e will actually be instanceof Exception. As such,
		 * we should not permit coercion to string here. */
		zval tmp;
		ZVAL_OBJ(&tmp, exception);
		zend_assign_to_variable(EX_VAR(opline->result.var), &tmp, IS_TMP_VAR, /* strict */ 1);
	} else {
		OBJ_RELEASE(exception);
	}
	ZEND_VM_NEXT_OPCODE_CHECK_EXCEPTION();
}

ZEND_VM_HOT_HANDLER(65, ZEND_SEND_VAL, CONST|TMPVAR, CONST|UNUSED|NUM)
{
	USE_OPLINE
	zval *value, *arg;

	if (OP2_TYPE == IS_CONST) {
		SAVE_OPLINE();
		zend_string *arg_name = Z_STR_P(RT_CONSTANT(opline, opline->op2));
		uint32_t arg_num;
		arg = zend_handle_named_arg(&EX(call), arg_name, &arg_num, CACHE_ADDR(opline->result.num));
		if (UNEXPECTED(!arg)) {
			FREE_OP1();
			HANDLE_EXCEPTION();
		}
	} else {
		arg = ZEND_CALL_VAR(EX(call), opline->result.var);
	}

	value = GET_OP1_ZVAL_PTR(BP_VAR_R);
	ZVAL_COPY_VALUE(arg, value);
	if (OP1_TYPE == IS_CONST) {
		if (UNEXPECTED(Z_OPT_REFCOUNTED_P(arg))) {
			Z_ADDREF_P(arg);
		}
	}
	ZEND_VM_NEXT_OPCODE();
}

ZEND_VM_COLD_HELPER(zend_cannot_pass_by_ref_helper, ANY, ANY, uint32_t _arg_num, zval *_arg)
{
	USE_OPLINE

	SAVE_OPLINE();

	zend_cannot_pass_by_reference(_arg_num);
	FREE_OP1();
	ZVAL_UNDEF(_arg);
	HANDLE_EXCEPTION();
}

ZEND_VM_HOT_SEND_HANDLER(116, ZEND_SEND_VAL_EX, CONST|TMP, CONST|UNUSED|NUM, SPEC(QUICK_ARG))
{
	USE_OPLINE
	zval *value, *arg;
	uint32_t arg_num;

	if (OP2_TYPE == IS_CONST) {
		SAVE_OPLINE();
		zend_string *arg_name = Z_STR_P(RT_CONSTANT(opline, opline->op2));
		arg = zend_handle_named_arg(&EX(call), arg_name, &arg_num, CACHE_ADDR(opline->result.num));
		if (UNEXPECTED(!arg)) {
			FREE_OP1();
			HANDLE_EXCEPTION();
		}
	} else {
		arg = ZEND_CALL_VAR(EX(call), opline->result.var);
		arg_num = opline->op2.num;
	}

	if (EXPECTED(arg_num <= MAX_ARG_FLAG_NUM)) {
		if (QUICK_ARG_MUST_BE_SENT_BY_REF(EX(call)->func, arg_num)) {
			ZEND_VM_C_GOTO(send_val_by_ref);
		}
	} else if (ARG_MUST_BE_SENT_BY_REF(EX(call)->func, arg_num)) {
ZEND_VM_C_LABEL(send_val_by_ref):
		ZEND_VM_DISPATCH_TO_HELPER(zend_cannot_pass_by_ref_helper, _arg_num, arg_num, _arg, arg);
	}
	value = GET_OP1_ZVAL_PTR(BP_VAR_R);
	ZVAL_COPY_VALUE(arg, value);
	if (OP1_TYPE == IS_CONST) {
		if (UNEXPECTED(Z_OPT_REFCOUNTED_P(arg))) {
			Z_ADDREF_P(arg);
		}
	}
	ZEND_VM_NEXT_OPCODE();
}

ZEND_VM_HOT_HANDLER(117, ZEND_SEND_VAR, VAR|CV, CONST|UNUSED|NUM)
{
	USE_OPLINE
	zval *varptr, *arg;

	if (OP2_TYPE == IS_CONST) {
		SAVE_OPLINE();
		zend_string *arg_name = Z_STR_P(RT_CONSTANT(opline, opline->op2));
		uint32_t arg_num;
		arg = zend_handle_named_arg(&EX(call), arg_name, &arg_num, CACHE_ADDR(opline->result.num));
		if (UNEXPECTED(!arg)) {
			FREE_OP1();
			HANDLE_EXCEPTION();
		}
	} else {
		arg = ZEND_CALL_VAR(EX(call), opline->result.var);
	}

	varptr = GET_OP1_ZVAL_PTR_UNDEF(BP_VAR_R);
	if (OP1_TYPE == IS_CV && UNEXPECTED(Z_TYPE_INFO_P(varptr) == IS_UNDEF)) {
		SAVE_OPLINE();
		ZVAL_UNDEFINED_OP1();
		ZVAL_NULL(arg);
		ZEND_VM_NEXT_OPCODE_CHECK_EXCEPTION();
	}

	if (OP1_TYPE == IS_CV) {
		ZVAL_COPY_DEREF(arg, varptr);
	} else /* if (OP1_TYPE == IS_VAR) */ {
		if (UNEXPECTED(Z_ISREF_P(varptr))) {
			zend_refcounted *ref = Z_COUNTED_P(varptr);

			varptr = Z_REFVAL_P(varptr);
			ZVAL_COPY_VALUE(arg, varptr);
			if (UNEXPECTED(GC_DELREF(ref) == 0)) {
				efree_size(ref, sizeof(zend_reference));
			} else if (Z_OPT_REFCOUNTED_P(arg)) {
				Z_ADDREF_P(arg);
			}
		} else {
			ZVAL_COPY_VALUE(arg, varptr);
		}
	}

	ZEND_VM_NEXT_OPCODE();
}

ZEND_VM_HANDLER(106, ZEND_SEND_VAR_NO_REF, VAR, CONST|UNUSED|NUM)
{
	USE_OPLINE
	zval *varptr, *arg;

	if (OP2_TYPE == IS_CONST) {
		SAVE_OPLINE();
		zend_string *arg_name = Z_STR_P(RT_CONSTANT(opline, opline->op2));
		uint32_t arg_num;
		arg = zend_handle_named_arg(&EX(call), arg_name, &arg_num, CACHE_ADDR(opline->result.num));
		if (UNEXPECTED(!arg)) {
			FREE_OP1();
			HANDLE_EXCEPTION();
		}
	} else {
		arg = ZEND_CALL_VAR(EX(call), opline->result.var);
	}

	varptr = GET_OP1_ZVAL_PTR(BP_VAR_R);
	ZVAL_COPY_VALUE(arg, varptr);

	if (EXPECTED(Z_ISREF_P(varptr))) {
		ZEND_VM_NEXT_OPCODE();
	}

	SAVE_OPLINE();
	ZVAL_NEW_REF(arg, arg);
	zend_error(E_NOTICE, "Only variables should be passed by reference");
	ZEND_VM_NEXT_OPCODE_CHECK_EXCEPTION();
}

ZEND_VM_HOT_SEND_HANDLER(50, ZEND_SEND_VAR_NO_REF_EX, VAR, CONST|UNUSED|NUM, SPEC(QUICK_ARG))
{
	USE_OPLINE
	zval *varptr, *arg;
	uint32_t arg_num;

	if (OP2_TYPE == IS_CONST) {
		SAVE_OPLINE();
		zend_string *arg_name = Z_STR_P(RT_CONSTANT(opline, opline->op2));
		arg = zend_handle_named_arg(&EX(call), arg_name, &arg_num, CACHE_ADDR(opline->result.num));
		if (UNEXPECTED(!arg)) {
			FREE_OP1();
			HANDLE_EXCEPTION();
		}
	} else {
		arg = ZEND_CALL_VAR(EX(call), opline->result.var);
		arg_num = opline->op2.num;
	}

	if (EXPECTED(arg_num <= MAX_ARG_FLAG_NUM)) {
		if (!QUICK_ARG_SHOULD_BE_SENT_BY_REF(EX(call)->func, arg_num)) {
			ZEND_VM_C_GOTO(send_var);
		}

		varptr = GET_OP1_ZVAL_PTR(BP_VAR_R);
		ZVAL_COPY_VALUE(arg, varptr);

		if (EXPECTED(Z_ISREF_P(varptr) ||
		    QUICK_ARG_MAY_BE_SENT_BY_REF(EX(call)->func, arg_num))) {
			ZEND_VM_NEXT_OPCODE();
		}
	} else {
		if (!ARG_SHOULD_BE_SENT_BY_REF(EX(call)->func, arg_num)) {
			ZEND_VM_C_GOTO(send_var);
		}

		varptr = GET_OP1_ZVAL_PTR(BP_VAR_R);
		ZVAL_COPY_VALUE(arg, varptr);

		if (EXPECTED(Z_ISREF_P(varptr) ||
		    ARG_MAY_BE_SENT_BY_REF(EX(call)->func, arg_num))) {
			ZEND_VM_NEXT_OPCODE();
		}
	}

	SAVE_OPLINE();
	ZVAL_NEW_REF(arg, arg);
	zend_error(E_NOTICE, "Only variables should be passed by reference");
	ZEND_VM_NEXT_OPCODE_CHECK_EXCEPTION();

ZEND_VM_C_LABEL(send_var):
	varptr = GET_OP1_ZVAL_PTR(BP_VAR_R);
	if (UNEXPECTED(Z_ISREF_P(varptr))) {
		zend_refcounted *ref = Z_COUNTED_P(varptr);

		varptr = Z_REFVAL_P(varptr);
		ZVAL_COPY_VALUE(arg, varptr);
		if (UNEXPECTED(GC_DELREF(ref) == 0)) {
			efree_size(ref, sizeof(zend_reference));
		} else if (Z_OPT_REFCOUNTED_P(arg)) {
			Z_ADDREF_P(arg);
		}
	} else {
		ZVAL_COPY_VALUE(arg, varptr);
	}
	ZEND_VM_NEXT_OPCODE();
}

ZEND_VM_HANDLER(67, ZEND_SEND_REF, VAR|CV, CONST|UNUSED|NUM)
{
	USE_OPLINE
	zval *varptr, *arg;

	SAVE_OPLINE();
	if (OP2_TYPE == IS_CONST) {
		zend_string *arg_name = Z_STR_P(RT_CONSTANT(opline, opline->op2));
		uint32_t arg_num;
		arg = zend_handle_named_arg(&EX(call), arg_name, &arg_num, CACHE_ADDR(opline->result.num));
		if (UNEXPECTED(!arg)) {
			FREE_OP1();
			HANDLE_EXCEPTION();
		}
	} else {
		arg = ZEND_CALL_VAR(EX(call), opline->result.var);
	}

	varptr = GET_OP1_ZVAL_PTR_PTR(BP_VAR_W);
	if (Z_ISREF_P(varptr)) {
		Z_ADDREF_P(varptr);
	} else {
		ZVAL_MAKE_REF_EX(varptr, 2);
	}
	ZVAL_REF(arg, Z_REF_P(varptr));

	FREE_OP1();
	ZEND_VM_NEXT_OPCODE();
}

ZEND_VM_HOT_SEND_HANDLER(66, ZEND_SEND_VAR_EX, VAR|CV, CONST|UNUSED|NUM, SPEC(QUICK_ARG))
{
	USE_OPLINE
	zval *varptr, *arg;
	uint32_t arg_num;

	if (OP2_TYPE == IS_CONST) {
		SAVE_OPLINE();
		zend_string *arg_name = Z_STR_P(RT_CONSTANT(opline, opline->op2));
		arg = zend_handle_named_arg(&EX(call), arg_name, &arg_num, CACHE_ADDR(opline->result.num));
		if (UNEXPECTED(!arg)) {
			FREE_OP1();
			HANDLE_EXCEPTION();
		}
	} else {
		arg = ZEND_CALL_VAR(EX(call), opline->result.var);
		arg_num = opline->op2.num;
	}

	if (EXPECTED(arg_num <= MAX_ARG_FLAG_NUM)) {
		if (QUICK_ARG_SHOULD_BE_SENT_BY_REF(EX(call)->func, arg_num)) {
			ZEND_VM_C_GOTO(send_var_by_ref);
		}
	} else if (ARG_SHOULD_BE_SENT_BY_REF(EX(call)->func, arg_num)) {
ZEND_VM_C_LABEL(send_var_by_ref):
		varptr = GET_OP1_ZVAL_PTR_PTR(BP_VAR_W);
		if (Z_ISREF_P(varptr)) {
			Z_ADDREF_P(varptr);
		} else {
			ZVAL_MAKE_REF_EX(varptr, 2);
		}
		ZVAL_REF(arg, Z_REF_P(varptr));

		FREE_OP1();
		ZEND_VM_NEXT_OPCODE();
	}

	varptr = GET_OP1_ZVAL_PTR_UNDEF(BP_VAR_R);
	if (OP1_TYPE == IS_CV && UNEXPECTED(Z_TYPE_INFO_P(varptr) == IS_UNDEF)) {
		SAVE_OPLINE();
		ZVAL_UNDEFINED_OP1();
		ZVAL_NULL(arg);
		ZEND_VM_NEXT_OPCODE_CHECK_EXCEPTION();
	}

	if (OP1_TYPE == IS_CV) {
		ZVAL_COPY_DEREF(arg, varptr);
	} else /* if (OP1_TYPE == IS_VAR) */ {
		if (UNEXPECTED(Z_ISREF_P(varptr))) {
			zend_refcounted *ref = Z_COUNTED_P(varptr);

			varptr = Z_REFVAL_P(varptr);
			ZVAL_COPY_VALUE(arg, varptr);
			if (UNEXPECTED(GC_DELREF(ref) == 0)) {
				efree_size(ref, sizeof(zend_reference));
			} else if (Z_OPT_REFCOUNTED_P(arg)) {
				Z_ADDREF_P(arg);
			}
		} else {
			ZVAL_COPY_VALUE(arg, varptr);
		}
	}

	ZEND_VM_NEXT_OPCODE();
}

ZEND_VM_HOT_SEND_HANDLER(100, ZEND_CHECK_FUNC_ARG, UNUSED, CONST|UNUSED|NUM, SPEC(QUICK_ARG))
{
	USE_OPLINE
	uint32_t arg_num;

	if (OP2_TYPE == IS_CONST) {
		zend_string *arg_name = Z_STR_P(RT_CONSTANT(opline, opline->op2));
		arg_num = zend_get_arg_offset_by_name(
			EX(call)->func, arg_name, CACHE_ADDR(opline->result.num)) + 1;
		if (UNEXPECTED(arg_num == 0)) {
			/* Treat this as a by-value argument, and throw an error during SEND. */
			ZEND_DEL_CALL_FLAG(EX(call), ZEND_CALL_SEND_ARG_BY_REF);
			ZEND_VM_NEXT_OPCODE();
		}
	} else {
		arg_num = opline->op2.num;
	}

	if (EXPECTED(arg_num <= MAX_ARG_FLAG_NUM)) {
		if (QUICK_ARG_SHOULD_BE_SENT_BY_REF(EX(call)->func, arg_num)) {
			ZEND_ADD_CALL_FLAG(EX(call), ZEND_CALL_SEND_ARG_BY_REF);
		} else {
			ZEND_DEL_CALL_FLAG(EX(call), ZEND_CALL_SEND_ARG_BY_REF);
		}
	} else if (ARG_SHOULD_BE_SENT_BY_REF(EX(call)->func, arg_num)) {
		ZEND_ADD_CALL_FLAG(EX(call), ZEND_CALL_SEND_ARG_BY_REF);
	} else {
		ZEND_DEL_CALL_FLAG(EX(call), ZEND_CALL_SEND_ARG_BY_REF);
	}
	ZEND_VM_NEXT_OPCODE();
}

ZEND_VM_HOT_HANDLER(185, ZEND_SEND_FUNC_ARG, VAR, CONST|UNUSED|NUM)
{
	USE_OPLINE
	zval *varptr, *arg;

	if (OP2_TYPE == IS_CONST) {
		// TODO: Would it make sense to share the cache slot with CHECK_FUNC_ARG?
		SAVE_OPLINE();
		zend_string *arg_name = Z_STR_P(RT_CONSTANT(opline, opline->op2));
		uint32_t arg_num;
		arg = zend_handle_named_arg(&EX(call), arg_name, &arg_num, CACHE_ADDR(opline->result.num));
		if (UNEXPECTED(!arg)) {
			FREE_OP1();
			HANDLE_EXCEPTION();
		}
	} else {
		arg = ZEND_CALL_VAR(EX(call), opline->result.var);
	}

	if (UNEXPECTED(ZEND_CALL_INFO(EX(call)) & ZEND_CALL_SEND_ARG_BY_REF)) {
		varptr = GET_OP1_ZVAL_PTR_PTR(BP_VAR_W);
		if (Z_ISREF_P(varptr)) {
			Z_ADDREF_P(varptr);
		} else {
			ZVAL_MAKE_REF_EX(varptr, 2);
		}
		ZVAL_REF(arg, Z_REF_P(varptr));

		FREE_OP1();
		ZEND_VM_NEXT_OPCODE();
	}

	varptr = GET_OP1_ZVAL_PTR_UNDEF(BP_VAR_R);

	if (UNEXPECTED(Z_ISREF_P(varptr))) {
		zend_refcounted *ref = Z_COUNTED_P(varptr);

		varptr = Z_REFVAL_P(varptr);
		ZVAL_COPY_VALUE(arg, varptr);
		if (UNEXPECTED(GC_DELREF(ref) == 0)) {
			efree_size(ref, sizeof(zend_reference));
		} else if (Z_OPT_REFCOUNTED_P(arg)) {
			Z_ADDREF_P(arg);
		}
	} else {
		ZVAL_COPY_VALUE(arg, varptr);
	}

	ZEND_VM_NEXT_OPCODE();
}

ZEND_VM_HANDLER(165, ZEND_SEND_UNPACK, ANY, ANY)
{
	USE_OPLINE
	zval *args;
	uint32_t arg_num;

	SAVE_OPLINE();
	args = GET_OP1_ZVAL_PTR_UNDEF(BP_VAR_R);
	arg_num = ZEND_CALL_NUM_ARGS(EX(call)) + 1;

ZEND_VM_C_LABEL(send_again):
	if (EXPECTED(Z_TYPE_P(args) == IS_ARRAY)) {
		HashTable *ht = Z_ARRVAL_P(args);
		zval *arg, *top;
		zend_string *name;
		bool have_named_params = 0;

		zend_vm_stack_extend_call_frame(&EX(call), arg_num - 1, zend_hash_num_elements(ht));

		// TODO: Speed this up using a flag that specifies whether there are any ref parameters.
		if ((OP1_TYPE & (IS_VAR|IS_CV)) && Z_REFCOUNT_P(args) > 1) {
			uint32_t tmp_arg_num = arg_num;
			bool separate = 0;

			/* check if any of arguments are going to be passed by reference */
			ZEND_HASH_FOREACH_STR_KEY_VAL(ht, name, arg) {
				if (UNEXPECTED(name)) {
					void *cache_slot[2] = {NULL, NULL};
					tmp_arg_num = zend_get_arg_offset_by_name(
						EX(call)->func, name, cache_slot) + 1;
				}
				if (ARG_SHOULD_BE_SENT_BY_REF(EX(call)->func, tmp_arg_num)) {
					separate = 1;
					break;
				}
				tmp_arg_num++;
			} ZEND_HASH_FOREACH_END();
			if (separate) {
				SEPARATE_ARRAY(args);
				ht = Z_ARRVAL_P(args);
			}
		}

		ZEND_HASH_FOREACH_STR_KEY_VAL(ht, name, arg) {
			if (UNEXPECTED(name)) {
				void *cache_slot[2] = {NULL, NULL};
				have_named_params = 1;
				top = zend_handle_named_arg(&EX(call), name, &arg_num, cache_slot);
				if (UNEXPECTED(!top)) {
					FREE_OP1();
					HANDLE_EXCEPTION();
				}
			} else {
				if (have_named_params) {
					zend_throw_error(NULL,
						"Cannot use positional argument after named argument during unpacking");
					FREE_OP1();
					HANDLE_EXCEPTION();
				}

				top = ZEND_CALL_ARG(EX(call), arg_num);
				ZEND_CALL_NUM_ARGS(EX(call))++;
			}

			if (ARG_SHOULD_BE_SENT_BY_REF(EX(call)->func, arg_num)) {
				if (Z_ISREF_P(arg)) {
					Z_ADDREF_P(arg);
					ZVAL_REF(top, Z_REF_P(arg));
				} else if (OP1_TYPE & (IS_VAR|IS_CV)) {
					/* array is already separated above */
					ZVAL_MAKE_REF_EX(arg, 2);
					ZVAL_REF(top, Z_REF_P(arg));
				} else {
					Z_TRY_ADDREF_P(arg);
					ZVAL_NEW_REF(top, arg);
				}
			} else {
				ZVAL_COPY_DEREF(top, arg);
			}

			arg_num++;
		} ZEND_HASH_FOREACH_END();

	} else if (EXPECTED(Z_TYPE_P(args) == IS_OBJECT)) {
		zend_class_entry *ce = Z_OBJCE_P(args);
		zend_object_iterator *iter;
		bool have_named_params = 0;

		if (!ce || !ce->get_iterator) {
			zend_type_error("Only arrays and Traversables can be unpacked");
		} else {

			iter = ce->get_iterator(ce, args, 0);
			if (UNEXPECTED(!iter)) {
				FREE_OP1();
				if (!EG(exception)) {
					zend_throw_exception_ex(
						NULL, 0, "Object of type %s did not create an Iterator", ZSTR_VAL(ce->name)
					);
				}
				HANDLE_EXCEPTION();
			}

			const zend_object_iterator_funcs *funcs = iter->funcs;
			if (funcs->rewind) {
				funcs->rewind(iter);
			}

			for (; funcs->valid(iter) == SUCCESS; ++arg_num) {
				zval *arg, *top;

				if (UNEXPECTED(EG(exception) != NULL)) {
					break;
				}

				arg = funcs->get_current_data(iter);
				if (UNEXPECTED(EG(exception) != NULL)) {
					break;
				}

				zend_string *name = NULL;
				if (funcs->get_current_key) {
					zval key;
					funcs->get_current_key(iter, &key);
					if (UNEXPECTED(EG(exception) != NULL)) {
						break;
					}

					if (UNEXPECTED(Z_TYPE(key) != IS_LONG)) {
						if (UNEXPECTED(Z_TYPE(key) != IS_STRING)) {
							zend_throw_error(NULL,
								"Keys must be of type int|string during argument unpacking");
							zval_ptr_dtor(&key);
							break;
						}

						name = Z_STR_P(&key);
					}
				}

				if (UNEXPECTED(name)) {
					void *cache_slot[2] = {NULL, NULL};
					have_named_params = 1;
					top = zend_handle_named_arg(&EX(call), name, &arg_num, cache_slot);
					if (UNEXPECTED(!top)) {
						zend_string_release(name);
						break;
					}

					ZVAL_DEREF(arg);
					Z_TRY_ADDREF_P(arg);

					if (ARG_MUST_BE_SENT_BY_REF(EX(call)->func, arg_num)) {
						zend_error(
							E_WARNING, "Cannot pass by-reference argument %d of %s%s%s()"
							" by unpacking a Traversable, passing by-value instead", arg_num,
							EX(call)->func->common.scope ? ZSTR_VAL(EX(call)->func->common.scope->name) : "",
							EX(call)->func->common.scope ? "::" : "",
							ZSTR_VAL(EX(call)->func->common.function_name)
						);
						ZVAL_NEW_REF(top, arg);
					} else {
						ZVAL_COPY_VALUE(top, arg);
					}

					zend_string_release(name);
				} else {
					if (have_named_params) {
						zend_throw_error(NULL,
							"Cannot use positional argument after named argument during unpacking");
						break;
					}

					zend_vm_stack_extend_call_frame(&EX(call), arg_num - 1, 1);
					top = ZEND_CALL_ARG(EX(call), arg_num);
					ZVAL_DEREF(arg);
					Z_TRY_ADDREF_P(arg);

					if (ARG_MUST_BE_SENT_BY_REF(EX(call)->func, arg_num)) {
						zend_error(
							E_WARNING, "Cannot pass by-reference argument %d of %s%s%s()"
							" by unpacking a Traversable, passing by-value instead", arg_num,
							EX(call)->func->common.scope ? ZSTR_VAL(EX(call)->func->common.scope->name) : "",
							EX(call)->func->common.scope ? "::" : "",
							ZSTR_VAL(EX(call)->func->common.function_name)
						);
						ZVAL_NEW_REF(top, arg);
					} else {
						ZVAL_COPY_VALUE(top, arg);
					}

					ZEND_CALL_NUM_ARGS(EX(call))++;
				}

				funcs->move_forward(iter);
			}

			zend_iterator_dtor(iter);
		}
	} else if (EXPECTED(Z_ISREF_P(args))) {
		args = Z_REFVAL_P(args);
		ZEND_VM_C_GOTO(send_again);
	} else {
		if (OP1_TYPE == IS_CV && UNEXPECTED(Z_TYPE_P(args) == IS_UNDEF)) {
			ZVAL_UNDEFINED_OP1();
		}
		zend_type_error("Only arrays and Traversables can be unpacked");
	}

	FREE_OP1();
	ZEND_VM_NEXT_OPCODE_CHECK_EXCEPTION();
}

ZEND_VM_HANDLER(119, ZEND_SEND_ARRAY, ANY, ANY, NUM)
{
	USE_OPLINE
	zval *args;

	SAVE_OPLINE();
	args = GET_OP1_ZVAL_PTR(BP_VAR_R);

	if (UNEXPECTED(Z_TYPE_P(args) != IS_ARRAY)) {
		if ((OP1_TYPE & (IS_VAR|IS_CV)) && Z_ISREF_P(args)) {
			args = Z_REFVAL_P(args);
			if (EXPECTED(Z_TYPE_P(args) == IS_ARRAY)) {
				ZEND_VM_C_GOTO(send_array);
			}
		}
		zend_type_error("call_user_func_array(): Argument #2 ($args) must be of type array, %s given", zend_zval_value_name(args));
		FREE_OP2();
		FREE_OP1();
		HANDLE_EXCEPTION();
	} else {
		uint32_t arg_num;
		HashTable *ht;
		zval *arg, *param;

ZEND_VM_C_LABEL(send_array):
		ht = Z_ARRVAL_P(args);
		if (OP2_TYPE != IS_UNUSED) {
			/* We don't need to handle named params in this case,
			 * because array_slice() is called with $preserve_keys == false. */
			zval *op2 = GET_OP2_ZVAL_PTR_DEREF(BP_VAR_R);
			uint32_t skip = opline->extended_value;
			uint32_t count = zend_hash_num_elements(ht);
			zend_long len;
			if (EXPECTED(Z_TYPE_P(op2) == IS_LONG)) {
				len = Z_LVAL_P(op2);
			} else if (Z_TYPE_P(op2) == IS_NULL) {
				len = count - skip;
			} else if (EX_USES_STRICT_TYPES()
					|| !zend_parse_arg_long_weak(op2, &len, /* arg_num */ 3)) {
				zend_type_error(
					"array_slice(): Argument #3 ($length) must be of type ?int, %s given",
					zend_zval_value_name(op2));
				FREE_OP2();
				FREE_OP1();
				HANDLE_EXCEPTION();
			}

			if (len < 0) {
				len += (zend_long)(count - skip);
			}
			if (skip < count && len > 0) {
				if (len > (zend_long)(count - skip)) {
					len = (zend_long)(count - skip);
				}
				zend_vm_stack_extend_call_frame(&EX(call), 0, len);
				arg_num = 1;
				param = ZEND_CALL_ARG(EX(call), 1);
				ZEND_HASH_FOREACH_VAL(ht, arg) {
					bool must_wrap = 0;
					if (skip > 0) {
						skip--;
						continue;
					} else if ((zend_long)(arg_num - 1) >= len) {
						break;
					} else if (ARG_SHOULD_BE_SENT_BY_REF(EX(call)->func, arg_num)) {
						if (UNEXPECTED(!Z_ISREF_P(arg))) {
							if (!ARG_MAY_BE_SENT_BY_REF(EX(call)->func, arg_num)) {
								/* By-value send is not allowed -- emit a warning,
								 * but still perform the call. */
								zend_param_must_be_ref(EX(call)->func, arg_num);
								must_wrap = 1;
							}
						}
					} else {
						if (Z_ISREF_P(arg) &&
						    !(EX(call)->func->common.fn_flags & ZEND_ACC_CALL_VIA_TRAMPOLINE)) {
							/* don't separate references for __call */
							arg = Z_REFVAL_P(arg);
						}
					}
					if (EXPECTED(!must_wrap)) {
						ZVAL_COPY(param, arg);
					} else {
						Z_TRY_ADDREF_P(arg);
						ZVAL_NEW_REF(param, arg);
					}
					ZEND_CALL_NUM_ARGS(EX(call))++;
					arg_num++;
					param++;
				} ZEND_HASH_FOREACH_END();
			}
			FREE_OP2();
		} else {
			zend_string *name;
			bool have_named_params;
			zend_vm_stack_extend_call_frame(&EX(call), 0, zend_hash_num_elements(ht));
			arg_num = 1;
			param = ZEND_CALL_ARG(EX(call), 1);
			have_named_params = 0;
			ZEND_HASH_FOREACH_STR_KEY_VAL(ht, name, arg) {
				if (name) {
					void *cache_slot[2] = {NULL, NULL};
					have_named_params = 1;
					param = zend_handle_named_arg(&EX(call), name, &arg_num, cache_slot);
					if (!param) {
						FREE_OP1();
						HANDLE_EXCEPTION();
					}
				} else if (have_named_params) {
					zend_throw_error(NULL,
						"Cannot use positional argument after named argument");
					FREE_OP1();
					HANDLE_EXCEPTION();
				}

				bool must_wrap = 0;
				if (ARG_SHOULD_BE_SENT_BY_REF(EX(call)->func, arg_num)) {
					if (UNEXPECTED(!Z_ISREF_P(arg))) {
						if (!ARG_MAY_BE_SENT_BY_REF(EX(call)->func, arg_num)) {
							/* By-value send is not allowed -- emit a warning,
							 * but still perform the call. */
							zend_param_must_be_ref(EX(call)->func, arg_num);
							must_wrap = 1;
						}
					}
				} else {
					if (Z_ISREF_P(arg) &&
					    !(EX(call)->func->common.fn_flags & ZEND_ACC_CALL_VIA_TRAMPOLINE)) {
						/* don't separate references for __call */
						arg = Z_REFVAL_P(arg);
					}
				}

				if (EXPECTED(!must_wrap)) {
					ZVAL_COPY(param, arg);
				} else {
					Z_TRY_ADDREF_P(arg);
					ZVAL_NEW_REF(param, arg);
				}
				if (!name) {
					ZEND_CALL_NUM_ARGS(EX(call))++;
					arg_num++;
					param++;
				}
			} ZEND_HASH_FOREACH_END();
		}
	}
	FREE_OP1();
	ZEND_VM_NEXT_OPCODE_CHECK_EXCEPTION();
}

ZEND_VM_HANDLER(120, ZEND_SEND_USER, CONST|TMP|VAR|CV, NUM)
{
	USE_OPLINE
	zval *arg, *param;

	SAVE_OPLINE();

	arg = GET_OP1_ZVAL_PTR_DEREF(BP_VAR_R);
	param = ZEND_CALL_VAR(EX(call), opline->result.var);
	if (UNEXPECTED(ARG_MUST_BE_SENT_BY_REF(EX(call)->func, opline->op2.num))) {
		zend_param_must_be_ref(EX(call)->func, opline->op2.num);
		Z_TRY_ADDREF_P(arg);
		ZVAL_NEW_REF(param, arg);
	} else {
		ZVAL_COPY(param, arg);
	}

	FREE_OP1();
	ZEND_VM_NEXT_OPCODE_CHECK_EXCEPTION();
}

ZEND_VM_HOT_HANDLER(199, ZEND_CHECK_UNDEF_ARGS, UNUSED, UNUSED)
{
	USE_OPLINE

	zend_execute_data *call = execute_data->call;
	if (EXPECTED(!(ZEND_CALL_INFO(call) & ZEND_CALL_MAY_HAVE_UNDEF))) {
		ZEND_VM_NEXT_OPCODE();
	}

	SAVE_OPLINE();
	zend_handle_undef_args(call);
	ZEND_VM_NEXT_OPCODE_CHECK_EXCEPTION();
}

ZEND_VM_COLD_HELPER(zend_missing_arg_helper, ANY, ANY)
{
#ifdef ZEND_VM_IP_GLOBAL_REG
	USE_OPLINE

	SAVE_OPLINE();
#endif
	zend_missing_arg_error(execute_data);
	HANDLE_EXCEPTION();
}

ZEND_VM_HELPER(zend_verify_recv_arg_type_helper, ANY, ANY, zval *op_1)
{
	USE_OPLINE

	SAVE_OPLINE();
	if (UNEXPECTED(!zend_verify_recv_arg_type(EX(func), opline->op1.num, op_1, CACHE_ADDR(opline->extended_value)))) {
		HANDLE_EXCEPTION();
	}

	ZEND_VM_NEXT_OPCODE();
}

ZEND_VM_HOT_HANDLER(63, ZEND_RECV, NUM, UNUSED, CACHE_SLOT)
{
	USE_OPLINE
	uint32_t arg_num = opline->op1.num;
	zval *param;

	if (UNEXPECTED(arg_num > EX_NUM_ARGS())) {
		ZEND_VM_DISPATCH_TO_HELPER(zend_missing_arg_helper);
	}

	param = EX_VAR(opline->result.var);

	if (UNEXPECTED(!(opline->op2.num & (1u << Z_TYPE_P(param))))) {
		ZEND_VM_DISPATCH_TO_HELPER(zend_verify_recv_arg_type_helper, op_1, param);
	}

	ZEND_VM_NEXT_OPCODE();
}

ZEND_VM_HOT_TYPE_SPEC_HANDLER(ZEND_RECV, op->op2.num == MAY_BE_ANY, ZEND_RECV_NOTYPE, NUM, NUM, CACHE_SLOT)
{
	USE_OPLINE
	uint32_t arg_num = opline->op1.num;

	if (UNEXPECTED(arg_num > EX_NUM_ARGS())) {
		ZEND_VM_DISPATCH_TO_HELPER(zend_missing_arg_helper);
	}

	ZEND_VM_NEXT_OPCODE();
}

ZEND_VM_HOT_HANDLER(64, ZEND_RECV_INIT, NUM, CONST, CACHE_SLOT)
{
	USE_OPLINE
	uint32_t arg_num;
	zval *param;

	ZEND_VM_REPEATABLE_OPCODE

	arg_num = opline->op1.num;
	param = EX_VAR(opline->result.var);
	if (arg_num > EX_NUM_ARGS()) {
		zval *default_value = RT_CONSTANT(opline, opline->op2);

		if (Z_OPT_TYPE_P(default_value) == IS_CONSTANT_AST) {
			zval *cache_val = (zval*)CACHE_ADDR(Z_CACHE_SLOT_P(default_value));

			/* we keep in cache only not refcounted values */
			if (Z_TYPE_P(cache_val) != IS_UNDEF) {
				ZVAL_COPY_VALUE(param, cache_val);
			} else {
				SAVE_OPLINE();
				ZVAL_COPY(param, default_value);
				zend_ast_evaluate_ctx ctx = {0};
				if (UNEXPECTED(zval_update_constant_with_ctx(param, EX(func)->op_array.scope, &ctx) != SUCCESS)) {
					zval_ptr_dtor_nogc(param);
					ZVAL_UNDEF(param);
					HANDLE_EXCEPTION();
				}
				if (!Z_REFCOUNTED_P(param) && !ctx.had_side_effects) {
					ZVAL_COPY_VALUE(cache_val, param);
				}
			}
			ZEND_VM_C_GOTO(recv_init_check_type);
		} else {
			ZVAL_COPY(param, default_value);
		}
	} else {
ZEND_VM_C_LABEL(recv_init_check_type):
		if (UNEXPECTED((EX(func)->op_array.fn_flags & ZEND_ACC_HAS_TYPE_HINTS) != 0)) {
			SAVE_OPLINE();
			if (UNEXPECTED(!zend_verify_recv_arg_type(EX(func), arg_num, param, CACHE_ADDR(opline->extended_value)))) {
				HANDLE_EXCEPTION();
			}
		}
	}

	ZEND_VM_REPEAT_OPCODE(ZEND_RECV_INIT);
	ZEND_VM_NEXT_OPCODE();
}

ZEND_VM_HANDLER(164, ZEND_RECV_VARIADIC, NUM, UNUSED, CACHE_SLOT)
{
	USE_OPLINE
	uint32_t arg_num = opline->op1.num;
	uint32_t arg_count = EX_NUM_ARGS();
	zval *params;

	SAVE_OPLINE();

	params = EX_VAR(opline->result.var);

	if (arg_num <= arg_count) {
		ZEND_ASSERT(EX(func)->common.fn_flags & ZEND_ACC_VARIADIC);
		ZEND_ASSERT(EX(func)->common.num_args == arg_num - 1);
		zend_arg_info *arg_info = &EX(func)->common.arg_info[arg_num - 1];

		array_init_size(params, arg_count - arg_num + 1);
		zend_hash_real_init_packed(Z_ARRVAL_P(params));
		ZEND_HASH_FILL_PACKED(Z_ARRVAL_P(params)) {
			zval *param = EX_VAR_NUM(EX(func)->op_array.last_var + EX(func)->op_array.T);
			if (UNEXPECTED(ZEND_TYPE_IS_SET(arg_info->type))) {
				ZEND_ADD_CALL_FLAG(execute_data, ZEND_CALL_FREE_EXTRA_ARGS);
				do {
					if (UNEXPECTED(!zend_verify_variadic_arg_type(EX(func), arg_info, arg_num, param, CACHE_ADDR(opline->extended_value)))) {
						ZEND_HASH_FILL_FINISH();
						HANDLE_EXCEPTION();
					}

					if (Z_OPT_REFCOUNTED_P(param)) Z_ADDREF_P(param);
					ZEND_HASH_FILL_ADD(param);
					param++;
				} while (++arg_num <= arg_count);
			} else {
				do {
					if (Z_OPT_REFCOUNTED_P(param)) Z_ADDREF_P(param);
					ZEND_HASH_FILL_ADD(param);
					param++;
				} while (++arg_num <= arg_count);
			}
		} ZEND_HASH_FILL_END();
	} else {
		ZVAL_EMPTY_ARRAY(params);
	}

	if (EX_CALL_INFO() & ZEND_CALL_HAS_EXTRA_NAMED_PARAMS) {
		zend_string *name;
		zval *param;
		zend_arg_info *arg_info = &EX(func)->common.arg_info[EX(func)->common.num_args];
		if (ZEND_TYPE_IS_SET(arg_info->type)) {
			SEPARATE_ARRAY(params);
			ZEND_HASH_MAP_FOREACH_STR_KEY_VAL(EX(extra_named_params), name, param) {
				if (UNEXPECTED(!zend_verify_variadic_arg_type(EX(func), arg_info, arg_num, param, CACHE_ADDR(opline->extended_value)))) {
					HANDLE_EXCEPTION();
				}
				Z_TRY_ADDREF_P(param);
				zend_hash_add_new(Z_ARRVAL_P(params), name, param);
			} ZEND_HASH_FOREACH_END();
		} else if (zend_hash_num_elements(Z_ARRVAL_P(params)) == 0) {
			GC_ADDREF(EX(extra_named_params));
			ZVAL_ARR(params, EX(extra_named_params));
		} else {
			SEPARATE_ARRAY(params);
			ZEND_HASH_MAP_FOREACH_STR_KEY_VAL(EX(extra_named_params), name, param) {
				Z_TRY_ADDREF_P(param);
				zend_hash_add_new(Z_ARRVAL_P(params), name, param);
			} ZEND_HASH_FOREACH_END();
		}
	}

	ZEND_VM_NEXT_OPCODE_CHECK_EXCEPTION();
}

ZEND_VM_COLD_CONST_HANDLER(52, ZEND_BOOL, CONST|TMPVAR|CV, ANY)
{
	USE_OPLINE
	zval *val;

	val = GET_OP1_ZVAL_PTR_UNDEF(BP_VAR_R);
	if (Z_TYPE_INFO_P(val) == IS_TRUE) {
		ZVAL_TRUE(EX_VAR(opline->result.var));
	} else if (EXPECTED(Z_TYPE_INFO_P(val) <= IS_TRUE)) {
		/* The result and op1 can be the same cv zval */
		const uint32_t orig_val_type = Z_TYPE_INFO_P(val);
		ZVAL_FALSE(EX_VAR(opline->result.var));
		if (OP1_TYPE == IS_CV && UNEXPECTED(orig_val_type == IS_UNDEF)) {
			SAVE_OPLINE();
			ZVAL_UNDEFINED_OP1();
			ZEND_VM_NEXT_OPCODE_CHECK_EXCEPTION();
		}
	} else {
		SAVE_OPLINE();
		ZVAL_BOOL(EX_VAR(opline->result.var), i_zend_is_true(val));
		FREE_OP1();
		ZEND_VM_NEXT_OPCODE_CHECK_EXCEPTION();
	}
	ZEND_VM_NEXT_OPCODE();
}

ZEND_VM_HELPER(zend_case_helper, ANY, ANY, zval *op_1, zval *op_2)
{
	int ret;
	USE_OPLINE

	SAVE_OPLINE();
	if (UNEXPECTED(Z_TYPE_INFO_P(op_1) == IS_UNDEF)) {
		op_1 = ZVAL_UNDEFINED_OP1();
	}
	if (UNEXPECTED(Z_TYPE_INFO_P(op_2) == IS_UNDEF)) {
		op_2 = ZVAL_UNDEFINED_OP2();
	}
	ret = zend_compare(op_1, op_2);
	if (OP2_TYPE & (IS_TMP_VAR|IS_VAR)) {
		zval_ptr_dtor_nogc(op_2);
	}
	ZEND_VM_SMART_BRANCH(ret == 0, 1);
}

ZEND_VM_HANDLER(48, ZEND_CASE, TMPVAR, CONST|TMPVAR|CV)
{
	USE_OPLINE
	zval *op1, *op2;
	double d1, d2;

	op1 = GET_OP1_ZVAL_PTR_UNDEF(BP_VAR_R);
	op2 = GET_OP2_ZVAL_PTR_UNDEF(BP_VAR_R);
	if (EXPECTED(Z_TYPE_P(op1) == IS_LONG)) {
		if (EXPECTED(Z_TYPE_P(op2) == IS_LONG)) {
			if (EXPECTED(Z_LVAL_P(op1) == Z_LVAL_P(op2))) {
ZEND_VM_C_LABEL(case_true):
				ZEND_VM_SMART_BRANCH_TRUE();
			} else {
ZEND_VM_C_LABEL(case_false):
				ZEND_VM_SMART_BRANCH_FALSE();
			}
		} else if (EXPECTED(Z_TYPE_P(op2) == IS_DOUBLE)) {
			d1 = (double)Z_LVAL_P(op1);
			d2 = Z_DVAL_P(op2);
			ZEND_VM_C_GOTO(case_double);
		}
	} else if (EXPECTED(Z_TYPE_P(op1) == IS_DOUBLE)) {
		if (EXPECTED(Z_TYPE_P(op2) == IS_DOUBLE)) {
			d1 = Z_DVAL_P(op1);
			d2 = Z_DVAL_P(op2);
ZEND_VM_C_LABEL(case_double):
			if (d1 == d2) {
				ZEND_VM_C_GOTO(case_true);
			} else {
				ZEND_VM_C_GOTO(case_false);
			}
		} else if (EXPECTED(Z_TYPE_P(op2) == IS_LONG)) {
			d1 = Z_DVAL_P(op1);
			d2 = (double)Z_LVAL_P(op2);
			ZEND_VM_C_GOTO(case_double);
		}
	} else if (EXPECTED(Z_TYPE_P(op1) == IS_STRING)) {
		if (EXPECTED(Z_TYPE_P(op2) == IS_STRING)) {
			bool result = zend_fast_equal_strings(Z_STR_P(op1), Z_STR_P(op2));
			FREE_OP2();
			if (result) {
				ZEND_VM_C_GOTO(case_true);
			} else {
				ZEND_VM_C_GOTO(case_false);
			}
		}
	}
	ZEND_VM_DISPATCH_TO_HELPER(zend_case_helper, op_1, op1, op_2, op2);
}

ZEND_VM_HANDLER(68, ZEND_NEW, UNUSED|CLASS_FETCH|CONST|VAR, UNUSED|CACHE_SLOT, NUM)
{
	USE_OPLINE
	zval *result;
	zend_function *constructor;
	zend_class_entry *ce;
	zend_execute_data *call;

	SAVE_OPLINE();
	if (OP1_TYPE == IS_CONST) {
		ce = CACHED_PTR(opline->op2.num);
		if (UNEXPECTED(ce == NULL)) {
			ce = zend_fetch_class_by_name(Z_STR_P(RT_CONSTANT(opline, opline->op1)), Z_STR_P(RT_CONSTANT(opline, opline->op1) + 1), ZEND_FETCH_CLASS_DEFAULT | ZEND_FETCH_CLASS_EXCEPTION);
			if (UNEXPECTED(ce == NULL)) {
				ZVAL_UNDEF(EX_VAR(opline->result.var));
				HANDLE_EXCEPTION();
			}
			CACHE_PTR(opline->op2.num, ce);
		}
	} else if (OP1_TYPE == IS_UNUSED) {
		ce = zend_fetch_class(NULL, opline->op1.num);
		if (UNEXPECTED(ce == NULL)) {
			ZVAL_UNDEF(EX_VAR(opline->result.var));
			HANDLE_EXCEPTION();
		}
	} else {
		ce = Z_CE_P(EX_VAR(opline->op1.var));
	}

	result = EX_VAR(opline->result.var);
	if (UNEXPECTED(object_init_ex(result, ce) != SUCCESS)) {
		ZVAL_UNDEF(result);
		HANDLE_EXCEPTION();
	}

	constructor = Z_OBJ_HT_P(result)->get_constructor(Z_OBJ_P(result));
	if (constructor == NULL) {
		if (UNEXPECTED(EG(exception))) {
			HANDLE_EXCEPTION();
		}

		/* If there are no arguments, skip over the DO_FCALL opcode. We check if the next
		 * opcode is DO_FCALL in case EXT instructions are used. */
		if (EXPECTED(opline->extended_value == 0 && (opline+1)->opcode == ZEND_DO_FCALL)) {
			ZEND_VM_NEXT_OPCODE_EX(1, 2);
		}

		/* Perform a dummy function call */
		call = zend_vm_stack_push_call_frame(
			ZEND_CALL_FUNCTION, (zend_function *) &zend_pass_function,
			opline->extended_value, NULL);
	} else {
		if (EXPECTED(constructor->type == ZEND_USER_FUNCTION) && UNEXPECTED(!RUN_TIME_CACHE(&constructor->op_array))) {
			init_func_run_time_cache(&constructor->op_array);
		}
		/* We are not handling overloaded classes right now */
		call = zend_vm_stack_push_call_frame(
			ZEND_CALL_FUNCTION | ZEND_CALL_RELEASE_THIS | ZEND_CALL_HAS_THIS,
			constructor,
			opline->extended_value,
			Z_OBJ_P(result));
		Z_ADDREF_P(result);
	}

	call->prev_execute_data = EX(call);
	EX(call) = call;
	ZEND_VM_NEXT_OPCODE();
}

ZEND_VM_COLD_CONST_HANDLER(110, ZEND_CLONE, CONST|TMPVAR|UNUSED|THIS|CV, ANY)
{
	USE_OPLINE
	zval *obj;
	zend_object *zobj;
	zend_class_entry *ce, *scope;
	zend_function *clone;
	zend_object_clone_obj_t clone_call;

	SAVE_OPLINE();
	obj = GET_OP1_OBJ_ZVAL_PTR_UNDEF(BP_VAR_R);

	do {
		if (OP1_TYPE == IS_CONST ||
		    (OP1_TYPE != IS_UNUSED && UNEXPECTED(Z_TYPE_P(obj) != IS_OBJECT))) {
			if ((OP1_TYPE & (IS_VAR|IS_CV)) && Z_ISREF_P(obj)) {
				obj = Z_REFVAL_P(obj);
				if (EXPECTED(Z_TYPE_P(obj) == IS_OBJECT)) {
					break;
				}
			}
			ZVAL_UNDEF(EX_VAR(opline->result.var));
			if (OP1_TYPE == IS_CV && UNEXPECTED(Z_TYPE_P(obj) == IS_UNDEF)) {
				ZVAL_UNDEFINED_OP1();
				if (UNEXPECTED(EG(exception) != NULL)) {
					HANDLE_EXCEPTION();
				}
			}
			zend_throw_error(NULL, "__clone method called on non-object");
			FREE_OP1();
			HANDLE_EXCEPTION();
		}
	} while (0);

	zobj = Z_OBJ_P(obj);
	ce = zobj->ce;
	clone = ce->clone;
	clone_call = zobj->handlers->clone_obj;
	if (UNEXPECTED(clone_call == NULL)) {
		zend_throw_error(NULL, "Trying to clone an uncloneable object of class %s", ZSTR_VAL(ce->name));
		FREE_OP1();
		ZVAL_UNDEF(EX_VAR(opline->result.var));
		HANDLE_EXCEPTION();
	}

	if (clone && !(clone->common.fn_flags & ZEND_ACC_PUBLIC)) {
		scope = EX(func)->op_array.scope;
		if (clone->common.scope != scope) {
			if (UNEXPECTED(clone->common.fn_flags & ZEND_ACC_PRIVATE)
			 || UNEXPECTED(!zend_check_protected(zend_get_function_root_class(clone), scope))) {
				zend_wrong_clone_call(clone, scope);
				FREE_OP1();
				ZVAL_UNDEF(EX_VAR(opline->result.var));
				HANDLE_EXCEPTION();
			}
		}
	}

	ZVAL_OBJ(EX_VAR(opline->result.var), clone_call(zobj));

	FREE_OP1();
	ZEND_VM_NEXT_OPCODE_CHECK_EXCEPTION();
}

ZEND_VM_HOT_HANDLER(99, ZEND_FETCH_CONSTANT, UNUSED|CONST_FETCH, CONST, CACHE_SLOT)
{
	USE_OPLINE
	zend_constant *c;

	c = CACHED_PTR(opline->extended_value);
	if (EXPECTED(c != NULL) && EXPECTED(!IS_SPECIAL_CACHE_VAL(c))) {
		ZVAL_COPY_OR_DUP(EX_VAR(opline->result.var), &c->value);
		ZEND_VM_NEXT_OPCODE();
	}

	SAVE_OPLINE();
	zend_quick_get_constant(RT_CONSTANT(opline, opline->op2) + 1, opline->op1.num OPLINE_CC EXECUTE_DATA_CC);
	ZEND_VM_NEXT_OPCODE_CHECK_EXCEPTION();
}

ZEND_VM_HANDLER(181, ZEND_FETCH_CLASS_CONSTANT, VAR|CONST|UNUSED|CLASS_FETCH, CONST|TMPVARCV, CACHE_SLOT)
{
	zend_class_entry *ce, *scope;
	zend_class_constant *c;
	zval *value, *zv, *constant_zv;
	zend_string *constant_name;
	USE_OPLINE

	SAVE_OPLINE();

	do {
		if (OP1_TYPE == IS_CONST && OP2_TYPE == IS_CONST) {
			if (EXPECTED(CACHED_PTR(opline->extended_value + sizeof(void*)))) {
				value = CACHED_PTR(opline->extended_value + sizeof(void*));
				break;
			}
		}
		if (OP1_TYPE == IS_CONST) {
			if (EXPECTED(CACHED_PTR(opline->extended_value))) {
				ce = CACHED_PTR(opline->extended_value);
			} else {
				ce = zend_fetch_class_by_name(Z_STR_P(RT_CONSTANT(opline, opline->op1)), Z_STR_P(RT_CONSTANT(opline, opline->op1) + 1), ZEND_FETCH_CLASS_DEFAULT | ZEND_FETCH_CLASS_EXCEPTION);
				if (UNEXPECTED(ce == NULL)) {
					ZVAL_UNDEF(EX_VAR(opline->result.var));
					FREE_OP2();
					HANDLE_EXCEPTION();
				}
				CACHE_PTR(opline->extended_value, ce);
			}
		} else if (OP1_TYPE == IS_UNUSED) {
			ce = zend_fetch_class(NULL, opline->op1.num);
			if (UNEXPECTED(ce == NULL)) {
				ZVAL_UNDEF(EX_VAR(opline->result.var));
				FREE_OP2();
				HANDLE_EXCEPTION();
			}
		} else {
			ce = Z_CE_P(EX_VAR(opline->op1.var));
		}
		if (OP1_TYPE != IS_CONST
			&& OP2_TYPE == IS_CONST
			&& EXPECTED(CACHED_PTR(opline->extended_value) == ce)) {
			value = CACHED_PTR(opline->extended_value + sizeof(void*));
			break;
		}

		constant_zv = GET_OP2_ZVAL_PTR_DEREF(BP_VAR_R);
		if (UNEXPECTED(Z_TYPE_P(constant_zv) != IS_STRING)) {
			zend_invalid_class_constant_type_error(Z_TYPE_P(constant_zv));
			ZVAL_UNDEF(EX_VAR(opline->result.var));
			FREE_OP2();
			HANDLE_EXCEPTION();
		}
		constant_name = Z_STR_P(constant_zv);
		/* Magic 'class' for constant OP2 is caught at compile-time */
		if (OP2_TYPE != IS_CONST && UNEXPECTED(zend_string_equals_literal_ci(constant_name, "class"))) {
			ZVAL_STR_COPY(EX_VAR(opline->result.var), ce->name);
			FREE_OP2();
			ZEND_VM_NEXT_OPCODE();
		}
		zv = OP2_TYPE == IS_CONST
			? zend_hash_find_known_hash(CE_CONSTANTS_TABLE(ce), constant_name)
			: zend_hash_find(CE_CONSTANTS_TABLE(ce), constant_name);

		if (EXPECTED(zv != NULL)) {
			c = Z_PTR_P(zv);
			scope = EX(func)->op_array.scope;
			if (!zend_verify_const_access(c, scope)) {
				zend_throw_error(NULL, "Cannot access %s constant %s::%s", zend_visibility_string(ZEND_CLASS_CONST_FLAGS(c)), ZSTR_VAL(ce->name), ZSTR_VAL(constant_name));
				ZVAL_UNDEF(EX_VAR(opline->result.var));
				FREE_OP2();
				HANDLE_EXCEPTION();
			}

			if (ce->ce_flags & ZEND_ACC_TRAIT) {
				zend_throw_error(NULL, "Cannot access trait constant %s::%s directly", ZSTR_VAL(ce->name), ZSTR_VAL(constant_name));
				ZVAL_UNDEF(EX_VAR(opline->result.var));
				FREE_OP2();
				HANDLE_EXCEPTION();
			}

			value = &c->value;
			// Enums require loading of all class constants to build the backed enum table
			if (ce->ce_flags & ZEND_ACC_ENUM && ce->enum_backing_type != IS_UNDEF && ce->type == ZEND_USER_CLASS && !(ce->ce_flags & ZEND_ACC_CONSTANTS_UPDATED)) {
				if (UNEXPECTED(zend_update_class_constants(ce) == FAILURE)) {
					ZVAL_UNDEF(EX_VAR(opline->result.var));
					FREE_OP2();
					HANDLE_EXCEPTION();
				}
			}
			if (Z_TYPE_P(value) == IS_CONSTANT_AST) {
				zval_update_constant_ex(value, c->ce);
				if (UNEXPECTED(EG(exception) != NULL)) {
					ZVAL_UNDEF(EX_VAR(opline->result.var));
					FREE_OP2();
					HANDLE_EXCEPTION();
				}
			}
			if (OP2_TYPE == IS_CONST) {
				CACHE_POLYMORPHIC_PTR(opline->extended_value, ce, value);
			}
		} else {
			zend_throw_error(NULL, "Undefined constant %s::%s",
				ZSTR_VAL(ce->name), ZSTR_VAL(constant_name));
			ZVAL_UNDEF(EX_VAR(opline->result.var));
			FREE_OP2();
			HANDLE_EXCEPTION();
		}
	} while (0);

	ZVAL_COPY_OR_DUP(EX_VAR(opline->result.var), value);

	FREE_OP2();
	ZEND_VM_NEXT_OPCODE();
}

ZEND_VM_HANDLER(72, ZEND_ADD_ARRAY_ELEMENT, CONST|TMP|VAR|CV, CONST|TMPVAR|UNUSED|NEXT|CV, REF)
{
	USE_OPLINE
	zval *expr_ptr, new_expr;

	SAVE_OPLINE();
	if ((OP1_TYPE == IS_VAR || OP1_TYPE == IS_CV) &&
	    UNEXPECTED(opline->extended_value & ZEND_ARRAY_ELEMENT_REF)) {
		expr_ptr = GET_OP1_ZVAL_PTR_PTR(BP_VAR_W);
		if (Z_ISREF_P(expr_ptr)) {
			Z_ADDREF_P(expr_ptr);
		} else {
			ZVAL_MAKE_REF_EX(expr_ptr, 2);
		}
		FREE_OP1();
	} else {
		expr_ptr = GET_OP1_ZVAL_PTR(BP_VAR_R);
		if (OP1_TYPE == IS_TMP_VAR) {
			/* pass */
		} else if (OP1_TYPE == IS_CONST) {
			Z_TRY_ADDREF_P(expr_ptr);
		} else if (OP1_TYPE == IS_CV) {
			ZVAL_DEREF(expr_ptr);
			Z_TRY_ADDREF_P(expr_ptr);
		} else /* if (OP1_TYPE == IS_VAR) */ {
			if (UNEXPECTED(Z_ISREF_P(expr_ptr))) {
				zend_refcounted *ref = Z_COUNTED_P(expr_ptr);

				expr_ptr = Z_REFVAL_P(expr_ptr);
				if (UNEXPECTED(GC_DELREF(ref) == 0)) {
					ZVAL_COPY_VALUE(&new_expr, expr_ptr);
					expr_ptr = &new_expr;
					efree_size(ref, sizeof(zend_reference));
				} else if (Z_OPT_REFCOUNTED_P(expr_ptr)) {
					Z_ADDREF_P(expr_ptr);
				}
			}
		}
	}

	if (OP2_TYPE != IS_UNUSED) {
		zval *offset = GET_OP2_ZVAL_PTR_UNDEF(BP_VAR_R);
		zend_string *str;
		zend_ulong hval;

ZEND_VM_C_LABEL(add_again):
		if (EXPECTED(Z_TYPE_P(offset) == IS_STRING)) {
			str = Z_STR_P(offset);
			if (OP2_TYPE != IS_CONST) {
				if (ZEND_HANDLE_NUMERIC(str, hval)) {
					ZEND_VM_C_GOTO(num_index);
				}
			}
ZEND_VM_C_LABEL(str_index):
			zend_hash_update(Z_ARRVAL_P(EX_VAR(opline->result.var)), str, expr_ptr);
		} else if (EXPECTED(Z_TYPE_P(offset) == IS_LONG)) {
			hval = Z_LVAL_P(offset);
ZEND_VM_C_LABEL(num_index):
			zend_hash_index_update(Z_ARRVAL_P(EX_VAR(opline->result.var)), hval, expr_ptr);
		} else if ((OP2_TYPE & (IS_VAR|IS_CV)) && EXPECTED(Z_TYPE_P(offset) == IS_REFERENCE)) {
			offset = Z_REFVAL_P(offset);
			ZEND_VM_C_GOTO(add_again);
		} else if (Z_TYPE_P(offset) == IS_NULL) {
			str = ZSTR_EMPTY_ALLOC();
			ZEND_VM_C_GOTO(str_index);
		} else if (Z_TYPE_P(offset) == IS_DOUBLE) {
			hval = zend_dval_to_lval_safe(Z_DVAL_P(offset));
			ZEND_VM_C_GOTO(num_index);
		} else if (Z_TYPE_P(offset) == IS_FALSE) {
			hval = 0;
			ZEND_VM_C_GOTO(num_index);
		} else if (Z_TYPE_P(offset) == IS_TRUE) {
			hval = 1;
			ZEND_VM_C_GOTO(num_index);
		} else if (Z_TYPE_P(offset) == IS_RESOURCE) {
			zend_use_resource_as_offset(offset);
			hval = Z_RES_HANDLE_P(offset);
			ZEND_VM_C_GOTO(num_index);
		} else if (OP2_TYPE == IS_CV && Z_TYPE_P(offset) == IS_UNDEF) {
			ZVAL_UNDEFINED_OP2();
			str = ZSTR_EMPTY_ALLOC();
			ZEND_VM_C_GOTO(str_index);
		} else {
			zend_illegal_array_offset(offset);
			zval_ptr_dtor_nogc(expr_ptr);
		}
		FREE_OP2();
	} else {
		if (!zend_hash_next_index_insert(Z_ARRVAL_P(EX_VAR(opline->result.var)), expr_ptr)) {
			zend_cannot_add_element();
			zval_ptr_dtor_nogc(expr_ptr);
		}
	}
	ZEND_VM_NEXT_OPCODE_CHECK_EXCEPTION();
}

ZEND_VM_HANDLER(147, ZEND_ADD_ARRAY_UNPACK, ANY, ANY)
{
	USE_OPLINE
	zval *op1;
	HashTable *result_ht;

	SAVE_OPLINE();
	op1 = GET_OP1_ZVAL_PTR(BP_VAR_R);
	result_ht = Z_ARRVAL_P(EX_VAR(opline->result.var));

ZEND_VM_C_LABEL(add_unpack_again):
	if (EXPECTED(Z_TYPE_P(op1) == IS_ARRAY)) {
		HashTable *ht = Z_ARRVAL_P(op1);
		zval *val;

		if (HT_IS_PACKED(ht) && (zend_hash_num_elements(result_ht) == 0 || HT_IS_PACKED(result_ht))) {
			zend_hash_extend(result_ht, zend_hash_num_elements(result_ht) + zend_hash_num_elements(ht), 1);
			ZEND_HASH_FILL_PACKED(result_ht) {
				ZEND_HASH_PACKED_FOREACH_VAL(ht, val) {
					if (UNEXPECTED(Z_ISREF_P(val)) &&
						UNEXPECTED(Z_REFCOUNT_P(val) == 1)) {
						val = Z_REFVAL_P(val);
					}
					Z_TRY_ADDREF_P(val);
					ZEND_HASH_FILL_ADD(val);
				} ZEND_HASH_FOREACH_END();
			} ZEND_HASH_FILL_END();
		} else {
			zend_string *key;

			ZEND_HASH_FOREACH_STR_KEY_VAL(ht, key, val) {
				if (UNEXPECTED(Z_ISREF_P(val)) &&
					UNEXPECTED(Z_REFCOUNT_P(val) == 1)) {
					val = Z_REFVAL_P(val);
				}
				Z_TRY_ADDREF_P(val);
				if (key) {
					zend_hash_update(result_ht, key, val);
				} else {
					if (!zend_hash_next_index_insert(result_ht, val)) {
						zend_cannot_add_element();
						zval_ptr_dtor_nogc(val);
						break;
					}
				}
			} ZEND_HASH_FOREACH_END();
		}
	} else if (EXPECTED(Z_TYPE_P(op1) == IS_OBJECT)) {
		zend_class_entry *ce = Z_OBJCE_P(op1);
		zend_object_iterator *iter;

		if (!ce || !ce->get_iterator) {
			zend_type_error("Only arrays and Traversables can be unpacked");
		} else {
			iter = ce->get_iterator(ce, op1, 0);
			if (UNEXPECTED(!iter)) {
				FREE_OP1();
				if (!EG(exception)) {
					zend_throw_exception_ex(
						NULL, 0, "Object of type %s did not create an Iterator", ZSTR_VAL(ce->name)
					);
				}
				HANDLE_EXCEPTION();
			}

			const zend_object_iterator_funcs *funcs = iter->funcs;
			if (funcs->rewind) {
				funcs->rewind(iter);
			}

			for (; funcs->valid(iter) == SUCCESS; ) {
				zval *val;

				if (UNEXPECTED(EG(exception) != NULL)) {
					break;
				}

				val = funcs->get_current_data(iter);
				if (UNEXPECTED(EG(exception) != NULL)) {
					break;
				}

				zval key;
				if (funcs->get_current_key) {
					funcs->get_current_key(iter, &key);
					if (UNEXPECTED(EG(exception) != NULL)) {
						break;
					}

					if (UNEXPECTED(Z_TYPE(key) != IS_LONG && Z_TYPE(key) != IS_STRING)) {
						zend_throw_error(NULL,
							"Keys must be of type int|string during array unpacking");
						zval_ptr_dtor(&key);
						break;
					}
				} else {
					ZVAL_UNDEF(&key);
				}

				ZVAL_DEREF(val);
				Z_TRY_ADDREF_P(val);

				zend_ulong num_key;
				if (Z_TYPE(key) == IS_STRING && !ZEND_HANDLE_NUMERIC(Z_STR(key), num_key)) {
					zend_hash_update(result_ht, Z_STR(key), val);
					zval_ptr_dtor_str(&key);
				} else {
					zval_ptr_dtor(&key);
					if (!zend_hash_next_index_insert(result_ht, val)) {
						zend_cannot_add_element();
						zval_ptr_dtor_nogc(val);
						break;
					}
				}

				funcs->move_forward(iter);
				if (UNEXPECTED(EG(exception))) {
					break;
				}
			}

			zend_iterator_dtor(iter);
		}
	} else if (EXPECTED(Z_ISREF_P(op1))) {
		op1 = Z_REFVAL_P(op1);
		ZEND_VM_C_GOTO(add_unpack_again);
	} else {
		zend_throw_error(NULL, "Only arrays and Traversables can be unpacked");
	}

	FREE_OP1();
	ZEND_VM_NEXT_OPCODE_CHECK_EXCEPTION();
}

ZEND_VM_HANDLER(71, ZEND_INIT_ARRAY, CONST|TMP|VAR|CV|UNUSED, CONST|TMPVAR|UNUSED|NEXT|CV, ARRAY_INIT|REF)
{
	zval *array;
	uint32_t size;
	USE_OPLINE

	array = EX_VAR(opline->result.var);
	if (OP1_TYPE != IS_UNUSED) {
		size = opline->extended_value >> ZEND_ARRAY_SIZE_SHIFT;
		ZVAL_ARR(array, zend_new_array(size));
		/* Explicitly initialize array as not-packed if flag is set */
		if (opline->extended_value & ZEND_ARRAY_NOT_PACKED) {
			zend_hash_real_init_mixed(Z_ARRVAL_P(array));
		}
		ZEND_VM_DISPATCH_TO_HANDLER(ZEND_ADD_ARRAY_ELEMENT);
	} else {
		ZVAL_ARR(array, zend_new_array(0));
		ZEND_VM_NEXT_OPCODE();
	}
}

ZEND_VM_COLD_CONST_HANDLER(51, ZEND_CAST, CONST|TMP|VAR|CV, ANY, TYPE)
{
	USE_OPLINE
	zval *expr;
	zval *result = EX_VAR(opline->result.var);
	HashTable *ht;

	SAVE_OPLINE();
	expr = GET_OP1_ZVAL_PTR(BP_VAR_R);

	switch (opline->extended_value) {
		case IS_LONG:
			ZVAL_LONG(result, zval_get_long(expr));
			break;
		case IS_DOUBLE:
			ZVAL_DOUBLE(result, zval_get_double(expr));
			break;
		case IS_STRING:
			ZVAL_STR(result, zval_get_string(expr));
			break;
		default:
			ZEND_ASSERT(opline->extended_value != _IS_BOOL && "Must use ZEND_BOOL instead");
			if (OP1_TYPE & (IS_VAR|IS_CV)) {
				ZVAL_DEREF(expr);
			}
			/* If value is already of correct type, return it directly */
			if (Z_TYPE_P(expr) == opline->extended_value) {
				ZVAL_COPY_VALUE(result, expr);
				if (OP1_TYPE == IS_CONST) {
					if (UNEXPECTED(Z_OPT_REFCOUNTED_P(result))) Z_ADDREF_P(result);
				} else if (OP1_TYPE != IS_TMP_VAR) {
					if (Z_OPT_REFCOUNTED_P(result)) Z_ADDREF_P(result);
				}

				FREE_OP1_IF_VAR();
				ZEND_VM_NEXT_OPCODE_CHECK_EXCEPTION();
			}

			if (opline->extended_value == IS_ARRAY) {
				if (OP1_TYPE == IS_CONST || Z_TYPE_P(expr) != IS_OBJECT || Z_OBJCE_P(expr) == zend_ce_closure) {
					if (Z_TYPE_P(expr) != IS_NULL) {
						ZVAL_ARR(result, zend_new_array(1));
						expr = zend_hash_index_add_new(Z_ARRVAL_P(result), 0, expr);
						if (OP1_TYPE == IS_CONST) {
							if (UNEXPECTED(Z_OPT_REFCOUNTED_P(expr))) Z_ADDREF_P(expr);
						} else {
							if (Z_OPT_REFCOUNTED_P(expr)) Z_ADDREF_P(expr);
						}
					} else {
						ZVAL_EMPTY_ARRAY(result);
					}
				} else if (Z_OBJ_P(expr)->properties == NULL
				 && Z_OBJ_HT_P(expr)->get_properties_for == NULL
				 && Z_OBJ_HT_P(expr)->get_properties == zend_std_get_properties) {
					/* Optimized version without rebuilding properties HashTable */
					ZVAL_ARR(result, zend_std_build_object_properties_array(Z_OBJ_P(expr)));
				} else {
					HashTable *obj_ht = zend_get_properties_for(expr, ZEND_PROP_PURPOSE_ARRAY_CAST);
					if (obj_ht) {
						/* fast copy */
						ZVAL_ARR(result, zend_proptable_to_symtable(obj_ht,
							(Z_OBJCE_P(expr)->default_properties_count ||
							 Z_OBJ_P(expr)->handlers != &std_object_handlers ||
							 GC_IS_RECURSIVE(obj_ht))));
						zend_release_properties(obj_ht);
					} else {
						ZVAL_EMPTY_ARRAY(result);
					}
				}
			} else {
				ZEND_ASSERT(opline->extended_value == IS_OBJECT);
				ZVAL_OBJ(result, zend_objects_new(zend_standard_class_def));
				if (Z_TYPE_P(expr) == IS_ARRAY) {
					ht = zend_symtable_to_proptable(Z_ARR_P(expr));
					if (GC_FLAGS(ht) & IS_ARRAY_IMMUTABLE) {
						/* TODO: try not to duplicate immutable arrays as well ??? */
						ht = zend_array_dup(ht);
					}
					Z_OBJ_P(result)->properties = ht;
				} else if (Z_TYPE_P(expr) != IS_NULL) {
					Z_OBJ_P(result)->properties = ht = zend_new_array(1);
					expr = zend_hash_add_new(ht, ZSTR_KNOWN(ZEND_STR_SCALAR), expr);
					if (OP1_TYPE == IS_CONST) {
						if (UNEXPECTED(Z_OPT_REFCOUNTED_P(expr))) Z_ADDREF_P(expr);
					} else {
						if (Z_OPT_REFCOUNTED_P(expr)) Z_ADDREF_P(expr);
					}
				}
			}
	}

	FREE_OP1();
	ZEND_VM_NEXT_OPCODE_CHECK_EXCEPTION();
}

ZEND_VM_HANDLER(73, ZEND_INCLUDE_OR_EVAL, CONST|TMPVAR|CV, ANY, EVAL, SPEC(OBSERVER))
{
	USE_OPLINE
	zend_op_array *new_op_array;
	zval *inc_filename;

	SAVE_OPLINE();
	inc_filename = GET_OP1_ZVAL_PTR(BP_VAR_R);
	new_op_array = zend_include_or_eval(inc_filename, opline->extended_value);
	if (UNEXPECTED(EG(exception) != NULL)) {
		FREE_OP1();
		if (new_op_array != ZEND_FAKE_OP_ARRAY && new_op_array != NULL) {
			destroy_op_array(new_op_array);
			efree_size(new_op_array, sizeof(zend_op_array));
		}
		UNDEF_RESULT();
		HANDLE_EXCEPTION();
	} else if (new_op_array == ZEND_FAKE_OP_ARRAY) {
		if (RETURN_VALUE_USED(opline)) {
			ZVAL_TRUE(EX_VAR(opline->result.var));
		}
	} else if (UNEXPECTED(new_op_array == NULL)) {
		if (RETURN_VALUE_USED(opline)) {
			ZVAL_FALSE(EX_VAR(opline->result.var));
		}
	} else if (new_op_array->last == 1
			&& new_op_array->opcodes[0].opcode == ZEND_RETURN
			&& new_op_array->opcodes[0].op1_type == IS_CONST
			&& EXPECTED(zend_execute_ex == execute_ex)) {
		if (RETURN_VALUE_USED(opline)) {
			const zend_op *op = new_op_array->opcodes;

			ZVAL_COPY(EX_VAR(opline->result.var), RT_CONSTANT(op, op->op1));
		}
		zend_destroy_static_vars(new_op_array);
		destroy_op_array(new_op_array);
		efree_size(new_op_array, sizeof(zend_op_array));
	} else {
		zval *return_value = NULL;
		zend_execute_data *call;
		if (RETURN_VALUE_USED(opline)) {
			return_value = EX_VAR(opline->result.var);
		}

		new_op_array->scope = EX(func)->op_array.scope;

		call = zend_vm_stack_push_call_frame(
			(Z_TYPE_INFO(EX(This)) & ZEND_CALL_HAS_THIS) | ZEND_CALL_NESTED_CODE | ZEND_CALL_HAS_SYMBOL_TABLE,
			(zend_function*)new_op_array, 0,
			Z_PTR(EX(This)));

		if (EX_CALL_INFO() & ZEND_CALL_HAS_SYMBOL_TABLE) {
			call->symbol_table = EX(symbol_table);
		} else {
			call->symbol_table = zend_rebuild_symbol_table();
		}

		call->prev_execute_data = execute_data;
		i_init_code_execute_data(call, new_op_array, return_value);
		ZEND_OBSERVER_FCALL_BEGIN(call);
		if (EXPECTED(zend_execute_ex == execute_ex)) {
			FREE_OP1();
			ZEND_VM_ENTER();
		} else {
			ZEND_ADD_CALL_FLAG(call, ZEND_CALL_TOP);
			zend_execute_ex(call);
			zend_vm_stack_free_call_frame(call);
		}

		zend_destroy_static_vars(new_op_array);
		destroy_op_array(new_op_array);
		efree_size(new_op_array, sizeof(zend_op_array));
		if (UNEXPECTED(EG(exception) != NULL)) {
			zend_rethrow_exception(execute_data);
			FREE_OP1();
			UNDEF_RESULT();
			HANDLE_EXCEPTION();
		}
	}
	FREE_OP1();
	ZEND_VM_NEXT_OPCODE();
}

ZEND_VM_HANDLER(153, ZEND_UNSET_CV, CV, UNUSED)
{
	USE_OPLINE
	zval *var = EX_VAR(opline->op1.var);

	if (Z_REFCOUNTED_P(var)) {
		zend_refcounted *garbage = Z_COUNTED_P(var);

		ZVAL_UNDEF(var);
		SAVE_OPLINE();
		if (!GC_DELREF(garbage)) {
			rc_dtor_func(garbage);
		} else {
			gc_check_possible_root(garbage);
		}
		ZEND_VM_NEXT_OPCODE_CHECK_EXCEPTION();
	} else {
		ZVAL_UNDEF(var);
	}
	ZEND_VM_NEXT_OPCODE();
}

ZEND_VM_HANDLER(74, ZEND_UNSET_VAR, CONST|TMPVAR|CV, UNUSED, VAR_FETCH)
{
	USE_OPLINE
	zval *varname;
	zend_string *name, *tmp_name;
	HashTable *target_symbol_table;

	SAVE_OPLINE();

	varname = GET_OP1_ZVAL_PTR_UNDEF(BP_VAR_R);

	if (OP1_TYPE == IS_CONST) {
		name = Z_STR_P(varname);
	} else if (EXPECTED(Z_TYPE_P(varname) == IS_STRING)) {
		name = Z_STR_P(varname);
		tmp_name = NULL;
	} else {
		if (OP1_TYPE == IS_CV && UNEXPECTED(Z_TYPE_P(varname) == IS_UNDEF)) {
			varname = ZVAL_UNDEFINED_OP1();
		}
		name = zval_try_get_tmp_string(varname, &tmp_name);
		if (UNEXPECTED(!name)) {
			FREE_OP1();
			HANDLE_EXCEPTION();
		}
	}

	target_symbol_table = zend_get_target_symbol_table(opline->extended_value EXECUTE_DATA_CC);
	zend_hash_del_ind(target_symbol_table, name);

	if (OP1_TYPE != IS_CONST) {
		zend_tmp_string_release(tmp_name);
	}
	FREE_OP1();
	ZEND_VM_NEXT_OPCODE_CHECK_EXCEPTION();
}

/* No specialization for op_types (CONST|TMPVAR|CV, UNUSED|CLASS_FETCH|CONST|VAR) */
ZEND_VM_COLD_HANDLER(179, ZEND_UNSET_STATIC_PROP, ANY, ANY, CACHE_SLOT)
{
	USE_OPLINE
	zval *varname;
	zend_string *name, *tmp_name = NULL;
	zend_class_entry *ce;

	SAVE_OPLINE();

	if (OP2_TYPE == IS_CONST) {
		ce = CACHED_PTR(opline->extended_value);
		if (UNEXPECTED(ce == NULL)) {
			ce = zend_fetch_class_by_name(Z_STR_P(RT_CONSTANT(opline, opline->op2)), Z_STR_P(RT_CONSTANT(opline, opline->op2) + 1), ZEND_FETCH_CLASS_DEFAULT | ZEND_FETCH_CLASS_EXCEPTION);
			if (UNEXPECTED(ce == NULL)) {
				FREE_OP1();
				HANDLE_EXCEPTION();
			}
			/*CACHE_PTR(opline->extended_value, ce);*/
		}
	} else if (OP2_TYPE == IS_UNUSED) {
		ce = zend_fetch_class(NULL, opline->op2.num);
		if (UNEXPECTED(ce == NULL)) {
			FREE_OP1();
			HANDLE_EXCEPTION();
		}
	} else {
		ce = Z_CE_P(EX_VAR(opline->op2.var));
	}

	varname = GET_OP1_ZVAL_PTR_UNDEF(BP_VAR_R);
	if (OP1_TYPE == IS_CONST) {
		name = Z_STR_P(varname);
	} else if (EXPECTED(Z_TYPE_P(varname) == IS_STRING)) {
		name = Z_STR_P(varname);
	} else {
		if (OP1_TYPE == IS_CV && UNEXPECTED(Z_TYPE_P(varname) == IS_UNDEF)) {
			varname = ZVAL_UNDEFINED_OP1();
		}
		name = zval_try_get_tmp_string(varname, &tmp_name);
		if (UNEXPECTED(!name)) {
			FREE_OP1();
			HANDLE_EXCEPTION();
		}
	}

	zend_std_unset_static_property(ce, name);

	zend_tmp_string_release(tmp_name);
	FREE_OP1();
	ZEND_VM_NEXT_OPCODE_CHECK_EXCEPTION();
}

ZEND_VM_HANDLER(75, ZEND_UNSET_DIM, VAR|CV, CONST|TMPVAR|CV)
{
	USE_OPLINE
	zval *container;
	zval *offset;
	zend_ulong hval;
	zend_string *key;

	SAVE_OPLINE();
	container = GET_OP1_OBJ_ZVAL_PTR_PTR_UNDEF(BP_VAR_UNSET);
	offset = GET_OP2_ZVAL_PTR_UNDEF(BP_VAR_R);

	do {
		if (EXPECTED(Z_TYPE_P(container) == IS_ARRAY)) {
			HashTable *ht;

ZEND_VM_C_LABEL(unset_dim_array):
			SEPARATE_ARRAY(container);
			ht = Z_ARRVAL_P(container);
ZEND_VM_C_LABEL(offset_again):
			if (EXPECTED(Z_TYPE_P(offset) == IS_STRING)) {
				key = Z_STR_P(offset);
				if (OP2_TYPE != IS_CONST) {
					if (ZEND_HANDLE_NUMERIC(key, hval)) {
						ZEND_VM_C_GOTO(num_index_dim);
					}
				}
ZEND_VM_C_LABEL(str_index_dim):
				ZEND_ASSERT(ht != &EG(symbol_table));
				zend_hash_del(ht, key);
			} else if (EXPECTED(Z_TYPE_P(offset) == IS_LONG)) {
				hval = Z_LVAL_P(offset);
ZEND_VM_C_LABEL(num_index_dim):
				zend_hash_index_del(ht, hval);
			} else if ((OP2_TYPE & (IS_VAR|IS_CV)) && EXPECTED(Z_TYPE_P(offset) == IS_REFERENCE)) {
				offset = Z_REFVAL_P(offset);
				ZEND_VM_C_GOTO(offset_again);
			} else if (Z_TYPE_P(offset) == IS_DOUBLE) {
				hval = zend_dval_to_lval_safe(Z_DVAL_P(offset));
				ZEND_VM_C_GOTO(num_index_dim);
			} else if (Z_TYPE_P(offset) == IS_NULL) {
				key = ZSTR_EMPTY_ALLOC();
				ZEND_VM_C_GOTO(str_index_dim);
			} else if (Z_TYPE_P(offset) == IS_FALSE) {
				hval = 0;
				ZEND_VM_C_GOTO(num_index_dim);
			} else if (Z_TYPE_P(offset) == IS_TRUE) {
				hval = 1;
				ZEND_VM_C_GOTO(num_index_dim);
			} else if (Z_TYPE_P(offset) == IS_RESOURCE) {
				zend_use_resource_as_offset(offset);
				hval = Z_RES_HANDLE_P(offset);
				ZEND_VM_C_GOTO(num_index_dim);
			} else if (OP2_TYPE == IS_CV && Z_TYPE_P(offset) == IS_UNDEF) {
				ZVAL_UNDEFINED_OP2();
				key = ZSTR_EMPTY_ALLOC();
				ZEND_VM_C_GOTO(str_index_dim);
			} else {
				zend_illegal_unset_offset(offset);
			}
			break;
		} else if (Z_ISREF_P(container)) {
			container = Z_REFVAL_P(container);
			if (EXPECTED(Z_TYPE_P(container) == IS_ARRAY)) {
				ZEND_VM_C_GOTO(unset_dim_array);
			}
		}
		if (OP1_TYPE == IS_CV && UNEXPECTED(Z_TYPE_P(container) == IS_UNDEF)) {
			container = ZVAL_UNDEFINED_OP1();
		}
		if (OP2_TYPE == IS_CV && UNEXPECTED(Z_TYPE_P(offset) == IS_UNDEF)) {
			offset = ZVAL_UNDEFINED_OP2();
		}
		if (EXPECTED(Z_TYPE_P(container) == IS_OBJECT)) {
			if (OP2_TYPE == IS_CONST && Z_EXTRA_P(offset) == ZEND_EXTRA_VALUE) {
				offset++;
			}
			Z_OBJ_HT_P(container)->unset_dimension(Z_OBJ_P(container), offset);
		} else if (UNEXPECTED(Z_TYPE_P(container) == IS_STRING)) {
			zend_throw_error(NULL, "Cannot unset string offsets");
		} else if (UNEXPECTED(Z_TYPE_P(container) > IS_FALSE)) {
			zend_throw_error(NULL, "Cannot unset offset in a non-array variable");
		} else if (UNEXPECTED(Z_TYPE_P(container) == IS_FALSE)) {
			zend_false_to_array_deprecated();
		}
	} while (0);

	FREE_OP2();
	FREE_OP1();
	ZEND_VM_NEXT_OPCODE_CHECK_EXCEPTION();
}

ZEND_VM_HANDLER(76, ZEND_UNSET_OBJ, VAR|UNUSED|THIS|CV, CONST|TMPVAR|CV, CACHE_SLOT)
{
	USE_OPLINE
	zval *container;
	zval *offset;
	zend_string *name, *tmp_name;

	SAVE_OPLINE();
	container = GET_OP1_OBJ_ZVAL_PTR_PTR_UNDEF(BP_VAR_UNSET);
	offset = GET_OP2_ZVAL_PTR(BP_VAR_R);

	do {
		if (OP1_TYPE != IS_UNUSED && UNEXPECTED(Z_TYPE_P(container) != IS_OBJECT)) {
			if (Z_ISREF_P(container)) {
				container = Z_REFVAL_P(container);
				if (Z_TYPE_P(container) != IS_OBJECT) {
					if (OP1_TYPE == IS_CV
					 && UNEXPECTED(Z_TYPE_P(container) == IS_UNDEF)) {
						ZVAL_UNDEFINED_OP1();
					}
					break;
				}
			} else {
				break;
			}
		}
		if (OP2_TYPE == IS_CONST) {
			name = Z_STR_P(offset);
		} else {
			name = zval_try_get_tmp_string(offset, &tmp_name);
			if (UNEXPECTED(!name)) {
				break;
			}
		}
		Z_OBJ_HT_P(container)->unset_property(Z_OBJ_P(container), name, ((OP2_TYPE == IS_CONST) ? CACHE_ADDR(opline->extended_value) : NULL));
		if (OP2_TYPE != IS_CONST) {
			zend_tmp_string_release(tmp_name);
		}
	} while (0);

	FREE_OP2();
	FREE_OP1();
	ZEND_VM_NEXT_OPCODE_CHECK_EXCEPTION();
}

ZEND_VM_HANDLER(77, ZEND_FE_RESET_R, CONST|TMP|VAR|CV, JMP_ADDR)
{
	USE_OPLINE
	zval *array_ptr, *result;

	SAVE_OPLINE();

	array_ptr = GET_OP1_ZVAL_PTR_DEREF(BP_VAR_R);
	if (EXPECTED(Z_TYPE_P(array_ptr) == IS_ARRAY)) {
		result = EX_VAR(opline->result.var);
		ZVAL_COPY_VALUE(result, array_ptr);
		if (OP1_TYPE != IS_TMP_VAR && Z_OPT_REFCOUNTED_P(result)) {
			Z_ADDREF_P(array_ptr);
		}
		Z_FE_POS_P(result) = 0;

		FREE_OP1_IF_VAR();
		ZEND_VM_NEXT_OPCODE();
	} else if (OP1_TYPE != IS_CONST && EXPECTED(Z_TYPE_P(array_ptr) == IS_OBJECT)) {
		zend_object *zobj = Z_OBJ_P(array_ptr);
		if (!zobj->ce->get_iterator) {
			HashTable *properties = zobj->properties;
			if (properties) {
				if (UNEXPECTED(GC_REFCOUNT(properties) > 1)) {
					if (EXPECTED(!(GC_FLAGS(properties) & IS_ARRAY_IMMUTABLE))) {
						GC_DELREF(properties);
					}
					properties = zobj->properties = zend_array_dup(properties);
				}
			} else {
				properties = zobj->handlers->get_properties(zobj);
			}

			result = EX_VAR(opline->result.var);
			ZVAL_COPY_VALUE(result, array_ptr);
			if (OP1_TYPE != IS_TMP_VAR) {
				Z_ADDREF_P(array_ptr);
			}

			if (zend_hash_num_elements(properties) == 0) {
				Z_FE_ITER_P(result) = (uint32_t) -1;
				FREE_OP1_IF_VAR();
				ZEND_VM_JMP(OP_JMP_ADDR(opline, opline->op2));
			}

			Z_FE_ITER_P(result) = zend_hash_iterator_add(properties, 0);
			FREE_OP1_IF_VAR();
			ZEND_VM_NEXT_OPCODE_CHECK_EXCEPTION();
		} else {
			bool is_empty = zend_fe_reset_iterator(array_ptr, 0 OPLINE_CC EXECUTE_DATA_CC);

			FREE_OP1();
			if (UNEXPECTED(EG(exception))) {
				HANDLE_EXCEPTION();
			} else if (is_empty) {
				ZEND_VM_JMP_EX(OP_JMP_ADDR(opline, opline->op2), 0);
			} else {
				ZEND_VM_NEXT_OPCODE();
			}
		}
	} else {
		zend_error(E_WARNING, "foreach() argument must be of type array|object, %s given", zend_zval_value_name(array_ptr));
		ZVAL_UNDEF(EX_VAR(opline->result.var));
		Z_FE_ITER_P(EX_VAR(opline->result.var)) = (uint32_t)-1;
		FREE_OP1();
		ZEND_VM_JMP(OP_JMP_ADDR(opline, opline->op2));
	}
}

ZEND_VM_COLD_CONST_HANDLER(125, ZEND_FE_RESET_RW, CONST|TMP|VAR|CV, JMP_ADDR)
{
	USE_OPLINE
	zval *array_ptr, *array_ref;

	SAVE_OPLINE();

	if (OP1_TYPE == IS_VAR || OP1_TYPE == IS_CV) {
		array_ref = array_ptr = GET_OP1_ZVAL_PTR_PTR(BP_VAR_R);
		if (Z_ISREF_P(array_ref)) {
			array_ptr = Z_REFVAL_P(array_ref);
		}
	} else {
		array_ref = array_ptr = GET_OP1_ZVAL_PTR(BP_VAR_R);
	}

	if (EXPECTED(Z_TYPE_P(array_ptr) == IS_ARRAY)) {
		if (OP1_TYPE == IS_VAR || OP1_TYPE == IS_CV) {
			if (array_ptr == array_ref) {
				ZVAL_NEW_REF(array_ref, array_ref);
				array_ptr = Z_REFVAL_P(array_ref);
			}
			Z_ADDREF_P(array_ref);
			ZVAL_COPY_VALUE(EX_VAR(opline->result.var), array_ref);
		} else {
			array_ref = EX_VAR(opline->result.var);
			ZVAL_NEW_REF(array_ref, array_ptr);
			array_ptr = Z_REFVAL_P(array_ref);
		}
		if (OP1_TYPE == IS_CONST) {
			ZVAL_ARR(array_ptr, zend_array_dup(Z_ARRVAL_P(array_ptr)));
		} else {
			SEPARATE_ARRAY(array_ptr);
		}
		Z_FE_ITER_P(EX_VAR(opline->result.var)) = zend_hash_iterator_add(Z_ARRVAL_P(array_ptr), 0);

		FREE_OP1_IF_VAR();
		ZEND_VM_NEXT_OPCODE();
	} else if (OP1_TYPE != IS_CONST && EXPECTED(Z_TYPE_P(array_ptr) == IS_OBJECT)) {
		if (!Z_OBJCE_P(array_ptr)->get_iterator) {
			HashTable *properties;
			if (OP1_TYPE == IS_VAR || OP1_TYPE == IS_CV) {
				if (array_ptr == array_ref) {
					ZVAL_NEW_REF(array_ref, array_ref);
					array_ptr = Z_REFVAL_P(array_ref);
				}
				Z_ADDREF_P(array_ref);
				ZVAL_COPY_VALUE(EX_VAR(opline->result.var), array_ref);
			} else {
				array_ptr = EX_VAR(opline->result.var);
				ZVAL_COPY_VALUE(array_ptr, array_ref);
			}
			if (Z_OBJ_P(array_ptr)->properties
			 && UNEXPECTED(GC_REFCOUNT(Z_OBJ_P(array_ptr)->properties) > 1)) {
				if (EXPECTED(!(GC_FLAGS(Z_OBJ_P(array_ptr)->properties) & IS_ARRAY_IMMUTABLE))) {
					GC_DELREF(Z_OBJ_P(array_ptr)->properties);
				}
				Z_OBJ_P(array_ptr)->properties = zend_array_dup(Z_OBJ_P(array_ptr)->properties);
			}

			properties = Z_OBJPROP_P(array_ptr);
			if (zend_hash_num_elements(properties) == 0) {
				Z_FE_ITER_P(EX_VAR(opline->result.var)) = (uint32_t) -1;
				FREE_OP1_IF_VAR();
				ZEND_VM_JMP(OP_JMP_ADDR(opline, opline->op2));
			}

			Z_FE_ITER_P(EX_VAR(opline->result.var)) = zend_hash_iterator_add(properties, 0);
			FREE_OP1_IF_VAR();
			ZEND_VM_NEXT_OPCODE_CHECK_EXCEPTION();
		} else {
			bool is_empty = zend_fe_reset_iterator(array_ptr, 1 OPLINE_CC EXECUTE_DATA_CC);
			FREE_OP1();
			if (UNEXPECTED(EG(exception))) {
				HANDLE_EXCEPTION();
			} else if (is_empty) {
				ZEND_VM_JMP_EX(OP_JMP_ADDR(opline, opline->op2), 0);
			} else {
				ZEND_VM_NEXT_OPCODE();
			}
		}
	} else {
		zend_error(E_WARNING, "foreach() argument must be of type array|object, %s given", zend_zval_value_name(array_ptr));
		ZVAL_UNDEF(EX_VAR(opline->result.var));
		Z_FE_ITER_P(EX_VAR(opline->result.var)) = (uint32_t)-1;
		FREE_OP1();
		ZEND_VM_JMP(OP_JMP_ADDR(opline, opline->op2));
	}
}

ZEND_VM_HELPER(zend_fe_fetch_object_helper, ANY, ANY)
{
	USE_OPLINE
	zval *array;
	zval *value;
	uint32_t value_type;
	HashTable *fe_ht;
	HashPosition pos;
	Bucket *p;
	zend_object_iterator *iter;

	array = EX_VAR(opline->op1.var);
	SAVE_OPLINE();

	ZEND_ASSERT(Z_TYPE_P(array) == IS_OBJECT);
	if ((iter = zend_iterator_unwrap(array)) == NULL) {
		/* plain object */

		fe_ht = Z_OBJPROP_P(array);
		pos = zend_hash_iterator_pos(Z_FE_ITER_P(array), fe_ht);
		p = fe_ht->arData + pos;
		while (1) {
			if (UNEXPECTED(pos >= fe_ht->nNumUsed)) {
				/* reached end of iteration */
				ZEND_VM_C_GOTO(fe_fetch_r_exit);
			}
			pos++;
			value = &p->val;
			value_type = Z_TYPE_INFO_P(value);
			if (EXPECTED(value_type != IS_UNDEF)) {
				if (UNEXPECTED(value_type == IS_INDIRECT)) {
					value = Z_INDIRECT_P(value);
					value_type = Z_TYPE_INFO_P(value);
					if (EXPECTED(value_type != IS_UNDEF)
					 && EXPECTED(zend_check_property_access(Z_OBJ_P(array), p->key, 0) == SUCCESS)) {
						break;
					}
				} else if (EXPECTED(Z_OBJCE_P(array)->default_properties_count == 0)
						|| !p->key
						|| zend_check_property_access(Z_OBJ_P(array), p->key, 1) == SUCCESS) {
					break;
				}
			}
			p++;
		}
		EG(ht_iterators)[Z_FE_ITER_P(array)].pos = pos;
		if (RETURN_VALUE_USED(opline)) {
			if (UNEXPECTED(!p->key)) {
				ZVAL_LONG(EX_VAR(opline->result.var), p->h);
			} else if (ZSTR_VAL(p->key)[0]) {
				ZVAL_STR_COPY(EX_VAR(opline->result.var), p->key);
			} else {
				const char *class_name, *prop_name;
				size_t prop_name_len;
				zend_unmangle_property_name_ex(
					p->key, &class_name, &prop_name, &prop_name_len);
				ZVAL_STRINGL(EX_VAR(opline->result.var), prop_name, prop_name_len);
			}
		}
	} else {
		const zend_object_iterator_funcs *funcs = iter->funcs;
		if (EXPECTED(++iter->index > 0)) {
			/* This could cause an endless loop if index becomes zero again.
			 * In case that ever happens we need an additional flag. */
			funcs->move_forward(iter);
			if (UNEXPECTED(EG(exception) != NULL)) {
				UNDEF_RESULT();
				HANDLE_EXCEPTION();
			}
			if (UNEXPECTED(funcs->valid(iter) == FAILURE)) {
				/* reached end of iteration */
				if (UNEXPECTED(EG(exception) != NULL)) {
					UNDEF_RESULT();
					HANDLE_EXCEPTION();
				}
ZEND_VM_C_LABEL(fe_fetch_r_exit):
				ZEND_VM_SET_RELATIVE_OPCODE(opline, opline->extended_value);
				ZEND_VM_CONTINUE();
			}
		}
		value = funcs->get_current_data(iter);
		if (UNEXPECTED(EG(exception) != NULL)) {
			UNDEF_RESULT();
			HANDLE_EXCEPTION();
		}
		if (!value) {
			/* failure in get_current_data */
			ZEND_VM_C_GOTO(fe_fetch_r_exit);
		}
		if (RETURN_VALUE_USED(opline)) {
			if (funcs->get_current_key) {
				funcs->get_current_key(iter, EX_VAR(opline->result.var));
				if (UNEXPECTED(EG(exception) != NULL)) {
					UNDEF_RESULT();
					HANDLE_EXCEPTION();
				}
			} else {
				ZVAL_LONG(EX_VAR(opline->result.var), iter->index);
			}
		}
		value_type = Z_TYPE_INFO_P(value);
	}

	if (EXPECTED(OP2_TYPE == IS_CV)) {
		zval *variable_ptr = EX_VAR(opline->op2.var);
		zend_assign_to_variable(variable_ptr, value, IS_CV, EX_USES_STRICT_TYPES());
	} else {
		zval *res = EX_VAR(opline->op2.var);
		zend_refcounted *gc = Z_COUNTED_P(value);

		ZVAL_COPY_VALUE_EX(res, value, gc, value_type);
		if (Z_TYPE_INFO_REFCOUNTED(value_type)) {
			GC_ADDREF(gc);
		}
	}
	ZEND_VM_NEXT_OPCODE_CHECK_EXCEPTION();
}

ZEND_VM_HOT_HANDLER(78, ZEND_FE_FETCH_R, VAR, ANY, JMP_ADDR)
{
	USE_OPLINE
	zval *array;
	zval *value;
	uint32_t value_type;
	HashTable *fe_ht;
	HashPosition pos;

	array = EX_VAR(opline->op1.var);
	if (UNEXPECTED(Z_TYPE_P(array) != IS_ARRAY)) {
		ZEND_VM_DISPATCH_TO_HELPER(zend_fe_fetch_object_helper);
	}
	fe_ht = Z_ARRVAL_P(array);
	pos = Z_FE_POS_P(array);
	if (HT_IS_PACKED(fe_ht)) {
		value = fe_ht->arPacked + pos;
		while (1) {
			if (UNEXPECTED(pos >= fe_ht->nNumUsed)) {
				/* reached end of iteration */
				ZEND_VM_SET_RELATIVE_OPCODE(opline, opline->extended_value);
				ZEND_VM_CONTINUE();
			}
			value_type = Z_TYPE_INFO_P(value);
			ZEND_ASSERT(value_type != IS_INDIRECT);
			if (EXPECTED(value_type != IS_UNDEF)) {
				break;
			}
			pos++;
			value++;
		}
		Z_FE_POS_P(array) = pos + 1;
		if (RETURN_VALUE_USED(opline)) {
			ZVAL_LONG(EX_VAR(opline->result.var), pos);
		}
	} else {
		Bucket *p;

		p = fe_ht->arData + pos;
		while (1) {
			if (UNEXPECTED(pos >= fe_ht->nNumUsed)) {
				/* reached end of iteration */
				ZEND_VM_SET_RELATIVE_OPCODE(opline, opline->extended_value);
				ZEND_VM_CONTINUE();
			}
			pos++;
			value = &p->val;
			value_type = Z_TYPE_INFO_P(value);
			ZEND_ASSERT(value_type != IS_INDIRECT);
			if (EXPECTED(value_type != IS_UNDEF)) {
				break;
			}
			p++;
		}
		Z_FE_POS_P(array) = pos;
		if (RETURN_VALUE_USED(opline)) {
			if (!p->key) {
				ZVAL_LONG(EX_VAR(opline->result.var), p->h);
			} else {
				ZVAL_STR_COPY(EX_VAR(opline->result.var), p->key);
			}
		}
	}
	if (EXPECTED(OP2_TYPE == IS_CV)) {
		zval *variable_ptr = EX_VAR(opline->op2.var);
		SAVE_OPLINE();
		zend_assign_to_variable(variable_ptr, value, IS_CV, EX_USES_STRICT_TYPES());
		ZEND_VM_NEXT_OPCODE_CHECK_EXCEPTION();
	} else {
		zval *res = EX_VAR(opline->op2.var);
		zend_refcounted *gc = Z_COUNTED_P(value);

		ZVAL_COPY_VALUE_EX(res, value, gc, value_type);
		if (Z_TYPE_INFO_REFCOUNTED(value_type)) {
			GC_ADDREF(gc);
		}
		ZEND_VM_NEXT_OPCODE();
	}
}

ZEND_VM_HANDLER(126, ZEND_FE_FETCH_RW, VAR, ANY, JMP_ADDR)
{
	USE_OPLINE
	zval *array;
	zval *value;
	uint32_t value_type;
	HashTable *fe_ht;
	HashPosition pos;
	Bucket *p;

	array = EX_VAR(opline->op1.var);
	SAVE_OPLINE();

	ZVAL_DEREF(array);
	if (EXPECTED(Z_TYPE_P(array) == IS_ARRAY)) {
		pos = zend_hash_iterator_pos_ex(Z_FE_ITER_P(EX_VAR(opline->op1.var)), array);
		fe_ht = Z_ARRVAL_P(array);
		if (HT_IS_PACKED(fe_ht)) {
			value = fe_ht->arPacked + pos;
			while (1) {
				if (UNEXPECTED(pos >= fe_ht->nNumUsed)) {
					/* reached end of iteration */
					ZEND_VM_C_GOTO(fe_fetch_w_exit);
				}
				value_type = Z_TYPE_INFO_P(value);
				ZEND_ASSERT(value_type != IS_INDIRECT);
				if (EXPECTED(value_type != IS_UNDEF)) {
					break;
				}
				pos++;
				value++;
			}
			EG(ht_iterators)[Z_FE_ITER_P(EX_VAR(opline->op1.var))].pos = pos + 1;
			if (RETURN_VALUE_USED(opline)) {
				ZVAL_LONG(EX_VAR(opline->result.var), pos);
			}
		} else {
			p = fe_ht->arData + pos;
			while (1) {
				if (UNEXPECTED(pos >= fe_ht->nNumUsed)) {
					/* reached end of iteration */
					ZEND_VM_C_GOTO(fe_fetch_w_exit);
				}
				pos++;
				value = &p->val;
				value_type = Z_TYPE_INFO_P(value);
				ZEND_ASSERT(value_type != IS_INDIRECT);
				if (EXPECTED(value_type != IS_UNDEF)) {
					break;
				}
				p++;
			}
			EG(ht_iterators)[Z_FE_ITER_P(EX_VAR(opline->op1.var))].pos = pos;
			if (RETURN_VALUE_USED(opline)) {
				if (!p->key) {
					ZVAL_LONG(EX_VAR(opline->result.var), p->h);
				} else {
					ZVAL_STR_COPY(EX_VAR(opline->result.var), p->key);
				}
			}
		}
	} else if (EXPECTED(Z_TYPE_P(array) == IS_OBJECT)) {
		zend_object_iterator *iter;

		if ((iter = zend_iterator_unwrap(array)) == NULL) {
			/* plain object */

			fe_ht = Z_OBJPROP_P(array);
			pos = zend_hash_iterator_pos(Z_FE_ITER_P(EX_VAR(opline->op1.var)), fe_ht);
			p = fe_ht->arData + pos;
			while (1) {
				if (UNEXPECTED(pos >= fe_ht->nNumUsed)) {
					/* reached end of iteration */
					ZEND_VM_C_GOTO(fe_fetch_w_exit);
				}
				pos++;
				value = &p->val;
				value_type = Z_TYPE_INFO_P(value);
				if (EXPECTED(value_type != IS_UNDEF)) {
					if (UNEXPECTED(value_type == IS_INDIRECT)) {
						value = Z_INDIRECT_P(value);
						value_type = Z_TYPE_INFO_P(value);
						if (EXPECTED(value_type != IS_UNDEF)
						 && EXPECTED(zend_check_property_access(Z_OBJ_P(array), p->key, 0) == SUCCESS)) {
							if ((value_type & Z_TYPE_MASK) != IS_REFERENCE) {
								zend_property_info *prop_info =
									zend_get_property_info_for_slot(Z_OBJ_P(array), value);
								if (UNEXPECTED(prop_info)) {
									if (UNEXPECTED(prop_info->flags & ZEND_ACC_READONLY)) {
										zend_throw_error(NULL,
											"Cannot acquire reference to readonly property %s::$%s",
											ZSTR_VAL(prop_info->ce->name), ZSTR_VAL(p->key));
										UNDEF_RESULT();
										HANDLE_EXCEPTION();
									}
									if (ZEND_TYPE_IS_SET(prop_info->type)) {
										ZVAL_NEW_REF(value, value);
										ZEND_REF_ADD_TYPE_SOURCE(Z_REF_P(value), prop_info);
										value_type = IS_REFERENCE_EX;
									}
								}
							}
							break;
						}
					} else if (EXPECTED(Z_OBJCE_P(array)->default_properties_count == 0)
							|| !p->key
							|| zend_check_property_access(Z_OBJ_P(array), p->key, 1) == SUCCESS) {
						break;
					}
				}
				p++;
			}
			EG(ht_iterators)[Z_FE_ITER_P(EX_VAR(opline->op1.var))].pos = pos;
			if (RETURN_VALUE_USED(opline)) {
				if (UNEXPECTED(!p->key)) {
					ZVAL_LONG(EX_VAR(opline->result.var), p->h);
				} else if (ZSTR_VAL(p->key)[0]) {
					ZVAL_STR_COPY(EX_VAR(opline->result.var), p->key);
				} else {
					const char *class_name, *prop_name;
					size_t prop_name_len;
					zend_unmangle_property_name_ex(
						p->key, &class_name, &prop_name, &prop_name_len);
					ZVAL_STRINGL(EX_VAR(opline->result.var), prop_name, prop_name_len);
				}
			}
		} else {
			const zend_object_iterator_funcs *funcs = iter->funcs;
			if (++iter->index > 0) {
				/* This could cause an endless loop if index becomes zero again.
				 * In case that ever happens we need an additional flag. */
				funcs->move_forward(iter);
				if (UNEXPECTED(EG(exception) != NULL)) {
					UNDEF_RESULT();
					HANDLE_EXCEPTION();
				}
				if (UNEXPECTED(funcs->valid(iter) == FAILURE)) {
					/* reached end of iteration */
					if (UNEXPECTED(EG(exception) != NULL)) {
						UNDEF_RESULT();
						HANDLE_EXCEPTION();
					}
					ZEND_VM_C_GOTO(fe_fetch_w_exit);
				}
			}
			value = funcs->get_current_data(iter);
			if (UNEXPECTED(EG(exception) != NULL)) {
				UNDEF_RESULT();
				HANDLE_EXCEPTION();
			}
			if (!value) {
				/* failure in get_current_data */
				ZEND_VM_C_GOTO(fe_fetch_w_exit);
			}
			if (RETURN_VALUE_USED(opline)) {
				if (funcs->get_current_key) {
					funcs->get_current_key(iter, EX_VAR(opline->result.var));
					if (UNEXPECTED(EG(exception) != NULL)) {
						UNDEF_RESULT();
						HANDLE_EXCEPTION();
					}
				} else {
					ZVAL_LONG(EX_VAR(opline->result.var), iter->index);
				}
			}
			value_type = Z_TYPE_INFO_P(value);
		}
	} else {
		zend_error(E_WARNING, "foreach() argument must be of type array|object, %s given", zend_zval_value_name(array));
		if (UNEXPECTED(EG(exception))) {
			UNDEF_RESULT();
			HANDLE_EXCEPTION();
		}
ZEND_VM_C_LABEL(fe_fetch_w_exit):
		ZEND_VM_SET_RELATIVE_OPCODE(opline, opline->extended_value);
		ZEND_VM_CONTINUE();
	}

	if (EXPECTED((value_type & Z_TYPE_MASK) != IS_REFERENCE)) {
		zend_refcounted *gc = Z_COUNTED_P(value);
		zval *ref;
		ZVAL_NEW_EMPTY_REF(value);
		ref = Z_REFVAL_P(value);
		ZVAL_COPY_VALUE_EX(ref, value, gc, value_type);
	}
	if (EXPECTED(OP2_TYPE == IS_CV)) {
		zval *variable_ptr = EX_VAR(opline->op2.var);
		if (EXPECTED(variable_ptr != value)) {
			zend_reference *ref;

			ref = Z_REF_P(value);
			GC_ADDREF(ref);
			i_zval_ptr_dtor(variable_ptr);
			ZVAL_REF(variable_ptr, ref);
		}
	} else {
		Z_ADDREF_P(value);
		ZVAL_REF(EX_VAR(opline->op2.var), Z_REF_P(value));
	}
	ZEND_VM_NEXT_OPCODE_CHECK_EXCEPTION();
}

ZEND_VM_HOT_HANDLER(154, ZEND_ISSET_ISEMPTY_CV, CV, UNUSED, ISSET, SPEC(ISSET))
{
	USE_OPLINE
	zval *value;

	value = EX_VAR(opline->op1.var);
	if (!(opline->extended_value & ZEND_ISEMPTY)) {
		if (Z_TYPE_P(value) > IS_NULL &&
		    (!Z_ISREF_P(value) || Z_TYPE_P(Z_REFVAL_P(value)) != IS_NULL)) {
			ZEND_VM_SMART_BRANCH_TRUE();
		} else {
			ZEND_VM_SMART_BRANCH_FALSE();
		}
	} else {
		bool result;

		SAVE_OPLINE();
		result = !i_zend_is_true(value);
		ZEND_VM_SMART_BRANCH(result, 1);
	}
}

ZEND_VM_HANDLER(114, ZEND_ISSET_ISEMPTY_VAR, CONST|TMPVAR|CV, UNUSED, VAR_FETCH|ISSET)
{
	USE_OPLINE
	zval *value;
	/* Should be bool result? as below got: result = (opline->extended_value & ZEND_ISEMPTY) */
	int result;
	zval *varname;
	zend_string *name, *tmp_name;
	HashTable *target_symbol_table;

	SAVE_OPLINE();
	varname = GET_OP1_ZVAL_PTR(BP_VAR_IS);
	if (OP1_TYPE == IS_CONST) {
		name = Z_STR_P(varname);
	} else {
		name = zval_get_tmp_string(varname, &tmp_name);
	}

	target_symbol_table = zend_get_target_symbol_table(opline->extended_value EXECUTE_DATA_CC);
	value = zend_hash_find_ex(target_symbol_table, name, OP1_TYPE == IS_CONST);

	if (OP1_TYPE != IS_CONST) {
		zend_tmp_string_release(tmp_name);
	}
	FREE_OP1();

	if (!value) {
		result = (opline->extended_value & ZEND_ISEMPTY);
	} else {
		if (Z_TYPE_P(value) == IS_INDIRECT) {
			value = Z_INDIRECT_P(value);
		}
		if (!(opline->extended_value & ZEND_ISEMPTY)) {
			if (Z_ISREF_P(value)) {
				value = Z_REFVAL_P(value);
			}
			result = Z_TYPE_P(value) > IS_NULL;
		} else {
			result = !i_zend_is_true(value);
		}
	}

	ZEND_VM_SMART_BRANCH(result, 1);
}

/* No specialization for op_types (CONST|TMPVAR|CV, UNUSED|CLASS_FETCH|CONST|VAR) */
ZEND_VM_HANDLER(180, ZEND_ISSET_ISEMPTY_STATIC_PROP, ANY, CLASS_FETCH, ISSET|CACHE_SLOT)
{
	USE_OPLINE
	zval *value;
	zend_result fetch_result;
	bool result;

	SAVE_OPLINE();

	fetch_result = zend_fetch_static_property_address(&value, NULL, opline->extended_value & ~ZEND_ISEMPTY, BP_VAR_IS, 0 OPLINE_CC EXECUTE_DATA_CC);

	if (!(opline->extended_value & ZEND_ISEMPTY)) {
		result = fetch_result == SUCCESS && Z_TYPE_P(value) > IS_NULL &&
		    (!Z_ISREF_P(value) || Z_TYPE_P(Z_REFVAL_P(value)) != IS_NULL);
	} else {
		result = fetch_result != SUCCESS || !i_zend_is_true(value);
	}

	ZEND_VM_SMART_BRANCH(result, 1);
}

ZEND_VM_COLD_CONSTCONST_HANDLER(115, ZEND_ISSET_ISEMPTY_DIM_OBJ, CONST|TMPVAR|CV, CONST|TMPVAR|CV, ISSET)
{
	USE_OPLINE
	zval *container;
	bool result;
	zend_ulong hval;
	zval *offset;

	SAVE_OPLINE();
	container = GET_OP1_OBJ_ZVAL_PTR_UNDEF(BP_VAR_IS);
	offset = GET_OP2_ZVAL_PTR_UNDEF(BP_VAR_R);

	if (EXPECTED(Z_TYPE_P(container) == IS_ARRAY)) {
		HashTable *ht;
		zval *value;
		zend_string *str;

ZEND_VM_C_LABEL(isset_dim_obj_array):
		ht = Z_ARRVAL_P(container);
ZEND_VM_C_LABEL(isset_again):
		if (EXPECTED(Z_TYPE_P(offset) == IS_STRING)) {
			str = Z_STR_P(offset);
			if (OP2_TYPE != IS_CONST) {
				if (ZEND_HANDLE_NUMERIC(str, hval)) {
					ZEND_VM_C_GOTO(num_index_prop);
				}
			}
			value = zend_hash_find_ex(ht, str, OP2_TYPE == IS_CONST);
		} else if (EXPECTED(Z_TYPE_P(offset) == IS_LONG)) {
			hval = Z_LVAL_P(offset);
ZEND_VM_C_LABEL(num_index_prop):
			value = zend_hash_index_find(ht, hval);
		} else if ((OP2_TYPE & (IS_VAR|IS_CV)) && EXPECTED(Z_ISREF_P(offset))) {
			offset = Z_REFVAL_P(offset);
			ZEND_VM_C_GOTO(isset_again);
		} else {
			value = zend_find_array_dim_slow(ht, offset EXECUTE_DATA_CC);
			if (UNEXPECTED(EG(exception))) {
				result = 0;
				ZEND_VM_C_GOTO(isset_dim_obj_exit);
			}
		}

		if (!(opline->extended_value & ZEND_ISEMPTY)) {
			/* > IS_NULL means not IS_UNDEF and not IS_NULL */
			result = value != NULL && Z_TYPE_P(value) > IS_NULL &&
			    (!Z_ISREF_P(value) || Z_TYPE_P(Z_REFVAL_P(value)) != IS_NULL);

			if (OP1_TYPE & (IS_CONST|IS_CV)) {
				/* avoid exception check */
				FREE_OP2();
				ZEND_VM_SMART_BRANCH(result, 0);
			}
		} else {
			result = (value == NULL || !i_zend_is_true(value));
		}
		ZEND_VM_C_GOTO(isset_dim_obj_exit);
	} else if ((OP1_TYPE & (IS_VAR|IS_CV)) && EXPECTED(Z_ISREF_P(container))) {
		container = Z_REFVAL_P(container);
		if (EXPECTED(Z_TYPE_P(container) == IS_ARRAY)) {
			ZEND_VM_C_GOTO(isset_dim_obj_array);
		}
	}

	if (OP2_TYPE == IS_CONST && Z_EXTRA_P(offset) == ZEND_EXTRA_VALUE) {
		offset++;
	}
	if (!(opline->extended_value & ZEND_ISEMPTY)) {
		result = zend_isset_dim_slow(container, offset EXECUTE_DATA_CC);
	} else {
		result = zend_isempty_dim_slow(container, offset EXECUTE_DATA_CC);
	}

ZEND_VM_C_LABEL(isset_dim_obj_exit):
	FREE_OP2();
	FREE_OP1();
	ZEND_VM_SMART_BRANCH(result, 1);
}

ZEND_VM_COLD_CONST_HANDLER(148, ZEND_ISSET_ISEMPTY_PROP_OBJ, CONST|TMPVAR|UNUSED|THIS|CV, CONST|TMPVAR|CV, ISSET|CACHE_SLOT)
{
	USE_OPLINE
	zval *container;
	int result;
	zval *offset;
	zend_string *name, *tmp_name;

	SAVE_OPLINE();
	container = GET_OP1_OBJ_ZVAL_PTR(BP_VAR_IS);
	offset = GET_OP2_ZVAL_PTR(BP_VAR_R);

	if (OP1_TYPE == IS_CONST ||
	    (OP1_TYPE != IS_UNUSED && UNEXPECTED(Z_TYPE_P(container) != IS_OBJECT))) {
		if ((OP1_TYPE & (IS_VAR|IS_CV)) && Z_ISREF_P(container)) {
			container = Z_REFVAL_P(container);
			if (UNEXPECTED(Z_TYPE_P(container) != IS_OBJECT)) {
				result = (opline->extended_value & ZEND_ISEMPTY);
				ZEND_VM_C_GOTO(isset_object_finish);
			}
		} else {
			result = (opline->extended_value & ZEND_ISEMPTY);
			ZEND_VM_C_GOTO(isset_object_finish);
		}
	}

	if (OP2_TYPE == IS_CONST) {
		name = Z_STR_P(offset);
	} else {
		name = zval_try_get_tmp_string(offset, &tmp_name);
		if (UNEXPECTED(!name)) {
			result = 0;
			ZEND_VM_C_GOTO(isset_object_finish);
		}
	}

	result =
		(opline->extended_value & ZEND_ISEMPTY) ^
		Z_OBJ_HT_P(container)->has_property(Z_OBJ_P(container), name, (opline->extended_value & ZEND_ISEMPTY), ((OP2_TYPE == IS_CONST) ? CACHE_ADDR(opline->extended_value & ~ZEND_ISEMPTY) : NULL));

	if (OP2_TYPE != IS_CONST) {
		zend_tmp_string_release(tmp_name);
	}

ZEND_VM_C_LABEL(isset_object_finish):
	FREE_OP2();
	FREE_OP1();
	ZEND_VM_SMART_BRANCH(result, 1);
}

ZEND_VM_HANDLER(194, ZEND_ARRAY_KEY_EXISTS, CV|TMPVAR|CONST, CV|TMPVAR|CONST)
{
	USE_OPLINE

	zval *key, *subject;
	HashTable *ht;
	bool result;

	SAVE_OPLINE();

	key = GET_OP1_ZVAL_PTR_UNDEF(BP_VAR_R);
	subject = GET_OP2_ZVAL_PTR_UNDEF(BP_VAR_R);

	if (EXPECTED(Z_TYPE_P(subject) == IS_ARRAY)) {
ZEND_VM_C_LABEL(array_key_exists_array):
		ht = Z_ARRVAL_P(subject);
		result = zend_array_key_exists_fast(ht, key OPLINE_CC EXECUTE_DATA_CC);
	} else {
		if ((OP2_TYPE & (IS_VAR|IS_CV)) && EXPECTED(Z_ISREF_P(subject))) {
			subject = Z_REFVAL_P(subject);
			if (EXPECTED(Z_TYPE_P(subject) == IS_ARRAY)) {
				ZEND_VM_C_GOTO(array_key_exists_array);
			}
		}
		zend_array_key_exists_error(subject, key OPLINE_CC EXECUTE_DATA_CC);
		result = 0;
	}

	FREE_OP2();
	FREE_OP1();
	ZEND_VM_SMART_BRANCH(result, 1);
}

/* No specialization for op_types (CONST|TMPVAR|UNUSED|CV, ANY) */
ZEND_VM_COLD_HANDLER(79, ZEND_EXIT, ANY, ANY)
{
	USE_OPLINE

	SAVE_OPLINE();
	if (OP1_TYPE != IS_UNUSED) {
		zval *ptr = GET_OP1_ZVAL_PTR(BP_VAR_R);

		do {
			if (Z_TYPE_P(ptr) == IS_LONG) {
				EG(exit_status) = Z_LVAL_P(ptr);
			} else {
				if ((OP1_TYPE & (IS_VAR|IS_CV)) && Z_ISREF_P(ptr)) {
					ptr = Z_REFVAL_P(ptr);
					if (Z_TYPE_P(ptr) == IS_LONG) {
						EG(exit_status) = Z_LVAL_P(ptr);
						break;
					}
				}
				zend_print_zval(ptr, 0);
			}
		} while (0);
		FREE_OP1();
	}

	if (!EG(exception)) {
		zend_throw_unwind_exit();
	}
	HANDLE_EXCEPTION();
}

ZEND_VM_HANDLER(57, ZEND_BEGIN_SILENCE, ANY, ANY)
{
	USE_OPLINE

	ZVAL_LONG(EX_VAR(opline->result.var), EG(error_reporting));

	if (!E_HAS_ONLY_FATAL_ERRORS(EG(error_reporting))) {
		do {
			/* Do not silence fatal errors */
			EG(error_reporting) &= E_FATAL_ERRORS;
			if (!EG(error_reporting_ini_entry)) {
				zval *zv = zend_hash_find_known_hash(EG(ini_directives), ZSTR_KNOWN(ZEND_STR_ERROR_REPORTING));
				if (zv) {
					EG(error_reporting_ini_entry) = (zend_ini_entry *)Z_PTR_P(zv);
				} else {
					break;
				}
			}
			if (!EG(error_reporting_ini_entry)->modified) {
				if (!EG(modified_ini_directives)) {
					ALLOC_HASHTABLE(EG(modified_ini_directives));
					zend_hash_init(EG(modified_ini_directives), 8, NULL, NULL, 0);
				}
				if (EXPECTED(zend_hash_add_ptr(EG(modified_ini_directives), ZSTR_KNOWN(ZEND_STR_ERROR_REPORTING), EG(error_reporting_ini_entry)) != NULL)) {
					EG(error_reporting_ini_entry)->orig_value = EG(error_reporting_ini_entry)->value;
					EG(error_reporting_ini_entry)->orig_modifiable = EG(error_reporting_ini_entry)->modifiable;
					EG(error_reporting_ini_entry)->modified = 1;
				}
			}
		} while (0);
	}
	ZEND_VM_NEXT_OPCODE();
}

ZEND_VM_HANDLER(58, ZEND_END_SILENCE, TMP, ANY)
{
	USE_OPLINE

	if (E_HAS_ONLY_FATAL_ERRORS(EG(error_reporting))
			&& !E_HAS_ONLY_FATAL_ERRORS(Z_LVAL_P(EX_VAR(opline->op1.var)))) {
		EG(error_reporting) = Z_LVAL_P(EX_VAR(opline->op1.var));
	}
	ZEND_VM_NEXT_OPCODE();
}

ZEND_VM_COLD_CONST_HANDLER(152, ZEND_JMP_SET, CONST|TMP|VAR|CV, JMP_ADDR)
{
	USE_OPLINE
	zval *value;
	zend_reference *ref = NULL;
	bool ret;

	SAVE_OPLINE();
	value = GET_OP1_ZVAL_PTR(BP_VAR_R);

	if ((OP1_TYPE == IS_VAR || OP1_TYPE == IS_CV) && Z_ISREF_P(value)) {
		if (OP1_TYPE == IS_VAR) {
			ref = Z_REF_P(value);
		}
		value = Z_REFVAL_P(value);
	}

	ret = i_zend_is_true(value);

	if (UNEXPECTED(EG(exception))) {
		FREE_OP1();
		ZVAL_UNDEF(EX_VAR(opline->result.var));
		HANDLE_EXCEPTION();
	}

	if (ret) {
		zval *result = EX_VAR(opline->result.var);

		ZVAL_COPY_VALUE(result, value);
		if (OP1_TYPE == IS_CONST) {
			if (UNEXPECTED(Z_OPT_REFCOUNTED_P(result))) Z_ADDREF_P(result);
		} else if (OP1_TYPE == IS_CV) {
			if (Z_OPT_REFCOUNTED_P(result)) Z_ADDREF_P(result);
		} else if (OP1_TYPE == IS_VAR && ref) {
			if (UNEXPECTED(GC_DELREF(ref) == 0)) {
				efree_size(ref, sizeof(zend_reference));
			} else if (Z_OPT_REFCOUNTED_P(result)) {
				Z_ADDREF_P(result);
			}
		}
		ZEND_VM_JMP_EX(OP_JMP_ADDR(opline, opline->op2), 0);
	}

	FREE_OP1();
	ZEND_VM_NEXT_OPCODE();
}

ZEND_VM_COLD_CONST_HANDLER(169, ZEND_COALESCE, CONST|TMP|VAR|CV, JMP_ADDR)
{
	USE_OPLINE
	zval *value;
	zend_reference *ref = NULL;

	SAVE_OPLINE();
	value = GET_OP1_ZVAL_PTR(BP_VAR_IS);

	if ((OP1_TYPE & (IS_VAR|IS_CV)) && Z_ISREF_P(value)) {
		if (OP1_TYPE & IS_VAR) {
			ref = Z_REF_P(value);
		}
		value = Z_REFVAL_P(value);
	}

	if (Z_TYPE_P(value) > IS_NULL) {
		zval *result = EX_VAR(opline->result.var);
		ZVAL_COPY_VALUE(result, value);
		if (OP1_TYPE == IS_CONST) {
			if (UNEXPECTED(Z_OPT_REFCOUNTED_P(result))) Z_ADDREF_P(result);
		} else if (OP1_TYPE == IS_CV) {
			if (Z_OPT_REFCOUNTED_P(result)) Z_ADDREF_P(result);
		} else if ((OP1_TYPE & IS_VAR) && ref) {
			if (UNEXPECTED(GC_DELREF(ref) == 0)) {
				efree_size(ref, sizeof(zend_reference));
			} else if (Z_OPT_REFCOUNTED_P(result)) {
				Z_ADDREF_P(result);
			}
		}
		ZEND_VM_JMP_EX(OP_JMP_ADDR(opline, opline->op2), 0);
	}

	if ((OP1_TYPE & IS_VAR) && ref) {
		if (UNEXPECTED(GC_DELREF(ref) == 0)) {
			efree_size(ref, sizeof(zend_reference));
		}
	}
	ZEND_VM_NEXT_OPCODE();
}

ZEND_VM_HOT_NOCONST_HANDLER(198, ZEND_JMP_NULL, CONST|TMP|VAR|CV, JMP_ADDR)
{
	USE_OPLINE
	zval *val, *result;

	val = GET_OP1_ZVAL_PTR_UNDEF(BP_VAR_R);

	if (Z_TYPE_P(val) > IS_NULL) {
		do {
			if ((OP1_TYPE == IS_CV || OP1_TYPE == IS_VAR) && Z_TYPE_P(val) == IS_REFERENCE) {
				val = Z_REFVAL_P(val);
				if (Z_TYPE_P(val) <= IS_NULL) {
					FREE_OP1();
					break;
				}
			}
			ZEND_VM_NEXT_OPCODE();
		} while (0);
	}

	result = EX_VAR(opline->result.var);
	uint32_t short_circuiting_type = opline->extended_value & ZEND_SHORT_CIRCUITING_CHAIN_MASK;
	if (EXPECTED(short_circuiting_type == ZEND_SHORT_CIRCUITING_CHAIN_EXPR)) {
		ZVAL_NULL(result);
		if (OP1_TYPE == IS_CV
			&& UNEXPECTED(Z_TYPE_P(val) == IS_UNDEF)
			&& (opline->extended_value & ZEND_JMP_NULL_BP_VAR_IS) == 0
		) {
			SAVE_OPLINE();
			ZVAL_UNDEFINED_OP1();
			if (UNEXPECTED(EG(exception) != NULL)) {
				HANDLE_EXCEPTION();
			}
		}
	} else if (short_circuiting_type == ZEND_SHORT_CIRCUITING_CHAIN_ISSET) {
		ZVAL_FALSE(result);
	} else {
		ZEND_ASSERT(short_circuiting_type == ZEND_SHORT_CIRCUITING_CHAIN_EMPTY);
		ZVAL_TRUE(result);
	}

	ZEND_VM_JMP_EX(OP_JMP_ADDR(opline, opline->op2), 0);
}

ZEND_VM_HOT_HANDLER(31, ZEND_QM_ASSIGN, CONST|TMP|VAR|CV, ANY)
{
	USE_OPLINE
	zval *value;
	zval *result = EX_VAR(opline->result.var);

	value = GET_OP1_ZVAL_PTR_UNDEF(BP_VAR_R);
	if (OP1_TYPE == IS_CV && UNEXPECTED(Z_TYPE_P(value) == IS_UNDEF)) {
		SAVE_OPLINE();
		ZVAL_UNDEFINED_OP1();
		ZVAL_NULL(result);
		ZEND_VM_NEXT_OPCODE_CHECK_EXCEPTION();
	}

	if (OP1_TYPE == IS_CV) {
		ZVAL_COPY_DEREF(result, value);
	} else if (OP1_TYPE == IS_VAR) {
		if (UNEXPECTED(Z_ISREF_P(value))) {
			ZVAL_COPY_VALUE(result, Z_REFVAL_P(value));
			if (UNEXPECTED(Z_DELREF_P(value) == 0)) {
				efree_size(Z_REF_P(value), sizeof(zend_reference));
			} else if (Z_OPT_REFCOUNTED_P(result)) {
				Z_ADDREF_P(result);
			}
		} else {
			ZVAL_COPY_VALUE(result, value);
		}
	} else {
		ZVAL_COPY_VALUE(result, value);
		if (OP1_TYPE == IS_CONST) {
			if (UNEXPECTED(Z_OPT_REFCOUNTED_P(result))) {
				Z_ADDREF_P(result);
			}
		}
	}
	ZEND_VM_NEXT_OPCODE();
}

ZEND_VM_COLD_HANDLER(101, ZEND_EXT_STMT, ANY, ANY)
{
	USE_OPLINE

	if (!EG(no_extensions)) {
		SAVE_OPLINE();
		zend_llist_apply_with_argument(&zend_extensions, (llist_apply_with_arg_func_t) zend_extension_statement_handler, execute_data);
		ZEND_VM_NEXT_OPCODE_CHECK_EXCEPTION();
	}
	ZEND_VM_NEXT_OPCODE();
}

ZEND_VM_COLD_HANDLER(102, ZEND_EXT_FCALL_BEGIN, ANY, ANY)
{
	USE_OPLINE

	if (!EG(no_extensions)) {
		SAVE_OPLINE();
		zend_llist_apply_with_argument(&zend_extensions, (llist_apply_with_arg_func_t) zend_extension_fcall_begin_handler, execute_data);
		ZEND_VM_NEXT_OPCODE_CHECK_EXCEPTION();
	}
	ZEND_VM_NEXT_OPCODE();
}

ZEND_VM_COLD_HANDLER(103, ZEND_EXT_FCALL_END, ANY, ANY)
{
	USE_OPLINE

	if (!EG(no_extensions)) {
		SAVE_OPLINE();
		zend_llist_apply_with_argument(&zend_extensions, (llist_apply_with_arg_func_t) zend_extension_fcall_end_handler, execute_data);
		ZEND_VM_NEXT_OPCODE_CHECK_EXCEPTION();
	}
	ZEND_VM_NEXT_OPCODE();
}

ZEND_VM_HANDLER(144, ZEND_DECLARE_CLASS, CONST, ANY)
{
	USE_OPLINE

	SAVE_OPLINE();
	do_bind_class(RT_CONSTANT(opline, opline->op1), (OP2_TYPE == IS_CONST) ? Z_STR_P(RT_CONSTANT(opline, opline->op2)) : NULL);
	ZEND_VM_NEXT_OPCODE_CHECK_EXCEPTION();
}

ZEND_VM_HANDLER(145, ZEND_DECLARE_CLASS_DELAYED, CONST, CONST)
{
	USE_OPLINE

	zend_class_entry *ce = CACHED_PTR(opline->extended_value);
	if (ce == NULL) {
		zval *lcname = RT_CONSTANT(opline, opline->op1);
		zval *zv = zend_hash_find_known_hash(EG(class_table), Z_STR_P(lcname + 1));
		if (zv) {
			SAVE_OPLINE();
			ce = zend_bind_class_in_slot(zv, lcname, Z_STR_P(RT_CONSTANT(opline, opline->op2)));
			if (!ce) {
				HANDLE_EXCEPTION();
			}
		}
		CACHE_PTR(opline->extended_value, ce);
	}
	ZEND_VM_NEXT_OPCODE();
}

ZEND_VM_HANDLER(146, ZEND_DECLARE_ANON_CLASS, ANY, ANY, CACHE_SLOT)
{
	zval *zv;
	zend_class_entry *ce;
	USE_OPLINE

	ce = CACHED_PTR(opline->extended_value);
	if (UNEXPECTED(ce == NULL)) {
		zend_string *rtd_key = Z_STR_P(RT_CONSTANT(opline, opline->op1));
		zv = zend_hash_find_known_hash(EG(class_table), rtd_key);
		ZEND_ASSERT(zv != NULL);
		ce = Z_CE_P(zv);
		if (!(ce->ce_flags & ZEND_ACC_LINKED)) {
			SAVE_OPLINE();
			ce = zend_do_link_class(ce, (OP2_TYPE == IS_CONST) ? Z_STR_P(RT_CONSTANT(opline, opline->op2)) : NULL, rtd_key);
			if (!ce) {
				HANDLE_EXCEPTION();
			}
		}
		CACHE_PTR(opline->extended_value, ce);
	}
	Z_CE_P(EX_VAR(opline->result.var)) = ce;
	ZEND_VM_NEXT_OPCODE();
}

ZEND_VM_HANDLER(141, ZEND_DECLARE_FUNCTION, ANY, NUM)
{
	zend_function *func;
	USE_OPLINE

	SAVE_OPLINE();
	func = (zend_function *) EX(func)->op_array.dynamic_func_defs[opline->op2.num];
	do_bind_function(func, RT_CONSTANT(opline, opline->op1));
	ZEND_VM_NEXT_OPCODE_CHECK_EXCEPTION();
}

ZEND_VM_HANDLER(105, ZEND_TICKS, ANY, ANY, NUM)
{
	USE_OPLINE

	if ((uint32_t)++EG(ticks_count) >= opline->extended_value) {
		EG(ticks_count) = 0;
		if (zend_ticks_function) {
			SAVE_OPLINE();
			zend_fiber_switch_block();
			zend_ticks_function(opline->extended_value);
			zend_fiber_switch_unblock();
			ZEND_VM_NEXT_OPCODE_CHECK_EXCEPTION();
		}
	}
	ZEND_VM_NEXT_OPCODE();
}

ZEND_VM_HANDLER(138, ZEND_INSTANCEOF, TMPVAR|CV, UNUSED|CLASS_FETCH|CONST|VAR, CACHE_SLOT)
{
	USE_OPLINE
	zval *expr;
	bool result;

	SAVE_OPLINE();
	expr = GET_OP1_ZVAL_PTR_UNDEF(BP_VAR_R);

ZEND_VM_C_LABEL(try_instanceof):
	if (Z_TYPE_P(expr) == IS_OBJECT) {
		zend_class_entry *ce;

		if (OP2_TYPE == IS_CONST) {
			ce = CACHED_PTR(opline->extended_value);
			if (UNEXPECTED(ce == NULL)) {
				ce = zend_lookup_class_ex(Z_STR_P(RT_CONSTANT(opline, opline->op2)), Z_STR_P(RT_CONSTANT(opline, opline->op2) + 1), ZEND_FETCH_CLASS_NO_AUTOLOAD);
				if (EXPECTED(ce)) {
					CACHE_PTR(opline->extended_value, ce);
				}
			}
		} else if (OP2_TYPE == IS_UNUSED) {
			ce = zend_fetch_class(NULL, opline->op2.num);
			if (UNEXPECTED(ce == NULL)) {
				FREE_OP1();
				ZVAL_UNDEF(EX_VAR(opline->result.var));
				HANDLE_EXCEPTION();
			}
		} else {
			ce = Z_CE_P(EX_VAR(opline->op2.var));
		}
		result = ce && instanceof_function(Z_OBJCE_P(expr), ce);
	} else if ((OP1_TYPE & (IS_VAR|IS_CV)) && Z_TYPE_P(expr) == IS_REFERENCE) {
		expr = Z_REFVAL_P(expr);
		ZEND_VM_C_GOTO(try_instanceof);
	} else {
		if (OP1_TYPE == IS_CV && UNEXPECTED(Z_TYPE_P(expr) == IS_UNDEF)) {
			ZVAL_UNDEFINED_OP1();
		}
		result = 0;
	}
	FREE_OP1();
	ZEND_VM_SMART_BRANCH(result, 1);
}

ZEND_VM_HOT_HANDLER(104, ZEND_EXT_NOP, ANY, ANY)
{
	USE_OPLINE

	ZEND_VM_NEXT_OPCODE();
}

ZEND_VM_HOT_HANDLER(0, ZEND_NOP, ANY, ANY)
{
	USE_OPLINE

	ZEND_VM_NEXT_OPCODE();
}

ZEND_VM_HELPER(zend_dispatch_try_catch_finally_helper, ANY, ANY, uint32_t try_catch_offset, uint32_t op_num)
{
	/* May be NULL during generator closing (only finally blocks are executed) */
	zend_object *ex = EG(exception);

	/* Walk try/catch/finally structures upwards, performing the necessary actions */
	for (; try_catch_offset != (uint32_t) -1; try_catch_offset--) {
		zend_try_catch_element *try_catch =
			&EX(func)->op_array.try_catch_array[try_catch_offset];

		if (op_num < try_catch->catch_op && ex) {
			/* Go to catch block */
			cleanup_live_vars(execute_data, op_num, try_catch->catch_op);
			ZEND_VM_JMP_EX(&EX(func)->op_array.opcodes[try_catch->catch_op], 0);

		} else if (op_num < try_catch->finally_op) {
			if (ex && zend_is_unwind_exit(ex)) {
				/* Don't execute finally blocks on exit (for now) */
				continue;
			}

			/* Go to finally block */
			zval *fast_call = EX_VAR(EX(func)->op_array.opcodes[try_catch->finally_end].op1.var);
			cleanup_live_vars(execute_data, op_num, try_catch->finally_op);
			Z_OBJ_P(fast_call) = EG(exception);
			EG(exception) = NULL;
			Z_OPLINE_NUM_P(fast_call) = (uint32_t)-1;
			ZEND_VM_JMP_EX(&EX(func)->op_array.opcodes[try_catch->finally_op], 0);

		} else if (op_num < try_catch->finally_end) {
			zval *fast_call = EX_VAR(EX(func)->op_array.opcodes[try_catch->finally_end].op1.var);

			/* cleanup incomplete RETURN statement */
			if (Z_OPLINE_NUM_P(fast_call) != (uint32_t)-1
			 && (EX(func)->op_array.opcodes[Z_OPLINE_NUM_P(fast_call)].op2_type & (IS_TMP_VAR | IS_VAR))) {
				zval *return_value = EX_VAR(EX(func)->op_array.opcodes[Z_OPLINE_NUM_P(fast_call)].op2.var);

				zval_ptr_dtor(return_value);
			}

			/* Chain potential exception from wrapping finally block */
			if (Z_OBJ_P(fast_call)) {
				if (ex) {
					if (zend_is_unwind_exit(ex) || zend_is_graceful_exit(ex)) {
						/* discard the previously thrown exception */
						OBJ_RELEASE(Z_OBJ_P(fast_call));
					} else {
						zend_exception_set_previous(ex, Z_OBJ_P(fast_call));
					}
				} else {
					ex = EG(exception) = Z_OBJ_P(fast_call);
				}
			}
		}
	}

	/* Uncaught exception */
	if (zend_observer_fcall_op_array_extension != -1) {
		zend_observer_fcall_end(execute_data, NULL);
	}
	cleanup_live_vars(execute_data, op_num, 0);
	if (UNEXPECTED((EX_CALL_INFO() & ZEND_CALL_GENERATOR) != 0)) {
		zend_generator *generator = zend_get_running_generator(EXECUTE_DATA_C);
		zend_generator_close(generator, 1);
		ZEND_VM_RETURN();
	} else {
		/* We didn't execute RETURN, and have to initialize return_value */
		if (EX(return_value)) {
			ZVAL_UNDEF(EX(return_value));
		}
		ZEND_VM_DISPATCH_TO_HELPER(zend_leave_helper);
	}
}

ZEND_VM_HANDLER(149, ZEND_HANDLE_EXCEPTION, ANY, ANY)
{
	const zend_op *throw_op = EG(opline_before_exception);

	/* Exception was thrown before executing any op */
	if (UNEXPECTED(!throw_op)) {
		ZEND_VM_DISPATCH_TO_HELPER(zend_dispatch_try_catch_finally_helper, try_catch_offset, -1, 0, 0);
	}

	uint32_t throw_op_num = throw_op - EX(func)->op_array.opcodes;
	int i, current_try_catch_offset = -1;

	if ((throw_op->opcode == ZEND_FREE || throw_op->opcode == ZEND_FE_FREE)
		&& throw_op->extended_value & ZEND_FREE_ON_RETURN) {
		/* exceptions thrown because of loop var destruction on return/break/...
		 * are logically thrown at the end of the foreach loop, so adjust the
		 * throw_op_num.
		 */
		const zend_live_range *range = find_live_range(
			&EX(func)->op_array, throw_op_num, throw_op->op1.var);
		/* free op1 of the corresponding RETURN */
		for (i = throw_op_num; i < range->end; i++) {
			if (EX(func)->op_array.opcodes[i].opcode == ZEND_FREE
			 || EX(func)->op_array.opcodes[i].opcode == ZEND_FE_FREE) {
				/* pass */
			} else {
				if (EX(func)->op_array.opcodes[i].opcode == ZEND_RETURN
				 && (EX(func)->op_array.opcodes[i].op1_type & (IS_VAR|IS_TMP_VAR))) {
					zval_ptr_dtor(EX_VAR(EX(func)->op_array.opcodes[i].op1.var));
				}
				break;
			}
		}
		throw_op_num = range->end;
	}

	/* Find the innermost try/catch/finally the exception was thrown in */
	for (i = 0; i < EX(func)->op_array.last_try_catch; i++) {
		zend_try_catch_element *try_catch = &EX(func)->op_array.try_catch_array[i];
		if (try_catch->try_op > throw_op_num) {
			/* further blocks will not be relevant... */
			break;
		}
		if (throw_op_num < try_catch->catch_op || throw_op_num < try_catch->finally_end) {
			current_try_catch_offset = i;
		}
	}

	cleanup_unfinished_calls(execute_data, throw_op_num);

	if (throw_op->result_type & (IS_VAR | IS_TMP_VAR)) {
		switch (throw_op->opcode) {
			case ZEND_ADD_ARRAY_ELEMENT:
			case ZEND_ADD_ARRAY_UNPACK:
			case ZEND_ROPE_INIT:
			case ZEND_ROPE_ADD:
				break; /* exception while building structures, live range handling will free those */

			case ZEND_FETCH_CLASS:
			case ZEND_DECLARE_ANON_CLASS:
				break; /* return value is zend_class_entry pointer */

			default:
				/* smart branch opcodes may not initialize result */
				if (!zend_is_smart_branch(throw_op)) {
					zval_ptr_dtor_nogc(EX_VAR(throw_op->result.var));
				}
		}
	}

	ZEND_VM_DISPATCH_TO_HELPER(zend_dispatch_try_catch_finally_helper, try_catch_offset, current_try_catch_offset, op_num, throw_op_num);
}

ZEND_VM_HANDLER(150, ZEND_USER_OPCODE, ANY, ANY)
{
	USE_OPLINE
	int ret;

	SAVE_OPLINE();
	ret = zend_user_opcode_handlers[opline->opcode](execute_data);
	opline = EX(opline);

	switch (ret) {
		case ZEND_USER_OPCODE_CONTINUE:
			ZEND_VM_CONTINUE();
		case ZEND_USER_OPCODE_RETURN:
			if (UNEXPECTED((EX_CALL_INFO() & ZEND_CALL_GENERATOR) != 0)) {
				zend_generator *generator = zend_get_running_generator(EXECUTE_DATA_C);
				zend_generator_close(generator, 1);
				ZEND_VM_RETURN();
			} else {
				ZEND_VM_DISPATCH_TO_HELPER(zend_leave_helper);
			}
		case ZEND_USER_OPCODE_ENTER:
			ZEND_VM_ENTER();
		case ZEND_USER_OPCODE_LEAVE:
			ZEND_VM_LEAVE();
		case ZEND_USER_OPCODE_DISPATCH:
			ZEND_VM_DISPATCH(opline->opcode, opline);
		default:
			ZEND_VM_DISPATCH((uint8_t)(ret & 0xff), opline);
	}
}

ZEND_VM_HANDLER(143, ZEND_DECLARE_CONST, CONST, CONST)
{
	USE_OPLINE
	zval *name;
	zval *val;
	zend_constant c;

	SAVE_OPLINE();
	name  = GET_OP1_ZVAL_PTR(BP_VAR_R);
	val   = GET_OP2_ZVAL_PTR(BP_VAR_R);

	ZVAL_COPY(&c.value, val);
	if (Z_OPT_CONSTANT(c.value)) {
		if (UNEXPECTED(zval_update_constant_ex(&c.value, EX(func)->op_array.scope) != SUCCESS)) {
			zval_ptr_dtor_nogc(&c.value);
			FREE_OP1();
			FREE_OP2();
			HANDLE_EXCEPTION();
		}
	}
	/* non persistent, case sensitive */
	ZEND_CONSTANT_SET_FLAGS(&c, 0, PHP_USER_CONSTANT);
	c.name = zend_string_copy(Z_STR_P(name));

	if (zend_register_constant(&c) == FAILURE) {
	}

	FREE_OP1();
	FREE_OP2();
	ZEND_VM_NEXT_OPCODE_CHECK_EXCEPTION();
}

ZEND_VM_HANDLER(142, ZEND_DECLARE_LAMBDA_FUNCTION, CONST, NUM)
{
	USE_OPLINE
	zend_function *func;
	zval *object;
	zend_class_entry *called_scope;

	func = (zend_function *) EX(func)->op_array.dynamic_func_defs[opline->op2.num];
	if (Z_TYPE(EX(This)) == IS_OBJECT) {
		called_scope = Z_OBJCE(EX(This));
		if (UNEXPECTED((func->common.fn_flags & ZEND_ACC_STATIC) ||
				(EX(func)->common.fn_flags & ZEND_ACC_STATIC))) {
			object = NULL;
		} else {
			object = &EX(This);
		}
	} else {
		called_scope = Z_CE(EX(This));
		object = NULL;
	}
	zend_create_closure(EX_VAR(opline->result.var), func,
		EX(func)->op_array.scope, called_scope, object);

	ZEND_VM_NEXT_OPCODE();
}

ZEND_VM_HANDLER(156, ZEND_SEPARATE, VAR, UNUSED)
{
	USE_OPLINE
	zval *var_ptr;

	var_ptr = EX_VAR(opline->op1.var);
	if (UNEXPECTED(Z_ISREF_P(var_ptr))) {
		if (UNEXPECTED(Z_REFCOUNT_P(var_ptr) == 1)) {
			ZVAL_UNREF(var_ptr);
		}
	}

	ZEND_VM_NEXT_OPCODE();
}

ZEND_VM_COLD_HELPER(zend_yield_in_closed_generator_helper, ANY, ANY)
{
	USE_OPLINE

	SAVE_OPLINE();
	zend_throw_error(NULL, "Cannot yield from finally in a force-closed generator");
	FREE_OP2();
	FREE_OP1();
	UNDEF_RESULT();
	HANDLE_EXCEPTION();
}

ZEND_VM_HANDLER(160, ZEND_YIELD, CONST|TMP|VAR|CV|UNUSED, CONST|TMPVAR|CV|UNUSED, SRC)
{
	USE_OPLINE

	zend_generator *generator = zend_get_running_generator(EXECUTE_DATA_C);

	SAVE_OPLINE();
	if (UNEXPECTED(generator->flags & ZEND_GENERATOR_FORCED_CLOSE)) {
		ZEND_VM_DISPATCH_TO_HELPER(zend_yield_in_closed_generator_helper);
	}

	/* Destroy the previously yielded value */
	zval_ptr_dtor(&generator->value);

	/* Destroy the previously yielded key */
	zval_ptr_dtor(&generator->key);

	/* Set the new yielded value */
	if (OP1_TYPE != IS_UNUSED) {
		if (UNEXPECTED(EX(func)->op_array.fn_flags & ZEND_ACC_RETURN_REFERENCE)) {
			/* Constants and temporary variables aren't yieldable by reference,
			 * but we still allow them with a notice. */
			if (OP1_TYPE & (IS_CONST|IS_TMP_VAR)) {
				zval *value;

				zend_error(E_NOTICE, "Only variable references should be yielded by reference");

				value = GET_OP1_ZVAL_PTR(BP_VAR_R);
				ZVAL_COPY_VALUE(&generator->value, value);
				if (OP1_TYPE == IS_CONST) {
					if (UNEXPECTED(Z_OPT_REFCOUNTED(generator->value))) {
						Z_ADDREF(generator->value);
					}
				}
			} else {
				zval *value_ptr = GET_OP1_ZVAL_PTR_PTR(BP_VAR_W);

				/* If a function call result is yielded and the function did
				 * not return by reference we throw a notice. */
				do {
					if (OP1_TYPE == IS_VAR) {
						ZEND_ASSERT(value_ptr != &EG(uninitialized_zval));
						if (opline->extended_value == ZEND_RETURNS_FUNCTION
						 && !Z_ISREF_P(value_ptr)) {
							zend_error(E_NOTICE, "Only variable references should be yielded by reference");
							ZVAL_COPY(&generator->value, value_ptr);
							break;
						}
					}
					if (Z_ISREF_P(value_ptr)) {
						Z_ADDREF_P(value_ptr);
					} else {
						ZVAL_MAKE_REF_EX(value_ptr, 2);
					}
					ZVAL_REF(&generator->value, Z_REF_P(value_ptr));
				} while (0);

				FREE_OP1();
			}
		} else {
			zval *value = GET_OP1_ZVAL_PTR(BP_VAR_R);

			/* Consts, temporary variables and references need copying */
			if (OP1_TYPE == IS_CONST) {
				ZVAL_COPY_VALUE(&generator->value, value);
				if (UNEXPECTED(Z_OPT_REFCOUNTED(generator->value))) {
					Z_ADDREF(generator->value);
				}
			} else if (OP1_TYPE == IS_TMP_VAR) {
				ZVAL_COPY_VALUE(&generator->value, value);
			} else if ((OP1_TYPE & (IS_VAR|IS_CV)) && Z_ISREF_P(value)) {
				ZVAL_COPY(&generator->value, Z_REFVAL_P(value));
				FREE_OP1_IF_VAR();
			} else {
				ZVAL_COPY_VALUE(&generator->value, value);
				if (OP1_TYPE == IS_CV) {
					if (Z_OPT_REFCOUNTED_P(value)) Z_ADDREF_P(value);
				}
			}
		}
	} else {
		/* If no value was specified yield null */
		ZVAL_NULL(&generator->value);
	}

	/* Set the new yielded key */
	if (OP2_TYPE != IS_UNUSED) {
		zval *key = GET_OP2_ZVAL_PTR(BP_VAR_R);
		if ((OP2_TYPE & (IS_CV|IS_VAR)) && UNEXPECTED(Z_TYPE_P(key) == IS_REFERENCE)) {
			key = Z_REFVAL_P(key);
		}
		ZVAL_COPY(&generator->key, key);
		FREE_OP2();

		if (Z_TYPE(generator->key) == IS_LONG
		    && Z_LVAL(generator->key) > generator->largest_used_integer_key
		) {
			generator->largest_used_integer_key = Z_LVAL(generator->key);
		}
	} else {
		/* If no key was specified we use auto-increment keys */
		generator->largest_used_integer_key++;
		ZVAL_LONG(&generator->key, generator->largest_used_integer_key);
	}

	if (RETURN_VALUE_USED(opline)) {
		/* If the return value of yield is used set the send
		 * target and initialize it to NULL */
		generator->send_target = EX_VAR(opline->result.var);
		ZVAL_NULL(generator->send_target);
	} else {
		generator->send_target = NULL;
	}

	/* We increment to the next op, so we are at the correct position when the
	 * generator is resumed. */
	ZEND_VM_INC_OPCODE();

	/* The GOTO VM uses a local opline variable. We need to set the opline
	 * variable in execute_data so we don't resume at an old position. */
	SAVE_OPLINE();

	ZEND_VM_RETURN();
}

ZEND_VM_HANDLER(166, ZEND_YIELD_FROM, CONST|TMPVAR|CV, ANY)
{
	USE_OPLINE
	zend_generator *generator = zend_get_running_generator(EXECUTE_DATA_C);
	zval *val;

	SAVE_OPLINE();
	val = GET_OP1_ZVAL_PTR(BP_VAR_R);

	if (UNEXPECTED(generator->flags & ZEND_GENERATOR_FORCED_CLOSE)) {
		zend_throw_error(NULL, "Cannot use \"yield from\" in a force-closed generator");
		FREE_OP1();
		UNDEF_RESULT();
		HANDLE_EXCEPTION();
	}

ZEND_VM_C_LABEL(yield_from_try_again):
	if (Z_TYPE_P(val) == IS_ARRAY) {
		ZVAL_COPY_VALUE(&generator->values, val);
		if (Z_OPT_REFCOUNTED_P(val)) {
			Z_ADDREF_P(val);
		}
		Z_FE_POS(generator->values) = 0;
		FREE_OP1();
	} else if (OP1_TYPE != IS_CONST && Z_TYPE_P(val) == IS_OBJECT && Z_OBJCE_P(val)->get_iterator) {
		zend_class_entry *ce = Z_OBJCE_P(val);
		if (ce == zend_ce_generator) {
			zend_generator *new_gen = (zend_generator *) Z_OBJ_P(val);

			Z_ADDREF_P(val);
			FREE_OP1();

			if (UNEXPECTED(new_gen->execute_data == NULL)) {
				zend_throw_error(NULL, "Generator passed to yield from was aborted without proper return and is unable to continue");
				zval_ptr_dtor(val);
				UNDEF_RESULT();
				HANDLE_EXCEPTION();
			} else if (Z_ISUNDEF(new_gen->retval)) {
				if (UNEXPECTED(zend_generator_get_current(new_gen) == generator)) {
					zend_throw_error(NULL, "Impossible to yield from the Generator being currently run");
					zval_ptr_dtor(val);
					UNDEF_RESULT();
					HANDLE_EXCEPTION();
				} else {
					zend_generator_yield_from(generator, new_gen);
				}
			} else {
				if (RETURN_VALUE_USED(opline)) {
					ZVAL_COPY(EX_VAR(opline->result.var), &new_gen->retval);
				}
				ZEND_VM_NEXT_OPCODE();
			}
		} else {
			zend_object_iterator *iter = ce->get_iterator(ce, val, 0);
			FREE_OP1();

			if (UNEXPECTED(!iter) || UNEXPECTED(EG(exception))) {
				if (!EG(exception)) {
					zend_throw_error(NULL, "Object of type %s did not create an Iterator", ZSTR_VAL(ce->name));
				}
				UNDEF_RESULT();
				HANDLE_EXCEPTION();
			}

			iter->index = 0;
			if (iter->funcs->rewind) {
				iter->funcs->rewind(iter);
				if (UNEXPECTED(EG(exception) != NULL)) {
					OBJ_RELEASE(&iter->std);
					UNDEF_RESULT();
					HANDLE_EXCEPTION();
				}
			}

			ZVAL_OBJ(&generator->values, &iter->std);
		}
	} else if ((OP1_TYPE & (IS_VAR|IS_CV)) && Z_TYPE_P(val) == IS_REFERENCE) {
		val = Z_REFVAL_P(val);
		ZEND_VM_C_GOTO(yield_from_try_again);
	} else {
		zend_throw_error(NULL, "Can use \"yield from\" only with arrays and Traversables");
		FREE_OP1();
		UNDEF_RESULT();
		HANDLE_EXCEPTION();
	}

	/* This is the default return value
	 * when the expression is a Generator, it will be overwritten in zend_generator_resume() */
	if (RETURN_VALUE_USED(opline)) {
		ZVAL_NULL(EX_VAR(opline->result.var));
	}

	/* This generator has no send target (though the generator we delegate to might have one) */
	generator->send_target = NULL;

	/* We increment to the next op, so we are at the correct position when the
	 * generator is resumed. */
	ZEND_VM_INC_OPCODE();

	/* The GOTO VM uses a local opline variable. We need to set the opline
	 * variable in execute_data so we don't resume at an old position. */
	SAVE_OPLINE();

	ZEND_VM_RETURN();
}

ZEND_VM_HANDLER(159, ZEND_DISCARD_EXCEPTION, ANY, ANY)
{
	USE_OPLINE
	zval *fast_call = EX_VAR(opline->op1.var);
	SAVE_OPLINE();

	/* cleanup incomplete RETURN statement */
	if (Z_OPLINE_NUM_P(fast_call) != (uint32_t)-1
	 && (EX(func)->op_array.opcodes[Z_OPLINE_NUM_P(fast_call)].op2_type & (IS_TMP_VAR | IS_VAR))) {
		zval *return_value = EX_VAR(EX(func)->op_array.opcodes[Z_OPLINE_NUM_P(fast_call)].op2.var);

		zval_ptr_dtor(return_value);
	}

	/* cleanup delayed exception */
	if (Z_OBJ_P(fast_call) != NULL) {
		/* discard the previously thrown exception */
		OBJ_RELEASE(Z_OBJ_P(fast_call));
		Z_OBJ_P(fast_call) = NULL;
	}

	ZEND_VM_NEXT_OPCODE_CHECK_EXCEPTION();
}

ZEND_VM_HANDLER(162, ZEND_FAST_CALL, JMP_ADDR, ANY)
{
	USE_OPLINE
	zval *fast_call = EX_VAR(opline->result.var);

	Z_OBJ_P(fast_call) = NULL;
	/* set return address */
	Z_OPLINE_NUM_P(fast_call) = opline - EX(func)->op_array.opcodes;
	ZEND_VM_JMP_EX(OP_JMP_ADDR(opline, opline->op1), 0);
}

ZEND_VM_HANDLER(163, ZEND_FAST_RET, ANY, TRY_CATCH)
{
	USE_OPLINE
	zval *fast_call = EX_VAR(opline->op1.var);
	uint32_t current_try_catch_offset, current_op_num;

	if (Z_OPLINE_NUM_P(fast_call) != (uint32_t)-1) {
		const zend_op *fast_ret = EX(func)->op_array.opcodes + Z_OPLINE_NUM_P(fast_call);

		ZEND_VM_JMP_EX(fast_ret + 1, 0);
	}

	/* special case for unhandled exceptions */
	EG(exception) = Z_OBJ_P(fast_call);
	Z_OBJ_P(fast_call) = NULL;
	current_try_catch_offset = opline->op2.num;
	current_op_num = opline - EX(func)->op_array.opcodes;
	ZEND_VM_DISPATCH_TO_HELPER(zend_dispatch_try_catch_finally_helper, try_catch_offset, current_try_catch_offset, op_num, current_op_num);
}

ZEND_VM_HOT_HANDLER(168, ZEND_BIND_GLOBAL, CV, CONST, CACHE_SLOT)
{
	USE_OPLINE
	zend_string *varname;
	zval *value;
	zval *variable_ptr;
	uintptr_t idx;
	zend_reference *ref;

	ZEND_VM_REPEATABLE_OPCODE

	varname = Z_STR_P(GET_OP2_ZVAL_PTR(BP_VAR_R));

	/* We store "hash slot index" + 1 (NULL is a mark of uninitialized cache slot) */
	idx = (uintptr_t)CACHED_PTR(opline->extended_value) - 1;
	if (EXPECTED(idx < EG(symbol_table).nNumUsed * sizeof(Bucket))) {
		Bucket *p = (Bucket*)((char*)EG(symbol_table).arData + idx);

		if (EXPECTED(p->key == varname) ||
		    (EXPECTED(p->h == ZSTR_H(varname)) &&
		     EXPECTED(p->key != NULL) &&
		     EXPECTED(zend_string_equal_content(p->key, varname)))) {

			value = (zval*)p; /* value = &p->val; */
			ZEND_VM_C_GOTO(check_indirect);
		}
	}

	value = zend_hash_find_known_hash(&EG(symbol_table), varname);
	if (UNEXPECTED(value == NULL)) {
		value = zend_hash_add_new(&EG(symbol_table), varname, &EG(uninitialized_zval));
		idx = (char*)value - (char*)EG(symbol_table).arData;
		/* Store "hash slot index" + 1 (NULL is a mark of uninitialized cache slot) */
		CACHE_PTR(opline->extended_value, (void*)(idx + 1));
	} else {
		idx = (char*)value - (char*)EG(symbol_table).arData;
		/* Store "hash slot index" + 1 (NULL is a mark of uninitialized cache slot) */
		CACHE_PTR(opline->extended_value, (void*)(idx + 1));
ZEND_VM_C_LABEL(check_indirect):
		/* GLOBAL variable may be an INDIRECT pointer to CV */
		if (UNEXPECTED(Z_TYPE_P(value) == IS_INDIRECT)) {
			value = Z_INDIRECT_P(value);
			if (UNEXPECTED(Z_TYPE_P(value) == IS_UNDEF)) {
				ZVAL_NULL(value);
			}
		}
	}

	if (UNEXPECTED(!Z_ISREF_P(value))) {
		ZVAL_MAKE_REF_EX(value, 2);
		ref = Z_REF_P(value);
	} else {
		ref = Z_REF_P(value);
		GC_ADDREF(ref);
	}

	variable_ptr = GET_OP1_ZVAL_PTR_PTR_UNDEF(BP_VAR_W);

	if (UNEXPECTED(Z_REFCOUNTED_P(variable_ptr))) {
		zend_refcounted *garbage = Z_COUNTED_P(variable_ptr);

		ZVAL_REF(variable_ptr, ref);
		SAVE_OPLINE();
		if (GC_DELREF(garbage) == 0) {
			rc_dtor_func(garbage);
			if (UNEXPECTED(EG(exception))) {
				ZVAL_NULL(variable_ptr);
				HANDLE_EXCEPTION();
			}
		} else {
			gc_check_possible_root(garbage);
		}
	} else {
		ZVAL_REF(variable_ptr, ref);
	}

	ZEND_VM_REPEAT_OPCODE(ZEND_BIND_GLOBAL);
	ZEND_VM_NEXT_OPCODE();
}

ZEND_VM_COLD_CONST_HANDLER(121, ZEND_STRLEN, CONST|TMPVAR|CV, ANY)
{
	USE_OPLINE
	zval *value;

	value = GET_OP1_ZVAL_PTR_UNDEF(BP_VAR_R);
	if (EXPECTED(Z_TYPE_P(value) == IS_STRING)) {
		ZVAL_LONG(EX_VAR(opline->result.var), Z_STRLEN_P(value));
		if (OP1_TYPE & (IS_TMP_VAR|IS_VAR)) {
			zval_ptr_dtor_str(value);
		}
		ZEND_VM_NEXT_OPCODE();
	} else {
		bool strict;

		if ((OP1_TYPE & (IS_VAR|IS_CV)) && Z_TYPE_P(value) == IS_REFERENCE) {
			value = Z_REFVAL_P(value);
			if (EXPECTED(Z_TYPE_P(value) == IS_STRING)) {
				ZVAL_LONG(EX_VAR(opline->result.var), Z_STRLEN_P(value));
				FREE_OP1();
				ZEND_VM_NEXT_OPCODE();
			}
		}

		SAVE_OPLINE();
		if (OP1_TYPE == IS_CV && UNEXPECTED(Z_TYPE_P(value) == IS_UNDEF)) {
			value = ZVAL_UNDEFINED_OP1();
		}
		strict = EX_USES_STRICT_TYPES();
		do {
			if (EXPECTED(!strict)) {
				zend_string *str;
				zval tmp;

				if (UNEXPECTED(Z_TYPE_P(value) == IS_NULL)) {
					zend_error(E_DEPRECATED,
						"strlen(): Passing null to parameter #1 ($string) of type string is deprecated");
					ZVAL_LONG(EX_VAR(opline->result.var), 0);
					if (UNEXPECTED(EG(exception))) {
						HANDLE_EXCEPTION();
					}
					break;
				}

				ZVAL_COPY(&tmp, value);
				if (zend_parse_arg_str_weak(&tmp, &str, 1)) {
					ZVAL_LONG(EX_VAR(opline->result.var), ZSTR_LEN(str));
					zval_ptr_dtor(&tmp);
					break;
				}
				zval_ptr_dtor(&tmp);
			}
			if (!EG(exception)) {
<<<<<<< HEAD
				zend_type_error("strlen(): Argument #1 ($str) must be of type string, %s given", zend_zval_value_name(value));
=======
				zend_type_error("strlen(): Argument #1 ($string) must be of type string, %s given", zend_zval_type_name(value));
>>>>>>> e223bf20
			}
			ZVAL_UNDEF(EX_VAR(opline->result.var));
		} while (0);
	}
	FREE_OP1();
	ZEND_VM_NEXT_OPCODE_CHECK_EXCEPTION();
}

ZEND_VM_HOT_NOCONST_HANDLER(123, ZEND_TYPE_CHECK, CONST|TMPVAR|CV, ANY, TYPE_MASK)
{
	USE_OPLINE
	zval *value;
	int result = 0;

	value = GET_OP1_ZVAL_PTR_UNDEF(BP_VAR_R);
	if ((opline->extended_value >> (uint32_t)Z_TYPE_P(value)) & 1) {
ZEND_VM_C_LABEL(type_check_resource):
		if (opline->extended_value != MAY_BE_RESOURCE
		 || EXPECTED(NULL != zend_rsrc_list_get_rsrc_type(Z_RES_P(value)))) {
			result = 1;
		}
	} else if ((OP1_TYPE & (IS_CV|IS_VAR)) && Z_ISREF_P(value)) {
		value = Z_REFVAL_P(value);
		if ((opline->extended_value >> (uint32_t)Z_TYPE_P(value)) & 1) {
			ZEND_VM_C_GOTO(type_check_resource);
		}
	} else if (OP1_TYPE == IS_CV && UNEXPECTED(Z_TYPE_P(value) == IS_UNDEF)) {
		result = ((1 << IS_NULL) & opline->extended_value) != 0;
		SAVE_OPLINE();
		ZVAL_UNDEFINED_OP1();
		if (UNEXPECTED(EG(exception))) {
			ZVAL_UNDEF(EX_VAR(opline->result.var));
			HANDLE_EXCEPTION();
		}
	}
	if (OP1_TYPE & (IS_TMP_VAR|IS_VAR)) {
		SAVE_OPLINE();
		FREE_OP1();
		ZEND_VM_SMART_BRANCH(result, 1);
	} else {
		ZEND_VM_SMART_BRANCH(result, 0);
	}
}

ZEND_VM_HOT_HANDLER(122, ZEND_DEFINED, CONST, ANY, CACHE_SLOT)
{
	USE_OPLINE
	zend_constant *c;

	c = CACHED_PTR(opline->extended_value);
	if (EXPECTED(c != NULL)) {
		if (!IS_SPECIAL_CACHE_VAL(c)) {
ZEND_VM_C_LABEL(defined_true):
			ZEND_VM_SMART_BRANCH_TRUE();
		} else if (EXPECTED(zend_hash_num_elements(EG(zend_constants)) == DECODE_SPECIAL_CACHE_NUM(c))) {
ZEND_VM_C_LABEL(defined_false):
			ZEND_VM_SMART_BRANCH_FALSE();
		}
	}
	if (zend_quick_check_constant(RT_CONSTANT(opline, opline->op1) OPLINE_CC EXECUTE_DATA_CC) != SUCCESS) {
		CACHE_PTR(opline->extended_value, ENCODE_SPECIAL_CACHE_NUM(zend_hash_num_elements(EG(zend_constants))));
		ZEND_VM_C_GOTO(defined_false);
	} else {
		ZEND_VM_C_GOTO(defined_true);
	}
}

ZEND_VM_HANDLER(151, ZEND_ASSERT_CHECK, ANY, JMP_ADDR)
{
	USE_OPLINE

	if (EG(assertions) <= 0) {
		zend_op *target = OP_JMP_ADDR(opline, opline->op2);
		if (RETURN_VALUE_USED(opline)) {
			ZVAL_TRUE(EX_VAR(opline->result.var));
		}
		ZEND_VM_JMP_EX(target, 0);
	} else {
		ZEND_VM_NEXT_OPCODE();
	}
}

ZEND_VM_HANDLER(157, ZEND_FETCH_CLASS_NAME, CV|TMPVAR|UNUSED|CLASS_FETCH, ANY)
{
	uint32_t fetch_type;
	zend_class_entry *called_scope, *scope;
	USE_OPLINE

	if (OP1_TYPE != IS_UNUSED) {
		SAVE_OPLINE();
		zval *op = GET_OP1_ZVAL_PTR(BP_VAR_R);
		if (UNEXPECTED(Z_TYPE_P(op) != IS_OBJECT)) {
			ZVAL_DEREF(op);
			if (Z_TYPE_P(op) != IS_OBJECT) {
				zend_type_error("Cannot use \"::class\" on %s", zend_zval_value_name(op));
				ZVAL_UNDEF(EX_VAR(opline->result.var));
				FREE_OP1();
				HANDLE_EXCEPTION();
			}
		}

		ZVAL_STR_COPY(EX_VAR(opline->result.var), Z_OBJCE_P(op)->name);
		FREE_OP1();
		ZEND_VM_NEXT_OPCODE_CHECK_EXCEPTION();
	}

	fetch_type = opline->op1.num;
	scope = EX(func)->op_array.scope;
	if (UNEXPECTED(scope == NULL)) {
		SAVE_OPLINE();
		zend_throw_error(NULL, "Cannot use \"%s\" in the global scope",
			fetch_type == ZEND_FETCH_CLASS_SELF ? "self" :
			fetch_type == ZEND_FETCH_CLASS_PARENT ? "parent" : "static");
		ZVAL_UNDEF(EX_VAR(opline->result.var));
		HANDLE_EXCEPTION();
	}

	switch (fetch_type) {
		case ZEND_FETCH_CLASS_SELF:
			ZVAL_STR_COPY(EX_VAR(opline->result.var), scope->name);
			break;
		case ZEND_FETCH_CLASS_PARENT:
			if (UNEXPECTED(scope->parent == NULL)) {
				SAVE_OPLINE();
				zend_throw_error(NULL,
					"Cannot use \"parent\" when current class scope has no parent");
				ZVAL_UNDEF(EX_VAR(opline->result.var));
				HANDLE_EXCEPTION();
			}
			ZVAL_STR_COPY(EX_VAR(opline->result.var), scope->parent->name);
			break;
		case ZEND_FETCH_CLASS_STATIC:
			if (Z_TYPE(EX(This)) == IS_OBJECT) {
				called_scope = Z_OBJCE(EX(This));
			} else {
				called_scope = Z_CE(EX(This));
			}
			ZVAL_STR_COPY(EX_VAR(opline->result.var), called_scope->name);
			break;
		EMPTY_SWITCH_DEFAULT_CASE()
	}
	ZEND_VM_NEXT_OPCODE();
}

ZEND_VM_HANDLER(158, ZEND_CALL_TRAMPOLINE, ANY, ANY, SPEC(OBSERVER))
{
	zend_array *args = NULL;
	zend_function *fbc = EX(func);
	zval *ret = EX(return_value);
	uint32_t call_info = EX_CALL_INFO() & (ZEND_CALL_NESTED | ZEND_CALL_TOP | ZEND_CALL_RELEASE_THIS | ZEND_CALL_HAS_EXTRA_NAMED_PARAMS);
	uint32_t num_args = EX_NUM_ARGS();
	zend_execute_data *call;

	SAVE_OPLINE();

	if (num_args) {
		zval *p = ZEND_CALL_ARG(execute_data, 1);
		zval *end = p + num_args;

		args = zend_new_array(num_args);
		zend_hash_real_init_packed(args);
		ZEND_HASH_FILL_PACKED(args) {
			do {
				ZEND_HASH_FILL_ADD(p);
				p++;
			} while (p != end);
		} ZEND_HASH_FILL_END();
	}

	call = execute_data;
	execute_data = EG(current_execute_data) = EX(prev_execute_data);

	call->func = (fbc->op_array.fn_flags & ZEND_ACC_STATIC) ? fbc->op_array.scope->__callstatic : fbc->op_array.scope->__call;
	ZEND_ASSERT(zend_vm_calc_used_stack(2, call->func) <= (size_t)(((char*)EG(vm_stack_end)) - (char*)call));
	ZEND_CALL_NUM_ARGS(call) = 2;

	ZVAL_STR(ZEND_CALL_ARG(call, 1), fbc->common.function_name);

	zval *call_args = ZEND_CALL_ARG(call, 2);
	if (args) {
		ZVAL_ARR(call_args, args);
	} else {
		ZVAL_EMPTY_ARRAY(call_args);
	}
	if (UNEXPECTED(call_info & ZEND_CALL_HAS_EXTRA_NAMED_PARAMS)) {
		if (zend_hash_num_elements(Z_ARRVAL_P(call_args)) == 0) {
			GC_ADDREF(call->extra_named_params);
			ZVAL_ARR(call_args, call->extra_named_params);
		} else {
			SEPARATE_ARRAY(call_args);
			zend_hash_copy(Z_ARRVAL_P(call_args), call->extra_named_params, zval_add_ref);
		}
	}
	zend_free_trampoline(fbc);
	fbc = call->func;

	if (EXPECTED(fbc->type == ZEND_USER_FUNCTION)) {
		if (UNEXPECTED(!RUN_TIME_CACHE(&fbc->op_array))) {
			init_func_run_time_cache(&fbc->op_array);
		}
		execute_data = call;
		i_init_func_execute_data(&fbc->op_array, ret, 0 EXECUTE_DATA_CC);
		if (EXPECTED(zend_execute_ex == execute_ex)) {
			LOAD_OPLINE_EX();
			ZEND_OBSERVER_SAVE_OPLINE();
			ZEND_OBSERVER_FCALL_BEGIN(execute_data);
			ZEND_VM_ENTER_EX();
		} else {
			SAVE_OPLINE_EX();
			ZEND_OBSERVER_FCALL_BEGIN(execute_data);
			execute_data = EX(prev_execute_data);
			if (execute_data) {
				LOAD_OPLINE();
			}
			ZEND_ADD_CALL_FLAG(call, ZEND_CALL_TOP);
			zend_execute_ex(call);
		}
	} else {
		zval retval;

		ZEND_ASSERT(fbc->type == ZEND_INTERNAL_FUNCTION);

		EG(current_execute_data) = call;

#if ZEND_DEBUG
		bool should_throw = zend_internal_call_should_throw(fbc, call);
#endif

		if (ret == NULL) {
			ret = &retval;
		}

		ZVAL_NULL(ret);
		ZEND_OBSERVER_FCALL_BEGIN(call);
		if (!zend_execute_internal) {
			/* saves one function call if zend_execute_internal is not used */
			fbc->internal_function.handler(call, ret);
		} else {
			zend_execute_internal(call, ret);
		}

#if ZEND_DEBUG
		if (!EG(exception) && call->func) {
			if (should_throw) {
				zend_internal_call_arginfo_violation(call->func);
			}
			ZEND_ASSERT(!(call->func->common.fn_flags & ZEND_ACC_HAS_RETURN_TYPE) ||
				zend_verify_internal_return_type(call->func, ret));
			ZEND_ASSERT((call->func->common.fn_flags & ZEND_ACC_RETURN_REFERENCE)
				? Z_ISREF_P(ret) : !Z_ISREF_P(ret));
			zend_verify_internal_func_info(call->func, ret);
		}
#endif
		ZEND_OBSERVER_FCALL_END(call, EG(exception) ? NULL : ret);

		EG(current_execute_data) = call->prev_execute_data;

		zend_vm_stack_free_args(call);
		if (ret == &retval) {
			zval_ptr_dtor(ret);
		}
	}

	execute_data = EG(current_execute_data);

	if (!execute_data || !EX(func) || !ZEND_USER_CODE(EX(func)->type) || (call_info & ZEND_CALL_TOP)) {
		ZEND_VM_RETURN();
	}

	if (UNEXPECTED(call_info & ZEND_CALL_RELEASE_THIS)) {
		zend_object *object = Z_OBJ(call->This);
		OBJ_RELEASE(object);
	}
	zend_vm_stack_free_call_frame(call);

	if (UNEXPECTED(EG(exception) != NULL)) {
		zend_rethrow_exception(execute_data);
		HANDLE_EXCEPTION_LEAVE();
	}

	LOAD_OPLINE();
	ZEND_VM_INC_OPCODE();
	ZEND_VM_LEAVE();
}

ZEND_VM_HANDLER(182, ZEND_BIND_LEXICAL, TMP, CV, REF)
{
	USE_OPLINE
	zval *closure, *var;

	closure = GET_OP1_ZVAL_PTR(BP_VAR_R);
	if (opline->extended_value & ZEND_BIND_REF) {
		/* By-ref binding */
		var = GET_OP2_ZVAL_PTR(BP_VAR_W);
		if (Z_ISREF_P(var)) {
			Z_ADDREF_P(var);
		} else {
			ZVAL_MAKE_REF_EX(var, 2);
		}
	} else {
		var = GET_OP2_ZVAL_PTR_UNDEF(BP_VAR_R);
		if (UNEXPECTED(Z_ISUNDEF_P(var)) && !(opline->extended_value & ZEND_BIND_IMPLICIT)) {
			SAVE_OPLINE();
			var = ZVAL_UNDEFINED_OP2();
			if (UNEXPECTED(EG(exception))) {
				HANDLE_EXCEPTION();
			}
		}
		ZVAL_DEREF(var);
		Z_TRY_ADDREF_P(var);
	}

	zend_closure_bind_var_ex(closure,
		(opline->extended_value & ~(ZEND_BIND_REF|ZEND_BIND_IMPLICIT)), var);
	ZEND_VM_NEXT_OPCODE();
}

ZEND_VM_HANDLER(183, ZEND_BIND_STATIC, CV, UNUSED, REF)
{
	USE_OPLINE
	HashTable *ht;
	zval *value;
	zval *variable_ptr;

	variable_ptr = GET_OP1_ZVAL_PTR_PTR_UNDEF(BP_VAR_W);

	ht = ZEND_MAP_PTR_GET(EX(func)->op_array.static_variables_ptr);
	if (!ht) {
		ht = zend_array_dup(EX(func)->op_array.static_variables);
		ZEND_MAP_PTR_SET(EX(func)->op_array.static_variables_ptr, ht);
	}
	ZEND_ASSERT(GC_REFCOUNT(ht) == 1);

	value = (zval*)((char*)ht->arData + (opline->extended_value & ~(ZEND_BIND_REF|ZEND_BIND_IMPLICIT|ZEND_BIND_EXPLICIT)));

	SAVE_OPLINE();
	if (opline->extended_value & ZEND_BIND_REF) {
		if (Z_TYPE_P(value) == IS_CONSTANT_AST) {
			if (UNEXPECTED(zval_update_constant_ex(value, EX(func)->op_array.scope) != SUCCESS)) {
				HANDLE_EXCEPTION();
			}
		}

		i_zval_ptr_dtor(variable_ptr);
		if (UNEXPECTED(!Z_ISREF_P(value))) {
			zend_reference *ref = (zend_reference*)emalloc(sizeof(zend_reference));
			GC_SET_REFCOUNT(ref, 2);
			GC_TYPE_INFO(ref) = GC_REFERENCE;
			ZVAL_COPY_VALUE(&ref->val, value);
			ref->sources.ptr = NULL;
			Z_REF_P(value) = ref;
			Z_TYPE_INFO_P(value) = IS_REFERENCE_EX;
			ZVAL_REF(variable_ptr, ref);
		} else {
			Z_ADDREF_P(value);
			ZVAL_REF(variable_ptr, Z_REF_P(value));
		}
	} else {
		i_zval_ptr_dtor(variable_ptr);
		ZVAL_COPY(variable_ptr, value);
	}

	ZEND_VM_NEXT_OPCODE_CHECK_EXCEPTION();
}

ZEND_VM_HOT_HANDLER(184, ZEND_FETCH_THIS, UNUSED, UNUSED)
{
	USE_OPLINE

	if (EXPECTED(Z_TYPE(EX(This)) == IS_OBJECT)) {
		zval *result = EX_VAR(opline->result.var);

		ZVAL_OBJ(result, Z_OBJ(EX(This)));
		Z_ADDREF_P(result);
		ZEND_VM_NEXT_OPCODE();
	} else {
		ZEND_VM_DISPATCH_TO_HELPER(zend_this_not_in_object_context_helper);
	}
}

ZEND_VM_HANDLER(200, ZEND_FETCH_GLOBALS, UNUSED, UNUSED)
{
	USE_OPLINE

	/* For symbol tables we need to deal with exactly the same problems as for property tables. */
	ZVAL_ARR(EX_VAR(opline->result.var),
		zend_proptable_to_symtable(&EG(symbol_table), /* always_duplicate */ 1));
	ZEND_VM_NEXT_OPCODE();
}

ZEND_VM_HANDLER(186, ZEND_ISSET_ISEMPTY_THIS, UNUSED, UNUSED)
{
	USE_OPLINE

	ZVAL_BOOL(EX_VAR(opline->result.var),
		(opline->extended_value & ZEND_ISEMPTY) ^
		 (Z_TYPE(EX(This)) == IS_OBJECT));
	ZEND_VM_NEXT_OPCODE();
}

ZEND_VM_HANDLER(49, ZEND_CHECK_VAR, CV, UNUSED)
{
	USE_OPLINE
	zval *op1 = EX_VAR(opline->op1.var);

	if (UNEXPECTED(Z_TYPE_INFO_P(op1) == IS_UNDEF)) {
		SAVE_OPLINE();
		ZVAL_UNDEFINED_OP1();
		ZEND_VM_NEXT_OPCODE_CHECK_EXCEPTION();
	}
	ZEND_VM_NEXT_OPCODE();
}

ZEND_VM_HANDLER(140, ZEND_MAKE_REF, VAR|CV, UNUSED)
{
	USE_OPLINE
	zval *op1 = EX_VAR(opline->op1.var);

	if (OP1_TYPE == IS_CV) {
		if (UNEXPECTED(Z_TYPE_P(op1) == IS_UNDEF)) {
			ZVAL_NEW_EMPTY_REF(op1);
			Z_SET_REFCOUNT_P(op1, 2);
			ZVAL_NULL(Z_REFVAL_P(op1));
			ZVAL_REF(EX_VAR(opline->result.var), Z_REF_P(op1));
		} else {
			if (Z_ISREF_P(op1)) {
				Z_ADDREF_P(op1);
			} else {
				ZVAL_MAKE_REF_EX(op1, 2);
			}
			ZVAL_REF(EX_VAR(opline->result.var), Z_REF_P(op1));
		}
	} else if (EXPECTED(Z_TYPE_P(op1) == IS_INDIRECT)) {
		op1 = Z_INDIRECT_P(op1);
		if (EXPECTED(!Z_ISREF_P(op1))) {
			ZVAL_MAKE_REF_EX(op1, 2);
		} else {
			GC_ADDREF(Z_REF_P(op1));
		}
		ZVAL_REF(EX_VAR(opline->result.var), Z_REF_P(op1));
	} else {
		ZVAL_COPY_VALUE(EX_VAR(opline->result.var), op1);
	}
	ZEND_VM_NEXT_OPCODE();
}

ZEND_VM_COLD_CONSTCONST_HANDLER(187, ZEND_SWITCH_LONG, CONST|TMPVARCV, CONST, JMP_ADDR)
{
	USE_OPLINE
	zval *op, *jump_zv;
	HashTable *jumptable;

	op = GET_OP1_ZVAL_PTR_UNDEF(BP_VAR_R);

	if (Z_TYPE_P(op) != IS_LONG) {
		ZVAL_DEREF(op);
		if (Z_TYPE_P(op) != IS_LONG) {
			/* Wrong type, fall back to ZEND_CASE chain */
			ZEND_VM_NEXT_OPCODE();
		}
	}

	jumptable = Z_ARRVAL_P(GET_OP2_ZVAL_PTR(BP_VAR_R));
	jump_zv = zend_hash_index_find(jumptable, Z_LVAL_P(op));
	if (jump_zv != NULL) {
		ZEND_VM_SET_RELATIVE_OPCODE(opline, Z_LVAL_P(jump_zv));
		ZEND_VM_CONTINUE();
	} else {
		/* default */
		ZEND_VM_SET_RELATIVE_OPCODE(opline, opline->extended_value);
		ZEND_VM_CONTINUE();
	}
}

ZEND_VM_COLD_CONSTCONST_HANDLER(188, ZEND_SWITCH_STRING, CONST|TMPVARCV, CONST, JMP_ADDR)
{
	USE_OPLINE
	zval *op, *jump_zv;
	HashTable *jumptable;

	op = GET_OP1_ZVAL_PTR_UNDEF(BP_VAR_R);

	if (Z_TYPE_P(op) != IS_STRING) {
		if (OP1_TYPE == IS_CONST) {
			/* Wrong type, fall back to ZEND_CASE chain */
			ZEND_VM_NEXT_OPCODE();
		} else {
			ZVAL_DEREF(op);
			if (Z_TYPE_P(op) != IS_STRING) {
				/* Wrong type, fall back to ZEND_CASE chain */
				ZEND_VM_NEXT_OPCODE();
			}
		}
	}

	jumptable = Z_ARRVAL_P(GET_OP2_ZVAL_PTR(BP_VAR_R));
	jump_zv = zend_hash_find_ex(jumptable, Z_STR_P(op), OP1_TYPE == IS_CONST);
	if (jump_zv != NULL) {
		ZEND_VM_SET_RELATIVE_OPCODE(opline, Z_LVAL_P(jump_zv));
		ZEND_VM_CONTINUE();
	} else {
		/* default */
		ZEND_VM_SET_RELATIVE_OPCODE(opline, opline->extended_value);
		ZEND_VM_CONTINUE();
	}
}

ZEND_VM_COLD_CONSTCONST_HANDLER(195, ZEND_MATCH, CONST|TMPVARCV, CONST, JMP_ADDR)
{
	USE_OPLINE
	zval *op, *jump_zv;
	HashTable *jumptable;

	op = GET_OP1_ZVAL_PTR_UNDEF(BP_VAR_R);
	jumptable = Z_ARRVAL_P(GET_OP2_ZVAL_PTR(BP_VAR_R));

ZEND_VM_C_LABEL(match_try_again):
	if (Z_TYPE_P(op) == IS_LONG) {
		jump_zv = zend_hash_index_find(jumptable, Z_LVAL_P(op));
	} else if (Z_TYPE_P(op) == IS_STRING) {
		jump_zv = zend_hash_find_ex(jumptable, Z_STR_P(op), OP1_TYPE == IS_CONST);
	} else if (Z_TYPE_P(op) == IS_REFERENCE) {
		op = Z_REFVAL_P(op);
		ZEND_VM_C_GOTO(match_try_again);
	} else {
		if (UNEXPECTED((OP1_TYPE & IS_CV) && Z_TYPE_P(op) == IS_UNDEF)) {
			SAVE_OPLINE();
			op = ZVAL_UNDEFINED_OP1();
			if (UNEXPECTED(EG(exception))) {
				HANDLE_EXCEPTION();
			}
			ZEND_VM_C_GOTO(match_try_again);
		}

		ZEND_VM_C_GOTO(default_branch);
	}

	if (jump_zv != NULL) {
		ZEND_VM_SET_RELATIVE_OPCODE(opline, Z_LVAL_P(jump_zv));
		ZEND_VM_CONTINUE();
	} else {
ZEND_VM_C_LABEL(default_branch):
		/* default */
		ZEND_VM_SET_RELATIVE_OPCODE(opline, opline->extended_value);
		ZEND_VM_CONTINUE();
	}
}

ZEND_VM_COLD_CONST_HANDLER(197, ZEND_MATCH_ERROR, CONST|TMPVARCV, UNUSED)
{
	USE_OPLINE
	zval *op;

	SAVE_OPLINE();
	op = GET_OP1_ZVAL_PTR_UNDEF(BP_VAR_R);
	zend_match_unhandled_error(op);
	HANDLE_EXCEPTION();
}

ZEND_VM_COLD_CONSTCONST_HANDLER(189, ZEND_IN_ARRAY, CONST|TMP|VAR|CV, CONST, NUM)
{
	USE_OPLINE
	zval *op1;
	HashTable *ht = Z_ARRVAL_P(RT_CONSTANT(opline, opline->op2));
	zval *result;

	op1 = GET_OP1_ZVAL_PTR_UNDEF(BP_VAR_R);
	if (EXPECTED(Z_TYPE_P(op1) == IS_STRING)) {
		result = zend_hash_find_ex(ht, Z_STR_P(op1), OP1_TYPE == IS_CONST);
		if (OP1_TYPE & (IS_TMP_VAR|IS_VAR)) {
			zval_ptr_dtor_str(op1);
		}
		ZEND_VM_SMART_BRANCH(result, 0);
	}

	if (opline->extended_value) {
		if (EXPECTED(Z_TYPE_P(op1) == IS_LONG)) {
			result = zend_hash_index_find(ht, Z_LVAL_P(op1));
			ZEND_VM_SMART_BRANCH(result, 0);
		}
		SAVE_OPLINE();
		if ((OP1_TYPE & (IS_VAR|IS_CV)) && Z_TYPE_P(op1) == IS_REFERENCE) {
			op1 = Z_REFVAL_P(op1);
			if (EXPECTED(Z_TYPE_P(op1) == IS_STRING)) {
				result = zend_hash_find(ht, Z_STR_P(op1));
				FREE_OP1();
				ZEND_VM_SMART_BRANCH(result, 0);
			} else if (EXPECTED(Z_TYPE_P(op1) == IS_LONG)) {
				result = zend_hash_index_find(ht, Z_LVAL_P(op1));
				FREE_OP1();
				ZEND_VM_SMART_BRANCH(result, 0);
			}
		} else if (OP1_TYPE == IS_CV && UNEXPECTED(Z_TYPE_P(op1) == IS_UNDEF)) {
			ZVAL_UNDEFINED_OP1();
		}
	} else if (Z_TYPE_P(op1) <= IS_FALSE) {
		if (OP1_TYPE == IS_CV && UNEXPECTED(Z_TYPE_P(op1) == IS_UNDEF)) {
			SAVE_OPLINE();
			ZVAL_UNDEFINED_OP1();
			if (UNEXPECTED(EG(exception) != NULL)) {
				HANDLE_EXCEPTION();
			}
		}
		result = zend_hash_find_known_hash(ht, ZSTR_EMPTY_ALLOC());
		ZEND_VM_SMART_BRANCH(result, 0);
	} else {
		zend_string *key;
		zval key_tmp;

		if ((OP1_TYPE & (IS_VAR|IS_CV)) && Z_TYPE_P(op1) == IS_REFERENCE) {
			op1 = Z_REFVAL_P(op1);
			if (EXPECTED(Z_TYPE_P(op1) == IS_STRING)) {
				result = zend_hash_find(ht, Z_STR_P(op1));
				FREE_OP1();
				ZEND_VM_SMART_BRANCH(result, 0);
			}
		}

		SAVE_OPLINE();
		ZEND_HASH_MAP_FOREACH_STR_KEY(ht, key) {
			ZVAL_STR(&key_tmp, key);
			if (zend_compare(op1, &key_tmp) == 0) {
				FREE_OP1();
				ZEND_VM_SMART_BRANCH(1, 1);
			}
		} ZEND_HASH_FOREACH_END();
	}
	FREE_OP1();
	ZEND_VM_SMART_BRANCH(0, 1);
}

ZEND_VM_COLD_CONST_HANDLER(190, ZEND_COUNT, CONST|TMPVAR|CV, UNUSED)
{
	USE_OPLINE
	zval *op1;
	zend_long count;

	SAVE_OPLINE();
	op1 = GET_OP1_ZVAL_PTR_UNDEF(BP_VAR_R);

	while (1) {
		if (Z_TYPE_P(op1) == IS_ARRAY) {
			count = zend_hash_num_elements(Z_ARRVAL_P(op1));
			break;
		} else if (Z_TYPE_P(op1) == IS_OBJECT) {
			zend_object *zobj = Z_OBJ_P(op1);

			/* first, we check if the handler is defined */
			if (zobj->handlers->count_elements) {
				if (SUCCESS == zobj->handlers->count_elements(zobj, &count)) {
					break;
				}
				if (UNEXPECTED(EG(exception))) {
					count = 0;
					break;
				}
			}

			/* if not and the object implements Countable we call its count() method */
			if (zend_class_implements_interface(zobj->ce, zend_ce_countable)) {
				zval retval;

				zend_function *count_fn = zend_hash_find_ptr(&zobj->ce->function_table, ZSTR_KNOWN(ZEND_STR_COUNT));
				zend_call_known_instance_method_with_0_params(count_fn, zobj, &retval);
				count = zval_get_long(&retval);
				zval_ptr_dtor(&retval);
				break;
			}

			/* If There's no handler and it doesn't implement Countable then emit a TypeError */
		} else if ((OP1_TYPE & (IS_VAR|IS_CV)) != 0 && Z_TYPE_P(op1) == IS_REFERENCE) {
			op1 = Z_REFVAL_P(op1);
			continue;
		} else if (OP1_TYPE == IS_CV && UNEXPECTED(Z_TYPE_P(op1) == IS_UNDEF)) {
			ZVAL_UNDEFINED_OP1();
		}
		count = 0;
		zend_type_error("%s(): Argument #1 ($value) must be of type Countable|array, %s given", opline->extended_value ? "sizeof" : "count", zend_zval_value_name(op1));
		break;
	}

	ZVAL_LONG(EX_VAR(opline->result.var), count);
	FREE_OP1();
	ZEND_VM_NEXT_OPCODE_CHECK_EXCEPTION();
}

ZEND_VM_COLD_CONST_HANDLER(191, ZEND_GET_CLASS, UNUSED|CONST|TMPVAR|CV, UNUSED)
{
	USE_OPLINE

	if (OP1_TYPE == IS_UNUSED) {
		if (UNEXPECTED(!EX(func)->common.scope)) {
			SAVE_OPLINE();
			zend_throw_error(NULL, "get_class() without arguments must be called from within a class");
			ZVAL_UNDEF(EX_VAR(opline->result.var));
			HANDLE_EXCEPTION();
		} else {
			ZVAL_STR_COPY(EX_VAR(opline->result.var), EX(func)->common.scope->name);
			ZEND_VM_NEXT_OPCODE();
		}
	} else {
		zval *op1;

		SAVE_OPLINE();
		op1 = GET_OP1_ZVAL_PTR_UNDEF(BP_VAR_R);
		while (1) {
			if (Z_TYPE_P(op1) == IS_OBJECT) {
				ZVAL_STR_COPY(EX_VAR(opline->result.var), Z_OBJCE_P(op1)->name);
			} else if ((OP1_TYPE & (IS_VAR|IS_CV)) != 0 && Z_TYPE_P(op1) == IS_REFERENCE) {
				op1 = Z_REFVAL_P(op1);
				continue;
			} else {
				if (OP1_TYPE == IS_CV && UNEXPECTED(Z_TYPE_P(op1) == IS_UNDEF)) {
					ZVAL_UNDEFINED_OP1();
				}
				zend_type_error("get_class(): Argument #1 ($object) must be of type object, %s given", zend_zval_value_name(op1));
				ZVAL_UNDEF(EX_VAR(opline->result.var));
			}
			break;
		}
		FREE_OP1();
		ZEND_VM_NEXT_OPCODE_CHECK_EXCEPTION();
	}
}

ZEND_VM_HANDLER(192, ZEND_GET_CALLED_CLASS, UNUSED, UNUSED)
{
	USE_OPLINE

	if (Z_TYPE(EX(This)) == IS_OBJECT) {
		ZVAL_STR_COPY(EX_VAR(opline->result.var), Z_OBJCE(EX(This))->name);
	} else if (Z_CE(EX(This))) {
		ZVAL_STR_COPY(EX_VAR(opline->result.var), Z_CE(EX(This))->name);
	} else {
		ZEND_ASSERT(!EX(func)->common.scope);
		SAVE_OPLINE();
		zend_throw_error(NULL, "get_called_class() must be called from within a class");
		ZVAL_UNDEF(EX_VAR(opline->result.var));
		HANDLE_EXCEPTION();
	}
	ZEND_VM_NEXT_OPCODE();
}

ZEND_VM_COLD_CONST_HANDLER(193, ZEND_GET_TYPE, CONST|TMP|VAR|CV, UNUSED)
{
	USE_OPLINE
	zval *op1;
	zend_string *type;

	SAVE_OPLINE();
	op1 = GET_OP1_ZVAL_PTR_DEREF(BP_VAR_R);
	type = zend_zval_get_legacy_type(op1);
	if (EXPECTED(type)) {
		ZVAL_INTERNED_STR(EX_VAR(opline->result.var), type);
	} else {
		ZVAL_STRING(EX_VAR(opline->result.var), "unknown type");
	}
	FREE_OP1();
	ZEND_VM_NEXT_OPCODE_CHECK_EXCEPTION();
}

ZEND_VM_HANDLER(171, ZEND_FUNC_NUM_ARGS, UNUSED, UNUSED)
{
	USE_OPLINE

	ZVAL_LONG(EX_VAR(opline->result.var), EX_NUM_ARGS());
	ZEND_VM_NEXT_OPCODE();
}

ZEND_VM_HANDLER(172, ZEND_FUNC_GET_ARGS, UNUSED|CONST, UNUSED)
{
	USE_OPLINE
	zend_array *ht;
	uint32_t arg_count, result_size, skip;

	arg_count = EX_NUM_ARGS();
	if (OP1_TYPE == IS_CONST) {
		skip = Z_LVAL_P(RT_CONSTANT(opline, opline->op1));
		if (arg_count < skip) {
			result_size = 0;
		} else {
			result_size = arg_count - skip;
		}
	} else {
		skip = 0;
		result_size = arg_count;
	}

	if (result_size) {
		uint32_t first_extra_arg = EX(func)->op_array.num_args;

		ht = zend_new_array(result_size);
		ZVAL_ARR(EX_VAR(opline->result.var), ht);
		zend_hash_real_init_packed(ht);
		ZEND_HASH_FILL_PACKED(ht) {
			zval *p, *q;
			uint32_t i = skip;
			p = EX_VAR_NUM(i);
			if (arg_count > first_extra_arg) {
				while (i < first_extra_arg) {
					q = p;
					if (EXPECTED(Z_TYPE_INFO_P(q) != IS_UNDEF)) {
						ZVAL_DEREF(q);
						if (Z_OPT_REFCOUNTED_P(q)) {
							Z_ADDREF_P(q);
						}
						ZEND_HASH_FILL_SET(q);
					} else {
						ZEND_HASH_FILL_SET_NULL();
					}
					ZEND_HASH_FILL_NEXT();
					p++;
					i++;
				}
				if (skip < first_extra_arg) {
					skip = 0;
				} else {
					skip -= first_extra_arg;
				}
				p = EX_VAR_NUM(EX(func)->op_array.last_var + EX(func)->op_array.T + skip);
			}
			while (i < arg_count) {
				q = p;
				if (EXPECTED(Z_TYPE_INFO_P(q) != IS_UNDEF)) {
					ZVAL_DEREF(q);
					if (Z_OPT_REFCOUNTED_P(q)) {
						Z_ADDREF_P(q);
					}
					ZEND_HASH_FILL_SET(q);
				} else {
					ZEND_HASH_FILL_SET_NULL();
				}
				ZEND_HASH_FILL_NEXT();
				p++;
				i++;
			}
		} ZEND_HASH_FILL_END();
		ht->nNumOfElements = result_size;
	} else {
		ZVAL_EMPTY_ARRAY(EX_VAR(opline->result.var));
	}
	ZEND_VM_NEXT_OPCODE();
}

ZEND_VM_HANDLER(167, ZEND_COPY_TMP, TMPVAR, UNUSED)
{
	USE_OPLINE
	zval *value = GET_OP1_ZVAL_PTR(BP_VAR_R);
	zval *result = EX_VAR(opline->result.var);
	ZVAL_COPY(result, value);
	ZEND_VM_NEXT_OPCODE();
}

ZEND_VM_HANDLER(202, ZEND_CALLABLE_CONVERT, UNUSED, UNUSED)
{
	USE_OPLINE
	zend_execute_data *call = EX(call);

	zend_closure_from_frame(EX_VAR(opline->result.var), call);

	if (ZEND_CALL_INFO(call) & ZEND_CALL_RELEASE_THIS) {
		OBJ_RELEASE(Z_OBJ(call->This));
	}

	EX(call) = call->prev_execute_data;

	zend_vm_stack_free_call_frame(call);

	ZEND_VM_NEXT_OPCODE();
}

ZEND_VM_HOT_TYPE_SPEC_HANDLER(ZEND_JMP, (OP_JMP_ADDR(op, op->op1) > op), ZEND_JMP_FORWARD, JMP_ADDR, ANY)
{
	USE_OPLINE

	OPLINE = OP_JMP_ADDR(opline, opline->op1);
	ZEND_VM_CONTINUE();
}

ZEND_VM_HOT_TYPE_SPEC_HANDLER(ZEND_ADD, (res_info == MAY_BE_LONG && op1_info == MAY_BE_LONG && op2_info == MAY_BE_LONG), ZEND_ADD_LONG_NO_OVERFLOW, CONST|TMPVARCV, CONST|TMPVARCV, SPEC(NO_CONST_CONST,COMMUTATIVE))
{
	USE_OPLINE
	zval *op1, *op2, *result;

	op1 = GET_OP1_ZVAL_PTR_UNDEF(BP_VAR_R);
	op2 = GET_OP2_ZVAL_PTR_UNDEF(BP_VAR_R);
	result = EX_VAR(opline->result.var);
	ZVAL_LONG(result, Z_LVAL_P(op1) + Z_LVAL_P(op2));
	ZEND_VM_NEXT_OPCODE();
}

ZEND_VM_HOT_TYPE_SPEC_HANDLER(ZEND_ADD, (op1_info == MAY_BE_LONG && op2_info == MAY_BE_LONG), ZEND_ADD_LONG, CONST|TMPVARCV, CONST|TMPVARCV, SPEC(NO_CONST_CONST,COMMUTATIVE))
{
	USE_OPLINE
	zval *op1, *op2, *result;

	op1 = GET_OP1_ZVAL_PTR_UNDEF(BP_VAR_R);
	op2 = GET_OP2_ZVAL_PTR_UNDEF(BP_VAR_R);
	result = EX_VAR(opline->result.var);
	fast_long_add_function(result, op1, op2);
	ZEND_VM_NEXT_OPCODE();
}

ZEND_VM_HOT_TYPE_SPEC_HANDLER(ZEND_ADD, (op1_info == MAY_BE_DOUBLE && op2_info == MAY_BE_DOUBLE), ZEND_ADD_DOUBLE, CONST|TMPVARCV, CONST|TMPVARCV, SPEC(NO_CONST_CONST,COMMUTATIVE))
{
	USE_OPLINE
	zval *op1, *op2, *result;

	op1 = GET_OP1_ZVAL_PTR_UNDEF(BP_VAR_R);
	op2 = GET_OP2_ZVAL_PTR_UNDEF(BP_VAR_R);
	result = EX_VAR(opline->result.var);
	ZVAL_DOUBLE(result, Z_DVAL_P(op1) + Z_DVAL_P(op2));
	ZEND_VM_NEXT_OPCODE();
}

ZEND_VM_HOT_TYPE_SPEC_HANDLER(ZEND_SUB, (res_info == MAY_BE_LONG && op1_info == MAY_BE_LONG && op2_info == MAY_BE_LONG), ZEND_SUB_LONG_NO_OVERFLOW, CONST|TMPVARCV, CONST|TMPVARCV, SPEC(NO_CONST_CONST))
{
	USE_OPLINE
	zval *op1, *op2, *result;

	op1 = GET_OP1_ZVAL_PTR_UNDEF(BP_VAR_R);
	op2 = GET_OP2_ZVAL_PTR_UNDEF(BP_VAR_R);
	result = EX_VAR(opline->result.var);
	ZVAL_LONG(result, Z_LVAL_P(op1) - Z_LVAL_P(op2));
	ZEND_VM_NEXT_OPCODE();
}

ZEND_VM_HOT_TYPE_SPEC_HANDLER(ZEND_SUB, (op1_info == MAY_BE_LONG && op2_info == MAY_BE_LONG), ZEND_SUB_LONG, CONST|TMPVARCV, CONST|TMPVARCV, SPEC(NO_CONST_CONST))
{
	USE_OPLINE
	zval *op1, *op2, *result;

	op1 = GET_OP1_ZVAL_PTR_UNDEF(BP_VAR_R);
	op2 = GET_OP2_ZVAL_PTR_UNDEF(BP_VAR_R);
	result = EX_VAR(opline->result.var);
	fast_long_sub_function(result, op1, op2);
	ZEND_VM_NEXT_OPCODE();
}

ZEND_VM_HOT_TYPE_SPEC_HANDLER(ZEND_SUB, (op1_info == MAY_BE_DOUBLE && op2_info == MAY_BE_DOUBLE), ZEND_SUB_DOUBLE, CONST|TMPVARCV, CONST|TMPVARCV, SPEC(NO_CONST_CONST))
{
	USE_OPLINE
	zval *op1, *op2, *result;

	op1 = GET_OP1_ZVAL_PTR_UNDEF(BP_VAR_R);
	op2 = GET_OP2_ZVAL_PTR_UNDEF(BP_VAR_R);
	result = EX_VAR(opline->result.var);
	ZVAL_DOUBLE(result, Z_DVAL_P(op1) - Z_DVAL_P(op2));
	ZEND_VM_NEXT_OPCODE();
}

ZEND_VM_HOT_TYPE_SPEC_HANDLER(ZEND_MUL, (res_info == MAY_BE_LONG && op1_info == MAY_BE_LONG && op2_info == MAY_BE_LONG), ZEND_MUL_LONG_NO_OVERFLOW, CONST|TMPVARCV, CONST|TMPVARCV, SPEC(NO_CONST_CONST,COMMUTATIVE))
{
	USE_OPLINE
	zval *op1, *op2, *result;

	op1 = GET_OP1_ZVAL_PTR_UNDEF(BP_VAR_R);
	op2 = GET_OP2_ZVAL_PTR_UNDEF(BP_VAR_R);
	result = EX_VAR(opline->result.var);
	ZVAL_LONG(result, Z_LVAL_P(op1) * Z_LVAL_P(op2));
	ZEND_VM_NEXT_OPCODE();
}

ZEND_VM_HOT_TYPE_SPEC_HANDLER(ZEND_MUL, (op1_info == MAY_BE_LONG && op2_info == MAY_BE_LONG), ZEND_MUL_LONG, CONST|TMPVARCV, CONST|TMPVARCV, SPEC(NO_CONST_CONST,COMMUTATIVE))
{
	USE_OPLINE
	zval *op1, *op2, *result;
	zend_long overflow;

	op1 = GET_OP1_ZVAL_PTR_UNDEF(BP_VAR_R);
	op2 = GET_OP2_ZVAL_PTR_UNDEF(BP_VAR_R);
	result = EX_VAR(opline->result.var);
	ZEND_SIGNED_MULTIPLY_LONG(Z_LVAL_P(op1), Z_LVAL_P(op2), Z_LVAL_P(result), Z_DVAL_P(result), overflow);
	Z_TYPE_INFO_P(result) = overflow ? IS_DOUBLE : IS_LONG;
	ZEND_VM_NEXT_OPCODE();
}

ZEND_VM_HOT_TYPE_SPEC_HANDLER(ZEND_MUL, (op1_info == MAY_BE_DOUBLE && op2_info == MAY_BE_DOUBLE), ZEND_MUL_DOUBLE, CONST|TMPVARCV, CONST|TMPVARCV, SPEC(NO_CONST_CONST,COMMUTATIVE))
{
	USE_OPLINE
	zval *op1, *op2, *result;

	op1 = GET_OP1_ZVAL_PTR_UNDEF(BP_VAR_R);
	op2 = GET_OP2_ZVAL_PTR_UNDEF(BP_VAR_R);
	result = EX_VAR(opline->result.var);
	ZVAL_DOUBLE(result, Z_DVAL_P(op1) * Z_DVAL_P(op2));
	ZEND_VM_NEXT_OPCODE();
}

ZEND_VM_HOT_TYPE_SPEC_HANDLER(ZEND_IS_EQUAL|ZEND_IS_IDENTICAL, (op1_info == MAY_BE_LONG && op2_info == MAY_BE_LONG), ZEND_IS_EQUAL_LONG, CONST|TMPVARCV, CONST|TMPVARCV, SPEC(SMART_BRANCH,NO_CONST_CONST,COMMUTATIVE))
{
	USE_OPLINE
	zval *op1, *op2;
	bool result;

	op1 = GET_OP1_ZVAL_PTR_UNDEF(BP_VAR_R);
	op2 = GET_OP2_ZVAL_PTR_UNDEF(BP_VAR_R);
	result = (Z_LVAL_P(op1) == Z_LVAL_P(op2));
	ZEND_VM_SMART_BRANCH(result, 0);
}

ZEND_VM_HOT_TYPE_SPEC_HANDLER(ZEND_IS_EQUAL|ZEND_IS_IDENTICAL, (op1_info == MAY_BE_DOUBLE && op2_info == MAY_BE_DOUBLE), ZEND_IS_EQUAL_DOUBLE, CONST|TMPVARCV, CONST|TMPVARCV, SPEC(SMART_BRANCH,NO_CONST_CONST,COMMUTATIVE))
{
	USE_OPLINE
	zval *op1, *op2;
	bool result;

	op1 = GET_OP1_ZVAL_PTR_UNDEF(BP_VAR_R);
	op2 = GET_OP2_ZVAL_PTR_UNDEF(BP_VAR_R);
	result = (Z_DVAL_P(op1) == Z_DVAL_P(op2));
	ZEND_VM_SMART_BRANCH(result, 0);
}

ZEND_VM_HOT_TYPE_SPEC_HANDLER(ZEND_IS_NOT_EQUAL|ZEND_IS_NOT_IDENTICAL, (op1_info == MAY_BE_LONG && op2_info == MAY_BE_LONG), ZEND_IS_NOT_EQUAL_LONG, CONST|TMPVARCV, CONST|TMPVARCV, SPEC(SMART_BRANCH,NO_CONST_CONST,COMMUTATIVE))
{
	USE_OPLINE
	zval *op1, *op2;
	bool result;

	op1 = GET_OP1_ZVAL_PTR_UNDEF(BP_VAR_R);
	op2 = GET_OP2_ZVAL_PTR_UNDEF(BP_VAR_R);
	result = (Z_LVAL_P(op1) != Z_LVAL_P(op2));
	ZEND_VM_SMART_BRANCH(result, 0);
}

ZEND_VM_HOT_TYPE_SPEC_HANDLER(ZEND_IS_NOT_EQUAL|ZEND_IS_NOT_IDENTICAL, (op1_info == MAY_BE_DOUBLE && op2_info == MAY_BE_DOUBLE), ZEND_IS_NOT_EQUAL_DOUBLE, CONST|TMPVARCV, CONST|TMPVARCV, SPEC(SMART_BRANCH,NO_CONST_CONST,COMMUTATIVE))
{
	USE_OPLINE
	zval *op1, *op2;
	bool result;

	op1 = GET_OP1_ZVAL_PTR_UNDEF(BP_VAR_R);
	op2 = GET_OP2_ZVAL_PTR_UNDEF(BP_VAR_R);
	result = (Z_DVAL_P(op1) != Z_DVAL_P(op2));
	ZEND_VM_SMART_BRANCH(result, 0);
}

ZEND_VM_TYPE_SPEC_HANDLER(ZEND_IS_IDENTICAL, op->op1_type == IS_CV && (op->op2_type & (IS_CONST|IS_CV)) && !(op1_info & (MAY_BE_UNDEF|MAY_BE_REF)) && !(op2_info & (MAY_BE_UNDEF|MAY_BE_REF)), ZEND_IS_IDENTICAL_NOTHROW, CV, CONST|CV, SPEC(COMMUTATIVE))
{
	/* This is declared below the specializations for MAY_BE_LONG/MAY_BE_DOUBLE so those will be used instead if possible. */
	/* This optimizes $x === SOME_CONST_EXPR and $x === $y for non-refs and non-undef, which can't throw. */
	/* (Infinite recursion when comparing arrays is an uncatchable fatal error) */
	USE_OPLINE
	zval *op1, *op2;
	bool result;

	op1 = GET_OP1_ZVAL_PTR_UNDEF(BP_VAR_R);
	op2 = GET_OP2_ZVAL_PTR_UNDEF(BP_VAR_R);
	result = fast_is_identical_function(op1, op2);
	/* Free is a no-op for const/cv */
	ZEND_VM_SMART_BRANCH(result, 0);
}

ZEND_VM_TYPE_SPEC_HANDLER(ZEND_IS_NOT_IDENTICAL, op->op1_type == IS_CV && (op->op2_type & (IS_CONST|IS_CV)) && !(op1_info & (MAY_BE_UNDEF|MAY_BE_REF)) && !(op2_info & (MAY_BE_UNDEF|MAY_BE_REF)), ZEND_IS_NOT_IDENTICAL_NOTHROW, CV, CONST|CV, SPEC(COMMUTATIVE))
{
	USE_OPLINE
	zval *op1, *op2;
	bool result;

	op1 = GET_OP1_ZVAL_PTR_UNDEF(BP_VAR_R);
	op2 = GET_OP2_ZVAL_PTR_UNDEF(BP_VAR_R);
	result = fast_is_identical_function(op1, op2);
	/* Free is a no-op for const/cv */
	ZEND_VM_SMART_BRANCH(!result, 0);
}

ZEND_VM_HOT_TYPE_SPEC_HANDLER(ZEND_IS_SMALLER, (op1_info == MAY_BE_LONG && op2_info == MAY_BE_LONG), ZEND_IS_SMALLER_LONG, CONST|TMPVARCV, CONST|TMPVARCV, SPEC(SMART_BRANCH,NO_CONST_CONST))
{
	USE_OPLINE
	zval *op1, *op2;
	bool result;

	op1 = GET_OP1_ZVAL_PTR_UNDEF(BP_VAR_R);
	op2 = GET_OP2_ZVAL_PTR_UNDEF(BP_VAR_R);
	result = (Z_LVAL_P(op1) < Z_LVAL_P(op2));
	ZEND_VM_SMART_BRANCH(result, 0);
}

ZEND_VM_HOT_TYPE_SPEC_HANDLER(ZEND_IS_SMALLER, (op1_info == MAY_BE_DOUBLE && op2_info == MAY_BE_DOUBLE), ZEND_IS_SMALLER_DOUBLE, CONST|TMPVARCV, CONST|TMPVARCV, SPEC(SMART_BRANCH,NO_CONST_CONST))
{
	USE_OPLINE
	zval *op1, *op2;
	bool result;

	op1 = GET_OP1_ZVAL_PTR_UNDEF(BP_VAR_R);
	op2 = GET_OP2_ZVAL_PTR_UNDEF(BP_VAR_R);
	result = (Z_DVAL_P(op1) < Z_DVAL_P(op2));
	ZEND_VM_SMART_BRANCH(result, 0);
}

ZEND_VM_HOT_TYPE_SPEC_HANDLER(ZEND_IS_SMALLER_OR_EQUAL, (op1_info == MAY_BE_LONG && op2_info == MAY_BE_LONG), ZEND_IS_SMALLER_OR_EQUAL_LONG, CONST|TMPVARCV, CONST|TMPVARCV, SPEC(SMART_BRANCH,NO_CONST_CONST))
{
	USE_OPLINE
	zval *op1, *op2;
	bool result;

	op1 = GET_OP1_ZVAL_PTR_UNDEF(BP_VAR_R);
	op2 = GET_OP2_ZVAL_PTR_UNDEF(BP_VAR_R);
	result = (Z_LVAL_P(op1) <= Z_LVAL_P(op2));
	ZEND_VM_SMART_BRANCH(result, 0);
}

ZEND_VM_HOT_TYPE_SPEC_HANDLER(ZEND_IS_SMALLER_OR_EQUAL, (op1_info == MAY_BE_DOUBLE && op2_info == MAY_BE_DOUBLE), ZEND_IS_SMALLER_OR_EQUAL_DOUBLE, CONST|TMPVARCV, CONST|TMPVARCV, SPEC(SMART_BRANCH,NO_CONST_CONST))
{
	USE_OPLINE
	zval *op1, *op2;
	bool result;

	op1 = GET_OP1_ZVAL_PTR_UNDEF(BP_VAR_R);
	op2 = GET_OP2_ZVAL_PTR_UNDEF(BP_VAR_R);
	result = (Z_DVAL_P(op1) <= Z_DVAL_P(op2));
	ZEND_VM_SMART_BRANCH(result, 0);
}

ZEND_VM_HOT_TYPE_SPEC_HANDLER(ZEND_PRE_INC, (res_info == MAY_BE_LONG && op1_info == MAY_BE_LONG), ZEND_PRE_INC_LONG_NO_OVERFLOW, CV, ANY, SPEC(RETVAL))
{
	USE_OPLINE
	zval *var_ptr;

	var_ptr = GET_OP1_ZVAL_PTR_PTR_UNDEF(BP_VAR_RW);
	Z_LVAL_P(var_ptr)++;
	if (UNEXPECTED(RETURN_VALUE_USED(opline))) {
		ZVAL_LONG(EX_VAR(opline->result.var), Z_LVAL_P(var_ptr));
	}
	ZEND_VM_NEXT_OPCODE();
}

ZEND_VM_HOT_TYPE_SPEC_HANDLER(ZEND_PRE_INC, (op1_info == MAY_BE_LONG), ZEND_PRE_INC_LONG, CV, ANY, SPEC(RETVAL))
{
	USE_OPLINE
	zval *var_ptr;

	var_ptr = GET_OP1_ZVAL_PTR_PTR_UNDEF(BP_VAR_RW);
	fast_long_increment_function(var_ptr);
	if (UNEXPECTED(RETURN_VALUE_USED(opline))) {
		ZVAL_COPY_VALUE(EX_VAR(opline->result.var), var_ptr);
	}
	ZEND_VM_NEXT_OPCODE();
}

ZEND_VM_HOT_TYPE_SPEC_HANDLER(ZEND_PRE_DEC, (res_info == MAY_BE_LONG && op1_info == MAY_BE_LONG), ZEND_PRE_DEC_LONG_NO_OVERFLOW, CV, ANY, SPEC(RETVAL))
{
	USE_OPLINE
	zval *var_ptr;

	var_ptr = GET_OP1_ZVAL_PTR_PTR_UNDEF(BP_VAR_RW);
	Z_LVAL_P(var_ptr)--;
	if (UNEXPECTED(RETURN_VALUE_USED(opline))) {
		ZVAL_LONG(EX_VAR(opline->result.var), Z_LVAL_P(var_ptr));
	}
	ZEND_VM_NEXT_OPCODE();
}

ZEND_VM_HOT_TYPE_SPEC_HANDLER(ZEND_PRE_DEC, (op1_info == MAY_BE_LONG), ZEND_PRE_DEC_LONG, CV, ANY, SPEC(RETVAL))
{
	USE_OPLINE
	zval *var_ptr;

	var_ptr = GET_OP1_ZVAL_PTR_PTR_UNDEF(BP_VAR_RW);
	fast_long_decrement_function(var_ptr);
	if (UNEXPECTED(RETURN_VALUE_USED(opline))) {
		ZVAL_COPY_VALUE(EX_VAR(opline->result.var), var_ptr);
	}
	ZEND_VM_NEXT_OPCODE();
}

ZEND_VM_HOT_TYPE_SPEC_HANDLER(ZEND_POST_INC, (res_info == MAY_BE_LONG && op1_info == MAY_BE_LONG), ZEND_POST_INC_LONG_NO_OVERFLOW, CV, ANY)
{
	USE_OPLINE
	zval *var_ptr;

	var_ptr = GET_OP1_ZVAL_PTR_PTR_UNDEF(BP_VAR_RW);
	ZVAL_LONG(EX_VAR(opline->result.var), Z_LVAL_P(var_ptr));
	Z_LVAL_P(var_ptr)++;
	ZEND_VM_NEXT_OPCODE();
}

ZEND_VM_HOT_TYPE_SPEC_HANDLER(ZEND_POST_INC, (op1_info == MAY_BE_LONG), ZEND_POST_INC_LONG, CV, ANY)
{
	USE_OPLINE
	zval *var_ptr;

	var_ptr = GET_OP1_ZVAL_PTR_PTR_UNDEF(BP_VAR_RW);
	ZVAL_LONG(EX_VAR(opline->result.var), Z_LVAL_P(var_ptr));
	fast_long_increment_function(var_ptr);
	ZEND_VM_NEXT_OPCODE();
}

ZEND_VM_HOT_TYPE_SPEC_HANDLER(ZEND_POST_DEC, (res_info == MAY_BE_LONG && op1_info == MAY_BE_LONG), ZEND_POST_DEC_LONG_NO_OVERFLOW, CV, ANY)
{
	USE_OPLINE
	zval *var_ptr;

	var_ptr = GET_OP1_ZVAL_PTR_PTR_UNDEF(BP_VAR_RW);
	ZVAL_LONG(EX_VAR(opline->result.var), Z_LVAL_P(var_ptr));
	Z_LVAL_P(var_ptr)--;
	ZEND_VM_NEXT_OPCODE();
}

ZEND_VM_HOT_TYPE_SPEC_HANDLER(ZEND_POST_DEC, (op1_info == MAY_BE_LONG), ZEND_POST_DEC_LONG, CV, ANY)
{
	USE_OPLINE
	zval *var_ptr;

	var_ptr = GET_OP1_ZVAL_PTR_PTR_UNDEF(BP_VAR_RW);
	ZVAL_LONG(EX_VAR(opline->result.var), Z_LVAL_P(var_ptr));
	fast_long_decrement_function(var_ptr);
	ZEND_VM_NEXT_OPCODE();
}

ZEND_VM_HOT_TYPE_SPEC_HANDLER(ZEND_QM_ASSIGN, (op1_info == MAY_BE_LONG), ZEND_QM_ASSIGN_LONG, CONST|TMPVARCV, ANY)
{
	USE_OPLINE
	zval *value;

	value = GET_OP1_ZVAL_PTR_UNDEF(BP_VAR_R);
	ZVAL_LONG(EX_VAR(opline->result.var), Z_LVAL_P(value));
	ZEND_VM_NEXT_OPCODE();
}

ZEND_VM_HOT_TYPE_SPEC_HANDLER(ZEND_QM_ASSIGN, (op1_info == MAY_BE_DOUBLE), ZEND_QM_ASSIGN_DOUBLE, CONST|TMPVARCV, ANY)
{
	USE_OPLINE
	zval *value;

	value = GET_OP1_ZVAL_PTR_UNDEF(BP_VAR_R);
	ZVAL_DOUBLE(EX_VAR(opline->result.var), Z_DVAL_P(value));
	ZEND_VM_NEXT_OPCODE();
}

ZEND_VM_HOT_TYPE_SPEC_HANDLER(ZEND_QM_ASSIGN, ((op->op1_type == IS_CONST) ? !Z_REFCOUNTED_P(RT_CONSTANT(op, op->op1)) : (!(op1_info & ((MAY_BE_ANY|MAY_BE_UNDEF)-(MAY_BE_NULL|MAY_BE_FALSE|MAY_BE_TRUE|MAY_BE_LONG|MAY_BE_DOUBLE))))), ZEND_QM_ASSIGN_NOREF, CONST|TMPVARCV, ANY)
{
	USE_OPLINE
	zval *value;

	value = GET_OP1_ZVAL_PTR_UNDEF(BP_VAR_R);
	ZVAL_COPY_VALUE(EX_VAR(opline->result.var), value);
	ZEND_VM_NEXT_OPCODE();
}

ZEND_VM_HOT_TYPE_SPEC_HANDLER(ZEND_FETCH_DIM_R, (!(op2_info & (MAY_BE_UNDEF|MAY_BE_NULL|MAY_BE_STRING|MAY_BE_ARRAY|MAY_BE_OBJECT|MAY_BE_RESOURCE|MAY_BE_REF))), ZEND_FETCH_DIM_R_INDEX, CONST|TMPVAR|CV, CONST|TMPVARCV, SPEC(NO_CONST_CONST))
{
	USE_OPLINE
	zval *container, *dim, *value;
	zend_long offset;
	HashTable *ht;

	container = GET_OP1_ZVAL_PTR_UNDEF(BP_VAR_R);
	dim = GET_OP2_ZVAL_PTR_UNDEF(BP_VAR_R);
	if (EXPECTED(Z_TYPE_P(container) == IS_ARRAY)) {
ZEND_VM_C_LABEL(fetch_dim_r_index_array):
		if (EXPECTED(Z_TYPE_P(dim) == IS_LONG)) {
			offset = Z_LVAL_P(dim);
		} else {
			SAVE_OPLINE();
			zend_fetch_dimension_address_read_R(container, dim, OP2_TYPE OPLINE_CC EXECUTE_DATA_CC);
			FREE_OP1();
			ZEND_VM_NEXT_OPCODE_CHECK_EXCEPTION();
		}
		ht = Z_ARRVAL_P(container);
		ZEND_HASH_INDEX_FIND(ht, offset, value, ZEND_VM_C_LABEL(fetch_dim_r_index_undef));
		ZVAL_COPY_DEREF(EX_VAR(opline->result.var), value);
		if (OP1_TYPE & (IS_TMP_VAR|IS_VAR)) {
			SAVE_OPLINE();
			FREE_OP1();
			ZEND_VM_NEXT_OPCODE_CHECK_EXCEPTION();
		} else {
			ZEND_VM_NEXT_OPCODE();
		}
	} else if (OP1_TYPE != IS_CONST && EXPECTED(Z_TYPE_P(container) == IS_REFERENCE)) {
		container = Z_REFVAL_P(container);
		if (EXPECTED(Z_TYPE_P(container) == IS_ARRAY)) {
			ZEND_VM_C_GOTO(fetch_dim_r_index_array);
		} else {
			ZEND_VM_C_GOTO(fetch_dim_r_index_slow);
		}
	} else {
ZEND_VM_C_LABEL(fetch_dim_r_index_slow):
		SAVE_OPLINE();
		if (OP2_TYPE == IS_CONST && Z_EXTRA_P(dim) == ZEND_EXTRA_VALUE) {
			dim++;
		}
		zend_fetch_dimension_address_read_R_slow(container, dim OPLINE_CC EXECUTE_DATA_CC);
		FREE_OP1();
		ZEND_VM_NEXT_OPCODE_CHECK_EXCEPTION();
	}

ZEND_VM_C_LABEL(fetch_dim_r_index_undef):
	ZVAL_NULL(EX_VAR(opline->result.var));
	SAVE_OPLINE();
	zend_undefined_offset(offset);
	FREE_OP1();
	ZEND_VM_NEXT_OPCODE_CHECK_EXCEPTION();
}

ZEND_VM_HOT_TYPE_SPEC_HANDLER(ZEND_SEND_VAR, op->op2_type == IS_UNUSED && (op1_info & (MAY_BE_UNDEF|MAY_BE_REF)) == 0, ZEND_SEND_VAR_SIMPLE, CV|VAR, NUM)
{
	USE_OPLINE
	zval *varptr, *arg;

	varptr = GET_OP1_ZVAL_PTR_UNDEF(BP_VAR_R);
	arg = ZEND_CALL_VAR(EX(call), opline->result.var);

	if (OP1_TYPE == IS_CV) {
		ZVAL_COPY(arg, varptr);
	} else /* if (OP1_TYPE == IS_VAR) */ {
		ZVAL_COPY_VALUE(arg, varptr);
	}

	ZEND_VM_NEXT_OPCODE();
}

ZEND_VM_HOT_TYPE_SPEC_HANDLER(ZEND_SEND_VAR_EX, op->op2_type == IS_UNUSED && op->op2.num <= MAX_ARG_FLAG_NUM && (op1_info & (MAY_BE_UNDEF|MAY_BE_REF)) == 0, ZEND_SEND_VAR_EX_SIMPLE, CV|VAR, UNUSED|NUM)
{
	USE_OPLINE
	zval *varptr, *arg;
	uint32_t arg_num = opline->op2.num;

	if (QUICK_ARG_SHOULD_BE_SENT_BY_REF(EX(call)->func, arg_num)) {
		ZEND_VM_DISPATCH_TO_HANDLER(ZEND_SEND_REF);
	}

	varptr = GET_OP1_ZVAL_PTR_UNDEF(BP_VAR_R);
	arg = ZEND_CALL_VAR(EX(call), opline->result.var);

	if (OP1_TYPE == IS_CV) {
		ZVAL_COPY(arg, varptr);
	} else /* if (OP1_TYPE == IS_VAR) */ {
		ZVAL_COPY_VALUE(arg, varptr);
	}

	ZEND_VM_NEXT_OPCODE();
}

ZEND_VM_HOT_TYPE_SPEC_HANDLER(ZEND_SEND_VAL, op->op1_type == IS_CONST && op->op2_type == IS_UNUSED && !Z_REFCOUNTED_P(RT_CONSTANT(op, op->op1)), ZEND_SEND_VAL_SIMPLE, CONST, NUM)
{
	USE_OPLINE
	zval *value, *arg;

	value = GET_OP1_ZVAL_PTR(BP_VAR_R);
	arg = ZEND_CALL_VAR(EX(call), opline->result.var);
	ZVAL_COPY_VALUE(arg, value);
	ZEND_VM_NEXT_OPCODE();
}

ZEND_VM_HOT_TYPE_SPEC_HANDLER(ZEND_SEND_VAL_EX, op->op2_type == IS_UNUSED && op->op2.num <= MAX_ARG_FLAG_NUM && op->op1_type == IS_CONST && !Z_REFCOUNTED_P(RT_CONSTANT(op, op->op1)), ZEND_SEND_VAL_EX_SIMPLE, CONST, NUM)
{
	USE_OPLINE
	zval *value, *arg;
	uint32_t arg_num = opline->op2.num;

	arg = ZEND_CALL_VAR(EX(call), opline->result.var);
	if (QUICK_ARG_MUST_BE_SENT_BY_REF(EX(call)->func, arg_num)) {
		ZEND_VM_DISPATCH_TO_HELPER(zend_cannot_pass_by_ref_helper, _arg_num, arg_num, _arg, arg);
	}
	value = GET_OP1_ZVAL_PTR(BP_VAR_R);
	ZVAL_COPY_VALUE(arg, value);
	ZEND_VM_NEXT_OPCODE();
}

ZEND_VM_HOT_TYPE_SPEC_HANDLER(ZEND_FE_FETCH_R, op->op2_type == IS_CV && (op1_info & (MAY_BE_ANY|MAY_BE_REF)) == MAY_BE_ARRAY, ZEND_FE_FETCH_R_SIMPLE, VAR, CV, JMP_ADDR, SPEC(RETVAL))
{
	USE_OPLINE
	zval *array;
	zval *value, *variable_ptr;
	uint32_t value_type;
	HashTable *fe_ht;
	HashPosition pos;

	array = EX_VAR(opline->op1.var);
	SAVE_OPLINE();
	fe_ht = Z_ARRVAL_P(array);
	pos = Z_FE_POS_P(array);
	if (HT_IS_PACKED(fe_ht)) {
		value = fe_ht->arPacked + pos;
		while (1) {
			if (UNEXPECTED(pos >= fe_ht->nNumUsed)) {
				/* reached end of iteration */
				ZEND_VM_SET_RELATIVE_OPCODE(opline, opline->extended_value);
				ZEND_VM_CONTINUE();
			}
			value_type = Z_TYPE_INFO_P(value);
			ZEND_ASSERT(value_type != IS_INDIRECT);
			if (EXPECTED(value_type != IS_UNDEF)) {
				break;
			}
			pos++;
			value++;
		}
		Z_FE_POS_P(array) = pos + 1;
		if (RETURN_VALUE_USED(opline)) {
			ZVAL_LONG(EX_VAR(opline->result.var), pos);
		}
	} else {
		Bucket *p;

		p = fe_ht->arData + pos;
		while (1) {
			if (UNEXPECTED(pos >= fe_ht->nNumUsed)) {
				/* reached end of iteration */
				ZEND_VM_SET_RELATIVE_OPCODE(opline, opline->extended_value);
				ZEND_VM_CONTINUE();
			}
			pos++;
			value = &p->val;
			value_type = Z_TYPE_INFO_P(value);
			ZEND_ASSERT(value_type != IS_INDIRECT);
			if (EXPECTED(value_type != IS_UNDEF)) {
				break;
			}
			p++;
		}
		Z_FE_POS_P(array) = pos;
		if (RETURN_VALUE_USED(opline)) {
			if (!p->key) {
				ZVAL_LONG(EX_VAR(opline->result.var), p->h);
			} else {
				ZVAL_STR_COPY(EX_VAR(opline->result.var), p->key);
			}
		}
	}

	variable_ptr = EX_VAR(opline->op2.var);
	zend_assign_to_variable(variable_ptr, value, IS_CV, EX_USES_STRICT_TYPES());
	ZEND_VM_NEXT_OPCODE_CHECK_EXCEPTION();
}

ZEND_VM_DEFINE_OP(137, ZEND_OP_DATA);

ZEND_VM_HELPER(zend_interrupt_helper, ANY, ANY)
{
	zend_atomic_bool_store_ex(&EG(vm_interrupt), false);
	SAVE_OPLINE();
	if (zend_atomic_bool_load_ex(&EG(timed_out))) {
		zend_timeout();
	} else if (zend_interrupt_function) {
		zend_interrupt_function(execute_data);
		if (EG(exception)) {
			/* We have to UNDEF result, because ZEND_HANDLE_EXCEPTION is going to free it */
			const zend_op *throw_op = EG(opline_before_exception);

			if (throw_op
			 && throw_op->result_type & (IS_TMP_VAR|IS_VAR)
			 && throw_op->opcode != ZEND_ADD_ARRAY_ELEMENT
			 && throw_op->opcode != ZEND_ADD_ARRAY_UNPACK
			 && throw_op->opcode != ZEND_ROPE_INIT
			 && throw_op->opcode != ZEND_ROPE_ADD) {
				ZVAL_UNDEF(ZEND_CALL_VAR(EG(current_execute_data), throw_op->result.var));

			}
		}
		ZEND_VM_ENTER();
	}
	ZEND_VM_CONTINUE();
}<|MERGE_RESOLUTION|>--- conflicted
+++ resolved
@@ -8574,11 +8574,7 @@
 				zval_ptr_dtor(&tmp);
 			}
 			if (!EG(exception)) {
-<<<<<<< HEAD
-				zend_type_error("strlen(): Argument #1 ($str) must be of type string, %s given", zend_zval_value_name(value));
-=======
-				zend_type_error("strlen(): Argument #1 ($string) must be of type string, %s given", zend_zval_type_name(value));
->>>>>>> e223bf20
+				zend_type_error("strlen(): Argument #1 ($string) must be of type string, %s given", zend_zval_value_name(value));
 			}
 			ZVAL_UNDEF(EX_VAR(opline->result.var));
 		} while (0);
