--- conflicted
+++ resolved
@@ -2166,11 +2166,7 @@
 	zend_fetch_property_address(
 		result, container, OP1_TYPE, property, OP2_TYPE,
 		((OP2_TYPE == IS_CONST) ? CACHE_ADDR(opline->extended_value & ~ZEND_FETCH_OBJ_FLAGS) : NULL),
-<<<<<<< HEAD
-		BP_VAR_W, opline->extended_value, 1 OPLINE_CC EXECUTE_DATA_CC);
-=======
-		BP_VAR_W, opline->extended_value & ZEND_FETCH_OBJ_FLAGS OPLINE_CC EXECUTE_DATA_CC);
->>>>>>> 0c65b396
+		BP_VAR_W, opline->extended_value OPLINE_CC EXECUTE_DATA_CC);
 	FREE_OP2();
 	if (OP1_TYPE == IS_VAR) {
 		FREE_VAR_PTR_AND_EXTRACT_RESULT_IF_NECESSARY(opline->op1.var);
