/*
   +----------------------------------------------------------------------+
   | Zend Engine                                                          |
   +----------------------------------------------------------------------+
   | Copyright (c) 1998-2013 Zend Technologies Ltd. (http://www.zend.com) |
   +----------------------------------------------------------------------+
   | This source file is subject to version 2.00 of the Zend license,     |
   | that is bundled with this package in the file LICENSE, and is        |
   | available through the world-wide-web at the following url:           |
   | http://www.zend.com/license/2_00.txt.                                |
   | If you did not receive a copy of the Zend license and are unable to  |
   | obtain it through the world-wide-web, please send a note to          |
   | license@zend.com so we can mail you a copy immediately.              |
   +----------------------------------------------------------------------+
   | Authors: Andi Gutmans <andi@zend.com>                                |
   |          Zeev Suraski <zeev@zend.com>                                |
   |          Dmitry Stogov <dmitry@zend.com>                             |
   +----------------------------------------------------------------------+
*/

/* $Id$ */

/* If you change this file, please regenerate the zend_vm_execute.h and
 * zend_vm_opcodes.h files by running:
 * php zend_vm_gen.php
 */

ZEND_VM_HANDLER(1, ZEND_ADD, CONST|TMP|VAR|CV, CONST|TMP|VAR|CV)
{
	USE_OPLINE
	zend_free_op free_op1, free_op2;

	SAVE_OPLINE();
	fast_add_function(&EX_T(opline->result.var).tmp_var,
		GET_OP1_ZVAL_PTR(BP_VAR_R),
		GET_OP2_ZVAL_PTR(BP_VAR_R) TSRMLS_CC);
	FREE_OP1();
	FREE_OP2();
	CHECK_EXCEPTION();
	ZEND_VM_NEXT_OPCODE();
}

ZEND_VM_HANDLER(2, ZEND_SUB, CONST|TMP|VAR|CV, CONST|TMP|VAR|CV)
{
	USE_OPLINE
	zend_free_op free_op1, free_op2;

	SAVE_OPLINE();
	fast_sub_function(&EX_T(opline->result.var).tmp_var,
		GET_OP1_ZVAL_PTR(BP_VAR_R),
		GET_OP2_ZVAL_PTR(BP_VAR_R) TSRMLS_CC);
	FREE_OP1();
	FREE_OP2();
	CHECK_EXCEPTION();
	ZEND_VM_NEXT_OPCODE();
}

ZEND_VM_HANDLER(3, ZEND_MUL, CONST|TMP|VAR|CV, CONST|TMP|VAR|CV)
{
	USE_OPLINE
	zend_free_op free_op1, free_op2;

	SAVE_OPLINE();
	fast_mul_function(&EX_T(opline->result.var).tmp_var,
		GET_OP1_ZVAL_PTR(BP_VAR_R),
		GET_OP2_ZVAL_PTR(BP_VAR_R) TSRMLS_CC);
	FREE_OP1();
	FREE_OP2();
	CHECK_EXCEPTION();
	ZEND_VM_NEXT_OPCODE();
}

ZEND_VM_HANDLER(4, ZEND_DIV, CONST|TMP|VAR|CV, CONST|TMP|VAR|CV)
{
	USE_OPLINE
	zend_free_op free_op1, free_op2;

	SAVE_OPLINE();
	fast_div_function(&EX_T(opline->result.var).tmp_var,
		GET_OP1_ZVAL_PTR(BP_VAR_R),
		GET_OP2_ZVAL_PTR(BP_VAR_R) TSRMLS_CC);
	FREE_OP1();
	FREE_OP2();
	CHECK_EXCEPTION();
	ZEND_VM_NEXT_OPCODE();
}

ZEND_VM_HANDLER(5, ZEND_MOD, CONST|TMP|VAR|CV, CONST|TMP|VAR|CV)
{
	USE_OPLINE
	zend_free_op free_op1, free_op2;

	SAVE_OPLINE();
	fast_mod_function(&EX_T(opline->result.var).tmp_var,
		GET_OP1_ZVAL_PTR(BP_VAR_R),
		GET_OP2_ZVAL_PTR(BP_VAR_R) TSRMLS_CC);
	FREE_OP1();
	FREE_OP2();
	CHECK_EXCEPTION();
	ZEND_VM_NEXT_OPCODE();
}

ZEND_VM_HANDLER(6, ZEND_SL, CONST|TMP|VAR|CV, CONST|TMP|VAR|CV)
{
	USE_OPLINE
	zend_free_op free_op1, free_op2;

	SAVE_OPLINE();
	shift_left_function(&EX_T(opline->result.var).tmp_var,
		GET_OP1_ZVAL_PTR(BP_VAR_R),
		GET_OP2_ZVAL_PTR(BP_VAR_R) TSRMLS_CC);
	FREE_OP1();
	FREE_OP2();
	CHECK_EXCEPTION();
	ZEND_VM_NEXT_OPCODE();
}

ZEND_VM_HANDLER(7, ZEND_SR, CONST|TMP|VAR|CV, CONST|TMP|VAR|CV)
{
	USE_OPLINE
	zend_free_op free_op1, free_op2;

	SAVE_OPLINE();
	shift_right_function(&EX_T(opline->result.var).tmp_var,
		GET_OP1_ZVAL_PTR(BP_VAR_R),
		GET_OP2_ZVAL_PTR(BP_VAR_R) TSRMLS_CC);
	FREE_OP1();
	FREE_OP2();
	CHECK_EXCEPTION();
	ZEND_VM_NEXT_OPCODE();
}

ZEND_VM_HANDLER(8, ZEND_CONCAT, CONST|TMP|VAR|CV, CONST|TMP|VAR|CV)
{
	USE_OPLINE
	zend_free_op free_op1, free_op2;

	SAVE_OPLINE();
	concat_function(&EX_T(opline->result.var).tmp_var,
		GET_OP1_ZVAL_PTR(BP_VAR_R),
		GET_OP2_ZVAL_PTR(BP_VAR_R) TSRMLS_CC);
	FREE_OP1();
	FREE_OP2();
	CHECK_EXCEPTION();
	ZEND_VM_NEXT_OPCODE();
}

ZEND_VM_HANDLER(15, ZEND_IS_IDENTICAL, CONST|TMP|VAR|CV, CONST|TMP|VAR|CV)
{
	USE_OPLINE
	zend_free_op free_op1, free_op2;

	SAVE_OPLINE();
	is_identical_function(&EX_T(opline->result.var).tmp_var,
		GET_OP1_ZVAL_PTR(BP_VAR_R),
		GET_OP2_ZVAL_PTR(BP_VAR_R) TSRMLS_CC);
	FREE_OP1();
	FREE_OP2();
	CHECK_EXCEPTION();
	ZEND_VM_NEXT_OPCODE();
}

ZEND_VM_HANDLER(16, ZEND_IS_NOT_IDENTICAL, CONST|TMP|VAR|CV, CONST|TMP|VAR|CV)
{
	USE_OPLINE
	zend_free_op free_op1, free_op2;
	zval *result = &EX_T(opline->result.var).tmp_var;

	SAVE_OPLINE();
	is_identical_function(result,
		GET_OP1_ZVAL_PTR(BP_VAR_R),
		GET_OP2_ZVAL_PTR(BP_VAR_R) TSRMLS_CC);
	Z_LVAL_P(result) = !Z_LVAL_P(result);
	FREE_OP1();
	FREE_OP2();
	CHECK_EXCEPTION();
	ZEND_VM_NEXT_OPCODE();
}

ZEND_VM_HANDLER(17, ZEND_IS_EQUAL, CONST|TMP|VAR|CV, CONST|TMP|VAR|CV)
{
	USE_OPLINE
	zend_free_op free_op1, free_op2;
	zval *result = &EX_T(opline->result.var).tmp_var;

	SAVE_OPLINE();
	ZVAL_BOOL(result, fast_equal_function(result,
		GET_OP1_ZVAL_PTR(BP_VAR_R),
		GET_OP2_ZVAL_PTR(BP_VAR_R) TSRMLS_CC));
	FREE_OP1();
	FREE_OP2();
	CHECK_EXCEPTION();
	ZEND_VM_NEXT_OPCODE();
}

ZEND_VM_HANDLER(18, ZEND_IS_NOT_EQUAL, CONST|TMP|VAR|CV, CONST|TMP|VAR|CV)
{
	USE_OPLINE
	zend_free_op free_op1, free_op2;
	zval *result = &EX_T(opline->result.var).tmp_var;

	SAVE_OPLINE();
	ZVAL_BOOL(result, fast_not_equal_function(result,
		GET_OP1_ZVAL_PTR(BP_VAR_R),
		GET_OP2_ZVAL_PTR(BP_VAR_R) TSRMLS_CC));
	FREE_OP1();
	FREE_OP2();
	CHECK_EXCEPTION();
	ZEND_VM_NEXT_OPCODE();
}

ZEND_VM_HANDLER(19, ZEND_IS_SMALLER, CONST|TMP|VAR|CV, CONST|TMP|VAR|CV)
{
	USE_OPLINE
	zend_free_op free_op1, free_op2;
	zval *result = &EX_T(opline->result.var).tmp_var;

	SAVE_OPLINE();
	ZVAL_BOOL(result, fast_is_smaller_function(result,
		GET_OP1_ZVAL_PTR(BP_VAR_R),
		GET_OP2_ZVAL_PTR(BP_VAR_R) TSRMLS_CC));
	FREE_OP1();
	FREE_OP2();
	CHECK_EXCEPTION();
	ZEND_VM_NEXT_OPCODE();
}

ZEND_VM_HANDLER(20, ZEND_IS_SMALLER_OR_EQUAL, CONST|TMP|VAR|CV, CONST|TMP|VAR|CV)
{
	USE_OPLINE
	zend_free_op free_op1, free_op2;
	zval *result = &EX_T(opline->result.var).tmp_var;

	SAVE_OPLINE();
	ZVAL_BOOL(result, fast_is_smaller_or_equal_function(result,
		GET_OP1_ZVAL_PTR(BP_VAR_R),
		GET_OP2_ZVAL_PTR(BP_VAR_R) TSRMLS_CC));
	FREE_OP1();
	FREE_OP2();
	CHECK_EXCEPTION();
	ZEND_VM_NEXT_OPCODE();
}

ZEND_VM_HANDLER(9, ZEND_BW_OR, CONST|TMP|VAR|CV, CONST|TMP|VAR|CV)
{
	USE_OPLINE
	zend_free_op free_op1, free_op2;

	SAVE_OPLINE();
	bitwise_or_function(&EX_T(opline->result.var).tmp_var,
		GET_OP1_ZVAL_PTR(BP_VAR_R),
		GET_OP2_ZVAL_PTR(BP_VAR_R) TSRMLS_CC);
	FREE_OP1();
	FREE_OP2();
	CHECK_EXCEPTION();
	ZEND_VM_NEXT_OPCODE();
}

ZEND_VM_HANDLER(10, ZEND_BW_AND, CONST|TMP|VAR|CV, CONST|TMP|VAR|CV)
{
	USE_OPLINE
	zend_free_op free_op1, free_op2;

	SAVE_OPLINE();
	bitwise_and_function(&EX_T(opline->result.var).tmp_var,
		GET_OP1_ZVAL_PTR(BP_VAR_R),
		GET_OP2_ZVAL_PTR(BP_VAR_R) TSRMLS_CC);
	FREE_OP1();
	FREE_OP2();
	CHECK_EXCEPTION();
	ZEND_VM_NEXT_OPCODE();
}

ZEND_VM_HANDLER(11, ZEND_BW_XOR, CONST|TMP|VAR|CV, CONST|TMP|VAR|CV)
{
	USE_OPLINE
	zend_free_op free_op1, free_op2;

	SAVE_OPLINE();
	bitwise_xor_function(&EX_T(opline->result.var).tmp_var,
		GET_OP1_ZVAL_PTR(BP_VAR_R),
		GET_OP2_ZVAL_PTR(BP_VAR_R) TSRMLS_CC);
	FREE_OP1();
	FREE_OP2();
	CHECK_EXCEPTION();
	ZEND_VM_NEXT_OPCODE();
}

ZEND_VM_HANDLER(14, ZEND_BOOL_XOR, CONST|TMP|VAR|CV, CONST|TMP|VAR|CV)
{
	USE_OPLINE
	zend_free_op free_op1, free_op2;

	SAVE_OPLINE();
	boolean_xor_function(&EX_T(opline->result.var).tmp_var,
		GET_OP1_ZVAL_PTR(BP_VAR_R),
		GET_OP2_ZVAL_PTR(BP_VAR_R) TSRMLS_CC);
	FREE_OP1();
	FREE_OP2();
	CHECK_EXCEPTION();
	ZEND_VM_NEXT_OPCODE();
}

ZEND_VM_HANDLER(12, ZEND_BW_NOT, CONST|TMP|VAR|CV, ANY)
{
	USE_OPLINE
	zend_free_op free_op1;

	SAVE_OPLINE();
	bitwise_not_function(&EX_T(opline->result.var).tmp_var,
		GET_OP1_ZVAL_PTR(BP_VAR_R) TSRMLS_CC);
	FREE_OP1();
	CHECK_EXCEPTION();
	ZEND_VM_NEXT_OPCODE();
}

ZEND_VM_HANDLER(13, ZEND_BOOL_NOT, CONST|TMP|VAR|CV, ANY)
{
	USE_OPLINE
	zend_free_op free_op1;

	SAVE_OPLINE();
	boolean_not_function(&EX_T(opline->result.var).tmp_var,
		GET_OP1_ZVAL_PTR(BP_VAR_R) TSRMLS_CC);
	FREE_OP1();
	CHECK_EXCEPTION();
	ZEND_VM_NEXT_OPCODE();
}

ZEND_VM_HELPER_EX(zend_binary_assign_op_obj_helper, VAR|UNUSED|CV, CONST|TMP|VAR|UNUSED|CV, int (*binary_op)(zval *result, zval *op1, zval *op2 TSRMLS_DC))
{
	USE_OPLINE
	zend_free_op free_op1, free_op2, free_op_data1;
	zval **object_ptr = GET_OP1_OBJ_ZVAL_PTR_PTR(BP_VAR_RW);
	zval *object;
	zval *property = GET_OP2_ZVAL_PTR(BP_VAR_R);
	zval *value = get_zval_ptr((opline+1)->op1_type, &(opline+1)->op1, execute_data, &free_op_data1, BP_VAR_R);
	int have_get_ptr = 0;

	if (OP1_TYPE == IS_VAR && UNEXPECTED(object_ptr == NULL)) {
		zend_error_noreturn(E_ERROR, "Cannot use string offset as an object");
	}

	make_real_object(object_ptr TSRMLS_CC);
	object = *object_ptr;

	if (UNEXPECTED(Z_TYPE_P(object) != IS_OBJECT)) {
		zend_error(E_WARNING, "Attempt to assign property of non-object");
		FREE_OP2();
		FREE_OP(free_op_data1);

		if (RETURN_VALUE_USED(opline)) {
			PZVAL_LOCK(&EG(uninitialized_zval));
			EX_T(opline->result.var).var.ptr = &EG(uninitialized_zval);
		}
	} else {
		/* here we are sure we are dealing with an object */
		if (IS_OP2_TMP_FREE()) {
			MAKE_REAL_ZVAL_PTR(property);
		}

		/* here property is a string */
		if (opline->extended_value == ZEND_ASSIGN_OBJ
			&& Z_OBJ_HT_P(object)->get_property_ptr_ptr) {
			zval **zptr = Z_OBJ_HT_P(object)->get_property_ptr_ptr(object, property, BP_VAR_RW, ((OP2_TYPE == IS_CONST) ? opline->op2.literal : NULL) TSRMLS_CC);
			if (zptr != NULL) { 			/* NULL means no success in getting PTR */
				SEPARATE_ZVAL_IF_NOT_REF(zptr);

				have_get_ptr = 1;
				binary_op(*zptr, *zptr, value TSRMLS_CC);
				if (RETURN_VALUE_USED(opline)) {
					PZVAL_LOCK(*zptr);
					EX_T(opline->result.var).var.ptr = *zptr;
				}
			}
		}

		if (!have_get_ptr) {
			zval *z = NULL;

			if (opline->extended_value == ZEND_ASSIGN_OBJ) {
				if (Z_OBJ_HT_P(object)->read_property) {
					z = Z_OBJ_HT_P(object)->read_property(object, property, BP_VAR_R, ((OP2_TYPE == IS_CONST) ? opline->op2.literal : NULL) TSRMLS_CC);
				}
			} else /* if (opline->extended_value == ZEND_ASSIGN_DIM) */ {
				if (Z_OBJ_HT_P(object)->read_dimension) {
					z = Z_OBJ_HT_P(object)->read_dimension(object, property, BP_VAR_R TSRMLS_CC);
				}
			}
			if (z) {
				if (Z_TYPE_P(z) == IS_OBJECT && Z_OBJ_HT_P(z)->get) {
					zval *value = Z_OBJ_HT_P(z)->get(z TSRMLS_CC);

					if (Z_REFCOUNT_P(z) == 0) {
						GC_REMOVE_ZVAL_FROM_BUFFER(z);
						zval_dtor(z);
						FREE_ZVAL(z);
					}
					z = value;
				}
				Z_ADDREF_P(z);
				SEPARATE_ZVAL_IF_NOT_REF(&z);
				binary_op(z, z, value TSRMLS_CC);
				if (opline->extended_value == ZEND_ASSIGN_OBJ) {
					Z_OBJ_HT_P(object)->write_property(object, property, z, ((OP2_TYPE == IS_CONST) ? opline->op2.literal : NULL) TSRMLS_CC);
				} else /* if (opline->extended_value == ZEND_ASSIGN_DIM) */ {
					Z_OBJ_HT_P(object)->write_dimension(object, property, z TSRMLS_CC);
				}
				if (RETURN_VALUE_USED(opline)) {
					PZVAL_LOCK(z);
					EX_T(opline->result.var).var.ptr = z;
				}
				zval_ptr_dtor(&z);
			} else {
				zend_error(E_WARNING, "Attempt to assign property of non-object");
				if (RETURN_VALUE_USED(opline)) {
					PZVAL_LOCK(&EG(uninitialized_zval));
					EX_T(opline->result.var).var.ptr = &EG(uninitialized_zval);
				}
			}
		}

		if (IS_OP2_TMP_FREE()) {
			zval_ptr_dtor(&property);
		} else {
			FREE_OP2();
		}
		FREE_OP(free_op_data1);
	}

	FREE_OP1_VAR_PTR();
	/* assign_obj has two opcodes! */
	CHECK_EXCEPTION();
	ZEND_VM_INC_OPCODE();
	ZEND_VM_NEXT_OPCODE();
}

ZEND_VM_HELPER_EX(zend_binary_assign_op_helper, VAR|UNUSED|CV, CONST|TMP|VAR|UNUSED|CV, int (*binary_op)(zval *result, zval *op1, zval *op2 TSRMLS_DC))
{
	USE_OPLINE
	zend_free_op free_op1, free_op2, free_op_data2, free_op_data1;
	zval **var_ptr;
	zval *value;

	SAVE_OPLINE();
	switch (opline->extended_value) {
		case ZEND_ASSIGN_OBJ:
			ZEND_VM_DISPATCH_TO_HELPER_EX(zend_binary_assign_op_obj_helper, binary_op, binary_op);
			break;
		case ZEND_ASSIGN_DIM: {
				zval **container = GET_OP1_OBJ_ZVAL_PTR_PTR(BP_VAR_RW);

				if (OP1_TYPE == IS_VAR && UNEXPECTED(container == NULL)) {
					zend_error_noreturn(E_ERROR, "Cannot use string offset as an array");
				} else if (UNEXPECTED(Z_TYPE_PP(container) == IS_OBJECT)) {
					if (OP1_TYPE == IS_VAR && !OP1_FREE) {
						Z_ADDREF_PP(container);  /* undo the effect of get_obj_zval_ptr_ptr() */
					}
					ZEND_VM_DISPATCH_TO_HELPER_EX(zend_binary_assign_op_obj_helper, binary_op, binary_op);
				} else {
					zval *dim = GET_OP2_ZVAL_PTR(BP_VAR_R);

					zend_fetch_dimension_address(&EX_T((opline+1)->op2.var), container, dim, OP2_TYPE, BP_VAR_RW TSRMLS_CC);
					value = get_zval_ptr((opline+1)->op1_type, &(opline+1)->op1, execute_data, &free_op_data1, BP_VAR_R);
					var_ptr = _get_zval_ptr_ptr_var((opline+1)->op2.var, execute_data, &free_op_data2 TSRMLS_CC);
				}
			}
			break;
		default:
			value = GET_OP2_ZVAL_PTR(BP_VAR_R);
			var_ptr = GET_OP1_ZVAL_PTR_PTR(BP_VAR_RW);
			/* do nothing */
			break;
	}

	if (UNEXPECTED(var_ptr == NULL)) {
		zend_error_noreturn(E_ERROR, "Cannot use assign-op operators with overloaded objects nor string offsets");
	}

	if (UNEXPECTED(*var_ptr == &EG(error_zval))) {
		if (RETURN_VALUE_USED(opline)) {
			PZVAL_LOCK(&EG(uninitialized_zval));
			EX_T(opline->result.var).var.ptr = &EG(uninitialized_zval);
		}
		FREE_OP2();
		FREE_OP1_VAR_PTR();
		CHECK_EXCEPTION();
		if (opline->extended_value == ZEND_ASSIGN_DIM) {
			ZEND_VM_INC_OPCODE();
		}
		ZEND_VM_NEXT_OPCODE();
	}

	SEPARATE_ZVAL_IF_NOT_REF(var_ptr);

	if (UNEXPECTED(Z_TYPE_PP(var_ptr) == IS_OBJECT)
	   && Z_OBJ_HANDLER_PP(var_ptr, get)
	   && Z_OBJ_HANDLER_PP(var_ptr, set)) {
		/* proxy object */
		zval *objval = Z_OBJ_HANDLER_PP(var_ptr, get)(*var_ptr TSRMLS_CC);
		Z_ADDREF_P(objval);
		binary_op(objval, objval, value TSRMLS_CC);
		Z_OBJ_HANDLER_PP(var_ptr, set)(var_ptr, objval TSRMLS_CC);
		zval_ptr_dtor(&objval);
	} else {
		binary_op(*var_ptr, *var_ptr, value TSRMLS_CC);
	}

	if (RETURN_VALUE_USED(opline)) {
		PZVAL_LOCK(*var_ptr);
		EX_T(opline->result.var).var.ptr = *var_ptr;
	}
	FREE_OP2();

	if (opline->extended_value == ZEND_ASSIGN_DIM) {
		FREE_OP(free_op_data1);
		FREE_OP_VAR_PTR(free_op_data2);
		FREE_OP1_VAR_PTR();
		CHECK_EXCEPTION();
		ZEND_VM_INC_OPCODE();
	} else {
		FREE_OP1_VAR_PTR();
		CHECK_EXCEPTION();
	}
	ZEND_VM_NEXT_OPCODE();
}

ZEND_VM_HANDLER(23, ZEND_ASSIGN_ADD, VAR|UNUSED|CV, CONST|TMP|VAR|UNUSED|CV)
{
	ZEND_VM_DISPATCH_TO_HELPER_EX(zend_binary_assign_op_helper, binary_op, add_function);
}

ZEND_VM_HANDLER(24, ZEND_ASSIGN_SUB, VAR|UNUSED|CV, CONST|TMP|VAR|UNUSED|CV)
{
	ZEND_VM_DISPATCH_TO_HELPER_EX(zend_binary_assign_op_helper, binary_op, sub_function);
}

ZEND_VM_HANDLER(25, ZEND_ASSIGN_MUL, VAR|UNUSED|CV, CONST|TMP|VAR|UNUSED|CV)
{
	ZEND_VM_DISPATCH_TO_HELPER_EX(zend_binary_assign_op_helper, binary_op, mul_function);
}

ZEND_VM_HANDLER(26, ZEND_ASSIGN_DIV, VAR|UNUSED|CV, CONST|TMP|VAR|UNUSED|CV)
{
	ZEND_VM_DISPATCH_TO_HELPER_EX(zend_binary_assign_op_helper, binary_op, div_function);
}

ZEND_VM_HANDLER(27, ZEND_ASSIGN_MOD, VAR|UNUSED|CV, CONST|TMP|VAR|UNUSED|CV)
{
	ZEND_VM_DISPATCH_TO_HELPER_EX(zend_binary_assign_op_helper, binary_op, mod_function);
}

ZEND_VM_HANDLER(28, ZEND_ASSIGN_SL, VAR|UNUSED|CV, CONST|TMP|VAR|UNUSED|CV)
{
	ZEND_VM_DISPATCH_TO_HELPER_EX(zend_binary_assign_op_helper, binary_op, shift_left_function);
}

ZEND_VM_HANDLER(29, ZEND_ASSIGN_SR, VAR|UNUSED|CV, CONST|TMP|VAR|UNUSED|CV)
{
	ZEND_VM_DISPATCH_TO_HELPER_EX(zend_binary_assign_op_helper, binary_op, shift_right_function);
}

ZEND_VM_HANDLER(30, ZEND_ASSIGN_CONCAT, VAR|UNUSED|CV, CONST|TMP|VAR|UNUSED|CV)
{
	ZEND_VM_DISPATCH_TO_HELPER_EX(zend_binary_assign_op_helper, binary_op, concat_function);
}

ZEND_VM_HANDLER(31, ZEND_ASSIGN_BW_OR, VAR|UNUSED|CV, CONST|TMP|VAR|UNUSED|CV)
{
	ZEND_VM_DISPATCH_TO_HELPER_EX(zend_binary_assign_op_helper, binary_op, bitwise_or_function);
}

ZEND_VM_HANDLER(32, ZEND_ASSIGN_BW_AND, VAR|UNUSED|CV, CONST|TMP|VAR|UNUSED|CV)
{
	ZEND_VM_DISPATCH_TO_HELPER_EX(zend_binary_assign_op_helper, binary_op, bitwise_and_function);
}

ZEND_VM_HANDLER(33, ZEND_ASSIGN_BW_XOR, VAR|UNUSED|CV, CONST|TMP|VAR|UNUSED|CV)
{
	ZEND_VM_DISPATCH_TO_HELPER_EX(zend_binary_assign_op_helper, binary_op, bitwise_xor_function);
}

ZEND_VM_HELPER_EX(zend_pre_incdec_property_helper, VAR|UNUSED|CV, CONST|TMP|VAR|CV, incdec_t incdec_op)
{
	USE_OPLINE
	zend_free_op free_op1, free_op2;
	zval **object_ptr;
	zval *object;
	zval *property;
	zval **retval;
	int have_get_ptr = 0;

	SAVE_OPLINE();
	object_ptr = GET_OP1_OBJ_ZVAL_PTR_PTR(BP_VAR_RW);
	property = GET_OP2_ZVAL_PTR(BP_VAR_R);
	retval = &EX_T(opline->result.var).var.ptr;

	if (OP1_TYPE == IS_VAR && UNEXPECTED(object_ptr == NULL)) {
		zend_error_noreturn(E_ERROR, "Cannot increment/decrement overloaded objects nor string offsets");
	}

	make_real_object(object_ptr TSRMLS_CC); /* this should modify object only if it's empty */
	object = *object_ptr;

	if (UNEXPECTED(Z_TYPE_P(object) != IS_OBJECT)) {
		zend_error(E_WARNING, "Attempt to increment/decrement property of non-object");
		FREE_OP2();
		if (RETURN_VALUE_USED(opline)) {
			PZVAL_LOCK(&EG(uninitialized_zval));
			*retval = &EG(uninitialized_zval);
		}
		FREE_OP1_VAR_PTR();
		CHECK_EXCEPTION();
		ZEND_VM_NEXT_OPCODE();
	}

	/* here we are sure we are dealing with an object */

	if (IS_OP2_TMP_FREE()) {
		MAKE_REAL_ZVAL_PTR(property);
	}

	if (Z_OBJ_HT_P(object)->get_property_ptr_ptr) {
		zval **zptr = Z_OBJ_HT_P(object)->get_property_ptr_ptr(object, property, BP_VAR_RW, ((OP2_TYPE == IS_CONST) ? opline->op2.literal : NULL) TSRMLS_CC);
		if (zptr != NULL) { 			/* NULL means no success in getting PTR */
			SEPARATE_ZVAL_IF_NOT_REF(zptr);

			have_get_ptr = 1;
			incdec_op(*zptr);
			if (RETURN_VALUE_USED(opline)) {
				*retval = *zptr;
				PZVAL_LOCK(*retval);
			}
		}
	}

	if (!have_get_ptr) {
		if (Z_OBJ_HT_P(object)->read_property && Z_OBJ_HT_P(object)->write_property) {
			zval *z = Z_OBJ_HT_P(object)->read_property(object, property, BP_VAR_R, ((OP2_TYPE == IS_CONST) ? opline->op2.literal : NULL) TSRMLS_CC);

			if (UNEXPECTED(Z_TYPE_P(z) == IS_OBJECT) && Z_OBJ_HT_P(z)->get) {
				zval *value = Z_OBJ_HT_P(z)->get(z TSRMLS_CC);

				if (Z_REFCOUNT_P(z) == 0) {
					GC_REMOVE_ZVAL_FROM_BUFFER(z);
					zval_dtor(z);
					FREE_ZVAL(z);
				}
				z = value;
			}
			Z_ADDREF_P(z);
			SEPARATE_ZVAL_IF_NOT_REF(&z);
			incdec_op(z);
			*retval = z;
			Z_OBJ_HT_P(object)->write_property(object, property, z, ((OP2_TYPE == IS_CONST) ? opline->op2.literal : NULL) TSRMLS_CC);
			SELECTIVE_PZVAL_LOCK(*retval, opline);
			zval_ptr_dtor(&z);
		} else {
			zend_error(E_WARNING, "Attempt to increment/decrement property of non-object");
			if (RETURN_VALUE_USED(opline)) {
				PZVAL_LOCK(&EG(uninitialized_zval));
				*retval = &EG(uninitialized_zval);
			}
		}
	}

	if (IS_OP2_TMP_FREE()) {
		zval_ptr_dtor(&property);
	} else {
		FREE_OP2();
	}
	FREE_OP1_VAR_PTR();
	CHECK_EXCEPTION();
	ZEND_VM_NEXT_OPCODE();
}

ZEND_VM_HANDLER(132, ZEND_PRE_INC_OBJ, VAR|UNUSED|CV, CONST|TMP|VAR|CV)
{
	ZEND_VM_DISPATCH_TO_HELPER_EX(zend_pre_incdec_property_helper, incdec_op, increment_function);
}

ZEND_VM_HANDLER(133, ZEND_PRE_DEC_OBJ, VAR|UNUSED|CV, CONST|TMP|VAR|CV)
{
	ZEND_VM_DISPATCH_TO_HELPER_EX(zend_pre_incdec_property_helper, incdec_op, decrement_function);
}

ZEND_VM_HELPER_EX(zend_post_incdec_property_helper, VAR|UNUSED|CV, CONST|TMP|VAR|CV, incdec_t incdec_op)
{
	USE_OPLINE
	zend_free_op free_op1, free_op2;
	zval **object_ptr;
	zval *object;
	zval *property;
	zval *retval;
	int have_get_ptr = 0;

	SAVE_OPLINE();
	object_ptr = GET_OP1_OBJ_ZVAL_PTR_PTR(BP_VAR_RW);
	property = GET_OP2_ZVAL_PTR(BP_VAR_R);
	retval = &EX_T(opline->result.var).tmp_var;

	if (OP1_TYPE == IS_VAR && UNEXPECTED(object_ptr == NULL)) {
		zend_error_noreturn(E_ERROR, "Cannot increment/decrement overloaded objects nor string offsets");
	}

	make_real_object(object_ptr TSRMLS_CC); /* this should modify object only if it's empty */
	object = *object_ptr;

	if (UNEXPECTED(Z_TYPE_P(object) != IS_OBJECT)) {
		zend_error(E_WARNING, "Attempt to increment/decrement property of non-object");
		FREE_OP2();
		ZVAL_NULL(retval);
		FREE_OP1_VAR_PTR();
		CHECK_EXCEPTION();
		ZEND_VM_NEXT_OPCODE();
	}

	/* here we are sure we are dealing with an object */

	if (IS_OP2_TMP_FREE()) {
		MAKE_REAL_ZVAL_PTR(property);
	}

	if (Z_OBJ_HT_P(object)->get_property_ptr_ptr) {
		zval **zptr = Z_OBJ_HT_P(object)->get_property_ptr_ptr(object, property, BP_VAR_RW, ((OP2_TYPE == IS_CONST) ? opline->op2.literal : NULL) TSRMLS_CC);
		if (zptr != NULL) { 			/* NULL means no success in getting PTR */
			have_get_ptr = 1;
			SEPARATE_ZVAL_IF_NOT_REF(zptr);

			ZVAL_COPY_VALUE(retval, *zptr);
			zendi_zval_copy_ctor(*retval);

			incdec_op(*zptr);

		}
	}

	if (!have_get_ptr) {
		if (Z_OBJ_HT_P(object)->read_property && Z_OBJ_HT_P(object)->write_property) {
			zval *z = Z_OBJ_HT_P(object)->read_property(object, property, BP_VAR_R, ((OP2_TYPE == IS_CONST) ? opline->op2.literal : NULL) TSRMLS_CC);
			zval *z_copy;

			if (UNEXPECTED(Z_TYPE_P(z) == IS_OBJECT) && Z_OBJ_HT_P(z)->get) {
				zval *value = Z_OBJ_HT_P(z)->get(z TSRMLS_CC);

				if (Z_REFCOUNT_P(z) == 0) {
					GC_REMOVE_ZVAL_FROM_BUFFER(z);
					zval_dtor(z);
					FREE_ZVAL(z);
				}
				z = value;
			}
			ZVAL_COPY_VALUE(retval, z);
			zendi_zval_copy_ctor(*retval);
			ALLOC_ZVAL(z_copy);
			INIT_PZVAL_COPY(z_copy, z);
			zendi_zval_copy_ctor(*z_copy);
			incdec_op(z_copy);
			Z_ADDREF_P(z);
			Z_OBJ_HT_P(object)->write_property(object, property, z_copy, ((OP2_TYPE == IS_CONST) ? opline->op2.literal : NULL) TSRMLS_CC);
			zval_ptr_dtor(&z_copy);
			zval_ptr_dtor(&z);
		} else {
			zend_error(E_WARNING, "Attempt to increment/decrement property of non-object");
			ZVAL_NULL(retval);
		}
	}

	if (IS_OP2_TMP_FREE()) {
		zval_ptr_dtor(&property);
	} else {
		FREE_OP2();
	}
	FREE_OP1_VAR_PTR();
	CHECK_EXCEPTION();
	ZEND_VM_NEXT_OPCODE();
}

ZEND_VM_HANDLER(134, ZEND_POST_INC_OBJ, VAR|UNUSED|CV, CONST|TMP|VAR|CV)
{
	ZEND_VM_DISPATCH_TO_HELPER_EX(zend_post_incdec_property_helper, incdec_op, increment_function);
}

ZEND_VM_HANDLER(135, ZEND_POST_DEC_OBJ, VAR|UNUSED|CV, CONST|TMP|VAR|CV)
{
	ZEND_VM_DISPATCH_TO_HELPER_EX(zend_post_incdec_property_helper, incdec_op, decrement_function);
}

ZEND_VM_HANDLER(34, ZEND_PRE_INC, VAR|CV, ANY)
{
	USE_OPLINE
	zend_free_op free_op1;
	zval **var_ptr;

	SAVE_OPLINE();
	var_ptr = GET_OP1_ZVAL_PTR_PTR(BP_VAR_RW);

	if (OP1_TYPE == IS_VAR && UNEXPECTED(var_ptr == NULL)) {
		zend_error_noreturn(E_ERROR, "Cannot increment/decrement overloaded objects nor string offsets");
	}
	if (OP1_TYPE == IS_VAR && UNEXPECTED(*var_ptr == &EG(error_zval))) {
		if (RETURN_VALUE_USED(opline)) {
			PZVAL_LOCK(&EG(uninitialized_zval));
			EX_T(opline->result.var).var.ptr = &EG(uninitialized_zval);
		}
		FREE_OP1_VAR_PTR();
		CHECK_EXCEPTION();
		ZEND_VM_NEXT_OPCODE();
	}

	SEPARATE_ZVAL_IF_NOT_REF(var_ptr);

	if (UNEXPECTED(Z_TYPE_PP(var_ptr) == IS_OBJECT)
	   && Z_OBJ_HANDLER_PP(var_ptr, get)
	   && Z_OBJ_HANDLER_PP(var_ptr, set)) {
		/* proxy object */
		zval *val = Z_OBJ_HANDLER_PP(var_ptr, get)(*var_ptr TSRMLS_CC);
		Z_ADDREF_P(val);
		fast_increment_function(val);
		Z_OBJ_HANDLER_PP(var_ptr, set)(var_ptr, val TSRMLS_CC);
		zval_ptr_dtor(&val);
	} else {
		fast_increment_function(*var_ptr);
	}

	if (RETURN_VALUE_USED(opline)) {
		PZVAL_LOCK(*var_ptr);
		EX_T(opline->result.var).var.ptr = *var_ptr;
	}

	FREE_OP1_VAR_PTR();
	CHECK_EXCEPTION();
	ZEND_VM_NEXT_OPCODE();
}

ZEND_VM_HANDLER(35, ZEND_PRE_DEC, VAR|CV, ANY)
{
	USE_OPLINE
	zend_free_op free_op1;
	zval **var_ptr;

	SAVE_OPLINE();
	var_ptr = GET_OP1_ZVAL_PTR_PTR(BP_VAR_RW);

	if (OP1_TYPE == IS_VAR && UNEXPECTED(var_ptr == NULL)) {
		zend_error_noreturn(E_ERROR, "Cannot increment/decrement overloaded objects nor string offsets");
	}
	if (OP1_TYPE == IS_VAR && UNEXPECTED(*var_ptr == &EG(error_zval))) {
		if (RETURN_VALUE_USED(opline)) {
			PZVAL_LOCK(&EG(uninitialized_zval));
			EX_T(opline->result.var).var.ptr = &EG(uninitialized_zval);
		}
		FREE_OP1_VAR_PTR();
		CHECK_EXCEPTION();
		ZEND_VM_NEXT_OPCODE();
	}

	SEPARATE_ZVAL_IF_NOT_REF(var_ptr);

	if (UNEXPECTED(Z_TYPE_PP(var_ptr) == IS_OBJECT)
	   && Z_OBJ_HANDLER_PP(var_ptr, get)
	   && Z_OBJ_HANDLER_PP(var_ptr, set)) {
		/* proxy object */
		zval *val = Z_OBJ_HANDLER_PP(var_ptr, get)(*var_ptr TSRMLS_CC);
		Z_ADDREF_P(val);
		fast_decrement_function(val);
		Z_OBJ_HANDLER_PP(var_ptr, set)(var_ptr, val TSRMLS_CC);
		zval_ptr_dtor(&val);
	} else {
		fast_decrement_function(*var_ptr);
	}

	if (RETURN_VALUE_USED(opline)) {
		PZVAL_LOCK(*var_ptr);
		EX_T(opline->result.var).var.ptr = *var_ptr;
	}

	FREE_OP1_VAR_PTR();
	CHECK_EXCEPTION();
	ZEND_VM_NEXT_OPCODE();
}

ZEND_VM_HANDLER(36, ZEND_POST_INC, VAR|CV, ANY)
{
	USE_OPLINE
	zend_free_op free_op1;
	zval **var_ptr, *retval;

	SAVE_OPLINE();
	var_ptr = GET_OP1_ZVAL_PTR_PTR(BP_VAR_RW);

	if (OP1_TYPE == IS_VAR && UNEXPECTED(var_ptr == NULL)) {
		zend_error_noreturn(E_ERROR, "Cannot increment/decrement overloaded objects nor string offsets");
	}
	if (OP1_TYPE == IS_VAR && UNEXPECTED(*var_ptr == &EG(error_zval))) {
		ZVAL_NULL(&EX_T(opline->result.var).tmp_var);
		FREE_OP1_VAR_PTR();
		CHECK_EXCEPTION();
		ZEND_VM_NEXT_OPCODE();
	}

	retval = &EX_T(opline->result.var).tmp_var;
	ZVAL_COPY_VALUE(retval, *var_ptr);
	zendi_zval_copy_ctor(*retval);

	SEPARATE_ZVAL_IF_NOT_REF(var_ptr);

	if (UNEXPECTED(Z_TYPE_PP(var_ptr) == IS_OBJECT)
	   && Z_OBJ_HANDLER_PP(var_ptr, get)
	   && Z_OBJ_HANDLER_PP(var_ptr, set)) {
		/* proxy object */
		zval *val = Z_OBJ_HANDLER_PP(var_ptr, get)(*var_ptr TSRMLS_CC);
		Z_ADDREF_P(val);
		fast_increment_function(val);
		Z_OBJ_HANDLER_PP(var_ptr, set)(var_ptr, val TSRMLS_CC);
		zval_ptr_dtor(&val);
	} else {
		fast_increment_function(*var_ptr);
	}

	FREE_OP1_VAR_PTR();
	CHECK_EXCEPTION();
	ZEND_VM_NEXT_OPCODE();
}

ZEND_VM_HANDLER(37, ZEND_POST_DEC, VAR|CV, ANY)
{
	USE_OPLINE
	zend_free_op free_op1;
	zval **var_ptr, *retval;

	SAVE_OPLINE();
	var_ptr = GET_OP1_ZVAL_PTR_PTR(BP_VAR_RW);

	if (OP1_TYPE == IS_VAR && UNEXPECTED(var_ptr == NULL)) {
		zend_error_noreturn(E_ERROR, "Cannot increment/decrement overloaded objects nor string offsets");
	}
	if (OP1_TYPE == IS_VAR && UNEXPECTED(*var_ptr == &EG(error_zval))) {
		ZVAL_NULL(&EX_T(opline->result.var).tmp_var);
		FREE_OP1_VAR_PTR();
		CHECK_EXCEPTION();
		ZEND_VM_NEXT_OPCODE();
	}

	retval = &EX_T(opline->result.var).tmp_var;
	ZVAL_COPY_VALUE(retval, *var_ptr);
	zendi_zval_copy_ctor(*retval);

	SEPARATE_ZVAL_IF_NOT_REF(var_ptr);

	if (UNEXPECTED(Z_TYPE_PP(var_ptr) == IS_OBJECT)
	   && Z_OBJ_HANDLER_PP(var_ptr, get)
	   && Z_OBJ_HANDLER_PP(var_ptr, set)) {
		/* proxy object */
		zval *val = Z_OBJ_HANDLER_PP(var_ptr, get)(*var_ptr TSRMLS_CC);
		Z_ADDREF_P(val);
		fast_decrement_function(val);
		Z_OBJ_HANDLER_PP(var_ptr, set)(var_ptr, val TSRMLS_CC);
		zval_ptr_dtor(&val);
	} else {
		fast_decrement_function(*var_ptr);
	}

	FREE_OP1_VAR_PTR();
	CHECK_EXCEPTION();
	ZEND_VM_NEXT_OPCODE();
}

ZEND_VM_HANDLER(40, ZEND_ECHO, CONST|TMP|VAR|CV, ANY)
{
	USE_OPLINE
	zend_free_op free_op1;
	zval *z;

	SAVE_OPLINE();
	z = GET_OP1_ZVAL_PTR(BP_VAR_R);

	if (OP1_TYPE == IS_TMP_VAR && Z_TYPE_P(z) == IS_OBJECT) {
		INIT_PZVAL(z);
	}
	zend_print_variable(z);

	FREE_OP1();
	CHECK_EXCEPTION();
	ZEND_VM_NEXT_OPCODE();
}

ZEND_VM_HANDLER(41, ZEND_PRINT, CONST|TMP|VAR|CV, ANY)
{
	USE_OPLINE

	ZVAL_LONG(&EX_T(opline->result.var).tmp_var, 1);
	ZEND_VM_DISPATCH_TO_HANDLER(ZEND_ECHO);
}

ZEND_VM_HELPER_EX(zend_fetch_var_address_helper, CONST|TMP|VAR|CV, UNUSED|CONST|VAR, int type)
{
	USE_OPLINE
	zend_free_op free_op1;
	zval *varname;
	zval **retval;
	zval tmp_varname;
	HashTable *target_symbol_table;
	zend_uint_t hash_value;

	SAVE_OPLINE();
	varname = GET_OP1_ZVAL_PTR(BP_VAR_R);

 	if (OP1_TYPE != IS_CONST && UNEXPECTED(Z_TYPE_P(varname) != IS_STRING)) {
		ZVAL_COPY_VALUE(&tmp_varname, varname);
		zval_copy_ctor(&tmp_varname);
		Z_SET_REFCOUNT(tmp_varname, 1);
		Z_UNSET_ISREF(tmp_varname);
		convert_to_string(&tmp_varname);
		varname = &tmp_varname;
	}

	if (OP2_TYPE != IS_UNUSED) {
		zend_class_entry *ce;

		if (OP2_TYPE == IS_CONST) {
			if (CACHED_PTR(opline->op2.literal->cache_slot)) {
				ce = CACHED_PTR(opline->op2.literal->cache_slot);
			} else {
				ce = zend_fetch_class_by_name(Z_STRVAL_P(opline->op2.zv), Z_STRSIZE_P(opline->op2.zv), opline->op2.literal + 1, 0 TSRMLS_CC);
				if (UNEXPECTED(ce == NULL)) {
					if (OP1_TYPE != IS_CONST && varname == &tmp_varname) {
						zval_dtor(&tmp_varname);
					}
					FREE_OP1();
					CHECK_EXCEPTION();
					ZEND_VM_NEXT_OPCODE();
				}
				CACHE_PTR(opline->op2.literal->cache_slot, ce);
			}
		} else {
			ce = EX_T(opline->op2.var).class_entry;
		}
		retval = zend_std_get_static_property(ce, Z_STRVAL_P(varname), Z_STRSIZE_P(varname), 0, ((OP1_TYPE == IS_CONST) ? opline->op1.literal : NULL) TSRMLS_CC);
		FREE_OP1();
	} else {
		target_symbol_table = zend_get_target_symbol_table(opline->extended_value & ZEND_FETCH_TYPE_MASK TSRMLS_CC);
/*
		if (!target_symbol_table) {
			CHECK_EXCEPTION();
			ZEND_VM_NEXT_OPCODE();
		}
*/
		if (OP1_TYPE == IS_CONST) {
			hash_value = Z_HASH_P(varname);
		} else {
			hash_value = str_hash(Z_STRVAL_P(varname), Z_STRSIZE_P(varname));	
		}

		if (zend_hash_quick_find(target_symbol_table, Z_STRVAL_P(varname), Z_STRSIZE_P(varname)+1, hash_value, (void **) &retval) == FAILURE) {
			switch (type) {
				case BP_VAR_R:
				case BP_VAR_UNSET:
					zend_error(E_NOTICE,"Undefined variable: %s", Z_STRVAL_P(varname));
					/* break missing intentionally */
				case BP_VAR_IS:
					retval = &EG(uninitialized_zval_ptr);
					break;
				case BP_VAR_RW:
					zend_error(E_NOTICE,"Undefined variable: %s", Z_STRVAL_P(varname));
					/* break missing intentionally */
				case BP_VAR_W:
					Z_ADDREF_P(&EG(uninitialized_zval));
					zend_hash_quick_update(target_symbol_table, Z_STRVAL_P(varname), Z_STRSIZE_P(varname)+1, hash_value, &EG(uninitialized_zval_ptr), sizeof(zval *), (void **) &retval);
					break;
				EMPTY_SWITCH_DEFAULT_CASE()
			}
		}
		switch (opline->extended_value & ZEND_FETCH_TYPE_MASK) {
			case ZEND_FETCH_GLOBAL:
				if (OP1_TYPE != IS_TMP_VAR) {
					FREE_OP1();
				}
				break;
			case ZEND_FETCH_LOCAL:
				FREE_OP1();
				break;
			case ZEND_FETCH_STATIC:
				zval_update_constant(retval, (void*) 1 TSRMLS_CC);
				break;
			case ZEND_FETCH_GLOBAL_LOCK:
				if (OP1_TYPE == IS_VAR && !free_op1.var) {
					PZVAL_LOCK(*EX_T(opline->op1.var).var.ptr_ptr);
				}
				break;
		}
	}


	if (OP1_TYPE != IS_CONST && varname == &tmp_varname) {
		zval_dtor(&tmp_varname);
	}
	if (opline->extended_value & ZEND_FETCH_MAKE_REF) {
		SEPARATE_ZVAL_TO_MAKE_IS_REF(retval);
	}
	PZVAL_LOCK(*retval);
	switch (type) {
		case BP_VAR_R:
		case BP_VAR_IS:
			EX_T(opline->result.var).var.ptr = *retval;
			break;
		case BP_VAR_UNSET: {
			zend_free_op free_res;

			PZVAL_UNLOCK(*retval, &free_res);
			if (retval != &EG(uninitialized_zval_ptr)) {
				SEPARATE_ZVAL_IF_NOT_REF(retval);
			}
			PZVAL_LOCK(*retval);
			FREE_OP_VAR_PTR(free_res);
		}
		/* break missing intentionally */
		default:
			EX_T(opline->result.var).var.ptr_ptr = retval;
			break;
	}
	CHECK_EXCEPTION();
	ZEND_VM_NEXT_OPCODE();
}

ZEND_VM_HANDLER(80, ZEND_FETCH_R, CONST|TMP|VAR|CV, UNUSED|CONST|VAR)
{
	ZEND_VM_DISPATCH_TO_HELPER_EX(zend_fetch_var_address_helper, type, BP_VAR_R);
}

ZEND_VM_HANDLER(83, ZEND_FETCH_W, CONST|TMP|VAR|CV, UNUSED|CONST|VAR)
{
	ZEND_VM_DISPATCH_TO_HELPER_EX(zend_fetch_var_address_helper, type, BP_VAR_W);
}

ZEND_VM_HANDLER(86, ZEND_FETCH_RW, CONST|TMP|VAR|CV, UNUSED|CONST|VAR)
{
	ZEND_VM_DISPATCH_TO_HELPER_EX(zend_fetch_var_address_helper, type, BP_VAR_RW);
}

ZEND_VM_HANDLER(92, ZEND_FETCH_FUNC_ARG, CONST|TMP|VAR|CV, UNUSED|CONST|VAR)
{
	USE_OPLINE

	ZEND_VM_DISPATCH_TO_HELPER_EX(zend_fetch_var_address_helper, type,
		ARG_SHOULD_BE_SENT_BY_REF(EX(call)->fbc, (opline->extended_value & ZEND_FETCH_ARG_MASK))?BP_VAR_W:BP_VAR_R);
}

ZEND_VM_HANDLER(95, ZEND_FETCH_UNSET, CONST|TMP|VAR|CV, UNUSED|CONST|VAR)
{
	ZEND_VM_DISPATCH_TO_HELPER_EX(zend_fetch_var_address_helper, type, BP_VAR_UNSET);
}

ZEND_VM_HANDLER(89, ZEND_FETCH_IS, CONST|TMP|VAR|CV, UNUSED|CONST|VAR)
{
	ZEND_VM_DISPATCH_TO_HELPER_EX(zend_fetch_var_address_helper, type, BP_VAR_IS);
}

ZEND_VM_HANDLER(81, ZEND_FETCH_DIM_R, CONST|TMP|VAR|CV, CONST|TMP|VAR|CV)
{
	USE_OPLINE
	zend_free_op free_op1, free_op2;
	zval *container;

	SAVE_OPLINE();
	container = GET_OP1_ZVAL_PTR(BP_VAR_R);
	zend_fetch_dimension_address_read(&EX_T(opline->result.var), container, GET_OP2_ZVAL_PTR(BP_VAR_R), OP2_TYPE, BP_VAR_R TSRMLS_CC);
	FREE_OP2();
	if (OP1_TYPE != IS_VAR || !(opline->extended_value & ZEND_FETCH_ADD_LOCK)) {
		FREE_OP1();
	}
	CHECK_EXCEPTION();
	ZEND_VM_NEXT_OPCODE();
}

ZEND_VM_HANDLER(84, ZEND_FETCH_DIM_W, VAR|CV, CONST|TMP|VAR|UNUSED|CV)
{
	USE_OPLINE
	zend_free_op free_op1, free_op2;
	zval **container;

	SAVE_OPLINE();
	container = GET_OP1_ZVAL_PTR_PTR(BP_VAR_W);

	if (OP1_TYPE == IS_VAR && UNEXPECTED(container == NULL)) {
		zend_error_noreturn(E_ERROR, "Cannot use string offset as an array");
	}
	zend_fetch_dimension_address(&EX_T(opline->result.var), container, GET_OP2_ZVAL_PTR(BP_VAR_R), OP2_TYPE, BP_VAR_W TSRMLS_CC);
	FREE_OP2();
	if (OP1_TYPE == IS_VAR && OP1_FREE && READY_TO_DESTROY(free_op1.var)) {
		EXTRACT_ZVAL_PTR(&EX_T(opline->result.var));
	}
	FREE_OP1_VAR_PTR();

	/* We are going to assign the result by reference */
	if (UNEXPECTED(opline->extended_value != 0)) {
		zval **retval_ptr = EX_T(opline->result.var).var.ptr_ptr;

		if (retval_ptr) {
			Z_DELREF_PP(retval_ptr);
			SEPARATE_ZVAL_TO_MAKE_IS_REF(retval_ptr);
			Z_ADDREF_PP(retval_ptr);
		}
	}

	CHECK_EXCEPTION();
	ZEND_VM_NEXT_OPCODE();
}

ZEND_VM_HANDLER(87, ZEND_FETCH_DIM_RW, VAR|CV, CONST|TMP|VAR|UNUSED|CV)
{
	USE_OPLINE
	zend_free_op free_op1, free_op2;
	zval **container;

	SAVE_OPLINE();
	container = GET_OP1_ZVAL_PTR_PTR(BP_VAR_RW);

	if (OP1_TYPE == IS_VAR && UNEXPECTED(container == NULL)) {
		zend_error_noreturn(E_ERROR, "Cannot use string offset as an array");
	}
	zend_fetch_dimension_address(&EX_T(opline->result.var), container, GET_OP2_ZVAL_PTR(BP_VAR_R), OP2_TYPE, BP_VAR_RW TSRMLS_CC);
	FREE_OP2();
	if (OP1_TYPE == IS_VAR && OP1_FREE && READY_TO_DESTROY(free_op1.var)) {
		EXTRACT_ZVAL_PTR(&EX_T(opline->result.var));
	}
	FREE_OP1_VAR_PTR();
	CHECK_EXCEPTION();
	ZEND_VM_NEXT_OPCODE();
}

ZEND_VM_HANDLER(90, ZEND_FETCH_DIM_IS, VAR|CV, CONST|TMP|VAR|CV)
{
	USE_OPLINE
	zend_free_op free_op1, free_op2;
	zval *container;

	SAVE_OPLINE();
	container = GET_OP1_ZVAL_PTR(BP_VAR_IS);
	zend_fetch_dimension_address_read(&EX_T(opline->result.var), container, GET_OP2_ZVAL_PTR(BP_VAR_R), OP2_TYPE, BP_VAR_IS TSRMLS_CC);
	FREE_OP2();
	FREE_OP1();
	CHECK_EXCEPTION();
	ZEND_VM_NEXT_OPCODE();
}

ZEND_VM_HANDLER(93, ZEND_FETCH_DIM_FUNC_ARG, VAR|CV, CONST|TMP|VAR|UNUSED|CV)
{
	USE_OPLINE
	zend_free_op free_op1, free_op2;

	SAVE_OPLINE();

	if (ARG_SHOULD_BE_SENT_BY_REF(EX(call)->fbc, (opline->extended_value & ZEND_FETCH_ARG_MASK))) {
		zval **container = GET_OP1_ZVAL_PTR_PTR(BP_VAR_W);

		if (OP1_TYPE == IS_VAR && UNEXPECTED(container == NULL)) {
			zend_error_noreturn(E_ERROR, "Cannot use string offset as an array");
		}
		zend_fetch_dimension_address(&EX_T(opline->result.var), container, GET_OP2_ZVAL_PTR(BP_VAR_R), OP2_TYPE, BP_VAR_W TSRMLS_CC);
		if (OP1_TYPE == IS_VAR && OP1_FREE && READY_TO_DESTROY(free_op1.var)) {
			EXTRACT_ZVAL_PTR(&EX_T(opline->result.var));
		}
		FREE_OP2();
		FREE_OP1_VAR_PTR();
	} else {
		zval *container;

		if (OP2_TYPE == IS_UNUSED) {
			zend_error_noreturn(E_ERROR, "Cannot use [] for reading");
		}
		container = GET_OP1_ZVAL_PTR(BP_VAR_R);
		zend_fetch_dimension_address_read(&EX_T(opline->result.var), container, GET_OP2_ZVAL_PTR(BP_VAR_R), OP2_TYPE, BP_VAR_R TSRMLS_CC);
		FREE_OP2();
		FREE_OP1();
	}
	CHECK_EXCEPTION();
	ZEND_VM_NEXT_OPCODE();
}

ZEND_VM_HANDLER(96, ZEND_FETCH_DIM_UNSET, VAR|CV, CONST|TMP|VAR|CV)
{
	USE_OPLINE
	zend_free_op free_op1, free_op2;
	zval **container;

	SAVE_OPLINE();
	container = GET_OP1_ZVAL_PTR_PTR(BP_VAR_UNSET);

	if (OP1_TYPE == IS_CV) {
		if (container != &EG(uninitialized_zval_ptr)) {
			SEPARATE_ZVAL_IF_NOT_REF(container);
		}
	}
	if (OP1_TYPE == IS_VAR && UNEXPECTED(container == NULL)) {
		zend_error_noreturn(E_ERROR, "Cannot use string offset as an array");
	}
	zend_fetch_dimension_address(&EX_T(opline->result.var), container, GET_OP2_ZVAL_PTR(BP_VAR_R), OP2_TYPE, BP_VAR_UNSET TSRMLS_CC);
	FREE_OP2();
	if (OP1_TYPE == IS_VAR && OP1_FREE && READY_TO_DESTROY(free_op1.var)) {
		EXTRACT_ZVAL_PTR(&EX_T(opline->result.var));
	}
	FREE_OP1_VAR_PTR();
	if (UNEXPECTED(EX_T(opline->result.var).var.ptr_ptr == NULL)) {
		zend_error_noreturn(E_ERROR, "Cannot unset string offsets");
		ZEND_VM_NEXT_OPCODE();
	} else {
		zend_free_op free_res;
		zval **retval_ptr = EX_T(opline->result.var).var.ptr_ptr;

		PZVAL_UNLOCK(*retval_ptr, &free_res);
		if (retval_ptr != &EG(uninitialized_zval_ptr)) {
			SEPARATE_ZVAL_IF_NOT_REF(retval_ptr);
		}
		PZVAL_LOCK(*retval_ptr);
		FREE_OP_VAR_PTR(free_res);
		CHECK_EXCEPTION();
		ZEND_VM_NEXT_OPCODE();
	}
}

ZEND_VM_HELPER(zend_fetch_property_address_read_helper, VAR|UNUSED|CV, CONST|TMP|VAR|CV)
{
	USE_OPLINE
	zend_free_op free_op1;
	zval *container;
	zend_free_op free_op2;
	zval *offset;

	SAVE_OPLINE();
	container = GET_OP1_OBJ_ZVAL_PTR(BP_VAR_R);
	offset  = GET_OP2_ZVAL_PTR(BP_VAR_R);

	if (UNEXPECTED(Z_TYPE_P(container) != IS_OBJECT) ||
	    UNEXPECTED(Z_OBJ_HT_P(container)->read_property == NULL)) {
		zend_error(E_NOTICE, "Trying to get property of non-object");
		PZVAL_LOCK(&EG(uninitialized_zval));
		EX_T(opline->result.var).var.ptr = &EG(uninitialized_zval);
		FREE_OP2();
	} else {
		zval *retval;

		if (IS_OP2_TMP_FREE()) {
			MAKE_REAL_ZVAL_PTR(offset);
		}

		/* here we are sure we are dealing with an object */
		retval = Z_OBJ_HT_P(container)->read_property(container, offset, BP_VAR_R, ((OP2_TYPE == IS_CONST) ? opline->op2.literal : NULL) TSRMLS_CC);

		PZVAL_LOCK(retval);
		EX_T(opline->result.var).var.ptr = retval;

		if (IS_OP2_TMP_FREE()) {
			zval_ptr_dtor(&offset);
		} else {
			FREE_OP2();
		}
	}

	FREE_OP1();
	CHECK_EXCEPTION();
	ZEND_VM_NEXT_OPCODE();
}

ZEND_VM_HANDLER(82, ZEND_FETCH_OBJ_R, VAR|UNUSED|CV, CONST|TMP|VAR|CV)
{
	ZEND_VM_DISPATCH_TO_HELPER(zend_fetch_property_address_read_helper);
}

ZEND_VM_HANDLER(85, ZEND_FETCH_OBJ_W, VAR|UNUSED|CV, CONST|TMP|VAR|CV)
{
	USE_OPLINE
	zend_free_op free_op1, free_op2;
	zval *property;
	zval **container;

	SAVE_OPLINE();
	property = GET_OP2_ZVAL_PTR(BP_VAR_R);

	if (IS_OP2_TMP_FREE()) {
		MAKE_REAL_ZVAL_PTR(property);
	}
	container = GET_OP1_OBJ_ZVAL_PTR_PTR(BP_VAR_W);
	if (OP1_TYPE == IS_VAR && UNEXPECTED(container == NULL)) {
		zend_error_noreturn(E_ERROR, "Cannot use string offset as an object");
	}

	zend_fetch_property_address(&EX_T(opline->result.var), container, property, ((OP2_TYPE == IS_CONST) ? opline->op2.literal : NULL), BP_VAR_W TSRMLS_CC);
	if (IS_OP2_TMP_FREE()) {
		zval_ptr_dtor(&property);
	} else {
		FREE_OP2();
	}
	if (OP1_TYPE == IS_VAR && OP1_FREE && READY_TO_DESTROY(free_op1.var)) {
		EXTRACT_ZVAL_PTR(&EX_T(opline->result.var));
	}
	FREE_OP1_VAR_PTR();

	/* We are going to assign the result by reference */
	if (opline->extended_value & ZEND_FETCH_MAKE_REF) {
		zval **retval_ptr = EX_T(opline->result.var).var.ptr_ptr;

		Z_DELREF_PP(retval_ptr);
		SEPARATE_ZVAL_TO_MAKE_IS_REF(retval_ptr);
		Z_ADDREF_PP(retval_ptr);
		EX_T(opline->result.var).var.ptr = *EX_T(opline->result.var).var.ptr_ptr;
		EX_T(opline->result.var).var.ptr_ptr = &EX_T(opline->result.var).var.ptr;
	}

	CHECK_EXCEPTION();
	ZEND_VM_NEXT_OPCODE();
}

ZEND_VM_HANDLER(88, ZEND_FETCH_OBJ_RW, VAR|UNUSED|CV, CONST|TMP|VAR|CV)
{
	USE_OPLINE
	zend_free_op free_op1, free_op2;
	zval *property;
	zval **container;

	SAVE_OPLINE();
	property = GET_OP2_ZVAL_PTR(BP_VAR_R);
	container = GET_OP1_OBJ_ZVAL_PTR_PTR(BP_VAR_RW);

	if (IS_OP2_TMP_FREE()) {
		MAKE_REAL_ZVAL_PTR(property);
	}
	if (OP1_TYPE == IS_VAR && UNEXPECTED(container == NULL)) {
		zend_error_noreturn(E_ERROR, "Cannot use string offset as an object");
	}
	zend_fetch_property_address(&EX_T(opline->result.var), container, property, ((OP2_TYPE == IS_CONST) ? opline->op2.literal : NULL), BP_VAR_RW TSRMLS_CC);
	if (IS_OP2_TMP_FREE()) {
		zval_ptr_dtor(&property);
	} else {
		FREE_OP2();
	}
	if (OP1_TYPE == IS_VAR && OP1_FREE && READY_TO_DESTROY(free_op1.var)) {
		EXTRACT_ZVAL_PTR(&EX_T(opline->result.var));
	}
	FREE_OP1_VAR_PTR();
	CHECK_EXCEPTION();
	ZEND_VM_NEXT_OPCODE();
}

ZEND_VM_HANDLER(91, ZEND_FETCH_OBJ_IS, VAR|UNUSED|CV, CONST|TMP|VAR|CV)
{
	USE_OPLINE
	zend_free_op free_op1;
	zval *container;
	zend_free_op free_op2;
	zval *offset;

	SAVE_OPLINE();
	container = GET_OP1_OBJ_ZVAL_PTR(BP_VAR_IS);
	offset  = GET_OP2_ZVAL_PTR(BP_VAR_R);

	if (UNEXPECTED(Z_TYPE_P(container) != IS_OBJECT) ||
	    UNEXPECTED(Z_OBJ_HT_P(container)->read_property == NULL)) {
		PZVAL_LOCK(&EG(uninitialized_zval));
		EX_T(opline->result.var).var.ptr = &EG(uninitialized_zval);
		FREE_OP2();
	} else {
		zval *retval;

		if (IS_OP2_TMP_FREE()) {
			MAKE_REAL_ZVAL_PTR(offset);
		}

		/* here we are sure we are dealing with an object */
		retval = Z_OBJ_HT_P(container)->read_property(container, offset, BP_VAR_IS, ((OP2_TYPE == IS_CONST) ? opline->op2.literal : NULL) TSRMLS_CC);

		PZVAL_LOCK(retval);
		EX_T(opline->result.var).var.ptr = retval;

		if (IS_OP2_TMP_FREE()) {
			zval_ptr_dtor(&offset);
		} else {
			FREE_OP2();
		}
	}

	FREE_OP1();
	CHECK_EXCEPTION();
	ZEND_VM_NEXT_OPCODE();
}

ZEND_VM_HANDLER(94, ZEND_FETCH_OBJ_FUNC_ARG, VAR|UNUSED|CV, CONST|TMP|VAR|CV)
{
	USE_OPLINE

	if (ARG_SHOULD_BE_SENT_BY_REF(EX(call)->fbc, (opline->extended_value & ZEND_FETCH_ARG_MASK))) {
		/* Behave like FETCH_OBJ_W */
		zend_free_op free_op1, free_op2;
		zval *property;
		zval **container;

		SAVE_OPLINE();
		property = GET_OP2_ZVAL_PTR(BP_VAR_R);
		container = GET_OP1_OBJ_ZVAL_PTR_PTR(BP_VAR_W);

		if (IS_OP2_TMP_FREE()) {
			MAKE_REAL_ZVAL_PTR(property);
		}
		if (OP1_TYPE == IS_VAR && UNEXPECTED(container == NULL)) {
			zend_error_noreturn(E_ERROR, "Cannot use string offset as an object");
		}
		zend_fetch_property_address(&EX_T(opline->result.var), container, property, ((OP2_TYPE == IS_CONST) ? opline->op2.literal : NULL), BP_VAR_W TSRMLS_CC);
		if (IS_OP2_TMP_FREE()) {
			zval_ptr_dtor(&property);
		} else {
			FREE_OP2();
		}
		if (OP1_TYPE == IS_VAR && OP1_FREE && READY_TO_DESTROY(free_op1.var)) {
			EXTRACT_ZVAL_PTR(&EX_T(opline->result.var));
		}
		FREE_OP1_VAR_PTR();
		CHECK_EXCEPTION();
		ZEND_VM_NEXT_OPCODE();
	} else {
		ZEND_VM_DISPATCH_TO_HELPER(zend_fetch_property_address_read_helper);
	}
}

ZEND_VM_HANDLER(97, ZEND_FETCH_OBJ_UNSET, VAR|UNUSED|CV, CONST|TMP|VAR|CV)
{
	USE_OPLINE
	zend_free_op free_op1, free_op2, free_res;
	zval **container;
	zval *property;

	SAVE_OPLINE();
	container = GET_OP1_OBJ_ZVAL_PTR_PTR(BP_VAR_UNSET);
	property = GET_OP2_ZVAL_PTR(BP_VAR_R);

	if (OP1_TYPE == IS_CV) {
		if (container != &EG(uninitialized_zval_ptr)) {
			SEPARATE_ZVAL_IF_NOT_REF(container);
		}
	}
	if (IS_OP2_TMP_FREE()) {
		MAKE_REAL_ZVAL_PTR(property);
	}
	if (OP1_TYPE == IS_VAR && UNEXPECTED(container == NULL)) {
		zend_error_noreturn(E_ERROR, "Cannot use string offset as an object");
	}
	zend_fetch_property_address(&EX_T(opline->result.var), container, property, ((OP2_TYPE == IS_CONST) ? opline->op2.literal : NULL), BP_VAR_UNSET TSRMLS_CC);
	if (IS_OP2_TMP_FREE()) {
		zval_ptr_dtor(&property);
	} else {
		FREE_OP2();
	}
	if (OP1_TYPE == IS_VAR && OP1_FREE && READY_TO_DESTROY(free_op1.var)) {
		EXTRACT_ZVAL_PTR(&EX_T(opline->result.var));
	}
	FREE_OP1_VAR_PTR();

	PZVAL_UNLOCK(*EX_T(opline->result.var).var.ptr_ptr, &free_res);
	if (EX_T(opline->result.var).var.ptr_ptr != &EG(uninitialized_zval_ptr)) {
		SEPARATE_ZVAL_IF_NOT_REF(EX_T(opline->result.var).var.ptr_ptr);
	}
	PZVAL_LOCK(*EX_T(opline->result.var).var.ptr_ptr);
	FREE_OP_VAR_PTR(free_res);
	CHECK_EXCEPTION();
	ZEND_VM_NEXT_OPCODE();
}

ZEND_VM_HANDLER(98, ZEND_FETCH_DIM_TMP_VAR, CONST|TMP, CONST)
{
	USE_OPLINE
	zend_free_op free_op1;
	zval *container;

	SAVE_OPLINE();
	container = GET_OP1_ZVAL_PTR(BP_VAR_R);

	if (UNEXPECTED(Z_TYPE_P(container) != IS_ARRAY)) {
		PZVAL_LOCK(&EG(uninitialized_zval));
		EX_T(opline->result.var).var.ptr = &EG(uninitialized_zval);
	} else {
		zend_free_op free_op2;
		zval *value = *zend_fetch_dimension_address_inner(Z_ARRVAL_P(container), GET_OP2_ZVAL_PTR(BP_VAR_R), OP2_TYPE, BP_VAR_R TSRMLS_CC);

		PZVAL_LOCK(value);
		EX_T(opline->result.var).var.ptr = value;
		FREE_OP2();
	}
	CHECK_EXCEPTION();
	ZEND_VM_NEXT_OPCODE();
}

ZEND_VM_HANDLER(136, ZEND_ASSIGN_OBJ, VAR|UNUSED|CV, CONST|TMP|VAR|CV)
{
	USE_OPLINE
	zend_free_op free_op1, free_op2;
	zval **object_ptr;
	zval *property_name;

	SAVE_OPLINE();
	object_ptr = GET_OP1_OBJ_ZVAL_PTR_PTR(BP_VAR_W);
	property_name = GET_OP2_ZVAL_PTR(BP_VAR_R);

	if (IS_OP2_TMP_FREE()) {
		MAKE_REAL_ZVAL_PTR(property_name);
	}
	if (OP1_TYPE == IS_VAR && UNEXPECTED(object_ptr == NULL)) {
		zend_error_noreturn(E_ERROR, "Cannot use string offset as an array");
	}
	zend_assign_to_object(RETURN_VALUE_USED(opline)?&EX_T(opline->result.var).var.ptr:NULL, object_ptr, property_name, (opline+1)->op1_type, &(opline+1)->op1, execute_data, ZEND_ASSIGN_OBJ, ((OP2_TYPE == IS_CONST) ? opline->op2.literal : NULL) TSRMLS_CC);
	if (IS_OP2_TMP_FREE()) {
		zval_ptr_dtor(&property_name);
	} else {
		FREE_OP2();
	}
	FREE_OP1_VAR_PTR();
	/* assign_obj has two opcodes! */
	CHECK_EXCEPTION();
	ZEND_VM_INC_OPCODE();
	ZEND_VM_NEXT_OPCODE();
}

ZEND_VM_HANDLER(147, ZEND_ASSIGN_DIM, VAR|CV, CONST|TMP|VAR|UNUSED|CV)
{
	USE_OPLINE
	zend_free_op free_op1;
	zval **object_ptr;

	SAVE_OPLINE();
	object_ptr = GET_OP1_ZVAL_PTR_PTR(BP_VAR_W);

	if (OP1_TYPE == IS_VAR && UNEXPECTED(object_ptr == NULL)) {
		zend_error_noreturn(E_ERROR, "Cannot use string offset as an array");
	}
	if (Z_TYPE_PP(object_ptr) == IS_OBJECT) {
		zend_free_op free_op2;
		zval *property_name = GET_OP2_ZVAL_PTR(BP_VAR_R);

		if (IS_OP2_TMP_FREE()) {
			MAKE_REAL_ZVAL_PTR(property_name);
		}
		zend_assign_to_object(RETURN_VALUE_USED(opline)?&EX_T(opline->result.var).var.ptr:NULL, object_ptr, property_name, (opline+1)->op1_type, &(opline+1)->op1, execute_data, ZEND_ASSIGN_DIM, ((OP2_TYPE == IS_CONST) ? opline->op2.literal : NULL) TSRMLS_CC);
		if (IS_OP2_TMP_FREE()) {
			zval_ptr_dtor(&property_name);
		} else {
			FREE_OP2();
		}
	} else {
		zend_free_op free_op2, free_op_data1, free_op_data2;
		zval *value;
		zval *dim = GET_OP2_ZVAL_PTR(BP_VAR_R);
		zval **variable_ptr_ptr;

		zend_fetch_dimension_address(&EX_T((opline+1)->op2.var), object_ptr, dim, OP2_TYPE, BP_VAR_W TSRMLS_CC);
		FREE_OP2();

		value = get_zval_ptr((opline+1)->op1_type, &(opline+1)->op1, execute_data, &free_op_data1, BP_VAR_R);
		variable_ptr_ptr = _get_zval_ptr_ptr_var((opline+1)->op2.var, execute_data, &free_op_data2 TSRMLS_CC);
		if (UNEXPECTED(variable_ptr_ptr == NULL)) {
			if (zend_assign_to_string_offset(&EX_T((opline+1)->op2.var), value, (opline+1)->op1_type TSRMLS_CC)) {
				if (RETURN_VALUE_USED(opline)) {
					zval *retval;

					ALLOC_ZVAL(retval);
					ZVAL_STRINGL(retval, Z_STRVAL_P(EX_T((opline+1)->op2.var).str_offset.str)+EX_T((opline+1)->op2.var).str_offset.offset, 1, 1);
					INIT_PZVAL(retval);
					EX_T(opline->result.var).var.ptr = retval;
				}
			} else if (RETURN_VALUE_USED(opline)) {
				PZVAL_LOCK(&EG(uninitialized_zval));
				EX_T(opline->result.var).var.ptr = &EG(uninitialized_zval);
			}
		} else if (UNEXPECTED(*variable_ptr_ptr == &EG(error_zval))) {
			if (IS_TMP_FREE(free_op_data1)) {
				zval_dtor(value);
			}
			if (RETURN_VALUE_USED(opline)) {
				PZVAL_LOCK(&EG(uninitialized_zval));
				EX_T(opline->result.var).var.ptr = &EG(uninitialized_zval);
			}
		} else {
			if ((opline+1)->op1_type == IS_TMP_VAR) {
			 	value = zend_assign_tmp_to_variable(variable_ptr_ptr, value TSRMLS_CC);
			} else if ((opline+1)->op1_type == IS_CONST) {
			 	value = zend_assign_const_to_variable(variable_ptr_ptr, value TSRMLS_CC);
			} else {
			 	value = zend_assign_to_variable(variable_ptr_ptr, value TSRMLS_CC);
			}
			if (RETURN_VALUE_USED(opline)) {
				PZVAL_LOCK(value);
				EX_T(opline->result.var).var.ptr = value;
			}
		}
		FREE_OP_VAR_PTR(free_op_data2);
	 	FREE_OP_IF_VAR(free_op_data1);
	}
 	FREE_OP1_VAR_PTR();
	/* assign_dim has two opcodes! */
	CHECK_EXCEPTION();
	ZEND_VM_INC_OPCODE();
	ZEND_VM_NEXT_OPCODE();
}

ZEND_VM_HANDLER(38, ZEND_ASSIGN, VAR|CV, CONST|TMP|VAR|CV)
{
	USE_OPLINE
	zend_free_op free_op1, free_op2;
	zval *value;
	zval **variable_ptr_ptr;

	SAVE_OPLINE();
	value = GET_OP2_ZVAL_PTR(BP_VAR_R);
	variable_ptr_ptr = GET_OP1_ZVAL_PTR_PTR(BP_VAR_W);

	if (OP1_TYPE == IS_VAR && UNEXPECTED(variable_ptr_ptr == NULL)) {
		if (zend_assign_to_string_offset(&EX_T(opline->op1.var), value, OP2_TYPE TSRMLS_CC)) {
			if (RETURN_VALUE_USED(opline)) {
				zval *retval;

				ALLOC_ZVAL(retval);
				ZVAL_STRINGL(retval, Z_STRVAL_P(EX_T(opline->op1.var).str_offset.str)+EX_T(opline->op1.var).str_offset.offset, 1, 1);
				INIT_PZVAL(retval);
				EX_T(opline->result.var).var.ptr = retval;
			}
		} else if (RETURN_VALUE_USED(opline)) {
			PZVAL_LOCK(&EG(uninitialized_zval));
			EX_T(opline->result.var).var.ptr = &EG(uninitialized_zval);
		}
	} else if (OP1_TYPE == IS_VAR && UNEXPECTED(*variable_ptr_ptr == &EG(error_zval))) {
		if (IS_OP2_TMP_FREE()) {
			zval_dtor(value);
		}
		if (RETURN_VALUE_USED(opline)) {
			PZVAL_LOCK(&EG(uninitialized_zval));
			EX_T(opline->result.var).var.ptr = &EG(uninitialized_zval);
		}
	} else {
		if (OP2_TYPE == IS_TMP_VAR) {
		 	value = zend_assign_tmp_to_variable(variable_ptr_ptr, value TSRMLS_CC);
		} else if (OP2_TYPE == IS_CONST) {
		 	value = zend_assign_const_to_variable(variable_ptr_ptr, value TSRMLS_CC);
		} else {
		 	value = zend_assign_to_variable(variable_ptr_ptr, value TSRMLS_CC);
		}
		if (RETURN_VALUE_USED(opline)) {
			PZVAL_LOCK(value);
			EX_T(opline->result.var).var.ptr = value;
		}
	}

	FREE_OP1_VAR_PTR();

	/* zend_assign_to_variable() always takes care of op2, never free it! */
 	FREE_OP2_IF_VAR();

	CHECK_EXCEPTION();
	ZEND_VM_NEXT_OPCODE();
}

ZEND_VM_HANDLER(39, ZEND_ASSIGN_REF, VAR|CV, VAR|CV)
{
	USE_OPLINE
	zend_free_op free_op1, free_op2;
	zval **variable_ptr_ptr;
	zval **value_ptr_ptr;

	SAVE_OPLINE();
	value_ptr_ptr = GET_OP2_ZVAL_PTR_PTR(BP_VAR_W);

	if (OP2_TYPE == IS_VAR &&
	    value_ptr_ptr &&
	    !Z_ISREF_PP(value_ptr_ptr) &&
	    opline->extended_value == ZEND_RETURNS_FUNCTION &&
	    !EX_T(opline->op2.var).var.fcall_returned_reference) {
		if (free_op2.var == NULL) {
			PZVAL_LOCK(*value_ptr_ptr); /* undo the effect of get_zval_ptr_ptr() */
		}
		zend_error(E_STRICT, "Only variables should be assigned by reference");
		if (UNEXPECTED(EG(exception) != NULL)) {
			FREE_OP2_VAR_PTR();
			HANDLE_EXCEPTION();
		}
		ZEND_VM_DISPATCH_TO_HANDLER(ZEND_ASSIGN);
	} else if (OP2_TYPE == IS_VAR && opline->extended_value == ZEND_RETURNS_NEW) {
		PZVAL_LOCK(*value_ptr_ptr);
	}
	if (OP1_TYPE == IS_VAR && UNEXPECTED(EX_T(opline->op1.var).var.ptr_ptr == &EX_T(opline->op1.var).var.ptr)) {
		zend_error_noreturn(E_ERROR, "Cannot assign by reference to overloaded object");
	}

	variable_ptr_ptr = GET_OP1_ZVAL_PTR_PTR(BP_VAR_W);
	if ((OP2_TYPE == IS_VAR && UNEXPECTED(value_ptr_ptr == NULL)) ||
	    (OP1_TYPE == IS_VAR && UNEXPECTED(variable_ptr_ptr == NULL))) {
		zend_error_noreturn(E_ERROR, "Cannot create references to/from string offsets nor overloaded objects");
	}
	zend_assign_to_variable_reference(variable_ptr_ptr, value_ptr_ptr TSRMLS_CC);

	if (OP2_TYPE == IS_VAR && opline->extended_value == ZEND_RETURNS_NEW) {
		Z_DELREF_PP(variable_ptr_ptr);
	}

	if (RETURN_VALUE_USED(opline)) {
		PZVAL_LOCK(*variable_ptr_ptr);
		EX_T(opline->result.var).var.ptr = *variable_ptr_ptr;
	}

	FREE_OP1_VAR_PTR();
	FREE_OP2_VAR_PTR();

	CHECK_EXCEPTION();
	ZEND_VM_NEXT_OPCODE();
}

ZEND_VM_HELPER(zend_leave_helper, ANY, ANY)
{
	zend_bool nested = EX(nested);
	zend_op_array *op_array = EX(op_array);

	EG(current_execute_data) = EX(prev_execute_data);
	EG(opline_ptr) = NULL;
	if (!EG(active_symbol_table)) {
		i_free_compiled_variables(execute_data TSRMLS_CC);
	}

	zend_vm_stack_free((char*)execute_data - (ZEND_MM_ALIGNED_SIZE(sizeof(temp_variable)) * op_array->T) TSRMLS_CC);

	if ((op_array->fn_flags & ZEND_ACC_CLOSURE) && op_array->prototype) {
		zval_ptr_dtor((zval**)&op_array->prototype);
	}

	if (nested) {
		execute_data = EG(current_execute_data);
	}
	if (nested) {
		USE_OPLINE

		LOAD_REGS();
		LOAD_OPLINE();
		if (UNEXPECTED(opline->opcode == ZEND_INCLUDE_OR_EVAL)) {

			EX(function_state).function = (zend_function *) EX(op_array);
			EX(function_state).arguments = NULL;

			EG(opline_ptr) = &EX(opline);
			EG(active_op_array) = EX(op_array);
			EG(return_value_ptr_ptr) = EX(original_return_value);
			destroy_op_array(op_array TSRMLS_CC);
			efree(op_array);
			if (UNEXPECTED(EG(exception) != NULL)) {
				zend_throw_exception_internal(NULL TSRMLS_CC);
				HANDLE_EXCEPTION_LEAVE();
			}

			ZEND_VM_INC_OPCODE();
			ZEND_VM_LEAVE();
		} else {
			EG(opline_ptr) = &EX(opline);
			EG(active_op_array) = EX(op_array);
			EG(return_value_ptr_ptr) = EX(original_return_value);
			if (EG(active_symbol_table)) {
				zend_clean_and_cache_symbol_table(EG(active_symbol_table) TSRMLS_CC);
			}
			EG(active_symbol_table) = EX(symbol_table);

			EX(function_state).function = (zend_function *) EX(op_array);
			EX(function_state).arguments = NULL;

			if (EG(This)) {
				if (UNEXPECTED(EG(exception) != NULL) && EX(call)->is_ctor_call) {
					if (EX(call)->is_ctor_result_used) {
						Z_DELREF_P(EG(This));
					}
					if (Z_REFCOUNT_P(EG(This)) == 1) {
						zend_object_store_ctor_failed(EG(This) TSRMLS_CC);
					}
				}
				zval_ptr_dtor(&EG(This));
			}
			EG(This) = EX(current_this);
			EG(scope) = EX(current_scope);
			EG(called_scope) = EX(current_called_scope);

			EX(call)--;

			zend_vm_stack_clear_multiple(1 TSRMLS_CC);

			if (UNEXPECTED(EG(exception) != NULL)) {
				zend_throw_exception_internal(NULL TSRMLS_CC);
				if (RETURN_VALUE_USED(opline) && EX_T(opline->result.var).var.ptr) {
					zval_ptr_dtor(&EX_T(opline->result.var).var.ptr);
				}
				HANDLE_EXCEPTION_LEAVE();
			}

			ZEND_VM_INC_OPCODE();
			ZEND_VM_LEAVE();
		}
	}
	ZEND_VM_RETURN();
}

ZEND_VM_HELPER(zend_do_fcall_common_helper, ANY, ANY)
{
	USE_OPLINE
	zend_bool should_change_scope = 0;
	zend_function *fbc = EX(function_state).function;

	SAVE_OPLINE();
	EX(object) = EX(call)->object;
	if (UNEXPECTED((fbc->common.fn_flags & (ZEND_ACC_ABSTRACT|ZEND_ACC_DEPRECATED)) != 0)) {
		if (UNEXPECTED((fbc->common.fn_flags & ZEND_ACC_ABSTRACT) != 0)) {
			zend_error_noreturn(E_ERROR, "Cannot call abstract method %s::%s()", fbc->common.scope->name, fbc->common.function_name);
		}
		if (UNEXPECTED((fbc->common.fn_flags & ZEND_ACC_DEPRECATED) != 0)) {
			zend_error(E_DEPRECATED, "Function %s%s%s() is deprecated",
				fbc->common.scope ? fbc->common.scope->name : "",
				fbc->common.scope ? "::" : "",
				fbc->common.function_name);
			if (UNEXPECTED(EG(exception) != NULL)) {
				HANDLE_EXCEPTION();
			}
		}
	}
	if (fbc->common.scope &&
		!(fbc->common.fn_flags & ZEND_ACC_STATIC) &&
		!EX(object)) {

		if (fbc->common.fn_flags & ZEND_ACC_ALLOW_STATIC) {
			/* FIXME: output identifiers properly */
			zend_error(E_STRICT, "Non-static method %s::%s() should not be called statically", fbc->common.scope->name, fbc->common.function_name);
			if (UNEXPECTED(EG(exception) != NULL)) {
				HANDLE_EXCEPTION();
			}
		} else {
			/* FIXME: output identifiers properly */
			/* An internal function assumes $this is present and won't check that. So PHP would crash by allowing the call. */
			zend_error_noreturn(E_ERROR, "Non-static method %s::%s() cannot be called statically", fbc->common.scope->name, fbc->common.function_name);
		}
	}

	if (fbc->type == ZEND_USER_FUNCTION || fbc->common.scope) {
		should_change_scope = 1;
		EX(current_this) = EG(This);
		EX(current_scope) = EG(scope);
		EX(current_called_scope) = EG(called_scope);
		EG(This) = EX(object);
		EG(scope) = (fbc->type == ZEND_USER_FUNCTION || !EX(object)) ? fbc->common.scope : NULL;
		EG(called_scope) = EX(call)->called_scope;
	}

	EX(function_state).arguments = zend_vm_stack_top(TSRMLS_C);
	zend_vm_stack_push((void*)(zend_uintptr_t)opline->extended_value TSRMLS_CC);
	LOAD_OPLINE();

	if (fbc->type == ZEND_INTERNAL_FUNCTION) {
		if (fbc->common.fn_flags & ZEND_ACC_HAS_TYPE_HINTS) {
			zend_uint i=0;
			zval **p = (zval**)EX(function_state).arguments;
			zend_uint_t arg_count = opline->extended_value;

			while (arg_count>0) {
				zend_verify_arg_type(fbc, ++i, *(p-arg_count), 0 TSRMLS_CC);
				arg_count--;
			}
		}

		if (EXPECTED(EG(exception) == NULL)) {
			temp_variable *ret = &EX_T(opline->result.var);

			MAKE_STD_ZVAL(ret->var.ptr);
			ZVAL_NULL(ret->var.ptr);
			ret->var.ptr_ptr = &ret->var.ptr;
			ret->var.fcall_returned_reference = (fbc->common.fn_flags & ZEND_ACC_RETURN_REFERENCE) != 0;

			if (!zend_execute_internal) {
				/* saves one function call if zend_execute_internal is not used */
				fbc->internal_function.handler(opline->extended_value, ret->var.ptr, &ret->var.ptr, EX(object), RETURN_VALUE_USED(opline) TSRMLS_CC);
			} else {
				zend_execute_internal(execute_data, NULL, RETURN_VALUE_USED(opline) TSRMLS_CC);
			}

			if (!RETURN_VALUE_USED(opline)) {
				zval_ptr_dtor(&ret->var.ptr);
			}
		} else if (RETURN_VALUE_USED(opline)) {
			EX_T(opline->result.var).var.ptr = NULL;
		}
	} else if (fbc->type == ZEND_USER_FUNCTION) {
		EX(original_return_value) = EG(return_value_ptr_ptr);
		EG(active_symbol_table) = NULL;
		EG(active_op_array) = &fbc->op_array;
		EG(return_value_ptr_ptr) = NULL;
		if (RETURN_VALUE_USED(opline)) {
			temp_variable *ret = &EX_T(opline->result.var);

			ret->var.ptr = NULL;
			EG(return_value_ptr_ptr) = &ret->var.ptr;
			ret->var.ptr_ptr = &ret->var.ptr;
			ret->var.fcall_returned_reference = (fbc->common.fn_flags & ZEND_ACC_RETURN_REFERENCE) != 0;
		}

		if (UNEXPECTED((EG(active_op_array)->fn_flags & ZEND_ACC_GENERATOR) != 0)) {
			if (RETURN_VALUE_USED(opline)) {
				EX_T(opline->result.var).var.ptr = zend_generator_create_zval(EG(active_op_array) TSRMLS_CC);
			}
		} else if (EXPECTED(zend_execute_ex == execute_ex)) {
			if (EXPECTED(EG(exception) == NULL)) {
				ZEND_VM_ENTER();
			}
		} else {
			zend_execute(EG(active_op_array) TSRMLS_CC);
		}

		EG(opline_ptr) = &EX(opline);
		EG(active_op_array) = EX(op_array);
		EG(return_value_ptr_ptr) = EX(original_return_value);
		if (EG(active_symbol_table)) {
			zend_clean_and_cache_symbol_table(EG(active_symbol_table) TSRMLS_CC);
		}
		EG(active_symbol_table) = EX(symbol_table);
	} else { /* ZEND_OVERLOADED_FUNCTION */
		MAKE_STD_ZVAL(EX_T(opline->result.var).var.ptr);
		ZVAL_NULL(EX_T(opline->result.var).var.ptr);

		/* Not sure what should be done here if it's a static method */
		if (EXPECTED(EX(object) != NULL)) {
			Z_OBJ_HT_P(EX(object))->call_method(fbc->common.function_name, opline->extended_value, EX_T(opline->result.var).var.ptr, &EX_T(opline->result.var).var.ptr, EX(object), RETURN_VALUE_USED(opline) TSRMLS_CC);
		} else {
			zend_error_noreturn(E_ERROR, "Cannot call overloaded function for non-object");
		}

		if (fbc->type == ZEND_OVERLOADED_FUNCTION_TEMPORARY) {
			efree((char*)fbc->common.function_name);
		}
		efree(fbc);

		if (!RETURN_VALUE_USED(opline)) {
			zval_ptr_dtor(&EX_T(opline->result.var).var.ptr);
		} else {
			Z_UNSET_ISREF_P(EX_T(opline->result.var).var.ptr);
			Z_SET_REFCOUNT_P(EX_T(opline->result.var).var.ptr, 1);
			EX_T(opline->result.var).var.fcall_returned_reference = 0;
			EX_T(opline->result.var).var.ptr_ptr = &EX_T(opline->result.var).var.ptr;
		}
	}

	EX(function_state).function = (zend_function *) EX(op_array);
	EX(function_state).arguments = NULL;

	if (should_change_scope) {
		if (EG(This)) {
			if (UNEXPECTED(EG(exception) != NULL) && EX(call)->is_ctor_call) {
				if (EX(call)->is_ctor_result_used) {
					Z_DELREF_P(EG(This));
				}
				if (Z_REFCOUNT_P(EG(This)) == 1) {
					zend_object_store_ctor_failed(EG(This) TSRMLS_CC);
				}
			}
			zval_ptr_dtor(&EG(This));
		}
		EG(This) = EX(current_this);
		EG(scope) = EX(current_scope);
		EG(called_scope) = EX(current_called_scope);
	}

	EX(call)--;

	zend_vm_stack_clear_multiple(1 TSRMLS_CC);

	if (UNEXPECTED(EG(exception) != NULL)) {
		zend_throw_exception_internal(NULL TSRMLS_CC);
		if (RETURN_VALUE_USED(opline) && EX_T(opline->result.var).var.ptr) {
			zval_ptr_dtor(&EX_T(opline->result.var).var.ptr);
		}
		HANDLE_EXCEPTION();
	}

	ZEND_VM_NEXT_OPCODE();
}

ZEND_VM_HANDLER(42, ZEND_JMP, ANY, ANY)
{
	USE_OPLINE

#if DEBUG_ZEND>=2
	printf("Jumping to %d\n", opline->op1.opline_num);
#endif
	ZEND_VM_SET_OPCODE(opline->op1.jmp_addr);
	ZEND_VM_CONTINUE();
}

ZEND_VM_HANDLER(43, ZEND_JMPZ, CONST|TMP|VAR|CV, ANY)
{
	USE_OPLINE
	zend_free_op free_op1;
	zval *val;
	int ret;

	SAVE_OPLINE();
	val = GET_OP1_ZVAL_PTR(BP_VAR_R);

	if (OP1_TYPE == IS_TMP_VAR && EXPECTED(Z_TYPE_P(val) == IS_BOOL)) {
		ret = Z_LVAL_P(val);
	} else {
		ret = i_zend_is_true(val);
		FREE_OP1();
		if (UNEXPECTED(EG(exception) != NULL)) {
			HANDLE_EXCEPTION();
		}
	}
	if (!ret) {
#if DEBUG_ZEND>=2
		printf("Conditional jmp to %d\n", opline->op2.opline_num);
#endif
		ZEND_VM_SET_OPCODE(opline->op2.jmp_addr);
		ZEND_VM_CONTINUE();
	}

	ZEND_VM_NEXT_OPCODE();
}

ZEND_VM_HANDLER(44, ZEND_JMPNZ, CONST|TMP|VAR|CV, ANY)
{
	USE_OPLINE
	zend_free_op free_op1;
	zval *val;
	int ret;

	SAVE_OPLINE();
	val = GET_OP1_ZVAL_PTR(BP_VAR_R);

	if (OP1_TYPE == IS_TMP_VAR && EXPECTED(Z_TYPE_P(val) == IS_BOOL)) {
		ret = Z_LVAL_P(val);
	} else {
		ret = i_zend_is_true(val);
		FREE_OP1();
		if (UNEXPECTED(EG(exception) != NULL)) {
			HANDLE_EXCEPTION();
		}
	}
	if (ret) {
#if DEBUG_ZEND>=2
		printf("Conditional jmp to %d\n", opline->op2.opline_num);
#endif
		ZEND_VM_SET_OPCODE(opline->op2.jmp_addr);
		ZEND_VM_CONTINUE();
	}

	ZEND_VM_NEXT_OPCODE();
}

ZEND_VM_HANDLER(45, ZEND_JMPZNZ, CONST|TMP|VAR|CV, ANY)
{
	USE_OPLINE
	zend_free_op free_op1;
	zval *val;
	int retval;

	SAVE_OPLINE();
	val = GET_OP1_ZVAL_PTR(BP_VAR_R);

	if (OP1_TYPE == IS_TMP_VAR && EXPECTED(Z_TYPE_P(val) == IS_BOOL)) {
		retval = Z_LVAL_P(val);
	} else {
		retval = i_zend_is_true(val);
		FREE_OP1();
		if (UNEXPECTED(EG(exception) != NULL)) {
			HANDLE_EXCEPTION();
		}
	}
	if (EXPECTED(retval != 0)) {
#if DEBUG_ZEND>=2
		printf("Conditional jmp on true to %d\n", opline->extended_value);
#endif
		ZEND_VM_SET_OPCODE(&EX(op_array)->opcodes[opline->extended_value]);
		ZEND_VM_CONTINUE(); /* CHECK_ME */
	} else {
#if DEBUG_ZEND>=2
		printf("Conditional jmp on false to %d\n", opline->op2.opline_num);
#endif
		ZEND_VM_SET_OPCODE(&EX(op_array)->opcodes[opline->op2.opline_num]);
		ZEND_VM_CONTINUE(); /* CHECK_ME */
	}
}

ZEND_VM_HANDLER(46, ZEND_JMPZ_EX, CONST|TMP|VAR|CV, ANY)
{
	USE_OPLINE
	zend_free_op free_op1;
	zval *val;
	int retval;

	SAVE_OPLINE();
	val = GET_OP1_ZVAL_PTR(BP_VAR_R);

	if (OP1_TYPE == IS_TMP_VAR && EXPECTED(Z_TYPE_P(val) == IS_BOOL)) {
		retval = Z_LVAL_P(val);
	} else {
		retval = i_zend_is_true(val);
		FREE_OP1();
		if (UNEXPECTED(EG(exception) != NULL)) {
			HANDLE_EXCEPTION();
		}
	}
	Z_LVAL(EX_T(opline->result.var).tmp_var) = retval;
	Z_TYPE(EX_T(opline->result.var).tmp_var) = IS_BOOL;
	if (!retval) {
#if DEBUG_ZEND>=2
		printf("Conditional jmp to %d\n", opline->op2.opline_num);
#endif
		ZEND_VM_SET_OPCODE(opline->op2.jmp_addr);
		ZEND_VM_CONTINUE();
	}
	ZEND_VM_NEXT_OPCODE();
}

ZEND_VM_HANDLER(47, ZEND_JMPNZ_EX, CONST|TMP|VAR|CV, ANY)
{
	USE_OPLINE
	zend_free_op free_op1;
	zval *val;
	int retval;

	SAVE_OPLINE();
	val = GET_OP1_ZVAL_PTR(BP_VAR_R);

	if (OP1_TYPE == IS_TMP_VAR && EXPECTED(Z_TYPE_P(val) == IS_BOOL)) {
		retval = Z_LVAL_P(val);
	} else {
		retval = i_zend_is_true(val);
		FREE_OP1();
		if (UNEXPECTED(EG(exception) != NULL)) {
			HANDLE_EXCEPTION();
		}
	}
	Z_LVAL(EX_T(opline->result.var).tmp_var) = retval;
	Z_TYPE(EX_T(opline->result.var).tmp_var) = IS_BOOL;
	if (retval) {
#if DEBUG_ZEND>=2
		printf("Conditional jmp to %d\n", opline->op2.opline_num);
#endif
		ZEND_VM_SET_OPCODE(opline->op2.jmp_addr);
		ZEND_VM_CONTINUE();
	}
	ZEND_VM_NEXT_OPCODE();
}

ZEND_VM_HANDLER(70, ZEND_FREE, TMP|VAR, ANY)
{
	USE_OPLINE

	SAVE_OPLINE();
	if (OP1_TYPE == IS_TMP_VAR) {
		zendi_zval_dtor(EX_T(opline->op1.var).tmp_var);
	} else {
		zval_ptr_dtor(&EX_T(opline->op1.var).var.ptr);
	}
	CHECK_EXCEPTION();
	ZEND_VM_NEXT_OPCODE();
}

ZEND_VM_HANDLER(53, ZEND_INIT_STRING, ANY, ANY)
{
	USE_OPLINE
	zval *tmp = &EX_T(opline->result.var).tmp_var;

	SAVE_OPLINE();
	tmp->value.str.val = emalloc(1);
	tmp->value.str.val[0] = 0;
	tmp->value.str.len = 0;
	Z_SET_REFCOUNT_P(tmp, 1);
	tmp->type = IS_STRING;
	Z_UNSET_ISREF_P(tmp);
	/*CHECK_EXCEPTION();*/
	ZEND_VM_NEXT_OPCODE();
}

ZEND_VM_HANDLER(54, ZEND_ADD_CHAR, TMP|UNUSED, CONST)
{
	USE_OPLINE
	zval *str = &EX_T(opline->result.var).tmp_var;

	SAVE_OPLINE();

	if (OP1_TYPE == IS_UNUSED) {
		/* Initialize for erealloc in add_char_to_string */
		Z_STRVAL_P(str) = NULL;
		Z_STRSIZE_P(str) = 0;
		Z_TYPE_P(str) = IS_STRING;

		INIT_PZVAL(str);
	}

	add_char_to_string(str, str, opline->op2.zv);

	/* FREE_OP is missing intentionally here - we're always working on the same temporary variable */
	/*CHECK_EXCEPTION();*/
	ZEND_VM_NEXT_OPCODE();
}

ZEND_VM_HANDLER(55, ZEND_ADD_STRING, TMP|UNUSED, CONST)
{
	USE_OPLINE
	zval *str = &EX_T(opline->result.var).tmp_var;

	SAVE_OPLINE();

	if (OP1_TYPE == IS_UNUSED) {
		/* Initialize for erealloc in add_string_to_string */
		Z_STRVAL_P(str) = NULL;
		Z_STRSIZE_P(str) = 0;
		Z_TYPE_P(str) = IS_STRING;

		INIT_PZVAL(str);
	}

	add_string_to_string(str, str, opline->op2.zv);

	/* FREE_OP is missing intentionally here - we're always working on the same temporary variable */
	/*CHECK_EXCEPTION();*/
	ZEND_VM_NEXT_OPCODE();
}

ZEND_VM_HANDLER(56, ZEND_ADD_VAR, TMP|UNUSED, TMP|VAR|CV)
{
	USE_OPLINE
	zend_free_op free_op2;
	zval *str = &EX_T(opline->result.var).tmp_var;
	zval *var;
	zval var_copy;
	int use_copy = 0;

	SAVE_OPLINE();
	var = GET_OP2_ZVAL_PTR(BP_VAR_R);

	if (OP1_TYPE == IS_UNUSED) {
		/* Initialize for erealloc in add_string_to_string */
		Z_STRVAL_P(str) = NULL;
		Z_STRSIZE_P(str) = 0;
		Z_TYPE_P(str) = IS_STRING;

		INIT_PZVAL(str);
	}

	if (Z_TYPE_P(var) != IS_STRING) {
		zend_make_printable_zval(var, &var_copy, &use_copy);

		if (use_copy) {
			var = &var_copy;
		}
	}
	add_string_to_string(str, str, var);

	if (use_copy) {
		zval_dtor(var);
	}
	/* original comment, possibly problematic:
	 * FREE_OP is missing intentionally here - we're always working on the same temporary variable
	 * (Zeev):  I don't think it's problematic, we only use variables
	 * which aren't affected by FREE_OP(Ts, )'s anyway, unless they're
	 * string offsets or overloaded objects
	 */
	FREE_OP2();

	CHECK_EXCEPTION();
	ZEND_VM_NEXT_OPCODE();
}

ZEND_VM_HANDLER(109, ZEND_FETCH_CLASS, ANY, CONST|TMP|VAR|UNUSED|CV)
{
	USE_OPLINE

	SAVE_OPLINE();
	if (EG(exception)) {
		zend_exception_save(TSRMLS_C);
	}
	if (OP2_TYPE == IS_UNUSED) {
		EX_T(opline->result.var).class_entry = zend_fetch_class(NULL, 0, opline->extended_value TSRMLS_CC);
		CHECK_EXCEPTION();
		ZEND_VM_NEXT_OPCODE();
	} else {
		zend_free_op free_op2;
		zval *class_name = GET_OP2_ZVAL_PTR(BP_VAR_R);

		if (OP2_TYPE == IS_CONST) {
			if (CACHED_PTR(opline->op2.literal->cache_slot)) {
				EX_T(opline->result.var).class_entry = CACHED_PTR(opline->op2.literal->cache_slot);
			} else {
				EX_T(opline->result.var).class_entry = zend_fetch_class_by_name(Z_STRVAL_P(class_name), Z_STRSIZE_P(class_name), opline->op2.literal + 1, opline->extended_value TSRMLS_CC);
				CACHE_PTR(opline->op2.literal->cache_slot, EX_T(opline->result.var).class_entry);
			}
		} else if (Z_TYPE_P(class_name) == IS_OBJECT) {
			EX_T(opline->result.var).class_entry = Z_OBJCE_P(class_name);
		} else if (Z_TYPE_P(class_name) == IS_STRING) {
			EX_T(opline->result.var).class_entry = zend_fetch_class(Z_STRVAL_P(class_name), Z_STRSIZE_P(class_name), opline->extended_value TSRMLS_CC);
		} else {
			if (UNEXPECTED(EG(exception) != NULL)) {
				HANDLE_EXCEPTION();
			}
			zend_error_noreturn(E_ERROR, "Class name must be a valid object or a string");
		}

		FREE_OP2();
		CHECK_EXCEPTION();
		ZEND_VM_NEXT_OPCODE();
	}
}

ZEND_VM_HANDLER(112, ZEND_INIT_METHOD_CALL, TMP|VAR|UNUSED|CV, CONST|TMP|VAR|CV)
{
	USE_OPLINE
	zval *function_name;
	char *function_name_strval;
	zend_str_size_int function_name_strlen;
	zend_free_op free_op1, free_op2;
	call_slot *call = EX(call_slots) + opline->result.num;

	SAVE_OPLINE();

	function_name = GET_OP2_ZVAL_PTR(BP_VAR_R);

	if (OP2_TYPE != IS_CONST &&
	    UNEXPECTED(Z_TYPE_P(function_name) != IS_STRING)) {
		if (UNEXPECTED(EG(exception) != NULL)) {
			HANDLE_EXCEPTION();
		}
		zend_error_noreturn(E_ERROR, "Method name must be a string");
	}

	function_name_strval = Z_STRVAL_P(function_name);
	function_name_strlen = Z_STRSIZE_P(function_name);

	call->object = GET_OP1_OBJ_ZVAL_PTR(BP_VAR_R);

	if (EXPECTED(call->object != NULL) &&
	    EXPECTED(Z_TYPE_P(call->object) == IS_OBJECT)) {
		call->called_scope = Z_OBJCE_P(call->object);

		if (OP2_TYPE != IS_CONST ||
		    (call->fbc = CACHED_POLYMORPHIC_PTR(opline->op2.literal->cache_slot, call->called_scope)) == NULL) {
		    zval *object = call->object;

			if (UNEXPECTED(Z_OBJ_HT_P(call->object)->get_method == NULL)) {
				zend_error_noreturn(E_ERROR, "Object does not support method calls");
			}

			/* First, locate the function. */
			call->fbc = Z_OBJ_HT_P(call->object)->get_method(&call->object, function_name_strval, function_name_strlen, ((OP2_TYPE == IS_CONST) ? (opline->op2.literal + 1) : NULL) TSRMLS_CC);
			if (UNEXPECTED(call->fbc == NULL)) {
				zend_error_noreturn(E_ERROR, "Call to undefined method %s::%s()", Z_OBJ_CLASS_NAME_P(call->object), function_name_strval);
			}
			if (OP2_TYPE == IS_CONST &&
			    EXPECTED(call->fbc->type <= ZEND_USER_FUNCTION) &&
			    EXPECTED((call->fbc->common.fn_flags & (ZEND_ACC_CALL_VIA_HANDLER|ZEND_ACC_NEVER_CACHE)) == 0) &&
			    EXPECTED(call->object == object)) {
				CACHE_POLYMORPHIC_PTR(opline->op2.literal->cache_slot, call->called_scope, call->fbc);
			}
		}
	} else {
		if (UNEXPECTED(EG(exception) != NULL)) {
			FREE_OP2();
			HANDLE_EXCEPTION();
		}
		zend_error_noreturn(E_ERROR, "Call to a member function %s() on a non-object", function_name_strval);
	}

	if ((call->fbc->common.fn_flags & ZEND_ACC_STATIC) != 0) {
		call->object = NULL;
	} else {
		if (!PZVAL_IS_REF(call->object)) {
			Z_ADDREF_P(call->object); /* For $this pointer */
		} else {
			zval *this_ptr;
			ALLOC_ZVAL(this_ptr);
			INIT_PZVAL_COPY(this_ptr, call->object);
			zval_copy_ctor(this_ptr);
			call->object = this_ptr;
		}
	}
	call->is_ctor_call = 0;
	EX(call) = call;

	FREE_OP2();
	FREE_OP1_IF_VAR();

	CHECK_EXCEPTION();
	ZEND_VM_NEXT_OPCODE();
}

ZEND_VM_HANDLER(113, ZEND_INIT_STATIC_METHOD_CALL, CONST|VAR, CONST|TMP|VAR|UNUSED|CV)
{
	USE_OPLINE
	zval *function_name;
	zend_class_entry *ce;
	call_slot *call = EX(call_slots) + opline->result.num;

	SAVE_OPLINE();

	if (OP1_TYPE == IS_CONST) {
		/* no function found. try a static method in class */
		if (CACHED_PTR(opline->op1.literal->cache_slot)) {
			ce = CACHED_PTR(opline->op1.literal->cache_slot);
		} else {
			ce = zend_fetch_class_by_name(Z_STRVAL_P(opline->op1.zv), Z_STRSIZE_P(opline->op1.zv), opline->op1.literal + 1, opline->extended_value TSRMLS_CC);
			if (UNEXPECTED(EG(exception) != NULL)) {
				HANDLE_EXCEPTION();
			}
			if (UNEXPECTED(ce == NULL)) {
				zend_error_noreturn(E_ERROR, "Class '%s' not found", Z_STRVAL_P(opline->op1.zv));
			}
			CACHE_PTR(opline->op1.literal->cache_slot, ce);
		}
		call->called_scope = ce;
	} else {
		ce = EX_T(opline->op1.var).class_entry;

		if (opline->extended_value == ZEND_FETCH_CLASS_PARENT || opline->extended_value == ZEND_FETCH_CLASS_SELF) {
			call->called_scope = EG(called_scope);
		} else {
			call->called_scope = ce;
		}
	}

	if (OP1_TYPE == IS_CONST &&
	    OP2_TYPE == IS_CONST &&
	    CACHED_PTR(opline->op2.literal->cache_slot)) {
		call->fbc = CACHED_PTR(opline->op2.literal->cache_slot);
	} else if (OP1_TYPE != IS_CONST &&
	           OP2_TYPE == IS_CONST &&
	           (call->fbc = CACHED_POLYMORPHIC_PTR(opline->op2.literal->cache_slot, ce))) {
		/* do nothing */
	} else if (OP2_TYPE != IS_UNUSED) {
		char *function_name_strval = NULL;
		zend_str_size_int function_name_strlen = 0;
		zend_free_op free_op2;

		if (OP2_TYPE == IS_CONST) {
			function_name_strval = Z_STRVAL_P(opline->op2.zv);
			function_name_strlen = Z_STRSIZE_P(opline->op2.zv);
		} else {
			function_name = GET_OP2_ZVAL_PTR(BP_VAR_R);

			if (UNEXPECTED(Z_TYPE_P(function_name) != IS_STRING)) {
				if (UNEXPECTED(EG(exception) != NULL)) {
					HANDLE_EXCEPTION();
				}
				zend_error_noreturn(E_ERROR, "Function name must be a string");
			} else {
				function_name_strval = Z_STRVAL_P(function_name);
				function_name_strlen = Z_STRSIZE_P(function_name);
 			}
		}

		if (function_name_strval) {
			if (ce->get_static_method) {
				call->fbc = ce->get_static_method(ce, function_name_strval, function_name_strlen TSRMLS_CC);
			} else {
				call->fbc = zend_std_get_static_method(ce, function_name_strval, function_name_strlen, ((OP2_TYPE == IS_CONST) ? (opline->op2.literal + 1) : NULL) TSRMLS_CC);
			}
			if (UNEXPECTED(call->fbc == NULL)) {
				zend_error_noreturn(E_ERROR, "Call to undefined method %s::%s()", ce->name, function_name_strval);
			}
			if (OP2_TYPE == IS_CONST &&
			    EXPECTED(call->fbc->type <= ZEND_USER_FUNCTION) &&
			    EXPECTED((call->fbc->common.fn_flags & (ZEND_ACC_CALL_VIA_HANDLER|ZEND_ACC_NEVER_CACHE)) == 0)) {
				if (OP1_TYPE == IS_CONST) {
					CACHE_PTR(opline->op2.literal->cache_slot, call->fbc);
				} else {
					CACHE_POLYMORPHIC_PTR(opline->op2.literal->cache_slot, ce, call->fbc);
				}
			}
		}
		if (OP2_TYPE != IS_CONST) {
			FREE_OP2();
		}
	} else {
		if (UNEXPECTED(ce->constructor == NULL)) {
			zend_error_noreturn(E_ERROR, "Cannot call constructor");
		}
		if (EG(This) && Z_OBJCE_P(EG(This)) != ce->constructor->common.scope && (ce->constructor->common.fn_flags & ZEND_ACC_PRIVATE)) {
			zend_error_noreturn(E_ERROR, "Cannot call private %s::__construct()", ce->name);
		}
		call->fbc = ce->constructor;
	}

	if (call->fbc->common.fn_flags & ZEND_ACC_STATIC) {
		call->object = NULL;
	} else {
		if (EG(This) &&
		    Z_OBJ_HT_P(EG(This))->get_class_entry &&
		    !instanceof_function(Z_OBJCE_P(EG(This)), ce TSRMLS_CC)) {
		    /* We are calling method of the other (incompatible) class,
		       but passing $this. This is done for compatibility with php-4. */
			if (call->fbc->common.fn_flags & ZEND_ACC_ALLOW_STATIC) {
				zend_error(E_DEPRECATED, "Non-static method %s::%s() should not be called statically, assuming $this from incompatible context", call->fbc->common.scope->name, call->fbc->common.function_name);
			} else {
				/* An internal function assumes $this is present and won't check that. So PHP would crash by allowing the call. */
				zend_error_noreturn(E_ERROR, "Non-static method %s::%s() cannot be called statically, assuming $this from incompatible context", call->fbc->common.scope->name, call->fbc->common.function_name);
			}
		}
		if ((call->object = EG(This))) {
			Z_ADDREF_P(call->object);
			call->called_scope = Z_OBJCE_P(call->object);
		}
	}
	call->is_ctor_call = 0;
	EX(call) = call;

	CHECK_EXCEPTION();
	ZEND_VM_NEXT_OPCODE();
}

ZEND_VM_HANDLER(59, ZEND_INIT_FCALL_BY_NAME, ANY, CONST|TMP|VAR|CV)
{
	USE_OPLINE
	zval *function_name;
	call_slot *call = EX(call_slots) + opline->result.num;

	if (OP2_TYPE == IS_CONST) {
		function_name = (zval*)(opline->op2.literal+1);
		if (CACHED_PTR(opline->op2.literal->cache_slot)) {
			call->fbc = CACHED_PTR(opline->op2.literal->cache_slot);
		} else if (UNEXPECTED(zend_hash_quick_find(EG(function_table), Z_STRVAL_P(function_name), Z_STRSIZE_P(function_name)+1, Z_HASH_P(function_name), (void **) &call->fbc) == FAILURE)) {
			SAVE_OPLINE();
			zend_error_noreturn(E_ERROR, "Call to undefined function %s()", Z_STRVAL_P(opline->op2.zv));
		} else {
			CACHE_PTR(opline->op2.literal->cache_slot, call->fbc);
		}
		call->object = NULL;
		call->called_scope = NULL;
		call->is_ctor_call = 0;
		EX(call) = call;
		/*CHECK_EXCEPTION();*/
		ZEND_VM_NEXT_OPCODE();
	} else {
		char *function_name_strval, *lcname;
		zend_str_size_int function_name_strlen;
		zend_free_op free_op2;

		SAVE_OPLINE();
		function_name = GET_OP2_ZVAL_PTR(BP_VAR_R);

		if (EXPECTED(Z_TYPE_P(function_name) == IS_STRING)) {
			function_name_strval = Z_STRVAL_P(function_name);
			function_name_strlen = Z_STRSIZE_P(function_name);
			if (function_name_strval[0] == '\\') {
			    function_name_strlen -= 1;
				lcname = zend_str_tolower_dup(function_name_strval + 1, function_name_strlen);
			} else {
				lcname = zend_str_tolower_dup(function_name_strval, function_name_strlen);
			}
			if (UNEXPECTED(zend_hash_find(EG(function_table), lcname, function_name_strlen+1, (void **) &call->fbc) == FAILURE)) {
				zend_error_noreturn(E_ERROR, "Call to undefined function %s()", function_name_strval);
			}
			efree(lcname);
			FREE_OP2();
			call->object = NULL;
			call->called_scope = NULL;
			call->is_ctor_call = 0;
			EX(call) = call;
			CHECK_EXCEPTION();
			ZEND_VM_NEXT_OPCODE();
		} else if (OP2_TYPE != IS_CONST && OP2_TYPE != IS_TMP_VAR &&
		    EXPECTED(Z_TYPE_P(function_name) == IS_OBJECT) &&
			Z_OBJ_HANDLER_P(function_name, get_closure) &&
			Z_OBJ_HANDLER_P(function_name, get_closure)(function_name, &call->called_scope, &call->fbc, &call->object TSRMLS_CC) == SUCCESS) {
			if (call->object) {
				Z_ADDREF_P(call->object);
			}
			if (OP2_TYPE == IS_VAR && OP2_FREE && Z_REFCOUNT_P(function_name) == 1 &&
			    call->fbc->common.fn_flags & ZEND_ACC_CLOSURE) {
				/* Delay closure destruction until its invocation */
				call->fbc->common.prototype = (zend_function*)function_name;
			} else {
				FREE_OP2();
			}
			call->is_ctor_call = 0;
			EX(call) = call;
			CHECK_EXCEPTION();
			ZEND_VM_NEXT_OPCODE();
		} else if (OP2_TYPE != IS_CONST &&
				EXPECTED(Z_TYPE_P(function_name) == IS_ARRAY) &&
				zend_hash_num_elements(Z_ARRVAL_P(function_name)) == 2) {
			zend_class_entry *ce;
			zval **method = NULL;
			zval **obj = NULL;

			zend_hash_index_find(Z_ARRVAL_P(function_name), 0, (void **) &obj);
			zend_hash_index_find(Z_ARRVAL_P(function_name), 1, (void **) &method);

			if (!obj || !method) {
				zend_error_noreturn(E_ERROR, "Array callback has to contain indices 0 and 1");
			}

			if (Z_TYPE_PP(obj) != IS_STRING && Z_TYPE_PP(obj) != IS_OBJECT) {
				zend_error_noreturn(E_ERROR, "First array member is not a valid class name or object");
			}

			if (Z_TYPE_PP(method) != IS_STRING) {
				zend_error_noreturn(E_ERROR, "Second array member is not a valid method");
			}

			if (Z_TYPE_PP(obj) == IS_STRING) {
				ce = zend_fetch_class_by_name(Z_STRVAL_PP(obj), Z_STRSIZE_PP(obj), NULL, 0 TSRMLS_CC);
				if (UNEXPECTED(ce == NULL)) {
					CHECK_EXCEPTION();
					ZEND_VM_NEXT_OPCODE();
				}
				call->called_scope = ce;
				call->object = NULL;

				if (ce->get_static_method) {
					call->fbc = ce->get_static_method(ce, Z_STRVAL_PP(method), Z_STRSIZE_PP(method) TSRMLS_CC);
				} else {
					call->fbc = zend_std_get_static_method(ce, Z_STRVAL_PP(method), Z_STRSIZE_PP(method), NULL TSRMLS_CC);
				}
			} else {
				call->object = *obj;
				ce = call->called_scope = Z_OBJCE_PP(obj);

				call->fbc = Z_OBJ_HT_P(call->object)->get_method(&call->object, Z_STRVAL_PP(method), Z_STRSIZE_PP(method), NULL TSRMLS_CC);
				if (UNEXPECTED(call->fbc == NULL)) {
					zend_error_noreturn(E_ERROR, "Call to undefined method %s::%s()", Z_OBJ_CLASS_NAME_P(call->object), Z_STRVAL_PP(method));
				}

				if ((call->fbc->common.fn_flags & ZEND_ACC_STATIC) != 0) {
					call->object = NULL;
				} else {
					if (!PZVAL_IS_REF(call->object)) {
						Z_ADDREF_P(call->object); /* For $this pointer */
					} else {
						zval *this_ptr;
						ALLOC_ZVAL(this_ptr);
						INIT_PZVAL_COPY(this_ptr, call->object);
						zval_copy_ctor(this_ptr);
						call->object = this_ptr;
					}
				}
			}

			if (UNEXPECTED(call->fbc == NULL)) {
				zend_error_noreturn(E_ERROR, "Call to undefined method %s::%s()", ce->name, Z_STRVAL_PP(method));
			}
			call->is_ctor_call = 0;
			EX(call) = call;
			FREE_OP2();
			CHECK_EXCEPTION();
			ZEND_VM_NEXT_OPCODE();
		} else {
			if (UNEXPECTED(EG(exception) != NULL)) {
				HANDLE_EXCEPTION();
			}
			zend_error_noreturn(E_ERROR, "Function name must be a string");
			ZEND_VM_NEXT_OPCODE(); /* Never reached */
		}
	}
}


ZEND_VM_HANDLER(69, ZEND_INIT_NS_FCALL_BY_NAME, ANY, CONST)
{
	USE_OPLINE
	zend_literal *func_name;
	call_slot *call = EX(call_slots) + opline->result.num;

	func_name = opline->op2.literal + 1;
	if (CACHED_PTR(opline->op2.literal->cache_slot)) {
		call->fbc = CACHED_PTR(opline->op2.literal->cache_slot);
	} else if (zend_hash_quick_find(EG(function_table), Z_STRVAL(func_name->constant), Z_STRSIZE(func_name->constant)+1, func_name->hash_value, (void **) &call->fbc)==FAILURE) {
		func_name++;
		if (UNEXPECTED(zend_hash_quick_find(EG(function_table), Z_STRVAL(func_name->constant), Z_STRSIZE(func_name->constant)+1, func_name->hash_value, (void **) &call->fbc)==FAILURE)) {
			SAVE_OPLINE();
			zend_error_noreturn(E_ERROR, "Call to undefined function %s()", Z_STRVAL_P(opline->op2.zv));
		} else {
			CACHE_PTR(opline->op2.literal->cache_slot, call->fbc);
		}
	} else {
		CACHE_PTR(opline->op2.literal->cache_slot, call->fbc);
	}

	call->object = NULL;
	call->called_scope = NULL;
	call->is_ctor_call = 0;
	EX(call) = call;
	ZEND_VM_NEXT_OPCODE();
}

ZEND_VM_HANDLER(61, ZEND_DO_FCALL_BY_NAME, ANY, ANY)
{
	EX(function_state).function = EX(call)->fbc;
	ZEND_VM_DISPATCH_TO_HELPER(zend_do_fcall_common_helper);
}

ZEND_VM_HANDLER(60, ZEND_DO_FCALL, CONST, ANY)
{
	USE_OPLINE
	zend_free_op free_op1;
	zval *fname = GET_OP1_ZVAL_PTR(BP_VAR_R);
	call_slot *call = EX(call_slots) + opline->op2.num;

	if (CACHED_PTR(opline->op1.literal->cache_slot)) {
		EX(function_state).function = CACHED_PTR(opline->op1.literal->cache_slot);
	} else if (UNEXPECTED(zend_hash_quick_find(EG(function_table), Z_STRVAL_P(fname), Z_STRSIZE_P(fname)+1, Z_HASH_P(fname), (void **) &EX(function_state).function)==FAILURE)) {
	    SAVE_OPLINE();
		zend_error_noreturn(E_ERROR, "Call to undefined function %s()", fname->value.str.val);
	} else {
		CACHE_PTR(opline->op1.literal->cache_slot, EX(function_state).function);
	}
	call->fbc = EX(function_state).function;
	call->object = NULL;
	call->called_scope = NULL;
	call->is_ctor_call = 0;
	EX(call) = call;

	FREE_OP1();

	ZEND_VM_DISPATCH_TO_HELPER(zend_do_fcall_common_helper);
}

ZEND_VM_HANDLER(62, ZEND_RETURN, CONST|TMP|VAR|CV, ANY)
{
	USE_OPLINE
	zval *retval_ptr;
	zend_free_op free_op1;

	SAVE_OPLINE();
	retval_ptr = GET_OP1_ZVAL_PTR(BP_VAR_R);

	if (!EG(return_value_ptr_ptr)) {
		FREE_OP1();
	} else {
		if (OP1_TYPE == IS_CONST ||
		    OP1_TYPE == IS_TMP_VAR ||
		    PZVAL_IS_REF(retval_ptr)) {
			zval *ret;

			ALLOC_ZVAL(ret);
			INIT_PZVAL_COPY(ret, retval_ptr);
			if (OP1_TYPE != IS_TMP_VAR) {
				zval_copy_ctor(ret);
			}
			*EG(return_value_ptr_ptr) = ret;
			FREE_OP1_IF_VAR();
		} else if ((OP1_TYPE == IS_CV || OP1_TYPE == IS_VAR) &&
		           retval_ptr == &EG(uninitialized_zval)) {
			zval *ret;

			if (OP1_TYPE == IS_VAR) {
				Z_DELREF_P(retval_ptr);
			}
			ALLOC_INIT_ZVAL(ret);
			*EG(return_value_ptr_ptr) = ret;
		} else {
			*EG(return_value_ptr_ptr) = retval_ptr;
			if (OP1_TYPE == IS_CV) {
				Z_ADDREF_P(retval_ptr);
			}
		}
	}
	ZEND_VM_DISPATCH_TO_HELPER(zend_leave_helper);
}

ZEND_VM_HANDLER(111, ZEND_RETURN_BY_REF, CONST|TMP|VAR|CV, ANY)
{
	USE_OPLINE
	zval *retval_ptr;
	zval **retval_ptr_ptr;
	zend_free_op free_op1;

	SAVE_OPLINE();

	do {
		if (OP1_TYPE == IS_CONST || OP1_TYPE == IS_TMP_VAR || 
		    (OP1_TYPE == IS_VAR && opline->extended_value == ZEND_RETURNS_VALUE)) {
			/* Not supposed to happen, but we'll allow it */
			zend_error(E_NOTICE, "Only variable references should be returned by reference");

			retval_ptr = GET_OP1_ZVAL_PTR(BP_VAR_R);
			if (!EG(return_value_ptr_ptr)) {
				if (OP1_TYPE == IS_TMP_VAR) {
					FREE_OP1();
				}
			} else if (!IS_OP1_TMP_FREE()) { /* Not a temp var */
				zval *ret;

				ALLOC_ZVAL(ret);
				INIT_PZVAL_COPY(ret, retval_ptr);
				zval_copy_ctor(ret);
				*EG(return_value_ptr_ptr) = ret;
			} else {
				zval *ret;

				ALLOC_ZVAL(ret);
				INIT_PZVAL_COPY(ret, retval_ptr);
				*EG(return_value_ptr_ptr) = ret;
			}
			break;
		}

		retval_ptr_ptr = GET_OP1_ZVAL_PTR_PTR(BP_VAR_W);

		if (OP1_TYPE == IS_VAR && UNEXPECTED(retval_ptr_ptr == NULL)) {
			zend_error_noreturn(E_ERROR, "Cannot return string offsets by reference");
		}

		if (OP1_TYPE == IS_VAR && !Z_ISREF_PP(retval_ptr_ptr)) {
			if (opline->extended_value == ZEND_RETURNS_FUNCTION &&
			    EX_T(opline->op1.var).var.fcall_returned_reference) {
			} else if (EX_T(opline->op1.var).var.ptr_ptr == &EX_T(opline->op1.var).var.ptr) {
				zend_error(E_NOTICE, "Only variable references should be returned by reference");
				if (EG(return_value_ptr_ptr)) {
					zval *ret;

					ALLOC_ZVAL(ret);
					INIT_PZVAL_COPY(ret, *retval_ptr_ptr);
					zval_copy_ctor(ret);
					*EG(return_value_ptr_ptr) = ret;
				}
				break;
			}
		}

		if (EG(return_value_ptr_ptr)) {
			SEPARATE_ZVAL_TO_MAKE_IS_REF(retval_ptr_ptr);
			Z_ADDREF_PP(retval_ptr_ptr);

			*EG(return_value_ptr_ptr) = *retval_ptr_ptr;
		}
	} while (0);

	FREE_OP1_VAR_PTR();
	ZEND_VM_DISPATCH_TO_HELPER(zend_leave_helper);
}

ZEND_VM_HANDLER(161, ZEND_GENERATOR_RETURN, ANY, ANY)
{
	/* The generator object is stored in return_value_ptr_ptr */
	zend_generator *generator = (zend_generator *) EG(return_value_ptr_ptr);

	/* Close the generator to free up resources */
	zend_generator_close(generator, 1 TSRMLS_CC);

	/* Pass execution back to handling code */
	ZEND_VM_RETURN();
}

ZEND_VM_HANDLER(108, ZEND_THROW, CONST|TMP|VAR|CV, ANY)
{
	USE_OPLINE
	zval *value;
	zval *exception;
	zend_free_op free_op1;

	SAVE_OPLINE();
	value = GET_OP1_ZVAL_PTR(BP_VAR_R);

	if (OP1_TYPE == IS_CONST || UNEXPECTED(Z_TYPE_P(value) != IS_OBJECT)) {
		if (UNEXPECTED(EG(exception) != NULL)) {
			HANDLE_EXCEPTION();
		}
		zend_error_noreturn(E_ERROR, "Can only throw objects");
	}

	zend_exception_save(TSRMLS_C);
	/* Not sure if a complete copy is what we want here */
	ALLOC_ZVAL(exception);
	INIT_PZVAL_COPY(exception, value);
	if (!IS_OP1_TMP_FREE()) {
		zval_copy_ctor(exception);
	}

	zend_throw_exception_object(exception TSRMLS_CC);
	zend_exception_restore(TSRMLS_C);
	FREE_OP1_IF_VAR();
	HANDLE_EXCEPTION();
}

ZEND_VM_HANDLER(107, ZEND_CATCH, CONST, CV)
{
	USE_OPLINE
	zend_class_entry *ce, *catch_ce;
	zval *exception;

	SAVE_OPLINE();
	/* Check whether an exception has been thrown, if not, jump over code */
	zend_exception_restore(TSRMLS_C);
	if (EG(exception) == NULL) {
		ZEND_VM_SET_OPCODE(&EX(op_array)->opcodes[opline->extended_value]);
		ZEND_VM_CONTINUE(); /* CHECK_ME */
	}
	if (CACHED_PTR(opline->op1.literal->cache_slot)) {
		catch_ce = CACHED_PTR(opline->op1.literal->cache_slot);
	} else {
		catch_ce = zend_fetch_class_by_name(Z_STRVAL_P(opline->op1.zv), Z_STRSIZE_P(opline->op1.zv), opline->op1.literal + 1, ZEND_FETCH_CLASS_NO_AUTOLOAD TSRMLS_CC);

		CACHE_PTR(opline->op1.literal->cache_slot, catch_ce);
	}
	ce = Z_OBJCE_P(EG(exception));

#ifdef HAVE_DTRACE
	if (DTRACE_EXCEPTION_CAUGHT_ENABLED()) {
		DTRACE_EXCEPTION_CAUGHT((char *)ce->name);
	}
#endif /* HAVE_DTRACE */

	if (ce != catch_ce) {
		if (!instanceof_function(ce, catch_ce TSRMLS_CC)) {
			if (opline->result.num) {
				zend_throw_exception_internal(NULL TSRMLS_CC);
				HANDLE_EXCEPTION();
			}
			ZEND_VM_SET_OPCODE(&EX(op_array)->opcodes[opline->extended_value]);
			ZEND_VM_CONTINUE(); /* CHECK_ME */
		}
	}

	exception = EG(exception);
	if (!EG(active_symbol_table)) {
		if (EX_CV(opline->op2.var)) {
			zval_ptr_dtor(EX_CV(opline->op2.var));
		}
		EX_CV(opline->op2.var) = (zval**)EX_CV_NUM(execute_data, EX(op_array)->last_var + opline->op2.var);
		*EX_CV(opline->op2.var) = EG(exception);
	} else {
		zend_compiled_variable *cv = &CV_DEF_OF(opline->op2.var);
		zend_hash_quick_update(EG(active_symbol_table), cv->name, cv->name_len+1, cv->hash_value,
		    &EG(exception), sizeof(zval *), (void**)&EX_CV(opline->op2.var));
	}
	if (UNEXPECTED(EG(exception) != exception)) {
		Z_ADDREF_P(EG(exception));
		HANDLE_EXCEPTION();
	} else {
		EG(exception) = NULL;
		ZEND_VM_NEXT_OPCODE();
	}
}

ZEND_VM_HANDLER(65, ZEND_SEND_VAL, CONST|TMP, ANY)
{
	USE_OPLINE

	SAVE_OPLINE();
	if (opline->extended_value==ZEND_DO_FCALL_BY_NAME
		&& ARG_MUST_BE_SENT_BY_REF(EX(call)->fbc, opline->op2.opline_num)) {
			zend_error_noreturn(E_ERROR, "Cannot pass parameter %d by reference", opline->op2.opline_num);
	}
	{
		zval *valptr;
		zval *value;
		zend_free_op free_op1;

		value = GET_OP1_ZVAL_PTR(BP_VAR_R);

		ALLOC_ZVAL(valptr);
		INIT_PZVAL_COPY(valptr, value);
		if (!IS_OP1_TMP_FREE()) {
			zval_copy_ctor(valptr);
		}
		zend_vm_stack_push(valptr TSRMLS_CC);
		FREE_OP1_IF_VAR();
	}
	CHECK_EXCEPTION();
	ZEND_VM_NEXT_OPCODE();
}

ZEND_VM_HELPER(zend_send_by_var_helper, VAR|CV, ANY)
{
	USE_OPLINE
	zval *varptr;
	zend_free_op free_op1;
	varptr = GET_OP1_ZVAL_PTR(BP_VAR_R);

	if (varptr == &EG(uninitialized_zval)) {
		if (OP1_TYPE == IS_VAR) {
			Z_DELREF_P(varptr);
		}
		ALLOC_INIT_ZVAL(varptr);
	} else if (PZVAL_IS_REF(varptr)) {
		if (OP1_TYPE == IS_CV ||
		    (OP1_TYPE == IS_VAR && Z_REFCOUNT_P(varptr) > 2)) {
			zval *original_var = varptr;

			ALLOC_ZVAL(varptr);
			INIT_PZVAL_COPY(varptr, original_var);
			zval_copy_ctor(varptr);
			FREE_OP1();
		} else {
			Z_UNSET_ISREF_P(varptr);
		}
	} else if (OP1_TYPE == IS_CV) {
		Z_ADDREF_P(varptr);
	}
	zend_vm_stack_push(varptr TSRMLS_CC);

	CHECK_EXCEPTION();
	ZEND_VM_NEXT_OPCODE();
}

ZEND_VM_HANDLER(106, ZEND_SEND_VAR_NO_REF, VAR|CV, ANY)
{
	USE_OPLINE
	zend_free_op free_op1;
	zval *varptr;

	SAVE_OPLINE();
	if (opline->extended_value & ZEND_ARG_COMPILE_TIME_BOUND) { /* Had function_ptr at compile_time */
		if (!(opline->extended_value & ZEND_ARG_SEND_BY_REF)) {
			ZEND_VM_DISPATCH_TO_HELPER(zend_send_by_var_helper);
		}
	} else if (!ARG_SHOULD_BE_SENT_BY_REF(EX(call)->fbc, opline->op2.opline_num)) {
		ZEND_VM_DISPATCH_TO_HELPER(zend_send_by_var_helper);
	}

	varptr = GET_OP1_ZVAL_PTR(BP_VAR_R);
	if ((!(opline->extended_value & ZEND_ARG_SEND_FUNCTION) ||
	     EX_T(opline->op1.var).var.fcall_returned_reference) &&
	    varptr != &EG(uninitialized_zval) &&
	    (PZVAL_IS_REF(varptr) || Z_REFCOUNT_P(varptr) == 1)) {
		Z_SET_ISREF_P(varptr);
		if (OP1_TYPE == IS_CV) {
			Z_ADDREF_P(varptr);
		}
		zend_vm_stack_push(varptr TSRMLS_CC);
	} else {
		zval *valptr;

		if ((opline->extended_value & ZEND_ARG_COMPILE_TIME_BOUND) ?
			!(opline->extended_value & ZEND_ARG_SEND_SILENT) :
			!ARG_MAY_BE_SENT_BY_REF(EX(call)->fbc, opline->op2.opline_num)) {
			zend_error(E_STRICT, "Only variables should be passed by reference");
		}
		ALLOC_ZVAL(valptr);
		INIT_PZVAL_COPY(valptr, varptr);
		if (!IS_OP1_TMP_FREE()) {
			zval_copy_ctor(valptr);
		}
		FREE_OP1_IF_VAR();
		zend_vm_stack_push(valptr TSRMLS_CC);
	}
	CHECK_EXCEPTION();
	ZEND_VM_NEXT_OPCODE();
}

ZEND_VM_HANDLER(67, ZEND_SEND_REF, VAR|CV, ANY)
{
	USE_OPLINE
	zend_free_op free_op1;
	zval **varptr_ptr;
	zval *varptr;

	SAVE_OPLINE();
	varptr_ptr = GET_OP1_ZVAL_PTR_PTR(BP_VAR_W);

	if (OP1_TYPE == IS_VAR && UNEXPECTED(varptr_ptr == NULL)) {
		zend_error_noreturn(E_ERROR, "Only variables can be passed by reference");
	}

	if (OP1_TYPE == IS_VAR && UNEXPECTED(*varptr_ptr == &EG(error_zval))) {
		ALLOC_INIT_ZVAL(varptr);
		zend_vm_stack_push(varptr TSRMLS_CC);
		CHECK_EXCEPTION();
		ZEND_VM_NEXT_OPCODE();
	}

	if (opline->extended_value == ZEND_DO_FCALL_BY_NAME &&
	    EX(function_state).function->type == ZEND_INTERNAL_FUNCTION &&
	    !ARG_SHOULD_BE_SENT_BY_REF(EX(call)->fbc, opline->op2.opline_num)) {
		ZEND_VM_DISPATCH_TO_HELPER(zend_send_by_var_helper);
	}

	SEPARATE_ZVAL_TO_MAKE_IS_REF(varptr_ptr);
	varptr = *varptr_ptr;
	Z_ADDREF_P(varptr);
	zend_vm_stack_push(varptr TSRMLS_CC);

	FREE_OP1_VAR_PTR();
	CHECK_EXCEPTION();
	ZEND_VM_NEXT_OPCODE();
}

ZEND_VM_HANDLER(66, ZEND_SEND_VAR, VAR|CV, ANY)
{
	USE_OPLINE

	if ((opline->extended_value == ZEND_DO_FCALL_BY_NAME)
		&& ARG_SHOULD_BE_SENT_BY_REF(EX(call)->fbc, opline->op2.opline_num)) {
		ZEND_VM_DISPATCH_TO_HANDLER(ZEND_SEND_REF);
	}
	SAVE_OPLINE();
	ZEND_VM_DISPATCH_TO_HELPER(zend_send_by_var_helper);
}

ZEND_VM_HANDLER(63, ZEND_RECV, ANY, ANY)
{
	USE_OPLINE
	zend_uint arg_num = opline->op1.num;
	zval **param = zend_vm_stack_get_arg(arg_num TSRMLS_CC);

	SAVE_OPLINE();
	if (UNEXPECTED(param == NULL)) {
		if (zend_verify_arg_type((zend_function *) EG(active_op_array), arg_num, NULL, opline->extended_value TSRMLS_CC)) {
			const char *space;
			const char *class_name;
			zend_execute_data *ptr;

			if (EG(active_op_array)->scope) {
				class_name = EG(active_op_array)->scope->name;
				space = "::";
			} else {
				class_name = space = "";
			}
			ptr = EX(prev_execute_data);

			if(ptr && ptr->op_array) {
				zend_error(E_WARNING, "Missing argument %u for %s%s%s(), called in %s on line %d and defined", opline->op1.num, class_name, space, get_active_function_name(TSRMLS_C), ptr->op_array->filename, ptr->opline->lineno);
			} else {
				zend_error(E_WARNING, "Missing argument %u for %s%s%s()", opline->op1.num, class_name, space, get_active_function_name(TSRMLS_C));
			}
		}
	} else {
		zval **var_ptr;

		zend_verify_arg_type((zend_function *) EG(active_op_array), arg_num, *param, opline->extended_value TSRMLS_CC);
		var_ptr = _get_zval_ptr_ptr_cv_BP_VAR_W(execute_data, opline->result.var TSRMLS_CC);
		Z_DELREF_PP(var_ptr);
		*var_ptr = *param;
		Z_ADDREF_PP(var_ptr);
	}

	CHECK_EXCEPTION();
	ZEND_VM_NEXT_OPCODE();
}

ZEND_VM_HANDLER(64, ZEND_RECV_INIT, ANY, CONST)
{
	USE_OPLINE
	zval *assignment_value;
	zend_uint arg_num = opline->op1.num;
	zval **param = zend_vm_stack_get_arg(arg_num TSRMLS_CC);
	zval **var_ptr;

	SAVE_OPLINE();
	if (param == NULL) {
		ALLOC_ZVAL(assignment_value);
		*assignment_value = *opline->op2.zv;
		if (IS_CONSTANT_TYPE(Z_TYPE_P(assignment_value))) {
			Z_SET_REFCOUNT_P(assignment_value, 1);
			zval_update_constant(&assignment_value, 0 TSRMLS_CC);
		} else {
			zval_copy_ctor(assignment_value);
		}
		INIT_PZVAL(assignment_value);
	} else {
		assignment_value = *param;
		Z_ADDREF_P(assignment_value);
	}

	zend_verify_arg_type((zend_function *) EG(active_op_array), arg_num, assignment_value, opline->extended_value TSRMLS_CC);
	var_ptr = _get_zval_ptr_ptr_cv_BP_VAR_W(execute_data, opline->result.var TSRMLS_CC);
	zval_ptr_dtor(var_ptr);
	*var_ptr = assignment_value;

	CHECK_EXCEPTION();
	ZEND_VM_NEXT_OPCODE();
}

ZEND_VM_HANDLER(164, ZEND_RECV_VARIADIC, ANY, ANY)
{
	USE_OPLINE
	zend_uint arg_num = opline->op1.num;
	zend_uint arg_count = zend_vm_stack_get_args_count(TSRMLS_C);
	zval **var_ptr, *params;

	SAVE_OPLINE();

	var_ptr = _get_zval_ptr_ptr_cv_BP_VAR_W(execute_data, opline->result.var TSRMLS_CC);
	Z_DELREF_PP(var_ptr);
	MAKE_STD_ZVAL(params);
	*var_ptr = params;

	if (arg_num <= arg_count) {
		array_init_size(params, arg_count - arg_num + 1);
	} else {
		array_init(params);
	}

	for (; arg_num <= arg_count; ++arg_num) {
		zval **param = zend_vm_stack_get_arg(arg_num TSRMLS_CC);
		zend_verify_arg_type((zend_function *) EG(active_op_array), arg_num, *param, opline->extended_value TSRMLS_CC);
		zend_hash_next_index_insert(Z_ARRVAL_P(params), param, sizeof(zval *), NULL);
		Z_ADDREF_PP(param);
	}

	CHECK_EXCEPTION();
	ZEND_VM_NEXT_OPCODE();
}

ZEND_VM_HANDLER(52, ZEND_BOOL, CONST|TMP|VAR|CV, ANY)
{
	USE_OPLINE
	zend_free_op free_op1;
	zval *retval = &EX_T(opline->result.var).tmp_var;

	SAVE_OPLINE();
	/* PHP 3.0 returned "" for false and 1 for true, here we use 0 and 1 for now */
	ZVAL_BOOL(retval, i_zend_is_true(GET_OP1_ZVAL_PTR(BP_VAR_R)));
	FREE_OP1();

	CHECK_EXCEPTION();
	ZEND_VM_NEXT_OPCODE();
}

ZEND_VM_HANDLER(50, ZEND_BRK, ANY, CONST)
{
	USE_OPLINE
	zend_brk_cont_element *el;

	SAVE_OPLINE();
	el = zend_brk_cont(Z_LVAL_P(opline->op2.zv), opline->op1.opline_num,
	                   EX(op_array), execute_data TSRMLS_CC);
	ZEND_VM_JMP(EX(op_array)->opcodes + el->brk);
}

ZEND_VM_HANDLER(51, ZEND_CONT, ANY, CONST)
{
	USE_OPLINE
	zend_brk_cont_element *el;

	SAVE_OPLINE();
	el = zend_brk_cont(Z_LVAL_P(opline->op2.zv), opline->op1.opline_num,
	                   EX(op_array), execute_data TSRMLS_CC);
	ZEND_VM_JMP(EX(op_array)->opcodes + el->cont);
}

ZEND_VM_HANDLER(100, ZEND_GOTO, ANY, CONST)
{
	zend_op *brk_opline;
	USE_OPLINE
	zend_brk_cont_element *el;

	SAVE_OPLINE();
	el = zend_brk_cont(Z_LVAL_P(opline->op2.zv), opline->extended_value,
 	                   EX(op_array), execute_data TSRMLS_CC);

	brk_opline = EX(op_array)->opcodes + el->brk;

	switch (brk_opline->opcode) {
		case ZEND_SWITCH_FREE:
			if (!(brk_opline->extended_value & EXT_TYPE_FREE_ON_RETURN)) {
				zval_ptr_dtor(&EX_T(brk_opline->op1.var).var.ptr);
			}
			break;
		case ZEND_FREE:
			if (!(brk_opline->extended_value & EXT_TYPE_FREE_ON_RETURN)) {
				zendi_zval_dtor(EX_T(brk_opline->op1.var).tmp_var);
			}
			break;
	}
	ZEND_VM_JMP(opline->op1.jmp_addr);
}

ZEND_VM_HANDLER(48, ZEND_CASE, CONST|TMP|VAR|CV, CONST|TMP|VAR|CV)
{
	USE_OPLINE
	zend_free_op free_op1, free_op2;

	SAVE_OPLINE();
	is_equal_function(&EX_T(opline->result.var).tmp_var,
				 GET_OP1_ZVAL_PTR(BP_VAR_R),
				 GET_OP2_ZVAL_PTR(BP_VAR_R) TSRMLS_CC);

	FREE_OP2();
	CHECK_EXCEPTION();
	ZEND_VM_NEXT_OPCODE();
}

ZEND_VM_HANDLER(49, ZEND_SWITCH_FREE, VAR, ANY)
{
	USE_OPLINE

	SAVE_OPLINE();
	zval_ptr_dtor(&EX_T(opline->op1.var).var.ptr);
	CHECK_EXCEPTION();
	ZEND_VM_NEXT_OPCODE();
}

ZEND_VM_HANDLER(68, ZEND_NEW, ANY, ANY)
{
	USE_OPLINE
	zval *object_zval;
	zend_function *constructor;

	SAVE_OPLINE();
	if (UNEXPECTED((EX_T(opline->op1.var).class_entry->ce_flags & (ZEND_ACC_INTERFACE|ZEND_ACC_IMPLICIT_ABSTRACT_CLASS|ZEND_ACC_EXPLICIT_ABSTRACT_CLASS)) != 0)) {
		if (EX_T(opline->op1.var).class_entry->ce_flags & ZEND_ACC_INTERFACE) {
			zend_error_noreturn(E_ERROR, "Cannot instantiate interface %s", EX_T(opline->op1.var).class_entry->name);
		} else if ((EX_T(opline->op1.var).class_entry->ce_flags & ZEND_ACC_TRAIT) == ZEND_ACC_TRAIT) {
			zend_error_noreturn(E_ERROR, "Cannot instantiate trait %s", EX_T(opline->op1.var).class_entry->name);
		} else {
			zend_error_noreturn(E_ERROR, "Cannot instantiate abstract class %s", EX_T(opline->op1.var).class_entry->name);
		}
	}
	ALLOC_ZVAL(object_zval);
	object_init_ex(object_zval, EX_T(opline->op1.var).class_entry);
	INIT_PZVAL(object_zval);

	constructor = Z_OBJ_HT_P(object_zval)->get_constructor(object_zval TSRMLS_CC);

	if (constructor == NULL) {
		if (RETURN_VALUE_USED(opline)) {
			AI_SET_PTR(&EX_T(opline->result.var), object_zval);
		} else {
			zval_ptr_dtor(&object_zval);
		}
		ZEND_VM_JMP(EX(op_array)->opcodes + opline->op2.opline_num);
	} else {
		call_slot *call = EX(call_slots) + opline->extended_value;

		if (RETURN_VALUE_USED(opline)) {
			PZVAL_LOCK(object_zval);
			AI_SET_PTR(&EX_T(opline->result.var), object_zval);
		}

		/* We are not handling overloaded classes right now */
		call->fbc = constructor;
		call->object = object_zval;
		call->called_scope = EX_T(opline->op1.var).class_entry;
		call->is_ctor_call = 1;
		call->is_ctor_result_used = RETURN_VALUE_USED(opline);
		EX(call) = call;

		CHECK_EXCEPTION();
		ZEND_VM_NEXT_OPCODE();
	}
}

ZEND_VM_HANDLER(110, ZEND_CLONE, CONST|TMP|VAR|UNUSED|CV, ANY)
{
	USE_OPLINE
	zend_free_op free_op1;
	zval *obj;
	zend_class_entry *ce;
	zend_function *clone;
	zend_object_clone_obj_t clone_call;

	SAVE_OPLINE();
	obj = GET_OP1_OBJ_ZVAL_PTR(BP_VAR_R);

	if (OP1_TYPE == IS_CONST ||
	    UNEXPECTED(Z_TYPE_P(obj) != IS_OBJECT)) {
		if (UNEXPECTED(EG(exception) != NULL)) {
			HANDLE_EXCEPTION();
		}
		zend_error_noreturn(E_ERROR, "__clone method called on non-object");
	}

	ce = Z_OBJCE_P(obj);
	clone = ce ? ce->clone : NULL;
	clone_call =  Z_OBJ_HT_P(obj)->clone_obj;
	if (UNEXPECTED(clone_call == NULL)) {
		if (ce) {
			zend_error_noreturn(E_ERROR, "Trying to clone an uncloneable object of class %s", ce->name);
		} else {
			zend_error_noreturn(E_ERROR, "Trying to clone an uncloneable object");
		}
	}

	if (ce && clone) {
		if (clone->op_array.fn_flags & ZEND_ACC_PRIVATE) {
			/* Ensure that if we're calling a private function, we're allowed to do so.
			 */
			if (UNEXPECTED(ce != EG(scope))) {
				zend_error_noreturn(E_ERROR, "Call to private %s::__clone() from context '%s'", ce->name, EG(scope) ? EG(scope)->name : "");
			}
		} else if ((clone->common.fn_flags & ZEND_ACC_PROTECTED)) {
			/* Ensure that if we're calling a protected function, we're allowed to do so.
			 */
			if (UNEXPECTED(!zend_check_protected(zend_get_function_root_class(clone), EG(scope)))) {
				zend_error_noreturn(E_ERROR, "Call to protected %s::__clone() from context '%s'", ce->name, EG(scope) ? EG(scope)->name : "");
			}
		}
	}

	if (EXPECTED(EG(exception) == NULL)) {
		zval *retval;

		ALLOC_ZVAL(retval);
		Z_OBJVAL_P(retval) = clone_call(obj TSRMLS_CC);
		Z_TYPE_P(retval) = IS_OBJECT;
		Z_SET_REFCOUNT_P(retval, 1);
		Z_SET_ISREF_P(retval);
		if (!RETURN_VALUE_USED(opline) || UNEXPECTED(EG(exception) != NULL)) {
			zval_ptr_dtor(&retval);
		} else {
			EX_T(opline->result.var).var.ptr = retval;
		}
	}
	FREE_OP1_IF_VAR();
	CHECK_EXCEPTION();
	ZEND_VM_NEXT_OPCODE();
}

ZEND_VM_HANDLER(99, ZEND_FETCH_CONSTANT, VAR|CONST|UNUSED, CONST)
{
	USE_OPLINE

	SAVE_OPLINE();
	if (OP1_TYPE == IS_UNUSED) {
		zend_constant *c;
		zval *retval;

		if (CACHED_PTR(opline->op2.literal->cache_slot)) {
			c = CACHED_PTR(opline->op2.literal->cache_slot);
		} else if ((c = zend_quick_get_constant(opline->op2.literal + 1, opline->extended_value TSRMLS_CC)) == NULL) {
			if ((opline->extended_value & IS_CONSTANT_UNQUALIFIED) != 0) {
				char *actual = (char *)zend_memrchr(Z_STRVAL_P(opline->op2.zv), '\\', Z_STRSIZE_P(opline->op2.zv));
				if(!actual) {
					actual = Z_STRVAL_P(opline->op2.zv);
				} else {
					actual++;
				}
				/* non-qualified constant - allow text substitution */
				zend_error(E_NOTICE, "Use of undefined constant %s - assumed '%s'", actual, actual);
				ZVAL_STRINGL(&EX_T(opline->result.var).tmp_var, actual, Z_STRSIZE_P(opline->op2.zv)-(actual - Z_STRVAL_P(opline->op2.zv)), 1);
				CHECK_EXCEPTION();
				ZEND_VM_NEXT_OPCODE();
			} else {
				zend_error_noreturn(E_ERROR, "Undefined constant '%s'", Z_STRVAL_P(opline->op2.zv));
			}
		} else {
			CACHE_PTR(opline->op2.literal->cache_slot, c);
		}
		retval = &EX_T(opline->result.var).tmp_var;
		ZVAL_COPY_VALUE(retval, &c->value);
		zval_copy_ctor(retval);
		CHECK_EXCEPTION();
		ZEND_VM_NEXT_OPCODE();
	} else {
		/* class constant */
		zend_class_entry *ce;
		zval **value;

		if (OP1_TYPE == IS_CONST) {
			if (CACHED_PTR(opline->op2.literal->cache_slot)) {
				value = CACHED_PTR(opline->op2.literal->cache_slot);
				ZVAL_COPY_VALUE(&EX_T(opline->result.var).tmp_var, *value);
				zval_copy_ctor(&EX_T(opline->result.var).tmp_var);
				CHECK_EXCEPTION();
				ZEND_VM_NEXT_OPCODE();
			} else if (CACHED_PTR(opline->op1.literal->cache_slot)) {
				ce = CACHED_PTR(opline->op1.literal->cache_slot);
			} else {
				ce = zend_fetch_class_by_name(Z_STRVAL_P(opline->op1.zv), Z_STRSIZE_P(opline->op1.zv), opline->op1.literal + 1, opline->extended_value TSRMLS_CC);
				if (UNEXPECTED(EG(exception) != NULL)) {
					HANDLE_EXCEPTION();
				}
				if (UNEXPECTED(ce == NULL)) {
					zend_error_noreturn(E_ERROR, "Class '%s' not found", Z_STRVAL_P(opline->op1.zv));
				}
				CACHE_PTR(opline->op1.literal->cache_slot, ce);
			}
		} else {
			ce = EX_T(opline->op1.var).class_entry;
			if ((value = CACHED_POLYMORPHIC_PTR(opline->op2.literal->cache_slot, ce)) != NULL) {
				ZVAL_COPY_VALUE(&EX_T(opline->result.var).tmp_var, *value);
				zval_copy_ctor(&EX_T(opline->result.var).tmp_var);
				CHECK_EXCEPTION();
				ZEND_VM_NEXT_OPCODE();
			}
		}

		if (EXPECTED(zend_hash_quick_find(&ce->constants_table, Z_STRVAL_P(opline->op2.zv), Z_STRSIZE_P(opline->op2.zv)+1, Z_HASH_P(opline->op2.zv), (void **) &value) == SUCCESS)) {
			if (IS_CONSTANT_TYPE(Z_TYPE_PP(value))) {
				zend_class_entry *old_scope = EG(scope);

				EG(scope) = ce;
				zval_update_constant(value, (void *) 1 TSRMLS_CC);
				EG(scope) = old_scope;
			}
			if (OP1_TYPE == IS_CONST) {
				CACHE_PTR(opline->op2.literal->cache_slot, value);
			} else {
				CACHE_POLYMORPHIC_PTR(opline->op2.literal->cache_slot, ce, value);
			}
			ZVAL_COPY_VALUE(&EX_T(opline->result.var).tmp_var, *value);
			zval_copy_ctor(&EX_T(opline->result.var).tmp_var);
<<<<<<< HEAD
		} else if (Z_STRSIZE_P(opline->op2.zv) == sizeof("class")-1 && strcmp(Z_STRVAL_P(opline->op2.zv), "class") == 0) {
=======
		} else if (Z_STRLEN_P(opline->op2.zv) == sizeof("class")-1 && memcmp(Z_STRVAL_P(opline->op2.zv), "class", sizeof("class") - 1) == 0) {
>>>>>>> c0f1e694
			/* "class" is assigned as a case-sensitive keyword from zend_do_resolve_class_name */
			ZVAL_STRINGL(&EX_T(opline->result.var).tmp_var, ce->name, ce->name_length, 1);
		} else {
			zend_error_noreturn(E_ERROR, "Undefined class constant '%s'", Z_STRVAL_P(opline->op2.zv));
		}

		CHECK_EXCEPTION();
		ZEND_VM_NEXT_OPCODE();
	}
}

ZEND_VM_HANDLER(72, ZEND_ADD_ARRAY_ELEMENT, CONST|TMP|VAR|CV, CONST|TMP|VAR|UNUSED|CV)
{
	USE_OPLINE
	zend_free_op free_op1;
	zval *expr_ptr;

	SAVE_OPLINE();
	if ((OP1_TYPE == IS_VAR || OP1_TYPE == IS_CV) && opline->extended_value) {
		zval **expr_ptr_ptr = GET_OP1_ZVAL_PTR_PTR(BP_VAR_W);

		if (OP1_TYPE == IS_VAR && UNEXPECTED(expr_ptr_ptr == NULL)) {
			zend_error_noreturn(E_ERROR, "Cannot create references to/from string offsets");
		}
		SEPARATE_ZVAL_TO_MAKE_IS_REF(expr_ptr_ptr);
		expr_ptr = *expr_ptr_ptr;
		Z_ADDREF_P(expr_ptr);
	} else {
		expr_ptr=GET_OP1_ZVAL_PTR(BP_VAR_R);
		if (IS_OP1_TMP_FREE()) { /* temporary variable */
			zval *new_expr;

			ALLOC_ZVAL(new_expr);
			INIT_PZVAL_COPY(new_expr, expr_ptr);
			expr_ptr = new_expr;
		} else if (OP1_TYPE == IS_CONST || PZVAL_IS_REF(expr_ptr)) {
			zval *new_expr;

			ALLOC_ZVAL(new_expr);
			INIT_PZVAL_COPY(new_expr, expr_ptr);
			expr_ptr = new_expr;
			zendi_zval_copy_ctor(*expr_ptr);
			FREE_OP1_IF_VAR();
		} else if (OP1_TYPE == IS_CV) {
			Z_ADDREF_P(expr_ptr);
		}
	}

	if (OP2_TYPE != IS_UNUSED) {
		zend_free_op free_op2;
		zval *offset = GET_OP2_ZVAL_PTR(BP_VAR_R);
		zend_uint_t hval;

		switch (Z_TYPE_P(offset)) {
			case IS_DOUBLE:
				hval = zend_dval_to_lval(Z_DVAL_P(offset));
				ZEND_VM_C_GOTO(num_index);
			case IS_LONG:
			case IS_BOOL:
				hval = Z_LVAL_P(offset);
ZEND_VM_C_LABEL(num_index):
				zend_hash_index_update(Z_ARRVAL(EX_T(opline->result.var).tmp_var), hval, &expr_ptr, sizeof(zval *), NULL);
				break;
			case IS_STRING:
				if (OP2_TYPE == IS_CONST) {
					hval = Z_HASH_P(offset);
				} else {
					ZEND_HANDLE_NUMERIC_EX(Z_STRVAL_P(offset), Z_STRSIZE_P(offset)+1, hval, ZEND_VM_C_GOTO(num_index));
					hval = str_hash(Z_STRVAL_P(offset), Z_STRSIZE_P(offset));
				}
				zend_hash_quick_update(Z_ARRVAL(EX_T(opline->result.var).tmp_var), Z_STRVAL_P(offset), Z_STRSIZE_P(offset)+1, hval, &expr_ptr, sizeof(zval *), NULL);
				break;
			case IS_NULL:
				zend_hash_update(Z_ARRVAL(EX_T(opline->result.var).tmp_var), "", sizeof(""), &expr_ptr, sizeof(zval *), NULL);
				break;
			default:
				zend_error(E_WARNING, "Illegal offset type");
				zval_ptr_dtor(&expr_ptr);
				/* do nothing */
				break;
		}
		FREE_OP2();
	} else {
		zend_hash_next_index_insert(Z_ARRVAL(EX_T(opline->result.var).tmp_var), &expr_ptr, sizeof(zval *), NULL);
	}
	if ((OP1_TYPE == IS_VAR || OP1_TYPE == IS_CV) && opline->extended_value) {
		FREE_OP1_VAR_PTR();
	}
	CHECK_EXCEPTION();
	ZEND_VM_NEXT_OPCODE();
}

ZEND_VM_HANDLER(71, ZEND_INIT_ARRAY, CONST|TMP|VAR|UNUSED|CV, CONST|TMP|VAR|UNUSED|CV)
{
	USE_OPLINE

	array_init(&EX_T(opline->result.var).tmp_var);
	if (OP1_TYPE == IS_UNUSED) {
		ZEND_VM_NEXT_OPCODE();
#if !defined(ZEND_VM_SPEC) || OP1_TYPE != IS_UNUSED
	} else {
		ZEND_VM_DISPATCH_TO_HANDLER(ZEND_ADD_ARRAY_ELEMENT);
#endif
	}
}

ZEND_VM_HANDLER(21, ZEND_CAST, CONST|TMP|VAR|CV, ANY)
{
	USE_OPLINE
	zend_free_op free_op1;
	zval *expr;
	zval *result = &EX_T(opline->result.var).tmp_var;

	SAVE_OPLINE();
	expr = GET_OP1_ZVAL_PTR(BP_VAR_R);

	if (opline->extended_value != IS_STRING) {
		ZVAL_COPY_VALUE(result, expr);
		if (!IS_OP1_TMP_FREE()) {
			zendi_zval_copy_ctor(*result);
		}
	}
	switch (opline->extended_value) {
		case IS_NULL:
			convert_to_null(result);
			break;
		case IS_BOOL:
			convert_to_boolean(result);
			break;
		case IS_LONG:
			convert_to_long(result);
			break;
		case IS_DOUBLE:
			convert_to_double(result);
			break;
		case IS_STRING: {
			zval var_copy;
			int use_copy;

			zend_make_printable_zval(expr, &var_copy, &use_copy);
			if (use_copy) {
				ZVAL_COPY_VALUE(result, &var_copy);
				if (IS_OP1_TMP_FREE()) {
					FREE_OP1();
				}
			} else {
				ZVAL_COPY_VALUE(result, expr);
				if (!IS_OP1_TMP_FREE()) {
					zendi_zval_copy_ctor(*result);
				}
			}
			break;
		}
		case IS_ARRAY:
			convert_to_array(result);
			break;
		case IS_OBJECT:
			convert_to_object(result);
			break;
	}
	FREE_OP1_IF_VAR();
	CHECK_EXCEPTION();
	ZEND_VM_NEXT_OPCODE();
}

ZEND_VM_HANDLER(73, ZEND_INCLUDE_OR_EVAL, CONST|TMP|VAR|CV, ANY)
{
	USE_OPLINE
	zend_op_array *new_op_array=NULL;
	zend_free_op free_op1;
	zval *inc_filename;
	zval *tmp_inc_filename = NULL;
	zend_bool failure_retval=0;

	SAVE_OPLINE();
	inc_filename = GET_OP1_ZVAL_PTR(BP_VAR_R);

	if (inc_filename->type!=IS_STRING) {
		MAKE_STD_ZVAL(tmp_inc_filename);
		ZVAL_COPY_VALUE(tmp_inc_filename, inc_filename);
		zval_copy_ctor(tmp_inc_filename);
		convert_to_string(tmp_inc_filename);
		inc_filename = tmp_inc_filename;
	}

	if (opline->extended_value != ZEND_EVAL && strlen(Z_STRVAL_P(inc_filename)) != Z_STRSIZE_P(inc_filename)) {
		if (opline->extended_value == ZEND_INCLUDE_ONCE || opline->extended_value == ZEND_INCLUDE) {
			zend_message_dispatcher(ZMSG_FAILED_INCLUDE_FOPEN, Z_STRVAL_P(inc_filename) TSRMLS_CC);
		} else {
			zend_message_dispatcher(ZMSG_FAILED_REQUIRE_FOPEN, Z_STRVAL_P(inc_filename) TSRMLS_CC);
		}
	} else {
		switch (opline->extended_value) {
			case ZEND_INCLUDE_ONCE:
			case ZEND_REQUIRE_ONCE: {
					zend_file_handle file_handle;
					char *resolved_path;

					resolved_path = zend_resolve_path(Z_STRVAL_P(inc_filename), Z_STRSIZE_P(inc_filename) TSRMLS_CC);
					if (resolved_path) {
						failure_retval = zend_hash_exists(&EG(included_files), resolved_path, strlen(resolved_path)+1);
					} else {
						resolved_path = Z_STRVAL_P(inc_filename);
					}

					if (failure_retval) {
						/* do nothing, file already included */
					} else if (SUCCESS == zend_stream_open(resolved_path, &file_handle TSRMLS_CC)) {

						if (!file_handle.opened_path) {
							file_handle.opened_path = estrdup(resolved_path);
						}

						if (zend_hash_add_empty_element(&EG(included_files), file_handle.opened_path, strlen(file_handle.opened_path)+1)==SUCCESS) {
							new_op_array = zend_compile_file(&file_handle, (opline->extended_value==ZEND_INCLUDE_ONCE?ZEND_INCLUDE:ZEND_REQUIRE) TSRMLS_CC);
							zend_destroy_file_handle(&file_handle TSRMLS_CC);
						} else {
							zend_file_handle_dtor(&file_handle TSRMLS_CC);
							failure_retval=1;
						}
					} else {
						if (opline->extended_value == ZEND_INCLUDE_ONCE) {
							zend_message_dispatcher(ZMSG_FAILED_INCLUDE_FOPEN, Z_STRVAL_P(inc_filename) TSRMLS_CC);
						} else {
							zend_message_dispatcher(ZMSG_FAILED_REQUIRE_FOPEN, Z_STRVAL_P(inc_filename) TSRMLS_CC);
						}
					}
					if (resolved_path != Z_STRVAL_P(inc_filename)) {
						efree(resolved_path);
					}
				}
				break;
			case ZEND_INCLUDE:
			case ZEND_REQUIRE:
				new_op_array = compile_filename(opline->extended_value, inc_filename TSRMLS_CC);
				break;
			case ZEND_EVAL: {
					char *eval_desc = zend_make_compiled_string_description("eval()'d code" TSRMLS_CC);

					new_op_array = zend_compile_string(inc_filename, eval_desc TSRMLS_CC);
					efree(eval_desc);
				}
				break;
			EMPTY_SWITCH_DEFAULT_CASE()
		}
	}
	if (tmp_inc_filename) {
		zval_ptr_dtor(&tmp_inc_filename);
	}
	FREE_OP1();
	if (UNEXPECTED(EG(exception) != NULL)) {
		HANDLE_EXCEPTION();
	} else if (EXPECTED(new_op_array != NULL)) {
		EX(original_return_value) = EG(return_value_ptr_ptr);
		EG(active_op_array) = new_op_array;
		if (RETURN_VALUE_USED(opline)) {
			EX_T(opline->result.var).var.ptr_ptr = &EX_T(opline->result.var).var.ptr;
			EG(return_value_ptr_ptr) = EX_T(opline->result.var).var.ptr_ptr;
		} else {
			EG(return_value_ptr_ptr) = NULL;
		}

		EX(function_state).function = (zend_function *) new_op_array;
		EX(object) = NULL;

		if (!EG(active_symbol_table)) {
			zend_rebuild_symbol_table(TSRMLS_C);
		}

		if (EXPECTED(zend_execute_ex == execute_ex)) {
			ZEND_VM_ENTER();
		} else {
			zend_execute(new_op_array TSRMLS_CC);
		}

		EX(function_state).function = (zend_function *) EX(op_array);

		EG(opline_ptr) = &EX(opline);
		EG(active_op_array) = EX(op_array);
		EG(return_value_ptr_ptr) = EX(original_return_value);
		destroy_op_array(new_op_array TSRMLS_CC);
		efree(new_op_array);
		if (UNEXPECTED(EG(exception) != NULL)) {
			zend_throw_exception_internal(NULL TSRMLS_CC);
			HANDLE_EXCEPTION();
		}

	} else if (RETURN_VALUE_USED(opline)) {
		zval *retval;

		ALLOC_ZVAL(retval);
		ZVAL_BOOL(retval, failure_retval);
		INIT_PZVAL(retval);
		EX_T(opline->result.var).var.ptr = retval;
	}
	ZEND_VM_NEXT_OPCODE();
}

ZEND_VM_HANDLER(74, ZEND_UNSET_VAR, CONST|TMP|VAR|CV, UNUSED|CONST|VAR)
{
	USE_OPLINE
	zval tmp, *varname;
	HashTable *target_symbol_table;
	zend_free_op free_op1;

	SAVE_OPLINE();
	if (OP1_TYPE == IS_CV &&
	    OP2_TYPE == IS_UNUSED &&
	    (opline->extended_value & ZEND_QUICK_SET)) {
		if (EG(active_symbol_table)) {
			zend_compiled_variable *cv = &CV_DEF_OF(opline->op1.var);

			zend_delete_variable(EX(prev_execute_data), EG(active_symbol_table),  cv->name, cv->name_len+1, cv->hash_value TSRMLS_CC);
			EX_CV(opline->op1.var) = NULL;
		} else if (EX_CV(opline->op1.var)) {
			zval_ptr_dtor(EX_CV(opline->op1.var));
			EX_CV(opline->op1.var) = NULL;
		}
		CHECK_EXCEPTION();
		ZEND_VM_NEXT_OPCODE();
	}

	varname = GET_OP1_ZVAL_PTR(BP_VAR_R);

	if (OP1_TYPE != IS_CONST && Z_TYPE_P(varname) != IS_STRING) {
		ZVAL_COPY_VALUE(&tmp, varname);
		zval_copy_ctor(&tmp);
		convert_to_string(&tmp);
		varname = &tmp;
	} else if (OP1_TYPE == IS_VAR || OP1_TYPE == IS_CV) {
		Z_ADDREF_P(varname);
	}

	if (OP2_TYPE != IS_UNUSED) {
		zend_class_entry *ce;

		if (OP2_TYPE == IS_CONST) {
			if (CACHED_PTR(opline->op2.literal->cache_slot)) {
				ce = CACHED_PTR(opline->op2.literal->cache_slot);
			} else {
				ce = zend_fetch_class_by_name(Z_STRVAL_P(opline->op2.zv), Z_STRSIZE_P(opline->op2.zv), opline->op2.literal + 1, 0 TSRMLS_CC);
				if (UNEXPECTED(EG(exception) != NULL)) {
					if (OP1_TYPE != IS_CONST && varname == &tmp) {
						zval_dtor(&tmp);
					} else if (OP1_TYPE == IS_VAR || OP1_TYPE == IS_CV) {
						zval_ptr_dtor(&varname);
					}
					FREE_OP1();
					HANDLE_EXCEPTION();
				}
				if (UNEXPECTED(ce == NULL)) {
					zend_error_noreturn(E_ERROR, "Class '%s' not found", Z_STRVAL_P(opline->op2.zv));
				}
				CACHE_PTR(opline->op2.literal->cache_slot, ce);
			}
		} else {
			ce = EX_T(opline->op2.var).class_entry;
		}
		zend_std_unset_static_property(ce, Z_STRVAL_P(varname), Z_STRSIZE_P(varname), ((OP1_TYPE == IS_CONST) ? opline->op1.literal : NULL) TSRMLS_CC);
	} else {
		zend_uint_t hash_value = zend_inline_hash_func(varname->value.str.val, varname->value.str.len+1);

		target_symbol_table = zend_get_target_symbol_table(opline->extended_value & ZEND_FETCH_TYPE_MASK TSRMLS_CC);
		zend_delete_variable(execute_data, target_symbol_table, varname->value.str.val, varname->value.str.len+1, hash_value TSRMLS_CC);
	}

	if (OP1_TYPE != IS_CONST && varname == &tmp) {
		zval_dtor(&tmp);
	} else if (OP1_TYPE == IS_VAR || OP1_TYPE == IS_CV) {
		zval_ptr_dtor(&varname);
	}
	FREE_OP1();
	CHECK_EXCEPTION();
	ZEND_VM_NEXT_OPCODE();
}

ZEND_VM_HANDLER(75, ZEND_UNSET_DIM, VAR|UNUSED|CV, CONST|TMP|VAR|CV)
{
	USE_OPLINE
	zend_free_op free_op1, free_op2;
	zval **container;
	zval *offset;
	zend_uint_t hval;

	SAVE_OPLINE();
	container = GET_OP1_OBJ_ZVAL_PTR_PTR(BP_VAR_UNSET);
	if (OP1_TYPE == IS_CV && container != &EG(uninitialized_zval_ptr)) {
		SEPARATE_ZVAL_IF_NOT_REF(container);
	}
	offset = GET_OP2_ZVAL_PTR(BP_VAR_R);

	if (OP1_TYPE != IS_VAR || container) {
		switch (Z_TYPE_PP(container)) {
			case IS_ARRAY: {
				HashTable *ht = Z_ARRVAL_PP(container);

				switch (Z_TYPE_P(offset)) {
					case IS_DOUBLE:
						hval = zend_dval_to_lval(Z_DVAL_P(offset));
						zend_hash_index_del(ht, hval);
						break;
					case IS_RESOURCE:
					case IS_BOOL:
					case IS_LONG:
						hval = Z_LVAL_P(offset);
						zend_hash_index_del(ht, hval);
						break;
					case IS_STRING:
						if (OP2_TYPE == IS_CV || OP2_TYPE == IS_VAR) {
							Z_ADDREF_P(offset);
						}
						if (OP2_TYPE == IS_CONST) {
							hval = Z_HASH_P(offset);
						} else {
							ZEND_HANDLE_NUMERIC_EX(Z_STRVAL_P(offset), Z_STRSIZE_P(offset)+1, hval, ZEND_VM_C_GOTO(num_index_dim));
							hval = str_hash(Z_STRVAL_P(offset), Z_STRSIZE_P(offset));
						}
						if (ht == &EG(symbol_table)) {
							zend_delete_global_variable_ex(offset->value.str.val, offset->value.str.len, hval TSRMLS_CC);
						} else {
							zend_hash_quick_del(ht, Z_STRVAL_P(offset), Z_STRSIZE_P(offset)+1, hval);
						}
						if (OP2_TYPE == IS_CV || OP2_TYPE == IS_VAR) {
							zval_ptr_dtor(&offset);
						}
						break;
ZEND_VM_C_LABEL(num_index_dim):
						zend_hash_index_del(ht, hval);
						if (OP2_TYPE == IS_CV || OP2_TYPE == IS_VAR) {
							zval_ptr_dtor(&offset);
						}
						break;
					case IS_NULL:
						zend_hash_del(ht, "", sizeof(""));
						break;
					default:
						zend_error(E_WARNING, "Illegal offset type in unset");
						break;
				}
				FREE_OP2();
				break;
			}
			case IS_OBJECT:
				if (UNEXPECTED(Z_OBJ_HT_P(*container)->unset_dimension == NULL)) {
					zend_error_noreturn(E_ERROR, "Cannot use object as array");
				}
				if (IS_OP2_TMP_FREE()) {
					MAKE_REAL_ZVAL_PTR(offset);
				}
				Z_OBJ_HT_P(*container)->unset_dimension(*container, offset TSRMLS_CC);
				if (IS_OP2_TMP_FREE()) {
					zval_ptr_dtor(&offset);
				} else {
					FREE_OP2();
				}
				break;
			case IS_STRING:
				zend_error_noreturn(E_ERROR, "Cannot unset string offsets");
				ZEND_VM_CONTINUE(); /* bailed out before */
			default:
				FREE_OP2();
				break;
		}
	} else {
		FREE_OP2();
	}
	FREE_OP1_VAR_PTR();

	CHECK_EXCEPTION();
	ZEND_VM_NEXT_OPCODE();
}

ZEND_VM_HANDLER(76, ZEND_UNSET_OBJ, VAR|UNUSED|CV, CONST|TMP|VAR|CV)
{
	USE_OPLINE
	zend_free_op free_op1, free_op2;
	zval **container;
	zval *offset;

	SAVE_OPLINE();
	container = GET_OP1_OBJ_ZVAL_PTR_PTR(BP_VAR_UNSET);
	offset = GET_OP2_ZVAL_PTR(BP_VAR_R);

	if (OP1_TYPE != IS_VAR || container) {
		if (OP1_TYPE == IS_CV && container != &EG(uninitialized_zval_ptr)) {
			SEPARATE_ZVAL_IF_NOT_REF(container);
		}
		if (Z_TYPE_PP(container) == IS_OBJECT) {
			if (IS_OP2_TMP_FREE()) {
				MAKE_REAL_ZVAL_PTR(offset);
			}
			if (Z_OBJ_HT_P(*container)->unset_property) {
				Z_OBJ_HT_P(*container)->unset_property(*container, offset, ((OP2_TYPE == IS_CONST) ? opline->op2.literal : NULL) TSRMLS_CC);
			} else {
				zend_error(E_NOTICE, "Trying to unset property of non-object");
			}
			if (IS_OP2_TMP_FREE()) {
				zval_ptr_dtor(&offset);
			} else {
				FREE_OP2();
			}
		} else {
			FREE_OP2();
		}
	} else {
		FREE_OP2();
	}
	FREE_OP1_VAR_PTR();

	CHECK_EXCEPTION();
	ZEND_VM_NEXT_OPCODE();
}

ZEND_VM_HANDLER(77, ZEND_FE_RESET, CONST|TMP|VAR|CV, ANY)
{
	USE_OPLINE
	zend_free_op free_op1;
	zval *array_ptr, **array_ptr_ptr;
	HashTable *fe_ht;
	zend_object_iterator *iter = NULL;
	zend_class_entry *ce = NULL;
	zend_bool is_empty = 0;

	SAVE_OPLINE();

	if ((OP1_TYPE == IS_CV || OP1_TYPE == IS_VAR) &&
	    (opline->extended_value & ZEND_FE_RESET_VARIABLE)) {
		array_ptr_ptr = GET_OP1_ZVAL_PTR_PTR(BP_VAR_R);
		if (array_ptr_ptr == NULL || array_ptr_ptr == &EG(uninitialized_zval_ptr)) {
			MAKE_STD_ZVAL(array_ptr);
			ZVAL_NULL(array_ptr);
		} else if (Z_TYPE_PP(array_ptr_ptr) == IS_OBJECT) {
			if(Z_OBJ_HT_PP(array_ptr_ptr)->get_class_entry == NULL) {
				zend_error(E_WARNING, "foreach() cannot iterate over objects without PHP class");
				ZEND_VM_JMP(EX(op_array)->opcodes+opline->op2.opline_num);
			}

			ce = Z_OBJCE_PP(array_ptr_ptr);
			if (!ce || ce->get_iterator == NULL) {
				SEPARATE_ZVAL_IF_NOT_REF(array_ptr_ptr);
				Z_ADDREF_PP(array_ptr_ptr);
			}
			array_ptr = *array_ptr_ptr;
		} else {
			if (Z_TYPE_PP(array_ptr_ptr) == IS_ARRAY) {
				SEPARATE_ZVAL_IF_NOT_REF(array_ptr_ptr);
				if (opline->extended_value & ZEND_FE_FETCH_BYREF) {
					Z_SET_ISREF_PP(array_ptr_ptr);
				}
			}
			array_ptr = *array_ptr_ptr;
			Z_ADDREF_P(array_ptr);
		}
	} else {
		array_ptr = GET_OP1_ZVAL_PTR(BP_VAR_R);
		if (IS_OP1_TMP_FREE()) { /* IS_TMP_VAR */
			zval *tmp;

			ALLOC_ZVAL(tmp);
			INIT_PZVAL_COPY(tmp, array_ptr);
			array_ptr = tmp;
			if (Z_TYPE_P(array_ptr) == IS_OBJECT) {
				ce = Z_OBJCE_P(array_ptr);
				if (ce && ce->get_iterator) {
					Z_DELREF_P(array_ptr);
				}
			}
		} else if (Z_TYPE_P(array_ptr) == IS_OBJECT) {
			ce = Z_OBJCE_P(array_ptr);
			if (!ce || !ce->get_iterator) {
				if (OP1_TYPE == IS_CV) {
					Z_ADDREF_P(array_ptr);
				}
			}
		} else if (OP1_TYPE == IS_CONST ||
		           (OP1_TYPE == IS_CV && 
		            !Z_ISREF_P(array_ptr) &&
		            Z_REFCOUNT_P(array_ptr) > 1) ||
		           (OP1_TYPE == IS_VAR &&
		            !Z_ISREF_P(array_ptr) &&
		            Z_REFCOUNT_P(array_ptr) > 2)) {
			zval *tmp;

			if (OP1_TYPE == IS_VAR) {
				Z_DELREF_P(array_ptr);
			}
			ALLOC_ZVAL(tmp);
			INIT_PZVAL_COPY(tmp, array_ptr);
			zval_copy_ctor(tmp);
			array_ptr = tmp;
		} else if (OP1_TYPE == IS_CV) {
			Z_ADDREF_P(array_ptr);
		}
	}

	if (ce && ce->get_iterator) {
		iter = ce->get_iterator(ce, array_ptr, opline->extended_value & ZEND_FE_RESET_REFERENCE TSRMLS_CC);

		if (OP1_TYPE == IS_VAR && !(opline->extended_value & ZEND_FE_RESET_VARIABLE)) {
			FREE_OP1_IF_VAR();
		}
		if (iter && EXPECTED(EG(exception) == NULL)) {
			array_ptr = zend_iterator_wrap(iter TSRMLS_CC);
		} else {
			if (OP1_TYPE == IS_VAR && opline->extended_value & ZEND_FE_RESET_VARIABLE) {
				FREE_OP1_VAR_PTR();
			}
			if (!EG(exception)) {
				zend_throw_exception_ex(NULL, 0 TSRMLS_CC, "Object of type %s did not create an Iterator", ce->name);
			}
			zend_throw_exception_internal(NULL TSRMLS_CC);
			HANDLE_EXCEPTION();
		}
	}

	EX_T(opline->result.var).fe.ptr = array_ptr;

	if (iter) {
		iter->index = 0;
		if (iter->funcs->rewind) {
			iter->funcs->rewind(iter TSRMLS_CC);
			if (UNEXPECTED(EG(exception) != NULL)) {
				zval_ptr_dtor(&array_ptr);
				if (OP1_TYPE == IS_VAR && opline->extended_value & ZEND_FE_RESET_VARIABLE) {
					FREE_OP1_VAR_PTR();
				}
				HANDLE_EXCEPTION();
			}
		}
		is_empty = iter->funcs->valid(iter TSRMLS_CC) != SUCCESS;
		if (UNEXPECTED(EG(exception) != NULL)) {
			zval_ptr_dtor(&array_ptr);
			if (OP1_TYPE == IS_VAR && opline->extended_value & ZEND_FE_RESET_VARIABLE) {
				FREE_OP1_VAR_PTR();
			}
			HANDLE_EXCEPTION();
		}
		iter->index = -1; /* will be set to 0 before using next handler */
	} else if ((fe_ht = HASH_OF(array_ptr)) != NULL) {
		zend_hash_internal_pointer_reset(fe_ht);
		if (ce) {
			zend_object *zobj = zend_objects_get_address(array_ptr TSRMLS_CC);
			while (zend_hash_has_more_elements(fe_ht) == SUCCESS) {
				char *str_key;
				zend_str_size_uint str_key_len;
				zend_uint_t int_key;
				zend_uchar key_type;

				key_type = zend_hash_get_current_key_ex(fe_ht, &str_key, &str_key_len, &int_key, 0, NULL);
				if (key_type != HASH_KEY_NON_EXISTENT &&
					(key_type == HASH_KEY_IS_LONG ||
				     zend_check_property_access(zobj, str_key, str_key_len-1 TSRMLS_CC) == SUCCESS)) {
					break;
				}
				zend_hash_move_forward(fe_ht);
			}
		}
		is_empty = zend_hash_has_more_elements(fe_ht) != SUCCESS;
		zend_hash_get_pointer(fe_ht, &EX_T(opline->result.var).fe.fe_pos);
	} else {
		zend_error(E_WARNING, "Invalid argument supplied for foreach()");
		is_empty = 1;
	}

	if (OP1_TYPE == IS_VAR && opline->extended_value & ZEND_FE_RESET_VARIABLE) {
		FREE_OP1_VAR_PTR();
	}
	if (is_empty) {
		ZEND_VM_JMP(EX(op_array)->opcodes+opline->op2.opline_num);
	} else {
		CHECK_EXCEPTION();
		ZEND_VM_NEXT_OPCODE();
	}
}

ZEND_VM_HANDLER(78, ZEND_FE_FETCH, VAR, ANY)
{
	USE_OPLINE
	zend_free_op free_op1;
	zval *array = EX_T(opline->op1.var).fe.ptr;
	zval **value;
	HashTable *fe_ht;
	zend_object_iterator *iter = NULL;

	zval *key = NULL;
	if (opline->extended_value & ZEND_FE_FETCH_WITH_KEY) {
		key = &EX_T((opline+1)->result.var).tmp_var;
	}

	SAVE_OPLINE();

	switch (zend_iterator_unwrap(array, &iter TSRMLS_CC)) {
		default:
		case ZEND_ITER_INVALID:
			zend_error(E_WARNING, "Invalid argument supplied for foreach()");
			ZEND_VM_JMP(EX(op_array)->opcodes+opline->op2.opline_num);

		case ZEND_ITER_PLAIN_OBJECT: {
			zend_object *zobj = zend_objects_get_address(array TSRMLS_CC);
			int key_type;
			char *str_key;
			zend_str_size_uint str_key_len;
			zend_uint_t int_key;

			fe_ht = Z_OBJPROP_P(array);
			zend_hash_set_pointer(fe_ht, &EX_T(opline->op1.var).fe.fe_pos);
			do {
				if (zend_hash_get_current_data(fe_ht, (void **) &value)==FAILURE) {
					/* reached end of iteration */
					ZEND_VM_JMP(EX(op_array)->opcodes+opline->op2.opline_num);
				}
				key_type = zend_hash_get_current_key_ex(fe_ht, &str_key, &str_key_len, &int_key, 0, NULL);

				zend_hash_move_forward(fe_ht);
			} while (key_type != HASH_KEY_IS_LONG &&
			         zend_check_property_access(zobj, str_key, str_key_len - 1 TSRMLS_CC) != SUCCESS);

			if (key) {
				if (key_type == HASH_KEY_IS_LONG) {
					ZVAL_LONG(key, int_key);
				} else {
					const char *class_name, *prop_name;
					zend_str_size_int prop_name_len;
					zend_unmangle_property_name_ex(
						str_key, str_key_len - 1, &class_name, &prop_name, &prop_name_len
					);
					ZVAL_STRINGL(key, prop_name, prop_name_len, 1);
				}
			}

			zend_hash_get_pointer(fe_ht, &EX_T(opline->op1.var).fe.fe_pos);
			break;
		}

		case ZEND_ITER_PLAIN_ARRAY:
			fe_ht = Z_ARRVAL_P(array);
			zend_hash_set_pointer(fe_ht, &EX_T(opline->op1.var).fe.fe_pos);
			if (zend_hash_get_current_data(fe_ht, (void **) &value)==FAILURE) {
				/* reached end of iteration */
				ZEND_VM_JMP(EX(op_array)->opcodes+opline->op2.opline_num);
			}
			if (key) {
				zend_hash_get_current_key_zval(fe_ht, key);
			}
			zend_hash_move_forward(fe_ht);
			zend_hash_get_pointer(fe_ht, &EX_T(opline->op1.var).fe.fe_pos);
			break;

		case ZEND_ITER_OBJECT:
			/* !iter happens from exception */
			if (iter && ++iter->index > 0) {
				/* This could cause an endless loop if index becomes zero again.
				 * In case that ever happens we need an additional flag. */
				iter->funcs->move_forward(iter TSRMLS_CC);
				if (UNEXPECTED(EG(exception) != NULL)) {
					zval_ptr_dtor(&array);
					HANDLE_EXCEPTION();
				}
			}
			/* If index is zero we come from FE_RESET and checked valid() already. */
			if (!iter || (iter->index > 0 && iter->funcs->valid(iter TSRMLS_CC) == FAILURE)) {
				/* reached end of iteration */
				if (UNEXPECTED(EG(exception) != NULL)) {
					zval_ptr_dtor(&array);
					HANDLE_EXCEPTION();
				}
				ZEND_VM_JMP(EX(op_array)->opcodes+opline->op2.opline_num);
			}
			iter->funcs->get_current_data(iter, &value TSRMLS_CC);
			if (UNEXPECTED(EG(exception) != NULL)) {
				zval_ptr_dtor(&array);
				HANDLE_EXCEPTION();
			}
			if (!value) {
				/* failure in get_current_data */
				ZEND_VM_JMP(EX(op_array)->opcodes+opline->op2.opline_num);
			}
			if (key) {
				if (iter->funcs->get_current_key) {
					iter->funcs->get_current_key(iter, key TSRMLS_CC);
					if (UNEXPECTED(EG(exception) != NULL)) {
						zval_ptr_dtor(&array);
						HANDLE_EXCEPTION();
					}
				} else {
					ZVAL_LONG(key, iter->index);
				}
			}
			break;
	}

	if (opline->extended_value & ZEND_FE_FETCH_BYREF) {
		SEPARATE_ZVAL_IF_NOT_REF(value);
		Z_SET_ISREF_PP(value);
		EX_T(opline->result.var).var.ptr_ptr = value;
		Z_ADDREF_PP(value);
	} else {
		PZVAL_LOCK(*value);
		EX_T(opline->result.var).var.ptr = *value;
	}

	CHECK_EXCEPTION();
	ZEND_VM_INC_OPCODE();
	ZEND_VM_NEXT_OPCODE();
}

ZEND_VM_HANDLER(114, ZEND_ISSET_ISEMPTY_VAR, CONST|TMP|VAR|CV, UNUSED|CONST|VAR)
{
	USE_OPLINE
	zval **value;
	zend_bool isset = 1;

	SAVE_OPLINE();
	if (OP1_TYPE == IS_CV &&
	    OP2_TYPE == IS_UNUSED &&
	    (opline->extended_value & ZEND_QUICK_SET)) {
		if (EX_CV(opline->op1.var)) {
			value = EX_CV(opline->op1.var);
		} else if (EG(active_symbol_table)) {
			zend_compiled_variable *cv = &CV_DEF_OF(opline->op1.var);

			if (zend_hash_quick_find(EG(active_symbol_table), cv->name, cv->name_len+1, cv->hash_value, (void **) &value) == FAILURE) {
				isset = 0;
			}
		} else {
			isset = 0;
		}
	} else {
		HashTable *target_symbol_table;
		zend_free_op free_op1;
		zval tmp, *varname = GET_OP1_ZVAL_PTR(BP_VAR_IS);

		if (OP1_TYPE != IS_CONST && Z_TYPE_P(varname) != IS_STRING) {
			ZVAL_COPY_VALUE(&tmp, varname);
			zval_copy_ctor(&tmp);
			convert_to_string(&tmp);
			varname = &tmp;
		}

		if (OP2_TYPE != IS_UNUSED) {
			zend_class_entry *ce;

			if (OP2_TYPE == IS_CONST) {
				if (CACHED_PTR(opline->op2.literal->cache_slot)) {
					ce = CACHED_PTR(opline->op2.literal->cache_slot);
				} else {
					ce = zend_fetch_class_by_name(Z_STRVAL_P(opline->op2.zv), Z_STRSIZE_P(opline->op2.zv), opline->op2.literal + 1, 0 TSRMLS_CC);
					if (UNEXPECTED(ce == NULL)) {
						CHECK_EXCEPTION();
						ZEND_VM_NEXT_OPCODE();
					}
					CACHE_PTR(opline->op2.literal->cache_slot, ce);
				}
			} else {
				ce = EX_T(opline->op2.var).class_entry;
			}
			value = zend_std_get_static_property(ce, Z_STRVAL_P(varname), Z_STRSIZE_P(varname), 1, ((OP1_TYPE == IS_CONST) ? opline->op1.literal : NULL) TSRMLS_CC);
			if (!value) {
				isset = 0;
			}
		} else {
			target_symbol_table = zend_get_target_symbol_table(opline->extended_value & ZEND_FETCH_TYPE_MASK TSRMLS_CC);
			if (zend_hash_find(target_symbol_table, varname->value.str.val, varname->value.str.len+1, (void **) &value) == FAILURE) {
				isset = 0;
			}
		}

		if (OP1_TYPE != IS_CONST && varname == &tmp) {
			zval_dtor(&tmp);
		}
		FREE_OP1();
	}

	if (opline->extended_value & ZEND_ISSET) {
		if (isset && Z_TYPE_PP(value) != IS_NULL) {
			ZVAL_BOOL(&EX_T(opline->result.var).tmp_var, 1);
		} else {
			ZVAL_BOOL(&EX_T(opline->result.var).tmp_var, 0);
		}
	} else /* if (opline->extended_value & ZEND_ISEMPTY) */ {
		if (!isset || !i_zend_is_true(*value)) {
			ZVAL_BOOL(&EX_T(opline->result.var).tmp_var, 1);
		} else {
			ZVAL_BOOL(&EX_T(opline->result.var).tmp_var, 0);
		}
	}

	CHECK_EXCEPTION();
	ZEND_VM_NEXT_OPCODE();
}

ZEND_VM_HELPER_EX(zend_isset_isempty_dim_prop_obj_handler, VAR|UNUSED|CV, CONST|TMP|VAR|CV, int prop_dim)
{
	USE_OPLINE
	zend_free_op free_op1, free_op2;
	zval *container;
	zval **value = NULL;
	int result = 0;
	zend_uint_t hval;
	zval *offset;

	SAVE_OPLINE();
	container = GET_OP1_OBJ_ZVAL_PTR(BP_VAR_IS);
	offset = GET_OP2_ZVAL_PTR(BP_VAR_R);

	if (Z_TYPE_P(container) == IS_ARRAY && !prop_dim) {
		HashTable *ht;
		int isset = 0;

		ht = Z_ARRVAL_P(container);

		switch (Z_TYPE_P(offset)) {
			case IS_DOUBLE:
				hval = zend_dval_to_lval(Z_DVAL_P(offset));
				ZEND_VM_C_GOTO(num_index_prop);
			case IS_RESOURCE:
			case IS_BOOL:
			case IS_LONG:
				hval = Z_LVAL_P(offset);
ZEND_VM_C_LABEL(num_index_prop):
				if (zend_hash_index_find(ht, hval, (void **) &value) == SUCCESS) {
					isset = 1;
				}
				break;
			case IS_STRING:
				if (OP2_TYPE == IS_CONST) {
					hval = Z_HASH_P(offset);
				} else {
					ZEND_HANDLE_NUMERIC_EX(Z_STRVAL_P(offset), Z_STRSIZE_P(offset)+1, hval, ZEND_VM_C_GOTO(num_index_prop));
					hval = str_hash(Z_STRVAL_P(offset), Z_STRSIZE_P(offset));
				}
				if (zend_hash_quick_find(ht, Z_STRVAL_P(offset), Z_STRSIZE_P(offset)+1, hval, (void **) &value) == SUCCESS) {
					isset = 1;
				}
				break;
			case IS_NULL:
				if (zend_hash_find(ht, "", sizeof(""), (void **) &value) == SUCCESS) {
					isset = 1;
				}
				break;
			default:
				zend_error(E_WARNING, "Illegal offset type in isset or empty");
				break;
		}

		if (opline->extended_value & ZEND_ISSET) {
			if (isset && Z_TYPE_PP(value) == IS_NULL) {
				result = 0;
			} else {
				result = isset;
			}
		} else /* if (opline->extended_value & ZEND_ISEMPTY) */ {
			if (!isset || !i_zend_is_true(*value)) {
				result = 0;
			} else {
				result = 1;
			}
		}
		FREE_OP2();
	} else if (Z_TYPE_P(container) == IS_OBJECT) {
		if (IS_OP2_TMP_FREE()) {
			MAKE_REAL_ZVAL_PTR(offset);
		}
		if (prop_dim) {
			if (Z_OBJ_HT_P(container)->has_property) {
				result = Z_OBJ_HT_P(container)->has_property(container, offset, (opline->extended_value & ZEND_ISEMPTY) != 0, ((OP2_TYPE == IS_CONST) ? opline->op2.literal : NULL) TSRMLS_CC);
			} else {
				zend_error(E_NOTICE, "Trying to check property of non-object");
				result = 0;
			}
		} else {
			if (Z_OBJ_HT_P(container)->has_dimension) {
				result = Z_OBJ_HT_P(container)->has_dimension(container, offset, (opline->extended_value & ZEND_ISEMPTY) != 0 TSRMLS_CC);
			} else {
				zend_error(E_NOTICE, "Trying to check element of non-array");
				result = 0;
			}
		}
		if (IS_OP2_TMP_FREE()) {
			zval_ptr_dtor(&offset);
		} else {
			FREE_OP2();
		}
	} else if (Z_TYPE_P(container) == IS_STRING && !prop_dim) { /* string offsets */
		zval tmp;

		if (Z_TYPE_P(offset) != IS_LONG) {
			if (Z_TYPE_P(offset) <= IS_BOOL /* simple scalar types */
					|| (Z_TYPE_P(offset) == IS_STRING /* or numeric string */
						&& IS_LONG == is_numeric_string(Z_STRVAL_P(offset), Z_STRSIZE_P(offset), NULL, NULL, 0))) {
				ZVAL_COPY_VALUE(&tmp, offset);
				zval_copy_ctor(&tmp);
				convert_to_long(&tmp);
				offset = &tmp;
			} else {
				/* can not be converted to proper offset, return "not set" */
				result = 0;
			}
		}
		if (Z_TYPE_P(offset) == IS_LONG) {
			if (opline->extended_value & ZEND_ISSET) {
				if (offset->value.lval >= 0 && offset->value.lval < Z_STRSIZE_P(container)) {
					result = 1;
				}
			} else /* if (opline->extended_value & ZEND_ISEMPTY) */ {
				if (offset->value.lval >= 0 && offset->value.lval < Z_STRSIZE_P(container) && Z_STRVAL_P(container)[offset->value.lval] != '0') {
					result = 1;
				}
			}
		}
		FREE_OP2();
	} else {
		FREE_OP2();
	}

	Z_TYPE(EX_T(opline->result.var).tmp_var) = IS_BOOL;
	if (opline->extended_value & ZEND_ISSET) {
		Z_LVAL(EX_T(opline->result.var).tmp_var) = result;
	} else {
		Z_LVAL(EX_T(opline->result.var).tmp_var) = !result;
	}

	FREE_OP1_IF_VAR();

	CHECK_EXCEPTION();
	ZEND_VM_NEXT_OPCODE();
}

ZEND_VM_HANDLER(115, ZEND_ISSET_ISEMPTY_DIM_OBJ, VAR|UNUSED|CV, CONST|TMP|VAR|CV)
{
	ZEND_VM_DISPATCH_TO_HELPER_EX(zend_isset_isempty_dim_prop_obj_handler, prop_dim, 0);
}

ZEND_VM_HANDLER(148, ZEND_ISSET_ISEMPTY_PROP_OBJ, VAR|UNUSED|CV, CONST|TMP|VAR|CV)
{
	ZEND_VM_DISPATCH_TO_HELPER_EX(zend_isset_isempty_dim_prop_obj_handler, prop_dim, 1);
}

ZEND_VM_HANDLER(79, ZEND_EXIT, CONST|TMP|VAR|UNUSED|CV, ANY)
{
#if !defined(ZEND_VM_SPEC) || (OP1_TYPE != IS_UNUSED)
	USE_OPLINE

	SAVE_OPLINE();
	if (OP1_TYPE != IS_UNUSED) {
		zend_free_op free_op1;
		zval *ptr = GET_OP1_ZVAL_PTR(BP_VAR_R);

		if (Z_TYPE_P(ptr) == IS_LONG) {
			EG(exit_status) = Z_LVAL_P(ptr);
		} else {
			zend_print_variable(ptr);
		}
		FREE_OP1();
	}
#endif
	zend_bailout();
	ZEND_VM_NEXT_OPCODE(); /* Never reached */
}

ZEND_VM_HANDLER(57, ZEND_BEGIN_SILENCE, ANY, ANY)
{
	USE_OPLINE

	SAVE_OPLINE();
	Z_LVAL(EX_T(opline->result.var).tmp_var) = EG(error_reporting);
	Z_TYPE(EX_T(opline->result.var).tmp_var) = IS_LONG;  /* shouldn't be necessary */
	if (EX(old_error_reporting) == NULL) {
		EX(old_error_reporting) = &EX_T(opline->result.var).tmp_var;
	}

	if (EG(error_reporting)) {
		do {
			EG(error_reporting) = 0;
			if (!EG(error_reporting_ini_entry)) {
				if (UNEXPECTED(zend_hash_find(EG(ini_directives), "error_reporting", sizeof("error_reporting"), (void **) &EG(error_reporting_ini_entry)) == FAILURE)) {
					break;
				}
			}
			if (!EG(error_reporting_ini_entry)->modified) {
				if (!EG(modified_ini_directives)) {
					ALLOC_HASHTABLE(EG(modified_ini_directives));
					zend_hash_init(EG(modified_ini_directives), 8, NULL, NULL, 0);
				}
				if (EXPECTED(zend_hash_add(EG(modified_ini_directives), "error_reporting", sizeof("error_reporting"), &EG(error_reporting_ini_entry), sizeof(zend_ini_entry*), NULL) == SUCCESS)) {
					EG(error_reporting_ini_entry)->orig_value = EG(error_reporting_ini_entry)->value;
					EG(error_reporting_ini_entry)->orig_value_length = EG(error_reporting_ini_entry)->value_length;
					EG(error_reporting_ini_entry)->orig_modifiable = EG(error_reporting_ini_entry)->modifiable;
					EG(error_reporting_ini_entry)->modified = 1;
				}
			} else if (EG(error_reporting_ini_entry)->value != EG(error_reporting_ini_entry)->orig_value) {
				efree(EG(error_reporting_ini_entry)->value);
			}
			EG(error_reporting_ini_entry)->value = estrndup("0", sizeof("0")-1);
			EG(error_reporting_ini_entry)->value_length = sizeof("0")-1;
		} while (0);
	}
	CHECK_EXCEPTION();
	ZEND_VM_NEXT_OPCODE();
}

ZEND_VM_HANDLER(142, ZEND_RAISE_ABSTRACT_ERROR, ANY, ANY)
{
	SAVE_OPLINE();
	zend_error_noreturn(E_ERROR, "Cannot call abstract method %s::%s()", EG(scope)->name, EX(op_array)->function_name);
	ZEND_VM_NEXT_OPCODE(); /* Never reached */
}

ZEND_VM_HANDLER(58, ZEND_END_SILENCE, TMP, ANY)
{
	USE_OPLINE
	zval restored_error_reporting;

	SAVE_OPLINE();
	if (!EG(error_reporting) && Z_LVAL(EX_T(opline->op1.var).tmp_var) != 0) {
		Z_TYPE(restored_error_reporting) = IS_LONG;
		Z_LVAL(restored_error_reporting) = Z_LVAL(EX_T(opline->op1.var).tmp_var);
		EG(error_reporting) = Z_LVAL(restored_error_reporting);
		convert_to_string(&restored_error_reporting);
		if (EXPECTED(EG(error_reporting_ini_entry) != NULL)) {
			if (EXPECTED(EG(error_reporting_ini_entry)->modified &&
			    EG(error_reporting_ini_entry)->value != EG(error_reporting_ini_entry)->orig_value)) {
				efree(EG(error_reporting_ini_entry)->value);
			}
			EG(error_reporting_ini_entry)->value = Z_STRVAL(restored_error_reporting);
			EG(error_reporting_ini_entry)->value_length = Z_STRSIZE(restored_error_reporting);
		} else {
			zendi_zval_dtor(restored_error_reporting);
		}
	}
	if (EX(old_error_reporting) == &EX_T(opline->op1.var).tmp_var) {
		EX(old_error_reporting) = NULL;
	}
	CHECK_EXCEPTION();
	ZEND_VM_NEXT_OPCODE();
}

ZEND_VM_HANDLER(152, ZEND_JMP_SET, CONST|TMP|VAR|CV, ANY)
{
	USE_OPLINE
	zend_free_op free_op1;
	zval *value;

	SAVE_OPLINE();
	value = GET_OP1_ZVAL_PTR(BP_VAR_R);

	if (i_zend_is_true(value)) {
		ZVAL_COPY_VALUE(&EX_T(opline->result.var).tmp_var, value);
		if (!IS_OP1_TMP_FREE()) {
			zendi_zval_copy_ctor(EX_T(opline->result.var).tmp_var);
		}
		FREE_OP1_IF_VAR();
#if DEBUG_ZEND>=2
		printf("Conditional jmp to %d\n", opline->op2.opline_num);
#endif
		ZEND_VM_JMP(opline->op2.jmp_addr);
	}

	FREE_OP1();
	CHECK_EXCEPTION();
	ZEND_VM_NEXT_OPCODE();
}

ZEND_VM_HANDLER(158, ZEND_JMP_SET_VAR, CONST|TMP|VAR|CV, ANY)
{
	USE_OPLINE
	zend_free_op free_op1;
	zval *value, *ret;

	SAVE_OPLINE();
	value = GET_OP1_ZVAL_PTR(BP_VAR_R);

	if (i_zend_is_true(value)) {
		if (OP1_TYPE == IS_VAR || OP1_TYPE == IS_CV) {
			Z_ADDREF_P(value);
			EX_T(opline->result.var).var.ptr = value;
			EX_T(opline->result.var).var.ptr_ptr = &EX_T(opline->result.var).var.ptr;
		} else {
			ALLOC_ZVAL(ret);
			INIT_PZVAL_COPY(ret, value);
			EX_T(opline->result.var).var.ptr = ret;
			EX_T(opline->result.var).var.ptr_ptr = &EX_T(opline->result.var).var.ptr;
			if (!IS_OP1_TMP_FREE()) {
				zval_copy_ctor(EX_T(opline->result.var).var.ptr);
			}
		}
		FREE_OP1_IF_VAR();
#if DEBUG_ZEND>=2
		printf("Conditional jmp to %d\n", opline->op2.opline_num);
#endif
		ZEND_VM_JMP(opline->op2.jmp_addr);
	}

	FREE_OP1();
	CHECK_EXCEPTION();
	ZEND_VM_NEXT_OPCODE();
}

ZEND_VM_HANDLER(22, ZEND_QM_ASSIGN, CONST|TMP|VAR|CV, ANY)
{
	USE_OPLINE
	zend_free_op free_op1;
	zval *value;

	SAVE_OPLINE();
	value = GET_OP1_ZVAL_PTR(BP_VAR_R);

	ZVAL_COPY_VALUE(&EX_T(opline->result.var).tmp_var, value);
	if (!IS_OP1_TMP_FREE()) {
		zval_copy_ctor(&EX_T(opline->result.var).tmp_var);
	}
	FREE_OP1_IF_VAR();
	CHECK_EXCEPTION();
	ZEND_VM_NEXT_OPCODE();
}

ZEND_VM_HANDLER(157, ZEND_QM_ASSIGN_VAR, CONST|TMP|VAR|CV, ANY)
{
	USE_OPLINE
	zend_free_op free_op1;
	zval *value, *ret;

	SAVE_OPLINE();
	value = GET_OP1_ZVAL_PTR(BP_VAR_R);

	if (OP1_TYPE == IS_VAR || OP1_TYPE == IS_CV) {
		Z_ADDREF_P(value);
		EX_T(opline->result.var).var.ptr = value;
		EX_T(opline->result.var).var.ptr_ptr = &EX_T(opline->result.var).var.ptr;
	} else {
		ALLOC_ZVAL(ret);
		INIT_PZVAL_COPY(ret, value);
		EX_T(opline->result.var).var.ptr = ret;
		EX_T(opline->result.var).var.ptr_ptr = &EX_T(opline->result.var).var.ptr;
		if (!IS_OP1_TMP_FREE()) {
			zval_copy_ctor(EX_T(opline->result.var).var.ptr);
		}
	}

	FREE_OP1_IF_VAR();
	CHECK_EXCEPTION();
	ZEND_VM_NEXT_OPCODE();
}

ZEND_VM_HANDLER(101, ZEND_EXT_STMT, ANY, ANY)
{
	SAVE_OPLINE();
	if (!EG(no_extensions)) {
		zend_llist_apply_with_argument(&zend_extensions, (llist_apply_with_arg_func_t) zend_extension_statement_handler, EX(op_array) TSRMLS_CC);
	}
	CHECK_EXCEPTION();
	ZEND_VM_NEXT_OPCODE();
}

ZEND_VM_HANDLER(102, ZEND_EXT_FCALL_BEGIN, ANY, ANY)
{
	SAVE_OPLINE();
	if (!EG(no_extensions)) {
		zend_llist_apply_with_argument(&zend_extensions, (llist_apply_with_arg_func_t) zend_extension_fcall_begin_handler, EX(op_array) TSRMLS_CC);
	}
	CHECK_EXCEPTION();
	ZEND_VM_NEXT_OPCODE();
}

ZEND_VM_HANDLER(103, ZEND_EXT_FCALL_END, ANY, ANY)
{
	SAVE_OPLINE();
	if (!EG(no_extensions)) {
		zend_llist_apply_with_argument(&zend_extensions, (llist_apply_with_arg_func_t) zend_extension_fcall_end_handler, EX(op_array) TSRMLS_CC);
	}
	CHECK_EXCEPTION();
	ZEND_VM_NEXT_OPCODE();
}

ZEND_VM_HANDLER(139, ZEND_DECLARE_CLASS, ANY, ANY)
{
	USE_OPLINE

	SAVE_OPLINE();
	EX_T(opline->result.var).class_entry = do_bind_class(EX(op_array), opline, EG(class_table), 0 TSRMLS_CC);
	CHECK_EXCEPTION();
	ZEND_VM_NEXT_OPCODE();
}

ZEND_VM_HANDLER(140, ZEND_DECLARE_INHERITED_CLASS, ANY, ANY)
{
	USE_OPLINE

	SAVE_OPLINE();
	EX_T(opline->result.var).class_entry = do_bind_inherited_class(EX(op_array), opline, EG(class_table), EX_T(opline->extended_value).class_entry, 0 TSRMLS_CC);
	CHECK_EXCEPTION();
	ZEND_VM_NEXT_OPCODE();
}

ZEND_VM_HANDLER(145, ZEND_DECLARE_INHERITED_CLASS_DELAYED, ANY, ANY)
{
	USE_OPLINE
	zend_class_entry **pce, **pce_orig;

	SAVE_OPLINE();
	if (zend_hash_quick_find(EG(class_table), Z_STRVAL_P(opline->op2.zv), Z_STRSIZE_P(opline->op2.zv)+1, Z_HASH_P(opline->op2.zv), (void**)&pce) == FAILURE ||
	    (zend_hash_quick_find(EG(class_table), Z_STRVAL_P(opline->op1.zv), Z_STRSIZE_P(opline->op1.zv), Z_HASH_P(opline->op1.zv), (void**)&pce_orig) == SUCCESS &&
	     *pce != *pce_orig)) {
		do_bind_inherited_class(EX(op_array), opline, EG(class_table), EX_T(opline->extended_value).class_entry, 0 TSRMLS_CC);
	}
	CHECK_EXCEPTION();
	ZEND_VM_NEXT_OPCODE();
}

ZEND_VM_HANDLER(141, ZEND_DECLARE_FUNCTION, ANY, ANY)
{
	USE_OPLINE

	SAVE_OPLINE();
	do_bind_function(EX(op_array), opline, EG(function_table), 0);
	CHECK_EXCEPTION();
	ZEND_VM_NEXT_OPCODE();
}

ZEND_VM_HANDLER(105, ZEND_TICKS, ANY, ANY)
{
	USE_OPLINE

	SAVE_OPLINE();
	if (++EG(ticks_count)>=opline->extended_value) {
		EG(ticks_count)=0;
		if (zend_ticks_function) {
			zend_ticks_function(opline->extended_value);
		}
	}
	CHECK_EXCEPTION();
	ZEND_VM_NEXT_OPCODE();
}

ZEND_VM_HANDLER(138, ZEND_INSTANCEOF, TMP|VAR|CV, ANY)
{
	USE_OPLINE
	zend_free_op free_op1;
	zval *expr;
	zend_bool result;

	SAVE_OPLINE();
	expr = GET_OP1_ZVAL_PTR(BP_VAR_R);

	if (Z_TYPE_P(expr) == IS_OBJECT && Z_OBJ_HT_P(expr)->get_class_entry) {
		result = instanceof_function(Z_OBJCE_P(expr), EX_T(opline->op2.var).class_entry TSRMLS_CC);
	} else {
		result = 0;
	}
	ZVAL_BOOL(&EX_T(opline->result.var).tmp_var, result);
	FREE_OP1();
	CHECK_EXCEPTION();
	ZEND_VM_NEXT_OPCODE();
}

ZEND_VM_HANDLER(104, ZEND_EXT_NOP, ANY, ANY)
{
	ZEND_VM_NEXT_OPCODE();
}

ZEND_VM_HANDLER(0, ZEND_NOP, ANY, ANY)
{
	ZEND_VM_NEXT_OPCODE();
}

ZEND_VM_HANDLER(144, ZEND_ADD_INTERFACE, ANY, CONST)
{
	USE_OPLINE
	zend_class_entry *ce = EX_T(opline->op1.var).class_entry;
	zend_class_entry *iface;

	SAVE_OPLINE();
	if (CACHED_PTR(opline->op2.literal->cache_slot)) {
		iface = CACHED_PTR(opline->op2.literal->cache_slot);
	} else {
		iface = zend_fetch_class_by_name(Z_STRVAL_P(opline->op2.zv), Z_STRSIZE_P(opline->op2.zv), opline->op2.literal + 1, opline->extended_value TSRMLS_CC);
		if (UNEXPECTED(iface == NULL)) {
			CHECK_EXCEPTION();
			ZEND_VM_NEXT_OPCODE();
		}
		CACHE_PTR(opline->op2.literal->cache_slot, iface);
	}

	if (UNEXPECTED((iface->ce_flags & ZEND_ACC_INTERFACE) == 0)) {
		zend_error_noreturn(E_ERROR, "%s cannot implement %s - it is not an interface", ce->name, iface->name);
	}
	zend_do_implement_interface(ce, iface TSRMLS_CC);

	CHECK_EXCEPTION();
	ZEND_VM_NEXT_OPCODE();
}

ZEND_VM_HANDLER(154, ZEND_ADD_TRAIT, ANY, ANY)
{
	USE_OPLINE
	zend_class_entry *ce = EX_T(opline->op1.var).class_entry;
	zend_class_entry *trait;

	SAVE_OPLINE();
	if (CACHED_PTR(opline->op2.literal->cache_slot)) {
		trait = CACHED_PTR(opline->op2.literal->cache_slot);
	} else {
		trait = zend_fetch_class_by_name(Z_STRVAL_P(opline->op2.zv),
		                                 Z_STRSIZE_P(opline->op2.zv),
		                                 opline->op2.literal + 1,
		                                 opline->extended_value TSRMLS_CC);
		if (UNEXPECTED(trait == NULL)) {
			CHECK_EXCEPTION();
			ZEND_VM_NEXT_OPCODE();
		}
		if (!((trait->ce_flags & ZEND_ACC_TRAIT) == ZEND_ACC_TRAIT)) {
			zend_error_noreturn(E_ERROR, "%s cannot use %s - it is not a trait", ce->name, trait->name);
		}
		CACHE_PTR(opline->op2.literal->cache_slot, trait);
	}

	zend_do_implement_trait(ce, trait TSRMLS_CC);

 	CHECK_EXCEPTION();
	ZEND_VM_NEXT_OPCODE();
}

ZEND_VM_HANDLER(155, ZEND_BIND_TRAITS, ANY, ANY)
{
	USE_OPLINE
	zend_class_entry *ce = EX_T(opline->op1.var).class_entry;

	SAVE_OPLINE();
	zend_do_bind_traits(ce TSRMLS_CC);
 	CHECK_EXCEPTION();
	ZEND_VM_NEXT_OPCODE();
}

ZEND_VM_HANDLER(149, ZEND_HANDLE_EXCEPTION, ANY, ANY)
{
	zend_uint op_num = EG(opline_before_exception)-EG(active_op_array)->opcodes;
	int i;
	zend_uint catch_op_num = 0, finally_op_num = 0, finally_op_end = 0;
	void **stack_frame;

	/* Figure out where the next stack frame (which maybe contains pushed
	 * arguments that have to be dtor'ed) starts */
	stack_frame = zend_vm_stack_frame_base(execute_data);

	/* If the exception was thrown during a function call there might be
	 * arguments pushed to the stack that have to be dtor'ed. */
	while (zend_vm_stack_top(TSRMLS_C) != stack_frame) {
		zval *stack_zval_p = zend_vm_stack_pop(TSRMLS_C);
		zval_ptr_dtor(&stack_zval_p);
	}

	for (i=0; i<EG(active_op_array)->last_try_catch; i++) {
		if (EG(active_op_array)->try_catch_array[i].try_op > op_num) {
			/* further blocks will not be relevant... */
			break;
		}
		if (op_num < EG(active_op_array)->try_catch_array[i].catch_op) {
			catch_op_num = EX(op_array)->try_catch_array[i].catch_op;
		}
		if (op_num < EG(active_op_array)->try_catch_array[i].finally_op) {
			finally_op_num = EX(op_array)->try_catch_array[i].finally_op;
		}
		if (op_num >= EG(active_op_array)->try_catch_array[i].finally_op &&
				op_num < EG(active_op_array)->try_catch_array[i].finally_end) {
			finally_op_end = EG(active_op_array)->try_catch_array[i].finally_end;
		}
	}

	if (EX(call) >= EX(call_slots)) {
		call_slot *call = EX(call);
		do {
			if (call->object) {
				if (call->is_ctor_call) {
					if (call->is_ctor_result_used) {
						Z_DELREF_P(call->object);
					}
					if (Z_REFCOUNT_P(call->object) == 1) {
						zend_object_store_ctor_failed(call->object TSRMLS_CC);
					}
				}
				zval_ptr_dtor(&call->object);
			}
			call--;
		} while (call >= EX(call_slots));
		EX(call) = NULL;
	}

	for (i=0; i<EX(op_array)->last_brk_cont; i++) {
		if (EX(op_array)->brk_cont_array[i].start < 0) {
			continue;
		} else if (EX(op_array)->brk_cont_array[i].start > op_num) {
			/* further blocks will not be relevant... */
			break;
		} else if (op_num < EX(op_array)->brk_cont_array[i].brk) {
			if (!catch_op_num ||
			    catch_op_num >= EX(op_array)->brk_cont_array[i].brk) {
				zend_op *brk_opline = &EX(op_array)->opcodes[EX(op_array)->brk_cont_array[i].brk];

				switch (brk_opline->opcode) {
					case ZEND_SWITCH_FREE:
						if (!(brk_opline->extended_value & EXT_TYPE_FREE_ON_RETURN)) {
							zval_ptr_dtor(&EX_T(brk_opline->op1.var).var.ptr);
						}
						break;
					case ZEND_FREE:
						if (!(brk_opline->extended_value & EXT_TYPE_FREE_ON_RETURN)) {
							zendi_zval_dtor(EX_T(brk_opline->op1.var).tmp_var);
						}
						break;
				}
			}
		}
	}

	/* restore previous error_reporting value */
	if (!EG(error_reporting) && EX(old_error_reporting) != NULL && Z_LVAL_P(EX(old_error_reporting)) != 0) {
		zval restored_error_reporting;

		Z_TYPE(restored_error_reporting) = IS_LONG;
		Z_LVAL(restored_error_reporting) = Z_LVAL_P(EX(old_error_reporting));
		convert_to_string(&restored_error_reporting);
		zend_alter_ini_entry_ex("error_reporting", sizeof("error_reporting"), Z_STRVAL(restored_error_reporting), Z_STRSIZE(restored_error_reporting), ZEND_INI_USER, ZEND_INI_STAGE_RUNTIME, 1 TSRMLS_CC);
		zendi_zval_dtor(restored_error_reporting);
	}
	EX(old_error_reporting) = NULL;

	if (finally_op_num && (!catch_op_num || catch_op_num >= finally_op_num)) {
		if (EX(delayed_exception)) {
			zend_exception_set_previous(EG(exception), EX(delayed_exception) TSRMLS_CC);
		} 
		EX(delayed_exception) = EG(exception);
		EG(exception) = NULL;
		EX(fast_ret) = NULL;
		ZEND_VM_SET_OPCODE(&EX(op_array)->opcodes[finally_op_num]);
		ZEND_VM_CONTINUE();
	} else if (catch_op_num) {
		if (finally_op_end && catch_op_num > finally_op_end) {
			/* we are going out of current finally scope */
			if (EX(delayed_exception)) {
				zend_exception_set_previous(EG(exception), EX(delayed_exception) TSRMLS_CC);
				EX(delayed_exception) = NULL;
			}
		}
		ZEND_VM_SET_OPCODE(&EX(op_array)->opcodes[catch_op_num]);
		ZEND_VM_CONTINUE();
	} else {
		if (EX(delayed_exception)) {
			zend_exception_set_previous(EG(exception), EX(delayed_exception) TSRMLS_CC);
			EX(delayed_exception) = NULL;
		}
		if (UNEXPECTED((EX(op_array)->fn_flags & ZEND_ACC_GENERATOR) != 0)) {
			ZEND_VM_DISPATCH_TO_HANDLER(ZEND_GENERATOR_RETURN);
		} else {
			ZEND_VM_DISPATCH_TO_HELPER(zend_leave_helper);
		}
	}
}

ZEND_VM_HANDLER(146, ZEND_VERIFY_ABSTRACT_CLASS, ANY, ANY)
{
	USE_OPLINE

	SAVE_OPLINE();
	zend_verify_abstract_class(EX_T(opline->op1.var).class_entry TSRMLS_CC);
	CHECK_EXCEPTION();
	ZEND_VM_NEXT_OPCODE();
}

ZEND_VM_HANDLER(150, ZEND_USER_OPCODE, ANY, ANY)
{
	USE_OPLINE
	int ret;

	SAVE_OPLINE();
	ret = zend_user_opcode_handlers[opline->opcode](ZEND_OPCODE_HANDLER_ARGS_PASSTHRU_INTERNAL);
	LOAD_OPLINE();

	switch (ret) {
		case ZEND_USER_OPCODE_CONTINUE:
			ZEND_VM_CONTINUE();
		case ZEND_USER_OPCODE_RETURN:
			if (UNEXPECTED((EX(op_array)->fn_flags & ZEND_ACC_GENERATOR) != 0)) {
				ZEND_VM_DISPATCH_TO_HANDLER(ZEND_GENERATOR_RETURN);
			} else {
				ZEND_VM_DISPATCH_TO_HELPER(zend_leave_helper);
			}
		case ZEND_USER_OPCODE_ENTER:
			ZEND_VM_ENTER();
		case ZEND_USER_OPCODE_LEAVE:
			ZEND_VM_LEAVE();
		case ZEND_USER_OPCODE_DISPATCH:
			ZEND_VM_DISPATCH(opline->opcode, opline);
		default:
			ZEND_VM_DISPATCH((zend_uchar)(ret & 0xff), opline);
	}
}

ZEND_VM_HANDLER(143, ZEND_DECLARE_CONST, CONST, CONST)
{
	USE_OPLINE
	zend_free_op free_op1, free_op2;
	zval *name;
	zval *val;
	zend_constant c;

	SAVE_OPLINE();
	name  = GET_OP1_ZVAL_PTR(BP_VAR_R);
	val   = GET_OP2_ZVAL_PTR(BP_VAR_R);

	if (IS_CONSTANT_TYPE(Z_TYPE_P(val))) {
		zval tmp;
		zval *tmp_ptr = &tmp;

		ZVAL_COPY_VALUE(&tmp, val);
		if (Z_TYPE_P(val) == IS_CONSTANT_ARRAY) {
			zval_copy_ctor(&tmp);
		}
		INIT_PZVAL(&tmp);
		zval_update_constant(&tmp_ptr, NULL TSRMLS_CC);
		c.value = *tmp_ptr;
	} else {
		INIT_PZVAL_COPY(&c.value, val);
		zval_copy_ctor(&c.value);
	}
	c.flags = CONST_CS; /* non persistent, case sensetive */
	c.name = str_strndup(Z_STRVAL_P(name), Z_STRSIZE_P(name));
	c.name_len = Z_STRSIZE_P(name)+1;
	c.module_number = PHP_USER_CONSTANT;

	if (zend_register_constant(&c TSRMLS_CC) == FAILURE) {
	}

	FREE_OP1();
	FREE_OP2();
	CHECK_EXCEPTION();
	ZEND_VM_NEXT_OPCODE();
}

ZEND_VM_HANDLER(153, ZEND_DECLARE_LAMBDA_FUNCTION, CONST, UNUSED)
{
	USE_OPLINE
	zend_function *op_array;

	SAVE_OPLINE();

	if (UNEXPECTED(zend_hash_quick_find(EG(function_table), Z_STRVAL_P(opline->op1.zv), Z_STRSIZE_P(opline->op1.zv), Z_HASH_P(opline->op1.zv), (void *) &op_array) == FAILURE) ||
	    UNEXPECTED(op_array->type != ZEND_USER_FUNCTION)) {
		zend_error_noreturn(E_ERROR, "Base lambda function for closure not found");
	}

	zend_create_closure(&EX_T(opline->result.var).tmp_var, (zend_function *) op_array, EG(scope), EG(This) TSRMLS_CC);

	CHECK_EXCEPTION();
	ZEND_VM_NEXT_OPCODE();
}

ZEND_VM_HANDLER(156, ZEND_SEPARATE, VAR, UNUSED)
{
	USE_OPLINE
	zval *var_ptr, *new_zv;

	SAVE_OPLINE();
	var_ptr = EX_T(opline->op1.var).var.ptr;
	if (Z_TYPE_P(var_ptr) != IS_OBJECT &&
			!PZVAL_IS_REF(var_ptr) &&
			Z_REFCOUNT_P(var_ptr) > 1) {

		Z_DELREF_P(var_ptr);
		ALLOC_ZVAL(new_zv);
		INIT_PZVAL_COPY(new_zv, var_ptr);
		var_ptr = new_zv;
		zval_copy_ctor(var_ptr);
		EX_T(opline->op1.var).var.ptr = var_ptr;
	}
	ZEND_VM_NEXT_OPCODE();
}

ZEND_VM_HANDLER(160, ZEND_YIELD, CONST|TMP|VAR|CV|UNUSED, CONST|TMP|VAR|CV|UNUSED)
{
	USE_OPLINE

	/* The generator object is stored in return_value_ptr_ptr */
	zend_generator *generator = (zend_generator *) EG(return_value_ptr_ptr);

	if (generator->flags & ZEND_GENERATOR_FORCED_CLOSE) {
		zend_error_noreturn(E_ERROR, "Cannot yield from finally in a force-closed generator");
	}

	/* Destroy the previously yielded value */
	if (generator->value) {
		zval_ptr_dtor(&generator->value);
	}

	/* Destroy the previously yielded key */
	if (generator->key) {
		zval_ptr_dtor(&generator->key);
	}

	/* Set the new yielded value */
	if (OP1_TYPE != IS_UNUSED) {
		zend_free_op free_op1;

		if (EX(op_array)->fn_flags & ZEND_ACC_RETURN_REFERENCE) {
			/* Constants and temporary variables aren't yieldable by reference,
			 * but we still allow them with a notice. */
			if (OP1_TYPE == IS_CONST || OP1_TYPE == IS_TMP_VAR) {
				zval *value, *copy;

				zend_error(E_NOTICE, "Only variable references should be yielded by reference");

				value = GET_OP1_ZVAL_PTR(BP_VAR_R);
				ALLOC_ZVAL(copy);
				INIT_PZVAL_COPY(copy, value);

				/* Temporary variables don't need ctor copying */
				if (!IS_OP1_TMP_FREE()) {
					zval_copy_ctor(copy);
				}

				generator->value = copy;
			} else {
				zval **value_ptr = GET_OP1_ZVAL_PTR_PTR(BP_VAR_W);

				if (OP1_TYPE == IS_VAR && UNEXPECTED(value_ptr == NULL)) {
					zend_error_noreturn(E_ERROR, "Cannot yield string offsets by reference");
				}

				/* If a function call result is yielded and the function did
				 * not return by reference we throw a notice. */
				if (OP1_TYPE == IS_VAR && !Z_ISREF_PP(value_ptr)
				    && !(opline->extended_value == ZEND_RETURNS_FUNCTION
				         && EX_T(opline->op1.var).var.fcall_returned_reference)
				    && EX_T(opline->op1.var).var.ptr_ptr == &EX_T(opline->op1.var).var.ptr) {
					zend_error(E_NOTICE, "Only variable references should be yielded by reference");

					Z_ADDREF_PP(value_ptr);
					generator->value = *value_ptr;
				} else {
					SEPARATE_ZVAL_TO_MAKE_IS_REF(value_ptr);
					Z_ADDREF_PP(value_ptr);
					generator->value = *value_ptr;
				}

				FREE_OP1_VAR_PTR();
			}
		} else {
			zval *value = GET_OP1_ZVAL_PTR(BP_VAR_R);

			/* Consts, temporary variables and references need copying */
			if (OP1_TYPE == IS_CONST || OP1_TYPE == IS_TMP_VAR
				|| PZVAL_IS_REF(value)
			) {
				zval *copy;

				ALLOC_ZVAL(copy);
				INIT_PZVAL_COPY(copy, value);

				/* Temporary variables don't need ctor copying */
				if (!IS_OP1_TMP_FREE()) {
					zval_copy_ctor(copy);
				}

				generator->value = copy;
				FREE_OP1_IF_VAR();
			} else {
				if (OP1_TYPE == IS_CV) {
					Z_ADDREF_P(value);
				}
				generator->value = value;
			}
		}
	} else {
		/* If no value was specified yield null */
		Z_ADDREF(EG(uninitialized_zval));
		generator->value = &EG(uninitialized_zval);
	}

	/* Set the new yielded key */
	if (OP2_TYPE != IS_UNUSED) {
		zend_free_op free_op2;
		zval *key = GET_OP2_ZVAL_PTR(BP_VAR_R);

		/* Consts, temporary variables and references need copying */
		if (OP2_TYPE == IS_CONST || OP2_TYPE == IS_TMP_VAR
			|| (PZVAL_IS_REF(key) && Z_REFCOUNT_P(key) > 0)
		) {
			zval *copy;

			ALLOC_ZVAL(copy);
			INIT_PZVAL_COPY(copy, key);

			/* Temporary variables don't need ctor copying */
			if (!IS_OP2_TMP_FREE()) {
				zval_copy_ctor(copy);
			}

			generator->key = copy;
		} else {
			Z_ADDREF_P(key);
			generator->key = key;
		}

		if (Z_TYPE_P(generator->key) == IS_LONG
		    && Z_LVAL_P(generator->key) > generator->largest_used_integer_key
		) {
			generator->largest_used_integer_key = Z_LVAL_P(generator->key);
		}

		FREE_OP2_IF_VAR();
	} else {
		/* If no key was specified we use auto-increment keys */
		generator->largest_used_integer_key++;

		ALLOC_INIT_ZVAL(generator->key);
		ZVAL_LONG(generator->key, generator->largest_used_integer_key);
	}

	if (RETURN_VALUE_USED(opline)) {
		/* If the return value of yield is used set the send
		 * target and initialize it to NULL */
		generator->send_target = &EX_T(opline->result.var).var.ptr;
		Z_ADDREF(EG(uninitialized_zval));
		EX_T(opline->result.var).var.ptr = &EG(uninitialized_zval);
	} else {
		generator->send_target = NULL;
	}

	/* We increment to the next op, so we are at the correct position when the
	 * generator is resumed. */
	ZEND_VM_INC_OPCODE();

	/* The GOTO VM uses a local opline variable. We need to set the opline
	 * variable in execute_data so we don't resume at an old position. */
	SAVE_OPLINE();

	ZEND_VM_RETURN();
}

ZEND_VM_HANDLER(159, ZEND_DISCARD_EXCEPTION, ANY, ANY)
{
	if (EX(delayed_exception) != NULL) {
		/* discard the previously thrown exception */
		zval_ptr_dtor(&EX(delayed_exception));
		EX(delayed_exception) = NULL;
	}

	ZEND_VM_NEXT_OPCODE();
}

ZEND_VM_HANDLER(162, ZEND_FAST_CALL, ANY, ANY)
{
	USE_OPLINE

	if (opline->extended_value &&
	    UNEXPECTED(EG(prev_exception) != NULL)) {
	    /* in case of unhandled exception jump to catch block instead of finally */
		ZEND_VM_SET_OPCODE(&EX(op_array)->opcodes[opline->op2.opline_num]);
		ZEND_VM_CONTINUE();
	}
	EX(fast_ret) = opline + 1;
	EX(delayed_exception) = NULL;
	ZEND_VM_SET_OPCODE(opline->op1.jmp_addr);
	ZEND_VM_CONTINUE();
}

ZEND_VM_HANDLER(163, ZEND_FAST_RET, ANY, ANY)
{
	if (EX(fast_ret)) {
		ZEND_VM_SET_OPCODE(EX(fast_ret));
		ZEND_VM_CONTINUE();
	} else {
		/* special case for unhandled exceptions */
		USE_OPLINE

		if (opline->extended_value == ZEND_FAST_RET_TO_FINALLY) {
			ZEND_VM_SET_OPCODE(&EX(op_array)->opcodes[opline->op2.opline_num]);
			ZEND_VM_CONTINUE();
		} else {
			EG(exception) = EX(delayed_exception);
			EX(delayed_exception) = NULL;
			if (opline->extended_value == ZEND_FAST_RET_TO_CATCH) {
				ZEND_VM_SET_OPCODE(&EX(op_array)->opcodes[opline->op2.opline_num]);
				ZEND_VM_CONTINUE();
			} else if (UNEXPECTED((EX(op_array)->fn_flags & ZEND_ACC_GENERATOR) != 0)) {
				ZEND_VM_DISPATCH_TO_HANDLER(ZEND_GENERATOR_RETURN);
			} else {
				ZEND_VM_DISPATCH_TO_HELPER(zend_leave_helper);
			}
		}
	}
}

ZEND_VM_EXPORT_HELPER(zend_do_fcall, zend_do_fcall_common_helper)<|MERGE_RESOLUTION|>--- conflicted
+++ resolved
@@ -3583,11 +3583,7 @@
 			}
 			ZVAL_COPY_VALUE(&EX_T(opline->result.var).tmp_var, *value);
 			zval_copy_ctor(&EX_T(opline->result.var).tmp_var);
-<<<<<<< HEAD
-		} else if (Z_STRSIZE_P(opline->op2.zv) == sizeof("class")-1 && strcmp(Z_STRVAL_P(opline->op2.zv), "class") == 0) {
-=======
-		} else if (Z_STRLEN_P(opline->op2.zv) == sizeof("class")-1 && memcmp(Z_STRVAL_P(opline->op2.zv), "class", sizeof("class") - 1) == 0) {
->>>>>>> c0f1e694
+		} else if (Z_STRSIZE_P(opline->op2.zv) == sizeof("class")-1 && memcmp(Z_STRVAL_P(opline->op2.zv), "class", sizeof("class") - 1) == 0) {
 			/* "class" is assigned as a case-sensitive keyword from zend_do_resolve_class_name */
 			ZVAL_STRINGL(&EX_T(opline->result.var).tmp_var, ce->name, ce->name_length, 1);
 		} else {
