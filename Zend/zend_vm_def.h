/*
   +----------------------------------------------------------------------+
   | Zend Engine                                                          |
   +----------------------------------------------------------------------+
   | Copyright (c) Zend Technologies Ltd. (http://www.zend.com)           |
   +----------------------------------------------------------------------+
   | This source file is subject to version 2.00 of the Zend license,     |
   | that is bundled with this package in the file LICENSE, and is        |
   | available through the world-wide-web at the following url:           |
   | http://www.zend.com/license/2_00.txt.                                |
   | If you did not receive a copy of the Zend license and are unable to  |
   | obtain it through the world-wide-web, please send a note to          |
   | license@zend.com so we can mail you a copy immediately.              |
   +----------------------------------------------------------------------+
   | Authors: Andi Gutmans <andi@php.net>                                 |
   |          Zeev Suraski <zeev@php.net>                                 |
   |          Dmitry Stogov <dmitry@php.net>                              |
   +----------------------------------------------------------------------+
*/

/* If you change this file, please regenerate the zend_vm_execute.h and
 * zend_vm_opcodes.h files by running:
 * php zend_vm_gen.php
 */

ZEND_VM_HELPER(zend_add_helper, ANY, ANY, zval *op_1, zval *op_2)
{
	USE_OPLINE

	SAVE_OPLINE();
	if (UNEXPECTED(Z_TYPE_INFO_P(op_1) == IS_UNDEF)) {
		op_1 = ZVAL_UNDEFINED_OP1();
	}
	if (UNEXPECTED(Z_TYPE_INFO_P(op_2) == IS_UNDEF)) {
		op_2 = ZVAL_UNDEFINED_OP2();
	}
	add_function(EX_VAR(opline->result.var), op_1, op_2);
	if (OP1_TYPE & (IS_TMP_VAR|IS_VAR)) {
		zval_ptr_dtor_nogc(op_1);
	}
	if (OP2_TYPE & (IS_TMP_VAR|IS_VAR)) {
		zval_ptr_dtor_nogc(op_2);
	}
	ZEND_VM_NEXT_OPCODE_CHECK_EXCEPTION();
}

ZEND_VM_HOT_NOCONSTCONST_HANDLER(1, ZEND_ADD, CONST|TMPVARCV, CONST|TMPVARCV)
{
	USE_OPLINE
	zval *op1, *op2, *result;
	double d1, d2;

	op1 = GET_OP1_ZVAL_PTR_UNDEF(BP_VAR_R);
	op2 = GET_OP2_ZVAL_PTR_UNDEF(BP_VAR_R);
	if (ZEND_VM_SPEC && OP1_TYPE == IS_CONST && OP2_TYPE == IS_CONST) {
		/* pass */
	} else if (EXPECTED(Z_TYPE_INFO_P(op1) == IS_LONG)) {
		if (EXPECTED(Z_TYPE_INFO_P(op2) == IS_LONG)) {
			result = EX_VAR(opline->result.var);
			fast_long_add_function(result, op1, op2);
			ZEND_VM_NEXT_OPCODE();
		} else if (EXPECTED(Z_TYPE_INFO_P(op2) == IS_DOUBLE)) {
			d1 = (double)Z_LVAL_P(op1);
			d2 = Z_DVAL_P(op2);
			ZEND_VM_C_GOTO(add_double);
		}
	} else if (EXPECTED(Z_TYPE_INFO_P(op1) == IS_DOUBLE)) {
		if (EXPECTED(Z_TYPE_INFO_P(op2) == IS_DOUBLE)) {
			d1 = Z_DVAL_P(op1);
			d2 = Z_DVAL_P(op2);
ZEND_VM_C_LABEL(add_double):
			result = EX_VAR(opline->result.var);
			ZVAL_DOUBLE(result, d1 + d2);
			ZEND_VM_NEXT_OPCODE();
		} else if (EXPECTED(Z_TYPE_INFO_P(op2) == IS_LONG)) {
			d1 = Z_DVAL_P(op1);
			d2 = (double)Z_LVAL_P(op2);
			ZEND_VM_C_GOTO(add_double);
		}
	}

	ZEND_VM_DISPATCH_TO_HELPER(zend_add_helper, op_1, op1, op_2, op2);
}

ZEND_VM_HELPER(zend_sub_helper, ANY, ANY, zval *op_1, zval *op_2)
{
	USE_OPLINE

	SAVE_OPLINE();
	if (UNEXPECTED(Z_TYPE_INFO_P(op_1) == IS_UNDEF)) {
		op_1 = ZVAL_UNDEFINED_OP1();
	}
	if (UNEXPECTED(Z_TYPE_INFO_P(op_2) == IS_UNDEF)) {
		op_2 = ZVAL_UNDEFINED_OP2();
	}
	sub_function(EX_VAR(opline->result.var), op_1, op_2);
	if (OP1_TYPE & (IS_TMP_VAR|IS_VAR)) {
		zval_ptr_dtor_nogc(op_1);
	}
	if (OP2_TYPE & (IS_TMP_VAR|IS_VAR)) {
		zval_ptr_dtor_nogc(op_2);
	}
	ZEND_VM_NEXT_OPCODE_CHECK_EXCEPTION();
}

ZEND_VM_HOT_NOCONSTCONST_HANDLER(2, ZEND_SUB, CONST|TMPVARCV, CONST|TMPVARCV)
{
	USE_OPLINE
	zval *op1, *op2, *result;
	double d1, d2;

	op1 = GET_OP1_ZVAL_PTR_UNDEF(BP_VAR_R);
	op2 = GET_OP2_ZVAL_PTR_UNDEF(BP_VAR_R);
	if (ZEND_VM_SPEC && OP1_TYPE == IS_CONST && OP2_TYPE == IS_CONST) {
		/* pass */
	} else if (EXPECTED(Z_TYPE_INFO_P(op1) == IS_LONG)) {
		if (EXPECTED(Z_TYPE_INFO_P(op2) == IS_LONG)) {
			result = EX_VAR(opline->result.var);
			fast_long_sub_function(result, op1, op2);
			ZEND_VM_NEXT_OPCODE();
		} else if (EXPECTED(Z_TYPE_INFO_P(op2) == IS_DOUBLE)) {
			d1 = (double)Z_LVAL_P(op1);
			d2 = Z_DVAL_P(op2);
			ZEND_VM_C_GOTO(sub_double);
		}
	} else if (EXPECTED(Z_TYPE_INFO_P(op1) == IS_DOUBLE)) {
		if (EXPECTED(Z_TYPE_INFO_P(op2) == IS_DOUBLE)) {
			d1 = Z_DVAL_P(op1);
			d2 = Z_DVAL_P(op2);
ZEND_VM_C_LABEL(sub_double):
			result = EX_VAR(opline->result.var);
			ZVAL_DOUBLE(result, d1 - d2);
			ZEND_VM_NEXT_OPCODE();
		} else if (EXPECTED(Z_TYPE_INFO_P(op2) == IS_LONG)) {
			d1 = Z_DVAL_P(op1);
			d2 = (double)Z_LVAL_P(op2);
			ZEND_VM_C_GOTO(sub_double);
		}
	}

	ZEND_VM_DISPATCH_TO_HELPER(zend_sub_helper, op_1, op1, op_2, op2);
}

ZEND_VM_HELPER(zend_mul_helper, ANY, ANY, zval *op_1, zval *op_2)
{
	USE_OPLINE

	SAVE_OPLINE();
	if (UNEXPECTED(Z_TYPE_INFO_P(op_1) == IS_UNDEF)) {
		op_1 = ZVAL_UNDEFINED_OP1();
	}
	if (UNEXPECTED(Z_TYPE_INFO_P(op_2) == IS_UNDEF)) {
		op_2 = ZVAL_UNDEFINED_OP2();
	}
	mul_function(EX_VAR(opline->result.var), op_1, op_2);
	if (OP1_TYPE & (IS_TMP_VAR|IS_VAR)) {
		zval_ptr_dtor_nogc(op_1);
	}
	if (OP2_TYPE & (IS_TMP_VAR|IS_VAR)) {
		zval_ptr_dtor_nogc(op_2);
	}
	ZEND_VM_NEXT_OPCODE_CHECK_EXCEPTION();
}

ZEND_VM_COLD_CONSTCONST_HANDLER(3, ZEND_MUL, CONST|TMPVARCV, CONST|TMPVARCV, SPEC(COMMUTATIVE))
{
	USE_OPLINE
	zval *op1, *op2, *result;
	double d1, d2;

	op1 = GET_OP1_ZVAL_PTR_UNDEF(BP_VAR_R);
	op2 = GET_OP2_ZVAL_PTR_UNDEF(BP_VAR_R);
	if (ZEND_VM_SPEC && OP1_TYPE == IS_CONST && OP2_TYPE == IS_CONST) {
		/* pass */
	} else if (EXPECTED(Z_TYPE_INFO_P(op1) == IS_LONG)) {
		if (EXPECTED(Z_TYPE_INFO_P(op2) == IS_LONG)) {
			zend_long overflow;

			result = EX_VAR(opline->result.var);
			ZEND_SIGNED_MULTIPLY_LONG(Z_LVAL_P(op1), Z_LVAL_P(op2), Z_LVAL_P(result), Z_DVAL_P(result), overflow);
			Z_TYPE_INFO_P(result) = overflow ? IS_DOUBLE : IS_LONG;
			ZEND_VM_NEXT_OPCODE();
		} else if (EXPECTED(Z_TYPE_INFO_P(op2) == IS_DOUBLE)) {
			d1 = (double)Z_LVAL_P(op1);
			d2 = Z_DVAL_P(op2);
			ZEND_VM_C_GOTO(mul_double);
		}
	} else if (EXPECTED(Z_TYPE_INFO_P(op1) == IS_DOUBLE)) {
		if (EXPECTED(Z_TYPE_INFO_P(op2) == IS_DOUBLE)) {
			d1 = Z_DVAL_P(op1);
			d2 = Z_DVAL_P(op2);
ZEND_VM_C_LABEL(mul_double):
			result = EX_VAR(opline->result.var);
			ZVAL_DOUBLE(result, d1 * d2);
			ZEND_VM_NEXT_OPCODE();
		} else if (EXPECTED(Z_TYPE_INFO_P(op2) == IS_LONG)) {
			d1 = Z_DVAL_P(op1);
			d2 = (double)Z_LVAL_P(op2);
			ZEND_VM_C_GOTO(mul_double);
		}
	}

	ZEND_VM_DISPATCH_TO_HELPER(zend_mul_helper, op_1, op1, op_2, op2);
}

ZEND_VM_COLD_CONSTCONST_HANDLER(4, ZEND_DIV, CONST|TMPVAR|CV, CONST|TMPVAR|CV)
{
	USE_OPLINE
	zval *op1, *op2;

	SAVE_OPLINE();
	op1 = GET_OP1_ZVAL_PTR(BP_VAR_R);
	op2 = GET_OP2_ZVAL_PTR(BP_VAR_R);
	fast_div_function(EX_VAR(opline->result.var), op1, op2);
	FREE_OP1();
	FREE_OP2();
	ZEND_VM_NEXT_OPCODE_CHECK_EXCEPTION();
}

ZEND_VM_COLD_HELPER(zend_mod_by_zero_helper, ANY, ANY)
{
	USE_OPLINE

	SAVE_OPLINE();
	zend_throw_exception_ex(zend_ce_division_by_zero_error, 0, "Modulo by zero");
	ZVAL_UNDEF(EX_VAR(opline->result.var));
	HANDLE_EXCEPTION();
}

ZEND_VM_HELPER(zend_mod_helper, ANY, ANY, zval *op_1, zval *op_2)
{
	USE_OPLINE

	SAVE_OPLINE();
	if (UNEXPECTED(Z_TYPE_INFO_P(op_1) == IS_UNDEF)) {
		op_1 = ZVAL_UNDEFINED_OP1();
	}
	if (UNEXPECTED(Z_TYPE_INFO_P(op_2) == IS_UNDEF)) {
		op_2 = ZVAL_UNDEFINED_OP2();
	}
	mod_function(EX_VAR(opline->result.var), op_1, op_2);
	if (OP1_TYPE & (IS_TMP_VAR|IS_VAR)) {
		zval_ptr_dtor_nogc(op_1);
	}
	if (OP2_TYPE & (IS_TMP_VAR|IS_VAR)) {
		zval_ptr_dtor_nogc(op_2);
	}
	ZEND_VM_NEXT_OPCODE_CHECK_EXCEPTION();
}

ZEND_VM_COLD_CONSTCONST_HANDLER(5, ZEND_MOD, CONST|TMPVARCV, CONST|TMPVARCV)
{
	USE_OPLINE
	zval *op1, *op2, *result;

	op1 = GET_OP1_ZVAL_PTR_UNDEF(BP_VAR_R);
	op2 = GET_OP2_ZVAL_PTR_UNDEF(BP_VAR_R);
	if (ZEND_VM_SPEC && OP1_TYPE == IS_CONST && OP2_TYPE == IS_CONST) {
		/* pass */
	} else if (EXPECTED(Z_TYPE_INFO_P(op1) == IS_LONG)) {
		if (EXPECTED(Z_TYPE_INFO_P(op2) == IS_LONG)) {
			result = EX_VAR(opline->result.var);
			if (UNEXPECTED(Z_LVAL_P(op2) == 0)) {
				ZEND_VM_DISPATCH_TO_HELPER(zend_mod_by_zero_helper);
			} else if (UNEXPECTED(Z_LVAL_P(op2) == -1)) {
				/* Prevent overflow error/crash if op1==ZEND_LONG_MIN */
				ZVAL_LONG(result, 0);
			} else {
				ZVAL_LONG(result, Z_LVAL_P(op1) % Z_LVAL_P(op2));
			}
			ZEND_VM_NEXT_OPCODE();
		}
	}

	ZEND_VM_DISPATCH_TO_HELPER(zend_mod_helper, op_1, op1, op_2, op2);
}

ZEND_VM_HELPER(zend_shift_left_helper, ANY, ANY, zval *op_1, zval *op_2)
{
	USE_OPLINE

	SAVE_OPLINE();
	if (UNEXPECTED(Z_TYPE_INFO_P(op_1) == IS_UNDEF)) {
		op_1 = ZVAL_UNDEFINED_OP1();
	}
	if (UNEXPECTED(Z_TYPE_INFO_P(op_2) == IS_UNDEF)) {
		op_2 = ZVAL_UNDEFINED_OP2();
	}
	shift_left_function(EX_VAR(opline->result.var), op_1, op_2);
	if (OP1_TYPE & (IS_TMP_VAR|IS_VAR)) {
		zval_ptr_dtor_nogc(op_1);
	}
	if (OP2_TYPE & (IS_TMP_VAR|IS_VAR)) {
		zval_ptr_dtor_nogc(op_2);
	}
	ZEND_VM_NEXT_OPCODE_CHECK_EXCEPTION();
}

ZEND_VM_COLD_CONSTCONST_HANDLER(6, ZEND_SL, CONST|TMPVARCV, CONST|TMPVARCV)
{
	USE_OPLINE
	zval *op1, *op2;

	op1 = GET_OP1_ZVAL_PTR_UNDEF(BP_VAR_R);
	op2 = GET_OP2_ZVAL_PTR_UNDEF(BP_VAR_R);
	if (ZEND_VM_SPEC && OP1_TYPE == IS_CONST && OP2_TYPE == IS_CONST) {
		/* pass */
	} else if (EXPECTED(Z_TYPE_INFO_P(op1) == IS_LONG)
			&& EXPECTED(Z_TYPE_INFO_P(op2) == IS_LONG)
			&& EXPECTED((zend_ulong)Z_LVAL_P(op2) < SIZEOF_ZEND_LONG * 8)) {
		/* Perform shift on unsigned numbers to get well-defined wrap behavior. */
		ZVAL_LONG(EX_VAR(opline->result.var),
			(zend_long) ((zend_ulong) Z_LVAL_P(op1) << Z_LVAL_P(op2)));
		ZEND_VM_NEXT_OPCODE();
	}

	ZEND_VM_DISPATCH_TO_HELPER(zend_shift_left_helper, op_1, op1, op_2, op2);
}

ZEND_VM_HELPER(zend_shift_right_helper, ANY, ANY, zval *op_1, zval *op_2)
{
	USE_OPLINE

	SAVE_OPLINE();
	if (UNEXPECTED(Z_TYPE_INFO_P(op_1) == IS_UNDEF)) {
		op_1 = ZVAL_UNDEFINED_OP1();
	}
	if (UNEXPECTED(Z_TYPE_INFO_P(op_2) == IS_UNDEF)) {
		op_2 = ZVAL_UNDEFINED_OP2();
	}
	shift_right_function(EX_VAR(opline->result.var), op_1, op_2);
	if (OP1_TYPE & (IS_TMP_VAR|IS_VAR)) {
		zval_ptr_dtor_nogc(op_1);
	}
	if (OP2_TYPE & (IS_TMP_VAR|IS_VAR)) {
		zval_ptr_dtor_nogc(op_2);
	}
	ZEND_VM_NEXT_OPCODE_CHECK_EXCEPTION();
}

ZEND_VM_COLD_CONSTCONST_HANDLER(7, ZEND_SR, CONST|TMPVARCV, CONST|TMPVARCV)
{
	USE_OPLINE
	zval *op1, *op2;

	op1 = GET_OP1_ZVAL_PTR_UNDEF(BP_VAR_R);
	op2 = GET_OP2_ZVAL_PTR_UNDEF(BP_VAR_R);
	if (ZEND_VM_SPEC && OP1_TYPE == IS_CONST && OP2_TYPE == IS_CONST) {
		/* pass */
	} else if (EXPECTED(Z_TYPE_INFO_P(op1) == IS_LONG)
			&& EXPECTED(Z_TYPE_INFO_P(op2) == IS_LONG)
			&& EXPECTED((zend_ulong)Z_LVAL_P(op2) < SIZEOF_ZEND_LONG * 8)) {
		ZVAL_LONG(EX_VAR(opline->result.var), Z_LVAL_P(op1) >> Z_LVAL_P(op2));
		ZEND_VM_NEXT_OPCODE();
	}

	ZEND_VM_DISPATCH_TO_HELPER(zend_shift_right_helper, op_1, op1, op_2, op2);
}

ZEND_VM_COLD_CONSTCONST_HANDLER(12, ZEND_POW, CONST|TMPVAR|CV, CONST|TMPVAR|CV)
{
	USE_OPLINE
	zval *op1, *op2;

	SAVE_OPLINE();
	op1 = GET_OP1_ZVAL_PTR(BP_VAR_R);
	op2 = GET_OP2_ZVAL_PTR(BP_VAR_R);
	pow_function(EX_VAR(opline->result.var), op1, op2);
	FREE_OP1();
	FREE_OP2();
	ZEND_VM_NEXT_OPCODE_CHECK_EXCEPTION();
}

ZEND_VM_HANDLER(8, ZEND_CONCAT, CONST|TMPVAR|CV, CONST|TMPVAR|CV, SPEC(NO_CONST_CONST))
{
	USE_OPLINE
	zval *op1, *op2;

	op1 = GET_OP1_ZVAL_PTR_UNDEF(BP_VAR_R);
	op2 = GET_OP2_ZVAL_PTR_UNDEF(BP_VAR_R);

	if ((OP1_TYPE == IS_CONST || EXPECTED(Z_TYPE_P(op1) == IS_STRING)) &&
	    (OP2_TYPE == IS_CONST || EXPECTED(Z_TYPE_P(op2) == IS_STRING))) {
		zend_string *op1_str = Z_STR_P(op1);
		zend_string *op2_str = Z_STR_P(op2);
		zend_string *str;

		if (OP1_TYPE != IS_CONST && UNEXPECTED(ZSTR_LEN(op1_str) == 0)) {
			if (OP2_TYPE == IS_CONST || OP2_TYPE == IS_CV) {
				ZVAL_STR_COPY(EX_VAR(opline->result.var), op2_str);
			} else {
				ZVAL_STR(EX_VAR(opline->result.var), op2_str);
			}
			if (OP1_TYPE & (IS_TMP_VAR|IS_VAR)) {
				zend_string_release_ex(op1_str, 0);
			}
		} else if (OP2_TYPE != IS_CONST && UNEXPECTED(ZSTR_LEN(op2_str) == 0)) {
			if (OP1_TYPE == IS_CONST || OP1_TYPE == IS_CV) {
				ZVAL_STR_COPY(EX_VAR(opline->result.var), op1_str);
			} else {
				ZVAL_STR(EX_VAR(opline->result.var), op1_str);
			}
			if (OP2_TYPE & (IS_TMP_VAR|IS_VAR)) {
				zend_string_release_ex(op2_str, 0);
			}
		} else if (OP1_TYPE != IS_CONST && OP1_TYPE != IS_CV &&
		    !ZSTR_IS_INTERNED(op1_str) && GC_REFCOUNT(op1_str) == 1) {
		    size_t len = ZSTR_LEN(op1_str);

			str = zend_string_extend(op1_str, len + ZSTR_LEN(op2_str), 0);
			memcpy(ZSTR_VAL(str) + len, ZSTR_VAL(op2_str), ZSTR_LEN(op2_str)+1);
			ZVAL_NEW_STR(EX_VAR(opline->result.var), str);
			if (OP2_TYPE & (IS_TMP_VAR|IS_VAR)) {
				zend_string_release_ex(op2_str, 0);
			}
		} else {
			str = zend_string_alloc(ZSTR_LEN(op1_str) + ZSTR_LEN(op2_str), 0);
			memcpy(ZSTR_VAL(str), ZSTR_VAL(op1_str), ZSTR_LEN(op1_str));
			memcpy(ZSTR_VAL(str) + ZSTR_LEN(op1_str), ZSTR_VAL(op2_str), ZSTR_LEN(op2_str)+1);
			ZVAL_NEW_STR(EX_VAR(opline->result.var), str);
			if (OP1_TYPE & (IS_TMP_VAR|IS_VAR)) {
				zend_string_release_ex(op1_str, 0);
			}
			if (OP2_TYPE & (IS_TMP_VAR|IS_VAR)) {
				zend_string_release_ex(op2_str, 0);
			}
		}
		ZEND_VM_NEXT_OPCODE();
	} else {
		SAVE_OPLINE();

		if (OP1_TYPE == IS_CV && UNEXPECTED(Z_TYPE_P(op1) == IS_UNDEF)) {
			op1 = ZVAL_UNDEFINED_OP1();
		}
		if (OP2_TYPE == IS_CV && UNEXPECTED(Z_TYPE_P(op2) == IS_UNDEF)) {
			op2 = ZVAL_UNDEFINED_OP2();
		}
		concat_function(EX_VAR(opline->result.var), op1, op2);
		FREE_OP1();
		FREE_OP2();
		ZEND_VM_NEXT_OPCODE_CHECK_EXCEPTION();
	}
}

ZEND_VM_COLD_CONSTCONST_HANDLER(16, ZEND_IS_IDENTICAL, CONST|TMP|VAR|CV, CONST|TMP|VAR|CV, SPEC(COMMUTATIVE))
{
	USE_OPLINE
	zval *op1, *op2;
	zend_bool result;

	SAVE_OPLINE();
	op1 = GET_OP1_ZVAL_PTR_DEREF(BP_VAR_R);
	op2 = GET_OP2_ZVAL_PTR_DEREF(BP_VAR_R);
	result = fast_is_identical_function(op1, op2);
	FREE_OP1();
	FREE_OP2();
	ZEND_VM_SMART_BRANCH(result, 1);
}

ZEND_VM_HANDLER(196, ZEND_CASE_STRICT, TMP|VAR, CONST|TMP|VAR|CV)
{
	USE_OPLINE
	zval *op1, *op2;
	zend_bool result;

	SAVE_OPLINE();
	op1 = GET_OP1_ZVAL_PTR_DEREF(BP_VAR_R);
	op2 = GET_OP2_ZVAL_PTR_DEREF(BP_VAR_R);
	result = fast_is_identical_function(op1, op2);
	FREE_OP2();
	ZEND_VM_SMART_BRANCH(result, 1);
}

ZEND_VM_COLD_CONSTCONST_HANDLER(17, ZEND_IS_NOT_IDENTICAL, CONST|TMP|VAR|CV, CONST|TMP|VAR|CV, SPEC(COMMUTATIVE))
{
	USE_OPLINE
	zval *op1, *op2;
	zend_bool result;

	SAVE_OPLINE();
	op1 = GET_OP1_ZVAL_PTR_DEREF(BP_VAR_R);
	op2 = GET_OP2_ZVAL_PTR_DEREF(BP_VAR_R);
	result = fast_is_not_identical_function(op1, op2);
	FREE_OP1();
	FREE_OP2();
	ZEND_VM_SMART_BRANCH(result, 1);
}

ZEND_VM_HELPER(zend_is_equal_helper, ANY, ANY, zval *op_1, zval *op_2)
{
	int ret;
	USE_OPLINE

	SAVE_OPLINE();
	if (UNEXPECTED(Z_TYPE_INFO_P(op_1) == IS_UNDEF)) {
		op_1 = ZVAL_UNDEFINED_OP1();
	}
	if (UNEXPECTED(Z_TYPE_INFO_P(op_2) == IS_UNDEF)) {
		op_2 = ZVAL_UNDEFINED_OP2();
	}
	ret = zend_compare(op_1, op_2);
	if (OP1_TYPE & (IS_TMP_VAR|IS_VAR)) {
		zval_ptr_dtor_nogc(op_1);
	}
	if (OP2_TYPE & (IS_TMP_VAR|IS_VAR)) {
		zval_ptr_dtor_nogc(op_2);
	}
	ZEND_VM_SMART_BRANCH(ret == 0, 1);
}

ZEND_VM_COLD_CONSTCONST_HANDLER(18, ZEND_IS_EQUAL, CONST|TMPVAR|CV, CONST|TMPVAR|CV, SPEC(SMART_BRANCH,COMMUTATIVE))
{
	USE_OPLINE
	zval *op1, *op2;
	double d1, d2;

	op1 = GET_OP1_ZVAL_PTR_UNDEF(BP_VAR_R);
	op2 = GET_OP2_ZVAL_PTR_UNDEF(BP_VAR_R);
	if (ZEND_VM_SPEC && OP1_TYPE == IS_CONST && OP2_TYPE == IS_CONST) {
		/* pass */
	} else if (EXPECTED(Z_TYPE_P(op1) == IS_LONG)) {
		if (EXPECTED(Z_TYPE_P(op2) == IS_LONG)) {
			if (EXPECTED(Z_LVAL_P(op1) == Z_LVAL_P(op2))) {
ZEND_VM_C_LABEL(is_equal_true):
				ZEND_VM_SMART_BRANCH_TRUE();
			} else {
ZEND_VM_C_LABEL(is_equal_false):
				ZEND_VM_SMART_BRANCH_FALSE();
			}
		} else if (EXPECTED(Z_TYPE_P(op2) == IS_DOUBLE)) {
			d1 = (double)Z_LVAL_P(op1);
			d2 = Z_DVAL_P(op2);
			ZEND_VM_C_GOTO(is_equal_double);
		}
	} else if (EXPECTED(Z_TYPE_P(op1) == IS_DOUBLE)) {
		if (EXPECTED(Z_TYPE_P(op2) == IS_DOUBLE)) {
			d1 = Z_DVAL_P(op1);
			d2 = Z_DVAL_P(op2);
ZEND_VM_C_LABEL(is_equal_double):
			if (d1 == d2) {
				ZEND_VM_C_GOTO(is_equal_true);
			} else {
				ZEND_VM_C_GOTO(is_equal_false);
			}
		} else if (EXPECTED(Z_TYPE_P(op2) == IS_LONG)) {
			d1 = Z_DVAL_P(op1);
			d2 = (double)Z_LVAL_P(op2);
			ZEND_VM_C_GOTO(is_equal_double);
		}
	} else if (EXPECTED(Z_TYPE_P(op1) == IS_STRING)) {
		if (EXPECTED(Z_TYPE_P(op2) == IS_STRING)) {
			int result = zend_fast_equal_strings(Z_STR_P(op1), Z_STR_P(op2));
			if (OP1_TYPE & (IS_TMP_VAR|IS_VAR)) {
				zval_ptr_dtor_str(op1);
			}
			if (OP2_TYPE & (IS_TMP_VAR|IS_VAR)) {
				zval_ptr_dtor_str(op2);
			}
			if (result) {
				ZEND_VM_C_GOTO(is_equal_true);
			} else {
				ZEND_VM_C_GOTO(is_equal_false);
			}
		}
	}
	ZEND_VM_DISPATCH_TO_HELPER(zend_is_equal_helper, op_1, op1, op_2, op2);
}

ZEND_VM_HELPER(zend_is_not_equal_helper, ANY, ANY, zval *op_1, zval *op_2)
{
	int ret;
	USE_OPLINE

	SAVE_OPLINE();
	if (UNEXPECTED(Z_TYPE_INFO_P(op_1) == IS_UNDEF)) {
		op_1 = ZVAL_UNDEFINED_OP1();
	}
	if (UNEXPECTED(Z_TYPE_INFO_P(op_2) == IS_UNDEF)) {
		op_2 = ZVAL_UNDEFINED_OP2();
	}
	ret = zend_compare(op_1, op_2);
	if (OP1_TYPE & (IS_TMP_VAR|IS_VAR)) {
		zval_ptr_dtor_nogc(op_1);
	}
	if (OP2_TYPE & (IS_TMP_VAR|IS_VAR)) {
		zval_ptr_dtor_nogc(op_2);
	}
	ZEND_VM_SMART_BRANCH(ret != 0, 1);
}

ZEND_VM_COLD_CONSTCONST_HANDLER(19, ZEND_IS_NOT_EQUAL, CONST|TMPVAR|CV, CONST|TMPVAR|CV, SPEC(SMART_BRANCH,COMMUTATIVE))
{
	USE_OPLINE
	zval *op1, *op2;
	double d1, d2;

	op1 = GET_OP1_ZVAL_PTR_UNDEF(BP_VAR_R);
	op2 = GET_OP2_ZVAL_PTR_UNDEF(BP_VAR_R);
	if (ZEND_VM_SPEC && OP1_TYPE == IS_CONST && OP2_TYPE == IS_CONST) {
		/* pass */
	} else if (EXPECTED(Z_TYPE_P(op1) == IS_LONG)) {
		if (EXPECTED(Z_TYPE_P(op2) == IS_LONG)) {
			if (EXPECTED(Z_LVAL_P(op1) != Z_LVAL_P(op2))) {
ZEND_VM_C_LABEL(is_not_equal_true):
				ZEND_VM_SMART_BRANCH_TRUE();
			} else {
ZEND_VM_C_LABEL(is_not_equal_false):
				ZEND_VM_SMART_BRANCH_FALSE();
			}
		} else if (EXPECTED(Z_TYPE_P(op2) == IS_DOUBLE)) {
			d1 = (double)Z_LVAL_P(op1);
			d2 = Z_DVAL_P(op2);
			ZEND_VM_C_GOTO(is_not_equal_double);
		}
	} else if (EXPECTED(Z_TYPE_P(op1) == IS_DOUBLE)) {
		if (EXPECTED(Z_TYPE_P(op2) == IS_DOUBLE)) {
			d1 = Z_DVAL_P(op1);
			d2 = Z_DVAL_P(op2);
ZEND_VM_C_LABEL(is_not_equal_double):
			if (d1 != d2) {
				ZEND_VM_C_GOTO(is_not_equal_true);
			} else {
				ZEND_VM_C_GOTO(is_not_equal_false);
			}
		} else if (EXPECTED(Z_TYPE_P(op2) == IS_LONG)) {
			d1 = Z_DVAL_P(op1);
			d2 = (double)Z_LVAL_P(op2);
			ZEND_VM_C_GOTO(is_not_equal_double);
		}
	} else if (EXPECTED(Z_TYPE_P(op1) == IS_STRING)) {
		if (EXPECTED(Z_TYPE_P(op2) == IS_STRING)) {
			int result = zend_fast_equal_strings(Z_STR_P(op1), Z_STR_P(op2));
			if (OP1_TYPE & (IS_TMP_VAR|IS_VAR)) {
				zval_ptr_dtor_str(op1);
			}
			if (OP2_TYPE & (IS_TMP_VAR|IS_VAR)) {
				zval_ptr_dtor_str(op2);
			}
			if (!result) {
				ZEND_VM_C_GOTO(is_not_equal_true);
			} else {
				ZEND_VM_C_GOTO(is_not_equal_false);
			}
		}
	}
	ZEND_VM_DISPATCH_TO_HELPER(zend_is_not_equal_helper, op_1, op1, op_2, op2);
}

ZEND_VM_HELPER(zend_is_smaller_helper, ANY, ANY, zval *op_1, zval *op_2)
{
	int ret;
	USE_OPLINE

	SAVE_OPLINE();
	if (UNEXPECTED(Z_TYPE_INFO_P(op_1) == IS_UNDEF)) {
		op_1 = ZVAL_UNDEFINED_OP1();
	}
	if (UNEXPECTED(Z_TYPE_INFO_P(op_2) == IS_UNDEF)) {
		op_2 = ZVAL_UNDEFINED_OP2();
	}
	ret = zend_compare(op_1, op_2);
	if (OP1_TYPE & (IS_TMP_VAR|IS_VAR)) {
		zval_ptr_dtor_nogc(op_1);
	}
	if (OP2_TYPE & (IS_TMP_VAR|IS_VAR)) {
		zval_ptr_dtor_nogc(op_2);
	}
	ZEND_VM_SMART_BRANCH(ret < 0, 1);
}

ZEND_VM_HOT_NOCONSTCONST_HANDLER(20, ZEND_IS_SMALLER, CONST|TMPVARCV, CONST|TMPVARCV, SPEC(SMART_BRANCH))
{
	USE_OPLINE
	zval *op1, *op2;
	double d1, d2;

	op1 = GET_OP1_ZVAL_PTR_UNDEF(BP_VAR_R);
	op2 = GET_OP2_ZVAL_PTR_UNDEF(BP_VAR_R);
	if (ZEND_VM_SPEC && OP1_TYPE == IS_CONST && OP2_TYPE == IS_CONST) {
		/* pass */
	} else if (EXPECTED(Z_TYPE_INFO_P(op1) == IS_LONG)) {
		if (EXPECTED(Z_TYPE_INFO_P(op2) == IS_LONG)) {
			if (EXPECTED(Z_LVAL_P(op1) < Z_LVAL_P(op2))) {
ZEND_VM_C_LABEL(is_smaller_true):
				ZEND_VM_SMART_BRANCH_TRUE();
			} else {
ZEND_VM_C_LABEL(is_smaller_false):
				ZEND_VM_SMART_BRANCH_FALSE();
			}
		} else if (EXPECTED(Z_TYPE_INFO_P(op2) == IS_DOUBLE)) {
			d1 = (double)Z_LVAL_P(op1);
			d2 = Z_DVAL_P(op2);
			ZEND_VM_C_GOTO(is_smaller_double);
		}
	} else if (EXPECTED(Z_TYPE_INFO_P(op1) == IS_DOUBLE)) {
		if (EXPECTED(Z_TYPE_INFO_P(op2) == IS_DOUBLE)) {
			d1 = Z_DVAL_P(op1);
			d2 = Z_DVAL_P(op2);
ZEND_VM_C_LABEL(is_smaller_double):
			if (d1 < d2) {
				ZEND_VM_C_GOTO(is_smaller_true);
			} else {
				ZEND_VM_C_GOTO(is_smaller_false);
			}
		} else if (EXPECTED(Z_TYPE_INFO_P(op2) == IS_LONG)) {
			d1 = Z_DVAL_P(op1);
			d2 = (double)Z_LVAL_P(op2);
			ZEND_VM_C_GOTO(is_smaller_double);
		}
	}
	ZEND_VM_DISPATCH_TO_HELPER(zend_is_smaller_helper, op_1, op1, op_2, op2);
}

ZEND_VM_HELPER(zend_is_smaller_or_equal_helper, ANY, ANY, zval *op_1, zval *op_2)
{
	int ret;
	USE_OPLINE

	SAVE_OPLINE();
	if (UNEXPECTED(Z_TYPE_INFO_P(op_1) == IS_UNDEF)) {
		op_1 = ZVAL_UNDEFINED_OP1();
	}
	if (UNEXPECTED(Z_TYPE_INFO_P(op_2) == IS_UNDEF)) {
		op_2 = ZVAL_UNDEFINED_OP2();
	}
	ret = zend_compare(op_1, op_2);
	if (OP1_TYPE & (IS_TMP_VAR|IS_VAR)) {
		zval_ptr_dtor_nogc(op_1);
	}
	if (OP2_TYPE & (IS_TMP_VAR|IS_VAR)) {
		zval_ptr_dtor_nogc(op_2);
	}
	ZEND_VM_SMART_BRANCH(ret <= 0, 1);
}

ZEND_VM_HOT_NOCONSTCONST_HANDLER(21, ZEND_IS_SMALLER_OR_EQUAL, CONST|TMPVARCV, CONST|TMPVARCV, SPEC(SMART_BRANCH))
{
	USE_OPLINE
	zval *op1, *op2;
	double d1, d2;

	op1 = GET_OP1_ZVAL_PTR_UNDEF(BP_VAR_R);
	op2 = GET_OP2_ZVAL_PTR_UNDEF(BP_VAR_R);
	if (ZEND_VM_SPEC && OP1_TYPE == IS_CONST && OP2_TYPE == IS_CONST) {
		/* pass */
	} else if (EXPECTED(Z_TYPE_INFO_P(op1) == IS_LONG)) {
		if (EXPECTED(Z_TYPE_INFO_P(op2) == IS_LONG)) {
			if (EXPECTED(Z_LVAL_P(op1) <= Z_LVAL_P(op2))) {
ZEND_VM_C_LABEL(is_smaller_or_equal_true):
				ZEND_VM_SMART_BRANCH_TRUE();
				ZVAL_TRUE(EX_VAR(opline->result.var));
				ZEND_VM_NEXT_OPCODE();
			} else {
ZEND_VM_C_LABEL(is_smaller_or_equal_false):
				ZEND_VM_SMART_BRANCH_FALSE();
				ZVAL_FALSE(EX_VAR(opline->result.var));
				ZEND_VM_NEXT_OPCODE();
			}
		} else if (EXPECTED(Z_TYPE_INFO_P(op2) == IS_DOUBLE)) {
			d1 = (double)Z_LVAL_P(op1);
			d2 = Z_DVAL_P(op2);
			ZEND_VM_C_GOTO(is_smaller_or_equal_double);
		}
	} else if (EXPECTED(Z_TYPE_INFO_P(op1) == IS_DOUBLE)) {
		if (EXPECTED(Z_TYPE_INFO_P(op2) == IS_DOUBLE)) {
			d1 = Z_DVAL_P(op1);
			d2 = Z_DVAL_P(op2);
ZEND_VM_C_LABEL(is_smaller_or_equal_double):
			if (d1 <= d2) {
				ZEND_VM_C_GOTO(is_smaller_or_equal_true);
			} else {
				ZEND_VM_C_GOTO(is_smaller_or_equal_false);
			}
		} else if (EXPECTED(Z_TYPE_INFO_P(op2) == IS_LONG)) {
			d1 = Z_DVAL_P(op1);
			d2 = (double)Z_LVAL_P(op2);
			ZEND_VM_C_GOTO(is_smaller_or_equal_double);
		}
	}
	ZEND_VM_DISPATCH_TO_HELPER(zend_is_smaller_or_equal_helper, op_1, op1, op_2, op2);
}

ZEND_VM_COLD_CONSTCONST_HANDLER(170, ZEND_SPACESHIP, CONST|TMPVAR|CV, CONST|TMPVAR|CV)
{
	USE_OPLINE
	zval *op1, *op2;

	SAVE_OPLINE();
	op1 = GET_OP1_ZVAL_PTR(BP_VAR_R);
	op2 = GET_OP2_ZVAL_PTR(BP_VAR_R);
	compare_function(EX_VAR(opline->result.var), op1, op2);
	FREE_OP1();
	FREE_OP2();
	ZEND_VM_NEXT_OPCODE_CHECK_EXCEPTION();
}

ZEND_VM_HELPER(zend_bw_or_helper, ANY, ANY, zval *op_1, zval *op_2)
{
	USE_OPLINE

	SAVE_OPLINE();
	if (UNEXPECTED(Z_TYPE_INFO_P(op_1) == IS_UNDEF)) {
		op_1 = ZVAL_UNDEFINED_OP1();
	}
	if (UNEXPECTED(Z_TYPE_INFO_P(op_2) == IS_UNDEF)) {
		op_2 = ZVAL_UNDEFINED_OP2();
	}
	bitwise_or_function(EX_VAR(opline->result.var), op_1, op_2);
	if (OP1_TYPE & (IS_TMP_VAR|IS_VAR)) {
		zval_ptr_dtor_nogc(op_1);
	}
	if (OP2_TYPE & (IS_TMP_VAR|IS_VAR)) {
		zval_ptr_dtor_nogc(op_2);
	}
	ZEND_VM_NEXT_OPCODE_CHECK_EXCEPTION();
}

ZEND_VM_HOT_NOCONSTCONST_HANDLER(9, ZEND_BW_OR, CONST|TMPVARCV, CONST|TMPVARCV, SPEC(COMMUTATIVE))
{
	USE_OPLINE
	zval *op1, *op2;

	op1 = GET_OP1_ZVAL_PTR_UNDEF(BP_VAR_R);
	op2 = GET_OP2_ZVAL_PTR_UNDEF(BP_VAR_R);
	if (ZEND_VM_SPEC && OP1_TYPE == IS_CONST && OP2_TYPE == IS_CONST) {
		/* pass */
	} else if (EXPECTED(Z_TYPE_INFO_P(op1) == IS_LONG)
			&& EXPECTED(Z_TYPE_INFO_P(op2) == IS_LONG)) {
		ZVAL_LONG(EX_VAR(opline->result.var), Z_LVAL_P(op1) | Z_LVAL_P(op2));
		ZEND_VM_NEXT_OPCODE();
	}

	ZEND_VM_DISPATCH_TO_HELPER(zend_bw_or_helper, op_1, op1, op_2, op2);
}

ZEND_VM_HELPER(zend_bw_and_helper, ANY, ANY, zval *op_1, zval *op_2)
{
	USE_OPLINE

	SAVE_OPLINE();
	if (UNEXPECTED(Z_TYPE_INFO_P(op_1) == IS_UNDEF)) {
		op_1 = ZVAL_UNDEFINED_OP1();
	}
	if (UNEXPECTED(Z_TYPE_INFO_P(op_2) == IS_UNDEF)) {
		op_2 = ZVAL_UNDEFINED_OP2();
	}
	bitwise_and_function(EX_VAR(opline->result.var), op_1, op_2);
	if (OP1_TYPE & (IS_TMP_VAR|IS_VAR)) {
		zval_ptr_dtor_nogc(op_1);
	}
	if (OP2_TYPE & (IS_TMP_VAR|IS_VAR)) {
		zval_ptr_dtor_nogc(op_2);
	}
	ZEND_VM_NEXT_OPCODE_CHECK_EXCEPTION();
}

ZEND_VM_HOT_NOCONSTCONST_HANDLER(10, ZEND_BW_AND, CONST|TMPVARCV, CONST|TMPVARCV, SPEC(COMMUTATIVE))
{
	USE_OPLINE
	zval *op1, *op2;

	op1 = GET_OP1_ZVAL_PTR_UNDEF(BP_VAR_R);
	op2 = GET_OP2_ZVAL_PTR_UNDEF(BP_VAR_R);
	if (ZEND_VM_SPEC && OP1_TYPE == IS_CONST && OP2_TYPE == IS_CONST) {
		/* pass */
	} else if (EXPECTED(Z_TYPE_INFO_P(op1) == IS_LONG)
			&& EXPECTED(Z_TYPE_INFO_P(op2) == IS_LONG)) {
		ZVAL_LONG(EX_VAR(opline->result.var), Z_LVAL_P(op1) & Z_LVAL_P(op2));
		ZEND_VM_NEXT_OPCODE();
	}

	ZEND_VM_DISPATCH_TO_HELPER(zend_bw_and_helper, op_1, op1, op_2, op2);
}

ZEND_VM_HELPER(zend_bw_xor_helper, ANY, ANY, zval *op_1, zval *op_2)
{
	USE_OPLINE

	SAVE_OPLINE();
	if (UNEXPECTED(Z_TYPE_INFO_P(op_1) == IS_UNDEF)) {
		op_1 = ZVAL_UNDEFINED_OP1();
	}
	if (UNEXPECTED(Z_TYPE_INFO_P(op_2) == IS_UNDEF)) {
		op_2 = ZVAL_UNDEFINED_OP2();
	}
	bitwise_xor_function(EX_VAR(opline->result.var), op_1, op_2);
	if (OP1_TYPE & (IS_TMP_VAR|IS_VAR)) {
		zval_ptr_dtor_nogc(op_1);
	}
	if (OP2_TYPE & (IS_TMP_VAR|IS_VAR)) {
		zval_ptr_dtor_nogc(op_2);
	}
	ZEND_VM_NEXT_OPCODE_CHECK_EXCEPTION();
}

ZEND_VM_HOT_NOCONSTCONST_HANDLER(11, ZEND_BW_XOR, CONST|TMPVARCV, CONST|TMPVARCV, SPEC(COMMUTATIVE))
{
	USE_OPLINE
	zval *op1, *op2;

	op1 = GET_OP1_ZVAL_PTR_UNDEF(BP_VAR_R);
	op2 = GET_OP2_ZVAL_PTR_UNDEF(BP_VAR_R);
	if (ZEND_VM_SPEC && OP1_TYPE == IS_CONST && OP2_TYPE == IS_CONST) {
		/* pass */
	} else if (EXPECTED(Z_TYPE_INFO_P(op1) == IS_LONG)
			&& EXPECTED(Z_TYPE_INFO_P(op2) == IS_LONG)) {
		ZVAL_LONG(EX_VAR(opline->result.var), Z_LVAL_P(op1) ^ Z_LVAL_P(op2));
		ZEND_VM_NEXT_OPCODE();
	}

	ZEND_VM_DISPATCH_TO_HELPER(zend_bw_xor_helper, op_1, op1, op_2, op2);
}

ZEND_VM_COLD_CONSTCONST_HANDLER(15, ZEND_BOOL_XOR, CONST|TMPVAR|CV, CONST|TMPVAR|CV, SPEC(COMMUTATIVE))
{
	USE_OPLINE
	zval *op1, *op2;

	SAVE_OPLINE();
	op1 = GET_OP1_ZVAL_PTR(BP_VAR_R);
	op2 = GET_OP2_ZVAL_PTR(BP_VAR_R);
	boolean_xor_function(EX_VAR(opline->result.var), op1, op2);
	FREE_OP1();
	FREE_OP2();
	ZEND_VM_NEXT_OPCODE_CHECK_EXCEPTION();
}

ZEND_VM_HELPER(zend_bw_not_helper, ANY, ANY, zval *op_1)
{
	USE_OPLINE

	SAVE_OPLINE();
	if (UNEXPECTED(Z_TYPE_P(op_1) == IS_UNDEF)) {
		op_1 = ZVAL_UNDEFINED_OP1();
	}
	bitwise_not_function(EX_VAR(opline->result.var), op_1);
	FREE_OP1();
	ZEND_VM_NEXT_OPCODE_CHECK_EXCEPTION();
}

ZEND_VM_HOT_NOCONST_HANDLER(13, ZEND_BW_NOT, CONST|TMPVARCV, ANY)
{
	USE_OPLINE
	zval *op1;

	op1 = GET_OP1_ZVAL_PTR_UNDEF(BP_VAR_R);
	if (EXPECTED(Z_TYPE_INFO_P(op1) == IS_LONG)) {
		ZVAL_LONG(EX_VAR(opline->result.var), ~Z_LVAL_P(op1));
		ZEND_VM_NEXT_OPCODE();
	}

	ZEND_VM_DISPATCH_TO_HELPER(zend_bw_not_helper, op_1, op1);
}

ZEND_VM_COLD_CONST_HANDLER(14, ZEND_BOOL_NOT, CONST|TMPVAR|CV, ANY)
{
	USE_OPLINE
	zval *val;

	val = GET_OP1_ZVAL_PTR_UNDEF(BP_VAR_R);
	if (Z_TYPE_INFO_P(val) == IS_TRUE) {
		ZVAL_FALSE(EX_VAR(opline->result.var));
	} else if (EXPECTED(Z_TYPE_INFO_P(val) <= IS_TRUE)) {
		/* The result and op1 can be the same cv zval */
		const uint32_t orig_val_type = Z_TYPE_INFO_P(val);
		ZVAL_TRUE(EX_VAR(opline->result.var));
		if (OP1_TYPE == IS_CV && UNEXPECTED(orig_val_type == IS_UNDEF)) {
			SAVE_OPLINE();
			ZVAL_UNDEFINED_OP1();
			ZEND_VM_NEXT_OPCODE_CHECK_EXCEPTION();
		}
	} else {
		SAVE_OPLINE();
		ZVAL_BOOL(EX_VAR(opline->result.var), !i_zend_is_true(val));
		FREE_OP1();
		ZEND_VM_NEXT_OPCODE_CHECK_EXCEPTION();
	}
	ZEND_VM_NEXT_OPCODE();
}

ZEND_VM_COLD_HELPER(zend_this_not_in_object_context_helper, ANY, ANY)
{
	USE_OPLINE

	SAVE_OPLINE();
	zend_throw_error(NULL, "Using $this when not in object context");
	UNDEF_RESULT();
	HANDLE_EXCEPTION();
}

ZEND_VM_COLD_HELPER(zend_undefined_function_helper, ANY, ANY)
{
	USE_OPLINE
	zval *function_name;

	SAVE_OPLINE();
	function_name = RT_CONSTANT(opline, opline->op2);
	zend_throw_error(NULL, "Call to undefined function %s()", Z_STRVAL_P(function_name));
	HANDLE_EXCEPTION();
}

ZEND_VM_HANDLER(28, ZEND_ASSIGN_OBJ_OP, VAR|UNUSED|THIS|CV, CONST|TMPVAR|CV, OP)
{
	USE_OPLINE
	zval *object;
	zval *property;
	zval *value;
	zval *zptr;
	void **cache_slot;
	zend_property_info *prop_info;
	zend_object *zobj;
	zend_string *name, *tmp_name;

	SAVE_OPLINE();
	object = GET_OP1_OBJ_ZVAL_PTR_PTR_UNDEF(BP_VAR_RW);
	property = GET_OP2_ZVAL_PTR(BP_VAR_R);

	do {
		value = GET_OP_DATA_ZVAL_PTR(BP_VAR_R);

		if (OP1_TYPE != IS_UNUSED && UNEXPECTED(Z_TYPE_P(object) != IS_OBJECT)) {
			if (Z_ISREF_P(object) && Z_TYPE_P(Z_REFVAL_P(object)) == IS_OBJECT) {
				object = Z_REFVAL_P(object);
				ZEND_VM_C_GOTO(assign_op_object);
			}
			if (OP1_TYPE == IS_CV
			 && UNEXPECTED(Z_TYPE_P(object) == IS_UNDEF)) {
				ZVAL_UNDEFINED_OP1();
			}
			zend_throw_non_object_error(object, property OPLINE_CC EXECUTE_DATA_CC);
			break;
		}

ZEND_VM_C_LABEL(assign_op_object):
		/* here we are sure we are dealing with an object */
		zobj = Z_OBJ_P(object);
		if (OP2_TYPE == IS_CONST) {
			name = Z_STR_P(property);
		} else {
			name = zval_try_get_tmp_string(property, &tmp_name);
			if (UNEXPECTED(!name)) {
				UNDEF_RESULT();
				break;
			}
		}
		cache_slot = (OP2_TYPE == IS_CONST) ? CACHE_ADDR((opline+1)->extended_value) : NULL;
		if (EXPECTED((zptr = zobj->handlers->get_property_ptr_ptr(zobj, name, BP_VAR_RW, cache_slot)) != NULL)) {
			if (UNEXPECTED(Z_ISERROR_P(zptr))) {
				if (UNEXPECTED(RETURN_VALUE_USED(opline))) {
					ZVAL_NULL(EX_VAR(opline->result.var));
				}
			} else {
				zval *orig_zptr = zptr;
				zend_reference *ref;

				do {
					if (UNEXPECTED(Z_ISREF_P(zptr))) {
						ref = Z_REF_P(zptr);
						zptr = Z_REFVAL_P(zptr);
						if (UNEXPECTED(ZEND_REF_HAS_TYPE_SOURCES(ref))) {
							zend_binary_assign_op_typed_ref(ref, value OPLINE_CC EXECUTE_DATA_CC);
							break;
						}
					}

					if (OP2_TYPE == IS_CONST) {
						prop_info = (zend_property_info*)CACHED_PTR_EX(cache_slot + 2);
					} else {
						prop_info = zend_object_fetch_property_type_info(Z_OBJ_P(object), orig_zptr);
					}
					if (UNEXPECTED(prop_info)) {
						/* special case for typed properties */
						zend_binary_assign_op_typed_prop(prop_info, zptr, value OPLINE_CC EXECUTE_DATA_CC);
					} else {
						zend_binary_op(zptr, zptr, value OPLINE_CC);
					}
				} while (0);

				if (UNEXPECTED(RETURN_VALUE_USED(opline))) {
					ZVAL_COPY(EX_VAR(opline->result.var), zptr);
				}
			}
		} else {
			zend_assign_op_overloaded_property(zobj, name, cache_slot, value OPLINE_CC EXECUTE_DATA_CC);
		}
		if (OP2_TYPE != IS_CONST) {
			zend_tmp_string_release(tmp_name);
		}
	} while (0);

	FREE_OP_DATA();
	FREE_OP2();
	FREE_OP1_VAR_PTR();
	/* assign_obj has two opcodes! */
	ZEND_VM_NEXT_OPCODE_EX(1, 2);
}

/* No specialization for op_types (CONST|TMP|VAR|CV, UNUSED|CONST|TMPVAR) */
ZEND_VM_HANDLER(29, ZEND_ASSIGN_STATIC_PROP_OP, ANY, ANY, OP)
{
	/* This helper actually never will receive IS_VAR as second op, and has the same handling for VAR and TMP in the first op, but for interoperability with the other binary_assign_op helpers, it is necessary to "include" it */

	USE_OPLINE
	zval *prop, *value;
	zend_property_info *prop_info;
	zend_reference *ref;

	SAVE_OPLINE();

	if (UNEXPECTED(zend_fetch_static_property_address(&prop, &prop_info, (opline+1)->extended_value, BP_VAR_RW, 0 OPLINE_CC EXECUTE_DATA_CC) != SUCCESS)) {
		UNDEF_RESULT();
		FREE_OP_DATA();
		HANDLE_EXCEPTION();
	}

	value = GET_OP_DATA_ZVAL_PTR(BP_VAR_R);

	do {
		if (UNEXPECTED(Z_ISREF_P(prop))) {
			ref = Z_REF_P(prop);
			prop = Z_REFVAL_P(prop);
			if (UNEXPECTED(ZEND_REF_HAS_TYPE_SOURCES(ref))) {
				zend_binary_assign_op_typed_ref(ref, value OPLINE_CC EXECUTE_DATA_CC);
				break;
			}
		}

		if (UNEXPECTED(ZEND_TYPE_IS_SET(prop_info->type))) {
			/* special case for typed properties */
			zend_binary_assign_op_typed_prop(prop_info, prop, value OPLINE_CC EXECUTE_DATA_CC);
		} else {
			zend_binary_op(prop, prop, value OPLINE_CC);
		}
	} while (0);

	if (UNEXPECTED(RETURN_VALUE_USED(opline))) {
		ZVAL_COPY(EX_VAR(opline->result.var), prop);
	}

	FREE_OP_DATA();
	/* assign_static_prop has two opcodes! */
	ZEND_VM_NEXT_OPCODE_EX(1, 2);
}

ZEND_VM_HANDLER(27, ZEND_ASSIGN_DIM_OP, VAR|CV, CONST|TMPVAR|UNUSED|NEXT|CV, OP)
{
	USE_OPLINE
	zval *var_ptr;
	zval *value, *container, *dim;

	SAVE_OPLINE();
	container = GET_OP1_OBJ_ZVAL_PTR_PTR_UNDEF(BP_VAR_RW);

	if (EXPECTED(Z_TYPE_P(container) == IS_ARRAY)) {
ZEND_VM_C_LABEL(assign_dim_op_array):
		SEPARATE_ARRAY(container);
ZEND_VM_C_LABEL(assign_dim_op_new_array):
		dim = GET_OP2_ZVAL_PTR_UNDEF(BP_VAR_R);
		if (OP2_TYPE == IS_UNUSED) {
			var_ptr = zend_hash_next_index_insert(Z_ARRVAL_P(container), &EG(uninitialized_zval));
			if (UNEXPECTED(!var_ptr)) {
				zend_cannot_add_element();
				ZEND_VM_C_GOTO(assign_dim_op_ret_null);
			}
		} else {
			if (OP2_TYPE == IS_CONST) {
				var_ptr = zend_fetch_dimension_address_inner_RW_CONST(Z_ARRVAL_P(container), dim EXECUTE_DATA_CC);
			} else {
				var_ptr = zend_fetch_dimension_address_inner_RW(Z_ARRVAL_P(container), dim EXECUTE_DATA_CC);
			}
			if (UNEXPECTED(!var_ptr)) {
				ZEND_VM_C_GOTO(assign_dim_op_ret_null);
			}
		}

		value = get_op_data_zval_ptr_r((opline+1)->op1_type, (opline+1)->op1);

		do {
			if (OP2_TYPE != IS_UNUSED && UNEXPECTED(Z_ISREF_P(var_ptr))) {
				zend_reference *ref = Z_REF_P(var_ptr);
				var_ptr = Z_REFVAL_P(var_ptr);
				if (UNEXPECTED(ZEND_REF_HAS_TYPE_SOURCES(ref))) {
					zend_binary_assign_op_typed_ref(ref, value OPLINE_CC EXECUTE_DATA_CC);
					break;
				}
			}
			zend_binary_op(var_ptr, var_ptr, value OPLINE_CC);
		} while (0);

		if (UNEXPECTED(RETURN_VALUE_USED(opline))) {
			ZVAL_COPY(EX_VAR(opline->result.var), var_ptr);
		}
		FREE_OP((opline+1)->op1_type, (opline+1)->op1.var);
	} else {
		if (EXPECTED(Z_ISREF_P(container))) {
			container = Z_REFVAL_P(container);
			if (EXPECTED(Z_TYPE_P(container) == IS_ARRAY)) {
				ZEND_VM_C_GOTO(assign_dim_op_array);
			}
		}

		dim = GET_OP2_ZVAL_PTR(BP_VAR_R);

		if (EXPECTED(Z_TYPE_P(container) == IS_OBJECT)) {
			if (OP2_TYPE == IS_CONST && Z_EXTRA_P(dim) == ZEND_EXTRA_VALUE) {
				dim++;
			}
			zend_binary_assign_op_obj_dim(container, dim OPLINE_CC EXECUTE_DATA_CC);
		} else if (EXPECTED(Z_TYPE_P(container) <= IS_FALSE)) {
			if (OP1_TYPE == IS_CV && UNEXPECTED(Z_TYPE_INFO_P(container) == IS_UNDEF)) {
				ZVAL_UNDEFINED_OP1();
			}
			ZVAL_ARR(container, zend_new_array(8));
			ZEND_VM_C_GOTO(assign_dim_op_new_array);
		} else {
			zend_binary_assign_op_dim_slow(container, dim OPLINE_CC EXECUTE_DATA_CC);
ZEND_VM_C_LABEL(assign_dim_op_ret_null):
			FREE_OP_DATA();
			if (UNEXPECTED(RETURN_VALUE_USED(opline))) {
				ZVAL_NULL(EX_VAR(opline->result.var));
			}
		}
	}

	FREE_OP2();
	FREE_OP1_VAR_PTR();
	ZEND_VM_NEXT_OPCODE_EX(1, 2);
}

ZEND_VM_HANDLER(26, ZEND_ASSIGN_OP, VAR|CV, CONST|TMPVAR|CV, OP)
{
	USE_OPLINE
	zval *var_ptr;
	zval *value;

	SAVE_OPLINE();
	value = GET_OP2_ZVAL_PTR(BP_VAR_R);
	var_ptr = GET_OP1_ZVAL_PTR_PTR(BP_VAR_RW);

	do {
		if (UNEXPECTED(Z_TYPE_P(var_ptr) == IS_REFERENCE)) {
			zend_reference *ref = Z_REF_P(var_ptr);
			var_ptr = Z_REFVAL_P(var_ptr);
			if (UNEXPECTED(ZEND_REF_HAS_TYPE_SOURCES(ref))) {
				zend_binary_assign_op_typed_ref(ref, value OPLINE_CC EXECUTE_DATA_CC);
				break;
			}
		}
		zend_binary_op(var_ptr, var_ptr, value OPLINE_CC);
	} while (0);

	if (UNEXPECTED(RETURN_VALUE_USED(opline))) {
		ZVAL_COPY(EX_VAR(opline->result.var), var_ptr);
	}

	FREE_OP2();
	FREE_OP1_VAR_PTR();
	ZEND_VM_NEXT_OPCODE_CHECK_EXCEPTION();
}

ZEND_VM_HANDLER(132, ZEND_PRE_INC_OBJ, VAR|UNUSED|THIS|CV, CONST|TMPVAR|CV, CACHE_SLOT)
{
	USE_OPLINE
	zval *object;
	zval *property;
	zval *zptr;
	void **cache_slot;
	zend_property_info *prop_info;
	zend_object *zobj;
	zend_string *name, *tmp_name;

	SAVE_OPLINE();
	object = GET_OP1_OBJ_ZVAL_PTR_PTR_UNDEF(BP_VAR_RW);
	property = GET_OP2_ZVAL_PTR(BP_VAR_R);

	do {
		if (OP1_TYPE != IS_UNUSED && UNEXPECTED(Z_TYPE_P(object) != IS_OBJECT)) {
			if (Z_ISREF_P(object) && Z_TYPE_P(Z_REFVAL_P(object)) == IS_OBJECT) {
				object = Z_REFVAL_P(object);
				ZEND_VM_C_GOTO(pre_incdec_object);
			}
			if (OP1_TYPE == IS_CV
			 && UNEXPECTED(Z_TYPE_P(object) == IS_UNDEF)) {
				ZVAL_UNDEFINED_OP1();
			}
			zend_throw_non_object_error(object, property OPLINE_CC EXECUTE_DATA_CC);
			break;
		}

ZEND_VM_C_LABEL(pre_incdec_object):
		/* here we are sure we are dealing with an object */
		zobj = Z_OBJ_P(object);
		if (OP2_TYPE == IS_CONST) {
			name = Z_STR_P(property);
		} else {
			name = zval_try_get_tmp_string(property, &tmp_name);
			if (UNEXPECTED(!name)) {
				UNDEF_RESULT();
				break;
			}
		}
		cache_slot = (OP2_TYPE == IS_CONST) ? CACHE_ADDR(opline->extended_value) : NULL;
		if (EXPECTED((zptr = zobj->handlers->get_property_ptr_ptr(zobj, name, BP_VAR_RW, cache_slot)) != NULL)) {
			if (UNEXPECTED(Z_ISERROR_P(zptr))) {
				if (UNEXPECTED(RETURN_VALUE_USED(opline))) {
					ZVAL_NULL(EX_VAR(opline->result.var));
				}
			} else {
				if (OP2_TYPE == IS_CONST) {
					prop_info = (zend_property_info *) CACHED_PTR_EX(cache_slot + 2);
				} else {
					prop_info = zend_object_fetch_property_type_info(Z_OBJ_P(object), zptr);
				}
				zend_pre_incdec_property_zval(zptr, prop_info OPLINE_CC EXECUTE_DATA_CC);
			}
		} else {
			zend_pre_incdec_overloaded_property(zobj, name, cache_slot OPLINE_CC EXECUTE_DATA_CC);
		}
		if (OP2_TYPE != IS_CONST) {
			zend_tmp_string_release(tmp_name);
		}
	} while (0);

	FREE_OP2();
	FREE_OP1_VAR_PTR();
	ZEND_VM_NEXT_OPCODE_CHECK_EXCEPTION();
}

ZEND_VM_HANDLER(133, ZEND_PRE_DEC_OBJ, VAR|UNUSED|THIS|CV, CONST|TMPVAR|CV, CACHE_SLOT)
{
	ZEND_VM_DISPATCH_TO_HANDLER(ZEND_PRE_INC_OBJ);
}

ZEND_VM_HANDLER(134, ZEND_POST_INC_OBJ, VAR|UNUSED|THIS|CV, CONST|TMPVAR|CV, CACHE_SLOT)
{
	USE_OPLINE
	zval *object;
	zval *property;
	zval *zptr;
	void **cache_slot;
	zend_property_info *prop_info;
	zend_object *zobj;
	zend_string *name, *tmp_name;

	SAVE_OPLINE();
	object = GET_OP1_OBJ_ZVAL_PTR_PTR_UNDEF(BP_VAR_RW);
	property = GET_OP2_ZVAL_PTR(BP_VAR_R);

	do {
		if (OP1_TYPE != IS_UNUSED && UNEXPECTED(Z_TYPE_P(object) != IS_OBJECT)) {
			if (Z_ISREF_P(object) && Z_TYPE_P(Z_REFVAL_P(object)) == IS_OBJECT) {
				object = Z_REFVAL_P(object);
				ZEND_VM_C_GOTO(post_incdec_object);
			}
			if (OP1_TYPE == IS_CV
			 && UNEXPECTED(Z_TYPE_P(object) == IS_UNDEF)) {
				ZVAL_UNDEFINED_OP1();
			}
			zend_throw_non_object_error(object, property OPLINE_CC EXECUTE_DATA_CC);
			break;
		}

ZEND_VM_C_LABEL(post_incdec_object):
		/* here we are sure we are dealing with an object */
		zobj = Z_OBJ_P(object);
		if (OP2_TYPE == IS_CONST) {
			name = Z_STR_P(property);
		} else {
			name = zval_try_get_tmp_string(property, &tmp_name);
			if (UNEXPECTED(!name)) {
				ZVAL_UNDEF(EX_VAR(opline->result.var));
				break;
			}
		}
		cache_slot = (OP2_TYPE == IS_CONST) ? CACHE_ADDR(opline->extended_value) : NULL;
		if (EXPECTED((zptr = zobj->handlers->get_property_ptr_ptr(zobj, name, BP_VAR_RW, cache_slot)) != NULL)) {
			if (UNEXPECTED(Z_ISERROR_P(zptr))) {
				ZVAL_NULL(EX_VAR(opline->result.var));
			} else {
				if (OP2_TYPE == IS_CONST) {
					prop_info = (zend_property_info*)CACHED_PTR_EX(cache_slot + 2);
				} else {
					prop_info = zend_object_fetch_property_type_info(Z_OBJ_P(object), zptr);
				}

				zend_post_incdec_property_zval(zptr, prop_info OPLINE_CC EXECUTE_DATA_CC);
			}
		} else {
			zend_post_incdec_overloaded_property(zobj, name, cache_slot OPLINE_CC EXECUTE_DATA_CC);
		}
		if (OP2_TYPE != IS_CONST) {
			zend_tmp_string_release(tmp_name);
		}
	} while (0);

	FREE_OP2();
	FREE_OP1_VAR_PTR();
	ZEND_VM_NEXT_OPCODE_CHECK_EXCEPTION();
}

ZEND_VM_HANDLER(135, ZEND_POST_DEC_OBJ, VAR|UNUSED|THIS|CV, CONST|TMPVAR|CV, CACHE_SLOT)
{
	ZEND_VM_DISPATCH_TO_HANDLER(ZEND_POST_INC_OBJ);
}

/* No specialization for op_types (CONST|TMPVAR|CV, UNUSED|CONST|VAR) */
ZEND_VM_HANDLER(38, ZEND_PRE_INC_STATIC_PROP, ANY, ANY, CACHE_SLOT)
{
	USE_OPLINE
	zval *prop;
	zend_property_info *prop_info;

	SAVE_OPLINE();

	if (zend_fetch_static_property_address(&prop, &prop_info, opline->extended_value, BP_VAR_RW, 0 OPLINE_CC EXECUTE_DATA_CC) != SUCCESS) {
		UNDEF_RESULT();
		HANDLE_EXCEPTION();
	}

	zend_pre_incdec_property_zval(prop,
		ZEND_TYPE_IS_SET(prop_info->type) ? prop_info : NULL OPLINE_CC EXECUTE_DATA_CC);

	ZEND_VM_NEXT_OPCODE_CHECK_EXCEPTION();
}

/* No specialization for op_types (CONST|TMPVAR|CV, UNUSED|CONST|VAR) */
ZEND_VM_HANDLER(39, ZEND_PRE_DEC_STATIC_PROP, ANY, ANY, CACHE_SLOT)
{
	ZEND_VM_DISPATCH_TO_HANDLER(ZEND_PRE_INC_STATIC_PROP);
}

/* No specialization for op_types (CONST|TMPVAR|CV, UNUSED|CONST|VAR) */
ZEND_VM_HANDLER(40, ZEND_POST_INC_STATIC_PROP, ANY, ANY, CACHE_SLOT)
{
	USE_OPLINE
	zval *prop;
	zend_property_info *prop_info;

	SAVE_OPLINE();

	if (zend_fetch_static_property_address(&prop, &prop_info, opline->extended_value, BP_VAR_RW, 0 OPLINE_CC EXECUTE_DATA_CC) != SUCCESS) {
		UNDEF_RESULT();
		HANDLE_EXCEPTION();
	}

	zend_post_incdec_property_zval(prop,
		ZEND_TYPE_IS_SET(prop_info->type) ? prop_info : NULL OPLINE_CC EXECUTE_DATA_CC);

	ZEND_VM_NEXT_OPCODE_CHECK_EXCEPTION();
}

/* No specialization for op_types (CONST|TMPVAR|CV, UNUSED|CONST|VAR) */
ZEND_VM_HANDLER(41, ZEND_POST_DEC_STATIC_PROP, ANY, ANY, CACHE_SLOT)
{
	ZEND_VM_DISPATCH_TO_HANDLER(ZEND_POST_INC_STATIC_PROP);
}

ZEND_VM_HELPER(zend_pre_inc_helper, VAR|CV, ANY)
{
	USE_OPLINE
	zval *var_ptr;

	var_ptr = GET_OP1_ZVAL_PTR_PTR_UNDEF(BP_VAR_RW);

	SAVE_OPLINE();
	if (OP1_TYPE == IS_CV && UNEXPECTED(Z_TYPE_P(var_ptr) == IS_UNDEF)) {
		ZVAL_NULL(var_ptr);
		ZVAL_UNDEFINED_OP1();
	}

	do {
		if (UNEXPECTED(Z_TYPE_P(var_ptr) == IS_REFERENCE)) {
			zend_reference *ref = Z_REF_P(var_ptr);
			var_ptr = Z_REFVAL_P(var_ptr);
			if (UNEXPECTED(ZEND_REF_HAS_TYPE_SOURCES(ref))) {
				zend_incdec_typed_ref(ref, NULL OPLINE_CC EXECUTE_DATA_CC);
				break;
			}
		}
		increment_function(var_ptr);
	} while (0);

	if (UNEXPECTED(RETURN_VALUE_USED(opline))) {
		ZVAL_COPY(EX_VAR(opline->result.var), var_ptr);
	}

	FREE_OP1_VAR_PTR();
	ZEND_VM_NEXT_OPCODE_CHECK_EXCEPTION();
}

ZEND_VM_HOT_HANDLER(34, ZEND_PRE_INC, VAR|CV, ANY, SPEC(RETVAL))
{
	USE_OPLINE
	zval *var_ptr;

	var_ptr = GET_OP1_ZVAL_PTR_PTR_UNDEF(BP_VAR_RW);

	if (EXPECTED(Z_TYPE_P(var_ptr) == IS_LONG)) {
		fast_long_increment_function(var_ptr);
		if (UNEXPECTED(RETURN_VALUE_USED(opline))) {
			ZVAL_COPY_VALUE(EX_VAR(opline->result.var), var_ptr);
		}
		ZEND_VM_NEXT_OPCODE();
	}

	ZEND_VM_DISPATCH_TO_HELPER(zend_pre_inc_helper);
}

ZEND_VM_HELPER(zend_pre_dec_helper, VAR|CV, ANY)
{
	USE_OPLINE
	zval *var_ptr;

	var_ptr = GET_OP1_ZVAL_PTR_PTR_UNDEF(BP_VAR_RW);

	SAVE_OPLINE();
	if (OP1_TYPE == IS_CV && UNEXPECTED(Z_TYPE_P(var_ptr) == IS_UNDEF)) {
		ZVAL_NULL(var_ptr);
		ZVAL_UNDEFINED_OP1();
	}

	do {
		if (UNEXPECTED(Z_TYPE_P(var_ptr) == IS_REFERENCE)) {
			zend_reference *ref = Z_REF_P(var_ptr);
			var_ptr = Z_REFVAL_P(var_ptr);

			if (UNEXPECTED(ZEND_REF_HAS_TYPE_SOURCES(ref))) {
				zend_incdec_typed_ref(ref, NULL OPLINE_CC EXECUTE_DATA_CC);
				break;
			}
		}
		decrement_function(var_ptr);
	} while (0);

	if (UNEXPECTED(RETURN_VALUE_USED(opline))) {
		ZVAL_COPY(EX_VAR(opline->result.var), var_ptr);
	}

	FREE_OP1_VAR_PTR();
	ZEND_VM_NEXT_OPCODE_CHECK_EXCEPTION();
}

ZEND_VM_HOT_HANDLER(35, ZEND_PRE_DEC, VAR|CV, ANY, SPEC(RETVAL))
{
	USE_OPLINE
	zval *var_ptr;

	var_ptr = GET_OP1_ZVAL_PTR_PTR_UNDEF(BP_VAR_RW);

	if (EXPECTED(Z_TYPE_P(var_ptr) == IS_LONG)) {
		fast_long_decrement_function(var_ptr);
		if (UNEXPECTED(RETURN_VALUE_USED(opline))) {
			ZVAL_COPY_VALUE(EX_VAR(opline->result.var), var_ptr);
		}
		ZEND_VM_NEXT_OPCODE();
	}

	ZEND_VM_DISPATCH_TO_HELPER(zend_pre_dec_helper);
}

ZEND_VM_HELPER(zend_post_inc_helper, VAR|CV, ANY)
{
	USE_OPLINE
	zval *var_ptr;

	var_ptr = GET_OP1_ZVAL_PTR_PTR_UNDEF(BP_VAR_RW);

	SAVE_OPLINE();
	if (OP1_TYPE == IS_CV && UNEXPECTED(Z_TYPE_P(var_ptr) == IS_UNDEF)) {
		ZVAL_NULL(var_ptr);
		ZVAL_UNDEFINED_OP1();
	}

	do {
		if (UNEXPECTED(Z_TYPE_P(var_ptr) == IS_REFERENCE)) {
			zend_reference *ref = Z_REF_P(var_ptr);
			var_ptr = Z_REFVAL_P(var_ptr);

			if (UNEXPECTED(ZEND_REF_HAS_TYPE_SOURCES(ref))) {
				zend_incdec_typed_ref(ref, EX_VAR(opline->result.var) OPLINE_CC EXECUTE_DATA_CC);
				break;
			}
		}
		ZVAL_COPY(EX_VAR(opline->result.var), var_ptr);

		increment_function(var_ptr);
	} while (0);

	FREE_OP1_VAR_PTR();
	ZEND_VM_NEXT_OPCODE_CHECK_EXCEPTION();
}

ZEND_VM_HOT_HANDLER(36, ZEND_POST_INC, VAR|CV, ANY)
{
	USE_OPLINE
	zval *var_ptr;

	var_ptr = GET_OP1_ZVAL_PTR_PTR_UNDEF(BP_VAR_RW);

	if (EXPECTED(Z_TYPE_P(var_ptr) == IS_LONG)) {
		ZVAL_LONG(EX_VAR(opline->result.var), Z_LVAL_P(var_ptr));
		fast_long_increment_function(var_ptr);
		ZEND_VM_NEXT_OPCODE();
	}

	ZEND_VM_DISPATCH_TO_HELPER(zend_post_inc_helper);
}

ZEND_VM_HELPER(zend_post_dec_helper, VAR|CV, ANY)
{
	USE_OPLINE
	zval *var_ptr;

	var_ptr = GET_OP1_ZVAL_PTR_PTR_UNDEF(BP_VAR_RW);

	SAVE_OPLINE();
	if (OP1_TYPE == IS_CV && UNEXPECTED(Z_TYPE_P(var_ptr) == IS_UNDEF)) {
		ZVAL_NULL(var_ptr);
		ZVAL_UNDEFINED_OP1();
	}

	do {
		if (UNEXPECTED(Z_TYPE_P(var_ptr) == IS_REFERENCE)) {
			zend_reference *ref = Z_REF_P(var_ptr);
			var_ptr = Z_REFVAL_P(var_ptr);

			if (UNEXPECTED(ZEND_REF_HAS_TYPE_SOURCES(ref))) {
				zend_incdec_typed_ref(ref, EX_VAR(opline->result.var) OPLINE_CC EXECUTE_DATA_CC);
				break;
			}
		}
		ZVAL_COPY(EX_VAR(opline->result.var), var_ptr);

		decrement_function(var_ptr);
	} while (0);

	FREE_OP1_VAR_PTR();
	ZEND_VM_NEXT_OPCODE_CHECK_EXCEPTION();
}

ZEND_VM_HOT_HANDLER(37, ZEND_POST_DEC, VAR|CV, ANY)
{
	USE_OPLINE
	zval *var_ptr;

	var_ptr = GET_OP1_ZVAL_PTR_PTR_UNDEF(BP_VAR_RW);

	if (EXPECTED(Z_TYPE_P(var_ptr) == IS_LONG)) {
		ZVAL_LONG(EX_VAR(opline->result.var), Z_LVAL_P(var_ptr));
		fast_long_decrement_function(var_ptr);
		ZEND_VM_NEXT_OPCODE();
	}

	ZEND_VM_DISPATCH_TO_HELPER(zend_post_dec_helper);
}

ZEND_VM_HANDLER(136, ZEND_ECHO, CONST|TMPVAR|CV, ANY)
{
	USE_OPLINE
	zval *z;

	SAVE_OPLINE();
	z = GET_OP1_ZVAL_PTR_UNDEF(BP_VAR_R);

	if (Z_TYPE_P(z) == IS_STRING) {
		zend_string *str = Z_STR_P(z);

		if (ZSTR_LEN(str) != 0) {
			zend_write(ZSTR_VAL(str), ZSTR_LEN(str));
		}
	} else {
		zend_string *str = zval_get_string_func(z);

		if (ZSTR_LEN(str) != 0) {
			zend_write(ZSTR_VAL(str), ZSTR_LEN(str));
		} else if (OP1_TYPE == IS_CV && UNEXPECTED(Z_TYPE_P(z) == IS_UNDEF)) {
			ZVAL_UNDEFINED_OP1();
		}
		zend_string_release_ex(str, 0);
	}

	FREE_OP1();
	ZEND_VM_NEXT_OPCODE_CHECK_EXCEPTION();
}

ZEND_VM_HELPER(zend_fetch_var_address_helper, CONST|TMPVAR|CV, UNUSED, int type)
{
	USE_OPLINE
	zval *varname;
	zval *retval;
	zend_string *name, *tmp_name;
	HashTable *target_symbol_table;

	SAVE_OPLINE();
	varname = GET_OP1_ZVAL_PTR_UNDEF(BP_VAR_R);

	if (OP1_TYPE == IS_CONST) {
		name = Z_STR_P(varname);
	} else if (EXPECTED(Z_TYPE_P(varname) == IS_STRING)) {
		name = Z_STR_P(varname);
		tmp_name = NULL;
	} else {
		if (OP1_TYPE == IS_CV && UNEXPECTED(Z_TYPE_P(varname) == IS_UNDEF)) {
			ZVAL_UNDEFINED_OP1();
		}
		name = zval_try_get_tmp_string(varname, &tmp_name);
		if (UNEXPECTED(!name)) {
			FREE_OP1();
			ZVAL_UNDEF(EX_VAR(opline->result.var));
			HANDLE_EXCEPTION();
		}
	}

	target_symbol_table = zend_get_target_symbol_table(opline->extended_value EXECUTE_DATA_CC);
	retval = zend_hash_find_ex(target_symbol_table, name, OP1_TYPE == IS_CONST);
	if (retval == NULL) {
		if (UNEXPECTED(zend_string_equals(name, ZSTR_KNOWN(ZEND_STR_THIS)))) {
ZEND_VM_C_LABEL(fetch_this):
			zend_fetch_this_var(type OPLINE_CC EXECUTE_DATA_CC);
			if (OP1_TYPE != IS_CONST) {
				zend_tmp_string_release(tmp_name);
			}
			ZEND_VM_NEXT_OPCODE_CHECK_EXCEPTION();
		}
		if (type == BP_VAR_W) {
			retval = zend_hash_add_new(target_symbol_table, name, &EG(uninitialized_zval));
		} else if (type == BP_VAR_IS) {
			retval = &EG(uninitialized_zval);
		} else {
			zend_error(E_WARNING, "Undefined variable $%s", ZSTR_VAL(name));
			if (type == BP_VAR_RW) {
				retval = zend_hash_update(target_symbol_table, name, &EG(uninitialized_zval));
			} else {
				retval = &EG(uninitialized_zval);
			}
		}
	/* GLOBAL or $$name variable may be an INDIRECT pointer to CV */
	} else if (Z_TYPE_P(retval) == IS_INDIRECT) {
		retval = Z_INDIRECT_P(retval);
		if (Z_TYPE_P(retval) == IS_UNDEF) {
			if (UNEXPECTED(zend_string_equals(name, ZSTR_KNOWN(ZEND_STR_THIS)))) {
				ZEND_VM_C_GOTO(fetch_this);
			}
			if (type == BP_VAR_W) {
				ZVAL_NULL(retval);
			} else if (type == BP_VAR_IS) {
				retval = &EG(uninitialized_zval);
			} else {
				zend_error(E_WARNING, "Undefined variable $%s", ZSTR_VAL(name));
				if (type == BP_VAR_RW) {
					ZVAL_NULL(retval);
				} else {
					retval = &EG(uninitialized_zval);
				}
			}
		}
	}

	if (!(opline->extended_value & ZEND_FETCH_GLOBAL_LOCK)) {
		FREE_OP1();
	}

	if (OP1_TYPE != IS_CONST) {
		zend_tmp_string_release(tmp_name);
	}

	ZEND_ASSERT(retval != NULL);
	if (type == BP_VAR_R || type == BP_VAR_IS) {
		ZVAL_COPY_DEREF(EX_VAR(opline->result.var), retval);
	} else {
		ZVAL_INDIRECT(EX_VAR(opline->result.var), retval);
	}
	ZEND_VM_NEXT_OPCODE_CHECK_EXCEPTION();
}

ZEND_VM_HANDLER(80, ZEND_FETCH_R, CONST|TMPVAR|CV, UNUSED, VAR_FETCH)
{
	ZEND_VM_DISPATCH_TO_HELPER(zend_fetch_var_address_helper, type, BP_VAR_R);
}

ZEND_VM_HANDLER(83, ZEND_FETCH_W, CONST|TMPVAR|CV, UNUSED, VAR_FETCH)
{
	ZEND_VM_DISPATCH_TO_HELPER(zend_fetch_var_address_helper, type, BP_VAR_W);
}

ZEND_VM_HANDLER(86, ZEND_FETCH_RW, CONST|TMPVAR|CV, UNUSED, VAR_FETCH)
{
	ZEND_VM_DISPATCH_TO_HELPER(zend_fetch_var_address_helper, type, BP_VAR_RW);
}

ZEND_VM_HANDLER(92, ZEND_FETCH_FUNC_ARG, CONST|TMPVAR|CV, UNUSED, VAR_FETCH)
{
	int fetch_type =
		(UNEXPECTED(ZEND_CALL_INFO(EX(call)) & ZEND_CALL_SEND_ARG_BY_REF)) ?
			BP_VAR_W : BP_VAR_R;
	ZEND_VM_DISPATCH_TO_HELPER(zend_fetch_var_address_helper, type, fetch_type);
}

ZEND_VM_HANDLER(95, ZEND_FETCH_UNSET, CONST|TMPVAR|CV, UNUSED, VAR_FETCH)
{
	ZEND_VM_DISPATCH_TO_HELPER(zend_fetch_var_address_helper, type, BP_VAR_UNSET);
}

ZEND_VM_HANDLER(89, ZEND_FETCH_IS, CONST|TMPVAR|CV, UNUSED, VAR_FETCH)
{
	ZEND_VM_DISPATCH_TO_HELPER(zend_fetch_var_address_helper, type, BP_VAR_IS);
}

/* No specialization for op_types (CONST|TMPVAR|CV, UNUSED|CONST|VAR) */
ZEND_VM_HELPER(zend_fetch_static_prop_helper, ANY, ANY, int type)
{
	USE_OPLINE
	zval *prop;

	SAVE_OPLINE();

	if (UNEXPECTED(zend_fetch_static_property_address(&prop, NULL, opline->extended_value & ~ZEND_FETCH_OBJ_FLAGS, type, opline->extended_value & ZEND_FETCH_OBJ_FLAGS OPLINE_CC EXECUTE_DATA_CC) != SUCCESS)) {
		ZEND_ASSERT(EG(exception) || (type == BP_VAR_IS));
		prop = &EG(uninitialized_zval);
	}

	if (type == BP_VAR_R || type == BP_VAR_IS) {
		ZVAL_COPY_DEREF(EX_VAR(opline->result.var), prop);
	} else {
		ZVAL_INDIRECT(EX_VAR(opline->result.var), prop);
	}
	ZEND_VM_NEXT_OPCODE_CHECK_EXCEPTION();
}

/* No specialization for op_types (CONST|TMPVAR|CV, UNUSED|CLASS_FETCH|CONST|VAR) */
ZEND_VM_HANDLER(173, ZEND_FETCH_STATIC_PROP_R, ANY, CLASS_FETCH, CACHE_SLOT)
{
	ZEND_VM_DISPATCH_TO_HELPER(zend_fetch_static_prop_helper, type, BP_VAR_R);
}

/* No specialization for op_types (CONST|TMPVAR|CV, UNUSED|CLASS_FETCH|CONST|VAR) */
ZEND_VM_HANDLER(174, ZEND_FETCH_STATIC_PROP_W, ANY, CLASS_FETCH, FETCH_REF|DIM_WRITE|CACHE_SLOT)
{
	ZEND_VM_DISPATCH_TO_HELPER(zend_fetch_static_prop_helper, type, BP_VAR_W);
}

/* No specialization for op_types (CONST|TMPVAR|CV, UNUSED|CLASS_FETCH|CONST|VAR) */
ZEND_VM_HANDLER(175, ZEND_FETCH_STATIC_PROP_RW, ANY, CLASS_FETCH, CACHE_SLOT)
{
	ZEND_VM_DISPATCH_TO_HELPER(zend_fetch_static_prop_helper, type, BP_VAR_RW);
}

/* No specialization for op_types (CONST|TMPVAR|CV, UNUSED|CLASS_FETCH|CONST|VAR) */
ZEND_VM_HANDLER(177, ZEND_FETCH_STATIC_PROP_FUNC_ARG, ANY, CLASS_FETCH, FETCH_REF|CACHE_SLOT)
{
	int fetch_type =
		(UNEXPECTED(ZEND_CALL_INFO(EX(call)) & ZEND_CALL_SEND_ARG_BY_REF)) ?
			BP_VAR_W : BP_VAR_R;
	ZEND_VM_DISPATCH_TO_HELPER(zend_fetch_static_prop_helper, type, fetch_type);
}

/* No specialization for op_types (CONST|TMPVAR|CV, UNUSED|CLASS_FETCH|CONST|VAR) */
ZEND_VM_HANDLER(178, ZEND_FETCH_STATIC_PROP_UNSET, ANY, CLASS_FETCH, CACHE_SLOT)
{
	ZEND_VM_DISPATCH_TO_HELPER(zend_fetch_static_prop_helper, type, BP_VAR_UNSET);
}

/* No specialization for op_types (CONST|TMPVAR|CV, UNUSED|CLASS_FETCH|CONST|VAR) */
ZEND_VM_HANDLER(176, ZEND_FETCH_STATIC_PROP_IS, ANY, CLASS_FETCH, CACHE_SLOT)
{
	ZEND_VM_DISPATCH_TO_HELPER(zend_fetch_static_prop_helper, type, BP_VAR_IS);
}

ZEND_VM_COLD_CONSTCONST_HANDLER(81, ZEND_FETCH_DIM_R, CONST|TMPVAR|CV, CONST|TMPVAR|CV)
{
	USE_OPLINE
	zval *container, *dim, *value;

	SAVE_OPLINE();
	container = GET_OP1_ZVAL_PTR_UNDEF(BP_VAR_R);
	dim = GET_OP2_ZVAL_PTR_UNDEF(BP_VAR_R);
	if (OP1_TYPE != IS_CONST) {
		if (EXPECTED(Z_TYPE_P(container) == IS_ARRAY)) {
ZEND_VM_C_LABEL(fetch_dim_r_array):
			value = zend_fetch_dimension_address_inner(Z_ARRVAL_P(container), dim, OP2_TYPE, BP_VAR_R EXECUTE_DATA_CC);
			ZVAL_COPY_DEREF(EX_VAR(opline->result.var), value);
		} else if (EXPECTED(Z_TYPE_P(container) == IS_REFERENCE)) {
			container = Z_REFVAL_P(container);
			if (EXPECTED(Z_TYPE_P(container) == IS_ARRAY)) {
				ZEND_VM_C_GOTO(fetch_dim_r_array);
			} else {
				ZEND_VM_C_GOTO(fetch_dim_r_slow);
			}
		} else {
ZEND_VM_C_LABEL(fetch_dim_r_slow):
			if (OP2_TYPE == IS_CONST && Z_EXTRA_P(dim) == ZEND_EXTRA_VALUE) {
				dim++;
			}
			zend_fetch_dimension_address_read_R_slow(container, dim OPLINE_CC EXECUTE_DATA_CC);
		}
	} else {
		zend_fetch_dimension_address_read_R(container, dim, OP2_TYPE OPLINE_CC EXECUTE_DATA_CC);
	}
	FREE_OP2();
	FREE_OP1();
	ZEND_VM_NEXT_OPCODE_CHECK_EXCEPTION();
}

ZEND_VM_HANDLER(84, ZEND_FETCH_DIM_W, VAR|CV, CONST|TMPVAR|UNUSED|NEXT|CV)
{
	USE_OPLINE
	zval *container;

	SAVE_OPLINE();
	container = GET_OP1_ZVAL_PTR_PTR_UNDEF(BP_VAR_W);
	zend_fetch_dimension_address_W(container, GET_OP2_ZVAL_PTR_UNDEF(BP_VAR_R), OP2_TYPE OPLINE_CC EXECUTE_DATA_CC);
	FREE_OP2();
	if (OP1_TYPE == IS_VAR) {
		FREE_VAR_PTR_AND_EXTRACT_RESULT_IF_NECESSARY(opline->op1.var);
	}
	ZEND_VM_NEXT_OPCODE_CHECK_EXCEPTION();
}

ZEND_VM_HANDLER(87, ZEND_FETCH_DIM_RW, VAR|CV, CONST|TMPVAR|UNUSED|NEXT|CV)
{
	USE_OPLINE
	zval *container;

	SAVE_OPLINE();
	container = GET_OP1_ZVAL_PTR_PTR_UNDEF(BP_VAR_RW);
	zend_fetch_dimension_address_RW(container, GET_OP2_ZVAL_PTR_UNDEF(BP_VAR_R), OP2_TYPE OPLINE_CC EXECUTE_DATA_CC);
	FREE_OP2();
	if (OP1_TYPE == IS_VAR) {
		FREE_VAR_PTR_AND_EXTRACT_RESULT_IF_NECESSARY(opline->op1.var);
	}
	ZEND_VM_NEXT_OPCODE_CHECK_EXCEPTION();
}

ZEND_VM_COLD_CONSTCONST_HANDLER(90, ZEND_FETCH_DIM_IS, CONST|TMPVAR|CV, CONST|TMPVAR|CV)
{
	USE_OPLINE
	zval *container;

	SAVE_OPLINE();
	container = GET_OP1_ZVAL_PTR_UNDEF(BP_VAR_IS);
	zend_fetch_dimension_address_read_IS(container, GET_OP2_ZVAL_PTR_UNDEF(BP_VAR_R), OP2_TYPE OPLINE_CC EXECUTE_DATA_CC);
	FREE_OP2();
	FREE_OP1();
	ZEND_VM_NEXT_OPCODE_CHECK_EXCEPTION();
}

ZEND_VM_COLD_HELPER(zend_use_tmp_in_write_context_helper, ANY, ANY)
{
	USE_OPLINE

	SAVE_OPLINE();
	zend_throw_error(NULL, "Cannot use temporary expression in write context");
	FREE_OP2();
	FREE_OP1();
	ZVAL_UNDEF(EX_VAR(opline->result.var));
	HANDLE_EXCEPTION();
}

ZEND_VM_COLD_HELPER(zend_use_undef_in_read_context_helper, ANY, ANY)
{
	USE_OPLINE

	SAVE_OPLINE();
	zend_throw_error(NULL, "Cannot use [] for reading");
	FREE_OP2();
	FREE_OP1();
	ZVAL_UNDEF(EX_VAR(opline->result.var));
	HANDLE_EXCEPTION();
}

ZEND_VM_COLD_CONSTCONST_HANDLER(93, ZEND_FETCH_DIM_FUNC_ARG, CONST|TMP|VAR|CV, CONST|TMPVAR|UNUSED|NEXT|CV)
{
#if !ZEND_VM_SPEC
	USE_OPLINE
#endif

	if (UNEXPECTED(ZEND_CALL_INFO(EX(call)) & ZEND_CALL_SEND_ARG_BY_REF)) {
        if ((OP1_TYPE & (IS_CONST|IS_TMP_VAR))) {
			ZEND_VM_DISPATCH_TO_HELPER(zend_use_tmp_in_write_context_helper);
        }
		ZEND_VM_DISPATCH_TO_HANDLER(ZEND_FETCH_DIM_W);
	} else {
		if (OP2_TYPE == IS_UNUSED) {
			ZEND_VM_DISPATCH_TO_HELPER(zend_use_undef_in_read_context_helper);
		}
		ZEND_VM_DISPATCH_TO_HANDLER(ZEND_FETCH_DIM_R);
	}
}

ZEND_VM_HANDLER(96, ZEND_FETCH_DIM_UNSET, VAR|CV, CONST|TMPVAR|CV)
{
	USE_OPLINE
	zval *container;

	SAVE_OPLINE();
	container = GET_OP1_ZVAL_PTR_PTR_UNDEF(BP_VAR_UNSET);
	zend_fetch_dimension_address_UNSET(container, GET_OP2_ZVAL_PTR_UNDEF(BP_VAR_R), OP2_TYPE OPLINE_CC EXECUTE_DATA_CC);
	FREE_OP2();
	if (OP1_TYPE == IS_VAR) {
		FREE_VAR_PTR_AND_EXTRACT_RESULT_IF_NECESSARY(opline->op1.var);
	}
	ZEND_VM_NEXT_OPCODE_CHECK_EXCEPTION();
}

ZEND_VM_HOT_OBJ_HANDLER(82, ZEND_FETCH_OBJ_R, CONST|TMPVAR|UNUSED|THIS|CV, CONST|TMPVAR|CV, CACHE_SLOT)
{
	USE_OPLINE
	zval *container;
	zval *offset;
	void **cache_slot = NULL;

	SAVE_OPLINE();
	container = GET_OP1_OBJ_ZVAL_PTR_UNDEF(BP_VAR_R);
	offset = GET_OP2_ZVAL_PTR_UNDEF(BP_VAR_R);

	if (OP1_TYPE == IS_CONST ||
	    (OP1_TYPE != IS_UNUSED && UNEXPECTED(Z_TYPE_P(container) != IS_OBJECT))) {
	    do {
			if ((OP1_TYPE & (IS_VAR|IS_CV)) && Z_ISREF_P(container)) {
				container = Z_REFVAL_P(container);
				if (EXPECTED(Z_TYPE_P(container) == IS_OBJECT)) {
					break;
				}
			}
			if (OP1_TYPE == IS_CV && UNEXPECTED(Z_TYPE_P(container) == IS_UNDEF)) {
				ZVAL_UNDEFINED_OP1();
			}
			if (OP2_TYPE == IS_CV && UNEXPECTED(Z_TYPE_P(offset) == IS_UNDEF)) {
				ZVAL_UNDEFINED_OP2();
			}
			zend_wrong_property_read(container, offset);
			ZVAL_NULL(EX_VAR(opline->result.var));
			ZEND_VM_C_GOTO(fetch_obj_r_finish);
		} while (0);
	}

	/* here we are sure we are dealing with an object */
	do {
		zend_object *zobj = Z_OBJ_P(container);
		zend_string *name, *tmp_name;
		zval *retval;

		if (OP2_TYPE == IS_CONST) {
			name = Z_STR_P(offset);
			cache_slot = CACHE_ADDR(opline->extended_value & ~ZEND_FETCH_REF /* FUNC_ARG fetch may contain it */);

			if (EXPECTED(zobj->ce == CACHED_PTR_EX(cache_slot))) {
				uintptr_t prop_offset = (uintptr_t)CACHED_PTR_EX(cache_slot + 1);

				if (EXPECTED(IS_VALID_PROPERTY_OFFSET(prop_offset))) {
					retval = OBJ_PROP(zobj, prop_offset);
					if (EXPECTED(Z_TYPE_INFO_P(retval) != IS_UNDEF)) {
						if (!ZEND_VM_SPEC || (OP1_TYPE & (IS_TMP_VAR|IS_VAR)) != 0) {
							ZEND_VM_C_GOTO(fetch_obj_r_copy);
						} else {
ZEND_VM_C_LABEL(fetch_obj_r_fast_copy):
							ZVAL_COPY_DEREF(EX_VAR(opline->result.var), retval);
							ZEND_VM_NEXT_OPCODE();
						}
					}
				} else if (EXPECTED(zobj->properties != NULL)) {
					if (!IS_UNKNOWN_DYNAMIC_PROPERTY_OFFSET(prop_offset)) {
						uintptr_t idx = ZEND_DECODE_DYN_PROP_OFFSET(prop_offset);

						if (EXPECTED(idx < zobj->properties->nNumUsed * sizeof(Bucket))) {
							Bucket *p = (Bucket*)((char*)zobj->properties->arData + idx);

							if (EXPECTED(Z_TYPE(p->val) != IS_UNDEF) &&
						        (EXPECTED(p->key == name) ||
						         (EXPECTED(p->h == ZSTR_H(name)) &&
						          EXPECTED(p->key != NULL) &&
						          EXPECTED(zend_string_equal_content(p->key, name))))) {
								retval = &p->val;
								if (!ZEND_VM_SPEC || (OP1_TYPE & (IS_TMP_VAR|IS_VAR)) != 0) {
									ZEND_VM_C_GOTO(fetch_obj_r_copy);
								} else {
									ZEND_VM_C_GOTO(fetch_obj_r_fast_copy);
								}
							}
						}
						CACHE_PTR_EX(cache_slot + 1, (void*)ZEND_DYNAMIC_PROPERTY_OFFSET);
					}
					retval = zend_hash_find_ex(zobj->properties, name, 1);
					if (EXPECTED(retval)) {
						uintptr_t idx = (char*)retval - (char*)zobj->properties->arData;
						CACHE_PTR_EX(cache_slot + 1, (void*)ZEND_ENCODE_DYN_PROP_OFFSET(idx));
						if (!ZEND_VM_SPEC || (OP1_TYPE & (IS_TMP_VAR|IS_VAR)) != 0) {
							ZEND_VM_C_GOTO(fetch_obj_r_copy);
						} else {
							ZEND_VM_C_GOTO(fetch_obj_r_fast_copy);
						}
					}
				}
			}
		} else {
			if (OP2_TYPE == IS_CV && UNEXPECTED(Z_TYPE_INFO_P(offset) == IS_UNDEF)) {
				ZVAL_UNDEFINED_OP2();
			}
			name = zval_try_get_tmp_string(offset, &tmp_name);
			if (UNEXPECTED(!name)) {
				ZVAL_UNDEF(EX_VAR(opline->result.var));
				break;
			}
		}

		retval = zobj->handlers->read_property(zobj, name, BP_VAR_R, cache_slot, EX_VAR(opline->result.var));

		if (OP2_TYPE != IS_CONST) {
			zend_tmp_string_release(tmp_name);
		}

		if (retval != EX_VAR(opline->result.var)) {
ZEND_VM_C_LABEL(fetch_obj_r_copy):
			ZVAL_COPY_DEREF(EX_VAR(opline->result.var), retval);
		} else if (UNEXPECTED(Z_ISREF_P(retval))) {
			zend_unwrap_reference(retval);
		}
	} while (0);

ZEND_VM_C_LABEL(fetch_obj_r_finish):
	FREE_OP2();
	FREE_OP1();
	ZEND_VM_NEXT_OPCODE_CHECK_EXCEPTION();
}

ZEND_VM_HANDLER(85, ZEND_FETCH_OBJ_W, VAR|UNUSED|THIS|CV, CONST|TMPVAR|CV, FETCH_REF|DIM_WRITE|CACHE_SLOT)
{
	USE_OPLINE
	zval *property, *container, *result;

	SAVE_OPLINE();

	container = GET_OP1_OBJ_ZVAL_PTR_PTR_UNDEF(BP_VAR_W);
	property = GET_OP2_ZVAL_PTR(BP_VAR_R);
	result = EX_VAR(opline->result.var);
	zend_fetch_property_address(
		result, container, OP1_TYPE, property, OP2_TYPE,
		((OP2_TYPE == IS_CONST) ? CACHE_ADDR(opline->extended_value & ~ZEND_FETCH_OBJ_FLAGS) : NULL),
		BP_VAR_W, opline->extended_value & ZEND_FETCH_OBJ_FLAGS, 1 OPLINE_CC EXECUTE_DATA_CC);
	FREE_OP2();
	if (OP1_TYPE == IS_VAR) {
		FREE_VAR_PTR_AND_EXTRACT_RESULT_IF_NECESSARY(opline->op1.var);
	}
	ZEND_VM_NEXT_OPCODE_CHECK_EXCEPTION();
}

ZEND_VM_HANDLER(88, ZEND_FETCH_OBJ_RW, VAR|UNUSED|THIS|CV, CONST|TMPVAR|CV, CACHE_SLOT)
{
	USE_OPLINE
	zval *property, *container, *result;

	SAVE_OPLINE();
	container = GET_OP1_OBJ_ZVAL_PTR_PTR_UNDEF(BP_VAR_RW);
	property = GET_OP2_ZVAL_PTR(BP_VAR_R);
	result = EX_VAR(opline->result.var);
	zend_fetch_property_address(result, container, OP1_TYPE, property, OP2_TYPE, ((OP2_TYPE == IS_CONST) ? CACHE_ADDR(opline->extended_value) : NULL), BP_VAR_RW, 0, 1 OPLINE_CC EXECUTE_DATA_CC);
	FREE_OP2();
	if (OP1_TYPE == IS_VAR) {
		FREE_VAR_PTR_AND_EXTRACT_RESULT_IF_NECESSARY(opline->op1.var);
	}
	ZEND_VM_NEXT_OPCODE_CHECK_EXCEPTION();
}

ZEND_VM_COLD_CONST_HANDLER(91, ZEND_FETCH_OBJ_IS, CONST|TMPVAR|UNUSED|THIS|CV, CONST|TMPVAR|CV, CACHE_SLOT)
{
	USE_OPLINE
	zval *container;
	zval *offset;
	void **cache_slot = NULL;

	SAVE_OPLINE();
	container = GET_OP1_OBJ_ZVAL_PTR(BP_VAR_IS);
	offset = GET_OP2_ZVAL_PTR(BP_VAR_R);

	if (OP1_TYPE == IS_CONST ||
	    (OP1_TYPE != IS_UNUSED && UNEXPECTED(Z_TYPE_P(container) != IS_OBJECT))) {
		do {
			if ((OP1_TYPE & (IS_VAR|IS_CV)) && Z_ISREF_P(container)) {
				container = Z_REFVAL_P(container);
				if (EXPECTED(Z_TYPE_P(container) == IS_OBJECT)) {
					break;
				}
			}
			ZVAL_NULL(EX_VAR(opline->result.var));
			ZEND_VM_C_GOTO(fetch_obj_is_finish);
		} while (0);
	}

	/* here we are sure we are dealing with an object */
	do {
		zend_object *zobj = Z_OBJ_P(container);
		zend_string *name, *tmp_name;
		zval *retval;

		if (OP2_TYPE == IS_CONST) {
			name = Z_STR_P(offset);
			cache_slot = CACHE_ADDR(opline->extended_value);

			if (EXPECTED(zobj->ce == CACHED_PTR_EX(cache_slot))) {
				uintptr_t prop_offset = (uintptr_t)CACHED_PTR_EX(cache_slot + 1);

				if (EXPECTED(IS_VALID_PROPERTY_OFFSET(prop_offset))) {
					retval = OBJ_PROP(zobj, prop_offset);
					if (EXPECTED(Z_TYPE_P(retval) != IS_UNDEF)) {
						if (!ZEND_VM_SPEC || (OP1_TYPE & (IS_TMP_VAR|IS_VAR)) != 0) {
							ZEND_VM_C_GOTO(fetch_obj_is_copy);
						} else {
ZEND_VM_C_LABEL(fetch_obj_is_fast_copy):
							ZVAL_COPY_DEREF(EX_VAR(opline->result.var), retval);
							ZEND_VM_NEXT_OPCODE();
						}
					}
				} else if (EXPECTED(zobj->properties != NULL)) {
					if (!IS_UNKNOWN_DYNAMIC_PROPERTY_OFFSET(prop_offset)) {
						uintptr_t idx = ZEND_DECODE_DYN_PROP_OFFSET(prop_offset);

						if (EXPECTED(idx < zobj->properties->nNumUsed * sizeof(Bucket))) {
							Bucket *p = (Bucket*)((char*)zobj->properties->arData + idx);

							if (EXPECTED(Z_TYPE(p->val) != IS_UNDEF) &&
						        (EXPECTED(p->key == name) ||
						         (EXPECTED(p->h == ZSTR_H(name)) &&
						          EXPECTED(p->key != NULL) &&
						          EXPECTED(zend_string_equal_content(p->key, name))))) {
								retval = &p->val;
								if (!ZEND_VM_SPEC || (OP1_TYPE & (IS_TMP_VAR|IS_VAR)) != 0) {
									ZEND_VM_C_GOTO(fetch_obj_is_copy);
								} else {
									ZEND_VM_C_GOTO(fetch_obj_is_fast_copy);
								}
							}
						}
						CACHE_PTR_EX(cache_slot + 1, (void*)ZEND_DYNAMIC_PROPERTY_OFFSET);
					}
					retval = zend_hash_find_ex(zobj->properties, name, 1);
					if (EXPECTED(retval)) {
						uintptr_t idx = (char*)retval - (char*)zobj->properties->arData;
						CACHE_PTR_EX(cache_slot + 1, (void*)ZEND_ENCODE_DYN_PROP_OFFSET(idx));
						if (!ZEND_VM_SPEC || (OP1_TYPE & (IS_TMP_VAR|IS_VAR)) != 0) {
							ZEND_VM_C_GOTO(fetch_obj_is_copy);
						} else {
							ZEND_VM_C_GOTO(fetch_obj_is_fast_copy);
						}
					}
				}
			}
		} else {
			name = zval_try_get_tmp_string(offset, &tmp_name);
			if (UNEXPECTED(!name)) {
				ZVAL_UNDEF(EX_VAR(opline->result.var));
				break;
			}
		}

		retval = zobj->handlers->read_property(zobj, name, BP_VAR_IS, cache_slot, EX_VAR(opline->result.var));

		if (OP2_TYPE != IS_CONST) {
			zend_tmp_string_release(tmp_name);
		}

		if (retval != EX_VAR(opline->result.var)) {
ZEND_VM_C_LABEL(fetch_obj_is_copy):
			ZVAL_COPY_DEREF(EX_VAR(opline->result.var), retval);
		} else if (UNEXPECTED(Z_ISREF_P(retval))) {
			zend_unwrap_reference(retval);
		}
	} while (0);

ZEND_VM_C_LABEL(fetch_obj_is_finish):
	FREE_OP2();
	FREE_OP1();
	ZEND_VM_NEXT_OPCODE_CHECK_EXCEPTION();
}

ZEND_VM_COLD_CONST_HANDLER(94, ZEND_FETCH_OBJ_FUNC_ARG, CONST|TMP|VAR|UNUSED|THIS|CV, CONST|TMPVAR|CV, FETCH_REF|CACHE_SLOT)
{
#if !ZEND_VM_SPEC
	USE_OPLINE
#endif

	if (UNEXPECTED(ZEND_CALL_INFO(EX(call)) & ZEND_CALL_SEND_ARG_BY_REF)) {
		/* Behave like FETCH_OBJ_W */
		if ((OP1_TYPE & (IS_CONST|IS_TMP_VAR))) {
			ZEND_VM_DISPATCH_TO_HELPER(zend_use_tmp_in_write_context_helper);
		}
		ZEND_VM_DISPATCH_TO_HANDLER(ZEND_FETCH_OBJ_W);
	} else {
		ZEND_VM_DISPATCH_TO_HANDLER(ZEND_FETCH_OBJ_R);
	}
}

ZEND_VM_HANDLER(97, ZEND_FETCH_OBJ_UNSET, VAR|UNUSED|THIS|CV, CONST|TMPVAR|CV, CACHE_SLOT)
{
	USE_OPLINE
	zval *container, *property, *result;

	SAVE_OPLINE();
	container = GET_OP1_OBJ_ZVAL_PTR_PTR_UNDEF(BP_VAR_UNSET);
	property = GET_OP2_ZVAL_PTR(BP_VAR_R);
	result = EX_VAR(opline->result.var);
	zend_fetch_property_address(result, container, OP1_TYPE, property, OP2_TYPE, ((OP2_TYPE == IS_CONST) ? CACHE_ADDR(opline->extended_value) : NULL), BP_VAR_UNSET, 0, 1 OPLINE_CC EXECUTE_DATA_CC);
	FREE_OP2();
	if (OP1_TYPE == IS_VAR) {
		FREE_VAR_PTR_AND_EXTRACT_RESULT_IF_NECESSARY(opline->op1.var);
	}
	ZEND_VM_NEXT_OPCODE_CHECK_EXCEPTION();
}

ZEND_VM_HANDLER(98, ZEND_FETCH_LIST_R, CONST|TMPVARCV, CONST|TMPVAR|CV)
{
	USE_OPLINE
	zval *container;

	SAVE_OPLINE();
	container = GET_OP1_ZVAL_PTR_UNDEF(BP_VAR_R);
	zend_fetch_dimension_address_LIST_r(container, GET_OP2_ZVAL_PTR_UNDEF(BP_VAR_R), OP2_TYPE OPLINE_CC EXECUTE_DATA_CC);
	FREE_OP2();
	ZEND_VM_NEXT_OPCODE_CHECK_EXCEPTION();
}

ZEND_VM_HANDLER(155, ZEND_FETCH_LIST_W, VAR, CONST|TMPVAR|CV)
{
	USE_OPLINE
	zval *container, *dim;

	SAVE_OPLINE();
	container = GET_OP1_ZVAL_PTR_PTR_UNDEF(BP_VAR_W);
	dim = GET_OP2_ZVAL_PTR_UNDEF(BP_VAR_R);

	if (OP1_TYPE == IS_VAR
		&& Z_TYPE_P(EX_VAR(opline->op1.var)) != IS_INDIRECT
		&& UNEXPECTED(!Z_ISREF_P(container))
	) {
		zend_error(E_NOTICE, "Attempting to set reference to non referenceable value");
		zend_fetch_dimension_address_LIST_r(container, dim, OP2_TYPE OPLINE_CC EXECUTE_DATA_CC);
	} else {
		zend_fetch_dimension_address_W(container, dim, OP2_TYPE OPLINE_CC EXECUTE_DATA_CC);
	}

	FREE_OP2();
	ZEND_VM_NEXT_OPCODE_CHECK_EXCEPTION();
}

ZEND_VM_HANDLER(24, ZEND_ASSIGN_OBJ, VAR|UNUSED|THIS|CV, CONST|TMPVAR|CV, CACHE_SLOT, SPEC(OP_DATA=CONST|TMP|VAR|CV))
{
	USE_OPLINE
	zval *object, *property, *value, tmp;
	zend_object *zobj;
	zend_string *name, *tmp_name;

	SAVE_OPLINE();
	object = GET_OP1_OBJ_ZVAL_PTR_PTR_UNDEF(BP_VAR_W);
	property = GET_OP2_ZVAL_PTR(BP_VAR_R);
	value = GET_OP_DATA_ZVAL_PTR(BP_VAR_R);

	if (OP1_TYPE != IS_UNUSED && UNEXPECTED(Z_TYPE_P(object) != IS_OBJECT)) {
		if (Z_ISREF_P(object) && Z_TYPE_P(Z_REFVAL_P(object)) == IS_OBJECT) {
			object = Z_REFVAL_P(object);
			ZEND_VM_C_GOTO(assign_object);
		}
		zend_throw_non_object_error(object, property OPLINE_CC EXECUTE_DATA_CC);
		value = &EG(uninitialized_zval);
		ZEND_VM_C_GOTO(free_and_exit_assign_obj);
	}

ZEND_VM_C_LABEL(assign_object):
	zobj = Z_OBJ_P(object);
	if (OP2_TYPE == IS_CONST &&
	    EXPECTED(zobj->ce == CACHED_PTR(opline->extended_value))) {
		void **cache_slot = CACHE_ADDR(opline->extended_value);
		uintptr_t prop_offset = (uintptr_t)CACHED_PTR_EX(cache_slot + 1);
		zend_object *zobj = Z_OBJ_P(object);
		zval *property_val;

		if (EXPECTED(IS_VALID_PROPERTY_OFFSET(prop_offset))) {
			property_val = OBJ_PROP(zobj, prop_offset);
			if (Z_TYPE_P(property_val) != IS_UNDEF) {
				zend_property_info *prop_info = (zend_property_info*) CACHED_PTR_EX(cache_slot + 2);

				if (UNEXPECTED(prop_info != NULL)) {
					zend_uchar orig_type = IS_UNDEF;

					if (OP_DATA_TYPE == IS_CONST) {
						orig_type = Z_TYPE_P(value);
					}

					value = zend_assign_to_typed_prop(prop_info, property_val, value EXECUTE_DATA_CC);

					/* will remain valid, thus no need to check prop_info in future here */
					if (OP_DATA_TYPE == IS_CONST && Z_TYPE_P(value) == orig_type) {
						CACHE_PTR_EX(cache_slot + 2, NULL);
					}
					ZEND_VM_C_GOTO(free_and_exit_assign_obj);
				} else {
ZEND_VM_C_LABEL(fast_assign_obj):
					value = zend_assign_to_variable(property_val, value, OP_DATA_TYPE, EX_USES_STRICT_TYPES());
					if (UNEXPECTED(RETURN_VALUE_USED(opline))) {
						ZVAL_COPY(EX_VAR(opline->result.var), value);
					}
					ZEND_VM_C_GOTO(exit_assign_obj);
				}
			}
		} else {
			if (EXPECTED(zobj->properties != NULL)) {
				if (UNEXPECTED(GC_REFCOUNT(zobj->properties) > 1)) {
					if (EXPECTED(!(GC_FLAGS(zobj->properties) & IS_ARRAY_IMMUTABLE))) {
						GC_DELREF(zobj->properties);
					}
					zobj->properties = zend_array_dup(zobj->properties);
				}
				property_val = zend_hash_find_ex(zobj->properties, Z_STR_P(property), 1);
				if (property_val) {
					ZEND_VM_C_GOTO(fast_assign_obj);
				}
			}

			if (!zobj->ce->__set) {

				if (EXPECTED(zobj->properties == NULL)) {
					rebuild_object_properties(zobj);
				}
				if (OP_DATA_TYPE == IS_CONST) {
					if (UNEXPECTED(Z_OPT_REFCOUNTED_P(value))) {
						Z_ADDREF_P(value);
					}
				} else if (OP_DATA_TYPE != IS_TMP_VAR) {
					if (Z_ISREF_P(value)) {
						if (OP_DATA_TYPE == IS_VAR) {
							zend_reference *ref = Z_REF_P(value);
							if (GC_DELREF(ref) == 0) {
								ZVAL_COPY_VALUE(&tmp, Z_REFVAL_P(value));
								efree_size(ref, sizeof(zend_reference));
								value = &tmp;
							} else {
								value = Z_REFVAL_P(value);
								Z_TRY_ADDREF_P(value);
							}
						} else {
							value = Z_REFVAL_P(value);
							Z_TRY_ADDREF_P(value);
						}
					} else if (OP_DATA_TYPE == IS_CV) {
						Z_TRY_ADDREF_P(value);
					}
				}
				zend_hash_add_new(zobj->properties, Z_STR_P(property), value);
				if (UNEXPECTED(RETURN_VALUE_USED(opline))) {
					ZVAL_COPY(EX_VAR(opline->result.var), value);
				}
				ZEND_VM_C_GOTO(exit_assign_obj);
			}
		}
	}

	if (OP_DATA_TYPE == IS_CV || OP_DATA_TYPE == IS_VAR) {
		ZVAL_DEREF(value);
	}

	if (OP2_TYPE == IS_CONST) {
		name = Z_STR_P(property);
	} else {
		name = zval_try_get_tmp_string(property, &tmp_name);
		if (UNEXPECTED(!name)) {
			FREE_OP_DATA();
			UNDEF_RESULT();
			ZEND_VM_C_GOTO(exit_assign_obj);
		}
	}

	value = zobj->handlers->write_property(zobj, name, value, (OP2_TYPE == IS_CONST) ? CACHE_ADDR(opline->extended_value) : NULL);

	if (OP2_TYPE != IS_CONST) {
		zend_tmp_string_release(tmp_name);
	}

ZEND_VM_C_LABEL(free_and_exit_assign_obj):
	if (UNEXPECTED(RETURN_VALUE_USED(opline))) {
		ZVAL_COPY_DEREF(EX_VAR(opline->result.var), value);
	}
	FREE_OP_DATA();
ZEND_VM_C_LABEL(exit_assign_obj):
	FREE_OP2();
	FREE_OP1_VAR_PTR();
	/* assign_obj has two opcodes! */
	ZEND_VM_NEXT_OPCODE_EX(1, 2);
}

/* No specialization for op_types (CONST|TMPVAR|CV, UNUSED|CONST|VAR) */
ZEND_VM_HANDLER(25, ZEND_ASSIGN_STATIC_PROP, ANY, ANY, CACHE_SLOT, SPEC(OP_DATA=CONST|TMP|VAR|CV))
{
	USE_OPLINE
	zval *prop, *value;
	zend_property_info *prop_info;

	SAVE_OPLINE();

	if (zend_fetch_static_property_address(&prop, &prop_info, opline->extended_value, BP_VAR_W, 0 OPLINE_CC EXECUTE_DATA_CC) != SUCCESS) {
		FREE_OP_DATA();
		UNDEF_RESULT();
		HANDLE_EXCEPTION();
	}

	value = GET_OP_DATA_ZVAL_PTR(BP_VAR_R);

	if (UNEXPECTED(ZEND_TYPE_IS_SET(prop_info->type))) {
		value = zend_assign_to_typed_prop(prop_info, prop, value EXECUTE_DATA_CC);
		FREE_OP_DATA();
	} else {
		value = zend_assign_to_variable(prop, value, OP_DATA_TYPE, EX_USES_STRICT_TYPES());
	}

	if (UNEXPECTED(RETURN_VALUE_USED(opline))) {
		ZVAL_COPY(EX_VAR(opline->result.var), value);
	}

	/* assign_static_prop has two opcodes! */
	ZEND_VM_NEXT_OPCODE_EX(1, 2);
}

ZEND_VM_HANDLER(23, ZEND_ASSIGN_DIM, VAR|CV, CONST|TMPVAR|UNUSED|NEXT|CV, SPEC(OP_DATA=CONST|TMP|VAR|CV))
{
	USE_OPLINE
	zval *object_ptr, *orig_object_ptr;
	zval *value;
	zval *variable_ptr;
	zval *dim;

	SAVE_OPLINE();
	orig_object_ptr = object_ptr = GET_OP1_ZVAL_PTR_PTR_UNDEF(BP_VAR_W);

	if (EXPECTED(Z_TYPE_P(object_ptr) == IS_ARRAY)) {
ZEND_VM_C_LABEL(try_assign_dim_array):
		SEPARATE_ARRAY(object_ptr);
		if (OP2_TYPE == IS_UNUSED) {
			value = GET_OP_DATA_ZVAL_PTR(BP_VAR_R);
			if (OP_DATA_TYPE == IS_CV || OP_DATA_TYPE == IS_VAR) {
				ZVAL_DEREF(value);
			}
			variable_ptr = zend_hash_next_index_insert(Z_ARRVAL_P(object_ptr), value);
			if (UNEXPECTED(variable_ptr == NULL)) {
				zend_cannot_add_element();
				ZEND_VM_C_GOTO(assign_dim_error);
			} else if (OP_DATA_TYPE == IS_CV) {
				if (Z_REFCOUNTED_P(value)) {
					Z_ADDREF_P(value);
				}
			} else if (OP_DATA_TYPE == IS_VAR) {
				zval *free_op_data = EX_VAR((opline+1)->op1.var);
				if (value != free_op_data) {
					if (Z_REFCOUNTED_P(value)) {
						Z_ADDREF_P(value);
					}
					zval_ptr_dtor_nogc(free_op_data);
				}
			} else if (OP_DATA_TYPE == IS_CONST) {
				if (UNEXPECTED(Z_REFCOUNTED_P(value))) {
					Z_ADDREF_P(value);
				}
			}
		} else {
			dim = GET_OP2_ZVAL_PTR_UNDEF(BP_VAR_R);
			if (OP2_TYPE == IS_CONST) {
				variable_ptr = zend_fetch_dimension_address_inner_W_CONST(Z_ARRVAL_P(object_ptr), dim EXECUTE_DATA_CC);
			} else {
				variable_ptr = zend_fetch_dimension_address_inner_W(Z_ARRVAL_P(object_ptr), dim EXECUTE_DATA_CC);
			}
			if (UNEXPECTED(variable_ptr == NULL)) {
				ZEND_VM_C_GOTO(assign_dim_error);
			}
			value = GET_OP_DATA_ZVAL_PTR(BP_VAR_R);
			value = zend_assign_to_variable(variable_ptr, value, OP_DATA_TYPE, EX_USES_STRICT_TYPES());
		}
		if (UNEXPECTED(RETURN_VALUE_USED(opline))) {
			ZVAL_COPY(EX_VAR(opline->result.var), value);
		}
	} else {
		if (EXPECTED(Z_ISREF_P(object_ptr))) {
			object_ptr = Z_REFVAL_P(object_ptr);
			if (EXPECTED(Z_TYPE_P(object_ptr) == IS_ARRAY)) {
				ZEND_VM_C_GOTO(try_assign_dim_array);
			}
		}
		if (EXPECTED(Z_TYPE_P(object_ptr) == IS_OBJECT)) {
			dim = GET_OP2_ZVAL_PTR(BP_VAR_R);
			value = GET_OP_DATA_ZVAL_PTR_DEREF(BP_VAR_R);

			if (OP2_TYPE == IS_CONST && Z_EXTRA_P(dim) == ZEND_EXTRA_VALUE) {
				dim++;
			}
			zend_assign_to_object_dim(object_ptr, dim, value OPLINE_CC EXECUTE_DATA_CC);

			FREE_OP_DATA();
		} else if (EXPECTED(Z_TYPE_P(object_ptr) == IS_STRING)) {
			if (OP2_TYPE == IS_UNUSED) {
				zend_use_new_element_for_string();
				FREE_OP_DATA();
				UNDEF_RESULT();
			} else {
				dim = GET_OP2_ZVAL_PTR(BP_VAR_R);
				value = GET_OP_DATA_ZVAL_PTR_DEREF(BP_VAR_R);
				zend_assign_to_string_offset(object_ptr, dim, value OPLINE_CC EXECUTE_DATA_CC);
				FREE_OP_DATA();
			}
		} else if (EXPECTED(Z_TYPE_P(object_ptr) <= IS_FALSE)) {
			if (Z_ISREF_P(orig_object_ptr)
			 && ZEND_REF_HAS_TYPE_SOURCES(Z_REF_P(orig_object_ptr))
			 && !zend_verify_ref_array_assignable(Z_REF_P(orig_object_ptr))) {
				dim = GET_OP2_ZVAL_PTR(BP_VAR_R);
				FREE_OP_DATA();
				UNDEF_RESULT();
			} else {
				ZVAL_ARR(object_ptr, zend_new_array(8));
				ZEND_VM_C_GOTO(try_assign_dim_array);
			}
		} else {
			zend_use_scalar_as_array();
			dim = GET_OP2_ZVAL_PTR(BP_VAR_R);
ZEND_VM_C_LABEL(assign_dim_error):
			FREE_OP_DATA();
			if (UNEXPECTED(RETURN_VALUE_USED(opline))) {
				ZVAL_NULL(EX_VAR(opline->result.var));
			}
		}
	}
	if (OP2_TYPE != IS_UNUSED) {
		FREE_OP2();
	}
	FREE_OP1_VAR_PTR();
	/* assign_dim has two opcodes! */
	ZEND_VM_NEXT_OPCODE_EX(1, 2);
}

ZEND_VM_HANDLER(22, ZEND_ASSIGN, VAR|CV, CONST|TMP|VAR|CV, SPEC(RETVAL))
{
	USE_OPLINE
	zval *value;
	zval *variable_ptr;

	SAVE_OPLINE();
	value = GET_OP2_ZVAL_PTR(BP_VAR_R);
	variable_ptr = GET_OP1_ZVAL_PTR_PTR_UNDEF(BP_VAR_W);

	value = zend_assign_to_variable(variable_ptr, value, OP2_TYPE, EX_USES_STRICT_TYPES());
	if (UNEXPECTED(RETURN_VALUE_USED(opline))) {
		ZVAL_COPY(EX_VAR(opline->result.var), value);
	}
	FREE_OP1_VAR_PTR();
	/* zend_assign_to_variable() always takes care of op2, never free it! */

	ZEND_VM_NEXT_OPCODE_CHECK_EXCEPTION();
}

ZEND_VM_HANDLER(30, ZEND_ASSIGN_REF, VAR|CV, VAR|CV, SRC)
{
	USE_OPLINE
	zval *variable_ptr;
	zval *value_ptr;

	SAVE_OPLINE();
	value_ptr = GET_OP2_ZVAL_PTR_PTR(BP_VAR_W);
	variable_ptr = GET_OP1_ZVAL_PTR_PTR_UNDEF(BP_VAR_W);

	if (OP1_TYPE == IS_VAR &&
	           UNEXPECTED(Z_TYPE_P(EX_VAR(opline->op1.var)) != IS_INDIRECT)) {

		zend_throw_error(NULL, "Cannot assign by reference to an array dimension of an object");
		variable_ptr = &EG(uninitialized_zval);
	} else if (OP2_TYPE == IS_VAR &&
	           opline->extended_value == ZEND_RETURNS_FUNCTION &&
			   UNEXPECTED(!Z_ISREF_P(value_ptr))) {

		if (UNEXPECTED(!zend_wrong_assign_to_variable_reference(variable_ptr, value_ptr OPLINE_CC EXECUTE_DATA_CC))) {
			variable_ptr = &EG(uninitialized_zval);
		}
	} else {
		zend_assign_to_variable_reference(variable_ptr, value_ptr);
	}

	if (UNEXPECTED(RETURN_VALUE_USED(opline))) {
		ZVAL_COPY(EX_VAR(opline->result.var), variable_ptr);
	}

	FREE_OP2_VAR_PTR();
	FREE_OP1_VAR_PTR();
	ZEND_VM_NEXT_OPCODE_CHECK_EXCEPTION();
}

ZEND_VM_HANDLER(32, ZEND_ASSIGN_OBJ_REF, VAR|UNUSED|THIS|CV, CONST|TMPVAR|CV, CACHE_SLOT|SRC, SPEC(OP_DATA=VAR|CV))
{
	USE_OPLINE
	zval *property, *container, *value_ptr;

	SAVE_OPLINE();

	container = GET_OP1_OBJ_ZVAL_PTR_PTR_UNDEF(BP_VAR_W);
	property = GET_OP2_ZVAL_PTR(BP_VAR_R);

	value_ptr = GET_OP_DATA_ZVAL_PTR_PTR(BP_VAR_W);

	if (ZEND_VM_SPEC) {
		if (OP1_TYPE == IS_UNUSED) {
			if (OP2_TYPE == IS_CONST) {
				zend_assign_to_property_reference_this_const(container, property, value_ptr OPLINE_CC EXECUTE_DATA_CC);
			} else {
				zend_assign_to_property_reference_this_var(container, property, value_ptr OPLINE_CC EXECUTE_DATA_CC);
			}
		} else {
			if (OP2_TYPE == IS_CONST) {
				zend_assign_to_property_reference_var_const(container, property, value_ptr OPLINE_CC EXECUTE_DATA_CC);
			} else {
				zend_assign_to_property_reference_var_var(container, property, value_ptr OPLINE_CC EXECUTE_DATA_CC);
			}
		}
	} else {
		zend_assign_to_property_reference(container, OP1_TYPE, property, OP2_TYPE, value_ptr OPLINE_CC EXECUTE_DATA_CC);
	}

	FREE_OP1_VAR_PTR();
	FREE_OP2();
	FREE_OP_DATA_VAR_PTR();
	ZEND_VM_NEXT_OPCODE_EX(1, 2);
}

/* No specialization for op_types (CONST|TMPVAR|CV, UNUSED|CONST|VAR) */
ZEND_VM_HANDLER(33, ZEND_ASSIGN_STATIC_PROP_REF, ANY, ANY, CACHE_SLOT|SRC)
{
	USE_OPLINE
	zval *prop, *value_ptr;
	zend_property_info *prop_info;

	SAVE_OPLINE();

	if (zend_fetch_static_property_address(&prop, &prop_info, opline->extended_value & ~ZEND_RETURNS_FUNCTION, BP_VAR_W, 0 OPLINE_CC EXECUTE_DATA_CC) != SUCCESS) {
		FREE_OP_DATA();
		UNDEF_RESULT();
		HANDLE_EXCEPTION();
	}

	value_ptr = GET_OP_DATA_ZVAL_PTR_PTR(BP_VAR_W);

	if (OP_DATA_TYPE == IS_VAR && (opline->extended_value & ZEND_RETURNS_FUNCTION) && UNEXPECTED(!Z_ISREF_P(value_ptr))) {
		if (UNEXPECTED(!zend_wrong_assign_to_variable_reference(prop, value_ptr OPLINE_CC EXECUTE_DATA_CC))) {
			prop = &EG(uninitialized_zval);
		}
	} else if (UNEXPECTED(ZEND_TYPE_IS_SET(prop_info->type))) {
		prop = zend_assign_to_typed_property_reference(prop_info, prop, value_ptr EXECUTE_DATA_CC);
	} else {
		zend_assign_to_variable_reference(prop, value_ptr);
	}

	if (UNEXPECTED(RETURN_VALUE_USED(opline))) {
		ZVAL_COPY(EX_VAR(opline->result.var), prop);
	}

	FREE_OP_DATA_VAR_PTR();
	ZEND_VM_NEXT_OPCODE_EX(1, 2);
}

ZEND_VM_HOT_HELPER(zend_leave_helper, ANY, ANY)
{
	zend_execute_data *old_execute_data;
	uint32_t call_info = EX_CALL_INFO();
	SAVE_OPLINE();

	if (EXPECTED((call_info & (ZEND_CALL_CODE|ZEND_CALL_TOP|ZEND_CALL_HAS_SYMBOL_TABLE|ZEND_CALL_FREE_EXTRA_ARGS|ZEND_CALL_ALLOCATED|ZEND_CALL_HAS_EXTRA_NAMED_PARAMS)) == 0)) {
		EG(current_execute_data) = EX(prev_execute_data);
		i_free_compiled_variables(execute_data);

#ifdef ZEND_PREFER_RELOAD
		call_info = EX_CALL_INFO();
#endif
		if (UNEXPECTED(call_info & ZEND_CALL_RELEASE_THIS)) {
			OBJ_RELEASE(Z_OBJ(execute_data->This));
		} else if (UNEXPECTED(call_info & ZEND_CALL_CLOSURE)) {
			OBJ_RELEASE(ZEND_CLOSURE_OBJECT(EX(func)));
		}
		EG(vm_stack_top) = (zval*)execute_data;
		execute_data = EX(prev_execute_data);

		if (UNEXPECTED(EG(exception) != NULL)) {
			zend_rethrow_exception(execute_data);
			HANDLE_EXCEPTION_LEAVE();
		}

		LOAD_NEXT_OPLINE();
		ZEND_VM_LEAVE();
	} else if (EXPECTED((call_info & (ZEND_CALL_CODE|ZEND_CALL_TOP)) == 0)) {
		EG(current_execute_data) = EX(prev_execute_data);
		i_free_compiled_variables(execute_data);

#ifdef ZEND_PREFER_RELOAD
		call_info = EX_CALL_INFO();
#endif
		if (UNEXPECTED(call_info & ZEND_CALL_HAS_SYMBOL_TABLE)) {
			zend_clean_and_cache_symbol_table(EX(symbol_table));
		}

		if (UNEXPECTED(call_info & ZEND_CALL_HAS_EXTRA_NAMED_PARAMS)) {
			zend_free_extra_named_params(EX(extra_named_params));
		}

		/* Free extra args before releasing the closure,
		 * as that may free the op_array. */
		zend_vm_stack_free_extra_args_ex(call_info, execute_data);

		if (UNEXPECTED(call_info & ZEND_CALL_RELEASE_THIS)) {
			OBJ_RELEASE(Z_OBJ(execute_data->This));
		} else if (UNEXPECTED(call_info & ZEND_CALL_CLOSURE)) {
			OBJ_RELEASE(ZEND_CLOSURE_OBJECT(EX(func)));
		}

		old_execute_data = execute_data;
		execute_data = EX(prev_execute_data);
		zend_vm_stack_free_call_frame_ex(call_info, old_execute_data);

		if (UNEXPECTED(EG(exception) != NULL)) {
			zend_rethrow_exception(execute_data);
			HANDLE_EXCEPTION_LEAVE();
		}

		LOAD_NEXT_OPLINE();
		ZEND_VM_LEAVE();
	} else if (EXPECTED((call_info & ZEND_CALL_TOP) == 0)) {
		zend_detach_symbol_table(execute_data);
		destroy_op_array(&EX(func)->op_array);
		efree_size(EX(func), sizeof(zend_op_array));
#ifdef ZEND_PREFER_RELOAD
		call_info = EX_CALL_INFO();
#endif
		old_execute_data = execute_data;
		execute_data = EG(current_execute_data) = EX(prev_execute_data);
		zend_vm_stack_free_call_frame_ex(call_info, old_execute_data);

		zend_attach_symbol_table(execute_data);
		if (UNEXPECTED(EG(exception) != NULL)) {
			zend_rethrow_exception(execute_data);
			HANDLE_EXCEPTION_LEAVE();
		}

		LOAD_NEXT_OPLINE();
		ZEND_VM_LEAVE();
	} else {
		if (EXPECTED((call_info & ZEND_CALL_CODE) == 0)) {
			EG(current_execute_data) = EX(prev_execute_data);
			i_free_compiled_variables(execute_data);
#ifdef ZEND_PREFER_RELOAD
			call_info = EX_CALL_INFO();
#endif
			if (UNEXPECTED(call_info & (ZEND_CALL_HAS_SYMBOL_TABLE|ZEND_CALL_FREE_EXTRA_ARGS|ZEND_CALL_HAS_EXTRA_NAMED_PARAMS))) {
				if (UNEXPECTED(call_info & ZEND_CALL_HAS_SYMBOL_TABLE)) {
					zend_clean_and_cache_symbol_table(EX(symbol_table));
				}
				zend_vm_stack_free_extra_args_ex(call_info, execute_data);
				if (UNEXPECTED(call_info & ZEND_CALL_HAS_EXTRA_NAMED_PARAMS)) {
					zend_free_extra_named_params(EX(extra_named_params));
				}
			}
			if (UNEXPECTED(call_info & ZEND_CALL_CLOSURE)) {
				OBJ_RELEASE(ZEND_CLOSURE_OBJECT(EX(func)));
			}
			ZEND_VM_RETURN();
		} else /* if (call_kind == ZEND_CALL_TOP_CODE) */ {
			zend_array *symbol_table = EX(symbol_table);

			zend_detach_symbol_table(execute_data);
			old_execute_data = EX(prev_execute_data);
			while (old_execute_data) {
				if (old_execute_data->func && (ZEND_CALL_INFO(old_execute_data) & ZEND_CALL_HAS_SYMBOL_TABLE)) {
					if (old_execute_data->symbol_table == symbol_table) {
						zend_attach_symbol_table(old_execute_data);
					}
					break;
				}
				old_execute_data = old_execute_data->prev_execute_data;
			}
			EG(current_execute_data) = EX(prev_execute_data);
			ZEND_VM_RETURN();
		}
	}
}

ZEND_VM_HOT_HANDLER(42, ZEND_JMP, JMP_ADDR, ANY)
{
	USE_OPLINE

	ZEND_VM_JMP_EX(OP_JMP_ADDR(opline, opline->op1), 0);
}

ZEND_VM_HOT_NOCONST_HANDLER(43, ZEND_JMPZ, CONST|TMPVAR|CV, JMP_ADDR)
{
	USE_OPLINE
	zval *val;
	zend_uchar op1_type;

	val = GET_OP1_ZVAL_PTR_UNDEF(BP_VAR_R);

	if (Z_TYPE_INFO_P(val) == IS_TRUE) {
		ZEND_VM_NEXT_OPCODE();
	} else if (EXPECTED(Z_TYPE_INFO_P(val) <= IS_TRUE)) {
		if (OP1_TYPE == IS_CV && UNEXPECTED(Z_TYPE_INFO_P(val) == IS_UNDEF)) {
			SAVE_OPLINE();
			ZVAL_UNDEFINED_OP1();
			if (UNEXPECTED(EG(exception))) {
				HANDLE_EXCEPTION();
			}
		}
		ZEND_VM_JMP_EX(OP_JMP_ADDR(opline, opline->op2), 0);
	}

	SAVE_OPLINE();
	op1_type = OP1_TYPE;
	if (i_zend_is_true(val)) {
		opline++;
	} else {
		opline = OP_JMP_ADDR(opline, opline->op2);
	}
	if (op1_type & (IS_TMP_VAR|IS_VAR)) {
		zval_ptr_dtor_nogc(val);
	}
	ZEND_VM_JMP(opline);
}

ZEND_VM_HOT_NOCONST_HANDLER(44, ZEND_JMPNZ, CONST|TMPVAR|CV, JMP_ADDR)
{
	USE_OPLINE
	zval *val;
	zend_uchar op1_type;

	val = GET_OP1_ZVAL_PTR_UNDEF(BP_VAR_R);

	if (Z_TYPE_INFO_P(val) == IS_TRUE) {
		ZEND_VM_JMP_EX(OP_JMP_ADDR(opline, opline->op2), 0);
	} else if (EXPECTED(Z_TYPE_INFO_P(val) <= IS_TRUE)) {
		if (OP1_TYPE == IS_CV && UNEXPECTED(Z_TYPE_INFO_P(val) == IS_UNDEF)) {
			SAVE_OPLINE();
			ZVAL_UNDEFINED_OP1();
			if (UNEXPECTED(EG(exception))) {
				HANDLE_EXCEPTION();
			}
		}
		ZEND_VM_NEXT_OPCODE();
	}

	SAVE_OPLINE();
	op1_type = OP1_TYPE;
	if (i_zend_is_true(val)) {
		opline = OP_JMP_ADDR(opline, opline->op2);
	} else {
		opline++;
	}
	if (op1_type & (IS_TMP_VAR|IS_VAR)) {
		zval_ptr_dtor_nogc(val);
	}
	ZEND_VM_JMP(opline);
}

ZEND_VM_HANDLER(45, ZEND_JMPZNZ, CONST|TMPVAR|CV, JMP_ADDR, JMP_ADDR)
{
	USE_OPLINE
	zval *val;
	zend_uchar op1_type;

	val = GET_OP1_ZVAL_PTR_UNDEF(BP_VAR_R);

	if (EXPECTED(Z_TYPE_INFO_P(val) == IS_TRUE)) {
		ZEND_VM_SET_RELATIVE_OPCODE(opline, opline->extended_value);
		ZEND_VM_CONTINUE();
	} else if (EXPECTED(Z_TYPE_INFO_P(val) <= IS_TRUE)) {
		if (OP1_TYPE == IS_CV && UNEXPECTED(Z_TYPE_INFO_P(val) == IS_UNDEF)) {
			SAVE_OPLINE();
			ZVAL_UNDEFINED_OP1();
			if (UNEXPECTED(EG(exception))) {
				HANDLE_EXCEPTION();
			}
		}
		ZEND_VM_JMP_EX(OP_JMP_ADDR(opline, opline->op2), 0);
	}

	SAVE_OPLINE();
	op1_type = OP1_TYPE;
	if (i_zend_is_true(val)) {
		opline = ZEND_OFFSET_TO_OPLINE(opline, opline->extended_value);
	} else {
		opline = OP_JMP_ADDR(opline, opline->op2);
	}
	if (op1_type & (IS_TMP_VAR|IS_VAR)) {
		zval_ptr_dtor_nogc(val);
	}
	ZEND_VM_JMP(opline);
}

ZEND_VM_COLD_CONST_HANDLER(46, ZEND_JMPZ_EX, CONST|TMPVAR|CV, JMP_ADDR)
{
	USE_OPLINE
	zval *val;
	int ret;

	val = GET_OP1_ZVAL_PTR_UNDEF(BP_VAR_R);

	if (Z_TYPE_INFO_P(val) == IS_TRUE) {
		ZVAL_TRUE(EX_VAR(opline->result.var));
		ZEND_VM_NEXT_OPCODE();
	} else if (EXPECTED(Z_TYPE_INFO_P(val) <= IS_TRUE)) {
		ZVAL_FALSE(EX_VAR(opline->result.var));
		if (OP1_TYPE == IS_CV && UNEXPECTED(Z_TYPE_INFO_P(val) == IS_UNDEF)) {
			SAVE_OPLINE();
			ZVAL_UNDEFINED_OP1();
			if (UNEXPECTED(EG(exception))) {
				HANDLE_EXCEPTION();
			}
		}
		ZEND_VM_JMP_EX(OP_JMP_ADDR(opline, opline->op2), 0);
	}

	SAVE_OPLINE();
	ret = i_zend_is_true(val);
	FREE_OP1();
	if (ret) {
		ZVAL_TRUE(EX_VAR(opline->result.var));
		opline++;
	} else {
		ZVAL_FALSE(EX_VAR(opline->result.var));
		opline = OP_JMP_ADDR(opline, opline->op2);
	}
	ZEND_VM_JMP(opline);
}

ZEND_VM_COLD_CONST_HANDLER(47, ZEND_JMPNZ_EX, CONST|TMPVAR|CV, JMP_ADDR)
{
	USE_OPLINE
	zval *val;
	int ret;

	val = GET_OP1_ZVAL_PTR_UNDEF(BP_VAR_R);

	if (Z_TYPE_INFO_P(val) == IS_TRUE) {
		ZVAL_TRUE(EX_VAR(opline->result.var));
		ZEND_VM_JMP_EX(OP_JMP_ADDR(opline, opline->op2), 0);
	} else if (EXPECTED(Z_TYPE_INFO_P(val) <= IS_TRUE)) {
		ZVAL_FALSE(EX_VAR(opline->result.var));
		if (OP1_TYPE == IS_CV && UNEXPECTED(Z_TYPE_INFO_P(val) == IS_UNDEF)) {
			SAVE_OPLINE();
			ZVAL_UNDEFINED_OP1();
			ZEND_VM_NEXT_OPCODE_CHECK_EXCEPTION();
		} else {
			ZEND_VM_NEXT_OPCODE();
		}
	}

	SAVE_OPLINE();
	ret = i_zend_is_true(val);
	FREE_OP1();
	if (ret) {
		ZVAL_TRUE(EX_VAR(opline->result.var));
		opline = OP_JMP_ADDR(opline, opline->op2);
	} else {
		ZVAL_FALSE(EX_VAR(opline->result.var));
		opline++;
	}
	ZEND_VM_JMP(opline);
}

ZEND_VM_HANDLER(70, ZEND_FREE, TMPVAR, ANY)
{
	USE_OPLINE

	SAVE_OPLINE();
	zval_ptr_dtor_nogc(EX_VAR(opline->op1.var));
	ZEND_VM_NEXT_OPCODE_CHECK_EXCEPTION();
}

ZEND_VM_HOT_HANDLER(127, ZEND_FE_FREE, TMPVAR, ANY)
{
	zval *var;
	USE_OPLINE

	var = EX_VAR(opline->op1.var);
	if (Z_TYPE_P(var) != IS_ARRAY) {
		SAVE_OPLINE();
		if (Z_FE_ITER_P(var) != (uint32_t)-1) {
			zend_hash_iterator_del(Z_FE_ITER_P(var));
		}
		zval_ptr_dtor_nogc(var);
		ZEND_VM_NEXT_OPCODE_CHECK_EXCEPTION();
	}

	/* This is freeing an array. Use an inlined version of zval_ptr_dtor_nogc. */
	/* PHP only needs to save the opline and check for an exception if the last reference to the array was garbage collected (destructors of elements in the array could throw an exception) */
	if (Z_REFCOUNTED_P(var) && !Z_DELREF_P(var)) {
		SAVE_OPLINE();
		rc_dtor_func(Z_COUNTED_P(var));
		ZEND_VM_NEXT_OPCODE_CHECK_EXCEPTION();
	}
	ZEND_VM_NEXT_OPCODE();
}

ZEND_VM_COLD_CONSTCONST_HANDLER(53, ZEND_FAST_CONCAT, CONST|TMPVAR|CV, CONST|TMPVAR|CV)
{
	USE_OPLINE
	zval *op1, *op2;
	zend_string *op1_str, *op2_str, *str;


	op1 = GET_OP1_ZVAL_PTR_UNDEF(BP_VAR_R);
	op2 = GET_OP2_ZVAL_PTR_UNDEF(BP_VAR_R);
	if ((OP1_TYPE == IS_CONST || EXPECTED(Z_TYPE_P(op1) == IS_STRING)) &&
	    (OP2_TYPE == IS_CONST || EXPECTED(Z_TYPE_P(op2) == IS_STRING))) {
		zend_string *op1_str = Z_STR_P(op1);
		zend_string *op2_str = Z_STR_P(op2);
		zend_string *str;

		if (OP1_TYPE != IS_CONST && UNEXPECTED(ZSTR_LEN(op1_str) == 0)) {
			if (OP2_TYPE == IS_CONST || OP2_TYPE == IS_CV) {
				ZVAL_STR_COPY(EX_VAR(opline->result.var), op2_str);
			} else {
				ZVAL_STR(EX_VAR(opline->result.var), op2_str);
			}
			if (OP1_TYPE & (IS_TMP_VAR|IS_VAR)) {
				zend_string_release_ex(op1_str, 0);
			}
		} else if (OP2_TYPE != IS_CONST && UNEXPECTED(ZSTR_LEN(op2_str) == 0)) {
			if (OP1_TYPE == IS_CONST || OP1_TYPE == IS_CV) {
				ZVAL_STR_COPY(EX_VAR(opline->result.var), op1_str);
			} else {
				ZVAL_STR(EX_VAR(opline->result.var), op1_str);
			}
			if (OP2_TYPE & (IS_TMP_VAR|IS_VAR)) {
				zend_string_release_ex(op2_str, 0);
			}
		} else if (OP1_TYPE != IS_CONST && OP1_TYPE != IS_CV &&
		    !ZSTR_IS_INTERNED(op1_str) && GC_REFCOUNT(op1_str) == 1) {
		    size_t len = ZSTR_LEN(op1_str);

			str = zend_string_extend(op1_str, len + ZSTR_LEN(op2_str), 0);
			memcpy(ZSTR_VAL(str) + len, ZSTR_VAL(op2_str), ZSTR_LEN(op2_str)+1);
			ZVAL_NEW_STR(EX_VAR(opline->result.var), str);
			if (OP2_TYPE & (IS_TMP_VAR|IS_VAR)) {
				zend_string_release_ex(op2_str, 0);
			}
		} else {
			str = zend_string_alloc(ZSTR_LEN(op1_str) + ZSTR_LEN(op2_str), 0);
			memcpy(ZSTR_VAL(str), ZSTR_VAL(op1_str), ZSTR_LEN(op1_str));
			memcpy(ZSTR_VAL(str) + ZSTR_LEN(op1_str), ZSTR_VAL(op2_str), ZSTR_LEN(op2_str)+1);
			ZVAL_NEW_STR(EX_VAR(opline->result.var), str);
			if (OP1_TYPE & (IS_TMP_VAR|IS_VAR)) {
				zend_string_release_ex(op1_str, 0);
			}
			if (OP2_TYPE & (IS_TMP_VAR|IS_VAR)) {
				zend_string_release_ex(op2_str, 0);
			}
		}
		ZEND_VM_NEXT_OPCODE();
	}

	SAVE_OPLINE();
	if (OP1_TYPE == IS_CONST) {
		op1_str = Z_STR_P(op1);
	} else if (EXPECTED(Z_TYPE_P(op1) == IS_STRING)) {
		op1_str = zend_string_copy(Z_STR_P(op1));
	} else {
		if (OP1_TYPE == IS_CV && UNEXPECTED(Z_TYPE_P(op1) == IS_UNDEF)) {
			ZVAL_UNDEFINED_OP1();
		}
		op1_str = zval_get_string_func(op1);
	}
	if (OP2_TYPE == IS_CONST) {
		op2_str = Z_STR_P(op2);
	} else if (EXPECTED(Z_TYPE_P(op2) == IS_STRING)) {
		op2_str = zend_string_copy(Z_STR_P(op2));
	} else {
		if (OP2_TYPE == IS_CV && UNEXPECTED(Z_TYPE_P(op2) == IS_UNDEF)) {
			ZVAL_UNDEFINED_OP2();
		}
		op2_str = zval_get_string_func(op2);
	}
	do {
		if (OP1_TYPE != IS_CONST) {
			if (UNEXPECTED(ZSTR_LEN(op1_str) == 0)) {
				if (OP2_TYPE == IS_CONST) {
					if (UNEXPECTED(Z_REFCOUNTED_P(op2))) {
						GC_ADDREF(op2_str);
					}
				}
				ZVAL_STR(EX_VAR(opline->result.var), op2_str);
				zend_string_release_ex(op1_str, 0);
				break;
			}
		}
		if (OP2_TYPE != IS_CONST) {
			if (UNEXPECTED(ZSTR_LEN(op2_str) == 0)) {
				if (OP1_TYPE == IS_CONST) {
					if (UNEXPECTED(Z_REFCOUNTED_P(op1))) {
						GC_ADDREF(op1_str);
					}
				}
				ZVAL_STR(EX_VAR(opline->result.var), op1_str);
				zend_string_release_ex(op2_str, 0);
				break;
			}
		}
		str = zend_string_alloc(ZSTR_LEN(op1_str) + ZSTR_LEN(op2_str), 0);
		memcpy(ZSTR_VAL(str), ZSTR_VAL(op1_str), ZSTR_LEN(op1_str));
		memcpy(ZSTR_VAL(str) + ZSTR_LEN(op1_str), ZSTR_VAL(op2_str), ZSTR_LEN(op2_str)+1);
		ZVAL_NEW_STR(EX_VAR(opline->result.var), str);
		if (OP1_TYPE != IS_CONST) {
			zend_string_release_ex(op1_str, 0);
		}
		if (OP2_TYPE != IS_CONST) {
			zend_string_release_ex(op2_str, 0);
		}
	} while (0);
	FREE_OP1();
	FREE_OP2();
	ZEND_VM_NEXT_OPCODE_CHECK_EXCEPTION();
}

ZEND_VM_HANDLER(54, ZEND_ROPE_INIT, UNUSED, CONST|TMPVAR|CV, NUM)
{
	USE_OPLINE
	zend_string **rope;
	zval *var;

	/* Compiler allocates the necessary number of zval slots to keep the rope */
	rope = (zend_string**)EX_VAR(opline->result.var);
	if (OP2_TYPE == IS_CONST) {
		var = GET_OP2_ZVAL_PTR(BP_VAR_R);
		rope[0] = Z_STR_P(var);
		if (UNEXPECTED(Z_REFCOUNTED_P(var))) {
			Z_ADDREF_P(var);
		}
	} else {
		var = GET_OP2_ZVAL_PTR_UNDEF(BP_VAR_R);
		if (EXPECTED(Z_TYPE_P(var) == IS_STRING)) {
			if (OP2_TYPE == IS_CV) {
				rope[0] = zend_string_copy(Z_STR_P(var));
			} else {
				rope[0] = Z_STR_P(var);
			}
		} else {
			SAVE_OPLINE();
			if (OP2_TYPE == IS_CV && UNEXPECTED(Z_TYPE_P(var) == IS_UNDEF)) {
				ZVAL_UNDEFINED_OP2();
			}
			rope[0] = zval_get_string_func(var);
			FREE_OP2();
			ZEND_VM_NEXT_OPCODE_CHECK_EXCEPTION();
		}
	}
	ZEND_VM_NEXT_OPCODE();
}

ZEND_VM_HANDLER(55, ZEND_ROPE_ADD, TMP, CONST|TMPVAR|CV, NUM)
{
	USE_OPLINE
	zend_string **rope;
	zval *var;

	/* op1 and result are the same */
	rope = (zend_string**)EX_VAR(opline->op1.var);
	if (OP2_TYPE == IS_CONST) {
		var = GET_OP2_ZVAL_PTR(BP_VAR_R);
		rope[opline->extended_value] = Z_STR_P(var);
		if (UNEXPECTED(Z_REFCOUNTED_P(var))) {
			Z_ADDREF_P(var);
		}
	} else {
		var = GET_OP2_ZVAL_PTR_UNDEF(BP_VAR_R);
		if (EXPECTED(Z_TYPE_P(var) == IS_STRING)) {
			if (OP2_TYPE == IS_CV) {
				rope[opline->extended_value] = zend_string_copy(Z_STR_P(var));
			} else {
				rope[opline->extended_value] = Z_STR_P(var);
			}
		} else {
			SAVE_OPLINE();
			if (OP2_TYPE == IS_CV && UNEXPECTED(Z_TYPE_P(var) == IS_UNDEF)) {
				ZVAL_UNDEFINED_OP2();
			}
			rope[opline->extended_value] = zval_get_string_func(var);
			FREE_OP2();
			ZEND_VM_NEXT_OPCODE_CHECK_EXCEPTION();
		}
	}
	ZEND_VM_NEXT_OPCODE();
}

ZEND_VM_HANDLER(56, ZEND_ROPE_END, TMP, CONST|TMPVAR|CV, NUM)
{
	USE_OPLINE
	zend_string **rope;
	zval *var, *ret;
	uint32_t i;
	size_t len = 0;
	char *target;

	rope = (zend_string**)EX_VAR(opline->op1.var);
	if (OP2_TYPE == IS_CONST) {
		var = GET_OP2_ZVAL_PTR(BP_VAR_R);
		rope[opline->extended_value] = Z_STR_P(var);
		if (UNEXPECTED(Z_REFCOUNTED_P(var))) {
			Z_ADDREF_P(var);
		}
	} else {
		var = GET_OP2_ZVAL_PTR_UNDEF(BP_VAR_R);
		if (EXPECTED(Z_TYPE_P(var) == IS_STRING)) {
			if (OP2_TYPE == IS_CV) {
				rope[opline->extended_value] = zend_string_copy(Z_STR_P(var));
			} else {
				rope[opline->extended_value] = Z_STR_P(var);
			}
		} else {
			SAVE_OPLINE();
			if (OP2_TYPE == IS_CV && UNEXPECTED(Z_TYPE_P(var) == IS_UNDEF)) {
				ZVAL_UNDEFINED_OP2();
			}
			rope[opline->extended_value] = zval_get_string_func(var);
			FREE_OP2();
			if (UNEXPECTED(EG(exception))) {
				for (i = 0; i <= opline->extended_value; i++) {
					zend_string_release_ex(rope[i], 0);
				}
				ZVAL_UNDEF(EX_VAR(opline->result.var));
				HANDLE_EXCEPTION();
			}
		}
	}
	for (i = 0; i <= opline->extended_value; i++) {
		len += ZSTR_LEN(rope[i]);
	}
	ret = EX_VAR(opline->result.var);
	ZVAL_STR(ret, zend_string_alloc(len, 0));
	target = Z_STRVAL_P(ret);
	for (i = 0; i <= opline->extended_value; i++) {
		memcpy(target, ZSTR_VAL(rope[i]), ZSTR_LEN(rope[i]));
		target += ZSTR_LEN(rope[i]);
		zend_string_release_ex(rope[i], 0);
	}
	*target = '\0';

	ZEND_VM_NEXT_OPCODE();
}

ZEND_VM_HANDLER(109, ZEND_FETCH_CLASS, UNUSED|CLASS_FETCH, CONST|TMPVAR|UNUSED|CV, CACHE_SLOT)
{
	zval *class_name;
	USE_OPLINE

	SAVE_OPLINE();
	if (OP2_TYPE == IS_UNUSED) {
		Z_CE_P(EX_VAR(opline->result.var)) = zend_fetch_class(NULL, opline->op1.num);
		ZEND_VM_NEXT_OPCODE_CHECK_EXCEPTION();
	} else if (OP2_TYPE == IS_CONST) {
		zend_class_entry *ce = CACHED_PTR(opline->extended_value);

		if (UNEXPECTED(ce == NULL)) {
			class_name = GET_OP2_ZVAL_PTR_UNDEF(BP_VAR_R);
			ce = zend_fetch_class_by_name(Z_STR_P(class_name), Z_STR_P(class_name + 1), opline->op1.num);
			CACHE_PTR(opline->extended_value, ce);
		}
		Z_CE_P(EX_VAR(opline->result.var)) = ce;
	} else {
		class_name = GET_OP2_ZVAL_PTR_UNDEF(BP_VAR_R);
ZEND_VM_C_LABEL(try_class_name):
		if (Z_TYPE_P(class_name) == IS_OBJECT) {
			Z_CE_P(EX_VAR(opline->result.var)) = Z_OBJCE_P(class_name);
		} else if (Z_TYPE_P(class_name) == IS_STRING) {
			Z_CE_P(EX_VAR(opline->result.var)) = zend_fetch_class(Z_STR_P(class_name), opline->op1.num);
		} else if ((OP2_TYPE & (IS_VAR|IS_CV)) && Z_TYPE_P(class_name) == IS_REFERENCE) {
			class_name = Z_REFVAL_P(class_name);
			ZEND_VM_C_GOTO(try_class_name);
		} else {
			if (OP2_TYPE == IS_CV && UNEXPECTED(Z_TYPE_P(class_name) == IS_UNDEF)) {
				ZVAL_UNDEFINED_OP2();
				if (UNEXPECTED(EG(exception) != NULL)) {
					HANDLE_EXCEPTION();
				}
			}
			zend_throw_error(NULL, "Class name must be a valid object or a string");
		}
	}

	FREE_OP2();
	ZEND_VM_NEXT_OPCODE_CHECK_EXCEPTION();
}

ZEND_VM_HOT_OBJ_HANDLER(112, ZEND_INIT_METHOD_CALL, CONST|TMPVAR|UNUSED|THIS|CV, CONST|TMPVAR|CV, NUM|CACHE_SLOT)
{
	USE_OPLINE
	zval *function_name;
	zval *object;
	zend_function *fbc;
	zend_class_entry *called_scope;
	zend_object *obj;
	zend_execute_data *call;
	uint32_t call_info;

	SAVE_OPLINE();

	object = GET_OP1_OBJ_ZVAL_PTR_UNDEF(BP_VAR_R);

	if (OP2_TYPE != IS_CONST) {
		function_name = GET_OP2_ZVAL_PTR_UNDEF(BP_VAR_R);
	}

	if (OP2_TYPE != IS_CONST &&
	    UNEXPECTED(Z_TYPE_P(function_name) != IS_STRING)) {
		do {
			if ((OP2_TYPE & (IS_VAR|IS_CV)) && Z_ISREF_P(function_name)) {
				function_name = Z_REFVAL_P(function_name);
				if (EXPECTED(Z_TYPE_P(function_name) == IS_STRING)) {
					break;
				}
			} else if (OP2_TYPE == IS_CV && UNEXPECTED(Z_TYPE_P(function_name) == IS_UNDEF)) {
				ZVAL_UNDEFINED_OP2();
				if (UNEXPECTED(EG(exception) != NULL)) {
					FREE_OP1();
					HANDLE_EXCEPTION();
				}
			}
			zend_throw_error(NULL, "Method name must be a string");
			FREE_OP2();
			FREE_OP1();
			HANDLE_EXCEPTION();
		} while (0);
	}

	if (OP1_TYPE == IS_UNUSED) {
		obj = Z_OBJ_P(object);
	} else {
		do {
			if (OP1_TYPE != IS_CONST && EXPECTED(Z_TYPE_P(object) == IS_OBJECT)) {
				obj = Z_OBJ_P(object);
			} else {
				if ((OP1_TYPE & (IS_VAR|IS_CV)) && EXPECTED(Z_ISREF_P(object))) {
					zend_reference *ref = Z_REF_P(object);

					object = &ref->val;
					if (EXPECTED(Z_TYPE_P(object) == IS_OBJECT)) {
						obj = Z_OBJ_P(object);
						if (OP1_TYPE & IS_VAR) {
							if (UNEXPECTED(GC_DELREF(ref) == 0)) {
								efree_size(ref, sizeof(zend_reference));
							} else {
								Z_ADDREF_P(object);
							}
						}
						break;
					}
				}
				if (OP1_TYPE == IS_CV && UNEXPECTED(Z_TYPE_P(object) == IS_UNDEF)) {
					object = ZVAL_UNDEFINED_OP1();
					if (UNEXPECTED(EG(exception) != NULL)) {
						if (OP2_TYPE != IS_CONST) {
							FREE_OP2();
						}
						HANDLE_EXCEPTION();
					}
				}
				if (OP2_TYPE == IS_CONST) {
					function_name = GET_OP2_ZVAL_PTR_UNDEF(BP_VAR_R);
				}
				zend_invalid_method_call(object, function_name);
				FREE_OP2();
				FREE_OP1();
				HANDLE_EXCEPTION();
			}
		} while (0);
	}

	called_scope = obj->ce;

	if (OP2_TYPE == IS_CONST &&
	    EXPECTED(CACHED_PTR(opline->result.num) == called_scope)) {
	    fbc = CACHED_PTR(opline->result.num + sizeof(void*));
	} else {
	    zend_object *orig_obj = obj;

		if (OP2_TYPE == IS_CONST) {
			function_name = GET_OP2_ZVAL_PTR_UNDEF(BP_VAR_R);
		}

		/* First, locate the function. */
		fbc = obj->handlers->get_method(&obj, Z_STR_P(function_name), ((OP2_TYPE == IS_CONST) ? (RT_CONSTANT(opline, opline->op2) + 1) : NULL));
		if (UNEXPECTED(fbc == NULL)) {
			if (EXPECTED(!EG(exception))) {
				zend_undefined_method(obj->ce, Z_STR_P(function_name));
			}
			FREE_OP2();
			if ((OP1_TYPE & (IS_VAR|IS_TMP_VAR)) && GC_DELREF(orig_obj) == 0) {
				zend_objects_store_del(orig_obj);
			}
			HANDLE_EXCEPTION();
		}
		if (OP2_TYPE == IS_CONST &&
		    EXPECTED(!(fbc->common.fn_flags & (ZEND_ACC_CALL_VIA_TRAMPOLINE|ZEND_ACC_NEVER_CACHE))) &&
		    EXPECTED(obj == orig_obj)) {
			CACHE_POLYMORPHIC_PTR(opline->result.num, called_scope, fbc);
		}
		if ((OP1_TYPE & (IS_VAR|IS_TMP_VAR)) && UNEXPECTED(obj != orig_obj)) {
			GC_ADDREF(obj); /* For $this pointer */
			if (GC_DELREF(orig_obj) == 0) {
				zend_objects_store_del(orig_obj);
			}
		}
		if (EXPECTED(fbc->type == ZEND_USER_FUNCTION) && UNEXPECTED(!RUN_TIME_CACHE(&fbc->op_array))) {
			init_func_run_time_cache(&fbc->op_array);
		}
	}

	if (OP2_TYPE != IS_CONST) {
		FREE_OP2();
	}

	call_info = ZEND_CALL_NESTED_FUNCTION | ZEND_CALL_HAS_THIS;
	if (UNEXPECTED((fbc->common.fn_flags & ZEND_ACC_STATIC) != 0)) {
		if ((OP1_TYPE & (IS_VAR|IS_TMP_VAR)) && GC_DELREF(obj) == 0) {
			zend_objects_store_del(obj);
			if (UNEXPECTED(EG(exception))) {
				HANDLE_EXCEPTION();
			}
		}
		/* call static method */
		obj = (zend_object*)called_scope;
		call_info = ZEND_CALL_NESTED_FUNCTION;
	} else if (OP1_TYPE & (IS_VAR|IS_TMP_VAR|IS_CV)) {
		if (OP1_TYPE == IS_CV) {
			GC_ADDREF(obj); /* For $this pointer */
		}
		/* CV may be changed indirectly (e.g. when it's a reference) */
		call_info = ZEND_CALL_NESTED_FUNCTION | ZEND_CALL_HAS_THIS | ZEND_CALL_RELEASE_THIS;
	}

	call = zend_vm_stack_push_call_frame(call_info,
		fbc, opline->extended_value, obj);
	call->prev_execute_data = EX(call);
	EX(call) = call;

	ZEND_VM_NEXT_OPCODE();
}

ZEND_VM_HANDLER(113, ZEND_INIT_STATIC_METHOD_CALL, UNUSED|CLASS_FETCH|CONST|VAR, CONST|TMPVAR|UNUSED|CONSTRUCTOR|CV, NUM|CACHE_SLOT)
{
	USE_OPLINE
	zval *function_name;
	zend_class_entry *ce;
	uint32_t call_info;
	zend_function *fbc;
	zend_execute_data *call;

	SAVE_OPLINE();

	if (OP1_TYPE == IS_CONST) {
		/* no function found. try a static method in class */
		ce = CACHED_PTR(opline->result.num);
		if (UNEXPECTED(ce == NULL)) {
			ce = zend_fetch_class_by_name(Z_STR_P(RT_CONSTANT(opline, opline->op1)), Z_STR_P(RT_CONSTANT(opline, opline->op1) + 1), ZEND_FETCH_CLASS_DEFAULT | ZEND_FETCH_CLASS_EXCEPTION);
			if (UNEXPECTED(ce == NULL)) {
				FREE_OP2();
				HANDLE_EXCEPTION();
			}
			if (OP2_TYPE != IS_CONST) {
				CACHE_PTR(opline->result.num, ce);
			}
		}
	} else if (OP1_TYPE == IS_UNUSED) {
		ce = zend_fetch_class(NULL, opline->op1.num);
		if (UNEXPECTED(ce == NULL)) {
			FREE_OP2();
			HANDLE_EXCEPTION();
		}
	} else {
		ce = Z_CE_P(EX_VAR(opline->op1.var));
	}

	if (OP1_TYPE == IS_CONST &&
	    OP2_TYPE == IS_CONST &&
	    EXPECTED((fbc = CACHED_PTR(opline->result.num + sizeof(void*))) != NULL)) {
		/* nothing to do */
	} else if (OP1_TYPE != IS_CONST &&
	           OP2_TYPE == IS_CONST &&
	           EXPECTED(CACHED_PTR(opline->result.num) == ce)) {
		fbc = CACHED_PTR(opline->result.num + sizeof(void*));
	} else if (OP2_TYPE != IS_UNUSED) {
		function_name = GET_OP2_ZVAL_PTR_UNDEF(BP_VAR_R);
		if (OP2_TYPE != IS_CONST) {
			if (UNEXPECTED(Z_TYPE_P(function_name) != IS_STRING)) {
				do {
					if (OP2_TYPE & (IS_VAR|IS_CV) && Z_ISREF_P(function_name)) {
						function_name = Z_REFVAL_P(function_name);
						if (EXPECTED(Z_TYPE_P(function_name) == IS_STRING)) {
							break;
						}
					} else if (OP2_TYPE == IS_CV && UNEXPECTED(Z_TYPE_P(function_name) == IS_UNDEF)) {
						ZVAL_UNDEFINED_OP2();
						if (UNEXPECTED(EG(exception) != NULL)) {
							HANDLE_EXCEPTION();
						}
					}
					zend_throw_error(NULL, "Method name must be a string");
					FREE_OP2();
					HANDLE_EXCEPTION();
				} while (0);
			}
		}

		if (ce->get_static_method) {
			fbc = ce->get_static_method(ce, Z_STR_P(function_name));
		} else {
			fbc = zend_std_get_static_method(ce, Z_STR_P(function_name), ((OP2_TYPE == IS_CONST) ? (RT_CONSTANT(opline, opline->op2) + 1) : NULL));
		}
		if (UNEXPECTED(fbc == NULL)) {
			if (EXPECTED(!EG(exception))) {
				zend_undefined_method(ce, Z_STR_P(function_name));
			}
			FREE_OP2();
			HANDLE_EXCEPTION();
		}
		if (OP2_TYPE == IS_CONST &&
		    EXPECTED(!(fbc->common.fn_flags & (ZEND_ACC_CALL_VIA_TRAMPOLINE|ZEND_ACC_NEVER_CACHE)))) {
			CACHE_POLYMORPHIC_PTR(opline->result.num, ce, fbc);
		}
		if (EXPECTED(fbc->type == ZEND_USER_FUNCTION) && UNEXPECTED(!RUN_TIME_CACHE(&fbc->op_array))) {
			init_func_run_time_cache(&fbc->op_array);
		}
		if (OP2_TYPE != IS_CONST) {
			FREE_OP2();
		}
	} else {
		if (UNEXPECTED(ce->constructor == NULL)) {
			zend_throw_error(NULL, "Cannot call constructor");
			HANDLE_EXCEPTION();
		}
		if (Z_TYPE(EX(This)) == IS_OBJECT && Z_OBJ(EX(This))->ce != ce->constructor->common.scope && (ce->constructor->common.fn_flags & ZEND_ACC_PRIVATE)) {
			zend_throw_error(NULL, "Cannot call private %s::__construct()", ZSTR_VAL(ce->name));
			HANDLE_EXCEPTION();
		}
		fbc = ce->constructor;
		if (EXPECTED(fbc->type == ZEND_USER_FUNCTION) && UNEXPECTED(!RUN_TIME_CACHE(&fbc->op_array))) {
			init_func_run_time_cache(&fbc->op_array);
		}
	}

	if (!(fbc->common.fn_flags & ZEND_ACC_STATIC)) {
		if (Z_TYPE(EX(This)) == IS_OBJECT && instanceof_function(Z_OBJCE(EX(This)), ce)) {
			ce = (zend_class_entry*)Z_OBJ(EX(This));
			call_info = ZEND_CALL_NESTED_FUNCTION | ZEND_CALL_HAS_THIS;
		} else {
			zend_non_static_method_call(fbc);
			HANDLE_EXCEPTION();
		}
	} else {
		/* previous opcode is ZEND_FETCH_CLASS */
		if (OP1_TYPE == IS_UNUSED
		 && ((opline->op1.num & ZEND_FETCH_CLASS_MASK) == ZEND_FETCH_CLASS_PARENT ||
		     (opline->op1.num & ZEND_FETCH_CLASS_MASK) == ZEND_FETCH_CLASS_SELF)) {
			if (Z_TYPE(EX(This)) == IS_OBJECT) {
				ce = Z_OBJCE(EX(This));
			} else {
				ce = Z_CE(EX(This));
			}
		}
		call_info = ZEND_CALL_NESTED_FUNCTION;
	}

	call = zend_vm_stack_push_call_frame(call_info,
		fbc, opline->extended_value, ce);
	call->prev_execute_data = EX(call);
	EX(call) = call;

	ZEND_VM_NEXT_OPCODE();
}

ZEND_VM_HOT_HANDLER(59, ZEND_INIT_FCALL_BY_NAME, ANY, CONST, NUM|CACHE_SLOT)
{
	USE_OPLINE
	zend_function *fbc;
	zval *function_name, *func;
	zend_execute_data *call;

	fbc = CACHED_PTR(opline->result.num);
	if (UNEXPECTED(fbc == NULL)) {
		function_name = (zval*)RT_CONSTANT(opline, opline->op2);
		func = zend_hash_find_ex(EG(function_table), Z_STR_P(function_name+1), 1);
		if (UNEXPECTED(func == NULL)) {
			ZEND_VM_DISPATCH_TO_HELPER(zend_undefined_function_helper);
		}
		fbc = Z_FUNC_P(func);
		if (EXPECTED(fbc->type == ZEND_USER_FUNCTION) && UNEXPECTED(!RUN_TIME_CACHE(&fbc->op_array))) {
			init_func_run_time_cache(&fbc->op_array);
		}
		CACHE_PTR(opline->result.num, fbc);
	}
	call = _zend_vm_stack_push_call_frame(ZEND_CALL_NESTED_FUNCTION,
		fbc, opline->extended_value, NULL);
	call->prev_execute_data = EX(call);
	EX(call) = call;

	ZEND_VM_NEXT_OPCODE();
}

ZEND_VM_HANDLER(128, ZEND_INIT_DYNAMIC_CALL, ANY, CONST|TMPVAR|CV, NUM)
{
	USE_OPLINE
	zval *function_name;
	zend_execute_data *call;

	SAVE_OPLINE();
	function_name = GET_OP2_ZVAL_PTR_UNDEF(BP_VAR_R);

ZEND_VM_C_LABEL(try_function_name):
	if (OP2_TYPE != IS_CONST && EXPECTED(Z_TYPE_P(function_name) == IS_STRING)) {
		call = zend_init_dynamic_call_string(Z_STR_P(function_name), opline->extended_value);
	} else if (OP2_TYPE != IS_CONST && EXPECTED(Z_TYPE_P(function_name) == IS_OBJECT)) {
		call = zend_init_dynamic_call_object(Z_OBJ_P(function_name), opline->extended_value);
	} else if (EXPECTED(Z_TYPE_P(function_name) == IS_ARRAY)) {
		call = zend_init_dynamic_call_array(Z_ARRVAL_P(function_name), opline->extended_value);
	} else if ((OP2_TYPE & (IS_VAR|IS_CV)) && EXPECTED(Z_TYPE_P(function_name) == IS_REFERENCE)) {
		function_name = Z_REFVAL_P(function_name);
		ZEND_VM_C_GOTO(try_function_name);
	} else {
		if (OP2_TYPE == IS_CV && UNEXPECTED(Z_TYPE_P(function_name) == IS_UNDEF)) {
			function_name = ZVAL_UNDEFINED_OP2();
			if (UNEXPECTED(EG(exception) != NULL)) {
				HANDLE_EXCEPTION();
			}
		}
		zend_throw_error(NULL, "Value of type %s is not callable",
			zend_zval_type_name(function_name));
		call = NULL;
	}

	FREE_OP2();
	if (UNEXPECTED(!call)) {
		HANDLE_EXCEPTION();
	}

	if (OP2_TYPE & (IS_VAR|IS_TMP_VAR)) {
		if (UNEXPECTED(EG(exception))) {
			if (call) {
				 if (call->func->common.fn_flags & ZEND_ACC_CALL_VIA_TRAMPOLINE) {
					zend_string_release_ex(call->func->common.function_name, 0);
					zend_free_trampoline(call->func);
				}
				zend_vm_stack_free_call_frame(call);
			}
			HANDLE_EXCEPTION();
		}
	}

	call->prev_execute_data = EX(call);
	EX(call) = call;

	ZEND_VM_NEXT_OPCODE_CHECK_EXCEPTION();
}

ZEND_VM_HANDLER(118, ZEND_INIT_USER_CALL, CONST, CONST|TMPVAR|CV, NUM)
{
	USE_OPLINE
	zval *function_name;
	zend_fcall_info_cache fcc;
	char *error = NULL;
	zend_function *func;
	void *object_or_called_scope;
	zend_execute_data *call;
	uint32_t call_info = ZEND_CALL_NESTED_FUNCTION | ZEND_CALL_DYNAMIC;

	SAVE_OPLINE();
	function_name = GET_OP2_ZVAL_PTR(BP_VAR_R);
	if (zend_is_callable_ex(function_name, NULL, 0, NULL, &fcc, &error)) {
		ZEND_ASSERT(!error);
		func = fcc.function_handler;
		object_or_called_scope = fcc.called_scope;
		if (func->common.fn_flags & ZEND_ACC_CLOSURE) {
			/* Delay closure destruction until its invocation */
			GC_ADDREF(ZEND_CLOSURE_OBJECT(func));
			call_info |= ZEND_CALL_CLOSURE;
			if (func->common.fn_flags & ZEND_ACC_FAKE_CLOSURE) {
				call_info |= ZEND_CALL_FAKE_CLOSURE;
			}
			if (fcc.object) {
				object_or_called_scope = fcc.object;
				call_info |= ZEND_CALL_HAS_THIS;
			}
		} else if (fcc.object) {
			GC_ADDREF(fcc.object); /* For $this pointer */
			object_or_called_scope = fcc.object;
			call_info |= ZEND_CALL_RELEASE_THIS | ZEND_CALL_HAS_THIS;
		}

		FREE_OP2();
		if ((OP2_TYPE & (IS_TMP_VAR|IS_VAR)) && UNEXPECTED(EG(exception))) {
			if (call_info & ZEND_CALL_CLOSURE) {
				zend_object_release(ZEND_CLOSURE_OBJECT(func));
			} else if (call_info & ZEND_CALL_RELEASE_THIS) {
				zend_object_release(fcc.object);
			}
			HANDLE_EXCEPTION();
		}

		if (EXPECTED(func->type == ZEND_USER_FUNCTION) && UNEXPECTED(!RUN_TIME_CACHE(&func->op_array))) {
			init_func_run_time_cache(&func->op_array);
		}
	} else {
		zend_type_error("%s(): Argument #1 ($function) must be a valid callback, %s", Z_STRVAL_P(RT_CONSTANT(opline, opline->op1)), error);
		efree(error);
		FREE_OP2();
		HANDLE_EXCEPTION();
	}

	call = zend_vm_stack_push_call_frame(call_info,
		func, opline->extended_value, object_or_called_scope);
	call->prev_execute_data = EX(call);
	EX(call) = call;

	ZEND_VM_NEXT_OPCODE();
}

ZEND_VM_HOT_HANDLER(69, ZEND_INIT_NS_FCALL_BY_NAME, ANY, CONST, NUM|CACHE_SLOT)
{
	USE_OPLINE
	zval *func_name;
	zval *func;
	zend_function *fbc;
	zend_execute_data *call;

	fbc = CACHED_PTR(opline->result.num);
	if (UNEXPECTED(fbc == NULL)) {
		func_name = (zval *)RT_CONSTANT(opline, opline->op2);
		func = zend_hash_find_ex(EG(function_table), Z_STR_P(func_name + 1), 1);
		if (func == NULL) {
			func = zend_hash_find_ex(EG(function_table), Z_STR_P(func_name + 2), 1);
			if (UNEXPECTED(func == NULL)) {
				ZEND_VM_DISPATCH_TO_HELPER(zend_undefined_function_helper);
			}
		}
		fbc = Z_FUNC_P(func);
		if (EXPECTED(fbc->type == ZEND_USER_FUNCTION) && UNEXPECTED(!RUN_TIME_CACHE(&fbc->op_array))) {
			init_func_run_time_cache(&fbc->op_array);
		}
		CACHE_PTR(opline->result.num, fbc);
	}

	call = _zend_vm_stack_push_call_frame(ZEND_CALL_NESTED_FUNCTION,
		fbc, opline->extended_value, NULL);
	call->prev_execute_data = EX(call);
	EX(call) = call;

	ZEND_VM_NEXT_OPCODE();
}

ZEND_VM_HOT_HANDLER(61, ZEND_INIT_FCALL, NUM, CONST, NUM|CACHE_SLOT)
{
	USE_OPLINE
	zval *fname;
	zval *func;
	zend_function *fbc;
	zend_execute_data *call;

	fbc = CACHED_PTR(opline->result.num);
	if (UNEXPECTED(fbc == NULL)) {
		fname = (zval*)RT_CONSTANT(opline, opline->op2);
		func = zend_hash_find_ex(EG(function_table), Z_STR_P(fname), 1);
		if (UNEXPECTED(func == NULL)) {
			ZEND_VM_DISPATCH_TO_HELPER(zend_undefined_function_helper);
		}
		fbc = Z_FUNC_P(func);
		if (EXPECTED(fbc->type == ZEND_USER_FUNCTION) && UNEXPECTED(!RUN_TIME_CACHE(&fbc->op_array))) {
			init_func_run_time_cache(&fbc->op_array);
		}
		CACHE_PTR(opline->result.num, fbc);
	}

	call = _zend_vm_stack_push_call_frame_ex(
		opline->op1.num, ZEND_CALL_NESTED_FUNCTION,
		fbc, opline->extended_value, NULL);
	call->prev_execute_data = EX(call);
	EX(call) = call;

	ZEND_VM_NEXT_OPCODE();
}

ZEND_VM_HOT_HANDLER(129, ZEND_DO_ICALL, ANY, ANY, SPEC(RETVAL))
{
	USE_OPLINE
	zend_execute_data *call = EX(call);
	zend_function *fbc = call->func;
	zval *ret;
	zval retval;

	SAVE_OPLINE();
	EX(call) = call->prev_execute_data;

	call->prev_execute_data = execute_data;
	EG(current_execute_data) = call;

#if ZEND_DEBUG
	zend_bool should_throw = zend_internal_call_should_throw(fbc, call);
#endif

	ret = RETURN_VALUE_USED(opline) ? EX_VAR(opline->result.var) : &retval;
	ZVAL_NULL(ret);

	fbc->internal_function.handler(call, ret);

#if ZEND_DEBUG
	if (!EG(exception) && call->func) {
		if (should_throw) {
			zend_internal_call_arginfo_violation(call->func);
		}
		ZEND_ASSERT(!(call->func->common.fn_flags & ZEND_ACC_HAS_RETURN_TYPE) ||
			zend_verify_internal_return_type(call->func, ret));
		ZEND_ASSERT((call->func->common.fn_flags & ZEND_ACC_RETURN_REFERENCE)
			? Z_ISREF_P(ret) : !Z_ISREF_P(ret));
	}
#endif

	EG(current_execute_data) = execute_data;
	zend_vm_stack_free_args(call);

	uint32_t call_info = ZEND_CALL_INFO(call);
	if (UNEXPECTED(call_info & (ZEND_CALL_HAS_EXTRA_NAMED_PARAMS|ZEND_CALL_ALLOCATED))) {
		if (call_info & ZEND_CALL_HAS_EXTRA_NAMED_PARAMS) {
			zend_free_extra_named_params(call->extra_named_params);
		}
		zend_vm_stack_free_call_frame_ex(call_info, call);
	} else {
		EG(vm_stack_top) = (zval*)call;
	}

	if (!RETURN_VALUE_USED(opline)) {
		i_zval_ptr_dtor(ret);
	}

	if (UNEXPECTED(EG(exception) != NULL)) {
		zend_rethrow_exception(execute_data);
		HANDLE_EXCEPTION();
	}

	ZEND_VM_SET_OPCODE(opline + 1);
	ZEND_VM_CONTINUE();
}

ZEND_VM_HOT_HANDLER(130, ZEND_DO_UCALL, ANY, ANY, SPEC(RETVAL))
{
	USE_OPLINE
	zend_execute_data *call = EX(call);
	zend_function *fbc = call->func;
	zval *ret;

	SAVE_OPLINE();
	EX(call) = call->prev_execute_data;

	ret = NULL;
	if (RETURN_VALUE_USED(opline)) {
		ret = EX_VAR(opline->result.var);
	}

	call->prev_execute_data = execute_data;
	execute_data = call;
	i_init_func_execute_data(&fbc->op_array, ret, 0 EXECUTE_DATA_CC);
	LOAD_OPLINE_EX();

	ZEND_VM_ENTER_EX();
}

ZEND_VM_HOT_HANDLER(131, ZEND_DO_FCALL_BY_NAME, ANY, ANY, SPEC(RETVAL))
{
	USE_OPLINE
	zend_execute_data *call = EX(call);
	zend_function *fbc = call->func;
	zval *ret;

	SAVE_OPLINE();
	EX(call) = call->prev_execute_data;

	if (EXPECTED(fbc->type == ZEND_USER_FUNCTION)) {
		ret = NULL;
		if (RETURN_VALUE_USED(opline)) {
			ret = EX_VAR(opline->result.var);
		}

		call->prev_execute_data = execute_data;
		execute_data = call;
		i_init_func_execute_data(&fbc->op_array, ret, 0 EXECUTE_DATA_CC);
		LOAD_OPLINE_EX();

		ZEND_VM_ENTER_EX();
	} else {
		zval retval;
		ZEND_ASSERT(fbc->type == ZEND_INTERNAL_FUNCTION);

		if (UNEXPECTED((fbc->common.fn_flags & ZEND_ACC_DEPRECATED) != 0)) {
			zend_deprecated_function(fbc);
			if (UNEXPECTED(EG(exception) != NULL)) {
				UNDEF_RESULT();
				if (!RETURN_VALUE_USED(opline)) {
					ret = &retval;
					ZVAL_UNDEF(ret);
				}
				ZEND_VM_C_GOTO(fcall_by_name_end);
			}
		}

		call->prev_execute_data = execute_data;
		EG(current_execute_data) = call;

#if ZEND_DEBUG
		zend_bool should_throw = zend_internal_call_should_throw(fbc, call);
#endif

		ret = RETURN_VALUE_USED(opline) ? EX_VAR(opline->result.var) : &retval;
		ZVAL_NULL(ret);

		fbc->internal_function.handler(call, ret);

#if ZEND_DEBUG
		if (!EG(exception) && call->func) {
			if (should_throw) {
				zend_internal_call_arginfo_violation(call->func);
			}
			ZEND_ASSERT(!(call->func->common.fn_flags & ZEND_ACC_HAS_RETURN_TYPE) ||
				zend_verify_internal_return_type(call->func, ret));
			ZEND_ASSERT((call->func->common.fn_flags & ZEND_ACC_RETURN_REFERENCE)
				? Z_ISREF_P(ret) : !Z_ISREF_P(ret));
		}
#endif

		EG(current_execute_data) = execute_data;

ZEND_VM_C_LABEL(fcall_by_name_end):
		zend_vm_stack_free_args(call);

		uint32_t call_info = ZEND_CALL_INFO(call);
		if (UNEXPECTED(call_info & (ZEND_CALL_HAS_EXTRA_NAMED_PARAMS|ZEND_CALL_ALLOCATED))) {
			if (call_info & ZEND_CALL_HAS_EXTRA_NAMED_PARAMS) {
				zend_free_extra_named_params(call->extra_named_params);
			}
			zend_vm_stack_free_call_frame_ex(call_info, call);
		} else {
			EG(vm_stack_top) = (zval*)call;
		}

		if (!RETURN_VALUE_USED(opline)) {
			i_zval_ptr_dtor(ret);
		}
	}

	if (UNEXPECTED(EG(exception) != NULL)) {
		zend_rethrow_exception(execute_data);
		HANDLE_EXCEPTION();
	}
	ZEND_VM_SET_OPCODE(opline + 1);
	ZEND_VM_CONTINUE();
}

ZEND_VM_HOT_HANDLER(60, ZEND_DO_FCALL, ANY, ANY, SPEC(RETVAL))
{
	USE_OPLINE
	zend_execute_data *call = EX(call);
	zend_function *fbc = call->func;
	zval *ret;

	SAVE_OPLINE();
	EX(call) = call->prev_execute_data;

	if (EXPECTED(fbc->type == ZEND_USER_FUNCTION)) {
		ret = NULL;
		if (RETURN_VALUE_USED(opline)) {
			ret = EX_VAR(opline->result.var);
		}

		call->prev_execute_data = execute_data;
		execute_data = call;
		i_init_func_execute_data(&fbc->op_array, ret, 1 EXECUTE_DATA_CC);

		if (EXPECTED(zend_execute_ex == execute_ex)) {
			LOAD_OPLINE_EX();
			ZEND_VM_ENTER_EX();
		} else {
			SAVE_OPLINE_EX();
			execute_data = EX(prev_execute_data);
			LOAD_OPLINE();
			ZEND_ADD_CALL_FLAG(call, ZEND_CALL_TOP);
			zend_execute_ex(call);
		}
	} else {
		zval retval;
		ZEND_ASSERT(fbc->type == ZEND_INTERNAL_FUNCTION);

		if (UNEXPECTED((fbc->common.fn_flags & ZEND_ACC_DEPRECATED) != 0)) {
			zend_deprecated_function(fbc);
			if (UNEXPECTED(EG(exception) != NULL)) {
				UNDEF_RESULT();
				if (!RETURN_VALUE_USED(opline)) {
					ret = &retval;
					ZVAL_UNDEF(ret);
				}
				ZEND_VM_C_GOTO(fcall_end);
			}
		}

		call->prev_execute_data = execute_data;
		EG(current_execute_data) = call;

#if ZEND_DEBUG
		zend_bool should_throw = zend_internal_call_should_throw(fbc, call);
#endif

		ret = RETURN_VALUE_USED(opline) ? EX_VAR(opline->result.var) : &retval;
		ZVAL_NULL(ret);

		if (!zend_execute_internal) {
			/* saves one function call if zend_execute_internal is not used */
			fbc->internal_function.handler(call, ret);
		} else {
			zend_execute_internal(call, ret);
		}

#if ZEND_DEBUG
		if (!EG(exception) && call->func) {
			if (should_throw) {
				zend_internal_call_arginfo_violation(call->func);
			}
			ZEND_ASSERT(!(call->func->common.fn_flags & ZEND_ACC_HAS_RETURN_TYPE) ||
				zend_verify_internal_return_type(call->func, ret));
			ZEND_ASSERT((call->func->common.fn_flags & ZEND_ACC_RETURN_REFERENCE)
				? Z_ISREF_P(ret) : !Z_ISREF_P(ret));
		}
#endif

		EG(current_execute_data) = execute_data;

ZEND_VM_C_LABEL(fcall_end):
		zend_vm_stack_free_args(call);
		if (UNEXPECTED(ZEND_CALL_INFO(call) & ZEND_CALL_HAS_EXTRA_NAMED_PARAMS)) {
			zend_free_extra_named_params(call->extra_named_params);
		}

		if (!RETURN_VALUE_USED(opline)) {
			i_zval_ptr_dtor(ret);
		}
	}

	if (UNEXPECTED(ZEND_CALL_INFO(call) & ZEND_CALL_RELEASE_THIS)) {
		OBJ_RELEASE(Z_OBJ(call->This));
	}

	zend_vm_stack_free_call_frame(call);
	if (UNEXPECTED(EG(exception) != NULL)) {
		zend_rethrow_exception(execute_data);
		HANDLE_EXCEPTION();
	}

	ZEND_VM_SET_OPCODE(opline + 1);
	ZEND_VM_CONTINUE();
}

ZEND_VM_COLD_CONST_HANDLER(124, ZEND_VERIFY_RETURN_TYPE, CONST|TMP|VAR|UNUSED|CV, UNUSED|CACHE_SLOT)
{
	USE_OPLINE

	if (OP1_TYPE == IS_UNUSED) {
		SAVE_OPLINE();
		zend_verify_missing_return_type(EX(func), CACHE_ADDR(opline->op2.num));
		HANDLE_EXCEPTION();
	} else {
/* prevents "undefined variable opline" errors */
#if !ZEND_VM_SPEC || (OP1_TYPE != IS_UNUSED)
		zval *retval_ref, *retval_ptr;
		zend_arg_info *ret_info = EX(func)->common.arg_info - 1;
		retval_ref = retval_ptr = GET_OP1_ZVAL_PTR_UNDEF(BP_VAR_R);

		if (OP1_TYPE == IS_CONST) {
			ZVAL_COPY(EX_VAR(opline->result.var), retval_ptr);
			retval_ref = retval_ptr = EX_VAR(opline->result.var);
		} else if (OP1_TYPE == IS_VAR) {
			if (UNEXPECTED(Z_TYPE_P(retval_ptr) == IS_INDIRECT)) {
				retval_ptr = Z_INDIRECT_P(retval_ptr);
			}
			ZVAL_DEREF(retval_ptr);
		} else if (OP1_TYPE == IS_CV) {
			ZVAL_DEREF(retval_ptr);
		}

		if (EXPECTED(ZEND_TYPE_CONTAINS_CODE(ret_info->type, Z_TYPE_P(retval_ptr)))) {
			ZEND_VM_NEXT_OPCODE();
		}

		if (OP1_TYPE == IS_CV && UNEXPECTED(Z_ISUNDEF_P(retval_ptr))) {
			SAVE_OPLINE();
			retval_ref = retval_ptr = ZVAL_UNDEFINED_OP1();
			if (ZEND_TYPE_FULL_MASK(ret_info->type) & MAY_BE_NULL) {
				ZEND_VM_NEXT_OPCODE_CHECK_EXCEPTION();
			}
		}

		zend_reference *ref = NULL;
		void *cache_slot = CACHE_ADDR(opline->op2.num);
		if (UNEXPECTED(retval_ref != retval_ptr)) {
			if (UNEXPECTED(EX(func)->op_array.fn_flags & ZEND_ACC_RETURN_REFERENCE)) {
				ref = Z_REF_P(retval_ref);
			} else {
				/* A cast might happen - unwrap the reference if this is a by-value return */
				if (Z_REFCOUNT_P(retval_ref) == 1) {
					ZVAL_UNREF(retval_ref);
				} else {
					Z_DELREF_P(retval_ref);
					ZVAL_COPY(retval_ref, retval_ptr);
				}
				retval_ptr = retval_ref;
			}
		}

		SAVE_OPLINE();
		if (UNEXPECTED(!zend_check_type_slow(ret_info->type, retval_ptr, ref, cache_slot, NULL, 1, 0))) {
			zend_verify_return_error(EX(func), cache_slot, retval_ptr);
			HANDLE_EXCEPTION();
		}
		ZEND_VM_NEXT_OPCODE();
#endif
	}
}

ZEND_VM_INLINE_HANDLER(62, ZEND_RETURN, CONST|TMP|VAR|CV, ANY)
{
	USE_OPLINE
	zval *retval_ptr;
	zval *return_value;

	retval_ptr = GET_OP1_ZVAL_PTR_UNDEF(BP_VAR_R);
	return_value = EX(return_value);
	if (OP1_TYPE == IS_CV && UNEXPECTED(Z_TYPE_INFO_P(retval_ptr) == IS_UNDEF)) {
		SAVE_OPLINE();
		retval_ptr = ZVAL_UNDEFINED_OP1();
		if (return_value) {
			ZVAL_NULL(return_value);
		}
	} else if (!return_value) {
		if (OP1_TYPE & (IS_VAR|IS_TMP_VAR)) {
			if (Z_REFCOUNTED_P(retval_ptr) && !Z_DELREF_P(retval_ptr)) {
				SAVE_OPLINE();
				rc_dtor_func(Z_COUNTED_P(retval_ptr));
			}
		}
	} else {
		if ((OP1_TYPE & (IS_CONST|IS_TMP_VAR))) {
			ZVAL_COPY_VALUE(return_value, retval_ptr);
			if (OP1_TYPE == IS_CONST) {
				if (UNEXPECTED(Z_OPT_REFCOUNTED_P(return_value))) {
					Z_ADDREF_P(return_value);
				}
			}
		} else if (OP1_TYPE == IS_CV) {
			do {
				if (Z_OPT_REFCOUNTED_P(retval_ptr)) {
					if (EXPECTED(!Z_OPT_ISREF_P(retval_ptr))) {
						if (EXPECTED(!(EX_CALL_INFO() & ZEND_CALL_CODE))) {
							zend_refcounted *ref = Z_COUNTED_P(retval_ptr);
							ZVAL_COPY_VALUE(return_value, retval_ptr);
							if (GC_MAY_LEAK(ref)) {
								gc_possible_root(ref);
							}
							ZVAL_NULL(retval_ptr);
							break;
						} else {
							Z_ADDREF_P(retval_ptr);
						}
					} else {
						retval_ptr = Z_REFVAL_P(retval_ptr);
						if (Z_OPT_REFCOUNTED_P(retval_ptr)) {
							Z_ADDREF_P(retval_ptr);
						}
					}
				}
				ZVAL_COPY_VALUE(return_value, retval_ptr);
			} while (0);
		} else /* if (OP1_TYPE == IS_VAR) */ {
			if (UNEXPECTED(Z_ISREF_P(retval_ptr))) {
				zend_refcounted *ref = Z_COUNTED_P(retval_ptr);

				retval_ptr = Z_REFVAL_P(retval_ptr);
				ZVAL_COPY_VALUE(return_value, retval_ptr);
				if (UNEXPECTED(GC_DELREF(ref) == 0)) {
					efree_size(ref, sizeof(zend_reference));
				} else if (Z_OPT_REFCOUNTED_P(retval_ptr)) {
					Z_ADDREF_P(retval_ptr);
				}
			} else {
				ZVAL_COPY_VALUE(return_value, retval_ptr);
			}
		}
	}
	ZEND_VM_DISPATCH_TO_HELPER(zend_leave_helper);
}

ZEND_VM_COLD_CONST_HANDLER(111, ZEND_RETURN_BY_REF, CONST|TMP|VAR|CV, ANY, SRC)
{
	USE_OPLINE
	zval *retval_ptr;

	SAVE_OPLINE();

	do {
		if ((OP1_TYPE & (IS_CONST|IS_TMP_VAR)) ||
		    (OP1_TYPE == IS_VAR && opline->extended_value == ZEND_RETURNS_VALUE)) {
			/* Not supposed to happen, but we'll allow it */
			zend_error(E_NOTICE, "Only variable references should be returned by reference");

			retval_ptr = GET_OP1_ZVAL_PTR(BP_VAR_R);
			if (!EX(return_value)) {
				FREE_OP1();
			} else {
				if (OP1_TYPE == IS_VAR && UNEXPECTED(Z_ISREF_P(retval_ptr))) {
					ZVAL_COPY_VALUE(EX(return_value), retval_ptr);
					break;
				}

				ZVAL_NEW_REF(EX(return_value), retval_ptr);
				if (OP1_TYPE == IS_CONST) {
					Z_TRY_ADDREF_P(retval_ptr);
				}
			}
			break;
		}

		retval_ptr = GET_OP1_ZVAL_PTR_PTR(BP_VAR_W);

		if (OP1_TYPE == IS_VAR) {
			ZEND_ASSERT(retval_ptr != &EG(uninitialized_zval));
			if (opline->extended_value == ZEND_RETURNS_FUNCTION && !Z_ISREF_P(retval_ptr)) {
				zend_error(E_NOTICE, "Only variable references should be returned by reference");
				if (EX(return_value)) {
					ZVAL_NEW_REF(EX(return_value), retval_ptr);
				} else {
					FREE_OP1_VAR_PTR();
				}
				break;
			}
		}

		if (EX(return_value)) {
			if (Z_ISREF_P(retval_ptr)) {
				Z_ADDREF_P(retval_ptr);
			} else {
				ZVAL_MAKE_REF_EX(retval_ptr, 2);
			}
			ZVAL_REF(EX(return_value), Z_REF_P(retval_ptr));
		}

		FREE_OP1_VAR_PTR();
	} while (0);

	ZEND_VM_DISPATCH_TO_HELPER(zend_leave_helper);
}

ZEND_VM_HANDLER(139, ZEND_GENERATOR_CREATE, ANY, ANY)
{
	zval *return_value = EX(return_value);

	if (EXPECTED(return_value)) {
		USE_OPLINE
		zend_generator *generator;
		zend_execute_data *gen_execute_data;
		uint32_t num_args, used_stack, call_info;

		object_init_ex(return_value, zend_ce_generator);

		/*
		 * Normally the execute_data is allocated on the VM stack (because it does
		 * not actually do any allocation and thus is faster). For generators
		 * though this behavior would be suboptimal, because the (rather large)
		 * structure would have to be copied back and forth every time execution is
		 * suspended or resumed. That's why for generators the execution context
		 * is allocated on heap.
		 */
		num_args = EX_NUM_ARGS();
		if (EXPECTED(num_args <= EX(func)->op_array.num_args)) {
			used_stack = (ZEND_CALL_FRAME_SLOT + EX(func)->op_array.last_var + EX(func)->op_array.T) * sizeof(zval);
			gen_execute_data = (zend_execute_data*)emalloc(used_stack);
			used_stack = (ZEND_CALL_FRAME_SLOT + EX(func)->op_array.last_var) * sizeof(zval);
		} else {
			used_stack = (ZEND_CALL_FRAME_SLOT + num_args + EX(func)->op_array.last_var + EX(func)->op_array.T - EX(func)->op_array.num_args) * sizeof(zval);
			gen_execute_data = (zend_execute_data*)emalloc(used_stack);
		}
		memcpy(gen_execute_data, execute_data, used_stack);

		/* Save execution context in generator object. */
		generator = (zend_generator *) Z_OBJ_P(EX(return_value));
		generator->execute_data = gen_execute_data;
		generator->frozen_call_stack = NULL;
		generator->execute_fake.opline = NULL;
		generator->execute_fake.func = NULL;
		generator->execute_fake.prev_execute_data = NULL;
		ZVAL_OBJ(&generator->execute_fake.This, (zend_object *) generator);

		gen_execute_data->opline = opline + 1;
		/* EX(return_value) keeps pointer to zend_object (not a real zval) */
		gen_execute_data->return_value = (zval*)generator;
		call_info = Z_TYPE_INFO(EX(This));
		if ((call_info & Z_TYPE_MASK) == IS_OBJECT
		 && (!(call_info & (ZEND_CALL_CLOSURE|ZEND_CALL_RELEASE_THIS))
			 /* Bug #72523 */
			|| UNEXPECTED(zend_execute_ex != execute_ex))) {
			ZEND_ADD_CALL_FLAG_EX(call_info, ZEND_CALL_RELEASE_THIS);
			Z_ADDREF(gen_execute_data->This);
		}
		ZEND_ADD_CALL_FLAG_EX(call_info, (ZEND_CALL_TOP_FUNCTION | ZEND_CALL_ALLOCATED | ZEND_CALL_GENERATOR));
		Z_TYPE_INFO(gen_execute_data->This) = call_info;
		gen_execute_data->prev_execute_data = NULL;

		call_info = EX_CALL_INFO();
		EG(current_execute_data) = EX(prev_execute_data);
		if (EXPECTED(!(call_info & (ZEND_CALL_TOP|ZEND_CALL_ALLOCATED)))) {
			EG(vm_stack_top) = (zval*)execute_data;
			execute_data = EX(prev_execute_data);
			LOAD_NEXT_OPLINE();
			ZEND_VM_LEAVE();
		} else if (EXPECTED(!(call_info & ZEND_CALL_TOP))) {
			zend_execute_data *old_execute_data = execute_data;
			execute_data = EX(prev_execute_data);
			zend_vm_stack_free_call_frame_ex(call_info, old_execute_data);
			LOAD_NEXT_OPLINE();
			ZEND_VM_LEAVE();
		} else {
			ZEND_VM_RETURN();
		}
	} else {
		ZEND_VM_DISPATCH_TO_HELPER(zend_leave_helper);
	}
}

ZEND_VM_HANDLER(161, ZEND_GENERATOR_RETURN, CONST|TMP|VAR|CV, ANY)
{
	USE_OPLINE
	zval *retval;

	zend_generator *generator = zend_get_running_generator(EXECUTE_DATA_C);

	SAVE_OPLINE();
	retval = GET_OP1_ZVAL_PTR(BP_VAR_R);

	/* Copy return value into generator->retval */
	if ((OP1_TYPE & (IS_CONST|IS_TMP_VAR))) {
		ZVAL_COPY_VALUE(&generator->retval, retval);
		if (OP1_TYPE == IS_CONST) {
			if (UNEXPECTED(Z_OPT_REFCOUNTED(generator->retval))) {
				Z_ADDREF(generator->retval);
			}
		}
	} else if (OP1_TYPE == IS_CV) {
		ZVAL_COPY_DEREF(&generator->retval, retval);
	} else /* if (OP1_TYPE == IS_VAR) */ {
		if (UNEXPECTED(Z_ISREF_P(retval))) {
			zend_refcounted *ref = Z_COUNTED_P(retval);

			retval = Z_REFVAL_P(retval);
			ZVAL_COPY_VALUE(&generator->retval, retval);
			if (UNEXPECTED(GC_DELREF(ref) == 0)) {
				efree_size(ref, sizeof(zend_reference));
			} else if (Z_OPT_REFCOUNTED_P(retval)) {
				Z_ADDREF_P(retval);
			}
		} else {
			ZVAL_COPY_VALUE(&generator->retval, retval);
		}
	}

	/* Close the generator to free up resources */
	zend_generator_close(generator, 1);

	/* Pass execution back to handling code */
	ZEND_VM_RETURN();
}

ZEND_VM_COLD_CONST_HANDLER(108, ZEND_THROW, CONST|TMPVAR|CV, ANY)
{
	USE_OPLINE
	zval *value;

	SAVE_OPLINE();
	value = GET_OP1_ZVAL_PTR_UNDEF(BP_VAR_R);

	do {
		if (OP1_TYPE == IS_CONST || UNEXPECTED(Z_TYPE_P(value) != IS_OBJECT)) {
			if ((OP1_TYPE & (IS_VAR|IS_CV)) && Z_ISREF_P(value)) {
				value = Z_REFVAL_P(value);
				if (EXPECTED(Z_TYPE_P(value) == IS_OBJECT)) {
					break;
				}
			}
			if (OP1_TYPE == IS_CV && UNEXPECTED(Z_TYPE_P(value) == IS_UNDEF)) {
				ZVAL_UNDEFINED_OP1();
				if (UNEXPECTED(EG(exception) != NULL)) {
					HANDLE_EXCEPTION();
				}
			}
			zend_throw_error(NULL, "Can only throw objects");
			FREE_OP1();
			HANDLE_EXCEPTION();
		}
	} while (0);

	zend_exception_save();
	Z_TRY_ADDREF_P(value);
	zend_throw_exception_object(value);
	zend_exception_restore();
	FREE_OP1();
	HANDLE_EXCEPTION();
}

ZEND_VM_HANDLER(107, ZEND_CATCH, CONST, JMP_ADDR, LAST_CATCH|CACHE_SLOT)
{
	USE_OPLINE
	zend_class_entry *ce, *catch_ce;
	zend_object *exception;

	SAVE_OPLINE();
	/* Check whether an exception has been thrown, if not, jump over code */
	zend_exception_restore();
	if (EG(exception) == NULL) {
		ZEND_VM_JMP_EX(OP_JMP_ADDR(opline, opline->op2), 0);
	}
	catch_ce = CACHED_PTR(opline->extended_value & ~ZEND_LAST_CATCH);
	if (UNEXPECTED(catch_ce == NULL)) {
		catch_ce = zend_fetch_class_by_name(Z_STR_P(RT_CONSTANT(opline, opline->op1)), Z_STR_P(RT_CONSTANT(opline, opline->op1) + 1), ZEND_FETCH_CLASS_NO_AUTOLOAD);

		CACHE_PTR(opline->extended_value & ~ZEND_LAST_CATCH, catch_ce);
	}
	ce = EG(exception)->ce;

#ifdef HAVE_DTRACE
	if (DTRACE_EXCEPTION_CAUGHT_ENABLED()) {
		DTRACE_EXCEPTION_CAUGHT((char *)ce->name);
	}
#endif /* HAVE_DTRACE */

	if (ce != catch_ce) {
		if (!catch_ce || !instanceof_function(ce, catch_ce)) {
			if (opline->extended_value & ZEND_LAST_CATCH) {
				zend_rethrow_exception(execute_data);
				HANDLE_EXCEPTION();
			}
			ZEND_VM_JMP_EX(OP_JMP_ADDR(opline, opline->op2), 0);
		}
	}

	exception = EG(exception);
	EG(exception) = NULL;
	if (RETURN_VALUE_USED(opline)) {
		/* Always perform a strict assignment. There is a reasonable expectation that if you
		 * write "catch (Exception $e)" then $e will actually be instanceof Exception. As such,
		 * we should not permit coercion to string here. */
		zval tmp;
		ZVAL_OBJ(&tmp, exception);
		zend_assign_to_variable(EX_VAR(opline->result.var), &tmp, IS_TMP_VAR, /* strict */ 1);
	} else {
		OBJ_RELEASE(exception);
	}
	ZEND_VM_NEXT_OPCODE_CHECK_EXCEPTION();
}

ZEND_VM_HOT_HANDLER(65, ZEND_SEND_VAL, CONST|TMPVAR, CONST|UNUSED|NUM)
{
	USE_OPLINE
	zval *value, *arg;

	if (OP2_TYPE == IS_CONST) {
		SAVE_OPLINE();
		zend_string *arg_name = Z_STR_P(RT_CONSTANT(opline, opline->op2));
		uint32_t arg_num;
		arg = zend_handle_named_arg(&EX(call), arg_name, &arg_num, CACHE_ADDR(opline->result.num));
		if (UNEXPECTED(!arg)) {
			HANDLE_EXCEPTION();
		}
	} else {
		arg = ZEND_CALL_VAR(EX(call), opline->result.var);
	}

	value = GET_OP1_ZVAL_PTR(BP_VAR_R);
	ZVAL_COPY_VALUE(arg, value);
	if (OP1_TYPE == IS_CONST) {
		if (UNEXPECTED(Z_OPT_REFCOUNTED_P(arg))) {
			Z_ADDREF_P(arg);
		}
	}
	ZEND_VM_NEXT_OPCODE();
}

ZEND_VM_COLD_HELPER(zend_cannot_pass_by_ref_helper, ANY, ANY)
{
	USE_OPLINE
	zval *arg;
	uint32_t arg_num = opline->op2.num;

	SAVE_OPLINE();
	zend_throw_error(NULL, "Cannot pass parameter %d by reference", arg_num);
	FREE_OP1();
	arg = ZEND_CALL_VAR(EX(call), opline->result.var);
	ZVAL_UNDEF(arg);
	HANDLE_EXCEPTION();
}

ZEND_VM_HOT_SEND_HANDLER(116, ZEND_SEND_VAL_EX, CONST|TMP, CONST|UNUSED|NUM, SPEC(QUICK_ARG))
{
	USE_OPLINE
	zval *value, *arg;
	uint32_t arg_num;

	if (OP2_TYPE == IS_CONST) {
		SAVE_OPLINE();
		zend_string *arg_name = Z_STR_P(RT_CONSTANT(opline, opline->op2));
		arg = zend_handle_named_arg(&EX(call), arg_name, &arg_num, CACHE_ADDR(opline->result.num));
		if (UNEXPECTED(!arg)) {
			HANDLE_EXCEPTION();
		}
	} else {
		arg = ZEND_CALL_VAR(EX(call), opline->result.var);
		arg_num = opline->op2.num;
	}

	if (EXPECTED(arg_num <= MAX_ARG_FLAG_NUM)) {
		if (QUICK_ARG_MUST_BE_SENT_BY_REF(EX(call)->func, arg_num)) {
			ZEND_VM_C_GOTO(send_val_by_ref);
		}
	} else if (ARG_MUST_BE_SENT_BY_REF(EX(call)->func, arg_num)) {
ZEND_VM_C_LABEL(send_val_by_ref):
		ZEND_VM_DISPATCH_TO_HELPER(zend_cannot_pass_by_ref_helper);
	}
	value = GET_OP1_ZVAL_PTR(BP_VAR_R);
	ZVAL_COPY_VALUE(arg, value);
	if (OP1_TYPE == IS_CONST) {
		if (UNEXPECTED(Z_OPT_REFCOUNTED_P(arg))) {
			Z_ADDREF_P(arg);
		}
	}
	ZEND_VM_NEXT_OPCODE();
}

ZEND_VM_HOT_HANDLER(117, ZEND_SEND_VAR, VAR|CV, CONST|UNUSED|NUM)
{
	USE_OPLINE
	zval *varptr, *arg;

	if (OP2_TYPE == IS_CONST) {
		SAVE_OPLINE();
		zend_string *arg_name = Z_STR_P(RT_CONSTANT(opline, opline->op2));
		uint32_t arg_num;
		arg = zend_handle_named_arg(&EX(call), arg_name, &arg_num, CACHE_ADDR(opline->result.num));
		if (UNEXPECTED(!arg)) {
			HANDLE_EXCEPTION();
		}
	} else {
		arg = ZEND_CALL_VAR(EX(call), opline->result.var);
	}

	varptr = GET_OP1_ZVAL_PTR_UNDEF(BP_VAR_R);
	if (OP1_TYPE == IS_CV && UNEXPECTED(Z_TYPE_INFO_P(varptr) == IS_UNDEF)) {
		SAVE_OPLINE();
		ZVAL_UNDEFINED_OP1();
		ZVAL_NULL(arg);
		ZEND_VM_NEXT_OPCODE_CHECK_EXCEPTION();
	}

	if (OP1_TYPE == IS_CV) {
		ZVAL_COPY_DEREF(arg, varptr);
	} else /* if (OP1_TYPE == IS_VAR) */ {
		if (UNEXPECTED(Z_ISREF_P(varptr))) {
			zend_refcounted *ref = Z_COUNTED_P(varptr);

			varptr = Z_REFVAL_P(varptr);
			ZVAL_COPY_VALUE(arg, varptr);
			if (UNEXPECTED(GC_DELREF(ref) == 0)) {
				efree_size(ref, sizeof(zend_reference));
			} else if (Z_OPT_REFCOUNTED_P(arg)) {
				Z_ADDREF_P(arg);
			}
		} else {
			ZVAL_COPY_VALUE(arg, varptr);
		}
	}

	ZEND_VM_NEXT_OPCODE();
}

ZEND_VM_HANDLER(106, ZEND_SEND_VAR_NO_REF, VAR, CONST|UNUSED|NUM)
{
	USE_OPLINE
	zval *varptr, *arg;

	if (OP2_TYPE == IS_CONST) {
		SAVE_OPLINE();
		zend_string *arg_name = Z_STR_P(RT_CONSTANT(opline, opline->op2));
		uint32_t arg_num;
		arg = zend_handle_named_arg(&EX(call), arg_name, &arg_num, CACHE_ADDR(opline->result.num));
		if (UNEXPECTED(!arg)) {
			HANDLE_EXCEPTION();
		}
	} else {
		arg = ZEND_CALL_VAR(EX(call), opline->result.var);
	}

	varptr = GET_OP1_ZVAL_PTR(BP_VAR_R);
	ZVAL_COPY_VALUE(arg, varptr);

	if (EXPECTED(Z_ISREF_P(varptr))) {
		ZEND_VM_NEXT_OPCODE();
	}

	SAVE_OPLINE();
	ZVAL_NEW_REF(arg, arg);
	zend_error(E_NOTICE, "Only variables should be passed by reference");
	ZEND_VM_NEXT_OPCODE_CHECK_EXCEPTION();
}

ZEND_VM_HOT_SEND_HANDLER(50, ZEND_SEND_VAR_NO_REF_EX, VAR, CONST|UNUSED|NUM, SPEC(QUICK_ARG))
{
	USE_OPLINE
	zval *varptr, *arg;
	uint32_t arg_num;

	if (OP2_TYPE == IS_CONST) {
		SAVE_OPLINE();
		zend_string *arg_name = Z_STR_P(RT_CONSTANT(opline, opline->op2));
		arg = zend_handle_named_arg(&EX(call), arg_name, &arg_num, CACHE_ADDR(opline->result.num));
		if (UNEXPECTED(!arg)) {
			HANDLE_EXCEPTION();
		}
	} else {
		arg = ZEND_CALL_VAR(EX(call), opline->result.var);
		arg_num = opline->op2.num;
	}

	if (EXPECTED(arg_num <= MAX_ARG_FLAG_NUM)) {
		if (!QUICK_ARG_SHOULD_BE_SENT_BY_REF(EX(call)->func, arg_num)) {
			ZEND_VM_C_GOTO(send_var);
		}

		varptr = GET_OP1_ZVAL_PTR(BP_VAR_R);
		ZVAL_COPY_VALUE(arg, varptr);

		if (EXPECTED(Z_ISREF_P(varptr) ||
		    QUICK_ARG_MAY_BE_SENT_BY_REF(EX(call)->func, arg_num))) {
			ZEND_VM_NEXT_OPCODE();
		}
	} else {
		if (!ARG_SHOULD_BE_SENT_BY_REF(EX(call)->func, arg_num)) {
			ZEND_VM_C_GOTO(send_var);
		}

		varptr = GET_OP1_ZVAL_PTR(BP_VAR_R);
		ZVAL_COPY_VALUE(arg, varptr);

		if (EXPECTED(Z_ISREF_P(varptr) ||
		    ARG_MAY_BE_SENT_BY_REF(EX(call)->func, arg_num))) {
			ZEND_VM_NEXT_OPCODE();
		}
	}

	SAVE_OPLINE();
	ZVAL_NEW_REF(arg, arg);
	zend_error(E_NOTICE, "Only variables should be passed by reference");
	ZEND_VM_NEXT_OPCODE_CHECK_EXCEPTION();

ZEND_VM_C_LABEL(send_var):
	varptr = GET_OP1_ZVAL_PTR(BP_VAR_R);
	if (UNEXPECTED(Z_ISREF_P(varptr))) {
		zend_refcounted *ref = Z_COUNTED_P(varptr);

		varptr = Z_REFVAL_P(varptr);
		ZVAL_COPY_VALUE(arg, varptr);
		if (UNEXPECTED(GC_DELREF(ref) == 0)) {
			efree_size(ref, sizeof(zend_reference));
		} else if (Z_OPT_REFCOUNTED_P(arg)) {
			Z_ADDREF_P(arg);
		}
	} else {
		ZVAL_COPY_VALUE(arg, varptr);
	}
	ZEND_VM_NEXT_OPCODE();
}

ZEND_VM_HANDLER(67, ZEND_SEND_REF, VAR|CV, CONST|UNUSED|NUM)
{
	USE_OPLINE
	zval *varptr, *arg;

	SAVE_OPLINE();
	if (OP2_TYPE == IS_CONST) {
		zend_string *arg_name = Z_STR_P(RT_CONSTANT(opline, opline->op2));
		uint32_t arg_num;
		arg = zend_handle_named_arg(&EX(call), arg_name, &arg_num, CACHE_ADDR(opline->result.num));
		if (UNEXPECTED(!arg)) {
			HANDLE_EXCEPTION();
		}
	} else {
		arg = ZEND_CALL_VAR(EX(call), opline->result.var);
	}

	varptr = GET_OP1_ZVAL_PTR_PTR(BP_VAR_W);
	if (Z_ISREF_P(varptr)) {
		Z_ADDREF_P(varptr);
	} else {
		ZVAL_MAKE_REF_EX(varptr, 2);
	}
	ZVAL_REF(arg, Z_REF_P(varptr));

	FREE_OP1_VAR_PTR();
	ZEND_VM_NEXT_OPCODE();
}

ZEND_VM_HOT_SEND_HANDLER(66, ZEND_SEND_VAR_EX, VAR|CV, CONST|UNUSED|NUM, SPEC(QUICK_ARG))
{
	USE_OPLINE
	zval *varptr, *arg;
	uint32_t arg_num;

	if (OP2_TYPE == IS_CONST) {
		SAVE_OPLINE();
		zend_string *arg_name = Z_STR_P(RT_CONSTANT(opline, opline->op2));
		arg = zend_handle_named_arg(&EX(call), arg_name, &arg_num, CACHE_ADDR(opline->result.num));
		if (UNEXPECTED(!arg)) {
			HANDLE_EXCEPTION();
		}
	} else {
		arg = ZEND_CALL_VAR(EX(call), opline->result.var);
		arg_num = opline->op2.num;
	}

	if (EXPECTED(arg_num <= MAX_ARG_FLAG_NUM)) {
		if (QUICK_ARG_SHOULD_BE_SENT_BY_REF(EX(call)->func, arg_num)) {
			ZEND_VM_C_GOTO(send_var_by_ref);
		}
	} else if (ARG_SHOULD_BE_SENT_BY_REF(EX(call)->func, arg_num)) {
ZEND_VM_C_LABEL(send_var_by_ref):
		varptr = GET_OP1_ZVAL_PTR_PTR(BP_VAR_W);
		if (Z_ISREF_P(varptr)) {
			Z_ADDREF_P(varptr);
		} else {
			ZVAL_MAKE_REF_EX(varptr, 2);
		}
		ZVAL_REF(arg, Z_REF_P(varptr));

		FREE_OP1_VAR_PTR();
		ZEND_VM_NEXT_OPCODE();
	}

	varptr = GET_OP1_ZVAL_PTR_UNDEF(BP_VAR_R);
	if (OP1_TYPE == IS_CV && UNEXPECTED(Z_TYPE_INFO_P(varptr) == IS_UNDEF)) {
		SAVE_OPLINE();
		ZVAL_UNDEFINED_OP1();
		arg = ZEND_CALL_VAR(EX(call), opline->result.var);
		ZVAL_NULL(arg);
		ZEND_VM_NEXT_OPCODE_CHECK_EXCEPTION();
	}

	if (OP1_TYPE == IS_CV) {
		ZVAL_COPY_DEREF(arg, varptr);
	} else /* if (OP1_TYPE == IS_VAR) */ {
		if (UNEXPECTED(Z_ISREF_P(varptr))) {
			zend_refcounted *ref = Z_COUNTED_P(varptr);

			varptr = Z_REFVAL_P(varptr);
			ZVAL_COPY_VALUE(arg, varptr);
			if (UNEXPECTED(GC_DELREF(ref) == 0)) {
				efree_size(ref, sizeof(zend_reference));
			} else if (Z_OPT_REFCOUNTED_P(arg)) {
				Z_ADDREF_P(arg);
			}
		} else {
			ZVAL_COPY_VALUE(arg, varptr);
		}
	}

	ZEND_VM_NEXT_OPCODE();
}

ZEND_VM_HOT_SEND_HANDLER(100, ZEND_CHECK_FUNC_ARG, UNUSED, CONST|UNUSED|NUM, SPEC(QUICK_ARG))
{
	USE_OPLINE
	uint32_t arg_num;

	if (OP2_TYPE == IS_CONST) {
		zend_string *arg_name = Z_STR_P(RT_CONSTANT(opline, opline->op2));
		arg_num = zend_get_arg_offset_by_name(
			EX(call)->func, arg_name, CACHE_ADDR(opline->result.num)) + 1;
		if (UNEXPECTED(arg_num == 0)) {
			/* Treat this as a by-value argument, and throw an error during SEND. */
			ZEND_DEL_CALL_FLAG(EX(call), ZEND_CALL_SEND_ARG_BY_REF);
			ZEND_VM_NEXT_OPCODE();
		}
	} else {
		arg_num = opline->op2.num;
	}

	if (EXPECTED(arg_num <= MAX_ARG_FLAG_NUM)) {
		if (QUICK_ARG_SHOULD_BE_SENT_BY_REF(EX(call)->func, arg_num)) {
			ZEND_ADD_CALL_FLAG(EX(call), ZEND_CALL_SEND_ARG_BY_REF);
		} else {
			ZEND_DEL_CALL_FLAG(EX(call), ZEND_CALL_SEND_ARG_BY_REF);
		}
	} else if (ARG_SHOULD_BE_SENT_BY_REF(EX(call)->func, arg_num)) {
		ZEND_ADD_CALL_FLAG(EX(call), ZEND_CALL_SEND_ARG_BY_REF);
	} else {
		ZEND_DEL_CALL_FLAG(EX(call), ZEND_CALL_SEND_ARG_BY_REF);
	}
	ZEND_VM_NEXT_OPCODE();
}

ZEND_VM_HOT_HANDLER(185, ZEND_SEND_FUNC_ARG, VAR, CONST|UNUSED|NUM)
{
	USE_OPLINE
	zval *varptr, *arg;

	if (OP2_TYPE == IS_CONST) {
		// TODO: Would it make sense to share the cache slot with CHECK_FUNC_ARG?
		SAVE_OPLINE();
		zend_string *arg_name = Z_STR_P(RT_CONSTANT(opline, opline->op2));
		uint32_t arg_num;
		arg = zend_handle_named_arg(&EX(call), arg_name, &arg_num, CACHE_ADDR(opline->result.num));
		if (UNEXPECTED(!arg)) {
			HANDLE_EXCEPTION();
		}
	} else {
		arg = ZEND_CALL_VAR(EX(call), opline->result.var);
	}

	if (UNEXPECTED(ZEND_CALL_INFO(EX(call)) & ZEND_CALL_SEND_ARG_BY_REF)) {
		varptr = GET_OP1_ZVAL_PTR_PTR(BP_VAR_W);
		if (Z_ISREF_P(varptr)) {
			Z_ADDREF_P(varptr);
		} else {
			ZVAL_MAKE_REF_EX(varptr, 2);
		}
		ZVAL_REF(arg, Z_REF_P(varptr));

		FREE_OP1_VAR_PTR();
		ZEND_VM_NEXT_OPCODE();
	}

	varptr = GET_OP1_ZVAL_PTR_UNDEF(BP_VAR_R);

	if (UNEXPECTED(Z_ISREF_P(varptr))) {
		zend_refcounted *ref = Z_COUNTED_P(varptr);

		varptr = Z_REFVAL_P(varptr);
		ZVAL_COPY_VALUE(arg, varptr);
		if (UNEXPECTED(GC_DELREF(ref) == 0)) {
			efree_size(ref, sizeof(zend_reference));
		} else if (Z_OPT_REFCOUNTED_P(arg)) {
			Z_ADDREF_P(arg);
		}
	} else {
		ZVAL_COPY_VALUE(arg, varptr);
	}

	ZEND_VM_NEXT_OPCODE();
}

ZEND_VM_HANDLER(165, ZEND_SEND_UNPACK, ANY, ANY)
{
	USE_OPLINE
	zval *args;
	uint32_t arg_num;

	SAVE_OPLINE();
	args = GET_OP1_ZVAL_PTR_UNDEF(BP_VAR_R);
	arg_num = ZEND_CALL_NUM_ARGS(EX(call)) + 1;

ZEND_VM_C_LABEL(send_again):
	if (EXPECTED(Z_TYPE_P(args) == IS_ARRAY)) {
		HashTable *ht = Z_ARRVAL_P(args);
		zval *arg, *top;
		zend_string *name;
		zend_bool have_named_params = 0;

		zend_vm_stack_extend_call_frame(&EX(call), arg_num - 1, zend_hash_num_elements(ht));

		// TODO: Speed this up using a flag that specifies whether there are any ref parameters.
		if ((OP1_TYPE & (IS_VAR|IS_CV)) && Z_REFCOUNT_P(args) > 1) {
			uint32_t tmp_arg_num = arg_num;
			int separate = 0;

			/* check if any of arguments are going to be passed by reference */
			ZEND_HASH_FOREACH_STR_KEY_VAL(ht, name, arg) {
				if (UNEXPECTED(name)) {
					void *cache_slot[2] = {NULL, NULL};
					tmp_arg_num = zend_get_arg_offset_by_name(
						EX(call)->func, name, cache_slot) + 1;
				}
				if (ARG_SHOULD_BE_SENT_BY_REF(EX(call)->func, tmp_arg_num)) {
					separate = 1;
					break;
				}
				tmp_arg_num++;
			} ZEND_HASH_FOREACH_END();
			if (separate) {
				SEPARATE_ARRAY(args);
				ht = Z_ARRVAL_P(args);
			}
		}

		ZEND_HASH_FOREACH_STR_KEY_VAL(ht, name, arg) {
			if (UNEXPECTED(name)) {
				void *cache_slot[2] = {NULL, NULL};
				have_named_params = 1;
				top = zend_handle_named_arg(&EX(call), name, &arg_num, cache_slot);
				if (UNEXPECTED(!top)) {
					FREE_OP1();
					HANDLE_EXCEPTION();
				}
			} else {
				if (have_named_params) {
					zend_throw_error(NULL,
						"Cannot use positional argument after named argument during unpacking");
					FREE_OP1();
					HANDLE_EXCEPTION();
				}

				top = ZEND_CALL_ARG(EX(call), arg_num);
				ZEND_CALL_NUM_ARGS(EX(call))++;
			}

			if (ARG_SHOULD_BE_SENT_BY_REF(EX(call)->func, arg_num)) {
				if (Z_ISREF_P(arg)) {
					Z_ADDREF_P(arg);
					ZVAL_REF(top, Z_REF_P(arg));
				} else if (OP1_TYPE & (IS_VAR|IS_CV)) {
					/* array is already separated above */
					ZVAL_MAKE_REF_EX(arg, 2);
					ZVAL_REF(top, Z_REF_P(arg));
				} else {
					Z_TRY_ADDREF_P(arg);
					ZVAL_NEW_REF(top, arg);
				}
			} else {
				ZVAL_COPY_DEREF(top, arg);
			}

			arg_num++;
		} ZEND_HASH_FOREACH_END();

	} else if (EXPECTED(Z_TYPE_P(args) == IS_OBJECT)) {
		zend_class_entry *ce = Z_OBJCE_P(args);
		zend_object_iterator *iter;
		zend_bool have_named_params = 0;

		if (!ce || !ce->get_iterator) {
			zend_type_error("Only arrays and Traversables can be unpacked");
		} else {

			iter = ce->get_iterator(ce, args, 0);
			if (UNEXPECTED(!iter)) {
				FREE_OP1();
				if (!EG(exception)) {
					zend_throw_exception_ex(
						NULL, 0, "Object of type %s did not create an Iterator", ZSTR_VAL(ce->name)
					);
				}
				HANDLE_EXCEPTION();
			}

			if (iter->funcs->rewind) {
				iter->funcs->rewind(iter);
			}

			for (; iter->funcs->valid(iter) == SUCCESS; ++arg_num) {
				zval *arg, *top;

				if (UNEXPECTED(EG(exception) != NULL)) {
					break;
				}

				arg = iter->funcs->get_current_data(iter);
				if (UNEXPECTED(EG(exception) != NULL)) {
					break;
				}

				zend_string *name = NULL;
				if (iter->funcs->get_current_key) {
					zval key;
					iter->funcs->get_current_key(iter, &key);
					if (UNEXPECTED(EG(exception) != NULL)) {
						break;
					}

					if (UNEXPECTED(Z_TYPE(key) != IS_LONG)) {
						if (UNEXPECTED(Z_TYPE(key) != IS_STRING)) {
							zend_throw_error(NULL,
								"Keys must be of type int|string during argument unpacking");
							zval_ptr_dtor(&key);
							break;
						}

						name = Z_STR_P(&key);
					}
				}

				if (UNEXPECTED(name)) {
					void *cache_slot[2] = {NULL, NULL};
					have_named_params = 1;
					top = zend_handle_named_arg(&EX(call), name, &arg_num, cache_slot);
					if (UNEXPECTED(!top)) {
						break;
					}

					if (ARG_MUST_BE_SENT_BY_REF(EX(call)->func, arg_num)) {
						zend_error(
							E_WARNING, "Cannot pass by-reference argument %d of %s%s%s()"
							" by unpacking a Traversable, passing by-value instead", arg_num,
							EX(call)->func->common.scope ? ZSTR_VAL(EX(call)->func->common.scope->name) : "",
							EX(call)->func->common.scope ? "::" : "",
							ZSTR_VAL(EX(call)->func->common.function_name)
						);
					}

					ZVAL_COPY_DEREF(top, arg);
					zend_string_release(name);
				} else {
					if (have_named_params) {
						zend_throw_error(NULL,
							"Cannot use positional argument after named argument during unpacking");
						break;
					}

					if (ARG_MUST_BE_SENT_BY_REF(EX(call)->func, arg_num)) {
						zend_error(
							E_WARNING, "Cannot pass by-reference argument %d of %s%s%s()"
							" by unpacking a Traversable, passing by-value instead", arg_num,
							EX(call)->func->common.scope ? ZSTR_VAL(EX(call)->func->common.scope->name) : "",
							EX(call)->func->common.scope ? "::" : "",
							ZSTR_VAL(EX(call)->func->common.function_name)
						);
					}


					zend_vm_stack_extend_call_frame(&EX(call), arg_num - 1, 1);
					top = ZEND_CALL_ARG(EX(call), arg_num);
					ZVAL_COPY_DEREF(top, arg);
					ZEND_CALL_NUM_ARGS(EX(call))++;
				}

				iter->funcs->move_forward(iter);
			}

			zend_iterator_dtor(iter);
		}
	} else if (EXPECTED(Z_ISREF_P(args))) {
		args = Z_REFVAL_P(args);
		ZEND_VM_C_GOTO(send_again);
	} else {
		if (OP1_TYPE == IS_CV && UNEXPECTED(Z_TYPE_P(args) == IS_UNDEF)) {
			ZVAL_UNDEFINED_OP1();
		}
		zend_type_error("Only arrays and Traversables can be unpacked");
	}

	FREE_OP1();
	ZEND_VM_NEXT_OPCODE_CHECK_EXCEPTION();
}

ZEND_VM_HANDLER(119, ZEND_SEND_ARRAY, ANY, ANY, NUM)
{
	USE_OPLINE
	zval *args;

	SAVE_OPLINE();
	args = GET_OP1_ZVAL_PTR(BP_VAR_R);

	if (UNEXPECTED(Z_TYPE_P(args) != IS_ARRAY)) {
		if ((OP1_TYPE & (IS_VAR|IS_CV)) && Z_ISREF_P(args)) {
			args = Z_REFVAL_P(args);
			if (EXPECTED(Z_TYPE_P(args) == IS_ARRAY)) {
				ZEND_VM_C_GOTO(send_array);
			}
		}
		zend_type_error("call_user_func_array(): Argument #2 ($args) must be of type array, %s given", zend_zval_type_name(args));
		FREE_OP2();
		FREE_OP1();
		HANDLE_EXCEPTION();
	} else {
		uint32_t arg_num;
		HashTable *ht;
		zval *arg, *param;

ZEND_VM_C_LABEL(send_array):
		ht = Z_ARRVAL_P(args);
		if (OP2_TYPE != IS_UNUSED) {
			/* We don't need to handle named params in this case,
			 * because array_slice() is called with $preserve_keys == false. */
			zval *op2 = GET_OP2_ZVAL_PTR(BP_VAR_R);
			uint32_t skip = opline->extended_value;
			uint32_t count = zend_hash_num_elements(ht);
			zend_long len = zval_get_long(op2);

			if (len < 0) {
				len += (zend_long)(count - skip);
			}
			if (skip < count && len > 0) {
				if (len > (zend_long)(count - skip)) {
					len = (zend_long)(count - skip);
				}
				zend_vm_stack_extend_call_frame(&EX(call), 0, len);
				arg_num = 1;
				param = ZEND_CALL_ARG(EX(call), 1);
				ZEND_HASH_FOREACH_VAL(ht, arg) {
					zend_bool must_wrap = 0;
					if (skip > 0) {
						skip--;
						continue;
					} else if ((zend_long)(arg_num - 1) >= len) {
						break;
					} else if (ARG_SHOULD_BE_SENT_BY_REF(EX(call)->func, arg_num)) {
						if (UNEXPECTED(!Z_ISREF_P(arg))) {
							if (!ARG_MAY_BE_SENT_BY_REF(EX(call)->func, arg_num)) {
								/* By-value send is not allowed -- emit a warning,
								 * but still perform the call. */
								zend_param_must_be_ref(EX(call)->func, arg_num);
								must_wrap = 1;
							}
						}
					} else {
						if (Z_ISREF_P(arg) &&
						    !(EX(call)->func->common.fn_flags & ZEND_ACC_CALL_VIA_TRAMPOLINE)) {
							/* don't separate references for __call */
							arg = Z_REFVAL_P(arg);
						}
					}
					if (EXPECTED(!must_wrap)) {
						ZVAL_COPY(param, arg);
					} else {
						ZVAL_NEW_REF(param, arg);
					}
					ZEND_CALL_NUM_ARGS(EX(call))++;
					arg_num++;
					param++;
				} ZEND_HASH_FOREACH_END();
			}
			FREE_OP2();
		} else {
			zend_string *name;
			zend_bool have_named_params;
			zend_vm_stack_extend_call_frame(&EX(call), 0, zend_hash_num_elements(ht));
			arg_num = 1;
			param = ZEND_CALL_ARG(EX(call), 1);
<<<<<<< HEAD
			have_named_params = 0;
			ZEND_HASH_FOREACH_STR_KEY_VAL(ht, name, arg) {
				if (name) {
					void *cache_slot[2] = {NULL, NULL};
					have_named_params = 1;
					param = zend_handle_named_arg(&EX(call), name, &arg_num, cache_slot);
					if (!param) {
						FREE_OP1();
						HANDLE_EXCEPTION();
					}
				} else if (have_named_params) {
					zend_throw_error(NULL,
						"Cannot use positional argument after named argument");
					FREE_OP1();
					HANDLE_EXCEPTION();
				}

=======
			ZEND_HASH_FOREACH_VAL(ht, arg) {
				zend_bool must_wrap = 0;
>>>>>>> 6b6c2c00
				if (ARG_SHOULD_BE_SENT_BY_REF(EX(call)->func, arg_num)) {
					if (UNEXPECTED(!Z_ISREF_P(arg))) {
						if (!ARG_MAY_BE_SENT_BY_REF(EX(call)->func, arg_num)) {
							/* By-value send is not allowed -- emit a warning,
							 * but still perform the call. */
							zend_param_must_be_ref(EX(call)->func, arg_num);
							must_wrap = 1;
						}
					}
				} else {
					if (Z_ISREF_P(arg) &&
					    !(EX(call)->func->common.fn_flags & ZEND_ACC_CALL_VIA_TRAMPOLINE)) {
						/* don't separate references for __call */
						arg = Z_REFVAL_P(arg);
					}
				}
<<<<<<< HEAD

				ZVAL_COPY(param, arg);
				if (!name) {
					ZEND_CALL_NUM_ARGS(EX(call))++;
					arg_num++;
					param++;
				}
=======
				if (EXPECTED(!must_wrap)) {
					ZVAL_COPY(param, arg);
				} else {
					ZVAL_NEW_REF(param, arg);
				}
				ZEND_CALL_NUM_ARGS(EX(call))++;
				arg_num++;
				param++;
>>>>>>> 6b6c2c00
			} ZEND_HASH_FOREACH_END();
		}
	}
	FREE_OP1();
	ZEND_VM_NEXT_OPCODE_CHECK_EXCEPTION();
}

ZEND_VM_HANDLER(120, ZEND_SEND_USER, CONST|TMP|VAR|CV, NUM)
{
	USE_OPLINE
	zval *arg, *param;

	SAVE_OPLINE();

	if (UNEXPECTED(ARG_MUST_BE_SENT_BY_REF(EX(call)->func, opline->op2.num))) {
		zend_param_must_be_ref(EX(call)->func, opline->op2.num);
	}

	arg = GET_OP1_ZVAL_PTR_DEREF(BP_VAR_R);
	param = ZEND_CALL_VAR(EX(call), opline->result.var);
	ZVAL_COPY(param, arg);
	FREE_OP1();
	ZEND_VM_NEXT_OPCODE_CHECK_EXCEPTION();
}

ZEND_VM_HOT_HANDLER(199, ZEND_CHECK_UNDEF_ARGS, UNUSED, UNUSED)
{
	USE_OPLINE

	zend_execute_data *call = execute_data->call;
	if (EXPECTED(!(ZEND_CALL_INFO(call) & ZEND_CALL_MAY_HAVE_UNDEF))) {
		ZEND_VM_NEXT_OPCODE();
	}

	SAVE_OPLINE();
	zend_handle_undef_args(call);
	ZEND_VM_NEXT_OPCODE_CHECK_EXCEPTION();
}

ZEND_VM_COLD_HELPER(zend_missing_arg_helper, ANY, ANY)
{
#ifdef ZEND_VM_IP_GLOBAL_REG
	USE_OPLINE

	SAVE_OPLINE();
#endif
	zend_missing_arg_error(execute_data);
	HANDLE_EXCEPTION();
}

ZEND_VM_COLD_HELPER(zend_verify_recv_arg_type_helper, ANY, ANY, zval *op_1)
{
	USE_OPLINE

	SAVE_OPLINE();
	if (UNEXPECTED(!zend_verify_recv_arg_type(EX(func), opline->op1.num, op_1, CACHE_ADDR(opline->extended_value)))) {
		HANDLE_EXCEPTION();
	}

	ZEND_VM_NEXT_OPCODE();
}

ZEND_VM_HOT_HANDLER(63, ZEND_RECV, NUM, UNUSED, CACHE_SLOT)
{
	USE_OPLINE
	uint32_t arg_num = opline->op1.num;
	zval *param;

	if (UNEXPECTED(arg_num > EX_NUM_ARGS())) {
		ZEND_VM_DISPATCH_TO_HELPER(zend_missing_arg_helper);
	}

	param = EX_VAR(opline->result.var);

	if (UNEXPECTED(!(opline->op2.num & (1u << Z_TYPE_P(param))))) {
		ZEND_VM_DISPATCH_TO_HELPER(zend_verify_recv_arg_type_helper, op_1, param);
	}

	ZEND_VM_NEXT_OPCODE();
}

ZEND_VM_HOT_TYPE_SPEC_HANDLER(ZEND_RECV, op->op2.num == MAY_BE_ANY, ZEND_RECV_NOTYPE, NUM, NUM, CACHE_SLOT)
{
	USE_OPLINE
	uint32_t arg_num = opline->op1.num;

	if (UNEXPECTED(arg_num > EX_NUM_ARGS())) {
		ZEND_VM_DISPATCH_TO_HELPER(zend_missing_arg_helper);
	}

	ZEND_VM_NEXT_OPCODE();
}

ZEND_VM_HOT_HANDLER(64, ZEND_RECV_INIT, NUM, CONST, CACHE_SLOT)
{
	USE_OPLINE
	uint32_t arg_num;
	zval *param;

	ZEND_VM_REPEATABLE_OPCODE

	arg_num = opline->op1.num;
	param = EX_VAR(opline->result.var);
	if (arg_num > EX_NUM_ARGS()) {
		zval *default_value = RT_CONSTANT(opline, opline->op2);

		if (Z_OPT_TYPE_P(default_value) == IS_CONSTANT_AST) {
			zval *cache_val = (zval*)CACHE_ADDR(Z_CACHE_SLOT_P(default_value));

			/* we keep in cache only not refcounted values */
			if (Z_TYPE_P(cache_val) != IS_UNDEF) {
				ZVAL_COPY_VALUE(param, cache_val);
			} else {
				SAVE_OPLINE();
				ZVAL_COPY(param, default_value);
				if (UNEXPECTED(zval_update_constant_ex(param, EX(func)->op_array.scope) != SUCCESS)) {
					zval_ptr_dtor_nogc(param);
					ZVAL_UNDEF(param);
					HANDLE_EXCEPTION();
				}
				if (!Z_REFCOUNTED_P(param)) {
					ZVAL_COPY_VALUE(cache_val, param);
				}
			}
			ZEND_VM_C_GOTO(recv_init_check_type);
		} else {
			ZVAL_COPY(param, default_value);
		}
	} else {
ZEND_VM_C_LABEL(recv_init_check_type):
		if (UNEXPECTED((EX(func)->op_array.fn_flags & ZEND_ACC_HAS_TYPE_HINTS) != 0)) {
			SAVE_OPLINE();
			if (UNEXPECTED(!zend_verify_recv_arg_type(EX(func), arg_num, param, CACHE_ADDR(opline->extended_value)))) {
				HANDLE_EXCEPTION();
			}
		}
	}

	ZEND_VM_REPEAT_OPCODE(ZEND_RECV_INIT);
	ZEND_VM_NEXT_OPCODE();
}

ZEND_VM_HANDLER(164, ZEND_RECV_VARIADIC, NUM, UNUSED, CACHE_SLOT)
{
	USE_OPLINE
	uint32_t arg_num = opline->op1.num;
	uint32_t arg_count = EX_NUM_ARGS();
	zval *params;

	SAVE_OPLINE();

	params = EX_VAR(opline->result.var);

	if (arg_num <= arg_count) {
		ZEND_ASSERT(EX(func)->common.fn_flags & ZEND_ACC_VARIADIC);
		ZEND_ASSERT(EX(func)->common.num_args == arg_num - 1);
		zend_arg_info *arg_info = &EX(func)->common.arg_info[arg_num - 1];

		array_init_size(params, arg_count - arg_num + 1);
		zend_hash_real_init_packed(Z_ARRVAL_P(params));
		ZEND_HASH_FILL_PACKED(Z_ARRVAL_P(params)) {
			zval *param = EX_VAR_NUM(EX(func)->op_array.last_var + EX(func)->op_array.T);
			if (UNEXPECTED(ZEND_TYPE_IS_SET(arg_info->type))) {
				do {
					if (UNEXPECTED(!zend_verify_variadic_arg_type(EX(func), arg_info, arg_num, param, CACHE_ADDR(opline->extended_value)))) {
						ZEND_HASH_FILL_FINISH();
						HANDLE_EXCEPTION();
					}

					if (Z_OPT_REFCOUNTED_P(param)) Z_ADDREF_P(param);
					ZEND_HASH_FILL_ADD(param);
					param++;
				} while (++arg_num <= arg_count);
			} else {
				do {
					if (Z_OPT_REFCOUNTED_P(param)) Z_ADDREF_P(param);
					ZEND_HASH_FILL_ADD(param);
					param++;
				} while (++arg_num <= arg_count);
			}
		} ZEND_HASH_FILL_END();
	} else {
		ZVAL_EMPTY_ARRAY(params);
	}

	if (EX_CALL_INFO() & ZEND_CALL_HAS_EXTRA_NAMED_PARAMS) {
		zend_string *name;
		zval *param;
		zend_arg_info *arg_info = &EX(func)->common.arg_info[EX(func)->common.num_args];
		if (ZEND_TYPE_IS_SET(arg_info->type)) {
			SEPARATE_ARRAY(params);
			ZEND_HASH_FOREACH_STR_KEY_VAL(EX(extra_named_params), name, param) {
				if (UNEXPECTED(!zend_verify_variadic_arg_type(EX(func), arg_info, arg_num, param, CACHE_ADDR(opline->extended_value)))) {
					HANDLE_EXCEPTION();
				}
				Z_TRY_ADDREF_P(param);
				zend_hash_add_new(Z_ARRVAL_P(params), name, param);
			} ZEND_HASH_FOREACH_END();
		} else if (zend_hash_num_elements(Z_ARRVAL_P(params)) == 0) {
			GC_ADDREF(EX(extra_named_params));
			ZVAL_ARR(params, EX(extra_named_params));
		} else {
			SEPARATE_ARRAY(params);
			ZEND_HASH_FOREACH_STR_KEY_VAL(EX(extra_named_params), name, param) {
				Z_TRY_ADDREF_P(param);
				zend_hash_add_new(Z_ARRVAL_P(params), name, param);
			} ZEND_HASH_FOREACH_END();
		}
	}

	ZEND_VM_NEXT_OPCODE_CHECK_EXCEPTION();
}

ZEND_VM_COLD_CONST_HANDLER(52, ZEND_BOOL, CONST|TMPVAR|CV, ANY)
{
	USE_OPLINE
	zval *val;

	val = GET_OP1_ZVAL_PTR_UNDEF(BP_VAR_R);
	if (Z_TYPE_INFO_P(val) == IS_TRUE) {
		ZVAL_TRUE(EX_VAR(opline->result.var));
	} else if (EXPECTED(Z_TYPE_INFO_P(val) <= IS_TRUE)) {
		/* The result and op1 can be the same cv zval */
		const uint32_t orig_val_type = Z_TYPE_INFO_P(val);
		ZVAL_FALSE(EX_VAR(opline->result.var));
		if (OP1_TYPE == IS_CV && UNEXPECTED(orig_val_type == IS_UNDEF)) {
			SAVE_OPLINE();
			ZVAL_UNDEFINED_OP1();
			ZEND_VM_NEXT_OPCODE_CHECK_EXCEPTION();
		}
	} else {
		SAVE_OPLINE();
		ZVAL_BOOL(EX_VAR(opline->result.var), i_zend_is_true(val));
		FREE_OP1();
		ZEND_VM_NEXT_OPCODE_CHECK_EXCEPTION();
	}
	ZEND_VM_NEXT_OPCODE();
}

ZEND_VM_HELPER(zend_case_helper, ANY, ANY, zval *op_1, zval *op_2)
{
	int ret;
	USE_OPLINE

	SAVE_OPLINE();
	if (UNEXPECTED(Z_TYPE_INFO_P(op_1) == IS_UNDEF)) {
		op_1 = ZVAL_UNDEFINED_OP1();
	}
	if (UNEXPECTED(Z_TYPE_INFO_P(op_2) == IS_UNDEF)) {
		op_2 = ZVAL_UNDEFINED_OP2();
	}
	ret = zend_compare(op_1, op_2);
	if (OP2_TYPE & (IS_TMP_VAR|IS_VAR)) {
		zval_ptr_dtor_nogc(op_2);
	}
	ZEND_VM_SMART_BRANCH(ret == 0, 1);
}

ZEND_VM_HANDLER(48, ZEND_CASE, TMPVAR, CONST|TMPVAR|CV)
{
	USE_OPLINE
	zval *op1, *op2;
	double d1, d2;

	op1 = GET_OP1_ZVAL_PTR_UNDEF(BP_VAR_R);
	op2 = GET_OP2_ZVAL_PTR_UNDEF(BP_VAR_R);
	if (EXPECTED(Z_TYPE_P(op1) == IS_LONG)) {
		if (EXPECTED(Z_TYPE_P(op2) == IS_LONG)) {
			if (EXPECTED(Z_LVAL_P(op1) == Z_LVAL_P(op2))) {
ZEND_VM_C_LABEL(case_true):
				ZEND_VM_SMART_BRANCH_TRUE();
			} else {
ZEND_VM_C_LABEL(case_false):
				ZEND_VM_SMART_BRANCH_FALSE();
			}
		} else if (EXPECTED(Z_TYPE_P(op2) == IS_DOUBLE)) {
			d1 = (double)Z_LVAL_P(op1);
			d2 = Z_DVAL_P(op2);
			ZEND_VM_C_GOTO(case_double);
		}
	} else if (EXPECTED(Z_TYPE_P(op1) == IS_DOUBLE)) {
		if (EXPECTED(Z_TYPE_P(op2) == IS_DOUBLE)) {
			d1 = Z_DVAL_P(op1);
			d2 = Z_DVAL_P(op2);
ZEND_VM_C_LABEL(case_double):
			if (d1 == d2) {
				ZEND_VM_C_GOTO(case_true);
			} else {
				ZEND_VM_C_GOTO(case_false);
			}
		} else if (EXPECTED(Z_TYPE_P(op2) == IS_LONG)) {
			d1 = Z_DVAL_P(op1);
			d2 = (double)Z_LVAL_P(op2);
			ZEND_VM_C_GOTO(case_double);
		}
	} else if (EXPECTED(Z_TYPE_P(op1) == IS_STRING)) {
		if (EXPECTED(Z_TYPE_P(op2) == IS_STRING)) {
			int result = zend_fast_equal_strings(Z_STR_P(op1), Z_STR_P(op2));
			FREE_OP2();
			if (result) {
				ZEND_VM_C_GOTO(case_true);
			} else {
				ZEND_VM_C_GOTO(case_false);
			}
		}
	}
	ZEND_VM_DISPATCH_TO_HELPER(zend_case_helper, op_1, op1, op_2, op2);
}

ZEND_VM_HANDLER(68, ZEND_NEW, UNUSED|CLASS_FETCH|CONST|VAR, UNUSED|CACHE_SLOT, NUM)
{
	USE_OPLINE
	zval *result;
	zend_function *constructor;
	zend_class_entry *ce;
	zend_execute_data *call;

	SAVE_OPLINE();
	if (OP1_TYPE == IS_CONST) {
		ce = CACHED_PTR(opline->op2.num);
		if (UNEXPECTED(ce == NULL)) {
			ce = zend_fetch_class_by_name(Z_STR_P(RT_CONSTANT(opline, opline->op1)), Z_STR_P(RT_CONSTANT(opline, opline->op1) + 1), ZEND_FETCH_CLASS_DEFAULT | ZEND_FETCH_CLASS_EXCEPTION);
			if (UNEXPECTED(ce == NULL)) {
				ZVAL_UNDEF(EX_VAR(opline->result.var));
				HANDLE_EXCEPTION();
			}
			CACHE_PTR(opline->op2.num, ce);
		}
	} else if (OP1_TYPE == IS_UNUSED) {
		ce = zend_fetch_class(NULL, opline->op1.num);
		if (UNEXPECTED(ce == NULL)) {
			ZVAL_UNDEF(EX_VAR(opline->result.var));
			HANDLE_EXCEPTION();
		}
	} else {
		ce = Z_CE_P(EX_VAR(opline->op1.var));
	}

	result = EX_VAR(opline->result.var);
	if (UNEXPECTED(object_init_ex(result, ce) != SUCCESS)) {
		ZVAL_UNDEF(result);
		HANDLE_EXCEPTION();
	}

	constructor = Z_OBJ_HT_P(result)->get_constructor(Z_OBJ_P(result));
	if (constructor == NULL) {
		if (UNEXPECTED(EG(exception))) {
			HANDLE_EXCEPTION();
		}

		/* If there are no arguments, skip over the DO_FCALL opcode. We check if the next
		 * opcode is DO_FCALL in case EXT instructions are used. */
		if (EXPECTED(opline->extended_value == 0 && (opline+1)->opcode == ZEND_DO_FCALL)) {
			ZEND_VM_NEXT_OPCODE_EX(1, 2);
		}

		/* Perform a dummy function call */
		call = zend_vm_stack_push_call_frame(
			ZEND_CALL_FUNCTION, (zend_function *) &zend_pass_function,
			opline->extended_value, NULL);
	} else {
		if (EXPECTED(constructor->type == ZEND_USER_FUNCTION) && UNEXPECTED(!RUN_TIME_CACHE(&constructor->op_array))) {
			init_func_run_time_cache(&constructor->op_array);
		}
		/* We are not handling overloaded classes right now */
		call = zend_vm_stack_push_call_frame(
			ZEND_CALL_FUNCTION | ZEND_CALL_RELEASE_THIS | ZEND_CALL_HAS_THIS,
			constructor,
			opline->extended_value,
			Z_OBJ_P(result));
		Z_ADDREF_P(result);
	}

	call->prev_execute_data = EX(call);
	EX(call) = call;
	ZEND_VM_NEXT_OPCODE();
}

ZEND_VM_COLD_CONST_HANDLER(110, ZEND_CLONE, CONST|TMPVAR|UNUSED|THIS|CV, ANY)
{
	USE_OPLINE
	zval *obj;
	zend_object *zobj;
	zend_class_entry *ce, *scope;
	zend_function *clone;
	zend_object_clone_obj_t clone_call;

	SAVE_OPLINE();
	obj = GET_OP1_OBJ_ZVAL_PTR_UNDEF(BP_VAR_R);

	do {
		if (OP1_TYPE == IS_CONST ||
		    (OP1_TYPE != IS_UNUSED && UNEXPECTED(Z_TYPE_P(obj) != IS_OBJECT))) {
		    if ((OP1_TYPE & (IS_VAR|IS_CV)) && Z_ISREF_P(obj)) {
				obj = Z_REFVAL_P(obj);
				if (EXPECTED(Z_TYPE_P(obj) == IS_OBJECT)) {
					break;
				}
			}
			ZVAL_UNDEF(EX_VAR(opline->result.var));
			if (OP1_TYPE == IS_CV && UNEXPECTED(Z_TYPE_P(obj) == IS_UNDEF)) {
				ZVAL_UNDEFINED_OP1();
				if (UNEXPECTED(EG(exception) != NULL)) {
					HANDLE_EXCEPTION();
				}
			}
			zend_throw_error(NULL, "__clone method called on non-object");
			FREE_OP1();
			HANDLE_EXCEPTION();
		}
	} while (0);

	zobj = Z_OBJ_P(obj);
	ce = zobj->ce;
	clone = ce->clone;
	clone_call = zobj->handlers->clone_obj;
	if (UNEXPECTED(clone_call == NULL)) {
		zend_throw_error(NULL, "Trying to clone an uncloneable object of class %s", ZSTR_VAL(ce->name));
		FREE_OP1();
		ZVAL_UNDEF(EX_VAR(opline->result.var));
		HANDLE_EXCEPTION();
	}

	if (clone && !(clone->common.fn_flags & ZEND_ACC_PUBLIC)) {
		scope = EX(func)->op_array.scope;
		if (clone->common.scope != scope) {
			if (UNEXPECTED(clone->common.fn_flags & ZEND_ACC_PRIVATE)
			 || UNEXPECTED(!zend_check_protected(zend_get_function_root_class(clone), scope))) {
				zend_wrong_clone_call(clone, scope);
				FREE_OP1();
				ZVAL_UNDEF(EX_VAR(opline->result.var));
				HANDLE_EXCEPTION();
			}
		}
	}

	ZVAL_OBJ(EX_VAR(opline->result.var), clone_call(zobj));

	FREE_OP1();
	ZEND_VM_NEXT_OPCODE_CHECK_EXCEPTION();
}

ZEND_VM_HOT_HANDLER(99, ZEND_FETCH_CONSTANT, UNUSED|CONST_FETCH, CONST, CACHE_SLOT)
{
	USE_OPLINE
	zend_constant *c;

	c = CACHED_PTR(opline->extended_value);
	if (EXPECTED(c != NULL) && EXPECTED(!IS_SPECIAL_CACHE_VAL(c))) {
		ZVAL_COPY_OR_DUP(EX_VAR(opline->result.var), &c->value);
		ZEND_VM_NEXT_OPCODE();
	}

	SAVE_OPLINE();
	zend_quick_get_constant(RT_CONSTANT(opline, opline->op2) + 1, opline->op1.num OPLINE_CC EXECUTE_DATA_CC);
	ZEND_VM_NEXT_OPCODE_CHECK_EXCEPTION();
}

ZEND_VM_HANDLER(181, ZEND_FETCH_CLASS_CONSTANT, VAR|CONST|UNUSED|CLASS_FETCH, CONST, CACHE_SLOT)
{
	zend_class_entry *ce, *scope;
	zend_class_constant *c;
	zval *value, *zv;
	USE_OPLINE

	SAVE_OPLINE();

	do {
		if (OP1_TYPE == IS_CONST) {
			if (EXPECTED(CACHED_PTR(opline->extended_value + sizeof(void*)))) {
				value = CACHED_PTR(opline->extended_value + sizeof(void*));
				break;
			} else if (EXPECTED(CACHED_PTR(opline->extended_value))) {
				ce = CACHED_PTR(opline->extended_value);
			} else {
				ce = zend_fetch_class_by_name(Z_STR_P(RT_CONSTANT(opline, opline->op1)), Z_STR_P(RT_CONSTANT(opline, opline->op1) + 1), ZEND_FETCH_CLASS_DEFAULT | ZEND_FETCH_CLASS_EXCEPTION);
				if (UNEXPECTED(ce == NULL)) {
					ZVAL_UNDEF(EX_VAR(opline->result.var));
					HANDLE_EXCEPTION();
				}
			}
		} else {
			if (OP1_TYPE == IS_UNUSED) {
				ce = zend_fetch_class(NULL, opline->op1.num);
				if (UNEXPECTED(ce == NULL)) {
					ZVAL_UNDEF(EX_VAR(opline->result.var));
					HANDLE_EXCEPTION();
				}
			} else {
				ce = Z_CE_P(EX_VAR(opline->op1.var));
			}
			if (EXPECTED(CACHED_PTR(opline->extended_value) == ce)) {
				value = CACHED_PTR(opline->extended_value + sizeof(void*));
				break;
			}
		}

		zv = zend_hash_find_ex(&ce->constants_table, Z_STR_P(RT_CONSTANT(opline, opline->op2)), 1);
		if (EXPECTED(zv != NULL)) {
			c = Z_PTR_P(zv);
			scope = EX(func)->op_array.scope;
			if (!zend_verify_const_access(c, scope)) {
				zend_throw_error(NULL, "Cannot access %s constant %s::%s", zend_visibility_string(Z_ACCESS_FLAGS(c->value)), ZSTR_VAL(ce->name), Z_STRVAL_P(RT_CONSTANT(opline, opline->op2)));
				ZVAL_UNDEF(EX_VAR(opline->result.var));
				HANDLE_EXCEPTION();
			}
			value = &c->value;
			if (Z_TYPE_P(value) == IS_CONSTANT_AST) {
				zval_update_constant_ex(value, c->ce);
				if (UNEXPECTED(EG(exception) != NULL)) {
					ZVAL_UNDEF(EX_VAR(opline->result.var));
					HANDLE_EXCEPTION();
				}
			}
			CACHE_POLYMORPHIC_PTR(opline->extended_value, ce, value);
		} else {
			zend_throw_error(NULL, "Undefined constant %s::%s",
				ZSTR_VAL(ce->name), Z_STRVAL_P(RT_CONSTANT(opline, opline->op2)));
			ZVAL_UNDEF(EX_VAR(opline->result.var));
			HANDLE_EXCEPTION();
		}
	} while (0);

	ZVAL_COPY_OR_DUP(EX_VAR(opline->result.var), value);

	ZEND_VM_NEXT_OPCODE();
}

ZEND_VM_HANDLER(72, ZEND_ADD_ARRAY_ELEMENT, CONST|TMP|VAR|CV, CONST|TMPVAR|UNUSED|NEXT|CV, REF)
{
	USE_OPLINE
	zval *expr_ptr, new_expr;

	SAVE_OPLINE();
	if ((OP1_TYPE == IS_VAR || OP1_TYPE == IS_CV) &&
	    UNEXPECTED(opline->extended_value & ZEND_ARRAY_ELEMENT_REF)) {
		expr_ptr = GET_OP1_ZVAL_PTR_PTR(BP_VAR_W);
		if (Z_ISREF_P(expr_ptr)) {
			Z_ADDREF_P(expr_ptr);
		} else {
			ZVAL_MAKE_REF_EX(expr_ptr, 2);
		}
		FREE_OP1_VAR_PTR();
	} else {
		expr_ptr = GET_OP1_ZVAL_PTR(BP_VAR_R);
		if (OP1_TYPE == IS_TMP_VAR) {
			/* pass */
		} else if (OP1_TYPE == IS_CONST) {
			Z_TRY_ADDREF_P(expr_ptr);
		} else if (OP1_TYPE == IS_CV) {
			ZVAL_DEREF(expr_ptr);
			Z_TRY_ADDREF_P(expr_ptr);
		} else /* if (OP1_TYPE == IS_VAR) */ {
			if (UNEXPECTED(Z_ISREF_P(expr_ptr))) {
				zend_refcounted *ref = Z_COUNTED_P(expr_ptr);

				expr_ptr = Z_REFVAL_P(expr_ptr);
				if (UNEXPECTED(GC_DELREF(ref) == 0)) {
					ZVAL_COPY_VALUE(&new_expr, expr_ptr);
					expr_ptr = &new_expr;
					efree_size(ref, sizeof(zend_reference));
				} else if (Z_OPT_REFCOUNTED_P(expr_ptr)) {
					Z_ADDREF_P(expr_ptr);
				}
			}
		}
	}

	if (OP2_TYPE != IS_UNUSED) {
		zval *offset = GET_OP2_ZVAL_PTR_UNDEF(BP_VAR_R);
		zend_string *str;
		zend_ulong hval;

ZEND_VM_C_LABEL(add_again):
		if (EXPECTED(Z_TYPE_P(offset) == IS_STRING)) {
			str = Z_STR_P(offset);
			if (OP2_TYPE != IS_CONST) {
				if (ZEND_HANDLE_NUMERIC(str, hval)) {
					ZEND_VM_C_GOTO(num_index);
				}
			}
ZEND_VM_C_LABEL(str_index):
			zend_hash_update(Z_ARRVAL_P(EX_VAR(opline->result.var)), str, expr_ptr);
		} else if (EXPECTED(Z_TYPE_P(offset) == IS_LONG)) {
			hval = Z_LVAL_P(offset);
ZEND_VM_C_LABEL(num_index):
			zend_hash_index_update(Z_ARRVAL_P(EX_VAR(opline->result.var)), hval, expr_ptr);
		} else if ((OP2_TYPE & (IS_VAR|IS_CV)) && EXPECTED(Z_TYPE_P(offset) == IS_REFERENCE)) {
			offset = Z_REFVAL_P(offset);
			ZEND_VM_C_GOTO(add_again);
		} else if (Z_TYPE_P(offset) == IS_NULL) {
			str = ZSTR_EMPTY_ALLOC();
			ZEND_VM_C_GOTO(str_index);
		} else if (Z_TYPE_P(offset) == IS_DOUBLE) {
			hval = zend_dval_to_lval(Z_DVAL_P(offset));
			ZEND_VM_C_GOTO(num_index);
		} else if (Z_TYPE_P(offset) == IS_FALSE) {
			hval = 0;
			ZEND_VM_C_GOTO(num_index);
		} else if (Z_TYPE_P(offset) == IS_TRUE) {
			hval = 1;
			ZEND_VM_C_GOTO(num_index);
		} else if (Z_TYPE_P(offset) == IS_RESOURCE) {
			zend_use_resource_as_offset(offset);
			hval = Z_RES_HANDLE_P(offset);
			ZEND_VM_C_GOTO(num_index);
		} else if (OP2_TYPE == IS_CV && Z_TYPE_P(offset) == IS_UNDEF) {
			ZVAL_UNDEFINED_OP2();
			str = ZSTR_EMPTY_ALLOC();
			ZEND_VM_C_GOTO(str_index);
		} else {
			zend_illegal_offset();
			zval_ptr_dtor_nogc(expr_ptr);
		}
		FREE_OP2();
	} else {
		if (!zend_hash_next_index_insert(Z_ARRVAL_P(EX_VAR(opline->result.var)), expr_ptr)) {
			zend_cannot_add_element();
			zval_ptr_dtor_nogc(expr_ptr);
		}
	}
	ZEND_VM_NEXT_OPCODE_CHECK_EXCEPTION();
}

ZEND_VM_HANDLER(147, ZEND_ADD_ARRAY_UNPACK, ANY, ANY)
{
	USE_OPLINE
	zval *op1;

	SAVE_OPLINE();
	op1 = GET_OP1_ZVAL_PTR(BP_VAR_R);

ZEND_VM_C_LABEL(add_unpack_again):
	if (EXPECTED(Z_TYPE_P(op1) == IS_ARRAY)) {
		HashTable *ht = Z_ARRVAL_P(op1);
		zval *val;
		zend_string *key;

		ZEND_HASH_FOREACH_STR_KEY_VAL(ht, key, val) {
			if (key) {
				zend_throw_error(NULL, "Cannot unpack array with string keys");
				FREE_OP1();
				HANDLE_EXCEPTION();
			} else {
				if (Z_ISREF_P(val) && Z_REFCOUNT_P(val) == 1) {
					val = Z_REFVAL_P(val);
				}
				Z_TRY_ADDREF_P(val);
				if (!zend_hash_next_index_insert(Z_ARRVAL_P(EX_VAR(opline->result.var)), val)) {
					zend_cannot_add_element();
					zval_ptr_dtor_nogc(val);
					break;
				}
			}
		} ZEND_HASH_FOREACH_END();
	} else if (EXPECTED(Z_TYPE_P(op1) == IS_OBJECT)) {
		zend_class_entry *ce = Z_OBJCE_P(op1);
		zend_object_iterator *iter;

		if (!ce || !ce->get_iterator) {
			zend_type_error("Only arrays and Traversables can be unpacked");
		} else {
			iter = ce->get_iterator(ce, op1, 0);
			if (UNEXPECTED(!iter)) {
				FREE_OP1();
				if (!EG(exception)) {
					zend_throw_exception_ex(
						NULL, 0, "Object of type %s did not create an Iterator", ZSTR_VAL(ce->name)
					);
				}
				HANDLE_EXCEPTION();
			}

			if (iter->funcs->rewind) {
				iter->funcs->rewind(iter);
			}

			for (; iter->funcs->valid(iter) == SUCCESS; ) {
				zval *val;

				if (UNEXPECTED(EG(exception) != NULL)) {
					break;
				}

				val = iter->funcs->get_current_data(iter);
				if (UNEXPECTED(EG(exception) != NULL)) {
					break;
				}

				if (iter->funcs->get_current_key) {
					zval key;
					iter->funcs->get_current_key(iter, &key);
					if (UNEXPECTED(EG(exception) != NULL)) {
						break;
					}

					if (UNEXPECTED(Z_TYPE(key) != IS_LONG)) {
						zend_throw_error(NULL,
							(Z_TYPE(key) == IS_STRING) ?
								"Cannot unpack Traversable with string keys" :
								"Cannot unpack Traversable with non-integer keys");
						zval_ptr_dtor(&key);
						break;
					}
				}

				ZVAL_DEREF(val);
				Z_TRY_ADDREF_P(val);

				if (!zend_hash_next_index_insert(Z_ARRVAL_P(EX_VAR(opline->result.var)), val)) {
					zend_cannot_add_element();
					zval_ptr_dtor_nogc(val);
				}

				iter->funcs->move_forward(iter);
			}

			zend_iterator_dtor(iter);
		}
	} else if (EXPECTED(Z_ISREF_P(op1))) {
		op1 = Z_REFVAL_P(op1);
		ZEND_VM_C_GOTO(add_unpack_again);
	} else {
		zend_throw_error(NULL, "Only arrays and Traversables can be unpacked");
	}

	FREE_OP1();
	ZEND_VM_NEXT_OPCODE_CHECK_EXCEPTION();
}

ZEND_VM_HANDLER(71, ZEND_INIT_ARRAY, CONST|TMP|VAR|CV|UNUSED, CONST|TMPVAR|UNUSED|NEXT|CV, ARRAY_INIT|REF)
{
	zval *array;
	uint32_t size;
	USE_OPLINE

	array = EX_VAR(opline->result.var);
	if (OP1_TYPE != IS_UNUSED) {
		size = opline->extended_value >> ZEND_ARRAY_SIZE_SHIFT;
		ZVAL_ARR(array, zend_new_array(size));
		/* Explicitly initialize array as not-packed if flag is set */
		if (opline->extended_value & ZEND_ARRAY_NOT_PACKED) {
			zend_hash_real_init_mixed(Z_ARRVAL_P(array));
		}
		ZEND_VM_DISPATCH_TO_HANDLER(ZEND_ADD_ARRAY_ELEMENT);
	} else {
		ZVAL_ARR(array, zend_new_array(0));
		ZEND_VM_NEXT_OPCODE();
	}
}

ZEND_VM_COLD_CONST_HANDLER(51, ZEND_CAST, CONST|TMP|VAR|CV, ANY, TYPE)
{
	USE_OPLINE
	zval *expr;
	zval *result = EX_VAR(opline->result.var);
	HashTable *ht;

	SAVE_OPLINE();
	expr = GET_OP1_ZVAL_PTR(BP_VAR_R);

	switch (opline->extended_value) {
		case IS_LONG:
			ZVAL_LONG(result, zval_get_long(expr));
			break;
		case IS_DOUBLE:
			ZVAL_DOUBLE(result, zval_get_double(expr));
			break;
		case IS_STRING:
			ZVAL_STR(result, zval_get_string(expr));
			break;
		default:
			ZEND_ASSERT(opline->extended_value != _IS_BOOL && "Must use ZEND_BOOL instead");
			if (OP1_TYPE & (IS_VAR|IS_CV)) {
				ZVAL_DEREF(expr);
			}
			/* If value is already of correct type, return it directly */
			if (Z_TYPE_P(expr) == opline->extended_value) {
				ZVAL_COPY_VALUE(result, expr);
				if (OP1_TYPE == IS_CONST) {
					if (UNEXPECTED(Z_OPT_REFCOUNTED_P(result))) Z_ADDREF_P(result);
				} else if (OP1_TYPE != IS_TMP_VAR) {
					if (Z_OPT_REFCOUNTED_P(result)) Z_ADDREF_P(result);
				}

				FREE_OP1_IF_VAR();
				ZEND_VM_NEXT_OPCODE_CHECK_EXCEPTION();
			}

			if (opline->extended_value == IS_ARRAY) {
				if (OP1_TYPE == IS_CONST || Z_TYPE_P(expr) != IS_OBJECT || Z_OBJCE_P(expr) == zend_ce_closure) {
					if (Z_TYPE_P(expr) != IS_NULL) {
						ZVAL_ARR(result, zend_new_array(1));
						expr = zend_hash_index_add_new(Z_ARRVAL_P(result), 0, expr);
						if (OP1_TYPE == IS_CONST) {
							if (UNEXPECTED(Z_OPT_REFCOUNTED_P(expr))) Z_ADDREF_P(expr);
						} else {
							if (Z_OPT_REFCOUNTED_P(expr)) Z_ADDREF_P(expr);
						}
					} else {
						ZVAL_EMPTY_ARRAY(result);
					}
				} else {
					HashTable *obj_ht = zend_get_properties_for(expr, ZEND_PROP_PURPOSE_ARRAY_CAST);
					if (obj_ht) {
						/* fast copy */
						ZVAL_ARR(result, zend_proptable_to_symtable(obj_ht,
							(Z_OBJCE_P(expr)->default_properties_count ||
							 Z_OBJ_P(expr)->handlers != &std_object_handlers ||
							 GC_IS_RECURSIVE(obj_ht))));
						zend_release_properties(obj_ht);
					} else {
						ZVAL_EMPTY_ARRAY(result);
					}
				}
			} else {
				ZEND_ASSERT(opline->extended_value == IS_OBJECT);
				ZVAL_OBJ(result, zend_objects_new(zend_standard_class_def));
				if (Z_TYPE_P(expr) == IS_ARRAY) {
					ht = zend_symtable_to_proptable(Z_ARR_P(expr));
					if (GC_FLAGS(ht) & IS_ARRAY_IMMUTABLE) {
						/* TODO: try not to duplicate immutable arrays as well ??? */
						ht = zend_array_dup(ht);
					}
					Z_OBJ_P(result)->properties = ht;
				} else if (Z_TYPE_P(expr) != IS_NULL) {
					Z_OBJ_P(result)->properties = ht = zend_new_array(1);
					expr = zend_hash_add_new(ht, ZSTR_KNOWN(ZEND_STR_SCALAR), expr);
					if (OP1_TYPE == IS_CONST) {
						if (UNEXPECTED(Z_OPT_REFCOUNTED_P(expr))) Z_ADDREF_P(expr);
					} else {
						if (Z_OPT_REFCOUNTED_P(expr)) Z_ADDREF_P(expr);
					}
				}
			}
	}

	FREE_OP1();
	ZEND_VM_NEXT_OPCODE_CHECK_EXCEPTION();
}

ZEND_VM_HANDLER(73, ZEND_INCLUDE_OR_EVAL, CONST|TMPVAR|CV, ANY, EVAL)
{
	USE_OPLINE
	zend_op_array *new_op_array;
	zval *inc_filename;

	SAVE_OPLINE();
	inc_filename = GET_OP1_ZVAL_PTR(BP_VAR_R);
	new_op_array = zend_include_or_eval(inc_filename, opline->extended_value);
	FREE_OP1();
	if (UNEXPECTED(EG(exception) != NULL)) {
		if (new_op_array != ZEND_FAKE_OP_ARRAY && new_op_array != NULL) {
			destroy_op_array(new_op_array);
			efree_size(new_op_array, sizeof(zend_op_array));
		}
		UNDEF_RESULT();
		HANDLE_EXCEPTION();
	} else if (new_op_array == ZEND_FAKE_OP_ARRAY) {
		if (RETURN_VALUE_USED(opline)) {
			ZVAL_TRUE(EX_VAR(opline->result.var));
		}
	} else if (EXPECTED(new_op_array != NULL)) {
		zval *return_value = NULL;
		zend_execute_data *call;

		if (RETURN_VALUE_USED(opline)) {
			return_value = EX_VAR(opline->result.var);
		}

		new_op_array->scope = EX(func)->op_array.scope;

		call = zend_vm_stack_push_call_frame(
		    (Z_TYPE_INFO(EX(This)) & ZEND_CALL_HAS_THIS) | ZEND_CALL_NESTED_CODE | ZEND_CALL_HAS_SYMBOL_TABLE,
			(zend_function*)new_op_array, 0,
			Z_PTR(EX(This)));

		if (EX_CALL_INFO() & ZEND_CALL_HAS_SYMBOL_TABLE) {
			call->symbol_table = EX(symbol_table);
		} else {
			call->symbol_table = zend_rebuild_symbol_table();
		}

		call->prev_execute_data = execute_data;
		i_init_code_execute_data(call, new_op_array, return_value);
		if (EXPECTED(zend_execute_ex == execute_ex)) {
			ZEND_VM_ENTER();
		} else {
			ZEND_ADD_CALL_FLAG(call, ZEND_CALL_TOP);
			zend_execute_ex(call);
			zend_vm_stack_free_call_frame(call);
		}

		destroy_op_array(new_op_array);
		efree_size(new_op_array, sizeof(zend_op_array));
		if (UNEXPECTED(EG(exception) != NULL)) {
			zend_rethrow_exception(execute_data);
			UNDEF_RESULT();
			HANDLE_EXCEPTION();
		}
	} else if (RETURN_VALUE_USED(opline)) {
		ZVAL_FALSE(EX_VAR(opline->result.var));
	}
	ZEND_VM_NEXT_OPCODE();
}

ZEND_VM_HANDLER(153, ZEND_UNSET_CV, CV, UNUSED)
{
	USE_OPLINE
	zval *var = EX_VAR(opline->op1.var);

	if (Z_REFCOUNTED_P(var)) {
		zend_refcounted *garbage = Z_COUNTED_P(var);

		ZVAL_UNDEF(var);
		SAVE_OPLINE();
		if (!GC_DELREF(garbage)) {
			rc_dtor_func(garbage);
		} else {
			gc_check_possible_root(garbage);
		}
		ZEND_VM_NEXT_OPCODE_CHECK_EXCEPTION();
	} else {
		ZVAL_UNDEF(var);
	}
	ZEND_VM_NEXT_OPCODE();
}

ZEND_VM_HANDLER(74, ZEND_UNSET_VAR, CONST|TMPVAR|CV, UNUSED, VAR_FETCH)
{
	USE_OPLINE
	zval *varname;
	zend_string *name, *tmp_name;
	HashTable *target_symbol_table;

	SAVE_OPLINE();

	varname = GET_OP1_ZVAL_PTR_UNDEF(BP_VAR_R);

	if (OP1_TYPE == IS_CONST) {
		name = Z_STR_P(varname);
	} else if (EXPECTED(Z_TYPE_P(varname) == IS_STRING)) {
		name = Z_STR_P(varname);
		tmp_name = NULL;
	} else {
		if (OP1_TYPE == IS_CV && UNEXPECTED(Z_TYPE_P(varname) == IS_UNDEF)) {
			varname = ZVAL_UNDEFINED_OP1();
		}
		name = zval_try_get_tmp_string(varname, &tmp_name);
		if (UNEXPECTED(!name)) {
			FREE_OP1();
			HANDLE_EXCEPTION();
		}
	}

	target_symbol_table = zend_get_target_symbol_table(opline->extended_value EXECUTE_DATA_CC);
	zend_hash_del_ind(target_symbol_table, name);

	if (OP1_TYPE != IS_CONST) {
		zend_tmp_string_release(tmp_name);
	}
	FREE_OP1();
	ZEND_VM_NEXT_OPCODE_CHECK_EXCEPTION();
}

/* No specialization for op_types (CONST|TMPVAR|CV, UNUSED|CLASS_FETCH|CONST|VAR) */
ZEND_VM_COLD_HANDLER(179, ZEND_UNSET_STATIC_PROP, ANY, ANY, CACHE_SLOT)
{
	USE_OPLINE
	zval *varname;
	zend_string *name, *tmp_name = NULL;
	zend_class_entry *ce;

	SAVE_OPLINE();

	if (OP2_TYPE == IS_CONST) {
		ce = CACHED_PTR(opline->extended_value);
		if (UNEXPECTED(ce == NULL)) {
			ce = zend_fetch_class_by_name(Z_STR_P(RT_CONSTANT(opline, opline->op2)), Z_STR_P(RT_CONSTANT(opline, opline->op2) + 1), ZEND_FETCH_CLASS_DEFAULT | ZEND_FETCH_CLASS_EXCEPTION);
			if (UNEXPECTED(ce == NULL)) {
				FREE_OP1();
				HANDLE_EXCEPTION();
			}
			/*CACHE_PTR(opline->extended_value, ce);*/
		}
	} else if (OP2_TYPE == IS_UNUSED) {
		ce = zend_fetch_class(NULL, opline->op2.num);
		if (UNEXPECTED(ce == NULL)) {
			FREE_OP1();
			HANDLE_EXCEPTION();
		}
	} else {
		ce = Z_CE_P(EX_VAR(opline->op2.var));
	}

	varname = GET_OP1_ZVAL_PTR_UNDEF(BP_VAR_R);
	if (OP1_TYPE == IS_CONST) {
		name = Z_STR_P(varname);
	} else if (EXPECTED(Z_TYPE_P(varname) == IS_STRING)) {
		name = Z_STR_P(varname);
	} else {
		if (OP1_TYPE == IS_CV && UNEXPECTED(Z_TYPE_P(varname) == IS_UNDEF)) {
			varname = ZVAL_UNDEFINED_OP1();
		}
		name = zval_try_get_tmp_string(varname, &tmp_name);
		if (UNEXPECTED(!name)) {
			FREE_OP1();
			HANDLE_EXCEPTION();
		}
	}

	zend_std_unset_static_property(ce, name);

	zend_tmp_string_release(tmp_name);
	FREE_OP1();
	ZEND_VM_NEXT_OPCODE_CHECK_EXCEPTION();
}

ZEND_VM_HANDLER(75, ZEND_UNSET_DIM, VAR|CV, CONST|TMPVAR|CV)
{
	USE_OPLINE
	zval *container;
	zval *offset;
	zend_ulong hval;
	zend_string *key;

	SAVE_OPLINE();
	container = GET_OP1_OBJ_ZVAL_PTR_PTR_UNDEF(BP_VAR_UNSET);
	offset = GET_OP2_ZVAL_PTR_UNDEF(BP_VAR_R);

	do {
		if (EXPECTED(Z_TYPE_P(container) == IS_ARRAY)) {
			HashTable *ht;

ZEND_VM_C_LABEL(unset_dim_array):
			SEPARATE_ARRAY(container);
			ht = Z_ARRVAL_P(container);
ZEND_VM_C_LABEL(offset_again):
			if (EXPECTED(Z_TYPE_P(offset) == IS_STRING)) {
				key = Z_STR_P(offset);
				if (OP2_TYPE != IS_CONST) {
					if (ZEND_HANDLE_NUMERIC(key, hval)) {
						ZEND_VM_C_GOTO(num_index_dim);
					}
				}
ZEND_VM_C_LABEL(str_index_dim):
				if (ht == &EG(symbol_table)) {
					zend_delete_global_variable(key);
				} else {
					zend_hash_del(ht, key);
				}
			} else if (EXPECTED(Z_TYPE_P(offset) == IS_LONG)) {
				hval = Z_LVAL_P(offset);
ZEND_VM_C_LABEL(num_index_dim):
				zend_hash_index_del(ht, hval);
			} else if ((OP2_TYPE & (IS_VAR|IS_CV)) && EXPECTED(Z_TYPE_P(offset) == IS_REFERENCE)) {
				offset = Z_REFVAL_P(offset);
				ZEND_VM_C_GOTO(offset_again);
			} else if (Z_TYPE_P(offset) == IS_DOUBLE) {
				hval = zend_dval_to_lval(Z_DVAL_P(offset));
				ZEND_VM_C_GOTO(num_index_dim);
			} else if (Z_TYPE_P(offset) == IS_NULL) {
				key = ZSTR_EMPTY_ALLOC();
				ZEND_VM_C_GOTO(str_index_dim);
			} else if (Z_TYPE_P(offset) == IS_FALSE) {
				hval = 0;
				ZEND_VM_C_GOTO(num_index_dim);
			} else if (Z_TYPE_P(offset) == IS_TRUE) {
				hval = 1;
				ZEND_VM_C_GOTO(num_index_dim);
			} else if (Z_TYPE_P(offset) == IS_RESOURCE) {
				hval = Z_RES_HANDLE_P(offset);
				ZEND_VM_C_GOTO(num_index_dim);
			} else if (OP2_TYPE == IS_CV && Z_TYPE_P(offset) == IS_UNDEF) {
				ZVAL_UNDEFINED_OP2();
				key = ZSTR_EMPTY_ALLOC();
				ZEND_VM_C_GOTO(str_index_dim);
			} else {
				zend_type_error("Illegal offset type in unset");
			}
			break;
		} else if (Z_ISREF_P(container)) {
			container = Z_REFVAL_P(container);
			if (EXPECTED(Z_TYPE_P(container) == IS_ARRAY)) {
				ZEND_VM_C_GOTO(unset_dim_array);
			}
		}
		if (OP1_TYPE == IS_CV && UNEXPECTED(Z_TYPE_P(container) == IS_UNDEF)) {
			container = ZVAL_UNDEFINED_OP1();
		}
		if (OP2_TYPE == IS_CV && UNEXPECTED(Z_TYPE_P(offset) == IS_UNDEF)) {
			offset = ZVAL_UNDEFINED_OP2();
		}
		if (EXPECTED(Z_TYPE_P(container) == IS_OBJECT)) {
			if (OP2_TYPE == IS_CONST && Z_EXTRA_P(offset) == ZEND_EXTRA_VALUE) {
				offset++;
			}
			Z_OBJ_HT_P(container)->unset_dimension(Z_OBJ_P(container), offset);
		} else if (OP1_TYPE != IS_UNUSED && UNEXPECTED(Z_TYPE_P(container) == IS_STRING)) {
			zend_throw_error(NULL, "Cannot unset string offsets");
		}
	} while (0);

	FREE_OP2();
	FREE_OP1_VAR_PTR();
	ZEND_VM_NEXT_OPCODE_CHECK_EXCEPTION();
}

ZEND_VM_HANDLER(76, ZEND_UNSET_OBJ, VAR|UNUSED|THIS|CV, CONST|TMPVAR|CV, CACHE_SLOT)
{
	USE_OPLINE
	zval *container;
	zval *offset;
	zend_string *name, *tmp_name;

	SAVE_OPLINE();
	container = GET_OP1_OBJ_ZVAL_PTR_PTR_UNDEF(BP_VAR_UNSET);
	offset = GET_OP2_ZVAL_PTR(BP_VAR_R);

	do {
		if (OP1_TYPE != IS_UNUSED && UNEXPECTED(Z_TYPE_P(container) != IS_OBJECT)) {
			if (Z_ISREF_P(container)) {
				container = Z_REFVAL_P(container);
				if (Z_TYPE_P(container) != IS_OBJECT) {
					if (OP1_TYPE == IS_CV
					 && UNEXPECTED(Z_TYPE_P(container) == IS_UNDEF)) {
						ZVAL_UNDEFINED_OP1();
					}
					break;
				}
			} else {
				break;
			}
		}
		if (OP2_TYPE == IS_CONST) {
			name = Z_STR_P(offset);
		} else {
			name = zval_try_get_tmp_string(offset, &tmp_name);
			if (UNEXPECTED(!name)) {
				break;
			}
		}
		Z_OBJ_HT_P(container)->unset_property(Z_OBJ_P(container), name, ((OP2_TYPE == IS_CONST) ? CACHE_ADDR(opline->extended_value) : NULL));
		if (OP2_TYPE != IS_CONST) {
			zend_tmp_string_release(tmp_name);
		}
	} while (0);

	FREE_OP2();
	FREE_OP1_VAR_PTR();
	ZEND_VM_NEXT_OPCODE_CHECK_EXCEPTION();
}

ZEND_VM_HANDLER(77, ZEND_FE_RESET_R, CONST|TMP|VAR|CV, JMP_ADDR)
{
	USE_OPLINE
	zval *array_ptr, *result;

	SAVE_OPLINE();

	array_ptr = GET_OP1_ZVAL_PTR_DEREF(BP_VAR_R);
	if (EXPECTED(Z_TYPE_P(array_ptr) == IS_ARRAY)) {
		result = EX_VAR(opline->result.var);
		ZVAL_COPY_VALUE(result, array_ptr);
		if (OP1_TYPE != IS_TMP_VAR && Z_OPT_REFCOUNTED_P(result)) {
			Z_ADDREF_P(array_ptr);
		}
		Z_FE_POS_P(result) = 0;

		FREE_OP1_IF_VAR();
		ZEND_VM_NEXT_OPCODE();
	} else if (OP1_TYPE != IS_CONST && EXPECTED(Z_TYPE_P(array_ptr) == IS_OBJECT)) {
		zend_object *zobj = Z_OBJ_P(array_ptr);
		if (!zobj->ce->get_iterator) {
			HashTable *properties;

			result = EX_VAR(opline->result.var);
			ZVAL_OBJ(result, zobj);
			if (OP1_TYPE != IS_TMP_VAR) {
				GC_ADDREF(zobj);
			}
			properties = zobj->properties;
			if (properties) {
				if (UNEXPECTED(GC_REFCOUNT(properties) > 1)) {
					if (EXPECTED(!(GC_FLAGS(properties) & IS_ARRAY_IMMUTABLE))) {
						GC_DELREF(properties);
					}
					properties = zobj->properties = zend_array_dup(properties);
				}
			} else {
				properties = zobj->handlers->get_properties(zobj);
			}
			Z_FE_ITER_P(EX_VAR(opline->result.var)) = zend_hash_iterator_add(properties, 0);

			FREE_OP1_IF_VAR();
			ZEND_VM_NEXT_OPCODE_CHECK_EXCEPTION();
		} else {
			zend_bool is_empty = zend_fe_reset_iterator(array_ptr, 0 OPLINE_CC EXECUTE_DATA_CC);

			FREE_OP1();
			if (UNEXPECTED(EG(exception))) {
				HANDLE_EXCEPTION();
			} else if (is_empty) {
				ZEND_VM_JMP_EX(OP_JMP_ADDR(opline, opline->op2), 0);
			} else {
				ZEND_VM_NEXT_OPCODE();
			}
		}
	} else {
		zend_error(E_WARNING, "foreach() argument must be of type array|object, %s given", zend_zval_type_name(array_ptr));
		ZVAL_UNDEF(EX_VAR(opline->result.var));
		Z_FE_ITER_P(EX_VAR(opline->result.var)) = (uint32_t)-1;
		FREE_OP1();
		ZEND_VM_JMP(OP_JMP_ADDR(opline, opline->op2));
	}
}

ZEND_VM_COLD_CONST_HANDLER(125, ZEND_FE_RESET_RW, CONST|TMP|VAR|CV, JMP_ADDR)
{
	USE_OPLINE
	zval *array_ptr, *array_ref;

	SAVE_OPLINE();

	if (OP1_TYPE == IS_VAR || OP1_TYPE == IS_CV) {
		array_ref = array_ptr = GET_OP1_ZVAL_PTR_PTR(BP_VAR_R);
		if (Z_ISREF_P(array_ref)) {
			array_ptr = Z_REFVAL_P(array_ref);
		}
	} else {
		array_ref = array_ptr = GET_OP1_ZVAL_PTR(BP_VAR_R);
	}

	if (EXPECTED(Z_TYPE_P(array_ptr) == IS_ARRAY)) {
		if (OP1_TYPE == IS_VAR || OP1_TYPE == IS_CV) {
			if (array_ptr == array_ref) {
				ZVAL_NEW_REF(array_ref, array_ref);
				array_ptr = Z_REFVAL_P(array_ref);
			}
			Z_ADDREF_P(array_ref);
			ZVAL_COPY_VALUE(EX_VAR(opline->result.var), array_ref);
		} else {
			array_ref = EX_VAR(opline->result.var);
			ZVAL_NEW_REF(array_ref, array_ptr);
			array_ptr = Z_REFVAL_P(array_ref);
		}
		if (OP1_TYPE == IS_CONST) {
			ZVAL_ARR(array_ptr, zend_array_dup(Z_ARRVAL_P(array_ptr)));
		} else {
			SEPARATE_ARRAY(array_ptr);
		}
		Z_FE_ITER_P(EX_VAR(opline->result.var)) = zend_hash_iterator_add(Z_ARRVAL_P(array_ptr), 0);

		if (OP1_TYPE == IS_VAR) {
			FREE_OP1_VAR_PTR();
		}
		ZEND_VM_NEXT_OPCODE();
	} else if (OP1_TYPE != IS_CONST && EXPECTED(Z_TYPE_P(array_ptr) == IS_OBJECT)) {
		if (!Z_OBJCE_P(array_ptr)->get_iterator) {
			if (OP1_TYPE == IS_VAR || OP1_TYPE == IS_CV) {
				if (array_ptr == array_ref) {
					ZVAL_NEW_REF(array_ref, array_ref);
					array_ptr = Z_REFVAL_P(array_ref);
				}
				Z_ADDREF_P(array_ref);
				ZVAL_COPY_VALUE(EX_VAR(opline->result.var), array_ref);
			} else {
				array_ptr = EX_VAR(opline->result.var);
				ZVAL_COPY_VALUE(array_ptr, array_ref);
			}
			if (Z_OBJ_P(array_ptr)->properties
			 && UNEXPECTED(GC_REFCOUNT(Z_OBJ_P(array_ptr)->properties) > 1)) {
				if (EXPECTED(!(GC_FLAGS(Z_OBJ_P(array_ptr)->properties) & IS_ARRAY_IMMUTABLE))) {
					GC_DELREF(Z_OBJ_P(array_ptr)->properties);
				}
				Z_OBJ_P(array_ptr)->properties = zend_array_dup(Z_OBJ_P(array_ptr)->properties);
			}
			Z_FE_ITER_P(EX_VAR(opline->result.var)) = zend_hash_iterator_add(Z_OBJPROP_P(array_ptr), 0);

			FREE_OP1_VAR_PTR();
			ZEND_VM_NEXT_OPCODE_CHECK_EXCEPTION();
		} else {
			zend_bool is_empty = zend_fe_reset_iterator(array_ptr, 1 OPLINE_CC EXECUTE_DATA_CC);

			if (OP1_TYPE == IS_VAR) {
				FREE_OP1_VAR_PTR();
			} else {
				FREE_OP1();
			}
			if (UNEXPECTED(EG(exception))) {
				HANDLE_EXCEPTION();
			} else if (is_empty) {
				ZEND_VM_JMP_EX(OP_JMP_ADDR(opline, opline->op2), 0);
			} else {
				ZEND_VM_NEXT_OPCODE();
			}
		}
	} else {
		zend_error(E_WARNING, "foreach() argument must be of type array|object, %s given", zend_zval_type_name(array_ptr));
		ZVAL_UNDEF(EX_VAR(opline->result.var));
		Z_FE_ITER_P(EX_VAR(opline->result.var)) = (uint32_t)-1;
		if (OP1_TYPE == IS_VAR) {
			FREE_OP1_VAR_PTR();
		} else {
			FREE_OP1();
		}
		ZEND_VM_JMP(OP_JMP_ADDR(opline, opline->op2));
	}
}

ZEND_VM_HANDLER(78, ZEND_FE_FETCH_R, VAR, ANY, JMP_ADDR)
{
	USE_OPLINE
	zval *array;
	zval *value;
	uint32_t value_type;
	HashTable *fe_ht;
	HashPosition pos;
	Bucket *p;

	array = EX_VAR(opline->op1.var);
	SAVE_OPLINE();
	if (EXPECTED(Z_TYPE_P(array) == IS_ARRAY)) {
		fe_ht = Z_ARRVAL_P(array);
		pos = Z_FE_POS_P(array);
		p = fe_ht->arData + pos;
		while (1) {
			if (UNEXPECTED(pos >= fe_ht->nNumUsed)) {
				/* reached end of iteration */
ZEND_VM_C_LABEL(fe_fetch_r_exit):
				ZEND_VM_SET_RELATIVE_OPCODE(opline, opline->extended_value);
				ZEND_VM_CONTINUE();
			}
			value = &p->val;
			value_type = Z_TYPE_INFO_P(value);
			if (EXPECTED(value_type != IS_UNDEF)) {
				if (UNEXPECTED(value_type == IS_INDIRECT)) {
					value = Z_INDIRECT_P(value);
					value_type = Z_TYPE_INFO_P(value);
					if (EXPECTED(value_type != IS_UNDEF)) {
						break;
					}
				} else {
					break;
				}
			}
			pos++;
			p++;
		}
		Z_FE_POS_P(array) = pos + 1;
		if (RETURN_VALUE_USED(opline)) {
			if (!p->key) {
				ZVAL_LONG(EX_VAR(opline->result.var), p->h);
			} else {
				ZVAL_STR_COPY(EX_VAR(opline->result.var), p->key);
			}
		}
	} else {
		zend_object_iterator *iter;

		ZEND_ASSERT(Z_TYPE_P(array) == IS_OBJECT);
		if ((iter = zend_iterator_unwrap(array)) == NULL) {
			/* plain object */

			fe_ht = Z_OBJPROP_P(array);
			pos = zend_hash_iterator_pos(Z_FE_ITER_P(array), fe_ht);
			p = fe_ht->arData + pos;
			while (1) {
				if (UNEXPECTED(pos >= fe_ht->nNumUsed)) {
					/* reached end of iteration */
					ZEND_VM_C_GOTO(fe_fetch_r_exit);
				}

				value = &p->val;
				value_type = Z_TYPE_INFO_P(value);
				if (EXPECTED(value_type != IS_UNDEF)) {
					if (UNEXPECTED(value_type == IS_INDIRECT)) {
						value = Z_INDIRECT_P(value);
						value_type = Z_TYPE_INFO_P(value);
						if (EXPECTED(value_type != IS_UNDEF)
						 && EXPECTED(zend_check_property_access(Z_OBJ_P(array), p->key, 0) == SUCCESS)) {
							break;
						}
					} else if (EXPECTED(Z_OBJCE_P(array)->default_properties_count == 0)
							|| !p->key
							|| zend_check_property_access(Z_OBJ_P(array), p->key, 1) == SUCCESS) {
						break;
					}
				}
				pos++;
				p++;
			}
			if (RETURN_VALUE_USED(opline)) {
				if (UNEXPECTED(!p->key)) {
					ZVAL_LONG(EX_VAR(opline->result.var), p->h);
				} else if (ZSTR_VAL(p->key)[0]) {
					ZVAL_STR_COPY(EX_VAR(opline->result.var), p->key);
				} else {
					const char *class_name, *prop_name;
					size_t prop_name_len;
					zend_unmangle_property_name_ex(
						p->key, &class_name, &prop_name, &prop_name_len);
					ZVAL_STRINGL(EX_VAR(opline->result.var), prop_name, prop_name_len);
				}
			}
			EG(ht_iterators)[Z_FE_ITER_P(array)].pos = pos + 1;
		} else {
			if (EXPECTED(++iter->index > 0)) {
				/* This could cause an endless loop if index becomes zero again.
				 * In case that ever happens we need an additional flag. */
				iter->funcs->move_forward(iter);
				if (UNEXPECTED(EG(exception) != NULL)) {
					UNDEF_RESULT();
					HANDLE_EXCEPTION();
				}
				if (UNEXPECTED(iter->funcs->valid(iter) == FAILURE)) {
					/* reached end of iteration */
					if (UNEXPECTED(EG(exception) != NULL)) {
						UNDEF_RESULT();
						HANDLE_EXCEPTION();
					}
					ZEND_VM_C_GOTO(fe_fetch_r_exit);
				}
			}
			value = iter->funcs->get_current_data(iter);
			if (UNEXPECTED(EG(exception) != NULL)) {
				UNDEF_RESULT();
				HANDLE_EXCEPTION();
			}
			if (!value) {
				/* failure in get_current_data */
				ZEND_VM_C_GOTO(fe_fetch_r_exit);
			}
			if (RETURN_VALUE_USED(opline)) {
				if (iter->funcs->get_current_key) {
					iter->funcs->get_current_key(iter, EX_VAR(opline->result.var));
					if (UNEXPECTED(EG(exception) != NULL)) {
						UNDEF_RESULT();
						HANDLE_EXCEPTION();
					}
				} else {
					ZVAL_LONG(EX_VAR(opline->result.var), iter->index);
				}
			}
			value_type = Z_TYPE_INFO_P(value);
		}
	}

	if (EXPECTED(OP2_TYPE == IS_CV)) {
		zval *variable_ptr = EX_VAR(opline->op2.var);
		zend_assign_to_variable(variable_ptr, value, IS_CV, EX_USES_STRICT_TYPES());
	} else {
		zval *res = EX_VAR(opline->op2.var);
		zend_refcounted *gc = Z_COUNTED_P(value);

		ZVAL_COPY_VALUE_EX(res, value, gc, value_type);
		if (Z_TYPE_INFO_REFCOUNTED(value_type)) {
			GC_ADDREF(gc);
		}
	}
	ZEND_VM_NEXT_OPCODE_CHECK_EXCEPTION();
}

ZEND_VM_HANDLER(126, ZEND_FE_FETCH_RW, VAR, ANY, JMP_ADDR)
{
	USE_OPLINE
	zval *array;
	zval *value;
	uint32_t value_type;
	HashTable *fe_ht;
	HashPosition pos;
	Bucket *p;

	array = EX_VAR(opline->op1.var);
	SAVE_OPLINE();

	ZVAL_DEREF(array);
	if (EXPECTED(Z_TYPE_P(array) == IS_ARRAY)) {
		pos = zend_hash_iterator_pos_ex(Z_FE_ITER_P(EX_VAR(opline->op1.var)), array);
		fe_ht = Z_ARRVAL_P(array);
		p = fe_ht->arData + pos;
		while (1) {
			if (UNEXPECTED(pos >= fe_ht->nNumUsed)) {
				/* reached end of iteration */
				ZEND_VM_C_GOTO(fe_fetch_w_exit);
			}
			value = &p->val;
			value_type = Z_TYPE_INFO_P(value);
			if (EXPECTED(value_type != IS_UNDEF)) {
				if (UNEXPECTED(value_type == IS_INDIRECT)) {
					value = Z_INDIRECT_P(value);
					value_type = Z_TYPE_INFO_P(value);
					if (EXPECTED(value_type != IS_UNDEF)) {
						break;
					}
				} else {
					break;
				}
			}
			pos++;
			p++;
		}
		if (RETURN_VALUE_USED(opline)) {
			if (!p->key) {
				ZVAL_LONG(EX_VAR(opline->result.var), p->h);
			} else {
				ZVAL_STR_COPY(EX_VAR(opline->result.var), p->key);
			}
		}
		EG(ht_iterators)[Z_FE_ITER_P(EX_VAR(opline->op1.var))].pos = pos + 1;
	} else if (EXPECTED(Z_TYPE_P(array) == IS_OBJECT)) {
		zend_object_iterator *iter;

		if ((iter = zend_iterator_unwrap(array)) == NULL) {
			/* plain object */

			fe_ht = Z_OBJPROP_P(array);
			pos = zend_hash_iterator_pos(Z_FE_ITER_P(EX_VAR(opline->op1.var)), fe_ht);
			p = fe_ht->arData + pos;
			while (1) {
				if (UNEXPECTED(pos >= fe_ht->nNumUsed)) {
					/* reached end of iteration */
					ZEND_VM_C_GOTO(fe_fetch_w_exit);
				}

				value = &p->val;
				value_type = Z_TYPE_INFO_P(value);
				if (EXPECTED(value_type != IS_UNDEF)) {
					if (UNEXPECTED(value_type == IS_INDIRECT)) {
						value = Z_INDIRECT_P(value);
						value_type = Z_TYPE_INFO_P(value);
						if (EXPECTED(value_type != IS_UNDEF)
						 && EXPECTED(zend_check_property_access(Z_OBJ_P(array), p->key, 0) == SUCCESS)) {
							if ((value_type & Z_TYPE_MASK) != IS_REFERENCE) {
								zend_property_info *prop_info =
									zend_get_typed_property_info_for_slot(Z_OBJ_P(array), value);
								if (UNEXPECTED(prop_info)) {
									ZVAL_NEW_REF(value, value);
									ZEND_REF_ADD_TYPE_SOURCE(Z_REF_P(value), prop_info);
									value_type = IS_REFERENCE_EX;
								}
							}
							break;
						}
					} else if (EXPECTED(Z_OBJCE_P(array)->default_properties_count == 0)
							|| !p->key
							|| zend_check_property_access(Z_OBJ_P(array), p->key, 1) == SUCCESS) {
						break;
					}
				}
				pos++;
				p++;
			}
			if (RETURN_VALUE_USED(opline)) {
				if (UNEXPECTED(!p->key)) {
					ZVAL_LONG(EX_VAR(opline->result.var), p->h);
				} else if (ZSTR_VAL(p->key)[0]) {
					ZVAL_STR_COPY(EX_VAR(opline->result.var), p->key);
				} else {
					const char *class_name, *prop_name;
					size_t prop_name_len;
					zend_unmangle_property_name_ex(
						p->key, &class_name, &prop_name, &prop_name_len);
					ZVAL_STRINGL(EX_VAR(opline->result.var), prop_name, prop_name_len);
				}
			}
			EG(ht_iterators)[Z_FE_ITER_P(EX_VAR(opline->op1.var))].pos = pos + 1;
		} else {
			if (++iter->index > 0) {
				/* This could cause an endless loop if index becomes zero again.
				 * In case that ever happens we need an additional flag. */
				iter->funcs->move_forward(iter);
				if (UNEXPECTED(EG(exception) != NULL)) {
					UNDEF_RESULT();
					HANDLE_EXCEPTION();
				}
				if (UNEXPECTED(iter->funcs->valid(iter) == FAILURE)) {
					/* reached end of iteration */
					if (UNEXPECTED(EG(exception) != NULL)) {
						UNDEF_RESULT();
						HANDLE_EXCEPTION();
					}
					ZEND_VM_C_GOTO(fe_fetch_w_exit);
				}
			}
			value = iter->funcs->get_current_data(iter);
			if (UNEXPECTED(EG(exception) != NULL)) {
				UNDEF_RESULT();
				HANDLE_EXCEPTION();
			}
			if (!value) {
				/* failure in get_current_data */
				ZEND_VM_C_GOTO(fe_fetch_w_exit);
			}
			if (RETURN_VALUE_USED(opline)) {
				if (iter->funcs->get_current_key) {
					iter->funcs->get_current_key(iter, EX_VAR(opline->result.var));
					if (UNEXPECTED(EG(exception) != NULL)) {
						UNDEF_RESULT();
						HANDLE_EXCEPTION();
					}
				} else {
					ZVAL_LONG(EX_VAR(opline->result.var), iter->index);
				}
			}
			value_type = Z_TYPE_INFO_P(value);
		}
	} else {
		zend_error(E_WARNING, "foreach() argument must be of type array|object, %s given", zend_zval_type_name(array));
		if (UNEXPECTED(EG(exception))) {
			UNDEF_RESULT();
			HANDLE_EXCEPTION();
		}
ZEND_VM_C_LABEL(fe_fetch_w_exit):
		ZEND_VM_SET_RELATIVE_OPCODE(opline, opline->extended_value);
		ZEND_VM_CONTINUE();
	}

	if (EXPECTED((value_type & Z_TYPE_MASK) != IS_REFERENCE)) {
		zend_refcounted *gc = Z_COUNTED_P(value);
		zval *ref;
		ZVAL_NEW_EMPTY_REF(value);
		ref = Z_REFVAL_P(value);
		ZVAL_COPY_VALUE_EX(ref, value, gc, value_type);
	}
	if (EXPECTED(OP2_TYPE == IS_CV)) {
		zval *variable_ptr = EX_VAR(opline->op2.var);
		if (EXPECTED(variable_ptr != value)) {
			zend_reference *ref;

			ref = Z_REF_P(value);
			GC_ADDREF(ref);
			i_zval_ptr_dtor(variable_ptr);
			ZVAL_REF(variable_ptr, ref);
		}
	} else {
		Z_ADDREF_P(value);
		ZVAL_REF(EX_VAR(opline->op2.var), Z_REF_P(value));
	}
	ZEND_VM_NEXT_OPCODE_CHECK_EXCEPTION();
}

ZEND_VM_HOT_HANDLER(154, ZEND_ISSET_ISEMPTY_CV, CV, UNUSED, ISSET, SPEC(ISSET))
{
	USE_OPLINE
	zval *value;

	value = EX_VAR(opline->op1.var);
	if (!(opline->extended_value & ZEND_ISEMPTY)) {
		if (Z_TYPE_P(value) > IS_NULL &&
		    (!Z_ISREF_P(value) || Z_TYPE_P(Z_REFVAL_P(value)) != IS_NULL)) {
			ZEND_VM_SMART_BRANCH_TRUE();
		} else {
			ZEND_VM_SMART_BRANCH_FALSE();
		}
	} else {
		int result;

		SAVE_OPLINE();
		result = !i_zend_is_true(value);
		ZEND_VM_SMART_BRANCH(result, 1);
	}
}

ZEND_VM_HANDLER(114, ZEND_ISSET_ISEMPTY_VAR, CONST|TMPVAR|CV, UNUSED, VAR_FETCH|ISSET)
{
	USE_OPLINE
	zval *value;
	int result;
	zval *varname;
	zend_string *name, *tmp_name;
	HashTable *target_symbol_table;

	SAVE_OPLINE();
	varname = GET_OP1_ZVAL_PTR(BP_VAR_IS);
	if (OP1_TYPE == IS_CONST) {
		name = Z_STR_P(varname);
	} else {
		name = zval_get_tmp_string(varname, &tmp_name);
	}

	target_symbol_table = zend_get_target_symbol_table(opline->extended_value EXECUTE_DATA_CC);
	value = zend_hash_find_ex(target_symbol_table, name, OP1_TYPE == IS_CONST);

	if (OP1_TYPE != IS_CONST) {
		zend_tmp_string_release(tmp_name);
	}
	FREE_OP1();

	if (!value) {
		result = (opline->extended_value & ZEND_ISEMPTY);
	} else {
		if (Z_TYPE_P(value) == IS_INDIRECT) {
			value = Z_INDIRECT_P(value);
		}
		if (!(opline->extended_value & ZEND_ISEMPTY)) {
			if (Z_ISREF_P(value)) {
				value = Z_REFVAL_P(value);
			}
			result = Z_TYPE_P(value) > IS_NULL;
		} else {
			result = !i_zend_is_true(value);
		}
	}

	ZEND_VM_SMART_BRANCH(result, 1);
}

/* No specialization for op_types (CONST|TMPVAR|CV, UNUSED|CLASS_FETCH|CONST|VAR) */
ZEND_VM_HANDLER(180, ZEND_ISSET_ISEMPTY_STATIC_PROP, ANY, CLASS_FETCH, ISSET|CACHE_SLOT)
{
	USE_OPLINE
	zval *value;
	int result;

	SAVE_OPLINE();

	result = zend_fetch_static_property_address(&value, NULL, opline->extended_value & ~ZEND_ISEMPTY, BP_VAR_IS, 0 OPLINE_CC EXECUTE_DATA_CC);

	if (!(opline->extended_value & ZEND_ISEMPTY)) {
		result = result == SUCCESS && Z_TYPE_P(value) > IS_NULL &&
		    (!Z_ISREF_P(value) || Z_TYPE_P(Z_REFVAL_P(value)) != IS_NULL);
	} else {
		result = result != SUCCESS || !i_zend_is_true(value);
	}

	ZEND_VM_SMART_BRANCH(result, 1);
}

ZEND_VM_COLD_CONSTCONST_HANDLER(115, ZEND_ISSET_ISEMPTY_DIM_OBJ, CONST|TMPVAR|CV, CONST|TMPVAR|CV, ISSET)
{
	USE_OPLINE
	zval *container;
	int result;
	zend_ulong hval;
	zval *offset;

	SAVE_OPLINE();
	container = GET_OP1_OBJ_ZVAL_PTR_UNDEF(BP_VAR_IS);
	offset = GET_OP2_ZVAL_PTR_UNDEF(BP_VAR_R);

	if (EXPECTED(Z_TYPE_P(container) == IS_ARRAY)) {
		HashTable *ht;
		zval *value;
		zend_string *str;

ZEND_VM_C_LABEL(isset_dim_obj_array):
		ht = Z_ARRVAL_P(container);
ZEND_VM_C_LABEL(isset_again):
		if (EXPECTED(Z_TYPE_P(offset) == IS_STRING)) {
			str = Z_STR_P(offset);
			if (OP2_TYPE != IS_CONST) {
				if (ZEND_HANDLE_NUMERIC(str, hval)) {
					ZEND_VM_C_GOTO(num_index_prop);
				}
			}
			value = zend_hash_find_ex_ind(ht, str, OP2_TYPE == IS_CONST);
		} else if (EXPECTED(Z_TYPE_P(offset) == IS_LONG)) {
			hval = Z_LVAL_P(offset);
ZEND_VM_C_LABEL(num_index_prop):
			value = zend_hash_index_find(ht, hval);
		} else if ((OP2_TYPE & (IS_VAR|IS_CV)) && EXPECTED(Z_ISREF_P(offset))) {
			offset = Z_REFVAL_P(offset);
			ZEND_VM_C_GOTO(isset_again);
		} else {
			value = zend_find_array_dim_slow(ht, offset EXECUTE_DATA_CC);
			if (UNEXPECTED(EG(exception))) {
				result = 0;
				ZEND_VM_C_GOTO(isset_dim_obj_exit);
			}
		}

		if (!(opline->extended_value & ZEND_ISEMPTY)) {
			/* > IS_NULL means not IS_UNDEF and not IS_NULL */
			result = value != NULL && Z_TYPE_P(value) > IS_NULL &&
			    (!Z_ISREF_P(value) || Z_TYPE_P(Z_REFVAL_P(value)) != IS_NULL);

			if (OP1_TYPE & (IS_CONST|IS_CV)) {
				/* avoid exception check */
				FREE_OP2();
				ZEND_VM_SMART_BRANCH(result, 0);
			}
		} else {
			result = (value == NULL || !i_zend_is_true(value));
		}
		ZEND_VM_C_GOTO(isset_dim_obj_exit);
	} else if ((OP1_TYPE & (IS_VAR|IS_CV)) && EXPECTED(Z_ISREF_P(container))) {
		container = Z_REFVAL_P(container);
		if (EXPECTED(Z_TYPE_P(container) == IS_ARRAY)) {
			ZEND_VM_C_GOTO(isset_dim_obj_array);
		}
	}

	if (OP2_TYPE == IS_CONST && Z_EXTRA_P(offset) == ZEND_EXTRA_VALUE) {
		offset++;
	}
	if (!(opline->extended_value & ZEND_ISEMPTY)) {
		result = zend_isset_dim_slow(container, offset EXECUTE_DATA_CC);
	} else {
		result = zend_isempty_dim_slow(container, offset EXECUTE_DATA_CC);
	}

ZEND_VM_C_LABEL(isset_dim_obj_exit):
	FREE_OP2();
	FREE_OP1();
	ZEND_VM_SMART_BRANCH(result, 1);
}

ZEND_VM_COLD_CONST_HANDLER(148, ZEND_ISSET_ISEMPTY_PROP_OBJ, CONST|TMPVAR|UNUSED|THIS|CV, CONST|TMPVAR|CV, ISSET|CACHE_SLOT)
{
	USE_OPLINE
	zval *container;
	int result;
	zval *offset;
	zend_string *name, *tmp_name;

	SAVE_OPLINE();
	container = GET_OP1_OBJ_ZVAL_PTR(BP_VAR_IS);
	offset = GET_OP2_ZVAL_PTR(BP_VAR_R);

	if (OP1_TYPE == IS_CONST ||
	    (OP1_TYPE != IS_UNUSED && UNEXPECTED(Z_TYPE_P(container) != IS_OBJECT))) {
		if ((OP1_TYPE & (IS_VAR|IS_CV)) && Z_ISREF_P(container)) {
			container = Z_REFVAL_P(container);
			if (UNEXPECTED(Z_TYPE_P(container) != IS_OBJECT)) {
				result = (opline->extended_value & ZEND_ISEMPTY);
				ZEND_VM_C_GOTO(isset_object_finish);
			}
		} else {
			result = (opline->extended_value & ZEND_ISEMPTY);
			ZEND_VM_C_GOTO(isset_object_finish);
		}
	}

	if (OP2_TYPE == IS_CONST) {
		name = Z_STR_P(offset);
	} else {
		name = zval_try_get_tmp_string(offset, &tmp_name);
		if (UNEXPECTED(!name)) {
			result = 0;
			ZEND_VM_C_GOTO(isset_object_finish);
		}
	}

	result =
		(opline->extended_value & ZEND_ISEMPTY) ^
		Z_OBJ_HT_P(container)->has_property(Z_OBJ_P(container), name, (opline->extended_value & ZEND_ISEMPTY), ((OP2_TYPE == IS_CONST) ? CACHE_ADDR(opline->extended_value & ~ZEND_ISEMPTY) : NULL));

	if (OP2_TYPE != IS_CONST) {
		zend_tmp_string_release(tmp_name);
	}

ZEND_VM_C_LABEL(isset_object_finish):
	FREE_OP2();
	FREE_OP1();
	ZEND_VM_SMART_BRANCH(result, 1);
}

ZEND_VM_HANDLER(194, ZEND_ARRAY_KEY_EXISTS, CV|TMPVAR|CONST, CV|TMPVAR|CONST)
{
	USE_OPLINE

	zval *key, *subject;
	HashTable *ht;
	zend_bool result;

	SAVE_OPLINE();

	key = GET_OP1_ZVAL_PTR_UNDEF(BP_VAR_R);
	subject = GET_OP2_ZVAL_PTR_UNDEF(BP_VAR_R);

	if (EXPECTED(Z_TYPE_P(subject) == IS_ARRAY)) {
ZEND_VM_C_LABEL(array_key_exists_array):
		ht = Z_ARRVAL_P(subject);
		result = zend_array_key_exists_fast(ht, key OPLINE_CC EXECUTE_DATA_CC);
	} else {
		if ((OP2_TYPE & (IS_VAR|IS_CV)) && EXPECTED(Z_ISREF_P(subject))) {
			subject = Z_REFVAL_P(subject);
			if (EXPECTED(Z_TYPE_P(subject) == IS_ARRAY)) {
				ZEND_VM_C_GOTO(array_key_exists_array);
			}
		}
		zend_array_key_exists_error(subject, key OPLINE_CC EXECUTE_DATA_CC);
		result = 0;
	}

	FREE_OP2();
	FREE_OP1();
	ZEND_VM_SMART_BRANCH(result, 1);
}

/* No specialization for op_types (CONST|TMPVAR|UNUSED|CV, ANY) */
ZEND_VM_COLD_HANDLER(79, ZEND_EXIT, ANY, ANY)
{
	USE_OPLINE

	SAVE_OPLINE();
	if (OP1_TYPE != IS_UNUSED) {
		zval *ptr = GET_OP1_ZVAL_PTR(BP_VAR_R);

		do {
			if (Z_TYPE_P(ptr) == IS_LONG) {
				EG(exit_status) = Z_LVAL_P(ptr);
			} else {
				if ((OP1_TYPE & (IS_VAR|IS_CV)) && Z_ISREF_P(ptr)) {
					ptr = Z_REFVAL_P(ptr);
					if (Z_TYPE_P(ptr) == IS_LONG) {
						EG(exit_status) = Z_LVAL_P(ptr);
						break;
					}
				}
				zend_print_zval(ptr, 0);
			}
		} while (0);
		FREE_OP1();
	}

	if (!EG(exception)) {
		zend_throw_unwind_exit();
	}
	HANDLE_EXCEPTION();
}

ZEND_VM_HANDLER(57, ZEND_BEGIN_SILENCE, ANY, ANY)
{
	USE_OPLINE

	ZVAL_LONG(EX_VAR(opline->result.var), EG(error_reporting));

	if (!E_HAS_ONLY_FATAL_ERRORS(EG(error_reporting))) {
		do {
			/* Do not silence fatal errors */
			EG(error_reporting) &= E_FATAL_ERRORS;
			if (!EG(error_reporting_ini_entry)) {
				zval *zv = zend_hash_find_ex(EG(ini_directives), ZSTR_KNOWN(ZEND_STR_ERROR_REPORTING), 1);
				if (zv) {
					EG(error_reporting_ini_entry) = (zend_ini_entry *)Z_PTR_P(zv);
				} else {
					break;
				}
			}
			if (!EG(error_reporting_ini_entry)->modified) {
				if (!EG(modified_ini_directives)) {
					ALLOC_HASHTABLE(EG(modified_ini_directives));
					zend_hash_init(EG(modified_ini_directives), 8, NULL, NULL, 0);
				}
				if (EXPECTED(zend_hash_add_ptr(EG(modified_ini_directives), ZSTR_KNOWN(ZEND_STR_ERROR_REPORTING), EG(error_reporting_ini_entry)) != NULL)) {
					EG(error_reporting_ini_entry)->orig_value = EG(error_reporting_ini_entry)->value;
					EG(error_reporting_ini_entry)->orig_modifiable = EG(error_reporting_ini_entry)->modifiable;
					EG(error_reporting_ini_entry)->modified = 1;
				}
			}
		} while (0);
	}
	ZEND_VM_NEXT_OPCODE();
}

ZEND_VM_HANDLER(58, ZEND_END_SILENCE, TMP, ANY)
{
	USE_OPLINE

	if (E_HAS_ONLY_FATAL_ERRORS(EG(error_reporting))
			&& !E_HAS_ONLY_FATAL_ERRORS(Z_LVAL_P(EX_VAR(opline->op1.var)))) {
		EG(error_reporting) = Z_LVAL_P(EX_VAR(opline->op1.var));
	}
	ZEND_VM_NEXT_OPCODE();
}

ZEND_VM_COLD_CONST_HANDLER(152, ZEND_JMP_SET, CONST|TMP|VAR|CV, JMP_ADDR)
{
	USE_OPLINE
	zval *value;
	zval *ref = NULL;
	int ret;

	SAVE_OPLINE();
	value = GET_OP1_ZVAL_PTR(BP_VAR_R);

	if ((OP1_TYPE == IS_VAR || OP1_TYPE == IS_CV) && Z_ISREF_P(value)) {
		if (OP1_TYPE == IS_VAR) {
			ref = value;
		}
		value = Z_REFVAL_P(value);
	}

	ret = i_zend_is_true(value);

	if (UNEXPECTED(EG(exception))) {
		FREE_OP1();
		ZVAL_UNDEF(EX_VAR(opline->result.var));
		HANDLE_EXCEPTION();
	}

	if (ret) {
		zval *result = EX_VAR(opline->result.var);

		ZVAL_COPY_VALUE(result, value);
		if (OP1_TYPE == IS_CONST) {
			if (UNEXPECTED(Z_OPT_REFCOUNTED_P(result))) Z_ADDREF_P(result);
		} else if (OP1_TYPE == IS_CV) {
			if (Z_OPT_REFCOUNTED_P(result)) Z_ADDREF_P(result);
		} else if (OP1_TYPE == IS_VAR && ref) {
			zend_reference *r = Z_REF_P(ref);

			if (UNEXPECTED(GC_DELREF(r) == 0)) {
				efree_size(r, sizeof(zend_reference));
			} else if (Z_OPT_REFCOUNTED_P(result)) {
				Z_ADDREF_P(result);
			}
		}
		ZEND_VM_JMP_EX(OP_JMP_ADDR(opline, opline->op2), 0);
	}

	FREE_OP1();
	ZEND_VM_NEXT_OPCODE();
}

ZEND_VM_COLD_CONST_HANDLER(169, ZEND_COALESCE, CONST|TMP|VAR|CV, JMP_ADDR)
{
	USE_OPLINE
	zval *value;
	zval *ref = NULL;

	SAVE_OPLINE();
	value = GET_OP1_ZVAL_PTR(BP_VAR_IS);

	if ((OP1_TYPE & (IS_VAR|IS_CV)) && Z_ISREF_P(value)) {
		if (OP1_TYPE & IS_VAR) {
			ref = value;
		}
		value = Z_REFVAL_P(value);
	}

	if (Z_TYPE_P(value) > IS_NULL) {
		zval *result = EX_VAR(opline->result.var);
		ZVAL_COPY_VALUE(result, value);
		if (OP1_TYPE == IS_CONST) {
			if (UNEXPECTED(Z_OPT_REFCOUNTED_P(result))) Z_ADDREF_P(result);
		} else if (OP1_TYPE == IS_CV) {
			if (Z_OPT_REFCOUNTED_P(result)) Z_ADDREF_P(result);
		} else if ((OP1_TYPE & IS_VAR) && ref) {
			zend_reference *r = Z_REF_P(ref);

			if (UNEXPECTED(GC_DELREF(r) == 0)) {
				efree_size(r, sizeof(zend_reference));
			} else if (Z_OPT_REFCOUNTED_P(result)) {
				Z_ADDREF_P(result);
			}
		}
		ZEND_VM_JMP_EX(OP_JMP_ADDR(opline, opline->op2), 0);
	}

	FREE_OP1();
	ZEND_VM_NEXT_OPCODE();
}

ZEND_VM_HOT_NOCONST_HANDLER(198, ZEND_JMP_NULL, CONST|TMPVARCV, JMP_ADDR)
{
	USE_OPLINE
	zval *val;

	val = GET_OP1_ZVAL_PTR_UNDEF(BP_VAR_R);
	if (OP1_TYPE != IS_CONST) {
		ZVAL_DEREF(val);
	}

	if (Z_TYPE_INFO_P(val) > IS_NULL) {
		ZEND_VM_NEXT_OPCODE();
	} else {
		zval *result = EX_VAR(opline->result.var);

		if (EXPECTED(opline->extended_value == ZEND_SHORT_CIRCUITING_CHAIN_EXPR)) {
			if (UNEXPECTED(Z_TYPE_INFO_P(val) == IS_UNDEF)) {
				SAVE_OPLINE();
				ZVAL_UNDEFINED_OP1();
				if (UNEXPECTED(EG(exception) != NULL)) {
					HANDLE_EXCEPTION();
				}
			}

			ZVAL_NULL(result);
		} else if (opline->extended_value == ZEND_SHORT_CIRCUITING_CHAIN_ISSET) {
			ZVAL_FALSE(result);
		} else {
			ZEND_ASSERT(opline->extended_value == ZEND_SHORT_CIRCUITING_CHAIN_EMPTY);
			ZVAL_TRUE(result);
		}

		ZEND_VM_JMP_EX(OP_JMP_ADDR(opline, opline->op2), 0);
	}
}

ZEND_VM_HOT_HANDLER(31, ZEND_QM_ASSIGN, CONST|TMP|VAR|CV, ANY)
{
	USE_OPLINE
	zval *value;
	zval *result = EX_VAR(opline->result.var);

	value = GET_OP1_ZVAL_PTR_UNDEF(BP_VAR_R);
	if (OP1_TYPE == IS_CV && UNEXPECTED(Z_TYPE_P(value) == IS_UNDEF)) {
		SAVE_OPLINE();
		ZVAL_UNDEFINED_OP1();
		ZVAL_NULL(result);
		ZEND_VM_NEXT_OPCODE_CHECK_EXCEPTION();
	}

	if (OP1_TYPE == IS_CV) {
		ZVAL_COPY_DEREF(result, value);
	} else if (OP1_TYPE == IS_VAR) {
		if (UNEXPECTED(Z_ISREF_P(value))) {
			ZVAL_COPY_VALUE(result, Z_REFVAL_P(value));
			if (UNEXPECTED(Z_DELREF_P(value) == 0)) {
				efree_size(Z_REF_P(value), sizeof(zend_reference));
			} else if (Z_OPT_REFCOUNTED_P(result)) {
				Z_ADDREF_P(result);
			}
		} else {
			ZVAL_COPY_VALUE(result, value);
		}
	} else {
		ZVAL_COPY_VALUE(result, value);
		if (OP1_TYPE == IS_CONST) {
			if (UNEXPECTED(Z_OPT_REFCOUNTED_P(result))) {
				Z_ADDREF_P(result);
			}
		}
	}
	ZEND_VM_NEXT_OPCODE();
}

ZEND_VM_COLD_HANDLER(101, ZEND_EXT_STMT, ANY, ANY)
{
	USE_OPLINE

	if (!EG(no_extensions)) {
		SAVE_OPLINE();
		zend_llist_apply_with_argument(&zend_extensions, (llist_apply_with_arg_func_t) zend_extension_statement_handler, execute_data);
		ZEND_VM_NEXT_OPCODE_CHECK_EXCEPTION();
	}
	ZEND_VM_NEXT_OPCODE();
}

ZEND_VM_COLD_HANDLER(102, ZEND_EXT_FCALL_BEGIN, ANY, ANY)
{
	USE_OPLINE

	if (!EG(no_extensions)) {
		SAVE_OPLINE();
		zend_llist_apply_with_argument(&zend_extensions, (llist_apply_with_arg_func_t) zend_extension_fcall_begin_handler, execute_data);
		ZEND_VM_NEXT_OPCODE_CHECK_EXCEPTION();
	}
	ZEND_VM_NEXT_OPCODE();
}

ZEND_VM_COLD_HANDLER(103, ZEND_EXT_FCALL_END, ANY, ANY)
{
	USE_OPLINE

	if (!EG(no_extensions)) {
		SAVE_OPLINE();
		zend_llist_apply_with_argument(&zend_extensions, (llist_apply_with_arg_func_t) zend_extension_fcall_end_handler, execute_data);
		ZEND_VM_NEXT_OPCODE_CHECK_EXCEPTION();
	}
	ZEND_VM_NEXT_OPCODE();
}

ZEND_VM_HANDLER(144, ZEND_DECLARE_CLASS, CONST, ANY)
{
	USE_OPLINE

	SAVE_OPLINE();
	do_bind_class(RT_CONSTANT(opline, opline->op1), (OP2_TYPE == IS_CONST) ? Z_STR_P(RT_CONSTANT(opline, opline->op2)) : NULL);
	ZEND_VM_NEXT_OPCODE_CHECK_EXCEPTION();
}

ZEND_VM_HANDLER(145, ZEND_DECLARE_CLASS_DELAYED, CONST, CONST)
{
	USE_OPLINE
	zval *lcname, *zv;
	zend_class_entry *ce;

	ce = CACHED_PTR(opline->extended_value);
	if (ce == NULL) {
		lcname = RT_CONSTANT(opline, opline->op1);
		zv = zend_hash_find_ex(EG(class_table), Z_STR_P(lcname + 1), 1);
		if (zv) {
			SAVE_OPLINE();
			ce = Z_CE_P(zv);
			zv = zend_hash_set_bucket_key(EG(class_table), (Bucket*)zv, Z_STR_P(lcname));
			if (UNEXPECTED(!zv)) {
				zend_error_noreturn(E_COMPILE_ERROR, "Cannot declare %s %s, because the name is already in use", zend_get_object_type(ce), ZSTR_VAL(ce->name));
			} else {
				if (zend_do_link_class(ce, Z_STR_P(RT_CONSTANT(opline, opline->op2))) == FAILURE) {
					/* Reload bucket pointer, the hash table may have been reallocated */
					zv = zend_hash_find(EG(class_table), Z_STR_P(lcname));
					zend_hash_set_bucket_key(EG(class_table), (Bucket *) zv, Z_STR_P(lcname + 1));
					HANDLE_EXCEPTION();
				}
			}
		}
		CACHE_PTR(opline->extended_value, ce);
	}
	ZEND_VM_NEXT_OPCODE();
}

ZEND_VM_HANDLER(146, ZEND_DECLARE_ANON_CLASS, ANY, ANY, CACHE_SLOT)
{
	zval *zv;
	zend_class_entry *ce;
	USE_OPLINE

	ce = CACHED_PTR(opline->extended_value);
	if (UNEXPECTED(ce == NULL)) {
		zend_string *rtd_key = Z_STR_P(RT_CONSTANT(opline, opline->op1));
		zv = zend_hash_find_ex(EG(class_table), rtd_key, 1);
		if (UNEXPECTED(zv == NULL)) {
			SAVE_OPLINE();
			do {
				ZEND_ASSERT(EX(func)->op_array.fn_flags & ZEND_ACC_PRELOADED);
				if (zend_preload_autoload
				  && zend_preload_autoload(EX(func)->op_array.filename) == SUCCESS) {
					zv = zend_hash_find_ex(EG(class_table), rtd_key, 1);
					if (EXPECTED(zv != NULL)) {
						break;
					}
				}
				zend_error_noreturn(E_ERROR, "Anonymous class wasn't preloaded");
			} while (0);
		}
		ZEND_ASSERT(zv != NULL);
		ce = Z_CE_P(zv);
		if (!(ce->ce_flags & ZEND_ACC_LINKED)) {
			SAVE_OPLINE();
			if (zend_do_link_class(ce, (OP2_TYPE == IS_CONST) ? Z_STR_P(RT_CONSTANT(opline, opline->op2)) : NULL) == FAILURE) {
				HANDLE_EXCEPTION();
			}
		}
		CACHE_PTR(opline->extended_value, ce);
	}
	Z_CE_P(EX_VAR(opline->result.var)) = ce;
	ZEND_VM_NEXT_OPCODE();
}

ZEND_VM_HANDLER(141, ZEND_DECLARE_FUNCTION, ANY, ANY)
{
	USE_OPLINE

	SAVE_OPLINE();
	do_bind_function(RT_CONSTANT(opline, opline->op1));
	ZEND_VM_NEXT_OPCODE_CHECK_EXCEPTION();
}

ZEND_VM_HANDLER(105, ZEND_TICKS, ANY, ANY, NUM)
{
	USE_OPLINE

	if ((uint32_t)++EG(ticks_count) >= opline->extended_value) {
		EG(ticks_count) = 0;
		if (zend_ticks_function) {
			SAVE_OPLINE();
			zend_ticks_function(opline->extended_value);
			ZEND_VM_NEXT_OPCODE_CHECK_EXCEPTION();
		}
	}
	ZEND_VM_NEXT_OPCODE();
}

ZEND_VM_HANDLER(138, ZEND_INSTANCEOF, TMPVAR|CV, UNUSED|CLASS_FETCH|CONST|VAR, CACHE_SLOT)
{
	USE_OPLINE
	zval *expr;
	zend_bool result;

	SAVE_OPLINE();
	expr = GET_OP1_ZVAL_PTR_UNDEF(BP_VAR_R);

ZEND_VM_C_LABEL(try_instanceof):
	if (Z_TYPE_P(expr) == IS_OBJECT) {
		zend_class_entry *ce;

		if (OP2_TYPE == IS_CONST) {
			ce = CACHED_PTR(opline->extended_value);
			if (UNEXPECTED(ce == NULL)) {
				ce = zend_fetch_class_by_name(Z_STR_P(RT_CONSTANT(opline, opline->op2)), Z_STR_P(RT_CONSTANT(opline, opline->op2) + 1), ZEND_FETCH_CLASS_NO_AUTOLOAD);
				if (EXPECTED(ce)) {
					CACHE_PTR(opline->extended_value, ce);
				}
			}
		} else if (OP2_TYPE == IS_UNUSED) {
			ce = zend_fetch_class(NULL, opline->op2.num);
			if (UNEXPECTED(ce == NULL)) {
				FREE_OP1();
				ZVAL_UNDEF(EX_VAR(opline->result.var));
				HANDLE_EXCEPTION();
			}
		} else {
			ce = Z_CE_P(EX_VAR(opline->op2.var));
		}
		result = ce && instanceof_function(Z_OBJCE_P(expr), ce);
	} else if ((OP1_TYPE & (IS_VAR|IS_CV)) && Z_TYPE_P(expr) == IS_REFERENCE) {
		expr = Z_REFVAL_P(expr);
		ZEND_VM_C_GOTO(try_instanceof);
	} else {
		if (OP1_TYPE == IS_CV && UNEXPECTED(Z_TYPE_P(expr) == IS_UNDEF)) {
			ZVAL_UNDEFINED_OP1();
		}
		result = 0;
	}
	FREE_OP1();
	ZEND_VM_SMART_BRANCH(result, 1);
}

ZEND_VM_HOT_HANDLER(104, ZEND_EXT_NOP, ANY, ANY)
{
	USE_OPLINE

	ZEND_VM_NEXT_OPCODE();
}

ZEND_VM_HOT_HANDLER(0, ZEND_NOP, ANY, ANY)
{
	USE_OPLINE

	ZEND_VM_NEXT_OPCODE();
}

ZEND_VM_HELPER(zend_dispatch_try_catch_finally_helper, ANY, ANY, uint32_t try_catch_offset, uint32_t op_num)
{
	/* May be NULL during generator closing (only finally blocks are executed) */
	zend_object *ex = EG(exception);

	/* Walk try/catch/finally structures upwards, performing the necessary actions */
	for (; try_catch_offset != (uint32_t) -1; try_catch_offset--) {
		zend_try_catch_element *try_catch =
			&EX(func)->op_array.try_catch_array[try_catch_offset];

		if (op_num < try_catch->catch_op && ex) {
			/* Go to catch block */
			cleanup_live_vars(execute_data, op_num, try_catch->catch_op);
			ZEND_VM_JMP_EX(&EX(func)->op_array.opcodes[try_catch->catch_op], 0);

		} else if (op_num < try_catch->finally_op) {
			if (ex && zend_is_unwind_exit(ex)) {
				/* Don't execute finally blocks on exit (for now) */
				continue;
			}

			/* Go to finally block */
			zval *fast_call = EX_VAR(EX(func)->op_array.opcodes[try_catch->finally_end].op1.var);
			cleanup_live_vars(execute_data, op_num, try_catch->finally_op);
			Z_OBJ_P(fast_call) = EG(exception);
			EG(exception) = NULL;
			Z_OPLINE_NUM_P(fast_call) = (uint32_t)-1;
			ZEND_VM_JMP_EX(&EX(func)->op_array.opcodes[try_catch->finally_op], 0);

		} else if (op_num < try_catch->finally_end) {
			zval *fast_call = EX_VAR(EX(func)->op_array.opcodes[try_catch->finally_end].op1.var);

			/* cleanup incomplete RETURN statement */
			if (Z_OPLINE_NUM_P(fast_call) != (uint32_t)-1
			 && (EX(func)->op_array.opcodes[Z_OPLINE_NUM_P(fast_call)].op2_type & (IS_TMP_VAR | IS_VAR))) {
				zval *return_value = EX_VAR(EX(func)->op_array.opcodes[Z_OPLINE_NUM_P(fast_call)].op2.var);

				zval_ptr_dtor(return_value);
			}

			/* Chain potential exception from wrapping finally block */
			if (Z_OBJ_P(fast_call)) {
				if (ex) {
					zend_exception_set_previous(ex, Z_OBJ_P(fast_call));
				} else {
					EG(exception) = Z_OBJ_P(fast_call);
				}
				ex = Z_OBJ_P(fast_call);
			}
		}
	}

	/* Uncaught exception */
	cleanup_live_vars(execute_data, op_num, 0);
	if (UNEXPECTED((EX_CALL_INFO() & ZEND_CALL_GENERATOR) != 0)) {
		zend_generator *generator = zend_get_running_generator(EXECUTE_DATA_C);
		zend_generator_close(generator, 1);
		ZEND_VM_RETURN();
	} else {
		/* We didn't execute RETURN, and have to initialize return_value */
		if (EX(return_value)) {
			ZVAL_UNDEF(EX(return_value));
		}
		ZEND_VM_DISPATCH_TO_HELPER(zend_leave_helper);
	}
}

ZEND_VM_HANDLER(149, ZEND_HANDLE_EXCEPTION, ANY, ANY)
{
	const zend_op *throw_op = EG(opline_before_exception);
	uint32_t throw_op_num = throw_op - EX(func)->op_array.opcodes;
	int i, current_try_catch_offset = -1;

	if ((throw_op->opcode == ZEND_FREE || throw_op->opcode == ZEND_FE_FREE)
		&& throw_op->extended_value & ZEND_FREE_ON_RETURN) {
		/* exceptions thrown because of loop var destruction on return/break/...
		 * are logically thrown at the end of the foreach loop, so adjust the
		 * throw_op_num.
		 */
		const zend_live_range *range = find_live_range(
			&EX(func)->op_array, throw_op_num, throw_op->op1.var);
		throw_op_num = range->end;
	}

	/* Find the innermost try/catch/finally the exception was thrown in */
	for (i = 0; i < EX(func)->op_array.last_try_catch; i++) {
		zend_try_catch_element *try_catch = &EX(func)->op_array.try_catch_array[i];
		if (try_catch->try_op > throw_op_num) {
			/* further blocks will not be relevant... */
			break;
		}
		if (throw_op_num < try_catch->catch_op || throw_op_num < try_catch->finally_end) {
			current_try_catch_offset = i;
		}
	}

	cleanup_unfinished_calls(execute_data, throw_op_num);

	if (throw_op->result_type & (IS_VAR | IS_TMP_VAR)) {
		switch (throw_op->opcode) {
			case ZEND_ADD_ARRAY_ELEMENT:
			case ZEND_ADD_ARRAY_UNPACK:
			case ZEND_ROPE_INIT:
			case ZEND_ROPE_ADD:
				break; /* exception while building structures, live range handling will free those */

			case ZEND_FETCH_CLASS:
			case ZEND_DECLARE_ANON_CLASS:
				break; /* return value is zend_class_entry pointer */

			default:
				/* smart branch opcodes may not initialize result */
				if (!zend_is_smart_branch(throw_op)) {
					zval_ptr_dtor_nogc(EX_VAR(throw_op->result.var));
				}
		}
	}

	ZEND_VM_DISPATCH_TO_HELPER(zend_dispatch_try_catch_finally_helper, try_catch_offset, current_try_catch_offset, op_num, throw_op_num);
}

ZEND_VM_HANDLER(150, ZEND_USER_OPCODE, ANY, ANY)
{
	USE_OPLINE
	int ret;

	SAVE_OPLINE();
	ret = zend_user_opcode_handlers[opline->opcode](execute_data);
	opline = EX(opline);

	switch (ret) {
		case ZEND_USER_OPCODE_CONTINUE:
			ZEND_VM_CONTINUE();
		case ZEND_USER_OPCODE_RETURN:
			if (UNEXPECTED((EX_CALL_INFO() & ZEND_CALL_GENERATOR) != 0)) {
				zend_generator *generator = zend_get_running_generator(EXECUTE_DATA_C);
				zend_generator_close(generator, 1);
				ZEND_VM_RETURN();
			} else {
				ZEND_VM_DISPATCH_TO_HELPER(zend_leave_helper);
			}
		case ZEND_USER_OPCODE_ENTER:
			ZEND_VM_ENTER();
		case ZEND_USER_OPCODE_LEAVE:
			ZEND_VM_LEAVE();
		case ZEND_USER_OPCODE_DISPATCH:
			ZEND_VM_DISPATCH(opline->opcode, opline);
		default:
			ZEND_VM_DISPATCH((zend_uchar)(ret & 0xff), opline);
	}
}

ZEND_VM_HANDLER(143, ZEND_DECLARE_CONST, CONST, CONST)
{
	USE_OPLINE
	zval *name;
	zval *val;
	zend_constant c;

	SAVE_OPLINE();
	name  = GET_OP1_ZVAL_PTR(BP_VAR_R);
	val   = GET_OP2_ZVAL_PTR(BP_VAR_R);

	ZVAL_COPY(&c.value, val);
	if (Z_OPT_CONSTANT(c.value)) {
		if (UNEXPECTED(zval_update_constant_ex(&c.value, EX(func)->op_array.scope) != SUCCESS)) {
			zval_ptr_dtor_nogc(&c.value);
			FREE_OP1();
			FREE_OP2();
			HANDLE_EXCEPTION();
		}
	}
	/* non persistent, case sensitive */
	ZEND_CONSTANT_SET_FLAGS(&c, CONST_CS, PHP_USER_CONSTANT);
	c.name = zend_string_copy(Z_STR_P(name));

	if (zend_register_constant(&c) == FAILURE) {
	}

	FREE_OP1();
	FREE_OP2();
	ZEND_VM_NEXT_OPCODE_CHECK_EXCEPTION();
}

ZEND_VM_HANDLER(142, ZEND_DECLARE_LAMBDA_FUNCTION, CONST, UNUSED, CACHE_SLOT)
{
	USE_OPLINE
	zend_function *func;
	zval *zfunc;
	zval *object;
	zend_class_entry *called_scope;

	func = CACHED_PTR(opline->extended_value);
	if (UNEXPECTED(func == NULL)) {
		zfunc = zend_hash_find_ex(EG(function_table), Z_STR_P(RT_CONSTANT(opline, opline->op1)), 1);
		ZEND_ASSERT(zfunc != NULL);
		func = Z_FUNC_P(zfunc);
		ZEND_ASSERT(func->type == ZEND_USER_FUNCTION);
		CACHE_PTR(opline->extended_value, func);
	}

	if (Z_TYPE(EX(This)) == IS_OBJECT) {
		called_scope = Z_OBJCE(EX(This));
		if (UNEXPECTED((func->common.fn_flags & ZEND_ACC_STATIC) ||
				(EX(func)->common.fn_flags & ZEND_ACC_STATIC))) {
			object = NULL;
		} else {
			object = &EX(This);
		}
	} else {
		called_scope = Z_CE(EX(This));
		object = NULL;
	}
	zend_create_closure(EX_VAR(opline->result.var), func,
		EX(func)->op_array.scope, called_scope, object);

	ZEND_VM_NEXT_OPCODE();
}

ZEND_VM_HANDLER(156, ZEND_SEPARATE, VAR, UNUSED)
{
	USE_OPLINE
	zval *var_ptr;

	var_ptr = EX_VAR(opline->op1.var);
	if (UNEXPECTED(Z_ISREF_P(var_ptr))) {
		if (UNEXPECTED(Z_REFCOUNT_P(var_ptr) == 1)) {
			ZVAL_UNREF(var_ptr);
		}
	}

	ZEND_VM_NEXT_OPCODE();
}

ZEND_VM_COLD_HELPER(zend_yield_in_closed_generator_helper, ANY, ANY)
{
	USE_OPLINE

	SAVE_OPLINE();
	zend_throw_error(NULL, "Cannot yield from finally in a force-closed generator");
	FREE_OP2();
	FREE_OP1();
	UNDEF_RESULT();
	HANDLE_EXCEPTION();
}

ZEND_VM_HANDLER(160, ZEND_YIELD, CONST|TMP|VAR|CV|UNUSED, CONST|TMPVAR|CV|UNUSED, SRC)
{
	USE_OPLINE

	zend_generator *generator = zend_get_running_generator(EXECUTE_DATA_C);

	SAVE_OPLINE();
	if (UNEXPECTED(generator->flags & ZEND_GENERATOR_FORCED_CLOSE)) {
		ZEND_VM_DISPATCH_TO_HELPER(zend_yield_in_closed_generator_helper);
	}

	/* Destroy the previously yielded value */
	zval_ptr_dtor(&generator->value);

	/* Destroy the previously yielded key */
	zval_ptr_dtor(&generator->key);

	/* Set the new yielded value */
	if (OP1_TYPE != IS_UNUSED) {
		if (UNEXPECTED(EX(func)->op_array.fn_flags & ZEND_ACC_RETURN_REFERENCE)) {
			/* Constants and temporary variables aren't yieldable by reference,
			 * but we still allow them with a notice. */
			if (OP1_TYPE & (IS_CONST|IS_TMP_VAR)) {
				zval *value;

				zend_error(E_NOTICE, "Only variable references should be yielded by reference");

				value = GET_OP1_ZVAL_PTR(BP_VAR_R);
				ZVAL_COPY_VALUE(&generator->value, value);
				if (OP1_TYPE == IS_CONST) {
					if (UNEXPECTED(Z_OPT_REFCOUNTED(generator->value))) {
						Z_ADDREF(generator->value);
					}
				}
			} else {
				zval *value_ptr = GET_OP1_ZVAL_PTR_PTR(BP_VAR_W);

				/* If a function call result is yielded and the function did
				 * not return by reference we throw a notice. */
				do {
					if (OP1_TYPE == IS_VAR) {
						ZEND_ASSERT(value_ptr != &EG(uninitialized_zval));
						if (opline->extended_value == ZEND_RETURNS_FUNCTION
						 && !Z_ISREF_P(value_ptr)) {
							zend_error(E_NOTICE, "Only variable references should be yielded by reference");
							ZVAL_COPY(&generator->value, value_ptr);
							break;
						}
					}
					if (Z_ISREF_P(value_ptr)) {
						Z_ADDREF_P(value_ptr);
					} else {
						ZVAL_MAKE_REF_EX(value_ptr, 2);
					}
					ZVAL_REF(&generator->value, Z_REF_P(value_ptr));
				} while (0);

				FREE_OP1_VAR_PTR();
			}
		} else {
			zval *value = GET_OP1_ZVAL_PTR(BP_VAR_R);

			/* Consts, temporary variables and references need copying */
			if (OP1_TYPE == IS_CONST) {
				ZVAL_COPY_VALUE(&generator->value, value);
				if (UNEXPECTED(Z_OPT_REFCOUNTED(generator->value))) {
					Z_ADDREF(generator->value);
				}
			} else if (OP1_TYPE == IS_TMP_VAR) {
				ZVAL_COPY_VALUE(&generator->value, value);
            } else if ((OP1_TYPE & (IS_VAR|IS_CV)) && Z_ISREF_P(value)) {
				ZVAL_COPY(&generator->value, Z_REFVAL_P(value));
				FREE_OP1_IF_VAR();
			} else {
				ZVAL_COPY_VALUE(&generator->value, value);
				if (OP1_TYPE == IS_CV) {
					if (Z_OPT_REFCOUNTED_P(value)) Z_ADDREF_P(value);
				}
			}
		}
	} else {
		/* If no value was specified yield null */
		ZVAL_NULL(&generator->value);
	}

	/* Set the new yielded key */
	if (OP2_TYPE != IS_UNUSED) {
		zval *key = GET_OP2_ZVAL_PTR(BP_VAR_R);
		if ((OP2_TYPE & (IS_CV|IS_VAR)) && UNEXPECTED(Z_TYPE_P(key)) == IS_REFERENCE) {
			key = Z_REFVAL_P(key);
		}
		ZVAL_COPY(&generator->key, key);
		FREE_OP2();

		if (Z_TYPE(generator->key) == IS_LONG
		    && Z_LVAL(generator->key) > generator->largest_used_integer_key
		) {
			generator->largest_used_integer_key = Z_LVAL(generator->key);
		}
	} else {
		/* If no key was specified we use auto-increment keys */
		generator->largest_used_integer_key++;
		ZVAL_LONG(&generator->key, generator->largest_used_integer_key);
	}

	if (RETURN_VALUE_USED(opline)) {
		/* If the return value of yield is used set the send
		 * target and initialize it to NULL */
		generator->send_target = EX_VAR(opline->result.var);
		ZVAL_NULL(generator->send_target);
	} else {
		generator->send_target = NULL;
	}

	/* We increment to the next op, so we are at the correct position when the
	 * generator is resumed. */
	ZEND_VM_INC_OPCODE();

	/* The GOTO VM uses a local opline variable. We need to set the opline
	 * variable in execute_data so we don't resume at an old position. */
	SAVE_OPLINE();

	ZEND_VM_RETURN();
}

ZEND_VM_HANDLER(166, ZEND_YIELD_FROM, CONST|TMPVAR|CV, ANY)
{
	USE_OPLINE
	zend_generator *generator = zend_get_running_generator(EXECUTE_DATA_C);
	zval *val;

	SAVE_OPLINE();
	val = GET_OP1_ZVAL_PTR(BP_VAR_R);

	if (UNEXPECTED(generator->flags & ZEND_GENERATOR_FORCED_CLOSE)) {
		zend_throw_error(NULL, "Cannot use \"yield from\" in a force-closed generator");
		FREE_OP1();
		UNDEF_RESULT();
		HANDLE_EXCEPTION();
	}

ZEND_VM_C_LABEL(yield_from_try_again):
	if (Z_TYPE_P(val) == IS_ARRAY) {
		ZVAL_COPY_VALUE(&generator->values, val);
		if (Z_OPT_REFCOUNTED_P(val)) {
			Z_ADDREF_P(val);
		}
		Z_FE_POS(generator->values) = 0;
		FREE_OP1();
	} else if (OP1_TYPE != IS_CONST && Z_TYPE_P(val) == IS_OBJECT && Z_OBJCE_P(val)->get_iterator) {
		zend_class_entry *ce = Z_OBJCE_P(val);
		if (ce == zend_ce_generator) {
			zend_generator *new_gen = (zend_generator *) Z_OBJ_P(val);

			Z_ADDREF_P(val);
			FREE_OP1();

			if (Z_ISUNDEF(new_gen->retval)) {
				if (UNEXPECTED(zend_generator_get_current(new_gen) == generator)) {
					zend_throw_error(NULL, "Impossible to yield from the Generator being currently run");
					zval_ptr_dtor(val);
					UNDEF_RESULT();
					HANDLE_EXCEPTION();
				} else {
					zend_generator_yield_from(generator, new_gen);
				}
			} else if (UNEXPECTED(new_gen->execute_data == NULL)) {
				zend_throw_error(NULL, "Generator passed to yield from was aborted without proper return and is unable to continue");
				zval_ptr_dtor(val);
				UNDEF_RESULT();
				HANDLE_EXCEPTION();
			} else {
				if (RETURN_VALUE_USED(opline)) {
					ZVAL_COPY(EX_VAR(opline->result.var), &new_gen->retval);
				}
				ZEND_VM_NEXT_OPCODE();
			}
		} else {
			zend_object_iterator *iter = ce->get_iterator(ce, val, 0);
			FREE_OP1();

			if (UNEXPECTED(!iter) || UNEXPECTED(EG(exception))) {
				if (!EG(exception)) {
					zend_throw_error(NULL, "Object of type %s did not create an Iterator", ZSTR_VAL(ce->name));
				}
				UNDEF_RESULT();
				HANDLE_EXCEPTION();
			}

			iter->index = 0;
			if (iter->funcs->rewind) {
				iter->funcs->rewind(iter);
				if (UNEXPECTED(EG(exception) != NULL)) {
					OBJ_RELEASE(&iter->std);
					UNDEF_RESULT();
					HANDLE_EXCEPTION();
				}
			}

			ZVAL_OBJ(&generator->values, &iter->std);
		}
	} else if ((OP1_TYPE & (IS_VAR|IS_CV)) && Z_TYPE_P(val) == IS_REFERENCE) {
		val = Z_REFVAL_P(val);
		ZEND_VM_C_GOTO(yield_from_try_again);
	} else {
		zend_throw_error(NULL, "Can use \"yield from\" only with arrays and Traversables");
		UNDEF_RESULT();
		HANDLE_EXCEPTION();
	}

	/* This is the default return value
	 * when the expression is a Generator, it will be overwritten in zend_generator_resume() */
	if (RETURN_VALUE_USED(opline)) {
		ZVAL_NULL(EX_VAR(opline->result.var));
	}

	/* This generator has no send target (though the generator we delegate to might have one) */
	generator->send_target = NULL;

	/* We increment to the next op, so we are at the correct position when the
	 * generator is resumed. */
	ZEND_VM_INC_OPCODE();

	/* The GOTO VM uses a local opline variable. We need to set the opline
	 * variable in execute_data so we don't resume at an old position. */
	SAVE_OPLINE();

	ZEND_VM_RETURN();
}

ZEND_VM_HANDLER(159, ZEND_DISCARD_EXCEPTION, ANY, ANY)
{
	USE_OPLINE
	zval *fast_call = EX_VAR(opline->op1.var);
	SAVE_OPLINE();

	/* cleanup incomplete RETURN statement */
	if (Z_OPLINE_NUM_P(fast_call) != (uint32_t)-1
	 && (EX(func)->op_array.opcodes[Z_OPLINE_NUM_P(fast_call)].op2_type & (IS_TMP_VAR | IS_VAR))) {
		zval *return_value = EX_VAR(EX(func)->op_array.opcodes[Z_OPLINE_NUM_P(fast_call)].op2.var);

		zval_ptr_dtor(return_value);
	}

	/* cleanup delayed exception */
	if (Z_OBJ_P(fast_call) != NULL) {
		/* discard the previously thrown exception */
		OBJ_RELEASE(Z_OBJ_P(fast_call));
		Z_OBJ_P(fast_call) = NULL;
	}

	ZEND_VM_NEXT_OPCODE_CHECK_EXCEPTION();
}

ZEND_VM_HANDLER(162, ZEND_FAST_CALL, JMP_ADDR, ANY)
{
	USE_OPLINE
	zval *fast_call = EX_VAR(opline->result.var);

	Z_OBJ_P(fast_call) = NULL;
	/* set return address */
	Z_OPLINE_NUM_P(fast_call) = opline - EX(func)->op_array.opcodes;
	ZEND_VM_JMP_EX(OP_JMP_ADDR(opline, opline->op1), 0);
}

ZEND_VM_HANDLER(163, ZEND_FAST_RET, ANY, TRY_CATCH)
{
	USE_OPLINE
	zval *fast_call = EX_VAR(opline->op1.var);
	uint32_t current_try_catch_offset, current_op_num;

	if (Z_OPLINE_NUM_P(fast_call) != (uint32_t)-1) {
		const zend_op *fast_ret = EX(func)->op_array.opcodes + Z_OPLINE_NUM_P(fast_call);

		ZEND_VM_JMP_EX(fast_ret + 1, 0);
	}

	/* special case for unhandled exceptions */
	EG(exception) = Z_OBJ_P(fast_call);
	Z_OBJ_P(fast_call) = NULL;
	current_try_catch_offset = opline->op2.num;
	current_op_num = opline - EX(func)->op_array.opcodes;
	ZEND_VM_DISPATCH_TO_HELPER(zend_dispatch_try_catch_finally_helper, try_catch_offset, current_try_catch_offset, op_num, current_op_num);
}

ZEND_VM_HOT_HANDLER(168, ZEND_BIND_GLOBAL, CV, CONST, CACHE_SLOT)
{
	USE_OPLINE
	zend_string *varname;
	zval *value;
	zval *variable_ptr;
	uintptr_t idx;
	zend_reference *ref;

	ZEND_VM_REPEATABLE_OPCODE

	varname = Z_STR_P(GET_OP2_ZVAL_PTR(BP_VAR_R));

	/* We store "hash slot index" + 1 (NULL is a mark of uninitialized cache slot) */
	idx = (uintptr_t)CACHED_PTR(opline->extended_value) - 1;
	if (EXPECTED(idx < EG(symbol_table).nNumUsed * sizeof(Bucket))) {
		Bucket *p = (Bucket*)((char*)EG(symbol_table).arData + idx);

		if (EXPECTED(Z_TYPE(p->val) != IS_UNDEF) &&
	        (EXPECTED(p->key == varname) ||
	         (EXPECTED(p->h == ZSTR_H(varname)) &&
	          EXPECTED(p->key != NULL) &&
	          EXPECTED(zend_string_equal_content(p->key, varname))))) {

			value = (zval*)p; /* value = &p->val; */
			ZEND_VM_C_GOTO(check_indirect);
		}
	}

	value = zend_hash_find_ex(&EG(symbol_table), varname, 1);
	if (UNEXPECTED(value == NULL)) {
		value = zend_hash_add_new(&EG(symbol_table), varname, &EG(uninitialized_zval));
		idx = (char*)value - (char*)EG(symbol_table).arData;
		/* Store "hash slot index" + 1 (NULL is a mark of uninitialized cache slot) */
		CACHE_PTR(opline->extended_value, (void*)(idx + 1));
	} else {
		idx = (char*)value - (char*)EG(symbol_table).arData;
		/* Store "hash slot index" + 1 (NULL is a mark of uninitialized cache slot) */
		CACHE_PTR(opline->extended_value, (void*)(idx + 1));
ZEND_VM_C_LABEL(check_indirect):
		/* GLOBAL variable may be an INDIRECT pointer to CV */
		if (UNEXPECTED(Z_TYPE_P(value) == IS_INDIRECT)) {
			value = Z_INDIRECT_P(value);
			if (UNEXPECTED(Z_TYPE_P(value) == IS_UNDEF)) {
				ZVAL_NULL(value);
			}
		}
	}

	if (UNEXPECTED(!Z_ISREF_P(value))) {
		ZVAL_MAKE_REF_EX(value, 2);
		ref = Z_REF_P(value);
	} else {
		ref = Z_REF_P(value);
		GC_ADDREF(ref);
	}

	variable_ptr = GET_OP1_ZVAL_PTR_PTR_UNDEF(BP_VAR_W);

	if (UNEXPECTED(Z_REFCOUNTED_P(variable_ptr))) {
		zend_refcounted *garbage = Z_COUNTED_P(variable_ptr);

		ZVAL_REF(variable_ptr, ref);
		if (GC_DELREF(garbage) == 0) {
			SAVE_OPLINE();
			rc_dtor_func(garbage);
			if (UNEXPECTED(EG(exception))) {
				ZVAL_NULL(variable_ptr);
				HANDLE_EXCEPTION();
			}
		} else {
			gc_check_possible_root(garbage);
		}
	} else {
		ZVAL_REF(variable_ptr, ref);
	}

	ZEND_VM_REPEAT_OPCODE(ZEND_BIND_GLOBAL);
	ZEND_VM_NEXT_OPCODE();
}

ZEND_VM_COLD_CONST_HANDLER(121, ZEND_STRLEN, CONST|TMPVAR|CV, ANY)
{
	USE_OPLINE
	zval *value;

	value = GET_OP1_ZVAL_PTR_UNDEF(BP_VAR_R);
	if (EXPECTED(Z_TYPE_P(value) == IS_STRING)) {
		ZVAL_LONG(EX_VAR(opline->result.var), Z_STRLEN_P(value));
		FREE_OP1();
		ZEND_VM_NEXT_OPCODE();
	} else {
		zend_bool strict;

		if ((OP1_TYPE & (IS_VAR|IS_CV)) && Z_TYPE_P(value) == IS_REFERENCE) {
			value = Z_REFVAL_P(value);
			if (EXPECTED(Z_TYPE_P(value) == IS_STRING)) {
				ZVAL_LONG(EX_VAR(opline->result.var), Z_STRLEN_P(value));
				FREE_OP1();
				ZEND_VM_NEXT_OPCODE();
			}
		}

		SAVE_OPLINE();
		if (OP1_TYPE == IS_CV && UNEXPECTED(Z_TYPE_P(value) == IS_UNDEF)) {
			value = ZVAL_UNDEFINED_OP1();
		}
		strict = EX_USES_STRICT_TYPES();
		do {
			if (EXPECTED(!strict)) {
				zend_string *str;
				zval tmp;

				ZVAL_COPY(&tmp, value);
				if (zend_parse_arg_str_weak(&tmp, &str)) {
					ZVAL_LONG(EX_VAR(opline->result.var), ZSTR_LEN(str));
					zval_ptr_dtor(&tmp);
					break;
				}
				zval_ptr_dtor(&tmp);
			}
			if (!EG(exception)) {
				zend_type_error("strlen(): Argument #1 ($str) must be of type string, %s given", zend_zval_type_name(value));
			}
			ZVAL_UNDEF(EX_VAR(opline->result.var));
		} while (0);
	}
	FREE_OP1();
	ZEND_VM_NEXT_OPCODE_CHECK_EXCEPTION();
}

ZEND_VM_HOT_NOCONST_HANDLER(123, ZEND_TYPE_CHECK, CONST|TMPVAR|CV, ANY, TYPE_MASK)
{
	USE_OPLINE
	zval *value;
	int result = 0;

	value = GET_OP1_ZVAL_PTR_UNDEF(BP_VAR_R);
	if ((opline->extended_value >> (uint32_t)Z_TYPE_P(value)) & 1) {
ZEND_VM_C_LABEL(type_check_resource):
		if (opline->extended_value != MAY_BE_RESOURCE
		 || EXPECTED(NULL != zend_rsrc_list_get_rsrc_type(Z_RES_P(value)))) {
			result = 1;
		}
	} else if ((OP1_TYPE & (IS_CV|IS_VAR)) && Z_ISREF_P(value)) {
		value = Z_REFVAL_P(value);
		if ((opline->extended_value >> (uint32_t)Z_TYPE_P(value)) & 1) {
			ZEND_VM_C_GOTO(type_check_resource);
		}
	} else if (OP1_TYPE == IS_CV && UNEXPECTED(Z_TYPE_P(value) == IS_UNDEF)) {
		result = ((1 << IS_NULL) & opline->extended_value) != 0;
		SAVE_OPLINE();
		ZVAL_UNDEFINED_OP1();
		if (UNEXPECTED(EG(exception))) {
			ZVAL_UNDEF(EX_VAR(opline->result.var));
			HANDLE_EXCEPTION();
		}
	}
	if (OP1_TYPE & (IS_TMP_VAR|IS_VAR)) {
		SAVE_OPLINE();
		FREE_OP1();
		ZEND_VM_SMART_BRANCH(result, 1);
	} else {
		ZEND_VM_SMART_BRANCH(result, 0);
	}
}

ZEND_VM_HOT_HANDLER(122, ZEND_DEFINED, CONST, ANY, CACHE_SLOT)
{
	USE_OPLINE
	zend_constant *c;

	c = CACHED_PTR(opline->extended_value);
	if (EXPECTED(c != NULL)) {
		if (!IS_SPECIAL_CACHE_VAL(c)) {
ZEND_VM_C_LABEL(defined_true):
			ZEND_VM_SMART_BRANCH_TRUE();
		} else if (EXPECTED(zend_hash_num_elements(EG(zend_constants)) == DECODE_SPECIAL_CACHE_NUM(c))) {
ZEND_VM_C_LABEL(defined_false):
			ZEND_VM_SMART_BRANCH_FALSE();
		}
	}
	if (zend_quick_check_constant(RT_CONSTANT(opline, opline->op1) OPLINE_CC EXECUTE_DATA_CC) != SUCCESS) {
		CACHE_PTR(opline->extended_value, ENCODE_SPECIAL_CACHE_NUM(zend_hash_num_elements(EG(zend_constants))));
		ZEND_VM_C_GOTO(defined_false);
	} else {
		ZEND_VM_C_GOTO(defined_true);
	}
}

ZEND_VM_HANDLER(151, ZEND_ASSERT_CHECK, ANY, JMP_ADDR)
{
	USE_OPLINE

	if (EG(assertions) <= 0) {
		zend_op *target = OP_JMP_ADDR(opline, opline->op2);
		if (RETURN_VALUE_USED(opline)) {
			ZVAL_TRUE(EX_VAR(opline->result.var));
		}
		ZEND_VM_JMP_EX(target, 0);
	} else {
		ZEND_VM_NEXT_OPCODE();
	}
}

ZEND_VM_HANDLER(157, ZEND_FETCH_CLASS_NAME, CV|TMPVAR|UNUSED|CLASS_FETCH, ANY)
{
	uint32_t fetch_type;
	zend_class_entry *called_scope, *scope;
	USE_OPLINE

	if (OP1_TYPE != IS_UNUSED) {
		zval *op = GET_OP1_ZVAL_PTR(BP_VAR_R);
		SAVE_OPLINE();
		if (UNEXPECTED(Z_TYPE_P(op) != IS_OBJECT)) {
			ZVAL_DEREF(op);
			if (Z_TYPE_P(op) != IS_OBJECT) {
				zend_type_error("Cannot use \"::class\" on value of type %s", zend_zval_type_name(op));
				ZVAL_UNDEF(EX_VAR(opline->result.var));
				FREE_OP1();
				HANDLE_EXCEPTION();
			}
		}

		ZVAL_STR_COPY(EX_VAR(opline->result.var), Z_OBJCE_P(op)->name);
		FREE_OP1();
		ZEND_VM_NEXT_OPCODE_CHECK_EXCEPTION();
	}

	fetch_type = opline->op1.num;
	scope = EX(func)->op_array.scope;
	if (UNEXPECTED(scope == NULL)) {
		SAVE_OPLINE();
		zend_throw_error(NULL, "Cannot use \"%s\" in the global scope",
			fetch_type == ZEND_FETCH_CLASS_SELF ? "self" :
			fetch_type == ZEND_FETCH_CLASS_PARENT ? "parent" : "static");
		ZVAL_UNDEF(EX_VAR(opline->result.var));
		HANDLE_EXCEPTION();
	}

	switch (fetch_type) {
		case ZEND_FETCH_CLASS_SELF:
			ZVAL_STR_COPY(EX_VAR(opline->result.var), scope->name);
			break;
		case ZEND_FETCH_CLASS_PARENT:
			if (UNEXPECTED(scope->parent == NULL)) {
				SAVE_OPLINE();
				zend_throw_error(NULL,
					"Cannot use \"parent\" when current class scope has no parent");
				ZVAL_UNDEF(EX_VAR(opline->result.var));
				HANDLE_EXCEPTION();
			}
			ZVAL_STR_COPY(EX_VAR(opline->result.var), scope->parent->name);
			break;
		case ZEND_FETCH_CLASS_STATIC:
			if (Z_TYPE(EX(This)) == IS_OBJECT) {
				called_scope = Z_OBJCE(EX(This));
			} else {
				called_scope = Z_CE(EX(This));
			}
			ZVAL_STR_COPY(EX_VAR(opline->result.var), called_scope->name);
			break;
		EMPTY_SWITCH_DEFAULT_CASE()
	}
	ZEND_VM_NEXT_OPCODE();
}

ZEND_VM_HANDLER(158, ZEND_CALL_TRAMPOLINE, ANY, ANY)
{
	zend_array *args = NULL;
	zend_function *fbc = EX(func);
	zval *ret = EX(return_value);
	uint32_t call_info = EX_CALL_INFO() & (ZEND_CALL_NESTED | ZEND_CALL_TOP | ZEND_CALL_RELEASE_THIS | ZEND_CALL_HAS_EXTRA_NAMED_PARAMS);
	uint32_t num_args = EX_NUM_ARGS();
	zend_execute_data *call;

	SAVE_OPLINE();

	if (num_args) {
		zval *p = ZEND_CALL_ARG(execute_data, 1);
		zval *end = p + num_args;

		args = zend_new_array(num_args);
		zend_hash_real_init_packed(args);
		ZEND_HASH_FILL_PACKED(args) {
			do {
				ZEND_HASH_FILL_ADD(p);
				p++;
			} while (p != end);
		} ZEND_HASH_FILL_END();
	}

	call = execute_data;
	execute_data = EG(current_execute_data) = EX(prev_execute_data);

	call->func = (fbc->op_array.fn_flags & ZEND_ACC_STATIC) ? fbc->op_array.scope->__callstatic : fbc->op_array.scope->__call;
	ZEND_ASSERT(zend_vm_calc_used_stack(2, call->func) <= (size_t)(((char*)EG(vm_stack_end)) - (char*)call));
	ZEND_CALL_NUM_ARGS(call) = 2;

	ZVAL_STR(ZEND_CALL_ARG(call, 1), fbc->common.function_name);

	zval *call_args = ZEND_CALL_ARG(call, 2);
	if (args) {
		ZVAL_ARR(call_args, args);
	} else {
		ZVAL_EMPTY_ARRAY(call_args);
	}
	if (UNEXPECTED(call_info & ZEND_CALL_HAS_EXTRA_NAMED_PARAMS)) {
		if (zend_hash_num_elements(Z_ARRVAL_P(call_args)) == 0) {
			GC_ADDREF(call->extra_named_params);
			ZVAL_ARR(call_args, call->extra_named_params);
		} else {
			SEPARATE_ARRAY(call_args);
			zend_hash_copy(Z_ARRVAL_P(call_args), call->extra_named_params, zval_add_ref);
		}
	}
	zend_free_trampoline(fbc);
	fbc = call->func;

	if (EXPECTED(fbc->type == ZEND_USER_FUNCTION)) {
		if (UNEXPECTED(!RUN_TIME_CACHE(&fbc->op_array))) {
			init_func_run_time_cache(&fbc->op_array);
		}
		execute_data = call;
		i_init_func_execute_data(&fbc->op_array, ret, 0 EXECUTE_DATA_CC);
		if (EXPECTED(zend_execute_ex == execute_ex)) {
			LOAD_OPLINE_EX();
			ZEND_VM_ENTER_EX();
		} else {
			SAVE_OPLINE_EX();
			execute_data = EX(prev_execute_data);
			LOAD_OPLINE();
			ZEND_ADD_CALL_FLAG(call, ZEND_CALL_TOP);
			zend_execute_ex(call);
		}
	} else {
		zval retval;

		ZEND_ASSERT(fbc->type == ZEND_INTERNAL_FUNCTION);

		EG(current_execute_data) = call;

#if ZEND_DEBUG
		zend_bool should_throw = zend_internal_call_should_throw(fbc, call);
#endif

		if (ret == NULL) {
			ret = &retval;
		}

		ZVAL_NULL(ret);
		if (!zend_execute_internal) {
			/* saves one function call if zend_execute_internal is not used */
			fbc->internal_function.handler(call, ret);
		} else {
			zend_execute_internal(call, ret);
		}

#if ZEND_DEBUG
		if (!EG(exception) && call->func) {
			if (should_throw) {
				zend_internal_call_arginfo_violation(call->func);
			}
			ZEND_ASSERT(!(call->func->common.fn_flags & ZEND_ACC_HAS_RETURN_TYPE) ||
				zend_verify_internal_return_type(call->func, ret));
			ZEND_ASSERT((call->func->common.fn_flags & ZEND_ACC_RETURN_REFERENCE)
				? Z_ISREF_P(ret) : !Z_ISREF_P(ret));
		}
#endif

		EG(current_execute_data) = call->prev_execute_data;

		zend_vm_stack_free_args(call);
		if (ret == &retval) {
			zval_ptr_dtor(ret);
		}
	}

	execute_data = EG(current_execute_data);

	if (!EX(func) || !ZEND_USER_CODE(EX(func)->type) || (call_info & ZEND_CALL_TOP)) {
		ZEND_VM_RETURN();
	}

	if (UNEXPECTED(call_info & ZEND_CALL_RELEASE_THIS)) {
		zend_object *object = Z_OBJ(call->This);
		OBJ_RELEASE(object);
	}
	zend_vm_stack_free_call_frame(call);

	if (UNEXPECTED(EG(exception) != NULL)) {
		zend_rethrow_exception(execute_data);
		HANDLE_EXCEPTION_LEAVE();
	}

	LOAD_OPLINE();
	ZEND_VM_INC_OPCODE();
	ZEND_VM_LEAVE();
}

ZEND_VM_HANDLER(182, ZEND_BIND_LEXICAL, TMP, CV, REF)
{
	USE_OPLINE
	zval *closure, *var;

	closure = GET_OP1_ZVAL_PTR(BP_VAR_R);
	if (opline->extended_value & ZEND_BIND_REF) {
		/* By-ref binding */
		var = GET_OP2_ZVAL_PTR(BP_VAR_W);
		if (Z_ISREF_P(var)) {
			Z_ADDREF_P(var);
		} else {
			ZVAL_MAKE_REF_EX(var, 2);
		}
	} else {
		var = GET_OP2_ZVAL_PTR_UNDEF(BP_VAR_R);
		if (UNEXPECTED(Z_ISUNDEF_P(var)) && !(opline->extended_value & ZEND_BIND_IMPLICIT)) {
			SAVE_OPLINE();
			var = ZVAL_UNDEFINED_OP2();
			if (UNEXPECTED(EG(exception))) {
				HANDLE_EXCEPTION();
			}
		}
		ZVAL_DEREF(var);
		Z_TRY_ADDREF_P(var);
	}

	zend_closure_bind_var_ex(closure,
		(opline->extended_value & ~(ZEND_BIND_REF|ZEND_BIND_IMPLICIT)), var);
	ZEND_VM_NEXT_OPCODE();
}

ZEND_VM_HANDLER(183, ZEND_BIND_STATIC, CV, UNUSED, REF)
{
	USE_OPLINE
	HashTable *ht;
	zval *value;
	zval *variable_ptr;

	variable_ptr = GET_OP1_ZVAL_PTR_PTR_UNDEF(BP_VAR_W);

	ht = ZEND_MAP_PTR_GET(EX(func)->op_array.static_variables_ptr);
	if (!ht) {
		ZEND_ASSERT(EX(func)->op_array.fn_flags & (ZEND_ACC_IMMUTABLE|ZEND_ACC_PRELOADED));
		ht = zend_array_dup(EX(func)->op_array.static_variables);
		ZEND_MAP_PTR_SET(EX(func)->op_array.static_variables_ptr, ht);
	} else if (GC_REFCOUNT(ht) > 1) {
		if (!(GC_FLAGS(ht) & IS_ARRAY_IMMUTABLE)) {
			GC_DELREF(ht);
		}
		ht = zend_array_dup(ht);
		ZEND_MAP_PTR_SET(EX(func)->op_array.static_variables_ptr, ht);
	}

	value = (zval*)((char*)ht->arData + (opline->extended_value & ~(ZEND_BIND_REF|ZEND_BIND_IMPLICIT)));

	if (opline->extended_value & ZEND_BIND_REF) {
		if (Z_TYPE_P(value) == IS_CONSTANT_AST) {
			SAVE_OPLINE();
			if (UNEXPECTED(zval_update_constant_ex(value, EX(func)->op_array.scope) != SUCCESS)) {
				HANDLE_EXCEPTION();
			}
		}

		i_zval_ptr_dtor(variable_ptr);
		if (UNEXPECTED(!Z_ISREF_P(value))) {
			zend_reference *ref = (zend_reference*)emalloc(sizeof(zend_reference));
			GC_SET_REFCOUNT(ref, 2);
			GC_TYPE_INFO(ref) = GC_REFERENCE;
			ZVAL_COPY_VALUE(&ref->val, value);
			ref->sources.ptr = NULL;
			Z_REF_P(value) = ref;
			Z_TYPE_INFO_P(value) = IS_REFERENCE_EX;
			ZVAL_REF(variable_ptr, ref);
		} else {
			Z_ADDREF_P(value);
			ZVAL_REF(variable_ptr, Z_REF_P(value));
		}
	} else {
		i_zval_ptr_dtor(variable_ptr);
		ZVAL_COPY(variable_ptr, value);
	}

	ZEND_VM_NEXT_OPCODE();
}

ZEND_VM_HOT_HANDLER(184, ZEND_FETCH_THIS, UNUSED, UNUSED)
{
	USE_OPLINE

	if (EXPECTED(Z_TYPE(EX(This)) == IS_OBJECT)) {
		zval *result = EX_VAR(opline->result.var);

		ZVAL_OBJ(result, Z_OBJ(EX(This)));
		Z_ADDREF_P(result);
		ZEND_VM_NEXT_OPCODE();
	} else {
		ZEND_VM_DISPATCH_TO_HELPER(zend_this_not_in_object_context_helper);
	}
}

ZEND_VM_HANDLER(186, ZEND_ISSET_ISEMPTY_THIS, UNUSED, UNUSED)
{
	USE_OPLINE

	ZVAL_BOOL(EX_VAR(opline->result.var),
		(opline->extended_value & ZEND_ISEMPTY) ^
		 (Z_TYPE(EX(This)) == IS_OBJECT));
	ZEND_VM_NEXT_OPCODE();
}

ZEND_VM_HANDLER(49, ZEND_CHECK_VAR, CV, UNUSED)
{
	USE_OPLINE
	zval *op1 = EX_VAR(opline->op1.var);

	if (UNEXPECTED(Z_TYPE_INFO_P(op1) == IS_UNDEF)) {
		SAVE_OPLINE();
		ZVAL_UNDEFINED_OP1();
		ZEND_VM_NEXT_OPCODE_CHECK_EXCEPTION();
	}
	ZEND_VM_NEXT_OPCODE();
}

ZEND_VM_HANDLER(140, ZEND_MAKE_REF, VAR|CV, UNUSED)
{
	USE_OPLINE
	zval *op1 = EX_VAR(opline->op1.var);

	if (OP1_TYPE == IS_CV) {
		if (UNEXPECTED(Z_TYPE_P(op1) == IS_UNDEF)) {
			ZVAL_NEW_EMPTY_REF(op1);
			Z_SET_REFCOUNT_P(op1, 2);
			ZVAL_NULL(Z_REFVAL_P(op1));
			ZVAL_REF(EX_VAR(opline->result.var), Z_REF_P(op1));
		} else {
			if (Z_ISREF_P(op1)) {
				Z_ADDREF_P(op1);
			} else {
				ZVAL_MAKE_REF_EX(op1, 2);
			}
			ZVAL_REF(EX_VAR(opline->result.var), Z_REF_P(op1));
		}
	} else if (EXPECTED(Z_TYPE_P(op1) == IS_INDIRECT)) {
		op1 = Z_INDIRECT_P(op1);
		if (EXPECTED(!Z_ISREF_P(op1))) {
			ZVAL_MAKE_REF_EX(op1, 2);
		} else {
			GC_ADDREF(Z_REF_P(op1));
		}
		ZVAL_REF(EX_VAR(opline->result.var), Z_REF_P(op1));
	} else {
		ZVAL_COPY_VALUE(EX_VAR(opline->result.var), op1);
	}
	ZEND_VM_NEXT_OPCODE();
}

ZEND_VM_COLD_CONSTCONST_HANDLER(187, ZEND_SWITCH_LONG, CONST|TMPVARCV, CONST, JMP_ADDR)
{
	USE_OPLINE
	zval *op, *jump_zv;
	HashTable *jumptable;

	op = GET_OP1_ZVAL_PTR_UNDEF(BP_VAR_R);

	if (Z_TYPE_P(op) != IS_LONG) {
		ZVAL_DEREF(op);
		if (Z_TYPE_P(op) != IS_LONG) {
			/* Wrong type, fall back to ZEND_CASE chain */
			ZEND_VM_NEXT_OPCODE();
		}
	}

	jumptable = Z_ARRVAL_P(GET_OP2_ZVAL_PTR(BP_VAR_R));
	jump_zv = zend_hash_index_find(jumptable, Z_LVAL_P(op));
	if (jump_zv != NULL) {
		ZEND_VM_SET_RELATIVE_OPCODE(opline, Z_LVAL_P(jump_zv));
		ZEND_VM_CONTINUE();
	} else {
		/* default */
		ZEND_VM_SET_RELATIVE_OPCODE(opline, opline->extended_value);
		ZEND_VM_CONTINUE();
	}
}

ZEND_VM_COLD_CONSTCONST_HANDLER(188, ZEND_SWITCH_STRING, CONST|TMPVARCV, CONST, JMP_ADDR)
{
	USE_OPLINE
	zval *op, *jump_zv;
	HashTable *jumptable;

	op = GET_OP1_ZVAL_PTR_UNDEF(BP_VAR_R);

	if (Z_TYPE_P(op) != IS_STRING) {
		if (OP1_TYPE == IS_CONST) {
			/* Wrong type, fall back to ZEND_CASE chain */
			ZEND_VM_NEXT_OPCODE();
		} else {
			ZVAL_DEREF(op);
			if (Z_TYPE_P(op) != IS_STRING) {
				/* Wrong type, fall back to ZEND_CASE chain */
				ZEND_VM_NEXT_OPCODE();
			}
		}
	}

	jumptable = Z_ARRVAL_P(GET_OP2_ZVAL_PTR(BP_VAR_R));
	jump_zv = zend_hash_find_ex(jumptable, Z_STR_P(op), OP1_TYPE == IS_CONST);
	if (jump_zv != NULL) {
		ZEND_VM_SET_RELATIVE_OPCODE(opline, Z_LVAL_P(jump_zv));
		ZEND_VM_CONTINUE();
	} else {
		/* default */
		ZEND_VM_SET_RELATIVE_OPCODE(opline, opline->extended_value);
		ZEND_VM_CONTINUE();
	}
}

ZEND_VM_COLD_CONSTCONST_HANDLER(195, ZEND_MATCH, CONST|TMPVARCV, CONST, JMP_ADDR)
{
	USE_OPLINE
	zval *op, *jump_zv;
	HashTable *jumptable;

	op = GET_OP1_ZVAL_PTR_UNDEF(BP_VAR_R);
	jumptable = Z_ARRVAL_P(GET_OP2_ZVAL_PTR(BP_VAR_R));

ZEND_VM_C_LABEL(match_try_again):
	if (Z_TYPE_P(op) == IS_LONG) {
		jump_zv = zend_hash_index_find(jumptable, Z_LVAL_P(op));
	} else if (Z_TYPE_P(op) == IS_STRING) {
		jump_zv = zend_hash_find_ex(jumptable, Z_STR_P(op), OP1_TYPE == IS_CONST);
	} else if (Z_TYPE_P(op) == IS_REFERENCE) {
		op = Z_REFVAL_P(op);
		ZEND_VM_C_GOTO(match_try_again);
	} else {
		if (UNEXPECTED((OP1_TYPE & IS_CV) && Z_TYPE_P(op) == IS_UNDEF)) {
			SAVE_OPLINE();
			op = ZVAL_UNDEFINED_OP1();
			if (UNEXPECTED(EG(exception))) {
				HANDLE_EXCEPTION();
			}
			ZEND_VM_C_GOTO(match_try_again);
		}

		ZEND_VM_C_GOTO(default_branch);
	}

	if (jump_zv != NULL) {
		ZEND_VM_SET_RELATIVE_OPCODE(opline, Z_LVAL_P(jump_zv));
		ZEND_VM_CONTINUE();
	} else {
ZEND_VM_C_LABEL(default_branch):
		/* default */
		ZEND_VM_SET_RELATIVE_OPCODE(opline, opline->extended_value);
		ZEND_VM_CONTINUE();
	}
}

ZEND_VM_COLD_CONST_HANDLER(197, ZEND_MATCH_ERROR, CONST|TMPVARCV, UNUSED)
{
	USE_OPLINE
	zval *op;

	SAVE_OPLINE();
	op = GET_OP1_ZVAL_PTR_UNDEF(BP_VAR_R);
	zend_throw_exception_ex(zend_ce_unhandled_match_error, 0, "Unhandled match value of type %s", zend_zval_type_name(op));
	HANDLE_EXCEPTION();
}

ZEND_VM_COLD_CONSTCONST_HANDLER(189, ZEND_IN_ARRAY, CONST|TMP|VAR|CV, CONST, NUM)
{
	USE_OPLINE
	zval *op1;
	HashTable *ht = Z_ARRVAL_P(RT_CONSTANT(opline, opline->op2));
	zval *result;

	SAVE_OPLINE();
	op1 = GET_OP1_ZVAL_PTR_DEREF(BP_VAR_R);
	if (EXPECTED(Z_TYPE_P(op1) == IS_STRING)) {
		result = zend_hash_find_ex(ht, Z_STR_P(op1), OP1_TYPE == IS_CONST);
	} else if (opline->extended_value) {
		if (EXPECTED(Z_TYPE_P(op1) == IS_LONG)) {
			result = zend_hash_index_find(ht, Z_LVAL_P(op1));
		} else {
			result = NULL;
		}
	} else if (Z_TYPE_P(op1) <= IS_FALSE) {
		result = zend_hash_find_ex(ht, ZSTR_EMPTY_ALLOC(), 1);
	} else {
		zend_string *key;
		zval key_tmp, *val;

		result = NULL;
		ZEND_HASH_FOREACH_STR_KEY_VAL(ht, key, val) {
			ZVAL_STR(&key_tmp, key);
			if (zend_compare(op1, &key_tmp) == 0) {
				result = val;
				break;
			}
		} ZEND_HASH_FOREACH_END();
	}
	FREE_OP1();
	ZEND_VM_SMART_BRANCH(result, 1);
}

ZEND_VM_COLD_CONST_HANDLER(190, ZEND_COUNT, CONST|TMPVAR|CV, UNUSED)
{
	USE_OPLINE
	zval *op1;
	zend_long count;

	SAVE_OPLINE();
	op1 = GET_OP1_ZVAL_PTR_UNDEF(BP_VAR_R);
	while (1) {
		if (Z_TYPE_P(op1) == IS_ARRAY) {
			count = zend_array_count(Z_ARRVAL_P(op1));
			break;
		} else if (Z_TYPE_P(op1) == IS_OBJECT) {
			zend_object *zobj = Z_OBJ_P(op1);

			/* first, we check if the handler is defined */
			if (zobj->handlers->count_elements) {
				if (SUCCESS == zobj->handlers->count_elements(zobj, &count)) {
					break;
				}
				if (UNEXPECTED(EG(exception))) {
					count = 0;
					break;
				}
			}

			/* if not and the object implements Countable we call its count() method */
			if (zend_class_implements_interface(zobj->ce, zend_ce_countable)) {
				zval retval;

				zend_call_method_with_0_params(zobj, NULL, NULL, "count", &retval);
				count = zval_get_long(&retval);
				zval_ptr_dtor(&retval);
				break;
			}

			/* If There's no handler and it doesn't implement Countable then add a warning */
			count = 1;
		} else if ((OP1_TYPE & (IS_VAR|IS_CV)) != 0 && Z_TYPE_P(op1) == IS_REFERENCE) {
			op1 = Z_REFVAL_P(op1);
			continue;
		} else if (Z_TYPE_P(op1) <= IS_NULL) {
			if (OP1_TYPE == IS_CV && UNEXPECTED(Z_TYPE_P(op1) == IS_UNDEF)) {
				ZVAL_UNDEFINED_OP1();
			}
			count = 0;
		} else {
			count = 1;
		}
		zend_error(E_WARNING, "%s(): Parameter must be an array or an object that implements Countable", opline->extended_value ? "sizeof" : "count");
		break;
	}

	ZVAL_LONG(EX_VAR(opline->result.var), count);
	FREE_OP1();
	ZEND_VM_NEXT_OPCODE_CHECK_EXCEPTION();
}

ZEND_VM_COLD_CONST_HANDLER(191, ZEND_GET_CLASS, UNUSED|CONST|TMPVAR|CV, UNUSED)
{
	USE_OPLINE

	if (OP1_TYPE == IS_UNUSED) {
		if (UNEXPECTED(!EX(func)->common.scope)) {
			SAVE_OPLINE();
			zend_error(E_WARNING, "get_class() called without object from outside a class");
			ZVAL_FALSE(EX_VAR(opline->result.var));
			ZEND_VM_NEXT_OPCODE_CHECK_EXCEPTION();
		} else {
			ZVAL_STR_COPY(EX_VAR(opline->result.var), EX(func)->common.scope->name);
			ZEND_VM_NEXT_OPCODE();
		}
	} else {
		zval *op1;

		SAVE_OPLINE();
		op1 = GET_OP1_ZVAL_PTR_UNDEF(BP_VAR_R);
		while (1) {
			if (Z_TYPE_P(op1) == IS_OBJECT) {
				ZVAL_STR_COPY(EX_VAR(opline->result.var), Z_OBJCE_P(op1)->name);
			} else if ((OP1_TYPE & (IS_VAR|IS_CV)) != 0 && Z_TYPE_P(op1) == IS_REFERENCE) {
				op1 = Z_REFVAL_P(op1);
				continue;
			} else {
				if (OP1_TYPE == IS_CV && UNEXPECTED(Z_TYPE_P(op1) == IS_UNDEF)) {
					ZVAL_UNDEFINED_OP1();
				}
				zend_type_error("get_class(): Argument #1 ($object) must be of type object, %s given", zend_zval_type_name(op1));
				ZVAL_UNDEF(EX_VAR(opline->result.var));
			}
			break;
		}
		FREE_OP1();
		ZEND_VM_NEXT_OPCODE_CHECK_EXCEPTION();
	}
}

ZEND_VM_HANDLER(192, ZEND_GET_CALLED_CLASS, UNUSED, UNUSED)
{
	USE_OPLINE

	if (Z_TYPE(EX(This)) == IS_OBJECT) {
		ZVAL_STR_COPY(EX_VAR(opline->result.var), Z_OBJCE(EX(This))->name);
	} else if (Z_CE(EX(This))) {
		ZVAL_STR_COPY(EX_VAR(opline->result.var), Z_CE(EX(This))->name);
	} else {
		ZVAL_FALSE(EX_VAR(opline->result.var));
		if (UNEXPECTED(!EX(func)->common.scope)) {
			SAVE_OPLINE();
			zend_error(E_WARNING, "get_called_class() called from outside a class");
			ZEND_VM_NEXT_OPCODE_CHECK_EXCEPTION();
		}
	}
	ZEND_VM_NEXT_OPCODE();
}

ZEND_VM_COLD_CONST_HANDLER(193, ZEND_GET_TYPE, CONST|TMP|VAR|CV, UNUSED)
{
	USE_OPLINE
	zval *op1;
	zend_string *type;

	SAVE_OPLINE();
	op1 = GET_OP1_ZVAL_PTR_DEREF(BP_VAR_R);
	type = zend_zval_get_legacy_type(op1);
	if (EXPECTED(type)) {
		ZVAL_INTERNED_STR(EX_VAR(opline->result.var), type);
	} else {
		ZVAL_STRING(EX_VAR(opline->result.var), "unknown type");
	}
	FREE_OP1();
	ZEND_VM_NEXT_OPCODE_CHECK_EXCEPTION();
}

ZEND_VM_HANDLER(171, ZEND_FUNC_NUM_ARGS, UNUSED, UNUSED)
{
	USE_OPLINE

	ZVAL_LONG(EX_VAR(opline->result.var), EX_NUM_ARGS());
	ZEND_VM_NEXT_OPCODE();
}

ZEND_VM_HANDLER(172, ZEND_FUNC_GET_ARGS, UNUSED|CONST, UNUSED)
{
	USE_OPLINE
	zend_array *ht;
	uint32_t arg_count, result_size, skip;

	arg_count = EX_NUM_ARGS();
	if (OP1_TYPE == IS_CONST) {
		skip = Z_LVAL_P(RT_CONSTANT(opline, opline->op1));
		if (arg_count < skip) {
			result_size = 0;
		} else {
			result_size = arg_count - skip;
		}
	} else {
		skip = 0;
		result_size = arg_count;
	}

	if (result_size) {
		uint32_t first_extra_arg = EX(func)->op_array.num_args;

		ht = zend_new_array(result_size);
		ZVAL_ARR(EX_VAR(opline->result.var), ht);
		zend_hash_real_init_packed(ht);
		ZEND_HASH_FILL_PACKED(ht) {
			zval *p, *q;
			uint32_t i = skip;
			p = EX_VAR_NUM(i);
			if (arg_count > first_extra_arg) {
				while (i < first_extra_arg) {
					q = p;
					if (EXPECTED(Z_TYPE_INFO_P(q) != IS_UNDEF)) {
						ZVAL_DEREF(q);
						if (Z_OPT_REFCOUNTED_P(q)) {
							Z_ADDREF_P(q);
						}
						ZEND_HASH_FILL_SET(q);
					} else {
						ZEND_HASH_FILL_SET_NULL();
					}
					ZEND_HASH_FILL_NEXT();
					p++;
					i++;
				}
				if (skip < first_extra_arg) {
					skip = 0;
				} else {
					skip -= first_extra_arg;
				}
				p = EX_VAR_NUM(EX(func)->op_array.last_var + EX(func)->op_array.T + skip);
			}
			while (i < arg_count) {
				q = p;
				if (EXPECTED(Z_TYPE_INFO_P(q) != IS_UNDEF)) {
					ZVAL_DEREF(q);
					if (Z_OPT_REFCOUNTED_P(q)) {
						Z_ADDREF_P(q);
					}
					ZEND_HASH_FILL_SET(q);
				} else {
					ZEND_HASH_FILL_SET_NULL();
				}
				ZEND_HASH_FILL_NEXT();
				p++;
				i++;
			}
		} ZEND_HASH_FILL_END();
		ht->nNumOfElements = result_size;
	} else {
		ZVAL_EMPTY_ARRAY(EX_VAR(opline->result.var));
	}
	ZEND_VM_NEXT_OPCODE();
}

ZEND_VM_HANDLER(167, ZEND_COPY_TMP, TMPVAR, UNUSED)
{
	USE_OPLINE
	zval *value = GET_OP1_ZVAL_PTR(BP_VAR_R);
	zval *result = EX_VAR(opline->result.var);
	ZVAL_COPY(result, value);
	ZEND_VM_NEXT_OPCODE();
}

ZEND_VM_HOT_TYPE_SPEC_HANDLER(ZEND_JMP, (OP_JMP_ADDR(op, op->op1) > op), ZEND_JMP_FORWARD, JMP_ADDR, ANY)
{
	USE_OPLINE

	OPLINE = OP_JMP_ADDR(opline, opline->op1);
	ZEND_VM_CONTINUE();
}

ZEND_VM_HOT_TYPE_SPEC_HANDLER(ZEND_ADD, (res_info == MAY_BE_LONG && op1_info == MAY_BE_LONG && op2_info == MAY_BE_LONG), ZEND_ADD_LONG_NO_OVERFLOW, CONST|TMPVARCV, CONST|TMPVARCV, SPEC(NO_CONST_CONST,COMMUTATIVE))
{
	USE_OPLINE
	zval *op1, *op2, *result;

	op1 = GET_OP1_ZVAL_PTR_UNDEF(BP_VAR_R);
	op2 = GET_OP2_ZVAL_PTR_UNDEF(BP_VAR_R);
	result = EX_VAR(opline->result.var);
	ZVAL_LONG(result, Z_LVAL_P(op1) + Z_LVAL_P(op2));
	ZEND_VM_NEXT_OPCODE();
}

ZEND_VM_HOT_TYPE_SPEC_HANDLER(ZEND_ADD, (op1_info == MAY_BE_LONG && op2_info == MAY_BE_LONG), ZEND_ADD_LONG, CONST|TMPVARCV, CONST|TMPVARCV, SPEC(NO_CONST_CONST,COMMUTATIVE))
{
	USE_OPLINE
	zval *op1, *op2, *result;

	op1 = GET_OP1_ZVAL_PTR_UNDEF(BP_VAR_R);
	op2 = GET_OP2_ZVAL_PTR_UNDEF(BP_VAR_R);
	result = EX_VAR(opline->result.var);
	fast_long_add_function(result, op1, op2);
	ZEND_VM_NEXT_OPCODE();
}

ZEND_VM_HOT_TYPE_SPEC_HANDLER(ZEND_ADD, (op1_info == MAY_BE_DOUBLE && op2_info == MAY_BE_DOUBLE), ZEND_ADD_DOUBLE, CONST|TMPVARCV, CONST|TMPVARCV, SPEC(NO_CONST_CONST,COMMUTATIVE))
{
	USE_OPLINE
	zval *op1, *op2, *result;

	op1 = GET_OP1_ZVAL_PTR_UNDEF(BP_VAR_R);
	op2 = GET_OP2_ZVAL_PTR_UNDEF(BP_VAR_R);
	result = EX_VAR(opline->result.var);
	ZVAL_DOUBLE(result, Z_DVAL_P(op1) + Z_DVAL_P(op2));
	ZEND_VM_NEXT_OPCODE();
}

ZEND_VM_HOT_TYPE_SPEC_HANDLER(ZEND_SUB, (res_info == MAY_BE_LONG && op1_info == MAY_BE_LONG && op2_info == MAY_BE_LONG), ZEND_SUB_LONG_NO_OVERFLOW, CONST|TMPVARCV, CONST|TMPVARCV, SPEC(NO_CONST_CONST))
{
	USE_OPLINE
	zval *op1, *op2, *result;

	op1 = GET_OP1_ZVAL_PTR_UNDEF(BP_VAR_R);
	op2 = GET_OP2_ZVAL_PTR_UNDEF(BP_VAR_R);
	result = EX_VAR(opline->result.var);
	ZVAL_LONG(result, Z_LVAL_P(op1) - Z_LVAL_P(op2));
	ZEND_VM_NEXT_OPCODE();
}

ZEND_VM_HOT_TYPE_SPEC_HANDLER(ZEND_SUB, (op1_info == MAY_BE_LONG && op2_info == MAY_BE_LONG), ZEND_SUB_LONG, CONST|TMPVARCV, CONST|TMPVARCV, SPEC(NO_CONST_CONST))
{
	USE_OPLINE
	zval *op1, *op2, *result;

	op1 = GET_OP1_ZVAL_PTR_UNDEF(BP_VAR_R);
	op2 = GET_OP2_ZVAL_PTR_UNDEF(BP_VAR_R);
	result = EX_VAR(opline->result.var);
	fast_long_sub_function(result, op1, op2);
	ZEND_VM_NEXT_OPCODE();
}

ZEND_VM_HOT_TYPE_SPEC_HANDLER(ZEND_SUB, (op1_info == MAY_BE_DOUBLE && op2_info == MAY_BE_DOUBLE), ZEND_SUB_DOUBLE, CONST|TMPVARCV, CONST|TMPVARCV, SPEC(NO_CONST_CONST))
{
	USE_OPLINE
	zval *op1, *op2, *result;

	op1 = GET_OP1_ZVAL_PTR_UNDEF(BP_VAR_R);
	op2 = GET_OP2_ZVAL_PTR_UNDEF(BP_VAR_R);
	result = EX_VAR(opline->result.var);
	ZVAL_DOUBLE(result, Z_DVAL_P(op1) - Z_DVAL_P(op2));
	ZEND_VM_NEXT_OPCODE();
}

ZEND_VM_HOT_TYPE_SPEC_HANDLER(ZEND_MUL, (res_info == MAY_BE_LONG && op1_info == MAY_BE_LONG && op2_info == MAY_BE_LONG), ZEND_MUL_LONG_NO_OVERFLOW, CONST|TMPVARCV, CONST|TMPVARCV, SPEC(NO_CONST_CONST,COMMUTATIVE))
{
	USE_OPLINE
	zval *op1, *op2, *result;

	op1 = GET_OP1_ZVAL_PTR_UNDEF(BP_VAR_R);
	op2 = GET_OP2_ZVAL_PTR_UNDEF(BP_VAR_R);
	result = EX_VAR(opline->result.var);
	ZVAL_LONG(result, Z_LVAL_P(op1) * Z_LVAL_P(op2));
	ZEND_VM_NEXT_OPCODE();
}

ZEND_VM_HOT_TYPE_SPEC_HANDLER(ZEND_MUL, (op1_info == MAY_BE_LONG && op2_info == MAY_BE_LONG), ZEND_MUL_LONG, CONST|TMPVARCV, CONST|TMPVARCV, SPEC(NO_CONST_CONST,COMMUTATIVE))
{
	USE_OPLINE
	zval *op1, *op2, *result;
	zend_long overflow;

	op1 = GET_OP1_ZVAL_PTR_UNDEF(BP_VAR_R);
	op2 = GET_OP2_ZVAL_PTR_UNDEF(BP_VAR_R);
	result = EX_VAR(opline->result.var);
	ZEND_SIGNED_MULTIPLY_LONG(Z_LVAL_P(op1), Z_LVAL_P(op2), Z_LVAL_P(result), Z_DVAL_P(result), overflow);
	Z_TYPE_INFO_P(result) = overflow ? IS_DOUBLE : IS_LONG;
	ZEND_VM_NEXT_OPCODE();
}

ZEND_VM_HOT_TYPE_SPEC_HANDLER(ZEND_MUL, (op1_info == MAY_BE_DOUBLE && op2_info == MAY_BE_DOUBLE), ZEND_MUL_DOUBLE, CONST|TMPVARCV, CONST|TMPVARCV, SPEC(NO_CONST_CONST,COMMUTATIVE))
{
	USE_OPLINE
	zval *op1, *op2, *result;

	op1 = GET_OP1_ZVAL_PTR_UNDEF(BP_VAR_R);
	op2 = GET_OP2_ZVAL_PTR_UNDEF(BP_VAR_R);
	result = EX_VAR(opline->result.var);
	ZVAL_DOUBLE(result, Z_DVAL_P(op1) * Z_DVAL_P(op2));
	ZEND_VM_NEXT_OPCODE();
}

ZEND_VM_HOT_TYPE_SPEC_HANDLER(ZEND_IS_EQUAL|ZEND_IS_IDENTICAL, (op1_info == MAY_BE_LONG && op2_info == MAY_BE_LONG), ZEND_IS_EQUAL_LONG, CONST|TMPVARCV, CONST|TMPVARCV, SPEC(SMART_BRANCH,NO_CONST_CONST,COMMUTATIVE))
{
	USE_OPLINE
	zval *op1, *op2;
	int result;

	op1 = GET_OP1_ZVAL_PTR_UNDEF(BP_VAR_R);
	op2 = GET_OP2_ZVAL_PTR_UNDEF(BP_VAR_R);
	result = (Z_LVAL_P(op1) == Z_LVAL_P(op2));
	ZEND_VM_SMART_BRANCH(result, 0);
}

ZEND_VM_HOT_TYPE_SPEC_HANDLER(ZEND_IS_EQUAL|ZEND_IS_IDENTICAL, (op1_info == MAY_BE_DOUBLE && op2_info == MAY_BE_DOUBLE), ZEND_IS_EQUAL_DOUBLE, CONST|TMPVARCV, CONST|TMPVARCV, SPEC(SMART_BRANCH,NO_CONST_CONST,COMMUTATIVE))
{
	USE_OPLINE
	zval *op1, *op2;
	int result;

	op1 = GET_OP1_ZVAL_PTR_UNDEF(BP_VAR_R);
	op2 = GET_OP2_ZVAL_PTR_UNDEF(BP_VAR_R);
	result = (Z_DVAL_P(op1) == Z_DVAL_P(op2));
	ZEND_VM_SMART_BRANCH(result, 0);
}

ZEND_VM_HOT_TYPE_SPEC_HANDLER(ZEND_IS_NOT_EQUAL|ZEND_IS_NOT_IDENTICAL, (op1_info == MAY_BE_LONG && op2_info == MAY_BE_LONG), ZEND_IS_NOT_EQUAL_LONG, CONST|TMPVARCV, CONST|TMPVARCV, SPEC(SMART_BRANCH,NO_CONST_CONST,COMMUTATIVE))
{
	USE_OPLINE
	zval *op1, *op2;
	int result;

	op1 = GET_OP1_ZVAL_PTR_UNDEF(BP_VAR_R);
	op2 = GET_OP2_ZVAL_PTR_UNDEF(BP_VAR_R);
	result = (Z_LVAL_P(op1) != Z_LVAL_P(op2));
	ZEND_VM_SMART_BRANCH(result, 0);
}

ZEND_VM_HOT_TYPE_SPEC_HANDLER(ZEND_IS_NOT_EQUAL|ZEND_IS_NOT_IDENTICAL, (op1_info == MAY_BE_DOUBLE && op2_info == MAY_BE_DOUBLE), ZEND_IS_NOT_EQUAL_DOUBLE, CONST|TMPVARCV, CONST|TMPVARCV, SPEC(SMART_BRANCH,NO_CONST_CONST,COMMUTATIVE))
{
	USE_OPLINE
	zval *op1, *op2;
	int result;

	op1 = GET_OP1_ZVAL_PTR_UNDEF(BP_VAR_R);
	op2 = GET_OP2_ZVAL_PTR_UNDEF(BP_VAR_R);
	result = (Z_DVAL_P(op1) != Z_DVAL_P(op2));
	ZEND_VM_SMART_BRANCH(result, 0);
}

ZEND_VM_TYPE_SPEC_HANDLER(ZEND_IS_IDENTICAL, op->op1_type == IS_CV && (op->op2_type & (IS_CONST|IS_CV)) && !(op1_info & (MAY_BE_UNDEF|MAY_BE_REF)) && !(op2_info & (MAY_BE_UNDEF|MAY_BE_REF)), ZEND_IS_IDENTICAL_NOTHROW, CV, CONST|CV, SPEC(COMMUTATIVE))
{
	/* This is declared below the specializations for MAY_BE_LONG/MAY_BE_DOUBLE so those will be used instead if possible. */
	/* This optimizes $x === SOME_CONST_EXPR and $x === $y for non-refs and non-undef, which can't throw. */
	/* (Infinite recursion when comparing arrays is an uncatchable fatal error) */
	USE_OPLINE
	zval *op1, *op2;
	zend_bool result;

	op1 = GET_OP1_ZVAL_PTR_UNDEF(BP_VAR_R);
	op2 = GET_OP2_ZVAL_PTR_UNDEF(BP_VAR_R);
	result = fast_is_identical_function(op1, op2);
	/* Free is a no-op for const/cv */
	ZEND_VM_SMART_BRANCH(result, 0);
}

ZEND_VM_TYPE_SPEC_HANDLER(ZEND_IS_NOT_IDENTICAL, op->op1_type == IS_CV && (op->op2_type & (IS_CONST|IS_CV)) && !(op1_info & (MAY_BE_UNDEF|MAY_BE_REF)) && !(op2_info & (MAY_BE_UNDEF|MAY_BE_REF)), ZEND_IS_NOT_IDENTICAL_NOTHROW, CV, CONST|CV, SPEC(COMMUTATIVE))
{
	USE_OPLINE
	zval *op1, *op2;
	zend_bool result;

	op1 = GET_OP1_ZVAL_PTR_UNDEF(BP_VAR_R);
	op2 = GET_OP2_ZVAL_PTR_UNDEF(BP_VAR_R);
	result = fast_is_identical_function(op1, op2);
	/* Free is a no-op for const/cv */
	ZEND_VM_SMART_BRANCH(!result, 0);
}

ZEND_VM_HOT_TYPE_SPEC_HANDLER(ZEND_IS_SMALLER, (op1_info == MAY_BE_LONG && op2_info == MAY_BE_LONG), ZEND_IS_SMALLER_LONG, CONST|TMPVARCV, CONST|TMPVARCV, SPEC(SMART_BRANCH,NO_CONST_CONST))
{
	USE_OPLINE
	zval *op1, *op2;
	int result;

	op1 = GET_OP1_ZVAL_PTR_UNDEF(BP_VAR_R);
	op2 = GET_OP2_ZVAL_PTR_UNDEF(BP_VAR_R);
	result = (Z_LVAL_P(op1) < Z_LVAL_P(op2));
	ZEND_VM_SMART_BRANCH(result, 0);
}

ZEND_VM_HOT_TYPE_SPEC_HANDLER(ZEND_IS_SMALLER, (op1_info == MAY_BE_DOUBLE && op2_info == MAY_BE_DOUBLE), ZEND_IS_SMALLER_DOUBLE, CONST|TMPVARCV, CONST|TMPVARCV, SPEC(SMART_BRANCH,NO_CONST_CONST))
{
	USE_OPLINE
	zval *op1, *op2;
	int result;

	op1 = GET_OP1_ZVAL_PTR_UNDEF(BP_VAR_R);
	op2 = GET_OP2_ZVAL_PTR_UNDEF(BP_VAR_R);
	result = (Z_DVAL_P(op1) < Z_DVAL_P(op2));
	ZEND_VM_SMART_BRANCH(result, 0);
}

ZEND_VM_HOT_TYPE_SPEC_HANDLER(ZEND_IS_SMALLER_OR_EQUAL, (op1_info == MAY_BE_LONG && op2_info == MAY_BE_LONG), ZEND_IS_SMALLER_OR_EQUAL_LONG, CONST|TMPVARCV, CONST|TMPVARCV, SPEC(SMART_BRANCH,NO_CONST_CONST))
{
	USE_OPLINE
	zval *op1, *op2;
	int result;

	op1 = GET_OP1_ZVAL_PTR_UNDEF(BP_VAR_R);
	op2 = GET_OP2_ZVAL_PTR_UNDEF(BP_VAR_R);
	result = (Z_LVAL_P(op1) <= Z_LVAL_P(op2));
	ZEND_VM_SMART_BRANCH(result, 0);
}

ZEND_VM_HOT_TYPE_SPEC_HANDLER(ZEND_IS_SMALLER_OR_EQUAL, (op1_info == MAY_BE_DOUBLE && op2_info == MAY_BE_DOUBLE), ZEND_IS_SMALLER_OR_EQUAL_DOUBLE, CONST|TMPVARCV, CONST|TMPVARCV, SPEC(SMART_BRANCH,NO_CONST_CONST))
{
	USE_OPLINE
	zval *op1, *op2;
	int result;

	op1 = GET_OP1_ZVAL_PTR_UNDEF(BP_VAR_R);
	op2 = GET_OP2_ZVAL_PTR_UNDEF(BP_VAR_R);
	result = (Z_DVAL_P(op1) <= Z_DVAL_P(op2));
	ZEND_VM_SMART_BRANCH(result, 0);
}

ZEND_VM_HOT_TYPE_SPEC_HANDLER(ZEND_PRE_INC, (res_info == MAY_BE_LONG && op1_info == MAY_BE_LONG), ZEND_PRE_INC_LONG_NO_OVERFLOW, CV, ANY, SPEC(RETVAL))
{
	USE_OPLINE
	zval *var_ptr;

	var_ptr = GET_OP1_ZVAL_PTR_PTR_UNDEF(BP_VAR_RW);
	Z_LVAL_P(var_ptr)++;
	if (UNEXPECTED(RETURN_VALUE_USED(opline))) {
		ZVAL_LONG(EX_VAR(opline->result.var), Z_LVAL_P(var_ptr));
	}
	ZEND_VM_NEXT_OPCODE();
}

ZEND_VM_HOT_TYPE_SPEC_HANDLER(ZEND_PRE_INC, (op1_info == MAY_BE_LONG), ZEND_PRE_INC_LONG, CV, ANY, SPEC(RETVAL))
{
	USE_OPLINE
	zval *var_ptr;

	var_ptr = GET_OP1_ZVAL_PTR_PTR_UNDEF(BP_VAR_RW);
	fast_long_increment_function(var_ptr);
	if (UNEXPECTED(RETURN_VALUE_USED(opline))) {
		ZVAL_COPY_VALUE(EX_VAR(opline->result.var), var_ptr);
	}
	ZEND_VM_NEXT_OPCODE();
}

ZEND_VM_HOT_TYPE_SPEC_HANDLER(ZEND_PRE_DEC, (res_info == MAY_BE_LONG && op1_info == MAY_BE_LONG), ZEND_PRE_DEC_LONG_NO_OVERFLOW, CV, ANY, SPEC(RETVAL))
{
	USE_OPLINE
	zval *var_ptr;

	var_ptr = GET_OP1_ZVAL_PTR_PTR_UNDEF(BP_VAR_RW);
	Z_LVAL_P(var_ptr)--;
	if (UNEXPECTED(RETURN_VALUE_USED(opline))) {
		ZVAL_LONG(EX_VAR(opline->result.var), Z_LVAL_P(var_ptr));
	}
	ZEND_VM_NEXT_OPCODE();
}

ZEND_VM_HOT_TYPE_SPEC_HANDLER(ZEND_PRE_DEC, (op1_info == MAY_BE_LONG), ZEND_PRE_DEC_LONG, CV, ANY, SPEC(RETVAL))
{
	USE_OPLINE
	zval *var_ptr;

	var_ptr = GET_OP1_ZVAL_PTR_PTR_UNDEF(BP_VAR_RW);
	fast_long_decrement_function(var_ptr);
	if (UNEXPECTED(RETURN_VALUE_USED(opline))) {
		ZVAL_COPY_VALUE(EX_VAR(opline->result.var), var_ptr);
	}
	ZEND_VM_NEXT_OPCODE();
}

ZEND_VM_HOT_TYPE_SPEC_HANDLER(ZEND_POST_INC, (res_info == MAY_BE_LONG && op1_info == MAY_BE_LONG), ZEND_POST_INC_LONG_NO_OVERFLOW, CV, ANY)
{
	USE_OPLINE
	zval *var_ptr;

	var_ptr = GET_OP1_ZVAL_PTR_PTR_UNDEF(BP_VAR_RW);
	ZVAL_LONG(EX_VAR(opline->result.var), Z_LVAL_P(var_ptr));
	Z_LVAL_P(var_ptr)++;
	ZEND_VM_NEXT_OPCODE();
}

ZEND_VM_HOT_TYPE_SPEC_HANDLER(ZEND_POST_INC, (op1_info == MAY_BE_LONG), ZEND_POST_INC_LONG, CV, ANY)
{
	USE_OPLINE
	zval *var_ptr;

	var_ptr = GET_OP1_ZVAL_PTR_PTR_UNDEF(BP_VAR_RW);
	ZVAL_LONG(EX_VAR(opline->result.var), Z_LVAL_P(var_ptr));
	fast_long_increment_function(var_ptr);
	ZEND_VM_NEXT_OPCODE();
}

ZEND_VM_HOT_TYPE_SPEC_HANDLER(ZEND_POST_DEC, (res_info == MAY_BE_LONG && op1_info == MAY_BE_LONG), ZEND_POST_DEC_LONG_NO_OVERFLOW, CV, ANY)
{
	USE_OPLINE
	zval *var_ptr;

	var_ptr = GET_OP1_ZVAL_PTR_PTR_UNDEF(BP_VAR_RW);
	ZVAL_LONG(EX_VAR(opline->result.var), Z_LVAL_P(var_ptr));
	Z_LVAL_P(var_ptr)--;
	ZEND_VM_NEXT_OPCODE();
}

ZEND_VM_HOT_TYPE_SPEC_HANDLER(ZEND_POST_DEC, (op1_info == MAY_BE_LONG), ZEND_POST_DEC_LONG, CV, ANY)
{
	USE_OPLINE
	zval *var_ptr;

	var_ptr = GET_OP1_ZVAL_PTR_PTR_UNDEF(BP_VAR_RW);
	ZVAL_LONG(EX_VAR(opline->result.var), Z_LVAL_P(var_ptr));
	fast_long_decrement_function(var_ptr);
	ZEND_VM_NEXT_OPCODE();
}

ZEND_VM_HOT_TYPE_SPEC_HANDLER(ZEND_QM_ASSIGN, (op1_info == MAY_BE_LONG), ZEND_QM_ASSIGN_LONG, CONST|TMPVARCV, ANY)
{
	USE_OPLINE
	zval *value;

	value = GET_OP1_ZVAL_PTR_UNDEF(BP_VAR_R);
	ZVAL_LONG(EX_VAR(opline->result.var), Z_LVAL_P(value));
	ZEND_VM_NEXT_OPCODE();
}

ZEND_VM_HOT_TYPE_SPEC_HANDLER(ZEND_QM_ASSIGN, (op1_info == MAY_BE_DOUBLE), ZEND_QM_ASSIGN_DOUBLE, CONST|TMPVARCV, ANY)
{
	USE_OPLINE
	zval *value;

	value = GET_OP1_ZVAL_PTR_UNDEF(BP_VAR_R);
	ZVAL_DOUBLE(EX_VAR(opline->result.var), Z_DVAL_P(value));
	ZEND_VM_NEXT_OPCODE();
}

ZEND_VM_HOT_TYPE_SPEC_HANDLER(ZEND_QM_ASSIGN, ((op->op1_type == IS_CONST) ? !Z_REFCOUNTED_P(RT_CONSTANT(op, op->op1)) : (!(op1_info & ((MAY_BE_ANY|MAY_BE_UNDEF)-(MAY_BE_NULL|MAY_BE_FALSE|MAY_BE_TRUE|MAY_BE_LONG|MAY_BE_DOUBLE))))), ZEND_QM_ASSIGN_NOREF, CONST|TMPVARCV, ANY)
{
	USE_OPLINE
	zval *value;

	value = GET_OP1_ZVAL_PTR_UNDEF(BP_VAR_R);
	ZVAL_COPY_VALUE(EX_VAR(opline->result.var), value);
	ZEND_VM_NEXT_OPCODE();
}

ZEND_VM_HOT_TYPE_SPEC_HANDLER(ZEND_FETCH_DIM_R, (!(op2_info & (MAY_BE_UNDEF|MAY_BE_NULL|MAY_BE_STRING|MAY_BE_ARRAY|MAY_BE_OBJECT|MAY_BE_RESOURCE|MAY_BE_REF))), ZEND_FETCH_DIM_R_INDEX, CONST|TMPVAR|CV, CONST|TMPVARCV, SPEC(NO_CONST_CONST))
{
	USE_OPLINE
	zval *container, *dim, *value;
	zend_long offset;
	HashTable *ht;

	container = GET_OP1_ZVAL_PTR_UNDEF(BP_VAR_R);
	dim = GET_OP2_ZVAL_PTR_UNDEF(BP_VAR_R);
	if (EXPECTED(Z_TYPE_P(container) == IS_ARRAY)) {
ZEND_VM_C_LABEL(fetch_dim_r_index_array):
		if (EXPECTED(Z_TYPE_P(dim) == IS_LONG)) {
			offset = Z_LVAL_P(dim);
		} else {
			offset = zval_get_long(dim);
		}
		ht = Z_ARRVAL_P(container);
		ZEND_HASH_INDEX_FIND(ht, offset, value, ZEND_VM_C_LABEL(fetch_dim_r_index_undef));
		ZVAL_COPY_DEREF(EX_VAR(opline->result.var), value);
		if (OP1_TYPE & (IS_TMP_VAR|IS_VAR)) {
			SAVE_OPLINE();
			FREE_OP1();
			ZEND_VM_NEXT_OPCODE_CHECK_EXCEPTION();
		} else {
			ZEND_VM_NEXT_OPCODE();
		}
	} else if (OP1_TYPE != IS_CONST && EXPECTED(Z_TYPE_P(container) == IS_REFERENCE)) {
		container = Z_REFVAL_P(container);
		if (EXPECTED(Z_TYPE_P(container) == IS_ARRAY)) {
			ZEND_VM_C_GOTO(fetch_dim_r_index_array);
		} else {
			ZEND_VM_C_GOTO(fetch_dim_r_index_slow);
		}
	} else {
ZEND_VM_C_LABEL(fetch_dim_r_index_slow):
		SAVE_OPLINE();
		if (OP2_TYPE == IS_CONST && Z_EXTRA_P(dim) == ZEND_EXTRA_VALUE) {
			dim++;
		}
		zend_fetch_dimension_address_read_R_slow(container, dim OPLINE_CC EXECUTE_DATA_CC);
		FREE_OP1();
		ZEND_VM_NEXT_OPCODE_CHECK_EXCEPTION();
	}

ZEND_VM_C_LABEL(fetch_dim_r_index_undef):
	ZVAL_NULL(EX_VAR(opline->result.var));
	SAVE_OPLINE();
	zend_undefined_offset(offset);
	FREE_OP1();
	ZEND_VM_NEXT_OPCODE_CHECK_EXCEPTION();
}

ZEND_VM_HOT_TYPE_SPEC_HANDLER(ZEND_SEND_VAR, op->op2_type == IS_UNUSED && (op1_info & (MAY_BE_UNDEF|MAY_BE_REF)) == 0, ZEND_SEND_VAR_SIMPLE, CV|VAR, NUM)
{
	USE_OPLINE
	zval *varptr, *arg;

	varptr = GET_OP1_ZVAL_PTR_UNDEF(BP_VAR_R);
	arg = ZEND_CALL_VAR(EX(call), opline->result.var);

	if (OP1_TYPE == IS_CV) {
		ZVAL_COPY(arg, varptr);
	} else /* if (OP1_TYPE == IS_VAR) */ {
		ZVAL_COPY_VALUE(arg, varptr);
	}

	ZEND_VM_NEXT_OPCODE();
}

ZEND_VM_HOT_TYPE_SPEC_HANDLER(ZEND_SEND_VAR_EX, op->op2_type == IS_UNUSED && op->op2.num <= MAX_ARG_FLAG_NUM && (op1_info & (MAY_BE_UNDEF|MAY_BE_REF)) == 0, ZEND_SEND_VAR_EX_SIMPLE, CV|VAR, UNUSED|NUM)
{
	USE_OPLINE
	zval *varptr, *arg;
	uint32_t arg_num = opline->op2.num;

	if (QUICK_ARG_SHOULD_BE_SENT_BY_REF(EX(call)->func, arg_num)) {
		ZEND_VM_DISPATCH_TO_HANDLER(ZEND_SEND_REF);
	}

	varptr = GET_OP1_ZVAL_PTR_UNDEF(BP_VAR_R);
	arg = ZEND_CALL_VAR(EX(call), opline->result.var);

	if (OP1_TYPE == IS_CV) {
		ZVAL_COPY(arg, varptr);
	} else /* if (OP1_TYPE == IS_VAR) */ {
		ZVAL_COPY_VALUE(arg, varptr);
	}

	ZEND_VM_NEXT_OPCODE();
}

ZEND_VM_HOT_TYPE_SPEC_HANDLER(ZEND_SEND_VAL, op->op1_type == IS_CONST && op->op2_type == IS_UNUSED && !Z_REFCOUNTED_P(RT_CONSTANT(op, op->op1)), ZEND_SEND_VAL_SIMPLE, CONST, NUM)
{
	USE_OPLINE
	zval *value, *arg;

	value = GET_OP1_ZVAL_PTR(BP_VAR_R);
	arg = ZEND_CALL_VAR(EX(call), opline->result.var);
	ZVAL_COPY_VALUE(arg, value);
	ZEND_VM_NEXT_OPCODE();
}

ZEND_VM_HOT_TYPE_SPEC_HANDLER(ZEND_SEND_VAL_EX, op->op2_type == IS_UNUSED && op->op2.num <= MAX_ARG_FLAG_NUM && op->op1_type == IS_CONST && !Z_REFCOUNTED_P(RT_CONSTANT(op, op->op1)), ZEND_SEND_VAL_EX_SIMPLE, CONST, NUM)
{
	USE_OPLINE
	zval *value, *arg;
	uint32_t arg_num = opline->op2.num;

	if (QUICK_ARG_MUST_BE_SENT_BY_REF(EX(call)->func, arg_num)) {
		ZEND_VM_DISPATCH_TO_HELPER(zend_cannot_pass_by_ref_helper);
	}
	value = GET_OP1_ZVAL_PTR(BP_VAR_R);
	arg = ZEND_CALL_VAR(EX(call), opline->result.var);
	ZVAL_COPY_VALUE(arg, value);
	ZEND_VM_NEXT_OPCODE();
}

ZEND_VM_HOT_TYPE_SPEC_HANDLER(ZEND_FE_FETCH_R, op->op2_type == IS_CV && (op1_info & (MAY_BE_UNDEF|MAY_BE_ANY|MAY_BE_REF)) == MAY_BE_ARRAY, ZEND_FE_FETCH_R_SIMPLE, VAR, CV, JMP_ADDR, SPEC(RETVAL))
{
	USE_OPLINE
	zval *array;
	zval *value, *variable_ptr;
	uint32_t value_type;
	HashTable *fe_ht;
	HashPosition pos;
	Bucket *p;

	array = EX_VAR(opline->op1.var);
	SAVE_OPLINE();
	fe_ht = Z_ARRVAL_P(array);
	pos = Z_FE_POS_P(array);
	p = fe_ht->arData + pos;
	while (1) {
		if (UNEXPECTED(pos >= fe_ht->nNumUsed)) {
			/* reached end of iteration */
			ZEND_VM_SET_RELATIVE_OPCODE(opline, opline->extended_value);
			ZEND_VM_CONTINUE();
		}
		value = &p->val;
		value_type = Z_TYPE_INFO_P(value);
		if (EXPECTED(value_type != IS_UNDEF)) {
			if (UNEXPECTED(value_type == IS_INDIRECT)) {
				value = Z_INDIRECT_P(value);
				value_type = Z_TYPE_INFO_P(value);
				if (EXPECTED(value_type != IS_UNDEF)) {
					break;
				}
			} else {
				break;
			}
		}
		pos++;
		p++;
	}
	Z_FE_POS_P(array) = pos + 1;
	if (RETURN_VALUE_USED(opline)) {
		if (!p->key) {
			ZVAL_LONG(EX_VAR(opline->result.var), p->h);
		} else {
			ZVAL_STR_COPY(EX_VAR(opline->result.var), p->key);
		}
	}

	variable_ptr = EX_VAR(opline->op2.var);
	zend_assign_to_variable(variable_ptr, value, IS_CV, EX_USES_STRICT_TYPES());
	ZEND_VM_NEXT_OPCODE_CHECK_EXCEPTION();
}

ZEND_VM_DEFINE_OP(137, ZEND_OP_DATA);

ZEND_VM_HELPER(zend_interrupt_helper, ANY, ANY)
{
	EG(vm_interrupt) = 0;
	SAVE_OPLINE();
	if (EG(timed_out)) {
		zend_timeout();
	} else if (zend_interrupt_function) {
		zend_interrupt_function(execute_data);
		ZEND_VM_ENTER();
	}
	ZEND_VM_CONTINUE();
}<|MERGE_RESOLUTION|>--- conflicted
+++ resolved
@@ -5242,7 +5242,6 @@
 			zend_vm_stack_extend_call_frame(&EX(call), 0, zend_hash_num_elements(ht));
 			arg_num = 1;
 			param = ZEND_CALL_ARG(EX(call), 1);
-<<<<<<< HEAD
 			have_named_params = 0;
 			ZEND_HASH_FOREACH_STR_KEY_VAL(ht, name, arg) {
 				if (name) {
@@ -5260,10 +5259,7 @@
 					HANDLE_EXCEPTION();
 				}
 
-=======
-			ZEND_HASH_FOREACH_VAL(ht, arg) {
 				zend_bool must_wrap = 0;
->>>>>>> 6b6c2c00
 				if (ARG_SHOULD_BE_SENT_BY_REF(EX(call)->func, arg_num)) {
 					if (UNEXPECTED(!Z_ISREF_P(arg))) {
 						if (!ARG_MAY_BE_SENT_BY_REF(EX(call)->func, arg_num)) {
@@ -5280,24 +5276,17 @@
 						arg = Z_REFVAL_P(arg);
 					}
 				}
-<<<<<<< HEAD
-
-				ZVAL_COPY(param, arg);
+
+				if (EXPECTED(!must_wrap)) {
+					ZVAL_COPY(param, arg);
+				} else {
+					ZVAL_NEW_REF(param, arg);
+				}
 				if (!name) {
 					ZEND_CALL_NUM_ARGS(EX(call))++;
 					arg_num++;
 					param++;
 				}
-=======
-				if (EXPECTED(!must_wrap)) {
-					ZVAL_COPY(param, arg);
-				} else {
-					ZVAL_NEW_REF(param, arg);
-				}
-				ZEND_CALL_NUM_ARGS(EX(call))++;
-				arg_num++;
-				param++;
->>>>>>> 6b6c2c00
 			} ZEND_HASH_FOREACH_END();
 		}
 	}
