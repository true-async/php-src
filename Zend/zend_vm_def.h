/*
   +----------------------------------------------------------------------+
   | Zend Engine                                                          |
   +----------------------------------------------------------------------+
   | Copyright (c) Zend Technologies Ltd. (http://www.zend.com)           |
   +----------------------------------------------------------------------+
   | This source file is subject to version 2.00 of the Zend license,     |
   | that is bundled with this package in the file LICENSE, and is        |
   | available through the world-wide-web at the following url:           |
   | http://www.zend.com/license/2_00.txt.                                |
   | If you did not receive a copy of the Zend license and are unable to  |
   | obtain it through the world-wide-web, please send a note to          |
   | license@zend.com so we can mail you a copy immediately.              |
   +----------------------------------------------------------------------+
   | Authors: Andi Gutmans <andi@php.net>                                 |
   |          Zeev Suraski <zeev@php.net>                                 |
   |          Dmitry Stogov <dmitry@php.net>                              |
   +----------------------------------------------------------------------+
*/

/* If you change this file, please regenerate the zend_vm_execute.h and
 * zend_vm_opcodes.h files by running:
 * php zend_vm_gen.php
 */

ZEND_VM_COLD_CONSTCONST_HANDLER(1, ZEND_ADD, CONST|TMPVAR|CV, CONST|TMPVAR|CV)
{
	USE_OPLINE
	zend_free_op free_op1, free_op2;
	zval *op1, *op2, *result;

	op1 = GET_OP1_ZVAL_PTR_UNDEF(BP_VAR_R);
	op2 = GET_OP2_ZVAL_PTR_UNDEF(BP_VAR_R);
	if (EXPECTED(Z_TYPE_INFO_P(op1) == IS_LONG)) {
		if (EXPECTED(Z_TYPE_INFO_P(op2) == IS_LONG)) {
			result = EX_VAR(opline->result.var);
			fast_long_add_function(result, op1, op2);
			ZEND_VM_NEXT_OPCODE();
		} else if (EXPECTED(Z_TYPE_INFO_P(op2) == IS_DOUBLE)) {
			result = EX_VAR(opline->result.var);
			ZVAL_DOUBLE(result, ((double)Z_LVAL_P(op1)) + Z_DVAL_P(op2));
			ZEND_VM_NEXT_OPCODE();
		}
	} else if (EXPECTED(Z_TYPE_INFO_P(op1) == IS_DOUBLE)) {
		if (EXPECTED(Z_TYPE_INFO_P(op2) == IS_DOUBLE)) {
			result = EX_VAR(opline->result.var);
			ZVAL_DOUBLE(result, Z_DVAL_P(op1) + Z_DVAL_P(op2));
			ZEND_VM_NEXT_OPCODE();
		} else if (EXPECTED(Z_TYPE_INFO_P(op2) == IS_LONG)) {
			result = EX_VAR(opline->result.var);
			ZVAL_DOUBLE(result, Z_DVAL_P(op1) + ((double)Z_LVAL_P(op2)));
			ZEND_VM_NEXT_OPCODE();
		}
	}

	SAVE_OPLINE();
	if (OP1_TYPE == IS_CV && UNEXPECTED(Z_TYPE_INFO_P(op1) == IS_UNDEF)) {
		op1 = ZVAL_UNDEFINED_OP1();
	}
	if (OP2_TYPE == IS_CV && UNEXPECTED(Z_TYPE_INFO_P(op2) == IS_UNDEF)) {
		op2 = ZVAL_UNDEFINED_OP2();
	}
	add_function(EX_VAR(opline->result.var), op1, op2);
	FREE_OP1();
	FREE_OP2();
	ZEND_VM_NEXT_OPCODE_CHECK_EXCEPTION();
}

ZEND_VM_COLD_CONSTCONST_HANDLER(2, ZEND_SUB, CONST|TMPVAR|CV, CONST|TMPVAR|CV)
{
	USE_OPLINE
	zend_free_op free_op1, free_op2;
	zval *op1, *op2, *result;

	op1 = GET_OP1_ZVAL_PTR_UNDEF(BP_VAR_R);
	op2 = GET_OP2_ZVAL_PTR_UNDEF(BP_VAR_R);
	if (EXPECTED(Z_TYPE_INFO_P(op1) == IS_LONG)) {
		if (EXPECTED(Z_TYPE_INFO_P(op2) == IS_LONG)) {
			result = EX_VAR(opline->result.var);
			fast_long_sub_function(result, op1, op2);
			ZEND_VM_NEXT_OPCODE();
		} else if (EXPECTED(Z_TYPE_INFO_P(op2) == IS_DOUBLE)) {
			result = EX_VAR(opline->result.var);
			ZVAL_DOUBLE(result, ((double)Z_LVAL_P(op1)) - Z_DVAL_P(op2));
			ZEND_VM_NEXT_OPCODE();
		}
	} else if (EXPECTED(Z_TYPE_INFO_P(op1) == IS_DOUBLE)) {
		if (EXPECTED(Z_TYPE_INFO_P(op2) == IS_DOUBLE)) {
			result = EX_VAR(opline->result.var);
			ZVAL_DOUBLE(result, Z_DVAL_P(op1) - Z_DVAL_P(op2));
			ZEND_VM_NEXT_OPCODE();
		} else if (EXPECTED(Z_TYPE_INFO_P(op2) == IS_LONG)) {
			result = EX_VAR(opline->result.var);
			ZVAL_DOUBLE(result, Z_DVAL_P(op1) - ((double)Z_LVAL_P(op2)));
			ZEND_VM_NEXT_OPCODE();
		}
	}

	SAVE_OPLINE();
	if (OP1_TYPE == IS_CV && UNEXPECTED(Z_TYPE_INFO_P(op1) == IS_UNDEF)) {
		op1 = ZVAL_UNDEFINED_OP1();
	}
	if (OP2_TYPE == IS_CV && UNEXPECTED(Z_TYPE_INFO_P(op2) == IS_UNDEF)) {
		op2 = ZVAL_UNDEFINED_OP2();
	}
	sub_function(EX_VAR(opline->result.var), op1, op2);
	FREE_OP1();
	FREE_OP2();
	ZEND_VM_NEXT_OPCODE_CHECK_EXCEPTION();
}

ZEND_VM_COLD_CONSTCONST_HANDLER(3, ZEND_MUL, CONST|TMPVAR|CV, CONST|TMPVAR|CV, SPEC(COMMUTATIVE))
{
	USE_OPLINE
	zend_free_op free_op1, free_op2;
	zval *op1, *op2, *result;

	op1 = GET_OP1_ZVAL_PTR_UNDEF(BP_VAR_R);
	op2 = GET_OP2_ZVAL_PTR_UNDEF(BP_VAR_R);
	if (EXPECTED(Z_TYPE_INFO_P(op1) == IS_LONG)) {
		if (EXPECTED(Z_TYPE_INFO_P(op2) == IS_LONG)) {
			zend_long overflow;

			result = EX_VAR(opline->result.var);
			ZEND_SIGNED_MULTIPLY_LONG(Z_LVAL_P(op1), Z_LVAL_P(op2), Z_LVAL_P(result), Z_DVAL_P(result), overflow);
			Z_TYPE_INFO_P(result) = overflow ? IS_DOUBLE : IS_LONG;
			ZEND_VM_NEXT_OPCODE();
		} else if (EXPECTED(Z_TYPE_INFO_P(op2) == IS_DOUBLE)) {
			result = EX_VAR(opline->result.var);
			ZVAL_DOUBLE(result, ((double)Z_LVAL_P(op1)) * Z_DVAL_P(op2));
			ZEND_VM_NEXT_OPCODE();
		}
	} else if (EXPECTED(Z_TYPE_INFO_P(op1) == IS_DOUBLE)) {
		if (EXPECTED(Z_TYPE_INFO_P(op2) == IS_DOUBLE)) {
			result = EX_VAR(opline->result.var);
			ZVAL_DOUBLE(result, Z_DVAL_P(op1) * Z_DVAL_P(op2));
			ZEND_VM_NEXT_OPCODE();
		} else if (EXPECTED(Z_TYPE_INFO_P(op2) == IS_LONG)) {
			result = EX_VAR(opline->result.var);
			ZVAL_DOUBLE(result, Z_DVAL_P(op1) * ((double)Z_LVAL_P(op2)));
			ZEND_VM_NEXT_OPCODE();
		}
	}

	SAVE_OPLINE();
	if (OP1_TYPE == IS_CV && UNEXPECTED(Z_TYPE_INFO_P(op1) == IS_UNDEF)) {
		op1 = ZVAL_UNDEFINED_OP1();
	}
	if (OP2_TYPE == IS_CV && UNEXPECTED(Z_TYPE_INFO_P(op2) == IS_UNDEF)) {
		op2 = ZVAL_UNDEFINED_OP2();
	}
	mul_function(EX_VAR(opline->result.var), op1, op2);
	FREE_OP1();
	FREE_OP2();
	ZEND_VM_NEXT_OPCODE_CHECK_EXCEPTION();
}

ZEND_VM_COLD_CONSTCONST_HANDLER(4, ZEND_DIV, CONST|TMPVAR|CV, CONST|TMPVAR|CV)
{
	USE_OPLINE
	zend_free_op free_op1, free_op2;
	zval *op1, *op2;

	SAVE_OPLINE();
	op1 = GET_OP1_ZVAL_PTR(BP_VAR_R);
	op2 = GET_OP2_ZVAL_PTR(BP_VAR_R);
	fast_div_function(EX_VAR(opline->result.var), op1, op2);
	FREE_OP1();
	FREE_OP2();
	ZEND_VM_NEXT_OPCODE_CHECK_EXCEPTION();
}

ZEND_VM_COLD_HELPER(zend_mod_by_zero_helper, ANY, ANY)
{
	USE_OPLINE

	SAVE_OPLINE();
	zend_throw_exception_ex(zend_ce_division_by_zero_error, 0, "Modulo by zero");
	ZVAL_UNDEF(EX_VAR(opline->result.var));
	HANDLE_EXCEPTION();
}

ZEND_VM_COLD_CONSTCONST_HANDLER(5, ZEND_MOD, CONST|TMPVAR|CV, CONST|TMPVAR|CV)
{
	USE_OPLINE
	zend_free_op free_op1, free_op2;
	zval *op1, *op2, *result;

	op1 = GET_OP1_ZVAL_PTR_UNDEF(BP_VAR_R);
	op2 = GET_OP2_ZVAL_PTR_UNDEF(BP_VAR_R);
	if (EXPECTED(Z_TYPE_INFO_P(op1) == IS_LONG)) {
		if (EXPECTED(Z_TYPE_INFO_P(op2) == IS_LONG)) {
			result = EX_VAR(opline->result.var);
			if (UNEXPECTED(Z_LVAL_P(op2) == 0)) {
				ZEND_VM_DISPATCH_TO_HELPER(zend_mod_by_zero_helper);
			} else if (UNEXPECTED(Z_LVAL_P(op2) == -1)) {
				/* Prevent overflow error/crash if op1==ZEND_LONG_MIN */
				ZVAL_LONG(result, 0);
			} else {
				ZVAL_LONG(result, Z_LVAL_P(op1) % Z_LVAL_P(op2));
			}
			ZEND_VM_NEXT_OPCODE();
		}
	}

	SAVE_OPLINE();
	if (OP1_TYPE == IS_CV && UNEXPECTED(Z_TYPE_INFO_P(op1) == IS_UNDEF)) {
		op1 = ZVAL_UNDEFINED_OP1();
	}
	if (OP2_TYPE == IS_CV && UNEXPECTED(Z_TYPE_INFO_P(op2) == IS_UNDEF)) {
		op2 = ZVAL_UNDEFINED_OP2();
	}
	mod_function(EX_VAR(opline->result.var), op1, op2);
	FREE_OP1();
	FREE_OP2();
	ZEND_VM_NEXT_OPCODE_CHECK_EXCEPTION();
}

ZEND_VM_COLD_CONSTCONST_HANDLER(6, ZEND_SL, CONST|TMPVAR|CV, CONST|TMPVAR|CV)
{
	USE_OPLINE
	zend_free_op free_op1, free_op2;
	zval *op1, *op2;

	op1 = GET_OP1_ZVAL_PTR_UNDEF(BP_VAR_R);
	op2 = GET_OP2_ZVAL_PTR_UNDEF(BP_VAR_R);
	if (EXPECTED(Z_TYPE_INFO_P(op1) == IS_LONG)
			&& EXPECTED(Z_TYPE_INFO_P(op2) == IS_LONG)
			&& EXPECTED((zend_ulong)Z_LVAL_P(op2) < SIZEOF_ZEND_LONG * 8)) {
		ZVAL_LONG(EX_VAR(opline->result.var), Z_LVAL_P(op1) << Z_LVAL_P(op2));
		ZEND_VM_NEXT_OPCODE();
	}

	SAVE_OPLINE();
	if (OP1_TYPE == IS_CV && UNEXPECTED(Z_TYPE_INFO_P(op1) == IS_UNDEF)) {
		op1 = ZVAL_UNDEFINED_OP1();
	}
	if (OP2_TYPE == IS_CV && UNEXPECTED(Z_TYPE_INFO_P(op2) == IS_UNDEF)) {
		op2 = ZVAL_UNDEFINED_OP2();
	}
	shift_left_function(EX_VAR(opline->result.var), op1, op2);
	FREE_OP1();
	FREE_OP2();
	ZEND_VM_NEXT_OPCODE_CHECK_EXCEPTION();
}

ZEND_VM_COLD_CONSTCONST_HANDLER(7, ZEND_SR, CONST|TMPVAR|CV, CONST|TMPVAR|CV)
{
	USE_OPLINE
	zend_free_op free_op1, free_op2;
	zval *op1, *op2;

	op1 = GET_OP1_ZVAL_PTR_UNDEF(BP_VAR_R);
	op2 = GET_OP2_ZVAL_PTR_UNDEF(BP_VAR_R);
	if (EXPECTED(Z_TYPE_INFO_P(op1) == IS_LONG)
			&& EXPECTED(Z_TYPE_INFO_P(op2) == IS_LONG)
			&& EXPECTED((zend_ulong)Z_LVAL_P(op2) < SIZEOF_ZEND_LONG * 8)) {
		ZVAL_LONG(EX_VAR(opline->result.var), Z_LVAL_P(op1) >> Z_LVAL_P(op2));
		ZEND_VM_NEXT_OPCODE();
	}

	SAVE_OPLINE();
	if (OP1_TYPE == IS_CV && UNEXPECTED(Z_TYPE_INFO_P(op1) == IS_UNDEF)) {
		op1 = ZVAL_UNDEFINED_OP1();
	}
	if (OP2_TYPE == IS_CV && UNEXPECTED(Z_TYPE_INFO_P(op2) == IS_UNDEF)) {
		op2 = ZVAL_UNDEFINED_OP2();
	}
	shift_right_function(EX_VAR(opline->result.var), op1, op2);
	FREE_OP1();
	FREE_OP2();
	ZEND_VM_NEXT_OPCODE_CHECK_EXCEPTION();
}

ZEND_VM_COLD_CONSTCONST_HANDLER(166, ZEND_POW, CONST|TMPVAR|CV, CONST|TMPVAR|CV)
{
	USE_OPLINE
	zend_free_op free_op1, free_op2;
	zval *op1, *op2;

	SAVE_OPLINE();
	op1 = GET_OP1_ZVAL_PTR(BP_VAR_R);
	op2 = GET_OP2_ZVAL_PTR(BP_VAR_R);
	pow_function(EX_VAR(opline->result.var), op1, op2);
	FREE_OP1();
	FREE_OP2();
	ZEND_VM_NEXT_OPCODE_CHECK_EXCEPTION();
}

ZEND_VM_HANDLER(8, ZEND_CONCAT, CONST|TMPVAR|CV, CONST|TMPVAR|CV, SPEC(NO_CONST_CONST))
{
	USE_OPLINE
	zend_free_op free_op1, free_op2;
	zval *op1, *op2;

	op1 = GET_OP1_ZVAL_PTR_UNDEF(BP_VAR_R);
	op2 = GET_OP2_ZVAL_PTR_UNDEF(BP_VAR_R);

	if ((OP1_TYPE == IS_CONST || EXPECTED(Z_TYPE_P(op1) == IS_STRING)) &&
	    (OP2_TYPE == IS_CONST || EXPECTED(Z_TYPE_P(op2) == IS_STRING))) {
		zend_string *op1_str = Z_STR_P(op1);
		zend_string *op2_str = Z_STR_P(op2);
		zend_string *str;

		if (OP1_TYPE != IS_CONST && UNEXPECTED(ZSTR_LEN(op1_str) == 0)) {
			if (OP2_TYPE == IS_CONST || OP2_TYPE == IS_CV) {
				ZVAL_STR_COPY(EX_VAR(opline->result.var), op2_str);
			} else {
				ZVAL_STR(EX_VAR(opline->result.var), op2_str);
			}
			FREE_OP1();
		} else if (OP2_TYPE != IS_CONST && UNEXPECTED(ZSTR_LEN(op2_str) == 0)) {
			if (OP1_TYPE == IS_CONST || OP1_TYPE == IS_CV) {
				ZVAL_STR_COPY(EX_VAR(opline->result.var), op1_str);
			} else {
				ZVAL_STR(EX_VAR(opline->result.var), op1_str);
			}
			FREE_OP2();
		} else if (OP1_TYPE != IS_CONST && OP1_TYPE != IS_CV &&
		    !ZSTR_IS_INTERNED(op1_str) && GC_REFCOUNT(op1_str) == 1) {
		    size_t len = ZSTR_LEN(op1_str);

			str = zend_string_extend(op1_str, len + ZSTR_LEN(op2_str), 0);
			memcpy(ZSTR_VAL(str) + len, ZSTR_VAL(op2_str), ZSTR_LEN(op2_str)+1);
			ZVAL_NEW_STR(EX_VAR(opline->result.var), str);
			FREE_OP2();
		} else {
			str = zend_string_alloc(ZSTR_LEN(op1_str) + ZSTR_LEN(op2_str), 0);
			memcpy(ZSTR_VAL(str), ZSTR_VAL(op1_str), ZSTR_LEN(op1_str));
			memcpy(ZSTR_VAL(str) + ZSTR_LEN(op1_str), ZSTR_VAL(op2_str), ZSTR_LEN(op2_str)+1);
			ZVAL_NEW_STR(EX_VAR(opline->result.var), str);
			FREE_OP1();
			FREE_OP2();
		}
		ZEND_VM_NEXT_OPCODE();
	} else {
		SAVE_OPLINE();

		if (OP1_TYPE == IS_CV && UNEXPECTED(Z_TYPE_P(op1) == IS_UNDEF)) {
			op1 = ZVAL_UNDEFINED_OP1();
		}
		if (OP2_TYPE == IS_CV && UNEXPECTED(Z_TYPE_P(op2) == IS_UNDEF)) {
			op2 = ZVAL_UNDEFINED_OP2();
		}
		concat_function(EX_VAR(opline->result.var), op1, op2);
		FREE_OP1();
		FREE_OP2();
		ZEND_VM_NEXT_OPCODE_CHECK_EXCEPTION();
	}
}

ZEND_VM_COLD_CONSTCONST_HANDLER(15, ZEND_IS_IDENTICAL, CONST|TMP|VAR|CV, CONST|TMP|VAR|CV, SPEC(COMMUTATIVE))
{
	USE_OPLINE
	zend_free_op free_op1, free_op2;
	zval *op1, *op2;
	zend_bool result;

	SAVE_OPLINE();
	op1 = GET_OP1_ZVAL_PTR_DEREF(BP_VAR_R);
	op2 = GET_OP2_ZVAL_PTR_DEREF(BP_VAR_R);
	result = fast_is_identical_function(op1, op2);
	FREE_OP1();
	FREE_OP2();
	ZEND_VM_SMART_BRANCH(result, 1);
	ZVAL_BOOL(EX_VAR(opline->result.var), result);
	ZEND_VM_NEXT_OPCODE_CHECK_EXCEPTION();
}

ZEND_VM_COLD_CONSTCONST_HANDLER(16, ZEND_IS_NOT_IDENTICAL, CONST|TMP|VAR|CV, CONST|TMP|VAR|CV, SPEC(COMMUTATIVE))
{
	USE_OPLINE
	zend_free_op free_op1, free_op2;
	zval *op1, *op2;
	zend_bool result;

	SAVE_OPLINE();
	op1 = GET_OP1_ZVAL_PTR_DEREF(BP_VAR_R);
	op2 = GET_OP2_ZVAL_PTR_DEREF(BP_VAR_R);
	result = fast_is_not_identical_function(op1, op2);
	FREE_OP1();
	FREE_OP2();
	ZEND_VM_SMART_BRANCH(result, 1);
	ZVAL_BOOL(EX_VAR(opline->result.var), result);
	ZEND_VM_NEXT_OPCODE_CHECK_EXCEPTION();
}

ZEND_VM_COLD_CONSTCONST_HANDLER(17, ZEND_IS_EQUAL, CONST|TMPVAR|CV, CONST|TMPVAR|CV, SPEC(COMMUTATIVE))
{
	USE_OPLINE
	zend_free_op free_op1, free_op2;
	zval *op1, *op2;
	double d1, d2;

	op1 = GET_OP1_ZVAL_PTR_UNDEF(BP_VAR_R);
	op2 = GET_OP2_ZVAL_PTR_UNDEF(BP_VAR_R);
	if (EXPECTED(Z_TYPE_P(op1) == IS_LONG)) {
		if (EXPECTED(Z_TYPE_P(op2) == IS_LONG)) {
			if (EXPECTED(Z_LVAL_P(op1) == Z_LVAL_P(op2))) {
				ZEND_VM_C_GOTO(is_equal_true);
			} else {
				ZEND_VM_C_GOTO(is_equal_false);
			}
		} else if (EXPECTED(Z_TYPE_P(op2) == IS_DOUBLE)) {
			d1 = (double)Z_LVAL_P(op1);
			d2 = Z_DVAL_P(op2);
			ZEND_VM_C_GOTO(is_equal_double);
		}
	} else if (EXPECTED(Z_TYPE_P(op1) == IS_DOUBLE)) {
		if (EXPECTED(Z_TYPE_P(op2) == IS_DOUBLE)) {
			d1 = Z_DVAL_P(op1);
			d2 = Z_DVAL_P(op2);
ZEND_VM_C_LABEL(is_equal_double):
			if (d1 == d2) {
				ZEND_VM_C_GOTO(is_equal_true);
			} else {
				ZEND_VM_C_GOTO(is_equal_false);
			}
		} else if (EXPECTED(Z_TYPE_P(op2) == IS_LONG)) {
			d1 = Z_DVAL_P(op1);
			d2 = (double)Z_LVAL_P(op2);
			ZEND_VM_C_GOTO(is_equal_double);
		}
	} else if (EXPECTED(Z_TYPE_P(op1) == IS_STRING)) {
		if (EXPECTED(Z_TYPE_P(op2) == IS_STRING)) {
			int result = zend_fast_equal_strings(Z_STR_P(op1), Z_STR_P(op2));
			FREE_OP1();
			FREE_OP2();
			if (result) {
				ZEND_VM_C_GOTO(is_equal_true);
			} else {
				ZEND_VM_C_GOTO(is_equal_false);
			}
		}
	}
	SAVE_OPLINE();
	if (OP1_TYPE == IS_CV && UNEXPECTED(Z_TYPE_P(op1) == IS_UNDEF)) {
		op1 = ZVAL_UNDEFINED_OP1();
	}
	if (OP2_TYPE == IS_CV && UNEXPECTED(Z_TYPE_P(op2) == IS_UNDEF)) {
		op2 = ZVAL_UNDEFINED_OP2();
	}
	compare_function(EX_VAR(opline->result.var), op1, op2);
	FREE_OP1();
	FREE_OP2();
	if (UNEXPECTED(EG(exception))) {
		HANDLE_EXCEPTION();
	}
	if (Z_LVAL_P(EX_VAR(opline->result.var)) == 0) {
ZEND_VM_C_LABEL(is_equal_true):
		ZEND_VM_SMART_BRANCH_TRUE();
		ZVAL_TRUE(EX_VAR(opline->result.var));
		ZEND_VM_NEXT_OPCODE();
	} else {
ZEND_VM_C_LABEL(is_equal_false):
		ZEND_VM_SMART_BRANCH_FALSE();
		ZVAL_FALSE(EX_VAR(opline->result.var));
		ZEND_VM_NEXT_OPCODE();
	}
}

ZEND_VM_COLD_CONSTCONST_HANDLER(18, ZEND_IS_NOT_EQUAL, CONST|TMPVAR|CV, CONST|TMPVAR|CV, SPEC(COMMUTATIVE))
{
	USE_OPLINE
	zend_free_op free_op1, free_op2;
	zval *op1, *op2;
	double d1, d2;

	op1 = GET_OP1_ZVAL_PTR_UNDEF(BP_VAR_R);
	op2 = GET_OP2_ZVAL_PTR_UNDEF(BP_VAR_R);
	if (EXPECTED(Z_TYPE_P(op1) == IS_LONG)) {
		if (EXPECTED(Z_TYPE_P(op2) == IS_LONG)) {
			if (EXPECTED(Z_LVAL_P(op1) != Z_LVAL_P(op2))) {
				ZEND_VM_C_GOTO(is_not_equal_true);
			} else {
				ZEND_VM_C_GOTO(is_not_equal_false);
			}
		} else if (EXPECTED(Z_TYPE_P(op2) == IS_DOUBLE)) {
			d1 = (double)Z_LVAL_P(op1);
			d2 = Z_DVAL_P(op2);
			ZEND_VM_C_GOTO(is_not_equal_double);
		}
	} else if (EXPECTED(Z_TYPE_P(op1) == IS_DOUBLE)) {
		if (EXPECTED(Z_TYPE_P(op2) == IS_DOUBLE)) {
			d1 = Z_DVAL_P(op1);
			d2 = Z_DVAL_P(op2);
ZEND_VM_C_LABEL(is_not_equal_double):
			if (d1 != d2) {
				ZEND_VM_C_GOTO(is_not_equal_true);
			} else {
				ZEND_VM_C_GOTO(is_not_equal_false);
			}
		} else if (EXPECTED(Z_TYPE_P(op2) == IS_LONG)) {
			d1 = Z_DVAL_P(op1);
			d2 = (double)Z_LVAL_P(op2);
			ZEND_VM_C_GOTO(is_not_equal_double);
		}
	} else if (EXPECTED(Z_TYPE_P(op1) == IS_STRING)) {
		if (EXPECTED(Z_TYPE_P(op2) == IS_STRING)) {
			int result = zend_fast_equal_strings(Z_STR_P(op1), Z_STR_P(op2));
			FREE_OP1();
			FREE_OP2();
			if (!result) {
				ZEND_VM_C_GOTO(is_not_equal_true);
			} else {
				ZEND_VM_C_GOTO(is_not_equal_false);
			}
		}
	}
	SAVE_OPLINE();
	if (OP1_TYPE == IS_CV && UNEXPECTED(Z_TYPE_P(op1) == IS_UNDEF)) {
		op1 = ZVAL_UNDEFINED_OP1();
	}
	if (OP2_TYPE == IS_CV && UNEXPECTED(Z_TYPE_P(op2) == IS_UNDEF)) {
		op2 = ZVAL_UNDEFINED_OP2();
	}
	compare_function(EX_VAR(opline->result.var), op1, op2);
	FREE_OP1();
	FREE_OP2();
	if (UNEXPECTED(EG(exception))) {
		HANDLE_EXCEPTION();
	}
	if (Z_LVAL_P(EX_VAR(opline->result.var)) != 0) {
ZEND_VM_C_LABEL(is_not_equal_true):
		ZEND_VM_SMART_BRANCH_TRUE();
		ZVAL_TRUE(EX_VAR(opline->result.var));
		ZEND_VM_NEXT_OPCODE();
	} else {
ZEND_VM_C_LABEL(is_not_equal_false):
		ZEND_VM_SMART_BRANCH_FALSE();
		ZVAL_FALSE(EX_VAR(opline->result.var));
		ZEND_VM_NEXT_OPCODE();
	}
}

ZEND_VM_COLD_CONSTCONST_HANDLER(19, ZEND_IS_SMALLER, CONST|TMPVAR|CV, CONST|TMPVAR|CV)
{
	USE_OPLINE
	zend_free_op free_op1, free_op2;
	zval *op1, *op2;
	double d1, d2;

	op1 = GET_OP1_ZVAL_PTR_UNDEF(BP_VAR_R);
	op2 = GET_OP2_ZVAL_PTR_UNDEF(BP_VAR_R);
	if (EXPECTED(Z_TYPE_INFO_P(op1) == IS_LONG)) {
		if (EXPECTED(Z_TYPE_INFO_P(op2) == IS_LONG)) {
			if (EXPECTED(Z_LVAL_P(op1) < Z_LVAL_P(op2))) {
				ZEND_VM_C_GOTO(is_smaller_true);
			} else {
				ZEND_VM_C_GOTO(is_smaller_false);
			}
		} else if (EXPECTED(Z_TYPE_INFO_P(op2) == IS_DOUBLE)) {
			d1 = (double)Z_LVAL_P(op1);
			d2 = Z_DVAL_P(op2);
			ZEND_VM_C_GOTO(is_smaller_double);
		}
	} else if (EXPECTED(Z_TYPE_INFO_P(op1) == IS_DOUBLE)) {
		if (EXPECTED(Z_TYPE_INFO_P(op2) == IS_DOUBLE)) {
			d1 = Z_DVAL_P(op1);
			d2 = Z_DVAL_P(op2);
ZEND_VM_C_LABEL(is_smaller_double):
			if (d1 < d2) {
				ZEND_VM_C_GOTO(is_smaller_true);
			} else {
				ZEND_VM_C_GOTO(is_smaller_false);
			}
		} else if (EXPECTED(Z_TYPE_INFO_P(op2) == IS_LONG)) {
			d1 = Z_DVAL_P(op1);
			d2 = (double)Z_LVAL_P(op2);
			ZEND_VM_C_GOTO(is_smaller_double);
		}
	}
	SAVE_OPLINE();
	if (OP1_TYPE == IS_CV && UNEXPECTED(Z_TYPE_INFO_P(op1) == IS_UNDEF)) {
		op1 = ZVAL_UNDEFINED_OP1();
	}
	if (OP2_TYPE == IS_CV && UNEXPECTED(Z_TYPE_INFO_P(op2) == IS_UNDEF)) {
		op2 = ZVAL_UNDEFINED_OP2();
	}
	compare_function(EX_VAR(opline->result.var), op1, op2);
	FREE_OP1();
	FREE_OP2();
	if (UNEXPECTED(EG(exception))) {
		HANDLE_EXCEPTION();
	}
	if (Z_LVAL_P(EX_VAR(opline->result.var)) < 0) {
ZEND_VM_C_LABEL(is_smaller_true):
		ZEND_VM_SMART_BRANCH_TRUE();
		ZVAL_TRUE(EX_VAR(opline->result.var));
		ZEND_VM_NEXT_OPCODE();
	} else {
ZEND_VM_C_LABEL(is_smaller_false):
		ZEND_VM_SMART_BRANCH_FALSE();
		ZVAL_FALSE(EX_VAR(opline->result.var));
		ZEND_VM_NEXT_OPCODE();
	}
}

ZEND_VM_COLD_CONSTCONST_HANDLER(20, ZEND_IS_SMALLER_OR_EQUAL, CONST|TMPVAR|CV, CONST|TMPVAR|CV)
{
	USE_OPLINE
	zend_free_op free_op1, free_op2;
	zval *op1, *op2;
	double d1, d2;

	op1 = GET_OP1_ZVAL_PTR_UNDEF(BP_VAR_R);
	op2 = GET_OP2_ZVAL_PTR_UNDEF(BP_VAR_R);
	if (EXPECTED(Z_TYPE_INFO_P(op1) == IS_LONG)) {
		if (EXPECTED(Z_TYPE_INFO_P(op2) == IS_LONG)) {
			if (EXPECTED(Z_LVAL_P(op1) <= Z_LVAL_P(op2))) {
				ZEND_VM_C_GOTO(is_smaller_or_equal_true);
			} else {
				ZEND_VM_C_GOTO(is_smaller_or_equal_false);
			}
		} else if (EXPECTED(Z_TYPE_INFO_P(op2) == IS_DOUBLE)) {
			d1 = (double)Z_LVAL_P(op1);
			d2 = Z_DVAL_P(op2);
			ZEND_VM_C_GOTO(is_smaller_or_equal_double);
		}
	} else if (EXPECTED(Z_TYPE_INFO_P(op1) == IS_DOUBLE)) {
		if (EXPECTED(Z_TYPE_INFO_P(op2) == IS_DOUBLE)) {
			d1 = Z_DVAL_P(op1);
			d2 = Z_DVAL_P(op2);
ZEND_VM_C_LABEL(is_smaller_or_equal_double):
			if (d1 <= d2) {
				ZEND_VM_C_GOTO(is_smaller_or_equal_true);
			} else {
				ZEND_VM_C_GOTO(is_smaller_or_equal_false);
			}
		} else if (EXPECTED(Z_TYPE_INFO_P(op2) == IS_LONG)) {
			d1 = Z_DVAL_P(op1);
			d2 = (double)Z_LVAL_P(op2);
			ZEND_VM_C_GOTO(is_smaller_or_equal_double);
		}
	}
	SAVE_OPLINE();
	if (OP1_TYPE == IS_CV && UNEXPECTED(Z_TYPE_INFO_P(op1) == IS_UNDEF)) {
		op1 = ZVAL_UNDEFINED_OP1();
	}
	if (OP2_TYPE == IS_CV && UNEXPECTED(Z_TYPE_INFO_P(op2) == IS_UNDEF)) {
		op2 = ZVAL_UNDEFINED_OP2();
	}
	compare_function(EX_VAR(opline->result.var), op1, op2);
	FREE_OP1();
	FREE_OP2();
	if (UNEXPECTED(EG(exception))) {
		HANDLE_EXCEPTION();
	}
	if (Z_LVAL_P(EX_VAR(opline->result.var)) <= 0) {
ZEND_VM_C_LABEL(is_smaller_or_equal_true):
		ZEND_VM_SMART_BRANCH_TRUE();
		ZVAL_TRUE(EX_VAR(opline->result.var));
		ZEND_VM_NEXT_OPCODE();
	} else {
ZEND_VM_C_LABEL(is_smaller_or_equal_false):
		ZEND_VM_SMART_BRANCH_FALSE();
		ZVAL_FALSE(EX_VAR(opline->result.var));
		ZEND_VM_NEXT_OPCODE();
	}
}

ZEND_VM_COLD_CONSTCONST_HANDLER(170, ZEND_SPACESHIP, CONST|TMPVAR|CV, CONST|TMPVAR|CV)
{
	USE_OPLINE
	zend_free_op free_op1, free_op2;
	zval *op1, *op2;

	SAVE_OPLINE();
	op1 = GET_OP1_ZVAL_PTR(BP_VAR_R);
	op2 = GET_OP2_ZVAL_PTR(BP_VAR_R);
	compare_function(EX_VAR(opline->result.var), op1, op2);
	FREE_OP1();
	FREE_OP2();
	ZEND_VM_NEXT_OPCODE_CHECK_EXCEPTION();
}

ZEND_VM_COLD_CONSTCONST_HANDLER(9, ZEND_BW_OR, CONST|TMPVAR|CV, CONST|TMPVAR|CV, SPEC(COMMUTATIVE))
{
	USE_OPLINE
	zend_free_op free_op1, free_op2;
	zval *op1, *op2;

	op1 = GET_OP1_ZVAL_PTR_UNDEF(BP_VAR_R);
	op2 = GET_OP2_ZVAL_PTR_UNDEF(BP_VAR_R);
	if (EXPECTED(Z_TYPE_INFO_P(op1) == IS_LONG)
			&& EXPECTED(Z_TYPE_INFO_P(op2) == IS_LONG)) {
		ZVAL_LONG(EX_VAR(opline->result.var), Z_LVAL_P(op1) | Z_LVAL_P(op2));
		ZEND_VM_NEXT_OPCODE();
	}

	SAVE_OPLINE();
	if (OP1_TYPE == IS_CV && UNEXPECTED(Z_TYPE_INFO_P(op1) == IS_UNDEF)) {
		op1 = ZVAL_UNDEFINED_OP1();
	}
	if (OP2_TYPE == IS_CV && UNEXPECTED(Z_TYPE_INFO_P(op2) == IS_UNDEF)) {
		op2 = ZVAL_UNDEFINED_OP2();
	}
	bitwise_or_function(EX_VAR(opline->result.var), op1, op2);
	FREE_OP1();
	FREE_OP2();
	ZEND_VM_NEXT_OPCODE_CHECK_EXCEPTION();
}

ZEND_VM_COLD_CONSTCONST_HANDLER(10, ZEND_BW_AND, CONST|TMPVAR|CV, CONST|TMPVAR|CV, SPEC(COMMUTATIVE))
{
	USE_OPLINE
	zend_free_op free_op1, free_op2;
	zval *op1, *op2;

	op1 = GET_OP1_ZVAL_PTR_UNDEF(BP_VAR_R);
	op2 = GET_OP2_ZVAL_PTR_UNDEF(BP_VAR_R);
	if (EXPECTED(Z_TYPE_INFO_P(op1) == IS_LONG)
			&& EXPECTED(Z_TYPE_INFO_P(op2) == IS_LONG)) {
		ZVAL_LONG(EX_VAR(opline->result.var), Z_LVAL_P(op1) & Z_LVAL_P(op2));
		ZEND_VM_NEXT_OPCODE();
	}

	SAVE_OPLINE();
	if (OP1_TYPE == IS_CV && UNEXPECTED(Z_TYPE_INFO_P(op1) == IS_UNDEF)) {
		op1 = ZVAL_UNDEFINED_OP1();
	}
	if (OP2_TYPE == IS_CV && UNEXPECTED(Z_TYPE_INFO_P(op2) == IS_UNDEF)) {
		op2 = ZVAL_UNDEFINED_OP2();
	}
	bitwise_and_function(EX_VAR(opline->result.var), op1, op2);
	FREE_OP1();
	FREE_OP2();
	ZEND_VM_NEXT_OPCODE_CHECK_EXCEPTION();
}

ZEND_VM_COLD_CONSTCONST_HANDLER(11, ZEND_BW_XOR, CONST|TMPVAR|CV, CONST|TMPVAR|CV, SPEC(COMMUTATIVE))
{
	USE_OPLINE
	zend_free_op free_op1, free_op2;
	zval *op1, *op2;

	op1 = GET_OP1_ZVAL_PTR_UNDEF(BP_VAR_R);
	op2 = GET_OP2_ZVAL_PTR_UNDEF(BP_VAR_R);
	if (EXPECTED(Z_TYPE_INFO_P(op1) == IS_LONG)
			&& EXPECTED(Z_TYPE_INFO_P(op2) == IS_LONG)) {
		ZVAL_LONG(EX_VAR(opline->result.var), Z_LVAL_P(op1) ^ Z_LVAL_P(op2));
		ZEND_VM_NEXT_OPCODE();
	}

	SAVE_OPLINE();
	if (OP1_TYPE == IS_CV && UNEXPECTED(Z_TYPE_INFO_P(op1) == IS_UNDEF)) {
		op1 = ZVAL_UNDEFINED_OP1();
	}
	if (OP2_TYPE == IS_CV && UNEXPECTED(Z_TYPE_INFO_P(op2) == IS_UNDEF)) {
		op2 = ZVAL_UNDEFINED_OP2();
	}
	bitwise_xor_function(EX_VAR(opline->result.var), op1, op2);
	FREE_OP1();
	FREE_OP2();
	ZEND_VM_NEXT_OPCODE_CHECK_EXCEPTION();
}

ZEND_VM_COLD_CONSTCONST_HANDLER(14, ZEND_BOOL_XOR, CONST|TMPVAR|CV, CONST|TMPVAR|CV, SPEC(COMMUTATIVE))
{
	USE_OPLINE
	zend_free_op free_op1, free_op2;
	zval *op1, *op2;

	SAVE_OPLINE();
	op1 = GET_OP1_ZVAL_PTR(BP_VAR_R);
	op2 = GET_OP2_ZVAL_PTR(BP_VAR_R);
	boolean_xor_function(EX_VAR(opline->result.var), op1, op2);
	FREE_OP1();
	FREE_OP2();
	ZEND_VM_NEXT_OPCODE_CHECK_EXCEPTION();
}

ZEND_VM_COLD_CONST_HANDLER(12, ZEND_BW_NOT, CONST|TMPVAR|CV, ANY)
{
	USE_OPLINE
	zend_free_op free_op1;
	zval *op1;

	op1 = GET_OP1_ZVAL_PTR_UNDEF(BP_VAR_R);
	if (EXPECTED(Z_TYPE_INFO_P(op1) == IS_LONG)) {
		ZVAL_LONG(EX_VAR(opline->result.var), ~Z_LVAL_P(op1));
		ZEND_VM_NEXT_OPCODE();
	}

	SAVE_OPLINE();
	bitwise_not_function(EX_VAR(opline->result.var),
		GET_OP1_ZVAL_PTR(BP_VAR_R));
	FREE_OP1();
	ZEND_VM_NEXT_OPCODE_CHECK_EXCEPTION();
}

ZEND_VM_COLD_CONST_HANDLER(13, ZEND_BOOL_NOT, CONST|TMPVAR|CV, ANY)
{
	USE_OPLINE
	zval *val;
	zend_free_op free_op1;

	val = GET_OP1_ZVAL_PTR_UNDEF(BP_VAR_R);
	if (Z_TYPE_INFO_P(val) == IS_TRUE) {
		ZVAL_FALSE(EX_VAR(opline->result.var));
	} else if (EXPECTED(Z_TYPE_INFO_P(val) <= IS_TRUE)) {
		ZVAL_TRUE(EX_VAR(opline->result.var));
		if (OP1_TYPE == IS_CV && UNEXPECTED(Z_TYPE_INFO_P(val) == IS_UNDEF)) {
			SAVE_OPLINE();
			ZVAL_UNDEFINED_OP1();
			ZEND_VM_NEXT_OPCODE_CHECK_EXCEPTION();
		}
	} else {
		SAVE_OPLINE();
		ZVAL_BOOL(EX_VAR(opline->result.var), !i_zend_is_true(val));
		FREE_OP1();
		ZEND_VM_NEXT_OPCODE_CHECK_EXCEPTION();
	}
	ZEND_VM_NEXT_OPCODE();
}

ZEND_VM_COLD_HELPER(zend_this_not_in_object_context_helper, ANY, ANY)
{
	USE_OPLINE

	SAVE_OPLINE();
	zend_throw_error(NULL, "Using $this when not in object context");
	if ((opline+1)->opcode == ZEND_OP_DATA) {
		FREE_UNFETCHED_OP_DATA();
	}
	FREE_UNFETCHED_OP2();
	UNDEF_RESULT();
	HANDLE_EXCEPTION();
}

ZEND_VM_COLD_HELPER(zend_abstract_method_helper, ANY, ANY, zend_function *fbc)
{
	USE_OPLINE

	SAVE_OPLINE();
	zend_throw_error(NULL, "Cannot call abstract method %s::%s()", ZSTR_VAL(fbc->common.scope->name), ZSTR_VAL(fbc->common.function_name));
	UNDEF_RESULT();
	HANDLE_EXCEPTION();
}

ZEND_VM_COLD_HELPER(zend_undefined_function_helper, ANY, ANY)
{
	USE_OPLINE
	zval *function_name;

	SAVE_OPLINE();
	function_name = RT_CONSTANT(opline, opline->op2);
	zend_throw_error(NULL, "Call to undefined function %s()", Z_STRVAL_P(function_name));
	HANDLE_EXCEPTION();
}

ZEND_VM_HELPER(zend_binary_assign_op_obj_helper, VAR|UNUSED|CV, CONST|TMPVAR|CV, binary_op_type binary_op)
{
	USE_OPLINE
	zend_free_op free_op1, free_op2, free_op_data;
	zval *object;
	zval *property;
	zval *value;
	zval *zptr;
	void **cache_slot;
	zend_property_info *prop_info;
	zend_object *zobj;
	zend_string *name, *tmp_name;

	SAVE_OPLINE();
	object = GET_OP1_OBJ_ZVAL_PTR_PTR(BP_VAR_RW);

	if (OP1_TYPE == IS_UNUSED && UNEXPECTED(Z_TYPE_P(object) == IS_UNDEF)) {
		ZEND_VM_DISPATCH_TO_HELPER(zend_this_not_in_object_context_helper);
	}

	property = GET_OP2_ZVAL_PTR(BP_VAR_R);

	do {
		value = GET_OP_DATA_ZVAL_PTR(BP_VAR_R);

		if (OP1_TYPE != IS_UNUSED && UNEXPECTED(Z_TYPE_P(object) != IS_OBJECT)) {
			if (Z_ISREF_P(object) && Z_TYPE_P(Z_REFVAL_P(object)) == IS_OBJECT) {
				object = Z_REFVAL_P(object);
				ZEND_VM_C_GOTO(assign_op_object);
			}
			object = make_real_object(object, property OPLINE_CC EXECUTE_DATA_CC);
			if (UNEXPECTED(!object)) {
				break;
			}
		}

ZEND_VM_C_LABEL(assign_op_object):
		/* here we are sure we are dealing with an object */
		zobj = Z_OBJ_P(object);
		if (OP2_TYPE == IS_CONST) {
			name = Z_STR_P(property);
		} else {
			name = zval_get_tmp_string(property, &tmp_name);
		}
		cache_slot = (OP2_TYPE == IS_CONST) ? CACHE_ADDR((opline+1)->extended_value) : NULL;
		if (EXPECTED((zptr = zobj->handlers->get_property_ptr_ptr(zobj, name, BP_VAR_RW, cache_slot)) != NULL)) {
			if (UNEXPECTED(Z_ISERROR_P(zptr))) {
				if (UNEXPECTED(RETURN_VALUE_USED(opline))) {
					ZVAL_NULL(EX_VAR(opline->result.var));
				}
			} else {
				zval *orig_zptr = zptr;
				zend_reference *ref;

				do {
					if (UNEXPECTED(Z_ISREF_P(zptr))) {
						ref = Z_REF_P(zptr);
						if (UNEXPECTED(ZEND_REF_HAS_TYPE_SOURCES(ref))) {
							zend_binary_assign_op_typed_ref(ref, value, binary_op EXECUTE_DATA_CC);
							break;
						}
						zptr = Z_REFVAL_P(zptr);
					}

					if (OP2_TYPE == IS_CONST) {
						prop_info = (zend_property_info*)CACHED_PTR_EX(cache_slot + 2);
					} else {
						prop_info = zend_object_fetch_property_type_info(Z_OBJ_P(object), orig_zptr);
					}
					if (UNEXPECTED(prop_info)) {
						/* special case for typed properties */
						zend_binary_assign_op_typed_prop(prop_info, zptr, value, binary_op EXECUTE_DATA_CC);
					} else {
						binary_op(zptr, zptr, value);
					}
				} while (0);

				if (UNEXPECTED(RETURN_VALUE_USED(opline))) {
					ZVAL_COPY(EX_VAR(opline->result.var), zptr);
				}
			}
		} else {
			zend_assign_op_overloaded_property(zobj, name, cache_slot, value, binary_op OPLINE_CC EXECUTE_DATA_CC);
		}
		if (OP2_TYPE != IS_CONST) {
			zend_tmp_string_release(tmp_name);
		}
	} while (0);

	FREE_OP_DATA();
	FREE_OP2();
	FREE_OP1_VAR_PTR();
	/* assign_obj has two opcodes! */
	ZEND_VM_NEXT_OPCODE_EX(1, 2);
}

/* No specialization for op_types (CONST|TMP|VAR|CV, UNUSED|CONST|TMPVAR) */
ZEND_VM_HELPER(zend_binary_assign_op_static_prop_helper, ANY, ANY, binary_op_type binary_op)
{
	/* This helper actually never will receive IS_VAR as second op, and has the same handling for VAR and TMP in the first op, but for interoperability with the other binary_assign_op helpers, it is necessary to "include" it */

	USE_OPLINE
	zend_free_op free_op_data;
	zval *prop, *value;
	zend_property_info *prop_info;
	zend_reference *ref;

	SAVE_OPLINE();

	if (UNEXPECTED(zend_fetch_static_property_address(&prop, &prop_info, (opline+1)->extended_value, BP_VAR_RW, 0 OPLINE_CC EXECUTE_DATA_CC) != SUCCESS)) {
		ZEND_ASSERT(EG(exception));
		UNDEF_RESULT();
		FREE_UNFETCHED_OP_DATA();
		HANDLE_EXCEPTION();
	}

	value = GET_OP_DATA_ZVAL_PTR(BP_VAR_R);

	do {
		if (UNEXPECTED(Z_ISREF_P(prop))) {
			ref = Z_REF_P(prop);
			if (UNEXPECTED(ZEND_REF_HAS_TYPE_SOURCES(ref))) {
				zend_binary_assign_op_typed_ref(ref, value, binary_op EXECUTE_DATA_CC);
				break;
			}
			prop = Z_REFVAL_P(prop);
		}

		if (UNEXPECTED(prop_info->type)) {
			/* special case for typed properties */
			zend_binary_assign_op_typed_prop(prop_info, prop, value, binary_op EXECUTE_DATA_CC);
		} else {
			binary_op(prop, prop, value);
		}
	} while (0);

	if (UNEXPECTED(RETURN_VALUE_USED(opline))) {
		ZVAL_COPY(EX_VAR(opline->result.var), prop);
	}

	FREE_OP_DATA();
	/* assign_static_prop has two opcodes! */
	ZEND_VM_NEXT_OPCODE_EX(1, 2);
}

ZEND_VM_HELPER(zend_binary_assign_op_dim_helper, VAR|CV, CONST|TMPVAR|UNUSED|CV, binary_op_type binary_op)
{
	USE_OPLINE
	zend_free_op free_op1, free_op2, free_op_data1;
	zval *var_ptr;
	zval *value, *container, *dim;

	SAVE_OPLINE();
	container = GET_OP1_OBJ_ZVAL_PTR_PTR_UNDEF(BP_VAR_RW);

	if (EXPECTED(Z_TYPE_P(container) == IS_ARRAY)) {
ZEND_VM_C_LABEL(assign_dim_op_array):
		SEPARATE_ARRAY(container);
ZEND_VM_C_LABEL(assign_dim_op_new_array):
		dim = GET_OP2_ZVAL_PTR_UNDEF(BP_VAR_R);
		if (OP2_TYPE == IS_UNUSED) {
			var_ptr = zend_hash_next_index_insert(Z_ARRVAL_P(container), &EG(uninitialized_zval));
			if (UNEXPECTED(!var_ptr)) {
				zend_cannot_add_element();
				ZEND_VM_C_GOTO(assign_dim_op_ret_null);
			}
		} else {
			if (OP2_TYPE == IS_CONST) {
				var_ptr = zend_fetch_dimension_address_inner_RW_CONST(Z_ARRVAL_P(container), dim EXECUTE_DATA_CC);
			} else {
				var_ptr = zend_fetch_dimension_address_inner_RW(Z_ARRVAL_P(container), dim EXECUTE_DATA_CC);
			}
			if (UNEXPECTED(!var_ptr)) {
				ZEND_VM_C_GOTO(assign_dim_op_ret_null);
			}
		}

		value = get_op_data_zval_ptr_r((opline+1)->op1_type, (opline+1)->op1, &free_op_data1);

		do {
			if (OP2_TYPE != IS_UNUSED && UNEXPECTED(Z_ISREF_P(var_ptr))) {
				zend_reference *ref = Z_REF_P(var_ptr);
				var_ptr = Z_REFVAL_P(var_ptr);
				if (UNEXPECTED(ZEND_REF_HAS_TYPE_SOURCES(ref))) {
					zend_binary_assign_op_typed_ref(ref, value, binary_op EXECUTE_DATA_CC);
					break;
				}
			}
			binary_op(var_ptr, var_ptr, value);
		} while (0);

		if (UNEXPECTED(RETURN_VALUE_USED(opline))) {
			ZVAL_COPY(EX_VAR(opline->result.var), var_ptr);
		}
	} else {
		if (EXPECTED(Z_ISREF_P(container))) {
			container = Z_REFVAL_P(container);
			if (EXPECTED(Z_TYPE_P(container) == IS_ARRAY)) {
				ZEND_VM_C_GOTO(assign_dim_op_array);
			}
		}

		dim = GET_OP2_ZVAL_PTR(BP_VAR_R);

		if (EXPECTED(Z_TYPE_P(container) == IS_OBJECT)) {
			value = get_op_data_zval_ptr_r((opline+1)->op1_type, (opline+1)->op1, &free_op_data1);
			if (OP2_TYPE == IS_CONST && Z_EXTRA_P(dim) == ZEND_EXTRA_VALUE) {
				dim++;
			}
			zend_binary_assign_op_obj_dim(container, dim, value, binary_op OPLINE_CC EXECUTE_DATA_CC);
		} else {
			if (UNEXPECTED(Z_TYPE_P(container) == IS_STRING)) {
				if (OP2_TYPE == IS_UNUSED) {
					zend_use_new_element_for_string();
				} else {
					zend_check_string_offset(dim, BP_VAR_RW EXECUTE_DATA_CC);
					zend_wrong_string_offset(EXECUTE_DATA_C);
				}
				UNDEF_RESULT();
			} else if (EXPECTED(Z_TYPE_P(container) <= IS_FALSE)) {
				if (OP1_TYPE == IS_CV && UNEXPECTED(Z_TYPE_INFO_P(container) == IS_UNDEF)) {
					ZVAL_NULL(container);
					ZVAL_UNDEFINED_OP1();
				}
				ZVAL_ARR(container, zend_new_array(8));
				ZEND_VM_C_GOTO(assign_dim_op_new_array);
			} else {
				if (UNEXPECTED(OP1_TYPE != IS_VAR || EXPECTED(!Z_ISERROR_P(container)))) {
					zend_use_scalar_as_array();
				}
ZEND_VM_C_LABEL(assign_dim_op_ret_null):
				if (UNEXPECTED(RETURN_VALUE_USED(opline))) {
					ZVAL_NULL(EX_VAR(opline->result.var));
				}
			}
			value = get_op_data_zval_ptr_r((opline+1)->op1_type, (opline+1)->op1, &free_op_data1);
		}
	}

	FREE_OP2();
	FREE_OP(free_op_data1);
	FREE_OP1_VAR_PTR();
	ZEND_VM_NEXT_OPCODE_EX(1, 2);
}

ZEND_VM_HELPER(zend_binary_assign_op_simple_helper, VAR|CV, CONST|TMPVAR|CV, binary_op_type binary_op)
{
	USE_OPLINE
	zend_free_op free_op1, free_op2;
	zval *var_ptr;
	zval *value;

	SAVE_OPLINE();
	value = GET_OP2_ZVAL_PTR(BP_VAR_R);
	var_ptr = GET_OP1_ZVAL_PTR_PTR(BP_VAR_RW);

	if (OP1_TYPE == IS_VAR && UNEXPECTED(Z_ISERROR_P(var_ptr))) {
		if (UNEXPECTED(RETURN_VALUE_USED(opline))) {
			ZVAL_NULL(EX_VAR(opline->result.var));
		}
	} else {
		do {
			if (UNEXPECTED(Z_TYPE_P(var_ptr) == IS_REFERENCE)) {
				zend_reference *ref = Z_REF_P(var_ptr);
				if (UNEXPECTED(ZEND_REF_HAS_TYPE_SOURCES(ref))) {
					zend_binary_assign_op_typed_ref(ref, value, binary_op EXECUTE_DATA_CC);
					break;
				}
				var_ptr = Z_REFVAL_P(var_ptr);
			}
			binary_op(var_ptr, var_ptr, value);
		} while (0);

		if (UNEXPECTED(RETURN_VALUE_USED(opline))) {
			ZVAL_COPY(EX_VAR(opline->result.var), var_ptr);
		}
	}

	FREE_OP2();
	FREE_OP1_VAR_PTR();
	ZEND_VM_NEXT_OPCODE_CHECK_EXCEPTION();
}

ZEND_VM_INLINE_HELPER(zend_binary_assign_op_helper, CONST|TMP|VAR|UNUSED|THIS|CV, CONST|TMPVAR|UNUSED|NEXT|CV, SPEC(DIM_OBJ), binary_op_type binary_op)
{
#if defined(ZEND_VM_SPEC) && (OP1_TYPE == IS_CONST || OP1_TYPE == IS_TMP_VAR)
	ZEND_VM_DISPATCH_TO_HELPER(zend_binary_assign_op_static_prop_helper, binary_op, binary_op);
#elif defined(ZEND_VM_SPEC) && (OP2_TYPE == IS_UNUSED)
	if (EXPECTED(opline->extended_value == ZEND_ASSIGN_DIM)) {
		ZEND_VM_DISPATCH_TO_HELPER(zend_binary_assign_op_dim_helper, binary_op, binary_op);
	}

	ZEND_VM_DISPATCH_TO_HELPER(zend_binary_assign_op_static_prop_helper, binary_op, binary_op);
#else
# if !defined(ZEND_VM_SPEC) || OP1_TYPE != IS_UNUSED
#  if !defined(ZEND_VM_SPEC)
	/* opline->extended_value checks are specialized, don't need opline */
	USE_OPLINE
#  endif

	if (EXPECTED(opline->extended_value == 0)) {
		ZEND_VM_DISPATCH_TO_HELPER(zend_binary_assign_op_simple_helper, binary_op, binary_op);
	}
	if (EXPECTED(opline->extended_value == ZEND_ASSIGN_DIM)) {
		ZEND_VM_DISPATCH_TO_HELPER(zend_binary_assign_op_dim_helper, binary_op, binary_op);
	}
#  if !defined(ZEND_VM_SPEC) || OP2_TYPE == IS_CONST || OP2_TYPE == (IS_TMP_VAR|IS_VAR)
	if (UNEXPECTED(opline->extended_value == ZEND_ASSIGN_STATIC_PROP)) {
		ZEND_VM_DISPATCH_TO_HELPER(zend_binary_assign_op_static_prop_helper, binary_op, binary_op);
	}
#  endif
# endif

	ZEND_VM_DISPATCH_TO_HELPER(zend_binary_assign_op_obj_helper, binary_op, binary_op);
#endif
}

ZEND_VM_HANDLER(23, ZEND_ASSIGN_ADD, CONST|TMP|VAR|UNUSED|THIS|CV, CONST|TMPVAR|UNUSED|NEXT|CV, DIM_OBJ|CACHE_SLOT, SPEC(DIM_OBJ))
{
	ZEND_VM_DISPATCH_TO_HELPER(zend_binary_assign_op_helper, binary_op, add_function);
}

ZEND_VM_HANDLER(24, ZEND_ASSIGN_SUB, CONST|TMP|VAR|UNUSED|THIS|CV, CONST|TMPVAR|UNUSED|NEXT|CV, DIM_OBJ|CACHE_SLOT, SPEC(DIM_OBJ))
{
	ZEND_VM_DISPATCH_TO_HELPER(zend_binary_assign_op_helper, binary_op, sub_function);
}

ZEND_VM_HANDLER(25, ZEND_ASSIGN_MUL, CONST|TMP|VAR|UNUSED|THIS|CV, CONST|TMPVAR|UNUSED|NEXT|CV, DIM_OBJ|CACHE_SLOT, SPEC(DIM_OBJ))
{
	ZEND_VM_DISPATCH_TO_HELPER(zend_binary_assign_op_helper, binary_op, mul_function);
}

ZEND_VM_HANDLER(26, ZEND_ASSIGN_DIV, CONST|TMP|VAR|UNUSED|THIS|CV, CONST|TMPVAR|UNUSED|NEXT|CV, DIM_OBJ|CACHE_SLOT, SPEC(DIM_OBJ))
{
	ZEND_VM_DISPATCH_TO_HELPER(zend_binary_assign_op_helper, binary_op, div_function);
}

ZEND_VM_HANDLER(27, ZEND_ASSIGN_MOD, CONST|TMP|VAR|UNUSED|THIS|CV, CONST|TMPVAR|UNUSED|NEXT|CV, DIM_OBJ|CACHE_SLOT, SPEC(DIM_OBJ))
{
	ZEND_VM_DISPATCH_TO_HELPER(zend_binary_assign_op_helper, binary_op, mod_function);
}

ZEND_VM_HANDLER(28, ZEND_ASSIGN_SL, CONST|TMP|VAR|UNUSED|THIS|CV, CONST|TMPVAR|UNUSED|NEXT|CV, DIM_OBJ|CACHE_SLOT, SPEC(DIM_OBJ))
{
	ZEND_VM_DISPATCH_TO_HELPER(zend_binary_assign_op_helper, binary_op, shift_left_function);
}

ZEND_VM_HANDLER(29, ZEND_ASSIGN_SR, CONST|TMP|VAR|UNUSED|THIS|CV, CONST|TMPVAR|UNUSED|NEXT|CV, DIM_OBJ|CACHE_SLOT, SPEC(DIM_OBJ))
{
	ZEND_VM_DISPATCH_TO_HELPER(zend_binary_assign_op_helper, binary_op, shift_right_function);
}

ZEND_VM_HANDLER(30, ZEND_ASSIGN_CONCAT, CONST|TMP|VAR|UNUSED|THIS|CV, CONST|TMPVAR|UNUSED|NEXT|CV, DIM_OBJ|CACHE_SLOT, SPEC(DIM_OBJ))
{
	ZEND_VM_DISPATCH_TO_HELPER(zend_binary_assign_op_helper, binary_op, concat_function);
}

ZEND_VM_HANDLER(31, ZEND_ASSIGN_BW_OR, CONST|TMP|VAR|UNUSED|THIS|CV, CONST|TMPVAR|UNUSED|NEXT|CV, DIM_OBJ|CACHE_SLOT, SPEC(DIM_OBJ))
{
	ZEND_VM_DISPATCH_TO_HELPER(zend_binary_assign_op_helper, binary_op, bitwise_or_function);
}

ZEND_VM_HANDLER(32, ZEND_ASSIGN_BW_AND, CONST|TMP|VAR|UNUSED|THIS|CV, CONST|TMPVAR|UNUSED|NEXT|CV, DIM_OBJ|CACHE_SLOT, SPEC(DIM_OBJ))
{
	ZEND_VM_DISPATCH_TO_HELPER(zend_binary_assign_op_helper, binary_op, bitwise_and_function);
}

ZEND_VM_HANDLER(33, ZEND_ASSIGN_BW_XOR, CONST|TMP|VAR|UNUSED|THIS|CV, CONST|TMPVAR|UNUSED|NEXT|CV, DIM_OBJ|CACHE_SLOT, SPEC(DIM_OBJ))
{
	ZEND_VM_DISPATCH_TO_HELPER(zend_binary_assign_op_helper, binary_op, bitwise_xor_function);
}

ZEND_VM_HANDLER(167, ZEND_ASSIGN_POW, CONST|TMP|VAR|UNUSED|THIS|CV, CONST|TMPVAR|UNUSED|NEXT|CV, DIM_OBJ|CACHE_SLOT, SPEC(DIM_OBJ))
{
	ZEND_VM_DISPATCH_TO_HELPER(zend_binary_assign_op_helper, binary_op, pow_function);
}

ZEND_VM_HELPER(zend_pre_incdec_property_helper, VAR|UNUSED|CV, CONST|TMPVAR|CV, int inc)
{
	USE_OPLINE
	zend_free_op free_op1, free_op2;
	zval *object;
	zval *property;
	zval *zptr;
	void **cache_slot;
	zend_property_info *prop_info;
	zend_object *zobj;
	zend_string *name, *tmp_name;

	SAVE_OPLINE();
	object = GET_OP1_OBJ_ZVAL_PTR_PTR(BP_VAR_RW);

	if (OP1_TYPE == IS_UNUSED && UNEXPECTED(Z_TYPE_P(object) == IS_UNDEF)) {
		ZEND_VM_DISPATCH_TO_HELPER(zend_this_not_in_object_context_helper);
	}

	property = GET_OP2_ZVAL_PTR(BP_VAR_R);

	do {
		if (OP1_TYPE != IS_UNUSED && UNEXPECTED(Z_TYPE_P(object) != IS_OBJECT)) {
			if (Z_ISREF_P(object) && Z_TYPE_P(Z_REFVAL_P(object)) == IS_OBJECT) {
				object = Z_REFVAL_P(object);
				ZEND_VM_C_GOTO(pre_incdec_object);
			}
			object = make_real_object(object, property OPLINE_CC EXECUTE_DATA_CC);
			if (UNEXPECTED(!object)) {
				break;
			}
		}

ZEND_VM_C_LABEL(pre_incdec_object):
		/* here we are sure we are dealing with an object */
		zobj = Z_OBJ_P(object);
		if (OP2_TYPE == IS_CONST) {
			name = Z_STR_P(property);
		} else {
			name = zval_get_tmp_string(property, &tmp_name);
		}
		cache_slot = (OP2_TYPE == IS_CONST) ? CACHE_ADDR(opline->extended_value) : NULL;
		if (EXPECTED((zptr = zobj->handlers->get_property_ptr_ptr(zobj, name, BP_VAR_RW, cache_slot)) != NULL)) {
			if (UNEXPECTED(Z_ISERROR_P(zptr))) {
				if (UNEXPECTED(RETURN_VALUE_USED(opline))) {
					ZVAL_NULL(EX_VAR(opline->result.var));
				}
			} else {
				if (OP2_TYPE == IS_CONST) {
					prop_info = (zend_property_info *) CACHED_PTR_EX(cache_slot + 2);
				} else {
					prop_info = zend_object_fetch_property_type_info(Z_OBJ_P(object), zptr);
				}
				zend_pre_incdec_property_zval(zptr, prop_info, inc OPLINE_CC EXECUTE_DATA_CC);
			}
		} else {
			zend_pre_incdec_overloaded_property(zobj, name, cache_slot, inc OPLINE_CC EXECUTE_DATA_CC);
		}
		if (OP2_TYPE != IS_CONST) {
			zend_tmp_string_release(tmp_name);
		}
	} while (0);

	FREE_OP2();
	FREE_OP1_VAR_PTR();
	ZEND_VM_NEXT_OPCODE_CHECK_EXCEPTION();
}

ZEND_VM_HANDLER(132, ZEND_PRE_INC_OBJ, VAR|UNUSED|THIS|CV, CONST|TMPVAR|CV, CACHE_SLOT)
{
	ZEND_VM_DISPATCH_TO_HELPER(zend_pre_incdec_property_helper, inc, 1);
}

ZEND_VM_HANDLER(133, ZEND_PRE_DEC_OBJ, VAR|UNUSED|THIS|CV, CONST|TMPVAR|CV, CACHE_SLOT)
{
	ZEND_VM_DISPATCH_TO_HELPER(zend_pre_incdec_property_helper, inc, 0);
}

ZEND_VM_HELPER(zend_post_incdec_property_helper, VAR|UNUSED|CV, CONST|TMPVAR|CV, int inc)
{
	USE_OPLINE
	zend_free_op free_op1, free_op2;
	zval *object;
	zval *property;
	zval *zptr;
	void **cache_slot;
	zend_property_info *prop_info;
	zend_object *zobj;
	zend_string *name, *tmp_name;

	SAVE_OPLINE();
	object = GET_OP1_OBJ_ZVAL_PTR_PTR(BP_VAR_RW);

	if (OP1_TYPE == IS_UNUSED && UNEXPECTED(Z_TYPE_P(object) == IS_UNDEF)) {
		ZEND_VM_DISPATCH_TO_HELPER(zend_this_not_in_object_context_helper);
	}

	property = GET_OP2_ZVAL_PTR(BP_VAR_R);

	do {
		if (OP1_TYPE != IS_UNUSED && UNEXPECTED(Z_TYPE_P(object) != IS_OBJECT)) {
			if (Z_ISREF_P(object) && Z_TYPE_P(Z_REFVAL_P(object)) == IS_OBJECT) {
				object = Z_REFVAL_P(object);
				ZEND_VM_C_GOTO(post_incdec_object);
			}
			object = make_real_object(object, property OPLINE_CC EXECUTE_DATA_CC);
			if (UNEXPECTED(!object)) {
				break;
			}
		}

ZEND_VM_C_LABEL(post_incdec_object):
		/* here we are sure we are dealing with an object */
		zobj = Z_OBJ_P(object);
		if (OP2_TYPE == IS_CONST) {
			name = Z_STR_P(property);
		} else {
			name = zval_get_tmp_string(property, &tmp_name);
		}
		cache_slot = (OP2_TYPE == IS_CONST) ? CACHE_ADDR(opline->extended_value) : NULL;
		if (EXPECTED((zptr = zobj->handlers->get_property_ptr_ptr(zobj, name, BP_VAR_RW, cache_slot)) != NULL)) {
			if (UNEXPECTED(Z_ISERROR_P(zptr))) {
				ZVAL_NULL(EX_VAR(opline->result.var));
			} else {
				if (OP2_TYPE == IS_CONST) {
					prop_info = (zend_property_info*)CACHED_PTR_EX(cache_slot + 2);
				} else {
					prop_info = zend_object_fetch_property_type_info(Z_OBJ_P(object), zptr);
				}

				zend_post_incdec_property_zval(zptr, prop_info, inc OPLINE_CC EXECUTE_DATA_CC);
			}
		} else {
			zend_post_incdec_overloaded_property(zobj, name, cache_slot, inc OPLINE_CC EXECUTE_DATA_CC);
		}
		if (OP2_TYPE != IS_CONST) {
			zend_tmp_string_release(tmp_name);
		}
	} while (0);

	FREE_OP2();
	FREE_OP1_VAR_PTR();
	ZEND_VM_NEXT_OPCODE_CHECK_EXCEPTION();
}

ZEND_VM_HANDLER(134, ZEND_POST_INC_OBJ, VAR|UNUSED|THIS|CV, CONST|TMPVAR|CV, CACHE_SLOT)
{
	ZEND_VM_DISPATCH_TO_HELPER(zend_post_incdec_property_helper, inc, 1);
}

ZEND_VM_HANDLER(135, ZEND_POST_DEC_OBJ, VAR|UNUSED|THIS|CV, CONST|TMPVAR|CV, CACHE_SLOT)
{
	ZEND_VM_DISPATCH_TO_HELPER(zend_post_incdec_property_helper, inc, 0);
}

/* No specialization for op_types (CONST|TMPVAR|CV, UNUSED|CONST|VAR) */
ZEND_VM_HELPER(zend_pre_incdec_static_property_helper, ANY, ANY, int inc)
{
	USE_OPLINE
	zval *prop;
	zend_property_info *prop_info;

	SAVE_OPLINE();

	if (zend_fetch_static_property_address(&prop, &prop_info, opline->extended_value, BP_VAR_RW, 0 OPLINE_CC EXECUTE_DATA_CC) != SUCCESS) {
		UNDEF_RESULT();
		HANDLE_EXCEPTION();
	}

	zend_pre_incdec_property_zval(prop, prop_info->type ? prop_info : NULL, inc OPLINE_CC EXECUTE_DATA_CC);

	ZEND_VM_NEXT_OPCODE_CHECK_EXCEPTION();
}

/* No specialization for op_types (CONST|TMPVAR|CV, UNUSED|CONST|VAR) */
ZEND_VM_HANDLER(203, ZEND_PRE_INC_STATIC_PROP, ANY, ANY, CACHE_SLOT)
{
	ZEND_VM_DISPATCH_TO_HELPER(zend_pre_incdec_static_property_helper, inc, 1);
}

/* No specialization for op_types (CONST|TMPVAR|CV, UNUSED|CONST|VAR) */
ZEND_VM_HANDLER(204, ZEND_PRE_DEC_STATIC_PROP, ANY, ANY, CACHE_SLOT)
{
	ZEND_VM_DISPATCH_TO_HELPER(zend_pre_incdec_static_property_helper, inc, 0);
}

/* No specialization for op_types (CONST|TMPVAR|CV, UNUSED|CONST|VAR) */
ZEND_VM_HELPER(zend_post_incdec_static_property_helper, ANY, ANY, int inc)
{
	USE_OPLINE
	zval *prop;
	zend_property_info *prop_info;

	SAVE_OPLINE();

	if (zend_fetch_static_property_address(&prop, &prop_info, opline->extended_value, BP_VAR_RW, 0 OPLINE_CC EXECUTE_DATA_CC) != SUCCESS) {
		UNDEF_RESULT();
		HANDLE_EXCEPTION();
	}

	zend_post_incdec_property_zval(prop, prop_info->type ? prop_info : NULL, inc OPLINE_CC EXECUTE_DATA_CC);

	ZEND_VM_NEXT_OPCODE_CHECK_EXCEPTION();
}

/* No specialization for op_types (CONST|TMPVAR|CV, UNUSED|CONST|VAR) */
ZEND_VM_HANDLER(205, ZEND_POST_INC_STATIC_PROP, ANY, ANY, CACHE_SLOT)
{
	ZEND_VM_DISPATCH_TO_HELPER(zend_post_incdec_static_property_helper, inc, 1);
}

/* No specialization for op_types (CONST|TMPVAR|CV, UNUSED|CONST|VAR) */
ZEND_VM_HANDLER(206, ZEND_POST_DEC_STATIC_PROP, ANY, ANY, CACHE_SLOT)
{
	ZEND_VM_DISPATCH_TO_HELPER(zend_post_incdec_static_property_helper, inc, 0);
}

ZEND_VM_HANDLER(34, ZEND_PRE_INC, VAR|CV, ANY, SPEC(RETVAL))
{
	USE_OPLINE
	zend_free_op free_op1;
	zval *var_ptr;

	var_ptr = GET_OP1_ZVAL_PTR_PTR_UNDEF(BP_VAR_RW);

	if (EXPECTED(Z_TYPE_P(var_ptr) == IS_LONG)) {
		fast_long_increment_function(var_ptr);
		if (UNEXPECTED(RETURN_VALUE_USED(opline))) {
			ZVAL_COPY_VALUE(EX_VAR(opline->result.var), var_ptr);
		}
		ZEND_VM_NEXT_OPCODE();
	}

	if (OP1_TYPE == IS_VAR && UNEXPECTED(Z_ISERROR_P(var_ptr))) {
		if (UNEXPECTED(RETURN_VALUE_USED(opline))) {
			ZVAL_NULL(EX_VAR(opline->result.var));
		}
		ZEND_VM_NEXT_OPCODE();
	}

	SAVE_OPLINE();
	if (OP1_TYPE == IS_CV && UNEXPECTED(Z_TYPE_P(var_ptr) == IS_UNDEF)) {
		ZVAL_NULL(var_ptr);
		ZVAL_UNDEFINED_OP1();
	}

	do {
		if (UNEXPECTED(Z_TYPE_P(var_ptr) == IS_REFERENCE)) {
			zend_reference *ref = Z_REF_P(var_ptr);
			var_ptr = Z_REFVAL_P(var_ptr);
			if (UNEXPECTED(ZEND_REF_HAS_TYPE_SOURCES(ref))) {
				zend_incdec_typed_ref(ref, NULL, 1 EXECUTE_DATA_CC);
				break;
			}
		}
		increment_function(var_ptr);
	} while (0);

	if (UNEXPECTED(RETURN_VALUE_USED(opline))) {
		ZVAL_COPY(EX_VAR(opline->result.var), var_ptr);
	}

	FREE_OP1_VAR_PTR();
	ZEND_VM_NEXT_OPCODE_CHECK_EXCEPTION();
}

ZEND_VM_HANDLER(35, ZEND_PRE_DEC, VAR|CV, ANY, SPEC(RETVAL))
{
	USE_OPLINE
	zend_free_op free_op1;
	zval *var_ptr;

	var_ptr = GET_OP1_ZVAL_PTR_PTR_UNDEF(BP_VAR_RW);

	if (EXPECTED(Z_TYPE_P(var_ptr) == IS_LONG)) {
		fast_long_decrement_function(var_ptr);
		if (UNEXPECTED(RETURN_VALUE_USED(opline))) {
			ZVAL_COPY_VALUE(EX_VAR(opline->result.var), var_ptr);
		}
		ZEND_VM_NEXT_OPCODE();
	}

	if (OP1_TYPE == IS_VAR && UNEXPECTED(Z_ISERROR_P(var_ptr))) {
		if (UNEXPECTED(RETURN_VALUE_USED(opline))) {
			ZVAL_NULL(EX_VAR(opline->result.var));
		}
		ZEND_VM_NEXT_OPCODE();
	}

	SAVE_OPLINE();
	if (OP1_TYPE == IS_CV && UNEXPECTED(Z_TYPE_P(var_ptr) == IS_UNDEF)) {
		ZVAL_NULL(var_ptr);		
		ZVAL_UNDEFINED_OP1();
	}

	do {
		if (UNEXPECTED(Z_TYPE_P(var_ptr) == IS_REFERENCE)) {
			zend_reference *ref = Z_REF_P(var_ptr);
			var_ptr = Z_REFVAL_P(var_ptr);

			if (UNEXPECTED(ZEND_REF_HAS_TYPE_SOURCES(ref))) {
				zend_incdec_typed_ref(ref, NULL, 0 EXECUTE_DATA_CC);
				break;
			}
		}
		decrement_function(var_ptr);
	} while (0);

	if (UNEXPECTED(RETURN_VALUE_USED(opline))) {
		ZVAL_COPY(EX_VAR(opline->result.var), var_ptr);
	}

	FREE_OP1_VAR_PTR();
	ZEND_VM_NEXT_OPCODE_CHECK_EXCEPTION();
}

ZEND_VM_HANDLER(36, ZEND_POST_INC, VAR|CV, ANY)
{
	USE_OPLINE
	zend_free_op free_op1;
	zval *var_ptr;

	var_ptr = GET_OP1_ZVAL_PTR_PTR_UNDEF(BP_VAR_RW);

	if (EXPECTED(Z_TYPE_P(var_ptr) == IS_LONG)) {
		ZVAL_LONG(EX_VAR(opline->result.var), Z_LVAL_P(var_ptr));
		fast_long_increment_function(var_ptr);
		ZEND_VM_NEXT_OPCODE();
	}

	if (OP1_TYPE == IS_VAR && UNEXPECTED(Z_ISERROR_P(var_ptr))) {
		ZVAL_NULL(EX_VAR(opline->result.var));
		ZEND_VM_NEXT_OPCODE();
	}

	SAVE_OPLINE();
	if (OP1_TYPE == IS_CV && UNEXPECTED(Z_TYPE_P(var_ptr) == IS_UNDEF)) {
		ZVAL_NULL(var_ptr);
		ZVAL_UNDEFINED_OP1();
	}

	do {
		if (UNEXPECTED(Z_TYPE_P(var_ptr) == IS_REFERENCE)) {
			zend_reference *ref = Z_REF_P(var_ptr);
			var_ptr = Z_REFVAL_P(var_ptr);

			if (UNEXPECTED(ZEND_REF_HAS_TYPE_SOURCES(ref))) {
				zend_incdec_typed_ref(ref, EX_VAR(opline->result.var), 1 EXECUTE_DATA_CC);
				break;
			}
		}
		ZVAL_COPY(EX_VAR(opline->result.var), var_ptr);

		increment_function(var_ptr);
	} while (0);

	FREE_OP1_VAR_PTR();
	ZEND_VM_NEXT_OPCODE_CHECK_EXCEPTION();
}

ZEND_VM_HANDLER(37, ZEND_POST_DEC, VAR|CV, ANY)
{
	USE_OPLINE
	zend_free_op free_op1;
	zval *var_ptr;

	var_ptr = GET_OP1_ZVAL_PTR_PTR_UNDEF(BP_VAR_RW);

	if (EXPECTED(Z_TYPE_P(var_ptr) == IS_LONG)) {
		ZVAL_LONG(EX_VAR(opline->result.var), Z_LVAL_P(var_ptr));
		fast_long_decrement_function(var_ptr);
		ZEND_VM_NEXT_OPCODE();
	}

	if (OP1_TYPE == IS_VAR && UNEXPECTED(Z_ISERROR_P(var_ptr))) {
		ZVAL_NULL(EX_VAR(opline->result.var));
		ZEND_VM_NEXT_OPCODE();
	}

	SAVE_OPLINE();
	if (OP1_TYPE == IS_CV && UNEXPECTED(Z_TYPE_P(var_ptr) == IS_UNDEF)) {
		ZVAL_NULL(var_ptr);
		ZVAL_UNDEFINED_OP1();
	}

	do {
		if (UNEXPECTED(Z_TYPE_P(var_ptr) == IS_REFERENCE)) {
			zend_reference *ref = Z_REF_P(var_ptr);
			var_ptr = Z_REFVAL_P(var_ptr);

			if (UNEXPECTED(ZEND_REF_HAS_TYPE_SOURCES(ref))) {
				zend_incdec_typed_ref(ref, EX_VAR(opline->result.var), 0 EXECUTE_DATA_CC);
				break;
			}
		}
		ZVAL_COPY(EX_VAR(opline->result.var), var_ptr);

		decrement_function(var_ptr);
	} while (0);

	FREE_OP1_VAR_PTR();
	ZEND_VM_NEXT_OPCODE_CHECK_EXCEPTION();
}

ZEND_VM_HANDLER(40, ZEND_ECHO, CONST|TMPVAR|CV, ANY)
{
	USE_OPLINE
	zend_free_op free_op1;
	zval *z;

	SAVE_OPLINE();
	z = GET_OP1_ZVAL_PTR_UNDEF(BP_VAR_R);

	if (Z_TYPE_P(z) == IS_STRING) {
		zend_string *str = Z_STR_P(z);

		if (ZSTR_LEN(str) != 0) {
			zend_write(ZSTR_VAL(str), ZSTR_LEN(str));
		}
	} else {
		zend_string *str = zval_get_string_func(z);

		if (ZSTR_LEN(str) != 0) {
			zend_write(ZSTR_VAL(str), ZSTR_LEN(str));
		} else if (OP1_TYPE == IS_CV && UNEXPECTED(Z_TYPE_P(z) == IS_UNDEF)) {
			ZVAL_UNDEFINED_OP1();
		}
		zend_string_release_ex(str, 0);
	}

	FREE_OP1();
	ZEND_VM_NEXT_OPCODE_CHECK_EXCEPTION();
}

ZEND_VM_HELPER(zend_fetch_var_address_helper, CONST|TMPVAR|CV, UNUSED, int type)
{
	USE_OPLINE
	zend_free_op free_op1;
	zval *varname;
	zval *retval;
	zend_string *name, *tmp_name;
	HashTable *target_symbol_table;

	SAVE_OPLINE();
	varname = GET_OP1_ZVAL_PTR_UNDEF(BP_VAR_R);

	if (OP1_TYPE == IS_CONST) {
		name = Z_STR_P(varname);
	} else if (EXPECTED(Z_TYPE_P(varname) == IS_STRING)) {
		name = Z_STR_P(varname);
		tmp_name = NULL;
	} else {
		if (OP1_TYPE == IS_CV && UNEXPECTED(Z_TYPE_P(varname) == IS_UNDEF)) {
			ZVAL_UNDEFINED_OP1();
		}
		name = zval_get_tmp_string(varname, &tmp_name);
		if (UNEXPECTED(EG(exception))) {
			FREE_OP1();
			ZVAL_UNDEF(EX_VAR(opline->result.var));
			HANDLE_EXCEPTION();
		}
	}

	target_symbol_table = zend_get_target_symbol_table(opline->extended_value EXECUTE_DATA_CC);
	retval = zend_hash_find_ex(target_symbol_table, name, OP1_TYPE == IS_CONST);
	if (retval == NULL) {
		if (UNEXPECTED(zend_string_equals(name, ZSTR_KNOWN(ZEND_STR_THIS)))) {
ZEND_VM_C_LABEL(fetch_this):
			zend_fetch_this_var(type OPLINE_CC EXECUTE_DATA_CC);
			if (OP1_TYPE != IS_CONST) {
				zend_tmp_string_release(tmp_name);
			}
			ZEND_VM_NEXT_OPCODE_CHECK_EXCEPTION();
		}
		if (type == BP_VAR_W) {
			retval = zend_hash_add_new(target_symbol_table, name, &EG(uninitialized_zval));
		} else if (type == BP_VAR_IS) {
			retval = &EG(uninitialized_zval);
		} else {
			zend_error(E_NOTICE,"Undefined variable: %s", ZSTR_VAL(name));
			if (type == BP_VAR_RW) {
				retval = zend_hash_update(target_symbol_table, name, &EG(uninitialized_zval));
			} else {
				retval = &EG(uninitialized_zval);
			}
		}
	/* GLOBAL or $$name variable may be an INDIRECT pointer to CV */
	} else if (Z_TYPE_P(retval) == IS_INDIRECT) {
		retval = Z_INDIRECT_P(retval);
		if (Z_TYPE_P(retval) == IS_UNDEF) {
			if (UNEXPECTED(zend_string_equals(name, ZSTR_KNOWN(ZEND_STR_THIS)))) {
				ZEND_VM_C_GOTO(fetch_this);
			}
			if (type == BP_VAR_W) {
				ZVAL_NULL(retval);
			} else if (type == BP_VAR_IS) {
				retval = &EG(uninitialized_zval);
			} else {
				zend_error(E_NOTICE,"Undefined variable: %s", ZSTR_VAL(name));
				if (type == BP_VAR_RW) {
					ZVAL_NULL(retval);
				} else {
					retval = &EG(uninitialized_zval);
				}
			}
		}
	}

	if (!(opline->extended_value & ZEND_FETCH_GLOBAL_LOCK)) {
		FREE_OP1();
	}

	if (OP1_TYPE != IS_CONST) {
		zend_tmp_string_release(tmp_name);
	}

	ZEND_ASSERT(retval != NULL);
	if (type == BP_VAR_R || type == BP_VAR_IS) {
		ZVAL_COPY_DEREF(EX_VAR(opline->result.var), retval);
	} else {
		ZVAL_INDIRECT(EX_VAR(opline->result.var), retval);
	}
	ZEND_VM_NEXT_OPCODE_CHECK_EXCEPTION();
}

ZEND_VM_HANDLER(80, ZEND_FETCH_R, CONST|TMPVAR|CV, UNUSED, VAR_FETCH)
{
	ZEND_VM_DISPATCH_TO_HELPER(zend_fetch_var_address_helper, type, BP_VAR_R);
}

ZEND_VM_HANDLER(83, ZEND_FETCH_W, CONST|TMPVAR|CV, UNUSED, VAR_FETCH)
{
	ZEND_VM_DISPATCH_TO_HELPER(zend_fetch_var_address_helper, type, BP_VAR_W);
}

ZEND_VM_HANDLER(86, ZEND_FETCH_RW, CONST|TMPVAR|CV, UNUSED, VAR_FETCH)
{
	ZEND_VM_DISPATCH_TO_HELPER(zend_fetch_var_address_helper, type, BP_VAR_RW);
}

ZEND_VM_HANDLER(92, ZEND_FETCH_FUNC_ARG, CONST|TMPVAR|CV, UNUSED, VAR_FETCH)
{
	int fetch_type =
		(UNEXPECTED(ZEND_CALL_INFO(EX(call)) & ZEND_CALL_SEND_ARG_BY_REF)) ?
			BP_VAR_W : BP_VAR_R;
	ZEND_VM_DISPATCH_TO_HELPER(zend_fetch_var_address_helper, type, fetch_type);
}

ZEND_VM_HANDLER(95, ZEND_FETCH_UNSET, CONST|TMPVAR|CV, UNUSED, VAR_FETCH)
{
	ZEND_VM_DISPATCH_TO_HELPER(zend_fetch_var_address_helper, type, BP_VAR_UNSET);
}

ZEND_VM_HANDLER(89, ZEND_FETCH_IS, CONST|TMPVAR|CV, UNUSED, VAR_FETCH)
{
	ZEND_VM_DISPATCH_TO_HELPER(zend_fetch_var_address_helper, type, BP_VAR_IS);
}

/* No specialization for op_types (CONST|TMPVAR|CV, UNUSED|CONST|VAR) */
ZEND_VM_HELPER(zend_fetch_static_prop_helper, ANY, ANY, int type)
{
	USE_OPLINE
	zval *prop;

	SAVE_OPLINE();

	if (UNEXPECTED(zend_fetch_static_property_address(&prop, NULL, opline->extended_value & ~ZEND_FETCH_OBJ_FLAGS, type, opline->extended_value & ZEND_FETCH_OBJ_FLAGS OPLINE_CC EXECUTE_DATA_CC) != SUCCESS)) {
		ZEND_ASSERT(EG(exception) || (type == BP_VAR_IS));
		prop = &EG(uninitialized_zval);
	}

	if (type == BP_VAR_R || type == BP_VAR_IS) {
		ZVAL_COPY_DEREF(EX_VAR(opline->result.var), prop);
	} else {
		ZVAL_INDIRECT(EX_VAR(opline->result.var), prop);
	}
	ZEND_VM_NEXT_OPCODE_CHECK_EXCEPTION();
}

/* No specialization for op_types (CONST|TMPVAR|CV, UNUSED|CLASS_FETCH|CONST|VAR) */
ZEND_VM_HANDLER(173, ZEND_FETCH_STATIC_PROP_R, ANY, CLASS_FETCH, CACHE_SLOT)
{
	ZEND_VM_DISPATCH_TO_HELPER(zend_fetch_static_prop_helper, type, BP_VAR_R);
}

/* No specialization for op_types (CONST|TMPVAR|CV, UNUSED|CLASS_FETCH|CONST|VAR) */
ZEND_VM_HANDLER(174, ZEND_FETCH_STATIC_PROP_W, ANY, CLASS_FETCH, FETCH_REF|DIM_OBJ_WRITE|CACHE_SLOT)
{
	ZEND_VM_DISPATCH_TO_HELPER(zend_fetch_static_prop_helper, type, BP_VAR_W);
}

/* No specialization for op_types (CONST|TMPVAR|CV, UNUSED|CLASS_FETCH|CONST|VAR) */
ZEND_VM_HANDLER(175, ZEND_FETCH_STATIC_PROP_RW, ANY, CLASS_FETCH, CACHE_SLOT)
{
	ZEND_VM_DISPATCH_TO_HELPER(zend_fetch_static_prop_helper, type, BP_VAR_RW);
}

/* No specialization for op_types (CONST|TMPVAR|CV, UNUSED|CLASS_FETCH|CONST|VAR) */
ZEND_VM_HANDLER(177, ZEND_FETCH_STATIC_PROP_FUNC_ARG, ANY, CLASS_FETCH, FETCH_REF|CACHE_SLOT)
{
	int fetch_type =
		(UNEXPECTED(ZEND_CALL_INFO(EX(call)) & ZEND_CALL_SEND_ARG_BY_REF)) ?
			BP_VAR_W : BP_VAR_R;
	ZEND_VM_DISPATCH_TO_HELPER(zend_fetch_static_prop_helper, type, fetch_type);
}

/* No specialization for op_types (CONST|TMPVAR|CV, UNUSED|CLASS_FETCH|CONST|VAR) */
ZEND_VM_HANDLER(178, ZEND_FETCH_STATIC_PROP_UNSET, ANY, CLASS_FETCH, CACHE_SLOT)
{
	ZEND_VM_DISPATCH_TO_HELPER(zend_fetch_static_prop_helper, type, BP_VAR_UNSET);
}

/* No specialization for op_types (CONST|TMPVAR|CV, UNUSED|CLASS_FETCH|CONST|VAR) */
ZEND_VM_HANDLER(176, ZEND_FETCH_STATIC_PROP_IS, ANY, CLASS_FETCH, CACHE_SLOT)
{
	ZEND_VM_DISPATCH_TO_HELPER(zend_fetch_static_prop_helper, type, BP_VAR_IS);
}

ZEND_VM_COLD_CONSTCONST_HANDLER(81, ZEND_FETCH_DIM_R, CONST|TMPVAR|CV, CONST|TMPVAR|CV)
{
	USE_OPLINE
	zend_free_op free_op1, free_op2;
	zval *container, *dim, *value;

	SAVE_OPLINE();
	container = GET_OP1_ZVAL_PTR_UNDEF(BP_VAR_R);
	dim = GET_OP2_ZVAL_PTR_UNDEF(BP_VAR_R);
	if (OP1_TYPE != IS_CONST) {
		if (EXPECTED(Z_TYPE_P(container) == IS_ARRAY)) {
ZEND_VM_C_LABEL(fetch_dim_r_array):
			value = zend_fetch_dimension_address_inner(Z_ARRVAL_P(container), dim, OP2_TYPE, BP_VAR_R EXECUTE_DATA_CC);
			ZVAL_COPY_DEREF(EX_VAR(opline->result.var), value);
		} else if (EXPECTED(Z_TYPE_P(container) == IS_REFERENCE)) {
			container = Z_REFVAL_P(container);
			if (EXPECTED(Z_TYPE_P(container) == IS_ARRAY)) {
				ZEND_VM_C_GOTO(fetch_dim_r_array);
			} else {
				ZEND_VM_C_GOTO(fetch_dim_r_slow);
			}
		} else {
ZEND_VM_C_LABEL(fetch_dim_r_slow):
			if (OP2_TYPE == IS_CONST && Z_EXTRA_P(dim) == ZEND_EXTRA_VALUE) {
				dim++;
			}
			zend_fetch_dimension_address_read_R_slow(container, dim OPLINE_CC EXECUTE_DATA_CC);
		}
	} else {
		zend_fetch_dimension_address_read_R(container, dim, OP2_TYPE OPLINE_CC EXECUTE_DATA_CC);
	}
	FREE_OP2();
	FREE_OP1();
	ZEND_VM_NEXT_OPCODE_CHECK_EXCEPTION();
}

ZEND_VM_HANDLER(84, ZEND_FETCH_DIM_W, VAR|CV, CONST|TMPVAR|UNUSED|NEXT|CV)
{
	USE_OPLINE
	zend_free_op free_op1, free_op2;
	zval *container;

	SAVE_OPLINE();
	container = GET_OP1_ZVAL_PTR_PTR_UNDEF(BP_VAR_W);
	zend_fetch_dimension_address_W(container, GET_OP2_ZVAL_PTR_UNDEF(BP_VAR_R), OP2_TYPE OPLINE_CC EXECUTE_DATA_CC);
	FREE_OP2();
	if (OP1_TYPE == IS_VAR) {
		zval *result = EX_VAR(opline->result.var);
		FREE_VAR_PTR_AND_EXTRACT_RESULT_IF_NECESSARY(free_op1, result);
	}
	ZEND_VM_NEXT_OPCODE_CHECK_EXCEPTION();
}

ZEND_VM_HANDLER(87, ZEND_FETCH_DIM_RW, VAR|CV, CONST|TMPVAR|UNUSED|NEXT|CV)
{
	USE_OPLINE
	zend_free_op free_op1, free_op2;
	zval *container;

	SAVE_OPLINE();
	container = GET_OP1_ZVAL_PTR_PTR_UNDEF(BP_VAR_RW);
	zend_fetch_dimension_address_RW(container, GET_OP2_ZVAL_PTR_UNDEF(BP_VAR_R), OP2_TYPE OPLINE_CC EXECUTE_DATA_CC);
	FREE_OP2();
	if (OP1_TYPE == IS_VAR) {
		zval *result = EX_VAR(opline->result.var);
		FREE_VAR_PTR_AND_EXTRACT_RESULT_IF_NECESSARY(free_op1, result);
	}
	ZEND_VM_NEXT_OPCODE_CHECK_EXCEPTION();
}

ZEND_VM_COLD_CONSTCONST_HANDLER(90, ZEND_FETCH_DIM_IS, CONST|TMPVAR|CV, CONST|TMPVAR|CV)
{
	USE_OPLINE
	zend_free_op free_op1, free_op2;
	zval *container;

	SAVE_OPLINE();
	container = GET_OP1_ZVAL_PTR_UNDEF(BP_VAR_IS);
	zend_fetch_dimension_address_read_IS(container, GET_OP2_ZVAL_PTR_UNDEF(BP_VAR_R), OP2_TYPE OPLINE_CC EXECUTE_DATA_CC);
	FREE_OP2();
	FREE_OP1();
	ZEND_VM_NEXT_OPCODE_CHECK_EXCEPTION();
}

ZEND_VM_COLD_HELPER(zend_use_tmp_in_write_context_helper, ANY, ANY)
{
	USE_OPLINE

	SAVE_OPLINE();
	zend_throw_error(NULL, "Cannot use temporary expression in write context");
	FREE_UNFETCHED_OP2();
	FREE_UNFETCHED_OP1();
	ZVAL_UNDEF(EX_VAR(opline->result.var));
	HANDLE_EXCEPTION();
}

ZEND_VM_COLD_HELPER(zend_use_undef_in_read_context_helper, ANY, ANY)
{
	USE_OPLINE

	SAVE_OPLINE();
	zend_throw_error(NULL, "Cannot use [] for reading");
	FREE_UNFETCHED_OP2();
	FREE_UNFETCHED_OP1();
	ZVAL_UNDEF(EX_VAR(opline->result.var));
	HANDLE_EXCEPTION();
}

ZEND_VM_COLD_CONSTCONST_HANDLER(93, ZEND_FETCH_DIM_FUNC_ARG, CONST|TMP|VAR|CV, CONST|TMPVAR|UNUSED|NEXT|CV)
{
	if (UNEXPECTED(ZEND_CALL_INFO(EX(call)) & ZEND_CALL_SEND_ARG_BY_REF)) {
        if ((OP1_TYPE & (IS_CONST|IS_TMP_VAR))) {
			ZEND_VM_DISPATCH_TO_HELPER(zend_use_tmp_in_write_context_helper);
        }
		ZEND_VM_DISPATCH_TO_HANDLER(ZEND_FETCH_DIM_W);
	} else {
		if (OP2_TYPE == IS_UNUSED) {
			ZEND_VM_DISPATCH_TO_HELPER(zend_use_undef_in_read_context_helper);
		}
		ZEND_VM_DISPATCH_TO_HANDLER(ZEND_FETCH_DIM_R);
	}
}

ZEND_VM_HANDLER(96, ZEND_FETCH_DIM_UNSET, VAR|CV, CONST|TMPVAR|CV)
{
	USE_OPLINE
	zend_free_op free_op1, free_op2;
	zval *container;

	SAVE_OPLINE();
	container = GET_OP1_ZVAL_PTR_PTR_UNDEF(BP_VAR_UNSET);
	zend_fetch_dimension_address_UNSET(container, GET_OP2_ZVAL_PTR_UNDEF(BP_VAR_R), OP2_TYPE OPLINE_CC EXECUTE_DATA_CC);
	FREE_OP2();
	if (OP1_TYPE == IS_VAR) {
		zval *result = EX_VAR(opline->result.var);
		FREE_VAR_PTR_AND_EXTRACT_RESULT_IF_NECESSARY(free_op1, result);
	}
	ZEND_VM_NEXT_OPCODE_CHECK_EXCEPTION();
}

ZEND_VM_HOT_OBJ_HANDLER(82, ZEND_FETCH_OBJ_R, CONST|TMPVAR|UNUSED|THIS|CV, CONST|TMPVAR|CV, CACHE_SLOT)
{
	USE_OPLINE
	zend_free_op free_op1;
	zval *container;
	zend_free_op free_op2;
	zval *offset;
	void **cache_slot = NULL;

	SAVE_OPLINE();
	container = GET_OP1_OBJ_ZVAL_PTR_UNDEF(BP_VAR_R);

	if (OP1_TYPE == IS_UNUSED && UNEXPECTED(Z_TYPE_P(container) == IS_UNDEF)) {
		ZEND_VM_DISPATCH_TO_HELPER(zend_this_not_in_object_context_helper);
	}

	offset = GET_OP2_ZVAL_PTR_UNDEF(BP_VAR_R);

	if (OP1_TYPE == IS_CONST ||
	    (OP1_TYPE != IS_UNUSED && UNEXPECTED(Z_TYPE_P(container) != IS_OBJECT))) {
	    do {
			if ((OP1_TYPE & (IS_VAR|IS_CV)) && Z_ISREF_P(container)) {
				container = Z_REFVAL_P(container);
				if (EXPECTED(Z_TYPE_P(container) == IS_OBJECT)) {
					break;
				}
			}
			if (OP1_TYPE == IS_CV && UNEXPECTED(Z_TYPE_P(container) == IS_UNDEF)) {
				ZVAL_UNDEFINED_OP1();
			}
			if (OP2_TYPE == IS_CV && UNEXPECTED(Z_TYPE_P(offset) == IS_UNDEF)) {
				ZVAL_UNDEFINED_OP2();
			}
			zend_wrong_property_read(offset);
			ZVAL_NULL(EX_VAR(opline->result.var));
			ZEND_VM_C_GOTO(fetch_obj_r_finish);
		} while (0);
	}

	/* here we are sure we are dealing with an object */
	do {
		zend_object *zobj = Z_OBJ_P(container);
		zend_string *name, *tmp_name;
		zval *retval;

		if (OP2_TYPE == IS_CONST) {
			name = Z_STR_P(offset);
			cache_slot = CACHE_ADDR(opline->extended_value & ~ZEND_FETCH_REF /* FUNC_ARG fetch may contain it */);

			if (EXPECTED(zobj->ce == CACHED_PTR_EX(cache_slot))) {
				uintptr_t prop_offset = (uintptr_t)CACHED_PTR_EX(cache_slot + 1);

				if (EXPECTED(IS_VALID_PROPERTY_OFFSET(prop_offset))) {
					retval = OBJ_PROP(zobj, prop_offset);
					if (EXPECTED(Z_TYPE_INFO_P(retval) != IS_UNDEF)) {
						ZEND_VM_C_GOTO(fetch_obj_r_copy);
					}
				} else if (EXPECTED(zobj->properties != NULL)) {
					if (!IS_UNKNOWN_DYNAMIC_PROPERTY_OFFSET(prop_offset)) {
						uintptr_t idx = ZEND_DECODE_DYN_PROP_OFFSET(prop_offset);

						if (EXPECTED(idx < zobj->properties->nNumUsed * sizeof(Bucket))) {
							Bucket *p = (Bucket*)((char*)zobj->properties->arData + idx);

							if (EXPECTED(Z_TYPE(p->val) != IS_UNDEF) &&
						        (EXPECTED(p->key == name) ||
						         (EXPECTED(p->h == ZSTR_H(name)) &&
						          EXPECTED(p->key != NULL) &&
						          EXPECTED(zend_string_equal_content(p->key, name))))) {
								retval = &p->val;
								ZEND_VM_C_GOTO(fetch_obj_r_copy);
							}
						}
						CACHE_PTR_EX(cache_slot + 1, (void*)ZEND_DYNAMIC_PROPERTY_OFFSET);
					}
					retval = zend_hash_find_ex(zobj->properties, name, 1);
					if (EXPECTED(retval)) {
						uintptr_t idx = (char*)retval - (char*)zobj->properties->arData;
						CACHE_PTR_EX(cache_slot + 1, (void*)ZEND_ENCODE_DYN_PROP_OFFSET(idx));
						ZEND_VM_C_GOTO(fetch_obj_r_copy);
					}
				}
			}
		} else {
			if (OP2_TYPE == IS_CV && UNEXPECTED(Z_TYPE_INFO_P(offset) == IS_UNDEF)) {
				ZVAL_UNDEFINED_OP2();
			}
			name = zval_get_tmp_string(offset, &tmp_name);
		}

		retval = zobj->handlers->read_property(zobj, name, BP_VAR_R, cache_slot, EX_VAR(opline->result.var));

		if (OP2_TYPE != IS_CONST) {
			zend_tmp_string_release(tmp_name);
		}

		if (retval != EX_VAR(opline->result.var)) {
ZEND_VM_C_LABEL(fetch_obj_r_copy):
			ZVAL_COPY_DEREF(EX_VAR(opline->result.var), retval);
		} else if (UNEXPECTED(Z_ISREF_P(retval))) {
			zend_unwrap_reference(retval);
		}
	} while (0);

ZEND_VM_C_LABEL(fetch_obj_r_finish):
	FREE_OP2();
	FREE_OP1();
	ZEND_VM_NEXT_OPCODE_CHECK_EXCEPTION();
}

ZEND_VM_HANDLER(85, ZEND_FETCH_OBJ_W, VAR|UNUSED|THIS|CV, CONST|TMPVAR|CV, FETCH_REF|DIM_OBJ_WRITE|CACHE_SLOT)
{
	USE_OPLINE
	zend_free_op free_op1, free_op2;
	zval *property, *container, *result;

	SAVE_OPLINE();

	container = GET_OP1_OBJ_ZVAL_PTR_PTR_UNDEF(BP_VAR_W);
	if (OP1_TYPE == IS_UNUSED && UNEXPECTED(Z_TYPE_P(container) == IS_UNDEF)) {
		ZEND_VM_DISPATCH_TO_HELPER(zend_this_not_in_object_context_helper);
	}

	property = GET_OP2_ZVAL_PTR(BP_VAR_R);
	result = EX_VAR(opline->result.var);
	zend_fetch_property_address(
		result, container, OP1_TYPE, property, OP2_TYPE,
		((OP2_TYPE == IS_CONST) ? CACHE_ADDR(opline->extended_value & ~ZEND_FETCH_OBJ_FLAGS) : NULL),
		BP_VAR_W, opline->extended_value & ZEND_FETCH_OBJ_FLAGS, 1 OPLINE_CC EXECUTE_DATA_CC);
	FREE_OP2();
	if (OP1_TYPE == IS_VAR) {
		FREE_VAR_PTR_AND_EXTRACT_RESULT_IF_NECESSARY(free_op1, result);
	}
	ZEND_VM_NEXT_OPCODE_CHECK_EXCEPTION();
}

ZEND_VM_HANDLER(88, ZEND_FETCH_OBJ_RW, VAR|UNUSED|THIS|CV, CONST|TMPVAR|CV, CACHE_SLOT)
{
	USE_OPLINE
	zend_free_op free_op1, free_op2;
	zval *property, *container, *result;

	SAVE_OPLINE();
	container = GET_OP1_OBJ_ZVAL_PTR_PTR(BP_VAR_RW);

	if (OP1_TYPE == IS_UNUSED && UNEXPECTED(Z_TYPE_P(container) == IS_UNDEF)) {
		ZEND_VM_DISPATCH_TO_HELPER(zend_this_not_in_object_context_helper);
	}
	property = GET_OP2_ZVAL_PTR(BP_VAR_R);
	result = EX_VAR(opline->result.var);
	zend_fetch_property_address(result, container, OP1_TYPE, property, OP2_TYPE, ((OP2_TYPE == IS_CONST) ? CACHE_ADDR(opline->extended_value) : NULL), BP_VAR_RW, 0, 1 OPLINE_CC EXECUTE_DATA_CC);
	FREE_OP2();
	if (OP1_TYPE == IS_VAR) {
		FREE_VAR_PTR_AND_EXTRACT_RESULT_IF_NECESSARY(free_op1, result);
	}
	ZEND_VM_NEXT_OPCODE_CHECK_EXCEPTION();
}

ZEND_VM_COLD_CONST_HANDLER(91, ZEND_FETCH_OBJ_IS, CONST|TMPVAR|UNUSED|THIS|CV, CONST|TMPVAR|CV, CACHE_SLOT)
{
	USE_OPLINE
	zend_free_op free_op1;
	zval *container;
	zend_free_op free_op2;
	zval *offset;
	void **cache_slot = NULL;

	SAVE_OPLINE();
	container = GET_OP1_OBJ_ZVAL_PTR(BP_VAR_IS);

	if (OP1_TYPE == IS_UNUSED && UNEXPECTED(Z_TYPE_P(container) == IS_UNDEF)) {
		ZEND_VM_DISPATCH_TO_HELPER(zend_this_not_in_object_context_helper);
	}

	offset = GET_OP2_ZVAL_PTR(BP_VAR_R);

	if (OP1_TYPE == IS_CONST ||
	    (OP1_TYPE != IS_UNUSED && UNEXPECTED(Z_TYPE_P(container) != IS_OBJECT))) {
		do {
			if ((OP1_TYPE & (IS_VAR|IS_CV)) && Z_ISREF_P(container)) {
				container = Z_REFVAL_P(container);
				if (EXPECTED(Z_TYPE_P(container) == IS_OBJECT)) {
					break;
				}
			}
			ZVAL_NULL(EX_VAR(opline->result.var));
			ZEND_VM_C_GOTO(fetch_obj_is_finish);
		} while (0);
	}

	/* here we are sure we are dealing with an object */
	do {
		zend_object *zobj = Z_OBJ_P(container);
		zend_string *name, *tmp_name;
		zval *retval;

		if (OP2_TYPE == IS_CONST) {
			name = Z_STR_P(offset);
			cache_slot = CACHE_ADDR(opline->extended_value);

			if (EXPECTED(zobj->ce == CACHED_PTR_EX(cache_slot))) {
				uintptr_t prop_offset = (uintptr_t)CACHED_PTR_EX(cache_slot + 1);

				if (EXPECTED(IS_VALID_PROPERTY_OFFSET(prop_offset))) {
					retval = OBJ_PROP(zobj, prop_offset);
					if (EXPECTED(Z_TYPE_P(retval) != IS_UNDEF)) {
						ZEND_VM_C_GOTO(fetch_obj_is_copy);
					}
				} else if (EXPECTED(zobj->properties != NULL)) {
					if (!IS_UNKNOWN_DYNAMIC_PROPERTY_OFFSET(prop_offset)) {
						uintptr_t idx = ZEND_DECODE_DYN_PROP_OFFSET(prop_offset);

						if (EXPECTED(idx < zobj->properties->nNumUsed * sizeof(Bucket))) {
							Bucket *p = (Bucket*)((char*)zobj->properties->arData + idx);

							if (EXPECTED(Z_TYPE(p->val) != IS_UNDEF) &&
						        (EXPECTED(p->key == name) ||
						         (EXPECTED(p->h == ZSTR_H(name)) &&
						          EXPECTED(p->key != NULL) &&
						          EXPECTED(zend_string_equal_content(p->key, name))))) {
								retval = &p->val;
								ZEND_VM_C_GOTO(fetch_obj_is_copy);
							}
						}
						CACHE_PTR_EX(cache_slot + 1, (void*)ZEND_DYNAMIC_PROPERTY_OFFSET);
					}
					retval = zend_hash_find_ex(zobj->properties, name, 1);
					if (EXPECTED(retval)) {
						uintptr_t idx = (char*)retval - (char*)zobj->properties->arData;
						CACHE_PTR_EX(cache_slot + 1, (void*)ZEND_ENCODE_DYN_PROP_OFFSET(idx));
						ZEND_VM_C_GOTO(fetch_obj_is_copy);
					}
				}
			}
		} else {
			name = zval_get_tmp_string(offset, &tmp_name);
		}

		retval = zobj->handlers->read_property(zobj, name, BP_VAR_IS, cache_slot, EX_VAR(opline->result.var));
 
		if (OP2_TYPE != IS_CONST) {
			zend_tmp_string_release(tmp_name);
		}

		if (retval != EX_VAR(opline->result.var)) {
ZEND_VM_C_LABEL(fetch_obj_is_copy):
			ZVAL_COPY(EX_VAR(opline->result.var), retval);
		}
	} while (0);

ZEND_VM_C_LABEL(fetch_obj_is_finish):
	FREE_OP2();
	FREE_OP1();
	ZEND_VM_NEXT_OPCODE_CHECK_EXCEPTION();
}

ZEND_VM_COLD_CONST_HANDLER(94, ZEND_FETCH_OBJ_FUNC_ARG, CONST|TMP|VAR|UNUSED|THIS|CV, CONST|TMPVAR|CV, FETCH_REF|CACHE_SLOT)
{
	if (UNEXPECTED(ZEND_CALL_INFO(EX(call)) & ZEND_CALL_SEND_ARG_BY_REF)) {
		/* Behave like FETCH_OBJ_W */
		if ((OP1_TYPE & (IS_CONST|IS_TMP_VAR))) {
			ZEND_VM_DISPATCH_TO_HELPER(zend_use_tmp_in_write_context_helper);
		}
		ZEND_VM_DISPATCH_TO_HANDLER(ZEND_FETCH_OBJ_W);
	} else {
		ZEND_VM_DISPATCH_TO_HANDLER(ZEND_FETCH_OBJ_R);
	}
}

ZEND_VM_HANDLER(97, ZEND_FETCH_OBJ_UNSET, VAR|UNUSED|THIS|CV, CONST|TMPVAR|CV, CACHE_SLOT)
{
	USE_OPLINE
	zend_free_op free_op1, free_op2;
	zval *container, *property, *result;

	SAVE_OPLINE();
	container = GET_OP1_OBJ_ZVAL_PTR_PTR(BP_VAR_UNSET);

	if (OP1_TYPE == IS_UNUSED && UNEXPECTED(Z_TYPE_P(container) == IS_UNDEF)) {
		ZEND_VM_DISPATCH_TO_HELPER(zend_this_not_in_object_context_helper);
	}

	property = GET_OP2_ZVAL_PTR(BP_VAR_R);
	result = EX_VAR(opline->result.var);
	zend_fetch_property_address(result, container, OP1_TYPE, property, OP2_TYPE, ((OP2_TYPE == IS_CONST) ? CACHE_ADDR(opline->extended_value) : NULL), BP_VAR_UNSET, 0, 1 OPLINE_CC EXECUTE_DATA_CC);
	FREE_OP2();
	if (OP1_TYPE == IS_VAR) {
		FREE_VAR_PTR_AND_EXTRACT_RESULT_IF_NECESSARY(free_op1, result);
	}
	ZEND_VM_NEXT_OPCODE_CHECK_EXCEPTION();
}

ZEND_VM_HANDLER(98, ZEND_FETCH_LIST_R, CONST|TMPVARCV, CONST|TMPVAR|CV)
{
	USE_OPLINE
	zend_free_op free_op1, free_op2;
	zval *container;

	SAVE_OPLINE();
	container = GET_OP1_ZVAL_PTR_UNDEF(BP_VAR_R);
	zend_fetch_dimension_address_LIST_r(container, GET_OP2_ZVAL_PTR_UNDEF(BP_VAR_R), OP2_TYPE OPLINE_CC EXECUTE_DATA_CC);
	FREE_OP2();
	ZEND_VM_NEXT_OPCODE_CHECK_EXCEPTION();
}

ZEND_VM_HANDLER(198, ZEND_FETCH_LIST_W, VAR, CONST|TMPVAR|CV)
{
	USE_OPLINE
	zend_free_op free_op1, free_op2;
	zval *container, *dim;

	SAVE_OPLINE();
	container = GET_OP1_ZVAL_PTR_PTR_UNDEF(BP_VAR_W);
	dim = GET_OP2_ZVAL_PTR_UNDEF(BP_VAR_R);

	if (OP1_TYPE == IS_VAR
		&& Z_TYPE_P(EX_VAR(opline->op1.var)) != IS_INDIRECT
		&& UNEXPECTED(!Z_ISREF_P(container))
	) {
		zend_error(E_NOTICE, "Attempting to set reference to non referenceable value");
		zend_fetch_dimension_address_LIST_r(container, dim, OP2_TYPE OPLINE_CC EXECUTE_DATA_CC);
	} else {
		zend_fetch_dimension_address_W(container, dim, OP2_TYPE OPLINE_CC EXECUTE_DATA_CC);
	}

	FREE_OP2();
	ZEND_VM_NEXT_OPCODE_CHECK_EXCEPTION();
}

ZEND_VM_HANDLER(136, ZEND_ASSIGN_OBJ, VAR|UNUSED|THIS|CV, CONST|TMPVAR|CV, CACHE_SLOT, SPEC(OP_DATA=CONST|TMP|VAR|CV))
{
	USE_OPLINE
	zend_free_op free_op1, free_op2, free_op_data;
	zval *object, *property, *value, tmp;
	zend_object *zobj;
	zend_string *name, *tmp_name;

	SAVE_OPLINE();
	object = GET_OP1_OBJ_ZVAL_PTR_PTR_UNDEF(BP_VAR_W);

	if (OP1_TYPE == IS_UNUSED && UNEXPECTED(Z_TYPE_P(object) == IS_UNDEF)) {
		ZEND_VM_DISPATCH_TO_HELPER(zend_this_not_in_object_context_helper);
	}

	property = GET_OP2_ZVAL_PTR(BP_VAR_R);
	value = GET_OP_DATA_ZVAL_PTR(BP_VAR_R);

	if (OP1_TYPE != IS_UNUSED && UNEXPECTED(Z_TYPE_P(object) != IS_OBJECT)) {
		if (Z_ISREF_P(object) && Z_TYPE_P(Z_REFVAL_P(object)) == IS_OBJECT) {
			object = Z_REFVAL_P(object);
			ZEND_VM_C_GOTO(assign_object);
		}
		object = make_real_object(object, property OPLINE_CC EXECUTE_DATA_CC);
		if (UNEXPECTED(!object)) {
			FREE_OP_DATA();
			ZEND_VM_C_GOTO(exit_assign_obj);
		}
	}

ZEND_VM_C_LABEL(assign_object):
	zobj = Z_OBJ_P(object);
	if (OP2_TYPE == IS_CONST &&
	    EXPECTED(zobj->ce == CACHED_PTR(opline->extended_value))) {
		void **cache_slot = CACHE_ADDR(opline->extended_value);
		uintptr_t prop_offset = (uintptr_t)CACHED_PTR_EX(cache_slot + 1);
		zend_object *zobj = Z_OBJ_P(object);
		zval *property_val;

		if (EXPECTED(IS_VALID_PROPERTY_OFFSET(prop_offset))) {
			property_val = OBJ_PROP(zobj, prop_offset);
			if (Z_TYPE_P(property_val) != IS_UNDEF) {
				zend_property_info *prop_info = (zend_property_info*) CACHED_PTR_EX(cache_slot + 2);

				if (UNEXPECTED(prop_info != NULL)) {
					zend_uchar orig_type = IS_UNDEF;

					if (OP_DATA_TYPE == IS_CONST) {
						orig_type = Z_TYPE_P(value);
					}

					value = zend_assign_to_typed_prop(prop_info, property_val, value EXECUTE_DATA_CC);

					/* will remain valid, thus no need to check prop_info in future here */
					if (OP_DATA_TYPE == IS_CONST && Z_TYPE_P(value) == orig_type) {
						CACHE_PTR_EX(cache_slot + 2, NULL);
					}
					FREE_OP_DATA();
				} else {
ZEND_VM_C_LABEL(fast_assign_obj):
					value = zend_assign_to_variable(property_val, value, OP_DATA_TYPE, EX_USES_STRICT_TYPES());
				}
				if (UNEXPECTED(RETURN_VALUE_USED(opline))) {
					ZVAL_COPY(EX_VAR(opline->result.var), value);
				}
				ZEND_VM_C_GOTO(exit_assign_obj);
			}
		} else {
			if (EXPECTED(zobj->properties != NULL)) {
				if (UNEXPECTED(GC_REFCOUNT(zobj->properties) > 1)) {
					if (EXPECTED(!(GC_FLAGS(zobj->properties) & IS_ARRAY_IMMUTABLE))) {
						GC_DELREF(zobj->properties);
					}
					zobj->properties = zend_array_dup(zobj->properties);
				}
				property_val = zend_hash_find_ex(zobj->properties, Z_STR_P(property), 1);
				if (property_val) {
					ZEND_VM_C_GOTO(fast_assign_obj);
				}
			}

			if (!zobj->ce->__set) {

				if (EXPECTED(zobj->properties == NULL)) {
					rebuild_object_properties(zobj);
				}
				if (OP_DATA_TYPE == IS_CONST) {
					if (UNEXPECTED(Z_OPT_REFCOUNTED_P(value))) {
						Z_ADDREF_P(value);
					}
				} else if (OP_DATA_TYPE != IS_TMP_VAR) {
					if (Z_ISREF_P(value)) {
						if (OP_DATA_TYPE == IS_VAR) {
							zend_reference *ref = Z_REF_P(value);
							if (GC_DELREF(ref) == 0) {
								ZVAL_COPY_VALUE(&tmp, Z_REFVAL_P(value));
								efree_size(ref, sizeof(zend_reference));
								value = &tmp;
							} else {
								value = Z_REFVAL_P(value);
								Z_TRY_ADDREF_P(value);
							}
						} else {
							value = Z_REFVAL_P(value);
							Z_TRY_ADDREF_P(value);
						}
					} else if (OP_DATA_TYPE == IS_CV) {
						Z_TRY_ADDREF_P(value);
					}
				}
				zend_hash_add_new(zobj->properties, Z_STR_P(property), value);
				if (UNEXPECTED(RETURN_VALUE_USED(opline))) {
					ZVAL_COPY(EX_VAR(opline->result.var), value);
				}
				ZEND_VM_C_GOTO(exit_assign_obj);
			}
		}
	}

	if (OP_DATA_TYPE == IS_CV || OP_DATA_TYPE == IS_VAR) {
		ZVAL_DEREF(value);
	}

	if (OP2_TYPE == IS_CONST) {
		name = Z_STR_P(property);
	} else {
		name = zval_get_tmp_string(property, &tmp_name);
	}

	property = zobj->handlers->write_property(zobj, name, value, (OP2_TYPE == IS_CONST) ? CACHE_ADDR(opline->extended_value) : NULL);

	if (OP2_TYPE != IS_CONST) {
		zend_tmp_string_release(tmp_name);
	}

	if (UNEXPECTED(RETURN_VALUE_USED(opline))) {
		ZVAL_COPY(EX_VAR(opline->result.var), property);
	}
	FREE_OP_DATA();
ZEND_VM_C_LABEL(exit_assign_obj):
	FREE_OP2();
	FREE_OP1_VAR_PTR();
	/* assign_obj has two opcodes! */
	ZEND_VM_NEXT_OPCODE_EX(1, 2);
}

/* No specialization for op_types (CONST|TMPVAR|CV, UNUSED|CONST|VAR) */
ZEND_VM_HANDLER(201, ZEND_ASSIGN_STATIC_PROP, ANY, ANY, CACHE_SLOT, SPEC(OP_DATA=CONST|TMP|VAR|CV))
{
	USE_OPLINE
	zend_free_op free_op_data;
	zval *prop, *value;
	zend_property_info *prop_info;

	SAVE_OPLINE();

	if (zend_fetch_static_property_address(&prop, &prop_info, opline->extended_value, BP_VAR_W, 0 OPLINE_CC EXECUTE_DATA_CC) != SUCCESS) {
		FREE_UNFETCHED_OP_DATA();
		UNDEF_RESULT();
		HANDLE_EXCEPTION();
	}

	value = GET_OP_DATA_ZVAL_PTR(BP_VAR_R);

	if (UNEXPECTED(prop_info->type)) {
		value = zend_assign_to_typed_prop(prop_info, prop, value EXECUTE_DATA_CC);
		FREE_OP_DATA();
	} else {
		value = zend_assign_to_variable(prop, value, OP_DATA_TYPE, EX_USES_STRICT_TYPES());
	}

	if (UNEXPECTED(RETURN_VALUE_USED(opline))) {
		ZVAL_COPY(EX_VAR(opline->result.var), value);
	}

	/* assign_static_prop has two opcodes! */
	ZEND_VM_NEXT_OPCODE_EX(1, 2);
}

ZEND_VM_HANDLER(147, ZEND_ASSIGN_DIM, VAR|CV, CONST|TMPVAR|UNUSED|NEXT|CV, SPEC(OP_DATA=CONST|TMP|VAR|CV))
{
	USE_OPLINE
	zend_free_op free_op1;
	zval *object_ptr, *orig_object_ptr;
	zend_free_op free_op2, free_op_data;
	zval *value;
	zval *variable_ptr;
	zval *dim;

	SAVE_OPLINE();
	orig_object_ptr = object_ptr = GET_OP1_ZVAL_PTR_PTR_UNDEF(BP_VAR_W);

	if (EXPECTED(Z_TYPE_P(object_ptr) == IS_ARRAY)) {
ZEND_VM_C_LABEL(try_assign_dim_array):
		SEPARATE_ARRAY(object_ptr);
		if (OP2_TYPE == IS_UNUSED) {
			value = GET_OP_DATA_ZVAL_PTR(BP_VAR_R);
			if (OP_DATA_TYPE == IS_CV || OP_DATA_TYPE == IS_VAR) {
				ZVAL_DEREF(value);
			}
			variable_ptr = zend_hash_next_index_insert(Z_ARRVAL_P(object_ptr), value);
			if (UNEXPECTED(variable_ptr == NULL)) {
				FREE_OP_DATA();
				zend_cannot_add_element();
				ZEND_VM_C_GOTO(assign_dim_error);
			} else if (OP_DATA_TYPE == IS_CV) {
				if (Z_REFCOUNTED_P(value)) {
					Z_ADDREF_P(value);
				}
			} else if (OP_DATA_TYPE == IS_VAR) {
				if (value != free_op_data) {
					if (Z_REFCOUNTED_P(value)) {
						Z_ADDREF_P(value);
					}
					FREE_OP_DATA();
				}
			} else if (OP_DATA_TYPE == IS_CONST) {
				if (UNEXPECTED(Z_REFCOUNTED_P(value))) {
					Z_ADDREF_P(value);
				}
			}
		} else {
			dim = GET_OP2_ZVAL_PTR_UNDEF(BP_VAR_R);
			if (OP2_TYPE == IS_CONST) {
				variable_ptr = zend_fetch_dimension_address_inner_W_CONST(Z_ARRVAL_P(object_ptr), dim EXECUTE_DATA_CC);
			} else {
				variable_ptr = zend_fetch_dimension_address_inner_W(Z_ARRVAL_P(object_ptr), dim EXECUTE_DATA_CC);
			}
			if (UNEXPECTED(variable_ptr == NULL)) {
				ZEND_VM_C_GOTO(assign_dim_error);
			}
			value = GET_OP_DATA_ZVAL_PTR(BP_VAR_R);
			value = zend_assign_to_variable(variable_ptr, value, OP_DATA_TYPE, EX_USES_STRICT_TYPES());
		}
		if (UNEXPECTED(RETURN_VALUE_USED(opline))) {
			ZVAL_COPY(EX_VAR(opline->result.var), value);
		}
	} else {
		if (EXPECTED(Z_ISREF_P(object_ptr))) {
			object_ptr = Z_REFVAL_P(object_ptr);
			if (EXPECTED(Z_TYPE_P(object_ptr) == IS_ARRAY)) {
				ZEND_VM_C_GOTO(try_assign_dim_array);
			}
		}
		if (EXPECTED(Z_TYPE_P(object_ptr) == IS_OBJECT)) {
			dim = GET_OP2_ZVAL_PTR(BP_VAR_R);
			value = GET_OP_DATA_ZVAL_PTR_DEREF(BP_VAR_R);

			if (OP2_TYPE == IS_CONST && Z_EXTRA_P(dim) == ZEND_EXTRA_VALUE) {
				dim++;
			}
			zend_assign_to_object_dim(object_ptr, dim, value OPLINE_CC EXECUTE_DATA_CC);

			FREE_OP_DATA();
		} else if (EXPECTED(Z_TYPE_P(object_ptr) == IS_STRING)) {
			if (OP2_TYPE == IS_UNUSED) {
				zend_use_new_element_for_string();
				FREE_UNFETCHED_OP_DATA();
				UNDEF_RESULT();
			} else {
				dim = GET_OP2_ZVAL_PTR(BP_VAR_R);
				value = GET_OP_DATA_ZVAL_PTR_DEREF(BP_VAR_R);
				zend_assign_to_string_offset(object_ptr, dim, value OPLINE_CC EXECUTE_DATA_CC);
				FREE_OP_DATA();
			}
		} else if (EXPECTED(Z_TYPE_P(object_ptr) <= IS_FALSE)) {
			zend_property_info *error_prop;
			if (Z_ISREF_P(orig_object_ptr) && (error_prop = zend_check_ref_array_assignable(Z_REF_P(orig_object_ptr))) != NULL) {
				zend_throw_auto_init_in_ref_error(error_prop, "array");
				dim = GET_OP2_ZVAL_PTR(BP_VAR_R);
				FREE_UNFETCHED_OP_DATA();
				UNDEF_RESULT();
			} else {
				ZVAL_ARR(object_ptr, zend_new_array(8));
				ZEND_VM_C_GOTO(try_assign_dim_array);
			}
		} else {
			if (OP1_TYPE != IS_VAR || EXPECTED(!Z_ISERROR_P(object_ptr))) {
				zend_use_scalar_as_array();
			}
			dim = GET_OP2_ZVAL_PTR(BP_VAR_R);
ZEND_VM_C_LABEL(assign_dim_error):
			FREE_UNFETCHED_OP_DATA();
			if (UNEXPECTED(RETURN_VALUE_USED(opline))) {
				ZVAL_NULL(EX_VAR(opline->result.var));
			}
		}
	}
	if (OP2_TYPE != IS_UNUSED) {
		FREE_OP2();
	}
	FREE_OP1_VAR_PTR();
	/* assign_dim has two opcodes! */
	ZEND_VM_NEXT_OPCODE_EX(1, 2);
}

ZEND_VM_HANDLER(38, ZEND_ASSIGN, VAR|CV, CONST|TMP|VAR|CV, SPEC(RETVAL))
{
	USE_OPLINE
	zend_free_op free_op1, free_op2;
	zval *value;
	zval *variable_ptr;

	SAVE_OPLINE();
	value = GET_OP2_ZVAL_PTR(BP_VAR_R);
	variable_ptr = GET_OP1_ZVAL_PTR_PTR_UNDEF(BP_VAR_W);

	if (OP1_TYPE == IS_VAR && UNEXPECTED(Z_ISERROR_P(variable_ptr))) {
		FREE_OP2();
		if (UNEXPECTED(RETURN_VALUE_USED(opline))) {
			ZVAL_NULL(EX_VAR(opline->result.var));
		}
	} else {
		value = zend_assign_to_variable(variable_ptr, value, OP2_TYPE, EX_USES_STRICT_TYPES());
		if (UNEXPECTED(RETURN_VALUE_USED(opline))) {
			ZVAL_COPY(EX_VAR(opline->result.var), value);
		}
		FREE_OP1_VAR_PTR();
		/* zend_assign_to_variable() always takes care of op2, never free it! */
	}

	ZEND_VM_NEXT_OPCODE_CHECK_EXCEPTION();
}

ZEND_VM_HANDLER(39, ZEND_ASSIGN_REF, VAR|CV, VAR|CV, SRC)
{
	USE_OPLINE
	zend_free_op free_op1, free_op2;
	zval *variable_ptr;
	zval *value_ptr;

	SAVE_OPLINE();
	value_ptr = GET_OP2_ZVAL_PTR_PTR(BP_VAR_W);
	variable_ptr = GET_OP1_ZVAL_PTR_PTR_UNDEF(BP_VAR_W);

	if (OP1_TYPE == IS_VAR && UNEXPECTED(Z_ISERROR_P(variable_ptr))) {
		variable_ptr = &EG(uninitialized_zval);
	} else if (OP1_TYPE == IS_VAR &&
	           UNEXPECTED(Z_TYPE_P(EX_VAR(opline->op1.var)) != IS_INDIRECT)) {

		zend_throw_error(NULL, "Cannot assign by reference to an array dimension of an object");
		variable_ptr = &EG(uninitialized_zval);
	} else if (OP2_TYPE == IS_VAR && UNEXPECTED(Z_ISERROR_P(value_ptr))) {
		variable_ptr = &EG(uninitialized_zval);
	} else if (OP2_TYPE == IS_VAR &&
	           opline->extended_value == ZEND_RETURNS_FUNCTION &&
			   UNEXPECTED(!Z_ISREF_P(value_ptr))) {

		if (UNEXPECTED(!zend_wrong_assign_to_variable_reference(variable_ptr, value_ptr OPLINE_CC EXECUTE_DATA_CC))) {
			variable_ptr = &EG(uninitialized_zval);
		}
	} else {
		zend_assign_to_variable_reference(variable_ptr, value_ptr);
	}

	if (UNEXPECTED(RETURN_VALUE_USED(opline))) {
		ZVAL_COPY(EX_VAR(opline->result.var), variable_ptr);
	}

	FREE_OP2_VAR_PTR();
	FREE_OP1_VAR_PTR();
	ZEND_VM_NEXT_OPCODE_CHECK_EXCEPTION();
}

ZEND_VM_HANDLER(200, ZEND_ASSIGN_OBJ_REF, VAR|UNUSED|THIS|CV, CONST|TMPVAR|CV, CACHE_SLOT|SRC, SPEC(OP_DATA=VAR|CV))
{
	USE_OPLINE
	zend_free_op free_op1, free_op2, free_op_data;
	zval *property;
	zval *container;
	zval variable, *variable_ptr = &variable;
	zval *value_ptr;
	void **cache_addr;

	SAVE_OPLINE();

	container = GET_OP1_OBJ_ZVAL_PTR_PTR_UNDEF(BP_VAR_W);

	if (OP1_TYPE == IS_UNUSED && UNEXPECTED(Z_TYPE_P(container) == IS_UNDEF)) {
		ZEND_VM_DISPATCH_TO_HELPER(zend_this_not_in_object_context_helper);
	}

	property = GET_OP2_ZVAL_PTR(BP_VAR_R);

	cache_addr = (OP2_TYPE == IS_CONST) ? CACHE_ADDR(opline->extended_value & ~ZEND_RETURNS_FUNCTION) : NULL;

	zend_fetch_property_address(variable_ptr, container, OP1_TYPE, property, OP2_TYPE, cache_addr, BP_VAR_W, 0, 0 OPLINE_CC EXECUTE_DATA_CC);
	if (Z_TYPE_P(variable_ptr) == IS_INDIRECT) {
		variable_ptr = Z_INDIRECT_P(variable_ptr);
	}

	value_ptr = GET_OP_DATA_ZVAL_PTR_PTR(BP_VAR_W);

	if (UNEXPECTED(Z_ISERROR_P(variable_ptr))) {
		variable_ptr = &EG(uninitialized_zval);
	} else if (UNEXPECTED(Z_TYPE(variable) != IS_INDIRECT)) {
		zend_throw_error(NULL, "Cannot assign by reference to overloaded object");
		variable_ptr = &EG(uninitialized_zval);
	} else if (OP_DATA_TYPE == IS_VAR && UNEXPECTED(Z_ISERROR_P(value_ptr))) {
		variable_ptr = &EG(uninitialized_zval);
	} else if (OP_DATA_TYPE == IS_VAR &&
	           (opline->extended_value & ZEND_RETURNS_FUNCTION) &&
			   UNEXPECTED(!Z_ISREF_P(value_ptr))) {

		if (UNEXPECTED(!zend_wrong_assign_to_variable_reference(
				variable_ptr, value_ptr OPLINE_CC EXECUTE_DATA_CC))) {
			variable_ptr = &EG(uninitialized_zval);
		}
	} else {
		zend_property_info *prop_info = NULL;

		if (OP2_TYPE == IS_CONST) {
			prop_info = (zend_property_info *) CACHED_PTR_EX(cache_addr + 2);
		} else {
			prop_info = zend_object_fetch_property_type_info(Z_OBJ_P(container), variable_ptr);
		}

		do {
			if (UNEXPECTED(prop_info)) {
				if (!zend_verify_prop_assignable_by_ref(prop_info, value_ptr, EX_USES_STRICT_TYPES())) {
					variable_ptr = &EG(uninitialized_zval);
					break;
				}

				if (Z_ISREF_P(variable_ptr)) {
					ZEND_REF_DEL_TYPE_SOURCE(Z_REF_P(variable_ptr), prop_info);
				}
			}
			zend_assign_to_variable_reference(variable_ptr, value_ptr);
			if (prop_info) {
				ZEND_REF_ADD_TYPE_SOURCE(Z_REF_P(variable_ptr), prop_info);
			}
		} while (0);
	}

	if (UNEXPECTED(RETURN_VALUE_USED(opline))) {
		ZVAL_COPY(EX_VAR(opline->result.var), variable_ptr);
	}

	FREE_OP1_VAR_PTR();
	FREE_OP2();
	FREE_OP_DATA_VAR_PTR();
	ZEND_VM_NEXT_OPCODE_EX(1, 2);
}

/* No specialization for op_types (CONST|TMPVAR|CV, UNUSED|CONST|VAR) */
ZEND_VM_HANDLER(202, ZEND_ASSIGN_STATIC_PROP_REF, ANY, ANY, CACHE_SLOT|SRC)
{
	USE_OPLINE
	zend_free_op free_op_data;
	zval *prop, *value_ptr;
	zend_property_info *prop_info;

	SAVE_OPLINE();

	if (zend_fetch_static_property_address(&prop, &prop_info, opline->extended_value & ~ZEND_RETURNS_FUNCTION, BP_VAR_W, 0 OPLINE_CC EXECUTE_DATA_CC) != SUCCESS) {
		FREE_UNFETCHED_OP_DATA();
		UNDEF_RESULT();
		HANDLE_EXCEPTION();
	}

	value_ptr = GET_OP_DATA_ZVAL_PTR_PTR(BP_VAR_W);

	if (OP_DATA_TYPE == IS_VAR && UNEXPECTED(Z_ISERROR_P(value_ptr))) {
		prop = &EG(uninitialized_zval);
	} else if (OP_DATA_TYPE == IS_VAR && (opline->extended_value & ZEND_RETURNS_FUNCTION) && UNEXPECTED(!Z_ISREF_P(value_ptr))) {
		if (UNEXPECTED(!zend_wrong_assign_to_variable_reference(prop, value_ptr OPLINE_CC EXECUTE_DATA_CC))) {
			prop = &EG(uninitialized_zval);
		}
	} else {
		do {
			if (UNEXPECTED(prop_info->type)) {
				if (!zend_verify_prop_assignable_by_ref(prop_info, value_ptr, EX_USES_STRICT_TYPES())) {
					prop = &EG(uninitialized_zval);
					break;
				}
				if (Z_ISREF_P(prop)) {
					ZEND_REF_DEL_TYPE_SOURCE(Z_REF_P(prop), prop_info);
				}
			}
			zend_assign_to_variable_reference(prop, value_ptr);
			if (prop_info->type) {
				ZEND_REF_ADD_TYPE_SOURCE(Z_REF_P(prop), prop_info);
			}
		} while (0);
	}

	if (UNEXPECTED(RETURN_VALUE_USED(opline))) {
		ZVAL_COPY(EX_VAR(opline->result.var), prop);
	}

	FREE_OP_DATA_VAR_PTR();
	ZEND_VM_NEXT_OPCODE_EX(1, 2);
}

ZEND_VM_HOT_HELPER(zend_leave_helper, ANY, ANY)
{
	zend_execute_data *old_execute_data;
	uint32_t call_info = EX_CALL_INFO();

	if (EXPECTED((call_info & (ZEND_CALL_CODE|ZEND_CALL_TOP|ZEND_CALL_HAS_SYMBOL_TABLE|ZEND_CALL_FREE_EXTRA_ARGS|ZEND_CALL_ALLOCATED)) == 0)) {
		i_free_compiled_variables(execute_data);

#ifdef ZEND_PREFER_RELOAD
		call_info = EX_CALL_INFO();
#endif
		EG(current_execute_data) = EX(prev_execute_data);
		if (UNEXPECTED(call_info & ZEND_CALL_RELEASE_THIS)) {
			OBJ_RELEASE(Z_OBJ(execute_data->This));
		} else if (UNEXPECTED(call_info & ZEND_CALL_CLOSURE)) {
			OBJ_RELEASE(ZEND_CLOSURE_OBJECT(EX(func)));
		}
		EG(vm_stack_top) = (zval*)execute_data;
		execute_data = EX(prev_execute_data);

		if (UNEXPECTED(EG(exception) != NULL)) {
			zend_rethrow_exception(execute_data);
			HANDLE_EXCEPTION_LEAVE();
		}

		LOAD_NEXT_OPLINE();
		ZEND_VM_LEAVE();
	} else if (EXPECTED((call_info & (ZEND_CALL_CODE|ZEND_CALL_TOP)) == 0)) {
		i_free_compiled_variables(execute_data);

#ifdef ZEND_PREFER_RELOAD
		call_info = EX_CALL_INFO();
#endif
		if (UNEXPECTED(call_info & ZEND_CALL_HAS_SYMBOL_TABLE)) {
			zend_clean_and_cache_symbol_table(EX(symbol_table));
		}
		EG(current_execute_data) = EX(prev_execute_data);
		if (UNEXPECTED(call_info & ZEND_CALL_RELEASE_THIS)) {
			OBJ_RELEASE(Z_OBJ(execute_data->This));
		} else if (UNEXPECTED(call_info & ZEND_CALL_CLOSURE)) {
			OBJ_RELEASE(ZEND_CLOSURE_OBJECT(EX(func)));
		}

		zend_vm_stack_free_extra_args_ex(call_info, execute_data);
		old_execute_data = execute_data;
		execute_data = EX(prev_execute_data);
		zend_vm_stack_free_call_frame_ex(call_info, old_execute_data);

		if (UNEXPECTED(EG(exception) != NULL)) {
			zend_rethrow_exception(execute_data);
			HANDLE_EXCEPTION_LEAVE();
		}

		LOAD_NEXT_OPLINE();
		ZEND_VM_LEAVE();
	} else if (EXPECTED((call_info & ZEND_CALL_TOP) == 0)) {
		zend_detach_symbol_table(execute_data);
		destroy_op_array(&EX(func)->op_array);
		efree_size(EX(func), sizeof(zend_op_array));
#ifdef ZEND_PREFER_RELOAD
		call_info = EX_CALL_INFO();
#endif
		old_execute_data = execute_data;
		execute_data = EG(current_execute_data) = EX(prev_execute_data);
		zend_vm_stack_free_call_frame_ex(call_info, old_execute_data);

		zend_attach_symbol_table(execute_data);
		if (UNEXPECTED(EG(exception) != NULL)) {
			zend_rethrow_exception(execute_data);
			HANDLE_EXCEPTION_LEAVE();
		}

		LOAD_NEXT_OPLINE();
		ZEND_VM_LEAVE();
	} else {
		if (EXPECTED((call_info & ZEND_CALL_CODE) == 0)) {
			i_free_compiled_variables(execute_data);
#ifdef ZEND_PREFER_RELOAD
			call_info = EX_CALL_INFO();
#endif
			if (UNEXPECTED(call_info & (ZEND_CALL_HAS_SYMBOL_TABLE|ZEND_CALL_FREE_EXTRA_ARGS))) {
				if (UNEXPECTED(call_info & ZEND_CALL_HAS_SYMBOL_TABLE)) {
					zend_clean_and_cache_symbol_table(EX(symbol_table));
				}
				zend_vm_stack_free_extra_args_ex(call_info, execute_data);
			}
			EG(current_execute_data) = EX(prev_execute_data);
			if (UNEXPECTED(call_info & ZEND_CALL_CLOSURE)) {
				OBJ_RELEASE(ZEND_CLOSURE_OBJECT(EX(func)));
			}
			ZEND_VM_RETURN();
		} else /* if (call_kind == ZEND_CALL_TOP_CODE) */ {
			zend_array *symbol_table = EX(symbol_table);

			zend_detach_symbol_table(execute_data);
			old_execute_data = EX(prev_execute_data);
			while (old_execute_data) {
				if (old_execute_data->func && (ZEND_CALL_INFO(old_execute_data) & ZEND_CALL_HAS_SYMBOL_TABLE)) {
					if (old_execute_data->symbol_table == symbol_table) {
						zend_attach_symbol_table(old_execute_data);
					}
					break;
				}
				old_execute_data = old_execute_data->prev_execute_data;
			}
			EG(current_execute_data) = EX(prev_execute_data);
			ZEND_VM_RETURN();
		}
	}
}

ZEND_VM_HOT_HANDLER(42, ZEND_JMP, JMP_ADDR, ANY)
{
	USE_OPLINE

	ZEND_VM_JMP_EX(OP_JMP_ADDR(opline, opline->op1), 0);
}

ZEND_VM_HOT_NOCONST_HANDLER(43, ZEND_JMPZ, CONST|TMPVAR|CV, JMP_ADDR)
{
	USE_OPLINE
	zend_free_op free_op1;
	zval *val;

	val = GET_OP1_ZVAL_PTR_UNDEF(BP_VAR_R);

	if (Z_TYPE_INFO_P(val) == IS_TRUE) {
		ZEND_VM_NEXT_OPCODE();
	} else if (EXPECTED(Z_TYPE_INFO_P(val) <= IS_TRUE)) {
		if (OP1_TYPE == IS_CV && UNEXPECTED(Z_TYPE_INFO_P(val) == IS_UNDEF)) {
			SAVE_OPLINE();
			ZVAL_UNDEFINED_OP1();
			if (UNEXPECTED(EG(exception))) {
				HANDLE_EXCEPTION();
			}
		}
		ZEND_VM_JMP_EX(OP_JMP_ADDR(opline, opline->op2), 0);
	}

	SAVE_OPLINE();
	if (i_zend_is_true(val)) {
		opline++;
	} else {
		opline = OP_JMP_ADDR(opline, opline->op2);
	}
	FREE_OP1();
	ZEND_VM_JMP(opline);
}

ZEND_VM_HOT_NOCONST_HANDLER(44, ZEND_JMPNZ, CONST|TMPVAR|CV, JMP_ADDR)
{
	USE_OPLINE
	zend_free_op free_op1;
	zval *val;

	val = GET_OP1_ZVAL_PTR_UNDEF(BP_VAR_R);

	if (Z_TYPE_INFO_P(val) == IS_TRUE) {
		ZEND_VM_JMP_EX(OP_JMP_ADDR(opline, opline->op2), 0);
	} else if (EXPECTED(Z_TYPE_INFO_P(val) <= IS_TRUE)) {
		if (OP1_TYPE == IS_CV && UNEXPECTED(Z_TYPE_INFO_P(val) == IS_UNDEF)) {
			SAVE_OPLINE();
			ZVAL_UNDEFINED_OP1();
			if (UNEXPECTED(EG(exception))) {
				HANDLE_EXCEPTION();
			}
		}
		ZEND_VM_NEXT_OPCODE();
	}

	SAVE_OPLINE();
	if (i_zend_is_true(val)) {
		opline = OP_JMP_ADDR(opline, opline->op2);
	} else {
		opline++;
	}
	FREE_OP1();
	ZEND_VM_JMP(opline);
}

ZEND_VM_HOT_NOCONST_HANDLER(45, ZEND_JMPZNZ, CONST|TMPVAR|CV, JMP_ADDR, JMP_ADDR)
{
	USE_OPLINE
	zend_free_op free_op1;
	zval *val;

	val = GET_OP1_ZVAL_PTR_UNDEF(BP_VAR_R);

	if (EXPECTED(Z_TYPE_INFO_P(val) == IS_TRUE)) {
		ZEND_VM_SET_RELATIVE_OPCODE(opline, opline->extended_value);
		ZEND_VM_CONTINUE();
	} else if (EXPECTED(Z_TYPE_INFO_P(val) <= IS_TRUE)) {
		if (OP1_TYPE == IS_CV && UNEXPECTED(Z_TYPE_INFO_P(val) == IS_UNDEF)) {
			SAVE_OPLINE();
			ZVAL_UNDEFINED_OP1();
			if (UNEXPECTED(EG(exception))) {
				HANDLE_EXCEPTION();
			}
		}
		ZEND_VM_JMP_EX(OP_JMP_ADDR(opline, opline->op2), 0);
	}

	SAVE_OPLINE();
	if (i_zend_is_true(val)) {
		opline = ZEND_OFFSET_TO_OPLINE(opline, opline->extended_value);
	} else {
		opline = OP_JMP_ADDR(opline, opline->op2);
	}
	FREE_OP1();
	ZEND_VM_JMP(opline);
}

ZEND_VM_COLD_CONST_HANDLER(46, ZEND_JMPZ_EX, CONST|TMPVAR|CV, JMP_ADDR)
{
	USE_OPLINE
	zend_free_op free_op1;
	zval *val;
	int ret;

	val = GET_OP1_ZVAL_PTR_UNDEF(BP_VAR_R);

	if (Z_TYPE_INFO_P(val) == IS_TRUE) {
		ZVAL_TRUE(EX_VAR(opline->result.var));
		ZEND_VM_NEXT_OPCODE();
	} else if (EXPECTED(Z_TYPE_INFO_P(val) <= IS_TRUE)) {
		ZVAL_FALSE(EX_VAR(opline->result.var));
		if (OP1_TYPE == IS_CV && UNEXPECTED(Z_TYPE_INFO_P(val) == IS_UNDEF)) {
			SAVE_OPLINE();
			ZVAL_UNDEFINED_OP1();
			if (UNEXPECTED(EG(exception))) {
				HANDLE_EXCEPTION();
			}
		}
		ZEND_VM_JMP_EX(OP_JMP_ADDR(opline, opline->op2), 0);
	}

	SAVE_OPLINE();
	ret = i_zend_is_true(val);
	FREE_OP1();
	if (ret) {
		ZVAL_TRUE(EX_VAR(opline->result.var));
		opline++;
	} else {
		ZVAL_FALSE(EX_VAR(opline->result.var));
		opline = OP_JMP_ADDR(opline, opline->op2);
	}
	ZEND_VM_JMP(opline);
}

ZEND_VM_COLD_CONST_HANDLER(47, ZEND_JMPNZ_EX, CONST|TMPVAR|CV, JMP_ADDR)
{
	USE_OPLINE
	zend_free_op free_op1;
	zval *val;
	int ret;

	val = GET_OP1_ZVAL_PTR_UNDEF(BP_VAR_R);

	if (Z_TYPE_INFO_P(val) == IS_TRUE) {
		ZVAL_TRUE(EX_VAR(opline->result.var));
		ZEND_VM_JMP_EX(OP_JMP_ADDR(opline, opline->op2), 0);
	} else if (EXPECTED(Z_TYPE_INFO_P(val) <= IS_TRUE)) {
		ZVAL_FALSE(EX_VAR(opline->result.var));
		if (OP1_TYPE == IS_CV && UNEXPECTED(Z_TYPE_INFO_P(val) == IS_UNDEF)) {
			SAVE_OPLINE();
			ZVAL_UNDEFINED_OP1();
			ZEND_VM_NEXT_OPCODE_CHECK_EXCEPTION();
		} else {
			ZEND_VM_NEXT_OPCODE();
		}
	}

	SAVE_OPLINE();
	ret = i_zend_is_true(val);
	FREE_OP1();
	if (ret) {
		ZVAL_TRUE(EX_VAR(opline->result.var));
		opline = OP_JMP_ADDR(opline, opline->op2);
	} else {
		ZVAL_FALSE(EX_VAR(opline->result.var));
		opline++;
	}
	ZEND_VM_JMP(opline);
}

ZEND_VM_HANDLER(70, ZEND_FREE, TMPVAR, ANY)
{
	USE_OPLINE

	SAVE_OPLINE();
	zval_ptr_dtor_nogc(EX_VAR(opline->op1.var));
	ZEND_VM_NEXT_OPCODE_CHECK_EXCEPTION();
}

ZEND_VM_HOT_HANDLER(127, ZEND_FE_FREE, TMPVAR, ANY)
{
	zval *var;
	USE_OPLINE

	SAVE_OPLINE();
	var = EX_VAR(opline->op1.var);
	if (Z_TYPE_P(var) != IS_ARRAY && Z_FE_ITER_P(var) != (uint32_t)-1) {
		zend_hash_iterator_del(Z_FE_ITER_P(var));
	}
	zval_ptr_dtor_nogc(var);
	ZEND_VM_NEXT_OPCODE_CHECK_EXCEPTION();
}

ZEND_VM_COLD_CONSTCONST_HANDLER(53, ZEND_FAST_CONCAT, CONST|TMPVAR|CV, CONST|TMPVAR|CV)
{
	USE_OPLINE
	zend_free_op free_op1, free_op2;
	zval *op1, *op2;
	zend_string *op1_str, *op2_str, *str;


	op1 = GET_OP1_ZVAL_PTR_UNDEF(BP_VAR_R);
	op2 = GET_OP2_ZVAL_PTR_UNDEF(BP_VAR_R);
	if ((OP1_TYPE == IS_CONST || EXPECTED(Z_TYPE_P(op1) == IS_STRING)) &&
	    (OP2_TYPE == IS_CONST || EXPECTED(Z_TYPE_P(op2) == IS_STRING))) {
		zend_string *op1_str = Z_STR_P(op1);
		zend_string *op2_str = Z_STR_P(op2);
		zend_string *str;

		if (OP1_TYPE != IS_CONST && UNEXPECTED(ZSTR_LEN(op1_str) == 0)) {
			if (OP2_TYPE == IS_CONST || OP2_TYPE == IS_CV) {
				ZVAL_STR_COPY(EX_VAR(opline->result.var), op2_str);
			} else {
				ZVAL_STR(EX_VAR(opline->result.var), op2_str);
			}
			FREE_OP1();
		} else if (OP2_TYPE != IS_CONST && UNEXPECTED(ZSTR_LEN(op2_str) == 0)) {
			if (OP1_TYPE == IS_CONST || OP1_TYPE == IS_CV) {
				ZVAL_STR_COPY(EX_VAR(opline->result.var), op1_str);
			} else {
				ZVAL_STR(EX_VAR(opline->result.var), op1_str);
			}
			FREE_OP2();
		} else if (OP1_TYPE != IS_CONST && OP1_TYPE != IS_CV &&
		    !ZSTR_IS_INTERNED(op1_str) && GC_REFCOUNT(op1_str) == 1) {
		    size_t len = ZSTR_LEN(op1_str);

			str = zend_string_extend(op1_str, len + ZSTR_LEN(op2_str), 0);
			memcpy(ZSTR_VAL(str) + len, ZSTR_VAL(op2_str), ZSTR_LEN(op2_str)+1);
			ZVAL_NEW_STR(EX_VAR(opline->result.var), str);
			FREE_OP2();
		} else {
			str = zend_string_alloc(ZSTR_LEN(op1_str) + ZSTR_LEN(op2_str), 0);
			memcpy(ZSTR_VAL(str), ZSTR_VAL(op1_str), ZSTR_LEN(op1_str));
			memcpy(ZSTR_VAL(str) + ZSTR_LEN(op1_str), ZSTR_VAL(op2_str), ZSTR_LEN(op2_str)+1);
			ZVAL_NEW_STR(EX_VAR(opline->result.var), str);
			FREE_OP1();
			FREE_OP2();
		}
		ZEND_VM_NEXT_OPCODE();
	}

	SAVE_OPLINE();
	if (OP1_TYPE == IS_CONST) {
		op1_str = Z_STR_P(op1);
	} else if (EXPECTED(Z_TYPE_P(op1) == IS_STRING)) {
		op1_str = zend_string_copy(Z_STR_P(op1));
	} else {
		if (OP1_TYPE == IS_CV && UNEXPECTED(Z_TYPE_P(op1) == IS_UNDEF)) {
			ZVAL_UNDEFINED_OP1();
		}
		op1_str = zval_get_string_func(op1);
	}
	if (OP2_TYPE == IS_CONST) {
		op2_str = Z_STR_P(op2);
	} else if (EXPECTED(Z_TYPE_P(op2) == IS_STRING)) {
		op2_str = zend_string_copy(Z_STR_P(op2));
	} else {
		if (OP2_TYPE == IS_CV && UNEXPECTED(Z_TYPE_P(op2) == IS_UNDEF)) {
			ZVAL_UNDEFINED_OP2();
		}
		op2_str = zval_get_string_func(op2);
	}
	do {
		if (OP1_TYPE != IS_CONST) {
			if (UNEXPECTED(ZSTR_LEN(op1_str) == 0)) {
				if (OP2_TYPE == IS_CONST) {
					if (UNEXPECTED(Z_REFCOUNTED_P(op2))) {
						GC_ADDREF(op2_str);
					}
				}
				ZVAL_STR(EX_VAR(opline->result.var), op2_str);
				zend_string_release_ex(op1_str, 0);
				break;
			}
		}
		if (OP2_TYPE != IS_CONST) {
			if (UNEXPECTED(ZSTR_LEN(op2_str) == 0)) {
				if (OP1_TYPE == IS_CONST) {
					if (UNEXPECTED(Z_REFCOUNTED_P(op1))) {
						GC_ADDREF(op1_str);
					}
				}
				ZVAL_STR(EX_VAR(opline->result.var), op1_str);
				zend_string_release_ex(op2_str, 0);
				break;
			}
		}
		str = zend_string_alloc(ZSTR_LEN(op1_str) + ZSTR_LEN(op2_str), 0);
		memcpy(ZSTR_VAL(str), ZSTR_VAL(op1_str), ZSTR_LEN(op1_str));
		memcpy(ZSTR_VAL(str) + ZSTR_LEN(op1_str), ZSTR_VAL(op2_str), ZSTR_LEN(op2_str)+1);
		ZVAL_NEW_STR(EX_VAR(opline->result.var), str);
		if (OP1_TYPE != IS_CONST) {
			zend_string_release_ex(op1_str, 0);
		}
		if (OP2_TYPE != IS_CONST) {
			zend_string_release_ex(op2_str, 0);
		}
	} while (0);
	FREE_OP1();
	FREE_OP2();
	ZEND_VM_NEXT_OPCODE_CHECK_EXCEPTION();
}

ZEND_VM_HANDLER(54, ZEND_ROPE_INIT, UNUSED, CONST|TMPVAR|CV, NUM)
{
	USE_OPLINE
	zend_free_op free_op2;
	zend_string **rope;
	zval *var;

	/* Compiler allocates the necessary number of zval slots to keep the rope */
	rope = (zend_string**)EX_VAR(opline->result.var);
	if (OP2_TYPE == IS_CONST) {
		var = GET_OP2_ZVAL_PTR(BP_VAR_R);
		rope[0] = Z_STR_P(var);
		if (UNEXPECTED(Z_REFCOUNTED_P(var))) {
			Z_ADDREF_P(var);
		}
	} else {
		var = GET_OP2_ZVAL_PTR_UNDEF(BP_VAR_R);
		if (EXPECTED(Z_TYPE_P(var) == IS_STRING)) {
			if (OP2_TYPE == IS_CV) {
				rope[0] = zend_string_copy(Z_STR_P(var));
			} else {
				rope[0] = Z_STR_P(var);
			}
		} else {
			SAVE_OPLINE();
			if (OP2_TYPE == IS_CV && UNEXPECTED(Z_TYPE_P(var) == IS_UNDEF)) {
				ZVAL_UNDEFINED_OP2();
			}
			rope[0] = zval_get_string_func(var);
			FREE_OP2();
			ZEND_VM_NEXT_OPCODE_CHECK_EXCEPTION();
		}
	}
	ZEND_VM_NEXT_OPCODE();
}

ZEND_VM_HANDLER(55, ZEND_ROPE_ADD, TMP, CONST|TMPVAR|CV, NUM)
{
	USE_OPLINE
	zend_free_op free_op2;
	zend_string **rope;
	zval *var;

	/* op1 and result are the same */
	rope = (zend_string**)EX_VAR(opline->op1.var);
	if (OP2_TYPE == IS_CONST) {
		var = GET_OP2_ZVAL_PTR(BP_VAR_R);
		rope[opline->extended_value] = Z_STR_P(var);
		if (UNEXPECTED(Z_REFCOUNTED_P(var))) {
			Z_ADDREF_P(var);
		}
	} else {
		var = GET_OP2_ZVAL_PTR_UNDEF(BP_VAR_R);
		if (EXPECTED(Z_TYPE_P(var) == IS_STRING)) {
			if (OP2_TYPE == IS_CV) {
				rope[opline->extended_value] = zend_string_copy(Z_STR_P(var));
			} else {
				rope[opline->extended_value] = Z_STR_P(var);
			}
		} else {
			SAVE_OPLINE();
			if (OP2_TYPE == IS_CV && UNEXPECTED(Z_TYPE_P(var) == IS_UNDEF)) {
				ZVAL_UNDEFINED_OP2();
			}
			rope[opline->extended_value] = zval_get_string_func(var);
			FREE_OP2();
			ZEND_VM_NEXT_OPCODE_CHECK_EXCEPTION();
		}
	}
	ZEND_VM_NEXT_OPCODE();
}

ZEND_VM_HANDLER(56, ZEND_ROPE_END, TMP, CONST|TMPVAR|CV, NUM)
{
	USE_OPLINE
	zend_free_op free_op2;
	zend_string **rope;
	zval *var, *ret;
	uint32_t i;
	size_t len = 0;
	char *target;

	rope = (zend_string**)EX_VAR(opline->op1.var);
	if (OP2_TYPE == IS_CONST) {
		var = GET_OP2_ZVAL_PTR(BP_VAR_R);
		rope[opline->extended_value] = Z_STR_P(var);
		if (UNEXPECTED(Z_REFCOUNTED_P(var))) {
			Z_ADDREF_P(var);
		}
	} else {
		var = GET_OP2_ZVAL_PTR_UNDEF(BP_VAR_R);
		if (EXPECTED(Z_TYPE_P(var) == IS_STRING)) {
			if (OP2_TYPE == IS_CV) {
				rope[opline->extended_value] = zend_string_copy(Z_STR_P(var));
			} else {
				rope[opline->extended_value] = Z_STR_P(var);
			}
		} else {
			SAVE_OPLINE();
			if (OP2_TYPE == IS_CV && UNEXPECTED(Z_TYPE_P(var) == IS_UNDEF)) {
				ZVAL_UNDEFINED_OP2();
			}
			rope[opline->extended_value] = zval_get_string_func(var);
			FREE_OP2();
			if (UNEXPECTED(EG(exception))) {
				for (i = 0; i <= opline->extended_value; i++) {
					zend_string_release_ex(rope[i], 0);
				}
				ZVAL_UNDEF(EX_VAR(opline->result.var));
				HANDLE_EXCEPTION();
			}
		}
	}
	for (i = 0; i <= opline->extended_value; i++) {
		len += ZSTR_LEN(rope[i]);
	}
	ret = EX_VAR(opline->result.var);
	ZVAL_STR(ret, zend_string_alloc(len, 0));
	target = Z_STRVAL_P(ret);
	for (i = 0; i <= opline->extended_value; i++) {
		memcpy(target, ZSTR_VAL(rope[i]), ZSTR_LEN(rope[i]));
		target += ZSTR_LEN(rope[i]);
		zend_string_release_ex(rope[i], 0);
	}
	*target = '\0';

	ZEND_VM_NEXT_OPCODE();
}

ZEND_VM_HANDLER(109, ZEND_FETCH_CLASS, UNUSED|CLASS_FETCH, CONST|TMPVAR|UNUSED|CV, CACHE_SLOT)
{
	zend_free_op free_op2;
	zval *class_name;
	USE_OPLINE

	SAVE_OPLINE();
	if (OP2_TYPE == IS_UNUSED) {
		Z_CE_P(EX_VAR(opline->result.var)) = zend_fetch_class(NULL, opline->op1.num);
		ZEND_VM_NEXT_OPCODE_CHECK_EXCEPTION();
	} else if (OP2_TYPE == IS_CONST) {
		zend_class_entry *ce = CACHED_PTR(opline->extended_value);

		if (UNEXPECTED(ce == NULL)) {
			class_name = GET_OP2_ZVAL_PTR_UNDEF(BP_VAR_R);
			ce = zend_fetch_class_by_name(Z_STR_P(class_name), Z_STR_P(class_name + 1), opline->op1.num);
			CACHE_PTR(opline->extended_value, ce);
		}
		Z_CE_P(EX_VAR(opline->result.var)) = ce;
	} else {
		class_name = GET_OP2_ZVAL_PTR_UNDEF(BP_VAR_R);
ZEND_VM_C_LABEL(try_class_name):
		if (Z_TYPE_P(class_name) == IS_OBJECT) {
			Z_CE_P(EX_VAR(opline->result.var)) = Z_OBJCE_P(class_name);
		} else if (Z_TYPE_P(class_name) == IS_STRING) {
			Z_CE_P(EX_VAR(opline->result.var)) = zend_fetch_class(Z_STR_P(class_name), opline->op1.num);
		} else if ((OP2_TYPE & (IS_VAR|IS_CV)) && Z_TYPE_P(class_name) == IS_REFERENCE) {
			class_name = Z_REFVAL_P(class_name);
			ZEND_VM_C_GOTO(try_class_name);
		} else {
			if (OP2_TYPE == IS_CV && UNEXPECTED(Z_TYPE_P(class_name) == IS_UNDEF)) {
				ZVAL_UNDEFINED_OP2();
				if (UNEXPECTED(EG(exception) != NULL)) {
					HANDLE_EXCEPTION();
				}
			}
			zend_throw_error(NULL, "Class name must be a valid object or a string");
		}
	}

	FREE_OP2();
	ZEND_VM_NEXT_OPCODE_CHECK_EXCEPTION();
}

ZEND_VM_HOT_OBJ_HANDLER(112, ZEND_INIT_METHOD_CALL, CONST|TMPVAR|UNUSED|THIS|CV, CONST|TMPVAR|CV, NUM|CACHE_SLOT)
{
	USE_OPLINE
	zval *function_name;
	zend_free_op free_op1, free_op2;
	zval *object;
	zend_function *fbc;
	zend_class_entry *called_scope;
	zend_object *obj;
	zend_execute_data *call;
	uint32_t call_info;

	SAVE_OPLINE();

	object = GET_OP1_OBJ_ZVAL_PTR_UNDEF(BP_VAR_R);

	if (OP1_TYPE == IS_UNUSED && UNEXPECTED(Z_TYPE_P(object) == IS_UNDEF)) {
		ZEND_VM_DISPATCH_TO_HELPER(zend_this_not_in_object_context_helper);
	}

	if (OP2_TYPE != IS_CONST) {
		function_name = GET_OP2_ZVAL_PTR_UNDEF(BP_VAR_R);
	}

	if (OP2_TYPE != IS_CONST &&
	    UNEXPECTED(Z_TYPE_P(function_name) != IS_STRING)) {
		do {
			if ((OP2_TYPE & (IS_VAR|IS_CV)) && Z_ISREF_P(function_name)) {
				function_name = Z_REFVAL_P(function_name);
				if (EXPECTED(Z_TYPE_P(function_name) == IS_STRING)) {
					break;
				}
			} else if (OP2_TYPE == IS_CV && UNEXPECTED(Z_TYPE_P(function_name) == IS_UNDEF)) {
				ZVAL_UNDEFINED_OP2();
				if (UNEXPECTED(EG(exception) != NULL)) {
					FREE_OP1();
					HANDLE_EXCEPTION();
				}
			}
			zend_throw_error(NULL, "Method name must be a string");
			FREE_OP2();
			FREE_OP1();
			HANDLE_EXCEPTION();
		} while (0);
	}

	if (OP1_TYPE != IS_UNUSED) {
		do {
			if (OP1_TYPE == IS_CONST || UNEXPECTED(Z_TYPE_P(object) != IS_OBJECT)) {
				if ((OP1_TYPE & (IS_VAR|IS_CV)) && EXPECTED(Z_ISREF_P(object))) {
					object = Z_REFVAL_P(object);
					if (EXPECTED(Z_TYPE_P(object) == IS_OBJECT)) {
						break;
					}
				}
				if (OP1_TYPE == IS_CV && UNEXPECTED(Z_TYPE_P(object) == IS_UNDEF)) {
					object = ZVAL_UNDEFINED_OP1();
					if (UNEXPECTED(EG(exception) != NULL)) {
						if (OP2_TYPE != IS_CONST) {
							FREE_OP2();
						}
						HANDLE_EXCEPTION();
					}
				}
				if (OP2_TYPE == IS_CONST) {
					function_name = GET_OP2_ZVAL_PTR_UNDEF(BP_VAR_R);
				}
				zend_invalid_method_call(object, function_name);
				FREE_OP2();
				FREE_OP1();
				HANDLE_EXCEPTION();
			}
		} while (0);
	}

	obj = Z_OBJ_P(object);
	called_scope = obj->ce;

	if (OP2_TYPE == IS_CONST &&
	    EXPECTED(CACHED_PTR(opline->result.num) == called_scope)) {
	    fbc = CACHED_PTR(opline->result.num + sizeof(void*));
	} else {
	    zend_object *orig_obj = obj;

		if (OP2_TYPE == IS_CONST) {
			function_name = GET_OP2_ZVAL_PTR_UNDEF(BP_VAR_R);
		}

		/* First, locate the function. */
		fbc = obj->handlers->get_method(&obj, Z_STR_P(function_name), ((OP2_TYPE == IS_CONST) ? (RT_CONSTANT(opline, opline->op2) + 1) : NULL));
		if (UNEXPECTED(fbc == NULL)) {
			if (EXPECTED(!EG(exception))) {
				zend_undefined_method(obj->ce, Z_STR_P(function_name));
			}
			FREE_OP2();
			FREE_OP1();
			HANDLE_EXCEPTION();
		}
		if (OP2_TYPE == IS_CONST &&
		    EXPECTED(!(fbc->common.fn_flags & (ZEND_ACC_CALL_VIA_TRAMPOLINE|ZEND_ACC_NEVER_CACHE))) &&
		    EXPECTED(obj == orig_obj)) {
			CACHE_POLYMORPHIC_PTR(opline->result.num, called_scope, fbc);
		}
		if ((OP1_TYPE & (IS_VAR|IS_TMP_VAR)) && UNEXPECTED(obj != orig_obj)) {
			/* Reset "object" to trigger reference counting */
			object = NULL;
		}
		if (EXPECTED(fbc->type == ZEND_USER_FUNCTION) && UNEXPECTED(!RUN_TIME_CACHE(&fbc->op_array))) {
			init_func_run_time_cache(&fbc->op_array);
		}
	}

	if (OP2_TYPE != IS_CONST) {
		FREE_OP2();
	}

	call_info = ZEND_CALL_NESTED_FUNCTION | ZEND_CALL_HAS_THIS;
	if (UNEXPECTED((fbc->common.fn_flags & ZEND_ACC_STATIC) != 0)) {
		FREE_OP1();

		if ((OP1_TYPE & (IS_VAR|IS_TMP_VAR)) && UNEXPECTED(EG(exception))) {
			HANDLE_EXCEPTION();
		}
		/* call static method */
		obj = (zend_object*)called_scope;
		call_info = ZEND_CALL_NESTED_FUNCTION;
	} else if (OP1_TYPE & (IS_VAR|IS_TMP_VAR|IS_CV)) {
		if (OP1_TYPE == IS_CV) {
			GC_ADDREF(obj); /* For $this pointer */
		} else if (free_op1 != object) {
			GC_ADDREF(obj); /* For $this pointer */
			FREE_OP1();
		}
		/* CV may be changed indirectly (e.g. when it's a reference) */
		call_info = ZEND_CALL_NESTED_FUNCTION | ZEND_CALL_HAS_THIS | ZEND_CALL_RELEASE_THIS;
	}

	call = zend_vm_stack_push_call_frame(call_info,
		fbc, opline->extended_value, obj);
	call->prev_execute_data = EX(call);
	EX(call) = call;

	ZEND_VM_NEXT_OPCODE();
}

ZEND_VM_HANDLER(113, ZEND_INIT_STATIC_METHOD_CALL, UNUSED|CLASS_FETCH|CONST|VAR, CONST|TMPVAR|UNUSED|CONSTRUCTOR|CV, NUM|CACHE_SLOT)
{
	USE_OPLINE
	zval *function_name;
	zend_class_entry *ce;
	uint32_t call_info;
	zend_function *fbc;
	zend_execute_data *call;

	SAVE_OPLINE();

	if (OP1_TYPE == IS_CONST) {
		/* no function found. try a static method in class */
		ce = CACHED_PTR(opline->result.num);
		if (UNEXPECTED(ce == NULL)) {
			ce = zend_fetch_class_by_name(Z_STR_P(RT_CONSTANT(opline, opline->op1)), Z_STR_P(RT_CONSTANT(opline, opline->op1) + 1), ZEND_FETCH_CLASS_DEFAULT | ZEND_FETCH_CLASS_EXCEPTION);
			if (UNEXPECTED(ce == NULL)) {
				ZEND_ASSERT(EG(exception));
				HANDLE_EXCEPTION();
			}
			if (OP2_TYPE != IS_CONST) {
				CACHE_PTR(opline->result.num, ce);
			}
		}
	} else if (OP1_TYPE == IS_UNUSED) {
		ce = zend_fetch_class(NULL, opline->op1.num);
		if (UNEXPECTED(ce == NULL)) {
			ZEND_ASSERT(EG(exception));
			FREE_UNFETCHED_OP2();
			HANDLE_EXCEPTION();
		}
	} else {
		ce = Z_CE_P(EX_VAR(opline->op1.var));
	}

	if (OP1_TYPE == IS_CONST &&
	    OP2_TYPE == IS_CONST &&
	    EXPECTED((fbc = CACHED_PTR(opline->result.num + sizeof(void*))) != NULL)) {
		/* nothing to do */
	} else if (OP1_TYPE != IS_CONST &&
	           OP2_TYPE == IS_CONST &&
	           EXPECTED(CACHED_PTR(opline->result.num) == ce)) {
		fbc = CACHED_PTR(opline->result.num + sizeof(void*));
	} else if (OP2_TYPE != IS_UNUSED) {
		zend_free_op free_op2;

		function_name = GET_OP2_ZVAL_PTR_UNDEF(BP_VAR_R);
		if (OP2_TYPE != IS_CONST) {
			if (UNEXPECTED(Z_TYPE_P(function_name) != IS_STRING)) {
				do {
					if (OP2_TYPE & (IS_VAR|IS_CV) && Z_ISREF_P(function_name)) {
						function_name = Z_REFVAL_P(function_name);
						if (EXPECTED(Z_TYPE_P(function_name) == IS_STRING)) {
							break;
						}
					} else if (OP2_TYPE == IS_CV && UNEXPECTED(Z_TYPE_P(function_name) == IS_UNDEF)) {
						ZVAL_UNDEFINED_OP2();
						if (UNEXPECTED(EG(exception) != NULL)) {
							HANDLE_EXCEPTION();
						}
					}
					zend_throw_error(NULL, "Function name must be a string");
					FREE_OP2();
					HANDLE_EXCEPTION();
				} while (0);
			}
		}

		if (ce->get_static_method) {
			fbc = ce->get_static_method(ce, Z_STR_P(function_name));
		} else {
			fbc = zend_std_get_static_method(ce, Z_STR_P(function_name), ((OP2_TYPE == IS_CONST) ? (RT_CONSTANT(opline, opline->op2) + 1) : NULL));
		}
		if (UNEXPECTED(fbc == NULL)) {
			if (EXPECTED(!EG(exception))) {
				zend_undefined_method(ce, Z_STR_P(function_name));
			}
			FREE_OP2();
			HANDLE_EXCEPTION();
		}
		if (OP2_TYPE == IS_CONST &&
		    EXPECTED(!(fbc->common.fn_flags & (ZEND_ACC_CALL_VIA_TRAMPOLINE|ZEND_ACC_NEVER_CACHE)))) {
			CACHE_POLYMORPHIC_PTR(opline->result.num, ce, fbc);
		}
		if (EXPECTED(fbc->type == ZEND_USER_FUNCTION) && UNEXPECTED(!RUN_TIME_CACHE(&fbc->op_array))) {
			init_func_run_time_cache(&fbc->op_array);
		}
		if (OP2_TYPE != IS_CONST) {
			FREE_OP2();
		}
	} else {
		if (UNEXPECTED(ce->constructor == NULL)) {
			zend_throw_error(NULL, "Cannot call constructor");
			HANDLE_EXCEPTION();
		}
		if (Z_TYPE(EX(This)) == IS_OBJECT && Z_OBJ(EX(This))->ce != ce->constructor->common.scope && (ce->constructor->common.fn_flags & ZEND_ACC_PRIVATE)) {
			zend_throw_error(NULL, "Cannot call private %s::__construct()", ZSTR_VAL(ce->name));
			HANDLE_EXCEPTION();
		}
		fbc = ce->constructor;
		if (EXPECTED(fbc->type == ZEND_USER_FUNCTION) && UNEXPECTED(!RUN_TIME_CACHE(&fbc->op_array))) {
			init_func_run_time_cache(&fbc->op_array);
		}
	}

	if (!(fbc->common.fn_flags & ZEND_ACC_STATIC)) {
		if (Z_TYPE(EX(This)) == IS_OBJECT && instanceof_function(Z_OBJCE(EX(This)), ce)) {
			ce = (zend_class_entry*)Z_OBJ(EX(This));
			call_info = ZEND_CALL_NESTED_FUNCTION | ZEND_CALL_HAS_THIS;
		} else {
			zend_non_static_method_call(fbc);
			HANDLE_EXCEPTION();
		}
	} else {
		/* previous opcode is ZEND_FETCH_CLASS */
		if (OP1_TYPE == IS_UNUSED
		 && ((opline->op1.num & ZEND_FETCH_CLASS_MASK) == ZEND_FETCH_CLASS_PARENT ||
		     (opline->op1.num & ZEND_FETCH_CLASS_MASK) == ZEND_FETCH_CLASS_SELF)) {
			if (Z_TYPE(EX(This)) == IS_OBJECT) {
				ce = Z_OBJCE(EX(This));
			} else {
				ce = Z_CE(EX(This));
			}
		}
		call_info = ZEND_CALL_NESTED_FUNCTION;
	}

	call = zend_vm_stack_push_call_frame(call_info,
		fbc, opline->extended_value, ce);
	call->prev_execute_data = EX(call);
	EX(call) = call;

	ZEND_VM_NEXT_OPCODE();
}

ZEND_VM_HOT_HANDLER(59, ZEND_INIT_FCALL_BY_NAME, ANY, CONST, NUM|CACHE_SLOT)
{
	USE_OPLINE
	zend_function *fbc;
	zval *function_name, *func;
	zend_execute_data *call;

	fbc = CACHED_PTR(opline->result.num);
	if (UNEXPECTED(fbc == NULL)) {
		function_name = (zval*)RT_CONSTANT(opline, opline->op2);
		func = zend_hash_find_ex(EG(function_table), Z_STR_P(function_name+1), 1);
		if (UNEXPECTED(func == NULL)) {
			ZEND_VM_DISPATCH_TO_HELPER(zend_undefined_function_helper);
		}
		fbc = Z_FUNC_P(func);
		if (EXPECTED(fbc->type == ZEND_USER_FUNCTION) && UNEXPECTED(!RUN_TIME_CACHE(&fbc->op_array))) {
			init_func_run_time_cache(&fbc->op_array);
		}
		CACHE_PTR(opline->result.num, fbc);
	}
	call = zend_vm_stack_push_call_frame(ZEND_CALL_NESTED_FUNCTION,
		fbc, opline->extended_value, NULL);
	call->prev_execute_data = EX(call);
	EX(call) = call;

	ZEND_VM_NEXT_OPCODE();
}

ZEND_VM_HANDLER(128, ZEND_INIT_DYNAMIC_CALL, ANY, CONST|TMPVAR|CV, NUM)
{
	USE_OPLINE
	zend_free_op free_op2;
	zval *function_name;
	zend_execute_data *call;

	SAVE_OPLINE();
	function_name = GET_OP2_ZVAL_PTR_UNDEF(BP_VAR_R);

ZEND_VM_C_LABEL(try_function_name):
	if (OP2_TYPE != IS_CONST && EXPECTED(Z_TYPE_P(function_name) == IS_STRING)) {
		call = zend_init_dynamic_call_string(Z_STR_P(function_name), opline->extended_value);
	} else if (OP2_TYPE != IS_CONST && EXPECTED(Z_TYPE_P(function_name) == IS_OBJECT)) {
		call = zend_init_dynamic_call_object(Z_OBJ_P(function_name), opline->extended_value);
	} else if (EXPECTED(Z_TYPE_P(function_name) == IS_ARRAY)) {
		call = zend_init_dynamic_call_array(Z_ARRVAL_P(function_name), opline->extended_value);
	} else if ((OP2_TYPE & (IS_VAR|IS_CV)) && EXPECTED(Z_TYPE_P(function_name) == IS_REFERENCE)) {
		function_name = Z_REFVAL_P(function_name);
		ZEND_VM_C_GOTO(try_function_name);
	} else {
		if (OP2_TYPE == IS_CV && UNEXPECTED(Z_TYPE_P(function_name) == IS_UNDEF)) {
			ZVAL_UNDEFINED_OP2();
			if (UNEXPECTED(EG(exception) != NULL)) {
				HANDLE_EXCEPTION();
			}
		}
		zend_throw_error(NULL, "Function name must be a string");
		call = NULL;
	}

	if (UNEXPECTED(!call)) {
		HANDLE_EXCEPTION();
	}

	FREE_OP2();
	if (OP2_TYPE & (IS_VAR|IS_TMP_VAR)) {
		if (UNEXPECTED(EG(exception))) {
			if (call) {
				 if (call->func->common.fn_flags & ZEND_ACC_CALL_VIA_TRAMPOLINE) {
					zend_string_release_ex(call->func->common.function_name, 0);
					zend_free_trampoline(call->func);
				}
				zend_vm_stack_free_call_frame(call);
			}
			HANDLE_EXCEPTION();
		}
	} else if (UNEXPECTED(!call)) {
		HANDLE_EXCEPTION();
	}

	call->prev_execute_data = EX(call);
	EX(call) = call;

	ZEND_VM_NEXT_OPCODE_CHECK_EXCEPTION();
}

ZEND_VM_HANDLER(118, ZEND_INIT_USER_CALL, CONST, CONST|TMPVAR|CV, NUM)
{
	USE_OPLINE
	zend_free_op free_op2;
	zval *function_name;
	zend_fcall_info_cache fcc;
	char *error = NULL;
	zend_function *func;
	void *object_or_called_scope;
	zend_execute_data *call;
	uint32_t call_info = ZEND_CALL_NESTED_FUNCTION | ZEND_CALL_DYNAMIC;

	SAVE_OPLINE();
	function_name = GET_OP2_ZVAL_PTR(BP_VAR_R);
	if (zend_is_callable_ex(function_name, NULL, 0, NULL, &fcc, &error)) {
		ZEND_ASSERT(!error);
		func = fcc.function_handler;
		object_or_called_scope = fcc.called_scope;
		if (func->common.fn_flags & ZEND_ACC_CLOSURE) {
			/* Delay closure destruction until its invocation */
			GC_ADDREF(ZEND_CLOSURE_OBJECT(func));
			call_info |= ZEND_CALL_CLOSURE;
			if (func->common.fn_flags & ZEND_ACC_FAKE_CLOSURE) {
				call_info |= ZEND_CALL_FAKE_CLOSURE;
			}
			if (fcc.object) {
				object_or_called_scope = fcc.object;
				call_info |= ZEND_CALL_HAS_THIS;
			}
		} else if (fcc.object) {
			GC_ADDREF(fcc.object); /* For $this pointer */
			object_or_called_scope = fcc.object;
			call_info |= ZEND_CALL_RELEASE_THIS | ZEND_CALL_HAS_THIS;
		}

		FREE_OP2();
		if ((OP2_TYPE & (IS_TMP_VAR|IS_VAR)) && UNEXPECTED(EG(exception))) {
			if (call_info & ZEND_CALL_CLOSURE) {
				zend_object_release(ZEND_CLOSURE_OBJECT(func));
			} else if (call_info & ZEND_CALL_RELEASE_THIS) {
				zend_object_release(fcc.object);
			}
			HANDLE_EXCEPTION();
		}

		if (EXPECTED(func->type == ZEND_USER_FUNCTION) && UNEXPECTED(!RUN_TIME_CACHE(&func->op_array))) {
			init_func_run_time_cache(&func->op_array);
		}
	} else {
		zend_type_error("%s() expects parameter 1 to be a valid callback, %s", Z_STRVAL_P(RT_CONSTANT(opline, opline->op1)), error);
		efree(error);
		FREE_OP2();
		HANDLE_EXCEPTION();
	}

	call = zend_vm_stack_push_call_frame(call_info,
		func, opline->extended_value, object_or_called_scope);
	call->prev_execute_data = EX(call);
	EX(call) = call;

	ZEND_VM_NEXT_OPCODE();
}

ZEND_VM_HOT_HANDLER(69, ZEND_INIT_NS_FCALL_BY_NAME, ANY, CONST, NUM|CACHE_SLOT)
{
	USE_OPLINE
	zval *func_name;
	zval *func;
	zend_function *fbc;
	zend_execute_data *call;

	fbc = CACHED_PTR(opline->result.num);
	if (UNEXPECTED(fbc == NULL)) {
		func_name = (zval *)RT_CONSTANT(opline, opline->op2);
		func = zend_hash_find_ex(EG(function_table), Z_STR_P(func_name + 1), 1);
		if (func == NULL) {
			func = zend_hash_find_ex(EG(function_table), Z_STR_P(func_name + 2), 1);
			if (UNEXPECTED(func == NULL)) {
				ZEND_VM_DISPATCH_TO_HELPER(zend_undefined_function_helper);
			}
		}
		fbc = Z_FUNC_P(func);
		if (EXPECTED(fbc->type == ZEND_USER_FUNCTION) && UNEXPECTED(!RUN_TIME_CACHE(&fbc->op_array))) {
			init_func_run_time_cache(&fbc->op_array);
		}
		CACHE_PTR(opline->result.num, fbc);
	}

	call = zend_vm_stack_push_call_frame(ZEND_CALL_NESTED_FUNCTION,
		fbc, opline->extended_value, NULL);
	call->prev_execute_data = EX(call);
	EX(call) = call;

	ZEND_VM_NEXT_OPCODE();
}

ZEND_VM_HOT_HANDLER(61, ZEND_INIT_FCALL, NUM, CONST, NUM|CACHE_SLOT)
{
	USE_OPLINE
	zval *fname;
	zval *func;
	zend_function *fbc;
	zend_execute_data *call;

	fbc = CACHED_PTR(opline->result.num);
	if (UNEXPECTED(fbc == NULL)) {
		fname = (zval*)RT_CONSTANT(opline, opline->op2);
		func = zend_hash_find_ex(EG(function_table), Z_STR_P(fname), 1);
		if (UNEXPECTED(func == NULL)) {
			ZEND_VM_DISPATCH_TO_HELPER(zend_undefined_function_helper);
		}
		fbc = Z_FUNC_P(func);
		if (EXPECTED(fbc->type == ZEND_USER_FUNCTION) && UNEXPECTED(!RUN_TIME_CACHE(&fbc->op_array))) {
			init_func_run_time_cache(&fbc->op_array);
		}
		CACHE_PTR(opline->result.num, fbc);
	}

	call = zend_vm_stack_push_call_frame_ex(
		opline->op1.num, ZEND_CALL_NESTED_FUNCTION,
		fbc, opline->extended_value, NULL);
	call->prev_execute_data = EX(call);
	EX(call) = call;

	ZEND_VM_NEXT_OPCODE();
}

ZEND_VM_HOT_HANDLER(129, ZEND_DO_ICALL, ANY, ANY, SPEC(RETVAL))
{
	USE_OPLINE
	zend_execute_data *call = EX(call);
	zend_function *fbc = call->func;
	zval *ret;
	zval retval;

	SAVE_OPLINE();
	EX(call) = call->prev_execute_data;

	call->prev_execute_data = execute_data;
	EG(current_execute_data) = call;

	ret = RETURN_VALUE_USED(opline) ? EX_VAR(opline->result.var) : &retval;
	ZVAL_NULL(ret);

	fbc->internal_function.handler(call, ret);

#if ZEND_DEBUG
	if (!EG(exception) && call->func) {
		ZEND_ASSERT(!(call->func->common.fn_flags & ZEND_ACC_HAS_RETURN_TYPE) ||
			zend_verify_internal_return_type(call->func, ret));
		ZEND_ASSERT((call->func->common.fn_flags & ZEND_ACC_RETURN_REFERENCE)
			? Z_ISREF_P(ret) : !Z_ISREF_P(ret));
	}
#endif

	EG(current_execute_data) = execute_data;
	zend_vm_stack_free_args(call);
	zend_vm_stack_free_call_frame(call);

	if (!RETURN_VALUE_USED(opline)) {
		zval_ptr_dtor(ret);
	}

	if (UNEXPECTED(EG(exception) != NULL)) {
		zend_rethrow_exception(execute_data);
		HANDLE_EXCEPTION();
	}

	ZEND_VM_SET_OPCODE(opline + 1);
	ZEND_VM_CONTINUE();
}

ZEND_VM_HOT_HANDLER(130, ZEND_DO_UCALL, ANY, ANY, SPEC(RETVAL))
{
	USE_OPLINE
	zend_execute_data *call = EX(call);
	zend_function *fbc = call->func;
	zval *ret;

	SAVE_OPLINE();
	EX(call) = call->prev_execute_data;

	ret = NULL;
	if (RETURN_VALUE_USED(opline)) {
		ret = EX_VAR(opline->result.var);
	}

	call->prev_execute_data = execute_data;
	execute_data = call;
	i_init_func_execute_data(&fbc->op_array, ret, 0 EXECUTE_DATA_CC);
	LOAD_OPLINE();

	ZEND_VM_ENTER_EX();
}

ZEND_VM_HOT_HANDLER(131, ZEND_DO_FCALL_BY_NAME, ANY, ANY, SPEC(RETVAL))
{
	USE_OPLINE
	zend_execute_data *call = EX(call);
	zend_function *fbc = call->func;
	zval *ret;

	SAVE_OPLINE();
	EX(call) = call->prev_execute_data;

	if (EXPECTED(fbc->type == ZEND_USER_FUNCTION)) {
		ret = NULL;
		if (RETURN_VALUE_USED(opline)) {
			ret = EX_VAR(opline->result.var);
		}

		call->prev_execute_data = execute_data;
		execute_data = call;
		i_init_func_execute_data(&fbc->op_array, ret, 0 EXECUTE_DATA_CC);
		LOAD_OPLINE();

		ZEND_VM_ENTER_EX();
	} else {
		zval retval;
		ZEND_ASSERT(fbc->type == ZEND_INTERNAL_FUNCTION);

		if (UNEXPECTED((fbc->common.fn_flags & ZEND_ACC_DEPRECATED) != 0)) {
			zend_deprecated_function(fbc);
			if (UNEXPECTED(EG(exception) != NULL)) {
			    UNDEF_RESULT();
				HANDLE_EXCEPTION();
			}
		}

		call->prev_execute_data = execute_data;
		EG(current_execute_data) = call;

		if (UNEXPECTED(fbc->common.fn_flags & ZEND_ACC_HAS_TYPE_HINTS)
		 && UNEXPECTED(!zend_verify_internal_arg_types(fbc, call))) {
			zend_vm_stack_free_call_frame(call);
			zend_rethrow_exception(execute_data);
		    UNDEF_RESULT();
			HANDLE_EXCEPTION();
		}

		ret = RETURN_VALUE_USED(opline) ? EX_VAR(opline->result.var) : &retval;
		ZVAL_NULL(ret);

		fbc->internal_function.handler(call, ret);

#if ZEND_DEBUG
		if (!EG(exception) && call->func) {
			ZEND_ASSERT(!(call->func->common.fn_flags & ZEND_ACC_HAS_RETURN_TYPE) ||
				zend_verify_internal_return_type(call->func, ret));
			ZEND_ASSERT((call->func->common.fn_flags & ZEND_ACC_RETURN_REFERENCE)
				? Z_ISREF_P(ret) : !Z_ISREF_P(ret));
		}
#endif

		EG(current_execute_data) = execute_data;
		zend_vm_stack_free_args(call);
		zend_vm_stack_free_call_frame(call);

		if (!RETURN_VALUE_USED(opline)) {
			zval_ptr_dtor(ret);
		}
	}

	if (UNEXPECTED(EG(exception) != NULL)) {
		zend_rethrow_exception(execute_data);
		HANDLE_EXCEPTION();
	}
	ZEND_VM_SET_OPCODE(opline + 1);
	ZEND_VM_CONTINUE();
}

ZEND_VM_HOT_HANDLER(60, ZEND_DO_FCALL, ANY, ANY, SPEC(RETVAL))
{
	USE_OPLINE
	zend_execute_data *call = EX(call);
	zend_function *fbc = call->func;
	zval *ret;

	SAVE_OPLINE();
	EX(call) = call->prev_execute_data;
	if (UNEXPECTED((fbc->common.fn_flags & (ZEND_ACC_ABSTRACT|ZEND_ACC_DEPRECATED)) != 0)) {
		if (UNEXPECTED((fbc->common.fn_flags & ZEND_ACC_ABSTRACT) != 0)) {
			ZEND_VM_DISPATCH_TO_HELPER(zend_abstract_method_helper, fbc, fbc);
		} else {
			zend_deprecated_function(fbc);
			if (UNEXPECTED(EG(exception) != NULL)) {
				UNDEF_RESULT();
				HANDLE_EXCEPTION();
			}
		}
	}

	if (EXPECTED(fbc->type == ZEND_USER_FUNCTION)) {
		ret = NULL;
		if (RETURN_VALUE_USED(opline)) {
			ret = EX_VAR(opline->result.var);
		}

		call->prev_execute_data = execute_data;
		execute_data = call;
		i_init_func_execute_data(&fbc->op_array, ret, 1 EXECUTE_DATA_CC);

		if (EXPECTED(zend_execute_ex == execute_ex)) {
			LOAD_OPLINE();
			ZEND_VM_ENTER_EX();
		} else {
			execute_data = EX(prev_execute_data);
			LOAD_OPLINE();
			ZEND_ADD_CALL_FLAG(call, ZEND_CALL_TOP);
			zend_execute_ex(call);
		}
	} else {
		zval retval;

		ZEND_ASSERT(fbc->type == ZEND_INTERNAL_FUNCTION);
		call->prev_execute_data = execute_data;
		EG(current_execute_data) = call;

		if (UNEXPECTED(fbc->common.fn_flags & ZEND_ACC_HAS_TYPE_HINTS)
		  && UNEXPECTED(!zend_verify_internal_arg_types(fbc, call))) {
			UNDEF_RESULT();
			ZEND_VM_C_GOTO(fcall_end);
		}

		ret = RETURN_VALUE_USED(opline) ? EX_VAR(opline->result.var) : &retval;
		ZVAL_NULL(ret);

		if (!zend_execute_internal) {
			/* saves one function call if zend_execute_internal is not used */
			fbc->internal_function.handler(call, ret);
		} else {
			zend_execute_internal(call, ret);
		}

#if ZEND_DEBUG
		if (!EG(exception) && call->func) {
			ZEND_ASSERT(!(call->func->common.fn_flags & ZEND_ACC_HAS_RETURN_TYPE) ||
				zend_verify_internal_return_type(call->func, ret));
			ZEND_ASSERT((call->func->common.fn_flags & ZEND_ACC_RETURN_REFERENCE)
				? Z_ISREF_P(ret) : !Z_ISREF_P(ret));
		}
#endif

		EG(current_execute_data) = execute_data;
		zend_vm_stack_free_args(call);

		if (!RETURN_VALUE_USED(opline)) {
			zval_ptr_dtor(ret);
		}
	}

ZEND_VM_C_LABEL(fcall_end):
	if (UNEXPECTED(ZEND_CALL_INFO(call) & ZEND_CALL_RELEASE_THIS)) {
		OBJ_RELEASE(Z_OBJ(call->This));
	}

	zend_vm_stack_free_call_frame(call);
	if (UNEXPECTED(EG(exception) != NULL)) {
		zend_rethrow_exception(execute_data);
		HANDLE_EXCEPTION();
	}

	ZEND_VM_SET_OPCODE(opline + 1);
	ZEND_VM_CONTINUE();
}

ZEND_VM_COLD_CONST_HANDLER(124, ZEND_VERIFY_RETURN_TYPE, CONST|TMP|VAR|UNUSED|CV, UNUSED|CACHE_SLOT)
{
	USE_OPLINE

	SAVE_OPLINE();
	if (OP1_TYPE == IS_UNUSED) {
		zend_verify_missing_return_type(EX(func), CACHE_ADDR(opline->op2.num));
	} else {
/* prevents "undefined variable opline" errors */
#if !defined(ZEND_VM_SPEC) || (OP1_TYPE != IS_UNUSED)
		zval *retval_ref, *retval_ptr;
		zend_free_op free_op1;
		zend_arg_info *ret_info = EX(func)->common.arg_info - 1;

		retval_ref = retval_ptr = GET_OP1_ZVAL_PTR(BP_VAR_R);

		if (OP1_TYPE == IS_CONST) {
			ZVAL_COPY(EX_VAR(opline->result.var), retval_ptr);
			retval_ref = retval_ptr = EX_VAR(opline->result.var);
		} else if (OP1_TYPE == IS_VAR) {
			if (UNEXPECTED(Z_TYPE_P(retval_ptr) == IS_INDIRECT)) {
				retval_ptr = Z_INDIRECT_P(retval_ptr);
			}
			ZVAL_DEREF(retval_ptr);
		} else if (OP1_TYPE == IS_CV) {
			ZVAL_DEREF(retval_ptr);
		}

		if (UNEXPECTED(!ZEND_TYPE_IS_CLASS(ret_info->type)
			&& ZEND_TYPE_CODE(ret_info->type) != IS_CALLABLE
			&& ZEND_TYPE_CODE(ret_info->type) != IS_ITERABLE
			&& !ZEND_SAME_FAKE_TYPE(ZEND_TYPE_CODE(ret_info->type), Z_TYPE_P(retval_ptr))
			&& !(EX(func)->op_array.fn_flags & ZEND_ACC_RETURN_REFERENCE)
			&& retval_ref != retval_ptr)
		) {
			/* A cast might happen - unwrap the reference if this is a by-value return */
			if (Z_REFCOUNT_P(retval_ref) == 1) {
				ZVAL_UNREF(retval_ref);
			} else {
				Z_DELREF_P(retval_ref);
				ZVAL_COPY(retval_ref, retval_ptr);
			}
			retval_ptr = retval_ref;
		}
		zend_verify_return_type(EX(func), retval_ptr, CACHE_ADDR(opline->op2.num));
#endif
	}
	ZEND_VM_NEXT_OPCODE_CHECK_EXCEPTION();
}

ZEND_VM_HOT_HANDLER(62, ZEND_RETURN, CONST|TMP|VAR|CV, ANY)
{
	USE_OPLINE
	zval *retval_ptr;
	zval *return_value;
	zend_free_op free_op1;

	retval_ptr = GET_OP1_ZVAL_PTR_UNDEF(BP_VAR_R);
	return_value = EX(return_value);
	if (OP1_TYPE == IS_CV && UNEXPECTED(Z_TYPE_INFO_P(retval_ptr) == IS_UNDEF)) {
		SAVE_OPLINE();
		retval_ptr = ZVAL_UNDEFINED_OP1();
		if (return_value) {
			ZVAL_NULL(return_value);
		}
	} else if (!return_value) {
		if (OP1_TYPE & (IS_VAR|IS_TMP_VAR)) {
			if (Z_REFCOUNTED_P(free_op1) && !Z_DELREF_P(free_op1)) {
				SAVE_OPLINE();
				rc_dtor_func(Z_COUNTED_P(free_op1));
			}
		}
	} else {
		if ((OP1_TYPE & (IS_CONST|IS_TMP_VAR))) {
			ZVAL_COPY_VALUE(return_value, retval_ptr);
			if (OP1_TYPE == IS_CONST) {
				if (UNEXPECTED(Z_OPT_REFCOUNTED_P(return_value))) {
					Z_ADDREF_P(return_value);
				}
			}
		} else if (OP1_TYPE == IS_CV) {
			do {
				if (Z_OPT_REFCOUNTED_P(retval_ptr)) {
					if (EXPECTED(!Z_OPT_ISREF_P(retval_ptr))) {
						if (EXPECTED(!(EX_CALL_INFO() & ZEND_CALL_CODE))) {
							ZVAL_COPY_VALUE(return_value, retval_ptr);
							ZVAL_NULL(retval_ptr);
							break;
						} else {
							Z_ADDREF_P(retval_ptr);
						}
					} else {
						retval_ptr = Z_REFVAL_P(retval_ptr);
						if (Z_OPT_REFCOUNTED_P(retval_ptr)) {
							Z_ADDREF_P(retval_ptr);
						}
					}
				}
				ZVAL_COPY_VALUE(return_value, retval_ptr);
			} while (0);
		} else /* if (OP1_TYPE == IS_VAR) */ {
			if (UNEXPECTED(Z_ISREF_P(retval_ptr))) {
				zend_refcounted *ref = Z_COUNTED_P(retval_ptr);

				retval_ptr = Z_REFVAL_P(retval_ptr);
				ZVAL_COPY_VALUE(return_value, retval_ptr);
				if (UNEXPECTED(GC_DELREF(ref) == 0)) {
					efree_size(ref, sizeof(zend_reference));
				} else if (Z_OPT_REFCOUNTED_P(retval_ptr)) {
					Z_ADDREF_P(retval_ptr);
				}
			} else {
				ZVAL_COPY_VALUE(return_value, retval_ptr);
			}
		}
	}
	ZEND_VM_DISPATCH_TO_HELPER(zend_leave_helper);
}

ZEND_VM_COLD_CONST_HANDLER(111, ZEND_RETURN_BY_REF, CONST|TMP|VAR|CV, ANY, SRC)
{
	USE_OPLINE
	zval *retval_ptr;
	zend_free_op free_op1;

	SAVE_OPLINE();

	do {
		if ((OP1_TYPE & (IS_CONST|IS_TMP_VAR)) ||
		    (OP1_TYPE == IS_VAR && opline->extended_value == ZEND_RETURNS_VALUE)) {
			/* Not supposed to happen, but we'll allow it */
			zend_error(E_NOTICE, "Only variable references should be returned by reference");

			retval_ptr = GET_OP1_ZVAL_PTR(BP_VAR_R);
			if (!EX(return_value)) {
				FREE_OP1();
			} else {
				if (OP1_TYPE == IS_VAR && UNEXPECTED(Z_ISREF_P(retval_ptr))) {
					ZVAL_COPY_VALUE(EX(return_value), retval_ptr);
					break;
				}

				ZVAL_NEW_REF(EX(return_value), retval_ptr);
				if (OP1_TYPE == IS_CONST) {
					Z_TRY_ADDREF_P(retval_ptr);
				}
			}
			break;
		}

		retval_ptr = GET_OP1_ZVAL_PTR_PTR(BP_VAR_W);

		if (OP1_TYPE == IS_VAR) {
			if (retval_ptr == &EG(uninitialized_zval) ||
			    (opline->extended_value == ZEND_RETURNS_FUNCTION && !Z_ISREF_P(retval_ptr))) {
				zend_error(E_NOTICE, "Only variable references should be returned by reference");
				if (EX(return_value)) {
					ZVAL_NEW_REF(EX(return_value), retval_ptr);
				} else {
					FREE_OP1_VAR_PTR();
				}
				break;
			}
		}

		if (EX(return_value)) {
			if (Z_ISREF_P(retval_ptr)) {
				Z_ADDREF_P(retval_ptr);
			} else {
				ZVAL_MAKE_REF_EX(retval_ptr, 2);
			}
			ZVAL_REF(EX(return_value), Z_REF_P(retval_ptr));
		}

		FREE_OP1_VAR_PTR();
	} while (0);

	ZEND_VM_DISPATCH_TO_HELPER(zend_leave_helper);
}

ZEND_VM_HANDLER(41, ZEND_GENERATOR_CREATE, ANY, ANY)
{
	zval *return_value = EX(return_value);

	if (EXPECTED(return_value)) {
		USE_OPLINE
		zend_generator *generator;
		zend_execute_data *gen_execute_data;
		uint32_t num_args, used_stack, call_info;

		object_init_ex(return_value, zend_ce_generator);

		/*
		 * Normally the execute_data is allocated on the VM stack (because it does
		 * not actually do any allocation and thus is faster). For generators
		 * though this behavior would be suboptimal, because the (rather large)
		 * structure would have to be copied back and forth every time execution is
		 * suspended or resumed. That's why for generators the execution context
		 * is allocated on heap.
		 */
		num_args = EX_NUM_ARGS();
		if (EXPECTED(num_args <= EX(func)->op_array.num_args)) {
			used_stack = (ZEND_CALL_FRAME_SLOT + EX(func)->op_array.last_var + EX(func)->op_array.T) * sizeof(zval);
			gen_execute_data = (zend_execute_data*)emalloc(used_stack);
			used_stack = (ZEND_CALL_FRAME_SLOT + EX(func)->op_array.last_var) * sizeof(zval);
		} else {
			used_stack = (ZEND_CALL_FRAME_SLOT + num_args + EX(func)->op_array.last_var + EX(func)->op_array.T - EX(func)->op_array.num_args) * sizeof(zval);
			gen_execute_data = (zend_execute_data*)emalloc(used_stack);
		}
		memcpy(gen_execute_data, execute_data, used_stack);

		/* Save execution context in generator object. */
		generator = (zend_generator *) Z_OBJ_P(EX(return_value));
		generator->execute_data = gen_execute_data;
		generator->frozen_call_stack = NULL;
		generator->execute_fake.opline = NULL;
		generator->execute_fake.func = NULL;
		generator->execute_fake.prev_execute_data = NULL;
		ZVAL_OBJ(&generator->execute_fake.This, (zend_object *) generator);

		gen_execute_data->opline = opline + 1;
		/* EX(return_value) keeps pointer to zend_object (not a real zval) */
		gen_execute_data->return_value = (zval*)generator;
		call_info = Z_TYPE_INFO(EX(This));
		if ((call_info & Z_TYPE_MASK) == IS_OBJECT
		 && (!(call_info & (ZEND_CALL_CLOSURE|ZEND_CALL_RELEASE_THIS))
			 /* Bug #72523 */
			|| UNEXPECTED(zend_execute_ex != execute_ex))) {
			ZEND_ADD_CALL_FLAG_EX(call_info, ZEND_CALL_RELEASE_THIS);
			Z_ADDREF(gen_execute_data->This);
		}
		ZEND_ADD_CALL_FLAG_EX(call_info, (ZEND_CALL_TOP_FUNCTION | ZEND_CALL_ALLOCATED | ZEND_CALL_GENERATOR));
		Z_TYPE_INFO(gen_execute_data->This) = call_info;
		gen_execute_data->prev_execute_data = NULL;

		call_info = EX_CALL_INFO();
		EG(current_execute_data) = EX(prev_execute_data);
		if (EXPECTED(!(call_info & (ZEND_CALL_TOP|ZEND_CALL_ALLOCATED)))) {
			EG(vm_stack_top) = (zval*)execute_data;
			execute_data = EX(prev_execute_data);
			LOAD_NEXT_OPLINE();
			ZEND_VM_LEAVE();
		} else if (EXPECTED(!(call_info & ZEND_CALL_TOP))) {
			zend_execute_data *old_execute_data = execute_data;
			execute_data = EX(prev_execute_data);
			zend_vm_stack_free_call_frame_ex(call_info, old_execute_data);
			LOAD_NEXT_OPLINE();
			ZEND_VM_LEAVE();
		} else {
			ZEND_VM_RETURN();
		}
	} else {
		ZEND_VM_DISPATCH_TO_HELPER(zend_leave_helper);
	}
}

ZEND_VM_HANDLER(161, ZEND_GENERATOR_RETURN, CONST|TMP|VAR|CV, ANY)
{
	USE_OPLINE
	zval *retval;
	zend_free_op free_op1;

	zend_generator *generator = zend_get_running_generator(EXECUTE_DATA_C);

	SAVE_OPLINE();
	retval = GET_OP1_ZVAL_PTR(BP_VAR_R);

	/* Copy return value into generator->retval */
	if ((OP1_TYPE & (IS_CONST|IS_TMP_VAR))) {
		ZVAL_COPY_VALUE(&generator->retval, retval);
		if (OP1_TYPE == IS_CONST) {
			if (UNEXPECTED(Z_OPT_REFCOUNTED(generator->retval))) {
				Z_ADDREF(generator->retval);
			}
		}
	} else if (OP1_TYPE == IS_CV) {
		ZVAL_COPY_DEREF(&generator->retval, retval);
	} else /* if (OP1_TYPE == IS_VAR) */ {
		if (UNEXPECTED(Z_ISREF_P(retval))) {
			zend_refcounted *ref = Z_COUNTED_P(retval);

			retval = Z_REFVAL_P(retval);
			ZVAL_COPY_VALUE(&generator->retval, retval);
			if (UNEXPECTED(GC_DELREF(ref) == 0)) {
				efree_size(ref, sizeof(zend_reference));
			} else if (Z_OPT_REFCOUNTED_P(retval)) {
				Z_ADDREF_P(retval);
			}
		} else {
			ZVAL_COPY_VALUE(&generator->retval, retval);
		}
	}

	/* Close the generator to free up resources */
	zend_generator_close(generator, 1);

	/* Pass execution back to handling code */
	ZEND_VM_RETURN();
}

ZEND_VM_COLD_CONST_HANDLER(108, ZEND_THROW, CONST|TMP|VAR|CV, ANY)
{
	USE_OPLINE
	zval *value;
	zend_free_op free_op1;

	SAVE_OPLINE();
	value = GET_OP1_ZVAL_PTR_UNDEF(BP_VAR_R);

	do {
		if (OP1_TYPE == IS_CONST || UNEXPECTED(Z_TYPE_P(value) != IS_OBJECT)) {
			if ((OP1_TYPE & (IS_VAR|IS_CV)) && Z_ISREF_P(value)) {
				value = Z_REFVAL_P(value);
				if (EXPECTED(Z_TYPE_P(value) == IS_OBJECT)) {
					break;
				}
			}
			if (OP1_TYPE == IS_CV && UNEXPECTED(Z_TYPE_P(value) == IS_UNDEF)) {
				ZVAL_UNDEFINED_OP1();
				if (UNEXPECTED(EG(exception) != NULL)) {
					HANDLE_EXCEPTION();
				}
			}
			zend_throw_error(NULL, "Can only throw objects");
			FREE_OP1();
			HANDLE_EXCEPTION();
		}
	} while (0);

	zend_exception_save();
	if (OP1_TYPE != IS_TMP_VAR) {
		Z_TRY_ADDREF_P(value);
	}

	zend_throw_exception_object(value);
	zend_exception_restore();
	FREE_OP1_IF_VAR();
	HANDLE_EXCEPTION();
}

ZEND_VM_HANDLER(107, ZEND_CATCH, CONST, JMP_ADDR, LAST_CATCH|CACHE_SLOT)
{
	USE_OPLINE
	zend_class_entry *ce, *catch_ce;
	zend_object *exception;
	zval *ex;

	SAVE_OPLINE();
	/* Check whether an exception has been thrown, if not, jump over code */
	zend_exception_restore();
	if (EG(exception) == NULL) {
		ZEND_VM_JMP_EX(OP_JMP_ADDR(opline, opline->op2), 0);
	}
	catch_ce = CACHED_PTR(opline->extended_value & ~ZEND_LAST_CATCH);
	if (UNEXPECTED(catch_ce == NULL)) {
		catch_ce = zend_fetch_class_by_name(Z_STR_P(RT_CONSTANT(opline, opline->op1)), Z_STR_P(RT_CONSTANT(opline, opline->op1) + 1), ZEND_FETCH_CLASS_NO_AUTOLOAD);

		CACHE_PTR(opline->extended_value & ~ZEND_LAST_CATCH, catch_ce);
	}
	ce = EG(exception)->ce;

#ifdef HAVE_DTRACE
	if (DTRACE_EXCEPTION_CAUGHT_ENABLED()) {
		DTRACE_EXCEPTION_CAUGHT((char *)ce->name);
	}
#endif /* HAVE_DTRACE */

	if (ce != catch_ce) {
		if (!catch_ce || !instanceof_function(ce, catch_ce)) {
			if (opline->extended_value & ZEND_LAST_CATCH) {
				zend_rethrow_exception(execute_data);
				HANDLE_EXCEPTION();
			}
			ZEND_VM_JMP_EX(OP_JMP_ADDR(opline, opline->op2), 0);
		}
	}

	exception = EG(exception);
	ex = EX_VAR(opline->result.var);
	if (UNEXPECTED(Z_ISREF_P(ex))) {
		ex = Z_REFVAL_P(ex);
	}
	zval_ptr_dtor(ex);
	ZVAL_OBJ(ex, EG(exception));
	if (UNEXPECTED(EG(exception) != exception)) {
		GC_ADDREF(EG(exception));
		HANDLE_EXCEPTION();
	} else {
		EG(exception) = NULL;
		ZEND_VM_NEXT_OPCODE();
	}
}

ZEND_VM_HOT_HANDLER(65, ZEND_SEND_VAL, CONST|TMPVAR, NUM)
{
	USE_OPLINE
	zval *value, *arg;
	zend_free_op free_op1;

	value = GET_OP1_ZVAL_PTR(BP_VAR_R);
	arg = ZEND_CALL_VAR(EX(call), opline->result.var);
	ZVAL_COPY_VALUE(arg, value);
	if (OP1_TYPE == IS_CONST) {
		if (UNEXPECTED(Z_OPT_REFCOUNTED_P(arg))) {
			Z_ADDREF_P(arg);
		}
	}
	ZEND_VM_NEXT_OPCODE();
}

ZEND_VM_COLD_HELPER(zend_cannot_pass_by_ref_helper, ANY, ANY)
{
	USE_OPLINE
	zval *arg;
	uint32_t arg_num = opline->op2.num;

	SAVE_OPLINE();
	zend_throw_error(NULL, "Cannot pass parameter %d by reference", arg_num);
	FREE_UNFETCHED_OP1();
	arg = ZEND_CALL_VAR(EX(call), opline->result.var);
	ZVAL_UNDEF(arg);
	HANDLE_EXCEPTION();
}

ZEND_VM_HOT_SEND_HANDLER(116, ZEND_SEND_VAL_EX, CONST|TMP, NUM, SPEC(QUICK_ARG))
{
	USE_OPLINE
	zval *value, *arg;
	zend_free_op free_op1;
	uint32_t arg_num = opline->op2.num;

	if (EXPECTED(arg_num <= MAX_ARG_FLAG_NUM)) {
		if (QUICK_ARG_MUST_BE_SENT_BY_REF(EX(call)->func, arg_num)) {
			ZEND_VM_C_GOTO(send_val_by_ref);
		}
	} else if (ARG_MUST_BE_SENT_BY_REF(EX(call)->func, arg_num)) {
ZEND_VM_C_LABEL(send_val_by_ref):
		ZEND_VM_DISPATCH_TO_HELPER(zend_cannot_pass_by_ref_helper);
	}
	value = GET_OP1_ZVAL_PTR(BP_VAR_R);
	arg = ZEND_CALL_VAR(EX(call), opline->result.var);
	ZVAL_COPY_VALUE(arg, value);
	if (OP1_TYPE == IS_CONST) {
		if (UNEXPECTED(Z_OPT_REFCOUNTED_P(arg))) {
			Z_ADDREF_P(arg);
		}
	}
	ZEND_VM_NEXT_OPCODE();
}

ZEND_VM_HOT_HANDLER(117, ZEND_SEND_VAR, VAR|CV, NUM)
{
	USE_OPLINE
	zval *varptr, *arg;
	zend_free_op free_op1;

	varptr = GET_OP1_ZVAL_PTR_UNDEF(BP_VAR_R);
	if (OP1_TYPE == IS_CV && UNEXPECTED(Z_TYPE_INFO_P(varptr) == IS_UNDEF)) {
		SAVE_OPLINE();
		ZVAL_UNDEFINED_OP1();
		arg = ZEND_CALL_VAR(EX(call), opline->result.var);
		ZVAL_NULL(arg);
		ZEND_VM_NEXT_OPCODE_CHECK_EXCEPTION();
	}

	arg = ZEND_CALL_VAR(EX(call), opline->result.var);

	if (OP1_TYPE == IS_CV) {
		ZVAL_COPY_DEREF(arg, varptr);
	} else /* if (OP1_TYPE == IS_VAR) */ {
		if (UNEXPECTED(Z_ISREF_P(varptr))) {
			zend_refcounted *ref = Z_COUNTED_P(varptr);

			varptr = Z_REFVAL_P(varptr);
			ZVAL_COPY_VALUE(arg, varptr);
			if (UNEXPECTED(GC_DELREF(ref) == 0)) {
				efree_size(ref, sizeof(zend_reference));
			} else if (Z_OPT_REFCOUNTED_P(arg)) {
				Z_ADDREF_P(arg);
			}
		} else {
			ZVAL_COPY_VALUE(arg, varptr);
		}
	}

	ZEND_VM_NEXT_OPCODE();
}

ZEND_VM_HANDLER(106, ZEND_SEND_VAR_NO_REF, VAR, NUM)
{
	USE_OPLINE
	zend_free_op free_op1;
	zval *varptr, *arg;

	varptr = GET_OP1_ZVAL_PTR(BP_VAR_R);
	arg = ZEND_CALL_VAR(EX(call), opline->result.var);
	ZVAL_COPY_VALUE(arg, varptr);

	if (EXPECTED(Z_ISREF_P(varptr))) {
		ZEND_VM_NEXT_OPCODE();
	}

	SAVE_OPLINE();
	zend_error(E_NOTICE, "Only variables should be passed by reference");
	ZEND_VM_NEXT_OPCODE_CHECK_EXCEPTION();
}

ZEND_VM_HOT_SEND_HANDLER(50, ZEND_SEND_VAR_NO_REF_EX, VAR, NUM, SPEC(QUICK_ARG))
{
	USE_OPLINE
	zend_free_op free_op1;
	zval *varptr, *arg;
	uint32_t arg_num = opline->op2.num;

	if (EXPECTED(arg_num <= MAX_ARG_FLAG_NUM)) {
		if (!QUICK_ARG_SHOULD_BE_SENT_BY_REF(EX(call)->func, arg_num)) {
			ZEND_VM_DISPATCH_TO_HANDLER(ZEND_SEND_VAR);
		}

		varptr = GET_OP1_ZVAL_PTR(BP_VAR_R);
		arg = ZEND_CALL_VAR(EX(call), opline->result.var);
		ZVAL_COPY_VALUE(arg, varptr);

		if (EXPECTED(Z_ISREF_P(varptr) ||
		    QUICK_ARG_MAY_BE_SENT_BY_REF(EX(call)->func, arg_num))) {
			ZEND_VM_NEXT_OPCODE();
		}
	} else {
		if (!ARG_SHOULD_BE_SENT_BY_REF(EX(call)->func, arg_num)) {
			ZEND_VM_DISPATCH_TO_HANDLER(ZEND_SEND_VAR);
		}

		varptr = GET_OP1_ZVAL_PTR(BP_VAR_R);
		arg = ZEND_CALL_VAR(EX(call), opline->result.var);
		ZVAL_COPY_VALUE(arg, varptr);

		if (EXPECTED(Z_ISREF_P(varptr) ||
		    ARG_MAY_BE_SENT_BY_REF(EX(call)->func, arg_num))) {
			ZEND_VM_NEXT_OPCODE();
		}
	}

	SAVE_OPLINE();
	zend_error(E_NOTICE, "Only variables should be passed by reference");
	ZEND_VM_NEXT_OPCODE_CHECK_EXCEPTION();
}

ZEND_VM_HANDLER(67, ZEND_SEND_REF, VAR|CV, NUM)
{
	USE_OPLINE
	zend_free_op free_op1;
	zval *varptr, *arg;

	SAVE_OPLINE();
	varptr = GET_OP1_ZVAL_PTR_PTR(BP_VAR_W);

	arg = ZEND_CALL_VAR(EX(call), opline->result.var);
	if (OP1_TYPE == IS_VAR && UNEXPECTED(Z_ISERROR_P(varptr))) {
		ZVAL_NEW_EMPTY_REF(arg);
		ZVAL_NULL(Z_REFVAL_P(arg));
		ZEND_VM_NEXT_OPCODE();
	}

	if (Z_ISREF_P(varptr)) {
		Z_ADDREF_P(varptr);
	} else {
		ZVAL_MAKE_REF_EX(varptr, 2);
	}
	ZVAL_REF(arg, Z_REF_P(varptr));

	FREE_OP1_VAR_PTR();
	ZEND_VM_NEXT_OPCODE();
}

ZEND_VM_HOT_SEND_HANDLER(66, ZEND_SEND_VAR_EX, VAR|CV, NUM, SPEC(QUICK_ARG))
{
	USE_OPLINE
	zval *varptr, *arg;
	zend_free_op free_op1;
	uint32_t arg_num = opline->op2.num;

	if (EXPECTED(arg_num <= MAX_ARG_FLAG_NUM)) {
		if (QUICK_ARG_SHOULD_BE_SENT_BY_REF(EX(call)->func, arg_num)) {
			ZEND_VM_C_GOTO(send_var_by_ref);
		}
	} else if (ARG_SHOULD_BE_SENT_BY_REF(EX(call)->func, arg_num)) {
ZEND_VM_C_LABEL(send_var_by_ref):
		ZEND_VM_DISPATCH_TO_HANDLER(ZEND_SEND_REF);
	}

	varptr = GET_OP1_ZVAL_PTR_UNDEF(BP_VAR_R);
	if (OP1_TYPE == IS_CV && UNEXPECTED(Z_TYPE_INFO_P(varptr) == IS_UNDEF)) {
		SAVE_OPLINE();
		ZVAL_UNDEFINED_OP1();
		arg = ZEND_CALL_VAR(EX(call), opline->result.var);
		ZVAL_NULL(arg);
		ZEND_VM_NEXT_OPCODE_CHECK_EXCEPTION();
	}

	arg = ZEND_CALL_VAR(EX(call), opline->result.var);

	if (OP1_TYPE == IS_CV) {
		ZVAL_COPY_DEREF(arg, varptr);
	} else /* if (OP1_TYPE == IS_VAR) */ {
		if (UNEXPECTED(Z_ISREF_P(varptr))) {
			zend_refcounted *ref = Z_COUNTED_P(varptr);

			varptr = Z_REFVAL_P(varptr);
			ZVAL_COPY_VALUE(arg, varptr);
			if (UNEXPECTED(GC_DELREF(ref) == 0)) {
				efree_size(ref, sizeof(zend_reference));
			} else if (Z_OPT_REFCOUNTED_P(arg)) {
				Z_ADDREF_P(arg);
			}
		} else {
			ZVAL_COPY_VALUE(arg, varptr);
		}
	}

	ZEND_VM_NEXT_OPCODE();
}

ZEND_VM_HOT_SEND_HANDLER(100, ZEND_CHECK_FUNC_ARG, UNUSED, NUM, SPEC(QUICK_ARG))
{
	USE_OPLINE
	uint32_t arg_num = opline->op2.num;

	if (EXPECTED(arg_num <= MAX_ARG_FLAG_NUM)) {
		if (QUICK_ARG_SHOULD_BE_SENT_BY_REF(EX(call)->func, arg_num)) {
			ZEND_ADD_CALL_FLAG(EX(call), ZEND_CALL_SEND_ARG_BY_REF);
		} else {
			ZEND_DEL_CALL_FLAG(EX(call), ZEND_CALL_SEND_ARG_BY_REF);
		}
	} else if (ARG_SHOULD_BE_SENT_BY_REF(EX(call)->func, arg_num)) {
		ZEND_ADD_CALL_FLAG(EX(call), ZEND_CALL_SEND_ARG_BY_REF);
	} else {
		ZEND_DEL_CALL_FLAG(EX(call), ZEND_CALL_SEND_ARG_BY_REF);
	}
	ZEND_VM_NEXT_OPCODE();
}

ZEND_VM_HOT_HANDLER(185, ZEND_SEND_FUNC_ARG, VAR, NUM)
{
	USE_OPLINE
	zval *varptr, *arg;
	zend_free_op free_op1;

	if (UNEXPECTED(ZEND_CALL_INFO(EX(call)) & ZEND_CALL_SEND_ARG_BY_REF)) {
		ZEND_VM_DISPATCH_TO_HANDLER(ZEND_SEND_REF);
	}

	varptr = GET_OP1_ZVAL_PTR_UNDEF(BP_VAR_R);
	arg = ZEND_CALL_VAR(EX(call), opline->result.var);

	if (UNEXPECTED(Z_ISREF_P(varptr))) {
		zend_refcounted *ref = Z_COUNTED_P(varptr);

		varptr = Z_REFVAL_P(varptr);
		ZVAL_COPY_VALUE(arg, varptr);
		if (UNEXPECTED(GC_DELREF(ref) == 0)) {
			efree_size(ref, sizeof(zend_reference));
		} else if (Z_OPT_REFCOUNTED_P(arg)) {
			Z_ADDREF_P(arg);
		}
	} else {
		ZVAL_COPY_VALUE(arg, varptr);
	}

	ZEND_VM_NEXT_OPCODE();
}

ZEND_VM_HANDLER(165, ZEND_SEND_UNPACK, ANY, ANY)
{
	USE_OPLINE
	zend_free_op free_op1;
	zval *args;
	int arg_num;

	SAVE_OPLINE();
	args = GET_OP1_ZVAL_PTR_UNDEF(BP_VAR_R);
	arg_num = ZEND_CALL_NUM_ARGS(EX(call)) + 1;

ZEND_VM_C_LABEL(send_again):
	if (EXPECTED(Z_TYPE_P(args) == IS_ARRAY)) {
		HashTable *ht = Z_ARRVAL_P(args);
		zval *arg, *top;
		zend_string *name;

		zend_vm_stack_extend_call_frame(&EX(call), arg_num - 1, zend_hash_num_elements(ht));

		if ((OP1_TYPE & (IS_VAR|IS_CV)) && Z_REFCOUNT_P(args) > 1) {
			uint32_t i;
			int separate = 0;

			/* check if any of arguments are going to be passed by reference */
			for (i = 0; i < zend_hash_num_elements(ht); i++) {
				if (ARG_SHOULD_BE_SENT_BY_REF(EX(call)->func, arg_num + i)) {
					separate = 1;
					break;
				}
			}
			if (separate) {
				SEPARATE_ARRAY(args);
				ht = Z_ARRVAL_P(args);
			}
		}

		ZEND_HASH_FOREACH_STR_KEY_VAL(ht, name, arg) {
			if (name) {
				zend_throw_error(NULL, "Cannot unpack array with string keys");
				FREE_OP1();
				HANDLE_EXCEPTION();
			}

			top = ZEND_CALL_ARG(EX(call), arg_num);
			if (ARG_SHOULD_BE_SENT_BY_REF(EX(call)->func, arg_num)) {
				if (Z_ISREF_P(arg)) {
					Z_ADDREF_P(arg);
					ZVAL_REF(top, Z_REF_P(arg));
				} else if (OP1_TYPE & (IS_VAR|IS_CV)) {
					/* array is already separated above */
					ZVAL_MAKE_REF_EX(arg, 2);
					ZVAL_REF(top, Z_REF_P(arg));
				} else {
					Z_TRY_ADDREF_P(arg);
					ZVAL_NEW_REF(top, arg);
				}
			} else {
				ZVAL_COPY_DEREF(top, arg);
			}

			ZEND_CALL_NUM_ARGS(EX(call))++;
			arg_num++;
		} ZEND_HASH_FOREACH_END();

	} else if (EXPECTED(Z_TYPE_P(args) == IS_OBJECT)) {
		zend_class_entry *ce = Z_OBJCE_P(args);
		zend_object_iterator *iter;

		if (!ce || !ce->get_iterator) {
			zend_error(E_WARNING, "Only arrays and Traversables can be unpacked");
		} else {

			iter = ce->get_iterator(ce, args, 0);
			if (UNEXPECTED(!iter)) {
				FREE_OP1();
				if (!EG(exception)) {
					zend_throw_exception_ex(
						NULL, 0, "Object of type %s did not create an Iterator", ZSTR_VAL(ce->name)
					);
				}
				HANDLE_EXCEPTION();
			}

			if (iter->funcs->rewind) {
				iter->funcs->rewind(iter);
			}

			for (; iter->funcs->valid(iter) == SUCCESS; ++arg_num) {
				zval *arg, *top;

				if (UNEXPECTED(EG(exception) != NULL)) {
					break;
				}

				arg = iter->funcs->get_current_data(iter);
				if (UNEXPECTED(EG(exception) != NULL)) {
					break;
				}

				if (iter->funcs->get_current_key) {
					zval key;
					iter->funcs->get_current_key(iter, &key);
					if (UNEXPECTED(EG(exception) != NULL)) {
						break;
					}

					if (UNEXPECTED(Z_TYPE(key) != IS_LONG)) {
						zend_throw_error(NULL,
							(Z_TYPE(key) == IS_STRING) ?
								"Cannot unpack Traversable with string keys" :
								"Cannot unpack Traversable with non-integer keys");
						zval_ptr_dtor(&key);
						break;
					}
				}

				if (ARG_MUST_BE_SENT_BY_REF(EX(call)->func, arg_num)) {
					zend_error(
						E_WARNING, "Cannot pass by-reference argument %d of %s%s%s()"
						" by unpacking a Traversable, passing by-value instead", arg_num,
						EX(call)->func->common.scope ? ZSTR_VAL(EX(call)->func->common.scope->name) : "",
						EX(call)->func->common.scope ? "::" : "",
						ZSTR_VAL(EX(call)->func->common.function_name)
					);
				}

				ZVAL_DEREF(arg);
				Z_TRY_ADDREF_P(arg);

				zend_vm_stack_extend_call_frame(&EX(call), arg_num - 1, 1);
				top = ZEND_CALL_ARG(EX(call), arg_num);
				ZVAL_COPY_VALUE(top, arg);
				ZEND_CALL_NUM_ARGS(EX(call))++;

				iter->funcs->move_forward(iter);
			}

			zend_iterator_dtor(iter);
		}
	} else if (EXPECTED(Z_ISREF_P(args))) {
		args = Z_REFVAL_P(args);
		ZEND_VM_C_GOTO(send_again);
	} else {
		if (OP1_TYPE == IS_CV && UNEXPECTED(Z_TYPE_P(args) == IS_UNDEF)) {
			ZVAL_UNDEFINED_OP1();
		}
		zend_error(E_WARNING, "Only arrays and Traversables can be unpacked");
	}

	FREE_OP1();
	ZEND_VM_NEXT_OPCODE_CHECK_EXCEPTION();
}

ZEND_VM_HANDLER(119, ZEND_SEND_ARRAY, ANY, ANY, NUM)
{
	USE_OPLINE
	zend_free_op free_op1;
	zval *args;

	SAVE_OPLINE();
	args = GET_OP1_ZVAL_PTR(BP_VAR_R);

	if (UNEXPECTED(Z_TYPE_P(args) != IS_ARRAY)) {
		if ((OP1_TYPE & (IS_VAR|IS_CV)) && Z_ISREF_P(args)) {
			args = Z_REFVAL_P(args);
			if (EXPECTED(Z_TYPE_P(args) == IS_ARRAY)) {
				ZEND_VM_C_GOTO(send_array);
			}
		}
		zend_type_error("call_user_func_array() expects parameter 2 to be array, %s given", zend_get_type_by_const(Z_TYPE_P(args)));
		if (ZEND_CALL_INFO(EX(call)) & ZEND_CALL_CLOSURE) {
			OBJ_RELEASE(ZEND_CLOSURE_OBJECT(EX(call)->func));
		} else if (ZEND_CALL_INFO(EX(call)) & ZEND_CALL_RELEASE_THIS) {
			OBJ_RELEASE(Z_OBJ(EX(call)->This));
		}
		FREE_UNFETCHED_OP2();
		FREE_OP1();
		HANDLE_EXCEPTION();
	} else {
		uint32_t arg_num;
		HashTable *ht;
		zval *arg, *param;


ZEND_VM_C_LABEL(send_array):
		ht = Z_ARRVAL_P(args);
		if (OP2_TYPE != IS_UNUSED) {
			zend_free_op free_op2;
			zval *op2 = GET_OP2_ZVAL_PTR_DEREF(BP_VAR_R);
			uint32_t skip = opline->extended_value;
			uint32_t count = zend_hash_num_elements(ht);
			zend_long len = zval_get_long(op2);

			if (len < 0) {
				len += (zend_long)(count - skip);
			}
			if (skip < count && len > 0) {
				if (len > (zend_long)(count - skip)) {
					len = (zend_long)(count - skip);
				}
				zend_vm_stack_extend_call_frame(&EX(call), 0, len);
				arg_num = 1;
				param = ZEND_CALL_ARG(EX(call), 1);
				ZEND_HASH_FOREACH_VAL(ht, arg) {
					if (skip > 0) {
						skip--;
						continue;
					} else if ((zend_long)(arg_num - 1) >= len) {
						break;
					} else if (ARG_SHOULD_BE_SENT_BY_REF(EX(call)->func, arg_num)) {
						if (UNEXPECTED(!Z_ISREF_P(arg))) {
							if (!ARG_MAY_BE_SENT_BY_REF(EX(call)->func, arg_num)) {
								/* By-value send is not allowed -- emit a warning,
								 * but still perform the call. */
								zend_param_must_be_ref(EX(call)->func, arg_num);
							}
						}
					} else {
						if (Z_ISREF_P(arg) &&
						    !(EX(call)->func->common.fn_flags & ZEND_ACC_CALL_VIA_TRAMPOLINE)) {
							/* don't separate references for __call */
							arg = Z_REFVAL_P(arg);
						}
					}
					ZVAL_COPY(param, arg);
					ZEND_CALL_NUM_ARGS(EX(call))++;
					arg_num++;
					param++;
				} ZEND_HASH_FOREACH_END();
			}
			FREE_OP2();
		} else {
			zend_vm_stack_extend_call_frame(&EX(call), 0, zend_hash_num_elements(ht));
			arg_num = 1;
			param = ZEND_CALL_ARG(EX(call), 1);
			ZEND_HASH_FOREACH_VAL(ht, arg) {
				if (ARG_SHOULD_BE_SENT_BY_REF(EX(call)->func, arg_num)) {
					if (UNEXPECTED(!Z_ISREF_P(arg))) {
						if (!ARG_MAY_BE_SENT_BY_REF(EX(call)->func, arg_num)) {
							/* By-value send is not allowed -- emit a warning,
							 * but still perform the call. */
							zend_param_must_be_ref(EX(call)->func, arg_num);
						}
					}
				} else {
					if (Z_ISREF_P(arg) &&
					    !(EX(call)->func->common.fn_flags & ZEND_ACC_CALL_VIA_TRAMPOLINE)) {
						/* don't separate references for __call */
						arg = Z_REFVAL_P(arg);
					}
				}
				ZVAL_COPY(param, arg);
				ZEND_CALL_NUM_ARGS(EX(call))++;
				arg_num++;
				param++;
			} ZEND_HASH_FOREACH_END();
		}
	}
	FREE_OP1();
	ZEND_VM_NEXT_OPCODE_CHECK_EXCEPTION();
}

ZEND_VM_HANDLER(120, ZEND_SEND_USER, CONST|TMP|VAR|CV, NUM)
{
	USE_OPLINE
	zval *arg, *param;
	zend_free_op free_op1;

	SAVE_OPLINE();
	arg = GET_OP1_ZVAL_PTR_DEREF(BP_VAR_R);
	param = ZEND_CALL_VAR(EX(call), opline->result.var);

	if (UNEXPECTED(ARG_MUST_BE_SENT_BY_REF(EX(call)->func, opline->op2.num))) {
		zend_param_must_be_ref(EX(call)->func, opline->op2.num);
	}

	ZVAL_COPY(param, arg);

	FREE_OP1();
	ZEND_VM_NEXT_OPCODE_CHECK_EXCEPTION();
}

ZEND_VM_HOT_HANDLER(63, ZEND_RECV, NUM, UNUSED|CACHE_SLOT)
{
	USE_OPLINE
	uint32_t arg_num = opline->op1.num;

	if (UNEXPECTED(arg_num > EX_NUM_ARGS())) {
		SAVE_OPLINE();
		zend_missing_arg_error(execute_data);
		HANDLE_EXCEPTION();
	} else {
		zval *param = EX_VAR(opline->result.var);

		SAVE_OPLINE();
		if (UNEXPECTED(!zend_verify_recv_arg_type(EX(func), arg_num, param, NULL, CACHE_ADDR(opline->op2.num)) || EG(exception))) {
			HANDLE_EXCEPTION();
		}
	}

	ZEND_VM_NEXT_OPCODE();
}

ZEND_VM_HOT_HANDLER(64, ZEND_RECV_INIT, NUM, CONST, CACHE_SLOT)
{
	USE_OPLINE
	uint32_t arg_num;
	zval *param;

	ZEND_VM_REPEATABLE_OPCODE

	arg_num = opline->op1.num;
	param = EX_VAR(opline->result.var);
	if (arg_num > EX_NUM_ARGS()) {
		zval *default_value = RT_CONSTANT(opline, opline->op2);

		if (Z_OPT_TYPE_P(default_value) == IS_CONSTANT_AST) {
			zval *cache_val = (zval*)CACHE_ADDR(Z_CACHE_SLOT_P(default_value));

			/* we keep in cache only not refcounted values */
			if (Z_TYPE_P(cache_val) != IS_UNDEF) {
				ZVAL_COPY_VALUE(param, cache_val);
			} else {
				SAVE_OPLINE();
				ZVAL_COPY(param, default_value);
				if (UNEXPECTED(zval_update_constant_ex(param, EX(func)->op_array.scope) != SUCCESS)) {
					zval_ptr_dtor_nogc(param);
					ZVAL_UNDEF(param);
					HANDLE_EXCEPTION();
				}
				if (!Z_REFCOUNTED_P(param)) {
					ZVAL_COPY_VALUE(cache_val, param);
				}
			}
		} else {
			ZVAL_COPY(param, default_value);
		}
	}

	if (UNEXPECTED((EX(func)->op_array.fn_flags & ZEND_ACC_HAS_TYPE_HINTS) != 0)) {
		zval *default_value = RT_CONSTANT(opline, opline->op2);

		SAVE_OPLINE();
		if (UNEXPECTED(!zend_verify_recv_arg_type(EX(func), arg_num, param, default_value, CACHE_ADDR(opline->extended_value)) || EG(exception))) {
			HANDLE_EXCEPTION();
		}
	}

	ZEND_VM_REPEAT_OPCODE(ZEND_RECV_INIT);
	ZEND_VM_NEXT_OPCODE();
}

ZEND_VM_HANDLER(164, ZEND_RECV_VARIADIC, NUM, UNUSED|CACHE_SLOT)
{
	USE_OPLINE
	uint32_t arg_num = opline->op1.num;
	uint32_t arg_count = EX_NUM_ARGS();
	zval *params;

	SAVE_OPLINE();

	params = EX_VAR(opline->result.var);

	if (arg_num <= arg_count) {
		zval *param;

		array_init_size(params, arg_count - arg_num + 1);
		zend_hash_real_init_packed(Z_ARRVAL_P(params));
		ZEND_HASH_FILL_PACKED(Z_ARRVAL_P(params)) {
			param = EX_VAR_NUM(EX(func)->op_array.last_var + EX(func)->op_array.T);
			if (UNEXPECTED((EX(func)->op_array.fn_flags & ZEND_ACC_HAS_TYPE_HINTS) != 0)) {
				do {
					zend_verify_variadic_arg_type(EX(func), arg_num, param, NULL, CACHE_ADDR(opline->op2.num));
					if (Z_OPT_REFCOUNTED_P(param)) Z_ADDREF_P(param);
					ZEND_HASH_FILL_ADD(param);
					param++;
				} while (++arg_num <= arg_count);
			} else {
				do {
					if (Z_OPT_REFCOUNTED_P(param)) Z_ADDREF_P(param);
					ZEND_HASH_FILL_ADD(param);
					param++;
				} while (++arg_num <= arg_count);
			}
		} ZEND_HASH_FILL_END();
	} else {
		ZVAL_EMPTY_ARRAY(params);
	}

	ZEND_VM_NEXT_OPCODE_CHECK_EXCEPTION();
}

ZEND_VM_COLD_CONST_HANDLER(52, ZEND_BOOL, CONST|TMPVAR|CV, ANY)
{
	USE_OPLINE
	zval *val;
	zend_free_op free_op1;

	val = GET_OP1_ZVAL_PTR_UNDEF(BP_VAR_R);
	if (Z_TYPE_INFO_P(val) == IS_TRUE) {
		ZVAL_TRUE(EX_VAR(opline->result.var));
	} else if (EXPECTED(Z_TYPE_INFO_P(val) <= IS_TRUE)) {
		ZVAL_FALSE(EX_VAR(opline->result.var));
		if (OP1_TYPE == IS_CV && UNEXPECTED(Z_TYPE_INFO_P(val) == IS_UNDEF)) {
			SAVE_OPLINE();
			ZVAL_UNDEFINED_OP1();
			ZEND_VM_NEXT_OPCODE_CHECK_EXCEPTION();
		}
	} else {
		SAVE_OPLINE();
		ZVAL_BOOL(EX_VAR(opline->result.var), i_zend_is_true(val));
		FREE_OP1();
		ZEND_VM_NEXT_OPCODE_CHECK_EXCEPTION();
	}
	ZEND_VM_NEXT_OPCODE();
}

ZEND_VM_HANDLER(48, ZEND_CASE, TMPVAR, CONST|TMPVAR|CV)
{
	USE_OPLINE
	zend_free_op free_op1, free_op2;
	zval *op1, *op2;
	double d1, d2;

	op1 = GET_OP1_ZVAL_PTR_UNDEF(BP_VAR_R);
	op2 = GET_OP2_ZVAL_PTR_UNDEF(BP_VAR_R);
	if (EXPECTED(Z_TYPE_P(op1) == IS_LONG)) {
		if (EXPECTED(Z_TYPE_P(op2) == IS_LONG)) {
			if (EXPECTED(Z_LVAL_P(op1) == Z_LVAL_P(op2))) {
				ZEND_VM_C_GOTO(case_true);
			} else {
				ZEND_VM_C_GOTO(case_false);
			}
		} else if (EXPECTED(Z_TYPE_P(op2) == IS_DOUBLE)) {
			d1 = (double)Z_LVAL_P(op1);
			d2 = Z_DVAL_P(op2);
			ZEND_VM_C_GOTO(case_double);
		}
	} else if (EXPECTED(Z_TYPE_P(op1) == IS_DOUBLE)) {
		if (EXPECTED(Z_TYPE_P(op2) == IS_DOUBLE)) {
			d1 = Z_DVAL_P(op1);
			d2 = Z_DVAL_P(op2);
ZEND_VM_C_LABEL(case_double):
			if (d1 == d2) {
				ZEND_VM_C_GOTO(case_true);
			} else {
				ZEND_VM_C_GOTO(case_false);
			}
		} else if (EXPECTED(Z_TYPE_P(op2) == IS_LONG)) {
			d1 = Z_DVAL_P(op1);
			d2 = (double)Z_LVAL_P(op2);
			ZEND_VM_C_GOTO(case_double);
		}
	} else if (EXPECTED(Z_TYPE_P(op1) == IS_STRING)) {
		if (EXPECTED(Z_TYPE_P(op2) == IS_STRING)) {
			int result = zend_fast_equal_strings(Z_STR_P(op1), Z_STR_P(op2));
			FREE_OP2();
			if (result) {
				ZEND_VM_C_GOTO(case_true);
			} else {
				ZEND_VM_C_GOTO(case_false);
			}
		}
	}
	SAVE_OPLINE();
	if (OP1_TYPE == IS_CV && UNEXPECTED(Z_TYPE_P(op1) == IS_UNDEF)) {
		op1 = ZVAL_UNDEFINED_OP1();
	}
	if (OP2_TYPE == IS_CV && UNEXPECTED(Z_TYPE_P(op2) == IS_UNDEF)) {
		op2 = ZVAL_UNDEFINED_OP2();
	}
	compare_function(EX_VAR(opline->result.var), op1, op2);
	FREE_OP2();
	if (UNEXPECTED(EG(exception))) {
		HANDLE_EXCEPTION();
	}
	if (Z_LVAL_P(EX_VAR(opline->result.var)) == 0) {
ZEND_VM_C_LABEL(case_true):
		ZEND_VM_SMART_BRANCH_TRUE();
		ZVAL_TRUE(EX_VAR(opline->result.var));
		ZEND_VM_NEXT_OPCODE();
	} else {
ZEND_VM_C_LABEL(case_false):
		ZEND_VM_SMART_BRANCH_FALSE();
		ZVAL_FALSE(EX_VAR(opline->result.var));
		ZEND_VM_NEXT_OPCODE();
	}
}

ZEND_VM_HANDLER(68, ZEND_NEW, UNUSED|CLASS_FETCH|CONST|VAR, UNUSED|CACHE_SLOT, NUM)
{
	USE_OPLINE
	zval *result;
	zend_function *constructor;
	zend_class_entry *ce;
	zend_execute_data *call;

	SAVE_OPLINE();
	if (OP1_TYPE == IS_CONST) {
		ce = CACHED_PTR(opline->op2.num);
		if (UNEXPECTED(ce == NULL)) {
			ce = zend_fetch_class_by_name(Z_STR_P(RT_CONSTANT(opline, opline->op1)), Z_STR_P(RT_CONSTANT(opline, opline->op1) + 1), ZEND_FETCH_CLASS_DEFAULT | ZEND_FETCH_CLASS_EXCEPTION);
			if (UNEXPECTED(ce == NULL)) {
				ZEND_ASSERT(EG(exception));
				ZVAL_UNDEF(EX_VAR(opline->result.var));
				HANDLE_EXCEPTION();
			}
			CACHE_PTR(opline->op2.num, ce);
		}
	} else if (OP1_TYPE == IS_UNUSED) {
		ce = zend_fetch_class(NULL, opline->op1.num);
		if (UNEXPECTED(ce == NULL)) {
			ZEND_ASSERT(EG(exception));
			ZVAL_UNDEF(EX_VAR(opline->result.var));
			HANDLE_EXCEPTION();
		}
	} else {
		ce = Z_CE_P(EX_VAR(opline->op1.var));
	}

	result = EX_VAR(opline->result.var);
	if (UNEXPECTED(object_init_ex(result, ce) != SUCCESS)) {
		ZVAL_UNDEF(result);
		HANDLE_EXCEPTION();
	}

	constructor = Z_OBJ_HT_P(result)->get_constructor(Z_OBJ_P(result));
	if (constructor == NULL) {
		if (UNEXPECTED(EG(exception))) {
			HANDLE_EXCEPTION();
		}

		/* If there are no arguments, skip over the DO_FCALL opcode. We check if the next
		 * opcode is DO_FCALL in case EXT instructions are used. */
		if (EXPECTED(opline->extended_value == 0 && (opline+1)->opcode == ZEND_DO_FCALL)) {
			ZEND_VM_NEXT_OPCODE_EX(1, 2);
		}

		/* Perform a dummy function call */
		call = zend_vm_stack_push_call_frame(
			ZEND_CALL_FUNCTION, (zend_function *) &zend_pass_function,
			opline->extended_value, NULL);
	} else {
		if (EXPECTED(constructor->type == ZEND_USER_FUNCTION) && UNEXPECTED(!RUN_TIME_CACHE(&constructor->op_array))) {
			init_func_run_time_cache(&constructor->op_array);
		}
		/* We are not handling overloaded classes right now */
		call = zend_vm_stack_push_call_frame(
			ZEND_CALL_FUNCTION | ZEND_CALL_RELEASE_THIS | ZEND_CALL_HAS_THIS,
			constructor,
			opline->extended_value,
			Z_OBJ_P(result));
		Z_ADDREF_P(result);
	}

	call->prev_execute_data = EX(call);
	EX(call) = call;
	ZEND_VM_NEXT_OPCODE();
}

ZEND_VM_COLD_CONST_HANDLER(110, ZEND_CLONE, CONST|TMPVAR|UNUSED|THIS|CV, ANY)
{
	USE_OPLINE
	zend_free_op free_op1;
	zval *obj;
	zend_object *zobj;
	zend_class_entry *ce, *scope;
	zend_function *clone;
	zend_object_clone_obj_t clone_call;

	SAVE_OPLINE();
	obj = GET_OP1_OBJ_ZVAL_PTR_UNDEF(BP_VAR_R);

	if (OP1_TYPE == IS_UNUSED && UNEXPECTED(Z_TYPE_P(obj) == IS_UNDEF)) {
		ZEND_VM_DISPATCH_TO_HELPER(zend_this_not_in_object_context_helper);
	}

	do {
		if (OP1_TYPE == IS_CONST ||
		    (OP1_TYPE != IS_UNUSED && UNEXPECTED(Z_TYPE_P(obj) != IS_OBJECT))) {
		    if ((OP1_TYPE & (IS_VAR|IS_CV)) && Z_ISREF_P(obj)) {
				obj = Z_REFVAL_P(obj);
				if (EXPECTED(Z_TYPE_P(obj) == IS_OBJECT)) {
					break;
				}
			}
			ZVAL_UNDEF(EX_VAR(opline->result.var));
			if (OP1_TYPE == IS_CV && UNEXPECTED(Z_TYPE_P(obj) == IS_UNDEF)) {
				ZVAL_UNDEFINED_OP1();
				if (UNEXPECTED(EG(exception) != NULL)) {
					HANDLE_EXCEPTION();
				}
			}
			zend_throw_error(NULL, "__clone method called on non-object");
			FREE_OP1();
			HANDLE_EXCEPTION();
		}
	} while (0);

	zobj = Z_OBJ_P(obj);
	ce = zobj->ce;
	clone = ce->clone;
	clone_call = zobj->handlers->clone_obj;
	if (UNEXPECTED(clone_call == NULL)) {
		zend_throw_error(NULL, "Trying to clone an uncloneable object of class %s", ZSTR_VAL(ce->name));
		FREE_OP1();
		ZVAL_UNDEF(EX_VAR(opline->result.var));
		HANDLE_EXCEPTION();
	}

	if (clone && !(clone->common.fn_flags & ZEND_ACC_PUBLIC)) {
		scope = EX(func)->op_array.scope;
		if (clone->common.scope != scope) {
			if (UNEXPECTED(clone->common.fn_flags & ZEND_ACC_PRIVATE)
			 || UNEXPECTED(!zend_check_protected(zend_get_function_root_class(clone), scope))) {
				zend_wrong_clone_call(clone, scope);
				FREE_OP1();
				ZVAL_UNDEF(EX_VAR(opline->result.var));
				HANDLE_EXCEPTION();
			}
		}
	}

	ZVAL_OBJ(EX_VAR(opline->result.var), clone_call(zobj));

	FREE_OP1();
	ZEND_VM_NEXT_OPCODE_CHECK_EXCEPTION();
}

ZEND_VM_HOT_HANDLER(99, ZEND_FETCH_CONSTANT, UNUSED|CONST_FETCH, CONST, CACHE_SLOT)
{
	USE_OPLINE
	zend_constant *c;

	c = CACHED_PTR(opline->extended_value);
	if (EXPECTED(c != NULL) && EXPECTED(!IS_SPECIAL_CACHE_VAL(c))) {
		ZVAL_COPY_OR_DUP(EX_VAR(opline->result.var), &c->value);
		ZEND_VM_NEXT_OPCODE();
	}

	SAVE_OPLINE();
	zend_quick_get_constant(RT_CONSTANT(opline, opline->op2) + 1, opline->op1.num OPLINE_CC EXECUTE_DATA_CC);
	ZEND_VM_NEXT_OPCODE_CHECK_EXCEPTION();
}

ZEND_VM_HANDLER(181, ZEND_FETCH_CLASS_CONSTANT, VAR|CONST|UNUSED|CLASS_FETCH, CONST, CACHE_SLOT)
{
	zend_class_entry *ce, *scope;
	zend_class_constant *c;
	zval *value, *zv;
	USE_OPLINE

	SAVE_OPLINE();

	do {
		if (OP1_TYPE == IS_CONST) {
			if (EXPECTED(CACHED_PTR(opline->extended_value + sizeof(void*)))) {
				value = CACHED_PTR(opline->extended_value + sizeof(void*));
				break;
			} else if (EXPECTED(CACHED_PTR(opline->extended_value))) {
				ce = CACHED_PTR(opline->extended_value);
			} else {
				ce = zend_fetch_class_by_name(Z_STR_P(RT_CONSTANT(opline, opline->op1)), Z_STR_P(RT_CONSTANT(opline, opline->op1) + 1), ZEND_FETCH_CLASS_DEFAULT | ZEND_FETCH_CLASS_EXCEPTION);
				if (UNEXPECTED(ce == NULL)) {
					ZEND_ASSERT(EG(exception));
					ZVAL_UNDEF(EX_VAR(opline->result.var));
					HANDLE_EXCEPTION();
				}
			}
		} else {
			if (OP1_TYPE == IS_UNUSED) {
				ce = zend_fetch_class(NULL, opline->op1.num);
				if (UNEXPECTED(ce == NULL)) {
					ZEND_ASSERT(EG(exception));
					ZVAL_UNDEF(EX_VAR(opline->result.var));
					HANDLE_EXCEPTION();
				}
			} else {
				ce = Z_CE_P(EX_VAR(opline->op1.var));
			}
			if (EXPECTED(CACHED_PTR(opline->extended_value) == ce)) {
				value = CACHED_PTR(opline->extended_value + sizeof(void*));
				break;
			}
		}

		zv = zend_hash_find_ex(&ce->constants_table, Z_STR_P(RT_CONSTANT(opline, opline->op2)), 1);
		if (EXPECTED(zv != NULL)) {
			c = Z_PTR_P(zv);
			scope = EX(func)->op_array.scope;
			if (!zend_verify_const_access(c, scope)) {
				zend_throw_error(NULL, "Cannot access %s const %s::%s", zend_visibility_string(Z_ACCESS_FLAGS(c->value)), ZSTR_VAL(ce->name), Z_STRVAL_P(RT_CONSTANT(opline, opline->op2)));
				ZVAL_UNDEF(EX_VAR(opline->result.var));
				HANDLE_EXCEPTION();
			}
			value = &c->value;
			if (Z_TYPE_P(value) == IS_CONSTANT_AST) {
				zval_update_constant_ex(value, c->ce);
				if (UNEXPECTED(EG(exception) != NULL)) {
					ZVAL_UNDEF(EX_VAR(opline->result.var));
					HANDLE_EXCEPTION();
				}
			}
			CACHE_POLYMORPHIC_PTR(opline->extended_value, ce, value);
		} else {
			zend_throw_error(NULL, "Undefined class constant '%s'", Z_STRVAL_P(RT_CONSTANT(opline, opline->op2)));
			ZVAL_UNDEF(EX_VAR(opline->result.var));
			HANDLE_EXCEPTION();
		}
	} while (0);

	ZVAL_COPY_OR_DUP(EX_VAR(opline->result.var), value);

	ZEND_VM_NEXT_OPCODE();
}

ZEND_VM_HANDLER(72, ZEND_ADD_ARRAY_ELEMENT, CONST|TMP|VAR|CV, CONST|TMPVAR|UNUSED|NEXT|CV, REF)
{
	USE_OPLINE
	zend_free_op free_op1;
	zval *expr_ptr, new_expr;

	SAVE_OPLINE();
	if ((OP1_TYPE == IS_VAR || OP1_TYPE == IS_CV) &&
	    UNEXPECTED(opline->extended_value & ZEND_ARRAY_ELEMENT_REF)) {
		expr_ptr = GET_OP1_ZVAL_PTR_PTR(BP_VAR_W);
		if (Z_ISREF_P(expr_ptr)) {
			Z_ADDREF_P(expr_ptr);
		} else {
			ZVAL_MAKE_REF_EX(expr_ptr, 2);
		}
		FREE_OP1_VAR_PTR();
	} else {
		expr_ptr = GET_OP1_ZVAL_PTR(BP_VAR_R);
		if (OP1_TYPE == IS_TMP_VAR) {
			/* pass */
		} else if (OP1_TYPE == IS_CONST) {
			Z_TRY_ADDREF_P(expr_ptr);
		} else if (OP1_TYPE == IS_CV) {
			ZVAL_DEREF(expr_ptr);
			Z_TRY_ADDREF_P(expr_ptr);
		} else /* if (OP1_TYPE == IS_VAR) */ {
			if (UNEXPECTED(Z_ISREF_P(expr_ptr))) {
				zend_refcounted *ref = Z_COUNTED_P(expr_ptr);

				expr_ptr = Z_REFVAL_P(expr_ptr);
				if (UNEXPECTED(GC_DELREF(ref) == 0)) {
					ZVAL_COPY_VALUE(&new_expr, expr_ptr);
					expr_ptr = &new_expr;
					efree_size(ref, sizeof(zend_reference));
				} else if (Z_OPT_REFCOUNTED_P(expr_ptr)) {
					Z_ADDREF_P(expr_ptr);
				}
			}
		}
	}

	if (OP2_TYPE != IS_UNUSED) {
		zend_free_op free_op2;
		zval *offset = GET_OP2_ZVAL_PTR_UNDEF(BP_VAR_R);
		zend_string *str;
		zend_ulong hval;

ZEND_VM_C_LABEL(add_again):
		if (EXPECTED(Z_TYPE_P(offset) == IS_STRING)) {
			str = Z_STR_P(offset);
			if (OP2_TYPE != IS_CONST) {
				if (ZEND_HANDLE_NUMERIC(str, hval)) {
					ZEND_VM_C_GOTO(num_index);
				}
			}
ZEND_VM_C_LABEL(str_index):
			zend_hash_update(Z_ARRVAL_P(EX_VAR(opline->result.var)), str, expr_ptr);
		} else if (EXPECTED(Z_TYPE_P(offset) == IS_LONG)) {
			hval = Z_LVAL_P(offset);
ZEND_VM_C_LABEL(num_index):
			zend_hash_index_update(Z_ARRVAL_P(EX_VAR(opline->result.var)), hval, expr_ptr);
		} else if ((OP2_TYPE & (IS_VAR|IS_CV)) && EXPECTED(Z_TYPE_P(offset) == IS_REFERENCE)) {
			offset = Z_REFVAL_P(offset);
			ZEND_VM_C_GOTO(add_again);
		} else if (Z_TYPE_P(offset) == IS_NULL) {
			str = ZSTR_EMPTY_ALLOC();
			ZEND_VM_C_GOTO(str_index);
		} else if (Z_TYPE_P(offset) == IS_DOUBLE) {
			hval = zend_dval_to_lval(Z_DVAL_P(offset));
			ZEND_VM_C_GOTO(num_index);
		} else if (Z_TYPE_P(offset) == IS_FALSE) {
			hval = 0;
			ZEND_VM_C_GOTO(num_index);
		} else if (Z_TYPE_P(offset) == IS_TRUE) {
			hval = 1;
			ZEND_VM_C_GOTO(num_index);
		} else if (OP2_TYPE == IS_CV && Z_TYPE_P(offset) == IS_UNDEF) {
			ZVAL_UNDEFINED_OP2();
			str = ZSTR_EMPTY_ALLOC();
			ZEND_VM_C_GOTO(str_index);
		} else {
			zend_illegal_offset();
			zval_ptr_dtor_nogc(expr_ptr);
		}
		FREE_OP2();
	} else {
		if (!zend_hash_next_index_insert(Z_ARRVAL_P(EX_VAR(opline->result.var)), expr_ptr)) {
			zend_cannot_add_element();
			zval_ptr_dtor_nogc(expr_ptr);
		}
	}
	ZEND_VM_NEXT_OPCODE_CHECK_EXCEPTION();
}

ZEND_VM_HANDLER(208, ZEND_ADD_ARRAY_UNPACK, ANY, ANY)
{
	USE_OPLINE
	zend_free_op free_op1;
	zval *op1;
	
	SAVE_OPLINE();
	op1 = GET_OP1_ZVAL_PTR(BP_VAR_R);
	
ZEND_VM_C_LABEL(add_again):
	if (EXPECTED(Z_TYPE_P(op1) == IS_ARRAY)) {
		HashTable *ht = Z_ARRVAL_P(op1);
		zval *val;
		zend_string *key;

		ZEND_HASH_FOREACH_STR_KEY_VAL(ht, key, val) {
			if (key) {
				zend_throw_error(NULL, "Cannot unpack array with string keys");
				FREE_OP1();
				HANDLE_EXCEPTION();
			} else {
				if (Z_ISREF_P(val) && Z_REFCOUNT_P(val) == 1) {
					val = Z_REFVAL_P(val);
				}
				Z_TRY_ADDREF_P(val);
				if (!zend_hash_next_index_insert(Z_ARRVAL_P(EX_VAR(opline->result.var)), val)) {
					zend_cannot_add_element();
					zval_ptr_dtor_nogc(val);
					break;
				}
			}
		} ZEND_HASH_FOREACH_END();
	} else if (EXPECTED(Z_TYPE_P(op1) == IS_OBJECT)) {
		zend_class_entry *ce = Z_OBJCE_P(op1);
		zend_object_iterator *iter;

		if (!ce || !ce->get_iterator) {
			zend_throw_error(NULL, "Only arrays and Traversables can be unpacked");
		} else {
			iter = ce->get_iterator(ce, op1, 0);
			if (UNEXPECTED(!iter)) {
				FREE_OP1();
				if (!EG(exception)) {
					zend_throw_exception_ex(
						NULL, 0, "Object of type %s did not create an Iterator", ZSTR_VAL(ce->name)
					);
				}
				HANDLE_EXCEPTION();
			}
			
			if (iter->funcs->rewind) {
				iter->funcs->rewind(iter);
			}
			
			for (; iter->funcs->valid(iter) == SUCCESS; ) {
				zval *val;

				if (UNEXPECTED(EG(exception) != NULL)) {
					break;
				}

				val = iter->funcs->get_current_data(iter);
				if (UNEXPECTED(EG(exception) != NULL)) {
					break;
				}

				if (iter->funcs->get_current_key) {
					zval key;
					iter->funcs->get_current_key(iter, &key);
					if (UNEXPECTED(EG(exception) != NULL)) {
						break;
					}

					if (UNEXPECTED(Z_TYPE(key) != IS_LONG)) {
						zend_throw_error(NULL,
							(Z_TYPE(key) == IS_STRING) ?
								"Cannot unpack Traversable with string keys" :
								"Cannot unpack Traversable with non-integer keys");
						zval_ptr_dtor(&key);
						break;
					}
				}

				ZVAL_DEREF(val);
				Z_TRY_ADDREF_P(val);

				if (!zend_hash_next_index_insert(Z_ARRVAL_P(EX_VAR(opline->result.var)), val)) {
					zend_cannot_add_element();
					zval_ptr_dtor_nogc(val);
				}

				iter->funcs->move_forward(iter);
			}

			zend_iterator_dtor(iter);
		}
	} else if (EXPECTED(Z_ISREF_P(op1))) {
		op1 = Z_REFVAL_P(op1);
		ZEND_VM_C_GOTO(add_again);
	} else {
		zend_throw_error(NULL, "Only arrays and Traversables can be unpacked");
	}
	
	FREE_OP1();
	ZEND_VM_NEXT_OPCODE_CHECK_EXCEPTION();
}

ZEND_VM_HANDLER(71, ZEND_INIT_ARRAY, CONST|TMP|VAR|CV|UNUSED, CONST|TMPVAR|UNUSED|NEXT|CV, ARRAY_INIT|REF)
{
	zval *array;
	uint32_t size;
	USE_OPLINE

	array = EX_VAR(opline->result.var);
	if (OP1_TYPE != IS_UNUSED) {
		size = opline->extended_value >> ZEND_ARRAY_SIZE_SHIFT;
		ZVAL_ARR(array, zend_new_array(size));
		/* Explicitly initialize array as not-packed if flag is set */
		if (opline->extended_value & ZEND_ARRAY_NOT_PACKED) {
			zend_hash_real_init_mixed(Z_ARRVAL_P(array));
		}
		ZEND_VM_DISPATCH_TO_HANDLER(ZEND_ADD_ARRAY_ELEMENT);
	} else {
		ZVAL_ARR(array, zend_new_array(0));
		ZEND_VM_NEXT_OPCODE();
	}
}

ZEND_VM_COLD_CONST_HANDLER(21, ZEND_CAST, CONST|TMP|VAR|CV, ANY, TYPE)
{
	USE_OPLINE
	zend_free_op free_op1;
	zval *expr;
	zval *result = EX_VAR(opline->result.var);
	HashTable *ht;

	SAVE_OPLINE();
	expr = GET_OP1_ZVAL_PTR(BP_VAR_R);

	switch (opline->extended_value) {
		case IS_NULL:
			ZVAL_NULL(result);
			break;
		case _IS_BOOL:
			ZVAL_BOOL(result, zend_is_true(expr));
			break;
		case IS_LONG:
			ZVAL_LONG(result, zval_get_long(expr));
			break;
		case IS_DOUBLE:
			ZVAL_DOUBLE(result, zval_get_double(expr));
			break;
		case IS_STRING:
			ZVAL_STR(result, zval_get_string(expr));
			break;
		default:
			if (OP1_TYPE & (IS_VAR|IS_CV)) {
				ZVAL_DEREF(expr);
			}
			/* If value is already of correct type, return it directly */
			if (Z_TYPE_P(expr) == opline->extended_value) {
				ZVAL_COPY_VALUE(result, expr);
				if (OP1_TYPE == IS_CONST) {
					if (UNEXPECTED(Z_OPT_REFCOUNTED_P(result))) Z_ADDREF_P(result);
				} else if (OP1_TYPE != IS_TMP_VAR) {
					if (Z_OPT_REFCOUNTED_P(result)) Z_ADDREF_P(result);
				}

				FREE_OP1_IF_VAR();
				ZEND_VM_NEXT_OPCODE_CHECK_EXCEPTION();
			}

			if (opline->extended_value == IS_ARRAY) {
				if (OP1_TYPE == IS_CONST || Z_TYPE_P(expr) != IS_OBJECT || Z_OBJCE_P(expr) == zend_ce_closure) {
					if (Z_TYPE_P(expr) != IS_NULL) {
						ZVAL_ARR(result, zend_new_array(1));
						expr = zend_hash_index_add_new(Z_ARRVAL_P(result), 0, expr);
						if (OP1_TYPE == IS_CONST) {
							if (UNEXPECTED(Z_OPT_REFCOUNTED_P(expr))) Z_ADDREF_P(expr);
						} else {
							if (Z_OPT_REFCOUNTED_P(expr)) Z_ADDREF_P(expr);
						}
					} else {
						ZVAL_EMPTY_ARRAY(result);
					}
				} else {
					HashTable *obj_ht = zend_get_properties_for(expr, ZEND_PROP_PURPOSE_ARRAY_CAST);
					if (obj_ht) {
						/* fast copy */
						ZVAL_ARR(result, zend_proptable_to_symtable(obj_ht,
							(Z_OBJCE_P(expr)->default_properties_count ||
							 Z_OBJ_P(expr)->handlers != &std_object_handlers ||
							 GC_IS_RECURSIVE(obj_ht))));
						zend_release_properties(obj_ht);
					} else {
						ZVAL_EMPTY_ARRAY(result);
					}
				}
			} else {
				ZVAL_OBJ(result, zend_objects_new(zend_standard_class_def));
				if (Z_TYPE_P(expr) == IS_ARRAY) {
					ht = zend_symtable_to_proptable(Z_ARR_P(expr));
					if (GC_FLAGS(ht) & IS_ARRAY_IMMUTABLE) {
						/* TODO: try not to duplicate immutable arrays as well ??? */
						ht = zend_array_dup(ht);
					}
					Z_OBJ_P(result)->properties = ht;
				} else if (Z_TYPE_P(expr) != IS_NULL) {
					Z_OBJ_P(result)->properties = ht = zend_new_array(1);
					expr = zend_hash_add_new(ht, ZSTR_KNOWN(ZEND_STR_SCALAR), expr);
					if (OP1_TYPE == IS_CONST) {
						if (UNEXPECTED(Z_OPT_REFCOUNTED_P(expr))) Z_ADDREF_P(expr);
					} else {
						if (Z_OPT_REFCOUNTED_P(expr)) Z_ADDREF_P(expr);
					}
				}
			}
	}

	FREE_OP1();
	ZEND_VM_NEXT_OPCODE_CHECK_EXCEPTION();
}

ZEND_VM_HANDLER(73, ZEND_INCLUDE_OR_EVAL, CONST|TMPVAR|CV, ANY, EVAL)
{
	USE_OPLINE
	zend_op_array *new_op_array;
	zend_free_op free_op1;
	zval *inc_filename;

	SAVE_OPLINE();
	inc_filename = GET_OP1_ZVAL_PTR(BP_VAR_R);
	new_op_array = zend_include_or_eval(inc_filename, opline->extended_value);
	FREE_OP1();
	if (UNEXPECTED(EG(exception) != NULL)) {
		if (new_op_array != ZEND_FAKE_OP_ARRAY && new_op_array != NULL) {
			destroy_op_array(new_op_array);
			efree_size(new_op_array, sizeof(zend_op_array));
		}
		UNDEF_RESULT();
		HANDLE_EXCEPTION();
	} else if (new_op_array == ZEND_FAKE_OP_ARRAY) {
		if (RETURN_VALUE_USED(opline)) {
			ZVAL_TRUE(EX_VAR(opline->result.var));
		}
	} else if (EXPECTED(new_op_array != NULL)) {
		zval *return_value = NULL;
		zend_execute_data *call;

		if (RETURN_VALUE_USED(opline)) {
			return_value = EX_VAR(opline->result.var);
		}

		new_op_array->scope = EX(func)->op_array.scope;

		call = zend_vm_stack_push_call_frame(
		    (Z_TYPE_INFO(EX(This)) & ZEND_CALL_HAS_THIS) | ZEND_CALL_NESTED_CODE | ZEND_CALL_HAS_SYMBOL_TABLE,
			(zend_function*)new_op_array, 0,
			Z_PTR(EX(This)));

		if (EX_CALL_INFO() & ZEND_CALL_HAS_SYMBOL_TABLE) {
			call->symbol_table = EX(symbol_table);
		} else {
			call->symbol_table = zend_rebuild_symbol_table();
		}

		call->prev_execute_data = execute_data;
		i_init_code_execute_data(call, new_op_array, return_value);
		if (EXPECTED(zend_execute_ex == execute_ex)) {
			ZEND_VM_ENTER();
		} else {
			ZEND_ADD_CALL_FLAG(call, ZEND_CALL_TOP);
			zend_execute_ex(call);
			zend_vm_stack_free_call_frame(call);
		}

		destroy_op_array(new_op_array);
		efree_size(new_op_array, sizeof(zend_op_array));
		if (UNEXPECTED(EG(exception) != NULL)) {
			zend_rethrow_exception(execute_data);
			UNDEF_RESULT();
			HANDLE_EXCEPTION();
		}
	} else if (RETURN_VALUE_USED(opline)) {
		ZVAL_FALSE(EX_VAR(opline->result.var));
	}
	ZEND_VM_NEXT_OPCODE();
}

ZEND_VM_HANDLER(196, ZEND_UNSET_CV, CV, UNUSED)
{
	USE_OPLINE
	zval *var = EX_VAR(opline->op1.var);

	if (Z_REFCOUNTED_P(var)) {
		zend_refcounted *garbage = Z_COUNTED_P(var);

		ZVAL_UNDEF(var);
		SAVE_OPLINE();
		if (!GC_DELREF(garbage)) {
			rc_dtor_func(garbage);
		} else {
			gc_check_possible_root(garbage);
		}
		ZEND_VM_NEXT_OPCODE_CHECK_EXCEPTION();
	} else {
		ZVAL_UNDEF(var);
	}
	ZEND_VM_NEXT_OPCODE();
}

ZEND_VM_HANDLER(74, ZEND_UNSET_VAR, CONST|TMPVAR|CV, UNUSED, VAR_FETCH)
{
	USE_OPLINE
	zval *varname;
	zend_string *name, *tmp_name;
	HashTable *target_symbol_table;
	zend_free_op free_op1;

	SAVE_OPLINE();

	varname = GET_OP1_ZVAL_PTR_UNDEF(BP_VAR_R);

	if (OP1_TYPE == IS_CONST) {
		name = Z_STR_P(varname);
	} else if (EXPECTED(Z_TYPE_P(varname) == IS_STRING)) {
		name = Z_STR_P(varname);
		tmp_name = NULL;
	} else {
		if (OP1_TYPE == IS_CV && UNEXPECTED(Z_TYPE_P(varname) == IS_UNDEF)) {
			varname = ZVAL_UNDEFINED_OP1();
		}
		name = zval_get_tmp_string(varname, &tmp_name);
		if (UNEXPECTED(EG(exception))) {
			FREE_OP1();
			HANDLE_EXCEPTION();
		}
	}

	target_symbol_table = zend_get_target_symbol_table(opline->extended_value EXECUTE_DATA_CC);
	zend_hash_del_ind(target_symbol_table, name);

	if (OP1_TYPE != IS_CONST) {
		zend_tmp_string_release(tmp_name);
	}
	FREE_OP1();
	ZEND_VM_NEXT_OPCODE_CHECK_EXCEPTION();
}

/* No specialization for op_types (CONST|TMPVAR|CV, UNUSED|CLASS_FETCH|CONST|VAR) */
ZEND_VM_COLD_HANDLER(179, ZEND_UNSET_STATIC_PROP, ANY, ANY, CACHE_SLOT)
{
	USE_OPLINE
	zval *varname;
	zend_string *name, *tmp_name = NULL;
	zend_class_entry *ce;
	zend_free_op free_op1;

	SAVE_OPLINE();

	if (OP2_TYPE == IS_CONST) {
		ce = CACHED_PTR(opline->extended_value);
		if (UNEXPECTED(ce == NULL)) {
			ce = zend_fetch_class_by_name(Z_STR_P(RT_CONSTANT(opline, opline->op2)), Z_STR_P(RT_CONSTANT(opline, opline->op2) + 1), ZEND_FETCH_CLASS_DEFAULT | ZEND_FETCH_CLASS_EXCEPTION);
			if (UNEXPECTED(ce == NULL)) {
				ZEND_ASSERT(EG(exception));
				FREE_UNFETCHED_OP1();
				HANDLE_EXCEPTION();
			}
			/*CACHE_PTR(opline->extended_value, ce);*/
		}
	} else if (OP2_TYPE == IS_UNUSED) {
		ce = zend_fetch_class(NULL, opline->op2.num);
		if (UNEXPECTED(ce == NULL)) {
			ZEND_ASSERT(EG(exception));
			FREE_UNFETCHED_OP1();
			HANDLE_EXCEPTION();
		}
	} else {
		ce = Z_CE_P(EX_VAR(opline->op2.var));
	}

	varname = GET_OP1_ZVAL_PTR_UNDEF(BP_VAR_R);
	if (OP1_TYPE == IS_CONST) {
		name = Z_STR_P(varname);
	} else if (EXPECTED(Z_TYPE_P(varname) == IS_STRING)) {
		name = Z_STR_P(varname);
	} else {
		if (OP1_TYPE == IS_CV && UNEXPECTED(Z_TYPE_P(varname) == IS_UNDEF)) {
			varname = ZVAL_UNDEFINED_OP1();
		}
		name = zval_get_tmp_string(varname, &tmp_name);
	}

	zend_std_unset_static_property(ce, name);

	zend_tmp_string_release(tmp_name);
	FREE_OP1();
	ZEND_VM_NEXT_OPCODE_CHECK_EXCEPTION();
}

ZEND_VM_HANDLER(75, ZEND_UNSET_DIM, VAR|CV, CONST|TMPVAR|CV)
{
	USE_OPLINE
	zend_free_op free_op1, free_op2;
	zval *container;
	zval *offset;
	zend_ulong hval;
	zend_string *key;

	SAVE_OPLINE();
	container = GET_OP1_OBJ_ZVAL_PTR_PTR_UNDEF(BP_VAR_UNSET);
	offset = GET_OP2_ZVAL_PTR_UNDEF(BP_VAR_R);

	do {
		if (EXPECTED(Z_TYPE_P(container) == IS_ARRAY)) {
			HashTable *ht;

ZEND_VM_C_LABEL(unset_dim_array):
			SEPARATE_ARRAY(container);
			ht = Z_ARRVAL_P(container);
ZEND_VM_C_LABEL(offset_again):
			if (EXPECTED(Z_TYPE_P(offset) == IS_STRING)) {
				key = Z_STR_P(offset);
				if (OP2_TYPE != IS_CONST) {
					if (ZEND_HANDLE_NUMERIC(key, hval)) {
						ZEND_VM_C_GOTO(num_index_dim);
					}
				}
ZEND_VM_C_LABEL(str_index_dim):
				if (ht == &EG(symbol_table)) {
					zend_delete_global_variable(key);
				} else {
					zend_hash_del(ht, key);
				}
			} else if (EXPECTED(Z_TYPE_P(offset) == IS_LONG)) {
				hval = Z_LVAL_P(offset);
ZEND_VM_C_LABEL(num_index_dim):
				zend_hash_index_del(ht, hval);
			} else if ((OP2_TYPE & (IS_VAR|IS_CV)) && EXPECTED(Z_TYPE_P(offset) == IS_REFERENCE)) {
				offset = Z_REFVAL_P(offset);
				ZEND_VM_C_GOTO(offset_again);
			} else if (Z_TYPE_P(offset) == IS_DOUBLE) {
				hval = zend_dval_to_lval(Z_DVAL_P(offset));
				ZEND_VM_C_GOTO(num_index_dim);
			} else if (Z_TYPE_P(offset) == IS_NULL) {
				key = ZSTR_EMPTY_ALLOC();
				ZEND_VM_C_GOTO(str_index_dim);
			} else if (Z_TYPE_P(offset) == IS_FALSE) {
				hval = 0;
				ZEND_VM_C_GOTO(num_index_dim);
			} else if (Z_TYPE_P(offset) == IS_TRUE) {
				hval = 1;
				ZEND_VM_C_GOTO(num_index_dim);
			} else if (Z_TYPE_P(offset) == IS_RESOURCE) {
				hval = Z_RES_HANDLE_P(offset);
				ZEND_VM_C_GOTO(num_index_dim);
			} else if (OP2_TYPE == IS_CV && Z_TYPE_P(offset) == IS_UNDEF) {
				ZVAL_UNDEFINED_OP2();
				key = ZSTR_EMPTY_ALLOC();
				ZEND_VM_C_GOTO(str_index_dim);
			} else {
				zend_error(E_WARNING, "Illegal offset type in unset");
			}
			break;
		} else if (Z_ISREF_P(container)) {
			container = Z_REFVAL_P(container);
			if (EXPECTED(Z_TYPE_P(container) == IS_ARRAY)) {
				ZEND_VM_C_GOTO(unset_dim_array);
			}
		}
		if (OP1_TYPE == IS_CV && UNEXPECTED(Z_TYPE_P(container) == IS_UNDEF)) {
			container = ZVAL_UNDEFINED_OP1();
		}
		if (OP2_TYPE == IS_CV && UNEXPECTED(Z_TYPE_P(offset) == IS_UNDEF)) {
			offset = ZVAL_UNDEFINED_OP2();
		}
		if (EXPECTED(Z_TYPE_P(container) == IS_OBJECT)) {
			if (OP2_TYPE == IS_CONST && Z_EXTRA_P(offset) == ZEND_EXTRA_VALUE) {
				offset++;
			}
			Z_OBJ_HT_P(container)->unset_dimension(Z_OBJ_P(container), offset);
		} else if (OP1_TYPE != IS_UNUSED && UNEXPECTED(Z_TYPE_P(container) == IS_STRING)) {
			zend_throw_error(NULL, "Cannot unset string offsets");
		}
	} while (0);

	FREE_OP2();
	FREE_OP1_VAR_PTR();
	ZEND_VM_NEXT_OPCODE_CHECK_EXCEPTION();
}

ZEND_VM_HANDLER(76, ZEND_UNSET_OBJ, VAR|UNUSED|THIS|CV, CONST|TMPVAR|CV, CACHE_SLOT)
{
	USE_OPLINE
	zend_free_op free_op1, free_op2;
	zval *container;
	zval *offset;
	zend_string *name, *tmp_name;

	SAVE_OPLINE();
	container = GET_OP1_OBJ_ZVAL_PTR_PTR(BP_VAR_UNSET);
	if (OP1_TYPE == IS_UNUSED && UNEXPECTED(Z_TYPE_P(container) == IS_UNDEF)) {
		ZEND_VM_DISPATCH_TO_HELPER(zend_this_not_in_object_context_helper);
	}
	offset = GET_OP2_ZVAL_PTR(BP_VAR_R);

	do {
		if (OP1_TYPE != IS_UNUSED && UNEXPECTED(Z_TYPE_P(container) != IS_OBJECT)) {
			if (Z_ISREF_P(container)) {
				container = Z_REFVAL_P(container);
				if (Z_TYPE_P(container) != IS_OBJECT) {
					break;
				}
			} else {
				break;
			}
		}
		if (OP2_TYPE == IS_CONST) {
			name = Z_STR_P(offset);
		} else {
			name = zval_get_tmp_string(offset, &tmp_name);
		}
		Z_OBJ_HT_P(container)->unset_property(Z_OBJ_P(container), name, ((OP2_TYPE == IS_CONST) ? CACHE_ADDR(opline->extended_value) : NULL));
		if (OP2_TYPE != IS_CONST) {
			zend_tmp_string_release(tmp_name);
		}
	} while (0);

	FREE_OP2();
	FREE_OP1_VAR_PTR();
	ZEND_VM_NEXT_OPCODE_CHECK_EXCEPTION();
}

ZEND_VM_HANDLER(77, ZEND_FE_RESET_R, CONST|TMP|VAR|CV, JMP_ADDR)
{
	USE_OPLINE
	zend_free_op free_op1;
	zval *array_ptr, *result;

	SAVE_OPLINE();

	array_ptr = GET_OP1_ZVAL_PTR_DEREF(BP_VAR_R);
	if (EXPECTED(Z_TYPE_P(array_ptr) == IS_ARRAY)) {
		result = EX_VAR(opline->result.var);
		ZVAL_COPY_VALUE(result, array_ptr);
		if (OP1_TYPE != IS_TMP_VAR && Z_OPT_REFCOUNTED_P(result)) {
			Z_ADDREF_P(array_ptr);
		}
		Z_FE_POS_P(result) = 0;

		FREE_OP1_IF_VAR();
		ZEND_VM_NEXT_OPCODE();
	} else if (OP1_TYPE != IS_CONST && EXPECTED(Z_TYPE_P(array_ptr) == IS_OBJECT)) {
		zend_object *zobj = Z_OBJ_P(array_ptr);
		if (!zobj->ce->get_iterator) {
			HashTable *properties;

			result = EX_VAR(opline->result.var);
			ZVAL_OBJ(result, zobj);
			if (OP1_TYPE != IS_TMP_VAR) {
				GC_ADDREF(zobj);
			}
			properties = zobj->properties;
			if (properties) {
				if (UNEXPECTED(GC_REFCOUNT(properties) > 1)) {
					if (EXPECTED(!(GC_FLAGS(properties) & IS_ARRAY_IMMUTABLE))) {
						GC_DELREF(properties);
					}
					properties = zobj->properties = zend_array_dup(properties);
				}
			} else {
				properties = zobj->handlers->get_properties(zobj);
			}
			Z_FE_ITER_P(EX_VAR(opline->result.var)) = zend_hash_iterator_add(properties, 0);

			FREE_OP1_IF_VAR();
			ZEND_VM_NEXT_OPCODE_CHECK_EXCEPTION();
		} else {
			zend_bool is_empty = zend_fe_reset_iterator(array_ptr, 0 OPLINE_CC EXECUTE_DATA_CC);

			FREE_OP1();
			if (UNEXPECTED(EG(exception))) {
				HANDLE_EXCEPTION();
			} else if (is_empty) {
				ZEND_VM_JMP_EX(OP_JMP_ADDR(opline, opline->op2), 0);
			} else {
				ZEND_VM_NEXT_OPCODE();
			}
		}
	} else {
		zend_error(E_WARNING, "Invalid argument supplied for foreach()");
		ZVAL_UNDEF(EX_VAR(opline->result.var));
		Z_FE_ITER_P(EX_VAR(opline->result.var)) = (uint32_t)-1;
		FREE_OP1();
		ZEND_VM_JMP(OP_JMP_ADDR(opline, opline->op2));
	}
}

ZEND_VM_COLD_CONST_HANDLER(125, ZEND_FE_RESET_RW, CONST|TMP|VAR|CV, JMP_ADDR)
{
	USE_OPLINE
	zend_free_op free_op1;
	zval *array_ptr, *array_ref;

	SAVE_OPLINE();

	if (OP1_TYPE == IS_VAR || OP1_TYPE == IS_CV) {
		array_ref = array_ptr = GET_OP1_ZVAL_PTR_PTR(BP_VAR_R);
		if (Z_ISREF_P(array_ref)) {
			array_ptr = Z_REFVAL_P(array_ref);
		}
	} else {
		array_ref = array_ptr = GET_OP1_ZVAL_PTR(BP_VAR_R);
	}

	if (EXPECTED(Z_TYPE_P(array_ptr) == IS_ARRAY)) {
		if (OP1_TYPE == IS_VAR || OP1_TYPE == IS_CV) {
			if (array_ptr == array_ref) {
				ZVAL_NEW_REF(array_ref, array_ref);
				array_ptr = Z_REFVAL_P(array_ref);
			}
			Z_ADDREF_P(array_ref);
			ZVAL_COPY_VALUE(EX_VAR(opline->result.var), array_ref);
		} else {
			array_ref = EX_VAR(opline->result.var);
			ZVAL_NEW_REF(array_ref, array_ptr);
			array_ptr = Z_REFVAL_P(array_ref);
		}
		if (OP1_TYPE == IS_CONST) {
			ZVAL_ARR(array_ptr, zend_array_dup(Z_ARRVAL_P(array_ptr)));
		} else {
			SEPARATE_ARRAY(array_ptr);
		}
		Z_FE_ITER_P(EX_VAR(opline->result.var)) = zend_hash_iterator_add(Z_ARRVAL_P(array_ptr), 0);

		if (OP1_TYPE == IS_VAR) {
			FREE_OP1_VAR_PTR();
		}
		ZEND_VM_NEXT_OPCODE();
	} else if (OP1_TYPE != IS_CONST && EXPECTED(Z_TYPE_P(array_ptr) == IS_OBJECT)) {
		if (!Z_OBJCE_P(array_ptr)->get_iterator) {
			if (OP1_TYPE == IS_VAR || OP1_TYPE == IS_CV) {
				if (array_ptr == array_ref) {
					ZVAL_NEW_REF(array_ref, array_ref);
					array_ptr = Z_REFVAL_P(array_ref);
				}
				Z_ADDREF_P(array_ref);
				ZVAL_COPY_VALUE(EX_VAR(opline->result.var), array_ref);
			} else {
				array_ptr = EX_VAR(opline->result.var);
				ZVAL_COPY_VALUE(array_ptr, array_ref);
			}
			if (Z_OBJ_P(array_ptr)->properties
			 && UNEXPECTED(GC_REFCOUNT(Z_OBJ_P(array_ptr)->properties) > 1)) {
				if (EXPECTED(!(GC_FLAGS(Z_OBJ_P(array_ptr)->properties) & IS_ARRAY_IMMUTABLE))) {
					GC_DELREF(Z_OBJ_P(array_ptr)->properties);
				}
				Z_OBJ_P(array_ptr)->properties = zend_array_dup(Z_OBJ_P(array_ptr)->properties);
			}
			Z_FE_ITER_P(EX_VAR(opline->result.var)) = zend_hash_iterator_add(Z_OBJPROP_P(array_ptr), 0);

			FREE_OP1_VAR_PTR();
			ZEND_VM_NEXT_OPCODE_CHECK_EXCEPTION();
		} else {
			zend_bool is_empty = zend_fe_reset_iterator(array_ptr, 1 OPLINE_CC EXECUTE_DATA_CC);

			if (OP1_TYPE == IS_VAR) {
				FREE_OP1_VAR_PTR();
			} else {
				FREE_OP1();
			}
			if (UNEXPECTED(EG(exception))) {
				HANDLE_EXCEPTION();
			} else if (is_empty) {
				ZEND_VM_JMP_EX(OP_JMP_ADDR(opline, opline->op2), 0);
			} else {
				ZEND_VM_NEXT_OPCODE();
			}
		}
	} else {
		zend_error(E_WARNING, "Invalid argument supplied for foreach()");
		ZVAL_UNDEF(EX_VAR(opline->result.var));
		Z_FE_ITER_P(EX_VAR(opline->result.var)) = (uint32_t)-1;
		if (OP1_TYPE == IS_VAR) {
			FREE_OP1_VAR_PTR();
		} else {
			FREE_OP1();
		}
		ZEND_VM_JMP(OP_JMP_ADDR(opline, opline->op2));
	}
}

ZEND_VM_HANDLER(78, ZEND_FE_FETCH_R, VAR, ANY, JMP_ADDR)
{
	USE_OPLINE
	zval *array;
	zval *value;
	uint32_t value_type;
	HashTable *fe_ht;
	HashPosition pos;
	Bucket *p;

	array = EX_VAR(opline->op1.var);
	SAVE_OPLINE();
	if (EXPECTED(Z_TYPE_P(array) == IS_ARRAY)) {
		fe_ht = Z_ARRVAL_P(array);
		pos = Z_FE_POS_P(array);
		p = fe_ht->arData + pos;
		while (1) {
			if (UNEXPECTED(pos >= fe_ht->nNumUsed)) {
				/* reached end of iteration */
ZEND_VM_C_LABEL(fe_fetch_r_exit):
				ZEND_VM_SET_RELATIVE_OPCODE(opline, opline->extended_value);
				ZEND_VM_CONTINUE();
			}
			value = &p->val;
			value_type = Z_TYPE_INFO_P(value);
			if (EXPECTED(value_type != IS_UNDEF)) {
				if (UNEXPECTED(value_type == IS_INDIRECT)) {
					value = Z_INDIRECT_P(value);
					value_type = Z_TYPE_INFO_P(value);
					if (EXPECTED(value_type != IS_UNDEF)) {
						break;
					}
				} else {
					break;
				}
			}
			pos++;
			p++;
		}
		Z_FE_POS_P(array) = pos + 1;
		if (RETURN_VALUE_USED(opline)) {
			if (!p->key) {
				ZVAL_LONG(EX_VAR(opline->result.var), p->h);
			} else {
				ZVAL_STR_COPY(EX_VAR(opline->result.var), p->key);
			}
		}
	} else {
		zend_object_iterator *iter;

		ZEND_ASSERT(Z_TYPE_P(array) == IS_OBJECT);
		if ((iter = zend_iterator_unwrap(array)) == NULL) {
			/* plain object */

			fe_ht = Z_OBJPROP_P(array);
			pos = zend_hash_iterator_pos(Z_FE_ITER_P(array), fe_ht);
			p = fe_ht->arData + pos;
			while (1) {
				if (UNEXPECTED(pos >= fe_ht->nNumUsed)) {
					/* reached end of iteration */
					ZEND_VM_C_GOTO(fe_fetch_r_exit);
				}

				value = &p->val;
				value_type = Z_TYPE_INFO_P(value);
				if (EXPECTED(value_type != IS_UNDEF)) {
					if (UNEXPECTED(value_type == IS_INDIRECT)) {
						value = Z_INDIRECT_P(value);
						value_type = Z_TYPE_INFO_P(value);
						if (EXPECTED(value_type != IS_UNDEF)
						 && EXPECTED(zend_check_property_access(Z_OBJ_P(array), p->key, 0) == SUCCESS)) {
							break;
						}
					} else if (EXPECTED(Z_OBJCE_P(array)->default_properties_count == 0)
							|| !p->key
							|| zend_check_property_access(Z_OBJ_P(array), p->key, 1) == SUCCESS) {
						break;
					}
				}
				pos++;
				p++;
			}
			if (RETURN_VALUE_USED(opline)) {
				if (UNEXPECTED(!p->key)) {
					ZVAL_LONG(EX_VAR(opline->result.var), p->h);
				} else if (ZSTR_VAL(p->key)[0]) {
					ZVAL_STR_COPY(EX_VAR(opline->result.var), p->key);
				} else {
					const char *class_name, *prop_name;
					size_t prop_name_len;
					zend_unmangle_property_name_ex(
						p->key, &class_name, &prop_name, &prop_name_len);
					ZVAL_STRINGL(EX_VAR(opline->result.var), prop_name, prop_name_len);
				}
			}
			EG(ht_iterators)[Z_FE_ITER_P(array)].pos = pos + 1;
		} else {
			if (EXPECTED(++iter->index > 0)) {
				/* This could cause an endless loop if index becomes zero again.
				 * In case that ever happens we need an additional flag. */
				iter->funcs->move_forward(iter);
				if (UNEXPECTED(EG(exception) != NULL)) {
					UNDEF_RESULT();
					HANDLE_EXCEPTION();
				}
				if (UNEXPECTED(iter->funcs->valid(iter) == FAILURE)) {
					/* reached end of iteration */
					if (UNEXPECTED(EG(exception) != NULL)) {
						UNDEF_RESULT();
						HANDLE_EXCEPTION();
					}
					ZEND_VM_C_GOTO(fe_fetch_r_exit);
				}
			}
			value = iter->funcs->get_current_data(iter);
			if (UNEXPECTED(EG(exception) != NULL)) {
				UNDEF_RESULT();
				HANDLE_EXCEPTION();
			}
			if (!value) {
				/* failure in get_current_data */
				ZEND_VM_C_GOTO(fe_fetch_r_exit);
			}
			if (RETURN_VALUE_USED(opline)) {
				if (iter->funcs->get_current_key) {
					iter->funcs->get_current_key(iter, EX_VAR(opline->result.var));
					if (UNEXPECTED(EG(exception) != NULL)) {
						UNDEF_RESULT();
						HANDLE_EXCEPTION();
					}
				} else {
					ZVAL_LONG(EX_VAR(opline->result.var), iter->index);
				}
			}
			value_type = Z_TYPE_INFO_P(value);
		}
	}

	if (EXPECTED(OP2_TYPE == IS_CV)) {
		zval *variable_ptr = EX_VAR(opline->op2.var);
		zend_assign_to_variable(variable_ptr, value, IS_CV, EX_USES_STRICT_TYPES());
	} else {
		zval *res = EX_VAR(opline->op2.var);
		zend_refcounted *gc = Z_COUNTED_P(value);

		ZVAL_COPY_VALUE_EX(res, value, gc, value_type);
		if (Z_TYPE_INFO_REFCOUNTED(value_type)) {
			GC_ADDREF(gc);
		}
	}
	ZEND_VM_NEXT_OPCODE_CHECK_EXCEPTION();
}

ZEND_VM_HANDLER(126, ZEND_FE_FETCH_RW, VAR, ANY, JMP_ADDR)
{
	USE_OPLINE
	zval *array;
	zval *value;
	uint32_t value_type;
	HashTable *fe_ht;
	HashPosition pos;
	Bucket *p;

	array = EX_VAR(opline->op1.var);
	SAVE_OPLINE();

	ZVAL_DEREF(array);
	if (EXPECTED(Z_TYPE_P(array) == IS_ARRAY)) {
		pos = zend_hash_iterator_pos_ex(Z_FE_ITER_P(EX_VAR(opline->op1.var)), array);
		fe_ht = Z_ARRVAL_P(array);
		p = fe_ht->arData + pos;
		while (1) {
			if (UNEXPECTED(pos >= fe_ht->nNumUsed)) {
				/* reached end of iteration */
				ZEND_VM_C_GOTO(fe_fetch_w_exit);
			}
			value = &p->val;
			value_type = Z_TYPE_INFO_P(value);
			if (EXPECTED(value_type != IS_UNDEF)) {
				if (UNEXPECTED(value_type == IS_INDIRECT)) {
					value = Z_INDIRECT_P(value);
					value_type = Z_TYPE_INFO_P(value);
					if (EXPECTED(value_type != IS_UNDEF)) {
						break;
					}
				} else {
					break;
				}
			}
			pos++;
			p++;
		}
		if (RETURN_VALUE_USED(opline)) {
			if (!p->key) {
				ZVAL_LONG(EX_VAR(opline->result.var), p->h);
			} else {
				ZVAL_STR_COPY(EX_VAR(opline->result.var), p->key);
			}
		}
		EG(ht_iterators)[Z_FE_ITER_P(EX_VAR(opline->op1.var))].pos = pos + 1;
	} else if (EXPECTED(Z_TYPE_P(array) == IS_OBJECT)) {
		zend_object_iterator *iter;

		if ((iter = zend_iterator_unwrap(array)) == NULL) {
			/* plain object */

			fe_ht = Z_OBJPROP_P(array);
			pos = zend_hash_iterator_pos(Z_FE_ITER_P(EX_VAR(opline->op1.var)), fe_ht);
			p = fe_ht->arData + pos;
			while (1) {
				if (UNEXPECTED(pos >= fe_ht->nNumUsed)) {
					/* reached end of iteration */
					ZEND_VM_C_GOTO(fe_fetch_w_exit);
				}

				value = &p->val;
				value_type = Z_TYPE_INFO_P(value);
				if (EXPECTED(value_type != IS_UNDEF)) {
					if (UNEXPECTED(value_type == IS_INDIRECT)) {
						value = Z_INDIRECT_P(value);
						value_type = Z_TYPE_INFO_P(value);
						if (EXPECTED(value_type != IS_UNDEF)
						 && EXPECTED(zend_check_property_access(Z_OBJ_P(array), p->key, 0) == SUCCESS)) {
							if ((value_type & Z_TYPE_MASK) != IS_REFERENCE) {
								zend_property_info *prop_info =
									zend_get_typed_property_info_for_slot(Z_OBJ_P(array), value);
								if (UNEXPECTED(prop_info)) {
									ZVAL_NEW_REF(value, value);
									ZEND_REF_ADD_TYPE_SOURCE(Z_REF_P(value), prop_info);
									value_type = IS_REFERENCE_EX;
								}
							}
							break;
						}
					} else if (EXPECTED(Z_OBJCE_P(array)->default_properties_count == 0)
							|| !p->key
							|| zend_check_property_access(Z_OBJ_P(array), p->key, 1) == SUCCESS) {
						break;
					}
				}
				pos++;
				p++;
			}
			if (RETURN_VALUE_USED(opline)) {
				if (UNEXPECTED(!p->key)) {
					ZVAL_LONG(EX_VAR(opline->result.var), p->h);
				} else if (ZSTR_VAL(p->key)[0]) {
					ZVAL_STR_COPY(EX_VAR(opline->result.var), p->key);
				} else {
					const char *class_name, *prop_name;
					size_t prop_name_len;
					zend_unmangle_property_name_ex(
						p->key, &class_name, &prop_name, &prop_name_len);
					ZVAL_STRINGL(EX_VAR(opline->result.var), prop_name, prop_name_len);
				}
			}
			EG(ht_iterators)[Z_FE_ITER_P(EX_VAR(opline->op1.var))].pos = pos + 1;
		} else {
			if (++iter->index > 0) {
				/* This could cause an endless loop if index becomes zero again.
				 * In case that ever happens we need an additional flag. */
				iter->funcs->move_forward(iter);
				if (UNEXPECTED(EG(exception) != NULL)) {
					UNDEF_RESULT();
					HANDLE_EXCEPTION();
				}
				if (UNEXPECTED(iter->funcs->valid(iter) == FAILURE)) {
					/* reached end of iteration */
					if (UNEXPECTED(EG(exception) != NULL)) {
						UNDEF_RESULT();
						HANDLE_EXCEPTION();
					}
					ZEND_VM_C_GOTO(fe_fetch_w_exit);
				}
			}
			value = iter->funcs->get_current_data(iter);
			if (UNEXPECTED(EG(exception) != NULL)) {
				UNDEF_RESULT();
				HANDLE_EXCEPTION();
			}
			if (!value) {
				/* failure in get_current_data */
				ZEND_VM_C_GOTO(fe_fetch_w_exit);
			}
			if (RETURN_VALUE_USED(opline)) {
				if (iter->funcs->get_current_key) {
					iter->funcs->get_current_key(iter, EX_VAR(opline->result.var));
					if (UNEXPECTED(EG(exception) != NULL)) {
						UNDEF_RESULT();
						HANDLE_EXCEPTION();
					}
				} else {
					ZVAL_LONG(EX_VAR(opline->result.var), iter->index);
				}
			}
			value_type = Z_TYPE_INFO_P(value);
		}
	} else {
		zend_error(E_WARNING, "Invalid argument supplied for foreach()");
		if (UNEXPECTED(EG(exception))) {
			UNDEF_RESULT();
			HANDLE_EXCEPTION();
		}
ZEND_VM_C_LABEL(fe_fetch_w_exit):
		ZEND_VM_SET_RELATIVE_OPCODE(opline, opline->extended_value);
		ZEND_VM_CONTINUE();
	}

	if (EXPECTED((value_type & Z_TYPE_MASK) != IS_REFERENCE)) {
		zend_refcounted *gc = Z_COUNTED_P(value);
		zval *ref;
		ZVAL_NEW_EMPTY_REF(value);
		ref = Z_REFVAL_P(value);
		ZVAL_COPY_VALUE_EX(ref, value, gc, value_type);
	}
	if (EXPECTED(OP2_TYPE == IS_CV)) {
		zval *variable_ptr = EX_VAR(opline->op2.var);
		if (EXPECTED(variable_ptr != value)) {
			zend_reference *ref;

			ref = Z_REF_P(value);
			GC_ADDREF(ref);
			zval_ptr_dtor(variable_ptr);
			ZVAL_REF(variable_ptr, ref);
		}
	} else {
		Z_ADDREF_P(value);
		ZVAL_REF(EX_VAR(opline->op2.var), Z_REF_P(value));
	}
	ZEND_VM_NEXT_OPCODE_CHECK_EXCEPTION();
}

ZEND_VM_HOT_HANDLER(197, ZEND_ISSET_ISEMPTY_CV, CV, UNUSED, ISSET, SPEC(ISSET))
{
	USE_OPLINE
	zval *value;

	value = EX_VAR(opline->op1.var);
	if (!(opline->extended_value & ZEND_ISEMPTY)) {
		if (Z_TYPE_P(value) > IS_NULL &&
		    (!Z_ISREF_P(value) || Z_TYPE_P(Z_REFVAL_P(value)) != IS_NULL)) {
			ZEND_VM_SMART_BRANCH_TRUE();
			ZVAL_TRUE(EX_VAR(opline->result.var));
			ZEND_VM_NEXT_OPCODE();
		} else {
			ZEND_VM_SMART_BRANCH_FALSE();
			ZVAL_FALSE(EX_VAR(opline->result.var));
			ZEND_VM_NEXT_OPCODE();
		}
	} else {
		int result;

		SAVE_OPLINE();
		result = !i_zend_is_true(value);
		if (UNEXPECTED(EG(exception))) {
			ZVAL_UNDEF(EX_VAR(opline->result.var));
			HANDLE_EXCEPTION();
		}
		ZEND_VM_SMART_BRANCH(result, 0);
		ZVAL_BOOL(EX_VAR(opline->result.var), result);
		ZEND_VM_NEXT_OPCODE();
	}
}

ZEND_VM_HANDLER(114, ZEND_ISSET_ISEMPTY_VAR, CONST|TMPVAR|CV, UNUSED, VAR_FETCH|ISSET)
{
	USE_OPLINE
	zval *value;
	int result;
	zend_free_op free_op1;
	zval *varname;
	zend_string *name, *tmp_name;
	HashTable *target_symbol_table;

	SAVE_OPLINE();
	varname = GET_OP1_ZVAL_PTR(BP_VAR_IS);
	if (OP1_TYPE == IS_CONST) {
		name = Z_STR_P(varname);
	} else {
		name = zval_get_tmp_string(varname, &tmp_name);
	}

	target_symbol_table = zend_get_target_symbol_table(opline->extended_value EXECUTE_DATA_CC);
	value = zend_hash_find_ex(target_symbol_table, name, OP1_TYPE == IS_CONST);

	if (OP1_TYPE != IS_CONST) {
		zend_tmp_string_release(tmp_name);
	}
	FREE_OP1();

	if (!value) {
		result = (opline->extended_value & ZEND_ISEMPTY);
	} else {
		if (Z_TYPE_P(value) == IS_INDIRECT) {
			value = Z_INDIRECT_P(value);
		}
		if (!(opline->extended_value & ZEND_ISEMPTY)) {
			if (Z_ISREF_P(value)) {
				value = Z_REFVAL_P(value);
			}
			result = Z_TYPE_P(value) > IS_NULL;
		} else {
			result = !i_zend_is_true(value);
		}
	}

	ZEND_VM_SMART_BRANCH(result, 1);
	ZVAL_BOOL(EX_VAR(opline->result.var), result);
	ZEND_VM_NEXT_OPCODE_CHECK_EXCEPTION();
}

/* No specialization for op_types (CONST|TMPVAR|CV, UNUSED|CLASS_FETCH|CONST|VAR) */
ZEND_VM_HANDLER(180, ZEND_ISSET_ISEMPTY_STATIC_PROP, ANY, CLASS_FETCH, ISSET|CACHE_SLOT)
{
	USE_OPLINE
	zval *value;
	int result;

	SAVE_OPLINE();

	result = zend_fetch_static_property_address(&value, NULL, opline->extended_value & ~ZEND_ISEMPTY, BP_VAR_IS, 0 OPLINE_CC EXECUTE_DATA_CC);

	if (!(opline->extended_value & ZEND_ISEMPTY)) {
		result = result == SUCCESS && Z_TYPE_P(value) > IS_NULL &&
		    (!Z_ISREF_P(value) || Z_TYPE_P(Z_REFVAL_P(value)) != IS_NULL);
	} else {
		result = result != SUCCESS || !i_zend_is_true(value);
	}

	ZEND_VM_SMART_BRANCH(result, 1);
	ZVAL_BOOL(EX_VAR(opline->result.var), result);
	ZEND_VM_NEXT_OPCODE_CHECK_EXCEPTION();
}

ZEND_VM_COLD_CONSTCONST_HANDLER(115, ZEND_ISSET_ISEMPTY_DIM_OBJ, CONST|TMPVAR|CV, CONST|TMPVAR|CV, ISSET)
{
	USE_OPLINE
	zend_free_op free_op1, free_op2;
	zval *container;
	int result;
	zend_ulong hval;
	zval *offset;

	SAVE_OPLINE();
	container = GET_OP1_OBJ_ZVAL_PTR_UNDEF(BP_VAR_IS);
	offset = GET_OP2_ZVAL_PTR_UNDEF(BP_VAR_R);

	if (EXPECTED(Z_TYPE_P(container) == IS_ARRAY)) {
		HashTable *ht;
		zval *value;
		zend_string *str;

ZEND_VM_C_LABEL(isset_dim_obj_array):
		ht = Z_ARRVAL_P(container);
ZEND_VM_C_LABEL(isset_again):
		if (EXPECTED(Z_TYPE_P(offset) == IS_STRING)) {
			str = Z_STR_P(offset);
			if (OP2_TYPE != IS_CONST) {
				if (ZEND_HANDLE_NUMERIC(str, hval)) {
					ZEND_VM_C_GOTO(num_index_prop);
				}
			}
			value = zend_hash_find_ex_ind(ht, str, OP2_TYPE == IS_CONST);
		} else if (EXPECTED(Z_TYPE_P(offset) == IS_LONG)) {
			hval = Z_LVAL_P(offset);
ZEND_VM_C_LABEL(num_index_prop):
			value = zend_hash_index_find(ht, hval);
		} else if ((OP2_TYPE & (IS_VAR|IS_CV)) && EXPECTED(Z_ISREF_P(offset))) {
			offset = Z_REFVAL_P(offset);
			ZEND_VM_C_GOTO(isset_again);
		} else {
			value = zend_find_array_dim_slow(ht, offset EXECUTE_DATA_CC);
		}

		if (!(opline->extended_value & ZEND_ISEMPTY)) {
			/* > IS_NULL means not IS_UNDEF and not IS_NULL */
			result = value != NULL && Z_TYPE_P(value) > IS_NULL &&
			    (!Z_ISREF_P(value) || Z_TYPE_P(Z_REFVAL_P(value)) != IS_NULL);

			if (OP1_TYPE & (IS_CONST|IS_CV)) {
				/* avoid exception check */
				FREE_OP2();
				ZEND_VM_SMART_BRANCH(result, 0);
				ZVAL_BOOL(EX_VAR(opline->result.var), result);
				ZEND_VM_NEXT_OPCODE();
			}
		} else {
			result = (value == NULL || !i_zend_is_true(value));
		}
		ZEND_VM_C_GOTO(isset_dim_obj_exit);
	} else if ((OP1_TYPE & (IS_VAR|IS_CV)) && EXPECTED(Z_ISREF_P(container))) {
		container = Z_REFVAL_P(container);
		if (EXPECTED(Z_TYPE_P(container) == IS_ARRAY)) {
			ZEND_VM_C_GOTO(isset_dim_obj_array);
		}
	}

	if (OP2_TYPE == IS_CONST && Z_EXTRA_P(offset) == ZEND_EXTRA_VALUE) {
		offset++;
	}
	if (!(opline->extended_value & ZEND_ISEMPTY)) {
		result = zend_isset_dim_slow(container, offset EXECUTE_DATA_CC);
	} else {
		result = zend_isempty_dim_slow(container, offset EXECUTE_DATA_CC);
	}

ZEND_VM_C_LABEL(isset_dim_obj_exit):
	FREE_OP2();
	FREE_OP1();
	ZEND_VM_SMART_BRANCH(result, 1);
	ZVAL_BOOL(EX_VAR(opline->result.var), result);
	ZEND_VM_NEXT_OPCODE_CHECK_EXCEPTION();
}

ZEND_VM_COLD_CONST_HANDLER(148, ZEND_ISSET_ISEMPTY_PROP_OBJ, CONST|TMPVAR|UNUSED|THIS|CV, CONST|TMPVAR|CV, ISSET|CACHE_SLOT)
{
	USE_OPLINE
	zend_free_op free_op1, free_op2;
	zval *container;
	int result;
	zval *offset;
	zend_string *name, *tmp_name;

	SAVE_OPLINE();
	container = GET_OP1_OBJ_ZVAL_PTR(BP_VAR_IS);

	if (OP1_TYPE == IS_UNUSED && UNEXPECTED(Z_TYPE_P(container) == IS_UNDEF)) {
		ZEND_VM_DISPATCH_TO_HELPER(zend_this_not_in_object_context_helper);
	}

	offset = GET_OP2_ZVAL_PTR(BP_VAR_R);

	if (OP1_TYPE == IS_CONST ||
	    (OP1_TYPE != IS_UNUSED && UNEXPECTED(Z_TYPE_P(container) != IS_OBJECT))) {
		if ((OP1_TYPE & (IS_VAR|IS_CV)) && Z_ISREF_P(container)) {
			container = Z_REFVAL_P(container);
			if (UNEXPECTED(Z_TYPE_P(container) != IS_OBJECT)) {
				result = (opline->extended_value & ZEND_ISEMPTY);
				ZEND_VM_C_GOTO(isset_object_finish);
			}
		} else {
			result = (opline->extended_value & ZEND_ISEMPTY);
			ZEND_VM_C_GOTO(isset_object_finish);
		}
	}

	if (OP2_TYPE == IS_CONST) {
		name = Z_STR_P(offset);
	} else {
		name = zval_get_tmp_string(offset, &tmp_name);
	}

	result =
		(opline->extended_value & ZEND_ISEMPTY) ^
		Z_OBJ_HT_P(container)->has_property(Z_OBJ_P(container), name, (opline->extended_value & ZEND_ISEMPTY), ((OP2_TYPE == IS_CONST) ? CACHE_ADDR(opline->extended_value & ~ZEND_ISEMPTY) : NULL));

	if (OP2_TYPE != IS_CONST) {
		zend_tmp_string_release(tmp_name);
	}

ZEND_VM_C_LABEL(isset_object_finish):
	FREE_OP2();
	FREE_OP1();
	ZEND_VM_SMART_BRANCH(result, 1);
	ZVAL_BOOL(EX_VAR(opline->result.var), result);
	ZEND_VM_NEXT_OPCODE_CHECK_EXCEPTION();
}

ZEND_VM_HANDLER(199, ZEND_ARRAY_KEY_EXISTS, CV|TMPVAR|CONST, CV|TMPVAR|CONST)
{
	USE_OPLINE

	zend_free_op free_op1, free_op2;
	zval *key, *subject;
	HashTable *ht;
	uint32_t result;

	SAVE_OPLINE();

	key = GET_OP1_ZVAL_PTR_UNDEF(BP_VAR_R);
	subject = GET_OP2_ZVAL_PTR_UNDEF(BP_VAR_R);

	if (EXPECTED(Z_TYPE_P(subject) == IS_ARRAY)) {
ZEND_VM_C_LABEL(array_key_exists_array):
		ht = Z_ARRVAL_P(subject);
		result = zend_array_key_exists_fast(ht, key OPLINE_CC EXECUTE_DATA_CC);
	} else {
		if ((OP2_TYPE & (IS_VAR|IS_CV)) && EXPECTED(Z_ISREF_P(subject))) {
			subject = Z_REFVAL_P(subject);
			if (EXPECTED(Z_TYPE_P(subject) == IS_ARRAY)) {
				ZEND_VM_C_GOTO(array_key_exists_array);
			}
		}
		result = zend_array_key_exists_slow(subject, key OPLINE_CC EXECUTE_DATA_CC);
	}

	FREE_OP2();
	FREE_OP1();
	ZEND_VM_SMART_BRANCH(result == IS_TRUE, 1);
	Z_TYPE_INFO_P(EX_VAR(opline->result.var)) = result;
	ZEND_VM_NEXT_OPCODE_CHECK_EXCEPTION();
}

/* No specialization for op_types (CONST|TMPVAR|UNUSED|CV, ANY) */
ZEND_VM_COLD_HANDLER(79, ZEND_EXIT, ANY, ANY)
{
	USE_OPLINE

	SAVE_OPLINE();
	if (OP1_TYPE != IS_UNUSED) {
		zend_free_op free_op1;
		zval *ptr = GET_OP1_ZVAL_PTR(BP_VAR_R);

		do {
			if (Z_TYPE_P(ptr) == IS_LONG) {
				EG(exit_status) = Z_LVAL_P(ptr);
			} else {
				if ((OP1_TYPE & (IS_VAR|IS_CV)) && Z_ISREF_P(ptr)) {
					ptr = Z_REFVAL_P(ptr);
					if (Z_TYPE_P(ptr) == IS_LONG) {
						EG(exit_status) = Z_LVAL_P(ptr);
						break;
					}
				}
				zend_print_zval(ptr, 0);
			}
		} while (0);
		FREE_OP1();
	}
	zend_bailout();
	ZEND_VM_NEXT_OPCODE(); /* Never reached */
}

ZEND_VM_HANDLER(57, ZEND_BEGIN_SILENCE, ANY, ANY)
{
	USE_OPLINE

	ZVAL_LONG(EX_VAR(opline->result.var), EG(error_reporting));

	if (!E_HAS_ONLY_FATAL_ERRORS(EG(error_reporting))) {
		do {
			/* Do not silence fatal errors */
			EG(error_reporting) &= E_FATAL_ERRORS;
			if (!EG(error_reporting_ini_entry)) {
				zval *zv = zend_hash_find_ex(EG(ini_directives), ZSTR_KNOWN(ZEND_STR_ERROR_REPORTING), 1);
				if (zv) {
					EG(error_reporting_ini_entry) = (zend_ini_entry *)Z_PTR_P(zv);
				} else {
					break;
				}
			}
			if (!EG(error_reporting_ini_entry)->modified) {
				if (!EG(modified_ini_directives)) {
					ALLOC_HASHTABLE(EG(modified_ini_directives));
					zend_hash_init(EG(modified_ini_directives), 8, NULL, NULL, 0);
				}
				if (EXPECTED(zend_hash_add_ptr(EG(modified_ini_directives), ZSTR_KNOWN(ZEND_STR_ERROR_REPORTING), EG(error_reporting_ini_entry)) != NULL)) {
					EG(error_reporting_ini_entry)->orig_value = EG(error_reporting_ini_entry)->value;
					EG(error_reporting_ini_entry)->orig_modifiable = EG(error_reporting_ini_entry)->modifiable;
					EG(error_reporting_ini_entry)->modified = 1;
				}
			}
		} while (0);
	}
	ZEND_VM_NEXT_OPCODE();
}

ZEND_VM_HANDLER(58, ZEND_END_SILENCE, TMP, ANY)
{
	USE_OPLINE

	if (E_HAS_ONLY_FATAL_ERRORS(EG(error_reporting))
			&& !E_HAS_ONLY_FATAL_ERRORS(Z_LVAL_P(EX_VAR(opline->op1.var)))) {
		EG(error_reporting) = Z_LVAL_P(EX_VAR(opline->op1.var));
	}
	ZEND_VM_NEXT_OPCODE();
}

ZEND_VM_COLD_CONST_HANDLER(152, ZEND_JMP_SET, CONST|TMP|VAR|CV, JMP_ADDR)
{
	USE_OPLINE
	zend_free_op free_op1;
	zval *value;
	zval *ref = NULL;
	int ret;

	SAVE_OPLINE();
	value = GET_OP1_ZVAL_PTR(BP_VAR_R);

	if ((OP1_TYPE == IS_VAR || OP1_TYPE == IS_CV) && Z_ISREF_P(value)) {
		if (OP1_TYPE == IS_VAR) {
			ref = value;
		}
		value = Z_REFVAL_P(value);
	}

	ret = i_zend_is_true(value);

	if (UNEXPECTED(EG(exception))) {
		FREE_OP1();
		ZVAL_UNDEF(EX_VAR(opline->result.var));
		HANDLE_EXCEPTION();
	}

	if (ret) {
		zval *result = EX_VAR(opline->result.var);

		ZVAL_COPY_VALUE(result, value);
		if (OP1_TYPE == IS_CONST) {
			if (UNEXPECTED(Z_OPT_REFCOUNTED_P(result))) Z_ADDREF_P(result);
		} else if (OP1_TYPE == IS_CV) {
			if (Z_OPT_REFCOUNTED_P(result)) Z_ADDREF_P(result);
		} else if (OP1_TYPE == IS_VAR && ref) {
			zend_reference *r = Z_REF_P(ref);

			if (UNEXPECTED(GC_DELREF(r) == 0)) {
				efree_size(r, sizeof(zend_reference));
			} else if (Z_OPT_REFCOUNTED_P(result)) {
				Z_ADDREF_P(result);
			}
		}
		ZEND_VM_JMP_EX(OP_JMP_ADDR(opline, opline->op2), 0);
	}

	FREE_OP1();
	ZEND_VM_NEXT_OPCODE();
}

ZEND_VM_COLD_CONST_HANDLER(169, ZEND_COALESCE, CONST|TMPVAR|CV, JMP_ADDR)
{
	USE_OPLINE
	zend_free_op free_op1;
	zval *value;
	zval *ref = NULL;

	SAVE_OPLINE();
	value = GET_OP1_ZVAL_PTR(BP_VAR_IS);

	/* FETCH_OBJ_IS may return IS_REFERENCE in TMP_VAR */
	if ((OP1_TYPE & (IS_VAR|IS_CV)) && Z_ISREF_P(value)) {
		if (OP1_TYPE & IS_VAR) {
			ref = value;
		}
		value = Z_REFVAL_P(value);
	}

	if (Z_TYPE_P(value) > IS_NULL) {
		zval *result = EX_VAR(opline->result.var);
		ZVAL_COPY_VALUE(result, value);
		if (OP1_TYPE == IS_CONST) {
			if (UNEXPECTED(Z_OPT_REFCOUNTED_P(result))) Z_ADDREF_P(result);
		} else if (OP1_TYPE == IS_CV) {
			if (Z_OPT_REFCOUNTED_P(result)) Z_ADDREF_P(result);
		} else if ((OP1_TYPE & IS_VAR) && ref) {
			zend_reference *r = Z_REF_P(ref);

			if (UNEXPECTED(GC_DELREF(r) == 0)) {
				efree_size(r, sizeof(zend_reference));
			} else if (Z_OPT_REFCOUNTED_P(result)) {
				Z_ADDREF_P(result);
			}
		}
		ZEND_VM_JMP_EX(OP_JMP_ADDR(opline, opline->op2), 0);
	}

	FREE_OP1();
	ZEND_VM_NEXT_OPCODE();
}

ZEND_VM_HOT_HANDLER(22, ZEND_QM_ASSIGN, CONST|TMP|VAR|CV, ANY)
{
	USE_OPLINE
	zend_free_op free_op1;
	zval *value;
	zval *result = EX_VAR(opline->result.var);

	value = GET_OP1_ZVAL_PTR_UNDEF(BP_VAR_R);
	if (OP1_TYPE == IS_CV && UNEXPECTED(Z_TYPE_P(value) == IS_UNDEF)) {
		SAVE_OPLINE();
		ZVAL_UNDEFINED_OP1();
		ZVAL_NULL(result);
		ZEND_VM_NEXT_OPCODE_CHECK_EXCEPTION();
	}

	if (OP1_TYPE == IS_CV) {
		ZVAL_COPY_DEREF(result, value);
	} else if (OP1_TYPE == IS_VAR) {
		if (UNEXPECTED(Z_ISREF_P(value))) {
			ZVAL_COPY_VALUE(result, Z_REFVAL_P(value));
			if (UNEXPECTED(Z_DELREF_P(value) == 0)) {
				efree_size(Z_REF_P(value), sizeof(zend_reference));
			} else if (Z_OPT_REFCOUNTED_P(result)) {
				Z_ADDREF_P(result);
			}
		} else {
			ZVAL_COPY_VALUE(result, value);
		}
	} else {
		ZVAL_COPY_VALUE(result, value);
		if (OP1_TYPE == IS_CONST) {
			if (UNEXPECTED(Z_OPT_REFCOUNTED_P(result))) {
				Z_ADDREF_P(result);
			}
		}
	}
	ZEND_VM_NEXT_OPCODE();
}

ZEND_VM_COLD_HANDLER(101, ZEND_EXT_STMT, ANY, ANY)
{
	USE_OPLINE

	if (!EG(no_extensions)) {
		SAVE_OPLINE();
		zend_llist_apply_with_argument(&zend_extensions, (llist_apply_with_arg_func_t) zend_extension_statement_handler, execute_data);
		ZEND_VM_NEXT_OPCODE_CHECK_EXCEPTION();
	}
	ZEND_VM_NEXT_OPCODE();
}

ZEND_VM_COLD_HANDLER(102, ZEND_EXT_FCALL_BEGIN, ANY, ANY)
{
	USE_OPLINE

	if (!EG(no_extensions)) {
		SAVE_OPLINE();
		zend_llist_apply_with_argument(&zend_extensions, (llist_apply_with_arg_func_t) zend_extension_fcall_begin_handler, execute_data);
		ZEND_VM_NEXT_OPCODE_CHECK_EXCEPTION();
	}
	ZEND_VM_NEXT_OPCODE();
}

ZEND_VM_COLD_HANDLER(103, ZEND_EXT_FCALL_END, ANY, ANY)
{
	USE_OPLINE

	if (!EG(no_extensions)) {
		SAVE_OPLINE();
		zend_llist_apply_with_argument(&zend_extensions, (llist_apply_with_arg_func_t) zend_extension_fcall_end_handler, execute_data);
		ZEND_VM_NEXT_OPCODE_CHECK_EXCEPTION();
	}
	ZEND_VM_NEXT_OPCODE();
}

ZEND_VM_HANDLER(139, ZEND_DECLARE_CLASS, CONST, ANY)
{
	USE_OPLINE

	SAVE_OPLINE();
	do_bind_class(RT_CONSTANT(opline, opline->op1), NULL);
	ZEND_VM_NEXT_OPCODE_CHECK_EXCEPTION();
}

ZEND_VM_HANDLER(140, ZEND_DECLARE_INHERITED_CLASS, CONST, CONST)
{
	zend_class_entry *parent;
	USE_OPLINE

	SAVE_OPLINE();
	parent = zend_fetch_class_by_name(Z_STR_P(RT_CONSTANT(opline, opline->op2)),
	                                 Z_STR_P(RT_CONSTANT(opline, opline->op2) + 1),
	                                 ZEND_FETCH_CLASS_EXCEPTION);
	if (UNEXPECTED(parent == NULL)) {
		ZEND_ASSERT(EG(exception));
		HANDLE_EXCEPTION();
	}
	do_bind_class(RT_CONSTANT(opline, opline->op1), parent);
	ZEND_VM_NEXT_OPCODE_CHECK_EXCEPTION();
}

ZEND_VM_HANDLER(145, ZEND_DECLARE_INHERITED_CLASS_DELAYED, CONST, CONST)
{
	USE_OPLINE
	zval *zce, *orig_zce;
	zend_class_entry *parent;

	SAVE_OPLINE();
	if ((zce = zend_hash_find_ex(EG(class_table), Z_STR_P(RT_CONSTANT(opline, opline->op1)), 1)) == NULL ||
	    ((orig_zce = zend_hash_find_ex(EG(class_table), Z_STR_P(RT_CONSTANT(opline, opline->op1)+1), 1)) != NULL &&
	     Z_CE_P(zce) != Z_CE_P(orig_zce))) {
		parent = zend_fetch_class_by_name(Z_STR_P(RT_CONSTANT(opline, opline->op2)),
	                                 Z_STR_P(RT_CONSTANT(opline, opline->op2) + 1),
	                                 ZEND_FETCH_CLASS_EXCEPTION);
		if (UNEXPECTED(parent == NULL)) {
			ZEND_ASSERT(EG(exception));
			HANDLE_EXCEPTION();
		}
		do_bind_class(RT_CONSTANT(opline, opline->op1), parent);
	}
	ZEND_VM_NEXT_OPCODE_CHECK_EXCEPTION();
}

ZEND_VM_HANDLER(171, ZEND_DECLARE_ANON_CLASS, ANY, ANY, JMP_ADDR)
{
	zval *zv;
	zend_class_entry *ce;
	USE_OPLINE

	SAVE_OPLINE();
	zv = zend_hash_find_ex(EG(class_table), Z_STR_P(RT_CONSTANT(opline, opline->op1)), 1);
	ZEND_ASSERT(zv != NULL);
	ce = Z_CE_P(zv);
	Z_CE_P(EX_VAR(opline->result.var)) = ce;

	if (ce->ce_flags & ZEND_ACC_LINKED) {
		ZEND_VM_SET_RELATIVE_OPCODE(opline, opline->extended_value);
		ZEND_VM_CONTINUE();
	}
	zend_do_link_class(ce, NULL);
	ZEND_VM_NEXT_OPCODE_CHECK_EXCEPTION();
}

ZEND_VM_HANDLER(172, ZEND_DECLARE_ANON_INHERITED_CLASS, CONST, CONST, JMP_ADDR)
{
	zval *zv;
	zend_class_entry *ce, *parent;
	USE_OPLINE

	SAVE_OPLINE();
	zv = zend_hash_find_ex(EG(class_table), Z_STR_P(RT_CONSTANT(opline, opline->op1)), 1);
	ZEND_ASSERT(zv != NULL);
	ce = Z_CE_P(zv);
	Z_CE_P(EX_VAR(opline->result.var)) = ce;

	if (ce->ce_flags & ZEND_ACC_LINKED) {
		ZEND_VM_SET_RELATIVE_OPCODE(opline, opline->extended_value);
		ZEND_VM_CONTINUE();
	}

	parent = zend_fetch_class_by_name(Z_STR_P(RT_CONSTANT(opline, opline->op2)),
	                                 Z_STR_P(RT_CONSTANT(opline, opline->op2) + 1),
	                                 ZEND_FETCH_CLASS_EXCEPTION);
	if (UNEXPECTED(parent == NULL)) {
		ZEND_ASSERT(EG(exception));
		HANDLE_EXCEPTION();
	}

	zend_do_link_class(ce, parent);
	ZEND_VM_NEXT_OPCODE_CHECK_EXCEPTION();
}

ZEND_VM_HANDLER(141, ZEND_DECLARE_FUNCTION, ANY, ANY)
{
	USE_OPLINE

	SAVE_OPLINE();
	do_bind_function(RT_CONSTANT(opline, opline->op1));
	ZEND_VM_NEXT_OPCODE_CHECK_EXCEPTION();
}

ZEND_VM_HANDLER(105, ZEND_TICKS, ANY, ANY, NUM)
{
	USE_OPLINE

	if ((uint32_t)++EG(ticks_count) >= opline->extended_value) {
		EG(ticks_count) = 0;
		if (zend_ticks_function) {
			SAVE_OPLINE();
			zend_ticks_function(opline->extended_value);
			ZEND_VM_NEXT_OPCODE_CHECK_EXCEPTION();
		}
	}
	ZEND_VM_NEXT_OPCODE();
}

ZEND_VM_HANDLER(138, ZEND_INSTANCEOF, TMPVAR|CV, UNUSED|CLASS_FETCH|CONST|VAR, CACHE_SLOT)
{
	USE_OPLINE
	zend_free_op free_op1;
	zval *expr;
	zend_bool result;

	SAVE_OPLINE();
	expr = GET_OP1_ZVAL_PTR_UNDEF(BP_VAR_R);

ZEND_VM_C_LABEL(try_instanceof):
	if (Z_TYPE_P(expr) == IS_OBJECT) {
		zend_class_entry *ce;

		if (OP2_TYPE == IS_CONST) {
			ce = CACHED_PTR(opline->extended_value);
			if (UNEXPECTED(ce == NULL)) {
				ce = zend_fetch_class_by_name(Z_STR_P(RT_CONSTANT(opline, opline->op2)), Z_STR_P(RT_CONSTANT(opline, opline->op2) + 1), ZEND_FETCH_CLASS_NO_AUTOLOAD);
				if (EXPECTED(ce)) {
					CACHE_PTR(opline->extended_value, ce);
				}
			}
		} else if (OP2_TYPE == IS_UNUSED) {
			ce = zend_fetch_class(NULL, opline->op2.num);
			if (UNEXPECTED(ce == NULL)) {
				ZEND_ASSERT(EG(exception));
				FREE_OP1();
				ZVAL_UNDEF(EX_VAR(opline->result.var));
				HANDLE_EXCEPTION();
			}
		} else {
			ce = Z_CE_P(EX_VAR(opline->op2.var));
		}
		result = ce && instanceof_function(Z_OBJCE_P(expr), ce);
	} else if ((OP1_TYPE & (IS_VAR|IS_CV)) && Z_TYPE_P(expr) == IS_REFERENCE) {
		expr = Z_REFVAL_P(expr);
		ZEND_VM_C_GOTO(try_instanceof);
	} else {
		if (OP1_TYPE == IS_CV && UNEXPECTED(Z_TYPE_P(expr) == IS_UNDEF)) {
			ZVAL_UNDEFINED_OP1();
		}
		result = 0;
	}
	FREE_OP1();
	ZEND_VM_SMART_BRANCH(result, 1);
	ZVAL_BOOL(EX_VAR(opline->result.var), result);
	ZEND_VM_NEXT_OPCODE_CHECK_EXCEPTION();
}

ZEND_VM_HOT_HANDLER(104, ZEND_EXT_NOP, ANY, ANY)
{
	USE_OPLINE

	ZEND_VM_NEXT_OPCODE();
}

ZEND_VM_HOT_HANDLER(0, ZEND_NOP, ANY, ANY)
{
	USE_OPLINE

	ZEND_VM_NEXT_OPCODE();
}

ZEND_VM_HELPER(zend_dispatch_try_catch_finally_helper, ANY, ANY, uint32_t try_catch_offset, uint32_t op_num)
{
	/* May be NULL during generator closing (only finally blocks are executed) */
	zend_object *ex = EG(exception);

	/* Walk try/catch/finally structures upwards, performing the necessary actions */
	while (try_catch_offset != (uint32_t) -1) {
		zend_try_catch_element *try_catch =
			&EX(func)->op_array.try_catch_array[try_catch_offset];

		if (op_num < try_catch->catch_op && ex) {
			/* Go to catch block */
			cleanup_live_vars(execute_data, op_num, try_catch->catch_op);
			ZEND_VM_JMP_EX(&EX(func)->op_array.opcodes[try_catch->catch_op], 0);

		} else if (op_num < try_catch->finally_op) {
			/* Go to finally block */
			zval *fast_call = EX_VAR(EX(func)->op_array.opcodes[try_catch->finally_end].op1.var);
			cleanup_live_vars(execute_data, op_num, try_catch->finally_op);
			Z_OBJ_P(fast_call) = EG(exception);
			EG(exception) = NULL;
			Z_OPLINE_NUM_P(fast_call) = (uint32_t)-1;
			ZEND_VM_JMP_EX(&EX(func)->op_array.opcodes[try_catch->finally_op], 0);

		} else if (op_num < try_catch->finally_end) {
			zval *fast_call = EX_VAR(EX(func)->op_array.opcodes[try_catch->finally_end].op1.var);

			/* cleanup incomplete RETURN statement */
			if (Z_OPLINE_NUM_P(fast_call) != (uint32_t)-1
			 && (EX(func)->op_array.opcodes[Z_OPLINE_NUM_P(fast_call)].op2_type & (IS_TMP_VAR | IS_VAR))) {
				zval *return_value = EX_VAR(EX(func)->op_array.opcodes[Z_OPLINE_NUM_P(fast_call)].op2.var);

				zval_ptr_dtor(return_value);
			}

			/* Chain potential exception from wrapping finally block */
			if (Z_OBJ_P(fast_call)) {
				if (ex) {
					zend_exception_set_previous(ex, Z_OBJ_P(fast_call));
				} else {
					EG(exception) = Z_OBJ_P(fast_call);
				}
				ex = Z_OBJ_P(fast_call);
			}
		}

		try_catch_offset--;
	}

	/* Uncaught exception */
	cleanup_live_vars(execute_data, op_num, 0);
	if (UNEXPECTED((EX_CALL_INFO() & ZEND_CALL_GENERATOR) != 0)) {
		zend_generator *generator = zend_get_running_generator(EXECUTE_DATA_C);
		zend_generator_close(generator, 1);
		ZEND_VM_RETURN();
	} else {
		/* We didn't execute RETURN, and have to initialize return_value */
		if (EX(return_value)) {
			ZVAL_UNDEF(EX(return_value));
		}
		ZEND_VM_DISPATCH_TO_HELPER(zend_leave_helper);
	}
}

ZEND_VM_HANDLER(149, ZEND_HANDLE_EXCEPTION, ANY, ANY)
{
	const zend_op *throw_op = EG(opline_before_exception);
	uint32_t throw_op_num = throw_op - EX(func)->op_array.opcodes;
	int i, current_try_catch_offset = -1;

	if ((throw_op->opcode == ZEND_FREE || throw_op->opcode == ZEND_FE_FREE)
		&& throw_op->extended_value & ZEND_FREE_ON_RETURN) {
		/* exceptions thrown because of loop var destruction on return/break/...
		 * are logically thrown at the end of the foreach loop, so adjust the
		 * throw_op_num.
		 */
		const zend_live_range *range = find_live_range(
			&EX(func)->op_array, throw_op_num, throw_op->op1.var);
		throw_op_num = range->end;
	}

	/* Find the innermost try/catch/finally the exception was thrown in */
	for (i = 0; i < EX(func)->op_array.last_try_catch; i++) {
		zend_try_catch_element *try_catch = &EX(func)->op_array.try_catch_array[i];
		if (try_catch->try_op > throw_op_num) {
			/* further blocks will not be relevant... */
			break;
		}
		if (throw_op_num < try_catch->catch_op || throw_op_num < try_catch->finally_end) {
			current_try_catch_offset = i;
		}
	}

	cleanup_unfinished_calls(execute_data, throw_op_num);

	if (throw_op->result_type & (IS_VAR | IS_TMP_VAR)) {
		switch (throw_op->opcode) {
			case ZEND_ADD_ARRAY_ELEMENT:
			case ZEND_ADD_ARRAY_UNPACK:
			case ZEND_ROPE_INIT:
			case ZEND_ROPE_ADD:
				break; /* exception while building structures, live range handling will free those */

			case ZEND_FETCH_CLASS:
			case ZEND_DECLARE_ANON_CLASS:
			case ZEND_DECLARE_ANON_INHERITED_CLASS:
				break; /* return value is zend_class_entry pointer */

			default:
				zval_ptr_dtor_nogc(EX_VAR(throw_op->result.var));
		}
	}

	ZEND_VM_DISPATCH_TO_HELPER(zend_dispatch_try_catch_finally_helper, try_catch_offset, current_try_catch_offset, op_num, throw_op_num);
}

ZEND_VM_HANDLER(150, ZEND_USER_OPCODE, ANY, ANY)
{
	USE_OPLINE
	int ret;

	SAVE_OPLINE();
	ret = zend_user_opcode_handlers[opline->opcode](execute_data);
	opline = EX(opline);

	switch (ret) {
		case ZEND_USER_OPCODE_CONTINUE:
			ZEND_VM_CONTINUE();
		case ZEND_USER_OPCODE_RETURN:
			if (UNEXPECTED((EX_CALL_INFO() & ZEND_CALL_GENERATOR) != 0)) {
				zend_generator *generator = zend_get_running_generator(EXECUTE_DATA_C);
				zend_generator_close(generator, 1);
				ZEND_VM_RETURN();
			} else {
				ZEND_VM_DISPATCH_TO_HELPER(zend_leave_helper);
			}
		case ZEND_USER_OPCODE_ENTER:
			ZEND_VM_ENTER();
		case ZEND_USER_OPCODE_LEAVE:
			ZEND_VM_LEAVE();
		case ZEND_USER_OPCODE_DISPATCH:
			ZEND_VM_DISPATCH(opline->opcode, opline);
		default:
			ZEND_VM_DISPATCH((zend_uchar)(ret & 0xff), opline);
	}
}

ZEND_VM_HANDLER(143, ZEND_DECLARE_CONST, CONST, CONST)
{
	USE_OPLINE
	zend_free_op free_op1, free_op2;
	zval *name;
	zval *val;
	zend_constant c;

	SAVE_OPLINE();
	name  = GET_OP1_ZVAL_PTR(BP_VAR_R);
	val   = GET_OP2_ZVAL_PTR(BP_VAR_R);

	ZVAL_COPY(&c.value, val);
	if (Z_OPT_CONSTANT(c.value)) {
		if (UNEXPECTED(zval_update_constant_ex(&c.value, EX(func)->op_array.scope) != SUCCESS)) {
			zval_ptr_dtor_nogc(&c.value);
			FREE_OP1();
			FREE_OP2();
			HANDLE_EXCEPTION();
		}
	}
	/* non persistent, case sensitive */
	ZEND_CONSTANT_SET_FLAGS(&c, CONST_CS, PHP_USER_CONSTANT);
	c.name = zend_string_copy(Z_STR_P(name));

	if (zend_register_constant(&c) == FAILURE) {
	}

	FREE_OP1();
	FREE_OP2();
	ZEND_VM_NEXT_OPCODE_CHECK_EXCEPTION();
}

ZEND_VM_HANDLER(153, ZEND_DECLARE_LAMBDA_FUNCTION, CONST, UNUSED)
{
	USE_OPLINE
	zval *zfunc;
	zval *object;
	zend_class_entry *called_scope;

	zfunc = zend_hash_find_ex(EG(function_table), Z_STR_P(RT_CONSTANT(opline, opline->op1)), 1);
	ZEND_ASSERT(zfunc != NULL && Z_FUNC_P(zfunc)->type == ZEND_USER_FUNCTION);

	if (Z_TYPE(EX(This)) == IS_OBJECT) {
		called_scope = Z_OBJCE(EX(This));
		if (UNEXPECTED((Z_FUNC_P(zfunc)->common.fn_flags & ZEND_ACC_STATIC) ||
				(EX(func)->common.fn_flags & ZEND_ACC_STATIC))) {
			object = NULL;
		} else {
			object = &EX(This);
		}
	} else {
		called_scope = Z_CE(EX(This));
		object = NULL;
	}
	zend_create_closure(EX_VAR(opline->result.var), Z_FUNC_P(zfunc),
		EX(func)->op_array.scope, called_scope, object);

	ZEND_VM_NEXT_OPCODE();
}

ZEND_VM_HANDLER(156, ZEND_SEPARATE, VAR, UNUSED)
{
	USE_OPLINE
	zval *var_ptr;

	var_ptr = EX_VAR(opline->op1.var);
	if (UNEXPECTED(Z_ISREF_P(var_ptr))) {
		if (UNEXPECTED(Z_REFCOUNT_P(var_ptr) == 1)) {
			ZVAL_UNREF(var_ptr);
		}
	}

	ZEND_VM_NEXT_OPCODE();
}

ZEND_VM_COLD_HELPER(zend_yield_in_closed_generator_helper, ANY, ANY)
{
	USE_OPLINE

	SAVE_OPLINE();
	zend_throw_error(NULL, "Cannot yield from finally in a force-closed generator");
	FREE_UNFETCHED_OP2();
	FREE_UNFETCHED_OP1();
	UNDEF_RESULT();
	HANDLE_EXCEPTION();
}

ZEND_VM_HANDLER(160, ZEND_YIELD, CONST|TMP|VAR|CV|UNUSED, CONST|TMP|VAR|CV|UNUSED, SRC)
{
	USE_OPLINE

	zend_generator *generator = zend_get_running_generator(EXECUTE_DATA_C);

	SAVE_OPLINE();
	if (UNEXPECTED(generator->flags & ZEND_GENERATOR_FORCED_CLOSE)) {
		ZEND_VM_DISPATCH_TO_HELPER(zend_yield_in_closed_generator_helper);
	}

	/* Destroy the previously yielded value */
	zval_ptr_dtor(&generator->value);

	/* Destroy the previously yielded key */
	zval_ptr_dtor(&generator->key);

	/* Set the new yielded value */
	if (OP1_TYPE != IS_UNUSED) {
		zend_free_op free_op1;

		if (UNEXPECTED(EX(func)->op_array.fn_flags & ZEND_ACC_RETURN_REFERENCE)) {
			/* Constants and temporary variables aren't yieldable by reference,
			 * but we still allow them with a notice. */
			if (OP1_TYPE & (IS_CONST|IS_TMP_VAR)) {
				zval *value;

				zend_error(E_NOTICE, "Only variable references should be yielded by reference");

				value = GET_OP1_ZVAL_PTR(BP_VAR_R);
				ZVAL_COPY_VALUE(&generator->value, value);
				if (OP1_TYPE == IS_CONST) {
					if (UNEXPECTED(Z_OPT_REFCOUNTED(generator->value))) {
						Z_ADDREF(generator->value);
					}
				}
			} else {
				zval *value_ptr = GET_OP1_ZVAL_PTR_PTR(BP_VAR_W);

				/* If a function call result is yielded and the function did
				 * not return by reference we throw a notice. */
				if (OP1_TYPE == IS_VAR &&
				    (value_ptr == &EG(uninitialized_zval) ||
				     (opline->extended_value == ZEND_RETURNS_FUNCTION &&
				      !Z_ISREF_P(value_ptr)))) {
					zend_error(E_NOTICE, "Only variable references should be yielded by reference");
					ZVAL_COPY(&generator->value, value_ptr);
				} else {
					if (Z_ISREF_P(value_ptr)) {
						Z_ADDREF_P(value_ptr);
					} else {
						ZVAL_MAKE_REF_EX(value_ptr, 2);
					}
					ZVAL_REF(&generator->value, Z_REF_P(value_ptr));
				}

				FREE_OP1_VAR_PTR();
			}
		} else {
			zval *value = GET_OP1_ZVAL_PTR(BP_VAR_R);

			/* Consts, temporary variables and references need copying */
			if (OP1_TYPE == IS_CONST) {
				ZVAL_COPY_VALUE(&generator->value, value);
				if (UNEXPECTED(Z_OPT_REFCOUNTED(generator->value))) {
					Z_ADDREF(generator->value);
				}
			} else if (OP1_TYPE == IS_TMP_VAR) {
				ZVAL_COPY_VALUE(&generator->value, value);
            } else if ((OP1_TYPE & (IS_VAR|IS_CV)) && Z_ISREF_P(value)) {
				ZVAL_COPY(&generator->value, Z_REFVAL_P(value));
				FREE_OP1_IF_VAR();
			} else {
				ZVAL_COPY_VALUE(&generator->value, value);
				if (OP1_TYPE == IS_CV) {
					if (Z_OPT_REFCOUNTED_P(value)) Z_ADDREF_P(value);
				}
			}
		}
	} else {
		/* If no value was specified yield null */
		ZVAL_NULL(&generator->value);
	}

	/* Set the new yielded key */
	if (OP2_TYPE != IS_UNUSED) {
		zend_free_op free_op2;
		zval *key = GET_OP2_ZVAL_PTR(BP_VAR_R);

		/* Consts, temporary variables and references need copying */
		if (OP2_TYPE == IS_CONST) {
			ZVAL_COPY_VALUE(&generator->key, key);
			if (UNEXPECTED(Z_OPT_REFCOUNTED(generator->key))) {
				Z_ADDREF(generator->key);
			}
		} else if (OP2_TYPE == IS_TMP_VAR) {
			ZVAL_COPY_VALUE(&generator->key, key);
		} else if ((OP2_TYPE & (IS_VAR|IS_CV)) && Z_ISREF_P(key)) {
			ZVAL_COPY(&generator->key, Z_REFVAL_P(key));
			FREE_OP2_IF_VAR();
		} else {
			ZVAL_COPY_VALUE(&generator->key, key);
			if (OP2_TYPE == IS_CV) {
				if (Z_OPT_REFCOUNTED_P(key)) Z_ADDREF_P(key);
			}
		}

		if (Z_TYPE(generator->key) == IS_LONG
		    && Z_LVAL(generator->key) > generator->largest_used_integer_key
		) {
			generator->largest_used_integer_key = Z_LVAL(generator->key);
		}
	} else {
		/* If no key was specified we use auto-increment keys */
		generator->largest_used_integer_key++;
		ZVAL_LONG(&generator->key, generator->largest_used_integer_key);
	}

	if (RETURN_VALUE_USED(opline)) {
		/* If the return value of yield is used set the send
		 * target and initialize it to NULL */
		generator->send_target = EX_VAR(opline->result.var);
		ZVAL_NULL(generator->send_target);
	} else {
		generator->send_target = NULL;
	}

	/* We increment to the next op, so we are at the correct position when the
	 * generator is resumed. */
	ZEND_VM_INC_OPCODE();

	/* The GOTO VM uses a local opline variable. We need to set the opline
	 * variable in execute_data so we don't resume at an old position. */
	SAVE_OPLINE();

	ZEND_VM_RETURN();
}

ZEND_VM_HANDLER(142, ZEND_YIELD_FROM, CONST|TMP|VAR|CV, ANY)
{
	USE_OPLINE

	zend_generator *generator = zend_get_running_generator(EXECUTE_DATA_C);

	zval *val;
	zend_free_op free_op1;

	SAVE_OPLINE();
	val = GET_OP1_ZVAL_PTR_DEREF(BP_VAR_R);

	if (UNEXPECTED(generator->flags & ZEND_GENERATOR_FORCED_CLOSE)) {
		zend_throw_error(NULL, "Cannot use \"yield from\" in a force-closed generator");
		FREE_OP1();
		UNDEF_RESULT();
		HANDLE_EXCEPTION();
	}

	if (Z_TYPE_P(val) == IS_ARRAY) {
		ZVAL_COPY_VALUE(&generator->values, val);
		if (OP1_TYPE != IS_TMP_VAR && Z_OPT_REFCOUNTED_P(val)) {
			Z_ADDREF_P(val);
		}
		Z_FE_POS(generator->values) = 0;

		FREE_OP1_IF_VAR();
	} else if (OP1_TYPE != IS_CONST && Z_TYPE_P(val) == IS_OBJECT && Z_OBJCE_P(val)->get_iterator) {
		zend_class_entry *ce = Z_OBJCE_P(val);
		if (ce == zend_ce_generator) {
			zend_generator *new_gen = (zend_generator *) Z_OBJ_P(val);

			if (OP1_TYPE != IS_TMP_VAR) {
				Z_ADDREF_P(val);
			}
			FREE_OP1_IF_VAR();

			if (Z_ISUNDEF(new_gen->retval)) {
				if (UNEXPECTED(zend_generator_get_current(new_gen) == generator)) {
					zend_throw_error(NULL, "Impossible to yield from the Generator being currently run");
					zval_ptr_dtor(val);
					UNDEF_RESULT();
					HANDLE_EXCEPTION();
				} else {
					zend_generator_yield_from(generator, new_gen);
				}
			} else if (UNEXPECTED(new_gen->execute_data == NULL)) {
				zend_throw_error(NULL, "Generator passed to yield from was aborted without proper return and is unable to continue");
				zval_ptr_dtor(val);
				UNDEF_RESULT();
				HANDLE_EXCEPTION();
			} else {
				if (RETURN_VALUE_USED(opline)) {
					ZVAL_COPY(EX_VAR(opline->result.var), &new_gen->retval);
				}
				ZEND_VM_NEXT_OPCODE();
			}
		} else {
			zend_object_iterator *iter = ce->get_iterator(ce, val, 0);
			FREE_OP1();

			if (UNEXPECTED(!iter) || UNEXPECTED(EG(exception))) {
				if (!EG(exception)) {
					zend_throw_error(NULL, "Object of type %s did not create an Iterator", ZSTR_VAL(ce->name));
				}
				UNDEF_RESULT();
				HANDLE_EXCEPTION();
			}

			iter->index = 0;
			if (iter->funcs->rewind) {
				iter->funcs->rewind(iter);
				if (UNEXPECTED(EG(exception) != NULL)) {
					OBJ_RELEASE(&iter->std);
					UNDEF_RESULT();
					HANDLE_EXCEPTION();
				}
			}

			ZVAL_OBJ(&generator->values, &iter->std);
		}
	} else {
		zend_throw_error(NULL, "Can use \"yield from\" only with arrays and Traversables");
		UNDEF_RESULT();
		HANDLE_EXCEPTION();
	}

	/* This is the default return value
	 * when the expression is a Generator, it will be overwritten in zend_generator_resume() */
	if (RETURN_VALUE_USED(opline)) {
		ZVAL_NULL(EX_VAR(opline->result.var));
	}

	/* This generator has no send target (though the generator we delegate to might have one) */
	generator->send_target = NULL;

	/* We increment to the next op, so we are at the correct position when the
	 * generator is resumed. */
	ZEND_VM_INC_OPCODE();

	/* The GOTO VM uses a local opline variable. We need to set the opline
	 * variable in execute_data so we don't resume at an old position. */
	SAVE_OPLINE();

	ZEND_VM_RETURN();
}

ZEND_VM_HANDLER(159, ZEND_DISCARD_EXCEPTION, ANY, ANY)
{
	USE_OPLINE
	zval *fast_call = EX_VAR(opline->op1.var);
	SAVE_OPLINE();

	/* cleanup incomplete RETURN statement */
	if (Z_OPLINE_NUM_P(fast_call) != (uint32_t)-1
	 && (EX(func)->op_array.opcodes[Z_OPLINE_NUM_P(fast_call)].op2_type & (IS_TMP_VAR | IS_VAR))) {
		zval *return_value = EX_VAR(EX(func)->op_array.opcodes[Z_OPLINE_NUM_P(fast_call)].op2.var);

		zval_ptr_dtor(return_value);
	}

	/* cleanup delayed exception */
	if (Z_OBJ_P(fast_call) != NULL) {
		/* discard the previously thrown exception */
		OBJ_RELEASE(Z_OBJ_P(fast_call));
		Z_OBJ_P(fast_call) = NULL;
	}

	ZEND_VM_NEXT_OPCODE_CHECK_EXCEPTION();
}

ZEND_VM_HANDLER(162, ZEND_FAST_CALL, JMP_ADDR, ANY)
{
	USE_OPLINE
	zval *fast_call = EX_VAR(opline->result.var);

	Z_OBJ_P(fast_call) = NULL;
	/* set return address */
	Z_OPLINE_NUM_P(fast_call) = opline - EX(func)->op_array.opcodes;
	ZEND_VM_JMP_EX(OP_JMP_ADDR(opline, opline->op1), 0);
}

ZEND_VM_HANDLER(163, ZEND_FAST_RET, ANY, TRY_CATCH)
{
	USE_OPLINE
	zval *fast_call = EX_VAR(opline->op1.var);
	uint32_t current_try_catch_offset, current_op_num;

	if (Z_OPLINE_NUM_P(fast_call) != (uint32_t)-1) {
		const zend_op *fast_ret = EX(func)->op_array.opcodes + Z_OPLINE_NUM_P(fast_call);

		ZEND_VM_JMP_EX(fast_ret + 1, 0);
	}

	/* special case for unhandled exceptions */
	EG(exception) = Z_OBJ_P(fast_call);
	Z_OBJ_P(fast_call) = NULL;
	current_try_catch_offset = opline->op2.num;
	current_op_num = opline - EX(func)->op_array.opcodes;
	ZEND_VM_DISPATCH_TO_HELPER(zend_dispatch_try_catch_finally_helper, try_catch_offset, current_try_catch_offset, op_num, current_op_num);
}

ZEND_VM_HOT_HANDLER(168, ZEND_BIND_GLOBAL, CV, CONST, CACHE_SLOT)
{
	USE_OPLINE
	zend_free_op free_op1, free_op2;
	zval *varname;
	zval *value;
	zval *variable_ptr;
	uintptr_t idx;
	zend_reference *ref;

	ZEND_VM_REPEATABLE_OPCODE

	varname = GET_OP2_ZVAL_PTR(BP_VAR_R);

	/* We store "hash slot index" + 1 (NULL is a mark of uninitialized cache slot) */
	idx = (uintptr_t)CACHED_PTR(opline->extended_value) - 1;
	if (EXPECTED(idx < EG(symbol_table).nNumUsed * sizeof(Bucket))) {
		Bucket *p = (Bucket*)((char*)EG(symbol_table).arData + idx);

		if (EXPECTED(Z_TYPE(p->val) != IS_UNDEF) &&
	        (EXPECTED(p->key == Z_STR_P(varname)) ||
	         (EXPECTED(p->h == ZSTR_H(Z_STR_P(varname))) &&
	          EXPECTED(p->key != NULL) &&
	          EXPECTED(zend_string_equal_content(p->key, Z_STR_P(varname)))))) {

			value = (zval*)p; /* value = &p->val; */
			ZEND_VM_C_GOTO(check_indirect);
		}
	}

	value = zend_hash_find_ex(&EG(symbol_table), Z_STR_P(varname), 1);
	if (UNEXPECTED(value == NULL)) {
		value = zend_hash_add_new(&EG(symbol_table), Z_STR_P(varname), &EG(uninitialized_zval));
		idx = (char*)value - (char*)EG(symbol_table).arData;
		/* Store "hash slot index" + 1 (NULL is a mark of uninitialized cache slot) */
		CACHE_PTR(opline->extended_value, (void*)(idx + 1));
	} else {
		idx = (char*)value - (char*)EG(symbol_table).arData;
		/* Store "hash slot index" + 1 (NULL is a mark of uninitialized cache slot) */
		CACHE_PTR(opline->extended_value, (void*)(idx + 1));
ZEND_VM_C_LABEL(check_indirect):
		/* GLOBAL variable may be an INDIRECT pointer to CV */
		if (UNEXPECTED(Z_TYPE_P(value) == IS_INDIRECT)) {
			value = Z_INDIRECT_P(value);
			if (UNEXPECTED(Z_TYPE_P(value) == IS_UNDEF)) {
				ZVAL_NULL(value);
			}
		}
	}

	if (UNEXPECTED(!Z_ISREF_P(value))) {
		ZVAL_MAKE_REF_EX(value, 2);
		ref = Z_REF_P(value);
	} else {
		ref = Z_REF_P(value);
		GC_ADDREF(ref);
	}

	variable_ptr = GET_OP1_ZVAL_PTR_PTR_UNDEF(BP_VAR_W);

	if (UNEXPECTED(Z_REFCOUNTED_P(variable_ptr))) {
		zend_refcounted *ref = Z_COUNTED_P(variable_ptr);
		uint32_t refcnt = GC_DELREF(ref);

		if (EXPECTED(variable_ptr != value)) {
			if (refcnt == 0) {
				SAVE_OPLINE();
				rc_dtor_func(ref);
				if (UNEXPECTED(EG(exception))) {
					ZVAL_NULL(variable_ptr);
					HANDLE_EXCEPTION();
				}
			} else {
				gc_check_possible_root(ref);
			}
		}
	}
	ZVAL_REF(variable_ptr, ref);

	ZEND_VM_REPEAT_OPCODE(ZEND_BIND_GLOBAL);
	ZEND_VM_NEXT_OPCODE();
}

ZEND_VM_COLD_CONST_HANDLER(121, ZEND_STRLEN, CONST|TMPVAR|CV, ANY)
{
	USE_OPLINE
	zval *value;
	zend_free_op free_op1;

	value = GET_OP1_ZVAL_PTR_UNDEF(BP_VAR_R);
	if (EXPECTED(Z_TYPE_P(value) == IS_STRING)) {
		ZVAL_LONG(EX_VAR(opline->result.var), Z_STRLEN_P(value));
		FREE_OP1();
		ZEND_VM_NEXT_OPCODE();
	} else {
		zend_bool strict;

		if ((OP1_TYPE & (IS_VAR|IS_CV)) && Z_TYPE_P(value) == IS_REFERENCE) {
			value = Z_REFVAL_P(value);
			if (EXPECTED(Z_TYPE_P(value) == IS_STRING)) {
				ZVAL_LONG(EX_VAR(opline->result.var), Z_STRLEN_P(value));
				FREE_OP1();
				ZEND_VM_NEXT_OPCODE();
			}
		}

		SAVE_OPLINE();
		if (OP1_TYPE == IS_CV && UNEXPECTED(Z_TYPE_P(value) == IS_UNDEF)) {
			value = ZVAL_UNDEFINED_OP1();
		}
		strict = EX_USES_STRICT_TYPES();
		do {
			if (EXPECTED(!strict)) {
				zend_string *str;
				zval tmp;

				ZVAL_COPY(&tmp, value);
				if (zend_parse_arg_str_weak(&tmp, &str)) {
					ZVAL_LONG(EX_VAR(opline->result.var), ZSTR_LEN(str));
					zval_ptr_dtor(&tmp);
					break;
				}
				zval_ptr_dtor(&tmp);
			}
<<<<<<< HEAD
			zend_type_error("strlen() expects parameter 1 to be string, %s given", zend_get_type_by_const(Z_TYPE_P(value)));
			ZVAL_UNDEF(EX_VAR(opline->result.var));
=======
			if (!EG(exception)) {
				zend_internal_type_error(strict, "strlen() expects parameter 1 to be string, %s given", zend_get_type_by_const(Z_TYPE_P(value)));
			}
			ZVAL_NULL(EX_VAR(opline->result.var));
>>>>>>> a31f4642
		} while (0);
	}
	FREE_OP1();
	ZEND_VM_NEXT_OPCODE_CHECK_EXCEPTION();
}

ZEND_VM_HOT_NOCONST_HANDLER(123, ZEND_TYPE_CHECK, CONST|TMPVAR|CV, ANY, TYPE_MASK)
{
	USE_OPLINE
	zval *value;
	int result = 0;
	zend_free_op free_op1;

	value = GET_OP1_ZVAL_PTR_UNDEF(BP_VAR_R);
	if ((opline->extended_value >> (uint32_t)Z_TYPE_P(value)) & 1) {
ZEND_VM_C_LABEL(type_check_resource):
		if (EXPECTED(Z_TYPE_P(value) != IS_RESOURCE)
		 || EXPECTED(NULL != zend_rsrc_list_get_rsrc_type(Z_RES_P(value)))) {
			result = 1;
		}
	} else if ((OP1_TYPE & (IS_CV|IS_VAR)) && Z_ISREF_P(value)) {
		value = Z_REFVAL_P(value);
		if ((opline->extended_value >> (uint32_t)Z_TYPE_P(value)) & 1) {
			ZEND_VM_C_GOTO(type_check_resource);
		}
	} else if (OP1_TYPE == IS_CV && UNEXPECTED(Z_TYPE_P(value) == IS_UNDEF)) {
		result = ((1 << IS_NULL) & opline->extended_value) != 0;
		SAVE_OPLINE();
		ZVAL_UNDEFINED_OP1();
		if (UNEXPECTED(EG(exception))) {
			ZVAL_UNDEF(EX_VAR(opline->result.var));
			HANDLE_EXCEPTION();
		}
	}
	if (OP1_TYPE & (IS_TMP_VAR|IS_VAR)) {
		SAVE_OPLINE();
		FREE_OP1();
		ZEND_VM_SMART_BRANCH(result, 1);
		ZVAL_BOOL(EX_VAR(opline->result.var), result);
		ZEND_VM_NEXT_OPCODE_CHECK_EXCEPTION();
	} else {
		ZEND_VM_SMART_BRANCH(result, 0);
		ZVAL_BOOL(EX_VAR(opline->result.var), result);
		ZEND_VM_NEXT_OPCODE();
	}
}

ZEND_VM_HOT_HANDLER(122, ZEND_DEFINED, CONST, ANY, CACHE_SLOT)
{
	USE_OPLINE
	zend_constant *c;

	c = CACHED_PTR(opline->extended_value);
	if (EXPECTED(c != NULL)) {
		if (!IS_SPECIAL_CACHE_VAL(c)) {
ZEND_VM_C_LABEL(defined_true):
			ZEND_VM_SMART_BRANCH_TRUE();
			ZVAL_TRUE(EX_VAR(opline->result.var));
			ZEND_VM_NEXT_OPCODE();
		} else if (EXPECTED(zend_hash_num_elements(EG(zend_constants)) == DECODE_SPECIAL_CACHE_NUM(c))) {
ZEND_VM_C_LABEL(defined_false):
			ZEND_VM_SMART_BRANCH_FALSE();
			ZVAL_FALSE(EX_VAR(opline->result.var));
			ZEND_VM_NEXT_OPCODE();
		}
	}
	if (zend_quick_check_constant(RT_CONSTANT(opline, opline->op1) OPLINE_CC EXECUTE_DATA_CC) != SUCCESS) {
		CACHE_PTR(opline->extended_value, ENCODE_SPECIAL_CACHE_NUM(zend_hash_num_elements(EG(zend_constants))));
		ZEND_VM_C_GOTO(defined_false);
	} else {
		ZEND_VM_C_GOTO(defined_true);
	}
}

ZEND_VM_HANDLER(151, ZEND_ASSERT_CHECK, ANY, JMP_ADDR)
{
	USE_OPLINE

	if (EG(assertions) <= 0) {
		zend_op *target = OP_JMP_ADDR(opline, opline->op2);
		if (RETURN_VALUE_USED(opline)) {
			ZVAL_TRUE(EX_VAR(opline->result.var));
		}
		ZEND_VM_JMP_EX(target, 0);
	} else {
		ZEND_VM_NEXT_OPCODE();
	}
}

ZEND_VM_HANDLER(157, ZEND_FETCH_CLASS_NAME, UNUSED|CLASS_FETCH, ANY)
{
	uint32_t fetch_type;
	zend_class_entry *called_scope, *scope;
	USE_OPLINE

	fetch_type = opline->op1.num;

	scope = EX(func)->op_array.scope;
	if (UNEXPECTED(scope == NULL)) {
		SAVE_OPLINE();
		zend_throw_error(NULL, "Cannot use \"%s\" when no class scope is active",
			fetch_type == ZEND_FETCH_CLASS_SELF ? "self" :
			fetch_type == ZEND_FETCH_CLASS_PARENT ? "parent" : "static");
		ZVAL_UNDEF(EX_VAR(opline->result.var));
		HANDLE_EXCEPTION();
	}

	switch (fetch_type) {
		case ZEND_FETCH_CLASS_SELF:
			ZVAL_STR_COPY(EX_VAR(opline->result.var), scope->name);
			break;
		case ZEND_FETCH_CLASS_PARENT:
			if (UNEXPECTED(scope->parent == NULL)) {
				SAVE_OPLINE();
				zend_throw_error(NULL,
					"Cannot use \"parent\" when current class scope has no parent");
				ZVAL_UNDEF(EX_VAR(opline->result.var));
				HANDLE_EXCEPTION();
			}
			ZVAL_STR_COPY(EX_VAR(opline->result.var), scope->parent->name);
			break;
		case ZEND_FETCH_CLASS_STATIC:
			if (Z_TYPE(EX(This)) == IS_OBJECT) {
				called_scope = Z_OBJCE(EX(This));
			} else {
				called_scope = Z_CE(EX(This));
			}
			ZVAL_STR_COPY(EX_VAR(opline->result.var), called_scope->name);
			break;
		EMPTY_SWITCH_DEFAULT_CASE()
	}
	ZEND_VM_NEXT_OPCODE();
}

ZEND_VM_HANDLER(158, ZEND_CALL_TRAMPOLINE, ANY, ANY)
{
	zend_array *args = NULL;
	zend_function *fbc = EX(func);
	zval *ret = EX(return_value);
	uint32_t call_info = EX_CALL_INFO() & (ZEND_CALL_NESTED | ZEND_CALL_TOP | ZEND_CALL_RELEASE_THIS);
	uint32_t num_args = EX_NUM_ARGS();
	zend_execute_data *call;

	SAVE_OPLINE();

	if (num_args) {
		zval *p = ZEND_CALL_ARG(execute_data, 1);
		zval *end = p + num_args;

		args = zend_new_array(num_args);
		zend_hash_real_init_packed(args);
		ZEND_HASH_FILL_PACKED(args) {
			do {
				ZEND_HASH_FILL_ADD(p);
				p++;
			} while (p != end);
		} ZEND_HASH_FILL_END();
	}

	call = execute_data;
	execute_data = EG(current_execute_data) = EX(prev_execute_data);

	call->func = (fbc->op_array.fn_flags & ZEND_ACC_STATIC) ? fbc->op_array.scope->__callstatic : fbc->op_array.scope->__call;
	ZEND_ASSERT(zend_vm_calc_used_stack(2, call->func) <= (size_t)(((char*)EG(vm_stack_end)) - (char*)call));
	ZEND_CALL_NUM_ARGS(call) = 2;

	ZVAL_STR(ZEND_CALL_ARG(call, 1), fbc->common.function_name);
	if (args) {
		ZVAL_ARR(ZEND_CALL_ARG(call, 2), args);
	} else {
		ZVAL_EMPTY_ARRAY(ZEND_CALL_ARG(call, 2));
	}
	zend_free_trampoline(fbc);
	fbc = call->func;

	if (EXPECTED(fbc->type == ZEND_USER_FUNCTION)) {
		if (UNEXPECTED(!RUN_TIME_CACHE(&fbc->op_array))) {
			init_func_run_time_cache(&fbc->op_array);
		}
		execute_data = call;
		i_init_func_execute_data(&fbc->op_array, ret, 0 EXECUTE_DATA_CC);
		if (EXPECTED(zend_execute_ex == execute_ex)) {
			LOAD_OPLINE();
			ZEND_VM_ENTER_EX();
		} else {
			execute_data = EX(prev_execute_data);
			LOAD_OPLINE();
			ZEND_ADD_CALL_FLAG(call, ZEND_CALL_TOP);
			zend_execute_ex(call);
		}
	} else {
		zval retval;

		ZEND_ASSERT(fbc->type == ZEND_INTERNAL_FUNCTION);

		EG(current_execute_data) = call;

		if (UNEXPECTED(fbc->common.fn_flags & ZEND_ACC_HAS_TYPE_HINTS)
		 && UNEXPECTED(!zend_verify_internal_arg_types(fbc, call))) {
			zend_vm_stack_free_call_frame(call);
			if (ret) {
				ZVAL_UNDEF(ret);
			}
			ZEND_VM_C_GOTO(call_trampoline_end);
		}

		if (ret == NULL) {
			ZVAL_NULL(&retval);
			ret = &retval;
		}

		if (!zend_execute_internal) {
			/* saves one function call if zend_execute_internal is not used */
			fbc->internal_function.handler(call, ret);
		} else {
			zend_execute_internal(call, ret);
		}

#if ZEND_DEBUG
		if (!EG(exception) && call->func) {
			ZEND_ASSERT(!(call->func->common.fn_flags & ZEND_ACC_HAS_RETURN_TYPE) ||
				zend_verify_internal_return_type(call->func, ret));
			ZEND_ASSERT((call->func->common.fn_flags & ZEND_ACC_RETURN_REFERENCE)
				? Z_ISREF_P(ret) : !Z_ISREF_P(ret));
		}
#endif

		EG(current_execute_data) = call->prev_execute_data;

		zend_vm_stack_free_args(call);

		if (ret == &retval) {
			zval_ptr_dtor(ret);
		}
	}

ZEND_VM_C_LABEL(call_trampoline_end):
	execute_data = EG(current_execute_data);

	if (!EX(func) || !ZEND_USER_CODE(EX(func)->type) || (call_info & ZEND_CALL_TOP)) {
		ZEND_VM_RETURN();
	}

	if (UNEXPECTED(call_info & ZEND_CALL_RELEASE_THIS)) {
		zend_object *object = Z_OBJ(call->This);
		OBJ_RELEASE(object);
	}
	zend_vm_stack_free_call_frame(call);

	if (UNEXPECTED(EG(exception) != NULL)) {
		zend_rethrow_exception(execute_data);
		HANDLE_EXCEPTION_LEAVE();
	}

	LOAD_OPLINE();
	ZEND_VM_INC_OPCODE();
	ZEND_VM_LEAVE();
}

ZEND_VM_HANDLER(182, ZEND_BIND_LEXICAL, TMP, CV, REF)
{
	USE_OPLINE
	zend_free_op free_op1, free_op2;
	zval *closure, *var;

	closure = GET_OP1_ZVAL_PTR(BP_VAR_R);
	if (opline->extended_value & ZEND_BIND_REF) {
		/* By-ref binding */
		var = GET_OP2_ZVAL_PTR(BP_VAR_W);
		if (Z_ISREF_P(var)) {
			Z_ADDREF_P(var);
		} else {
			ZVAL_MAKE_REF_EX(var, 2);
		}
	} else {
		var = GET_OP2_ZVAL_PTR_UNDEF(BP_VAR_R);
		if (UNEXPECTED(Z_ISUNDEF_P(var)) && !(opline->extended_value & ZEND_BIND_IMPLICIT)) {
			SAVE_OPLINE();
			var = ZVAL_UNDEFINED_OP2();
			if (UNEXPECTED(EG(exception))) {
				HANDLE_EXCEPTION();
			}
		}
		ZVAL_DEREF(var);
		Z_TRY_ADDREF_P(var);
	}

	zend_closure_bind_var_ex(closure,
		(opline->extended_value & ~(ZEND_BIND_REF|ZEND_BIND_IMPLICIT)), var);
	ZEND_VM_NEXT_OPCODE();
}

ZEND_VM_HANDLER(183, ZEND_BIND_STATIC, CV, UNUSED, REF)
{
	USE_OPLINE
	zend_free_op free_op1;
	HashTable *ht;
	zval *value;
	zval *variable_ptr;

	variable_ptr = GET_OP1_ZVAL_PTR_PTR_UNDEF(BP_VAR_W);
	zval_ptr_dtor(variable_ptr);

	ht = ZEND_MAP_PTR_GET(EX(func)->op_array.static_variables_ptr);
	if (!ht) {
		ZEND_ASSERT(EX(func)->op_array.fn_flags & ZEND_ACC_IMMUTABLE);
		ht = zend_array_dup(EX(func)->op_array.static_variables);
		ZEND_MAP_PTR_SET(EX(func)->op_array.static_variables_ptr, ht);
	} else if (GC_REFCOUNT(ht) > 1) {
		if (!(GC_FLAGS(ht) & IS_ARRAY_IMMUTABLE)) {
			GC_DELREF(ht);
		}
		ht = zend_array_dup(ht);
		ZEND_MAP_PTR_SET(EX(func)->op_array.static_variables_ptr, ht);
	}

	value = (zval*)((char*)ht->arData + (opline->extended_value & ~(ZEND_BIND_REF|ZEND_BIND_IMPLICIT)));

	if (opline->extended_value & ZEND_BIND_REF) {
		if (Z_TYPE_P(value) == IS_CONSTANT_AST) {
			SAVE_OPLINE();
			if (UNEXPECTED(zval_update_constant_ex(value, EX(func)->op_array.scope) != SUCCESS)) {
				ZVAL_NULL(variable_ptr);
				HANDLE_EXCEPTION();
			}
		}
		if (UNEXPECTED(!Z_ISREF_P(value))) {
			zend_reference *ref = (zend_reference*)emalloc(sizeof(zend_reference));
			GC_SET_REFCOUNT(ref, 2);
			GC_TYPE_INFO(ref) = IS_REFERENCE;
			ZVAL_COPY_VALUE(&ref->val, value);
			ref->sources.ptr = NULL;
			Z_REF_P(value) = ref;
			Z_TYPE_INFO_P(value) = IS_REFERENCE_EX;
			ZVAL_REF(variable_ptr, ref);
		} else {
			Z_ADDREF_P(value);
			ZVAL_REF(variable_ptr, Z_REF_P(value));
		}
	} else {
		ZVAL_COPY(variable_ptr, value);
	}

	ZEND_VM_NEXT_OPCODE();
}

ZEND_VM_HANDLER(184, ZEND_FETCH_THIS, UNUSED, UNUSED)
{
	USE_OPLINE

	if (EXPECTED(Z_TYPE(EX(This)) == IS_OBJECT)) {
		zval *result = EX_VAR(opline->result.var);

		ZVAL_OBJ(result, Z_OBJ(EX(This)));
		Z_ADDREF_P(result);
		ZEND_VM_NEXT_OPCODE();
	} else {
		ZEND_VM_DISPATCH_TO_HELPER(zend_this_not_in_object_context_helper);
	}
}

ZEND_VM_HANDLER(186, ZEND_ISSET_ISEMPTY_THIS, UNUSED, UNUSED)
{
	USE_OPLINE

	ZVAL_BOOL(EX_VAR(opline->result.var),
		(opline->extended_value & ZEND_ISEMPTY) ^
		 (Z_TYPE(EX(This)) == IS_OBJECT));
	ZEND_VM_NEXT_OPCODE();
}

ZEND_VM_HANDLER(49, ZEND_CHECK_VAR, CV, UNUSED)
{
	USE_OPLINE
	zval *op1 = EX_VAR(opline->op1.var);

	if (UNEXPECTED(Z_TYPE_INFO_P(op1) == IS_UNDEF)) {
		SAVE_OPLINE();
		ZVAL_UNDEFINED_OP1();
		ZEND_VM_NEXT_OPCODE_CHECK_EXCEPTION();
	}
	ZEND_VM_NEXT_OPCODE();
}

ZEND_VM_HANDLER(51, ZEND_MAKE_REF, VAR|CV, UNUSED)
{
	USE_OPLINE
	zval *op1 = EX_VAR(opline->op1.var);

	if (OP1_TYPE == IS_CV) {
		if (UNEXPECTED(Z_TYPE_P(op1) == IS_UNDEF)) {
			ZVAL_NEW_EMPTY_REF(op1);
			Z_SET_REFCOUNT_P(op1, 2);
			ZVAL_NULL(Z_REFVAL_P(op1));
			ZVAL_REF(EX_VAR(opline->result.var), Z_REF_P(op1));
		} else {
			if (Z_ISREF_P(op1)) {
				Z_ADDREF_P(op1);
			} else {
				ZVAL_MAKE_REF_EX(op1, 2);
			}
			ZVAL_REF(EX_VAR(opline->result.var), Z_REF_P(op1));
		}
	} else if (EXPECTED(Z_TYPE_P(op1) == IS_INDIRECT)) {
		op1 = Z_INDIRECT_P(op1);
		if (EXPECTED(!Z_ISREF_P(op1))) {
			ZVAL_MAKE_REF_EX(op1, 2);
		} else {
			GC_ADDREF(Z_REF_P(op1));
		}
		ZVAL_REF(EX_VAR(opline->result.var), Z_REF_P(op1));
	} else {
		ZVAL_COPY_VALUE(EX_VAR(opline->result.var), op1);
	}
	ZEND_VM_NEXT_OPCODE();
}

ZEND_VM_COLD_CONSTCONST_HANDLER(187, ZEND_SWITCH_LONG, CONST|TMPVARCV, CONST, JMP_ADDR)
{
	USE_OPLINE
	zend_free_op free_op1, free_op2;
	zval *op, *jump_zv;
	HashTable *jumptable;

	op = GET_OP1_ZVAL_PTR_UNDEF(BP_VAR_R);
	jumptable = Z_ARRVAL_P(GET_OP2_ZVAL_PTR(BP_VAR_R));

	if (Z_TYPE_P(op) != IS_LONG) {
		ZVAL_DEREF(op);
		if (Z_TYPE_P(op) != IS_LONG) {
			/* Wrong type, fall back to ZEND_CASE chain */
			ZEND_VM_NEXT_OPCODE();
		}
	}

	jump_zv = zend_hash_index_find(jumptable, Z_LVAL_P(op));
	if (jump_zv != NULL) {
		ZEND_VM_SET_RELATIVE_OPCODE(opline, Z_LVAL_P(jump_zv));
		ZEND_VM_CONTINUE();
	} else {
		/* default */
		ZEND_VM_SET_RELATIVE_OPCODE(opline, opline->extended_value);
		ZEND_VM_CONTINUE();
	}
}

ZEND_VM_COLD_CONSTCONST_HANDLER(188, ZEND_SWITCH_STRING, CONST|TMPVARCV, CONST, JMP_ADDR)
{
	USE_OPLINE
	zend_free_op free_op1, free_op2;
	zval *op, *jump_zv;
	HashTable *jumptable;

	op = GET_OP1_ZVAL_PTR_UNDEF(BP_VAR_R);
	jumptable = Z_ARRVAL_P(GET_OP2_ZVAL_PTR(BP_VAR_R));

	if (Z_TYPE_P(op) != IS_STRING) {
		if (OP1_TYPE == IS_CONST) {
			/* Wrong type, fall back to ZEND_CASE chain */
			ZEND_VM_NEXT_OPCODE();
		} else {
			ZVAL_DEREF(op);
			if (Z_TYPE_P(op) != IS_STRING) {
				/* Wrong type, fall back to ZEND_CASE chain */
				ZEND_VM_NEXT_OPCODE();
			}
		}
	}

	jump_zv = zend_hash_find_ex(jumptable, Z_STR_P(op), OP1_TYPE == IS_CONST);
	if (jump_zv != NULL) {
		ZEND_VM_SET_RELATIVE_OPCODE(opline, Z_LVAL_P(jump_zv));
		ZEND_VM_CONTINUE();
	} else {
		/* default */
		ZEND_VM_SET_RELATIVE_OPCODE(opline, opline->extended_value);
		ZEND_VM_CONTINUE();
	}
}

ZEND_VM_COLD_CONSTCONST_HANDLER(189, ZEND_IN_ARRAY, CONST|TMP|VAR|CV, CONST, NUM)
{
	USE_OPLINE
	zend_free_op free_op1;
	zval *op1;
	HashTable *ht = Z_ARRVAL_P(RT_CONSTANT(opline, opline->op2));
	zval *result;

	SAVE_OPLINE();
	op1 = GET_OP1_ZVAL_PTR_DEREF(BP_VAR_R);
	if (EXPECTED(Z_TYPE_P(op1) == IS_STRING)) {
		result = zend_hash_find_ex(ht, Z_STR_P(op1), OP1_TYPE == IS_CONST);
	} else if (opline->extended_value) {
		if (EXPECTED(Z_TYPE_P(op1) == IS_LONG)) {
			result = zend_hash_index_find(ht, Z_LVAL_P(op1));
		} else {
			result = NULL;
		}
	} else if (Z_TYPE_P(op1) <= IS_FALSE) {
		result = zend_hash_find_ex(ht, ZSTR_EMPTY_ALLOC(), 1);
	} else {
		zend_string *key;
		zval key_tmp, result_tmp, *val;

		result = NULL;
		ZEND_HASH_FOREACH_STR_KEY_VAL(ht, key, val) {
			ZVAL_STR(&key_tmp, key);
			compare_function(&result_tmp, op1, &key_tmp);
			if (Z_LVAL(result_tmp) == 0) {
				result = val;
				break;
			}
		} ZEND_HASH_FOREACH_END();
	}
	FREE_OP1();
	ZEND_VM_SMART_BRANCH(result, 1);
	ZVAL_BOOL(EX_VAR(opline->result.var), result != NULL);
	ZEND_VM_NEXT_OPCODE_CHECK_EXCEPTION();
}

ZEND_VM_COLD_CONST_HANDLER(190, ZEND_COUNT, CONST|TMP|VAR|CV, UNUSED)
{
	USE_OPLINE
	zend_free_op free_op1;
	zval *op1;
	zend_long count;

	SAVE_OPLINE();
	op1 = GET_OP1_ZVAL_PTR_DEREF(BP_VAR_R);
	do {
		if (Z_TYPE_P(op1) == IS_ARRAY) {
			count = zend_array_count(Z_ARRVAL_P(op1));
			break;
		} else if (Z_TYPE_P(op1) == IS_OBJECT) {
			zend_object *zobj = Z_OBJ_P(op1);

			/* first, we check if the handler is defined */
			if (zobj->handlers->count_elements) {
				if (SUCCESS == zobj->handlers->count_elements(zobj, &count)) {
					break;
				}
			}

			/* if not and the object implements Countable we call its count() method */
			if (instanceof_function(zobj->ce, zend_ce_countable)) {
				zval retval;

				zend_call_method_with_0_params(zobj, NULL, NULL, "count", &retval);
				count = zval_get_long(&retval);
				zval_ptr_dtor(&retval);
				break;
			}

			/* If There's no handler and it doesn't implement Countable then add a warning */
			count = 1;
		} else if (Z_TYPE_P(op1) == IS_NULL) {
			count = 0;
		} else {
			count = 1;
		}
		zend_error(E_WARNING, "%s(): Parameter must be an array or an object that implements Countable", opline->extended_value ? "sizeof" : "count");
	} while (0);

	ZVAL_LONG(EX_VAR(opline->result.var), count);
	FREE_OP1();
	ZEND_VM_NEXT_OPCODE_CHECK_EXCEPTION();
}

ZEND_VM_COLD_CONST_HANDLER(191, ZEND_GET_CLASS, UNUSED|CONST|TMP|VAR|CV, UNUSED)
{
	USE_OPLINE

	if (OP1_TYPE == IS_UNUSED) {
		if (UNEXPECTED(!EX(func)->common.scope)) {
			SAVE_OPLINE();
			zend_error(E_WARNING, "get_class() called without object from outside a class");
			ZVAL_FALSE(EX_VAR(opline->result.var));
			ZEND_VM_NEXT_OPCODE_CHECK_EXCEPTION();
		} else {
			ZVAL_STR_COPY(EX_VAR(opline->result.var), EX(func)->common.scope->name);
			ZEND_VM_NEXT_OPCODE();
		}
	} else {
		zend_free_op free_op1;
		zval *op1;

		SAVE_OPLINE();
		op1 = GET_OP1_ZVAL_PTR_DEREF(BP_VAR_R);
		if (Z_TYPE_P(op1) == IS_OBJECT) {
			ZVAL_STR_COPY(EX_VAR(opline->result.var), Z_OBJCE_P(op1)->name);
		} else {
			zend_error(E_WARNING, "get_class() expects parameter 1 to be object, %s given", zend_get_type_by_const(Z_TYPE_P(op1)));
			ZVAL_FALSE(EX_VAR(opline->result.var));
		}
		FREE_OP1();
		ZEND_VM_NEXT_OPCODE_CHECK_EXCEPTION();
	}
}

ZEND_VM_HANDLER(192, ZEND_GET_CALLED_CLASS, UNUSED, UNUSED)
{
	USE_OPLINE

	if (Z_TYPE(EX(This)) == IS_OBJECT) {
		ZVAL_STR_COPY(EX_VAR(opline->result.var), Z_OBJCE(EX(This))->name);
	} else if (Z_CE(EX(This))) {
		ZVAL_STR_COPY(EX_VAR(opline->result.var), Z_CE(EX(This))->name);
	} else {
		ZVAL_FALSE(EX_VAR(opline->result.var));
		if (UNEXPECTED(!EX(func)->common.scope)) {
			SAVE_OPLINE();
			zend_error(E_WARNING, "get_called_class() called from outside a class");
			ZEND_VM_NEXT_OPCODE_CHECK_EXCEPTION();
		}
	}
	ZEND_VM_NEXT_OPCODE();
}

ZEND_VM_COLD_CONST_HANDLER(193, ZEND_GET_TYPE, CONST|TMP|VAR|CV, UNUSED)
{
	USE_OPLINE
	zend_free_op free_op1;
	zval *op1;
	zend_string *type;

	SAVE_OPLINE();
	op1 = GET_OP1_ZVAL_PTR_DEREF(BP_VAR_R);
	type = zend_zval_get_type(op1);
	if (EXPECTED(type)) {
		ZVAL_INTERNED_STR(EX_VAR(opline->result.var), type);
	} else {
		ZVAL_STRING(EX_VAR(opline->result.var), "unknown type");
	}
	FREE_OP1();
	ZEND_VM_NEXT_OPCODE_CHECK_EXCEPTION();
}

ZEND_VM_HANDLER(194, ZEND_FUNC_NUM_ARGS, UNUSED, UNUSED)
{
	USE_OPLINE

	ZVAL_LONG(EX_VAR(opline->result.var), EX_NUM_ARGS());
	ZEND_VM_NEXT_OPCODE();
}

ZEND_VM_HANDLER(195, ZEND_FUNC_GET_ARGS, UNUSED|CONST, UNUSED)
{
	USE_OPLINE
	zend_array *ht;
	uint32_t arg_count, result_size, skip;

	arg_count = EX_NUM_ARGS();
	if (OP1_TYPE == IS_CONST) {
		skip = Z_LVAL_P(RT_CONSTANT(opline, opline->op1));
		if (arg_count < skip) {
			result_size = 0;
		} else {
			result_size = arg_count - skip;
		}
	} else {
		skip = 0;
		result_size = arg_count;
	}

	if (result_size) {
		uint32_t first_extra_arg = EX(func)->op_array.num_args;

		ht = zend_new_array(result_size);
		ZVAL_ARR(EX_VAR(opline->result.var), ht);
		zend_hash_real_init_packed(ht);
		ZEND_HASH_FILL_PACKED(ht) {
			zval *p, *q;
			uint32_t i = skip;
			p = EX_VAR_NUM(i);
			if (arg_count > first_extra_arg) {
				while (i < first_extra_arg) {
					q = p;
					if (EXPECTED(Z_TYPE_INFO_P(q) != IS_UNDEF)) {
						ZVAL_DEREF(q);
						if (Z_OPT_REFCOUNTED_P(q)) {
							Z_ADDREF_P(q);
						}
						ZEND_HASH_FILL_SET(q);
					} else {
						ZEND_HASH_FILL_SET_NULL();
					}
					ZEND_HASH_FILL_NEXT();
					p++;
					i++;
				}
				if (skip < first_extra_arg) {
					skip = 0;
				} else {
					skip -= first_extra_arg;
				}
				p = EX_VAR_NUM(EX(func)->op_array.last_var + EX(func)->op_array.T + skip);
			}
			while (i < arg_count) {
				q = p;
				if (EXPECTED(Z_TYPE_INFO_P(q) != IS_UNDEF)) {
					ZVAL_DEREF(q);
					if (Z_OPT_REFCOUNTED_P(q)) {
						Z_ADDREF_P(q);
					}
					ZEND_HASH_FILL_SET(q);
				} else {
					ZEND_HASH_FILL_SET_NULL();
				}
				ZEND_HASH_FILL_NEXT();
				p++;
				i++;
			}
		} ZEND_HASH_FILL_END();
		ht->nNumOfElements = result_size;
	} else {
		ZVAL_EMPTY_ARRAY(EX_VAR(opline->result.var));
	}
	ZEND_VM_NEXT_OPCODE();
}

ZEND_VM_HANDLER(207, ZEND_COPY_TMP, TMPVAR, UNUSED)
{
	USE_OPLINE
	zend_free_op free_op1;
	zval *value = GET_OP1_ZVAL_PTR(BP_VAR_R);
	zval *result = EX_VAR(opline->result.var);
	ZVAL_COPY(result, value);
	ZEND_VM_NEXT_OPCODE();
}

ZEND_VM_HOT_TYPE_SPEC_HANDLER(ZEND_JMP, (OP_JMP_ADDR(op, op->op1) > op), ZEND_JMP_FORWARD, JMP_ADDR, ANY)
{
	USE_OPLINE

	OPLINE = OP_JMP_ADDR(opline, opline->op1);
	ZEND_VM_CONTINUE();
}

ZEND_VM_HOT_TYPE_SPEC_HANDLER(ZEND_ADD, (res_info == MAY_BE_LONG && op1_info == MAY_BE_LONG && op2_info == MAY_BE_LONG), ZEND_ADD_LONG_NO_OVERFLOW, CONST|TMPVARCV, CONST|TMPVARCV, SPEC(NO_CONST_CONST,COMMUTATIVE))
{
	USE_OPLINE
	zval *op1, *op2, *result;

	op1 = GET_OP1_ZVAL_PTR_UNDEF(BP_VAR_R);
	op2 = GET_OP2_ZVAL_PTR_UNDEF(BP_VAR_R);
	result = EX_VAR(opline->result.var);
	ZVAL_LONG(result, Z_LVAL_P(op1) + Z_LVAL_P(op2));
	ZEND_VM_NEXT_OPCODE();
}

ZEND_VM_HOT_TYPE_SPEC_HANDLER(ZEND_ADD, (op1_info == MAY_BE_LONG && op2_info == MAY_BE_LONG), ZEND_ADD_LONG, CONST|TMPVARCV, CONST|TMPVARCV, SPEC(NO_CONST_CONST,COMMUTATIVE))
{
	USE_OPLINE
	zval *op1, *op2, *result;

	op1 = GET_OP1_ZVAL_PTR_UNDEF(BP_VAR_R);
	op2 = GET_OP2_ZVAL_PTR_UNDEF(BP_VAR_R);
	result = EX_VAR(opline->result.var);
	fast_long_add_function(result, op1, op2);
	ZEND_VM_NEXT_OPCODE();
}

ZEND_VM_HOT_TYPE_SPEC_HANDLER(ZEND_ADD, (op1_info == MAY_BE_DOUBLE && op2_info == MAY_BE_DOUBLE), ZEND_ADD_DOUBLE, CONST|TMPVARCV, CONST|TMPVARCV, SPEC(NO_CONST_CONST,COMMUTATIVE))
{
	USE_OPLINE
	zval *op1, *op2, *result;

	op1 = GET_OP1_ZVAL_PTR_UNDEF(BP_VAR_R);
	op2 = GET_OP2_ZVAL_PTR_UNDEF(BP_VAR_R);
	result = EX_VAR(opline->result.var);
	ZVAL_DOUBLE(result, Z_DVAL_P(op1) + Z_DVAL_P(op2));
	ZEND_VM_NEXT_OPCODE();
}

ZEND_VM_HOT_TYPE_SPEC_HANDLER(ZEND_SUB, (res_info == MAY_BE_LONG && op1_info == MAY_BE_LONG && op2_info == MAY_BE_LONG), ZEND_SUB_LONG_NO_OVERFLOW, CONST|TMPVARCV, CONST|TMPVARCV, SPEC(NO_CONST_CONST))
{
	USE_OPLINE
	zval *op1, *op2, *result;

	op1 = GET_OP1_ZVAL_PTR_UNDEF(BP_VAR_R);
	op2 = GET_OP2_ZVAL_PTR_UNDEF(BP_VAR_R);
	result = EX_VAR(opline->result.var);
	ZVAL_LONG(result, Z_LVAL_P(op1) - Z_LVAL_P(op2));
	ZEND_VM_NEXT_OPCODE();
}

ZEND_VM_HOT_TYPE_SPEC_HANDLER(ZEND_SUB, (op1_info == MAY_BE_LONG && op2_info == MAY_BE_LONG), ZEND_SUB_LONG, CONST|TMPVARCV, CONST|TMPVARCV, SPEC(NO_CONST_CONST))
{
	USE_OPLINE
	zval *op1, *op2, *result;

	op1 = GET_OP1_ZVAL_PTR_UNDEF(BP_VAR_R);
	op2 = GET_OP2_ZVAL_PTR_UNDEF(BP_VAR_R);
	result = EX_VAR(opline->result.var);
	fast_long_sub_function(result, op1, op2);
	ZEND_VM_NEXT_OPCODE();
}

ZEND_VM_HOT_TYPE_SPEC_HANDLER(ZEND_SUB, (op1_info == MAY_BE_DOUBLE && op2_info == MAY_BE_DOUBLE), ZEND_SUB_DOUBLE, CONST|TMPVARCV, CONST|TMPVARCV, SPEC(NO_CONST_CONST))
{
	USE_OPLINE
	zval *op1, *op2, *result;

	op1 = GET_OP1_ZVAL_PTR_UNDEF(BP_VAR_R);
	op2 = GET_OP2_ZVAL_PTR_UNDEF(BP_VAR_R);
	result = EX_VAR(opline->result.var);
	ZVAL_DOUBLE(result, Z_DVAL_P(op1) - Z_DVAL_P(op2));
	ZEND_VM_NEXT_OPCODE();
}

ZEND_VM_HOT_TYPE_SPEC_HANDLER(ZEND_MUL, (res_info == MAY_BE_LONG && op1_info == MAY_BE_LONG && op2_info == MAY_BE_LONG), ZEND_MUL_LONG_NO_OVERFLOW, CONST|TMPVARCV, CONST|TMPVARCV, SPEC(NO_CONST_CONST,COMMUTATIVE))
{
	USE_OPLINE
	zval *op1, *op2, *result;

	op1 = GET_OP1_ZVAL_PTR_UNDEF(BP_VAR_R);
	op2 = GET_OP2_ZVAL_PTR_UNDEF(BP_VAR_R);
	result = EX_VAR(opline->result.var);
	ZVAL_LONG(result, Z_LVAL_P(op1) * Z_LVAL_P(op2));
	ZEND_VM_NEXT_OPCODE();
}

ZEND_VM_HOT_TYPE_SPEC_HANDLER(ZEND_MUL, (op1_info == MAY_BE_LONG && op2_info == MAY_BE_LONG), ZEND_MUL_LONG, CONST|TMPVARCV, CONST|TMPVARCV, SPEC(NO_CONST_CONST,COMMUTATIVE))
{
	USE_OPLINE
	zval *op1, *op2, *result;
	zend_long overflow;

	op1 = GET_OP1_ZVAL_PTR_UNDEF(BP_VAR_R);
	op2 = GET_OP2_ZVAL_PTR_UNDEF(BP_VAR_R);
	result = EX_VAR(opline->result.var);
	ZEND_SIGNED_MULTIPLY_LONG(Z_LVAL_P(op1), Z_LVAL_P(op2), Z_LVAL_P(result), Z_DVAL_P(result), overflow);
	Z_TYPE_INFO_P(result) = overflow ? IS_DOUBLE : IS_LONG;
	ZEND_VM_NEXT_OPCODE();
}

ZEND_VM_HOT_TYPE_SPEC_HANDLER(ZEND_MUL, (op1_info == MAY_BE_DOUBLE && op2_info == MAY_BE_DOUBLE), ZEND_MUL_DOUBLE, CONST|TMPVARCV, CONST|TMPVARCV, SPEC(NO_CONST_CONST,COMMUTATIVE))
{
	USE_OPLINE
	zval *op1, *op2, *result;

	op1 = GET_OP1_ZVAL_PTR_UNDEF(BP_VAR_R);
	op2 = GET_OP2_ZVAL_PTR_UNDEF(BP_VAR_R);
	result = EX_VAR(opline->result.var);
	ZVAL_DOUBLE(result, Z_DVAL_P(op1) * Z_DVAL_P(op2));
	ZEND_VM_NEXT_OPCODE();
}

ZEND_VM_HOT_TYPE_SPEC_HANDLER(ZEND_IS_EQUAL, (op1_info == MAY_BE_LONG && op2_info == MAY_BE_LONG), ZEND_IS_EQUAL_LONG, CONST|TMPVARCV, CONST|TMPVARCV, SPEC(SMART_BRANCH,NO_CONST_CONST,COMMUTATIVE))
{
	USE_OPLINE
	zval *op1, *op2;
	int result;

	op1 = GET_OP1_ZVAL_PTR_UNDEF(BP_VAR_R);
	op2 = GET_OP2_ZVAL_PTR_UNDEF(BP_VAR_R);
	result = (Z_LVAL_P(op1) == Z_LVAL_P(op2));
	ZEND_VM_SMART_BRANCH(result, 0);
	ZVAL_BOOL(EX_VAR(opline->result.var), result);
	ZEND_VM_NEXT_OPCODE();
}

ZEND_VM_HOT_TYPE_SPEC_HANDLER(ZEND_IS_EQUAL, (op1_info == MAY_BE_DOUBLE && op2_info == MAY_BE_DOUBLE), ZEND_IS_EQUAL_DOUBLE, CONST|TMPVARCV, CONST|TMPVARCV, SPEC(SMART_BRANCH,NO_CONST_CONST,COMMUTATIVE))
{
	USE_OPLINE
	zval *op1, *op2;
	int result;

	op1 = GET_OP1_ZVAL_PTR_UNDEF(BP_VAR_R);
	op2 = GET_OP2_ZVAL_PTR_UNDEF(BP_VAR_R);
	result = (Z_DVAL_P(op1) == Z_DVAL_P(op2));
	ZEND_VM_SMART_BRANCH(result, 0);
	ZVAL_BOOL(EX_VAR(opline->result.var), result);
	ZEND_VM_NEXT_OPCODE();
}

ZEND_VM_HOT_TYPE_SPEC_HANDLER(ZEND_IS_NOT_EQUAL, (op1_info == MAY_BE_LONG && op2_info == MAY_BE_LONG), ZEND_IS_NOT_EQUAL_LONG, CONST|TMPVARCV, CONST|TMPVARCV, SPEC(SMART_BRANCH,NO_CONST_CONST,COMMUTATIVE))
{
	USE_OPLINE
	zval *op1, *op2;
	int result;

	op1 = GET_OP1_ZVAL_PTR_UNDEF(BP_VAR_R);
	op2 = GET_OP2_ZVAL_PTR_UNDEF(BP_VAR_R);
	result = (Z_LVAL_P(op1) != Z_LVAL_P(op2));
	ZEND_VM_SMART_BRANCH(result, 0);
	ZVAL_BOOL(EX_VAR(opline->result.var), result);
	ZEND_VM_NEXT_OPCODE();
}

ZEND_VM_HOT_TYPE_SPEC_HANDLER(ZEND_IS_NOT_EQUAL, (op1_info == MAY_BE_DOUBLE && op2_info == MAY_BE_DOUBLE), ZEND_IS_NOT_EQUAL_DOUBLE, CONST|TMPVARCV, CONST|TMPVARCV, SPEC(SMART_BRANCH,NO_CONST_CONST,COMMUTATIVE))
{
	USE_OPLINE
	zval *op1, *op2;
	int result;

	op1 = GET_OP1_ZVAL_PTR_UNDEF(BP_VAR_R);
	op2 = GET_OP2_ZVAL_PTR_UNDEF(BP_VAR_R);
	result = (Z_DVAL_P(op1) != Z_DVAL_P(op2));
	ZEND_VM_SMART_BRANCH(result, 0);
	ZVAL_BOOL(EX_VAR(opline->result.var), result);
	ZEND_VM_NEXT_OPCODE();
}

ZEND_VM_HOT_TYPE_SPEC_HANDLER(ZEND_IS_SMALLER, (op1_info == MAY_BE_LONG && op2_info == MAY_BE_LONG), ZEND_IS_SMALLER_LONG, CONST|TMPVARCV, CONST|TMPVARCV, SPEC(SMART_BRANCH,NO_CONST_CONST))
{
	USE_OPLINE
	zval *op1, *op2;
	int result;

	op1 = GET_OP1_ZVAL_PTR_UNDEF(BP_VAR_R);
	op2 = GET_OP2_ZVAL_PTR_UNDEF(BP_VAR_R);
	result = (Z_LVAL_P(op1) < Z_LVAL_P(op2));
	ZEND_VM_SMART_BRANCH(result, 0);
	ZVAL_BOOL(EX_VAR(opline->result.var), result);
	ZEND_VM_NEXT_OPCODE();
}

ZEND_VM_HOT_TYPE_SPEC_HANDLER(ZEND_IS_SMALLER, (op1_info == MAY_BE_DOUBLE && op2_info == MAY_BE_DOUBLE), ZEND_IS_SMALLER_DOUBLE, CONST|TMPVARCV, CONST|TMPVARCV, SPEC(SMART_BRANCH,NO_CONST_CONST))
{
	USE_OPLINE
	zval *op1, *op2;
	int result;

	op1 = GET_OP1_ZVAL_PTR_UNDEF(BP_VAR_R);
	op2 = GET_OP2_ZVAL_PTR_UNDEF(BP_VAR_R);
	result = (Z_DVAL_P(op1) < Z_DVAL_P(op2));
	ZEND_VM_SMART_BRANCH(result, 0);
	ZVAL_BOOL(EX_VAR(opline->result.var), result);
	ZEND_VM_NEXT_OPCODE();
}

ZEND_VM_HOT_TYPE_SPEC_HANDLER(ZEND_IS_SMALLER_OR_EQUAL, (op1_info == MAY_BE_LONG && op2_info == MAY_BE_LONG), ZEND_IS_SMALLER_OR_EQUAL_LONG, CONST|TMPVARCV, CONST|TMPVARCV, SPEC(SMART_BRANCH,NO_CONST_CONST))
{
	USE_OPLINE
	zval *op1, *op2;
	int result;

	op1 = GET_OP1_ZVAL_PTR_UNDEF(BP_VAR_R);
	op2 = GET_OP2_ZVAL_PTR_UNDEF(BP_VAR_R);
	result = (Z_LVAL_P(op1) <= Z_LVAL_P(op2));
	ZEND_VM_SMART_BRANCH(result, 0);
	ZVAL_BOOL(EX_VAR(opline->result.var), result);
	ZEND_VM_NEXT_OPCODE();
}

ZEND_VM_HOT_TYPE_SPEC_HANDLER(ZEND_IS_SMALLER_OR_EQUAL, (op1_info == MAY_BE_DOUBLE && op2_info == MAY_BE_DOUBLE), ZEND_IS_SMALLER_OR_EQUAL_DOUBLE, CONST|TMPVARCV, CONST|TMPVARCV, SPEC(SMART_BRANCH,NO_CONST_CONST))
{
	USE_OPLINE
	zval *op1, *op2;
	int result;

	op1 = GET_OP1_ZVAL_PTR_UNDEF(BP_VAR_R);
	op2 = GET_OP2_ZVAL_PTR_UNDEF(BP_VAR_R);
	result = (Z_DVAL_P(op1) <= Z_DVAL_P(op2));
	ZEND_VM_SMART_BRANCH(result, 0);
	ZVAL_BOOL(EX_VAR(opline->result.var), result);
	ZEND_VM_NEXT_OPCODE();
}

ZEND_VM_HOT_TYPE_SPEC_HANDLER(ZEND_PRE_INC, (res_info == MAY_BE_LONG && op1_info == MAY_BE_LONG), ZEND_PRE_INC_LONG_NO_OVERFLOW, TMPVARCV, ANY, SPEC(RETVAL))
{
	USE_OPLINE
	zval *var_ptr;

	var_ptr = GET_OP1_ZVAL_PTR_PTR_UNDEF(BP_VAR_RW);
	Z_LVAL_P(var_ptr)++;
	if (UNEXPECTED(RETURN_VALUE_USED(opline))) {
		ZVAL_LONG(EX_VAR(opline->result.var), Z_LVAL_P(var_ptr));
	}
	ZEND_VM_NEXT_OPCODE();
}

ZEND_VM_HOT_TYPE_SPEC_HANDLER(ZEND_PRE_INC, (op1_info == MAY_BE_LONG), ZEND_PRE_INC_LONG, TMPVARCV, ANY, SPEC(RETVAL))
{
	USE_OPLINE
	zval *var_ptr;

	var_ptr = GET_OP1_ZVAL_PTR_PTR_UNDEF(BP_VAR_RW);
	fast_long_increment_function(var_ptr);
	if (UNEXPECTED(RETURN_VALUE_USED(opline))) {
		ZVAL_COPY_VALUE(EX_VAR(opline->result.var), var_ptr);
	}
	ZEND_VM_NEXT_OPCODE();
}

ZEND_VM_HOT_TYPE_SPEC_HANDLER(ZEND_PRE_INC, (op1_info == (MAY_BE_LONG|MAY_BE_DOUBLE)), ZEND_PRE_INC_LONG_OR_DOUBLE, TMPVARCV, ANY, SPEC(RETVAL))
{
	USE_OPLINE
	zval *var_ptr;

	var_ptr = GET_OP1_ZVAL_PTR_PTR_UNDEF(BP_VAR_RW);
	if (EXPECTED(Z_TYPE_P(var_ptr) == IS_LONG)) {
		fast_long_increment_function(var_ptr);
	} else {
		Z_DVAL_P(var_ptr)++;
	}
	if (UNEXPECTED(RETURN_VALUE_USED(opline))) {
		ZVAL_COPY_VALUE(EX_VAR(opline->result.var), var_ptr);
	}
	ZEND_VM_NEXT_OPCODE();
}

ZEND_VM_HOT_TYPE_SPEC_HANDLER(ZEND_PRE_DEC, (res_info == MAY_BE_LONG && op1_info == MAY_BE_LONG), ZEND_PRE_DEC_LONG_NO_OVERFLOW, TMPVARCV, ANY, SPEC(RETVAL))
{
	USE_OPLINE
	zval *var_ptr;

	var_ptr = GET_OP1_ZVAL_PTR_PTR_UNDEF(BP_VAR_RW);
	Z_LVAL_P(var_ptr)--;
	if (UNEXPECTED(RETURN_VALUE_USED(opline))) {
		ZVAL_LONG(EX_VAR(opline->result.var), Z_LVAL_P(var_ptr));
	}
	ZEND_VM_NEXT_OPCODE();
}

ZEND_VM_HOT_TYPE_SPEC_HANDLER(ZEND_PRE_DEC, (op1_info == MAY_BE_LONG), ZEND_PRE_DEC_LONG, TMPVARCV, ANY, SPEC(RETVAL))
{
	USE_OPLINE
	zval *var_ptr;

	var_ptr = GET_OP1_ZVAL_PTR_PTR_UNDEF(BP_VAR_RW);
	fast_long_decrement_function(var_ptr);
	if (UNEXPECTED(RETURN_VALUE_USED(opline))) {
		ZVAL_COPY_VALUE(EX_VAR(opline->result.var), var_ptr);
	}
	ZEND_VM_NEXT_OPCODE();
}

ZEND_VM_HOT_TYPE_SPEC_HANDLER(ZEND_PRE_DEC, (op1_info == (MAY_BE_LONG|MAY_BE_DOUBLE)), ZEND_PRE_DEC_LONG_OR_DOUBLE, TMPVARCV, ANY, SPEC(RETVAL))
{
	USE_OPLINE
	zval *var_ptr;

	var_ptr = GET_OP1_ZVAL_PTR_PTR_UNDEF(BP_VAR_RW);
	if (EXPECTED(Z_TYPE_P(var_ptr) == IS_LONG)) {
		fast_long_decrement_function(var_ptr);
	} else {
		Z_DVAL_P(var_ptr)--;
	}
	if (UNEXPECTED(RETURN_VALUE_USED(opline))) {
		ZVAL_COPY_VALUE(EX_VAR(opline->result.var), var_ptr);
	}
	ZEND_VM_NEXT_OPCODE();
}

ZEND_VM_HOT_TYPE_SPEC_HANDLER(ZEND_POST_INC, (res_info == MAY_BE_LONG && op1_info == MAY_BE_LONG), ZEND_POST_INC_LONG_NO_OVERFLOW, TMPVARCV, ANY)
{
	USE_OPLINE
	zval *var_ptr;

	var_ptr = GET_OP1_ZVAL_PTR_PTR_UNDEF(BP_VAR_RW);
	ZVAL_LONG(EX_VAR(opline->result.var), Z_LVAL_P(var_ptr));
	Z_LVAL_P(var_ptr)++;
	ZEND_VM_NEXT_OPCODE();
}

ZEND_VM_HOT_TYPE_SPEC_HANDLER(ZEND_POST_INC, (op1_info == MAY_BE_LONG), ZEND_POST_INC_LONG, TMPVARCV, ANY)
{
	USE_OPLINE
	zval *var_ptr;

	var_ptr = GET_OP1_ZVAL_PTR_PTR_UNDEF(BP_VAR_RW);
	ZVAL_LONG(EX_VAR(opline->result.var), Z_LVAL_P(var_ptr));
	fast_long_increment_function(var_ptr);
	ZEND_VM_NEXT_OPCODE();
}

ZEND_VM_HOT_TYPE_SPEC_HANDLER(ZEND_POST_INC, (op1_info == (MAY_BE_LONG|MAY_BE_DOUBLE)), ZEND_POST_INC_LONG_OR_DOUBLE, TMPVARCV, ANY)
{
	USE_OPLINE
	zval *var_ptr;

	var_ptr = GET_OP1_ZVAL_PTR_PTR_UNDEF(BP_VAR_RW);
	if (EXPECTED(Z_TYPE_P(var_ptr) == IS_LONG)) {
		ZVAL_LONG(EX_VAR(opline->result.var), Z_LVAL_P(var_ptr));
		fast_long_increment_function(var_ptr);
	} else {
		ZVAL_DOUBLE(EX_VAR(opline->result.var), Z_DVAL_P(var_ptr));
		Z_DVAL_P(var_ptr)++;
	}
	ZEND_VM_NEXT_OPCODE();
}

ZEND_VM_HOT_TYPE_SPEC_HANDLER(ZEND_POST_DEC, (res_info == MAY_BE_LONG && op1_info == MAY_BE_LONG), ZEND_POST_DEC_LONG_NO_OVERFLOW, TMPVARCV, ANY)
{
	USE_OPLINE
	zval *var_ptr;

	var_ptr = GET_OP1_ZVAL_PTR_PTR_UNDEF(BP_VAR_RW);
	ZVAL_LONG(EX_VAR(opline->result.var), Z_LVAL_P(var_ptr));
	Z_LVAL_P(var_ptr)--;
	ZEND_VM_NEXT_OPCODE();
}

ZEND_VM_HOT_TYPE_SPEC_HANDLER(ZEND_POST_DEC, (op1_info == MAY_BE_LONG), ZEND_POST_DEC_LONG, TMPVARCV, ANY)
{
	USE_OPLINE
	zval *var_ptr;

	var_ptr = GET_OP1_ZVAL_PTR_PTR_UNDEF(BP_VAR_RW);
	ZVAL_LONG(EX_VAR(opline->result.var), Z_LVAL_P(var_ptr));
	fast_long_decrement_function(var_ptr);
	ZEND_VM_NEXT_OPCODE();
}

ZEND_VM_HOT_TYPE_SPEC_HANDLER(ZEND_POST_DEC, (op1_info == (MAY_BE_LONG|MAY_BE_DOUBLE)), ZEND_POST_DEC_LONG_OR_DOUBLE, TMPVARCV, ANY)
{
	USE_OPLINE
	zval *var_ptr;

	var_ptr = GET_OP1_ZVAL_PTR_PTR_UNDEF(BP_VAR_RW);
	if (EXPECTED(Z_TYPE_P(var_ptr) == IS_LONG)) {
		ZVAL_LONG(EX_VAR(opline->result.var), Z_LVAL_P(var_ptr));
		fast_long_decrement_function(var_ptr);
	} else {
		ZVAL_DOUBLE(EX_VAR(opline->result.var), Z_DVAL_P(var_ptr));
		Z_DVAL_P(var_ptr)--;
	}
	ZEND_VM_NEXT_OPCODE();
}

ZEND_VM_HOT_TYPE_SPEC_HANDLER(ZEND_QM_ASSIGN, (op1_info == MAY_BE_DOUBLE), ZEND_QM_ASSIGN_DOUBLE, CONST|TMPVARCV, ANY)
{
	USE_OPLINE
	zend_free_op free_op1;
	zval *value;

	value = GET_OP1_ZVAL_PTR_UNDEF(BP_VAR_R);
	ZVAL_DOUBLE(EX_VAR(opline->result.var), Z_DVAL_P(value));
	ZEND_VM_NEXT_OPCODE();
}

ZEND_VM_HOT_TYPE_SPEC_HANDLER(ZEND_QM_ASSIGN, ((op->op1_type == IS_CONST) ? !Z_REFCOUNTED_P(RT_CONSTANT(op, op->op1)) : (!(op1_info & ((MAY_BE_ANY|MAY_BE_UNDEF)-(MAY_BE_NULL|MAY_BE_FALSE|MAY_BE_TRUE|MAY_BE_LONG|MAY_BE_DOUBLE))))), ZEND_QM_ASSIGN_NOREF, CONST|TMPVARCV, ANY)
{
	USE_OPLINE
	zend_free_op free_op1;
	zval *value;

	value = GET_OP1_ZVAL_PTR_UNDEF(BP_VAR_R);
	ZVAL_COPY_VALUE(EX_VAR(opline->result.var), value);
	ZEND_VM_NEXT_OPCODE();
}

ZEND_VM_HOT_TYPE_SPEC_HANDLER(ZEND_FETCH_DIM_R, (!(op2_info & (MAY_BE_UNDEF|MAY_BE_NULL|MAY_BE_STRING|MAY_BE_ARRAY|MAY_BE_OBJECT|MAY_BE_RESOURCE|MAY_BE_REF))), ZEND_FETCH_DIM_R_INDEX, CONST|TMPVAR|CV, CONST|TMPVARCV, SPEC(NO_CONST_CONST))
{
	USE_OPLINE
	zend_free_op free_op1, free_op2;
	zval *container, *dim, *value;
	zend_long offset;
	HashTable *ht;

	container = GET_OP1_ZVAL_PTR_UNDEF(BP_VAR_R);
	dim = GET_OP2_ZVAL_PTR_UNDEF(BP_VAR_R);
	if (EXPECTED(Z_TYPE_P(container) == IS_ARRAY)) {
ZEND_VM_C_LABEL(fetch_dim_r_index_array):
		if (EXPECTED(Z_TYPE_P(dim) == IS_LONG)) {
			offset = Z_LVAL_P(dim);
		} else {
			offset = zval_get_long(dim);
		}
		ht = Z_ARRVAL_P(container);
		ZEND_HASH_INDEX_FIND(ht, offset, value, ZEND_VM_C_LABEL(fetch_dim_r_index_undef));
		ZVAL_COPY_DEREF(EX_VAR(opline->result.var), value);
		if (OP1_TYPE & (IS_TMP_VAR|IS_VAR)) {
			SAVE_OPLINE();
			FREE_OP1();
			ZEND_VM_NEXT_OPCODE_CHECK_EXCEPTION();
		} else {
			ZEND_VM_NEXT_OPCODE();
		}
	} else if (OP1_TYPE != IS_CONST && EXPECTED(Z_TYPE_P(container) == IS_REFERENCE)) {
		container = Z_REFVAL_P(container);
		if (EXPECTED(Z_TYPE_P(container) == IS_ARRAY)) {
			ZEND_VM_C_GOTO(fetch_dim_r_index_array);
		} else {
			ZEND_VM_C_GOTO(fetch_dim_r_index_slow);
		}
	} else {
ZEND_VM_C_LABEL(fetch_dim_r_index_slow):
		SAVE_OPLINE();
		if (OP2_TYPE == IS_CONST && Z_EXTRA_P(dim) == ZEND_EXTRA_VALUE) {
			dim++;
		}
		zend_fetch_dimension_address_read_R_slow(container, dim OPLINE_CC EXECUTE_DATA_CC);
		FREE_OP1();
		ZEND_VM_NEXT_OPCODE_CHECK_EXCEPTION();
	}

ZEND_VM_C_LABEL(fetch_dim_r_index_undef):
	ZVAL_NULL(EX_VAR(opline->result.var));
	SAVE_OPLINE();
	zend_undefined_offset(offset);
	FREE_OP1();
	ZEND_VM_NEXT_OPCODE_CHECK_EXCEPTION();
}

ZEND_VM_HOT_TYPE_SPEC_HANDLER(ZEND_SEND_VAR, (op1_info & (MAY_BE_UNDEF|MAY_BE_REF)) == 0, ZEND_SEND_VAR_SIMPLE, CV|VAR, NUM)
{
	USE_OPLINE
	zval *varptr, *arg;
	zend_free_op free_op1;

	varptr = GET_OP1_ZVAL_PTR_UNDEF(BP_VAR_R);
	arg = ZEND_CALL_VAR(EX(call), opline->result.var);

	if (OP1_TYPE == IS_CV) {
		ZVAL_COPY(arg, varptr);
	} else /* if (OP1_TYPE == IS_VAR) */ {
		ZVAL_COPY_VALUE(arg, varptr);
	}

	ZEND_VM_NEXT_OPCODE();
}

ZEND_VM_HOT_TYPE_SPEC_HANDLER(ZEND_SEND_VAR_EX, op->op2.num <= MAX_ARG_FLAG_NUM && (op1_info & (MAY_BE_UNDEF|MAY_BE_REF)) == 0, ZEND_SEND_VAR_EX_SIMPLE, CV|VAR, NUM)
{
	USE_OPLINE
	zval *varptr, *arg;
	zend_free_op free_op1;
	uint32_t arg_num = opline->op2.num;

	if (QUICK_ARG_SHOULD_BE_SENT_BY_REF(EX(call)->func, arg_num)) {
		ZEND_VM_DISPATCH_TO_HANDLER(ZEND_SEND_REF);
	}

	varptr = GET_OP1_ZVAL_PTR_UNDEF(BP_VAR_R);
	arg = ZEND_CALL_VAR(EX(call), opline->result.var);

	if (OP1_TYPE == IS_CV) {
		ZVAL_COPY(arg, varptr);
	} else /* if (OP1_TYPE == IS_VAR) */ {
		ZVAL_COPY_VALUE(arg, varptr);
	}

	ZEND_VM_NEXT_OPCODE();
}

ZEND_VM_HOT_TYPE_SPEC_HANDLER(ZEND_SEND_VAL, op->op1_type == IS_CONST && !Z_REFCOUNTED_P(RT_CONSTANT(op, op->op1)), ZEND_SEND_VAL_SIMPLE, CONST, NUM)
{
	USE_OPLINE
	zval *value, *arg;
	zend_free_op free_op1;

	value = GET_OP1_ZVAL_PTR(BP_VAR_R);
	arg = ZEND_CALL_VAR(EX(call), opline->result.var);
	ZVAL_COPY_VALUE(arg, value);
	ZEND_VM_NEXT_OPCODE();
}

ZEND_VM_HOT_TYPE_SPEC_HANDLER(ZEND_SEND_VAL_EX, op->op2.num <= MAX_ARG_FLAG_NUM && op->op1_type == IS_CONST && !Z_REFCOUNTED_P(RT_CONSTANT(op, op->op1)), ZEND_SEND_VAL_EX_SIMPLE, CONST, NUM)
{
	USE_OPLINE
	zval *value, *arg;
	zend_free_op free_op1;
	uint32_t arg_num = opline->op2.num;

	if (QUICK_ARG_MUST_BE_SENT_BY_REF(EX(call)->func, arg_num)) {
		ZEND_VM_DISPATCH_TO_HELPER(zend_cannot_pass_by_ref_helper);
	}
	value = GET_OP1_ZVAL_PTR(BP_VAR_R);
	arg = ZEND_CALL_VAR(EX(call), opline->result.var);
	ZVAL_COPY_VALUE(arg, value);
	ZEND_VM_NEXT_OPCODE();
}

ZEND_VM_HOT_TYPE_SPEC_HANDLER(ZEND_FE_FETCH_R, op->op2_type == IS_CV && (op1_info & (MAY_BE_UNDEF|MAY_BE_ANY|MAY_BE_REF)) == MAY_BE_ARRAY, ZEND_FE_FETCH_R_SIMPLE, VAR, CV, JMP_ADDR, SPEC(RETVAL))
{
	USE_OPLINE
	zval *array;
	zval *value, *variable_ptr;
	uint32_t value_type;
	HashTable *fe_ht;
	HashPosition pos;
	Bucket *p;

	array = EX_VAR(opline->op1.var);
	SAVE_OPLINE();
	fe_ht = Z_ARRVAL_P(array);
	pos = Z_FE_POS_P(array);
	p = fe_ht->arData + pos;
	while (1) {
		if (UNEXPECTED(pos >= fe_ht->nNumUsed)) {
			/* reached end of iteration */
			ZEND_VM_SET_RELATIVE_OPCODE(opline, opline->extended_value);
			ZEND_VM_CONTINUE();
		}
		value = &p->val;
		value_type = Z_TYPE_INFO_P(value);
		if (EXPECTED(value_type != IS_UNDEF)) {
			if (UNEXPECTED(value_type == IS_INDIRECT)) {
				value = Z_INDIRECT_P(value);
				value_type = Z_TYPE_INFO_P(value);
				if (EXPECTED(value_type != IS_UNDEF)) {
					break;
				}
			} else {
				break;
			}
		}
		pos++;
		p++;
	}
	Z_FE_POS_P(array) = pos + 1;
	if (RETURN_VALUE_USED(opline)) {
		if (!p->key) {
			ZVAL_LONG(EX_VAR(opline->result.var), p->h);
		} else {
			ZVAL_STR_COPY(EX_VAR(opline->result.var), p->key);
		}
	}

	variable_ptr = EX_VAR(opline->op2.var);
	zend_assign_to_variable(variable_ptr, value, IS_CV, EX_USES_STRICT_TYPES());
	ZEND_VM_NEXT_OPCODE_CHECK_EXCEPTION();
}

ZEND_VM_DEFINE_OP(137, ZEND_OP_DATA);

ZEND_VM_HELPER(zend_interrupt_helper, ANY, ANY)
{
	EG(vm_interrupt) = 0;
	if (EG(timed_out)) {
		zend_timeout(0);
	} else if (zend_interrupt_function) {
		SAVE_OPLINE();
		zend_interrupt_function(execute_data);
		ZEND_VM_ENTER();
	}
	ZEND_VM_CONTINUE();
}<|MERGE_RESOLUTION|>--- conflicted
+++ resolved
@@ -892,6 +892,10 @@
 			name = Z_STR_P(property);
 		} else {
 			name = zval_get_tmp_string(property, &tmp_name);
+			if (UNEXPECTED(EG(exception))) {
+				UNDEF_RESULT();
+				break;
+			}
 		}
 		cache_slot = (OP2_TYPE == IS_CONST) ? CACHE_ADDR((opline+1)->extended_value) : NULL;
 		if (EXPECTED((zptr = zobj->handlers->get_property_ptr_ptr(zobj, name, BP_VAR_RW, cache_slot)) != NULL)) {
@@ -1266,6 +1270,10 @@
 			name = Z_STR_P(property);
 		} else {
 			name = zval_get_tmp_string(property, &tmp_name);
+			if (UNEXPECTED(EG(exception))) {
+				UNDEF_RESULT();
+				break;
+			}
 		}
 		cache_slot = (OP2_TYPE == IS_CONST) ? CACHE_ADDR(opline->extended_value) : NULL;
 		if (EXPECTED((zptr = zobj->handlers->get_property_ptr_ptr(zobj, name, BP_VAR_RW, cache_slot)) != NULL)) {
@@ -1344,6 +1352,10 @@
 			name = Z_STR_P(property);
 		} else {
 			name = zval_get_tmp_string(property, &tmp_name);
+			if (UNEXPECTED(EG(exception))) {
+				ZVAL_UNDEF(EX_VAR(opline->result.var));
+				break;
+			}
 		}
 		cache_slot = (OP2_TYPE == IS_CONST) ? CACHE_ADDR(opline->extended_value) : NULL;
 		if (EXPECTED((zptr = zobj->handlers->get_property_ptr_ptr(zobj, name, BP_VAR_RW, cache_slot)) != NULL)) {
@@ -2072,6 +2084,10 @@
 				ZVAL_UNDEFINED_OP2();
 			}
 			name = zval_get_tmp_string(offset, &tmp_name);
+			if (UNEXPECTED(EG(exception))) {
+				ZVAL_UNDEF(EX_VAR(opline->result.var));
+				break;
+			}
 		}
 
 		retval = zobj->handlers->read_property(zobj, name, BP_VAR_R, cache_slot, EX_VAR(opline->result.var));
@@ -2220,6 +2236,10 @@
 			}
 		} else {
 			name = zval_get_tmp_string(offset, &tmp_name);
+			if (UNEXPECTED(EG(exception))) {
+				ZVAL_UNDEF(EX_VAR(opline->result.var));
+				break;
+			}
 		}
 
 		retval = zobj->handlers->read_property(zobj, name, BP_VAR_IS, cache_slot, EX_VAR(opline->result.var));
@@ -2440,6 +2460,11 @@
 		name = Z_STR_P(property);
 	} else {
 		name = zval_get_tmp_string(property, &tmp_name);
+		if (UNEXPECTED(EG(exception))) {
+			FREE_OP_DATA();
+			UNDEF_RESULT();
+			ZEND_VM_C_GOTO(exit_assign_obj);
+		}
 	}
 
 	property = zobj->handlers->write_property(zobj, name, value, (OP2_TYPE == IS_CONST) ? CACHE_ADDR(opline->extended_value) : NULL);
@@ -6004,6 +6029,10 @@
 			varname = ZVAL_UNDEFINED_OP1();
 		}
 		name = zval_get_tmp_string(varname, &tmp_name);
+		if (UNEXPECTED(EG(exception))) {
+			FREE_OP1();
+			HANDLE_EXCEPTION();
+		}
 	}
 
 	zend_std_unset_static_property(ce, name);
@@ -6134,6 +6163,9 @@
 			name = Z_STR_P(offset);
 		} else {
 			name = zval_get_tmp_string(offset, &tmp_name);
+			if (UNEXPECTED(EG(exception))) {
+				break;
+			}
 		}
 		Z_OBJ_HT_P(container)->unset_property(Z_OBJ_P(container), name, ((OP2_TYPE == IS_CONST) ? CACHE_ADDR(opline->extended_value) : NULL));
 		if (OP2_TYPE != IS_CONST) {
@@ -6855,6 +6887,10 @@
 		name = Z_STR_P(offset);
 	} else {
 		name = zval_get_tmp_string(offset, &tmp_name);
+		if (UNEXPECTED(EG(exception))) {
+			result = 0;
+			ZEND_VM_C_GOTO(isset_object_finish);
+		}
 	}
 
 	result =
@@ -7992,15 +8028,10 @@
 				}
 				zval_ptr_dtor(&tmp);
 			}
-<<<<<<< HEAD
-			zend_type_error("strlen() expects parameter 1 to be string, %s given", zend_get_type_by_const(Z_TYPE_P(value)));
+			if (!EG(exception)) {
+				zend_type_error("strlen() expects parameter 1 to be string, %s given", zend_get_type_by_const(Z_TYPE_P(value)));
+			}
 			ZVAL_UNDEF(EX_VAR(opline->result.var));
-=======
-			if (!EG(exception)) {
-				zend_internal_type_error(strict, "strlen() expects parameter 1 to be string, %s given", zend_get_type_by_const(Z_TYPE_P(value)));
-			}
-			ZVAL_NULL(EX_VAR(opline->result.var));
->>>>>>> a31f4642
 		} while (0);
 	}
 	FREE_OP1();
