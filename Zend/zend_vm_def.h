/*
   +----------------------------------------------------------------------+
   | Zend Engine                                                          |
   +----------------------------------------------------------------------+
   | Copyright (c) Zend Technologies Ltd. (http://www.zend.com)           |
   +----------------------------------------------------------------------+
   | This source file is subject to version 2.00 of the Zend license,     |
   | that is bundled with this package in the file LICENSE, and is        |
   | available through the world-wide-web at the following url:           |
   | http://www.zend.com/license/2_00.txt.                                |
   | If you did not receive a copy of the Zend license and are unable to  |
   | obtain it through the world-wide-web, please send a note to          |
   | license@zend.com so we can mail you a copy immediately.              |
   +----------------------------------------------------------------------+
   | Authors: Andi Gutmans <andi@php.net>                                 |
   |          Zeev Suraski <zeev@php.net>                                 |
   |          Dmitry Stogov <dmitry@php.net>                              |
   +----------------------------------------------------------------------+
*/

/* If you change this file, please regenerate the zend_vm_execute.h and
 * zend_vm_opcodes.h files by running:
 * php zend_vm_gen.php
 */

ZEND_VM_HELPER(zend_add_helper, ANY, ANY, zval *op_1, zval *op_2)
{
	USE_OPLINE

	SAVE_OPLINE();
	if (UNEXPECTED(Z_TYPE_INFO_P(op_1) == IS_UNDEF)) {
		op_1 = ZVAL_UNDEFINED_OP1();
	}
	if (UNEXPECTED(Z_TYPE_INFO_P(op_2) == IS_UNDEF)) {
		op_2 = ZVAL_UNDEFINED_OP2();
	}
	add_function(EX_VAR(opline->result.var), op_1, op_2);
	if (OP1_TYPE & (IS_TMP_VAR|IS_VAR)) {
		zval_ptr_dtor_nogc(op_1);
	}
	if (OP2_TYPE & (IS_TMP_VAR|IS_VAR)) {
		zval_ptr_dtor_nogc(op_2);
	}
	ZEND_VM_NEXT_OPCODE_CHECK_EXCEPTION();
}

ZEND_VM_HOT_NOCONSTCONST_HANDLER(1, ZEND_ADD, CONST|TMPVARCV, CONST|TMPVARCV)
{
	USE_OPLINE
	zval *op1, *op2, *result;
	double d1, d2;

	op1 = GET_OP1_ZVAL_PTR_UNDEF(BP_VAR_R);
	op2 = GET_OP2_ZVAL_PTR_UNDEF(BP_VAR_R);
	if (ZEND_VM_SPEC && OP1_TYPE == IS_CONST && OP2_TYPE == IS_CONST) {
		/* pass */
	} else if (EXPECTED(Z_TYPE_INFO_P(op1) == IS_LONG)) {
		if (EXPECTED(Z_TYPE_INFO_P(op2) == IS_LONG)) {
			result = EX_VAR(opline->result.var);
			fast_long_add_function(result, op1, op2);
			ZEND_VM_NEXT_OPCODE();
		} else if (EXPECTED(Z_TYPE_INFO_P(op2) == IS_DOUBLE)) {
			d1 = (double)Z_LVAL_P(op1);
			d2 = Z_DVAL_P(op2);
			ZEND_VM_C_GOTO(add_double);
		}
	} else if (EXPECTED(Z_TYPE_INFO_P(op1) == IS_DOUBLE)) {
		if (EXPECTED(Z_TYPE_INFO_P(op2) == IS_DOUBLE)) {
			d1 = Z_DVAL_P(op1);
			d2 = Z_DVAL_P(op2);
ZEND_VM_C_LABEL(add_double):
			result = EX_VAR(opline->result.var);
			ZVAL_DOUBLE(result, d1 + d2);
			ZEND_VM_NEXT_OPCODE();
		} else if (EXPECTED(Z_TYPE_INFO_P(op2) == IS_LONG)) {
			d1 = Z_DVAL_P(op1);
			d2 = (double)Z_LVAL_P(op2);
			ZEND_VM_C_GOTO(add_double);
		}
	}

	ZEND_VM_DISPATCH_TO_HELPER(zend_add_helper, op_1, op1, op_2, op2);
}

ZEND_VM_HELPER(zend_sub_helper, ANY, ANY, zval *op_1, zval *op_2)
{
	USE_OPLINE

	SAVE_OPLINE();
	if (UNEXPECTED(Z_TYPE_INFO_P(op_1) == IS_UNDEF)) {
		op_1 = ZVAL_UNDEFINED_OP1();
	}
	if (UNEXPECTED(Z_TYPE_INFO_P(op_2) == IS_UNDEF)) {
		op_2 = ZVAL_UNDEFINED_OP2();
	}
	sub_function(EX_VAR(opline->result.var), op_1, op_2);
	if (OP1_TYPE & (IS_TMP_VAR|IS_VAR)) {
		zval_ptr_dtor_nogc(op_1);
	}
	if (OP2_TYPE & (IS_TMP_VAR|IS_VAR)) {
		zval_ptr_dtor_nogc(op_2);
	}
	ZEND_VM_NEXT_OPCODE_CHECK_EXCEPTION();
}

ZEND_VM_HOT_NOCONSTCONST_HANDLER(2, ZEND_SUB, CONST|TMPVARCV, CONST|TMPVARCV)
{
	USE_OPLINE
	zval *op1, *op2, *result;
	double d1, d2;

	op1 = GET_OP1_ZVAL_PTR_UNDEF(BP_VAR_R);
	op2 = GET_OP2_ZVAL_PTR_UNDEF(BP_VAR_R);
	if (ZEND_VM_SPEC && OP1_TYPE == IS_CONST && OP2_TYPE == IS_CONST) {
		/* pass */
	} else if (EXPECTED(Z_TYPE_INFO_P(op1) == IS_LONG)) {
		if (EXPECTED(Z_TYPE_INFO_P(op2) == IS_LONG)) {
			result = EX_VAR(opline->result.var);
			fast_long_sub_function(result, op1, op2);
			ZEND_VM_NEXT_OPCODE();
		} else if (EXPECTED(Z_TYPE_INFO_P(op2) == IS_DOUBLE)) {
			d1 = (double)Z_LVAL_P(op1);
			d2 = Z_DVAL_P(op2);
			ZEND_VM_C_GOTO(sub_double);
		}
	} else if (EXPECTED(Z_TYPE_INFO_P(op1) == IS_DOUBLE)) {
		if (EXPECTED(Z_TYPE_INFO_P(op2) == IS_DOUBLE)) {
			d1 = Z_DVAL_P(op1);
			d2 = Z_DVAL_P(op2);
ZEND_VM_C_LABEL(sub_double):
			result = EX_VAR(opline->result.var);
			ZVAL_DOUBLE(result, d1 - d2);
			ZEND_VM_NEXT_OPCODE();
		} else if (EXPECTED(Z_TYPE_INFO_P(op2) == IS_LONG)) {
			d1 = Z_DVAL_P(op1);
			d2 = (double)Z_LVAL_P(op2);
			ZEND_VM_C_GOTO(sub_double);
		}
	}

	ZEND_VM_DISPATCH_TO_HELPER(zend_sub_helper, op_1, op1, op_2, op2);
}

ZEND_VM_HELPER(zend_mul_helper, ANY, ANY, zval *op_1, zval *op_2)
{
	USE_OPLINE

	SAVE_OPLINE();
	if (UNEXPECTED(Z_TYPE_INFO_P(op_1) == IS_UNDEF)) {
		op_1 = ZVAL_UNDEFINED_OP1();
	}
	if (UNEXPECTED(Z_TYPE_INFO_P(op_2) == IS_UNDEF)) {
		op_2 = ZVAL_UNDEFINED_OP2();
	}
	mul_function(EX_VAR(opline->result.var), op_1, op_2);
	if (OP1_TYPE & (IS_TMP_VAR|IS_VAR)) {
		zval_ptr_dtor_nogc(op_1);
	}
	if (OP2_TYPE & (IS_TMP_VAR|IS_VAR)) {
		zval_ptr_dtor_nogc(op_2);
	}
	ZEND_VM_NEXT_OPCODE_CHECK_EXCEPTION();
}

ZEND_VM_COLD_CONSTCONST_HANDLER(3, ZEND_MUL, CONST|TMPVARCV, CONST|TMPVARCV, SPEC(COMMUTATIVE))
{
	USE_OPLINE
	zval *op1, *op2, *result;
	double d1, d2;

	op1 = GET_OP1_ZVAL_PTR_UNDEF(BP_VAR_R);
	op2 = GET_OP2_ZVAL_PTR_UNDEF(BP_VAR_R);
	if (ZEND_VM_SPEC && OP1_TYPE == IS_CONST && OP2_TYPE == IS_CONST) {
		/* pass */
	} else if (EXPECTED(Z_TYPE_INFO_P(op1) == IS_LONG)) {
		if (EXPECTED(Z_TYPE_INFO_P(op2) == IS_LONG)) {
			zend_long overflow;

			result = EX_VAR(opline->result.var);
			ZEND_SIGNED_MULTIPLY_LONG(Z_LVAL_P(op1), Z_LVAL_P(op2), Z_LVAL_P(result), Z_DVAL_P(result), overflow);
			Z_TYPE_INFO_P(result) = overflow ? IS_DOUBLE : IS_LONG;
			ZEND_VM_NEXT_OPCODE();
		} else if (EXPECTED(Z_TYPE_INFO_P(op2) == IS_DOUBLE)) {
			d1 = (double)Z_LVAL_P(op1);
			d2 = Z_DVAL_P(op2);
			ZEND_VM_C_GOTO(mul_double);
		}
	} else if (EXPECTED(Z_TYPE_INFO_P(op1) == IS_DOUBLE)) {
		if (EXPECTED(Z_TYPE_INFO_P(op2) == IS_DOUBLE)) {
			d1 = Z_DVAL_P(op1);
			d2 = Z_DVAL_P(op2);
ZEND_VM_C_LABEL(mul_double):
			result = EX_VAR(opline->result.var);
			ZVAL_DOUBLE(result, d1 * d2);
			ZEND_VM_NEXT_OPCODE();
		} else if (EXPECTED(Z_TYPE_INFO_P(op2) == IS_LONG)) {
			d1 = Z_DVAL_P(op1);
			d2 = (double)Z_LVAL_P(op2);
			ZEND_VM_C_GOTO(mul_double);
		}
	}

	ZEND_VM_DISPATCH_TO_HELPER(zend_mul_helper, op_1, op1, op_2, op2);
}

ZEND_VM_COLD_CONSTCONST_HANDLER(4, ZEND_DIV, CONST|TMPVAR|CV, CONST|TMPVAR|CV)
{
	USE_OPLINE
	zval *op1, *op2;

	SAVE_OPLINE();
	op1 = GET_OP1_ZVAL_PTR(BP_VAR_R);
	op2 = GET_OP2_ZVAL_PTR(BP_VAR_R);
	fast_div_function(EX_VAR(opline->result.var), op1, op2);
	FREE_OP1();
	FREE_OP2();
	ZEND_VM_NEXT_OPCODE_CHECK_EXCEPTION();
}

ZEND_VM_COLD_HELPER(zend_mod_by_zero_helper, ANY, ANY)
{
	USE_OPLINE

	SAVE_OPLINE();
	zend_throw_exception_ex(zend_ce_division_by_zero_error, 0, "Modulo by zero");
	ZVAL_UNDEF(EX_VAR(opline->result.var));
	HANDLE_EXCEPTION();
}

ZEND_VM_HELPER(zend_mod_helper, ANY, ANY, zval *op_1, zval *op_2)
{
	USE_OPLINE

	SAVE_OPLINE();
	if (UNEXPECTED(Z_TYPE_INFO_P(op_1) == IS_UNDEF)) {
		op_1 = ZVAL_UNDEFINED_OP1();
	}
	if (UNEXPECTED(Z_TYPE_INFO_P(op_2) == IS_UNDEF)) {
		op_2 = ZVAL_UNDEFINED_OP2();
	}
	mod_function(EX_VAR(opline->result.var), op_1, op_2);
	if (OP1_TYPE & (IS_TMP_VAR|IS_VAR)) {
		zval_ptr_dtor_nogc(op_1);
	}
	if (OP2_TYPE & (IS_TMP_VAR|IS_VAR)) {
		zval_ptr_dtor_nogc(op_2);
	}
	ZEND_VM_NEXT_OPCODE_CHECK_EXCEPTION();
}

ZEND_VM_COLD_CONSTCONST_HANDLER(5, ZEND_MOD, CONST|TMPVARCV, CONST|TMPVARCV)
{
	USE_OPLINE
	zval *op1, *op2, *result;

	op1 = GET_OP1_ZVAL_PTR_UNDEF(BP_VAR_R);
	op2 = GET_OP2_ZVAL_PTR_UNDEF(BP_VAR_R);
	if (ZEND_VM_SPEC && OP1_TYPE == IS_CONST && OP2_TYPE == IS_CONST) {
		/* pass */
	} else if (EXPECTED(Z_TYPE_INFO_P(op1) == IS_LONG)) {
		if (EXPECTED(Z_TYPE_INFO_P(op2) == IS_LONG)) {
			result = EX_VAR(opline->result.var);
			if (UNEXPECTED(Z_LVAL_P(op2) == 0)) {
				ZEND_VM_DISPATCH_TO_HELPER(zend_mod_by_zero_helper);
			} else if (UNEXPECTED(Z_LVAL_P(op2) == -1)) {
				/* Prevent overflow error/crash if op1==ZEND_LONG_MIN */
				ZVAL_LONG(result, 0);
			} else {
				ZVAL_LONG(result, Z_LVAL_P(op1) % Z_LVAL_P(op2));
			}
			ZEND_VM_NEXT_OPCODE();
		}
	}

	ZEND_VM_DISPATCH_TO_HELPER(zend_mod_helper, op_1, op1, op_2, op2);
}

ZEND_VM_HELPER(zend_shift_left_helper, ANY, ANY, zval *op_1, zval *op_2)
{
	USE_OPLINE

	SAVE_OPLINE();
	if (UNEXPECTED(Z_TYPE_INFO_P(op_1) == IS_UNDEF)) {
		op_1 = ZVAL_UNDEFINED_OP1();
	}
	if (UNEXPECTED(Z_TYPE_INFO_P(op_2) == IS_UNDEF)) {
		op_2 = ZVAL_UNDEFINED_OP2();
	}
	shift_left_function(EX_VAR(opline->result.var), op_1, op_2);
	if (OP1_TYPE & (IS_TMP_VAR|IS_VAR)) {
		zval_ptr_dtor_nogc(op_1);
	}
	if (OP2_TYPE & (IS_TMP_VAR|IS_VAR)) {
		zval_ptr_dtor_nogc(op_2);
	}
	ZEND_VM_NEXT_OPCODE_CHECK_EXCEPTION();
}

ZEND_VM_COLD_CONSTCONST_HANDLER(6, ZEND_SL, CONST|TMPVARCV, CONST|TMPVARCV)
{
	USE_OPLINE
	zval *op1, *op2;

	op1 = GET_OP1_ZVAL_PTR_UNDEF(BP_VAR_R);
	op2 = GET_OP2_ZVAL_PTR_UNDEF(BP_VAR_R);
	if (ZEND_VM_SPEC && OP1_TYPE == IS_CONST && OP2_TYPE == IS_CONST) {
		/* pass */
	} else if (EXPECTED(Z_TYPE_INFO_P(op1) == IS_LONG)
			&& EXPECTED(Z_TYPE_INFO_P(op2) == IS_LONG)
			&& EXPECTED((zend_ulong)Z_LVAL_P(op2) < SIZEOF_ZEND_LONG * 8)) {
		/* Perform shift on unsigned numbers to get well-defined wrap behavior. */
		ZVAL_LONG(EX_VAR(opline->result.var),
			(zend_long) ((zend_ulong) Z_LVAL_P(op1) << Z_LVAL_P(op2)));
		ZEND_VM_NEXT_OPCODE();
	}

	ZEND_VM_DISPATCH_TO_HELPER(zend_shift_left_helper, op_1, op1, op_2, op2);
}

ZEND_VM_HELPER(zend_shift_right_helper, ANY, ANY, zval *op_1, zval *op_2)
{
	USE_OPLINE

	SAVE_OPLINE();
	if (UNEXPECTED(Z_TYPE_INFO_P(op_1) == IS_UNDEF)) {
		op_1 = ZVAL_UNDEFINED_OP1();
	}
	if (UNEXPECTED(Z_TYPE_INFO_P(op_2) == IS_UNDEF)) {
		op_2 = ZVAL_UNDEFINED_OP2();
	}
	shift_right_function(EX_VAR(opline->result.var), op_1, op_2);
	if (OP1_TYPE & (IS_TMP_VAR|IS_VAR)) {
		zval_ptr_dtor_nogc(op_1);
	}
	if (OP2_TYPE & (IS_TMP_VAR|IS_VAR)) {
		zval_ptr_dtor_nogc(op_2);
	}
	ZEND_VM_NEXT_OPCODE_CHECK_EXCEPTION();
}

ZEND_VM_COLD_CONSTCONST_HANDLER(7, ZEND_SR, CONST|TMPVARCV, CONST|TMPVARCV)
{
	USE_OPLINE
	zval *op1, *op2;

	op1 = GET_OP1_ZVAL_PTR_UNDEF(BP_VAR_R);
	op2 = GET_OP2_ZVAL_PTR_UNDEF(BP_VAR_R);
	if (ZEND_VM_SPEC && OP1_TYPE == IS_CONST && OP2_TYPE == IS_CONST) {
		/* pass */
	} else if (EXPECTED(Z_TYPE_INFO_P(op1) == IS_LONG)
			&& EXPECTED(Z_TYPE_INFO_P(op2) == IS_LONG)
			&& EXPECTED((zend_ulong)Z_LVAL_P(op2) < SIZEOF_ZEND_LONG * 8)) {
		ZVAL_LONG(EX_VAR(opline->result.var), Z_LVAL_P(op1) >> Z_LVAL_P(op2));
		ZEND_VM_NEXT_OPCODE();
	}

	ZEND_VM_DISPATCH_TO_HELPER(zend_shift_right_helper, op_1, op1, op_2, op2);
}

ZEND_VM_COLD_CONSTCONST_HANDLER(12, ZEND_POW, CONST|TMPVAR|CV, CONST|TMPVAR|CV)
{
	USE_OPLINE
	zval *op1, *op2;

	SAVE_OPLINE();
	op1 = GET_OP1_ZVAL_PTR(BP_VAR_R);
	op2 = GET_OP2_ZVAL_PTR(BP_VAR_R);
	pow_function(EX_VAR(opline->result.var), op1, op2);
	FREE_OP1();
	FREE_OP2();
	ZEND_VM_NEXT_OPCODE_CHECK_EXCEPTION();
}

ZEND_VM_HANDLER(8, ZEND_CONCAT, CONST|TMPVAR|CV, CONST|TMPVAR|CV, SPEC(NO_CONST_CONST))
{
	USE_OPLINE
	zval *op1, *op2;

	op1 = GET_OP1_ZVAL_PTR_UNDEF(BP_VAR_R);
	op2 = GET_OP2_ZVAL_PTR_UNDEF(BP_VAR_R);

	if ((OP1_TYPE == IS_CONST || EXPECTED(Z_TYPE_P(op1) == IS_STRING)) &&
	    (OP2_TYPE == IS_CONST || EXPECTED(Z_TYPE_P(op2) == IS_STRING))) {
		zend_string *op1_str = Z_STR_P(op1);
		zend_string *op2_str = Z_STR_P(op2);
		zend_string *str;

		if (OP1_TYPE != IS_CONST && UNEXPECTED(ZSTR_LEN(op1_str) == 0)) {
			if (OP2_TYPE == IS_CONST || OP2_TYPE == IS_CV) {
				ZVAL_STR_COPY(EX_VAR(opline->result.var), op2_str);
			} else {
				ZVAL_STR(EX_VAR(opline->result.var), op2_str);
			}
			if (OP1_TYPE & (IS_TMP_VAR|IS_VAR)) {
				zend_string_release_ex(op1_str, 0);
			}
		} else if (OP2_TYPE != IS_CONST && UNEXPECTED(ZSTR_LEN(op2_str) == 0)) {
			if (OP1_TYPE == IS_CONST || OP1_TYPE == IS_CV) {
				ZVAL_STR_COPY(EX_VAR(opline->result.var), op1_str);
			} else {
				ZVAL_STR(EX_VAR(opline->result.var), op1_str);
			}
			if (OP2_TYPE & (IS_TMP_VAR|IS_VAR)) {
				zend_string_release_ex(op2_str, 0);
			}
		} else if (OP1_TYPE != IS_CONST && OP1_TYPE != IS_CV &&
		    !ZSTR_IS_INTERNED(op1_str) && GC_REFCOUNT(op1_str) == 1) {
		    size_t len = ZSTR_LEN(op1_str);

			str = zend_string_extend(op1_str, len + ZSTR_LEN(op2_str), 0);
			memcpy(ZSTR_VAL(str) + len, ZSTR_VAL(op2_str), ZSTR_LEN(op2_str)+1);
			ZVAL_NEW_STR(EX_VAR(opline->result.var), str);
			if (OP2_TYPE & (IS_TMP_VAR|IS_VAR)) {
				zend_string_release_ex(op2_str, 0);
			}
		} else {
			str = zend_string_alloc(ZSTR_LEN(op1_str) + ZSTR_LEN(op2_str), 0);
			memcpy(ZSTR_VAL(str), ZSTR_VAL(op1_str), ZSTR_LEN(op1_str));
			memcpy(ZSTR_VAL(str) + ZSTR_LEN(op1_str), ZSTR_VAL(op2_str), ZSTR_LEN(op2_str)+1);
			ZVAL_NEW_STR(EX_VAR(opline->result.var), str);
			if (OP1_TYPE & (IS_TMP_VAR|IS_VAR)) {
				zend_string_release_ex(op1_str, 0);
			}
			if (OP2_TYPE & (IS_TMP_VAR|IS_VAR)) {
				zend_string_release_ex(op2_str, 0);
			}
		}
		ZEND_VM_NEXT_OPCODE();
	} else {
		SAVE_OPLINE();

		if (OP1_TYPE == IS_CV && UNEXPECTED(Z_TYPE_P(op1) == IS_UNDEF)) {
			op1 = ZVAL_UNDEFINED_OP1();
		}
		if (OP2_TYPE == IS_CV && UNEXPECTED(Z_TYPE_P(op2) == IS_UNDEF)) {
			op2 = ZVAL_UNDEFINED_OP2();
		}
		concat_function(EX_VAR(opline->result.var), op1, op2);
		FREE_OP1();
		FREE_OP2();
		ZEND_VM_NEXT_OPCODE_CHECK_EXCEPTION();
	}
}

ZEND_VM_COLD_CONSTCONST_HANDLER(16, ZEND_IS_IDENTICAL, CONST|TMP|VAR|CV, CONST|TMP|VAR|CV, SPEC(COMMUTATIVE))
{
	USE_OPLINE
	zval *op1, *op2;
	zend_bool result;

	SAVE_OPLINE();
	op1 = GET_OP1_ZVAL_PTR_DEREF(BP_VAR_R);
	op2 = GET_OP2_ZVAL_PTR_DEREF(BP_VAR_R);
	result = fast_is_identical_function(op1, op2);
	FREE_OP1();
	FREE_OP2();
	ZEND_VM_SMART_BRANCH(result, 1);
}

ZEND_VM_HANDLER(196, ZEND_CASE_STRICT, TMP|VAR, CONST|TMP|VAR|CV)
{
	USE_OPLINE
	zval *op1, *op2;
	zend_bool result;

	SAVE_OPLINE();
	op1 = GET_OP1_ZVAL_PTR_DEREF(BP_VAR_R);
	op2 = GET_OP2_ZVAL_PTR_DEREF(BP_VAR_R);
	result = fast_is_identical_function(op1, op2);
	FREE_OP2();
	ZEND_VM_SMART_BRANCH(result, 1);
}

ZEND_VM_COLD_CONSTCONST_HANDLER(17, ZEND_IS_NOT_IDENTICAL, CONST|TMP|VAR|CV, CONST|TMP|VAR|CV, SPEC(COMMUTATIVE))
{
	USE_OPLINE
	zval *op1, *op2;
	zend_bool result;

	SAVE_OPLINE();
	op1 = GET_OP1_ZVAL_PTR_DEREF(BP_VAR_R);
	op2 = GET_OP2_ZVAL_PTR_DEREF(BP_VAR_R);
	result = fast_is_not_identical_function(op1, op2);
	FREE_OP1();
	FREE_OP2();
	ZEND_VM_SMART_BRANCH(result, 1);
}

ZEND_VM_HELPER(zend_is_equal_helper, ANY, ANY, zval *op_1, zval *op_2)
{
	int ret;
	USE_OPLINE

	SAVE_OPLINE();
	if (UNEXPECTED(Z_TYPE_INFO_P(op_1) == IS_UNDEF)) {
		op_1 = ZVAL_UNDEFINED_OP1();
	}
	if (UNEXPECTED(Z_TYPE_INFO_P(op_2) == IS_UNDEF)) {
		op_2 = ZVAL_UNDEFINED_OP2();
	}
	ret = zend_compare(op_1, op_2);
	if (OP1_TYPE & (IS_TMP_VAR|IS_VAR)) {
		zval_ptr_dtor_nogc(op_1);
	}
	if (OP2_TYPE & (IS_TMP_VAR|IS_VAR)) {
		zval_ptr_dtor_nogc(op_2);
	}
	ZEND_VM_SMART_BRANCH(ret == 0, 1);
}

ZEND_VM_COLD_CONSTCONST_HANDLER(18, ZEND_IS_EQUAL, CONST|TMPVAR|CV, CONST|TMPVAR|CV, SPEC(SMART_BRANCH,COMMUTATIVE))
{
	USE_OPLINE
	zval *op1, *op2;
	double d1, d2;

	op1 = GET_OP1_ZVAL_PTR_UNDEF(BP_VAR_R);
	op2 = GET_OP2_ZVAL_PTR_UNDEF(BP_VAR_R);
	if (ZEND_VM_SPEC && OP1_TYPE == IS_CONST && OP2_TYPE == IS_CONST) {
		/* pass */
	} else if (EXPECTED(Z_TYPE_P(op1) == IS_LONG)) {
		if (EXPECTED(Z_TYPE_P(op2) == IS_LONG)) {
			if (EXPECTED(Z_LVAL_P(op1) == Z_LVAL_P(op2))) {
ZEND_VM_C_LABEL(is_equal_true):
				ZEND_VM_SMART_BRANCH_TRUE();
			} else {
ZEND_VM_C_LABEL(is_equal_false):
				ZEND_VM_SMART_BRANCH_FALSE();
			}
		} else if (EXPECTED(Z_TYPE_P(op2) == IS_DOUBLE)) {
			d1 = (double)Z_LVAL_P(op1);
			d2 = Z_DVAL_P(op2);
			ZEND_VM_C_GOTO(is_equal_double);
		}
	} else if (EXPECTED(Z_TYPE_P(op1) == IS_DOUBLE)) {
		if (EXPECTED(Z_TYPE_P(op2) == IS_DOUBLE)) {
			d1 = Z_DVAL_P(op1);
			d2 = Z_DVAL_P(op2);
ZEND_VM_C_LABEL(is_equal_double):
			if (d1 == d2) {
				ZEND_VM_C_GOTO(is_equal_true);
			} else {
				ZEND_VM_C_GOTO(is_equal_false);
			}
		} else if (EXPECTED(Z_TYPE_P(op2) == IS_LONG)) {
			d1 = Z_DVAL_P(op1);
			d2 = (double)Z_LVAL_P(op2);
			ZEND_VM_C_GOTO(is_equal_double);
		}
	} else if (EXPECTED(Z_TYPE_P(op1) == IS_STRING)) {
		if (EXPECTED(Z_TYPE_P(op2) == IS_STRING)) {
			bool result = zend_fast_equal_strings(Z_STR_P(op1), Z_STR_P(op2));
			if (OP1_TYPE & (IS_TMP_VAR|IS_VAR)) {
				zval_ptr_dtor_str(op1);
			}
			if (OP2_TYPE & (IS_TMP_VAR|IS_VAR)) {
				zval_ptr_dtor_str(op2);
			}
			if (result) {
				ZEND_VM_C_GOTO(is_equal_true);
			} else {
				ZEND_VM_C_GOTO(is_equal_false);
			}
		}
	}
	ZEND_VM_DISPATCH_TO_HELPER(zend_is_equal_helper, op_1, op1, op_2, op2);
}

ZEND_VM_HELPER(zend_is_not_equal_helper, ANY, ANY, zval *op_1, zval *op_2)
{
	int ret;
	USE_OPLINE

	SAVE_OPLINE();
	if (UNEXPECTED(Z_TYPE_INFO_P(op_1) == IS_UNDEF)) {
		op_1 = ZVAL_UNDEFINED_OP1();
	}
	if (UNEXPECTED(Z_TYPE_INFO_P(op_2) == IS_UNDEF)) {
		op_2 = ZVAL_UNDEFINED_OP2();
	}
	ret = zend_compare(op_1, op_2);
	if (OP1_TYPE & (IS_TMP_VAR|IS_VAR)) {
		zval_ptr_dtor_nogc(op_1);
	}
	if (OP2_TYPE & (IS_TMP_VAR|IS_VAR)) {
		zval_ptr_dtor_nogc(op_2);
	}
	ZEND_VM_SMART_BRANCH(ret != 0, 1);
}

ZEND_VM_COLD_CONSTCONST_HANDLER(19, ZEND_IS_NOT_EQUAL, CONST|TMPVAR|CV, CONST|TMPVAR|CV, SPEC(SMART_BRANCH,COMMUTATIVE))
{
	USE_OPLINE
	zval *op1, *op2;
	double d1, d2;

	op1 = GET_OP1_ZVAL_PTR_UNDEF(BP_VAR_R);
	op2 = GET_OP2_ZVAL_PTR_UNDEF(BP_VAR_R);
	if (ZEND_VM_SPEC && OP1_TYPE == IS_CONST && OP2_TYPE == IS_CONST) {
		/* pass */
	} else if (EXPECTED(Z_TYPE_P(op1) == IS_LONG)) {
		if (EXPECTED(Z_TYPE_P(op2) == IS_LONG)) {
			if (EXPECTED(Z_LVAL_P(op1) != Z_LVAL_P(op2))) {
ZEND_VM_C_LABEL(is_not_equal_true):
				ZEND_VM_SMART_BRANCH_TRUE();
			} else {
ZEND_VM_C_LABEL(is_not_equal_false):
				ZEND_VM_SMART_BRANCH_FALSE();
			}
		} else if (EXPECTED(Z_TYPE_P(op2) == IS_DOUBLE)) {
			d1 = (double)Z_LVAL_P(op1);
			d2 = Z_DVAL_P(op2);
			ZEND_VM_C_GOTO(is_not_equal_double);
		}
	} else if (EXPECTED(Z_TYPE_P(op1) == IS_DOUBLE)) {
		if (EXPECTED(Z_TYPE_P(op2) == IS_DOUBLE)) {
			d1 = Z_DVAL_P(op1);
			d2 = Z_DVAL_P(op2);
ZEND_VM_C_LABEL(is_not_equal_double):
			if (d1 != d2) {
				ZEND_VM_C_GOTO(is_not_equal_true);
			} else {
				ZEND_VM_C_GOTO(is_not_equal_false);
			}
		} else if (EXPECTED(Z_TYPE_P(op2) == IS_LONG)) {
			d1 = Z_DVAL_P(op1);
			d2 = (double)Z_LVAL_P(op2);
			ZEND_VM_C_GOTO(is_not_equal_double);
		}
	} else if (EXPECTED(Z_TYPE_P(op1) == IS_STRING)) {
		if (EXPECTED(Z_TYPE_P(op2) == IS_STRING)) {
			bool result = zend_fast_equal_strings(Z_STR_P(op1), Z_STR_P(op2));
			if (OP1_TYPE & (IS_TMP_VAR|IS_VAR)) {
				zval_ptr_dtor_str(op1);
			}
			if (OP2_TYPE & (IS_TMP_VAR|IS_VAR)) {
				zval_ptr_dtor_str(op2);
			}
			if (!result) {
				ZEND_VM_C_GOTO(is_not_equal_true);
			} else {
				ZEND_VM_C_GOTO(is_not_equal_false);
			}
		}
	}
	ZEND_VM_DISPATCH_TO_HELPER(zend_is_not_equal_helper, op_1, op1, op_2, op2);
}

ZEND_VM_HELPER(zend_is_smaller_helper, ANY, ANY, zval *op_1, zval *op_2)
{
	int ret;
	USE_OPLINE

	SAVE_OPLINE();
	if (UNEXPECTED(Z_TYPE_INFO_P(op_1) == IS_UNDEF)) {
		op_1 = ZVAL_UNDEFINED_OP1();
	}
	if (UNEXPECTED(Z_TYPE_INFO_P(op_2) == IS_UNDEF)) {
		op_2 = ZVAL_UNDEFINED_OP2();
	}
	ret = zend_compare(op_1, op_2);
	if (OP1_TYPE & (IS_TMP_VAR|IS_VAR)) {
		zval_ptr_dtor_nogc(op_1);
	}
	if (OP2_TYPE & (IS_TMP_VAR|IS_VAR)) {
		zval_ptr_dtor_nogc(op_2);
	}
	ZEND_VM_SMART_BRANCH(ret < 0, 1);
}

ZEND_VM_HOT_NOCONSTCONST_HANDLER(20, ZEND_IS_SMALLER, CONST|TMPVARCV, CONST|TMPVARCV, SPEC(SMART_BRANCH))
{
	USE_OPLINE
	zval *op1, *op2;
	double d1, d2;

	op1 = GET_OP1_ZVAL_PTR_UNDEF(BP_VAR_R);
	op2 = GET_OP2_ZVAL_PTR_UNDEF(BP_VAR_R);
	if (ZEND_VM_SPEC && OP1_TYPE == IS_CONST && OP2_TYPE == IS_CONST) {
		/* pass */
	} else if (EXPECTED(Z_TYPE_INFO_P(op1) == IS_LONG)) {
		if (EXPECTED(Z_TYPE_INFO_P(op2) == IS_LONG)) {
			if (EXPECTED(Z_LVAL_P(op1) < Z_LVAL_P(op2))) {
ZEND_VM_C_LABEL(is_smaller_true):
				ZEND_VM_SMART_BRANCH_TRUE();
			} else {
ZEND_VM_C_LABEL(is_smaller_false):
				ZEND_VM_SMART_BRANCH_FALSE();
			}
		} else if (EXPECTED(Z_TYPE_INFO_P(op2) == IS_DOUBLE)) {
			d1 = (double)Z_LVAL_P(op1);
			d2 = Z_DVAL_P(op2);
			ZEND_VM_C_GOTO(is_smaller_double);
		}
	} else if (EXPECTED(Z_TYPE_INFO_P(op1) == IS_DOUBLE)) {
		if (EXPECTED(Z_TYPE_INFO_P(op2) == IS_DOUBLE)) {
			d1 = Z_DVAL_P(op1);
			d2 = Z_DVAL_P(op2);
ZEND_VM_C_LABEL(is_smaller_double):
			if (d1 < d2) {
				ZEND_VM_C_GOTO(is_smaller_true);
			} else {
				ZEND_VM_C_GOTO(is_smaller_false);
			}
		} else if (EXPECTED(Z_TYPE_INFO_P(op2) == IS_LONG)) {
			d1 = Z_DVAL_P(op1);
			d2 = (double)Z_LVAL_P(op2);
			ZEND_VM_C_GOTO(is_smaller_double);
		}
	}
	ZEND_VM_DISPATCH_TO_HELPER(zend_is_smaller_helper, op_1, op1, op_2, op2);
}

ZEND_VM_HELPER(zend_is_smaller_or_equal_helper, ANY, ANY, zval *op_1, zval *op_2)
{
	int ret;
	USE_OPLINE

	SAVE_OPLINE();
	if (UNEXPECTED(Z_TYPE_INFO_P(op_1) == IS_UNDEF)) {
		op_1 = ZVAL_UNDEFINED_OP1();
	}
	if (UNEXPECTED(Z_TYPE_INFO_P(op_2) == IS_UNDEF)) {
		op_2 = ZVAL_UNDEFINED_OP2();
	}
	ret = zend_compare(op_1, op_2);
	if (OP1_TYPE & (IS_TMP_VAR|IS_VAR)) {
		zval_ptr_dtor_nogc(op_1);
	}
	if (OP2_TYPE & (IS_TMP_VAR|IS_VAR)) {
		zval_ptr_dtor_nogc(op_2);
	}
	ZEND_VM_SMART_BRANCH(ret <= 0, 1);
}

ZEND_VM_HOT_NOCONSTCONST_HANDLER(21, ZEND_IS_SMALLER_OR_EQUAL, CONST|TMPVARCV, CONST|TMPVARCV, SPEC(SMART_BRANCH))
{
	USE_OPLINE
	zval *op1, *op2;
	double d1, d2;

	op1 = GET_OP1_ZVAL_PTR_UNDEF(BP_VAR_R);
	op2 = GET_OP2_ZVAL_PTR_UNDEF(BP_VAR_R);
	if (ZEND_VM_SPEC && OP1_TYPE == IS_CONST && OP2_TYPE == IS_CONST) {
		/* pass */
	} else if (EXPECTED(Z_TYPE_INFO_P(op1) == IS_LONG)) {
		if (EXPECTED(Z_TYPE_INFO_P(op2) == IS_LONG)) {
			if (EXPECTED(Z_LVAL_P(op1) <= Z_LVAL_P(op2))) {
ZEND_VM_C_LABEL(is_smaller_or_equal_true):
				ZEND_VM_SMART_BRANCH_TRUE();
				ZVAL_TRUE(EX_VAR(opline->result.var));
				ZEND_VM_NEXT_OPCODE();
			} else {
ZEND_VM_C_LABEL(is_smaller_or_equal_false):
				ZEND_VM_SMART_BRANCH_FALSE();
				ZVAL_FALSE(EX_VAR(opline->result.var));
				ZEND_VM_NEXT_OPCODE();
			}
		} else if (EXPECTED(Z_TYPE_INFO_P(op2) == IS_DOUBLE)) {
			d1 = (double)Z_LVAL_P(op1);
			d2 = Z_DVAL_P(op2);
			ZEND_VM_C_GOTO(is_smaller_or_equal_double);
		}
	} else if (EXPECTED(Z_TYPE_INFO_P(op1) == IS_DOUBLE)) {
		if (EXPECTED(Z_TYPE_INFO_P(op2) == IS_DOUBLE)) {
			d1 = Z_DVAL_P(op1);
			d2 = Z_DVAL_P(op2);
ZEND_VM_C_LABEL(is_smaller_or_equal_double):
			if (d1 <= d2) {
				ZEND_VM_C_GOTO(is_smaller_or_equal_true);
			} else {
				ZEND_VM_C_GOTO(is_smaller_or_equal_false);
			}
		} else if (EXPECTED(Z_TYPE_INFO_P(op2) == IS_LONG)) {
			d1 = Z_DVAL_P(op1);
			d2 = (double)Z_LVAL_P(op2);
			ZEND_VM_C_GOTO(is_smaller_or_equal_double);
		}
	}
	ZEND_VM_DISPATCH_TO_HELPER(zend_is_smaller_or_equal_helper, op_1, op1, op_2, op2);
}

ZEND_VM_COLD_CONSTCONST_HANDLER(170, ZEND_SPACESHIP, CONST|TMPVAR|CV, CONST|TMPVAR|CV)
{
	USE_OPLINE
	zval *op1, *op2;

	SAVE_OPLINE();
	op1 = GET_OP1_ZVAL_PTR(BP_VAR_R);
	op2 = GET_OP2_ZVAL_PTR(BP_VAR_R);
	compare_function(EX_VAR(opline->result.var), op1, op2);
	FREE_OP1();
	FREE_OP2();
	ZEND_VM_NEXT_OPCODE_CHECK_EXCEPTION();
}

ZEND_VM_HELPER(zend_bw_or_helper, ANY, ANY, zval *op_1, zval *op_2)
{
	USE_OPLINE

	SAVE_OPLINE();
	if (UNEXPECTED(Z_TYPE_INFO_P(op_1) == IS_UNDEF)) {
		op_1 = ZVAL_UNDEFINED_OP1();
	}
	if (UNEXPECTED(Z_TYPE_INFO_P(op_2) == IS_UNDEF)) {
		op_2 = ZVAL_UNDEFINED_OP2();
	}
	bitwise_or_function(EX_VAR(opline->result.var), op_1, op_2);
	if (OP1_TYPE & (IS_TMP_VAR|IS_VAR)) {
		zval_ptr_dtor_nogc(op_1);
	}
	if (OP2_TYPE & (IS_TMP_VAR|IS_VAR)) {
		zval_ptr_dtor_nogc(op_2);
	}
	ZEND_VM_NEXT_OPCODE_CHECK_EXCEPTION();
}

ZEND_VM_HOT_NOCONSTCONST_HANDLER(9, ZEND_BW_OR, CONST|TMPVARCV, CONST|TMPVARCV, SPEC(COMMUTATIVE))
{
	USE_OPLINE
	zval *op1, *op2;

	op1 = GET_OP1_ZVAL_PTR_UNDEF(BP_VAR_R);
	op2 = GET_OP2_ZVAL_PTR_UNDEF(BP_VAR_R);
	if (ZEND_VM_SPEC && OP1_TYPE == IS_CONST && OP2_TYPE == IS_CONST) {
		/* pass */
	} else if (EXPECTED(Z_TYPE_INFO_P(op1) == IS_LONG)
			&& EXPECTED(Z_TYPE_INFO_P(op2) == IS_LONG)) {
		ZVAL_LONG(EX_VAR(opline->result.var), Z_LVAL_P(op1) | Z_LVAL_P(op2));
		ZEND_VM_NEXT_OPCODE();
	}

	ZEND_VM_DISPATCH_TO_HELPER(zend_bw_or_helper, op_1, op1, op_2, op2);
}

ZEND_VM_HELPER(zend_bw_and_helper, ANY, ANY, zval *op_1, zval *op_2)
{
	USE_OPLINE

	SAVE_OPLINE();
	if (UNEXPECTED(Z_TYPE_INFO_P(op_1) == IS_UNDEF)) {
		op_1 = ZVAL_UNDEFINED_OP1();
	}
	if (UNEXPECTED(Z_TYPE_INFO_P(op_2) == IS_UNDEF)) {
		op_2 = ZVAL_UNDEFINED_OP2();
	}
	bitwise_and_function(EX_VAR(opline->result.var), op_1, op_2);
	if (OP1_TYPE & (IS_TMP_VAR|IS_VAR)) {
		zval_ptr_dtor_nogc(op_1);
	}
	if (OP2_TYPE & (IS_TMP_VAR|IS_VAR)) {
		zval_ptr_dtor_nogc(op_2);
	}
	ZEND_VM_NEXT_OPCODE_CHECK_EXCEPTION();
}

ZEND_VM_HOT_NOCONSTCONST_HANDLER(10, ZEND_BW_AND, CONST|TMPVARCV, CONST|TMPVARCV, SPEC(COMMUTATIVE))
{
	USE_OPLINE
	zval *op1, *op2;

	op1 = GET_OP1_ZVAL_PTR_UNDEF(BP_VAR_R);
	op2 = GET_OP2_ZVAL_PTR_UNDEF(BP_VAR_R);
	if (ZEND_VM_SPEC && OP1_TYPE == IS_CONST && OP2_TYPE == IS_CONST) {
		/* pass */
	} else if (EXPECTED(Z_TYPE_INFO_P(op1) == IS_LONG)
			&& EXPECTED(Z_TYPE_INFO_P(op2) == IS_LONG)) {
		ZVAL_LONG(EX_VAR(opline->result.var), Z_LVAL_P(op1) & Z_LVAL_P(op2));
		ZEND_VM_NEXT_OPCODE();
	}

	ZEND_VM_DISPATCH_TO_HELPER(zend_bw_and_helper, op_1, op1, op_2, op2);
}

ZEND_VM_HELPER(zend_bw_xor_helper, ANY, ANY, zval *op_1, zval *op_2)
{
	USE_OPLINE

	SAVE_OPLINE();
	if (UNEXPECTED(Z_TYPE_INFO_P(op_1) == IS_UNDEF)) {
		op_1 = ZVAL_UNDEFINED_OP1();
	}
	if (UNEXPECTED(Z_TYPE_INFO_P(op_2) == IS_UNDEF)) {
		op_2 = ZVAL_UNDEFINED_OP2();
	}
	bitwise_xor_function(EX_VAR(opline->result.var), op_1, op_2);
	if (OP1_TYPE & (IS_TMP_VAR|IS_VAR)) {
		zval_ptr_dtor_nogc(op_1);
	}
	if (OP2_TYPE & (IS_TMP_VAR|IS_VAR)) {
		zval_ptr_dtor_nogc(op_2);
	}
	ZEND_VM_NEXT_OPCODE_CHECK_EXCEPTION();
}

ZEND_VM_HOT_NOCONSTCONST_HANDLER(11, ZEND_BW_XOR, CONST|TMPVARCV, CONST|TMPVARCV, SPEC(COMMUTATIVE))
{
	USE_OPLINE
	zval *op1, *op2;

	op1 = GET_OP1_ZVAL_PTR_UNDEF(BP_VAR_R);
	op2 = GET_OP2_ZVAL_PTR_UNDEF(BP_VAR_R);
	if (ZEND_VM_SPEC && OP1_TYPE == IS_CONST && OP2_TYPE == IS_CONST) {
		/* pass */
	} else if (EXPECTED(Z_TYPE_INFO_P(op1) == IS_LONG)
			&& EXPECTED(Z_TYPE_INFO_P(op2) == IS_LONG)) {
		ZVAL_LONG(EX_VAR(opline->result.var), Z_LVAL_P(op1) ^ Z_LVAL_P(op2));
		ZEND_VM_NEXT_OPCODE();
	}

	ZEND_VM_DISPATCH_TO_HELPER(zend_bw_xor_helper, op_1, op1, op_2, op2);
}

ZEND_VM_COLD_CONSTCONST_HANDLER(15, ZEND_BOOL_XOR, CONST|TMPVAR|CV, CONST|TMPVAR|CV, SPEC(COMMUTATIVE))
{
	USE_OPLINE
	zval *op1, *op2;

	SAVE_OPLINE();
	op1 = GET_OP1_ZVAL_PTR(BP_VAR_R);
	op2 = GET_OP2_ZVAL_PTR(BP_VAR_R);
	boolean_xor_function(EX_VAR(opline->result.var), op1, op2);
	FREE_OP1();
	FREE_OP2();
	ZEND_VM_NEXT_OPCODE_CHECK_EXCEPTION();
}

ZEND_VM_HELPER(zend_bw_not_helper, ANY, ANY, zval *op_1)
{
	USE_OPLINE

	SAVE_OPLINE();
	if (UNEXPECTED(Z_TYPE_P(op_1) == IS_UNDEF)) {
		op_1 = ZVAL_UNDEFINED_OP1();
	}
	bitwise_not_function(EX_VAR(opline->result.var), op_1);
	FREE_OP1();
	ZEND_VM_NEXT_OPCODE_CHECK_EXCEPTION();
}

ZEND_VM_HOT_NOCONST_HANDLER(13, ZEND_BW_NOT, CONST|TMPVARCV, ANY)
{
	USE_OPLINE
	zval *op1;

	op1 = GET_OP1_ZVAL_PTR_UNDEF(BP_VAR_R);
	if (EXPECTED(Z_TYPE_INFO_P(op1) == IS_LONG)) {
		ZVAL_LONG(EX_VAR(opline->result.var), ~Z_LVAL_P(op1));
		ZEND_VM_NEXT_OPCODE();
	}

	ZEND_VM_DISPATCH_TO_HELPER(zend_bw_not_helper, op_1, op1);
}

ZEND_VM_COLD_CONST_HANDLER(14, ZEND_BOOL_NOT, CONST|TMPVAR|CV, ANY)
{
	USE_OPLINE
	zval *val;

	val = GET_OP1_ZVAL_PTR_UNDEF(BP_VAR_R);
	if (Z_TYPE_INFO_P(val) == IS_TRUE) {
		ZVAL_FALSE(EX_VAR(opline->result.var));
	} else if (EXPECTED(Z_TYPE_INFO_P(val) <= IS_TRUE)) {
		/* The result and op1 can be the same cv zval */
		const uint32_t orig_val_type = Z_TYPE_INFO_P(val);
		ZVAL_TRUE(EX_VAR(opline->result.var));
		if (OP1_TYPE == IS_CV && UNEXPECTED(orig_val_type == IS_UNDEF)) {
			SAVE_OPLINE();
			ZVAL_UNDEFINED_OP1();
			ZEND_VM_NEXT_OPCODE_CHECK_EXCEPTION();
		}
	} else {
		SAVE_OPLINE();
		ZVAL_BOOL(EX_VAR(opline->result.var), !i_zend_is_true(val));
		FREE_OP1();
		ZEND_VM_NEXT_OPCODE_CHECK_EXCEPTION();
	}
	ZEND_VM_NEXT_OPCODE();
}

ZEND_VM_COLD_HELPER(zend_this_not_in_object_context_helper, ANY, ANY)
{
	USE_OPLINE

	SAVE_OPLINE();
	zend_throw_error(NULL, "Using $this when not in object context");
	UNDEF_RESULT();
	HANDLE_EXCEPTION();
}

ZEND_VM_COLD_HELPER(zend_undefined_function_helper, ANY, ANY)
{
	USE_OPLINE
	zval *function_name;

	SAVE_OPLINE();
	function_name = RT_CONSTANT(opline, opline->op2);
	zend_throw_error(NULL, "Call to undefined function %s()", Z_STRVAL_P(function_name));
	HANDLE_EXCEPTION();
}

ZEND_VM_HANDLER(28, ZEND_ASSIGN_OBJ_OP, VAR|UNUSED|THIS|CV, CONST|TMPVAR|CV, OP)
{
	USE_OPLINE
	zval *object;
	zval *property;
	zval *value;
	zval *zptr;
	void **cache_slot;
	zend_property_info *prop_info;
	zend_object *zobj;
	zend_string *name, *tmp_name;

	SAVE_OPLINE();
	object = GET_OP1_OBJ_ZVAL_PTR_PTR_UNDEF(BP_VAR_RW);
	property = GET_OP2_ZVAL_PTR(BP_VAR_R);

	do {
		value = GET_OP_DATA_ZVAL_PTR(BP_VAR_R);

		if (OP1_TYPE != IS_UNUSED && UNEXPECTED(Z_TYPE_P(object) != IS_OBJECT)) {
			if (Z_ISREF_P(object) && Z_TYPE_P(Z_REFVAL_P(object)) == IS_OBJECT) {
				object = Z_REFVAL_P(object);
				ZEND_VM_C_GOTO(assign_op_object);
			}
			if (OP1_TYPE == IS_CV
			 && UNEXPECTED(Z_TYPE_P(object) == IS_UNDEF)) {
				ZVAL_UNDEFINED_OP1();
			}
			zend_throw_non_object_error(object, property OPLINE_CC EXECUTE_DATA_CC);
			break;
		}

ZEND_VM_C_LABEL(assign_op_object):
		/* here we are sure we are dealing with an object */
		zobj = Z_OBJ_P(object);
		if (OP2_TYPE == IS_CONST) {
			name = Z_STR_P(property);
		} else {
			name = zval_try_get_tmp_string(property, &tmp_name);
			if (UNEXPECTED(!name)) {
				UNDEF_RESULT();
				break;
			}
		}
		cache_slot = (OP2_TYPE == IS_CONST) ? CACHE_ADDR((opline+1)->extended_value) : NULL;
		if (EXPECTED((zptr = zobj->handlers->get_property_ptr_ptr(zobj, name, BP_VAR_RW, cache_slot)) != NULL)) {
			if (UNEXPECTED(Z_ISERROR_P(zptr))) {
				if (UNEXPECTED(RETURN_VALUE_USED(opline))) {
					ZVAL_NULL(EX_VAR(opline->result.var));
				}
			} else {
				zval *orig_zptr = zptr;
				zend_reference *ref;

				do {
					if (UNEXPECTED(Z_ISREF_P(zptr))) {
						ref = Z_REF_P(zptr);
						zptr = Z_REFVAL_P(zptr);
						if (UNEXPECTED(ZEND_REF_HAS_TYPE_SOURCES(ref))) {
							zend_binary_assign_op_typed_ref(ref, value OPLINE_CC EXECUTE_DATA_CC);
							break;
						}
					}

					if (OP2_TYPE == IS_CONST) {
						prop_info = (zend_property_info*)CACHED_PTR_EX(cache_slot + 2);
					} else {
						prop_info = zend_object_fetch_property_type_info(Z_OBJ_P(object), orig_zptr);
					}
					if (UNEXPECTED(prop_info)) {
						/* special case for typed properties */
						zend_binary_assign_op_typed_prop(prop_info, zptr, value OPLINE_CC EXECUTE_DATA_CC);
					} else {
						zend_binary_op(zptr, zptr, value OPLINE_CC);
					}
				} while (0);

				if (UNEXPECTED(RETURN_VALUE_USED(opline))) {
					ZVAL_COPY(EX_VAR(opline->result.var), zptr);
				}
			}
		} else {
			zend_assign_op_overloaded_property(zobj, name, cache_slot, value OPLINE_CC EXECUTE_DATA_CC);
		}
		if (OP2_TYPE != IS_CONST) {
			zend_tmp_string_release(tmp_name);
		}
	} while (0);

	FREE_OP_DATA();
	FREE_OP2();
	FREE_OP1_VAR_PTR();
	/* assign_obj has two opcodes! */
	ZEND_VM_NEXT_OPCODE_EX(1, 2);
}

/* No specialization for op_types (CONST|TMP|VAR|CV, UNUSED|CONST|TMPVAR) */
ZEND_VM_HANDLER(29, ZEND_ASSIGN_STATIC_PROP_OP, ANY, ANY, OP)
{
	/* This helper actually never will receive IS_VAR as second op, and has the same handling for VAR and TMP in the first op, but for interoperability with the other binary_assign_op helpers, it is necessary to "include" it */

	USE_OPLINE
	zval *prop, *value;
	zend_property_info *prop_info;
	zend_reference *ref;

	SAVE_OPLINE();

	if (UNEXPECTED(zend_fetch_static_property_address(&prop, &prop_info, (opline+1)->extended_value, BP_VAR_RW, 0 OPLINE_CC EXECUTE_DATA_CC) != SUCCESS)) {
		UNDEF_RESULT();
		FREE_OP_DATA();
		HANDLE_EXCEPTION();
	}

	value = GET_OP_DATA_ZVAL_PTR(BP_VAR_R);

	do {
		if (UNEXPECTED(Z_ISREF_P(prop))) {
			ref = Z_REF_P(prop);
			prop = Z_REFVAL_P(prop);
			if (UNEXPECTED(ZEND_REF_HAS_TYPE_SOURCES(ref))) {
				zend_binary_assign_op_typed_ref(ref, value OPLINE_CC EXECUTE_DATA_CC);
				break;
			}
		}

		if (UNEXPECTED(ZEND_TYPE_IS_SET(prop_info->type))) {
			/* special case for typed properties */
			zend_binary_assign_op_typed_prop(prop_info, prop, value OPLINE_CC EXECUTE_DATA_CC);
		} else {
			zend_binary_op(prop, prop, value OPLINE_CC);
		}
	} while (0);

	if (UNEXPECTED(RETURN_VALUE_USED(opline))) {
		ZVAL_COPY(EX_VAR(opline->result.var), prop);
	}

	FREE_OP_DATA();
	/* assign_static_prop has two opcodes! */
	ZEND_VM_NEXT_OPCODE_EX(1, 2);
}

ZEND_VM_HANDLER(27, ZEND_ASSIGN_DIM_OP, VAR|CV, CONST|TMPVAR|UNUSED|NEXT|CV, OP)
{
	USE_OPLINE
	zval *var_ptr;
	zval *value, *container, *dim;

	SAVE_OPLINE();
	container = GET_OP1_OBJ_ZVAL_PTR_PTR_UNDEF(BP_VAR_RW);

	if (EXPECTED(Z_TYPE_P(container) == IS_ARRAY)) {
ZEND_VM_C_LABEL(assign_dim_op_array):
		SEPARATE_ARRAY(container);
ZEND_VM_C_LABEL(assign_dim_op_new_array):
		dim = GET_OP2_ZVAL_PTR_UNDEF(BP_VAR_R);
		if (OP2_TYPE == IS_UNUSED) {
			var_ptr = zend_hash_next_index_insert(Z_ARRVAL_P(container), &EG(uninitialized_zval));
			if (UNEXPECTED(!var_ptr)) {
				zend_cannot_add_element();
				ZEND_VM_C_GOTO(assign_dim_op_ret_null);
			}
		} else {
			if (OP2_TYPE == IS_CONST) {
				var_ptr = zend_fetch_dimension_address_inner_RW_CONST(Z_ARRVAL_P(container), dim EXECUTE_DATA_CC);
			} else {
				var_ptr = zend_fetch_dimension_address_inner_RW(Z_ARRVAL_P(container), dim EXECUTE_DATA_CC);
			}
			if (UNEXPECTED(!var_ptr)) {
				ZEND_VM_C_GOTO(assign_dim_op_ret_null);
			}
		}

		value = get_op_data_zval_ptr_r((opline+1)->op1_type, (opline+1)->op1);

		do {
			if (OP2_TYPE != IS_UNUSED && UNEXPECTED(Z_ISREF_P(var_ptr))) {
				zend_reference *ref = Z_REF_P(var_ptr);
				var_ptr = Z_REFVAL_P(var_ptr);
				if (UNEXPECTED(ZEND_REF_HAS_TYPE_SOURCES(ref))) {
					zend_binary_assign_op_typed_ref(ref, value OPLINE_CC EXECUTE_DATA_CC);
					break;
				}
			}
			zend_binary_op(var_ptr, var_ptr, value OPLINE_CC);
		} while (0);

		if (UNEXPECTED(RETURN_VALUE_USED(opline))) {
			ZVAL_COPY(EX_VAR(opline->result.var), var_ptr);
		}
		FREE_OP((opline+1)->op1_type, (opline+1)->op1.var);
	} else {
		if (EXPECTED(Z_ISREF_P(container))) {
			container = Z_REFVAL_P(container);
			if (EXPECTED(Z_TYPE_P(container) == IS_ARRAY)) {
				ZEND_VM_C_GOTO(assign_dim_op_array);
			}
		}

		dim = GET_OP2_ZVAL_PTR(BP_VAR_R);

		if (EXPECTED(Z_TYPE_P(container) == IS_OBJECT)) {
			if (OP2_TYPE == IS_CONST && Z_EXTRA_P(dim) == ZEND_EXTRA_VALUE) {
				dim++;
			}
			zend_binary_assign_op_obj_dim(container, dim OPLINE_CC EXECUTE_DATA_CC);
		} else if (EXPECTED(Z_TYPE_P(container) <= IS_FALSE)) {
			if (OP1_TYPE == IS_CV && UNEXPECTED(Z_TYPE_INFO_P(container) == IS_UNDEF)) {
				ZVAL_UNDEFINED_OP1();
			}
			ZVAL_ARR(container, zend_new_array(8));
			ZEND_VM_C_GOTO(assign_dim_op_new_array);
		} else {
			zend_binary_assign_op_dim_slow(container, dim OPLINE_CC EXECUTE_DATA_CC);
ZEND_VM_C_LABEL(assign_dim_op_ret_null):
			FREE_OP_DATA();
			if (UNEXPECTED(RETURN_VALUE_USED(opline))) {
				ZVAL_NULL(EX_VAR(opline->result.var));
			}
		}
	}

	FREE_OP2();
	FREE_OP1_VAR_PTR();
	ZEND_VM_NEXT_OPCODE_EX(1, 2);
}

ZEND_VM_HANDLER(26, ZEND_ASSIGN_OP, VAR|CV, CONST|TMPVAR|CV, OP)
{
	USE_OPLINE
	zval *var_ptr;
	zval *value;

	SAVE_OPLINE();
	value = GET_OP2_ZVAL_PTR(BP_VAR_R);
	var_ptr = GET_OP1_ZVAL_PTR_PTR(BP_VAR_RW);

	do {
		if (UNEXPECTED(Z_TYPE_P(var_ptr) == IS_REFERENCE)) {
			zend_reference *ref = Z_REF_P(var_ptr);
			var_ptr = Z_REFVAL_P(var_ptr);
			if (UNEXPECTED(ZEND_REF_HAS_TYPE_SOURCES(ref))) {
				zend_binary_assign_op_typed_ref(ref, value OPLINE_CC EXECUTE_DATA_CC);
				break;
			}
		}
		zend_binary_op(var_ptr, var_ptr, value OPLINE_CC);
	} while (0);

	if (UNEXPECTED(RETURN_VALUE_USED(opline))) {
		ZVAL_COPY(EX_VAR(opline->result.var), var_ptr);
	}

	FREE_OP2();
	FREE_OP1_VAR_PTR();
	ZEND_VM_NEXT_OPCODE_CHECK_EXCEPTION();
}

ZEND_VM_HANDLER(132, ZEND_PRE_INC_OBJ, VAR|UNUSED|THIS|CV, CONST|TMPVAR|CV, CACHE_SLOT)
{
	USE_OPLINE
	zval *object;
	zval *property;
	zval *zptr;
	void **cache_slot;
	zend_property_info *prop_info;
	zend_object *zobj;
	zend_string *name, *tmp_name;

	SAVE_OPLINE();
	object = GET_OP1_OBJ_ZVAL_PTR_PTR_UNDEF(BP_VAR_RW);
	property = GET_OP2_ZVAL_PTR(BP_VAR_R);

	do {
		if (OP1_TYPE != IS_UNUSED && UNEXPECTED(Z_TYPE_P(object) != IS_OBJECT)) {
			if (Z_ISREF_P(object) && Z_TYPE_P(Z_REFVAL_P(object)) == IS_OBJECT) {
				object = Z_REFVAL_P(object);
				ZEND_VM_C_GOTO(pre_incdec_object);
			}
			if (OP1_TYPE == IS_CV
			 && UNEXPECTED(Z_TYPE_P(object) == IS_UNDEF)) {
				ZVAL_UNDEFINED_OP1();
			}
			zend_throw_non_object_error(object, property OPLINE_CC EXECUTE_DATA_CC);
			break;
		}

ZEND_VM_C_LABEL(pre_incdec_object):
		/* here we are sure we are dealing with an object */
		zobj = Z_OBJ_P(object);
		if (OP2_TYPE == IS_CONST) {
			name = Z_STR_P(property);
		} else {
			name = zval_try_get_tmp_string(property, &tmp_name);
			if (UNEXPECTED(!name)) {
				UNDEF_RESULT();
				break;
			}
		}
		cache_slot = (OP2_TYPE == IS_CONST) ? CACHE_ADDR(opline->extended_value) : NULL;
		if (EXPECTED((zptr = zobj->handlers->get_property_ptr_ptr(zobj, name, BP_VAR_RW, cache_slot)) != NULL)) {
			if (UNEXPECTED(Z_ISERROR_P(zptr))) {
				if (UNEXPECTED(RETURN_VALUE_USED(opline))) {
					ZVAL_NULL(EX_VAR(opline->result.var));
				}
			} else {
				if (OP2_TYPE == IS_CONST) {
					prop_info = (zend_property_info *) CACHED_PTR_EX(cache_slot + 2);
				} else {
					prop_info = zend_object_fetch_property_type_info(Z_OBJ_P(object), zptr);
				}
				zend_pre_incdec_property_zval(zptr, prop_info OPLINE_CC EXECUTE_DATA_CC);
			}
		} else {
			zend_pre_incdec_overloaded_property(zobj, name, cache_slot OPLINE_CC EXECUTE_DATA_CC);
		}
		if (OP2_TYPE != IS_CONST) {
			zend_tmp_string_release(tmp_name);
		}
	} while (0);

	FREE_OP2();
	FREE_OP1_VAR_PTR();
	ZEND_VM_NEXT_OPCODE_CHECK_EXCEPTION();
}

ZEND_VM_HANDLER(133, ZEND_PRE_DEC_OBJ, VAR|UNUSED|THIS|CV, CONST|TMPVAR|CV, CACHE_SLOT)
{
	ZEND_VM_DISPATCH_TO_HANDLER(ZEND_PRE_INC_OBJ);
}

ZEND_VM_HANDLER(134, ZEND_POST_INC_OBJ, VAR|UNUSED|THIS|CV, CONST|TMPVAR|CV, CACHE_SLOT)
{
	USE_OPLINE
	zval *object;
	zval *property;
	zval *zptr;
	void **cache_slot;
	zend_property_info *prop_info;
	zend_object *zobj;
	zend_string *name, *tmp_name;

	SAVE_OPLINE();
	object = GET_OP1_OBJ_ZVAL_PTR_PTR_UNDEF(BP_VAR_RW);
	property = GET_OP2_ZVAL_PTR(BP_VAR_R);

	do {
		if (OP1_TYPE != IS_UNUSED && UNEXPECTED(Z_TYPE_P(object) != IS_OBJECT)) {
			if (Z_ISREF_P(object) && Z_TYPE_P(Z_REFVAL_P(object)) == IS_OBJECT) {
				object = Z_REFVAL_P(object);
				ZEND_VM_C_GOTO(post_incdec_object);
			}
			if (OP1_TYPE == IS_CV
			 && UNEXPECTED(Z_TYPE_P(object) == IS_UNDEF)) {
				ZVAL_UNDEFINED_OP1();
			}
			zend_throw_non_object_error(object, property OPLINE_CC EXECUTE_DATA_CC);
			break;
		}

ZEND_VM_C_LABEL(post_incdec_object):
		/* here we are sure we are dealing with an object */
		zobj = Z_OBJ_P(object);
		if (OP2_TYPE == IS_CONST) {
			name = Z_STR_P(property);
		} else {
			name = zval_try_get_tmp_string(property, &tmp_name);
			if (UNEXPECTED(!name)) {
				ZVAL_UNDEF(EX_VAR(opline->result.var));
				break;
			}
		}
		cache_slot = (OP2_TYPE == IS_CONST) ? CACHE_ADDR(opline->extended_value) : NULL;
		if (EXPECTED((zptr = zobj->handlers->get_property_ptr_ptr(zobj, name, BP_VAR_RW, cache_slot)) != NULL)) {
			if (UNEXPECTED(Z_ISERROR_P(zptr))) {
				ZVAL_NULL(EX_VAR(opline->result.var));
			} else {
				if (OP2_TYPE == IS_CONST) {
					prop_info = (zend_property_info*)CACHED_PTR_EX(cache_slot + 2);
				} else {
					prop_info = zend_object_fetch_property_type_info(Z_OBJ_P(object), zptr);
				}

				zend_post_incdec_property_zval(zptr, prop_info OPLINE_CC EXECUTE_DATA_CC);
			}
		} else {
			zend_post_incdec_overloaded_property(zobj, name, cache_slot OPLINE_CC EXECUTE_DATA_CC);
		}
		if (OP2_TYPE != IS_CONST) {
			zend_tmp_string_release(tmp_name);
		}
	} while (0);

	FREE_OP2();
	FREE_OP1_VAR_PTR();
	ZEND_VM_NEXT_OPCODE_CHECK_EXCEPTION();
}

ZEND_VM_HANDLER(135, ZEND_POST_DEC_OBJ, VAR|UNUSED|THIS|CV, CONST|TMPVAR|CV, CACHE_SLOT)
{
	ZEND_VM_DISPATCH_TO_HANDLER(ZEND_POST_INC_OBJ);
}

/* No specialization for op_types (CONST|TMPVAR|CV, UNUSED|CONST|VAR) */
ZEND_VM_HANDLER(38, ZEND_PRE_INC_STATIC_PROP, ANY, ANY, CACHE_SLOT)
{
	USE_OPLINE
	zval *prop;
	zend_property_info *prop_info;

	SAVE_OPLINE();

	if (zend_fetch_static_property_address(&prop, &prop_info, opline->extended_value, BP_VAR_RW, 0 OPLINE_CC EXECUTE_DATA_CC) != SUCCESS) {
		UNDEF_RESULT();
		HANDLE_EXCEPTION();
	}

	zend_pre_incdec_property_zval(prop,
		ZEND_TYPE_IS_SET(prop_info->type) ? prop_info : NULL OPLINE_CC EXECUTE_DATA_CC);

	ZEND_VM_NEXT_OPCODE_CHECK_EXCEPTION();
}

/* No specialization for op_types (CONST|TMPVAR|CV, UNUSED|CONST|VAR) */
ZEND_VM_HANDLER(39, ZEND_PRE_DEC_STATIC_PROP, ANY, ANY, CACHE_SLOT)
{
	ZEND_VM_DISPATCH_TO_HANDLER(ZEND_PRE_INC_STATIC_PROP);
}

/* No specialization for op_types (CONST|TMPVAR|CV, UNUSED|CONST|VAR) */
ZEND_VM_HANDLER(40, ZEND_POST_INC_STATIC_PROP, ANY, ANY, CACHE_SLOT)
{
	USE_OPLINE
	zval *prop;
	zend_property_info *prop_info;

	SAVE_OPLINE();

	if (zend_fetch_static_property_address(&prop, &prop_info, opline->extended_value, BP_VAR_RW, 0 OPLINE_CC EXECUTE_DATA_CC) != SUCCESS) {
		UNDEF_RESULT();
		HANDLE_EXCEPTION();
	}

	zend_post_incdec_property_zval(prop,
		ZEND_TYPE_IS_SET(prop_info->type) ? prop_info : NULL OPLINE_CC EXECUTE_DATA_CC);

	ZEND_VM_NEXT_OPCODE_CHECK_EXCEPTION();
}

/* No specialization for op_types (CONST|TMPVAR|CV, UNUSED|CONST|VAR) */
ZEND_VM_HANDLER(41, ZEND_POST_DEC_STATIC_PROP, ANY, ANY, CACHE_SLOT)
{
	ZEND_VM_DISPATCH_TO_HANDLER(ZEND_POST_INC_STATIC_PROP);
}

ZEND_VM_HELPER(zend_pre_inc_helper, VAR|CV, ANY)
{
	USE_OPLINE
	zval *var_ptr;

	var_ptr = GET_OP1_ZVAL_PTR_PTR_UNDEF(BP_VAR_RW);

	SAVE_OPLINE();
	if (OP1_TYPE == IS_CV && UNEXPECTED(Z_TYPE_P(var_ptr) == IS_UNDEF)) {
		ZVAL_NULL(var_ptr);
		ZVAL_UNDEFINED_OP1();
	}

	do {
		if (UNEXPECTED(Z_TYPE_P(var_ptr) == IS_REFERENCE)) {
			zend_reference *ref = Z_REF_P(var_ptr);
			var_ptr = Z_REFVAL_P(var_ptr);
			if (UNEXPECTED(ZEND_REF_HAS_TYPE_SOURCES(ref))) {
				zend_incdec_typed_ref(ref, NULL OPLINE_CC EXECUTE_DATA_CC);
				break;
			}
		}
		increment_function(var_ptr);
	} while (0);

	if (UNEXPECTED(RETURN_VALUE_USED(opline))) {
		ZVAL_COPY(EX_VAR(opline->result.var), var_ptr);
	}

	FREE_OP1_VAR_PTR();
	ZEND_VM_NEXT_OPCODE_CHECK_EXCEPTION();
}

ZEND_VM_HOT_HANDLER(34, ZEND_PRE_INC, VAR|CV, ANY, SPEC(RETVAL))
{
	USE_OPLINE
	zval *var_ptr;

	var_ptr = GET_OP1_ZVAL_PTR_PTR_UNDEF(BP_VAR_RW);

	if (EXPECTED(Z_TYPE_P(var_ptr) == IS_LONG)) {
		fast_long_increment_function(var_ptr);
		if (UNEXPECTED(RETURN_VALUE_USED(opline))) {
			ZVAL_COPY_VALUE(EX_VAR(opline->result.var), var_ptr);
		}
		ZEND_VM_NEXT_OPCODE();
	}

	ZEND_VM_DISPATCH_TO_HELPER(zend_pre_inc_helper);
}

ZEND_VM_HELPER(zend_pre_dec_helper, VAR|CV, ANY)
{
	USE_OPLINE
	zval *var_ptr;

	var_ptr = GET_OP1_ZVAL_PTR_PTR_UNDEF(BP_VAR_RW);

	SAVE_OPLINE();
	if (OP1_TYPE == IS_CV && UNEXPECTED(Z_TYPE_P(var_ptr) == IS_UNDEF)) {
		ZVAL_NULL(var_ptr);
		ZVAL_UNDEFINED_OP1();
	}

	do {
		if (UNEXPECTED(Z_TYPE_P(var_ptr) == IS_REFERENCE)) {
			zend_reference *ref = Z_REF_P(var_ptr);
			var_ptr = Z_REFVAL_P(var_ptr);

			if (UNEXPECTED(ZEND_REF_HAS_TYPE_SOURCES(ref))) {
				zend_incdec_typed_ref(ref, NULL OPLINE_CC EXECUTE_DATA_CC);
				break;
			}
		}
		decrement_function(var_ptr);
	} while (0);

	if (UNEXPECTED(RETURN_VALUE_USED(opline))) {
		ZVAL_COPY(EX_VAR(opline->result.var), var_ptr);
	}

	FREE_OP1_VAR_PTR();
	ZEND_VM_NEXT_OPCODE_CHECK_EXCEPTION();
}

ZEND_VM_HOT_HANDLER(35, ZEND_PRE_DEC, VAR|CV, ANY, SPEC(RETVAL))
{
	USE_OPLINE
	zval *var_ptr;

	var_ptr = GET_OP1_ZVAL_PTR_PTR_UNDEF(BP_VAR_RW);

	if (EXPECTED(Z_TYPE_P(var_ptr) == IS_LONG)) {
		fast_long_decrement_function(var_ptr);
		if (UNEXPECTED(RETURN_VALUE_USED(opline))) {
			ZVAL_COPY_VALUE(EX_VAR(opline->result.var), var_ptr);
		}
		ZEND_VM_NEXT_OPCODE();
	}

	ZEND_VM_DISPATCH_TO_HELPER(zend_pre_dec_helper);
}

ZEND_VM_HELPER(zend_post_inc_helper, VAR|CV, ANY)
{
	USE_OPLINE
	zval *var_ptr;

	var_ptr = GET_OP1_ZVAL_PTR_PTR_UNDEF(BP_VAR_RW);

	SAVE_OPLINE();
	if (OP1_TYPE == IS_CV && UNEXPECTED(Z_TYPE_P(var_ptr) == IS_UNDEF)) {
		ZVAL_NULL(var_ptr);
		ZVAL_UNDEFINED_OP1();
	}

	do {
		if (UNEXPECTED(Z_TYPE_P(var_ptr) == IS_REFERENCE)) {
			zend_reference *ref = Z_REF_P(var_ptr);
			var_ptr = Z_REFVAL_P(var_ptr);

			if (UNEXPECTED(ZEND_REF_HAS_TYPE_SOURCES(ref))) {
				zend_incdec_typed_ref(ref, EX_VAR(opline->result.var) OPLINE_CC EXECUTE_DATA_CC);
				break;
			}
		}
		ZVAL_COPY(EX_VAR(opline->result.var), var_ptr);

		increment_function(var_ptr);
	} while (0);

	FREE_OP1_VAR_PTR();
	ZEND_VM_NEXT_OPCODE_CHECK_EXCEPTION();
}

ZEND_VM_HOT_HANDLER(36, ZEND_POST_INC, VAR|CV, ANY)
{
	USE_OPLINE
	zval *var_ptr;

	var_ptr = GET_OP1_ZVAL_PTR_PTR_UNDEF(BP_VAR_RW);

	if (EXPECTED(Z_TYPE_P(var_ptr) == IS_LONG)) {
		ZVAL_LONG(EX_VAR(opline->result.var), Z_LVAL_P(var_ptr));
		fast_long_increment_function(var_ptr);
		ZEND_VM_NEXT_OPCODE();
	}

	ZEND_VM_DISPATCH_TO_HELPER(zend_post_inc_helper);
}

ZEND_VM_HELPER(zend_post_dec_helper, VAR|CV, ANY)
{
	USE_OPLINE
	zval *var_ptr;

	var_ptr = GET_OP1_ZVAL_PTR_PTR_UNDEF(BP_VAR_RW);

	SAVE_OPLINE();
	if (OP1_TYPE == IS_CV && UNEXPECTED(Z_TYPE_P(var_ptr) == IS_UNDEF)) {
		ZVAL_NULL(var_ptr);
		ZVAL_UNDEFINED_OP1();
	}

	do {
		if (UNEXPECTED(Z_TYPE_P(var_ptr) == IS_REFERENCE)) {
			zend_reference *ref = Z_REF_P(var_ptr);
			var_ptr = Z_REFVAL_P(var_ptr);

			if (UNEXPECTED(ZEND_REF_HAS_TYPE_SOURCES(ref))) {
				zend_incdec_typed_ref(ref, EX_VAR(opline->result.var) OPLINE_CC EXECUTE_DATA_CC);
				break;
			}
		}
		ZVAL_COPY(EX_VAR(opline->result.var), var_ptr);

		decrement_function(var_ptr);
	} while (0);

	FREE_OP1_VAR_PTR();
	ZEND_VM_NEXT_OPCODE_CHECK_EXCEPTION();
}

ZEND_VM_HOT_HANDLER(37, ZEND_POST_DEC, VAR|CV, ANY)
{
	USE_OPLINE
	zval *var_ptr;

	var_ptr = GET_OP1_ZVAL_PTR_PTR_UNDEF(BP_VAR_RW);

	if (EXPECTED(Z_TYPE_P(var_ptr) == IS_LONG)) {
		ZVAL_LONG(EX_VAR(opline->result.var), Z_LVAL_P(var_ptr));
		fast_long_decrement_function(var_ptr);
		ZEND_VM_NEXT_OPCODE();
	}

	ZEND_VM_DISPATCH_TO_HELPER(zend_post_dec_helper);
}

ZEND_VM_HANDLER(136, ZEND_ECHO, CONST|TMPVAR|CV, ANY)
{
	USE_OPLINE
	zval *z;

	SAVE_OPLINE();
	z = GET_OP1_ZVAL_PTR_UNDEF(BP_VAR_R);

	if (Z_TYPE_P(z) == IS_STRING) {
		zend_string *str = Z_STR_P(z);

		if (ZSTR_LEN(str) != 0) {
			zend_write(ZSTR_VAL(str), ZSTR_LEN(str));
		}
	} else {
		zend_string *str = zval_get_string_func(z);

		if (ZSTR_LEN(str) != 0) {
			zend_write(ZSTR_VAL(str), ZSTR_LEN(str));
		} else if (OP1_TYPE == IS_CV && UNEXPECTED(Z_TYPE_P(z) == IS_UNDEF)) {
			ZVAL_UNDEFINED_OP1();
		}
		zend_string_release_ex(str, 0);
	}

	FREE_OP1();
	ZEND_VM_NEXT_OPCODE_CHECK_EXCEPTION();
}

ZEND_VM_HELPER(zend_fetch_var_address_helper, CONST|TMPVAR|CV, UNUSED, int type)
{
	USE_OPLINE
	zval *varname;
	zval *retval;
	zend_string *name, *tmp_name;
	HashTable *target_symbol_table;

	SAVE_OPLINE();
	varname = GET_OP1_ZVAL_PTR_UNDEF(BP_VAR_R);

	if (OP1_TYPE == IS_CONST) {
		name = Z_STR_P(varname);
	} else if (EXPECTED(Z_TYPE_P(varname) == IS_STRING)) {
		name = Z_STR_P(varname);
		tmp_name = NULL;
	} else {
		if (OP1_TYPE == IS_CV && UNEXPECTED(Z_TYPE_P(varname) == IS_UNDEF)) {
			ZVAL_UNDEFINED_OP1();
		}
		name = zval_try_get_tmp_string(varname, &tmp_name);
		if (UNEXPECTED(!name)) {
			FREE_OP1();
			ZVAL_UNDEF(EX_VAR(opline->result.var));
			HANDLE_EXCEPTION();
		}
	}

	target_symbol_table = zend_get_target_symbol_table(opline->extended_value EXECUTE_DATA_CC);
	retval = zend_hash_find_ex(target_symbol_table, name, OP1_TYPE == IS_CONST);
	if (retval == NULL) {
		if (UNEXPECTED(zend_string_equals(name, ZSTR_KNOWN(ZEND_STR_THIS)))) {
ZEND_VM_C_LABEL(fetch_this):
			zend_fetch_this_var(type OPLINE_CC EXECUTE_DATA_CC);
			if (OP1_TYPE != IS_CONST) {
				zend_tmp_string_release(tmp_name);
			}
			ZEND_VM_NEXT_OPCODE_CHECK_EXCEPTION();
		}
		if (type == BP_VAR_W) {
			retval = zend_hash_add_new(target_symbol_table, name, &EG(uninitialized_zval));
		} else if (type == BP_VAR_IS) {
			retval = &EG(uninitialized_zval);
		} else {
			zend_error(E_WARNING, "Undefined variable $%s", ZSTR_VAL(name));
			if (type == BP_VAR_RW) {
				retval = zend_hash_update(target_symbol_table, name, &EG(uninitialized_zval));
			} else {
				retval = &EG(uninitialized_zval);
			}
		}
	/* GLOBAL or $$name variable may be an INDIRECT pointer to CV */
	} else if (Z_TYPE_P(retval) == IS_INDIRECT) {
		retval = Z_INDIRECT_P(retval);
		if (Z_TYPE_P(retval) == IS_UNDEF) {
			if (UNEXPECTED(zend_string_equals(name, ZSTR_KNOWN(ZEND_STR_THIS)))) {
				ZEND_VM_C_GOTO(fetch_this);
			}
			if (type == BP_VAR_W) {
				ZVAL_NULL(retval);
			} else if (type == BP_VAR_IS) {
				retval = &EG(uninitialized_zval);
			} else {
				zend_error(E_WARNING, "Undefined variable $%s", ZSTR_VAL(name));
				if (type == BP_VAR_RW) {
					ZVAL_NULL(retval);
				} else {
					retval = &EG(uninitialized_zval);
				}
			}
		}
	}

	if (!(opline->extended_value & ZEND_FETCH_GLOBAL_LOCK)) {
		FREE_OP1();
	}

	if (OP1_TYPE != IS_CONST) {
		zend_tmp_string_release(tmp_name);
	}

	ZEND_ASSERT(retval != NULL);
	if (type == BP_VAR_R || type == BP_VAR_IS) {
		ZVAL_COPY_DEREF(EX_VAR(opline->result.var), retval);
	} else {
		ZVAL_INDIRECT(EX_VAR(opline->result.var), retval);
	}
	ZEND_VM_NEXT_OPCODE_CHECK_EXCEPTION();
}

ZEND_VM_HANDLER(80, ZEND_FETCH_R, CONST|TMPVAR|CV, UNUSED, VAR_FETCH)
{
	ZEND_VM_DISPATCH_TO_HELPER(zend_fetch_var_address_helper, type, BP_VAR_R);
}

ZEND_VM_HANDLER(83, ZEND_FETCH_W, CONST|TMPVAR|CV, UNUSED, VAR_FETCH)
{
	ZEND_VM_DISPATCH_TO_HELPER(zend_fetch_var_address_helper, type, BP_VAR_W);
}

ZEND_VM_HANDLER(86, ZEND_FETCH_RW, CONST|TMPVAR|CV, UNUSED, VAR_FETCH)
{
	ZEND_VM_DISPATCH_TO_HELPER(zend_fetch_var_address_helper, type, BP_VAR_RW);
}

ZEND_VM_HANDLER(92, ZEND_FETCH_FUNC_ARG, CONST|TMPVAR|CV, UNUSED, VAR_FETCH)
{
	int fetch_type =
		(UNEXPECTED(ZEND_CALL_INFO(EX(call)) & ZEND_CALL_SEND_ARG_BY_REF)) ?
			BP_VAR_W : BP_VAR_R;
	ZEND_VM_DISPATCH_TO_HELPER(zend_fetch_var_address_helper, type, fetch_type);
}

ZEND_VM_HANDLER(95, ZEND_FETCH_UNSET, CONST|TMPVAR|CV, UNUSED, VAR_FETCH)
{
	ZEND_VM_DISPATCH_TO_HELPER(zend_fetch_var_address_helper, type, BP_VAR_UNSET);
}

ZEND_VM_HANDLER(89, ZEND_FETCH_IS, CONST|TMPVAR|CV, UNUSED, VAR_FETCH)
{
	ZEND_VM_DISPATCH_TO_HELPER(zend_fetch_var_address_helper, type, BP_VAR_IS);
}

/* No specialization for op_types (CONST|TMPVAR|CV, UNUSED|CONST|VAR) */
ZEND_VM_HELPER(zend_fetch_static_prop_helper, ANY, ANY, int type)
{
	USE_OPLINE
	zval *prop;

	SAVE_OPLINE();

	if (UNEXPECTED(zend_fetch_static_property_address(&prop, NULL, opline->extended_value & ~ZEND_FETCH_OBJ_FLAGS, type, opline->extended_value & ZEND_FETCH_OBJ_FLAGS OPLINE_CC EXECUTE_DATA_CC) != SUCCESS)) {
		ZEND_ASSERT(EG(exception) || (type == BP_VAR_IS));
		prop = &EG(uninitialized_zval);
	}

	if (type == BP_VAR_R || type == BP_VAR_IS) {
		ZVAL_COPY_DEREF(EX_VAR(opline->result.var), prop);
	} else {
		ZVAL_INDIRECT(EX_VAR(opline->result.var), prop);
	}
	ZEND_VM_NEXT_OPCODE_CHECK_EXCEPTION();
}

/* No specialization for op_types (CONST|TMPVAR|CV, UNUSED|CLASS_FETCH|CONST|VAR) */
ZEND_VM_HANDLER(173, ZEND_FETCH_STATIC_PROP_R, ANY, CLASS_FETCH, CACHE_SLOT)
{
	ZEND_VM_DISPATCH_TO_HELPER(zend_fetch_static_prop_helper, type, BP_VAR_R);
}

/* No specialization for op_types (CONST|TMPVAR|CV, UNUSED|CLASS_FETCH|CONST|VAR) */
ZEND_VM_HANDLER(174, ZEND_FETCH_STATIC_PROP_W, ANY, CLASS_FETCH, FETCH_REF|DIM_WRITE|CACHE_SLOT)
{
	ZEND_VM_DISPATCH_TO_HELPER(zend_fetch_static_prop_helper, type, BP_VAR_W);
}

/* No specialization for op_types (CONST|TMPVAR|CV, UNUSED|CLASS_FETCH|CONST|VAR) */
ZEND_VM_HANDLER(175, ZEND_FETCH_STATIC_PROP_RW, ANY, CLASS_FETCH, CACHE_SLOT)
{
	ZEND_VM_DISPATCH_TO_HELPER(zend_fetch_static_prop_helper, type, BP_VAR_RW);
}

/* No specialization for op_types (CONST|TMPVAR|CV, UNUSED|CLASS_FETCH|CONST|VAR) */
ZEND_VM_HANDLER(177, ZEND_FETCH_STATIC_PROP_FUNC_ARG, ANY, CLASS_FETCH, FETCH_REF|CACHE_SLOT)
{
	int fetch_type =
		(UNEXPECTED(ZEND_CALL_INFO(EX(call)) & ZEND_CALL_SEND_ARG_BY_REF)) ?
			BP_VAR_W : BP_VAR_R;
	ZEND_VM_DISPATCH_TO_HELPER(zend_fetch_static_prop_helper, type, fetch_type);
}

/* No specialization for op_types (CONST|TMPVAR|CV, UNUSED|CLASS_FETCH|CONST|VAR) */
ZEND_VM_HANDLER(178, ZEND_FETCH_STATIC_PROP_UNSET, ANY, CLASS_FETCH, CACHE_SLOT)
{
	ZEND_VM_DISPATCH_TO_HELPER(zend_fetch_static_prop_helper, type, BP_VAR_UNSET);
}

/* No specialization for op_types (CONST|TMPVAR|CV, UNUSED|CLASS_FETCH|CONST|VAR) */
ZEND_VM_HANDLER(176, ZEND_FETCH_STATIC_PROP_IS, ANY, CLASS_FETCH, CACHE_SLOT)
{
	ZEND_VM_DISPATCH_TO_HELPER(zend_fetch_static_prop_helper, type, BP_VAR_IS);
}

ZEND_VM_COLD_CONSTCONST_HANDLER(81, ZEND_FETCH_DIM_R, CONST|TMPVAR|CV, CONST|TMPVAR|CV)
{
	USE_OPLINE
	zval *container, *dim, *value;

	SAVE_OPLINE();
	container = GET_OP1_ZVAL_PTR_UNDEF(BP_VAR_R);
	dim = GET_OP2_ZVAL_PTR_UNDEF(BP_VAR_R);
	if (OP1_TYPE != IS_CONST) {
		if (EXPECTED(Z_TYPE_P(container) == IS_ARRAY)) {
ZEND_VM_C_LABEL(fetch_dim_r_array):
			value = zend_fetch_dimension_address_inner(Z_ARRVAL_P(container), dim, OP2_TYPE, BP_VAR_R EXECUTE_DATA_CC);
			ZVAL_COPY_DEREF(EX_VAR(opline->result.var), value);
		} else if (EXPECTED(Z_TYPE_P(container) == IS_REFERENCE)) {
			container = Z_REFVAL_P(container);
			if (EXPECTED(Z_TYPE_P(container) == IS_ARRAY)) {
				ZEND_VM_C_GOTO(fetch_dim_r_array);
			} else {
				ZEND_VM_C_GOTO(fetch_dim_r_slow);
			}
		} else {
ZEND_VM_C_LABEL(fetch_dim_r_slow):
			if (OP2_TYPE == IS_CONST && Z_EXTRA_P(dim) == ZEND_EXTRA_VALUE) {
				dim++;
			}
			zend_fetch_dimension_address_read_R_slow(container, dim OPLINE_CC EXECUTE_DATA_CC);
		}
	} else {
		zend_fetch_dimension_address_read_R(container, dim, OP2_TYPE OPLINE_CC EXECUTE_DATA_CC);
	}
	FREE_OP2();
	FREE_OP1();
	ZEND_VM_NEXT_OPCODE_CHECK_EXCEPTION();
}

ZEND_VM_HANDLER(84, ZEND_FETCH_DIM_W, VAR|CV, CONST|TMPVAR|UNUSED|NEXT|CV)
{
	USE_OPLINE
	zval *container;

	SAVE_OPLINE();
	container = GET_OP1_ZVAL_PTR_PTR_UNDEF(BP_VAR_W);
	zend_fetch_dimension_address_W(container, GET_OP2_ZVAL_PTR_UNDEF(BP_VAR_R), OP2_TYPE OPLINE_CC EXECUTE_DATA_CC);
	FREE_OP2();
	if (OP1_TYPE == IS_VAR) {
		FREE_VAR_PTR_AND_EXTRACT_RESULT_IF_NECESSARY(opline->op1.var);
	}
	ZEND_VM_NEXT_OPCODE_CHECK_EXCEPTION();
}

ZEND_VM_HANDLER(87, ZEND_FETCH_DIM_RW, VAR|CV, CONST|TMPVAR|UNUSED|NEXT|CV)
{
	USE_OPLINE
	zval *container;

	SAVE_OPLINE();
	container = GET_OP1_ZVAL_PTR_PTR_UNDEF(BP_VAR_RW);
	zend_fetch_dimension_address_RW(container, GET_OP2_ZVAL_PTR_UNDEF(BP_VAR_R), OP2_TYPE OPLINE_CC EXECUTE_DATA_CC);
	FREE_OP2();
	if (OP1_TYPE == IS_VAR) {
		FREE_VAR_PTR_AND_EXTRACT_RESULT_IF_NECESSARY(opline->op1.var);
	}
	ZEND_VM_NEXT_OPCODE_CHECK_EXCEPTION();
}

ZEND_VM_COLD_CONSTCONST_HANDLER(90, ZEND_FETCH_DIM_IS, CONST|TMPVAR|CV, CONST|TMPVAR|CV)
{
	USE_OPLINE
	zval *container;

	SAVE_OPLINE();
	container = GET_OP1_ZVAL_PTR_UNDEF(BP_VAR_IS);
	zend_fetch_dimension_address_read_IS(container, GET_OP2_ZVAL_PTR_UNDEF(BP_VAR_R), OP2_TYPE OPLINE_CC EXECUTE_DATA_CC);
	FREE_OP2();
	FREE_OP1();
	ZEND_VM_NEXT_OPCODE_CHECK_EXCEPTION();
}

ZEND_VM_COLD_HELPER(zend_use_tmp_in_write_context_helper, ANY, ANY)
{
	USE_OPLINE

	SAVE_OPLINE();
	zend_throw_error(NULL, "Cannot use temporary expression in write context");
	FREE_OP2();
	FREE_OP1();
	ZVAL_UNDEF(EX_VAR(opline->result.var));
	HANDLE_EXCEPTION();
}

ZEND_VM_COLD_HELPER(zend_use_undef_in_read_context_helper, ANY, ANY)
{
	USE_OPLINE

	SAVE_OPLINE();
	zend_throw_error(NULL, "Cannot use [] for reading");
	FREE_OP2();
	FREE_OP1();
	ZVAL_UNDEF(EX_VAR(opline->result.var));
	HANDLE_EXCEPTION();
}

ZEND_VM_COLD_CONSTCONST_HANDLER(93, ZEND_FETCH_DIM_FUNC_ARG, CONST|TMP|VAR|CV, CONST|TMPVAR|UNUSED|NEXT|CV)
{
#if !ZEND_VM_SPEC
	USE_OPLINE
#endif

	if (UNEXPECTED(ZEND_CALL_INFO(EX(call)) & ZEND_CALL_SEND_ARG_BY_REF)) {
        if ((OP1_TYPE & (IS_CONST|IS_TMP_VAR))) {
			ZEND_VM_DISPATCH_TO_HELPER(zend_use_tmp_in_write_context_helper);
        }
		ZEND_VM_DISPATCH_TO_HANDLER(ZEND_FETCH_DIM_W);
	} else {
		if (OP2_TYPE == IS_UNUSED) {
			ZEND_VM_DISPATCH_TO_HELPER(zend_use_undef_in_read_context_helper);
		}
		ZEND_VM_DISPATCH_TO_HANDLER(ZEND_FETCH_DIM_R);
	}
}

ZEND_VM_HANDLER(96, ZEND_FETCH_DIM_UNSET, VAR|CV, CONST|TMPVAR|CV)
{
	USE_OPLINE
	zval *container;

	SAVE_OPLINE();
	container = GET_OP1_ZVAL_PTR_PTR_UNDEF(BP_VAR_UNSET);
	zend_fetch_dimension_address_UNSET(container, GET_OP2_ZVAL_PTR_UNDEF(BP_VAR_R), OP2_TYPE OPLINE_CC EXECUTE_DATA_CC);
	FREE_OP2();
	if (OP1_TYPE == IS_VAR) {
		FREE_VAR_PTR_AND_EXTRACT_RESULT_IF_NECESSARY(opline->op1.var);
	}
	ZEND_VM_NEXT_OPCODE_CHECK_EXCEPTION();
}

ZEND_VM_HOT_OBJ_HANDLER(82, ZEND_FETCH_OBJ_R, CONST|TMPVAR|UNUSED|THIS|CV, CONST|TMPVAR|CV, CACHE_SLOT)
{
	USE_OPLINE
	zval *container;
	zval *offset;
	void **cache_slot = NULL;

	SAVE_OPLINE();
	container = GET_OP1_OBJ_ZVAL_PTR_UNDEF(BP_VAR_R);
	offset = GET_OP2_ZVAL_PTR_UNDEF(BP_VAR_R);

	if (OP1_TYPE == IS_CONST ||
	    (OP1_TYPE != IS_UNUSED && UNEXPECTED(Z_TYPE_P(container) != IS_OBJECT))) {
	    do {
			if ((OP1_TYPE & (IS_VAR|IS_CV)) && Z_ISREF_P(container)) {
				container = Z_REFVAL_P(container);
				if (EXPECTED(Z_TYPE_P(container) == IS_OBJECT)) {
					break;
				}
			}
			if (OP1_TYPE == IS_CV && UNEXPECTED(Z_TYPE_P(container) == IS_UNDEF)) {
				ZVAL_UNDEFINED_OP1();
			}
			if (OP2_TYPE == IS_CV && UNEXPECTED(Z_TYPE_P(offset) == IS_UNDEF)) {
				ZVAL_UNDEFINED_OP2();
			}
			zend_wrong_property_read(container, offset);
			ZVAL_NULL(EX_VAR(opline->result.var));
			ZEND_VM_C_GOTO(fetch_obj_r_finish);
		} while (0);
	}

	/* here we are sure we are dealing with an object */
	do {
		zend_object *zobj = Z_OBJ_P(container);
		zend_string *name, *tmp_name;
		zval *retval;

		if (OP2_TYPE == IS_CONST) {
			name = Z_STR_P(offset);
			cache_slot = CACHE_ADDR(opline->extended_value & ~ZEND_FETCH_REF /* FUNC_ARG fetch may contain it */);

			if (EXPECTED(zobj->ce == CACHED_PTR_EX(cache_slot))) {
				uintptr_t prop_offset = (uintptr_t)CACHED_PTR_EX(cache_slot + 1);

				if (EXPECTED(IS_VALID_PROPERTY_OFFSET(prop_offset))) {
					retval = OBJ_PROP(zobj, prop_offset);
					if (EXPECTED(Z_TYPE_INFO_P(retval) != IS_UNDEF)) {
						if (!ZEND_VM_SPEC || (OP1_TYPE & (IS_TMP_VAR|IS_VAR)) != 0) {
							ZEND_VM_C_GOTO(fetch_obj_r_copy);
						} else {
ZEND_VM_C_LABEL(fetch_obj_r_fast_copy):
							ZVAL_COPY_DEREF(EX_VAR(opline->result.var), retval);
							ZEND_VM_NEXT_OPCODE();
						}
					}
				} else if (EXPECTED(zobj->properties != NULL)) {
					if (!IS_UNKNOWN_DYNAMIC_PROPERTY_OFFSET(prop_offset)) {
						uintptr_t idx = ZEND_DECODE_DYN_PROP_OFFSET(prop_offset);

						if (EXPECTED(idx < zobj->properties->nNumUsed * sizeof(Bucket))) {
							Bucket *p = (Bucket*)((char*)zobj->properties->arData + idx);

							if (EXPECTED(Z_TYPE(p->val) != IS_UNDEF) &&
						        (EXPECTED(p->key == name) ||
						         (EXPECTED(p->h == ZSTR_H(name)) &&
						          EXPECTED(p->key != NULL) &&
						          EXPECTED(zend_string_equal_content(p->key, name))))) {
								retval = &p->val;
								if (!ZEND_VM_SPEC || (OP1_TYPE & (IS_TMP_VAR|IS_VAR)) != 0) {
									ZEND_VM_C_GOTO(fetch_obj_r_copy);
								} else {
									ZEND_VM_C_GOTO(fetch_obj_r_fast_copy);
								}
							}
						}
						CACHE_PTR_EX(cache_slot + 1, (void*)ZEND_DYNAMIC_PROPERTY_OFFSET);
					}
					retval = zend_hash_find_ex(zobj->properties, name, 1);
					if (EXPECTED(retval)) {
						uintptr_t idx = (char*)retval - (char*)zobj->properties->arData;
						CACHE_PTR_EX(cache_slot + 1, (void*)ZEND_ENCODE_DYN_PROP_OFFSET(idx));
						if (!ZEND_VM_SPEC || (OP1_TYPE & (IS_TMP_VAR|IS_VAR)) != 0) {
							ZEND_VM_C_GOTO(fetch_obj_r_copy);
						} else {
							ZEND_VM_C_GOTO(fetch_obj_r_fast_copy);
						}
					}
				}
			}
		} else {
			if (OP2_TYPE == IS_CV && UNEXPECTED(Z_TYPE_INFO_P(offset) == IS_UNDEF)) {
				ZVAL_UNDEFINED_OP2();
			}
			name = zval_try_get_tmp_string(offset, &tmp_name);
			if (UNEXPECTED(!name)) {
				ZVAL_UNDEF(EX_VAR(opline->result.var));
				break;
			}
		}

		retval = zobj->handlers->read_property(zobj, name, BP_VAR_R, cache_slot, EX_VAR(opline->result.var));

		if (OP2_TYPE != IS_CONST) {
			zend_tmp_string_release(tmp_name);
		}

		if (retval != EX_VAR(opline->result.var)) {
ZEND_VM_C_LABEL(fetch_obj_r_copy):
			ZVAL_COPY_DEREF(EX_VAR(opline->result.var), retval);
		} else if (UNEXPECTED(Z_ISREF_P(retval))) {
			zend_unwrap_reference(retval);
		}
	} while (0);

ZEND_VM_C_LABEL(fetch_obj_r_finish):
	FREE_OP2();
	FREE_OP1();
	ZEND_VM_NEXT_OPCODE_CHECK_EXCEPTION();
}

ZEND_VM_HANDLER(85, ZEND_FETCH_OBJ_W, VAR|UNUSED|THIS|CV, CONST|TMPVAR|CV, FETCH_REF|DIM_WRITE|CACHE_SLOT)
{
	USE_OPLINE
	zval *property, *container, *result;

	SAVE_OPLINE();

	container = GET_OP1_OBJ_ZVAL_PTR_PTR_UNDEF(BP_VAR_W);
	property = GET_OP2_ZVAL_PTR(BP_VAR_R);
	result = EX_VAR(opline->result.var);
	zend_fetch_property_address(
		result, container, OP1_TYPE, property, OP2_TYPE,
		((OP2_TYPE == IS_CONST) ? CACHE_ADDR(opline->extended_value & ~ZEND_FETCH_OBJ_FLAGS) : NULL),
		BP_VAR_W, opline->extended_value & ZEND_FETCH_OBJ_FLAGS, 1 OPLINE_CC EXECUTE_DATA_CC);
	FREE_OP2();
	if (OP1_TYPE == IS_VAR) {
		FREE_VAR_PTR_AND_EXTRACT_RESULT_IF_NECESSARY(opline->op1.var);
	}
	ZEND_VM_NEXT_OPCODE_CHECK_EXCEPTION();
}

ZEND_VM_HANDLER(88, ZEND_FETCH_OBJ_RW, VAR|UNUSED|THIS|CV, CONST|TMPVAR|CV, CACHE_SLOT)
{
	USE_OPLINE
	zval *property, *container, *result;

	SAVE_OPLINE();
	container = GET_OP1_OBJ_ZVAL_PTR_PTR_UNDEF(BP_VAR_RW);
	property = GET_OP2_ZVAL_PTR(BP_VAR_R);
	result = EX_VAR(opline->result.var);
	zend_fetch_property_address(result, container, OP1_TYPE, property, OP2_TYPE, ((OP2_TYPE == IS_CONST) ? CACHE_ADDR(opline->extended_value) : NULL), BP_VAR_RW, 0, 1 OPLINE_CC EXECUTE_DATA_CC);
	FREE_OP2();
	if (OP1_TYPE == IS_VAR) {
		FREE_VAR_PTR_AND_EXTRACT_RESULT_IF_NECESSARY(opline->op1.var);
	}
	ZEND_VM_NEXT_OPCODE_CHECK_EXCEPTION();
}

ZEND_VM_COLD_CONST_HANDLER(91, ZEND_FETCH_OBJ_IS, CONST|TMPVAR|UNUSED|THIS|CV, CONST|TMPVAR|CV, CACHE_SLOT)
{
	USE_OPLINE
	zval *container;
	zval *offset;
	void **cache_slot = NULL;

	SAVE_OPLINE();
	container = GET_OP1_OBJ_ZVAL_PTR(BP_VAR_IS);
	offset = GET_OP2_ZVAL_PTR(BP_VAR_R);

	if (OP1_TYPE == IS_CONST ||
	    (OP1_TYPE != IS_UNUSED && UNEXPECTED(Z_TYPE_P(container) != IS_OBJECT))) {
		do {
			if ((OP1_TYPE & (IS_VAR|IS_CV)) && Z_ISREF_P(container)) {
				container = Z_REFVAL_P(container);
				if (EXPECTED(Z_TYPE_P(container) == IS_OBJECT)) {
					break;
				}
			}
			ZVAL_NULL(EX_VAR(opline->result.var));
			ZEND_VM_C_GOTO(fetch_obj_is_finish);
		} while (0);
	}

	/* here we are sure we are dealing with an object */
	do {
		zend_object *zobj = Z_OBJ_P(container);
		zend_string *name, *tmp_name;
		zval *retval;

		if (OP2_TYPE == IS_CONST) {
			name = Z_STR_P(offset);
			cache_slot = CACHE_ADDR(opline->extended_value);

			if (EXPECTED(zobj->ce == CACHED_PTR_EX(cache_slot))) {
				uintptr_t prop_offset = (uintptr_t)CACHED_PTR_EX(cache_slot + 1);

				if (EXPECTED(IS_VALID_PROPERTY_OFFSET(prop_offset))) {
					retval = OBJ_PROP(zobj, prop_offset);
					if (EXPECTED(Z_TYPE_P(retval) != IS_UNDEF)) {
						if (!ZEND_VM_SPEC || (OP1_TYPE & (IS_TMP_VAR|IS_VAR)) != 0) {
							ZEND_VM_C_GOTO(fetch_obj_is_copy);
						} else {
ZEND_VM_C_LABEL(fetch_obj_is_fast_copy):
							ZVAL_COPY_DEREF(EX_VAR(opline->result.var), retval);
							ZEND_VM_NEXT_OPCODE();
						}
					}
				} else if (EXPECTED(zobj->properties != NULL)) {
					if (!IS_UNKNOWN_DYNAMIC_PROPERTY_OFFSET(prop_offset)) {
						uintptr_t idx = ZEND_DECODE_DYN_PROP_OFFSET(prop_offset);

						if (EXPECTED(idx < zobj->properties->nNumUsed * sizeof(Bucket))) {
							Bucket *p = (Bucket*)((char*)zobj->properties->arData + idx);

							if (EXPECTED(Z_TYPE(p->val) != IS_UNDEF) &&
						        (EXPECTED(p->key == name) ||
						         (EXPECTED(p->h == ZSTR_H(name)) &&
						          EXPECTED(p->key != NULL) &&
						          EXPECTED(zend_string_equal_content(p->key, name))))) {
								retval = &p->val;
								if (!ZEND_VM_SPEC || (OP1_TYPE & (IS_TMP_VAR|IS_VAR)) != 0) {
									ZEND_VM_C_GOTO(fetch_obj_is_copy);
								} else {
									ZEND_VM_C_GOTO(fetch_obj_is_fast_copy);
								}
							}
						}
						CACHE_PTR_EX(cache_slot + 1, (void*)ZEND_DYNAMIC_PROPERTY_OFFSET);
					}
					retval = zend_hash_find_ex(zobj->properties, name, 1);
					if (EXPECTED(retval)) {
						uintptr_t idx = (char*)retval - (char*)zobj->properties->arData;
						CACHE_PTR_EX(cache_slot + 1, (void*)ZEND_ENCODE_DYN_PROP_OFFSET(idx));
						if (!ZEND_VM_SPEC || (OP1_TYPE & (IS_TMP_VAR|IS_VAR)) != 0) {
							ZEND_VM_C_GOTO(fetch_obj_is_copy);
						} else {
							ZEND_VM_C_GOTO(fetch_obj_is_fast_copy);
						}
					}
				}
			}
		} else {
			name = zval_try_get_tmp_string(offset, &tmp_name);
			if (UNEXPECTED(!name)) {
				ZVAL_UNDEF(EX_VAR(opline->result.var));
				break;
			}
		}

		retval = zobj->handlers->read_property(zobj, name, BP_VAR_IS, cache_slot, EX_VAR(opline->result.var));

		if (OP2_TYPE != IS_CONST) {
			zend_tmp_string_release(tmp_name);
		}

		if (retval != EX_VAR(opline->result.var)) {
ZEND_VM_C_LABEL(fetch_obj_is_copy):
			ZVAL_COPY_DEREF(EX_VAR(opline->result.var), retval);
		} else if (UNEXPECTED(Z_ISREF_P(retval))) {
			zend_unwrap_reference(retval);
		}
	} while (0);

ZEND_VM_C_LABEL(fetch_obj_is_finish):
	FREE_OP2();
	FREE_OP1();
	ZEND_VM_NEXT_OPCODE_CHECK_EXCEPTION();
}

ZEND_VM_COLD_CONST_HANDLER(94, ZEND_FETCH_OBJ_FUNC_ARG, CONST|TMP|VAR|UNUSED|THIS|CV, CONST|TMPVAR|CV, FETCH_REF|CACHE_SLOT)
{
#if !ZEND_VM_SPEC
	USE_OPLINE
#endif

	if (UNEXPECTED(ZEND_CALL_INFO(EX(call)) & ZEND_CALL_SEND_ARG_BY_REF)) {
		/* Behave like FETCH_OBJ_W */
		if ((OP1_TYPE & (IS_CONST|IS_TMP_VAR))) {
			ZEND_VM_DISPATCH_TO_HELPER(zend_use_tmp_in_write_context_helper);
		}
		ZEND_VM_DISPATCH_TO_HANDLER(ZEND_FETCH_OBJ_W);
	} else {
		ZEND_VM_DISPATCH_TO_HANDLER(ZEND_FETCH_OBJ_R);
	}
}

ZEND_VM_HANDLER(97, ZEND_FETCH_OBJ_UNSET, VAR|UNUSED|THIS|CV, CONST|TMPVAR|CV, CACHE_SLOT)
{
	USE_OPLINE
	zval *container, *property, *result;

	SAVE_OPLINE();
	container = GET_OP1_OBJ_ZVAL_PTR_PTR_UNDEF(BP_VAR_UNSET);
	property = GET_OP2_ZVAL_PTR(BP_VAR_R);
	result = EX_VAR(opline->result.var);
	zend_fetch_property_address(result, container, OP1_TYPE, property, OP2_TYPE, ((OP2_TYPE == IS_CONST) ? CACHE_ADDR(opline->extended_value) : NULL), BP_VAR_UNSET, 0, 1 OPLINE_CC EXECUTE_DATA_CC);
	FREE_OP2();
	if (OP1_TYPE == IS_VAR) {
		FREE_VAR_PTR_AND_EXTRACT_RESULT_IF_NECESSARY(opline->op1.var);
	}
	ZEND_VM_NEXT_OPCODE_CHECK_EXCEPTION();
}

ZEND_VM_HANDLER(98, ZEND_FETCH_LIST_R, CONST|TMPVARCV, CONST|TMPVAR|CV)
{
	USE_OPLINE
	zval *container;

	SAVE_OPLINE();
	container = GET_OP1_ZVAL_PTR_UNDEF(BP_VAR_R);
	zend_fetch_dimension_address_LIST_r(container, GET_OP2_ZVAL_PTR_UNDEF(BP_VAR_R), OP2_TYPE OPLINE_CC EXECUTE_DATA_CC);
	FREE_OP2();
	ZEND_VM_NEXT_OPCODE_CHECK_EXCEPTION();
}

ZEND_VM_HANDLER(155, ZEND_FETCH_LIST_W, VAR, CONST|TMPVAR|CV)
{
	USE_OPLINE
	zval *container, *dim;

	SAVE_OPLINE();
	container = GET_OP1_ZVAL_PTR_PTR_UNDEF(BP_VAR_W);
	dim = GET_OP2_ZVAL_PTR_UNDEF(BP_VAR_R);

	if (OP1_TYPE == IS_VAR
		&& Z_TYPE_P(EX_VAR(opline->op1.var)) != IS_INDIRECT
		&& UNEXPECTED(!Z_ISREF_P(container))
	) {
		zend_error(E_NOTICE, "Attempting to set reference to non referenceable value");
		zend_fetch_dimension_address_LIST_r(container, dim, OP2_TYPE OPLINE_CC EXECUTE_DATA_CC);
	} else {
		zend_fetch_dimension_address_W(container, dim, OP2_TYPE OPLINE_CC EXECUTE_DATA_CC);
	}

	FREE_OP2();
	ZEND_VM_NEXT_OPCODE_CHECK_EXCEPTION();
}

ZEND_VM_HANDLER(24, ZEND_ASSIGN_OBJ, VAR|UNUSED|THIS|CV, CONST|TMPVAR|CV, CACHE_SLOT, SPEC(OP_DATA=CONST|TMP|VAR|CV))
{
	USE_OPLINE
	zval *object, *property, *value, tmp;
	zend_object *zobj;
	zend_string *name, *tmp_name;

	SAVE_OPLINE();
	object = GET_OP1_OBJ_ZVAL_PTR_PTR_UNDEF(BP_VAR_W);
	property = GET_OP2_ZVAL_PTR(BP_VAR_R);
	value = GET_OP_DATA_ZVAL_PTR(BP_VAR_R);

	if (OP1_TYPE != IS_UNUSED && UNEXPECTED(Z_TYPE_P(object) != IS_OBJECT)) {
		if (Z_ISREF_P(object) && Z_TYPE_P(Z_REFVAL_P(object)) == IS_OBJECT) {
			object = Z_REFVAL_P(object);
			ZEND_VM_C_GOTO(assign_object);
		}
		zend_throw_non_object_error(object, property OPLINE_CC EXECUTE_DATA_CC);
		value = &EG(uninitialized_zval);
		ZEND_VM_C_GOTO(free_and_exit_assign_obj);
	}

ZEND_VM_C_LABEL(assign_object):
	zobj = Z_OBJ_P(object);
	if (OP2_TYPE == IS_CONST &&
	    EXPECTED(zobj->ce == CACHED_PTR(opline->extended_value))) {
		void **cache_slot = CACHE_ADDR(opline->extended_value);
		uintptr_t prop_offset = (uintptr_t)CACHED_PTR_EX(cache_slot + 1);
		zend_object *zobj = Z_OBJ_P(object);
		zval *property_val;

		if (EXPECTED(IS_VALID_PROPERTY_OFFSET(prop_offset))) {
			property_val = OBJ_PROP(zobj, prop_offset);
			if (Z_TYPE_P(property_val) != IS_UNDEF) {
				zend_property_info *prop_info = (zend_property_info*) CACHED_PTR_EX(cache_slot + 2);

				if (UNEXPECTED(prop_info != NULL)) {
					zend_uchar orig_type = IS_UNDEF;

					if (OP_DATA_TYPE == IS_CONST) {
						orig_type = Z_TYPE_P(value);
					}

					value = zend_assign_to_typed_prop(prop_info, property_val, value EXECUTE_DATA_CC);

					/* will remain valid, thus no need to check prop_info in future here */
					if (OP_DATA_TYPE == IS_CONST && Z_TYPE_P(value) == orig_type) {
						CACHE_PTR_EX(cache_slot + 2, NULL);
					}
					ZEND_VM_C_GOTO(free_and_exit_assign_obj);
				} else {
ZEND_VM_C_LABEL(fast_assign_obj):
					value = zend_assign_to_variable(property_val, value, OP_DATA_TYPE, EX_USES_STRICT_TYPES());
					if (UNEXPECTED(RETURN_VALUE_USED(opline))) {
						ZVAL_COPY(EX_VAR(opline->result.var), value);
					}
					ZEND_VM_C_GOTO(exit_assign_obj);
				}
			}
		} else {
			if (EXPECTED(zobj->properties != NULL)) {
				if (UNEXPECTED(GC_REFCOUNT(zobj->properties) > 1)) {
					if (EXPECTED(!(GC_FLAGS(zobj->properties) & IS_ARRAY_IMMUTABLE))) {
						GC_DELREF(zobj->properties);
					}
					zobj->properties = zend_array_dup(zobj->properties);
				}
				property_val = zend_hash_find_ex(zobj->properties, Z_STR_P(property), 1);
				if (property_val) {
					ZEND_VM_C_GOTO(fast_assign_obj);
				}
			}

			if (!zobj->ce->__set) {

				if (EXPECTED(zobj->properties == NULL)) {
					rebuild_object_properties(zobj);
				}
				if (OP_DATA_TYPE == IS_CONST) {
					if (UNEXPECTED(Z_OPT_REFCOUNTED_P(value))) {
						Z_ADDREF_P(value);
					}
				} else if (OP_DATA_TYPE != IS_TMP_VAR) {
					if (Z_ISREF_P(value)) {
						if (OP_DATA_TYPE == IS_VAR) {
							zend_reference *ref = Z_REF_P(value);
							if (GC_DELREF(ref) == 0) {
								ZVAL_COPY_VALUE(&tmp, Z_REFVAL_P(value));
								efree_size(ref, sizeof(zend_reference));
								value = &tmp;
							} else {
								value = Z_REFVAL_P(value);
								Z_TRY_ADDREF_P(value);
							}
						} else {
							value = Z_REFVAL_P(value);
							Z_TRY_ADDREF_P(value);
						}
					} else if (OP_DATA_TYPE == IS_CV) {
						Z_TRY_ADDREF_P(value);
					}
				}
				zend_hash_add_new(zobj->properties, Z_STR_P(property), value);
				if (UNEXPECTED(RETURN_VALUE_USED(opline))) {
					ZVAL_COPY(EX_VAR(opline->result.var), value);
				}
				ZEND_VM_C_GOTO(exit_assign_obj);
			}
		}
	}

	if (OP_DATA_TYPE == IS_CV || OP_DATA_TYPE == IS_VAR) {
		ZVAL_DEREF(value);
	}

	if (OP2_TYPE == IS_CONST) {
		name = Z_STR_P(property);
	} else {
		name = zval_try_get_tmp_string(property, &tmp_name);
		if (UNEXPECTED(!name)) {
			FREE_OP_DATA();
			UNDEF_RESULT();
			ZEND_VM_C_GOTO(exit_assign_obj);
		}
	}

	value = zobj->handlers->write_property(zobj, name, value, (OP2_TYPE == IS_CONST) ? CACHE_ADDR(opline->extended_value) : NULL);

	if (OP2_TYPE != IS_CONST) {
		zend_tmp_string_release(tmp_name);
	}

ZEND_VM_C_LABEL(free_and_exit_assign_obj):
	if (UNEXPECTED(RETURN_VALUE_USED(opline))) {
		ZVAL_COPY_DEREF(EX_VAR(opline->result.var), value);
	}
	FREE_OP_DATA();
ZEND_VM_C_LABEL(exit_assign_obj):
	FREE_OP2();
	FREE_OP1_VAR_PTR();
	/* assign_obj has two opcodes! */
	ZEND_VM_NEXT_OPCODE_EX(1, 2);
}

/* No specialization for op_types (CONST|TMPVAR|CV, UNUSED|CONST|VAR) */
ZEND_VM_HANDLER(25, ZEND_ASSIGN_STATIC_PROP, ANY, ANY, CACHE_SLOT, SPEC(OP_DATA=CONST|TMP|VAR|CV))
{
	USE_OPLINE
	zval *prop, *value;
	zend_property_info *prop_info;

	SAVE_OPLINE();

	if (zend_fetch_static_property_address(&prop, &prop_info, opline->extended_value, BP_VAR_W, 0 OPLINE_CC EXECUTE_DATA_CC) != SUCCESS) {
		FREE_OP_DATA();
		UNDEF_RESULT();
		HANDLE_EXCEPTION();
	}

	value = GET_OP_DATA_ZVAL_PTR(BP_VAR_R);

	if (UNEXPECTED(ZEND_TYPE_IS_SET(prop_info->type))) {
		value = zend_assign_to_typed_prop(prop_info, prop, value EXECUTE_DATA_CC);
		FREE_OP_DATA();
	} else {
		value = zend_assign_to_variable(prop, value, OP_DATA_TYPE, EX_USES_STRICT_TYPES());
	}

	if (UNEXPECTED(RETURN_VALUE_USED(opline))) {
		ZVAL_COPY(EX_VAR(opline->result.var), value);
	}

	/* assign_static_prop has two opcodes! */
	ZEND_VM_NEXT_OPCODE_EX(1, 2);
}

ZEND_VM_HANDLER(23, ZEND_ASSIGN_DIM, VAR|CV, CONST|TMPVAR|UNUSED|NEXT|CV, SPEC(OP_DATA=CONST|TMP|VAR|CV))
{
	USE_OPLINE
	zval *object_ptr, *orig_object_ptr;
	zval *value;
	zval *variable_ptr;
	zval *dim;

	SAVE_OPLINE();
	orig_object_ptr = object_ptr = GET_OP1_ZVAL_PTR_PTR_UNDEF(BP_VAR_W);

	if (EXPECTED(Z_TYPE_P(object_ptr) == IS_ARRAY)) {
ZEND_VM_C_LABEL(try_assign_dim_array):
		SEPARATE_ARRAY(object_ptr);
		if (OP2_TYPE == IS_UNUSED) {
			value = GET_OP_DATA_ZVAL_PTR(BP_VAR_R);
			if (OP_DATA_TYPE == IS_CV || OP_DATA_TYPE == IS_VAR) {
				ZVAL_DEREF(value);
			}
			variable_ptr = zend_hash_next_index_insert(Z_ARRVAL_P(object_ptr), value);
			if (UNEXPECTED(variable_ptr == NULL)) {
				zend_cannot_add_element();
				ZEND_VM_C_GOTO(assign_dim_error);
			} else if (OP_DATA_TYPE == IS_CV) {
				if (Z_REFCOUNTED_P(value)) {
					Z_ADDREF_P(value);
				}
			} else if (OP_DATA_TYPE == IS_VAR) {
				zval *free_op_data = EX_VAR((opline+1)->op1.var);
				if (value != free_op_data) {
					if (Z_REFCOUNTED_P(value)) {
						Z_ADDREF_P(value);
					}
					zval_ptr_dtor_nogc(free_op_data);
				}
			} else if (OP_DATA_TYPE == IS_CONST) {
				if (UNEXPECTED(Z_REFCOUNTED_P(value))) {
					Z_ADDREF_P(value);
				}
			}
		} else {
			dim = GET_OP2_ZVAL_PTR_UNDEF(BP_VAR_R);
			if (OP2_TYPE == IS_CONST) {
				variable_ptr = zend_fetch_dimension_address_inner_W_CONST(Z_ARRVAL_P(object_ptr), dim EXECUTE_DATA_CC);
			} else {
				variable_ptr = zend_fetch_dimension_address_inner_W(Z_ARRVAL_P(object_ptr), dim EXECUTE_DATA_CC);
			}
			if (UNEXPECTED(variable_ptr == NULL)) {
				ZEND_VM_C_GOTO(assign_dim_error);
			}
			value = GET_OP_DATA_ZVAL_PTR(BP_VAR_R);
			value = zend_assign_to_variable(variable_ptr, value, OP_DATA_TYPE, EX_USES_STRICT_TYPES());
		}
		if (UNEXPECTED(RETURN_VALUE_USED(opline))) {
			ZVAL_COPY(EX_VAR(opline->result.var), value);
		}
	} else {
		if (EXPECTED(Z_ISREF_P(object_ptr))) {
			object_ptr = Z_REFVAL_P(object_ptr);
			if (EXPECTED(Z_TYPE_P(object_ptr) == IS_ARRAY)) {
				ZEND_VM_C_GOTO(try_assign_dim_array);
			}
		}
		if (EXPECTED(Z_TYPE_P(object_ptr) == IS_OBJECT)) {
			dim = GET_OP2_ZVAL_PTR(BP_VAR_R);
			value = GET_OP_DATA_ZVAL_PTR_DEREF(BP_VAR_R);

			if (OP2_TYPE == IS_CONST && Z_EXTRA_P(dim) == ZEND_EXTRA_VALUE) {
				dim++;
			}
			zend_assign_to_object_dim(object_ptr, dim, value OPLINE_CC EXECUTE_DATA_CC);

			FREE_OP_DATA();
		} else if (EXPECTED(Z_TYPE_P(object_ptr) == IS_STRING)) {
			if (OP2_TYPE == IS_UNUSED) {
				zend_use_new_element_for_string();
				FREE_OP_DATA();
				UNDEF_RESULT();
			} else {
				dim = GET_OP2_ZVAL_PTR(BP_VAR_R);
				value = GET_OP_DATA_ZVAL_PTR_DEREF(BP_VAR_R);
				zend_assign_to_string_offset(object_ptr, dim, value OPLINE_CC EXECUTE_DATA_CC);
				FREE_OP_DATA();
			}
		} else if (EXPECTED(Z_TYPE_P(object_ptr) <= IS_FALSE)) {
			if (Z_ISREF_P(orig_object_ptr)
			 && ZEND_REF_HAS_TYPE_SOURCES(Z_REF_P(orig_object_ptr))
			 && !zend_verify_ref_array_assignable(Z_REF_P(orig_object_ptr))) {
				dim = GET_OP2_ZVAL_PTR(BP_VAR_R);
				FREE_OP_DATA();
				UNDEF_RESULT();
			} else {
				ZVAL_ARR(object_ptr, zend_new_array(8));
				ZEND_VM_C_GOTO(try_assign_dim_array);
			}
		} else {
			zend_use_scalar_as_array();
			dim = GET_OP2_ZVAL_PTR(BP_VAR_R);
ZEND_VM_C_LABEL(assign_dim_error):
			FREE_OP_DATA();
			if (UNEXPECTED(RETURN_VALUE_USED(opline))) {
				ZVAL_NULL(EX_VAR(opline->result.var));
			}
		}
	}
	if (OP2_TYPE != IS_UNUSED) {
		FREE_OP2();
	}
	FREE_OP1_VAR_PTR();
	/* assign_dim has two opcodes! */
	ZEND_VM_NEXT_OPCODE_EX(1, 2);
}

ZEND_VM_HANDLER(22, ZEND_ASSIGN, VAR|CV, CONST|TMP|VAR|CV, SPEC(RETVAL))
{
	USE_OPLINE
	zval *value;
	zval *variable_ptr;

	SAVE_OPLINE();
	value = GET_OP2_ZVAL_PTR(BP_VAR_R);
	variable_ptr = GET_OP1_ZVAL_PTR_PTR_UNDEF(BP_VAR_W);

	value = zend_assign_to_variable(variable_ptr, value, OP2_TYPE, EX_USES_STRICT_TYPES());
	if (UNEXPECTED(RETURN_VALUE_USED(opline))) {
		ZVAL_COPY(EX_VAR(opline->result.var), value);
	}
	FREE_OP1_VAR_PTR();
	/* zend_assign_to_variable() always takes care of op2, never free it! */

	ZEND_VM_NEXT_OPCODE_CHECK_EXCEPTION();
}

ZEND_VM_HANDLER(30, ZEND_ASSIGN_REF, VAR|CV, VAR|CV, SRC)
{
	USE_OPLINE
	zval *variable_ptr;
	zval *value_ptr;

	SAVE_OPLINE();
	value_ptr = GET_OP2_ZVAL_PTR_PTR(BP_VAR_W);
	variable_ptr = GET_OP1_ZVAL_PTR_PTR_UNDEF(BP_VAR_W);

	if (OP1_TYPE == IS_VAR &&
	           UNEXPECTED(Z_TYPE_P(EX_VAR(opline->op1.var)) != IS_INDIRECT)) {

		zend_throw_error(NULL, "Cannot assign by reference to an array dimension of an object");
		variable_ptr = &EG(uninitialized_zval);
	} else if (OP2_TYPE == IS_VAR &&
	           opline->extended_value == ZEND_RETURNS_FUNCTION &&
			   UNEXPECTED(!Z_ISREF_P(value_ptr))) {

		if (UNEXPECTED(!zend_wrong_assign_to_variable_reference(variable_ptr, value_ptr OPLINE_CC EXECUTE_DATA_CC))) {
			variable_ptr = &EG(uninitialized_zval);
		}
	} else {
		zend_assign_to_variable_reference(variable_ptr, value_ptr);
	}

	if (UNEXPECTED(RETURN_VALUE_USED(opline))) {
		ZVAL_COPY(EX_VAR(opline->result.var), variable_ptr);
	}

	FREE_OP2_VAR_PTR();
	FREE_OP1_VAR_PTR();
	ZEND_VM_NEXT_OPCODE_CHECK_EXCEPTION();
}

ZEND_VM_HANDLER(32, ZEND_ASSIGN_OBJ_REF, VAR|UNUSED|THIS|CV, CONST|TMPVAR|CV, CACHE_SLOT|SRC, SPEC(OP_DATA=VAR|CV))
{
	USE_OPLINE
	zval *property, *container, *value_ptr;

	SAVE_OPLINE();

	container = GET_OP1_OBJ_ZVAL_PTR_PTR_UNDEF(BP_VAR_W);
	property = GET_OP2_ZVAL_PTR(BP_VAR_R);

	value_ptr = GET_OP_DATA_ZVAL_PTR_PTR(BP_VAR_W);

	if (ZEND_VM_SPEC) {
		if (OP1_TYPE == IS_UNUSED) {
			if (OP2_TYPE == IS_CONST) {
				zend_assign_to_property_reference_this_const(container, property, value_ptr OPLINE_CC EXECUTE_DATA_CC);
			} else {
				zend_assign_to_property_reference_this_var(container, property, value_ptr OPLINE_CC EXECUTE_DATA_CC);
			}
		} else {
			if (OP2_TYPE == IS_CONST) {
				zend_assign_to_property_reference_var_const(container, property, value_ptr OPLINE_CC EXECUTE_DATA_CC);
			} else {
				zend_assign_to_property_reference_var_var(container, property, value_ptr OPLINE_CC EXECUTE_DATA_CC);
			}
		}
	} else {
		zend_assign_to_property_reference(container, OP1_TYPE, property, OP2_TYPE, value_ptr OPLINE_CC EXECUTE_DATA_CC);
	}

	FREE_OP1_VAR_PTR();
	FREE_OP2();
	FREE_OP_DATA_VAR_PTR();
	ZEND_VM_NEXT_OPCODE_EX(1, 2);
}

/* No specialization for op_types (CONST|TMPVAR|CV, UNUSED|CONST|VAR) */
ZEND_VM_HANDLER(33, ZEND_ASSIGN_STATIC_PROP_REF, ANY, ANY, CACHE_SLOT|SRC)
{
	USE_OPLINE
	zval *prop, *value_ptr;
	zend_property_info *prop_info;

	SAVE_OPLINE();

	if (zend_fetch_static_property_address(&prop, &prop_info, opline->extended_value & ~ZEND_RETURNS_FUNCTION, BP_VAR_W, 0 OPLINE_CC EXECUTE_DATA_CC) != SUCCESS) {
		FREE_OP_DATA();
		UNDEF_RESULT();
		HANDLE_EXCEPTION();
	}

	value_ptr = GET_OP_DATA_ZVAL_PTR_PTR(BP_VAR_W);

	if (OP_DATA_TYPE == IS_VAR && (opline->extended_value & ZEND_RETURNS_FUNCTION) && UNEXPECTED(!Z_ISREF_P(value_ptr))) {
		if (UNEXPECTED(!zend_wrong_assign_to_variable_reference(prop, value_ptr OPLINE_CC EXECUTE_DATA_CC))) {
			prop = &EG(uninitialized_zval);
		}
	} else if (UNEXPECTED(ZEND_TYPE_IS_SET(prop_info->type))) {
		prop = zend_assign_to_typed_property_reference(prop_info, prop, value_ptr EXECUTE_DATA_CC);
	} else {
		zend_assign_to_variable_reference(prop, value_ptr);
	}

	if (UNEXPECTED(RETURN_VALUE_USED(opline))) {
		ZVAL_COPY(EX_VAR(opline->result.var), prop);
	}

	FREE_OP_DATA_VAR_PTR();
	ZEND_VM_NEXT_OPCODE_EX(1, 2);
}

ZEND_VM_HOT_HELPER(zend_leave_helper, ANY, ANY)
{
	zend_execute_data *old_execute_data;
	uint32_t call_info = EX_CALL_INFO();
	SAVE_OPLINE();

	if (EXPECTED((call_info & (ZEND_CALL_CODE|ZEND_CALL_TOP|ZEND_CALL_HAS_SYMBOL_TABLE|ZEND_CALL_FREE_EXTRA_ARGS|ZEND_CALL_ALLOCATED|ZEND_CALL_HAS_EXTRA_NAMED_PARAMS)) == 0)) {
		EG(current_execute_data) = EX(prev_execute_data);
		i_free_compiled_variables(execute_data);

#ifdef ZEND_PREFER_RELOAD
		call_info = EX_CALL_INFO();
#endif
		if (UNEXPECTED(call_info & ZEND_CALL_RELEASE_THIS)) {
			OBJ_RELEASE(Z_OBJ(execute_data->This));
		} else if (UNEXPECTED(call_info & ZEND_CALL_CLOSURE)) {
			OBJ_RELEASE(ZEND_CLOSURE_OBJECT(EX(func)));
		}
		EG(vm_stack_top) = (zval*)execute_data;
		execute_data = EX(prev_execute_data);

		if (UNEXPECTED(EG(exception) != NULL)) {
			zend_rethrow_exception(execute_data);
			HANDLE_EXCEPTION_LEAVE();
		}

		LOAD_NEXT_OPLINE();
		ZEND_VM_LEAVE();
	} else if (EXPECTED((call_info & (ZEND_CALL_CODE|ZEND_CALL_TOP)) == 0)) {
		EG(current_execute_data) = EX(prev_execute_data);
		i_free_compiled_variables(execute_data);

#ifdef ZEND_PREFER_RELOAD
		call_info = EX_CALL_INFO();
#endif
		if (UNEXPECTED(call_info & ZEND_CALL_HAS_SYMBOL_TABLE)) {
			zend_clean_and_cache_symbol_table(EX(symbol_table));
		}

		if (UNEXPECTED(call_info & ZEND_CALL_HAS_EXTRA_NAMED_PARAMS)) {
			zend_free_extra_named_params(EX(extra_named_params));
		}

		/* Free extra args before releasing the closure,
		 * as that may free the op_array. */
		zend_vm_stack_free_extra_args_ex(call_info, execute_data);

		if (UNEXPECTED(call_info & ZEND_CALL_RELEASE_THIS)) {
			OBJ_RELEASE(Z_OBJ(execute_data->This));
		} else if (UNEXPECTED(call_info & ZEND_CALL_CLOSURE)) {
			OBJ_RELEASE(ZEND_CLOSURE_OBJECT(EX(func)));
		}

		old_execute_data = execute_data;
		execute_data = EX(prev_execute_data);
		zend_vm_stack_free_call_frame_ex(call_info, old_execute_data);

		if (UNEXPECTED(EG(exception) != NULL)) {
			zend_rethrow_exception(execute_data);
			HANDLE_EXCEPTION_LEAVE();
		}

		LOAD_NEXT_OPLINE();
		ZEND_VM_LEAVE();
	} else if (EXPECTED((call_info & ZEND_CALL_TOP) == 0)) {
		zend_detach_symbol_table(execute_data);
		destroy_op_array(&EX(func)->op_array);
		efree_size(EX(func), sizeof(zend_op_array));
#ifdef ZEND_PREFER_RELOAD
		call_info = EX_CALL_INFO();
#endif
		old_execute_data = execute_data;
		execute_data = EG(current_execute_data) = EX(prev_execute_data);
		zend_vm_stack_free_call_frame_ex(call_info, old_execute_data);

		zend_attach_symbol_table(execute_data);
		if (UNEXPECTED(EG(exception) != NULL)) {
			zend_rethrow_exception(execute_data);
			HANDLE_EXCEPTION_LEAVE();
		}

		LOAD_NEXT_OPLINE();
		ZEND_VM_LEAVE();
	} else {
		if (EXPECTED((call_info & ZEND_CALL_CODE) == 0)) {
			EG(current_execute_data) = EX(prev_execute_data);
			i_free_compiled_variables(execute_data);
#ifdef ZEND_PREFER_RELOAD
			call_info = EX_CALL_INFO();
#endif
			if (UNEXPECTED(call_info & (ZEND_CALL_HAS_SYMBOL_TABLE|ZEND_CALL_FREE_EXTRA_ARGS|ZEND_CALL_HAS_EXTRA_NAMED_PARAMS))) {
				if (UNEXPECTED(call_info & ZEND_CALL_HAS_SYMBOL_TABLE)) {
					zend_clean_and_cache_symbol_table(EX(symbol_table));
				}
				zend_vm_stack_free_extra_args_ex(call_info, execute_data);
				if (UNEXPECTED(call_info & ZEND_CALL_HAS_EXTRA_NAMED_PARAMS)) {
					zend_free_extra_named_params(EX(extra_named_params));
				}
			}
			if (UNEXPECTED(call_info & ZEND_CALL_CLOSURE)) {
				OBJ_RELEASE(ZEND_CLOSURE_OBJECT(EX(func)));
			}
			ZEND_VM_RETURN();
		} else /* if (call_kind == ZEND_CALL_TOP_CODE) */ {
			zend_array *symbol_table = EX(symbol_table);

			zend_detach_symbol_table(execute_data);
			old_execute_data = EX(prev_execute_data);
			while (old_execute_data) {
				if (old_execute_data->func && (ZEND_CALL_INFO(old_execute_data) & ZEND_CALL_HAS_SYMBOL_TABLE)) {
					if (old_execute_data->symbol_table == symbol_table) {
						zend_attach_symbol_table(old_execute_data);
					}
					break;
				}
				old_execute_data = old_execute_data->prev_execute_data;
			}
			EG(current_execute_data) = EX(prev_execute_data);
			ZEND_VM_RETURN();
		}
	}
}

ZEND_VM_HOT_HANDLER(42, ZEND_JMP, JMP_ADDR, ANY)
{
	USE_OPLINE

	ZEND_VM_JMP_EX(OP_JMP_ADDR(opline, opline->op1), 0);
}

ZEND_VM_HOT_NOCONST_HANDLER(43, ZEND_JMPZ, CONST|TMPVAR|CV, JMP_ADDR)
{
	USE_OPLINE
	zval *val;
	zend_uchar op1_type;

	val = GET_OP1_ZVAL_PTR_UNDEF(BP_VAR_R);

	if (Z_TYPE_INFO_P(val) == IS_TRUE) {
		ZEND_VM_NEXT_OPCODE();
	} else if (EXPECTED(Z_TYPE_INFO_P(val) <= IS_TRUE)) {
		if (OP1_TYPE == IS_CV && UNEXPECTED(Z_TYPE_INFO_P(val) == IS_UNDEF)) {
			SAVE_OPLINE();
			ZVAL_UNDEFINED_OP1();
			if (UNEXPECTED(EG(exception))) {
				HANDLE_EXCEPTION();
			}
		}
		ZEND_VM_JMP_EX(OP_JMP_ADDR(opline, opline->op2), 0);
	}

	SAVE_OPLINE();
	op1_type = OP1_TYPE;
	if (i_zend_is_true(val)) {
		opline++;
	} else {
		opline = OP_JMP_ADDR(opline, opline->op2);
	}
	if (op1_type & (IS_TMP_VAR|IS_VAR)) {
		zval_ptr_dtor_nogc(val);
	}
	ZEND_VM_JMP(opline);
}

ZEND_VM_HOT_NOCONST_HANDLER(44, ZEND_JMPNZ, CONST|TMPVAR|CV, JMP_ADDR)
{
	USE_OPLINE
	zval *val;
	zend_uchar op1_type;

	val = GET_OP1_ZVAL_PTR_UNDEF(BP_VAR_R);

	if (Z_TYPE_INFO_P(val) == IS_TRUE) {
		ZEND_VM_JMP_EX(OP_JMP_ADDR(opline, opline->op2), 0);
	} else if (EXPECTED(Z_TYPE_INFO_P(val) <= IS_TRUE)) {
		if (OP1_TYPE == IS_CV && UNEXPECTED(Z_TYPE_INFO_P(val) == IS_UNDEF)) {
			SAVE_OPLINE();
			ZVAL_UNDEFINED_OP1();
			if (UNEXPECTED(EG(exception))) {
				HANDLE_EXCEPTION();
			}
		}
		ZEND_VM_NEXT_OPCODE();
	}

	SAVE_OPLINE();
	op1_type = OP1_TYPE;
	if (i_zend_is_true(val)) {
		opline = OP_JMP_ADDR(opline, opline->op2);
	} else {
		opline++;
	}
	if (op1_type & (IS_TMP_VAR|IS_VAR)) {
		zval_ptr_dtor_nogc(val);
	}
	ZEND_VM_JMP(opline);
}

ZEND_VM_HANDLER(45, ZEND_JMPZNZ, CONST|TMPVAR|CV, JMP_ADDR, JMP_ADDR)
{
	USE_OPLINE
	zval *val;
	zend_uchar op1_type;

	val = GET_OP1_ZVAL_PTR_UNDEF(BP_VAR_R);

	if (EXPECTED(Z_TYPE_INFO_P(val) == IS_TRUE)) {
		ZEND_VM_SET_RELATIVE_OPCODE(opline, opline->extended_value);
		ZEND_VM_CONTINUE();
	} else if (EXPECTED(Z_TYPE_INFO_P(val) <= IS_TRUE)) {
		if (OP1_TYPE == IS_CV && UNEXPECTED(Z_TYPE_INFO_P(val) == IS_UNDEF)) {
			SAVE_OPLINE();
			ZVAL_UNDEFINED_OP1();
			if (UNEXPECTED(EG(exception))) {
				HANDLE_EXCEPTION();
			}
		}
		ZEND_VM_JMP_EX(OP_JMP_ADDR(opline, opline->op2), 0);
	}

	SAVE_OPLINE();
	op1_type = OP1_TYPE;
	if (i_zend_is_true(val)) {
		opline = ZEND_OFFSET_TO_OPLINE(opline, opline->extended_value);
	} else {
		opline = OP_JMP_ADDR(opline, opline->op2);
	}
	if (op1_type & (IS_TMP_VAR|IS_VAR)) {
		zval_ptr_dtor_nogc(val);
	}
	ZEND_VM_JMP(opline);
}

ZEND_VM_COLD_CONST_HANDLER(46, ZEND_JMPZ_EX, CONST|TMPVAR|CV, JMP_ADDR)
{
	USE_OPLINE
	zval *val;
	bool ret;

	val = GET_OP1_ZVAL_PTR_UNDEF(BP_VAR_R);

	if (Z_TYPE_INFO_P(val) == IS_TRUE) {
		ZVAL_TRUE(EX_VAR(opline->result.var));
		ZEND_VM_NEXT_OPCODE();
	} else if (EXPECTED(Z_TYPE_INFO_P(val) <= IS_TRUE)) {
		ZVAL_FALSE(EX_VAR(opline->result.var));
		if (OP1_TYPE == IS_CV && UNEXPECTED(Z_TYPE_INFO_P(val) == IS_UNDEF)) {
			SAVE_OPLINE();
			ZVAL_UNDEFINED_OP1();
			if (UNEXPECTED(EG(exception))) {
				HANDLE_EXCEPTION();
			}
		}
		ZEND_VM_JMP_EX(OP_JMP_ADDR(opline, opline->op2), 0);
	}

	SAVE_OPLINE();
	ret = i_zend_is_true(val);
	FREE_OP1();
	if (ret) {
		ZVAL_TRUE(EX_VAR(opline->result.var));
		opline++;
	} else {
		ZVAL_FALSE(EX_VAR(opline->result.var));
		opline = OP_JMP_ADDR(opline, opline->op2);
	}
	ZEND_VM_JMP(opline);
}

ZEND_VM_COLD_CONST_HANDLER(47, ZEND_JMPNZ_EX, CONST|TMPVAR|CV, JMP_ADDR)
{
	USE_OPLINE
	zval *val;
	bool ret;

	val = GET_OP1_ZVAL_PTR_UNDEF(BP_VAR_R);

	if (Z_TYPE_INFO_P(val) == IS_TRUE) {
		ZVAL_TRUE(EX_VAR(opline->result.var));
		ZEND_VM_JMP_EX(OP_JMP_ADDR(opline, opline->op2), 0);
	} else if (EXPECTED(Z_TYPE_INFO_P(val) <= IS_TRUE)) {
		ZVAL_FALSE(EX_VAR(opline->result.var));
		if (OP1_TYPE == IS_CV && UNEXPECTED(Z_TYPE_INFO_P(val) == IS_UNDEF)) {
			SAVE_OPLINE();
			ZVAL_UNDEFINED_OP1();
			ZEND_VM_NEXT_OPCODE_CHECK_EXCEPTION();
		} else {
			ZEND_VM_NEXT_OPCODE();
		}
	}

	SAVE_OPLINE();
	ret = i_zend_is_true(val);
	FREE_OP1();
	if (ret) {
		ZVAL_TRUE(EX_VAR(opline->result.var));
		opline = OP_JMP_ADDR(opline, opline->op2);
	} else {
		ZVAL_FALSE(EX_VAR(opline->result.var));
		opline++;
	}
	ZEND_VM_JMP(opline);
}

ZEND_VM_HANDLER(70, ZEND_FREE, TMPVAR, ANY)
{
	USE_OPLINE

	SAVE_OPLINE();
	zval_ptr_dtor_nogc(EX_VAR(opline->op1.var));
	ZEND_VM_NEXT_OPCODE_CHECK_EXCEPTION();
}

ZEND_VM_HOT_HANDLER(127, ZEND_FE_FREE, TMPVAR, ANY)
{
	zval *var;
	USE_OPLINE

	var = EX_VAR(opline->op1.var);
	if (Z_TYPE_P(var) != IS_ARRAY) {
		SAVE_OPLINE();
		if (Z_FE_ITER_P(var) != (uint32_t)-1) {
			zend_hash_iterator_del(Z_FE_ITER_P(var));
		}
		zval_ptr_dtor_nogc(var);
		ZEND_VM_NEXT_OPCODE_CHECK_EXCEPTION();
	}

	/* This is freeing an array. Use an inlined version of zval_ptr_dtor_nogc. */
	/* PHP only needs to save the opline and check for an exception if the last reference to the array was garbage collected (destructors of elements in the array could throw an exception) */
	if (Z_REFCOUNTED_P(var) && !Z_DELREF_P(var)) {
		SAVE_OPLINE();
		rc_dtor_func(Z_COUNTED_P(var));
		ZEND_VM_NEXT_OPCODE_CHECK_EXCEPTION();
	}
	ZEND_VM_NEXT_OPCODE();
}

ZEND_VM_COLD_CONSTCONST_HANDLER(53, ZEND_FAST_CONCAT, CONST|TMPVAR|CV, CONST|TMPVAR|CV)
{
	USE_OPLINE
	zval *op1, *op2;
	zend_string *op1_str, *op2_str, *str;


	op1 = GET_OP1_ZVAL_PTR_UNDEF(BP_VAR_R);
	op2 = GET_OP2_ZVAL_PTR_UNDEF(BP_VAR_R);
	if ((OP1_TYPE == IS_CONST || EXPECTED(Z_TYPE_P(op1) == IS_STRING)) &&
	    (OP2_TYPE == IS_CONST || EXPECTED(Z_TYPE_P(op2) == IS_STRING))) {
		zend_string *op1_str = Z_STR_P(op1);
		zend_string *op2_str = Z_STR_P(op2);
		zend_string *str;

		if (OP1_TYPE != IS_CONST && UNEXPECTED(ZSTR_LEN(op1_str) == 0)) {
			if (OP2_TYPE == IS_CONST || OP2_TYPE == IS_CV) {
				ZVAL_STR_COPY(EX_VAR(opline->result.var), op2_str);
			} else {
				ZVAL_STR(EX_VAR(opline->result.var), op2_str);
			}
			if (OP1_TYPE & (IS_TMP_VAR|IS_VAR)) {
				zend_string_release_ex(op1_str, 0);
			}
		} else if (OP2_TYPE != IS_CONST && UNEXPECTED(ZSTR_LEN(op2_str) == 0)) {
			if (OP1_TYPE == IS_CONST || OP1_TYPE == IS_CV) {
				ZVAL_STR_COPY(EX_VAR(opline->result.var), op1_str);
			} else {
				ZVAL_STR(EX_VAR(opline->result.var), op1_str);
			}
			if (OP2_TYPE & (IS_TMP_VAR|IS_VAR)) {
				zend_string_release_ex(op2_str, 0);
			}
		} else if (OP1_TYPE != IS_CONST && OP1_TYPE != IS_CV &&
		    !ZSTR_IS_INTERNED(op1_str) && GC_REFCOUNT(op1_str) == 1) {
		    size_t len = ZSTR_LEN(op1_str);

			str = zend_string_extend(op1_str, len + ZSTR_LEN(op2_str), 0);
			memcpy(ZSTR_VAL(str) + len, ZSTR_VAL(op2_str), ZSTR_LEN(op2_str)+1);
			ZVAL_NEW_STR(EX_VAR(opline->result.var), str);
			if (OP2_TYPE & (IS_TMP_VAR|IS_VAR)) {
				zend_string_release_ex(op2_str, 0);
			}
		} else {
			str = zend_string_alloc(ZSTR_LEN(op1_str) + ZSTR_LEN(op2_str), 0);
			memcpy(ZSTR_VAL(str), ZSTR_VAL(op1_str), ZSTR_LEN(op1_str));
			memcpy(ZSTR_VAL(str) + ZSTR_LEN(op1_str), ZSTR_VAL(op2_str), ZSTR_LEN(op2_str)+1);
			ZVAL_NEW_STR(EX_VAR(opline->result.var), str);
			if (OP1_TYPE & (IS_TMP_VAR|IS_VAR)) {
				zend_string_release_ex(op1_str, 0);
			}
			if (OP2_TYPE & (IS_TMP_VAR|IS_VAR)) {
				zend_string_release_ex(op2_str, 0);
			}
		}
		ZEND_VM_NEXT_OPCODE();
	}

	SAVE_OPLINE();
	if (OP1_TYPE == IS_CONST) {
		op1_str = Z_STR_P(op1);
	} else if (EXPECTED(Z_TYPE_P(op1) == IS_STRING)) {
		op1_str = zend_string_copy(Z_STR_P(op1));
	} else {
		if (OP1_TYPE == IS_CV && UNEXPECTED(Z_TYPE_P(op1) == IS_UNDEF)) {
			ZVAL_UNDEFINED_OP1();
		}
		op1_str = zval_get_string_func(op1);
	}
	if (OP2_TYPE == IS_CONST) {
		op2_str = Z_STR_P(op2);
	} else if (EXPECTED(Z_TYPE_P(op2) == IS_STRING)) {
		op2_str = zend_string_copy(Z_STR_P(op2));
	} else {
		if (OP2_TYPE == IS_CV && UNEXPECTED(Z_TYPE_P(op2) == IS_UNDEF)) {
			ZVAL_UNDEFINED_OP2();
		}
		op2_str = zval_get_string_func(op2);
	}
	do {
		if (OP1_TYPE != IS_CONST) {
			if (UNEXPECTED(ZSTR_LEN(op1_str) == 0)) {
				if (OP2_TYPE == IS_CONST) {
					if (UNEXPECTED(Z_REFCOUNTED_P(op2))) {
						GC_ADDREF(op2_str);
					}
				}
				ZVAL_STR(EX_VAR(opline->result.var), op2_str);
				zend_string_release_ex(op1_str, 0);
				break;
			}
		}
		if (OP2_TYPE != IS_CONST) {
			if (UNEXPECTED(ZSTR_LEN(op2_str) == 0)) {
				if (OP1_TYPE == IS_CONST) {
					if (UNEXPECTED(Z_REFCOUNTED_P(op1))) {
						GC_ADDREF(op1_str);
					}
				}
				ZVAL_STR(EX_VAR(opline->result.var), op1_str);
				zend_string_release_ex(op2_str, 0);
				break;
			}
		}
		str = zend_string_alloc(ZSTR_LEN(op1_str) + ZSTR_LEN(op2_str), 0);
		memcpy(ZSTR_VAL(str), ZSTR_VAL(op1_str), ZSTR_LEN(op1_str));
		memcpy(ZSTR_VAL(str) + ZSTR_LEN(op1_str), ZSTR_VAL(op2_str), ZSTR_LEN(op2_str)+1);
		ZVAL_NEW_STR(EX_VAR(opline->result.var), str);
		if (OP1_TYPE != IS_CONST) {
			zend_string_release_ex(op1_str, 0);
		}
		if (OP2_TYPE != IS_CONST) {
			zend_string_release_ex(op2_str, 0);
		}
	} while (0);
	FREE_OP1();
	FREE_OP2();
	ZEND_VM_NEXT_OPCODE_CHECK_EXCEPTION();
}

ZEND_VM_HANDLER(54, ZEND_ROPE_INIT, UNUSED, CONST|TMPVAR|CV, NUM)
{
	USE_OPLINE
	zend_string **rope;
	zval *var;

	/* Compiler allocates the necessary number of zval slots to keep the rope */
	rope = (zend_string**)EX_VAR(opline->result.var);
	if (OP2_TYPE == IS_CONST) {
		var = GET_OP2_ZVAL_PTR(BP_VAR_R);
		rope[0] = Z_STR_P(var);
		if (UNEXPECTED(Z_REFCOUNTED_P(var))) {
			Z_ADDREF_P(var);
		}
	} else {
		var = GET_OP2_ZVAL_PTR_UNDEF(BP_VAR_R);
		if (EXPECTED(Z_TYPE_P(var) == IS_STRING)) {
			if (OP2_TYPE == IS_CV) {
				rope[0] = zend_string_copy(Z_STR_P(var));
			} else {
				rope[0] = Z_STR_P(var);
			}
		} else {
			SAVE_OPLINE();
			if (OP2_TYPE == IS_CV && UNEXPECTED(Z_TYPE_P(var) == IS_UNDEF)) {
				ZVAL_UNDEFINED_OP2();
			}
			rope[0] = zval_get_string_func(var);
			FREE_OP2();
			ZEND_VM_NEXT_OPCODE_CHECK_EXCEPTION();
		}
	}
	ZEND_VM_NEXT_OPCODE();
}

ZEND_VM_HANDLER(55, ZEND_ROPE_ADD, TMP, CONST|TMPVAR|CV, NUM)
{
	USE_OPLINE
	zend_string **rope;
	zval *var;

	/* op1 and result are the same */
	rope = (zend_string**)EX_VAR(opline->op1.var);
	if (OP2_TYPE == IS_CONST) {
		var = GET_OP2_ZVAL_PTR(BP_VAR_R);
		rope[opline->extended_value] = Z_STR_P(var);
		if (UNEXPECTED(Z_REFCOUNTED_P(var))) {
			Z_ADDREF_P(var);
		}
	} else {
		var = GET_OP2_ZVAL_PTR_UNDEF(BP_VAR_R);
		if (EXPECTED(Z_TYPE_P(var) == IS_STRING)) {
			if (OP2_TYPE == IS_CV) {
				rope[opline->extended_value] = zend_string_copy(Z_STR_P(var));
			} else {
				rope[opline->extended_value] = Z_STR_P(var);
			}
		} else {
			SAVE_OPLINE();
			if (OP2_TYPE == IS_CV && UNEXPECTED(Z_TYPE_P(var) == IS_UNDEF)) {
				ZVAL_UNDEFINED_OP2();
			}
			rope[opline->extended_value] = zval_get_string_func(var);
			FREE_OP2();
			ZEND_VM_NEXT_OPCODE_CHECK_EXCEPTION();
		}
	}
	ZEND_VM_NEXT_OPCODE();
}

ZEND_VM_HANDLER(56, ZEND_ROPE_END, TMP, CONST|TMPVAR|CV, NUM)
{
	USE_OPLINE
	zend_string **rope;
	zval *var, *ret;
	uint32_t i;
	size_t len = 0;
	char *target;

	rope = (zend_string**)EX_VAR(opline->op1.var);
	if (OP2_TYPE == IS_CONST) {
		var = GET_OP2_ZVAL_PTR(BP_VAR_R);
		rope[opline->extended_value] = Z_STR_P(var);
		if (UNEXPECTED(Z_REFCOUNTED_P(var))) {
			Z_ADDREF_P(var);
		}
	} else {
		var = GET_OP2_ZVAL_PTR_UNDEF(BP_VAR_R);
		if (EXPECTED(Z_TYPE_P(var) == IS_STRING)) {
			if (OP2_TYPE == IS_CV) {
				rope[opline->extended_value] = zend_string_copy(Z_STR_P(var));
			} else {
				rope[opline->extended_value] = Z_STR_P(var);
			}
		} else {
			SAVE_OPLINE();
			if (OP2_TYPE == IS_CV && UNEXPECTED(Z_TYPE_P(var) == IS_UNDEF)) {
				ZVAL_UNDEFINED_OP2();
			}
			rope[opline->extended_value] = zval_get_string_func(var);
			FREE_OP2();
			if (UNEXPECTED(EG(exception))) {
				for (i = 0; i <= opline->extended_value; i++) {
					zend_string_release_ex(rope[i], 0);
				}
				ZVAL_UNDEF(EX_VAR(opline->result.var));
				HANDLE_EXCEPTION();
			}
		}
	}
	for (i = 0; i <= opline->extended_value; i++) {
		len += ZSTR_LEN(rope[i]);
	}
	ret = EX_VAR(opline->result.var);
	ZVAL_STR(ret, zend_string_alloc(len, 0));
	target = Z_STRVAL_P(ret);
	for (i = 0; i <= opline->extended_value; i++) {
		memcpy(target, ZSTR_VAL(rope[i]), ZSTR_LEN(rope[i]));
		target += ZSTR_LEN(rope[i]);
		zend_string_release_ex(rope[i], 0);
	}
	*target = '\0';

	ZEND_VM_NEXT_OPCODE();
}

ZEND_VM_HANDLER(109, ZEND_FETCH_CLASS, UNUSED|CLASS_FETCH, CONST|TMPVAR|UNUSED|CV, CACHE_SLOT)
{
	zval *class_name;
	USE_OPLINE

	SAVE_OPLINE();
	if (OP2_TYPE == IS_UNUSED) {
		Z_CE_P(EX_VAR(opline->result.var)) = zend_fetch_class(NULL, opline->op1.num);
		ZEND_VM_NEXT_OPCODE_CHECK_EXCEPTION();
	} else if (OP2_TYPE == IS_CONST) {
		zend_class_entry *ce = CACHED_PTR(opline->extended_value);

		if (UNEXPECTED(ce == NULL)) {
			class_name = GET_OP2_ZVAL_PTR_UNDEF(BP_VAR_R);
			ce = zend_fetch_class_by_name(Z_STR_P(class_name), Z_STR_P(class_name + 1), opline->op1.num);
			CACHE_PTR(opline->extended_value, ce);
		}
		Z_CE_P(EX_VAR(opline->result.var)) = ce;
	} else {
		class_name = GET_OP2_ZVAL_PTR_UNDEF(BP_VAR_R);
ZEND_VM_C_LABEL(try_class_name):
		if (Z_TYPE_P(class_name) == IS_OBJECT) {
			Z_CE_P(EX_VAR(opline->result.var)) = Z_OBJCE_P(class_name);
		} else if (Z_TYPE_P(class_name) == IS_STRING) {
			Z_CE_P(EX_VAR(opline->result.var)) = zend_fetch_class(Z_STR_P(class_name), opline->op1.num);
		} else if ((OP2_TYPE & (IS_VAR|IS_CV)) && Z_TYPE_P(class_name) == IS_REFERENCE) {
			class_name = Z_REFVAL_P(class_name);
			ZEND_VM_C_GOTO(try_class_name);
		} else {
			if (OP2_TYPE == IS_CV && UNEXPECTED(Z_TYPE_P(class_name) == IS_UNDEF)) {
				ZVAL_UNDEFINED_OP2();
				if (UNEXPECTED(EG(exception) != NULL)) {
					HANDLE_EXCEPTION();
				}
			}
			zend_throw_error(NULL, "Class name must be a valid object or a string");
		}
	}

	FREE_OP2();
	ZEND_VM_NEXT_OPCODE_CHECK_EXCEPTION();
}

ZEND_VM_HOT_OBJ_HANDLER(112, ZEND_INIT_METHOD_CALL, CONST|TMPVAR|UNUSED|THIS|CV, CONST|TMPVAR|CV, NUM|CACHE_SLOT)
{
	USE_OPLINE
	zval *function_name;
	zval *object;
	zend_function *fbc;
	zend_class_entry *called_scope;
	zend_object *obj;
	zend_execute_data *call;
	uint32_t call_info;

	SAVE_OPLINE();

	object = GET_OP1_OBJ_ZVAL_PTR_UNDEF(BP_VAR_R);

	if (OP2_TYPE != IS_CONST) {
		function_name = GET_OP2_ZVAL_PTR_UNDEF(BP_VAR_R);
	}

	if (OP2_TYPE != IS_CONST &&
	    UNEXPECTED(Z_TYPE_P(function_name) != IS_STRING)) {
		do {
			if ((OP2_TYPE & (IS_VAR|IS_CV)) && Z_ISREF_P(function_name)) {
				function_name = Z_REFVAL_P(function_name);
				if (EXPECTED(Z_TYPE_P(function_name) == IS_STRING)) {
					break;
				}
			} else if (OP2_TYPE == IS_CV && UNEXPECTED(Z_TYPE_P(function_name) == IS_UNDEF)) {
				ZVAL_UNDEFINED_OP2();
				if (UNEXPECTED(EG(exception) != NULL)) {
					FREE_OP1();
					HANDLE_EXCEPTION();
				}
			}
			zend_throw_error(NULL, "Method name must be a string");
			FREE_OP2();
			FREE_OP1();
			HANDLE_EXCEPTION();
		} while (0);
	}

	if (OP1_TYPE == IS_UNUSED) {
		obj = Z_OBJ_P(object);
	} else {
		do {
			if (OP1_TYPE != IS_CONST && EXPECTED(Z_TYPE_P(object) == IS_OBJECT)) {
				obj = Z_OBJ_P(object);
			} else {
				if ((OP1_TYPE & (IS_VAR|IS_CV)) && EXPECTED(Z_ISREF_P(object))) {
					zend_reference *ref = Z_REF_P(object);

					object = &ref->val;
					if (EXPECTED(Z_TYPE_P(object) == IS_OBJECT)) {
						obj = Z_OBJ_P(object);
						if (OP1_TYPE & IS_VAR) {
							if (UNEXPECTED(GC_DELREF(ref) == 0)) {
								efree_size(ref, sizeof(zend_reference));
							} else {
								Z_ADDREF_P(object);
							}
						}
						break;
					}
				}
				if (OP1_TYPE == IS_CV && UNEXPECTED(Z_TYPE_P(object) == IS_UNDEF)) {
					object = ZVAL_UNDEFINED_OP1();
					if (UNEXPECTED(EG(exception) != NULL)) {
						if (OP2_TYPE != IS_CONST) {
							FREE_OP2();
						}
						HANDLE_EXCEPTION();
					}
				}
				if (OP2_TYPE == IS_CONST) {
					function_name = GET_OP2_ZVAL_PTR_UNDEF(BP_VAR_R);
				}
				zend_invalid_method_call(object, function_name);
				FREE_OP2();
				FREE_OP1();
				HANDLE_EXCEPTION();
			}
		} while (0);
	}

	called_scope = obj->ce;

	if (OP2_TYPE == IS_CONST &&
	    EXPECTED(CACHED_PTR(opline->result.num) == called_scope)) {
	    fbc = CACHED_PTR(opline->result.num + sizeof(void*));
	} else {
	    zend_object *orig_obj = obj;

		if (OP2_TYPE == IS_CONST) {
			function_name = GET_OP2_ZVAL_PTR_UNDEF(BP_VAR_R);
		}

		/* First, locate the function. */
		fbc = obj->handlers->get_method(&obj, Z_STR_P(function_name), ((OP2_TYPE == IS_CONST) ? (RT_CONSTANT(opline, opline->op2) + 1) : NULL));
		if (UNEXPECTED(fbc == NULL)) {
			if (EXPECTED(!EG(exception))) {
				zend_undefined_method(obj->ce, Z_STR_P(function_name));
			}
			FREE_OP2();
			if ((OP1_TYPE & (IS_VAR|IS_TMP_VAR)) && GC_DELREF(orig_obj) == 0) {
				zend_objects_store_del(orig_obj);
			}
			HANDLE_EXCEPTION();
		}
		if (OP2_TYPE == IS_CONST &&
		    EXPECTED(!(fbc->common.fn_flags & (ZEND_ACC_CALL_VIA_TRAMPOLINE|ZEND_ACC_NEVER_CACHE))) &&
		    EXPECTED(obj == orig_obj)) {
			CACHE_POLYMORPHIC_PTR(opline->result.num, called_scope, fbc);
		}
		if ((OP1_TYPE & (IS_VAR|IS_TMP_VAR)) && UNEXPECTED(obj != orig_obj)) {
			GC_ADDREF(obj); /* For $this pointer */
			if (GC_DELREF(orig_obj) == 0) {
				zend_objects_store_del(orig_obj);
			}
		}
		if (EXPECTED(fbc->type == ZEND_USER_FUNCTION) && UNEXPECTED(!RUN_TIME_CACHE(&fbc->op_array))) {
			init_func_run_time_cache(&fbc->op_array);
		}
	}

	if (OP2_TYPE != IS_CONST) {
		FREE_OP2();
	}

	call_info = ZEND_CALL_NESTED_FUNCTION | ZEND_CALL_HAS_THIS;
	if (UNEXPECTED((fbc->common.fn_flags & ZEND_ACC_STATIC) != 0)) {
		if ((OP1_TYPE & (IS_VAR|IS_TMP_VAR)) && GC_DELREF(obj) == 0) {
			zend_objects_store_del(obj);
			if (UNEXPECTED(EG(exception))) {
				HANDLE_EXCEPTION();
			}
		}
		/* call static method */
		obj = (zend_object*)called_scope;
		call_info = ZEND_CALL_NESTED_FUNCTION;
	} else if (OP1_TYPE & (IS_VAR|IS_TMP_VAR|IS_CV)) {
		if (OP1_TYPE == IS_CV) {
			GC_ADDREF(obj); /* For $this pointer */
		}
		/* CV may be changed indirectly (e.g. when it's a reference) */
		call_info = ZEND_CALL_NESTED_FUNCTION | ZEND_CALL_HAS_THIS | ZEND_CALL_RELEASE_THIS;
	}

	call = zend_vm_stack_push_call_frame(call_info,
		fbc, opline->extended_value, obj);
	call->prev_execute_data = EX(call);
	EX(call) = call;

	ZEND_VM_NEXT_OPCODE();
}

ZEND_VM_HANDLER(113, ZEND_INIT_STATIC_METHOD_CALL, UNUSED|CLASS_FETCH|CONST|VAR, CONST|TMPVAR|UNUSED|CONSTRUCTOR|CV, NUM|CACHE_SLOT)
{
	USE_OPLINE
	zval *function_name;
	zend_class_entry *ce;
	uint32_t call_info;
	zend_function *fbc;
	zend_execute_data *call;

	SAVE_OPLINE();

	if (OP1_TYPE == IS_CONST) {
		/* no function found. try a static method in class */
		ce = CACHED_PTR(opline->result.num);
		if (UNEXPECTED(ce == NULL)) {
			ce = zend_fetch_class_by_name(Z_STR_P(RT_CONSTANT(opline, opline->op1)), Z_STR_P(RT_CONSTANT(opline, opline->op1) + 1), ZEND_FETCH_CLASS_DEFAULT | ZEND_FETCH_CLASS_EXCEPTION);
			if (UNEXPECTED(ce == NULL)) {
				FREE_OP2();
				HANDLE_EXCEPTION();
			}
			if (OP2_TYPE != IS_CONST) {
				CACHE_PTR(opline->result.num, ce);
			}
		}
	} else if (OP1_TYPE == IS_UNUSED) {
		ce = zend_fetch_class(NULL, opline->op1.num);
		if (UNEXPECTED(ce == NULL)) {
			FREE_OP2();
			HANDLE_EXCEPTION();
		}
	} else {
		ce = Z_CE_P(EX_VAR(opline->op1.var));
	}

	if (OP1_TYPE == IS_CONST &&
	    OP2_TYPE == IS_CONST &&
	    EXPECTED((fbc = CACHED_PTR(opline->result.num + sizeof(void*))) != NULL)) {
		/* nothing to do */
	} else if (OP1_TYPE != IS_CONST &&
	           OP2_TYPE == IS_CONST &&
	           EXPECTED(CACHED_PTR(opline->result.num) == ce)) {
		fbc = CACHED_PTR(opline->result.num + sizeof(void*));
	} else if (OP2_TYPE != IS_UNUSED) {
		function_name = GET_OP2_ZVAL_PTR_UNDEF(BP_VAR_R);
		if (OP2_TYPE != IS_CONST) {
			if (UNEXPECTED(Z_TYPE_P(function_name) != IS_STRING)) {
				do {
					if (OP2_TYPE & (IS_VAR|IS_CV) && Z_ISREF_P(function_name)) {
						function_name = Z_REFVAL_P(function_name);
						if (EXPECTED(Z_TYPE_P(function_name) == IS_STRING)) {
							break;
						}
					} else if (OP2_TYPE == IS_CV && UNEXPECTED(Z_TYPE_P(function_name) == IS_UNDEF)) {
						ZVAL_UNDEFINED_OP2();
						if (UNEXPECTED(EG(exception) != NULL)) {
							HANDLE_EXCEPTION();
						}
					}
					zend_throw_error(NULL, "Method name must be a string");
					FREE_OP2();
					HANDLE_EXCEPTION();
				} while (0);
			}
		}

		if (ce->get_static_method) {
			fbc = ce->get_static_method(ce, Z_STR_P(function_name));
		} else {
			fbc = zend_std_get_static_method(ce, Z_STR_P(function_name), ((OP2_TYPE == IS_CONST) ? (RT_CONSTANT(opline, opline->op2) + 1) : NULL));
		}
		if (UNEXPECTED(fbc == NULL)) {
			if (EXPECTED(!EG(exception))) {
				zend_undefined_method(ce, Z_STR_P(function_name));
			}
			FREE_OP2();
			HANDLE_EXCEPTION();
		}
		if (OP2_TYPE == IS_CONST &&
		    EXPECTED(!(fbc->common.fn_flags & (ZEND_ACC_CALL_VIA_TRAMPOLINE|ZEND_ACC_NEVER_CACHE)))) {
			CACHE_POLYMORPHIC_PTR(opline->result.num, ce, fbc);
		}
		if (EXPECTED(fbc->type == ZEND_USER_FUNCTION) && UNEXPECTED(!RUN_TIME_CACHE(&fbc->op_array))) {
			init_func_run_time_cache(&fbc->op_array);
		}
		if (OP2_TYPE != IS_CONST) {
			FREE_OP2();
		}
	} else {
		if (UNEXPECTED(ce->constructor == NULL)) {
			zend_throw_error(NULL, "Cannot call constructor");
			HANDLE_EXCEPTION();
		}
		if (Z_TYPE(EX(This)) == IS_OBJECT && Z_OBJ(EX(This))->ce != ce->constructor->common.scope && (ce->constructor->common.fn_flags & ZEND_ACC_PRIVATE)) {
			zend_throw_error(NULL, "Cannot call private %s::__construct()", ZSTR_VAL(ce->name));
			HANDLE_EXCEPTION();
		}
		fbc = ce->constructor;
		if (EXPECTED(fbc->type == ZEND_USER_FUNCTION) && UNEXPECTED(!RUN_TIME_CACHE(&fbc->op_array))) {
			init_func_run_time_cache(&fbc->op_array);
		}
	}

	if (!(fbc->common.fn_flags & ZEND_ACC_STATIC)) {
		if (Z_TYPE(EX(This)) == IS_OBJECT && instanceof_function(Z_OBJCE(EX(This)), ce)) {
			ce = (zend_class_entry*)Z_OBJ(EX(This));
			call_info = ZEND_CALL_NESTED_FUNCTION | ZEND_CALL_HAS_THIS;
		} else {
			zend_non_static_method_call(fbc);
			HANDLE_EXCEPTION();
		}
	} else {
		/* previous opcode is ZEND_FETCH_CLASS */
		if (OP1_TYPE == IS_UNUSED
		 && ((opline->op1.num & ZEND_FETCH_CLASS_MASK) == ZEND_FETCH_CLASS_PARENT ||
		     (opline->op1.num & ZEND_FETCH_CLASS_MASK) == ZEND_FETCH_CLASS_SELF)) {
			if (Z_TYPE(EX(This)) == IS_OBJECT) {
				ce = Z_OBJCE(EX(This));
			} else {
				ce = Z_CE(EX(This));
			}
		}
		call_info = ZEND_CALL_NESTED_FUNCTION;
	}

	call = zend_vm_stack_push_call_frame(call_info,
		fbc, opline->extended_value, ce);
	call->prev_execute_data = EX(call);
	EX(call) = call;

	ZEND_VM_NEXT_OPCODE();
}

ZEND_VM_HOT_HANDLER(59, ZEND_INIT_FCALL_BY_NAME, ANY, CONST, NUM|CACHE_SLOT)
{
	USE_OPLINE
	zend_function *fbc;
	zval *function_name, *func;
	zend_execute_data *call;

	fbc = CACHED_PTR(opline->result.num);
	if (UNEXPECTED(fbc == NULL)) {
		function_name = (zval*)RT_CONSTANT(opline, opline->op2);
		func = zend_hash_find_ex(EG(function_table), Z_STR_P(function_name+1), 1);
		if (UNEXPECTED(func == NULL)) {
			ZEND_VM_DISPATCH_TO_HELPER(zend_undefined_function_helper);
		}
		fbc = Z_FUNC_P(func);
		if (EXPECTED(fbc->type == ZEND_USER_FUNCTION) && UNEXPECTED(!RUN_TIME_CACHE(&fbc->op_array))) {
			init_func_run_time_cache(&fbc->op_array);
		}
		CACHE_PTR(opline->result.num, fbc);
	}
	call = _zend_vm_stack_push_call_frame(ZEND_CALL_NESTED_FUNCTION,
		fbc, opline->extended_value, NULL);
	call->prev_execute_data = EX(call);
	EX(call) = call;

	ZEND_VM_NEXT_OPCODE();
}

ZEND_VM_HANDLER(128, ZEND_INIT_DYNAMIC_CALL, ANY, CONST|TMPVAR|CV, NUM)
{
	USE_OPLINE
	zval *function_name;
	zend_execute_data *call;

	SAVE_OPLINE();
	function_name = GET_OP2_ZVAL_PTR_UNDEF(BP_VAR_R);

ZEND_VM_C_LABEL(try_function_name):
	if (OP2_TYPE != IS_CONST && EXPECTED(Z_TYPE_P(function_name) == IS_STRING)) {
		call = zend_init_dynamic_call_string(Z_STR_P(function_name), opline->extended_value);
	} else if (OP2_TYPE != IS_CONST && EXPECTED(Z_TYPE_P(function_name) == IS_OBJECT)) {
		call = zend_init_dynamic_call_object(Z_OBJ_P(function_name), opline->extended_value);
	} else if (EXPECTED(Z_TYPE_P(function_name) == IS_ARRAY)) {
		call = zend_init_dynamic_call_array(Z_ARRVAL_P(function_name), opline->extended_value);
	} else if ((OP2_TYPE & (IS_VAR|IS_CV)) && EXPECTED(Z_TYPE_P(function_name) == IS_REFERENCE)) {
		function_name = Z_REFVAL_P(function_name);
		ZEND_VM_C_GOTO(try_function_name);
	} else {
		if (OP2_TYPE == IS_CV && UNEXPECTED(Z_TYPE_P(function_name) == IS_UNDEF)) {
			function_name = ZVAL_UNDEFINED_OP2();
			if (UNEXPECTED(EG(exception) != NULL)) {
				HANDLE_EXCEPTION();
			}
		}
		zend_throw_error(NULL, "Value of type %s is not callable",
			zend_zval_type_name(function_name));
		call = NULL;
	}

	if (OP2_TYPE & (IS_VAR|IS_TMP_VAR)) {
		FREE_OP2();
		if (UNEXPECTED(EG(exception))) {
			if (call) {
				 if (call->func->common.fn_flags & ZEND_ACC_CALL_VIA_TRAMPOLINE) {
					zend_string_release_ex(call->func->common.function_name, 0);
					zend_free_trampoline(call->func);
				}
				zend_vm_stack_free_call_frame(call);
			}
			HANDLE_EXCEPTION();
		}
	} else if (!call) {
		HANDLE_EXCEPTION();
	}

	call->prev_execute_data = EX(call);
	EX(call) = call;

	ZEND_VM_NEXT_OPCODE_CHECK_EXCEPTION();
}

ZEND_VM_HANDLER(118, ZEND_INIT_USER_CALL, CONST, CONST|TMPVAR|CV, NUM)
{
	USE_OPLINE
	zval *function_name;
	zend_fcall_info_cache fcc;
	char *error = NULL;
	zend_function *func;
	void *object_or_called_scope;
	zend_execute_data *call;
	uint32_t call_info = ZEND_CALL_NESTED_FUNCTION | ZEND_CALL_DYNAMIC;

	SAVE_OPLINE();
	function_name = GET_OP2_ZVAL_PTR(BP_VAR_R);
	if (zend_is_callable_ex(function_name, NULL, 0, NULL, &fcc, &error)) {
		ZEND_ASSERT(!error);
		func = fcc.function_handler;
		object_or_called_scope = fcc.called_scope;
		if (func->common.fn_flags & ZEND_ACC_CLOSURE) {
			/* Delay closure destruction until its invocation */
			GC_ADDREF(ZEND_CLOSURE_OBJECT(func));
			call_info |= ZEND_CALL_CLOSURE;
			if (func->common.fn_flags & ZEND_ACC_FAKE_CLOSURE) {
				call_info |= ZEND_CALL_FAKE_CLOSURE;
			}
			if (fcc.object) {
				object_or_called_scope = fcc.object;
				call_info |= ZEND_CALL_HAS_THIS;
			}
		} else if (fcc.object) {
			GC_ADDREF(fcc.object); /* For $this pointer */
			object_or_called_scope = fcc.object;
			call_info |= ZEND_CALL_RELEASE_THIS | ZEND_CALL_HAS_THIS;
		}

		FREE_OP2();
		if ((OP2_TYPE & (IS_TMP_VAR|IS_VAR)) && UNEXPECTED(EG(exception))) {
			if (call_info & ZEND_CALL_CLOSURE) {
				zend_object_release(ZEND_CLOSURE_OBJECT(func));
			} else if (call_info & ZEND_CALL_RELEASE_THIS) {
				zend_object_release(fcc.object);
			}
			HANDLE_EXCEPTION();
		}

		if (EXPECTED(func->type == ZEND_USER_FUNCTION) && UNEXPECTED(!RUN_TIME_CACHE(&func->op_array))) {
			init_func_run_time_cache(&func->op_array);
		}
	} else {
		zend_type_error("%s(): Argument #1 ($function) must be a valid callback, %s", Z_STRVAL_P(RT_CONSTANT(opline, opline->op1)), error);
		efree(error);
		FREE_OP2();
		HANDLE_EXCEPTION();
	}

	call = zend_vm_stack_push_call_frame(call_info,
		func, opline->extended_value, object_or_called_scope);
	call->prev_execute_data = EX(call);
	EX(call) = call;

	ZEND_VM_NEXT_OPCODE();
}

ZEND_VM_HOT_HANDLER(69, ZEND_INIT_NS_FCALL_BY_NAME, ANY, CONST, NUM|CACHE_SLOT)
{
	USE_OPLINE
	zval *func_name;
	zval *func;
	zend_function *fbc;
	zend_execute_data *call;

	fbc = CACHED_PTR(opline->result.num);
	if (UNEXPECTED(fbc == NULL)) {
		func_name = (zval *)RT_CONSTANT(opline, opline->op2);
		func = zend_hash_find_ex(EG(function_table), Z_STR_P(func_name + 1), 1);
		if (func == NULL) {
			func = zend_hash_find_ex(EG(function_table), Z_STR_P(func_name + 2), 1);
			if (UNEXPECTED(func == NULL)) {
				ZEND_VM_DISPATCH_TO_HELPER(zend_undefined_function_helper);
			}
		}
		fbc = Z_FUNC_P(func);
		if (EXPECTED(fbc->type == ZEND_USER_FUNCTION) && UNEXPECTED(!RUN_TIME_CACHE(&fbc->op_array))) {
			init_func_run_time_cache(&fbc->op_array);
		}
		CACHE_PTR(opline->result.num, fbc);
	}

	call = _zend_vm_stack_push_call_frame(ZEND_CALL_NESTED_FUNCTION,
		fbc, opline->extended_value, NULL);
	call->prev_execute_data = EX(call);
	EX(call) = call;

	ZEND_VM_NEXT_OPCODE();
}

ZEND_VM_HOT_HANDLER(61, ZEND_INIT_FCALL, NUM, CONST, NUM|CACHE_SLOT)
{
	USE_OPLINE
	zval *fname;
	zval *func;
	zend_function *fbc;
	zend_execute_data *call;

	fbc = CACHED_PTR(opline->result.num);
	if (UNEXPECTED(fbc == NULL)) {
		fname = (zval*)RT_CONSTANT(opline, opline->op2);
		func = zend_hash_find_ex(EG(function_table), Z_STR_P(fname), 1);
		if (UNEXPECTED(func == NULL)) {
			ZEND_VM_DISPATCH_TO_HELPER(zend_undefined_function_helper);
		}
		fbc = Z_FUNC_P(func);
		if (EXPECTED(fbc->type == ZEND_USER_FUNCTION) && UNEXPECTED(!RUN_TIME_CACHE(&fbc->op_array))) {
			init_func_run_time_cache(&fbc->op_array);
		}
		CACHE_PTR(opline->result.num, fbc);
	}

	call = _zend_vm_stack_push_call_frame_ex(
		opline->op1.num, ZEND_CALL_NESTED_FUNCTION,
		fbc, opline->extended_value, NULL);
	call->prev_execute_data = EX(call);
	EX(call) = call;

	ZEND_VM_NEXT_OPCODE();
}

ZEND_VM_HOT_HANDLER(129, ZEND_DO_ICALL, ANY, ANY, SPEC(RETVAL))
{
	USE_OPLINE
	zend_execute_data *call = EX(call);
	zend_function *fbc = call->func;
	zval *ret;
	zval retval;

	SAVE_OPLINE();
	EX(call) = call->prev_execute_data;

	call->prev_execute_data = execute_data;
	EG(current_execute_data) = call;

#if ZEND_DEBUG
	zend_bool should_throw = zend_internal_call_should_throw(fbc, call);
#endif

	ret = RETURN_VALUE_USED(opline) ? EX_VAR(opline->result.var) : &retval;
	ZVAL_NULL(ret);

	fbc->internal_function.handler(call, ret);

#if ZEND_DEBUG
	if (!EG(exception) && call->func) {
		if (should_throw) {
			zend_internal_call_arginfo_violation(call->func);
		}
		ZEND_ASSERT(!(call->func->common.fn_flags & ZEND_ACC_HAS_RETURN_TYPE) ||
			zend_verify_internal_return_type(call->func, ret));
		ZEND_ASSERT((call->func->common.fn_flags & ZEND_ACC_RETURN_REFERENCE)
			? Z_ISREF_P(ret) : !Z_ISREF_P(ret));
	}
#endif

	EG(current_execute_data) = execute_data;
	zend_vm_stack_free_args(call);

	uint32_t call_info = ZEND_CALL_INFO(call);
	if (UNEXPECTED(call_info & (ZEND_CALL_HAS_EXTRA_NAMED_PARAMS|ZEND_CALL_ALLOCATED))) {
		if (call_info & ZEND_CALL_HAS_EXTRA_NAMED_PARAMS) {
			zend_free_extra_named_params(call->extra_named_params);
		}
		zend_vm_stack_free_call_frame_ex(call_info, call);
	} else {
		EG(vm_stack_top) = (zval*)call;
	}

	if (!RETURN_VALUE_USED(opline)) {
		i_zval_ptr_dtor(ret);
	}

	if (UNEXPECTED(EG(exception) != NULL)) {
		zend_rethrow_exception(execute_data);
		HANDLE_EXCEPTION();
	}

	ZEND_VM_SET_OPCODE(opline + 1);
	ZEND_VM_CONTINUE();
}

ZEND_VM_HOT_HANDLER(130, ZEND_DO_UCALL, ANY, ANY, SPEC(RETVAL,OBSERVER))
{
	USE_OPLINE
	zend_execute_data *call = EX(call);
	zend_function *fbc = call->func;
	zval *ret;

	SAVE_OPLINE();
	EX(call) = call->prev_execute_data;

	ret = NULL;
	if (RETURN_VALUE_USED(opline)) {
		ret = EX_VAR(opline->result.var);
	}

	call->prev_execute_data = execute_data;
	execute_data = call;
	i_init_func_execute_data(&fbc->op_array, ret, 0 EXECUTE_DATA_CC);
	ZEND_OBSERVER_FCALL_BEGIN(execute_data);
	LOAD_OPLINE_EX();

	ZEND_VM_ENTER_EX();
}

ZEND_VM_HOT_HANDLER(131, ZEND_DO_FCALL_BY_NAME, ANY, ANY, SPEC(RETVAL,OBSERVER))
{
	USE_OPLINE
	zend_execute_data *call = EX(call);
	zend_function *fbc = call->func;
	zval *ret;

	SAVE_OPLINE();
	EX(call) = call->prev_execute_data;

	if (EXPECTED(fbc->type == ZEND_USER_FUNCTION)) {
		ret = NULL;
		if (RETURN_VALUE_USED(opline)) {
			ret = EX_VAR(opline->result.var);
		}

		call->prev_execute_data = execute_data;
		execute_data = call;
		i_init_func_execute_data(&fbc->op_array, ret, 0 EXECUTE_DATA_CC);
		ZEND_OBSERVER_FCALL_BEGIN(execute_data);
		LOAD_OPLINE_EX();

		ZEND_VM_ENTER_EX();
	} else {
		zval retval;
		ZEND_ASSERT(fbc->type == ZEND_INTERNAL_FUNCTION);
		if (ZEND_OBSERVER_ENABLED) {
			ret = NULL;
		}

		if (UNEXPECTED((fbc->common.fn_flags & ZEND_ACC_DEPRECATED) != 0)) {
			zend_deprecated_function(fbc);
			if (UNEXPECTED(EG(exception) != NULL)) {
				UNDEF_RESULT();
				if (!RETURN_VALUE_USED(opline)) {
					ret = &retval;
					ZVAL_UNDEF(ret);
				}
				ZEND_VM_C_GOTO(fcall_by_name_end);
			}
		}

		call->prev_execute_data = execute_data;
		EG(current_execute_data) = call;

#if ZEND_DEBUG
		zend_bool should_throw = zend_internal_call_should_throw(fbc, call);
#endif

		ret = RETURN_VALUE_USED(opline) ? EX_VAR(opline->result.var) : &retval;
		ZVAL_NULL(ret);

		fbc->internal_function.handler(call, ret);

#if ZEND_DEBUG
		if (!EG(exception) && call->func) {
			if (should_throw) {
				zend_internal_call_arginfo_violation(call->func);
			}
			ZEND_ASSERT(!(call->func->common.fn_flags & ZEND_ACC_HAS_RETURN_TYPE) ||
				zend_verify_internal_return_type(call->func, ret));
			ZEND_ASSERT((call->func->common.fn_flags & ZEND_ACC_RETURN_REFERENCE)
				? Z_ISREF_P(ret) : !Z_ISREF_P(ret));
		}
#endif

		EG(current_execute_data) = execute_data;

ZEND_VM_C_LABEL(fcall_by_name_end):
		zend_vm_stack_free_args(call);

		uint32_t call_info = ZEND_CALL_INFO(call);
		if (UNEXPECTED(call_info & (ZEND_CALL_HAS_EXTRA_NAMED_PARAMS|ZEND_CALL_ALLOCATED))) {
			if (call_info & ZEND_CALL_HAS_EXTRA_NAMED_PARAMS) {
				zend_free_extra_named_params(call->extra_named_params);
			}
			zend_vm_stack_free_call_frame_ex(call_info, call);
		} else {
			EG(vm_stack_top) = (zval*)call;
		}

		if (!RETURN_VALUE_USED(opline)) {
			i_zval_ptr_dtor(ret);
		}
	}

	if (UNEXPECTED(EG(exception) != NULL)) {
		zend_rethrow_exception(execute_data);
		HANDLE_EXCEPTION();
	}
	ZEND_VM_SET_OPCODE(opline + 1);
	ZEND_VM_CONTINUE();
}

ZEND_VM_HOT_HANDLER(60, ZEND_DO_FCALL, ANY, ANY, SPEC(RETVAL,OBSERVER))
{
	USE_OPLINE
	zend_execute_data *call = EX(call);
	zend_function *fbc = call->func;
	zval *ret;

	SAVE_OPLINE();
	EX(call) = call->prev_execute_data;

	if (EXPECTED(fbc->type == ZEND_USER_FUNCTION)) {
		ret = NULL;
		if (RETURN_VALUE_USED(opline)) {
			ret = EX_VAR(opline->result.var);
		}

		call->prev_execute_data = execute_data;
		execute_data = call;
		i_init_func_execute_data(&fbc->op_array, ret, 1 EXECUTE_DATA_CC);
		ZEND_OBSERVER_FCALL_BEGIN(execute_data);

		if (EXPECTED(zend_execute_ex == execute_ex)) {
			LOAD_OPLINE_EX();
			ZEND_VM_ENTER_EX();
		} else {
			SAVE_OPLINE_EX();
			execute_data = EX(prev_execute_data);
			LOAD_OPLINE();
			ZEND_ADD_CALL_FLAG(call, ZEND_CALL_TOP);
			zend_execute_ex(call);
		}
	} else {
		zval retval;
		ZEND_ASSERT(fbc->type == ZEND_INTERNAL_FUNCTION);
		if (ZEND_OBSERVER_ENABLED) {
			ret = NULL;
		}

		if (UNEXPECTED((fbc->common.fn_flags & ZEND_ACC_DEPRECATED) != 0)) {
			zend_deprecated_function(fbc);
			if (UNEXPECTED(EG(exception) != NULL)) {
				UNDEF_RESULT();
				if (!RETURN_VALUE_USED(opline)) {
					ret = &retval;
					ZVAL_UNDEF(ret);
				}
				ZEND_VM_C_GOTO(fcall_end);
			}
		}

		call->prev_execute_data = execute_data;
		EG(current_execute_data) = call;

#if ZEND_DEBUG
		zend_bool should_throw = zend_internal_call_should_throw(fbc, call);
#endif

		ret = RETURN_VALUE_USED(opline) ? EX_VAR(opline->result.var) : &retval;
		ZVAL_NULL(ret);

		if (!zend_execute_internal) {
			/* saves one function call if zend_execute_internal is not used */
			fbc->internal_function.handler(call, ret);
		} else {
			zend_execute_internal(call, ret);
		}

#if ZEND_DEBUG
		if (!EG(exception) && call->func) {
			if (should_throw) {
				zend_internal_call_arginfo_violation(call->func);
			}
			ZEND_ASSERT(!(call->func->common.fn_flags & ZEND_ACC_HAS_RETURN_TYPE) ||
				zend_verify_internal_return_type(call->func, ret));
			ZEND_ASSERT((call->func->common.fn_flags & ZEND_ACC_RETURN_REFERENCE)
				? Z_ISREF_P(ret) : !Z_ISREF_P(ret));
		}
#endif

		EG(current_execute_data) = execute_data;

ZEND_VM_C_LABEL(fcall_end):
		zend_vm_stack_free_args(call);
		if (UNEXPECTED(ZEND_CALL_INFO(call) & ZEND_CALL_HAS_EXTRA_NAMED_PARAMS)) {
			zend_free_extra_named_params(call->extra_named_params);
		}

		if (!RETURN_VALUE_USED(opline)) {
			i_zval_ptr_dtor(ret);
		}
	}

	if (UNEXPECTED(ZEND_CALL_INFO(call) & ZEND_CALL_RELEASE_THIS)) {
		OBJ_RELEASE(Z_OBJ(call->This));
	}

	zend_vm_stack_free_call_frame(call);
	if (UNEXPECTED(EG(exception) != NULL)) {
		zend_rethrow_exception(execute_data);
		HANDLE_EXCEPTION();
	}

	ZEND_VM_SET_OPCODE(opline + 1);
	ZEND_VM_CONTINUE();
}

ZEND_VM_COLD_CONST_HANDLER(124, ZEND_VERIFY_RETURN_TYPE, CONST|TMP|VAR|UNUSED|CV, UNUSED|CACHE_SLOT)
{
	if (OP1_TYPE == IS_UNUSED) {
		SAVE_OPLINE();
		zend_verify_missing_return_type(EX(func));
		HANDLE_EXCEPTION();
	} else {
/* prevents "undefined variable opline" errors */
#if !ZEND_VM_SPEC || (OP1_TYPE != IS_UNUSED)
		USE_OPLINE
		zval *retval_ref, *retval_ptr;
		zend_arg_info *ret_info = EX(func)->common.arg_info - 1;
		retval_ref = retval_ptr = GET_OP1_ZVAL_PTR_UNDEF(BP_VAR_R);

		if (OP1_TYPE == IS_CONST) {
			ZVAL_COPY(EX_VAR(opline->result.var), retval_ptr);
			retval_ref = retval_ptr = EX_VAR(opline->result.var);
		} else if (OP1_TYPE == IS_VAR) {
			if (UNEXPECTED(Z_TYPE_P(retval_ptr) == IS_INDIRECT)) {
				retval_ptr = Z_INDIRECT_P(retval_ptr);
			}
			ZVAL_DEREF(retval_ptr);
		} else if (OP1_TYPE == IS_CV) {
			ZVAL_DEREF(retval_ptr);
		}

		if (EXPECTED(ZEND_TYPE_CONTAINS_CODE(ret_info->type, Z_TYPE_P(retval_ptr)))) {
			ZEND_VM_NEXT_OPCODE();
		}

		if (OP1_TYPE == IS_CV && UNEXPECTED(Z_ISUNDEF_P(retval_ptr))) {
			SAVE_OPLINE();
			retval_ref = retval_ptr = ZVAL_UNDEFINED_OP1();
			if (ZEND_TYPE_FULL_MASK(ret_info->type) & MAY_BE_NULL) {
				ZEND_VM_NEXT_OPCODE_CHECK_EXCEPTION();
			}
		}

		zend_reference *ref = NULL;
		void *cache_slot = CACHE_ADDR(opline->op2.num);
		if (UNEXPECTED(retval_ref != retval_ptr)) {
			if (UNEXPECTED(EX(func)->op_array.fn_flags & ZEND_ACC_RETURN_REFERENCE)) {
				ref = Z_REF_P(retval_ref);
			} else {
				/* A cast might happen - unwrap the reference if this is a by-value return */
				if (Z_REFCOUNT_P(retval_ref) == 1) {
					ZVAL_UNREF(retval_ref);
				} else {
					Z_DELREF_P(retval_ref);
					ZVAL_COPY(retval_ref, retval_ptr);
				}
				retval_ptr = retval_ref;
			}
		}

		SAVE_OPLINE();
		if (UNEXPECTED(!zend_check_type_slow(ret_info->type, retval_ptr, ref, cache_slot, NULL, 1, 0))) {
			zend_verify_return_error(EX(func), retval_ptr);
			HANDLE_EXCEPTION();
		}
		ZEND_VM_NEXT_OPCODE();
#endif
	}
}

ZEND_VM_INLINE_HANDLER(62, ZEND_RETURN, CONST|TMP|VAR|CV, ANY, SPEC(OBSERVER))
{
	USE_OPLINE
	zval *retval_ptr;
	zval *return_value;

	retval_ptr = GET_OP1_ZVAL_PTR_UNDEF(BP_VAR_R);
	return_value = EX(return_value);
	if (OP1_TYPE == IS_CV && UNEXPECTED(Z_TYPE_INFO_P(retval_ptr) == IS_UNDEF)) {
		SAVE_OPLINE();
		retval_ptr = ZVAL_UNDEFINED_OP1();
		if (return_value) {
			ZVAL_NULL(return_value);
		}
	} else if (!return_value) {
		if (OP1_TYPE & (IS_VAR|IS_TMP_VAR)) {
			if (Z_REFCOUNTED_P(retval_ptr) && !Z_DELREF_P(retval_ptr)) {
				SAVE_OPLINE();
				rc_dtor_func(Z_COUNTED_P(retval_ptr));
			}
		}
	} else {
		if ((OP1_TYPE & (IS_CONST|IS_TMP_VAR))) {
			ZVAL_COPY_VALUE(return_value, retval_ptr);
			if (OP1_TYPE == IS_CONST) {
				if (UNEXPECTED(Z_OPT_REFCOUNTED_P(return_value))) {
					Z_ADDREF_P(return_value);
				}
			}
		} else if (OP1_TYPE == IS_CV) {
			do {
				if (Z_OPT_REFCOUNTED_P(retval_ptr)) {
					if (EXPECTED(!Z_OPT_ISREF_P(retval_ptr))) {
						if (EXPECTED(!(EX_CALL_INFO() & ZEND_CALL_CODE))) {
							zend_refcounted *ref = Z_COUNTED_P(retval_ptr);
							ZVAL_COPY_VALUE(return_value, retval_ptr);
							if (GC_MAY_LEAK(ref)) {
								gc_possible_root(ref);
							}
							ZVAL_NULL(retval_ptr);
							break;
						} else {
							Z_ADDREF_P(retval_ptr);
						}
					} else {
						retval_ptr = Z_REFVAL_P(retval_ptr);
						if (Z_OPT_REFCOUNTED_P(retval_ptr)) {
							Z_ADDREF_P(retval_ptr);
						}
					}
				}
				ZVAL_COPY_VALUE(return_value, retval_ptr);
			} while (0);
		} else /* if (OP1_TYPE == IS_VAR) */ {
			if (UNEXPECTED(Z_ISREF_P(retval_ptr))) {
				zend_refcounted *ref = Z_COUNTED_P(retval_ptr);

				retval_ptr = Z_REFVAL_P(retval_ptr);
				ZVAL_COPY_VALUE(return_value, retval_ptr);
				if (UNEXPECTED(GC_DELREF(ref) == 0)) {
					efree_size(ref, sizeof(zend_reference));
				} else if (Z_OPT_REFCOUNTED_P(retval_ptr)) {
					Z_ADDREF_P(retval_ptr);
				}
			} else {
				ZVAL_COPY_VALUE(return_value, retval_ptr);
			}
		}
	}
	ZEND_OBSERVER_FCALL_END(execute_data, return_value);
	ZEND_VM_DISPATCH_TO_HELPER(zend_leave_helper);
}

ZEND_VM_COLD_CONST_HANDLER(111, ZEND_RETURN_BY_REF, CONST|TMP|VAR|CV, ANY, SRC, SPEC(OBSERVER))
{
	USE_OPLINE
	zval *retval_ptr;

	SAVE_OPLINE();

	do {
		if ((OP1_TYPE & (IS_CONST|IS_TMP_VAR)) ||
		    (OP1_TYPE == IS_VAR && opline->extended_value == ZEND_RETURNS_VALUE)) {
			/* Not supposed to happen, but we'll allow it */
			zend_error(E_NOTICE, "Only variable references should be returned by reference");

			retval_ptr = GET_OP1_ZVAL_PTR(BP_VAR_R);
			if (!EX(return_value)) {
				FREE_OP1();
			} else {
				if (OP1_TYPE == IS_VAR && UNEXPECTED(Z_ISREF_P(retval_ptr))) {
					ZVAL_COPY_VALUE(EX(return_value), retval_ptr);
					break;
				}

				ZVAL_NEW_REF(EX(return_value), retval_ptr);
				if (OP1_TYPE == IS_CONST) {
					Z_TRY_ADDREF_P(retval_ptr);
				}
			}
			break;
		}

		retval_ptr = GET_OP1_ZVAL_PTR_PTR(BP_VAR_W);

		if (OP1_TYPE == IS_VAR) {
			ZEND_ASSERT(retval_ptr != &EG(uninitialized_zval));
			if (opline->extended_value == ZEND_RETURNS_FUNCTION && !Z_ISREF_P(retval_ptr)) {
				zend_error(E_NOTICE, "Only variable references should be returned by reference");
				if (EX(return_value)) {
					ZVAL_NEW_REF(EX(return_value), retval_ptr);
				} else {
					FREE_OP1_VAR_PTR();
				}
				break;
			}
		}

		if (EX(return_value)) {
			if (Z_ISREF_P(retval_ptr)) {
				Z_ADDREF_P(retval_ptr);
			} else {
				ZVAL_MAKE_REF_EX(retval_ptr, 2);
			}
			ZVAL_REF(EX(return_value), Z_REF_P(retval_ptr));
		}

		FREE_OP1_VAR_PTR();
	} while (0);

	ZEND_OBSERVER_FCALL_END(execute_data, EX(return_value));
	ZEND_VM_DISPATCH_TO_HELPER(zend_leave_helper);
}

ZEND_VM_HANDLER(139, ZEND_GENERATOR_CREATE, ANY, ANY)
{
	zval *return_value = EX(return_value);

	if (EXPECTED(return_value)) {
		USE_OPLINE
		zend_generator *generator;
		zend_execute_data *gen_execute_data;
		uint32_t num_args, used_stack, call_info;

		object_init_ex(return_value, zend_ce_generator);

		/*
		 * Normally the execute_data is allocated on the VM stack (because it does
		 * not actually do any allocation and thus is faster). For generators
		 * though this behavior would be suboptimal, because the (rather large)
		 * structure would have to be copied back and forth every time execution is
		 * suspended or resumed. That's why for generators the execution context
		 * is allocated on heap.
		 */
		num_args = EX_NUM_ARGS();
		if (EXPECTED(num_args <= EX(func)->op_array.num_args)) {
			used_stack = (ZEND_CALL_FRAME_SLOT + EX(func)->op_array.last_var + EX(func)->op_array.T) * sizeof(zval);
			gen_execute_data = (zend_execute_data*)emalloc(used_stack);
			used_stack = (ZEND_CALL_FRAME_SLOT + EX(func)->op_array.last_var) * sizeof(zval);
		} else {
			used_stack = (ZEND_CALL_FRAME_SLOT + num_args + EX(func)->op_array.last_var + EX(func)->op_array.T - EX(func)->op_array.num_args) * sizeof(zval);
			gen_execute_data = (zend_execute_data*)emalloc(used_stack);
		}
		memcpy(gen_execute_data, execute_data, used_stack);

		/* Save execution context in generator object. */
		generator = (zend_generator *) Z_OBJ_P(EX(return_value));
		generator->execute_data = gen_execute_data;
		generator->frozen_call_stack = NULL;
		generator->execute_fake.opline = NULL;
		generator->execute_fake.func = NULL;
		generator->execute_fake.prev_execute_data = NULL;
		ZVAL_OBJ(&generator->execute_fake.This, (zend_object *) generator);

		gen_execute_data->opline = opline + 1;
		/* EX(return_value) keeps pointer to zend_object (not a real zval) */
		gen_execute_data->return_value = (zval*)generator;
		call_info = Z_TYPE_INFO(EX(This));
		if ((call_info & Z_TYPE_MASK) == IS_OBJECT
		 && (!(call_info & (ZEND_CALL_CLOSURE|ZEND_CALL_RELEASE_THIS))
			 /* Bug #72523 */
			|| UNEXPECTED(zend_execute_ex != execute_ex))) {
			ZEND_ADD_CALL_FLAG_EX(call_info, ZEND_CALL_RELEASE_THIS);
			Z_ADDREF(gen_execute_data->This);
		}
		ZEND_ADD_CALL_FLAG_EX(call_info, (ZEND_CALL_TOP_FUNCTION | ZEND_CALL_ALLOCATED | ZEND_CALL_GENERATOR));
		Z_TYPE_INFO(gen_execute_data->This) = call_info;
		gen_execute_data->prev_execute_data = NULL;

		call_info = EX_CALL_INFO();
		EG(current_execute_data) = EX(prev_execute_data);
		if (EXPECTED(!(call_info & (ZEND_CALL_TOP|ZEND_CALL_ALLOCATED)))) {
			EG(vm_stack_top) = (zval*)execute_data;
			execute_data = EX(prev_execute_data);
			LOAD_NEXT_OPLINE();
			ZEND_VM_LEAVE();
		} else if (EXPECTED(!(call_info & ZEND_CALL_TOP))) {
			zend_execute_data *old_execute_data = execute_data;
			execute_data = EX(prev_execute_data);
			zend_vm_stack_free_call_frame_ex(call_info, old_execute_data);
			LOAD_NEXT_OPLINE();
			ZEND_VM_LEAVE();
		} else {
			ZEND_VM_RETURN();
		}
	} else {
		ZEND_VM_DISPATCH_TO_HELPER(zend_leave_helper);
	}
}

ZEND_VM_HANDLER(161, ZEND_GENERATOR_RETURN, CONST|TMP|VAR|CV, ANY, SPEC(OBSERVER))
{
	USE_OPLINE
	zval *retval;

	zend_generator *generator = zend_get_running_generator(EXECUTE_DATA_C);

	SAVE_OPLINE();
	retval = GET_OP1_ZVAL_PTR(BP_VAR_R);

	/* Copy return value into generator->retval */
	if ((OP1_TYPE & (IS_CONST|IS_TMP_VAR))) {
		ZVAL_COPY_VALUE(&generator->retval, retval);
		if (OP1_TYPE == IS_CONST) {
			if (UNEXPECTED(Z_OPT_REFCOUNTED(generator->retval))) {
				Z_ADDREF(generator->retval);
			}
		}
	} else if (OP1_TYPE == IS_CV) {
		ZVAL_COPY_DEREF(&generator->retval, retval);
	} else /* if (OP1_TYPE == IS_VAR) */ {
		if (UNEXPECTED(Z_ISREF_P(retval))) {
			zend_refcounted *ref = Z_COUNTED_P(retval);

			retval = Z_REFVAL_P(retval);
			ZVAL_COPY_VALUE(&generator->retval, retval);
			if (UNEXPECTED(GC_DELREF(ref) == 0)) {
				efree_size(ref, sizeof(zend_reference));
			} else if (Z_OPT_REFCOUNTED_P(retval)) {
				Z_ADDREF_P(retval);
			}
		} else {
			ZVAL_COPY_VALUE(&generator->retval, retval);
		}
	}

	ZEND_OBSERVER_FCALL_END(generator->execute_data, &generator->retval);

	/* Close the generator to free up resources */
	zend_generator_close(generator, 1);

	/* Pass execution back to handling code */
	ZEND_VM_RETURN();
}

ZEND_VM_COLD_CONST_HANDLER(108, ZEND_THROW, CONST|TMPVAR|CV, ANY)
{
	USE_OPLINE
	zval *value;

	SAVE_OPLINE();
	value = GET_OP1_ZVAL_PTR_UNDEF(BP_VAR_R);

	do {
		if (OP1_TYPE == IS_CONST || UNEXPECTED(Z_TYPE_P(value) != IS_OBJECT)) {
			if ((OP1_TYPE & (IS_VAR|IS_CV)) && Z_ISREF_P(value)) {
				value = Z_REFVAL_P(value);
				if (EXPECTED(Z_TYPE_P(value) == IS_OBJECT)) {
					break;
				}
			}
			if (OP1_TYPE == IS_CV && UNEXPECTED(Z_TYPE_P(value) == IS_UNDEF)) {
				ZVAL_UNDEFINED_OP1();
				if (UNEXPECTED(EG(exception) != NULL)) {
					HANDLE_EXCEPTION();
				}
			}
			zend_throw_error(NULL, "Can only throw objects");
			FREE_OP1();
			HANDLE_EXCEPTION();
		}
	} while (0);

	zend_exception_save();
	Z_TRY_ADDREF_P(value);
	zend_throw_exception_object(value);
	zend_exception_restore();
	FREE_OP1();
	HANDLE_EXCEPTION();
}

ZEND_VM_HANDLER(107, ZEND_CATCH, CONST, JMP_ADDR, LAST_CATCH|CACHE_SLOT)
{
	USE_OPLINE
	zend_class_entry *ce, *catch_ce;
	zend_object *exception;

	SAVE_OPLINE();
	/* Check whether an exception has been thrown, if not, jump over code */
	zend_exception_restore();
	if (EG(exception) == NULL) {
		ZEND_VM_JMP_EX(OP_JMP_ADDR(opline, opline->op2), 0);
	}
	catch_ce = CACHED_PTR(opline->extended_value & ~ZEND_LAST_CATCH);
	if (UNEXPECTED(catch_ce == NULL)) {
		catch_ce = zend_fetch_class_by_name(Z_STR_P(RT_CONSTANT(opline, opline->op1)), Z_STR_P(RT_CONSTANT(opline, opline->op1) + 1), ZEND_FETCH_CLASS_NO_AUTOLOAD);

		CACHE_PTR(opline->extended_value & ~ZEND_LAST_CATCH, catch_ce);
	}
	ce = EG(exception)->ce;

#ifdef HAVE_DTRACE
	if (DTRACE_EXCEPTION_CAUGHT_ENABLED()) {
		DTRACE_EXCEPTION_CAUGHT((char *)ce->name);
	}
#endif /* HAVE_DTRACE */

	if (ce != catch_ce) {
		if (!catch_ce || !instanceof_function(ce, catch_ce)) {
			if (opline->extended_value & ZEND_LAST_CATCH) {
				zend_rethrow_exception(execute_data);
				HANDLE_EXCEPTION();
			}
			ZEND_VM_JMP_EX(OP_JMP_ADDR(opline, opline->op2), 0);
		}
	}

	exception = EG(exception);
	EG(exception) = NULL;
	if (RETURN_VALUE_USED(opline)) {
		/* Always perform a strict assignment. There is a reasonable expectation that if you
		 * write "catch (Exception $e)" then $e will actually be instanceof Exception. As such,
		 * we should not permit coercion to string here. */
		zval tmp;
		ZVAL_OBJ(&tmp, exception);
		zend_assign_to_variable(EX_VAR(opline->result.var), &tmp, IS_TMP_VAR, /* strict */ 1);
	} else {
		OBJ_RELEASE(exception);
	}
	ZEND_VM_NEXT_OPCODE_CHECK_EXCEPTION();
}

ZEND_VM_HOT_HANDLER(65, ZEND_SEND_VAL, CONST|TMPVAR, CONST|UNUSED|NUM)
{
	USE_OPLINE
	zval *value, *arg;

	if (OP2_TYPE == IS_CONST) {
		SAVE_OPLINE();
		zend_string *arg_name = Z_STR_P(RT_CONSTANT(opline, opline->op2));
		uint32_t arg_num;
		arg = zend_handle_named_arg(&EX(call), arg_name, &arg_num, CACHE_ADDR(opline->result.num));
		if (UNEXPECTED(!arg)) {
			FREE_OP1();
			HANDLE_EXCEPTION();
		}
	} else {
		arg = ZEND_CALL_VAR(EX(call), opline->result.var);
	}

	value = GET_OP1_ZVAL_PTR(BP_VAR_R);
	ZVAL_COPY_VALUE(arg, value);
	if (OP1_TYPE == IS_CONST) {
		if (UNEXPECTED(Z_OPT_REFCOUNTED_P(arg))) {
			Z_ADDREF_P(arg);
		}
	}
	ZEND_VM_NEXT_OPCODE();
}

ZEND_VM_COLD_HELPER(zend_cannot_pass_by_ref_helper, ANY, ANY, uint32_t _arg_num, zval *_arg)
{
	USE_OPLINE

	SAVE_OPLINE();

	zend_cannot_pass_by_reference(_arg_num);
	FREE_OP1();
	ZVAL_UNDEF(_arg);
	HANDLE_EXCEPTION();
}

ZEND_VM_HOT_SEND_HANDLER(116, ZEND_SEND_VAL_EX, CONST|TMP, CONST|UNUSED|NUM, SPEC(QUICK_ARG))
{
	USE_OPLINE
	zval *value, *arg;
	uint32_t arg_num;

	if (OP2_TYPE == IS_CONST) {
		SAVE_OPLINE();
		zend_string *arg_name = Z_STR_P(RT_CONSTANT(opline, opline->op2));
		arg = zend_handle_named_arg(&EX(call), arg_name, &arg_num, CACHE_ADDR(opline->result.num));
		if (UNEXPECTED(!arg)) {
			FREE_OP1();
			HANDLE_EXCEPTION();
		}
	} else {
		arg = ZEND_CALL_VAR(EX(call), opline->result.var);
		arg_num = opline->op2.num;
	}

	if (EXPECTED(arg_num <= MAX_ARG_FLAG_NUM)) {
		if (QUICK_ARG_MUST_BE_SENT_BY_REF(EX(call)->func, arg_num)) {
			ZEND_VM_C_GOTO(send_val_by_ref);
		}
	} else if (ARG_MUST_BE_SENT_BY_REF(EX(call)->func, arg_num)) {
ZEND_VM_C_LABEL(send_val_by_ref):
		ZEND_VM_DISPATCH_TO_HELPER(zend_cannot_pass_by_ref_helper, _arg_num, arg_num, _arg, arg);
	}
	value = GET_OP1_ZVAL_PTR(BP_VAR_R);
	ZVAL_COPY_VALUE(arg, value);
	if (OP1_TYPE == IS_CONST) {
		if (UNEXPECTED(Z_OPT_REFCOUNTED_P(arg))) {
			Z_ADDREF_P(arg);
		}
	}
	ZEND_VM_NEXT_OPCODE();
}

ZEND_VM_HOT_HANDLER(117, ZEND_SEND_VAR, VAR|CV, CONST|UNUSED|NUM)
{
	USE_OPLINE
	zval *varptr, *arg;

	if (OP2_TYPE == IS_CONST) {
		SAVE_OPLINE();
		zend_string *arg_name = Z_STR_P(RT_CONSTANT(opline, opline->op2));
		uint32_t arg_num;
		arg = zend_handle_named_arg(&EX(call), arg_name, &arg_num, CACHE_ADDR(opline->result.num));
		if (UNEXPECTED(!arg)) {
			FREE_OP1();
			HANDLE_EXCEPTION();
		}
	} else {
		arg = ZEND_CALL_VAR(EX(call), opline->result.var);
	}

	varptr = GET_OP1_ZVAL_PTR_UNDEF(BP_VAR_R);
	if (OP1_TYPE == IS_CV && UNEXPECTED(Z_TYPE_INFO_P(varptr) == IS_UNDEF)) {
		SAVE_OPLINE();
		ZVAL_UNDEFINED_OP1();
		ZVAL_NULL(arg);
		ZEND_VM_NEXT_OPCODE_CHECK_EXCEPTION();
	}

	if (OP1_TYPE == IS_CV) {
		ZVAL_COPY_DEREF(arg, varptr);
	} else /* if (OP1_TYPE == IS_VAR) */ {
		if (UNEXPECTED(Z_ISREF_P(varptr))) {
			zend_refcounted *ref = Z_COUNTED_P(varptr);

			varptr = Z_REFVAL_P(varptr);
			ZVAL_COPY_VALUE(arg, varptr);
			if (UNEXPECTED(GC_DELREF(ref) == 0)) {
				efree_size(ref, sizeof(zend_reference));
			} else if (Z_OPT_REFCOUNTED_P(arg)) {
				Z_ADDREF_P(arg);
			}
		} else {
			ZVAL_COPY_VALUE(arg, varptr);
		}
	}

	ZEND_VM_NEXT_OPCODE();
}

ZEND_VM_HANDLER(106, ZEND_SEND_VAR_NO_REF, VAR, CONST|UNUSED|NUM)
{
	USE_OPLINE
	zval *varptr, *arg;

	if (OP2_TYPE == IS_CONST) {
		SAVE_OPLINE();
		zend_string *arg_name = Z_STR_P(RT_CONSTANT(opline, opline->op2));
		uint32_t arg_num;
		arg = zend_handle_named_arg(&EX(call), arg_name, &arg_num, CACHE_ADDR(opline->result.num));
		if (UNEXPECTED(!arg)) {
			FREE_OP1();
			HANDLE_EXCEPTION();
		}
	} else {
		arg = ZEND_CALL_VAR(EX(call), opline->result.var);
	}

	varptr = GET_OP1_ZVAL_PTR(BP_VAR_R);
	ZVAL_COPY_VALUE(arg, varptr);

	if (EXPECTED(Z_ISREF_P(varptr))) {
		ZEND_VM_NEXT_OPCODE();
	}

	SAVE_OPLINE();
	ZVAL_NEW_REF(arg, arg);
	zend_error(E_NOTICE, "Only variables should be passed by reference");
	ZEND_VM_NEXT_OPCODE_CHECK_EXCEPTION();
}

ZEND_VM_HOT_SEND_HANDLER(50, ZEND_SEND_VAR_NO_REF_EX, VAR, CONST|UNUSED|NUM, SPEC(QUICK_ARG))
{
	USE_OPLINE
	zval *varptr, *arg;
	uint32_t arg_num;

	if (OP2_TYPE == IS_CONST) {
		SAVE_OPLINE();
		zend_string *arg_name = Z_STR_P(RT_CONSTANT(opline, opline->op2));
		arg = zend_handle_named_arg(&EX(call), arg_name, &arg_num, CACHE_ADDR(opline->result.num));
		if (UNEXPECTED(!arg)) {
			FREE_OP1();
			HANDLE_EXCEPTION();
		}
	} else {
		arg = ZEND_CALL_VAR(EX(call), opline->result.var);
		arg_num = opline->op2.num;
	}

	if (EXPECTED(arg_num <= MAX_ARG_FLAG_NUM)) {
		if (!QUICK_ARG_SHOULD_BE_SENT_BY_REF(EX(call)->func, arg_num)) {
			ZEND_VM_C_GOTO(send_var);
		}

		varptr = GET_OP1_ZVAL_PTR(BP_VAR_R);
		ZVAL_COPY_VALUE(arg, varptr);

		if (EXPECTED(Z_ISREF_P(varptr) ||
		    QUICK_ARG_MAY_BE_SENT_BY_REF(EX(call)->func, arg_num))) {
			ZEND_VM_NEXT_OPCODE();
		}
	} else {
		if (!ARG_SHOULD_BE_SENT_BY_REF(EX(call)->func, arg_num)) {
			ZEND_VM_C_GOTO(send_var);
		}

		varptr = GET_OP1_ZVAL_PTR(BP_VAR_R);
		ZVAL_COPY_VALUE(arg, varptr);

		if (EXPECTED(Z_ISREF_P(varptr) ||
		    ARG_MAY_BE_SENT_BY_REF(EX(call)->func, arg_num))) {
			ZEND_VM_NEXT_OPCODE();
		}
	}

	SAVE_OPLINE();
	ZVAL_NEW_REF(arg, arg);
	zend_error(E_NOTICE, "Only variables should be passed by reference");
	ZEND_VM_NEXT_OPCODE_CHECK_EXCEPTION();

ZEND_VM_C_LABEL(send_var):
	varptr = GET_OP1_ZVAL_PTR(BP_VAR_R);
	if (UNEXPECTED(Z_ISREF_P(varptr))) {
		zend_refcounted *ref = Z_COUNTED_P(varptr);

		varptr = Z_REFVAL_P(varptr);
		ZVAL_COPY_VALUE(arg, varptr);
		if (UNEXPECTED(GC_DELREF(ref) == 0)) {
			efree_size(ref, sizeof(zend_reference));
		} else if (Z_OPT_REFCOUNTED_P(arg)) {
			Z_ADDREF_P(arg);
		}
	} else {
		ZVAL_COPY_VALUE(arg, varptr);
	}
	ZEND_VM_NEXT_OPCODE();
}

ZEND_VM_HANDLER(67, ZEND_SEND_REF, VAR|CV, CONST|UNUSED|NUM)
{
	USE_OPLINE
	zval *varptr, *arg;

	SAVE_OPLINE();
	if (OP2_TYPE == IS_CONST) {
		zend_string *arg_name = Z_STR_P(RT_CONSTANT(opline, opline->op2));
		uint32_t arg_num;
		arg = zend_handle_named_arg(&EX(call), arg_name, &arg_num, CACHE_ADDR(opline->result.num));
		if (UNEXPECTED(!arg)) {
			FREE_OP1();
			HANDLE_EXCEPTION();
		}
	} else {
		arg = ZEND_CALL_VAR(EX(call), opline->result.var);
	}

	varptr = GET_OP1_ZVAL_PTR_PTR(BP_VAR_W);
	if (Z_ISREF_P(varptr)) {
		Z_ADDREF_P(varptr);
	} else {
		ZVAL_MAKE_REF_EX(varptr, 2);
	}
	ZVAL_REF(arg, Z_REF_P(varptr));

	FREE_OP1_VAR_PTR();
	ZEND_VM_NEXT_OPCODE();
}

ZEND_VM_HOT_SEND_HANDLER(66, ZEND_SEND_VAR_EX, VAR|CV, CONST|UNUSED|NUM, SPEC(QUICK_ARG))
{
	USE_OPLINE
	zval *varptr, *arg;
	uint32_t arg_num;

	if (OP2_TYPE == IS_CONST) {
		SAVE_OPLINE();
		zend_string *arg_name = Z_STR_P(RT_CONSTANT(opline, opline->op2));
		arg = zend_handle_named_arg(&EX(call), arg_name, &arg_num, CACHE_ADDR(opline->result.num));
		if (UNEXPECTED(!arg)) {
			FREE_OP1();
			HANDLE_EXCEPTION();
		}
	} else {
		arg = ZEND_CALL_VAR(EX(call), opline->result.var);
		arg_num = opline->op2.num;
	}

	if (EXPECTED(arg_num <= MAX_ARG_FLAG_NUM)) {
		if (QUICK_ARG_SHOULD_BE_SENT_BY_REF(EX(call)->func, arg_num)) {
			ZEND_VM_C_GOTO(send_var_by_ref);
		}
	} else if (ARG_SHOULD_BE_SENT_BY_REF(EX(call)->func, arg_num)) {
ZEND_VM_C_LABEL(send_var_by_ref):
		varptr = GET_OP1_ZVAL_PTR_PTR(BP_VAR_W);
		if (Z_ISREF_P(varptr)) {
			Z_ADDREF_P(varptr);
		} else {
			ZVAL_MAKE_REF_EX(varptr, 2);
		}
		ZVAL_REF(arg, Z_REF_P(varptr));

		FREE_OP1_VAR_PTR();
		ZEND_VM_NEXT_OPCODE();
	}

	varptr = GET_OP1_ZVAL_PTR_UNDEF(BP_VAR_R);
	if (OP1_TYPE == IS_CV && UNEXPECTED(Z_TYPE_INFO_P(varptr) == IS_UNDEF)) {
		SAVE_OPLINE();
		ZVAL_UNDEFINED_OP1();
		ZVAL_NULL(arg);
		ZEND_VM_NEXT_OPCODE_CHECK_EXCEPTION();
	}

	if (OP1_TYPE == IS_CV) {
		ZVAL_COPY_DEREF(arg, varptr);
	} else /* if (OP1_TYPE == IS_VAR) */ {
		if (UNEXPECTED(Z_ISREF_P(varptr))) {
			zend_refcounted *ref = Z_COUNTED_P(varptr);

			varptr = Z_REFVAL_P(varptr);
			ZVAL_COPY_VALUE(arg, varptr);
			if (UNEXPECTED(GC_DELREF(ref) == 0)) {
				efree_size(ref, sizeof(zend_reference));
			} else if (Z_OPT_REFCOUNTED_P(arg)) {
				Z_ADDREF_P(arg);
			}
		} else {
			ZVAL_COPY_VALUE(arg, varptr);
		}
	}

	ZEND_VM_NEXT_OPCODE();
}

ZEND_VM_HOT_SEND_HANDLER(100, ZEND_CHECK_FUNC_ARG, UNUSED, CONST|UNUSED|NUM, SPEC(QUICK_ARG))
{
	USE_OPLINE
	uint32_t arg_num;

	if (OP2_TYPE == IS_CONST) {
		zend_string *arg_name = Z_STR_P(RT_CONSTANT(opline, opline->op2));
		arg_num = zend_get_arg_offset_by_name(
			EX(call)->func, arg_name, CACHE_ADDR(opline->result.num)) + 1;
		if (UNEXPECTED(arg_num == 0)) {
			/* Treat this as a by-value argument, and throw an error during SEND. */
			ZEND_DEL_CALL_FLAG(EX(call), ZEND_CALL_SEND_ARG_BY_REF);
			ZEND_VM_NEXT_OPCODE();
		}
	} else {
		arg_num = opline->op2.num;
	}

	if (EXPECTED(arg_num <= MAX_ARG_FLAG_NUM)) {
		if (QUICK_ARG_SHOULD_BE_SENT_BY_REF(EX(call)->func, arg_num)) {
			ZEND_ADD_CALL_FLAG(EX(call), ZEND_CALL_SEND_ARG_BY_REF);
		} else {
			ZEND_DEL_CALL_FLAG(EX(call), ZEND_CALL_SEND_ARG_BY_REF);
		}
	} else if (ARG_SHOULD_BE_SENT_BY_REF(EX(call)->func, arg_num)) {
		ZEND_ADD_CALL_FLAG(EX(call), ZEND_CALL_SEND_ARG_BY_REF);
	} else {
		ZEND_DEL_CALL_FLAG(EX(call), ZEND_CALL_SEND_ARG_BY_REF);
	}
	ZEND_VM_NEXT_OPCODE();
}

ZEND_VM_HOT_HANDLER(185, ZEND_SEND_FUNC_ARG, VAR, CONST|UNUSED|NUM)
{
	USE_OPLINE
	zval *varptr, *arg;

	if (OP2_TYPE == IS_CONST) {
		// TODO: Would it make sense to share the cache slot with CHECK_FUNC_ARG?
		SAVE_OPLINE();
		zend_string *arg_name = Z_STR_P(RT_CONSTANT(opline, opline->op2));
		uint32_t arg_num;
		arg = zend_handle_named_arg(&EX(call), arg_name, &arg_num, CACHE_ADDR(opline->result.num));
		if (UNEXPECTED(!arg)) {
			FREE_OP1();
			HANDLE_EXCEPTION();
		}
	} else {
		arg = ZEND_CALL_VAR(EX(call), opline->result.var);
	}

	if (UNEXPECTED(ZEND_CALL_INFO(EX(call)) & ZEND_CALL_SEND_ARG_BY_REF)) {
		varptr = GET_OP1_ZVAL_PTR_PTR(BP_VAR_W);
		if (Z_ISREF_P(varptr)) {
			Z_ADDREF_P(varptr);
		} else {
			ZVAL_MAKE_REF_EX(varptr, 2);
		}
		ZVAL_REF(arg, Z_REF_P(varptr));

		FREE_OP1_VAR_PTR();
		ZEND_VM_NEXT_OPCODE();
	}

	varptr = GET_OP1_ZVAL_PTR_UNDEF(BP_VAR_R);

	if (UNEXPECTED(Z_ISREF_P(varptr))) {
		zend_refcounted *ref = Z_COUNTED_P(varptr);

		varptr = Z_REFVAL_P(varptr);
		ZVAL_COPY_VALUE(arg, varptr);
		if (UNEXPECTED(GC_DELREF(ref) == 0)) {
			efree_size(ref, sizeof(zend_reference));
		} else if (Z_OPT_REFCOUNTED_P(arg)) {
			Z_ADDREF_P(arg);
		}
	} else {
		ZVAL_COPY_VALUE(arg, varptr);
	}

	ZEND_VM_NEXT_OPCODE();
}

ZEND_VM_HANDLER(165, ZEND_SEND_UNPACK, ANY, ANY)
{
	USE_OPLINE
	zval *args;
	uint32_t arg_num;

	SAVE_OPLINE();
	args = GET_OP1_ZVAL_PTR_UNDEF(BP_VAR_R);
	arg_num = ZEND_CALL_NUM_ARGS(EX(call)) + 1;

ZEND_VM_C_LABEL(send_again):
	if (EXPECTED(Z_TYPE_P(args) == IS_ARRAY)) {
		HashTable *ht = Z_ARRVAL_P(args);
		zval *arg, *top;
		zend_string *name;
		zend_bool have_named_params = 0;

		zend_vm_stack_extend_call_frame(&EX(call), arg_num - 1, zend_hash_num_elements(ht));

		// TODO: Speed this up using a flag that specifies whether there are any ref parameters.
		if ((OP1_TYPE & (IS_VAR|IS_CV)) && Z_REFCOUNT_P(args) > 1) {
			uint32_t tmp_arg_num = arg_num;
			bool separate = 0;

			/* check if any of arguments are going to be passed by reference */
			ZEND_HASH_FOREACH_STR_KEY_VAL(ht, name, arg) {
				if (UNEXPECTED(name)) {
					void *cache_slot[2] = {NULL, NULL};
					tmp_arg_num = zend_get_arg_offset_by_name(
						EX(call)->func, name, cache_slot) + 1;
				}
				if (ARG_SHOULD_BE_SENT_BY_REF(EX(call)->func, tmp_arg_num)) {
					separate = 1;
					break;
				}
				tmp_arg_num++;
			} ZEND_HASH_FOREACH_END();
			if (separate) {
				SEPARATE_ARRAY(args);
				ht = Z_ARRVAL_P(args);
			}
		}

		ZEND_HASH_FOREACH_STR_KEY_VAL(ht, name, arg) {
			if (UNEXPECTED(name)) {
				void *cache_slot[2] = {NULL, NULL};
				have_named_params = 1;
				top = zend_handle_named_arg(&EX(call), name, &arg_num, cache_slot);
				if (UNEXPECTED(!top)) {
					FREE_OP1();
					HANDLE_EXCEPTION();
				}
			} else {
				if (have_named_params) {
					zend_throw_error(NULL,
						"Cannot use positional argument after named argument during unpacking");
					FREE_OP1();
					HANDLE_EXCEPTION();
				}

				top = ZEND_CALL_ARG(EX(call), arg_num);
				ZEND_CALL_NUM_ARGS(EX(call))++;
			}

			if (ARG_SHOULD_BE_SENT_BY_REF(EX(call)->func, arg_num)) {
				if (Z_ISREF_P(arg)) {
					Z_ADDREF_P(arg);
					ZVAL_REF(top, Z_REF_P(arg));
				} else if (OP1_TYPE & (IS_VAR|IS_CV)) {
					/* array is already separated above */
					ZVAL_MAKE_REF_EX(arg, 2);
					ZVAL_REF(top, Z_REF_P(arg));
				} else {
					Z_TRY_ADDREF_P(arg);
					ZVAL_NEW_REF(top, arg);
				}
			} else {
				ZVAL_COPY_DEREF(top, arg);
			}

			arg_num++;
		} ZEND_HASH_FOREACH_END();

	} else if (EXPECTED(Z_TYPE_P(args) == IS_OBJECT)) {
		zend_class_entry *ce = Z_OBJCE_P(args);
		zend_object_iterator *iter;
		zend_bool have_named_params = 0;

		if (!ce || !ce->get_iterator) {
			zend_type_error("Only arrays and Traversables can be unpacked");
		} else {

			iter = ce->get_iterator(ce, args, 0);
			if (UNEXPECTED(!iter)) {
				FREE_OP1();
				if (!EG(exception)) {
					zend_throw_exception_ex(
						NULL, 0, "Object of type %s did not create an Iterator", ZSTR_VAL(ce->name)
					);
				}
				HANDLE_EXCEPTION();
			}

			if (iter->funcs->rewind) {
				iter->funcs->rewind(iter);
			}

			for (; iter->funcs->valid(iter) == SUCCESS; ++arg_num) {
				zval *arg, *top;

				if (UNEXPECTED(EG(exception) != NULL)) {
					break;
				}

				arg = iter->funcs->get_current_data(iter);
				if (UNEXPECTED(EG(exception) != NULL)) {
					break;
				}

				zend_string *name = NULL;
				if (iter->funcs->get_current_key) {
					zval key;
					iter->funcs->get_current_key(iter, &key);
					if (UNEXPECTED(EG(exception) != NULL)) {
						break;
					}

					if (UNEXPECTED(Z_TYPE(key) != IS_LONG)) {
						if (UNEXPECTED(Z_TYPE(key) != IS_STRING)) {
							zend_throw_error(NULL,
								"Keys must be of type int|string during argument unpacking");
							zval_ptr_dtor(&key);
							break;
						}

						name = Z_STR_P(&key);
					}
				}

				if (UNEXPECTED(name)) {
					void *cache_slot[2] = {NULL, NULL};
					have_named_params = 1;
					top = zend_handle_named_arg(&EX(call), name, &arg_num, cache_slot);
					if (UNEXPECTED(!top)) {
						zend_string_release(name);
						break;
					}

					if (ARG_MUST_BE_SENT_BY_REF(EX(call)->func, arg_num)) {
						zend_error(
							E_WARNING, "Cannot pass by-reference argument %d of %s%s%s()"
							" by unpacking a Traversable, passing by-value instead", arg_num,
							EX(call)->func->common.scope ? ZSTR_VAL(EX(call)->func->common.scope->name) : "",
							EX(call)->func->common.scope ? "::" : "",
							ZSTR_VAL(EX(call)->func->common.function_name)
						);
					}

					ZVAL_COPY_DEREF(top, arg);
					zend_string_release(name);
				} else {
					if (have_named_params) {
						zend_throw_error(NULL,
							"Cannot use positional argument after named argument during unpacking");
						break;
					}

					if (ARG_MUST_BE_SENT_BY_REF(EX(call)->func, arg_num)) {
						zend_error(
							E_WARNING, "Cannot pass by-reference argument %d of %s%s%s()"
							" by unpacking a Traversable, passing by-value instead", arg_num,
							EX(call)->func->common.scope ? ZSTR_VAL(EX(call)->func->common.scope->name) : "",
							EX(call)->func->common.scope ? "::" : "",
							ZSTR_VAL(EX(call)->func->common.function_name)
						);
					}


					zend_vm_stack_extend_call_frame(&EX(call), arg_num - 1, 1);
					top = ZEND_CALL_ARG(EX(call), arg_num);
					ZVAL_COPY_DEREF(top, arg);
					ZEND_CALL_NUM_ARGS(EX(call))++;
				}

				iter->funcs->move_forward(iter);
			}

			zend_iterator_dtor(iter);
		}
	} else if (EXPECTED(Z_ISREF_P(args))) {
		args = Z_REFVAL_P(args);
		ZEND_VM_C_GOTO(send_again);
	} else {
		if (OP1_TYPE == IS_CV && UNEXPECTED(Z_TYPE_P(args) == IS_UNDEF)) {
			ZVAL_UNDEFINED_OP1();
		}
		zend_type_error("Only arrays and Traversables can be unpacked");
	}

	FREE_OP1();
	ZEND_VM_NEXT_OPCODE_CHECK_EXCEPTION();
}

ZEND_VM_HANDLER(119, ZEND_SEND_ARRAY, ANY, ANY, NUM)
{
	USE_OPLINE
	zval *args;

	SAVE_OPLINE();
	args = GET_OP1_ZVAL_PTR(BP_VAR_R);

	if (UNEXPECTED(Z_TYPE_P(args) != IS_ARRAY)) {
		if ((OP1_TYPE & (IS_VAR|IS_CV)) && Z_ISREF_P(args)) {
			args = Z_REFVAL_P(args);
			if (EXPECTED(Z_TYPE_P(args) == IS_ARRAY)) {
				ZEND_VM_C_GOTO(send_array);
			}
		}
		zend_type_error("call_user_func_array(): Argument #2 ($args) must be of type array, %s given", zend_zval_type_name(args));
		FREE_OP2();
		FREE_OP1();
		HANDLE_EXCEPTION();
	} else {
		uint32_t arg_num;
		HashTable *ht;
		zval *arg, *param;

ZEND_VM_C_LABEL(send_array):
		ht = Z_ARRVAL_P(args);
		if (OP2_TYPE != IS_UNUSED) {
			/* We don't need to handle named params in this case,
			 * because array_slice() is called with $preserve_keys == false. */
			zval *op2 = GET_OP2_ZVAL_PTR(BP_VAR_R);
			uint32_t skip = opline->extended_value;
			uint32_t count = zend_hash_num_elements(ht);
			zend_long len = zval_get_long(op2);

			if (len < 0) {
				len += (zend_long)(count - skip);
			}
			if (skip < count && len > 0) {
				if (len > (zend_long)(count - skip)) {
					len = (zend_long)(count - skip);
				}
				zend_vm_stack_extend_call_frame(&EX(call), 0, len);
				arg_num = 1;
				param = ZEND_CALL_ARG(EX(call), 1);
				ZEND_HASH_FOREACH_VAL(ht, arg) {
					zend_bool must_wrap = 0;
					if (skip > 0) {
						skip--;
						continue;
					} else if ((zend_long)(arg_num - 1) >= len) {
						break;
					} else if (ARG_SHOULD_BE_SENT_BY_REF(EX(call)->func, arg_num)) {
						if (UNEXPECTED(!Z_ISREF_P(arg))) {
							if (!ARG_MAY_BE_SENT_BY_REF(EX(call)->func, arg_num)) {
								/* By-value send is not allowed -- emit a warning,
								 * but still perform the call. */
								zend_param_must_be_ref(EX(call)->func, arg_num);
								must_wrap = 1;
							}
						}
					} else {
						if (Z_ISREF_P(arg) &&
						    !(EX(call)->func->common.fn_flags & ZEND_ACC_CALL_VIA_TRAMPOLINE)) {
							/* don't separate references for __call */
							arg = Z_REFVAL_P(arg);
						}
					}
					if (EXPECTED(!must_wrap)) {
						ZVAL_COPY(param, arg);
					} else {
						Z_TRY_ADDREF_P(arg);
						ZVAL_NEW_REF(param, arg);
					}
					ZEND_CALL_NUM_ARGS(EX(call))++;
					arg_num++;
					param++;
				} ZEND_HASH_FOREACH_END();
			}
			FREE_OP2();
		} else {
			zend_string *name;
			zend_bool have_named_params;
			zend_vm_stack_extend_call_frame(&EX(call), 0, zend_hash_num_elements(ht));
			arg_num = 1;
			param = ZEND_CALL_ARG(EX(call), 1);
			have_named_params = 0;
			ZEND_HASH_FOREACH_STR_KEY_VAL(ht, name, arg) {
				if (name) {
					void *cache_slot[2] = {NULL, NULL};
					have_named_params = 1;
					param = zend_handle_named_arg(&EX(call), name, &arg_num, cache_slot);
					if (!param) {
						FREE_OP1();
						HANDLE_EXCEPTION();
					}
				} else if (have_named_params) {
					zend_throw_error(NULL,
						"Cannot use positional argument after named argument");
					FREE_OP1();
					HANDLE_EXCEPTION();
				}

				zend_bool must_wrap = 0;
				if (ARG_SHOULD_BE_SENT_BY_REF(EX(call)->func, arg_num)) {
					if (UNEXPECTED(!Z_ISREF_P(arg))) {
						if (!ARG_MAY_BE_SENT_BY_REF(EX(call)->func, arg_num)) {
							/* By-value send is not allowed -- emit a warning,
							 * but still perform the call. */
							zend_param_must_be_ref(EX(call)->func, arg_num);
							must_wrap = 1;
						}
					}
				} else {
					if (Z_ISREF_P(arg) &&
					    !(EX(call)->func->common.fn_flags & ZEND_ACC_CALL_VIA_TRAMPOLINE)) {
						/* don't separate references for __call */
						arg = Z_REFVAL_P(arg);
					}
				}

				if (EXPECTED(!must_wrap)) {
					ZVAL_COPY(param, arg);
				} else {
					Z_TRY_ADDREF_P(arg);
					ZVAL_NEW_REF(param, arg);
				}
				if (!name) {
					ZEND_CALL_NUM_ARGS(EX(call))++;
					arg_num++;
					param++;
				}
			} ZEND_HASH_FOREACH_END();
		}
	}
	FREE_OP1();
	ZEND_VM_NEXT_OPCODE_CHECK_EXCEPTION();
}

ZEND_VM_HANDLER(120, ZEND_SEND_USER, CONST|TMP|VAR|CV, NUM)
{
	USE_OPLINE
	zval *arg, *param;

	SAVE_OPLINE();

	if (UNEXPECTED(ARG_MUST_BE_SENT_BY_REF(EX(call)->func, opline->op2.num))) {
		zend_param_must_be_ref(EX(call)->func, opline->op2.num);
	}

	arg = GET_OP1_ZVAL_PTR_DEREF(BP_VAR_R);
	param = ZEND_CALL_VAR(EX(call), opline->result.var);
	ZVAL_COPY(param, arg);
	FREE_OP1();
	ZEND_VM_NEXT_OPCODE_CHECK_EXCEPTION();
}

ZEND_VM_HOT_HANDLER(199, ZEND_CHECK_UNDEF_ARGS, UNUSED, UNUSED)
{
	USE_OPLINE

	zend_execute_data *call = execute_data->call;
	if (EXPECTED(!(ZEND_CALL_INFO(call) & ZEND_CALL_MAY_HAVE_UNDEF))) {
		ZEND_VM_NEXT_OPCODE();
	}

	SAVE_OPLINE();
	zend_handle_undef_args(call);
	ZEND_VM_NEXT_OPCODE_CHECK_EXCEPTION();
}

ZEND_VM_COLD_HELPER(zend_missing_arg_helper, ANY, ANY)
{
#ifdef ZEND_VM_IP_GLOBAL_REG
	USE_OPLINE

	SAVE_OPLINE();
#endif
	zend_missing_arg_error(execute_data);
	HANDLE_EXCEPTION();
}

ZEND_VM_COLD_HELPER(zend_verify_recv_arg_type_helper, ANY, ANY, zval *op_1)
{
	USE_OPLINE

	SAVE_OPLINE();
	if (UNEXPECTED(!zend_verify_recv_arg_type(EX(func), opline->op1.num, op_1, CACHE_ADDR(opline->extended_value)))) {
		HANDLE_EXCEPTION();
	}

	ZEND_VM_NEXT_OPCODE();
}

ZEND_VM_HOT_HANDLER(63, ZEND_RECV, NUM, UNUSED, CACHE_SLOT)
{
	USE_OPLINE
	uint32_t arg_num = opline->op1.num;
	zval *param;

	if (UNEXPECTED(arg_num > EX_NUM_ARGS())) {
		ZEND_VM_DISPATCH_TO_HELPER(zend_missing_arg_helper);
	}

	param = EX_VAR(opline->result.var);

	if (UNEXPECTED(!(opline->op2.num & (1u << Z_TYPE_P(param))))) {
		ZEND_VM_DISPATCH_TO_HELPER(zend_verify_recv_arg_type_helper, op_1, param);
	}

	ZEND_VM_NEXT_OPCODE();
}

ZEND_VM_HOT_TYPE_SPEC_HANDLER(ZEND_RECV, op->op2.num == MAY_BE_ANY, ZEND_RECV_NOTYPE, NUM, NUM, CACHE_SLOT)
{
	USE_OPLINE
	uint32_t arg_num = opline->op1.num;

	if (UNEXPECTED(arg_num > EX_NUM_ARGS())) {
		ZEND_VM_DISPATCH_TO_HELPER(zend_missing_arg_helper);
	}

	ZEND_VM_NEXT_OPCODE();
}

ZEND_VM_HOT_HANDLER(64, ZEND_RECV_INIT, NUM, CONST, CACHE_SLOT)
{
	USE_OPLINE
	uint32_t arg_num;
	zval *param;

	ZEND_VM_REPEATABLE_OPCODE

	arg_num = opline->op1.num;
	param = EX_VAR(opline->result.var);
	if (arg_num > EX_NUM_ARGS()) {
		zval *default_value = RT_CONSTANT(opline, opline->op2);

		if (Z_OPT_TYPE_P(default_value) == IS_CONSTANT_AST) {
			zval *cache_val = (zval*)CACHE_ADDR(Z_CACHE_SLOT_P(default_value));

			/* we keep in cache only not refcounted values */
			if (Z_TYPE_P(cache_val) != IS_UNDEF) {
				ZVAL_COPY_VALUE(param, cache_val);
			} else {
				SAVE_OPLINE();
				ZVAL_COPY(param, default_value);
				if (UNEXPECTED(zval_update_constant_ex(param, EX(func)->op_array.scope) != SUCCESS)) {
					zval_ptr_dtor_nogc(param);
					ZVAL_UNDEF(param);
					HANDLE_EXCEPTION();
				}
				if (!Z_REFCOUNTED_P(param)) {
					ZVAL_COPY_VALUE(cache_val, param);
				}
			}
			ZEND_VM_C_GOTO(recv_init_check_type);
		} else {
			ZVAL_COPY(param, default_value);
		}
	} else {
ZEND_VM_C_LABEL(recv_init_check_type):
		if (UNEXPECTED((EX(func)->op_array.fn_flags & ZEND_ACC_HAS_TYPE_HINTS) != 0)) {
			SAVE_OPLINE();
			if (UNEXPECTED(!zend_verify_recv_arg_type(EX(func), arg_num, param, CACHE_ADDR(opline->extended_value)))) {
				HANDLE_EXCEPTION();
			}
		}
	}

	ZEND_VM_REPEAT_OPCODE(ZEND_RECV_INIT);
	ZEND_VM_NEXT_OPCODE();
}

ZEND_VM_HANDLER(164, ZEND_RECV_VARIADIC, NUM, UNUSED, CACHE_SLOT)
{
	USE_OPLINE
	uint32_t arg_num = opline->op1.num;
	uint32_t arg_count = EX_NUM_ARGS();
	zval *params;

	SAVE_OPLINE();

	params = EX_VAR(opline->result.var);

	if (arg_num <= arg_count) {
		ZEND_ASSERT(EX(func)->common.fn_flags & ZEND_ACC_VARIADIC);
		ZEND_ASSERT(EX(func)->common.num_args == arg_num - 1);
		zend_arg_info *arg_info = &EX(func)->common.arg_info[arg_num - 1];

		array_init_size(params, arg_count - arg_num + 1);
		zend_hash_real_init_packed(Z_ARRVAL_P(params));
		ZEND_HASH_FILL_PACKED(Z_ARRVAL_P(params)) {
			zval *param = EX_VAR_NUM(EX(func)->op_array.last_var + EX(func)->op_array.T);
			if (UNEXPECTED(ZEND_TYPE_IS_SET(arg_info->type))) {
				ZEND_ADD_CALL_FLAG(execute_data, ZEND_CALL_FREE_EXTRA_ARGS);
				do {
					if (UNEXPECTED(!zend_verify_variadic_arg_type(EX(func), arg_info, arg_num, param, CACHE_ADDR(opline->extended_value)))) {
						ZEND_HASH_FILL_FINISH();
						HANDLE_EXCEPTION();
					}

					if (Z_OPT_REFCOUNTED_P(param)) Z_ADDREF_P(param);
					ZEND_HASH_FILL_ADD(param);
					param++;
				} while (++arg_num <= arg_count);
			} else {
				do {
					if (Z_OPT_REFCOUNTED_P(param)) Z_ADDREF_P(param);
					ZEND_HASH_FILL_ADD(param);
					param++;
				} while (++arg_num <= arg_count);
			}
		} ZEND_HASH_FILL_END();
	} else {
		ZVAL_EMPTY_ARRAY(params);
	}

	if (EX_CALL_INFO() & ZEND_CALL_HAS_EXTRA_NAMED_PARAMS) {
		zend_string *name;
		zval *param;
		zend_arg_info *arg_info = &EX(func)->common.arg_info[EX(func)->common.num_args];
		if (ZEND_TYPE_IS_SET(arg_info->type)) {
			SEPARATE_ARRAY(params);
			ZEND_HASH_FOREACH_STR_KEY_VAL(EX(extra_named_params), name, param) {
				if (UNEXPECTED(!zend_verify_variadic_arg_type(EX(func), arg_info, arg_num, param, CACHE_ADDR(opline->extended_value)))) {
					HANDLE_EXCEPTION();
				}
				Z_TRY_ADDREF_P(param);
				zend_hash_add_new(Z_ARRVAL_P(params), name, param);
			} ZEND_HASH_FOREACH_END();
		} else if (zend_hash_num_elements(Z_ARRVAL_P(params)) == 0) {
			GC_ADDREF(EX(extra_named_params));
			ZVAL_ARR(params, EX(extra_named_params));
		} else {
			SEPARATE_ARRAY(params);
			ZEND_HASH_FOREACH_STR_KEY_VAL(EX(extra_named_params), name, param) {
				Z_TRY_ADDREF_P(param);
				zend_hash_add_new(Z_ARRVAL_P(params), name, param);
			} ZEND_HASH_FOREACH_END();
		}
	}

	ZEND_VM_NEXT_OPCODE_CHECK_EXCEPTION();
}

ZEND_VM_COLD_CONST_HANDLER(52, ZEND_BOOL, CONST|TMPVAR|CV, ANY)
{
	USE_OPLINE
	zval *val;

	val = GET_OP1_ZVAL_PTR_UNDEF(BP_VAR_R);
	if (Z_TYPE_INFO_P(val) == IS_TRUE) {
		ZVAL_TRUE(EX_VAR(opline->result.var));
	} else if (EXPECTED(Z_TYPE_INFO_P(val) <= IS_TRUE)) {
		/* The result and op1 can be the same cv zval */
		const uint32_t orig_val_type = Z_TYPE_INFO_P(val);
		ZVAL_FALSE(EX_VAR(opline->result.var));
		if (OP1_TYPE == IS_CV && UNEXPECTED(orig_val_type == IS_UNDEF)) {
			SAVE_OPLINE();
			ZVAL_UNDEFINED_OP1();
			ZEND_VM_NEXT_OPCODE_CHECK_EXCEPTION();
		}
	} else {
		SAVE_OPLINE();
		ZVAL_BOOL(EX_VAR(opline->result.var), i_zend_is_true(val));
		FREE_OP1();
		ZEND_VM_NEXT_OPCODE_CHECK_EXCEPTION();
	}
	ZEND_VM_NEXT_OPCODE();
}

ZEND_VM_HELPER(zend_case_helper, ANY, ANY, zval *op_1, zval *op_2)
{
	int ret;
	USE_OPLINE

	SAVE_OPLINE();
	if (UNEXPECTED(Z_TYPE_INFO_P(op_1) == IS_UNDEF)) {
		op_1 = ZVAL_UNDEFINED_OP1();
	}
	if (UNEXPECTED(Z_TYPE_INFO_P(op_2) == IS_UNDEF)) {
		op_2 = ZVAL_UNDEFINED_OP2();
	}
	ret = zend_compare(op_1, op_2);
	if (OP2_TYPE & (IS_TMP_VAR|IS_VAR)) {
		zval_ptr_dtor_nogc(op_2);
	}
	ZEND_VM_SMART_BRANCH(ret == 0, 1);
}

ZEND_VM_HANDLER(48, ZEND_CASE, TMPVAR, CONST|TMPVAR|CV)
{
	USE_OPLINE
	zval *op1, *op2;
	double d1, d2;

	op1 = GET_OP1_ZVAL_PTR_UNDEF(BP_VAR_R);
	op2 = GET_OP2_ZVAL_PTR_UNDEF(BP_VAR_R);
	if (EXPECTED(Z_TYPE_P(op1) == IS_LONG)) {
		if (EXPECTED(Z_TYPE_P(op2) == IS_LONG)) {
			if (EXPECTED(Z_LVAL_P(op1) == Z_LVAL_P(op2))) {
ZEND_VM_C_LABEL(case_true):
				ZEND_VM_SMART_BRANCH_TRUE();
			} else {
ZEND_VM_C_LABEL(case_false):
				ZEND_VM_SMART_BRANCH_FALSE();
			}
		} else if (EXPECTED(Z_TYPE_P(op2) == IS_DOUBLE)) {
			d1 = (double)Z_LVAL_P(op1);
			d2 = Z_DVAL_P(op2);
			ZEND_VM_C_GOTO(case_double);
		}
	} else if (EXPECTED(Z_TYPE_P(op1) == IS_DOUBLE)) {
		if (EXPECTED(Z_TYPE_P(op2) == IS_DOUBLE)) {
			d1 = Z_DVAL_P(op1);
			d2 = Z_DVAL_P(op2);
ZEND_VM_C_LABEL(case_double):
			if (d1 == d2) {
				ZEND_VM_C_GOTO(case_true);
			} else {
				ZEND_VM_C_GOTO(case_false);
			}
		} else if (EXPECTED(Z_TYPE_P(op2) == IS_LONG)) {
			d1 = Z_DVAL_P(op1);
			d2 = (double)Z_LVAL_P(op2);
			ZEND_VM_C_GOTO(case_double);
		}
	} else if (EXPECTED(Z_TYPE_P(op1) == IS_STRING)) {
		if (EXPECTED(Z_TYPE_P(op2) == IS_STRING)) {
			bool result = zend_fast_equal_strings(Z_STR_P(op1), Z_STR_P(op2));
			FREE_OP2();
			if (result) {
				ZEND_VM_C_GOTO(case_true);
			} else {
				ZEND_VM_C_GOTO(case_false);
			}
		}
	}
	ZEND_VM_DISPATCH_TO_HELPER(zend_case_helper, op_1, op1, op_2, op2);
}

ZEND_VM_HANDLER(68, ZEND_NEW, UNUSED|CLASS_FETCH|CONST|VAR, UNUSED|CACHE_SLOT, NUM)
{
	USE_OPLINE
	zval *result;
	zend_function *constructor;
	zend_class_entry *ce;
	zend_execute_data *call;

	SAVE_OPLINE();
	if (OP1_TYPE == IS_CONST) {
		ce = CACHED_PTR(opline->op2.num);
		if (UNEXPECTED(ce == NULL)) {
			ce = zend_fetch_class_by_name(Z_STR_P(RT_CONSTANT(opline, opline->op1)), Z_STR_P(RT_CONSTANT(opline, opline->op1) + 1), ZEND_FETCH_CLASS_DEFAULT | ZEND_FETCH_CLASS_EXCEPTION);
			if (UNEXPECTED(ce == NULL)) {
				ZVAL_UNDEF(EX_VAR(opline->result.var));
				HANDLE_EXCEPTION();
			}
			CACHE_PTR(opline->op2.num, ce);
		}
	} else if (OP1_TYPE == IS_UNUSED) {
		ce = zend_fetch_class(NULL, opline->op1.num);
		if (UNEXPECTED(ce == NULL)) {
			ZVAL_UNDEF(EX_VAR(opline->result.var));
			HANDLE_EXCEPTION();
		}
	} else {
		ce = Z_CE_P(EX_VAR(opline->op1.var));
	}

	result = EX_VAR(opline->result.var);
	if (UNEXPECTED(object_init_ex(result, ce) != SUCCESS)) {
		ZVAL_UNDEF(result);
		HANDLE_EXCEPTION();
	}

	constructor = Z_OBJ_HT_P(result)->get_constructor(Z_OBJ_P(result));
	if (constructor == NULL) {
		if (UNEXPECTED(EG(exception))) {
			HANDLE_EXCEPTION();
		}

		/* If there are no arguments, skip over the DO_FCALL opcode. We check if the next
		 * opcode is DO_FCALL in case EXT instructions are used. */
		if (EXPECTED(opline->extended_value == 0 && (opline+1)->opcode == ZEND_DO_FCALL)) {
			ZEND_VM_NEXT_OPCODE_EX(1, 2);
		}

		/* Perform a dummy function call */
		call = zend_vm_stack_push_call_frame(
			ZEND_CALL_FUNCTION, (zend_function *) &zend_pass_function,
			opline->extended_value, NULL);
	} else {
		if (EXPECTED(constructor->type == ZEND_USER_FUNCTION) && UNEXPECTED(!RUN_TIME_CACHE(&constructor->op_array))) {
			init_func_run_time_cache(&constructor->op_array);
		}
		/* We are not handling overloaded classes right now */
		call = zend_vm_stack_push_call_frame(
			ZEND_CALL_FUNCTION | ZEND_CALL_RELEASE_THIS | ZEND_CALL_HAS_THIS,
			constructor,
			opline->extended_value,
			Z_OBJ_P(result));
		Z_ADDREF_P(result);
	}

	call->prev_execute_data = EX(call);
	EX(call) = call;
	ZEND_VM_NEXT_OPCODE();
}

ZEND_VM_COLD_CONST_HANDLER(110, ZEND_CLONE, CONST|TMPVAR|UNUSED|THIS|CV, ANY)
{
	USE_OPLINE
	zval *obj;
	zend_object *zobj;
	zend_class_entry *ce, *scope;
	zend_function *clone;
	zend_object_clone_obj_t clone_call;

	SAVE_OPLINE();
	obj = GET_OP1_OBJ_ZVAL_PTR_UNDEF(BP_VAR_R);

	do {
		if (OP1_TYPE == IS_CONST ||
		    (OP1_TYPE != IS_UNUSED && UNEXPECTED(Z_TYPE_P(obj) != IS_OBJECT))) {
		    if ((OP1_TYPE & (IS_VAR|IS_CV)) && Z_ISREF_P(obj)) {
				obj = Z_REFVAL_P(obj);
				if (EXPECTED(Z_TYPE_P(obj) == IS_OBJECT)) {
					break;
				}
			}
			ZVAL_UNDEF(EX_VAR(opline->result.var));
			if (OP1_TYPE == IS_CV && UNEXPECTED(Z_TYPE_P(obj) == IS_UNDEF)) {
				ZVAL_UNDEFINED_OP1();
				if (UNEXPECTED(EG(exception) != NULL)) {
					HANDLE_EXCEPTION();
				}
			}
			zend_throw_error(NULL, "__clone method called on non-object");
			FREE_OP1();
			HANDLE_EXCEPTION();
		}
	} while (0);

	zobj = Z_OBJ_P(obj);
	ce = zobj->ce;
	clone = ce->clone;
	clone_call = zobj->handlers->clone_obj;
	if (UNEXPECTED(clone_call == NULL)) {
		zend_throw_error(NULL, "Trying to clone an uncloneable object of class %s", ZSTR_VAL(ce->name));
		FREE_OP1();
		ZVAL_UNDEF(EX_VAR(opline->result.var));
		HANDLE_EXCEPTION();
	}

	if (clone && !(clone->common.fn_flags & ZEND_ACC_PUBLIC)) {
		scope = EX(func)->op_array.scope;
		if (clone->common.scope != scope) {
			if (UNEXPECTED(clone->common.fn_flags & ZEND_ACC_PRIVATE)
			 || UNEXPECTED(!zend_check_protected(zend_get_function_root_class(clone), scope))) {
				zend_wrong_clone_call(clone, scope);
				FREE_OP1();
				ZVAL_UNDEF(EX_VAR(opline->result.var));
				HANDLE_EXCEPTION();
			}
		}
	}

	ZVAL_OBJ(EX_VAR(opline->result.var), clone_call(zobj));

	FREE_OP1();
	ZEND_VM_NEXT_OPCODE_CHECK_EXCEPTION();
}

ZEND_VM_HOT_HANDLER(99, ZEND_FETCH_CONSTANT, UNUSED|CONST_FETCH, CONST, CACHE_SLOT)
{
	USE_OPLINE
	zend_constant *c;

	c = CACHED_PTR(opline->extended_value);
	if (EXPECTED(c != NULL) && EXPECTED(!IS_SPECIAL_CACHE_VAL(c))) {
		ZVAL_COPY_OR_DUP(EX_VAR(opline->result.var), &c->value);
		ZEND_VM_NEXT_OPCODE();
	}

	SAVE_OPLINE();
	zend_quick_get_constant(RT_CONSTANT(opline, opline->op2) + 1, opline->op1.num OPLINE_CC EXECUTE_DATA_CC);
	ZEND_VM_NEXT_OPCODE_CHECK_EXCEPTION();
}

ZEND_VM_HANDLER(181, ZEND_FETCH_CLASS_CONSTANT, VAR|CONST|UNUSED|CLASS_FETCH, CONST, CACHE_SLOT)
{
	zend_class_entry *ce, *scope;
	zend_class_constant *c;
	zval *value, *zv;
	USE_OPLINE

	SAVE_OPLINE();

	do {
		if (OP1_TYPE == IS_CONST) {
			if (EXPECTED(CACHED_PTR(opline->extended_value + sizeof(void*)))) {
				value = CACHED_PTR(opline->extended_value + sizeof(void*));
				break;
			} else if (EXPECTED(CACHED_PTR(opline->extended_value))) {
				ce = CACHED_PTR(opline->extended_value);
			} else {
				ce = zend_fetch_class_by_name(Z_STR_P(RT_CONSTANT(opline, opline->op1)), Z_STR_P(RT_CONSTANT(opline, opline->op1) + 1), ZEND_FETCH_CLASS_DEFAULT | ZEND_FETCH_CLASS_EXCEPTION);
				if (UNEXPECTED(ce == NULL)) {
					ZVAL_UNDEF(EX_VAR(opline->result.var));
					HANDLE_EXCEPTION();
				}
			}
		} else {
			if (OP1_TYPE == IS_UNUSED) {
				ce = zend_fetch_class(NULL, opline->op1.num);
				if (UNEXPECTED(ce == NULL)) {
					ZVAL_UNDEF(EX_VAR(opline->result.var));
					HANDLE_EXCEPTION();
				}
			} else {
				ce = Z_CE_P(EX_VAR(opline->op1.var));
			}
			if (EXPECTED(CACHED_PTR(opline->extended_value) == ce)) {
				value = CACHED_PTR(opline->extended_value + sizeof(void*));
				break;
			}
		}

		zv = zend_hash_find_ex(&ce->constants_table, Z_STR_P(RT_CONSTANT(opline, opline->op2)), 1);
		if (EXPECTED(zv != NULL)) {
			c = Z_PTR_P(zv);
			scope = EX(func)->op_array.scope;
			if (!zend_verify_const_access(c, scope)) {
				zend_throw_error(NULL, "Cannot access %s constant %s::%s", zend_visibility_string(Z_ACCESS_FLAGS(c->value)), ZSTR_VAL(ce->name), Z_STRVAL_P(RT_CONSTANT(opline, opline->op2)));
				ZVAL_UNDEF(EX_VAR(opline->result.var));
				HANDLE_EXCEPTION();
			}
			value = &c->value;
			if (Z_TYPE_P(value) == IS_CONSTANT_AST) {
				zval_update_constant_ex(value, c->ce);
				if (UNEXPECTED(EG(exception) != NULL)) {
					ZVAL_UNDEF(EX_VAR(opline->result.var));
					HANDLE_EXCEPTION();
				}
			}
			CACHE_POLYMORPHIC_PTR(opline->extended_value, ce, value);
		} else {
			zend_throw_error(NULL, "Undefined constant %s::%s",
				ZSTR_VAL(ce->name), Z_STRVAL_P(RT_CONSTANT(opline, opline->op2)));
			ZVAL_UNDEF(EX_VAR(opline->result.var));
			HANDLE_EXCEPTION();
		}
	} while (0);

	ZVAL_COPY_OR_DUP(EX_VAR(opline->result.var), value);

	ZEND_VM_NEXT_OPCODE();
}

ZEND_VM_HANDLER(72, ZEND_ADD_ARRAY_ELEMENT, CONST|TMP|VAR|CV, CONST|TMPVAR|UNUSED|NEXT|CV, REF)
{
	USE_OPLINE
	zval *expr_ptr, new_expr;

	SAVE_OPLINE();
	if ((OP1_TYPE == IS_VAR || OP1_TYPE == IS_CV) &&
	    UNEXPECTED(opline->extended_value & ZEND_ARRAY_ELEMENT_REF)) {
		expr_ptr = GET_OP1_ZVAL_PTR_PTR(BP_VAR_W);
		if (Z_ISREF_P(expr_ptr)) {
			Z_ADDREF_P(expr_ptr);
		} else {
			ZVAL_MAKE_REF_EX(expr_ptr, 2);
		}
		FREE_OP1_VAR_PTR();
	} else {
		expr_ptr = GET_OP1_ZVAL_PTR(BP_VAR_R);
		if (OP1_TYPE == IS_TMP_VAR) {
			/* pass */
		} else if (OP1_TYPE == IS_CONST) {
			Z_TRY_ADDREF_P(expr_ptr);
		} else if (OP1_TYPE == IS_CV) {
			ZVAL_DEREF(expr_ptr);
			Z_TRY_ADDREF_P(expr_ptr);
		} else /* if (OP1_TYPE == IS_VAR) */ {
			if (UNEXPECTED(Z_ISREF_P(expr_ptr))) {
				zend_refcounted *ref = Z_COUNTED_P(expr_ptr);

				expr_ptr = Z_REFVAL_P(expr_ptr);
				if (UNEXPECTED(GC_DELREF(ref) == 0)) {
					ZVAL_COPY_VALUE(&new_expr, expr_ptr);
					expr_ptr = &new_expr;
					efree_size(ref, sizeof(zend_reference));
				} else if (Z_OPT_REFCOUNTED_P(expr_ptr)) {
					Z_ADDREF_P(expr_ptr);
				}
			}
		}
	}

	if (OP2_TYPE != IS_UNUSED) {
		zval *offset = GET_OP2_ZVAL_PTR_UNDEF(BP_VAR_R);
		zend_string *str;
		zend_ulong hval;

ZEND_VM_C_LABEL(add_again):
		if (EXPECTED(Z_TYPE_P(offset) == IS_STRING)) {
			str = Z_STR_P(offset);
			if (OP2_TYPE != IS_CONST) {
				if (ZEND_HANDLE_NUMERIC(str, hval)) {
					ZEND_VM_C_GOTO(num_index);
				}
			}
ZEND_VM_C_LABEL(str_index):
			zend_hash_update(Z_ARRVAL_P(EX_VAR(opline->result.var)), str, expr_ptr);
		} else if (EXPECTED(Z_TYPE_P(offset) == IS_LONG)) {
			hval = Z_LVAL_P(offset);
ZEND_VM_C_LABEL(num_index):
			zend_hash_index_update(Z_ARRVAL_P(EX_VAR(opline->result.var)), hval, expr_ptr);
		} else if ((OP2_TYPE & (IS_VAR|IS_CV)) && EXPECTED(Z_TYPE_P(offset) == IS_REFERENCE)) {
			offset = Z_REFVAL_P(offset);
			ZEND_VM_C_GOTO(add_again);
		} else if (Z_TYPE_P(offset) == IS_NULL) {
			str = ZSTR_EMPTY_ALLOC();
			ZEND_VM_C_GOTO(str_index);
		} else if (Z_TYPE_P(offset) == IS_DOUBLE) {
			hval = zend_dval_to_lval(Z_DVAL_P(offset));
			ZEND_VM_C_GOTO(num_index);
		} else if (Z_TYPE_P(offset) == IS_FALSE) {
			hval = 0;
			ZEND_VM_C_GOTO(num_index);
		} else if (Z_TYPE_P(offset) == IS_TRUE) {
			hval = 1;
			ZEND_VM_C_GOTO(num_index);
		} else if (Z_TYPE_P(offset) == IS_RESOURCE) {
			zend_use_resource_as_offset(offset);
			hval = Z_RES_HANDLE_P(offset);
			ZEND_VM_C_GOTO(num_index);
		} else if (OP2_TYPE == IS_CV && Z_TYPE_P(offset) == IS_UNDEF) {
			ZVAL_UNDEFINED_OP2();
			str = ZSTR_EMPTY_ALLOC();
			ZEND_VM_C_GOTO(str_index);
		} else {
			zend_illegal_offset();
			zval_ptr_dtor_nogc(expr_ptr);
		}
		FREE_OP2();
	} else {
		if (!zend_hash_next_index_insert(Z_ARRVAL_P(EX_VAR(opline->result.var)), expr_ptr)) {
			zend_cannot_add_element();
			zval_ptr_dtor_nogc(expr_ptr);
		}
	}
	ZEND_VM_NEXT_OPCODE_CHECK_EXCEPTION();
}

ZEND_VM_HANDLER(147, ZEND_ADD_ARRAY_UNPACK, ANY, ANY)
{
	USE_OPLINE
	zval *op1;

	SAVE_OPLINE();
	op1 = GET_OP1_ZVAL_PTR(BP_VAR_R);

ZEND_VM_C_LABEL(add_unpack_again):
	if (EXPECTED(Z_TYPE_P(op1) == IS_ARRAY)) {
		HashTable *ht = Z_ARRVAL_P(op1);
		zval *val;
		zend_string *key;

		ZEND_HASH_FOREACH_STR_KEY_VAL(ht, key, val) {
			if (key) {
				zend_throw_error(NULL, "Cannot unpack array with string keys");
				FREE_OP1();
				HANDLE_EXCEPTION();
			} else {
				if (Z_ISREF_P(val) && Z_REFCOUNT_P(val) == 1) {
					val = Z_REFVAL_P(val);
				}
				Z_TRY_ADDREF_P(val);
				if (!zend_hash_next_index_insert(Z_ARRVAL_P(EX_VAR(opline->result.var)), val)) {
					zend_cannot_add_element();
					zval_ptr_dtor_nogc(val);
					break;
				}
			}
		} ZEND_HASH_FOREACH_END();
	} else if (EXPECTED(Z_TYPE_P(op1) == IS_OBJECT)) {
		zend_class_entry *ce = Z_OBJCE_P(op1);
		zend_object_iterator *iter;

		if (!ce || !ce->get_iterator) {
			zend_type_error("Only arrays and Traversables can be unpacked");
		} else {
			iter = ce->get_iterator(ce, op1, 0);
			if (UNEXPECTED(!iter)) {
				FREE_OP1();
				if (!EG(exception)) {
					zend_throw_exception_ex(
						NULL, 0, "Object of type %s did not create an Iterator", ZSTR_VAL(ce->name)
					);
				}
				HANDLE_EXCEPTION();
			}

			if (iter->funcs->rewind) {
				iter->funcs->rewind(iter);
			}

			for (; iter->funcs->valid(iter) == SUCCESS; ) {
				zval *val;

				if (UNEXPECTED(EG(exception) != NULL)) {
					break;
				}

				val = iter->funcs->get_current_data(iter);
				if (UNEXPECTED(EG(exception) != NULL)) {
					break;
				}

				if (iter->funcs->get_current_key) {
					zval key;
					iter->funcs->get_current_key(iter, &key);
					if (UNEXPECTED(EG(exception) != NULL)) {
						break;
					}

					if (UNEXPECTED(Z_TYPE(key) != IS_LONG)) {
						zend_throw_error(NULL,
							(Z_TYPE(key) == IS_STRING) ?
								"Cannot unpack Traversable with string keys" :
								"Cannot unpack Traversable with non-integer keys");
						zval_ptr_dtor(&key);
						break;
					}
				}

				ZVAL_DEREF(val);
				Z_TRY_ADDREF_P(val);

				if (!zend_hash_next_index_insert(Z_ARRVAL_P(EX_VAR(opline->result.var)), val)) {
					zend_cannot_add_element();
					zval_ptr_dtor_nogc(val);
				}

				iter->funcs->move_forward(iter);
			}

			zend_iterator_dtor(iter);
		}
	} else if (EXPECTED(Z_ISREF_P(op1))) {
		op1 = Z_REFVAL_P(op1);
		ZEND_VM_C_GOTO(add_unpack_again);
	} else {
		zend_throw_error(NULL, "Only arrays and Traversables can be unpacked");
	}

	FREE_OP1();
	ZEND_VM_NEXT_OPCODE_CHECK_EXCEPTION();
}

ZEND_VM_HANDLER(71, ZEND_INIT_ARRAY, CONST|TMP|VAR|CV|UNUSED, CONST|TMPVAR|UNUSED|NEXT|CV, ARRAY_INIT|REF)
{
	zval *array;
	uint32_t size;
	USE_OPLINE

	array = EX_VAR(opline->result.var);
	if (OP1_TYPE != IS_UNUSED) {
		size = opline->extended_value >> ZEND_ARRAY_SIZE_SHIFT;
		ZVAL_ARR(array, zend_new_array(size));
		/* Explicitly initialize array as not-packed if flag is set */
		if (opline->extended_value & ZEND_ARRAY_NOT_PACKED) {
			zend_hash_real_init_mixed(Z_ARRVAL_P(array));
		}
		ZEND_VM_DISPATCH_TO_HANDLER(ZEND_ADD_ARRAY_ELEMENT);
	} else {
		ZVAL_ARR(array, zend_new_array(0));
		ZEND_VM_NEXT_OPCODE();
	}
}

ZEND_VM_COLD_CONST_HANDLER(51, ZEND_CAST, CONST|TMP|VAR|CV, ANY, TYPE)
{
	USE_OPLINE
	zval *expr;
	zval *result = EX_VAR(opline->result.var);
	HashTable *ht;

	SAVE_OPLINE();
	expr = GET_OP1_ZVAL_PTR(BP_VAR_R);

	switch (opline->extended_value) {
		case IS_LONG:
			ZVAL_LONG(result, zval_get_long(expr));
			break;
		case IS_DOUBLE:
			ZVAL_DOUBLE(result, zval_get_double(expr));
			break;
		case IS_STRING:
			ZVAL_STR(result, zval_get_string(expr));
			break;
		default:
			ZEND_ASSERT(opline->extended_value != _IS_BOOL && "Must use ZEND_BOOL instead");
			if (OP1_TYPE & (IS_VAR|IS_CV)) {
				ZVAL_DEREF(expr);
			}
			/* If value is already of correct type, return it directly */
			if (Z_TYPE_P(expr) == opline->extended_value) {
				ZVAL_COPY_VALUE(result, expr);
				if (OP1_TYPE == IS_CONST) {
					if (UNEXPECTED(Z_OPT_REFCOUNTED_P(result))) Z_ADDREF_P(result);
				} else if (OP1_TYPE != IS_TMP_VAR) {
					if (Z_OPT_REFCOUNTED_P(result)) Z_ADDREF_P(result);
				}

				FREE_OP1_IF_VAR();
				ZEND_VM_NEXT_OPCODE_CHECK_EXCEPTION();
			}

			if (opline->extended_value == IS_ARRAY) {
				if (OP1_TYPE == IS_CONST || Z_TYPE_P(expr) != IS_OBJECT || Z_OBJCE_P(expr) == zend_ce_closure) {
					if (Z_TYPE_P(expr) != IS_NULL) {
						ZVAL_ARR(result, zend_new_array(1));
						expr = zend_hash_index_add_new(Z_ARRVAL_P(result), 0, expr);
						if (OP1_TYPE == IS_CONST) {
							if (UNEXPECTED(Z_OPT_REFCOUNTED_P(expr))) Z_ADDREF_P(expr);
						} else {
							if (Z_OPT_REFCOUNTED_P(expr)) Z_ADDREF_P(expr);
						}
					} else {
						ZVAL_EMPTY_ARRAY(result);
					}
				} else {
					HashTable *obj_ht = zend_get_properties_for(expr, ZEND_PROP_PURPOSE_ARRAY_CAST);
					if (obj_ht) {
						/* fast copy */
						ZVAL_ARR(result, zend_proptable_to_symtable(obj_ht,
							(Z_OBJCE_P(expr)->default_properties_count ||
							 Z_OBJ_P(expr)->handlers != &std_object_handlers ||
							 GC_IS_RECURSIVE(obj_ht))));
						zend_release_properties(obj_ht);
					} else {
						ZVAL_EMPTY_ARRAY(result);
					}
				}
			} else {
				ZEND_ASSERT(opline->extended_value == IS_OBJECT);
				ZVAL_OBJ(result, zend_objects_new(zend_standard_class_def));
				if (Z_TYPE_P(expr) == IS_ARRAY) {
					ht = zend_symtable_to_proptable(Z_ARR_P(expr));
					if (GC_FLAGS(ht) & IS_ARRAY_IMMUTABLE) {
						/* TODO: try not to duplicate immutable arrays as well ??? */
						ht = zend_array_dup(ht);
					}
					Z_OBJ_P(result)->properties = ht;
				} else if (Z_TYPE_P(expr) != IS_NULL) {
					Z_OBJ_P(result)->properties = ht = zend_new_array(1);
					expr = zend_hash_add_new(ht, ZSTR_KNOWN(ZEND_STR_SCALAR), expr);
					if (OP1_TYPE == IS_CONST) {
						if (UNEXPECTED(Z_OPT_REFCOUNTED_P(expr))) Z_ADDREF_P(expr);
					} else {
						if (Z_OPT_REFCOUNTED_P(expr)) Z_ADDREF_P(expr);
					}
				}
			}
	}

	FREE_OP1();
	ZEND_VM_NEXT_OPCODE_CHECK_EXCEPTION();
}

ZEND_VM_HANDLER(73, ZEND_INCLUDE_OR_EVAL, CONST|TMPVAR|CV, ANY, EVAL, SPEC(OBSERVER))
{
	USE_OPLINE
	zend_op_array *new_op_array;
	zval *inc_filename;

	SAVE_OPLINE();
	inc_filename = GET_OP1_ZVAL_PTR(BP_VAR_R);
	new_op_array = zend_include_or_eval(inc_filename, opline->extended_value);
	if (UNEXPECTED(EG(exception) != NULL)) {
		FREE_OP1();
		if (new_op_array != ZEND_FAKE_OP_ARRAY && new_op_array != NULL) {
			destroy_op_array(new_op_array);
			efree_size(new_op_array, sizeof(zend_op_array));
		}
		UNDEF_RESULT();
		HANDLE_EXCEPTION();
	} else if (new_op_array == ZEND_FAKE_OP_ARRAY) {
		if (RETURN_VALUE_USED(opline)) {
			ZVAL_TRUE(EX_VAR(opline->result.var));
		}
	} else if (EXPECTED(new_op_array != NULL)) {
		zval *return_value = NULL;
		zend_execute_data *call;

		if (RETURN_VALUE_USED(opline)) {
			return_value = EX_VAR(opline->result.var);
		}

		new_op_array->scope = EX(func)->op_array.scope;

		call = zend_vm_stack_push_call_frame(
		    (Z_TYPE_INFO(EX(This)) & ZEND_CALL_HAS_THIS) | ZEND_CALL_NESTED_CODE | ZEND_CALL_HAS_SYMBOL_TABLE,
			(zend_function*)new_op_array, 0,
			Z_PTR(EX(This)));

		if (EX_CALL_INFO() & ZEND_CALL_HAS_SYMBOL_TABLE) {
			call->symbol_table = EX(symbol_table);
		} else {
			call->symbol_table = zend_rebuild_symbol_table();
		}

		call->prev_execute_data = execute_data;
		i_init_code_execute_data(call, new_op_array, return_value);
		ZEND_OBSERVER_FCALL_BEGIN(call);
		if (EXPECTED(zend_execute_ex == execute_ex)) {
			FREE_OP1();
			ZEND_VM_ENTER();
		} else {
			ZEND_ADD_CALL_FLAG(call, ZEND_CALL_TOP);
			zend_execute_ex(call);
			zend_vm_stack_free_call_frame(call);
		}

		destroy_op_array(new_op_array);
		efree_size(new_op_array, sizeof(zend_op_array));
		if (UNEXPECTED(EG(exception) != NULL)) {
			zend_rethrow_exception(execute_data);
			FREE_OP1();
			UNDEF_RESULT();
			HANDLE_EXCEPTION();
		}
	} else if (RETURN_VALUE_USED(opline)) {
		ZVAL_FALSE(EX_VAR(opline->result.var));
	}
	FREE_OP1();
	ZEND_VM_NEXT_OPCODE();
}

ZEND_VM_HANDLER(153, ZEND_UNSET_CV, CV, UNUSED)
{
	USE_OPLINE
	zval *var = EX_VAR(opline->op1.var);

	if (Z_REFCOUNTED_P(var)) {
		zend_refcounted *garbage = Z_COUNTED_P(var);

		ZVAL_UNDEF(var);
		SAVE_OPLINE();
		if (!GC_DELREF(garbage)) {
			rc_dtor_func(garbage);
		} else {
			gc_check_possible_root(garbage);
		}
		ZEND_VM_NEXT_OPCODE_CHECK_EXCEPTION();
	} else {
		ZVAL_UNDEF(var);
	}
	ZEND_VM_NEXT_OPCODE();
}

ZEND_VM_HANDLER(74, ZEND_UNSET_VAR, CONST|TMPVAR|CV, UNUSED, VAR_FETCH)
{
	USE_OPLINE
	zval *varname;
	zend_string *name, *tmp_name;
	HashTable *target_symbol_table;

	SAVE_OPLINE();

	varname = GET_OP1_ZVAL_PTR_UNDEF(BP_VAR_R);

	if (OP1_TYPE == IS_CONST) {
		name = Z_STR_P(varname);
	} else if (EXPECTED(Z_TYPE_P(varname) == IS_STRING)) {
		name = Z_STR_P(varname);
		tmp_name = NULL;
	} else {
		if (OP1_TYPE == IS_CV && UNEXPECTED(Z_TYPE_P(varname) == IS_UNDEF)) {
			varname = ZVAL_UNDEFINED_OP1();
		}
		name = zval_try_get_tmp_string(varname, &tmp_name);
		if (UNEXPECTED(!name)) {
			FREE_OP1();
			HANDLE_EXCEPTION();
		}
	}

	target_symbol_table = zend_get_target_symbol_table(opline->extended_value EXECUTE_DATA_CC);
	zend_hash_del_ind(target_symbol_table, name);

	if (OP1_TYPE != IS_CONST) {
		zend_tmp_string_release(tmp_name);
	}
	FREE_OP1();
	ZEND_VM_NEXT_OPCODE_CHECK_EXCEPTION();
}

/* No specialization for op_types (CONST|TMPVAR|CV, UNUSED|CLASS_FETCH|CONST|VAR) */
ZEND_VM_COLD_HANDLER(179, ZEND_UNSET_STATIC_PROP, ANY, ANY, CACHE_SLOT)
{
	USE_OPLINE
	zval *varname;
	zend_string *name, *tmp_name = NULL;
	zend_class_entry *ce;

	SAVE_OPLINE();

	if (OP2_TYPE == IS_CONST) {
		ce = CACHED_PTR(opline->extended_value);
		if (UNEXPECTED(ce == NULL)) {
			ce = zend_fetch_class_by_name(Z_STR_P(RT_CONSTANT(opline, opline->op2)), Z_STR_P(RT_CONSTANT(opline, opline->op2) + 1), ZEND_FETCH_CLASS_DEFAULT | ZEND_FETCH_CLASS_EXCEPTION);
			if (UNEXPECTED(ce == NULL)) {
				FREE_OP1();
				HANDLE_EXCEPTION();
			}
			/*CACHE_PTR(opline->extended_value, ce);*/
		}
	} else if (OP2_TYPE == IS_UNUSED) {
		ce = zend_fetch_class(NULL, opline->op2.num);
		if (UNEXPECTED(ce == NULL)) {
			FREE_OP1();
			HANDLE_EXCEPTION();
		}
	} else {
		ce = Z_CE_P(EX_VAR(opline->op2.var));
	}

	varname = GET_OP1_ZVAL_PTR_UNDEF(BP_VAR_R);
	if (OP1_TYPE == IS_CONST) {
		name = Z_STR_P(varname);
	} else if (EXPECTED(Z_TYPE_P(varname) == IS_STRING)) {
		name = Z_STR_P(varname);
	} else {
		if (OP1_TYPE == IS_CV && UNEXPECTED(Z_TYPE_P(varname) == IS_UNDEF)) {
			varname = ZVAL_UNDEFINED_OP1();
		}
		name = zval_try_get_tmp_string(varname, &tmp_name);
		if (UNEXPECTED(!name)) {
			FREE_OP1();
			HANDLE_EXCEPTION();
		}
	}

	zend_std_unset_static_property(ce, name);

	zend_tmp_string_release(tmp_name);
	FREE_OP1();
	ZEND_VM_NEXT_OPCODE_CHECK_EXCEPTION();
}

ZEND_VM_HANDLER(75, ZEND_UNSET_DIM, VAR|CV, CONST|TMPVAR|CV)
{
	USE_OPLINE
	zval *container;
	zval *offset;
	zend_ulong hval;
	zend_string *key;

	SAVE_OPLINE();
	container = GET_OP1_OBJ_ZVAL_PTR_PTR_UNDEF(BP_VAR_UNSET);
	offset = GET_OP2_ZVAL_PTR_UNDEF(BP_VAR_R);

	do {
		if (EXPECTED(Z_TYPE_P(container) == IS_ARRAY)) {
			HashTable *ht;

ZEND_VM_C_LABEL(unset_dim_array):
			SEPARATE_ARRAY(container);
			ht = Z_ARRVAL_P(container);
ZEND_VM_C_LABEL(offset_again):
			if (EXPECTED(Z_TYPE_P(offset) == IS_STRING)) {
				key = Z_STR_P(offset);
				if (OP2_TYPE != IS_CONST) {
					if (ZEND_HANDLE_NUMERIC(key, hval)) {
						ZEND_VM_C_GOTO(num_index_dim);
					}
				}
ZEND_VM_C_LABEL(str_index_dim):
				if (ht == &EG(symbol_table)) {
					zend_delete_global_variable(key);
				} else {
					zend_hash_del(ht, key);
				}
			} else if (EXPECTED(Z_TYPE_P(offset) == IS_LONG)) {
				hval = Z_LVAL_P(offset);
ZEND_VM_C_LABEL(num_index_dim):
				zend_hash_index_del(ht, hval);
			} else if ((OP2_TYPE & (IS_VAR|IS_CV)) && EXPECTED(Z_TYPE_P(offset) == IS_REFERENCE)) {
				offset = Z_REFVAL_P(offset);
				ZEND_VM_C_GOTO(offset_again);
			} else if (Z_TYPE_P(offset) == IS_DOUBLE) {
				hval = zend_dval_to_lval(Z_DVAL_P(offset));
				ZEND_VM_C_GOTO(num_index_dim);
			} else if (Z_TYPE_P(offset) == IS_NULL) {
				key = ZSTR_EMPTY_ALLOC();
				ZEND_VM_C_GOTO(str_index_dim);
			} else if (Z_TYPE_P(offset) == IS_FALSE) {
				hval = 0;
				ZEND_VM_C_GOTO(num_index_dim);
			} else if (Z_TYPE_P(offset) == IS_TRUE) {
				hval = 1;
				ZEND_VM_C_GOTO(num_index_dim);
			} else if (Z_TYPE_P(offset) == IS_RESOURCE) {
				hval = Z_RES_HANDLE_P(offset);
				ZEND_VM_C_GOTO(num_index_dim);
			} else if (OP2_TYPE == IS_CV && Z_TYPE_P(offset) == IS_UNDEF) {
				ZVAL_UNDEFINED_OP2();
				key = ZSTR_EMPTY_ALLOC();
				ZEND_VM_C_GOTO(str_index_dim);
			} else {
				zend_type_error("Illegal offset type in unset");
			}
			break;
		} else if (Z_ISREF_P(container)) {
			container = Z_REFVAL_P(container);
			if (EXPECTED(Z_TYPE_P(container) == IS_ARRAY)) {
				ZEND_VM_C_GOTO(unset_dim_array);
			}
		}
		if (OP1_TYPE == IS_CV && UNEXPECTED(Z_TYPE_P(container) == IS_UNDEF)) {
			container = ZVAL_UNDEFINED_OP1();
		}
		if (OP2_TYPE == IS_CV && UNEXPECTED(Z_TYPE_P(offset) == IS_UNDEF)) {
			offset = ZVAL_UNDEFINED_OP2();
		}
		if (EXPECTED(Z_TYPE_P(container) == IS_OBJECT)) {
			if (OP2_TYPE == IS_CONST && Z_EXTRA_P(offset) == ZEND_EXTRA_VALUE) {
				offset++;
			}
			Z_OBJ_HT_P(container)->unset_dimension(Z_OBJ_P(container), offset);
		} else if (OP1_TYPE != IS_UNUSED && UNEXPECTED(Z_TYPE_P(container) == IS_STRING)) {
			zend_throw_error(NULL, "Cannot unset string offsets");
		}
	} while (0);

	FREE_OP2();
	FREE_OP1_VAR_PTR();
	ZEND_VM_NEXT_OPCODE_CHECK_EXCEPTION();
}

ZEND_VM_HANDLER(76, ZEND_UNSET_OBJ, VAR|UNUSED|THIS|CV, CONST|TMPVAR|CV, CACHE_SLOT)
{
	USE_OPLINE
	zval *container;
	zval *offset;
	zend_string *name, *tmp_name;

	SAVE_OPLINE();
	container = GET_OP1_OBJ_ZVAL_PTR_PTR_UNDEF(BP_VAR_UNSET);
	offset = GET_OP2_ZVAL_PTR(BP_VAR_R);

	do {
		if (OP1_TYPE != IS_UNUSED && UNEXPECTED(Z_TYPE_P(container) != IS_OBJECT)) {
			if (Z_ISREF_P(container)) {
				container = Z_REFVAL_P(container);
				if (Z_TYPE_P(container) != IS_OBJECT) {
					if (OP1_TYPE == IS_CV
					 && UNEXPECTED(Z_TYPE_P(container) == IS_UNDEF)) {
						ZVAL_UNDEFINED_OP1();
					}
					break;
				}
			} else {
				break;
			}
		}
		if (OP2_TYPE == IS_CONST) {
			name = Z_STR_P(offset);
		} else {
			name = zval_try_get_tmp_string(offset, &tmp_name);
			if (UNEXPECTED(!name)) {
				break;
			}
		}
		Z_OBJ_HT_P(container)->unset_property(Z_OBJ_P(container), name, ((OP2_TYPE == IS_CONST) ? CACHE_ADDR(opline->extended_value) : NULL));
		if (OP2_TYPE != IS_CONST) {
			zend_tmp_string_release(tmp_name);
		}
	} while (0);

	FREE_OP2();
	FREE_OP1_VAR_PTR();
	ZEND_VM_NEXT_OPCODE_CHECK_EXCEPTION();
}

ZEND_VM_HANDLER(77, ZEND_FE_RESET_R, CONST|TMP|VAR|CV, JMP_ADDR)
{
	USE_OPLINE
	zval *array_ptr, *result;

	SAVE_OPLINE();

	array_ptr = GET_OP1_ZVAL_PTR_DEREF(BP_VAR_R);
	if (EXPECTED(Z_TYPE_P(array_ptr) == IS_ARRAY)) {
		result = EX_VAR(opline->result.var);
		ZVAL_COPY_VALUE(result, array_ptr);
		if (OP1_TYPE != IS_TMP_VAR && Z_OPT_REFCOUNTED_P(result)) {
			Z_ADDREF_P(array_ptr);
		}
		Z_FE_POS_P(result) = 0;

		FREE_OP1_IF_VAR();
		ZEND_VM_NEXT_OPCODE();
	} else if (OP1_TYPE != IS_CONST && EXPECTED(Z_TYPE_P(array_ptr) == IS_OBJECT)) {
<<<<<<< HEAD
		zend_object *zobj = Z_OBJ_P(array_ptr);
		if (!zobj->ce->get_iterator) {
			HashTable *properties;

			result = EX_VAR(opline->result.var);
			ZVAL_OBJ(result, zobj);
			if (OP1_TYPE != IS_TMP_VAR) {
				GC_ADDREF(zobj);
			}
			properties = zobj->properties;
			if (properties) {
				if (UNEXPECTED(GC_REFCOUNT(properties) > 1)) {
					if (EXPECTED(!(GC_FLAGS(properties) & IS_ARRAY_IMMUTABLE))) {
						GC_DELREF(properties);
					}
					properties = zobj->properties = zend_array_dup(properties);
=======
		if (!Z_OBJCE_P(array_ptr)->get_iterator) {
			HashTable *properties;
			if (Z_OBJ_P(array_ptr)->properties
			 && UNEXPECTED(GC_REFCOUNT(Z_OBJ_P(array_ptr)->properties) > 1)) {
				if (EXPECTED(!(GC_FLAGS(Z_OBJ_P(array_ptr)->properties) & IS_ARRAY_IMMUTABLE))) {
					GC_DELREF(Z_OBJ_P(array_ptr)->properties);
>>>>>>> 15443f8a
				}
			} else {
				properties = zobj->handlers->get_properties(zobj);
			}
<<<<<<< HEAD
			Z_FE_ITER_P(EX_VAR(opline->result.var)) = zend_hash_iterator_add(properties, 0);
=======
>>>>>>> 15443f8a

			properties = Z_OBJPROP_P(array_ptr);
			if (zend_hash_num_elements(properties) == 0) {
				ZEND_VM_C_GOTO(fe_reset_r_empty);
			}

			result = EX_VAR(opline->result.var);
			ZVAL_COPY_VALUE(result, array_ptr);
			if (OP1_TYPE != IS_TMP_VAR) {
				Z_ADDREF_P(array_ptr);
			}
			Z_FE_ITER_P(result) = zend_hash_iterator_add(properties, 0);
			FREE_OP1_IF_VAR();
			ZEND_VM_NEXT_OPCODE_CHECK_EXCEPTION();
		} else {
			zend_bool is_empty = zend_fe_reset_iterator(array_ptr, 0 OPLINE_CC EXECUTE_DATA_CC);

			FREE_OP1();
			if (UNEXPECTED(EG(exception))) {
				HANDLE_EXCEPTION();
			} else if (is_empty) {
				ZEND_VM_JMP_EX(OP_JMP_ADDR(opline, opline->op2), 0);
			} else {
				ZEND_VM_NEXT_OPCODE();
			}
		}
	} else {
<<<<<<< HEAD
		zend_error(E_WARNING, "foreach() argument must be of type array|object, %s given", zend_zval_type_name(array_ptr));
=======
		zend_error(E_WARNING, "Invalid argument supplied for foreach()");
ZEND_VM_C_LABEL(fe_reset_r_empty):
>>>>>>> 15443f8a
		ZVAL_UNDEF(EX_VAR(opline->result.var));
		Z_FE_ITER_P(EX_VAR(opline->result.var)) = (uint32_t)-1;
		FREE_OP1();
		ZEND_VM_JMP(OP_JMP_ADDR(opline, opline->op2));
	}
}

ZEND_VM_COLD_CONST_HANDLER(125, ZEND_FE_RESET_RW, CONST|TMP|VAR|CV, JMP_ADDR)
{
	USE_OPLINE
	zval *array_ptr, *array_ref;

	SAVE_OPLINE();

	if (OP1_TYPE == IS_VAR || OP1_TYPE == IS_CV) {
		array_ref = array_ptr = GET_OP1_ZVAL_PTR_PTR(BP_VAR_R);
		if (Z_ISREF_P(array_ref)) {
			array_ptr = Z_REFVAL_P(array_ref);
		}
	} else {
		array_ref = array_ptr = GET_OP1_ZVAL_PTR(BP_VAR_R);
	}

	if (EXPECTED(Z_TYPE_P(array_ptr) == IS_ARRAY)) {
		if (OP1_TYPE == IS_VAR || OP1_TYPE == IS_CV) {
			if (array_ptr == array_ref) {
				ZVAL_NEW_REF(array_ref, array_ref);
				array_ptr = Z_REFVAL_P(array_ref);
			}
			Z_ADDREF_P(array_ref);
			ZVAL_COPY_VALUE(EX_VAR(opline->result.var), array_ref);
		} else {
			array_ref = EX_VAR(opline->result.var);
			ZVAL_NEW_REF(array_ref, array_ptr);
			array_ptr = Z_REFVAL_P(array_ref);
		}
		if (OP1_TYPE == IS_CONST) {
			ZVAL_ARR(array_ptr, zend_array_dup(Z_ARRVAL_P(array_ptr)));
		} else {
			SEPARATE_ARRAY(array_ptr);
		}
		Z_FE_ITER_P(EX_VAR(opline->result.var)) = zend_hash_iterator_add(Z_ARRVAL_P(array_ptr), 0);

		if (OP1_TYPE == IS_VAR) {
			FREE_OP1_VAR_PTR();
		}
		ZEND_VM_NEXT_OPCODE();
	} else if (OP1_TYPE != IS_CONST && EXPECTED(Z_TYPE_P(array_ptr) == IS_OBJECT)) {
		if (!Z_OBJCE_P(array_ptr)->get_iterator) {
			HashTable *properties;
			if (OP1_TYPE == IS_VAR || OP1_TYPE == IS_CV) {
				if (array_ptr == array_ref) {
					ZVAL_NEW_REF(array_ref, array_ref);
					array_ptr = Z_REFVAL_P(array_ref);
				}
				Z_ADDREF_P(array_ref);
				ZVAL_COPY_VALUE(EX_VAR(opline->result.var), array_ref);
			} else {
				array_ptr = EX_VAR(opline->result.var);
				ZVAL_COPY_VALUE(array_ptr, array_ref);
			}
			if (Z_OBJ_P(array_ptr)->properties
			 && UNEXPECTED(GC_REFCOUNT(Z_OBJ_P(array_ptr)->properties) > 1)) {
				if (EXPECTED(!(GC_FLAGS(Z_OBJ_P(array_ptr)->properties) & IS_ARRAY_IMMUTABLE))) {
					GC_DELREF(Z_OBJ_P(array_ptr)->properties);
				}
				Z_OBJ_P(array_ptr)->properties = zend_array_dup(Z_OBJ_P(array_ptr)->properties);
			}

			properties = Z_OBJPROP_P(array_ptr);
			if (zend_hash_num_elements(properties) == 0) {
				Z_FE_ITER_P(EX_VAR(opline->result.var)) = (uint32_t) -1;
				ZEND_VM_JMP(OP_JMP_ADDR(opline, opline->op2));
			}

			Z_FE_ITER_P(EX_VAR(opline->result.var)) = zend_hash_iterator_add(properties, 0);
			FREE_OP1_VAR_PTR();
			ZEND_VM_NEXT_OPCODE_CHECK_EXCEPTION();
		} else {
			zend_bool is_empty = zend_fe_reset_iterator(array_ptr, 1 OPLINE_CC EXECUTE_DATA_CC);

			if (OP1_TYPE == IS_VAR) {
				FREE_OP1_VAR_PTR();
			} else {
				FREE_OP1();
			}
			if (UNEXPECTED(EG(exception))) {
				HANDLE_EXCEPTION();
			} else if (is_empty) {
				ZEND_VM_JMP_EX(OP_JMP_ADDR(opline, opline->op2), 0);
			} else {
				ZEND_VM_NEXT_OPCODE();
			}
		}
	} else {
		zend_error(E_WARNING, "foreach() argument must be of type array|object, %s given", zend_zval_type_name(array_ptr));
		ZVAL_UNDEF(EX_VAR(opline->result.var));
		Z_FE_ITER_P(EX_VAR(opline->result.var)) = (uint32_t)-1;
		if (OP1_TYPE == IS_VAR) {
			FREE_OP1_VAR_PTR();
		} else {
			FREE_OP1();
		}
		ZEND_VM_JMP(OP_JMP_ADDR(opline, opline->op2));
	}
}

ZEND_VM_HANDLER(78, ZEND_FE_FETCH_R, VAR, ANY, JMP_ADDR)
{
	USE_OPLINE
	zval *array;
	zval *value;
	uint32_t value_type;
	HashTable *fe_ht;
	HashPosition pos;
	Bucket *p;

	array = EX_VAR(opline->op1.var);
	SAVE_OPLINE();
	if (EXPECTED(Z_TYPE_P(array) == IS_ARRAY)) {
		fe_ht = Z_ARRVAL_P(array);
		pos = Z_FE_POS_P(array);
		p = fe_ht->arData + pos;
		while (1) {
			if (UNEXPECTED(pos >= fe_ht->nNumUsed)) {
				/* reached end of iteration */
ZEND_VM_C_LABEL(fe_fetch_r_exit):
				ZEND_VM_SET_RELATIVE_OPCODE(opline, opline->extended_value);
				ZEND_VM_CONTINUE();
			}
			pos++;
			value = &p->val;
			value_type = Z_TYPE_INFO_P(value);
			if (EXPECTED(value_type != IS_UNDEF)) {
				if (UNEXPECTED(value_type == IS_INDIRECT)) {
					value = Z_INDIRECT_P(value);
					value_type = Z_TYPE_INFO_P(value);
					if (EXPECTED(value_type != IS_UNDEF)) {
						break;
					}
				} else {
					break;
				}
			}
			p++;
		}
		Z_FE_POS_P(array) = pos;
		if (RETURN_VALUE_USED(opline)) {
			if (!p->key) {
				ZVAL_LONG(EX_VAR(opline->result.var), p->h);
			} else {
				ZVAL_STR_COPY(EX_VAR(opline->result.var), p->key);
			}
		}
	} else {
		zend_object_iterator *iter;

		ZEND_ASSERT(Z_TYPE_P(array) == IS_OBJECT);
		if ((iter = zend_iterator_unwrap(array)) == NULL) {
			/* plain object */

			fe_ht = Z_OBJPROP_P(array);
			pos = zend_hash_iterator_pos(Z_FE_ITER_P(array), fe_ht);
			p = fe_ht->arData + pos;
			while (1) {
				if (UNEXPECTED(pos >= fe_ht->nNumUsed)) {
					/* reached end of iteration */
					ZEND_VM_C_GOTO(fe_fetch_r_exit);
				}
				pos++;
				value = &p->val;
				value_type = Z_TYPE_INFO_P(value);
				if (EXPECTED(value_type != IS_UNDEF)) {
					if (UNEXPECTED(value_type == IS_INDIRECT)) {
						value = Z_INDIRECT_P(value);
						value_type = Z_TYPE_INFO_P(value);
						if (EXPECTED(value_type != IS_UNDEF)
						 && EXPECTED(zend_check_property_access(Z_OBJ_P(array), p->key, 0) == SUCCESS)) {
							break;
						}
					} else if (EXPECTED(Z_OBJCE_P(array)->default_properties_count == 0)
							|| !p->key
							|| zend_check_property_access(Z_OBJ_P(array), p->key, 1) == SUCCESS) {
						break;
					}
				}
				p++;
			}
			EG(ht_iterators)[Z_FE_ITER_P(array)].pos = pos;
			if (RETURN_VALUE_USED(opline)) {
				if (UNEXPECTED(!p->key)) {
					ZVAL_LONG(EX_VAR(opline->result.var), p->h);
				} else if (ZSTR_VAL(p->key)[0]) {
					ZVAL_STR_COPY(EX_VAR(opline->result.var), p->key);
				} else {
					const char *class_name, *prop_name;
					size_t prop_name_len;
					zend_unmangle_property_name_ex(
						p->key, &class_name, &prop_name, &prop_name_len);
					ZVAL_STRINGL(EX_VAR(opline->result.var), prop_name, prop_name_len);
				}
			}
		} else {
			if (EXPECTED(++iter->index > 0)) {
				/* This could cause an endless loop if index becomes zero again.
				 * In case that ever happens we need an additional flag. */
				iter->funcs->move_forward(iter);
				if (UNEXPECTED(EG(exception) != NULL)) {
					UNDEF_RESULT();
					HANDLE_EXCEPTION();
				}
				if (UNEXPECTED(iter->funcs->valid(iter) == FAILURE)) {
					/* reached end of iteration */
					if (UNEXPECTED(EG(exception) != NULL)) {
						UNDEF_RESULT();
						HANDLE_EXCEPTION();
					}
					ZEND_VM_C_GOTO(fe_fetch_r_exit);
				}
			}
			value = iter->funcs->get_current_data(iter);
			if (UNEXPECTED(EG(exception) != NULL)) {
				UNDEF_RESULT();
				HANDLE_EXCEPTION();
			}
			if (!value) {
				/* failure in get_current_data */
				ZEND_VM_C_GOTO(fe_fetch_r_exit);
			}
			if (RETURN_VALUE_USED(opline)) {
				if (iter->funcs->get_current_key) {
					iter->funcs->get_current_key(iter, EX_VAR(opline->result.var));
					if (UNEXPECTED(EG(exception) != NULL)) {
						UNDEF_RESULT();
						HANDLE_EXCEPTION();
					}
				} else {
					ZVAL_LONG(EX_VAR(opline->result.var), iter->index);
				}
			}
			value_type = Z_TYPE_INFO_P(value);
		}
	}

	if (EXPECTED(OP2_TYPE == IS_CV)) {
		zval *variable_ptr = EX_VAR(opline->op2.var);
		zend_assign_to_variable(variable_ptr, value, IS_CV, EX_USES_STRICT_TYPES());
	} else {
		zval *res = EX_VAR(opline->op2.var);
		zend_refcounted *gc = Z_COUNTED_P(value);

		ZVAL_COPY_VALUE_EX(res, value, gc, value_type);
		if (Z_TYPE_INFO_REFCOUNTED(value_type)) {
			GC_ADDREF(gc);
		}
	}
	ZEND_VM_NEXT_OPCODE_CHECK_EXCEPTION();
}

ZEND_VM_HANDLER(126, ZEND_FE_FETCH_RW, VAR, ANY, JMP_ADDR)
{
	USE_OPLINE
	zval *array;
	zval *value;
	uint32_t value_type;
	HashTable *fe_ht;
	HashPosition pos;
	Bucket *p;

	array = EX_VAR(opline->op1.var);
	SAVE_OPLINE();

	ZVAL_DEREF(array);
	if (EXPECTED(Z_TYPE_P(array) == IS_ARRAY)) {
		pos = zend_hash_iterator_pos_ex(Z_FE_ITER_P(EX_VAR(opline->op1.var)), array);
		fe_ht = Z_ARRVAL_P(array);
		p = fe_ht->arData + pos;
		while (1) {
			if (UNEXPECTED(pos >= fe_ht->nNumUsed)) {
				/* reached end of iteration */
				ZEND_VM_C_GOTO(fe_fetch_w_exit);
			}
			pos++;
			value = &p->val;
			value_type = Z_TYPE_INFO_P(value);
			if (EXPECTED(value_type != IS_UNDEF)) {
				if (UNEXPECTED(value_type == IS_INDIRECT)) {
					value = Z_INDIRECT_P(value);
					value_type = Z_TYPE_INFO_P(value);
					if (EXPECTED(value_type != IS_UNDEF)) {
						break;
					}
				} else {
					break;
				}
			}
			p++;
		}
		EG(ht_iterators)[Z_FE_ITER_P(EX_VAR(opline->op1.var))].pos = pos;
		if (RETURN_VALUE_USED(opline)) {
			if (!p->key) {
				ZVAL_LONG(EX_VAR(opline->result.var), p->h);
			} else {
				ZVAL_STR_COPY(EX_VAR(opline->result.var), p->key);
			}
		}
	} else if (EXPECTED(Z_TYPE_P(array) == IS_OBJECT)) {
		zend_object_iterator *iter;

		if ((iter = zend_iterator_unwrap(array)) == NULL) {
			/* plain object */

			fe_ht = Z_OBJPROP_P(array);
			pos = zend_hash_iterator_pos(Z_FE_ITER_P(EX_VAR(opline->op1.var)), fe_ht);
			p = fe_ht->arData + pos;
			while (1) {
				if (UNEXPECTED(pos >= fe_ht->nNumUsed)) {
					/* reached end of iteration */
					ZEND_VM_C_GOTO(fe_fetch_w_exit);
				}
				pos++;
				value = &p->val;
				value_type = Z_TYPE_INFO_P(value);
				if (EXPECTED(value_type != IS_UNDEF)) {
					if (UNEXPECTED(value_type == IS_INDIRECT)) {
						value = Z_INDIRECT_P(value);
						value_type = Z_TYPE_INFO_P(value);
						if (EXPECTED(value_type != IS_UNDEF)
						 && EXPECTED(zend_check_property_access(Z_OBJ_P(array), p->key, 0) == SUCCESS)) {
							if ((value_type & Z_TYPE_MASK) != IS_REFERENCE) {
								zend_property_info *prop_info =
									zend_get_typed_property_info_for_slot(Z_OBJ_P(array), value);
								if (UNEXPECTED(prop_info)) {
									ZVAL_NEW_REF(value, value);
									ZEND_REF_ADD_TYPE_SOURCE(Z_REF_P(value), prop_info);
									value_type = IS_REFERENCE_EX;
								}
							}
							break;
						}
					} else if (EXPECTED(Z_OBJCE_P(array)->default_properties_count == 0)
							|| !p->key
							|| zend_check_property_access(Z_OBJ_P(array), p->key, 1) == SUCCESS) {
						break;
					}
				}
				p++;
			}
			EG(ht_iterators)[Z_FE_ITER_P(EX_VAR(opline->op1.var))].pos = pos;
			if (RETURN_VALUE_USED(opline)) {
				if (UNEXPECTED(!p->key)) {
					ZVAL_LONG(EX_VAR(opline->result.var), p->h);
				} else if (ZSTR_VAL(p->key)[0]) {
					ZVAL_STR_COPY(EX_VAR(opline->result.var), p->key);
				} else {
					const char *class_name, *prop_name;
					size_t prop_name_len;
					zend_unmangle_property_name_ex(
						p->key, &class_name, &prop_name, &prop_name_len);
					ZVAL_STRINGL(EX_VAR(opline->result.var), prop_name, prop_name_len);
				}
			}
		} else {
			if (++iter->index > 0) {
				/* This could cause an endless loop if index becomes zero again.
				 * In case that ever happens we need an additional flag. */
				iter->funcs->move_forward(iter);
				if (UNEXPECTED(EG(exception) != NULL)) {
					UNDEF_RESULT();
					HANDLE_EXCEPTION();
				}
				if (UNEXPECTED(iter->funcs->valid(iter) == FAILURE)) {
					/* reached end of iteration */
					if (UNEXPECTED(EG(exception) != NULL)) {
						UNDEF_RESULT();
						HANDLE_EXCEPTION();
					}
					ZEND_VM_C_GOTO(fe_fetch_w_exit);
				}
			}
			value = iter->funcs->get_current_data(iter);
			if (UNEXPECTED(EG(exception) != NULL)) {
				UNDEF_RESULT();
				HANDLE_EXCEPTION();
			}
			if (!value) {
				/* failure in get_current_data */
				ZEND_VM_C_GOTO(fe_fetch_w_exit);
			}
			if (RETURN_VALUE_USED(opline)) {
				if (iter->funcs->get_current_key) {
					iter->funcs->get_current_key(iter, EX_VAR(opline->result.var));
					if (UNEXPECTED(EG(exception) != NULL)) {
						UNDEF_RESULT();
						HANDLE_EXCEPTION();
					}
				} else {
					ZVAL_LONG(EX_VAR(opline->result.var), iter->index);
				}
			}
			value_type = Z_TYPE_INFO_P(value);
		}
	} else {
		zend_error(E_WARNING, "foreach() argument must be of type array|object, %s given", zend_zval_type_name(array));
		if (UNEXPECTED(EG(exception))) {
			UNDEF_RESULT();
			HANDLE_EXCEPTION();
		}
ZEND_VM_C_LABEL(fe_fetch_w_exit):
		ZEND_VM_SET_RELATIVE_OPCODE(opline, opline->extended_value);
		ZEND_VM_CONTINUE();
	}

	if (EXPECTED((value_type & Z_TYPE_MASK) != IS_REFERENCE)) {
		zend_refcounted *gc = Z_COUNTED_P(value);
		zval *ref;
		ZVAL_NEW_EMPTY_REF(value);
		ref = Z_REFVAL_P(value);
		ZVAL_COPY_VALUE_EX(ref, value, gc, value_type);
	}
	if (EXPECTED(OP2_TYPE == IS_CV)) {
		zval *variable_ptr = EX_VAR(opline->op2.var);
		if (EXPECTED(variable_ptr != value)) {
			zend_reference *ref;

			ref = Z_REF_P(value);
			GC_ADDREF(ref);
			i_zval_ptr_dtor(variable_ptr);
			ZVAL_REF(variable_ptr, ref);
		}
	} else {
		Z_ADDREF_P(value);
		ZVAL_REF(EX_VAR(opline->op2.var), Z_REF_P(value));
	}
	ZEND_VM_NEXT_OPCODE_CHECK_EXCEPTION();
}

ZEND_VM_HOT_HANDLER(154, ZEND_ISSET_ISEMPTY_CV, CV, UNUSED, ISSET, SPEC(ISSET))
{
	USE_OPLINE
	zval *value;

	value = EX_VAR(opline->op1.var);
	if (!(opline->extended_value & ZEND_ISEMPTY)) {
		if (Z_TYPE_P(value) > IS_NULL &&
		    (!Z_ISREF_P(value) || Z_TYPE_P(Z_REFVAL_P(value)) != IS_NULL)) {
			ZEND_VM_SMART_BRANCH_TRUE();
		} else {
			ZEND_VM_SMART_BRANCH_FALSE();
		}
	} else {
		bool result;

		SAVE_OPLINE();
		result = !i_zend_is_true(value);
		ZEND_VM_SMART_BRANCH(result, 1);
	}
}

ZEND_VM_HANDLER(114, ZEND_ISSET_ISEMPTY_VAR, CONST|TMPVAR|CV, UNUSED, VAR_FETCH|ISSET)
{
	USE_OPLINE
	zval *value;
	/* Should be bool result? as below got: result = (opline->extended_value & ZEND_ISEMPTY) */
	int result;
	zval *varname;
	zend_string *name, *tmp_name;
	HashTable *target_symbol_table;

	SAVE_OPLINE();
	varname = GET_OP1_ZVAL_PTR(BP_VAR_IS);
	if (OP1_TYPE == IS_CONST) {
		name = Z_STR_P(varname);
	} else {
		name = zval_get_tmp_string(varname, &tmp_name);
	}

	target_symbol_table = zend_get_target_symbol_table(opline->extended_value EXECUTE_DATA_CC);
	value = zend_hash_find_ex(target_symbol_table, name, OP1_TYPE == IS_CONST);

	if (OP1_TYPE != IS_CONST) {
		zend_tmp_string_release(tmp_name);
	}
	FREE_OP1();

	if (!value) {
		result = (opline->extended_value & ZEND_ISEMPTY);
	} else {
		if (Z_TYPE_P(value) == IS_INDIRECT) {
			value = Z_INDIRECT_P(value);
		}
		if (!(opline->extended_value & ZEND_ISEMPTY)) {
			if (Z_ISREF_P(value)) {
				value = Z_REFVAL_P(value);
			}
			result = Z_TYPE_P(value) > IS_NULL;
		} else {
			result = !i_zend_is_true(value);
		}
	}

	ZEND_VM_SMART_BRANCH(result, 1);
}

/* No specialization for op_types (CONST|TMPVAR|CV, UNUSED|CLASS_FETCH|CONST|VAR) */
ZEND_VM_HANDLER(180, ZEND_ISSET_ISEMPTY_STATIC_PROP, ANY, CLASS_FETCH, ISSET|CACHE_SLOT)
{
	USE_OPLINE
	zval *value;
	zend_result fetch_result;
	bool result;

	SAVE_OPLINE();

	fetch_result = zend_fetch_static_property_address(&value, NULL, opline->extended_value & ~ZEND_ISEMPTY, BP_VAR_IS, 0 OPLINE_CC EXECUTE_DATA_CC);

	if (!(opline->extended_value & ZEND_ISEMPTY)) {
		result = fetch_result == SUCCESS && Z_TYPE_P(value) > IS_NULL &&
		    (!Z_ISREF_P(value) || Z_TYPE_P(Z_REFVAL_P(value)) != IS_NULL);
	} else {
		result = fetch_result != SUCCESS || !i_zend_is_true(value);
	}

	ZEND_VM_SMART_BRANCH(result, 1);
}

ZEND_VM_COLD_CONSTCONST_HANDLER(115, ZEND_ISSET_ISEMPTY_DIM_OBJ, CONST|TMPVAR|CV, CONST|TMPVAR|CV, ISSET)
{
	USE_OPLINE
	zval *container;
	bool result;
	zend_ulong hval;
	zval *offset;

	SAVE_OPLINE();
	container = GET_OP1_OBJ_ZVAL_PTR_UNDEF(BP_VAR_IS);
	offset = GET_OP2_ZVAL_PTR_UNDEF(BP_VAR_R);

	if (EXPECTED(Z_TYPE_P(container) == IS_ARRAY)) {
		HashTable *ht;
		zval *value;
		zend_string *str;

ZEND_VM_C_LABEL(isset_dim_obj_array):
		ht = Z_ARRVAL_P(container);
ZEND_VM_C_LABEL(isset_again):
		if (EXPECTED(Z_TYPE_P(offset) == IS_STRING)) {
			str = Z_STR_P(offset);
			if (OP2_TYPE != IS_CONST) {
				if (ZEND_HANDLE_NUMERIC(str, hval)) {
					ZEND_VM_C_GOTO(num_index_prop);
				}
			}
			value = zend_hash_find_ex_ind(ht, str, OP2_TYPE == IS_CONST);
		} else if (EXPECTED(Z_TYPE_P(offset) == IS_LONG)) {
			hval = Z_LVAL_P(offset);
ZEND_VM_C_LABEL(num_index_prop):
			value = zend_hash_index_find(ht, hval);
		} else if ((OP2_TYPE & (IS_VAR|IS_CV)) && EXPECTED(Z_ISREF_P(offset))) {
			offset = Z_REFVAL_P(offset);
			ZEND_VM_C_GOTO(isset_again);
		} else {
			value = zend_find_array_dim_slow(ht, offset EXECUTE_DATA_CC);
			if (UNEXPECTED(EG(exception))) {
				result = 0;
				ZEND_VM_C_GOTO(isset_dim_obj_exit);
			}
		}

		if (!(opline->extended_value & ZEND_ISEMPTY)) {
			/* > IS_NULL means not IS_UNDEF and not IS_NULL */
			result = value != NULL && Z_TYPE_P(value) > IS_NULL &&
			    (!Z_ISREF_P(value) || Z_TYPE_P(Z_REFVAL_P(value)) != IS_NULL);

			if (OP1_TYPE & (IS_CONST|IS_CV)) {
				/* avoid exception check */
				FREE_OP2();
				ZEND_VM_SMART_BRANCH(result, 0);
			}
		} else {
			result = (value == NULL || !i_zend_is_true(value));
		}
		ZEND_VM_C_GOTO(isset_dim_obj_exit);
	} else if ((OP1_TYPE & (IS_VAR|IS_CV)) && EXPECTED(Z_ISREF_P(container))) {
		container = Z_REFVAL_P(container);
		if (EXPECTED(Z_TYPE_P(container) == IS_ARRAY)) {
			ZEND_VM_C_GOTO(isset_dim_obj_array);
		}
	}

	if (OP2_TYPE == IS_CONST && Z_EXTRA_P(offset) == ZEND_EXTRA_VALUE) {
		offset++;
	}
	if (!(opline->extended_value & ZEND_ISEMPTY)) {
		result = zend_isset_dim_slow(container, offset EXECUTE_DATA_CC);
	} else {
		result = zend_isempty_dim_slow(container, offset EXECUTE_DATA_CC);
	}

ZEND_VM_C_LABEL(isset_dim_obj_exit):
	FREE_OP2();
	FREE_OP1();
	ZEND_VM_SMART_BRANCH(result, 1);
}

ZEND_VM_COLD_CONST_HANDLER(148, ZEND_ISSET_ISEMPTY_PROP_OBJ, CONST|TMPVAR|UNUSED|THIS|CV, CONST|TMPVAR|CV, ISSET|CACHE_SLOT)
{
	USE_OPLINE
	zval *container;
	int result;
	zval *offset;
	zend_string *name, *tmp_name;

	SAVE_OPLINE();
	container = GET_OP1_OBJ_ZVAL_PTR(BP_VAR_IS);
	offset = GET_OP2_ZVAL_PTR(BP_VAR_R);

	if (OP1_TYPE == IS_CONST ||
	    (OP1_TYPE != IS_UNUSED && UNEXPECTED(Z_TYPE_P(container) != IS_OBJECT))) {
		if ((OP1_TYPE & (IS_VAR|IS_CV)) && Z_ISREF_P(container)) {
			container = Z_REFVAL_P(container);
			if (UNEXPECTED(Z_TYPE_P(container) != IS_OBJECT)) {
				result = (opline->extended_value & ZEND_ISEMPTY);
				ZEND_VM_C_GOTO(isset_object_finish);
			}
		} else {
			result = (opline->extended_value & ZEND_ISEMPTY);
			ZEND_VM_C_GOTO(isset_object_finish);
		}
	}

	if (OP2_TYPE == IS_CONST) {
		name = Z_STR_P(offset);
	} else {
		name = zval_try_get_tmp_string(offset, &tmp_name);
		if (UNEXPECTED(!name)) {
			result = 0;
			ZEND_VM_C_GOTO(isset_object_finish);
		}
	}

	result =
		(opline->extended_value & ZEND_ISEMPTY) ^
		Z_OBJ_HT_P(container)->has_property(Z_OBJ_P(container), name, (opline->extended_value & ZEND_ISEMPTY), ((OP2_TYPE == IS_CONST) ? CACHE_ADDR(opline->extended_value & ~ZEND_ISEMPTY) : NULL));

	if (OP2_TYPE != IS_CONST) {
		zend_tmp_string_release(tmp_name);
	}

ZEND_VM_C_LABEL(isset_object_finish):
	FREE_OP2();
	FREE_OP1();
	ZEND_VM_SMART_BRANCH(result, 1);
}

ZEND_VM_HANDLER(194, ZEND_ARRAY_KEY_EXISTS, CV|TMPVAR|CONST, CV|TMPVAR|CONST)
{
	USE_OPLINE

	zval *key, *subject;
	HashTable *ht;
	zend_bool result;

	SAVE_OPLINE();

	key = GET_OP1_ZVAL_PTR_UNDEF(BP_VAR_R);
	subject = GET_OP2_ZVAL_PTR_UNDEF(BP_VAR_R);

	if (EXPECTED(Z_TYPE_P(subject) == IS_ARRAY)) {
ZEND_VM_C_LABEL(array_key_exists_array):
		ht = Z_ARRVAL_P(subject);
		result = zend_array_key_exists_fast(ht, key OPLINE_CC EXECUTE_DATA_CC);
	} else {
		if ((OP2_TYPE & (IS_VAR|IS_CV)) && EXPECTED(Z_ISREF_P(subject))) {
			subject = Z_REFVAL_P(subject);
			if (EXPECTED(Z_TYPE_P(subject) == IS_ARRAY)) {
				ZEND_VM_C_GOTO(array_key_exists_array);
			}
		}
		zend_array_key_exists_error(subject, key OPLINE_CC EXECUTE_DATA_CC);
		result = 0;
	}

	FREE_OP2();
	FREE_OP1();
	ZEND_VM_SMART_BRANCH(result, 1);
}

/* No specialization for op_types (CONST|TMPVAR|UNUSED|CV, ANY) */
ZEND_VM_COLD_HANDLER(79, ZEND_EXIT, ANY, ANY)
{
	USE_OPLINE

	SAVE_OPLINE();
	if (OP1_TYPE != IS_UNUSED) {
		zval *ptr = GET_OP1_ZVAL_PTR(BP_VAR_R);

		do {
			if (Z_TYPE_P(ptr) == IS_LONG) {
				EG(exit_status) = Z_LVAL_P(ptr);
			} else {
				if ((OP1_TYPE & (IS_VAR|IS_CV)) && Z_ISREF_P(ptr)) {
					ptr = Z_REFVAL_P(ptr);
					if (Z_TYPE_P(ptr) == IS_LONG) {
						EG(exit_status) = Z_LVAL_P(ptr);
						break;
					}
				}
				zend_print_zval(ptr, 0);
			}
		} while (0);
		FREE_OP1();
	}

	if (!EG(exception)) {
		zend_throw_unwind_exit();
	}
	HANDLE_EXCEPTION();
}

ZEND_VM_HANDLER(57, ZEND_BEGIN_SILENCE, ANY, ANY)
{
	USE_OPLINE

	ZVAL_LONG(EX_VAR(opline->result.var), EG(error_reporting));

	if (!E_HAS_ONLY_FATAL_ERRORS(EG(error_reporting))) {
		do {
			/* Do not silence fatal errors */
			EG(error_reporting) &= E_FATAL_ERRORS;
			if (!EG(error_reporting_ini_entry)) {
				zval *zv = zend_hash_find_ex(EG(ini_directives), ZSTR_KNOWN(ZEND_STR_ERROR_REPORTING), 1);
				if (zv) {
					EG(error_reporting_ini_entry) = (zend_ini_entry *)Z_PTR_P(zv);
				} else {
					break;
				}
			}
			if (!EG(error_reporting_ini_entry)->modified) {
				if (!EG(modified_ini_directives)) {
					ALLOC_HASHTABLE(EG(modified_ini_directives));
					zend_hash_init(EG(modified_ini_directives), 8, NULL, NULL, 0);
				}
				if (EXPECTED(zend_hash_add_ptr(EG(modified_ini_directives), ZSTR_KNOWN(ZEND_STR_ERROR_REPORTING), EG(error_reporting_ini_entry)) != NULL)) {
					EG(error_reporting_ini_entry)->orig_value = EG(error_reporting_ini_entry)->value;
					EG(error_reporting_ini_entry)->orig_modifiable = EG(error_reporting_ini_entry)->modifiable;
					EG(error_reporting_ini_entry)->modified = 1;
				}
			}
		} while (0);
	}
	ZEND_VM_NEXT_OPCODE();
}

ZEND_VM_HANDLER(58, ZEND_END_SILENCE, TMP, ANY)
{
	USE_OPLINE

	if (E_HAS_ONLY_FATAL_ERRORS(EG(error_reporting))
			&& !E_HAS_ONLY_FATAL_ERRORS(Z_LVAL_P(EX_VAR(opline->op1.var)))) {
		EG(error_reporting) = Z_LVAL_P(EX_VAR(opline->op1.var));
	}
	ZEND_VM_NEXT_OPCODE();
}

ZEND_VM_COLD_CONST_HANDLER(152, ZEND_JMP_SET, CONST|TMP|VAR|CV, JMP_ADDR)
{
	USE_OPLINE
	zval *value;
	zval *ref = NULL;
	bool ret;

	SAVE_OPLINE();
	value = GET_OP1_ZVAL_PTR(BP_VAR_R);

	if ((OP1_TYPE == IS_VAR || OP1_TYPE == IS_CV) && Z_ISREF_P(value)) {
		if (OP1_TYPE == IS_VAR) {
			ref = value;
		}
		value = Z_REFVAL_P(value);
	}

	ret = i_zend_is_true(value);

	if (UNEXPECTED(EG(exception))) {
		FREE_OP1();
		ZVAL_UNDEF(EX_VAR(opline->result.var));
		HANDLE_EXCEPTION();
	}

	if (ret) {
		zval *result = EX_VAR(opline->result.var);

		ZVAL_COPY_VALUE(result, value);
		if (OP1_TYPE == IS_CONST) {
			if (UNEXPECTED(Z_OPT_REFCOUNTED_P(result))) Z_ADDREF_P(result);
		} else if (OP1_TYPE == IS_CV) {
			if (Z_OPT_REFCOUNTED_P(result)) Z_ADDREF_P(result);
		} else if (OP1_TYPE == IS_VAR && ref) {
			zend_reference *r = Z_REF_P(ref);

			if (UNEXPECTED(GC_DELREF(r) == 0)) {
				efree_size(r, sizeof(zend_reference));
			} else if (Z_OPT_REFCOUNTED_P(result)) {
				Z_ADDREF_P(result);
			}
		}
		ZEND_VM_JMP_EX(OP_JMP_ADDR(opline, opline->op2), 0);
	}

	FREE_OP1();
	ZEND_VM_NEXT_OPCODE();
}

ZEND_VM_COLD_CONST_HANDLER(169, ZEND_COALESCE, CONST|TMP|VAR|CV, JMP_ADDR)
{
	USE_OPLINE
	zval *value;
	zval *ref = NULL;

	SAVE_OPLINE();
	value = GET_OP1_ZVAL_PTR(BP_VAR_IS);

	if ((OP1_TYPE & (IS_VAR|IS_CV)) && Z_ISREF_P(value)) {
		if (OP1_TYPE & IS_VAR) {
			ref = value;
		}
		value = Z_REFVAL_P(value);
	}

	if (Z_TYPE_P(value) > IS_NULL) {
		zval *result = EX_VAR(opline->result.var);
		ZVAL_COPY_VALUE(result, value);
		if (OP1_TYPE == IS_CONST) {
			if (UNEXPECTED(Z_OPT_REFCOUNTED_P(result))) Z_ADDREF_P(result);
		} else if (OP1_TYPE == IS_CV) {
			if (Z_OPT_REFCOUNTED_P(result)) Z_ADDREF_P(result);
		} else if ((OP1_TYPE & IS_VAR) && ref) {
			zend_reference *r = Z_REF_P(ref);

			if (UNEXPECTED(GC_DELREF(r) == 0)) {
				efree_size(r, sizeof(zend_reference));
			} else if (Z_OPT_REFCOUNTED_P(result)) {
				Z_ADDREF_P(result);
			}
		}
		ZEND_VM_JMP_EX(OP_JMP_ADDR(opline, opline->op2), 0);
	}

	FREE_OP1();
	ZEND_VM_NEXT_OPCODE();
}

ZEND_VM_HOT_NOCONST_HANDLER(198, ZEND_JMP_NULL, CONST|TMPVARCV, JMP_ADDR)
{
	USE_OPLINE
	zval *val;

	val = GET_OP1_ZVAL_PTR_UNDEF(BP_VAR_R);
	if (OP1_TYPE != IS_CONST) {
		ZVAL_DEREF(val);
	}

	if (Z_TYPE_INFO_P(val) > IS_NULL) {
		ZEND_VM_NEXT_OPCODE();
	} else {
		zval *result = EX_VAR(opline->result.var);

		if (EXPECTED(opline->extended_value == ZEND_SHORT_CIRCUITING_CHAIN_EXPR)) {
			ZVAL_NULL(result);
			if (UNEXPECTED(Z_TYPE_INFO_P(val) == IS_UNDEF)) {
				SAVE_OPLINE();
				ZVAL_UNDEFINED_OP1();
				if (UNEXPECTED(EG(exception) != NULL)) {
					HANDLE_EXCEPTION();
				}
			}
		} else if (opline->extended_value == ZEND_SHORT_CIRCUITING_CHAIN_ISSET) {
			ZVAL_FALSE(result);
		} else {
			ZEND_ASSERT(opline->extended_value == ZEND_SHORT_CIRCUITING_CHAIN_EMPTY);
			ZVAL_TRUE(result);
		}

		ZEND_VM_JMP_EX(OP_JMP_ADDR(opline, opline->op2), 0);
	}
}

ZEND_VM_HOT_HANDLER(31, ZEND_QM_ASSIGN, CONST|TMP|VAR|CV, ANY)
{
	USE_OPLINE
	zval *value;
	zval *result = EX_VAR(opline->result.var);

	value = GET_OP1_ZVAL_PTR_UNDEF(BP_VAR_R);
	if (OP1_TYPE == IS_CV && UNEXPECTED(Z_TYPE_P(value) == IS_UNDEF)) {
		SAVE_OPLINE();
		ZVAL_UNDEFINED_OP1();
		ZVAL_NULL(result);
		ZEND_VM_NEXT_OPCODE_CHECK_EXCEPTION();
	}

	if (OP1_TYPE == IS_CV) {
		ZVAL_COPY_DEREF(result, value);
	} else if (OP1_TYPE == IS_VAR) {
		if (UNEXPECTED(Z_ISREF_P(value))) {
			ZVAL_COPY_VALUE(result, Z_REFVAL_P(value));
			if (UNEXPECTED(Z_DELREF_P(value) == 0)) {
				efree_size(Z_REF_P(value), sizeof(zend_reference));
			} else if (Z_OPT_REFCOUNTED_P(result)) {
				Z_ADDREF_P(result);
			}
		} else {
			ZVAL_COPY_VALUE(result, value);
		}
	} else {
		ZVAL_COPY_VALUE(result, value);
		if (OP1_TYPE == IS_CONST) {
			if (UNEXPECTED(Z_OPT_REFCOUNTED_P(result))) {
				Z_ADDREF_P(result);
			}
		}
	}
	ZEND_VM_NEXT_OPCODE();
}

ZEND_VM_COLD_HANDLER(101, ZEND_EXT_STMT, ANY, ANY)
{
	USE_OPLINE

	if (!EG(no_extensions)) {
		SAVE_OPLINE();
		zend_llist_apply_with_argument(&zend_extensions, (llist_apply_with_arg_func_t) zend_extension_statement_handler, execute_data);
		ZEND_VM_NEXT_OPCODE_CHECK_EXCEPTION();
	}
	ZEND_VM_NEXT_OPCODE();
}

ZEND_VM_COLD_HANDLER(102, ZEND_EXT_FCALL_BEGIN, ANY, ANY)
{
	USE_OPLINE

	if (!EG(no_extensions)) {
		SAVE_OPLINE();
		zend_llist_apply_with_argument(&zend_extensions, (llist_apply_with_arg_func_t) zend_extension_fcall_begin_handler, execute_data);
		ZEND_VM_NEXT_OPCODE_CHECK_EXCEPTION();
	}
	ZEND_VM_NEXT_OPCODE();
}

ZEND_VM_COLD_HANDLER(103, ZEND_EXT_FCALL_END, ANY, ANY)
{
	USE_OPLINE

	if (!EG(no_extensions)) {
		SAVE_OPLINE();
		zend_llist_apply_with_argument(&zend_extensions, (llist_apply_with_arg_func_t) zend_extension_fcall_end_handler, execute_data);
		ZEND_VM_NEXT_OPCODE_CHECK_EXCEPTION();
	}
	ZEND_VM_NEXT_OPCODE();
}

ZEND_VM_HANDLER(144, ZEND_DECLARE_CLASS, CONST, ANY)
{
	USE_OPLINE

	SAVE_OPLINE();
	do_bind_class(RT_CONSTANT(opline, opline->op1), (OP2_TYPE == IS_CONST) ? Z_STR_P(RT_CONSTANT(opline, opline->op2)) : NULL);
	ZEND_VM_NEXT_OPCODE_CHECK_EXCEPTION();
}

ZEND_VM_HANDLER(145, ZEND_DECLARE_CLASS_DELAYED, CONST, CONST)
{
	USE_OPLINE
	zval *lcname, *zv;
	zend_class_entry *ce;

	ce = CACHED_PTR(opline->extended_value);
	if (ce == NULL) {
		lcname = RT_CONSTANT(opline, opline->op1);
		zv = zend_hash_find_ex(EG(class_table), Z_STR_P(lcname + 1), 1);
		if (zv) {
			SAVE_OPLINE();
			ce = Z_CE_P(zv);
			zv = zend_hash_set_bucket_key(EG(class_table), (Bucket*)zv, Z_STR_P(lcname));
			if (UNEXPECTED(!zv)) {
				zend_error_noreturn(E_COMPILE_ERROR, "Cannot declare %s %s, because the name is already in use", zend_get_object_type(ce), ZSTR_VAL(ce->name));
			} else {
				if (zend_do_link_class(ce, Z_STR_P(RT_CONSTANT(opline, opline->op2))) == FAILURE) {
					/* Reload bucket pointer, the hash table may have been reallocated */
					zv = zend_hash_find(EG(class_table), Z_STR_P(lcname));
					zend_hash_set_bucket_key(EG(class_table), (Bucket *) zv, Z_STR_P(lcname + 1));
					HANDLE_EXCEPTION();
				}
			}
		}
		CACHE_PTR(opline->extended_value, ce);
	}
	ZEND_VM_NEXT_OPCODE();
}

ZEND_VM_HANDLER(146, ZEND_DECLARE_ANON_CLASS, ANY, ANY, CACHE_SLOT)
{
	zval *zv;
	zend_class_entry *ce;
	USE_OPLINE

	ce = CACHED_PTR(opline->extended_value);
	if (UNEXPECTED(ce == NULL)) {
		zend_string *rtd_key = Z_STR_P(RT_CONSTANT(opline, opline->op1));
		zv = zend_hash_find_ex(EG(class_table), rtd_key, 1);
		if (UNEXPECTED(zv == NULL)) {
			SAVE_OPLINE();
			do {
				ZEND_ASSERT(EX(func)->op_array.fn_flags & ZEND_ACC_PRELOADED);
				if (zend_preload_autoload
				  && zend_preload_autoload(EX(func)->op_array.filename) == SUCCESS) {
					zv = zend_hash_find_ex(EG(class_table), rtd_key, 1);
					if (EXPECTED(zv != NULL)) {
						break;
					}
				}
				zend_error_noreturn(E_ERROR, "Anonymous class wasn't preloaded");
			} while (0);
		}
		ZEND_ASSERT(zv != NULL);
		ce = Z_CE_P(zv);
		if (!(ce->ce_flags & ZEND_ACC_LINKED)) {
			SAVE_OPLINE();
			if (zend_do_link_class(ce, (OP2_TYPE == IS_CONST) ? Z_STR_P(RT_CONSTANT(opline, opline->op2)) : NULL) == FAILURE) {
				HANDLE_EXCEPTION();
			}
		}
		CACHE_PTR(opline->extended_value, ce);
	}
	Z_CE_P(EX_VAR(opline->result.var)) = ce;
	ZEND_VM_NEXT_OPCODE();
}

ZEND_VM_HANDLER(141, ZEND_DECLARE_FUNCTION, ANY, ANY)
{
	USE_OPLINE

	SAVE_OPLINE();
	do_bind_function(RT_CONSTANT(opline, opline->op1));
	ZEND_VM_NEXT_OPCODE_CHECK_EXCEPTION();
}

ZEND_VM_HANDLER(105, ZEND_TICKS, ANY, ANY, NUM)
{
	USE_OPLINE

	if ((uint32_t)++EG(ticks_count) >= opline->extended_value) {
		EG(ticks_count) = 0;
		if (zend_ticks_function) {
			SAVE_OPLINE();
			zend_ticks_function(opline->extended_value);
			ZEND_VM_NEXT_OPCODE_CHECK_EXCEPTION();
		}
	}
	ZEND_VM_NEXT_OPCODE();
}

ZEND_VM_HANDLER(138, ZEND_INSTANCEOF, TMPVAR|CV, UNUSED|CLASS_FETCH|CONST|VAR, CACHE_SLOT)
{
	USE_OPLINE
	zval *expr;
	zend_bool result;

	SAVE_OPLINE();
	expr = GET_OP1_ZVAL_PTR_UNDEF(BP_VAR_R);

ZEND_VM_C_LABEL(try_instanceof):
	if (Z_TYPE_P(expr) == IS_OBJECT) {
		zend_class_entry *ce;

		if (OP2_TYPE == IS_CONST) {
			ce = CACHED_PTR(opline->extended_value);
			if (UNEXPECTED(ce == NULL)) {
				ce = zend_fetch_class_by_name(Z_STR_P(RT_CONSTANT(opline, opline->op2)), Z_STR_P(RT_CONSTANT(opline, opline->op2) + 1), ZEND_FETCH_CLASS_NO_AUTOLOAD);
				if (EXPECTED(ce)) {
					CACHE_PTR(opline->extended_value, ce);
				}
			}
		} else if (OP2_TYPE == IS_UNUSED) {
			ce = zend_fetch_class(NULL, opline->op2.num);
			if (UNEXPECTED(ce == NULL)) {
				FREE_OP1();
				ZVAL_UNDEF(EX_VAR(opline->result.var));
				HANDLE_EXCEPTION();
			}
		} else {
			ce = Z_CE_P(EX_VAR(opline->op2.var));
		}
		result = ce && instanceof_function(Z_OBJCE_P(expr), ce);
	} else if ((OP1_TYPE & (IS_VAR|IS_CV)) && Z_TYPE_P(expr) == IS_REFERENCE) {
		expr = Z_REFVAL_P(expr);
		ZEND_VM_C_GOTO(try_instanceof);
	} else {
		if (OP1_TYPE == IS_CV && UNEXPECTED(Z_TYPE_P(expr) == IS_UNDEF)) {
			ZVAL_UNDEFINED_OP1();
		}
		result = 0;
	}
	FREE_OP1();
	ZEND_VM_SMART_BRANCH(result, 1);
}

ZEND_VM_HOT_HANDLER(104, ZEND_EXT_NOP, ANY, ANY)
{
	USE_OPLINE

	ZEND_VM_NEXT_OPCODE();
}

ZEND_VM_HOT_HANDLER(0, ZEND_NOP, ANY, ANY)
{
	USE_OPLINE

	ZEND_VM_NEXT_OPCODE();
}

ZEND_VM_HELPER(zend_dispatch_try_catch_finally_helper, ANY, ANY, uint32_t try_catch_offset, uint32_t op_num)
{
	/* May be NULL during generator closing (only finally blocks are executed) */
	zend_object *ex = EG(exception);

	/* Walk try/catch/finally structures upwards, performing the necessary actions */
	for (; try_catch_offset != (uint32_t) -1; try_catch_offset--) {
		zend_try_catch_element *try_catch =
			&EX(func)->op_array.try_catch_array[try_catch_offset];

		if (op_num < try_catch->catch_op && ex) {
			/* Go to catch block */
			cleanup_live_vars(execute_data, op_num, try_catch->catch_op);
			ZEND_VM_JMP_EX(&EX(func)->op_array.opcodes[try_catch->catch_op], 0);

		} else if (op_num < try_catch->finally_op) {
			if (ex && zend_is_unwind_exit(ex)) {
				/* Don't execute finally blocks on exit (for now) */
				continue;
			}

			/* Go to finally block */
			zval *fast_call = EX_VAR(EX(func)->op_array.opcodes[try_catch->finally_end].op1.var);
			cleanup_live_vars(execute_data, op_num, try_catch->finally_op);
			Z_OBJ_P(fast_call) = EG(exception);
			EG(exception) = NULL;
			Z_OPLINE_NUM_P(fast_call) = (uint32_t)-1;
			ZEND_VM_JMP_EX(&EX(func)->op_array.opcodes[try_catch->finally_op], 0);

		} else if (op_num < try_catch->finally_end) {
			zval *fast_call = EX_VAR(EX(func)->op_array.opcodes[try_catch->finally_end].op1.var);

			/* cleanup incomplete RETURN statement */
			if (Z_OPLINE_NUM_P(fast_call) != (uint32_t)-1
			 && (EX(func)->op_array.opcodes[Z_OPLINE_NUM_P(fast_call)].op2_type & (IS_TMP_VAR | IS_VAR))) {
				zval *return_value = EX_VAR(EX(func)->op_array.opcodes[Z_OPLINE_NUM_P(fast_call)].op2.var);

				zval_ptr_dtor(return_value);
			}

			/* Chain potential exception from wrapping finally block */
			if (Z_OBJ_P(fast_call)) {
				if (ex) {
					zend_exception_set_previous(ex, Z_OBJ_P(fast_call));
				} else {
					EG(exception) = Z_OBJ_P(fast_call);
				}
				ex = Z_OBJ_P(fast_call);
			}
		}
	}

	/* Uncaught exception */
	if (zend_observer_fcall_op_array_extension != -1) {
		zend_observer_fcall_end(execute_data, EX(return_value));
	}
	cleanup_live_vars(execute_data, op_num, 0);
	if (UNEXPECTED((EX_CALL_INFO() & ZEND_CALL_GENERATOR) != 0)) {
		zend_generator *generator = zend_get_running_generator(EXECUTE_DATA_C);
		zend_generator_close(generator, 1);
		ZEND_VM_RETURN();
	} else {
		/* We didn't execute RETURN, and have to initialize return_value */
		if (EX(return_value)) {
			ZVAL_UNDEF(EX(return_value));
		}
		ZEND_VM_DISPATCH_TO_HELPER(zend_leave_helper);
	}
}

ZEND_VM_HANDLER(149, ZEND_HANDLE_EXCEPTION, ANY, ANY)
{
	const zend_op *throw_op = EG(opline_before_exception);
	uint32_t throw_op_num = throw_op - EX(func)->op_array.opcodes;
	int i, current_try_catch_offset = -1;

	if ((throw_op->opcode == ZEND_FREE || throw_op->opcode == ZEND_FE_FREE)
		&& throw_op->extended_value & ZEND_FREE_ON_RETURN) {
		/* exceptions thrown because of loop var destruction on return/break/...
		 * are logically thrown at the end of the foreach loop, so adjust the
		 * throw_op_num.
		 */
		const zend_live_range *range = find_live_range(
			&EX(func)->op_array, throw_op_num, throw_op->op1.var);
		throw_op_num = range->end;
	}

	/* Find the innermost try/catch/finally the exception was thrown in */
	for (i = 0; i < EX(func)->op_array.last_try_catch; i++) {
		zend_try_catch_element *try_catch = &EX(func)->op_array.try_catch_array[i];
		if (try_catch->try_op > throw_op_num) {
			/* further blocks will not be relevant... */
			break;
		}
		if (throw_op_num < try_catch->catch_op || throw_op_num < try_catch->finally_end) {
			current_try_catch_offset = i;
		}
	}

	cleanup_unfinished_calls(execute_data, throw_op_num);

	if (throw_op->result_type & (IS_VAR | IS_TMP_VAR)) {
		switch (throw_op->opcode) {
			case ZEND_ADD_ARRAY_ELEMENT:
			case ZEND_ADD_ARRAY_UNPACK:
			case ZEND_ROPE_INIT:
			case ZEND_ROPE_ADD:
				break; /* exception while building structures, live range handling will free those */

			case ZEND_FETCH_CLASS:
			case ZEND_DECLARE_ANON_CLASS:
				break; /* return value is zend_class_entry pointer */

			default:
				/* smart branch opcodes may not initialize result */
				if (!zend_is_smart_branch(throw_op)) {
					zval_ptr_dtor_nogc(EX_VAR(throw_op->result.var));
				}
		}
	}

	ZEND_VM_DISPATCH_TO_HELPER(zend_dispatch_try_catch_finally_helper, try_catch_offset, current_try_catch_offset, op_num, throw_op_num);
}

ZEND_VM_HANDLER(150, ZEND_USER_OPCODE, ANY, ANY)
{
	USE_OPLINE
	int ret;

	SAVE_OPLINE();
	ret = zend_user_opcode_handlers[opline->opcode](execute_data);
	opline = EX(opline);

	switch (ret) {
		case ZEND_USER_OPCODE_CONTINUE:
			ZEND_VM_CONTINUE();
		case ZEND_USER_OPCODE_RETURN:
			if (UNEXPECTED((EX_CALL_INFO() & ZEND_CALL_GENERATOR) != 0)) {
				zend_generator *generator = zend_get_running_generator(EXECUTE_DATA_C);
				zend_generator_close(generator, 1);
				ZEND_VM_RETURN();
			} else {
				ZEND_VM_DISPATCH_TO_HELPER(zend_leave_helper);
			}
		case ZEND_USER_OPCODE_ENTER:
			ZEND_VM_ENTER();
		case ZEND_USER_OPCODE_LEAVE:
			ZEND_VM_LEAVE();
		case ZEND_USER_OPCODE_DISPATCH:
			ZEND_VM_DISPATCH(opline->opcode, opline);
		default:
			ZEND_VM_DISPATCH((zend_uchar)(ret & 0xff), opline);
	}
}

ZEND_VM_HANDLER(143, ZEND_DECLARE_CONST, CONST, CONST)
{
	USE_OPLINE
	zval *name;
	zval *val;
	zend_constant c;

	SAVE_OPLINE();
	name  = GET_OP1_ZVAL_PTR(BP_VAR_R);
	val   = GET_OP2_ZVAL_PTR(BP_VAR_R);

	ZVAL_COPY(&c.value, val);
	if (Z_OPT_CONSTANT(c.value)) {
		if (UNEXPECTED(zval_update_constant_ex(&c.value, EX(func)->op_array.scope) != SUCCESS)) {
			zval_ptr_dtor_nogc(&c.value);
			FREE_OP1();
			FREE_OP2();
			HANDLE_EXCEPTION();
		}
	}
	/* non persistent, case sensitive */
	ZEND_CONSTANT_SET_FLAGS(&c, CONST_CS, PHP_USER_CONSTANT);
	c.name = zend_string_copy(Z_STR_P(name));

	if (zend_register_constant(&c) == FAILURE) {
	}

	FREE_OP1();
	FREE_OP2();
	ZEND_VM_NEXT_OPCODE_CHECK_EXCEPTION();
}

ZEND_VM_HANDLER(142, ZEND_DECLARE_LAMBDA_FUNCTION, CONST, UNUSED, CACHE_SLOT)
{
	USE_OPLINE
	zend_function *func;
	zval *zfunc;
	zval *object;
	zend_class_entry *called_scope;

	func = CACHED_PTR(opline->extended_value);
	if (UNEXPECTED(func == NULL)) {
		zfunc = zend_hash_find_ex(EG(function_table), Z_STR_P(RT_CONSTANT(opline, opline->op1)), 1);
		ZEND_ASSERT(zfunc != NULL);
		func = Z_FUNC_P(zfunc);
		ZEND_ASSERT(func->type == ZEND_USER_FUNCTION);
		CACHE_PTR(opline->extended_value, func);
	}

	if (Z_TYPE(EX(This)) == IS_OBJECT) {
		called_scope = Z_OBJCE(EX(This));
		if (UNEXPECTED((func->common.fn_flags & ZEND_ACC_STATIC) ||
				(EX(func)->common.fn_flags & ZEND_ACC_STATIC))) {
			object = NULL;
		} else {
			object = &EX(This);
		}
	} else {
		called_scope = Z_CE(EX(This));
		object = NULL;
	}
	zend_create_closure(EX_VAR(opline->result.var), func,
		EX(func)->op_array.scope, called_scope, object);

	ZEND_VM_NEXT_OPCODE();
}

ZEND_VM_HANDLER(156, ZEND_SEPARATE, VAR, UNUSED)
{
	USE_OPLINE
	zval *var_ptr;

	var_ptr = EX_VAR(opline->op1.var);
	if (UNEXPECTED(Z_ISREF_P(var_ptr))) {
		if (UNEXPECTED(Z_REFCOUNT_P(var_ptr) == 1)) {
			ZVAL_UNREF(var_ptr);
		}
	}

	ZEND_VM_NEXT_OPCODE();
}

ZEND_VM_COLD_HELPER(zend_yield_in_closed_generator_helper, ANY, ANY)
{
	USE_OPLINE

	SAVE_OPLINE();
	zend_throw_error(NULL, "Cannot yield from finally in a force-closed generator");
	FREE_OP2();
	FREE_OP1();
	UNDEF_RESULT();
	HANDLE_EXCEPTION();
}

ZEND_VM_HANDLER(160, ZEND_YIELD, CONST|TMP|VAR|CV|UNUSED, CONST|TMPVAR|CV|UNUSED, SRC)
{
	USE_OPLINE

	zend_generator *generator = zend_get_running_generator(EXECUTE_DATA_C);

	SAVE_OPLINE();
	if (UNEXPECTED(generator->flags & ZEND_GENERATOR_FORCED_CLOSE)) {
		ZEND_VM_DISPATCH_TO_HELPER(zend_yield_in_closed_generator_helper);
	}

	/* Destroy the previously yielded value */
	zval_ptr_dtor(&generator->value);

	/* Destroy the previously yielded key */
	zval_ptr_dtor(&generator->key);

	/* Set the new yielded value */
	if (OP1_TYPE != IS_UNUSED) {
		if (UNEXPECTED(EX(func)->op_array.fn_flags & ZEND_ACC_RETURN_REFERENCE)) {
			/* Constants and temporary variables aren't yieldable by reference,
			 * but we still allow them with a notice. */
			if (OP1_TYPE & (IS_CONST|IS_TMP_VAR)) {
				zval *value;

				zend_error(E_NOTICE, "Only variable references should be yielded by reference");

				value = GET_OP1_ZVAL_PTR(BP_VAR_R);
				ZVAL_COPY_VALUE(&generator->value, value);
				if (OP1_TYPE == IS_CONST) {
					if (UNEXPECTED(Z_OPT_REFCOUNTED(generator->value))) {
						Z_ADDREF(generator->value);
					}
				}
			} else {
				zval *value_ptr = GET_OP1_ZVAL_PTR_PTR(BP_VAR_W);

				/* If a function call result is yielded and the function did
				 * not return by reference we throw a notice. */
				do {
					if (OP1_TYPE == IS_VAR) {
						ZEND_ASSERT(value_ptr != &EG(uninitialized_zval));
						if (opline->extended_value == ZEND_RETURNS_FUNCTION
						 && !Z_ISREF_P(value_ptr)) {
							zend_error(E_NOTICE, "Only variable references should be yielded by reference");
							ZVAL_COPY(&generator->value, value_ptr);
							break;
						}
					}
					if (Z_ISREF_P(value_ptr)) {
						Z_ADDREF_P(value_ptr);
					} else {
						ZVAL_MAKE_REF_EX(value_ptr, 2);
					}
					ZVAL_REF(&generator->value, Z_REF_P(value_ptr));
				} while (0);

				FREE_OP1_VAR_PTR();
			}
		} else {
			zval *value = GET_OP1_ZVAL_PTR(BP_VAR_R);

			/* Consts, temporary variables and references need copying */
			if (OP1_TYPE == IS_CONST) {
				ZVAL_COPY_VALUE(&generator->value, value);
				if (UNEXPECTED(Z_OPT_REFCOUNTED(generator->value))) {
					Z_ADDREF(generator->value);
				}
			} else if (OP1_TYPE == IS_TMP_VAR) {
				ZVAL_COPY_VALUE(&generator->value, value);
            } else if ((OP1_TYPE & (IS_VAR|IS_CV)) && Z_ISREF_P(value)) {
				ZVAL_COPY(&generator->value, Z_REFVAL_P(value));
				FREE_OP1_IF_VAR();
			} else {
				ZVAL_COPY_VALUE(&generator->value, value);
				if (OP1_TYPE == IS_CV) {
					if (Z_OPT_REFCOUNTED_P(value)) Z_ADDREF_P(value);
				}
			}
		}
	} else {
		/* If no value was specified yield null */
		ZVAL_NULL(&generator->value);
	}

	/* Set the new yielded key */
	if (OP2_TYPE != IS_UNUSED) {
		zval *key = GET_OP2_ZVAL_PTR(BP_VAR_R);
		if ((OP2_TYPE & (IS_CV|IS_VAR)) && UNEXPECTED(Z_TYPE_P(key)) == IS_REFERENCE) {
			key = Z_REFVAL_P(key);
		}
		ZVAL_COPY(&generator->key, key);
		FREE_OP2();

		if (Z_TYPE(generator->key) == IS_LONG
		    && Z_LVAL(generator->key) > generator->largest_used_integer_key
		) {
			generator->largest_used_integer_key = Z_LVAL(generator->key);
		}
	} else {
		/* If no key was specified we use auto-increment keys */
		generator->largest_used_integer_key++;
		ZVAL_LONG(&generator->key, generator->largest_used_integer_key);
	}

	if (RETURN_VALUE_USED(opline)) {
		/* If the return value of yield is used set the send
		 * target and initialize it to NULL */
		generator->send_target = EX_VAR(opline->result.var);
		ZVAL_NULL(generator->send_target);
	} else {
		generator->send_target = NULL;
	}

	/* We increment to the next op, so we are at the correct position when the
	 * generator is resumed. */
	ZEND_VM_INC_OPCODE();

	/* The GOTO VM uses a local opline variable. We need to set the opline
	 * variable in execute_data so we don't resume at an old position. */
	SAVE_OPLINE();

	ZEND_VM_RETURN();
}

ZEND_VM_HANDLER(166, ZEND_YIELD_FROM, CONST|TMPVAR|CV, ANY)
{
	USE_OPLINE
	zend_generator *generator = zend_get_running_generator(EXECUTE_DATA_C);
	zval *val;

	SAVE_OPLINE();
	val = GET_OP1_ZVAL_PTR(BP_VAR_R);

	if (UNEXPECTED(generator->flags & ZEND_GENERATOR_FORCED_CLOSE)) {
		zend_throw_error(NULL, "Cannot use \"yield from\" in a force-closed generator");
		FREE_OP1();
		UNDEF_RESULT();
		HANDLE_EXCEPTION();
	}

ZEND_VM_C_LABEL(yield_from_try_again):
	if (Z_TYPE_P(val) == IS_ARRAY) {
		ZVAL_COPY_VALUE(&generator->values, val);
		if (Z_OPT_REFCOUNTED_P(val)) {
			Z_ADDREF_P(val);
		}
		Z_FE_POS(generator->values) = 0;
		FREE_OP1();
	} else if (OP1_TYPE != IS_CONST && Z_TYPE_P(val) == IS_OBJECT && Z_OBJCE_P(val)->get_iterator) {
		zend_class_entry *ce = Z_OBJCE_P(val);
		if (ce == zend_ce_generator) {
			zend_generator *new_gen = (zend_generator *) Z_OBJ_P(val);

			Z_ADDREF_P(val);
			FREE_OP1();

			if (UNEXPECTED(new_gen->execute_data == NULL)) {
				zend_throw_error(NULL, "Generator passed to yield from was aborted without proper return and is unable to continue");
				zval_ptr_dtor(val);
				UNDEF_RESULT();
				HANDLE_EXCEPTION();
			} else if (Z_ISUNDEF(new_gen->retval)) {
				if (UNEXPECTED(zend_generator_get_current(new_gen) == generator)) {
					zend_throw_error(NULL, "Impossible to yield from the Generator being currently run");
					zval_ptr_dtor(val);
					UNDEF_RESULT();
					HANDLE_EXCEPTION();
				} else {
					zend_generator_yield_from(generator, new_gen);
				}
			} else {
				if (RETURN_VALUE_USED(opline)) {
					ZVAL_COPY(EX_VAR(opline->result.var), &new_gen->retval);
				}
				ZEND_VM_NEXT_OPCODE();
			}
		} else {
			zend_object_iterator *iter = ce->get_iterator(ce, val, 0);
			FREE_OP1();

			if (UNEXPECTED(!iter) || UNEXPECTED(EG(exception))) {
				if (!EG(exception)) {
					zend_throw_error(NULL, "Object of type %s did not create an Iterator", ZSTR_VAL(ce->name));
				}
				UNDEF_RESULT();
				HANDLE_EXCEPTION();
			}

			iter->index = 0;
			if (iter->funcs->rewind) {
				iter->funcs->rewind(iter);
				if (UNEXPECTED(EG(exception) != NULL)) {
					OBJ_RELEASE(&iter->std);
					UNDEF_RESULT();
					HANDLE_EXCEPTION();
				}
			}

			ZVAL_OBJ(&generator->values, &iter->std);
		}
	} else if ((OP1_TYPE & (IS_VAR|IS_CV)) && Z_TYPE_P(val) == IS_REFERENCE) {
		val = Z_REFVAL_P(val);
		ZEND_VM_C_GOTO(yield_from_try_again);
	} else {
		zend_throw_error(NULL, "Can use \"yield from\" only with arrays and Traversables");
		FREE_OP1();
		UNDEF_RESULT();
		HANDLE_EXCEPTION();
	}

	/* This is the default return value
	 * when the expression is a Generator, it will be overwritten in zend_generator_resume() */
	if (RETURN_VALUE_USED(opline)) {
		ZVAL_NULL(EX_VAR(opline->result.var));
	}

	/* This generator has no send target (though the generator we delegate to might have one) */
	generator->send_target = NULL;

	/* We increment to the next op, so we are at the correct position when the
	 * generator is resumed. */
	ZEND_VM_INC_OPCODE();

	/* The GOTO VM uses a local opline variable. We need to set the opline
	 * variable in execute_data so we don't resume at an old position. */
	SAVE_OPLINE();

	ZEND_VM_RETURN();
}

ZEND_VM_HANDLER(159, ZEND_DISCARD_EXCEPTION, ANY, ANY)
{
	USE_OPLINE
	zval *fast_call = EX_VAR(opline->op1.var);
	SAVE_OPLINE();

	/* cleanup incomplete RETURN statement */
	if (Z_OPLINE_NUM_P(fast_call) != (uint32_t)-1
	 && (EX(func)->op_array.opcodes[Z_OPLINE_NUM_P(fast_call)].op2_type & (IS_TMP_VAR | IS_VAR))) {
		zval *return_value = EX_VAR(EX(func)->op_array.opcodes[Z_OPLINE_NUM_P(fast_call)].op2.var);

		zval_ptr_dtor(return_value);
	}

	/* cleanup delayed exception */
	if (Z_OBJ_P(fast_call) != NULL) {
		/* discard the previously thrown exception */
		OBJ_RELEASE(Z_OBJ_P(fast_call));
		Z_OBJ_P(fast_call) = NULL;
	}

	ZEND_VM_NEXT_OPCODE_CHECK_EXCEPTION();
}

ZEND_VM_HANDLER(162, ZEND_FAST_CALL, JMP_ADDR, ANY)
{
	USE_OPLINE
	zval *fast_call = EX_VAR(opline->result.var);

	Z_OBJ_P(fast_call) = NULL;
	/* set return address */
	Z_OPLINE_NUM_P(fast_call) = opline - EX(func)->op_array.opcodes;
	ZEND_VM_JMP_EX(OP_JMP_ADDR(opline, opline->op1), 0);
}

ZEND_VM_HANDLER(163, ZEND_FAST_RET, ANY, TRY_CATCH)
{
	USE_OPLINE
	zval *fast_call = EX_VAR(opline->op1.var);
	uint32_t current_try_catch_offset, current_op_num;

	if (Z_OPLINE_NUM_P(fast_call) != (uint32_t)-1) {
		const zend_op *fast_ret = EX(func)->op_array.opcodes + Z_OPLINE_NUM_P(fast_call);

		ZEND_VM_JMP_EX(fast_ret + 1, 0);
	}

	/* special case for unhandled exceptions */
	EG(exception) = Z_OBJ_P(fast_call);
	Z_OBJ_P(fast_call) = NULL;
	current_try_catch_offset = opline->op2.num;
	current_op_num = opline - EX(func)->op_array.opcodes;
	ZEND_VM_DISPATCH_TO_HELPER(zend_dispatch_try_catch_finally_helper, try_catch_offset, current_try_catch_offset, op_num, current_op_num);
}

ZEND_VM_HOT_HANDLER(168, ZEND_BIND_GLOBAL, CV, CONST, CACHE_SLOT)
{
	USE_OPLINE
	zend_string *varname;
	zval *value;
	zval *variable_ptr;
	uintptr_t idx;
	zend_reference *ref;

	ZEND_VM_REPEATABLE_OPCODE

	varname = Z_STR_P(GET_OP2_ZVAL_PTR(BP_VAR_R));

	/* We store "hash slot index" + 1 (NULL is a mark of uninitialized cache slot) */
	idx = (uintptr_t)CACHED_PTR(opline->extended_value) - 1;
	if (EXPECTED(idx < EG(symbol_table).nNumUsed * sizeof(Bucket))) {
		Bucket *p = (Bucket*)((char*)EG(symbol_table).arData + idx);

		if (EXPECTED(Z_TYPE(p->val) != IS_UNDEF) &&
	        (EXPECTED(p->key == varname) ||
	         (EXPECTED(p->h == ZSTR_H(varname)) &&
	          EXPECTED(p->key != NULL) &&
	          EXPECTED(zend_string_equal_content(p->key, varname))))) {

			value = (zval*)p; /* value = &p->val; */
			ZEND_VM_C_GOTO(check_indirect);
		}
	}

	value = zend_hash_find_ex(&EG(symbol_table), varname, 1);
	if (UNEXPECTED(value == NULL)) {
		value = zend_hash_add_new(&EG(symbol_table), varname, &EG(uninitialized_zval));
		idx = (char*)value - (char*)EG(symbol_table).arData;
		/* Store "hash slot index" + 1 (NULL is a mark of uninitialized cache slot) */
		CACHE_PTR(opline->extended_value, (void*)(idx + 1));
	} else {
		idx = (char*)value - (char*)EG(symbol_table).arData;
		/* Store "hash slot index" + 1 (NULL is a mark of uninitialized cache slot) */
		CACHE_PTR(opline->extended_value, (void*)(idx + 1));
ZEND_VM_C_LABEL(check_indirect):
		/* GLOBAL variable may be an INDIRECT pointer to CV */
		if (UNEXPECTED(Z_TYPE_P(value) == IS_INDIRECT)) {
			value = Z_INDIRECT_P(value);
			if (UNEXPECTED(Z_TYPE_P(value) == IS_UNDEF)) {
				ZVAL_NULL(value);
			}
		}
	}

	if (UNEXPECTED(!Z_ISREF_P(value))) {
		ZVAL_MAKE_REF_EX(value, 2);
		ref = Z_REF_P(value);
	} else {
		ref = Z_REF_P(value);
		GC_ADDREF(ref);
	}

	variable_ptr = GET_OP1_ZVAL_PTR_PTR_UNDEF(BP_VAR_W);

	if (UNEXPECTED(Z_REFCOUNTED_P(variable_ptr))) {
		zend_refcounted *garbage = Z_COUNTED_P(variable_ptr);

		ZVAL_REF(variable_ptr, ref);
		if (GC_DELREF(garbage) == 0) {
			SAVE_OPLINE();
			rc_dtor_func(garbage);
			if (UNEXPECTED(EG(exception))) {
				ZVAL_NULL(variable_ptr);
				HANDLE_EXCEPTION();
			}
		} else {
			gc_check_possible_root(garbage);
		}
	} else {
		ZVAL_REF(variable_ptr, ref);
	}

	ZEND_VM_REPEAT_OPCODE(ZEND_BIND_GLOBAL);
	ZEND_VM_NEXT_OPCODE();
}

ZEND_VM_COLD_CONST_HANDLER(121, ZEND_STRLEN, CONST|TMPVAR|CV, ANY)
{
	USE_OPLINE
	zval *value;

	value = GET_OP1_ZVAL_PTR_UNDEF(BP_VAR_R);
	if (EXPECTED(Z_TYPE_P(value) == IS_STRING)) {
		ZVAL_LONG(EX_VAR(opline->result.var), Z_STRLEN_P(value));
		FREE_OP1();
		ZEND_VM_NEXT_OPCODE();
	} else {
		zend_bool strict;

		if ((OP1_TYPE & (IS_VAR|IS_CV)) && Z_TYPE_P(value) == IS_REFERENCE) {
			value = Z_REFVAL_P(value);
			if (EXPECTED(Z_TYPE_P(value) == IS_STRING)) {
				ZVAL_LONG(EX_VAR(opline->result.var), Z_STRLEN_P(value));
				FREE_OP1();
				ZEND_VM_NEXT_OPCODE();
			}
		}

		SAVE_OPLINE();
		if (OP1_TYPE == IS_CV && UNEXPECTED(Z_TYPE_P(value) == IS_UNDEF)) {
			value = ZVAL_UNDEFINED_OP1();
		}
		strict = EX_USES_STRICT_TYPES();
		do {
			if (EXPECTED(!strict)) {
				zend_string *str;
				zval tmp;

				ZVAL_COPY(&tmp, value);
				if (zend_parse_arg_str_weak(&tmp, &str)) {
					ZVAL_LONG(EX_VAR(opline->result.var), ZSTR_LEN(str));
					zval_ptr_dtor(&tmp);
					break;
				}
				zval_ptr_dtor(&tmp);
			}
			if (!EG(exception)) {
				zend_type_error("strlen(): Argument #1 ($str) must be of type string, %s given", zend_zval_type_name(value));
			}
			ZVAL_UNDEF(EX_VAR(opline->result.var));
		} while (0);
	}
	FREE_OP1();
	ZEND_VM_NEXT_OPCODE_CHECK_EXCEPTION();
}

ZEND_VM_HOT_NOCONST_HANDLER(123, ZEND_TYPE_CHECK, CONST|TMPVAR|CV, ANY, TYPE_MASK)
{
	USE_OPLINE
	zval *value;
	int result = 0;

	value = GET_OP1_ZVAL_PTR_UNDEF(BP_VAR_R);
	if ((opline->extended_value >> (uint32_t)Z_TYPE_P(value)) & 1) {
ZEND_VM_C_LABEL(type_check_resource):
		if (opline->extended_value != MAY_BE_RESOURCE
		 || EXPECTED(NULL != zend_rsrc_list_get_rsrc_type(Z_RES_P(value)))) {
			result = 1;
		}
	} else if ((OP1_TYPE & (IS_CV|IS_VAR)) && Z_ISREF_P(value)) {
		value = Z_REFVAL_P(value);
		if ((opline->extended_value >> (uint32_t)Z_TYPE_P(value)) & 1) {
			ZEND_VM_C_GOTO(type_check_resource);
		}
	} else if (OP1_TYPE == IS_CV && UNEXPECTED(Z_TYPE_P(value) == IS_UNDEF)) {
		result = ((1 << IS_NULL) & opline->extended_value) != 0;
		SAVE_OPLINE();
		ZVAL_UNDEFINED_OP1();
		if (UNEXPECTED(EG(exception))) {
			ZVAL_UNDEF(EX_VAR(opline->result.var));
			HANDLE_EXCEPTION();
		}
	}
	if (OP1_TYPE & (IS_TMP_VAR|IS_VAR)) {
		SAVE_OPLINE();
		FREE_OP1();
		ZEND_VM_SMART_BRANCH(result, 1);
	} else {
		ZEND_VM_SMART_BRANCH(result, 0);
	}
}

ZEND_VM_HOT_HANDLER(122, ZEND_DEFINED, CONST, ANY, CACHE_SLOT)
{
	USE_OPLINE
	zend_constant *c;

	c = CACHED_PTR(opline->extended_value);
	if (EXPECTED(c != NULL)) {
		if (!IS_SPECIAL_CACHE_VAL(c)) {
ZEND_VM_C_LABEL(defined_true):
			ZEND_VM_SMART_BRANCH_TRUE();
		} else if (EXPECTED(zend_hash_num_elements(EG(zend_constants)) == DECODE_SPECIAL_CACHE_NUM(c))) {
ZEND_VM_C_LABEL(defined_false):
			ZEND_VM_SMART_BRANCH_FALSE();
		}
	}
	if (zend_quick_check_constant(RT_CONSTANT(opline, opline->op1) OPLINE_CC EXECUTE_DATA_CC) != SUCCESS) {
		CACHE_PTR(opline->extended_value, ENCODE_SPECIAL_CACHE_NUM(zend_hash_num_elements(EG(zend_constants))));
		ZEND_VM_C_GOTO(defined_false);
	} else {
		ZEND_VM_C_GOTO(defined_true);
	}
}

ZEND_VM_HANDLER(151, ZEND_ASSERT_CHECK, ANY, JMP_ADDR)
{
	USE_OPLINE

	if (EG(assertions) <= 0) {
		zend_op *target = OP_JMP_ADDR(opline, opline->op2);
		if (RETURN_VALUE_USED(opline)) {
			ZVAL_TRUE(EX_VAR(opline->result.var));
		}
		ZEND_VM_JMP_EX(target, 0);
	} else {
		ZEND_VM_NEXT_OPCODE();
	}
}

ZEND_VM_HANDLER(157, ZEND_FETCH_CLASS_NAME, CV|TMPVAR|UNUSED|CLASS_FETCH, ANY)
{
	uint32_t fetch_type;
	zend_class_entry *called_scope, *scope;
	USE_OPLINE

	if (OP1_TYPE != IS_UNUSED) {
		zval *op = GET_OP1_ZVAL_PTR(BP_VAR_R);
		SAVE_OPLINE();
		if (UNEXPECTED(Z_TYPE_P(op) != IS_OBJECT)) {
			ZVAL_DEREF(op);
			if (Z_TYPE_P(op) != IS_OBJECT) {
				zend_type_error("Cannot use \"::class\" on value of type %s", zend_zval_type_name(op));
				ZVAL_UNDEF(EX_VAR(opline->result.var));
				FREE_OP1();
				HANDLE_EXCEPTION();
			}
		}

		ZVAL_STR_COPY(EX_VAR(opline->result.var), Z_OBJCE_P(op)->name);
		FREE_OP1();
		ZEND_VM_NEXT_OPCODE_CHECK_EXCEPTION();
	}

	fetch_type = opline->op1.num;
	scope = EX(func)->op_array.scope;
	if (UNEXPECTED(scope == NULL)) {
		SAVE_OPLINE();
		zend_throw_error(NULL, "Cannot use \"%s\" in the global scope",
			fetch_type == ZEND_FETCH_CLASS_SELF ? "self" :
			fetch_type == ZEND_FETCH_CLASS_PARENT ? "parent" : "static");
		ZVAL_UNDEF(EX_VAR(opline->result.var));
		HANDLE_EXCEPTION();
	}

	switch (fetch_type) {
		case ZEND_FETCH_CLASS_SELF:
			ZVAL_STR_COPY(EX_VAR(opline->result.var), scope->name);
			break;
		case ZEND_FETCH_CLASS_PARENT:
			if (UNEXPECTED(scope->parent == NULL)) {
				SAVE_OPLINE();
				zend_throw_error(NULL,
					"Cannot use \"parent\" when current class scope has no parent");
				ZVAL_UNDEF(EX_VAR(opline->result.var));
				HANDLE_EXCEPTION();
			}
			ZVAL_STR_COPY(EX_VAR(opline->result.var), scope->parent->name);
			break;
		case ZEND_FETCH_CLASS_STATIC:
			if (Z_TYPE(EX(This)) == IS_OBJECT) {
				called_scope = Z_OBJCE(EX(This));
			} else {
				called_scope = Z_CE(EX(This));
			}
			ZVAL_STR_COPY(EX_VAR(opline->result.var), called_scope->name);
			break;
		EMPTY_SWITCH_DEFAULT_CASE()
	}
	ZEND_VM_NEXT_OPCODE();
}

ZEND_VM_HANDLER(158, ZEND_CALL_TRAMPOLINE, ANY, ANY, SPEC(OBSERVER))
{
	zend_array *args = NULL;
	zend_function *fbc = EX(func);
	zval *ret = EX(return_value);
	uint32_t call_info = EX_CALL_INFO() & (ZEND_CALL_NESTED | ZEND_CALL_TOP | ZEND_CALL_RELEASE_THIS | ZEND_CALL_HAS_EXTRA_NAMED_PARAMS);
	uint32_t num_args = EX_NUM_ARGS();
	zend_execute_data *call;

	SAVE_OPLINE();

	if (num_args) {
		zval *p = ZEND_CALL_ARG(execute_data, 1);
		zval *end = p + num_args;

		args = zend_new_array(num_args);
		zend_hash_real_init_packed(args);
		ZEND_HASH_FILL_PACKED(args) {
			do {
				ZEND_HASH_FILL_ADD(p);
				p++;
			} while (p != end);
		} ZEND_HASH_FILL_END();
	}

	call = execute_data;
	execute_data = EG(current_execute_data) = EX(prev_execute_data);

	call->func = (fbc->op_array.fn_flags & ZEND_ACC_STATIC) ? fbc->op_array.scope->__callstatic : fbc->op_array.scope->__call;
	ZEND_ASSERT(zend_vm_calc_used_stack(2, call->func) <= (size_t)(((char*)EG(vm_stack_end)) - (char*)call));
	ZEND_CALL_NUM_ARGS(call) = 2;

	ZVAL_STR(ZEND_CALL_ARG(call, 1), fbc->common.function_name);

	zval *call_args = ZEND_CALL_ARG(call, 2);
	if (args) {
		ZVAL_ARR(call_args, args);
	} else {
		ZVAL_EMPTY_ARRAY(call_args);
	}
	if (UNEXPECTED(call_info & ZEND_CALL_HAS_EXTRA_NAMED_PARAMS)) {
		if (zend_hash_num_elements(Z_ARRVAL_P(call_args)) == 0) {
			GC_ADDREF(call->extra_named_params);
			ZVAL_ARR(call_args, call->extra_named_params);
		} else {
			SEPARATE_ARRAY(call_args);
			zend_hash_copy(Z_ARRVAL_P(call_args), call->extra_named_params, zval_add_ref);
		}
	}
	zend_free_trampoline(fbc);
	fbc = call->func;

	if (EXPECTED(fbc->type == ZEND_USER_FUNCTION)) {
		if (UNEXPECTED(!RUN_TIME_CACHE(&fbc->op_array))) {
			init_func_run_time_cache(&fbc->op_array);
		}
		execute_data = call;
		i_init_func_execute_data(&fbc->op_array, ret, 0 EXECUTE_DATA_CC);
		ZEND_OBSERVER_FCALL_BEGIN(execute_data);
		if (EXPECTED(zend_execute_ex == execute_ex)) {
			LOAD_OPLINE_EX();
			ZEND_VM_ENTER_EX();
		} else {
			SAVE_OPLINE_EX();
			execute_data = EX(prev_execute_data);
			LOAD_OPLINE();
			ZEND_ADD_CALL_FLAG(call, ZEND_CALL_TOP);
			zend_execute_ex(call);
		}
	} else {
		zval retval;

		ZEND_ASSERT(fbc->type == ZEND_INTERNAL_FUNCTION);

		EG(current_execute_data) = call;

#if ZEND_DEBUG
		zend_bool should_throw = zend_internal_call_should_throw(fbc, call);
#endif

		if (ret == NULL) {
			ret = &retval;
		}

		ZVAL_NULL(ret);
		if (!zend_execute_internal) {
			/* saves one function call if zend_execute_internal is not used */
			fbc->internal_function.handler(call, ret);
		} else {
			zend_execute_internal(call, ret);
		}

#if ZEND_DEBUG
		if (!EG(exception) && call->func) {
			if (should_throw) {
				zend_internal_call_arginfo_violation(call->func);
			}
			ZEND_ASSERT(!(call->func->common.fn_flags & ZEND_ACC_HAS_RETURN_TYPE) ||
				zend_verify_internal_return_type(call->func, ret));
			ZEND_ASSERT((call->func->common.fn_flags & ZEND_ACC_RETURN_REFERENCE)
				? Z_ISREF_P(ret) : !Z_ISREF_P(ret));
		}
#endif

		EG(current_execute_data) = call->prev_execute_data;

		zend_vm_stack_free_args(call);
		if (ret == &retval) {
			zval_ptr_dtor(ret);
		}
	}

	execute_data = EG(current_execute_data);

	if (!EX(func) || !ZEND_USER_CODE(EX(func)->type) || (call_info & ZEND_CALL_TOP)) {
		ZEND_VM_RETURN();
	}

	if (UNEXPECTED(call_info & ZEND_CALL_RELEASE_THIS)) {
		zend_object *object = Z_OBJ(call->This);
		OBJ_RELEASE(object);
	}
	zend_vm_stack_free_call_frame(call);

	if (UNEXPECTED(EG(exception) != NULL)) {
		zend_rethrow_exception(execute_data);
		HANDLE_EXCEPTION_LEAVE();
	}

	LOAD_OPLINE();
	ZEND_VM_INC_OPCODE();
	ZEND_VM_LEAVE();
}

ZEND_VM_HANDLER(182, ZEND_BIND_LEXICAL, TMP, CV, REF)
{
	USE_OPLINE
	zval *closure, *var;

	closure = GET_OP1_ZVAL_PTR(BP_VAR_R);
	if (opline->extended_value & ZEND_BIND_REF) {
		/* By-ref binding */
		var = GET_OP2_ZVAL_PTR(BP_VAR_W);
		if (Z_ISREF_P(var)) {
			Z_ADDREF_P(var);
		} else {
			ZVAL_MAKE_REF_EX(var, 2);
		}
	} else {
		var = GET_OP2_ZVAL_PTR_UNDEF(BP_VAR_R);
		if (UNEXPECTED(Z_ISUNDEF_P(var)) && !(opline->extended_value & ZEND_BIND_IMPLICIT)) {
			SAVE_OPLINE();
			var = ZVAL_UNDEFINED_OP2();
			if (UNEXPECTED(EG(exception))) {
				HANDLE_EXCEPTION();
			}
		}
		ZVAL_DEREF(var);
		Z_TRY_ADDREF_P(var);
	}

	zend_closure_bind_var_ex(closure,
		(opline->extended_value & ~(ZEND_BIND_REF|ZEND_BIND_IMPLICIT)), var);
	ZEND_VM_NEXT_OPCODE();
}

ZEND_VM_HANDLER(183, ZEND_BIND_STATIC, CV, UNUSED, REF)
{
	USE_OPLINE
	HashTable *ht;
	zval *value;
	zval *variable_ptr;

	variable_ptr = GET_OP1_ZVAL_PTR_PTR_UNDEF(BP_VAR_W);

	ht = ZEND_MAP_PTR_GET(EX(func)->op_array.static_variables_ptr);
	if (!ht) {
		ZEND_ASSERT(EX(func)->op_array.fn_flags & (ZEND_ACC_IMMUTABLE|ZEND_ACC_PRELOADED));
		ht = zend_array_dup(EX(func)->op_array.static_variables);
		ZEND_MAP_PTR_SET(EX(func)->op_array.static_variables_ptr, ht);
	} else if (GC_REFCOUNT(ht) > 1) {
		if (!(GC_FLAGS(ht) & IS_ARRAY_IMMUTABLE)) {
			GC_DELREF(ht);
		}
		ht = zend_array_dup(ht);
		ZEND_MAP_PTR_SET(EX(func)->op_array.static_variables_ptr, ht);
	}

	value = (zval*)((char*)ht->arData + (opline->extended_value & ~(ZEND_BIND_REF|ZEND_BIND_IMPLICIT)));

	if (opline->extended_value & ZEND_BIND_REF) {
		if (Z_TYPE_P(value) == IS_CONSTANT_AST) {
			SAVE_OPLINE();
			if (UNEXPECTED(zval_update_constant_ex(value, EX(func)->op_array.scope) != SUCCESS)) {
				HANDLE_EXCEPTION();
			}
		}

		i_zval_ptr_dtor(variable_ptr);
		if (UNEXPECTED(!Z_ISREF_P(value))) {
			zend_reference *ref = (zend_reference*)emalloc(sizeof(zend_reference));
			GC_SET_REFCOUNT(ref, 2);
			GC_TYPE_INFO(ref) = GC_REFERENCE;
			ZVAL_COPY_VALUE(&ref->val, value);
			ref->sources.ptr = NULL;
			Z_REF_P(value) = ref;
			Z_TYPE_INFO_P(value) = IS_REFERENCE_EX;
			ZVAL_REF(variable_ptr, ref);
		} else {
			Z_ADDREF_P(value);
			ZVAL_REF(variable_ptr, Z_REF_P(value));
		}
	} else {
		i_zval_ptr_dtor(variable_ptr);
		ZVAL_COPY(variable_ptr, value);
	}

	ZEND_VM_NEXT_OPCODE();
}

ZEND_VM_HOT_HANDLER(184, ZEND_FETCH_THIS, UNUSED, UNUSED)
{
	USE_OPLINE

	if (EXPECTED(Z_TYPE(EX(This)) == IS_OBJECT)) {
		zval *result = EX_VAR(opline->result.var);

		ZVAL_OBJ(result, Z_OBJ(EX(This)));
		Z_ADDREF_P(result);
		ZEND_VM_NEXT_OPCODE();
	} else {
		ZEND_VM_DISPATCH_TO_HELPER(zend_this_not_in_object_context_helper);
	}
}

ZEND_VM_HANDLER(186, ZEND_ISSET_ISEMPTY_THIS, UNUSED, UNUSED)
{
	USE_OPLINE

	ZVAL_BOOL(EX_VAR(opline->result.var),
		(opline->extended_value & ZEND_ISEMPTY) ^
		 (Z_TYPE(EX(This)) == IS_OBJECT));
	ZEND_VM_NEXT_OPCODE();
}

ZEND_VM_HANDLER(49, ZEND_CHECK_VAR, CV, UNUSED)
{
	USE_OPLINE
	zval *op1 = EX_VAR(opline->op1.var);

	if (UNEXPECTED(Z_TYPE_INFO_P(op1) == IS_UNDEF)) {
		SAVE_OPLINE();
		ZVAL_UNDEFINED_OP1();
		ZEND_VM_NEXT_OPCODE_CHECK_EXCEPTION();
	}
	ZEND_VM_NEXT_OPCODE();
}

ZEND_VM_HANDLER(140, ZEND_MAKE_REF, VAR|CV, UNUSED)
{
	USE_OPLINE
	zval *op1 = EX_VAR(opline->op1.var);

	if (OP1_TYPE == IS_CV) {
		if (UNEXPECTED(Z_TYPE_P(op1) == IS_UNDEF)) {
			ZVAL_NEW_EMPTY_REF(op1);
			Z_SET_REFCOUNT_P(op1, 2);
			ZVAL_NULL(Z_REFVAL_P(op1));
			ZVAL_REF(EX_VAR(opline->result.var), Z_REF_P(op1));
		} else {
			if (Z_ISREF_P(op1)) {
				Z_ADDREF_P(op1);
			} else {
				ZVAL_MAKE_REF_EX(op1, 2);
			}
			ZVAL_REF(EX_VAR(opline->result.var), Z_REF_P(op1));
		}
	} else if (EXPECTED(Z_TYPE_P(op1) == IS_INDIRECT)) {
		op1 = Z_INDIRECT_P(op1);
		if (EXPECTED(!Z_ISREF_P(op1))) {
			ZVAL_MAKE_REF_EX(op1, 2);
		} else {
			GC_ADDREF(Z_REF_P(op1));
		}
		ZVAL_REF(EX_VAR(opline->result.var), Z_REF_P(op1));
	} else {
		ZVAL_COPY_VALUE(EX_VAR(opline->result.var), op1);
	}
	ZEND_VM_NEXT_OPCODE();
}

ZEND_VM_COLD_CONSTCONST_HANDLER(187, ZEND_SWITCH_LONG, CONST|TMPVARCV, CONST, JMP_ADDR)
{
	USE_OPLINE
	zval *op, *jump_zv;
	HashTable *jumptable;

	op = GET_OP1_ZVAL_PTR_UNDEF(BP_VAR_R);

	if (Z_TYPE_P(op) != IS_LONG) {
		ZVAL_DEREF(op);
		if (Z_TYPE_P(op) != IS_LONG) {
			/* Wrong type, fall back to ZEND_CASE chain */
			ZEND_VM_NEXT_OPCODE();
		}
	}

	jumptable = Z_ARRVAL_P(GET_OP2_ZVAL_PTR(BP_VAR_R));
	jump_zv = zend_hash_index_find(jumptable, Z_LVAL_P(op));
	if (jump_zv != NULL) {
		ZEND_VM_SET_RELATIVE_OPCODE(opline, Z_LVAL_P(jump_zv));
		ZEND_VM_CONTINUE();
	} else {
		/* default */
		ZEND_VM_SET_RELATIVE_OPCODE(opline, opline->extended_value);
		ZEND_VM_CONTINUE();
	}
}

ZEND_VM_COLD_CONSTCONST_HANDLER(188, ZEND_SWITCH_STRING, CONST|TMPVARCV, CONST, JMP_ADDR)
{
	USE_OPLINE
	zval *op, *jump_zv;
	HashTable *jumptable;

	op = GET_OP1_ZVAL_PTR_UNDEF(BP_VAR_R);

	if (Z_TYPE_P(op) != IS_STRING) {
		if (OP1_TYPE == IS_CONST) {
			/* Wrong type, fall back to ZEND_CASE chain */
			ZEND_VM_NEXT_OPCODE();
		} else {
			ZVAL_DEREF(op);
			if (Z_TYPE_P(op) != IS_STRING) {
				/* Wrong type, fall back to ZEND_CASE chain */
				ZEND_VM_NEXT_OPCODE();
			}
		}
	}

	jumptable = Z_ARRVAL_P(GET_OP2_ZVAL_PTR(BP_VAR_R));
	jump_zv = zend_hash_find_ex(jumptable, Z_STR_P(op), OP1_TYPE == IS_CONST);
	if (jump_zv != NULL) {
		ZEND_VM_SET_RELATIVE_OPCODE(opline, Z_LVAL_P(jump_zv));
		ZEND_VM_CONTINUE();
	} else {
		/* default */
		ZEND_VM_SET_RELATIVE_OPCODE(opline, opline->extended_value);
		ZEND_VM_CONTINUE();
	}
}

ZEND_VM_COLD_CONSTCONST_HANDLER(195, ZEND_MATCH, CONST|TMPVARCV, CONST, JMP_ADDR)
{
	USE_OPLINE
	zval *op, *jump_zv;
	HashTable *jumptable;

	op = GET_OP1_ZVAL_PTR_UNDEF(BP_VAR_R);
	jumptable = Z_ARRVAL_P(GET_OP2_ZVAL_PTR(BP_VAR_R));

ZEND_VM_C_LABEL(match_try_again):
	if (Z_TYPE_P(op) == IS_LONG) {
		jump_zv = zend_hash_index_find(jumptable, Z_LVAL_P(op));
	} else if (Z_TYPE_P(op) == IS_STRING) {
		jump_zv = zend_hash_find_ex(jumptable, Z_STR_P(op), OP1_TYPE == IS_CONST);
	} else if (Z_TYPE_P(op) == IS_REFERENCE) {
		op = Z_REFVAL_P(op);
		ZEND_VM_C_GOTO(match_try_again);
	} else {
		if (UNEXPECTED((OP1_TYPE & IS_CV) && Z_TYPE_P(op) == IS_UNDEF)) {
			SAVE_OPLINE();
			op = ZVAL_UNDEFINED_OP1();
			if (UNEXPECTED(EG(exception))) {
				HANDLE_EXCEPTION();
			}
			ZEND_VM_C_GOTO(match_try_again);
		}

		ZEND_VM_C_GOTO(default_branch);
	}

	if (jump_zv != NULL) {
		ZEND_VM_SET_RELATIVE_OPCODE(opline, Z_LVAL_P(jump_zv));
		ZEND_VM_CONTINUE();
	} else {
ZEND_VM_C_LABEL(default_branch):
		/* default */
		ZEND_VM_SET_RELATIVE_OPCODE(opline, opline->extended_value);
		ZEND_VM_CONTINUE();
	}
}

ZEND_VM_COLD_CONST_HANDLER(197, ZEND_MATCH_ERROR, CONST|TMPVARCV, UNUSED)
{
	USE_OPLINE
	zval *op;

	SAVE_OPLINE();
	op = GET_OP1_ZVAL_PTR_UNDEF(BP_VAR_R);
	zend_throw_exception_ex(zend_ce_unhandled_match_error, 0, "Unhandled match value of type %s", zend_zval_type_name(op));
	HANDLE_EXCEPTION();
}

ZEND_VM_COLD_CONSTCONST_HANDLER(189, ZEND_IN_ARRAY, CONST|TMP|VAR|CV, CONST, NUM)
{
	USE_OPLINE
	zval *op1;
	HashTable *ht = Z_ARRVAL_P(RT_CONSTANT(opline, opline->op2));
	zval *result;

	SAVE_OPLINE();
	op1 = GET_OP1_ZVAL_PTR_DEREF(BP_VAR_R);
	if (EXPECTED(Z_TYPE_P(op1) == IS_STRING)) {
		result = zend_hash_find_ex(ht, Z_STR_P(op1), OP1_TYPE == IS_CONST);
	} else if (opline->extended_value) {
		if (EXPECTED(Z_TYPE_P(op1) == IS_LONG)) {
			result = zend_hash_index_find(ht, Z_LVAL_P(op1));
		} else {
			result = NULL;
		}
	} else if (Z_TYPE_P(op1) <= IS_FALSE) {
		result = zend_hash_find_ex(ht, ZSTR_EMPTY_ALLOC(), 1);
	} else {
		zend_string *key;
		zval key_tmp, *val;

		result = NULL;
		ZEND_HASH_FOREACH_STR_KEY_VAL(ht, key, val) {
			ZVAL_STR(&key_tmp, key);
			if (zend_compare(op1, &key_tmp) == 0) {
				result = val;
				break;
			}
		} ZEND_HASH_FOREACH_END();
	}
	FREE_OP1();
	ZEND_VM_SMART_BRANCH(result, 1);
}

ZEND_VM_COLD_CONST_HANDLER(190, ZEND_COUNT, CONST|TMPVAR|CV, UNUSED)
{
	USE_OPLINE
	zval *op1;
	zend_long count;

	SAVE_OPLINE();
	op1 = GET_OP1_ZVAL_PTR_UNDEF(BP_VAR_R);

	while (1) {
		if (Z_TYPE_P(op1) == IS_ARRAY) {
			count = zend_array_count(Z_ARRVAL_P(op1));
			break;
		} else if (Z_TYPE_P(op1) == IS_OBJECT) {
			zend_object *zobj = Z_OBJ_P(op1);

			/* first, we check if the handler is defined */
			if (zobj->handlers->count_elements) {
				if (SUCCESS == zobj->handlers->count_elements(zobj, &count)) {
					break;
				}
				if (UNEXPECTED(EG(exception))) {
					count = 0;
					break;
				}
			}

			/* if not and the object implements Countable we call its count() method */
			if (zend_class_implements_interface(zobj->ce, zend_ce_countable)) {
				zval retval;

				zend_call_method_with_0_params(zobj, NULL, NULL, "count", &retval);
				count = zval_get_long(&retval);
				zval_ptr_dtor(&retval);
				break;
			}

			/* If There's no handler and it doesn't implement Countable then emit a TypeError */
		} else if ((OP1_TYPE & (IS_VAR|IS_CV)) != 0 && Z_TYPE_P(op1) == IS_REFERENCE) {
			op1 = Z_REFVAL_P(op1);
			continue;
		} else if (OP1_TYPE == IS_CV && UNEXPECTED(Z_TYPE_P(op1) == IS_UNDEF)) {
			ZVAL_UNDEFINED_OP1();
		}
		count = 0;
		zend_type_error("%s(): Argument #1 ($var) must be of type Countable|array, %s given", opline->extended_value ? "sizeof" : "count", zend_zval_type_name(op1));
		break;
	}

	ZVAL_LONG(EX_VAR(opline->result.var), count);
	FREE_OP1();
	ZEND_VM_NEXT_OPCODE_CHECK_EXCEPTION();
}

ZEND_VM_COLD_CONST_HANDLER(191, ZEND_GET_CLASS, UNUSED|CONST|TMPVAR|CV, UNUSED)
{
	USE_OPLINE

	if (OP1_TYPE == IS_UNUSED) {
		if (UNEXPECTED(!EX(func)->common.scope)) {
			SAVE_OPLINE();
			zend_throw_error(NULL, "get_class() without arguments must be called from within a class");
			ZVAL_UNDEF(EX_VAR(opline->result.var));
			HANDLE_EXCEPTION();
		} else {
			ZVAL_STR_COPY(EX_VAR(opline->result.var), EX(func)->common.scope->name);
			ZEND_VM_NEXT_OPCODE();
		}
	} else {
		zval *op1;

		SAVE_OPLINE();
		op1 = GET_OP1_ZVAL_PTR_UNDEF(BP_VAR_R);
		while (1) {
			if (Z_TYPE_P(op1) == IS_OBJECT) {
				ZVAL_STR_COPY(EX_VAR(opline->result.var), Z_OBJCE_P(op1)->name);
			} else if ((OP1_TYPE & (IS_VAR|IS_CV)) != 0 && Z_TYPE_P(op1) == IS_REFERENCE) {
				op1 = Z_REFVAL_P(op1);
				continue;
			} else {
				if (OP1_TYPE == IS_CV && UNEXPECTED(Z_TYPE_P(op1) == IS_UNDEF)) {
					ZVAL_UNDEFINED_OP1();
				}
				zend_type_error("get_class(): Argument #1 ($object) must be of type object, %s given", zend_zval_type_name(op1));
				ZVAL_UNDEF(EX_VAR(opline->result.var));
			}
			break;
		}
		FREE_OP1();
		ZEND_VM_NEXT_OPCODE_CHECK_EXCEPTION();
	}
}

ZEND_VM_HANDLER(192, ZEND_GET_CALLED_CLASS, UNUSED, UNUSED)
{
	USE_OPLINE

	if (Z_TYPE(EX(This)) == IS_OBJECT) {
		ZVAL_STR_COPY(EX_VAR(opline->result.var), Z_OBJCE(EX(This))->name);
	} else if (Z_CE(EX(This))) {
		ZVAL_STR_COPY(EX_VAR(opline->result.var), Z_CE(EX(This))->name);
	} else {
		ZEND_ASSERT(!EX(func)->common.scope);
		SAVE_OPLINE();
		zend_throw_error(NULL, "get_called_class() must be called from within a class");
		ZVAL_UNDEF(EX_VAR(opline->result.var));
		HANDLE_EXCEPTION();
	}
	ZEND_VM_NEXT_OPCODE();
}

ZEND_VM_COLD_CONST_HANDLER(193, ZEND_GET_TYPE, CONST|TMP|VAR|CV, UNUSED)
{
	USE_OPLINE
	zval *op1;
	zend_string *type;

	SAVE_OPLINE();
	op1 = GET_OP1_ZVAL_PTR_DEREF(BP_VAR_R);
	type = zend_zval_get_legacy_type(op1);
	if (EXPECTED(type)) {
		ZVAL_INTERNED_STR(EX_VAR(opline->result.var), type);
	} else {
		ZVAL_STRING(EX_VAR(opline->result.var), "unknown type");
	}
	FREE_OP1();
	ZEND_VM_NEXT_OPCODE_CHECK_EXCEPTION();
}

ZEND_VM_HANDLER(171, ZEND_FUNC_NUM_ARGS, UNUSED, UNUSED)
{
	USE_OPLINE

	ZVAL_LONG(EX_VAR(opline->result.var), EX_NUM_ARGS());
	ZEND_VM_NEXT_OPCODE();
}

ZEND_VM_HANDLER(172, ZEND_FUNC_GET_ARGS, UNUSED|CONST, UNUSED)
{
	USE_OPLINE
	zend_array *ht;
	uint32_t arg_count, result_size, skip;

	arg_count = EX_NUM_ARGS();
	if (OP1_TYPE == IS_CONST) {
		skip = Z_LVAL_P(RT_CONSTANT(opline, opline->op1));
		if (arg_count < skip) {
			result_size = 0;
		} else {
			result_size = arg_count - skip;
		}
	} else {
		skip = 0;
		result_size = arg_count;
	}

	if (result_size) {
		uint32_t first_extra_arg = EX(func)->op_array.num_args;

		ht = zend_new_array(result_size);
		ZVAL_ARR(EX_VAR(opline->result.var), ht);
		zend_hash_real_init_packed(ht);
		ZEND_HASH_FILL_PACKED(ht) {
			zval *p, *q;
			uint32_t i = skip;
			p = EX_VAR_NUM(i);
			if (arg_count > first_extra_arg) {
				while (i < first_extra_arg) {
					q = p;
					if (EXPECTED(Z_TYPE_INFO_P(q) != IS_UNDEF)) {
						ZVAL_DEREF(q);
						if (Z_OPT_REFCOUNTED_P(q)) {
							Z_ADDREF_P(q);
						}
						ZEND_HASH_FILL_SET(q);
					} else {
						ZEND_HASH_FILL_SET_NULL();
					}
					ZEND_HASH_FILL_NEXT();
					p++;
					i++;
				}
				if (skip < first_extra_arg) {
					skip = 0;
				} else {
					skip -= first_extra_arg;
				}
				p = EX_VAR_NUM(EX(func)->op_array.last_var + EX(func)->op_array.T + skip);
			}
			while (i < arg_count) {
				q = p;
				if (EXPECTED(Z_TYPE_INFO_P(q) != IS_UNDEF)) {
					ZVAL_DEREF(q);
					if (Z_OPT_REFCOUNTED_P(q)) {
						Z_ADDREF_P(q);
					}
					ZEND_HASH_FILL_SET(q);
				} else {
					ZEND_HASH_FILL_SET_NULL();
				}
				ZEND_HASH_FILL_NEXT();
				p++;
				i++;
			}
		} ZEND_HASH_FILL_END();
		ht->nNumOfElements = result_size;
	} else {
		ZVAL_EMPTY_ARRAY(EX_VAR(opline->result.var));
	}
	ZEND_VM_NEXT_OPCODE();
}

ZEND_VM_HANDLER(167, ZEND_COPY_TMP, TMPVAR, UNUSED)
{
	USE_OPLINE
	zval *value = GET_OP1_ZVAL_PTR(BP_VAR_R);
	zval *result = EX_VAR(opline->result.var);
	ZVAL_COPY(result, value);
	ZEND_VM_NEXT_OPCODE();
}

ZEND_VM_HOT_TYPE_SPEC_HANDLER(ZEND_JMP, (OP_JMP_ADDR(op, op->op1) > op), ZEND_JMP_FORWARD, JMP_ADDR, ANY)
{
	USE_OPLINE

	OPLINE = OP_JMP_ADDR(opline, opline->op1);
	ZEND_VM_CONTINUE();
}

ZEND_VM_HOT_TYPE_SPEC_HANDLER(ZEND_ADD, (res_info == MAY_BE_LONG && op1_info == MAY_BE_LONG && op2_info == MAY_BE_LONG), ZEND_ADD_LONG_NO_OVERFLOW, CONST|TMPVARCV, CONST|TMPVARCV, SPEC(NO_CONST_CONST,COMMUTATIVE))
{
	USE_OPLINE
	zval *op1, *op2, *result;

	op1 = GET_OP1_ZVAL_PTR_UNDEF(BP_VAR_R);
	op2 = GET_OP2_ZVAL_PTR_UNDEF(BP_VAR_R);
	result = EX_VAR(opline->result.var);
	ZVAL_LONG(result, Z_LVAL_P(op1) + Z_LVAL_P(op2));
	ZEND_VM_NEXT_OPCODE();
}

ZEND_VM_HOT_TYPE_SPEC_HANDLER(ZEND_ADD, (op1_info == MAY_BE_LONG && op2_info == MAY_BE_LONG), ZEND_ADD_LONG, CONST|TMPVARCV, CONST|TMPVARCV, SPEC(NO_CONST_CONST,COMMUTATIVE))
{
	USE_OPLINE
	zval *op1, *op2, *result;

	op1 = GET_OP1_ZVAL_PTR_UNDEF(BP_VAR_R);
	op2 = GET_OP2_ZVAL_PTR_UNDEF(BP_VAR_R);
	result = EX_VAR(opline->result.var);
	fast_long_add_function(result, op1, op2);
	ZEND_VM_NEXT_OPCODE();
}

ZEND_VM_HOT_TYPE_SPEC_HANDLER(ZEND_ADD, (op1_info == MAY_BE_DOUBLE && op2_info == MAY_BE_DOUBLE), ZEND_ADD_DOUBLE, CONST|TMPVARCV, CONST|TMPVARCV, SPEC(NO_CONST_CONST,COMMUTATIVE))
{
	USE_OPLINE
	zval *op1, *op2, *result;

	op1 = GET_OP1_ZVAL_PTR_UNDEF(BP_VAR_R);
	op2 = GET_OP2_ZVAL_PTR_UNDEF(BP_VAR_R);
	result = EX_VAR(opline->result.var);
	ZVAL_DOUBLE(result, Z_DVAL_P(op1) + Z_DVAL_P(op2));
	ZEND_VM_NEXT_OPCODE();
}

ZEND_VM_HOT_TYPE_SPEC_HANDLER(ZEND_SUB, (res_info == MAY_BE_LONG && op1_info == MAY_BE_LONG && op2_info == MAY_BE_LONG), ZEND_SUB_LONG_NO_OVERFLOW, CONST|TMPVARCV, CONST|TMPVARCV, SPEC(NO_CONST_CONST))
{
	USE_OPLINE
	zval *op1, *op2, *result;

	op1 = GET_OP1_ZVAL_PTR_UNDEF(BP_VAR_R);
	op2 = GET_OP2_ZVAL_PTR_UNDEF(BP_VAR_R);
	result = EX_VAR(opline->result.var);
	ZVAL_LONG(result, Z_LVAL_P(op1) - Z_LVAL_P(op2));
	ZEND_VM_NEXT_OPCODE();
}

ZEND_VM_HOT_TYPE_SPEC_HANDLER(ZEND_SUB, (op1_info == MAY_BE_LONG && op2_info == MAY_BE_LONG), ZEND_SUB_LONG, CONST|TMPVARCV, CONST|TMPVARCV, SPEC(NO_CONST_CONST))
{
	USE_OPLINE
	zval *op1, *op2, *result;

	op1 = GET_OP1_ZVAL_PTR_UNDEF(BP_VAR_R);
	op2 = GET_OP2_ZVAL_PTR_UNDEF(BP_VAR_R);
	result = EX_VAR(opline->result.var);
	fast_long_sub_function(result, op1, op2);
	ZEND_VM_NEXT_OPCODE();
}

ZEND_VM_HOT_TYPE_SPEC_HANDLER(ZEND_SUB, (op1_info == MAY_BE_DOUBLE && op2_info == MAY_BE_DOUBLE), ZEND_SUB_DOUBLE, CONST|TMPVARCV, CONST|TMPVARCV, SPEC(NO_CONST_CONST))
{
	USE_OPLINE
	zval *op1, *op2, *result;

	op1 = GET_OP1_ZVAL_PTR_UNDEF(BP_VAR_R);
	op2 = GET_OP2_ZVAL_PTR_UNDEF(BP_VAR_R);
	result = EX_VAR(opline->result.var);
	ZVAL_DOUBLE(result, Z_DVAL_P(op1) - Z_DVAL_P(op2));
	ZEND_VM_NEXT_OPCODE();
}

ZEND_VM_HOT_TYPE_SPEC_HANDLER(ZEND_MUL, (res_info == MAY_BE_LONG && op1_info == MAY_BE_LONG && op2_info == MAY_BE_LONG), ZEND_MUL_LONG_NO_OVERFLOW, CONST|TMPVARCV, CONST|TMPVARCV, SPEC(NO_CONST_CONST,COMMUTATIVE))
{
	USE_OPLINE
	zval *op1, *op2, *result;

	op1 = GET_OP1_ZVAL_PTR_UNDEF(BP_VAR_R);
	op2 = GET_OP2_ZVAL_PTR_UNDEF(BP_VAR_R);
	result = EX_VAR(opline->result.var);
	ZVAL_LONG(result, Z_LVAL_P(op1) * Z_LVAL_P(op2));
	ZEND_VM_NEXT_OPCODE();
}

ZEND_VM_HOT_TYPE_SPEC_HANDLER(ZEND_MUL, (op1_info == MAY_BE_LONG && op2_info == MAY_BE_LONG), ZEND_MUL_LONG, CONST|TMPVARCV, CONST|TMPVARCV, SPEC(NO_CONST_CONST,COMMUTATIVE))
{
	USE_OPLINE
	zval *op1, *op2, *result;
	zend_long overflow;

	op1 = GET_OP1_ZVAL_PTR_UNDEF(BP_VAR_R);
	op2 = GET_OP2_ZVAL_PTR_UNDEF(BP_VAR_R);
	result = EX_VAR(opline->result.var);
	ZEND_SIGNED_MULTIPLY_LONG(Z_LVAL_P(op1), Z_LVAL_P(op2), Z_LVAL_P(result), Z_DVAL_P(result), overflow);
	Z_TYPE_INFO_P(result) = overflow ? IS_DOUBLE : IS_LONG;
	ZEND_VM_NEXT_OPCODE();
}

ZEND_VM_HOT_TYPE_SPEC_HANDLER(ZEND_MUL, (op1_info == MAY_BE_DOUBLE && op2_info == MAY_BE_DOUBLE), ZEND_MUL_DOUBLE, CONST|TMPVARCV, CONST|TMPVARCV, SPEC(NO_CONST_CONST,COMMUTATIVE))
{
	USE_OPLINE
	zval *op1, *op2, *result;

	op1 = GET_OP1_ZVAL_PTR_UNDEF(BP_VAR_R);
	op2 = GET_OP2_ZVAL_PTR_UNDEF(BP_VAR_R);
	result = EX_VAR(opline->result.var);
	ZVAL_DOUBLE(result, Z_DVAL_P(op1) * Z_DVAL_P(op2));
	ZEND_VM_NEXT_OPCODE();
}

ZEND_VM_HOT_TYPE_SPEC_HANDLER(ZEND_IS_EQUAL|ZEND_IS_IDENTICAL, (op1_info == MAY_BE_LONG && op2_info == MAY_BE_LONG), ZEND_IS_EQUAL_LONG, CONST|TMPVARCV, CONST|TMPVARCV, SPEC(SMART_BRANCH,NO_CONST_CONST,COMMUTATIVE))
{
	USE_OPLINE
	zval *op1, *op2;
	bool result;

	op1 = GET_OP1_ZVAL_PTR_UNDEF(BP_VAR_R);
	op2 = GET_OP2_ZVAL_PTR_UNDEF(BP_VAR_R);
	result = (Z_LVAL_P(op1) == Z_LVAL_P(op2));
	ZEND_VM_SMART_BRANCH(result, 0);
}

ZEND_VM_HOT_TYPE_SPEC_HANDLER(ZEND_IS_EQUAL|ZEND_IS_IDENTICAL, (op1_info == MAY_BE_DOUBLE && op2_info == MAY_BE_DOUBLE), ZEND_IS_EQUAL_DOUBLE, CONST|TMPVARCV, CONST|TMPVARCV, SPEC(SMART_BRANCH,NO_CONST_CONST,COMMUTATIVE))
{
	USE_OPLINE
	zval *op1, *op2;
	bool result;

	op1 = GET_OP1_ZVAL_PTR_UNDEF(BP_VAR_R);
	op2 = GET_OP2_ZVAL_PTR_UNDEF(BP_VAR_R);
	result = (Z_DVAL_P(op1) == Z_DVAL_P(op2));
	ZEND_VM_SMART_BRANCH(result, 0);
}

ZEND_VM_HOT_TYPE_SPEC_HANDLER(ZEND_IS_NOT_EQUAL|ZEND_IS_NOT_IDENTICAL, (op1_info == MAY_BE_LONG && op2_info == MAY_BE_LONG), ZEND_IS_NOT_EQUAL_LONG, CONST|TMPVARCV, CONST|TMPVARCV, SPEC(SMART_BRANCH,NO_CONST_CONST,COMMUTATIVE))
{
	USE_OPLINE
	zval *op1, *op2;
	bool result;

	op1 = GET_OP1_ZVAL_PTR_UNDEF(BP_VAR_R);
	op2 = GET_OP2_ZVAL_PTR_UNDEF(BP_VAR_R);
	result = (Z_LVAL_P(op1) != Z_LVAL_P(op2));
	ZEND_VM_SMART_BRANCH(result, 0);
}

ZEND_VM_HOT_TYPE_SPEC_HANDLER(ZEND_IS_NOT_EQUAL|ZEND_IS_NOT_IDENTICAL, (op1_info == MAY_BE_DOUBLE && op2_info == MAY_BE_DOUBLE), ZEND_IS_NOT_EQUAL_DOUBLE, CONST|TMPVARCV, CONST|TMPVARCV, SPEC(SMART_BRANCH,NO_CONST_CONST,COMMUTATIVE))
{
	USE_OPLINE
	zval *op1, *op2;
	bool result;

	op1 = GET_OP1_ZVAL_PTR_UNDEF(BP_VAR_R);
	op2 = GET_OP2_ZVAL_PTR_UNDEF(BP_VAR_R);
	result = (Z_DVAL_P(op1) != Z_DVAL_P(op2));
	ZEND_VM_SMART_BRANCH(result, 0);
}

ZEND_VM_TYPE_SPEC_HANDLER(ZEND_IS_IDENTICAL, op->op1_type == IS_CV && (op->op2_type & (IS_CONST|IS_CV)) && !(op1_info & (MAY_BE_UNDEF|MAY_BE_REF)) && !(op2_info & (MAY_BE_UNDEF|MAY_BE_REF)), ZEND_IS_IDENTICAL_NOTHROW, CV, CONST|CV, SPEC(COMMUTATIVE))
{
	/* This is declared below the specializations for MAY_BE_LONG/MAY_BE_DOUBLE so those will be used instead if possible. */
	/* This optimizes $x === SOME_CONST_EXPR and $x === $y for non-refs and non-undef, which can't throw. */
	/* (Infinite recursion when comparing arrays is an uncatchable fatal error) */
	USE_OPLINE
	zval *op1, *op2;
	zend_bool result;

	op1 = GET_OP1_ZVAL_PTR_UNDEF(BP_VAR_R);
	op2 = GET_OP2_ZVAL_PTR_UNDEF(BP_VAR_R);
	result = fast_is_identical_function(op1, op2);
	/* Free is a no-op for const/cv */
	ZEND_VM_SMART_BRANCH(result, 0);
}

ZEND_VM_TYPE_SPEC_HANDLER(ZEND_IS_NOT_IDENTICAL, op->op1_type == IS_CV && (op->op2_type & (IS_CONST|IS_CV)) && !(op1_info & (MAY_BE_UNDEF|MAY_BE_REF)) && !(op2_info & (MAY_BE_UNDEF|MAY_BE_REF)), ZEND_IS_NOT_IDENTICAL_NOTHROW, CV, CONST|CV, SPEC(COMMUTATIVE))
{
	USE_OPLINE
	zval *op1, *op2;
	zend_bool result;

	op1 = GET_OP1_ZVAL_PTR_UNDEF(BP_VAR_R);
	op2 = GET_OP2_ZVAL_PTR_UNDEF(BP_VAR_R);
	result = fast_is_identical_function(op1, op2);
	/* Free is a no-op for const/cv */
	ZEND_VM_SMART_BRANCH(!result, 0);
}

ZEND_VM_HOT_TYPE_SPEC_HANDLER(ZEND_IS_SMALLER, (op1_info == MAY_BE_LONG && op2_info == MAY_BE_LONG), ZEND_IS_SMALLER_LONG, CONST|TMPVARCV, CONST|TMPVARCV, SPEC(SMART_BRANCH,NO_CONST_CONST))
{
	USE_OPLINE
	zval *op1, *op2;
	bool result;

	op1 = GET_OP1_ZVAL_PTR_UNDEF(BP_VAR_R);
	op2 = GET_OP2_ZVAL_PTR_UNDEF(BP_VAR_R);
	result = (Z_LVAL_P(op1) < Z_LVAL_P(op2));
	ZEND_VM_SMART_BRANCH(result, 0);
}

ZEND_VM_HOT_TYPE_SPEC_HANDLER(ZEND_IS_SMALLER, (op1_info == MAY_BE_DOUBLE && op2_info == MAY_BE_DOUBLE), ZEND_IS_SMALLER_DOUBLE, CONST|TMPVARCV, CONST|TMPVARCV, SPEC(SMART_BRANCH,NO_CONST_CONST))
{
	USE_OPLINE
	zval *op1, *op2;
	bool result;

	op1 = GET_OP1_ZVAL_PTR_UNDEF(BP_VAR_R);
	op2 = GET_OP2_ZVAL_PTR_UNDEF(BP_VAR_R);
	result = (Z_DVAL_P(op1) < Z_DVAL_P(op2));
	ZEND_VM_SMART_BRANCH(result, 0);
}

ZEND_VM_HOT_TYPE_SPEC_HANDLER(ZEND_IS_SMALLER_OR_EQUAL, (op1_info == MAY_BE_LONG && op2_info == MAY_BE_LONG), ZEND_IS_SMALLER_OR_EQUAL_LONG, CONST|TMPVARCV, CONST|TMPVARCV, SPEC(SMART_BRANCH,NO_CONST_CONST))
{
	USE_OPLINE
	zval *op1, *op2;
	bool result;

	op1 = GET_OP1_ZVAL_PTR_UNDEF(BP_VAR_R);
	op2 = GET_OP2_ZVAL_PTR_UNDEF(BP_VAR_R);
	result = (Z_LVAL_P(op1) <= Z_LVAL_P(op2));
	ZEND_VM_SMART_BRANCH(result, 0);
}

ZEND_VM_HOT_TYPE_SPEC_HANDLER(ZEND_IS_SMALLER_OR_EQUAL, (op1_info == MAY_BE_DOUBLE && op2_info == MAY_BE_DOUBLE), ZEND_IS_SMALLER_OR_EQUAL_DOUBLE, CONST|TMPVARCV, CONST|TMPVARCV, SPEC(SMART_BRANCH,NO_CONST_CONST))
{
	USE_OPLINE
	zval *op1, *op2;
	bool result;

	op1 = GET_OP1_ZVAL_PTR_UNDEF(BP_VAR_R);
	op2 = GET_OP2_ZVAL_PTR_UNDEF(BP_VAR_R);
	result = (Z_DVAL_P(op1) <= Z_DVAL_P(op2));
	ZEND_VM_SMART_BRANCH(result, 0);
}

ZEND_VM_HOT_TYPE_SPEC_HANDLER(ZEND_PRE_INC, (res_info == MAY_BE_LONG && op1_info == MAY_BE_LONG), ZEND_PRE_INC_LONG_NO_OVERFLOW, CV, ANY, SPEC(RETVAL))
{
	USE_OPLINE
	zval *var_ptr;

	var_ptr = GET_OP1_ZVAL_PTR_PTR_UNDEF(BP_VAR_RW);
	Z_LVAL_P(var_ptr)++;
	if (UNEXPECTED(RETURN_VALUE_USED(opline))) {
		ZVAL_LONG(EX_VAR(opline->result.var), Z_LVAL_P(var_ptr));
	}
	ZEND_VM_NEXT_OPCODE();
}

ZEND_VM_HOT_TYPE_SPEC_HANDLER(ZEND_PRE_INC, (op1_info == MAY_BE_LONG), ZEND_PRE_INC_LONG, CV, ANY, SPEC(RETVAL))
{
	USE_OPLINE
	zval *var_ptr;

	var_ptr = GET_OP1_ZVAL_PTR_PTR_UNDEF(BP_VAR_RW);
	fast_long_increment_function(var_ptr);
	if (UNEXPECTED(RETURN_VALUE_USED(opline))) {
		ZVAL_COPY_VALUE(EX_VAR(opline->result.var), var_ptr);
	}
	ZEND_VM_NEXT_OPCODE();
}

ZEND_VM_HOT_TYPE_SPEC_HANDLER(ZEND_PRE_DEC, (res_info == MAY_BE_LONG && op1_info == MAY_BE_LONG), ZEND_PRE_DEC_LONG_NO_OVERFLOW, CV, ANY, SPEC(RETVAL))
{
	USE_OPLINE
	zval *var_ptr;

	var_ptr = GET_OP1_ZVAL_PTR_PTR_UNDEF(BP_VAR_RW);
	Z_LVAL_P(var_ptr)--;
	if (UNEXPECTED(RETURN_VALUE_USED(opline))) {
		ZVAL_LONG(EX_VAR(opline->result.var), Z_LVAL_P(var_ptr));
	}
	ZEND_VM_NEXT_OPCODE();
}

ZEND_VM_HOT_TYPE_SPEC_HANDLER(ZEND_PRE_DEC, (op1_info == MAY_BE_LONG), ZEND_PRE_DEC_LONG, CV, ANY, SPEC(RETVAL))
{
	USE_OPLINE
	zval *var_ptr;

	var_ptr = GET_OP1_ZVAL_PTR_PTR_UNDEF(BP_VAR_RW);
	fast_long_decrement_function(var_ptr);
	if (UNEXPECTED(RETURN_VALUE_USED(opline))) {
		ZVAL_COPY_VALUE(EX_VAR(opline->result.var), var_ptr);
	}
	ZEND_VM_NEXT_OPCODE();
}

ZEND_VM_HOT_TYPE_SPEC_HANDLER(ZEND_POST_INC, (res_info == MAY_BE_LONG && op1_info == MAY_BE_LONG), ZEND_POST_INC_LONG_NO_OVERFLOW, CV, ANY)
{
	USE_OPLINE
	zval *var_ptr;

	var_ptr = GET_OP1_ZVAL_PTR_PTR_UNDEF(BP_VAR_RW);
	ZVAL_LONG(EX_VAR(opline->result.var), Z_LVAL_P(var_ptr));
	Z_LVAL_P(var_ptr)++;
	ZEND_VM_NEXT_OPCODE();
}

ZEND_VM_HOT_TYPE_SPEC_HANDLER(ZEND_POST_INC, (op1_info == MAY_BE_LONG), ZEND_POST_INC_LONG, CV, ANY)
{
	USE_OPLINE
	zval *var_ptr;

	var_ptr = GET_OP1_ZVAL_PTR_PTR_UNDEF(BP_VAR_RW);
	ZVAL_LONG(EX_VAR(opline->result.var), Z_LVAL_P(var_ptr));
	fast_long_increment_function(var_ptr);
	ZEND_VM_NEXT_OPCODE();
}

ZEND_VM_HOT_TYPE_SPEC_HANDLER(ZEND_POST_DEC, (res_info == MAY_BE_LONG && op1_info == MAY_BE_LONG), ZEND_POST_DEC_LONG_NO_OVERFLOW, CV, ANY)
{
	USE_OPLINE
	zval *var_ptr;

	var_ptr = GET_OP1_ZVAL_PTR_PTR_UNDEF(BP_VAR_RW);
	ZVAL_LONG(EX_VAR(opline->result.var), Z_LVAL_P(var_ptr));
	Z_LVAL_P(var_ptr)--;
	ZEND_VM_NEXT_OPCODE();
}

ZEND_VM_HOT_TYPE_SPEC_HANDLER(ZEND_POST_DEC, (op1_info == MAY_BE_LONG), ZEND_POST_DEC_LONG, CV, ANY)
{
	USE_OPLINE
	zval *var_ptr;

	var_ptr = GET_OP1_ZVAL_PTR_PTR_UNDEF(BP_VAR_RW);
	ZVAL_LONG(EX_VAR(opline->result.var), Z_LVAL_P(var_ptr));
	fast_long_decrement_function(var_ptr);
	ZEND_VM_NEXT_OPCODE();
}

ZEND_VM_HOT_TYPE_SPEC_HANDLER(ZEND_QM_ASSIGN, (op1_info == MAY_BE_LONG), ZEND_QM_ASSIGN_LONG, CONST|TMPVARCV, ANY)
{
	USE_OPLINE
	zval *value;

	value = GET_OP1_ZVAL_PTR_UNDEF(BP_VAR_R);
	ZVAL_LONG(EX_VAR(opline->result.var), Z_LVAL_P(value));
	ZEND_VM_NEXT_OPCODE();
}

ZEND_VM_HOT_TYPE_SPEC_HANDLER(ZEND_QM_ASSIGN, (op1_info == MAY_BE_DOUBLE), ZEND_QM_ASSIGN_DOUBLE, CONST|TMPVARCV, ANY)
{
	USE_OPLINE
	zval *value;

	value = GET_OP1_ZVAL_PTR_UNDEF(BP_VAR_R);
	ZVAL_DOUBLE(EX_VAR(opline->result.var), Z_DVAL_P(value));
	ZEND_VM_NEXT_OPCODE();
}

ZEND_VM_HOT_TYPE_SPEC_HANDLER(ZEND_QM_ASSIGN, ((op->op1_type == IS_CONST) ? !Z_REFCOUNTED_P(RT_CONSTANT(op, op->op1)) : (!(op1_info & ((MAY_BE_ANY|MAY_BE_UNDEF)-(MAY_BE_NULL|MAY_BE_FALSE|MAY_BE_TRUE|MAY_BE_LONG|MAY_BE_DOUBLE))))), ZEND_QM_ASSIGN_NOREF, CONST|TMPVARCV, ANY)
{
	USE_OPLINE
	zval *value;

	value = GET_OP1_ZVAL_PTR_UNDEF(BP_VAR_R);
	ZVAL_COPY_VALUE(EX_VAR(opline->result.var), value);
	ZEND_VM_NEXT_OPCODE();
}

ZEND_VM_HOT_TYPE_SPEC_HANDLER(ZEND_FETCH_DIM_R, (!(op2_info & (MAY_BE_UNDEF|MAY_BE_NULL|MAY_BE_STRING|MAY_BE_ARRAY|MAY_BE_OBJECT|MAY_BE_RESOURCE|MAY_BE_REF))), ZEND_FETCH_DIM_R_INDEX, CONST|TMPVAR|CV, CONST|TMPVARCV, SPEC(NO_CONST_CONST))
{
	USE_OPLINE
	zval *container, *dim, *value;
	zend_long offset;
	HashTable *ht;

	container = GET_OP1_ZVAL_PTR_UNDEF(BP_VAR_R);
	dim = GET_OP2_ZVAL_PTR_UNDEF(BP_VAR_R);
	if (EXPECTED(Z_TYPE_P(container) == IS_ARRAY)) {
ZEND_VM_C_LABEL(fetch_dim_r_index_array):
		if (EXPECTED(Z_TYPE_P(dim) == IS_LONG)) {
			offset = Z_LVAL_P(dim);
		} else {
			offset = zval_get_long(dim);
		}
		ht = Z_ARRVAL_P(container);
		ZEND_HASH_INDEX_FIND(ht, offset, value, ZEND_VM_C_LABEL(fetch_dim_r_index_undef));
		ZVAL_COPY_DEREF(EX_VAR(opline->result.var), value);
		if (OP1_TYPE & (IS_TMP_VAR|IS_VAR)) {
			SAVE_OPLINE();
			FREE_OP1();
			ZEND_VM_NEXT_OPCODE_CHECK_EXCEPTION();
		} else {
			ZEND_VM_NEXT_OPCODE();
		}
	} else if (OP1_TYPE != IS_CONST && EXPECTED(Z_TYPE_P(container) == IS_REFERENCE)) {
		container = Z_REFVAL_P(container);
		if (EXPECTED(Z_TYPE_P(container) == IS_ARRAY)) {
			ZEND_VM_C_GOTO(fetch_dim_r_index_array);
		} else {
			ZEND_VM_C_GOTO(fetch_dim_r_index_slow);
		}
	} else {
ZEND_VM_C_LABEL(fetch_dim_r_index_slow):
		SAVE_OPLINE();
		if (OP2_TYPE == IS_CONST && Z_EXTRA_P(dim) == ZEND_EXTRA_VALUE) {
			dim++;
		}
		zend_fetch_dimension_address_read_R_slow(container, dim OPLINE_CC EXECUTE_DATA_CC);
		FREE_OP1();
		ZEND_VM_NEXT_OPCODE_CHECK_EXCEPTION();
	}

ZEND_VM_C_LABEL(fetch_dim_r_index_undef):
	ZVAL_NULL(EX_VAR(opline->result.var));
	SAVE_OPLINE();
	zend_undefined_offset(offset);
	FREE_OP1();
	ZEND_VM_NEXT_OPCODE_CHECK_EXCEPTION();
}

ZEND_VM_HOT_TYPE_SPEC_HANDLER(ZEND_SEND_VAR, op->op2_type == IS_UNUSED && (op1_info & (MAY_BE_UNDEF|MAY_BE_REF)) == 0, ZEND_SEND_VAR_SIMPLE, CV|VAR, NUM)
{
	USE_OPLINE
	zval *varptr, *arg;

	varptr = GET_OP1_ZVAL_PTR_UNDEF(BP_VAR_R);
	arg = ZEND_CALL_VAR(EX(call), opline->result.var);

	if (OP1_TYPE == IS_CV) {
		ZVAL_COPY(arg, varptr);
	} else /* if (OP1_TYPE == IS_VAR) */ {
		ZVAL_COPY_VALUE(arg, varptr);
	}

	ZEND_VM_NEXT_OPCODE();
}

ZEND_VM_HOT_TYPE_SPEC_HANDLER(ZEND_SEND_VAR_EX, op->op2_type == IS_UNUSED && op->op2.num <= MAX_ARG_FLAG_NUM && (op1_info & (MAY_BE_UNDEF|MAY_BE_REF)) == 0, ZEND_SEND_VAR_EX_SIMPLE, CV|VAR, UNUSED|NUM)
{
	USE_OPLINE
	zval *varptr, *arg;
	uint32_t arg_num = opline->op2.num;

	if (QUICK_ARG_SHOULD_BE_SENT_BY_REF(EX(call)->func, arg_num)) {
		ZEND_VM_DISPATCH_TO_HANDLER(ZEND_SEND_REF);
	}

	varptr = GET_OP1_ZVAL_PTR_UNDEF(BP_VAR_R);
	arg = ZEND_CALL_VAR(EX(call), opline->result.var);

	if (OP1_TYPE == IS_CV) {
		ZVAL_COPY(arg, varptr);
	} else /* if (OP1_TYPE == IS_VAR) */ {
		ZVAL_COPY_VALUE(arg, varptr);
	}

	ZEND_VM_NEXT_OPCODE();
}

ZEND_VM_HOT_TYPE_SPEC_HANDLER(ZEND_SEND_VAL, op->op1_type == IS_CONST && op->op2_type == IS_UNUSED && !Z_REFCOUNTED_P(RT_CONSTANT(op, op->op1)), ZEND_SEND_VAL_SIMPLE, CONST, NUM)
{
	USE_OPLINE
	zval *value, *arg;

	value = GET_OP1_ZVAL_PTR(BP_VAR_R);
	arg = ZEND_CALL_VAR(EX(call), opline->result.var);
	ZVAL_COPY_VALUE(arg, value);
	ZEND_VM_NEXT_OPCODE();
}

ZEND_VM_HOT_TYPE_SPEC_HANDLER(ZEND_SEND_VAL_EX, op->op2_type == IS_UNUSED && op->op2.num <= MAX_ARG_FLAG_NUM && op->op1_type == IS_CONST && !Z_REFCOUNTED_P(RT_CONSTANT(op, op->op1)), ZEND_SEND_VAL_EX_SIMPLE, CONST, NUM)
{
	USE_OPLINE
	zval *value, *arg;
	uint32_t arg_num = opline->op2.num;

	arg = ZEND_CALL_VAR(EX(call), opline->result.var);
	if (QUICK_ARG_MUST_BE_SENT_BY_REF(EX(call)->func, arg_num)) {
		ZEND_VM_DISPATCH_TO_HELPER(zend_cannot_pass_by_ref_helper, _arg_num, arg_num, _arg, arg);
	}
	value = GET_OP1_ZVAL_PTR(BP_VAR_R);
	ZVAL_COPY_VALUE(arg, value);
	ZEND_VM_NEXT_OPCODE();
}

ZEND_VM_HOT_TYPE_SPEC_HANDLER(ZEND_FE_FETCH_R, op->op2_type == IS_CV && (op1_info & (MAY_BE_ANY|MAY_BE_REF)) == MAY_BE_ARRAY, ZEND_FE_FETCH_R_SIMPLE, VAR, CV, JMP_ADDR, SPEC(RETVAL))
{
	USE_OPLINE
	zval *array;
	zval *value, *variable_ptr;
	uint32_t value_type;
	HashTable *fe_ht;
	HashPosition pos;
	Bucket *p;

	array = EX_VAR(opline->op1.var);
	SAVE_OPLINE();
	fe_ht = Z_ARRVAL_P(array);
	pos = Z_FE_POS_P(array);
	p = fe_ht->arData + pos;
	while (1) {
		if (UNEXPECTED(pos >= fe_ht->nNumUsed)) {
			/* reached end of iteration */
			ZEND_VM_SET_RELATIVE_OPCODE(opline, opline->extended_value);
			ZEND_VM_CONTINUE();
		}
		pos++;
		value = &p->val;
		value_type = Z_TYPE_INFO_P(value);
		if (EXPECTED(value_type != IS_UNDEF)) {
			if (UNEXPECTED(value_type == IS_INDIRECT)) {
				value = Z_INDIRECT_P(value);
				value_type = Z_TYPE_INFO_P(value);
				if (EXPECTED(value_type != IS_UNDEF)) {
					break;
				}
			} else {
				break;
			}
		}
		p++;
	}
	Z_FE_POS_P(array) = pos;
	if (RETURN_VALUE_USED(opline)) {
		if (!p->key) {
			ZVAL_LONG(EX_VAR(opline->result.var), p->h);
		} else {
			ZVAL_STR_COPY(EX_VAR(opline->result.var), p->key);
		}
	}

	variable_ptr = EX_VAR(opline->op2.var);
	zend_assign_to_variable(variable_ptr, value, IS_CV, EX_USES_STRICT_TYPES());
	ZEND_VM_NEXT_OPCODE_CHECK_EXCEPTION();
}

ZEND_VM_DEFINE_OP(137, ZEND_OP_DATA);

ZEND_VM_HELPER(zend_interrupt_helper, ANY, ANY)
{
	EG(vm_interrupt) = 0;
	SAVE_OPLINE();
	if (EG(timed_out)) {
		zend_timeout();
	} else if (zend_interrupt_function) {
		zend_interrupt_function(execute_data);
		ZEND_VM_ENTER();
	}
	ZEND_VM_CONTINUE();
}<|MERGE_RESOLUTION|>--- conflicted
+++ resolved
@@ -6482,41 +6482,20 @@
 		FREE_OP1_IF_VAR();
 		ZEND_VM_NEXT_OPCODE();
 	} else if (OP1_TYPE != IS_CONST && EXPECTED(Z_TYPE_P(array_ptr) == IS_OBJECT)) {
-<<<<<<< HEAD
 		zend_object *zobj = Z_OBJ_P(array_ptr);
 		if (!zobj->ce->get_iterator) {
-			HashTable *properties;
-
-			result = EX_VAR(opline->result.var);
-			ZVAL_OBJ(result, zobj);
-			if (OP1_TYPE != IS_TMP_VAR) {
-				GC_ADDREF(zobj);
-			}
-			properties = zobj->properties;
+			HashTable *properties = zobj->properties;
 			if (properties) {
 				if (UNEXPECTED(GC_REFCOUNT(properties) > 1)) {
 					if (EXPECTED(!(GC_FLAGS(properties) & IS_ARRAY_IMMUTABLE))) {
 						GC_DELREF(properties);
 					}
 					properties = zobj->properties = zend_array_dup(properties);
-=======
-		if (!Z_OBJCE_P(array_ptr)->get_iterator) {
-			HashTable *properties;
-			if (Z_OBJ_P(array_ptr)->properties
-			 && UNEXPECTED(GC_REFCOUNT(Z_OBJ_P(array_ptr)->properties) > 1)) {
-				if (EXPECTED(!(GC_FLAGS(Z_OBJ_P(array_ptr)->properties) & IS_ARRAY_IMMUTABLE))) {
-					GC_DELREF(Z_OBJ_P(array_ptr)->properties);
->>>>>>> 15443f8a
 				}
 			} else {
 				properties = zobj->handlers->get_properties(zobj);
 			}
-<<<<<<< HEAD
-			Z_FE_ITER_P(EX_VAR(opline->result.var)) = zend_hash_iterator_add(properties, 0);
-=======
->>>>>>> 15443f8a
-
-			properties = Z_OBJPROP_P(array_ptr);
+
 			if (zend_hash_num_elements(properties) == 0) {
 				ZEND_VM_C_GOTO(fe_reset_r_empty);
 			}
@@ -6542,12 +6521,8 @@
 			}
 		}
 	} else {
-<<<<<<< HEAD
 		zend_error(E_WARNING, "foreach() argument must be of type array|object, %s given", zend_zval_type_name(array_ptr));
-=======
-		zend_error(E_WARNING, "Invalid argument supplied for foreach()");
 ZEND_VM_C_LABEL(fe_reset_r_empty):
->>>>>>> 15443f8a
 		ZVAL_UNDEF(EX_VAR(opline->result.var));
 		Z_FE_ITER_P(EX_VAR(opline->result.var)) = (uint32_t)-1;
 		FREE_OP1();
