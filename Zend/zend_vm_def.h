--- conflicted
+++ resolved
@@ -5631,12 +5631,8 @@
 		ZEND_VM_SET_OPCODE(&EX(op_array)->opcodes[opline->op2.opline_num]);
 		ZEND_VM_CONTINUE();
 	}
-<<<<<<< HEAD
-	EX(fast_ret) = opline + 1;
+	EX(fast_ret) = opline;
 	EX(delayed_exception) = NULL;
-=======
-	EX(fast_ret) = opline;
->>>>>>> ba1cf321
 	ZEND_VM_SET_OPCODE(opline->op1.jmp_addr);
 	ZEND_VM_CONTINUE();
 }
