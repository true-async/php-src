--- conflicted
+++ resolved
@@ -2621,7 +2621,6 @@
 		ZVAL_DEREF(value);
 	}
 
-<<<<<<< HEAD
 	if (OP2_TYPE == IS_CONST) {
 		name = Z_STR_P(property);
 	} else {
@@ -2633,14 +2632,11 @@
 		}
 	}
 
-	property = zobj->handlers->write_property(zobj, name, value, (OP2_TYPE == IS_CONST) ? CACHE_ADDR(opline->extended_value) : NULL);
+	value = zobj->handlers->write_property(zobj, name, value, (OP2_TYPE == IS_CONST) ? CACHE_ADDR(opline->extended_value) : NULL);
 
 	if (OP2_TYPE != IS_CONST) {
 		zend_tmp_string_release(tmp_name);
 	}
-=======
-	value = Z_OBJ_HT_P(object)->write_property(object, property, value, (OP2_TYPE == IS_CONST) ? CACHE_ADDR(opline->extended_value) : NULL);
->>>>>>> 7cf651c3
 
 ZEND_VM_C_LABEL(free_and_exit_assign_obj):
 	FREE_OP_DATA();
