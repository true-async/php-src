/*
   +----------------------------------------------------------------------+
   | Zend Engine                                                          |
   +----------------------------------------------------------------------+
   | Copyright (c) 1998-2016 Zend Technologies Ltd. (http://www.zend.com) |
   +----------------------------------------------------------------------+
   | This source file is subject to version 2.00 of the Zend license,     |
   | that is bundled with this package in the file LICENSE, and is        |
   | available through the world-wide-web at the following url:           |
   | http://www.zend.com/license/2_00.txt.                                |
   | If you did not receive a copy of the Zend license and are unable to  |
   | obtain it through the world-wide-web, please send a note to          |
   | license@zend.com so we can mail you a copy immediately.              |
   +----------------------------------------------------------------------+
   | Authors: Andi Gutmans <andi@zend.com>                                |
   |          Zeev Suraski <zeev@zend.com>                                |
   |          Dmitry Stogov <dmitry@zend.com>                             |
   +----------------------------------------------------------------------+
*/

/* $Id$ */

/* If you change this file, please regenerate the zend_vm_execute.h and
 * zend_vm_opcodes.h files by running:
 * php zend_vm_gen.php
 */

ZEND_VM_HANDLER(1, ZEND_ADD, CONST|TMPVAR|CV, CONST|TMPVAR|CV)
{
	USE_OPLINE
	zend_free_op free_op1, free_op2;
	zval *op1, *op2, *result;

	op1 = GET_OP1_ZVAL_PTR_UNDEF(BP_VAR_R);
	op2 = GET_OP2_ZVAL_PTR_UNDEF(BP_VAR_R);
	if (EXPECTED(Z_TYPE_INFO_P(op1) == IS_LONG)) {
		if (EXPECTED(Z_TYPE_INFO_P(op2) == IS_LONG)) {
			result = EX_VAR(opline->result.var);
			fast_long_add_function(result, op1, op2);
			ZEND_VM_NEXT_OPCODE();
		} else if (EXPECTED(Z_TYPE_INFO_P(op2) == IS_DOUBLE)) {
			result = EX_VAR(opline->result.var);
			ZVAL_DOUBLE(result, ((double)Z_LVAL_P(op1)) + Z_DVAL_P(op2));
			ZEND_VM_NEXT_OPCODE();
		}
	} else if (EXPECTED(Z_TYPE_INFO_P(op1) == IS_DOUBLE)) {
		if (EXPECTED(Z_TYPE_INFO_P(op2) == IS_DOUBLE)) {
			result = EX_VAR(opline->result.var);
			ZVAL_DOUBLE(result, Z_DVAL_P(op1) + Z_DVAL_P(op2));
			ZEND_VM_NEXT_OPCODE();
		} else if (EXPECTED(Z_TYPE_INFO_P(op2) == IS_LONG)) {
			result = EX_VAR(opline->result.var);
			ZVAL_DOUBLE(result, Z_DVAL_P(op1) + ((double)Z_LVAL_P(op2)));
			ZEND_VM_NEXT_OPCODE();
		}
	}

	SAVE_OPLINE();
	if (OP1_TYPE == IS_CV && UNEXPECTED(Z_TYPE_INFO_P(op1) == IS_UNDEF)) {
		op1 = GET_OP1_UNDEF_CV(op1, BP_VAR_R);
	}
	if (OP2_TYPE == IS_CV && UNEXPECTED(Z_TYPE_INFO_P(op2) == IS_UNDEF)) {
		op2 = GET_OP2_UNDEF_CV(op2, BP_VAR_R);
	}
	add_function(EX_VAR(opline->result.var), op1, op2);
	FREE_OP1();
	FREE_OP2();
	ZEND_VM_NEXT_OPCODE_CHECK_EXCEPTION();
}

ZEND_VM_HANDLER(2, ZEND_SUB, CONST|TMPVAR|CV, CONST|TMPVAR|CV)
{
	USE_OPLINE
	zend_free_op free_op1, free_op2;
	zval *op1, *op2, *result;

	op1 = GET_OP1_ZVAL_PTR_UNDEF(BP_VAR_R);
	op2 = GET_OP2_ZVAL_PTR_UNDEF(BP_VAR_R);
	if (EXPECTED(Z_TYPE_INFO_P(op1) == IS_LONG)) {
		if (EXPECTED(Z_TYPE_INFO_P(op2) == IS_LONG)) {
			result = EX_VAR(opline->result.var);
			fast_long_sub_function(result, op1, op2);
			ZEND_VM_NEXT_OPCODE();
		} else if (EXPECTED(Z_TYPE_INFO_P(op2) == IS_DOUBLE)) {
			result = EX_VAR(opline->result.var);
			ZVAL_DOUBLE(result, ((double)Z_LVAL_P(op1)) - Z_DVAL_P(op2));
			ZEND_VM_NEXT_OPCODE();
		}
	} else if (EXPECTED(Z_TYPE_INFO_P(op1) == IS_DOUBLE)) {
		if (EXPECTED(Z_TYPE_INFO_P(op2) == IS_DOUBLE)) {
			result = EX_VAR(opline->result.var);
			ZVAL_DOUBLE(result, Z_DVAL_P(op1) - Z_DVAL_P(op2));
			ZEND_VM_NEXT_OPCODE();
		} else if (EXPECTED(Z_TYPE_INFO_P(op2) == IS_LONG)) {
			result = EX_VAR(opline->result.var);
			ZVAL_DOUBLE(result, Z_DVAL_P(op1) - ((double)Z_LVAL_P(op2)));
			ZEND_VM_NEXT_OPCODE();
		}
	}

	SAVE_OPLINE();
	if (OP1_TYPE == IS_CV && UNEXPECTED(Z_TYPE_INFO_P(op1) == IS_UNDEF)) {
		op1 = GET_OP1_UNDEF_CV(op1, BP_VAR_R);
	}
	if (OP2_TYPE == IS_CV && UNEXPECTED(Z_TYPE_INFO_P(op2) == IS_UNDEF)) {
		op2 = GET_OP2_UNDEF_CV(op2, BP_VAR_R);
	}
	sub_function(EX_VAR(opline->result.var), op1, op2);
	FREE_OP1();
	FREE_OP2();
	ZEND_VM_NEXT_OPCODE_CHECK_EXCEPTION();
}

ZEND_VM_HANDLER(3, ZEND_MUL, CONST|TMPVAR|CV, CONST|TMPVAR|CV)
{
	USE_OPLINE
	zend_free_op free_op1, free_op2;
	zval *op1, *op2, *result;

	op1 = GET_OP1_ZVAL_PTR_UNDEF(BP_VAR_R);
	op2 = GET_OP2_ZVAL_PTR_UNDEF(BP_VAR_R);
	if (EXPECTED(Z_TYPE_INFO_P(op1) == IS_LONG)) {
		if (EXPECTED(Z_TYPE_INFO_P(op2) == IS_LONG)) {
			zend_long overflow;

			result = EX_VAR(opline->result.var);
			ZEND_SIGNED_MULTIPLY_LONG(Z_LVAL_P(op1), Z_LVAL_P(op2), Z_LVAL_P(result), Z_DVAL_P(result), overflow);
			Z_TYPE_INFO_P(result) = overflow ? IS_DOUBLE : IS_LONG;
			ZEND_VM_NEXT_OPCODE();
		} else if (EXPECTED(Z_TYPE_INFO_P(op2) == IS_DOUBLE)) {
			result = EX_VAR(opline->result.var);
			ZVAL_DOUBLE(result, ((double)Z_LVAL_P(op1)) * Z_DVAL_P(op2));
			ZEND_VM_NEXT_OPCODE();
		}
	} else if (EXPECTED(Z_TYPE_INFO_P(op1) == IS_DOUBLE)) {
		if (EXPECTED(Z_TYPE_INFO_P(op2) == IS_DOUBLE)) {
			result = EX_VAR(opline->result.var);
			ZVAL_DOUBLE(result, Z_DVAL_P(op1) * Z_DVAL_P(op2));
			ZEND_VM_NEXT_OPCODE();
		} else if (EXPECTED(Z_TYPE_INFO_P(op2) == IS_LONG)) {
			result = EX_VAR(opline->result.var);
			ZVAL_DOUBLE(result, Z_DVAL_P(op1) * ((double)Z_LVAL_P(op2)));
			ZEND_VM_NEXT_OPCODE();
		}
	}

	SAVE_OPLINE();
	if (OP1_TYPE == IS_CV && UNEXPECTED(Z_TYPE_INFO_P(op1) == IS_UNDEF)) {
		op1 = GET_OP1_UNDEF_CV(op1, BP_VAR_R);
	}
	if (OP2_TYPE == IS_CV && UNEXPECTED(Z_TYPE_INFO_P(op2) == IS_UNDEF)) {
		op2 = GET_OP2_UNDEF_CV(op2, BP_VAR_R);
	}
	mul_function(EX_VAR(opline->result.var), op1, op2);
	FREE_OP1();
	FREE_OP2();
	ZEND_VM_NEXT_OPCODE_CHECK_EXCEPTION();
}

ZEND_VM_HANDLER(4, ZEND_DIV, CONST|TMPVAR|CV, CONST|TMPVAR|CV)
{
	USE_OPLINE
	zend_free_op free_op1, free_op2;
	zval *op1, *op2;

	SAVE_OPLINE();
	op1 = GET_OP1_ZVAL_PTR(BP_VAR_R);
	op2 = GET_OP2_ZVAL_PTR(BP_VAR_R);
	fast_div_function(EX_VAR(opline->result.var), op1, op2);
	FREE_OP1();
	FREE_OP2();
	ZEND_VM_NEXT_OPCODE_CHECK_EXCEPTION();
}

ZEND_VM_HANDLER(5, ZEND_MOD, CONST|TMPVAR|CV, CONST|TMPVAR|CV)
{
	USE_OPLINE
	zend_free_op free_op1, free_op2;
	zval *op1, *op2, *result;

	op1 = GET_OP1_ZVAL_PTR_UNDEF(BP_VAR_R);
	op2 = GET_OP2_ZVAL_PTR_UNDEF(BP_VAR_R);
	if (EXPECTED(Z_TYPE_INFO_P(op1) == IS_LONG)) {
		if (EXPECTED(Z_TYPE_INFO_P(op2) == IS_LONG)) {
			result = EX_VAR(opline->result.var);
			if (UNEXPECTED(Z_LVAL_P(op2) == 0)) {
				SAVE_OPLINE();
				zend_throw_exception_ex(zend_ce_division_by_zero_error, 0, "Modulo by zero");
				HANDLE_EXCEPTION();
			} else if (UNEXPECTED(Z_LVAL_P(op2) == -1)) {
				/* Prevent overflow error/crash if op1==ZEND_LONG_MIN */
				ZVAL_LONG(result, 0);
			} else {
				ZVAL_LONG(result, Z_LVAL_P(op1) % Z_LVAL_P(op2));
			}
			ZEND_VM_NEXT_OPCODE();
		}
	}

	SAVE_OPLINE();
	if (OP1_TYPE == IS_CV && UNEXPECTED(Z_TYPE_INFO_P(op1) == IS_UNDEF)) {
		op1 = GET_OP1_UNDEF_CV(op1, BP_VAR_R);
	}
	if (OP2_TYPE == IS_CV && UNEXPECTED(Z_TYPE_INFO_P(op2) == IS_UNDEF)) {
		op2 = GET_OP2_UNDEF_CV(op2, BP_VAR_R);
	}
	mod_function(EX_VAR(opline->result.var), op1, op2);
	FREE_OP1();
	FREE_OP2();
	ZEND_VM_NEXT_OPCODE_CHECK_EXCEPTION();
}

ZEND_VM_HANDLER(6, ZEND_SL, CONST|TMPVAR|CV, CONST|TMPVAR|CV)
{
	USE_OPLINE
	zend_free_op free_op1, free_op2;
	zval *op1, *op2;

	SAVE_OPLINE();
	op1 = GET_OP1_ZVAL_PTR(BP_VAR_R);
	op2 = GET_OP2_ZVAL_PTR(BP_VAR_R);
	shift_left_function(EX_VAR(opline->result.var), op1, op2);
	FREE_OP1();
	FREE_OP2();
	ZEND_VM_NEXT_OPCODE_CHECK_EXCEPTION();
}

ZEND_VM_HANDLER(7, ZEND_SR, CONST|TMPVAR|CV, CONST|TMPVAR|CV)
{
	USE_OPLINE
	zend_free_op free_op1, free_op2;
	zval *op1, *op2;

	SAVE_OPLINE();
	op1 = GET_OP1_ZVAL_PTR(BP_VAR_R);
	op2 = GET_OP2_ZVAL_PTR(BP_VAR_R);
	shift_right_function(EX_VAR(opline->result.var), op1, op2);
	FREE_OP1();
	FREE_OP2();
	ZEND_VM_NEXT_OPCODE_CHECK_EXCEPTION();
}

ZEND_VM_HANDLER(166, ZEND_POW, CONST|TMPVAR|CV, CONST|TMPVAR|CV)
{
	USE_OPLINE
	zend_free_op free_op1, free_op2;
	zval *op1, *op2;

	SAVE_OPLINE();
	op1 = GET_OP1_ZVAL_PTR(BP_VAR_R);
	op2 = GET_OP2_ZVAL_PTR(BP_VAR_R);
	pow_function(EX_VAR(opline->result.var), op1, op2);
	FREE_OP1();
	FREE_OP2();
	ZEND_VM_NEXT_OPCODE_CHECK_EXCEPTION();
}

ZEND_VM_HANDLER(8, ZEND_CONCAT, CONST|TMPVAR|CV, CONST|TMPVAR|CV)
{
	USE_OPLINE
	zend_free_op free_op1, free_op2;
	zval *op1, *op2;

	SAVE_OPLINE();
	op1 = GET_OP1_ZVAL_PTR_UNDEF(BP_VAR_R);
	op2 = GET_OP2_ZVAL_PTR_UNDEF(BP_VAR_R);

	do {
		if ((OP1_TYPE == IS_CONST || EXPECTED(Z_TYPE_P(op1) == IS_STRING)) &&
		    (OP2_TYPE == IS_CONST || EXPECTED(Z_TYPE_P(op2) == IS_STRING))) {
			zend_string *op1_str = Z_STR_P(op1);
			zend_string *op2_str = Z_STR_P(op2);
			zend_string *str;

			if (OP1_TYPE != IS_CONST) {
				if (UNEXPECTED(ZSTR_LEN(op1_str) == 0)) {
					ZVAL_STR_COPY(EX_VAR(opline->result.var), op2_str);
					FREE_OP1();
					break;
				}
			}
			if (OP2_TYPE != IS_CONST) {
				if (UNEXPECTED(ZSTR_LEN(op2_str) == 0)) {
					ZVAL_STR_COPY(EX_VAR(opline->result.var), op1_str);
					FREE_OP1();
					break;
				}
			}
			if (OP1_TYPE != IS_CONST && OP1_TYPE != IS_CV &&
			    !ZSTR_IS_INTERNED(op1_str) && GC_REFCOUNT(op1_str) == 1) {
			    size_t len = ZSTR_LEN(op1_str);

				str = zend_string_realloc(op1_str, len + ZSTR_LEN(op2_str), 0);
				memcpy(ZSTR_VAL(str) + len, ZSTR_VAL(op2_str), ZSTR_LEN(op2_str)+1);
				ZVAL_NEW_STR(EX_VAR(opline->result.var), str);
				break;
			} else {
				str = zend_string_alloc(ZSTR_LEN(op1_str) + ZSTR_LEN(op2_str), 0);
				memcpy(ZSTR_VAL(str), ZSTR_VAL(op1_str), ZSTR_LEN(op1_str));
				memcpy(ZSTR_VAL(str) + ZSTR_LEN(op1_str), ZSTR_VAL(op2_str), ZSTR_LEN(op2_str)+1);
				ZVAL_NEW_STR(EX_VAR(opline->result.var), str);
			}
		} else {
			if (OP1_TYPE == IS_CV && UNEXPECTED(Z_TYPE_P(op1) == IS_UNDEF)) {
				op1 = GET_OP1_UNDEF_CV(op1, BP_VAR_R);
			}
			if (OP2_TYPE == IS_CV && UNEXPECTED(Z_TYPE_P(op2) == IS_UNDEF)) {
				op2 = GET_OP2_UNDEF_CV(op2, BP_VAR_R);
			}
			concat_function(EX_VAR(opline->result.var), op1, op2);
		}
		FREE_OP1();
	} while (0);
	FREE_OP2();
	ZEND_VM_NEXT_OPCODE_CHECK_EXCEPTION();
}

ZEND_VM_HANDLER(15, ZEND_IS_IDENTICAL, CONST|TMP|VAR|CV, CONST|TMP|VAR|CV)
{
	USE_OPLINE
	zend_free_op free_op1, free_op2;
	zval *op1, *op2;
	int result;

	SAVE_OPLINE();
	op1 = GET_OP1_ZVAL_PTR_DEREF(BP_VAR_R);
	op2 = GET_OP2_ZVAL_PTR_DEREF(BP_VAR_R);
	result = fast_is_identical_function(op1, op2);
	FREE_OP1();
	FREE_OP2();
	ZEND_VM_SMART_BRANCH(result, 1);
	ZVAL_BOOL(EX_VAR(opline->result.var), result);
	ZEND_VM_NEXT_OPCODE_CHECK_EXCEPTION();
}

ZEND_VM_HANDLER(16, ZEND_IS_NOT_IDENTICAL, CONST|TMP|VAR|CV, CONST|TMP|VAR|CV)
{
	USE_OPLINE
	zend_free_op free_op1, free_op2;
	zval *op1, *op2;
	int result;

	SAVE_OPLINE();
	op1 = GET_OP1_ZVAL_PTR_DEREF(BP_VAR_R);
	op2 = GET_OP2_ZVAL_PTR_DEREF(BP_VAR_R);
	result = fast_is_not_identical_function(op1, op2);
	FREE_OP1();
	FREE_OP2();
	ZEND_VM_SMART_BRANCH(result, 1);
	ZVAL_BOOL(EX_VAR(opline->result.var), result);
	ZEND_VM_NEXT_OPCODE_CHECK_EXCEPTION();
}

ZEND_VM_HANDLER(17, ZEND_IS_EQUAL, CONST|TMPVAR|CV, CONST|TMPVAR|CV)
{
	USE_OPLINE
	zend_free_op free_op1, free_op2;
	zval *op1, *op2, *result;

	op1 = GET_OP1_ZVAL_PTR_UNDEF(BP_VAR_R);
	op2 = GET_OP2_ZVAL_PTR_UNDEF(BP_VAR_R);
	do {
		int result;

		if (EXPECTED(Z_TYPE_P(op1) == IS_LONG)) {
			if (EXPECTED(Z_TYPE_P(op2) == IS_LONG)) {
				result = (Z_LVAL_P(op1) == Z_LVAL_P(op2));
			} else if (EXPECTED(Z_TYPE_P(op2) == IS_DOUBLE)) {
				result = ((double)Z_LVAL_P(op1) == Z_DVAL_P(op2));
			} else {
				break;
			}
		} else if (EXPECTED(Z_TYPE_P(op1) == IS_DOUBLE)) {
			if (EXPECTED(Z_TYPE_P(op2) == IS_DOUBLE)) {
				result = (Z_DVAL_P(op1) == Z_DVAL_P(op2));
			} else if (EXPECTED(Z_TYPE_P(op2) == IS_LONG)) {
				result = (Z_DVAL_P(op1) == ((double)Z_LVAL_P(op2)));
			} else {
				break;
			}
		} else if (EXPECTED(Z_TYPE_P(op1) == IS_STRING)) {
			if (EXPECTED(Z_TYPE_P(op2) == IS_STRING)) {
				if (Z_STR_P(op1) == Z_STR_P(op2)) {
					result = 1;
				} else if (Z_STRVAL_P(op1)[0] > '9' || Z_STRVAL_P(op2)[0] > '9') {
					if (Z_STRLEN_P(op1) != Z_STRLEN_P(op2)) {
						result = 0;
					} else {
						result = (memcmp(Z_STRVAL_P(op1), Z_STRVAL_P(op2), Z_STRLEN_P(op1)) == 0);
					}
				} else {
					result = (zendi_smart_strcmp(Z_STR_P(op1), Z_STR_P(op2)) == 0);
				}
				FREE_OP1();
				FREE_OP2();
			} else {
				break;
			}
		} else {
			break;
		}
		ZEND_VM_SMART_BRANCH(result, 0);
		ZVAL_BOOL(EX_VAR(opline->result.var), result);
		ZEND_VM_NEXT_OPCODE();
	} while (0);

	SAVE_OPLINE();
	if (OP1_TYPE == IS_CV && UNEXPECTED(Z_TYPE_P(op1) == IS_UNDEF)) {
		op1 = GET_OP1_UNDEF_CV(op1, BP_VAR_R);
	}
	if (OP2_TYPE == IS_CV && UNEXPECTED(Z_TYPE_P(op2) == IS_UNDEF)) {
		op2 = GET_OP2_UNDEF_CV(op2, BP_VAR_R);
	}
	result = EX_VAR(opline->result.var);
	compare_function(result, op1, op2);
	ZVAL_BOOL(result, Z_LVAL_P(result) == 0);
	FREE_OP1();
	FREE_OP2();
	ZEND_VM_NEXT_OPCODE_CHECK_EXCEPTION();
}

ZEND_VM_HANDLER(18, ZEND_IS_NOT_EQUAL, CONST|TMPVAR|CV, CONST|TMPVAR|CV)
{
	USE_OPLINE
	zend_free_op free_op1, free_op2;
	zval *op1, *op2, *result;

	op1 = GET_OP1_ZVAL_PTR_UNDEF(BP_VAR_R);
	op2 = GET_OP2_ZVAL_PTR_UNDEF(BP_VAR_R);
	do {
		int result;

		if (EXPECTED(Z_TYPE_P(op1) == IS_LONG)) {
			if (EXPECTED(Z_TYPE_P(op2) == IS_LONG)) {
				result = (Z_LVAL_P(op1) != Z_LVAL_P(op2));
			} else if (EXPECTED(Z_TYPE_P(op2) == IS_DOUBLE)) {
				result = ((double)Z_LVAL_P(op1) != Z_DVAL_P(op2));
			} else {
				break;
			}
		} else if (EXPECTED(Z_TYPE_P(op1) == IS_DOUBLE)) {
			if (EXPECTED(Z_TYPE_P(op2) == IS_DOUBLE)) {
				result = (Z_DVAL_P(op1) != Z_DVAL_P(op2));
			} else if (EXPECTED(Z_TYPE_P(op2) == IS_LONG)) {
				result = (Z_DVAL_P(op1) != ((double)Z_LVAL_P(op2)));
			} else {
				break;
			}
		} else if (EXPECTED(Z_TYPE_P(op1) == IS_STRING)) {
			if (EXPECTED(Z_TYPE_P(op2) == IS_STRING)) {
				if (Z_STR_P(op1) == Z_STR_P(op2)) {
					result = 0;
				} else if (Z_STRVAL_P(op1)[0] > '9' || Z_STRVAL_P(op2)[0] > '9') {
					if (Z_STRLEN_P(op1) != Z_STRLEN_P(op2)) {
						result = 1;
					} else {
						result = (memcmp(Z_STRVAL_P(op1), Z_STRVAL_P(op2), Z_STRLEN_P(op1)) != 0);
					}
				} else {
					result = (zendi_smart_strcmp(Z_STR_P(op1), Z_STR_P(op2)) != 0);
				}
				FREE_OP1();
				FREE_OP2();
			} else {
				break;
			}
		} else {
			break;
		}
		ZEND_VM_SMART_BRANCH(result, 0);
		ZVAL_BOOL(EX_VAR(opline->result.var), result);
		ZEND_VM_NEXT_OPCODE();
	} while (0);

	SAVE_OPLINE();
	if (OP1_TYPE == IS_CV && UNEXPECTED(Z_TYPE_P(op1) == IS_UNDEF)) {
		op1 = GET_OP1_UNDEF_CV(op1, BP_VAR_R);
	}
	if (OP2_TYPE == IS_CV && UNEXPECTED(Z_TYPE_P(op2) == IS_UNDEF)) {
		op2 = GET_OP2_UNDEF_CV(op2, BP_VAR_R);
	}
	result = EX_VAR(opline->result.var);
	compare_function(result, op1, op2);
	ZVAL_BOOL(result, Z_LVAL_P(result) != 0);
	FREE_OP1();
	FREE_OP2();
	ZEND_VM_NEXT_OPCODE_CHECK_EXCEPTION();
}

ZEND_VM_HANDLER(19, ZEND_IS_SMALLER, CONST|TMPVAR|CV, CONST|TMPVAR|CV)
{
	USE_OPLINE
	zend_free_op free_op1, free_op2;
	zval *op1, *op2, *result;

	op1 = GET_OP1_ZVAL_PTR_UNDEF(BP_VAR_R);
	op2 = GET_OP2_ZVAL_PTR_UNDEF(BP_VAR_R);
	do {
		int result;

		if (EXPECTED(Z_TYPE_INFO_P(op1) == IS_LONG)) {
			if (EXPECTED(Z_TYPE_INFO_P(op2) == IS_LONG)) {
				result = (Z_LVAL_P(op1) < Z_LVAL_P(op2));
			} else if (EXPECTED(Z_TYPE_INFO_P(op2) == IS_DOUBLE)) {
				result = ((double)Z_LVAL_P(op1) < Z_DVAL_P(op2));
			} else {
				break;
			}
		} else if (EXPECTED(Z_TYPE_INFO_P(op1) == IS_DOUBLE)) {
			if (EXPECTED(Z_TYPE_INFO_P(op2) == IS_DOUBLE)) {
				result = (Z_DVAL_P(op1) < Z_DVAL_P(op2));
			} else if (EXPECTED(Z_TYPE_INFO_P(op2) == IS_LONG)) {
				result = (Z_DVAL_P(op1) < ((double)Z_LVAL_P(op2)));
			} else {
				break;
			}
		} else {
			break;
		}
		ZEND_VM_SMART_BRANCH(result, 0);
		ZVAL_BOOL(EX_VAR(opline->result.var), result);
		ZEND_VM_NEXT_OPCODE();
	} while (0);

	SAVE_OPLINE();
	if (OP1_TYPE == IS_CV && UNEXPECTED(Z_TYPE_INFO_P(op1) == IS_UNDEF)) {
		op1 = GET_OP1_UNDEF_CV(op1, BP_VAR_R);
	}
	if (OP2_TYPE == IS_CV && UNEXPECTED(Z_TYPE_INFO_P(op2) == IS_UNDEF)) {
		op2 = GET_OP2_UNDEF_CV(op2, BP_VAR_R);
	}
	result = EX_VAR(opline->result.var);
	compare_function(result, op1, op2);
	ZVAL_BOOL(result, Z_LVAL_P(result) < 0);
	FREE_OP1();
	FREE_OP2();
	ZEND_VM_NEXT_OPCODE_CHECK_EXCEPTION();
}

ZEND_VM_HANDLER(20, ZEND_IS_SMALLER_OR_EQUAL, CONST|TMPVAR|CV, CONST|TMPVAR|CV)
{
	USE_OPLINE
	zend_free_op free_op1, free_op2;
	zval *op1, *op2, *result;

	op1 = GET_OP1_ZVAL_PTR_UNDEF(BP_VAR_R);
	op2 = GET_OP2_ZVAL_PTR_UNDEF(BP_VAR_R);
	do {
		int result;

		if (EXPECTED(Z_TYPE_INFO_P(op1) == IS_LONG)) {
			if (EXPECTED(Z_TYPE_INFO_P(op2) == IS_LONG)) {
				result = (Z_LVAL_P(op1) <= Z_LVAL_P(op2));
			} else if (EXPECTED(Z_TYPE_INFO_P(op2) == IS_DOUBLE)) {
				result = ((double)Z_LVAL_P(op1) <= Z_DVAL_P(op2));
			} else {
				break;
			}
		} else if (EXPECTED(Z_TYPE_INFO_P(op1) == IS_DOUBLE)) {
			if (EXPECTED(Z_TYPE_INFO_P(op2) == IS_DOUBLE)) {
				result = (Z_DVAL_P(op1) <= Z_DVAL_P(op2));
			} else if (EXPECTED(Z_TYPE_INFO_P(op2) == IS_LONG)) {
				result = (Z_DVAL_P(op1) <= ((double)Z_LVAL_P(op2)));
			} else {
				break;
			}
		} else {
			break;
		}
		ZEND_VM_SMART_BRANCH(result, 0);
		ZVAL_BOOL(EX_VAR(opline->result.var), result);
		ZEND_VM_NEXT_OPCODE();
	} while (0);

	SAVE_OPLINE();
	if (OP1_TYPE == IS_CV && UNEXPECTED(Z_TYPE_INFO_P(op1) == IS_UNDEF)) {
		op1 = GET_OP1_UNDEF_CV(op1, BP_VAR_R);
	}
	if (OP2_TYPE == IS_CV && UNEXPECTED(Z_TYPE_INFO_P(op2) == IS_UNDEF)) {
		op2 = GET_OP2_UNDEF_CV(op2, BP_VAR_R);
	}
	result = EX_VAR(opline->result.var);
	compare_function(result, op1, op2);
	ZVAL_BOOL(result, Z_LVAL_P(result) <= 0);
	FREE_OP1();
	FREE_OP2();
	ZEND_VM_NEXT_OPCODE_CHECK_EXCEPTION();
}

ZEND_VM_HANDLER(170, ZEND_SPACESHIP, CONST|TMPVAR|CV, CONST|TMPVAR|CV)
{
	USE_OPLINE
	zend_free_op free_op1, free_op2;
	zval *op1, *op2;

	SAVE_OPLINE();
	op1 = GET_OP1_ZVAL_PTR(BP_VAR_R);
	op2 = GET_OP2_ZVAL_PTR(BP_VAR_R);
	compare_function(EX_VAR(opline->result.var), op1, op2);
	FREE_OP1();
	FREE_OP2();
	ZEND_VM_NEXT_OPCODE_CHECK_EXCEPTION();
}

ZEND_VM_HANDLER(9, ZEND_BW_OR, CONST|TMPVAR|CV, CONST|TMPVAR|CV)
{
	USE_OPLINE
	zend_free_op free_op1, free_op2;
	zval *op1, *op2;

	SAVE_OPLINE();
	op1 = GET_OP1_ZVAL_PTR(BP_VAR_R);
	op2 = GET_OP2_ZVAL_PTR(BP_VAR_R);
	bitwise_or_function(EX_VAR(opline->result.var), op1, op2);
	FREE_OP1();
	FREE_OP2();
	ZEND_VM_NEXT_OPCODE_CHECK_EXCEPTION();
}

ZEND_VM_HANDLER(10, ZEND_BW_AND, CONST|TMPVAR|CV, CONST|TMPVAR|CV)
{
	USE_OPLINE
	zend_free_op free_op1, free_op2;
	zval *op1, *op2;

	SAVE_OPLINE();
	op1 = GET_OP1_ZVAL_PTR(BP_VAR_R);
	op2 = GET_OP2_ZVAL_PTR(BP_VAR_R);
	bitwise_and_function(EX_VAR(opline->result.var), op1, op2);
	FREE_OP1();
	FREE_OP2();
	ZEND_VM_NEXT_OPCODE_CHECK_EXCEPTION();
}

ZEND_VM_HANDLER(11, ZEND_BW_XOR, CONST|TMPVAR|CV, CONST|TMPVAR|CV)
{
	USE_OPLINE
	zend_free_op free_op1, free_op2;
	zval *op1, *op2;

	SAVE_OPLINE();
	op1 = GET_OP1_ZVAL_PTR(BP_VAR_R);
	op2 = GET_OP2_ZVAL_PTR(BP_VAR_R);
	bitwise_xor_function(EX_VAR(opline->result.var), op1, op2);
	FREE_OP1();
	FREE_OP2();
	ZEND_VM_NEXT_OPCODE_CHECK_EXCEPTION();
}

ZEND_VM_HANDLER(14, ZEND_BOOL_XOR, CONST|TMPVAR|CV, CONST|TMPVAR|CV)
{
	USE_OPLINE
	zend_free_op free_op1, free_op2;
	zval *op1, *op2;

	SAVE_OPLINE();
	op1 = GET_OP1_ZVAL_PTR(BP_VAR_R);
	op2 = GET_OP2_ZVAL_PTR(BP_VAR_R);
	boolean_xor_function(EX_VAR(opline->result.var), op1, op2);
	FREE_OP1();
	FREE_OP2();
	ZEND_VM_NEXT_OPCODE_CHECK_EXCEPTION();
}

ZEND_VM_HANDLER(12, ZEND_BW_NOT, CONST|TMPVAR|CV, ANY)
{
	USE_OPLINE
	zend_free_op free_op1;

	SAVE_OPLINE();
	bitwise_not_function(EX_VAR(opline->result.var),
		GET_OP1_ZVAL_PTR(BP_VAR_R));
	FREE_OP1();
	ZEND_VM_NEXT_OPCODE_CHECK_EXCEPTION();
}

ZEND_VM_HANDLER(13, ZEND_BOOL_NOT, CONST|TMPVAR|CV, ANY)
{
	USE_OPLINE
	zval *val;
	zend_free_op free_op1;

	val = GET_OP1_ZVAL_PTR_UNDEF(BP_VAR_R);
	if (Z_TYPE_INFO_P(val) == IS_TRUE) {
		ZVAL_FALSE(EX_VAR(opline->result.var));
	} else if (EXPECTED(Z_TYPE_INFO_P(val) <= IS_TRUE)) {
		ZVAL_TRUE(EX_VAR(opline->result.var));
		if (UNEXPECTED(Z_TYPE_INFO_P(val) == IS_UNDEF)) {
			SAVE_OPLINE();
			GET_OP1_UNDEF_CV(val, BP_VAR_R);
			ZEND_VM_NEXT_OPCODE_CHECK_EXCEPTION();
		}
	} else {
		SAVE_OPLINE();
		ZVAL_BOOL(EX_VAR(opline->result.var), !i_zend_is_true(val));
		FREE_OP1();
		ZEND_VM_NEXT_OPCODE_CHECK_EXCEPTION();
	}
	ZEND_VM_NEXT_OPCODE();
}

ZEND_VM_HELPER_EX(zend_binary_assign_op_obj_helper, VAR|UNUSED|CV, CONST|TMPVAR|CV, binary_op_type binary_op)
{
	USE_OPLINE
	zend_free_op free_op1, free_op2, free_op_data1;
	zval *object;
	zval *property;
	zval *value;
	zval *zptr;

	SAVE_OPLINE();
	object = GET_OP1_OBJ_ZVAL_PTR_PTR(BP_VAR_RW);

	if (OP1_TYPE == IS_UNUSED && UNEXPECTED(Z_OBJ_P(object) == NULL)) {
		zend_throw_error(NULL, "Using $this when not in object context");
		FREE_UNFETCHED_OP((opline+1)->op1_type, (opline+1)->op1.var);
		FREE_UNFETCHED_OP2();
		HANDLE_EXCEPTION();
	}

	property = GET_OP2_ZVAL_PTR(BP_VAR_R);

	if (OP1_TYPE == IS_VAR && UNEXPECTED(object == NULL)) {
		zend_throw_error(NULL, "Cannot use string offset as an object");
		FREE_UNFETCHED_OP((opline+1)->op1_type, (opline+1)->op1.var);
		FREE_OP2();
		HANDLE_EXCEPTION();
	}

<<<<<<< HEAD
	do {
		value = get_zval_ptr_r((opline+1)->op1_type, (opline+1)->op1, execute_data, &free_op_data1);

		if (OP1_TYPE != IS_UNUSED && UNEXPECTED(Z_TYPE_P(object) != IS_OBJECT)) {
			ZVAL_DEREF(object);
			if (UNEXPECTED(!make_real_object(object))) {
				zend_error(E_WARNING, "Attempt to assign property of non-object");
				if (UNEXPECTED(RETURN_VALUE_USED(opline))) {
					ZVAL_NULL(EX_VAR(opline->result.var));
=======
		/* here property is a string */
		if (opline->extended_value == ZEND_ASSIGN_OBJ
			&& Z_OBJ_HT_P(object)->get_property_ptr_ptr) {
			zval **zptr = Z_OBJ_HT_P(object)->get_property_ptr_ptr(object, property, BP_VAR_RW, ((OP2_TYPE == IS_CONST) ? opline->op2.literal : NULL) TSRMLS_CC);
			if (zptr != NULL) { 			/* NULL means no success in getting PTR */
				have_get_ptr = 1;
				if (UNEXPECTED(*zptr == &EG(error_zval))) {
					if (RETURN_VALUE_USED(opline)) {
						PZVAL_LOCK(&EG(uninitialized_zval));
						EX_T(opline->result.var).var.ptr = &EG(uninitialized_zval);
					}
				} else {
					SEPARATE_ZVAL_IF_NOT_REF(zptr);

					binary_op(*zptr, *zptr, value TSRMLS_CC);
					if (RETURN_VALUE_USED(opline)) {
						PZVAL_LOCK(*zptr);
						EX_T(opline->result.var).var.ptr = *zptr;
					}
>>>>>>> 5546f8be
				}
				break;
			}
		}

		/* here we are sure we are dealing with an object */
		if (EXPECTED(Z_OBJ_HT_P(object)->get_property_ptr_ptr)
			&& EXPECTED((zptr = Z_OBJ_HT_P(object)->get_property_ptr_ptr(object, property, BP_VAR_RW, ((OP2_TYPE == IS_CONST) ? CACHE_ADDR(Z_CACHE_SLOT_P(property)) : NULL))) != NULL)) {

			ZVAL_DEREF(zptr);
			SEPARATE_ZVAL_NOREF(zptr);

			binary_op(zptr, zptr, value);
			if (UNEXPECTED(RETURN_VALUE_USED(opline))) {
				ZVAL_COPY(EX_VAR(opline->result.var), zptr);
			}
		} else {
			zend_assign_op_overloaded_property(object, property, ((OP2_TYPE == IS_CONST) ? CACHE_ADDR(Z_CACHE_SLOT_P(property)) : NULL), value, binary_op, (UNEXPECTED(RETURN_VALUE_USED(opline)) ? EX_VAR(opline->result.var) : NULL));
		}
	} while (0);

	FREE_OP(free_op_data1);
	FREE_OP2();
	FREE_OP1_VAR_PTR();
	/* assign_obj has two opcodes! */
	ZEND_VM_NEXT_OPCODE_EX(1, 2);
}

ZEND_VM_HELPER_EX(zend_binary_assign_op_dim_helper, VAR|UNUSED|CV, CONST|TMPVAR|UNUSED|CV, binary_op_type binary_op)
{
	USE_OPLINE
	zend_free_op free_op1, free_op2, free_op_data1;
	zval *var_ptr, rv;
	zval *value, *container, *dim;

	SAVE_OPLINE();
	container = GET_OP1_OBJ_ZVAL_PTR_PTR(BP_VAR_RW);
	if (OP1_TYPE == IS_UNUSED && UNEXPECTED(Z_OBJ_P(container) == NULL)) {
		zend_throw_error(NULL, "Using $this when not in object context");
		FREE_UNFETCHED_OP((opline+1)->op1_type, (opline+1)->op1.var);
		FREE_UNFETCHED_OP2();
		HANDLE_EXCEPTION();
	}
	if (OP1_TYPE == IS_VAR && UNEXPECTED(container == NULL)) {
		zend_throw_error(NULL, "Cannot use string offset as an array");
		FREE_UNFETCHED_OP((opline+1)->op1_type, (opline+1)->op1.var);
		FREE_UNFETCHED_OP2();
		HANDLE_EXCEPTION();
	}

	dim = GET_OP2_ZVAL_PTR(BP_VAR_R);

	do {
		if (OP1_TYPE == IS_UNUSED || UNEXPECTED(Z_TYPE_P(container) != IS_ARRAY)) {
			if (OP1_TYPE != IS_UNUSED) {
				ZVAL_DEREF(container);
			}
			if (OP1_TYPE == IS_UNUSED || EXPECTED(Z_TYPE_P(container) == IS_OBJECT)) {
				value = get_zval_ptr_r((opline+1)->op1_type, (opline+1)->op1, execute_data, &free_op_data1);
				zend_binary_assign_op_obj_dim(container, dim, value, UNEXPECTED(RETURN_VALUE_USED(opline)) ? EX_VAR(opline->result.var) : NULL, binary_op);
				break;
			}
		}

		zend_fetch_dimension_address_RW(&rv, container, dim, OP2_TYPE);
		value = get_zval_ptr_r((opline+1)->op1_type, (opline+1)->op1, execute_data, &free_op_data1);
		ZEND_ASSERT(Z_TYPE(rv) == IS_INDIRECT);
		var_ptr = Z_INDIRECT(rv);

		if (UNEXPECTED(var_ptr == NULL)) {
			zend_throw_error(NULL, "Cannot use assign-op operators with overloaded objects nor string offsets");
			FREE_OP2();
			FREE_OP(free_op_data1);
			FREE_OP1_VAR_PTR();
			HANDLE_EXCEPTION();
		}

		if (UNEXPECTED(var_ptr == &EG(error_zval))) {
			if (UNEXPECTED(RETURN_VALUE_USED(opline))) {
				ZVAL_NULL(EX_VAR(opline->result.var));
			}
		} else {
			ZVAL_DEREF(var_ptr);
			SEPARATE_ZVAL_NOREF(var_ptr);

			binary_op(var_ptr, var_ptr, value);

			if (UNEXPECTED(RETURN_VALUE_USED(opline))) {
				ZVAL_COPY(EX_VAR(opline->result.var), var_ptr);
			}
		}
	} while (0);

	FREE_OP2();
	FREE_OP(free_op_data1);
	FREE_OP1_VAR_PTR();
	ZEND_VM_NEXT_OPCODE_EX(1, 2);
}

ZEND_VM_HELPER_EX(zend_binary_assign_op_helper, VAR|CV, CONST|TMPVAR|CV, binary_op_type binary_op)
{
	USE_OPLINE
	zend_free_op free_op1, free_op2;
	zval *var_ptr;
	zval *value;

	SAVE_OPLINE();
	value = GET_OP2_ZVAL_PTR(BP_VAR_R);
	var_ptr = GET_OP1_ZVAL_PTR_PTR(BP_VAR_RW);

	if (OP1_TYPE == IS_VAR && UNEXPECTED(var_ptr == NULL)) {
		zend_throw_error(NULL, "Cannot use assign-op operators with overloaded objects nor string offsets");
		FREE_OP2();
		HANDLE_EXCEPTION();
	}

	if (OP1_TYPE == IS_VAR && UNEXPECTED(var_ptr == &EG(error_zval))) {
		if (UNEXPECTED(RETURN_VALUE_USED(opline))) {
			ZVAL_NULL(EX_VAR(opline->result.var));
		}
	} else {
		ZVAL_DEREF(var_ptr);
		SEPARATE_ZVAL_NOREF(var_ptr);

		binary_op(var_ptr, var_ptr, value);

		if (UNEXPECTED(RETURN_VALUE_USED(opline))) {
			ZVAL_COPY(EX_VAR(opline->result.var), var_ptr);
		}
	}

	FREE_OP2();
	FREE_OP1_VAR_PTR();
	ZEND_VM_NEXT_OPCODE_CHECK_EXCEPTION();
}

ZEND_VM_HANDLER(23, ZEND_ASSIGN_ADD, VAR|UNUSED|CV, CONST|TMPVAR|UNUSED|CV)
{
#if !defined(ZEND_VM_SPEC) || (OP2_TYPE != IS_UNUSED)
	USE_OPLINE

# if !defined(ZEND_VM_SPEC) || (OP1_TYPE != IS_UNUSED)
	if (EXPECTED(opline->extended_value == 0)) {
		ZEND_VM_DISPATCH_TO_HELPER_EX(zend_binary_assign_op_helper, binary_op, add_function);
	}
# endif
	if (EXPECTED(opline->extended_value == ZEND_ASSIGN_DIM)) {
		ZEND_VM_DISPATCH_TO_HELPER_EX(zend_binary_assign_op_dim_helper, binary_op, add_function);
	} else /* if (EXPECTED(opline->extended_value == ZEND_ASSIGN_OBJ)) */ {
		ZEND_VM_DISPATCH_TO_HELPER_EX(zend_binary_assign_op_obj_helper, binary_op, add_function);
	}
#else
	ZEND_VM_DISPATCH_TO_HELPER_EX(zend_binary_assign_op_dim_helper, binary_op, add_function);
#endif
}

ZEND_VM_HANDLER(24, ZEND_ASSIGN_SUB, VAR|UNUSED|CV, CONST|TMPVAR|UNUSED|CV)
{
#if !defined(ZEND_VM_SPEC) || (OP2_TYPE != IS_UNUSED)
	USE_OPLINE

# if !defined(ZEND_VM_SPEC) || (OP1_TYPE != IS_UNUSED)
	if (EXPECTED(opline->extended_value == 0)) {
		ZEND_VM_DISPATCH_TO_HELPER_EX(zend_binary_assign_op_helper, binary_op, sub_function);
	}
# endif
	if (EXPECTED(opline->extended_value == ZEND_ASSIGN_DIM)) {
		ZEND_VM_DISPATCH_TO_HELPER_EX(zend_binary_assign_op_dim_helper, binary_op, sub_function);
	} else /* if (EXPECTED(opline->extended_value == ZEND_ASSIGN_OBJ)) */ {
		ZEND_VM_DISPATCH_TO_HELPER_EX(zend_binary_assign_op_obj_helper, binary_op, sub_function);
	}
#else
	ZEND_VM_DISPATCH_TO_HELPER_EX(zend_binary_assign_op_dim_helper, binary_op, sub_function);
#endif
}

ZEND_VM_HANDLER(25, ZEND_ASSIGN_MUL, VAR|UNUSED|CV, CONST|TMPVAR|UNUSED|CV)
{
#if !defined(ZEND_VM_SPEC) || (OP2_TYPE != IS_UNUSED)
	USE_OPLINE

# if !defined(ZEND_VM_SPEC) || (OP1_TYPE != IS_UNUSED)
	if (EXPECTED(opline->extended_value == 0)) {
		ZEND_VM_DISPATCH_TO_HELPER_EX(zend_binary_assign_op_helper, binary_op, mul_function);
	}
# endif
	if (EXPECTED(opline->extended_value == ZEND_ASSIGN_DIM)) {
		ZEND_VM_DISPATCH_TO_HELPER_EX(zend_binary_assign_op_dim_helper, binary_op, mul_function);
	} else /* if (EXPECTED(opline->extended_value == ZEND_ASSIGN_OBJ)) */ {
		ZEND_VM_DISPATCH_TO_HELPER_EX(zend_binary_assign_op_obj_helper, binary_op, mul_function);
	}
#else
	ZEND_VM_DISPATCH_TO_HELPER_EX(zend_binary_assign_op_dim_helper, binary_op, mul_function);
#endif
}

ZEND_VM_HANDLER(26, ZEND_ASSIGN_DIV, VAR|UNUSED|CV, CONST|TMPVAR|UNUSED|CV)
{
#if !defined(ZEND_VM_SPEC) || (OP2_TYPE != IS_UNUSED)
	USE_OPLINE

# if !defined(ZEND_VM_SPEC) || (OP1_TYPE != IS_UNUSED)
	if (EXPECTED(opline->extended_value == 0)) {
		ZEND_VM_DISPATCH_TO_HELPER_EX(zend_binary_assign_op_helper, binary_op, div_function);
	}
# endif
	if (EXPECTED(opline->extended_value == ZEND_ASSIGN_DIM)) {
		ZEND_VM_DISPATCH_TO_HELPER_EX(zend_binary_assign_op_dim_helper, binary_op, div_function);
	} else /* if (EXPECTED(opline->extended_value == ZEND_ASSIGN_OBJ)) */ {
		ZEND_VM_DISPATCH_TO_HELPER_EX(zend_binary_assign_op_obj_helper, binary_op, div_function);
	}
#else
	ZEND_VM_DISPATCH_TO_HELPER_EX(zend_binary_assign_op_dim_helper, binary_op, div_function);
#endif
}

ZEND_VM_HANDLER(27, ZEND_ASSIGN_MOD, VAR|UNUSED|CV, CONST|TMPVAR|UNUSED|CV)
{
#if !defined(ZEND_VM_SPEC) || (OP2_TYPE != IS_UNUSED)
	USE_OPLINE

# if !defined(ZEND_VM_SPEC) || (OP1_TYPE != IS_UNUSED)
	if (EXPECTED(opline->extended_value == 0)) {
		ZEND_VM_DISPATCH_TO_HELPER_EX(zend_binary_assign_op_helper, binary_op, mod_function);
	}
# endif
	if (EXPECTED(opline->extended_value == ZEND_ASSIGN_DIM)) {
		ZEND_VM_DISPATCH_TO_HELPER_EX(zend_binary_assign_op_dim_helper, binary_op, mod_function);
	} else /* if (EXPECTED(opline->extended_value == ZEND_ASSIGN_OBJ)) */ {
		ZEND_VM_DISPATCH_TO_HELPER_EX(zend_binary_assign_op_obj_helper, binary_op, mod_function);
	}
#else
	ZEND_VM_DISPATCH_TO_HELPER_EX(zend_binary_assign_op_dim_helper, binary_op, mod_function);
#endif
}

ZEND_VM_HANDLER(28, ZEND_ASSIGN_SL, VAR|UNUSED|CV, CONST|TMPVAR|UNUSED|CV)
{
#if !defined(ZEND_VM_SPEC) || (OP2_TYPE != IS_UNUSED)
	USE_OPLINE

# if !defined(ZEND_VM_SPEC) || (OP1_TYPE != IS_UNUSED)
	if (EXPECTED(opline->extended_value == 0)) {
		ZEND_VM_DISPATCH_TO_HELPER_EX(zend_binary_assign_op_helper, binary_op, shift_left_function);
	}
# endif
	if (EXPECTED(opline->extended_value == ZEND_ASSIGN_DIM)) {
		ZEND_VM_DISPATCH_TO_HELPER_EX(zend_binary_assign_op_dim_helper, binary_op, shift_left_function);
	} else /* if (EXPECTED(opline->extended_value == ZEND_ASSIGN_OBJ)) */ {
		ZEND_VM_DISPATCH_TO_HELPER_EX(zend_binary_assign_op_obj_helper, binary_op, shift_left_function);
	}
#else
	ZEND_VM_DISPATCH_TO_HELPER_EX(zend_binary_assign_op_dim_helper, binary_op, shift_left_function);
#endif
}

ZEND_VM_HANDLER(29, ZEND_ASSIGN_SR, VAR|UNUSED|CV, CONST|TMPVAR|UNUSED|CV)
{
#if !defined(ZEND_VM_SPEC) || (OP2_TYPE != IS_UNUSED)
	USE_OPLINE

# if !defined(ZEND_VM_SPEC) || (OP1_TYPE != IS_UNUSED)
	if (EXPECTED(opline->extended_value == 0)) {
		ZEND_VM_DISPATCH_TO_HELPER_EX(zend_binary_assign_op_helper, binary_op, shift_right_function);
	}
# endif
	if (EXPECTED(opline->extended_value == ZEND_ASSIGN_DIM)) {
		ZEND_VM_DISPATCH_TO_HELPER_EX(zend_binary_assign_op_dim_helper, binary_op, shift_right_function);
	} else /* if (EXPECTED(opline->extended_value == ZEND_ASSIGN_OBJ)) */ {
		ZEND_VM_DISPATCH_TO_HELPER_EX(zend_binary_assign_op_obj_helper, binary_op, shift_right_function);
	}
#else
	ZEND_VM_DISPATCH_TO_HELPER_EX(zend_binary_assign_op_dim_helper, binary_op, shift_right_function);
#endif
}

ZEND_VM_HANDLER(30, ZEND_ASSIGN_CONCAT, VAR|UNUSED|CV, CONST|TMPVAR|UNUSED|CV)
{
#if !defined(ZEND_VM_SPEC) || (OP2_TYPE != IS_UNUSED)
	USE_OPLINE

# if !defined(ZEND_VM_SPEC) || (OP1_TYPE != IS_UNUSED)
	if (EXPECTED(opline->extended_value == 0)) {
		ZEND_VM_DISPATCH_TO_HELPER_EX(zend_binary_assign_op_helper, binary_op, concat_function);
	}
# endif
	if (EXPECTED(opline->extended_value == ZEND_ASSIGN_DIM)) {
		ZEND_VM_DISPATCH_TO_HELPER_EX(zend_binary_assign_op_dim_helper, binary_op, concat_function);
	} else /* if (EXPECTED(opline->extended_value == ZEND_ASSIGN_OBJ)) */ {
		ZEND_VM_DISPATCH_TO_HELPER_EX(zend_binary_assign_op_obj_helper, binary_op, concat_function);
	}
#else
	ZEND_VM_DISPATCH_TO_HELPER_EX(zend_binary_assign_op_dim_helper, binary_op, concat_function);
#endif
}

ZEND_VM_HANDLER(31, ZEND_ASSIGN_BW_OR, VAR|UNUSED|CV, CONST|TMPVAR|UNUSED|CV)
{
#if !defined(ZEND_VM_SPEC) || (OP2_TYPE != IS_UNUSED)
	USE_OPLINE

# if !defined(ZEND_VM_SPEC) || (OP1_TYPE != IS_UNUSED)
	if (EXPECTED(opline->extended_value == 0)) {
		ZEND_VM_DISPATCH_TO_HELPER_EX(zend_binary_assign_op_helper, binary_op, bitwise_or_function);
	}
# endif
	if (EXPECTED(opline->extended_value == ZEND_ASSIGN_DIM)) {
		ZEND_VM_DISPATCH_TO_HELPER_EX(zend_binary_assign_op_dim_helper, binary_op, bitwise_or_function);
	} else /* if (EXPECTED(opline->extended_value == ZEND_ASSIGN_OBJ)) */ {
		ZEND_VM_DISPATCH_TO_HELPER_EX(zend_binary_assign_op_obj_helper, binary_op, bitwise_or_function);
	}
#else
	ZEND_VM_DISPATCH_TO_HELPER_EX(zend_binary_assign_op_dim_helper, binary_op, bitwise_or_function);
#endif
}

ZEND_VM_HANDLER(32, ZEND_ASSIGN_BW_AND, VAR|UNUSED|CV, CONST|TMPVAR|UNUSED|CV)
{
#if !defined(ZEND_VM_SPEC) || (OP2_TYPE != IS_UNUSED)
	USE_OPLINE

# if !defined(ZEND_VM_SPEC) || (OP1_TYPE != IS_UNUSED)
	if (EXPECTED(opline->extended_value == 0)) {
		ZEND_VM_DISPATCH_TO_HELPER_EX(zend_binary_assign_op_helper, binary_op, bitwise_and_function);
	}
# endif
	if (EXPECTED(opline->extended_value == ZEND_ASSIGN_DIM)) {
		ZEND_VM_DISPATCH_TO_HELPER_EX(zend_binary_assign_op_dim_helper, binary_op, bitwise_and_function);
	} else /* if (EXPECTED(opline->extended_value == ZEND_ASSIGN_OBJ)) */ {
		ZEND_VM_DISPATCH_TO_HELPER_EX(zend_binary_assign_op_obj_helper, binary_op, bitwise_and_function);
	}
#else
	ZEND_VM_DISPATCH_TO_HELPER_EX(zend_binary_assign_op_dim_helper, binary_op, bitwise_and_function);
#endif
}

ZEND_VM_HANDLER(33, ZEND_ASSIGN_BW_XOR, VAR|UNUSED|CV, CONST|TMPVAR|UNUSED|CV)
{
#if !defined(ZEND_VM_SPEC) || (OP2_TYPE != IS_UNUSED)
	USE_OPLINE

# if !defined(ZEND_VM_SPEC) || (OP1_TYPE != IS_UNUSED)
	if (EXPECTED(opline->extended_value == 0)) {
		ZEND_VM_DISPATCH_TO_HELPER_EX(zend_binary_assign_op_helper, binary_op, bitwise_xor_function);
	}
# endif
	if (EXPECTED(opline->extended_value == ZEND_ASSIGN_DIM)) {
		ZEND_VM_DISPATCH_TO_HELPER_EX(zend_binary_assign_op_dim_helper, binary_op, bitwise_xor_function);
	} else /* if (EXPECTED(opline->extended_value == ZEND_ASSIGN_OBJ)) */ {
		ZEND_VM_DISPATCH_TO_HELPER_EX(zend_binary_assign_op_obj_helper, binary_op, bitwise_xor_function);
	}
#else
	ZEND_VM_DISPATCH_TO_HELPER_EX(zend_binary_assign_op_dim_helper, binary_op, bitwise_xor_function);
#endif
}

ZEND_VM_HANDLER(167, ZEND_ASSIGN_POW, VAR|UNUSED|CV, CONST|TMPVAR|UNUSED|CV)
{
#if !defined(ZEND_VM_SPEC) || (OP2_TYPE != IS_UNUSED)
	USE_OPLINE

# if !defined(ZEND_VM_SPEC) || (OP1_TYPE != IS_UNUSED)
	if (EXPECTED(opline->extended_value == 0)) {
		ZEND_VM_DISPATCH_TO_HELPER_EX(zend_binary_assign_op_helper, binary_op, pow_function);
	}
# endif
	if (EXPECTED(opline->extended_value == ZEND_ASSIGN_DIM)) {
		ZEND_VM_DISPATCH_TO_HELPER_EX(zend_binary_assign_op_dim_helper, binary_op, pow_function);
	} else /* if (EXPECTED(opline->extended_value == ZEND_ASSIGN_OBJ)) */ {
		ZEND_VM_DISPATCH_TO_HELPER_EX(zend_binary_assign_op_obj_helper, binary_op, pow_function);
	}
#else
	ZEND_VM_DISPATCH_TO_HELPER_EX(zend_binary_assign_op_dim_helper, binary_op, pow_function);
#endif
}

ZEND_VM_HELPER_EX(zend_pre_incdec_property_helper, VAR|UNUSED|CV, CONST|TMPVAR|CV, int inc)
{
	USE_OPLINE
	zend_free_op free_op1, free_op2;
	zval *object;
	zval *property;
	zval *zptr;

	SAVE_OPLINE();
	object = GET_OP1_OBJ_ZVAL_PTR_PTR(BP_VAR_RW);

	if (OP1_TYPE == IS_UNUSED && UNEXPECTED(Z_OBJ_P(object) == NULL)) {
		zend_throw_error(NULL, "Using $this when not in object context");
		FREE_UNFETCHED_OP2();
		HANDLE_EXCEPTION();
	}

	property = GET_OP2_ZVAL_PTR(BP_VAR_R);

	if (OP1_TYPE == IS_VAR && UNEXPECTED(object == NULL)) {
		zend_throw_error(NULL, "Cannot increment/decrement overloaded objects nor string offsets");
		FREE_OP2();
		HANDLE_EXCEPTION();
	}

	do {
		if (OP1_TYPE != IS_UNUSED && UNEXPECTED(Z_TYPE_P(object) != IS_OBJECT)) {
			ZVAL_DEREF(object);
			if (UNEXPECTED(!make_real_object(object))) {
				zend_error(E_WARNING, "Attempt to increment/decrement property of non-object");
				if (UNEXPECTED(RETURN_VALUE_USED(opline))) {
					ZVAL_NULL(EX_VAR(opline->result.var));
				}
				break;
			}
		}

		/* here we are sure we are dealing with an object */

<<<<<<< HEAD
		if (EXPECTED(Z_OBJ_HT_P(object)->get_property_ptr_ptr)
			&& EXPECTED((zptr = Z_OBJ_HT_P(object)->get_property_ptr_ptr(object, property, BP_VAR_RW, ((OP2_TYPE == IS_CONST) ? CACHE_ADDR(Z_CACHE_SLOT_P(property)) : NULL))) != NULL)) {

			if (EXPECTED(Z_TYPE_P(zptr) == IS_LONG)) {
				if (inc) {
					fast_long_increment_function(zptr);
				} else {
					fast_long_decrement_function(zptr);
				}
			} else {
				ZVAL_DEREF(zptr);
				SEPARATE_ZVAL_NOREF(zptr);
=======
	if (Z_OBJ_HT_P(object)->get_property_ptr_ptr) {
		zval **zptr = Z_OBJ_HT_P(object)->get_property_ptr_ptr(object, property, BP_VAR_RW, ((OP2_TYPE == IS_CONST) ? opline->op2.literal : NULL) TSRMLS_CC);
		if (zptr != NULL) { 			/* NULL means no success in getting PTR */
			have_get_ptr = 1;
			if (UNEXPECTED(*zptr == &EG(error_zval))) {
				if (RETURN_VALUE_USED(opline)) {
					PZVAL_LOCK(&EG(uninitialized_zval));
					*retval = &EG(uninitialized_zval);
				}
			} else {
				SEPARATE_ZVAL_IF_NOT_REF(zptr);

				incdec_op(*zptr);
				if (RETURN_VALUE_USED(opline)) {
					*retval = *zptr;
					PZVAL_LOCK(*retval);
				}
			}
		}
	}
>>>>>>> 5546f8be

				if (inc) {
					increment_function(zptr);
				} else {
					decrement_function(zptr);
				}
			}
			if (UNEXPECTED(RETURN_VALUE_USED(opline))) {
				ZVAL_COPY(EX_VAR(opline->result.var), zptr);
			}
		} else {
			zend_pre_incdec_overloaded_property(object, property, ((OP2_TYPE == IS_CONST) ? CACHE_ADDR(Z_CACHE_SLOT_P(property)) : NULL), inc, (UNEXPECTED(RETURN_VALUE_USED(opline)) ? EX_VAR(opline->result.var) : NULL));
		}
	} while (0);

	FREE_OP2();
	FREE_OP1_VAR_PTR();
	ZEND_VM_NEXT_OPCODE_CHECK_EXCEPTION();
}

ZEND_VM_HANDLER(132, ZEND_PRE_INC_OBJ, VAR|UNUSED|CV, CONST|TMPVAR|CV)
{
	ZEND_VM_DISPATCH_TO_HELPER_EX(zend_pre_incdec_property_helper, inc, 1);
}

ZEND_VM_HANDLER(133, ZEND_PRE_DEC_OBJ, VAR|UNUSED|CV, CONST|TMPVAR|CV)
{
	ZEND_VM_DISPATCH_TO_HELPER_EX(zend_pre_incdec_property_helper, inc, 0);
}

ZEND_VM_HELPER_EX(zend_post_incdec_property_helper, VAR|UNUSED|CV, CONST|TMPVAR|CV, int inc)
{
	USE_OPLINE
	zend_free_op free_op1, free_op2;
	zval *object;
	zval *property;
	zval *zptr;

	SAVE_OPLINE();
	object = GET_OP1_OBJ_ZVAL_PTR_PTR(BP_VAR_RW);

	if (OP1_TYPE == IS_UNUSED && UNEXPECTED(Z_OBJ_P(object) == NULL)) {
		zend_throw_error(NULL, "Using $this when not in object context");
		FREE_UNFETCHED_OP2();
		HANDLE_EXCEPTION();
	}

	property = GET_OP2_ZVAL_PTR(BP_VAR_R);

	if (OP1_TYPE == IS_VAR && UNEXPECTED(object == NULL)) {
		zend_throw_error(NULL, "Cannot increment/decrement overloaded objects nor string offsets");
		FREE_OP2();
		HANDLE_EXCEPTION();
	}

<<<<<<< HEAD
	do {
		if (OP1_TYPE != IS_UNUSED && UNEXPECTED(Z_TYPE_P(object) != IS_OBJECT)) {
			ZVAL_DEREF(object);
			if (UNEXPECTED(!make_real_object(object))) {
				zend_error(E_WARNING, "Attempt to increment/decrement property of non-object");
				ZVAL_NULL(EX_VAR(opline->result.var));
				break;
=======
	if (Z_OBJ_HT_P(object)->get_property_ptr_ptr) {
		zval **zptr = Z_OBJ_HT_P(object)->get_property_ptr_ptr(object, property, BP_VAR_RW, ((OP2_TYPE == IS_CONST) ? opline->op2.literal : NULL) TSRMLS_CC);
		if (zptr != NULL) { 			/* NULL means no success in getting PTR */
			have_get_ptr = 1;
			if (UNEXPECTED(*zptr == &EG(error_zval))) {
				ZVAL_NULL(retval);
			} else {
				SEPARATE_ZVAL_IF_NOT_REF(zptr);

				ZVAL_COPY_VALUE(retval, *zptr);
				zendi_zval_copy_ctor(*retval);

				incdec_op(*zptr);
>>>>>>> 5546f8be
			}
		}

		/* here we are sure we are dealing with an object */

		if (EXPECTED(Z_OBJ_HT_P(object)->get_property_ptr_ptr)
			&& EXPECTED((zptr = Z_OBJ_HT_P(object)->get_property_ptr_ptr(object, property, BP_VAR_RW, ((OP2_TYPE == IS_CONST) ? CACHE_ADDR(Z_CACHE_SLOT_P(property)) : NULL))) != NULL)) {

			if (EXPECTED(Z_TYPE_P(zptr) == IS_LONG)) {
				ZVAL_COPY_VALUE(EX_VAR(opline->result.var), zptr);
				if (inc) {
					fast_long_increment_function(zptr);
				} else {
					fast_long_decrement_function(zptr);
				}
			} else {
				ZVAL_DEREF(zptr);
				ZVAL_COPY_VALUE(EX_VAR(opline->result.var), zptr);
				zval_opt_copy_ctor(zptr);
				if (inc) {
					increment_function(zptr);
				} else {
					decrement_function(zptr);
				}
			}
		} else {
			zend_post_incdec_overloaded_property(object, property, ((OP2_TYPE == IS_CONST) ? CACHE_ADDR(Z_CACHE_SLOT_P(property)) : NULL), inc, EX_VAR(opline->result.var));
		}
	} while (0);

	FREE_OP2();
	FREE_OP1_VAR_PTR();
	ZEND_VM_NEXT_OPCODE_CHECK_EXCEPTION();
}

ZEND_VM_HANDLER(134, ZEND_POST_INC_OBJ, VAR|UNUSED|CV, CONST|TMPVAR|CV)
{
	ZEND_VM_DISPATCH_TO_HELPER_EX(zend_post_incdec_property_helper, inc, 1);
}

ZEND_VM_HANDLER(135, ZEND_POST_DEC_OBJ, VAR|UNUSED|CV, CONST|TMPVAR|CV)
{
	ZEND_VM_DISPATCH_TO_HELPER_EX(zend_post_incdec_property_helper, inc, 0);
}

ZEND_VM_HANDLER(34, ZEND_PRE_INC, VAR|CV, ANY)
{
	USE_OPLINE
	zend_free_op free_op1;
	zval *var_ptr;

	var_ptr = GET_OP1_ZVAL_PTR_PTR_UNDEF(BP_VAR_RW);

	if (OP1_TYPE == IS_VAR && UNEXPECTED(var_ptr == NULL)) {
		SAVE_OPLINE();
		zend_throw_error(NULL, "Cannot increment/decrement overloaded objects nor string offsets");
		HANDLE_EXCEPTION();
	}

	if (EXPECTED(Z_TYPE_P(var_ptr) == IS_LONG)) {
		fast_long_increment_function(var_ptr);
		if (UNEXPECTED(RETURN_VALUE_USED(opline))) {
			ZVAL_COPY_VALUE(EX_VAR(opline->result.var), var_ptr);
		}
		ZEND_VM_NEXT_OPCODE();
	}

	if (OP1_TYPE == IS_VAR && UNEXPECTED(var_ptr == &EG(error_zval))) {
		if (UNEXPECTED(RETURN_VALUE_USED(opline))) {
			ZVAL_NULL(EX_VAR(opline->result.var));
		}
		ZEND_VM_NEXT_OPCODE();
	}

	SAVE_OPLINE();
	if (OP1_TYPE == IS_CV && UNEXPECTED(Z_TYPE_P(var_ptr) == IS_UNDEF)) {
		var_ptr = GET_OP1_UNDEF_CV(var_ptr, BP_VAR_RW);
	}
	ZVAL_DEREF(var_ptr);
	SEPARATE_ZVAL_NOREF(var_ptr);

	increment_function(var_ptr);

	if (UNEXPECTED(RETURN_VALUE_USED(opline))) {
		ZVAL_COPY(EX_VAR(opline->result.var), var_ptr);
	}

	FREE_OP1_VAR_PTR();
	ZEND_VM_NEXT_OPCODE_CHECK_EXCEPTION();
}

ZEND_VM_HANDLER(35, ZEND_PRE_DEC, VAR|CV, ANY)
{
	USE_OPLINE
	zend_free_op free_op1;
	zval *var_ptr;

	var_ptr = GET_OP1_ZVAL_PTR_PTR_UNDEF(BP_VAR_RW);

	if (OP1_TYPE == IS_VAR && UNEXPECTED(var_ptr == NULL)) {
		SAVE_OPLINE();
		zend_throw_error(NULL, "Cannot increment/decrement overloaded objects nor string offsets");
		HANDLE_EXCEPTION();
	}

	if (EXPECTED(Z_TYPE_P(var_ptr) == IS_LONG)) {
		fast_long_decrement_function(var_ptr);
		if (UNEXPECTED(RETURN_VALUE_USED(opline))) {
			ZVAL_COPY_VALUE(EX_VAR(opline->result.var), var_ptr);
		}
		ZEND_VM_NEXT_OPCODE();
	}

	if (OP1_TYPE == IS_VAR && UNEXPECTED(var_ptr == &EG(error_zval))) {
		if (UNEXPECTED(RETURN_VALUE_USED(opline))) {
			ZVAL_NULL(EX_VAR(opline->result.var));
		}
		ZEND_VM_NEXT_OPCODE();
	}

	SAVE_OPLINE();
	if (OP1_TYPE == IS_CV && UNEXPECTED(Z_TYPE_P(var_ptr) == IS_UNDEF)) {
		var_ptr = GET_OP1_UNDEF_CV(var_ptr, BP_VAR_RW);
	}
	ZVAL_DEREF(var_ptr);
	SEPARATE_ZVAL_NOREF(var_ptr);

	decrement_function(var_ptr);

	if (UNEXPECTED(RETURN_VALUE_USED(opline))) {
		ZVAL_COPY(EX_VAR(opline->result.var), var_ptr);
	}

	FREE_OP1_VAR_PTR();
	ZEND_VM_NEXT_OPCODE_CHECK_EXCEPTION();
}

ZEND_VM_HANDLER(36, ZEND_POST_INC, VAR|CV, ANY)
{
	USE_OPLINE
	zend_free_op free_op1;
	zval *var_ptr;

	var_ptr = GET_OP1_ZVAL_PTR_PTR_UNDEF(BP_VAR_RW);

	if (OP1_TYPE == IS_VAR && UNEXPECTED(var_ptr == NULL)) {
		SAVE_OPLINE();
		zend_throw_error(NULL, "Cannot increment/decrement overloaded objects nor string offsets");
		HANDLE_EXCEPTION();
	}

	if (EXPECTED(Z_TYPE_P(var_ptr) == IS_LONG)) {
		ZVAL_COPY_VALUE(EX_VAR(opline->result.var), var_ptr);
		fast_long_increment_function(var_ptr);
		ZEND_VM_NEXT_OPCODE();
	}

	if (OP1_TYPE == IS_VAR && UNEXPECTED(var_ptr == &EG(error_zval))) {
		ZVAL_NULL(EX_VAR(opline->result.var));
		ZEND_VM_NEXT_OPCODE();
	}

	SAVE_OPLINE();
	if (OP1_TYPE == IS_CV && UNEXPECTED(Z_TYPE_P(var_ptr) == IS_UNDEF)) {
		var_ptr = GET_OP1_UNDEF_CV(var_ptr, BP_VAR_RW);
	}
	ZVAL_DEREF(var_ptr);
	ZVAL_COPY_VALUE(EX_VAR(opline->result.var), var_ptr);
	zval_opt_copy_ctor(var_ptr);

	increment_function(var_ptr);

	FREE_OP1_VAR_PTR();
	ZEND_VM_NEXT_OPCODE_CHECK_EXCEPTION();
}

ZEND_VM_HANDLER(37, ZEND_POST_DEC, VAR|CV, ANY)
{
	USE_OPLINE
	zend_free_op free_op1;
	zval *var_ptr;

	var_ptr = GET_OP1_ZVAL_PTR_PTR_UNDEF(BP_VAR_RW);

	if (OP1_TYPE == IS_VAR && UNEXPECTED(var_ptr == NULL)) {
		SAVE_OPLINE();
		zend_throw_error(NULL, "Cannot increment/decrement overloaded objects nor string offsets");
		HANDLE_EXCEPTION();
	}

	if (EXPECTED(Z_TYPE_P(var_ptr) == IS_LONG)) {
		ZVAL_COPY_VALUE(EX_VAR(opline->result.var), var_ptr);
		fast_long_decrement_function(var_ptr);
		ZEND_VM_NEXT_OPCODE();
	}

	if (OP1_TYPE == IS_VAR && UNEXPECTED(var_ptr == &EG(error_zval))) {
		ZVAL_NULL(EX_VAR(opline->result.var));
		ZEND_VM_NEXT_OPCODE();
	}

	SAVE_OPLINE();
	if (OP1_TYPE == IS_CV && UNEXPECTED(Z_TYPE_P(var_ptr) == IS_UNDEF)) {
		var_ptr = GET_OP1_UNDEF_CV(var_ptr, BP_VAR_RW);
	}
	ZVAL_DEREF(var_ptr);
	ZVAL_COPY_VALUE(EX_VAR(opline->result.var), var_ptr);
	zval_opt_copy_ctor(var_ptr);

	decrement_function(var_ptr);

	FREE_OP1_VAR_PTR();
	ZEND_VM_NEXT_OPCODE_CHECK_EXCEPTION();
}

ZEND_VM_HANDLER(40, ZEND_ECHO, CONST|TMPVAR|CV, ANY)
{
	USE_OPLINE
	zend_free_op free_op1;
	zval *z;

	SAVE_OPLINE();
	z = GET_OP1_ZVAL_PTR_UNDEF(BP_VAR_R);

	if (Z_TYPE_P(z) == IS_STRING) {
		zend_string *str = Z_STR_P(z);

		if (ZSTR_LEN(str) != 0) {
			zend_write(ZSTR_VAL(str), ZSTR_LEN(str));
		}
	} else {
		zend_string *str = _zval_get_string_func(z);

		if (ZSTR_LEN(str) != 0) {
			zend_write(ZSTR_VAL(str), ZSTR_LEN(str));
		} else if (OP1_TYPE == IS_CV && UNEXPECTED(Z_TYPE_P(z) == IS_UNDEF)) {
			GET_OP1_UNDEF_CV(z, BP_VAR_R);
		}
		zend_string_release(str);
	}

	FREE_OP1();
	ZEND_VM_NEXT_OPCODE_CHECK_EXCEPTION();
}

ZEND_VM_HELPER_EX(zend_fetch_var_address_helper, CONST|TMPVAR|CV, UNUSED|CONST|VAR, int type)
{
	USE_OPLINE
	zend_free_op free_op1;
	zval *varname;
	zval *retval;
	zend_string *name;
	HashTable *target_symbol_table;

	SAVE_OPLINE();
	varname = GET_OP1_ZVAL_PTR_UNDEF(BP_VAR_R);

 	if (OP1_TYPE == IS_CONST) {
		name = Z_STR_P(varname);
	} else if (EXPECTED(Z_TYPE_P(varname) == IS_STRING)) {
		name = Z_STR_P(varname);
		zend_string_addref(name);
	} else {
		if (OP1_TYPE == IS_CV && UNEXPECTED(Z_TYPE_P(varname) == IS_UNDEF)) {
			GET_OP1_UNDEF_CV(varname, BP_VAR_R);
		}
		name = zval_get_string(varname);
	}

	if (OP2_TYPE != IS_UNUSED) {
		zend_class_entry *ce;

		if (OP2_TYPE == IS_CONST) {
			if (OP1_TYPE == IS_CONST && EXPECTED((ce = CACHED_PTR(Z_CACHE_SLOT_P(EX_CONSTANT(opline->op1)))) != NULL)) {
				retval = CACHED_PTR(Z_CACHE_SLOT_P(EX_CONSTANT(opline->op1)) + sizeof(void*));

				/* check if static properties were destoyed */
				if (UNEXPECTED(CE_STATIC_MEMBERS(ce) == NULL)) {
					zend_throw_error(NULL, "Access to undeclared static property: %s::$%s", ZSTR_VAL(ce->name), ZSTR_VAL(name));
					FREE_OP1();
					HANDLE_EXCEPTION();
				}

				ZEND_VM_C_GOTO(fetch_var_return);
			} else if (UNEXPECTED((ce = CACHED_PTR(Z_CACHE_SLOT_P(EX_CONSTANT(opline->op2)))) == NULL)) {
				ce = zend_fetch_class_by_name(Z_STR_P(EX_CONSTANT(opline->op2)), EX_CONSTANT(opline->op2) + 1, ZEND_FETCH_CLASS_DEFAULT | ZEND_FETCH_CLASS_EXCEPTION);
				if (UNEXPECTED(ce == NULL)) {
					if (OP1_TYPE != IS_CONST) {
						zend_string_release(name);
					}
					FREE_OP1();
					ZEND_VM_NEXT_OPCODE_CHECK_EXCEPTION();
				}
				CACHE_PTR(Z_CACHE_SLOT_P(EX_CONSTANT(opline->op2)), ce);
			}
		} else {
			ce = Z_CE_P(EX_VAR(opline->op2.var));
			if (OP1_TYPE == IS_CONST &&
			    (retval = CACHED_POLYMORPHIC_PTR(Z_CACHE_SLOT_P(EX_CONSTANT(opline->op1)), ce)) != NULL) {
				
				/* check if static properties were destoyed */
				if (UNEXPECTED(CE_STATIC_MEMBERS(ce) == NULL)) {
					zend_throw_error(NULL, "Access to undeclared static property: %s::$%s", ZSTR_VAL(ce->name), ZSTR_VAL(name));
					FREE_OP1();
					HANDLE_EXCEPTION();
				}

				ZEND_VM_C_GOTO(fetch_var_return);
			}
		}
		retval = zend_std_get_static_property(ce, name, 0);
		if (UNEXPECTED(EG(exception))) {
			if (OP1_TYPE != IS_CONST) {
				zend_string_release(name);
			}
			FREE_OP1();
			HANDLE_EXCEPTION();
		}
		if (OP1_TYPE == IS_CONST && retval) {
			CACHE_POLYMORPHIC_PTR(Z_CACHE_SLOT_P(EX_CONSTANT(opline->op1)), ce, retval);
		}

		FREE_OP1();
	} else {
		target_symbol_table = zend_get_target_symbol_table(execute_data, opline->extended_value & ZEND_FETCH_TYPE_MASK);
		retval = zend_hash_find(target_symbol_table, name);
		if (retval == NULL) {
			switch (type) {
				case BP_VAR_R:
				case BP_VAR_UNSET:
					zend_error(E_NOTICE,"Undefined variable: %s", ZSTR_VAL(name));
					/* break missing intentionally */
				case BP_VAR_IS:
					retval = &EG(uninitialized_zval);
					break;
				case BP_VAR_RW:
					zend_error(E_NOTICE,"Undefined variable: %s", ZSTR_VAL(name));
					retval = zend_hash_update(target_symbol_table, name, &EG(uninitialized_zval));
					break;
				case BP_VAR_W:
					retval = zend_hash_add_new(target_symbol_table, name, &EG(uninitialized_zval));
					break;
				EMPTY_SWITCH_DEFAULT_CASE()
			}
		/* GLOBAL or $$name variable may be an INDIRECT pointer to CV */
		} else if (Z_TYPE_P(retval) == IS_INDIRECT) {
			retval = Z_INDIRECT_P(retval);
			if (Z_TYPE_P(retval) == IS_UNDEF) {
				switch (type) {
					case BP_VAR_R:
					case BP_VAR_UNSET:
						zend_error(E_NOTICE,"Undefined variable: %s", ZSTR_VAL(name));
						/* break missing intentionally */
					case BP_VAR_IS:
						retval = &EG(uninitialized_zval);
						break;
					case BP_VAR_RW:
						zend_error(E_NOTICE,"Undefined variable: %s", ZSTR_VAL(name));
						/* break missing intentionally */
					case BP_VAR_W:
						ZVAL_NULL(retval);
						break;
					EMPTY_SWITCH_DEFAULT_CASE()
				}
			}
		}
		if ((opline->extended_value & ZEND_FETCH_TYPE_MASK) == ZEND_FETCH_STATIC) {
			if (Z_CONSTANT_P(retval)) {
				if (UNEXPECTED(zval_update_constant_ex(retval, 1, NULL) != SUCCESS)) {
					FREE_OP1();
					HANDLE_EXCEPTION();
				}
			}
		} else if ((opline->extended_value & ZEND_FETCH_TYPE_MASK) != ZEND_FETCH_GLOBAL_LOCK) {
			FREE_OP1();
		}
	}

	if (OP1_TYPE != IS_CONST) {
		zend_string_release(name);
	}

ZEND_VM_C_LABEL(fetch_var_return):
	ZEND_ASSERT(retval != NULL);
	if (type == BP_VAR_R || type == BP_VAR_IS) {
		if (/*type == BP_VAR_R &&*/ Z_ISREF_P(retval) && Z_REFCOUNT_P(retval) == 1) {
			ZVAL_UNREF(retval);
		}
		ZVAL_COPY(EX_VAR(opline->result.var), retval);
	} else {
		ZVAL_INDIRECT(EX_VAR(opline->result.var), retval);
	}
	ZEND_VM_NEXT_OPCODE_CHECK_EXCEPTION();
}

ZEND_VM_HANDLER(80, ZEND_FETCH_R, CONST|TMPVAR|CV, UNUSED|CONST|VAR)
{
	ZEND_VM_DISPATCH_TO_HELPER_EX(zend_fetch_var_address_helper, type, BP_VAR_R);
}

ZEND_VM_HANDLER(83, ZEND_FETCH_W, CONST|TMPVAR|CV, UNUSED|CONST|VAR)
{
	ZEND_VM_DISPATCH_TO_HELPER_EX(zend_fetch_var_address_helper, type, BP_VAR_W);
}

ZEND_VM_HANDLER(86, ZEND_FETCH_RW, CONST|TMPVAR|CV, UNUSED|CONST|VAR)
{
	ZEND_VM_DISPATCH_TO_HELPER_EX(zend_fetch_var_address_helper, type, BP_VAR_RW);
}

ZEND_VM_HANDLER(92, ZEND_FETCH_FUNC_ARG, CONST|TMPVAR|CV, UNUSED|CONST|VAR)
{
	USE_OPLINE

	if (zend_is_by_ref_func_arg_fetch(opline, EX(call))) {
		ZEND_VM_DISPATCH_TO_HELPER_EX(zend_fetch_var_address_helper, type, BP_VAR_W);
	} else {
		ZEND_VM_DISPATCH_TO_HELPER_EX(zend_fetch_var_address_helper, type, BP_VAR_R);
	}
}

ZEND_VM_HANDLER(95, ZEND_FETCH_UNSET, CONST|TMPVAR|CV, UNUSED|CONST|VAR)
{
	ZEND_VM_DISPATCH_TO_HELPER_EX(zend_fetch_var_address_helper, type, BP_VAR_UNSET);
}

ZEND_VM_HANDLER(89, ZEND_FETCH_IS, CONST|TMPVAR|CV, UNUSED|CONST|VAR)
{
	ZEND_VM_DISPATCH_TO_HELPER_EX(zend_fetch_var_address_helper, type, BP_VAR_IS);
}

ZEND_VM_HANDLER(81, ZEND_FETCH_DIM_R, CONST|TMPVAR|CV, CONST|TMPVAR|CV)
{
	USE_OPLINE
	zend_free_op free_op1, free_op2;
	zval *container;

	SAVE_OPLINE();
	container = GET_OP1_ZVAL_PTR(BP_VAR_R);
	zend_fetch_dimension_address_read_R(EX_VAR(opline->result.var), container, GET_OP2_ZVAL_PTR(BP_VAR_R), OP2_TYPE);
	FREE_OP2();
	FREE_OP1();
	ZEND_VM_NEXT_OPCODE_CHECK_EXCEPTION();
}

ZEND_VM_HANDLER(84, ZEND_FETCH_DIM_W, VAR|CV, CONST|TMPVAR|UNUSED|CV)
{
	USE_OPLINE
	zend_free_op free_op1, free_op2;
	zval *container;

	SAVE_OPLINE();
	container = GET_OP1_ZVAL_PTR_PTR_UNDEF(BP_VAR_W);

	if (OP1_TYPE == IS_VAR && UNEXPECTED(container == NULL)) {
		zend_throw_error(NULL, "Cannot use string offset as an array");
		HANDLE_EXCEPTION();
	}
	zend_fetch_dimension_address_W(EX_VAR(opline->result.var), container, GET_OP2_ZVAL_PTR(BP_VAR_R), OP2_TYPE);
	FREE_OP2();
	if (OP1_TYPE == IS_VAR && READY_TO_DESTROY(free_op1)) {
		EXTRACT_ZVAL_PTR(EX_VAR(opline->result.var), 1);
	}
	FREE_OP1_VAR_PTR();
	ZEND_VM_NEXT_OPCODE_CHECK_EXCEPTION();
}

ZEND_VM_HANDLER(87, ZEND_FETCH_DIM_RW, VAR|CV, CONST|TMPVAR|UNUSED|CV)
{
	USE_OPLINE
	zend_free_op free_op1, free_op2;
	zval *container;

	SAVE_OPLINE();
	container = GET_OP1_ZVAL_PTR_PTR(BP_VAR_RW);

	if (OP1_TYPE == IS_VAR && UNEXPECTED(container == NULL)) {
		zend_throw_error(NULL, "Cannot use string offset as an array");
		HANDLE_EXCEPTION();
	}
	zend_fetch_dimension_address_RW(EX_VAR(opline->result.var), container, GET_OP2_ZVAL_PTR(BP_VAR_R), OP2_TYPE);
	FREE_OP2();
	if (OP1_TYPE == IS_VAR && READY_TO_DESTROY(free_op1)) {
		EXTRACT_ZVAL_PTR(EX_VAR(opline->result.var), 1);
	}
	FREE_OP1_VAR_PTR();
	ZEND_VM_NEXT_OPCODE_CHECK_EXCEPTION();
}

ZEND_VM_HANDLER(90, ZEND_FETCH_DIM_IS, CONST|TMPVAR|CV, CONST|TMPVAR|CV)
{
	USE_OPLINE
	zend_free_op free_op1, free_op2;
	zval *container;

	SAVE_OPLINE();
	container = GET_OP1_ZVAL_PTR(BP_VAR_IS);
	zend_fetch_dimension_address_read_IS(EX_VAR(opline->result.var), container, GET_OP2_ZVAL_PTR(BP_VAR_R), OP2_TYPE);
	FREE_OP2();
	FREE_OP1();
	ZEND_VM_NEXT_OPCODE_CHECK_EXCEPTION();
}

ZEND_VM_HANDLER(93, ZEND_FETCH_DIM_FUNC_ARG, CONST|TMP|VAR|CV, CONST|TMPVAR|UNUSED|CV)
{
	USE_OPLINE
	zval *container;
	zend_free_op free_op1, free_op2;

	SAVE_OPLINE();

	if (zend_is_by_ref_func_arg_fetch(opline, EX(call))) {
        if (OP1_TYPE == IS_CONST || OP1_TYPE == IS_TMP_VAR) {
            zend_throw_error(NULL, "Cannot use temporary expression in write context");
			FREE_UNFETCHED_OP2();
			FREE_UNFETCHED_OP1();
			HANDLE_EXCEPTION();
        }
		container = GET_OP1_ZVAL_PTR_PTR_UNDEF(BP_VAR_W);
		if (OP1_TYPE == IS_VAR && UNEXPECTED(container == NULL)) {
			zend_throw_error(NULL, "Cannot use string offset as an array");
			FREE_UNFETCHED_OP2();
			HANDLE_EXCEPTION();
		}
		zend_fetch_dimension_address_W(EX_VAR(opline->result.var), container, GET_OP2_ZVAL_PTR(BP_VAR_R), OP2_TYPE);
		if (OP1_TYPE == IS_VAR && READY_TO_DESTROY(free_op1)) {
			EXTRACT_ZVAL_PTR(EX_VAR(opline->result.var), 1);
		}
		FREE_OP2();
		FREE_OP1_VAR_PTR();
	} else {
		if (OP2_TYPE == IS_UNUSED) {
			zend_throw_error(NULL, "Cannot use [] for reading");
			FREE_UNFETCHED_OP2();
			FREE_UNFETCHED_OP1();
			HANDLE_EXCEPTION();
		}
		container = GET_OP1_ZVAL_PTR(BP_VAR_R);
		zend_fetch_dimension_address_read_R(EX_VAR(opline->result.var), container, GET_OP2_ZVAL_PTR(BP_VAR_R), OP2_TYPE);
		FREE_OP2();
		FREE_OP1();
	}
	ZEND_VM_NEXT_OPCODE_CHECK_EXCEPTION();
}

ZEND_VM_HANDLER(96, ZEND_FETCH_DIM_UNSET, VAR|CV, CONST|TMPVAR|CV)
{
	USE_OPLINE
	zend_free_op free_op1, free_op2;
	zval *container;

	SAVE_OPLINE();
	container = GET_OP1_ZVAL_PTR_PTR(BP_VAR_UNSET);

	if (OP1_TYPE == IS_VAR && UNEXPECTED(container == NULL)) {
		zend_throw_error(NULL, "Cannot use string offset as an array");
		FREE_UNFETCHED_OP2();
		HANDLE_EXCEPTION();
	}
	zend_fetch_dimension_address_UNSET(EX_VAR(opline->result.var), container, GET_OP2_ZVAL_PTR(BP_VAR_R), OP2_TYPE);
	FREE_OP2();
	if (OP1_TYPE == IS_VAR && READY_TO_DESTROY(free_op1)) {
		EXTRACT_ZVAL_PTR(EX_VAR(opline->result.var), 1);
	}
	FREE_OP1_VAR_PTR();
	ZEND_VM_NEXT_OPCODE_CHECK_EXCEPTION();
}

ZEND_VM_HANDLER(82, ZEND_FETCH_OBJ_R, CONST|TMP|VAR|UNUSED|CV, CONST|TMPVAR|CV)
{
	USE_OPLINE
	zend_free_op free_op1;
	zval *container;
	zend_free_op free_op2;
	zval *offset;

	SAVE_OPLINE();
	container = GET_OP1_OBJ_ZVAL_PTR(BP_VAR_R);

	if (OP1_TYPE == IS_UNUSED && UNEXPECTED(Z_OBJ_P(container) == NULL)) {
		zend_throw_error(NULL, "Using $this when not in object context");
		FREE_UNFETCHED_OP2();
		HANDLE_EXCEPTION();
	}

	offset = GET_OP2_ZVAL_PTR(BP_VAR_R);

	if (OP1_TYPE == IS_CONST ||
	    (OP1_TYPE != IS_UNUSED && UNEXPECTED(Z_TYPE_P(container) != IS_OBJECT))) {
		if ((OP1_TYPE & (IS_VAR|IS_CV)) && Z_ISREF_P(container)) {
			container = Z_REFVAL_P(container);
			if (UNEXPECTED(Z_TYPE_P(container) != IS_OBJECT)) {
				ZEND_VM_C_GOTO(fetch_obj_r_no_object);
			}
		} else {
			ZEND_VM_C_GOTO(fetch_obj_r_no_object);
		}
	}

	/* here we are sure we are dealing with an object */
	do {
		zend_object *zobj = Z_OBJ_P(container);
		zval *retval;

		if (OP2_TYPE == IS_CONST &&
			EXPECTED(zobj->ce == CACHED_PTR(Z_CACHE_SLOT_P(offset)))) {
			uint32_t prop_offset = (uint32_t)(intptr_t)CACHED_PTR(Z_CACHE_SLOT_P(offset) + sizeof(void*));

			if (EXPECTED(prop_offset != (uint32_t)ZEND_DYNAMIC_PROPERTY_OFFSET)) {
				retval = OBJ_PROP(zobj, prop_offset);
				if (EXPECTED(Z_TYPE_P(retval) != IS_UNDEF)) {
					ZVAL_COPY(EX_VAR(opline->result.var), retval);
					break;
				}
			} else if (EXPECTED(zobj->properties != NULL)) {
				retval = zend_hash_find(zobj->properties, Z_STR_P(offset));
				if (EXPECTED(retval)) {
					ZVAL_COPY(EX_VAR(opline->result.var), retval);
					break;
				}
			}
		}

		if (UNEXPECTED(zobj->handlers->read_property == NULL)) {
ZEND_VM_C_LABEL(fetch_obj_r_no_object):
			zend_error(E_NOTICE, "Trying to get property of non-object");
			ZVAL_NULL(EX_VAR(opline->result.var));
		} else {
			retval = zobj->handlers->read_property(container, offset, BP_VAR_R, ((OP2_TYPE == IS_CONST) ? CACHE_ADDR(Z_CACHE_SLOT_P(offset)) : NULL), EX_VAR(opline->result.var));

			if (retval != EX_VAR(opline->result.var)) {
				ZVAL_COPY(EX_VAR(opline->result.var), retval);
			}
		}
	} while (0);

	FREE_OP2();
	FREE_OP1();
	ZEND_VM_NEXT_OPCODE_CHECK_EXCEPTION();
}

ZEND_VM_HANDLER(85, ZEND_FETCH_OBJ_W, VAR|UNUSED|CV, CONST|TMPVAR|CV)
{
	USE_OPLINE
	zend_free_op free_op1, free_op2;
	zval *property;
	zval *container;

	SAVE_OPLINE();
	property = GET_OP2_ZVAL_PTR(BP_VAR_R);

	container = GET_OP1_OBJ_ZVAL_PTR_PTR_UNDEF(BP_VAR_W);
	if (OP1_TYPE == IS_UNUSED && UNEXPECTED(Z_OBJ_P(container) == NULL)) {
		zend_throw_error(NULL, "Using $this when not in object context");
		FREE_OP2();
		HANDLE_EXCEPTION();
	}
	if (OP1_TYPE == IS_VAR && UNEXPECTED(container == NULL)) {
		zend_throw_error(NULL, "Cannot use string offset as an object");
		FREE_OP2();
		HANDLE_EXCEPTION();
	}

	zend_fetch_property_address(EX_VAR(opline->result.var), container, OP1_TYPE, property, OP2_TYPE, ((OP2_TYPE == IS_CONST) ? CACHE_ADDR(Z_CACHE_SLOT_P(property)) : NULL), BP_VAR_W);
	FREE_OP2();
	if (OP1_TYPE == IS_VAR && READY_TO_DESTROY(free_op1)) {
		EXTRACT_ZVAL_PTR(EX_VAR(opline->result.var), 0);
	}
	FREE_OP1_VAR_PTR();
	ZEND_VM_NEXT_OPCODE_CHECK_EXCEPTION();
}

ZEND_VM_HANDLER(88, ZEND_FETCH_OBJ_RW, VAR|UNUSED|CV, CONST|TMPVAR|CV)
{
	USE_OPLINE
	zend_free_op free_op1, free_op2;
	zval *property;
	zval *container;

	SAVE_OPLINE();
	property = GET_OP2_ZVAL_PTR(BP_VAR_R);
	container = GET_OP1_OBJ_ZVAL_PTR_PTR(BP_VAR_RW);

	if (OP1_TYPE == IS_UNUSED && UNEXPECTED(Z_OBJ_P(container) == NULL)) {
		zend_throw_error(NULL, "Using $this when not in object context");
		FREE_OP2();
		HANDLE_EXCEPTION();
	}
	if (OP1_TYPE == IS_VAR && UNEXPECTED(container == NULL)) {
		zend_throw_error(NULL, "Cannot use string offset as an object");
		FREE_OP2();
		HANDLE_EXCEPTION();
	}
	zend_fetch_property_address(EX_VAR(opline->result.var), container, OP1_TYPE, property, OP2_TYPE, ((OP2_TYPE == IS_CONST) ? CACHE_ADDR(Z_CACHE_SLOT_P(property)) : NULL), BP_VAR_RW);
	FREE_OP2();
	if (OP1_TYPE == IS_VAR && READY_TO_DESTROY(free_op1)) {
		EXTRACT_ZVAL_PTR(EX_VAR(opline->result.var), 0);
	}
	FREE_OP1_VAR_PTR();
	ZEND_VM_NEXT_OPCODE_CHECK_EXCEPTION();
}

ZEND_VM_HANDLER(91, ZEND_FETCH_OBJ_IS, CONST|TMPVAR|UNUSED|CV, CONST|TMPVAR|CV)
{
	USE_OPLINE
	zend_free_op free_op1;
	zval *container;
	zend_free_op free_op2;
	zval *offset;

	SAVE_OPLINE();
	container = GET_OP1_OBJ_ZVAL_PTR(BP_VAR_IS);

	if (OP1_TYPE == IS_UNUSED && UNEXPECTED(Z_OBJ_P(container) == NULL)) {
		zend_throw_error(NULL, "Using $this when not in object context");
		FREE_UNFETCHED_OP2();
		HANDLE_EXCEPTION();
	}

	offset  = GET_OP2_ZVAL_PTR(BP_VAR_R);

	if (OP1_TYPE == IS_CONST ||
	    (OP1_TYPE != IS_UNUSED && UNEXPECTED(Z_TYPE_P(container) != IS_OBJECT))) {
		if ((OP1_TYPE & (IS_VAR|IS_CV)) && Z_ISREF_P(container)) {
			container = Z_REFVAL_P(container);
			if (UNEXPECTED(Z_TYPE_P(container) != IS_OBJECT)) {
				ZEND_VM_C_GOTO(fetch_obj_is_no_object);
			}
		} else {
			ZEND_VM_C_GOTO(fetch_obj_is_no_object);
		}
	}

	/* here we are sure we are dealing with an object */
	do {
		zend_object *zobj = Z_OBJ_P(container);
		zval *retval;

		if (OP2_TYPE == IS_CONST &&
			EXPECTED(zobj->ce == CACHED_PTR(Z_CACHE_SLOT_P(offset)))) {
			uint32_t prop_offset = (uint32_t)(intptr_t)CACHED_PTR(Z_CACHE_SLOT_P(offset) + sizeof(void*));

			if (EXPECTED(prop_offset != (uint32_t)ZEND_DYNAMIC_PROPERTY_OFFSET)) {
				retval = OBJ_PROP(zobj, prop_offset);
				if (EXPECTED(Z_TYPE_P(retval) != IS_UNDEF)) {
					ZVAL_COPY(EX_VAR(opline->result.var), retval);
					break;
				}
			} else if (EXPECTED(zobj->properties != NULL)) {
				retval = zend_hash_find(zobj->properties, Z_STR_P(offset));
				if (EXPECTED(retval)) {
					ZVAL_COPY(EX_VAR(opline->result.var), retval);
					break;
				}
			}
		}

		if (UNEXPECTED(zobj->handlers->read_property == NULL)) {
ZEND_VM_C_LABEL(fetch_obj_is_no_object):
			ZVAL_NULL(EX_VAR(opline->result.var));
		} else {

			retval = zobj->handlers->read_property(container, offset, BP_VAR_IS, ((OP2_TYPE == IS_CONST) ? CACHE_ADDR(Z_CACHE_SLOT_P(offset)) : NULL), EX_VAR(opline->result.var));

			if (retval != EX_VAR(opline->result.var)) {
				ZVAL_COPY(EX_VAR(opline->result.var), retval);
			}
		}
	} while (0);

	FREE_OP2();
	FREE_OP1();
	ZEND_VM_NEXT_OPCODE_CHECK_EXCEPTION();
}

ZEND_VM_HANDLER(94, ZEND_FETCH_OBJ_FUNC_ARG, CONST|TMP|VAR|UNUSED|CV, CONST|TMPVAR|CV)
{
	USE_OPLINE
	zval *container;

	if (zend_is_by_ref_func_arg_fetch(opline, EX(call))) {
		/* Behave like FETCH_OBJ_W */
		zend_free_op free_op1, free_op2;
		zval *property;

		SAVE_OPLINE();
		property = GET_OP2_ZVAL_PTR(BP_VAR_R);
		container = GET_OP1_OBJ_ZVAL_PTR_PTR_UNDEF(BP_VAR_W);

		if (OP1_TYPE == IS_UNUSED && UNEXPECTED(Z_OBJ_P(container) == NULL)) {
			zend_throw_error(NULL, "Using $this when not in object context");
			FREE_OP2();
			HANDLE_EXCEPTION();
		}
		if (OP1_TYPE == IS_CONST || OP1_TYPE == IS_TMP_VAR) {
			zend_throw_error(NULL, "Cannot use temporary expression in write context");
			FREE_OP2();
			FREE_OP1_VAR_PTR();
			HANDLE_EXCEPTION();
		}
		if (OP1_TYPE == IS_VAR && UNEXPECTED(container == NULL)) {
			zend_throw_error(NULL, "Cannot use string offset as an object");
			FREE_OP2();
			HANDLE_EXCEPTION();
		}
		zend_fetch_property_address(EX_VAR(opline->result.var), container, OP1_TYPE, property, OP2_TYPE, ((OP2_TYPE == IS_CONST) ? CACHE_ADDR(Z_CACHE_SLOT_P(property)) : NULL), BP_VAR_W);
		FREE_OP2();
		if (OP1_TYPE == IS_VAR && READY_TO_DESTROY(free_op1)) {
			EXTRACT_ZVAL_PTR(EX_VAR(opline->result.var), 0);
		}
		FREE_OP1_VAR_PTR();
		ZEND_VM_NEXT_OPCODE_CHECK_EXCEPTION();
	} else {
		ZEND_VM_DISPATCH_TO_HANDLER(ZEND_FETCH_OBJ_R);
	}
}

ZEND_VM_HANDLER(97, ZEND_FETCH_OBJ_UNSET, VAR|UNUSED|CV, CONST|TMPVAR|CV)
{
	USE_OPLINE
	zend_free_op free_op1, free_op2;
	zval *container, *property;

	SAVE_OPLINE();
	container = GET_OP1_OBJ_ZVAL_PTR_PTR(BP_VAR_UNSET);

	if (OP1_TYPE == IS_UNUSED && UNEXPECTED(Z_OBJ_P(container) == NULL)) {
		zend_throw_error(NULL, "Using $this when not in object context");
		FREE_UNFETCHED_OP2();
		HANDLE_EXCEPTION();
	}

	property = GET_OP2_ZVAL_PTR(BP_VAR_R);

	if (OP1_TYPE == IS_VAR && UNEXPECTED(container == NULL)) {
		zend_throw_error(NULL, "Cannot use string offset as an object");
		FREE_OP2();
		HANDLE_EXCEPTION();
	}
	zend_fetch_property_address(EX_VAR(opline->result.var), container, OP1_TYPE, property, OP2_TYPE, ((OP2_TYPE == IS_CONST) ? CACHE_ADDR(Z_CACHE_SLOT_P(property)) : NULL), BP_VAR_UNSET);
	FREE_OP2();
	if (OP1_TYPE == IS_VAR && READY_TO_DESTROY(free_op1)) {
		EXTRACT_ZVAL_PTR(EX_VAR(opline->result.var), 0);
	}
	FREE_OP1_VAR_PTR();
	ZEND_VM_NEXT_OPCODE_CHECK_EXCEPTION();
}

ZEND_VM_HANDLER(98, ZEND_FETCH_LIST, CONST|TMPVAR|CV, CONST)
{
	USE_OPLINE
	zend_free_op free_op1;
	zval *container;

	SAVE_OPLINE();
	container = GET_OP1_ZVAL_PTR_UNDEF(BP_VAR_R);

ZEND_VM_C_LABEL(try_fetch_list):
	if (EXPECTED(Z_TYPE_P(container) == IS_ARRAY)) {
		zval *value = zend_hash_index_find(Z_ARRVAL_P(container), Z_LVAL_P(EX_CONSTANT(opline->op2)));

		if (UNEXPECTED(value == NULL)) {
			zend_error(E_NOTICE,"Undefined offset: " ZEND_ULONG_FMT, Z_LVAL_P(EX_CONSTANT(opline->op2)));
			ZVAL_NULL(EX_VAR(opline->result.var));
		} else {
			ZVAL_COPY(EX_VAR(opline->result.var), value);
		}
	} else if (OP1_TYPE != IS_CONST &&
	           UNEXPECTED(Z_TYPE_P(container) == IS_OBJECT) &&
	           EXPECTED(Z_OBJ_HT_P(container)->read_dimension)) {
		zval *result = EX_VAR(opline->result.var);
		zval *retval = Z_OBJ_HT_P(container)->read_dimension(container, EX_CONSTANT(opline->op2), BP_VAR_R, result);

		if (retval) {
			if (result != retval) {
				ZVAL_COPY(result, retval);
			}
		} else {
			ZVAL_NULL(result);
		}
	} else if ((OP1_TYPE & (IS_VAR|IS_CV)) && Z_TYPE_P(container) == IS_REFERENCE) {
		container = Z_REFVAL_P(container);
		ZEND_VM_C_GOTO(try_fetch_list);
	} else {
		if (OP1_TYPE == IS_CV && UNEXPECTED(Z_TYPE_P(container) == IS_UNDEF)) {
			GET_OP1_UNDEF_CV(container, BP_VAR_R);
		}
		ZVAL_NULL(EX_VAR(opline->result.var));
	}
	ZEND_VM_NEXT_OPCODE_CHECK_EXCEPTION();
}

ZEND_VM_HANDLER(136, ZEND_ASSIGN_OBJ, VAR|UNUSED|CV, CONST|TMPVAR|CV)
{
	USE_OPLINE
	zend_free_op free_op1, free_op2;
	zval *object;
	zval *property_name;

	SAVE_OPLINE();
	object = GET_OP1_OBJ_ZVAL_PTR_PTR_UNDEF(BP_VAR_W);

	if (OP1_TYPE == IS_UNUSED && UNEXPECTED(Z_OBJ_P(object) == NULL)) {
		zend_throw_error(NULL, "Using $this when not in object context");
		FREE_UNFETCHED_OP2();
		HANDLE_EXCEPTION();
	}

	property_name = GET_OP2_ZVAL_PTR(BP_VAR_R);

	if (OP1_TYPE == IS_VAR && UNEXPECTED(object == NULL)) {
		zend_throw_error(NULL, "Cannot use string offset as an array");
		FREE_OP2();
		HANDLE_EXCEPTION();
	}
	zend_assign_to_object(UNEXPECTED(RETURN_VALUE_USED(opline)) ? EX_VAR(opline->result.var) : NULL, object, OP1_TYPE, property_name, OP2_TYPE, (opline+1)->op1_type, (opline+1)->op1, execute_data, ((OP2_TYPE == IS_CONST) ? CACHE_ADDR(Z_CACHE_SLOT_P(property_name)) : NULL));
	FREE_OP2();
	FREE_OP1_VAR_PTR();
	/* assign_obj has two opcodes! */
	ZEND_VM_NEXT_OPCODE_EX(1, 2);
}

ZEND_VM_HANDLER(147, ZEND_ASSIGN_DIM, VAR|CV, CONST|TMPVAR|UNUSED|CV)
{
	USE_OPLINE
	zend_free_op free_op1;
	zval *object_ptr;
	zend_free_op free_op2, free_op_data1;
	zval *value;
	zval *variable_ptr;
	zval *dim;

	SAVE_OPLINE();
	object_ptr = GET_OP1_ZVAL_PTR_PTR_UNDEF(BP_VAR_W);

	if (OP1_TYPE == IS_VAR && UNEXPECTED(object_ptr == NULL)) {
		zend_throw_error(NULL, "Cannot use string offset as an array");
		FREE_UNFETCHED_OP((opline+1)->op1_type, (opline+1)->op1.var);
		FREE_UNFETCHED_OP2();
		HANDLE_EXCEPTION();
	}

	if (EXPECTED(Z_TYPE_P(object_ptr) == IS_ARRAY)) {
ZEND_VM_C_LABEL(try_assign_dim_array):
		if (OP2_TYPE == IS_UNUSED) {
			SEPARATE_ARRAY(object_ptr);
			variable_ptr = zend_hash_next_index_insert(Z_ARRVAL_P(object_ptr), &EG(uninitialized_zval));
			if (UNEXPECTED(variable_ptr == NULL)) {
				zend_error(E_WARNING, "Cannot add element to the array as the next element is already occupied");
				variable_ptr = &EG(error_zval);
			}
		} else {
			dim = GET_OP2_ZVAL_PTR(BP_VAR_R);
			SEPARATE_ARRAY(object_ptr);
			variable_ptr = zend_fetch_dimension_address_inner(Z_ARRVAL_P(object_ptr), dim, OP2_TYPE, BP_VAR_W);
			FREE_OP2();
		}
		value = get_zval_ptr_r((opline+1)->op1_type, (opline+1)->op1, execute_data, &free_op_data1);
		if (UNEXPECTED(variable_ptr == &EG(error_zval))) {
			FREE_OP(free_op_data1);
			if (UNEXPECTED(RETURN_VALUE_USED(opline))) {
				ZVAL_NULL(EX_VAR(opline->result.var));
			}
		} else {
			value = zend_assign_to_variable(variable_ptr, value, (opline+1)->op1_type);
			if (UNEXPECTED(RETURN_VALUE_USED(opline))) {
				ZVAL_COPY(EX_VAR(opline->result.var), value);
			}
		}
	} else {
		if (EXPECTED(Z_ISREF_P(object_ptr))) {
			object_ptr = Z_REFVAL_P(object_ptr);
			if (EXPECTED(Z_TYPE_P(object_ptr) == IS_ARRAY)) {
				ZEND_VM_C_GOTO(try_assign_dim_array);
			}
		}
		if (EXPECTED(Z_TYPE_P(object_ptr) == IS_OBJECT)) {
			zend_free_op free_op2;
			zval *property_name = GET_OP2_ZVAL_PTR(BP_VAR_R);

			zend_assign_to_object_dim(UNEXPECTED(RETURN_VALUE_USED(opline)) ? EX_VAR(opline->result.var) : NULL, object_ptr, property_name, (opline+1)->op1_type, (opline+1)->op1, execute_data);
			FREE_OP2();
		} else if (EXPECTED(Z_TYPE_P(object_ptr) == IS_STRING)) {
			if (EXPECTED(Z_STRLEN_P(object_ptr) != 0)) {
				if (OP2_TYPE == IS_UNUSED) {
					zend_throw_error(NULL, "[] operator not supported for strings");
					FREE_UNFETCHED_OP((opline+1)->op1_type, (opline+1)->op1.var);
					FREE_OP1_VAR_PTR();
					HANDLE_EXCEPTION();
				} else {
					zend_long offset;

					dim = GET_OP2_ZVAL_PTR(BP_VAR_R);
					offset = zend_fetch_string_offset(object_ptr, dim, BP_VAR_W);
					FREE_OP2();
					value = get_zval_ptr_r_deref((opline+1)->op1_type, (opline+1)->op1, execute_data, &free_op_data1);
					zend_assign_to_string_offset(object_ptr, offset, value, (UNEXPECTED(RETURN_VALUE_USED(opline)) ? EX_VAR(opline->result.var) : NULL));
					FREE_OP(free_op_data1);
				}
			} else {
				zval_ptr_dtor_nogc(object_ptr);
ZEND_VM_C_LABEL(assign_dim_convert_to_array):
				ZVAL_NEW_ARR(object_ptr);
				zend_hash_init(Z_ARRVAL_P(object_ptr), 8, NULL, ZVAL_PTR_DTOR, 0);
				ZEND_VM_C_GOTO(try_assign_dim_array);
			}
		} else if (EXPECTED(Z_TYPE_P(object_ptr) <= IS_FALSE)) {
			if (OP1_TYPE == IS_VAR && UNEXPECTED(object_ptr == &EG(error_zval))) {
				ZEND_VM_C_GOTO(assign_dim_clean);
			}
			ZEND_VM_C_GOTO(assign_dim_convert_to_array);
		} else {
			zend_error(E_WARNING, "Cannot use a scalar value as an array");
ZEND_VM_C_LABEL(assign_dim_clean):
			dim = GET_OP2_ZVAL_PTR(BP_VAR_R);
			FREE_OP2();
			value = get_zval_ptr_r((opline+1)->op1_type, (opline+1)->op1, execute_data, &free_op_data1);
			FREE_OP(free_op_data1);
			if (UNEXPECTED(RETURN_VALUE_USED(opline))) {
				ZVAL_NULL(EX_VAR(opline->result.var));
			}
		}
	}
	FREE_OP1_VAR_PTR();
	/* assign_dim has two opcodes! */
	ZEND_VM_NEXT_OPCODE_EX(1, 2);
}

ZEND_VM_HANDLER(38, ZEND_ASSIGN, VAR|CV, CONST|TMP|VAR|CV)
{
	USE_OPLINE
	zend_free_op free_op1, free_op2;
	zval *value;
	zval *variable_ptr;

	SAVE_OPLINE();
	value = GET_OP2_ZVAL_PTR(BP_VAR_R);
	variable_ptr = GET_OP1_ZVAL_PTR_PTR_UNDEF(BP_VAR_W);

	if (OP1_TYPE == IS_VAR && UNEXPECTED(variable_ptr == &EG(error_zval))) {
		FREE_OP2();
		if (UNEXPECTED(RETURN_VALUE_USED(opline))) {
			ZVAL_NULL(EX_VAR(opline->result.var));
		}
	} else {
		value = zend_assign_to_variable(variable_ptr, value, OP2_TYPE);
		if (UNEXPECTED(RETURN_VALUE_USED(opline))) {
			ZVAL_COPY(EX_VAR(opline->result.var), value);
		}
		FREE_OP1_VAR_PTR();
		/* zend_assign_to_variable() always takes care of op2, never free it! */
	}

	ZEND_VM_NEXT_OPCODE_CHECK_EXCEPTION();
}

ZEND_VM_HANDLER(39, ZEND_ASSIGN_REF, VAR|CV, VAR|CV)
{
	USE_OPLINE
	zend_free_op free_op1, free_op2;
	zval *variable_ptr;
	zval *value_ptr;

	SAVE_OPLINE();
	value_ptr = GET_OP2_ZVAL_PTR_PTR(BP_VAR_W);

	if (OP2_TYPE == IS_VAR && UNEXPECTED(value_ptr == NULL)) {
		zend_throw_error(NULL, "Cannot create references to/from string offsets nor overloaded objects");
		FREE_UNFETCHED_OP1();
		HANDLE_EXCEPTION();
	}
	if (OP1_TYPE == IS_VAR &&
	    UNEXPECTED(Z_TYPE_P(EX_VAR(opline->op1.var)) != IS_INDIRECT) &&
	    UNEXPECTED(!Z_ISREF_P(EX_VAR(opline->op1.var)))) {
		zend_throw_error(NULL, "Cannot assign by reference to overloaded object");
		FREE_OP2_VAR_PTR();
		HANDLE_EXCEPTION();
	}
	if (OP2_TYPE == IS_VAR &&
	    (value_ptr == &EG(uninitialized_zval) ||
	     (opline->extended_value == ZEND_RETURNS_FUNCTION &&
	      !(Z_VAR_FLAGS_P(value_ptr) & IS_VAR_RET_REF)))) {
		if (!OP2_FREE && UNEXPECTED(Z_TYPE_P(EX_VAR(opline->op2.var)) != IS_INDIRECT)) { /* undo the effect of get_zval_ptr_ptr() */
			Z_TRY_ADDREF_P(value_ptr);
		}
		zend_error(E_NOTICE, "Only variables should be assigned by reference");
		if (UNEXPECTED(EG(exception) != NULL)) {
			FREE_OP2_VAR_PTR();
			HANDLE_EXCEPTION();
		}
		ZEND_VM_DISPATCH_TO_HANDLER(ZEND_ASSIGN);
	}

	variable_ptr = GET_OP1_ZVAL_PTR_PTR_UNDEF(BP_VAR_W);
	if (OP1_TYPE == IS_VAR && UNEXPECTED(variable_ptr == NULL)) {
		zend_throw_error(NULL, "Cannot create references to/from string offsets nor overloaded objects");
		FREE_OP2_VAR_PTR();
		HANDLE_EXCEPTION();
	}
	if ((OP1_TYPE == IS_VAR && UNEXPECTED(variable_ptr == &EG(error_zval))) ||
	    (OP2_TYPE == IS_VAR && UNEXPECTED(value_ptr == &EG(error_zval)))) {
		variable_ptr = &EG(uninitialized_zval);
	} else {
		zend_assign_to_variable_reference(variable_ptr, value_ptr);
	}

	if (UNEXPECTED(RETURN_VALUE_USED(opline))) {
		ZVAL_COPY(EX_VAR(opline->result.var), variable_ptr);
	}

	FREE_OP1_VAR_PTR();
	FREE_OP2_VAR_PTR();

	ZEND_VM_NEXT_OPCODE_CHECK_EXCEPTION();
}

ZEND_VM_HELPER(zend_leave_helper, ANY, ANY)
{
	zend_execute_data *old_execute_data;
	uint32_t call_info = EX_CALL_INFO();

	if (EXPECTED(ZEND_CALL_KIND_EX(call_info) == ZEND_CALL_NESTED_FUNCTION)) {
		zend_object *object;

		i_free_compiled_variables(execute_data);
		if (UNEXPECTED(EX(symbol_table) != NULL)) {
			zend_clean_and_cache_symbol_table(EX(symbol_table));
		}
		zend_vm_stack_free_extra_args_ex(call_info, execute_data);
		old_execute_data = execute_data;
		execute_data = EG(current_execute_data) = EX(prev_execute_data);
		if (UNEXPECTED(call_info & ZEND_CALL_CLOSURE)) {
			OBJ_RELEASE((zend_object*)old_execute_data->func->op_array.prototype);
		}
		if (UNEXPECTED(call_info & ZEND_CALL_RELEASE_THIS)) {
			object = Z_OBJ(old_execute_data->This);
#if 0
			if (UNEXPECTED(EG(exception) != NULL) && (EX(opline)->op1.num & ZEND_CALL_CTOR)) {
				if (!(EX(opline)->op1.num & ZEND_CALL_CTOR_RESULT_UNUSED)) {
#else
			if (UNEXPECTED(EG(exception) != NULL) && (call_info & ZEND_CALL_CTOR)) {
				if (!(call_info & ZEND_CALL_CTOR_RESULT_UNUSED)) {
#endif
					GC_REFCOUNT(object)--;
				}
				if (GC_REFCOUNT(object) == 1) {
					zend_object_store_ctor_failed(object);
				}
			}
			OBJ_RELEASE(object);
		}
		EG(scope) = EX(func)->op_array.scope;

		zend_vm_stack_free_call_frame_ex(call_info, old_execute_data);

		if (UNEXPECTED(EG(exception) != NULL)) {
			const zend_op *old_opline = EX(opline);
			zend_throw_exception_internal(NULL);
			if (old_opline->opcode != ZEND_HANDLE_EXCEPTION && RETURN_VALUE_USED(old_opline)) {
				zval_ptr_dtor(EX_VAR(old_opline->result.var));
			}
			HANDLE_EXCEPTION_LEAVE();
		}

		LOAD_NEXT_OPLINE();
		ZEND_VM_LEAVE();
	}
	if (EXPECTED((ZEND_CALL_KIND_EX(call_info) & ZEND_CALL_TOP) == 0)) {
		zend_detach_symbol_table(execute_data);
		destroy_op_array(&EX(func)->op_array);
		efree_size(EX(func), sizeof(zend_op_array));
		old_execute_data = execute_data;
		execute_data = EG(current_execute_data) = EX(prev_execute_data);
		zend_vm_stack_free_call_frame_ex(call_info, old_execute_data);

		zend_attach_symbol_table(execute_data);
		if (UNEXPECTED(EG(exception) != NULL)) {
			zend_throw_exception_internal(NULL);
			HANDLE_EXCEPTION_LEAVE();
		}

		LOAD_NEXT_OPLINE();
		ZEND_VM_LEAVE();
	} else {
		if (ZEND_CALL_KIND_EX(call_info) == ZEND_CALL_TOP_FUNCTION) {
			i_free_compiled_variables(execute_data);
			if (UNEXPECTED(EX(symbol_table) != NULL)) {
				zend_clean_and_cache_symbol_table(EX(symbol_table));
			}
			zend_vm_stack_free_extra_args_ex(call_info, execute_data);
			EG(current_execute_data) = EX(prev_execute_data);
			if (UNEXPECTED(call_info & ZEND_CALL_CLOSURE)) {
				OBJ_RELEASE((zend_object*)EX(func)->op_array.prototype);
			}
		} else /* if (call_kind == ZEND_CALL_TOP_CODE) */ {
			zend_array *symbol_table = EX(symbol_table);

			zend_detach_symbol_table(execute_data);
			old_execute_data = EX(prev_execute_data);
			while (old_execute_data) {
				if (old_execute_data->func && ZEND_USER_CODE(old_execute_data->func->op_array.type)) {
					if (old_execute_data->symbol_table == symbol_table) {
						zend_attach_symbol_table(old_execute_data);
					}
					break;
				}
				old_execute_data = old_execute_data->prev_execute_data;
			}
			EG(current_execute_data) = EX(prev_execute_data);
		}

		ZEND_VM_RETURN();
	}
}

ZEND_VM_HANDLER(42, ZEND_JMP, ANY, ANY)
{
	USE_OPLINE

	ZEND_VM_SET_OPCODE(OP_JMP_ADDR(opline, opline->op1));
	ZEND_VM_CONTINUE();
}

ZEND_VM_HANDLER(43, ZEND_JMPZ, CONST|TMPVAR|CV, ANY)
{
	USE_OPLINE
	zend_free_op free_op1;
	zval *val;

	val = GET_OP1_ZVAL_PTR_UNDEF(BP_VAR_R);
	
	if (Z_TYPE_INFO_P(val) == IS_TRUE) {
		ZEND_VM_SET_NEXT_OPCODE(opline + 1);
		ZEND_VM_CONTINUE();
	} else if (EXPECTED(Z_TYPE_INFO_P(val) <= IS_TRUE)) {
		if (OP1_TYPE == IS_CV && UNEXPECTED(Z_TYPE_INFO_P(val) == IS_UNDEF)) {
			SAVE_OPLINE();
			GET_OP1_UNDEF_CV(val, BP_VAR_R);
			ZEND_VM_JMP(OP_JMP_ADDR(opline, opline->op2));
		} else {
			ZEND_VM_SET_OPCODE(OP_JMP_ADDR(opline, opline->op2));
			ZEND_VM_CONTINUE();
		}
	}

	SAVE_OPLINE();
	if (i_zend_is_true(val)) {
		opline++;
	} else {
		opline = OP_JMP_ADDR(opline, opline->op2);
	}
	FREE_OP1();
	if (UNEXPECTED(EG(exception) != NULL)) {
		HANDLE_EXCEPTION();
	}
	ZEND_VM_JMP(opline);
}

ZEND_VM_HANDLER(44, ZEND_JMPNZ, CONST|TMPVAR|CV, ANY)
{
	USE_OPLINE
	zend_free_op free_op1;
	zval *val;

	val = GET_OP1_ZVAL_PTR_UNDEF(BP_VAR_R);

	if (Z_TYPE_INFO_P(val) == IS_TRUE) {
		ZEND_VM_SET_OPCODE(OP_JMP_ADDR(opline, opline->op2));
		ZEND_VM_CONTINUE();
	} else if (EXPECTED(Z_TYPE_INFO_P(val) <= IS_TRUE)) {
		if (OP1_TYPE == IS_CV && UNEXPECTED(Z_TYPE_INFO_P(val) == IS_UNDEF)) {
			SAVE_OPLINE();
			GET_OP1_UNDEF_CV(val, BP_VAR_R);
			ZEND_VM_NEXT_OPCODE_CHECK_EXCEPTION();
		} else {
			ZEND_VM_NEXT_OPCODE();
		}
	}

	SAVE_OPLINE();
	if (i_zend_is_true(val)) {
		opline = OP_JMP_ADDR(opline, opline->op2);
	} else {
		opline++;
	}
	FREE_OP1();
	if (UNEXPECTED(EG(exception) != NULL)) {
		HANDLE_EXCEPTION();
	}
	ZEND_VM_JMP(opline);
}

ZEND_VM_HANDLER(45, ZEND_JMPZNZ, CONST|TMPVAR|CV, ANY)
{
	USE_OPLINE
	zend_free_op free_op1;
	zval *val;

	val = GET_OP1_ZVAL_PTR_UNDEF(BP_VAR_R);

	if (EXPECTED(Z_TYPE_INFO_P(val) == IS_TRUE)) {
		ZEND_VM_SET_RELATIVE_OPCODE(opline, opline->extended_value);
		ZEND_VM_CONTINUE();
	} else if (EXPECTED(Z_TYPE_INFO_P(val) <= IS_TRUE)) {
		if (OP1_TYPE == IS_CV) {
			if (UNEXPECTED(Z_TYPE_INFO_P(val) == IS_UNDEF)) {
				SAVE_OPLINE();
				GET_OP1_UNDEF_CV(val, BP_VAR_R);
			}
			ZEND_VM_JMP(OP_JMP_ADDR(opline, opline->op2));
		} else {
			ZEND_VM_SET_OPCODE(OP_JMP_ADDR(opline, opline->op2));
			ZEND_VM_CONTINUE();
		}
	}

	SAVE_OPLINE();
	if (i_zend_is_true(val)) {
		opline = ZEND_OFFSET_TO_OPLINE(opline, opline->extended_value);
	} else {
		opline = OP_JMP_ADDR(opline, opline->op2);
	}
	FREE_OP1();
	if (UNEXPECTED(EG(exception) != NULL)) {
		HANDLE_EXCEPTION();
	}
	ZEND_VM_JMP(opline);
}

ZEND_VM_HANDLER(46, ZEND_JMPZ_EX, CONST|TMPVAR|CV, ANY)
{
	USE_OPLINE
	zend_free_op free_op1;
	zval *val;
	int ret;

	val = GET_OP1_ZVAL_PTR_UNDEF(BP_VAR_R);

	if (Z_TYPE_INFO_P(val) == IS_TRUE) {
		ZVAL_TRUE(EX_VAR(opline->result.var));
		ZEND_VM_SET_NEXT_OPCODE(opline + 1);
		ZEND_VM_CONTINUE();
	} else if (EXPECTED(Z_TYPE_INFO_P(val) <= IS_TRUE)) {
		ZVAL_FALSE(EX_VAR(opline->result.var));
		if (OP1_TYPE == IS_CV) {
			if (UNEXPECTED(Z_TYPE_INFO_P(val) == IS_UNDEF)) {
				SAVE_OPLINE();
				GET_OP1_UNDEF_CV(val, BP_VAR_R);
			}
			ZEND_VM_JMP(OP_JMP_ADDR(opline, opline->op2));
		} else {
			ZEND_VM_SET_OPCODE(OP_JMP_ADDR(opline, opline->op2));
			ZEND_VM_CONTINUE();
		}
	}

	SAVE_OPLINE();
	ret = i_zend_is_true(val);
	FREE_OP1();
	if (ret) {
		ZVAL_TRUE(EX_VAR(opline->result.var));
		opline++;
	} else {
		ZVAL_FALSE(EX_VAR(opline->result.var));
		opline = OP_JMP_ADDR(opline, opline->op2);
	}
	if (UNEXPECTED(EG(exception) != NULL)) {
		HANDLE_EXCEPTION();
	}
	ZEND_VM_JMP(opline);
}

ZEND_VM_HANDLER(47, ZEND_JMPNZ_EX, CONST|TMPVAR|CV, ANY)
{
	USE_OPLINE
	zend_free_op free_op1;
	zval *val;
	int ret;

	val = GET_OP1_ZVAL_PTR_UNDEF(BP_VAR_R);

	if (Z_TYPE_INFO_P(val) == IS_TRUE) {
		ZVAL_TRUE(EX_VAR(opline->result.var));
		ZEND_VM_SET_OPCODE(OP_JMP_ADDR(opline, opline->op2));
		ZEND_VM_CONTINUE();
	} else if (EXPECTED(Z_TYPE_INFO_P(val) <= IS_TRUE)) {
		ZVAL_FALSE(EX_VAR(opline->result.var));
		if (OP1_TYPE == IS_CV && UNEXPECTED(Z_TYPE_INFO_P(val) == IS_UNDEF)) {
			SAVE_OPLINE();
			GET_OP1_UNDEF_CV(val, BP_VAR_R);
			ZEND_VM_NEXT_OPCODE_CHECK_EXCEPTION();
		} else {
			ZEND_VM_NEXT_OPCODE();
		}
	}

	SAVE_OPLINE();
	ret = i_zend_is_true(val);
	FREE_OP1();
	if (ret) {
		ZVAL_TRUE(EX_VAR(opline->result.var));
		opline = OP_JMP_ADDR(opline, opline->op2);
	} else {
		ZVAL_FALSE(EX_VAR(opline->result.var));
		opline++;
	}
	if (UNEXPECTED(EG(exception) != NULL)) {
		HANDLE_EXCEPTION();
	}
	ZEND_VM_JMP(opline);
}

ZEND_VM_HANDLER(70, ZEND_FREE, TMPVAR, ANY)
{
	USE_OPLINE

	SAVE_OPLINE();
	zval_ptr_dtor_nogc(EX_VAR(opline->op1.var));
	ZEND_VM_NEXT_OPCODE_CHECK_EXCEPTION();
}

ZEND_VM_HANDLER(127, ZEND_FE_FREE, TMPVAR, ANY)
{
	zval *var;
	USE_OPLINE

	SAVE_OPLINE();
	var = EX_VAR(opline->op1.var);
	if (Z_TYPE_P(var) != IS_ARRAY && Z_FE_ITER_P(var) != (uint32_t)-1) {
		zend_hash_iterator_del(Z_FE_ITER_P(var));
	}
	zval_ptr_dtor_nogc(var);
	ZEND_VM_NEXT_OPCODE_CHECK_EXCEPTION();
}

ZEND_VM_HANDLER(53, ZEND_FAST_CONCAT, CONST|TMPVAR|CV, CONST|TMPVAR|CV)
{
	USE_OPLINE
	zend_free_op free_op1, free_op2;
	zval *op1, *op2;
	zend_string *op1_str, *op2_str, *str;

	SAVE_OPLINE();
	op1 = GET_OP1_ZVAL_PTR_UNDEF(BP_VAR_R);
	if (OP1_TYPE == IS_CONST) {
		op1_str = Z_STR_P(op1);
	} else if (EXPECTED(Z_TYPE_P(op1) == IS_STRING)) {
		op1_str = zend_string_copy(Z_STR_P(op1));
	} else {
		if (OP1_TYPE == IS_CV && UNEXPECTED(Z_TYPE_P(op1) == IS_UNDEF)) {
			GET_OP1_UNDEF_CV(op1, BP_VAR_R);
		}
		op1_str = _zval_get_string_func(op1);
	}
	op2 = GET_OP2_ZVAL_PTR_UNDEF(BP_VAR_R);
	if (OP2_TYPE == IS_CONST) {
		op2_str = Z_STR_P(op2);
	} else if (EXPECTED(Z_TYPE_P(op2) == IS_STRING)) {
		op2_str = zend_string_copy(Z_STR_P(op2));
	} else {
		if (OP2_TYPE == IS_CV && UNEXPECTED(Z_TYPE_P(op2) == IS_UNDEF)) {
			GET_OP2_UNDEF_CV(op2, BP_VAR_R);
		}
		op2_str = _zval_get_string_func(op2);
	}
	do {
		if (OP1_TYPE != IS_CONST) {
			if (UNEXPECTED(ZSTR_LEN(op1_str) == 0)) {
				if (OP2_TYPE == IS_CONST) {
					zend_string_addref(op2_str);
				}
				ZVAL_STR(EX_VAR(opline->result.var), op2_str);
				zend_string_release(op1_str);
				break;
			}
		}
		if (OP2_TYPE != IS_CONST) {
			if (UNEXPECTED(ZSTR_LEN(op2_str) == 0)) {
				if (OP1_TYPE == IS_CONST) {
					zend_string_addref(op1_str);
				}
				ZVAL_STR(EX_VAR(opline->result.var), op1_str);
				zend_string_release(op2_str);
				break;
			}
		}
		str = zend_string_alloc(ZSTR_LEN(op1_str) + ZSTR_LEN(op2_str), 0);
		memcpy(ZSTR_VAL(str), ZSTR_VAL(op1_str), ZSTR_LEN(op1_str));
		memcpy(ZSTR_VAL(str) + ZSTR_LEN(op1_str), ZSTR_VAL(op2_str), ZSTR_LEN(op2_str)+1);
		ZVAL_NEW_STR(EX_VAR(opline->result.var), str);
		if (OP1_TYPE != IS_CONST) {
			zend_string_release(op1_str);
		}
		if (OP2_TYPE != IS_CONST) {
			zend_string_release(op2_str);
		}
	} while (0);
	FREE_OP1();
	FREE_OP2();
	ZEND_VM_NEXT_OPCODE_CHECK_EXCEPTION();
}

ZEND_VM_HANDLER(54, ZEND_ROPE_INIT, UNUSED, CONST|TMPVAR|CV)
{
	USE_OPLINE
	zend_free_op free_op2;
	zend_string **rope;
	zval *var;

	/* Compiler allocates the necessary number of zval slots to keep the rope */
	rope = (zend_string**)EX_VAR(opline->result.var);
	if (OP2_TYPE == IS_CONST) {
		var = GET_OP2_ZVAL_PTR(BP_VAR_R);
		rope[0] = zend_string_copy(Z_STR_P(var));
	} else {
		var = GET_OP2_ZVAL_PTR_UNDEF(BP_VAR_R);
		if (EXPECTED(Z_TYPE_P(var) == IS_STRING)) {
			if (OP2_TYPE == IS_CV) {
				rope[0] = zend_string_copy(Z_STR_P(var));
			} else {
				rope[0] = Z_STR_P(var);
			}
		} else {
			SAVE_OPLINE();
			if (OP2_TYPE == IS_CV && UNEXPECTED(Z_TYPE_P(var) == IS_UNDEF)) {
				GET_OP2_UNDEF_CV(var, BP_VAR_R);
			}
			rope[0] = _zval_get_string_func(var);
			FREE_OP2();
			ZEND_VM_NEXT_OPCODE_CHECK_EXCEPTION();
		}
	}
	ZEND_VM_NEXT_OPCODE();
}

ZEND_VM_HANDLER(55, ZEND_ROPE_ADD, TMP, CONST|TMPVAR|CV)
{
	USE_OPLINE
	zend_free_op free_op2;
	zend_string **rope;
	zval *var;

	/* op1 and result are the same */
	rope = (zend_string**)EX_VAR(opline->op1.var);
	if (OP2_TYPE == IS_CONST) {
		var = GET_OP2_ZVAL_PTR(BP_VAR_R);
		rope[opline->extended_value] = zend_string_copy(Z_STR_P(var));
	} else {
		var = GET_OP2_ZVAL_PTR_UNDEF(BP_VAR_R);
		if (EXPECTED(Z_TYPE_P(var) == IS_STRING)) {
			if (OP2_TYPE == IS_CV) {
				rope[opline->extended_value] = zend_string_copy(Z_STR_P(var));
			} else {
				rope[opline->extended_value] = Z_STR_P(var);
			}
		} else {
			SAVE_OPLINE();
			if (OP2_TYPE == IS_CV && UNEXPECTED(Z_TYPE_P(var) == IS_UNDEF)) {
				GET_OP2_UNDEF_CV(var, BP_VAR_R);
			}
			rope[opline->extended_value] = _zval_get_string_func(var);
			FREE_OP2();
			ZEND_VM_NEXT_OPCODE_CHECK_EXCEPTION();
		}
	}
	ZEND_VM_NEXT_OPCODE();
}

ZEND_VM_HANDLER(56, ZEND_ROPE_END, TMP, CONST|TMPVAR|CV)
{
	USE_OPLINE
	zend_free_op free_op2;
	zend_string **rope;
	zval *var, *ret;
	uint32_t i;
	size_t len = 0;
	char *target;

	rope = (zend_string**)EX_VAR(opline->op1.var);
	if (OP2_TYPE == IS_CONST) {
		var = GET_OP2_ZVAL_PTR(BP_VAR_R);
		rope[opline->extended_value] = zend_string_copy(Z_STR_P(var));
	} else {
		var = GET_OP2_ZVAL_PTR_UNDEF(BP_VAR_R);
		if (EXPECTED(Z_TYPE_P(var) == IS_STRING)) {
			if (OP2_TYPE == IS_CV) {
				rope[opline->extended_value] = zend_string_copy(Z_STR_P(var));
			} else {
				rope[opline->extended_value] = Z_STR_P(var);
			}
		} else {
			SAVE_OPLINE();
			if (OP2_TYPE == IS_CV && UNEXPECTED(Z_TYPE_P(var) == IS_UNDEF)) {
				GET_OP2_UNDEF_CV(var, BP_VAR_R);
			}
			rope[opline->extended_value] = _zval_get_string_func(var);
			FREE_OP2();
			if (UNEXPECTED(EG(exception))) {
				for (i = 0; i <= opline->extended_value; i++) {
					zend_string_release(rope[i]);
				}
				HANDLE_EXCEPTION();
			}
		}
	}
	for (i = 0; i <= opline->extended_value; i++) {
		len += ZSTR_LEN(rope[i]);
	}
	ret = EX_VAR(opline->result.var);
	ZVAL_STR(ret, zend_string_alloc(len, 0));
	target = Z_STRVAL_P(ret);
	for (i = 0; i <= opline->extended_value; i++) {
		memcpy(target, ZSTR_VAL(rope[i]), ZSTR_LEN(rope[i]));
		target += ZSTR_LEN(rope[i]);
		zend_string_release(rope[i]);
	}
	*target = '\0';

	ZEND_VM_NEXT_OPCODE();
}

ZEND_VM_HANDLER(109, ZEND_FETCH_CLASS, ANY, CONST|TMPVAR|UNUSED|CV)
{
	USE_OPLINE

	SAVE_OPLINE();
	if (OP2_TYPE == IS_UNUSED) {
		Z_CE_P(EX_VAR(opline->result.var)) = zend_fetch_class(NULL, opline->extended_value);
		ZEND_VM_NEXT_OPCODE_CHECK_EXCEPTION();
	} else {
		zend_free_op free_op2;
		zval *class_name = GET_OP2_ZVAL_PTR_UNDEF(BP_VAR_R);

ZEND_VM_C_LABEL(try_class_name):
		if (OP2_TYPE == IS_CONST) {
			zend_class_entry *ce = CACHED_PTR(Z_CACHE_SLOT_P(class_name));

			if (UNEXPECTED(ce == NULL)) {
				ce = zend_fetch_class_by_name(Z_STR_P(class_name), EX_CONSTANT(opline->op2) + 1, opline->extended_value);
				CACHE_PTR(Z_CACHE_SLOT_P(class_name), ce);
			}
			Z_CE_P(EX_VAR(opline->result.var)) = ce;
		} else if (Z_TYPE_P(class_name) == IS_OBJECT) {
			Z_CE_P(EX_VAR(opline->result.var)) = Z_OBJCE_P(class_name);
		} else if (Z_TYPE_P(class_name) == IS_STRING) {
			Z_CE_P(EX_VAR(opline->result.var)) = zend_fetch_class(Z_STR_P(class_name), opline->extended_value);
		} else if ((OP2_TYPE & (IS_VAR|IS_CV)) && Z_TYPE_P(class_name) == IS_REFERENCE) {
			class_name = Z_REFVAL_P(class_name);
			ZEND_VM_C_GOTO(try_class_name);
		} else {
			if (OP2_TYPE == IS_CV && UNEXPECTED(Z_TYPE_P(class_name) == IS_UNDEF)) {
				GET_OP2_UNDEF_CV(class_name, BP_VAR_R);
				if (UNEXPECTED(EG(exception) != NULL)) {
					HANDLE_EXCEPTION();
				}
			}
			zend_throw_error(NULL, "Class name must be a valid object or a string");
		}

		FREE_OP2();
		ZEND_VM_NEXT_OPCODE_CHECK_EXCEPTION();
	}
}

ZEND_VM_HANDLER(112, ZEND_INIT_METHOD_CALL, CONST|TMPVAR|UNUSED|CV, CONST|TMPVAR|CV)
{
	USE_OPLINE
	zval *function_name;
	zend_free_op free_op1, free_op2;
	zval *object;
	zend_function *fbc;
	zend_class_entry *called_scope;
	zend_object *obj;
	zend_execute_data *call;
	uint32_t call_info;

	SAVE_OPLINE();

	function_name = GET_OP2_ZVAL_PTR_UNDEF(BP_VAR_R);

	if (OP2_TYPE != IS_CONST &&
	    UNEXPECTED(Z_TYPE_P(function_name) != IS_STRING)) {
		do {
			if ((OP2_TYPE & (IS_VAR|IS_CV)) && Z_ISREF_P(function_name)) {
				function_name = Z_REFVAL_P(function_name);
				if (EXPECTED(Z_TYPE_P(function_name) == IS_STRING)) {
					break;
				}
			} else if (OP2_TYPE == IS_CV && UNEXPECTED(Z_TYPE_P(function_name) == IS_UNDEF)) {
				GET_OP2_UNDEF_CV(function_name, BP_VAR_R);
				if (UNEXPECTED(EG(exception) != NULL)) {
					HANDLE_EXCEPTION();
				}
			}
			zend_throw_error(NULL, "Method name must be a string");
			FREE_OP2();
			FREE_UNFETCHED_OP1();
			HANDLE_EXCEPTION();
		} while (0);
	}

	object = GET_OP1_OBJ_ZVAL_PTR_UNDEF(BP_VAR_R);

	if (OP1_TYPE == IS_UNUSED && UNEXPECTED(Z_OBJ_P(object) == NULL)) {
		zend_throw_error(NULL, "Using $this when not in object context");
		FREE_OP2();
		HANDLE_EXCEPTION();
	}

	if (OP1_TYPE != IS_UNUSED) {
		do {
			if (OP1_TYPE == IS_CONST || UNEXPECTED(Z_TYPE_P(object) != IS_OBJECT)) {
				if ((OP1_TYPE & (IS_VAR|IS_CV)) && EXPECTED(Z_ISREF_P(object))) {
					object = Z_REFVAL_P(object);
					if (EXPECTED(Z_TYPE_P(object) == IS_OBJECT)) {
						break;
					}
				}
				if (OP1_TYPE == IS_CV && UNEXPECTED(Z_TYPE_P(object) == IS_UNDEF)) {
					object = GET_OP1_UNDEF_CV(object, BP_VAR_R);
					if (UNEXPECTED(EG(exception) != NULL)) {
						FREE_OP2();
						HANDLE_EXCEPTION();
					}
				}
				zend_throw_error(NULL, "Call to a member function %s() on %s", Z_STRVAL_P(function_name), zend_get_type_by_const(Z_TYPE_P(object)));
				FREE_OP2();
				FREE_OP1();
				HANDLE_EXCEPTION();
			}
		} while (0);
	}

	obj = Z_OBJ_P(object);
	called_scope = obj->ce;

	if (OP2_TYPE != IS_CONST ||
	    UNEXPECTED((fbc = CACHED_POLYMORPHIC_PTR(Z_CACHE_SLOT_P(function_name), called_scope)) == NULL)) {
	    zend_object *orig_obj = obj;

		if (UNEXPECTED(obj->handlers->get_method == NULL)) {
			zend_throw_error(NULL, "Object does not support method calls");
			FREE_OP2();
			FREE_OP1();
			HANDLE_EXCEPTION();
		}

		/* First, locate the function. */
		fbc = obj->handlers->get_method(&obj, Z_STR_P(function_name), ((OP2_TYPE == IS_CONST) ? (EX_CONSTANT(opline->op2) + 1) : NULL));
		if (UNEXPECTED(fbc == NULL)) {
			if (EXPECTED(!EG(exception))) {
				zend_throw_error(NULL, "Call to undefined method %s::%s()", ZSTR_VAL(obj->ce->name), Z_STRVAL_P(function_name));
			}
			FREE_OP2();
			FREE_OP1();
			HANDLE_EXCEPTION();
		}
		if (OP2_TYPE == IS_CONST &&
		    EXPECTED(fbc->type <= ZEND_USER_FUNCTION) &&
		    EXPECTED(!(fbc->common.fn_flags & (ZEND_ACC_CALL_VIA_TRAMPOLINE|ZEND_ACC_NEVER_CACHE))) &&
		    EXPECTED(obj == orig_obj)) {
			CACHE_POLYMORPHIC_PTR(Z_CACHE_SLOT_P(function_name), called_scope, fbc);
		}
	}

	call_info = ZEND_CALL_NESTED_FUNCTION;
	if (UNEXPECTED((fbc->common.fn_flags & ZEND_ACC_STATIC) != 0)) {
		obj = NULL;
	} else if (OP1_TYPE & (IS_VAR|IS_TMP_VAR|IS_CV)) {
		/* CV may be changed indirectly (e.g. when it's a reference) */
		call_info = ZEND_CALL_NESTED_FUNCTION | ZEND_CALL_RELEASE_THIS;
		GC_REFCOUNT(obj)++; /* For $this pointer */
	}

	call = zend_vm_stack_push_call_frame(call_info,
		fbc, opline->extended_value, called_scope, obj);
	call->prev_execute_data = EX(call);
	EX(call) = call;

	FREE_OP2();
	FREE_OP1();

	ZEND_VM_NEXT_OPCODE_CHECK_EXCEPTION();
}

ZEND_VM_HANDLER(113, ZEND_INIT_STATIC_METHOD_CALL, CONST|VAR, CONST|TMPVAR|UNUSED|CV)
{
	USE_OPLINE
	zval *function_name;
	zend_class_entry *ce;
	zend_object *object;
	zend_function *fbc;
	zend_execute_data *call;

	SAVE_OPLINE();

	if (OP1_TYPE == IS_CONST) {
		/* no function found. try a static method in class */
		ce = CACHED_PTR(Z_CACHE_SLOT_P(EX_CONSTANT(opline->op1)));
		if (UNEXPECTED(ce == NULL)) {
			ce = zend_fetch_class_by_name(Z_STR_P(EX_CONSTANT(opline->op1)), EX_CONSTANT(opline->op1) + 1, ZEND_FETCH_CLASS_DEFAULT |  ZEND_FETCH_CLASS_EXCEPTION);
			if (UNEXPECTED(ce == NULL)) {
				if (UNEXPECTED(EG(exception) != NULL)) {
					HANDLE_EXCEPTION();
				}
				zend_throw_error(NULL, "Class '%s' not found", Z_STRVAL_P(EX_CONSTANT(opline->op1)));
				HANDLE_EXCEPTION();
			}
			CACHE_PTR(Z_CACHE_SLOT_P(EX_CONSTANT(opline->op1)), ce);
		}
	} else {
		ce = Z_CE_P(EX_VAR(opline->op1.var));
	}

	if (OP1_TYPE == IS_CONST &&
	    OP2_TYPE == IS_CONST &&
	    EXPECTED((fbc = CACHED_PTR(Z_CACHE_SLOT_P(EX_CONSTANT(opline->op2)))) != NULL)) {
		/* nothing to do */
	} else if (OP1_TYPE != IS_CONST &&
	           OP2_TYPE == IS_CONST &&
	           (fbc = CACHED_POLYMORPHIC_PTR(Z_CACHE_SLOT_P(EX_CONSTANT(opline->op2)), ce))) {
		/* do nothing */
	} else if (OP2_TYPE != IS_UNUSED) {
		zend_free_op free_op2;

		function_name = GET_OP2_ZVAL_PTR_UNDEF(BP_VAR_R);
		if (OP2_TYPE != IS_CONST) {
			if (UNEXPECTED(Z_TYPE_P(function_name) != IS_STRING)) {
				do {
					if (OP2_TYPE & (IS_VAR|IS_CV) && Z_ISREF_P(function_name)) {
						function_name = Z_REFVAL_P(function_name);
						if (EXPECTED(Z_TYPE_P(function_name) == IS_STRING)) {
							break;
						}
					} else if (OP2_TYPE == IS_CV && UNEXPECTED(Z_TYPE_P(function_name) == IS_UNDEF)) {
						GET_OP2_UNDEF_CV(function_name, BP_VAR_R);
						if (UNEXPECTED(EG(exception) != NULL)) {
							HANDLE_EXCEPTION();
						}
					}
					zend_throw_error(NULL, "Function name must be a string");
					FREE_OP2();
					HANDLE_EXCEPTION();
				} while (0);
 			}
		}

		if (ce->get_static_method) {
			fbc = ce->get_static_method(ce, Z_STR_P(function_name));
		} else {
			fbc = zend_std_get_static_method(ce, Z_STR_P(function_name), ((OP2_TYPE == IS_CONST) ? (EX_CONSTANT(opline->op2) + 1) : NULL));
		}
		if (UNEXPECTED(fbc == NULL)) {
			if (EXPECTED(!EG(exception))) {
				zend_throw_error(NULL, "Call to undefined method %s::%s()", ZSTR_VAL(ce->name), Z_STRVAL_P(function_name));
			}
			FREE_OP2();
			HANDLE_EXCEPTION();
		}
		if (OP2_TYPE == IS_CONST &&
		    EXPECTED(fbc->type <= ZEND_USER_FUNCTION) &&
		    EXPECTED(!(fbc->common.fn_flags & (ZEND_ACC_CALL_VIA_TRAMPOLINE|ZEND_ACC_NEVER_CACHE)))) {
			if (OP1_TYPE == IS_CONST) {
				CACHE_PTR(Z_CACHE_SLOT_P(function_name), fbc);
			} else {
				CACHE_POLYMORPHIC_PTR(Z_CACHE_SLOT_P(function_name), ce, fbc);
			}
		}
		if (OP2_TYPE != IS_CONST) {
			FREE_OP2();
		}
	} else {
		if (UNEXPECTED(ce->constructor == NULL)) {
			zend_throw_error(NULL, "Cannot call constructor");
			HANDLE_EXCEPTION();
		}
		if (Z_OBJ(EX(This)) && Z_OBJ(EX(This))->ce != ce->constructor->common.scope && (ce->constructor->common.fn_flags & ZEND_ACC_PRIVATE)) {
			zend_throw_error(NULL, "Cannot call private %s::__construct()", ZSTR_VAL(ce->name));
			HANDLE_EXCEPTION();
		}
		fbc = ce->constructor;
	}

	object = NULL;
	if (!(fbc->common.fn_flags & ZEND_ACC_STATIC)) {
		if (Z_OBJ(EX(This)) && instanceof_function(Z_OBJCE(EX(This)), ce)) {
			object = Z_OBJ(EX(This));
			ce = object->ce;
		} else {
			if (fbc->common.fn_flags & ZEND_ACC_ALLOW_STATIC) {
				/* Allowed for PHP 4 compatibility. */
				zend_error(
					E_DEPRECATED,
					"Non-static method %s::%s() should not be called statically",
					ZSTR_VAL(fbc->common.scope->name), ZSTR_VAL(fbc->common.function_name));
				if (UNEXPECTED(EG(exception) != NULL)) {
					HANDLE_EXCEPTION();
				}
			} else {
				/* An internal function assumes $this is present and won't check that.
				 * So PHP would crash by allowing the call. */
				zend_throw_error(
					zend_ce_error,
					"Non-static method %s::%s() cannot be called statically",
					ZSTR_VAL(fbc->common.scope->name), ZSTR_VAL(fbc->common.function_name));
				HANDLE_EXCEPTION();
			}
		}
	}

	if (OP1_TYPE != IS_CONST) {
		/* previous opcode is ZEND_FETCH_CLASS */
		if (((opline-1)->extended_value & ZEND_FETCH_CLASS_MASK) == ZEND_FETCH_CLASS_PARENT || 
		    ((opline-1)->extended_value & ZEND_FETCH_CLASS_MASK) == ZEND_FETCH_CLASS_SELF) {
			ce = EX(called_scope);
		}
	}

	call = zend_vm_stack_push_call_frame(ZEND_CALL_NESTED_FUNCTION,
		fbc, opline->extended_value, ce, object);
	call->prev_execute_data = EX(call);
	EX(call) = call;

	ZEND_VM_NEXT_OPCODE_CHECK_EXCEPTION();
}

ZEND_VM_HANDLER(59, ZEND_INIT_FCALL_BY_NAME, ANY, CONST)
{
	USE_OPLINE
	zend_function *fbc;
	zval *function_name, *func;
	zend_execute_data *call;

	fbc = CACHED_PTR(Z_CACHE_SLOT_P(EX_CONSTANT(opline->op2)));
	if (UNEXPECTED(fbc == NULL)) {
		function_name = (zval*)(EX_CONSTANT(opline->op2)+1);
		func = zend_hash_find(EG(function_table), Z_STR_P(function_name));
		if (UNEXPECTED(func == NULL)) {
			SAVE_OPLINE();
			zend_throw_error(NULL, "Call to undefined function %s()", Z_STRVAL_P(EX_CONSTANT(opline->op2)));
			HANDLE_EXCEPTION();
		}
		fbc = Z_FUNC_P(func);
		CACHE_PTR(Z_CACHE_SLOT_P(EX_CONSTANT(opline->op2)), fbc);
	}
	call = zend_vm_stack_push_call_frame(ZEND_CALL_NESTED_FUNCTION,
		fbc, opline->extended_value, NULL, NULL);
	call->prev_execute_data = EX(call);
	EX(call) = call;

	ZEND_VM_NEXT_OPCODE();
}

ZEND_VM_HANDLER(128, ZEND_INIT_DYNAMIC_CALL, ANY, CONST|TMPVAR|CV)
{
	USE_OPLINE
	zend_function *fbc;
	zval *function_name, *func;
	zend_string *lcname;
	zend_free_op free_op2;
	zend_class_entry *called_scope;
	zend_object *object;
	zend_execute_data *call;
	uint32_t call_info = ZEND_CALL_NESTED_FUNCTION;

	SAVE_OPLINE();
	function_name = GET_OP2_ZVAL_PTR_UNDEF(BP_VAR_R);

ZEND_VM_C_LABEL(try_function_name):
	if (OP2_TYPE != IS_CONST && EXPECTED(Z_TYPE_P(function_name) == IS_STRING)) {
		const char *colon;
		
		if ((colon = zend_memrchr(Z_STRVAL_P(function_name), ':', Z_STRLEN_P(function_name))) != NULL &&
			colon > Z_STRVAL_P(function_name) &&
			*(colon-1) == ':'
		) {
			zend_string *mname;
			size_t cname_length = colon - Z_STRVAL_P(function_name) - 1;
			size_t mname_length = Z_STRLEN_P(function_name) - cname_length - (sizeof("::") - 1);
			
			lcname = zend_string_init(Z_STRVAL_P(function_name), cname_length, 0);
			
			object = NULL;
			called_scope = zend_fetch_class_by_name(lcname, NULL, ZEND_FETCH_CLASS_DEFAULT | ZEND_FETCH_CLASS_EXCEPTION);
			if (UNEXPECTED(called_scope == NULL)) {
				zend_string_release(lcname);
				ZEND_VM_NEXT_OPCODE_CHECK_EXCEPTION();
			}
			
			mname = zend_string_init(Z_STRVAL_P(function_name) + (cname_length + sizeof("::") - 1), mname_length, 0);
			
			if (called_scope->get_static_method) {
				fbc = called_scope->get_static_method(called_scope, mname);
			} else {
				fbc = zend_std_get_static_method(called_scope, mname, NULL);
			}
			if (UNEXPECTED(fbc == NULL)) {
				if (EXPECTED(!EG(exception))) {
					zend_throw_error(NULL, "Call to undefined method %s::%s()", ZSTR_VAL(called_scope->name), ZSTR_VAL(mname));
				}
				zend_string_release(lcname);
				zend_string_release(mname);
				FREE_OP2();
				HANDLE_EXCEPTION();
			}
			
			zend_string_release(lcname);
			zend_string_release(mname);
			
			if (!(fbc->common.fn_flags & ZEND_ACC_STATIC)) {
				if (fbc->common.fn_flags & ZEND_ACC_ALLOW_STATIC) {
					zend_error(E_DEPRECATED,
						"Non-static method %s::%s() should not be called statically",
						ZSTR_VAL(fbc->common.scope->name), ZSTR_VAL(fbc->common.function_name));
					if (UNEXPECTED(EG(exception) != NULL)) {
						HANDLE_EXCEPTION();
					}
				} else {
					zend_throw_error(
						zend_ce_error,
						"Non-static method %s::%s() cannot be called statically",
						ZSTR_VAL(fbc->common.scope->name), ZSTR_VAL(fbc->common.function_name));
					FREE_OP2();
					HANDLE_EXCEPTION();
				}
			}
		} else {
			if (Z_STRVAL_P(function_name)[0] == '\\') {
				lcname = zend_string_alloc(Z_STRLEN_P(function_name) - 1, 0);
				zend_str_tolower_copy(ZSTR_VAL(lcname), Z_STRVAL_P(function_name) + 1, Z_STRLEN_P(function_name) - 1);
			} else {
				lcname = zend_string_tolower(Z_STR_P(function_name));
			}
			if (UNEXPECTED((func = zend_hash_find(EG(function_table), lcname)) == NULL)) {
				zend_throw_error(NULL, "Call to undefined function %s()", Z_STRVAL_P(function_name));
				zend_string_release(lcname);
				FREE_OP2();
				HANDLE_EXCEPTION();
			}
			zend_string_release(lcname);

			fbc = Z_FUNC_P(func);
			called_scope = NULL;
			object = NULL;
		}
		FREE_OP2();
	} else if (OP2_TYPE != IS_CONST &&
	    EXPECTED(Z_TYPE_P(function_name) == IS_OBJECT) &&
		Z_OBJ_HANDLER_P(function_name, get_closure) &&
		Z_OBJ_HANDLER_P(function_name, get_closure)(function_name, &called_scope, &fbc, &object) == SUCCESS) {
		if (fbc->common.fn_flags & ZEND_ACC_CLOSURE) {
			/* Delay closure destruction until its invocation */
			ZEND_ASSERT(GC_TYPE((zend_object*)fbc->common.prototype) == IS_OBJECT);
			GC_REFCOUNT((zend_object*)fbc->common.prototype)++;
			call_info |= ZEND_CALL_CLOSURE;
		} else if (object) {
			call_info |= ZEND_CALL_RELEASE_THIS;
			GC_REFCOUNT(object)++; /* For $this pointer */
		}
		FREE_OP2();
	} else if (EXPECTED(Z_TYPE_P(function_name) == IS_ARRAY) &&
			zend_hash_num_elements(Z_ARRVAL_P(function_name)) == 2) {
		zval *obj;
		zval *method;
		obj = zend_hash_index_find(Z_ARRVAL_P(function_name), 0);
		method = zend_hash_index_find(Z_ARRVAL_P(function_name), 1);

		if (!obj || !method) {
			zend_throw_error(NULL, "Array callback has to contain indices 0 and 1");
			FREE_OP2();
			HANDLE_EXCEPTION();
		}

		ZVAL_DEREF(obj);
		if (Z_TYPE_P(obj) != IS_STRING && Z_TYPE_P(obj) != IS_OBJECT) {
			zend_throw_error(NULL, "First array member is not a valid class name or object");
			FREE_OP2();
			HANDLE_EXCEPTION();
		}

		ZVAL_DEREF(method);
		if (Z_TYPE_P(method) != IS_STRING) {
			zend_throw_error(NULL, "Second array member is not a valid method");
			FREE_OP2();
			HANDLE_EXCEPTION();
		}

		if (Z_TYPE_P(obj) == IS_STRING) {
			object = NULL;
			called_scope = zend_fetch_class_by_name(Z_STR_P(obj), NULL, ZEND_FETCH_CLASS_DEFAULT | ZEND_FETCH_CLASS_EXCEPTION);
			if (UNEXPECTED(called_scope == NULL)) {
				ZEND_VM_NEXT_OPCODE_CHECK_EXCEPTION();
			}

			if (called_scope->get_static_method) {
				fbc = called_scope->get_static_method(called_scope, Z_STR_P(method));
			} else {
				fbc = zend_std_get_static_method(called_scope, Z_STR_P(method), NULL);
			}
			if (UNEXPECTED(fbc == NULL)) {
				if (EXPECTED(!EG(exception))) {
					zend_throw_error(NULL, "Call to undefined method %s::%s()", ZSTR_VAL(called_scope->name), Z_STRVAL_P(method));
				}
				FREE_OP2();
				HANDLE_EXCEPTION();
			}
			if (!(fbc->common.fn_flags & ZEND_ACC_STATIC)) {
				if (fbc->common.fn_flags & ZEND_ACC_ALLOW_STATIC) {
					zend_error(E_DEPRECATED,
						"Non-static method %s::%s() should not be called statically",
						ZSTR_VAL(fbc->common.scope->name), ZSTR_VAL(fbc->common.function_name));
					if (UNEXPECTED(EG(exception) != NULL)) {
						HANDLE_EXCEPTION();
					}
				} else {
					zend_throw_error(
						zend_ce_error,
						"Non-static method %s::%s() cannot be called statically",
						ZSTR_VAL(fbc->common.scope->name), ZSTR_VAL(fbc->common.function_name));
					FREE_OP2();
					HANDLE_EXCEPTION();
				}
			}
		} else {
			called_scope = Z_OBJCE_P(obj);
			object = Z_OBJ_P(obj);

			fbc = Z_OBJ_HT_P(obj)->get_method(&object, Z_STR_P(method), NULL);
			if (UNEXPECTED(fbc == NULL)) {
				if (EXPECTED(!EG(exception))) {
					zend_throw_error(NULL, "Call to undefined method %s::%s()", ZSTR_VAL(object->ce->name), Z_STRVAL_P(method));
				}
				FREE_OP2();
				HANDLE_EXCEPTION();
			}

			if ((fbc->common.fn_flags & ZEND_ACC_STATIC) != 0) {
				object = NULL;
			} else {
				call_info |= ZEND_CALL_RELEASE_THIS;
				GC_REFCOUNT(object)++; /* For $this pointer */
			}
		}
		FREE_OP2();
	} else if ((OP2_TYPE & (IS_VAR|IS_CV)) && Z_TYPE_P(function_name) == IS_REFERENCE) {
		function_name = Z_REFVAL_P(function_name);
		ZEND_VM_C_GOTO(try_function_name);
	} else {
		if (OP2_TYPE == IS_CV && UNEXPECTED(Z_TYPE_P(function_name) == IS_UNDEF)) {
			GET_OP2_UNDEF_CV(function_name, BP_VAR_R);
			if (UNEXPECTED(EG(exception) != NULL)) {
				HANDLE_EXCEPTION();
			}
		}
		zend_throw_error(NULL, "Function name must be a string");
		FREE_OP2();
		HANDLE_EXCEPTION();
	}
	call = zend_vm_stack_push_call_frame(call_info,
		fbc, opline->extended_value, called_scope, object);
	call->prev_execute_data = EX(call);
	EX(call) = call;

	ZEND_VM_NEXT_OPCODE_CHECK_EXCEPTION();
}

ZEND_VM_HANDLER(118, ZEND_INIT_USER_CALL, CONST, CONST|TMPVAR|CV)
{
	USE_OPLINE
	zend_free_op free_op2;
	zval *function_name;
	zend_fcall_info_cache fcc;
	char *error = NULL;
	zend_function *func;
	zend_class_entry *called_scope;
	zend_object *object;
	zend_execute_data *call;
	uint32_t call_info = ZEND_CALL_NESTED_FUNCTION;

	SAVE_OPLINE();
	function_name = GET_OP2_ZVAL_PTR(BP_VAR_R);
	if (zend_is_callable_ex(function_name, NULL, 0, NULL, &fcc, &error)) {
		func = fcc.function_handler;
		if (func->common.fn_flags & ZEND_ACC_CLOSURE) {
			/* Delay closure destruction until its invocation */
			if (OP2_TYPE & (IS_VAR|IS_CV)) {
				ZVAL_DEREF(function_name);
			}
			ZEND_ASSERT(GC_TYPE((zend_object*)func->common.prototype) == IS_OBJECT);
			GC_REFCOUNT((zend_object*)func->common.prototype)++;
			call_info |= ZEND_CALL_CLOSURE;
		}
		called_scope = fcc.called_scope;
		object = fcc.object;
		if (object) {
			call_info |= ZEND_CALL_RELEASE_THIS;
			GC_REFCOUNT(object)++; /* For $this pointer */
		}
		if (error) {
			efree(error);
			/* This is the only soft error is_callable() can generate */
			zend_error(E_DEPRECATED,
				"Non-static method %s::%s() should not be called statically",
				ZSTR_VAL(func->common.scope->name), ZSTR_VAL(func->common.function_name));
			if (UNEXPECTED(EG(exception) != NULL)) {
				HANDLE_EXCEPTION();
			}
		}
	} else {
		zend_internal_type_error(EX_USES_STRICT_TYPES(), "%s() expects parameter 1 to be a valid callback, %s", Z_STRVAL_P(EX_CONSTANT(opline->op1)), error);
		efree(error);
		func = (zend_function*)&zend_pass_function;
		called_scope = NULL;
		object = NULL;
	}

	call = zend_vm_stack_push_call_frame(call_info,
		func, opline->extended_value, called_scope, object);
	call->prev_execute_data = EX(call);
	EX(call) = call;

	FREE_OP2();
	ZEND_VM_NEXT_OPCODE_CHECK_EXCEPTION();
}

ZEND_VM_HANDLER(69, ZEND_INIT_NS_FCALL_BY_NAME, ANY, CONST)
{
	USE_OPLINE
	zval *func_name;
	zval *func;
	zend_function *fbc;
	zend_execute_data *call;

	func_name = EX_CONSTANT(opline->op2) + 1;
	fbc = CACHED_PTR(Z_CACHE_SLOT_P(EX_CONSTANT(opline->op2)));
	if (UNEXPECTED(fbc == NULL)) {
		func = zend_hash_find(EG(function_table), Z_STR_P(func_name));
		if (func == NULL) {
			func_name++;
			func = zend_hash_find(EG(function_table), Z_STR_P(func_name));
			if (UNEXPECTED(func == NULL)) {
				SAVE_OPLINE();
				zend_throw_error(NULL, "Call to undefined function %s()", Z_STRVAL_P(EX_CONSTANT(opline->op2)));
				HANDLE_EXCEPTION();
			}
		}
		fbc = Z_FUNC_P(func);
		CACHE_PTR(Z_CACHE_SLOT_P(EX_CONSTANT(opline->op2)), fbc);
	}

	call = zend_vm_stack_push_call_frame(ZEND_CALL_NESTED_FUNCTION,
		fbc, opline->extended_value, NULL, NULL);
	call->prev_execute_data = EX(call);
	EX(call) = call;

	ZEND_VM_NEXT_OPCODE();
}

ZEND_VM_HANDLER(61, ZEND_INIT_FCALL, ANY, CONST)
{
	USE_OPLINE
	zend_free_op free_op2;
	zval *fname = GET_OP2_ZVAL_PTR(BP_VAR_R);
	zval *func;
	zend_function *fbc;
	zend_execute_data *call;

	fbc = CACHED_PTR(Z_CACHE_SLOT_P(fname));
	if (UNEXPECTED(fbc == NULL)) {
		func = zend_hash_find(EG(function_table), Z_STR_P(fname));
		if (UNEXPECTED(func == NULL)) {
		    SAVE_OPLINE();
			zend_throw_error(NULL, "Call to undefined function %s()", Z_STRVAL_P(fname));
			HANDLE_EXCEPTION();
		}
		fbc = Z_FUNC_P(func);
		CACHE_PTR(Z_CACHE_SLOT_P(fname), fbc);
	}

	call = zend_vm_stack_push_call_frame_ex(
		opline->op1.num, ZEND_CALL_NESTED_FUNCTION,
		fbc, opline->extended_value, NULL, NULL);
	call->prev_execute_data = EX(call);
	EX(call) = call;

	ZEND_VM_NEXT_OPCODE();
}

ZEND_VM_HANDLER(129, ZEND_DO_ICALL, ANY, ANY)
{
	USE_OPLINE
	zend_execute_data *call = EX(call);
	zend_function *fbc = call->func;
	zval *ret;

	SAVE_OPLINE();
	EX(call) = call->prev_execute_data;

	call->prev_execute_data = execute_data;
	EG(current_execute_data) = call;

	ret = EX_VAR(opline->result.var);
	ZVAL_NULL(ret);
	Z_VAR_FLAGS_P(ret) = 0;

	fbc->internal_function.handler(call, ret);

#if ZEND_DEBUG
	ZEND_ASSERT(
		EG(exception) || !call->func ||
		!(call->func->common.fn_flags & ZEND_ACC_HAS_RETURN_TYPE) ||
		zend_verify_internal_return_type(call->func, EX_VAR(opline->result.var)));
#endif

	EG(current_execute_data) = call->prev_execute_data;
	zend_vm_stack_free_args(call);
	zend_vm_stack_free_call_frame(call);

	if (!RETURN_VALUE_USED(opline)) {
		zval_ptr_dtor(EX_VAR(opline->result.var));
	}

	if (UNEXPECTED(EG(exception) != NULL)) {
		zend_throw_exception_internal(NULL);
		if (RETURN_VALUE_USED(opline)) {
			zval_ptr_dtor(EX_VAR(opline->result.var));
		}
		HANDLE_EXCEPTION();
	}

	ZEND_VM_INTERRUPT_CHECK();
	ZEND_VM_NEXT_OPCODE();
}

ZEND_VM_HANDLER(130, ZEND_DO_UCALL, ANY, ANY)
{
	USE_OPLINE
	zend_execute_data *call = EX(call);
	zend_function *fbc = call->func;
	zval *ret;

	SAVE_OPLINE();
	EX(call) = call->prev_execute_data;

	EG(scope) = NULL;
	ret = NULL;
	call->symbol_table = NULL;
	if (RETURN_VALUE_USED(opline)) {
		ret = EX_VAR(opline->result.var);
		ZVAL_NULL(ret);
		Z_VAR_FLAGS_P(ret) = 0;
	}

	call->prev_execute_data = execute_data;
	i_init_func_execute_data(call, &fbc->op_array, ret, 0);

	ZEND_VM_ENTER();
}

ZEND_VM_HANDLER(131, ZEND_DO_FCALL_BY_NAME, ANY, ANY)
{
	USE_OPLINE
	zend_execute_data *call = EX(call);
	zend_function *fbc = call->func;
	zval *ret;

	SAVE_OPLINE();
	EX(call) = call->prev_execute_data;

	if (EXPECTED(fbc->type == ZEND_USER_FUNCTION)) {
		EG(scope) = NULL;
		if (UNEXPECTED((fbc->common.fn_flags & ZEND_ACC_GENERATOR) != 0)) {
			if (EXPECTED(RETURN_VALUE_USED(opline))) {
				ret = EX_VAR(opline->result.var);
				zend_generator_create_zval(call, &fbc->op_array, ret);
				Z_VAR_FLAGS_P(ret) = 0;
			} else {
				zend_vm_stack_free_args(call);
			}

			zend_vm_stack_free_call_frame(call);
		} else {
			ret = NULL;
			call->symbol_table = NULL;
			if (RETURN_VALUE_USED(opline)) {
				ret = EX_VAR(opline->result.var);
				ZVAL_NULL(ret);
				Z_VAR_FLAGS_P(ret) = 0;
			}

			call->prev_execute_data = execute_data;
			i_init_func_execute_data(call, &fbc->op_array, ret, 0);

			ZEND_VM_ENTER();
		}
		EG(scope) = EX(func)->op_array.scope;
	} else {
		ZEND_ASSERT(fbc->type == ZEND_INTERNAL_FUNCTION);

		if (UNEXPECTED((fbc->common.fn_flags & ZEND_ACC_DEPRECATED) != 0)) {
			zend_error(E_DEPRECATED, "Function %s%s%s() is deprecated",
				fbc->common.scope ? ZSTR_VAL(fbc->common.scope->name) : "",
				fbc->common.scope ? "::" : "",
				ZSTR_VAL(fbc->common.function_name));
			if (UNEXPECTED(EG(exception) != NULL)) {
				HANDLE_EXCEPTION();
			}
		}

		call->prev_execute_data = execute_data;
		EG(current_execute_data) = call;

		if (fbc->common.fn_flags & ZEND_ACC_HAS_TYPE_HINTS) {
			uint32_t i;
			uint32_t num_args = ZEND_CALL_NUM_ARGS(call);
			zval *p = ZEND_CALL_ARG(call, 1);

			for (i = 0; i < num_args; ++i) {
				if (UNEXPECTED(!zend_verify_internal_arg_type(fbc, i + 1, p))) {
					EG(current_execute_data) = call->prev_execute_data;
					zend_vm_stack_free_args(call);
					zend_vm_stack_free_call_frame(call);
					zend_throw_exception_internal(NULL);
					HANDLE_EXCEPTION();
				}
				p++;
			}
		}

		ret = EX_VAR(opline->result.var);
		ZVAL_NULL(ret);
		Z_VAR_FLAGS_P(ret) = (fbc->common.fn_flags & ZEND_ACC_RETURN_REFERENCE) != 0 ? IS_VAR_RET_REF : 0;

		fbc->internal_function.handler(call, ret);

#if ZEND_DEBUG
		ZEND_ASSERT(
			EG(exception) || !call->func ||
			!(call->func->common.fn_flags & ZEND_ACC_HAS_RETURN_TYPE) ||
			zend_verify_internal_return_type(call->func, EX_VAR(opline->result.var)));
#endif

		EG(current_execute_data) = call->prev_execute_data;
		zend_vm_stack_free_args(call);
		zend_vm_stack_free_call_frame(call);

		if (!RETURN_VALUE_USED(opline)) {
			zval_ptr_dtor(EX_VAR(opline->result.var));
		}
	}

	if (UNEXPECTED(EG(exception) != NULL)) {
		zend_throw_exception_internal(NULL);
		if (RETURN_VALUE_USED(opline)) {
			zval_ptr_dtor(EX_VAR(opline->result.var));
		}
		HANDLE_EXCEPTION();
	}
	ZEND_VM_INTERRUPT_CHECK();
	ZEND_VM_NEXT_OPCODE();
}

ZEND_VM_HANDLER(60, ZEND_DO_FCALL, ANY, ANY)
{
	USE_OPLINE
	zend_execute_data *call = EX(call);
	zend_function *fbc = call->func;
	zend_object *object;
	zval *ret;

	SAVE_OPLINE();
	EX(call) = call->prev_execute_data;
	if (UNEXPECTED((fbc->common.fn_flags & (ZEND_ACC_ABSTRACT|ZEND_ACC_DEPRECATED)) != 0)) {
		if (UNEXPECTED((fbc->common.fn_flags & ZEND_ACC_ABSTRACT) != 0)) {
			zend_throw_error(NULL, "Cannot call abstract method %s::%s()", ZSTR_VAL(fbc->common.scope->name), ZSTR_VAL(fbc->common.function_name));
			HANDLE_EXCEPTION();
		}
		if (UNEXPECTED((fbc->common.fn_flags & ZEND_ACC_DEPRECATED) != 0)) {
			zend_error(E_DEPRECATED, "Function %s%s%s() is deprecated",
				fbc->common.scope ? ZSTR_VAL(fbc->common.scope->name) : "",
				fbc->common.scope ? "::" : "",
				ZSTR_VAL(fbc->common.function_name));
			if (UNEXPECTED(EG(exception) != NULL)) {
				HANDLE_EXCEPTION();
			}
		}
	}

	LOAD_OPLINE();

	if (EXPECTED(fbc->type == ZEND_USER_FUNCTION)) {
		EG(scope) = fbc->common.scope;
		if (UNEXPECTED((fbc->common.fn_flags & ZEND_ACC_GENERATOR) != 0)) {
			if (EXPECTED(RETURN_VALUE_USED(opline))) {
				ret = EX_VAR(opline->result.var);
				zend_generator_create_zval(call, &fbc->op_array, ret);
				Z_VAR_FLAGS_P(ret) = 0;
			} else {
				if (UNEXPECTED(ZEND_CALL_INFO(call) & ZEND_CALL_CLOSURE)) {
					OBJ_RELEASE((zend_object*)fbc->op_array.prototype);
				}
				zend_vm_stack_free_args(call);
			}
		} else {
			ret = NULL;
			call->symbol_table = NULL;
			if (RETURN_VALUE_USED(opline)) {
				ret = EX_VAR(opline->result.var);
				ZVAL_NULL(ret);
				Z_VAR_FLAGS_P(ret) = 0;
			}

			call->prev_execute_data = execute_data;
			i_init_func_execute_data(call, &fbc->op_array, ret, 1);

			if (EXPECTED(zend_execute_ex == execute_ex)) {
				ZEND_VM_ENTER();
			} else {
				ZEND_ADD_CALL_FLAG(call, ZEND_CALL_TOP);
				zend_execute_ex(call);
			}
		}
	} else if (EXPECTED(fbc->type < ZEND_USER_FUNCTION)) {
		int should_change_scope = 0;

		if (fbc->common.scope) {
			should_change_scope = 1;
			EG(scope) = fbc->common.scope;
		}

		call->prev_execute_data = execute_data;
		EG(current_execute_data) = call;

		if (fbc->common.fn_flags & ZEND_ACC_HAS_TYPE_HINTS) {
			uint32_t i;
			uint32_t num_args = ZEND_CALL_NUM_ARGS(call);
			zval *p = ZEND_CALL_ARG(call, 1);

			for (i = 0; i < num_args; ++i) {
				if (UNEXPECTED(!zend_verify_internal_arg_type(fbc, i + 1, p))) {
					EG(current_execute_data) = call->prev_execute_data;
					zend_vm_stack_free_args(call);
					if (RETURN_VALUE_USED(opline)) {
						ZVAL_UNDEF(EX_VAR(opline->result.var));
					}
					if (UNEXPECTED(should_change_scope)) {
						ZEND_VM_C_GOTO(fcall_end_change_scope);
					} else {
						ZEND_VM_C_GOTO(fcall_end);
					}
				}
				p++;
			}
		}

		ret = EX_VAR(opline->result.var);
		ZVAL_NULL(ret);
		Z_VAR_FLAGS_P(ret) = (fbc->common.fn_flags & ZEND_ACC_RETURN_REFERENCE) != 0 ? IS_VAR_RET_REF : 0;

		if (!zend_execute_internal) {
			/* saves one function call if zend_execute_internal is not used */
			fbc->internal_function.handler(call, ret);
		} else {
			zend_execute_internal(call, ret);
		}
		
#if ZEND_DEBUG
		ZEND_ASSERT(
			EG(exception) || !call->func ||
			!(call->func->common.fn_flags & ZEND_ACC_HAS_RETURN_TYPE) ||
			zend_verify_internal_return_type(call->func, EX_VAR(opline->result.var)));
#endif

		EG(current_execute_data) = call->prev_execute_data;
		zend_vm_stack_free_args(call);

		if (!RETURN_VALUE_USED(opline)) {
			zval_ptr_dtor(EX_VAR(opline->result.var));
		}

		if (UNEXPECTED(should_change_scope)) {
			ZEND_VM_C_GOTO(fcall_end_change_scope);
		} else {
			ZEND_VM_C_GOTO(fcall_end);
		}
	} else { /* ZEND_OVERLOADED_FUNCTION */
		/* Not sure what should be done here if it's a static method */
		object = Z_OBJ(call->This);
		if (UNEXPECTED(object == NULL)) {
			zend_vm_stack_free_args(call);
			if (fbc->type == ZEND_OVERLOADED_FUNCTION_TEMPORARY) {
				zend_string_release(fbc->common.function_name);
			}
			efree(fbc);
			zend_vm_stack_free_call_frame(call);

			zend_throw_error(NULL, "Cannot call overloaded function for non-object");
			HANDLE_EXCEPTION();
		}

		EG(scope) = fbc->common.scope;

		ZVAL_NULL(EX_VAR(opline->result.var));

		call->prev_execute_data = execute_data;
		EG(current_execute_data) = call;
		object->handlers->call_method(fbc->common.function_name, object, call, EX_VAR(opline->result.var));
		EG(current_execute_data) = call->prev_execute_data;

		zend_vm_stack_free_args(call);

		if (fbc->type == ZEND_OVERLOADED_FUNCTION_TEMPORARY) {
			zend_string_release(fbc->common.function_name);
		}
		efree(fbc);

		if (!RETURN_VALUE_USED(opline)) {
			zval_ptr_dtor(EX_VAR(opline->result.var));
		} else {
			Z_VAR_FLAGS_P(EX_VAR(opline->result.var)) = 0;
		}
	}

ZEND_VM_C_LABEL(fcall_end_change_scope):
	if (UNEXPECTED(ZEND_CALL_INFO(call) & ZEND_CALL_RELEASE_THIS)) {
		object = Z_OBJ(call->This);
#if 0
		if (UNEXPECTED(EG(exception) != NULL) && (opline->op1.num & ZEND_CALL_CTOR)) {
			if (!(opline->op1.num & ZEND_CALL_CTOR_RESULT_UNUSED)) {
#else
		if (UNEXPECTED(EG(exception) != NULL) && (ZEND_CALL_INFO(call) & ZEND_CALL_CTOR)) {
			if (!(ZEND_CALL_INFO(call) & ZEND_CALL_CTOR_RESULT_UNUSED)) {
#endif
				GC_REFCOUNT(object)--;
			}
			if (GC_REFCOUNT(object) == 1) {
				zend_object_store_ctor_failed(object);
			}
		}
		OBJ_RELEASE(object);
	}
	EG(scope) = EX(func)->op_array.scope;

ZEND_VM_C_LABEL(fcall_end):
	zend_vm_stack_free_call_frame(call);
	if (UNEXPECTED(EG(exception) != NULL)) {
		zend_throw_exception_internal(NULL);
		if (RETURN_VALUE_USED(opline)) {
			zval_ptr_dtor(EX_VAR(opline->result.var));
		}
		HANDLE_EXCEPTION();
	}

	ZEND_VM_INTERRUPT_CHECK();
	ZEND_VM_NEXT_OPCODE();
}

ZEND_VM_HANDLER(124, ZEND_VERIFY_RETURN_TYPE, CONST|TMP|VAR|UNUSED|CV, UNUSED)
{
	USE_OPLINE

	SAVE_OPLINE();
	if (OP1_TYPE == IS_UNUSED) {
		zend_verify_missing_return_type(EX(func), CACHE_ADDR(opline->op2.num));
	} else {
/* prevents "undefined variable opline" errors */
#if !defined(ZEND_VM_SPEC) || (OP1_TYPE != IS_UNUSED)
		zval *retval_ref, *retval_ptr;
		zend_free_op free_op1;
		zend_arg_info *ret_info = EX(func)->common.arg_info - 1;

		retval_ref = retval_ptr = GET_OP1_ZVAL_PTR(BP_VAR_R);

		if (OP1_TYPE == IS_CONST) {
			ZVAL_COPY(EX_VAR(opline->result.var), retval_ptr);
			retval_ref = retval_ptr = EX_VAR(opline->result.var);
		} else if (OP1_TYPE == IS_VAR) {
			if (UNEXPECTED(Z_TYPE_P(retval_ptr) == IS_INDIRECT)) {
				retval_ptr = Z_INDIRECT_P(retval_ptr);
			}
			ZVAL_DEREF(retval_ptr);
		} else if (OP1_TYPE == IS_CV) {
			ZVAL_DEREF(retval_ptr);
		}

		if (UNEXPECTED(!ret_info->class_name
			&& ret_info->type_hint != IS_CALLABLE
			&& !ZEND_SAME_FAKE_TYPE(ret_info->type_hint, Z_TYPE_P(retval_ptr))
			&& !(EX(func)->op_array.fn_flags & ZEND_ACC_RETURN_REFERENCE)
			&& retval_ref != retval_ptr)
		) {
			/* A cast might happen - unwrap the reference if this is a by-value return */
			if (Z_REFCOUNT_P(retval_ref) == 1) {
				ZVAL_UNREF(retval_ref);
			} else {
				Z_DELREF_P(retval_ref);
				ZVAL_COPY(retval_ref, retval_ptr);
			}
			retval_ptr = retval_ref;
		}
		zend_verify_return_type(EX(func), retval_ptr, CACHE_ADDR(opline->op2.num));

		if (UNEXPECTED(EG(exception) != NULL)) {
			if (OP1_TYPE == IS_CONST) {
				zval_ptr_dtor_nogc(retval_ptr);
			} else {
				FREE_OP1();
			}
		}
#endif
	}
	ZEND_VM_NEXT_OPCODE_CHECK_EXCEPTION();
}

ZEND_VM_HANDLER(62, ZEND_RETURN, CONST|TMP|VAR|CV, ANY)
{
	USE_OPLINE
	zval *retval_ptr;
	zend_free_op free_op1;

	retval_ptr = GET_OP1_ZVAL_PTR_UNDEF(BP_VAR_R);
	if (OP1_TYPE == IS_CV && UNEXPECTED(Z_TYPE_INFO_P(retval_ptr) == IS_UNDEF)) {
		SAVE_OPLINE();
		retval_ptr = GET_OP1_UNDEF_CV(retval_ptr, BP_VAR_R);
		if (EX(return_value)) {
			ZVAL_NULL(EX(return_value));
		}
	} else if (!EX(return_value)) {
		if (OP1_TYPE == IS_VAR || OP1_TYPE == IS_TMP_VAR ) {
			if (Z_REFCOUNTED_P(free_op1) && !Z_DELREF_P(free_op1)) {
				SAVE_OPLINE();
				zval_dtor_func_for_ptr(Z_COUNTED_P(free_op1));
			}
		}
	} else {
		if (OP1_TYPE == IS_CONST || OP1_TYPE == IS_TMP_VAR) {
			ZVAL_COPY_VALUE(EX(return_value), retval_ptr);
			if (OP1_TYPE == IS_CONST) {
				if (UNEXPECTED(Z_OPT_COPYABLE_P(EX(return_value)))) {
					zval_copy_ctor_func(EX(return_value));
				}
			}
		} else if (OP1_TYPE == IS_CV) {
			ZVAL_DEREF(retval_ptr);
			ZVAL_COPY(EX(return_value), retval_ptr);
		} else /* if (OP1_TYPE == IS_VAR) */ {
			if (UNEXPECTED(Z_ISREF_P(retval_ptr))) {
				zend_refcounted *ref = Z_COUNTED_P(retval_ptr);

				retval_ptr = Z_REFVAL_P(retval_ptr);
				ZVAL_COPY_VALUE(EX(return_value), retval_ptr);
				if (UNEXPECTED(--GC_REFCOUNT(ref) == 0)) {
					efree_size(ref, sizeof(zend_reference));
				} else if (Z_OPT_REFCOUNTED_P(retval_ptr)) {
					Z_ADDREF_P(retval_ptr);
				}
			} else {
				ZVAL_COPY_VALUE(EX(return_value), retval_ptr);
			}
		}
	}
	ZEND_VM_DISPATCH_TO_HELPER(zend_leave_helper);
}

ZEND_VM_HANDLER(111, ZEND_RETURN_BY_REF, CONST|TMP|VAR|CV, ANY)
{
	USE_OPLINE
	zval *retval_ptr;
	zend_free_op free_op1;

	SAVE_OPLINE();

	do {
		if (OP1_TYPE == IS_CONST || OP1_TYPE == IS_TMP_VAR ||
		    (OP1_TYPE == IS_VAR && opline->extended_value == ZEND_RETURNS_VALUE)) {
			/* Not supposed to happen, but we'll allow it */
			zend_error(E_NOTICE, "Only variable references should be returned by reference");

			retval_ptr = GET_OP1_ZVAL_PTR(BP_VAR_R);
			if (!EX(return_value)) {
				if (OP1_TYPE == IS_TMP_VAR) {
					FREE_OP1();
				}
			} else {
				ZVAL_COPY_VALUE(EX(return_value), retval_ptr);
				Z_VAR_FLAGS_P(EX(return_value)) = IS_VAR_RET_REF;
				if (OP1_TYPE != IS_TMP_VAR) {
					zval_opt_copy_ctor_no_imm(EX(return_value));
				}
			}
			break;
		}

		retval_ptr = GET_OP1_ZVAL_PTR_PTR(BP_VAR_W);

		if (OP1_TYPE == IS_VAR && UNEXPECTED(retval_ptr == NULL)) {
			zend_throw_error(NULL, "Cannot return string offsets by reference");
			HANDLE_EXCEPTION();
		}

		if (OP1_TYPE == IS_VAR) {
			if (retval_ptr == &EG(uninitialized_zval) ||
			    (opline->extended_value == ZEND_RETURNS_FUNCTION &&
			     !(Z_VAR_FLAGS_P(retval_ptr) & IS_VAR_RET_REF))) {
				zend_error(E_NOTICE, "Only variable references should be returned by reference");
				if (EX(return_value)) {
					ZVAL_NEW_REF(EX(return_value), retval_ptr);
					Z_VAR_FLAGS_P(EX(return_value)) = IS_VAR_RET_REF;
					if (Z_REFCOUNTED_P(retval_ptr)) Z_ADDREF_P(retval_ptr);
				}
				break;
			}
		}

		if (EX(return_value)) {
			ZVAL_MAKE_REF(retval_ptr);
			Z_ADDREF_P(retval_ptr);
			ZVAL_REF(EX(return_value), Z_REF_P(retval_ptr));
			Z_VAR_FLAGS_P(EX(return_value)) = IS_VAR_RET_REF;
		}
	} while (0);

	FREE_OP1_VAR_PTR();
	ZEND_VM_DISPATCH_TO_HELPER(zend_leave_helper);
}

ZEND_VM_HANDLER(161, ZEND_GENERATOR_RETURN, CONST|TMP|VAR|CV, ANY)
{
	USE_OPLINE
	zval *retval;
	zend_free_op free_op1;

	zend_generator *generator = zend_get_running_generator(execute_data);

	SAVE_OPLINE();
	retval = GET_OP1_ZVAL_PTR(BP_VAR_R);

	/* Copy return value into generator->retval */
	if (OP1_TYPE == IS_CONST || OP1_TYPE == IS_TMP_VAR) {
		ZVAL_COPY_VALUE(&generator->retval, retval);
		if (OP1_TYPE == IS_CONST) {
			if (UNEXPECTED(Z_OPT_COPYABLE(generator->retval))) {
				zval_copy_ctor_func(&generator->retval);
			}
		}
	} else if (OP1_TYPE == IS_CV) {
		ZVAL_DEREF(retval);
		ZVAL_COPY(&generator->retval, retval);
	} else /* if (OP1_TYPE == IS_VAR) */ {
		if (UNEXPECTED(Z_ISREF_P(retval))) {
			zend_refcounted *ref = Z_COUNTED_P(retval);

			retval = Z_REFVAL_P(retval);
			ZVAL_COPY_VALUE(&generator->retval, retval);
			if (UNEXPECTED(--GC_REFCOUNT(ref) == 0)) {
				efree_size(ref, sizeof(zend_reference));
			} else if (Z_OPT_REFCOUNTED_P(retval)) {
				Z_ADDREF_P(retval);
			}
		} else {
			ZVAL_COPY_VALUE(&generator->retval, retval);
		}
	}

	/* Close the generator to free up resources */
	zend_generator_close(generator, 1);

	/* Pass execution back to handling code */
	ZEND_VM_RETURN();
}

ZEND_VM_HANDLER(108, ZEND_THROW, CONST|TMP|VAR|CV, ANY)
{
	USE_OPLINE
	zval *value;
	zend_free_op free_op1;

	SAVE_OPLINE();
	value = GET_OP1_ZVAL_PTR_UNDEF(BP_VAR_R);

	do {
		if (OP1_TYPE == IS_CONST || UNEXPECTED(Z_TYPE_P(value) != IS_OBJECT)) {
			if ((OP1_TYPE & (IS_VAR|IS_CV)) && Z_ISREF_P(value)) {
				value = Z_REFVAL_P(value);
				if (EXPECTED(Z_TYPE_P(value) == IS_OBJECT)) {
					break;
				}
			}
			if (OP1_TYPE == IS_CV && UNEXPECTED(Z_TYPE_P(value) == IS_UNDEF)) {
				GET_OP1_UNDEF_CV(value, BP_VAR_R);
				if (UNEXPECTED(EG(exception) != NULL)) {
					HANDLE_EXCEPTION();
				}
			}
			zend_throw_error(NULL, "Can only throw objects");
			FREE_OP1();
			HANDLE_EXCEPTION();
		}
	} while (0);

	zend_exception_save();
	if (OP1_TYPE != IS_TMP_VAR) {
		if (Z_REFCOUNTED_P(value)) Z_ADDREF_P(value);
	}

	zend_throw_exception_object(value);
	zend_exception_restore();
	FREE_OP1_IF_VAR();
	HANDLE_EXCEPTION();
}

ZEND_VM_HANDLER(107, ZEND_CATCH, CONST, CV)
{
	USE_OPLINE
	zend_class_entry *ce, *catch_ce;
	zend_object *exception;

	SAVE_OPLINE();
	/* Check whether an exception has been thrown, if not, jump over code */
	zend_exception_restore();
	if (EG(exception) == NULL) {
		ZEND_VM_SET_OPCODE(&EX(func)->op_array.opcodes[opline->extended_value]);
		ZEND_VM_CONTINUE(); /* CHECK_ME */
	}
	catch_ce = CACHED_PTR(Z_CACHE_SLOT_P(EX_CONSTANT(opline->op1)));
	if (UNEXPECTED(catch_ce == NULL)) {
		catch_ce = zend_fetch_class_by_name(Z_STR_P(EX_CONSTANT(opline->op1)), EX_CONSTANT(opline->op1) + 1, ZEND_FETCH_CLASS_NO_AUTOLOAD);

		CACHE_PTR(Z_CACHE_SLOT_P(EX_CONSTANT(opline->op1)), catch_ce);
	}
	ce = EG(exception)->ce;

#ifdef HAVE_DTRACE
	if (DTRACE_EXCEPTION_CAUGHT_ENABLED()) {
		DTRACE_EXCEPTION_CAUGHT((char *)ce->name);
	}
#endif /* HAVE_DTRACE */

	if (ce != catch_ce) {
		if (!catch_ce || !instanceof_function(ce, catch_ce)) {
			if (opline->result.num) {
				zend_throw_exception_internal(NULL);
				HANDLE_EXCEPTION();
			}
			ZEND_VM_SET_OPCODE(&EX(func)->op_array.opcodes[opline->extended_value]);
			ZEND_VM_CONTINUE(); /* CHECK_ME */
		}
	}

	exception = EG(exception);
	zval_ptr_dtor(EX_VAR(opline->op2.var));
	ZVAL_OBJ(EX_VAR(opline->op2.var), EG(exception));
	if (UNEXPECTED(EG(exception) != exception)) {
		GC_REFCOUNT(EG(exception))++;
		HANDLE_EXCEPTION();
	} else {
		EG(exception) = NULL;
		ZEND_VM_NEXT_OPCODE();
	}
}

ZEND_VM_HANDLER(65, ZEND_SEND_VAL, CONST|TMP, ANY)
{
	USE_OPLINE
	zval *value, *arg;
	zend_free_op free_op1;

	value = GET_OP1_ZVAL_PTR(BP_VAR_R);
	arg = ZEND_CALL_VAR(EX(call), opline->result.var);
	ZVAL_COPY_VALUE(arg, value);
	if (OP1_TYPE == IS_CONST) {
		if (UNEXPECTED(Z_OPT_COPYABLE_P(arg))) {
			zval_copy_ctor_func(arg);
		}
	}
	ZEND_VM_NEXT_OPCODE();
}

ZEND_VM_HANDLER(116, ZEND_SEND_VAL_EX, CONST|TMP, ANY)
{
	USE_OPLINE
	zval *value, *arg;
	zend_free_op free_op1;
	uint32_t arg_num = opline->op2.num;

	if (EXPECTED(arg_num <= MAX_ARG_FLAG_NUM)) {
		if (QUICK_ARG_MUST_BE_SENT_BY_REF(EX(call)->func, arg_num)) {
			ZEND_VM_C_GOTO(send_val_by_ref);
		}
	} else if (ARG_MUST_BE_SENT_BY_REF(EX(call)->func, arg_num)) {
ZEND_VM_C_LABEL(send_val_by_ref):
		SAVE_OPLINE();
		zend_throw_error(NULL, "Cannot pass parameter %d by reference", arg_num);
		FREE_UNFETCHED_OP1();
		arg = ZEND_CALL_VAR(EX(call), opline->result.var);
		ZVAL_UNDEF(arg);
		HANDLE_EXCEPTION();
	}
	value = GET_OP1_ZVAL_PTR(BP_VAR_R);
	arg = ZEND_CALL_VAR(EX(call), opline->result.var);
	ZVAL_COPY_VALUE(arg, value);
	if (OP1_TYPE == IS_CONST) {
		if (UNEXPECTED(Z_OPT_COPYABLE_P(arg))) {
			zval_copy_ctor_func(arg);
		}
	}
	ZEND_VM_NEXT_OPCODE();
}

ZEND_VM_HANDLER(117, ZEND_SEND_VAR, VAR|CV, ANY)
{
	USE_OPLINE
	zval *varptr, *arg;
	zend_free_op free_op1;

	varptr = GET_OP1_ZVAL_PTR_UNDEF(BP_VAR_R);
	if (OP1_TYPE == IS_CV && UNEXPECTED(Z_TYPE_INFO_P(varptr) == IS_UNDEF)) {
		SAVE_OPLINE();
		GET_OP1_UNDEF_CV(varptr, BP_VAR_R);
		arg = ZEND_CALL_VAR(EX(call), opline->result.var);
		ZVAL_NULL(arg);
		ZEND_VM_NEXT_OPCODE_CHECK_EXCEPTION();
	}

	arg = ZEND_CALL_VAR(EX(call), opline->result.var);

	if (OP1_TYPE == IS_CV) {
		ZVAL_OPT_DEREF(varptr);
		ZVAL_COPY(arg, varptr);
	} else /* if (OP1_TYPE == IS_VAR) */ {
		if (UNEXPECTED(Z_ISREF_P(varptr))) {
			zend_refcounted *ref = Z_COUNTED_P(varptr);

			varptr = Z_REFVAL_P(varptr);
			ZVAL_COPY_VALUE(arg, varptr);
			if (UNEXPECTED(--GC_REFCOUNT(ref) == 0)) {
				efree_size(ref, sizeof(zend_reference));
			} else if (Z_OPT_REFCOUNTED_P(arg)) {
				Z_ADDREF_P(arg);
			}
		} else {
			ZVAL_COPY_VALUE(arg, varptr);
		}
	}

	ZEND_VM_NEXT_OPCODE();
}

ZEND_VM_HANDLER(106, ZEND_SEND_VAR_NO_REF, VAR, ANY)
{
	USE_OPLINE
	zend_free_op free_op1;
	zval *varptr, *arg;

	if (!(opline->extended_value & ZEND_ARG_COMPILE_TIME_BOUND)) {
		if (!ARG_SHOULD_BE_SENT_BY_REF(EX(call)->func, opline->op2.num)) {
			ZEND_VM_DISPATCH_TO_HANDLER(ZEND_SEND_VAR);
		}
	}

	varptr = GET_OP1_ZVAL_PTR(BP_VAR_R);

	if ((!(opline->extended_value & ZEND_ARG_SEND_FUNCTION) ||
	     (Z_VAR_FLAGS_P(varptr) & IS_VAR_RET_REF)) &&
	    (Z_ISREF_P(varptr) || Z_TYPE_P(varptr) == IS_OBJECT)) {

		ZVAL_MAKE_REF(varptr);
	} else {
		if ((opline->extended_value & ZEND_ARG_COMPILE_TIME_BOUND) ?
			!(opline->extended_value & ZEND_ARG_SEND_SILENT) :
			!ARG_MAY_BE_SENT_BY_REF(EX(call)->func, opline->op2.num)) {
			SAVE_OPLINE();
			zend_error(E_NOTICE, "Only variables should be passed by reference");
			arg = ZEND_CALL_VAR(EX(call), opline->result.var);
			ZVAL_COPY_VALUE(arg, varptr);
			ZEND_VM_NEXT_OPCODE_CHECK_EXCEPTION();
		}
	}

	arg = ZEND_CALL_VAR(EX(call), opline->result.var);
	ZVAL_COPY_VALUE(arg, varptr);

	ZEND_VM_NEXT_OPCODE();
}

ZEND_VM_HANDLER(67, ZEND_SEND_REF, VAR|CV, ANY)
{
	USE_OPLINE
	zend_free_op free_op1;
	zval *varptr, *arg;

	SAVE_OPLINE();
	varptr = GET_OP1_ZVAL_PTR_PTR(BP_VAR_W);

	if (OP1_TYPE == IS_VAR && UNEXPECTED(varptr == NULL)) {
		zend_throw_error(NULL, "Only variables can be passed by reference");
		arg = ZEND_CALL_VAR(EX(call), opline->result.var);
		ZVAL_UNDEF(arg);
		HANDLE_EXCEPTION();
	}

	arg = ZEND_CALL_VAR(EX(call), opline->result.var);
	if (OP1_TYPE == IS_VAR && UNEXPECTED(varptr == &EG(error_zval))) {
		ZVAL_NEW_REF(arg, &EG(uninitialized_zval));
		ZEND_VM_NEXT_OPCODE();
	}

	if (Z_ISREF_P(varptr)) {
		Z_ADDREF_P(varptr);
		ZVAL_COPY_VALUE(arg, varptr);
	} else {
		ZVAL_NEW_REF(arg, varptr);
		Z_ADDREF_P(arg);
		ZVAL_REF(varptr, Z_REF_P(arg));
	}

	FREE_OP1_VAR_PTR();
	ZEND_VM_NEXT_OPCODE();
}

ZEND_VM_HANDLER(66, ZEND_SEND_VAR_EX, VAR|CV, ANY)
{
	USE_OPLINE
	zval *varptr, *arg;
	zend_free_op free_op1;
	uint32_t arg_num = opline->op2.num;

	if (EXPECTED(arg_num <= MAX_ARG_FLAG_NUM)) {
		if (QUICK_ARG_SHOULD_BE_SENT_BY_REF(EX(call)->func, arg_num)) {
			ZEND_VM_C_GOTO(send_var_by_ref);
		}
	} else if (ARG_SHOULD_BE_SENT_BY_REF(EX(call)->func, arg_num)) {
ZEND_VM_C_LABEL(send_var_by_ref):
		ZEND_VM_DISPATCH_TO_HANDLER(ZEND_SEND_REF);
	}

	varptr = GET_OP1_ZVAL_PTR_UNDEF(BP_VAR_R);
	if (OP1_TYPE == IS_CV && UNEXPECTED(Z_TYPE_INFO_P(varptr) == IS_UNDEF)) {
		SAVE_OPLINE();
		GET_OP1_UNDEF_CV(varptr, BP_VAR_R);
		arg = ZEND_CALL_VAR(EX(call), opline->result.var);
		ZVAL_NULL(arg);
		ZEND_VM_NEXT_OPCODE_CHECK_EXCEPTION();
	}

	arg = ZEND_CALL_VAR(EX(call), opline->result.var);

	if (OP1_TYPE == IS_CV) {
		ZVAL_OPT_DEREF(varptr);
		ZVAL_COPY(arg, varptr);
	} else /* if (OP1_TYPE == IS_VAR) */ {
		if (UNEXPECTED(Z_ISREF_P(varptr))) {
			zend_refcounted *ref = Z_COUNTED_P(varptr);

			varptr = Z_REFVAL_P(varptr);
			ZVAL_COPY_VALUE(arg, varptr);
			if (UNEXPECTED(--GC_REFCOUNT(ref) == 0)) {
				efree_size(ref, sizeof(zend_reference));
			} else if (Z_OPT_REFCOUNTED_P(arg)) {
				Z_ADDREF_P(arg);
			}
		} else {
			ZVAL_COPY_VALUE(arg, varptr);
		}
	}

	ZEND_VM_NEXT_OPCODE();
}

ZEND_VM_HANDLER(165, ZEND_SEND_UNPACK, ANY, ANY)
{
	USE_OPLINE
	zend_free_op free_op1;
	zval *args;
	int arg_num;

	SAVE_OPLINE();
	args = GET_OP1_ZVAL_PTR_UNDEF(BP_VAR_R);
	arg_num = ZEND_CALL_NUM_ARGS(EX(call)) + 1;

ZEND_VM_C_LABEL(send_again):
	if (EXPECTED(Z_TYPE_P(args) == IS_ARRAY)) {
		HashTable *ht = Z_ARRVAL_P(args);
		zval *arg, *top;
		zend_string *name;

		zend_vm_stack_extend_call_frame(&EX(call), arg_num - 1, zend_hash_num_elements(ht));

		if (OP1_TYPE != IS_CONST && OP1_TYPE != IS_TMP_VAR && Z_IMMUTABLE_P(args)) {
			uint32_t i;
			int separate = 0;

			/* check if any of arguments are going to be passed by reference */
			for (i = 0; i < zend_hash_num_elements(ht); i++) {
				if (ARG_SHOULD_BE_SENT_BY_REF(EX(call)->func, arg_num + i)) {
					separate = 1;
					break;
				}
			}
			if (separate) {
				zval_copy_ctor(args);
				ht = Z_ARRVAL_P(args);
			}
		}

		ZEND_HASH_FOREACH_STR_KEY_VAL(ht, name, arg) {
			if (name) {
				zend_throw_error(NULL, "Cannot unpack array with string keys");
				FREE_OP1();
				HANDLE_EXCEPTION();
			}

			top = ZEND_CALL_ARG(EX(call), arg_num);
			if (ARG_SHOULD_BE_SENT_BY_REF(EX(call)->func, arg_num)) {
				if (!Z_IMMUTABLE_P(args)) {
					ZVAL_MAKE_REF(arg);
					Z_ADDREF_P(arg);
					ZVAL_REF(top, Z_REF_P(arg));
				} else {
					ZVAL_DUP(top, arg);
				}
			} else if (Z_ISREF_P(arg)) {
				ZVAL_COPY(top, Z_REFVAL_P(arg));
			} else {
				ZVAL_COPY(top, arg);
			}

			ZEND_CALL_NUM_ARGS(EX(call))++;
			arg_num++;
		} ZEND_HASH_FOREACH_END();

	} else if (EXPECTED(Z_TYPE_P(args) == IS_OBJECT)) {
		zend_class_entry *ce = Z_OBJCE_P(args);
		zend_object_iterator *iter;

		if (!ce || !ce->get_iterator) {
			zend_error(E_WARNING, "Only arrays and Traversables can be unpacked");
		} else {

			iter = ce->get_iterator(ce, args, 0);
			if (UNEXPECTED(!iter)) {
				FREE_OP1();
				if (!EG(exception)) {
					zend_throw_exception_ex(
						NULL, 0, "Object of type %s did not create an Iterator", ZSTR_VAL(ce->name)
					);
				}
				HANDLE_EXCEPTION();
			}

			if (iter->funcs->rewind) {
				iter->funcs->rewind(iter);
				if (UNEXPECTED(EG(exception) != NULL)) {
					ZEND_VM_C_GOTO(unpack_iter_dtor);
				}
			}

			for (; iter->funcs->valid(iter) == SUCCESS; ++arg_num) {
				zval *arg, *top;

				if (UNEXPECTED(EG(exception) != NULL)) {
					ZEND_VM_C_GOTO(unpack_iter_dtor);
				}

				arg = iter->funcs->get_current_data(iter);
				if (UNEXPECTED(EG(exception) != NULL)) {
					ZEND_VM_C_GOTO(unpack_iter_dtor);
				}

				if (iter->funcs->get_current_key) {
					zval key;
					iter->funcs->get_current_key(iter, &key);
					if (UNEXPECTED(EG(exception) != NULL)) {
						ZEND_VM_C_GOTO(unpack_iter_dtor);
					}

					if (Z_TYPE(key) == IS_STRING) {
						zend_throw_error(NULL,
							"Cannot unpack Traversable with string keys");
						zend_string_release(Z_STR(key));
						ZEND_VM_C_GOTO(unpack_iter_dtor);
					}

					zval_dtor(&key);
				}

				if (ARG_MUST_BE_SENT_BY_REF(EX(call)->func, arg_num)) {
					zend_error(
						E_WARNING, "Cannot pass by-reference argument %d of %s%s%s()"
						" by unpacking a Traversable, passing by-value instead", arg_num,
						EX(call)->func->common.scope ? ZSTR_VAL(EX(call)->func->common.scope->name) : "",
						EX(call)->func->common.scope ? "::" : "",
						ZSTR_VAL(EX(call)->func->common.function_name)
					);
				}

				if (Z_ISREF_P(arg)) {
					ZVAL_DUP(arg, Z_REFVAL_P(arg));
				} else {
					if (Z_REFCOUNTED_P(arg)) Z_ADDREF_P(arg);
				}

				zend_vm_stack_extend_call_frame(&EX(call), arg_num - 1, 1);
				top = ZEND_CALL_ARG(EX(call), arg_num);
				ZVAL_COPY_VALUE(top, arg);
				ZEND_CALL_NUM_ARGS(EX(call))++;

				iter->funcs->move_forward(iter);
				if (UNEXPECTED(EG(exception) != NULL)) {
					ZEND_VM_C_GOTO(unpack_iter_dtor);
				}
			}

ZEND_VM_C_LABEL(unpack_iter_dtor):
			zend_iterator_dtor(iter);
		}
	} else if (EXPECTED(Z_ISREF_P(args))) {
		args = Z_REFVAL_P(args);
		ZEND_VM_C_GOTO(send_again);
	} else {
		if (OP1_TYPE == IS_CV && UNEXPECTED(Z_TYPE_P(args) == IS_UNDEF)) {
			GET_OP1_UNDEF_CV(args, BP_VAR_R);
		}
		zend_error(E_WARNING, "Only arrays and Traversables can be unpacked");
	}

	FREE_OP1();
	ZEND_VM_NEXT_OPCODE_CHECK_EXCEPTION();
}

ZEND_VM_HANDLER(119, ZEND_SEND_ARRAY, ANY, ANY)
{
	USE_OPLINE
	zend_free_op free_op1;
	zval *args;
	SAVE_OPLINE();

	SAVE_OPLINE();
	args = GET_OP1_ZVAL_PTR(BP_VAR_R);

	if (UNEXPECTED(Z_TYPE_P(args) != IS_ARRAY)) {
		if ((OP1_TYPE & (IS_VAR|IS_CV)) && Z_ISREF_P(args)) {
			args = Z_REFVAL_P(args);
			if (EXPECTED(Z_TYPE_P(args) == IS_ARRAY)) {
				ZEND_VM_C_GOTO(send_array);
			}
		}
		zend_internal_type_error(EX_USES_STRICT_TYPES(), "call_user_func_array() expects parameter 2 to be array, %s given", zend_get_type_by_const(Z_TYPE_P(args)));
		if (ZEND_CALL_INFO(EX(call)) & ZEND_CALL_CLOSURE) {
			OBJ_RELEASE((zend_object*)EX(call)->func->common.prototype);
		}
		if (Z_OBJ(EX(call)->This)) {
			OBJ_RELEASE(Z_OBJ(EX(call)->This));
		}
		EX(call)->func = (zend_function*)&zend_pass_function;
		EX(call)->called_scope = NULL;
		Z_OBJ(EX(call)->This) = NULL;
	} else {
		uint32_t arg_num;
		HashTable *ht;
		zval *arg, *param;

ZEND_VM_C_LABEL(send_array):
		ht = Z_ARRVAL_P(args);
		zend_vm_stack_extend_call_frame(&EX(call), 0, zend_hash_num_elements(ht));

		if (OP1_TYPE != IS_CONST && OP1_TYPE != IS_TMP_VAR && Z_IMMUTABLE_P(args)) {
			int separate = 0;

			/* check if any of arguments are going to be passed by reference */
			for (arg_num = 0; arg_num < zend_hash_num_elements(ht); arg_num++) {
				if (ARG_SHOULD_BE_SENT_BY_REF(EX(call)->func, arg_num + 1)) {
					separate = 1;
					break;
				}
			}
			if (separate) {
				zval_copy_ctor(args);
				ht = Z_ARRVAL_P(args);
			}
		}

		arg_num = 1;
		param = ZEND_CALL_ARG(EX(call), 1);
		ZEND_HASH_FOREACH_VAL(ht, arg) {
			if (ARG_SHOULD_BE_SENT_BY_REF(EX(call)->func, arg_num)) {
				if (UNEXPECTED(!Z_ISREF_P(arg))) {
					if (!ARG_MAY_BE_SENT_BY_REF(EX(call)->func, arg_num)) {

						zend_error(E_WARNING, "Parameter %d to %s%s%s() expected to be a reference, value given",
							arg_num,
							EX(call)->func->common.scope ? ZSTR_VAL(EX(call)->func->common.scope->name) : "",
							EX(call)->func->common.scope ? "::" : "",
							ZSTR_VAL(EX(call)->func->common.function_name));

						if (ZEND_CALL_INFO(EX(call)) & ZEND_CALL_CLOSURE) {
							OBJ_RELEASE((zend_object*)EX(call)->func->common.prototype);
						}
						if (Z_OBJ(EX(call)->This)) {
							OBJ_RELEASE(Z_OBJ(EX(call)->This));
						}
						EX(call)->func = (zend_function*)&zend_pass_function;
						EX(call)->called_scope = NULL;
						Z_OBJ(EX(call)->This) = NULL;

						break;
					}

					ZVAL_NEW_REF(arg, arg);
				}
				Z_ADDREF_P(arg);
			} else{
				if (Z_ISREF_P(arg) &&
				    !(EX(call)->func->common.fn_flags & ZEND_ACC_CALL_VIA_TRAMPOLINE)) {
					/* don't separate references for __call */
					arg = Z_REFVAL_P(arg);
				}
				if (Z_OPT_REFCOUNTED_P(arg)) {
					Z_ADDREF_P(arg);
				}
			}
			ZVAL_COPY_VALUE(param, arg);
			ZEND_CALL_NUM_ARGS(EX(call))++;
			arg_num++;
			param++;
		} ZEND_HASH_FOREACH_END();
	}
	FREE_OP1();
	ZEND_VM_NEXT_OPCODE_CHECK_EXCEPTION();
}

ZEND_VM_HANDLER(120, ZEND_SEND_USER, VAR|CV, ANY)
{
	USE_OPLINE
	zval *arg, *param;
	zend_free_op free_op1;

	SAVE_OPLINE();
	arg = GET_OP1_ZVAL_PTR(BP_VAR_R);
	param = ZEND_CALL_VAR(EX(call), opline->result.var);

	if (ARG_SHOULD_BE_SENT_BY_REF(EX(call)->func, opline->op2.num)) {
		if (UNEXPECTED(!Z_ISREF_P(arg))) {

			if (!ARG_MAY_BE_SENT_BY_REF(EX(call)->func, opline->op2.num)) {

				zend_error(E_WARNING, "Parameter %d to %s%s%s() expected to be a reference, value given",
					opline->op2.num,
					EX(call)->func->common.scope ? ZSTR_VAL(EX(call)->func->common.scope->name) : "",
					EX(call)->func->common.scope ? "::" : "",
					ZSTR_VAL(EX(call)->func->common.function_name));

				if (ZEND_CALL_INFO(EX(call)) & ZEND_CALL_CLOSURE) {
					OBJ_RELEASE((zend_object*)EX(call)->func->common.prototype);
				}
				if (Z_OBJ(EX(call)->This)) {
					OBJ_RELEASE(Z_OBJ(EX(call)->This));
				}
				ZVAL_UNDEF(param);
				EX(call)->func = (zend_function*)&zend_pass_function;
				EX(call)->called_scope = NULL;
				Z_OBJ(EX(call)->This) = NULL;

				FREE_OP1();
				ZEND_VM_NEXT_OPCODE_CHECK_EXCEPTION();
			}

			ZVAL_NEW_REF(arg, arg);
		}
		Z_ADDREF_P(arg);
	} else {
		if (Z_ISREF_P(arg) &&
		    !(EX(call)->func->common.fn_flags & ZEND_ACC_CALL_VIA_TRAMPOLINE)) {
			/* don't separate references for __call */
			arg = Z_REFVAL_P(arg);
		}
		if (Z_OPT_REFCOUNTED_P(arg)) {
			Z_ADDREF_P(arg);
		}
	}
	ZVAL_COPY_VALUE(param, arg);

	FREE_OP1();
	ZEND_VM_NEXT_OPCODE_CHECK_EXCEPTION();
}

ZEND_VM_HANDLER(63, ZEND_RECV, ANY, ANY)
{
	USE_OPLINE
	uint32_t arg_num = opline->op1.num;

	if (UNEXPECTED(arg_num > EX_NUM_ARGS())) {
		SAVE_OPLINE();
		zend_verify_missing_arg(execute_data, arg_num, CACHE_ADDR(opline->op2.num));
		ZEND_VM_NEXT_OPCODE_CHECK_EXCEPTION();
	} else if (UNEXPECTED((EX(func)->op_array.fn_flags & ZEND_ACC_HAS_TYPE_HINTS) != 0)) {
		zval *param = _get_zval_ptr_cv_undef_BP_VAR_W(execute_data, opline->result.var);

		SAVE_OPLINE();
		if (UNEXPECTED(!zend_verify_arg_type(EX(func), arg_num, param, NULL, CACHE_ADDR(opline->op2.num)))) {
			HANDLE_EXCEPTION();
		}
	}

	ZEND_VM_NEXT_OPCODE();
}

ZEND_VM_HANDLER(64, ZEND_RECV_INIT, ANY, CONST)
{
	USE_OPLINE
	uint32_t arg_num;
	zval *param;

	ZEND_VM_REPEATABLE_OPCODE

	arg_num = opline->op1.num;
	param = _get_zval_ptr_cv_undef_BP_VAR_W(execute_data, opline->result.var);
	if (arg_num > EX_NUM_ARGS()) {
		ZVAL_COPY_VALUE(param, EX_CONSTANT(opline->op2));
		if (Z_OPT_CONSTANT_P(param)) {
			SAVE_OPLINE();
			if (UNEXPECTED(zval_update_constant_ex(param, 0, NULL) != SUCCESS)) {
				ZVAL_UNDEF(param);
				HANDLE_EXCEPTION();
			}
		} else {
			/* IS_CONST can't be IS_OBJECT, IS_RESOURCE or IS_REFERENCE */
			if (UNEXPECTED(Z_OPT_COPYABLE_P(param))) {
				zval_copy_ctor_func(param);
			}
		}
	}

	if (UNEXPECTED((EX(func)->op_array.fn_flags & ZEND_ACC_HAS_TYPE_HINTS) != 0)) {
		zval *default_value = EX_CONSTANT(opline->op2);

		SAVE_OPLINE();
		if (UNEXPECTED(!zend_verify_arg_type(EX(func), arg_num, param, default_value, CACHE_ADDR(Z_CACHE_SLOT_P(default_value))))) {
			HANDLE_EXCEPTION();
		}
	}

	ZEND_VM_REPEAT_OPCODE(ZEND_RECV_INIT);
	ZEND_VM_NEXT_OPCODE();
}

ZEND_VM_HANDLER(164, ZEND_RECV_VARIADIC, ANY, ANY)
{
	USE_OPLINE
	uint32_t arg_num = opline->op1.num;
	uint32_t arg_count = EX_NUM_ARGS();
	zval *params;

	SAVE_OPLINE();

	params = _get_zval_ptr_cv_undef_BP_VAR_W(execute_data, opline->result.var);

	if (arg_num <= arg_count) {
		zval *param;

		array_init_size(params, arg_count - arg_num + 1);
		zend_hash_real_init(Z_ARRVAL_P(params), 1);
		ZEND_HASH_FILL_PACKED(Z_ARRVAL_P(params)) {
			param = EX_VAR_NUM(EX(func)->op_array.last_var + EX(func)->op_array.T);
			if (UNEXPECTED((EX(func)->op_array.fn_flags & ZEND_ACC_HAS_TYPE_HINTS) != 0)) {
				do {
					zend_verify_arg_type(EX(func), arg_num, param, NULL, CACHE_ADDR(opline->op2.num));
					if (Z_OPT_REFCOUNTED_P(param)) Z_ADDREF_P(param);
					ZEND_HASH_FILL_ADD(param);
					param++;
				} while (++arg_num <= arg_count);
			} else {
				do {
					if (Z_OPT_REFCOUNTED_P(param)) Z_ADDREF_P(param);
					ZEND_HASH_FILL_ADD(param);
					param++;
				} while (++arg_num <= arg_count);
			}
		} ZEND_HASH_FILL_END();
	} else {
		array_init(params);
	}

	ZEND_VM_NEXT_OPCODE_CHECK_EXCEPTION();
}

ZEND_VM_HANDLER(52, ZEND_BOOL, CONST|TMPVAR|CV, ANY)
{
	USE_OPLINE
	zval *val;
	zend_free_op free_op1;

	val = GET_OP1_ZVAL_PTR_UNDEF(BP_VAR_R);
	if (Z_TYPE_INFO_P(val) == IS_TRUE) {
		ZVAL_TRUE(EX_VAR(opline->result.var));
	} else if (EXPECTED(Z_TYPE_INFO_P(val) <= IS_TRUE)) {
		ZVAL_FALSE(EX_VAR(opline->result.var));
		if (UNEXPECTED(Z_TYPE_INFO_P(val) == IS_UNDEF)) {
			SAVE_OPLINE();
			GET_OP1_UNDEF_CV(val, BP_VAR_R);
			ZEND_VM_NEXT_OPCODE_CHECK_EXCEPTION();
		}
	} else {
		SAVE_OPLINE();
		ZVAL_BOOL(EX_VAR(opline->result.var), i_zend_is_true(val));
		FREE_OP1();
		ZEND_VM_NEXT_OPCODE_CHECK_EXCEPTION();
	}
	ZEND_VM_NEXT_OPCODE();
}

ZEND_VM_HANDLER(48, ZEND_CASE, CONST|TMPVAR|CV, CONST|TMPVAR|CV)
{
	USE_OPLINE
	zend_free_op free_op1, free_op2;
	zval *op1, *op2, *result;

	op1 = GET_OP1_ZVAL_PTR_UNDEF(BP_VAR_R);
	op2 = GET_OP2_ZVAL_PTR_UNDEF(BP_VAR_R);
	do {
		int result;

		if (EXPECTED(Z_TYPE_P(op1) == IS_LONG)) {
			if (EXPECTED(Z_TYPE_P(op2) == IS_LONG)) {
				result = (Z_LVAL_P(op1) == Z_LVAL_P(op2));
			} else if (EXPECTED(Z_TYPE_P(op2) == IS_DOUBLE)) {
				result = ((double)Z_LVAL_P(op1) == Z_DVAL_P(op2));
			} else {
				break;
			}
		} else if (EXPECTED(Z_TYPE_P(op1) == IS_DOUBLE)) {
			if (EXPECTED(Z_TYPE_P(op2) == IS_DOUBLE)) {
				result = (Z_DVAL_P(op1) == Z_DVAL_P(op2));
			} else if (EXPECTED(Z_TYPE_P(op2) == IS_LONG)) {
				result = (Z_DVAL_P(op1) == ((double)Z_LVAL_P(op2)));
			} else {
				break;
			}
		} else if (EXPECTED(Z_TYPE_P(op1) == IS_STRING)) {
			if (EXPECTED(Z_TYPE_P(op2) == IS_STRING)) {
				if (Z_STR_P(op1) == Z_STR_P(op2)) {
					result = 1;
				} else if (Z_STRVAL_P(op1)[0] > '9' || Z_STRVAL_P(op2)[0] > '9') {
					if (Z_STRLEN_P(op1) != Z_STRLEN_P(op2)) {
						result = 0;
					} else {
						result = (memcmp(Z_STRVAL_P(op1), Z_STRVAL_P(op2), Z_STRLEN_P(op1)) == 0);
					}
				} else {
					result = (zendi_smart_strcmp(Z_STR_P(op1), Z_STR_P(op2)) == 0);
				}
				FREE_OP2();
			} else {
				break;
			}
		} else {
			break;
		}
		ZEND_VM_SMART_BRANCH(result, 0);
		ZVAL_BOOL(EX_VAR(opline->result.var), result);
		ZEND_VM_NEXT_OPCODE();
	} while (0);

	SAVE_OPLINE();
	if (OP1_TYPE == IS_CV && UNEXPECTED(Z_TYPE_P(op1) == IS_UNDEF)) {
		op1 = GET_OP1_UNDEF_CV(op1, BP_VAR_R);
	} else if ((OP1_TYPE & (IS_VAR|IS_CV)) && UNEXPECTED(Z_ISREF_P(op1))) {
		/* Don't keep lock on reference, lock the value instead */
		if (UNEXPECTED(Z_REFCOUNT_P(op1) == 1)) {
			ZVAL_UNREF(op1);
		} else {
			Z_DELREF_P(op1);
			ZVAL_COPY(op1, Z_REFVAL_P(op1));
		}
	}
	if (OP2_TYPE == IS_CV && UNEXPECTED(Z_TYPE_P(op2) == IS_UNDEF)) {
		op2 = GET_OP2_UNDEF_CV(op2, BP_VAR_R);
	}
	result = EX_VAR(opline->result.var);
	compare_function(result, op1, op2);
	ZVAL_BOOL(result, Z_LVAL_P(result) == 0);
	FREE_OP2();
	ZEND_VM_NEXT_OPCODE_CHECK_EXCEPTION();
}

ZEND_VM_HANDLER(68, ZEND_NEW, CONST|VAR, ANY)
{
	USE_OPLINE
	zval object_zval;
	zend_function *constructor;
	zend_class_entry *ce;

	SAVE_OPLINE();
	if (OP1_TYPE == IS_CONST) {
		ce = CACHED_PTR(Z_CACHE_SLOT_P(EX_CONSTANT(opline->op1)));
		if (UNEXPECTED(ce == NULL)) {
			ce = zend_fetch_class_by_name(Z_STR_P(EX_CONSTANT(opline->op1)), EX_CONSTANT(opline->op1) + 1, ZEND_FETCH_CLASS_DEFAULT | ZEND_FETCH_CLASS_EXCEPTION);
			if (UNEXPECTED(ce == NULL)) {
				ZEND_VM_NEXT_OPCODE_CHECK_EXCEPTION();
			}
			CACHE_PTR(Z_CACHE_SLOT_P(EX_CONSTANT(opline->op1)), ce);
		}
	} else {
		ce = Z_CE_P(EX_VAR(opline->op1.var));
	}
	if (UNEXPECTED(object_init_ex(&object_zval, ce) != SUCCESS)) {
		HANDLE_EXCEPTION();
	}
	constructor = Z_OBJ_HT(object_zval)->get_constructor(Z_OBJ(object_zval));

	if (constructor == NULL) {
		if (EXPECTED(RETURN_VALUE_USED(opline))) {
			ZVAL_COPY_VALUE(EX_VAR(opline->result.var), &object_zval);
		} else {
			OBJ_RELEASE(Z_OBJ(object_zval));
		}
		ZEND_VM_JMP(OP_JMP_ADDR(opline, opline->op2));
	} else {
		/* We are not handling overloaded classes right now */
		zend_execute_data *call = zend_vm_stack_push_call_frame(
				ZEND_CALL_FUNCTION | ZEND_CALL_RELEASE_THIS | ZEND_CALL_CTOR |
				(EXPECTED(RETURN_VALUE_USED(opline)) ? 0 : ZEND_CALL_CTOR_RESULT_UNUSED),
			constructor,
			opline->extended_value,
			ce,
			Z_OBJ(object_zval));
		call->prev_execute_data = EX(call);
		EX(call) = call;

		if (EXPECTED(RETURN_VALUE_USED(opline))) {
			ZVAL_COPY(EX_VAR(opline->result.var), &object_zval);
		}

		ZEND_VM_NEXT_OPCODE_CHECK_EXCEPTION();
	}
}

ZEND_VM_HANDLER(110, ZEND_CLONE, CONST|TMPVAR|UNUSED|CV, ANY)
{
	USE_OPLINE
	zend_free_op free_op1;
	zval *obj;
	zend_class_entry *ce;
	zend_function *clone;
	zend_object_clone_obj_t clone_call;

	SAVE_OPLINE();
	obj = GET_OP1_OBJ_ZVAL_PTR_UNDEF(BP_VAR_R);

	if (OP1_TYPE == IS_UNUSED && UNEXPECTED(Z_OBJ_P(obj) == NULL)) {
		zend_throw_error(NULL, "Using $this when not in object context");
		HANDLE_EXCEPTION();
	}

	do {
		if (OP1_TYPE == IS_CONST ||
		    (OP1_TYPE != IS_UNUSED && UNEXPECTED(Z_TYPE_P(obj) != IS_OBJECT))) {
		    if ((OP1_TYPE & (IS_VAR|IS_CV)) && Z_ISREF_P(obj)) {
		    	obj = Z_REFVAL_P(obj);
		    	if (EXPECTED(Z_TYPE_P(obj) == IS_OBJECT)) {
		    		break;
				}
			}
			if (OP1_TYPE == IS_CV && UNEXPECTED(Z_TYPE_P(obj) == IS_UNDEF)) {
				GET_OP1_UNDEF_CV(obj, BP_VAR_R);
				if (UNEXPECTED(EG(exception) != NULL)) {
					HANDLE_EXCEPTION();
				}
			}
			zend_throw_error(NULL, "__clone method called on non-object");
			FREE_OP1();
			HANDLE_EXCEPTION();
		}
	} while (0);

	ce = Z_OBJCE_P(obj);
	clone = ce ? ce->clone : NULL;
	clone_call =  Z_OBJ_HT_P(obj)->clone_obj;
	if (UNEXPECTED(clone_call == NULL)) {
		if (ce) {
			zend_throw_error(NULL, "Trying to clone an uncloneable object of class %s", ZSTR_VAL(ce->name));
		} else {
			zend_throw_error(NULL, "Trying to clone an uncloneable object");
		}
		FREE_OP1();
		HANDLE_EXCEPTION();
	}

	if (ce && clone) {
		if (clone->op_array.fn_flags & ZEND_ACC_PRIVATE) {
			/* Ensure that if we're calling a private function, we're allowed to do so.
			 */
			if (UNEXPECTED(ce != EG(scope))) {
				zend_throw_error(NULL, "Call to private %s::__clone() from context '%s'", ZSTR_VAL(ce->name), EG(scope) ? ZSTR_VAL(EG(scope)->name) : "");
				FREE_OP1();
				HANDLE_EXCEPTION();
			}
		} else if ((clone->common.fn_flags & ZEND_ACC_PROTECTED)) {
			/* Ensure that if we're calling a protected function, we're allowed to do so.
			 */
			if (UNEXPECTED(!zend_check_protected(zend_get_function_root_class(clone), EG(scope)))) {
				zend_throw_error(NULL, "Call to protected %s::__clone() from context '%s'", ZSTR_VAL(ce->name), EG(scope) ? ZSTR_VAL(EG(scope)->name) : "");
				FREE_OP1();
				HANDLE_EXCEPTION();
			}
		}
	}

	if (EXPECTED(EG(exception) == NULL)) {
		ZVAL_OBJ(EX_VAR(opline->result.var), clone_call(obj));
		if (UNEXPECTED(!RETURN_VALUE_USED(opline)) || UNEXPECTED(EG(exception) != NULL)) {
			OBJ_RELEASE(Z_OBJ_P(EX_VAR(opline->result.var)));
		}
	}
	FREE_OP1();
	ZEND_VM_NEXT_OPCODE_CHECK_EXCEPTION();
}

ZEND_VM_HANDLER(99, ZEND_FETCH_CONSTANT, VAR|CONST|UNUSED, CONST)
{
	USE_OPLINE

	SAVE_OPLINE();
	if (OP1_TYPE == IS_UNUSED) {
		zend_constant *c;

		if (EXPECTED(CACHED_PTR(Z_CACHE_SLOT_P(EX_CONSTANT(opline->op2))))) {
			c = CACHED_PTR(Z_CACHE_SLOT_P(EX_CONSTANT(opline->op2)));
		} else if ((c = zend_quick_get_constant(EX_CONSTANT(opline->op2) + 1, opline->extended_value)) == NULL) {
			if ((opline->extended_value & IS_CONSTANT_UNQUALIFIED) != 0) {
				char *actual = (char *)zend_memrchr(Z_STRVAL_P(EX_CONSTANT(opline->op2)), '\\', Z_STRLEN_P(EX_CONSTANT(opline->op2)));
				if (!actual) {
					ZVAL_STR_COPY(EX_VAR(opline->result.var), Z_STR_P(EX_CONSTANT(opline->op2)));
				} else {
					actual++;
					ZVAL_STRINGL(EX_VAR(opline->result.var),
							actual, Z_STRLEN_P(EX_CONSTANT(opline->op2)) - (actual - Z_STRVAL_P(EX_CONSTANT(opline->op2))));
				}
				/* non-qualified constant - allow text substitution */
				zend_error(E_NOTICE, "Use of undefined constant %s - assumed '%s'",
						Z_STRVAL_P(EX_VAR(opline->result.var)), Z_STRVAL_P(EX_VAR(opline->result.var)));
				ZEND_VM_NEXT_OPCODE_CHECK_EXCEPTION();
			} else {
				zend_throw_error(NULL, "Undefined constant '%s'", Z_STRVAL_P(EX_CONSTANT(opline->op2)));
				HANDLE_EXCEPTION();
			}
		} else {
			CACHE_PTR(Z_CACHE_SLOT_P(EX_CONSTANT(opline->op2)), c);
		}
#ifdef ZTS
		if (c->flags & CONST_PERSISTENT) {
			ZVAL_DUP(EX_VAR(opline->result.var), &c->value);
		} else {
			ZVAL_COPY(EX_VAR(opline->result.var), &c->value);
		}
#else
		ZVAL_COPY(EX_VAR(opline->result.var), &c->value);
#endif
	} else {
		/* class constant */
		zend_class_entry *ce;
		zval *value;

		do {
			if (OP1_TYPE == IS_CONST) {
				if (EXPECTED(CACHED_PTR(Z_CACHE_SLOT_P(EX_CONSTANT(opline->op2))))) {
					value = CACHED_PTR(Z_CACHE_SLOT_P(EX_CONSTANT(opline->op2)));
					ZVAL_DEREF(value);
#ifdef ZTS
					ce = CACHED_PTR(Z_CACHE_SLOT_P(EX_CONSTANT(opline->op1)));
#endif
					break;
				} else if (EXPECTED(CACHED_PTR(Z_CACHE_SLOT_P(EX_CONSTANT(opline->op1))))) {
					ce = CACHED_PTR(Z_CACHE_SLOT_P(EX_CONSTANT(opline->op1)));
				} else {
					ce = zend_fetch_class_by_name(Z_STR_P(EX_CONSTANT(opline->op1)), EX_CONSTANT(opline->op1) + 1, ZEND_FETCH_CLASS_DEFAULT | ZEND_FETCH_CLASS_EXCEPTION);
					if (UNEXPECTED(ce == NULL)) {
						if (EXPECTED(!EG(exception))) {
							zend_throw_error(NULL, "Class '%s' not found", Z_STRVAL_P(EX_CONSTANT(opline->op1)));
						}
						HANDLE_EXCEPTION();
					}
					CACHE_PTR(Z_CACHE_SLOT_P(EX_CONSTANT(opline->op1)), ce);
				}
			} else {
				ce = Z_CE_P(EX_VAR(opline->op1.var));
				if ((value = CACHED_POLYMORPHIC_PTR(Z_CACHE_SLOT_P(EX_CONSTANT(opline->op2)), ce)) != NULL) {
					ZVAL_DEREF(value);
					break;
				}
			}

			if (EXPECTED((value = zend_hash_find(&ce->constants_table, Z_STR_P(EX_CONSTANT(opline->op2)))) != NULL)) {
				ZVAL_DEREF(value);
				if (Z_CONSTANT_P(value)) {
					EG(scope) = ce;
					zval_update_constant_ex(value, 1, NULL);
					EG(scope) = EX(func)->op_array.scope;
					if (UNEXPECTED(EG(exception) != NULL)) {
						HANDLE_EXCEPTION();
					}
				}
				if (OP1_TYPE == IS_CONST) {
					CACHE_PTR(Z_CACHE_SLOT_P(EX_CONSTANT(opline->op2)), value);
				} else {
					CACHE_POLYMORPHIC_PTR(Z_CACHE_SLOT_P(EX_CONSTANT(opline->op2)), ce, value);
				}
			} else {
				zend_throw_error(NULL, "Undefined class constant '%s'", Z_STRVAL_P(EX_CONSTANT(opline->op2)));
				HANDLE_EXCEPTION();
			}
		} while (0);
#ifdef ZTS
		if (ce->type == ZEND_INTERNAL_CLASS) {
			ZVAL_DUP(EX_VAR(opline->result.var), value);
		} else {
			ZVAL_COPY(EX_VAR(opline->result.var), value);
		}
#else
		ZVAL_COPY(EX_VAR(opline->result.var), value);
#endif
	}
	ZEND_VM_NEXT_OPCODE();
}

ZEND_VM_HANDLER(72, ZEND_ADD_ARRAY_ELEMENT, CONST|TMP|VAR|CV, CONST|TMPVAR|UNUSED|CV)
{
	USE_OPLINE
	zend_free_op free_op1;
	zval *expr_ptr, new_expr;

	SAVE_OPLINE();
	if ((OP1_TYPE == IS_VAR || OP1_TYPE == IS_CV) &&
	    UNEXPECTED(opline->extended_value & ZEND_ARRAY_ELEMENT_REF)) {
		expr_ptr = GET_OP1_ZVAL_PTR_PTR(BP_VAR_W);
		if (OP1_TYPE == IS_VAR && UNEXPECTED(expr_ptr == NULL)) {
			zend_throw_error(NULL, "Cannot create references to/from string offsets");
			zend_array_destroy(Z_ARRVAL_P(EX_VAR(opline->result.var)));
			HANDLE_EXCEPTION();
		}
		ZVAL_MAKE_REF(expr_ptr);
		Z_ADDREF_P(expr_ptr);
		FREE_OP1_VAR_PTR();
	} else {
		expr_ptr = GET_OP1_ZVAL_PTR(BP_VAR_R);
		if (OP1_TYPE == IS_TMP_VAR) {
			/* pass */
		} else if (OP1_TYPE == IS_CONST) {
			if (UNEXPECTED(Z_OPT_COPYABLE_P(expr_ptr))) {
				ZVAL_COPY_VALUE(&new_expr, expr_ptr);
				zval_copy_ctor_func(&new_expr);
				expr_ptr = &new_expr;
			}
		} else if (OP1_TYPE == IS_CV) {
			ZVAL_DEREF(expr_ptr);
			if (Z_REFCOUNTED_P(expr_ptr)) {
				Z_ADDREF_P(expr_ptr);
			}
		} else /* if (OP1_TYPE == IS_VAR) */ {
			if (UNEXPECTED(Z_ISREF_P(expr_ptr))) {
				zend_refcounted *ref = Z_COUNTED_P(expr_ptr);

				expr_ptr = Z_REFVAL_P(expr_ptr);
				if (UNEXPECTED(--GC_REFCOUNT(ref) == 0)) {
					ZVAL_COPY_VALUE(&new_expr, expr_ptr);
					expr_ptr = &new_expr;
					efree_size(ref, sizeof(zend_reference));
				} else if (Z_OPT_REFCOUNTED_P(expr_ptr)) {
					Z_ADDREF_P(expr_ptr);
				}
			}
		}
	}

	if (OP2_TYPE != IS_UNUSED) {
		zend_free_op free_op2;
		zval *offset = GET_OP2_ZVAL_PTR_UNDEF(BP_VAR_R);
		zend_string *str;
		zend_ulong hval;

ZEND_VM_C_LABEL(add_again):
		if (EXPECTED(Z_TYPE_P(offset) == IS_STRING)) {
			str = Z_STR_P(offset);
			if (OP2_TYPE != IS_CONST) {
				if (ZEND_HANDLE_NUMERIC(str, hval)) {
					ZEND_VM_C_GOTO(num_index);
				}
			}
ZEND_VM_C_LABEL(str_index):
			zend_hash_update(Z_ARRVAL_P(EX_VAR(opline->result.var)), str, expr_ptr);
		} else if (EXPECTED(Z_TYPE_P(offset) == IS_LONG)) {
			hval = Z_LVAL_P(offset);
ZEND_VM_C_LABEL(num_index):
			zend_hash_index_update(Z_ARRVAL_P(EX_VAR(opline->result.var)), hval, expr_ptr);
		} else if ((OP2_TYPE & (IS_VAR|IS_CV)) && EXPECTED(Z_TYPE_P(offset) == IS_REFERENCE)) {
			offset = Z_REFVAL_P(offset);
			ZEND_VM_C_GOTO(add_again);
		} else if (Z_TYPE_P(offset) == IS_NULL) {
			str = ZSTR_EMPTY_ALLOC();
			ZEND_VM_C_GOTO(str_index);
		} else if (Z_TYPE_P(offset) == IS_DOUBLE) {
			hval = zend_dval_to_lval(Z_DVAL_P(offset));
			ZEND_VM_C_GOTO(num_index);
		} else if (Z_TYPE_P(offset) == IS_FALSE) {
			hval = 0;
			ZEND_VM_C_GOTO(num_index);
		} else if (Z_TYPE_P(offset) == IS_TRUE) {
			hval = 1;
			ZEND_VM_C_GOTO(num_index);
		} else if (OP2_TYPE == IS_CV && Z_TYPE_P(offset) == IS_UNDEF) {
			GET_OP2_UNDEF_CV(offset, BP_VAR_R);
			str = ZSTR_EMPTY_ALLOC();
			ZEND_VM_C_GOTO(str_index);
		} else {
			zend_error(E_WARNING, "Illegal offset type");
			zval_ptr_dtor(expr_ptr);
		}
		FREE_OP2();
	} else {
		zend_hash_next_index_insert(Z_ARRVAL_P(EX_VAR(opline->result.var)), expr_ptr);
	}
	ZEND_VM_NEXT_OPCODE_CHECK_EXCEPTION();
}

ZEND_VM_HANDLER(71, ZEND_INIT_ARRAY, CONST|TMP|VAR|UNUSED|CV, CONST|TMPVAR|UNUSED|CV)
{
	zval *array;
	uint32_t size;
	USE_OPLINE

	array = EX_VAR(opline->result.var);
	if (OP1_TYPE != IS_UNUSED) {
		size = opline->extended_value >> ZEND_ARRAY_SIZE_SHIFT;
	} else {
		size = 0;
	}
	ZVAL_NEW_ARR(array);
	zend_hash_init(Z_ARRVAL_P(array), size, NULL, ZVAL_PTR_DTOR, 0);

	if (OP1_TYPE != IS_UNUSED) {
		/* Explicitly initialize array as not-packed if flag is set */
		if (opline->extended_value & ZEND_ARRAY_NOT_PACKED) {
			zend_hash_real_init(Z_ARRVAL_P(array), 0);
		}
	}

	if (OP1_TYPE == IS_UNUSED) {
		ZEND_VM_NEXT_OPCODE();
#if !defined(ZEND_VM_SPEC) || (OP1_TYPE != IS_UNUSED)
	} else {
		ZEND_VM_DISPATCH_TO_HANDLER(ZEND_ADD_ARRAY_ELEMENT);
#endif
	}
}

ZEND_VM_HANDLER(21, ZEND_CAST, CONST|TMP|VAR|CV, ANY)
{
	USE_OPLINE
	zend_free_op free_op1;
	zval *expr;
	zval *result = EX_VAR(opline->result.var);

	SAVE_OPLINE();
	expr = GET_OP1_ZVAL_PTR(BP_VAR_R);

	switch (opline->extended_value) {
		case IS_NULL:
			/* This code is taken from convert_to_null. However, it does not seems very useful,
			 * because a conversion to null always results in the same value. This could only
			 * be relevant if a cast_object handler for IS_NULL has some kind of side-effect. */
#if 0
			if (OP1_TYPE == IS_VAR || OP1_TYPE == IS_CV) {
				ZVAL_DEREF(expr);
			}
			if (Z_TYPE_P(expr) == IS_OBJECT && Z_OBJ_HT_P(expr)->cast_object) {
				if (Z_OBJ_HT_P(expr)->cast_object(expr, result, IS_NULL) == SUCCESS) {
					break;
				}
			}
#endif

			ZVAL_NULL(result);
			break;
		case _IS_BOOL:
			ZVAL_BOOL(result, zend_is_true(expr));
			break;
		case IS_LONG:
			ZVAL_LONG(result, zval_get_long(expr));
			break;
		case IS_DOUBLE:
			ZVAL_DOUBLE(result, zval_get_double(expr));
			break;
		case IS_STRING:
			ZVAL_STR(result, zval_get_string(expr));
			break;
		default:
			if (OP1_TYPE & (IS_VAR|IS_CV)) {
				ZVAL_DEREF(expr);
			}
			/* If value is already of correct type, return it directly */
			if (Z_TYPE_P(expr) == opline->extended_value) {
				ZVAL_COPY_VALUE(result, expr);
				if (OP1_TYPE == IS_CONST) {
					if (UNEXPECTED(Z_OPT_COPYABLE_P(result))) {
						zval_copy_ctor_func(result);
					}
				} else if (OP1_TYPE != IS_TMP_VAR) {
					if (Z_OPT_REFCOUNTED_P(expr)) Z_ADDREF_P(expr);
				}

				FREE_OP1_IF_VAR();
				ZEND_VM_NEXT_OPCODE_CHECK_EXCEPTION();
			}

			if (opline->extended_value == IS_ARRAY) {
				if (Z_TYPE_P(expr) != IS_OBJECT) {
					ZVAL_NEW_ARR(result);
					zend_hash_init(Z_ARRVAL_P(result), 8, NULL, ZVAL_PTR_DTOR, 0);
					if (Z_TYPE_P(expr) != IS_NULL) {
						expr = zend_hash_index_add_new(Z_ARRVAL_P(result), 0, expr);
						if (OP1_TYPE == IS_CONST) {
							if (UNEXPECTED(Z_OPT_COPYABLE_P(expr))) {
								zval_copy_ctor_func(expr);
							}
						} else {
							if (Z_OPT_REFCOUNTED_P(expr)) Z_ADDREF_P(expr);
						}
					}
				} else {
					ZVAL_COPY_VALUE(result, expr);
					Z_ADDREF_P(result);
					convert_to_array(result);
				}
			} else {
				if (Z_TYPE_P(expr) != IS_ARRAY) {
					object_init(result);
					if (Z_TYPE_P(expr) != IS_NULL) {
						expr = zend_hash_str_add_new(Z_OBJPROP_P(result), "scalar", sizeof("scalar")-1, expr);
						if (OP1_TYPE == IS_CONST) {
							if (UNEXPECTED(Z_OPT_COPYABLE_P(expr))) {
								zval_copy_ctor_func(expr);
							}
						} else {
							if (Z_OPT_REFCOUNTED_P(expr)) Z_ADDREF_P(expr);
						}
					}
				} else {
					ZVAL_COPY(result, expr);
					convert_to_object(result);
				}
			}
	}

	FREE_OP1();
	ZEND_VM_NEXT_OPCODE_CHECK_EXCEPTION();
}

ZEND_VM_HANDLER(73, ZEND_INCLUDE_OR_EVAL, CONST|TMPVAR|CV, ANY)
{
	USE_OPLINE
	zend_op_array *new_op_array=NULL;
	zend_free_op free_op1;
	zval *inc_filename;
	zval tmp_inc_filename;
	zend_bool failure_retval=0;

	SAVE_OPLINE();
	inc_filename = GET_OP1_ZVAL_PTR_UNDEF(BP_VAR_R);

	ZVAL_UNDEF(&tmp_inc_filename);
	if (Z_TYPE_P(inc_filename) != IS_STRING) {
		if (OP1_TYPE == IS_CV && UNEXPECTED(Z_TYPE_P(inc_filename) == IS_UNDEF)) {
			inc_filename = GET_OP1_UNDEF_CV(inc_filename, BP_VAR_R);
		}
		ZVAL_STR(&tmp_inc_filename, zval_get_string(inc_filename));
		inc_filename = &tmp_inc_filename;
	}

	if (opline->extended_value != ZEND_EVAL && strlen(Z_STRVAL_P(inc_filename)) != Z_STRLEN_P(inc_filename)) {
		if (opline->extended_value == ZEND_INCLUDE_ONCE || opline->extended_value == ZEND_INCLUDE) {
			zend_message_dispatcher(ZMSG_FAILED_INCLUDE_FOPEN, Z_STRVAL_P(inc_filename));
		} else {
			zend_message_dispatcher(ZMSG_FAILED_REQUIRE_FOPEN, Z_STRVAL_P(inc_filename));
		}
	} else {
		switch (opline->extended_value) {
			case ZEND_INCLUDE_ONCE:
			case ZEND_REQUIRE_ONCE: {
					zend_file_handle file_handle;
					zend_string *resolved_path;

					resolved_path = zend_resolve_path(Z_STRVAL_P(inc_filename), (int)Z_STRLEN_P(inc_filename));
					if (resolved_path) {
						failure_retval = zend_hash_exists(&EG(included_files), resolved_path);
					} else {
						resolved_path = zend_string_copy(Z_STR_P(inc_filename));
					}

					if (failure_retval) {
						/* do nothing, file already included */
					} else if (SUCCESS == zend_stream_open(ZSTR_VAL(resolved_path), &file_handle)) {

						if (!file_handle.opened_path) {
							file_handle.opened_path = zend_string_copy(resolved_path);
						}

						if (zend_hash_add_empty_element(&EG(included_files), file_handle.opened_path)) {
							new_op_array = zend_compile_file(&file_handle, (opline->extended_value==ZEND_INCLUDE_ONCE?ZEND_INCLUDE:ZEND_REQUIRE));
							zend_destroy_file_handle(&file_handle);
						} else {
							zend_file_handle_dtor(&file_handle);
							failure_retval=1;
						}
					} else {
						if (opline->extended_value == ZEND_INCLUDE_ONCE) {
							zend_message_dispatcher(ZMSG_FAILED_INCLUDE_FOPEN, Z_STRVAL_P(inc_filename));
						} else {
							zend_message_dispatcher(ZMSG_FAILED_REQUIRE_FOPEN, Z_STRVAL_P(inc_filename));
						}
					}
					zend_string_release(resolved_path);
				}
				break;
			case ZEND_INCLUDE:
			case ZEND_REQUIRE:
				new_op_array = compile_filename(opline->extended_value, inc_filename);
				break;
			case ZEND_EVAL: {
					char *eval_desc = zend_make_compiled_string_description("eval()'d code");

					new_op_array = zend_compile_string(inc_filename, eval_desc);
					efree(eval_desc);
				}
				break;
			EMPTY_SWITCH_DEFAULT_CASE()
		}
	}
	if (Z_TYPE(tmp_inc_filename) != IS_UNDEF) {
		zend_string_release(Z_STR(tmp_inc_filename));
	}
	FREE_OP1();
	if (UNEXPECTED(EG(exception) != NULL)) {
		HANDLE_EXCEPTION();
	} else if (EXPECTED(new_op_array != NULL)) {
		zval *return_value = NULL;
		zend_execute_data *call;

		if (RETURN_VALUE_USED(opline)) {
			return_value = EX_VAR(opline->result.var);
		}

		new_op_array->scope = EG(scope);

		call = zend_vm_stack_push_call_frame(ZEND_CALL_NESTED_CODE,
			(zend_function*)new_op_array, 0, EX(called_scope), Z_OBJ(EX(This)));

		if (EX(symbol_table)) {
			call->symbol_table = EX(symbol_table);
		} else {
			call->symbol_table = zend_rebuild_symbol_table();
		}

		call->prev_execute_data = execute_data;
	    i_init_code_execute_data(call, new_op_array, return_value);
		if (EXPECTED(zend_execute_ex == execute_ex)) {
			ZEND_VM_ENTER();
		} else {
			ZEND_ADD_CALL_FLAG(call, ZEND_CALL_TOP);
			zend_execute_ex(call);
			zend_vm_stack_free_call_frame(call);
		}

		destroy_op_array(new_op_array);
		efree_size(new_op_array, sizeof(zend_op_array));
		if (UNEXPECTED(EG(exception) != NULL)) {
			zend_throw_exception_internal(NULL);
			HANDLE_EXCEPTION();
		}

	} else if (RETURN_VALUE_USED(opline)) {
		ZVAL_BOOL(EX_VAR(opline->result.var), failure_retval);
	}
	ZEND_VM_INTERRUPT_CHECK();
	ZEND_VM_NEXT_OPCODE();
}

ZEND_VM_HANDLER(74, ZEND_UNSET_VAR, CONST|TMPVAR|CV, UNUSED|CONST|VAR)
{
	USE_OPLINE
	zval tmp, *varname;
	HashTable *target_symbol_table;
	zend_free_op free_op1;

	SAVE_OPLINE();
	if (OP1_TYPE == IS_CV &&
	    OP2_TYPE == IS_UNUSED &&
	    (opline->extended_value & ZEND_QUICK_SET)) {
		zval *var = EX_VAR(opline->op1.var);

		if (Z_REFCOUNTED_P(var)) {
			zend_refcounted *garbage = Z_COUNTED_P(var);

			if (!--GC_REFCOUNT(garbage)) {
				ZVAL_UNDEF(var);
				zval_dtor_func_for_ptr(garbage);
			} else {
				zval *z = var;
				ZVAL_DEREF(z);
				if (Z_COLLECTABLE_P(z) && UNEXPECTED(!Z_GC_INFO_P(z))) {
					ZVAL_UNDEF(var);
					gc_possible_root(Z_COUNTED_P(z));
				} else {
					ZVAL_UNDEF(var);
				}
			}
		} else {
			ZVAL_UNDEF(var);
		}
		ZEND_VM_NEXT_OPCODE_CHECK_EXCEPTION();
	}

	varname = GET_OP1_ZVAL_PTR_UNDEF(BP_VAR_R);

	ZVAL_UNDEF(&tmp);
	if (OP1_TYPE != IS_CONST && Z_TYPE_P(varname) != IS_STRING) {
		if (OP1_TYPE == IS_CV && UNEXPECTED(Z_TYPE_P(varname) == IS_UNDEF)) {
			varname = GET_OP1_UNDEF_CV(varname, BP_VAR_R);
		}
		ZVAL_STR(&tmp, zval_get_string(varname));
		varname = &tmp;
	}

	if (OP2_TYPE != IS_UNUSED) {
		zend_class_entry *ce;

		if (OP2_TYPE == IS_CONST) {
			ce = CACHED_PTR(Z_CACHE_SLOT_P(EX_CONSTANT(opline->op2)));
			if (UNEXPECTED(ce == NULL)) {
				ce = zend_fetch_class_by_name(Z_STR_P(EX_CONSTANT(opline->op2)), EX_CONSTANT(opline->op2) + 1, ZEND_FETCH_CLASS_DEFAULT | ZEND_FETCH_CLASS_EXCEPTION);
				if (UNEXPECTED(ce == NULL)) {
					if (EXPECTED(!EG(exception))) {
						zend_throw_error(NULL, "Class '%s' not found", Z_STRVAL_P(EX_CONSTANT(opline->op2)));
					}
					if (OP1_TYPE != IS_CONST && Z_TYPE(tmp) != IS_UNDEF) {
						zend_string_release(Z_STR(tmp));
					}
					FREE_OP1();
					HANDLE_EXCEPTION();
				}
				CACHE_PTR(Z_CACHE_SLOT_P(EX_CONSTANT(opline->op2)), ce);
			}
		} else {
			ce = Z_CE_P(EX_VAR(opline->op2.var));
		}
		zend_std_unset_static_property(ce, Z_STR_P(varname));
	} else {
		target_symbol_table = zend_get_target_symbol_table(execute_data, opline->extended_value & ZEND_FETCH_TYPE_MASK);
		zend_hash_del_ind(target_symbol_table, Z_STR_P(varname));
	}

	if (OP1_TYPE != IS_CONST && Z_TYPE(tmp) != IS_UNDEF) {
		zend_string_release(Z_STR(tmp));
	}
	FREE_OP1();
	ZEND_VM_NEXT_OPCODE_CHECK_EXCEPTION();
}

ZEND_VM_HANDLER(75, ZEND_UNSET_DIM, VAR|UNUSED|CV, CONST|TMPVAR|CV)
{
	USE_OPLINE
	zend_free_op free_op1, free_op2;
	zval *container;
	zval *offset;
	zend_ulong hval;
	zend_string *key;

	SAVE_OPLINE();
	container = GET_OP1_OBJ_ZVAL_PTR_PTR(BP_VAR_UNSET);
	if (OP1_TYPE == IS_UNUSED && UNEXPECTED(Z_OBJ_P(container) == NULL)) {
		zend_throw_error(NULL, "Using $this when not in object context");
		FREE_UNFETCHED_OP2();
		HANDLE_EXCEPTION();
	}
	if (OP1_TYPE == IS_VAR && UNEXPECTED(container == NULL)) {
		zend_throw_error(NULL, "Cannot unset string offsets");
		FREE_UNFETCHED_OP2();
		HANDLE_EXCEPTION();
	}
	offset = GET_OP2_ZVAL_PTR_UNDEF(BP_VAR_R);

	do {
		if (OP1_TYPE != IS_UNUSED && EXPECTED(Z_TYPE_P(container) == IS_ARRAY)) {
			HashTable *ht;

ZEND_VM_C_LABEL(unset_dim_array):
			SEPARATE_ARRAY(container);
			ht = Z_ARRVAL_P(container);
ZEND_VM_C_LABEL(offset_again):
			if (EXPECTED(Z_TYPE_P(offset) == IS_STRING)) {
				key = Z_STR_P(offset);
				if (OP2_TYPE != IS_CONST) {
					if (ZEND_HANDLE_NUMERIC(key, hval)) {
						ZEND_VM_C_GOTO(num_index_dim);
					}
				}
ZEND_VM_C_LABEL(str_index_dim):
				if (ht == &EG(symbol_table)) {
					zend_delete_global_variable(key);
				} else {
					zend_hash_del(ht, key);
				}
			} else if (EXPECTED(Z_TYPE_P(offset) == IS_LONG)) {
				hval = Z_LVAL_P(offset);
ZEND_VM_C_LABEL(num_index_dim):
				zend_hash_index_del(ht, hval);
			} else if ((OP2_TYPE & (IS_VAR|IS_CV)) && EXPECTED(Z_TYPE_P(offset) == IS_REFERENCE)) {
				offset = Z_REFVAL_P(offset);
				ZEND_VM_C_GOTO(offset_again);
			} else if (Z_TYPE_P(offset) == IS_DOUBLE) {
				hval = zend_dval_to_lval(Z_DVAL_P(offset));
				ZEND_VM_C_GOTO(num_index_dim);
			} else if (Z_TYPE_P(offset) == IS_NULL) {
				key = ZSTR_EMPTY_ALLOC();
				ZEND_VM_C_GOTO(str_index_dim);
			} else if (Z_TYPE_P(offset) == IS_FALSE) {
				hval = 0;
				ZEND_VM_C_GOTO(num_index_dim);
			} else if (Z_TYPE_P(offset) == IS_TRUE) {
				hval = 1;
				ZEND_VM_C_GOTO(num_index_dim);
			} else if (Z_TYPE_P(offset) == IS_RESOURCE) {
				hval = Z_RES_HANDLE_P(offset);
				ZEND_VM_C_GOTO(num_index_dim);
			} else if (OP2_TYPE == IS_CV && Z_TYPE_P(offset) == IS_UNDEF) {
				GET_OP2_UNDEF_CV(offset, BP_VAR_R);
				key = ZSTR_EMPTY_ALLOC();
				ZEND_VM_C_GOTO(str_index_dim);
			} else {
				zend_error(E_WARNING, "Illegal offset type in unset");
			}
			break;
		} else if (OP1_TYPE != IS_UNUSED && Z_ISREF_P(container)) {
			container = Z_REFVAL_P(container);
			if (EXPECTED(Z_TYPE_P(container) == IS_ARRAY)) {
				ZEND_VM_C_GOTO(unset_dim_array);
			}
		}
		if (OP2_TYPE == IS_CV && UNEXPECTED(Z_TYPE_P(offset) == IS_UNDEF)) {
			offset = GET_OP2_UNDEF_CV(offset, BP_VAR_R);
		}
		if (OP1_TYPE == IS_UNUSED || EXPECTED(Z_TYPE_P(container) == IS_OBJECT)) {
			if (UNEXPECTED(Z_OBJ_HT_P(container)->unset_dimension == NULL)) {
				zend_throw_error(NULL, "Cannot use object as array");
			} else {
				Z_OBJ_HT_P(container)->unset_dimension(container, offset);
			}
		} else if (OP1_TYPE != IS_UNUSED && UNEXPECTED(Z_TYPE_P(container) == IS_STRING)) {
			zend_throw_error(NULL, "Cannot unset string offsets");
		}
	} while (0);

	FREE_OP2();
	FREE_OP1_VAR_PTR();
	ZEND_VM_NEXT_OPCODE_CHECK_EXCEPTION();
}

ZEND_VM_HANDLER(76, ZEND_UNSET_OBJ, VAR|UNUSED|CV, CONST|TMPVAR|CV)
{
	USE_OPLINE
	zend_free_op free_op1, free_op2;
	zval *container;
	zval *offset;

	SAVE_OPLINE();
	container = GET_OP1_OBJ_ZVAL_PTR_PTR(BP_VAR_UNSET);
	if (OP1_TYPE == IS_UNUSED && UNEXPECTED(Z_OBJ_P(container) == NULL)) {
		zend_throw_error(NULL, "Using $this when not in object context");
		FREE_UNFETCHED_OP2();
		HANDLE_EXCEPTION();
	}
	if (OP1_TYPE == IS_VAR && UNEXPECTED(container == NULL)) {
		zend_throw_error(NULL, "Cannot unset string offsets");
		FREE_UNFETCHED_OP2();
		HANDLE_EXCEPTION();
	}
	offset = GET_OP2_ZVAL_PTR(BP_VAR_R);

	do {
		if (OP1_TYPE != IS_UNUSED && UNEXPECTED(Z_TYPE_P(container) != IS_OBJECT)) {
			if (Z_ISREF_P(container)) {
				container = Z_REFVAL_P(container);
				if (Z_TYPE_P(container) != IS_OBJECT) {
					break;
				}
			} else {
				break;
			}
		}
		if (Z_OBJ_HT_P(container)->unset_property) {
			Z_OBJ_HT_P(container)->unset_property(container, offset, ((OP2_TYPE == IS_CONST) ? CACHE_ADDR(Z_CACHE_SLOT_P(offset)) : NULL));
		} else {
			zend_error(E_NOTICE, "Trying to unset property of non-object");
		}
	} while (0);

	FREE_OP2();
	FREE_OP1_VAR_PTR();
	ZEND_VM_NEXT_OPCODE_CHECK_EXCEPTION();
}

ZEND_VM_HANDLER(77, ZEND_FE_RESET_R, CONST|TMP|VAR|CV, ANY)
{
	USE_OPLINE
	zend_free_op free_op1;
	zval *array_ptr, *result;
	HashTable *fe_ht;

	SAVE_OPLINE();

	array_ptr = GET_OP1_ZVAL_PTR_DEREF(BP_VAR_R);
	if (EXPECTED(Z_TYPE_P(array_ptr) == IS_ARRAY)) {
		result = EX_VAR(opline->result.var);
		ZVAL_COPY_VALUE(result, array_ptr);
		if (OP1_TYPE != IS_TMP_VAR && Z_OPT_REFCOUNTED_P(result)) {
			Z_ADDREF_P(array_ptr);
		}
		Z_FE_POS_P(result) = 0;

		FREE_OP1_IF_VAR();
		ZEND_VM_NEXT_OPCODE_CHECK_EXCEPTION();
	} else if (OP1_TYPE != IS_CONST && EXPECTED(Z_TYPE_P(array_ptr) == IS_OBJECT)) {
		if (!Z_OBJCE_P(array_ptr)->get_iterator) {
			HashPosition pos = 0;
			Bucket *p;

			result = EX_VAR(opline->result.var);
			ZVAL_COPY_VALUE(result, array_ptr);
			if (OP1_TYPE != IS_TMP_VAR) {
				Z_ADDREF_P(array_ptr);
			}
			fe_ht = Z_OBJPROP_P(array_ptr);
			pos = 0;
			p = fe_ht->arData;
			while (1) {
				if (UNEXPECTED(pos >= fe_ht->nNumUsed)) {
					FREE_OP1_IF_VAR();
					Z_FE_ITER_P(EX_VAR(opline->result.var)) = (uint32_t)-1;
					ZEND_VM_JMP(OP_JMP_ADDR(opline, opline->op2));
				}
				if ((EXPECTED(Z_TYPE(p->val) != IS_UNDEF) &&
				     (EXPECTED(Z_TYPE(p->val) != IS_INDIRECT) ||
				      EXPECTED(Z_TYPE_P(Z_INDIRECT(p->val)) != IS_UNDEF))) &&
				    (UNEXPECTED(!p->key) ||
				     EXPECTED(zend_check_property_access(Z_OBJ_P(array_ptr), p->key) == SUCCESS))) {
					break;
				}
				pos++;
				p++;
			}
			Z_FE_ITER_P(EX_VAR(opline->result.var)) = zend_hash_iterator_add(fe_ht, pos);

			FREE_OP1_IF_VAR();
			ZEND_VM_NEXT_OPCODE_CHECK_EXCEPTION();
		} else {
			zend_class_entry *ce = Z_OBJCE_P(array_ptr);
			zend_object_iterator *iter = ce->get_iterator(ce, array_ptr, 0);
			zend_bool is_empty;

			if (UNEXPECTED(!iter) || UNEXPECTED(EG(exception))) {
				FREE_OP1();
				if (!EG(exception)) {
					zend_throw_exception_ex(NULL, 0, "Object of type %s did not create an Iterator", ZSTR_VAL(ce->name));
				}
				zend_throw_exception_internal(NULL);
				HANDLE_EXCEPTION();
			}

			iter->index = 0;
			if (iter->funcs->rewind) {
				iter->funcs->rewind(iter);
				if (UNEXPECTED(EG(exception) != NULL)) {
					OBJ_RELEASE(&iter->std);
					FREE_OP1();
					HANDLE_EXCEPTION();
				}
			}

			is_empty = iter->funcs->valid(iter) != SUCCESS;

			if (UNEXPECTED(EG(exception) != NULL)) {
				OBJ_RELEASE(&iter->std);
				FREE_OP1();
				HANDLE_EXCEPTION();
			}
			iter->index = -1; /* will be set to 0 before using next handler */

			ZVAL_OBJ(EX_VAR(opline->result.var), &iter->std);
			Z_FE_ITER_P(EX_VAR(opline->result.var)) = (uint32_t)-1;

			FREE_OP1();
			if (is_empty) {
				ZEND_VM_JMP(OP_JMP_ADDR(opline, opline->op2));
			} else {
				ZEND_VM_NEXT_OPCODE_CHECK_EXCEPTION();
			}
		}
	} else {
		zend_error(E_WARNING, "Invalid argument supplied for foreach()");
		ZVAL_UNDEF(EX_VAR(opline->result.var));
		Z_FE_ITER_P(EX_VAR(opline->result.var)) = (uint32_t)-1;
		FREE_OP1();
		ZEND_VM_JMP(OP_JMP_ADDR(opline, opline->op2));
	}
}

ZEND_VM_HANDLER(125, ZEND_FE_RESET_RW, CONST|TMP|VAR|CV, ANY)
{
	USE_OPLINE
	zend_free_op free_op1;
	zval *array_ptr, *array_ref;
	HashTable *fe_ht;
	HashPosition pos = 0;
	Bucket *p;

	SAVE_OPLINE();

	if (OP1_TYPE == IS_VAR || OP1_TYPE == IS_CV) {
		array_ref = array_ptr = GET_OP1_ZVAL_PTR_PTR(BP_VAR_R);
		if (Z_ISREF_P(array_ref)) {
			array_ptr = Z_REFVAL_P(array_ref);
		}
	} else {
		array_ref = array_ptr = GET_OP1_ZVAL_PTR(BP_VAR_R);
	}

	if (EXPECTED(Z_TYPE_P(array_ptr) == IS_ARRAY)) {
		if (OP1_TYPE == IS_VAR || OP1_TYPE == IS_CV) {
			if (array_ptr == array_ref) {
				ZVAL_NEW_REF(array_ref, array_ref);
				array_ptr = Z_REFVAL_P(array_ref);
			}
			Z_ADDREF_P(array_ref);
			ZVAL_COPY_VALUE(EX_VAR(opline->result.var), array_ref);
		} else {
			array_ref = EX_VAR(opline->result.var);
			ZVAL_NEW_REF(array_ref, array_ptr);
			array_ptr = Z_REFVAL_P(array_ref);
		}
		if (OP1_TYPE == IS_CONST) {
			zval_copy_ctor_func(array_ptr);
		} else {
			SEPARATE_ARRAY(array_ptr);
		}
		fe_ht = Z_ARRVAL_P(array_ptr);
		p = fe_ht->arData;
		while (1) {
			if (UNEXPECTED(pos >= fe_ht->nNumUsed)) {
				FREE_OP1_VAR_PTR();
				Z_FE_ITER_P(EX_VAR(opline->result.var)) = (uint32_t)-1;
				ZEND_VM_JMP(OP_JMP_ADDR(opline, opline->op2));
			}
			if (EXPECTED(Z_TYPE(p->val) != IS_UNDEF) &&
			    (EXPECTED(Z_TYPE(p->val) != IS_INDIRECT) ||
			     EXPECTED(Z_TYPE_P(Z_INDIRECT(p->val)) != IS_UNDEF))) {
				break;
			}
			pos++;
			p++;
		}
		Z_FE_ITER_P(EX_VAR(opline->result.var)) = zend_hash_iterator_add(fe_ht, pos);

		FREE_OP1_VAR_PTR();
		ZEND_VM_NEXT_OPCODE_CHECK_EXCEPTION();
	} else if (OP1_TYPE != IS_CONST && EXPECTED(Z_TYPE_P(array_ptr) == IS_OBJECT)) {
		if (!Z_OBJCE_P(array_ptr)->get_iterator) {
			if (OP1_TYPE == IS_VAR || OP1_TYPE == IS_CV) {
				if (array_ptr == array_ref) {
					ZVAL_NEW_REF(array_ref, array_ref);
					array_ptr = Z_REFVAL_P(array_ref);
				}
				Z_ADDREF_P(array_ref);
				ZVAL_COPY_VALUE(EX_VAR(opline->result.var), array_ref);
			} else {
				array_ptr = EX_VAR(opline->result.var);
				ZVAL_COPY_VALUE(array_ptr, array_ref);
			}
			fe_ht = Z_OBJPROP_P(array_ptr);
			p = fe_ht->arData;
			while (1) {
				if (UNEXPECTED(pos >= fe_ht->nNumUsed)) {
					FREE_OP1_VAR_PTR();
					Z_FE_ITER_P(EX_VAR(opline->result.var)) = (uint32_t)-1;
					ZEND_VM_JMP(OP_JMP_ADDR(opline, opline->op2));
				}
				if ((EXPECTED(Z_TYPE(p->val) != IS_UNDEF) &&
				     (EXPECTED(Z_TYPE(p->val) != IS_INDIRECT) ||
				      EXPECTED(Z_TYPE_P(Z_INDIRECT(p->val)) != IS_UNDEF))) &&
				    (UNEXPECTED(!p->key) ||
				     EXPECTED(zend_check_property_access(Z_OBJ_P(array_ptr), p->key) == SUCCESS))) {
					break;
				}
				pos++;
				p++;
			}
			Z_FE_ITER_P(EX_VAR(opline->result.var)) = zend_hash_iterator_add(fe_ht, pos);

			FREE_OP1_VAR_PTR();
			ZEND_VM_NEXT_OPCODE_CHECK_EXCEPTION();
		} else {
			zend_class_entry *ce = Z_OBJCE_P(array_ptr);
			zend_object_iterator *iter = ce->get_iterator(ce, array_ptr, 1);
			zend_bool is_empty;

			if (UNEXPECTED(!iter) || UNEXPECTED(EG(exception))) {
				if (OP1_TYPE == IS_VAR) {
					FREE_OP1_VAR_PTR();
				} else {
					FREE_OP1();
				}
				if (!EG(exception)) {
					zend_throw_exception_ex(NULL, 0, "Object of type %s did not create an Iterator", ZSTR_VAL(ce->name));
				}
				zend_throw_exception_internal(NULL);
				HANDLE_EXCEPTION();
			}

			iter->index = 0;
			if (iter->funcs->rewind) {
				iter->funcs->rewind(iter);
				if (UNEXPECTED(EG(exception) != NULL)) {
					OBJ_RELEASE(&iter->std);
					if (OP1_TYPE == IS_VAR) {
						FREE_OP1_VAR_PTR();
					} else {
						FREE_OP1();
					}
					HANDLE_EXCEPTION();
				}
			}

			is_empty = iter->funcs->valid(iter) != SUCCESS;

			if (UNEXPECTED(EG(exception) != NULL)) {
				OBJ_RELEASE(&iter->std);
				if (OP1_TYPE == IS_VAR) {
					FREE_OP1_VAR_PTR();
				} else {
					FREE_OP1();
				}
				HANDLE_EXCEPTION();
			}
			iter->index = -1; /* will be set to 0 before using next handler */

			ZVAL_OBJ(EX_VAR(opline->result.var), &iter->std);
			Z_FE_ITER_P(EX_VAR(opline->result.var)) = (uint32_t)-1;

			if (OP1_TYPE == IS_VAR) {
				FREE_OP1_VAR_PTR();
			} else {
				FREE_OP1();
			}
			if (is_empty) {
				ZEND_VM_JMP(OP_JMP_ADDR(opline, opline->op2));
			} else {
				ZEND_VM_NEXT_OPCODE_CHECK_EXCEPTION();
			}
		}
	} else {
		zend_error(E_WARNING, "Invalid argument supplied for foreach()");
		ZVAL_UNDEF(EX_VAR(opline->result.var));
		Z_FE_ITER_P(EX_VAR(opline->result.var)) = (uint32_t)-1;
		if (OP1_TYPE == IS_VAR) {
			FREE_OP1_VAR_PTR();
		} else {
			FREE_OP1();
		}
		ZEND_VM_JMP(OP_JMP_ADDR(opline, opline->op2));
	}
}

ZEND_VM_HANDLER(78, ZEND_FE_FETCH_R, VAR, ANY)
{
	USE_OPLINE
	zval *array;
	zval *value;
	uint32_t value_type;
	HashTable *fe_ht;
	HashPosition pos;
	Bucket *p;

	array = EX_VAR(opline->op1.var);
	SAVE_OPLINE();
	if (EXPECTED(Z_TYPE_P(array) == IS_ARRAY)) {
		fe_ht = Z_ARRVAL_P(array);
		pos = Z_FE_POS_P(array);
		p = fe_ht->arData + pos;
		while (1) {
			if (UNEXPECTED(pos >= fe_ht->nNumUsed)) {
				/* reached end of iteration */
				ZEND_VM_C_GOTO(fe_fetch_r_exit);
			}
			value = &p->val;
			value_type = Z_TYPE_INFO_P(value);
			if (value_type == IS_UNDEF) {
				pos++;
				p++;
				continue;
			} else if (UNEXPECTED(value_type == IS_INDIRECT)) {
				value = Z_INDIRECT_P(value);
				value_type = Z_TYPE_INFO_P(value);
				if (UNEXPECTED(value_type == IS_UNDEF)) {
					pos++;
					p++;
					continue;
				}
			}
			break;
		}
		Z_FE_POS_P(array) = pos + 1;
		if (opline->result_type == IS_TMP_VAR) {
			if (!p->key) {
				ZVAL_LONG(EX_VAR(opline->result.var), p->h);
			} else {
				ZVAL_STR_COPY(EX_VAR(opline->result.var), p->key);
			}
		}
	} else if (EXPECTED(Z_TYPE_P(array) == IS_OBJECT)) {
		zend_object_iterator *iter;

		if ((iter = zend_iterator_unwrap(array)) == NULL) {
			/* plain object */

 			fe_ht = Z_OBJPROP_P(array);
			pos = zend_hash_iterator_pos(Z_FE_ITER_P(array), fe_ht);
			p = fe_ht->arData + pos;
			while (1) {
				if (UNEXPECTED(pos >= fe_ht->nNumUsed)) {
					/* reached end of iteration */
					ZEND_VM_C_GOTO(fe_fetch_r_exit);
				}

				value = &p->val;
				value_type = Z_TYPE_INFO_P(value);
				if (UNEXPECTED(value_type == IS_UNDEF)) {
					pos++;
					p++;
					continue;
				} else if (UNEXPECTED(value_type == IS_INDIRECT)) {
					value = Z_INDIRECT_P(value);
					value_type = Z_TYPE_INFO_P(value);
					if (UNEXPECTED(value_type == IS_UNDEF)) {
						pos++;
						p++;
						continue;
					}
				}
				if (UNEXPECTED(!p->key) ||
				    EXPECTED(zend_check_property_access(Z_OBJ_P(array), p->key) == SUCCESS)) {
					break;
				}
				pos++;
				p++;
			}
			if (opline->result_type == IS_TMP_VAR) {
				if (UNEXPECTED(!p->key)) {
					ZVAL_LONG(EX_VAR(opline->result.var), p->h);
				} else if (ZSTR_VAL(p->key)[0]) {
					ZVAL_STR_COPY(EX_VAR(opline->result.var), p->key);
				} else {
					const char *class_name, *prop_name;
					size_t prop_name_len;
					zend_unmangle_property_name_ex(
						p->key, &class_name, &prop_name, &prop_name_len);
					ZVAL_STRINGL(EX_VAR(opline->result.var), prop_name, prop_name_len);
				}
			}
			while (1) {
				pos++;
				if (pos >= fe_ht->nNumUsed) {
					pos = HT_INVALID_IDX;
					break;
				}
				p++;
				if ((EXPECTED(Z_TYPE(p->val) != IS_UNDEF) &&
				     (EXPECTED(Z_TYPE(p->val) != IS_INDIRECT) ||
				      EXPECTED(Z_TYPE_P(Z_INDIRECT(p->val)) != IS_UNDEF))) &&
				    (UNEXPECTED(!p->key) ||
				     EXPECTED(zend_check_property_access(Z_OBJ_P(array), p->key) == SUCCESS))) {
					break;
				}
			}
			EG(ht_iterators)[Z_FE_ITER_P(array)].pos = pos;
		} else {
			if (EXPECTED(++iter->index > 0)) {
				/* This could cause an endless loop if index becomes zero again.
				 * In case that ever happens we need an additional flag. */
				iter->funcs->move_forward(iter);
				if (UNEXPECTED(EG(exception) != NULL)) {
					zval_ptr_dtor(array);
					HANDLE_EXCEPTION();
				}
				if (UNEXPECTED(iter->funcs->valid(iter) == FAILURE)) {
					/* reached end of iteration */
					if (UNEXPECTED(EG(exception) != NULL)) {
						zval_ptr_dtor(array);
						HANDLE_EXCEPTION();
					}
					ZEND_VM_C_GOTO(fe_fetch_r_exit);
				}
			}
			value = iter->funcs->get_current_data(iter);
			if (UNEXPECTED(EG(exception) != NULL)) {
				zval_ptr_dtor(array);
				HANDLE_EXCEPTION();
			}
			if (!value) {
				/* failure in get_current_data */
				ZEND_VM_C_GOTO(fe_fetch_r_exit);
			}
			if (opline->result_type == IS_TMP_VAR) {
				if (iter->funcs->get_current_key) {
					iter->funcs->get_current_key(iter, EX_VAR(opline->result.var));
					if (UNEXPECTED(EG(exception) != NULL)) {
						zval_ptr_dtor(array);
						HANDLE_EXCEPTION();
					}
				} else {
					ZVAL_LONG(EX_VAR(opline->result.var), iter->index);
				}
			}
			value_type = Z_TYPE_INFO_P(value);
		}
	} else {
		zend_error(E_WARNING, "Invalid argument supplied for foreach()");
		if (UNEXPECTED(EG(exception))) {
			HANDLE_EXCEPTION();
		}
ZEND_VM_C_LABEL(fe_fetch_r_exit):
		ZEND_VM_SET_RELATIVE_OPCODE(opline, opline->extended_value);
		ZEND_VM_CONTINUE();
	}

	if (EXPECTED(OP2_TYPE == IS_CV)) {
		zval *variable_ptr = _get_zval_ptr_cv_undef_BP_VAR_W(execute_data, opline->op2.var);
		zend_assign_to_variable(variable_ptr, value, IS_CV);
	} else {
		zval *res = EX_VAR(opline->op2.var);
		zend_refcounted *gc = Z_COUNTED_P(value);

		ZVAL_COPY_VALUE_EX(res, value, gc, value_type);
		if (EXPECTED((value_type & (IS_TYPE_REFCOUNTED << Z_TYPE_FLAGS_SHIFT)) != 0)) {
			GC_REFCOUNT(gc)++;
		}
	}
	ZEND_VM_NEXT_OPCODE();
}

ZEND_VM_HANDLER(126, ZEND_FE_FETCH_RW, VAR, ANY)
{
	USE_OPLINE
	zval *array;
	zval *value;
	uint32_t value_type;
	HashTable *fe_ht;
	HashPosition pos;
	Bucket *p;

	array = EX_VAR(opline->op1.var);
	SAVE_OPLINE();

	ZVAL_DEREF(array);
	if (EXPECTED(Z_TYPE_P(array) == IS_ARRAY)) {
		pos = zend_hash_iterator_pos_ex(Z_FE_ITER_P(EX_VAR(opline->op1.var)), array);
		fe_ht = Z_ARRVAL_P(array);
		p = fe_ht->arData + pos;
		while (1) {
			if (UNEXPECTED(pos >= fe_ht->nNumUsed)) {
				/* reached end of iteration */
				ZEND_VM_C_GOTO(fe_fetch_w_exit);
			}
			value = &p->val;
			value_type = Z_TYPE_INFO_P(value);
			if (UNEXPECTED(value_type == IS_UNDEF)) {
				pos++;
				p++;
				continue;
			} else if (UNEXPECTED(value_type == IS_INDIRECT)) {
				value = Z_INDIRECT_P(value);
				value_type = Z_TYPE_INFO_P(value);
				if (UNEXPECTED(value_type == IS_UNDEF)) {
					pos++;
					p++;
					continue;
				}
			}
			break;
		}
		if (opline->result_type == IS_TMP_VAR) {
			if (!p->key) {
				ZVAL_LONG(EX_VAR(opline->result.var), p->h);
			} else {
				ZVAL_STR_COPY(EX_VAR(opline->result.var), p->key);
			}
		}
		while (1) {
			pos++;
			if (pos >= fe_ht->nNumUsed) {
				pos = HT_INVALID_IDX;
				break;
			}
			p++;
			if (EXPECTED(Z_TYPE(p->val) != IS_UNDEF) &&
			    (EXPECTED(Z_TYPE(p->val) != IS_INDIRECT) ||
			     EXPECTED(Z_TYPE_P(Z_INDIRECT(p->val)) != IS_UNDEF))) {
				break;
			}
		}
		EG(ht_iterators)[Z_FE_ITER_P(EX_VAR(opline->op1.var))].pos = pos;
	} else if (EXPECTED(Z_TYPE_P(array) == IS_OBJECT)) {
		zend_object_iterator *iter;

		if ((iter = zend_iterator_unwrap(array)) == NULL) {
			/* plain object */

 			fe_ht = Z_OBJPROP_P(array);
			pos = zend_hash_iterator_pos(Z_FE_ITER_P(EX_VAR(opline->op1.var)), fe_ht);
			p = fe_ht->arData + pos;
			while (1) {
				if (UNEXPECTED(pos >= fe_ht->nNumUsed)) {
					/* reached end of iteration */
					ZEND_VM_C_GOTO(fe_fetch_w_exit);
				}

				value = &p->val;
				value_type = Z_TYPE_INFO_P(value);
				if (UNEXPECTED(value_type == IS_UNDEF)) {
					pos++;
					p++;
					continue;
				} else if (UNEXPECTED(value_type == IS_INDIRECT)) {
					value = Z_INDIRECT_P(value);
					value_type = Z_TYPE_INFO_P(value);
					if (UNEXPECTED(value_type == IS_UNDEF)) {
						pos++;
						p++;
						continue;
					}
				}
				if (UNEXPECTED(!p->key) ||
				    EXPECTED(zend_check_property_access(Z_OBJ_P(array), p->key) == SUCCESS)) {
					break;
				}
				pos++;
				p++;
			}
			if (opline->result_type == IS_TMP_VAR) {
				if (UNEXPECTED(!p->key)) {
					ZVAL_LONG(EX_VAR(opline->result.var), p->h);
				} else if (ZSTR_VAL(p->key)[0]) {
					ZVAL_STR_COPY(EX_VAR(opline->result.var), p->key);
				} else {
					const char *class_name, *prop_name;
					size_t prop_name_len;
					zend_unmangle_property_name_ex(
						p->key, &class_name, &prop_name, &prop_name_len);
					ZVAL_STRINGL(EX_VAR(opline->result.var), prop_name, prop_name_len);
				}
			}
			while (1) {
				pos++;
				if (pos >= fe_ht->nNumUsed) {
					pos = HT_INVALID_IDX;
					break;
				}
				p++;
				if ((EXPECTED(Z_TYPE(p->val) != IS_UNDEF) &&
				     (EXPECTED(Z_TYPE(p->val) != IS_INDIRECT) ||
				      EXPECTED(Z_TYPE_P(Z_INDIRECT(p->val)) != IS_UNDEF))) &&
				    (UNEXPECTED(!p->key) ||
				     EXPECTED(zend_check_property_access(Z_OBJ_P(array), p->key) == SUCCESS))) {
					break;
				}
			}
			EG(ht_iterators)[Z_FE_ITER_P(EX_VAR(opline->op1.var))].pos = pos;
		} else {
			if (++iter->index > 0) {
				/* This could cause an endless loop if index becomes zero again.
				 * In case that ever happens we need an additional flag. */
				iter->funcs->move_forward(iter);
				if (UNEXPECTED(EG(exception) != NULL)) {
					zval_ptr_dtor(array);
					HANDLE_EXCEPTION();
				}
				if (UNEXPECTED(iter->funcs->valid(iter) == FAILURE)) {
					/* reached end of iteration */
					if (UNEXPECTED(EG(exception) != NULL)) {
						zval_ptr_dtor(array);
						HANDLE_EXCEPTION();
					}
					ZEND_VM_C_GOTO(fe_fetch_w_exit);
				}
			}
			value = iter->funcs->get_current_data(iter);
			if (UNEXPECTED(EG(exception) != NULL)) {
				zval_ptr_dtor(array);
				HANDLE_EXCEPTION();
			}
			if (!value) {
				/* failure in get_current_data */
				ZEND_VM_C_GOTO(fe_fetch_w_exit);
			}
			if (opline->result_type == IS_TMP_VAR) {
				if (iter->funcs->get_current_key) {
					iter->funcs->get_current_key(iter, EX_VAR(opline->result.var));
					if (UNEXPECTED(EG(exception) != NULL)) {
						zval_ptr_dtor(array);
						HANDLE_EXCEPTION();
					}
				} else {
					ZVAL_LONG(EX_VAR(opline->result.var), iter->index);
				}
			}
			value_type = Z_TYPE_INFO_P(value);
		}
	} else {
		zend_error(E_WARNING, "Invalid argument supplied for foreach()");
		if (UNEXPECTED(EG(exception))) {
			HANDLE_EXCEPTION();
		}
ZEND_VM_C_LABEL(fe_fetch_w_exit):
		ZEND_VM_SET_RELATIVE_OPCODE(opline, opline->extended_value);
		ZEND_VM_CONTINUE();
	}

	if (EXPECTED((value_type & Z_TYPE_MASK) != IS_REFERENCE)) {
		zend_refcounted *gc = Z_COUNTED_P(value);
		zval *ref;
		ZVAL_NEW_EMPTY_REF(value);
		ref = Z_REFVAL_P(value);
		ZVAL_COPY_VALUE_EX(ref, value, gc, value_type);
	}
	if (EXPECTED(OP2_TYPE == IS_CV)) {
		zval *variable_ptr = _get_zval_ptr_cv_undef_BP_VAR_W(execute_data, opline->op2.var);
		if (EXPECTED(variable_ptr != value)) {
			zend_reference *ref;

			ref = Z_REF_P(value);
			GC_REFCOUNT(ref)++;
			zval_ptr_dtor(variable_ptr);
			ZVAL_REF(variable_ptr, ref);
		}
	} else {
		Z_ADDREF_P(value);
		ZVAL_REF(EX_VAR(opline->op2.var), Z_REF_P(value));
	}
	ZEND_VM_NEXT_OPCODE();
}

ZEND_VM_HANDLER(114, ZEND_ISSET_ISEMPTY_VAR, CONST|TMPVAR|CV, UNUSED|CONST|VAR)
{
	USE_OPLINE
	zval *value;
	int result;

	if (OP1_TYPE == IS_CV &&
	    OP2_TYPE == IS_UNUSED &&
	    (opline->extended_value & ZEND_QUICK_SET)) {
		value = EX_VAR(opline->op1.var);
		if (opline->extended_value & ZEND_ISSET) {
			result =
				Z_TYPE_P(value) > IS_NULL &&
			    (!Z_ISREF_P(value) || Z_TYPE_P(Z_REFVAL_P(value)) != IS_NULL);
		} else /* if (opline->extended_value & ZEND_ISEMPTY) */ {
			SAVE_OPLINE();
			result = !i_zend_is_true(value);
			if (UNEXPECTED(EG(exception))) {
				HANDLE_EXCEPTION();
			}
		}
		ZEND_VM_SMART_BRANCH(result, 0);
		ZVAL_BOOL(EX_VAR(opline->result.var), result);
		ZEND_VM_SET_NEXT_OPCODE(opline + 1);
		ZEND_VM_CONTINUE();
	} else {
		zend_free_op free_op1;
		zval tmp, *varname;

		SAVE_OPLINE();
		varname = GET_OP1_ZVAL_PTR(BP_VAR_IS);
		ZVAL_UNDEF(&tmp);
		if (OP1_TYPE != IS_CONST && Z_TYPE_P(varname) != IS_STRING) {
			ZVAL_STR(&tmp, zval_get_string(varname));
			varname = &tmp;
		}

		if (OP2_TYPE != IS_UNUSED) {
			zend_class_entry *ce;

			if (OP2_TYPE == IS_CONST) {
				if (OP1_TYPE == IS_CONST && EXPECTED((ce = CACHED_PTR(Z_CACHE_SLOT_P(EX_CONSTANT(opline->op1)))) != NULL)) {
					value = CACHED_PTR(Z_CACHE_SLOT_P(EX_CONSTANT(opline->op1)) + sizeof(void*));

					/* check if static properties were destoyed */
					if (UNEXPECTED(CE_STATIC_MEMBERS(ce) == NULL)) {
						value = NULL;
					}

					ZEND_VM_C_GOTO(is_var_return);
				} else if (UNEXPECTED((ce = CACHED_PTR(Z_CACHE_SLOT_P(EX_CONSTANT(opline->op2)))) == NULL)) {
					ce = zend_fetch_class_by_name(Z_STR_P(EX_CONSTANT(opline->op2)), EX_CONSTANT(opline->op2) + 1, ZEND_FETCH_CLASS_DEFAULT | ZEND_FETCH_CLASS_EXCEPTION);
					if (UNEXPECTED(ce == NULL)) {
						ZEND_VM_NEXT_OPCODE_CHECK_EXCEPTION();
					}
					CACHE_PTR(Z_CACHE_SLOT_P(EX_CONSTANT(opline->op2)), ce);
				}
			} else {
				ce = Z_CE_P(EX_VAR(opline->op2.var));
				if (OP1_TYPE == IS_CONST &&
				    (value = CACHED_POLYMORPHIC_PTR(Z_CACHE_SLOT_P(EX_CONSTANT(opline->op1)), ce)) != NULL) {
				
					/* check if static properties were destoyed */
					if (UNEXPECTED(CE_STATIC_MEMBERS(ce) == NULL)) {
						value = NULL;
					}

					ZEND_VM_C_GOTO(is_var_return);
				}
			}

			value = zend_std_get_static_property(ce, Z_STR_P(varname), 1);

			if (OP1_TYPE == IS_CONST && value) {
				CACHE_POLYMORPHIC_PTR(Z_CACHE_SLOT_P(EX_CONSTANT(opline->op1)), ce, value);
			}		
		} else {
			HashTable *target_symbol_table = zend_get_target_symbol_table(execute_data, opline->extended_value & ZEND_FETCH_TYPE_MASK);
			value = zend_hash_find_ind(target_symbol_table, Z_STR_P(varname));
		}

		if (OP1_TYPE != IS_CONST && Z_TYPE(tmp) != IS_UNDEF) {
			zend_string_release(Z_STR(tmp));
		}
		FREE_OP1();

ZEND_VM_C_LABEL(is_var_return):
		if (opline->extended_value & ZEND_ISSET) {
			result = value && Z_TYPE_P(value) > IS_NULL &&
			    (!Z_ISREF_P(value) || Z_TYPE_P(Z_REFVAL_P(value)) != IS_NULL);
		} else /* if (opline->extended_value & ZEND_ISEMPTY) */ {
			result = !value || !i_zend_is_true(value);
		}

		ZEND_VM_SMART_BRANCH(result, 1);
		ZVAL_BOOL(EX_VAR(opline->result.var), result);
		ZEND_VM_NEXT_OPCODE_CHECK_EXCEPTION();
	}
}

ZEND_VM_HANDLER(115, ZEND_ISSET_ISEMPTY_DIM_OBJ, CONST|TMPVAR|UNUSED|CV, CONST|TMPVAR|CV)
{
	USE_OPLINE
	zend_free_op free_op1, free_op2;
	zval *container;
	int result;
	zend_ulong hval;
	zval *offset;

	SAVE_OPLINE();
	container = GET_OP1_OBJ_ZVAL_PTR(BP_VAR_IS);

	if (OP1_TYPE == IS_UNUSED && UNEXPECTED(Z_OBJ_P(container) == NULL)) {
		zend_throw_error(NULL, "Using $this when not in object context");
		FREE_UNFETCHED_OP2();
		HANDLE_EXCEPTION();
	}

	offset = GET_OP2_ZVAL_PTR_UNDEF(BP_VAR_R);

	if (OP1_TYPE != IS_UNUSED && EXPECTED(Z_TYPE_P(container) == IS_ARRAY)) {
		HashTable *ht;
		zval *value;
		zend_string *str;

ZEND_VM_C_LABEL(isset_dim_obj_array):
		ht = Z_ARRVAL_P(container);
ZEND_VM_C_LABEL(isset_again):
		if (EXPECTED(Z_TYPE_P(offset) == IS_STRING)) {
			str = Z_STR_P(offset);
			if (OP2_TYPE != IS_CONST) {
				if (ZEND_HANDLE_NUMERIC(str, hval)) {
					ZEND_VM_C_GOTO(num_index_prop);
				}
			}
ZEND_VM_C_LABEL(str_index_prop):
			value = zend_hash_find_ind(ht, str);
		} else if (EXPECTED(Z_TYPE_P(offset) == IS_LONG)) {
			hval = Z_LVAL_P(offset);
ZEND_VM_C_LABEL(num_index_prop):
			value = zend_hash_index_find(ht, hval);
		} else if ((OP2_TYPE & (IS_VAR|IS_CV)) && EXPECTED(Z_ISREF_P(offset))) {
			offset = Z_REFVAL_P(offset);
			ZEND_VM_C_GOTO(isset_again);
		} else if (Z_TYPE_P(offset) == IS_DOUBLE) {
			hval = zend_dval_to_lval(Z_DVAL_P(offset));
			ZEND_VM_C_GOTO(num_index_prop);
		} else if (Z_TYPE_P(offset) == IS_NULL) {
			str = ZSTR_EMPTY_ALLOC();
			ZEND_VM_C_GOTO(str_index_prop);
		} else if (Z_TYPE_P(offset) == IS_FALSE) {
			hval = 0;
			ZEND_VM_C_GOTO(num_index_prop);
		} else if (Z_TYPE_P(offset) == IS_TRUE) {
			hval = 1;
			ZEND_VM_C_GOTO(num_index_prop);
		} else if (Z_TYPE_P(offset) == IS_RESOURCE) {
			hval = Z_RES_HANDLE_P(offset);
			ZEND_VM_C_GOTO(num_index_prop);
		} else if (OP2_TYPE == IS_CV && Z_TYPE_P(offset) == IS_UNDEF) {
			GET_OP2_UNDEF_CV(offset, BP_VAR_R);
			str = ZSTR_EMPTY_ALLOC();
			ZEND_VM_C_GOTO(str_index_prop);
		} else {
			zend_error(E_WARNING, "Illegal offset type in isset or empty");
			ZEND_VM_C_GOTO(isset_not_found);
		}

		if (opline->extended_value & ZEND_ISSET) {
			/* > IS_NULL means not IS_UNDEF and not IS_NULL */
			result = value != NULL && Z_TYPE_P(value) > IS_NULL &&
			    (!Z_ISREF_P(value) || Z_TYPE_P(Z_REFVAL_P(value)) != IS_NULL);
		} else /* if (opline->extended_value & ZEND_ISEMPTY) */ {
			result = (value == NULL || !i_zend_is_true(value));
		}
		ZEND_VM_C_GOTO(isset_dim_obj_exit);
	} else if ((OP1_TYPE & (IS_VAR|IS_CV)) && Z_ISREF_P(container)) {
		container = Z_REFVAL_P(container);
		if (EXPECTED(Z_TYPE_P(container) == IS_ARRAY)) {
			ZEND_VM_C_GOTO(isset_dim_obj_array);
		}
	}

	if (OP2_TYPE == IS_CV && UNEXPECTED(Z_TYPE_P(offset) == IS_UNDEF)) {
		offset = GET_OP2_UNDEF_CV(offset, BP_VAR_R);
	}

	if (OP1_TYPE == IS_UNUSED ||
	    (OP1_TYPE != IS_CONST && EXPECTED(Z_TYPE_P(container) == IS_OBJECT))) {
		if (EXPECTED(Z_OBJ_HT_P(container)->has_dimension)) {
			result =
				((opline->extended_value & ZEND_ISSET) == 0) ^
				Z_OBJ_HT_P(container)->has_dimension(container, offset, (opline->extended_value & ZEND_ISSET) == 0);
		} else {
			zend_error(E_NOTICE, "Trying to check element of non-array");
			ZEND_VM_C_GOTO(isset_not_found);
		}
	} else if (EXPECTED(Z_TYPE_P(container) == IS_STRING)) { /* string offsets */
		zend_long lval;

		if (EXPECTED(Z_TYPE_P(offset) == IS_LONG)) {
			lval = Z_LVAL_P(offset);
ZEND_VM_C_LABEL(isset_str_offset):
			if (EXPECTED(lval >= 0) && (size_t)lval < Z_STRLEN_P(container)) {
				if (opline->extended_value & ZEND_ISSET) {
					result = 1;
				} else {
					result = (Z_STRVAL_P(container)[lval] == '0');
				}
			} else {
				ZEND_VM_C_GOTO(isset_not_found);
			}
		} else {
			if (OP2_TYPE & (IS_CV|IS_VAR)) {
				ZVAL_DEREF(offset);
			}
			if (Z_TYPE_P(offset) < IS_STRING /* simple scalar types */
					|| (Z_TYPE_P(offset) == IS_STRING /* or numeric string */
						&& IS_LONG == is_numeric_string(Z_STRVAL_P(offset), Z_STRLEN_P(offset), NULL, NULL, 0))) {
				lval = zval_get_long(offset);
				ZEND_VM_C_GOTO(isset_str_offset);
			}
			ZEND_VM_C_GOTO(isset_not_found);
		}
	} else {
ZEND_VM_C_LABEL(isset_not_found):
		result = ((opline->extended_value & ZEND_ISSET) == 0);
	}

ZEND_VM_C_LABEL(isset_dim_obj_exit):
	FREE_OP2();
	FREE_OP1();
	ZEND_VM_SMART_BRANCH(result, 1);
	ZVAL_BOOL(EX_VAR(opline->result.var), result);
	ZEND_VM_NEXT_OPCODE_CHECK_EXCEPTION();
}

ZEND_VM_HANDLER(148, ZEND_ISSET_ISEMPTY_PROP_OBJ, CONST|TMPVAR|UNUSED|CV, CONST|TMPVAR|CV)
{
	USE_OPLINE
	zend_free_op free_op1, free_op2;
	zval *container;
	int result;
	zval *offset;

	SAVE_OPLINE();
	container = GET_OP1_OBJ_ZVAL_PTR(BP_VAR_IS);

	if (OP1_TYPE == IS_UNUSED && UNEXPECTED(Z_OBJ_P(container) == NULL)) {
		zend_throw_error(NULL, "Using $this when not in object context");
		FREE_UNFETCHED_OP2();
		HANDLE_EXCEPTION();
	}

	offset = GET_OP2_ZVAL_PTR(BP_VAR_R);

	if (OP1_TYPE == IS_CONST ||
	    (OP1_TYPE != IS_UNUSED && UNEXPECTED(Z_TYPE_P(container) != IS_OBJECT))) {
		if ((OP1_TYPE & (IS_VAR|IS_CV)) && Z_ISREF_P(container)) {
			container = Z_REFVAL_P(container);
			if (UNEXPECTED(Z_TYPE_P(container) != IS_OBJECT)) {
				ZEND_VM_C_GOTO(isset_no_object);
			}
		} else {
			ZEND_VM_C_GOTO(isset_no_object);
		}
	}
	if (UNEXPECTED(!Z_OBJ_HT_P(container)->has_property)) {
		zend_error(E_NOTICE, "Trying to check property of non-object");
ZEND_VM_C_LABEL(isset_no_object):
		result = ((opline->extended_value & ZEND_ISSET) == 0);
	} else {
		result =
			((opline->extended_value & ZEND_ISSET) == 0) ^
			Z_OBJ_HT_P(container)->has_property(container, offset, (opline->extended_value & ZEND_ISSET) == 0, ((OP2_TYPE == IS_CONST) ? CACHE_ADDR(Z_CACHE_SLOT_P(offset)) : NULL));
	}

	FREE_OP2();
	FREE_OP1();
	ZEND_VM_SMART_BRANCH(result, 1);
	ZVAL_BOOL(EX_VAR(opline->result.var), result);
	ZEND_VM_NEXT_OPCODE_CHECK_EXCEPTION();
}

ZEND_VM_HANDLER(79, ZEND_EXIT, CONST|TMPVAR|UNUSED|CV, ANY)
{
	USE_OPLINE

	SAVE_OPLINE();
	if (OP1_TYPE != IS_UNUSED) {
		zend_free_op free_op1;
		zval *ptr = GET_OP1_ZVAL_PTR(BP_VAR_R);

		do {
			if (Z_TYPE_P(ptr) == IS_LONG) {
				EG(exit_status) = Z_LVAL_P(ptr);
			} else {
				if ((OP1_TYPE & (IS_VAR|IS_CV)) && Z_ISREF_P(ptr)) {
					ptr = Z_REFVAL_P(ptr);
					if (Z_TYPE_P(ptr) == IS_LONG) {
						EG(exit_status) = Z_LVAL_P(ptr);
						break;
					}
				}
				zend_print_variable(ptr);
			}
		} while (0);
		FREE_OP1();
	}
	zend_bailout();
	ZEND_VM_NEXT_OPCODE(); /* Never reached */
}

ZEND_VM_HANDLER(57, ZEND_BEGIN_SILENCE, ANY, ANY)
{
	USE_OPLINE

	ZVAL_LONG(EX_VAR(opline->result.var), EG(error_reporting));

	if (EG(error_reporting)) {
		do {
			EG(error_reporting) = 0;
			if (!EG(error_reporting_ini_entry)) {
				zend_ini_entry *p = zend_hash_str_find_ptr(EG(ini_directives), "error_reporting", sizeof("error_reporting")-1);
				if (p) {
					EG(error_reporting_ini_entry) = p;
				} else {
					break;
				}
			}
			if (!EG(error_reporting_ini_entry)->modified) {
				if (!EG(modified_ini_directives)) {
					ALLOC_HASHTABLE(EG(modified_ini_directives));
					zend_hash_init(EG(modified_ini_directives), 8, NULL, NULL, 0);
				}
				if (EXPECTED(zend_hash_str_add_ptr(EG(modified_ini_directives), "error_reporting", sizeof("error_reporting")-1, EG(error_reporting_ini_entry)) != NULL)) {
					EG(error_reporting_ini_entry)->orig_value = EG(error_reporting_ini_entry)->value;
					EG(error_reporting_ini_entry)->orig_modifiable = EG(error_reporting_ini_entry)->modifiable;
					EG(error_reporting_ini_entry)->modified = 1;
				}
			}
		} while (0);
	}
	ZEND_VM_NEXT_OPCODE();
}

ZEND_VM_HANDLER(58, ZEND_END_SILENCE, TMP, ANY)
{
	USE_OPLINE

	if (!EG(error_reporting) && Z_LVAL_P(EX_VAR(opline->op1.var)) != 0) {
		EG(error_reporting) = Z_LVAL_P(EX_VAR(opline->op1.var));
	}
	ZEND_VM_NEXT_OPCODE();
}

ZEND_VM_HANDLER(152, ZEND_JMP_SET, CONST|TMP|VAR|CV, ANY)
{
	USE_OPLINE
	zend_free_op free_op1;
	zval *value;
	zval *ref = NULL;

	SAVE_OPLINE();
	value = GET_OP1_ZVAL_PTR(BP_VAR_R);

	if ((OP1_TYPE == IS_VAR || OP1_TYPE == IS_CV) && Z_ISREF_P(value)) {
		if (OP1_TYPE == IS_VAR) {
			ref = value;
		}
		value = Z_REFVAL_P(value);
	}
	if (i_zend_is_true(value)) {
		ZVAL_COPY_VALUE(EX_VAR(opline->result.var), value);
		if (OP1_TYPE == IS_CONST) {
			if (UNEXPECTED(Z_OPT_COPYABLE_P(value))) {
				zval_copy_ctor_func(EX_VAR(opline->result.var));
			}
		} else if (OP1_TYPE == IS_CV) {
			if (Z_OPT_REFCOUNTED_P(value)) Z_ADDREF_P(value);
		} else if (OP1_TYPE == IS_VAR && ref) {
			zend_reference *r = Z_REF_P(ref);

			if (Z_OPT_REFCOUNTED_P(value)) Z_ADDREF_P(value);
			if (UNEXPECTED(--GC_REFCOUNT(r) == 0)) {
				efree_size(r, sizeof(zend_reference));
			}
		}
		ZEND_VM_JMP(OP_JMP_ADDR(opline, opline->op2));
	}

	FREE_OP1();
	ZEND_VM_NEXT_OPCODE_CHECK_EXCEPTION();
}

ZEND_VM_HANDLER(169, ZEND_COALESCE, CONST|TMP|VAR|CV, ANY)
{
	USE_OPLINE
	zend_free_op free_op1;
	zval *value;
	zval *ref = NULL;

	SAVE_OPLINE();
	value = GET_OP1_ZVAL_PTR(BP_VAR_IS);

	if ((OP1_TYPE == IS_VAR || OP1_TYPE == IS_CV) && Z_ISREF_P(value)) {
		if (OP1_TYPE == IS_VAR) {
			ref = value;
		}
		value = Z_REFVAL_P(value);
	}

	if (Z_TYPE_P(value) > IS_NULL) {
		ZVAL_COPY_VALUE(EX_VAR(opline->result.var), value);
		if (OP1_TYPE == IS_CONST) {
			if (UNEXPECTED(Z_OPT_COPYABLE_P(value))) {
				zval_copy_ctor_func(EX_VAR(opline->result.var));
			}
		} else if (OP1_TYPE == IS_CV) {
			if (Z_OPT_REFCOUNTED_P(value)) Z_ADDREF_P(value);
		} else if (OP1_TYPE == IS_VAR && ref) {
			zend_reference *r = Z_REF_P(ref);

			if (Z_OPT_REFCOUNTED_P(value)) Z_ADDREF_P(value);
			if (UNEXPECTED(--GC_REFCOUNT(r) == 0)) {
				efree_size(r, sizeof(zend_reference));
			}
		}
		ZEND_VM_JMP(OP_JMP_ADDR(opline, opline->op2));
	}

	FREE_OP1();
	ZEND_VM_NEXT_OPCODE_CHECK_EXCEPTION();
}

ZEND_VM_HANDLER(22, ZEND_QM_ASSIGN, CONST|TMP|VAR|CV, ANY)
{
	USE_OPLINE
	zend_free_op free_op1;
	zval *value;

	value = GET_OP1_ZVAL_PTR_UNDEF(BP_VAR_R);
	if (OP1_TYPE == IS_CV && UNEXPECTED(Z_TYPE_P(value) == IS_UNDEF)) {
		SAVE_OPLINE();
		GET_OP1_UNDEF_CV(value, BP_VAR_R);
		ZVAL_NULL(EX_VAR(opline->result.var));
		ZEND_VM_NEXT_OPCODE_CHECK_EXCEPTION();
	}

	if ((OP1_TYPE == IS_VAR || OP1_TYPE == IS_CV) && Z_ISREF_P(value)) {
		ZVAL_COPY(EX_VAR(opline->result.var), Z_REFVAL_P(value));
		if (OP1_TYPE == IS_VAR) {
			if (UNEXPECTED(Z_DELREF_P(value) == 0)) {
				efree_size(Z_REF_P(value), sizeof(zend_reference));
			}
		}
	} else {
		ZVAL_COPY_VALUE(EX_VAR(opline->result.var), value);
		if (OP1_TYPE == IS_CONST) {
			if (UNEXPECTED(Z_OPT_COPYABLE_P(value))) {
				zval_copy_ctor_func(EX_VAR(opline->result.var));
			}
		} else if (OP1_TYPE == IS_CV) {
			if (Z_OPT_REFCOUNTED_P(value)) Z_ADDREF_P(value);
		}
	}
	ZEND_VM_NEXT_OPCODE();
}

ZEND_VM_HANDLER(101, ZEND_EXT_STMT, ANY, ANY)
{
	USE_OPLINE

	if (!EG(no_extensions)) {
		SAVE_OPLINE();
		zend_llist_apply_with_argument(&zend_extensions, (llist_apply_with_arg_func_t) zend_extension_statement_handler, EX(func));
		ZEND_VM_NEXT_OPCODE_CHECK_EXCEPTION();
	}
	ZEND_VM_NEXT_OPCODE();
}

ZEND_VM_HANDLER(102, ZEND_EXT_FCALL_BEGIN, ANY, ANY)
{
	USE_OPLINE

	if (!EG(no_extensions)) {
		SAVE_OPLINE();
		zend_llist_apply_with_argument(&zend_extensions, (llist_apply_with_arg_func_t) zend_extension_fcall_begin_handler, EX(func));
		ZEND_VM_NEXT_OPCODE_CHECK_EXCEPTION();
	}
	ZEND_VM_NEXT_OPCODE();
}

ZEND_VM_HANDLER(103, ZEND_EXT_FCALL_END, ANY, ANY)
{
	USE_OPLINE

	if (!EG(no_extensions)) {
		SAVE_OPLINE();
		zend_llist_apply_with_argument(&zend_extensions, (llist_apply_with_arg_func_t) zend_extension_fcall_end_handler, EX(func));
		ZEND_VM_NEXT_OPCODE_CHECK_EXCEPTION();
	}
	ZEND_VM_NEXT_OPCODE();
}

ZEND_VM_HANDLER(139, ZEND_DECLARE_CLASS, ANY, ANY)
{
	USE_OPLINE

	SAVE_OPLINE();
	Z_CE_P(EX_VAR(opline->result.var)) = do_bind_class(&EX(func)->op_array, opline, EG(class_table), 0);
	ZEND_VM_NEXT_OPCODE_CHECK_EXCEPTION();
}

ZEND_VM_HANDLER(140, ZEND_DECLARE_INHERITED_CLASS, ANY, ANY)
{
	USE_OPLINE

	SAVE_OPLINE();
	Z_CE_P(EX_VAR(opline->result.var)) = do_bind_inherited_class(&EX(func)->op_array, opline, EG(class_table), Z_CE_P(EX_VAR(opline->extended_value)), 0);
	ZEND_VM_NEXT_OPCODE_CHECK_EXCEPTION();
}

ZEND_VM_HANDLER(145, ZEND_DECLARE_INHERITED_CLASS_DELAYED, ANY, ANY)
{
	USE_OPLINE
	zval *zce, *orig_zce;

	SAVE_OPLINE();
	if ((zce = zend_hash_find(EG(class_table), Z_STR_P(EX_CONSTANT(opline->op2)))) == NULL ||
	    ((orig_zce = zend_hash_find(EG(class_table), Z_STR_P(EX_CONSTANT(opline->op1)))) != NULL &&
	     Z_CE_P(zce) != Z_CE_P(orig_zce))) {
		do_bind_inherited_class(&EX(func)->op_array, opline, EG(class_table), Z_CE_P(EX_VAR(opline->extended_value)), 0);
	}
	ZEND_VM_NEXT_OPCODE_CHECK_EXCEPTION();
}

ZEND_VM_HANDLER(171, ZEND_DECLARE_ANON_CLASS, ANY, ANY)
{
	zend_class_entry *ce;
	USE_OPLINE

	SAVE_OPLINE();
	ce = zend_hash_find_ptr(EG(class_table), Z_STR_P(EX_CONSTANT(opline->op2)));
	Z_CE_P(EX_VAR(opline->result.var)) = ce;
	ZEND_ASSERT(ce != NULL);

	if (ce->ce_flags & ZEND_ACC_ANON_BOUND) {
		ZEND_VM_JMP(OP_JMP_ADDR(opline, opline->op1));
	}

	if (!(ce->ce_flags & (ZEND_ACC_INTERFACE|ZEND_ACC_IMPLEMENT_INTERFACES|ZEND_ACC_IMPLEMENT_TRAITS))) {
		zend_verify_abstract_class(ce);
	}
	ce->ce_flags |= ZEND_ACC_ANON_BOUND;
	ZEND_VM_NEXT_OPCODE_CHECK_EXCEPTION();
}

ZEND_VM_HANDLER(172, ZEND_DECLARE_ANON_INHERITED_CLASS, ANY, ANY)
{
	zend_class_entry *ce;
	USE_OPLINE

	SAVE_OPLINE();
	ce = zend_hash_find_ptr(EG(class_table), Z_STR_P(EX_CONSTANT(opline->op2)));
	Z_CE_P(EX_VAR(opline->result.var)) = ce;
	ZEND_ASSERT(ce != NULL);

	if (ce->ce_flags & ZEND_ACC_ANON_BOUND) {
		ZEND_VM_JMP(OP_JMP_ADDR(opline, opline->op1));
	}

	zend_do_inheritance(ce, Z_CE_P(EX_VAR(opline->extended_value)));
	ce->ce_flags |= ZEND_ACC_ANON_BOUND;
	ZEND_VM_NEXT_OPCODE_CHECK_EXCEPTION();
}

ZEND_VM_HANDLER(141, ZEND_DECLARE_FUNCTION, ANY, ANY)
{
	USE_OPLINE

	SAVE_OPLINE();
	do_bind_function(&EX(func)->op_array, opline, EG(function_table), 0);
	ZEND_VM_NEXT_OPCODE_CHECK_EXCEPTION();
}

ZEND_VM_HANDLER(105, ZEND_TICKS, ANY, ANY)
{
	USE_OPLINE

	if ((uint32_t)++EG(ticks_count) >= opline->extended_value) {
		EG(ticks_count) = 0;
		if (zend_ticks_function) {
			SAVE_OPLINE();
			zend_ticks_function(opline->extended_value);
			ZEND_VM_NEXT_OPCODE_CHECK_EXCEPTION();
		}
	}
	ZEND_VM_NEXT_OPCODE();
}

ZEND_VM_HANDLER(138, ZEND_INSTANCEOF, TMPVAR|CV, CONST|VAR)
{
	USE_OPLINE
	zend_free_op free_op1;
	zval *expr;
	zend_bool result;

	SAVE_OPLINE();
	expr = GET_OP1_ZVAL_PTR_UNDEF(BP_VAR_R);

ZEND_VM_C_LABEL(try_instanceof):
	if (Z_TYPE_P(expr) == IS_OBJECT) {
		zend_class_entry *ce;

		if (OP2_TYPE == IS_CONST) {
			ce = CACHED_PTR(Z_CACHE_SLOT_P(EX_CONSTANT(opline->op2)));
			if (UNEXPECTED(ce == NULL)) {
				ce = zend_fetch_class_by_name(Z_STR_P(EX_CONSTANT(opline->op2)), EX_CONSTANT(opline->op2) + 1, ZEND_FETCH_CLASS_NO_AUTOLOAD);
				if (UNEXPECTED(ce == NULL)) {
					ZVAL_FALSE(EX_VAR(opline->result.var));
					FREE_OP1();
					ZEND_VM_NEXT_OPCODE_CHECK_EXCEPTION();
				}
				CACHE_PTR(Z_CACHE_SLOT_P(EX_CONSTANT(opline->op2)), ce);
			}
		} else {
			ce = Z_CE_P(EX_VAR(opline->op2.var));
		}
		result = ce && instanceof_function(Z_OBJCE_P(expr), ce);
	} else if ((OP1_TYPE & (IS_VAR|IS_CV)) && Z_TYPE_P(expr) == IS_REFERENCE) {
		expr = Z_REFVAL_P(expr);
		ZEND_VM_C_GOTO(try_instanceof);
	} else {
		if (OP1_TYPE == IS_CV && UNEXPECTED(Z_TYPE_P(expr) == IS_UNDEF)) {
			GET_OP1_UNDEF_CV(expr, BP_VAR_R);
		}
		result = 0;
	}
	FREE_OP1();
	ZEND_VM_SMART_BRANCH(result, 1);
	ZVAL_BOOL(EX_VAR(opline->result.var), result);
	ZEND_VM_NEXT_OPCODE_CHECK_EXCEPTION();
}

ZEND_VM_HANDLER(104, ZEND_EXT_NOP, ANY, ANY)
{
	USE_OPLINE

	ZEND_VM_NEXT_OPCODE();
}

ZEND_VM_HANDLER(0, ZEND_NOP, ANY, ANY)
{
	USE_OPLINE

	ZEND_VM_NEXT_OPCODE();
}

ZEND_VM_HANDLER(144, ZEND_ADD_INTERFACE, ANY, CONST)
{
	USE_OPLINE
	zend_class_entry *ce = Z_CE_P(EX_VAR(opline->op1.var));
	zend_class_entry *iface;

	SAVE_OPLINE();
	iface = CACHED_PTR(Z_CACHE_SLOT_P(EX_CONSTANT(opline->op2)));
	if (UNEXPECTED(iface == NULL)) {
		iface = zend_fetch_class_by_name(Z_STR_P(EX_CONSTANT(opline->op2)), EX_CONSTANT(opline->op2) + 1, ZEND_FETCH_CLASS_INTERFACE);
		if (UNEXPECTED(iface == NULL)) {
			ZEND_VM_NEXT_OPCODE_CHECK_EXCEPTION();
		}
		CACHE_PTR(Z_CACHE_SLOT_P(EX_CONSTANT(opline->op2)), iface);
	}

	if (UNEXPECTED((iface->ce_flags & ZEND_ACC_INTERFACE) == 0)) {
		zend_error_noreturn(E_ERROR, "%s cannot implement %s - it is not an interface", ZSTR_VAL(ce->name), ZSTR_VAL(iface->name));
	}
	zend_do_implement_interface(ce, iface);

	ZEND_VM_NEXT_OPCODE_CHECK_EXCEPTION();
}

ZEND_VM_HANDLER(154, ZEND_ADD_TRAIT, ANY, ANY)
{
	USE_OPLINE
	zend_class_entry *ce = Z_CE_P(EX_VAR(opline->op1.var));
	zend_class_entry *trait;

	SAVE_OPLINE();
	trait = CACHED_PTR(Z_CACHE_SLOT_P(EX_CONSTANT(opline->op2)));
	if (UNEXPECTED(trait == NULL)) {
		trait = zend_fetch_class_by_name(Z_STR_P(EX_CONSTANT(opline->op2)),
		                                 EX_CONSTANT(opline->op2) + 1,
		                                 ZEND_FETCH_CLASS_TRAIT);
		if (UNEXPECTED(trait == NULL)) {
			ZEND_VM_NEXT_OPCODE_CHECK_EXCEPTION();
		}
		if (!(trait->ce_flags & ZEND_ACC_TRAIT)) {
			zend_error_noreturn(E_ERROR, "%s cannot use %s - it is not a trait", ZSTR_VAL(ce->name), ZSTR_VAL(trait->name));
		}
		CACHE_PTR(Z_CACHE_SLOT_P(EX_CONSTANT(opline->op2)), trait);
	}

	zend_do_implement_trait(ce, trait);

	ZEND_VM_NEXT_OPCODE_CHECK_EXCEPTION();
}

ZEND_VM_HANDLER(155, ZEND_BIND_TRAITS, ANY, ANY)
{
	USE_OPLINE
	zend_class_entry *ce = Z_CE_P(EX_VAR(opline->op1.var));

	SAVE_OPLINE();
	zend_do_bind_traits(ce);
	ZEND_VM_NEXT_OPCODE_CHECK_EXCEPTION();
}

ZEND_VM_HANDLER(149, ZEND_HANDLE_EXCEPTION, ANY, ANY)
{
	uint32_t op_num = EG(opline_before_exception) - EX(func)->op_array.opcodes;
	int i;
	uint32_t catch_op_num = 0, finally_op_num = 0, finally_op_end = 0;
	int in_finally = 0;

	ZEND_VM_INTERRUPT_CHECK();

	{
		const zend_op *exc_opline = EG(opline_before_exception);
		if ((exc_opline->opcode == ZEND_FREE || exc_opline->opcode == ZEND_FE_FREE)
			&& exc_opline->extended_value & ZEND_FREE_ON_RETURN) {
			/* exceptions thrown because of loop var destruction on return/break/...
			 * are logically thrown at the end of the foreach loop, so adjust the
			 * op_num.
			 */
			op_num = EX(func)->op_array.brk_cont_array[exc_opline->op2.num].brk;
		}
	}

	for (i = 0; i < EX(func)->op_array.last_try_catch; i++) {
		if (EX(func)->op_array.try_catch_array[i].try_op > op_num) {
			/* further blocks will not be relevant... */
			break;
		}
		in_finally = 0;
		if (op_num < EX(func)->op_array.try_catch_array[i].catch_op) {
			catch_op_num = EX(func)->op_array.try_catch_array[i].catch_op;
		}
		if (op_num < EX(func)->op_array.try_catch_array[i].finally_op) {
			finally_op_num = EX(func)->op_array.try_catch_array[i].finally_op;
			finally_op_end = EX(func)->op_array.try_catch_array[i].finally_end;
		}
		if (op_num >= EX(func)->op_array.try_catch_array[i].finally_op &&
				op_num < EX(func)->op_array.try_catch_array[i].finally_end) {
			finally_op_end = EX(func)->op_array.try_catch_array[i].finally_end;
			in_finally = 1;
		}
	}

	cleanup_unfinished_calls(execute_data, op_num);

	if (finally_op_num && (!catch_op_num || catch_op_num >= finally_op_num)) {
		zval *fast_call = EX_VAR(EX(func)->op_array.opcodes[finally_op_end].op1.var);

		cleanup_live_vars(execute_data, op_num, finally_op_num);
		if (in_finally && Z_OBJ_P(fast_call)) {
			zend_exception_set_previous(EG(exception), Z_OBJ_P(fast_call));
		}
		Z_OBJ_P(fast_call) = EG(exception);
		EG(exception) = NULL;
		fast_call->u2.lineno = (uint32_t)-1;
		ZEND_VM_SET_OPCODE(&EX(func)->op_array.opcodes[finally_op_num]);
		ZEND_VM_CONTINUE();
	} else {
		cleanup_live_vars(execute_data, op_num, catch_op_num);
		if (in_finally) {
			/* we are going out of current finally scope */
			zval *fast_call = EX_VAR(EX(func)->op_array.opcodes[finally_op_end].op1.var);

			if (Z_OBJ_P(fast_call)) {
				zend_exception_set_previous(EG(exception), Z_OBJ_P(fast_call));
				Z_OBJ_P(fast_call) = NULL;
			}
		}
		if (catch_op_num) {
			ZEND_VM_SET_OPCODE(&EX(func)->op_array.opcodes[catch_op_num]);
			ZEND_VM_CONTINUE();
		} else if (UNEXPECTED((EX(func)->op_array.fn_flags & ZEND_ACC_GENERATOR) != 0)) {
			zend_generator *generator = zend_get_running_generator(execute_data);
			zend_generator_close(generator, 1);
			ZEND_VM_RETURN();
		} else {
			ZEND_VM_DISPATCH_TO_HELPER(zend_leave_helper);
		}
	}
}

ZEND_VM_HANDLER(146, ZEND_VERIFY_ABSTRACT_CLASS, ANY, ANY)
{
	USE_OPLINE

	SAVE_OPLINE();
	zend_verify_abstract_class(Z_CE_P(EX_VAR(opline->op1.var)));
	ZEND_VM_NEXT_OPCODE_CHECK_EXCEPTION();
}

ZEND_VM_HANDLER(150, ZEND_USER_OPCODE, ANY, ANY)
{
	USE_OPLINE
	int ret;

	SAVE_OPLINE();
	ret = zend_user_opcode_handlers[opline->opcode](execute_data);
	opline = EX(opline);

	switch (ret) {
		case ZEND_USER_OPCODE_CONTINUE:
			ZEND_VM_CONTINUE();
		case ZEND_USER_OPCODE_RETURN:
			if (UNEXPECTED((EX(func)->op_array.fn_flags & ZEND_ACC_GENERATOR) != 0)) {
				zend_generator *generator = zend_get_running_generator(execute_data);
				zend_generator_close(generator, 1);
				ZEND_VM_RETURN();
			} else {
				ZEND_VM_DISPATCH_TO_HELPER(zend_leave_helper);
			}
		case ZEND_USER_OPCODE_ENTER:
			ZEND_VM_ENTER();
		case ZEND_USER_OPCODE_LEAVE:
			ZEND_VM_LEAVE();
		case ZEND_USER_OPCODE_DISPATCH:
			ZEND_VM_DISPATCH(opline->opcode, opline);
		default:
			ZEND_VM_DISPATCH((zend_uchar)(ret & 0xff), opline);
	}
}

ZEND_VM_HANDLER(143, ZEND_DECLARE_CONST, CONST, CONST)
{
	USE_OPLINE
	zend_free_op free_op1, free_op2;
	zval *name;
	zval *val;
	zend_constant c;

	SAVE_OPLINE();
	name  = GET_OP1_ZVAL_PTR(BP_VAR_R);
	val   = GET_OP2_ZVAL_PTR(BP_VAR_R);

	ZVAL_COPY_VALUE(&c.value, val);
	if (Z_OPT_CONSTANT(c.value)) {
		if (UNEXPECTED(zval_update_constant_ex(&c.value, 0, NULL) != SUCCESS)) {
			FREE_OP1();
			FREE_OP2();
			HANDLE_EXCEPTION();
		}
	} else {
		/* IS_CONST can't be IS_OBJECT, IS_RESOURCE or IS_REFERENCE */
		if (UNEXPECTED(Z_OPT_COPYABLE(c.value))) {
			zval_copy_ctor_func(&c.value);
		}
	}
	c.flags = CONST_CS; /* non persistent, case sensetive */
	c.name = zend_string_dup(Z_STR_P(name), 0);
	c.module_number = PHP_USER_CONSTANT;

	if (zend_register_constant(&c) == FAILURE) {
	}

	FREE_OP1();
	FREE_OP2();
	ZEND_VM_NEXT_OPCODE_CHECK_EXCEPTION();
}

ZEND_VM_HANDLER(153, ZEND_DECLARE_LAMBDA_FUNCTION, CONST, UNUSED)
{
	USE_OPLINE
	zval *zfunc;

	SAVE_OPLINE();

	zfunc = zend_hash_find(EG(function_table), Z_STR_P(EX_CONSTANT(opline->op1)));
	ZEND_ASSERT(zfunc != NULL && Z_FUNC_P(zfunc)->type == ZEND_USER_FUNCTION);

	if (UNEXPECTED((Z_FUNC_P(zfunc)->common.fn_flags & ZEND_ACC_STATIC) ||
				(EX(func)->common.fn_flags & ZEND_ACC_STATIC))) {
		zend_create_closure(EX_VAR(opline->result.var), Z_FUNC_P(zfunc),
			EG(scope), EX(called_scope), NULL);
	} else {
		zend_create_closure(EX_VAR(opline->result.var), Z_FUNC_P(zfunc),
			EG(scope), EX(called_scope), Z_OBJ(EX(This)) ? &EX(This) : NULL);
	}

	ZEND_VM_NEXT_OPCODE_CHECK_EXCEPTION();
}

ZEND_VM_HANDLER(156, ZEND_SEPARATE, VAR, UNUSED)
{
	USE_OPLINE
	zval *var_ptr;

	var_ptr = EX_VAR(opline->op1.var);
	if (UNEXPECTED(Z_ISREF_P(var_ptr))) {
		if (UNEXPECTED(Z_REFCOUNT_P(var_ptr) == 1)) {
			ZVAL_UNREF(var_ptr);
		}
	} else if (Z_COPYABLE_P(var_ptr) && Z_REFCOUNT_P(var_ptr) > 1) {
		Z_DELREF_P(var_ptr);
		ZVAL_DUP(EX_VAR(opline->op1.var), var_ptr);
	}
	ZEND_VM_NEXT_OPCODE();
}

ZEND_VM_HANDLER(160, ZEND_YIELD, CONST|TMP|VAR|CV|UNUSED, CONST|TMP|VAR|CV|UNUSED)
{
	USE_OPLINE

	zend_generator *generator = zend_get_running_generator(execute_data);

	SAVE_OPLINE();
	if (UNEXPECTED(generator->flags & ZEND_GENERATOR_FORCED_CLOSE)) {
		zend_throw_error(NULL, "Cannot yield from finally in a force-closed generator");
		FREE_UNFETCHED_OP2();
		FREE_UNFETCHED_OP1();
		HANDLE_EXCEPTION();
	}

	/* Destroy the previously yielded value */
	zval_ptr_dtor(&generator->value);

	/* Destroy the previously yielded key */
	zval_ptr_dtor(&generator->key);

	/* Set the new yielded value */
	if (OP1_TYPE != IS_UNUSED) {
		zend_free_op free_op1;

		if (UNEXPECTED(EX(func)->op_array.fn_flags & ZEND_ACC_RETURN_REFERENCE)) {
			/* Constants and temporary variables aren't yieldable by reference,
			 * but we still allow them with a notice. */
			if (OP1_TYPE == IS_CONST || OP1_TYPE == IS_TMP_VAR) {
				zval *value;

				zend_error(E_NOTICE, "Only variable references should be yielded by reference");

				value = GET_OP1_ZVAL_PTR(BP_VAR_R);
				ZVAL_COPY_VALUE(&generator->value, value);
				if (OP1_TYPE == IS_CONST) {
					if (UNEXPECTED(Z_OPT_COPYABLE(generator->value))) {
						zval_copy_ctor_func(&generator->value);
					}
				}
			} else {
				zval *value_ptr = GET_OP1_ZVAL_PTR_PTR(BP_VAR_W);

				if (OP1_TYPE == IS_VAR && UNEXPECTED(value_ptr == NULL)) {
					zend_throw_error(NULL, "Cannot yield string offsets by reference");
					FREE_UNFETCHED_OP2();
					HANDLE_EXCEPTION();
				}

				/* If a function call result is yielded and the function did
				 * not return by reference we throw a notice. */
				if (OP1_TYPE == IS_VAR &&
				    (value_ptr == &EG(uninitialized_zval) ||
				     (opline->extended_value == ZEND_RETURNS_FUNCTION &&
				      !(Z_VAR_FLAGS_P(value_ptr) & IS_VAR_RET_REF)))) {
					zend_error(E_NOTICE, "Only variable references should be yielded by reference");
				} else {
					ZVAL_MAKE_REF(value_ptr);
				}
				ZVAL_COPY(&generator->value, value_ptr);

				FREE_OP1_VAR_PTR();
			}
		} else {
			zval *value = GET_OP1_ZVAL_PTR(BP_VAR_R);

			/* Consts, temporary variables and references need copying */
			if (OP1_TYPE == IS_CONST) {
				ZVAL_COPY_VALUE(&generator->value, value);
				if (UNEXPECTED(Z_OPT_COPYABLE(generator->value))) {
					zval_copy_ctor_func(&generator->value);
				}
			} else if (OP1_TYPE == IS_TMP_VAR) {
				ZVAL_COPY_VALUE(&generator->value, value);
            } else if ((OP1_TYPE & (IS_VAR|IS_CV)) && Z_ISREF_P(value)) {
				ZVAL_COPY(&generator->value, Z_REFVAL_P(value));
				FREE_OP1_IF_VAR();
			} else {
				ZVAL_COPY_VALUE(&generator->value, value);
				if (OP1_TYPE == IS_CV) {
					if (Z_OPT_REFCOUNTED_P(value)) Z_ADDREF_P(value);
				}
			}
		}
	} else {
		/* If no value was specified yield null */
		ZVAL_NULL(&generator->value);
	}

	/* Set the new yielded key */
	if (OP2_TYPE != IS_UNUSED) {
		zend_free_op free_op2;
		zval *key = GET_OP2_ZVAL_PTR(BP_VAR_R);

		/* Consts, temporary variables and references need copying */
		if (OP2_TYPE == IS_CONST) {
			ZVAL_COPY_VALUE(&generator->key, key);
			if (UNEXPECTED(Z_OPT_COPYABLE(generator->key))) {
				zval_copy_ctor_func(&generator->key);
			}
		} else if (OP2_TYPE == IS_TMP_VAR) {
			ZVAL_COPY_VALUE(&generator->key, key);
		} else if ((OP2_TYPE & (IS_VAR|IS_CV)) && Z_ISREF_P(key)) {
			ZVAL_COPY(&generator->key, Z_REFVAL_P(key));
			FREE_OP2_IF_VAR();
		} else {
			ZVAL_COPY_VALUE(&generator->key, key);
			if (OP2_TYPE == IS_CV) {
				if (Z_OPT_REFCOUNTED_P(key)) Z_ADDREF_P(key);
			}
		}

		if (Z_TYPE(generator->key) == IS_LONG
		    && Z_LVAL(generator->key) > generator->largest_used_integer_key
		) {
			generator->largest_used_integer_key = Z_LVAL(generator->key);
		}
	} else {
		/* If no key was specified we use auto-increment keys */
		generator->largest_used_integer_key++;
		ZVAL_LONG(&generator->key, generator->largest_used_integer_key);
	}

	if (RETURN_VALUE_USED(opline)) {
		/* If the return value of yield is used set the send
		 * target and initialize it to NULL */
		generator->send_target = EX_VAR(opline->result.var);
		ZVAL_NULL(generator->send_target);
	} else {
		generator->send_target = NULL;
	}

	/* We increment to the next op, so we are at the correct position when the
	 * generator is resumed. */
	ZEND_VM_INC_OPCODE();

	/* The GOTO VM uses a local opline variable. We need to set the opline
	 * variable in execute_data so we don't resume at an old position. */
	SAVE_OPLINE();

	ZEND_VM_RETURN();
}

ZEND_VM_HANDLER(142, ZEND_YIELD_FROM, CONST|TMP|VAR|CV, ANY)
{
	USE_OPLINE

	zend_generator *generator = zend_get_running_generator(execute_data);

	zval *val;
	zend_free_op free_op1;

	SAVE_OPLINE();
	val = GET_OP1_ZVAL_PTR_DEREF(BP_VAR_R);

	if (Z_TYPE_P(val) == IS_ARRAY) {
		ZVAL_COPY_VALUE(&generator->values, val);
		if (OP1_TYPE != IS_TMP_VAR && Z_OPT_REFCOUNTED_P(val)) {
			Z_ADDREF_P(val);
		}
		Z_FE_POS(generator->values) = 0;

		FREE_OP1_IF_VAR();
	} else if (OP1_TYPE != IS_CONST && Z_TYPE_P(val) == IS_OBJECT && Z_OBJCE_P(val)->get_iterator) {
		zend_class_entry *ce = Z_OBJCE_P(val);
		if (ce == zend_ce_generator) {
			zend_generator *new_gen = (zend_generator *) Z_OBJ_P(val);

			if (OP1_TYPE != IS_TMP_VAR) {
				Z_ADDREF_P(val);
			}
			FREE_OP1_IF_VAR();

			if (Z_ISUNDEF(new_gen->retval)) {
				if (UNEXPECTED(zend_generator_get_current(new_gen) == generator)) {
					zend_throw_error(NULL, "Impossible to yield from the Generator being currently run");
					HANDLE_EXCEPTION();
				} else {
					zend_generator_yield_from(generator, new_gen);
				}
			} else if (UNEXPECTED(new_gen->execute_data == NULL)) {
				zend_throw_error(NULL, "Generator passed to yield from was aborted without proper return and is unable to continue");
				HANDLE_EXCEPTION();
			} else {
				if (RETURN_VALUE_USED(opline)) {
					ZVAL_COPY(EX_VAR(opline->result.var), &new_gen->retval);
				}
				ZEND_VM_NEXT_OPCODE();
			}
		} else {
			zend_object_iterator *iter = ce->get_iterator(ce, val, 0);
			FREE_OP1();

			if (UNEXPECTED(!iter) || UNEXPECTED(EG(exception))) {
				if (!EG(exception)) {
					zend_throw_error(NULL, "Object of type %s did not create an Iterator", ZSTR_VAL(ce->name));
				}
				HANDLE_EXCEPTION();
			}

			iter->index = 0;
			if (iter->funcs->rewind) {
				iter->funcs->rewind(iter);
				if (UNEXPECTED(EG(exception) != NULL)) {
					OBJ_RELEASE(&iter->std);
					HANDLE_EXCEPTION();
				}
			}

			ZVAL_OBJ(&generator->values, &iter->std);
		}
	} else {
		zend_throw_error(NULL, "Can use \"yield from\" only with arrays and Traversables", 0);
		HANDLE_EXCEPTION();
	}

	/* This is the default return value
	 * when the expression is a Generator, it will be overwritten in zend_generator_resume() */
	if (RETURN_VALUE_USED(opline)) {
		ZVAL_NULL(EX_VAR(opline->result.var));
	}

	/* This generator has no send target (though the generator we delegate to might have one) */
	generator->send_target = NULL;

	/* We increment to the next op, so we are at the correct position when the
	 * generator is resumed. */
	ZEND_VM_INC_OPCODE();

	/* The GOTO VM uses a local opline variable. We need to set the opline
	 * variable in execute_data so we don't resume at an old position. */
	SAVE_OPLINE();

	ZEND_VM_RETURN();
}

ZEND_VM_HANDLER(159, ZEND_DISCARD_EXCEPTION, ANY, ANY)
{
	USE_OPLINE
	zval *fast_call = EX_VAR(opline->op1.var);

	/* check for delayed exception */
	if (Z_OBJ_P(fast_call) != NULL) {
		SAVE_OPLINE();
		/* discard the previously thrown exception */
		OBJ_RELEASE(Z_OBJ_P(fast_call));
		Z_OBJ_P(fast_call) = NULL;
	}

	ZEND_VM_NEXT_OPCODE();
}

ZEND_VM_HANDLER(162, ZEND_FAST_CALL, ANY, ANY)
{
	USE_OPLINE
	zval *fast_call = EX_VAR(opline->result.var);

	if (opline->extended_value == ZEND_FAST_CALL_FROM_FINALLY && UNEXPECTED(Z_OBJ_P(fast_call) != NULL)) {
		fast_call->u2.lineno = (uint32_t)-1;
	} else {
		Z_OBJ_P(fast_call) = NULL;
		/* set return address */
		fast_call->u2.lineno = opline - EX(func)->op_array.opcodes;
	}
	ZEND_VM_SET_OPCODE(OP_JMP_ADDR(opline, opline->op1));
	ZEND_VM_CONTINUE();
}

ZEND_VM_HANDLER(163, ZEND_FAST_RET, ANY, ANY)
{
	USE_OPLINE
	zval *fast_call = EX_VAR(opline->op1.var);

	if (fast_call->u2.lineno != (uint32_t)-1) {
		const zend_op *fast_ret = EX(func)->op_array.opcodes + fast_call->u2.lineno;
		ZEND_VM_SET_OPCODE(fast_ret + 1);
		if (fast_ret->extended_value & ZEND_FAST_CALL_FROM_FINALLY) {
			fast_call->u2.lineno = fast_ret->op2.opline_num;
		}
		ZEND_VM_CONTINUE();
	} else {
		/* special case for unhandled exceptions */
		USE_OPLINE

		if (opline->extended_value == ZEND_FAST_RET_TO_FINALLY) {
			cleanup_live_vars(execute_data, opline - EX(func)->op_array.opcodes, opline->op2.opline_num);
			ZEND_VM_SET_OPCODE(&EX(func)->op_array.opcodes[opline->op2.opline_num]);
			ZEND_VM_CONTINUE();
		} else {
			EG(exception) = Z_OBJ_P(fast_call);
			Z_OBJ_P(fast_call) = NULL;
			if (opline->extended_value == ZEND_FAST_RET_TO_CATCH) {
				cleanup_live_vars(execute_data, opline - EX(func)->op_array.opcodes, opline->op2.opline_num);
				ZEND_VM_SET_OPCODE(&EX(func)->op_array.opcodes[opline->op2.opline_num]);
				ZEND_VM_CONTINUE();
			} else {
				cleanup_live_vars(execute_data, opline - EX(func)->op_array.opcodes, 0);
				if (UNEXPECTED((EX(func)->op_array.fn_flags & ZEND_ACC_GENERATOR) != 0)) {
					zend_generator *generator = zend_get_running_generator(execute_data);
					zend_generator_close(generator, 1);
					ZEND_VM_RETURN();
				} else {
					ZEND_VM_DISPATCH_TO_HELPER(zend_leave_helper);
				}
			}
		}
	}
}

ZEND_VM_HANDLER(168, ZEND_BIND_GLOBAL, CV, CONST)
{
	USE_OPLINE
	zend_free_op free_op1, free_op2;
	zval *varname;
	zval *value;
	zval *variable_ptr;
	uint32_t idx;

	ZEND_VM_REPEATABLE_OPCODE

	varname = GET_OP2_ZVAL_PTR(BP_VAR_R);

	/* We store "hash slot index" + 1 (NULL is a mark of uninitialized cache slot) */
	idx = (uint32_t)(uintptr_t)CACHED_PTR(Z_CACHE_SLOT_P(varname)) - 1;
	if (EXPECTED(idx < EG(symbol_table).nNumUsed)) {
		Bucket *p = EG(symbol_table).arData + idx;

		if (EXPECTED(Z_TYPE(p->val) != IS_UNDEF) &&
	        (EXPECTED(p->key == Z_STR_P(varname)) ||
	         (EXPECTED(p->h == ZSTR_H(Z_STR_P(varname))) &&
	          EXPECTED(p->key != NULL) &&
	          EXPECTED(ZSTR_LEN(p->key) == Z_STRLEN_P(varname)) &&
	          EXPECTED(memcmp(ZSTR_VAL(p->key), Z_STRVAL_P(varname), Z_STRLEN_P(varname)) == 0)))) {

			value = &EG(symbol_table).arData[idx].val;
			ZEND_VM_C_GOTO(check_indirect);
		}
	}

	value = zend_hash_find(&EG(symbol_table), Z_STR_P(varname));
	if (UNEXPECTED(value == NULL)) {
		value = zend_hash_add_new(&EG(symbol_table), Z_STR_P(varname), &EG(uninitialized_zval));
		idx = ((char*)value - (char*)EG(symbol_table).arData) / sizeof(Bucket);
		/* Store "hash slot index" + 1 (NULL is a mark of uninitialized cache slot) */
		CACHE_PTR(Z_CACHE_SLOT_P(varname), (void*)(uintptr_t)(idx + 1));
	} else {
		idx = ((char*)value - (char*)EG(symbol_table).arData) / sizeof(Bucket);
		/* Store "hash slot index" + 1 (NULL is a mark of uninitialized cache slot) */
		CACHE_PTR(Z_CACHE_SLOT_P(varname), (void*)(uintptr_t)(idx + 1));
ZEND_VM_C_LABEL(check_indirect):
		/* GLOBAL variable may be an INDIRECT pointer to CV */
		if (UNEXPECTED(Z_TYPE_P(value) == IS_INDIRECT)) {
			value = Z_INDIRECT_P(value);
			if (UNEXPECTED(Z_TYPE_P(value) == IS_UNDEF)) {
				ZVAL_NULL(value);
			}
		}
	}

	do {
		zend_reference *ref;

		if (UNEXPECTED(!Z_ISREF_P(value))) {
			ref = (zend_reference*)emalloc(sizeof(zend_reference));
			GC_REFCOUNT(ref) = 2;
			GC_TYPE_INFO(ref) = IS_REFERENCE;
			ZVAL_COPY_VALUE(&ref->val, value);
			Z_REF_P(value) = ref;
			Z_TYPE_INFO_P(value) = IS_REFERENCE_EX;
		} else {
			ref = Z_REF_P(value);
			GC_REFCOUNT(ref)++;
		}

		variable_ptr = GET_OP1_ZVAL_PTR_PTR_UNDEF(BP_VAR_W);
		
		if (UNEXPECTED(Z_REFCOUNTED_P(variable_ptr))) {
			uint32_t refcnt = Z_DELREF_P(variable_ptr);

			if (UNEXPECTED(variable_ptr == value)) {
				break;
			}
			if (refcnt == 0) {
				SAVE_OPLINE();
				zval_dtor_func_for_ptr(Z_COUNTED_P(variable_ptr));
				if (UNEXPECTED(EG(exception))) {
					ZVAL_NULL(variable_ptr);
					HANDLE_EXCEPTION();
				}
			} else {
				GC_ZVAL_CHECK_POSSIBLE_ROOT(variable_ptr);
			}
		}
		ZVAL_REF(variable_ptr, ref);
	} while (0);

	ZEND_VM_REPEAT_OPCODE(ZEND_BIND_GLOBAL);
	ZEND_VM_NEXT_OPCODE();
}

ZEND_VM_HANDLER(121, ZEND_STRLEN, CONST|TMPVAR|CV, ANY)
{
	USE_OPLINE
	zval *value;
	zend_free_op free_op1;

	SAVE_OPLINE();
	value = GET_OP1_ZVAL_PTR_UNDEF(BP_VAR_R);
ZEND_VM_C_LABEL(try_strlen):
	if (EXPECTED(Z_TYPE_P(value) == IS_STRING)) {
		ZVAL_LONG(EX_VAR(opline->result.var), Z_STRLEN_P(value));
	} else {
		zend_bool strict;

		if (OP1_TYPE == IS_CV && UNEXPECTED(Z_TYPE_P(value) == IS_UNDEF)) {
			value = GET_OP1_UNDEF_CV(value, BP_VAR_R);
		}
		if ((OP1_TYPE & (IS_VAR|IS_CV)) && Z_TYPE_P(value) == IS_REFERENCE) {
			value = Z_REFVAL_P(value);
			ZEND_VM_C_GOTO(try_strlen);
		}
		strict = EX_USES_STRICT_TYPES();
		do {
			if (EXPECTED(!strict)) {
				zend_string *str;
				zval tmp;

				ZVAL_COPY(&tmp, value);
				if (zend_parse_arg_str_weak(&tmp, &str)) {
					ZVAL_LONG(EX_VAR(opline->result.var), ZSTR_LEN(str));
					zval_ptr_dtor(&tmp);
					break;
				}
				zval_ptr_dtor(&tmp);
			}
			zend_internal_type_error(strict, "strlen() expects parameter 1 to be string, %s given", zend_get_type_by_const(Z_TYPE_P(value)));
			ZVAL_NULL(EX_VAR(opline->result.var));
		} while (0);
	}
	FREE_OP1();
	ZEND_VM_NEXT_OPCODE_CHECK_EXCEPTION();
}

ZEND_VM_HANDLER(123, ZEND_TYPE_CHECK, CONST|TMP|VAR|CV, ANY)
{
	USE_OPLINE
	zval *value;
	int result = 0;
	zend_free_op free_op1;

	SAVE_OPLINE();
	value = GET_OP1_ZVAL_PTR_DEREF(BP_VAR_R);
	if (EXPECTED(Z_TYPE_P(value) == opline->extended_value)) {
		if (OP1_TYPE != IS_CONST && UNEXPECTED(Z_TYPE_P(value) == IS_OBJECT)) {
			zend_class_entry *ce = Z_OBJCE_P(value);

			if (UNEXPECTED(ZSTR_LEN(ce->name) != sizeof("__PHP_Incomplete_Class") - 1) ||
			    EXPECTED(memcmp(ZSTR_VAL(ce->name), "__PHP_Incomplete_Class", sizeof("__PHP_Incomplete_Class") - 1) != 0)) {
				result = 1;
			}
		} else if (UNEXPECTED(Z_TYPE_P(value) == IS_RESOURCE)) {
			const char *type_name = zend_rsrc_list_get_rsrc_type(Z_RES_P(value));

			if (EXPECTED(type_name != NULL)) {
				result = 1;
			}
		} else {
			result = 1;
		}
	} else if (UNEXPECTED(opline->extended_value == _IS_BOOL) &&
			   EXPECTED(Z_TYPE_P(value) == IS_TRUE || Z_TYPE_P(value) == IS_FALSE)) {
		result = 1;
	}
	FREE_OP1();
	ZEND_VM_SMART_BRANCH(result, 1);
	ZVAL_BOOL(EX_VAR(opline->result.var), result);
	ZEND_VM_NEXT_OPCODE_CHECK_EXCEPTION();
}

ZEND_VM_HANDLER(122, ZEND_DEFINED, CONST, ANY)
{
	USE_OPLINE
	zend_constant *c;
	int result;

	if (EXPECTED(CACHED_PTR(Z_CACHE_SLOT_P(EX_CONSTANT(opline->op1))))) {
		result = 1;
	} else if ((c = zend_quick_get_constant(EX_CONSTANT(opline->op1), 0)) == NULL) {
		result = 0;
		ZVAL_FALSE(EX_VAR(opline->result.var));
	} else {
		CACHE_PTR(Z_CACHE_SLOT_P(EX_CONSTANT(opline->op1)), c);
		result = 1;
	}
	ZEND_VM_SMART_BRANCH(result, 0);
	ZVAL_BOOL(EX_VAR(opline->result.var), result);
	ZEND_VM_NEXT_OPCODE();
}

ZEND_VM_HANDLER(151, ZEND_ASSERT_CHECK, ANY, ANY)
{
	USE_OPLINE

	if (EG(assertions) <= 0) {
		zend_op *target = OP_JMP_ADDR(opline, opline->op2);
		zend_op *result = target - 1;
		SKIP_EXT_OPLINE(result);
		if (RETURN_VALUE_USED(result)) {
			ZVAL_TRUE(EX_VAR(result->result.var));
		}
		ZEND_VM_JMP(target);
	} else {
		ZEND_VM_NEXT_OPCODE();
	}
}

ZEND_VM_HANDLER(157, ZEND_FETCH_CLASS_NAME, ANY, ANY)
{
	uint32_t fetch_type;
	USE_OPLINE

	SAVE_OPLINE();
	fetch_type = opline->extended_value;

	if (UNEXPECTED(EG(scope) == NULL)) {
		zend_throw_error(NULL, "Cannot use \"%s\" when no class scope is active",
			fetch_type == ZEND_FETCH_CLASS_SELF ? "self" :
			fetch_type == ZEND_FETCH_CLASS_PARENT ? "parent" : "static");
		HANDLE_EXCEPTION();
	}

	switch (fetch_type) {
		case ZEND_FETCH_CLASS_SELF:
			ZVAL_STR_COPY(EX_VAR(opline->result.var), EG(scope)->name);
			break;
		case ZEND_FETCH_CLASS_PARENT:
			if (UNEXPECTED(EG(scope)->parent == NULL)) {
				zend_throw_error(NULL,
					"Cannot use \"parent\" when current class scope has no parent");
				HANDLE_EXCEPTION();
			}
			ZVAL_STR_COPY(EX_VAR(opline->result.var), EG(scope)->parent->name);
			break;
		case ZEND_FETCH_CLASS_STATIC:
			ZVAL_STR_COPY(EX_VAR(opline->result.var), EX(called_scope)->name);
			break;
		EMPTY_SWITCH_DEFAULT_CASE()
	}
	ZEND_VM_NEXT_OPCODE();
}

ZEND_VM_HANDLER(158, ZEND_CALL_TRAMPOLINE, ANY, ANY)
{
	zend_array *args;
	zend_function *fbc = EX(func);
	zval *ret = EX(return_value);
	uint32_t call_info = EX_CALL_INFO() & (ZEND_CALL_NESTED | ZEND_CALL_TOP | ZEND_CALL_RELEASE_THIS);
	uint32_t num_args = EX_NUM_ARGS();
	zend_execute_data *call;
	USE_OPLINE

	args = emalloc(sizeof(zend_array));
	zend_hash_init(args, num_args, NULL, ZVAL_PTR_DTOR, 0);
	if (num_args) {
		zval *p = ZEND_CALL_ARG(execute_data, 1);
		zval *end = p + num_args;

		zend_hash_real_init(args, 1);
		ZEND_HASH_FILL_PACKED(args) {
			do {
				ZEND_HASH_FILL_ADD(p);
				p++;
			} while (p != end);
		} ZEND_HASH_FILL_END();
	}

	SAVE_OPLINE();
	call = execute_data;
	execute_data = EG(current_execute_data) = EX(prev_execute_data);

	ZEND_ASSERT(zend_vm_calc_used_stack(2, fbc->common.prototype) <= (size_t)(((char*)EG(vm_stack_end)) - (char*)call));

	call->func = fbc->common.prototype;
	ZEND_CALL_NUM_ARGS(call) = 2;

	ZVAL_STR(ZEND_CALL_ARG(call, 1), fbc->common.function_name);
	ZVAL_ARR(ZEND_CALL_ARG(call, 2), args);
	zend_free_trampoline(fbc);
	fbc = call->func;

	if (EXPECTED(fbc->type == ZEND_USER_FUNCTION)) {

		ZEND_ASSERT(!(fbc->common.fn_flags & ZEND_ACC_GENERATOR));

		call->symbol_table = NULL;
		i_init_func_execute_data(call, &fbc->op_array,
				ret, (fbc->common.fn_flags & ZEND_ACC_STATIC) == 0);

		if (EXPECTED(zend_execute_ex == execute_ex)) {
			ZEND_VM_ENTER();
		} else {
			ZEND_ADD_CALL_FLAG(call, ZEND_CALL_TOP);
			zend_execute_ex(call);
		}
	} else {
		zval retval;

		ZEND_ASSERT(fbc->type == ZEND_INTERNAL_FUNCTION);

		EG(current_execute_data) = call;

		if (fbc->common.fn_flags & ZEND_ACC_HAS_TYPE_HINTS) {
			uint32_t i;
			uint32_t num_args = ZEND_CALL_NUM_ARGS(call);
			zval *p = ZEND_CALL_ARG(call, 1);

			EG(current_execute_data) = call;

			for (i = 0; i < num_args; ++i) {
				if (UNEXPECTED(!zend_verify_internal_arg_type(fbc, i + 1, p))) {
					EG(current_execute_data) = call->prev_execute_data;
					zend_vm_stack_free_args(call);
					zend_vm_stack_free_call_frame(call);
					if (ret) {
						ZVAL_UNDEF(ret);
					}
					ZEND_VM_C_GOTO(call_trampoline_end);
				}
				p++;
			}
		}

		if (ret == NULL) {
			ZVAL_NULL(&retval);
			ret = &retval;
		}
		Z_VAR_FLAGS_P(ret) = (fbc->common.fn_flags & ZEND_ACC_RETURN_REFERENCE) != 0 ? IS_VAR_RET_REF : 0;

		if (!zend_execute_internal) {
			/* saves one function call if zend_execute_internal is not used */
			fbc->internal_function.handler(call, ret);
		} else {
			zend_execute_internal(call, ret);
		}

#if ZEND_DEBUG
		ZEND_ASSERT(
			EG(exception) || !call->func ||
			!(call->func->common.fn_flags & ZEND_ACC_HAS_RETURN_TYPE) ||
			zend_verify_internal_return_type(call->func, EX_VAR(opline->result.var)));
#endif

		EG(current_execute_data) = call->prev_execute_data;

		zend_vm_stack_free_args(call);

		if (ret == &retval) {
			zval_ptr_dtor(ret);
		}
	}

ZEND_VM_C_LABEL(call_trampoline_end):
	execute_data = EG(current_execute_data);

	if (!EX(func) || !ZEND_USER_CODE(EX(func)->type) || (call_info & ZEND_CALL_TOP)) {
		ZEND_VM_RETURN();
	}

	opline = EX(opline);

	if (UNEXPECTED(call_info & ZEND_CALL_RELEASE_THIS)) {
		zend_object *object = Z_OBJ(call->This);
		OBJ_RELEASE(object);
	}
	EG(scope) = EX(func)->op_array.scope;
	zend_vm_stack_free_call_frame(call);

	if (UNEXPECTED(EG(exception) != NULL)) {
		zend_throw_exception_internal(NULL);
		if (RETURN_VALUE_USED(opline)) {
			zval_ptr_dtor(EX_VAR(opline->result.var));
		}
		HANDLE_EXCEPTION_LEAVE();
	}

	ZEND_VM_INC_OPCODE();
	ZEND_VM_LEAVE();
}

ZEND_VM_DEFINE_OP(137, ZEND_OP_DATA);<|MERGE_RESOLUTION|>--- conflicted
+++ resolved
@@ -727,7 +727,6 @@
 		HANDLE_EXCEPTION();
 	}
 
-<<<<<<< HEAD
 	do {
 		value = get_zval_ptr_r((opline+1)->op1_type, (opline+1)->op1, execute_data, &free_op_data1);
 
@@ -737,27 +736,6 @@
 				zend_error(E_WARNING, "Attempt to assign property of non-object");
 				if (UNEXPECTED(RETURN_VALUE_USED(opline))) {
 					ZVAL_NULL(EX_VAR(opline->result.var));
-=======
-		/* here property is a string */
-		if (opline->extended_value == ZEND_ASSIGN_OBJ
-			&& Z_OBJ_HT_P(object)->get_property_ptr_ptr) {
-			zval **zptr = Z_OBJ_HT_P(object)->get_property_ptr_ptr(object, property, BP_VAR_RW, ((OP2_TYPE == IS_CONST) ? opline->op2.literal : NULL) TSRMLS_CC);
-			if (zptr != NULL) { 			/* NULL means no success in getting PTR */
-				have_get_ptr = 1;
-				if (UNEXPECTED(*zptr == &EG(error_zval))) {
-					if (RETURN_VALUE_USED(opline)) {
-						PZVAL_LOCK(&EG(uninitialized_zval));
-						EX_T(opline->result.var).var.ptr = &EG(uninitialized_zval);
-					}
-				} else {
-					SEPARATE_ZVAL_IF_NOT_REF(zptr);
-
-					binary_op(*zptr, *zptr, value TSRMLS_CC);
-					if (RETURN_VALUE_USED(opline)) {
-						PZVAL_LOCK(*zptr);
-						EX_T(opline->result.var).var.ptr = *zptr;
-					}
->>>>>>> 5546f8be
 				}
 				break;
 			}
@@ -766,13 +744,18 @@
 		/* here we are sure we are dealing with an object */
 		if (EXPECTED(Z_OBJ_HT_P(object)->get_property_ptr_ptr)
 			&& EXPECTED((zptr = Z_OBJ_HT_P(object)->get_property_ptr_ptr(object, property, BP_VAR_RW, ((OP2_TYPE == IS_CONST) ? CACHE_ADDR(Z_CACHE_SLOT_P(property)) : NULL))) != NULL)) {
-
-			ZVAL_DEREF(zptr);
-			SEPARATE_ZVAL_NOREF(zptr);
-
-			binary_op(zptr, zptr, value);
-			if (UNEXPECTED(RETURN_VALUE_USED(opline))) {
-				ZVAL_COPY(EX_VAR(opline->result.var), zptr);
+			if (UNEXPECTED(zptr == &EG(error_zval))) {
+				if (UNEXPECTED(RETURN_VALUE_USED(opline))) {
+					ZVAL_NULL(EX_VAR(opline->result.var));
+				}
+			} else {
+				ZVAL_DEREF(zptr);
+				SEPARATE_ZVAL_NOREF(zptr);
+
+				binary_op(zptr, zptr, value);
+				if (UNEXPECTED(RETURN_VALUE_USED(opline))) {
+					ZVAL_COPY(EX_VAR(opline->result.var), zptr);
+				}
 			}
 		} else {
 			zend_assign_op_overloaded_property(object, property, ((OP2_TYPE == IS_CONST) ? CACHE_ADDR(Z_CACHE_SLOT_P(property)) : NULL), value, binary_op, (UNEXPECTED(RETURN_VALUE_USED(opline)) ? EX_VAR(opline->result.var) : NULL));
@@ -1172,51 +1155,32 @@
 		}
 
 		/* here we are sure we are dealing with an object */
-
-<<<<<<< HEAD
 		if (EXPECTED(Z_OBJ_HT_P(object)->get_property_ptr_ptr)
 			&& EXPECTED((zptr = Z_OBJ_HT_P(object)->get_property_ptr_ptr(object, property, BP_VAR_RW, ((OP2_TYPE == IS_CONST) ? CACHE_ADDR(Z_CACHE_SLOT_P(property)) : NULL))) != NULL)) {
-
-			if (EXPECTED(Z_TYPE_P(zptr) == IS_LONG)) {
-				if (inc) {
-					fast_long_increment_function(zptr);
+			if (UNEXPECTED(zptr == &EG(error_zval))) {
+				if (UNEXPECTED(RETURN_VALUE_USED(opline))) {
+					ZVAL_NULL(EX_VAR(opline->result.var));
+				}
+			} else {
+				if (EXPECTED(Z_TYPE_P(zptr) == IS_LONG)) {
+					if (inc) {
+						fast_long_increment_function(zptr);
+					} else {
+						fast_long_decrement_function(zptr);
+					}
 				} else {
-					fast_long_decrement_function(zptr);
-				}
-			} else {
-				ZVAL_DEREF(zptr);
-				SEPARATE_ZVAL_NOREF(zptr);
-=======
-	if (Z_OBJ_HT_P(object)->get_property_ptr_ptr) {
-		zval **zptr = Z_OBJ_HT_P(object)->get_property_ptr_ptr(object, property, BP_VAR_RW, ((OP2_TYPE == IS_CONST) ? opline->op2.literal : NULL) TSRMLS_CC);
-		if (zptr != NULL) { 			/* NULL means no success in getting PTR */
-			have_get_ptr = 1;
-			if (UNEXPECTED(*zptr == &EG(error_zval))) {
-				if (RETURN_VALUE_USED(opline)) {
-					PZVAL_LOCK(&EG(uninitialized_zval));
-					*retval = &EG(uninitialized_zval);
-				}
-			} else {
-				SEPARATE_ZVAL_IF_NOT_REF(zptr);
-
-				incdec_op(*zptr);
-				if (RETURN_VALUE_USED(opline)) {
-					*retval = *zptr;
-					PZVAL_LOCK(*retval);
-				}
-			}
-		}
-	}
->>>>>>> 5546f8be
-
-				if (inc) {
-					increment_function(zptr);
-				} else {
-					decrement_function(zptr);
-				}
-			}
-			if (UNEXPECTED(RETURN_VALUE_USED(opline))) {
-				ZVAL_COPY(EX_VAR(opline->result.var), zptr);
+					ZVAL_DEREF(zptr);
+					SEPARATE_ZVAL_NOREF(zptr);
+
+					if (inc) {
+						increment_function(zptr);
+					} else {
+						decrement_function(zptr);
+					}
+				}
+				if (UNEXPECTED(RETURN_VALUE_USED(opline))) {
+					ZVAL_COPY(EX_VAR(opline->result.var), zptr);
+				}
 			}
 		} else {
 			zend_pre_incdec_overloaded_property(object, property, ((OP2_TYPE == IS_CONST) ? CACHE_ADDR(Z_CACHE_SLOT_P(property)) : NULL), inc, (UNEXPECTED(RETURN_VALUE_USED(opline)) ? EX_VAR(opline->result.var) : NULL));
@@ -1263,7 +1227,6 @@
 		HANDLE_EXCEPTION();
 	}
 
-<<<<<<< HEAD
 	do {
 		if (OP1_TYPE != IS_UNUSED && UNEXPECTED(Z_TYPE_P(object) != IS_OBJECT)) {
 			ZVAL_DEREF(object);
@@ -1271,21 +1234,6 @@
 				zend_error(E_WARNING, "Attempt to increment/decrement property of non-object");
 				ZVAL_NULL(EX_VAR(opline->result.var));
 				break;
-=======
-	if (Z_OBJ_HT_P(object)->get_property_ptr_ptr) {
-		zval **zptr = Z_OBJ_HT_P(object)->get_property_ptr_ptr(object, property, BP_VAR_RW, ((OP2_TYPE == IS_CONST) ? opline->op2.literal : NULL) TSRMLS_CC);
-		if (zptr != NULL) { 			/* NULL means no success in getting PTR */
-			have_get_ptr = 1;
-			if (UNEXPECTED(*zptr == &EG(error_zval))) {
-				ZVAL_NULL(retval);
-			} else {
-				SEPARATE_ZVAL_IF_NOT_REF(zptr);
-
-				ZVAL_COPY_VALUE(retval, *zptr);
-				zendi_zval_copy_ctor(*retval);
-
-				incdec_op(*zptr);
->>>>>>> 5546f8be
 			}
 		}
 
@@ -1293,22 +1241,25 @@
 
 		if (EXPECTED(Z_OBJ_HT_P(object)->get_property_ptr_ptr)
 			&& EXPECTED((zptr = Z_OBJ_HT_P(object)->get_property_ptr_ptr(object, property, BP_VAR_RW, ((OP2_TYPE == IS_CONST) ? CACHE_ADDR(Z_CACHE_SLOT_P(property)) : NULL))) != NULL)) {
-
-			if (EXPECTED(Z_TYPE_P(zptr) == IS_LONG)) {
-				ZVAL_COPY_VALUE(EX_VAR(opline->result.var), zptr);
-				if (inc) {
-					fast_long_increment_function(zptr);
+			if (UNEXPECTED(zptr == &EG(error_zval))) {
+				ZVAL_NULL(EX_VAR(opline->result.var));
+			} else {
+				if (EXPECTED(Z_TYPE_P(zptr) == IS_LONG)) {
+					ZVAL_COPY_VALUE(EX_VAR(opline->result.var), zptr);
+					if (inc) {
+						fast_long_increment_function(zptr);
+					} else {
+						fast_long_decrement_function(zptr);
+					}
 				} else {
-					fast_long_decrement_function(zptr);
-				}
-			} else {
-				ZVAL_DEREF(zptr);
-				ZVAL_COPY_VALUE(EX_VAR(opline->result.var), zptr);
-				zval_opt_copy_ctor(zptr);
-				if (inc) {
-					increment_function(zptr);
-				} else {
-					decrement_function(zptr);
+					ZVAL_DEREF(zptr);
+					ZVAL_COPY_VALUE(EX_VAR(opline->result.var), zptr);
+					zval_opt_copy_ctor(zptr);
+					if (inc) {
+						increment_function(zptr);
+					} else {
+						decrement_function(zptr);
+					}
 				}
 			}
 		} else {
