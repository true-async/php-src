/*
   +----------------------------------------------------------------------+
   | Zend Engine                                                          |
   +----------------------------------------------------------------------+
   | Copyright (c) Zend Technologies Ltd. (http://www.zend.com)           |
   +----------------------------------------------------------------------+
   | This source file is subject to version 2.00 of the Zend license,     |
   | that is bundled with this package in the file LICENSE, and is        |
   | available through the world-wide-web at the following url:           |
   | http://www.zend.com/license/2_00.txt.                                |
   | If you did not receive a copy of the Zend license and are unable to  |
   | obtain it through the world-wide-web, please send a note to          |
   | license@zend.com so we can mail you a copy immediately.              |
   +----------------------------------------------------------------------+
   | Authors: Andi Gutmans <andi@php.net>                                 |
   |          Zeev Suraski <zeev@php.net>                                 |
   |          Dmitry Stogov <dmitry@php.net>                              |
   +----------------------------------------------------------------------+
*/

/* If you change this file, please regenerate the zend_vm_execute.h and
 * zend_vm_opcodes.h files by running:
 * php zend_vm_gen.php
 */

ZEND_VM_HELPER(zend_add_helper, ANY, ANY, zval *op_1, zval *op_2)
{
	USE_OPLINE

	SAVE_OPLINE();
	if (UNEXPECTED(Z_TYPE_INFO_P(op_1) == IS_UNDEF)) {
		op_1 = ZVAL_UNDEFINED_OP1();
	}
	if (UNEXPECTED(Z_TYPE_INFO_P(op_2) == IS_UNDEF)) {
		op_2 = ZVAL_UNDEFINED_OP2();
	}
	add_function(EX_VAR(opline->result.var), op_1, op_2);
	if (OP1_TYPE & (IS_TMP_VAR|IS_VAR)) {
		zval_ptr_dtor_nogc(op_1);
	}
	if (OP2_TYPE & (IS_TMP_VAR|IS_VAR)) {
		zval_ptr_dtor_nogc(op_2);
	}
	ZEND_VM_NEXT_OPCODE_CHECK_EXCEPTION();
}

ZEND_VM_HOT_NOCONSTCONST_HANDLER(1, ZEND_ADD, CONST|TMPVARCV, CONST|TMPVARCV)
{
	USE_OPLINE
	zval *op1, *op2, *result;
	double d1, d2;

	op1 = GET_OP1_ZVAL_PTR_UNDEF(BP_VAR_R);
	op2 = GET_OP2_ZVAL_PTR_UNDEF(BP_VAR_R);
	if (ZEND_VM_SPEC && OP1_TYPE == IS_CONST && OP2_TYPE == IS_CONST) {
		/* pass */
	} else if (EXPECTED(Z_TYPE_INFO_P(op1) == IS_LONG)) {
		if (EXPECTED(Z_TYPE_INFO_P(op2) == IS_LONG)) {
			result = EX_VAR(opline->result.var);
			fast_long_add_function(result, op1, op2);
			ZEND_VM_NEXT_OPCODE();
		} else if (EXPECTED(Z_TYPE_INFO_P(op2) == IS_DOUBLE)) {
			d1 = (double)Z_LVAL_P(op1);
			d2 = Z_DVAL_P(op2);
			ZEND_VM_C_GOTO(add_double);
		}
	} else if (EXPECTED(Z_TYPE_INFO_P(op1) == IS_DOUBLE)) {
		if (EXPECTED(Z_TYPE_INFO_P(op2) == IS_DOUBLE)) {
			d1 = Z_DVAL_P(op1);
			d2 = Z_DVAL_P(op2);
ZEND_VM_C_LABEL(add_double):
			result = EX_VAR(opline->result.var);
			ZVAL_DOUBLE(result, d1 + d2);
			ZEND_VM_NEXT_OPCODE();
		} else if (EXPECTED(Z_TYPE_INFO_P(op2) == IS_LONG)) {
			d1 = Z_DVAL_P(op1);
			d2 = (double)Z_LVAL_P(op2);
			ZEND_VM_C_GOTO(add_double);
		}
	}

	ZEND_VM_DISPATCH_TO_HELPER(zend_add_helper, op_1, op1, op_2, op2);
}

ZEND_VM_HELPER(zend_sub_helper, ANY, ANY, zval *op_1, zval *op_2)
{
	USE_OPLINE

	SAVE_OPLINE();
	if (UNEXPECTED(Z_TYPE_INFO_P(op_1) == IS_UNDEF)) {
		op_1 = ZVAL_UNDEFINED_OP1();
	}
	if (UNEXPECTED(Z_TYPE_INFO_P(op_2) == IS_UNDEF)) {
		op_2 = ZVAL_UNDEFINED_OP2();
	}
	sub_function(EX_VAR(opline->result.var), op_1, op_2);
	if (OP1_TYPE & (IS_TMP_VAR|IS_VAR)) {
		zval_ptr_dtor_nogc(op_1);
	}
	if (OP2_TYPE & (IS_TMP_VAR|IS_VAR)) {
		zval_ptr_dtor_nogc(op_2);
	}
	ZEND_VM_NEXT_OPCODE_CHECK_EXCEPTION();
}

ZEND_VM_HOT_NOCONSTCONST_HANDLER(2, ZEND_SUB, CONST|TMPVARCV, CONST|TMPVARCV)
{
	USE_OPLINE
	zval *op1, *op2, *result;
	double d1, d2;

	op1 = GET_OP1_ZVAL_PTR_UNDEF(BP_VAR_R);
	op2 = GET_OP2_ZVAL_PTR_UNDEF(BP_VAR_R);
	if (ZEND_VM_SPEC && OP1_TYPE == IS_CONST && OP2_TYPE == IS_CONST) {
		/* pass */
	} else if (EXPECTED(Z_TYPE_INFO_P(op1) == IS_LONG)) {
		if (EXPECTED(Z_TYPE_INFO_P(op2) == IS_LONG)) {
			result = EX_VAR(opline->result.var);
			fast_long_sub_function(result, op1, op2);
			ZEND_VM_NEXT_OPCODE();
		} else if (EXPECTED(Z_TYPE_INFO_P(op2) == IS_DOUBLE)) {
			d1 = (double)Z_LVAL_P(op1);
			d2 = Z_DVAL_P(op2);
			ZEND_VM_C_GOTO(sub_double);
		}
	} else if (EXPECTED(Z_TYPE_INFO_P(op1) == IS_DOUBLE)) {
		if (EXPECTED(Z_TYPE_INFO_P(op2) == IS_DOUBLE)) {
			d1 = Z_DVAL_P(op1);
			d2 = Z_DVAL_P(op2);
ZEND_VM_C_LABEL(sub_double):
			result = EX_VAR(opline->result.var);
			ZVAL_DOUBLE(result, d1 - d2);
			ZEND_VM_NEXT_OPCODE();
		} else if (EXPECTED(Z_TYPE_INFO_P(op2) == IS_LONG)) {
			d1 = Z_DVAL_P(op1);
			d2 = (double)Z_LVAL_P(op2);
			ZEND_VM_C_GOTO(sub_double);
		}
	}

	ZEND_VM_DISPATCH_TO_HELPER(zend_sub_helper, op_1, op1, op_2, op2);
}

ZEND_VM_HELPER(zend_mul_helper, ANY, ANY, zval *op_1, zval *op_2)
{
	USE_OPLINE

	SAVE_OPLINE();
	if (UNEXPECTED(Z_TYPE_INFO_P(op_1) == IS_UNDEF)) {
		op_1 = ZVAL_UNDEFINED_OP1();
	}
	if (UNEXPECTED(Z_TYPE_INFO_P(op_2) == IS_UNDEF)) {
		op_2 = ZVAL_UNDEFINED_OP2();
	}
	mul_function(EX_VAR(opline->result.var), op_1, op_2);
	if (OP1_TYPE & (IS_TMP_VAR|IS_VAR)) {
		zval_ptr_dtor_nogc(op_1);
	}
	if (OP2_TYPE & (IS_TMP_VAR|IS_VAR)) {
		zval_ptr_dtor_nogc(op_2);
	}
	ZEND_VM_NEXT_OPCODE_CHECK_EXCEPTION();
}

ZEND_VM_COLD_CONSTCONST_HANDLER(3, ZEND_MUL, CONST|TMPVARCV, CONST|TMPVARCV, SPEC(COMMUTATIVE))
{
	USE_OPLINE
	zval *op1, *op2, *result;
	double d1, d2;

	op1 = GET_OP1_ZVAL_PTR_UNDEF(BP_VAR_R);
	op2 = GET_OP2_ZVAL_PTR_UNDEF(BP_VAR_R);
	if (ZEND_VM_SPEC && OP1_TYPE == IS_CONST && OP2_TYPE == IS_CONST) {
		/* pass */
	} else if (EXPECTED(Z_TYPE_INFO_P(op1) == IS_LONG)) {
		if (EXPECTED(Z_TYPE_INFO_P(op2) == IS_LONG)) {
			zend_long overflow;

			result = EX_VAR(opline->result.var);
			ZEND_SIGNED_MULTIPLY_LONG(Z_LVAL_P(op1), Z_LVAL_P(op2), Z_LVAL_P(result), Z_DVAL_P(result), overflow);
			Z_TYPE_INFO_P(result) = overflow ? IS_DOUBLE : IS_LONG;
			ZEND_VM_NEXT_OPCODE();
		} else if (EXPECTED(Z_TYPE_INFO_P(op2) == IS_DOUBLE)) {
			d1 = (double)Z_LVAL_P(op1);
			d2 = Z_DVAL_P(op2);
			ZEND_VM_C_GOTO(mul_double);
		}
	} else if (EXPECTED(Z_TYPE_INFO_P(op1) == IS_DOUBLE)) {
		if (EXPECTED(Z_TYPE_INFO_P(op2) == IS_DOUBLE)) {
			d1 = Z_DVAL_P(op1);
			d2 = Z_DVAL_P(op2);
ZEND_VM_C_LABEL(mul_double):
			result = EX_VAR(opline->result.var);
			ZVAL_DOUBLE(result, d1 * d2);
			ZEND_VM_NEXT_OPCODE();
		} else if (EXPECTED(Z_TYPE_INFO_P(op2) == IS_LONG)) {
			d1 = Z_DVAL_P(op1);
			d2 = (double)Z_LVAL_P(op2);
			ZEND_VM_C_GOTO(mul_double);
		}
	}

	ZEND_VM_DISPATCH_TO_HELPER(zend_mul_helper, op_1, op1, op_2, op2);
}

ZEND_VM_COLD_CONSTCONST_HANDLER(4, ZEND_DIV, CONST|TMPVAR|CV, CONST|TMPVAR|CV)
{
	USE_OPLINE
	zval *op1, *op2;

	SAVE_OPLINE();
	op1 = GET_OP1_ZVAL_PTR(BP_VAR_R);
	op2 = GET_OP2_ZVAL_PTR(BP_VAR_R);
	fast_div_function(EX_VAR(opline->result.var), op1, op2);
	FREE_OP1();
	FREE_OP2();
	ZEND_VM_NEXT_OPCODE_CHECK_EXCEPTION();
}

ZEND_VM_COLD_HELPER(zend_mod_by_zero_helper, ANY, ANY)
{
	USE_OPLINE

	SAVE_OPLINE();
	zend_throw_exception_ex(zend_ce_division_by_zero_error, 0, "Modulo by zero");
	ZVAL_UNDEF(EX_VAR(opline->result.var));
	HANDLE_EXCEPTION();
}

ZEND_VM_HELPER(zend_mod_helper, ANY, ANY, zval *op_1, zval *op_2)
{
	USE_OPLINE

	SAVE_OPLINE();
	if (UNEXPECTED(Z_TYPE_INFO_P(op_1) == IS_UNDEF)) {
		op_1 = ZVAL_UNDEFINED_OP1();
	}
	if (UNEXPECTED(Z_TYPE_INFO_P(op_2) == IS_UNDEF)) {
		op_2 = ZVAL_UNDEFINED_OP2();
	}
	mod_function(EX_VAR(opline->result.var), op_1, op_2);
	if (OP1_TYPE & (IS_TMP_VAR|IS_VAR)) {
		zval_ptr_dtor_nogc(op_1);
	}
	if (OP2_TYPE & (IS_TMP_VAR|IS_VAR)) {
		zval_ptr_dtor_nogc(op_2);
	}
	ZEND_VM_NEXT_OPCODE_CHECK_EXCEPTION();
}

ZEND_VM_COLD_CONSTCONST_HANDLER(5, ZEND_MOD, CONST|TMPVARCV, CONST|TMPVARCV)
{
	USE_OPLINE
	zval *op1, *op2, *result;

	op1 = GET_OP1_ZVAL_PTR_UNDEF(BP_VAR_R);
	op2 = GET_OP2_ZVAL_PTR_UNDEF(BP_VAR_R);
	if (ZEND_VM_SPEC && OP1_TYPE == IS_CONST && OP2_TYPE == IS_CONST) {
		/* pass */
	} else if (EXPECTED(Z_TYPE_INFO_P(op1) == IS_LONG)) {
		if (EXPECTED(Z_TYPE_INFO_P(op2) == IS_LONG)) {
			result = EX_VAR(opline->result.var);
			if (UNEXPECTED(Z_LVAL_P(op2) == 0)) {
				ZEND_VM_DISPATCH_TO_HELPER(zend_mod_by_zero_helper);
			} else if (UNEXPECTED(Z_LVAL_P(op2) == -1)) {
				/* Prevent overflow error/crash if op1==ZEND_LONG_MIN */
				ZVAL_LONG(result, 0);
			} else {
				ZVAL_LONG(result, Z_LVAL_P(op1) % Z_LVAL_P(op2));
			}
			ZEND_VM_NEXT_OPCODE();
		}
	}

	ZEND_VM_DISPATCH_TO_HELPER(zend_mod_helper, op_1, op1, op_2, op2);
}

ZEND_VM_HELPER(zend_shift_left_helper, ANY, ANY, zval *op_1, zval *op_2)
{
	USE_OPLINE

	SAVE_OPLINE();
	if (UNEXPECTED(Z_TYPE_INFO_P(op_1) == IS_UNDEF)) {
		op_1 = ZVAL_UNDEFINED_OP1();
	}
	if (UNEXPECTED(Z_TYPE_INFO_P(op_2) == IS_UNDEF)) {
		op_2 = ZVAL_UNDEFINED_OP2();
	}
	shift_left_function(EX_VAR(opline->result.var), op_1, op_2);
	if (OP1_TYPE & (IS_TMP_VAR|IS_VAR)) {
		zval_ptr_dtor_nogc(op_1);
	}
	if (OP2_TYPE & (IS_TMP_VAR|IS_VAR)) {
		zval_ptr_dtor_nogc(op_2);
	}
	ZEND_VM_NEXT_OPCODE_CHECK_EXCEPTION();
}

ZEND_VM_COLD_CONSTCONST_HANDLER(6, ZEND_SL, CONST|TMPVARCV, CONST|TMPVARCV)
{
	USE_OPLINE
	zval *op1, *op2;

	op1 = GET_OP1_ZVAL_PTR_UNDEF(BP_VAR_R);
	op2 = GET_OP2_ZVAL_PTR_UNDEF(BP_VAR_R);
	if (ZEND_VM_SPEC && OP1_TYPE == IS_CONST && OP2_TYPE == IS_CONST) {
		/* pass */
	} else if (EXPECTED(Z_TYPE_INFO_P(op1) == IS_LONG)
			&& EXPECTED(Z_TYPE_INFO_P(op2) == IS_LONG)
			&& EXPECTED((zend_ulong)Z_LVAL_P(op2) < SIZEOF_ZEND_LONG * 8)) {
		/* Perform shift on unsigned numbers to get well-defined wrap behavior. */
		ZVAL_LONG(EX_VAR(opline->result.var),
			(zend_long) ((zend_ulong) Z_LVAL_P(op1) << Z_LVAL_P(op2)));
		ZEND_VM_NEXT_OPCODE();
	}

	ZEND_VM_DISPATCH_TO_HELPER(zend_shift_left_helper, op_1, op1, op_2, op2);
}

ZEND_VM_HELPER(zend_shift_right_helper, ANY, ANY, zval *op_1, zval *op_2)
{
	USE_OPLINE

	SAVE_OPLINE();
	if (UNEXPECTED(Z_TYPE_INFO_P(op_1) == IS_UNDEF)) {
		op_1 = ZVAL_UNDEFINED_OP1();
	}
	if (UNEXPECTED(Z_TYPE_INFO_P(op_2) == IS_UNDEF)) {
		op_2 = ZVAL_UNDEFINED_OP2();
	}
	shift_right_function(EX_VAR(opline->result.var), op_1, op_2);
	if (OP1_TYPE & (IS_TMP_VAR|IS_VAR)) {
		zval_ptr_dtor_nogc(op_1);
	}
	if (OP2_TYPE & (IS_TMP_VAR|IS_VAR)) {
		zval_ptr_dtor_nogc(op_2);
	}
	ZEND_VM_NEXT_OPCODE_CHECK_EXCEPTION();
}

ZEND_VM_COLD_CONSTCONST_HANDLER(7, ZEND_SR, CONST|TMPVARCV, CONST|TMPVARCV)
{
	USE_OPLINE
	zval *op1, *op2;

	op1 = GET_OP1_ZVAL_PTR_UNDEF(BP_VAR_R);
	op2 = GET_OP2_ZVAL_PTR_UNDEF(BP_VAR_R);
	if (ZEND_VM_SPEC && OP1_TYPE == IS_CONST && OP2_TYPE == IS_CONST) {
		/* pass */
	} else if (EXPECTED(Z_TYPE_INFO_P(op1) == IS_LONG)
			&& EXPECTED(Z_TYPE_INFO_P(op2) == IS_LONG)
			&& EXPECTED((zend_ulong)Z_LVAL_P(op2) < SIZEOF_ZEND_LONG * 8)) {
		ZVAL_LONG(EX_VAR(opline->result.var), Z_LVAL_P(op1) >> Z_LVAL_P(op2));
		ZEND_VM_NEXT_OPCODE();
	}

	ZEND_VM_DISPATCH_TO_HELPER(zend_shift_right_helper, op_1, op1, op_2, op2);
}

ZEND_VM_COLD_CONSTCONST_HANDLER(12, ZEND_POW, CONST|TMPVAR|CV, CONST|TMPVAR|CV)
{
	USE_OPLINE
	zval *op1, *op2;

	SAVE_OPLINE();
	op1 = GET_OP1_ZVAL_PTR(BP_VAR_R);
	op2 = GET_OP2_ZVAL_PTR(BP_VAR_R);
	pow_function(EX_VAR(opline->result.var), op1, op2);
	FREE_OP1();
	FREE_OP2();
	ZEND_VM_NEXT_OPCODE_CHECK_EXCEPTION();
}

ZEND_VM_HANDLER(8, ZEND_CONCAT, CONST|TMPVAR|CV, CONST|TMPVAR|CV, SPEC(NO_CONST_CONST))
{
	USE_OPLINE
	zval *op1, *op2;

	op1 = GET_OP1_ZVAL_PTR_UNDEF(BP_VAR_R);
	op2 = GET_OP2_ZVAL_PTR_UNDEF(BP_VAR_R);

	if ((OP1_TYPE == IS_CONST || EXPECTED(Z_TYPE_P(op1) == IS_STRING)) &&
	    (OP2_TYPE == IS_CONST || EXPECTED(Z_TYPE_P(op2) == IS_STRING))) {
		zend_string *op1_str = Z_STR_P(op1);
		zend_string *op2_str = Z_STR_P(op2);
		zend_string *str;

		if (OP1_TYPE != IS_CONST && UNEXPECTED(ZSTR_LEN(op1_str) == 0)) {
			if (OP2_TYPE == IS_CONST || OP2_TYPE == IS_CV) {
				ZVAL_STR_COPY(EX_VAR(opline->result.var), op2_str);
			} else {
				ZVAL_STR(EX_VAR(opline->result.var), op2_str);
			}
			if (OP1_TYPE & (IS_TMP_VAR|IS_VAR)) {
				zend_string_release_ex(op1_str, 0);
			}
		} else if (OP2_TYPE != IS_CONST && UNEXPECTED(ZSTR_LEN(op2_str) == 0)) {
			if (OP1_TYPE == IS_CONST || OP1_TYPE == IS_CV) {
				ZVAL_STR_COPY(EX_VAR(opline->result.var), op1_str);
			} else {
				ZVAL_STR(EX_VAR(opline->result.var), op1_str);
			}
			if (OP2_TYPE & (IS_TMP_VAR|IS_VAR)) {
				zend_string_release_ex(op2_str, 0);
			}
		} else if (OP1_TYPE != IS_CONST && OP1_TYPE != IS_CV &&
		    !ZSTR_IS_INTERNED(op1_str) && GC_REFCOUNT(op1_str) == 1) {
		    size_t len = ZSTR_LEN(op1_str);

			str = zend_string_extend(op1_str, len + ZSTR_LEN(op2_str), 0);
			memcpy(ZSTR_VAL(str) + len, ZSTR_VAL(op2_str), ZSTR_LEN(op2_str)+1);
			ZVAL_NEW_STR(EX_VAR(opline->result.var), str);
			if (OP2_TYPE & (IS_TMP_VAR|IS_VAR)) {
				zend_string_release_ex(op2_str, 0);
			}
		} else {
			str = zend_string_alloc(ZSTR_LEN(op1_str) + ZSTR_LEN(op2_str), 0);
			memcpy(ZSTR_VAL(str), ZSTR_VAL(op1_str), ZSTR_LEN(op1_str));
			memcpy(ZSTR_VAL(str) + ZSTR_LEN(op1_str), ZSTR_VAL(op2_str), ZSTR_LEN(op2_str)+1);
			ZVAL_NEW_STR(EX_VAR(opline->result.var), str);
			if (OP1_TYPE & (IS_TMP_VAR|IS_VAR)) {
				zend_string_release_ex(op1_str, 0);
			}
			if (OP2_TYPE & (IS_TMP_VAR|IS_VAR)) {
				zend_string_release_ex(op2_str, 0);
			}
		}
		ZEND_VM_NEXT_OPCODE();
	} else {
		SAVE_OPLINE();

		if (OP1_TYPE == IS_CV && UNEXPECTED(Z_TYPE_P(op1) == IS_UNDEF)) {
			op1 = ZVAL_UNDEFINED_OP1();
		}
		if (OP2_TYPE == IS_CV && UNEXPECTED(Z_TYPE_P(op2) == IS_UNDEF)) {
			op2 = ZVAL_UNDEFINED_OP2();
		}
		concat_function(EX_VAR(opline->result.var), op1, op2);
		FREE_OP1();
		FREE_OP2();
		ZEND_VM_NEXT_OPCODE_CHECK_EXCEPTION();
	}
}

ZEND_VM_COLD_CONSTCONST_HANDLER(16, ZEND_IS_IDENTICAL, CONST|TMP|VAR|CV, CONST|TMP|VAR|CV, SPEC(COMMUTATIVE))
{
	USE_OPLINE
	zval *op1, *op2;
	zend_bool result;

	SAVE_OPLINE();
	op1 = GET_OP1_ZVAL_PTR_DEREF(BP_VAR_R);
	op2 = GET_OP2_ZVAL_PTR_DEREF(BP_VAR_R);
	result = fast_is_identical_function(op1, op2);
	FREE_OP1();
	FREE_OP2();
	ZEND_VM_SMART_BRANCH(result, 1);
}

ZEND_VM_HANDLER(196, ZEND_CASE_STRICT, TMP|VAR, CONST|TMP|VAR|CV)
{
	USE_OPLINE
	zval *op1, *op2;
	zend_bool result;

	SAVE_OPLINE();
	op1 = GET_OP1_ZVAL_PTR_DEREF(BP_VAR_R);
	op2 = GET_OP2_ZVAL_PTR_DEREF(BP_VAR_R);
	result = fast_is_identical_function(op1, op2);
	FREE_OP2();
	ZEND_VM_SMART_BRANCH(result, 1);
}

ZEND_VM_COLD_CONSTCONST_HANDLER(17, ZEND_IS_NOT_IDENTICAL, CONST|TMP|VAR|CV, CONST|TMP|VAR|CV, SPEC(COMMUTATIVE))
{
	USE_OPLINE
	zval *op1, *op2;
	zend_bool result;

	SAVE_OPLINE();
	op1 = GET_OP1_ZVAL_PTR_DEREF(BP_VAR_R);
	op2 = GET_OP2_ZVAL_PTR_DEREF(BP_VAR_R);
	result = fast_is_not_identical_function(op1, op2);
	FREE_OP1();
	FREE_OP2();
	ZEND_VM_SMART_BRANCH(result, 1);
}

ZEND_VM_HELPER(zend_is_equal_helper, ANY, ANY, zval *op_1, zval *op_2)
{
	int ret;
	USE_OPLINE

	SAVE_OPLINE();
	if (UNEXPECTED(Z_TYPE_INFO_P(op_1) == IS_UNDEF)) {
		op_1 = ZVAL_UNDEFINED_OP1();
	}
	if (UNEXPECTED(Z_TYPE_INFO_P(op_2) == IS_UNDEF)) {
		op_2 = ZVAL_UNDEFINED_OP2();
	}
	ret = zend_compare(op_1, op_2);
	if (OP1_TYPE & (IS_TMP_VAR|IS_VAR)) {
		zval_ptr_dtor_nogc(op_1);
	}
	if (OP2_TYPE & (IS_TMP_VAR|IS_VAR)) {
		zval_ptr_dtor_nogc(op_2);
	}
	ZEND_VM_SMART_BRANCH(ret == 0, 1);
}

ZEND_VM_COLD_CONSTCONST_HANDLER(18, ZEND_IS_EQUAL, CONST|TMPVAR|CV, CONST|TMPVAR|CV, SPEC(SMART_BRANCH,COMMUTATIVE))
{
	USE_OPLINE
	zval *op1, *op2;
	double d1, d2;

	op1 = GET_OP1_ZVAL_PTR_UNDEF(BP_VAR_R);
	op2 = GET_OP2_ZVAL_PTR_UNDEF(BP_VAR_R);
	if (ZEND_VM_SPEC && OP1_TYPE == IS_CONST && OP2_TYPE == IS_CONST) {
		/* pass */
	} else if (EXPECTED(Z_TYPE_P(op1) == IS_LONG)) {
		if (EXPECTED(Z_TYPE_P(op2) == IS_LONG)) {
			if (EXPECTED(Z_LVAL_P(op1) == Z_LVAL_P(op2))) {
ZEND_VM_C_LABEL(is_equal_true):
				ZEND_VM_SMART_BRANCH_TRUE();
			} else {
ZEND_VM_C_LABEL(is_equal_false):
				ZEND_VM_SMART_BRANCH_FALSE();
			}
		} else if (EXPECTED(Z_TYPE_P(op2) == IS_DOUBLE)) {
			d1 = (double)Z_LVAL_P(op1);
			d2 = Z_DVAL_P(op2);
			ZEND_VM_C_GOTO(is_equal_double);
		}
	} else if (EXPECTED(Z_TYPE_P(op1) == IS_DOUBLE)) {
		if (EXPECTED(Z_TYPE_P(op2) == IS_DOUBLE)) {
			d1 = Z_DVAL_P(op1);
			d2 = Z_DVAL_P(op2);
ZEND_VM_C_LABEL(is_equal_double):
			if (d1 == d2) {
				ZEND_VM_C_GOTO(is_equal_true);
			} else {
				ZEND_VM_C_GOTO(is_equal_false);
			}
		} else if (EXPECTED(Z_TYPE_P(op2) == IS_LONG)) {
			d1 = Z_DVAL_P(op1);
			d2 = (double)Z_LVAL_P(op2);
			ZEND_VM_C_GOTO(is_equal_double);
		}
	} else if (EXPECTED(Z_TYPE_P(op1) == IS_STRING)) {
		if (EXPECTED(Z_TYPE_P(op2) == IS_STRING)) {
			bool result = zend_fast_equal_strings(Z_STR_P(op1), Z_STR_P(op2));
			if (OP1_TYPE & (IS_TMP_VAR|IS_VAR)) {
				zval_ptr_dtor_str(op1);
			}
			if (OP2_TYPE & (IS_TMP_VAR|IS_VAR)) {
				zval_ptr_dtor_str(op2);
			}
			if (result) {
				ZEND_VM_C_GOTO(is_equal_true);
			} else {
				ZEND_VM_C_GOTO(is_equal_false);
			}
		}
	}
	ZEND_VM_DISPATCH_TO_HELPER(zend_is_equal_helper, op_1, op1, op_2, op2);
}

ZEND_VM_HELPER(zend_is_not_equal_helper, ANY, ANY, zval *op_1, zval *op_2)
{
	int ret;
	USE_OPLINE

	SAVE_OPLINE();
	if (UNEXPECTED(Z_TYPE_INFO_P(op_1) == IS_UNDEF)) {
		op_1 = ZVAL_UNDEFINED_OP1();
	}
	if (UNEXPECTED(Z_TYPE_INFO_P(op_2) == IS_UNDEF)) {
		op_2 = ZVAL_UNDEFINED_OP2();
	}
	ret = zend_compare(op_1, op_2);
	if (OP1_TYPE & (IS_TMP_VAR|IS_VAR)) {
		zval_ptr_dtor_nogc(op_1);
	}
	if (OP2_TYPE & (IS_TMP_VAR|IS_VAR)) {
		zval_ptr_dtor_nogc(op_2);
	}
	ZEND_VM_SMART_BRANCH(ret != 0, 1);
}

ZEND_VM_COLD_CONSTCONST_HANDLER(19, ZEND_IS_NOT_EQUAL, CONST|TMPVAR|CV, CONST|TMPVAR|CV, SPEC(SMART_BRANCH,COMMUTATIVE))
{
	USE_OPLINE
	zval *op1, *op2;
	double d1, d2;

	op1 = GET_OP1_ZVAL_PTR_UNDEF(BP_VAR_R);
	op2 = GET_OP2_ZVAL_PTR_UNDEF(BP_VAR_R);
	if (ZEND_VM_SPEC && OP1_TYPE == IS_CONST && OP2_TYPE == IS_CONST) {
		/* pass */
	} else if (EXPECTED(Z_TYPE_P(op1) == IS_LONG)) {
		if (EXPECTED(Z_TYPE_P(op2) == IS_LONG)) {
			if (EXPECTED(Z_LVAL_P(op1) != Z_LVAL_P(op2))) {
ZEND_VM_C_LABEL(is_not_equal_true):
				ZEND_VM_SMART_BRANCH_TRUE();
			} else {
ZEND_VM_C_LABEL(is_not_equal_false):
				ZEND_VM_SMART_BRANCH_FALSE();
			}
		} else if (EXPECTED(Z_TYPE_P(op2) == IS_DOUBLE)) {
			d1 = (double)Z_LVAL_P(op1);
			d2 = Z_DVAL_P(op2);
			ZEND_VM_C_GOTO(is_not_equal_double);
		}
	} else if (EXPECTED(Z_TYPE_P(op1) == IS_DOUBLE)) {
		if (EXPECTED(Z_TYPE_P(op2) == IS_DOUBLE)) {
			d1 = Z_DVAL_P(op1);
			d2 = Z_DVAL_P(op2);
ZEND_VM_C_LABEL(is_not_equal_double):
			if (d1 != d2) {
				ZEND_VM_C_GOTO(is_not_equal_true);
			} else {
				ZEND_VM_C_GOTO(is_not_equal_false);
			}
		} else if (EXPECTED(Z_TYPE_P(op2) == IS_LONG)) {
			d1 = Z_DVAL_P(op1);
			d2 = (double)Z_LVAL_P(op2);
			ZEND_VM_C_GOTO(is_not_equal_double);
		}
	} else if (EXPECTED(Z_TYPE_P(op1) == IS_STRING)) {
		if (EXPECTED(Z_TYPE_P(op2) == IS_STRING)) {
			bool result = zend_fast_equal_strings(Z_STR_P(op1), Z_STR_P(op2));
			if (OP1_TYPE & (IS_TMP_VAR|IS_VAR)) {
				zval_ptr_dtor_str(op1);
			}
			if (OP2_TYPE & (IS_TMP_VAR|IS_VAR)) {
				zval_ptr_dtor_str(op2);
			}
			if (!result) {
				ZEND_VM_C_GOTO(is_not_equal_true);
			} else {
				ZEND_VM_C_GOTO(is_not_equal_false);
			}
		}
	}
	ZEND_VM_DISPATCH_TO_HELPER(zend_is_not_equal_helper, op_1, op1, op_2, op2);
}

ZEND_VM_HELPER(zend_is_smaller_helper, ANY, ANY, zval *op_1, zval *op_2)
{
	int ret;
	USE_OPLINE

	SAVE_OPLINE();
	if (UNEXPECTED(Z_TYPE_INFO_P(op_1) == IS_UNDEF)) {
		op_1 = ZVAL_UNDEFINED_OP1();
	}
	if (UNEXPECTED(Z_TYPE_INFO_P(op_2) == IS_UNDEF)) {
		op_2 = ZVAL_UNDEFINED_OP2();
	}
	ret = zend_compare(op_1, op_2);
	if (OP1_TYPE & (IS_TMP_VAR|IS_VAR)) {
		zval_ptr_dtor_nogc(op_1);
	}
	if (OP2_TYPE & (IS_TMP_VAR|IS_VAR)) {
		zval_ptr_dtor_nogc(op_2);
	}
	ZEND_VM_SMART_BRANCH(ret < 0, 1);
}

ZEND_VM_HOT_NOCONSTCONST_HANDLER(20, ZEND_IS_SMALLER, CONST|TMPVARCV, CONST|TMPVARCV, SPEC(SMART_BRANCH))
{
	USE_OPLINE
	zval *op1, *op2;
	double d1, d2;

	op1 = GET_OP1_ZVAL_PTR_UNDEF(BP_VAR_R);
	op2 = GET_OP2_ZVAL_PTR_UNDEF(BP_VAR_R);
	if (ZEND_VM_SPEC && OP1_TYPE == IS_CONST && OP2_TYPE == IS_CONST) {
		/* pass */
	} else if (EXPECTED(Z_TYPE_INFO_P(op1) == IS_LONG)) {
		if (EXPECTED(Z_TYPE_INFO_P(op2) == IS_LONG)) {
			if (EXPECTED(Z_LVAL_P(op1) < Z_LVAL_P(op2))) {
ZEND_VM_C_LABEL(is_smaller_true):
				ZEND_VM_SMART_BRANCH_TRUE();
			} else {
ZEND_VM_C_LABEL(is_smaller_false):
				ZEND_VM_SMART_BRANCH_FALSE();
			}
		} else if (EXPECTED(Z_TYPE_INFO_P(op2) == IS_DOUBLE)) {
			d1 = (double)Z_LVAL_P(op1);
			d2 = Z_DVAL_P(op2);
			ZEND_VM_C_GOTO(is_smaller_double);
		}
	} else if (EXPECTED(Z_TYPE_INFO_P(op1) == IS_DOUBLE)) {
		if (EXPECTED(Z_TYPE_INFO_P(op2) == IS_DOUBLE)) {
			d1 = Z_DVAL_P(op1);
			d2 = Z_DVAL_P(op2);
ZEND_VM_C_LABEL(is_smaller_double):
			if (d1 < d2) {
				ZEND_VM_C_GOTO(is_smaller_true);
			} else {
				ZEND_VM_C_GOTO(is_smaller_false);
			}
		} else if (EXPECTED(Z_TYPE_INFO_P(op2) == IS_LONG)) {
			d1 = Z_DVAL_P(op1);
			d2 = (double)Z_LVAL_P(op2);
			ZEND_VM_C_GOTO(is_smaller_double);
		}
	}
	ZEND_VM_DISPATCH_TO_HELPER(zend_is_smaller_helper, op_1, op1, op_2, op2);
}

ZEND_VM_HELPER(zend_is_smaller_or_equal_helper, ANY, ANY, zval *op_1, zval *op_2)
{
	int ret;
	USE_OPLINE

	SAVE_OPLINE();
	if (UNEXPECTED(Z_TYPE_INFO_P(op_1) == IS_UNDEF)) {
		op_1 = ZVAL_UNDEFINED_OP1();
	}
	if (UNEXPECTED(Z_TYPE_INFO_P(op_2) == IS_UNDEF)) {
		op_2 = ZVAL_UNDEFINED_OP2();
	}
	ret = zend_compare(op_1, op_2);
	if (OP1_TYPE & (IS_TMP_VAR|IS_VAR)) {
		zval_ptr_dtor_nogc(op_1);
	}
	if (OP2_TYPE & (IS_TMP_VAR|IS_VAR)) {
		zval_ptr_dtor_nogc(op_2);
	}
	ZEND_VM_SMART_BRANCH(ret <= 0, 1);
}

ZEND_VM_HOT_NOCONSTCONST_HANDLER(21, ZEND_IS_SMALLER_OR_EQUAL, CONST|TMPVARCV, CONST|TMPVARCV, SPEC(SMART_BRANCH))
{
	USE_OPLINE
	zval *op1, *op2;
	double d1, d2;

	op1 = GET_OP1_ZVAL_PTR_UNDEF(BP_VAR_R);
	op2 = GET_OP2_ZVAL_PTR_UNDEF(BP_VAR_R);
	if (ZEND_VM_SPEC && OP1_TYPE == IS_CONST && OP2_TYPE == IS_CONST) {
		/* pass */
	} else if (EXPECTED(Z_TYPE_INFO_P(op1) == IS_LONG)) {
		if (EXPECTED(Z_TYPE_INFO_P(op2) == IS_LONG)) {
			if (EXPECTED(Z_LVAL_P(op1) <= Z_LVAL_P(op2))) {
ZEND_VM_C_LABEL(is_smaller_or_equal_true):
				ZEND_VM_SMART_BRANCH_TRUE();
				ZVAL_TRUE(EX_VAR(opline->result.var));
				ZEND_VM_NEXT_OPCODE();
			} else {
ZEND_VM_C_LABEL(is_smaller_or_equal_false):
				ZEND_VM_SMART_BRANCH_FALSE();
				ZVAL_FALSE(EX_VAR(opline->result.var));
				ZEND_VM_NEXT_OPCODE();
			}
		} else if (EXPECTED(Z_TYPE_INFO_P(op2) == IS_DOUBLE)) {
			d1 = (double)Z_LVAL_P(op1);
			d2 = Z_DVAL_P(op2);
			ZEND_VM_C_GOTO(is_smaller_or_equal_double);
		}
	} else if (EXPECTED(Z_TYPE_INFO_P(op1) == IS_DOUBLE)) {
		if (EXPECTED(Z_TYPE_INFO_P(op2) == IS_DOUBLE)) {
			d1 = Z_DVAL_P(op1);
			d2 = Z_DVAL_P(op2);
ZEND_VM_C_LABEL(is_smaller_or_equal_double):
			if (d1 <= d2) {
				ZEND_VM_C_GOTO(is_smaller_or_equal_true);
			} else {
				ZEND_VM_C_GOTO(is_smaller_or_equal_false);
			}
		} else if (EXPECTED(Z_TYPE_INFO_P(op2) == IS_LONG)) {
			d1 = Z_DVAL_P(op1);
			d2 = (double)Z_LVAL_P(op2);
			ZEND_VM_C_GOTO(is_smaller_or_equal_double);
		}
	}
	ZEND_VM_DISPATCH_TO_HELPER(zend_is_smaller_or_equal_helper, op_1, op1, op_2, op2);
}

ZEND_VM_COLD_CONSTCONST_HANDLER(170, ZEND_SPACESHIP, CONST|TMPVAR|CV, CONST|TMPVAR|CV)
{
	USE_OPLINE
	zval *op1, *op2;

	SAVE_OPLINE();
	op1 = GET_OP1_ZVAL_PTR(BP_VAR_R);
	op2 = GET_OP2_ZVAL_PTR(BP_VAR_R);
	compare_function(EX_VAR(opline->result.var), op1, op2);
	FREE_OP1();
	FREE_OP2();
	ZEND_VM_NEXT_OPCODE_CHECK_EXCEPTION();
}

ZEND_VM_HELPER(zend_bw_or_helper, ANY, ANY, zval *op_1, zval *op_2)
{
	USE_OPLINE

	SAVE_OPLINE();
	if (UNEXPECTED(Z_TYPE_INFO_P(op_1) == IS_UNDEF)) {
		op_1 = ZVAL_UNDEFINED_OP1();
	}
	if (UNEXPECTED(Z_TYPE_INFO_P(op_2) == IS_UNDEF)) {
		op_2 = ZVAL_UNDEFINED_OP2();
	}
	bitwise_or_function(EX_VAR(opline->result.var), op_1, op_2);
	if (OP1_TYPE & (IS_TMP_VAR|IS_VAR)) {
		zval_ptr_dtor_nogc(op_1);
	}
	if (OP2_TYPE & (IS_TMP_VAR|IS_VAR)) {
		zval_ptr_dtor_nogc(op_2);
	}
	ZEND_VM_NEXT_OPCODE_CHECK_EXCEPTION();
}

ZEND_VM_HOT_NOCONSTCONST_HANDLER(9, ZEND_BW_OR, CONST|TMPVARCV, CONST|TMPVARCV, SPEC(COMMUTATIVE))
{
	USE_OPLINE
	zval *op1, *op2;

	op1 = GET_OP1_ZVAL_PTR_UNDEF(BP_VAR_R);
	op2 = GET_OP2_ZVAL_PTR_UNDEF(BP_VAR_R);
	if (ZEND_VM_SPEC && OP1_TYPE == IS_CONST && OP2_TYPE == IS_CONST) {
		/* pass */
	} else if (EXPECTED(Z_TYPE_INFO_P(op1) == IS_LONG)
			&& EXPECTED(Z_TYPE_INFO_P(op2) == IS_LONG)) {
		ZVAL_LONG(EX_VAR(opline->result.var), Z_LVAL_P(op1) | Z_LVAL_P(op2));
		ZEND_VM_NEXT_OPCODE();
	}

	ZEND_VM_DISPATCH_TO_HELPER(zend_bw_or_helper, op_1, op1, op_2, op2);
}

ZEND_VM_HELPER(zend_bw_and_helper, ANY, ANY, zval *op_1, zval *op_2)
{
	USE_OPLINE

	SAVE_OPLINE();
	if (UNEXPECTED(Z_TYPE_INFO_P(op_1) == IS_UNDEF)) {
		op_1 = ZVAL_UNDEFINED_OP1();
	}
	if (UNEXPECTED(Z_TYPE_INFO_P(op_2) == IS_UNDEF)) {
		op_2 = ZVAL_UNDEFINED_OP2();
	}
	bitwise_and_function(EX_VAR(opline->result.var), op_1, op_2);
	if (OP1_TYPE & (IS_TMP_VAR|IS_VAR)) {
		zval_ptr_dtor_nogc(op_1);
	}
	if (OP2_TYPE & (IS_TMP_VAR|IS_VAR)) {
		zval_ptr_dtor_nogc(op_2);
	}
	ZEND_VM_NEXT_OPCODE_CHECK_EXCEPTION();
}

ZEND_VM_HOT_NOCONSTCONST_HANDLER(10, ZEND_BW_AND, CONST|TMPVARCV, CONST|TMPVARCV, SPEC(COMMUTATIVE))
{
	USE_OPLINE
	zval *op1, *op2;

	op1 = GET_OP1_ZVAL_PTR_UNDEF(BP_VAR_R);
	op2 = GET_OP2_ZVAL_PTR_UNDEF(BP_VAR_R);
	if (ZEND_VM_SPEC && OP1_TYPE == IS_CONST && OP2_TYPE == IS_CONST) {
		/* pass */
	} else if (EXPECTED(Z_TYPE_INFO_P(op1) == IS_LONG)
			&& EXPECTED(Z_TYPE_INFO_P(op2) == IS_LONG)) {
		ZVAL_LONG(EX_VAR(opline->result.var), Z_LVAL_P(op1) & Z_LVAL_P(op2));
		ZEND_VM_NEXT_OPCODE();
	}

	ZEND_VM_DISPATCH_TO_HELPER(zend_bw_and_helper, op_1, op1, op_2, op2);
}

ZEND_VM_HELPER(zend_bw_xor_helper, ANY, ANY, zval *op_1, zval *op_2)
{
	USE_OPLINE

	SAVE_OPLINE();
	if (UNEXPECTED(Z_TYPE_INFO_P(op_1) == IS_UNDEF)) {
		op_1 = ZVAL_UNDEFINED_OP1();
	}
	if (UNEXPECTED(Z_TYPE_INFO_P(op_2) == IS_UNDEF)) {
		op_2 = ZVAL_UNDEFINED_OP2();
	}
	bitwise_xor_function(EX_VAR(opline->result.var), op_1, op_2);
	if (OP1_TYPE & (IS_TMP_VAR|IS_VAR)) {
		zval_ptr_dtor_nogc(op_1);
	}
	if (OP2_TYPE & (IS_TMP_VAR|IS_VAR)) {
		zval_ptr_dtor_nogc(op_2);
	}
	ZEND_VM_NEXT_OPCODE_CHECK_EXCEPTION();
}

ZEND_VM_HOT_NOCONSTCONST_HANDLER(11, ZEND_BW_XOR, CONST|TMPVARCV, CONST|TMPVARCV, SPEC(COMMUTATIVE))
{
	USE_OPLINE
	zval *op1, *op2;

	op1 = GET_OP1_ZVAL_PTR_UNDEF(BP_VAR_R);
	op2 = GET_OP2_ZVAL_PTR_UNDEF(BP_VAR_R);
	if (ZEND_VM_SPEC && OP1_TYPE == IS_CONST && OP2_TYPE == IS_CONST) {
		/* pass */
	} else if (EXPECTED(Z_TYPE_INFO_P(op1) == IS_LONG)
			&& EXPECTED(Z_TYPE_INFO_P(op2) == IS_LONG)) {
		ZVAL_LONG(EX_VAR(opline->result.var), Z_LVAL_P(op1) ^ Z_LVAL_P(op2));
		ZEND_VM_NEXT_OPCODE();
	}

	ZEND_VM_DISPATCH_TO_HELPER(zend_bw_xor_helper, op_1, op1, op_2, op2);
}

ZEND_VM_COLD_CONSTCONST_HANDLER(15, ZEND_BOOL_XOR, CONST|TMPVAR|CV, CONST|TMPVAR|CV, SPEC(COMMUTATIVE))
{
	USE_OPLINE
	zval *op1, *op2;

	SAVE_OPLINE();
	op1 = GET_OP1_ZVAL_PTR(BP_VAR_R);
	op2 = GET_OP2_ZVAL_PTR(BP_VAR_R);
	boolean_xor_function(EX_VAR(opline->result.var), op1, op2);
	FREE_OP1();
	FREE_OP2();
	ZEND_VM_NEXT_OPCODE_CHECK_EXCEPTION();
}

ZEND_VM_HELPER(zend_bw_not_helper, ANY, ANY, zval *op_1)
{
	USE_OPLINE

	SAVE_OPLINE();
	if (UNEXPECTED(Z_TYPE_P(op_1) == IS_UNDEF)) {
		op_1 = ZVAL_UNDEFINED_OP1();
	}
	bitwise_not_function(EX_VAR(opline->result.var), op_1);
	FREE_OP1();
	ZEND_VM_NEXT_OPCODE_CHECK_EXCEPTION();
}

ZEND_VM_HOT_NOCONST_HANDLER(13, ZEND_BW_NOT, CONST|TMPVARCV, ANY)
{
	USE_OPLINE
	zval *op1;

	op1 = GET_OP1_ZVAL_PTR_UNDEF(BP_VAR_R);
	if (EXPECTED(Z_TYPE_INFO_P(op1) == IS_LONG)) {
		ZVAL_LONG(EX_VAR(opline->result.var), ~Z_LVAL_P(op1));
		ZEND_VM_NEXT_OPCODE();
	}

	ZEND_VM_DISPATCH_TO_HELPER(zend_bw_not_helper, op_1, op1);
}

ZEND_VM_COLD_CONST_HANDLER(14, ZEND_BOOL_NOT, CONST|TMPVAR|CV, ANY)
{
	USE_OPLINE
	zval *val;

	val = GET_OP1_ZVAL_PTR_UNDEF(BP_VAR_R);
	if (Z_TYPE_INFO_P(val) == IS_TRUE) {
		ZVAL_FALSE(EX_VAR(opline->result.var));
	} else if (EXPECTED(Z_TYPE_INFO_P(val) <= IS_TRUE)) {
		/* The result and op1 can be the same cv zval */
		const uint32_t orig_val_type = Z_TYPE_INFO_P(val);
		ZVAL_TRUE(EX_VAR(opline->result.var));
		if (OP1_TYPE == IS_CV && UNEXPECTED(orig_val_type == IS_UNDEF)) {
			SAVE_OPLINE();
			ZVAL_UNDEFINED_OP1();
			ZEND_VM_NEXT_OPCODE_CHECK_EXCEPTION();
		}
	} else {
		SAVE_OPLINE();
		ZVAL_BOOL(EX_VAR(opline->result.var), !i_zend_is_true(val));
		FREE_OP1();
		ZEND_VM_NEXT_OPCODE_CHECK_EXCEPTION();
	}
	ZEND_VM_NEXT_OPCODE();
}

ZEND_VM_COLD_HELPER(zend_this_not_in_object_context_helper, ANY, ANY)
{
	USE_OPLINE

	SAVE_OPLINE();
	zend_throw_error(NULL, "Using $this when not in object context");
	UNDEF_RESULT();
	HANDLE_EXCEPTION();
}

ZEND_VM_COLD_HELPER(zend_undefined_function_helper, ANY, ANY)
{
	USE_OPLINE
	zval *function_name;

	SAVE_OPLINE();
	function_name = RT_CONSTANT(opline, opline->op2);
	zend_throw_error(NULL, "Call to undefined function %s()", Z_STRVAL_P(function_name));
	HANDLE_EXCEPTION();
}

ZEND_VM_HANDLER(28, ZEND_ASSIGN_OBJ_OP, VAR|UNUSED|THIS|CV, CONST|TMPVAR|CV, OP)
{
	USE_OPLINE
	zval *object;
	zval *property;
	zval *value;
	zval *zptr;
	void **cache_slot;
	zend_property_info *prop_info;
	zend_object *zobj;
	zend_string *name, *tmp_name;

	SAVE_OPLINE();
	object = GET_OP1_OBJ_ZVAL_PTR_PTR_UNDEF(BP_VAR_RW);
	property = GET_OP2_ZVAL_PTR(BP_VAR_R);

	do {
		value = GET_OP_DATA_ZVAL_PTR(BP_VAR_R);

		if (OP1_TYPE != IS_UNUSED && UNEXPECTED(Z_TYPE_P(object) != IS_OBJECT)) {
			if (Z_ISREF_P(object) && Z_TYPE_P(Z_REFVAL_P(object)) == IS_OBJECT) {
				object = Z_REFVAL_P(object);
				ZEND_VM_C_GOTO(assign_op_object);
			}
			if (OP1_TYPE == IS_CV
			 && UNEXPECTED(Z_TYPE_P(object) == IS_UNDEF)) {
				ZVAL_UNDEFINED_OP1();
			}
			zend_throw_non_object_error(object, property OPLINE_CC EXECUTE_DATA_CC);
			break;
		}

ZEND_VM_C_LABEL(assign_op_object):
		/* here we are sure we are dealing with an object */
		zobj = Z_OBJ_P(object);
		if (OP2_TYPE == IS_CONST) {
			name = Z_STR_P(property);
		} else {
			name = zval_try_get_tmp_string(property, &tmp_name);
			if (UNEXPECTED(!name)) {
				UNDEF_RESULT();
				break;
			}
		}
		cache_slot = (OP2_TYPE == IS_CONST) ? CACHE_ADDR((opline+1)->extended_value) : NULL;
		if (EXPECTED((zptr = zobj->handlers->get_property_ptr_ptr(zobj, name, BP_VAR_RW, cache_slot)) != NULL)) {
			if (UNEXPECTED(Z_ISERROR_P(zptr))) {
				if (UNEXPECTED(RETURN_VALUE_USED(opline))) {
					ZVAL_NULL(EX_VAR(opline->result.var));
				}
			} else {
				zval *orig_zptr = zptr;
				zend_reference *ref;

				do {
					if (UNEXPECTED(Z_ISREF_P(zptr))) {
						ref = Z_REF_P(zptr);
						zptr = Z_REFVAL_P(zptr);
						if (UNEXPECTED(ZEND_REF_HAS_TYPE_SOURCES(ref))) {
							zend_binary_assign_op_typed_ref(ref, value OPLINE_CC EXECUTE_DATA_CC);
							break;
						}
					}

					if (OP2_TYPE == IS_CONST) {
						prop_info = (zend_property_info*)CACHED_PTR_EX(cache_slot + 2);
					} else {
						prop_info = zend_object_fetch_property_type_info(Z_OBJ_P(object), orig_zptr);
					}
					if (UNEXPECTED(prop_info)) {
						/* special case for typed properties */
						zend_binary_assign_op_typed_prop(prop_info, zptr, value OPLINE_CC EXECUTE_DATA_CC);
					} else {
						zend_binary_op(zptr, zptr, value OPLINE_CC);
					}
				} while (0);

				if (UNEXPECTED(RETURN_VALUE_USED(opline))) {
					ZVAL_COPY(EX_VAR(opline->result.var), zptr);
				}
			}
		} else {
			zend_assign_op_overloaded_property(zobj, name, cache_slot, value OPLINE_CC EXECUTE_DATA_CC);
		}
		if (OP2_TYPE != IS_CONST) {
			zend_tmp_string_release(tmp_name);
		}
	} while (0);

	FREE_OP_DATA();
	FREE_OP2();
	FREE_OP1_VAR_PTR();
	/* assign_obj has two opcodes! */
	ZEND_VM_NEXT_OPCODE_EX(1, 2);
}

/* No specialization for op_types (CONST|TMP|VAR|CV, UNUSED|CONST|TMPVAR) */
ZEND_VM_HANDLER(29, ZEND_ASSIGN_STATIC_PROP_OP, ANY, ANY, OP)
{
	/* This helper actually never will receive IS_VAR as second op, and has the same handling for VAR and TMP in the first op, but for interoperability with the other binary_assign_op helpers, it is necessary to "include" it */

	USE_OPLINE
	zval *prop, *value;
	zend_property_info *prop_info;
	zend_reference *ref;

	SAVE_OPLINE();

	if (UNEXPECTED(zend_fetch_static_property_address(&prop, &prop_info, (opline+1)->extended_value, BP_VAR_RW, 0 OPLINE_CC EXECUTE_DATA_CC) != SUCCESS)) {
		UNDEF_RESULT();
		FREE_OP_DATA();
		HANDLE_EXCEPTION();
	}

	value = GET_OP_DATA_ZVAL_PTR(BP_VAR_R);

	do {
		if (UNEXPECTED(Z_ISREF_P(prop))) {
			ref = Z_REF_P(prop);
			prop = Z_REFVAL_P(prop);
			if (UNEXPECTED(ZEND_REF_HAS_TYPE_SOURCES(ref))) {
				zend_binary_assign_op_typed_ref(ref, value OPLINE_CC EXECUTE_DATA_CC);
				break;
			}
		}

		if (UNEXPECTED(ZEND_TYPE_IS_SET(prop_info->type))) {
			/* special case for typed properties */
			zend_binary_assign_op_typed_prop(prop_info, prop, value OPLINE_CC EXECUTE_DATA_CC);
		} else {
			zend_binary_op(prop, prop, value OPLINE_CC);
		}
	} while (0);

	if (UNEXPECTED(RETURN_VALUE_USED(opline))) {
		ZVAL_COPY(EX_VAR(opline->result.var), prop);
	}

	FREE_OP_DATA();
	/* assign_static_prop has two opcodes! */
	ZEND_VM_NEXT_OPCODE_EX(1, 2);
}

ZEND_VM_HANDLER(27, ZEND_ASSIGN_DIM_OP, VAR|CV, CONST|TMPVAR|UNUSED|NEXT|CV, OP)
{
	USE_OPLINE
	zval *var_ptr;
	zval *value, *container, *dim;

	SAVE_OPLINE();
	container = GET_OP1_OBJ_ZVAL_PTR_PTR_UNDEF(BP_VAR_RW);

	if (EXPECTED(Z_TYPE_P(container) == IS_ARRAY)) {
ZEND_VM_C_LABEL(assign_dim_op_array):
		SEPARATE_ARRAY(container);
ZEND_VM_C_LABEL(assign_dim_op_new_array):
		dim = GET_OP2_ZVAL_PTR_UNDEF(BP_VAR_R);
		if (OP2_TYPE == IS_UNUSED) {
			var_ptr = zend_hash_next_index_insert(Z_ARRVAL_P(container), &EG(uninitialized_zval));
			if (UNEXPECTED(!var_ptr)) {
				zend_cannot_add_element();
				ZEND_VM_C_GOTO(assign_dim_op_ret_null);
			}
		} else {
			if (OP2_TYPE == IS_CONST) {
				var_ptr = zend_fetch_dimension_address_inner_RW_CONST(Z_ARRVAL_P(container), dim EXECUTE_DATA_CC);
			} else {
				var_ptr = zend_fetch_dimension_address_inner_RW(Z_ARRVAL_P(container), dim EXECUTE_DATA_CC);
			}
			if (UNEXPECTED(!var_ptr)) {
				ZEND_VM_C_GOTO(assign_dim_op_ret_null);
			}
		}

		value = get_op_data_zval_ptr_r((opline+1)->op1_type, (opline+1)->op1);

		do {
			if (OP2_TYPE != IS_UNUSED && UNEXPECTED(Z_ISREF_P(var_ptr))) {
				zend_reference *ref = Z_REF_P(var_ptr);
				var_ptr = Z_REFVAL_P(var_ptr);
				if (UNEXPECTED(ZEND_REF_HAS_TYPE_SOURCES(ref))) {
					zend_binary_assign_op_typed_ref(ref, value OPLINE_CC EXECUTE_DATA_CC);
					break;
				}
			}
			zend_binary_op(var_ptr, var_ptr, value OPLINE_CC);
		} while (0);

		if (UNEXPECTED(RETURN_VALUE_USED(opline))) {
			ZVAL_COPY(EX_VAR(opline->result.var), var_ptr);
		}
		FREE_OP((opline+1)->op1_type, (opline+1)->op1.var);
	} else {
		if (EXPECTED(Z_ISREF_P(container))) {
			container = Z_REFVAL_P(container);
			if (EXPECTED(Z_TYPE_P(container) == IS_ARRAY)) {
				ZEND_VM_C_GOTO(assign_dim_op_array);
			}
		}

		dim = GET_OP2_ZVAL_PTR(BP_VAR_R);

		if (EXPECTED(Z_TYPE_P(container) == IS_OBJECT)) {
			if (OP2_TYPE == IS_CONST && Z_EXTRA_P(dim) == ZEND_EXTRA_VALUE) {
				dim++;
			}
			zend_binary_assign_op_obj_dim(container, dim OPLINE_CC EXECUTE_DATA_CC);
		} else if (EXPECTED(Z_TYPE_P(container) <= IS_FALSE)) {
			if (OP1_TYPE == IS_CV && UNEXPECTED(Z_TYPE_INFO_P(container) == IS_UNDEF)) {
				ZVAL_UNDEFINED_OP1();
			}
			ZVAL_ARR(container, zend_new_array(8));
			ZEND_VM_C_GOTO(assign_dim_op_new_array);
		} else {
			zend_binary_assign_op_dim_slow(container, dim OPLINE_CC EXECUTE_DATA_CC);
ZEND_VM_C_LABEL(assign_dim_op_ret_null):
			FREE_OP_DATA();
			if (UNEXPECTED(RETURN_VALUE_USED(opline))) {
				ZVAL_NULL(EX_VAR(opline->result.var));
			}
		}
	}

	FREE_OP2();
	FREE_OP1_VAR_PTR();
	ZEND_VM_NEXT_OPCODE_EX(1, 2);
}

ZEND_VM_HANDLER(26, ZEND_ASSIGN_OP, VAR|CV, CONST|TMPVAR|CV, OP)
{
	USE_OPLINE
	zval *var_ptr;
	zval *value;

	SAVE_OPLINE();
	value = GET_OP2_ZVAL_PTR(BP_VAR_R);
	var_ptr = GET_OP1_ZVAL_PTR_PTR(BP_VAR_RW);

	do {
		if (UNEXPECTED(Z_TYPE_P(var_ptr) == IS_REFERENCE)) {
			zend_reference *ref = Z_REF_P(var_ptr);
			var_ptr = Z_REFVAL_P(var_ptr);
			if (UNEXPECTED(ZEND_REF_HAS_TYPE_SOURCES(ref))) {
				zend_binary_assign_op_typed_ref(ref, value OPLINE_CC EXECUTE_DATA_CC);
				break;
			}
		}
		zend_binary_op(var_ptr, var_ptr, value OPLINE_CC);
	} while (0);

	if (UNEXPECTED(RETURN_VALUE_USED(opline))) {
		ZVAL_COPY(EX_VAR(opline->result.var), var_ptr);
	}

	FREE_OP2();
	FREE_OP1_VAR_PTR();
	ZEND_VM_NEXT_OPCODE_CHECK_EXCEPTION();
}

ZEND_VM_HANDLER(132, ZEND_PRE_INC_OBJ, VAR|UNUSED|THIS|CV, CONST|TMPVAR|CV, CACHE_SLOT)
{
	USE_OPLINE
	zval *object;
	zval *property;
	zval *zptr;
	void **cache_slot;
	zend_property_info *prop_info;
	zend_object *zobj;
	zend_string *name, *tmp_name;

	SAVE_OPLINE();
	object = GET_OP1_OBJ_ZVAL_PTR_PTR_UNDEF(BP_VAR_RW);
	property = GET_OP2_ZVAL_PTR(BP_VAR_R);

	do {
		if (OP1_TYPE != IS_UNUSED && UNEXPECTED(Z_TYPE_P(object) != IS_OBJECT)) {
			if (Z_ISREF_P(object) && Z_TYPE_P(Z_REFVAL_P(object)) == IS_OBJECT) {
				object = Z_REFVAL_P(object);
				ZEND_VM_C_GOTO(pre_incdec_object);
			}
			if (OP1_TYPE == IS_CV
			 && UNEXPECTED(Z_TYPE_P(object) == IS_UNDEF)) {
				ZVAL_UNDEFINED_OP1();
			}
			zend_throw_non_object_error(object, property OPLINE_CC EXECUTE_DATA_CC);
			break;
		}

ZEND_VM_C_LABEL(pre_incdec_object):
		/* here we are sure we are dealing with an object */
		zobj = Z_OBJ_P(object);
		if (OP2_TYPE == IS_CONST) {
			name = Z_STR_P(property);
		} else {
			name = zval_try_get_tmp_string(property, &tmp_name);
			if (UNEXPECTED(!name)) {
				UNDEF_RESULT();
				break;
			}
		}
		cache_slot = (OP2_TYPE == IS_CONST) ? CACHE_ADDR(opline->extended_value) : NULL;
		if (EXPECTED((zptr = zobj->handlers->get_property_ptr_ptr(zobj, name, BP_VAR_RW, cache_slot)) != NULL)) {
			if (UNEXPECTED(Z_ISERROR_P(zptr))) {
				if (UNEXPECTED(RETURN_VALUE_USED(opline))) {
					ZVAL_NULL(EX_VAR(opline->result.var));
				}
			} else {
				if (OP2_TYPE == IS_CONST) {
					prop_info = (zend_property_info *) CACHED_PTR_EX(cache_slot + 2);
				} else {
					prop_info = zend_object_fetch_property_type_info(Z_OBJ_P(object), zptr);
				}
				zend_pre_incdec_property_zval(zptr, prop_info OPLINE_CC EXECUTE_DATA_CC);
			}
		} else {
			zend_pre_incdec_overloaded_property(zobj, name, cache_slot OPLINE_CC EXECUTE_DATA_CC);
		}
		if (OP2_TYPE != IS_CONST) {
			zend_tmp_string_release(tmp_name);
		}
	} while (0);

	FREE_OP2();
	FREE_OP1_VAR_PTR();
	ZEND_VM_NEXT_OPCODE_CHECK_EXCEPTION();
}

ZEND_VM_HANDLER(133, ZEND_PRE_DEC_OBJ, VAR|UNUSED|THIS|CV, CONST|TMPVAR|CV, CACHE_SLOT)
{
	ZEND_VM_DISPATCH_TO_HANDLER(ZEND_PRE_INC_OBJ);
}

ZEND_VM_HANDLER(134, ZEND_POST_INC_OBJ, VAR|UNUSED|THIS|CV, CONST|TMPVAR|CV, CACHE_SLOT)
{
	USE_OPLINE
	zval *object;
	zval *property;
	zval *zptr;
	void **cache_slot;
	zend_property_info *prop_info;
	zend_object *zobj;
	zend_string *name, *tmp_name;

	SAVE_OPLINE();
	object = GET_OP1_OBJ_ZVAL_PTR_PTR_UNDEF(BP_VAR_RW);
	property = GET_OP2_ZVAL_PTR(BP_VAR_R);

	do {
		if (OP1_TYPE != IS_UNUSED && UNEXPECTED(Z_TYPE_P(object) != IS_OBJECT)) {
			if (Z_ISREF_P(object) && Z_TYPE_P(Z_REFVAL_P(object)) == IS_OBJECT) {
				object = Z_REFVAL_P(object);
				ZEND_VM_C_GOTO(post_incdec_object);
			}
			if (OP1_TYPE == IS_CV
			 && UNEXPECTED(Z_TYPE_P(object) == IS_UNDEF)) {
				ZVAL_UNDEFINED_OP1();
			}
			zend_throw_non_object_error(object, property OPLINE_CC EXECUTE_DATA_CC);
			break;
		}

ZEND_VM_C_LABEL(post_incdec_object):
		/* here we are sure we are dealing with an object */
		zobj = Z_OBJ_P(object);
		if (OP2_TYPE == IS_CONST) {
			name = Z_STR_P(property);
		} else {
			name = zval_try_get_tmp_string(property, &tmp_name);
			if (UNEXPECTED(!name)) {
				ZVAL_UNDEF(EX_VAR(opline->result.var));
				break;
			}
		}
		cache_slot = (OP2_TYPE == IS_CONST) ? CACHE_ADDR(opline->extended_value) : NULL;
		if (EXPECTED((zptr = zobj->handlers->get_property_ptr_ptr(zobj, name, BP_VAR_RW, cache_slot)) != NULL)) {
			if (UNEXPECTED(Z_ISERROR_P(zptr))) {
				ZVAL_NULL(EX_VAR(opline->result.var));
			} else {
				if (OP2_TYPE == IS_CONST) {
					prop_info = (zend_property_info*)CACHED_PTR_EX(cache_slot + 2);
				} else {
					prop_info = zend_object_fetch_property_type_info(Z_OBJ_P(object), zptr);
				}

				zend_post_incdec_property_zval(zptr, prop_info OPLINE_CC EXECUTE_DATA_CC);
			}
		} else {
			zend_post_incdec_overloaded_property(zobj, name, cache_slot OPLINE_CC EXECUTE_DATA_CC);
		}
		if (OP2_TYPE != IS_CONST) {
			zend_tmp_string_release(tmp_name);
		}
	} while (0);

	FREE_OP2();
	FREE_OP1_VAR_PTR();
	ZEND_VM_NEXT_OPCODE_CHECK_EXCEPTION();
}

ZEND_VM_HANDLER(135, ZEND_POST_DEC_OBJ, VAR|UNUSED|THIS|CV, CONST|TMPVAR|CV, CACHE_SLOT)
{
	ZEND_VM_DISPATCH_TO_HANDLER(ZEND_POST_INC_OBJ);
}

/* No specialization for op_types (CONST|TMPVAR|CV, UNUSED|CONST|VAR) */
ZEND_VM_HANDLER(38, ZEND_PRE_INC_STATIC_PROP, ANY, ANY, CACHE_SLOT)
{
	USE_OPLINE
	zval *prop;
	zend_property_info *prop_info;

	SAVE_OPLINE();

	if (zend_fetch_static_property_address(&prop, &prop_info, opline->extended_value, BP_VAR_RW, 0 OPLINE_CC EXECUTE_DATA_CC) != SUCCESS) {
		UNDEF_RESULT();
		HANDLE_EXCEPTION();
	}

	zend_pre_incdec_property_zval(prop,
		ZEND_TYPE_IS_SET(prop_info->type) ? prop_info : NULL OPLINE_CC EXECUTE_DATA_CC);

	ZEND_VM_NEXT_OPCODE_CHECK_EXCEPTION();
}

/* No specialization for op_types (CONST|TMPVAR|CV, UNUSED|CONST|VAR) */
ZEND_VM_HANDLER(39, ZEND_PRE_DEC_STATIC_PROP, ANY, ANY, CACHE_SLOT)
{
	ZEND_VM_DISPATCH_TO_HANDLER(ZEND_PRE_INC_STATIC_PROP);
}

/* No specialization for op_types (CONST|TMPVAR|CV, UNUSED|CONST|VAR) */
ZEND_VM_HANDLER(40, ZEND_POST_INC_STATIC_PROP, ANY, ANY, CACHE_SLOT)
{
	USE_OPLINE
	zval *prop;
	zend_property_info *prop_info;

	SAVE_OPLINE();

	if (zend_fetch_static_property_address(&prop, &prop_info, opline->extended_value, BP_VAR_RW, 0 OPLINE_CC EXECUTE_DATA_CC) != SUCCESS) {
		UNDEF_RESULT();
		HANDLE_EXCEPTION();
	}

	zend_post_incdec_property_zval(prop,
		ZEND_TYPE_IS_SET(prop_info->type) ? prop_info : NULL OPLINE_CC EXECUTE_DATA_CC);

	ZEND_VM_NEXT_OPCODE_CHECK_EXCEPTION();
}

/* No specialization for op_types (CONST|TMPVAR|CV, UNUSED|CONST|VAR) */
ZEND_VM_HANDLER(41, ZEND_POST_DEC_STATIC_PROP, ANY, ANY, CACHE_SLOT)
{
	ZEND_VM_DISPATCH_TO_HANDLER(ZEND_POST_INC_STATIC_PROP);
}

ZEND_VM_HELPER(zend_pre_inc_helper, VAR|CV, ANY)
{
	USE_OPLINE
	zval *var_ptr;

	var_ptr = GET_OP1_ZVAL_PTR_PTR_UNDEF(BP_VAR_RW);

	SAVE_OPLINE();
	if (OP1_TYPE == IS_CV && UNEXPECTED(Z_TYPE_P(var_ptr) == IS_UNDEF)) {
		ZVAL_NULL(var_ptr);
		ZVAL_UNDEFINED_OP1();
	}

	do {
		if (UNEXPECTED(Z_TYPE_P(var_ptr) == IS_REFERENCE)) {
			zend_reference *ref = Z_REF_P(var_ptr);
			var_ptr = Z_REFVAL_P(var_ptr);
			if (UNEXPECTED(ZEND_REF_HAS_TYPE_SOURCES(ref))) {
				zend_incdec_typed_ref(ref, NULL OPLINE_CC EXECUTE_DATA_CC);
				break;
			}
		}
		increment_function(var_ptr);
	} while (0);

	if (UNEXPECTED(RETURN_VALUE_USED(opline))) {
		ZVAL_COPY(EX_VAR(opline->result.var), var_ptr);
	}

	FREE_OP1_VAR_PTR();
	ZEND_VM_NEXT_OPCODE_CHECK_EXCEPTION();
}

ZEND_VM_HOT_HANDLER(34, ZEND_PRE_INC, VAR|CV, ANY, SPEC(RETVAL))
{
	USE_OPLINE
	zval *var_ptr;

	var_ptr = GET_OP1_ZVAL_PTR_PTR_UNDEF(BP_VAR_RW);

	if (EXPECTED(Z_TYPE_P(var_ptr) == IS_LONG)) {
		fast_long_increment_function(var_ptr);
		if (UNEXPECTED(RETURN_VALUE_USED(opline))) {
			ZVAL_COPY_VALUE(EX_VAR(opline->result.var), var_ptr);
		}
		ZEND_VM_NEXT_OPCODE();
	}

	ZEND_VM_DISPATCH_TO_HELPER(zend_pre_inc_helper);
}

ZEND_VM_HELPER(zend_pre_dec_helper, VAR|CV, ANY)
{
	USE_OPLINE
	zval *var_ptr;

	var_ptr = GET_OP1_ZVAL_PTR_PTR_UNDEF(BP_VAR_RW);

	SAVE_OPLINE();
	if (OP1_TYPE == IS_CV && UNEXPECTED(Z_TYPE_P(var_ptr) == IS_UNDEF)) {
		ZVAL_NULL(var_ptr);
		ZVAL_UNDEFINED_OP1();
	}

	do {
		if (UNEXPECTED(Z_TYPE_P(var_ptr) == IS_REFERENCE)) {
			zend_reference *ref = Z_REF_P(var_ptr);
			var_ptr = Z_REFVAL_P(var_ptr);

			if (UNEXPECTED(ZEND_REF_HAS_TYPE_SOURCES(ref))) {
				zend_incdec_typed_ref(ref, NULL OPLINE_CC EXECUTE_DATA_CC);
				break;
			}
		}
		decrement_function(var_ptr);
	} while (0);

	if (UNEXPECTED(RETURN_VALUE_USED(opline))) {
		ZVAL_COPY(EX_VAR(opline->result.var), var_ptr);
	}

	FREE_OP1_VAR_PTR();
	ZEND_VM_NEXT_OPCODE_CHECK_EXCEPTION();
}

ZEND_VM_HOT_HANDLER(35, ZEND_PRE_DEC, VAR|CV, ANY, SPEC(RETVAL))
{
	USE_OPLINE
	zval *var_ptr;

	var_ptr = GET_OP1_ZVAL_PTR_PTR_UNDEF(BP_VAR_RW);

	if (EXPECTED(Z_TYPE_P(var_ptr) == IS_LONG)) {
		fast_long_decrement_function(var_ptr);
		if (UNEXPECTED(RETURN_VALUE_USED(opline))) {
			ZVAL_COPY_VALUE(EX_VAR(opline->result.var), var_ptr);
		}
		ZEND_VM_NEXT_OPCODE();
	}

	ZEND_VM_DISPATCH_TO_HELPER(zend_pre_dec_helper);
}

ZEND_VM_HELPER(zend_post_inc_helper, VAR|CV, ANY)
{
	USE_OPLINE
	zval *var_ptr;

	var_ptr = GET_OP1_ZVAL_PTR_PTR_UNDEF(BP_VAR_RW);

	SAVE_OPLINE();
	if (OP1_TYPE == IS_CV && UNEXPECTED(Z_TYPE_P(var_ptr) == IS_UNDEF)) {
		ZVAL_NULL(var_ptr);
		ZVAL_UNDEFINED_OP1();
	}

	do {
		if (UNEXPECTED(Z_TYPE_P(var_ptr) == IS_REFERENCE)) {
			zend_reference *ref = Z_REF_P(var_ptr);
			var_ptr = Z_REFVAL_P(var_ptr);

			if (UNEXPECTED(ZEND_REF_HAS_TYPE_SOURCES(ref))) {
				zend_incdec_typed_ref(ref, EX_VAR(opline->result.var) OPLINE_CC EXECUTE_DATA_CC);
				break;
			}
		}
		ZVAL_COPY(EX_VAR(opline->result.var), var_ptr);

		increment_function(var_ptr);
	} while (0);

	FREE_OP1_VAR_PTR();
	ZEND_VM_NEXT_OPCODE_CHECK_EXCEPTION();
}

ZEND_VM_HOT_HANDLER(36, ZEND_POST_INC, VAR|CV, ANY)
{
	USE_OPLINE
	zval *var_ptr;

	var_ptr = GET_OP1_ZVAL_PTR_PTR_UNDEF(BP_VAR_RW);

	if (EXPECTED(Z_TYPE_P(var_ptr) == IS_LONG)) {
		ZVAL_LONG(EX_VAR(opline->result.var), Z_LVAL_P(var_ptr));
		fast_long_increment_function(var_ptr);
		ZEND_VM_NEXT_OPCODE();
	}

	ZEND_VM_DISPATCH_TO_HELPER(zend_post_inc_helper);
}

ZEND_VM_HELPER(zend_post_dec_helper, VAR|CV, ANY)
{
	USE_OPLINE
	zval *var_ptr;

	var_ptr = GET_OP1_ZVAL_PTR_PTR_UNDEF(BP_VAR_RW);

	SAVE_OPLINE();
	if (OP1_TYPE == IS_CV && UNEXPECTED(Z_TYPE_P(var_ptr) == IS_UNDEF)) {
		ZVAL_NULL(var_ptr);
		ZVAL_UNDEFINED_OP1();
	}

	do {
		if (UNEXPECTED(Z_TYPE_P(var_ptr) == IS_REFERENCE)) {
			zend_reference *ref = Z_REF_P(var_ptr);
			var_ptr = Z_REFVAL_P(var_ptr);

			if (UNEXPECTED(ZEND_REF_HAS_TYPE_SOURCES(ref))) {
				zend_incdec_typed_ref(ref, EX_VAR(opline->result.var) OPLINE_CC EXECUTE_DATA_CC);
				break;
			}
		}
		ZVAL_COPY(EX_VAR(opline->result.var), var_ptr);

		decrement_function(var_ptr);
	} while (0);

	FREE_OP1_VAR_PTR();
	ZEND_VM_NEXT_OPCODE_CHECK_EXCEPTION();
}

ZEND_VM_HOT_HANDLER(37, ZEND_POST_DEC, VAR|CV, ANY)
{
	USE_OPLINE
	zval *var_ptr;

	var_ptr = GET_OP1_ZVAL_PTR_PTR_UNDEF(BP_VAR_RW);

	if (EXPECTED(Z_TYPE_P(var_ptr) == IS_LONG)) {
		ZVAL_LONG(EX_VAR(opline->result.var), Z_LVAL_P(var_ptr));
		fast_long_decrement_function(var_ptr);
		ZEND_VM_NEXT_OPCODE();
	}

	ZEND_VM_DISPATCH_TO_HELPER(zend_post_dec_helper);
}

ZEND_VM_HANDLER(136, ZEND_ECHO, CONST|TMPVAR|CV, ANY)
{
	USE_OPLINE
	zval *z;

	SAVE_OPLINE();
	z = GET_OP1_ZVAL_PTR_UNDEF(BP_VAR_R);

	if (Z_TYPE_P(z) == IS_STRING) {
		zend_string *str = Z_STR_P(z);

		if (ZSTR_LEN(str) != 0) {
			zend_write(ZSTR_VAL(str), ZSTR_LEN(str));
		}
	} else {
		zend_string *str = zval_get_string_func(z);

		if (ZSTR_LEN(str) != 0) {
			zend_write(ZSTR_VAL(str), ZSTR_LEN(str));
		} else if (OP1_TYPE == IS_CV && UNEXPECTED(Z_TYPE_P(z) == IS_UNDEF)) {
			ZVAL_UNDEFINED_OP1();
		}
		zend_string_release_ex(str, 0);
	}

	FREE_OP1();
	ZEND_VM_NEXT_OPCODE_CHECK_EXCEPTION();
}

ZEND_VM_HELPER(zend_fetch_var_address_helper, CONST|TMPVAR|CV, UNUSED, int type)
{
	USE_OPLINE
	zval *varname;
	zval *retval;
	zend_string *name, *tmp_name;
	HashTable *target_symbol_table;

	SAVE_OPLINE();
	varname = GET_OP1_ZVAL_PTR_UNDEF(BP_VAR_R);

	if (OP1_TYPE == IS_CONST) {
		name = Z_STR_P(varname);
	} else if (EXPECTED(Z_TYPE_P(varname) == IS_STRING)) {
		name = Z_STR_P(varname);
		tmp_name = NULL;
	} else {
		if (OP1_TYPE == IS_CV && UNEXPECTED(Z_TYPE_P(varname) == IS_UNDEF)) {
			ZVAL_UNDEFINED_OP1();
		}
		name = zval_try_get_tmp_string(varname, &tmp_name);
		if (UNEXPECTED(!name)) {
			FREE_OP1();
			ZVAL_UNDEF(EX_VAR(opline->result.var));
			HANDLE_EXCEPTION();
		}
	}

	target_symbol_table = zend_get_target_symbol_table(opline->extended_value EXECUTE_DATA_CC);
	retval = zend_hash_find_ex(target_symbol_table, name, OP1_TYPE == IS_CONST);
	if (retval == NULL) {
		if (UNEXPECTED(zend_string_equals(name, ZSTR_KNOWN(ZEND_STR_THIS)))) {
ZEND_VM_C_LABEL(fetch_this):
			zend_fetch_this_var(type OPLINE_CC EXECUTE_DATA_CC);
			if (OP1_TYPE != IS_CONST) {
				zend_tmp_string_release(tmp_name);
			}
			ZEND_VM_NEXT_OPCODE_CHECK_EXCEPTION();
		}
		if (type == BP_VAR_W) {
			retval = zend_hash_add_new(target_symbol_table, name, &EG(uninitialized_zval));
		} else if (type == BP_VAR_IS) {
			retval = &EG(uninitialized_zval);
		} else {
			zend_error(E_WARNING, "Undefined variable $%s", ZSTR_VAL(name));
			if (type == BP_VAR_RW) {
				retval = zend_hash_update(target_symbol_table, name, &EG(uninitialized_zval));
			} else {
				retval = &EG(uninitialized_zval);
			}
		}
	/* GLOBAL or $$name variable may be an INDIRECT pointer to CV */
	} else if (Z_TYPE_P(retval) == IS_INDIRECT) {
		retval = Z_INDIRECT_P(retval);
		if (Z_TYPE_P(retval) == IS_UNDEF) {
			if (UNEXPECTED(zend_string_equals(name, ZSTR_KNOWN(ZEND_STR_THIS)))) {
				ZEND_VM_C_GOTO(fetch_this);
			}
			if (type == BP_VAR_W) {
				ZVAL_NULL(retval);
			} else if (type == BP_VAR_IS) {
				retval = &EG(uninitialized_zval);
			} else {
				zend_error(E_WARNING, "Undefined variable $%s", ZSTR_VAL(name));
				if (type == BP_VAR_RW) {
					ZVAL_NULL(retval);
				} else {
					retval = &EG(uninitialized_zval);
				}
			}
		}
	}

	if (!(opline->extended_value & ZEND_FETCH_GLOBAL_LOCK)) {
		FREE_OP1();
	}

	if (OP1_TYPE != IS_CONST) {
		zend_tmp_string_release(tmp_name);
	}

	ZEND_ASSERT(retval != NULL);
	if (type == BP_VAR_R || type == BP_VAR_IS) {
		ZVAL_COPY_DEREF(EX_VAR(opline->result.var), retval);
	} else {
		ZVAL_INDIRECT(EX_VAR(opline->result.var), retval);
	}
	ZEND_VM_NEXT_OPCODE_CHECK_EXCEPTION();
}

ZEND_VM_HANDLER(80, ZEND_FETCH_R, CONST|TMPVAR|CV, UNUSED, VAR_FETCH)
{
	ZEND_VM_DISPATCH_TO_HELPER(zend_fetch_var_address_helper, type, BP_VAR_R);
}

ZEND_VM_HANDLER(83, ZEND_FETCH_W, CONST|TMPVAR|CV, UNUSED, VAR_FETCH)
{
	ZEND_VM_DISPATCH_TO_HELPER(zend_fetch_var_address_helper, type, BP_VAR_W);
}

ZEND_VM_HANDLER(86, ZEND_FETCH_RW, CONST|TMPVAR|CV, UNUSED, VAR_FETCH)
{
	ZEND_VM_DISPATCH_TO_HELPER(zend_fetch_var_address_helper, type, BP_VAR_RW);
}

ZEND_VM_HANDLER(92, ZEND_FETCH_FUNC_ARG, CONST|TMPVAR|CV, UNUSED, VAR_FETCH)
{
	int fetch_type =
		(UNEXPECTED(ZEND_CALL_INFO(EX(call)) & ZEND_CALL_SEND_ARG_BY_REF)) ?
			BP_VAR_W : BP_VAR_R;
	ZEND_VM_DISPATCH_TO_HELPER(zend_fetch_var_address_helper, type, fetch_type);
}

ZEND_VM_HANDLER(95, ZEND_FETCH_UNSET, CONST|TMPVAR|CV, UNUSED, VAR_FETCH)
{
	ZEND_VM_DISPATCH_TO_HELPER(zend_fetch_var_address_helper, type, BP_VAR_UNSET);
}

ZEND_VM_HANDLER(89, ZEND_FETCH_IS, CONST|TMPVAR|CV, UNUSED, VAR_FETCH)
{
	ZEND_VM_DISPATCH_TO_HELPER(zend_fetch_var_address_helper, type, BP_VAR_IS);
}

/* No specialization for op_types (CONST|TMPVAR|CV, UNUSED|CONST|VAR) */
ZEND_VM_HELPER(zend_fetch_static_prop_helper, ANY, ANY, int type)
{
	USE_OPLINE
	zval *prop;

	SAVE_OPLINE();

	if (UNEXPECTED(zend_fetch_static_property_address(&prop, NULL, opline->extended_value & ~ZEND_FETCH_OBJ_FLAGS, type, opline->extended_value & ZEND_FETCH_OBJ_FLAGS OPLINE_CC EXECUTE_DATA_CC) != SUCCESS)) {
		ZEND_ASSERT(EG(exception) || (type == BP_VAR_IS));
		prop = &EG(uninitialized_zval);
	}

	if (type == BP_VAR_R || type == BP_VAR_IS) {
		ZVAL_COPY_DEREF(EX_VAR(opline->result.var), prop);
	} else {
		ZVAL_INDIRECT(EX_VAR(opline->result.var), prop);
	}
	ZEND_VM_NEXT_OPCODE_CHECK_EXCEPTION();
}

/* No specialization for op_types (CONST|TMPVAR|CV, UNUSED|CLASS_FETCH|CONST|VAR) */
ZEND_VM_HANDLER(173, ZEND_FETCH_STATIC_PROP_R, ANY, CLASS_FETCH, CACHE_SLOT)
{
	ZEND_VM_DISPATCH_TO_HELPER(zend_fetch_static_prop_helper, type, BP_VAR_R);
}

/* No specialization for op_types (CONST|TMPVAR|CV, UNUSED|CLASS_FETCH|CONST|VAR) */
ZEND_VM_HANDLER(174, ZEND_FETCH_STATIC_PROP_W, ANY, CLASS_FETCH, FETCH_REF|DIM_WRITE|CACHE_SLOT)
{
	ZEND_VM_DISPATCH_TO_HELPER(zend_fetch_static_prop_helper, type, BP_VAR_W);
}

/* No specialization for op_types (CONST|TMPVAR|CV, UNUSED|CLASS_FETCH|CONST|VAR) */
ZEND_VM_HANDLER(175, ZEND_FETCH_STATIC_PROP_RW, ANY, CLASS_FETCH, CACHE_SLOT)
{
	ZEND_VM_DISPATCH_TO_HELPER(zend_fetch_static_prop_helper, type, BP_VAR_RW);
}

/* No specialization for op_types (CONST|TMPVAR|CV, UNUSED|CLASS_FETCH|CONST|VAR) */
ZEND_VM_HANDLER(177, ZEND_FETCH_STATIC_PROP_FUNC_ARG, ANY, CLASS_FETCH, FETCH_REF|CACHE_SLOT)
{
	int fetch_type =
		(UNEXPECTED(ZEND_CALL_INFO(EX(call)) & ZEND_CALL_SEND_ARG_BY_REF)) ?
			BP_VAR_W : BP_VAR_R;
	ZEND_VM_DISPATCH_TO_HELPER(zend_fetch_static_prop_helper, type, fetch_type);
}

/* No specialization for op_types (CONST|TMPVAR|CV, UNUSED|CLASS_FETCH|CONST|VAR) */
ZEND_VM_HANDLER(178, ZEND_FETCH_STATIC_PROP_UNSET, ANY, CLASS_FETCH, CACHE_SLOT)
{
	ZEND_VM_DISPATCH_TO_HELPER(zend_fetch_static_prop_helper, type, BP_VAR_UNSET);
}

/* No specialization for op_types (CONST|TMPVAR|CV, UNUSED|CLASS_FETCH|CONST|VAR) */
ZEND_VM_HANDLER(176, ZEND_FETCH_STATIC_PROP_IS, ANY, CLASS_FETCH, CACHE_SLOT)
{
	ZEND_VM_DISPATCH_TO_HELPER(zend_fetch_static_prop_helper, type, BP_VAR_IS);
}

ZEND_VM_COLD_CONSTCONST_HANDLER(81, ZEND_FETCH_DIM_R, CONST|TMPVAR|CV, CONST|TMPVAR|CV)
{
	USE_OPLINE
	zval *container, *dim, *value;

	SAVE_OPLINE();
	container = GET_OP1_ZVAL_PTR_UNDEF(BP_VAR_R);
	dim = GET_OP2_ZVAL_PTR_UNDEF(BP_VAR_R);
	if (OP1_TYPE != IS_CONST) {
		if (EXPECTED(Z_TYPE_P(container) == IS_ARRAY)) {
ZEND_VM_C_LABEL(fetch_dim_r_array):
			value = zend_fetch_dimension_address_inner(Z_ARRVAL_P(container), dim, OP2_TYPE, BP_VAR_R EXECUTE_DATA_CC);
			ZVAL_COPY_DEREF(EX_VAR(opline->result.var), value);
		} else if (EXPECTED(Z_TYPE_P(container) == IS_REFERENCE)) {
			container = Z_REFVAL_P(container);
			if (EXPECTED(Z_TYPE_P(container) == IS_ARRAY)) {
				ZEND_VM_C_GOTO(fetch_dim_r_array);
			} else {
				ZEND_VM_C_GOTO(fetch_dim_r_slow);
			}
		} else {
ZEND_VM_C_LABEL(fetch_dim_r_slow):
			if (OP2_TYPE == IS_CONST && Z_EXTRA_P(dim) == ZEND_EXTRA_VALUE) {
				dim++;
			}
			zend_fetch_dimension_address_read_R_slow(container, dim OPLINE_CC EXECUTE_DATA_CC);
		}
	} else {
		zend_fetch_dimension_address_read_R(container, dim, OP2_TYPE OPLINE_CC EXECUTE_DATA_CC);
	}
	FREE_OP2();
	FREE_OP1();
	ZEND_VM_NEXT_OPCODE_CHECK_EXCEPTION();
}

ZEND_VM_HANDLER(84, ZEND_FETCH_DIM_W, VAR|CV, CONST|TMPVAR|UNUSED|NEXT|CV)
{
	USE_OPLINE
	zval *container;

	SAVE_OPLINE();
	container = GET_OP1_ZVAL_PTR_PTR_UNDEF(BP_VAR_W);
	zend_fetch_dimension_address_W(container, GET_OP2_ZVAL_PTR_UNDEF(BP_VAR_R), OP2_TYPE OPLINE_CC EXECUTE_DATA_CC);
	FREE_OP2();
	if (OP1_TYPE == IS_VAR) {
		FREE_VAR_PTR_AND_EXTRACT_RESULT_IF_NECESSARY(opline->op1.var);
	}
	ZEND_VM_NEXT_OPCODE_CHECK_EXCEPTION();
}

ZEND_VM_HANDLER(87, ZEND_FETCH_DIM_RW, VAR|CV, CONST|TMPVAR|UNUSED|NEXT|CV)
{
	USE_OPLINE
	zval *container;

	SAVE_OPLINE();
	container = GET_OP1_ZVAL_PTR_PTR_UNDEF(BP_VAR_RW);
	zend_fetch_dimension_address_RW(container, GET_OP2_ZVAL_PTR_UNDEF(BP_VAR_R), OP2_TYPE OPLINE_CC EXECUTE_DATA_CC);
	FREE_OP2();
	if (OP1_TYPE == IS_VAR) {
		FREE_VAR_PTR_AND_EXTRACT_RESULT_IF_NECESSARY(opline->op1.var);
	}
	ZEND_VM_NEXT_OPCODE_CHECK_EXCEPTION();
}

ZEND_VM_COLD_CONSTCONST_HANDLER(90, ZEND_FETCH_DIM_IS, CONST|TMPVAR|CV, CONST|TMPVAR|CV)
{
	USE_OPLINE
	zval *container;

	SAVE_OPLINE();
	container = GET_OP1_ZVAL_PTR_UNDEF(BP_VAR_IS);
	zend_fetch_dimension_address_read_IS(container, GET_OP2_ZVAL_PTR_UNDEF(BP_VAR_R), OP2_TYPE OPLINE_CC EXECUTE_DATA_CC);
	FREE_OP2();
	FREE_OP1();
	ZEND_VM_NEXT_OPCODE_CHECK_EXCEPTION();
}

ZEND_VM_COLD_HELPER(zend_use_tmp_in_write_context_helper, ANY, ANY)
{
	USE_OPLINE

	SAVE_OPLINE();
	zend_throw_error(NULL, "Cannot use temporary expression in write context");
	FREE_OP2();
	FREE_OP1();
	ZVAL_UNDEF(EX_VAR(opline->result.var));
	HANDLE_EXCEPTION();
}

ZEND_VM_COLD_HELPER(zend_use_undef_in_read_context_helper, ANY, ANY)
{
	USE_OPLINE

	SAVE_OPLINE();
	zend_throw_error(NULL, "Cannot use [] for reading");
	FREE_OP2();
	FREE_OP1();
	ZVAL_UNDEF(EX_VAR(opline->result.var));
	HANDLE_EXCEPTION();
}

ZEND_VM_COLD_CONSTCONST_HANDLER(93, ZEND_FETCH_DIM_FUNC_ARG, CONST|TMP|VAR|CV, CONST|TMPVAR|UNUSED|NEXT|CV)
{
#if !ZEND_VM_SPEC
	USE_OPLINE
#endif

	if (UNEXPECTED(ZEND_CALL_INFO(EX(call)) & ZEND_CALL_SEND_ARG_BY_REF)) {
        if ((OP1_TYPE & (IS_CONST|IS_TMP_VAR))) {
			ZEND_VM_DISPATCH_TO_HELPER(zend_use_tmp_in_write_context_helper);
        }
		ZEND_VM_DISPATCH_TO_HANDLER(ZEND_FETCH_DIM_W);
	} else {
		if (OP2_TYPE == IS_UNUSED) {
			ZEND_VM_DISPATCH_TO_HELPER(zend_use_undef_in_read_context_helper);
		}
		ZEND_VM_DISPATCH_TO_HANDLER(ZEND_FETCH_DIM_R);
	}
}

ZEND_VM_HANDLER(96, ZEND_FETCH_DIM_UNSET, VAR|CV, CONST|TMPVAR|CV)
{
	USE_OPLINE
	zval *container;

	SAVE_OPLINE();
	container = GET_OP1_ZVAL_PTR_PTR_UNDEF(BP_VAR_UNSET);
	zend_fetch_dimension_address_UNSET(container, GET_OP2_ZVAL_PTR_UNDEF(BP_VAR_R), OP2_TYPE OPLINE_CC EXECUTE_DATA_CC);
	FREE_OP2();
	if (OP1_TYPE == IS_VAR) {
		FREE_VAR_PTR_AND_EXTRACT_RESULT_IF_NECESSARY(opline->op1.var);
	}
	ZEND_VM_NEXT_OPCODE_CHECK_EXCEPTION();
}

ZEND_VM_HOT_OBJ_HANDLER(82, ZEND_FETCH_OBJ_R, CONST|TMPVAR|UNUSED|THIS|CV, CONST|TMPVAR|CV, CACHE_SLOT)
{
	USE_OPLINE
	zval *container;
	zval *offset;
	void **cache_slot = NULL;

	SAVE_OPLINE();
	container = GET_OP1_OBJ_ZVAL_PTR_UNDEF(BP_VAR_R);
	offset = GET_OP2_ZVAL_PTR_UNDEF(BP_VAR_R);

	if (OP1_TYPE == IS_CONST ||
	    (OP1_TYPE != IS_UNUSED && UNEXPECTED(Z_TYPE_P(container) != IS_OBJECT))) {
	    do {
			if ((OP1_TYPE & (IS_VAR|IS_CV)) && Z_ISREF_P(container)) {
				container = Z_REFVAL_P(container);
				if (EXPECTED(Z_TYPE_P(container) == IS_OBJECT)) {
					break;
				}
			}
			if (OP1_TYPE == IS_CV && UNEXPECTED(Z_TYPE_P(container) == IS_UNDEF)) {
				ZVAL_UNDEFINED_OP1();
			}
			if (OP2_TYPE == IS_CV && UNEXPECTED(Z_TYPE_P(offset) == IS_UNDEF)) {
				ZVAL_UNDEFINED_OP2();
			}
			zend_wrong_property_read(container, offset);
			ZVAL_NULL(EX_VAR(opline->result.var));
			ZEND_VM_C_GOTO(fetch_obj_r_finish);
		} while (0);
	}

	/* here we are sure we are dealing with an object */
	do {
		zend_object *zobj = Z_OBJ_P(container);
		zend_string *name, *tmp_name;
		zval *retval;

		if (OP2_TYPE == IS_CONST) {
			name = Z_STR_P(offset);
			cache_slot = CACHE_ADDR(opline->extended_value & ~ZEND_FETCH_REF /* FUNC_ARG fetch may contain it */);

			if (EXPECTED(zobj->ce == CACHED_PTR_EX(cache_slot))) {
				uintptr_t prop_offset = (uintptr_t)CACHED_PTR_EX(cache_slot + 1);

				if (EXPECTED(IS_VALID_PROPERTY_OFFSET(prop_offset))) {
					retval = OBJ_PROP(zobj, prop_offset);
					if (EXPECTED(Z_TYPE_INFO_P(retval) != IS_UNDEF)) {
						if (!ZEND_VM_SPEC || (OP1_TYPE & (IS_TMP_VAR|IS_VAR)) != 0) {
							ZEND_VM_C_GOTO(fetch_obj_r_copy);
						} else {
ZEND_VM_C_LABEL(fetch_obj_r_fast_copy):
							ZVAL_COPY_DEREF(EX_VAR(opline->result.var), retval);
							ZEND_VM_NEXT_OPCODE();
						}
					}
				} else if (EXPECTED(zobj->properties != NULL)) {
					if (!IS_UNKNOWN_DYNAMIC_PROPERTY_OFFSET(prop_offset)) {
						uintptr_t idx = ZEND_DECODE_DYN_PROP_OFFSET(prop_offset);

						if (EXPECTED(idx < zobj->properties->nNumUsed * sizeof(Bucket))) {
							Bucket *p = (Bucket*)((char*)zobj->properties->arData + idx);

							if (EXPECTED(Z_TYPE(p->val) != IS_UNDEF) &&
						        (EXPECTED(p->key == name) ||
						         (EXPECTED(p->h == ZSTR_H(name)) &&
						          EXPECTED(p->key != NULL) &&
						          EXPECTED(zend_string_equal_content(p->key, name))))) {
								retval = &p->val;
								if (!ZEND_VM_SPEC || (OP1_TYPE & (IS_TMP_VAR|IS_VAR)) != 0) {
									ZEND_VM_C_GOTO(fetch_obj_r_copy);
								} else {
									ZEND_VM_C_GOTO(fetch_obj_r_fast_copy);
								}
							}
						}
						CACHE_PTR_EX(cache_slot + 1, (void*)ZEND_DYNAMIC_PROPERTY_OFFSET);
					}
					retval = zend_hash_find_ex(zobj->properties, name, 1);
					if (EXPECTED(retval)) {
						uintptr_t idx = (char*)retval - (char*)zobj->properties->arData;
						CACHE_PTR_EX(cache_slot + 1, (void*)ZEND_ENCODE_DYN_PROP_OFFSET(idx));
						if (!ZEND_VM_SPEC || (OP1_TYPE & (IS_TMP_VAR|IS_VAR)) != 0) {
							ZEND_VM_C_GOTO(fetch_obj_r_copy);
						} else {
							ZEND_VM_C_GOTO(fetch_obj_r_fast_copy);
						}
					}
				}
			}
		} else {
			if (OP2_TYPE == IS_CV && UNEXPECTED(Z_TYPE_INFO_P(offset) == IS_UNDEF)) {
				ZVAL_UNDEFINED_OP2();
			}
			name = zval_try_get_tmp_string(offset, &tmp_name);
			if (UNEXPECTED(!name)) {
				ZVAL_UNDEF(EX_VAR(opline->result.var));
				break;
			}
		}

		retval = zobj->handlers->read_property(zobj, name, BP_VAR_R, cache_slot, EX_VAR(opline->result.var));

		if (OP2_TYPE != IS_CONST) {
			zend_tmp_string_release(tmp_name);
		}

		if (retval != EX_VAR(opline->result.var)) {
ZEND_VM_C_LABEL(fetch_obj_r_copy):
			ZVAL_COPY_DEREF(EX_VAR(opline->result.var), retval);
		} else if (UNEXPECTED(Z_ISREF_P(retval))) {
			zend_unwrap_reference(retval);
		}
	} while (0);

ZEND_VM_C_LABEL(fetch_obj_r_finish):
	FREE_OP2();
	FREE_OP1();
	ZEND_VM_NEXT_OPCODE_CHECK_EXCEPTION();
}

ZEND_VM_HANDLER(85, ZEND_FETCH_OBJ_W, VAR|UNUSED|THIS|CV, CONST|TMPVAR|CV, FETCH_REF|DIM_WRITE|CACHE_SLOT)
{
	USE_OPLINE
	zval *property, *container, *result;

	SAVE_OPLINE();

	container = GET_OP1_OBJ_ZVAL_PTR_PTR_UNDEF(BP_VAR_W);
	property = GET_OP2_ZVAL_PTR(BP_VAR_R);
	result = EX_VAR(opline->result.var);
	zend_fetch_property_address(
		result, container, OP1_TYPE, property, OP2_TYPE,
		((OP2_TYPE == IS_CONST) ? CACHE_ADDR(opline->extended_value & ~ZEND_FETCH_OBJ_FLAGS) : NULL),
		BP_VAR_W, opline->extended_value & ZEND_FETCH_OBJ_FLAGS, 1 OPLINE_CC EXECUTE_DATA_CC);
	FREE_OP2();
	if (OP1_TYPE == IS_VAR) {
		FREE_VAR_PTR_AND_EXTRACT_RESULT_IF_NECESSARY(opline->op1.var);
	}
	ZEND_VM_NEXT_OPCODE_CHECK_EXCEPTION();
}

ZEND_VM_HANDLER(88, ZEND_FETCH_OBJ_RW, VAR|UNUSED|THIS|CV, CONST|TMPVAR|CV, CACHE_SLOT)
{
	USE_OPLINE
	zval *property, *container, *result;

	SAVE_OPLINE();
	container = GET_OP1_OBJ_ZVAL_PTR_PTR_UNDEF(BP_VAR_RW);
	property = GET_OP2_ZVAL_PTR(BP_VAR_R);
	result = EX_VAR(opline->result.var);
	zend_fetch_property_address(result, container, OP1_TYPE, property, OP2_TYPE, ((OP2_TYPE == IS_CONST) ? CACHE_ADDR(opline->extended_value) : NULL), BP_VAR_RW, 0, 1 OPLINE_CC EXECUTE_DATA_CC);
	FREE_OP2();
	if (OP1_TYPE == IS_VAR) {
		FREE_VAR_PTR_AND_EXTRACT_RESULT_IF_NECESSARY(opline->op1.var);
	}
	ZEND_VM_NEXT_OPCODE_CHECK_EXCEPTION();
}

ZEND_VM_COLD_CONST_HANDLER(91, ZEND_FETCH_OBJ_IS, CONST|TMPVAR|UNUSED|THIS|CV, CONST|TMPVAR|CV, CACHE_SLOT)
{
	USE_OPLINE
	zval *container;
	zval *offset;
	void **cache_slot = NULL;

	SAVE_OPLINE();
	container = GET_OP1_OBJ_ZVAL_PTR(BP_VAR_IS);
	offset = GET_OP2_ZVAL_PTR(BP_VAR_R);

	if (OP1_TYPE == IS_CONST ||
	    (OP1_TYPE != IS_UNUSED && UNEXPECTED(Z_TYPE_P(container) != IS_OBJECT))) {
		do {
			if ((OP1_TYPE & (IS_VAR|IS_CV)) && Z_ISREF_P(container)) {
				container = Z_REFVAL_P(container);
				if (EXPECTED(Z_TYPE_P(container) == IS_OBJECT)) {
					break;
				}
			}
			ZVAL_NULL(EX_VAR(opline->result.var));
			ZEND_VM_C_GOTO(fetch_obj_is_finish);
		} while (0);
	}

	/* here we are sure we are dealing with an object */
	do {
		zend_object *zobj = Z_OBJ_P(container);
		zend_string *name, *tmp_name;
		zval *retval;

		if (OP2_TYPE == IS_CONST) {
			name = Z_STR_P(offset);
			cache_slot = CACHE_ADDR(opline->extended_value);

			if (EXPECTED(zobj->ce == CACHED_PTR_EX(cache_slot))) {
				uintptr_t prop_offset = (uintptr_t)CACHED_PTR_EX(cache_slot + 1);

				if (EXPECTED(IS_VALID_PROPERTY_OFFSET(prop_offset))) {
					retval = OBJ_PROP(zobj, prop_offset);
					if (EXPECTED(Z_TYPE_P(retval) != IS_UNDEF)) {
						if (!ZEND_VM_SPEC || (OP1_TYPE & (IS_TMP_VAR|IS_VAR)) != 0) {
							ZEND_VM_C_GOTO(fetch_obj_is_copy);
						} else {
ZEND_VM_C_LABEL(fetch_obj_is_fast_copy):
							ZVAL_COPY_DEREF(EX_VAR(opline->result.var), retval);
							ZEND_VM_NEXT_OPCODE();
						}
					}
				} else if (EXPECTED(zobj->properties != NULL)) {
					if (!IS_UNKNOWN_DYNAMIC_PROPERTY_OFFSET(prop_offset)) {
						uintptr_t idx = ZEND_DECODE_DYN_PROP_OFFSET(prop_offset);

						if (EXPECTED(idx < zobj->properties->nNumUsed * sizeof(Bucket))) {
							Bucket *p = (Bucket*)((char*)zobj->properties->arData + idx);

							if (EXPECTED(Z_TYPE(p->val) != IS_UNDEF) &&
						        (EXPECTED(p->key == name) ||
						         (EXPECTED(p->h == ZSTR_H(name)) &&
						          EXPECTED(p->key != NULL) &&
						          EXPECTED(zend_string_equal_content(p->key, name))))) {
								retval = &p->val;
								if (!ZEND_VM_SPEC || (OP1_TYPE & (IS_TMP_VAR|IS_VAR)) != 0) {
									ZEND_VM_C_GOTO(fetch_obj_is_copy);
								} else {
									ZEND_VM_C_GOTO(fetch_obj_is_fast_copy);
								}
							}
						}
						CACHE_PTR_EX(cache_slot + 1, (void*)ZEND_DYNAMIC_PROPERTY_OFFSET);
					}
					retval = zend_hash_find_ex(zobj->properties, name, 1);
					if (EXPECTED(retval)) {
						uintptr_t idx = (char*)retval - (char*)zobj->properties->arData;
						CACHE_PTR_EX(cache_slot + 1, (void*)ZEND_ENCODE_DYN_PROP_OFFSET(idx));
						if (!ZEND_VM_SPEC || (OP1_TYPE & (IS_TMP_VAR|IS_VAR)) != 0) {
							ZEND_VM_C_GOTO(fetch_obj_is_copy);
						} else {
							ZEND_VM_C_GOTO(fetch_obj_is_fast_copy);
						}
					}
				}
			}
		} else {
			name = zval_try_get_tmp_string(offset, &tmp_name);
			if (UNEXPECTED(!name)) {
				ZVAL_UNDEF(EX_VAR(opline->result.var));
				break;
			}
		}

		retval = zobj->handlers->read_property(zobj, name, BP_VAR_IS, cache_slot, EX_VAR(opline->result.var));

		if (OP2_TYPE != IS_CONST) {
			zend_tmp_string_release(tmp_name);
		}

		if (retval != EX_VAR(opline->result.var)) {
ZEND_VM_C_LABEL(fetch_obj_is_copy):
			ZVAL_COPY_DEREF(EX_VAR(opline->result.var), retval);
		} else if (UNEXPECTED(Z_ISREF_P(retval))) {
			zend_unwrap_reference(retval);
		}
	} while (0);

ZEND_VM_C_LABEL(fetch_obj_is_finish):
	FREE_OP2();
	FREE_OP1();
	ZEND_VM_NEXT_OPCODE_CHECK_EXCEPTION();
}

ZEND_VM_COLD_CONST_HANDLER(94, ZEND_FETCH_OBJ_FUNC_ARG, CONST|TMP|VAR|UNUSED|THIS|CV, CONST|TMPVAR|CV, FETCH_REF|CACHE_SLOT)
{
#if !ZEND_VM_SPEC
	USE_OPLINE
#endif

	if (UNEXPECTED(ZEND_CALL_INFO(EX(call)) & ZEND_CALL_SEND_ARG_BY_REF)) {
		/* Behave like FETCH_OBJ_W */
		if ((OP1_TYPE & (IS_CONST|IS_TMP_VAR))) {
			ZEND_VM_DISPATCH_TO_HELPER(zend_use_tmp_in_write_context_helper);
		}
		ZEND_VM_DISPATCH_TO_HANDLER(ZEND_FETCH_OBJ_W);
	} else {
		ZEND_VM_DISPATCH_TO_HANDLER(ZEND_FETCH_OBJ_R);
	}
}

ZEND_VM_HANDLER(97, ZEND_FETCH_OBJ_UNSET, VAR|UNUSED|THIS|CV, CONST|TMPVAR|CV, CACHE_SLOT)
{
	USE_OPLINE
	zval *container, *property, *result;

	SAVE_OPLINE();
	container = GET_OP1_OBJ_ZVAL_PTR_PTR_UNDEF(BP_VAR_UNSET);
	property = GET_OP2_ZVAL_PTR(BP_VAR_R);
	result = EX_VAR(opline->result.var);
	zend_fetch_property_address(result, container, OP1_TYPE, property, OP2_TYPE, ((OP2_TYPE == IS_CONST) ? CACHE_ADDR(opline->extended_value) : NULL), BP_VAR_UNSET, 0, 1 OPLINE_CC EXECUTE_DATA_CC);
	FREE_OP2();
	if (OP1_TYPE == IS_VAR) {
		FREE_VAR_PTR_AND_EXTRACT_RESULT_IF_NECESSARY(opline->op1.var);
	}
	ZEND_VM_NEXT_OPCODE_CHECK_EXCEPTION();
}

ZEND_VM_HANDLER(98, ZEND_FETCH_LIST_R, CONST|TMPVARCV, CONST|TMPVAR|CV)
{
	USE_OPLINE
	zval *container;

	SAVE_OPLINE();
	container = GET_OP1_ZVAL_PTR_UNDEF(BP_VAR_R);
	zend_fetch_dimension_address_LIST_r(container, GET_OP2_ZVAL_PTR_UNDEF(BP_VAR_R), OP2_TYPE OPLINE_CC EXECUTE_DATA_CC);
	FREE_OP2();
	ZEND_VM_NEXT_OPCODE_CHECK_EXCEPTION();
}

ZEND_VM_HANDLER(155, ZEND_FETCH_LIST_W, VAR, CONST|TMPVAR|CV)
{
	USE_OPLINE
	zval *container, *dim;

	SAVE_OPLINE();
	container = GET_OP1_ZVAL_PTR_PTR_UNDEF(BP_VAR_W);
	dim = GET_OP2_ZVAL_PTR_UNDEF(BP_VAR_R);

	if (OP1_TYPE == IS_VAR
		&& Z_TYPE_P(EX_VAR(opline->op1.var)) != IS_INDIRECT
		&& UNEXPECTED(!Z_ISREF_P(container))
	) {
		zend_error(E_NOTICE, "Attempting to set reference to non referenceable value");
		zend_fetch_dimension_address_LIST_r(container, dim, OP2_TYPE OPLINE_CC EXECUTE_DATA_CC);
	} else {
		zend_fetch_dimension_address_W(container, dim, OP2_TYPE OPLINE_CC EXECUTE_DATA_CC);
	}

	FREE_OP2();
	ZEND_VM_NEXT_OPCODE_CHECK_EXCEPTION();
}

ZEND_VM_HANDLER(24, ZEND_ASSIGN_OBJ, VAR|UNUSED|THIS|CV, CONST|TMPVAR|CV, CACHE_SLOT, SPEC(OP_DATA=CONST|TMP|VAR|CV))
{
	USE_OPLINE
	zval *object, *property, *value, tmp;
	zend_object *zobj;
	zend_string *name, *tmp_name;

	SAVE_OPLINE();
	object = GET_OP1_OBJ_ZVAL_PTR_PTR_UNDEF(BP_VAR_W);
	property = GET_OP2_ZVAL_PTR(BP_VAR_R);
	value = GET_OP_DATA_ZVAL_PTR(BP_VAR_R);

	if (OP1_TYPE != IS_UNUSED && UNEXPECTED(Z_TYPE_P(object) != IS_OBJECT)) {
		if (Z_ISREF_P(object) && Z_TYPE_P(Z_REFVAL_P(object)) == IS_OBJECT) {
			object = Z_REFVAL_P(object);
			ZEND_VM_C_GOTO(assign_object);
		}
		zend_throw_non_object_error(object, property OPLINE_CC EXECUTE_DATA_CC);
		value = &EG(uninitialized_zval);
		ZEND_VM_C_GOTO(free_and_exit_assign_obj);
	}

ZEND_VM_C_LABEL(assign_object):
	zobj = Z_OBJ_P(object);
	if (OP2_TYPE == IS_CONST &&
	    EXPECTED(zobj->ce == CACHED_PTR(opline->extended_value))) {
		void **cache_slot = CACHE_ADDR(opline->extended_value);
		uintptr_t prop_offset = (uintptr_t)CACHED_PTR_EX(cache_slot + 1);
		zend_object *zobj = Z_OBJ_P(object);
		zval *property_val;

		if (EXPECTED(IS_VALID_PROPERTY_OFFSET(prop_offset))) {
			property_val = OBJ_PROP(zobj, prop_offset);
			if (Z_TYPE_P(property_val) != IS_UNDEF) {
				zend_property_info *prop_info = (zend_property_info*) CACHED_PTR_EX(cache_slot + 2);

				if (UNEXPECTED(prop_info != NULL)) {
					zend_uchar orig_type = IS_UNDEF;

					if (OP_DATA_TYPE == IS_CONST) {
						orig_type = Z_TYPE_P(value);
					}

					value = zend_assign_to_typed_prop(prop_info, property_val, value EXECUTE_DATA_CC);

					/* will remain valid, thus no need to check prop_info in future here */
					if (OP_DATA_TYPE == IS_CONST && Z_TYPE_P(value) == orig_type) {
						CACHE_PTR_EX(cache_slot + 2, NULL);
					}
					ZEND_VM_C_GOTO(free_and_exit_assign_obj);
				} else {
ZEND_VM_C_LABEL(fast_assign_obj):
					value = zend_assign_to_variable(property_val, value, OP_DATA_TYPE, EX_USES_STRICT_TYPES());
					if (UNEXPECTED(RETURN_VALUE_USED(opline))) {
						ZVAL_COPY(EX_VAR(opline->result.var), value);
					}
					ZEND_VM_C_GOTO(exit_assign_obj);
				}
			}
		} else {
			if (EXPECTED(zobj->properties != NULL)) {
				if (UNEXPECTED(GC_REFCOUNT(zobj->properties) > 1)) {
					if (EXPECTED(!(GC_FLAGS(zobj->properties) & IS_ARRAY_IMMUTABLE))) {
						GC_DELREF(zobj->properties);
					}
					zobj->properties = zend_array_dup(zobj->properties);
				}
				property_val = zend_hash_find_ex(zobj->properties, Z_STR_P(property), 1);
				if (property_val) {
					ZEND_VM_C_GOTO(fast_assign_obj);
				}
			}

			if (!zobj->ce->__set) {

				if (EXPECTED(zobj->properties == NULL)) {
					rebuild_object_properties(zobj);
				}
				if (OP_DATA_TYPE == IS_CONST) {
					if (UNEXPECTED(Z_OPT_REFCOUNTED_P(value))) {
						Z_ADDREF_P(value);
					}
				} else if (OP_DATA_TYPE != IS_TMP_VAR) {
					if (Z_ISREF_P(value)) {
						if (OP_DATA_TYPE == IS_VAR) {
							zend_reference *ref = Z_REF_P(value);
							if (GC_DELREF(ref) == 0) {
								ZVAL_COPY_VALUE(&tmp, Z_REFVAL_P(value));
								efree_size(ref, sizeof(zend_reference));
								value = &tmp;
							} else {
								value = Z_REFVAL_P(value);
								Z_TRY_ADDREF_P(value);
							}
						} else {
							value = Z_REFVAL_P(value);
							Z_TRY_ADDREF_P(value);
						}
					} else if (OP_DATA_TYPE == IS_CV) {
						Z_TRY_ADDREF_P(value);
					}
				}
				zend_hash_add_new(zobj->properties, Z_STR_P(property), value);
				if (UNEXPECTED(RETURN_VALUE_USED(opline))) {
					ZVAL_COPY(EX_VAR(opline->result.var), value);
				}
				ZEND_VM_C_GOTO(exit_assign_obj);
			}
		}
	}

	if (OP_DATA_TYPE == IS_CV || OP_DATA_TYPE == IS_VAR) {
		ZVAL_DEREF(value);
	}

	if (OP2_TYPE == IS_CONST) {
		name = Z_STR_P(property);
	} else {
		name = zval_try_get_tmp_string(property, &tmp_name);
		if (UNEXPECTED(!name)) {
			FREE_OP_DATA();
			UNDEF_RESULT();
			ZEND_VM_C_GOTO(exit_assign_obj);
		}
	}

	value = zobj->handlers->write_property(zobj, name, value, (OP2_TYPE == IS_CONST) ? CACHE_ADDR(opline->extended_value) : NULL);

	if (OP2_TYPE != IS_CONST) {
		zend_tmp_string_release(tmp_name);
	}

ZEND_VM_C_LABEL(free_and_exit_assign_obj):
	if (UNEXPECTED(RETURN_VALUE_USED(opline))) {
		ZVAL_COPY_DEREF(EX_VAR(opline->result.var), value);
	}
	FREE_OP_DATA();
ZEND_VM_C_LABEL(exit_assign_obj):
	FREE_OP2();
	FREE_OP1_VAR_PTR();
	/* assign_obj has two opcodes! */
	ZEND_VM_NEXT_OPCODE_EX(1, 2);
}

/* No specialization for op_types (CONST|TMPVAR|CV, UNUSED|CONST|VAR) */
ZEND_VM_HANDLER(25, ZEND_ASSIGN_STATIC_PROP, ANY, ANY, CACHE_SLOT, SPEC(OP_DATA=CONST|TMP|VAR|CV))
{
	USE_OPLINE
	zval *prop, *value;
	zend_property_info *prop_info;

	SAVE_OPLINE();

	if (zend_fetch_static_property_address(&prop, &prop_info, opline->extended_value, BP_VAR_W, 0 OPLINE_CC EXECUTE_DATA_CC) != SUCCESS) {
		FREE_OP_DATA();
		UNDEF_RESULT();
		HANDLE_EXCEPTION();
	}

	value = GET_OP_DATA_ZVAL_PTR(BP_VAR_R);

	if (UNEXPECTED(ZEND_TYPE_IS_SET(prop_info->type))) {
		value = zend_assign_to_typed_prop(prop_info, prop, value EXECUTE_DATA_CC);
		FREE_OP_DATA();
	} else {
		value = zend_assign_to_variable(prop, value, OP_DATA_TYPE, EX_USES_STRICT_TYPES());
	}

	if (UNEXPECTED(RETURN_VALUE_USED(opline))) {
		ZVAL_COPY(EX_VAR(opline->result.var), value);
	}

	/* assign_static_prop has two opcodes! */
	ZEND_VM_NEXT_OPCODE_EX(1, 2);
}

ZEND_VM_HANDLER(23, ZEND_ASSIGN_DIM, VAR|CV, CONST|TMPVAR|UNUSED|NEXT|CV, SPEC(OP_DATA=CONST|TMP|VAR|CV))
{
	USE_OPLINE
	zval *object_ptr, *orig_object_ptr;
	zval *value;
	zval *variable_ptr;
	zval *dim;

	SAVE_OPLINE();
	orig_object_ptr = object_ptr = GET_OP1_ZVAL_PTR_PTR_UNDEF(BP_VAR_W);

	if (EXPECTED(Z_TYPE_P(object_ptr) == IS_ARRAY)) {
ZEND_VM_C_LABEL(try_assign_dim_array):
		SEPARATE_ARRAY(object_ptr);
		if (OP2_TYPE == IS_UNUSED) {
			value = GET_OP_DATA_ZVAL_PTR(BP_VAR_R);
			if (OP_DATA_TYPE == IS_CV || OP_DATA_TYPE == IS_VAR) {
				ZVAL_DEREF(value);
			}
			variable_ptr = zend_hash_next_index_insert(Z_ARRVAL_P(object_ptr), value);
			if (UNEXPECTED(variable_ptr == NULL)) {
				zend_cannot_add_element();
				ZEND_VM_C_GOTO(assign_dim_error);
			} else if (OP_DATA_TYPE == IS_CV) {
				if (Z_REFCOUNTED_P(value)) {
					Z_ADDREF_P(value);
				}
			} else if (OP_DATA_TYPE == IS_VAR) {
				zval *free_op_data = EX_VAR((opline+1)->op1.var);
				if (value != free_op_data) {
					if (Z_REFCOUNTED_P(value)) {
						Z_ADDREF_P(value);
					}
					zval_ptr_dtor_nogc(free_op_data);
				}
			} else if (OP_DATA_TYPE == IS_CONST) {
				if (UNEXPECTED(Z_REFCOUNTED_P(value))) {
					Z_ADDREF_P(value);
				}
			}
		} else {
			dim = GET_OP2_ZVAL_PTR_UNDEF(BP_VAR_R);
			if (OP2_TYPE == IS_CONST) {
				variable_ptr = zend_fetch_dimension_address_inner_W_CONST(Z_ARRVAL_P(object_ptr), dim EXECUTE_DATA_CC);
			} else {
				variable_ptr = zend_fetch_dimension_address_inner_W(Z_ARRVAL_P(object_ptr), dim EXECUTE_DATA_CC);
			}
			if (UNEXPECTED(variable_ptr == NULL)) {
				ZEND_VM_C_GOTO(assign_dim_error);
			}
			value = GET_OP_DATA_ZVAL_PTR(BP_VAR_R);
			value = zend_assign_to_variable(variable_ptr, value, OP_DATA_TYPE, EX_USES_STRICT_TYPES());
		}
		if (UNEXPECTED(RETURN_VALUE_USED(opline))) {
			ZVAL_COPY(EX_VAR(opline->result.var), value);
		}
	} else {
		if (EXPECTED(Z_ISREF_P(object_ptr))) {
			object_ptr = Z_REFVAL_P(object_ptr);
			if (EXPECTED(Z_TYPE_P(object_ptr) == IS_ARRAY)) {
				ZEND_VM_C_GOTO(try_assign_dim_array);
			}
		}
		if (EXPECTED(Z_TYPE_P(object_ptr) == IS_OBJECT)) {
			dim = GET_OP2_ZVAL_PTR(BP_VAR_R);
			value = GET_OP_DATA_ZVAL_PTR_DEREF(BP_VAR_R);

			if (OP2_TYPE == IS_CONST && Z_EXTRA_P(dim) == ZEND_EXTRA_VALUE) {
				dim++;
			}
			zend_assign_to_object_dim(object_ptr, dim, value OPLINE_CC EXECUTE_DATA_CC);

			FREE_OP_DATA();
		} else if (EXPECTED(Z_TYPE_P(object_ptr) == IS_STRING)) {
			if (OP2_TYPE == IS_UNUSED) {
				zend_use_new_element_for_string();
				FREE_OP_DATA();
				UNDEF_RESULT();
			} else {
				dim = GET_OP2_ZVAL_PTR(BP_VAR_R);
				value = GET_OP_DATA_ZVAL_PTR_DEREF(BP_VAR_R);
				zend_assign_to_string_offset(object_ptr, dim, value OPLINE_CC EXECUTE_DATA_CC);
				FREE_OP_DATA();
			}
		} else if (EXPECTED(Z_TYPE_P(object_ptr) <= IS_FALSE)) {
			if (Z_ISREF_P(orig_object_ptr)
			 && ZEND_REF_HAS_TYPE_SOURCES(Z_REF_P(orig_object_ptr))
			 && !zend_verify_ref_array_assignable(Z_REF_P(orig_object_ptr))) {
				dim = GET_OP2_ZVAL_PTR(BP_VAR_R);
				FREE_OP_DATA();
				UNDEF_RESULT();
			} else {
				ZVAL_ARR(object_ptr, zend_new_array(8));
				ZEND_VM_C_GOTO(try_assign_dim_array);
			}
		} else {
			zend_use_scalar_as_array();
			dim = GET_OP2_ZVAL_PTR(BP_VAR_R);
ZEND_VM_C_LABEL(assign_dim_error):
			FREE_OP_DATA();
			if (UNEXPECTED(RETURN_VALUE_USED(opline))) {
				ZVAL_NULL(EX_VAR(opline->result.var));
			}
		}
	}
	if (OP2_TYPE != IS_UNUSED) {
		FREE_OP2();
	}
	FREE_OP1_VAR_PTR();
	/* assign_dim has two opcodes! */
	ZEND_VM_NEXT_OPCODE_EX(1, 2);
}

ZEND_VM_HANDLER(22, ZEND_ASSIGN, VAR|CV, CONST|TMP|VAR|CV, SPEC(RETVAL))
{
	USE_OPLINE
	zval *value;
	zval *variable_ptr;

	SAVE_OPLINE();
	value = GET_OP2_ZVAL_PTR(BP_VAR_R);
	variable_ptr = GET_OP1_ZVAL_PTR_PTR_UNDEF(BP_VAR_W);

	value = zend_assign_to_variable(variable_ptr, value, OP2_TYPE, EX_USES_STRICT_TYPES());
	if (UNEXPECTED(RETURN_VALUE_USED(opline))) {
		ZVAL_COPY(EX_VAR(opline->result.var), value);
	}
	FREE_OP1_VAR_PTR();
	/* zend_assign_to_variable() always takes care of op2, never free it! */

	ZEND_VM_NEXT_OPCODE_CHECK_EXCEPTION();
}

ZEND_VM_HANDLER(30, ZEND_ASSIGN_REF, VAR|CV, VAR|CV, SRC)
{
	USE_OPLINE
	zval *variable_ptr;
	zval *value_ptr;

	SAVE_OPLINE();
	value_ptr = GET_OP2_ZVAL_PTR_PTR(BP_VAR_W);
	variable_ptr = GET_OP1_ZVAL_PTR_PTR_UNDEF(BP_VAR_W);

	if (OP1_TYPE == IS_VAR &&
	           UNEXPECTED(Z_TYPE_P(EX_VAR(opline->op1.var)) != IS_INDIRECT)) {

		zend_throw_error(NULL, "Cannot assign by reference to an array dimension of an object");
		variable_ptr = &EG(uninitialized_zval);
	} else if (OP2_TYPE == IS_VAR &&
	           opline->extended_value == ZEND_RETURNS_FUNCTION &&
			   UNEXPECTED(!Z_ISREF_P(value_ptr))) {

		if (UNEXPECTED(!zend_wrong_assign_to_variable_reference(variable_ptr, value_ptr OPLINE_CC EXECUTE_DATA_CC))) {
			variable_ptr = &EG(uninitialized_zval);
		}
	} else {
		zend_assign_to_variable_reference(variable_ptr, value_ptr);
	}

	if (UNEXPECTED(RETURN_VALUE_USED(opline))) {
		ZVAL_COPY(EX_VAR(opline->result.var), variable_ptr);
	}

	FREE_OP2_VAR_PTR();
	FREE_OP1_VAR_PTR();
	ZEND_VM_NEXT_OPCODE_CHECK_EXCEPTION();
}

ZEND_VM_HANDLER(32, ZEND_ASSIGN_OBJ_REF, VAR|UNUSED|THIS|CV, CONST|TMPVAR|CV, CACHE_SLOT|SRC, SPEC(OP_DATA=VAR|CV))
{
	USE_OPLINE
	zval *property, *container, *value_ptr;

	SAVE_OPLINE();

	container = GET_OP1_OBJ_ZVAL_PTR_PTR_UNDEF(BP_VAR_W);
	property = GET_OP2_ZVAL_PTR(BP_VAR_R);

	value_ptr = GET_OP_DATA_ZVAL_PTR_PTR(BP_VAR_W);

	if (ZEND_VM_SPEC) {
		if (OP1_TYPE == IS_UNUSED) {
			if (OP2_TYPE == IS_CONST) {
				zend_assign_to_property_reference_this_const(container, property, value_ptr OPLINE_CC EXECUTE_DATA_CC);
			} else {
				zend_assign_to_property_reference_this_var(container, property, value_ptr OPLINE_CC EXECUTE_DATA_CC);
			}
		} else {
			if (OP2_TYPE == IS_CONST) {
				zend_assign_to_property_reference_var_const(container, property, value_ptr OPLINE_CC EXECUTE_DATA_CC);
			} else {
				zend_assign_to_property_reference_var_var(container, property, value_ptr OPLINE_CC EXECUTE_DATA_CC);
			}
		}
	} else {
		zend_assign_to_property_reference(container, OP1_TYPE, property, OP2_TYPE, value_ptr OPLINE_CC EXECUTE_DATA_CC);
	}

	FREE_OP1_VAR_PTR();
	FREE_OP2();
	FREE_OP_DATA_VAR_PTR();
	ZEND_VM_NEXT_OPCODE_EX(1, 2);
}

/* No specialization for op_types (CONST|TMPVAR|CV, UNUSED|CONST|VAR) */
ZEND_VM_HANDLER(33, ZEND_ASSIGN_STATIC_PROP_REF, ANY, ANY, CACHE_SLOT|SRC)
{
	USE_OPLINE
	zval *prop, *value_ptr;
	zend_property_info *prop_info;

	SAVE_OPLINE();

	if (zend_fetch_static_property_address(&prop, &prop_info, opline->extended_value & ~ZEND_RETURNS_FUNCTION, BP_VAR_W, 0 OPLINE_CC EXECUTE_DATA_CC) != SUCCESS) {
		FREE_OP_DATA();
		UNDEF_RESULT();
		HANDLE_EXCEPTION();
	}

	value_ptr = GET_OP_DATA_ZVAL_PTR_PTR(BP_VAR_W);

	if (OP_DATA_TYPE == IS_VAR && (opline->extended_value & ZEND_RETURNS_FUNCTION) && UNEXPECTED(!Z_ISREF_P(value_ptr))) {
		if (UNEXPECTED(!zend_wrong_assign_to_variable_reference(prop, value_ptr OPLINE_CC EXECUTE_DATA_CC))) {
			prop = &EG(uninitialized_zval);
		}
	} else if (UNEXPECTED(ZEND_TYPE_IS_SET(prop_info->type))) {
		prop = zend_assign_to_typed_property_reference(prop_info, prop, value_ptr EXECUTE_DATA_CC);
	} else {
		zend_assign_to_variable_reference(prop, value_ptr);
	}

	if (UNEXPECTED(RETURN_VALUE_USED(opline))) {
		ZVAL_COPY(EX_VAR(opline->result.var), prop);
	}

	FREE_OP_DATA_VAR_PTR();
	ZEND_VM_NEXT_OPCODE_EX(1, 2);
}

ZEND_VM_HOT_HELPER(zend_leave_helper, ANY, ANY)
{
	zend_execute_data *old_execute_data;
	uint32_t call_info = EX_CALL_INFO();
	SAVE_OPLINE();

	if (EXPECTED((call_info & (ZEND_CALL_CODE|ZEND_CALL_TOP|ZEND_CALL_HAS_SYMBOL_TABLE|ZEND_CALL_FREE_EXTRA_ARGS|ZEND_CALL_ALLOCATED|ZEND_CALL_HAS_EXTRA_NAMED_PARAMS)) == 0)) {
		EG(current_execute_data) = EX(prev_execute_data);
		i_free_compiled_variables(execute_data);

#ifdef ZEND_PREFER_RELOAD
		call_info = EX_CALL_INFO();
#endif
		if (UNEXPECTED(call_info & ZEND_CALL_RELEASE_THIS)) {
			OBJ_RELEASE(Z_OBJ(execute_data->This));
		} else if (UNEXPECTED(call_info & ZEND_CALL_CLOSURE)) {
			OBJ_RELEASE(ZEND_CLOSURE_OBJECT(EX(func)));
		}
		EG(vm_stack_top) = (zval*)execute_data;
		execute_data = EX(prev_execute_data);

		if (UNEXPECTED(EG(exception) != NULL)) {
			zend_rethrow_exception(execute_data);
			HANDLE_EXCEPTION_LEAVE();
		}

		LOAD_NEXT_OPLINE();
		ZEND_VM_LEAVE();
	} else if (EXPECTED((call_info & (ZEND_CALL_CODE|ZEND_CALL_TOP)) == 0)) {
		EG(current_execute_data) = EX(prev_execute_data);
		i_free_compiled_variables(execute_data);

#ifdef ZEND_PREFER_RELOAD
		call_info = EX_CALL_INFO();
#endif
		if (UNEXPECTED(call_info & ZEND_CALL_HAS_SYMBOL_TABLE)) {
			zend_clean_and_cache_symbol_table(EX(symbol_table));
		}

		if (UNEXPECTED(call_info & ZEND_CALL_HAS_EXTRA_NAMED_PARAMS)) {
			zend_free_extra_named_params(EX(extra_named_params));
		}

		/* Free extra args before releasing the closure,
		 * as that may free the op_array. */
		zend_vm_stack_free_extra_args_ex(call_info, execute_data);

		if (UNEXPECTED(call_info & ZEND_CALL_RELEASE_THIS)) {
			OBJ_RELEASE(Z_OBJ(execute_data->This));
		} else if (UNEXPECTED(call_info & ZEND_CALL_CLOSURE)) {
			OBJ_RELEASE(ZEND_CLOSURE_OBJECT(EX(func)));
		}

		old_execute_data = execute_data;
		execute_data = EX(prev_execute_data);
		zend_vm_stack_free_call_frame_ex(call_info, old_execute_data);

		if (UNEXPECTED(EG(exception) != NULL)) {
			zend_rethrow_exception(execute_data);
			HANDLE_EXCEPTION_LEAVE();
		}

		LOAD_NEXT_OPLINE();
		ZEND_VM_LEAVE();
	} else if (EXPECTED((call_info & ZEND_CALL_TOP) == 0)) {
		zend_detach_symbol_table(execute_data);
		destroy_op_array(&EX(func)->op_array);
		efree_size(EX(func), sizeof(zend_op_array));
#ifdef ZEND_PREFER_RELOAD
		call_info = EX_CALL_INFO();
#endif
		old_execute_data = execute_data;
		execute_data = EG(current_execute_data) = EX(prev_execute_data);
		zend_vm_stack_free_call_frame_ex(call_info, old_execute_data);

		zend_attach_symbol_table(execute_data);
		if (UNEXPECTED(EG(exception) != NULL)) {
			zend_rethrow_exception(execute_data);
			HANDLE_EXCEPTION_LEAVE();
		}

		LOAD_NEXT_OPLINE();
		ZEND_VM_LEAVE();
	} else {
		if (EXPECTED((call_info & ZEND_CALL_CODE) == 0)) {
			EG(current_execute_data) = EX(prev_execute_data);
			i_free_compiled_variables(execute_data);
#ifdef ZEND_PREFER_RELOAD
			call_info = EX_CALL_INFO();
#endif
			if (UNEXPECTED(call_info & (ZEND_CALL_HAS_SYMBOL_TABLE|ZEND_CALL_FREE_EXTRA_ARGS|ZEND_CALL_HAS_EXTRA_NAMED_PARAMS))) {
				if (UNEXPECTED(call_info & ZEND_CALL_HAS_SYMBOL_TABLE)) {
					zend_clean_and_cache_symbol_table(EX(symbol_table));
				}
				zend_vm_stack_free_extra_args_ex(call_info, execute_data);
				if (UNEXPECTED(call_info & ZEND_CALL_HAS_EXTRA_NAMED_PARAMS)) {
					zend_free_extra_named_params(EX(extra_named_params));
				}
			}
			if (UNEXPECTED(call_info & ZEND_CALL_CLOSURE)) {
				OBJ_RELEASE(ZEND_CLOSURE_OBJECT(EX(func)));
			}
			ZEND_VM_RETURN();
		} else /* if (call_kind == ZEND_CALL_TOP_CODE) */ {
			zend_array *symbol_table = EX(symbol_table);

			zend_detach_symbol_table(execute_data);
			old_execute_data = EX(prev_execute_data);
			while (old_execute_data) {
				if (old_execute_data->func && (ZEND_CALL_INFO(old_execute_data) & ZEND_CALL_HAS_SYMBOL_TABLE)) {
					if (old_execute_data->symbol_table == symbol_table) {
						zend_attach_symbol_table(old_execute_data);
					}
					break;
				}
				old_execute_data = old_execute_data->prev_execute_data;
			}
			EG(current_execute_data) = EX(prev_execute_data);
			ZEND_VM_RETURN();
		}
	}
}

ZEND_VM_HOT_HANDLER(42, ZEND_JMP, JMP_ADDR, ANY)
{
	USE_OPLINE

	ZEND_VM_JMP_EX(OP_JMP_ADDR(opline, opline->op1), 0);
}

ZEND_VM_HOT_NOCONST_HANDLER(43, ZEND_JMPZ, CONST|TMPVAR|CV, JMP_ADDR)
{
	USE_OPLINE
	zval *val;
	zend_uchar op1_type;

	val = GET_OP1_ZVAL_PTR_UNDEF(BP_VAR_R);

	if (Z_TYPE_INFO_P(val) == IS_TRUE) {
		ZEND_VM_NEXT_OPCODE();
	} else if (EXPECTED(Z_TYPE_INFO_P(val) <= IS_TRUE)) {
		if (OP1_TYPE == IS_CV && UNEXPECTED(Z_TYPE_INFO_P(val) == IS_UNDEF)) {
			SAVE_OPLINE();
			ZVAL_UNDEFINED_OP1();
			if (UNEXPECTED(EG(exception))) {
				HANDLE_EXCEPTION();
			}
		}
		ZEND_VM_JMP_EX(OP_JMP_ADDR(opline, opline->op2), 0);
	}

	SAVE_OPLINE();
	op1_type = OP1_TYPE;
	if (i_zend_is_true(val)) {
		opline++;
	} else {
		opline = OP_JMP_ADDR(opline, opline->op2);
	}
	if (op1_type & (IS_TMP_VAR|IS_VAR)) {
		zval_ptr_dtor_nogc(val);
	}
	ZEND_VM_JMP(opline);
}

ZEND_VM_HOT_NOCONST_HANDLER(44, ZEND_JMPNZ, CONST|TMPVAR|CV, JMP_ADDR)
{
	USE_OPLINE
	zval *val;
	zend_uchar op1_type;

	val = GET_OP1_ZVAL_PTR_UNDEF(BP_VAR_R);

	if (Z_TYPE_INFO_P(val) == IS_TRUE) {
		ZEND_VM_JMP_EX(OP_JMP_ADDR(opline, opline->op2), 0);
	} else if (EXPECTED(Z_TYPE_INFO_P(val) <= IS_TRUE)) {
		if (OP1_TYPE == IS_CV && UNEXPECTED(Z_TYPE_INFO_P(val) == IS_UNDEF)) {
			SAVE_OPLINE();
			ZVAL_UNDEFINED_OP1();
			if (UNEXPECTED(EG(exception))) {
				HANDLE_EXCEPTION();
			}
		}
		ZEND_VM_NEXT_OPCODE();
	}

	SAVE_OPLINE();
	op1_type = OP1_TYPE;
	if (i_zend_is_true(val)) {
		opline = OP_JMP_ADDR(opline, opline->op2);
	} else {
		opline++;
	}
	if (op1_type & (IS_TMP_VAR|IS_VAR)) {
		zval_ptr_dtor_nogc(val);
	}
	ZEND_VM_JMP(opline);
}

ZEND_VM_HANDLER(45, ZEND_JMPZNZ, CONST|TMPVAR|CV, JMP_ADDR, JMP_ADDR)
{
	USE_OPLINE
	zval *val;
	zend_uchar op1_type;

	val = GET_OP1_ZVAL_PTR_UNDEF(BP_VAR_R);

	if (EXPECTED(Z_TYPE_INFO_P(val) == IS_TRUE)) {
		ZEND_VM_SET_RELATIVE_OPCODE(opline, opline->extended_value);
		ZEND_VM_CONTINUE();
	} else if (EXPECTED(Z_TYPE_INFO_P(val) <= IS_TRUE)) {
		if (OP1_TYPE == IS_CV && UNEXPECTED(Z_TYPE_INFO_P(val) == IS_UNDEF)) {
			SAVE_OPLINE();
			ZVAL_UNDEFINED_OP1();
			if (UNEXPECTED(EG(exception))) {
				HANDLE_EXCEPTION();
			}
		}
		ZEND_VM_JMP_EX(OP_JMP_ADDR(opline, opline->op2), 0);
	}

	SAVE_OPLINE();
	op1_type = OP1_TYPE;
	if (i_zend_is_true(val)) {
		opline = ZEND_OFFSET_TO_OPLINE(opline, opline->extended_value);
	} else {
		opline = OP_JMP_ADDR(opline, opline->op2);
	}
	if (op1_type & (IS_TMP_VAR|IS_VAR)) {
		zval_ptr_dtor_nogc(val);
	}
	ZEND_VM_JMP(opline);
}

ZEND_VM_COLD_CONST_HANDLER(46, ZEND_JMPZ_EX, CONST|TMPVAR|CV, JMP_ADDR)
{
	USE_OPLINE
	zval *val;
	bool ret;

	val = GET_OP1_ZVAL_PTR_UNDEF(BP_VAR_R);

	if (Z_TYPE_INFO_P(val) == IS_TRUE) {
		ZVAL_TRUE(EX_VAR(opline->result.var));
		ZEND_VM_NEXT_OPCODE();
	} else if (EXPECTED(Z_TYPE_INFO_P(val) <= IS_TRUE)) {
		ZVAL_FALSE(EX_VAR(opline->result.var));
		if (OP1_TYPE == IS_CV && UNEXPECTED(Z_TYPE_INFO_P(val) == IS_UNDEF)) {
			SAVE_OPLINE();
			ZVAL_UNDEFINED_OP1();
			if (UNEXPECTED(EG(exception))) {
				HANDLE_EXCEPTION();
			}
		}
		ZEND_VM_JMP_EX(OP_JMP_ADDR(opline, opline->op2), 0);
	}

	SAVE_OPLINE();
	ret = i_zend_is_true(val);
	FREE_OP1();
	if (ret) {
		ZVAL_TRUE(EX_VAR(opline->result.var));
		opline++;
	} else {
		ZVAL_FALSE(EX_VAR(opline->result.var));
		opline = OP_JMP_ADDR(opline, opline->op2);
	}
	ZEND_VM_JMP(opline);
}

ZEND_VM_COLD_CONST_HANDLER(47, ZEND_JMPNZ_EX, CONST|TMPVAR|CV, JMP_ADDR)
{
	USE_OPLINE
	zval *val;
	bool ret;

	val = GET_OP1_ZVAL_PTR_UNDEF(BP_VAR_R);

	if (Z_TYPE_INFO_P(val) == IS_TRUE) {
		ZVAL_TRUE(EX_VAR(opline->result.var));
		ZEND_VM_JMP_EX(OP_JMP_ADDR(opline, opline->op2), 0);
	} else if (EXPECTED(Z_TYPE_INFO_P(val) <= IS_TRUE)) {
		ZVAL_FALSE(EX_VAR(opline->result.var));
		if (OP1_TYPE == IS_CV && UNEXPECTED(Z_TYPE_INFO_P(val) == IS_UNDEF)) {
			SAVE_OPLINE();
			ZVAL_UNDEFINED_OP1();
			ZEND_VM_NEXT_OPCODE_CHECK_EXCEPTION();
		} else {
			ZEND_VM_NEXT_OPCODE();
		}
	}

	SAVE_OPLINE();
	ret = i_zend_is_true(val);
	FREE_OP1();
	if (ret) {
		ZVAL_TRUE(EX_VAR(opline->result.var));
		opline = OP_JMP_ADDR(opline, opline->op2);
	} else {
		ZVAL_FALSE(EX_VAR(opline->result.var));
		opline++;
	}
	ZEND_VM_JMP(opline);
}

ZEND_VM_HANDLER(70, ZEND_FREE, TMPVAR, ANY)
{
	USE_OPLINE

	SAVE_OPLINE();
	zval_ptr_dtor_nogc(EX_VAR(opline->op1.var));
	ZEND_VM_NEXT_OPCODE_CHECK_EXCEPTION();
}

ZEND_VM_HOT_HANDLER(127, ZEND_FE_FREE, TMPVAR, ANY)
{
	zval *var;
	USE_OPLINE

	var = EX_VAR(opline->op1.var);
	if (Z_TYPE_P(var) != IS_ARRAY) {
		SAVE_OPLINE();
		if (Z_FE_ITER_P(var) != (uint32_t)-1) {
			zend_hash_iterator_del(Z_FE_ITER_P(var));
		}
		zval_ptr_dtor_nogc(var);
		ZEND_VM_NEXT_OPCODE_CHECK_EXCEPTION();
	}

	/* This is freeing an array. Use an inlined version of zval_ptr_dtor_nogc. */
	/* PHP only needs to save the opline and check for an exception if the last reference to the array was garbage collected (destructors of elements in the array could throw an exception) */
	if (Z_REFCOUNTED_P(var) && !Z_DELREF_P(var)) {
		SAVE_OPLINE();
		rc_dtor_func(Z_COUNTED_P(var));
		ZEND_VM_NEXT_OPCODE_CHECK_EXCEPTION();
	}
	ZEND_VM_NEXT_OPCODE();
}

ZEND_VM_COLD_CONSTCONST_HANDLER(53, ZEND_FAST_CONCAT, CONST|TMPVAR|CV, CONST|TMPVAR|CV)
{
	USE_OPLINE
	zval *op1, *op2;
	zend_string *op1_str, *op2_str, *str;


	op1 = GET_OP1_ZVAL_PTR_UNDEF(BP_VAR_R);
	op2 = GET_OP2_ZVAL_PTR_UNDEF(BP_VAR_R);
	if ((OP1_TYPE == IS_CONST || EXPECTED(Z_TYPE_P(op1) == IS_STRING)) &&
	    (OP2_TYPE == IS_CONST || EXPECTED(Z_TYPE_P(op2) == IS_STRING))) {
		zend_string *op1_str = Z_STR_P(op1);
		zend_string *op2_str = Z_STR_P(op2);
		zend_string *str;

		if (OP1_TYPE != IS_CONST && UNEXPECTED(ZSTR_LEN(op1_str) == 0)) {
			if (OP2_TYPE == IS_CONST || OP2_TYPE == IS_CV) {
				ZVAL_STR_COPY(EX_VAR(opline->result.var), op2_str);
			} else {
				ZVAL_STR(EX_VAR(opline->result.var), op2_str);
			}
			if (OP1_TYPE & (IS_TMP_VAR|IS_VAR)) {
				zend_string_release_ex(op1_str, 0);
			}
		} else if (OP2_TYPE != IS_CONST && UNEXPECTED(ZSTR_LEN(op2_str) == 0)) {
			if (OP1_TYPE == IS_CONST || OP1_TYPE == IS_CV) {
				ZVAL_STR_COPY(EX_VAR(opline->result.var), op1_str);
			} else {
				ZVAL_STR(EX_VAR(opline->result.var), op1_str);
			}
			if (OP2_TYPE & (IS_TMP_VAR|IS_VAR)) {
				zend_string_release_ex(op2_str, 0);
			}
		} else if (OP1_TYPE != IS_CONST && OP1_TYPE != IS_CV &&
		    !ZSTR_IS_INTERNED(op1_str) && GC_REFCOUNT(op1_str) == 1) {
		    size_t len = ZSTR_LEN(op1_str);

			str = zend_string_extend(op1_str, len + ZSTR_LEN(op2_str), 0);
			memcpy(ZSTR_VAL(str) + len, ZSTR_VAL(op2_str), ZSTR_LEN(op2_str)+1);
			ZVAL_NEW_STR(EX_VAR(opline->result.var), str);
			if (OP2_TYPE & (IS_TMP_VAR|IS_VAR)) {
				zend_string_release_ex(op2_str, 0);
			}
		} else {
			str = zend_string_alloc(ZSTR_LEN(op1_str) + ZSTR_LEN(op2_str), 0);
			memcpy(ZSTR_VAL(str), ZSTR_VAL(op1_str), ZSTR_LEN(op1_str));
			memcpy(ZSTR_VAL(str) + ZSTR_LEN(op1_str), ZSTR_VAL(op2_str), ZSTR_LEN(op2_str)+1);
			ZVAL_NEW_STR(EX_VAR(opline->result.var), str);
			if (OP1_TYPE & (IS_TMP_VAR|IS_VAR)) {
				zend_string_release_ex(op1_str, 0);
			}
			if (OP2_TYPE & (IS_TMP_VAR|IS_VAR)) {
				zend_string_release_ex(op2_str, 0);
			}
		}
		ZEND_VM_NEXT_OPCODE();
	}

	SAVE_OPLINE();
	if (OP1_TYPE == IS_CONST) {
		op1_str = Z_STR_P(op1);
	} else if (EXPECTED(Z_TYPE_P(op1) == IS_STRING)) {
		op1_str = zend_string_copy(Z_STR_P(op1));
	} else {
		if (OP1_TYPE == IS_CV && UNEXPECTED(Z_TYPE_P(op1) == IS_UNDEF)) {
			ZVAL_UNDEFINED_OP1();
		}
		op1_str = zval_get_string_func(op1);
	}
	if (OP2_TYPE == IS_CONST) {
		op2_str = Z_STR_P(op2);
	} else if (EXPECTED(Z_TYPE_P(op2) == IS_STRING)) {
		op2_str = zend_string_copy(Z_STR_P(op2));
	} else {
		if (OP2_TYPE == IS_CV && UNEXPECTED(Z_TYPE_P(op2) == IS_UNDEF)) {
			ZVAL_UNDEFINED_OP2();
		}
		op2_str = zval_get_string_func(op2);
	}
	do {
		if (OP1_TYPE != IS_CONST) {
			if (UNEXPECTED(ZSTR_LEN(op1_str) == 0)) {
				if (OP2_TYPE == IS_CONST) {
					if (UNEXPECTED(Z_REFCOUNTED_P(op2))) {
						GC_ADDREF(op2_str);
					}
				}
				ZVAL_STR(EX_VAR(opline->result.var), op2_str);
				zend_string_release_ex(op1_str, 0);
				break;
			}
		}
		if (OP2_TYPE != IS_CONST) {
			if (UNEXPECTED(ZSTR_LEN(op2_str) == 0)) {
				if (OP1_TYPE == IS_CONST) {
					if (UNEXPECTED(Z_REFCOUNTED_P(op1))) {
						GC_ADDREF(op1_str);
					}
				}
				ZVAL_STR(EX_VAR(opline->result.var), op1_str);
				zend_string_release_ex(op2_str, 0);
				break;
			}
		}
		str = zend_string_alloc(ZSTR_LEN(op1_str) + ZSTR_LEN(op2_str), 0);
		memcpy(ZSTR_VAL(str), ZSTR_VAL(op1_str), ZSTR_LEN(op1_str));
		memcpy(ZSTR_VAL(str) + ZSTR_LEN(op1_str), ZSTR_VAL(op2_str), ZSTR_LEN(op2_str)+1);
		ZVAL_NEW_STR(EX_VAR(opline->result.var), str);
		if (OP1_TYPE != IS_CONST) {
			zend_string_release_ex(op1_str, 0);
		}
		if (OP2_TYPE != IS_CONST) {
			zend_string_release_ex(op2_str, 0);
		}
	} while (0);
	FREE_OP1();
	FREE_OP2();
	ZEND_VM_NEXT_OPCODE_CHECK_EXCEPTION();
}

ZEND_VM_HANDLER(54, ZEND_ROPE_INIT, UNUSED, CONST|TMPVAR|CV, NUM)
{
	USE_OPLINE
	zend_string **rope;
	zval *var;

	/* Compiler allocates the necessary number of zval slots to keep the rope */
	rope = (zend_string**)EX_VAR(opline->result.var);
	if (OP2_TYPE == IS_CONST) {
		var = GET_OP2_ZVAL_PTR(BP_VAR_R);
		rope[0] = Z_STR_P(var);
		if (UNEXPECTED(Z_REFCOUNTED_P(var))) {
			Z_ADDREF_P(var);
		}
	} else {
		var = GET_OP2_ZVAL_PTR_UNDEF(BP_VAR_R);
		if (EXPECTED(Z_TYPE_P(var) == IS_STRING)) {
			if (OP2_TYPE == IS_CV) {
				rope[0] = zend_string_copy(Z_STR_P(var));
			} else {
				rope[0] = Z_STR_P(var);
			}
		} else {
			SAVE_OPLINE();
			if (OP2_TYPE == IS_CV && UNEXPECTED(Z_TYPE_P(var) == IS_UNDEF)) {
				ZVAL_UNDEFINED_OP2();
			}
			rope[0] = zval_get_string_func(var);
			FREE_OP2();
			ZEND_VM_NEXT_OPCODE_CHECK_EXCEPTION();
		}
	}
	ZEND_VM_NEXT_OPCODE();
}

ZEND_VM_HANDLER(55, ZEND_ROPE_ADD, TMP, CONST|TMPVAR|CV, NUM)
{
	USE_OPLINE
	zend_string **rope;
	zval *var;

	/* op1 and result are the same */
	rope = (zend_string**)EX_VAR(opline->op1.var);
	if (OP2_TYPE == IS_CONST) {
		var = GET_OP2_ZVAL_PTR(BP_VAR_R);
		rope[opline->extended_value] = Z_STR_P(var);
		if (UNEXPECTED(Z_REFCOUNTED_P(var))) {
			Z_ADDREF_P(var);
		}
	} else {
		var = GET_OP2_ZVAL_PTR_UNDEF(BP_VAR_R);
		if (EXPECTED(Z_TYPE_P(var) == IS_STRING)) {
			if (OP2_TYPE == IS_CV) {
				rope[opline->extended_value] = zend_string_copy(Z_STR_P(var));
			} else {
				rope[opline->extended_value] = Z_STR_P(var);
			}
		} else {
			SAVE_OPLINE();
			if (OP2_TYPE == IS_CV && UNEXPECTED(Z_TYPE_P(var) == IS_UNDEF)) {
				ZVAL_UNDEFINED_OP2();
			}
			rope[opline->extended_value] = zval_get_string_func(var);
			FREE_OP2();
			ZEND_VM_NEXT_OPCODE_CHECK_EXCEPTION();
		}
	}
	ZEND_VM_NEXT_OPCODE();
}

ZEND_VM_HANDLER(56, ZEND_ROPE_END, TMP, CONST|TMPVAR|CV, NUM)
{
	USE_OPLINE
	zend_string **rope;
	zval *var, *ret;
	uint32_t i;
	size_t len = 0;
	char *target;

	rope = (zend_string**)EX_VAR(opline->op1.var);
	if (OP2_TYPE == IS_CONST) {
		var = GET_OP2_ZVAL_PTR(BP_VAR_R);
		rope[opline->extended_value] = Z_STR_P(var);
		if (UNEXPECTED(Z_REFCOUNTED_P(var))) {
			Z_ADDREF_P(var);
		}
	} else {
		var = GET_OP2_ZVAL_PTR_UNDEF(BP_VAR_R);
		if (EXPECTED(Z_TYPE_P(var) == IS_STRING)) {
			if (OP2_TYPE == IS_CV) {
				rope[opline->extended_value] = zend_string_copy(Z_STR_P(var));
			} else {
				rope[opline->extended_value] = Z_STR_P(var);
			}
		} else {
			SAVE_OPLINE();
			if (OP2_TYPE == IS_CV && UNEXPECTED(Z_TYPE_P(var) == IS_UNDEF)) {
				ZVAL_UNDEFINED_OP2();
			}
			rope[opline->extended_value] = zval_get_string_func(var);
			FREE_OP2();
			if (UNEXPECTED(EG(exception))) {
				for (i = 0; i <= opline->extended_value; i++) {
					zend_string_release_ex(rope[i], 0);
				}
				ZVAL_UNDEF(EX_VAR(opline->result.var));
				HANDLE_EXCEPTION();
			}
		}
	}
	for (i = 0; i <= opline->extended_value; i++) {
		len += ZSTR_LEN(rope[i]);
	}
	ret = EX_VAR(opline->result.var);
	ZVAL_STR(ret, zend_string_alloc(len, 0));
	target = Z_STRVAL_P(ret);
	for (i = 0; i <= opline->extended_value; i++) {
		memcpy(target, ZSTR_VAL(rope[i]), ZSTR_LEN(rope[i]));
		target += ZSTR_LEN(rope[i]);
		zend_string_release_ex(rope[i], 0);
	}
	*target = '\0';

	ZEND_VM_NEXT_OPCODE();
}

ZEND_VM_HANDLER(109, ZEND_FETCH_CLASS, UNUSED|CLASS_FETCH, CONST|TMPVAR|UNUSED|CV, CACHE_SLOT)
{
	zval *class_name;
	USE_OPLINE

	SAVE_OPLINE();
	if (OP2_TYPE == IS_UNUSED) {
		Z_CE_P(EX_VAR(opline->result.var)) = zend_fetch_class(NULL, opline->op1.num);
		ZEND_VM_NEXT_OPCODE_CHECK_EXCEPTION();
	} else if (OP2_TYPE == IS_CONST) {
		zend_class_entry *ce = CACHED_PTR(opline->extended_value);

		if (UNEXPECTED(ce == NULL)) {
			class_name = GET_OP2_ZVAL_PTR_UNDEF(BP_VAR_R);
			ce = zend_fetch_class_by_name(Z_STR_P(class_name), Z_STR_P(class_name + 1), opline->op1.num);
			CACHE_PTR(opline->extended_value, ce);
		}
		Z_CE_P(EX_VAR(opline->result.var)) = ce;
	} else {
		class_name = GET_OP2_ZVAL_PTR_UNDEF(BP_VAR_R);
ZEND_VM_C_LABEL(try_class_name):
		if (Z_TYPE_P(class_name) == IS_OBJECT) {
			Z_CE_P(EX_VAR(opline->result.var)) = Z_OBJCE_P(class_name);
		} else if (Z_TYPE_P(class_name) == IS_STRING) {
			Z_CE_P(EX_VAR(opline->result.var)) = zend_fetch_class(Z_STR_P(class_name), opline->op1.num);
		} else if ((OP2_TYPE & (IS_VAR|IS_CV)) && Z_TYPE_P(class_name) == IS_REFERENCE) {
			class_name = Z_REFVAL_P(class_name);
			ZEND_VM_C_GOTO(try_class_name);
		} else {
			if (OP2_TYPE == IS_CV && UNEXPECTED(Z_TYPE_P(class_name) == IS_UNDEF)) {
				ZVAL_UNDEFINED_OP2();
				if (UNEXPECTED(EG(exception) != NULL)) {
					HANDLE_EXCEPTION();
				}
			}
			zend_throw_error(NULL, "Class name must be a valid object or a string");
		}
	}

	FREE_OP2();
	ZEND_VM_NEXT_OPCODE_CHECK_EXCEPTION();
}

ZEND_VM_HOT_OBJ_HANDLER(112, ZEND_INIT_METHOD_CALL, CONST|TMPVAR|UNUSED|THIS|CV, CONST|TMPVAR|CV, NUM|CACHE_SLOT)
{
	USE_OPLINE
	zval *function_name;
	zval *object;
	zend_function *fbc;
	zend_class_entry *called_scope;
	zend_object *obj;
	zend_execute_data *call;
	uint32_t call_info;

	SAVE_OPLINE();

	object = GET_OP1_OBJ_ZVAL_PTR_UNDEF(BP_VAR_R);

	if (OP2_TYPE != IS_CONST) {
		function_name = GET_OP2_ZVAL_PTR_UNDEF(BP_VAR_R);
	}

	if (OP2_TYPE != IS_CONST &&
	    UNEXPECTED(Z_TYPE_P(function_name) != IS_STRING)) {
		do {
			if ((OP2_TYPE & (IS_VAR|IS_CV)) && Z_ISREF_P(function_name)) {
				function_name = Z_REFVAL_P(function_name);
				if (EXPECTED(Z_TYPE_P(function_name) == IS_STRING)) {
					break;
				}
			} else if (OP2_TYPE == IS_CV && UNEXPECTED(Z_TYPE_P(function_name) == IS_UNDEF)) {
				ZVAL_UNDEFINED_OP2();
				if (UNEXPECTED(EG(exception) != NULL)) {
					FREE_OP1();
					HANDLE_EXCEPTION();
				}
			}
			zend_throw_error(NULL, "Method name must be a string");
			FREE_OP2();
			FREE_OP1();
			HANDLE_EXCEPTION();
		} while (0);
	}

	if (OP1_TYPE == IS_UNUSED) {
		obj = Z_OBJ_P(object);
	} else {
		do {
			if (OP1_TYPE != IS_CONST && EXPECTED(Z_TYPE_P(object) == IS_OBJECT)) {
				obj = Z_OBJ_P(object);
			} else {
				if ((OP1_TYPE & (IS_VAR|IS_CV)) && EXPECTED(Z_ISREF_P(object))) {
					zend_reference *ref = Z_REF_P(object);

					object = &ref->val;
					if (EXPECTED(Z_TYPE_P(object) == IS_OBJECT)) {
						obj = Z_OBJ_P(object);
						if (OP1_TYPE & IS_VAR) {
							if (UNEXPECTED(GC_DELREF(ref) == 0)) {
								efree_size(ref, sizeof(zend_reference));
							} else {
								Z_ADDREF_P(object);
							}
						}
						break;
					}
				}
				if (OP1_TYPE == IS_CV && UNEXPECTED(Z_TYPE_P(object) == IS_UNDEF)) {
					object = ZVAL_UNDEFINED_OP1();
					if (UNEXPECTED(EG(exception) != NULL)) {
						if (OP2_TYPE != IS_CONST) {
							FREE_OP2();
						}
						HANDLE_EXCEPTION();
					}
				}
				if (OP2_TYPE == IS_CONST) {
					function_name = GET_OP2_ZVAL_PTR_UNDEF(BP_VAR_R);
				}
				zend_invalid_method_call(object, function_name);
				FREE_OP2();
				FREE_OP1();
				HANDLE_EXCEPTION();
			}
		} while (0);
	}

	called_scope = obj->ce;

	if (OP2_TYPE == IS_CONST &&
	    EXPECTED(CACHED_PTR(opline->result.num) == called_scope)) {
	    fbc = CACHED_PTR(opline->result.num + sizeof(void*));
	} else {
	    zend_object *orig_obj = obj;

		if (OP2_TYPE == IS_CONST) {
			function_name = GET_OP2_ZVAL_PTR_UNDEF(BP_VAR_R);
		}

		/* First, locate the function. */
		fbc = obj->handlers->get_method(&obj, Z_STR_P(function_name), ((OP2_TYPE == IS_CONST) ? (RT_CONSTANT(opline, opline->op2) + 1) : NULL));
		if (UNEXPECTED(fbc == NULL)) {
			if (EXPECTED(!EG(exception))) {
				zend_undefined_method(obj->ce, Z_STR_P(function_name));
			}
			FREE_OP2();
			if ((OP1_TYPE & (IS_VAR|IS_TMP_VAR)) && GC_DELREF(orig_obj) == 0) {
				zend_objects_store_del(orig_obj);
			}
			HANDLE_EXCEPTION();
		}
		if (OP2_TYPE == IS_CONST &&
		    EXPECTED(!(fbc->common.fn_flags & (ZEND_ACC_CALL_VIA_TRAMPOLINE|ZEND_ACC_NEVER_CACHE))) &&
		    EXPECTED(obj == orig_obj)) {
			CACHE_POLYMORPHIC_PTR(opline->result.num, called_scope, fbc);
		}
		if ((OP1_TYPE & (IS_VAR|IS_TMP_VAR)) && UNEXPECTED(obj != orig_obj)) {
			GC_ADDREF(obj); /* For $this pointer */
			if (GC_DELREF(orig_obj) == 0) {
				zend_objects_store_del(orig_obj);
			}
		}
		if (EXPECTED(fbc->type == ZEND_USER_FUNCTION) && UNEXPECTED(!RUN_TIME_CACHE(&fbc->op_array))) {
			init_func_run_time_cache(&fbc->op_array);
		}
	}

	if (OP2_TYPE != IS_CONST) {
		FREE_OP2();
	}

	call_info = ZEND_CALL_NESTED_FUNCTION | ZEND_CALL_HAS_THIS;
	if (UNEXPECTED((fbc->common.fn_flags & ZEND_ACC_STATIC) != 0)) {
		if ((OP1_TYPE & (IS_VAR|IS_TMP_VAR)) && GC_DELREF(obj) == 0) {
			zend_objects_store_del(obj);
			if (UNEXPECTED(EG(exception))) {
				HANDLE_EXCEPTION();
			}
		}
		/* call static method */
		obj = (zend_object*)called_scope;
		call_info = ZEND_CALL_NESTED_FUNCTION;
	} else if (OP1_TYPE & (IS_VAR|IS_TMP_VAR|IS_CV)) {
		if (OP1_TYPE == IS_CV) {
			GC_ADDREF(obj); /* For $this pointer */
		}
		/* CV may be changed indirectly (e.g. when it's a reference) */
		call_info = ZEND_CALL_NESTED_FUNCTION | ZEND_CALL_HAS_THIS | ZEND_CALL_RELEASE_THIS;
	}

	call = zend_vm_stack_push_call_frame(call_info,
		fbc, opline->extended_value, obj);
	call->prev_execute_data = EX(call);
	EX(call) = call;

	ZEND_VM_NEXT_OPCODE();
}

ZEND_VM_HANDLER(113, ZEND_INIT_STATIC_METHOD_CALL, UNUSED|CLASS_FETCH|CONST|VAR, CONST|TMPVAR|UNUSED|CONSTRUCTOR|CV, NUM|CACHE_SLOT)
{
	USE_OPLINE
	zval *function_name;
	zend_class_entry *ce;
	uint32_t call_info;
	zend_function *fbc;
	zend_execute_data *call;

	SAVE_OPLINE();

	if (OP1_TYPE == IS_CONST) {
		/* no function found. try a static method in class */
		ce = CACHED_PTR(opline->result.num);
		if (UNEXPECTED(ce == NULL)) {
			ce = zend_fetch_class_by_name(Z_STR_P(RT_CONSTANT(opline, opline->op1)), Z_STR_P(RT_CONSTANT(opline, opline->op1) + 1), ZEND_FETCH_CLASS_DEFAULT | ZEND_FETCH_CLASS_EXCEPTION);
			if (UNEXPECTED(ce == NULL)) {
				FREE_OP2();
				HANDLE_EXCEPTION();
			}
			if (OP2_TYPE != IS_CONST) {
				CACHE_PTR(opline->result.num, ce);
			}
		}
	} else if (OP1_TYPE == IS_UNUSED) {
		ce = zend_fetch_class(NULL, opline->op1.num);
		if (UNEXPECTED(ce == NULL)) {
			FREE_OP2();
			HANDLE_EXCEPTION();
		}
	} else {
		ce = Z_CE_P(EX_VAR(opline->op1.var));
	}

	if (OP1_TYPE == IS_CONST &&
	    OP2_TYPE == IS_CONST &&
	    EXPECTED((fbc = CACHED_PTR(opline->result.num + sizeof(void*))) != NULL)) {
		/* nothing to do */
	} else if (OP1_TYPE != IS_CONST &&
	           OP2_TYPE == IS_CONST &&
	           EXPECTED(CACHED_PTR(opline->result.num) == ce)) {
		fbc = CACHED_PTR(opline->result.num + sizeof(void*));
	} else if (OP2_TYPE != IS_UNUSED) {
		function_name = GET_OP2_ZVAL_PTR_UNDEF(BP_VAR_R);
		if (OP2_TYPE != IS_CONST) {
			if (UNEXPECTED(Z_TYPE_P(function_name) != IS_STRING)) {
				do {
					if (OP2_TYPE & (IS_VAR|IS_CV) && Z_ISREF_P(function_name)) {
						function_name = Z_REFVAL_P(function_name);
						if (EXPECTED(Z_TYPE_P(function_name) == IS_STRING)) {
							break;
						}
					} else if (OP2_TYPE == IS_CV && UNEXPECTED(Z_TYPE_P(function_name) == IS_UNDEF)) {
						ZVAL_UNDEFINED_OP2();
						if (UNEXPECTED(EG(exception) != NULL)) {
							HANDLE_EXCEPTION();
						}
					}
					zend_throw_error(NULL, "Method name must be a string");
					FREE_OP2();
					HANDLE_EXCEPTION();
				} while (0);
			}
		}

		if (ce->get_static_method) {
			fbc = ce->get_static_method(ce, Z_STR_P(function_name));
		} else {
			fbc = zend_std_get_static_method(ce, Z_STR_P(function_name), ((OP2_TYPE == IS_CONST) ? (RT_CONSTANT(opline, opline->op2) + 1) : NULL));
		}
		if (UNEXPECTED(fbc == NULL)) {
			if (EXPECTED(!EG(exception))) {
				zend_undefined_method(ce, Z_STR_P(function_name));
			}
			FREE_OP2();
			HANDLE_EXCEPTION();
		}
		if (OP2_TYPE == IS_CONST &&
		    EXPECTED(!(fbc->common.fn_flags & (ZEND_ACC_CALL_VIA_TRAMPOLINE|ZEND_ACC_NEVER_CACHE)))) {
			CACHE_POLYMORPHIC_PTR(opline->result.num, ce, fbc);
		}
		if (EXPECTED(fbc->type == ZEND_USER_FUNCTION) && UNEXPECTED(!RUN_TIME_CACHE(&fbc->op_array))) {
			init_func_run_time_cache(&fbc->op_array);
		}
		if (OP2_TYPE != IS_CONST) {
			FREE_OP2();
		}
	} else {
		if (UNEXPECTED(ce->constructor == NULL)) {
			zend_throw_error(NULL, "Cannot call constructor");
			HANDLE_EXCEPTION();
		}
		if (Z_TYPE(EX(This)) == IS_OBJECT && Z_OBJ(EX(This))->ce != ce->constructor->common.scope && (ce->constructor->common.fn_flags & ZEND_ACC_PRIVATE)) {
			zend_throw_error(NULL, "Cannot call private %s::__construct()", ZSTR_VAL(ce->name));
			HANDLE_EXCEPTION();
		}
		fbc = ce->constructor;
		if (EXPECTED(fbc->type == ZEND_USER_FUNCTION) && UNEXPECTED(!RUN_TIME_CACHE(&fbc->op_array))) {
			init_func_run_time_cache(&fbc->op_array);
		}
	}

	if (!(fbc->common.fn_flags & ZEND_ACC_STATIC)) {
		if (Z_TYPE(EX(This)) == IS_OBJECT && instanceof_function(Z_OBJCE(EX(This)), ce)) {
			ce = (zend_class_entry*)Z_OBJ(EX(This));
			call_info = ZEND_CALL_NESTED_FUNCTION | ZEND_CALL_HAS_THIS;
		} else {
			zend_non_static_method_call(fbc);
			HANDLE_EXCEPTION();
		}
	} else {
		/* previous opcode is ZEND_FETCH_CLASS */
		if (OP1_TYPE == IS_UNUSED
		 && ((opline->op1.num & ZEND_FETCH_CLASS_MASK) == ZEND_FETCH_CLASS_PARENT ||
		     (opline->op1.num & ZEND_FETCH_CLASS_MASK) == ZEND_FETCH_CLASS_SELF)) {
			if (Z_TYPE(EX(This)) == IS_OBJECT) {
				ce = Z_OBJCE(EX(This));
			} else {
				ce = Z_CE(EX(This));
			}
		}
		call_info = ZEND_CALL_NESTED_FUNCTION;
	}

	call = zend_vm_stack_push_call_frame(call_info,
		fbc, opline->extended_value, ce);
	call->prev_execute_data = EX(call);
	EX(call) = call;

	ZEND_VM_NEXT_OPCODE();
}

ZEND_VM_HOT_HANDLER(59, ZEND_INIT_FCALL_BY_NAME, ANY, CONST, NUM|CACHE_SLOT)
{
	USE_OPLINE
	zend_function *fbc;
	zval *function_name, *func;
	zend_execute_data *call;

	fbc = CACHED_PTR(opline->result.num);
	if (UNEXPECTED(fbc == NULL)) {
		function_name = (zval*)RT_CONSTANT(opline, opline->op2);
		func = zend_hash_find_ex(EG(function_table), Z_STR_P(function_name+1), 1);
		if (UNEXPECTED(func == NULL)) {
			ZEND_VM_DISPATCH_TO_HELPER(zend_undefined_function_helper);
		}
		fbc = Z_FUNC_P(func);
		if (EXPECTED(fbc->type == ZEND_USER_FUNCTION) && UNEXPECTED(!RUN_TIME_CACHE(&fbc->op_array))) {
			init_func_run_time_cache(&fbc->op_array);
		}
		CACHE_PTR(opline->result.num, fbc);
	}
	call = _zend_vm_stack_push_call_frame(ZEND_CALL_NESTED_FUNCTION,
		fbc, opline->extended_value, NULL);
	call->prev_execute_data = EX(call);
	EX(call) = call;

	ZEND_VM_NEXT_OPCODE();
}

ZEND_VM_HANDLER(128, ZEND_INIT_DYNAMIC_CALL, ANY, CONST|TMPVAR|CV, NUM)
{
	USE_OPLINE
	zval *function_name;
	zend_execute_data *call;

	SAVE_OPLINE();
	function_name = GET_OP2_ZVAL_PTR_UNDEF(BP_VAR_R);

ZEND_VM_C_LABEL(try_function_name):
	if (OP2_TYPE != IS_CONST && EXPECTED(Z_TYPE_P(function_name) == IS_STRING)) {
		call = zend_init_dynamic_call_string(Z_STR_P(function_name), opline->extended_value);
	} else if (OP2_TYPE != IS_CONST && EXPECTED(Z_TYPE_P(function_name) == IS_OBJECT)) {
		call = zend_init_dynamic_call_object(Z_OBJ_P(function_name), opline->extended_value);
	} else if (EXPECTED(Z_TYPE_P(function_name) == IS_ARRAY)) {
		call = zend_init_dynamic_call_array(Z_ARRVAL_P(function_name), opline->extended_value);
	} else if ((OP2_TYPE & (IS_VAR|IS_CV)) && EXPECTED(Z_TYPE_P(function_name) == IS_REFERENCE)) {
		function_name = Z_REFVAL_P(function_name);
		ZEND_VM_C_GOTO(try_function_name);
	} else {
		if (OP2_TYPE == IS_CV && UNEXPECTED(Z_TYPE_P(function_name) == IS_UNDEF)) {
			function_name = ZVAL_UNDEFINED_OP2();
			if (UNEXPECTED(EG(exception) != NULL)) {
				HANDLE_EXCEPTION();
			}
		}
		zend_throw_error(NULL, "Value of type %s is not callable",
			zend_zval_type_name(function_name));
		call = NULL;
	}

	if (OP2_TYPE & (IS_VAR|IS_TMP_VAR)) {
		FREE_OP2();
		if (UNEXPECTED(EG(exception))) {
			if (call) {
				 if (call->func->common.fn_flags & ZEND_ACC_CALL_VIA_TRAMPOLINE) {
					zend_string_release_ex(call->func->common.function_name, 0);
					zend_free_trampoline(call->func);
				}
				zend_vm_stack_free_call_frame(call);
			}
			HANDLE_EXCEPTION();
		}
	} else if (!call) {
		HANDLE_EXCEPTION();
	}

	call->prev_execute_data = EX(call);
	EX(call) = call;

	ZEND_VM_NEXT_OPCODE_CHECK_EXCEPTION();
}

ZEND_VM_HANDLER(118, ZEND_INIT_USER_CALL, CONST, CONST|TMPVAR|CV, NUM)
{
	USE_OPLINE
	zval *function_name;
	zend_fcall_info_cache fcc;
	char *error = NULL;
	zend_function *func;
	void *object_or_called_scope;
	zend_execute_data *call;
	uint32_t call_info = ZEND_CALL_NESTED_FUNCTION | ZEND_CALL_DYNAMIC;

	SAVE_OPLINE();
	function_name = GET_OP2_ZVAL_PTR(BP_VAR_R);
	if (zend_is_callable_ex(function_name, NULL, 0, NULL, &fcc, &error)) {
		ZEND_ASSERT(!error);
		func = fcc.function_handler;
		object_or_called_scope = fcc.called_scope;
		if (func->common.fn_flags & ZEND_ACC_CLOSURE) {
			/* Delay closure destruction until its invocation */
			GC_ADDREF(ZEND_CLOSURE_OBJECT(func));
			call_info |= ZEND_CALL_CLOSURE;
			if (func->common.fn_flags & ZEND_ACC_FAKE_CLOSURE) {
				call_info |= ZEND_CALL_FAKE_CLOSURE;
			}
			if (fcc.object) {
				object_or_called_scope = fcc.object;
				call_info |= ZEND_CALL_HAS_THIS;
			}
		} else if (fcc.object) {
			GC_ADDREF(fcc.object); /* For $this pointer */
			object_or_called_scope = fcc.object;
			call_info |= ZEND_CALL_RELEASE_THIS | ZEND_CALL_HAS_THIS;
		}

		FREE_OP2();
		if ((OP2_TYPE & (IS_TMP_VAR|IS_VAR)) && UNEXPECTED(EG(exception))) {
			if (call_info & ZEND_CALL_CLOSURE) {
				zend_object_release(ZEND_CLOSURE_OBJECT(func));
			} else if (call_info & ZEND_CALL_RELEASE_THIS) {
				zend_object_release(fcc.object);
			}
			HANDLE_EXCEPTION();
		}

		if (EXPECTED(func->type == ZEND_USER_FUNCTION) && UNEXPECTED(!RUN_TIME_CACHE(&func->op_array))) {
			init_func_run_time_cache(&func->op_array);
		}
	} else {
		zend_type_error("%s(): Argument #1 ($function) must be a valid callback, %s", Z_STRVAL_P(RT_CONSTANT(opline, opline->op1)), error);
		efree(error);
		FREE_OP2();
		HANDLE_EXCEPTION();
	}

	call = zend_vm_stack_push_call_frame(call_info,
		func, opline->extended_value, object_or_called_scope);
	call->prev_execute_data = EX(call);
	EX(call) = call;

	ZEND_VM_NEXT_OPCODE();
}

ZEND_VM_HOT_HANDLER(69, ZEND_INIT_NS_FCALL_BY_NAME, ANY, CONST, NUM|CACHE_SLOT)
{
	USE_OPLINE
	zval *func_name;
	zval *func;
	zend_function *fbc;
	zend_execute_data *call;

	fbc = CACHED_PTR(opline->result.num);
	if (UNEXPECTED(fbc == NULL)) {
		func_name = (zval *)RT_CONSTANT(opline, opline->op2);
		func = zend_hash_find_ex(EG(function_table), Z_STR_P(func_name + 1), 1);
		if (func == NULL) {
			func = zend_hash_find_ex(EG(function_table), Z_STR_P(func_name + 2), 1);
			if (UNEXPECTED(func == NULL)) {
				ZEND_VM_DISPATCH_TO_HELPER(zend_undefined_function_helper);
			}
		}
		fbc = Z_FUNC_P(func);
		if (EXPECTED(fbc->type == ZEND_USER_FUNCTION) && UNEXPECTED(!RUN_TIME_CACHE(&fbc->op_array))) {
			init_func_run_time_cache(&fbc->op_array);
		}
		CACHE_PTR(opline->result.num, fbc);
	}

	call = _zend_vm_stack_push_call_frame(ZEND_CALL_NESTED_FUNCTION,
		fbc, opline->extended_value, NULL);
	call->prev_execute_data = EX(call);
	EX(call) = call;

	ZEND_VM_NEXT_OPCODE();
}

ZEND_VM_HOT_HANDLER(61, ZEND_INIT_FCALL, NUM, CONST, NUM|CACHE_SLOT)
{
	USE_OPLINE
	zval *fname;
	zval *func;
	zend_function *fbc;
	zend_execute_data *call;

	fbc = CACHED_PTR(opline->result.num);
	if (UNEXPECTED(fbc == NULL)) {
		fname = (zval*)RT_CONSTANT(opline, opline->op2);
		func = zend_hash_find_ex(EG(function_table), Z_STR_P(fname), 1);
		if (UNEXPECTED(func == NULL)) {
			ZEND_VM_DISPATCH_TO_HELPER(zend_undefined_function_helper);
		}
		fbc = Z_FUNC_P(func);
		if (EXPECTED(fbc->type == ZEND_USER_FUNCTION) && UNEXPECTED(!RUN_TIME_CACHE(&fbc->op_array))) {
			init_func_run_time_cache(&fbc->op_array);
		}
		CACHE_PTR(opline->result.num, fbc);
	}

	call = _zend_vm_stack_push_call_frame_ex(
		opline->op1.num, ZEND_CALL_NESTED_FUNCTION,
		fbc, opline->extended_value, NULL);
	call->prev_execute_data = EX(call);
	EX(call) = call;

	ZEND_VM_NEXT_OPCODE();
}

ZEND_VM_HOT_HANDLER(129, ZEND_DO_ICALL, ANY, ANY, SPEC(RETVAL))
{
	USE_OPLINE
	zend_execute_data *call = EX(call);
	zend_function *fbc = call->func;
	zval *ret;
	zval retval;

	SAVE_OPLINE();
	EX(call) = call->prev_execute_data;

	call->prev_execute_data = execute_data;
	EG(current_execute_data) = call;

#if ZEND_DEBUG
	zend_bool should_throw = zend_internal_call_should_throw(fbc, call);
#endif

	ret = RETURN_VALUE_USED(opline) ? EX_VAR(opline->result.var) : &retval;
	ZVAL_NULL(ret);

	fbc->internal_function.handler(call, ret);

#if ZEND_DEBUG
	if (!EG(exception) && call->func) {
		if (should_throw) {
			zend_internal_call_arginfo_violation(call->func);
		}
		ZEND_ASSERT(!(call->func->common.fn_flags & ZEND_ACC_HAS_RETURN_TYPE) ||
			zend_verify_internal_return_type(call->func, ret));
		ZEND_ASSERT((call->func->common.fn_flags & ZEND_ACC_RETURN_REFERENCE)
			? Z_ISREF_P(ret) : !Z_ISREF_P(ret));
	}
#endif

	EG(current_execute_data) = execute_data;
	zend_vm_stack_free_args(call);

	uint32_t call_info = ZEND_CALL_INFO(call);
	if (UNEXPECTED(call_info & (ZEND_CALL_HAS_EXTRA_NAMED_PARAMS|ZEND_CALL_ALLOCATED))) {
		if (call_info & ZEND_CALL_HAS_EXTRA_NAMED_PARAMS) {
			zend_free_extra_named_params(call->extra_named_params);
		}
		zend_vm_stack_free_call_frame_ex(call_info, call);
	} else {
		EG(vm_stack_top) = (zval*)call;
	}

	if (!RETURN_VALUE_USED(opline)) {
		i_zval_ptr_dtor(ret);
	}

	if (UNEXPECTED(EG(exception) != NULL)) {
		zend_rethrow_exception(execute_data);
		HANDLE_EXCEPTION();
	}

	ZEND_VM_SET_OPCODE(opline + 1);
	ZEND_VM_CONTINUE();
}

ZEND_VM_HOT_HANDLER(130, ZEND_DO_UCALL, ANY, ANY, SPEC(RETVAL,OBSERVER))
{
	USE_OPLINE
	zend_execute_data *call = EX(call);
	zend_function *fbc = call->func;
	zval *ret;

	SAVE_OPLINE();
	EX(call) = call->prev_execute_data;

	ret = NULL;
	if (RETURN_VALUE_USED(opline)) {
		ret = EX_VAR(opline->result.var);
	}

	call->prev_execute_data = execute_data;
	execute_data = call;
	i_init_func_execute_data(&fbc->op_array, ret, 0 EXECUTE_DATA_CC);
	ZEND_OBSERVER_FCALL_BEGIN(execute_data);
	LOAD_OPLINE_EX();

	ZEND_VM_ENTER_EX();
}

ZEND_VM_HOT_HANDLER(131, ZEND_DO_FCALL_BY_NAME, ANY, ANY, SPEC(RETVAL,OBSERVER))
{
	USE_OPLINE
	zend_execute_data *call = EX(call);
	zend_function *fbc = call->func;
	zval *ret;

	SAVE_OPLINE();
	EX(call) = call->prev_execute_data;

	if (EXPECTED(fbc->type == ZEND_USER_FUNCTION)) {
		ret = NULL;
		if (RETURN_VALUE_USED(opline)) {
			ret = EX_VAR(opline->result.var);
		}

		call->prev_execute_data = execute_data;
		execute_data = call;
		i_init_func_execute_data(&fbc->op_array, ret, 0 EXECUTE_DATA_CC);
		ZEND_OBSERVER_FCALL_BEGIN(execute_data);
		LOAD_OPLINE_EX();

		ZEND_VM_ENTER_EX();
	} else {
		zval retval;
		ZEND_ASSERT(fbc->type == ZEND_INTERNAL_FUNCTION);
		if (ZEND_OBSERVER_ENABLED) {
			ret = NULL;
		}

		if (UNEXPECTED((fbc->common.fn_flags & ZEND_ACC_DEPRECATED) != 0)) {
			zend_deprecated_function(fbc);
			if (UNEXPECTED(EG(exception) != NULL)) {
				UNDEF_RESULT();
				if (!RETURN_VALUE_USED(opline)) {
					ret = &retval;
					ZVAL_UNDEF(ret);
				}
				ZEND_VM_C_GOTO(fcall_by_name_end);
			}
		}

		call->prev_execute_data = execute_data;
		EG(current_execute_data) = call;

#if ZEND_DEBUG
		zend_bool should_throw = zend_internal_call_should_throw(fbc, call);
#endif

		ret = RETURN_VALUE_USED(opline) ? EX_VAR(opline->result.var) : &retval;
		ZVAL_NULL(ret);

		fbc->internal_function.handler(call, ret);

#if ZEND_DEBUG
		if (!EG(exception) && call->func) {
			if (should_throw) {
				zend_internal_call_arginfo_violation(call->func);
			}
			ZEND_ASSERT(!(call->func->common.fn_flags & ZEND_ACC_HAS_RETURN_TYPE) ||
				zend_verify_internal_return_type(call->func, ret));
			ZEND_ASSERT((call->func->common.fn_flags & ZEND_ACC_RETURN_REFERENCE)
				? Z_ISREF_P(ret) : !Z_ISREF_P(ret));
		}
#endif

		EG(current_execute_data) = execute_data;

ZEND_VM_C_LABEL(fcall_by_name_end):
		zend_vm_stack_free_args(call);

		uint32_t call_info = ZEND_CALL_INFO(call);
		if (UNEXPECTED(call_info & (ZEND_CALL_HAS_EXTRA_NAMED_PARAMS|ZEND_CALL_ALLOCATED))) {
			if (call_info & ZEND_CALL_HAS_EXTRA_NAMED_PARAMS) {
				zend_free_extra_named_params(call->extra_named_params);
			}
			zend_vm_stack_free_call_frame_ex(call_info, call);
		} else {
			EG(vm_stack_top) = (zval*)call;
		}

		if (!RETURN_VALUE_USED(opline)) {
			i_zval_ptr_dtor(ret);
		}
	}

	if (UNEXPECTED(EG(exception) != NULL)) {
		zend_rethrow_exception(execute_data);
		HANDLE_EXCEPTION();
	}
	ZEND_VM_SET_OPCODE(opline + 1);
	ZEND_VM_CONTINUE();
}

ZEND_VM_HOT_HANDLER(60, ZEND_DO_FCALL, ANY, ANY, SPEC(RETVAL,OBSERVER))
{
	USE_OPLINE
	zend_execute_data *call = EX(call);
	zend_function *fbc = call->func;
	zval *ret;

	SAVE_OPLINE();
	EX(call) = call->prev_execute_data;

	if (EXPECTED(fbc->type == ZEND_USER_FUNCTION)) {
		ret = NULL;
		if (RETURN_VALUE_USED(opline)) {
			ret = EX_VAR(opline->result.var);
		}

		call->prev_execute_data = execute_data;
		execute_data = call;
		i_init_func_execute_data(&fbc->op_array, ret, 1 EXECUTE_DATA_CC);
		ZEND_OBSERVER_FCALL_BEGIN(execute_data);

		if (EXPECTED(zend_execute_ex == execute_ex)) {
			LOAD_OPLINE_EX();
			ZEND_VM_ENTER_EX();
		} else {
			SAVE_OPLINE_EX();
			execute_data = EX(prev_execute_data);
			LOAD_OPLINE();
			ZEND_ADD_CALL_FLAG(call, ZEND_CALL_TOP);
			zend_execute_ex(call);
		}
	} else {
		zval retval;
		ZEND_ASSERT(fbc->type == ZEND_INTERNAL_FUNCTION);
		if (ZEND_OBSERVER_ENABLED) {
			ret = NULL;
		}

		if (UNEXPECTED((fbc->common.fn_flags & ZEND_ACC_DEPRECATED) != 0)) {
			zend_deprecated_function(fbc);
			if (UNEXPECTED(EG(exception) != NULL)) {
				UNDEF_RESULT();
				if (!RETURN_VALUE_USED(opline)) {
					ret = &retval;
					ZVAL_UNDEF(ret);
				}
				ZEND_VM_C_GOTO(fcall_end);
			}
		}

		call->prev_execute_data = execute_data;
		EG(current_execute_data) = call;

#if ZEND_DEBUG
		zend_bool should_throw = zend_internal_call_should_throw(fbc, call);
#endif

		ret = RETURN_VALUE_USED(opline) ? EX_VAR(opline->result.var) : &retval;
		ZVAL_NULL(ret);

		if (!zend_execute_internal) {
			/* saves one function call if zend_execute_internal is not used */
			fbc->internal_function.handler(call, ret);
		} else {
			zend_execute_internal(call, ret);
		}

#if ZEND_DEBUG
		if (!EG(exception) && call->func) {
			if (should_throw) {
				zend_internal_call_arginfo_violation(call->func);
			}
			ZEND_ASSERT(!(call->func->common.fn_flags & ZEND_ACC_HAS_RETURN_TYPE) ||
				zend_verify_internal_return_type(call->func, ret));
			ZEND_ASSERT((call->func->common.fn_flags & ZEND_ACC_RETURN_REFERENCE)
				? Z_ISREF_P(ret) : !Z_ISREF_P(ret));
		}
#endif

		EG(current_execute_data) = execute_data;

ZEND_VM_C_LABEL(fcall_end):
		zend_vm_stack_free_args(call);
		if (UNEXPECTED(ZEND_CALL_INFO(call) & ZEND_CALL_HAS_EXTRA_NAMED_PARAMS)) {
			zend_free_extra_named_params(call->extra_named_params);
		}

		if (!RETURN_VALUE_USED(opline)) {
			i_zval_ptr_dtor(ret);
		}
	}

	if (UNEXPECTED(ZEND_CALL_INFO(call) & ZEND_CALL_RELEASE_THIS)) {
		OBJ_RELEASE(Z_OBJ(call->This));
	}

	zend_vm_stack_free_call_frame(call);
	if (UNEXPECTED(EG(exception) != NULL)) {
		zend_rethrow_exception(execute_data);
		HANDLE_EXCEPTION();
	}

	ZEND_VM_SET_OPCODE(opline + 1);
	ZEND_VM_CONTINUE();
}

ZEND_VM_COLD_CONST_HANDLER(124, ZEND_VERIFY_RETURN_TYPE, CONST|TMP|VAR|UNUSED|CV, UNUSED|CACHE_SLOT)
{
	if (OP1_TYPE == IS_UNUSED) {
		SAVE_OPLINE();
		zend_verify_missing_return_type(EX(func));
		HANDLE_EXCEPTION();
	} else {
/* prevents "undefined variable opline" errors */
#if !ZEND_VM_SPEC || (OP1_TYPE != IS_UNUSED)
		USE_OPLINE
		zval *retval_ref, *retval_ptr;
		zend_arg_info *ret_info = EX(func)->common.arg_info - 1;
		retval_ref = retval_ptr = GET_OP1_ZVAL_PTR_UNDEF(BP_VAR_R);

		if (OP1_TYPE == IS_CONST) {
			ZVAL_COPY(EX_VAR(opline->result.var), retval_ptr);
			retval_ref = retval_ptr = EX_VAR(opline->result.var);
		} else if (OP1_TYPE == IS_VAR) {
			if (UNEXPECTED(Z_TYPE_P(retval_ptr) == IS_INDIRECT)) {
				retval_ptr = Z_INDIRECT_P(retval_ptr);
			}
			ZVAL_DEREF(retval_ptr);
		} else if (OP1_TYPE == IS_CV) {
			ZVAL_DEREF(retval_ptr);
		}

		if (EXPECTED(ZEND_TYPE_CONTAINS_CODE(ret_info->type, Z_TYPE_P(retval_ptr)))) {
			ZEND_VM_NEXT_OPCODE();
		}

		if (OP1_TYPE == IS_CV && UNEXPECTED(Z_ISUNDEF_P(retval_ptr))) {
			SAVE_OPLINE();
			retval_ref = retval_ptr = ZVAL_UNDEFINED_OP1();
			if (ZEND_TYPE_FULL_MASK(ret_info->type) & MAY_BE_NULL) {
				ZEND_VM_NEXT_OPCODE_CHECK_EXCEPTION();
			}
		}

		zend_reference *ref = NULL;
		void *cache_slot = CACHE_ADDR(opline->op2.num);
		if (UNEXPECTED(retval_ref != retval_ptr)) {
			if (UNEXPECTED(EX(func)->op_array.fn_flags & ZEND_ACC_RETURN_REFERENCE)) {
				ref = Z_REF_P(retval_ref);
			} else {
				/* A cast might happen - unwrap the reference if this is a by-value return */
				if (Z_REFCOUNT_P(retval_ref) == 1) {
					ZVAL_UNREF(retval_ref);
				} else {
					Z_DELREF_P(retval_ref);
					ZVAL_COPY(retval_ref, retval_ptr);
				}
				retval_ptr = retval_ref;
			}
		}

		SAVE_OPLINE();
		if (UNEXPECTED(!zend_check_type_slow(ret_info->type, retval_ptr, ref, cache_slot, NULL, 1, 0))) {
			zend_verify_return_error(EX(func), retval_ptr);
			HANDLE_EXCEPTION();
		}
		ZEND_VM_NEXT_OPCODE();
#endif
	}
}

ZEND_VM_INLINE_HANDLER(62, ZEND_RETURN, CONST|TMP|VAR|CV, ANY, SPEC(OBSERVER))
{
	USE_OPLINE
	zval *retval_ptr;
	zval *return_value;

	retval_ptr = GET_OP1_ZVAL_PTR_UNDEF(BP_VAR_R);
	return_value = EX(return_value);
	if (OP1_TYPE == IS_CV && UNEXPECTED(Z_TYPE_INFO_P(retval_ptr) == IS_UNDEF)) {
		SAVE_OPLINE();
		retval_ptr = ZVAL_UNDEFINED_OP1();
		if (return_value) {
			ZVAL_NULL(return_value);
		}
	} else if (!return_value) {
		if (OP1_TYPE & (IS_VAR|IS_TMP_VAR)) {
			if (Z_REFCOUNTED_P(retval_ptr) && !Z_DELREF_P(retval_ptr)) {
				SAVE_OPLINE();
				rc_dtor_func(Z_COUNTED_P(retval_ptr));
			}
		}
	} else {
		if ((OP1_TYPE & (IS_CONST|IS_TMP_VAR))) {
			ZVAL_COPY_VALUE(return_value, retval_ptr);
			if (OP1_TYPE == IS_CONST) {
				if (UNEXPECTED(Z_OPT_REFCOUNTED_P(return_value))) {
					Z_ADDREF_P(return_value);
				}
			}
		} else if (OP1_TYPE == IS_CV) {
			do {
				if (Z_OPT_REFCOUNTED_P(retval_ptr)) {
					if (EXPECTED(!Z_OPT_ISREF_P(retval_ptr))) {
						if (EXPECTED(!(EX_CALL_INFO() & ZEND_CALL_CODE))) {
							zend_refcounted *ref = Z_COUNTED_P(retval_ptr);
							ZVAL_COPY_VALUE(return_value, retval_ptr);
							if (GC_MAY_LEAK(ref)) {
								gc_possible_root(ref);
							}
							ZVAL_NULL(retval_ptr);
							break;
						} else {
							Z_ADDREF_P(retval_ptr);
						}
					} else {
						retval_ptr = Z_REFVAL_P(retval_ptr);
						if (Z_OPT_REFCOUNTED_P(retval_ptr)) {
							Z_ADDREF_P(retval_ptr);
						}
					}
				}
				ZVAL_COPY_VALUE(return_value, retval_ptr);
			} while (0);
		} else /* if (OP1_TYPE == IS_VAR) */ {
			if (UNEXPECTED(Z_ISREF_P(retval_ptr))) {
				zend_refcounted *ref = Z_COUNTED_P(retval_ptr);

				retval_ptr = Z_REFVAL_P(retval_ptr);
				ZVAL_COPY_VALUE(return_value, retval_ptr);
				if (UNEXPECTED(GC_DELREF(ref) == 0)) {
					efree_size(ref, sizeof(zend_reference));
				} else if (Z_OPT_REFCOUNTED_P(retval_ptr)) {
					Z_ADDREF_P(retval_ptr);
				}
			} else {
				ZVAL_COPY_VALUE(return_value, retval_ptr);
			}
		}
	}
	ZEND_OBSERVER_FCALL_END(execute_data, return_value);
	ZEND_VM_DISPATCH_TO_HELPER(zend_leave_helper);
}

ZEND_VM_COLD_CONST_HANDLER(111, ZEND_RETURN_BY_REF, CONST|TMP|VAR|CV, ANY, SRC, SPEC(OBSERVER))
{
	USE_OPLINE
	zval *retval_ptr;

	SAVE_OPLINE();

	do {
		if ((OP1_TYPE & (IS_CONST|IS_TMP_VAR)) ||
		    (OP1_TYPE == IS_VAR && opline->extended_value == ZEND_RETURNS_VALUE)) {
			/* Not supposed to happen, but we'll allow it */
			zend_error(E_NOTICE, "Only variable references should be returned by reference");

			retval_ptr = GET_OP1_ZVAL_PTR(BP_VAR_R);
			if (!EX(return_value)) {
				FREE_OP1();
			} else {
				if (OP1_TYPE == IS_VAR && UNEXPECTED(Z_ISREF_P(retval_ptr))) {
					ZVAL_COPY_VALUE(EX(return_value), retval_ptr);
					break;
				}

				ZVAL_NEW_REF(EX(return_value), retval_ptr);
				if (OP1_TYPE == IS_CONST) {
					Z_TRY_ADDREF_P(retval_ptr);
				}
			}
			break;
		}

		retval_ptr = GET_OP1_ZVAL_PTR_PTR(BP_VAR_W);

		if (OP1_TYPE == IS_VAR) {
			ZEND_ASSERT(retval_ptr != &EG(uninitialized_zval));
			if (opline->extended_value == ZEND_RETURNS_FUNCTION && !Z_ISREF_P(retval_ptr)) {
				zend_error(E_NOTICE, "Only variable references should be returned by reference");
				if (EX(return_value)) {
					ZVAL_NEW_REF(EX(return_value), retval_ptr);
				} else {
					FREE_OP1_VAR_PTR();
				}
				break;
			}
		}

		if (EX(return_value)) {
			if (Z_ISREF_P(retval_ptr)) {
				Z_ADDREF_P(retval_ptr);
			} else {
				ZVAL_MAKE_REF_EX(retval_ptr, 2);
			}
			ZVAL_REF(EX(return_value), Z_REF_P(retval_ptr));
		}

		FREE_OP1_VAR_PTR();
	} while (0);

	ZEND_OBSERVER_FCALL_END(execute_data, EX(return_value));
	ZEND_VM_DISPATCH_TO_HELPER(zend_leave_helper);
}

ZEND_VM_HANDLER(139, ZEND_GENERATOR_CREATE, ANY, ANY)
{
	zval *return_value = EX(return_value);

	if (EXPECTED(return_value)) {
		USE_OPLINE
		zend_generator *generator;
		zend_execute_data *gen_execute_data;
		uint32_t num_args, used_stack, call_info;

		object_init_ex(return_value, zend_ce_generator);

		/*
		 * Normally the execute_data is allocated on the VM stack (because it does
		 * not actually do any allocation and thus is faster). For generators
		 * though this behavior would be suboptimal, because the (rather large)
		 * structure would have to be copied back and forth every time execution is
		 * suspended or resumed. That's why for generators the execution context
		 * is allocated on heap.
		 */
		num_args = EX_NUM_ARGS();
		if (EXPECTED(num_args <= EX(func)->op_array.num_args)) {
			used_stack = (ZEND_CALL_FRAME_SLOT + EX(func)->op_array.last_var + EX(func)->op_array.T) * sizeof(zval);
			gen_execute_data = (zend_execute_data*)emalloc(used_stack);
			used_stack = (ZEND_CALL_FRAME_SLOT + EX(func)->op_array.last_var) * sizeof(zval);
		} else {
			used_stack = (ZEND_CALL_FRAME_SLOT + num_args + EX(func)->op_array.last_var + EX(func)->op_array.T - EX(func)->op_array.num_args) * sizeof(zval);
			gen_execute_data = (zend_execute_data*)emalloc(used_stack);
		}
		memcpy(gen_execute_data, execute_data, used_stack);

		/* Save execution context in generator object. */
		generator = (zend_generator *) Z_OBJ_P(EX(return_value));
		generator->execute_data = gen_execute_data;
		generator->frozen_call_stack = NULL;
		generator->execute_fake.opline = NULL;
		generator->execute_fake.func = NULL;
		generator->execute_fake.prev_execute_data = NULL;
		ZVAL_OBJ(&generator->execute_fake.This, (zend_object *) generator);

		gen_execute_data->opline = opline + 1;
		/* EX(return_value) keeps pointer to zend_object (not a real zval) */
		gen_execute_data->return_value = (zval*)generator;
		call_info = Z_TYPE_INFO(EX(This));
		if ((call_info & Z_TYPE_MASK) == IS_OBJECT
		 && (!(call_info & (ZEND_CALL_CLOSURE|ZEND_CALL_RELEASE_THIS))
			 /* Bug #72523 */
			|| UNEXPECTED(zend_execute_ex != execute_ex))) {
			ZEND_ADD_CALL_FLAG_EX(call_info, ZEND_CALL_RELEASE_THIS);
			Z_ADDREF(gen_execute_data->This);
		}
		ZEND_ADD_CALL_FLAG_EX(call_info, (ZEND_CALL_TOP_FUNCTION | ZEND_CALL_ALLOCATED | ZEND_CALL_GENERATOR));
		Z_TYPE_INFO(gen_execute_data->This) = call_info;
		gen_execute_data->prev_execute_data = NULL;

		call_info = EX_CALL_INFO();
		EG(current_execute_data) = EX(prev_execute_data);
		if (EXPECTED(!(call_info & (ZEND_CALL_TOP|ZEND_CALL_ALLOCATED)))) {
			EG(vm_stack_top) = (zval*)execute_data;
			execute_data = EX(prev_execute_data);
			LOAD_NEXT_OPLINE();
			ZEND_VM_LEAVE();
		} else if (EXPECTED(!(call_info & ZEND_CALL_TOP))) {
			zend_execute_data *old_execute_data = execute_data;
			execute_data = EX(prev_execute_data);
			zend_vm_stack_free_call_frame_ex(call_info, old_execute_data);
			LOAD_NEXT_OPLINE();
			ZEND_VM_LEAVE();
		} else {
			ZEND_VM_RETURN();
		}
	} else {
		ZEND_VM_DISPATCH_TO_HELPER(zend_leave_helper);
	}
}

ZEND_VM_HANDLER(161, ZEND_GENERATOR_RETURN, CONST|TMP|VAR|CV, ANY, SPEC(OBSERVER))
{
	USE_OPLINE
	zval *retval;

	zend_generator *generator = zend_get_running_generator(EXECUTE_DATA_C);

	SAVE_OPLINE();
	retval = GET_OP1_ZVAL_PTR(BP_VAR_R);

	/* Copy return value into generator->retval */
	if ((OP1_TYPE & (IS_CONST|IS_TMP_VAR))) {
		ZVAL_COPY_VALUE(&generator->retval, retval);
		if (OP1_TYPE == IS_CONST) {
			if (UNEXPECTED(Z_OPT_REFCOUNTED(generator->retval))) {
				Z_ADDREF(generator->retval);
			}
		}
	} else if (OP1_TYPE == IS_CV) {
		ZVAL_COPY_DEREF(&generator->retval, retval);
	} else /* if (OP1_TYPE == IS_VAR) */ {
		if (UNEXPECTED(Z_ISREF_P(retval))) {
			zend_refcounted *ref = Z_COUNTED_P(retval);

			retval = Z_REFVAL_P(retval);
			ZVAL_COPY_VALUE(&generator->retval, retval);
			if (UNEXPECTED(GC_DELREF(ref) == 0)) {
				efree_size(ref, sizeof(zend_reference));
			} else if (Z_OPT_REFCOUNTED_P(retval)) {
				Z_ADDREF_P(retval);
			}
		} else {
			ZVAL_COPY_VALUE(&generator->retval, retval);
		}
	}

	ZEND_OBSERVER_FCALL_END(generator->execute_data, &generator->retval);

	/* Close the generator to free up resources */
	zend_generator_close(generator, 1);

	/* Pass execution back to handling code */
	ZEND_VM_RETURN();
}

ZEND_VM_COLD_CONST_HANDLER(108, ZEND_THROW, CONST|TMPVAR|CV, ANY)
{
	USE_OPLINE
	zval *value;

	SAVE_OPLINE();
	value = GET_OP1_ZVAL_PTR_UNDEF(BP_VAR_R);

	do {
		if (OP1_TYPE == IS_CONST || UNEXPECTED(Z_TYPE_P(value) != IS_OBJECT)) {
			if ((OP1_TYPE & (IS_VAR|IS_CV)) && Z_ISREF_P(value)) {
				value = Z_REFVAL_P(value);
				if (EXPECTED(Z_TYPE_P(value) == IS_OBJECT)) {
					break;
				}
			}
			if (OP1_TYPE == IS_CV && UNEXPECTED(Z_TYPE_P(value) == IS_UNDEF)) {
				ZVAL_UNDEFINED_OP1();
				if (UNEXPECTED(EG(exception) != NULL)) {
					HANDLE_EXCEPTION();
				}
			}
			zend_throw_error(NULL, "Can only throw objects");
			FREE_OP1();
			HANDLE_EXCEPTION();
		}
	} while (0);

	zend_exception_save();
	Z_TRY_ADDREF_P(value);
	zend_throw_exception_object(value);
	zend_exception_restore();
	FREE_OP1();
	HANDLE_EXCEPTION();
}

ZEND_VM_HANDLER(107, ZEND_CATCH, CONST, JMP_ADDR, LAST_CATCH|CACHE_SLOT)
{
	USE_OPLINE
	zend_class_entry *ce, *catch_ce;
	zend_object *exception;

	SAVE_OPLINE();
	/* Check whether an exception has been thrown, if not, jump over code */
	zend_exception_restore();
	if (EG(exception) == NULL) {
		ZEND_VM_JMP_EX(OP_JMP_ADDR(opline, opline->op2), 0);
	}
	catch_ce = CACHED_PTR(opline->extended_value & ~ZEND_LAST_CATCH);
	if (UNEXPECTED(catch_ce == NULL)) {
		catch_ce = zend_fetch_class_by_name(Z_STR_P(RT_CONSTANT(opline, opline->op1)), Z_STR_P(RT_CONSTANT(opline, opline->op1) + 1), ZEND_FETCH_CLASS_NO_AUTOLOAD);

		CACHE_PTR(opline->extended_value & ~ZEND_LAST_CATCH, catch_ce);
	}
	ce = EG(exception)->ce;

#ifdef HAVE_DTRACE
	if (DTRACE_EXCEPTION_CAUGHT_ENABLED()) {
		DTRACE_EXCEPTION_CAUGHT((char *)ce->name);
	}
#endif /* HAVE_DTRACE */

	if (ce != catch_ce) {
		if (!catch_ce || !instanceof_function(ce, catch_ce)) {
			if (opline->extended_value & ZEND_LAST_CATCH) {
				zend_rethrow_exception(execute_data);
				HANDLE_EXCEPTION();
			}
			ZEND_VM_JMP_EX(OP_JMP_ADDR(opline, opline->op2), 0);
		}
	}

	exception = EG(exception);
	EG(exception) = NULL;
	if (RETURN_VALUE_USED(opline)) {
		/* Always perform a strict assignment. There is a reasonable expectation that if you
		 * write "catch (Exception $e)" then $e will actually be instanceof Exception. As such,
		 * we should not permit coercion to string here. */
		zval tmp;
		ZVAL_OBJ(&tmp, exception);
		zend_assign_to_variable(EX_VAR(opline->result.var), &tmp, IS_TMP_VAR, /* strict */ 1);
	} else {
		OBJ_RELEASE(exception);
	}
	ZEND_VM_NEXT_OPCODE_CHECK_EXCEPTION();
}

ZEND_VM_HOT_HANDLER(65, ZEND_SEND_VAL, CONST|TMPVAR, CONST|UNUSED|NUM)
{
	USE_OPLINE
	zval *value, *arg;

	if (OP2_TYPE == IS_CONST) {
		SAVE_OPLINE();
		zend_string *arg_name = Z_STR_P(RT_CONSTANT(opline, opline->op2));
		uint32_t arg_num;
		arg = zend_handle_named_arg(&EX(call), arg_name, &arg_num, CACHE_ADDR(opline->result.num));
		if (UNEXPECTED(!arg)) {
			FREE_OP1();
			HANDLE_EXCEPTION();
		}
	} else {
		arg = ZEND_CALL_VAR(EX(call), opline->result.var);
	}

	value = GET_OP1_ZVAL_PTR(BP_VAR_R);
	ZVAL_COPY_VALUE(arg, value);
	if (OP1_TYPE == IS_CONST) {
		if (UNEXPECTED(Z_OPT_REFCOUNTED_P(arg))) {
			Z_ADDREF_P(arg);
		}
	}
	ZEND_VM_NEXT_OPCODE();
}

ZEND_VM_COLD_HELPER(zend_cannot_pass_by_ref_helper, ANY, ANY, uint32_t _arg_num, zval *_arg)
{
	USE_OPLINE

	SAVE_OPLINE();

	zend_cannot_pass_by_reference(_arg_num);
	FREE_OP1();
	ZVAL_UNDEF(_arg);
	HANDLE_EXCEPTION();
}

ZEND_VM_HOT_SEND_HANDLER(116, ZEND_SEND_VAL_EX, CONST|TMP, CONST|UNUSED|NUM, SPEC(QUICK_ARG))
{
	USE_OPLINE
	zval *value, *arg;
	uint32_t arg_num;

	if (OP2_TYPE == IS_CONST) {
		SAVE_OPLINE();
		zend_string *arg_name = Z_STR_P(RT_CONSTANT(opline, opline->op2));
		arg = zend_handle_named_arg(&EX(call), arg_name, &arg_num, CACHE_ADDR(opline->result.num));
		if (UNEXPECTED(!arg)) {
			FREE_OP1();
			HANDLE_EXCEPTION();
		}
	} else {
		arg = ZEND_CALL_VAR(EX(call), opline->result.var);
		arg_num = opline->op2.num;
	}

	if (EXPECTED(arg_num <= MAX_ARG_FLAG_NUM)) {
		if (QUICK_ARG_MUST_BE_SENT_BY_REF(EX(call)->func, arg_num)) {
			ZEND_VM_C_GOTO(send_val_by_ref);
		}
	} else if (ARG_MUST_BE_SENT_BY_REF(EX(call)->func, arg_num)) {
ZEND_VM_C_LABEL(send_val_by_ref):
		ZEND_VM_DISPATCH_TO_HELPER(zend_cannot_pass_by_ref_helper, _arg_num, arg_num, _arg, arg);
	}
	value = GET_OP1_ZVAL_PTR(BP_VAR_R);
	ZVAL_COPY_VALUE(arg, value);
	if (OP1_TYPE == IS_CONST) {
		if (UNEXPECTED(Z_OPT_REFCOUNTED_P(arg))) {
			Z_ADDREF_P(arg);
		}
	}
	ZEND_VM_NEXT_OPCODE();
}

ZEND_VM_HOT_HANDLER(117, ZEND_SEND_VAR, VAR|CV, CONST|UNUSED|NUM)
{
	USE_OPLINE
	zval *varptr, *arg;

	if (OP2_TYPE == IS_CONST) {
		SAVE_OPLINE();
		zend_string *arg_name = Z_STR_P(RT_CONSTANT(opline, opline->op2));
		uint32_t arg_num;
		arg = zend_handle_named_arg(&EX(call), arg_name, &arg_num, CACHE_ADDR(opline->result.num));
		if (UNEXPECTED(!arg)) {
			FREE_OP1();
			HANDLE_EXCEPTION();
		}
	} else {
		arg = ZEND_CALL_VAR(EX(call), opline->result.var);
	}

	varptr = GET_OP1_ZVAL_PTR_UNDEF(BP_VAR_R);
	if (OP1_TYPE == IS_CV && UNEXPECTED(Z_TYPE_INFO_P(varptr) == IS_UNDEF)) {
		SAVE_OPLINE();
		ZVAL_UNDEFINED_OP1();
		ZVAL_NULL(arg);
		ZEND_VM_NEXT_OPCODE_CHECK_EXCEPTION();
	}

	if (OP1_TYPE == IS_CV) {
		ZVAL_COPY_DEREF(arg, varptr);
	} else /* if (OP1_TYPE == IS_VAR) */ {
		if (UNEXPECTED(Z_ISREF_P(varptr))) {
			zend_refcounted *ref = Z_COUNTED_P(varptr);

			varptr = Z_REFVAL_P(varptr);
			ZVAL_COPY_VALUE(arg, varptr);
			if (UNEXPECTED(GC_DELREF(ref) == 0)) {
				efree_size(ref, sizeof(zend_reference));
			} else if (Z_OPT_REFCOUNTED_P(arg)) {
				Z_ADDREF_P(arg);
			}
		} else {
			ZVAL_COPY_VALUE(arg, varptr);
		}
	}

	ZEND_VM_NEXT_OPCODE();
}

ZEND_VM_HANDLER(106, ZEND_SEND_VAR_NO_REF, VAR, CONST|UNUSED|NUM)
{
	USE_OPLINE
	zval *varptr, *arg;

	if (OP2_TYPE == IS_CONST) {
		SAVE_OPLINE();
		zend_string *arg_name = Z_STR_P(RT_CONSTANT(opline, opline->op2));
		uint32_t arg_num;
		arg = zend_handle_named_arg(&EX(call), arg_name, &arg_num, CACHE_ADDR(opline->result.num));
		if (UNEXPECTED(!arg)) {
			FREE_OP1();
			HANDLE_EXCEPTION();
		}
	} else {
		arg = ZEND_CALL_VAR(EX(call), opline->result.var);
	}

	varptr = GET_OP1_ZVAL_PTR(BP_VAR_R);
	ZVAL_COPY_VALUE(arg, varptr);

	if (EXPECTED(Z_ISREF_P(varptr))) {
		ZEND_VM_NEXT_OPCODE();
	}

	SAVE_OPLINE();
	ZVAL_NEW_REF(arg, arg);
	zend_error(E_NOTICE, "Only variables should be passed by reference");
	ZEND_VM_NEXT_OPCODE_CHECK_EXCEPTION();
}

ZEND_VM_HOT_SEND_HANDLER(50, ZEND_SEND_VAR_NO_REF_EX, VAR, CONST|UNUSED|NUM, SPEC(QUICK_ARG))
{
	USE_OPLINE
	zval *varptr, *arg;
	uint32_t arg_num;

	if (OP2_TYPE == IS_CONST) {
		SAVE_OPLINE();
		zend_string *arg_name = Z_STR_P(RT_CONSTANT(opline, opline->op2));
		arg = zend_handle_named_arg(&EX(call), arg_name, &arg_num, CACHE_ADDR(opline->result.num));
		if (UNEXPECTED(!arg)) {
			FREE_OP1();
			HANDLE_EXCEPTION();
		}
	} else {
		arg = ZEND_CALL_VAR(EX(call), opline->result.var);
		arg_num = opline->op2.num;
	}

	if (EXPECTED(arg_num <= MAX_ARG_FLAG_NUM)) {
		if (!QUICK_ARG_SHOULD_BE_SENT_BY_REF(EX(call)->func, arg_num)) {
			ZEND_VM_C_GOTO(send_var);
		}

		varptr = GET_OP1_ZVAL_PTR(BP_VAR_R);
		ZVAL_COPY_VALUE(arg, varptr);

		if (EXPECTED(Z_ISREF_P(varptr) ||
		    QUICK_ARG_MAY_BE_SENT_BY_REF(EX(call)->func, arg_num))) {
			ZEND_VM_NEXT_OPCODE();
		}
	} else {
		if (!ARG_SHOULD_BE_SENT_BY_REF(EX(call)->func, arg_num)) {
			ZEND_VM_C_GOTO(send_var);
		}

		varptr = GET_OP1_ZVAL_PTR(BP_VAR_R);
		ZVAL_COPY_VALUE(arg, varptr);

		if (EXPECTED(Z_ISREF_P(varptr) ||
		    ARG_MAY_BE_SENT_BY_REF(EX(call)->func, arg_num))) {
			ZEND_VM_NEXT_OPCODE();
		}
	}

	SAVE_OPLINE();
	ZVAL_NEW_REF(arg, arg);
	zend_error(E_NOTICE, "Only variables should be passed by reference");
	ZEND_VM_NEXT_OPCODE_CHECK_EXCEPTION();

ZEND_VM_C_LABEL(send_var):
	varptr = GET_OP1_ZVAL_PTR(BP_VAR_R);
	if (UNEXPECTED(Z_ISREF_P(varptr))) {
		zend_refcounted *ref = Z_COUNTED_P(varptr);

		varptr = Z_REFVAL_P(varptr);
		ZVAL_COPY_VALUE(arg, varptr);
		if (UNEXPECTED(GC_DELREF(ref) == 0)) {
			efree_size(ref, sizeof(zend_reference));
		} else if (Z_OPT_REFCOUNTED_P(arg)) {
			Z_ADDREF_P(arg);
		}
	} else {
		ZVAL_COPY_VALUE(arg, varptr);
	}
	ZEND_VM_NEXT_OPCODE();
}

ZEND_VM_HANDLER(67, ZEND_SEND_REF, VAR|CV, CONST|UNUSED|NUM)
{
	USE_OPLINE
	zval *varptr, *arg;

	SAVE_OPLINE();
	if (OP2_TYPE == IS_CONST) {
		zend_string *arg_name = Z_STR_P(RT_CONSTANT(opline, opline->op2));
		uint32_t arg_num;
		arg = zend_handle_named_arg(&EX(call), arg_name, &arg_num, CACHE_ADDR(opline->result.num));
		if (UNEXPECTED(!arg)) {
			FREE_OP1();
			HANDLE_EXCEPTION();
		}
	} else {
		arg = ZEND_CALL_VAR(EX(call), opline->result.var);
	}

	varptr = GET_OP1_ZVAL_PTR_PTR(BP_VAR_W);
	if (Z_ISREF_P(varptr)) {
		Z_ADDREF_P(varptr);
	} else {
		ZVAL_MAKE_REF_EX(varptr, 2);
	}
	ZVAL_REF(arg, Z_REF_P(varptr));

	FREE_OP1_VAR_PTR();
	ZEND_VM_NEXT_OPCODE();
}

ZEND_VM_HOT_SEND_HANDLER(66, ZEND_SEND_VAR_EX, VAR|CV, CONST|UNUSED|NUM, SPEC(QUICK_ARG))
{
	USE_OPLINE
	zval *varptr, *arg;
	uint32_t arg_num;

	if (OP2_TYPE == IS_CONST) {
		SAVE_OPLINE();
		zend_string *arg_name = Z_STR_P(RT_CONSTANT(opline, opline->op2));
		arg = zend_handle_named_arg(&EX(call), arg_name, &arg_num, CACHE_ADDR(opline->result.num));
		if (UNEXPECTED(!arg)) {
			FREE_OP1();
			HANDLE_EXCEPTION();
		}
	} else {
		arg = ZEND_CALL_VAR(EX(call), opline->result.var);
		arg_num = opline->op2.num;
	}

	if (EXPECTED(arg_num <= MAX_ARG_FLAG_NUM)) {
		if (QUICK_ARG_SHOULD_BE_SENT_BY_REF(EX(call)->func, arg_num)) {
			ZEND_VM_C_GOTO(send_var_by_ref);
		}
	} else if (ARG_SHOULD_BE_SENT_BY_REF(EX(call)->func, arg_num)) {
ZEND_VM_C_LABEL(send_var_by_ref):
		varptr = GET_OP1_ZVAL_PTR_PTR(BP_VAR_W);
		if (Z_ISREF_P(varptr)) {
			Z_ADDREF_P(varptr);
		} else {
			ZVAL_MAKE_REF_EX(varptr, 2);
		}
		ZVAL_REF(arg, Z_REF_P(varptr));

		FREE_OP1_VAR_PTR();
		ZEND_VM_NEXT_OPCODE();
	}

	varptr = GET_OP1_ZVAL_PTR_UNDEF(BP_VAR_R);
	if (OP1_TYPE == IS_CV && UNEXPECTED(Z_TYPE_INFO_P(varptr) == IS_UNDEF)) {
		SAVE_OPLINE();
		ZVAL_UNDEFINED_OP1();
		ZVAL_NULL(arg);
		ZEND_VM_NEXT_OPCODE_CHECK_EXCEPTION();
	}

	if (OP1_TYPE == IS_CV) {
		ZVAL_COPY_DEREF(arg, varptr);
	} else /* if (OP1_TYPE == IS_VAR) */ {
		if (UNEXPECTED(Z_ISREF_P(varptr))) {
			zend_refcounted *ref = Z_COUNTED_P(varptr);

			varptr = Z_REFVAL_P(varptr);
			ZVAL_COPY_VALUE(arg, varptr);
			if (UNEXPECTED(GC_DELREF(ref) == 0)) {
				efree_size(ref, sizeof(zend_reference));
			} else if (Z_OPT_REFCOUNTED_P(arg)) {
				Z_ADDREF_P(arg);
			}
		} else {
			ZVAL_COPY_VALUE(arg, varptr);
		}
	}

	ZEND_VM_NEXT_OPCODE();
}

ZEND_VM_HOT_SEND_HANDLER(100, ZEND_CHECK_FUNC_ARG, UNUSED, CONST|UNUSED|NUM, SPEC(QUICK_ARG))
{
	USE_OPLINE
	uint32_t arg_num;

	if (OP2_TYPE == IS_CONST) {
		zend_string *arg_name = Z_STR_P(RT_CONSTANT(opline, opline->op2));
		arg_num = zend_get_arg_offset_by_name(
			EX(call)->func, arg_name, CACHE_ADDR(opline->result.num)) + 1;
		if (UNEXPECTED(arg_num == 0)) {
			/* Treat this as a by-value argument, and throw an error during SEND. */
			ZEND_DEL_CALL_FLAG(EX(call), ZEND_CALL_SEND_ARG_BY_REF);
			ZEND_VM_NEXT_OPCODE();
		}
	} else {
		arg_num = opline->op2.num;
	}

	if (EXPECTED(arg_num <= MAX_ARG_FLAG_NUM)) {
		if (QUICK_ARG_SHOULD_BE_SENT_BY_REF(EX(call)->func, arg_num)) {
			ZEND_ADD_CALL_FLAG(EX(call), ZEND_CALL_SEND_ARG_BY_REF);
		} else {
			ZEND_DEL_CALL_FLAG(EX(call), ZEND_CALL_SEND_ARG_BY_REF);
		}
	} else if (ARG_SHOULD_BE_SENT_BY_REF(EX(call)->func, arg_num)) {
		ZEND_ADD_CALL_FLAG(EX(call), ZEND_CALL_SEND_ARG_BY_REF);
	} else {
		ZEND_DEL_CALL_FLAG(EX(call), ZEND_CALL_SEND_ARG_BY_REF);
	}
	ZEND_VM_NEXT_OPCODE();
}

ZEND_VM_HOT_HANDLER(185, ZEND_SEND_FUNC_ARG, VAR, CONST|UNUSED|NUM)
{
	USE_OPLINE
	zval *varptr, *arg;

	if (OP2_TYPE == IS_CONST) {
		// TODO: Would it make sense to share the cache slot with CHECK_FUNC_ARG?
		SAVE_OPLINE();
		zend_string *arg_name = Z_STR_P(RT_CONSTANT(opline, opline->op2));
		uint32_t arg_num;
		arg = zend_handle_named_arg(&EX(call), arg_name, &arg_num, CACHE_ADDR(opline->result.num));
		if (UNEXPECTED(!arg)) {
			FREE_OP1();
			HANDLE_EXCEPTION();
		}
	} else {
		arg = ZEND_CALL_VAR(EX(call), opline->result.var);
	}

	if (UNEXPECTED(ZEND_CALL_INFO(EX(call)) & ZEND_CALL_SEND_ARG_BY_REF)) {
		varptr = GET_OP1_ZVAL_PTR_PTR(BP_VAR_W);
		if (Z_ISREF_P(varptr)) {
			Z_ADDREF_P(varptr);
		} else {
			ZVAL_MAKE_REF_EX(varptr, 2);
		}
		ZVAL_REF(arg, Z_REF_P(varptr));

		FREE_OP1_VAR_PTR();
		ZEND_VM_NEXT_OPCODE();
	}

	varptr = GET_OP1_ZVAL_PTR_UNDEF(BP_VAR_R);

	if (UNEXPECTED(Z_ISREF_P(varptr))) {
		zend_refcounted *ref = Z_COUNTED_P(varptr);

		varptr = Z_REFVAL_P(varptr);
		ZVAL_COPY_VALUE(arg, varptr);
		if (UNEXPECTED(GC_DELREF(ref) == 0)) {
			efree_size(ref, sizeof(zend_reference));
		} else if (Z_OPT_REFCOUNTED_P(arg)) {
			Z_ADDREF_P(arg);
		}
	} else {
		ZVAL_COPY_VALUE(arg, varptr);
	}

	ZEND_VM_NEXT_OPCODE();
}

ZEND_VM_HANDLER(165, ZEND_SEND_UNPACK, ANY, ANY)
{
	USE_OPLINE
	zval *args;
	uint32_t arg_num;

	SAVE_OPLINE();
	args = GET_OP1_ZVAL_PTR_UNDEF(BP_VAR_R);
	arg_num = ZEND_CALL_NUM_ARGS(EX(call)) + 1;

ZEND_VM_C_LABEL(send_again):
	if (EXPECTED(Z_TYPE_P(args) == IS_ARRAY)) {
		HashTable *ht = Z_ARRVAL_P(args);
		zval *arg, *top;
		zend_string *name;
		zend_bool have_named_params = 0;

		zend_vm_stack_extend_call_frame(&EX(call), arg_num - 1, zend_hash_num_elements(ht));

		// TODO: Speed this up using a flag that specifies whether there are any ref parameters.
		if ((OP1_TYPE & (IS_VAR|IS_CV)) && Z_REFCOUNT_P(args) > 1) {
			uint32_t tmp_arg_num = arg_num;
			bool separate = 0;

			/* check if any of arguments are going to be passed by reference */
			ZEND_HASH_FOREACH_STR_KEY_VAL(ht, name, arg) {
				if (UNEXPECTED(name)) {
					void *cache_slot[2] = {NULL, NULL};
					tmp_arg_num = zend_get_arg_offset_by_name(
						EX(call)->func, name, cache_slot) + 1;
				}
				if (ARG_SHOULD_BE_SENT_BY_REF(EX(call)->func, tmp_arg_num)) {
					separate = 1;
					break;
				}
				tmp_arg_num++;
			} ZEND_HASH_FOREACH_END();
			if (separate) {
				SEPARATE_ARRAY(args);
				ht = Z_ARRVAL_P(args);
			}
		}

		ZEND_HASH_FOREACH_STR_KEY_VAL(ht, name, arg) {
			if (UNEXPECTED(name)) {
				void *cache_slot[2] = {NULL, NULL};
				have_named_params = 1;
				top = zend_handle_named_arg(&EX(call), name, &arg_num, cache_slot);
				if (UNEXPECTED(!top)) {
					FREE_OP1();
					HANDLE_EXCEPTION();
				}
			} else {
				if (have_named_params) {
					zend_throw_error(NULL,
						"Cannot use positional argument after named argument during unpacking");
					FREE_OP1();
					HANDLE_EXCEPTION();
				}

				top = ZEND_CALL_ARG(EX(call), arg_num);
				ZEND_CALL_NUM_ARGS(EX(call))++;
			}

			if (ARG_SHOULD_BE_SENT_BY_REF(EX(call)->func, arg_num)) {
				if (Z_ISREF_P(arg)) {
					Z_ADDREF_P(arg);
					ZVAL_REF(top, Z_REF_P(arg));
				} else if (OP1_TYPE & (IS_VAR|IS_CV)) {
					/* array is already separated above */
					ZVAL_MAKE_REF_EX(arg, 2);
					ZVAL_REF(top, Z_REF_P(arg));
				} else {
					Z_TRY_ADDREF_P(arg);
					ZVAL_NEW_REF(top, arg);
				}
			} else {
				ZVAL_COPY_DEREF(top, arg);
			}

			arg_num++;
		} ZEND_HASH_FOREACH_END();

	} else if (EXPECTED(Z_TYPE_P(args) == IS_OBJECT)) {
		zend_class_entry *ce = Z_OBJCE_P(args);
		zend_object_iterator *iter;
		zend_bool have_named_params = 0;

		if (!ce || !ce->get_iterator) {
			zend_type_error("Only arrays and Traversables can be unpacked");
		} else {

			iter = ce->get_iterator(ce, args, 0);
			if (UNEXPECTED(!iter)) {
				FREE_OP1();
				if (!EG(exception)) {
					zend_throw_exception_ex(
						NULL, 0, "Object of type %s did not create an Iterator", ZSTR_VAL(ce->name)
					);
				}
				HANDLE_EXCEPTION();
			}

			if (iter->funcs->rewind) {
				iter->funcs->rewind(iter);
			}

			for (; iter->funcs->valid(iter) == SUCCESS; ++arg_num) {
				zval *arg, *top;

				if (UNEXPECTED(EG(exception) != NULL)) {
					break;
				}

				arg = iter->funcs->get_current_data(iter);
				if (UNEXPECTED(EG(exception) != NULL)) {
					break;
				}

				zend_string *name = NULL;
				if (iter->funcs->get_current_key) {
					zval key;
					iter->funcs->get_current_key(iter, &key);
					if (UNEXPECTED(EG(exception) != NULL)) {
						break;
					}

					if (UNEXPECTED(Z_TYPE(key) != IS_LONG)) {
						if (UNEXPECTED(Z_TYPE(key) != IS_STRING)) {
							zend_throw_error(NULL,
								"Keys must be of type int|string during argument unpacking");
							zval_ptr_dtor(&key);
							break;
						}

						name = Z_STR_P(&key);
					}
				}

				if (UNEXPECTED(name)) {
					void *cache_slot[2] = {NULL, NULL};
					have_named_params = 1;
					top = zend_handle_named_arg(&EX(call), name, &arg_num, cache_slot);
					if (UNEXPECTED(!top)) {
						zend_string_release(name);
						break;
					}

					if (ARG_MUST_BE_SENT_BY_REF(EX(call)->func, arg_num)) {
						zend_error(
							E_WARNING, "Cannot pass by-reference argument %d of %s%s%s()"
							" by unpacking a Traversable, passing by-value instead", arg_num,
							EX(call)->func->common.scope ? ZSTR_VAL(EX(call)->func->common.scope->name) : "",
							EX(call)->func->common.scope ? "::" : "",
							ZSTR_VAL(EX(call)->func->common.function_name)
						);
					}

					ZVAL_COPY_DEREF(top, arg);
					zend_string_release(name);
				} else {
					if (have_named_params) {
						zend_throw_error(NULL,
							"Cannot use positional argument after named argument during unpacking");
						break;
					}

					if (ARG_MUST_BE_SENT_BY_REF(EX(call)->func, arg_num)) {
						zend_error(
							E_WARNING, "Cannot pass by-reference argument %d of %s%s%s()"
							" by unpacking a Traversable, passing by-value instead", arg_num,
							EX(call)->func->common.scope ? ZSTR_VAL(EX(call)->func->common.scope->name) : "",
							EX(call)->func->common.scope ? "::" : "",
							ZSTR_VAL(EX(call)->func->common.function_name)
						);
					}


					zend_vm_stack_extend_call_frame(&EX(call), arg_num - 1, 1);
					top = ZEND_CALL_ARG(EX(call), arg_num);
					ZVAL_COPY_DEREF(top, arg);
					ZEND_CALL_NUM_ARGS(EX(call))++;
				}

				iter->funcs->move_forward(iter);
			}

			zend_iterator_dtor(iter);
		}
	} else if (EXPECTED(Z_ISREF_P(args))) {
		args = Z_REFVAL_P(args);
		ZEND_VM_C_GOTO(send_again);
	} else {
		if (OP1_TYPE == IS_CV && UNEXPECTED(Z_TYPE_P(args) == IS_UNDEF)) {
			ZVAL_UNDEFINED_OP1();
		}
		zend_type_error("Only arrays and Traversables can be unpacked");
	}

	FREE_OP1();
	ZEND_VM_NEXT_OPCODE_CHECK_EXCEPTION();
}

ZEND_VM_HANDLER(119, ZEND_SEND_ARRAY, ANY, ANY, NUM)
{
	USE_OPLINE
	zval *args;

	SAVE_OPLINE();
	args = GET_OP1_ZVAL_PTR(BP_VAR_R);

	if (UNEXPECTED(Z_TYPE_P(args) != IS_ARRAY)) {
		if ((OP1_TYPE & (IS_VAR|IS_CV)) && Z_ISREF_P(args)) {
			args = Z_REFVAL_P(args);
			if (EXPECTED(Z_TYPE_P(args) == IS_ARRAY)) {
				ZEND_VM_C_GOTO(send_array);
			}
		}
		zend_type_error("call_user_func_array(): Argument #2 ($args) must be of type array, %s given", zend_zval_type_name(args));
		FREE_OP2();
		FREE_OP1();
		HANDLE_EXCEPTION();
	} else {
		uint32_t arg_num;
		HashTable *ht;
		zval *arg, *param;

ZEND_VM_C_LABEL(send_array):
		ht = Z_ARRVAL_P(args);
		if (OP2_TYPE != IS_UNUSED) {
			/* We don't need to handle named params in this case,
			 * because array_slice() is called with $preserve_keys == false. */
			zval *op2 = GET_OP2_ZVAL_PTR(BP_VAR_R);
			uint32_t skip = opline->extended_value;
			uint32_t count = zend_hash_num_elements(ht);
			zend_long len = zval_get_long(op2);

			if (len < 0) {
				len += (zend_long)(count - skip);
			}
			if (skip < count && len > 0) {
				if (len > (zend_long)(count - skip)) {
					len = (zend_long)(count - skip);
				}
				zend_vm_stack_extend_call_frame(&EX(call), 0, len);
				arg_num = 1;
				param = ZEND_CALL_ARG(EX(call), 1);
				ZEND_HASH_FOREACH_VAL(ht, arg) {
					zend_bool must_wrap = 0;
					if (skip > 0) {
						skip--;
						continue;
					} else if ((zend_long)(arg_num - 1) >= len) {
						break;
					} else if (ARG_SHOULD_BE_SENT_BY_REF(EX(call)->func, arg_num)) {
						if (UNEXPECTED(!Z_ISREF_P(arg))) {
							if (!ARG_MAY_BE_SENT_BY_REF(EX(call)->func, arg_num)) {
								/* By-value send is not allowed -- emit a warning,
								 * but still perform the call. */
								zend_param_must_be_ref(EX(call)->func, arg_num);
								must_wrap = 1;
							}
						}
					} else {
						if (Z_ISREF_P(arg) &&
						    !(EX(call)->func->common.fn_flags & ZEND_ACC_CALL_VIA_TRAMPOLINE)) {
							/* don't separate references for __call */
							arg = Z_REFVAL_P(arg);
						}
					}
					if (EXPECTED(!must_wrap)) {
						ZVAL_COPY(param, arg);
					} else {
						Z_TRY_ADDREF_P(arg);
						ZVAL_NEW_REF(param, arg);
					}
					ZEND_CALL_NUM_ARGS(EX(call))++;
					arg_num++;
					param++;
				} ZEND_HASH_FOREACH_END();
			}
			FREE_OP2();
		} else {
			zend_string *name;
			zend_bool have_named_params;
			zend_vm_stack_extend_call_frame(&EX(call), 0, zend_hash_num_elements(ht));
			arg_num = 1;
			param = ZEND_CALL_ARG(EX(call), 1);
			have_named_params = 0;
			ZEND_HASH_FOREACH_STR_KEY_VAL(ht, name, arg) {
				if (name) {
					void *cache_slot[2] = {NULL, NULL};
					have_named_params = 1;
					param = zend_handle_named_arg(&EX(call), name, &arg_num, cache_slot);
					if (!param) {
						FREE_OP1();
						HANDLE_EXCEPTION();
					}
				} else if (have_named_params) {
					zend_throw_error(NULL,
						"Cannot use positional argument after named argument");
					FREE_OP1();
					HANDLE_EXCEPTION();
				}

				zend_bool must_wrap = 0;
				if (ARG_SHOULD_BE_SENT_BY_REF(EX(call)->func, arg_num)) {
					if (UNEXPECTED(!Z_ISREF_P(arg))) {
						if (!ARG_MAY_BE_SENT_BY_REF(EX(call)->func, arg_num)) {
							/* By-value send is not allowed -- emit a warning,
							 * but still perform the call. */
							zend_param_must_be_ref(EX(call)->func, arg_num);
							must_wrap = 1;
						}
					}
				} else {
					if (Z_ISREF_P(arg) &&
					    !(EX(call)->func->common.fn_flags & ZEND_ACC_CALL_VIA_TRAMPOLINE)) {
						/* don't separate references for __call */
						arg = Z_REFVAL_P(arg);
					}
				}

				if (EXPECTED(!must_wrap)) {
					ZVAL_COPY(param, arg);
				} else {
					Z_TRY_ADDREF_P(arg);
					ZVAL_NEW_REF(param, arg);
				}
				if (!name) {
					ZEND_CALL_NUM_ARGS(EX(call))++;
					arg_num++;
					param++;
				}
			} ZEND_HASH_FOREACH_END();
		}
	}
	FREE_OP1();
	ZEND_VM_NEXT_OPCODE_CHECK_EXCEPTION();
}

ZEND_VM_HANDLER(120, ZEND_SEND_USER, CONST|TMP|VAR|CV, NUM)
{
	USE_OPLINE
	zval *arg, *param;

	SAVE_OPLINE();

	if (UNEXPECTED(ARG_MUST_BE_SENT_BY_REF(EX(call)->func, opline->op2.num))) {
		zend_param_must_be_ref(EX(call)->func, opline->op2.num);
	}

	arg = GET_OP1_ZVAL_PTR_DEREF(BP_VAR_R);
	param = ZEND_CALL_VAR(EX(call), opline->result.var);
	ZVAL_COPY(param, arg);
	FREE_OP1();
	ZEND_VM_NEXT_OPCODE_CHECK_EXCEPTION();
}

ZEND_VM_HOT_HANDLER(199, ZEND_CHECK_UNDEF_ARGS, UNUSED, UNUSED)
{
	USE_OPLINE

	zend_execute_data *call = execute_data->call;
	if (EXPECTED(!(ZEND_CALL_INFO(call) & ZEND_CALL_MAY_HAVE_UNDEF))) {
		ZEND_VM_NEXT_OPCODE();
	}

	SAVE_OPLINE();
	zend_handle_undef_args(call);
	ZEND_VM_NEXT_OPCODE_CHECK_EXCEPTION();
}

ZEND_VM_COLD_HELPER(zend_missing_arg_helper, ANY, ANY)
{
#ifdef ZEND_VM_IP_GLOBAL_REG
	USE_OPLINE

	SAVE_OPLINE();
#endif
	zend_missing_arg_error(execute_data);
	HANDLE_EXCEPTION();
}

ZEND_VM_COLD_HELPER(zend_verify_recv_arg_type_helper, ANY, ANY, zval *op_1)
{
	USE_OPLINE

	SAVE_OPLINE();
	if (UNEXPECTED(!zend_verify_recv_arg_type(EX(func), opline->op1.num, op_1, CACHE_ADDR(opline->extended_value)))) {
		HANDLE_EXCEPTION();
	}

	ZEND_VM_NEXT_OPCODE();
}

ZEND_VM_HOT_HANDLER(63, ZEND_RECV, NUM, UNUSED, CACHE_SLOT)
{
	USE_OPLINE
	uint32_t arg_num = opline->op1.num;
	zval *param;

	if (UNEXPECTED(arg_num > EX_NUM_ARGS())) {
		ZEND_VM_DISPATCH_TO_HELPER(zend_missing_arg_helper);
	}

	param = EX_VAR(opline->result.var);

	if (UNEXPECTED(!(opline->op2.num & (1u << Z_TYPE_P(param))))) {
		ZEND_VM_DISPATCH_TO_HELPER(zend_verify_recv_arg_type_helper, op_1, param);
	}

	ZEND_VM_NEXT_OPCODE();
}

ZEND_VM_HOT_TYPE_SPEC_HANDLER(ZEND_RECV, op->op2.num == MAY_BE_ANY, ZEND_RECV_NOTYPE, NUM, NUM, CACHE_SLOT)
{
	USE_OPLINE
	uint32_t arg_num = opline->op1.num;

	if (UNEXPECTED(arg_num > EX_NUM_ARGS())) {
		ZEND_VM_DISPATCH_TO_HELPER(zend_missing_arg_helper);
	}

	ZEND_VM_NEXT_OPCODE();
}

ZEND_VM_HOT_HANDLER(64, ZEND_RECV_INIT, NUM, CONST, CACHE_SLOT)
{
	USE_OPLINE
	uint32_t arg_num;
	zval *param;

	ZEND_VM_REPEATABLE_OPCODE

	arg_num = opline->op1.num;
	param = EX_VAR(opline->result.var);
	if (arg_num > EX_NUM_ARGS()) {
		zval *default_value = RT_CONSTANT(opline, opline->op2);

		if (Z_OPT_TYPE_P(default_value) == IS_CONSTANT_AST) {
			zval *cache_val = (zval*)CACHE_ADDR(Z_CACHE_SLOT_P(default_value));

			/* we keep in cache only not refcounted values */
			if (Z_TYPE_P(cache_val) != IS_UNDEF) {
				ZVAL_COPY_VALUE(param, cache_val);
			} else {
				SAVE_OPLINE();
				ZVAL_COPY(param, default_value);
				if (UNEXPECTED(zval_update_constant_ex(param, EX(func)->op_array.scope) != SUCCESS)) {
					zval_ptr_dtor_nogc(param);
					ZVAL_UNDEF(param);
					HANDLE_EXCEPTION();
				}
				if (!Z_REFCOUNTED_P(param)) {
					ZVAL_COPY_VALUE(cache_val, param);
				}
			}
			ZEND_VM_C_GOTO(recv_init_check_type);
		} else {
			ZVAL_COPY(param, default_value);
		}
	} else {
ZEND_VM_C_LABEL(recv_init_check_type):
		if (UNEXPECTED((EX(func)->op_array.fn_flags & ZEND_ACC_HAS_TYPE_HINTS) != 0)) {
			SAVE_OPLINE();
			if (UNEXPECTED(!zend_verify_recv_arg_type(EX(func), arg_num, param, CACHE_ADDR(opline->extended_value)))) {
				HANDLE_EXCEPTION();
			}
		}
	}

	ZEND_VM_REPEAT_OPCODE(ZEND_RECV_INIT);
	ZEND_VM_NEXT_OPCODE();
}

ZEND_VM_HANDLER(164, ZEND_RECV_VARIADIC, NUM, UNUSED, CACHE_SLOT)
{
	USE_OPLINE
	uint32_t arg_num = opline->op1.num;
	uint32_t arg_count = EX_NUM_ARGS();
	zval *params;

	SAVE_OPLINE();

	params = EX_VAR(opline->result.var);

	if (arg_num <= arg_count) {
		ZEND_ASSERT(EX(func)->common.fn_flags & ZEND_ACC_VARIADIC);
		ZEND_ASSERT(EX(func)->common.num_args == arg_num - 1);
		zend_arg_info *arg_info = &EX(func)->common.arg_info[arg_num - 1];

		array_init_size(params, arg_count - arg_num + 1);
		zend_hash_real_init_packed(Z_ARRVAL_P(params));
		ZEND_HASH_FILL_PACKED(Z_ARRVAL_P(params)) {
			zval *param = EX_VAR_NUM(EX(func)->op_array.last_var + EX(func)->op_array.T);
			if (UNEXPECTED(ZEND_TYPE_IS_SET(arg_info->type))) {
				ZEND_ADD_CALL_FLAG(execute_data, ZEND_CALL_FREE_EXTRA_ARGS);
				do {
					if (UNEXPECTED(!zend_verify_variadic_arg_type(EX(func), arg_info, arg_num, param, CACHE_ADDR(opline->extended_value)))) {
						ZEND_HASH_FILL_FINISH();
						HANDLE_EXCEPTION();
					}

					if (Z_OPT_REFCOUNTED_P(param)) Z_ADDREF_P(param);
					ZEND_HASH_FILL_ADD(param);
					param++;
				} while (++arg_num <= arg_count);
			} else {
				do {
					if (Z_OPT_REFCOUNTED_P(param)) Z_ADDREF_P(param);
					ZEND_HASH_FILL_ADD(param);
					param++;
				} while (++arg_num <= arg_count);
			}
		} ZEND_HASH_FILL_END();
	} else {
		ZVAL_EMPTY_ARRAY(params);
	}

	if (EX_CALL_INFO() & ZEND_CALL_HAS_EXTRA_NAMED_PARAMS) {
		zend_string *name;
		zval *param;
		zend_arg_info *arg_info = &EX(func)->common.arg_info[EX(func)->common.num_args];
		if (ZEND_TYPE_IS_SET(arg_info->type)) {
			SEPARATE_ARRAY(params);
			ZEND_HASH_FOREACH_STR_KEY_VAL(EX(extra_named_params), name, param) {
				if (UNEXPECTED(!zend_verify_variadic_arg_type(EX(func), arg_info, arg_num, param, CACHE_ADDR(opline->extended_value)))) {
					HANDLE_EXCEPTION();
				}
				Z_TRY_ADDREF_P(param);
				zend_hash_add_new(Z_ARRVAL_P(params), name, param);
			} ZEND_HASH_FOREACH_END();
		} else if (zend_hash_num_elements(Z_ARRVAL_P(params)) == 0) {
			GC_ADDREF(EX(extra_named_params));
			ZVAL_ARR(params, EX(extra_named_params));
		} else {
			SEPARATE_ARRAY(params);
			ZEND_HASH_FOREACH_STR_KEY_VAL(EX(extra_named_params), name, param) {
				Z_TRY_ADDREF_P(param);
				zend_hash_add_new(Z_ARRVAL_P(params), name, param);
			} ZEND_HASH_FOREACH_END();
		}
	}

	ZEND_VM_NEXT_OPCODE_CHECK_EXCEPTION();
}

ZEND_VM_COLD_CONST_HANDLER(52, ZEND_BOOL, CONST|TMPVAR|CV, ANY)
{
	USE_OPLINE
	zval *val;

	val = GET_OP1_ZVAL_PTR_UNDEF(BP_VAR_R);
	if (Z_TYPE_INFO_P(val) == IS_TRUE) {
		ZVAL_TRUE(EX_VAR(opline->result.var));
	} else if (EXPECTED(Z_TYPE_INFO_P(val) <= IS_TRUE)) {
		/* The result and op1 can be the same cv zval */
		const uint32_t orig_val_type = Z_TYPE_INFO_P(val);
		ZVAL_FALSE(EX_VAR(opline->result.var));
		if (OP1_TYPE == IS_CV && UNEXPECTED(orig_val_type == IS_UNDEF)) {
			SAVE_OPLINE();
			ZVAL_UNDEFINED_OP1();
			ZEND_VM_NEXT_OPCODE_CHECK_EXCEPTION();
		}
	} else {
		SAVE_OPLINE();
		ZVAL_BOOL(EX_VAR(opline->result.var), i_zend_is_true(val));
		FREE_OP1();
		ZEND_VM_NEXT_OPCODE_CHECK_EXCEPTION();
	}
	ZEND_VM_NEXT_OPCODE();
}

ZEND_VM_HELPER(zend_case_helper, ANY, ANY, zval *op_1, zval *op_2)
{
	int ret;
	USE_OPLINE

	SAVE_OPLINE();
	if (UNEXPECTED(Z_TYPE_INFO_P(op_1) == IS_UNDEF)) {
		op_1 = ZVAL_UNDEFINED_OP1();
	}
	if (UNEXPECTED(Z_TYPE_INFO_P(op_2) == IS_UNDEF)) {
		op_2 = ZVAL_UNDEFINED_OP2();
	}
	ret = zend_compare(op_1, op_2);
	if (OP2_TYPE & (IS_TMP_VAR|IS_VAR)) {
		zval_ptr_dtor_nogc(op_2);
	}
	ZEND_VM_SMART_BRANCH(ret == 0, 1);
}

ZEND_VM_HANDLER(48, ZEND_CASE, TMPVAR, CONST|TMPVAR|CV)
{
	USE_OPLINE
	zval *op1, *op2;
	double d1, d2;

	op1 = GET_OP1_ZVAL_PTR_UNDEF(BP_VAR_R);
	op2 = GET_OP2_ZVAL_PTR_UNDEF(BP_VAR_R);
	if (EXPECTED(Z_TYPE_P(op1) == IS_LONG)) {
		if (EXPECTED(Z_TYPE_P(op2) == IS_LONG)) {
			if (EXPECTED(Z_LVAL_P(op1) == Z_LVAL_P(op2))) {
ZEND_VM_C_LABEL(case_true):
				ZEND_VM_SMART_BRANCH_TRUE();
			} else {
ZEND_VM_C_LABEL(case_false):
				ZEND_VM_SMART_BRANCH_FALSE();
			}
		} else if (EXPECTED(Z_TYPE_P(op2) == IS_DOUBLE)) {
			d1 = (double)Z_LVAL_P(op1);
			d2 = Z_DVAL_P(op2);
			ZEND_VM_C_GOTO(case_double);
		}
	} else if (EXPECTED(Z_TYPE_P(op1) == IS_DOUBLE)) {
		if (EXPECTED(Z_TYPE_P(op2) == IS_DOUBLE)) {
			d1 = Z_DVAL_P(op1);
			d2 = Z_DVAL_P(op2);
ZEND_VM_C_LABEL(case_double):
			if (d1 == d2) {
				ZEND_VM_C_GOTO(case_true);
			} else {
				ZEND_VM_C_GOTO(case_false);
			}
		} else if (EXPECTED(Z_TYPE_P(op2) == IS_LONG)) {
			d1 = Z_DVAL_P(op1);
			d2 = (double)Z_LVAL_P(op2);
			ZEND_VM_C_GOTO(case_double);
		}
	} else if (EXPECTED(Z_TYPE_P(op1) == IS_STRING)) {
		if (EXPECTED(Z_TYPE_P(op2) == IS_STRING)) {
			bool result = zend_fast_equal_strings(Z_STR_P(op1), Z_STR_P(op2));
			FREE_OP2();
			if (result) {
				ZEND_VM_C_GOTO(case_true);
			} else {
				ZEND_VM_C_GOTO(case_false);
			}
		}
	}
	ZEND_VM_DISPATCH_TO_HELPER(zend_case_helper, op_1, op1, op_2, op2);
}

ZEND_VM_HANDLER(68, ZEND_NEW, UNUSED|CLASS_FETCH|CONST|VAR, UNUSED|CACHE_SLOT, NUM)
{
	USE_OPLINE
	zval *result;
	zend_function *constructor;
	zend_class_entry *ce;
	zend_execute_data *call;

	SAVE_OPLINE();
	if (OP1_TYPE == IS_CONST) {
		ce = CACHED_PTR(opline->op2.num);
		if (UNEXPECTED(ce == NULL)) {
			ce = zend_fetch_class_by_name(Z_STR_P(RT_CONSTANT(opline, opline->op1)), Z_STR_P(RT_CONSTANT(opline, opline->op1) + 1), ZEND_FETCH_CLASS_DEFAULT | ZEND_FETCH_CLASS_EXCEPTION);
			if (UNEXPECTED(ce == NULL)) {
				ZVAL_UNDEF(EX_VAR(opline->result.var));
				HANDLE_EXCEPTION();
			}
			CACHE_PTR(opline->op2.num, ce);
		}
	} else if (OP1_TYPE == IS_UNUSED) {
		ce = zend_fetch_class(NULL, opline->op1.num);
		if (UNEXPECTED(ce == NULL)) {
			ZVAL_UNDEF(EX_VAR(opline->result.var));
			HANDLE_EXCEPTION();
		}
	} else {
		ce = Z_CE_P(EX_VAR(opline->op1.var));
	}

	result = EX_VAR(opline->result.var);
	if (UNEXPECTED(object_init_ex(result, ce) != SUCCESS)) {
		ZVAL_UNDEF(result);
		HANDLE_EXCEPTION();
	}

	constructor = Z_OBJ_HT_P(result)->get_constructor(Z_OBJ_P(result));
	if (constructor == NULL) {
		if (UNEXPECTED(EG(exception))) {
			HANDLE_EXCEPTION();
		}

		/* If there are no arguments, skip over the DO_FCALL opcode. We check if the next
		 * opcode is DO_FCALL in case EXT instructions are used. */
		if (EXPECTED(opline->extended_value == 0 && (opline+1)->opcode == ZEND_DO_FCALL)) {
			ZEND_VM_NEXT_OPCODE_EX(1, 2);
		}

		/* Perform a dummy function call */
		call = zend_vm_stack_push_call_frame(
			ZEND_CALL_FUNCTION, (zend_function *) &zend_pass_function,
			opline->extended_value, NULL);
	} else {
		if (EXPECTED(constructor->type == ZEND_USER_FUNCTION) && UNEXPECTED(!RUN_TIME_CACHE(&constructor->op_array))) {
			init_func_run_time_cache(&constructor->op_array);
		}
		/* We are not handling overloaded classes right now */
		call = zend_vm_stack_push_call_frame(
			ZEND_CALL_FUNCTION | ZEND_CALL_RELEASE_THIS | ZEND_CALL_HAS_THIS,
			constructor,
			opline->extended_value,
			Z_OBJ_P(result));
		Z_ADDREF_P(result);
	}

	call->prev_execute_data = EX(call);
	EX(call) = call;
	ZEND_VM_NEXT_OPCODE();
}

ZEND_VM_COLD_CONST_HANDLER(110, ZEND_CLONE, CONST|TMPVAR|UNUSED|THIS|CV, ANY)
{
	USE_OPLINE
	zval *obj;
	zend_object *zobj;
	zend_class_entry *ce, *scope;
	zend_function *clone;
	zend_object_clone_obj_t clone_call;

	SAVE_OPLINE();
	obj = GET_OP1_OBJ_ZVAL_PTR_UNDEF(BP_VAR_R);

	do {
		if (OP1_TYPE == IS_CONST ||
		    (OP1_TYPE != IS_UNUSED && UNEXPECTED(Z_TYPE_P(obj) != IS_OBJECT))) {
		    if ((OP1_TYPE & (IS_VAR|IS_CV)) && Z_ISREF_P(obj)) {
				obj = Z_REFVAL_P(obj);
				if (EXPECTED(Z_TYPE_P(obj) == IS_OBJECT)) {
					break;
				}
			}
			ZVAL_UNDEF(EX_VAR(opline->result.var));
			if (OP1_TYPE == IS_CV && UNEXPECTED(Z_TYPE_P(obj) == IS_UNDEF)) {
				ZVAL_UNDEFINED_OP1();
				if (UNEXPECTED(EG(exception) != NULL)) {
					HANDLE_EXCEPTION();
				}
			}
			zend_throw_error(NULL, "__clone method called on non-object");
			FREE_OP1();
			HANDLE_EXCEPTION();
		}
	} while (0);

	zobj = Z_OBJ_P(obj);
	ce = zobj->ce;
	clone = ce->clone;
	clone_call = zobj->handlers->clone_obj;
	if (UNEXPECTED(clone_call == NULL)) {
		zend_throw_error(NULL, "Trying to clone an uncloneable object of class %s", ZSTR_VAL(ce->name));
		FREE_OP1();
		ZVAL_UNDEF(EX_VAR(opline->result.var));
		HANDLE_EXCEPTION();
	}

	if (clone && !(clone->common.fn_flags & ZEND_ACC_PUBLIC)) {
		scope = EX(func)->op_array.scope;
		if (clone->common.scope != scope) {
			if (UNEXPECTED(clone->common.fn_flags & ZEND_ACC_PRIVATE)
			 || UNEXPECTED(!zend_check_protected(zend_get_function_root_class(clone), scope))) {
				zend_wrong_clone_call(clone, scope);
				FREE_OP1();
				ZVAL_UNDEF(EX_VAR(opline->result.var));
				HANDLE_EXCEPTION();
			}
		}
	}

	ZVAL_OBJ(EX_VAR(opline->result.var), clone_call(zobj));

	FREE_OP1();
	ZEND_VM_NEXT_OPCODE_CHECK_EXCEPTION();
}

ZEND_VM_HOT_HANDLER(99, ZEND_FETCH_CONSTANT, UNUSED|CONST_FETCH, CONST, CACHE_SLOT)
{
	USE_OPLINE
	zend_constant *c;

	c = CACHED_PTR(opline->extended_value);
	if (EXPECTED(c != NULL) && EXPECTED(!IS_SPECIAL_CACHE_VAL(c))) {
		ZVAL_COPY_OR_DUP(EX_VAR(opline->result.var), &c->value);
		ZEND_VM_NEXT_OPCODE();
	}

	SAVE_OPLINE();
	zend_quick_get_constant(RT_CONSTANT(opline, opline->op2) + 1, opline->op1.num OPLINE_CC EXECUTE_DATA_CC);
	ZEND_VM_NEXT_OPCODE_CHECK_EXCEPTION();
}

ZEND_VM_HANDLER(181, ZEND_FETCH_CLASS_CONSTANT, VAR|CONST|UNUSED|CLASS_FETCH, CONST, CACHE_SLOT)
{
	zend_class_entry *ce, *scope;
	zend_class_constant *c;
	zval *value, *zv;
	USE_OPLINE

	SAVE_OPLINE();

	do {
		if (OP1_TYPE == IS_CONST) {
			if (EXPECTED(CACHED_PTR(opline->extended_value + sizeof(void*)))) {
				value = CACHED_PTR(opline->extended_value + sizeof(void*));
				break;
			} else if (EXPECTED(CACHED_PTR(opline->extended_value))) {
				ce = CACHED_PTR(opline->extended_value);
			} else {
				ce = zend_fetch_class_by_name(Z_STR_P(RT_CONSTANT(opline, opline->op1)), Z_STR_P(RT_CONSTANT(opline, opline->op1) + 1), ZEND_FETCH_CLASS_DEFAULT | ZEND_FETCH_CLASS_EXCEPTION);
				if (UNEXPECTED(ce == NULL)) {
					ZVAL_UNDEF(EX_VAR(opline->result.var));
					HANDLE_EXCEPTION();
				}
			}
		} else {
			if (OP1_TYPE == IS_UNUSED) {
				ce = zend_fetch_class(NULL, opline->op1.num);
				if (UNEXPECTED(ce == NULL)) {
					ZVAL_UNDEF(EX_VAR(opline->result.var));
					HANDLE_EXCEPTION();
				}
			} else {
				ce = Z_CE_P(EX_VAR(opline->op1.var));
			}
			if (EXPECTED(CACHED_PTR(opline->extended_value) == ce)) {
				value = CACHED_PTR(opline->extended_value + sizeof(void*));
				break;
			}
		}

		zv = zend_hash_find_ex(&ce->constants_table, Z_STR_P(RT_CONSTANT(opline, opline->op2)), 1);
		if (EXPECTED(zv != NULL)) {
			c = Z_PTR_P(zv);
			scope = EX(func)->op_array.scope;
			if (!zend_verify_const_access(c, scope)) {
				zend_throw_error(NULL, "Cannot access %s constant %s::%s", zend_visibility_string(Z_ACCESS_FLAGS(c->value)), ZSTR_VAL(ce->name), Z_STRVAL_P(RT_CONSTANT(opline, opline->op2)));
				ZVAL_UNDEF(EX_VAR(opline->result.var));
				HANDLE_EXCEPTION();
			}
			value = &c->value;
			if (Z_TYPE_P(value) == IS_CONSTANT_AST) {
				zval_update_constant_ex(value, c->ce);
				if (UNEXPECTED(EG(exception) != NULL)) {
					ZVAL_UNDEF(EX_VAR(opline->result.var));
					HANDLE_EXCEPTION();
				}
			}
			CACHE_POLYMORPHIC_PTR(opline->extended_value, ce, value);
		} else {
			zend_throw_error(NULL, "Undefined constant %s::%s",
				ZSTR_VAL(ce->name), Z_STRVAL_P(RT_CONSTANT(opline, opline->op2)));
			ZVAL_UNDEF(EX_VAR(opline->result.var));
			HANDLE_EXCEPTION();
		}
	} while (0);

	ZVAL_COPY_OR_DUP(EX_VAR(opline->result.var), value);

	ZEND_VM_NEXT_OPCODE();
}

ZEND_VM_HANDLER(72, ZEND_ADD_ARRAY_ELEMENT, CONST|TMP|VAR|CV, CONST|TMPVAR|UNUSED|NEXT|CV, REF)
{
	USE_OPLINE
	zval *expr_ptr, new_expr;

	SAVE_OPLINE();
	if ((OP1_TYPE == IS_VAR || OP1_TYPE == IS_CV) &&
	    UNEXPECTED(opline->extended_value & ZEND_ARRAY_ELEMENT_REF)) {
		expr_ptr = GET_OP1_ZVAL_PTR_PTR(BP_VAR_W);
		if (Z_ISREF_P(expr_ptr)) {
			Z_ADDREF_P(expr_ptr);
		} else {
			ZVAL_MAKE_REF_EX(expr_ptr, 2);
		}
		FREE_OP1_VAR_PTR();
	} else {
		expr_ptr = GET_OP1_ZVAL_PTR(BP_VAR_R);
		if (OP1_TYPE == IS_TMP_VAR) {
			/* pass */
		} else if (OP1_TYPE == IS_CONST) {
			Z_TRY_ADDREF_P(expr_ptr);
		} else if (OP1_TYPE == IS_CV) {
			ZVAL_DEREF(expr_ptr);
			Z_TRY_ADDREF_P(expr_ptr);
		} else /* if (OP1_TYPE == IS_VAR) */ {
			if (UNEXPECTED(Z_ISREF_P(expr_ptr))) {
				zend_refcounted *ref = Z_COUNTED_P(expr_ptr);

				expr_ptr = Z_REFVAL_P(expr_ptr);
				if (UNEXPECTED(GC_DELREF(ref) == 0)) {
					ZVAL_COPY_VALUE(&new_expr, expr_ptr);
					expr_ptr = &new_expr;
					efree_size(ref, sizeof(zend_reference));
				} else if (Z_OPT_REFCOUNTED_P(expr_ptr)) {
					Z_ADDREF_P(expr_ptr);
				}
			}
		}
	}

	if (OP2_TYPE != IS_UNUSED) {
		zval *offset = GET_OP2_ZVAL_PTR_UNDEF(BP_VAR_R);
		zend_string *str;
		zend_ulong hval;

ZEND_VM_C_LABEL(add_again):
		if (EXPECTED(Z_TYPE_P(offset) == IS_STRING)) {
			str = Z_STR_P(offset);
			if (OP2_TYPE != IS_CONST) {
				if (ZEND_HANDLE_NUMERIC(str, hval)) {
					ZEND_VM_C_GOTO(num_index);
				}
			}
ZEND_VM_C_LABEL(str_index):
			zend_hash_update(Z_ARRVAL_P(EX_VAR(opline->result.var)), str, expr_ptr);
		} else if (EXPECTED(Z_TYPE_P(offset) == IS_LONG)) {
			hval = Z_LVAL_P(offset);
ZEND_VM_C_LABEL(num_index):
			zend_hash_index_update(Z_ARRVAL_P(EX_VAR(opline->result.var)), hval, expr_ptr);
		} else if ((OP2_TYPE & (IS_VAR|IS_CV)) && EXPECTED(Z_TYPE_P(offset) == IS_REFERENCE)) {
			offset = Z_REFVAL_P(offset);
			ZEND_VM_C_GOTO(add_again);
		} else if (Z_TYPE_P(offset) == IS_NULL) {
			str = ZSTR_EMPTY_ALLOC();
			ZEND_VM_C_GOTO(str_index);
		} else if (Z_TYPE_P(offset) == IS_DOUBLE) {
			hval = zend_dval_to_lval(Z_DVAL_P(offset));
			ZEND_VM_C_GOTO(num_index);
		} else if (Z_TYPE_P(offset) == IS_FALSE) {
			hval = 0;
			ZEND_VM_C_GOTO(num_index);
		} else if (Z_TYPE_P(offset) == IS_TRUE) {
			hval = 1;
			ZEND_VM_C_GOTO(num_index);
		} else if (Z_TYPE_P(offset) == IS_RESOURCE) {
			zend_use_resource_as_offset(offset);
			hval = Z_RES_HANDLE_P(offset);
			ZEND_VM_C_GOTO(num_index);
		} else if (OP2_TYPE == IS_CV && Z_TYPE_P(offset) == IS_UNDEF) {
			ZVAL_UNDEFINED_OP2();
			str = ZSTR_EMPTY_ALLOC();
			ZEND_VM_C_GOTO(str_index);
		} else {
			zend_illegal_offset();
			zval_ptr_dtor_nogc(expr_ptr);
		}
		FREE_OP2();
	} else {
		if (!zend_hash_next_index_insert(Z_ARRVAL_P(EX_VAR(opline->result.var)), expr_ptr)) {
			zend_cannot_add_element();
			zval_ptr_dtor_nogc(expr_ptr);
		}
	}
	ZEND_VM_NEXT_OPCODE_CHECK_EXCEPTION();
}

ZEND_VM_HANDLER(147, ZEND_ADD_ARRAY_UNPACK, ANY, ANY)
{
	USE_OPLINE
	zval *op1;

	SAVE_OPLINE();
	op1 = GET_OP1_ZVAL_PTR(BP_VAR_R);

ZEND_VM_C_LABEL(add_unpack_again):
	if (EXPECTED(Z_TYPE_P(op1) == IS_ARRAY)) {
		HashTable *ht = Z_ARRVAL_P(op1);
		zval *val;
		zend_string *key;

		ZEND_HASH_FOREACH_STR_KEY_VAL(ht, key, val) {
			if (key) {
				zend_throw_error(NULL, "Cannot unpack array with string keys");
				FREE_OP1();
				HANDLE_EXCEPTION();
			} else {
				if (Z_ISREF_P(val) && Z_REFCOUNT_P(val) == 1) {
					val = Z_REFVAL_P(val);
				}
				Z_TRY_ADDREF_P(val);
				if (!zend_hash_next_index_insert(Z_ARRVAL_P(EX_VAR(opline->result.var)), val)) {
					zend_cannot_add_element();
					zval_ptr_dtor_nogc(val);
					break;
				}
			}
		} ZEND_HASH_FOREACH_END();
	} else if (EXPECTED(Z_TYPE_P(op1) == IS_OBJECT)) {
		zend_class_entry *ce = Z_OBJCE_P(op1);
		zend_object_iterator *iter;

		if (!ce || !ce->get_iterator) {
			zend_type_error("Only arrays and Traversables can be unpacked");
		} else {
			iter = ce->get_iterator(ce, op1, 0);
			if (UNEXPECTED(!iter)) {
				FREE_OP1();
				if (!EG(exception)) {
					zend_throw_exception_ex(
						NULL, 0, "Object of type %s did not create an Iterator", ZSTR_VAL(ce->name)
					);
				}
				HANDLE_EXCEPTION();
			}

			if (iter->funcs->rewind) {
				iter->funcs->rewind(iter);
			}

			for (; iter->funcs->valid(iter) == SUCCESS; ) {
				zval *val;

				if (UNEXPECTED(EG(exception) != NULL)) {
					break;
				}

				val = iter->funcs->get_current_data(iter);
				if (UNEXPECTED(EG(exception) != NULL)) {
					break;
				}

				if (iter->funcs->get_current_key) {
					zval key;
					iter->funcs->get_current_key(iter, &key);
					if (UNEXPECTED(EG(exception) != NULL)) {
						break;
					}

					if (UNEXPECTED(Z_TYPE(key) != IS_LONG)) {
						zend_throw_error(NULL,
							(Z_TYPE(key) == IS_STRING) ?
								"Cannot unpack Traversable with string keys" :
								"Cannot unpack Traversable with non-integer keys");
						zval_ptr_dtor(&key);
						break;
					}
				}

				ZVAL_DEREF(val);
				Z_TRY_ADDREF_P(val);

				if (!zend_hash_next_index_insert(Z_ARRVAL_P(EX_VAR(opline->result.var)), val)) {
					zend_cannot_add_element();
					zval_ptr_dtor_nogc(val);
				}

				iter->funcs->move_forward(iter);
			}

			zend_iterator_dtor(iter);
		}
	} else if (EXPECTED(Z_ISREF_P(op1))) {
		op1 = Z_REFVAL_P(op1);
		ZEND_VM_C_GOTO(add_unpack_again);
	} else {
		zend_throw_error(NULL, "Only arrays and Traversables can be unpacked");
	}

	FREE_OP1();
	ZEND_VM_NEXT_OPCODE_CHECK_EXCEPTION();
}

ZEND_VM_HANDLER(71, ZEND_INIT_ARRAY, CONST|TMP|VAR|CV|UNUSED, CONST|TMPVAR|UNUSED|NEXT|CV, ARRAY_INIT|REF)
{
	zval *array;
	uint32_t size;
	USE_OPLINE

	array = EX_VAR(opline->result.var);
	if (OP1_TYPE != IS_UNUSED) {
		size = opline->extended_value >> ZEND_ARRAY_SIZE_SHIFT;
		ZVAL_ARR(array, zend_new_array(size));
		/* Explicitly initialize array as not-packed if flag is set */
		if (opline->extended_value & ZEND_ARRAY_NOT_PACKED) {
			zend_hash_real_init_mixed(Z_ARRVAL_P(array));
		}
		ZEND_VM_DISPATCH_TO_HANDLER(ZEND_ADD_ARRAY_ELEMENT);
	} else {
		ZVAL_ARR(array, zend_new_array(0));
		ZEND_VM_NEXT_OPCODE();
	}
}

ZEND_VM_COLD_CONST_HANDLER(51, ZEND_CAST, CONST|TMP|VAR|CV, ANY, TYPE)
{
	USE_OPLINE
	zval *expr;
	zval *result = EX_VAR(opline->result.var);
	HashTable *ht;

	SAVE_OPLINE();
	expr = GET_OP1_ZVAL_PTR(BP_VAR_R);

	switch (opline->extended_value) {
		case IS_LONG:
			ZVAL_LONG(result, zval_get_long(expr));
			break;
		case IS_DOUBLE:
			ZVAL_DOUBLE(result, zval_get_double(expr));
			break;
		case IS_STRING:
			ZVAL_STR(result, zval_get_string(expr));
			break;
		default:
			ZEND_ASSERT(opline->extended_value != _IS_BOOL && "Must use ZEND_BOOL instead");
			if (OP1_TYPE & (IS_VAR|IS_CV)) {
				ZVAL_DEREF(expr);
			}
			/* If value is already of correct type, return it directly */
			if (Z_TYPE_P(expr) == opline->extended_value) {
				ZVAL_COPY_VALUE(result, expr);
				if (OP1_TYPE == IS_CONST) {
					if (UNEXPECTED(Z_OPT_REFCOUNTED_P(result))) Z_ADDREF_P(result);
				} else if (OP1_TYPE != IS_TMP_VAR) {
					if (Z_OPT_REFCOUNTED_P(result)) Z_ADDREF_P(result);
				}

				FREE_OP1_IF_VAR();
				ZEND_VM_NEXT_OPCODE_CHECK_EXCEPTION();
			}

			if (opline->extended_value == IS_ARRAY) {
				if (OP1_TYPE == IS_CONST || Z_TYPE_P(expr) != IS_OBJECT || Z_OBJCE_P(expr) == zend_ce_closure) {
					if (Z_TYPE_P(expr) != IS_NULL) {
						ZVAL_ARR(result, zend_new_array(1));
						expr = zend_hash_index_add_new(Z_ARRVAL_P(result), 0, expr);
						if (OP1_TYPE == IS_CONST) {
							if (UNEXPECTED(Z_OPT_REFCOUNTED_P(expr))) Z_ADDREF_P(expr);
						} else {
							if (Z_OPT_REFCOUNTED_P(expr)) Z_ADDREF_P(expr);
						}
					} else {
						ZVAL_EMPTY_ARRAY(result);
					}
				} else {
					HashTable *obj_ht = zend_get_properties_for(expr, ZEND_PROP_PURPOSE_ARRAY_CAST);
					if (obj_ht) {
						/* fast copy */
						ZVAL_ARR(result, zend_proptable_to_symtable(obj_ht,
							(Z_OBJCE_P(expr)->default_properties_count ||
							 Z_OBJ_P(expr)->handlers != &std_object_handlers ||
							 GC_IS_RECURSIVE(obj_ht))));
						zend_release_properties(obj_ht);
					} else {
						ZVAL_EMPTY_ARRAY(result);
					}
				}
			} else {
				ZEND_ASSERT(opline->extended_value == IS_OBJECT);
				ZVAL_OBJ(result, zend_objects_new(zend_standard_class_def));
				if (Z_TYPE_P(expr) == IS_ARRAY) {
					ht = zend_symtable_to_proptable(Z_ARR_P(expr));
					if (GC_FLAGS(ht) & IS_ARRAY_IMMUTABLE) {
						/* TODO: try not to duplicate immutable arrays as well ??? */
						ht = zend_array_dup(ht);
					}
					Z_OBJ_P(result)->properties = ht;
				} else if (Z_TYPE_P(expr) != IS_NULL) {
					Z_OBJ_P(result)->properties = ht = zend_new_array(1);
					expr = zend_hash_add_new(ht, ZSTR_KNOWN(ZEND_STR_SCALAR), expr);
					if (OP1_TYPE == IS_CONST) {
						if (UNEXPECTED(Z_OPT_REFCOUNTED_P(expr))) Z_ADDREF_P(expr);
					} else {
						if (Z_OPT_REFCOUNTED_P(expr)) Z_ADDREF_P(expr);
					}
				}
			}
	}

	FREE_OP1();
	ZEND_VM_NEXT_OPCODE_CHECK_EXCEPTION();
}

ZEND_VM_HANDLER(73, ZEND_INCLUDE_OR_EVAL, CONST|TMPVAR|CV, ANY, EVAL, SPEC(OBSERVER))
{
	USE_OPLINE
	zend_op_array *new_op_array;
	zval *inc_filename;

	SAVE_OPLINE();
	inc_filename = GET_OP1_ZVAL_PTR(BP_VAR_R);
	new_op_array = zend_include_or_eval(inc_filename, opline->extended_value);
	if (UNEXPECTED(EG(exception) != NULL)) {
		FREE_OP1();
		if (new_op_array != ZEND_FAKE_OP_ARRAY && new_op_array != NULL) {
			destroy_op_array(new_op_array);
			efree_size(new_op_array, sizeof(zend_op_array));
		}
		UNDEF_RESULT();
		HANDLE_EXCEPTION();
	} else if (new_op_array == ZEND_FAKE_OP_ARRAY) {
		if (RETURN_VALUE_USED(opline)) {
			ZVAL_TRUE(EX_VAR(opline->result.var));
		}
	} else if (EXPECTED(new_op_array != NULL)) {
		zval *return_value = NULL;
		zend_execute_data *call;

		if (RETURN_VALUE_USED(opline)) {
			return_value = EX_VAR(opline->result.var);
		}

		new_op_array->scope = EX(func)->op_array.scope;

		call = zend_vm_stack_push_call_frame(
		    (Z_TYPE_INFO(EX(This)) & ZEND_CALL_HAS_THIS) | ZEND_CALL_NESTED_CODE | ZEND_CALL_HAS_SYMBOL_TABLE,
			(zend_function*)new_op_array, 0,
			Z_PTR(EX(This)));

		if (EX_CALL_INFO() & ZEND_CALL_HAS_SYMBOL_TABLE) {
			call->symbol_table = EX(symbol_table);
		} else {
			call->symbol_table = zend_rebuild_symbol_table();
		}

		call->prev_execute_data = execute_data;
		i_init_code_execute_data(call, new_op_array, return_value);
		ZEND_OBSERVER_FCALL_BEGIN(call);
		if (EXPECTED(zend_execute_ex == execute_ex)) {
			FREE_OP1();
			ZEND_VM_ENTER();
		} else {
			ZEND_ADD_CALL_FLAG(call, ZEND_CALL_TOP);
			zend_execute_ex(call);
			zend_vm_stack_free_call_frame(call);
		}

		destroy_op_array(new_op_array);
		efree_size(new_op_array, sizeof(zend_op_array));
		if (UNEXPECTED(EG(exception) != NULL)) {
			zend_rethrow_exception(execute_data);
			FREE_OP1();
			UNDEF_RESULT();
			HANDLE_EXCEPTION();
		}
	} else if (RETURN_VALUE_USED(opline)) {
		ZVAL_FALSE(EX_VAR(opline->result.var));
	}
	FREE_OP1();
	ZEND_VM_NEXT_OPCODE();
}

ZEND_VM_HANDLER(153, ZEND_UNSET_CV, CV, UNUSED)
{
	USE_OPLINE
	zval *var = EX_VAR(opline->op1.var);

	if (Z_REFCOUNTED_P(var)) {
		zend_refcounted *garbage = Z_COUNTED_P(var);

		ZVAL_UNDEF(var);
		SAVE_OPLINE();
		if (!GC_DELREF(garbage)) {
			rc_dtor_func(garbage);
		} else {
			gc_check_possible_root(garbage);
		}
		ZEND_VM_NEXT_OPCODE_CHECK_EXCEPTION();
	} else {
		ZVAL_UNDEF(var);
	}
	ZEND_VM_NEXT_OPCODE();
}

ZEND_VM_HANDLER(74, ZEND_UNSET_VAR, CONST|TMPVAR|CV, UNUSED, VAR_FETCH)
{
	USE_OPLINE
	zval *varname;
	zend_string *name, *tmp_name;
	HashTable *target_symbol_table;

	SAVE_OPLINE();

	varname = GET_OP1_ZVAL_PTR_UNDEF(BP_VAR_R);

	if (OP1_TYPE == IS_CONST) {
		name = Z_STR_P(varname);
	} else if (EXPECTED(Z_TYPE_P(varname) == IS_STRING)) {
		name = Z_STR_P(varname);
		tmp_name = NULL;
	} else {
		if (OP1_TYPE == IS_CV && UNEXPECTED(Z_TYPE_P(varname) == IS_UNDEF)) {
			varname = ZVAL_UNDEFINED_OP1();
		}
		name = zval_try_get_tmp_string(varname, &tmp_name);
		if (UNEXPECTED(!name)) {
			FREE_OP1();
			HANDLE_EXCEPTION();
		}
	}

	target_symbol_table = zend_get_target_symbol_table(opline->extended_value EXECUTE_DATA_CC);
	zend_hash_del_ind(target_symbol_table, name);

	if (OP1_TYPE != IS_CONST) {
		zend_tmp_string_release(tmp_name);
	}
	FREE_OP1();
	ZEND_VM_NEXT_OPCODE_CHECK_EXCEPTION();
}

/* No specialization for op_types (CONST|TMPVAR|CV, UNUSED|CLASS_FETCH|CONST|VAR) */
ZEND_VM_COLD_HANDLER(179, ZEND_UNSET_STATIC_PROP, ANY, ANY, CACHE_SLOT)
{
	USE_OPLINE
	zval *varname;
	zend_string *name, *tmp_name = NULL;
	zend_class_entry *ce;

	SAVE_OPLINE();

	if (OP2_TYPE == IS_CONST) {
		ce = CACHED_PTR(opline->extended_value);
		if (UNEXPECTED(ce == NULL)) {
			ce = zend_fetch_class_by_name(Z_STR_P(RT_CONSTANT(opline, opline->op2)), Z_STR_P(RT_CONSTANT(opline, opline->op2) + 1), ZEND_FETCH_CLASS_DEFAULT | ZEND_FETCH_CLASS_EXCEPTION);
			if (UNEXPECTED(ce == NULL)) {
				FREE_OP1();
				HANDLE_EXCEPTION();
			}
			/*CACHE_PTR(opline->extended_value, ce);*/
		}
	} else if (OP2_TYPE == IS_UNUSED) {
		ce = zend_fetch_class(NULL, opline->op2.num);
		if (UNEXPECTED(ce == NULL)) {
			FREE_OP1();
			HANDLE_EXCEPTION();
		}
	} else {
		ce = Z_CE_P(EX_VAR(opline->op2.var));
	}

	varname = GET_OP1_ZVAL_PTR_UNDEF(BP_VAR_R);
	if (OP1_TYPE == IS_CONST) {
		name = Z_STR_P(varname);
	} else if (EXPECTED(Z_TYPE_P(varname) == IS_STRING)) {
		name = Z_STR_P(varname);
	} else {
		if (OP1_TYPE == IS_CV && UNEXPECTED(Z_TYPE_P(varname) == IS_UNDEF)) {
			varname = ZVAL_UNDEFINED_OP1();
		}
		name = zval_try_get_tmp_string(varname, &tmp_name);
		if (UNEXPECTED(!name)) {
			FREE_OP1();
			HANDLE_EXCEPTION();
		}
	}

	zend_std_unset_static_property(ce, name);

	zend_tmp_string_release(tmp_name);
	FREE_OP1();
	ZEND_VM_NEXT_OPCODE_CHECK_EXCEPTION();
}

ZEND_VM_HANDLER(75, ZEND_UNSET_DIM, VAR|CV, CONST|TMPVAR|CV)
{
	USE_OPLINE
	zval *container;
	zval *offset;
	zend_ulong hval;
	zend_string *key;

	SAVE_OPLINE();
	container = GET_OP1_OBJ_ZVAL_PTR_PTR_UNDEF(BP_VAR_UNSET);
	offset = GET_OP2_ZVAL_PTR_UNDEF(BP_VAR_R);

	do {
		if (EXPECTED(Z_TYPE_P(container) == IS_ARRAY)) {
			HashTable *ht;

ZEND_VM_C_LABEL(unset_dim_array):
			SEPARATE_ARRAY(container);
			ht = Z_ARRVAL_P(container);
ZEND_VM_C_LABEL(offset_again):
			if (EXPECTED(Z_TYPE_P(offset) == IS_STRING)) {
				key = Z_STR_P(offset);
				if (OP2_TYPE != IS_CONST) {
					if (ZEND_HANDLE_NUMERIC(key, hval)) {
						ZEND_VM_C_GOTO(num_index_dim);
					}
				}
ZEND_VM_C_LABEL(str_index_dim):
				if (ht == &EG(symbol_table)) {
					zend_delete_global_variable(key);
				} else {
					zend_hash_del(ht, key);
				}
			} else if (EXPECTED(Z_TYPE_P(offset) == IS_LONG)) {
				hval = Z_LVAL_P(offset);
ZEND_VM_C_LABEL(num_index_dim):
				zend_hash_index_del(ht, hval);
			} else if ((OP2_TYPE & (IS_VAR|IS_CV)) && EXPECTED(Z_TYPE_P(offset) == IS_REFERENCE)) {
				offset = Z_REFVAL_P(offset);
				ZEND_VM_C_GOTO(offset_again);
			} else if (Z_TYPE_P(offset) == IS_DOUBLE) {
				hval = zend_dval_to_lval(Z_DVAL_P(offset));
				ZEND_VM_C_GOTO(num_index_dim);
			} else if (Z_TYPE_P(offset) == IS_NULL) {
				key = ZSTR_EMPTY_ALLOC();
				ZEND_VM_C_GOTO(str_index_dim);
			} else if (Z_TYPE_P(offset) == IS_FALSE) {
				hval = 0;
				ZEND_VM_C_GOTO(num_index_dim);
			} else if (Z_TYPE_P(offset) == IS_TRUE) {
				hval = 1;
				ZEND_VM_C_GOTO(num_index_dim);
			} else if (Z_TYPE_P(offset) == IS_RESOURCE) {
				hval = Z_RES_HANDLE_P(offset);
				ZEND_VM_C_GOTO(num_index_dim);
			} else if (OP2_TYPE == IS_CV && Z_TYPE_P(offset) == IS_UNDEF) {
				ZVAL_UNDEFINED_OP2();
				key = ZSTR_EMPTY_ALLOC();
				ZEND_VM_C_GOTO(str_index_dim);
			} else {
				zend_type_error("Illegal offset type in unset");
			}
			break;
		} else if (Z_ISREF_P(container)) {
			container = Z_REFVAL_P(container);
			if (EXPECTED(Z_TYPE_P(container) == IS_ARRAY)) {
				ZEND_VM_C_GOTO(unset_dim_array);
			}
		}
		if (OP1_TYPE == IS_CV && UNEXPECTED(Z_TYPE_P(container) == IS_UNDEF)) {
			container = ZVAL_UNDEFINED_OP1();
		}
		if (OP2_TYPE == IS_CV && UNEXPECTED(Z_TYPE_P(offset) == IS_UNDEF)) {
			offset = ZVAL_UNDEFINED_OP2();
		}
		if (EXPECTED(Z_TYPE_P(container) == IS_OBJECT)) {
			if (OP2_TYPE == IS_CONST && Z_EXTRA_P(offset) == ZEND_EXTRA_VALUE) {
				offset++;
			}
			Z_OBJ_HT_P(container)->unset_dimension(Z_OBJ_P(container), offset);
		} else if (OP1_TYPE != IS_UNUSED && UNEXPECTED(Z_TYPE_P(container) == IS_STRING)) {
			zend_throw_error(NULL, "Cannot unset string offsets");
		}
	} while (0);

	FREE_OP2();
	FREE_OP1_VAR_PTR();
	ZEND_VM_NEXT_OPCODE_CHECK_EXCEPTION();
}

ZEND_VM_HANDLER(76, ZEND_UNSET_OBJ, VAR|UNUSED|THIS|CV, CONST|TMPVAR|CV, CACHE_SLOT)
{
	USE_OPLINE
	zval *container;
	zval *offset;
	zend_string *name, *tmp_name;

	SAVE_OPLINE();
	container = GET_OP1_OBJ_ZVAL_PTR_PTR_UNDEF(BP_VAR_UNSET);
	offset = GET_OP2_ZVAL_PTR(BP_VAR_R);

	do {
		if (OP1_TYPE != IS_UNUSED && UNEXPECTED(Z_TYPE_P(container) != IS_OBJECT)) {
			if (Z_ISREF_P(container)) {
				container = Z_REFVAL_P(container);
				if (Z_TYPE_P(container) != IS_OBJECT) {
					if (OP1_TYPE == IS_CV
					 && UNEXPECTED(Z_TYPE_P(container) == IS_UNDEF)) {
						ZVAL_UNDEFINED_OP1();
					}
					break;
				}
			} else {
				break;
			}
		}
		if (OP2_TYPE == IS_CONST) {
			name = Z_STR_P(offset);
		} else {
			name = zval_try_get_tmp_string(offset, &tmp_name);
			if (UNEXPECTED(!name)) {
				break;
			}
		}
		Z_OBJ_HT_P(container)->unset_property(Z_OBJ_P(container), name, ((OP2_TYPE == IS_CONST) ? CACHE_ADDR(opline->extended_value) : NULL));
		if (OP2_TYPE != IS_CONST) {
			zend_tmp_string_release(tmp_name);
		}
	} while (0);

	FREE_OP2();
	FREE_OP1_VAR_PTR();
	ZEND_VM_NEXT_OPCODE_CHECK_EXCEPTION();
}

ZEND_VM_HANDLER(77, ZEND_FE_RESET_R, CONST|TMP|VAR|CV, JMP_ADDR)
{
	USE_OPLINE
	zval *array_ptr, *result;

	SAVE_OPLINE();

	array_ptr = GET_OP1_ZVAL_PTR_DEREF(BP_VAR_R);
	if (EXPECTED(Z_TYPE_P(array_ptr) == IS_ARRAY)) {
		result = EX_VAR(opline->result.var);
		ZVAL_COPY_VALUE(result, array_ptr);
		if (OP1_TYPE != IS_TMP_VAR && Z_OPT_REFCOUNTED_P(result)) {
			Z_ADDREF_P(array_ptr);
		}
		Z_FE_POS_P(result) = 0;

		FREE_OP1_IF_VAR();
		ZEND_VM_NEXT_OPCODE();
	} else if (OP1_TYPE != IS_CONST && EXPECTED(Z_TYPE_P(array_ptr) == IS_OBJECT)) {
		zend_object *zobj = Z_OBJ_P(array_ptr);
		if (!zobj->ce->get_iterator) {
			HashTable *properties = zobj->properties;
			if (properties) {
				if (UNEXPECTED(GC_REFCOUNT(properties) > 1)) {
					if (EXPECTED(!(GC_FLAGS(properties) & IS_ARRAY_IMMUTABLE))) {
						GC_DELREF(properties);
					}
					properties = zobj->properties = zend_array_dup(properties);
				}
			} else {
				properties = zobj->handlers->get_properties(zobj);
			}

<<<<<<< HEAD
			if (zend_hash_num_elements(properties) == 0) {
				ZEND_VM_C_GOTO(fe_reset_r_empty);
			}

=======
			properties = Z_OBJPROP_P(array_ptr);
>>>>>>> 304141e8
			result = EX_VAR(opline->result.var);
			ZVAL_COPY_VALUE(result, array_ptr);
			if (OP1_TYPE != IS_TMP_VAR) {
				Z_ADDREF_P(array_ptr);
			}

			if (zend_hash_num_elements(properties) == 0) {
				Z_FE_ITER_P(result) = (uint32_t) -1;
				FREE_OP1_IF_VAR();
				ZEND_VM_JMP(OP_JMP_ADDR(opline, opline->op2));
			}

			Z_FE_ITER_P(result) = zend_hash_iterator_add(properties, 0);
			FREE_OP1_IF_VAR();
			ZEND_VM_NEXT_OPCODE_CHECK_EXCEPTION();
		} else {
			zend_bool is_empty = zend_fe_reset_iterator(array_ptr, 0 OPLINE_CC EXECUTE_DATA_CC);

			FREE_OP1();
			if (UNEXPECTED(EG(exception))) {
				HANDLE_EXCEPTION();
			} else if (is_empty) {
				ZEND_VM_JMP_EX(OP_JMP_ADDR(opline, opline->op2), 0);
			} else {
				ZEND_VM_NEXT_OPCODE();
			}
		}
	} else {
<<<<<<< HEAD
		zend_error(E_WARNING, "foreach() argument must be of type array|object, %s given", zend_zval_type_name(array_ptr));
ZEND_VM_C_LABEL(fe_reset_r_empty):
=======
		zend_error(E_WARNING, "Invalid argument supplied for foreach()");
>>>>>>> 304141e8
		ZVAL_UNDEF(EX_VAR(opline->result.var));
		Z_FE_ITER_P(EX_VAR(opline->result.var)) = (uint32_t)-1;
		FREE_OP1();
		ZEND_VM_JMP(OP_JMP_ADDR(opline, opline->op2));
	}
}

ZEND_VM_COLD_CONST_HANDLER(125, ZEND_FE_RESET_RW, CONST|TMP|VAR|CV, JMP_ADDR)
{
	USE_OPLINE
	zval *array_ptr, *array_ref;

	SAVE_OPLINE();

	if (OP1_TYPE == IS_VAR || OP1_TYPE == IS_CV) {
		array_ref = array_ptr = GET_OP1_ZVAL_PTR_PTR(BP_VAR_R);
		if (Z_ISREF_P(array_ref)) {
			array_ptr = Z_REFVAL_P(array_ref);
		}
	} else {
		array_ref = array_ptr = GET_OP1_ZVAL_PTR(BP_VAR_R);
	}

	if (EXPECTED(Z_TYPE_P(array_ptr) == IS_ARRAY)) {
		if (OP1_TYPE == IS_VAR || OP1_TYPE == IS_CV) {
			if (array_ptr == array_ref) {
				ZVAL_NEW_REF(array_ref, array_ref);
				array_ptr = Z_REFVAL_P(array_ref);
			}
			Z_ADDREF_P(array_ref);
			ZVAL_COPY_VALUE(EX_VAR(opline->result.var), array_ref);
		} else {
			array_ref = EX_VAR(opline->result.var);
			ZVAL_NEW_REF(array_ref, array_ptr);
			array_ptr = Z_REFVAL_P(array_ref);
		}
		if (OP1_TYPE == IS_CONST) {
			ZVAL_ARR(array_ptr, zend_array_dup(Z_ARRVAL_P(array_ptr)));
		} else {
			SEPARATE_ARRAY(array_ptr);
		}
		Z_FE_ITER_P(EX_VAR(opline->result.var)) = zend_hash_iterator_add(Z_ARRVAL_P(array_ptr), 0);

		if (OP1_TYPE == IS_VAR) {
			FREE_OP1_VAR_PTR();
		}
		ZEND_VM_NEXT_OPCODE();
	} else if (OP1_TYPE != IS_CONST && EXPECTED(Z_TYPE_P(array_ptr) == IS_OBJECT)) {
		if (!Z_OBJCE_P(array_ptr)->get_iterator) {
			HashTable *properties;
			if (OP1_TYPE == IS_VAR || OP1_TYPE == IS_CV) {
				if (array_ptr == array_ref) {
					ZVAL_NEW_REF(array_ref, array_ref);
					array_ptr = Z_REFVAL_P(array_ref);
				}
				Z_ADDREF_P(array_ref);
				ZVAL_COPY_VALUE(EX_VAR(opline->result.var), array_ref);
			} else {
				array_ptr = EX_VAR(opline->result.var);
				ZVAL_COPY_VALUE(array_ptr, array_ref);
			}
			if (Z_OBJ_P(array_ptr)->properties
			 && UNEXPECTED(GC_REFCOUNT(Z_OBJ_P(array_ptr)->properties) > 1)) {
				if (EXPECTED(!(GC_FLAGS(Z_OBJ_P(array_ptr)->properties) & IS_ARRAY_IMMUTABLE))) {
					GC_DELREF(Z_OBJ_P(array_ptr)->properties);
				}
				Z_OBJ_P(array_ptr)->properties = zend_array_dup(Z_OBJ_P(array_ptr)->properties);
			}

			properties = Z_OBJPROP_P(array_ptr);
			if (zend_hash_num_elements(properties) == 0) {
				Z_FE_ITER_P(EX_VAR(opline->result.var)) = (uint32_t) -1;
				FREE_OP1_VAR_PTR();
				ZEND_VM_JMP(OP_JMP_ADDR(opline, opline->op2));
			}

			Z_FE_ITER_P(EX_VAR(opline->result.var)) = zend_hash_iterator_add(properties, 0);
			FREE_OP1_VAR_PTR();
			ZEND_VM_NEXT_OPCODE_CHECK_EXCEPTION();
		} else {
			zend_bool is_empty = zend_fe_reset_iterator(array_ptr, 1 OPLINE_CC EXECUTE_DATA_CC);

			if (OP1_TYPE == IS_VAR) {
				FREE_OP1_VAR_PTR();
			} else {
				FREE_OP1();
			}
			if (UNEXPECTED(EG(exception))) {
				HANDLE_EXCEPTION();
			} else if (is_empty) {
				ZEND_VM_JMP_EX(OP_JMP_ADDR(opline, opline->op2), 0);
			} else {
				ZEND_VM_NEXT_OPCODE();
			}
		}
	} else {
		zend_error(E_WARNING, "foreach() argument must be of type array|object, %s given", zend_zval_type_name(array_ptr));
		ZVAL_UNDEF(EX_VAR(opline->result.var));
		Z_FE_ITER_P(EX_VAR(opline->result.var)) = (uint32_t)-1;
		if (OP1_TYPE == IS_VAR) {
			FREE_OP1_VAR_PTR();
		} else {
			FREE_OP1();
		}
		ZEND_VM_JMP(OP_JMP_ADDR(opline, opline->op2));
	}
}

ZEND_VM_HANDLER(78, ZEND_FE_FETCH_R, VAR, ANY, JMP_ADDR)
{
	USE_OPLINE
	zval *array;
	zval *value;
	uint32_t value_type;
	HashTable *fe_ht;
	HashPosition pos;
	Bucket *p;

	array = EX_VAR(opline->op1.var);
	SAVE_OPLINE();
	if (EXPECTED(Z_TYPE_P(array) == IS_ARRAY)) {
		fe_ht = Z_ARRVAL_P(array);
		pos = Z_FE_POS_P(array);
		p = fe_ht->arData + pos;
		while (1) {
			if (UNEXPECTED(pos >= fe_ht->nNumUsed)) {
				/* reached end of iteration */
ZEND_VM_C_LABEL(fe_fetch_r_exit):
				ZEND_VM_SET_RELATIVE_OPCODE(opline, opline->extended_value);
				ZEND_VM_CONTINUE();
			}
			pos++;
			value = &p->val;
			value_type = Z_TYPE_INFO_P(value);
			if (EXPECTED(value_type != IS_UNDEF)) {
				if (UNEXPECTED(value_type == IS_INDIRECT)) {
					value = Z_INDIRECT_P(value);
					value_type = Z_TYPE_INFO_P(value);
					if (EXPECTED(value_type != IS_UNDEF)) {
						break;
					}
				} else {
					break;
				}
			}
			p++;
		}
		Z_FE_POS_P(array) = pos;
		if (RETURN_VALUE_USED(opline)) {
			if (!p->key) {
				ZVAL_LONG(EX_VAR(opline->result.var), p->h);
			} else {
				ZVAL_STR_COPY(EX_VAR(opline->result.var), p->key);
			}
		}
	} else {
		zend_object_iterator *iter;

		ZEND_ASSERT(Z_TYPE_P(array) == IS_OBJECT);
		if ((iter = zend_iterator_unwrap(array)) == NULL) {
			/* plain object */

			fe_ht = Z_OBJPROP_P(array);
			pos = zend_hash_iterator_pos(Z_FE_ITER_P(array), fe_ht);
			p = fe_ht->arData + pos;
			while (1) {
				if (UNEXPECTED(pos >= fe_ht->nNumUsed)) {
					/* reached end of iteration */
					ZEND_VM_C_GOTO(fe_fetch_r_exit);
				}
				pos++;
				value = &p->val;
				value_type = Z_TYPE_INFO_P(value);
				if (EXPECTED(value_type != IS_UNDEF)) {
					if (UNEXPECTED(value_type == IS_INDIRECT)) {
						value = Z_INDIRECT_P(value);
						value_type = Z_TYPE_INFO_P(value);
						if (EXPECTED(value_type != IS_UNDEF)
						 && EXPECTED(zend_check_property_access(Z_OBJ_P(array), p->key, 0) == SUCCESS)) {
							break;
						}
					} else if (EXPECTED(Z_OBJCE_P(array)->default_properties_count == 0)
							|| !p->key
							|| zend_check_property_access(Z_OBJ_P(array), p->key, 1) == SUCCESS) {
						break;
					}
				}
				p++;
			}
			EG(ht_iterators)[Z_FE_ITER_P(array)].pos = pos;
			if (RETURN_VALUE_USED(opline)) {
				if (UNEXPECTED(!p->key)) {
					ZVAL_LONG(EX_VAR(opline->result.var), p->h);
				} else if (ZSTR_VAL(p->key)[0]) {
					ZVAL_STR_COPY(EX_VAR(opline->result.var), p->key);
				} else {
					const char *class_name, *prop_name;
					size_t prop_name_len;
					zend_unmangle_property_name_ex(
						p->key, &class_name, &prop_name, &prop_name_len);
					ZVAL_STRINGL(EX_VAR(opline->result.var), prop_name, prop_name_len);
				}
			}
		} else {
			if (EXPECTED(++iter->index > 0)) {
				/* This could cause an endless loop if index becomes zero again.
				 * In case that ever happens we need an additional flag. */
				iter->funcs->move_forward(iter);
				if (UNEXPECTED(EG(exception) != NULL)) {
					UNDEF_RESULT();
					HANDLE_EXCEPTION();
				}
				if (UNEXPECTED(iter->funcs->valid(iter) == FAILURE)) {
					/* reached end of iteration */
					if (UNEXPECTED(EG(exception) != NULL)) {
						UNDEF_RESULT();
						HANDLE_EXCEPTION();
					}
					ZEND_VM_C_GOTO(fe_fetch_r_exit);
				}
			}
			value = iter->funcs->get_current_data(iter);
			if (UNEXPECTED(EG(exception) != NULL)) {
				UNDEF_RESULT();
				HANDLE_EXCEPTION();
			}
			if (!value) {
				/* failure in get_current_data */
				ZEND_VM_C_GOTO(fe_fetch_r_exit);
			}
			if (RETURN_VALUE_USED(opline)) {
				if (iter->funcs->get_current_key) {
					iter->funcs->get_current_key(iter, EX_VAR(opline->result.var));
					if (UNEXPECTED(EG(exception) != NULL)) {
						UNDEF_RESULT();
						HANDLE_EXCEPTION();
					}
				} else {
					ZVAL_LONG(EX_VAR(opline->result.var), iter->index);
				}
			}
			value_type = Z_TYPE_INFO_P(value);
		}
	}

	if (EXPECTED(OP2_TYPE == IS_CV)) {
		zval *variable_ptr = EX_VAR(opline->op2.var);
		zend_assign_to_variable(variable_ptr, value, IS_CV, EX_USES_STRICT_TYPES());
	} else {
		zval *res = EX_VAR(opline->op2.var);
		zend_refcounted *gc = Z_COUNTED_P(value);

		ZVAL_COPY_VALUE_EX(res, value, gc, value_type);
		if (Z_TYPE_INFO_REFCOUNTED(value_type)) {
			GC_ADDREF(gc);
		}
	}
	ZEND_VM_NEXT_OPCODE_CHECK_EXCEPTION();
}

ZEND_VM_HANDLER(126, ZEND_FE_FETCH_RW, VAR, ANY, JMP_ADDR)
{
	USE_OPLINE
	zval *array;
	zval *value;
	uint32_t value_type;
	HashTable *fe_ht;
	HashPosition pos;
	Bucket *p;

	array = EX_VAR(opline->op1.var);
	SAVE_OPLINE();

	ZVAL_DEREF(array);
	if (EXPECTED(Z_TYPE_P(array) == IS_ARRAY)) {
		pos = zend_hash_iterator_pos_ex(Z_FE_ITER_P(EX_VAR(opline->op1.var)), array);
		fe_ht = Z_ARRVAL_P(array);
		p = fe_ht->arData + pos;
		while (1) {
			if (UNEXPECTED(pos >= fe_ht->nNumUsed)) {
				/* reached end of iteration */
				ZEND_VM_C_GOTO(fe_fetch_w_exit);
			}
			pos++;
			value = &p->val;
			value_type = Z_TYPE_INFO_P(value);
			if (EXPECTED(value_type != IS_UNDEF)) {
				if (UNEXPECTED(value_type == IS_INDIRECT)) {
					value = Z_INDIRECT_P(value);
					value_type = Z_TYPE_INFO_P(value);
					if (EXPECTED(value_type != IS_UNDEF)) {
						break;
					}
				} else {
					break;
				}
			}
			p++;
		}
		EG(ht_iterators)[Z_FE_ITER_P(EX_VAR(opline->op1.var))].pos = pos;
		if (RETURN_VALUE_USED(opline)) {
			if (!p->key) {
				ZVAL_LONG(EX_VAR(opline->result.var), p->h);
			} else {
				ZVAL_STR_COPY(EX_VAR(opline->result.var), p->key);
			}
		}
	} else if (EXPECTED(Z_TYPE_P(array) == IS_OBJECT)) {
		zend_object_iterator *iter;

		if ((iter = zend_iterator_unwrap(array)) == NULL) {
			/* plain object */

			fe_ht = Z_OBJPROP_P(array);
			pos = zend_hash_iterator_pos(Z_FE_ITER_P(EX_VAR(opline->op1.var)), fe_ht);
			p = fe_ht->arData + pos;
			while (1) {
				if (UNEXPECTED(pos >= fe_ht->nNumUsed)) {
					/* reached end of iteration */
					ZEND_VM_C_GOTO(fe_fetch_w_exit);
				}
				pos++;
				value = &p->val;
				value_type = Z_TYPE_INFO_P(value);
				if (EXPECTED(value_type != IS_UNDEF)) {
					if (UNEXPECTED(value_type == IS_INDIRECT)) {
						value = Z_INDIRECT_P(value);
						value_type = Z_TYPE_INFO_P(value);
						if (EXPECTED(value_type != IS_UNDEF)
						 && EXPECTED(zend_check_property_access(Z_OBJ_P(array), p->key, 0) == SUCCESS)) {
							if ((value_type & Z_TYPE_MASK) != IS_REFERENCE) {
								zend_property_info *prop_info =
									zend_get_typed_property_info_for_slot(Z_OBJ_P(array), value);
								if (UNEXPECTED(prop_info)) {
									ZVAL_NEW_REF(value, value);
									ZEND_REF_ADD_TYPE_SOURCE(Z_REF_P(value), prop_info);
									value_type = IS_REFERENCE_EX;
								}
							}
							break;
						}
					} else if (EXPECTED(Z_OBJCE_P(array)->default_properties_count == 0)
							|| !p->key
							|| zend_check_property_access(Z_OBJ_P(array), p->key, 1) == SUCCESS) {
						break;
					}
				}
				p++;
			}
			EG(ht_iterators)[Z_FE_ITER_P(EX_VAR(opline->op1.var))].pos = pos;
			if (RETURN_VALUE_USED(opline)) {
				if (UNEXPECTED(!p->key)) {
					ZVAL_LONG(EX_VAR(opline->result.var), p->h);
				} else if (ZSTR_VAL(p->key)[0]) {
					ZVAL_STR_COPY(EX_VAR(opline->result.var), p->key);
				} else {
					const char *class_name, *prop_name;
					size_t prop_name_len;
					zend_unmangle_property_name_ex(
						p->key, &class_name, &prop_name, &prop_name_len);
					ZVAL_STRINGL(EX_VAR(opline->result.var), prop_name, prop_name_len);
				}
			}
		} else {
			if (++iter->index > 0) {
				/* This could cause an endless loop if index becomes zero again.
				 * In case that ever happens we need an additional flag. */
				iter->funcs->move_forward(iter);
				if (UNEXPECTED(EG(exception) != NULL)) {
					UNDEF_RESULT();
					HANDLE_EXCEPTION();
				}
				if (UNEXPECTED(iter->funcs->valid(iter) == FAILURE)) {
					/* reached end of iteration */
					if (UNEXPECTED(EG(exception) != NULL)) {
						UNDEF_RESULT();
						HANDLE_EXCEPTION();
					}
					ZEND_VM_C_GOTO(fe_fetch_w_exit);
				}
			}
			value = iter->funcs->get_current_data(iter);
			if (UNEXPECTED(EG(exception) != NULL)) {
				UNDEF_RESULT();
				HANDLE_EXCEPTION();
			}
			if (!value) {
				/* failure in get_current_data */
				ZEND_VM_C_GOTO(fe_fetch_w_exit);
			}
			if (RETURN_VALUE_USED(opline)) {
				if (iter->funcs->get_current_key) {
					iter->funcs->get_current_key(iter, EX_VAR(opline->result.var));
					if (UNEXPECTED(EG(exception) != NULL)) {
						UNDEF_RESULT();
						HANDLE_EXCEPTION();
					}
				} else {
					ZVAL_LONG(EX_VAR(opline->result.var), iter->index);
				}
			}
			value_type = Z_TYPE_INFO_P(value);
		}
	} else {
		zend_error(E_WARNING, "foreach() argument must be of type array|object, %s given", zend_zval_type_name(array));
		if (UNEXPECTED(EG(exception))) {
			UNDEF_RESULT();
			HANDLE_EXCEPTION();
		}
ZEND_VM_C_LABEL(fe_fetch_w_exit):
		ZEND_VM_SET_RELATIVE_OPCODE(opline, opline->extended_value);
		ZEND_VM_CONTINUE();
	}

	if (EXPECTED((value_type & Z_TYPE_MASK) != IS_REFERENCE)) {
		zend_refcounted *gc = Z_COUNTED_P(value);
		zval *ref;
		ZVAL_NEW_EMPTY_REF(value);
		ref = Z_REFVAL_P(value);
		ZVAL_COPY_VALUE_EX(ref, value, gc, value_type);
	}
	if (EXPECTED(OP2_TYPE == IS_CV)) {
		zval *variable_ptr = EX_VAR(opline->op2.var);
		if (EXPECTED(variable_ptr != value)) {
			zend_reference *ref;

			ref = Z_REF_P(value);
			GC_ADDREF(ref);
			i_zval_ptr_dtor(variable_ptr);
			ZVAL_REF(variable_ptr, ref);
		}
	} else {
		Z_ADDREF_P(value);
		ZVAL_REF(EX_VAR(opline->op2.var), Z_REF_P(value));
	}
	ZEND_VM_NEXT_OPCODE_CHECK_EXCEPTION();
}

ZEND_VM_HOT_HANDLER(154, ZEND_ISSET_ISEMPTY_CV, CV, UNUSED, ISSET, SPEC(ISSET))
{
	USE_OPLINE
	zval *value;

	value = EX_VAR(opline->op1.var);
	if (!(opline->extended_value & ZEND_ISEMPTY)) {
		if (Z_TYPE_P(value) > IS_NULL &&
		    (!Z_ISREF_P(value) || Z_TYPE_P(Z_REFVAL_P(value)) != IS_NULL)) {
			ZEND_VM_SMART_BRANCH_TRUE();
		} else {
			ZEND_VM_SMART_BRANCH_FALSE();
		}
	} else {
		bool result;

		SAVE_OPLINE();
		result = !i_zend_is_true(value);
		ZEND_VM_SMART_BRANCH(result, 1);
	}
}

ZEND_VM_HANDLER(114, ZEND_ISSET_ISEMPTY_VAR, CONST|TMPVAR|CV, UNUSED, VAR_FETCH|ISSET)
{
	USE_OPLINE
	zval *value;
	/* Should be bool result? as below got: result = (opline->extended_value & ZEND_ISEMPTY) */
	int result;
	zval *varname;
	zend_string *name, *tmp_name;
	HashTable *target_symbol_table;

	SAVE_OPLINE();
	varname = GET_OP1_ZVAL_PTR(BP_VAR_IS);
	if (OP1_TYPE == IS_CONST) {
		name = Z_STR_P(varname);
	} else {
		name = zval_get_tmp_string(varname, &tmp_name);
	}

	target_symbol_table = zend_get_target_symbol_table(opline->extended_value EXECUTE_DATA_CC);
	value = zend_hash_find_ex(target_symbol_table, name, OP1_TYPE == IS_CONST);

	if (OP1_TYPE != IS_CONST) {
		zend_tmp_string_release(tmp_name);
	}
	FREE_OP1();

	if (!value) {
		result = (opline->extended_value & ZEND_ISEMPTY);
	} else {
		if (Z_TYPE_P(value) == IS_INDIRECT) {
			value = Z_INDIRECT_P(value);
		}
		if (!(opline->extended_value & ZEND_ISEMPTY)) {
			if (Z_ISREF_P(value)) {
				value = Z_REFVAL_P(value);
			}
			result = Z_TYPE_P(value) > IS_NULL;
		} else {
			result = !i_zend_is_true(value);
		}
	}

	ZEND_VM_SMART_BRANCH(result, 1);
}

/* No specialization for op_types (CONST|TMPVAR|CV, UNUSED|CLASS_FETCH|CONST|VAR) */
ZEND_VM_HANDLER(180, ZEND_ISSET_ISEMPTY_STATIC_PROP, ANY, CLASS_FETCH, ISSET|CACHE_SLOT)
{
	USE_OPLINE
	zval *value;
	zend_result fetch_result;
	bool result;

	SAVE_OPLINE();

	fetch_result = zend_fetch_static_property_address(&value, NULL, opline->extended_value & ~ZEND_ISEMPTY, BP_VAR_IS, 0 OPLINE_CC EXECUTE_DATA_CC);

	if (!(opline->extended_value & ZEND_ISEMPTY)) {
		result = fetch_result == SUCCESS && Z_TYPE_P(value) > IS_NULL &&
		    (!Z_ISREF_P(value) || Z_TYPE_P(Z_REFVAL_P(value)) != IS_NULL);
	} else {
		result = fetch_result != SUCCESS || !i_zend_is_true(value);
	}

	ZEND_VM_SMART_BRANCH(result, 1);
}

ZEND_VM_COLD_CONSTCONST_HANDLER(115, ZEND_ISSET_ISEMPTY_DIM_OBJ, CONST|TMPVAR|CV, CONST|TMPVAR|CV, ISSET)
{
	USE_OPLINE
	zval *container;
	bool result;
	zend_ulong hval;
	zval *offset;

	SAVE_OPLINE();
	container = GET_OP1_OBJ_ZVAL_PTR_UNDEF(BP_VAR_IS);
	offset = GET_OP2_ZVAL_PTR_UNDEF(BP_VAR_R);

	if (EXPECTED(Z_TYPE_P(container) == IS_ARRAY)) {
		HashTable *ht;
		zval *value;
		zend_string *str;

ZEND_VM_C_LABEL(isset_dim_obj_array):
		ht = Z_ARRVAL_P(container);
ZEND_VM_C_LABEL(isset_again):
		if (EXPECTED(Z_TYPE_P(offset) == IS_STRING)) {
			str = Z_STR_P(offset);
			if (OP2_TYPE != IS_CONST) {
				if (ZEND_HANDLE_NUMERIC(str, hval)) {
					ZEND_VM_C_GOTO(num_index_prop);
				}
			}
			value = zend_hash_find_ex_ind(ht, str, OP2_TYPE == IS_CONST);
		} else if (EXPECTED(Z_TYPE_P(offset) == IS_LONG)) {
			hval = Z_LVAL_P(offset);
ZEND_VM_C_LABEL(num_index_prop):
			value = zend_hash_index_find(ht, hval);
		} else if ((OP2_TYPE & (IS_VAR|IS_CV)) && EXPECTED(Z_ISREF_P(offset))) {
			offset = Z_REFVAL_P(offset);
			ZEND_VM_C_GOTO(isset_again);
		} else {
			value = zend_find_array_dim_slow(ht, offset EXECUTE_DATA_CC);
			if (UNEXPECTED(EG(exception))) {
				result = 0;
				ZEND_VM_C_GOTO(isset_dim_obj_exit);
			}
		}

		if (!(opline->extended_value & ZEND_ISEMPTY)) {
			/* > IS_NULL means not IS_UNDEF and not IS_NULL */
			result = value != NULL && Z_TYPE_P(value) > IS_NULL &&
			    (!Z_ISREF_P(value) || Z_TYPE_P(Z_REFVAL_P(value)) != IS_NULL);

			if (OP1_TYPE & (IS_CONST|IS_CV)) {
				/* avoid exception check */
				FREE_OP2();
				ZEND_VM_SMART_BRANCH(result, 0);
			}
		} else {
			result = (value == NULL || !i_zend_is_true(value));
		}
		ZEND_VM_C_GOTO(isset_dim_obj_exit);
	} else if ((OP1_TYPE & (IS_VAR|IS_CV)) && EXPECTED(Z_ISREF_P(container))) {
		container = Z_REFVAL_P(container);
		if (EXPECTED(Z_TYPE_P(container) == IS_ARRAY)) {
			ZEND_VM_C_GOTO(isset_dim_obj_array);
		}
	}

	if (OP2_TYPE == IS_CONST && Z_EXTRA_P(offset) == ZEND_EXTRA_VALUE) {
		offset++;
	}
	if (!(opline->extended_value & ZEND_ISEMPTY)) {
		result = zend_isset_dim_slow(container, offset EXECUTE_DATA_CC);
	} else {
		result = zend_isempty_dim_slow(container, offset EXECUTE_DATA_CC);
	}

ZEND_VM_C_LABEL(isset_dim_obj_exit):
	FREE_OP2();
	FREE_OP1();
	ZEND_VM_SMART_BRANCH(result, 1);
}

ZEND_VM_COLD_CONST_HANDLER(148, ZEND_ISSET_ISEMPTY_PROP_OBJ, CONST|TMPVAR|UNUSED|THIS|CV, CONST|TMPVAR|CV, ISSET|CACHE_SLOT)
{
	USE_OPLINE
	zval *container;
	int result;
	zval *offset;
	zend_string *name, *tmp_name;

	SAVE_OPLINE();
	container = GET_OP1_OBJ_ZVAL_PTR(BP_VAR_IS);
	offset = GET_OP2_ZVAL_PTR(BP_VAR_R);

	if (OP1_TYPE == IS_CONST ||
	    (OP1_TYPE != IS_UNUSED && UNEXPECTED(Z_TYPE_P(container) != IS_OBJECT))) {
		if ((OP1_TYPE & (IS_VAR|IS_CV)) && Z_ISREF_P(container)) {
			container = Z_REFVAL_P(container);
			if (UNEXPECTED(Z_TYPE_P(container) != IS_OBJECT)) {
				result = (opline->extended_value & ZEND_ISEMPTY);
				ZEND_VM_C_GOTO(isset_object_finish);
			}
		} else {
			result = (opline->extended_value & ZEND_ISEMPTY);
			ZEND_VM_C_GOTO(isset_object_finish);
		}
	}

	if (OP2_TYPE == IS_CONST) {
		name = Z_STR_P(offset);
	} else {
		name = zval_try_get_tmp_string(offset, &tmp_name);
		if (UNEXPECTED(!name)) {
			result = 0;
			ZEND_VM_C_GOTO(isset_object_finish);
		}
	}

	result =
		(opline->extended_value & ZEND_ISEMPTY) ^
		Z_OBJ_HT_P(container)->has_property(Z_OBJ_P(container), name, (opline->extended_value & ZEND_ISEMPTY), ((OP2_TYPE == IS_CONST) ? CACHE_ADDR(opline->extended_value & ~ZEND_ISEMPTY) : NULL));

	if (OP2_TYPE != IS_CONST) {
		zend_tmp_string_release(tmp_name);
	}

ZEND_VM_C_LABEL(isset_object_finish):
	FREE_OP2();
	FREE_OP1();
	ZEND_VM_SMART_BRANCH(result, 1);
}

ZEND_VM_HANDLER(194, ZEND_ARRAY_KEY_EXISTS, CV|TMPVAR|CONST, CV|TMPVAR|CONST)
{
	USE_OPLINE

	zval *key, *subject;
	HashTable *ht;
	zend_bool result;

	SAVE_OPLINE();

	key = GET_OP1_ZVAL_PTR_UNDEF(BP_VAR_R);
	subject = GET_OP2_ZVAL_PTR_UNDEF(BP_VAR_R);

	if (EXPECTED(Z_TYPE_P(subject) == IS_ARRAY)) {
ZEND_VM_C_LABEL(array_key_exists_array):
		ht = Z_ARRVAL_P(subject);
		result = zend_array_key_exists_fast(ht, key OPLINE_CC EXECUTE_DATA_CC);
	} else {
		if ((OP2_TYPE & (IS_VAR|IS_CV)) && EXPECTED(Z_ISREF_P(subject))) {
			subject = Z_REFVAL_P(subject);
			if (EXPECTED(Z_TYPE_P(subject) == IS_ARRAY)) {
				ZEND_VM_C_GOTO(array_key_exists_array);
			}
		}
		zend_array_key_exists_error(subject, key OPLINE_CC EXECUTE_DATA_CC);
		result = 0;
	}

	FREE_OP2();
	FREE_OP1();
	ZEND_VM_SMART_BRANCH(result, 1);
}

/* No specialization for op_types (CONST|TMPVAR|UNUSED|CV, ANY) */
ZEND_VM_COLD_HANDLER(79, ZEND_EXIT, ANY, ANY)
{
	USE_OPLINE

	SAVE_OPLINE();
	if (OP1_TYPE != IS_UNUSED) {
		zval *ptr = GET_OP1_ZVAL_PTR(BP_VAR_R);

		do {
			if (Z_TYPE_P(ptr) == IS_LONG) {
				EG(exit_status) = Z_LVAL_P(ptr);
			} else {
				if ((OP1_TYPE & (IS_VAR|IS_CV)) && Z_ISREF_P(ptr)) {
					ptr = Z_REFVAL_P(ptr);
					if (Z_TYPE_P(ptr) == IS_LONG) {
						EG(exit_status) = Z_LVAL_P(ptr);
						break;
					}
				}
				zend_print_zval(ptr, 0);
			}
		} while (0);
		FREE_OP1();
	}

	if (!EG(exception)) {
		zend_throw_unwind_exit();
	}
	HANDLE_EXCEPTION();
}

ZEND_VM_HANDLER(57, ZEND_BEGIN_SILENCE, ANY, ANY)
{
	USE_OPLINE

	ZVAL_LONG(EX_VAR(opline->result.var), EG(error_reporting));

	if (!E_HAS_ONLY_FATAL_ERRORS(EG(error_reporting))) {
		do {
			/* Do not silence fatal errors */
			EG(error_reporting) &= E_FATAL_ERRORS;
			if (!EG(error_reporting_ini_entry)) {
				zval *zv = zend_hash_find_ex(EG(ini_directives), ZSTR_KNOWN(ZEND_STR_ERROR_REPORTING), 1);
				if (zv) {
					EG(error_reporting_ini_entry) = (zend_ini_entry *)Z_PTR_P(zv);
				} else {
					break;
				}
			}
			if (!EG(error_reporting_ini_entry)->modified) {
				if (!EG(modified_ini_directives)) {
					ALLOC_HASHTABLE(EG(modified_ini_directives));
					zend_hash_init(EG(modified_ini_directives), 8, NULL, NULL, 0);
				}
				if (EXPECTED(zend_hash_add_ptr(EG(modified_ini_directives), ZSTR_KNOWN(ZEND_STR_ERROR_REPORTING), EG(error_reporting_ini_entry)) != NULL)) {
					EG(error_reporting_ini_entry)->orig_value = EG(error_reporting_ini_entry)->value;
					EG(error_reporting_ini_entry)->orig_modifiable = EG(error_reporting_ini_entry)->modifiable;
					EG(error_reporting_ini_entry)->modified = 1;
				}
			}
		} while (0);
	}
	ZEND_VM_NEXT_OPCODE();
}

ZEND_VM_HANDLER(58, ZEND_END_SILENCE, TMP, ANY)
{
	USE_OPLINE

	if (E_HAS_ONLY_FATAL_ERRORS(EG(error_reporting))
			&& !E_HAS_ONLY_FATAL_ERRORS(Z_LVAL_P(EX_VAR(opline->op1.var)))) {
		EG(error_reporting) = Z_LVAL_P(EX_VAR(opline->op1.var));
	}
	ZEND_VM_NEXT_OPCODE();
}

ZEND_VM_COLD_CONST_HANDLER(152, ZEND_JMP_SET, CONST|TMP|VAR|CV, JMP_ADDR)
{
	USE_OPLINE
	zval *value;
	zval *ref = NULL;
	bool ret;

	SAVE_OPLINE();
	value = GET_OP1_ZVAL_PTR(BP_VAR_R);

	if ((OP1_TYPE == IS_VAR || OP1_TYPE == IS_CV) && Z_ISREF_P(value)) {
		if (OP1_TYPE == IS_VAR) {
			ref = value;
		}
		value = Z_REFVAL_P(value);
	}

	ret = i_zend_is_true(value);

	if (UNEXPECTED(EG(exception))) {
		FREE_OP1();
		ZVAL_UNDEF(EX_VAR(opline->result.var));
		HANDLE_EXCEPTION();
	}

	if (ret) {
		zval *result = EX_VAR(opline->result.var);

		ZVAL_COPY_VALUE(result, value);
		if (OP1_TYPE == IS_CONST) {
			if (UNEXPECTED(Z_OPT_REFCOUNTED_P(result))) Z_ADDREF_P(result);
		} else if (OP1_TYPE == IS_CV) {
			if (Z_OPT_REFCOUNTED_P(result)) Z_ADDREF_P(result);
		} else if (OP1_TYPE == IS_VAR && ref) {
			zend_reference *r = Z_REF_P(ref);

			if (UNEXPECTED(GC_DELREF(r) == 0)) {
				efree_size(r, sizeof(zend_reference));
			} else if (Z_OPT_REFCOUNTED_P(result)) {
				Z_ADDREF_P(result);
			}
		}
		ZEND_VM_JMP_EX(OP_JMP_ADDR(opline, opline->op2), 0);
	}

	FREE_OP1();
	ZEND_VM_NEXT_OPCODE();
}

ZEND_VM_COLD_CONST_HANDLER(169, ZEND_COALESCE, CONST|TMP|VAR|CV, JMP_ADDR)
{
	USE_OPLINE
	zval *value;
	zval *ref = NULL;

	SAVE_OPLINE();
	value = GET_OP1_ZVAL_PTR(BP_VAR_IS);

	if ((OP1_TYPE & (IS_VAR|IS_CV)) && Z_ISREF_P(value)) {
		if (OP1_TYPE & IS_VAR) {
			ref = value;
		}
		value = Z_REFVAL_P(value);
	}

	if (Z_TYPE_P(value) > IS_NULL) {
		zval *result = EX_VAR(opline->result.var);
		ZVAL_COPY_VALUE(result, value);
		if (OP1_TYPE == IS_CONST) {
			if (UNEXPECTED(Z_OPT_REFCOUNTED_P(result))) Z_ADDREF_P(result);
		} else if (OP1_TYPE == IS_CV) {
			if (Z_OPT_REFCOUNTED_P(result)) Z_ADDREF_P(result);
		} else if ((OP1_TYPE & IS_VAR) && ref) {
			zend_reference *r = Z_REF_P(ref);

			if (UNEXPECTED(GC_DELREF(r) == 0)) {
				efree_size(r, sizeof(zend_reference));
			} else if (Z_OPT_REFCOUNTED_P(result)) {
				Z_ADDREF_P(result);
			}
		}
		ZEND_VM_JMP_EX(OP_JMP_ADDR(opline, opline->op2), 0);
	}

	FREE_OP1();
	ZEND_VM_NEXT_OPCODE();
}

ZEND_VM_HOT_NOCONST_HANDLER(198, ZEND_JMP_NULL, CONST|TMPVARCV, JMP_ADDR)
{
	USE_OPLINE
	zval *val;

	val = GET_OP1_ZVAL_PTR_UNDEF(BP_VAR_R);
	if (OP1_TYPE != IS_CONST) {
		ZVAL_DEREF(val);
	}

	if (Z_TYPE_INFO_P(val) > IS_NULL) {
		ZEND_VM_NEXT_OPCODE();
	} else {
		zval *result = EX_VAR(opline->result.var);

		if (EXPECTED(opline->extended_value == ZEND_SHORT_CIRCUITING_CHAIN_EXPR)) {
			ZVAL_NULL(result);
			if (UNEXPECTED(Z_TYPE_INFO_P(val) == IS_UNDEF)) {
				SAVE_OPLINE();
				ZVAL_UNDEFINED_OP1();
				if (UNEXPECTED(EG(exception) != NULL)) {
					HANDLE_EXCEPTION();
				}
			}
		} else if (opline->extended_value == ZEND_SHORT_CIRCUITING_CHAIN_ISSET) {
			ZVAL_FALSE(result);
		} else {
			ZEND_ASSERT(opline->extended_value == ZEND_SHORT_CIRCUITING_CHAIN_EMPTY);
			ZVAL_TRUE(result);
		}

		ZEND_VM_JMP_EX(OP_JMP_ADDR(opline, opline->op2), 0);
	}
}

ZEND_VM_HOT_HANDLER(31, ZEND_QM_ASSIGN, CONST|TMP|VAR|CV, ANY)
{
	USE_OPLINE
	zval *value;
	zval *result = EX_VAR(opline->result.var);

	value = GET_OP1_ZVAL_PTR_UNDEF(BP_VAR_R);
	if (OP1_TYPE == IS_CV && UNEXPECTED(Z_TYPE_P(value) == IS_UNDEF)) {
		SAVE_OPLINE();
		ZVAL_UNDEFINED_OP1();
		ZVAL_NULL(result);
		ZEND_VM_NEXT_OPCODE_CHECK_EXCEPTION();
	}

	if (OP1_TYPE == IS_CV) {
		ZVAL_COPY_DEREF(result, value);
	} else if (OP1_TYPE == IS_VAR) {
		if (UNEXPECTED(Z_ISREF_P(value))) {
			ZVAL_COPY_VALUE(result, Z_REFVAL_P(value));
			if (UNEXPECTED(Z_DELREF_P(value) == 0)) {
				efree_size(Z_REF_P(value), sizeof(zend_reference));
			} else if (Z_OPT_REFCOUNTED_P(result)) {
				Z_ADDREF_P(result);
			}
		} else {
			ZVAL_COPY_VALUE(result, value);
		}
	} else {
		ZVAL_COPY_VALUE(result, value);
		if (OP1_TYPE == IS_CONST) {
			if (UNEXPECTED(Z_OPT_REFCOUNTED_P(result))) {
				Z_ADDREF_P(result);
			}
		}
	}
	ZEND_VM_NEXT_OPCODE();
}

ZEND_VM_COLD_HANDLER(101, ZEND_EXT_STMT, ANY, ANY)
{
	USE_OPLINE

	if (!EG(no_extensions)) {
		SAVE_OPLINE();
		zend_llist_apply_with_argument(&zend_extensions, (llist_apply_with_arg_func_t) zend_extension_statement_handler, execute_data);
		ZEND_VM_NEXT_OPCODE_CHECK_EXCEPTION();
	}
	ZEND_VM_NEXT_OPCODE();
}

ZEND_VM_COLD_HANDLER(102, ZEND_EXT_FCALL_BEGIN, ANY, ANY)
{
	USE_OPLINE

	if (!EG(no_extensions)) {
		SAVE_OPLINE();
		zend_llist_apply_with_argument(&zend_extensions, (llist_apply_with_arg_func_t) zend_extension_fcall_begin_handler, execute_data);
		ZEND_VM_NEXT_OPCODE_CHECK_EXCEPTION();
	}
	ZEND_VM_NEXT_OPCODE();
}

ZEND_VM_COLD_HANDLER(103, ZEND_EXT_FCALL_END, ANY, ANY)
{
	USE_OPLINE

	if (!EG(no_extensions)) {
		SAVE_OPLINE();
		zend_llist_apply_with_argument(&zend_extensions, (llist_apply_with_arg_func_t) zend_extension_fcall_end_handler, execute_data);
		ZEND_VM_NEXT_OPCODE_CHECK_EXCEPTION();
	}
	ZEND_VM_NEXT_OPCODE();
}

ZEND_VM_HANDLER(144, ZEND_DECLARE_CLASS, CONST, ANY)
{
	USE_OPLINE

	SAVE_OPLINE();
	do_bind_class(RT_CONSTANT(opline, opline->op1), (OP2_TYPE == IS_CONST) ? Z_STR_P(RT_CONSTANT(opline, opline->op2)) : NULL);
	ZEND_VM_NEXT_OPCODE_CHECK_EXCEPTION();
}

ZEND_VM_HANDLER(145, ZEND_DECLARE_CLASS_DELAYED, CONST, CONST)
{
	USE_OPLINE
	zval *lcname, *zv;
	zend_class_entry *ce;

	ce = CACHED_PTR(opline->extended_value);
	if (ce == NULL) {
		lcname = RT_CONSTANT(opline, opline->op1);
		zv = zend_hash_find_ex(EG(class_table), Z_STR_P(lcname + 1), 1);
		if (zv) {
			SAVE_OPLINE();
			ce = Z_CE_P(zv);
			zv = zend_hash_set_bucket_key(EG(class_table), (Bucket*)zv, Z_STR_P(lcname));
			if (UNEXPECTED(!zv)) {
				zend_error_noreturn(E_COMPILE_ERROR, "Cannot declare %s %s, because the name is already in use", zend_get_object_type(ce), ZSTR_VAL(ce->name));
			} else {
				if (zend_do_link_class(ce, Z_STR_P(RT_CONSTANT(opline, opline->op2))) == FAILURE) {
					/* Reload bucket pointer, the hash table may have been reallocated */
					zv = zend_hash_find(EG(class_table), Z_STR_P(lcname));
					zend_hash_set_bucket_key(EG(class_table), (Bucket *) zv, Z_STR_P(lcname + 1));
					HANDLE_EXCEPTION();
				}
			}
		}
		CACHE_PTR(opline->extended_value, ce);
	}
	ZEND_VM_NEXT_OPCODE();
}

ZEND_VM_HANDLER(146, ZEND_DECLARE_ANON_CLASS, ANY, ANY, CACHE_SLOT)
{
	zval *zv;
	zend_class_entry *ce;
	USE_OPLINE

	ce = CACHED_PTR(opline->extended_value);
	if (UNEXPECTED(ce == NULL)) {
		zend_string *rtd_key = Z_STR_P(RT_CONSTANT(opline, opline->op1));
		zv = zend_hash_find_ex(EG(class_table), rtd_key, 1);
		if (UNEXPECTED(zv == NULL)) {
			SAVE_OPLINE();
			do {
				ZEND_ASSERT(EX(func)->op_array.fn_flags & ZEND_ACC_PRELOADED);
				if (zend_preload_autoload
				  && zend_preload_autoload(EX(func)->op_array.filename) == SUCCESS) {
					zv = zend_hash_find_ex(EG(class_table), rtd_key, 1);
					if (EXPECTED(zv != NULL)) {
						break;
					}
				}
				zend_error_noreturn(E_ERROR, "Anonymous class wasn't preloaded");
			} while (0);
		}
		ZEND_ASSERT(zv != NULL);
		ce = Z_CE_P(zv);
		if (!(ce->ce_flags & ZEND_ACC_LINKED)) {
			SAVE_OPLINE();
			if (zend_do_link_class(ce, (OP2_TYPE == IS_CONST) ? Z_STR_P(RT_CONSTANT(opline, opline->op2)) : NULL) == FAILURE) {
				HANDLE_EXCEPTION();
			}
		}
		CACHE_PTR(opline->extended_value, ce);
	}
	Z_CE_P(EX_VAR(opline->result.var)) = ce;
	ZEND_VM_NEXT_OPCODE();
}

ZEND_VM_HANDLER(141, ZEND_DECLARE_FUNCTION, ANY, ANY)
{
	USE_OPLINE

	SAVE_OPLINE();
	do_bind_function(RT_CONSTANT(opline, opline->op1));
	ZEND_VM_NEXT_OPCODE_CHECK_EXCEPTION();
}

ZEND_VM_HANDLER(105, ZEND_TICKS, ANY, ANY, NUM)
{
	USE_OPLINE

	if ((uint32_t)++EG(ticks_count) >= opline->extended_value) {
		EG(ticks_count) = 0;
		if (zend_ticks_function) {
			SAVE_OPLINE();
			zend_ticks_function(opline->extended_value);
			ZEND_VM_NEXT_OPCODE_CHECK_EXCEPTION();
		}
	}
	ZEND_VM_NEXT_OPCODE();
}

ZEND_VM_HANDLER(138, ZEND_INSTANCEOF, TMPVAR|CV, UNUSED|CLASS_FETCH|CONST|VAR, CACHE_SLOT)
{
	USE_OPLINE
	zval *expr;
	zend_bool result;

	SAVE_OPLINE();
	expr = GET_OP1_ZVAL_PTR_UNDEF(BP_VAR_R);

ZEND_VM_C_LABEL(try_instanceof):
	if (Z_TYPE_P(expr) == IS_OBJECT) {
		zend_class_entry *ce;

		if (OP2_TYPE == IS_CONST) {
			ce = CACHED_PTR(opline->extended_value);
			if (UNEXPECTED(ce == NULL)) {
				ce = zend_fetch_class_by_name(Z_STR_P(RT_CONSTANT(opline, opline->op2)), Z_STR_P(RT_CONSTANT(opline, opline->op2) + 1), ZEND_FETCH_CLASS_NO_AUTOLOAD);
				if (EXPECTED(ce)) {
					CACHE_PTR(opline->extended_value, ce);
				}
			}
		} else if (OP2_TYPE == IS_UNUSED) {
			ce = zend_fetch_class(NULL, opline->op2.num);
			if (UNEXPECTED(ce == NULL)) {
				FREE_OP1();
				ZVAL_UNDEF(EX_VAR(opline->result.var));
				HANDLE_EXCEPTION();
			}
		} else {
			ce = Z_CE_P(EX_VAR(opline->op2.var));
		}
		result = ce && instanceof_function(Z_OBJCE_P(expr), ce);
	} else if ((OP1_TYPE & (IS_VAR|IS_CV)) && Z_TYPE_P(expr) == IS_REFERENCE) {
		expr = Z_REFVAL_P(expr);
		ZEND_VM_C_GOTO(try_instanceof);
	} else {
		if (OP1_TYPE == IS_CV && UNEXPECTED(Z_TYPE_P(expr) == IS_UNDEF)) {
			ZVAL_UNDEFINED_OP1();
		}
		result = 0;
	}
	FREE_OP1();
	ZEND_VM_SMART_BRANCH(result, 1);
}

ZEND_VM_HOT_HANDLER(104, ZEND_EXT_NOP, ANY, ANY)
{
	USE_OPLINE

	ZEND_VM_NEXT_OPCODE();
}

ZEND_VM_HOT_HANDLER(0, ZEND_NOP, ANY, ANY)
{
	USE_OPLINE

	ZEND_VM_NEXT_OPCODE();
}

ZEND_VM_HELPER(zend_dispatch_try_catch_finally_helper, ANY, ANY, uint32_t try_catch_offset, uint32_t op_num)
{
	/* May be NULL during generator closing (only finally blocks are executed) */
	zend_object *ex = EG(exception);

	/* Walk try/catch/finally structures upwards, performing the necessary actions */
	for (; try_catch_offset != (uint32_t) -1; try_catch_offset--) {
		zend_try_catch_element *try_catch =
			&EX(func)->op_array.try_catch_array[try_catch_offset];

		if (op_num < try_catch->catch_op && ex) {
			/* Go to catch block */
			cleanup_live_vars(execute_data, op_num, try_catch->catch_op);
			ZEND_VM_JMP_EX(&EX(func)->op_array.opcodes[try_catch->catch_op], 0);

		} else if (op_num < try_catch->finally_op) {
			if (ex && zend_is_unwind_exit(ex)) {
				/* Don't execute finally blocks on exit (for now) */
				continue;
			}

			/* Go to finally block */
			zval *fast_call = EX_VAR(EX(func)->op_array.opcodes[try_catch->finally_end].op1.var);
			cleanup_live_vars(execute_data, op_num, try_catch->finally_op);
			Z_OBJ_P(fast_call) = EG(exception);
			EG(exception) = NULL;
			Z_OPLINE_NUM_P(fast_call) = (uint32_t)-1;
			ZEND_VM_JMP_EX(&EX(func)->op_array.opcodes[try_catch->finally_op], 0);

		} else if (op_num < try_catch->finally_end) {
			zval *fast_call = EX_VAR(EX(func)->op_array.opcodes[try_catch->finally_end].op1.var);

			/* cleanup incomplete RETURN statement */
			if (Z_OPLINE_NUM_P(fast_call) != (uint32_t)-1
			 && (EX(func)->op_array.opcodes[Z_OPLINE_NUM_P(fast_call)].op2_type & (IS_TMP_VAR | IS_VAR))) {
				zval *return_value = EX_VAR(EX(func)->op_array.opcodes[Z_OPLINE_NUM_P(fast_call)].op2.var);

				zval_ptr_dtor(return_value);
			}

			/* Chain potential exception from wrapping finally block */
			if (Z_OBJ_P(fast_call)) {
				if (ex) {
					zend_exception_set_previous(ex, Z_OBJ_P(fast_call));
				} else {
					EG(exception) = Z_OBJ_P(fast_call);
				}
				ex = Z_OBJ_P(fast_call);
			}
		}
	}

	/* Uncaught exception */
	if (zend_observer_fcall_op_array_extension != -1) {
		zend_observer_fcall_end(execute_data, EX(return_value));
	}
	cleanup_live_vars(execute_data, op_num, 0);
	if (UNEXPECTED((EX_CALL_INFO() & ZEND_CALL_GENERATOR) != 0)) {
		zend_generator *generator = zend_get_running_generator(EXECUTE_DATA_C);
		zend_generator_close(generator, 1);
		ZEND_VM_RETURN();
	} else {
		/* We didn't execute RETURN, and have to initialize return_value */
		if (EX(return_value)) {
			ZVAL_UNDEF(EX(return_value));
		}
		ZEND_VM_DISPATCH_TO_HELPER(zend_leave_helper);
	}
}

ZEND_VM_HANDLER(149, ZEND_HANDLE_EXCEPTION, ANY, ANY)
{
	const zend_op *throw_op = EG(opline_before_exception);
	uint32_t throw_op_num = throw_op - EX(func)->op_array.opcodes;
	int i, current_try_catch_offset = -1;

	if ((throw_op->opcode == ZEND_FREE || throw_op->opcode == ZEND_FE_FREE)
		&& throw_op->extended_value & ZEND_FREE_ON_RETURN) {
		/* exceptions thrown because of loop var destruction on return/break/...
		 * are logically thrown at the end of the foreach loop, so adjust the
		 * throw_op_num.
		 */
		const zend_live_range *range = find_live_range(
			&EX(func)->op_array, throw_op_num, throw_op->op1.var);
		throw_op_num = range->end;
	}

	/* Find the innermost try/catch/finally the exception was thrown in */
	for (i = 0; i < EX(func)->op_array.last_try_catch; i++) {
		zend_try_catch_element *try_catch = &EX(func)->op_array.try_catch_array[i];
		if (try_catch->try_op > throw_op_num) {
			/* further blocks will not be relevant... */
			break;
		}
		if (throw_op_num < try_catch->catch_op || throw_op_num < try_catch->finally_end) {
			current_try_catch_offset = i;
		}
	}

	cleanup_unfinished_calls(execute_data, throw_op_num);

	if (throw_op->result_type & (IS_VAR | IS_TMP_VAR)) {
		switch (throw_op->opcode) {
			case ZEND_ADD_ARRAY_ELEMENT:
			case ZEND_ADD_ARRAY_UNPACK:
			case ZEND_ROPE_INIT:
			case ZEND_ROPE_ADD:
				break; /* exception while building structures, live range handling will free those */

			case ZEND_FETCH_CLASS:
			case ZEND_DECLARE_ANON_CLASS:
				break; /* return value is zend_class_entry pointer */

			default:
				/* smart branch opcodes may not initialize result */
				if (!zend_is_smart_branch(throw_op)) {
					zval_ptr_dtor_nogc(EX_VAR(throw_op->result.var));
				}
		}
	}

	ZEND_VM_DISPATCH_TO_HELPER(zend_dispatch_try_catch_finally_helper, try_catch_offset, current_try_catch_offset, op_num, throw_op_num);
}

ZEND_VM_HANDLER(150, ZEND_USER_OPCODE, ANY, ANY)
{
	USE_OPLINE
	int ret;

	SAVE_OPLINE();
	ret = zend_user_opcode_handlers[opline->opcode](execute_data);
	opline = EX(opline);

	switch (ret) {
		case ZEND_USER_OPCODE_CONTINUE:
			ZEND_VM_CONTINUE();
		case ZEND_USER_OPCODE_RETURN:
			if (UNEXPECTED((EX_CALL_INFO() & ZEND_CALL_GENERATOR) != 0)) {
				zend_generator *generator = zend_get_running_generator(EXECUTE_DATA_C);
				zend_generator_close(generator, 1);
				ZEND_VM_RETURN();
			} else {
				ZEND_VM_DISPATCH_TO_HELPER(zend_leave_helper);
			}
		case ZEND_USER_OPCODE_ENTER:
			ZEND_VM_ENTER();
		case ZEND_USER_OPCODE_LEAVE:
			ZEND_VM_LEAVE();
		case ZEND_USER_OPCODE_DISPATCH:
			ZEND_VM_DISPATCH(opline->opcode, opline);
		default:
			ZEND_VM_DISPATCH((zend_uchar)(ret & 0xff), opline);
	}
}

ZEND_VM_HANDLER(143, ZEND_DECLARE_CONST, CONST, CONST)
{
	USE_OPLINE
	zval *name;
	zval *val;
	zend_constant c;

	SAVE_OPLINE();
	name  = GET_OP1_ZVAL_PTR(BP_VAR_R);
	val   = GET_OP2_ZVAL_PTR(BP_VAR_R);

	ZVAL_COPY(&c.value, val);
	if (Z_OPT_CONSTANT(c.value)) {
		if (UNEXPECTED(zval_update_constant_ex(&c.value, EX(func)->op_array.scope) != SUCCESS)) {
			zval_ptr_dtor_nogc(&c.value);
			FREE_OP1();
			FREE_OP2();
			HANDLE_EXCEPTION();
		}
	}
	/* non persistent, case sensitive */
	ZEND_CONSTANT_SET_FLAGS(&c, CONST_CS, PHP_USER_CONSTANT);
	c.name = zend_string_copy(Z_STR_P(name));

	if (zend_register_constant(&c) == FAILURE) {
	}

	FREE_OP1();
	FREE_OP2();
	ZEND_VM_NEXT_OPCODE_CHECK_EXCEPTION();
}

ZEND_VM_HANDLER(142, ZEND_DECLARE_LAMBDA_FUNCTION, CONST, UNUSED, CACHE_SLOT)
{
	USE_OPLINE
	zend_function *func;
	zval *zfunc;
	zval *object;
	zend_class_entry *called_scope;

	func = CACHED_PTR(opline->extended_value);
	if (UNEXPECTED(func == NULL)) {
		zfunc = zend_hash_find_ex(EG(function_table), Z_STR_P(RT_CONSTANT(opline, opline->op1)), 1);
		ZEND_ASSERT(zfunc != NULL);
		func = Z_FUNC_P(zfunc);
		ZEND_ASSERT(func->type == ZEND_USER_FUNCTION);
		CACHE_PTR(opline->extended_value, func);
	}

	if (Z_TYPE(EX(This)) == IS_OBJECT) {
		called_scope = Z_OBJCE(EX(This));
		if (UNEXPECTED((func->common.fn_flags & ZEND_ACC_STATIC) ||
				(EX(func)->common.fn_flags & ZEND_ACC_STATIC))) {
			object = NULL;
		} else {
			object = &EX(This);
		}
	} else {
		called_scope = Z_CE(EX(This));
		object = NULL;
	}
	zend_create_closure(EX_VAR(opline->result.var), func,
		EX(func)->op_array.scope, called_scope, object);

	ZEND_VM_NEXT_OPCODE();
}

ZEND_VM_HANDLER(156, ZEND_SEPARATE, VAR, UNUSED)
{
	USE_OPLINE
	zval *var_ptr;

	var_ptr = EX_VAR(opline->op1.var);
	if (UNEXPECTED(Z_ISREF_P(var_ptr))) {
		if (UNEXPECTED(Z_REFCOUNT_P(var_ptr) == 1)) {
			ZVAL_UNREF(var_ptr);
		}
	}

	ZEND_VM_NEXT_OPCODE();
}

ZEND_VM_COLD_HELPER(zend_yield_in_closed_generator_helper, ANY, ANY)
{
	USE_OPLINE

	SAVE_OPLINE();
	zend_throw_error(NULL, "Cannot yield from finally in a force-closed generator");
	FREE_OP2();
	FREE_OP1();
	UNDEF_RESULT();
	HANDLE_EXCEPTION();
}

ZEND_VM_HANDLER(160, ZEND_YIELD, CONST|TMP|VAR|CV|UNUSED, CONST|TMPVAR|CV|UNUSED, SRC)
{
	USE_OPLINE

	zend_generator *generator = zend_get_running_generator(EXECUTE_DATA_C);

	SAVE_OPLINE();
	if (UNEXPECTED(generator->flags & ZEND_GENERATOR_FORCED_CLOSE)) {
		ZEND_VM_DISPATCH_TO_HELPER(zend_yield_in_closed_generator_helper);
	}

	/* Destroy the previously yielded value */
	zval_ptr_dtor(&generator->value);

	/* Destroy the previously yielded key */
	zval_ptr_dtor(&generator->key);

	/* Set the new yielded value */
	if (OP1_TYPE != IS_UNUSED) {
		if (UNEXPECTED(EX(func)->op_array.fn_flags & ZEND_ACC_RETURN_REFERENCE)) {
			/* Constants and temporary variables aren't yieldable by reference,
			 * but we still allow them with a notice. */
			if (OP1_TYPE & (IS_CONST|IS_TMP_VAR)) {
				zval *value;

				zend_error(E_NOTICE, "Only variable references should be yielded by reference");

				value = GET_OP1_ZVAL_PTR(BP_VAR_R);
				ZVAL_COPY_VALUE(&generator->value, value);
				if (OP1_TYPE == IS_CONST) {
					if (UNEXPECTED(Z_OPT_REFCOUNTED(generator->value))) {
						Z_ADDREF(generator->value);
					}
				}
			} else {
				zval *value_ptr = GET_OP1_ZVAL_PTR_PTR(BP_VAR_W);

				/* If a function call result is yielded and the function did
				 * not return by reference we throw a notice. */
				do {
					if (OP1_TYPE == IS_VAR) {
						ZEND_ASSERT(value_ptr != &EG(uninitialized_zval));
						if (opline->extended_value == ZEND_RETURNS_FUNCTION
						 && !Z_ISREF_P(value_ptr)) {
							zend_error(E_NOTICE, "Only variable references should be yielded by reference");
							ZVAL_COPY(&generator->value, value_ptr);
							break;
						}
					}
					if (Z_ISREF_P(value_ptr)) {
						Z_ADDREF_P(value_ptr);
					} else {
						ZVAL_MAKE_REF_EX(value_ptr, 2);
					}
					ZVAL_REF(&generator->value, Z_REF_P(value_ptr));
				} while (0);

				FREE_OP1_VAR_PTR();
			}
		} else {
			zval *value = GET_OP1_ZVAL_PTR(BP_VAR_R);

			/* Consts, temporary variables and references need copying */
			if (OP1_TYPE == IS_CONST) {
				ZVAL_COPY_VALUE(&generator->value, value);
				if (UNEXPECTED(Z_OPT_REFCOUNTED(generator->value))) {
					Z_ADDREF(generator->value);
				}
			} else if (OP1_TYPE == IS_TMP_VAR) {
				ZVAL_COPY_VALUE(&generator->value, value);
            } else if ((OP1_TYPE & (IS_VAR|IS_CV)) && Z_ISREF_P(value)) {
				ZVAL_COPY(&generator->value, Z_REFVAL_P(value));
				FREE_OP1_IF_VAR();
			} else {
				ZVAL_COPY_VALUE(&generator->value, value);
				if (OP1_TYPE == IS_CV) {
					if (Z_OPT_REFCOUNTED_P(value)) Z_ADDREF_P(value);
				}
			}
		}
	} else {
		/* If no value was specified yield null */
		ZVAL_NULL(&generator->value);
	}

	/* Set the new yielded key */
	if (OP2_TYPE != IS_UNUSED) {
		zval *key = GET_OP2_ZVAL_PTR(BP_VAR_R);
		if ((OP2_TYPE & (IS_CV|IS_VAR)) && UNEXPECTED(Z_TYPE_P(key)) == IS_REFERENCE) {
			key = Z_REFVAL_P(key);
		}
		ZVAL_COPY(&generator->key, key);
		FREE_OP2();

		if (Z_TYPE(generator->key) == IS_LONG
		    && Z_LVAL(generator->key) > generator->largest_used_integer_key
		) {
			generator->largest_used_integer_key = Z_LVAL(generator->key);
		}
	} else {
		/* If no key was specified we use auto-increment keys */
		generator->largest_used_integer_key++;
		ZVAL_LONG(&generator->key, generator->largest_used_integer_key);
	}

	if (RETURN_VALUE_USED(opline)) {
		/* If the return value of yield is used set the send
		 * target and initialize it to NULL */
		generator->send_target = EX_VAR(opline->result.var);
		ZVAL_NULL(generator->send_target);
	} else {
		generator->send_target = NULL;
	}

	/* We increment to the next op, so we are at the correct position when the
	 * generator is resumed. */
	ZEND_VM_INC_OPCODE();

	/* The GOTO VM uses a local opline variable. We need to set the opline
	 * variable in execute_data so we don't resume at an old position. */
	SAVE_OPLINE();

	ZEND_VM_RETURN();
}

ZEND_VM_HANDLER(166, ZEND_YIELD_FROM, CONST|TMPVAR|CV, ANY)
{
	USE_OPLINE
	zend_generator *generator = zend_get_running_generator(EXECUTE_DATA_C);
	zval *val;

	SAVE_OPLINE();
	val = GET_OP1_ZVAL_PTR(BP_VAR_R);

	if (UNEXPECTED(generator->flags & ZEND_GENERATOR_FORCED_CLOSE)) {
		zend_throw_error(NULL, "Cannot use \"yield from\" in a force-closed generator");
		FREE_OP1();
		UNDEF_RESULT();
		HANDLE_EXCEPTION();
	}

ZEND_VM_C_LABEL(yield_from_try_again):
	if (Z_TYPE_P(val) == IS_ARRAY) {
		ZVAL_COPY_VALUE(&generator->values, val);
		if (Z_OPT_REFCOUNTED_P(val)) {
			Z_ADDREF_P(val);
		}
		Z_FE_POS(generator->values) = 0;
		FREE_OP1();
	} else if (OP1_TYPE != IS_CONST && Z_TYPE_P(val) == IS_OBJECT && Z_OBJCE_P(val)->get_iterator) {
		zend_class_entry *ce = Z_OBJCE_P(val);
		if (ce == zend_ce_generator) {
			zend_generator *new_gen = (zend_generator *) Z_OBJ_P(val);

			Z_ADDREF_P(val);
			FREE_OP1();

			if (UNEXPECTED(new_gen->execute_data == NULL)) {
				zend_throw_error(NULL, "Generator passed to yield from was aborted without proper return and is unable to continue");
				zval_ptr_dtor(val);
				UNDEF_RESULT();
				HANDLE_EXCEPTION();
			} else if (Z_ISUNDEF(new_gen->retval)) {
				if (UNEXPECTED(zend_generator_get_current(new_gen) == generator)) {
					zend_throw_error(NULL, "Impossible to yield from the Generator being currently run");
					zval_ptr_dtor(val);
					UNDEF_RESULT();
					HANDLE_EXCEPTION();
				} else {
					zend_generator_yield_from(generator, new_gen);
				}
			} else {
				if (RETURN_VALUE_USED(opline)) {
					ZVAL_COPY(EX_VAR(opline->result.var), &new_gen->retval);
				}
				ZEND_VM_NEXT_OPCODE();
			}
		} else {
			zend_object_iterator *iter = ce->get_iterator(ce, val, 0);
			FREE_OP1();

			if (UNEXPECTED(!iter) || UNEXPECTED(EG(exception))) {
				if (!EG(exception)) {
					zend_throw_error(NULL, "Object of type %s did not create an Iterator", ZSTR_VAL(ce->name));
				}
				UNDEF_RESULT();
				HANDLE_EXCEPTION();
			}

			iter->index = 0;
			if (iter->funcs->rewind) {
				iter->funcs->rewind(iter);
				if (UNEXPECTED(EG(exception) != NULL)) {
					OBJ_RELEASE(&iter->std);
					UNDEF_RESULT();
					HANDLE_EXCEPTION();
				}
			}

			ZVAL_OBJ(&generator->values, &iter->std);
		}
	} else if ((OP1_TYPE & (IS_VAR|IS_CV)) && Z_TYPE_P(val) == IS_REFERENCE) {
		val = Z_REFVAL_P(val);
		ZEND_VM_C_GOTO(yield_from_try_again);
	} else {
		zend_throw_error(NULL, "Can use \"yield from\" only with arrays and Traversables");
		FREE_OP1();
		UNDEF_RESULT();
		HANDLE_EXCEPTION();
	}

	/* This is the default return value
	 * when the expression is a Generator, it will be overwritten in zend_generator_resume() */
	if (RETURN_VALUE_USED(opline)) {
		ZVAL_NULL(EX_VAR(opline->result.var));
	}

	/* This generator has no send target (though the generator we delegate to might have one) */
	generator->send_target = NULL;

	/* We increment to the next op, so we are at the correct position when the
	 * generator is resumed. */
	ZEND_VM_INC_OPCODE();

	/* The GOTO VM uses a local opline variable. We need to set the opline
	 * variable in execute_data so we don't resume at an old position. */
	SAVE_OPLINE();

	ZEND_VM_RETURN();
}

ZEND_VM_HANDLER(159, ZEND_DISCARD_EXCEPTION, ANY, ANY)
{
	USE_OPLINE
	zval *fast_call = EX_VAR(opline->op1.var);
	SAVE_OPLINE();

	/* cleanup incomplete RETURN statement */
	if (Z_OPLINE_NUM_P(fast_call) != (uint32_t)-1
	 && (EX(func)->op_array.opcodes[Z_OPLINE_NUM_P(fast_call)].op2_type & (IS_TMP_VAR | IS_VAR))) {
		zval *return_value = EX_VAR(EX(func)->op_array.opcodes[Z_OPLINE_NUM_P(fast_call)].op2.var);

		zval_ptr_dtor(return_value);
	}

	/* cleanup delayed exception */
	if (Z_OBJ_P(fast_call) != NULL) {
		/* discard the previously thrown exception */
		OBJ_RELEASE(Z_OBJ_P(fast_call));
		Z_OBJ_P(fast_call) = NULL;
	}

	ZEND_VM_NEXT_OPCODE_CHECK_EXCEPTION();
}

ZEND_VM_HANDLER(162, ZEND_FAST_CALL, JMP_ADDR, ANY)
{
	USE_OPLINE
	zval *fast_call = EX_VAR(opline->result.var);

	Z_OBJ_P(fast_call) = NULL;
	/* set return address */
	Z_OPLINE_NUM_P(fast_call) = opline - EX(func)->op_array.opcodes;
	ZEND_VM_JMP_EX(OP_JMP_ADDR(opline, opline->op1), 0);
}

ZEND_VM_HANDLER(163, ZEND_FAST_RET, ANY, TRY_CATCH)
{
	USE_OPLINE
	zval *fast_call = EX_VAR(opline->op1.var);
	uint32_t current_try_catch_offset, current_op_num;

	if (Z_OPLINE_NUM_P(fast_call) != (uint32_t)-1) {
		const zend_op *fast_ret = EX(func)->op_array.opcodes + Z_OPLINE_NUM_P(fast_call);

		ZEND_VM_JMP_EX(fast_ret + 1, 0);
	}

	/* special case for unhandled exceptions */
	EG(exception) = Z_OBJ_P(fast_call);
	Z_OBJ_P(fast_call) = NULL;
	current_try_catch_offset = opline->op2.num;
	current_op_num = opline - EX(func)->op_array.opcodes;
	ZEND_VM_DISPATCH_TO_HELPER(zend_dispatch_try_catch_finally_helper, try_catch_offset, current_try_catch_offset, op_num, current_op_num);
}

ZEND_VM_HOT_HANDLER(168, ZEND_BIND_GLOBAL, CV, CONST, CACHE_SLOT)
{
	USE_OPLINE
	zend_string *varname;
	zval *value;
	zval *variable_ptr;
	uintptr_t idx;
	zend_reference *ref;

	ZEND_VM_REPEATABLE_OPCODE

	varname = Z_STR_P(GET_OP2_ZVAL_PTR(BP_VAR_R));

	/* We store "hash slot index" + 1 (NULL is a mark of uninitialized cache slot) */
	idx = (uintptr_t)CACHED_PTR(opline->extended_value) - 1;
	if (EXPECTED(idx < EG(symbol_table).nNumUsed * sizeof(Bucket))) {
		Bucket *p = (Bucket*)((char*)EG(symbol_table).arData + idx);

		if (EXPECTED(Z_TYPE(p->val) != IS_UNDEF) &&
	        (EXPECTED(p->key == varname) ||
	         (EXPECTED(p->h == ZSTR_H(varname)) &&
	          EXPECTED(p->key != NULL) &&
	          EXPECTED(zend_string_equal_content(p->key, varname))))) {

			value = (zval*)p; /* value = &p->val; */
			ZEND_VM_C_GOTO(check_indirect);
		}
	}

	value = zend_hash_find_ex(&EG(symbol_table), varname, 1);
	if (UNEXPECTED(value == NULL)) {
		value = zend_hash_add_new(&EG(symbol_table), varname, &EG(uninitialized_zval));
		idx = (char*)value - (char*)EG(symbol_table).arData;
		/* Store "hash slot index" + 1 (NULL is a mark of uninitialized cache slot) */
		CACHE_PTR(opline->extended_value, (void*)(idx + 1));
	} else {
		idx = (char*)value - (char*)EG(symbol_table).arData;
		/* Store "hash slot index" + 1 (NULL is a mark of uninitialized cache slot) */
		CACHE_PTR(opline->extended_value, (void*)(idx + 1));
ZEND_VM_C_LABEL(check_indirect):
		/* GLOBAL variable may be an INDIRECT pointer to CV */
		if (UNEXPECTED(Z_TYPE_P(value) == IS_INDIRECT)) {
			value = Z_INDIRECT_P(value);
			if (UNEXPECTED(Z_TYPE_P(value) == IS_UNDEF)) {
				ZVAL_NULL(value);
			}
		}
	}

	if (UNEXPECTED(!Z_ISREF_P(value))) {
		ZVAL_MAKE_REF_EX(value, 2);
		ref = Z_REF_P(value);
	} else {
		ref = Z_REF_P(value);
		GC_ADDREF(ref);
	}

	variable_ptr = GET_OP1_ZVAL_PTR_PTR_UNDEF(BP_VAR_W);

	if (UNEXPECTED(Z_REFCOUNTED_P(variable_ptr))) {
		zend_refcounted *garbage = Z_COUNTED_P(variable_ptr);

		ZVAL_REF(variable_ptr, ref);
		if (GC_DELREF(garbage) == 0) {
			SAVE_OPLINE();
			rc_dtor_func(garbage);
			if (UNEXPECTED(EG(exception))) {
				ZVAL_NULL(variable_ptr);
				HANDLE_EXCEPTION();
			}
		} else {
			gc_check_possible_root(garbage);
		}
	} else {
		ZVAL_REF(variable_ptr, ref);
	}

	ZEND_VM_REPEAT_OPCODE(ZEND_BIND_GLOBAL);
	ZEND_VM_NEXT_OPCODE();
}

ZEND_VM_COLD_CONST_HANDLER(121, ZEND_STRLEN, CONST|TMPVAR|CV, ANY)
{
	USE_OPLINE
	zval *value;

	value = GET_OP1_ZVAL_PTR_UNDEF(BP_VAR_R);
	if (EXPECTED(Z_TYPE_P(value) == IS_STRING)) {
		ZVAL_LONG(EX_VAR(opline->result.var), Z_STRLEN_P(value));
		FREE_OP1();
		ZEND_VM_NEXT_OPCODE();
	} else {
		zend_bool strict;

		if ((OP1_TYPE & (IS_VAR|IS_CV)) && Z_TYPE_P(value) == IS_REFERENCE) {
			value = Z_REFVAL_P(value);
			if (EXPECTED(Z_TYPE_P(value) == IS_STRING)) {
				ZVAL_LONG(EX_VAR(opline->result.var), Z_STRLEN_P(value));
				FREE_OP1();
				ZEND_VM_NEXT_OPCODE();
			}
		}

		SAVE_OPLINE();
		if (OP1_TYPE == IS_CV && UNEXPECTED(Z_TYPE_P(value) == IS_UNDEF)) {
			value = ZVAL_UNDEFINED_OP1();
		}
		strict = EX_USES_STRICT_TYPES();
		do {
			if (EXPECTED(!strict)) {
				zend_string *str;
				zval tmp;

				ZVAL_COPY(&tmp, value);
				if (zend_parse_arg_str_weak(&tmp, &str)) {
					ZVAL_LONG(EX_VAR(opline->result.var), ZSTR_LEN(str));
					zval_ptr_dtor(&tmp);
					break;
				}
				zval_ptr_dtor(&tmp);
			}
			if (!EG(exception)) {
				zend_type_error("strlen(): Argument #1 ($str) must be of type string, %s given", zend_zval_type_name(value));
			}
			ZVAL_UNDEF(EX_VAR(opline->result.var));
		} while (0);
	}
	FREE_OP1();
	ZEND_VM_NEXT_OPCODE_CHECK_EXCEPTION();
}

ZEND_VM_HOT_NOCONST_HANDLER(123, ZEND_TYPE_CHECK, CONST|TMPVAR|CV, ANY, TYPE_MASK)
{
	USE_OPLINE
	zval *value;
	int result = 0;

	value = GET_OP1_ZVAL_PTR_UNDEF(BP_VAR_R);
	if ((opline->extended_value >> (uint32_t)Z_TYPE_P(value)) & 1) {
ZEND_VM_C_LABEL(type_check_resource):
		if (opline->extended_value != MAY_BE_RESOURCE
		 || EXPECTED(NULL != zend_rsrc_list_get_rsrc_type(Z_RES_P(value)))) {
			result = 1;
		}
	} else if ((OP1_TYPE & (IS_CV|IS_VAR)) && Z_ISREF_P(value)) {
		value = Z_REFVAL_P(value);
		if ((opline->extended_value >> (uint32_t)Z_TYPE_P(value)) & 1) {
			ZEND_VM_C_GOTO(type_check_resource);
		}
	} else if (OP1_TYPE == IS_CV && UNEXPECTED(Z_TYPE_P(value) == IS_UNDEF)) {
		result = ((1 << IS_NULL) & opline->extended_value) != 0;
		SAVE_OPLINE();
		ZVAL_UNDEFINED_OP1();
		if (UNEXPECTED(EG(exception))) {
			ZVAL_UNDEF(EX_VAR(opline->result.var));
			HANDLE_EXCEPTION();
		}
	}
	if (OP1_TYPE & (IS_TMP_VAR|IS_VAR)) {
		SAVE_OPLINE();
		FREE_OP1();
		ZEND_VM_SMART_BRANCH(result, 1);
	} else {
		ZEND_VM_SMART_BRANCH(result, 0);
	}
}

ZEND_VM_HOT_HANDLER(122, ZEND_DEFINED, CONST, ANY, CACHE_SLOT)
{
	USE_OPLINE
	zend_constant *c;

	c = CACHED_PTR(opline->extended_value);
	if (EXPECTED(c != NULL)) {
		if (!IS_SPECIAL_CACHE_VAL(c)) {
ZEND_VM_C_LABEL(defined_true):
			ZEND_VM_SMART_BRANCH_TRUE();
		} else if (EXPECTED(zend_hash_num_elements(EG(zend_constants)) == DECODE_SPECIAL_CACHE_NUM(c))) {
ZEND_VM_C_LABEL(defined_false):
			ZEND_VM_SMART_BRANCH_FALSE();
		}
	}
	if (zend_quick_check_constant(RT_CONSTANT(opline, opline->op1) OPLINE_CC EXECUTE_DATA_CC) != SUCCESS) {
		CACHE_PTR(opline->extended_value, ENCODE_SPECIAL_CACHE_NUM(zend_hash_num_elements(EG(zend_constants))));
		ZEND_VM_C_GOTO(defined_false);
	} else {
		ZEND_VM_C_GOTO(defined_true);
	}
}

ZEND_VM_HANDLER(151, ZEND_ASSERT_CHECK, ANY, JMP_ADDR)
{
	USE_OPLINE

	if (EG(assertions) <= 0) {
		zend_op *target = OP_JMP_ADDR(opline, opline->op2);
		if (RETURN_VALUE_USED(opline)) {
			ZVAL_TRUE(EX_VAR(opline->result.var));
		}
		ZEND_VM_JMP_EX(target, 0);
	} else {
		ZEND_VM_NEXT_OPCODE();
	}
}

ZEND_VM_HANDLER(157, ZEND_FETCH_CLASS_NAME, CV|TMPVAR|UNUSED|CLASS_FETCH, ANY)
{
	uint32_t fetch_type;
	zend_class_entry *called_scope, *scope;
	USE_OPLINE

	if (OP1_TYPE != IS_UNUSED) {
		zval *op = GET_OP1_ZVAL_PTR(BP_VAR_R);
		SAVE_OPLINE();
		if (UNEXPECTED(Z_TYPE_P(op) != IS_OBJECT)) {
			ZVAL_DEREF(op);
			if (Z_TYPE_P(op) != IS_OBJECT) {
				zend_type_error("Cannot use \"::class\" on value of type %s", zend_zval_type_name(op));
				ZVAL_UNDEF(EX_VAR(opline->result.var));
				FREE_OP1();
				HANDLE_EXCEPTION();
			}
		}

		ZVAL_STR_COPY(EX_VAR(opline->result.var), Z_OBJCE_P(op)->name);
		FREE_OP1();
		ZEND_VM_NEXT_OPCODE_CHECK_EXCEPTION();
	}

	fetch_type = opline->op1.num;
	scope = EX(func)->op_array.scope;
	if (UNEXPECTED(scope == NULL)) {
		SAVE_OPLINE();
		zend_throw_error(NULL, "Cannot use \"%s\" in the global scope",
			fetch_type == ZEND_FETCH_CLASS_SELF ? "self" :
			fetch_type == ZEND_FETCH_CLASS_PARENT ? "parent" : "static");
		ZVAL_UNDEF(EX_VAR(opline->result.var));
		HANDLE_EXCEPTION();
	}

	switch (fetch_type) {
		case ZEND_FETCH_CLASS_SELF:
			ZVAL_STR_COPY(EX_VAR(opline->result.var), scope->name);
			break;
		case ZEND_FETCH_CLASS_PARENT:
			if (UNEXPECTED(scope->parent == NULL)) {
				SAVE_OPLINE();
				zend_throw_error(NULL,
					"Cannot use \"parent\" when current class scope has no parent");
				ZVAL_UNDEF(EX_VAR(opline->result.var));
				HANDLE_EXCEPTION();
			}
			ZVAL_STR_COPY(EX_VAR(opline->result.var), scope->parent->name);
			break;
		case ZEND_FETCH_CLASS_STATIC:
			if (Z_TYPE(EX(This)) == IS_OBJECT) {
				called_scope = Z_OBJCE(EX(This));
			} else {
				called_scope = Z_CE(EX(This));
			}
			ZVAL_STR_COPY(EX_VAR(opline->result.var), called_scope->name);
			break;
		EMPTY_SWITCH_DEFAULT_CASE()
	}
	ZEND_VM_NEXT_OPCODE();
}

ZEND_VM_HANDLER(158, ZEND_CALL_TRAMPOLINE, ANY, ANY, SPEC(OBSERVER))
{
	zend_array *args = NULL;
	zend_function *fbc = EX(func);
	zval *ret = EX(return_value);
	uint32_t call_info = EX_CALL_INFO() & (ZEND_CALL_NESTED | ZEND_CALL_TOP | ZEND_CALL_RELEASE_THIS | ZEND_CALL_HAS_EXTRA_NAMED_PARAMS);
	uint32_t num_args = EX_NUM_ARGS();
	zend_execute_data *call;

	SAVE_OPLINE();

	if (num_args) {
		zval *p = ZEND_CALL_ARG(execute_data, 1);
		zval *end = p + num_args;

		args = zend_new_array(num_args);
		zend_hash_real_init_packed(args);
		ZEND_HASH_FILL_PACKED(args) {
			do {
				ZEND_HASH_FILL_ADD(p);
				p++;
			} while (p != end);
		} ZEND_HASH_FILL_END();
	}

	call = execute_data;
	execute_data = EG(current_execute_data) = EX(prev_execute_data);

	call->func = (fbc->op_array.fn_flags & ZEND_ACC_STATIC) ? fbc->op_array.scope->__callstatic : fbc->op_array.scope->__call;
	ZEND_ASSERT(zend_vm_calc_used_stack(2, call->func) <= (size_t)(((char*)EG(vm_stack_end)) - (char*)call));
	ZEND_CALL_NUM_ARGS(call) = 2;

	ZVAL_STR(ZEND_CALL_ARG(call, 1), fbc->common.function_name);

	zval *call_args = ZEND_CALL_ARG(call, 2);
	if (args) {
		ZVAL_ARR(call_args, args);
	} else {
		ZVAL_EMPTY_ARRAY(call_args);
	}
	if (UNEXPECTED(call_info & ZEND_CALL_HAS_EXTRA_NAMED_PARAMS)) {
		if (zend_hash_num_elements(Z_ARRVAL_P(call_args)) == 0) {
			GC_ADDREF(call->extra_named_params);
			ZVAL_ARR(call_args, call->extra_named_params);
		} else {
			SEPARATE_ARRAY(call_args);
			zend_hash_copy(Z_ARRVAL_P(call_args), call->extra_named_params, zval_add_ref);
		}
	}
	zend_free_trampoline(fbc);
	fbc = call->func;

	if (EXPECTED(fbc->type == ZEND_USER_FUNCTION)) {
		if (UNEXPECTED(!RUN_TIME_CACHE(&fbc->op_array))) {
			init_func_run_time_cache(&fbc->op_array);
		}
		execute_data = call;
		i_init_func_execute_data(&fbc->op_array, ret, 0 EXECUTE_DATA_CC);
		ZEND_OBSERVER_FCALL_BEGIN(execute_data);
		if (EXPECTED(zend_execute_ex == execute_ex)) {
			LOAD_OPLINE_EX();
			ZEND_VM_ENTER_EX();
		} else {
			SAVE_OPLINE_EX();
			execute_data = EX(prev_execute_data);
			LOAD_OPLINE();
			ZEND_ADD_CALL_FLAG(call, ZEND_CALL_TOP);
			zend_execute_ex(call);
		}
	} else {
		zval retval;

		ZEND_ASSERT(fbc->type == ZEND_INTERNAL_FUNCTION);

		EG(current_execute_data) = call;

#if ZEND_DEBUG
		zend_bool should_throw = zend_internal_call_should_throw(fbc, call);
#endif

		if (ret == NULL) {
			ret = &retval;
		}

		ZVAL_NULL(ret);
		if (!zend_execute_internal) {
			/* saves one function call if zend_execute_internal is not used */
			fbc->internal_function.handler(call, ret);
		} else {
			zend_execute_internal(call, ret);
		}

#if ZEND_DEBUG
		if (!EG(exception) && call->func) {
			if (should_throw) {
				zend_internal_call_arginfo_violation(call->func);
			}
			ZEND_ASSERT(!(call->func->common.fn_flags & ZEND_ACC_HAS_RETURN_TYPE) ||
				zend_verify_internal_return_type(call->func, ret));
			ZEND_ASSERT((call->func->common.fn_flags & ZEND_ACC_RETURN_REFERENCE)
				? Z_ISREF_P(ret) : !Z_ISREF_P(ret));
		}
#endif

		EG(current_execute_data) = call->prev_execute_data;

		zend_vm_stack_free_args(call);
		if (ret == &retval) {
			zval_ptr_dtor(ret);
		}
	}

	execute_data = EG(current_execute_data);

	if (!EX(func) || !ZEND_USER_CODE(EX(func)->type) || (call_info & ZEND_CALL_TOP)) {
		ZEND_VM_RETURN();
	}

	if (UNEXPECTED(call_info & ZEND_CALL_RELEASE_THIS)) {
		zend_object *object = Z_OBJ(call->This);
		OBJ_RELEASE(object);
	}
	zend_vm_stack_free_call_frame(call);

	if (UNEXPECTED(EG(exception) != NULL)) {
		zend_rethrow_exception(execute_data);
		HANDLE_EXCEPTION_LEAVE();
	}

	LOAD_OPLINE();
	ZEND_VM_INC_OPCODE();
	ZEND_VM_LEAVE();
}

ZEND_VM_HANDLER(182, ZEND_BIND_LEXICAL, TMP, CV, REF)
{
	USE_OPLINE
	zval *closure, *var;

	closure = GET_OP1_ZVAL_PTR(BP_VAR_R);
	if (opline->extended_value & ZEND_BIND_REF) {
		/* By-ref binding */
		var = GET_OP2_ZVAL_PTR(BP_VAR_W);
		if (Z_ISREF_P(var)) {
			Z_ADDREF_P(var);
		} else {
			ZVAL_MAKE_REF_EX(var, 2);
		}
	} else {
		var = GET_OP2_ZVAL_PTR_UNDEF(BP_VAR_R);
		if (UNEXPECTED(Z_ISUNDEF_P(var)) && !(opline->extended_value & ZEND_BIND_IMPLICIT)) {
			SAVE_OPLINE();
			var = ZVAL_UNDEFINED_OP2();
			if (UNEXPECTED(EG(exception))) {
				HANDLE_EXCEPTION();
			}
		}
		ZVAL_DEREF(var);
		Z_TRY_ADDREF_P(var);
	}

	zend_closure_bind_var_ex(closure,
		(opline->extended_value & ~(ZEND_BIND_REF|ZEND_BIND_IMPLICIT)), var);
	ZEND_VM_NEXT_OPCODE();
}

ZEND_VM_HANDLER(183, ZEND_BIND_STATIC, CV, UNUSED, REF)
{
	USE_OPLINE
	HashTable *ht;
	zval *value;
	zval *variable_ptr;

	variable_ptr = GET_OP1_ZVAL_PTR_PTR_UNDEF(BP_VAR_W);

	ht = ZEND_MAP_PTR_GET(EX(func)->op_array.static_variables_ptr);
	if (!ht) {
		ZEND_ASSERT(EX(func)->op_array.fn_flags & (ZEND_ACC_IMMUTABLE|ZEND_ACC_PRELOADED));
		ht = zend_array_dup(EX(func)->op_array.static_variables);
		ZEND_MAP_PTR_SET(EX(func)->op_array.static_variables_ptr, ht);
	} else if (GC_REFCOUNT(ht) > 1) {
		if (!(GC_FLAGS(ht) & IS_ARRAY_IMMUTABLE)) {
			GC_DELREF(ht);
		}
		ht = zend_array_dup(ht);
		ZEND_MAP_PTR_SET(EX(func)->op_array.static_variables_ptr, ht);
	}

	value = (zval*)((char*)ht->arData + (opline->extended_value & ~(ZEND_BIND_REF|ZEND_BIND_IMPLICIT)));

	if (opline->extended_value & ZEND_BIND_REF) {
		if (Z_TYPE_P(value) == IS_CONSTANT_AST) {
			SAVE_OPLINE();
			if (UNEXPECTED(zval_update_constant_ex(value, EX(func)->op_array.scope) != SUCCESS)) {
				HANDLE_EXCEPTION();
			}
		}

		i_zval_ptr_dtor(variable_ptr);
		if (UNEXPECTED(!Z_ISREF_P(value))) {
			zend_reference *ref = (zend_reference*)emalloc(sizeof(zend_reference));
			GC_SET_REFCOUNT(ref, 2);
			GC_TYPE_INFO(ref) = GC_REFERENCE;
			ZVAL_COPY_VALUE(&ref->val, value);
			ref->sources.ptr = NULL;
			Z_REF_P(value) = ref;
			Z_TYPE_INFO_P(value) = IS_REFERENCE_EX;
			ZVAL_REF(variable_ptr, ref);
		} else {
			Z_ADDREF_P(value);
			ZVAL_REF(variable_ptr, Z_REF_P(value));
		}
	} else {
		i_zval_ptr_dtor(variable_ptr);
		ZVAL_COPY(variable_ptr, value);
	}

	ZEND_VM_NEXT_OPCODE();
}

ZEND_VM_HOT_HANDLER(184, ZEND_FETCH_THIS, UNUSED, UNUSED)
{
	USE_OPLINE

	if (EXPECTED(Z_TYPE(EX(This)) == IS_OBJECT)) {
		zval *result = EX_VAR(opline->result.var);

		ZVAL_OBJ(result, Z_OBJ(EX(This)));
		Z_ADDREF_P(result);
		ZEND_VM_NEXT_OPCODE();
	} else {
		ZEND_VM_DISPATCH_TO_HELPER(zend_this_not_in_object_context_helper);
	}
}

ZEND_VM_HANDLER(186, ZEND_ISSET_ISEMPTY_THIS, UNUSED, UNUSED)
{
	USE_OPLINE

	ZVAL_BOOL(EX_VAR(opline->result.var),
		(opline->extended_value & ZEND_ISEMPTY) ^
		 (Z_TYPE(EX(This)) == IS_OBJECT));
	ZEND_VM_NEXT_OPCODE();
}

ZEND_VM_HANDLER(49, ZEND_CHECK_VAR, CV, UNUSED)
{
	USE_OPLINE
	zval *op1 = EX_VAR(opline->op1.var);

	if (UNEXPECTED(Z_TYPE_INFO_P(op1) == IS_UNDEF)) {
		SAVE_OPLINE();
		ZVAL_UNDEFINED_OP1();
		ZEND_VM_NEXT_OPCODE_CHECK_EXCEPTION();
	}
	ZEND_VM_NEXT_OPCODE();
}

ZEND_VM_HANDLER(140, ZEND_MAKE_REF, VAR|CV, UNUSED)
{
	USE_OPLINE
	zval *op1 = EX_VAR(opline->op1.var);

	if (OP1_TYPE == IS_CV) {
		if (UNEXPECTED(Z_TYPE_P(op1) == IS_UNDEF)) {
			ZVAL_NEW_EMPTY_REF(op1);
			Z_SET_REFCOUNT_P(op1, 2);
			ZVAL_NULL(Z_REFVAL_P(op1));
			ZVAL_REF(EX_VAR(opline->result.var), Z_REF_P(op1));
		} else {
			if (Z_ISREF_P(op1)) {
				Z_ADDREF_P(op1);
			} else {
				ZVAL_MAKE_REF_EX(op1, 2);
			}
			ZVAL_REF(EX_VAR(opline->result.var), Z_REF_P(op1));
		}
	} else if (EXPECTED(Z_TYPE_P(op1) == IS_INDIRECT)) {
		op1 = Z_INDIRECT_P(op1);
		if (EXPECTED(!Z_ISREF_P(op1))) {
			ZVAL_MAKE_REF_EX(op1, 2);
		} else {
			GC_ADDREF(Z_REF_P(op1));
		}
		ZVAL_REF(EX_VAR(opline->result.var), Z_REF_P(op1));
	} else {
		ZVAL_COPY_VALUE(EX_VAR(opline->result.var), op1);
	}
	ZEND_VM_NEXT_OPCODE();
}

ZEND_VM_COLD_CONSTCONST_HANDLER(187, ZEND_SWITCH_LONG, CONST|TMPVARCV, CONST, JMP_ADDR)
{
	USE_OPLINE
	zval *op, *jump_zv;
	HashTable *jumptable;

	op = GET_OP1_ZVAL_PTR_UNDEF(BP_VAR_R);

	if (Z_TYPE_P(op) != IS_LONG) {
		ZVAL_DEREF(op);
		if (Z_TYPE_P(op) != IS_LONG) {
			/* Wrong type, fall back to ZEND_CASE chain */
			ZEND_VM_NEXT_OPCODE();
		}
	}

	jumptable = Z_ARRVAL_P(GET_OP2_ZVAL_PTR(BP_VAR_R));
	jump_zv = zend_hash_index_find(jumptable, Z_LVAL_P(op));
	if (jump_zv != NULL) {
		ZEND_VM_SET_RELATIVE_OPCODE(opline, Z_LVAL_P(jump_zv));
		ZEND_VM_CONTINUE();
	} else {
		/* default */
		ZEND_VM_SET_RELATIVE_OPCODE(opline, opline->extended_value);
		ZEND_VM_CONTINUE();
	}
}

ZEND_VM_COLD_CONSTCONST_HANDLER(188, ZEND_SWITCH_STRING, CONST|TMPVARCV, CONST, JMP_ADDR)
{
	USE_OPLINE
	zval *op, *jump_zv;
	HashTable *jumptable;

	op = GET_OP1_ZVAL_PTR_UNDEF(BP_VAR_R);

	if (Z_TYPE_P(op) != IS_STRING) {
		if (OP1_TYPE == IS_CONST) {
			/* Wrong type, fall back to ZEND_CASE chain */
			ZEND_VM_NEXT_OPCODE();
		} else {
			ZVAL_DEREF(op);
			if (Z_TYPE_P(op) != IS_STRING) {
				/* Wrong type, fall back to ZEND_CASE chain */
				ZEND_VM_NEXT_OPCODE();
			}
		}
	}

	jumptable = Z_ARRVAL_P(GET_OP2_ZVAL_PTR(BP_VAR_R));
	jump_zv = zend_hash_find_ex(jumptable, Z_STR_P(op), OP1_TYPE == IS_CONST);
	if (jump_zv != NULL) {
		ZEND_VM_SET_RELATIVE_OPCODE(opline, Z_LVAL_P(jump_zv));
		ZEND_VM_CONTINUE();
	} else {
		/* default */
		ZEND_VM_SET_RELATIVE_OPCODE(opline, opline->extended_value);
		ZEND_VM_CONTINUE();
	}
}

ZEND_VM_COLD_CONSTCONST_HANDLER(195, ZEND_MATCH, CONST|TMPVARCV, CONST, JMP_ADDR)
{
	USE_OPLINE
	zval *op, *jump_zv;
	HashTable *jumptable;

	op = GET_OP1_ZVAL_PTR_UNDEF(BP_VAR_R);
	jumptable = Z_ARRVAL_P(GET_OP2_ZVAL_PTR(BP_VAR_R));

ZEND_VM_C_LABEL(match_try_again):
	if (Z_TYPE_P(op) == IS_LONG) {
		jump_zv = zend_hash_index_find(jumptable, Z_LVAL_P(op));
	} else if (Z_TYPE_P(op) == IS_STRING) {
		jump_zv = zend_hash_find_ex(jumptable, Z_STR_P(op), OP1_TYPE == IS_CONST);
	} else if (Z_TYPE_P(op) == IS_REFERENCE) {
		op = Z_REFVAL_P(op);
		ZEND_VM_C_GOTO(match_try_again);
	} else {
		if (UNEXPECTED((OP1_TYPE & IS_CV) && Z_TYPE_P(op) == IS_UNDEF)) {
			SAVE_OPLINE();
			op = ZVAL_UNDEFINED_OP1();
			if (UNEXPECTED(EG(exception))) {
				HANDLE_EXCEPTION();
			}
			ZEND_VM_C_GOTO(match_try_again);
		}

		ZEND_VM_C_GOTO(default_branch);
	}

	if (jump_zv != NULL) {
		ZEND_VM_SET_RELATIVE_OPCODE(opline, Z_LVAL_P(jump_zv));
		ZEND_VM_CONTINUE();
	} else {
ZEND_VM_C_LABEL(default_branch):
		/* default */
		ZEND_VM_SET_RELATIVE_OPCODE(opline, opline->extended_value);
		ZEND_VM_CONTINUE();
	}
}

ZEND_VM_COLD_CONST_HANDLER(197, ZEND_MATCH_ERROR, CONST|TMPVARCV, UNUSED)
{
	USE_OPLINE
	zval *op;

	SAVE_OPLINE();
	op = GET_OP1_ZVAL_PTR_UNDEF(BP_VAR_R);
	zend_throw_exception_ex(zend_ce_unhandled_match_error, 0, "Unhandled match value of type %s", zend_zval_type_name(op));
	HANDLE_EXCEPTION();
}

ZEND_VM_COLD_CONSTCONST_HANDLER(189, ZEND_IN_ARRAY, CONST|TMP|VAR|CV, CONST, NUM)
{
	USE_OPLINE
	zval *op1;
	HashTable *ht = Z_ARRVAL_P(RT_CONSTANT(opline, opline->op2));
	zval *result;

	SAVE_OPLINE();
	op1 = GET_OP1_ZVAL_PTR_DEREF(BP_VAR_R);
	if (EXPECTED(Z_TYPE_P(op1) == IS_STRING)) {
		result = zend_hash_find_ex(ht, Z_STR_P(op1), OP1_TYPE == IS_CONST);
	} else if (opline->extended_value) {
		if (EXPECTED(Z_TYPE_P(op1) == IS_LONG)) {
			result = zend_hash_index_find(ht, Z_LVAL_P(op1));
		} else {
			result = NULL;
		}
	} else if (Z_TYPE_P(op1) <= IS_FALSE) {
		result = zend_hash_find_ex(ht, ZSTR_EMPTY_ALLOC(), 1);
	} else {
		zend_string *key;
		zval key_tmp, *val;

		result = NULL;
		ZEND_HASH_FOREACH_STR_KEY_VAL(ht, key, val) {
			ZVAL_STR(&key_tmp, key);
			if (zend_compare(op1, &key_tmp) == 0) {
				result = val;
				break;
			}
		} ZEND_HASH_FOREACH_END();
	}
	FREE_OP1();
	ZEND_VM_SMART_BRANCH(result, 1);
}

ZEND_VM_COLD_CONST_HANDLER(190, ZEND_COUNT, CONST|TMPVAR|CV, UNUSED)
{
	USE_OPLINE
	zval *op1;
	zend_long count;

	SAVE_OPLINE();
	op1 = GET_OP1_ZVAL_PTR_UNDEF(BP_VAR_R);

	while (1) {
		if (Z_TYPE_P(op1) == IS_ARRAY) {
			count = zend_array_count(Z_ARRVAL_P(op1));
			break;
		} else if (Z_TYPE_P(op1) == IS_OBJECT) {
			zend_object *zobj = Z_OBJ_P(op1);

			/* first, we check if the handler is defined */
			if (zobj->handlers->count_elements) {
				if (SUCCESS == zobj->handlers->count_elements(zobj, &count)) {
					break;
				}
				if (UNEXPECTED(EG(exception))) {
					count = 0;
					break;
				}
			}

			/* if not and the object implements Countable we call its count() method */
			if (zend_class_implements_interface(zobj->ce, zend_ce_countable)) {
				zval retval;

				zend_call_method_with_0_params(zobj, NULL, NULL, "count", &retval);
				count = zval_get_long(&retval);
				zval_ptr_dtor(&retval);
				break;
			}

			/* If There's no handler and it doesn't implement Countable then emit a TypeError */
		} else if ((OP1_TYPE & (IS_VAR|IS_CV)) != 0 && Z_TYPE_P(op1) == IS_REFERENCE) {
			op1 = Z_REFVAL_P(op1);
			continue;
		} else if (OP1_TYPE == IS_CV && UNEXPECTED(Z_TYPE_P(op1) == IS_UNDEF)) {
			ZVAL_UNDEFINED_OP1();
		}
		count = 0;
		zend_type_error("%s(): Argument #1 ($var) must be of type Countable|array, %s given", opline->extended_value ? "sizeof" : "count", zend_zval_type_name(op1));
		break;
	}

	ZVAL_LONG(EX_VAR(opline->result.var), count);
	FREE_OP1();
	ZEND_VM_NEXT_OPCODE_CHECK_EXCEPTION();
}

ZEND_VM_COLD_CONST_HANDLER(191, ZEND_GET_CLASS, UNUSED|CONST|TMPVAR|CV, UNUSED)
{
	USE_OPLINE

	if (OP1_TYPE == IS_UNUSED) {
		if (UNEXPECTED(!EX(func)->common.scope)) {
			SAVE_OPLINE();
			zend_throw_error(NULL, "get_class() without arguments must be called from within a class");
			ZVAL_UNDEF(EX_VAR(opline->result.var));
			HANDLE_EXCEPTION();
		} else {
			ZVAL_STR_COPY(EX_VAR(opline->result.var), EX(func)->common.scope->name);
			ZEND_VM_NEXT_OPCODE();
		}
	} else {
		zval *op1;

		SAVE_OPLINE();
		op1 = GET_OP1_ZVAL_PTR_UNDEF(BP_VAR_R);
		while (1) {
			if (Z_TYPE_P(op1) == IS_OBJECT) {
				ZVAL_STR_COPY(EX_VAR(opline->result.var), Z_OBJCE_P(op1)->name);
			} else if ((OP1_TYPE & (IS_VAR|IS_CV)) != 0 && Z_TYPE_P(op1) == IS_REFERENCE) {
				op1 = Z_REFVAL_P(op1);
				continue;
			} else {
				if (OP1_TYPE == IS_CV && UNEXPECTED(Z_TYPE_P(op1) == IS_UNDEF)) {
					ZVAL_UNDEFINED_OP1();
				}
				zend_type_error("get_class(): Argument #1 ($object) must be of type object, %s given", zend_zval_type_name(op1));
				ZVAL_UNDEF(EX_VAR(opline->result.var));
			}
			break;
		}
		FREE_OP1();
		ZEND_VM_NEXT_OPCODE_CHECK_EXCEPTION();
	}
}

ZEND_VM_HANDLER(192, ZEND_GET_CALLED_CLASS, UNUSED, UNUSED)
{
	USE_OPLINE

	if (Z_TYPE(EX(This)) == IS_OBJECT) {
		ZVAL_STR_COPY(EX_VAR(opline->result.var), Z_OBJCE(EX(This))->name);
	} else if (Z_CE(EX(This))) {
		ZVAL_STR_COPY(EX_VAR(opline->result.var), Z_CE(EX(This))->name);
	} else {
		ZEND_ASSERT(!EX(func)->common.scope);
		SAVE_OPLINE();
		zend_throw_error(NULL, "get_called_class() must be called from within a class");
		ZVAL_UNDEF(EX_VAR(opline->result.var));
		HANDLE_EXCEPTION();
	}
	ZEND_VM_NEXT_OPCODE();
}

ZEND_VM_COLD_CONST_HANDLER(193, ZEND_GET_TYPE, CONST|TMP|VAR|CV, UNUSED)
{
	USE_OPLINE
	zval *op1;
	zend_string *type;

	SAVE_OPLINE();
	op1 = GET_OP1_ZVAL_PTR_DEREF(BP_VAR_R);
	type = zend_zval_get_legacy_type(op1);
	if (EXPECTED(type)) {
		ZVAL_INTERNED_STR(EX_VAR(opline->result.var), type);
	} else {
		ZVAL_STRING(EX_VAR(opline->result.var), "unknown type");
	}
	FREE_OP1();
	ZEND_VM_NEXT_OPCODE_CHECK_EXCEPTION();
}

ZEND_VM_HANDLER(171, ZEND_FUNC_NUM_ARGS, UNUSED, UNUSED)
{
	USE_OPLINE

	ZVAL_LONG(EX_VAR(opline->result.var), EX_NUM_ARGS());
	ZEND_VM_NEXT_OPCODE();
}

ZEND_VM_HANDLER(172, ZEND_FUNC_GET_ARGS, UNUSED|CONST, UNUSED)
{
	USE_OPLINE
	zend_array *ht;
	uint32_t arg_count, result_size, skip;

	arg_count = EX_NUM_ARGS();
	if (OP1_TYPE == IS_CONST) {
		skip = Z_LVAL_P(RT_CONSTANT(opline, opline->op1));
		if (arg_count < skip) {
			result_size = 0;
		} else {
			result_size = arg_count - skip;
		}
	} else {
		skip = 0;
		result_size = arg_count;
	}

	if (result_size) {
		uint32_t first_extra_arg = EX(func)->op_array.num_args;

		ht = zend_new_array(result_size);
		ZVAL_ARR(EX_VAR(opline->result.var), ht);
		zend_hash_real_init_packed(ht);
		ZEND_HASH_FILL_PACKED(ht) {
			zval *p, *q;
			uint32_t i = skip;
			p = EX_VAR_NUM(i);
			if (arg_count > first_extra_arg) {
				while (i < first_extra_arg) {
					q = p;
					if (EXPECTED(Z_TYPE_INFO_P(q) != IS_UNDEF)) {
						ZVAL_DEREF(q);
						if (Z_OPT_REFCOUNTED_P(q)) {
							Z_ADDREF_P(q);
						}
						ZEND_HASH_FILL_SET(q);
					} else {
						ZEND_HASH_FILL_SET_NULL();
					}
					ZEND_HASH_FILL_NEXT();
					p++;
					i++;
				}
				if (skip < first_extra_arg) {
					skip = 0;
				} else {
					skip -= first_extra_arg;
				}
				p = EX_VAR_NUM(EX(func)->op_array.last_var + EX(func)->op_array.T + skip);
			}
			while (i < arg_count) {
				q = p;
				if (EXPECTED(Z_TYPE_INFO_P(q) != IS_UNDEF)) {
					ZVAL_DEREF(q);
					if (Z_OPT_REFCOUNTED_P(q)) {
						Z_ADDREF_P(q);
					}
					ZEND_HASH_FILL_SET(q);
				} else {
					ZEND_HASH_FILL_SET_NULL();
				}
				ZEND_HASH_FILL_NEXT();
				p++;
				i++;
			}
		} ZEND_HASH_FILL_END();
		ht->nNumOfElements = result_size;
	} else {
		ZVAL_EMPTY_ARRAY(EX_VAR(opline->result.var));
	}
	ZEND_VM_NEXT_OPCODE();
}

ZEND_VM_HANDLER(167, ZEND_COPY_TMP, TMPVAR, UNUSED)
{
	USE_OPLINE
	zval *value = GET_OP1_ZVAL_PTR(BP_VAR_R);
	zval *result = EX_VAR(opline->result.var);
	ZVAL_COPY(result, value);
	ZEND_VM_NEXT_OPCODE();
}

ZEND_VM_HOT_TYPE_SPEC_HANDLER(ZEND_JMP, (OP_JMP_ADDR(op, op->op1) > op), ZEND_JMP_FORWARD, JMP_ADDR, ANY)
{
	USE_OPLINE

	OPLINE = OP_JMP_ADDR(opline, opline->op1);
	ZEND_VM_CONTINUE();
}

ZEND_VM_HOT_TYPE_SPEC_HANDLER(ZEND_ADD, (res_info == MAY_BE_LONG && op1_info == MAY_BE_LONG && op2_info == MAY_BE_LONG), ZEND_ADD_LONG_NO_OVERFLOW, CONST|TMPVARCV, CONST|TMPVARCV, SPEC(NO_CONST_CONST,COMMUTATIVE))
{
	USE_OPLINE
	zval *op1, *op2, *result;

	op1 = GET_OP1_ZVAL_PTR_UNDEF(BP_VAR_R);
	op2 = GET_OP2_ZVAL_PTR_UNDEF(BP_VAR_R);
	result = EX_VAR(opline->result.var);
	ZVAL_LONG(result, Z_LVAL_P(op1) + Z_LVAL_P(op2));
	ZEND_VM_NEXT_OPCODE();
}

ZEND_VM_HOT_TYPE_SPEC_HANDLER(ZEND_ADD, (op1_info == MAY_BE_LONG && op2_info == MAY_BE_LONG), ZEND_ADD_LONG, CONST|TMPVARCV, CONST|TMPVARCV, SPEC(NO_CONST_CONST,COMMUTATIVE))
{
	USE_OPLINE
	zval *op1, *op2, *result;

	op1 = GET_OP1_ZVAL_PTR_UNDEF(BP_VAR_R);
	op2 = GET_OP2_ZVAL_PTR_UNDEF(BP_VAR_R);
	result = EX_VAR(opline->result.var);
	fast_long_add_function(result, op1, op2);
	ZEND_VM_NEXT_OPCODE();
}

ZEND_VM_HOT_TYPE_SPEC_HANDLER(ZEND_ADD, (op1_info == MAY_BE_DOUBLE && op2_info == MAY_BE_DOUBLE), ZEND_ADD_DOUBLE, CONST|TMPVARCV, CONST|TMPVARCV, SPEC(NO_CONST_CONST,COMMUTATIVE))
{
	USE_OPLINE
	zval *op1, *op2, *result;

	op1 = GET_OP1_ZVAL_PTR_UNDEF(BP_VAR_R);
	op2 = GET_OP2_ZVAL_PTR_UNDEF(BP_VAR_R);
	result = EX_VAR(opline->result.var);
	ZVAL_DOUBLE(result, Z_DVAL_P(op1) + Z_DVAL_P(op2));
	ZEND_VM_NEXT_OPCODE();
}

ZEND_VM_HOT_TYPE_SPEC_HANDLER(ZEND_SUB, (res_info == MAY_BE_LONG && op1_info == MAY_BE_LONG && op2_info == MAY_BE_LONG), ZEND_SUB_LONG_NO_OVERFLOW, CONST|TMPVARCV, CONST|TMPVARCV, SPEC(NO_CONST_CONST))
{
	USE_OPLINE
	zval *op1, *op2, *result;

	op1 = GET_OP1_ZVAL_PTR_UNDEF(BP_VAR_R);
	op2 = GET_OP2_ZVAL_PTR_UNDEF(BP_VAR_R);
	result = EX_VAR(opline->result.var);
	ZVAL_LONG(result, Z_LVAL_P(op1) - Z_LVAL_P(op2));
	ZEND_VM_NEXT_OPCODE();
}

ZEND_VM_HOT_TYPE_SPEC_HANDLER(ZEND_SUB, (op1_info == MAY_BE_LONG && op2_info == MAY_BE_LONG), ZEND_SUB_LONG, CONST|TMPVARCV, CONST|TMPVARCV, SPEC(NO_CONST_CONST))
{
	USE_OPLINE
	zval *op1, *op2, *result;

	op1 = GET_OP1_ZVAL_PTR_UNDEF(BP_VAR_R);
	op2 = GET_OP2_ZVAL_PTR_UNDEF(BP_VAR_R);
	result = EX_VAR(opline->result.var);
	fast_long_sub_function(result, op1, op2);
	ZEND_VM_NEXT_OPCODE();
}

ZEND_VM_HOT_TYPE_SPEC_HANDLER(ZEND_SUB, (op1_info == MAY_BE_DOUBLE && op2_info == MAY_BE_DOUBLE), ZEND_SUB_DOUBLE, CONST|TMPVARCV, CONST|TMPVARCV, SPEC(NO_CONST_CONST))
{
	USE_OPLINE
	zval *op1, *op2, *result;

	op1 = GET_OP1_ZVAL_PTR_UNDEF(BP_VAR_R);
	op2 = GET_OP2_ZVAL_PTR_UNDEF(BP_VAR_R);
	result = EX_VAR(opline->result.var);
	ZVAL_DOUBLE(result, Z_DVAL_P(op1) - Z_DVAL_P(op2));
	ZEND_VM_NEXT_OPCODE();
}

ZEND_VM_HOT_TYPE_SPEC_HANDLER(ZEND_MUL, (res_info == MAY_BE_LONG && op1_info == MAY_BE_LONG && op2_info == MAY_BE_LONG), ZEND_MUL_LONG_NO_OVERFLOW, CONST|TMPVARCV, CONST|TMPVARCV, SPEC(NO_CONST_CONST,COMMUTATIVE))
{
	USE_OPLINE
	zval *op1, *op2, *result;

	op1 = GET_OP1_ZVAL_PTR_UNDEF(BP_VAR_R);
	op2 = GET_OP2_ZVAL_PTR_UNDEF(BP_VAR_R);
	result = EX_VAR(opline->result.var);
	ZVAL_LONG(result, Z_LVAL_P(op1) * Z_LVAL_P(op2));
	ZEND_VM_NEXT_OPCODE();
}

ZEND_VM_HOT_TYPE_SPEC_HANDLER(ZEND_MUL, (op1_info == MAY_BE_LONG && op2_info == MAY_BE_LONG), ZEND_MUL_LONG, CONST|TMPVARCV, CONST|TMPVARCV, SPEC(NO_CONST_CONST,COMMUTATIVE))
{
	USE_OPLINE
	zval *op1, *op2, *result;
	zend_long overflow;

	op1 = GET_OP1_ZVAL_PTR_UNDEF(BP_VAR_R);
	op2 = GET_OP2_ZVAL_PTR_UNDEF(BP_VAR_R);
	result = EX_VAR(opline->result.var);
	ZEND_SIGNED_MULTIPLY_LONG(Z_LVAL_P(op1), Z_LVAL_P(op2), Z_LVAL_P(result), Z_DVAL_P(result), overflow);
	Z_TYPE_INFO_P(result) = overflow ? IS_DOUBLE : IS_LONG;
	ZEND_VM_NEXT_OPCODE();
}

ZEND_VM_HOT_TYPE_SPEC_HANDLER(ZEND_MUL, (op1_info == MAY_BE_DOUBLE && op2_info == MAY_BE_DOUBLE), ZEND_MUL_DOUBLE, CONST|TMPVARCV, CONST|TMPVARCV, SPEC(NO_CONST_CONST,COMMUTATIVE))
{
	USE_OPLINE
	zval *op1, *op2, *result;

	op1 = GET_OP1_ZVAL_PTR_UNDEF(BP_VAR_R);
	op2 = GET_OP2_ZVAL_PTR_UNDEF(BP_VAR_R);
	result = EX_VAR(opline->result.var);
	ZVAL_DOUBLE(result, Z_DVAL_P(op1) * Z_DVAL_P(op2));
	ZEND_VM_NEXT_OPCODE();
}

ZEND_VM_HOT_TYPE_SPEC_HANDLER(ZEND_IS_EQUAL|ZEND_IS_IDENTICAL, (op1_info == MAY_BE_LONG && op2_info == MAY_BE_LONG), ZEND_IS_EQUAL_LONG, CONST|TMPVARCV, CONST|TMPVARCV, SPEC(SMART_BRANCH,NO_CONST_CONST,COMMUTATIVE))
{
	USE_OPLINE
	zval *op1, *op2;
	bool result;

	op1 = GET_OP1_ZVAL_PTR_UNDEF(BP_VAR_R);
	op2 = GET_OP2_ZVAL_PTR_UNDEF(BP_VAR_R);
	result = (Z_LVAL_P(op1) == Z_LVAL_P(op2));
	ZEND_VM_SMART_BRANCH(result, 0);
}

ZEND_VM_HOT_TYPE_SPEC_HANDLER(ZEND_IS_EQUAL|ZEND_IS_IDENTICAL, (op1_info == MAY_BE_DOUBLE && op2_info == MAY_BE_DOUBLE), ZEND_IS_EQUAL_DOUBLE, CONST|TMPVARCV, CONST|TMPVARCV, SPEC(SMART_BRANCH,NO_CONST_CONST,COMMUTATIVE))
{
	USE_OPLINE
	zval *op1, *op2;
	bool result;

	op1 = GET_OP1_ZVAL_PTR_UNDEF(BP_VAR_R);
	op2 = GET_OP2_ZVAL_PTR_UNDEF(BP_VAR_R);
	result = (Z_DVAL_P(op1) == Z_DVAL_P(op2));
	ZEND_VM_SMART_BRANCH(result, 0);
}

ZEND_VM_HOT_TYPE_SPEC_HANDLER(ZEND_IS_NOT_EQUAL|ZEND_IS_NOT_IDENTICAL, (op1_info == MAY_BE_LONG && op2_info == MAY_BE_LONG), ZEND_IS_NOT_EQUAL_LONG, CONST|TMPVARCV, CONST|TMPVARCV, SPEC(SMART_BRANCH,NO_CONST_CONST,COMMUTATIVE))
{
	USE_OPLINE
	zval *op1, *op2;
	bool result;

	op1 = GET_OP1_ZVAL_PTR_UNDEF(BP_VAR_R);
	op2 = GET_OP2_ZVAL_PTR_UNDEF(BP_VAR_R);
	result = (Z_LVAL_P(op1) != Z_LVAL_P(op2));
	ZEND_VM_SMART_BRANCH(result, 0);
}

ZEND_VM_HOT_TYPE_SPEC_HANDLER(ZEND_IS_NOT_EQUAL|ZEND_IS_NOT_IDENTICAL, (op1_info == MAY_BE_DOUBLE && op2_info == MAY_BE_DOUBLE), ZEND_IS_NOT_EQUAL_DOUBLE, CONST|TMPVARCV, CONST|TMPVARCV, SPEC(SMART_BRANCH,NO_CONST_CONST,COMMUTATIVE))
{
	USE_OPLINE
	zval *op1, *op2;
	bool result;

	op1 = GET_OP1_ZVAL_PTR_UNDEF(BP_VAR_R);
	op2 = GET_OP2_ZVAL_PTR_UNDEF(BP_VAR_R);
	result = (Z_DVAL_P(op1) != Z_DVAL_P(op2));
	ZEND_VM_SMART_BRANCH(result, 0);
}

ZEND_VM_TYPE_SPEC_HANDLER(ZEND_IS_IDENTICAL, op->op1_type == IS_CV && (op->op2_type & (IS_CONST|IS_CV)) && !(op1_info & (MAY_BE_UNDEF|MAY_BE_REF)) && !(op2_info & (MAY_BE_UNDEF|MAY_BE_REF)), ZEND_IS_IDENTICAL_NOTHROW, CV, CONST|CV, SPEC(COMMUTATIVE))
{
	/* This is declared below the specializations for MAY_BE_LONG/MAY_BE_DOUBLE so those will be used instead if possible. */
	/* This optimizes $x === SOME_CONST_EXPR and $x === $y for non-refs and non-undef, which can't throw. */
	/* (Infinite recursion when comparing arrays is an uncatchable fatal error) */
	USE_OPLINE
	zval *op1, *op2;
	zend_bool result;

	op1 = GET_OP1_ZVAL_PTR_UNDEF(BP_VAR_R);
	op2 = GET_OP2_ZVAL_PTR_UNDEF(BP_VAR_R);
	result = fast_is_identical_function(op1, op2);
	/* Free is a no-op for const/cv */
	ZEND_VM_SMART_BRANCH(result, 0);
}

ZEND_VM_TYPE_SPEC_HANDLER(ZEND_IS_NOT_IDENTICAL, op->op1_type == IS_CV && (op->op2_type & (IS_CONST|IS_CV)) && !(op1_info & (MAY_BE_UNDEF|MAY_BE_REF)) && !(op2_info & (MAY_BE_UNDEF|MAY_BE_REF)), ZEND_IS_NOT_IDENTICAL_NOTHROW, CV, CONST|CV, SPEC(COMMUTATIVE))
{
	USE_OPLINE
	zval *op1, *op2;
	zend_bool result;

	op1 = GET_OP1_ZVAL_PTR_UNDEF(BP_VAR_R);
	op2 = GET_OP2_ZVAL_PTR_UNDEF(BP_VAR_R);
	result = fast_is_identical_function(op1, op2);
	/* Free is a no-op for const/cv */
	ZEND_VM_SMART_BRANCH(!result, 0);
}

ZEND_VM_HOT_TYPE_SPEC_HANDLER(ZEND_IS_SMALLER, (op1_info == MAY_BE_LONG && op2_info == MAY_BE_LONG), ZEND_IS_SMALLER_LONG, CONST|TMPVARCV, CONST|TMPVARCV, SPEC(SMART_BRANCH,NO_CONST_CONST))
{
	USE_OPLINE
	zval *op1, *op2;
	bool result;

	op1 = GET_OP1_ZVAL_PTR_UNDEF(BP_VAR_R);
	op2 = GET_OP2_ZVAL_PTR_UNDEF(BP_VAR_R);
	result = (Z_LVAL_P(op1) < Z_LVAL_P(op2));
	ZEND_VM_SMART_BRANCH(result, 0);
}

ZEND_VM_HOT_TYPE_SPEC_HANDLER(ZEND_IS_SMALLER, (op1_info == MAY_BE_DOUBLE && op2_info == MAY_BE_DOUBLE), ZEND_IS_SMALLER_DOUBLE, CONST|TMPVARCV, CONST|TMPVARCV, SPEC(SMART_BRANCH,NO_CONST_CONST))
{
	USE_OPLINE
	zval *op1, *op2;
	bool result;

	op1 = GET_OP1_ZVAL_PTR_UNDEF(BP_VAR_R);
	op2 = GET_OP2_ZVAL_PTR_UNDEF(BP_VAR_R);
	result = (Z_DVAL_P(op1) < Z_DVAL_P(op2));
	ZEND_VM_SMART_BRANCH(result, 0);
}

ZEND_VM_HOT_TYPE_SPEC_HANDLER(ZEND_IS_SMALLER_OR_EQUAL, (op1_info == MAY_BE_LONG && op2_info == MAY_BE_LONG), ZEND_IS_SMALLER_OR_EQUAL_LONG, CONST|TMPVARCV, CONST|TMPVARCV, SPEC(SMART_BRANCH,NO_CONST_CONST))
{
	USE_OPLINE
	zval *op1, *op2;
	bool result;

	op1 = GET_OP1_ZVAL_PTR_UNDEF(BP_VAR_R);
	op2 = GET_OP2_ZVAL_PTR_UNDEF(BP_VAR_R);
	result = (Z_LVAL_P(op1) <= Z_LVAL_P(op2));
	ZEND_VM_SMART_BRANCH(result, 0);
}

ZEND_VM_HOT_TYPE_SPEC_HANDLER(ZEND_IS_SMALLER_OR_EQUAL, (op1_info == MAY_BE_DOUBLE && op2_info == MAY_BE_DOUBLE), ZEND_IS_SMALLER_OR_EQUAL_DOUBLE, CONST|TMPVARCV, CONST|TMPVARCV, SPEC(SMART_BRANCH,NO_CONST_CONST))
{
	USE_OPLINE
	zval *op1, *op2;
	bool result;

	op1 = GET_OP1_ZVAL_PTR_UNDEF(BP_VAR_R);
	op2 = GET_OP2_ZVAL_PTR_UNDEF(BP_VAR_R);
	result = (Z_DVAL_P(op1) <= Z_DVAL_P(op2));
	ZEND_VM_SMART_BRANCH(result, 0);
}

ZEND_VM_HOT_TYPE_SPEC_HANDLER(ZEND_PRE_INC, (res_info == MAY_BE_LONG && op1_info == MAY_BE_LONG), ZEND_PRE_INC_LONG_NO_OVERFLOW, CV, ANY, SPEC(RETVAL))
{
	USE_OPLINE
	zval *var_ptr;

	var_ptr = GET_OP1_ZVAL_PTR_PTR_UNDEF(BP_VAR_RW);
	Z_LVAL_P(var_ptr)++;
	if (UNEXPECTED(RETURN_VALUE_USED(opline))) {
		ZVAL_LONG(EX_VAR(opline->result.var), Z_LVAL_P(var_ptr));
	}
	ZEND_VM_NEXT_OPCODE();
}

ZEND_VM_HOT_TYPE_SPEC_HANDLER(ZEND_PRE_INC, (op1_info == MAY_BE_LONG), ZEND_PRE_INC_LONG, CV, ANY, SPEC(RETVAL))
{
	USE_OPLINE
	zval *var_ptr;

	var_ptr = GET_OP1_ZVAL_PTR_PTR_UNDEF(BP_VAR_RW);
	fast_long_increment_function(var_ptr);
	if (UNEXPECTED(RETURN_VALUE_USED(opline))) {
		ZVAL_COPY_VALUE(EX_VAR(opline->result.var), var_ptr);
	}
	ZEND_VM_NEXT_OPCODE();
}

ZEND_VM_HOT_TYPE_SPEC_HANDLER(ZEND_PRE_DEC, (res_info == MAY_BE_LONG && op1_info == MAY_BE_LONG), ZEND_PRE_DEC_LONG_NO_OVERFLOW, CV, ANY, SPEC(RETVAL))
{
	USE_OPLINE
	zval *var_ptr;

	var_ptr = GET_OP1_ZVAL_PTR_PTR_UNDEF(BP_VAR_RW);
	Z_LVAL_P(var_ptr)--;
	if (UNEXPECTED(RETURN_VALUE_USED(opline))) {
		ZVAL_LONG(EX_VAR(opline->result.var), Z_LVAL_P(var_ptr));
	}
	ZEND_VM_NEXT_OPCODE();
}

ZEND_VM_HOT_TYPE_SPEC_HANDLER(ZEND_PRE_DEC, (op1_info == MAY_BE_LONG), ZEND_PRE_DEC_LONG, CV, ANY, SPEC(RETVAL))
{
	USE_OPLINE
	zval *var_ptr;

	var_ptr = GET_OP1_ZVAL_PTR_PTR_UNDEF(BP_VAR_RW);
	fast_long_decrement_function(var_ptr);
	if (UNEXPECTED(RETURN_VALUE_USED(opline))) {
		ZVAL_COPY_VALUE(EX_VAR(opline->result.var), var_ptr);
	}
	ZEND_VM_NEXT_OPCODE();
}

ZEND_VM_HOT_TYPE_SPEC_HANDLER(ZEND_POST_INC, (res_info == MAY_BE_LONG && op1_info == MAY_BE_LONG), ZEND_POST_INC_LONG_NO_OVERFLOW, CV, ANY)
{
	USE_OPLINE
	zval *var_ptr;

	var_ptr = GET_OP1_ZVAL_PTR_PTR_UNDEF(BP_VAR_RW);
	ZVAL_LONG(EX_VAR(opline->result.var), Z_LVAL_P(var_ptr));
	Z_LVAL_P(var_ptr)++;
	ZEND_VM_NEXT_OPCODE();
}

ZEND_VM_HOT_TYPE_SPEC_HANDLER(ZEND_POST_INC, (op1_info == MAY_BE_LONG), ZEND_POST_INC_LONG, CV, ANY)
{
	USE_OPLINE
	zval *var_ptr;

	var_ptr = GET_OP1_ZVAL_PTR_PTR_UNDEF(BP_VAR_RW);
	ZVAL_LONG(EX_VAR(opline->result.var), Z_LVAL_P(var_ptr));
	fast_long_increment_function(var_ptr);
	ZEND_VM_NEXT_OPCODE();
}

ZEND_VM_HOT_TYPE_SPEC_HANDLER(ZEND_POST_DEC, (res_info == MAY_BE_LONG && op1_info == MAY_BE_LONG), ZEND_POST_DEC_LONG_NO_OVERFLOW, CV, ANY)
{
	USE_OPLINE
	zval *var_ptr;

	var_ptr = GET_OP1_ZVAL_PTR_PTR_UNDEF(BP_VAR_RW);
	ZVAL_LONG(EX_VAR(opline->result.var), Z_LVAL_P(var_ptr));
	Z_LVAL_P(var_ptr)--;
	ZEND_VM_NEXT_OPCODE();
}

ZEND_VM_HOT_TYPE_SPEC_HANDLER(ZEND_POST_DEC, (op1_info == MAY_BE_LONG), ZEND_POST_DEC_LONG, CV, ANY)
{
	USE_OPLINE
	zval *var_ptr;

	var_ptr = GET_OP1_ZVAL_PTR_PTR_UNDEF(BP_VAR_RW);
	ZVAL_LONG(EX_VAR(opline->result.var), Z_LVAL_P(var_ptr));
	fast_long_decrement_function(var_ptr);
	ZEND_VM_NEXT_OPCODE();
}

ZEND_VM_HOT_TYPE_SPEC_HANDLER(ZEND_QM_ASSIGN, (op1_info == MAY_BE_LONG), ZEND_QM_ASSIGN_LONG, CONST|TMPVARCV, ANY)
{
	USE_OPLINE
	zval *value;

	value = GET_OP1_ZVAL_PTR_UNDEF(BP_VAR_R);
	ZVAL_LONG(EX_VAR(opline->result.var), Z_LVAL_P(value));
	ZEND_VM_NEXT_OPCODE();
}

ZEND_VM_HOT_TYPE_SPEC_HANDLER(ZEND_QM_ASSIGN, (op1_info == MAY_BE_DOUBLE), ZEND_QM_ASSIGN_DOUBLE, CONST|TMPVARCV, ANY)
{
	USE_OPLINE
	zval *value;

	value = GET_OP1_ZVAL_PTR_UNDEF(BP_VAR_R);
	ZVAL_DOUBLE(EX_VAR(opline->result.var), Z_DVAL_P(value));
	ZEND_VM_NEXT_OPCODE();
}

ZEND_VM_HOT_TYPE_SPEC_HANDLER(ZEND_QM_ASSIGN, ((op->op1_type == IS_CONST) ? !Z_REFCOUNTED_P(RT_CONSTANT(op, op->op1)) : (!(op1_info & ((MAY_BE_ANY|MAY_BE_UNDEF)-(MAY_BE_NULL|MAY_BE_FALSE|MAY_BE_TRUE|MAY_BE_LONG|MAY_BE_DOUBLE))))), ZEND_QM_ASSIGN_NOREF, CONST|TMPVARCV, ANY)
{
	USE_OPLINE
	zval *value;

	value = GET_OP1_ZVAL_PTR_UNDEF(BP_VAR_R);
	ZVAL_COPY_VALUE(EX_VAR(opline->result.var), value);
	ZEND_VM_NEXT_OPCODE();
}

ZEND_VM_HOT_TYPE_SPEC_HANDLER(ZEND_FETCH_DIM_R, (!(op2_info & (MAY_BE_UNDEF|MAY_BE_NULL|MAY_BE_STRING|MAY_BE_ARRAY|MAY_BE_OBJECT|MAY_BE_RESOURCE|MAY_BE_REF))), ZEND_FETCH_DIM_R_INDEX, CONST|TMPVAR|CV, CONST|TMPVARCV, SPEC(NO_CONST_CONST))
{
	USE_OPLINE
	zval *container, *dim, *value;
	zend_long offset;
	HashTable *ht;

	container = GET_OP1_ZVAL_PTR_UNDEF(BP_VAR_R);
	dim = GET_OP2_ZVAL_PTR_UNDEF(BP_VAR_R);
	if (EXPECTED(Z_TYPE_P(container) == IS_ARRAY)) {
ZEND_VM_C_LABEL(fetch_dim_r_index_array):
		if (EXPECTED(Z_TYPE_P(dim) == IS_LONG)) {
			offset = Z_LVAL_P(dim);
		} else {
			offset = zval_get_long(dim);
		}
		ht = Z_ARRVAL_P(container);
		ZEND_HASH_INDEX_FIND(ht, offset, value, ZEND_VM_C_LABEL(fetch_dim_r_index_undef));
		ZVAL_COPY_DEREF(EX_VAR(opline->result.var), value);
		if (OP1_TYPE & (IS_TMP_VAR|IS_VAR)) {
			SAVE_OPLINE();
			FREE_OP1();
			ZEND_VM_NEXT_OPCODE_CHECK_EXCEPTION();
		} else {
			ZEND_VM_NEXT_OPCODE();
		}
	} else if (OP1_TYPE != IS_CONST && EXPECTED(Z_TYPE_P(container) == IS_REFERENCE)) {
		container = Z_REFVAL_P(container);
		if (EXPECTED(Z_TYPE_P(container) == IS_ARRAY)) {
			ZEND_VM_C_GOTO(fetch_dim_r_index_array);
		} else {
			ZEND_VM_C_GOTO(fetch_dim_r_index_slow);
		}
	} else {
ZEND_VM_C_LABEL(fetch_dim_r_index_slow):
		SAVE_OPLINE();
		if (OP2_TYPE == IS_CONST && Z_EXTRA_P(dim) == ZEND_EXTRA_VALUE) {
			dim++;
		}
		zend_fetch_dimension_address_read_R_slow(container, dim OPLINE_CC EXECUTE_DATA_CC);
		FREE_OP1();
		ZEND_VM_NEXT_OPCODE_CHECK_EXCEPTION();
	}

ZEND_VM_C_LABEL(fetch_dim_r_index_undef):
	ZVAL_NULL(EX_VAR(opline->result.var));
	SAVE_OPLINE();
	zend_undefined_offset(offset);
	FREE_OP1();
	ZEND_VM_NEXT_OPCODE_CHECK_EXCEPTION();
}

ZEND_VM_HOT_TYPE_SPEC_HANDLER(ZEND_SEND_VAR, op->op2_type == IS_UNUSED && (op1_info & (MAY_BE_UNDEF|MAY_BE_REF)) == 0, ZEND_SEND_VAR_SIMPLE, CV|VAR, NUM)
{
	USE_OPLINE
	zval *varptr, *arg;

	varptr = GET_OP1_ZVAL_PTR_UNDEF(BP_VAR_R);
	arg = ZEND_CALL_VAR(EX(call), opline->result.var);

	if (OP1_TYPE == IS_CV) {
		ZVAL_COPY(arg, varptr);
	} else /* if (OP1_TYPE == IS_VAR) */ {
		ZVAL_COPY_VALUE(arg, varptr);
	}

	ZEND_VM_NEXT_OPCODE();
}

ZEND_VM_HOT_TYPE_SPEC_HANDLER(ZEND_SEND_VAR_EX, op->op2_type == IS_UNUSED && op->op2.num <= MAX_ARG_FLAG_NUM && (op1_info & (MAY_BE_UNDEF|MAY_BE_REF)) == 0, ZEND_SEND_VAR_EX_SIMPLE, CV|VAR, UNUSED|NUM)
{
	USE_OPLINE
	zval *varptr, *arg;
	uint32_t arg_num = opline->op2.num;

	if (QUICK_ARG_SHOULD_BE_SENT_BY_REF(EX(call)->func, arg_num)) {
		ZEND_VM_DISPATCH_TO_HANDLER(ZEND_SEND_REF);
	}

	varptr = GET_OP1_ZVAL_PTR_UNDEF(BP_VAR_R);
	arg = ZEND_CALL_VAR(EX(call), opline->result.var);

	if (OP1_TYPE == IS_CV) {
		ZVAL_COPY(arg, varptr);
	} else /* if (OP1_TYPE == IS_VAR) */ {
		ZVAL_COPY_VALUE(arg, varptr);
	}

	ZEND_VM_NEXT_OPCODE();
}

ZEND_VM_HOT_TYPE_SPEC_HANDLER(ZEND_SEND_VAL, op->op1_type == IS_CONST && op->op2_type == IS_UNUSED && !Z_REFCOUNTED_P(RT_CONSTANT(op, op->op1)), ZEND_SEND_VAL_SIMPLE, CONST, NUM)
{
	USE_OPLINE
	zval *value, *arg;

	value = GET_OP1_ZVAL_PTR(BP_VAR_R);
	arg = ZEND_CALL_VAR(EX(call), opline->result.var);
	ZVAL_COPY_VALUE(arg, value);
	ZEND_VM_NEXT_OPCODE();
}

ZEND_VM_HOT_TYPE_SPEC_HANDLER(ZEND_SEND_VAL_EX, op->op2_type == IS_UNUSED && op->op2.num <= MAX_ARG_FLAG_NUM && op->op1_type == IS_CONST && !Z_REFCOUNTED_P(RT_CONSTANT(op, op->op1)), ZEND_SEND_VAL_EX_SIMPLE, CONST, NUM)
{
	USE_OPLINE
	zval *value, *arg;
	uint32_t arg_num = opline->op2.num;

	arg = ZEND_CALL_VAR(EX(call), opline->result.var);
	if (QUICK_ARG_MUST_BE_SENT_BY_REF(EX(call)->func, arg_num)) {
		ZEND_VM_DISPATCH_TO_HELPER(zend_cannot_pass_by_ref_helper, _arg_num, arg_num, _arg, arg);
	}
	value = GET_OP1_ZVAL_PTR(BP_VAR_R);
	ZVAL_COPY_VALUE(arg, value);
	ZEND_VM_NEXT_OPCODE();
}

ZEND_VM_HOT_TYPE_SPEC_HANDLER(ZEND_FE_FETCH_R, op->op2_type == IS_CV && (op1_info & (MAY_BE_ANY|MAY_BE_REF)) == MAY_BE_ARRAY, ZEND_FE_FETCH_R_SIMPLE, VAR, CV, JMP_ADDR, SPEC(RETVAL))
{
	USE_OPLINE
	zval *array;
	zval *value, *variable_ptr;
	uint32_t value_type;
	HashTable *fe_ht;
	HashPosition pos;
	Bucket *p;

	array = EX_VAR(opline->op1.var);
	SAVE_OPLINE();
	fe_ht = Z_ARRVAL_P(array);
	pos = Z_FE_POS_P(array);
	p = fe_ht->arData + pos;
	while (1) {
		if (UNEXPECTED(pos >= fe_ht->nNumUsed)) {
			/* reached end of iteration */
			ZEND_VM_SET_RELATIVE_OPCODE(opline, opline->extended_value);
			ZEND_VM_CONTINUE();
		}
		pos++;
		value = &p->val;
		value_type = Z_TYPE_INFO_P(value);
		if (EXPECTED(value_type != IS_UNDEF)) {
			if (UNEXPECTED(value_type == IS_INDIRECT)) {
				value = Z_INDIRECT_P(value);
				value_type = Z_TYPE_INFO_P(value);
				if (EXPECTED(value_type != IS_UNDEF)) {
					break;
				}
			} else {
				break;
			}
		}
		p++;
	}
	Z_FE_POS_P(array) = pos;
	if (RETURN_VALUE_USED(opline)) {
		if (!p->key) {
			ZVAL_LONG(EX_VAR(opline->result.var), p->h);
		} else {
			ZVAL_STR_COPY(EX_VAR(opline->result.var), p->key);
		}
	}

	variable_ptr = EX_VAR(opline->op2.var);
	zend_assign_to_variable(variable_ptr, value, IS_CV, EX_USES_STRICT_TYPES());
	ZEND_VM_NEXT_OPCODE_CHECK_EXCEPTION();
}

ZEND_VM_DEFINE_OP(137, ZEND_OP_DATA);

ZEND_VM_HELPER(zend_interrupt_helper, ANY, ANY)
{
	EG(vm_interrupt) = 0;
	SAVE_OPLINE();
	if (EG(timed_out)) {
		zend_timeout();
	} else if (zend_interrupt_function) {
		zend_interrupt_function(execute_data);
		ZEND_VM_ENTER();
	}
	ZEND_VM_CONTINUE();
}<|MERGE_RESOLUTION|>--- conflicted
+++ resolved
@@ -6496,14 +6496,6 @@
 				properties = zobj->handlers->get_properties(zobj);
 			}
 
-<<<<<<< HEAD
-			if (zend_hash_num_elements(properties) == 0) {
-				ZEND_VM_C_GOTO(fe_reset_r_empty);
-			}
-
-=======
-			properties = Z_OBJPROP_P(array_ptr);
->>>>>>> 304141e8
 			result = EX_VAR(opline->result.var);
 			ZVAL_COPY_VALUE(result, array_ptr);
 			if (OP1_TYPE != IS_TMP_VAR) {
@@ -6532,12 +6524,7 @@
 			}
 		}
 	} else {
-<<<<<<< HEAD
 		zend_error(E_WARNING, "foreach() argument must be of type array|object, %s given", zend_zval_type_name(array_ptr));
-ZEND_VM_C_LABEL(fe_reset_r_empty):
-=======
-		zend_error(E_WARNING, "Invalid argument supplied for foreach()");
->>>>>>> 304141e8
 		ZVAL_UNDEF(EX_VAR(opline->result.var));
 		Z_FE_ITER_P(EX_VAR(opline->result.var)) = (uint32_t)-1;
 		FREE_OP1();
