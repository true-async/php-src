/*
   +----------------------------------------------------------------------+
   | Zend Engine                                                          |
   +----------------------------------------------------------------------+
   | Copyright (c) Zend Technologies Ltd. (http://www.zend.com)           |
   +----------------------------------------------------------------------+
   | This source file is subject to version 2.00 of the Zend license,     |
   | that is bundled with this package in the file LICENSE, and is        |
   | available through the world-wide-web at the following url:           |
   | http://www.zend.com/license/2_00.txt.                                |
   | If you did not receive a copy of the Zend license and are unable to  |
   | obtain it through the world-wide-web, please send a note to          |
   | license@zend.com so we can mail you a copy immediately.              |
   +----------------------------------------------------------------------+
   | Authors: Andi Gutmans <andi@php.net>                                 |
   |          Zeev Suraski <zeev@php.net>                                 |
   |          Dmitry Stogov <dmitry@php.net>                              |
   +----------------------------------------------------------------------+
*/

/* If you change this file, please regenerate the zend_vm_execute.h and
 * zend_vm_opcodes.h files by running:
 * php zend_vm_gen.php
 */

ZEND_VM_HELPER(zend_add_helper, ANY, ANY, zval *op_1, zval *op_2)
{
	USE_OPLINE

	SAVE_OPLINE();
	if (UNEXPECTED(Z_TYPE_INFO_P(op_1) == IS_UNDEF)) {
		op_1 = ZVAL_UNDEFINED_OP1();
	}
	if (UNEXPECTED(Z_TYPE_INFO_P(op_2) == IS_UNDEF)) {
		op_2 = ZVAL_UNDEFINED_OP2();
	}
	add_function(EX_VAR(opline->result.var), op_1, op_2);
	if (OP1_TYPE & (IS_TMP_VAR|IS_VAR)) {
		zval_ptr_dtor_nogc(op_1);
	}
	if (OP2_TYPE & (IS_TMP_VAR|IS_VAR)) {
		zval_ptr_dtor_nogc(op_2);
	}
	ZEND_VM_NEXT_OPCODE_CHECK_EXCEPTION();
}

ZEND_VM_HOT_NOCONSTCONST_HANDLER(1, ZEND_ADD, CONST|TMPVARCV, CONST|TMPVARCV)
{
	USE_OPLINE
	zval *op1, *op2, *result;
	double d1, d2;

	op1 = GET_OP1_ZVAL_PTR_UNDEF(BP_VAR_R);
	op2 = GET_OP2_ZVAL_PTR_UNDEF(BP_VAR_R);
	if (ZEND_VM_SPEC && OP1_TYPE == IS_CONST && OP2_TYPE == IS_CONST) {
		/* pass */
	} else if (EXPECTED(Z_TYPE_INFO_P(op1) == IS_LONG)) {
		if (EXPECTED(Z_TYPE_INFO_P(op2) == IS_LONG)) {
			result = EX_VAR(opline->result.var);
			fast_long_add_function(result, op1, op2);
			ZEND_VM_NEXT_OPCODE();
		} else if (EXPECTED(Z_TYPE_INFO_P(op2) == IS_DOUBLE)) {
			d1 = (double)Z_LVAL_P(op1);
			d2 = Z_DVAL_P(op2);
			ZEND_VM_C_GOTO(add_double);
		}
	} else if (EXPECTED(Z_TYPE_INFO_P(op1) == IS_DOUBLE)) {
		if (EXPECTED(Z_TYPE_INFO_P(op2) == IS_DOUBLE)) {
			d1 = Z_DVAL_P(op1);
			d2 = Z_DVAL_P(op2);
ZEND_VM_C_LABEL(add_double):
			result = EX_VAR(opline->result.var);
			ZVAL_DOUBLE(result, d1 + d2);
			ZEND_VM_NEXT_OPCODE();
		} else if (EXPECTED(Z_TYPE_INFO_P(op2) == IS_LONG)) {
			d1 = Z_DVAL_P(op1);
			d2 = (double)Z_LVAL_P(op2);
			ZEND_VM_C_GOTO(add_double);
		}
	}

	ZEND_VM_DISPATCH_TO_HELPER(zend_add_helper, op_1, op1, op_2, op2);
}

ZEND_VM_HELPER(zend_sub_helper, ANY, ANY, zval *op_1, zval *op_2)
{
	USE_OPLINE

	SAVE_OPLINE();
	if (UNEXPECTED(Z_TYPE_INFO_P(op_1) == IS_UNDEF)) {
		op_1 = ZVAL_UNDEFINED_OP1();
	}
	if (UNEXPECTED(Z_TYPE_INFO_P(op_2) == IS_UNDEF)) {
		op_2 = ZVAL_UNDEFINED_OP2();
	}
	sub_function(EX_VAR(opline->result.var), op_1, op_2);
	if (OP1_TYPE & (IS_TMP_VAR|IS_VAR)) {
		zval_ptr_dtor_nogc(op_1);
	}
	if (OP2_TYPE & (IS_TMP_VAR|IS_VAR)) {
		zval_ptr_dtor_nogc(op_2);
	}
	ZEND_VM_NEXT_OPCODE_CHECK_EXCEPTION();
}

ZEND_VM_HOT_NOCONSTCONST_HANDLER(2, ZEND_SUB, CONST|TMPVARCV, CONST|TMPVARCV)
{
	USE_OPLINE
	zval *op1, *op2, *result;
	double d1, d2;

	op1 = GET_OP1_ZVAL_PTR_UNDEF(BP_VAR_R);
	op2 = GET_OP2_ZVAL_PTR_UNDEF(BP_VAR_R);
	if (ZEND_VM_SPEC && OP1_TYPE == IS_CONST && OP2_TYPE == IS_CONST) {
		/* pass */
	} else if (EXPECTED(Z_TYPE_INFO_P(op1) == IS_LONG)) {
		if (EXPECTED(Z_TYPE_INFO_P(op2) == IS_LONG)) {
			result = EX_VAR(opline->result.var);
			fast_long_sub_function(result, op1, op2);
			ZEND_VM_NEXT_OPCODE();
		} else if (EXPECTED(Z_TYPE_INFO_P(op2) == IS_DOUBLE)) {
			d1 = (double)Z_LVAL_P(op1);
			d2 = Z_DVAL_P(op2);
			ZEND_VM_C_GOTO(sub_double);
		}
	} else if (EXPECTED(Z_TYPE_INFO_P(op1) == IS_DOUBLE)) {
		if (EXPECTED(Z_TYPE_INFO_P(op2) == IS_DOUBLE)) {
			d1 = Z_DVAL_P(op1);
			d2 = Z_DVAL_P(op2);
ZEND_VM_C_LABEL(sub_double):
			result = EX_VAR(opline->result.var);
			ZVAL_DOUBLE(result, d1 - d2);
			ZEND_VM_NEXT_OPCODE();
		} else if (EXPECTED(Z_TYPE_INFO_P(op2) == IS_LONG)) {
			d1 = Z_DVAL_P(op1);
			d2 = (double)Z_LVAL_P(op2);
			ZEND_VM_C_GOTO(sub_double);
		}
	}

	ZEND_VM_DISPATCH_TO_HELPER(zend_sub_helper, op_1, op1, op_2, op2);
}

ZEND_VM_HELPER(zend_mul_helper, ANY, ANY, zval *op_1, zval *op_2)
{
	USE_OPLINE

	SAVE_OPLINE();
	if (UNEXPECTED(Z_TYPE_INFO_P(op_1) == IS_UNDEF)) {
		op_1 = ZVAL_UNDEFINED_OP1();
	}
	if (UNEXPECTED(Z_TYPE_INFO_P(op_2) == IS_UNDEF)) {
		op_2 = ZVAL_UNDEFINED_OP2();
	}
	mul_function(EX_VAR(opline->result.var), op_1, op_2);
	if (OP1_TYPE & (IS_TMP_VAR|IS_VAR)) {
		zval_ptr_dtor_nogc(op_1);
	}
	if (OP2_TYPE & (IS_TMP_VAR|IS_VAR)) {
		zval_ptr_dtor_nogc(op_2);
	}
	ZEND_VM_NEXT_OPCODE_CHECK_EXCEPTION();
}

ZEND_VM_COLD_CONSTCONST_HANDLER(3, ZEND_MUL, CONST|TMPVARCV, CONST|TMPVARCV, SPEC(COMMUTATIVE))
{
	USE_OPLINE
	zval *op1, *op2, *result;
	double d1, d2;

	op1 = GET_OP1_ZVAL_PTR_UNDEF(BP_VAR_R);
	op2 = GET_OP2_ZVAL_PTR_UNDEF(BP_VAR_R);
	if (ZEND_VM_SPEC && OP1_TYPE == IS_CONST && OP2_TYPE == IS_CONST) {
		/* pass */
	} else if (EXPECTED(Z_TYPE_INFO_P(op1) == IS_LONG)) {
		if (EXPECTED(Z_TYPE_INFO_P(op2) == IS_LONG)) {
			zend_long overflow;

			result = EX_VAR(opline->result.var);
			ZEND_SIGNED_MULTIPLY_LONG(Z_LVAL_P(op1), Z_LVAL_P(op2), Z_LVAL_P(result), Z_DVAL_P(result), overflow);
			Z_TYPE_INFO_P(result) = overflow ? IS_DOUBLE : IS_LONG;
			ZEND_VM_NEXT_OPCODE();
		} else if (EXPECTED(Z_TYPE_INFO_P(op2) == IS_DOUBLE)) {
			d1 = (double)Z_LVAL_P(op1);
			d2 = Z_DVAL_P(op2);
			ZEND_VM_C_GOTO(mul_double);
		}
	} else if (EXPECTED(Z_TYPE_INFO_P(op1) == IS_DOUBLE)) {
		if (EXPECTED(Z_TYPE_INFO_P(op2) == IS_DOUBLE)) {
			d1 = Z_DVAL_P(op1);
			d2 = Z_DVAL_P(op2);
ZEND_VM_C_LABEL(mul_double):
			result = EX_VAR(opline->result.var);
			ZVAL_DOUBLE(result, d1 * d2);
			ZEND_VM_NEXT_OPCODE();
		} else if (EXPECTED(Z_TYPE_INFO_P(op2) == IS_LONG)) {
			d1 = Z_DVAL_P(op1);
			d2 = (double)Z_LVAL_P(op2);
			ZEND_VM_C_GOTO(mul_double);
		}
	}

	ZEND_VM_DISPATCH_TO_HELPER(zend_mul_helper, op_1, op1, op_2, op2);
}

ZEND_VM_COLD_CONSTCONST_HANDLER(4, ZEND_DIV, CONST|TMPVAR|CV, CONST|TMPVAR|CV)
{
	USE_OPLINE
	zval *op1, *op2;

	SAVE_OPLINE();
	op1 = GET_OP1_ZVAL_PTR(BP_VAR_R);
	op2 = GET_OP2_ZVAL_PTR(BP_VAR_R);
	div_function(EX_VAR(opline->result.var), op1, op2);
	FREE_OP1();
	FREE_OP2();
	ZEND_VM_NEXT_OPCODE_CHECK_EXCEPTION();
}

ZEND_VM_COLD_HELPER(zend_mod_by_zero_helper, ANY, ANY)
{
	USE_OPLINE

	SAVE_OPLINE();
	zend_throw_exception_ex(zend_ce_division_by_zero_error, 0, "Modulo by zero");
	ZVAL_UNDEF(EX_VAR(opline->result.var));
	HANDLE_EXCEPTION();
}

ZEND_VM_HELPER(zend_mod_helper, ANY, ANY, zval *op_1, zval *op_2)
{
	USE_OPLINE

	SAVE_OPLINE();
	if (UNEXPECTED(Z_TYPE_INFO_P(op_1) == IS_UNDEF)) {
		op_1 = ZVAL_UNDEFINED_OP1();
	}
	if (UNEXPECTED(Z_TYPE_INFO_P(op_2) == IS_UNDEF)) {
		op_2 = ZVAL_UNDEFINED_OP2();
	}
	mod_function(EX_VAR(opline->result.var), op_1, op_2);
	if (OP1_TYPE & (IS_TMP_VAR|IS_VAR)) {
		zval_ptr_dtor_nogc(op_1);
	}
	if (OP2_TYPE & (IS_TMP_VAR|IS_VAR)) {
		zval_ptr_dtor_nogc(op_2);
	}
	ZEND_VM_NEXT_OPCODE_CHECK_EXCEPTION();
}

ZEND_VM_COLD_CONSTCONST_HANDLER(5, ZEND_MOD, CONST|TMPVARCV, CONST|TMPVARCV)
{
	USE_OPLINE
	zval *op1, *op2, *result;

	op1 = GET_OP1_ZVAL_PTR_UNDEF(BP_VAR_R);
	op2 = GET_OP2_ZVAL_PTR_UNDEF(BP_VAR_R);
	if (ZEND_VM_SPEC && OP1_TYPE == IS_CONST && OP2_TYPE == IS_CONST) {
		/* pass */
	} else if (EXPECTED(Z_TYPE_INFO_P(op1) == IS_LONG)) {
		if (EXPECTED(Z_TYPE_INFO_P(op2) == IS_LONG)) {
			result = EX_VAR(opline->result.var);
			if (UNEXPECTED(Z_LVAL_P(op2) == 0)) {
				ZEND_VM_DISPATCH_TO_HELPER(zend_mod_by_zero_helper);
			} else if (UNEXPECTED(Z_LVAL_P(op2) == -1)) {
				/* Prevent overflow error/crash if op1==ZEND_LONG_MIN */
				ZVAL_LONG(result, 0);
			} else {
				ZVAL_LONG(result, Z_LVAL_P(op1) % Z_LVAL_P(op2));
			}
			ZEND_VM_NEXT_OPCODE();
		}
	}

	ZEND_VM_DISPATCH_TO_HELPER(zend_mod_helper, op_1, op1, op_2, op2);
}

ZEND_VM_HELPER(zend_shift_left_helper, ANY, ANY, zval *op_1, zval *op_2)
{
	USE_OPLINE

	SAVE_OPLINE();
	if (UNEXPECTED(Z_TYPE_INFO_P(op_1) == IS_UNDEF)) {
		op_1 = ZVAL_UNDEFINED_OP1();
	}
	if (UNEXPECTED(Z_TYPE_INFO_P(op_2) == IS_UNDEF)) {
		op_2 = ZVAL_UNDEFINED_OP2();
	}
	shift_left_function(EX_VAR(opline->result.var), op_1, op_2);
	if (OP1_TYPE & (IS_TMP_VAR|IS_VAR)) {
		zval_ptr_dtor_nogc(op_1);
	}
	if (OP2_TYPE & (IS_TMP_VAR|IS_VAR)) {
		zval_ptr_dtor_nogc(op_2);
	}
	ZEND_VM_NEXT_OPCODE_CHECK_EXCEPTION();
}

ZEND_VM_COLD_CONSTCONST_HANDLER(6, ZEND_SL, CONST|TMPVARCV, CONST|TMPVARCV)
{
	USE_OPLINE
	zval *op1, *op2;

	op1 = GET_OP1_ZVAL_PTR_UNDEF(BP_VAR_R);
	op2 = GET_OP2_ZVAL_PTR_UNDEF(BP_VAR_R);
	if (ZEND_VM_SPEC && OP1_TYPE == IS_CONST && OP2_TYPE == IS_CONST) {
		/* pass */
	} else if (EXPECTED(Z_TYPE_INFO_P(op1) == IS_LONG)
			&& EXPECTED(Z_TYPE_INFO_P(op2) == IS_LONG)
			&& EXPECTED((zend_ulong)Z_LVAL_P(op2) < SIZEOF_ZEND_LONG * 8)) {
		/* Perform shift on unsigned numbers to get well-defined wrap behavior. */
		ZVAL_LONG(EX_VAR(opline->result.var),
			(zend_long) ((zend_ulong) Z_LVAL_P(op1) << Z_LVAL_P(op2)));
		ZEND_VM_NEXT_OPCODE();
	}

	ZEND_VM_DISPATCH_TO_HELPER(zend_shift_left_helper, op_1, op1, op_2, op2);
}

ZEND_VM_HELPER(zend_shift_right_helper, ANY, ANY, zval *op_1, zval *op_2)
{
	USE_OPLINE

	SAVE_OPLINE();
	if (UNEXPECTED(Z_TYPE_INFO_P(op_1) == IS_UNDEF)) {
		op_1 = ZVAL_UNDEFINED_OP1();
	}
	if (UNEXPECTED(Z_TYPE_INFO_P(op_2) == IS_UNDEF)) {
		op_2 = ZVAL_UNDEFINED_OP2();
	}
	shift_right_function(EX_VAR(opline->result.var), op_1, op_2);
	if (OP1_TYPE & (IS_TMP_VAR|IS_VAR)) {
		zval_ptr_dtor_nogc(op_1);
	}
	if (OP2_TYPE & (IS_TMP_VAR|IS_VAR)) {
		zval_ptr_dtor_nogc(op_2);
	}
	ZEND_VM_NEXT_OPCODE_CHECK_EXCEPTION();
}

ZEND_VM_COLD_CONSTCONST_HANDLER(7, ZEND_SR, CONST|TMPVARCV, CONST|TMPVARCV)
{
	USE_OPLINE
	zval *op1, *op2;

	op1 = GET_OP1_ZVAL_PTR_UNDEF(BP_VAR_R);
	op2 = GET_OP2_ZVAL_PTR_UNDEF(BP_VAR_R);
	if (ZEND_VM_SPEC && OP1_TYPE == IS_CONST && OP2_TYPE == IS_CONST) {
		/* pass */
	} else if (EXPECTED(Z_TYPE_INFO_P(op1) == IS_LONG)
			&& EXPECTED(Z_TYPE_INFO_P(op2) == IS_LONG)
			&& EXPECTED((zend_ulong)Z_LVAL_P(op2) < SIZEOF_ZEND_LONG * 8)) {
		ZVAL_LONG(EX_VAR(opline->result.var), Z_LVAL_P(op1) >> Z_LVAL_P(op2));
		ZEND_VM_NEXT_OPCODE();
	}

	ZEND_VM_DISPATCH_TO_HELPER(zend_shift_right_helper, op_1, op1, op_2, op2);
}

ZEND_VM_COLD_CONSTCONST_HANDLER(12, ZEND_POW, CONST|TMPVAR|CV, CONST|TMPVAR|CV)
{
	USE_OPLINE
	zval *op1, *op2;

	SAVE_OPLINE();
	op1 = GET_OP1_ZVAL_PTR(BP_VAR_R);
	op2 = GET_OP2_ZVAL_PTR(BP_VAR_R);
	pow_function(EX_VAR(opline->result.var), op1, op2);
	FREE_OP1();
	FREE_OP2();
	ZEND_VM_NEXT_OPCODE_CHECK_EXCEPTION();
}

ZEND_VM_HANDLER(8, ZEND_CONCAT, CONST|TMPVAR|CV, CONST|TMPVAR|CV, SPEC(NO_CONST_CONST))
{
	USE_OPLINE
	zval *op1, *op2;

	op1 = GET_OP1_ZVAL_PTR_UNDEF(BP_VAR_R);
	op2 = GET_OP2_ZVAL_PTR_UNDEF(BP_VAR_R);

	if ((OP1_TYPE == IS_CONST || EXPECTED(Z_TYPE_P(op1) == IS_STRING)) &&
	    (OP2_TYPE == IS_CONST || EXPECTED(Z_TYPE_P(op2) == IS_STRING))) {
		zend_string *op1_str = Z_STR_P(op1);
		zend_string *op2_str = Z_STR_P(op2);
		zend_string *str;

		if (OP1_TYPE != IS_CONST && UNEXPECTED(ZSTR_LEN(op1_str) == 0)) {
			if (OP2_TYPE == IS_CONST || OP2_TYPE == IS_CV) {
				ZVAL_STR_COPY(EX_VAR(opline->result.var), op2_str);
			} else {
				ZVAL_STR(EX_VAR(opline->result.var), op2_str);
			}
			if (OP1_TYPE & (IS_TMP_VAR|IS_VAR)) {
				zend_string_release_ex(op1_str, 0);
			}
		} else if (OP2_TYPE != IS_CONST && UNEXPECTED(ZSTR_LEN(op2_str) == 0)) {
			if (OP1_TYPE == IS_CONST || OP1_TYPE == IS_CV) {
				ZVAL_STR_COPY(EX_VAR(opline->result.var), op1_str);
			} else {
				ZVAL_STR(EX_VAR(opline->result.var), op1_str);
			}
			if (OP2_TYPE & (IS_TMP_VAR|IS_VAR)) {
				zend_string_release_ex(op2_str, 0);
			}
		} else if (OP1_TYPE != IS_CONST && OP1_TYPE != IS_CV &&
		    !ZSTR_IS_INTERNED(op1_str) && GC_REFCOUNT(op1_str) == 1) {
			size_t len = ZSTR_LEN(op1_str);

			if (UNEXPECTED(len > ZSTR_MAX_LEN - ZSTR_LEN(op2_str))) {
				zend_error_noreturn(E_ERROR, "Integer overflow in memory allocation");
			}
			str = zend_string_extend(op1_str, len + ZSTR_LEN(op2_str), 0);
			memcpy(ZSTR_VAL(str) + len, ZSTR_VAL(op2_str), ZSTR_LEN(op2_str)+1);
			ZVAL_NEW_STR(EX_VAR(opline->result.var), str);
			if (OP2_TYPE & (IS_TMP_VAR|IS_VAR)) {
				zend_string_release_ex(op2_str, 0);
			}
		} else {
			str = zend_string_alloc(ZSTR_LEN(op1_str) + ZSTR_LEN(op2_str), 0);
			memcpy(ZSTR_VAL(str), ZSTR_VAL(op1_str), ZSTR_LEN(op1_str));
			memcpy(ZSTR_VAL(str) + ZSTR_LEN(op1_str), ZSTR_VAL(op2_str), ZSTR_LEN(op2_str)+1);
			ZVAL_NEW_STR(EX_VAR(opline->result.var), str);
			if (OP1_TYPE & (IS_TMP_VAR|IS_VAR)) {
				zend_string_release_ex(op1_str, 0);
			}
			if (OP2_TYPE & (IS_TMP_VAR|IS_VAR)) {
				zend_string_release_ex(op2_str, 0);
			}
		}
		ZEND_VM_NEXT_OPCODE();
	} else {
		SAVE_OPLINE();

		if (OP1_TYPE == IS_CV && UNEXPECTED(Z_TYPE_P(op1) == IS_UNDEF)) {
			op1 = ZVAL_UNDEFINED_OP1();
		}
		if (OP2_TYPE == IS_CV && UNEXPECTED(Z_TYPE_P(op2) == IS_UNDEF)) {
			op2 = ZVAL_UNDEFINED_OP2();
		}
		concat_function(EX_VAR(opline->result.var), op1, op2);
		FREE_OP1();
		FREE_OP2();
		ZEND_VM_NEXT_OPCODE_CHECK_EXCEPTION();
	}
}

ZEND_VM_COLD_CONSTCONST_HANDLER(16, ZEND_IS_IDENTICAL, CONST|TMP|VAR|CV, CONST|TMP|VAR|CV, SPEC(COMMUTATIVE))
{
	USE_OPLINE
	zval *op1, *op2;
	bool result;

	SAVE_OPLINE();
	op1 = GET_OP1_ZVAL_PTR_DEREF(BP_VAR_R);
	op2 = GET_OP2_ZVAL_PTR_DEREF(BP_VAR_R);
	result = fast_is_identical_function(op1, op2);
	FREE_OP1();
	FREE_OP2();
	ZEND_VM_SMART_BRANCH(result, 1);
}

ZEND_VM_HANDLER(196, ZEND_CASE_STRICT, TMP|VAR, CONST|TMP|VAR|CV)
{
	USE_OPLINE
	zval *op1, *op2;
	bool result;

	SAVE_OPLINE();
	op1 = GET_OP1_ZVAL_PTR_DEREF(BP_VAR_R);
	op2 = GET_OP2_ZVAL_PTR_DEREF(BP_VAR_R);
	result = fast_is_identical_function(op1, op2);
	FREE_OP2();
	ZEND_VM_SMART_BRANCH(result, 1);
}

ZEND_VM_COLD_CONSTCONST_HANDLER(17, ZEND_IS_NOT_IDENTICAL, CONST|TMP|VAR|CV, CONST|TMP|VAR|CV, SPEC(COMMUTATIVE))
{
	USE_OPLINE
	zval *op1, *op2;
	bool result;

	SAVE_OPLINE();
	op1 = GET_OP1_ZVAL_PTR_DEREF(BP_VAR_R);
	op2 = GET_OP2_ZVAL_PTR_DEREF(BP_VAR_R);
	result = fast_is_not_identical_function(op1, op2);
	FREE_OP1();
	FREE_OP2();
	ZEND_VM_SMART_BRANCH(result, 1);
}

ZEND_VM_HELPER(zend_is_equal_helper, ANY, ANY, zval *op_1, zval *op_2)
{
	int ret;
	USE_OPLINE

	SAVE_OPLINE();
	if (UNEXPECTED(Z_TYPE_INFO_P(op_1) == IS_UNDEF)) {
		op_1 = ZVAL_UNDEFINED_OP1();
	}
	if (UNEXPECTED(Z_TYPE_INFO_P(op_2) == IS_UNDEF)) {
		op_2 = ZVAL_UNDEFINED_OP2();
	}
	ret = zend_compare(op_1, op_2);
	if (OP1_TYPE & (IS_TMP_VAR|IS_VAR)) {
		zval_ptr_dtor_nogc(op_1);
	}
	if (OP2_TYPE & (IS_TMP_VAR|IS_VAR)) {
		zval_ptr_dtor_nogc(op_2);
	}
	ZEND_VM_SMART_BRANCH(ret == 0, 1);
}

ZEND_VM_COLD_CONSTCONST_HANDLER(18, ZEND_IS_EQUAL, CONST|TMPVAR|CV, CONST|TMPVAR|CV, SPEC(SMART_BRANCH,COMMUTATIVE))
{
	USE_OPLINE
	zval *op1, *op2;
	double d1, d2;

	op1 = GET_OP1_ZVAL_PTR_UNDEF(BP_VAR_R);
	op2 = GET_OP2_ZVAL_PTR_UNDEF(BP_VAR_R);
	if (ZEND_VM_SPEC && OP1_TYPE == IS_CONST && OP2_TYPE == IS_CONST) {
		/* pass */
	} else if (EXPECTED(Z_TYPE_P(op1) == IS_LONG)) {
		if (EXPECTED(Z_TYPE_P(op2) == IS_LONG)) {
			if (EXPECTED(Z_LVAL_P(op1) == Z_LVAL_P(op2))) {
ZEND_VM_C_LABEL(is_equal_true):
				ZEND_VM_SMART_BRANCH_TRUE();
			} else {
ZEND_VM_C_LABEL(is_equal_false):
				ZEND_VM_SMART_BRANCH_FALSE();
			}
		} else if (EXPECTED(Z_TYPE_P(op2) == IS_DOUBLE)) {
			d1 = (double)Z_LVAL_P(op1);
			d2 = Z_DVAL_P(op2);
			ZEND_VM_C_GOTO(is_equal_double);
		}
	} else if (EXPECTED(Z_TYPE_P(op1) == IS_DOUBLE)) {
		if (EXPECTED(Z_TYPE_P(op2) == IS_DOUBLE)) {
			d1 = Z_DVAL_P(op1);
			d2 = Z_DVAL_P(op2);
ZEND_VM_C_LABEL(is_equal_double):
			if (d1 == d2) {
				ZEND_VM_C_GOTO(is_equal_true);
			} else {
				ZEND_VM_C_GOTO(is_equal_false);
			}
		} else if (EXPECTED(Z_TYPE_P(op2) == IS_LONG)) {
			d1 = Z_DVAL_P(op1);
			d2 = (double)Z_LVAL_P(op2);
			ZEND_VM_C_GOTO(is_equal_double);
		}
	} else if (EXPECTED(Z_TYPE_P(op1) == IS_STRING)) {
		if (EXPECTED(Z_TYPE_P(op2) == IS_STRING)) {
			bool result = zend_fast_equal_strings(Z_STR_P(op1), Z_STR_P(op2));
			if (OP1_TYPE & (IS_TMP_VAR|IS_VAR)) {
				zval_ptr_dtor_str(op1);
			}
			if (OP2_TYPE & (IS_TMP_VAR|IS_VAR)) {
				zval_ptr_dtor_str(op2);
			}
			if (result) {
				ZEND_VM_C_GOTO(is_equal_true);
			} else {
				ZEND_VM_C_GOTO(is_equal_false);
			}
		}
	}
	ZEND_VM_DISPATCH_TO_HELPER(zend_is_equal_helper, op_1, op1, op_2, op2);
}

ZEND_VM_HELPER(zend_is_not_equal_helper, ANY, ANY, zval *op_1, zval *op_2)
{
	int ret;
	USE_OPLINE

	SAVE_OPLINE();
	if (UNEXPECTED(Z_TYPE_INFO_P(op_1) == IS_UNDEF)) {
		op_1 = ZVAL_UNDEFINED_OP1();
	}
	if (UNEXPECTED(Z_TYPE_INFO_P(op_2) == IS_UNDEF)) {
		op_2 = ZVAL_UNDEFINED_OP2();
	}
	ret = zend_compare(op_1, op_2);
	if (OP1_TYPE & (IS_TMP_VAR|IS_VAR)) {
		zval_ptr_dtor_nogc(op_1);
	}
	if (OP2_TYPE & (IS_TMP_VAR|IS_VAR)) {
		zval_ptr_dtor_nogc(op_2);
	}
	ZEND_VM_SMART_BRANCH(ret != 0, 1);
}

ZEND_VM_COLD_CONSTCONST_HANDLER(19, ZEND_IS_NOT_EQUAL, CONST|TMPVAR|CV, CONST|TMPVAR|CV, SPEC(SMART_BRANCH,COMMUTATIVE))
{
	USE_OPLINE
	zval *op1, *op2;
	double d1, d2;

	op1 = GET_OP1_ZVAL_PTR_UNDEF(BP_VAR_R);
	op2 = GET_OP2_ZVAL_PTR_UNDEF(BP_VAR_R);
	if (ZEND_VM_SPEC && OP1_TYPE == IS_CONST && OP2_TYPE == IS_CONST) {
		/* pass */
	} else if (EXPECTED(Z_TYPE_P(op1) == IS_LONG)) {
		if (EXPECTED(Z_TYPE_P(op2) == IS_LONG)) {
			if (EXPECTED(Z_LVAL_P(op1) != Z_LVAL_P(op2))) {
ZEND_VM_C_LABEL(is_not_equal_true):
				ZEND_VM_SMART_BRANCH_TRUE();
			} else {
ZEND_VM_C_LABEL(is_not_equal_false):
				ZEND_VM_SMART_BRANCH_FALSE();
			}
		} else if (EXPECTED(Z_TYPE_P(op2) == IS_DOUBLE)) {
			d1 = (double)Z_LVAL_P(op1);
			d2 = Z_DVAL_P(op2);
			ZEND_VM_C_GOTO(is_not_equal_double);
		}
	} else if (EXPECTED(Z_TYPE_P(op1) == IS_DOUBLE)) {
		if (EXPECTED(Z_TYPE_P(op2) == IS_DOUBLE)) {
			d1 = Z_DVAL_P(op1);
			d2 = Z_DVAL_P(op2);
ZEND_VM_C_LABEL(is_not_equal_double):
			if (d1 != d2) {
				ZEND_VM_C_GOTO(is_not_equal_true);
			} else {
				ZEND_VM_C_GOTO(is_not_equal_false);
			}
		} else if (EXPECTED(Z_TYPE_P(op2) == IS_LONG)) {
			d1 = Z_DVAL_P(op1);
			d2 = (double)Z_LVAL_P(op2);
			ZEND_VM_C_GOTO(is_not_equal_double);
		}
	} else if (EXPECTED(Z_TYPE_P(op1) == IS_STRING)) {
		if (EXPECTED(Z_TYPE_P(op2) == IS_STRING)) {
			bool result = zend_fast_equal_strings(Z_STR_P(op1), Z_STR_P(op2));
			if (OP1_TYPE & (IS_TMP_VAR|IS_VAR)) {
				zval_ptr_dtor_str(op1);
			}
			if (OP2_TYPE & (IS_TMP_VAR|IS_VAR)) {
				zval_ptr_dtor_str(op2);
			}
			if (!result) {
				ZEND_VM_C_GOTO(is_not_equal_true);
			} else {
				ZEND_VM_C_GOTO(is_not_equal_false);
			}
		}
	}
	ZEND_VM_DISPATCH_TO_HELPER(zend_is_not_equal_helper, op_1, op1, op_2, op2);
}

ZEND_VM_HELPER(zend_is_smaller_helper, ANY, ANY, zval *op_1, zval *op_2)
{
	int ret;
	USE_OPLINE

	SAVE_OPLINE();
	if (UNEXPECTED(Z_TYPE_INFO_P(op_1) == IS_UNDEF)) {
		op_1 = ZVAL_UNDEFINED_OP1();
	}
	if (UNEXPECTED(Z_TYPE_INFO_P(op_2) == IS_UNDEF)) {
		op_2 = ZVAL_UNDEFINED_OP2();
	}
	ret = zend_compare(op_1, op_2);
	if (OP1_TYPE & (IS_TMP_VAR|IS_VAR)) {
		zval_ptr_dtor_nogc(op_1);
	}
	if (OP2_TYPE & (IS_TMP_VAR|IS_VAR)) {
		zval_ptr_dtor_nogc(op_2);
	}
	ZEND_VM_SMART_BRANCH(ret < 0, 1);
}

ZEND_VM_HOT_NOCONSTCONST_HANDLER(20, ZEND_IS_SMALLER, CONST|TMPVARCV, CONST|TMPVARCV, SPEC(SMART_BRANCH))
{
	USE_OPLINE
	zval *op1, *op2;
	double d1, d2;

	op1 = GET_OP1_ZVAL_PTR_UNDEF(BP_VAR_R);
	op2 = GET_OP2_ZVAL_PTR_UNDEF(BP_VAR_R);
	if (ZEND_VM_SPEC && OP1_TYPE == IS_CONST && OP2_TYPE == IS_CONST) {
		/* pass */
	} else if (EXPECTED(Z_TYPE_INFO_P(op1) == IS_LONG)) {
		if (EXPECTED(Z_TYPE_INFO_P(op2) == IS_LONG)) {
			if (EXPECTED(Z_LVAL_P(op1) < Z_LVAL_P(op2))) {
ZEND_VM_C_LABEL(is_smaller_true):
				ZEND_VM_SMART_BRANCH_TRUE();
			} else {
ZEND_VM_C_LABEL(is_smaller_false):
				ZEND_VM_SMART_BRANCH_FALSE();
			}
		} else if (EXPECTED(Z_TYPE_INFO_P(op2) == IS_DOUBLE)) {
			d1 = (double)Z_LVAL_P(op1);
			d2 = Z_DVAL_P(op2);
			ZEND_VM_C_GOTO(is_smaller_double);
		}
	} else if (EXPECTED(Z_TYPE_INFO_P(op1) == IS_DOUBLE)) {
		if (EXPECTED(Z_TYPE_INFO_P(op2) == IS_DOUBLE)) {
			d1 = Z_DVAL_P(op1);
			d2 = Z_DVAL_P(op2);
ZEND_VM_C_LABEL(is_smaller_double):
			if (d1 < d2) {
				ZEND_VM_C_GOTO(is_smaller_true);
			} else {
				ZEND_VM_C_GOTO(is_smaller_false);
			}
		} else if (EXPECTED(Z_TYPE_INFO_P(op2) == IS_LONG)) {
			d1 = Z_DVAL_P(op1);
			d2 = (double)Z_LVAL_P(op2);
			ZEND_VM_C_GOTO(is_smaller_double);
		}
	}
	ZEND_VM_DISPATCH_TO_HELPER(zend_is_smaller_helper, op_1, op1, op_2, op2);
}

ZEND_VM_HELPER(zend_is_smaller_or_equal_helper, ANY, ANY, zval *op_1, zval *op_2)
{
	int ret;
	USE_OPLINE

	SAVE_OPLINE();
	if (UNEXPECTED(Z_TYPE_INFO_P(op_1) == IS_UNDEF)) {
		op_1 = ZVAL_UNDEFINED_OP1();
	}
	if (UNEXPECTED(Z_TYPE_INFO_P(op_2) == IS_UNDEF)) {
		op_2 = ZVAL_UNDEFINED_OP2();
	}
	ret = zend_compare(op_1, op_2);
	if (OP1_TYPE & (IS_TMP_VAR|IS_VAR)) {
		zval_ptr_dtor_nogc(op_1);
	}
	if (OP2_TYPE & (IS_TMP_VAR|IS_VAR)) {
		zval_ptr_dtor_nogc(op_2);
	}
	ZEND_VM_SMART_BRANCH(ret <= 0, 1);
}

ZEND_VM_HOT_NOCONSTCONST_HANDLER(21, ZEND_IS_SMALLER_OR_EQUAL, CONST|TMPVARCV, CONST|TMPVARCV, SPEC(SMART_BRANCH))
{
	USE_OPLINE
	zval *op1, *op2;
	double d1, d2;

	op1 = GET_OP1_ZVAL_PTR_UNDEF(BP_VAR_R);
	op2 = GET_OP2_ZVAL_PTR_UNDEF(BP_VAR_R);
	if (ZEND_VM_SPEC && OP1_TYPE == IS_CONST && OP2_TYPE == IS_CONST) {
		/* pass */
	} else if (EXPECTED(Z_TYPE_INFO_P(op1) == IS_LONG)) {
		if (EXPECTED(Z_TYPE_INFO_P(op2) == IS_LONG)) {
			if (EXPECTED(Z_LVAL_P(op1) <= Z_LVAL_P(op2))) {
ZEND_VM_C_LABEL(is_smaller_or_equal_true):
				ZEND_VM_SMART_BRANCH_TRUE();
				ZVAL_TRUE(EX_VAR(opline->result.var));
				ZEND_VM_NEXT_OPCODE();
			} else {
ZEND_VM_C_LABEL(is_smaller_or_equal_false):
				ZEND_VM_SMART_BRANCH_FALSE();
				ZVAL_FALSE(EX_VAR(opline->result.var));
				ZEND_VM_NEXT_OPCODE();
			}
		} else if (EXPECTED(Z_TYPE_INFO_P(op2) == IS_DOUBLE)) {
			d1 = (double)Z_LVAL_P(op1);
			d2 = Z_DVAL_P(op2);
			ZEND_VM_C_GOTO(is_smaller_or_equal_double);
		}
	} else if (EXPECTED(Z_TYPE_INFO_P(op1) == IS_DOUBLE)) {
		if (EXPECTED(Z_TYPE_INFO_P(op2) == IS_DOUBLE)) {
			d1 = Z_DVAL_P(op1);
			d2 = Z_DVAL_P(op2);
ZEND_VM_C_LABEL(is_smaller_or_equal_double):
			if (d1 <= d2) {
				ZEND_VM_C_GOTO(is_smaller_or_equal_true);
			} else {
				ZEND_VM_C_GOTO(is_smaller_or_equal_false);
			}
		} else if (EXPECTED(Z_TYPE_INFO_P(op2) == IS_LONG)) {
			d1 = Z_DVAL_P(op1);
			d2 = (double)Z_LVAL_P(op2);
			ZEND_VM_C_GOTO(is_smaller_or_equal_double);
		}
	}
	ZEND_VM_DISPATCH_TO_HELPER(zend_is_smaller_or_equal_helper, op_1, op1, op_2, op2);
}

ZEND_VM_COLD_CONSTCONST_HANDLER(170, ZEND_SPACESHIP, CONST|TMPVAR|CV, CONST|TMPVAR|CV)
{
	USE_OPLINE
	zval *op1, *op2;

	SAVE_OPLINE();
	op1 = GET_OP1_ZVAL_PTR(BP_VAR_R);
	op2 = GET_OP2_ZVAL_PTR(BP_VAR_R);
	compare_function(EX_VAR(opline->result.var), op1, op2);
	FREE_OP1();
	FREE_OP2();
	ZEND_VM_NEXT_OPCODE_CHECK_EXCEPTION();
}

ZEND_VM_HELPER(zend_bw_or_helper, ANY, ANY, zval *op_1, zval *op_2)
{
	USE_OPLINE

	SAVE_OPLINE();
	if (UNEXPECTED(Z_TYPE_INFO_P(op_1) == IS_UNDEF)) {
		op_1 = ZVAL_UNDEFINED_OP1();
	}
	if (UNEXPECTED(Z_TYPE_INFO_P(op_2) == IS_UNDEF)) {
		op_2 = ZVAL_UNDEFINED_OP2();
	}
	bitwise_or_function(EX_VAR(opline->result.var), op_1, op_2);
	if (OP1_TYPE & (IS_TMP_VAR|IS_VAR)) {
		zval_ptr_dtor_nogc(op_1);
	}
	if (OP2_TYPE & (IS_TMP_VAR|IS_VAR)) {
		zval_ptr_dtor_nogc(op_2);
	}
	ZEND_VM_NEXT_OPCODE_CHECK_EXCEPTION();
}

ZEND_VM_HOT_NOCONSTCONST_HANDLER(9, ZEND_BW_OR, CONST|TMPVARCV, CONST|TMPVARCV, SPEC(COMMUTATIVE))
{
	USE_OPLINE
	zval *op1, *op2;

	op1 = GET_OP1_ZVAL_PTR_UNDEF(BP_VAR_R);
	op2 = GET_OP2_ZVAL_PTR_UNDEF(BP_VAR_R);
	if (ZEND_VM_SPEC && OP1_TYPE == IS_CONST && OP2_TYPE == IS_CONST) {
		/* pass */
	} else if (EXPECTED(Z_TYPE_INFO_P(op1) == IS_LONG)
			&& EXPECTED(Z_TYPE_INFO_P(op2) == IS_LONG)) {
		ZVAL_LONG(EX_VAR(opline->result.var), Z_LVAL_P(op1) | Z_LVAL_P(op2));
		ZEND_VM_NEXT_OPCODE();
	}

	ZEND_VM_DISPATCH_TO_HELPER(zend_bw_or_helper, op_1, op1, op_2, op2);
}

ZEND_VM_HELPER(zend_bw_and_helper, ANY, ANY, zval *op_1, zval *op_2)
{
	USE_OPLINE

	SAVE_OPLINE();
	if (UNEXPECTED(Z_TYPE_INFO_P(op_1) == IS_UNDEF)) {
		op_1 = ZVAL_UNDEFINED_OP1();
	}
	if (UNEXPECTED(Z_TYPE_INFO_P(op_2) == IS_UNDEF)) {
		op_2 = ZVAL_UNDEFINED_OP2();
	}
	bitwise_and_function(EX_VAR(opline->result.var), op_1, op_2);
	if (OP1_TYPE & (IS_TMP_VAR|IS_VAR)) {
		zval_ptr_dtor_nogc(op_1);
	}
	if (OP2_TYPE & (IS_TMP_VAR|IS_VAR)) {
		zval_ptr_dtor_nogc(op_2);
	}
	ZEND_VM_NEXT_OPCODE_CHECK_EXCEPTION();
}

ZEND_VM_HOT_NOCONSTCONST_HANDLER(10, ZEND_BW_AND, CONST|TMPVARCV, CONST|TMPVARCV, SPEC(COMMUTATIVE))
{
	USE_OPLINE
	zval *op1, *op2;

	op1 = GET_OP1_ZVAL_PTR_UNDEF(BP_VAR_R);
	op2 = GET_OP2_ZVAL_PTR_UNDEF(BP_VAR_R);
	if (ZEND_VM_SPEC && OP1_TYPE == IS_CONST && OP2_TYPE == IS_CONST) {
		/* pass */
	} else if (EXPECTED(Z_TYPE_INFO_P(op1) == IS_LONG)
			&& EXPECTED(Z_TYPE_INFO_P(op2) == IS_LONG)) {
		ZVAL_LONG(EX_VAR(opline->result.var), Z_LVAL_P(op1) & Z_LVAL_P(op2));
		ZEND_VM_NEXT_OPCODE();
	}

	ZEND_VM_DISPATCH_TO_HELPER(zend_bw_and_helper, op_1, op1, op_2, op2);
}

ZEND_VM_HELPER(zend_bw_xor_helper, ANY, ANY, zval *op_1, zval *op_2)
{
	USE_OPLINE

	SAVE_OPLINE();
	if (UNEXPECTED(Z_TYPE_INFO_P(op_1) == IS_UNDEF)) {
		op_1 = ZVAL_UNDEFINED_OP1();
	}
	if (UNEXPECTED(Z_TYPE_INFO_P(op_2) == IS_UNDEF)) {
		op_2 = ZVAL_UNDEFINED_OP2();
	}
	bitwise_xor_function(EX_VAR(opline->result.var), op_1, op_2);
	if (OP1_TYPE & (IS_TMP_VAR|IS_VAR)) {
		zval_ptr_dtor_nogc(op_1);
	}
	if (OP2_TYPE & (IS_TMP_VAR|IS_VAR)) {
		zval_ptr_dtor_nogc(op_2);
	}
	ZEND_VM_NEXT_OPCODE_CHECK_EXCEPTION();
}

ZEND_VM_HOT_NOCONSTCONST_HANDLER(11, ZEND_BW_XOR, CONST|TMPVARCV, CONST|TMPVARCV, SPEC(COMMUTATIVE))
{
	USE_OPLINE
	zval *op1, *op2;

	op1 = GET_OP1_ZVAL_PTR_UNDEF(BP_VAR_R);
	op2 = GET_OP2_ZVAL_PTR_UNDEF(BP_VAR_R);
	if (ZEND_VM_SPEC && OP1_TYPE == IS_CONST && OP2_TYPE == IS_CONST) {
		/* pass */
	} else if (EXPECTED(Z_TYPE_INFO_P(op1) == IS_LONG)
			&& EXPECTED(Z_TYPE_INFO_P(op2) == IS_LONG)) {
		ZVAL_LONG(EX_VAR(opline->result.var), Z_LVAL_P(op1) ^ Z_LVAL_P(op2));
		ZEND_VM_NEXT_OPCODE();
	}

	ZEND_VM_DISPATCH_TO_HELPER(zend_bw_xor_helper, op_1, op1, op_2, op2);
}

ZEND_VM_COLD_CONSTCONST_HANDLER(15, ZEND_BOOL_XOR, CONST|TMPVAR|CV, CONST|TMPVAR|CV, SPEC(COMMUTATIVE))
{
	USE_OPLINE
	zval *op1, *op2;

	SAVE_OPLINE();
	op1 = GET_OP1_ZVAL_PTR(BP_VAR_R);
	op2 = GET_OP2_ZVAL_PTR(BP_VAR_R);
	boolean_xor_function(EX_VAR(opline->result.var), op1, op2);
	FREE_OP1();
	FREE_OP2();
	ZEND_VM_NEXT_OPCODE_CHECK_EXCEPTION();
}

ZEND_VM_HELPER(zend_bw_not_helper, ANY, ANY, zval *op_1)
{
	USE_OPLINE

	SAVE_OPLINE();
	if (UNEXPECTED(Z_TYPE_P(op_1) == IS_UNDEF)) {
		op_1 = ZVAL_UNDEFINED_OP1();
	}
	bitwise_not_function(EX_VAR(opline->result.var), op_1);
	FREE_OP1();
	ZEND_VM_NEXT_OPCODE_CHECK_EXCEPTION();
}

ZEND_VM_HOT_NOCONST_HANDLER(13, ZEND_BW_NOT, CONST|TMPVARCV, ANY)
{
	USE_OPLINE
	zval *op1;

	op1 = GET_OP1_ZVAL_PTR_UNDEF(BP_VAR_R);
	if (EXPECTED(Z_TYPE_INFO_P(op1) == IS_LONG)) {
		ZVAL_LONG(EX_VAR(opline->result.var), ~Z_LVAL_P(op1));
		ZEND_VM_NEXT_OPCODE();
	}

	ZEND_VM_DISPATCH_TO_HELPER(zend_bw_not_helper, op_1, op1);
}

ZEND_VM_COLD_CONST_HANDLER(14, ZEND_BOOL_NOT, CONST|TMPVAR|CV, ANY)
{
	USE_OPLINE
	zval *val;

	val = GET_OP1_ZVAL_PTR_UNDEF(BP_VAR_R);
	if (Z_TYPE_INFO_P(val) == IS_TRUE) {
		ZVAL_FALSE(EX_VAR(opline->result.var));
	} else if (EXPECTED(Z_TYPE_INFO_P(val) <= IS_TRUE)) {
		/* The result and op1 can be the same cv zval */
		const uint32_t orig_val_type = Z_TYPE_INFO_P(val);
		ZVAL_TRUE(EX_VAR(opline->result.var));
		if (OP1_TYPE == IS_CV && UNEXPECTED(orig_val_type == IS_UNDEF)) {
			SAVE_OPLINE();
			ZVAL_UNDEFINED_OP1();
			ZEND_VM_NEXT_OPCODE_CHECK_EXCEPTION();
		}
	} else {
		SAVE_OPLINE();
		ZVAL_BOOL(EX_VAR(opline->result.var), !i_zend_is_true(val));
		FREE_OP1();
		ZEND_VM_NEXT_OPCODE_CHECK_EXCEPTION();
	}
	ZEND_VM_NEXT_OPCODE();
}

ZEND_VM_COLD_HELPER(zend_this_not_in_object_context_helper, ANY, ANY)
{
	USE_OPLINE

	SAVE_OPLINE();
	zend_throw_error(NULL, "Using $this when not in object context");
	UNDEF_RESULT();
	HANDLE_EXCEPTION();
}

ZEND_VM_COLD_HELPER(zend_undefined_function_helper, ANY, ANY)
{
	USE_OPLINE
	zval *function_name;

	SAVE_OPLINE();
	function_name = RT_CONSTANT(opline, opline->op2);
	zend_throw_error(NULL, "Call to undefined function %s()", Z_STRVAL_P(function_name));
	HANDLE_EXCEPTION();
}

ZEND_VM_HANDLER(28, ZEND_ASSIGN_OBJ_OP, VAR|UNUSED|THIS|CV, CONST|TMPVAR|CV, OP)
{
	USE_OPLINE
	zval *object;
	zval *property;
	zval *value;
	zval *zptr;
	void **cache_slot;
	zend_property_info *prop_info;
	zend_object *zobj;
	zend_string *name, *tmp_name;

	SAVE_OPLINE();
	object = GET_OP1_OBJ_ZVAL_PTR_PTR_UNDEF(BP_VAR_RW);
	property = GET_OP2_ZVAL_PTR(BP_VAR_R);

	do {
		value = GET_OP_DATA_ZVAL_PTR(BP_VAR_R);

		if (OP1_TYPE != IS_UNUSED && UNEXPECTED(Z_TYPE_P(object) != IS_OBJECT)) {
			if (Z_ISREF_P(object) && Z_TYPE_P(Z_REFVAL_P(object)) == IS_OBJECT) {
				object = Z_REFVAL_P(object);
				ZEND_VM_C_GOTO(assign_op_object);
			}
			if (OP1_TYPE == IS_CV
			 && UNEXPECTED(Z_TYPE_P(object) == IS_UNDEF)) {
				ZVAL_UNDEFINED_OP1();
			}
			zend_throw_non_object_error(object, property OPLINE_CC EXECUTE_DATA_CC);
			break;
		}

ZEND_VM_C_LABEL(assign_op_object):
		/* here we are sure we are dealing with an object */
		zobj = Z_OBJ_P(object);
		if (OP2_TYPE == IS_CONST) {
			name = Z_STR_P(property);
		} else {
			name = zval_try_get_tmp_string(property, &tmp_name);
			if (UNEXPECTED(!name)) {
				UNDEF_RESULT();
				break;
			}
		}
		cache_slot = (OP2_TYPE == IS_CONST) ? CACHE_ADDR((opline+1)->extended_value) : NULL;
		if (EXPECTED((zptr = zobj->handlers->get_property_ptr_ptr(zobj, name, BP_VAR_RW, cache_slot)) != NULL)) {
			if (UNEXPECTED(Z_ISERROR_P(zptr))) {
				if (UNEXPECTED(RETURN_VALUE_USED(opline))) {
					ZVAL_NULL(EX_VAR(opline->result.var));
				}
			} else {
				zval *orig_zptr = zptr;
				zend_reference *ref;

				do {
					if (UNEXPECTED(Z_ISREF_P(zptr))) {
						ref = Z_REF_P(zptr);
						zptr = Z_REFVAL_P(zptr);
						if (UNEXPECTED(ZEND_REF_HAS_TYPE_SOURCES(ref))) {
							zend_binary_assign_op_typed_ref(ref, value OPLINE_CC EXECUTE_DATA_CC);
							break;
						}
					}

					if (OP2_TYPE == IS_CONST) {
						prop_info = (zend_property_info*)CACHED_PTR_EX(cache_slot + 2);
					} else {
						prop_info = zend_object_fetch_property_type_info(Z_OBJ_P(object), orig_zptr);
					}
					if (UNEXPECTED(prop_info)) {
						/* special case for typed properties */
						zend_binary_assign_op_typed_prop(prop_info, zptr, value OPLINE_CC EXECUTE_DATA_CC);
					} else {
						zend_binary_op(zptr, zptr, value OPLINE_CC);
					}
				} while (0);

				if (UNEXPECTED(RETURN_VALUE_USED(opline))) {
					ZVAL_COPY(EX_VAR(opline->result.var), zptr);
				}
			}
		} else {
			zend_assign_op_overloaded_property(zobj, name, cache_slot, value OPLINE_CC EXECUTE_DATA_CC);
		}
		if (OP2_TYPE != IS_CONST) {
			zend_tmp_string_release(tmp_name);
		}
	} while (0);

	FREE_OP_DATA();
	FREE_OP2();
	FREE_OP1();
	/* assign_obj has two opcodes! */
	ZEND_VM_NEXT_OPCODE_EX(1, 2);
}

/* No specialization for op_types (CONST|TMP|VAR|CV, UNUSED|CONST|TMPVAR) */
ZEND_VM_HANDLER(29, ZEND_ASSIGN_STATIC_PROP_OP, ANY, ANY, OP)
{
	/* This helper actually never will receive IS_VAR as second op, and has the same handling for VAR and TMP in the first op, but for interoperability with the other binary_assign_op helpers, it is necessary to "include" it */

	USE_OPLINE
	zval *prop, *value;
	zend_property_info *prop_info;
	zend_reference *ref;

	SAVE_OPLINE();

	if (UNEXPECTED(zend_fetch_static_property_address(&prop, &prop_info, (opline+1)->extended_value, BP_VAR_RW, 0 OPLINE_CC EXECUTE_DATA_CC) != SUCCESS)) {
		UNDEF_RESULT();
		FREE_OP_DATA();
		HANDLE_EXCEPTION();
	}

	value = GET_OP_DATA_ZVAL_PTR(BP_VAR_R);

	do {
		if (UNEXPECTED(Z_ISREF_P(prop))) {
			ref = Z_REF_P(prop);
			prop = Z_REFVAL_P(prop);
			if (UNEXPECTED(ZEND_REF_HAS_TYPE_SOURCES(ref))) {
				zend_binary_assign_op_typed_ref(ref, value OPLINE_CC EXECUTE_DATA_CC);
				break;
			}
		}

		if (UNEXPECTED(ZEND_TYPE_IS_SET(prop_info->type))) {
			/* special case for typed properties */
			zend_binary_assign_op_typed_prop(prop_info, prop, value OPLINE_CC EXECUTE_DATA_CC);
		} else {
			zend_binary_op(prop, prop, value OPLINE_CC);
		}
	} while (0);

	if (UNEXPECTED(RETURN_VALUE_USED(opline))) {
		ZVAL_COPY(EX_VAR(opline->result.var), prop);
	}

	FREE_OP_DATA();
	/* assign_static_prop has two opcodes! */
	ZEND_VM_NEXT_OPCODE_EX(1, 2);
}

ZEND_VM_HANDLER(27, ZEND_ASSIGN_DIM_OP, VAR|CV, CONST|TMPVAR|UNUSED|NEXT|CV, OP)
{
	USE_OPLINE
	zval *var_ptr;
	zval *value, *container, *dim;
	HashTable *ht;

	SAVE_OPLINE();
	container = GET_OP1_OBJ_ZVAL_PTR_PTR_UNDEF(BP_VAR_RW);

	if (EXPECTED(Z_TYPE_P(container) == IS_ARRAY)) {
ZEND_VM_C_LABEL(assign_dim_op_array):
		SEPARATE_ARRAY(container);
		ht = Z_ARRVAL_P(container);
ZEND_VM_C_LABEL(assign_dim_op_new_array):
		dim = GET_OP2_ZVAL_PTR_UNDEF(BP_VAR_R);
		if (OP2_TYPE == IS_UNUSED) {
			var_ptr = zend_hash_next_index_insert(ht, &EG(uninitialized_zval));
			if (UNEXPECTED(!var_ptr)) {
				zend_cannot_add_element();
				ZEND_VM_C_GOTO(assign_dim_op_ret_null);
			}
		} else {
			if (OP2_TYPE == IS_CONST) {
				var_ptr = zend_fetch_dimension_address_inner_RW_CONST(ht, dim EXECUTE_DATA_CC);
			} else {
				var_ptr = zend_fetch_dimension_address_inner_RW(ht, dim EXECUTE_DATA_CC);
			}
			if (UNEXPECTED(!var_ptr)) {
				ZEND_VM_C_GOTO(assign_dim_op_ret_null);
			}
		}

		value = get_op_data_zval_ptr_r((opline+1)->op1_type, (opline+1)->op1);

		do {
			if (OP2_TYPE != IS_UNUSED && UNEXPECTED(Z_ISREF_P(var_ptr))) {
				zend_reference *ref = Z_REF_P(var_ptr);
				var_ptr = Z_REFVAL_P(var_ptr);
				if (UNEXPECTED(ZEND_REF_HAS_TYPE_SOURCES(ref))) {
					zend_binary_assign_op_typed_ref(ref, value OPLINE_CC EXECUTE_DATA_CC);
					break;
				}
			}
			zend_binary_op(var_ptr, var_ptr, value OPLINE_CC);
		} while (0);

		if (UNEXPECTED(RETURN_VALUE_USED(opline))) {
			ZVAL_COPY(EX_VAR(opline->result.var), var_ptr);
		}
		FREE_OP((opline+1)->op1_type, (opline+1)->op1.var);
	} else {
		if (EXPECTED(Z_ISREF_P(container))) {
			container = Z_REFVAL_P(container);
			if (EXPECTED(Z_TYPE_P(container) == IS_ARRAY)) {
				ZEND_VM_C_GOTO(assign_dim_op_array);
			}
		}

		if (EXPECTED(Z_TYPE_P(container) == IS_OBJECT)) {
			zend_object *obj = Z_OBJ_P(container);

			dim = GET_OP2_ZVAL_PTR_UNDEF(BP_VAR_R);
			if (OP2_TYPE == IS_CONST && Z_EXTRA_P(dim) == ZEND_EXTRA_VALUE) {
				dim++;
			}
			zend_binary_assign_op_obj_dim(obj, dim OPLINE_CC EXECUTE_DATA_CC);
		} else if (EXPECTED(Z_TYPE_P(container) <= IS_FALSE)) {
			zend_uchar old_type;

			if (OP1_TYPE == IS_CV && UNEXPECTED(Z_TYPE_INFO_P(container) == IS_UNDEF)) {
				ZVAL_UNDEFINED_OP1();
			}
			ht = zend_new_array(8);
			old_type = Z_TYPE_P(container);
			ZVAL_ARR(container, ht);
			if (UNEXPECTED(old_type == IS_FALSE)) {
				GC_ADDREF(ht);
				zend_false_to_array_deprecated();
				if (UNEXPECTED(GC_DELREF(ht) == 0)) {
					zend_array_destroy(ht);
					ZEND_VM_C_GOTO(assign_dim_op_ret_null);
				}
			}
			ZEND_VM_C_GOTO(assign_dim_op_new_array);
		} else {
			dim = GET_OP2_ZVAL_PTR(BP_VAR_R);
			zend_binary_assign_op_dim_slow(container, dim OPLINE_CC EXECUTE_DATA_CC);
ZEND_VM_C_LABEL(assign_dim_op_ret_null):
			FREE_OP_DATA();
			if (UNEXPECTED(RETURN_VALUE_USED(opline))) {
				ZVAL_NULL(EX_VAR(opline->result.var));
			}
		}
	}

	FREE_OP2();
	FREE_OP1();
	ZEND_VM_NEXT_OPCODE_EX(1, 2);
}

ZEND_VM_HANDLER(26, ZEND_ASSIGN_OP, VAR|CV, CONST|TMPVAR|CV, OP)
{
	USE_OPLINE
	zval *var_ptr;
	zval *value;

	SAVE_OPLINE();
	value = GET_OP2_ZVAL_PTR(BP_VAR_R);
	var_ptr = GET_OP1_ZVAL_PTR_PTR(BP_VAR_RW);

	do {
		if (UNEXPECTED(Z_TYPE_P(var_ptr) == IS_REFERENCE)) {
			zend_reference *ref = Z_REF_P(var_ptr);
			var_ptr = Z_REFVAL_P(var_ptr);
			if (UNEXPECTED(ZEND_REF_HAS_TYPE_SOURCES(ref))) {
				zend_binary_assign_op_typed_ref(ref, value OPLINE_CC EXECUTE_DATA_CC);
				break;
			}
		}
		zend_binary_op(var_ptr, var_ptr, value OPLINE_CC);
	} while (0);

	if (UNEXPECTED(RETURN_VALUE_USED(opline))) {
		ZVAL_COPY(EX_VAR(opline->result.var), var_ptr);
	}

	FREE_OP2();
	FREE_OP1();
	ZEND_VM_NEXT_OPCODE_CHECK_EXCEPTION();
}

ZEND_VM_HANDLER(132, ZEND_PRE_INC_OBJ, VAR|UNUSED|THIS|CV, CONST|TMPVAR|CV, CACHE_SLOT)
{
	USE_OPLINE
	zval *object;
	zval *property;
	zval *zptr;
	void **cache_slot;
	zend_property_info *prop_info;
	zend_object *zobj;
	zend_string *name, *tmp_name;

	SAVE_OPLINE();
	object = GET_OP1_OBJ_ZVAL_PTR_PTR_UNDEF(BP_VAR_RW);
	property = GET_OP2_ZVAL_PTR(BP_VAR_R);

	do {
		if (OP1_TYPE != IS_UNUSED && UNEXPECTED(Z_TYPE_P(object) != IS_OBJECT)) {
			if (Z_ISREF_P(object) && Z_TYPE_P(Z_REFVAL_P(object)) == IS_OBJECT) {
				object = Z_REFVAL_P(object);
				ZEND_VM_C_GOTO(pre_incdec_object);
			}
			if (OP1_TYPE == IS_CV
			 && UNEXPECTED(Z_TYPE_P(object) == IS_UNDEF)) {
				ZVAL_UNDEFINED_OP1();
			}
			zend_throw_non_object_error(object, property OPLINE_CC EXECUTE_DATA_CC);
			break;
		}

ZEND_VM_C_LABEL(pre_incdec_object):
		/* here we are sure we are dealing with an object */
		zobj = Z_OBJ_P(object);
		if (OP2_TYPE == IS_CONST) {
			name = Z_STR_P(property);
		} else {
			name = zval_try_get_tmp_string(property, &tmp_name);
			if (UNEXPECTED(!name)) {
				UNDEF_RESULT();
				break;
			}
		}
		cache_slot = (OP2_TYPE == IS_CONST) ? CACHE_ADDR(opline->extended_value) : NULL;
		if (EXPECTED((zptr = zobj->handlers->get_property_ptr_ptr(zobj, name, BP_VAR_RW, cache_slot)) != NULL)) {
			if (UNEXPECTED(Z_ISERROR_P(zptr))) {
				if (UNEXPECTED(RETURN_VALUE_USED(opline))) {
					ZVAL_NULL(EX_VAR(opline->result.var));
				}
			} else {
				if (OP2_TYPE == IS_CONST) {
					prop_info = (zend_property_info *) CACHED_PTR_EX(cache_slot + 2);
				} else {
					prop_info = zend_object_fetch_property_type_info(Z_OBJ_P(object), zptr);
				}
				zend_pre_incdec_property_zval(zptr, prop_info OPLINE_CC EXECUTE_DATA_CC);
			}
		} else {
			zend_pre_incdec_overloaded_property(zobj, name, cache_slot OPLINE_CC EXECUTE_DATA_CC);
		}
		if (OP2_TYPE != IS_CONST) {
			zend_tmp_string_release(tmp_name);
		}
	} while (0);

	FREE_OP2();
	FREE_OP1();
	ZEND_VM_NEXT_OPCODE_CHECK_EXCEPTION();
}

ZEND_VM_HANDLER(133, ZEND_PRE_DEC_OBJ, VAR|UNUSED|THIS|CV, CONST|TMPVAR|CV, CACHE_SLOT)
{
	ZEND_VM_DISPATCH_TO_HANDLER(ZEND_PRE_INC_OBJ);
}

ZEND_VM_HANDLER(134, ZEND_POST_INC_OBJ, VAR|UNUSED|THIS|CV, CONST|TMPVAR|CV, CACHE_SLOT)
{
	USE_OPLINE
	zval *object;
	zval *property;
	zval *zptr;
	void **cache_slot;
	zend_property_info *prop_info;
	zend_object *zobj;
	zend_string *name, *tmp_name;

	SAVE_OPLINE();
	object = GET_OP1_OBJ_ZVAL_PTR_PTR_UNDEF(BP_VAR_RW);
	property = GET_OP2_ZVAL_PTR(BP_VAR_R);

	do {
		if (OP1_TYPE != IS_UNUSED && UNEXPECTED(Z_TYPE_P(object) != IS_OBJECT)) {
			if (Z_ISREF_P(object) && Z_TYPE_P(Z_REFVAL_P(object)) == IS_OBJECT) {
				object = Z_REFVAL_P(object);
				ZEND_VM_C_GOTO(post_incdec_object);
			}
			if (OP1_TYPE == IS_CV
			 && UNEXPECTED(Z_TYPE_P(object) == IS_UNDEF)) {
				ZVAL_UNDEFINED_OP1();
			}
			zend_throw_non_object_error(object, property OPLINE_CC EXECUTE_DATA_CC);
			break;
		}

ZEND_VM_C_LABEL(post_incdec_object):
		/* here we are sure we are dealing with an object */
		zobj = Z_OBJ_P(object);
		if (OP2_TYPE == IS_CONST) {
			name = Z_STR_P(property);
		} else {
			name = zval_try_get_tmp_string(property, &tmp_name);
			if (UNEXPECTED(!name)) {
				ZVAL_UNDEF(EX_VAR(opline->result.var));
				break;
			}
		}
		cache_slot = (OP2_TYPE == IS_CONST) ? CACHE_ADDR(opline->extended_value) : NULL;
		if (EXPECTED((zptr = zobj->handlers->get_property_ptr_ptr(zobj, name, BP_VAR_RW, cache_slot)) != NULL)) {
			if (UNEXPECTED(Z_ISERROR_P(zptr))) {
				ZVAL_NULL(EX_VAR(opline->result.var));
			} else {
				if (OP2_TYPE == IS_CONST) {
					prop_info = (zend_property_info*)CACHED_PTR_EX(cache_slot + 2);
				} else {
					prop_info = zend_object_fetch_property_type_info(Z_OBJ_P(object), zptr);
				}

				zend_post_incdec_property_zval(zptr, prop_info OPLINE_CC EXECUTE_DATA_CC);
			}
		} else {
			zend_post_incdec_overloaded_property(zobj, name, cache_slot OPLINE_CC EXECUTE_DATA_CC);
		}
		if (OP2_TYPE != IS_CONST) {
			zend_tmp_string_release(tmp_name);
		}
	} while (0);

	FREE_OP2();
	FREE_OP1();
	ZEND_VM_NEXT_OPCODE_CHECK_EXCEPTION();
}

ZEND_VM_HANDLER(135, ZEND_POST_DEC_OBJ, VAR|UNUSED|THIS|CV, CONST|TMPVAR|CV, CACHE_SLOT)
{
	ZEND_VM_DISPATCH_TO_HANDLER(ZEND_POST_INC_OBJ);
}

/* No specialization for op_types (CONST|TMPVAR|CV, UNUSED|CONST|VAR) */
ZEND_VM_HANDLER(38, ZEND_PRE_INC_STATIC_PROP, ANY, ANY, CACHE_SLOT)
{
	USE_OPLINE
	zval *prop;
	zend_property_info *prop_info;

	SAVE_OPLINE();

	if (zend_fetch_static_property_address(&prop, &prop_info, opline->extended_value, BP_VAR_RW, 0 OPLINE_CC EXECUTE_DATA_CC) != SUCCESS) {
		UNDEF_RESULT();
		HANDLE_EXCEPTION();
	}

	zend_pre_incdec_property_zval(prop,
		ZEND_TYPE_IS_SET(prop_info->type) ? prop_info : NULL OPLINE_CC EXECUTE_DATA_CC);

	ZEND_VM_NEXT_OPCODE_CHECK_EXCEPTION();
}

/* No specialization for op_types (CONST|TMPVAR|CV, UNUSED|CONST|VAR) */
ZEND_VM_HANDLER(39, ZEND_PRE_DEC_STATIC_PROP, ANY, ANY, CACHE_SLOT)
{
	ZEND_VM_DISPATCH_TO_HANDLER(ZEND_PRE_INC_STATIC_PROP);
}

/* No specialization for op_types (CONST|TMPVAR|CV, UNUSED|CONST|VAR) */
ZEND_VM_HANDLER(40, ZEND_POST_INC_STATIC_PROP, ANY, ANY, CACHE_SLOT)
{
	USE_OPLINE
	zval *prop;
	zend_property_info *prop_info;

	SAVE_OPLINE();

	if (zend_fetch_static_property_address(&prop, &prop_info, opline->extended_value, BP_VAR_RW, 0 OPLINE_CC EXECUTE_DATA_CC) != SUCCESS) {
		UNDEF_RESULT();
		HANDLE_EXCEPTION();
	}

	zend_post_incdec_property_zval(prop,
		ZEND_TYPE_IS_SET(prop_info->type) ? prop_info : NULL OPLINE_CC EXECUTE_DATA_CC);

	ZEND_VM_NEXT_OPCODE_CHECK_EXCEPTION();
}

/* No specialization for op_types (CONST|TMPVAR|CV, UNUSED|CONST|VAR) */
ZEND_VM_HANDLER(41, ZEND_POST_DEC_STATIC_PROP, ANY, ANY, CACHE_SLOT)
{
	ZEND_VM_DISPATCH_TO_HANDLER(ZEND_POST_INC_STATIC_PROP);
}

ZEND_VM_HELPER(zend_pre_inc_helper, VAR|CV, ANY)
{
	USE_OPLINE
	zval *var_ptr;

	var_ptr = GET_OP1_ZVAL_PTR_PTR_UNDEF(BP_VAR_RW);

	SAVE_OPLINE();
	if (OP1_TYPE == IS_CV && UNEXPECTED(Z_TYPE_P(var_ptr) == IS_UNDEF)) {
		ZVAL_UNDEFINED_OP1();
		ZVAL_NULL(var_ptr);
	}

	do {
		if (UNEXPECTED(Z_TYPE_P(var_ptr) == IS_REFERENCE)) {
			zend_reference *ref = Z_REF_P(var_ptr);
			var_ptr = Z_REFVAL_P(var_ptr);
			if (UNEXPECTED(ZEND_REF_HAS_TYPE_SOURCES(ref))) {
				zend_incdec_typed_ref(ref, NULL OPLINE_CC EXECUTE_DATA_CC);
				break;
			}
		}
		increment_function(var_ptr);
	} while (0);

	if (UNEXPECTED(RETURN_VALUE_USED(opline))) {
		ZVAL_COPY(EX_VAR(opline->result.var), var_ptr);
	}

	FREE_OP1();
	ZEND_VM_NEXT_OPCODE_CHECK_EXCEPTION();
}

ZEND_VM_HOT_HANDLER(34, ZEND_PRE_INC, VAR|CV, ANY, SPEC(RETVAL))
{
	USE_OPLINE
	zval *var_ptr;

	var_ptr = GET_OP1_ZVAL_PTR_PTR_UNDEF(BP_VAR_RW);

	if (EXPECTED(Z_TYPE_P(var_ptr) == IS_LONG)) {
		fast_long_increment_function(var_ptr);
		if (RETURN_VALUE_USED(opline)) {
			ZVAL_COPY_VALUE(EX_VAR(opline->result.var), var_ptr);
		}
		ZEND_VM_NEXT_OPCODE();
	}

	ZEND_VM_DISPATCH_TO_HELPER(zend_pre_inc_helper);
}

ZEND_VM_HELPER(zend_pre_dec_helper, VAR|CV, ANY)
{
	USE_OPLINE
	zval *var_ptr;

	var_ptr = GET_OP1_ZVAL_PTR_PTR_UNDEF(BP_VAR_RW);

	SAVE_OPLINE();
	if (OP1_TYPE == IS_CV && UNEXPECTED(Z_TYPE_P(var_ptr) == IS_UNDEF)) {
		ZVAL_UNDEFINED_OP1();
		ZVAL_NULL(var_ptr);
	}

	do {
		if (UNEXPECTED(Z_TYPE_P(var_ptr) == IS_REFERENCE)) {
			zend_reference *ref = Z_REF_P(var_ptr);
			var_ptr = Z_REFVAL_P(var_ptr);

			if (UNEXPECTED(ZEND_REF_HAS_TYPE_SOURCES(ref))) {
				zend_incdec_typed_ref(ref, NULL OPLINE_CC EXECUTE_DATA_CC);
				break;
			}
		}
		decrement_function(var_ptr);
	} while (0);

	if (UNEXPECTED(RETURN_VALUE_USED(opline))) {
		ZVAL_COPY(EX_VAR(opline->result.var), var_ptr);
	}

	FREE_OP1();
	ZEND_VM_NEXT_OPCODE_CHECK_EXCEPTION();
}

ZEND_VM_HOT_HANDLER(35, ZEND_PRE_DEC, VAR|CV, ANY, SPEC(RETVAL))
{
	USE_OPLINE
	zval *var_ptr;

	var_ptr = GET_OP1_ZVAL_PTR_PTR_UNDEF(BP_VAR_RW);

	if (EXPECTED(Z_TYPE_P(var_ptr) == IS_LONG)) {
		fast_long_decrement_function(var_ptr);
		if (RETURN_VALUE_USED(opline)) {
			ZVAL_COPY_VALUE(EX_VAR(opline->result.var), var_ptr);
		}
		ZEND_VM_NEXT_OPCODE();
	}

	ZEND_VM_DISPATCH_TO_HELPER(zend_pre_dec_helper);
}

ZEND_VM_HELPER(zend_post_inc_helper, VAR|CV, ANY)
{
	USE_OPLINE
	zval *var_ptr;

	var_ptr = GET_OP1_ZVAL_PTR_PTR_UNDEF(BP_VAR_RW);

	SAVE_OPLINE();
	if (OP1_TYPE == IS_CV && UNEXPECTED(Z_TYPE_P(var_ptr) == IS_UNDEF)) {
		ZVAL_UNDEFINED_OP1();
		ZVAL_NULL(var_ptr);
	}

	do {
		if (UNEXPECTED(Z_TYPE_P(var_ptr) == IS_REFERENCE)) {
			zend_reference *ref = Z_REF_P(var_ptr);
			var_ptr = Z_REFVAL_P(var_ptr);

			if (UNEXPECTED(ZEND_REF_HAS_TYPE_SOURCES(ref))) {
				zend_incdec_typed_ref(ref, EX_VAR(opline->result.var) OPLINE_CC EXECUTE_DATA_CC);
				break;
			}
		}
		ZVAL_COPY(EX_VAR(opline->result.var), var_ptr);

		increment_function(var_ptr);
	} while (0);

	FREE_OP1();
	ZEND_VM_NEXT_OPCODE_CHECK_EXCEPTION();
}

ZEND_VM_HOT_HANDLER(36, ZEND_POST_INC, VAR|CV, ANY)
{
	USE_OPLINE
	zval *var_ptr;

	var_ptr = GET_OP1_ZVAL_PTR_PTR_UNDEF(BP_VAR_RW);

	if (EXPECTED(Z_TYPE_P(var_ptr) == IS_LONG)) {
		ZVAL_LONG(EX_VAR(opline->result.var), Z_LVAL_P(var_ptr));
		fast_long_increment_function(var_ptr);
		ZEND_VM_NEXT_OPCODE();
	}

	ZEND_VM_DISPATCH_TO_HELPER(zend_post_inc_helper);
}

ZEND_VM_HELPER(zend_post_dec_helper, VAR|CV, ANY)
{
	USE_OPLINE
	zval *var_ptr;

	var_ptr = GET_OP1_ZVAL_PTR_PTR_UNDEF(BP_VAR_RW);

	SAVE_OPLINE();
	if (OP1_TYPE == IS_CV && UNEXPECTED(Z_TYPE_P(var_ptr) == IS_UNDEF)) {
		ZVAL_UNDEFINED_OP1();
		ZVAL_NULL(var_ptr);
	}

	do {
		if (UNEXPECTED(Z_TYPE_P(var_ptr) == IS_REFERENCE)) {
			zend_reference *ref = Z_REF_P(var_ptr);
			var_ptr = Z_REFVAL_P(var_ptr);

			if (UNEXPECTED(ZEND_REF_HAS_TYPE_SOURCES(ref))) {
				zend_incdec_typed_ref(ref, EX_VAR(opline->result.var) OPLINE_CC EXECUTE_DATA_CC);
				break;
			}
		}
		ZVAL_COPY(EX_VAR(opline->result.var), var_ptr);

		decrement_function(var_ptr);
	} while (0);

	FREE_OP1();
	ZEND_VM_NEXT_OPCODE_CHECK_EXCEPTION();
}

ZEND_VM_HOT_HANDLER(37, ZEND_POST_DEC, VAR|CV, ANY)
{
	USE_OPLINE
	zval *var_ptr;

	var_ptr = GET_OP1_ZVAL_PTR_PTR_UNDEF(BP_VAR_RW);

	if (EXPECTED(Z_TYPE_P(var_ptr) == IS_LONG)) {
		ZVAL_LONG(EX_VAR(opline->result.var), Z_LVAL_P(var_ptr));
		fast_long_decrement_function(var_ptr);
		ZEND_VM_NEXT_OPCODE();
	}

	ZEND_VM_DISPATCH_TO_HELPER(zend_post_dec_helper);
}

ZEND_VM_HANDLER(136, ZEND_ECHO, CONST|TMPVAR|CV, ANY)
{
	USE_OPLINE
	zval *z;

	SAVE_OPLINE();
	z = GET_OP1_ZVAL_PTR_UNDEF(BP_VAR_R);

	if (Z_TYPE_P(z) == IS_STRING) {
		zend_string *str = Z_STR_P(z);

		if (ZSTR_LEN(str) != 0) {
			zend_write(ZSTR_VAL(str), ZSTR_LEN(str));
		}
	} else {
		zend_string *str = zval_get_string_func(z);

		if (ZSTR_LEN(str) != 0) {
			zend_write(ZSTR_VAL(str), ZSTR_LEN(str));
		} else if (OP1_TYPE == IS_CV && UNEXPECTED(Z_TYPE_P(z) == IS_UNDEF)) {
			ZVAL_UNDEFINED_OP1();
		}
		zend_string_release_ex(str, 0);
	}

	FREE_OP1();
	ZEND_VM_NEXT_OPCODE_CHECK_EXCEPTION();
}

ZEND_VM_HELPER(zend_fetch_var_address_helper, CONST|TMPVAR|CV, UNUSED, int type)
{
	USE_OPLINE
	zval *varname;
	zval *retval;
	zend_string *name, *tmp_name;
	HashTable *target_symbol_table;

	SAVE_OPLINE();
	varname = GET_OP1_ZVAL_PTR_UNDEF(BP_VAR_R);

	if (OP1_TYPE == IS_CONST) {
		name = Z_STR_P(varname);
	} else if (EXPECTED(Z_TYPE_P(varname) == IS_STRING)) {
		name = Z_STR_P(varname);
		tmp_name = NULL;
	} else {
		if (OP1_TYPE == IS_CV && UNEXPECTED(Z_TYPE_P(varname) == IS_UNDEF)) {
			ZVAL_UNDEFINED_OP1();
		}
		name = zval_try_get_tmp_string(varname, &tmp_name);
		if (UNEXPECTED(!name)) {
			if (!(opline->extended_value & ZEND_FETCH_GLOBAL_LOCK)) {
				FREE_OP1();
			}
			ZVAL_UNDEF(EX_VAR(opline->result.var));
			HANDLE_EXCEPTION();
		}
	}

	target_symbol_table = zend_get_target_symbol_table(opline->extended_value EXECUTE_DATA_CC);
	retval = zend_hash_find_ex(target_symbol_table, name, OP1_TYPE == IS_CONST);
	if (retval == NULL) {
		if (UNEXPECTED(zend_string_equals(name, ZSTR_KNOWN(ZEND_STR_THIS)))) {
ZEND_VM_C_LABEL(fetch_this):
			zend_fetch_this_var(type OPLINE_CC EXECUTE_DATA_CC);
			if (OP1_TYPE != IS_CONST) {
				zend_tmp_string_release(tmp_name);
			}
			ZEND_VM_NEXT_OPCODE_CHECK_EXCEPTION();
		}
		if (type == BP_VAR_W) {
			retval = zend_hash_add_new(target_symbol_table, name, &EG(uninitialized_zval));
		} else if (type == BP_VAR_IS || type == BP_VAR_UNSET) {
			retval = &EG(uninitialized_zval);
		} else {
			zend_error(E_WARNING, "Undefined %svariable $%s",
				(opline->extended_value & ZEND_FETCH_GLOBAL ? "global " : ""), ZSTR_VAL(name));
			if (type == BP_VAR_RW && !EG(exception)) {
				retval = zend_hash_update(target_symbol_table, name, &EG(uninitialized_zval));
			} else {
				retval = &EG(uninitialized_zval);
			}
		}
	/* GLOBAL or $$name variable may be an INDIRECT pointer to CV */
	} else if (Z_TYPE_P(retval) == IS_INDIRECT) {
		retval = Z_INDIRECT_P(retval);
		if (Z_TYPE_P(retval) == IS_UNDEF) {
			if (UNEXPECTED(zend_string_equals(name, ZSTR_KNOWN(ZEND_STR_THIS)))) {
				ZEND_VM_C_GOTO(fetch_this);
			}
			if (type == BP_VAR_W) {
				ZVAL_NULL(retval);
			} else if (type == BP_VAR_IS || type == BP_VAR_UNSET) {
				retval = &EG(uninitialized_zval);
			} else {
				zend_error(E_WARNING, "Undefined %svariable $%s",
					(opline->extended_value & ZEND_FETCH_GLOBAL ? "global " : ""), ZSTR_VAL(name));
				if (type == BP_VAR_RW && !EG(exception)) {
					ZVAL_NULL(retval);
				} else {
					retval = &EG(uninitialized_zval);
				}
			}
		}
	}

	if (!(opline->extended_value & ZEND_FETCH_GLOBAL_LOCK)) {
		FREE_OP1();
	}

	if (OP1_TYPE != IS_CONST) {
		zend_tmp_string_release(tmp_name);
	}

	ZEND_ASSERT(retval != NULL);
	if (type == BP_VAR_R || type == BP_VAR_IS) {
		ZVAL_COPY_DEREF(EX_VAR(opline->result.var), retval);
	} else {
		ZVAL_INDIRECT(EX_VAR(opline->result.var), retval);
	}
	ZEND_VM_NEXT_OPCODE_CHECK_EXCEPTION();
}

ZEND_VM_HANDLER(80, ZEND_FETCH_R, CONST|TMPVAR|CV, UNUSED, VAR_FETCH)
{
	ZEND_VM_DISPATCH_TO_HELPER(zend_fetch_var_address_helper, type, BP_VAR_R);
}

ZEND_VM_HANDLER(83, ZEND_FETCH_W, CONST|TMPVAR|CV, UNUSED, VAR_FETCH)
{
	ZEND_VM_DISPATCH_TO_HELPER(zend_fetch_var_address_helper, type, BP_VAR_W);
}

ZEND_VM_HANDLER(86, ZEND_FETCH_RW, CONST|TMPVAR|CV, UNUSED, VAR_FETCH)
{
	ZEND_VM_DISPATCH_TO_HELPER(zend_fetch_var_address_helper, type, BP_VAR_RW);
}

ZEND_VM_HANDLER(92, ZEND_FETCH_FUNC_ARG, CONST|TMPVAR|CV, UNUSED, VAR_FETCH)
{
	int fetch_type =
		(UNEXPECTED(ZEND_CALL_INFO(EX(call)) & ZEND_CALL_SEND_ARG_BY_REF)) ?
			BP_VAR_W : BP_VAR_R;
	ZEND_VM_DISPATCH_TO_HELPER(zend_fetch_var_address_helper, type, fetch_type);
}

ZEND_VM_HANDLER(95, ZEND_FETCH_UNSET, CONST|TMPVAR|CV, UNUSED, VAR_FETCH)
{
	ZEND_VM_DISPATCH_TO_HELPER(zend_fetch_var_address_helper, type, BP_VAR_UNSET);
}

ZEND_VM_HANDLER(89, ZEND_FETCH_IS, CONST|TMPVAR|CV, UNUSED, VAR_FETCH)
{
	ZEND_VM_DISPATCH_TO_HELPER(zend_fetch_var_address_helper, type, BP_VAR_IS);
}

/* No specialization for op_types (CONST|TMPVAR|CV, UNUSED|CONST|VAR) */
ZEND_VM_HELPER(zend_fetch_static_prop_helper, ANY, ANY, int type)
{
	USE_OPLINE
	zval *prop;

	SAVE_OPLINE();

	if (UNEXPECTED(zend_fetch_static_property_address(&prop, NULL, opline->extended_value & ~ZEND_FETCH_OBJ_FLAGS, type, opline->extended_value OPLINE_CC EXECUTE_DATA_CC) != SUCCESS)) {
		ZEND_ASSERT(EG(exception) || (type == BP_VAR_IS));
		prop = &EG(uninitialized_zval);
	}

	if (type == BP_VAR_R || type == BP_VAR_IS) {
		ZVAL_COPY_DEREF(EX_VAR(opline->result.var), prop);
	} else {
		ZVAL_INDIRECT(EX_VAR(opline->result.var), prop);
	}
	ZEND_VM_NEXT_OPCODE_CHECK_EXCEPTION();
}

/* No specialization for op_types (CONST|TMPVAR|CV, UNUSED|CLASS_FETCH|CONST|VAR) */
ZEND_VM_HANDLER(173, ZEND_FETCH_STATIC_PROP_R, ANY, CLASS_FETCH, CACHE_SLOT)
{
	ZEND_VM_DISPATCH_TO_HELPER(zend_fetch_static_prop_helper, type, BP_VAR_R);
}

/* No specialization for op_types (CONST|TMPVAR|CV, UNUSED|CLASS_FETCH|CONST|VAR) */
ZEND_VM_HANDLER(174, ZEND_FETCH_STATIC_PROP_W, ANY, CLASS_FETCH, FETCH_REF|DIM_WRITE|CACHE_SLOT)
{
	ZEND_VM_DISPATCH_TO_HELPER(zend_fetch_static_prop_helper, type, BP_VAR_W);
}

/* No specialization for op_types (CONST|TMPVAR|CV, UNUSED|CLASS_FETCH|CONST|VAR) */
ZEND_VM_HANDLER(175, ZEND_FETCH_STATIC_PROP_RW, ANY, CLASS_FETCH, CACHE_SLOT)
{
	ZEND_VM_DISPATCH_TO_HELPER(zend_fetch_static_prop_helper, type, BP_VAR_RW);
}

/* No specialization for op_types (CONST|TMPVAR|CV, UNUSED|CLASS_FETCH|CONST|VAR) */
ZEND_VM_HANDLER(177, ZEND_FETCH_STATIC_PROP_FUNC_ARG, ANY, CLASS_FETCH, FETCH_REF|CACHE_SLOT)
{
	int fetch_type =
		(UNEXPECTED(ZEND_CALL_INFO(EX(call)) & ZEND_CALL_SEND_ARG_BY_REF)) ?
			BP_VAR_W : BP_VAR_R;
	ZEND_VM_DISPATCH_TO_HELPER(zend_fetch_static_prop_helper, type, fetch_type);
}

/* No specialization for op_types (CONST|TMPVAR|CV, UNUSED|CLASS_FETCH|CONST|VAR) */
ZEND_VM_HANDLER(178, ZEND_FETCH_STATIC_PROP_UNSET, ANY, CLASS_FETCH, CACHE_SLOT)
{
	ZEND_VM_DISPATCH_TO_HELPER(zend_fetch_static_prop_helper, type, BP_VAR_UNSET);
}

/* No specialization for op_types (CONST|TMPVAR|CV, UNUSED|CLASS_FETCH|CONST|VAR) */
ZEND_VM_HANDLER(176, ZEND_FETCH_STATIC_PROP_IS, ANY, CLASS_FETCH, CACHE_SLOT)
{
	ZEND_VM_DISPATCH_TO_HELPER(zend_fetch_static_prop_helper, type, BP_VAR_IS);
}

ZEND_VM_COLD_CONSTCONST_HANDLER(81, ZEND_FETCH_DIM_R, CONST|TMPVAR|CV, CONST|TMPVAR|CV)
{
	USE_OPLINE
	zval *container, *dim, *value;

	SAVE_OPLINE();
	container = GET_OP1_ZVAL_PTR_UNDEF(BP_VAR_R);
	dim = GET_OP2_ZVAL_PTR_UNDEF(BP_VAR_R);
	if (OP1_TYPE != IS_CONST) {
		if (EXPECTED(Z_TYPE_P(container) == IS_ARRAY)) {
ZEND_VM_C_LABEL(fetch_dim_r_array):
			value = zend_fetch_dimension_address_inner(Z_ARRVAL_P(container), dim, OP2_TYPE, BP_VAR_R EXECUTE_DATA_CC);
			ZVAL_COPY_DEREF(EX_VAR(opline->result.var), value);
		} else if (EXPECTED(Z_TYPE_P(container) == IS_REFERENCE)) {
			container = Z_REFVAL_P(container);
			if (EXPECTED(Z_TYPE_P(container) == IS_ARRAY)) {
				ZEND_VM_C_GOTO(fetch_dim_r_array);
			} else {
				ZEND_VM_C_GOTO(fetch_dim_r_slow);
			}
		} else {
ZEND_VM_C_LABEL(fetch_dim_r_slow):
			if (OP2_TYPE == IS_CONST && Z_EXTRA_P(dim) == ZEND_EXTRA_VALUE) {
				dim++;
			}
			zend_fetch_dimension_address_read_R_slow(container, dim OPLINE_CC EXECUTE_DATA_CC);
		}
	} else {
		zend_fetch_dimension_address_read_R(container, dim, OP2_TYPE OPLINE_CC EXECUTE_DATA_CC);
	}
	FREE_OP2();
	FREE_OP1();
	ZEND_VM_NEXT_OPCODE_CHECK_EXCEPTION();
}

ZEND_VM_HANDLER(84, ZEND_FETCH_DIM_W, VAR|CV, CONST|TMPVAR|UNUSED|NEXT|CV)
{
	USE_OPLINE
	zval *container;

	SAVE_OPLINE();
	container = GET_OP1_ZVAL_PTR_PTR_UNDEF(BP_VAR_W);
	zend_fetch_dimension_address_W(container, GET_OP2_ZVAL_PTR_UNDEF(BP_VAR_R), OP2_TYPE OPLINE_CC EXECUTE_DATA_CC);
	FREE_OP2();
	if (OP1_TYPE == IS_VAR) {
		FREE_VAR_PTR_AND_EXTRACT_RESULT_IF_NECESSARY(opline->op1.var);
	}
	ZEND_VM_NEXT_OPCODE_CHECK_EXCEPTION();
}

ZEND_VM_HANDLER(87, ZEND_FETCH_DIM_RW, VAR|CV, CONST|TMPVAR|UNUSED|NEXT|CV)
{
	USE_OPLINE
	zval *container;

	SAVE_OPLINE();
	container = GET_OP1_ZVAL_PTR_PTR_UNDEF(BP_VAR_RW);
	zend_fetch_dimension_address_RW(container, GET_OP2_ZVAL_PTR_UNDEF(BP_VAR_R), OP2_TYPE OPLINE_CC EXECUTE_DATA_CC);
	FREE_OP2();
	if (OP1_TYPE == IS_VAR) {
		FREE_VAR_PTR_AND_EXTRACT_RESULT_IF_NECESSARY(opline->op1.var);
	}
	ZEND_VM_NEXT_OPCODE_CHECK_EXCEPTION();
}

ZEND_VM_COLD_CONSTCONST_HANDLER(90, ZEND_FETCH_DIM_IS, CONST|TMPVAR|CV, CONST|TMPVAR|CV)
{
	USE_OPLINE
	zval *container;

	SAVE_OPLINE();
	container = GET_OP1_ZVAL_PTR_UNDEF(BP_VAR_IS);
	zend_fetch_dimension_address_read_IS(container, GET_OP2_ZVAL_PTR_UNDEF(BP_VAR_R), OP2_TYPE OPLINE_CC EXECUTE_DATA_CC);
	FREE_OP2();
	FREE_OP1();
	ZEND_VM_NEXT_OPCODE_CHECK_EXCEPTION();
}

ZEND_VM_COLD_HELPER(zend_use_tmp_in_write_context_helper, ANY, ANY)
{
	USE_OPLINE

	SAVE_OPLINE();
	zend_throw_error(NULL, "Cannot use temporary expression in write context");
	FREE_OP2();
	FREE_OP1();
	ZVAL_UNDEF(EX_VAR(opline->result.var));
	HANDLE_EXCEPTION();
}

ZEND_VM_COLD_HELPER(zend_use_undef_in_read_context_helper, ANY, ANY)
{
	USE_OPLINE

	SAVE_OPLINE();
	zend_throw_error(NULL, "Cannot use [] for reading");
	FREE_OP2();
	FREE_OP1();
	ZVAL_UNDEF(EX_VAR(opline->result.var));
	HANDLE_EXCEPTION();
}

ZEND_VM_COLD_CONSTCONST_HANDLER(93, ZEND_FETCH_DIM_FUNC_ARG, CONST|TMP|VAR|CV, CONST|TMPVAR|UNUSED|NEXT|CV)
{
#if !ZEND_VM_SPEC
	USE_OPLINE
#endif

	if (UNEXPECTED(ZEND_CALL_INFO(EX(call)) & ZEND_CALL_SEND_ARG_BY_REF)) {
		if ((OP1_TYPE & (IS_CONST|IS_TMP_VAR))) {
			ZEND_VM_DISPATCH_TO_HELPER(zend_use_tmp_in_write_context_helper);
		}
		ZEND_VM_DISPATCH_TO_HANDLER(ZEND_FETCH_DIM_W);
	} else {
		if (OP2_TYPE == IS_UNUSED) {
			ZEND_VM_DISPATCH_TO_HELPER(zend_use_undef_in_read_context_helper);
		}
		ZEND_VM_DISPATCH_TO_HANDLER(ZEND_FETCH_DIM_R);
	}
}

ZEND_VM_HANDLER(96, ZEND_FETCH_DIM_UNSET, VAR|CV, CONST|TMPVAR|CV)
{
	USE_OPLINE
	zval *container;

	SAVE_OPLINE();
	container = GET_OP1_ZVAL_PTR_PTR_UNDEF(BP_VAR_UNSET);
	zend_fetch_dimension_address_UNSET(container, GET_OP2_ZVAL_PTR_UNDEF(BP_VAR_R), OP2_TYPE OPLINE_CC EXECUTE_DATA_CC);
	FREE_OP2();
	if (OP1_TYPE == IS_VAR) {
		FREE_VAR_PTR_AND_EXTRACT_RESULT_IF_NECESSARY(opline->op1.var);
	}
	ZEND_VM_NEXT_OPCODE_CHECK_EXCEPTION();
}

ZEND_VM_HOT_OBJ_HANDLER(82, ZEND_FETCH_OBJ_R, CONST|TMPVAR|UNUSED|THIS|CV, CONST|TMPVAR|CV, CACHE_SLOT)
{
	USE_OPLINE
	zval *container;
	void **cache_slot = NULL;

	SAVE_OPLINE();
	container = GET_OP1_OBJ_ZVAL_PTR_UNDEF(BP_VAR_R);

	if (OP1_TYPE == IS_CONST ||
	    (OP1_TYPE != IS_UNUSED && UNEXPECTED(Z_TYPE_P(container) != IS_OBJECT))) {
		do {
			if ((OP1_TYPE & (IS_VAR|IS_CV)) && Z_ISREF_P(container)) {
				container = Z_REFVAL_P(container);
				if (EXPECTED(Z_TYPE_P(container) == IS_OBJECT)) {
					break;
				}
			}
			if (OP1_TYPE == IS_CV && UNEXPECTED(Z_TYPE_P(container) == IS_UNDEF)) {
				ZVAL_UNDEFINED_OP1();
			}
			zend_wrong_property_read(container, GET_OP2_ZVAL_PTR(BP_VAR_R));
			ZVAL_NULL(EX_VAR(opline->result.var));
			ZEND_VM_C_GOTO(fetch_obj_r_finish);
		} while (0);
	}

	/* here we are sure we are dealing with an object */
	do {
		zend_object *zobj = Z_OBJ_P(container);
		zend_string *name, *tmp_name;
		zval *retval;

		if (OP2_TYPE == IS_CONST) {
			cache_slot = CACHE_ADDR(opline->extended_value & ~ZEND_FETCH_REF /* FUNC_ARG fetch may contain it */);

			if (EXPECTED(zobj->ce == CACHED_PTR_EX(cache_slot))) {
				uintptr_t prop_offset = (uintptr_t)CACHED_PTR_EX(cache_slot + 1);

				if (EXPECTED(IS_VALID_PROPERTY_OFFSET(prop_offset))) {
					retval = OBJ_PROP(zobj, prop_offset);
					if (EXPECTED(Z_TYPE_INFO_P(retval) != IS_UNDEF)) {
						if (!ZEND_VM_SPEC || (OP1_TYPE & (IS_TMP_VAR|IS_VAR)) != 0) {
							ZEND_VM_C_GOTO(fetch_obj_r_copy);
						} else {
ZEND_VM_C_LABEL(fetch_obj_r_fast_copy):
							ZVAL_COPY_DEREF(EX_VAR(opline->result.var), retval);
							ZEND_VM_NEXT_OPCODE();
						}
					}
				} else if (EXPECTED(zobj->properties != NULL)) {
					name = Z_STR_P(GET_OP2_ZVAL_PTR(BP_VAR_R));
					if (!IS_UNKNOWN_DYNAMIC_PROPERTY_OFFSET(prop_offset)) {
						uintptr_t idx = ZEND_DECODE_DYN_PROP_OFFSET(prop_offset);

						if (EXPECTED(idx < zobj->properties->nNumUsed * sizeof(Bucket))) {
							Bucket *p = (Bucket*)((char*)zobj->properties->arData + idx);

							if (EXPECTED(p->key == name) ||
							    (EXPECTED(p->h == ZSTR_H(name)) &&
							     EXPECTED(p->key != NULL) &&
							     EXPECTED(zend_string_equal_content(p->key, name)))) {
								retval = &p->val;
								if (!ZEND_VM_SPEC || (OP1_TYPE & (IS_TMP_VAR|IS_VAR)) != 0) {
									ZEND_VM_C_GOTO(fetch_obj_r_copy);
								} else {
									ZEND_VM_C_GOTO(fetch_obj_r_fast_copy);
								}
							}
						}
						CACHE_PTR_EX(cache_slot + 1, (void*)ZEND_DYNAMIC_PROPERTY_OFFSET);
					}
					retval = zend_hash_find_known_hash(zobj->properties, name);
					if (EXPECTED(retval)) {
						uintptr_t idx = (char*)retval - (char*)zobj->properties->arData;
						CACHE_PTR_EX(cache_slot + 1, (void*)ZEND_ENCODE_DYN_PROP_OFFSET(idx));
						if (!ZEND_VM_SPEC || (OP1_TYPE & (IS_TMP_VAR|IS_VAR)) != 0) {
							ZEND_VM_C_GOTO(fetch_obj_r_copy);
						} else {
							ZEND_VM_C_GOTO(fetch_obj_r_fast_copy);
						}
					}
				}
			}
			name = Z_STR_P(GET_OP2_ZVAL_PTR(BP_VAR_R));
		} else {
			name = zval_try_get_tmp_string(GET_OP2_ZVAL_PTR(BP_VAR_R), &tmp_name);
			if (UNEXPECTED(!name)) {
				ZVAL_UNDEF(EX_VAR(opline->result.var));
				break;
			}
		}

#if ZEND_DEBUG
		/* For non-standard object handlers, verify a declared property type in debug builds.
		 * Fetch prop_info before calling read_property(), as it may deallocate the object. */
		zend_property_info *prop_info = NULL;
		if (zobj->handlers->read_property != zend_std_read_property) {
			prop_info = zend_get_property_info(zobj->ce, name, /* silent */ true);
		}
#endif
		retval = zobj->handlers->read_property(zobj, name, BP_VAR_R, cache_slot, EX_VAR(opline->result.var));
#if ZEND_DEBUG
		if (!EG(exception) && prop_info && prop_info != ZEND_WRONG_PROPERTY_INFO
				&& ZEND_TYPE_IS_SET(prop_info->type)) {
			ZVAL_OPT_DEREF(retval);
			zend_verify_property_type(prop_info, retval, /* strict */ true);
		}
#endif

		if (OP2_TYPE != IS_CONST) {
			zend_tmp_string_release(tmp_name);
		}

		if (retval != EX_VAR(opline->result.var)) {
ZEND_VM_C_LABEL(fetch_obj_r_copy):
			ZVAL_COPY_DEREF(EX_VAR(opline->result.var), retval);
		} else if (UNEXPECTED(Z_ISREF_P(retval))) {
			zend_unwrap_reference(retval);
		}
	} while (0);

ZEND_VM_C_LABEL(fetch_obj_r_finish):
	FREE_OP2();
	FREE_OP1();
	ZEND_VM_NEXT_OPCODE_CHECK_EXCEPTION();
}

ZEND_VM_HANDLER(85, ZEND_FETCH_OBJ_W, VAR|UNUSED|THIS|CV, CONST|TMPVAR|CV, FETCH_REF|DIM_WRITE|CACHE_SLOT)
{
	USE_OPLINE
	zval *property, *container, *result;

	SAVE_OPLINE();

	container = GET_OP1_OBJ_ZVAL_PTR_PTR_UNDEF(BP_VAR_W);
	property = GET_OP2_ZVAL_PTR(BP_VAR_R);
	result = EX_VAR(opline->result.var);
	zend_fetch_property_address(
		result, container, OP1_TYPE, property, OP2_TYPE,
		((OP2_TYPE == IS_CONST) ? CACHE_ADDR(opline->extended_value & ~ZEND_FETCH_OBJ_FLAGS) : NULL),
		BP_VAR_W, opline->extended_value, 1 OPLINE_CC EXECUTE_DATA_CC);
	FREE_OP2();
	if (OP1_TYPE == IS_VAR) {
		FREE_VAR_PTR_AND_EXTRACT_RESULT_IF_NECESSARY(opline->op1.var);
	}
	ZEND_VM_NEXT_OPCODE_CHECK_EXCEPTION();
}

ZEND_VM_HANDLER(88, ZEND_FETCH_OBJ_RW, VAR|UNUSED|THIS|CV, CONST|TMPVAR|CV, CACHE_SLOT)
{
	USE_OPLINE
	zval *property, *container, *result;

	SAVE_OPLINE();
	container = GET_OP1_OBJ_ZVAL_PTR_PTR_UNDEF(BP_VAR_RW);
	property = GET_OP2_ZVAL_PTR(BP_VAR_R);
	result = EX_VAR(opline->result.var);
	zend_fetch_property_address(result, container, OP1_TYPE, property, OP2_TYPE, ((OP2_TYPE == IS_CONST) ? CACHE_ADDR(opline->extended_value) : NULL), BP_VAR_RW, 0, 1 OPLINE_CC EXECUTE_DATA_CC);
	FREE_OP2();
	if (OP1_TYPE == IS_VAR) {
		FREE_VAR_PTR_AND_EXTRACT_RESULT_IF_NECESSARY(opline->op1.var);
	}
	ZEND_VM_NEXT_OPCODE_CHECK_EXCEPTION();
}

ZEND_VM_COLD_CONST_HANDLER(91, ZEND_FETCH_OBJ_IS, CONST|TMPVAR|UNUSED|THIS|CV, CONST|TMPVAR|CV, CACHE_SLOT)
{
	USE_OPLINE
	zval *container;
	void **cache_slot = NULL;

	SAVE_OPLINE();
	container = GET_OP1_OBJ_ZVAL_PTR(BP_VAR_IS);

	if (OP1_TYPE == IS_CONST ||
	    (OP1_TYPE != IS_UNUSED && UNEXPECTED(Z_TYPE_P(container) != IS_OBJECT))) {
		do {
			if ((OP1_TYPE & (IS_VAR|IS_CV)) && Z_ISREF_P(container)) {
				container = Z_REFVAL_P(container);
				if (EXPECTED(Z_TYPE_P(container) == IS_OBJECT)) {
					break;
				}
			}
			if (OP2_TYPE == IS_CV && Z_TYPE_P(EX_VAR(opline->op2.var)) == IS_UNDEF) {
				ZVAL_UNDEFINED_OP2();
			}
			ZVAL_NULL(EX_VAR(opline->result.var));
			ZEND_VM_C_GOTO(fetch_obj_is_finish);
		} while (0);
	}

	/* here we are sure we are dealing with an object */
	do {
		zend_object *zobj = Z_OBJ_P(container);
		zend_string *name, *tmp_name;
		zval *retval;

		if (OP2_TYPE == IS_CONST) {
			cache_slot = CACHE_ADDR(opline->extended_value);

			if (EXPECTED(zobj->ce == CACHED_PTR_EX(cache_slot))) {
				uintptr_t prop_offset = (uintptr_t)CACHED_PTR_EX(cache_slot + 1);

				if (EXPECTED(IS_VALID_PROPERTY_OFFSET(prop_offset))) {
					retval = OBJ_PROP(zobj, prop_offset);
					if (EXPECTED(Z_TYPE_P(retval) != IS_UNDEF)) {
						if (!ZEND_VM_SPEC || (OP1_TYPE & (IS_TMP_VAR|IS_VAR)) != 0) {
							ZEND_VM_C_GOTO(fetch_obj_is_copy);
						} else {
ZEND_VM_C_LABEL(fetch_obj_is_fast_copy):
							ZVAL_COPY_DEREF(EX_VAR(opline->result.var), retval);
							ZEND_VM_NEXT_OPCODE();
						}
					}
				} else if (EXPECTED(zobj->properties != NULL)) {
					name = Z_STR_P(GET_OP2_ZVAL_PTR(BP_VAR_R));
					if (!IS_UNKNOWN_DYNAMIC_PROPERTY_OFFSET(prop_offset)) {
						uintptr_t idx = ZEND_DECODE_DYN_PROP_OFFSET(prop_offset);

						if (EXPECTED(idx < zobj->properties->nNumUsed * sizeof(Bucket))) {
							Bucket *p = (Bucket*)((char*)zobj->properties->arData + idx);

							if (EXPECTED(p->key == name) ||
							    (EXPECTED(p->h == ZSTR_H(name)) &&
							     EXPECTED(p->key != NULL) &&
							     EXPECTED(zend_string_equal_content(p->key, name)))) {
								retval = &p->val;
								if (!ZEND_VM_SPEC || (OP1_TYPE & (IS_TMP_VAR|IS_VAR)) != 0) {
									ZEND_VM_C_GOTO(fetch_obj_is_copy);
								} else {
									ZEND_VM_C_GOTO(fetch_obj_is_fast_copy);
								}
							}
						}
						CACHE_PTR_EX(cache_slot + 1, (void*)ZEND_DYNAMIC_PROPERTY_OFFSET);
					}
					retval = zend_hash_find_known_hash(zobj->properties, name);
					if (EXPECTED(retval)) {
						uintptr_t idx = (char*)retval - (char*)zobj->properties->arData;
						CACHE_PTR_EX(cache_slot + 1, (void*)ZEND_ENCODE_DYN_PROP_OFFSET(idx));
						if (!ZEND_VM_SPEC || (OP1_TYPE & (IS_TMP_VAR|IS_VAR)) != 0) {
							ZEND_VM_C_GOTO(fetch_obj_is_copy);
						} else {
							ZEND_VM_C_GOTO(fetch_obj_is_fast_copy);
						}
					}
				}
			}
			name = Z_STR_P(GET_OP2_ZVAL_PTR(BP_VAR_R));
		} else {
			name = zval_try_get_tmp_string(GET_OP2_ZVAL_PTR(BP_VAR_R), &tmp_name);
			if (UNEXPECTED(!name)) {
				ZVAL_UNDEF(EX_VAR(opline->result.var));
				break;
			}
		}

		retval = zobj->handlers->read_property(zobj, name, BP_VAR_IS, cache_slot, EX_VAR(opline->result.var));

		if (OP2_TYPE != IS_CONST) {
			zend_tmp_string_release(tmp_name);
		}

		if (retval != EX_VAR(opline->result.var)) {
ZEND_VM_C_LABEL(fetch_obj_is_copy):
			ZVAL_COPY_DEREF(EX_VAR(opline->result.var), retval);
		} else if (UNEXPECTED(Z_ISREF_P(retval))) {
			zend_unwrap_reference(retval);
		}
	} while (0);

ZEND_VM_C_LABEL(fetch_obj_is_finish):
	FREE_OP2();
	FREE_OP1();
	ZEND_VM_NEXT_OPCODE_CHECK_EXCEPTION();
}

ZEND_VM_COLD_CONST_HANDLER(94, ZEND_FETCH_OBJ_FUNC_ARG, CONST|TMP|VAR|UNUSED|THIS|CV, CONST|TMPVAR|CV, FETCH_REF|CACHE_SLOT)
{
#if !ZEND_VM_SPEC
	USE_OPLINE
#endif

	if (UNEXPECTED(ZEND_CALL_INFO(EX(call)) & ZEND_CALL_SEND_ARG_BY_REF)) {
		/* Behave like FETCH_OBJ_W */
		if ((OP1_TYPE & (IS_CONST|IS_TMP_VAR))) {
			ZEND_VM_DISPATCH_TO_HELPER(zend_use_tmp_in_write_context_helper);
		}
		ZEND_VM_DISPATCH_TO_HANDLER(ZEND_FETCH_OBJ_W);
	} else {
		ZEND_VM_DISPATCH_TO_HANDLER(ZEND_FETCH_OBJ_R);
	}
}

ZEND_VM_HANDLER(97, ZEND_FETCH_OBJ_UNSET, VAR|UNUSED|THIS|CV, CONST|TMPVAR|CV, CACHE_SLOT)
{
	USE_OPLINE
	zval *container, *property, *result;

	SAVE_OPLINE();
	container = GET_OP1_OBJ_ZVAL_PTR_PTR_UNDEF(BP_VAR_UNSET);
	property = GET_OP2_ZVAL_PTR(BP_VAR_R);
	result = EX_VAR(opline->result.var);
	zend_fetch_property_address(result, container, OP1_TYPE, property, OP2_TYPE, ((OP2_TYPE == IS_CONST) ? CACHE_ADDR(opline->extended_value) : NULL), BP_VAR_UNSET, 0, 1 OPLINE_CC EXECUTE_DATA_CC);
	FREE_OP2();
	if (OP1_TYPE == IS_VAR) {
		FREE_VAR_PTR_AND_EXTRACT_RESULT_IF_NECESSARY(opline->op1.var);
	}
	ZEND_VM_NEXT_OPCODE_CHECK_EXCEPTION();
}

ZEND_VM_HANDLER(98, ZEND_FETCH_LIST_R, CONST|TMPVARCV, CONST|TMPVAR|CV)
{
	USE_OPLINE
	zval *container;

	SAVE_OPLINE();
	container = GET_OP1_ZVAL_PTR_UNDEF(BP_VAR_R);
	zend_fetch_dimension_address_LIST_r(container, GET_OP2_ZVAL_PTR_UNDEF(BP_VAR_R), OP2_TYPE OPLINE_CC EXECUTE_DATA_CC);
	FREE_OP2();
	ZEND_VM_NEXT_OPCODE_CHECK_EXCEPTION();
}

ZEND_VM_HANDLER(155, ZEND_FETCH_LIST_W, VAR, CONST|TMPVAR|CV)
{
	USE_OPLINE
	zval *container, *dim;

	SAVE_OPLINE();
	container = GET_OP1_ZVAL_PTR_PTR_UNDEF(BP_VAR_W);
	dim = GET_OP2_ZVAL_PTR_UNDEF(BP_VAR_R);

	if (OP1_TYPE == IS_VAR
		&& Z_TYPE_P(EX_VAR(opline->op1.var)) != IS_INDIRECT
		&& UNEXPECTED(!Z_ISREF_P(container))
	) {
		zend_error(E_NOTICE, "Attempting to set reference to non referenceable value");
		zend_fetch_dimension_address_LIST_r(container, dim, OP2_TYPE OPLINE_CC EXECUTE_DATA_CC);
	} else {
		zend_fetch_dimension_address_W(container, dim, OP2_TYPE OPLINE_CC EXECUTE_DATA_CC);
	}

	FREE_OP2();
	ZEND_VM_NEXT_OPCODE_CHECK_EXCEPTION();
}

ZEND_VM_HANDLER(24, ZEND_ASSIGN_OBJ, VAR|UNUSED|THIS|CV, CONST|TMPVAR|CV, CACHE_SLOT, SPEC(OP_DATA=CONST|TMP|VAR|CV))
{
	USE_OPLINE
	zval *object, *value, tmp;
	zend_object *zobj;
	zend_string *name, *tmp_name;

	SAVE_OPLINE();
	object = GET_OP1_OBJ_ZVAL_PTR_PTR_UNDEF(BP_VAR_W);
	value = GET_OP_DATA_ZVAL_PTR(BP_VAR_R);

	if (OP1_TYPE != IS_UNUSED && UNEXPECTED(Z_TYPE_P(object) != IS_OBJECT)) {
		if (Z_ISREF_P(object) && Z_TYPE_P(Z_REFVAL_P(object)) == IS_OBJECT) {
			object = Z_REFVAL_P(object);
			ZEND_VM_C_GOTO(assign_object);
		}
		zend_throw_non_object_error(object, GET_OP2_ZVAL_PTR(BP_VAR_R) OPLINE_CC EXECUTE_DATA_CC);
		value = &EG(uninitialized_zval);
		ZEND_VM_C_GOTO(free_and_exit_assign_obj);
	}

ZEND_VM_C_LABEL(assign_object):
	zobj = Z_OBJ_P(object);
	if (OP2_TYPE == IS_CONST) {
		if (EXPECTED(zobj->ce == CACHED_PTR(opline->extended_value))) {
			void **cache_slot = CACHE_ADDR(opline->extended_value);
			uintptr_t prop_offset = (uintptr_t)CACHED_PTR_EX(cache_slot + 1);
			zend_object *zobj = Z_OBJ_P(object);
			zval *property_val;

			if (EXPECTED(IS_VALID_PROPERTY_OFFSET(prop_offset))) {
				property_val = OBJ_PROP(zobj, prop_offset);
				if (Z_TYPE_P(property_val) != IS_UNDEF) {
					zend_property_info *prop_info = (zend_property_info*) CACHED_PTR_EX(cache_slot + 2);

					if (UNEXPECTED(prop_info != NULL)) {
						value = zend_assign_to_typed_prop(prop_info, property_val, value EXECUTE_DATA_CC);
						ZEND_VM_C_GOTO(free_and_exit_assign_obj);
					} else {
ZEND_VM_C_LABEL(fast_assign_obj):
						value = zend_assign_to_variable(property_val, value, OP_DATA_TYPE, EX_USES_STRICT_TYPES());
						if (UNEXPECTED(RETURN_VALUE_USED(opline))) {
							ZVAL_COPY(EX_VAR(opline->result.var), value);
						}
						ZEND_VM_C_GOTO(exit_assign_obj);
					}
				}
			} else {
				name = Z_STR_P(GET_OP2_ZVAL_PTR(BP_VAR_R));
				if (EXPECTED(zobj->properties != NULL)) {
					if (UNEXPECTED(GC_REFCOUNT(zobj->properties) > 1)) {
						if (EXPECTED(!(GC_FLAGS(zobj->properties) & IS_ARRAY_IMMUTABLE))) {
							GC_DELREF(zobj->properties);
						}
						zobj->properties = zend_array_dup(zobj->properties);
					}
					property_val = zend_hash_find_known_hash(zobj->properties, name);
					if (property_val) {
						ZEND_VM_C_GOTO(fast_assign_obj);
					}
				}

				if (!zobj->ce->__set && (zobj->ce->ce_flags & ZEND_ACC_ALLOW_DYNAMIC_PROPERTIES)) {
					if (EXPECTED(zobj->properties == NULL)) {
						rebuild_object_properties(zobj);
					}
					if (OP_DATA_TYPE == IS_CONST) {
						if (UNEXPECTED(Z_OPT_REFCOUNTED_P(value))) {
							Z_ADDREF_P(value);
						}
					} else if (OP_DATA_TYPE != IS_TMP_VAR) {
						if (Z_ISREF_P(value)) {
							if (OP_DATA_TYPE == IS_VAR) {
								zend_reference *ref = Z_REF_P(value);
								if (GC_DELREF(ref) == 0) {
									ZVAL_COPY_VALUE(&tmp, Z_REFVAL_P(value));
									efree_size(ref, sizeof(zend_reference));
									value = &tmp;
								} else {
									value = Z_REFVAL_P(value);
									Z_TRY_ADDREF_P(value);
								}
							} else {
								value = Z_REFVAL_P(value);
								Z_TRY_ADDREF_P(value);
							}
						} else if (OP_DATA_TYPE == IS_CV) {
							Z_TRY_ADDREF_P(value);
						}
						}
					zend_hash_add_new(zobj->properties, name, value);
					if (UNEXPECTED(RETURN_VALUE_USED(opline))) {
						ZVAL_COPY(EX_VAR(opline->result.var), value);
					}
					ZEND_VM_C_GOTO(exit_assign_obj);
				}
			}
		}
		name = Z_STR_P(GET_OP2_ZVAL_PTR(BP_VAR_R));
	} else {
		name = zval_try_get_tmp_string(GET_OP2_ZVAL_PTR(BP_VAR_R), &tmp_name);
		if (UNEXPECTED(!name)) {
			FREE_OP_DATA();
			UNDEF_RESULT();
			ZEND_VM_C_GOTO(exit_assign_obj);
		}
	}

	if (OP_DATA_TYPE == IS_CV || OP_DATA_TYPE == IS_VAR) {
		ZVAL_DEREF(value);
	}

	value = zobj->handlers->write_property(zobj, name, value, (OP2_TYPE == IS_CONST) ? CACHE_ADDR(opline->extended_value) : NULL);

	if (OP2_TYPE != IS_CONST) {
		zend_tmp_string_release(tmp_name);
	}

ZEND_VM_C_LABEL(free_and_exit_assign_obj):
	if (UNEXPECTED(RETURN_VALUE_USED(opline))) {
		ZVAL_COPY_DEREF(EX_VAR(opline->result.var), value);
	}
	FREE_OP_DATA();
ZEND_VM_C_LABEL(exit_assign_obj):
	FREE_OP2();
	FREE_OP1();
	/* assign_obj has two opcodes! */
	ZEND_VM_NEXT_OPCODE_EX(1, 2);
}

/* No specialization for op_types (CONST|TMPVAR|CV, UNUSED|CONST|VAR) */
ZEND_VM_HANDLER(25, ZEND_ASSIGN_STATIC_PROP, ANY, ANY, CACHE_SLOT, SPEC(OP_DATA=CONST|TMP|VAR|CV))
{
	USE_OPLINE
	zval *prop, *value;
	zend_property_info *prop_info;

	SAVE_OPLINE();

	if (zend_fetch_static_property_address(&prop, &prop_info, opline->extended_value, BP_VAR_W, 0 OPLINE_CC EXECUTE_DATA_CC) != SUCCESS) {
		FREE_OP_DATA();
		UNDEF_RESULT();
		HANDLE_EXCEPTION();
	}

	value = GET_OP_DATA_ZVAL_PTR(BP_VAR_R);

	if (UNEXPECTED(ZEND_TYPE_IS_SET(prop_info->type))) {
		value = zend_assign_to_typed_prop(prop_info, prop, value EXECUTE_DATA_CC);
		FREE_OP_DATA();
	} else {
		value = zend_assign_to_variable(prop, value, OP_DATA_TYPE, EX_USES_STRICT_TYPES());
	}

	if (UNEXPECTED(RETURN_VALUE_USED(opline))) {
		ZVAL_COPY(EX_VAR(opline->result.var), value);
	}

	/* assign_static_prop has two opcodes! */
	ZEND_VM_NEXT_OPCODE_EX(1, 2);
}

ZEND_VM_HANDLER(23, ZEND_ASSIGN_DIM, VAR|CV, CONST|TMPVAR|UNUSED|NEXT|CV, SPEC(OP_DATA=CONST|TMP|VAR|CV))
{
	USE_OPLINE
	zval *object_ptr, *orig_object_ptr;
	zval *value;
	zval *variable_ptr;
	zval *dim;

	SAVE_OPLINE();
	orig_object_ptr = object_ptr = GET_OP1_ZVAL_PTR_PTR_UNDEF(BP_VAR_W);

	if (EXPECTED(Z_TYPE_P(object_ptr) == IS_ARRAY)) {
ZEND_VM_C_LABEL(try_assign_dim_array):
		SEPARATE_ARRAY(object_ptr);
		if (OP2_TYPE == IS_UNUSED) {
			value = GET_OP_DATA_ZVAL_PTR_UNDEF(BP_VAR_R);
			if (OP_DATA_TYPE == IS_CV && UNEXPECTED(Z_TYPE_P(value) == IS_UNDEF)) {
				HashTable *ht = Z_ARRVAL_P(object_ptr);
				if (!(GC_FLAGS(ht) & IS_ARRAY_IMMUTABLE)) {
					GC_ADDREF(ht);
				}
				value = zval_undefined_cv((opline+1)->op1.var EXECUTE_DATA_CC);
				if (!(GC_FLAGS(ht) & IS_ARRAY_IMMUTABLE) && !GC_DELREF(ht)) {
					zend_array_destroy(ht);
					ZEND_VM_C_GOTO(assign_dim_error);
				}
			}
			if (OP_DATA_TYPE == IS_CV || OP_DATA_TYPE == IS_VAR) {
				ZVAL_DEREF(value);
			}
			value = zend_hash_next_index_insert(Z_ARRVAL_P(object_ptr), value);
			if (UNEXPECTED(value == NULL)) {
				zend_cannot_add_element();
				ZEND_VM_C_GOTO(assign_dim_error);
			} else if (OP_DATA_TYPE == IS_CV) {
				if (Z_REFCOUNTED_P(value)) {
					Z_ADDREF_P(value);
				}
			} else if (OP_DATA_TYPE == IS_VAR) {
				zval *free_op_data = EX_VAR((opline+1)->op1.var);
				if (Z_ISREF_P(free_op_data)) {
					if (Z_REFCOUNTED_P(value)) {
						Z_ADDREF_P(value);
					}
					zval_ptr_dtor_nogc(free_op_data);
				}
			} else if (OP_DATA_TYPE == IS_CONST) {
				if (UNEXPECTED(Z_REFCOUNTED_P(value))) {
					Z_ADDREF_P(value);
				}
			}
			if (UNEXPECTED(RETURN_VALUE_USED(opline))) {
				ZVAL_COPY(EX_VAR(opline->result.var), value);
			}
		} else {
			dim = GET_OP2_ZVAL_PTR_UNDEF(BP_VAR_R);
			if (OP2_TYPE == IS_CONST) {
				variable_ptr = zend_fetch_dimension_address_inner_W_CONST(Z_ARRVAL_P(object_ptr), dim EXECUTE_DATA_CC);
			} else {
				variable_ptr = zend_fetch_dimension_address_inner_W(Z_ARRVAL_P(object_ptr), dim EXECUTE_DATA_CC);
			}
			if (UNEXPECTED(variable_ptr == NULL)) {
				ZEND_VM_C_GOTO(assign_dim_error);
			}
			value = GET_OP_DATA_ZVAL_PTR(BP_VAR_R);
			if (UNEXPECTED(RETURN_VALUE_USED(opline))) {
				zend_assign_to_two_variables(EX_VAR(opline->result.var), variable_ptr, value, OP_DATA_TYPE, EX_USES_STRICT_TYPES());
			} else {
				zend_assign_to_variable(variable_ptr, value, OP_DATA_TYPE, EX_USES_STRICT_TYPES());
			}
		}
	} else {
		if (EXPECTED(Z_ISREF_P(object_ptr))) {
			object_ptr = Z_REFVAL_P(object_ptr);
			if (EXPECTED(Z_TYPE_P(object_ptr) == IS_ARRAY)) {
				ZEND_VM_C_GOTO(try_assign_dim_array);
			}
		}
		if (EXPECTED(Z_TYPE_P(object_ptr) == IS_OBJECT)) {
			zend_object *obj = Z_OBJ_P(object_ptr);

			GC_ADDREF(obj);
			dim = GET_OP2_ZVAL_PTR_UNDEF(BP_VAR_R);
			if (OP2_TYPE == IS_CV && UNEXPECTED(Z_ISUNDEF_P(dim))) {
				dim = ZVAL_UNDEFINED_OP2();
			} else if (OP2_TYPE == IS_CONST && Z_EXTRA_P(dim) == ZEND_EXTRA_VALUE) {
				dim++;
			}

			value = GET_OP_DATA_ZVAL_PTR_UNDEF(BP_VAR_R);
			if (OP_DATA_TYPE == IS_CV && UNEXPECTED(Z_ISUNDEF_P(value))) {
				value = zval_undefined_cv((opline+1)->op1.var EXECUTE_DATA_CC);
			} else if (OP_DATA_TYPE & (IS_CV|IS_VAR)) {
				ZVAL_DEREF(value);
			}

			zend_assign_to_object_dim(obj, dim, value OPLINE_CC EXECUTE_DATA_CC);

			FREE_OP_DATA();
			if (UNEXPECTED(GC_DELREF(obj) == 0)) {
				zend_objects_store_del(obj);
			}
		} else if (EXPECTED(Z_TYPE_P(object_ptr) == IS_STRING)) {
			if (OP2_TYPE == IS_UNUSED) {
				zend_use_new_element_for_string();
				FREE_OP_DATA();
				UNDEF_RESULT();
			} else {
				dim = GET_OP2_ZVAL_PTR_UNDEF(BP_VAR_R);
				value = GET_OP_DATA_ZVAL_PTR_UNDEF(BP_VAR_R);
				zend_assign_to_string_offset(object_ptr, dim, value OPLINE_CC EXECUTE_DATA_CC);
				FREE_OP_DATA();
			}
		} else if (EXPECTED(Z_TYPE_P(object_ptr) <= IS_FALSE)) {
			if (Z_ISREF_P(orig_object_ptr)
			 && ZEND_REF_HAS_TYPE_SOURCES(Z_REF_P(orig_object_ptr))
			 && !zend_verify_ref_array_assignable(Z_REF_P(orig_object_ptr))) {
				dim = GET_OP2_ZVAL_PTR(BP_VAR_R);
				FREE_OP_DATA();
				UNDEF_RESULT();
			} else {
				HashTable *ht = zend_new_array(8);
				zend_uchar old_type = Z_TYPE_P(object_ptr);

				ZVAL_ARR(object_ptr, ht);
				if (UNEXPECTED(old_type == IS_FALSE)) {
					GC_ADDREF(ht);
					zend_false_to_array_deprecated();
					if (UNEXPECTED(GC_DELREF(ht) == 0)) {
						zend_array_destroy(ht);
						ZEND_VM_C_GOTO(assign_dim_error);
					}
				}
				ZEND_VM_C_GOTO(try_assign_dim_array);
			}
		} else {
			zend_use_scalar_as_array();
			dim = GET_OP2_ZVAL_PTR(BP_VAR_R);
ZEND_VM_C_LABEL(assign_dim_error):
			FREE_OP_DATA();
			if (UNEXPECTED(RETURN_VALUE_USED(opline))) {
				ZVAL_NULL(EX_VAR(opline->result.var));
			}
		}
	}
	if (OP2_TYPE != IS_UNUSED) {
		FREE_OP2();
	}
	FREE_OP1();
	/* assign_dim has two opcodes! */
	ZEND_VM_NEXT_OPCODE_EX(1, 2);
}

ZEND_VM_HANDLER(22, ZEND_ASSIGN, VAR|CV, CONST|TMP|VAR|CV, SPEC(RETVAL))
{
	USE_OPLINE
	zval *value;
	zval *variable_ptr;

	SAVE_OPLINE();
	value = GET_OP2_ZVAL_PTR(BP_VAR_R);
	variable_ptr = GET_OP1_ZVAL_PTR_PTR_UNDEF(BP_VAR_W);

<<<<<<< HEAD
	value = zend_assign_to_variable(variable_ptr, value, OP2_TYPE, EX_USES_STRICT_TYPES());
	if (RETURN_VALUE_USED(opline)) {
		ZVAL_COPY(EX_VAR(opline->result.var), value);
	}
	FREE_OP1();
	/* zend_assign_to_variable() always takes care of op2, never free it! */
=======
	if (UNEXPECTED(RETURN_VALUE_USED(opline))) {
		zend_assign_to_two_variables(EX_VAR(opline->result.var), variable_ptr, value, OP2_TYPE, EX_USES_STRICT_TYPES());
	} else {
		zend_assign_to_variable(variable_ptr, value, OP2_TYPE, EX_USES_STRICT_TYPES());
	}

	FREE_OP1_VAR_PTR();
	/* zend_assign_to_(two_)variable(s)() always takes care of op2, never free it! */
>>>>>>> 71ddede5

	ZEND_VM_NEXT_OPCODE_CHECK_EXCEPTION();
}

ZEND_VM_HANDLER(30, ZEND_ASSIGN_REF, VAR|CV, VAR|CV, SRC)
{
	USE_OPLINE
	zval *variable_ptr;
	zval *value_ptr;

	SAVE_OPLINE();
	value_ptr = GET_OP2_ZVAL_PTR_PTR(BP_VAR_W);
	variable_ptr = GET_OP1_ZVAL_PTR_PTR_UNDEF(BP_VAR_W);

	if (OP1_TYPE == IS_VAR &&
	           UNEXPECTED(Z_TYPE_P(EX_VAR(opline->op1.var)) != IS_INDIRECT)) {

		zend_throw_error(NULL, "Cannot assign by reference to an array dimension of an object");
		variable_ptr = &EG(uninitialized_zval);
	} else if (OP2_TYPE == IS_VAR &&
	           opline->extended_value == ZEND_RETURNS_FUNCTION &&
			   UNEXPECTED(!Z_ISREF_P(value_ptr))) {

		variable_ptr = zend_wrong_assign_to_variable_reference(
			variable_ptr, value_ptr OPLINE_CC EXECUTE_DATA_CC);
	} else {
		zend_assign_to_variable_reference(variable_ptr, value_ptr);
	}

	if (UNEXPECTED(RETURN_VALUE_USED(opline))) {
		ZVAL_COPY(EX_VAR(opline->result.var), variable_ptr);
	}

	FREE_OP2();
	FREE_OP1();
	ZEND_VM_NEXT_OPCODE_CHECK_EXCEPTION();
}

ZEND_VM_HANDLER(32, ZEND_ASSIGN_OBJ_REF, VAR|UNUSED|THIS|CV, CONST|TMPVAR|CV, CACHE_SLOT|SRC, SPEC(OP_DATA=VAR|CV))
{
	USE_OPLINE
	zval *property, *container, *value_ptr;

	SAVE_OPLINE();

	container = GET_OP1_OBJ_ZVAL_PTR_PTR_UNDEF(BP_VAR_W);
	property = GET_OP2_ZVAL_PTR(BP_VAR_R);

	value_ptr = GET_OP_DATA_ZVAL_PTR_PTR(BP_VAR_W);

	if (ZEND_VM_SPEC) {
		if (OP1_TYPE == IS_UNUSED) {
			if (OP2_TYPE == IS_CONST) {
				zend_assign_to_property_reference_this_const(container, property, value_ptr OPLINE_CC EXECUTE_DATA_CC);
			} else {
				zend_assign_to_property_reference_this_var(container, property, value_ptr OPLINE_CC EXECUTE_DATA_CC);
			}
		} else {
			if (OP2_TYPE == IS_CONST) {
				zend_assign_to_property_reference_var_const(container, property, value_ptr OPLINE_CC EXECUTE_DATA_CC);
			} else {
				zend_assign_to_property_reference_var_var(container, property, value_ptr OPLINE_CC EXECUTE_DATA_CC);
			}
		}
	} else {
		zend_assign_to_property_reference(container, OP1_TYPE, property, OP2_TYPE, value_ptr OPLINE_CC EXECUTE_DATA_CC);
	}

	FREE_OP1();
	FREE_OP2();
	FREE_OP_DATA();
	ZEND_VM_NEXT_OPCODE_EX(1, 2);
}

/* No specialization for op_types (CONST|TMPVAR|CV, UNUSED|CONST|VAR) */
ZEND_VM_HANDLER(33, ZEND_ASSIGN_STATIC_PROP_REF, ANY, ANY, CACHE_SLOT|SRC)
{
	USE_OPLINE
	zval *prop, *value_ptr;
	zend_property_info *prop_info;

	SAVE_OPLINE();

	if (zend_fetch_static_property_address(&prop, &prop_info, opline->extended_value & ~ZEND_RETURNS_FUNCTION, BP_VAR_W, 0 OPLINE_CC EXECUTE_DATA_CC) != SUCCESS) {
		FREE_OP_DATA();
		UNDEF_RESULT();
		HANDLE_EXCEPTION();
	}

	value_ptr = GET_OP_DATA_ZVAL_PTR_PTR(BP_VAR_W);

	if (OP_DATA_TYPE == IS_VAR && (opline->extended_value & ZEND_RETURNS_FUNCTION) && UNEXPECTED(!Z_ISREF_P(value_ptr))) {
		if (UNEXPECTED(!zend_wrong_assign_to_variable_reference(prop, value_ptr OPLINE_CC EXECUTE_DATA_CC))) {
			prop = &EG(uninitialized_zval);
		}
	} else if (UNEXPECTED(ZEND_TYPE_IS_SET(prop_info->type))) {
		prop = zend_assign_to_typed_property_reference(prop_info, prop, value_ptr EXECUTE_DATA_CC);
	} else {
		zend_assign_to_variable_reference(prop, value_ptr);
	}

	if (UNEXPECTED(RETURN_VALUE_USED(opline))) {
		ZVAL_COPY(EX_VAR(opline->result.var), prop);
	}

	FREE_OP_DATA();
	ZEND_VM_NEXT_OPCODE_EX(1, 2);
}

ZEND_VM_HOT_HELPER(zend_leave_helper, ANY, ANY)
{
	zend_execute_data *old_execute_data;
	uint32_t call_info = EX_CALL_INFO();
	SAVE_OPLINE();

	if (EXPECTED((call_info & (ZEND_CALL_CODE|ZEND_CALL_TOP|ZEND_CALL_HAS_SYMBOL_TABLE|ZEND_CALL_FREE_EXTRA_ARGS|ZEND_CALL_ALLOCATED|ZEND_CALL_HAS_EXTRA_NAMED_PARAMS)) == 0)) {
		EG(current_execute_data) = EX(prev_execute_data);
		i_free_compiled_variables(execute_data);

#ifdef ZEND_PREFER_RELOAD
		call_info = EX_CALL_INFO();
#endif
		if (UNEXPECTED(call_info & ZEND_CALL_RELEASE_THIS)) {
			OBJ_RELEASE(Z_OBJ(execute_data->This));
		} else if (UNEXPECTED(call_info & ZEND_CALL_CLOSURE)) {
			OBJ_RELEASE(ZEND_CLOSURE_OBJECT(EX(func)));
		}
		EG(vm_stack_top) = (zval*)execute_data;
		execute_data = EX(prev_execute_data);

		if (UNEXPECTED(EG(exception) != NULL)) {
			zend_rethrow_exception(execute_data);
			HANDLE_EXCEPTION_LEAVE();
		}

		LOAD_NEXT_OPLINE();
		ZEND_VM_LEAVE();
	} else if (EXPECTED((call_info & (ZEND_CALL_CODE|ZEND_CALL_TOP)) == 0)) {
		EG(current_execute_data) = EX(prev_execute_data);
		i_free_compiled_variables(execute_data);

#ifdef ZEND_PREFER_RELOAD
		call_info = EX_CALL_INFO();
#endif
		if (UNEXPECTED(call_info & ZEND_CALL_HAS_SYMBOL_TABLE)) {
			zend_clean_and_cache_symbol_table(EX(symbol_table));
		}

		if (UNEXPECTED(call_info & ZEND_CALL_HAS_EXTRA_NAMED_PARAMS)) {
			zend_free_extra_named_params(EX(extra_named_params));
		}

		/* Free extra args before releasing the closure,
		 * as that may free the op_array. */
		zend_vm_stack_free_extra_args_ex(call_info, execute_data);

		if (UNEXPECTED(call_info & ZEND_CALL_RELEASE_THIS)) {
			OBJ_RELEASE(Z_OBJ(execute_data->This));
		} else if (UNEXPECTED(call_info & ZEND_CALL_CLOSURE)) {
			OBJ_RELEASE(ZEND_CLOSURE_OBJECT(EX(func)));
		}

		old_execute_data = execute_data;
		execute_data = EX(prev_execute_data);
		zend_vm_stack_free_call_frame_ex(call_info, old_execute_data);

		if (UNEXPECTED(EG(exception) != NULL)) {
			zend_rethrow_exception(execute_data);
			HANDLE_EXCEPTION_LEAVE();
		}

		LOAD_NEXT_OPLINE();
		ZEND_VM_LEAVE();
	} else if (EXPECTED((call_info & ZEND_CALL_TOP) == 0)) {
		if (EX(func)->op_array.last_var > 0) {
			zend_detach_symbol_table(execute_data);
			call_info |= ZEND_CALL_NEEDS_REATTACH;
		}
		zend_destroy_static_vars(&EX(func)->op_array);
		destroy_op_array(&EX(func)->op_array);
		efree_size(EX(func), sizeof(zend_op_array));
		old_execute_data = execute_data;
		execute_data = EG(current_execute_data) = EX(prev_execute_data);
		zend_vm_stack_free_call_frame_ex(call_info, old_execute_data);

		if (call_info & ZEND_CALL_NEEDS_REATTACH) {
			if (EX(func)->op_array.last_var > 0) {
				zend_attach_symbol_table(execute_data);
			} else {
				ZEND_ADD_CALL_FLAG(execute_data, ZEND_CALL_NEEDS_REATTACH);
			}
		}
		if (UNEXPECTED(EG(exception) != NULL)) {
			zend_rethrow_exception(execute_data);
			HANDLE_EXCEPTION_LEAVE();
		}

		LOAD_NEXT_OPLINE();
		ZEND_VM_LEAVE();
	} else {
		if (EXPECTED((call_info & ZEND_CALL_CODE) == 0)) {
			EG(current_execute_data) = EX(prev_execute_data);
			i_free_compiled_variables(execute_data);
#ifdef ZEND_PREFER_RELOAD
			call_info = EX_CALL_INFO();
#endif
			if (UNEXPECTED(call_info & (ZEND_CALL_HAS_SYMBOL_TABLE|ZEND_CALL_FREE_EXTRA_ARGS|ZEND_CALL_HAS_EXTRA_NAMED_PARAMS))) {
				if (UNEXPECTED(call_info & ZEND_CALL_HAS_SYMBOL_TABLE)) {
					zend_clean_and_cache_symbol_table(EX(symbol_table));
				}
				zend_vm_stack_free_extra_args_ex(call_info, execute_data);
				if (UNEXPECTED(call_info & ZEND_CALL_HAS_EXTRA_NAMED_PARAMS)) {
					zend_free_extra_named_params(EX(extra_named_params));
				}
			}
			if (UNEXPECTED(call_info & ZEND_CALL_CLOSURE)) {
				OBJ_RELEASE(ZEND_CLOSURE_OBJECT(EX(func)));
			}
			ZEND_VM_RETURN();
		} else /* if (call_kind == ZEND_CALL_TOP_CODE) */ {
			zend_array *symbol_table = EX(symbol_table);

			if (EX(func)->op_array.last_var > 0) {
				zend_detach_symbol_table(execute_data);
				call_info |= ZEND_CALL_NEEDS_REATTACH;
			}
			if (call_info & ZEND_CALL_NEEDS_REATTACH) {
				old_execute_data = EX(prev_execute_data);
				while (old_execute_data) {
					if (old_execute_data->func && (ZEND_CALL_INFO(old_execute_data) & ZEND_CALL_HAS_SYMBOL_TABLE)) {
						if (old_execute_data->symbol_table == symbol_table) {
							if (old_execute_data->func->op_array.last_var > 0) {
								zend_attach_symbol_table(old_execute_data);
							} else {
								ZEND_ADD_CALL_FLAG(old_execute_data, ZEND_CALL_NEEDS_REATTACH);
							}
						}
						break;
					}
					old_execute_data = old_execute_data->prev_execute_data;
				}
			}
			EG(current_execute_data) = EX(prev_execute_data);
			ZEND_VM_RETURN();
		}
	}
}

ZEND_VM_HOT_HANDLER(42, ZEND_JMP, JMP_ADDR, ANY)
{
	USE_OPLINE

	ZEND_VM_JMP_EX(OP_JMP_ADDR(opline, opline->op1), 0);
}

ZEND_VM_HOT_NOCONST_HANDLER(43, ZEND_JMPZ, CONST|TMPVAR|CV, JMP_ADDR)
{
	USE_OPLINE
	zval *val;
	zend_uchar op1_type;

	val = GET_OP1_ZVAL_PTR_UNDEF(BP_VAR_R);

	if (Z_TYPE_INFO_P(val) == IS_TRUE) {
		ZEND_VM_NEXT_OPCODE();
	} else if (EXPECTED(Z_TYPE_INFO_P(val) <= IS_TRUE)) {
		if (OP1_TYPE == IS_CV && UNEXPECTED(Z_TYPE_INFO_P(val) == IS_UNDEF)) {
			SAVE_OPLINE();
			ZVAL_UNDEFINED_OP1();
			if (UNEXPECTED(EG(exception))) {
				HANDLE_EXCEPTION();
			}
		}
		ZEND_VM_JMP_EX(OP_JMP_ADDR(opline, opline->op2), 0);
	}

	SAVE_OPLINE();
	op1_type = OP1_TYPE;
	if (i_zend_is_true(val)) {
		opline++;
	} else {
		opline = OP_JMP_ADDR(opline, opline->op2);
	}
	if (op1_type & (IS_TMP_VAR|IS_VAR)) {
		zval_ptr_dtor_nogc(val);
	}
	ZEND_VM_JMP(opline);
}

ZEND_VM_HOT_NOCONST_HANDLER(44, ZEND_JMPNZ, CONST|TMPVAR|CV, JMP_ADDR)
{
	USE_OPLINE
	zval *val;
	zend_uchar op1_type;

	val = GET_OP1_ZVAL_PTR_UNDEF(BP_VAR_R);

	if (Z_TYPE_INFO_P(val) == IS_TRUE) {
		ZEND_VM_JMP_EX(OP_JMP_ADDR(opline, opline->op2), 0);
	} else if (EXPECTED(Z_TYPE_INFO_P(val) <= IS_TRUE)) {
		if (OP1_TYPE == IS_CV && UNEXPECTED(Z_TYPE_INFO_P(val) == IS_UNDEF)) {
			SAVE_OPLINE();
			ZVAL_UNDEFINED_OP1();
			if (UNEXPECTED(EG(exception))) {
				HANDLE_EXCEPTION();
			}
		}
		ZEND_VM_NEXT_OPCODE();
	}

	SAVE_OPLINE();
	op1_type = OP1_TYPE;
	if (i_zend_is_true(val)) {
		opline = OP_JMP_ADDR(opline, opline->op2);
	} else {
		opline++;
	}
	if (op1_type & (IS_TMP_VAR|IS_VAR)) {
		zval_ptr_dtor_nogc(val);
	}
	ZEND_VM_JMP(opline);
}

ZEND_VM_COLD_CONST_HANDLER(46, ZEND_JMPZ_EX, CONST|TMPVAR|CV, JMP_ADDR)
{
	USE_OPLINE
	zval *val;
	bool ret;

	val = GET_OP1_ZVAL_PTR_UNDEF(BP_VAR_R);

	if (Z_TYPE_INFO_P(val) == IS_TRUE) {
		ZVAL_TRUE(EX_VAR(opline->result.var));
		ZEND_VM_NEXT_OPCODE();
	} else if (EXPECTED(Z_TYPE_INFO_P(val) <= IS_TRUE)) {
		ZVAL_FALSE(EX_VAR(opline->result.var));
		if (OP1_TYPE == IS_CV && UNEXPECTED(Z_TYPE_INFO_P(val) == IS_UNDEF)) {
			SAVE_OPLINE();
			ZVAL_UNDEFINED_OP1();
			if (UNEXPECTED(EG(exception))) {
				HANDLE_EXCEPTION();
			}
		}
		ZEND_VM_JMP_EX(OP_JMP_ADDR(opline, opline->op2), 0);
	}

	SAVE_OPLINE();
	ret = i_zend_is_true(val);
	FREE_OP1();
	if (ret) {
		ZVAL_TRUE(EX_VAR(opline->result.var));
		opline++;
	} else {
		ZVAL_FALSE(EX_VAR(opline->result.var));
		opline = OP_JMP_ADDR(opline, opline->op2);
	}
	ZEND_VM_JMP(opline);
}

ZEND_VM_COLD_CONST_HANDLER(47, ZEND_JMPNZ_EX, CONST|TMPVAR|CV, JMP_ADDR)
{
	USE_OPLINE
	zval *val;
	bool ret;

	val = GET_OP1_ZVAL_PTR_UNDEF(BP_VAR_R);

	if (Z_TYPE_INFO_P(val) == IS_TRUE) {
		ZVAL_TRUE(EX_VAR(opline->result.var));
		ZEND_VM_JMP_EX(OP_JMP_ADDR(opline, opline->op2), 0);
	} else if (EXPECTED(Z_TYPE_INFO_P(val) <= IS_TRUE)) {
		ZVAL_FALSE(EX_VAR(opline->result.var));
		if (OP1_TYPE == IS_CV && UNEXPECTED(Z_TYPE_INFO_P(val) == IS_UNDEF)) {
			SAVE_OPLINE();
			ZVAL_UNDEFINED_OP1();
			ZEND_VM_NEXT_OPCODE_CHECK_EXCEPTION();
		} else {
			ZEND_VM_NEXT_OPCODE();
		}
	}

	SAVE_OPLINE();
	ret = i_zend_is_true(val);
	FREE_OP1();
	if (ret) {
		ZVAL_TRUE(EX_VAR(opline->result.var));
		opline = OP_JMP_ADDR(opline, opline->op2);
	} else {
		ZVAL_FALSE(EX_VAR(opline->result.var));
		opline++;
	}
	ZEND_VM_JMP(opline);
}

ZEND_VM_HANDLER(70, ZEND_FREE, TMPVAR, ANY)
{
	USE_OPLINE

	SAVE_OPLINE();
	zval_ptr_dtor_nogc(EX_VAR(opline->op1.var));
	ZEND_VM_NEXT_OPCODE_CHECK_EXCEPTION();
}

ZEND_VM_HOT_HANDLER(127, ZEND_FE_FREE, TMPVAR, ANY)
{
	zval *var;
	USE_OPLINE

	var = EX_VAR(opline->op1.var);
	if (Z_TYPE_P(var) != IS_ARRAY) {
		SAVE_OPLINE();
		if (Z_FE_ITER_P(var) != (uint32_t)-1) {
			zend_hash_iterator_del(Z_FE_ITER_P(var));
		}
		zval_ptr_dtor_nogc(var);
		ZEND_VM_NEXT_OPCODE_CHECK_EXCEPTION();
	}

	/* This is freeing an array. Use an inlined version of zval_ptr_dtor_nogc. */
	/* PHP only needs to save the opline and check for an exception if the last reference to the array was garbage collected (destructors of elements in the array could throw an exception) */
	if (Z_REFCOUNTED_P(var) && !Z_DELREF_P(var)) {
		SAVE_OPLINE();
		rc_dtor_func(Z_COUNTED_P(var));
		ZEND_VM_NEXT_OPCODE_CHECK_EXCEPTION();
	}
	ZEND_VM_NEXT_OPCODE();
}

ZEND_VM_COLD_CONSTCONST_HANDLER(53, ZEND_FAST_CONCAT, CONST|TMPVAR|CV, CONST|TMPVAR|CV)
{
	USE_OPLINE
	zval *op1, *op2;
	zend_string *op1_str, *op2_str, *str;


	op1 = GET_OP1_ZVAL_PTR_UNDEF(BP_VAR_R);
	op2 = GET_OP2_ZVAL_PTR_UNDEF(BP_VAR_R);
	if ((OP1_TYPE == IS_CONST || EXPECTED(Z_TYPE_P(op1) == IS_STRING)) &&
	    (OP2_TYPE == IS_CONST || EXPECTED(Z_TYPE_P(op2) == IS_STRING))) {
		zend_string *op1_str = Z_STR_P(op1);
		zend_string *op2_str = Z_STR_P(op2);
		zend_string *str;

		if (OP1_TYPE != IS_CONST && UNEXPECTED(ZSTR_LEN(op1_str) == 0)) {
			if (OP2_TYPE == IS_CONST || OP2_TYPE == IS_CV) {
				ZVAL_STR_COPY(EX_VAR(opline->result.var), op2_str);
			} else {
				ZVAL_STR(EX_VAR(opline->result.var), op2_str);
			}
			if (OP1_TYPE & (IS_TMP_VAR|IS_VAR)) {
				zend_string_release_ex(op1_str, 0);
			}
		} else if (OP2_TYPE != IS_CONST && UNEXPECTED(ZSTR_LEN(op2_str) == 0)) {
			if (OP1_TYPE == IS_CONST || OP1_TYPE == IS_CV) {
				ZVAL_STR_COPY(EX_VAR(opline->result.var), op1_str);
			} else {
				ZVAL_STR(EX_VAR(opline->result.var), op1_str);
			}
			if (OP2_TYPE & (IS_TMP_VAR|IS_VAR)) {
				zend_string_release_ex(op2_str, 0);
			}
		} else if (OP1_TYPE != IS_CONST && OP1_TYPE != IS_CV &&
		    !ZSTR_IS_INTERNED(op1_str) && GC_REFCOUNT(op1_str) == 1) {
			size_t len = ZSTR_LEN(op1_str);

			str = zend_string_extend(op1_str, len + ZSTR_LEN(op2_str), 0);
			memcpy(ZSTR_VAL(str) + len, ZSTR_VAL(op2_str), ZSTR_LEN(op2_str)+1);
			ZVAL_NEW_STR(EX_VAR(opline->result.var), str);
			if (OP2_TYPE & (IS_TMP_VAR|IS_VAR)) {
				zend_string_release_ex(op2_str, 0);
			}
		} else {
			str = zend_string_alloc(ZSTR_LEN(op1_str) + ZSTR_LEN(op2_str), 0);
			memcpy(ZSTR_VAL(str), ZSTR_VAL(op1_str), ZSTR_LEN(op1_str));
			memcpy(ZSTR_VAL(str) + ZSTR_LEN(op1_str), ZSTR_VAL(op2_str), ZSTR_LEN(op2_str)+1);
			ZVAL_NEW_STR(EX_VAR(opline->result.var), str);
			if (OP1_TYPE & (IS_TMP_VAR|IS_VAR)) {
				zend_string_release_ex(op1_str, 0);
			}
			if (OP2_TYPE & (IS_TMP_VAR|IS_VAR)) {
				zend_string_release_ex(op2_str, 0);
			}
		}
		ZEND_VM_NEXT_OPCODE();
	}

	SAVE_OPLINE();
	if (OP1_TYPE == IS_CONST) {
		op1_str = Z_STR_P(op1);
	} else if (EXPECTED(Z_TYPE_P(op1) == IS_STRING)) {
		op1_str = zend_string_copy(Z_STR_P(op1));
	} else {
		if (OP1_TYPE == IS_CV && UNEXPECTED(Z_TYPE_P(op1) == IS_UNDEF)) {
			ZVAL_UNDEFINED_OP1();
		}
		op1_str = zval_get_string_func(op1);
	}
	if (OP2_TYPE == IS_CONST) {
		op2_str = Z_STR_P(op2);
	} else if (EXPECTED(Z_TYPE_P(op2) == IS_STRING)) {
		op2_str = zend_string_copy(Z_STR_P(op2));
	} else {
		if (OP2_TYPE == IS_CV && UNEXPECTED(Z_TYPE_P(op2) == IS_UNDEF)) {
			ZVAL_UNDEFINED_OP2();
		}
		op2_str = zval_get_string_func(op2);
	}
	do {
		if (OP1_TYPE != IS_CONST) {
			if (UNEXPECTED(ZSTR_LEN(op1_str) == 0)) {
				if (OP2_TYPE == IS_CONST) {
					if (UNEXPECTED(Z_REFCOUNTED_P(op2))) {
						GC_ADDREF(op2_str);
					}
				}
				ZVAL_STR(EX_VAR(opline->result.var), op2_str);
				zend_string_release_ex(op1_str, 0);
				break;
			}
		}
		if (OP2_TYPE != IS_CONST) {
			if (UNEXPECTED(ZSTR_LEN(op2_str) == 0)) {
				if (OP1_TYPE == IS_CONST) {
					if (UNEXPECTED(Z_REFCOUNTED_P(op1))) {
						GC_ADDREF(op1_str);
					}
				}
				ZVAL_STR(EX_VAR(opline->result.var), op1_str);
				zend_string_release_ex(op2_str, 0);
				break;
			}
		}
		str = zend_string_alloc(ZSTR_LEN(op1_str) + ZSTR_LEN(op2_str), 0);
		memcpy(ZSTR_VAL(str), ZSTR_VAL(op1_str), ZSTR_LEN(op1_str));
		memcpy(ZSTR_VAL(str) + ZSTR_LEN(op1_str), ZSTR_VAL(op2_str), ZSTR_LEN(op2_str)+1);
		ZVAL_NEW_STR(EX_VAR(opline->result.var), str);
		if (OP1_TYPE != IS_CONST) {
			zend_string_release_ex(op1_str, 0);
		}
		if (OP2_TYPE != IS_CONST) {
			zend_string_release_ex(op2_str, 0);
		}
	} while (0);
	FREE_OP1();
	FREE_OP2();
	ZEND_VM_NEXT_OPCODE_CHECK_EXCEPTION();
}

ZEND_VM_HANDLER(54, ZEND_ROPE_INIT, UNUSED, CONST|TMPVAR|CV, NUM)
{
	USE_OPLINE
	zend_string **rope;
	zval *var;

	/* Compiler allocates the necessary number of zval slots to keep the rope */
	rope = (zend_string**)EX_VAR(opline->result.var);
	if (OP2_TYPE == IS_CONST) {
		var = GET_OP2_ZVAL_PTR(BP_VAR_R);
		rope[0] = Z_STR_P(var);
		if (UNEXPECTED(Z_REFCOUNTED_P(var))) {
			Z_ADDREF_P(var);
		}
	} else {
		var = GET_OP2_ZVAL_PTR_UNDEF(BP_VAR_R);
		if (EXPECTED(Z_TYPE_P(var) == IS_STRING)) {
			if (OP2_TYPE == IS_CV) {
				rope[0] = zend_string_copy(Z_STR_P(var));
			} else {
				rope[0] = Z_STR_P(var);
			}
		} else {
			SAVE_OPLINE();
			if (OP2_TYPE == IS_CV && UNEXPECTED(Z_TYPE_P(var) == IS_UNDEF)) {
				ZVAL_UNDEFINED_OP2();
			}
			rope[0] = zval_get_string_func(var);
			FREE_OP2();
			ZEND_VM_NEXT_OPCODE_CHECK_EXCEPTION();
		}
	}
	ZEND_VM_NEXT_OPCODE();
}

ZEND_VM_HANDLER(55, ZEND_ROPE_ADD, TMP, CONST|TMPVAR|CV, NUM)
{
	USE_OPLINE
	zend_string **rope;
	zval *var;

	/* op1 and result are the same */
	rope = (zend_string**)EX_VAR(opline->op1.var);
	if (OP2_TYPE == IS_CONST) {
		var = GET_OP2_ZVAL_PTR(BP_VAR_R);
		rope[opline->extended_value] = Z_STR_P(var);
		if (UNEXPECTED(Z_REFCOUNTED_P(var))) {
			Z_ADDREF_P(var);
		}
	} else {
		var = GET_OP2_ZVAL_PTR_UNDEF(BP_VAR_R);
		if (EXPECTED(Z_TYPE_P(var) == IS_STRING)) {
			if (OP2_TYPE == IS_CV) {
				rope[opline->extended_value] = zend_string_copy(Z_STR_P(var));
			} else {
				rope[opline->extended_value] = Z_STR_P(var);
			}
		} else {
			SAVE_OPLINE();
			if (OP2_TYPE == IS_CV && UNEXPECTED(Z_TYPE_P(var) == IS_UNDEF)) {
				ZVAL_UNDEFINED_OP2();
			}
			rope[opline->extended_value] = zval_get_string_func(var);
			FREE_OP2();
			ZEND_VM_NEXT_OPCODE_CHECK_EXCEPTION();
		}
	}
	ZEND_VM_NEXT_OPCODE();
}

ZEND_VM_HANDLER(56, ZEND_ROPE_END, TMP, CONST|TMPVAR|CV, NUM)
{
	USE_OPLINE
	zend_string **rope;
	zval *var, *ret;
	uint32_t i;
	size_t len = 0;
	char *target;

	rope = (zend_string**)EX_VAR(opline->op1.var);
	if (OP2_TYPE == IS_CONST) {
		var = GET_OP2_ZVAL_PTR(BP_VAR_R);
		rope[opline->extended_value] = Z_STR_P(var);
		if (UNEXPECTED(Z_REFCOUNTED_P(var))) {
			Z_ADDREF_P(var);
		}
	} else {
		var = GET_OP2_ZVAL_PTR_UNDEF(BP_VAR_R);
		if (EXPECTED(Z_TYPE_P(var) == IS_STRING)) {
			if (OP2_TYPE == IS_CV) {
				rope[opline->extended_value] = zend_string_copy(Z_STR_P(var));
			} else {
				rope[opline->extended_value] = Z_STR_P(var);
			}
		} else {
			SAVE_OPLINE();
			if (OP2_TYPE == IS_CV && UNEXPECTED(Z_TYPE_P(var) == IS_UNDEF)) {
				ZVAL_UNDEFINED_OP2();
			}
			rope[opline->extended_value] = zval_get_string_func(var);
			FREE_OP2();
			if (UNEXPECTED(EG(exception))) {
				for (i = 0; i <= opline->extended_value; i++) {
					zend_string_release_ex(rope[i], 0);
				}
				ZVAL_UNDEF(EX_VAR(opline->result.var));
				HANDLE_EXCEPTION();
			}
		}
	}
	for (i = 0; i <= opline->extended_value; i++) {
		len += ZSTR_LEN(rope[i]);
	}
	ret = EX_VAR(opline->result.var);
	ZVAL_STR(ret, zend_string_alloc(len, 0));
	target = Z_STRVAL_P(ret);
	for (i = 0; i <= opline->extended_value; i++) {
		memcpy(target, ZSTR_VAL(rope[i]), ZSTR_LEN(rope[i]));
		target += ZSTR_LEN(rope[i]);
		zend_string_release_ex(rope[i], 0);
	}
	*target = '\0';

	ZEND_VM_NEXT_OPCODE();
}

ZEND_VM_HANDLER(109, ZEND_FETCH_CLASS, UNUSED|CLASS_FETCH, CONST|TMPVAR|UNUSED|CV, CACHE_SLOT)
{
	zval *class_name;
	USE_OPLINE

	SAVE_OPLINE();
	if (OP2_TYPE == IS_UNUSED) {
		Z_CE_P(EX_VAR(opline->result.var)) = zend_fetch_class(NULL, opline->op1.num);
		ZEND_VM_NEXT_OPCODE_CHECK_EXCEPTION();
	} else if (OP2_TYPE == IS_CONST) {
		zend_class_entry *ce = CACHED_PTR(opline->extended_value);

		if (UNEXPECTED(ce == NULL)) {
			class_name = GET_OP2_ZVAL_PTR_UNDEF(BP_VAR_R);
			ce = zend_fetch_class_by_name(Z_STR_P(class_name), Z_STR_P(class_name + 1), opline->op1.num);
			CACHE_PTR(opline->extended_value, ce);
		}
		Z_CE_P(EX_VAR(opline->result.var)) = ce;
	} else {
		class_name = GET_OP2_ZVAL_PTR_UNDEF(BP_VAR_R);
ZEND_VM_C_LABEL(try_class_name):
		if (Z_TYPE_P(class_name) == IS_OBJECT) {
			Z_CE_P(EX_VAR(opline->result.var)) = Z_OBJCE_P(class_name);
		} else if (Z_TYPE_P(class_name) == IS_STRING) {
			Z_CE_P(EX_VAR(opline->result.var)) = zend_fetch_class(Z_STR_P(class_name), opline->op1.num);
		} else if ((OP2_TYPE & (IS_VAR|IS_CV)) && Z_TYPE_P(class_name) == IS_REFERENCE) {
			class_name = Z_REFVAL_P(class_name);
			ZEND_VM_C_GOTO(try_class_name);
		} else {
			if (OP2_TYPE == IS_CV && UNEXPECTED(Z_TYPE_P(class_name) == IS_UNDEF)) {
				ZVAL_UNDEFINED_OP2();
				if (UNEXPECTED(EG(exception) != NULL)) {
					HANDLE_EXCEPTION();
				}
			}
			zend_throw_error(NULL, "Class name must be a valid object or a string");
		}
	}

	FREE_OP2();
	ZEND_VM_NEXT_OPCODE_CHECK_EXCEPTION();
}

ZEND_VM_HOT_OBJ_HANDLER(112, ZEND_INIT_METHOD_CALL, CONST|TMPVAR|UNUSED|THIS|CV, CONST|TMPVAR|CV, NUM|CACHE_SLOT)
{
	USE_OPLINE
	zval *function_name;
	zval *object;
	zend_function *fbc;
	zend_class_entry *called_scope;
	zend_object *obj;
	zend_execute_data *call;
	uint32_t call_info;

	SAVE_OPLINE();

	object = GET_OP1_OBJ_ZVAL_PTR_UNDEF(BP_VAR_R);

	if (OP2_TYPE != IS_CONST) {
		function_name = GET_OP2_ZVAL_PTR_UNDEF(BP_VAR_R);
	}

	if (OP2_TYPE != IS_CONST &&
	    UNEXPECTED(Z_TYPE_P(function_name) != IS_STRING)) {
		do {
			if ((OP2_TYPE & (IS_VAR|IS_CV)) && Z_ISREF_P(function_name)) {
				function_name = Z_REFVAL_P(function_name);
				if (EXPECTED(Z_TYPE_P(function_name) == IS_STRING)) {
					break;
				}
			} else if (OP2_TYPE == IS_CV && UNEXPECTED(Z_TYPE_P(function_name) == IS_UNDEF)) {
				ZVAL_UNDEFINED_OP2();
				if (UNEXPECTED(EG(exception) != NULL)) {
					FREE_OP1();
					HANDLE_EXCEPTION();
				}
			}
			zend_throw_error(NULL, "Method name must be a string");
			FREE_OP2();
			FREE_OP1();
			HANDLE_EXCEPTION();
		} while (0);
	}

	if (OP1_TYPE == IS_UNUSED) {
		obj = Z_OBJ_P(object);
	} else {
		do {
			if (OP1_TYPE != IS_CONST && EXPECTED(Z_TYPE_P(object) == IS_OBJECT)) {
				obj = Z_OBJ_P(object);
			} else {
				if ((OP1_TYPE & (IS_VAR|IS_CV)) && EXPECTED(Z_ISREF_P(object))) {
					zend_reference *ref = Z_REF_P(object);

					object = &ref->val;
					if (EXPECTED(Z_TYPE_P(object) == IS_OBJECT)) {
						obj = Z_OBJ_P(object);
						if (OP1_TYPE & IS_VAR) {
							if (UNEXPECTED(GC_DELREF(ref) == 0)) {
								efree_size(ref, sizeof(zend_reference));
							} else {
								Z_ADDREF_P(object);
							}
						}
						break;
					}
				}
				if (OP1_TYPE == IS_CV && UNEXPECTED(Z_TYPE_P(object) == IS_UNDEF)) {
					object = ZVAL_UNDEFINED_OP1();
					if (UNEXPECTED(EG(exception) != NULL)) {
						if (OP2_TYPE != IS_CONST) {
							FREE_OP2();
						}
						HANDLE_EXCEPTION();
					}
				}
				if (OP2_TYPE == IS_CONST) {
					function_name = GET_OP2_ZVAL_PTR_UNDEF(BP_VAR_R);
				}
				zend_invalid_method_call(object, function_name);
				FREE_OP2();
				FREE_OP1();
				HANDLE_EXCEPTION();
			}
		} while (0);
	}

	called_scope = obj->ce;

	if (OP2_TYPE == IS_CONST &&
	    EXPECTED(CACHED_PTR(opline->result.num) == called_scope)) {
		fbc = CACHED_PTR(opline->result.num + sizeof(void*));
	} else {
		zend_object *orig_obj = obj;

		if (OP2_TYPE == IS_CONST) {
			function_name = GET_OP2_ZVAL_PTR_UNDEF(BP_VAR_R);
		}

		/* First, locate the function. */
		fbc = obj->handlers->get_method(&obj, Z_STR_P(function_name), ((OP2_TYPE == IS_CONST) ? (RT_CONSTANT(opline, opline->op2) + 1) : NULL));
		if (UNEXPECTED(fbc == NULL)) {
			if (EXPECTED(!EG(exception))) {
				zend_undefined_method(obj->ce, Z_STR_P(function_name));
			}
			FREE_OP2();
			if ((OP1_TYPE & (IS_VAR|IS_TMP_VAR)) && GC_DELREF(orig_obj) == 0) {
				zend_objects_store_del(orig_obj);
			}
			HANDLE_EXCEPTION();
		}
		if (OP2_TYPE == IS_CONST &&
		    EXPECTED(!(fbc->common.fn_flags & (ZEND_ACC_CALL_VIA_TRAMPOLINE|ZEND_ACC_NEVER_CACHE))) &&
		    EXPECTED(obj == orig_obj)) {
			CACHE_POLYMORPHIC_PTR(opline->result.num, called_scope, fbc);
		}
		if ((OP1_TYPE & (IS_VAR|IS_TMP_VAR)) && UNEXPECTED(obj != orig_obj)) {
			GC_ADDREF(obj); /* For $this pointer */
			if (GC_DELREF(orig_obj) == 0) {
				zend_objects_store_del(orig_obj);
			}
		}
		if (EXPECTED(fbc->type == ZEND_USER_FUNCTION) && UNEXPECTED(!RUN_TIME_CACHE(&fbc->op_array))) {
			init_func_run_time_cache(&fbc->op_array);
		}
	}

	if (OP2_TYPE != IS_CONST) {
		FREE_OP2();
	}

	call_info = ZEND_CALL_NESTED_FUNCTION | ZEND_CALL_HAS_THIS;
	if (UNEXPECTED((fbc->common.fn_flags & ZEND_ACC_STATIC) != 0)) {
		if ((OP1_TYPE & (IS_VAR|IS_TMP_VAR)) && GC_DELREF(obj) == 0) {
			zend_objects_store_del(obj);
			if (UNEXPECTED(EG(exception))) {
				HANDLE_EXCEPTION();
			}
		}
		/* call static method */
		obj = (zend_object*)called_scope;
		call_info = ZEND_CALL_NESTED_FUNCTION;
	} else if (OP1_TYPE & (IS_VAR|IS_TMP_VAR|IS_CV)) {
		if (OP1_TYPE == IS_CV) {
			GC_ADDREF(obj); /* For $this pointer */
		}
		/* CV may be changed indirectly (e.g. when it's a reference) */
		call_info = ZEND_CALL_NESTED_FUNCTION | ZEND_CALL_HAS_THIS | ZEND_CALL_RELEASE_THIS;
	}

	call = zend_vm_stack_push_call_frame(call_info,
		fbc, opline->extended_value, obj);
	call->prev_execute_data = EX(call);
	EX(call) = call;

	ZEND_VM_NEXT_OPCODE();
}

ZEND_VM_HANDLER(113, ZEND_INIT_STATIC_METHOD_CALL, UNUSED|CLASS_FETCH|CONST|VAR, CONST|TMPVAR|UNUSED|CONSTRUCTOR|CV, NUM|CACHE_SLOT)
{
	USE_OPLINE
	zval *function_name;
	zend_class_entry *ce;
	uint32_t call_info;
	zend_function *fbc;
	zend_execute_data *call;

	SAVE_OPLINE();

	if (OP1_TYPE == IS_CONST) {
		/* no function found. try a static method in class */
		ce = CACHED_PTR(opline->result.num);
		if (UNEXPECTED(ce == NULL)) {
			ce = zend_fetch_class_by_name(Z_STR_P(RT_CONSTANT(opline, opline->op1)), Z_STR_P(RT_CONSTANT(opline, opline->op1) + 1), ZEND_FETCH_CLASS_DEFAULT | ZEND_FETCH_CLASS_EXCEPTION);
			if (UNEXPECTED(ce == NULL)) {
				FREE_OP2();
				HANDLE_EXCEPTION();
			}
			if (OP2_TYPE != IS_CONST) {
				CACHE_PTR(opline->result.num, ce);
			}
		}
	} else if (OP1_TYPE == IS_UNUSED) {
		ce = zend_fetch_class(NULL, opline->op1.num);
		if (UNEXPECTED(ce == NULL)) {
			FREE_OP2();
			HANDLE_EXCEPTION();
		}
	} else {
		ce = Z_CE_P(EX_VAR(opline->op1.var));
	}

	if (OP1_TYPE == IS_CONST &&
	    OP2_TYPE == IS_CONST &&
	    EXPECTED((fbc = CACHED_PTR(opline->result.num + sizeof(void*))) != NULL)) {
		/* nothing to do */
	} else if (OP1_TYPE != IS_CONST &&
	           OP2_TYPE == IS_CONST &&
	           EXPECTED(CACHED_PTR(opline->result.num) == ce)) {
		fbc = CACHED_PTR(opline->result.num + sizeof(void*));
	} else if (OP2_TYPE != IS_UNUSED) {
		function_name = GET_OP2_ZVAL_PTR_UNDEF(BP_VAR_R);
		if (OP2_TYPE != IS_CONST) {
			if (UNEXPECTED(Z_TYPE_P(function_name) != IS_STRING)) {
				do {
					if (OP2_TYPE & (IS_VAR|IS_CV) && Z_ISREF_P(function_name)) {
						function_name = Z_REFVAL_P(function_name);
						if (EXPECTED(Z_TYPE_P(function_name) == IS_STRING)) {
							break;
						}
					} else if (OP2_TYPE == IS_CV && UNEXPECTED(Z_TYPE_P(function_name) == IS_UNDEF)) {
						ZVAL_UNDEFINED_OP2();
						if (UNEXPECTED(EG(exception) != NULL)) {
							HANDLE_EXCEPTION();
						}
					}
					zend_throw_error(NULL, "Method name must be a string");
					FREE_OP2();
					HANDLE_EXCEPTION();
				} while (0);
			}
		}

		if (ce->get_static_method) {
			fbc = ce->get_static_method(ce, Z_STR_P(function_name));
		} else {
			fbc = zend_std_get_static_method(ce, Z_STR_P(function_name), ((OP2_TYPE == IS_CONST) ? (RT_CONSTANT(opline, opline->op2) + 1) : NULL));
		}
		if (UNEXPECTED(fbc == NULL)) {
			if (EXPECTED(!EG(exception))) {
				zend_undefined_method(ce, Z_STR_P(function_name));
			}
			FREE_OP2();
			HANDLE_EXCEPTION();
		}
		if (OP2_TYPE == IS_CONST &&
		    EXPECTED(!(fbc->common.fn_flags & (ZEND_ACC_CALL_VIA_TRAMPOLINE|ZEND_ACC_NEVER_CACHE))) &&
			EXPECTED(!(fbc->common.scope->ce_flags & ZEND_ACC_TRAIT))) {
			CACHE_POLYMORPHIC_PTR(opline->result.num, ce, fbc);
		}
		if (EXPECTED(fbc->type == ZEND_USER_FUNCTION) && UNEXPECTED(!RUN_TIME_CACHE(&fbc->op_array))) {
			init_func_run_time_cache(&fbc->op_array);
		}
		if (OP2_TYPE != IS_CONST) {
			FREE_OP2();
		}
	} else {
		if (UNEXPECTED(ce->constructor == NULL)) {
			zend_throw_error(NULL, "Cannot call constructor");
			HANDLE_EXCEPTION();
		}
		if (Z_TYPE(EX(This)) == IS_OBJECT && Z_OBJ(EX(This))->ce != ce->constructor->common.scope && (ce->constructor->common.fn_flags & ZEND_ACC_PRIVATE)) {
			zend_throw_error(NULL, "Cannot call private %s::__construct()", ZSTR_VAL(ce->name));
			HANDLE_EXCEPTION();
		}
		fbc = ce->constructor;
		if (EXPECTED(fbc->type == ZEND_USER_FUNCTION) && UNEXPECTED(!RUN_TIME_CACHE(&fbc->op_array))) {
			init_func_run_time_cache(&fbc->op_array);
		}
	}

	if (!(fbc->common.fn_flags & ZEND_ACC_STATIC)) {
		if (Z_TYPE(EX(This)) == IS_OBJECT && instanceof_function(Z_OBJCE(EX(This)), ce)) {
			ce = (zend_class_entry*)Z_OBJ(EX(This));
			call_info = ZEND_CALL_NESTED_FUNCTION | ZEND_CALL_HAS_THIS;
		} else {
			zend_non_static_method_call(fbc);
			HANDLE_EXCEPTION();
		}
	} else {
		/* previous opcode is ZEND_FETCH_CLASS */
		if (OP1_TYPE == IS_UNUSED
		 && ((opline->op1.num & ZEND_FETCH_CLASS_MASK) == ZEND_FETCH_CLASS_PARENT ||
		     (opline->op1.num & ZEND_FETCH_CLASS_MASK) == ZEND_FETCH_CLASS_SELF)) {
			if (Z_TYPE(EX(This)) == IS_OBJECT) {
				ce = Z_OBJCE(EX(This));
			} else {
				ce = Z_CE(EX(This));
			}
		}
		call_info = ZEND_CALL_NESTED_FUNCTION;
	}

	call = zend_vm_stack_push_call_frame(call_info,
		fbc, opline->extended_value, ce);
	call->prev_execute_data = EX(call);
	EX(call) = call;

	ZEND_VM_NEXT_OPCODE();
}

ZEND_VM_HOT_HANDLER(59, ZEND_INIT_FCALL_BY_NAME, ANY, CONST, NUM|CACHE_SLOT)
{
	USE_OPLINE
	zend_function *fbc;
	zval *function_name, *func;
	zend_execute_data *call;

	fbc = CACHED_PTR(opline->result.num);
	if (UNEXPECTED(fbc == NULL)) {
		function_name = (zval*)RT_CONSTANT(opline, opline->op2);
		func = zend_hash_find_known_hash(EG(function_table), Z_STR_P(function_name+1));
		if (UNEXPECTED(func == NULL)) {
			ZEND_VM_DISPATCH_TO_HELPER(zend_undefined_function_helper);
		}
		fbc = Z_FUNC_P(func);
		if (EXPECTED(fbc->type == ZEND_USER_FUNCTION) && UNEXPECTED(!RUN_TIME_CACHE(&fbc->op_array))) {
			init_func_run_time_cache(&fbc->op_array);
		}
		CACHE_PTR(opline->result.num, fbc);
	}
	call = _zend_vm_stack_push_call_frame(ZEND_CALL_NESTED_FUNCTION,
		fbc, opline->extended_value, NULL);
	call->prev_execute_data = EX(call);
	EX(call) = call;

	ZEND_VM_NEXT_OPCODE();
}

ZEND_VM_HANDLER(128, ZEND_INIT_DYNAMIC_CALL, ANY, CONST|TMPVAR|CV, NUM)
{
	USE_OPLINE
	zval *function_name;
	zend_execute_data *call;

	SAVE_OPLINE();
	function_name = GET_OP2_ZVAL_PTR_UNDEF(BP_VAR_R);

ZEND_VM_C_LABEL(try_function_name):
	if (OP2_TYPE != IS_CONST && EXPECTED(Z_TYPE_P(function_name) == IS_STRING)) {
		call = zend_init_dynamic_call_string(Z_STR_P(function_name), opline->extended_value);
	} else if (OP2_TYPE != IS_CONST && EXPECTED(Z_TYPE_P(function_name) == IS_OBJECT)) {
		call = zend_init_dynamic_call_object(Z_OBJ_P(function_name), opline->extended_value);
	} else if (EXPECTED(Z_TYPE_P(function_name) == IS_ARRAY)) {
		call = zend_init_dynamic_call_array(Z_ARRVAL_P(function_name), opline->extended_value);
	} else if ((OP2_TYPE & (IS_VAR|IS_CV)) && EXPECTED(Z_TYPE_P(function_name) == IS_REFERENCE)) {
		function_name = Z_REFVAL_P(function_name);
		ZEND_VM_C_GOTO(try_function_name);
	} else {
		if (OP2_TYPE == IS_CV && UNEXPECTED(Z_TYPE_P(function_name) == IS_UNDEF)) {
			function_name = ZVAL_UNDEFINED_OP2();
			if (UNEXPECTED(EG(exception) != NULL)) {
				HANDLE_EXCEPTION();
			}
		}
		zend_throw_error(NULL, "Value of type %s is not callable",
			zend_zval_type_name(function_name));
		call = NULL;
	}

	if (OP2_TYPE & (IS_VAR|IS_TMP_VAR)) {
		FREE_OP2();
		if (UNEXPECTED(EG(exception))) {
			if (call) {
				 if (call->func->common.fn_flags & ZEND_ACC_CALL_VIA_TRAMPOLINE) {
					zend_string_release_ex(call->func->common.function_name, 0);
					zend_free_trampoline(call->func);
				}
				zend_vm_stack_free_call_frame(call);
			}
			HANDLE_EXCEPTION();
		}
	} else if (!call) {
		HANDLE_EXCEPTION();
	}

	call->prev_execute_data = EX(call);
	EX(call) = call;

	ZEND_VM_NEXT_OPCODE_CHECK_EXCEPTION();
}

ZEND_VM_HANDLER(118, ZEND_INIT_USER_CALL, CONST, CONST|TMPVAR|CV, NUM)
{
	USE_OPLINE
	zval *function_name;
	zend_fcall_info_cache fcc;
	char *error = NULL;
	zend_function *func;
	void *object_or_called_scope;
	zend_execute_data *call;
	uint32_t call_info = ZEND_CALL_NESTED_FUNCTION | ZEND_CALL_DYNAMIC;

	SAVE_OPLINE();
	function_name = GET_OP2_ZVAL_PTR(BP_VAR_R);
	if (zend_is_callable_ex(function_name, NULL, 0, NULL, &fcc, &error)) {
		ZEND_ASSERT(!error);
		func = fcc.function_handler;
		object_or_called_scope = fcc.called_scope;
		if (func->common.fn_flags & ZEND_ACC_CLOSURE) {
			/* Delay closure destruction until its invocation */
			GC_ADDREF(ZEND_CLOSURE_OBJECT(func));
			call_info |= ZEND_CALL_CLOSURE;
			if (func->common.fn_flags & ZEND_ACC_FAKE_CLOSURE) {
				call_info |= ZEND_CALL_FAKE_CLOSURE;
			}
			if (fcc.object) {
				object_or_called_scope = fcc.object;
				call_info |= ZEND_CALL_HAS_THIS;
			}
		} else if (fcc.object) {
			GC_ADDREF(fcc.object); /* For $this pointer */
			object_or_called_scope = fcc.object;
			call_info |= ZEND_CALL_RELEASE_THIS | ZEND_CALL_HAS_THIS;
		}

		FREE_OP2();
		if ((OP2_TYPE & (IS_TMP_VAR|IS_VAR)) && UNEXPECTED(EG(exception))) {
			if (call_info & ZEND_CALL_CLOSURE) {
				zend_object_release(ZEND_CLOSURE_OBJECT(func));
			} else if (call_info & ZEND_CALL_RELEASE_THIS) {
				zend_object_release(fcc.object);
			}
			HANDLE_EXCEPTION();
		}

		if (EXPECTED(func->type == ZEND_USER_FUNCTION) && UNEXPECTED(!RUN_TIME_CACHE(&func->op_array))) {
			init_func_run_time_cache(&func->op_array);
		}
	} else {
		zend_type_error("%s(): Argument #1 ($callback) must be a valid callback, %s", Z_STRVAL_P(RT_CONSTANT(opline, opline->op1)), error);
		efree(error);
		FREE_OP2();
		HANDLE_EXCEPTION();
	}

	call = zend_vm_stack_push_call_frame(call_info,
		func, opline->extended_value, object_or_called_scope);
	call->prev_execute_data = EX(call);
	EX(call) = call;

	ZEND_VM_NEXT_OPCODE();
}

ZEND_VM_HOT_HANDLER(69, ZEND_INIT_NS_FCALL_BY_NAME, ANY, CONST, NUM|CACHE_SLOT)
{
	USE_OPLINE
	zval *func_name;
	zval *func;
	zend_function *fbc;
	zend_execute_data *call;

	fbc = CACHED_PTR(opline->result.num);
	if (UNEXPECTED(fbc == NULL)) {
		func_name = (zval *)RT_CONSTANT(opline, opline->op2);
		func = zend_hash_find_known_hash(EG(function_table), Z_STR_P(func_name + 1));
		if (func == NULL) {
			func = zend_hash_find_known_hash(EG(function_table), Z_STR_P(func_name + 2));
			if (UNEXPECTED(func == NULL)) {
				ZEND_VM_DISPATCH_TO_HELPER(zend_undefined_function_helper);
			}
		}
		fbc = Z_FUNC_P(func);
		if (EXPECTED(fbc->type == ZEND_USER_FUNCTION) && UNEXPECTED(!RUN_TIME_CACHE(&fbc->op_array))) {
			init_func_run_time_cache(&fbc->op_array);
		}
		CACHE_PTR(opline->result.num, fbc);
	}

	call = _zend_vm_stack_push_call_frame(ZEND_CALL_NESTED_FUNCTION,
		fbc, opline->extended_value, NULL);
	call->prev_execute_data = EX(call);
	EX(call) = call;

	ZEND_VM_NEXT_OPCODE();
}

ZEND_VM_HOT_HANDLER(61, ZEND_INIT_FCALL, NUM, CONST, NUM|CACHE_SLOT)
{
	USE_OPLINE
	zval *fname;
	zval *func;
	zend_function *fbc;
	zend_execute_data *call;

	fbc = CACHED_PTR(opline->result.num);
	if (UNEXPECTED(fbc == NULL)) {
		fname = (zval*)RT_CONSTANT(opline, opline->op2);
		func = zend_hash_find_known_hash(EG(function_table), Z_STR_P(fname));
		ZEND_ASSERT(func != NULL && "Function existence must be checked at compile time");
		fbc = Z_FUNC_P(func);
		if (EXPECTED(fbc->type == ZEND_USER_FUNCTION) && UNEXPECTED(!RUN_TIME_CACHE(&fbc->op_array))) {
			init_func_run_time_cache(&fbc->op_array);
		}
		CACHE_PTR(opline->result.num, fbc);
	}

	call = _zend_vm_stack_push_call_frame_ex(
		opline->op1.num, ZEND_CALL_NESTED_FUNCTION,
		fbc, opline->extended_value, NULL);
	call->prev_execute_data = EX(call);
	EX(call) = call;

	ZEND_VM_NEXT_OPCODE();
}

ZEND_VM_HOT_HANDLER(129, ZEND_DO_ICALL, ANY, ANY, SPEC(RETVAL,OBSERVER))
{
	USE_OPLINE
	zend_execute_data *call = EX(call);
	zend_function *fbc = call->func;
	zval *ret;
	zval retval;

	SAVE_OPLINE();
	EX(call) = call->prev_execute_data;

	call->prev_execute_data = execute_data;
	EG(current_execute_data) = call;

#if ZEND_DEBUG
	bool should_throw = zend_internal_call_should_throw(fbc, call);
#endif

	ret = RETURN_VALUE_USED(opline) ? EX_VAR(opline->result.var) : &retval;
	ZVAL_NULL(ret);

	ZEND_OBSERVER_FCALL_BEGIN(call);
	fbc->internal_function.handler(call, ret);

#if ZEND_DEBUG
	if (!EG(exception) && call->func) {
		if (should_throw) {
			zend_internal_call_arginfo_violation(call->func);
		}
		ZEND_ASSERT(!(call->func->common.fn_flags & ZEND_ACC_HAS_RETURN_TYPE) ||
			zend_verify_internal_return_type(call->func, ret));
		ZEND_ASSERT((call->func->common.fn_flags & ZEND_ACC_RETURN_REFERENCE)
			? Z_ISREF_P(ret) : !Z_ISREF_P(ret));
		zend_verify_internal_func_info(call->func, ret);
	}
#endif
	ZEND_OBSERVER_FCALL_END(call, EG(exception) ? NULL : ret);

	EG(current_execute_data) = execute_data;
	zend_vm_stack_free_args(call);

	uint32_t call_info = ZEND_CALL_INFO(call);
	if (UNEXPECTED(call_info & (ZEND_CALL_HAS_EXTRA_NAMED_PARAMS|ZEND_CALL_ALLOCATED))) {
		if (call_info & ZEND_CALL_HAS_EXTRA_NAMED_PARAMS) {
			zend_free_extra_named_params(call->extra_named_params);
		}
		zend_vm_stack_free_call_frame_ex(call_info, call);
	} else {
		EG(vm_stack_top) = (zval*)call;
	}

	if (!RETURN_VALUE_USED(opline)) {
		i_zval_ptr_dtor(ret);
	}

	if (UNEXPECTED(EG(exception) != NULL)) {
		zend_rethrow_exception(execute_data);
		HANDLE_EXCEPTION();
	}

	ZEND_VM_SET_OPCODE(opline + 1);
	ZEND_VM_CONTINUE();
}

ZEND_VM_HOT_HANDLER(130, ZEND_DO_UCALL, ANY, ANY, SPEC(RETVAL,OBSERVER))
{
	USE_OPLINE
	zend_execute_data *call = EX(call);
	zend_function *fbc = call->func;
	zval *ret;

	SAVE_OPLINE();
	EX(call) = call->prev_execute_data;

	ret = NULL;
	if (RETURN_VALUE_USED(opline)) {
		ret = EX_VAR(opline->result.var);
	}

	call->prev_execute_data = execute_data;
	execute_data = call;
	i_init_func_execute_data(&fbc->op_array, ret, 0 EXECUTE_DATA_CC);
	LOAD_OPLINE_EX();
	ZEND_OBSERVER_SAVE_OPLINE();
	ZEND_OBSERVER_FCALL_BEGIN(execute_data);

	ZEND_VM_ENTER_EX();
}

ZEND_VM_HOT_HANDLER(131, ZEND_DO_FCALL_BY_NAME, ANY, ANY, SPEC(RETVAL,OBSERVER))
{
	USE_OPLINE
	zend_execute_data *call = EX(call);
	zend_function *fbc = call->func;
	zval *ret;

	SAVE_OPLINE();
	EX(call) = call->prev_execute_data;

	if (EXPECTED(fbc->type == ZEND_USER_FUNCTION)) {
		ret = NULL;
		if (RETURN_VALUE_USED(opline)) {
			ret = EX_VAR(opline->result.var);
		}

		call->prev_execute_data = execute_data;
		execute_data = call;
		i_init_func_execute_data(&fbc->op_array, ret, 0 EXECUTE_DATA_CC);
		LOAD_OPLINE_EX();
		ZEND_OBSERVER_SAVE_OPLINE();
		ZEND_OBSERVER_FCALL_BEGIN(execute_data);

		ZEND_VM_ENTER_EX();
	} else {
		zval retval;
		ZEND_ASSERT(fbc->type == ZEND_INTERNAL_FUNCTION);
		if (ZEND_OBSERVER_ENABLED) {
			ret = NULL;
		}

		if (UNEXPECTED((fbc->common.fn_flags & ZEND_ACC_DEPRECATED) != 0)) {
			zend_deprecated_function(fbc);
			if (UNEXPECTED(EG(exception) != NULL)) {
				UNDEF_RESULT();
				if (!RETURN_VALUE_USED(opline)) {
					ret = &retval;
					ZVAL_UNDEF(ret);
				}
				ZEND_VM_C_GOTO(fcall_by_name_end);
			}
		}

		call->prev_execute_data = execute_data;
		EG(current_execute_data) = call;

#if ZEND_DEBUG
		bool should_throw = zend_internal_call_should_throw(fbc, call);
#endif

		ret = RETURN_VALUE_USED(opline) ? EX_VAR(opline->result.var) : &retval;
		ZVAL_NULL(ret);

		ZEND_OBSERVER_FCALL_BEGIN(call);
		fbc->internal_function.handler(call, ret);

#if ZEND_DEBUG
		if (!EG(exception) && call->func) {
			if (should_throw) {
				zend_internal_call_arginfo_violation(call->func);
			}
			ZEND_ASSERT(!(call->func->common.fn_flags & ZEND_ACC_HAS_RETURN_TYPE) ||
				zend_verify_internal_return_type(call->func, ret));
			ZEND_ASSERT((call->func->common.fn_flags & ZEND_ACC_RETURN_REFERENCE)
				? Z_ISREF_P(ret) : !Z_ISREF_P(ret));
			zend_verify_internal_func_info(call->func, ret);
		}
#endif
		ZEND_OBSERVER_FCALL_END(call, EG(exception) ? NULL : ret);

		EG(current_execute_data) = execute_data;

ZEND_VM_C_LABEL(fcall_by_name_end):
		zend_vm_stack_free_args(call);

		uint32_t call_info = ZEND_CALL_INFO(call);
		if (UNEXPECTED(call_info & (ZEND_CALL_HAS_EXTRA_NAMED_PARAMS|ZEND_CALL_ALLOCATED))) {
			if (call_info & ZEND_CALL_HAS_EXTRA_NAMED_PARAMS) {
				zend_free_extra_named_params(call->extra_named_params);
			}
			zend_vm_stack_free_call_frame_ex(call_info, call);
		} else {
			EG(vm_stack_top) = (zval*)call;
		}

		if (!RETURN_VALUE_USED(opline)) {
			i_zval_ptr_dtor(ret);
		}
	}

	if (UNEXPECTED(EG(exception) != NULL)) {
		zend_rethrow_exception(execute_data);
		HANDLE_EXCEPTION();
	}
	ZEND_VM_SET_OPCODE(opline + 1);
	ZEND_VM_CONTINUE();
}

ZEND_VM_HOT_HANDLER(60, ZEND_DO_FCALL, ANY, ANY, SPEC(RETVAL,OBSERVER))
{
	USE_OPLINE
	zend_execute_data *call = EX(call);
	zend_function *fbc = call->func;
	zval *ret;

	SAVE_OPLINE();
	EX(call) = call->prev_execute_data;

	if (EXPECTED(fbc->type == ZEND_USER_FUNCTION)) {
		ret = NULL;
		if (RETURN_VALUE_USED(opline)) {
			ret = EX_VAR(opline->result.var);
		}

		call->prev_execute_data = execute_data;
		execute_data = call;
		i_init_func_execute_data(&fbc->op_array, ret, 1 EXECUTE_DATA_CC);

		if (EXPECTED(zend_execute_ex == execute_ex)) {
			LOAD_OPLINE_EX();
			ZEND_OBSERVER_SAVE_OPLINE();
			ZEND_OBSERVER_FCALL_BEGIN(execute_data);
			ZEND_VM_ENTER_EX();
		} else {
			SAVE_OPLINE_EX();
			ZEND_OBSERVER_FCALL_BEGIN(execute_data);
			execute_data = EX(prev_execute_data);
			LOAD_OPLINE();
			ZEND_ADD_CALL_FLAG(call, ZEND_CALL_TOP);
			zend_execute_ex(call);
		}
	} else {
		zval retval;
		ZEND_ASSERT(fbc->type == ZEND_INTERNAL_FUNCTION);
		if (ZEND_OBSERVER_ENABLED) {
			ret = NULL;
		}

		if (UNEXPECTED((fbc->common.fn_flags & ZEND_ACC_DEPRECATED) != 0)) {
			zend_deprecated_function(fbc);
			if (UNEXPECTED(EG(exception) != NULL)) {
				UNDEF_RESULT();
				if (!RETURN_VALUE_USED(opline)) {
					ret = &retval;
					ZVAL_UNDEF(ret);
				}
				ZEND_VM_C_GOTO(fcall_end);
			}
		}

		call->prev_execute_data = execute_data;
		EG(current_execute_data) = call;

#if ZEND_DEBUG
		bool should_throw = zend_internal_call_should_throw(fbc, call);
#endif

		ret = RETURN_VALUE_USED(opline) ? EX_VAR(opline->result.var) : &retval;
		ZVAL_NULL(ret);

		ZEND_OBSERVER_FCALL_BEGIN(call);
		if (!zend_execute_internal) {
			/* saves one function call if zend_execute_internal is not used */
			fbc->internal_function.handler(call, ret);
		} else {
			zend_execute_internal(call, ret);
		}

#if ZEND_DEBUG
		if (!EG(exception) && call->func && !(call->func->common.fn_flags & ZEND_ACC_FAKE_CLOSURE)) {
			if (should_throw) {
				zend_internal_call_arginfo_violation(call->func);
			}
			ZEND_ASSERT(!(call->func->common.fn_flags & ZEND_ACC_HAS_RETURN_TYPE) ||
				zend_verify_internal_return_type(call->func, ret));
			ZEND_ASSERT((call->func->common.fn_flags & ZEND_ACC_RETURN_REFERENCE)
				? Z_ISREF_P(ret) : !Z_ISREF_P(ret));
			zend_verify_internal_func_info(call->func, ret);
		}
#endif
		ZEND_OBSERVER_FCALL_END(call, EG(exception) ? NULL : ret);

		EG(current_execute_data) = execute_data;

ZEND_VM_C_LABEL(fcall_end):
		zend_vm_stack_free_args(call);
		if (UNEXPECTED(ZEND_CALL_INFO(call) & ZEND_CALL_HAS_EXTRA_NAMED_PARAMS)) {
			zend_free_extra_named_params(call->extra_named_params);
		}

		if (!RETURN_VALUE_USED(opline)) {
			i_zval_ptr_dtor(ret);
		}
	}

	if (UNEXPECTED(ZEND_CALL_INFO(call) & ZEND_CALL_RELEASE_THIS)) {
		OBJ_RELEASE(Z_OBJ(call->This));
	}

	zend_vm_stack_free_call_frame(call);
	if (UNEXPECTED(EG(exception) != NULL)) {
		zend_rethrow_exception(execute_data);
		HANDLE_EXCEPTION();
	}

	ZEND_VM_SET_OPCODE(opline + 1);
	ZEND_VM_CONTINUE();
}

ZEND_VM_COLD_CONST_HANDLER(124, ZEND_VERIFY_RETURN_TYPE, CONST|TMP|VAR|UNUSED|CV, UNUSED|CACHE_SLOT)
{
	if (OP1_TYPE == IS_UNUSED) {
		SAVE_OPLINE();
		zend_verify_missing_return_type(EX(func));
		HANDLE_EXCEPTION();
	} else {
/* prevents "undefined variable opline" errors */
#if !ZEND_VM_SPEC || (OP1_TYPE != IS_UNUSED)
		USE_OPLINE
		zval *retval_ref, *retval_ptr;
		zend_arg_info *ret_info = EX(func)->common.arg_info - 1;
		retval_ref = retval_ptr = GET_OP1_ZVAL_PTR_UNDEF(BP_VAR_R);

		if (OP1_TYPE == IS_CONST) {
			ZVAL_COPY(EX_VAR(opline->result.var), retval_ptr);
			retval_ref = retval_ptr = EX_VAR(opline->result.var);
		} else if (OP1_TYPE == IS_VAR) {
			if (UNEXPECTED(Z_TYPE_P(retval_ptr) == IS_INDIRECT)) {
				retval_ref = retval_ptr = Z_INDIRECT_P(retval_ptr);
			}
			ZVAL_DEREF(retval_ptr);
		} else if (OP1_TYPE == IS_CV) {
			ZVAL_DEREF(retval_ptr);
		}

		if (EXPECTED(ZEND_TYPE_CONTAINS_CODE(ret_info->type, Z_TYPE_P(retval_ptr)))) {
			ZEND_VM_NEXT_OPCODE();
		}

		if (OP1_TYPE == IS_CV && UNEXPECTED(Z_ISUNDEF_P(retval_ptr))) {
			SAVE_OPLINE();
			retval_ref = retval_ptr = ZVAL_UNDEFINED_OP1();
			if (UNEXPECTED(EG(exception))) {
				HANDLE_EXCEPTION();
			}
			if (ZEND_TYPE_FULL_MASK(ret_info->type) & MAY_BE_NULL) {
				ZEND_VM_NEXT_OPCODE();
			}
		}

		zend_reference *ref = NULL;
		void *cache_slot = CACHE_ADDR(opline->op2.num);
		if (UNEXPECTED(retval_ref != retval_ptr)) {
			if (UNEXPECTED(EX(func)->op_array.fn_flags & ZEND_ACC_RETURN_REFERENCE)) {
				ref = Z_REF_P(retval_ref);
			} else {
				/* A cast might happen - unwrap the reference if this is a by-value return */
				if (Z_REFCOUNT_P(retval_ref) == 1) {
					ZVAL_UNREF(retval_ref);
				} else {
					Z_DELREF_P(retval_ref);
					ZVAL_COPY(retval_ref, retval_ptr);
				}
				retval_ptr = retval_ref;
			}
		}

		SAVE_OPLINE();
		if (UNEXPECTED(!zend_check_type_slow(&ret_info->type, retval_ptr, ref, cache_slot, 1, 0))) {
			zend_verify_return_error(EX(func), retval_ptr);
			HANDLE_EXCEPTION();
		}
		ZEND_VM_NEXT_OPCODE();
#endif
	}
}

ZEND_VM_COLD_HANDLER(201, ZEND_VERIFY_NEVER_TYPE, UNUSED, UNUSED)
{
	SAVE_OPLINE();
	zend_verify_never_error(EX(func));
	HANDLE_EXCEPTION();
}

ZEND_VM_INLINE_HANDLER(62, ZEND_RETURN, CONST|TMP|VAR|CV, ANY, SPEC(OBSERVER))
{
	USE_OPLINE
	zval *retval_ptr;
	zval *return_value;
	ZEND_OBSERVER_USE_RETVAL;

	retval_ptr = GET_OP1_ZVAL_PTR_UNDEF(BP_VAR_R);
	return_value = EX(return_value);
	ZEND_OBSERVER_SET_RETVAL();
	if (OP1_TYPE == IS_CV && UNEXPECTED(Z_TYPE_INFO_P(retval_ptr) == IS_UNDEF)) {
		SAVE_OPLINE();
		retval_ptr = ZVAL_UNDEFINED_OP1();
		if (return_value) {
			ZVAL_NULL(return_value);
		}
	} else if (!return_value) {
		if (OP1_TYPE & (IS_VAR|IS_TMP_VAR)) {
			if (Z_REFCOUNTED_P(retval_ptr) && !Z_DELREF_P(retval_ptr)) {
				SAVE_OPLINE();
				rc_dtor_func(Z_COUNTED_P(retval_ptr));
			}
		}
	} else {
		if ((OP1_TYPE & (IS_CONST|IS_TMP_VAR))) {
			ZVAL_COPY_VALUE(return_value, retval_ptr);
			if (OP1_TYPE == IS_CONST) {
				if (UNEXPECTED(Z_OPT_REFCOUNTED_P(return_value))) {
					Z_ADDREF_P(return_value);
				}
			}
		} else if (OP1_TYPE == IS_CV) {
			do {
				if (Z_OPT_REFCOUNTED_P(retval_ptr)) {
					if (EXPECTED(!Z_OPT_ISREF_P(retval_ptr))) {
						if (EXPECTED(!(EX_CALL_INFO() & (ZEND_CALL_CODE|ZEND_CALL_OBSERVED)))) {
							zend_refcounted *ref = Z_COUNTED_P(retval_ptr);
							ZVAL_COPY_VALUE(return_value, retval_ptr);
							if (GC_MAY_LEAK(ref)) {
								SAVE_OPLINE();
								gc_possible_root(ref);
							}
							ZVAL_NULL(retval_ptr);
							break;
						} else {
							Z_ADDREF_P(retval_ptr);
						}
					} else {
						retval_ptr = Z_REFVAL_P(retval_ptr);
						if (Z_OPT_REFCOUNTED_P(retval_ptr)) {
							Z_ADDREF_P(retval_ptr);
						}
					}
				}
				ZVAL_COPY_VALUE(return_value, retval_ptr);
			} while (0);
		} else /* if (OP1_TYPE == IS_VAR) */ {
			if (UNEXPECTED(Z_ISREF_P(retval_ptr))) {
				zend_refcounted *ref = Z_COUNTED_P(retval_ptr);

				retval_ptr = Z_REFVAL_P(retval_ptr);
				ZVAL_COPY_VALUE(return_value, retval_ptr);
				if (UNEXPECTED(GC_DELREF(ref) == 0)) {
					efree_size(ref, sizeof(zend_reference));
				} else if (Z_OPT_REFCOUNTED_P(retval_ptr)) {
					Z_ADDREF_P(retval_ptr);
				}
			} else {
				ZVAL_COPY_VALUE(return_value, retval_ptr);
			}
		}
	}
	ZEND_OBSERVER_SAVE_OPLINE();
	ZEND_OBSERVER_FCALL_END(execute_data, return_value);
	ZEND_OBSERVER_FREE_RETVAL();
	ZEND_VM_DISPATCH_TO_HELPER(zend_leave_helper);
}

ZEND_VM_COLD_CONST_HANDLER(111, ZEND_RETURN_BY_REF, CONST|TMP|VAR|CV, ANY, SRC, SPEC(OBSERVER))
{
	USE_OPLINE
	zval *retval_ptr;
	zval *return_value;
	ZEND_OBSERVER_USE_RETVAL;

	SAVE_OPLINE();

	return_value = EX(return_value);
	ZEND_OBSERVER_SET_RETVAL();
	do {
		if ((OP1_TYPE & (IS_CONST|IS_TMP_VAR)) ||
		    (OP1_TYPE == IS_VAR && opline->extended_value == ZEND_RETURNS_VALUE)) {
			/* Not supposed to happen, but we'll allow it */
			zend_error(E_NOTICE, "Only variable references should be returned by reference");

			retval_ptr = GET_OP1_ZVAL_PTR(BP_VAR_R);
			if (!return_value) {
				FREE_OP1();
			} else {
				if (OP1_TYPE == IS_VAR && UNEXPECTED(Z_ISREF_P(retval_ptr))) {
					ZVAL_COPY_VALUE(return_value, retval_ptr);
					break;
				}

				ZVAL_NEW_REF(return_value, retval_ptr);
				if (OP1_TYPE == IS_CONST) {
					Z_TRY_ADDREF_P(retval_ptr);
				}
			}
			break;
		}

		retval_ptr = GET_OP1_ZVAL_PTR_PTR(BP_VAR_W);

		if (OP1_TYPE == IS_VAR) {
			ZEND_ASSERT(retval_ptr != &EG(uninitialized_zval));
			if (opline->extended_value == ZEND_RETURNS_FUNCTION && !Z_ISREF_P(retval_ptr)) {
				zend_error(E_NOTICE, "Only variable references should be returned by reference");
				if (return_value) {
					ZVAL_NEW_REF(return_value, retval_ptr);
				} else {
					FREE_OP1();
				}
				break;
			}
		}

		if (return_value) {
			if (Z_ISREF_P(retval_ptr)) {
				Z_ADDREF_P(retval_ptr);
			} else {
				ZVAL_MAKE_REF_EX(retval_ptr, 2);
			}
			ZVAL_REF(return_value, Z_REF_P(retval_ptr));
		}

		FREE_OP1();
	} while (0);

	ZEND_OBSERVER_FCALL_END(execute_data, return_value);
	ZEND_OBSERVER_FREE_RETVAL();
	ZEND_VM_DISPATCH_TO_HELPER(zend_leave_helper);
}

ZEND_VM_HANDLER(139, ZEND_GENERATOR_CREATE, ANY, ANY)
{
	zval *return_value = EX(return_value);

	if (EXPECTED(return_value)) {
		USE_OPLINE
		zend_generator *generator;
		zend_execute_data *gen_execute_data;
		uint32_t num_args, used_stack, call_info;

		SAVE_OPLINE();
		object_init_ex(return_value, zend_ce_generator);

		/*
		 * Normally the execute_data is allocated on the VM stack (because it does
		 * not actually do any allocation and thus is faster). For generators
		 * though this behavior would be suboptimal, because the (rather large)
		 * structure would have to be copied back and forth every time execution is
		 * suspended or resumed. That's why for generators the execution context
		 * is allocated on heap.
		 */
		num_args = EX_NUM_ARGS();
		if (EXPECTED(num_args <= EX(func)->op_array.num_args)) {
			used_stack = (ZEND_CALL_FRAME_SLOT + EX(func)->op_array.last_var + EX(func)->op_array.T) * sizeof(zval);
			gen_execute_data = (zend_execute_data*)emalloc(used_stack);
			used_stack = (ZEND_CALL_FRAME_SLOT + EX(func)->op_array.last_var) * sizeof(zval);
		} else {
			used_stack = (ZEND_CALL_FRAME_SLOT + num_args + EX(func)->op_array.last_var + EX(func)->op_array.T - EX(func)->op_array.num_args) * sizeof(zval);
			gen_execute_data = (zend_execute_data*)emalloc(used_stack);
		}
		memcpy(gen_execute_data, execute_data, used_stack);

		/* Save execution context in generator object. */
		generator = (zend_generator *) Z_OBJ_P(EX(return_value));
		generator->execute_data = gen_execute_data;
		generator->frozen_call_stack = NULL;
		generator->execute_fake.opline = NULL;
		generator->execute_fake.func = NULL;
		generator->execute_fake.prev_execute_data = NULL;
		ZVAL_OBJ(&generator->execute_fake.This, (zend_object *) generator);

		gen_execute_data->opline = opline + 1;
		/* EX(return_value) keeps pointer to zend_object (not a real zval) */
		gen_execute_data->return_value = (zval*)generator;
		call_info = Z_TYPE_INFO(EX(This));
		if ((call_info & Z_TYPE_MASK) == IS_OBJECT
		 && (!(call_info & (ZEND_CALL_CLOSURE|ZEND_CALL_RELEASE_THIS))
			 /* Bug #72523 */
			|| UNEXPECTED(zend_execute_ex != execute_ex))) {
			ZEND_ADD_CALL_FLAG_EX(call_info, ZEND_CALL_RELEASE_THIS);
			Z_ADDREF(gen_execute_data->This);
		}
		ZEND_ADD_CALL_FLAG_EX(call_info, (ZEND_CALL_TOP_FUNCTION | ZEND_CALL_ALLOCATED | ZEND_CALL_GENERATOR));
		Z_TYPE_INFO(gen_execute_data->This) = call_info;
		gen_execute_data->prev_execute_data = NULL;

		call_info = EX_CALL_INFO();
		EG(current_execute_data) = EX(prev_execute_data);
		if (EXPECTED(!(call_info & (ZEND_CALL_TOP|ZEND_CALL_ALLOCATED)))) {
			EG(vm_stack_top) = (zval*)execute_data;
			execute_data = EX(prev_execute_data);
			LOAD_NEXT_OPLINE();
			ZEND_VM_LEAVE();
		} else if (EXPECTED(!(call_info & ZEND_CALL_TOP))) {
			zend_execute_data *old_execute_data = execute_data;
			execute_data = EX(prev_execute_data);
			zend_vm_stack_free_call_frame_ex(call_info, old_execute_data);
			LOAD_NEXT_OPLINE();
			ZEND_VM_LEAVE();
		} else {
			ZEND_VM_RETURN();
		}
	} else {
		ZEND_VM_DISPATCH_TO_HELPER(zend_leave_helper);
	}
}

ZEND_VM_HANDLER(161, ZEND_GENERATOR_RETURN, CONST|TMP|VAR|CV, ANY, SPEC(OBSERVER))
{
	USE_OPLINE
	zval *retval;

	zend_generator *generator = zend_get_running_generator(EXECUTE_DATA_C);

	SAVE_OPLINE();
	retval = GET_OP1_ZVAL_PTR(BP_VAR_R);

	/* Copy return value into generator->retval */
	if ((OP1_TYPE & (IS_CONST|IS_TMP_VAR))) {
		ZVAL_COPY_VALUE(&generator->retval, retval);
		if (OP1_TYPE == IS_CONST) {
			if (UNEXPECTED(Z_OPT_REFCOUNTED(generator->retval))) {
				Z_ADDREF(generator->retval);
			}
		}
	} else if (OP1_TYPE == IS_CV) {
		ZVAL_COPY_DEREF(&generator->retval, retval);
	} else /* if (OP1_TYPE == IS_VAR) */ {
		if (UNEXPECTED(Z_ISREF_P(retval))) {
			zend_refcounted *ref = Z_COUNTED_P(retval);

			retval = Z_REFVAL_P(retval);
			ZVAL_COPY_VALUE(&generator->retval, retval);
			if (UNEXPECTED(GC_DELREF(ref) == 0)) {
				efree_size(ref, sizeof(zend_reference));
			} else if (Z_OPT_REFCOUNTED_P(retval)) {
				Z_ADDREF_P(retval);
			}
		} else {
			ZVAL_COPY_VALUE(&generator->retval, retval);
		}
	}

	ZEND_OBSERVER_FCALL_END(generator->execute_data, &generator->retval);

	/* Close the generator to free up resources */
	zend_generator_close(generator, 1);

	/* Pass execution back to handling code */
	ZEND_VM_RETURN();
}

ZEND_VM_COLD_CONST_HANDLER(108, ZEND_THROW, CONST|TMPVAR|CV, ANY)
{
	USE_OPLINE
	zval *value;

	SAVE_OPLINE();
	value = GET_OP1_ZVAL_PTR_UNDEF(BP_VAR_R);

	do {
		if (OP1_TYPE == IS_CONST || UNEXPECTED(Z_TYPE_P(value) != IS_OBJECT)) {
			if ((OP1_TYPE & (IS_VAR|IS_CV)) && Z_ISREF_P(value)) {
				value = Z_REFVAL_P(value);
				if (EXPECTED(Z_TYPE_P(value) == IS_OBJECT)) {
					break;
				}
			}
			if (OP1_TYPE == IS_CV && UNEXPECTED(Z_TYPE_P(value) == IS_UNDEF)) {
				ZVAL_UNDEFINED_OP1();
				if (UNEXPECTED(EG(exception) != NULL)) {
					HANDLE_EXCEPTION();
				}
			}
			zend_throw_error(NULL, "Can only throw objects");
			FREE_OP1();
			HANDLE_EXCEPTION();
		}
	} while (0);

	zend_exception_save();
	Z_TRY_ADDREF_P(value);
	zend_throw_exception_object(value);
	zend_exception_restore();
	FREE_OP1();
	HANDLE_EXCEPTION();
}

ZEND_VM_HANDLER(107, ZEND_CATCH, CONST, JMP_ADDR, LAST_CATCH|CACHE_SLOT)
{
	USE_OPLINE
	zend_class_entry *ce, *catch_ce;
	zend_object *exception;

	SAVE_OPLINE();
	/* Check whether an exception has been thrown, if not, jump over code */
	zend_exception_restore();
	if (EG(exception) == NULL) {
		ZEND_VM_JMP_EX(OP_JMP_ADDR(opline, opline->op2), 0);
	}
	catch_ce = CACHED_PTR(opline->extended_value & ~ZEND_LAST_CATCH);
	if (UNEXPECTED(catch_ce == NULL)) {
		catch_ce = zend_fetch_class_by_name(Z_STR_P(RT_CONSTANT(opline, opline->op1)), Z_STR_P(RT_CONSTANT(opline, opline->op1) + 1), ZEND_FETCH_CLASS_NO_AUTOLOAD | ZEND_FETCH_CLASS_SILENT);

		CACHE_PTR(opline->extended_value & ~ZEND_LAST_CATCH, catch_ce);
	}
	ce = EG(exception)->ce;

#ifdef HAVE_DTRACE
	if (DTRACE_EXCEPTION_CAUGHT_ENABLED()) {
		DTRACE_EXCEPTION_CAUGHT((char *)ce->name);
	}
#endif /* HAVE_DTRACE */

	if (ce != catch_ce) {
		if (!catch_ce || !instanceof_function(ce, catch_ce)) {
			if (opline->extended_value & ZEND_LAST_CATCH) {
				zend_rethrow_exception(execute_data);
				HANDLE_EXCEPTION();
			}
			ZEND_VM_JMP_EX(OP_JMP_ADDR(opline, opline->op2), 0);
		}
	}

	exception = EG(exception);
	EG(exception) = NULL;
	if (RETURN_VALUE_USED(opline)) {
		/* Always perform a strict assignment. There is a reasonable expectation that if you
		 * write "catch (Exception $e)" then $e will actually be instanceof Exception. As such,
		 * we should not permit coercion to string here. */
		zval tmp;
		ZVAL_OBJ(&tmp, exception);
		zend_assign_to_variable(EX_VAR(opline->result.var), &tmp, IS_TMP_VAR, /* strict */ 1);
	} else {
		OBJ_RELEASE(exception);
	}
	ZEND_VM_NEXT_OPCODE_CHECK_EXCEPTION();
}

ZEND_VM_HOT_HANDLER(65, ZEND_SEND_VAL, CONST|TMPVAR, CONST|UNUSED|NUM)
{
	USE_OPLINE
	zval *value, *arg;

	if (OP2_TYPE == IS_CONST) {
		SAVE_OPLINE();
		zend_string *arg_name = Z_STR_P(RT_CONSTANT(opline, opline->op2));
		uint32_t arg_num;
		arg = zend_handle_named_arg(&EX(call), arg_name, &arg_num, CACHE_ADDR(opline->result.num));
		if (UNEXPECTED(!arg)) {
			FREE_OP1();
			HANDLE_EXCEPTION();
		}
	} else {
		arg = ZEND_CALL_VAR(EX(call), opline->result.var);
	}

	value = GET_OP1_ZVAL_PTR(BP_VAR_R);
	ZVAL_COPY_VALUE(arg, value);
	if (OP1_TYPE == IS_CONST) {
		if (UNEXPECTED(Z_OPT_REFCOUNTED_P(arg))) {
			Z_ADDREF_P(arg);
		}
	}
	ZEND_VM_NEXT_OPCODE();
}

ZEND_VM_COLD_HELPER(zend_cannot_pass_by_ref_helper, ANY, ANY, uint32_t _arg_num, zval *_arg)
{
	USE_OPLINE

	SAVE_OPLINE();

	zend_cannot_pass_by_reference(_arg_num);
	FREE_OP1();
	ZVAL_UNDEF(_arg);
	HANDLE_EXCEPTION();
}

ZEND_VM_HOT_SEND_HANDLER(116, ZEND_SEND_VAL_EX, CONST|TMP, CONST|UNUSED|NUM, SPEC(QUICK_ARG))
{
	USE_OPLINE
	zval *value, *arg;
	uint32_t arg_num;

	if (OP2_TYPE == IS_CONST) {
		SAVE_OPLINE();
		zend_string *arg_name = Z_STR_P(RT_CONSTANT(opline, opline->op2));
		arg = zend_handle_named_arg(&EX(call), arg_name, &arg_num, CACHE_ADDR(opline->result.num));
		if (UNEXPECTED(!arg)) {
			FREE_OP1();
			HANDLE_EXCEPTION();
		}
	} else {
		arg = ZEND_CALL_VAR(EX(call), opline->result.var);
		arg_num = opline->op2.num;
	}

	if (EXPECTED(arg_num <= MAX_ARG_FLAG_NUM)) {
		if (QUICK_ARG_MUST_BE_SENT_BY_REF(EX(call)->func, arg_num)) {
			ZEND_VM_C_GOTO(send_val_by_ref);
		}
	} else if (ARG_MUST_BE_SENT_BY_REF(EX(call)->func, arg_num)) {
ZEND_VM_C_LABEL(send_val_by_ref):
		ZEND_VM_DISPATCH_TO_HELPER(zend_cannot_pass_by_ref_helper, _arg_num, arg_num, _arg, arg);
	}
	value = GET_OP1_ZVAL_PTR(BP_VAR_R);
	ZVAL_COPY_VALUE(arg, value);
	if (OP1_TYPE == IS_CONST) {
		if (UNEXPECTED(Z_OPT_REFCOUNTED_P(arg))) {
			Z_ADDREF_P(arg);
		}
	}
	ZEND_VM_NEXT_OPCODE();
}

ZEND_VM_HOT_HANDLER(117, ZEND_SEND_VAR, VAR|CV, CONST|UNUSED|NUM)
{
	USE_OPLINE
	zval *varptr, *arg;

	if (OP2_TYPE == IS_CONST) {
		SAVE_OPLINE();
		zend_string *arg_name = Z_STR_P(RT_CONSTANT(opline, opline->op2));
		uint32_t arg_num;
		arg = zend_handle_named_arg(&EX(call), arg_name, &arg_num, CACHE_ADDR(opline->result.num));
		if (UNEXPECTED(!arg)) {
			FREE_OP1();
			HANDLE_EXCEPTION();
		}
	} else {
		arg = ZEND_CALL_VAR(EX(call), opline->result.var);
	}

	varptr = GET_OP1_ZVAL_PTR_UNDEF(BP_VAR_R);
	if (OP1_TYPE == IS_CV && UNEXPECTED(Z_TYPE_INFO_P(varptr) == IS_UNDEF)) {
		SAVE_OPLINE();
		ZVAL_UNDEFINED_OP1();
		ZVAL_NULL(arg);
		ZEND_VM_NEXT_OPCODE_CHECK_EXCEPTION();
	}

	if (OP1_TYPE == IS_CV) {
		ZVAL_COPY_DEREF(arg, varptr);
	} else /* if (OP1_TYPE == IS_VAR) */ {
		if (UNEXPECTED(Z_ISREF_P(varptr))) {
			zend_refcounted *ref = Z_COUNTED_P(varptr);

			varptr = Z_REFVAL_P(varptr);
			ZVAL_COPY_VALUE(arg, varptr);
			if (UNEXPECTED(GC_DELREF(ref) == 0)) {
				efree_size(ref, sizeof(zend_reference));
			} else if (Z_OPT_REFCOUNTED_P(arg)) {
				Z_ADDREF_P(arg);
			}
		} else {
			ZVAL_COPY_VALUE(arg, varptr);
		}
	}

	ZEND_VM_NEXT_OPCODE();
}

ZEND_VM_HANDLER(106, ZEND_SEND_VAR_NO_REF, VAR, CONST|UNUSED|NUM)
{
	USE_OPLINE
	zval *varptr, *arg;

	if (OP2_TYPE == IS_CONST) {
		SAVE_OPLINE();
		zend_string *arg_name = Z_STR_P(RT_CONSTANT(opline, opline->op2));
		uint32_t arg_num;
		arg = zend_handle_named_arg(&EX(call), arg_name, &arg_num, CACHE_ADDR(opline->result.num));
		if (UNEXPECTED(!arg)) {
			FREE_OP1();
			HANDLE_EXCEPTION();
		}
	} else {
		arg = ZEND_CALL_VAR(EX(call), opline->result.var);
	}

	varptr = GET_OP1_ZVAL_PTR(BP_VAR_R);
	ZVAL_COPY_VALUE(arg, varptr);

	if (EXPECTED(Z_ISREF_P(varptr))) {
		ZEND_VM_NEXT_OPCODE();
	}

	SAVE_OPLINE();
	ZVAL_NEW_REF(arg, arg);
	zend_error(E_NOTICE, "Only variables should be passed by reference");
	ZEND_VM_NEXT_OPCODE_CHECK_EXCEPTION();
}

ZEND_VM_HOT_SEND_HANDLER(50, ZEND_SEND_VAR_NO_REF_EX, VAR, CONST|UNUSED|NUM, SPEC(QUICK_ARG))
{
	USE_OPLINE
	zval *varptr, *arg;
	uint32_t arg_num;

	if (OP2_TYPE == IS_CONST) {
		SAVE_OPLINE();
		zend_string *arg_name = Z_STR_P(RT_CONSTANT(opline, opline->op2));
		arg = zend_handle_named_arg(&EX(call), arg_name, &arg_num, CACHE_ADDR(opline->result.num));
		if (UNEXPECTED(!arg)) {
			FREE_OP1();
			HANDLE_EXCEPTION();
		}
	} else {
		arg = ZEND_CALL_VAR(EX(call), opline->result.var);
		arg_num = opline->op2.num;
	}

	if (EXPECTED(arg_num <= MAX_ARG_FLAG_NUM)) {
		if (!QUICK_ARG_SHOULD_BE_SENT_BY_REF(EX(call)->func, arg_num)) {
			ZEND_VM_C_GOTO(send_var);
		}

		varptr = GET_OP1_ZVAL_PTR(BP_VAR_R);
		ZVAL_COPY_VALUE(arg, varptr);

		if (EXPECTED(Z_ISREF_P(varptr) ||
		    QUICK_ARG_MAY_BE_SENT_BY_REF(EX(call)->func, arg_num))) {
			ZEND_VM_NEXT_OPCODE();
		}
	} else {
		if (!ARG_SHOULD_BE_SENT_BY_REF(EX(call)->func, arg_num)) {
			ZEND_VM_C_GOTO(send_var);
		}

		varptr = GET_OP1_ZVAL_PTR(BP_VAR_R);
		ZVAL_COPY_VALUE(arg, varptr);

		if (EXPECTED(Z_ISREF_P(varptr) ||
		    ARG_MAY_BE_SENT_BY_REF(EX(call)->func, arg_num))) {
			ZEND_VM_NEXT_OPCODE();
		}
	}

	SAVE_OPLINE();
	ZVAL_NEW_REF(arg, arg);
	zend_error(E_NOTICE, "Only variables should be passed by reference");
	ZEND_VM_NEXT_OPCODE_CHECK_EXCEPTION();

ZEND_VM_C_LABEL(send_var):
	varptr = GET_OP1_ZVAL_PTR(BP_VAR_R);
	if (UNEXPECTED(Z_ISREF_P(varptr))) {
		zend_refcounted *ref = Z_COUNTED_P(varptr);

		varptr = Z_REFVAL_P(varptr);
		ZVAL_COPY_VALUE(arg, varptr);
		if (UNEXPECTED(GC_DELREF(ref) == 0)) {
			efree_size(ref, sizeof(zend_reference));
		} else if (Z_OPT_REFCOUNTED_P(arg)) {
			Z_ADDREF_P(arg);
		}
	} else {
		ZVAL_COPY_VALUE(arg, varptr);
	}
	ZEND_VM_NEXT_OPCODE();
}

ZEND_VM_HANDLER(67, ZEND_SEND_REF, VAR|CV, CONST|UNUSED|NUM)
{
	USE_OPLINE
	zval *varptr, *arg;

	SAVE_OPLINE();
	if (OP2_TYPE == IS_CONST) {
		zend_string *arg_name = Z_STR_P(RT_CONSTANT(opline, opline->op2));
		uint32_t arg_num;
		arg = zend_handle_named_arg(&EX(call), arg_name, &arg_num, CACHE_ADDR(opline->result.num));
		if (UNEXPECTED(!arg)) {
			FREE_OP1();
			HANDLE_EXCEPTION();
		}
	} else {
		arg = ZEND_CALL_VAR(EX(call), opline->result.var);
	}

	varptr = GET_OP1_ZVAL_PTR_PTR(BP_VAR_W);
	if (Z_ISREF_P(varptr)) {
		Z_ADDREF_P(varptr);
	} else {
		ZVAL_MAKE_REF_EX(varptr, 2);
	}
	ZVAL_REF(arg, Z_REF_P(varptr));

	FREE_OP1();
	ZEND_VM_NEXT_OPCODE();
}

ZEND_VM_HOT_SEND_HANDLER(66, ZEND_SEND_VAR_EX, VAR|CV, CONST|UNUSED|NUM, SPEC(QUICK_ARG))
{
	USE_OPLINE
	zval *varptr, *arg;
	uint32_t arg_num;

	if (OP2_TYPE == IS_CONST) {
		SAVE_OPLINE();
		zend_string *arg_name = Z_STR_P(RT_CONSTANT(opline, opline->op2));
		arg = zend_handle_named_arg(&EX(call), arg_name, &arg_num, CACHE_ADDR(opline->result.num));
		if (UNEXPECTED(!arg)) {
			FREE_OP1();
			HANDLE_EXCEPTION();
		}
	} else {
		arg = ZEND_CALL_VAR(EX(call), opline->result.var);
		arg_num = opline->op2.num;
	}

	if (EXPECTED(arg_num <= MAX_ARG_FLAG_NUM)) {
		if (QUICK_ARG_SHOULD_BE_SENT_BY_REF(EX(call)->func, arg_num)) {
			ZEND_VM_C_GOTO(send_var_by_ref);
		}
	} else if (ARG_SHOULD_BE_SENT_BY_REF(EX(call)->func, arg_num)) {
ZEND_VM_C_LABEL(send_var_by_ref):
		varptr = GET_OP1_ZVAL_PTR_PTR(BP_VAR_W);
		if (Z_ISREF_P(varptr)) {
			Z_ADDREF_P(varptr);
		} else {
			ZVAL_MAKE_REF_EX(varptr, 2);
		}
		ZVAL_REF(arg, Z_REF_P(varptr));

		FREE_OP1();
		ZEND_VM_NEXT_OPCODE();
	}

	varptr = GET_OP1_ZVAL_PTR_UNDEF(BP_VAR_R);
	if (OP1_TYPE == IS_CV && UNEXPECTED(Z_TYPE_INFO_P(varptr) == IS_UNDEF)) {
		SAVE_OPLINE();
		ZVAL_UNDEFINED_OP1();
		ZVAL_NULL(arg);
		ZEND_VM_NEXT_OPCODE_CHECK_EXCEPTION();
	}

	if (OP1_TYPE == IS_CV) {
		ZVAL_COPY_DEREF(arg, varptr);
	} else /* if (OP1_TYPE == IS_VAR) */ {
		if (UNEXPECTED(Z_ISREF_P(varptr))) {
			zend_refcounted *ref = Z_COUNTED_P(varptr);

			varptr = Z_REFVAL_P(varptr);
			ZVAL_COPY_VALUE(arg, varptr);
			if (UNEXPECTED(GC_DELREF(ref) == 0)) {
				efree_size(ref, sizeof(zend_reference));
			} else if (Z_OPT_REFCOUNTED_P(arg)) {
				Z_ADDREF_P(arg);
			}
		} else {
			ZVAL_COPY_VALUE(arg, varptr);
		}
	}

	ZEND_VM_NEXT_OPCODE();
}

ZEND_VM_HOT_SEND_HANDLER(100, ZEND_CHECK_FUNC_ARG, UNUSED, CONST|UNUSED|NUM, SPEC(QUICK_ARG))
{
	USE_OPLINE
	uint32_t arg_num;

	if (OP2_TYPE == IS_CONST) {
		zend_string *arg_name = Z_STR_P(RT_CONSTANT(opline, opline->op2));
		arg_num = zend_get_arg_offset_by_name(
			EX(call)->func, arg_name, CACHE_ADDR(opline->result.num)) + 1;
		if (UNEXPECTED(arg_num == 0)) {
			/* Treat this as a by-value argument, and throw an error during SEND. */
			ZEND_DEL_CALL_FLAG(EX(call), ZEND_CALL_SEND_ARG_BY_REF);
			ZEND_VM_NEXT_OPCODE();
		}
	} else {
		arg_num = opline->op2.num;
	}

	if (EXPECTED(arg_num <= MAX_ARG_FLAG_NUM)) {
		if (QUICK_ARG_SHOULD_BE_SENT_BY_REF(EX(call)->func, arg_num)) {
			ZEND_ADD_CALL_FLAG(EX(call), ZEND_CALL_SEND_ARG_BY_REF);
		} else {
			ZEND_DEL_CALL_FLAG(EX(call), ZEND_CALL_SEND_ARG_BY_REF);
		}
	} else if (ARG_SHOULD_BE_SENT_BY_REF(EX(call)->func, arg_num)) {
		ZEND_ADD_CALL_FLAG(EX(call), ZEND_CALL_SEND_ARG_BY_REF);
	} else {
		ZEND_DEL_CALL_FLAG(EX(call), ZEND_CALL_SEND_ARG_BY_REF);
	}
	ZEND_VM_NEXT_OPCODE();
}

ZEND_VM_HOT_HANDLER(185, ZEND_SEND_FUNC_ARG, VAR, CONST|UNUSED|NUM)
{
	USE_OPLINE
	zval *varptr, *arg;

	if (OP2_TYPE == IS_CONST) {
		// TODO: Would it make sense to share the cache slot with CHECK_FUNC_ARG?
		SAVE_OPLINE();
		zend_string *arg_name = Z_STR_P(RT_CONSTANT(opline, opline->op2));
		uint32_t arg_num;
		arg = zend_handle_named_arg(&EX(call), arg_name, &arg_num, CACHE_ADDR(opline->result.num));
		if (UNEXPECTED(!arg)) {
			FREE_OP1();
			HANDLE_EXCEPTION();
		}
	} else {
		arg = ZEND_CALL_VAR(EX(call), opline->result.var);
	}

	if (UNEXPECTED(ZEND_CALL_INFO(EX(call)) & ZEND_CALL_SEND_ARG_BY_REF)) {
		varptr = GET_OP1_ZVAL_PTR_PTR(BP_VAR_W);
		if (Z_ISREF_P(varptr)) {
			Z_ADDREF_P(varptr);
		} else {
			ZVAL_MAKE_REF_EX(varptr, 2);
		}
		ZVAL_REF(arg, Z_REF_P(varptr));

		FREE_OP1();
		ZEND_VM_NEXT_OPCODE();
	}

	varptr = GET_OP1_ZVAL_PTR_UNDEF(BP_VAR_R);

	if (UNEXPECTED(Z_ISREF_P(varptr))) {
		zend_refcounted *ref = Z_COUNTED_P(varptr);

		varptr = Z_REFVAL_P(varptr);
		ZVAL_COPY_VALUE(arg, varptr);
		if (UNEXPECTED(GC_DELREF(ref) == 0)) {
			efree_size(ref, sizeof(zend_reference));
		} else if (Z_OPT_REFCOUNTED_P(arg)) {
			Z_ADDREF_P(arg);
		}
	} else {
		ZVAL_COPY_VALUE(arg, varptr);
	}

	ZEND_VM_NEXT_OPCODE();
}

ZEND_VM_HANDLER(165, ZEND_SEND_UNPACK, ANY, ANY)
{
	USE_OPLINE
	zval *args;
	uint32_t arg_num;

	SAVE_OPLINE();
	args = GET_OP1_ZVAL_PTR_UNDEF(BP_VAR_R);
	arg_num = ZEND_CALL_NUM_ARGS(EX(call)) + 1;

ZEND_VM_C_LABEL(send_again):
	if (EXPECTED(Z_TYPE_P(args) == IS_ARRAY)) {
		HashTable *ht = Z_ARRVAL_P(args);
		zval *arg, *top;
		zend_string *name;
		bool have_named_params = 0;

		zend_vm_stack_extend_call_frame(&EX(call), arg_num - 1, zend_hash_num_elements(ht));

		// TODO: Speed this up using a flag that specifies whether there are any ref parameters.
		if ((OP1_TYPE & (IS_VAR|IS_CV)) && Z_REFCOUNT_P(args) > 1) {
			uint32_t tmp_arg_num = arg_num;
			bool separate = 0;

			/* check if any of arguments are going to be passed by reference */
			ZEND_HASH_FOREACH_STR_KEY_VAL(ht, name, arg) {
				if (UNEXPECTED(name)) {
					void *cache_slot[2] = {NULL, NULL};
					tmp_arg_num = zend_get_arg_offset_by_name(
						EX(call)->func, name, cache_slot) + 1;
				}
				if (ARG_SHOULD_BE_SENT_BY_REF(EX(call)->func, tmp_arg_num)) {
					separate = 1;
					break;
				}
				tmp_arg_num++;
			} ZEND_HASH_FOREACH_END();
			if (separate) {
				SEPARATE_ARRAY(args);
				ht = Z_ARRVAL_P(args);
			}
		}

		ZEND_HASH_FOREACH_STR_KEY_VAL(ht, name, arg) {
			if (UNEXPECTED(name)) {
				void *cache_slot[2] = {NULL, NULL};
				have_named_params = 1;
				top = zend_handle_named_arg(&EX(call), name, &arg_num, cache_slot);
				if (UNEXPECTED(!top)) {
					FREE_OP1();
					HANDLE_EXCEPTION();
				}
			} else {
				if (have_named_params) {
					zend_throw_error(NULL,
						"Cannot use positional argument after named argument during unpacking");
					FREE_OP1();
					HANDLE_EXCEPTION();
				}

				top = ZEND_CALL_ARG(EX(call), arg_num);
				ZEND_CALL_NUM_ARGS(EX(call))++;
			}

			if (ARG_SHOULD_BE_SENT_BY_REF(EX(call)->func, arg_num)) {
				if (Z_ISREF_P(arg)) {
					Z_ADDREF_P(arg);
					ZVAL_REF(top, Z_REF_P(arg));
				} else if (OP1_TYPE & (IS_VAR|IS_CV)) {
					/* array is already separated above */
					ZVAL_MAKE_REF_EX(arg, 2);
					ZVAL_REF(top, Z_REF_P(arg));
				} else {
					Z_TRY_ADDREF_P(arg);
					ZVAL_NEW_REF(top, arg);
				}
			} else {
				ZVAL_COPY_DEREF(top, arg);
			}

			arg_num++;
		} ZEND_HASH_FOREACH_END();

	} else if (EXPECTED(Z_TYPE_P(args) == IS_OBJECT)) {
		zend_class_entry *ce = Z_OBJCE_P(args);
		zend_object_iterator *iter;
		bool have_named_params = 0;

		if (!ce || !ce->get_iterator) {
			zend_type_error("Only arrays and Traversables can be unpacked");
		} else {

			iter = ce->get_iterator(ce, args, 0);
			if (UNEXPECTED(!iter)) {
				FREE_OP1();
				if (!EG(exception)) {
					zend_throw_exception_ex(
						NULL, 0, "Object of type %s did not create an Iterator", ZSTR_VAL(ce->name)
					);
				}
				HANDLE_EXCEPTION();
			}

			const zend_object_iterator_funcs *funcs = iter->funcs;
			if (funcs->rewind) {
				funcs->rewind(iter);
			}

			for (; funcs->valid(iter) == SUCCESS; ++arg_num) {
				zval *arg, *top;

				if (UNEXPECTED(EG(exception) != NULL)) {
					break;
				}

				arg = funcs->get_current_data(iter);
				if (UNEXPECTED(EG(exception) != NULL)) {
					break;
				}

				zend_string *name = NULL;
				if (funcs->get_current_key) {
					zval key;
					funcs->get_current_key(iter, &key);
					if (UNEXPECTED(EG(exception) != NULL)) {
						break;
					}

					if (UNEXPECTED(Z_TYPE(key) != IS_LONG)) {
						if (UNEXPECTED(Z_TYPE(key) != IS_STRING)) {
							zend_throw_error(NULL,
								"Keys must be of type int|string during argument unpacking");
							zval_ptr_dtor(&key);
							break;
						}

						name = Z_STR_P(&key);
					}
				}

				if (UNEXPECTED(name)) {
					void *cache_slot[2] = {NULL, NULL};
					have_named_params = 1;
					top = zend_handle_named_arg(&EX(call), name, &arg_num, cache_slot);
					if (UNEXPECTED(!top)) {
						zend_string_release(name);
						break;
					}

					ZVAL_DEREF(arg);
					Z_TRY_ADDREF_P(arg);

					if (ARG_MUST_BE_SENT_BY_REF(EX(call)->func, arg_num)) {
						zend_error(
							E_WARNING, "Cannot pass by-reference argument %d of %s%s%s()"
							" by unpacking a Traversable, passing by-value instead", arg_num,
							EX(call)->func->common.scope ? ZSTR_VAL(EX(call)->func->common.scope->name) : "",
							EX(call)->func->common.scope ? "::" : "",
							ZSTR_VAL(EX(call)->func->common.function_name)
						);
						ZVAL_NEW_REF(top, arg);
					} else {
						ZVAL_COPY_VALUE(top, arg);
					}

					zend_string_release(name);
				} else {
					if (have_named_params) {
						zend_throw_error(NULL,
							"Cannot use positional argument after named argument during unpacking");
						break;
					}

					zend_vm_stack_extend_call_frame(&EX(call), arg_num - 1, 1);
					top = ZEND_CALL_ARG(EX(call), arg_num);
					ZVAL_DEREF(arg);
					Z_TRY_ADDREF_P(arg);

					if (ARG_MUST_BE_SENT_BY_REF(EX(call)->func, arg_num)) {
						zend_error(
							E_WARNING, "Cannot pass by-reference argument %d of %s%s%s()"
							" by unpacking a Traversable, passing by-value instead", arg_num,
							EX(call)->func->common.scope ? ZSTR_VAL(EX(call)->func->common.scope->name) : "",
							EX(call)->func->common.scope ? "::" : "",
							ZSTR_VAL(EX(call)->func->common.function_name)
						);
						ZVAL_NEW_REF(top, arg);
					} else {
						ZVAL_COPY_VALUE(top, arg);
					}

					ZEND_CALL_NUM_ARGS(EX(call))++;
				}

				funcs->move_forward(iter);
			}

			zend_iterator_dtor(iter);
		}
	} else if (EXPECTED(Z_ISREF_P(args))) {
		args = Z_REFVAL_P(args);
		ZEND_VM_C_GOTO(send_again);
	} else {
		if (OP1_TYPE == IS_CV && UNEXPECTED(Z_TYPE_P(args) == IS_UNDEF)) {
			ZVAL_UNDEFINED_OP1();
		}
		zend_type_error("Only arrays and Traversables can be unpacked");
	}

	FREE_OP1();
	ZEND_VM_NEXT_OPCODE_CHECK_EXCEPTION();
}

ZEND_VM_HANDLER(119, ZEND_SEND_ARRAY, ANY, ANY, NUM)
{
	USE_OPLINE
	zval *args;

	SAVE_OPLINE();
	args = GET_OP1_ZVAL_PTR(BP_VAR_R);

	if (UNEXPECTED(Z_TYPE_P(args) != IS_ARRAY)) {
		if ((OP1_TYPE & (IS_VAR|IS_CV)) && Z_ISREF_P(args)) {
			args = Z_REFVAL_P(args);
			if (EXPECTED(Z_TYPE_P(args) == IS_ARRAY)) {
				ZEND_VM_C_GOTO(send_array);
			}
		}
		zend_type_error("call_user_func_array(): Argument #2 ($args) must be of type array, %s given", zend_zval_type_name(args));
		FREE_OP2();
		FREE_OP1();
		HANDLE_EXCEPTION();
	} else {
		uint32_t arg_num;
		HashTable *ht;
		zval *arg, *param;

ZEND_VM_C_LABEL(send_array):
		ht = Z_ARRVAL_P(args);
		if (OP2_TYPE != IS_UNUSED) {
			/* We don't need to handle named params in this case,
			 * because array_slice() is called with $preserve_keys == false. */
			zval *op2 = GET_OP2_ZVAL_PTR_DEREF(BP_VAR_R);
			uint32_t skip = opline->extended_value;
			uint32_t count = zend_hash_num_elements(ht);
			zend_long len;
			if (EXPECTED(Z_TYPE_P(op2) == IS_LONG)) {
				len = Z_LVAL_P(op2);
			} else if (Z_TYPE_P(op2) == IS_NULL) {
				len = count - skip;
			} else if (EX_USES_STRICT_TYPES()
					|| !zend_parse_arg_long_weak(op2, &len, /* arg_num */ 3)) {
				zend_type_error(
					"array_slice(): Argument #3 ($length) must be of type ?int, %s given",
					zend_zval_type_name(op2));
				FREE_OP2();
				FREE_OP1();
				HANDLE_EXCEPTION();
			}

			if (len < 0) {
				len += (zend_long)(count - skip);
			}
			if (skip < count && len > 0) {
				if (len > (zend_long)(count - skip)) {
					len = (zend_long)(count - skip);
				}
				zend_vm_stack_extend_call_frame(&EX(call), 0, len);
				arg_num = 1;
				param = ZEND_CALL_ARG(EX(call), 1);
				ZEND_HASH_FOREACH_VAL(ht, arg) {
					bool must_wrap = 0;
					if (skip > 0) {
						skip--;
						continue;
					} else if ((zend_long)(arg_num - 1) >= len) {
						break;
					} else if (ARG_SHOULD_BE_SENT_BY_REF(EX(call)->func, arg_num)) {
						if (UNEXPECTED(!Z_ISREF_P(arg))) {
							if (!ARG_MAY_BE_SENT_BY_REF(EX(call)->func, arg_num)) {
								/* By-value send is not allowed -- emit a warning,
								 * but still perform the call. */
								zend_param_must_be_ref(EX(call)->func, arg_num);
								must_wrap = 1;
							}
						}
					} else {
						if (Z_ISREF_P(arg) &&
						    !(EX(call)->func->common.fn_flags & ZEND_ACC_CALL_VIA_TRAMPOLINE)) {
							/* don't separate references for __call */
							arg = Z_REFVAL_P(arg);
						}
					}
					if (EXPECTED(!must_wrap)) {
						ZVAL_COPY(param, arg);
					} else {
						Z_TRY_ADDREF_P(arg);
						ZVAL_NEW_REF(param, arg);
					}
					ZEND_CALL_NUM_ARGS(EX(call))++;
					arg_num++;
					param++;
				} ZEND_HASH_FOREACH_END();
			}
			FREE_OP2();
		} else {
			zend_string *name;
			bool have_named_params;
			zend_vm_stack_extend_call_frame(&EX(call), 0, zend_hash_num_elements(ht));
			arg_num = 1;
			param = ZEND_CALL_ARG(EX(call), 1);
			have_named_params = 0;
			ZEND_HASH_FOREACH_STR_KEY_VAL(ht, name, arg) {
				if (name) {
					void *cache_slot[2] = {NULL, NULL};
					have_named_params = 1;
					param = zend_handle_named_arg(&EX(call), name, &arg_num, cache_slot);
					if (!param) {
						FREE_OP1();
						HANDLE_EXCEPTION();
					}
				} else if (have_named_params) {
					zend_throw_error(NULL,
						"Cannot use positional argument after named argument");
					FREE_OP1();
					HANDLE_EXCEPTION();
				}

				bool must_wrap = 0;
				if (ARG_SHOULD_BE_SENT_BY_REF(EX(call)->func, arg_num)) {
					if (UNEXPECTED(!Z_ISREF_P(arg))) {
						if (!ARG_MAY_BE_SENT_BY_REF(EX(call)->func, arg_num)) {
							/* By-value send is not allowed -- emit a warning,
							 * but still perform the call. */
							zend_param_must_be_ref(EX(call)->func, arg_num);
							must_wrap = 1;
						}
					}
				} else {
					if (Z_ISREF_P(arg) &&
					    !(EX(call)->func->common.fn_flags & ZEND_ACC_CALL_VIA_TRAMPOLINE)) {
						/* don't separate references for __call */
						arg = Z_REFVAL_P(arg);
					}
				}

				if (EXPECTED(!must_wrap)) {
					ZVAL_COPY(param, arg);
				} else {
					Z_TRY_ADDREF_P(arg);
					ZVAL_NEW_REF(param, arg);
				}
				if (!name) {
					ZEND_CALL_NUM_ARGS(EX(call))++;
					arg_num++;
					param++;
				}
			} ZEND_HASH_FOREACH_END();
		}
	}
	FREE_OP1();
	ZEND_VM_NEXT_OPCODE_CHECK_EXCEPTION();
}

ZEND_VM_HANDLER(120, ZEND_SEND_USER, CONST|TMP|VAR|CV, NUM)
{
	USE_OPLINE
	zval *arg, *param;

	SAVE_OPLINE();

	arg = GET_OP1_ZVAL_PTR_DEREF(BP_VAR_R);
	param = ZEND_CALL_VAR(EX(call), opline->result.var);
	if (UNEXPECTED(ARG_MUST_BE_SENT_BY_REF(EX(call)->func, opline->op2.num))) {
		zend_param_must_be_ref(EX(call)->func, opline->op2.num);
		Z_TRY_ADDREF_P(arg);
		ZVAL_NEW_REF(param, arg);
	} else {
		ZVAL_COPY(param, arg);
	}

	FREE_OP1();
	ZEND_VM_NEXT_OPCODE_CHECK_EXCEPTION();
}

ZEND_VM_HOT_HANDLER(199, ZEND_CHECK_UNDEF_ARGS, UNUSED, UNUSED)
{
	USE_OPLINE

	zend_execute_data *call = execute_data->call;
	if (EXPECTED(!(ZEND_CALL_INFO(call) & ZEND_CALL_MAY_HAVE_UNDEF))) {
		ZEND_VM_NEXT_OPCODE();
	}

	SAVE_OPLINE();
	zend_handle_undef_args(call);
	ZEND_VM_NEXT_OPCODE_CHECK_EXCEPTION();
}

ZEND_VM_COLD_HELPER(zend_missing_arg_helper, ANY, ANY)
{
#ifdef ZEND_VM_IP_GLOBAL_REG
	USE_OPLINE

	SAVE_OPLINE();
#endif
	zend_missing_arg_error(execute_data);
	HANDLE_EXCEPTION();
}

ZEND_VM_HELPER(zend_verify_recv_arg_type_helper, ANY, ANY, zval *op_1)
{
	USE_OPLINE

	SAVE_OPLINE();
	if (UNEXPECTED(!zend_verify_recv_arg_type(EX(func), opline->op1.num, op_1, CACHE_ADDR(opline->extended_value)))) {
		HANDLE_EXCEPTION();
	}

	ZEND_VM_NEXT_OPCODE();
}

ZEND_VM_HOT_HANDLER(63, ZEND_RECV, NUM, UNUSED, CACHE_SLOT)
{
	USE_OPLINE
	uint32_t arg_num = opline->op1.num;
	zval *param;

	if (UNEXPECTED(arg_num > EX_NUM_ARGS())) {
		ZEND_VM_DISPATCH_TO_HELPER(zend_missing_arg_helper);
	}

	param = EX_VAR(opline->result.var);

	if (UNEXPECTED(!(opline->op2.num & (1u << Z_TYPE_P(param))))) {
		ZEND_VM_DISPATCH_TO_HELPER(zend_verify_recv_arg_type_helper, op_1, param);
	}

	ZEND_VM_NEXT_OPCODE();
}

ZEND_VM_HOT_TYPE_SPEC_HANDLER(ZEND_RECV, op->op2.num == MAY_BE_ANY, ZEND_RECV_NOTYPE, NUM, NUM, CACHE_SLOT)
{
	USE_OPLINE
	uint32_t arg_num = opline->op1.num;

	if (UNEXPECTED(arg_num > EX_NUM_ARGS())) {
		ZEND_VM_DISPATCH_TO_HELPER(zend_missing_arg_helper);
	}

	ZEND_VM_NEXT_OPCODE();
}

ZEND_VM_HOT_HANDLER(64, ZEND_RECV_INIT, NUM, CONST, CACHE_SLOT)
{
	USE_OPLINE
	uint32_t arg_num;
	zval *param;

	ZEND_VM_REPEATABLE_OPCODE

	arg_num = opline->op1.num;
	param = EX_VAR(opline->result.var);
	if (arg_num > EX_NUM_ARGS()) {
		zval *default_value = RT_CONSTANT(opline, opline->op2);

		if (Z_OPT_TYPE_P(default_value) == IS_CONSTANT_AST) {
			zval *cache_val = (zval*)CACHE_ADDR(Z_CACHE_SLOT_P(default_value));

			/* we keep in cache only not refcounted values */
			if (Z_TYPE_P(cache_val) != IS_UNDEF) {
				ZVAL_COPY_VALUE(param, cache_val);
			} else {
				SAVE_OPLINE();
				ZVAL_COPY(param, default_value);
				if (UNEXPECTED(zval_update_constant_ex(param, EX(func)->op_array.scope) != SUCCESS)) {
					zval_ptr_dtor_nogc(param);
					ZVAL_UNDEF(param);
					HANDLE_EXCEPTION();
				}
				if (!Z_REFCOUNTED_P(param)) {
					ZVAL_COPY_VALUE(cache_val, param);
				}
			}
			ZEND_VM_C_GOTO(recv_init_check_type);
		} else {
			ZVAL_COPY(param, default_value);
		}
	} else {
ZEND_VM_C_LABEL(recv_init_check_type):
		if (UNEXPECTED((EX(func)->op_array.fn_flags & ZEND_ACC_HAS_TYPE_HINTS) != 0)) {
			SAVE_OPLINE();
			if (UNEXPECTED(!zend_verify_recv_arg_type(EX(func), arg_num, param, CACHE_ADDR(opline->extended_value)))) {
				HANDLE_EXCEPTION();
			}
		}
	}

	ZEND_VM_REPEAT_OPCODE(ZEND_RECV_INIT);
	ZEND_VM_NEXT_OPCODE();
}

ZEND_VM_HANDLER(164, ZEND_RECV_VARIADIC, NUM, UNUSED, CACHE_SLOT)
{
	USE_OPLINE
	uint32_t arg_num = opline->op1.num;
	uint32_t arg_count = EX_NUM_ARGS();
	zval *params;

	SAVE_OPLINE();

	params = EX_VAR(opline->result.var);

	if (arg_num <= arg_count) {
		ZEND_ASSERT(EX(func)->common.fn_flags & ZEND_ACC_VARIADIC);
		ZEND_ASSERT(EX(func)->common.num_args == arg_num - 1);
		zend_arg_info *arg_info = &EX(func)->common.arg_info[arg_num - 1];

		array_init_size(params, arg_count - arg_num + 1);
		zend_hash_real_init_packed(Z_ARRVAL_P(params));
		ZEND_HASH_FILL_PACKED(Z_ARRVAL_P(params)) {
			zval *param = EX_VAR_NUM(EX(func)->op_array.last_var + EX(func)->op_array.T);
			if (UNEXPECTED(ZEND_TYPE_IS_SET(arg_info->type))) {
				ZEND_ADD_CALL_FLAG(execute_data, ZEND_CALL_FREE_EXTRA_ARGS);
				do {
					if (UNEXPECTED(!zend_verify_variadic_arg_type(EX(func), arg_info, arg_num, param, CACHE_ADDR(opline->extended_value)))) {
						ZEND_HASH_FILL_FINISH();
						HANDLE_EXCEPTION();
					}

					if (Z_OPT_REFCOUNTED_P(param)) Z_ADDREF_P(param);
					ZEND_HASH_FILL_ADD(param);
					param++;
				} while (++arg_num <= arg_count);
			} else {
				do {
					if (Z_OPT_REFCOUNTED_P(param)) Z_ADDREF_P(param);
					ZEND_HASH_FILL_ADD(param);
					param++;
				} while (++arg_num <= arg_count);
			}
		} ZEND_HASH_FILL_END();
	} else {
		ZVAL_EMPTY_ARRAY(params);
	}

	if (EX_CALL_INFO() & ZEND_CALL_HAS_EXTRA_NAMED_PARAMS) {
		zend_string *name;
		zval *param;
		zend_arg_info *arg_info = &EX(func)->common.arg_info[EX(func)->common.num_args];
		if (ZEND_TYPE_IS_SET(arg_info->type)) {
			SEPARATE_ARRAY(params);
			ZEND_HASH_MAP_FOREACH_STR_KEY_VAL(EX(extra_named_params), name, param) {
				if (UNEXPECTED(!zend_verify_variadic_arg_type(EX(func), arg_info, arg_num, param, CACHE_ADDR(opline->extended_value)))) {
					HANDLE_EXCEPTION();
				}
				Z_TRY_ADDREF_P(param);
				zend_hash_add_new(Z_ARRVAL_P(params), name, param);
			} ZEND_HASH_FOREACH_END();
		} else if (zend_hash_num_elements(Z_ARRVAL_P(params)) == 0) {
			GC_ADDREF(EX(extra_named_params));
			ZVAL_ARR(params, EX(extra_named_params));
		} else {
			SEPARATE_ARRAY(params);
			ZEND_HASH_MAP_FOREACH_STR_KEY_VAL(EX(extra_named_params), name, param) {
				Z_TRY_ADDREF_P(param);
				zend_hash_add_new(Z_ARRVAL_P(params), name, param);
			} ZEND_HASH_FOREACH_END();
		}
	}

	ZEND_VM_NEXT_OPCODE_CHECK_EXCEPTION();
}

ZEND_VM_COLD_CONST_HANDLER(52, ZEND_BOOL, CONST|TMPVAR|CV, ANY)
{
	USE_OPLINE
	zval *val;

	val = GET_OP1_ZVAL_PTR_UNDEF(BP_VAR_R);
	if (Z_TYPE_INFO_P(val) == IS_TRUE) {
		ZVAL_TRUE(EX_VAR(opline->result.var));
	} else if (EXPECTED(Z_TYPE_INFO_P(val) <= IS_TRUE)) {
		/* The result and op1 can be the same cv zval */
		const uint32_t orig_val_type = Z_TYPE_INFO_P(val);
		ZVAL_FALSE(EX_VAR(opline->result.var));
		if (OP1_TYPE == IS_CV && UNEXPECTED(orig_val_type == IS_UNDEF)) {
			SAVE_OPLINE();
			ZVAL_UNDEFINED_OP1();
			ZEND_VM_NEXT_OPCODE_CHECK_EXCEPTION();
		}
	} else {
		SAVE_OPLINE();
		ZVAL_BOOL(EX_VAR(opline->result.var), i_zend_is_true(val));
		FREE_OP1();
		ZEND_VM_NEXT_OPCODE_CHECK_EXCEPTION();
	}
	ZEND_VM_NEXT_OPCODE();
}

ZEND_VM_HELPER(zend_case_helper, ANY, ANY, zval *op_1, zval *op_2)
{
	int ret;
	USE_OPLINE

	SAVE_OPLINE();
	if (UNEXPECTED(Z_TYPE_INFO_P(op_1) == IS_UNDEF)) {
		op_1 = ZVAL_UNDEFINED_OP1();
	}
	if (UNEXPECTED(Z_TYPE_INFO_P(op_2) == IS_UNDEF)) {
		op_2 = ZVAL_UNDEFINED_OP2();
	}
	ret = zend_compare(op_1, op_2);
	if (OP2_TYPE & (IS_TMP_VAR|IS_VAR)) {
		zval_ptr_dtor_nogc(op_2);
	}
	ZEND_VM_SMART_BRANCH(ret == 0, 1);
}

ZEND_VM_HANDLER(48, ZEND_CASE, TMPVAR, CONST|TMPVAR|CV)
{
	USE_OPLINE
	zval *op1, *op2;
	double d1, d2;

	op1 = GET_OP1_ZVAL_PTR_UNDEF(BP_VAR_R);
	op2 = GET_OP2_ZVAL_PTR_UNDEF(BP_VAR_R);
	if (EXPECTED(Z_TYPE_P(op1) == IS_LONG)) {
		if (EXPECTED(Z_TYPE_P(op2) == IS_LONG)) {
			if (EXPECTED(Z_LVAL_P(op1) == Z_LVAL_P(op2))) {
ZEND_VM_C_LABEL(case_true):
				ZEND_VM_SMART_BRANCH_TRUE();
			} else {
ZEND_VM_C_LABEL(case_false):
				ZEND_VM_SMART_BRANCH_FALSE();
			}
		} else if (EXPECTED(Z_TYPE_P(op2) == IS_DOUBLE)) {
			d1 = (double)Z_LVAL_P(op1);
			d2 = Z_DVAL_P(op2);
			ZEND_VM_C_GOTO(case_double);
		}
	} else if (EXPECTED(Z_TYPE_P(op1) == IS_DOUBLE)) {
		if (EXPECTED(Z_TYPE_P(op2) == IS_DOUBLE)) {
			d1 = Z_DVAL_P(op1);
			d2 = Z_DVAL_P(op2);
ZEND_VM_C_LABEL(case_double):
			if (d1 == d2) {
				ZEND_VM_C_GOTO(case_true);
			} else {
				ZEND_VM_C_GOTO(case_false);
			}
		} else if (EXPECTED(Z_TYPE_P(op2) == IS_LONG)) {
			d1 = Z_DVAL_P(op1);
			d2 = (double)Z_LVAL_P(op2);
			ZEND_VM_C_GOTO(case_double);
		}
	} else if (EXPECTED(Z_TYPE_P(op1) == IS_STRING)) {
		if (EXPECTED(Z_TYPE_P(op2) == IS_STRING)) {
			bool result = zend_fast_equal_strings(Z_STR_P(op1), Z_STR_P(op2));
			FREE_OP2();
			if (result) {
				ZEND_VM_C_GOTO(case_true);
			} else {
				ZEND_VM_C_GOTO(case_false);
			}
		}
	}
	ZEND_VM_DISPATCH_TO_HELPER(zend_case_helper, op_1, op1, op_2, op2);
}

ZEND_VM_HANDLER(68, ZEND_NEW, UNUSED|CLASS_FETCH|CONST|VAR, UNUSED|CACHE_SLOT, NUM)
{
	USE_OPLINE
	zval *result;
	zend_function *constructor;
	zend_class_entry *ce;
	zend_execute_data *call;

	SAVE_OPLINE();
	if (OP1_TYPE == IS_CONST) {
		ce = CACHED_PTR(opline->op2.num);
		if (UNEXPECTED(ce == NULL)) {
			ce = zend_fetch_class_by_name(Z_STR_P(RT_CONSTANT(opline, opline->op1)), Z_STR_P(RT_CONSTANT(opline, opline->op1) + 1), ZEND_FETCH_CLASS_DEFAULT | ZEND_FETCH_CLASS_EXCEPTION);
			if (UNEXPECTED(ce == NULL)) {
				ZVAL_UNDEF(EX_VAR(opline->result.var));
				HANDLE_EXCEPTION();
			}
			CACHE_PTR(opline->op2.num, ce);
		}
	} else if (OP1_TYPE == IS_UNUSED) {
		ce = zend_fetch_class(NULL, opline->op1.num);
		if (UNEXPECTED(ce == NULL)) {
			ZVAL_UNDEF(EX_VAR(opline->result.var));
			HANDLE_EXCEPTION();
		}
	} else {
		ce = Z_CE_P(EX_VAR(opline->op1.var));
	}

	result = EX_VAR(opline->result.var);
	if (UNEXPECTED(object_init_ex(result, ce) != SUCCESS)) {
		ZVAL_UNDEF(result);
		HANDLE_EXCEPTION();
	}

	constructor = Z_OBJ_HT_P(result)->get_constructor(Z_OBJ_P(result));
	if (constructor == NULL) {
		if (UNEXPECTED(EG(exception))) {
			HANDLE_EXCEPTION();
		}

		/* If there are no arguments, skip over the DO_FCALL opcode. We check if the next
		 * opcode is DO_FCALL in case EXT instructions are used. */
		if (EXPECTED(opline->extended_value == 0 && (opline+1)->opcode == ZEND_DO_FCALL)) {
			ZEND_VM_NEXT_OPCODE_EX(1, 2);
		}

		/* Perform a dummy function call */
		call = zend_vm_stack_push_call_frame(
			ZEND_CALL_FUNCTION, (zend_function *) &zend_pass_function,
			opline->extended_value, NULL);
	} else {
		if (EXPECTED(constructor->type == ZEND_USER_FUNCTION) && UNEXPECTED(!RUN_TIME_CACHE(&constructor->op_array))) {
			init_func_run_time_cache(&constructor->op_array);
		}
		/* We are not handling overloaded classes right now */
		call = zend_vm_stack_push_call_frame(
			ZEND_CALL_FUNCTION | ZEND_CALL_RELEASE_THIS | ZEND_CALL_HAS_THIS,
			constructor,
			opline->extended_value,
			Z_OBJ_P(result));
		Z_ADDREF_P(result);
	}

	call->prev_execute_data = EX(call);
	EX(call) = call;
	ZEND_VM_NEXT_OPCODE();
}

ZEND_VM_COLD_CONST_HANDLER(110, ZEND_CLONE, CONST|TMPVAR|UNUSED|THIS|CV, ANY)
{
	USE_OPLINE
	zval *obj;
	zend_object *zobj;
	zend_class_entry *ce, *scope;
	zend_function *clone;
	zend_object_clone_obj_t clone_call;

	SAVE_OPLINE();
	obj = GET_OP1_OBJ_ZVAL_PTR_UNDEF(BP_VAR_R);

	do {
		if (OP1_TYPE == IS_CONST ||
		    (OP1_TYPE != IS_UNUSED && UNEXPECTED(Z_TYPE_P(obj) != IS_OBJECT))) {
			if ((OP1_TYPE & (IS_VAR|IS_CV)) && Z_ISREF_P(obj)) {
				obj = Z_REFVAL_P(obj);
				if (EXPECTED(Z_TYPE_P(obj) == IS_OBJECT)) {
					break;
				}
			}
			ZVAL_UNDEF(EX_VAR(opline->result.var));
			if (OP1_TYPE == IS_CV && UNEXPECTED(Z_TYPE_P(obj) == IS_UNDEF)) {
				ZVAL_UNDEFINED_OP1();
				if (UNEXPECTED(EG(exception) != NULL)) {
					HANDLE_EXCEPTION();
				}
			}
			zend_throw_error(NULL, "__clone method called on non-object");
			FREE_OP1();
			HANDLE_EXCEPTION();
		}
	} while (0);

	zobj = Z_OBJ_P(obj);
	ce = zobj->ce;
	clone = ce->clone;
	clone_call = zobj->handlers->clone_obj;
	if (UNEXPECTED(clone_call == NULL)) {
		zend_throw_error(NULL, "Trying to clone an uncloneable object of class %s", ZSTR_VAL(ce->name));
		FREE_OP1();
		ZVAL_UNDEF(EX_VAR(opline->result.var));
		HANDLE_EXCEPTION();
	}

	if (clone && !(clone->common.fn_flags & ZEND_ACC_PUBLIC)) {
		scope = EX(func)->op_array.scope;
		if (clone->common.scope != scope) {
			if (UNEXPECTED(clone->common.fn_flags & ZEND_ACC_PRIVATE)
			 || UNEXPECTED(!zend_check_protected(zend_get_function_root_class(clone), scope))) {
				zend_wrong_clone_call(clone, scope);
				FREE_OP1();
				ZVAL_UNDEF(EX_VAR(opline->result.var));
				HANDLE_EXCEPTION();
			}
		}
	}

	ZVAL_OBJ(EX_VAR(opline->result.var), clone_call(zobj));

	FREE_OP1();
	ZEND_VM_NEXT_OPCODE_CHECK_EXCEPTION();
}

ZEND_VM_HOT_HANDLER(99, ZEND_FETCH_CONSTANT, UNUSED|CONST_FETCH, CONST, CACHE_SLOT)
{
	USE_OPLINE
	zend_constant *c;

	c = CACHED_PTR(opline->extended_value);
	if (EXPECTED(c != NULL) && EXPECTED(!IS_SPECIAL_CACHE_VAL(c))) {
		ZVAL_COPY_OR_DUP(EX_VAR(opline->result.var), &c->value);
		ZEND_VM_NEXT_OPCODE();
	}

	SAVE_OPLINE();
	zend_quick_get_constant(RT_CONSTANT(opline, opline->op2) + 1, opline->op1.num OPLINE_CC EXECUTE_DATA_CC);
	ZEND_VM_NEXT_OPCODE_CHECK_EXCEPTION();
}

ZEND_VM_HANDLER(181, ZEND_FETCH_CLASS_CONSTANT, VAR|CONST|UNUSED|CLASS_FETCH, CONST, CACHE_SLOT)
{
	zend_class_entry *ce, *scope;
	zend_class_constant *c;
	zval *value, *zv;
	USE_OPLINE

	SAVE_OPLINE();

	do {
		if (OP1_TYPE == IS_CONST) {
			if (EXPECTED(CACHED_PTR(opline->extended_value + sizeof(void*)))) {
				value = CACHED_PTR(opline->extended_value + sizeof(void*));
				break;
			} else if (EXPECTED(CACHED_PTR(opline->extended_value))) {
				ce = CACHED_PTR(opline->extended_value);
			} else {
				ce = zend_fetch_class_by_name(Z_STR_P(RT_CONSTANT(opline, opline->op1)), Z_STR_P(RT_CONSTANT(opline, opline->op1) + 1), ZEND_FETCH_CLASS_DEFAULT | ZEND_FETCH_CLASS_EXCEPTION);
				if (UNEXPECTED(ce == NULL)) {
					ZVAL_UNDEF(EX_VAR(opline->result.var));
					HANDLE_EXCEPTION();
				}
			}
		} else {
			if (OP1_TYPE == IS_UNUSED) {
				ce = zend_fetch_class(NULL, opline->op1.num);
				if (UNEXPECTED(ce == NULL)) {
					ZVAL_UNDEF(EX_VAR(opline->result.var));
					HANDLE_EXCEPTION();
				}
			} else {
				ce = Z_CE_P(EX_VAR(opline->op1.var));
			}
			if (EXPECTED(CACHED_PTR(opline->extended_value) == ce)) {
				value = CACHED_PTR(opline->extended_value + sizeof(void*));
				break;
			}
		}

		zv = zend_hash_find_known_hash(CE_CONSTANTS_TABLE(ce), Z_STR_P(RT_CONSTANT(opline, opline->op2)));
		if (EXPECTED(zv != NULL)) {
			c = Z_PTR_P(zv);
			scope = EX(func)->op_array.scope;
			if (!zend_verify_const_access(c, scope)) {
				zend_throw_error(NULL, "Cannot access %s constant %s::%s", zend_visibility_string(ZEND_CLASS_CONST_FLAGS(c)), ZSTR_VAL(ce->name), Z_STRVAL_P(RT_CONSTANT(opline, opline->op2)));
				ZVAL_UNDEF(EX_VAR(opline->result.var));
				HANDLE_EXCEPTION();
			}

			if (ce->ce_flags & ZEND_ACC_TRAIT) {
				zend_throw_error(NULL, "Cannot access trait constant %s::%s directly", ZSTR_VAL(ce->name), Z_STRVAL_P(RT_CONSTANT(opline, opline->op2)));
				ZVAL_UNDEF(EX_VAR(opline->result.var));
				HANDLE_EXCEPTION();
			}

			value = &c->value;
			// Enums require loading of all class constants to build the backed enum table
			if (ce->ce_flags & ZEND_ACC_ENUM && ce->enum_backing_type != IS_UNDEF && ce->type == ZEND_USER_CLASS && !(ce->ce_flags & ZEND_ACC_CONSTANTS_UPDATED)) {
				if (UNEXPECTED(zend_update_class_constants(ce) == FAILURE)) {
					ZVAL_UNDEF(EX_VAR(opline->result.var));
					HANDLE_EXCEPTION();
				}
			}
			if (Z_TYPE_P(value) == IS_CONSTANT_AST) {
				zval_update_constant_ex(value, c->ce);
				if (UNEXPECTED(EG(exception) != NULL)) {
					ZVAL_UNDEF(EX_VAR(opline->result.var));
					HANDLE_EXCEPTION();
				}
			}
			CACHE_POLYMORPHIC_PTR(opline->extended_value, ce, value);
		} else {
			zend_throw_error(NULL, "Undefined constant %s::%s",
				ZSTR_VAL(ce->name), Z_STRVAL_P(RT_CONSTANT(opline, opline->op2)));
			ZVAL_UNDEF(EX_VAR(opline->result.var));
			HANDLE_EXCEPTION();
		}
	} while (0);

	ZVAL_COPY_OR_DUP(EX_VAR(opline->result.var), value);

	ZEND_VM_NEXT_OPCODE();
}

ZEND_VM_HANDLER(72, ZEND_ADD_ARRAY_ELEMENT, CONST|TMP|VAR|CV, CONST|TMPVAR|UNUSED|NEXT|CV, REF)
{
	USE_OPLINE
	zval *expr_ptr, new_expr;

	SAVE_OPLINE();
	if ((OP1_TYPE == IS_VAR || OP1_TYPE == IS_CV) &&
	    UNEXPECTED(opline->extended_value & ZEND_ARRAY_ELEMENT_REF)) {
		expr_ptr = GET_OP1_ZVAL_PTR_PTR(BP_VAR_W);
		if (Z_ISREF_P(expr_ptr)) {
			Z_ADDREF_P(expr_ptr);
		} else {
			ZVAL_MAKE_REF_EX(expr_ptr, 2);
		}
		FREE_OP1();
	} else {
		expr_ptr = GET_OP1_ZVAL_PTR(BP_VAR_R);
		if (OP1_TYPE == IS_TMP_VAR) {
			/* pass */
		} else if (OP1_TYPE == IS_CONST) {
			Z_TRY_ADDREF_P(expr_ptr);
		} else if (OP1_TYPE == IS_CV) {
			ZVAL_DEREF(expr_ptr);
			Z_TRY_ADDREF_P(expr_ptr);
		} else /* if (OP1_TYPE == IS_VAR) */ {
			if (UNEXPECTED(Z_ISREF_P(expr_ptr))) {
				zend_refcounted *ref = Z_COUNTED_P(expr_ptr);

				expr_ptr = Z_REFVAL_P(expr_ptr);
				if (UNEXPECTED(GC_DELREF(ref) == 0)) {
					ZVAL_COPY_VALUE(&new_expr, expr_ptr);
					expr_ptr = &new_expr;
					efree_size(ref, sizeof(zend_reference));
				} else if (Z_OPT_REFCOUNTED_P(expr_ptr)) {
					Z_ADDREF_P(expr_ptr);
				}
			}
		}
	}

	if (OP2_TYPE != IS_UNUSED) {
		zval *offset = GET_OP2_ZVAL_PTR_UNDEF(BP_VAR_R);
		zend_string *str;
		zend_ulong hval;

ZEND_VM_C_LABEL(add_again):
		if (EXPECTED(Z_TYPE_P(offset) == IS_STRING)) {
			str = Z_STR_P(offset);
			if (OP2_TYPE != IS_CONST) {
				if (ZEND_HANDLE_NUMERIC(str, hval)) {
					ZEND_VM_C_GOTO(num_index);
				}
			}
ZEND_VM_C_LABEL(str_index):
			zend_hash_update(Z_ARRVAL_P(EX_VAR(opline->result.var)), str, expr_ptr);
		} else if (EXPECTED(Z_TYPE_P(offset) == IS_LONG)) {
			hval = Z_LVAL_P(offset);
ZEND_VM_C_LABEL(num_index):
			zend_hash_index_update(Z_ARRVAL_P(EX_VAR(opline->result.var)), hval, expr_ptr);
		} else if ((OP2_TYPE & (IS_VAR|IS_CV)) && EXPECTED(Z_TYPE_P(offset) == IS_REFERENCE)) {
			offset = Z_REFVAL_P(offset);
			ZEND_VM_C_GOTO(add_again);
		} else if (Z_TYPE_P(offset) == IS_NULL) {
			str = ZSTR_EMPTY_ALLOC();
			ZEND_VM_C_GOTO(str_index);
		} else if (Z_TYPE_P(offset) == IS_DOUBLE) {
			hval = zend_dval_to_lval_safe(Z_DVAL_P(offset));
			ZEND_VM_C_GOTO(num_index);
		} else if (Z_TYPE_P(offset) == IS_FALSE) {
			hval = 0;
			ZEND_VM_C_GOTO(num_index);
		} else if (Z_TYPE_P(offset) == IS_TRUE) {
			hval = 1;
			ZEND_VM_C_GOTO(num_index);
		} else if (Z_TYPE_P(offset) == IS_RESOURCE) {
			zend_use_resource_as_offset(offset);
			hval = Z_RES_HANDLE_P(offset);
			ZEND_VM_C_GOTO(num_index);
		} else if (OP2_TYPE == IS_CV && Z_TYPE_P(offset) == IS_UNDEF) {
			ZVAL_UNDEFINED_OP2();
			str = ZSTR_EMPTY_ALLOC();
			ZEND_VM_C_GOTO(str_index);
		} else {
			zend_illegal_offset();
			zval_ptr_dtor_nogc(expr_ptr);
		}
		FREE_OP2();
	} else {
		if (!zend_hash_next_index_insert(Z_ARRVAL_P(EX_VAR(opline->result.var)), expr_ptr)) {
			zend_cannot_add_element();
			zval_ptr_dtor_nogc(expr_ptr);
		}
	}
	ZEND_VM_NEXT_OPCODE_CHECK_EXCEPTION();
}

ZEND_VM_HANDLER(147, ZEND_ADD_ARRAY_UNPACK, ANY, ANY)
{
	USE_OPLINE
	zval *op1;
	HashTable *result_ht;

	SAVE_OPLINE();
	op1 = GET_OP1_ZVAL_PTR(BP_VAR_R);
	result_ht = Z_ARRVAL_P(EX_VAR(opline->result.var));

ZEND_VM_C_LABEL(add_unpack_again):
	if (EXPECTED(Z_TYPE_P(op1) == IS_ARRAY)) {
		HashTable *ht = Z_ARRVAL_P(op1);
		zval *val;
		zend_string *key;

		ZEND_HASH_FOREACH_STR_KEY_VAL(ht, key, val) {
			if (Z_ISREF_P(val) && Z_REFCOUNT_P(val) == 1) {
				val = Z_REFVAL_P(val);
			}
			Z_TRY_ADDREF_P(val);
			if (key) {
				zend_hash_update(result_ht, key, val);
			} else {
				if (!zend_hash_next_index_insert(result_ht, val)) {
					zend_cannot_add_element();
					zval_ptr_dtor_nogc(val);
					break;
				}
			}
		} ZEND_HASH_FOREACH_END();
	} else if (EXPECTED(Z_TYPE_P(op1) == IS_OBJECT)) {
		zend_class_entry *ce = Z_OBJCE_P(op1);
		zend_object_iterator *iter;

		if (!ce || !ce->get_iterator) {
			zend_type_error("Only arrays and Traversables can be unpacked");
		} else {
			iter = ce->get_iterator(ce, op1, 0);
			if (UNEXPECTED(!iter)) {
				FREE_OP1();
				if (!EG(exception)) {
					zend_throw_exception_ex(
						NULL, 0, "Object of type %s did not create an Iterator", ZSTR_VAL(ce->name)
					);
				}
				HANDLE_EXCEPTION();
			}

			const zend_object_iterator_funcs *funcs = iter->funcs;
			if (funcs->rewind) {
				funcs->rewind(iter);
			}

			for (; funcs->valid(iter) == SUCCESS; ) {
				zval *val;

				if (UNEXPECTED(EG(exception) != NULL)) {
					break;
				}

				val = funcs->get_current_data(iter);
				if (UNEXPECTED(EG(exception) != NULL)) {
					break;
				}

				zval key;
				if (funcs->get_current_key) {
					funcs->get_current_key(iter, &key);
					if (UNEXPECTED(EG(exception) != NULL)) {
						break;
					}

					if (UNEXPECTED(Z_TYPE(key) != IS_LONG && Z_TYPE(key) != IS_STRING)) {
						zend_throw_error(NULL,
							"Keys must be of type int|string during array unpacking");
						zval_ptr_dtor(&key);
						break;
					}
				} else {
					ZVAL_UNDEF(&key);
				}

				ZVAL_DEREF(val);
				Z_TRY_ADDREF_P(val);

				zend_ulong num_key;
				if (Z_TYPE(key) == IS_STRING && !ZEND_HANDLE_NUMERIC(Z_STR(key), num_key)) {
					zend_hash_update(result_ht, Z_STR(key), val);
					zval_ptr_dtor_str(&key);
				} else {
					zval_ptr_dtor(&key);
					if (!zend_hash_next_index_insert(result_ht, val)) {
						zend_cannot_add_element();
						zval_ptr_dtor_nogc(val);
						break;
					}
				}

				funcs->move_forward(iter);
				if (UNEXPECTED(EG(exception))) {
					break;
				}
			}

			zend_iterator_dtor(iter);
		}
	} else if (EXPECTED(Z_ISREF_P(op1))) {
		op1 = Z_REFVAL_P(op1);
		ZEND_VM_C_GOTO(add_unpack_again);
	} else {
		zend_throw_error(NULL, "Only arrays and Traversables can be unpacked");
	}

	FREE_OP1();
	ZEND_VM_NEXT_OPCODE_CHECK_EXCEPTION();
}

ZEND_VM_HANDLER(71, ZEND_INIT_ARRAY, CONST|TMP|VAR|CV|UNUSED, CONST|TMPVAR|UNUSED|NEXT|CV, ARRAY_INIT|REF)
{
	zval *array;
	uint32_t size;
	USE_OPLINE

	array = EX_VAR(opline->result.var);
	if (OP1_TYPE != IS_UNUSED) {
		size = opline->extended_value >> ZEND_ARRAY_SIZE_SHIFT;
		ZVAL_ARR(array, zend_new_array(size));
		/* Explicitly initialize array as not-packed if flag is set */
		if (opline->extended_value & ZEND_ARRAY_NOT_PACKED) {
			zend_hash_real_init_mixed(Z_ARRVAL_P(array));
		}
		ZEND_VM_DISPATCH_TO_HANDLER(ZEND_ADD_ARRAY_ELEMENT);
	} else {
		ZVAL_ARR(array, zend_new_array(0));
		ZEND_VM_NEXT_OPCODE();
	}
}

ZEND_VM_COLD_CONST_HANDLER(51, ZEND_CAST, CONST|TMP|VAR|CV, ANY, TYPE)
{
	USE_OPLINE
	zval *expr;
	zval *result = EX_VAR(opline->result.var);
	HashTable *ht;

	SAVE_OPLINE();
	expr = GET_OP1_ZVAL_PTR(BP_VAR_R);

	switch (opline->extended_value) {
		case IS_LONG:
			ZVAL_LONG(result, zval_get_long(expr));
			break;
		case IS_DOUBLE:
			ZVAL_DOUBLE(result, zval_get_double(expr));
			break;
		case IS_STRING:
			ZVAL_STR(result, zval_get_string(expr));
			break;
		default:
			ZEND_ASSERT(opline->extended_value != _IS_BOOL && "Must use ZEND_BOOL instead");
			if (OP1_TYPE & (IS_VAR|IS_CV)) {
				ZVAL_DEREF(expr);
			}
			/* If value is already of correct type, return it directly */
			if (Z_TYPE_P(expr) == opline->extended_value) {
				ZVAL_COPY_VALUE(result, expr);
				if (OP1_TYPE == IS_CONST) {
					if (UNEXPECTED(Z_OPT_REFCOUNTED_P(result))) Z_ADDREF_P(result);
				} else if (OP1_TYPE != IS_TMP_VAR) {
					if (Z_OPT_REFCOUNTED_P(result)) Z_ADDREF_P(result);
				}

				FREE_OP1_IF_VAR();
				ZEND_VM_NEXT_OPCODE_CHECK_EXCEPTION();
			}

			if (opline->extended_value == IS_ARRAY) {
				if (OP1_TYPE == IS_CONST || Z_TYPE_P(expr) != IS_OBJECT || Z_OBJCE_P(expr) == zend_ce_closure) {
					if (Z_TYPE_P(expr) != IS_NULL) {
						ZVAL_ARR(result, zend_new_array(1));
						expr = zend_hash_index_add_new(Z_ARRVAL_P(result), 0, expr);
						if (OP1_TYPE == IS_CONST) {
							if (UNEXPECTED(Z_OPT_REFCOUNTED_P(expr))) Z_ADDREF_P(expr);
						} else {
							if (Z_OPT_REFCOUNTED_P(expr)) Z_ADDREF_P(expr);
						}
					} else {
						ZVAL_EMPTY_ARRAY(result);
					}
				} else if (Z_OBJ_P(expr)->properties == NULL
				 && Z_OBJ_HT_P(expr)->get_properties_for == NULL
				 && Z_OBJ_HT_P(expr)->get_properties == zend_std_get_properties) {
					/* Optimized version without rebuilding properties HashTable */
					ZVAL_ARR(result, zend_std_build_object_properties_array(Z_OBJ_P(expr)));
				} else {
					HashTable *obj_ht = zend_get_properties_for(expr, ZEND_PROP_PURPOSE_ARRAY_CAST);
					if (obj_ht) {
						/* fast copy */
						ZVAL_ARR(result, zend_proptable_to_symtable(obj_ht,
							(Z_OBJCE_P(expr)->default_properties_count ||
							 Z_OBJ_P(expr)->handlers != &std_object_handlers ||
							 GC_IS_RECURSIVE(obj_ht))));
						zend_release_properties(obj_ht);
					} else {
						ZVAL_EMPTY_ARRAY(result);
					}
				}
			} else {
				ZEND_ASSERT(opline->extended_value == IS_OBJECT);
				ZVAL_OBJ(result, zend_objects_new(zend_standard_class_def));
				if (Z_TYPE_P(expr) == IS_ARRAY) {
					ht = zend_symtable_to_proptable(Z_ARR_P(expr));
					if (GC_FLAGS(ht) & IS_ARRAY_IMMUTABLE) {
						/* TODO: try not to duplicate immutable arrays as well ??? */
						ht = zend_array_dup(ht);
					}
					Z_OBJ_P(result)->properties = ht;
				} else if (Z_TYPE_P(expr) != IS_NULL) {
					Z_OBJ_P(result)->properties = ht = zend_new_array(1);
					expr = zend_hash_add_new(ht, ZSTR_KNOWN(ZEND_STR_SCALAR), expr);
					if (OP1_TYPE == IS_CONST) {
						if (UNEXPECTED(Z_OPT_REFCOUNTED_P(expr))) Z_ADDREF_P(expr);
					} else {
						if (Z_OPT_REFCOUNTED_P(expr)) Z_ADDREF_P(expr);
					}
				}
			}
	}

	FREE_OP1();
	ZEND_VM_NEXT_OPCODE_CHECK_EXCEPTION();
}

ZEND_VM_HANDLER(73, ZEND_INCLUDE_OR_EVAL, CONST|TMPVAR|CV, ANY, EVAL, SPEC(OBSERVER))
{
	USE_OPLINE
	zend_op_array *new_op_array;
	zval *inc_filename;

	SAVE_OPLINE();
	inc_filename = GET_OP1_ZVAL_PTR(BP_VAR_R);
	new_op_array = zend_include_or_eval(inc_filename, opline->extended_value);
	if (UNEXPECTED(EG(exception) != NULL)) {
		FREE_OP1();
		if (new_op_array != ZEND_FAKE_OP_ARRAY && new_op_array != NULL) {
			destroy_op_array(new_op_array);
			efree_size(new_op_array, sizeof(zend_op_array));
		}
		UNDEF_RESULT();
		HANDLE_EXCEPTION();
	} else if (new_op_array == ZEND_FAKE_OP_ARRAY) {
		if (RETURN_VALUE_USED(opline)) {
			ZVAL_TRUE(EX_VAR(opline->result.var));
		}
	} else if (UNEXPECTED(new_op_array == NULL)) {
		if (RETURN_VALUE_USED(opline)) {
			ZVAL_FALSE(EX_VAR(opline->result.var));
		}
	} else if (new_op_array->last == 1
			&& new_op_array->opcodes[0].opcode == ZEND_RETURN
			&& new_op_array->opcodes[0].op1_type == IS_CONST
			&& EXPECTED(zend_execute_ex == execute_ex)) {
		if (RETURN_VALUE_USED(opline)) {
			const zend_op *op = new_op_array->opcodes;

			ZVAL_COPY(EX_VAR(opline->result.var), RT_CONSTANT(op, op->op1));
		}
		zend_destroy_static_vars(new_op_array);
		destroy_op_array(new_op_array);
		efree_size(new_op_array, sizeof(zend_op_array));
	} else {
		zval *return_value = NULL;
		zend_execute_data *call;
		if (RETURN_VALUE_USED(opline)) {
			return_value = EX_VAR(opline->result.var);
		}

		new_op_array->scope = EX(func)->op_array.scope;

		call = zend_vm_stack_push_call_frame(
			(Z_TYPE_INFO(EX(This)) & ZEND_CALL_HAS_THIS) | ZEND_CALL_NESTED_CODE | ZEND_CALL_HAS_SYMBOL_TABLE,
			(zend_function*)new_op_array, 0,
			Z_PTR(EX(This)));

		if (EX_CALL_INFO() & ZEND_CALL_HAS_SYMBOL_TABLE) {
			call->symbol_table = EX(symbol_table);
		} else {
			call->symbol_table = zend_rebuild_symbol_table();
		}

		call->prev_execute_data = execute_data;
		i_init_code_execute_data(call, new_op_array, return_value);
		ZEND_OBSERVER_FCALL_BEGIN(call);
		if (EXPECTED(zend_execute_ex == execute_ex)) {
			FREE_OP1();
			ZEND_VM_ENTER();
		} else {
			ZEND_ADD_CALL_FLAG(call, ZEND_CALL_TOP);
			zend_execute_ex(call);
			zend_vm_stack_free_call_frame(call);
		}

		zend_destroy_static_vars(new_op_array);
		destroy_op_array(new_op_array);
		efree_size(new_op_array, sizeof(zend_op_array));
		if (UNEXPECTED(EG(exception) != NULL)) {
			zend_rethrow_exception(execute_data);
			FREE_OP1();
			UNDEF_RESULT();
			HANDLE_EXCEPTION();
		}
	}
	FREE_OP1();
	ZEND_VM_NEXT_OPCODE();
}

ZEND_VM_HANDLER(153, ZEND_UNSET_CV, CV, UNUSED)
{
	USE_OPLINE
	zval *var = EX_VAR(opline->op1.var);

	if (Z_REFCOUNTED_P(var)) {
		zend_refcounted *garbage = Z_COUNTED_P(var);

		ZVAL_UNDEF(var);
		SAVE_OPLINE();
		if (!GC_DELREF(garbage)) {
			rc_dtor_func(garbage);
		} else {
			gc_check_possible_root(garbage);
		}
		ZEND_VM_NEXT_OPCODE_CHECK_EXCEPTION();
	} else {
		ZVAL_UNDEF(var);
	}
	ZEND_VM_NEXT_OPCODE();
}

ZEND_VM_HANDLER(74, ZEND_UNSET_VAR, CONST|TMPVAR|CV, UNUSED, VAR_FETCH)
{
	USE_OPLINE
	zval *varname;
	zend_string *name, *tmp_name;
	HashTable *target_symbol_table;

	SAVE_OPLINE();

	varname = GET_OP1_ZVAL_PTR_UNDEF(BP_VAR_R);

	if (OP1_TYPE == IS_CONST) {
		name = Z_STR_P(varname);
	} else if (EXPECTED(Z_TYPE_P(varname) == IS_STRING)) {
		name = Z_STR_P(varname);
		tmp_name = NULL;
	} else {
		if (OP1_TYPE == IS_CV && UNEXPECTED(Z_TYPE_P(varname) == IS_UNDEF)) {
			varname = ZVAL_UNDEFINED_OP1();
		}
		name = zval_try_get_tmp_string(varname, &tmp_name);
		if (UNEXPECTED(!name)) {
			FREE_OP1();
			HANDLE_EXCEPTION();
		}
	}

	target_symbol_table = zend_get_target_symbol_table(opline->extended_value EXECUTE_DATA_CC);
	zend_hash_del_ind(target_symbol_table, name);

	if (OP1_TYPE != IS_CONST) {
		zend_tmp_string_release(tmp_name);
	}
	FREE_OP1();
	ZEND_VM_NEXT_OPCODE_CHECK_EXCEPTION();
}

/* No specialization for op_types (CONST|TMPVAR|CV, UNUSED|CLASS_FETCH|CONST|VAR) */
ZEND_VM_COLD_HANDLER(179, ZEND_UNSET_STATIC_PROP, ANY, ANY, CACHE_SLOT)
{
	USE_OPLINE
	zval *varname;
	zend_string *name, *tmp_name = NULL;
	zend_class_entry *ce;

	SAVE_OPLINE();

	if (OP2_TYPE == IS_CONST) {
		ce = CACHED_PTR(opline->extended_value);
		if (UNEXPECTED(ce == NULL)) {
			ce = zend_fetch_class_by_name(Z_STR_P(RT_CONSTANT(opline, opline->op2)), Z_STR_P(RT_CONSTANT(opline, opline->op2) + 1), ZEND_FETCH_CLASS_DEFAULT | ZEND_FETCH_CLASS_EXCEPTION);
			if (UNEXPECTED(ce == NULL)) {
				FREE_OP1();
				HANDLE_EXCEPTION();
			}
			/*CACHE_PTR(opline->extended_value, ce);*/
		}
	} else if (OP2_TYPE == IS_UNUSED) {
		ce = zend_fetch_class(NULL, opline->op2.num);
		if (UNEXPECTED(ce == NULL)) {
			FREE_OP1();
			HANDLE_EXCEPTION();
		}
	} else {
		ce = Z_CE_P(EX_VAR(opline->op2.var));
	}

	varname = GET_OP1_ZVAL_PTR_UNDEF(BP_VAR_R);
	if (OP1_TYPE == IS_CONST) {
		name = Z_STR_P(varname);
	} else if (EXPECTED(Z_TYPE_P(varname) == IS_STRING)) {
		name = Z_STR_P(varname);
	} else {
		if (OP1_TYPE == IS_CV && UNEXPECTED(Z_TYPE_P(varname) == IS_UNDEF)) {
			varname = ZVAL_UNDEFINED_OP1();
		}
		name = zval_try_get_tmp_string(varname, &tmp_name);
		if (UNEXPECTED(!name)) {
			FREE_OP1();
			HANDLE_EXCEPTION();
		}
	}

	zend_std_unset_static_property(ce, name);

	zend_tmp_string_release(tmp_name);
	FREE_OP1();
	ZEND_VM_NEXT_OPCODE_CHECK_EXCEPTION();
}

ZEND_VM_HANDLER(75, ZEND_UNSET_DIM, VAR|CV, CONST|TMPVAR|CV)
{
	USE_OPLINE
	zval *container;
	zval *offset;
	zend_ulong hval;
	zend_string *key;

	SAVE_OPLINE();
	container = GET_OP1_OBJ_ZVAL_PTR_PTR_UNDEF(BP_VAR_UNSET);
	offset = GET_OP2_ZVAL_PTR_UNDEF(BP_VAR_R);

	do {
		if (EXPECTED(Z_TYPE_P(container) == IS_ARRAY)) {
			HashTable *ht;

ZEND_VM_C_LABEL(unset_dim_array):
			SEPARATE_ARRAY(container);
			ht = Z_ARRVAL_P(container);
ZEND_VM_C_LABEL(offset_again):
			if (EXPECTED(Z_TYPE_P(offset) == IS_STRING)) {
				key = Z_STR_P(offset);
				if (OP2_TYPE != IS_CONST) {
					if (ZEND_HANDLE_NUMERIC(key, hval)) {
						ZEND_VM_C_GOTO(num_index_dim);
					}
				}
ZEND_VM_C_LABEL(str_index_dim):
				ZEND_ASSERT(ht != &EG(symbol_table));
				zend_hash_del(ht, key);
			} else if (EXPECTED(Z_TYPE_P(offset) == IS_LONG)) {
				hval = Z_LVAL_P(offset);
ZEND_VM_C_LABEL(num_index_dim):
				zend_hash_index_del(ht, hval);
			} else if ((OP2_TYPE & (IS_VAR|IS_CV)) && EXPECTED(Z_TYPE_P(offset) == IS_REFERENCE)) {
				offset = Z_REFVAL_P(offset);
				ZEND_VM_C_GOTO(offset_again);
			} else if (Z_TYPE_P(offset) == IS_DOUBLE) {
				hval = zend_dval_to_lval_safe(Z_DVAL_P(offset));
				ZEND_VM_C_GOTO(num_index_dim);
			} else if (Z_TYPE_P(offset) == IS_NULL) {
				key = ZSTR_EMPTY_ALLOC();
				ZEND_VM_C_GOTO(str_index_dim);
			} else if (Z_TYPE_P(offset) == IS_FALSE) {
				hval = 0;
				ZEND_VM_C_GOTO(num_index_dim);
			} else if (Z_TYPE_P(offset) == IS_TRUE) {
				hval = 1;
				ZEND_VM_C_GOTO(num_index_dim);
			} else if (Z_TYPE_P(offset) == IS_RESOURCE) {
				zend_use_resource_as_offset(offset);
				hval = Z_RES_HANDLE_P(offset);
				ZEND_VM_C_GOTO(num_index_dim);
			} else if (OP2_TYPE == IS_CV && Z_TYPE_P(offset) == IS_UNDEF) {
				ZVAL_UNDEFINED_OP2();
				key = ZSTR_EMPTY_ALLOC();
				ZEND_VM_C_GOTO(str_index_dim);
			} else {
				zend_type_error("Illegal offset type in unset");
			}
			break;
		} else if (Z_ISREF_P(container)) {
			container = Z_REFVAL_P(container);
			if (EXPECTED(Z_TYPE_P(container) == IS_ARRAY)) {
				ZEND_VM_C_GOTO(unset_dim_array);
			}
		}
		if (OP1_TYPE == IS_CV && UNEXPECTED(Z_TYPE_P(container) == IS_UNDEF)) {
			container = ZVAL_UNDEFINED_OP1();
		}
		if (OP2_TYPE == IS_CV && UNEXPECTED(Z_TYPE_P(offset) == IS_UNDEF)) {
			offset = ZVAL_UNDEFINED_OP2();
		}
		if (EXPECTED(Z_TYPE_P(container) == IS_OBJECT)) {
			if (OP2_TYPE == IS_CONST && Z_EXTRA_P(offset) == ZEND_EXTRA_VALUE) {
				offset++;
			}
			Z_OBJ_HT_P(container)->unset_dimension(Z_OBJ_P(container), offset);
		} else if (UNEXPECTED(Z_TYPE_P(container) == IS_STRING)) {
			zend_throw_error(NULL, "Cannot unset string offsets");
		} else if (UNEXPECTED(Z_TYPE_P(container) > IS_FALSE)) {
			zend_throw_error(NULL, "Cannot unset offset in a non-array variable");
		} else if (UNEXPECTED(Z_TYPE_P(container) == IS_FALSE)) {
			zend_false_to_array_deprecated();
		}
	} while (0);

	FREE_OP2();
	FREE_OP1();
	ZEND_VM_NEXT_OPCODE_CHECK_EXCEPTION();
}

ZEND_VM_HANDLER(76, ZEND_UNSET_OBJ, VAR|UNUSED|THIS|CV, CONST|TMPVAR|CV, CACHE_SLOT)
{
	USE_OPLINE
	zval *container;
	zval *offset;
	zend_string *name, *tmp_name;

	SAVE_OPLINE();
	container = GET_OP1_OBJ_ZVAL_PTR_PTR_UNDEF(BP_VAR_UNSET);
	offset = GET_OP2_ZVAL_PTR(BP_VAR_R);

	do {
		if (OP1_TYPE != IS_UNUSED && UNEXPECTED(Z_TYPE_P(container) != IS_OBJECT)) {
			if (Z_ISREF_P(container)) {
				container = Z_REFVAL_P(container);
				if (Z_TYPE_P(container) != IS_OBJECT) {
					if (OP1_TYPE == IS_CV
					 && UNEXPECTED(Z_TYPE_P(container) == IS_UNDEF)) {
						ZVAL_UNDEFINED_OP1();
					}
					break;
				}
			} else {
				break;
			}
		}
		if (OP2_TYPE == IS_CONST) {
			name = Z_STR_P(offset);
		} else {
			name = zval_try_get_tmp_string(offset, &tmp_name);
			if (UNEXPECTED(!name)) {
				break;
			}
		}
		Z_OBJ_HT_P(container)->unset_property(Z_OBJ_P(container), name, ((OP2_TYPE == IS_CONST) ? CACHE_ADDR(opline->extended_value) : NULL));
		if (OP2_TYPE != IS_CONST) {
			zend_tmp_string_release(tmp_name);
		}
	} while (0);

	FREE_OP2();
	FREE_OP1();
	ZEND_VM_NEXT_OPCODE_CHECK_EXCEPTION();
}

ZEND_VM_HANDLER(77, ZEND_FE_RESET_R, CONST|TMP|VAR|CV, JMP_ADDR)
{
	USE_OPLINE
	zval *array_ptr, *result;

	SAVE_OPLINE();

	array_ptr = GET_OP1_ZVAL_PTR_DEREF(BP_VAR_R);
	if (EXPECTED(Z_TYPE_P(array_ptr) == IS_ARRAY)) {
		result = EX_VAR(opline->result.var);
		ZVAL_COPY_VALUE(result, array_ptr);
		if (OP1_TYPE != IS_TMP_VAR && Z_OPT_REFCOUNTED_P(result)) {
			Z_ADDREF_P(array_ptr);
		}
		Z_FE_POS_P(result) = 0;

		FREE_OP1_IF_VAR();
		ZEND_VM_NEXT_OPCODE();
	} else if (OP1_TYPE != IS_CONST && EXPECTED(Z_TYPE_P(array_ptr) == IS_OBJECT)) {
		zend_object *zobj = Z_OBJ_P(array_ptr);
		if (!zobj->ce->get_iterator) {
			HashTable *properties = zobj->properties;
			if (properties) {
				if (UNEXPECTED(GC_REFCOUNT(properties) > 1)) {
					if (EXPECTED(!(GC_FLAGS(properties) & IS_ARRAY_IMMUTABLE))) {
						GC_DELREF(properties);
					}
					properties = zobj->properties = zend_array_dup(properties);
				}
			} else {
				properties = zobj->handlers->get_properties(zobj);
			}

			result = EX_VAR(opline->result.var);
			ZVAL_COPY_VALUE(result, array_ptr);
			if (OP1_TYPE != IS_TMP_VAR) {
				Z_ADDREF_P(array_ptr);
			}

			if (zend_hash_num_elements(properties) == 0) {
				Z_FE_ITER_P(result) = (uint32_t) -1;
				FREE_OP1_IF_VAR();
				ZEND_VM_JMP(OP_JMP_ADDR(opline, opline->op2));
			}

			Z_FE_ITER_P(result) = zend_hash_iterator_add(properties, 0);
			FREE_OP1_IF_VAR();
			ZEND_VM_NEXT_OPCODE_CHECK_EXCEPTION();
		} else {
			bool is_empty = zend_fe_reset_iterator(array_ptr, 0 OPLINE_CC EXECUTE_DATA_CC);

			FREE_OP1();
			if (UNEXPECTED(EG(exception))) {
				HANDLE_EXCEPTION();
			} else if (is_empty) {
				ZEND_VM_JMP_EX(OP_JMP_ADDR(opline, opline->op2), 0);
			} else {
				ZEND_VM_NEXT_OPCODE();
			}
		}
	} else {
		zend_error(E_WARNING, "foreach() argument must be of type array|object, %s given", zend_zval_type_name(array_ptr));
		ZVAL_UNDEF(EX_VAR(opline->result.var));
		Z_FE_ITER_P(EX_VAR(opline->result.var)) = (uint32_t)-1;
		FREE_OP1();
		ZEND_VM_JMP(OP_JMP_ADDR(opline, opline->op2));
	}
}

ZEND_VM_COLD_CONST_HANDLER(125, ZEND_FE_RESET_RW, CONST|TMP|VAR|CV, JMP_ADDR)
{
	USE_OPLINE
	zval *array_ptr, *array_ref;

	SAVE_OPLINE();

	if (OP1_TYPE == IS_VAR || OP1_TYPE == IS_CV) {
		array_ref = array_ptr = GET_OP1_ZVAL_PTR_PTR(BP_VAR_R);
		if (Z_ISREF_P(array_ref)) {
			array_ptr = Z_REFVAL_P(array_ref);
		}
	} else {
		array_ref = array_ptr = GET_OP1_ZVAL_PTR(BP_VAR_R);
	}

	if (EXPECTED(Z_TYPE_P(array_ptr) == IS_ARRAY)) {
		if (OP1_TYPE == IS_VAR || OP1_TYPE == IS_CV) {
			if (array_ptr == array_ref) {
				ZVAL_NEW_REF(array_ref, array_ref);
				array_ptr = Z_REFVAL_P(array_ref);
			}
			Z_ADDREF_P(array_ref);
			ZVAL_COPY_VALUE(EX_VAR(opline->result.var), array_ref);
		} else {
			array_ref = EX_VAR(opline->result.var);
			ZVAL_NEW_REF(array_ref, array_ptr);
			array_ptr = Z_REFVAL_P(array_ref);
		}
		if (OP1_TYPE == IS_CONST) {
			ZVAL_ARR(array_ptr, zend_array_dup(Z_ARRVAL_P(array_ptr)));
		} else {
			SEPARATE_ARRAY(array_ptr);
		}
		Z_FE_ITER_P(EX_VAR(opline->result.var)) = zend_hash_iterator_add(Z_ARRVAL_P(array_ptr), 0);

		FREE_OP1_IF_VAR();
		ZEND_VM_NEXT_OPCODE();
	} else if (OP1_TYPE != IS_CONST && EXPECTED(Z_TYPE_P(array_ptr) == IS_OBJECT)) {
		if (!Z_OBJCE_P(array_ptr)->get_iterator) {
			HashTable *properties;
			if (OP1_TYPE == IS_VAR || OP1_TYPE == IS_CV) {
				if (array_ptr == array_ref) {
					ZVAL_NEW_REF(array_ref, array_ref);
					array_ptr = Z_REFVAL_P(array_ref);
				}
				Z_ADDREF_P(array_ref);
				ZVAL_COPY_VALUE(EX_VAR(opline->result.var), array_ref);
			} else {
				array_ptr = EX_VAR(opline->result.var);
				ZVAL_COPY_VALUE(array_ptr, array_ref);
			}
			if (Z_OBJ_P(array_ptr)->properties
			 && UNEXPECTED(GC_REFCOUNT(Z_OBJ_P(array_ptr)->properties) > 1)) {
				if (EXPECTED(!(GC_FLAGS(Z_OBJ_P(array_ptr)->properties) & IS_ARRAY_IMMUTABLE))) {
					GC_DELREF(Z_OBJ_P(array_ptr)->properties);
				}
				Z_OBJ_P(array_ptr)->properties = zend_array_dup(Z_OBJ_P(array_ptr)->properties);
			}

			properties = Z_OBJPROP_P(array_ptr);
			if (zend_hash_num_elements(properties) == 0) {
				Z_FE_ITER_P(EX_VAR(opline->result.var)) = (uint32_t) -1;
				FREE_OP1_IF_VAR();
				ZEND_VM_JMP(OP_JMP_ADDR(opline, opline->op2));
			}

			Z_FE_ITER_P(EX_VAR(opline->result.var)) = zend_hash_iterator_add(properties, 0);
			FREE_OP1_IF_VAR();
			ZEND_VM_NEXT_OPCODE_CHECK_EXCEPTION();
		} else {
			bool is_empty = zend_fe_reset_iterator(array_ptr, 1 OPLINE_CC EXECUTE_DATA_CC);
			FREE_OP1();
			if (UNEXPECTED(EG(exception))) {
				HANDLE_EXCEPTION();
			} else if (is_empty) {
				ZEND_VM_JMP_EX(OP_JMP_ADDR(opline, opline->op2), 0);
			} else {
				ZEND_VM_NEXT_OPCODE();
			}
		}
	} else {
		zend_error(E_WARNING, "foreach() argument must be of type array|object, %s given", zend_zval_type_name(array_ptr));
		ZVAL_UNDEF(EX_VAR(opline->result.var));
		Z_FE_ITER_P(EX_VAR(opline->result.var)) = (uint32_t)-1;
		FREE_OP1();
		ZEND_VM_JMP(OP_JMP_ADDR(opline, opline->op2));
	}
}

ZEND_VM_HELPER(zend_fe_fetch_object_helper, ANY, ANY)
{
	USE_OPLINE
	zval *array;
	zval *value;
	uint32_t value_type;
	HashTable *fe_ht;
	HashPosition pos;
	Bucket *p;
	zend_object_iterator *iter;

	array = EX_VAR(opline->op1.var);
	SAVE_OPLINE();

	ZEND_ASSERT(Z_TYPE_P(array) == IS_OBJECT);
	if ((iter = zend_iterator_unwrap(array)) == NULL) {
		/* plain object */

		fe_ht = Z_OBJPROP_P(array);
		pos = zend_hash_iterator_pos(Z_FE_ITER_P(array), fe_ht);
		p = fe_ht->arData + pos;
		while (1) {
			if (UNEXPECTED(pos >= fe_ht->nNumUsed)) {
				/* reached end of iteration */
				ZEND_VM_C_GOTO(fe_fetch_r_exit);
			}
			pos++;
			value = &p->val;
			value_type = Z_TYPE_INFO_P(value);
			if (EXPECTED(value_type != IS_UNDEF)) {
				if (UNEXPECTED(value_type == IS_INDIRECT)) {
					value = Z_INDIRECT_P(value);
					value_type = Z_TYPE_INFO_P(value);
					if (EXPECTED(value_type != IS_UNDEF)
					 && EXPECTED(zend_check_property_access(Z_OBJ_P(array), p->key, 0) == SUCCESS)) {
						break;
					}
				} else if (EXPECTED(Z_OBJCE_P(array)->default_properties_count == 0)
						|| !p->key
						|| zend_check_property_access(Z_OBJ_P(array), p->key, 1) == SUCCESS) {
					break;
				}
			}
			p++;
		}
		EG(ht_iterators)[Z_FE_ITER_P(array)].pos = pos;
		if (RETURN_VALUE_USED(opline)) {
			if (UNEXPECTED(!p->key)) {
				ZVAL_LONG(EX_VAR(opline->result.var), p->h);
			} else if (ZSTR_VAL(p->key)[0]) {
				ZVAL_STR_COPY(EX_VAR(opline->result.var), p->key);
			} else {
				const char *class_name, *prop_name;
				size_t prop_name_len;
				zend_unmangle_property_name_ex(
					p->key, &class_name, &prop_name, &prop_name_len);
				ZVAL_STRINGL(EX_VAR(opline->result.var), prop_name, prop_name_len);
			}
		}
	} else {
		const zend_object_iterator_funcs *funcs = iter->funcs;
		if (EXPECTED(++iter->index > 0)) {
			/* This could cause an endless loop if index becomes zero again.
			 * In case that ever happens we need an additional flag. */
			funcs->move_forward(iter);
			if (UNEXPECTED(EG(exception) != NULL)) {
				UNDEF_RESULT();
				HANDLE_EXCEPTION();
			}
			if (UNEXPECTED(funcs->valid(iter) == FAILURE)) {
				/* reached end of iteration */
				if (UNEXPECTED(EG(exception) != NULL)) {
					UNDEF_RESULT();
					HANDLE_EXCEPTION();
				}
ZEND_VM_C_LABEL(fe_fetch_r_exit):
				ZEND_VM_SET_RELATIVE_OPCODE(opline, opline->extended_value);
				ZEND_VM_CONTINUE();
			}
		}
		value = funcs->get_current_data(iter);
		if (UNEXPECTED(EG(exception) != NULL)) {
			UNDEF_RESULT();
			HANDLE_EXCEPTION();
		}
		if (!value) {
			/* failure in get_current_data */
			ZEND_VM_C_GOTO(fe_fetch_r_exit);
		}
		if (RETURN_VALUE_USED(opline)) {
			if (funcs->get_current_key) {
				funcs->get_current_key(iter, EX_VAR(opline->result.var));
				if (UNEXPECTED(EG(exception) != NULL)) {
					UNDEF_RESULT();
					HANDLE_EXCEPTION();
				}
			} else {
				ZVAL_LONG(EX_VAR(opline->result.var), iter->index);
			}
		}
		value_type = Z_TYPE_INFO_P(value);
	}

	if (EXPECTED(OP2_TYPE == IS_CV)) {
		zval *variable_ptr = EX_VAR(opline->op2.var);
		zend_assign_to_variable(variable_ptr, value, IS_CV, EX_USES_STRICT_TYPES());
	} else {
		zval *res = EX_VAR(opline->op2.var);
		zend_refcounted *gc = Z_COUNTED_P(value);

		ZVAL_COPY_VALUE_EX(res, value, gc, value_type);
		if (Z_TYPE_INFO_REFCOUNTED(value_type)) {
			GC_ADDREF(gc);
		}
	}
	ZEND_VM_NEXT_OPCODE_CHECK_EXCEPTION();
}

ZEND_VM_HOT_HANDLER(78, ZEND_FE_FETCH_R, VAR, ANY, JMP_ADDR)
{
	USE_OPLINE
	zval *array;
	zval *value;
	uint32_t value_type;
	HashTable *fe_ht;
	HashPosition pos;

	array = EX_VAR(opline->op1.var);
	if (UNEXPECTED(Z_TYPE_P(array) != IS_ARRAY)) {
		ZEND_VM_DISPATCH_TO_HELPER(zend_fe_fetch_object_helper);
	}
	fe_ht = Z_ARRVAL_P(array);
	pos = Z_FE_POS_P(array);
	if (HT_IS_PACKED(fe_ht)) {
		value = fe_ht->arPacked + pos;
		while (1) {
			if (UNEXPECTED(pos >= fe_ht->nNumUsed)) {
				/* reached end of iteration */
				ZEND_VM_SET_RELATIVE_OPCODE(opline, opline->extended_value);
				ZEND_VM_CONTINUE();
			}
			value_type = Z_TYPE_INFO_P(value);
			ZEND_ASSERT(value_type != IS_INDIRECT);
			if (EXPECTED(value_type != IS_UNDEF)) {
				break;
			}
			pos++;
			value++;
		}
		Z_FE_POS_P(array) = pos + 1;
		if (RETURN_VALUE_USED(opline)) {
			ZVAL_LONG(EX_VAR(opline->result.var), pos);
		}
	} else {
		Bucket *p;

		p = fe_ht->arData + pos;
		while (1) {
			if (UNEXPECTED(pos >= fe_ht->nNumUsed)) {
				/* reached end of iteration */
				ZEND_VM_SET_RELATIVE_OPCODE(opline, opline->extended_value);
				ZEND_VM_CONTINUE();
			}
			pos++;
			value = &p->val;
			value_type = Z_TYPE_INFO_P(value);
			ZEND_ASSERT(value_type != IS_INDIRECT);
			if (EXPECTED(value_type != IS_UNDEF)) {
				break;
			}
			p++;
		}
		Z_FE_POS_P(array) = pos;
		if (RETURN_VALUE_USED(opline)) {
			if (!p->key) {
				ZVAL_LONG(EX_VAR(opline->result.var), p->h);
			} else {
				ZVAL_STR_COPY(EX_VAR(opline->result.var), p->key);
			}
		}
	}
	if (EXPECTED(OP2_TYPE == IS_CV)) {
		zval *variable_ptr = EX_VAR(opline->op2.var);
		SAVE_OPLINE();
		zend_assign_to_variable(variable_ptr, value, IS_CV, EX_USES_STRICT_TYPES());
		ZEND_VM_NEXT_OPCODE_CHECK_EXCEPTION();
	} else {
		zval *res = EX_VAR(opline->op2.var);
		zend_refcounted *gc = Z_COUNTED_P(value);

		ZVAL_COPY_VALUE_EX(res, value, gc, value_type);
		if (Z_TYPE_INFO_REFCOUNTED(value_type)) {
			GC_ADDREF(gc);
		}
		ZEND_VM_NEXT_OPCODE();
	}
}

ZEND_VM_HANDLER(126, ZEND_FE_FETCH_RW, VAR, ANY, JMP_ADDR)
{
	USE_OPLINE
	zval *array;
	zval *value;
	uint32_t value_type;
	HashTable *fe_ht;
	HashPosition pos;
	Bucket *p;

	array = EX_VAR(opline->op1.var);
	SAVE_OPLINE();

	ZVAL_DEREF(array);
	if (EXPECTED(Z_TYPE_P(array) == IS_ARRAY)) {
		pos = zend_hash_iterator_pos_ex(Z_FE_ITER_P(EX_VAR(opline->op1.var)), array);
		fe_ht = Z_ARRVAL_P(array);
		if (HT_IS_PACKED(fe_ht)) {
			value = fe_ht->arPacked + pos;
			while (1) {
				if (UNEXPECTED(pos >= fe_ht->nNumUsed)) {
					/* reached end of iteration */
					ZEND_VM_C_GOTO(fe_fetch_w_exit);
				}
				value_type = Z_TYPE_INFO_P(value);
				ZEND_ASSERT(value_type != IS_INDIRECT);
				if (EXPECTED(value_type != IS_UNDEF)) {
					break;
				}
				pos++;
				value++;
			}
			EG(ht_iterators)[Z_FE_ITER_P(EX_VAR(opline->op1.var))].pos = pos + 1;
			if (RETURN_VALUE_USED(opline)) {
				ZVAL_LONG(EX_VAR(opline->result.var), pos);
			}
		} else {
			p = fe_ht->arData + pos;
			while (1) {
				if (UNEXPECTED(pos >= fe_ht->nNumUsed)) {
					/* reached end of iteration */
					ZEND_VM_C_GOTO(fe_fetch_w_exit);
				}
				pos++;
				value = &p->val;
				value_type = Z_TYPE_INFO_P(value);
				ZEND_ASSERT(value_type != IS_INDIRECT);
				if (EXPECTED(value_type != IS_UNDEF)) {
					break;
				}
				p++;
			}
			EG(ht_iterators)[Z_FE_ITER_P(EX_VAR(opline->op1.var))].pos = pos;
			if (RETURN_VALUE_USED(opline)) {
				if (!p->key) {
					ZVAL_LONG(EX_VAR(opline->result.var), p->h);
				} else {
					ZVAL_STR_COPY(EX_VAR(opline->result.var), p->key);
				}
			}
		}
	} else if (EXPECTED(Z_TYPE_P(array) == IS_OBJECT)) {
		zend_object_iterator *iter;

		if ((iter = zend_iterator_unwrap(array)) == NULL) {
			/* plain object */

			fe_ht = Z_OBJPROP_P(array);
			pos = zend_hash_iterator_pos(Z_FE_ITER_P(EX_VAR(opline->op1.var)), fe_ht);
			p = fe_ht->arData + pos;
			while (1) {
				if (UNEXPECTED(pos >= fe_ht->nNumUsed)) {
					/* reached end of iteration */
					ZEND_VM_C_GOTO(fe_fetch_w_exit);
				}
				pos++;
				value = &p->val;
				value_type = Z_TYPE_INFO_P(value);
				if (EXPECTED(value_type != IS_UNDEF)) {
					if (UNEXPECTED(value_type == IS_INDIRECT)) {
						value = Z_INDIRECT_P(value);
						value_type = Z_TYPE_INFO_P(value);
						if (EXPECTED(value_type != IS_UNDEF)
						 && EXPECTED(zend_check_property_access(Z_OBJ_P(array), p->key, 0) == SUCCESS)) {
							if ((value_type & Z_TYPE_MASK) != IS_REFERENCE) {
								zend_property_info *prop_info =
									zend_get_property_info_for_slot(Z_OBJ_P(array), value);
								if (UNEXPECTED(prop_info)) {
									if (UNEXPECTED(prop_info->flags & ZEND_ACC_READONLY)) {
										zend_throw_error(NULL,
											"Cannot acquire reference to readonly property %s::$%s",
											ZSTR_VAL(prop_info->ce->name), ZSTR_VAL(p->key));
										UNDEF_RESULT();
										HANDLE_EXCEPTION();
									}
									if (ZEND_TYPE_IS_SET(prop_info->type)) {
										ZVAL_NEW_REF(value, value);
										ZEND_REF_ADD_TYPE_SOURCE(Z_REF_P(value), prop_info);
										value_type = IS_REFERENCE_EX;
									}
								}
							}
							break;
						}
					} else if (EXPECTED(Z_OBJCE_P(array)->default_properties_count == 0)
							|| !p->key
							|| zend_check_property_access(Z_OBJ_P(array), p->key, 1) == SUCCESS) {
						break;
					}
				}
				p++;
			}
			EG(ht_iterators)[Z_FE_ITER_P(EX_VAR(opline->op1.var))].pos = pos;
			if (RETURN_VALUE_USED(opline)) {
				if (UNEXPECTED(!p->key)) {
					ZVAL_LONG(EX_VAR(opline->result.var), p->h);
				} else if (ZSTR_VAL(p->key)[0]) {
					ZVAL_STR_COPY(EX_VAR(opline->result.var), p->key);
				} else {
					const char *class_name, *prop_name;
					size_t prop_name_len;
					zend_unmangle_property_name_ex(
						p->key, &class_name, &prop_name, &prop_name_len);
					ZVAL_STRINGL(EX_VAR(opline->result.var), prop_name, prop_name_len);
				}
			}
		} else {
			const zend_object_iterator_funcs *funcs = iter->funcs;
			if (++iter->index > 0) {
				/* This could cause an endless loop if index becomes zero again.
				 * In case that ever happens we need an additional flag. */
				funcs->move_forward(iter);
				if (UNEXPECTED(EG(exception) != NULL)) {
					UNDEF_RESULT();
					HANDLE_EXCEPTION();
				}
				if (UNEXPECTED(funcs->valid(iter) == FAILURE)) {
					/* reached end of iteration */
					if (UNEXPECTED(EG(exception) != NULL)) {
						UNDEF_RESULT();
						HANDLE_EXCEPTION();
					}
					ZEND_VM_C_GOTO(fe_fetch_w_exit);
				}
			}
			value = funcs->get_current_data(iter);
			if (UNEXPECTED(EG(exception) != NULL)) {
				UNDEF_RESULT();
				HANDLE_EXCEPTION();
			}
			if (!value) {
				/* failure in get_current_data */
				ZEND_VM_C_GOTO(fe_fetch_w_exit);
			}
			if (RETURN_VALUE_USED(opline)) {
				if (funcs->get_current_key) {
					funcs->get_current_key(iter, EX_VAR(opline->result.var));
					if (UNEXPECTED(EG(exception) != NULL)) {
						UNDEF_RESULT();
						HANDLE_EXCEPTION();
					}
				} else {
					ZVAL_LONG(EX_VAR(opline->result.var), iter->index);
				}
			}
			value_type = Z_TYPE_INFO_P(value);
		}
	} else {
		zend_error(E_WARNING, "foreach() argument must be of type array|object, %s given", zend_zval_type_name(array));
		if (UNEXPECTED(EG(exception))) {
			UNDEF_RESULT();
			HANDLE_EXCEPTION();
		}
ZEND_VM_C_LABEL(fe_fetch_w_exit):
		ZEND_VM_SET_RELATIVE_OPCODE(opline, opline->extended_value);
		ZEND_VM_CONTINUE();
	}

	if (EXPECTED((value_type & Z_TYPE_MASK) != IS_REFERENCE)) {
		zend_refcounted *gc = Z_COUNTED_P(value);
		zval *ref;
		ZVAL_NEW_EMPTY_REF(value);
		ref = Z_REFVAL_P(value);
		ZVAL_COPY_VALUE_EX(ref, value, gc, value_type);
	}
	if (EXPECTED(OP2_TYPE == IS_CV)) {
		zval *variable_ptr = EX_VAR(opline->op2.var);
		if (EXPECTED(variable_ptr != value)) {
			zend_reference *ref;

			ref = Z_REF_P(value);
			GC_ADDREF(ref);
			i_zval_ptr_dtor(variable_ptr);
			ZVAL_REF(variable_ptr, ref);
		}
	} else {
		Z_ADDREF_P(value);
		ZVAL_REF(EX_VAR(opline->op2.var), Z_REF_P(value));
	}
	ZEND_VM_NEXT_OPCODE_CHECK_EXCEPTION();
}

ZEND_VM_HOT_HANDLER(154, ZEND_ISSET_ISEMPTY_CV, CV, UNUSED, ISSET, SPEC(ISSET))
{
	USE_OPLINE
	zval *value;

	value = EX_VAR(opline->op1.var);
	if (!(opline->extended_value & ZEND_ISEMPTY)) {
		if (Z_TYPE_P(value) > IS_NULL &&
		    (!Z_ISREF_P(value) || Z_TYPE_P(Z_REFVAL_P(value)) != IS_NULL)) {
			ZEND_VM_SMART_BRANCH_TRUE();
		} else {
			ZEND_VM_SMART_BRANCH_FALSE();
		}
	} else {
		bool result;

		SAVE_OPLINE();
		result = !i_zend_is_true(value);
		ZEND_VM_SMART_BRANCH(result, 1);
	}
}

ZEND_VM_HANDLER(114, ZEND_ISSET_ISEMPTY_VAR, CONST|TMPVAR|CV, UNUSED, VAR_FETCH|ISSET)
{
	USE_OPLINE
	zval *value;
	/* Should be bool result? as below got: result = (opline->extended_value & ZEND_ISEMPTY) */
	int result;
	zval *varname;
	zend_string *name, *tmp_name;
	HashTable *target_symbol_table;

	SAVE_OPLINE();
	varname = GET_OP1_ZVAL_PTR(BP_VAR_IS);
	if (OP1_TYPE == IS_CONST) {
		name = Z_STR_P(varname);
	} else {
		name = zval_get_tmp_string(varname, &tmp_name);
	}

	target_symbol_table = zend_get_target_symbol_table(opline->extended_value EXECUTE_DATA_CC);
	value = zend_hash_find_ex(target_symbol_table, name, OP1_TYPE == IS_CONST);

	if (OP1_TYPE != IS_CONST) {
		zend_tmp_string_release(tmp_name);
	}
	FREE_OP1();

	if (!value) {
		result = (opline->extended_value & ZEND_ISEMPTY);
	} else {
		if (Z_TYPE_P(value) == IS_INDIRECT) {
			value = Z_INDIRECT_P(value);
		}
		if (!(opline->extended_value & ZEND_ISEMPTY)) {
			if (Z_ISREF_P(value)) {
				value = Z_REFVAL_P(value);
			}
			result = Z_TYPE_P(value) > IS_NULL;
		} else {
			result = !i_zend_is_true(value);
		}
	}

	ZEND_VM_SMART_BRANCH(result, 1);
}

/* No specialization for op_types (CONST|TMPVAR|CV, UNUSED|CLASS_FETCH|CONST|VAR) */
ZEND_VM_HANDLER(180, ZEND_ISSET_ISEMPTY_STATIC_PROP, ANY, CLASS_FETCH, ISSET|CACHE_SLOT)
{
	USE_OPLINE
	zval *value;
	zend_result fetch_result;
	bool result;

	SAVE_OPLINE();

	fetch_result = zend_fetch_static_property_address(&value, NULL, opline->extended_value & ~ZEND_ISEMPTY, BP_VAR_IS, 0 OPLINE_CC EXECUTE_DATA_CC);

	if (!(opline->extended_value & ZEND_ISEMPTY)) {
		result = fetch_result == SUCCESS && Z_TYPE_P(value) > IS_NULL &&
		    (!Z_ISREF_P(value) || Z_TYPE_P(Z_REFVAL_P(value)) != IS_NULL);
	} else {
		result = fetch_result != SUCCESS || !i_zend_is_true(value);
	}

	ZEND_VM_SMART_BRANCH(result, 1);
}

ZEND_VM_COLD_CONSTCONST_HANDLER(115, ZEND_ISSET_ISEMPTY_DIM_OBJ, CONST|TMPVAR|CV, CONST|TMPVAR|CV, ISSET)
{
	USE_OPLINE
	zval *container;
	bool result;
	zend_ulong hval;
	zval *offset;

	SAVE_OPLINE();
	container = GET_OP1_OBJ_ZVAL_PTR_UNDEF(BP_VAR_IS);
	offset = GET_OP2_ZVAL_PTR_UNDEF(BP_VAR_R);

	if (EXPECTED(Z_TYPE_P(container) == IS_ARRAY)) {
		HashTable *ht;
		zval *value;
		zend_string *str;

ZEND_VM_C_LABEL(isset_dim_obj_array):
		ht = Z_ARRVAL_P(container);
ZEND_VM_C_LABEL(isset_again):
		if (EXPECTED(Z_TYPE_P(offset) == IS_STRING)) {
			str = Z_STR_P(offset);
			if (OP2_TYPE != IS_CONST) {
				if (ZEND_HANDLE_NUMERIC(str, hval)) {
					ZEND_VM_C_GOTO(num_index_prop);
				}
			}
			value = zend_hash_find_ex(ht, str, OP2_TYPE == IS_CONST);
		} else if (EXPECTED(Z_TYPE_P(offset) == IS_LONG)) {
			hval = Z_LVAL_P(offset);
ZEND_VM_C_LABEL(num_index_prop):
			value = zend_hash_index_find(ht, hval);
		} else if ((OP2_TYPE & (IS_VAR|IS_CV)) && EXPECTED(Z_ISREF_P(offset))) {
			offset = Z_REFVAL_P(offset);
			ZEND_VM_C_GOTO(isset_again);
		} else {
			value = zend_find_array_dim_slow(ht, offset EXECUTE_DATA_CC);
			if (UNEXPECTED(EG(exception))) {
				result = 0;
				ZEND_VM_C_GOTO(isset_dim_obj_exit);
			}
		}

		if (!(opline->extended_value & ZEND_ISEMPTY)) {
			/* > IS_NULL means not IS_UNDEF and not IS_NULL */
			result = value != NULL && Z_TYPE_P(value) > IS_NULL &&
			    (!Z_ISREF_P(value) || Z_TYPE_P(Z_REFVAL_P(value)) != IS_NULL);

			if (OP1_TYPE & (IS_CONST|IS_CV)) {
				/* avoid exception check */
				FREE_OP2();
				ZEND_VM_SMART_BRANCH(result, 0);
			}
		} else {
			result = (value == NULL || !i_zend_is_true(value));
		}
		ZEND_VM_C_GOTO(isset_dim_obj_exit);
	} else if ((OP1_TYPE & (IS_VAR|IS_CV)) && EXPECTED(Z_ISREF_P(container))) {
		container = Z_REFVAL_P(container);
		if (EXPECTED(Z_TYPE_P(container) == IS_ARRAY)) {
			ZEND_VM_C_GOTO(isset_dim_obj_array);
		}
	}

	if (OP2_TYPE == IS_CONST && Z_EXTRA_P(offset) == ZEND_EXTRA_VALUE) {
		offset++;
	}
	if (!(opline->extended_value & ZEND_ISEMPTY)) {
		result = zend_isset_dim_slow(container, offset EXECUTE_DATA_CC);
	} else {
		result = zend_isempty_dim_slow(container, offset EXECUTE_DATA_CC);
	}

ZEND_VM_C_LABEL(isset_dim_obj_exit):
	FREE_OP2();
	FREE_OP1();
	ZEND_VM_SMART_BRANCH(result, 1);
}

ZEND_VM_COLD_CONST_HANDLER(148, ZEND_ISSET_ISEMPTY_PROP_OBJ, CONST|TMPVAR|UNUSED|THIS|CV, CONST|TMPVAR|CV, ISSET|CACHE_SLOT)
{
	USE_OPLINE
	zval *container;
	int result;
	zval *offset;
	zend_string *name, *tmp_name;

	SAVE_OPLINE();
	container = GET_OP1_OBJ_ZVAL_PTR(BP_VAR_IS);
	offset = GET_OP2_ZVAL_PTR(BP_VAR_R);

	if (OP1_TYPE == IS_CONST ||
	    (OP1_TYPE != IS_UNUSED && UNEXPECTED(Z_TYPE_P(container) != IS_OBJECT))) {
		if ((OP1_TYPE & (IS_VAR|IS_CV)) && Z_ISREF_P(container)) {
			container = Z_REFVAL_P(container);
			if (UNEXPECTED(Z_TYPE_P(container) != IS_OBJECT)) {
				result = (opline->extended_value & ZEND_ISEMPTY);
				ZEND_VM_C_GOTO(isset_object_finish);
			}
		} else {
			result = (opline->extended_value & ZEND_ISEMPTY);
			ZEND_VM_C_GOTO(isset_object_finish);
		}
	}

	if (OP2_TYPE == IS_CONST) {
		name = Z_STR_P(offset);
	} else {
		name = zval_try_get_tmp_string(offset, &tmp_name);
		if (UNEXPECTED(!name)) {
			result = 0;
			ZEND_VM_C_GOTO(isset_object_finish);
		}
	}

	result =
		(opline->extended_value & ZEND_ISEMPTY) ^
		Z_OBJ_HT_P(container)->has_property(Z_OBJ_P(container), name, (opline->extended_value & ZEND_ISEMPTY), ((OP2_TYPE == IS_CONST) ? CACHE_ADDR(opline->extended_value & ~ZEND_ISEMPTY) : NULL));

	if (OP2_TYPE != IS_CONST) {
		zend_tmp_string_release(tmp_name);
	}

ZEND_VM_C_LABEL(isset_object_finish):
	FREE_OP2();
	FREE_OP1();
	ZEND_VM_SMART_BRANCH(result, 1);
}

ZEND_VM_HANDLER(194, ZEND_ARRAY_KEY_EXISTS, CV|TMPVAR|CONST, CV|TMPVAR|CONST)
{
	USE_OPLINE

	zval *key, *subject;
	HashTable *ht;
	bool result;

	SAVE_OPLINE();

	key = GET_OP1_ZVAL_PTR_UNDEF(BP_VAR_R);
	subject = GET_OP2_ZVAL_PTR_UNDEF(BP_VAR_R);

	if (EXPECTED(Z_TYPE_P(subject) == IS_ARRAY)) {
ZEND_VM_C_LABEL(array_key_exists_array):
		ht = Z_ARRVAL_P(subject);
		result = zend_array_key_exists_fast(ht, key OPLINE_CC EXECUTE_DATA_CC);
	} else {
		if ((OP2_TYPE & (IS_VAR|IS_CV)) && EXPECTED(Z_ISREF_P(subject))) {
			subject = Z_REFVAL_P(subject);
			if (EXPECTED(Z_TYPE_P(subject) == IS_ARRAY)) {
				ZEND_VM_C_GOTO(array_key_exists_array);
			}
		}
		zend_array_key_exists_error(subject, key OPLINE_CC EXECUTE_DATA_CC);
		result = 0;
	}

	FREE_OP2();
	FREE_OP1();
	ZEND_VM_SMART_BRANCH(result, 1);
}

/* No specialization for op_types (CONST|TMPVAR|UNUSED|CV, ANY) */
ZEND_VM_COLD_HANDLER(79, ZEND_EXIT, ANY, ANY)
{
	USE_OPLINE

	SAVE_OPLINE();
	if (OP1_TYPE != IS_UNUSED) {
		zval *ptr = GET_OP1_ZVAL_PTR(BP_VAR_R);

		do {
			if (Z_TYPE_P(ptr) == IS_LONG) {
				EG(exit_status) = Z_LVAL_P(ptr);
			} else {
				if ((OP1_TYPE & (IS_VAR|IS_CV)) && Z_ISREF_P(ptr)) {
					ptr = Z_REFVAL_P(ptr);
					if (Z_TYPE_P(ptr) == IS_LONG) {
						EG(exit_status) = Z_LVAL_P(ptr);
						break;
					}
				}
				zend_print_zval(ptr, 0);
			}
		} while (0);
		FREE_OP1();
	}

	if (!EG(exception)) {
		zend_throw_unwind_exit();
	}
	HANDLE_EXCEPTION();
}

ZEND_VM_HANDLER(57, ZEND_BEGIN_SILENCE, ANY, ANY)
{
	USE_OPLINE

	ZVAL_LONG(EX_VAR(opline->result.var), EG(error_reporting));

	if (!E_HAS_ONLY_FATAL_ERRORS(EG(error_reporting))) {
		do {
			/* Do not silence fatal errors */
			EG(error_reporting) &= E_FATAL_ERRORS;
			if (!EG(error_reporting_ini_entry)) {
				zval *zv = zend_hash_find_known_hash(EG(ini_directives), ZSTR_KNOWN(ZEND_STR_ERROR_REPORTING));
				if (zv) {
					EG(error_reporting_ini_entry) = (zend_ini_entry *)Z_PTR_P(zv);
				} else {
					break;
				}
			}
			if (!EG(error_reporting_ini_entry)->modified) {
				if (!EG(modified_ini_directives)) {
					ALLOC_HASHTABLE(EG(modified_ini_directives));
					zend_hash_init(EG(modified_ini_directives), 8, NULL, NULL, 0);
				}
				if (EXPECTED(zend_hash_add_ptr(EG(modified_ini_directives), ZSTR_KNOWN(ZEND_STR_ERROR_REPORTING), EG(error_reporting_ini_entry)) != NULL)) {
					EG(error_reporting_ini_entry)->orig_value = EG(error_reporting_ini_entry)->value;
					EG(error_reporting_ini_entry)->orig_modifiable = EG(error_reporting_ini_entry)->modifiable;
					EG(error_reporting_ini_entry)->modified = 1;
				}
			}
		} while (0);
	}
	ZEND_VM_NEXT_OPCODE();
}

ZEND_VM_HANDLER(58, ZEND_END_SILENCE, TMP, ANY)
{
	USE_OPLINE

	if (E_HAS_ONLY_FATAL_ERRORS(EG(error_reporting))
			&& !E_HAS_ONLY_FATAL_ERRORS(Z_LVAL_P(EX_VAR(opline->op1.var)))) {
		EG(error_reporting) = Z_LVAL_P(EX_VAR(opline->op1.var));
	}
	ZEND_VM_NEXT_OPCODE();
}

ZEND_VM_COLD_CONST_HANDLER(152, ZEND_JMP_SET, CONST|TMP|VAR|CV, JMP_ADDR)
{
	USE_OPLINE
	zval *value;
	zend_reference *ref = NULL;
	bool ret;

	SAVE_OPLINE();
	value = GET_OP1_ZVAL_PTR(BP_VAR_R);

	if ((OP1_TYPE == IS_VAR || OP1_TYPE == IS_CV) && Z_ISREF_P(value)) {
		if (OP1_TYPE == IS_VAR) {
			ref = Z_REF_P(value);
		}
		value = Z_REFVAL_P(value);
	}

	ret = i_zend_is_true(value);

	if (UNEXPECTED(EG(exception))) {
		FREE_OP1();
		ZVAL_UNDEF(EX_VAR(opline->result.var));
		HANDLE_EXCEPTION();
	}

	if (ret) {
		zval *result = EX_VAR(opline->result.var);

		ZVAL_COPY_VALUE(result, value);
		if (OP1_TYPE == IS_CONST) {
			if (UNEXPECTED(Z_OPT_REFCOUNTED_P(result))) Z_ADDREF_P(result);
		} else if (OP1_TYPE == IS_CV) {
			if (Z_OPT_REFCOUNTED_P(result)) Z_ADDREF_P(result);
		} else if (OP1_TYPE == IS_VAR && ref) {
			if (UNEXPECTED(GC_DELREF(ref) == 0)) {
				efree_size(ref, sizeof(zend_reference));
			} else if (Z_OPT_REFCOUNTED_P(result)) {
				Z_ADDREF_P(result);
			}
		}
		ZEND_VM_JMP_EX(OP_JMP_ADDR(opline, opline->op2), 0);
	}

	FREE_OP1();
	ZEND_VM_NEXT_OPCODE();
}

ZEND_VM_COLD_CONST_HANDLER(169, ZEND_COALESCE, CONST|TMP|VAR|CV, JMP_ADDR)
{
	USE_OPLINE
	zval *value;
	zend_reference *ref = NULL;

	SAVE_OPLINE();
	value = GET_OP1_ZVAL_PTR(BP_VAR_IS);

	if ((OP1_TYPE & (IS_VAR|IS_CV)) && Z_ISREF_P(value)) {
		if (OP1_TYPE & IS_VAR) {
			ref = Z_REF_P(value);
		}
		value = Z_REFVAL_P(value);
	}

	if (Z_TYPE_P(value) > IS_NULL) {
		zval *result = EX_VAR(opline->result.var);
		ZVAL_COPY_VALUE(result, value);
		if (OP1_TYPE == IS_CONST) {
			if (UNEXPECTED(Z_OPT_REFCOUNTED_P(result))) Z_ADDREF_P(result);
		} else if (OP1_TYPE == IS_CV) {
			if (Z_OPT_REFCOUNTED_P(result)) Z_ADDREF_P(result);
		} else if ((OP1_TYPE & IS_VAR) && ref) {
			if (UNEXPECTED(GC_DELREF(ref) == 0)) {
				efree_size(ref, sizeof(zend_reference));
			} else if (Z_OPT_REFCOUNTED_P(result)) {
				Z_ADDREF_P(result);
			}
		}
		ZEND_VM_JMP_EX(OP_JMP_ADDR(opline, opline->op2), 0);
	}

	if ((OP1_TYPE & IS_VAR) && ref) {
		if (UNEXPECTED(GC_DELREF(ref) == 0)) {
			efree_size(ref, sizeof(zend_reference));
		}
	}
	ZEND_VM_NEXT_OPCODE();
}

ZEND_VM_HOT_NOCONST_HANDLER(198, ZEND_JMP_NULL, CONST|TMP|VAR|CV, JMP_ADDR)
{
	USE_OPLINE
	zval *val, *result;

	val = GET_OP1_ZVAL_PTR_UNDEF(BP_VAR_R);

	if (Z_TYPE_P(val) > IS_NULL) {
		do {
			if ((OP1_TYPE == IS_CV || OP1_TYPE == IS_VAR) && Z_TYPE_P(val) == IS_REFERENCE) {
				val = Z_REFVAL_P(val);
				if (Z_TYPE_P(val) <= IS_NULL) {
					FREE_OP1();
					break;
				}
			}
			ZEND_VM_NEXT_OPCODE();
		} while (0);
	}

	result = EX_VAR(opline->result.var);
	uint32_t short_circuiting_type = opline->extended_value & ZEND_SHORT_CIRCUITING_CHAIN_MASK;
	if (EXPECTED(short_circuiting_type == ZEND_SHORT_CIRCUITING_CHAIN_EXPR)) {
		ZVAL_NULL(result);
		if (OP1_TYPE == IS_CV 
			&& UNEXPECTED(Z_TYPE_P(val) == IS_UNDEF)
			&& (opline->extended_value & ZEND_JMP_NULL_BP_VAR_IS) == 0
		) {
			SAVE_OPLINE();
			ZVAL_UNDEFINED_OP1();
			if (UNEXPECTED(EG(exception) != NULL)) {
				HANDLE_EXCEPTION();
			}
		}
	} else if (short_circuiting_type == ZEND_SHORT_CIRCUITING_CHAIN_ISSET) {
		ZVAL_FALSE(result);
	} else {
		ZEND_ASSERT(short_circuiting_type == ZEND_SHORT_CIRCUITING_CHAIN_EMPTY);
		ZVAL_TRUE(result);
	}

	ZEND_VM_JMP_EX(OP_JMP_ADDR(opline, opline->op2), 0);
}

ZEND_VM_HOT_HANDLER(31, ZEND_QM_ASSIGN, CONST|TMP|VAR|CV, ANY)
{
	USE_OPLINE
	zval *value;
	zval *result = EX_VAR(opline->result.var);

	value = GET_OP1_ZVAL_PTR_UNDEF(BP_VAR_R);
	if (OP1_TYPE == IS_CV && UNEXPECTED(Z_TYPE_P(value) == IS_UNDEF)) {
		SAVE_OPLINE();
		ZVAL_UNDEFINED_OP1();
		ZVAL_NULL(result);
		ZEND_VM_NEXT_OPCODE_CHECK_EXCEPTION();
	}

	if (OP1_TYPE == IS_CV) {
		ZVAL_COPY_DEREF(result, value);
	} else if (OP1_TYPE == IS_VAR) {
		if (UNEXPECTED(Z_ISREF_P(value))) {
			ZVAL_COPY_VALUE(result, Z_REFVAL_P(value));
			if (UNEXPECTED(Z_DELREF_P(value) == 0)) {
				efree_size(Z_REF_P(value), sizeof(zend_reference));
			} else if (Z_OPT_REFCOUNTED_P(result)) {
				Z_ADDREF_P(result);
			}
		} else {
			ZVAL_COPY_VALUE(result, value);
		}
	} else {
		ZVAL_COPY_VALUE(result, value);
		if (OP1_TYPE == IS_CONST) {
			if (UNEXPECTED(Z_OPT_REFCOUNTED_P(result))) {
				Z_ADDREF_P(result);
			}
		}
	}
	ZEND_VM_NEXT_OPCODE();
}

ZEND_VM_COLD_HANDLER(101, ZEND_EXT_STMT, ANY, ANY)
{
	USE_OPLINE

	if (!EG(no_extensions)) {
		SAVE_OPLINE();
		zend_llist_apply_with_argument(&zend_extensions, (llist_apply_with_arg_func_t) zend_extension_statement_handler, execute_data);
		ZEND_VM_NEXT_OPCODE_CHECK_EXCEPTION();
	}
	ZEND_VM_NEXT_OPCODE();
}

ZEND_VM_COLD_HANDLER(102, ZEND_EXT_FCALL_BEGIN, ANY, ANY)
{
	USE_OPLINE

	if (!EG(no_extensions)) {
		SAVE_OPLINE();
		zend_llist_apply_with_argument(&zend_extensions, (llist_apply_with_arg_func_t) zend_extension_fcall_begin_handler, execute_data);
		ZEND_VM_NEXT_OPCODE_CHECK_EXCEPTION();
	}
	ZEND_VM_NEXT_OPCODE();
}

ZEND_VM_COLD_HANDLER(103, ZEND_EXT_FCALL_END, ANY, ANY)
{
	USE_OPLINE

	if (!EG(no_extensions)) {
		SAVE_OPLINE();
		zend_llist_apply_with_argument(&zend_extensions, (llist_apply_with_arg_func_t) zend_extension_fcall_end_handler, execute_data);
		ZEND_VM_NEXT_OPCODE_CHECK_EXCEPTION();
	}
	ZEND_VM_NEXT_OPCODE();
}

ZEND_VM_HANDLER(144, ZEND_DECLARE_CLASS, CONST, ANY)
{
	USE_OPLINE

	SAVE_OPLINE();
	do_bind_class(RT_CONSTANT(opline, opline->op1), (OP2_TYPE == IS_CONST) ? Z_STR_P(RT_CONSTANT(opline, opline->op2)) : NULL);
	ZEND_VM_NEXT_OPCODE_CHECK_EXCEPTION();
}

ZEND_VM_HANDLER(145, ZEND_DECLARE_CLASS_DELAYED, CONST, CONST)
{
	USE_OPLINE

	zend_class_entry *ce = CACHED_PTR(opline->extended_value);
	if (ce == NULL) {
		zval *lcname = RT_CONSTANT(opline, opline->op1);
		zval *zv = zend_hash_find_known_hash(EG(class_table), Z_STR_P(lcname + 1));
		if (zv) {
			SAVE_OPLINE();
			ce = zend_bind_class_in_slot(zv, lcname, Z_STR_P(RT_CONSTANT(opline, opline->op2)));
			if (!ce) {
				HANDLE_EXCEPTION();
			}
		}
		CACHE_PTR(opline->extended_value, ce);
	}
	ZEND_VM_NEXT_OPCODE();
}

ZEND_VM_HANDLER(146, ZEND_DECLARE_ANON_CLASS, ANY, ANY, CACHE_SLOT)
{
	zval *zv;
	zend_class_entry *ce;
	USE_OPLINE

	ce = CACHED_PTR(opline->extended_value);
	if (UNEXPECTED(ce == NULL)) {
		zend_string *rtd_key = Z_STR_P(RT_CONSTANT(opline, opline->op1));
		zv = zend_hash_find_known_hash(EG(class_table), rtd_key);
		ZEND_ASSERT(zv != NULL);
		ce = Z_CE_P(zv);
		if (!(ce->ce_flags & ZEND_ACC_LINKED)) {
			SAVE_OPLINE();
			ce = zend_do_link_class(ce, (OP2_TYPE == IS_CONST) ? Z_STR_P(RT_CONSTANT(opline, opline->op2)) : NULL, rtd_key);
			if (!ce) {
				HANDLE_EXCEPTION();
			}
		}
		CACHE_PTR(opline->extended_value, ce);
	}
	Z_CE_P(EX_VAR(opline->result.var)) = ce;
	ZEND_VM_NEXT_OPCODE();
}

ZEND_VM_HANDLER(141, ZEND_DECLARE_FUNCTION, ANY, NUM)
{
	zend_function *func;
	USE_OPLINE

	SAVE_OPLINE();
	func = (zend_function *) EX(func)->op_array.dynamic_func_defs[opline->op2.num];
	do_bind_function(func, RT_CONSTANT(opline, opline->op1));
	ZEND_VM_NEXT_OPCODE_CHECK_EXCEPTION();
}

ZEND_VM_HANDLER(105, ZEND_TICKS, ANY, ANY, NUM)
{
	USE_OPLINE

	if ((uint32_t)++EG(ticks_count) >= opline->extended_value) {
		EG(ticks_count) = 0;
		if (zend_ticks_function) {
			SAVE_OPLINE();
			zend_fiber_switch_block();
			zend_ticks_function(opline->extended_value);
			zend_fiber_switch_unblock();
			ZEND_VM_NEXT_OPCODE_CHECK_EXCEPTION();
		}
	}
	ZEND_VM_NEXT_OPCODE();
}

ZEND_VM_HANDLER(138, ZEND_INSTANCEOF, TMPVAR|CV, UNUSED|CLASS_FETCH|CONST|VAR, CACHE_SLOT)
{
	USE_OPLINE
	zval *expr;
	bool result;

	SAVE_OPLINE();
	expr = GET_OP1_ZVAL_PTR_UNDEF(BP_VAR_R);

ZEND_VM_C_LABEL(try_instanceof):
	if (Z_TYPE_P(expr) == IS_OBJECT) {
		zend_class_entry *ce;

		if (OP2_TYPE == IS_CONST) {
			ce = CACHED_PTR(opline->extended_value);
			if (UNEXPECTED(ce == NULL)) {
				ce = zend_lookup_class_ex(Z_STR_P(RT_CONSTANT(opline, opline->op2)), Z_STR_P(RT_CONSTANT(opline, opline->op2) + 1), ZEND_FETCH_CLASS_NO_AUTOLOAD);
				if (EXPECTED(ce)) {
					CACHE_PTR(opline->extended_value, ce);
				}
			}
		} else if (OP2_TYPE == IS_UNUSED) {
			ce = zend_fetch_class(NULL, opline->op2.num);
			if (UNEXPECTED(ce == NULL)) {
				FREE_OP1();
				ZVAL_UNDEF(EX_VAR(opline->result.var));
				HANDLE_EXCEPTION();
			}
		} else {
			ce = Z_CE_P(EX_VAR(opline->op2.var));
		}
		result = ce && instanceof_function(Z_OBJCE_P(expr), ce);
	} else if ((OP1_TYPE & (IS_VAR|IS_CV)) && Z_TYPE_P(expr) == IS_REFERENCE) {
		expr = Z_REFVAL_P(expr);
		ZEND_VM_C_GOTO(try_instanceof);
	} else {
		if (OP1_TYPE == IS_CV && UNEXPECTED(Z_TYPE_P(expr) == IS_UNDEF)) {
			ZVAL_UNDEFINED_OP1();
		}
		result = 0;
	}
	FREE_OP1();
	ZEND_VM_SMART_BRANCH(result, 1);
}

ZEND_VM_HOT_HANDLER(104, ZEND_EXT_NOP, ANY, ANY)
{
	USE_OPLINE

	ZEND_VM_NEXT_OPCODE();
}

ZEND_VM_HOT_HANDLER(0, ZEND_NOP, ANY, ANY)
{
	USE_OPLINE

	ZEND_VM_NEXT_OPCODE();
}

ZEND_VM_HELPER(zend_dispatch_try_catch_finally_helper, ANY, ANY, uint32_t try_catch_offset, uint32_t op_num)
{
	/* May be NULL during generator closing (only finally blocks are executed) */
	zend_object *ex = EG(exception);

	/* Walk try/catch/finally structures upwards, performing the necessary actions */
	for (; try_catch_offset != (uint32_t) -1; try_catch_offset--) {
		zend_try_catch_element *try_catch =
			&EX(func)->op_array.try_catch_array[try_catch_offset];

		if (op_num < try_catch->catch_op && ex) {
			/* Go to catch block */
			cleanup_live_vars(execute_data, op_num, try_catch->catch_op);
			ZEND_VM_JMP_EX(&EX(func)->op_array.opcodes[try_catch->catch_op], 0);

		} else if (op_num < try_catch->finally_op) {
			if (ex && zend_is_unwind_exit(ex)) {
				/* Don't execute finally blocks on exit (for now) */
				continue;
			}

			/* Go to finally block */
			zval *fast_call = EX_VAR(EX(func)->op_array.opcodes[try_catch->finally_end].op1.var);
			cleanup_live_vars(execute_data, op_num, try_catch->finally_op);
			Z_OBJ_P(fast_call) = EG(exception);
			EG(exception) = NULL;
			Z_OPLINE_NUM_P(fast_call) = (uint32_t)-1;
			ZEND_VM_JMP_EX(&EX(func)->op_array.opcodes[try_catch->finally_op], 0);

		} else if (op_num < try_catch->finally_end) {
			zval *fast_call = EX_VAR(EX(func)->op_array.opcodes[try_catch->finally_end].op1.var);

			/* cleanup incomplete RETURN statement */
			if (Z_OPLINE_NUM_P(fast_call) != (uint32_t)-1
			 && (EX(func)->op_array.opcodes[Z_OPLINE_NUM_P(fast_call)].op2_type & (IS_TMP_VAR | IS_VAR))) {
				zval *return_value = EX_VAR(EX(func)->op_array.opcodes[Z_OPLINE_NUM_P(fast_call)].op2.var);

				zval_ptr_dtor(return_value);
			}

			/* Chain potential exception from wrapping finally block */
			if (Z_OBJ_P(fast_call)) {
				if (ex) {
					if (zend_is_unwind_exit(ex) || zend_is_graceful_exit(ex)) {
						/* discard the previously thrown exception */
						OBJ_RELEASE(Z_OBJ_P(fast_call));
					} else {
						zend_exception_set_previous(ex, Z_OBJ_P(fast_call));
					}
				} else {
					ex = EG(exception) = Z_OBJ_P(fast_call);
				}
			}
		}
	}

	/* Uncaught exception */
	if (zend_observer_fcall_op_array_extension != -1) {
		zend_observer_fcall_end(execute_data, NULL);
	}
	cleanup_live_vars(execute_data, op_num, 0);
	if (UNEXPECTED((EX_CALL_INFO() & ZEND_CALL_GENERATOR) != 0)) {
		zend_generator *generator = zend_get_running_generator(EXECUTE_DATA_C);
		zend_generator_close(generator, 1);
		ZEND_VM_RETURN();
	} else {
		/* We didn't execute RETURN, and have to initialize return_value */
		if (EX(return_value)) {
			ZVAL_UNDEF(EX(return_value));
		}
		ZEND_VM_DISPATCH_TO_HELPER(zend_leave_helper);
	}
}

ZEND_VM_HANDLER(149, ZEND_HANDLE_EXCEPTION, ANY, ANY)
{
	const zend_op *throw_op = EG(opline_before_exception);
	uint32_t throw_op_num = throw_op - EX(func)->op_array.opcodes;
	int i, current_try_catch_offset = -1;

	if ((throw_op->opcode == ZEND_FREE || throw_op->opcode == ZEND_FE_FREE)
		&& throw_op->extended_value & ZEND_FREE_ON_RETURN) {
		/* exceptions thrown because of loop var destruction on return/break/...
		 * are logically thrown at the end of the foreach loop, so adjust the
		 * throw_op_num.
		 */
		const zend_live_range *range = find_live_range(
			&EX(func)->op_array, throw_op_num, throw_op->op1.var);
		/* free op1 of the corresponding RETURN */
		for (i = throw_op_num; i < range->end; i++) {
			if (EX(func)->op_array.opcodes[i].opcode == ZEND_FREE
			 || EX(func)->op_array.opcodes[i].opcode == ZEND_FE_FREE) {
				/* pass */
			} else {
				if (EX(func)->op_array.opcodes[i].opcode == ZEND_RETURN
				 && (EX(func)->op_array.opcodes[i].op1_type & (IS_VAR|IS_TMP_VAR))) {
					zval_ptr_dtor(EX_VAR(EX(func)->op_array.opcodes[i].op1.var));
				}
				break;
			}
		}
		throw_op_num = range->end;
	}

	/* Find the innermost try/catch/finally the exception was thrown in */
	for (i = 0; i < EX(func)->op_array.last_try_catch; i++) {
		zend_try_catch_element *try_catch = &EX(func)->op_array.try_catch_array[i];
		if (try_catch->try_op > throw_op_num) {
			/* further blocks will not be relevant... */
			break;
		}
		if (throw_op_num < try_catch->catch_op || throw_op_num < try_catch->finally_end) {
			current_try_catch_offset = i;
		}
	}

	cleanup_unfinished_calls(execute_data, throw_op_num);

	if (throw_op->result_type & (IS_VAR | IS_TMP_VAR)) {
		switch (throw_op->opcode) {
			case ZEND_ADD_ARRAY_ELEMENT:
			case ZEND_ADD_ARRAY_UNPACK:
			case ZEND_ROPE_INIT:
			case ZEND_ROPE_ADD:
				break; /* exception while building structures, live range handling will free those */

			case ZEND_FETCH_CLASS:
			case ZEND_DECLARE_ANON_CLASS:
				break; /* return value is zend_class_entry pointer */

			default:
				/* smart branch opcodes may not initialize result */
				if (!zend_is_smart_branch(throw_op)) {
					zval_ptr_dtor_nogc(EX_VAR(throw_op->result.var));
				}
		}
	}

	ZEND_VM_DISPATCH_TO_HELPER(zend_dispatch_try_catch_finally_helper, try_catch_offset, current_try_catch_offset, op_num, throw_op_num);
}

ZEND_VM_HANDLER(150, ZEND_USER_OPCODE, ANY, ANY)
{
	USE_OPLINE
	int ret;

	SAVE_OPLINE();
	ret = zend_user_opcode_handlers[opline->opcode](execute_data);
	opline = EX(opline);

	switch (ret) {
		case ZEND_USER_OPCODE_CONTINUE:
			ZEND_VM_CONTINUE();
		case ZEND_USER_OPCODE_RETURN:
			if (UNEXPECTED((EX_CALL_INFO() & ZEND_CALL_GENERATOR) != 0)) {
				zend_generator *generator = zend_get_running_generator(EXECUTE_DATA_C);
				zend_generator_close(generator, 1);
				ZEND_VM_RETURN();
			} else {
				ZEND_VM_DISPATCH_TO_HELPER(zend_leave_helper);
			}
		case ZEND_USER_OPCODE_ENTER:
			ZEND_VM_ENTER();
		case ZEND_USER_OPCODE_LEAVE:
			ZEND_VM_LEAVE();
		case ZEND_USER_OPCODE_DISPATCH:
			ZEND_VM_DISPATCH(opline->opcode, opline);
		default:
			ZEND_VM_DISPATCH((zend_uchar)(ret & 0xff), opline);
	}
}

ZEND_VM_HANDLER(143, ZEND_DECLARE_CONST, CONST, CONST)
{
	USE_OPLINE
	zval *name;
	zval *val;
	zend_constant c;

	SAVE_OPLINE();
	name  = GET_OP1_ZVAL_PTR(BP_VAR_R);
	val   = GET_OP2_ZVAL_PTR(BP_VAR_R);

	ZVAL_COPY(&c.value, val);
	if (Z_OPT_CONSTANT(c.value)) {
		if (UNEXPECTED(zval_update_constant_ex(&c.value, EX(func)->op_array.scope) != SUCCESS)) {
			zval_ptr_dtor_nogc(&c.value);
			FREE_OP1();
			FREE_OP2();
			HANDLE_EXCEPTION();
		}
	}
	/* non persistent, case sensitive */
	ZEND_CONSTANT_SET_FLAGS(&c, CONST_CS, PHP_USER_CONSTANT);
	c.name = zend_string_copy(Z_STR_P(name));

	if (zend_register_constant(&c) == FAILURE) {
	}

	FREE_OP1();
	FREE_OP2();
	ZEND_VM_NEXT_OPCODE_CHECK_EXCEPTION();
}

ZEND_VM_HANDLER(142, ZEND_DECLARE_LAMBDA_FUNCTION, CONST, NUM)
{
	USE_OPLINE
	zend_function *func;
	zval *object;
	zend_class_entry *called_scope;

	func = (zend_function *) EX(func)->op_array.dynamic_func_defs[opline->op2.num];
	if (Z_TYPE(EX(This)) == IS_OBJECT) {
		called_scope = Z_OBJCE(EX(This));
		if (UNEXPECTED((func->common.fn_flags & ZEND_ACC_STATIC) ||
				(EX(func)->common.fn_flags & ZEND_ACC_STATIC))) {
			object = NULL;
		} else {
			object = &EX(This);
		}
	} else {
		called_scope = Z_CE(EX(This));
		object = NULL;
	}
	zend_create_closure(EX_VAR(opline->result.var), func,
		EX(func)->op_array.scope, called_scope, object);

	ZEND_VM_NEXT_OPCODE();
}

ZEND_VM_HANDLER(156, ZEND_SEPARATE, VAR, UNUSED)
{
	USE_OPLINE
	zval *var_ptr;

	var_ptr = EX_VAR(opline->op1.var);
	if (UNEXPECTED(Z_ISREF_P(var_ptr))) {
		if (UNEXPECTED(Z_REFCOUNT_P(var_ptr) == 1)) {
			ZVAL_UNREF(var_ptr);
		}
	}

	ZEND_VM_NEXT_OPCODE();
}

ZEND_VM_COLD_HELPER(zend_yield_in_closed_generator_helper, ANY, ANY)
{
	USE_OPLINE

	SAVE_OPLINE();
	zend_throw_error(NULL, "Cannot yield from finally in a force-closed generator");
	FREE_OP2();
	FREE_OP1();
	UNDEF_RESULT();
	HANDLE_EXCEPTION();
}

ZEND_VM_HANDLER(160, ZEND_YIELD, CONST|TMP|VAR|CV|UNUSED, CONST|TMPVAR|CV|UNUSED, SRC)
{
	USE_OPLINE

	zend_generator *generator = zend_get_running_generator(EXECUTE_DATA_C);

	SAVE_OPLINE();
	if (UNEXPECTED(generator->flags & ZEND_GENERATOR_FORCED_CLOSE)) {
		ZEND_VM_DISPATCH_TO_HELPER(zend_yield_in_closed_generator_helper);
	}

	/* Destroy the previously yielded value */
	zval_ptr_dtor(&generator->value);

	/* Destroy the previously yielded key */
	zval_ptr_dtor(&generator->key);

	/* Set the new yielded value */
	if (OP1_TYPE != IS_UNUSED) {
		if (UNEXPECTED(EX(func)->op_array.fn_flags & ZEND_ACC_RETURN_REFERENCE)) {
			/* Constants and temporary variables aren't yieldable by reference,
			 * but we still allow them with a notice. */
			if (OP1_TYPE & (IS_CONST|IS_TMP_VAR)) {
				zval *value;

				zend_error(E_NOTICE, "Only variable references should be yielded by reference");

				value = GET_OP1_ZVAL_PTR(BP_VAR_R);
				ZVAL_COPY_VALUE(&generator->value, value);
				if (OP1_TYPE == IS_CONST) {
					if (UNEXPECTED(Z_OPT_REFCOUNTED(generator->value))) {
						Z_ADDREF(generator->value);
					}
				}
			} else {
				zval *value_ptr = GET_OP1_ZVAL_PTR_PTR(BP_VAR_W);

				/* If a function call result is yielded and the function did
				 * not return by reference we throw a notice. */
				do {
					if (OP1_TYPE == IS_VAR) {
						ZEND_ASSERT(value_ptr != &EG(uninitialized_zval));
						if (opline->extended_value == ZEND_RETURNS_FUNCTION
						 && !Z_ISREF_P(value_ptr)) {
							zend_error(E_NOTICE, "Only variable references should be yielded by reference");
							ZVAL_COPY(&generator->value, value_ptr);
							break;
						}
					}
					if (Z_ISREF_P(value_ptr)) {
						Z_ADDREF_P(value_ptr);
					} else {
						ZVAL_MAKE_REF_EX(value_ptr, 2);
					}
					ZVAL_REF(&generator->value, Z_REF_P(value_ptr));
				} while (0);

				FREE_OP1();
			}
		} else {
			zval *value = GET_OP1_ZVAL_PTR(BP_VAR_R);

			/* Consts, temporary variables and references need copying */
			if (OP1_TYPE == IS_CONST) {
				ZVAL_COPY_VALUE(&generator->value, value);
				if (UNEXPECTED(Z_OPT_REFCOUNTED(generator->value))) {
					Z_ADDREF(generator->value);
				}
			} else if (OP1_TYPE == IS_TMP_VAR) {
				ZVAL_COPY_VALUE(&generator->value, value);
			} else if ((OP1_TYPE & (IS_VAR|IS_CV)) && Z_ISREF_P(value)) {
				ZVAL_COPY(&generator->value, Z_REFVAL_P(value));
				FREE_OP1_IF_VAR();
			} else {
				ZVAL_COPY_VALUE(&generator->value, value);
				if (OP1_TYPE == IS_CV) {
					if (Z_OPT_REFCOUNTED_P(value)) Z_ADDREF_P(value);
				}
			}
		}
	} else {
		/* If no value was specified yield null */
		ZVAL_NULL(&generator->value);
	}

	/* Set the new yielded key */
	if (OP2_TYPE != IS_UNUSED) {
		zval *key = GET_OP2_ZVAL_PTR(BP_VAR_R);
		if ((OP2_TYPE & (IS_CV|IS_VAR)) && UNEXPECTED(Z_TYPE_P(key) == IS_REFERENCE)) {
			key = Z_REFVAL_P(key);
		}
		ZVAL_COPY(&generator->key, key);
		FREE_OP2();

		if (Z_TYPE(generator->key) == IS_LONG
		    && Z_LVAL(generator->key) > generator->largest_used_integer_key
		) {
			generator->largest_used_integer_key = Z_LVAL(generator->key);
		}
	} else {
		/* If no key was specified we use auto-increment keys */
		generator->largest_used_integer_key++;
		ZVAL_LONG(&generator->key, generator->largest_used_integer_key);
	}

	if (RETURN_VALUE_USED(opline)) {
		/* If the return value of yield is used set the send
		 * target and initialize it to NULL */
		generator->send_target = EX_VAR(opline->result.var);
		ZVAL_NULL(generator->send_target);
	} else {
		generator->send_target = NULL;
	}

	/* We increment to the next op, so we are at the correct position when the
	 * generator is resumed. */
	ZEND_VM_INC_OPCODE();

	/* The GOTO VM uses a local opline variable. We need to set the opline
	 * variable in execute_data so we don't resume at an old position. */
	SAVE_OPLINE();

	ZEND_VM_RETURN();
}

ZEND_VM_HANDLER(166, ZEND_YIELD_FROM, CONST|TMPVAR|CV, ANY)
{
	USE_OPLINE
	zend_generator *generator = zend_get_running_generator(EXECUTE_DATA_C);
	zval *val;

	SAVE_OPLINE();
	val = GET_OP1_ZVAL_PTR(BP_VAR_R);

	if (UNEXPECTED(generator->flags & ZEND_GENERATOR_FORCED_CLOSE)) {
		zend_throw_error(NULL, "Cannot use \"yield from\" in a force-closed generator");
		FREE_OP1();
		UNDEF_RESULT();
		HANDLE_EXCEPTION();
	}

ZEND_VM_C_LABEL(yield_from_try_again):
	if (Z_TYPE_P(val) == IS_ARRAY) {
		ZVAL_COPY_VALUE(&generator->values, val);
		if (Z_OPT_REFCOUNTED_P(val)) {
			Z_ADDREF_P(val);
		}
		Z_FE_POS(generator->values) = 0;
		FREE_OP1();
	} else if (OP1_TYPE != IS_CONST && Z_TYPE_P(val) == IS_OBJECT && Z_OBJCE_P(val)->get_iterator) {
		zend_class_entry *ce = Z_OBJCE_P(val);
		if (ce == zend_ce_generator) {
			zend_generator *new_gen = (zend_generator *) Z_OBJ_P(val);

			Z_ADDREF_P(val);
			FREE_OP1();

			if (UNEXPECTED(new_gen->execute_data == NULL)) {
				zend_throw_error(NULL, "Generator passed to yield from was aborted without proper return and is unable to continue");
				zval_ptr_dtor(val);
				UNDEF_RESULT();
				HANDLE_EXCEPTION();
			} else if (Z_ISUNDEF(new_gen->retval)) {
				if (UNEXPECTED(zend_generator_get_current(new_gen) == generator)) {
					zend_throw_error(NULL, "Impossible to yield from the Generator being currently run");
					zval_ptr_dtor(val);
					UNDEF_RESULT();
					HANDLE_EXCEPTION();
				} else {
					zend_generator_yield_from(generator, new_gen);
				}
			} else {
				if (RETURN_VALUE_USED(opline)) {
					ZVAL_COPY(EX_VAR(opline->result.var), &new_gen->retval);
				}
				ZEND_VM_NEXT_OPCODE();
			}
		} else {
			zend_object_iterator *iter = ce->get_iterator(ce, val, 0);
			FREE_OP1();

			if (UNEXPECTED(!iter) || UNEXPECTED(EG(exception))) {
				if (!EG(exception)) {
					zend_throw_error(NULL, "Object of type %s did not create an Iterator", ZSTR_VAL(ce->name));
				}
				UNDEF_RESULT();
				HANDLE_EXCEPTION();
			}

			iter->index = 0;
			if (iter->funcs->rewind) {
				iter->funcs->rewind(iter);
				if (UNEXPECTED(EG(exception) != NULL)) {
					OBJ_RELEASE(&iter->std);
					UNDEF_RESULT();
					HANDLE_EXCEPTION();
				}
			}

			ZVAL_OBJ(&generator->values, &iter->std);
		}
	} else if ((OP1_TYPE & (IS_VAR|IS_CV)) && Z_TYPE_P(val) == IS_REFERENCE) {
		val = Z_REFVAL_P(val);
		ZEND_VM_C_GOTO(yield_from_try_again);
	} else {
		zend_throw_error(NULL, "Can use \"yield from\" only with arrays and Traversables");
		FREE_OP1();
		UNDEF_RESULT();
		HANDLE_EXCEPTION();
	}

	/* This is the default return value
	 * when the expression is a Generator, it will be overwritten in zend_generator_resume() */
	if (RETURN_VALUE_USED(opline)) {
		ZVAL_NULL(EX_VAR(opline->result.var));
	}

	/* This generator has no send target (though the generator we delegate to might have one) */
	generator->send_target = NULL;

	/* We increment to the next op, so we are at the correct position when the
	 * generator is resumed. */
	ZEND_VM_INC_OPCODE();

	/* The GOTO VM uses a local opline variable. We need to set the opline
	 * variable in execute_data so we don't resume at an old position. */
	SAVE_OPLINE();

	ZEND_VM_RETURN();
}

ZEND_VM_HANDLER(159, ZEND_DISCARD_EXCEPTION, ANY, ANY)
{
	USE_OPLINE
	zval *fast_call = EX_VAR(opline->op1.var);
	SAVE_OPLINE();

	/* cleanup incomplete RETURN statement */
	if (Z_OPLINE_NUM_P(fast_call) != (uint32_t)-1
	 && (EX(func)->op_array.opcodes[Z_OPLINE_NUM_P(fast_call)].op2_type & (IS_TMP_VAR | IS_VAR))) {
		zval *return_value = EX_VAR(EX(func)->op_array.opcodes[Z_OPLINE_NUM_P(fast_call)].op2.var);

		zval_ptr_dtor(return_value);
	}

	/* cleanup delayed exception */
	if (Z_OBJ_P(fast_call) != NULL) {
		/* discard the previously thrown exception */
		OBJ_RELEASE(Z_OBJ_P(fast_call));
		Z_OBJ_P(fast_call) = NULL;
	}

	ZEND_VM_NEXT_OPCODE_CHECK_EXCEPTION();
}

ZEND_VM_HANDLER(162, ZEND_FAST_CALL, JMP_ADDR, ANY)
{
	USE_OPLINE
	zval *fast_call = EX_VAR(opline->result.var);

	Z_OBJ_P(fast_call) = NULL;
	/* set return address */
	Z_OPLINE_NUM_P(fast_call) = opline - EX(func)->op_array.opcodes;
	ZEND_VM_JMP_EX(OP_JMP_ADDR(opline, opline->op1), 0);
}

ZEND_VM_HANDLER(163, ZEND_FAST_RET, ANY, TRY_CATCH)
{
	USE_OPLINE
	zval *fast_call = EX_VAR(opline->op1.var);
	uint32_t current_try_catch_offset, current_op_num;

	if (Z_OPLINE_NUM_P(fast_call) != (uint32_t)-1) {
		const zend_op *fast_ret = EX(func)->op_array.opcodes + Z_OPLINE_NUM_P(fast_call);

		ZEND_VM_JMP_EX(fast_ret + 1, 0);
	}

	/* special case for unhandled exceptions */
	EG(exception) = Z_OBJ_P(fast_call);
	Z_OBJ_P(fast_call) = NULL;
	current_try_catch_offset = opline->op2.num;
	current_op_num = opline - EX(func)->op_array.opcodes;
	ZEND_VM_DISPATCH_TO_HELPER(zend_dispatch_try_catch_finally_helper, try_catch_offset, current_try_catch_offset, op_num, current_op_num);
}

ZEND_VM_HOT_HANDLER(168, ZEND_BIND_GLOBAL, CV, CONST, CACHE_SLOT)
{
	USE_OPLINE
	zend_string *varname;
	zval *value;
	zval *variable_ptr;
	uintptr_t idx;
	zend_reference *ref;

	ZEND_VM_REPEATABLE_OPCODE

	varname = Z_STR_P(GET_OP2_ZVAL_PTR(BP_VAR_R));

	/* We store "hash slot index" + 1 (NULL is a mark of uninitialized cache slot) */
	idx = (uintptr_t)CACHED_PTR(opline->extended_value) - 1;
	if (EXPECTED(idx < EG(symbol_table).nNumUsed * sizeof(Bucket))) {
		Bucket *p = (Bucket*)((char*)EG(symbol_table).arData + idx);

		if (EXPECTED(p->key == varname) ||
		    (EXPECTED(p->h == ZSTR_H(varname)) &&
		     EXPECTED(p->key != NULL) &&
		     EXPECTED(zend_string_equal_content(p->key, varname)))) {

			value = (zval*)p; /* value = &p->val; */
			ZEND_VM_C_GOTO(check_indirect);
		}
	}

	value = zend_hash_find_known_hash(&EG(symbol_table), varname);
	if (UNEXPECTED(value == NULL)) {
		value = zend_hash_add_new(&EG(symbol_table), varname, &EG(uninitialized_zval));
		idx = (char*)value - (char*)EG(symbol_table).arData;
		/* Store "hash slot index" + 1 (NULL is a mark of uninitialized cache slot) */
		CACHE_PTR(opline->extended_value, (void*)(idx + 1));
	} else {
		idx = (char*)value - (char*)EG(symbol_table).arData;
		/* Store "hash slot index" + 1 (NULL is a mark of uninitialized cache slot) */
		CACHE_PTR(opline->extended_value, (void*)(idx + 1));
ZEND_VM_C_LABEL(check_indirect):
		/* GLOBAL variable may be an INDIRECT pointer to CV */
		if (UNEXPECTED(Z_TYPE_P(value) == IS_INDIRECT)) {
			value = Z_INDIRECT_P(value);
			if (UNEXPECTED(Z_TYPE_P(value) == IS_UNDEF)) {
				ZVAL_NULL(value);
			}
		}
	}

	if (UNEXPECTED(!Z_ISREF_P(value))) {
		ZVAL_MAKE_REF_EX(value, 2);
		ref = Z_REF_P(value);
	} else {
		ref = Z_REF_P(value);
		GC_ADDREF(ref);
	}

	variable_ptr = GET_OP1_ZVAL_PTR_PTR_UNDEF(BP_VAR_W);

	if (UNEXPECTED(Z_REFCOUNTED_P(variable_ptr))) {
		zend_refcounted *garbage = Z_COUNTED_P(variable_ptr);

		ZVAL_REF(variable_ptr, ref);
		SAVE_OPLINE();
		if (GC_DELREF(garbage) == 0) {
			rc_dtor_func(garbage);
			if (UNEXPECTED(EG(exception))) {
				ZVAL_NULL(variable_ptr);
				HANDLE_EXCEPTION();
			}
		} else {
			gc_check_possible_root(garbage);
		}
	} else {
		ZVAL_REF(variable_ptr, ref);
	}

	ZEND_VM_REPEAT_OPCODE(ZEND_BIND_GLOBAL);
	ZEND_VM_NEXT_OPCODE();
}

ZEND_VM_COLD_CONST_HANDLER(121, ZEND_STRLEN, CONST|TMPVAR|CV, ANY)
{
	USE_OPLINE
	zval *value;

	value = GET_OP1_ZVAL_PTR_UNDEF(BP_VAR_R);
	if (EXPECTED(Z_TYPE_P(value) == IS_STRING)) {
		ZVAL_LONG(EX_VAR(opline->result.var), Z_STRLEN_P(value));
		if (OP1_TYPE & (IS_TMP_VAR|IS_VAR)) {
			zval_ptr_dtor_str(value);
		}
		ZEND_VM_NEXT_OPCODE();
	} else {
		bool strict;

		if ((OP1_TYPE & (IS_VAR|IS_CV)) && Z_TYPE_P(value) == IS_REFERENCE) {
			value = Z_REFVAL_P(value);
			if (EXPECTED(Z_TYPE_P(value) == IS_STRING)) {
				ZVAL_LONG(EX_VAR(opline->result.var), Z_STRLEN_P(value));
				FREE_OP1();
				ZEND_VM_NEXT_OPCODE();
			}
		}

		SAVE_OPLINE();
		if (OP1_TYPE == IS_CV && UNEXPECTED(Z_TYPE_P(value) == IS_UNDEF)) {
			value = ZVAL_UNDEFINED_OP1();
		}
		strict = EX_USES_STRICT_TYPES();
		do {
			if (EXPECTED(!strict)) {
				zend_string *str;
				zval tmp;

				if (UNEXPECTED(Z_TYPE_P(value) == IS_NULL)) {
					zend_error(E_DEPRECATED,
						"strlen(): Passing null to parameter #1 ($string) of type string is deprecated");
					ZVAL_LONG(EX_VAR(opline->result.var), 0);
					if (UNEXPECTED(EG(exception))) {
						HANDLE_EXCEPTION();
					}
					break;
				}

				ZVAL_COPY(&tmp, value);
				if (zend_parse_arg_str_weak(&tmp, &str, 1)) {
					ZVAL_LONG(EX_VAR(opline->result.var), ZSTR_LEN(str));
					zval_ptr_dtor(&tmp);
					break;
				}
				zval_ptr_dtor(&tmp);
			}
			if (!EG(exception)) {
				zend_type_error("strlen(): Argument #1 ($str) must be of type string, %s given", zend_zval_type_name(value));
			}
			ZVAL_UNDEF(EX_VAR(opline->result.var));
		} while (0);
	}
	FREE_OP1();
	ZEND_VM_NEXT_OPCODE_CHECK_EXCEPTION();
}

ZEND_VM_HOT_NOCONST_HANDLER(123, ZEND_TYPE_CHECK, CONST|TMPVAR|CV, ANY, TYPE_MASK)
{
	USE_OPLINE
	zval *value;
	int result = 0;

	value = GET_OP1_ZVAL_PTR_UNDEF(BP_VAR_R);
	if ((opline->extended_value >> (uint32_t)Z_TYPE_P(value)) & 1) {
ZEND_VM_C_LABEL(type_check_resource):
		if (opline->extended_value != MAY_BE_RESOURCE
		 || EXPECTED(NULL != zend_rsrc_list_get_rsrc_type(Z_RES_P(value)))) {
			result = 1;
		}
	} else if ((OP1_TYPE & (IS_CV|IS_VAR)) && Z_ISREF_P(value)) {
		value = Z_REFVAL_P(value);
		if ((opline->extended_value >> (uint32_t)Z_TYPE_P(value)) & 1) {
			ZEND_VM_C_GOTO(type_check_resource);
		}
	} else if (OP1_TYPE == IS_CV && UNEXPECTED(Z_TYPE_P(value) == IS_UNDEF)) {
		result = ((1 << IS_NULL) & opline->extended_value) != 0;
		SAVE_OPLINE();
		ZVAL_UNDEFINED_OP1();
		if (UNEXPECTED(EG(exception))) {
			ZVAL_UNDEF(EX_VAR(opline->result.var));
			HANDLE_EXCEPTION();
		}
	}
	if (OP1_TYPE & (IS_TMP_VAR|IS_VAR)) {
		SAVE_OPLINE();
		FREE_OP1();
		ZEND_VM_SMART_BRANCH(result, 1);
	} else {
		ZEND_VM_SMART_BRANCH(result, 0);
	}
}

ZEND_VM_HOT_HANDLER(122, ZEND_DEFINED, CONST, ANY, CACHE_SLOT)
{
	USE_OPLINE
	zend_constant *c;

	c = CACHED_PTR(opline->extended_value);
	if (EXPECTED(c != NULL)) {
		if (!IS_SPECIAL_CACHE_VAL(c)) {
ZEND_VM_C_LABEL(defined_true):
			ZEND_VM_SMART_BRANCH_TRUE();
		} else if (EXPECTED(zend_hash_num_elements(EG(zend_constants)) == DECODE_SPECIAL_CACHE_NUM(c))) {
ZEND_VM_C_LABEL(defined_false):
			ZEND_VM_SMART_BRANCH_FALSE();
		}
	}
	if (zend_quick_check_constant(RT_CONSTANT(opline, opline->op1) OPLINE_CC EXECUTE_DATA_CC) != SUCCESS) {
		CACHE_PTR(opline->extended_value, ENCODE_SPECIAL_CACHE_NUM(zend_hash_num_elements(EG(zend_constants))));
		ZEND_VM_C_GOTO(defined_false);
	} else {
		ZEND_VM_C_GOTO(defined_true);
	}
}

ZEND_VM_HANDLER(151, ZEND_ASSERT_CHECK, ANY, JMP_ADDR)
{
	USE_OPLINE

	if (EG(assertions) <= 0) {
		zend_op *target = OP_JMP_ADDR(opline, opline->op2);
		if (RETURN_VALUE_USED(opline)) {
			ZVAL_TRUE(EX_VAR(opline->result.var));
		}
		ZEND_VM_JMP_EX(target, 0);
	} else {
		ZEND_VM_NEXT_OPCODE();
	}
}

ZEND_VM_HANDLER(157, ZEND_FETCH_CLASS_NAME, CV|TMPVAR|UNUSED|CLASS_FETCH, ANY)
{
	uint32_t fetch_type;
	zend_class_entry *called_scope, *scope;
	USE_OPLINE

	if (OP1_TYPE != IS_UNUSED) {
		SAVE_OPLINE();
		zval *op = GET_OP1_ZVAL_PTR(BP_VAR_R);
		if (UNEXPECTED(Z_TYPE_P(op) != IS_OBJECT)) {
			ZVAL_DEREF(op);
			if (Z_TYPE_P(op) != IS_OBJECT) {
				zend_type_error("Cannot use \"::class\" on value of type %s", zend_zval_type_name(op));
				ZVAL_UNDEF(EX_VAR(opline->result.var));
				FREE_OP1();
				HANDLE_EXCEPTION();
			}
		}

		ZVAL_STR_COPY(EX_VAR(opline->result.var), Z_OBJCE_P(op)->name);
		FREE_OP1();
		ZEND_VM_NEXT_OPCODE_CHECK_EXCEPTION();
	}

	fetch_type = opline->op1.num;
	scope = EX(func)->op_array.scope;
	if (UNEXPECTED(scope == NULL)) {
		SAVE_OPLINE();
		zend_throw_error(NULL, "Cannot use \"%s\" in the global scope",
			fetch_type == ZEND_FETCH_CLASS_SELF ? "self" :
			fetch_type == ZEND_FETCH_CLASS_PARENT ? "parent" : "static");
		ZVAL_UNDEF(EX_VAR(opline->result.var));
		HANDLE_EXCEPTION();
	}

	switch (fetch_type) {
		case ZEND_FETCH_CLASS_SELF:
			ZVAL_STR_COPY(EX_VAR(opline->result.var), scope->name);
			break;
		case ZEND_FETCH_CLASS_PARENT:
			if (UNEXPECTED(scope->parent == NULL)) {
				SAVE_OPLINE();
				zend_throw_error(NULL,
					"Cannot use \"parent\" when current class scope has no parent");
				ZVAL_UNDEF(EX_VAR(opline->result.var));
				HANDLE_EXCEPTION();
			}
			ZVAL_STR_COPY(EX_VAR(opline->result.var), scope->parent->name);
			break;
		case ZEND_FETCH_CLASS_STATIC:
			if (Z_TYPE(EX(This)) == IS_OBJECT) {
				called_scope = Z_OBJCE(EX(This));
			} else {
				called_scope = Z_CE(EX(This));
			}
			ZVAL_STR_COPY(EX_VAR(opline->result.var), called_scope->name);
			break;
		EMPTY_SWITCH_DEFAULT_CASE()
	}
	ZEND_VM_NEXT_OPCODE();
}

ZEND_VM_HANDLER(158, ZEND_CALL_TRAMPOLINE, ANY, ANY, SPEC(OBSERVER))
{
	zend_array *args = NULL;
	zend_function *fbc = EX(func);
	zval *ret = EX(return_value);
	uint32_t call_info = EX_CALL_INFO() & (ZEND_CALL_NESTED | ZEND_CALL_TOP | ZEND_CALL_RELEASE_THIS | ZEND_CALL_HAS_EXTRA_NAMED_PARAMS);
	uint32_t num_args = EX_NUM_ARGS();
	zend_execute_data *call;

	SAVE_OPLINE();

	if (num_args) {
		zval *p = ZEND_CALL_ARG(execute_data, 1);
		zval *end = p + num_args;

		args = zend_new_array(num_args);
		zend_hash_real_init_packed(args);
		ZEND_HASH_FILL_PACKED(args) {
			do {
				ZEND_HASH_FILL_ADD(p);
				p++;
			} while (p != end);
		} ZEND_HASH_FILL_END();
	}

	call = execute_data;
	execute_data = EG(current_execute_data) = EX(prev_execute_data);

	call->func = (fbc->op_array.fn_flags & ZEND_ACC_STATIC) ? fbc->op_array.scope->__callstatic : fbc->op_array.scope->__call;
	ZEND_ASSERT(zend_vm_calc_used_stack(2, call->func) <= (size_t)(((char*)EG(vm_stack_end)) - (char*)call));
	ZEND_CALL_NUM_ARGS(call) = 2;

	ZVAL_STR(ZEND_CALL_ARG(call, 1), fbc->common.function_name);

	zval *call_args = ZEND_CALL_ARG(call, 2);
	if (args) {
		ZVAL_ARR(call_args, args);
	} else {
		ZVAL_EMPTY_ARRAY(call_args);
	}
	if (UNEXPECTED(call_info & ZEND_CALL_HAS_EXTRA_NAMED_PARAMS)) {
		if (zend_hash_num_elements(Z_ARRVAL_P(call_args)) == 0) {
			GC_ADDREF(call->extra_named_params);
			ZVAL_ARR(call_args, call->extra_named_params);
		} else {
			SEPARATE_ARRAY(call_args);
			zend_hash_copy(Z_ARRVAL_P(call_args), call->extra_named_params, zval_add_ref);
		}
	}
	zend_free_trampoline(fbc);
	fbc = call->func;

	if (EXPECTED(fbc->type == ZEND_USER_FUNCTION)) {
		if (UNEXPECTED(!RUN_TIME_CACHE(&fbc->op_array))) {
			init_func_run_time_cache(&fbc->op_array);
		}
		execute_data = call;
		i_init_func_execute_data(&fbc->op_array, ret, 0 EXECUTE_DATA_CC);
		if (EXPECTED(zend_execute_ex == execute_ex)) {
			LOAD_OPLINE_EX();
			ZEND_OBSERVER_SAVE_OPLINE();
			ZEND_OBSERVER_FCALL_BEGIN(execute_data);
			ZEND_VM_ENTER_EX();
		} else {
			SAVE_OPLINE_EX();
			ZEND_OBSERVER_FCALL_BEGIN(execute_data);
			execute_data = EX(prev_execute_data);
			if (execute_data) {
				LOAD_OPLINE();
			}
			ZEND_ADD_CALL_FLAG(call, ZEND_CALL_TOP);
			zend_execute_ex(call);
		}
	} else {
		zval retval;

		ZEND_ASSERT(fbc->type == ZEND_INTERNAL_FUNCTION);

		EG(current_execute_data) = call;

#if ZEND_DEBUG
		bool should_throw = zend_internal_call_should_throw(fbc, call);
#endif

		if (ret == NULL) {
			ret = &retval;
		}

		ZVAL_NULL(ret);
		ZEND_OBSERVER_FCALL_BEGIN(call);
		if (!zend_execute_internal) {
			/* saves one function call if zend_execute_internal is not used */
			fbc->internal_function.handler(call, ret);
		} else {
			zend_execute_internal(call, ret);
		}

#if ZEND_DEBUG
		if (!EG(exception) && call->func) {
			if (should_throw) {
				zend_internal_call_arginfo_violation(call->func);
			}
			ZEND_ASSERT(!(call->func->common.fn_flags & ZEND_ACC_HAS_RETURN_TYPE) ||
				zend_verify_internal_return_type(call->func, ret));
			ZEND_ASSERT((call->func->common.fn_flags & ZEND_ACC_RETURN_REFERENCE)
				? Z_ISREF_P(ret) : !Z_ISREF_P(ret));
			zend_verify_internal_func_info(call->func, ret);
		}
#endif
		ZEND_OBSERVER_FCALL_END(call, EG(exception) ? NULL : ret);

		EG(current_execute_data) = call->prev_execute_data;

		zend_vm_stack_free_args(call);
		if (ret == &retval) {
			zval_ptr_dtor(ret);
		}
	}

	execute_data = EG(current_execute_data);

	if (!execute_data || !EX(func) || !ZEND_USER_CODE(EX(func)->type) || (call_info & ZEND_CALL_TOP)) {
		ZEND_VM_RETURN();
	}

	if (UNEXPECTED(call_info & ZEND_CALL_RELEASE_THIS)) {
		zend_object *object = Z_OBJ(call->This);
		OBJ_RELEASE(object);
	}
	zend_vm_stack_free_call_frame(call);

	if (UNEXPECTED(EG(exception) != NULL)) {
		zend_rethrow_exception(execute_data);
		HANDLE_EXCEPTION_LEAVE();
	}

	LOAD_OPLINE();
	ZEND_VM_INC_OPCODE();
	ZEND_VM_LEAVE();
}

ZEND_VM_HANDLER(182, ZEND_BIND_LEXICAL, TMP, CV, REF)
{
	USE_OPLINE
	zval *closure, *var;

	closure = GET_OP1_ZVAL_PTR(BP_VAR_R);
	if (opline->extended_value & ZEND_BIND_REF) {
		/* By-ref binding */
		var = GET_OP2_ZVAL_PTR(BP_VAR_W);
		if (Z_ISREF_P(var)) {
			Z_ADDREF_P(var);
		} else {
			ZVAL_MAKE_REF_EX(var, 2);
		}
	} else {
		var = GET_OP2_ZVAL_PTR_UNDEF(BP_VAR_R);
		if (UNEXPECTED(Z_ISUNDEF_P(var)) && !(opline->extended_value & ZEND_BIND_IMPLICIT)) {
			SAVE_OPLINE();
			var = ZVAL_UNDEFINED_OP2();
			if (UNEXPECTED(EG(exception))) {
				HANDLE_EXCEPTION();
			}
		}
		ZVAL_DEREF(var);
		Z_TRY_ADDREF_P(var);
	}

	zend_closure_bind_var_ex(closure,
		(opline->extended_value & ~(ZEND_BIND_REF|ZEND_BIND_IMPLICIT)), var);
	ZEND_VM_NEXT_OPCODE();
}

ZEND_VM_HANDLER(183, ZEND_BIND_STATIC, CV, UNUSED, REF)
{
	USE_OPLINE
	HashTable *ht;
	zval *value;
	zval *variable_ptr;

	variable_ptr = GET_OP1_ZVAL_PTR_PTR_UNDEF(BP_VAR_W);

	ht = ZEND_MAP_PTR_GET(EX(func)->op_array.static_variables_ptr);
	if (!ht) {
		ht = zend_array_dup(EX(func)->op_array.static_variables);
		ZEND_MAP_PTR_SET(EX(func)->op_array.static_variables_ptr, ht);
	}
	ZEND_ASSERT(GC_REFCOUNT(ht) == 1);

	value = (zval*)((char*)ht->arData + (opline->extended_value & ~(ZEND_BIND_REF|ZEND_BIND_IMPLICIT|ZEND_BIND_EXPLICIT)));

	SAVE_OPLINE();
	if (opline->extended_value & ZEND_BIND_REF) {
		if (Z_TYPE_P(value) == IS_CONSTANT_AST) {
			if (UNEXPECTED(zval_update_constant_ex(value, EX(func)->op_array.scope) != SUCCESS)) {
				HANDLE_EXCEPTION();
			}
		}

		i_zval_ptr_dtor(variable_ptr);
		if (UNEXPECTED(!Z_ISREF_P(value))) {
			zend_reference *ref = (zend_reference*)emalloc(sizeof(zend_reference));
			GC_SET_REFCOUNT(ref, 2);
			GC_TYPE_INFO(ref) = GC_REFERENCE;
			ZVAL_COPY_VALUE(&ref->val, value);
			ref->sources.ptr = NULL;
			Z_REF_P(value) = ref;
			Z_TYPE_INFO_P(value) = IS_REFERENCE_EX;
			ZVAL_REF(variable_ptr, ref);
		} else {
			Z_ADDREF_P(value);
			ZVAL_REF(variable_ptr, Z_REF_P(value));
		}
	} else {
		i_zval_ptr_dtor(variable_ptr);
		ZVAL_COPY(variable_ptr, value);
	}

	ZEND_VM_NEXT_OPCODE_CHECK_EXCEPTION();
}

ZEND_VM_HOT_HANDLER(184, ZEND_FETCH_THIS, UNUSED, UNUSED)
{
	USE_OPLINE

	if (EXPECTED(Z_TYPE(EX(This)) == IS_OBJECT)) {
		zval *result = EX_VAR(opline->result.var);

		ZVAL_OBJ(result, Z_OBJ(EX(This)));
		Z_ADDREF_P(result);
		ZEND_VM_NEXT_OPCODE();
	} else {
		ZEND_VM_DISPATCH_TO_HELPER(zend_this_not_in_object_context_helper);
	}
}

ZEND_VM_HANDLER(200, ZEND_FETCH_GLOBALS, UNUSED, UNUSED)
{
	USE_OPLINE

	/* For symbol tables we need to deal with exactly the same problems as for property tables. */
	ZVAL_ARR(EX_VAR(opline->result.var),
		zend_proptable_to_symtable(&EG(symbol_table), /* always_duplicate */ 1));
	ZEND_VM_NEXT_OPCODE();
}

ZEND_VM_HANDLER(186, ZEND_ISSET_ISEMPTY_THIS, UNUSED, UNUSED)
{
	USE_OPLINE

	ZVAL_BOOL(EX_VAR(opline->result.var),
		(opline->extended_value & ZEND_ISEMPTY) ^
		 (Z_TYPE(EX(This)) == IS_OBJECT));
	ZEND_VM_NEXT_OPCODE();
}

ZEND_VM_HANDLER(49, ZEND_CHECK_VAR, CV, UNUSED)
{
	USE_OPLINE
	zval *op1 = EX_VAR(opline->op1.var);

	if (UNEXPECTED(Z_TYPE_INFO_P(op1) == IS_UNDEF)) {
		SAVE_OPLINE();
		ZVAL_UNDEFINED_OP1();
		ZEND_VM_NEXT_OPCODE_CHECK_EXCEPTION();
	}
	ZEND_VM_NEXT_OPCODE();
}

ZEND_VM_HANDLER(140, ZEND_MAKE_REF, VAR|CV, UNUSED)
{
	USE_OPLINE
	zval *op1 = EX_VAR(opline->op1.var);

	if (OP1_TYPE == IS_CV) {
		if (UNEXPECTED(Z_TYPE_P(op1) == IS_UNDEF)) {
			ZVAL_NEW_EMPTY_REF(op1);
			Z_SET_REFCOUNT_P(op1, 2);
			ZVAL_NULL(Z_REFVAL_P(op1));
			ZVAL_REF(EX_VAR(opline->result.var), Z_REF_P(op1));
		} else {
			if (Z_ISREF_P(op1)) {
				Z_ADDREF_P(op1);
			} else {
				ZVAL_MAKE_REF_EX(op1, 2);
			}
			ZVAL_REF(EX_VAR(opline->result.var), Z_REF_P(op1));
		}
	} else if (EXPECTED(Z_TYPE_P(op1) == IS_INDIRECT)) {
		op1 = Z_INDIRECT_P(op1);
		if (EXPECTED(!Z_ISREF_P(op1))) {
			ZVAL_MAKE_REF_EX(op1, 2);
		} else {
			GC_ADDREF(Z_REF_P(op1));
		}
		ZVAL_REF(EX_VAR(opline->result.var), Z_REF_P(op1));
	} else {
		ZVAL_COPY_VALUE(EX_VAR(opline->result.var), op1);
	}
	ZEND_VM_NEXT_OPCODE();
}

ZEND_VM_COLD_CONSTCONST_HANDLER(187, ZEND_SWITCH_LONG, CONST|TMPVARCV, CONST, JMP_ADDR)
{
	USE_OPLINE
	zval *op, *jump_zv;
	HashTable *jumptable;

	op = GET_OP1_ZVAL_PTR_UNDEF(BP_VAR_R);

	if (Z_TYPE_P(op) != IS_LONG) {
		ZVAL_DEREF(op);
		if (Z_TYPE_P(op) != IS_LONG) {
			/* Wrong type, fall back to ZEND_CASE chain */
			ZEND_VM_NEXT_OPCODE();
		}
	}

	jumptable = Z_ARRVAL_P(GET_OP2_ZVAL_PTR(BP_VAR_R));
	jump_zv = zend_hash_index_find(jumptable, Z_LVAL_P(op));
	if (jump_zv != NULL) {
		ZEND_VM_SET_RELATIVE_OPCODE(opline, Z_LVAL_P(jump_zv));
		ZEND_VM_CONTINUE();
	} else {
		/* default */
		ZEND_VM_SET_RELATIVE_OPCODE(opline, opline->extended_value);
		ZEND_VM_CONTINUE();
	}
}

ZEND_VM_COLD_CONSTCONST_HANDLER(188, ZEND_SWITCH_STRING, CONST|TMPVARCV, CONST, JMP_ADDR)
{
	USE_OPLINE
	zval *op, *jump_zv;
	HashTable *jumptable;

	op = GET_OP1_ZVAL_PTR_UNDEF(BP_VAR_R);

	if (Z_TYPE_P(op) != IS_STRING) {
		if (OP1_TYPE == IS_CONST) {
			/* Wrong type, fall back to ZEND_CASE chain */
			ZEND_VM_NEXT_OPCODE();
		} else {
			ZVAL_DEREF(op);
			if (Z_TYPE_P(op) != IS_STRING) {
				/* Wrong type, fall back to ZEND_CASE chain */
				ZEND_VM_NEXT_OPCODE();
			}
		}
	}

	jumptable = Z_ARRVAL_P(GET_OP2_ZVAL_PTR(BP_VAR_R));
	jump_zv = zend_hash_find_ex(jumptable, Z_STR_P(op), OP1_TYPE == IS_CONST);
	if (jump_zv != NULL) {
		ZEND_VM_SET_RELATIVE_OPCODE(opline, Z_LVAL_P(jump_zv));
		ZEND_VM_CONTINUE();
	} else {
		/* default */
		ZEND_VM_SET_RELATIVE_OPCODE(opline, opline->extended_value);
		ZEND_VM_CONTINUE();
	}
}

ZEND_VM_COLD_CONSTCONST_HANDLER(195, ZEND_MATCH, CONST|TMPVARCV, CONST, JMP_ADDR)
{
	USE_OPLINE
	zval *op, *jump_zv;
	HashTable *jumptable;

	op = GET_OP1_ZVAL_PTR_UNDEF(BP_VAR_R);
	jumptable = Z_ARRVAL_P(GET_OP2_ZVAL_PTR(BP_VAR_R));

ZEND_VM_C_LABEL(match_try_again):
	if (Z_TYPE_P(op) == IS_LONG) {
		jump_zv = zend_hash_index_find(jumptable, Z_LVAL_P(op));
	} else if (Z_TYPE_P(op) == IS_STRING) {
		jump_zv = zend_hash_find_ex(jumptable, Z_STR_P(op), OP1_TYPE == IS_CONST);
	} else if (Z_TYPE_P(op) == IS_REFERENCE) {
		op = Z_REFVAL_P(op);
		ZEND_VM_C_GOTO(match_try_again);
	} else {
		if (UNEXPECTED((OP1_TYPE & IS_CV) && Z_TYPE_P(op) == IS_UNDEF)) {
			SAVE_OPLINE();
			op = ZVAL_UNDEFINED_OP1();
			if (UNEXPECTED(EG(exception))) {
				HANDLE_EXCEPTION();
			}
			ZEND_VM_C_GOTO(match_try_again);
		}

		ZEND_VM_C_GOTO(default_branch);
	}

	if (jump_zv != NULL) {
		ZEND_VM_SET_RELATIVE_OPCODE(opline, Z_LVAL_P(jump_zv));
		ZEND_VM_CONTINUE();
	} else {
ZEND_VM_C_LABEL(default_branch):
		/* default */
		ZEND_VM_SET_RELATIVE_OPCODE(opline, opline->extended_value);
		ZEND_VM_CONTINUE();
	}
}

ZEND_VM_COLD_CONST_HANDLER(197, ZEND_MATCH_ERROR, CONST|TMPVARCV, UNUSED)
{
	USE_OPLINE
	zval *op;

	SAVE_OPLINE();
	op = GET_OP1_ZVAL_PTR_UNDEF(BP_VAR_R);
	zend_match_unhandled_error(op);
	HANDLE_EXCEPTION();
}

ZEND_VM_COLD_CONSTCONST_HANDLER(189, ZEND_IN_ARRAY, CONST|TMP|VAR|CV, CONST, NUM)
{
	USE_OPLINE
	zval *op1;
	HashTable *ht = Z_ARRVAL_P(RT_CONSTANT(opline, opline->op2));
	zval *result;

	op1 = GET_OP1_ZVAL_PTR_UNDEF(BP_VAR_R);
	if (EXPECTED(Z_TYPE_P(op1) == IS_STRING)) {
		result = zend_hash_find_ex(ht, Z_STR_P(op1), OP1_TYPE == IS_CONST);
		if (OP1_TYPE & (IS_TMP_VAR|IS_VAR)) {
			zval_ptr_dtor_str(op1);
		}
		ZEND_VM_SMART_BRANCH(result, 0);
	}

	if (opline->extended_value) {
		if (EXPECTED(Z_TYPE_P(op1) == IS_LONG)) {
			result = zend_hash_index_find(ht, Z_LVAL_P(op1));
			ZEND_VM_SMART_BRANCH(result, 0);
		}
		SAVE_OPLINE();
		if ((OP1_TYPE & (IS_VAR|IS_CV)) && Z_TYPE_P(op1) == IS_REFERENCE) {
			op1 = Z_REFVAL_P(op1);
			if (EXPECTED(Z_TYPE_P(op1) == IS_STRING)) {
				result = zend_hash_find(ht, Z_STR_P(op1));
				FREE_OP1();
				ZEND_VM_SMART_BRANCH(result, 0);
			} else if (EXPECTED(Z_TYPE_P(op1) == IS_LONG)) {
				result = zend_hash_index_find(ht, Z_LVAL_P(op1));
				FREE_OP1();
				ZEND_VM_SMART_BRANCH(result, 0);
			}
		} else if (OP1_TYPE == IS_CV && UNEXPECTED(Z_TYPE_P(op1) == IS_UNDEF)) {
			ZVAL_UNDEFINED_OP1();
		}
	} else if (Z_TYPE_P(op1) <= IS_FALSE) {
		if (OP1_TYPE == IS_CV && UNEXPECTED(Z_TYPE_P(op1) == IS_UNDEF)) {
			SAVE_OPLINE();
			ZVAL_UNDEFINED_OP1();
			if (UNEXPECTED(EG(exception) != NULL)) {
				HANDLE_EXCEPTION();
			}
		}
		result = zend_hash_find_known_hash(ht, ZSTR_EMPTY_ALLOC());
		ZEND_VM_SMART_BRANCH(result, 0);
	} else {
		zend_string *key;
		zval key_tmp;

		if ((OP1_TYPE & (IS_VAR|IS_CV)) && Z_TYPE_P(op1) == IS_REFERENCE) {
			op1 = Z_REFVAL_P(op1);
			if (EXPECTED(Z_TYPE_P(op1) == IS_STRING)) {
				result = zend_hash_find(ht, Z_STR_P(op1));
				FREE_OP1();
				ZEND_VM_SMART_BRANCH(result, 0);
			}
		}

		SAVE_OPLINE();
		ZEND_HASH_MAP_FOREACH_STR_KEY(ht, key) {
			ZVAL_STR(&key_tmp, key);
			if (zend_compare(op1, &key_tmp) == 0) {
				FREE_OP1();
				ZEND_VM_SMART_BRANCH(1, 1);
			}
		} ZEND_HASH_FOREACH_END();
	}
	FREE_OP1();
	ZEND_VM_SMART_BRANCH(0, 1);
}

ZEND_VM_COLD_CONST_HANDLER(190, ZEND_COUNT, CONST|TMPVAR|CV, UNUSED)
{
	USE_OPLINE
	zval *op1;
	zend_long count;

	SAVE_OPLINE();
	op1 = GET_OP1_ZVAL_PTR_UNDEF(BP_VAR_R);

	while (1) {
		if (Z_TYPE_P(op1) == IS_ARRAY) {
			count = zend_hash_num_elements(Z_ARRVAL_P(op1));
			break;
		} else if (Z_TYPE_P(op1) == IS_OBJECT) {
			zend_object *zobj = Z_OBJ_P(op1);

			/* first, we check if the handler is defined */
			if (zobj->handlers->count_elements) {
				if (SUCCESS == zobj->handlers->count_elements(zobj, &count)) {
					break;
				}
				if (UNEXPECTED(EG(exception))) {
					count = 0;
					break;
				}
			}

			/* if not and the object implements Countable we call its count() method */
			if (zend_class_implements_interface(zobj->ce, zend_ce_countable)) {
				zval retval;

				zend_function *count_fn = zend_hash_find_ptr(&zobj->ce->function_table, ZSTR_KNOWN(ZEND_STR_COUNT));
				zend_call_known_instance_method_with_0_params(count_fn, zobj, &retval);
				count = zval_get_long(&retval);
				zval_ptr_dtor(&retval);
				break;
			}

			/* If There's no handler and it doesn't implement Countable then emit a TypeError */
		} else if ((OP1_TYPE & (IS_VAR|IS_CV)) != 0 && Z_TYPE_P(op1) == IS_REFERENCE) {
			op1 = Z_REFVAL_P(op1);
			continue;
		} else if (OP1_TYPE == IS_CV && UNEXPECTED(Z_TYPE_P(op1) == IS_UNDEF)) {
			ZVAL_UNDEFINED_OP1();
		}
		count = 0;
		zend_type_error("%s(): Argument #1 ($value) must be of type Countable|array, %s given", opline->extended_value ? "sizeof" : "count", zend_zval_type_name(op1));
		break;
	}

	ZVAL_LONG(EX_VAR(opline->result.var), count);
	FREE_OP1();
	ZEND_VM_NEXT_OPCODE_CHECK_EXCEPTION();
}

ZEND_VM_COLD_CONST_HANDLER(191, ZEND_GET_CLASS, UNUSED|CONST|TMPVAR|CV, UNUSED)
{
	USE_OPLINE

	if (OP1_TYPE == IS_UNUSED) {
		if (UNEXPECTED(!EX(func)->common.scope)) {
			SAVE_OPLINE();
			zend_throw_error(NULL, "get_class() without arguments must be called from within a class");
			ZVAL_UNDEF(EX_VAR(opline->result.var));
			HANDLE_EXCEPTION();
		} else {
			ZVAL_STR_COPY(EX_VAR(opline->result.var), EX(func)->common.scope->name);
			ZEND_VM_NEXT_OPCODE();
		}
	} else {
		zval *op1;

		SAVE_OPLINE();
		op1 = GET_OP1_ZVAL_PTR_UNDEF(BP_VAR_R);
		while (1) {
			if (Z_TYPE_P(op1) == IS_OBJECT) {
				ZVAL_STR_COPY(EX_VAR(opline->result.var), Z_OBJCE_P(op1)->name);
			} else if ((OP1_TYPE & (IS_VAR|IS_CV)) != 0 && Z_TYPE_P(op1) == IS_REFERENCE) {
				op1 = Z_REFVAL_P(op1);
				continue;
			} else {
				if (OP1_TYPE == IS_CV && UNEXPECTED(Z_TYPE_P(op1) == IS_UNDEF)) {
					ZVAL_UNDEFINED_OP1();
				}
				zend_type_error("get_class(): Argument #1 ($object) must be of type object, %s given", zend_zval_type_name(op1));
				ZVAL_UNDEF(EX_VAR(opline->result.var));
			}
			break;
		}
		FREE_OP1();
		ZEND_VM_NEXT_OPCODE_CHECK_EXCEPTION();
	}
}

ZEND_VM_HANDLER(192, ZEND_GET_CALLED_CLASS, UNUSED, UNUSED)
{
	USE_OPLINE

	if (Z_TYPE(EX(This)) == IS_OBJECT) {
		ZVAL_STR_COPY(EX_VAR(opline->result.var), Z_OBJCE(EX(This))->name);
	} else if (Z_CE(EX(This))) {
		ZVAL_STR_COPY(EX_VAR(opline->result.var), Z_CE(EX(This))->name);
	} else {
		ZEND_ASSERT(!EX(func)->common.scope);
		SAVE_OPLINE();
		zend_throw_error(NULL, "get_called_class() must be called from within a class");
		ZVAL_UNDEF(EX_VAR(opline->result.var));
		HANDLE_EXCEPTION();
	}
	ZEND_VM_NEXT_OPCODE();
}

ZEND_VM_COLD_CONST_HANDLER(193, ZEND_GET_TYPE, CONST|TMP|VAR|CV, UNUSED)
{
	USE_OPLINE
	zval *op1;
	zend_string *type;

	SAVE_OPLINE();
	op1 = GET_OP1_ZVAL_PTR_DEREF(BP_VAR_R);
	type = zend_zval_get_legacy_type(op1);
	if (EXPECTED(type)) {
		ZVAL_INTERNED_STR(EX_VAR(opline->result.var), type);
	} else {
		ZVAL_STRING(EX_VAR(opline->result.var), "unknown type");
	}
	FREE_OP1();
	ZEND_VM_NEXT_OPCODE_CHECK_EXCEPTION();
}

ZEND_VM_HANDLER(171, ZEND_FUNC_NUM_ARGS, UNUSED, UNUSED)
{
	USE_OPLINE

	ZVAL_LONG(EX_VAR(opline->result.var), EX_NUM_ARGS());
	ZEND_VM_NEXT_OPCODE();
}

ZEND_VM_HANDLER(172, ZEND_FUNC_GET_ARGS, UNUSED|CONST, UNUSED)
{
	USE_OPLINE
	zend_array *ht;
	uint32_t arg_count, result_size, skip;

	arg_count = EX_NUM_ARGS();
	if (OP1_TYPE == IS_CONST) {
		skip = Z_LVAL_P(RT_CONSTANT(opline, opline->op1));
		if (arg_count < skip) {
			result_size = 0;
		} else {
			result_size = arg_count - skip;
		}
	} else {
		skip = 0;
		result_size = arg_count;
	}

	if (result_size) {
		uint32_t first_extra_arg = EX(func)->op_array.num_args;

		ht = zend_new_array(result_size);
		ZVAL_ARR(EX_VAR(opline->result.var), ht);
		zend_hash_real_init_packed(ht);
		ZEND_HASH_FILL_PACKED(ht) {
			zval *p, *q;
			uint32_t i = skip;
			p = EX_VAR_NUM(i);
			if (arg_count > first_extra_arg) {
				while (i < first_extra_arg) {
					q = p;
					if (EXPECTED(Z_TYPE_INFO_P(q) != IS_UNDEF)) {
						ZVAL_DEREF(q);
						if (Z_OPT_REFCOUNTED_P(q)) {
							Z_ADDREF_P(q);
						}
						ZEND_HASH_FILL_SET(q);
					} else {
						ZEND_HASH_FILL_SET_NULL();
					}
					ZEND_HASH_FILL_NEXT();
					p++;
					i++;
				}
				if (skip < first_extra_arg) {
					skip = 0;
				} else {
					skip -= first_extra_arg;
				}
				p = EX_VAR_NUM(EX(func)->op_array.last_var + EX(func)->op_array.T + skip);
			}
			while (i < arg_count) {
				q = p;
				if (EXPECTED(Z_TYPE_INFO_P(q) != IS_UNDEF)) {
					ZVAL_DEREF(q);
					if (Z_OPT_REFCOUNTED_P(q)) {
						Z_ADDREF_P(q);
					}
					ZEND_HASH_FILL_SET(q);
				} else {
					ZEND_HASH_FILL_SET_NULL();
				}
				ZEND_HASH_FILL_NEXT();
				p++;
				i++;
			}
		} ZEND_HASH_FILL_END();
		ht->nNumOfElements = result_size;
	} else {
		ZVAL_EMPTY_ARRAY(EX_VAR(opline->result.var));
	}
	ZEND_VM_NEXT_OPCODE();
}

ZEND_VM_HANDLER(167, ZEND_COPY_TMP, TMPVAR, UNUSED)
{
	USE_OPLINE
	zval *value = GET_OP1_ZVAL_PTR(BP_VAR_R);
	zval *result = EX_VAR(opline->result.var);
	ZVAL_COPY(result, value);
	ZEND_VM_NEXT_OPCODE();
}

ZEND_VM_HANDLER(202, ZEND_CALLABLE_CONVERT, UNUSED, UNUSED)
{
	USE_OPLINE
	zend_execute_data *call = EX(call);

	zend_closure_from_frame(EX_VAR(opline->result.var), call);

	if (ZEND_CALL_INFO(call) & ZEND_CALL_RELEASE_THIS) {
		OBJ_RELEASE(Z_OBJ(call->This));
	}

	EX(call) = call->prev_execute_data;

	zend_vm_stack_free_call_frame(call);

	ZEND_VM_NEXT_OPCODE();
}

ZEND_VM_HOT_TYPE_SPEC_HANDLER(ZEND_JMP, (OP_JMP_ADDR(op, op->op1) > op), ZEND_JMP_FORWARD, JMP_ADDR, ANY)
{
	USE_OPLINE

	OPLINE = OP_JMP_ADDR(opline, opline->op1);
	ZEND_VM_CONTINUE();
}

ZEND_VM_HOT_TYPE_SPEC_HANDLER(ZEND_ADD, (res_info == MAY_BE_LONG && op1_info == MAY_BE_LONG && op2_info == MAY_BE_LONG), ZEND_ADD_LONG_NO_OVERFLOW, CONST|TMPVARCV, CONST|TMPVARCV, SPEC(NO_CONST_CONST,COMMUTATIVE))
{
	USE_OPLINE
	zval *op1, *op2, *result;

	op1 = GET_OP1_ZVAL_PTR_UNDEF(BP_VAR_R);
	op2 = GET_OP2_ZVAL_PTR_UNDEF(BP_VAR_R);
	result = EX_VAR(opline->result.var);
	ZVAL_LONG(result, Z_LVAL_P(op1) + Z_LVAL_P(op2));
	ZEND_VM_NEXT_OPCODE();
}

ZEND_VM_HOT_TYPE_SPEC_HANDLER(ZEND_ADD, (op1_info == MAY_BE_LONG && op2_info == MAY_BE_LONG), ZEND_ADD_LONG, CONST|TMPVARCV, CONST|TMPVARCV, SPEC(NO_CONST_CONST,COMMUTATIVE))
{
	USE_OPLINE
	zval *op1, *op2, *result;

	op1 = GET_OP1_ZVAL_PTR_UNDEF(BP_VAR_R);
	op2 = GET_OP2_ZVAL_PTR_UNDEF(BP_VAR_R);
	result = EX_VAR(opline->result.var);
	fast_long_add_function(result, op1, op2);
	ZEND_VM_NEXT_OPCODE();
}

ZEND_VM_HOT_TYPE_SPEC_HANDLER(ZEND_ADD, (op1_info == MAY_BE_DOUBLE && op2_info == MAY_BE_DOUBLE), ZEND_ADD_DOUBLE, CONST|TMPVARCV, CONST|TMPVARCV, SPEC(NO_CONST_CONST,COMMUTATIVE))
{
	USE_OPLINE
	zval *op1, *op2, *result;

	op1 = GET_OP1_ZVAL_PTR_UNDEF(BP_VAR_R);
	op2 = GET_OP2_ZVAL_PTR_UNDEF(BP_VAR_R);
	result = EX_VAR(opline->result.var);
	ZVAL_DOUBLE(result, Z_DVAL_P(op1) + Z_DVAL_P(op2));
	ZEND_VM_NEXT_OPCODE();
}

ZEND_VM_HOT_TYPE_SPEC_HANDLER(ZEND_SUB, (res_info == MAY_BE_LONG && op1_info == MAY_BE_LONG && op2_info == MAY_BE_LONG), ZEND_SUB_LONG_NO_OVERFLOW, CONST|TMPVARCV, CONST|TMPVARCV, SPEC(NO_CONST_CONST))
{
	USE_OPLINE
	zval *op1, *op2, *result;

	op1 = GET_OP1_ZVAL_PTR_UNDEF(BP_VAR_R);
	op2 = GET_OP2_ZVAL_PTR_UNDEF(BP_VAR_R);
	result = EX_VAR(opline->result.var);
	ZVAL_LONG(result, Z_LVAL_P(op1) - Z_LVAL_P(op2));
	ZEND_VM_NEXT_OPCODE();
}

ZEND_VM_HOT_TYPE_SPEC_HANDLER(ZEND_SUB, (op1_info == MAY_BE_LONG && op2_info == MAY_BE_LONG), ZEND_SUB_LONG, CONST|TMPVARCV, CONST|TMPVARCV, SPEC(NO_CONST_CONST))
{
	USE_OPLINE
	zval *op1, *op2, *result;

	op1 = GET_OP1_ZVAL_PTR_UNDEF(BP_VAR_R);
	op2 = GET_OP2_ZVAL_PTR_UNDEF(BP_VAR_R);
	result = EX_VAR(opline->result.var);
	fast_long_sub_function(result, op1, op2);
	ZEND_VM_NEXT_OPCODE();
}

ZEND_VM_HOT_TYPE_SPEC_HANDLER(ZEND_SUB, (op1_info == MAY_BE_DOUBLE && op2_info == MAY_BE_DOUBLE), ZEND_SUB_DOUBLE, CONST|TMPVARCV, CONST|TMPVARCV, SPEC(NO_CONST_CONST))
{
	USE_OPLINE
	zval *op1, *op2, *result;

	op1 = GET_OP1_ZVAL_PTR_UNDEF(BP_VAR_R);
	op2 = GET_OP2_ZVAL_PTR_UNDEF(BP_VAR_R);
	result = EX_VAR(opline->result.var);
	ZVAL_DOUBLE(result, Z_DVAL_P(op1) - Z_DVAL_P(op2));
	ZEND_VM_NEXT_OPCODE();
}

ZEND_VM_HOT_TYPE_SPEC_HANDLER(ZEND_MUL, (res_info == MAY_BE_LONG && op1_info == MAY_BE_LONG && op2_info == MAY_BE_LONG), ZEND_MUL_LONG_NO_OVERFLOW, CONST|TMPVARCV, CONST|TMPVARCV, SPEC(NO_CONST_CONST,COMMUTATIVE))
{
	USE_OPLINE
	zval *op1, *op2, *result;

	op1 = GET_OP1_ZVAL_PTR_UNDEF(BP_VAR_R);
	op2 = GET_OP2_ZVAL_PTR_UNDEF(BP_VAR_R);
	result = EX_VAR(opline->result.var);
	ZVAL_LONG(result, Z_LVAL_P(op1) * Z_LVAL_P(op2));
	ZEND_VM_NEXT_OPCODE();
}

ZEND_VM_HOT_TYPE_SPEC_HANDLER(ZEND_MUL, (op1_info == MAY_BE_LONG && op2_info == MAY_BE_LONG), ZEND_MUL_LONG, CONST|TMPVARCV, CONST|TMPVARCV, SPEC(NO_CONST_CONST,COMMUTATIVE))
{
	USE_OPLINE
	zval *op1, *op2, *result;
	zend_long overflow;

	op1 = GET_OP1_ZVAL_PTR_UNDEF(BP_VAR_R);
	op2 = GET_OP2_ZVAL_PTR_UNDEF(BP_VAR_R);
	result = EX_VAR(opline->result.var);
	ZEND_SIGNED_MULTIPLY_LONG(Z_LVAL_P(op1), Z_LVAL_P(op2), Z_LVAL_P(result), Z_DVAL_P(result), overflow);
	Z_TYPE_INFO_P(result) = overflow ? IS_DOUBLE : IS_LONG;
	ZEND_VM_NEXT_OPCODE();
}

ZEND_VM_HOT_TYPE_SPEC_HANDLER(ZEND_MUL, (op1_info == MAY_BE_DOUBLE && op2_info == MAY_BE_DOUBLE), ZEND_MUL_DOUBLE, CONST|TMPVARCV, CONST|TMPVARCV, SPEC(NO_CONST_CONST,COMMUTATIVE))
{
	USE_OPLINE
	zval *op1, *op2, *result;

	op1 = GET_OP1_ZVAL_PTR_UNDEF(BP_VAR_R);
	op2 = GET_OP2_ZVAL_PTR_UNDEF(BP_VAR_R);
	result = EX_VAR(opline->result.var);
	ZVAL_DOUBLE(result, Z_DVAL_P(op1) * Z_DVAL_P(op2));
	ZEND_VM_NEXT_OPCODE();
}

ZEND_VM_HOT_TYPE_SPEC_HANDLER(ZEND_IS_EQUAL|ZEND_IS_IDENTICAL, (op1_info == MAY_BE_LONG && op2_info == MAY_BE_LONG), ZEND_IS_EQUAL_LONG, CONST|TMPVARCV, CONST|TMPVARCV, SPEC(SMART_BRANCH,NO_CONST_CONST,COMMUTATIVE))
{
	USE_OPLINE
	zval *op1, *op2;
	bool result;

	op1 = GET_OP1_ZVAL_PTR_UNDEF(BP_VAR_R);
	op2 = GET_OP2_ZVAL_PTR_UNDEF(BP_VAR_R);
	result = (Z_LVAL_P(op1) == Z_LVAL_P(op2));
	ZEND_VM_SMART_BRANCH(result, 0);
}

ZEND_VM_HOT_TYPE_SPEC_HANDLER(ZEND_IS_EQUAL|ZEND_IS_IDENTICAL, (op1_info == MAY_BE_DOUBLE && op2_info == MAY_BE_DOUBLE), ZEND_IS_EQUAL_DOUBLE, CONST|TMPVARCV, CONST|TMPVARCV, SPEC(SMART_BRANCH,NO_CONST_CONST,COMMUTATIVE))
{
	USE_OPLINE
	zval *op1, *op2;
	bool result;

	op1 = GET_OP1_ZVAL_PTR_UNDEF(BP_VAR_R);
	op2 = GET_OP2_ZVAL_PTR_UNDEF(BP_VAR_R);
	result = (Z_DVAL_P(op1) == Z_DVAL_P(op2));
	ZEND_VM_SMART_BRANCH(result, 0);
}

ZEND_VM_HOT_TYPE_SPEC_HANDLER(ZEND_IS_NOT_EQUAL|ZEND_IS_NOT_IDENTICAL, (op1_info == MAY_BE_LONG && op2_info == MAY_BE_LONG), ZEND_IS_NOT_EQUAL_LONG, CONST|TMPVARCV, CONST|TMPVARCV, SPEC(SMART_BRANCH,NO_CONST_CONST,COMMUTATIVE))
{
	USE_OPLINE
	zval *op1, *op2;
	bool result;

	op1 = GET_OP1_ZVAL_PTR_UNDEF(BP_VAR_R);
	op2 = GET_OP2_ZVAL_PTR_UNDEF(BP_VAR_R);
	result = (Z_LVAL_P(op1) != Z_LVAL_P(op2));
	ZEND_VM_SMART_BRANCH(result, 0);
}

ZEND_VM_HOT_TYPE_SPEC_HANDLER(ZEND_IS_NOT_EQUAL|ZEND_IS_NOT_IDENTICAL, (op1_info == MAY_BE_DOUBLE && op2_info == MAY_BE_DOUBLE), ZEND_IS_NOT_EQUAL_DOUBLE, CONST|TMPVARCV, CONST|TMPVARCV, SPEC(SMART_BRANCH,NO_CONST_CONST,COMMUTATIVE))
{
	USE_OPLINE
	zval *op1, *op2;
	bool result;

	op1 = GET_OP1_ZVAL_PTR_UNDEF(BP_VAR_R);
	op2 = GET_OP2_ZVAL_PTR_UNDEF(BP_VAR_R);
	result = (Z_DVAL_P(op1) != Z_DVAL_P(op2));
	ZEND_VM_SMART_BRANCH(result, 0);
}

ZEND_VM_TYPE_SPEC_HANDLER(ZEND_IS_IDENTICAL, op->op1_type == IS_CV && (op->op2_type & (IS_CONST|IS_CV)) && !(op1_info & (MAY_BE_UNDEF|MAY_BE_REF)) && !(op2_info & (MAY_BE_UNDEF|MAY_BE_REF)), ZEND_IS_IDENTICAL_NOTHROW, CV, CONST|CV, SPEC(COMMUTATIVE))
{
	/* This is declared below the specializations for MAY_BE_LONG/MAY_BE_DOUBLE so those will be used instead if possible. */
	/* This optimizes $x === SOME_CONST_EXPR and $x === $y for non-refs and non-undef, which can't throw. */
	/* (Infinite recursion when comparing arrays is an uncatchable fatal error) */
	USE_OPLINE
	zval *op1, *op2;
	bool result;

	op1 = GET_OP1_ZVAL_PTR_UNDEF(BP_VAR_R);
	op2 = GET_OP2_ZVAL_PTR_UNDEF(BP_VAR_R);
	result = fast_is_identical_function(op1, op2);
	/* Free is a no-op for const/cv */
	ZEND_VM_SMART_BRANCH(result, 0);
}

ZEND_VM_TYPE_SPEC_HANDLER(ZEND_IS_NOT_IDENTICAL, op->op1_type == IS_CV && (op->op2_type & (IS_CONST|IS_CV)) && !(op1_info & (MAY_BE_UNDEF|MAY_BE_REF)) && !(op2_info & (MAY_BE_UNDEF|MAY_BE_REF)), ZEND_IS_NOT_IDENTICAL_NOTHROW, CV, CONST|CV, SPEC(COMMUTATIVE))
{
	USE_OPLINE
	zval *op1, *op2;
	bool result;

	op1 = GET_OP1_ZVAL_PTR_UNDEF(BP_VAR_R);
	op2 = GET_OP2_ZVAL_PTR_UNDEF(BP_VAR_R);
	result = fast_is_identical_function(op1, op2);
	/* Free is a no-op for const/cv */
	ZEND_VM_SMART_BRANCH(!result, 0);
}

ZEND_VM_HOT_TYPE_SPEC_HANDLER(ZEND_IS_SMALLER, (op1_info == MAY_BE_LONG && op2_info == MAY_BE_LONG), ZEND_IS_SMALLER_LONG, CONST|TMPVARCV, CONST|TMPVARCV, SPEC(SMART_BRANCH,NO_CONST_CONST))
{
	USE_OPLINE
	zval *op1, *op2;
	bool result;

	op1 = GET_OP1_ZVAL_PTR_UNDEF(BP_VAR_R);
	op2 = GET_OP2_ZVAL_PTR_UNDEF(BP_VAR_R);
	result = (Z_LVAL_P(op1) < Z_LVAL_P(op2));
	ZEND_VM_SMART_BRANCH(result, 0);
}

ZEND_VM_HOT_TYPE_SPEC_HANDLER(ZEND_IS_SMALLER, (op1_info == MAY_BE_DOUBLE && op2_info == MAY_BE_DOUBLE), ZEND_IS_SMALLER_DOUBLE, CONST|TMPVARCV, CONST|TMPVARCV, SPEC(SMART_BRANCH,NO_CONST_CONST))
{
	USE_OPLINE
	zval *op1, *op2;
	bool result;

	op1 = GET_OP1_ZVAL_PTR_UNDEF(BP_VAR_R);
	op2 = GET_OP2_ZVAL_PTR_UNDEF(BP_VAR_R);
	result = (Z_DVAL_P(op1) < Z_DVAL_P(op2));
	ZEND_VM_SMART_BRANCH(result, 0);
}

ZEND_VM_HOT_TYPE_SPEC_HANDLER(ZEND_IS_SMALLER_OR_EQUAL, (op1_info == MAY_BE_LONG && op2_info == MAY_BE_LONG), ZEND_IS_SMALLER_OR_EQUAL_LONG, CONST|TMPVARCV, CONST|TMPVARCV, SPEC(SMART_BRANCH,NO_CONST_CONST))
{
	USE_OPLINE
	zval *op1, *op2;
	bool result;

	op1 = GET_OP1_ZVAL_PTR_UNDEF(BP_VAR_R);
	op2 = GET_OP2_ZVAL_PTR_UNDEF(BP_VAR_R);
	result = (Z_LVAL_P(op1) <= Z_LVAL_P(op2));
	ZEND_VM_SMART_BRANCH(result, 0);
}

ZEND_VM_HOT_TYPE_SPEC_HANDLER(ZEND_IS_SMALLER_OR_EQUAL, (op1_info == MAY_BE_DOUBLE && op2_info == MAY_BE_DOUBLE), ZEND_IS_SMALLER_OR_EQUAL_DOUBLE, CONST|TMPVARCV, CONST|TMPVARCV, SPEC(SMART_BRANCH,NO_CONST_CONST))
{
	USE_OPLINE
	zval *op1, *op2;
	bool result;

	op1 = GET_OP1_ZVAL_PTR_UNDEF(BP_VAR_R);
	op2 = GET_OP2_ZVAL_PTR_UNDEF(BP_VAR_R);
	result = (Z_DVAL_P(op1) <= Z_DVAL_P(op2));
	ZEND_VM_SMART_BRANCH(result, 0);
}

ZEND_VM_HOT_TYPE_SPEC_HANDLER(ZEND_PRE_INC, (res_info == MAY_BE_LONG && op1_info == MAY_BE_LONG), ZEND_PRE_INC_LONG_NO_OVERFLOW, CV, ANY, SPEC(RETVAL))
{
	USE_OPLINE
	zval *var_ptr;

	var_ptr = GET_OP1_ZVAL_PTR_PTR_UNDEF(BP_VAR_RW);
	Z_LVAL_P(var_ptr)++;
	if (RETURN_VALUE_USED(opline)) {
		ZVAL_LONG(EX_VAR(opline->result.var), Z_LVAL_P(var_ptr));
	}
	ZEND_VM_NEXT_OPCODE();
}

ZEND_VM_HOT_TYPE_SPEC_HANDLER(ZEND_PRE_INC, (op1_info == MAY_BE_LONG), ZEND_PRE_INC_LONG, CV, ANY, SPEC(RETVAL))
{
	USE_OPLINE
	zval *var_ptr;

	var_ptr = GET_OP1_ZVAL_PTR_PTR_UNDEF(BP_VAR_RW);
	fast_long_increment_function(var_ptr);
	if (RETURN_VALUE_USED(opline)) {
		ZVAL_COPY_VALUE(EX_VAR(opline->result.var), var_ptr);
	}
	ZEND_VM_NEXT_OPCODE();
}

ZEND_VM_HOT_TYPE_SPEC_HANDLER(ZEND_PRE_DEC, (res_info == MAY_BE_LONG && op1_info == MAY_BE_LONG), ZEND_PRE_DEC_LONG_NO_OVERFLOW, CV, ANY, SPEC(RETVAL))
{
	USE_OPLINE
	zval *var_ptr;

	var_ptr = GET_OP1_ZVAL_PTR_PTR_UNDEF(BP_VAR_RW);
	Z_LVAL_P(var_ptr)--;
	if (RETURN_VALUE_USED(opline)) {
		ZVAL_LONG(EX_VAR(opline->result.var), Z_LVAL_P(var_ptr));
	}
	ZEND_VM_NEXT_OPCODE();
}

ZEND_VM_HOT_TYPE_SPEC_HANDLER(ZEND_PRE_DEC, (op1_info == MAY_BE_LONG), ZEND_PRE_DEC_LONG, CV, ANY, SPEC(RETVAL))
{
	USE_OPLINE
	zval *var_ptr;

	var_ptr = GET_OP1_ZVAL_PTR_PTR_UNDEF(BP_VAR_RW);
	fast_long_decrement_function(var_ptr);
	if (RETURN_VALUE_USED(opline)) {
		ZVAL_COPY_VALUE(EX_VAR(opline->result.var), var_ptr);
	}
	ZEND_VM_NEXT_OPCODE();
}

ZEND_VM_HOT_TYPE_SPEC_HANDLER(ZEND_POST_INC, (res_info == MAY_BE_LONG && op1_info == MAY_BE_LONG), ZEND_POST_INC_LONG_NO_OVERFLOW, CV, ANY)
{
	USE_OPLINE
	zval *var_ptr;

	var_ptr = GET_OP1_ZVAL_PTR_PTR_UNDEF(BP_VAR_RW);
	ZVAL_LONG(EX_VAR(opline->result.var), Z_LVAL_P(var_ptr));
	Z_LVAL_P(var_ptr)++;
	ZEND_VM_NEXT_OPCODE();
}

ZEND_VM_HOT_TYPE_SPEC_HANDLER(ZEND_POST_INC, (op1_info == MAY_BE_LONG), ZEND_POST_INC_LONG, CV, ANY)
{
	USE_OPLINE
	zval *var_ptr;

	var_ptr = GET_OP1_ZVAL_PTR_PTR_UNDEF(BP_VAR_RW);
	ZVAL_LONG(EX_VAR(opline->result.var), Z_LVAL_P(var_ptr));
	fast_long_increment_function(var_ptr);
	ZEND_VM_NEXT_OPCODE();
}

ZEND_VM_HOT_TYPE_SPEC_HANDLER(ZEND_POST_DEC, (res_info == MAY_BE_LONG && op1_info == MAY_BE_LONG), ZEND_POST_DEC_LONG_NO_OVERFLOW, CV, ANY)
{
	USE_OPLINE
	zval *var_ptr;

	var_ptr = GET_OP1_ZVAL_PTR_PTR_UNDEF(BP_VAR_RW);
	ZVAL_LONG(EX_VAR(opline->result.var), Z_LVAL_P(var_ptr));
	Z_LVAL_P(var_ptr)--;
	ZEND_VM_NEXT_OPCODE();
}

ZEND_VM_HOT_TYPE_SPEC_HANDLER(ZEND_POST_DEC, (op1_info == MAY_BE_LONG), ZEND_POST_DEC_LONG, CV, ANY)
{
	USE_OPLINE
	zval *var_ptr;

	var_ptr = GET_OP1_ZVAL_PTR_PTR_UNDEF(BP_VAR_RW);
	ZVAL_LONG(EX_VAR(opline->result.var), Z_LVAL_P(var_ptr));
	fast_long_decrement_function(var_ptr);
	ZEND_VM_NEXT_OPCODE();
}

ZEND_VM_HOT_TYPE_SPEC_HANDLER(ZEND_QM_ASSIGN, (op1_info == MAY_BE_LONG), ZEND_QM_ASSIGN_LONG, CONST|TMPVARCV, ANY)
{
	USE_OPLINE
	zval *value;

	value = GET_OP1_ZVAL_PTR_UNDEF(BP_VAR_R);
	ZVAL_LONG(EX_VAR(opline->result.var), Z_LVAL_P(value));
	ZEND_VM_NEXT_OPCODE();
}

ZEND_VM_HOT_TYPE_SPEC_HANDLER(ZEND_QM_ASSIGN, (op1_info == MAY_BE_DOUBLE), ZEND_QM_ASSIGN_DOUBLE, CONST|TMPVARCV, ANY)
{
	USE_OPLINE
	zval *value;

	value = GET_OP1_ZVAL_PTR_UNDEF(BP_VAR_R);
	ZVAL_DOUBLE(EX_VAR(opline->result.var), Z_DVAL_P(value));
	ZEND_VM_NEXT_OPCODE();
}

ZEND_VM_HOT_TYPE_SPEC_HANDLER(ZEND_QM_ASSIGN, ((op->op1_type == IS_CONST) ? !Z_REFCOUNTED_P(RT_CONSTANT(op, op->op1)) : (!(op1_info & ((MAY_BE_ANY|MAY_BE_UNDEF)-(MAY_BE_NULL|MAY_BE_FALSE|MAY_BE_TRUE|MAY_BE_LONG|MAY_BE_DOUBLE))))), ZEND_QM_ASSIGN_NOREF, CONST|TMPVARCV, ANY)
{
	USE_OPLINE
	zval *value;

	value = GET_OP1_ZVAL_PTR_UNDEF(BP_VAR_R);
	ZVAL_COPY_VALUE(EX_VAR(opline->result.var), value);
	ZEND_VM_NEXT_OPCODE();
}

ZEND_VM_HOT_TYPE_SPEC_HANDLER(ZEND_FETCH_DIM_R, (!(op2_info & (MAY_BE_UNDEF|MAY_BE_NULL|MAY_BE_STRING|MAY_BE_ARRAY|MAY_BE_OBJECT|MAY_BE_RESOURCE|MAY_BE_REF))), ZEND_FETCH_DIM_R_INDEX, CONST|TMPVAR|CV, CONST|TMPVARCV, SPEC(NO_CONST_CONST))
{
	USE_OPLINE
	zval *container, *dim, *value;
	zend_long offset;
	HashTable *ht;

	container = GET_OP1_ZVAL_PTR_UNDEF(BP_VAR_R);
	dim = GET_OP2_ZVAL_PTR_UNDEF(BP_VAR_R);
	if (EXPECTED(Z_TYPE_P(container) == IS_ARRAY)) {
ZEND_VM_C_LABEL(fetch_dim_r_index_array):
		if (EXPECTED(Z_TYPE_P(dim) == IS_LONG)) {
			offset = Z_LVAL_P(dim);
		} else {
			SAVE_OPLINE();
			zend_fetch_dimension_address_read_R(container, dim, OP2_TYPE OPLINE_CC EXECUTE_DATA_CC);
			FREE_OP1();
			ZEND_VM_NEXT_OPCODE_CHECK_EXCEPTION();
		}
		ht = Z_ARRVAL_P(container);
		ZEND_HASH_INDEX_FIND(ht, offset, value, ZEND_VM_C_LABEL(fetch_dim_r_index_undef));
		ZVAL_COPY_DEREF(EX_VAR(opline->result.var), value);
		if (OP1_TYPE & (IS_TMP_VAR|IS_VAR)) {
			SAVE_OPLINE();
			FREE_OP1();
			ZEND_VM_NEXT_OPCODE_CHECK_EXCEPTION();
		} else {
			ZEND_VM_NEXT_OPCODE();
		}
	} else if (OP1_TYPE != IS_CONST && EXPECTED(Z_TYPE_P(container) == IS_REFERENCE)) {
		container = Z_REFVAL_P(container);
		if (EXPECTED(Z_TYPE_P(container) == IS_ARRAY)) {
			ZEND_VM_C_GOTO(fetch_dim_r_index_array);
		} else {
			ZEND_VM_C_GOTO(fetch_dim_r_index_slow);
		}
	} else {
ZEND_VM_C_LABEL(fetch_dim_r_index_slow):
		SAVE_OPLINE();
		if (OP2_TYPE == IS_CONST && Z_EXTRA_P(dim) == ZEND_EXTRA_VALUE) {
			dim++;
		}
		zend_fetch_dimension_address_read_R_slow(container, dim OPLINE_CC EXECUTE_DATA_CC);
		FREE_OP1();
		ZEND_VM_NEXT_OPCODE_CHECK_EXCEPTION();
	}

ZEND_VM_C_LABEL(fetch_dim_r_index_undef):
	ZVAL_NULL(EX_VAR(opline->result.var));
	SAVE_OPLINE();
	zend_undefined_offset(offset);
	FREE_OP1();
	ZEND_VM_NEXT_OPCODE_CHECK_EXCEPTION();
}

ZEND_VM_HOT_TYPE_SPEC_HANDLER(ZEND_SEND_VAR, op->op2_type == IS_UNUSED && (op1_info & (MAY_BE_UNDEF|MAY_BE_REF)) == 0, ZEND_SEND_VAR_SIMPLE, CV|VAR, NUM)
{
	USE_OPLINE
	zval *varptr, *arg;

	varptr = GET_OP1_ZVAL_PTR_UNDEF(BP_VAR_R);
	arg = ZEND_CALL_VAR(EX(call), opline->result.var);

	if (OP1_TYPE == IS_CV) {
		ZVAL_COPY(arg, varptr);
	} else /* if (OP1_TYPE == IS_VAR) */ {
		ZVAL_COPY_VALUE(arg, varptr);
	}

	ZEND_VM_NEXT_OPCODE();
}

ZEND_VM_HOT_TYPE_SPEC_HANDLER(ZEND_SEND_VAR_EX, op->op2_type == IS_UNUSED && op->op2.num <= MAX_ARG_FLAG_NUM && (op1_info & (MAY_BE_UNDEF|MAY_BE_REF)) == 0, ZEND_SEND_VAR_EX_SIMPLE, CV|VAR, UNUSED|NUM)
{
	USE_OPLINE
	zval *varptr, *arg;
	uint32_t arg_num = opline->op2.num;

	if (QUICK_ARG_SHOULD_BE_SENT_BY_REF(EX(call)->func, arg_num)) {
		ZEND_VM_DISPATCH_TO_HANDLER(ZEND_SEND_REF);
	}

	varptr = GET_OP1_ZVAL_PTR_UNDEF(BP_VAR_R);
	arg = ZEND_CALL_VAR(EX(call), opline->result.var);

	if (OP1_TYPE == IS_CV) {
		ZVAL_COPY(arg, varptr);
	} else /* if (OP1_TYPE == IS_VAR) */ {
		ZVAL_COPY_VALUE(arg, varptr);
	}

	ZEND_VM_NEXT_OPCODE();
}

ZEND_VM_HOT_TYPE_SPEC_HANDLER(ZEND_SEND_VAL, op->op1_type == IS_CONST && op->op2_type == IS_UNUSED && !Z_REFCOUNTED_P(RT_CONSTANT(op, op->op1)), ZEND_SEND_VAL_SIMPLE, CONST, NUM)
{
	USE_OPLINE
	zval *value, *arg;

	value = GET_OP1_ZVAL_PTR(BP_VAR_R);
	arg = ZEND_CALL_VAR(EX(call), opline->result.var);
	ZVAL_COPY_VALUE(arg, value);
	ZEND_VM_NEXT_OPCODE();
}

ZEND_VM_HOT_TYPE_SPEC_HANDLER(ZEND_SEND_VAL_EX, op->op2_type == IS_UNUSED && op->op2.num <= MAX_ARG_FLAG_NUM && op->op1_type == IS_CONST && !Z_REFCOUNTED_P(RT_CONSTANT(op, op->op1)), ZEND_SEND_VAL_EX_SIMPLE, CONST, NUM)
{
	USE_OPLINE
	zval *value, *arg;
	uint32_t arg_num = opline->op2.num;

	arg = ZEND_CALL_VAR(EX(call), opline->result.var);
	if (QUICK_ARG_MUST_BE_SENT_BY_REF(EX(call)->func, arg_num)) {
		ZEND_VM_DISPATCH_TO_HELPER(zend_cannot_pass_by_ref_helper, _arg_num, arg_num, _arg, arg);
	}
	value = GET_OP1_ZVAL_PTR(BP_VAR_R);
	ZVAL_COPY_VALUE(arg, value);
	ZEND_VM_NEXT_OPCODE();
}

ZEND_VM_HOT_TYPE_SPEC_HANDLER(ZEND_FE_FETCH_R, op->op2_type == IS_CV && (op1_info & (MAY_BE_ANY|MAY_BE_REF)) == MAY_BE_ARRAY, ZEND_FE_FETCH_R_SIMPLE, VAR, CV, JMP_ADDR, SPEC(RETVAL))
{
	USE_OPLINE
	zval *array;
	zval *value, *variable_ptr;
	uint32_t value_type;
	HashTable *fe_ht;
	HashPosition pos;

	array = EX_VAR(opline->op1.var);
	SAVE_OPLINE();
	fe_ht = Z_ARRVAL_P(array);
	pos = Z_FE_POS_P(array);
	if (HT_IS_PACKED(fe_ht)) {
		value = fe_ht->arPacked + pos;
		while (1) {
			if (UNEXPECTED(pos >= fe_ht->nNumUsed)) {
				/* reached end of iteration */
				ZEND_VM_SET_RELATIVE_OPCODE(opline, opline->extended_value);
				ZEND_VM_CONTINUE();
			}
			value_type = Z_TYPE_INFO_P(value);
			ZEND_ASSERT(value_type != IS_INDIRECT);
			if (EXPECTED(value_type != IS_UNDEF)) {
				break;
			}
			pos++;
			value++;
		}
		Z_FE_POS_P(array) = pos + 1;
		if (RETURN_VALUE_USED(opline)) {
			ZVAL_LONG(EX_VAR(opline->result.var), pos);
		}
	} else {
		Bucket *p;

		p = fe_ht->arData + pos;
		while (1) {
			if (UNEXPECTED(pos >= fe_ht->nNumUsed)) {
				/* reached end of iteration */
				ZEND_VM_SET_RELATIVE_OPCODE(opline, opline->extended_value);
				ZEND_VM_CONTINUE();
			}
			pos++;
			value = &p->val;
			value_type = Z_TYPE_INFO_P(value);
			ZEND_ASSERT(value_type != IS_INDIRECT);
			if (EXPECTED(value_type != IS_UNDEF)) {
				break;
			}
			p++;
		}
		Z_FE_POS_P(array) = pos;
		if (RETURN_VALUE_USED(opline)) {
			if (!p->key) {
				ZVAL_LONG(EX_VAR(opline->result.var), p->h);
			} else {
				ZVAL_STR_COPY(EX_VAR(opline->result.var), p->key);
			}
		}
	}

	variable_ptr = EX_VAR(opline->op2.var);
	zend_assign_to_variable(variable_ptr, value, IS_CV, EX_USES_STRICT_TYPES());
	ZEND_VM_NEXT_OPCODE_CHECK_EXCEPTION();
}

ZEND_VM_DEFINE_OP(137, ZEND_OP_DATA);

ZEND_VM_HELPER(zend_interrupt_helper, ANY, ANY)
{
	zend_atomic_bool_store_ex(&EG(vm_interrupt), false);
	SAVE_OPLINE();
	if (zend_atomic_bool_load_ex(&EG(timed_out))) {
		zend_timeout();
	} else if (zend_interrupt_function) {
		zend_interrupt_function(execute_data);
		if (EG(exception)) {
			/* We have to UNDEF result, because ZEND_HANDLE_EXCEPTION is going to free it */
			const zend_op *throw_op = EG(opline_before_exception);

			if (throw_op
			 && throw_op->result_type & (IS_TMP_VAR|IS_VAR)
			 && throw_op->opcode != ZEND_ADD_ARRAY_ELEMENT
			 && throw_op->opcode != ZEND_ADD_ARRAY_UNPACK
			 && throw_op->opcode != ZEND_ROPE_INIT
			 && throw_op->opcode != ZEND_ROPE_ADD) {
				ZVAL_UNDEF(ZEND_CALL_VAR(EG(current_execute_data), throw_op->result.var));

			}
		}
		ZEND_VM_ENTER();
	}
	ZEND_VM_CONTINUE();
}<|MERGE_RESOLUTION|>--- conflicted
+++ resolved
@@ -2697,23 +2697,14 @@
 	value = GET_OP2_ZVAL_PTR(BP_VAR_R);
 	variable_ptr = GET_OP1_ZVAL_PTR_PTR_UNDEF(BP_VAR_W);
 
-<<<<<<< HEAD
-	value = zend_assign_to_variable(variable_ptr, value, OP2_TYPE, EX_USES_STRICT_TYPES());
 	if (RETURN_VALUE_USED(opline)) {
-		ZVAL_COPY(EX_VAR(opline->result.var), value);
-	}
+		zend_assign_to_two_variables(EX_VAR(opline->result.var), variable_ptr, value, OP2_TYPE, EX_USES_STRICT_TYPES());
+	} else {
+		zend_assign_to_variable(variable_ptr, value, OP2_TYPE, EX_USES_STRICT_TYPES());
+	}
+
 	FREE_OP1();
-	/* zend_assign_to_variable() always takes care of op2, never free it! */
-=======
-	if (UNEXPECTED(RETURN_VALUE_USED(opline))) {
-		zend_assign_to_two_variables(EX_VAR(opline->result.var), variable_ptr, value, OP2_TYPE, EX_USES_STRICT_TYPES());
-	} else {
-		zend_assign_to_variable(variable_ptr, value, OP2_TYPE, EX_USES_STRICT_TYPES());
-	}
-
-	FREE_OP1_VAR_PTR();
 	/* zend_assign_to_(two_)variable(s)() always takes care of op2, never free it! */
->>>>>>> 71ddede5
 
 	ZEND_VM_NEXT_OPCODE_CHECK_EXCEPTION();
 }
