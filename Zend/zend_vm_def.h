--- conflicted
+++ resolved
@@ -5461,14 +5461,9 @@
 		array_init_size(params, arg_count - arg_num + 1);
 		zend_hash_real_init_packed(Z_ARRVAL_P(params));
 		ZEND_HASH_FILL_PACKED(Z_ARRVAL_P(params)) {
-<<<<<<< HEAD
 			zval *param = EX_VAR_NUM(EX(func)->op_array.last_var + EX(func)->op_array.T);
 			if (UNEXPECTED(ZEND_TYPE_IS_SET(arg_info->type))) {
-=======
-			param = EX_VAR_NUM(EX(func)->op_array.last_var + EX(func)->op_array.T);
-			if (UNEXPECTED((EX(func)->op_array.fn_flags & ZEND_ACC_HAS_TYPE_HINTS) != 0)) {
 				ZEND_ADD_CALL_FLAG(execute_data, ZEND_CALL_FREE_EXTRA_ARGS);
->>>>>>> 2dabc4c3
 				do {
 					if (UNEXPECTED(!zend_verify_variadic_arg_type(EX(func), arg_info, arg_num, param, CACHE_ADDR(opline->extended_value)))) {
 						ZEND_HASH_FILL_FINISH();
