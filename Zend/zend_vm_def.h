--- conflicted
+++ resolved
@@ -4487,24 +4487,12 @@
 
 	exception = EG(exception);
 	ex = EX_VAR(opline->result.var);
-<<<<<<< HEAD
-	if (UNEXPECTED(Z_ISREF_P(ex))) {
-		ex = Z_REFVAL_P(ex);
-	}
-	zval_ptr_dtor(ex);
-	ZVAL_OBJ(ex, EG(exception));
-	if (UNEXPECTED(EG(exception) != exception)) {
-		ZVAL_UNDEF(ex);
-		HANDLE_EXCEPTION();
-	} else {
-=======
 	{
 		/* Always perform a strict assignment. There is a reasonable expectation that if you
 		 * write "catch (Exception $e)" then $e will actually be instanceof Exception. As such,
 		 * we should not permit coercion to string here. */
 		zval tmp;
 		ZVAL_OBJ(&tmp, exception);
->>>>>>> 4a08ca12
 		EG(exception) = NULL;
 		zend_assign_to_variable(ex, &tmp, IS_TMP_VAR, /* strict */ 1);
 		ZEND_VM_NEXT_OPCODE_CHECK_EXCEPTION();
