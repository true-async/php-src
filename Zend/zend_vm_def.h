/*
   +----------------------------------------------------------------------+
   | Zend Engine                                                          |
   +----------------------------------------------------------------------+
   | Copyright (c) Zend Technologies Ltd. (http://www.zend.com)           |
   +----------------------------------------------------------------------+
   | This source file is subject to version 2.00 of the Zend license,     |
   | that is bundled with this package in the file LICENSE, and is        |
   | available through the world-wide-web at the following url:           |
   | http://www.zend.com/license/2_00.txt.                                |
   | If you did not receive a copy of the Zend license and are unable to  |
   | obtain it through the world-wide-web, please send a note to          |
   | license@zend.com so we can mail you a copy immediately.              |
   +----------------------------------------------------------------------+
   | Authors: Andi Gutmans <andi@php.net>                                 |
   |          Zeev Suraski <zeev@php.net>                                 |
   |          Dmitry Stogov <dmitry@php.net>                              |
   +----------------------------------------------------------------------+
*/

/* If you change this file, please regenerate the zend_vm_execute.h and
 * zend_vm_opcodes.h files by running:
 * php zend_vm_gen.php
 */

ZEND_VM_HELPER(zend_add_helper, ANY, ANY, zval *op_1, zval *op_2)
{
	USE_OPLINE

	SAVE_OPLINE();
	if (UNEXPECTED(Z_TYPE_INFO_P(op_1) == IS_UNDEF)) {
		op_1 = ZVAL_UNDEFINED_OP1();
	}
	if (UNEXPECTED(Z_TYPE_INFO_P(op_2) == IS_UNDEF)) {
		op_2 = ZVAL_UNDEFINED_OP2();
	}
	add_function(EX_VAR(opline->result.var), op_1, op_2);
	if (OP1_TYPE & (IS_TMP_VAR|IS_VAR)) {
		zval_ptr_dtor_nogc(op_1);
	}
	if (OP2_TYPE & (IS_TMP_VAR|IS_VAR)) {
		zval_ptr_dtor_nogc(op_2);
	}
	ZEND_VM_NEXT_OPCODE_CHECK_EXCEPTION();
}

ZEND_VM_HOT_NOCONSTCONST_HANDLER(1, ZEND_ADD, CONST|TMPVARCV, CONST|TMPVARCV)
{
	USE_OPLINE
	zval *op1, *op2, *result;
	double d1, d2;

	op1 = GET_OP1_ZVAL_PTR_UNDEF(BP_VAR_R);
	op2 = GET_OP2_ZVAL_PTR_UNDEF(BP_VAR_R);
	if (ZEND_VM_SPEC && OP1_TYPE == IS_CONST && OP2_TYPE == IS_CONST) {
		/* pass */
	} else if (EXPECTED(Z_TYPE_INFO_P(op1) == IS_LONG)) {
		if (EXPECTED(Z_TYPE_INFO_P(op2) == IS_LONG)) {
			result = EX_VAR(opline->result.var);
			fast_long_add_function(result, op1, op2);
			ZEND_VM_NEXT_OPCODE();
		} else if (EXPECTED(Z_TYPE_INFO_P(op2) == IS_DOUBLE)) {
			d1 = (double)Z_LVAL_P(op1);
			d2 = Z_DVAL_P(op2);
			ZEND_VM_C_GOTO(add_double);
		}
	} else if (EXPECTED(Z_TYPE_INFO_P(op1) == IS_DOUBLE)) {
		if (EXPECTED(Z_TYPE_INFO_P(op2) == IS_DOUBLE)) {
			d1 = Z_DVAL_P(op1);
			d2 = Z_DVAL_P(op2);
ZEND_VM_C_LABEL(add_double):
			result = EX_VAR(opline->result.var);
			ZVAL_DOUBLE(result, d1 + d2);
			ZEND_VM_NEXT_OPCODE();
		} else if (EXPECTED(Z_TYPE_INFO_P(op2) == IS_LONG)) {
			d1 = Z_DVAL_P(op1);
			d2 = (double)Z_LVAL_P(op2);
			ZEND_VM_C_GOTO(add_double);
		}
	}

	ZEND_VM_DISPATCH_TO_HELPER(zend_add_helper, op_1, op1, op_2, op2);
}

ZEND_VM_HELPER(zend_sub_helper, ANY, ANY, zval *op_1, zval *op_2)
{
	USE_OPLINE

	SAVE_OPLINE();
	if (UNEXPECTED(Z_TYPE_INFO_P(op_1) == IS_UNDEF)) {
		op_1 = ZVAL_UNDEFINED_OP1();
	}
	if (UNEXPECTED(Z_TYPE_INFO_P(op_2) == IS_UNDEF)) {
		op_2 = ZVAL_UNDEFINED_OP2();
	}
	sub_function(EX_VAR(opline->result.var), op_1, op_2);
	if (OP1_TYPE & (IS_TMP_VAR|IS_VAR)) {
		zval_ptr_dtor_nogc(op_1);
	}
	if (OP2_TYPE & (IS_TMP_VAR|IS_VAR)) {
		zval_ptr_dtor_nogc(op_2);
	}
	ZEND_VM_NEXT_OPCODE_CHECK_EXCEPTION();
}

ZEND_VM_HOT_NOCONSTCONST_HANDLER(2, ZEND_SUB, CONST|TMPVARCV, CONST|TMPVARCV)
{
	USE_OPLINE
	zval *op1, *op2, *result;
	double d1, d2;

	op1 = GET_OP1_ZVAL_PTR_UNDEF(BP_VAR_R);
	op2 = GET_OP2_ZVAL_PTR_UNDEF(BP_VAR_R);
	if (ZEND_VM_SPEC && OP1_TYPE == IS_CONST && OP2_TYPE == IS_CONST) {
		/* pass */
	} else if (EXPECTED(Z_TYPE_INFO_P(op1) == IS_LONG)) {
		if (EXPECTED(Z_TYPE_INFO_P(op2) == IS_LONG)) {
			result = EX_VAR(opline->result.var);
			fast_long_sub_function(result, op1, op2);
			ZEND_VM_NEXT_OPCODE();
		} else if (EXPECTED(Z_TYPE_INFO_P(op2) == IS_DOUBLE)) {
			d1 = (double)Z_LVAL_P(op1);
			d2 = Z_DVAL_P(op2);
			ZEND_VM_C_GOTO(sub_double);
		}
	} else if (EXPECTED(Z_TYPE_INFO_P(op1) == IS_DOUBLE)) {
		if (EXPECTED(Z_TYPE_INFO_P(op2) == IS_DOUBLE)) {
			d1 = Z_DVAL_P(op1);
			d2 = Z_DVAL_P(op2);
ZEND_VM_C_LABEL(sub_double):
			result = EX_VAR(opline->result.var);
			ZVAL_DOUBLE(result, d1 - d2);
			ZEND_VM_NEXT_OPCODE();
		} else if (EXPECTED(Z_TYPE_INFO_P(op2) == IS_LONG)) {
			d1 = Z_DVAL_P(op1);
			d2 = (double)Z_LVAL_P(op2);
			ZEND_VM_C_GOTO(sub_double);
		}
	}

	ZEND_VM_DISPATCH_TO_HELPER(zend_sub_helper, op_1, op1, op_2, op2);
}

ZEND_VM_HELPER(zend_mul_helper, ANY, ANY, zval *op_1, zval *op_2)
{
	USE_OPLINE

	SAVE_OPLINE();
	if (UNEXPECTED(Z_TYPE_INFO_P(op_1) == IS_UNDEF)) {
		op_1 = ZVAL_UNDEFINED_OP1();
	}
	if (UNEXPECTED(Z_TYPE_INFO_P(op_2) == IS_UNDEF)) {
		op_2 = ZVAL_UNDEFINED_OP2();
	}
	mul_function(EX_VAR(opline->result.var), op_1, op_2);
	if (OP1_TYPE & (IS_TMP_VAR|IS_VAR)) {
		zval_ptr_dtor_nogc(op_1);
	}
	if (OP2_TYPE & (IS_TMP_VAR|IS_VAR)) {
		zval_ptr_dtor_nogc(op_2);
	}
	ZEND_VM_NEXT_OPCODE_CHECK_EXCEPTION();
}

ZEND_VM_COLD_CONSTCONST_HANDLER(3, ZEND_MUL, CONST|TMPVARCV, CONST|TMPVARCV, SPEC(COMMUTATIVE))
{
	USE_OPLINE
	zval *op1, *op2, *result;
	double d1, d2;

	op1 = GET_OP1_ZVAL_PTR_UNDEF(BP_VAR_R);
	op2 = GET_OP2_ZVAL_PTR_UNDEF(BP_VAR_R);
	if (ZEND_VM_SPEC && OP1_TYPE == IS_CONST && OP2_TYPE == IS_CONST) {
		/* pass */
	} else if (EXPECTED(Z_TYPE_INFO_P(op1) == IS_LONG)) {
		if (EXPECTED(Z_TYPE_INFO_P(op2) == IS_LONG)) {
			zend_long overflow;

			result = EX_VAR(opline->result.var);
			ZEND_SIGNED_MULTIPLY_LONG(Z_LVAL_P(op1), Z_LVAL_P(op2), Z_LVAL_P(result), Z_DVAL_P(result), overflow);
			Z_TYPE_INFO_P(result) = overflow ? IS_DOUBLE : IS_LONG;
			ZEND_VM_NEXT_OPCODE();
		} else if (EXPECTED(Z_TYPE_INFO_P(op2) == IS_DOUBLE)) {
			d1 = (double)Z_LVAL_P(op1);
			d2 = Z_DVAL_P(op2);
			ZEND_VM_C_GOTO(mul_double);
		}
	} else if (EXPECTED(Z_TYPE_INFO_P(op1) == IS_DOUBLE)) {
		if (EXPECTED(Z_TYPE_INFO_P(op2) == IS_DOUBLE)) {
			d1 = Z_DVAL_P(op1);
			d2 = Z_DVAL_P(op2);
ZEND_VM_C_LABEL(mul_double):
			result = EX_VAR(opline->result.var);
			ZVAL_DOUBLE(result, d1 * d2);
			ZEND_VM_NEXT_OPCODE();
		} else if (EXPECTED(Z_TYPE_INFO_P(op2) == IS_LONG)) {
			d1 = Z_DVAL_P(op1);
			d2 = (double)Z_LVAL_P(op2);
			ZEND_VM_C_GOTO(mul_double);
		}
	}

	ZEND_VM_DISPATCH_TO_HELPER(zend_mul_helper, op_1, op1, op_2, op2);
}

ZEND_VM_COLD_CONSTCONST_HANDLER(4, ZEND_DIV, CONST|TMPVAR|CV, CONST|TMPVAR|CV)
{
	USE_OPLINE
	zval *op1, *op2;

	SAVE_OPLINE();
	op1 = GET_OP1_ZVAL_PTR(BP_VAR_R);
	op2 = GET_OP2_ZVAL_PTR(BP_VAR_R);
	div_function(EX_VAR(opline->result.var), op1, op2);
	FREE_OP1();
	FREE_OP2();
	ZEND_VM_NEXT_OPCODE_CHECK_EXCEPTION();
}

ZEND_VM_COLD_HELPER(zend_mod_by_zero_helper, ANY, ANY)
{
	USE_OPLINE

	SAVE_OPLINE();
	zend_throw_exception_ex(zend_ce_division_by_zero_error, 0, "Modulo by zero");
	ZVAL_UNDEF(EX_VAR(opline->result.var));
	HANDLE_EXCEPTION();
}

ZEND_VM_HELPER(zend_mod_helper, ANY, ANY, zval *op_1, zval *op_2)
{
	USE_OPLINE

	SAVE_OPLINE();
	if (UNEXPECTED(Z_TYPE_INFO_P(op_1) == IS_UNDEF)) {
		op_1 = ZVAL_UNDEFINED_OP1();
	}
	if (UNEXPECTED(Z_TYPE_INFO_P(op_2) == IS_UNDEF)) {
		op_2 = ZVAL_UNDEFINED_OP2();
	}
	mod_function(EX_VAR(opline->result.var), op_1, op_2);
	if (OP1_TYPE & (IS_TMP_VAR|IS_VAR)) {
		zval_ptr_dtor_nogc(op_1);
	}
	if (OP2_TYPE & (IS_TMP_VAR|IS_VAR)) {
		zval_ptr_dtor_nogc(op_2);
	}
	ZEND_VM_NEXT_OPCODE_CHECK_EXCEPTION();
}

ZEND_VM_COLD_CONSTCONST_HANDLER(5, ZEND_MOD, CONST|TMPVARCV, CONST|TMPVARCV)
{
	USE_OPLINE
	zval *op1, *op2, *result;

	op1 = GET_OP1_ZVAL_PTR_UNDEF(BP_VAR_R);
	op2 = GET_OP2_ZVAL_PTR_UNDEF(BP_VAR_R);
	if (ZEND_VM_SPEC && OP1_TYPE == IS_CONST && OP2_TYPE == IS_CONST) {
		/* pass */
	} else if (EXPECTED(Z_TYPE_INFO_P(op1) == IS_LONG)) {
		if (EXPECTED(Z_TYPE_INFO_P(op2) == IS_LONG)) {
			result = EX_VAR(opline->result.var);
			if (UNEXPECTED(Z_LVAL_P(op2) == 0)) {
				ZEND_VM_DISPATCH_TO_HELPER(zend_mod_by_zero_helper);
			} else if (UNEXPECTED(Z_LVAL_P(op2) == -1)) {
				/* Prevent overflow error/crash if op1==ZEND_LONG_MIN */
				ZVAL_LONG(result, 0);
			} else {
				ZVAL_LONG(result, Z_LVAL_P(op1) % Z_LVAL_P(op2));
			}
			ZEND_VM_NEXT_OPCODE();
		}
	}

	ZEND_VM_DISPATCH_TO_HELPER(zend_mod_helper, op_1, op1, op_2, op2);
}

ZEND_VM_HELPER(zend_shift_left_helper, ANY, ANY, zval *op_1, zval *op_2)
{
	USE_OPLINE

	SAVE_OPLINE();
	if (UNEXPECTED(Z_TYPE_INFO_P(op_1) == IS_UNDEF)) {
		op_1 = ZVAL_UNDEFINED_OP1();
	}
	if (UNEXPECTED(Z_TYPE_INFO_P(op_2) == IS_UNDEF)) {
		op_2 = ZVAL_UNDEFINED_OP2();
	}
	shift_left_function(EX_VAR(opline->result.var), op_1, op_2);
	if (OP1_TYPE & (IS_TMP_VAR|IS_VAR)) {
		zval_ptr_dtor_nogc(op_1);
	}
	if (OP2_TYPE & (IS_TMP_VAR|IS_VAR)) {
		zval_ptr_dtor_nogc(op_2);
	}
	ZEND_VM_NEXT_OPCODE_CHECK_EXCEPTION();
}

ZEND_VM_COLD_CONSTCONST_HANDLER(6, ZEND_SL, CONST|TMPVARCV, CONST|TMPVARCV)
{
	USE_OPLINE
	zval *op1, *op2;

	op1 = GET_OP1_ZVAL_PTR_UNDEF(BP_VAR_R);
	op2 = GET_OP2_ZVAL_PTR_UNDEF(BP_VAR_R);
	if (ZEND_VM_SPEC && OP1_TYPE == IS_CONST && OP2_TYPE == IS_CONST) {
		/* pass */
	} else if (EXPECTED(Z_TYPE_INFO_P(op1) == IS_LONG)
			&& EXPECTED(Z_TYPE_INFO_P(op2) == IS_LONG)
			&& EXPECTED((zend_ulong)Z_LVAL_P(op2) < SIZEOF_ZEND_LONG * 8)) {
		/* Perform shift on unsigned numbers to get well-defined wrap behavior. */
		ZVAL_LONG(EX_VAR(opline->result.var),
			(zend_long) ((zend_ulong) Z_LVAL_P(op1) << Z_LVAL_P(op2)));
		ZEND_VM_NEXT_OPCODE();
	}

	ZEND_VM_DISPATCH_TO_HELPER(zend_shift_left_helper, op_1, op1, op_2, op2);
}

ZEND_VM_HELPER(zend_shift_right_helper, ANY, ANY, zval *op_1, zval *op_2)
{
	USE_OPLINE

	SAVE_OPLINE();
	if (UNEXPECTED(Z_TYPE_INFO_P(op_1) == IS_UNDEF)) {
		op_1 = ZVAL_UNDEFINED_OP1();
	}
	if (UNEXPECTED(Z_TYPE_INFO_P(op_2) == IS_UNDEF)) {
		op_2 = ZVAL_UNDEFINED_OP2();
	}
	shift_right_function(EX_VAR(opline->result.var), op_1, op_2);
	if (OP1_TYPE & (IS_TMP_VAR|IS_VAR)) {
		zval_ptr_dtor_nogc(op_1);
	}
	if (OP2_TYPE & (IS_TMP_VAR|IS_VAR)) {
		zval_ptr_dtor_nogc(op_2);
	}
	ZEND_VM_NEXT_OPCODE_CHECK_EXCEPTION();
}

ZEND_VM_COLD_CONSTCONST_HANDLER(7, ZEND_SR, CONST|TMPVARCV, CONST|TMPVARCV)
{
	USE_OPLINE
	zval *op1, *op2;

	op1 = GET_OP1_ZVAL_PTR_UNDEF(BP_VAR_R);
	op2 = GET_OP2_ZVAL_PTR_UNDEF(BP_VAR_R);
	if (ZEND_VM_SPEC && OP1_TYPE == IS_CONST && OP2_TYPE == IS_CONST) {
		/* pass */
	} else if (EXPECTED(Z_TYPE_INFO_P(op1) == IS_LONG)
			&& EXPECTED(Z_TYPE_INFO_P(op2) == IS_LONG)
			&& EXPECTED((zend_ulong)Z_LVAL_P(op2) < SIZEOF_ZEND_LONG * 8)) {
		ZVAL_LONG(EX_VAR(opline->result.var), Z_LVAL_P(op1) >> Z_LVAL_P(op2));
		ZEND_VM_NEXT_OPCODE();
	}

	ZEND_VM_DISPATCH_TO_HELPER(zend_shift_right_helper, op_1, op1, op_2, op2);
}

ZEND_VM_COLD_CONSTCONST_HANDLER(12, ZEND_POW, CONST|TMPVAR|CV, CONST|TMPVAR|CV)
{
	USE_OPLINE
	zval *op1, *op2;

	SAVE_OPLINE();
	op1 = GET_OP1_ZVAL_PTR(BP_VAR_R);
	op2 = GET_OP2_ZVAL_PTR(BP_VAR_R);
	pow_function(EX_VAR(opline->result.var), op1, op2);
	FREE_OP1();
	FREE_OP2();
	ZEND_VM_NEXT_OPCODE_CHECK_EXCEPTION();
}

ZEND_VM_HANDLER(8, ZEND_CONCAT, CONST|TMPVAR|CV, CONST|TMPVAR|CV, SPEC(NO_CONST_CONST))
{
	USE_OPLINE
	zval *op1, *op2;

	op1 = GET_OP1_ZVAL_PTR_UNDEF(BP_VAR_R);
	op2 = GET_OP2_ZVAL_PTR_UNDEF(BP_VAR_R);

	if ((OP1_TYPE == IS_CONST || EXPECTED(Z_TYPE_P(op1) == IS_STRING)) &&
	    (OP2_TYPE == IS_CONST || EXPECTED(Z_TYPE_P(op2) == IS_STRING))) {
		zend_string *op1_str = Z_STR_P(op1);
		zend_string *op2_str = Z_STR_P(op2);
		zend_string *str;
		uint32_t flags = ZSTR_GET_COPYABLE_CONCAT_PROPERTIES_BOTH(op1_str, op2_str);

		if (OP1_TYPE != IS_CONST && UNEXPECTED(ZSTR_LEN(op1_str) == 0)) {
			if (OP2_TYPE == IS_CONST || OP2_TYPE == IS_CV) {
				ZVAL_STR_COPY(EX_VAR(opline->result.var), op2_str);
			} else {
				ZVAL_STR(EX_VAR(opline->result.var), op2_str);
			}
			if (OP1_TYPE & (IS_TMP_VAR|IS_VAR)) {
				zend_string_release_ex(op1_str, 0);
			}
		} else if (OP2_TYPE != IS_CONST && UNEXPECTED(ZSTR_LEN(op2_str) == 0)) {
			if (OP1_TYPE == IS_CONST || OP1_TYPE == IS_CV) {
				ZVAL_STR_COPY(EX_VAR(opline->result.var), op1_str);
			} else {
				ZVAL_STR(EX_VAR(opline->result.var), op1_str);
			}
			if (OP2_TYPE & (IS_TMP_VAR|IS_VAR)) {
				zend_string_release_ex(op2_str, 0);
			}
		} else if (OP1_TYPE != IS_CONST && OP1_TYPE != IS_CV &&
		    !ZSTR_IS_INTERNED(op1_str) && GC_REFCOUNT(op1_str) == 1) {
			size_t len = ZSTR_LEN(op1_str);

			if (UNEXPECTED(len > ZSTR_MAX_LEN - ZSTR_LEN(op2_str))) {
				zend_error_noreturn(E_ERROR, "Integer overflow in memory allocation");
			}
			str = zend_string_extend(op1_str, len + ZSTR_LEN(op2_str), 0);
			memcpy(ZSTR_VAL(str) + len, ZSTR_VAL(op2_str), ZSTR_LEN(op2_str)+1);
			GC_ADD_FLAGS(str, flags);
			ZVAL_NEW_STR(EX_VAR(opline->result.var), str);
			if (OP2_TYPE & (IS_TMP_VAR|IS_VAR)) {
				zend_string_release_ex(op2_str, 0);
			}
		} else {
			str = zend_string_alloc(ZSTR_LEN(op1_str) + ZSTR_LEN(op2_str), 0);
			memcpy(ZSTR_VAL(str), ZSTR_VAL(op1_str), ZSTR_LEN(op1_str));
			memcpy(ZSTR_VAL(str) + ZSTR_LEN(op1_str), ZSTR_VAL(op2_str), ZSTR_LEN(op2_str)+1);
			GC_ADD_FLAGS(str, flags);
			ZVAL_NEW_STR(EX_VAR(opline->result.var), str);
			if (OP1_TYPE & (IS_TMP_VAR|IS_VAR)) {
				zend_string_release_ex(op1_str, 0);
			}
			if (OP2_TYPE & (IS_TMP_VAR|IS_VAR)) {
				zend_string_release_ex(op2_str, 0);
			}
		}
		ZEND_VM_NEXT_OPCODE();
	} else {
		SAVE_OPLINE();

		if (OP1_TYPE == IS_CV && UNEXPECTED(Z_TYPE_P(op1) == IS_UNDEF)) {
			op1 = ZVAL_UNDEFINED_OP1();
		}
		if (OP2_TYPE == IS_CV && UNEXPECTED(Z_TYPE_P(op2) == IS_UNDEF)) {
			op2 = ZVAL_UNDEFINED_OP2();
		}
		concat_function(EX_VAR(opline->result.var), op1, op2);
		FREE_OP1();
		FREE_OP2();
		ZEND_VM_NEXT_OPCODE_CHECK_EXCEPTION();
	}
}

ZEND_VM_COLD_CONSTCONST_HANDLER(16, ZEND_IS_IDENTICAL, CONST|TMP|VAR|CV, CONST|TMP|VAR|CV, SPEC(COMMUTATIVE))
{
	USE_OPLINE
	zval *op1, *op2;
	bool result;

	SAVE_OPLINE();
	op1 = GET_OP1_ZVAL_PTR_DEREF(BP_VAR_R);
	op2 = GET_OP2_ZVAL_PTR_DEREF(BP_VAR_R);
	result = fast_is_identical_function(op1, op2);
	FREE_OP1();
	FREE_OP2();
	ZEND_VM_SMART_BRANCH(result, 1);
}

ZEND_VM_HANDLER(196, ZEND_CASE_STRICT, TMP|VAR, CONST|TMP|VAR|CV)
{
	USE_OPLINE
	zval *op1, *op2;
	bool result;

	SAVE_OPLINE();
	op1 = GET_OP1_ZVAL_PTR_DEREF(BP_VAR_R);
	op2 = GET_OP2_ZVAL_PTR_DEREF(BP_VAR_R);
	result = fast_is_identical_function(op1, op2);
	FREE_OP2();
	ZEND_VM_SMART_BRANCH(result, 1);
}

ZEND_VM_COLD_CONSTCONST_HANDLER(17, ZEND_IS_NOT_IDENTICAL, CONST|TMP|VAR|CV, CONST|TMP|VAR|CV, SPEC(COMMUTATIVE))
{
	USE_OPLINE
	zval *op1, *op2;
	bool result;

	SAVE_OPLINE();
	op1 = GET_OP1_ZVAL_PTR_DEREF(BP_VAR_R);
	op2 = GET_OP2_ZVAL_PTR_DEREF(BP_VAR_R);
	result = fast_is_not_identical_function(op1, op2);
	FREE_OP1();
	FREE_OP2();
	ZEND_VM_SMART_BRANCH(result, 1);
}

ZEND_VM_HELPER(zend_is_equal_helper, ANY, ANY, zval *op_1, zval *op_2)
{
	int ret;
	USE_OPLINE

	SAVE_OPLINE();
	if (UNEXPECTED(Z_TYPE_INFO_P(op_1) == IS_UNDEF)) {
		op_1 = ZVAL_UNDEFINED_OP1();
	}
	if (UNEXPECTED(Z_TYPE_INFO_P(op_2) == IS_UNDEF)) {
		op_2 = ZVAL_UNDEFINED_OP2();
	}
	ret = zend_compare(op_1, op_2);
	if (OP1_TYPE & (IS_TMP_VAR|IS_VAR)) {
		zval_ptr_dtor_nogc(op_1);
	}
	if (OP2_TYPE & (IS_TMP_VAR|IS_VAR)) {
		zval_ptr_dtor_nogc(op_2);
	}
	ZEND_VM_SMART_BRANCH(ret == 0, 1);
}

ZEND_VM_COLD_CONSTCONST_HANDLER(18, ZEND_IS_EQUAL, CONST|TMPVAR|CV, CONST|TMPVAR|CV, SPEC(SMART_BRANCH,COMMUTATIVE))
{
	USE_OPLINE
	zval *op1, *op2;
	double d1, d2;

	op1 = GET_OP1_ZVAL_PTR_UNDEF(BP_VAR_R);
	op2 = GET_OP2_ZVAL_PTR_UNDEF(BP_VAR_R);
	if (ZEND_VM_SPEC && OP1_TYPE == IS_CONST && OP2_TYPE == IS_CONST) {
		/* pass */
	} else if (EXPECTED(Z_TYPE_P(op1) == IS_LONG)) {
		if (EXPECTED(Z_TYPE_P(op2) == IS_LONG)) {
			if (EXPECTED(Z_LVAL_P(op1) == Z_LVAL_P(op2))) {
ZEND_VM_C_LABEL(is_equal_true):
				ZEND_VM_SMART_BRANCH_TRUE();
			} else {
ZEND_VM_C_LABEL(is_equal_false):
				ZEND_VM_SMART_BRANCH_FALSE();
			}
		} else if (EXPECTED(Z_TYPE_P(op2) == IS_DOUBLE)) {
			d1 = (double)Z_LVAL_P(op1);
			d2 = Z_DVAL_P(op2);
			ZEND_VM_C_GOTO(is_equal_double);
		}
	} else if (EXPECTED(Z_TYPE_P(op1) == IS_DOUBLE)) {
		if (EXPECTED(Z_TYPE_P(op2) == IS_DOUBLE)) {
			d1 = Z_DVAL_P(op1);
			d2 = Z_DVAL_P(op2);
ZEND_VM_C_LABEL(is_equal_double):
			if (d1 == d2) {
				ZEND_VM_C_GOTO(is_equal_true);
			} else {
				ZEND_VM_C_GOTO(is_equal_false);
			}
		} else if (EXPECTED(Z_TYPE_P(op2) == IS_LONG)) {
			d1 = Z_DVAL_P(op1);
			d2 = (double)Z_LVAL_P(op2);
			ZEND_VM_C_GOTO(is_equal_double);
		}
	} else if (EXPECTED(Z_TYPE_P(op1) == IS_STRING)) {
		if (EXPECTED(Z_TYPE_P(op2) == IS_STRING)) {
			bool result = zend_fast_equal_strings(Z_STR_P(op1), Z_STR_P(op2));
			if (OP1_TYPE & (IS_TMP_VAR|IS_VAR)) {
				zval_ptr_dtor_str(op1);
			}
			if (OP2_TYPE & (IS_TMP_VAR|IS_VAR)) {
				zval_ptr_dtor_str(op2);
			}
			if (result) {
				ZEND_VM_C_GOTO(is_equal_true);
			} else {
				ZEND_VM_C_GOTO(is_equal_false);
			}
		}
	}
	ZEND_VM_DISPATCH_TO_HELPER(zend_is_equal_helper, op_1, op1, op_2, op2);
}

ZEND_VM_HELPER(zend_is_not_equal_helper, ANY, ANY, zval *op_1, zval *op_2)
{
	int ret;
	USE_OPLINE

	SAVE_OPLINE();
	if (UNEXPECTED(Z_TYPE_INFO_P(op_1) == IS_UNDEF)) {
		op_1 = ZVAL_UNDEFINED_OP1();
	}
	if (UNEXPECTED(Z_TYPE_INFO_P(op_2) == IS_UNDEF)) {
		op_2 = ZVAL_UNDEFINED_OP2();
	}
	ret = zend_compare(op_1, op_2);
	if (OP1_TYPE & (IS_TMP_VAR|IS_VAR)) {
		zval_ptr_dtor_nogc(op_1);
	}
	if (OP2_TYPE & (IS_TMP_VAR|IS_VAR)) {
		zval_ptr_dtor_nogc(op_2);
	}
	ZEND_VM_SMART_BRANCH(ret != 0, 1);
}

ZEND_VM_COLD_CONSTCONST_HANDLER(19, ZEND_IS_NOT_EQUAL, CONST|TMPVAR|CV, CONST|TMPVAR|CV, SPEC(SMART_BRANCH,COMMUTATIVE))
{
	USE_OPLINE
	zval *op1, *op2;
	double d1, d2;

	op1 = GET_OP1_ZVAL_PTR_UNDEF(BP_VAR_R);
	op2 = GET_OP2_ZVAL_PTR_UNDEF(BP_VAR_R);
	if (ZEND_VM_SPEC && OP1_TYPE == IS_CONST && OP2_TYPE == IS_CONST) {
		/* pass */
	} else if (EXPECTED(Z_TYPE_P(op1) == IS_LONG)) {
		if (EXPECTED(Z_TYPE_P(op2) == IS_LONG)) {
			if (EXPECTED(Z_LVAL_P(op1) != Z_LVAL_P(op2))) {
ZEND_VM_C_LABEL(is_not_equal_true):
				ZEND_VM_SMART_BRANCH_TRUE();
			} else {
ZEND_VM_C_LABEL(is_not_equal_false):
				ZEND_VM_SMART_BRANCH_FALSE();
			}
		} else if (EXPECTED(Z_TYPE_P(op2) == IS_DOUBLE)) {
			d1 = (double)Z_LVAL_P(op1);
			d2 = Z_DVAL_P(op2);
			ZEND_VM_C_GOTO(is_not_equal_double);
		}
	} else if (EXPECTED(Z_TYPE_P(op1) == IS_DOUBLE)) {
		if (EXPECTED(Z_TYPE_P(op2) == IS_DOUBLE)) {
			d1 = Z_DVAL_P(op1);
			d2 = Z_DVAL_P(op2);
ZEND_VM_C_LABEL(is_not_equal_double):
			if (d1 != d2) {
				ZEND_VM_C_GOTO(is_not_equal_true);
			} else {
				ZEND_VM_C_GOTO(is_not_equal_false);
			}
		} else if (EXPECTED(Z_TYPE_P(op2) == IS_LONG)) {
			d1 = Z_DVAL_P(op1);
			d2 = (double)Z_LVAL_P(op2);
			ZEND_VM_C_GOTO(is_not_equal_double);
		}
	} else if (EXPECTED(Z_TYPE_P(op1) == IS_STRING)) {
		if (EXPECTED(Z_TYPE_P(op2) == IS_STRING)) {
			bool result = zend_fast_equal_strings(Z_STR_P(op1), Z_STR_P(op2));
			if (OP1_TYPE & (IS_TMP_VAR|IS_VAR)) {
				zval_ptr_dtor_str(op1);
			}
			if (OP2_TYPE & (IS_TMP_VAR|IS_VAR)) {
				zval_ptr_dtor_str(op2);
			}
			if (!result) {
				ZEND_VM_C_GOTO(is_not_equal_true);
			} else {
				ZEND_VM_C_GOTO(is_not_equal_false);
			}
		}
	}
	ZEND_VM_DISPATCH_TO_HELPER(zend_is_not_equal_helper, op_1, op1, op_2, op2);
}

ZEND_VM_HELPER(zend_is_smaller_helper, ANY, ANY, zval *op_1, zval *op_2)
{
	int ret;
	USE_OPLINE

	SAVE_OPLINE();
	if (UNEXPECTED(Z_TYPE_INFO_P(op_1) == IS_UNDEF)) {
		op_1 = ZVAL_UNDEFINED_OP1();
	}
	if (UNEXPECTED(Z_TYPE_INFO_P(op_2) == IS_UNDEF)) {
		op_2 = ZVAL_UNDEFINED_OP2();
	}
	ret = zend_compare(op_1, op_2);
	if (OP1_TYPE & (IS_TMP_VAR|IS_VAR)) {
		zval_ptr_dtor_nogc(op_1);
	}
	if (OP2_TYPE & (IS_TMP_VAR|IS_VAR)) {
		zval_ptr_dtor_nogc(op_2);
	}
	ZEND_VM_SMART_BRANCH(ret < 0, 1);
}

ZEND_VM_HOT_NOCONSTCONST_HANDLER(20, ZEND_IS_SMALLER, CONST|TMPVARCV, CONST|TMPVARCV, SPEC(SMART_BRANCH))
{
	USE_OPLINE
	zval *op1, *op2;
	double d1, d2;

	op1 = GET_OP1_ZVAL_PTR_UNDEF(BP_VAR_R);
	op2 = GET_OP2_ZVAL_PTR_UNDEF(BP_VAR_R);
	if (ZEND_VM_SPEC && OP1_TYPE == IS_CONST && OP2_TYPE == IS_CONST) {
		/* pass */
	} else if (EXPECTED(Z_TYPE_INFO_P(op1) == IS_LONG)) {
		if (EXPECTED(Z_TYPE_INFO_P(op2) == IS_LONG)) {
			if (EXPECTED(Z_LVAL_P(op1) < Z_LVAL_P(op2))) {
ZEND_VM_C_LABEL(is_smaller_true):
				ZEND_VM_SMART_BRANCH_TRUE();
			} else {
ZEND_VM_C_LABEL(is_smaller_false):
				ZEND_VM_SMART_BRANCH_FALSE();
			}
		} else if (EXPECTED(Z_TYPE_INFO_P(op2) == IS_DOUBLE)) {
			d1 = (double)Z_LVAL_P(op1);
			d2 = Z_DVAL_P(op2);
			ZEND_VM_C_GOTO(is_smaller_double);
		}
	} else if (EXPECTED(Z_TYPE_INFO_P(op1) == IS_DOUBLE)) {
		if (EXPECTED(Z_TYPE_INFO_P(op2) == IS_DOUBLE)) {
			d1 = Z_DVAL_P(op1);
			d2 = Z_DVAL_P(op2);
ZEND_VM_C_LABEL(is_smaller_double):
			if (d1 < d2) {
				ZEND_VM_C_GOTO(is_smaller_true);
			} else {
				ZEND_VM_C_GOTO(is_smaller_false);
			}
		} else if (EXPECTED(Z_TYPE_INFO_P(op2) == IS_LONG)) {
			d1 = Z_DVAL_P(op1);
			d2 = (double)Z_LVAL_P(op2);
			ZEND_VM_C_GOTO(is_smaller_double);
		}
	}
	ZEND_VM_DISPATCH_TO_HELPER(zend_is_smaller_helper, op_1, op1, op_2, op2);
}

ZEND_VM_HELPER(zend_is_smaller_or_equal_helper, ANY, ANY, zval *op_1, zval *op_2)
{
	int ret;
	USE_OPLINE

	SAVE_OPLINE();
	if (UNEXPECTED(Z_TYPE_INFO_P(op_1) == IS_UNDEF)) {
		op_1 = ZVAL_UNDEFINED_OP1();
	}
	if (UNEXPECTED(Z_TYPE_INFO_P(op_2) == IS_UNDEF)) {
		op_2 = ZVAL_UNDEFINED_OP2();
	}
	ret = zend_compare(op_1, op_2);
	if (OP1_TYPE & (IS_TMP_VAR|IS_VAR)) {
		zval_ptr_dtor_nogc(op_1);
	}
	if (OP2_TYPE & (IS_TMP_VAR|IS_VAR)) {
		zval_ptr_dtor_nogc(op_2);
	}
	ZEND_VM_SMART_BRANCH(ret <= 0, 1);
}

ZEND_VM_HOT_NOCONSTCONST_HANDLER(21, ZEND_IS_SMALLER_OR_EQUAL, CONST|TMPVARCV, CONST|TMPVARCV, SPEC(SMART_BRANCH))
{
	USE_OPLINE
	zval *op1, *op2;
	double d1, d2;

	op1 = GET_OP1_ZVAL_PTR_UNDEF(BP_VAR_R);
	op2 = GET_OP2_ZVAL_PTR_UNDEF(BP_VAR_R);
	if (ZEND_VM_SPEC && OP1_TYPE == IS_CONST && OP2_TYPE == IS_CONST) {
		/* pass */
	} else if (EXPECTED(Z_TYPE_INFO_P(op1) == IS_LONG)) {
		if (EXPECTED(Z_TYPE_INFO_P(op2) == IS_LONG)) {
			if (EXPECTED(Z_LVAL_P(op1) <= Z_LVAL_P(op2))) {
ZEND_VM_C_LABEL(is_smaller_or_equal_true):
				ZEND_VM_SMART_BRANCH_TRUE();
				ZVAL_TRUE(EX_VAR(opline->result.var));
				ZEND_VM_NEXT_OPCODE();
			} else {
ZEND_VM_C_LABEL(is_smaller_or_equal_false):
				ZEND_VM_SMART_BRANCH_FALSE();
				ZVAL_FALSE(EX_VAR(opline->result.var));
				ZEND_VM_NEXT_OPCODE();
			}
		} else if (EXPECTED(Z_TYPE_INFO_P(op2) == IS_DOUBLE)) {
			d1 = (double)Z_LVAL_P(op1);
			d2 = Z_DVAL_P(op2);
			ZEND_VM_C_GOTO(is_smaller_or_equal_double);
		}
	} else if (EXPECTED(Z_TYPE_INFO_P(op1) == IS_DOUBLE)) {
		if (EXPECTED(Z_TYPE_INFO_P(op2) == IS_DOUBLE)) {
			d1 = Z_DVAL_P(op1);
			d2 = Z_DVAL_P(op2);
ZEND_VM_C_LABEL(is_smaller_or_equal_double):
			if (d1 <= d2) {
				ZEND_VM_C_GOTO(is_smaller_or_equal_true);
			} else {
				ZEND_VM_C_GOTO(is_smaller_or_equal_false);
			}
		} else if (EXPECTED(Z_TYPE_INFO_P(op2) == IS_LONG)) {
			d1 = Z_DVAL_P(op1);
			d2 = (double)Z_LVAL_P(op2);
			ZEND_VM_C_GOTO(is_smaller_or_equal_double);
		}
	}
	ZEND_VM_DISPATCH_TO_HELPER(zend_is_smaller_or_equal_helper, op_1, op1, op_2, op2);
}

ZEND_VM_COLD_CONSTCONST_HANDLER(170, ZEND_SPACESHIP, CONST|TMPVAR|CV, CONST|TMPVAR|CV)
{
	USE_OPLINE
	zval *op1, *op2;

	SAVE_OPLINE();
	op1 = GET_OP1_ZVAL_PTR(BP_VAR_R);
	op2 = GET_OP2_ZVAL_PTR(BP_VAR_R);
	compare_function(EX_VAR(opline->result.var), op1, op2);
	FREE_OP1();
	FREE_OP2();
	ZEND_VM_NEXT_OPCODE_CHECK_EXCEPTION();
}

ZEND_VM_HELPER(zend_bw_or_helper, ANY, ANY, zval *op_1, zval *op_2)
{
	USE_OPLINE

	SAVE_OPLINE();
	if (UNEXPECTED(Z_TYPE_INFO_P(op_1) == IS_UNDEF)) {
		op_1 = ZVAL_UNDEFINED_OP1();
	}
	if (UNEXPECTED(Z_TYPE_INFO_P(op_2) == IS_UNDEF)) {
		op_2 = ZVAL_UNDEFINED_OP2();
	}
	bitwise_or_function(EX_VAR(opline->result.var), op_1, op_2);
	if (OP1_TYPE & (IS_TMP_VAR|IS_VAR)) {
		zval_ptr_dtor_nogc(op_1);
	}
	if (OP2_TYPE & (IS_TMP_VAR|IS_VAR)) {
		zval_ptr_dtor_nogc(op_2);
	}
	ZEND_VM_NEXT_OPCODE_CHECK_EXCEPTION();
}

ZEND_VM_HOT_NOCONSTCONST_HANDLER(9, ZEND_BW_OR, CONST|TMPVARCV, CONST|TMPVARCV, SPEC(COMMUTATIVE))
{
	USE_OPLINE
	zval *op1, *op2;

	op1 = GET_OP1_ZVAL_PTR_UNDEF(BP_VAR_R);
	op2 = GET_OP2_ZVAL_PTR_UNDEF(BP_VAR_R);
	if (ZEND_VM_SPEC && OP1_TYPE == IS_CONST && OP2_TYPE == IS_CONST) {
		/* pass */
	} else if (EXPECTED(Z_TYPE_INFO_P(op1) == IS_LONG)
			&& EXPECTED(Z_TYPE_INFO_P(op2) == IS_LONG)) {
		ZVAL_LONG(EX_VAR(opline->result.var), Z_LVAL_P(op1) | Z_LVAL_P(op2));
		ZEND_VM_NEXT_OPCODE();
	}

	ZEND_VM_DISPATCH_TO_HELPER(zend_bw_or_helper, op_1, op1, op_2, op2);
}

ZEND_VM_HELPER(zend_bw_and_helper, ANY, ANY, zval *op_1, zval *op_2)
{
	USE_OPLINE

	SAVE_OPLINE();
	if (UNEXPECTED(Z_TYPE_INFO_P(op_1) == IS_UNDEF)) {
		op_1 = ZVAL_UNDEFINED_OP1();
	}
	if (UNEXPECTED(Z_TYPE_INFO_P(op_2) == IS_UNDEF)) {
		op_2 = ZVAL_UNDEFINED_OP2();
	}
	bitwise_and_function(EX_VAR(opline->result.var), op_1, op_2);
	if (OP1_TYPE & (IS_TMP_VAR|IS_VAR)) {
		zval_ptr_dtor_nogc(op_1);
	}
	if (OP2_TYPE & (IS_TMP_VAR|IS_VAR)) {
		zval_ptr_dtor_nogc(op_2);
	}
	ZEND_VM_NEXT_OPCODE_CHECK_EXCEPTION();
}

ZEND_VM_HOT_NOCONSTCONST_HANDLER(10, ZEND_BW_AND, CONST|TMPVARCV, CONST|TMPVARCV, SPEC(COMMUTATIVE))
{
	USE_OPLINE
	zval *op1, *op2;

	op1 = GET_OP1_ZVAL_PTR_UNDEF(BP_VAR_R);
	op2 = GET_OP2_ZVAL_PTR_UNDEF(BP_VAR_R);
	if (ZEND_VM_SPEC && OP1_TYPE == IS_CONST && OP2_TYPE == IS_CONST) {
		/* pass */
	} else if (EXPECTED(Z_TYPE_INFO_P(op1) == IS_LONG)
			&& EXPECTED(Z_TYPE_INFO_P(op2) == IS_LONG)) {
		ZVAL_LONG(EX_VAR(opline->result.var), Z_LVAL_P(op1) & Z_LVAL_P(op2));
		ZEND_VM_NEXT_OPCODE();
	}

	ZEND_VM_DISPATCH_TO_HELPER(zend_bw_and_helper, op_1, op1, op_2, op2);
}

ZEND_VM_HELPER(zend_bw_xor_helper, ANY, ANY, zval *op_1, zval *op_2)
{
	USE_OPLINE

	SAVE_OPLINE();
	if (UNEXPECTED(Z_TYPE_INFO_P(op_1) == IS_UNDEF)) {
		op_1 = ZVAL_UNDEFINED_OP1();
	}
	if (UNEXPECTED(Z_TYPE_INFO_P(op_2) == IS_UNDEF)) {
		op_2 = ZVAL_UNDEFINED_OP2();
	}
	bitwise_xor_function(EX_VAR(opline->result.var), op_1, op_2);
	if (OP1_TYPE & (IS_TMP_VAR|IS_VAR)) {
		zval_ptr_dtor_nogc(op_1);
	}
	if (OP2_TYPE & (IS_TMP_VAR|IS_VAR)) {
		zval_ptr_dtor_nogc(op_2);
	}
	ZEND_VM_NEXT_OPCODE_CHECK_EXCEPTION();
}

ZEND_VM_HOT_NOCONSTCONST_HANDLER(11, ZEND_BW_XOR, CONST|TMPVARCV, CONST|TMPVARCV, SPEC(COMMUTATIVE))
{
	USE_OPLINE
	zval *op1, *op2;

	op1 = GET_OP1_ZVAL_PTR_UNDEF(BP_VAR_R);
	op2 = GET_OP2_ZVAL_PTR_UNDEF(BP_VAR_R);
	if (ZEND_VM_SPEC && OP1_TYPE == IS_CONST && OP2_TYPE == IS_CONST) {
		/* pass */
	} else if (EXPECTED(Z_TYPE_INFO_P(op1) == IS_LONG)
			&& EXPECTED(Z_TYPE_INFO_P(op2) == IS_LONG)) {
		ZVAL_LONG(EX_VAR(opline->result.var), Z_LVAL_P(op1) ^ Z_LVAL_P(op2));
		ZEND_VM_NEXT_OPCODE();
	}

	ZEND_VM_DISPATCH_TO_HELPER(zend_bw_xor_helper, op_1, op1, op_2, op2);
}

ZEND_VM_COLD_CONSTCONST_HANDLER(15, ZEND_BOOL_XOR, CONST|TMPVAR|CV, CONST|TMPVAR|CV, SPEC(COMMUTATIVE))
{
	USE_OPLINE
	zval *op1, *op2;

	SAVE_OPLINE();
	op1 = GET_OP1_ZVAL_PTR(BP_VAR_R);
	op2 = GET_OP2_ZVAL_PTR(BP_VAR_R);
	boolean_xor_function(EX_VAR(opline->result.var), op1, op2);
	FREE_OP1();
	FREE_OP2();
	ZEND_VM_NEXT_OPCODE_CHECK_EXCEPTION();
}

ZEND_VM_HELPER(zend_bw_not_helper, ANY, ANY, zval *op_1)
{
	USE_OPLINE

	SAVE_OPLINE();
	if (UNEXPECTED(Z_TYPE_P(op_1) == IS_UNDEF)) {
		op_1 = ZVAL_UNDEFINED_OP1();
	}
	bitwise_not_function(EX_VAR(opline->result.var), op_1);
	FREE_OP1();
	ZEND_VM_NEXT_OPCODE_CHECK_EXCEPTION();
}

ZEND_VM_HOT_NOCONST_HANDLER(13, ZEND_BW_NOT, CONST|TMPVARCV, ANY)
{
	USE_OPLINE
	zval *op1;

	op1 = GET_OP1_ZVAL_PTR_UNDEF(BP_VAR_R);
	if (EXPECTED(Z_TYPE_INFO_P(op1) == IS_LONG)) {
		ZVAL_LONG(EX_VAR(opline->result.var), ~Z_LVAL_P(op1));
		ZEND_VM_NEXT_OPCODE();
	}

	ZEND_VM_DISPATCH_TO_HELPER(zend_bw_not_helper, op_1, op1);
}

ZEND_VM_COLD_CONST_HANDLER(14, ZEND_BOOL_NOT, CONST|TMPVAR|CV, ANY)
{
	USE_OPLINE
	zval *val;

	val = GET_OP1_ZVAL_PTR_UNDEF(BP_VAR_R);
	if (Z_TYPE_INFO_P(val) == IS_TRUE) {
		ZVAL_FALSE(EX_VAR(opline->result.var));
	} else if (EXPECTED(Z_TYPE_INFO_P(val) <= IS_TRUE)) {
		/* The result and op1 can be the same cv zval */
		const uint32_t orig_val_type = Z_TYPE_INFO_P(val);
		ZVAL_TRUE(EX_VAR(opline->result.var));
		if (OP1_TYPE == IS_CV && UNEXPECTED(orig_val_type == IS_UNDEF)) {
			SAVE_OPLINE();
			ZVAL_UNDEFINED_OP1();
			ZEND_VM_NEXT_OPCODE_CHECK_EXCEPTION();
		}
	} else {
		SAVE_OPLINE();
		ZVAL_BOOL(EX_VAR(opline->result.var), !i_zend_is_true(val));
		FREE_OP1();
		ZEND_VM_NEXT_OPCODE_CHECK_EXCEPTION();
	}
	ZEND_VM_NEXT_OPCODE();
}

ZEND_VM_COLD_HELPER(zend_this_not_in_object_context_helper, ANY, ANY)
{
	USE_OPLINE

	SAVE_OPLINE();
	zend_throw_error(NULL, "Using $this when not in object context");
	UNDEF_RESULT();
	HANDLE_EXCEPTION();
}

ZEND_VM_COLD_HELPER(zend_undefined_function_helper, ANY, ANY)
{
	USE_OPLINE
	zval *function_name;

	SAVE_OPLINE();
	function_name = RT_CONSTANT(opline, opline->op2);
	zend_throw_error(NULL, "Call to undefined function %s()", Z_STRVAL_P(function_name));
	HANDLE_EXCEPTION();
}

ZEND_VM_HANDLER(28, ZEND_ASSIGN_OBJ_OP, VAR|UNUSED|THIS|CV, CONST|TMPVAR|CV, OP)
{
	USE_OPLINE
	zval *object;
	zval *property;
	zval *value;
	zval *zptr;
	void *_cache_slot[3] = {0};
	void **cache_slot;
	zend_property_info *prop_info;
	zend_object *zobj;
	zend_string *name, *tmp_name;

	SAVE_OPLINE();
	object = GET_OP1_OBJ_ZVAL_PTR_PTR_UNDEF(BP_VAR_RW);
	property = GET_OP2_ZVAL_PTR(BP_VAR_R);

	do {
		value = GET_OP_DATA_ZVAL_PTR(BP_VAR_R);

		if (OP1_TYPE != IS_UNUSED && UNEXPECTED(Z_TYPE_P(object) != IS_OBJECT)) {
			if (Z_ISREF_P(object) && Z_TYPE_P(Z_REFVAL_P(object)) == IS_OBJECT) {
				object = Z_REFVAL_P(object);
				ZEND_VM_C_GOTO(assign_op_object);
			}
			if (OP1_TYPE == IS_CV
			 && UNEXPECTED(Z_TYPE_P(object) == IS_UNDEF)) {
				ZVAL_UNDEFINED_OP1();
			}
			zend_throw_non_object_error(object, property OPLINE_CC EXECUTE_DATA_CC);
			break;
		}

ZEND_VM_C_LABEL(assign_op_object):
		/* here we are sure we are dealing with an object */
		zobj = Z_OBJ_P(object);
		if (OP2_TYPE == IS_CONST) {
			name = Z_STR_P(property);
		} else {
			name = zval_try_get_tmp_string(property, &tmp_name);
			if (UNEXPECTED(!name)) {
				UNDEF_RESULT();
				break;
			}
		}
		cache_slot = (OP2_TYPE == IS_CONST) ? CACHE_ADDR((opline+1)->extended_value) : _cache_slot;
		if (EXPECTED((zptr = zobj->handlers->get_property_ptr_ptr(zobj, name, BP_VAR_RW, cache_slot)) != NULL)) {
			if (UNEXPECTED(Z_ISERROR_P(zptr))) {
				if (UNEXPECTED(RETURN_VALUE_USED(opline))) {
					ZVAL_NULL(EX_VAR(opline->result.var));
				}
			} else {
				zend_reference *ref;

				do {
					if (UNEXPECTED(Z_ISREF_P(zptr))) {
						ref = Z_REF_P(zptr);
						zptr = Z_REFVAL_P(zptr);
						if (UNEXPECTED(ZEND_REF_HAS_TYPE_SOURCES(ref))) {
							zend_binary_assign_op_typed_ref(ref, value OPLINE_CC EXECUTE_DATA_CC);
							break;
						}
					}

					prop_info = (zend_property_info*)CACHED_PTR_EX(cache_slot + 2);
					if (prop_info) {
						/* special case for typed properties */
						zend_binary_assign_op_typed_prop(prop_info, zptr, value OPLINE_CC EXECUTE_DATA_CC);
					} else {
						zend_binary_op(zptr, zptr, value OPLINE_CC);
					}
				} while (0);

				if (UNEXPECTED(RETURN_VALUE_USED(opline))) {
					ZVAL_COPY(EX_VAR(opline->result.var), zptr);
				}
			}
		} else {
			zend_assign_op_overloaded_property(zobj, name, cache_slot, value OPLINE_CC EXECUTE_DATA_CC);
		}
		if (OP2_TYPE != IS_CONST) {
			zend_tmp_string_release(tmp_name);
		}
	} while (0);

	FREE_OP_DATA();
	FREE_OP2();
	FREE_OP1();
	/* assign_obj has two opcodes! */
	ZEND_VM_NEXT_OPCODE_EX(1, 2);
}

/* No specialization for op_types (CONST|TMP|VAR|CV, UNUSED|CONST|TMPVAR) */
ZEND_VM_HANDLER(29, ZEND_ASSIGN_STATIC_PROP_OP, ANY, ANY, OP)
{
	/* This helper actually never will receive IS_VAR as second op, and has the same handling for VAR and TMP in the first op, but for interoperability with the other binary_assign_op helpers, it is necessary to "include" it */

	USE_OPLINE
	zval *prop, *value;
	zend_property_info *prop_info;
	zend_reference *ref;

	SAVE_OPLINE();

	prop = zend_fetch_static_property_address(&prop_info, (opline+1)->extended_value, BP_VAR_RW, 0 OPLINE_CC EXECUTE_DATA_CC);
	if (UNEXPECTED(!prop)) {
		UNDEF_RESULT();
		FREE_OP_DATA();
		HANDLE_EXCEPTION();
	}

	if (UNEXPECTED(prop_info->flags & ZEND_ACC_PPP_SET_MASK)
	 && UNEXPECTED(!zend_asymmetric_property_has_set_access(prop_info))) {
		zend_asymmetric_visibility_property_modification_error(prop_info, "indirectly modify");
		UNDEF_RESULT();
		FREE_OP_DATA();
		HANDLE_EXCEPTION();
	}

	value = GET_OP_DATA_ZVAL_PTR(BP_VAR_R);

	do {
		if (UNEXPECTED(Z_ISREF_P(prop))) {
			ref = Z_REF_P(prop);
			prop = Z_REFVAL_P(prop);
			if (UNEXPECTED(ZEND_REF_HAS_TYPE_SOURCES(ref))) {
				zend_binary_assign_op_typed_ref(ref, value OPLINE_CC EXECUTE_DATA_CC);
				break;
			}
		}

		if (ZEND_TYPE_IS_SET(prop_info->type)) {
			/* special case for typed properties */
			zend_binary_assign_op_typed_prop(prop_info, prop, value OPLINE_CC EXECUTE_DATA_CC);
		} else {
			zend_binary_op(prop, prop, value OPLINE_CC);
		}
	} while (0);

	if (UNEXPECTED(RETURN_VALUE_USED(opline))) {
		ZVAL_COPY(EX_VAR(opline->result.var), prop);
	}

	FREE_OP_DATA();
	/* assign_static_prop has two opcodes! */
	ZEND_VM_NEXT_OPCODE_EX(1, 2);
}

ZEND_VM_HANDLER(27, ZEND_ASSIGN_DIM_OP, VAR|CV, CONST|TMPVAR|UNUSED|NEXT|CV, OP)
{
	USE_OPLINE
	zval *var_ptr;
	zval *value, *container, *dim;
	HashTable *ht;

	SAVE_OPLINE();
	container = GET_OP1_OBJ_ZVAL_PTR_PTR_UNDEF(BP_VAR_RW);

	if (EXPECTED(Z_TYPE_P(container) == IS_ARRAY)) {
ZEND_VM_C_LABEL(assign_dim_op_array):
		SEPARATE_ARRAY(container);
		ht = Z_ARRVAL_P(container);
ZEND_VM_C_LABEL(assign_dim_op_new_array):
		dim = GET_OP2_ZVAL_PTR_UNDEF(BP_VAR_R);
		if (OP2_TYPE == IS_UNUSED) {
			var_ptr = zend_hash_next_index_insert(ht, &EG(uninitialized_zval));
			if (UNEXPECTED(!var_ptr)) {
				zend_cannot_add_element();
				ZEND_VM_C_GOTO(assign_dim_op_ret_null);
			}
		} else {
			if (OP2_TYPE == IS_CONST) {
				var_ptr = zend_fetch_dimension_address_inner_RW_CONST(ht, dim EXECUTE_DATA_CC);
			} else {
				var_ptr = zend_fetch_dimension_address_inner_RW(ht, dim EXECUTE_DATA_CC);
			}
			if (UNEXPECTED(!var_ptr)) {
				ZEND_VM_C_GOTO(assign_dim_op_ret_null);
			}
		}

		value = get_op_data_zval_ptr_r((opline+1)->op1_type, (opline+1)->op1);

		do {
			if (OP2_TYPE != IS_UNUSED && UNEXPECTED(Z_ISREF_P(var_ptr))) {
				zend_reference *ref = Z_REF_P(var_ptr);
				var_ptr = Z_REFVAL_P(var_ptr);
				if (UNEXPECTED(ZEND_REF_HAS_TYPE_SOURCES(ref))) {
					zend_binary_assign_op_typed_ref(ref, value OPLINE_CC EXECUTE_DATA_CC);
					break;
				}
			}
			zend_binary_op(var_ptr, var_ptr, value OPLINE_CC);
		} while (0);

		if (UNEXPECTED(RETURN_VALUE_USED(opline))) {
			ZVAL_COPY(EX_VAR(opline->result.var), var_ptr);
		}
		FREE_OP((opline+1)->op1_type, (opline+1)->op1.var);
	} else {
		if (EXPECTED(Z_ISREF_P(container))) {
			container = Z_REFVAL_P(container);
			if (EXPECTED(Z_TYPE_P(container) == IS_ARRAY)) {
				ZEND_VM_C_GOTO(assign_dim_op_array);
			}
		}

		if (EXPECTED(Z_TYPE_P(container) == IS_OBJECT)) {
			zend_object *obj = Z_OBJ_P(container);

			dim = GET_OP2_ZVAL_PTR_UNDEF(BP_VAR_R);
			if (OP2_TYPE == IS_CONST && Z_EXTRA_P(dim) == ZEND_EXTRA_VALUE) {
				dim++;
			}
			zend_binary_assign_op_obj_dim(obj, dim OPLINE_CC EXECUTE_DATA_CC);
		} else if (EXPECTED(Z_TYPE_P(container) <= IS_FALSE)) {
			uint8_t old_type;

			if (OP1_TYPE == IS_CV && UNEXPECTED(Z_TYPE_INFO_P(container) == IS_UNDEF)) {
				ZVAL_UNDEFINED_OP1();
			}
			ht = zend_new_array(8);
			old_type = Z_TYPE_P(container);
			ZVAL_ARR(container, ht);
			if (UNEXPECTED(old_type == IS_FALSE)) {
				GC_ADDREF(ht);
				zend_false_to_array_deprecated();
				if (UNEXPECTED(GC_DELREF(ht) == 0)) {
					zend_array_destroy(ht);
					ZEND_VM_C_GOTO(assign_dim_op_ret_null);
				}
			}
			ZEND_VM_C_GOTO(assign_dim_op_new_array);
		} else {
			dim = GET_OP2_ZVAL_PTR(BP_VAR_R);
			zend_binary_assign_op_dim_slow(container, dim OPLINE_CC EXECUTE_DATA_CC);
ZEND_VM_C_LABEL(assign_dim_op_ret_null):
			FREE_OP_DATA();
			if (UNEXPECTED(RETURN_VALUE_USED(opline))) {
				ZVAL_NULL(EX_VAR(opline->result.var));
			}
		}
	}

	FREE_OP2();
	FREE_OP1();
	ZEND_VM_NEXT_OPCODE_EX(1, 2);
}

ZEND_VM_HANDLER(26, ZEND_ASSIGN_OP, VAR|CV, CONST|TMPVAR|CV, OP)
{
	USE_OPLINE
	zval *var_ptr;
	zval *value;

	SAVE_OPLINE();
	value = GET_OP2_ZVAL_PTR(BP_VAR_R);
	var_ptr = GET_OP1_ZVAL_PTR_PTR(BP_VAR_RW);

	do {
		if (UNEXPECTED(Z_TYPE_P(var_ptr) == IS_REFERENCE)) {
			zend_reference *ref = Z_REF_P(var_ptr);
			var_ptr = Z_REFVAL_P(var_ptr);
			if (UNEXPECTED(ZEND_REF_HAS_TYPE_SOURCES(ref))) {
				zend_binary_assign_op_typed_ref(ref, value OPLINE_CC EXECUTE_DATA_CC);
				break;
			}
		}
		zend_binary_op(var_ptr, var_ptr, value OPLINE_CC);
	} while (0);

	if (UNEXPECTED(RETURN_VALUE_USED(opline))) {
		ZVAL_COPY(EX_VAR(opline->result.var), var_ptr);
	}

	FREE_OP2();
	FREE_OP1();
	ZEND_VM_NEXT_OPCODE_CHECK_EXCEPTION();
}

ZEND_VM_HANDLER(132, ZEND_PRE_INC_OBJ, VAR|UNUSED|THIS|CV, CONST|TMPVAR|CV, CACHE_SLOT)
{
	USE_OPLINE
	zval *object;
	zval *property;
	zval *zptr;
	void *_cache_slot[3] = {0};
	void **cache_slot;
	zend_property_info *prop_info;
	zend_object *zobj;
	zend_string *name, *tmp_name;

	SAVE_OPLINE();
	object = GET_OP1_OBJ_ZVAL_PTR_PTR_UNDEF(BP_VAR_RW);
	property = GET_OP2_ZVAL_PTR(BP_VAR_R);

	do {
		if (OP1_TYPE != IS_UNUSED && UNEXPECTED(Z_TYPE_P(object) != IS_OBJECT)) {
			if (Z_ISREF_P(object) && Z_TYPE_P(Z_REFVAL_P(object)) == IS_OBJECT) {
				object = Z_REFVAL_P(object);
				ZEND_VM_C_GOTO(pre_incdec_object);
			}
			if (OP1_TYPE == IS_CV
			 && UNEXPECTED(Z_TYPE_P(object) == IS_UNDEF)) {
				ZVAL_UNDEFINED_OP1();
			}
			zend_throw_non_object_error(object, property OPLINE_CC EXECUTE_DATA_CC);
			break;
		}

ZEND_VM_C_LABEL(pre_incdec_object):
		/* here we are sure we are dealing with an object */
		zobj = Z_OBJ_P(object);
		if (OP2_TYPE == IS_CONST) {
			name = Z_STR_P(property);
		} else {
			name = zval_try_get_tmp_string(property, &tmp_name);
			if (UNEXPECTED(!name)) {
				UNDEF_RESULT();
				break;
			}
		}
		cache_slot = (OP2_TYPE == IS_CONST) ? CACHE_ADDR(opline->extended_value) : _cache_slot;
		if (EXPECTED((zptr = zobj->handlers->get_property_ptr_ptr(zobj, name, BP_VAR_RW, cache_slot)) != NULL)) {
			if (UNEXPECTED(Z_ISERROR_P(zptr))) {
				if (UNEXPECTED(RETURN_VALUE_USED(opline))) {
					ZVAL_NULL(EX_VAR(opline->result.var));
				}
			} else {
				prop_info = (zend_property_info *) CACHED_PTR_EX(cache_slot + 2);
				zend_pre_incdec_property_zval(zptr, prop_info OPLINE_CC EXECUTE_DATA_CC);
			}
		} else {
			zend_pre_incdec_overloaded_property(zobj, name, cache_slot OPLINE_CC EXECUTE_DATA_CC);
		}
		if (OP2_TYPE != IS_CONST) {
			zend_tmp_string_release(tmp_name);
		}
	} while (0);

	FREE_OP2();
	FREE_OP1();
	ZEND_VM_NEXT_OPCODE_CHECK_EXCEPTION();
}

ZEND_VM_HANDLER(133, ZEND_PRE_DEC_OBJ, VAR|UNUSED|THIS|CV, CONST|TMPVAR|CV, CACHE_SLOT)
{
	ZEND_VM_DISPATCH_TO_HANDLER(ZEND_PRE_INC_OBJ);
}

ZEND_VM_HANDLER(134, ZEND_POST_INC_OBJ, VAR|UNUSED|THIS|CV, CONST|TMPVAR|CV, CACHE_SLOT)
{
	USE_OPLINE
	zval *object;
	zval *property;
	zval *zptr;
	void *_cache_slot[3] = {0};
	void **cache_slot;
	zend_property_info *prop_info;
	zend_object *zobj;
	zend_string *name, *tmp_name;

	SAVE_OPLINE();
	object = GET_OP1_OBJ_ZVAL_PTR_PTR_UNDEF(BP_VAR_RW);
	property = GET_OP2_ZVAL_PTR(BP_VAR_R);

	do {
		if (OP1_TYPE != IS_UNUSED && UNEXPECTED(Z_TYPE_P(object) != IS_OBJECT)) {
			if (Z_ISREF_P(object) && Z_TYPE_P(Z_REFVAL_P(object)) == IS_OBJECT) {
				object = Z_REFVAL_P(object);
				ZEND_VM_C_GOTO(post_incdec_object);
			}
			if (OP1_TYPE == IS_CV
			 && UNEXPECTED(Z_TYPE_P(object) == IS_UNDEF)) {
				ZVAL_UNDEFINED_OP1();
			}
			zend_throw_non_object_error(object, property OPLINE_CC EXECUTE_DATA_CC);
			break;
		}

ZEND_VM_C_LABEL(post_incdec_object):
		/* here we are sure we are dealing with an object */
		zobj = Z_OBJ_P(object);
		if (OP2_TYPE == IS_CONST) {
			name = Z_STR_P(property);
		} else {
			name = zval_try_get_tmp_string(property, &tmp_name);
			if (UNEXPECTED(!name)) {
				ZVAL_UNDEF(EX_VAR(opline->result.var));
				break;
			}
		}
		cache_slot = (OP2_TYPE == IS_CONST) ? CACHE_ADDR(opline->extended_value) : _cache_slot;
		if (EXPECTED((zptr = zobj->handlers->get_property_ptr_ptr(zobj, name, BP_VAR_RW, cache_slot)) != NULL)) {
			if (UNEXPECTED(Z_ISERROR_P(zptr))) {
				ZVAL_NULL(EX_VAR(opline->result.var));
			} else {
				prop_info = (zend_property_info*)CACHED_PTR_EX(cache_slot + 2);
				zend_post_incdec_property_zval(zptr, prop_info OPLINE_CC EXECUTE_DATA_CC);
			}
		} else {
			zend_post_incdec_overloaded_property(zobj, name, cache_slot OPLINE_CC EXECUTE_DATA_CC);
		}
		if (OP2_TYPE != IS_CONST) {
			zend_tmp_string_release(tmp_name);
		}
	} while (0);

	FREE_OP2();
	FREE_OP1();
	ZEND_VM_NEXT_OPCODE_CHECK_EXCEPTION();
}

ZEND_VM_HANDLER(135, ZEND_POST_DEC_OBJ, VAR|UNUSED|THIS|CV, CONST|TMPVAR|CV, CACHE_SLOT)
{
	ZEND_VM_DISPATCH_TO_HANDLER(ZEND_POST_INC_OBJ);
}

/* No specialization for op_types (CONST|TMPVAR|CV, UNUSED|CONST|VAR) */
ZEND_VM_HANDLER(38, ZEND_PRE_INC_STATIC_PROP, ANY, ANY, CACHE_SLOT)
{
	USE_OPLINE
	zval *prop;
	zend_property_info *prop_info;

	SAVE_OPLINE();

	prop = zend_fetch_static_property_address(&prop_info, opline->extended_value, BP_VAR_RW, 0 OPLINE_CC EXECUTE_DATA_CC);
	if (UNEXPECTED(!prop)) {
		UNDEF_RESULT();
		HANDLE_EXCEPTION();
	}

	if (UNEXPECTED(prop_info->flags & ZEND_ACC_PPP_SET_MASK)
	 && UNEXPECTED(!zend_asymmetric_property_has_set_access(prop_info))) {
		zend_asymmetric_visibility_property_modification_error(prop_info, "indirectly modify");
		UNDEF_RESULT();
		HANDLE_EXCEPTION();
	}

	zend_pre_incdec_property_zval(prop,
		ZEND_TYPE_IS_SET(prop_info->type) ? prop_info : NULL OPLINE_CC EXECUTE_DATA_CC);

	ZEND_VM_NEXT_OPCODE_CHECK_EXCEPTION();
}

/* No specialization for op_types (CONST|TMPVAR|CV, UNUSED|CONST|VAR) */
ZEND_VM_HANDLER(39, ZEND_PRE_DEC_STATIC_PROP, ANY, ANY, CACHE_SLOT)
{
	ZEND_VM_DISPATCH_TO_HANDLER(ZEND_PRE_INC_STATIC_PROP);
}

/* No specialization for op_types (CONST|TMPVAR|CV, UNUSED|CONST|VAR) */
ZEND_VM_HANDLER(40, ZEND_POST_INC_STATIC_PROP, ANY, ANY, CACHE_SLOT)
{
	USE_OPLINE
	zval *prop;
	zend_property_info *prop_info;

	SAVE_OPLINE();

	prop = zend_fetch_static_property_address(&prop_info, opline->extended_value, BP_VAR_RW, 0 OPLINE_CC EXECUTE_DATA_CC);
	if (UNEXPECTED(!prop)) {
		UNDEF_RESULT();
		HANDLE_EXCEPTION();
	}

	if (UNEXPECTED(prop_info->flags & ZEND_ACC_PPP_SET_MASK)
	 && UNEXPECTED(!zend_asymmetric_property_has_set_access(prop_info))) {
		zend_asymmetric_visibility_property_modification_error(prop_info, "indirectly modify");
		UNDEF_RESULT();
		HANDLE_EXCEPTION();
	}

	zend_post_incdec_property_zval(prop,
		ZEND_TYPE_IS_SET(prop_info->type) ? prop_info : NULL OPLINE_CC EXECUTE_DATA_CC);

	ZEND_VM_NEXT_OPCODE_CHECK_EXCEPTION();
}

/* No specialization for op_types (CONST|TMPVAR|CV, UNUSED|CONST|VAR) */
ZEND_VM_HANDLER(41, ZEND_POST_DEC_STATIC_PROP, ANY, ANY, CACHE_SLOT)
{
	ZEND_VM_DISPATCH_TO_HANDLER(ZEND_POST_INC_STATIC_PROP);
}

ZEND_VM_HELPER(zend_pre_inc_helper, VAR|CV, ANY)
{
	USE_OPLINE
	zval *var_ptr;

	var_ptr = GET_OP1_ZVAL_PTR_PTR_UNDEF(BP_VAR_RW);

	SAVE_OPLINE();
	if (OP1_TYPE == IS_CV && UNEXPECTED(Z_TYPE_P(var_ptr) == IS_UNDEF)) {
		ZVAL_UNDEFINED_OP1();
		ZVAL_NULL(var_ptr);
	}

	do {
		if (UNEXPECTED(Z_TYPE_P(var_ptr) == IS_REFERENCE)) {
			zend_reference *ref = Z_REF_P(var_ptr);
			var_ptr = Z_REFVAL_P(var_ptr);
			if (UNEXPECTED(ZEND_REF_HAS_TYPE_SOURCES(ref))) {
				zend_incdec_typed_ref(ref, NULL OPLINE_CC EXECUTE_DATA_CC);
				break;
			}
		}
		increment_function(var_ptr);
	} while (0);

	if (UNEXPECTED(RETURN_VALUE_USED(opline))) {
		ZVAL_COPY(EX_VAR(opline->result.var), var_ptr);
	}

	FREE_OP1();
	ZEND_VM_NEXT_OPCODE_CHECK_EXCEPTION();
}

ZEND_VM_HOT_HANDLER(34, ZEND_PRE_INC, VAR|CV, ANY, SPEC(RETVAL))
{
	USE_OPLINE
	zval *var_ptr;

	var_ptr = GET_OP1_ZVAL_PTR_PTR_UNDEF(BP_VAR_RW);

	if (EXPECTED(Z_TYPE_P(var_ptr) == IS_LONG)) {
		fast_long_increment_function(var_ptr);
		if (UNEXPECTED(RETURN_VALUE_USED(opline))) {
			ZVAL_COPY_VALUE(EX_VAR(opline->result.var), var_ptr);
		}
		ZEND_VM_NEXT_OPCODE();
	}

	ZEND_VM_DISPATCH_TO_HELPER(zend_pre_inc_helper);
}

ZEND_VM_HELPER(zend_pre_dec_helper, VAR|CV, ANY)
{
	USE_OPLINE
	zval *var_ptr;

	var_ptr = GET_OP1_ZVAL_PTR_PTR_UNDEF(BP_VAR_RW);

	SAVE_OPLINE();
	if (OP1_TYPE == IS_CV && UNEXPECTED(Z_TYPE_P(var_ptr) == IS_UNDEF)) {
		ZVAL_UNDEFINED_OP1();
		ZVAL_NULL(var_ptr);
	}

	do {
		if (UNEXPECTED(Z_TYPE_P(var_ptr) == IS_REFERENCE)) {
			zend_reference *ref = Z_REF_P(var_ptr);
			var_ptr = Z_REFVAL_P(var_ptr);

			if (UNEXPECTED(ZEND_REF_HAS_TYPE_SOURCES(ref))) {
				zend_incdec_typed_ref(ref, NULL OPLINE_CC EXECUTE_DATA_CC);
				break;
			}
		}
		decrement_function(var_ptr);
	} while (0);

	if (UNEXPECTED(RETURN_VALUE_USED(opline))) {
		ZVAL_COPY(EX_VAR(opline->result.var), var_ptr);
	}

	FREE_OP1();
	ZEND_VM_NEXT_OPCODE_CHECK_EXCEPTION();
}

ZEND_VM_HOT_HANDLER(35, ZEND_PRE_DEC, VAR|CV, ANY, SPEC(RETVAL))
{
	USE_OPLINE
	zval *var_ptr;

	var_ptr = GET_OP1_ZVAL_PTR_PTR_UNDEF(BP_VAR_RW);

	if (EXPECTED(Z_TYPE_P(var_ptr) == IS_LONG)) {
		fast_long_decrement_function(var_ptr);
		if (UNEXPECTED(RETURN_VALUE_USED(opline))) {
			ZVAL_COPY_VALUE(EX_VAR(opline->result.var), var_ptr);
		}
		ZEND_VM_NEXT_OPCODE();
	}

	ZEND_VM_DISPATCH_TO_HELPER(zend_pre_dec_helper);
}

ZEND_VM_HELPER(zend_post_inc_helper, VAR|CV, ANY)
{
	USE_OPLINE
	zval *var_ptr;

	var_ptr = GET_OP1_ZVAL_PTR_PTR_UNDEF(BP_VAR_RW);

	SAVE_OPLINE();
	if (OP1_TYPE == IS_CV && UNEXPECTED(Z_TYPE_P(var_ptr) == IS_UNDEF)) {
		ZVAL_UNDEFINED_OP1();
		ZVAL_NULL(var_ptr);
	}

	do {
		if (UNEXPECTED(Z_TYPE_P(var_ptr) == IS_REFERENCE)) {
			zend_reference *ref = Z_REF_P(var_ptr);
			var_ptr = Z_REFVAL_P(var_ptr);

			if (UNEXPECTED(ZEND_REF_HAS_TYPE_SOURCES(ref))) {
				zend_incdec_typed_ref(ref, EX_VAR(opline->result.var) OPLINE_CC EXECUTE_DATA_CC);
				break;
			}
		}
		ZVAL_COPY(EX_VAR(opline->result.var), var_ptr);

		increment_function(var_ptr);
	} while (0);

	FREE_OP1();
	ZEND_VM_NEXT_OPCODE_CHECK_EXCEPTION();
}

ZEND_VM_HOT_HANDLER(36, ZEND_POST_INC, VAR|CV, ANY)
{
	USE_OPLINE
	zval *var_ptr;

	var_ptr = GET_OP1_ZVAL_PTR_PTR_UNDEF(BP_VAR_RW);

	if (EXPECTED(Z_TYPE_P(var_ptr) == IS_LONG)) {
		ZVAL_LONG(EX_VAR(opline->result.var), Z_LVAL_P(var_ptr));
		fast_long_increment_function(var_ptr);
		ZEND_VM_NEXT_OPCODE();
	}

	ZEND_VM_DISPATCH_TO_HELPER(zend_post_inc_helper);
}

ZEND_VM_HELPER(zend_post_dec_helper, VAR|CV, ANY)
{
	USE_OPLINE
	zval *var_ptr;

	var_ptr = GET_OP1_ZVAL_PTR_PTR_UNDEF(BP_VAR_RW);

	SAVE_OPLINE();
	if (OP1_TYPE == IS_CV && UNEXPECTED(Z_TYPE_P(var_ptr) == IS_UNDEF)) {
		ZVAL_UNDEFINED_OP1();
		ZVAL_NULL(var_ptr);
	}

	do {
		if (UNEXPECTED(Z_TYPE_P(var_ptr) == IS_REFERENCE)) {
			zend_reference *ref = Z_REF_P(var_ptr);
			var_ptr = Z_REFVAL_P(var_ptr);

			if (UNEXPECTED(ZEND_REF_HAS_TYPE_SOURCES(ref))) {
				zend_incdec_typed_ref(ref, EX_VAR(opline->result.var) OPLINE_CC EXECUTE_DATA_CC);
				break;
			}
		}
		ZVAL_COPY(EX_VAR(opline->result.var), var_ptr);

		decrement_function(var_ptr);
	} while (0);

	FREE_OP1();
	ZEND_VM_NEXT_OPCODE_CHECK_EXCEPTION();
}

ZEND_VM_HOT_HANDLER(37, ZEND_POST_DEC, VAR|CV, ANY)
{
	USE_OPLINE
	zval *var_ptr;

	var_ptr = GET_OP1_ZVAL_PTR_PTR_UNDEF(BP_VAR_RW);

	if (EXPECTED(Z_TYPE_P(var_ptr) == IS_LONG)) {
		ZVAL_LONG(EX_VAR(opline->result.var), Z_LVAL_P(var_ptr));
		fast_long_decrement_function(var_ptr);
		ZEND_VM_NEXT_OPCODE();
	}

	ZEND_VM_DISPATCH_TO_HELPER(zend_post_dec_helper);
}

ZEND_VM_HANDLER(136, ZEND_ECHO, CONST|TMPVAR|CV, ANY)
{
	USE_OPLINE
	zval *z;

	SAVE_OPLINE();
	z = GET_OP1_ZVAL_PTR_UNDEF(BP_VAR_R);

	if (Z_TYPE_P(z) == IS_STRING) {
		zend_string *str = Z_STR_P(z);

		if (ZSTR_LEN(str) != 0) {
			zend_write(ZSTR_VAL(str), ZSTR_LEN(str));
		}
	} else {
		zend_string *str = zval_get_string_func(z);

		if (ZSTR_LEN(str) != 0) {
			zend_write(ZSTR_VAL(str), ZSTR_LEN(str));
		} else if (OP1_TYPE == IS_CV && UNEXPECTED(Z_TYPE_P(z) == IS_UNDEF)) {
			ZVAL_UNDEFINED_OP1();
		}
		zend_string_release_ex(str, 0);
	}

	FREE_OP1();
	ZEND_VM_NEXT_OPCODE_CHECK_EXCEPTION();
}

ZEND_VM_HELPER(zend_fetch_var_address_helper, CONST|TMPVAR|CV, UNUSED, int type)
{
	USE_OPLINE
	zval *varname;
	zval *retval;
	zend_string *name, *tmp_name;
	HashTable *target_symbol_table;

	SAVE_OPLINE();
	varname = GET_OP1_ZVAL_PTR_UNDEF(BP_VAR_R);

	if (OP1_TYPE == IS_CONST) {
		name = Z_STR_P(varname);
	} else if (EXPECTED(Z_TYPE_P(varname) == IS_STRING)) {
		name = Z_STR_P(varname);
		tmp_name = NULL;
	} else {
		if (OP1_TYPE == IS_CV && UNEXPECTED(Z_TYPE_P(varname) == IS_UNDEF)) {
			ZVAL_UNDEFINED_OP1();
		}
		name = zval_try_get_tmp_string(varname, &tmp_name);
		if (UNEXPECTED(!name)) {
			if (!(opline->extended_value & ZEND_FETCH_GLOBAL_LOCK)) {
				FREE_OP1();
			}
			ZVAL_UNDEF(EX_VAR(opline->result.var));
			HANDLE_EXCEPTION();
		}
	}

	target_symbol_table = zend_get_target_symbol_table(opline->extended_value EXECUTE_DATA_CC);
	retval = zend_hash_find_ex(target_symbol_table, name, OP1_TYPE == IS_CONST);
	if (retval == NULL) {
		if (UNEXPECTED(zend_string_equals(name, ZSTR_KNOWN(ZEND_STR_THIS)))) {
ZEND_VM_C_LABEL(fetch_this):
			zend_fetch_this_var(type OPLINE_CC EXECUTE_DATA_CC);
			if (OP1_TYPE != IS_CONST) {
				zend_tmp_string_release(tmp_name);
			}
			ZEND_VM_NEXT_OPCODE_CHECK_EXCEPTION();
		}
		if (type == BP_VAR_W) {
			retval = zend_hash_add_new(target_symbol_table, name, &EG(uninitialized_zval));
		} else if (type == BP_VAR_IS || type == BP_VAR_UNSET) {
			retval = &EG(uninitialized_zval);
		} else {
			if (OP1_TYPE == IS_CV) {
				/* Keep name alive in case an error handler tries to free it. */
				zend_string_addref(name);
			}
			zend_error_unchecked(E_WARNING, "Undefined %svariable $%S",
				(opline->extended_value & ZEND_FETCH_GLOBAL ? "global " : ""), name);
			if (type == BP_VAR_RW && !EG(exception)) {
				retval = zend_hash_update(target_symbol_table, name, &EG(uninitialized_zval));
			} else {
				retval = &EG(uninitialized_zval);
			}
			if (OP1_TYPE == IS_CV) {
				zend_string_release(name);
			}
		}
	/* GLOBAL or $$name variable may be an INDIRECT pointer to CV */
	} else if (Z_TYPE_P(retval) == IS_INDIRECT) {
		retval = Z_INDIRECT_P(retval);
		if (Z_TYPE_P(retval) == IS_UNDEF) {
			if (UNEXPECTED(zend_string_equals(name, ZSTR_KNOWN(ZEND_STR_THIS)))) {
				ZEND_VM_C_GOTO(fetch_this);
			}
			if (type == BP_VAR_W) {
				ZVAL_NULL(retval);
			} else if (type == BP_VAR_IS || type == BP_VAR_UNSET) {
				retval = &EG(uninitialized_zval);
			} else {
				zend_error_unchecked(E_WARNING, "Undefined %svariable $%S",
					(opline->extended_value & ZEND_FETCH_GLOBAL ? "global " : ""), name);
				if (type == BP_VAR_RW && !EG(exception)) {
					ZVAL_NULL(retval);
				} else {
					retval = &EG(uninitialized_zval);
				}
			}
		}
	}

	if (!(opline->extended_value & ZEND_FETCH_GLOBAL_LOCK)) {
		FREE_OP1();
	}

	if (OP1_TYPE != IS_CONST) {
		zend_tmp_string_release(tmp_name);
	}

	ZEND_ASSERT(retval != NULL);
	if (type == BP_VAR_R || type == BP_VAR_IS) {
		ZVAL_COPY_DEREF(EX_VAR(opline->result.var), retval);
	} else {
		ZVAL_INDIRECT(EX_VAR(opline->result.var), retval);
	}
	ZEND_VM_NEXT_OPCODE_CHECK_EXCEPTION();
}

ZEND_VM_HANDLER(80, ZEND_FETCH_R, CONST|TMPVAR|CV, UNUSED, VAR_FETCH)
{
	ZEND_VM_DISPATCH_TO_HELPER(zend_fetch_var_address_helper, type, BP_VAR_R);
}

ZEND_VM_HANDLER(83, ZEND_FETCH_W, CONST|TMPVAR|CV, UNUSED, VAR_FETCH)
{
	ZEND_VM_DISPATCH_TO_HELPER(zend_fetch_var_address_helper, type, BP_VAR_W);
}

ZEND_VM_HANDLER(86, ZEND_FETCH_RW, CONST|TMPVAR|CV, UNUSED, VAR_FETCH)
{
	ZEND_VM_DISPATCH_TO_HELPER(zend_fetch_var_address_helper, type, BP_VAR_RW);
}

ZEND_VM_HANDLER(92, ZEND_FETCH_FUNC_ARG, CONST|TMPVAR|CV, UNUSED, VAR_FETCH)
{
	int fetch_type =
		(UNEXPECTED(ZEND_CALL_INFO(EX(call)) & ZEND_CALL_SEND_ARG_BY_REF)) ?
			BP_VAR_W : BP_VAR_R;
	ZEND_VM_DISPATCH_TO_HELPER(zend_fetch_var_address_helper, type, fetch_type);
}

ZEND_VM_HANDLER(95, ZEND_FETCH_UNSET, CONST|TMPVAR|CV, UNUSED, VAR_FETCH)
{
	ZEND_VM_DISPATCH_TO_HELPER(zend_fetch_var_address_helper, type, BP_VAR_UNSET);
}

ZEND_VM_HANDLER(89, ZEND_FETCH_IS, CONST|TMPVAR|CV, UNUSED, VAR_FETCH)
{
	ZEND_VM_DISPATCH_TO_HELPER(zend_fetch_var_address_helper, type, BP_VAR_IS);
}

/* No specialization for op_types (CONST|TMPVAR|CV, UNUSED|CONST|VAR) */
ZEND_VM_INLINE_HELPER(zend_fetch_static_prop_helper, ANY, ANY, int type)
{
	USE_OPLINE
	zval *prop;
	zend_property_info *prop_info;

	SAVE_OPLINE();

	prop = zend_fetch_static_property_address(
		&prop_info, opline->extended_value & ~ZEND_FETCH_OBJ_FLAGS, type,
		type == BP_VAR_W ? opline->extended_value : 0 OPLINE_CC EXECUTE_DATA_CC);
	if (UNEXPECTED(!prop)) {
		ZEND_ASSERT(EG(exception) || (type == BP_VAR_IS));
		prop = &EG(uninitialized_zval);
	} else if (UNEXPECTED(prop_info->flags & ZEND_ACC_PPP_SET_MASK)
	 && (type == BP_VAR_W || type == BP_VAR_RW || type == BP_VAR_UNSET)
	 && UNEXPECTED(!zend_asymmetric_property_has_set_access(prop_info))) {
		if (Z_TYPE_P(prop) == IS_OBJECT) {
			ZEND_VM_C_GOTO(copy_deref);
		} else if (type != BP_VAR_UNSET || Z_TYPE_P(prop) != IS_UNDEF) {
			zend_asymmetric_visibility_property_modification_error(prop_info, "indirectly modify");
		}
		prop = &EG(uninitialized_zval);
	}

	if (type == BP_VAR_R || type == BP_VAR_IS) {
ZEND_VM_C_LABEL(copy_deref):
		ZVAL_COPY_DEREF(EX_VAR(opline->result.var), prop);
	} else {
		ZVAL_INDIRECT(EX_VAR(opline->result.var), prop);
	}
	ZEND_VM_NEXT_OPCODE_CHECK_EXCEPTION();
}

/* No specialization for op_types (CONST|TMPVAR|CV, UNUSED|CLASS_FETCH|CONST|VAR) */
ZEND_VM_HANDLER(173, ZEND_FETCH_STATIC_PROP_R, ANY, CLASS_FETCH, CACHE_SLOT)
{
	ZEND_VM_DISPATCH_TO_HELPER(zend_fetch_static_prop_helper, type, BP_VAR_R);
}

/* No specialization for op_types (CONST|TMPVAR|CV, UNUSED|CLASS_FETCH|CONST|VAR) */
ZEND_VM_HANDLER(174, ZEND_FETCH_STATIC_PROP_W, ANY, CLASS_FETCH, FETCH_REF|DIM_WRITE|CACHE_SLOT)
{
	ZEND_VM_DISPATCH_TO_HELPER(zend_fetch_static_prop_helper, type, BP_VAR_W);
}

/* No specialization for op_types (CONST|TMPVAR|CV, UNUSED|CLASS_FETCH|CONST|VAR) */
ZEND_VM_HANDLER(175, ZEND_FETCH_STATIC_PROP_RW, ANY, CLASS_FETCH, CACHE_SLOT)
{
	ZEND_VM_DISPATCH_TO_HELPER(zend_fetch_static_prop_helper, type, BP_VAR_RW);
}

/* No specialization for op_types (CONST|TMPVAR|CV, UNUSED|CLASS_FETCH|CONST|VAR) */
ZEND_VM_HANDLER(177, ZEND_FETCH_STATIC_PROP_FUNC_ARG, ANY, CLASS_FETCH, FETCH_REF|CACHE_SLOT)
{
	if (UNEXPECTED(ZEND_CALL_INFO(EX(call)) & ZEND_CALL_SEND_ARG_BY_REF)) {
		ZEND_VM_DISPATCH_TO_HANDLER(ZEND_FETCH_STATIC_PROP_W);
	} else {
		ZEND_VM_DISPATCH_TO_HANDLER(ZEND_FETCH_STATIC_PROP_R);
	}
}

/* No specialization for op_types (CONST|TMPVAR|CV, UNUSED|CLASS_FETCH|CONST|VAR) */
ZEND_VM_HANDLER(178, ZEND_FETCH_STATIC_PROP_UNSET, ANY, CLASS_FETCH, CACHE_SLOT)
{
	ZEND_VM_DISPATCH_TO_HELPER(zend_fetch_static_prop_helper, type, BP_VAR_UNSET);
}

/* No specialization for op_types (CONST|TMPVAR|CV, UNUSED|CLASS_FETCH|CONST|VAR) */
ZEND_VM_HANDLER(176, ZEND_FETCH_STATIC_PROP_IS, ANY, CLASS_FETCH, CACHE_SLOT)
{
	ZEND_VM_DISPATCH_TO_HELPER(zend_fetch_static_prop_helper, type, BP_VAR_IS);
}

ZEND_VM_COLD_CONSTCONST_HANDLER(81, ZEND_FETCH_DIM_R, CONST|TMPVAR|CV, CONST|TMPVAR|CV)
{
	USE_OPLINE
	zval *container, *dim, *value;

	SAVE_OPLINE();
	container = GET_OP1_ZVAL_PTR_UNDEF(BP_VAR_R);
	dim = GET_OP2_ZVAL_PTR_UNDEF(BP_VAR_R);
	if (OP1_TYPE != IS_CONST) {
		if (EXPECTED(Z_TYPE_P(container) == IS_ARRAY)) {
ZEND_VM_C_LABEL(fetch_dim_r_array):
			value = zend_fetch_dimension_address_inner(Z_ARRVAL_P(container), dim, OP2_TYPE, BP_VAR_R EXECUTE_DATA_CC);
			ZVAL_COPY_DEREF(EX_VAR(opline->result.var), value);
		} else if (EXPECTED(Z_TYPE_P(container) == IS_REFERENCE)) {
			container = Z_REFVAL_P(container);
			if (EXPECTED(Z_TYPE_P(container) == IS_ARRAY)) {
				ZEND_VM_C_GOTO(fetch_dim_r_array);
			} else {
				ZEND_VM_C_GOTO(fetch_dim_r_slow);
			}
		} else {
ZEND_VM_C_LABEL(fetch_dim_r_slow):
			if (OP2_TYPE == IS_CONST && Z_EXTRA_P(dim) == ZEND_EXTRA_VALUE) {
				dim++;
			}
			zend_fetch_dimension_address_read_R_slow(container, dim OPLINE_CC EXECUTE_DATA_CC);
		}
	} else {
		zend_fetch_dimension_address_read_R(container, dim, OP2_TYPE OPLINE_CC EXECUTE_DATA_CC);
	}
	FREE_OP2();
	FREE_OP1();
	ZEND_VM_NEXT_OPCODE_CHECK_EXCEPTION();
}

ZEND_VM_HANDLER(84, ZEND_FETCH_DIM_W, VAR|CV, CONST|TMPVAR|UNUSED|NEXT|CV)
{
	USE_OPLINE
	zval *container;

	SAVE_OPLINE();
	container = GET_OP1_ZVAL_PTR_PTR_UNDEF(BP_VAR_W);
	zend_fetch_dimension_address_W(container, GET_OP2_ZVAL_PTR_UNDEF(BP_VAR_R), OP2_TYPE OPLINE_CC EXECUTE_DATA_CC);
	FREE_OP2();
	if (OP1_TYPE == IS_VAR) {
		FREE_VAR_PTR_AND_EXTRACT_RESULT_IF_NECESSARY(opline->op1.var);
	}
	ZEND_VM_NEXT_OPCODE_CHECK_EXCEPTION();
}

ZEND_VM_HANDLER(87, ZEND_FETCH_DIM_RW, VAR|CV, CONST|TMPVAR|UNUSED|NEXT|CV)
{
	USE_OPLINE
	zval *container;

	SAVE_OPLINE();
	container = GET_OP1_ZVAL_PTR_PTR_UNDEF(BP_VAR_RW);
	zend_fetch_dimension_address_RW(container, GET_OP2_ZVAL_PTR_UNDEF(BP_VAR_R), OP2_TYPE OPLINE_CC EXECUTE_DATA_CC);
	FREE_OP2();
	if (OP1_TYPE == IS_VAR) {
		FREE_VAR_PTR_AND_EXTRACT_RESULT_IF_NECESSARY(opline->op1.var);
	}
	ZEND_VM_NEXT_OPCODE_CHECK_EXCEPTION();
}

ZEND_VM_COLD_CONSTCONST_HANDLER(90, ZEND_FETCH_DIM_IS, CONST|TMPVAR|CV, CONST|TMPVAR|CV)
{
	USE_OPLINE
	zval *container;

	SAVE_OPLINE();
	container = GET_OP1_ZVAL_PTR_UNDEF(BP_VAR_IS);
	zend_fetch_dimension_address_read_IS(container, GET_OP2_ZVAL_PTR_UNDEF(BP_VAR_R), OP2_TYPE OPLINE_CC EXECUTE_DATA_CC);
	FREE_OP2();
	FREE_OP1();
	ZEND_VM_NEXT_OPCODE_CHECK_EXCEPTION();
}

ZEND_VM_COLD_HELPER(zend_use_tmp_in_write_context_helper, ANY, ANY)
{
	USE_OPLINE

	SAVE_OPLINE();
	zend_throw_error(NULL, "Cannot use temporary expression in write context");
	FREE_OP2();
	FREE_OP1();
	ZVAL_UNDEF(EX_VAR(opline->result.var));
	HANDLE_EXCEPTION();
}

ZEND_VM_COLD_HELPER(zend_use_undef_in_read_context_helper, ANY, ANY)
{
	USE_OPLINE

	SAVE_OPLINE();
	zend_throw_error(NULL, "Cannot use [] for reading");
	FREE_OP2();
	FREE_OP1();
	ZVAL_UNDEF(EX_VAR(opline->result.var));
	HANDLE_EXCEPTION();
}

ZEND_VM_COLD_CONSTCONST_HANDLER(93, ZEND_FETCH_DIM_FUNC_ARG, CONST|TMP|VAR|CV, CONST|TMPVAR|UNUSED|NEXT|CV)
{
#if !ZEND_VM_SPEC
	USE_OPLINE
#endif

	if (UNEXPECTED(ZEND_CALL_INFO(EX(call)) & ZEND_CALL_SEND_ARG_BY_REF)) {
		if ((OP1_TYPE & (IS_CONST|IS_TMP_VAR))) {
			ZEND_VM_DISPATCH_TO_HELPER(zend_use_tmp_in_write_context_helper);
		}
		ZEND_VM_DISPATCH_TO_HANDLER(ZEND_FETCH_DIM_W);
	} else {
		if (OP2_TYPE == IS_UNUSED) {
			ZEND_VM_DISPATCH_TO_HELPER(zend_use_undef_in_read_context_helper);
		}
		ZEND_VM_DISPATCH_TO_HANDLER(ZEND_FETCH_DIM_R);
	}
}

ZEND_VM_HANDLER(96, ZEND_FETCH_DIM_UNSET, VAR|CV, CONST|TMPVAR|CV)
{
	USE_OPLINE
	zval *container;

	SAVE_OPLINE();
	container = GET_OP1_ZVAL_PTR_PTR_UNDEF(BP_VAR_UNSET);
	zend_fetch_dimension_address_UNSET(container, GET_OP2_ZVAL_PTR_UNDEF(BP_VAR_R), OP2_TYPE OPLINE_CC EXECUTE_DATA_CC);
	FREE_OP2();
	if (OP1_TYPE == IS_VAR) {
		FREE_VAR_PTR_AND_EXTRACT_RESULT_IF_NECESSARY(opline->op1.var);
	}
	ZEND_VM_NEXT_OPCODE_CHECK_EXCEPTION();
}

ZEND_VM_HOT_OBJ_HANDLER(82, ZEND_FETCH_OBJ_R, CONST|TMPVAR|UNUSED|THIS|CV, CONST|TMPVAR|CV, CACHE_SLOT)
{
	USE_OPLINE
	zval *container;
	void **cache_slot = NULL;

	SAVE_OPLINE();
	container = GET_OP1_OBJ_ZVAL_PTR_UNDEF(BP_VAR_R);

	if (OP1_TYPE == IS_CONST ||
	    (OP1_TYPE != IS_UNUSED && UNEXPECTED(Z_TYPE_P(container) != IS_OBJECT))) {
		do {
			if ((OP1_TYPE & (IS_VAR|IS_CV)) && Z_ISREF_P(container)) {
				container = Z_REFVAL_P(container);
				if (EXPECTED(Z_TYPE_P(container) == IS_OBJECT)) {
					break;
				}
			}
			if (OP1_TYPE == IS_CV && UNEXPECTED(Z_TYPE_P(container) == IS_UNDEF)) {
				ZVAL_UNDEFINED_OP1();
			}
			zend_wrong_property_read(container, GET_OP2_ZVAL_PTR(BP_VAR_R));
			ZVAL_NULL(EX_VAR(opline->result.var));
			ZEND_VM_C_GOTO(fetch_obj_r_finish);
		} while (0);
	}

	/* here we are sure we are dealing with an object */
	do {
		zend_object *zobj = Z_OBJ_P(container);
		zend_string *name, *tmp_name;
		zval *retval;

		if (OP2_TYPE == IS_CONST) {
			cache_slot = CACHE_ADDR(opline->extended_value & ~ZEND_FETCH_REF /* FUNC_ARG fetch may contain it */);

			if (EXPECTED(zobj->ce == CACHED_PTR_EX(cache_slot))) {
				uintptr_t prop_offset = (uintptr_t)CACHED_PTR_EX(cache_slot + 1);

				if (EXPECTED(IS_VALID_PROPERTY_OFFSET(prop_offset))) {
ZEND_VM_C_LABEL(fetch_obj_r_simple):
					retval = OBJ_PROP(zobj, prop_offset);
					if (EXPECTED(Z_TYPE_INFO_P(retval) != IS_UNDEF)) {
						if (!ZEND_VM_SPEC || (OP1_TYPE & (IS_TMP_VAR|IS_VAR)) != 0) {
							ZEND_VM_C_GOTO(fetch_obj_r_copy);
						} else {
ZEND_VM_C_LABEL(fetch_obj_r_fast_copy):
							ZVAL_COPY_DEREF(EX_VAR(opline->result.var), retval);
							ZEND_VM_NEXT_OPCODE();
						}
					}
				} else if (UNEXPECTED(IS_HOOKED_PROPERTY_OFFSET(prop_offset))) {
					zend_property_info *prop_info = CACHED_PTR_EX(cache_slot + 2);
					if (ZEND_IS_PROPERTY_HOOK_SIMPLE_READ(prop_offset)) {
						prop_offset = prop_info->offset;
						ZEND_VM_C_GOTO(fetch_obj_r_simple);
					} else if (EXPECTED(ZEND_IS_PROPERTY_HOOK_SIMPLE_GET(prop_offset))) {
						zend_function *hook = prop_info->hooks[ZEND_PROPERTY_HOOK_GET];
						ZEND_ASSERT(hook->type == ZEND_USER_FUNCTION);
						ZEND_ASSERT(RUN_TIME_CACHE(&hook->op_array));

						uint32_t call_info = ZEND_CALL_NESTED_FUNCTION | ZEND_CALL_HAS_THIS;
						if (OP1_TYPE & IS_CV) {
							GC_ADDREF(zobj);
						}
						if (OP1_TYPE & (IS_CV|IS_VAR|IS_TMP_VAR)) {
							call_info |= ZEND_CALL_RELEASE_THIS;
						}
						zend_execute_data *call = zend_vm_stack_push_call_frame(call_info, hook, 0, zobj);
						call->prev_execute_data = execute_data;
						call->call = NULL;
						call->return_value = EX_VAR(opline->result.var);
						call->run_time_cache = RUN_TIME_CACHE(&hook->op_array);

						execute_data = call;
						EG(current_execute_data) = execute_data;
						zend_init_cvs(0, hook->op_array.last_var EXECUTE_DATA_CC);

#if defined(ZEND_VM_IP_GLOBAL_REG) && ((ZEND_VM_KIND == ZEND_VM_KIND_CALL) || (ZEND_VM_KIND == ZEND_VM_KIND_HYBRID))
						opline = hook->op_array.opcodes;
#else
						EX(opline) = hook->op_array.opcodes;
#endif
						LOAD_OPLINE_EX();
						ZEND_OBSERVER_SAVE_OPLINE();
						ZEND_OBSERVER_FCALL_BEGIN(execute_data);

						ZEND_VM_ENTER_EX();
					}
					/* Fall through to read_property for hooks. */
				} else if (EXPECTED(zobj->properties != NULL)) {
					ZEND_ASSERT(IS_DYNAMIC_PROPERTY_OFFSET(prop_offset));
					name = Z_STR_P(GET_OP2_ZVAL_PTR(BP_VAR_R));
					if (!IS_UNKNOWN_DYNAMIC_PROPERTY_OFFSET(prop_offset)) {
						uintptr_t idx = ZEND_DECODE_DYN_PROP_OFFSET(prop_offset);

						if (EXPECTED(idx < zobj->properties->nNumUsed * sizeof(Bucket))) {
							Bucket *p = (Bucket*)((char*)zobj->properties->arData + idx);

							if (EXPECTED(p->key == name) ||
							    (EXPECTED(p->h == ZSTR_H(name)) &&
							     EXPECTED(p->key != NULL) &&
							     EXPECTED(zend_string_equal_content(p->key, name)))) {
								retval = &p->val;
								if (!ZEND_VM_SPEC || (OP1_TYPE & (IS_TMP_VAR|IS_VAR)) != 0) {
									ZEND_VM_C_GOTO(fetch_obj_r_copy);
								} else {
									ZEND_VM_C_GOTO(fetch_obj_r_fast_copy);
								}
							}
						}
						CACHE_PTR_EX(cache_slot + 1, (void*)ZEND_DYNAMIC_PROPERTY_OFFSET);
					}
					retval = zend_hash_find_known_hash(zobj->properties, name);
					if (EXPECTED(retval)) {
						uintptr_t idx = (char*)retval - (char*)zobj->properties->arData;
						CACHE_PTR_EX(cache_slot + 1, (void*)ZEND_ENCODE_DYN_PROP_OFFSET(idx));
						if (!ZEND_VM_SPEC || (OP1_TYPE & (IS_TMP_VAR|IS_VAR)) != 0) {
							ZEND_VM_C_GOTO(fetch_obj_r_copy);
						} else {
							ZEND_VM_C_GOTO(fetch_obj_r_fast_copy);
						}
					}
				}
			}
			name = Z_STR_P(GET_OP2_ZVAL_PTR(BP_VAR_R));
		} else {
			name = zval_try_get_tmp_string(GET_OP2_ZVAL_PTR(BP_VAR_R), &tmp_name);
			if (UNEXPECTED(!name)) {
				ZVAL_UNDEF(EX_VAR(opline->result.var));
				break;
			}
		}

#if ZEND_DEBUG
		/* For non-standard object handlers, verify a declared property type in debug builds.
		 * Fetch prop_info before calling read_property(), as it may deallocate the object. */
		zend_property_info *prop_info = NULL;
		if (zobj->handlers->read_property != zend_std_read_property) {
			prop_info = zend_get_property_info(zobj->ce, name, /* silent */ true);
		}
#endif
		retval = zobj->handlers->read_property(zobj, name, BP_VAR_R, cache_slot, EX_VAR(opline->result.var));
#if ZEND_DEBUG
		if (!EG(exception) && prop_info && prop_info != ZEND_WRONG_PROPERTY_INFO
				&& ZEND_TYPE_IS_SET(prop_info->type)) {
			ZVAL_OPT_DEREF(retval);
			zend_verify_property_type(prop_info, retval, /* strict */ true);
		}
#endif

		if (OP2_TYPE != IS_CONST) {
			zend_tmp_string_release(tmp_name);
		}

		if (retval != EX_VAR(opline->result.var)) {
ZEND_VM_C_LABEL(fetch_obj_r_copy):
			ZVAL_COPY_DEREF(EX_VAR(opline->result.var), retval);
		} else if (UNEXPECTED(Z_ISREF_P(retval))) {
			zend_unwrap_reference(retval);
		}
	} while (0);

ZEND_VM_C_LABEL(fetch_obj_r_finish):
	FREE_OP2();
	FREE_OP1();
	ZEND_VM_NEXT_OPCODE_CHECK_EXCEPTION();
}

ZEND_VM_HANDLER(85, ZEND_FETCH_OBJ_W, VAR|UNUSED|THIS|CV, CONST|TMPVAR|CV, FETCH_REF|DIM_WRITE|CACHE_SLOT)
{
	USE_OPLINE
	zval *property, *container, *result;

	SAVE_OPLINE();

	container = GET_OP1_OBJ_ZVAL_PTR_PTR_UNDEF(BP_VAR_W);
	property = GET_OP2_ZVAL_PTR(BP_VAR_R);
	result = EX_VAR(opline->result.var);
	zend_fetch_property_address(
		result, container, OP1_TYPE, property, OP2_TYPE,
		((OP2_TYPE == IS_CONST) ? CACHE_ADDR(opline->extended_value & ~ZEND_FETCH_OBJ_FLAGS) : NULL),
		BP_VAR_W, opline->extended_value, NULL OPLINE_CC EXECUTE_DATA_CC);
	FREE_OP2();
	if (OP1_TYPE == IS_VAR) {
		FREE_VAR_PTR_AND_EXTRACT_RESULT_IF_NECESSARY(opline->op1.var);
	}
	ZEND_VM_NEXT_OPCODE_CHECK_EXCEPTION();
}

ZEND_VM_HANDLER(88, ZEND_FETCH_OBJ_RW, VAR|UNUSED|THIS|CV, CONST|TMPVAR|CV, CACHE_SLOT)
{
	USE_OPLINE
	zval *property, *container, *result;

	SAVE_OPLINE();
	container = GET_OP1_OBJ_ZVAL_PTR_PTR_UNDEF(BP_VAR_RW);
	property = GET_OP2_ZVAL_PTR(BP_VAR_R);
	result = EX_VAR(opline->result.var);
	zend_fetch_property_address(result, container, OP1_TYPE, property, OP2_TYPE, ((OP2_TYPE == IS_CONST) ? CACHE_ADDR(opline->extended_value) : NULL), BP_VAR_RW, 0, NULL OPLINE_CC EXECUTE_DATA_CC);
	FREE_OP2();
	if (OP1_TYPE == IS_VAR) {
		FREE_VAR_PTR_AND_EXTRACT_RESULT_IF_NECESSARY(opline->op1.var);
	}
	ZEND_VM_NEXT_OPCODE_CHECK_EXCEPTION();
}

ZEND_VM_COLD_CONST_HANDLER(91, ZEND_FETCH_OBJ_IS, CONST|TMPVAR|UNUSED|THIS|CV, CONST|TMPVAR|CV, CACHE_SLOT)
{
	USE_OPLINE
	zval *container;
	void **cache_slot = NULL;

	SAVE_OPLINE();
	container = GET_OP1_OBJ_ZVAL_PTR(BP_VAR_IS);

	if (OP1_TYPE == IS_CONST ||
	    (OP1_TYPE != IS_UNUSED && UNEXPECTED(Z_TYPE_P(container) != IS_OBJECT))) {
		do {
			if ((OP1_TYPE & (IS_VAR|IS_CV)) && Z_ISREF_P(container)) {
				container = Z_REFVAL_P(container);
				if (EXPECTED(Z_TYPE_P(container) == IS_OBJECT)) {
					break;
				}
			}
			if (OP2_TYPE == IS_CV && Z_TYPE_P(EX_VAR(opline->op2.var)) == IS_UNDEF) {
				ZVAL_UNDEFINED_OP2();
			}
			ZVAL_NULL(EX_VAR(opline->result.var));
			ZEND_VM_C_GOTO(fetch_obj_is_finish);
		} while (0);
	}

	/* here we are sure we are dealing with an object */
	do {
		zend_object *zobj = Z_OBJ_P(container);
		zend_string *name, *tmp_name;
		zval *retval;

		if (OP2_TYPE == IS_CONST) {
			cache_slot = CACHE_ADDR(opline->extended_value);

			if (EXPECTED(zobj->ce == CACHED_PTR_EX(cache_slot))) {
				uintptr_t prop_offset = (uintptr_t)CACHED_PTR_EX(cache_slot + 1);

				if (EXPECTED(IS_VALID_PROPERTY_OFFSET(prop_offset))) {
ZEND_VM_C_LABEL(fetch_obj_is_simple):
					retval = OBJ_PROP(zobj, prop_offset);
					if (EXPECTED(Z_TYPE_P(retval) != IS_UNDEF)) {
						if (!ZEND_VM_SPEC || (OP1_TYPE & (IS_TMP_VAR|IS_VAR)) != 0) {
							ZEND_VM_C_GOTO(fetch_obj_is_copy);
						} else {
ZEND_VM_C_LABEL(fetch_obj_is_fast_copy):
							ZVAL_COPY_DEREF(EX_VAR(opline->result.var), retval);
							ZEND_VM_NEXT_OPCODE();
						}
					}
				} else if (UNEXPECTED(IS_HOOKED_PROPERTY_OFFSET(prop_offset))) {
					if (ZEND_IS_PROPERTY_HOOK_SIMPLE_READ(prop_offset)) {
						zend_property_info *prop_info = CACHED_PTR_EX(cache_slot + 2);
						prop_offset = prop_info->offset;
						ZEND_VM_C_GOTO(fetch_obj_is_simple);
					}
					/* Fall through to read_property for hooks. */
				} else if (EXPECTED(zobj->properties != NULL)) {
					ZEND_ASSERT(IS_DYNAMIC_PROPERTY_OFFSET(prop_offset));
					name = Z_STR_P(GET_OP2_ZVAL_PTR(BP_VAR_R));
					if (!IS_UNKNOWN_DYNAMIC_PROPERTY_OFFSET(prop_offset)) {
						uintptr_t idx = ZEND_DECODE_DYN_PROP_OFFSET(prop_offset);

						if (EXPECTED(idx < zobj->properties->nNumUsed * sizeof(Bucket))) {
							Bucket *p = (Bucket*)((char*)zobj->properties->arData + idx);

							if (EXPECTED(p->key == name) ||
							    (EXPECTED(p->h == ZSTR_H(name)) &&
							     EXPECTED(p->key != NULL) &&
							     EXPECTED(zend_string_equal_content(p->key, name)))) {
								retval = &p->val;
								if (!ZEND_VM_SPEC || (OP1_TYPE & (IS_TMP_VAR|IS_VAR)) != 0) {
									ZEND_VM_C_GOTO(fetch_obj_is_copy);
								} else {
									ZEND_VM_C_GOTO(fetch_obj_is_fast_copy);
								}
							}
						}
						CACHE_PTR_EX(cache_slot + 1, (void*)ZEND_DYNAMIC_PROPERTY_OFFSET);
					}
					retval = zend_hash_find_known_hash(zobj->properties, name);
					if (EXPECTED(retval)) {
						uintptr_t idx = (char*)retval - (char*)zobj->properties->arData;
						CACHE_PTR_EX(cache_slot + 1, (void*)ZEND_ENCODE_DYN_PROP_OFFSET(idx));
						if (!ZEND_VM_SPEC || (OP1_TYPE & (IS_TMP_VAR|IS_VAR)) != 0) {
							ZEND_VM_C_GOTO(fetch_obj_is_copy);
						} else {
							ZEND_VM_C_GOTO(fetch_obj_is_fast_copy);
						}
					}
				}
			}
			name = Z_STR_P(GET_OP2_ZVAL_PTR(BP_VAR_R));
		} else {
			name = zval_try_get_tmp_string(GET_OP2_ZVAL_PTR(BP_VAR_R), &tmp_name);
			if (UNEXPECTED(!name)) {
				ZVAL_UNDEF(EX_VAR(opline->result.var));
				break;
			}
		}

		retval = zobj->handlers->read_property(zobj, name, BP_VAR_IS, cache_slot, EX_VAR(opline->result.var));

		if (OP2_TYPE != IS_CONST) {
			zend_tmp_string_release(tmp_name);
		}

		if (retval != EX_VAR(opline->result.var)) {
ZEND_VM_C_LABEL(fetch_obj_is_copy):
			ZVAL_COPY_DEREF(EX_VAR(opline->result.var), retval);
		} else if (UNEXPECTED(Z_ISREF_P(retval))) {
			zend_unwrap_reference(retval);
		}
	} while (0);

ZEND_VM_C_LABEL(fetch_obj_is_finish):
	FREE_OP2();
	FREE_OP1();
	ZEND_VM_NEXT_OPCODE_CHECK_EXCEPTION();
}

ZEND_VM_COLD_CONST_HANDLER(94, ZEND_FETCH_OBJ_FUNC_ARG, CONST|TMP|VAR|UNUSED|THIS|CV, CONST|TMPVAR|CV, FETCH_REF|CACHE_SLOT)
{
#if !ZEND_VM_SPEC
	USE_OPLINE
#endif

	if (UNEXPECTED(ZEND_CALL_INFO(EX(call)) & ZEND_CALL_SEND_ARG_BY_REF)) {
		/* Behave like FETCH_OBJ_W */
		if ((OP1_TYPE & (IS_CONST|IS_TMP_VAR))) {
			ZEND_VM_DISPATCH_TO_HELPER(zend_use_tmp_in_write_context_helper);
		}
		ZEND_VM_DISPATCH_TO_HANDLER(ZEND_FETCH_OBJ_W);
	} else {
		ZEND_VM_DISPATCH_TO_HANDLER(ZEND_FETCH_OBJ_R);
	}
}

ZEND_VM_HANDLER(97, ZEND_FETCH_OBJ_UNSET, VAR|UNUSED|THIS|CV, CONST|TMPVAR|CV, CACHE_SLOT)
{
	USE_OPLINE
	zval *container, *property, *result;

	SAVE_OPLINE();
	container = GET_OP1_OBJ_ZVAL_PTR_PTR_UNDEF(BP_VAR_UNSET);
	property = GET_OP2_ZVAL_PTR(BP_VAR_R);
	result = EX_VAR(opline->result.var);
	zend_fetch_property_address(result, container, OP1_TYPE, property, OP2_TYPE, ((OP2_TYPE == IS_CONST) ? CACHE_ADDR(opline->extended_value) : NULL), BP_VAR_UNSET, 0, NULL OPLINE_CC EXECUTE_DATA_CC);
	FREE_OP2();
	if (OP1_TYPE == IS_VAR) {
		FREE_VAR_PTR_AND_EXTRACT_RESULT_IF_NECESSARY(opline->op1.var);
	}
	ZEND_VM_NEXT_OPCODE_CHECK_EXCEPTION();
}

ZEND_VM_HANDLER(98, ZEND_FETCH_LIST_R, CONST|TMPVARCV, CONST|TMPVAR|CV)
{
	USE_OPLINE
	zval *container;

	SAVE_OPLINE();
	container = GET_OP1_ZVAL_PTR_UNDEF(BP_VAR_R);
	zend_fetch_dimension_address_LIST_r(container, GET_OP2_ZVAL_PTR_UNDEF(BP_VAR_R), OP2_TYPE OPLINE_CC EXECUTE_DATA_CC);
	FREE_OP2();
	ZEND_VM_NEXT_OPCODE_CHECK_EXCEPTION();
}

ZEND_VM_HANDLER(155, ZEND_FETCH_LIST_W, VAR, CONST|TMPVAR|CV)
{
	USE_OPLINE
	zval *container, *dim;

	SAVE_OPLINE();
	container = GET_OP1_ZVAL_PTR_PTR_UNDEF(BP_VAR_W);
	dim = GET_OP2_ZVAL_PTR_UNDEF(BP_VAR_R);

	if (OP1_TYPE == IS_VAR
		&& Z_TYPE_P(EX_VAR(opline->op1.var)) != IS_INDIRECT
		&& UNEXPECTED(!Z_ISREF_P(container))
	) {
		zend_error(E_NOTICE, "Attempting to set reference to non referenceable value");
		zend_fetch_dimension_address_LIST_r(container, dim, OP2_TYPE OPLINE_CC EXECUTE_DATA_CC);
	} else {
		zend_fetch_dimension_address_W(container, dim, OP2_TYPE OPLINE_CC EXECUTE_DATA_CC);
	}

	FREE_OP2();
	ZEND_VM_NEXT_OPCODE_CHECK_EXCEPTION();
}

ZEND_VM_HANDLER(24, ZEND_ASSIGN_OBJ, VAR|UNUSED|THIS|CV, CONST|TMPVAR|CV, CACHE_SLOT, SPEC(OP_DATA=CONST|TMP|VAR|CV))
{
	USE_OPLINE
	zval *object, *value, tmp;
	zend_object *zobj;
	zend_string *name, *tmp_name;
	zend_refcounted *garbage = NULL;

	SAVE_OPLINE();
	object = GET_OP1_OBJ_ZVAL_PTR_PTR_UNDEF(BP_VAR_W);
	value = GET_OP_DATA_ZVAL_PTR(BP_VAR_R);

	if (OP1_TYPE != IS_UNUSED && UNEXPECTED(Z_TYPE_P(object) != IS_OBJECT)) {
		if (Z_ISREF_P(object) && Z_TYPE_P(Z_REFVAL_P(object)) == IS_OBJECT) {
			object = Z_REFVAL_P(object);
			ZEND_VM_C_GOTO(assign_object);
		}
		zend_throw_non_object_error(object, GET_OP2_ZVAL_PTR(BP_VAR_R) OPLINE_CC EXECUTE_DATA_CC);
		value = &EG(uninitialized_zval);
		ZEND_VM_C_GOTO(free_and_exit_assign_obj);
	}

ZEND_VM_C_LABEL(assign_object):
	zobj = Z_OBJ_P(object);
	if (OP2_TYPE == IS_CONST) {
		if (EXPECTED(zobj->ce == CACHED_PTR(opline->extended_value))) {
			void **cache_slot = CACHE_ADDR(opline->extended_value);
			uintptr_t prop_offset = (uintptr_t)CACHED_PTR_EX(cache_slot + 1);
			zval *property_val;
			zend_property_info *prop_info;

			if (EXPECTED(IS_VALID_PROPERTY_OFFSET(prop_offset))) {
				prop_info = (zend_property_info*) CACHED_PTR_EX(cache_slot + 2);

ZEND_VM_C_LABEL(assign_obj_simple):
				property_val = OBJ_PROP(zobj, prop_offset);
				if (Z_TYPE_P(property_val) != IS_UNDEF) {
					if (prop_info != NULL) {
						value = zend_assign_to_typed_prop(prop_info, property_val, value, &garbage EXECUTE_DATA_CC);
						ZEND_VM_C_GOTO(free_and_exit_assign_obj);
					} else {
ZEND_VM_C_LABEL(fast_assign_obj):
						value = zend_assign_to_variable_ex(property_val, value, OP_DATA_TYPE, EX_USES_STRICT_TYPES(), &garbage);
						if (UNEXPECTED(RETURN_VALUE_USED(opline))) {
							ZVAL_COPY(EX_VAR(opline->result.var), value);
						}
						ZEND_VM_C_GOTO(exit_assign_obj);
					}
				}
			} else if (EXPECTED(IS_DYNAMIC_PROPERTY_OFFSET(prop_offset))) {
				name = Z_STR_P(GET_OP2_ZVAL_PTR(BP_VAR_R));
				if (UNEXPECTED(zend_lazy_object_must_init(zobj))) {
					zobj = zend_lazy_object_init(zobj);
					if (!zobj) {
						value = &EG(uninitialized_zval);
						ZEND_VM_C_GOTO(free_and_exit_assign_obj);
					}
				}
				if (!zobj->ce->__set && (zobj->ce->ce_flags & ZEND_ACC_ALLOW_DYNAMIC_PROPERTIES)) {
					rebuild_object_properties_internal(zobj);
				}
				if (EXPECTED(zobj->properties != NULL)) {
					if (UNEXPECTED(GC_REFCOUNT(zobj->properties) > 1)) {
						if (EXPECTED(!(GC_FLAGS(zobj->properties) & IS_ARRAY_IMMUTABLE))) {
							GC_DELREF(zobj->properties);
						}
						zobj->properties = zend_array_dup(zobj->properties);
					}
					property_val = zend_hash_find_known_hash(zobj->properties, name);
					if (property_val) {
						ZEND_VM_C_GOTO(fast_assign_obj);
					}
				}

				if (!zobj->ce->__set && (zobj->ce->ce_flags & ZEND_ACC_ALLOW_DYNAMIC_PROPERTIES)) {
					if (OP_DATA_TYPE == IS_CONST) {
						if (UNEXPECTED(Z_OPT_REFCOUNTED_P(value))) {
							Z_ADDREF_P(value);
						}
					} else if (OP_DATA_TYPE != IS_TMP_VAR) {
						if (Z_ISREF_P(value)) {
							if (OP_DATA_TYPE == IS_VAR) {
								zend_reference *ref = Z_REF_P(value);
								if (GC_DELREF(ref) == 0) {
									ZVAL_COPY_VALUE(&tmp, Z_REFVAL_P(value));
									efree_size(ref, sizeof(zend_reference));
									value = &tmp;
								} else {
									value = Z_REFVAL_P(value);
									Z_TRY_ADDREF_P(value);
								}
							} else {
								value = Z_REFVAL_P(value);
								Z_TRY_ADDREF_P(value);
							}
						} else if (OP_DATA_TYPE == IS_CV) {
							Z_TRY_ADDREF_P(value);
						}
					}
					zend_hash_add_new(zobj->properties, name, value);
					if (UNEXPECTED(RETURN_VALUE_USED(opline))) {
						ZVAL_COPY(EX_VAR(opline->result.var), value);
					}
					ZEND_VM_C_GOTO(exit_assign_obj);
				}
			} else {
				ZEND_ASSERT(IS_HOOKED_PROPERTY_OFFSET(prop_offset));
				if (ZEND_IS_PROPERTY_HOOK_SIMPLE_WRITE(prop_offset)) {
					prop_info = CACHED_PTR_EX(cache_slot + 2);
					prop_offset = prop_info->offset;
					if (!ZEND_TYPE_IS_SET(prop_info->type)) {
						prop_info = NULL;
					}
					ZEND_VM_C_GOTO(assign_obj_simple);
				}
				/* Fall through to write_property for hooks. */
			}
		}
		name = Z_STR_P(GET_OP2_ZVAL_PTR(BP_VAR_R));
	} else {
		name = zval_try_get_tmp_string(GET_OP2_ZVAL_PTR(BP_VAR_R), &tmp_name);
		if (UNEXPECTED(!name)) {
			FREE_OP_DATA();
			UNDEF_RESULT();
			ZEND_VM_C_GOTO(exit_assign_obj);
		}
	}

	if (OP_DATA_TYPE == IS_CV || OP_DATA_TYPE == IS_VAR) {
		ZVAL_DEREF(value);
	}

	value = zobj->handlers->write_property(zobj, name, value, (OP2_TYPE == IS_CONST) ? CACHE_ADDR(opline->extended_value) : NULL);

	if (OP2_TYPE != IS_CONST) {
		zend_tmp_string_release(tmp_name);
	}

ZEND_VM_C_LABEL(free_and_exit_assign_obj):
	if (UNEXPECTED(RETURN_VALUE_USED(opline)) && value) {
		ZVAL_COPY_DEREF(EX_VAR(opline->result.var), value);
	}
	FREE_OP_DATA();
ZEND_VM_C_LABEL(exit_assign_obj):
	if (garbage) {
		GC_DTOR_NO_REF(garbage);
	}
	FREE_OP2();
	FREE_OP1();
	/* assign_obj has two opcodes! */
	ZEND_VM_NEXT_OPCODE_EX(1, 2);
}

/* No specialization for op_types (CONST|TMPVAR|CV, UNUSED|CONST|VAR) */
ZEND_VM_HANDLER(25, ZEND_ASSIGN_STATIC_PROP, ANY, ANY, CACHE_SLOT, SPEC(OP_DATA=CONST|TMP|VAR|CV))
{
	USE_OPLINE
	zval *prop, *value;
	zend_property_info *prop_info;
	zend_refcounted *garbage = NULL;

	SAVE_OPLINE();

	prop = zend_fetch_static_property_address(&prop_info, opline->extended_value, BP_VAR_W, 0 OPLINE_CC EXECUTE_DATA_CC);
	if (UNEXPECTED(!prop)) {
		FREE_OP_DATA();
		UNDEF_RESULT();
		HANDLE_EXCEPTION();
	}

	value = GET_OP_DATA_ZVAL_PTR(BP_VAR_R);

	if (ZEND_TYPE_IS_SET(prop_info->type)) {
		value = zend_assign_to_typed_prop(prop_info, prop, value, &garbage EXECUTE_DATA_CC);
		FREE_OP_DATA();
	} else {
		value = zend_assign_to_variable_ex(prop, value, OP_DATA_TYPE, EX_USES_STRICT_TYPES(), &garbage);
	}

	if (UNEXPECTED(RETURN_VALUE_USED(opline))) {
		ZVAL_COPY(EX_VAR(opline->result.var), value);
	}

	if (garbage) {
		GC_DTOR_NO_REF(garbage);
	}

	/* assign_static_prop has two opcodes! */
	ZEND_VM_NEXT_OPCODE_EX(1, 2);
}

ZEND_VM_HANDLER(23, ZEND_ASSIGN_DIM, VAR|CV, CONST|TMPVAR|UNUSED|NEXT|CV, SPEC(OP_DATA=CONST|TMP|VAR|CV))
{
	USE_OPLINE
	zval *object_ptr, *orig_object_ptr;
	zval *value;
	zval *variable_ptr;
	zval *dim;
	zend_refcounted *garbage = NULL;

	SAVE_OPLINE();
	orig_object_ptr = object_ptr = GET_OP1_ZVAL_PTR_PTR_UNDEF(BP_VAR_W);

	if (EXPECTED(Z_TYPE_P(object_ptr) == IS_ARRAY)) {
ZEND_VM_C_LABEL(try_assign_dim_array):
		SEPARATE_ARRAY(object_ptr);
		if (OP2_TYPE == IS_UNUSED) {
			value = GET_OP_DATA_ZVAL_PTR_UNDEF(BP_VAR_R);
			if (OP_DATA_TYPE == IS_CV && UNEXPECTED(Z_TYPE_P(value) == IS_UNDEF)) {
				HashTable *ht = Z_ARRVAL_P(object_ptr);
				if (!(GC_FLAGS(ht) & IS_ARRAY_IMMUTABLE)) {
					GC_ADDREF(ht);
				}
				value = zval_undefined_cv((opline+1)->op1.var EXECUTE_DATA_CC);
				if (!(GC_FLAGS(ht) & IS_ARRAY_IMMUTABLE) && !GC_DELREF(ht)) {
					zend_array_destroy(ht);
					ZEND_VM_C_GOTO(assign_dim_error);
				}
			}
			if (OP_DATA_TYPE == IS_CV || OP_DATA_TYPE == IS_VAR) {
				ZVAL_DEREF(value);
			}
			value = zend_hash_next_index_insert(Z_ARRVAL_P(object_ptr), value);
			if (UNEXPECTED(value == NULL)) {
				zend_cannot_add_element();
				ZEND_VM_C_GOTO(assign_dim_error);
			} else if (OP_DATA_TYPE == IS_CV) {
				if (Z_REFCOUNTED_P(value)) {
					Z_ADDREF_P(value);
				}
			} else if (OP_DATA_TYPE == IS_VAR) {
				zval *free_op_data = EX_VAR((opline+1)->op1.var);
				if (Z_ISREF_P(free_op_data)) {
					if (Z_REFCOUNTED_P(value)) {
						Z_ADDREF_P(value);
					}
					zval_ptr_dtor_nogc(free_op_data);
				}
			} else if (OP_DATA_TYPE == IS_CONST) {
				if (UNEXPECTED(Z_REFCOUNTED_P(value))) {
					Z_ADDREF_P(value);
				}
			}
		} else {
			dim = GET_OP2_ZVAL_PTR_UNDEF(BP_VAR_R);
			if (OP2_TYPE == IS_CONST) {
				variable_ptr = zend_fetch_dimension_address_inner_W_CONST(Z_ARRVAL_P(object_ptr), dim EXECUTE_DATA_CC);
			} else {
				variable_ptr = zend_fetch_dimension_address_inner_W(Z_ARRVAL_P(object_ptr), dim EXECUTE_DATA_CC);
			}
			if (UNEXPECTED(variable_ptr == NULL)) {
				ZEND_VM_C_GOTO(assign_dim_error);
			}
			value = GET_OP_DATA_ZVAL_PTR(BP_VAR_R);
			value = zend_assign_to_variable_ex(variable_ptr, value, OP_DATA_TYPE, EX_USES_STRICT_TYPES(), &garbage);
		}
		if (UNEXPECTED(RETURN_VALUE_USED(opline))) {
			ZVAL_COPY(EX_VAR(opline->result.var), value);
		}
		if (garbage) {
			GC_DTOR_NO_REF(garbage);
		}
	} else {
		if (EXPECTED(Z_ISREF_P(object_ptr))) {
			object_ptr = Z_REFVAL_P(object_ptr);
			if (EXPECTED(Z_TYPE_P(object_ptr) == IS_ARRAY)) {
				ZEND_VM_C_GOTO(try_assign_dim_array);
			}
		}
		if (EXPECTED(Z_TYPE_P(object_ptr) == IS_OBJECT)) {
			zend_object *obj = Z_OBJ_P(object_ptr);

			GC_ADDREF(obj);
			dim = GET_OP2_ZVAL_PTR_UNDEF(BP_VAR_R);
			if (OP2_TYPE == IS_CV && UNEXPECTED(Z_ISUNDEF_P(dim))) {
				dim = ZVAL_UNDEFINED_OP2();
			} else if (OP2_TYPE == IS_CONST && Z_EXTRA_P(dim) == ZEND_EXTRA_VALUE) {
				dim++;
			}

			value = GET_OP_DATA_ZVAL_PTR_UNDEF(BP_VAR_R);
			if (OP_DATA_TYPE == IS_CV && UNEXPECTED(Z_ISUNDEF_P(value))) {
				value = zval_undefined_cv((opline+1)->op1.var EXECUTE_DATA_CC);
			} else if (OP_DATA_TYPE & (IS_CV|IS_VAR)) {
				ZVAL_DEREF(value);
			}

			zend_assign_to_object_dim(obj, dim, value OPLINE_CC EXECUTE_DATA_CC);

			FREE_OP_DATA();
			if (UNEXPECTED(GC_DELREF(obj) == 0)) {
				zend_objects_store_del(obj);
			}
		} else if (EXPECTED(Z_TYPE_P(object_ptr) == IS_STRING)) {
			if (OP2_TYPE == IS_UNUSED) {
				zend_use_new_element_for_string();
				FREE_OP_DATA();
				UNDEF_RESULT();
			} else {
				dim = GET_OP2_ZVAL_PTR_UNDEF(BP_VAR_R);
				value = GET_OP_DATA_ZVAL_PTR_UNDEF(BP_VAR_R);
				zend_assign_to_string_offset(object_ptr, dim, value OPLINE_CC EXECUTE_DATA_CC);
				FREE_OP_DATA();
			}
		} else if (EXPECTED(Z_TYPE_P(object_ptr) <= IS_FALSE)) {
			if (Z_ISREF_P(orig_object_ptr)
			 && ZEND_REF_HAS_TYPE_SOURCES(Z_REF_P(orig_object_ptr))
			 && !zend_verify_ref_array_assignable(Z_REF_P(orig_object_ptr))) {
				dim = GET_OP2_ZVAL_PTR(BP_VAR_R);
				FREE_OP_DATA();
				UNDEF_RESULT();
			} else {
				HashTable *ht = zend_new_array(8);
				uint8_t old_type = Z_TYPE_P(object_ptr);

				ZVAL_ARR(object_ptr, ht);
				if (UNEXPECTED(old_type == IS_FALSE)) {
					GC_ADDREF(ht);
					zend_false_to_array_deprecated();
					if (UNEXPECTED(GC_DELREF(ht) == 0)) {
						zend_array_destroy(ht);
						ZEND_VM_C_GOTO(assign_dim_error);
					}
				}
				ZEND_VM_C_GOTO(try_assign_dim_array);
			}
		} else {
			zend_use_scalar_as_array();
			dim = GET_OP2_ZVAL_PTR(BP_VAR_R);
ZEND_VM_C_LABEL(assign_dim_error):
			FREE_OP_DATA();
			if (UNEXPECTED(RETURN_VALUE_USED(opline))) {
				ZVAL_NULL(EX_VAR(opline->result.var));
			}
		}
	}
	if (OP2_TYPE != IS_UNUSED) {
		FREE_OP2();
	}
	FREE_OP1();
	/* assign_dim has two opcodes! */
	ZEND_VM_NEXT_OPCODE_EX(1, 2);
}

ZEND_VM_HANDLER(22, ZEND_ASSIGN, VAR|CV, CONST|TMP|VAR|CV, SPEC(RETVAL))
{
	USE_OPLINE
	zval *value;
	zval *variable_ptr;

	SAVE_OPLINE();
	value = GET_OP2_ZVAL_PTR(BP_VAR_R);
	variable_ptr = GET_OP1_ZVAL_PTR_PTR_UNDEF(BP_VAR_W);

	if (!ZEND_VM_SPEC || UNEXPECTED(RETURN_VALUE_USED(opline))) {
		zend_refcounted *garbage = NULL;

		value = zend_assign_to_variable_ex(variable_ptr, value, OP2_TYPE, EX_USES_STRICT_TYPES(), &garbage);
		if (UNEXPECTED(RETURN_VALUE_USED(opline))) {
			ZVAL_COPY(EX_VAR(opline->result.var), value);
		}
		if (garbage) {
			GC_DTOR_NO_REF(garbage);
		}
	} else {
		value = zend_assign_to_variable(variable_ptr, value, OP2_TYPE, EX_USES_STRICT_TYPES());
	}
	FREE_OP1();
	/* zend_assign_to_variable() always takes care of op2, never free it! */

	ZEND_VM_NEXT_OPCODE_CHECK_EXCEPTION();
}

ZEND_VM_HANDLER(30, ZEND_ASSIGN_REF, VAR|CV, VAR|CV, SRC)
{
	USE_OPLINE
	zval *variable_ptr;
	zval *value_ptr;
	zend_refcounted *garbage = NULL;

	SAVE_OPLINE();
	value_ptr = GET_OP2_ZVAL_PTR_PTR(BP_VAR_W);
	variable_ptr = GET_OP1_ZVAL_PTR_PTR_UNDEF(BP_VAR_W);

	if (OP1_TYPE == IS_VAR &&
	           UNEXPECTED(Z_TYPE_P(EX_VAR(opline->op1.var)) != IS_INDIRECT)) {

		zend_throw_error(NULL, "Cannot assign by reference to an array dimension of an object");
		variable_ptr = &EG(uninitialized_zval);
	} else if (OP2_TYPE == IS_VAR &&
	           opline->extended_value == ZEND_RETURNS_FUNCTION &&
			   UNEXPECTED(!Z_ISREF_P(value_ptr))) {

		variable_ptr = zend_wrong_assign_to_variable_reference(
			variable_ptr, value_ptr, &garbage OPLINE_CC EXECUTE_DATA_CC);
	} else {
		zend_assign_to_variable_reference(variable_ptr, value_ptr, &garbage);
	}

	if (UNEXPECTED(RETURN_VALUE_USED(opline))) {
		ZVAL_COPY(EX_VAR(opline->result.var), variable_ptr);
	}

	if (garbage) {
		GC_DTOR(garbage);
	}

	FREE_OP2();
	FREE_OP1();
	ZEND_VM_NEXT_OPCODE_CHECK_EXCEPTION();
}

ZEND_VM_HANDLER(32, ZEND_ASSIGN_OBJ_REF, VAR|UNUSED|THIS|CV, CONST|TMPVAR|CV, CACHE_SLOT|SRC, SPEC(OP_DATA=VAR|CV))
{
	USE_OPLINE
	zval *property, *container, *value_ptr;

	SAVE_OPLINE();

	container = GET_OP1_OBJ_ZVAL_PTR_PTR_UNDEF(BP_VAR_W);
	property = GET_OP2_ZVAL_PTR(BP_VAR_R);

	value_ptr = GET_OP_DATA_ZVAL_PTR_PTR(BP_VAR_W);

	if (ZEND_VM_SPEC) {
		if (OP1_TYPE == IS_UNUSED) {
			if (OP2_TYPE == IS_CONST) {
				zend_assign_to_property_reference_this_const(container, property, value_ptr OPLINE_CC EXECUTE_DATA_CC);
			} else {
				zend_assign_to_property_reference_this_var(container, property, value_ptr OPLINE_CC EXECUTE_DATA_CC);
			}
		} else {
			if (OP2_TYPE == IS_CONST) {
				zend_assign_to_property_reference_var_const(container, property, value_ptr OPLINE_CC EXECUTE_DATA_CC);
			} else {
				zend_assign_to_property_reference_var_var(container, property, value_ptr OPLINE_CC EXECUTE_DATA_CC);
			}
		}
	} else {
		zend_assign_to_property_reference(container, OP1_TYPE, property, OP2_TYPE, value_ptr OPLINE_CC EXECUTE_DATA_CC);
	}

	FREE_OP1();
	FREE_OP2();
	FREE_OP_DATA();
	ZEND_VM_NEXT_OPCODE_EX(1, 2);
}

/* No specialization for op_types (CONST|TMPVAR|CV, UNUSED|CONST|VAR) */
ZEND_VM_HANDLER(33, ZEND_ASSIGN_STATIC_PROP_REF, ANY, ANY, CACHE_SLOT|SRC)
{
	USE_OPLINE
	zval *prop, *value_ptr;
	zend_property_info *prop_info;
	zend_refcounted *garbage = NULL;

	SAVE_OPLINE();

	prop = zend_fetch_static_property_address(&prop_info, opline->extended_value & ~ZEND_RETURNS_FUNCTION, BP_VAR_W, 0 OPLINE_CC EXECUTE_DATA_CC);
	if (UNEXPECTED(!prop)) {
		FREE_OP_DATA();
		UNDEF_RESULT();
		HANDLE_EXCEPTION();
	}

	if (UNEXPECTED(prop_info->flags & ZEND_ACC_PPP_SET_MASK)
	 && UNEXPECTED(!zend_asymmetric_property_has_set_access(prop_info))) {
		zend_asymmetric_visibility_property_modification_error(prop_info, "indirectly modify");
		FREE_OP_DATA();
		UNDEF_RESULT();
		HANDLE_EXCEPTION();
	}

	value_ptr = GET_OP_DATA_ZVAL_PTR_PTR(BP_VAR_W);

	if (OP_DATA_TYPE == IS_VAR && (opline->extended_value & ZEND_RETURNS_FUNCTION) && UNEXPECTED(!Z_ISREF_P(value_ptr))) {
		if (UNEXPECTED(!zend_wrong_assign_to_variable_reference(prop, value_ptr, &garbage OPLINE_CC EXECUTE_DATA_CC))) {
			prop = &EG(uninitialized_zval);
		}
	} else if (ZEND_TYPE_IS_SET(prop_info->type)) {
		prop = zend_assign_to_typed_property_reference(prop_info, prop, value_ptr, &garbage EXECUTE_DATA_CC);
	} else {
		zend_assign_to_variable_reference(prop, value_ptr, &garbage);
	}

	if (UNEXPECTED(RETURN_VALUE_USED(opline))) {
		ZVAL_COPY(EX_VAR(opline->result.var), prop);
	}

	if (garbage) {
		GC_DTOR(garbage);
	}

	FREE_OP_DATA();
	ZEND_VM_NEXT_OPCODE_EX(1, 2);
}

ZEND_VM_HOT_HELPER(zend_leave_helper, ANY, ANY)
{
	zend_execute_data *old_execute_data;
	uint32_t call_info = EX_CALL_INFO();
	SAVE_OPLINE();

	if (EXPECTED((call_info & (ZEND_CALL_CODE|ZEND_CALL_TOP|ZEND_CALL_HAS_SYMBOL_TABLE|ZEND_CALL_FREE_EXTRA_ARGS|ZEND_CALL_ALLOCATED|ZEND_CALL_HAS_EXTRA_NAMED_PARAMS)) == 0)) {
		EG(current_execute_data) = EX(prev_execute_data);
		i_free_compiled_variables(execute_data);

#ifdef ZEND_PREFER_RELOAD
		call_info = EX_CALL_INFO();
#endif
		if (UNEXPECTED(call_info & ZEND_CALL_RELEASE_THIS)) {
			OBJ_RELEASE(Z_OBJ(execute_data->This));
		} else if (UNEXPECTED(call_info & ZEND_CALL_CLOSURE)) {
			OBJ_RELEASE(ZEND_CLOSURE_OBJECT(EX(func)));
		}
		EG(vm_stack_top) = (zval*)execute_data;
		execute_data = EX(prev_execute_data);

		if (UNEXPECTED(EG(exception) != NULL)) {
			zend_rethrow_exception(execute_data);
			HANDLE_EXCEPTION_LEAVE();
		}

		LOAD_NEXT_OPLINE();
		ZEND_VM_LEAVE();
	} else if (EXPECTED((call_info & (ZEND_CALL_CODE|ZEND_CALL_TOP)) == 0)) {
		EG(current_execute_data) = EX(prev_execute_data);
		i_free_compiled_variables(execute_data);

#ifdef ZEND_PREFER_RELOAD
		call_info = EX_CALL_INFO();
#endif
		if (UNEXPECTED(call_info & ZEND_CALL_HAS_SYMBOL_TABLE)) {
			zend_clean_and_cache_symbol_table(EX(symbol_table));
		}

		if (UNEXPECTED(call_info & ZEND_CALL_HAS_EXTRA_NAMED_PARAMS)) {
			zend_free_extra_named_params(EX(extra_named_params));
		}

		/* Free extra args before releasing the closure,
		 * as that may free the op_array. */
		zend_vm_stack_free_extra_args_ex(call_info, execute_data);

		if (UNEXPECTED(call_info & ZEND_CALL_RELEASE_THIS)) {
			OBJ_RELEASE(Z_OBJ(execute_data->This));
		} else if (UNEXPECTED(call_info & ZEND_CALL_CLOSURE)) {
			OBJ_RELEASE(ZEND_CLOSURE_OBJECT(EX(func)));
		}

		old_execute_data = execute_data;
		execute_data = EX(prev_execute_data);
		zend_vm_stack_free_call_frame_ex(call_info, old_execute_data);

		if (UNEXPECTED(EG(exception) != NULL)) {
			zend_rethrow_exception(execute_data);
			HANDLE_EXCEPTION_LEAVE();
		}

		LOAD_NEXT_OPLINE();
		ZEND_VM_LEAVE();
	} else if (EXPECTED((call_info & ZEND_CALL_TOP) == 0)) {
		if (EX(func)->op_array.last_var > 0) {
			zend_detach_symbol_table(execute_data);
			call_info |= ZEND_CALL_NEEDS_REATTACH;
		}
		zend_destroy_static_vars(&EX(func)->op_array);
		destroy_op_array(&EX(func)->op_array);
		efree_size(EX(func), sizeof(zend_op_array));
		old_execute_data = execute_data;
		execute_data = EG(current_execute_data) = EX(prev_execute_data);
		zend_vm_stack_free_call_frame_ex(call_info, old_execute_data);

		if (call_info & ZEND_CALL_NEEDS_REATTACH) {
			if (EX(func)->op_array.last_var > 0) {
				zend_attach_symbol_table(execute_data);
			} else {
				ZEND_ADD_CALL_FLAG(execute_data, ZEND_CALL_NEEDS_REATTACH);
			}
		}
		if (UNEXPECTED(EG(exception) != NULL)) {
			zend_rethrow_exception(execute_data);
			HANDLE_EXCEPTION_LEAVE();
		}

		LOAD_NEXT_OPLINE();
		ZEND_VM_LEAVE();
	} else {
		if (EXPECTED((call_info & ZEND_CALL_CODE) == 0)) {
			EG(current_execute_data) = EX(prev_execute_data);
			i_free_compiled_variables(execute_data);
#ifdef ZEND_PREFER_RELOAD
			call_info = EX_CALL_INFO();
#endif
			if (UNEXPECTED(call_info & (ZEND_CALL_HAS_SYMBOL_TABLE|ZEND_CALL_FREE_EXTRA_ARGS|ZEND_CALL_HAS_EXTRA_NAMED_PARAMS))) {
				if (UNEXPECTED(call_info & ZEND_CALL_HAS_SYMBOL_TABLE)) {
					zend_clean_and_cache_symbol_table(EX(symbol_table));
				}
				zend_vm_stack_free_extra_args_ex(call_info, execute_data);
				if (UNEXPECTED(call_info & ZEND_CALL_HAS_EXTRA_NAMED_PARAMS)) {
					zend_free_extra_named_params(EX(extra_named_params));
				}
			}
			if (UNEXPECTED(call_info & ZEND_CALL_CLOSURE)) {
				OBJ_RELEASE(ZEND_CLOSURE_OBJECT(EX(func)));
			}
			ZEND_VM_RETURN();
		} else /* if (call_kind == ZEND_CALL_TOP_CODE) */ {
			zend_array *symbol_table = EX(symbol_table);

			if (EX(func)->op_array.last_var > 0) {
				zend_detach_symbol_table(execute_data);
				call_info |= ZEND_CALL_NEEDS_REATTACH;
			}
			if (call_info & ZEND_CALL_NEEDS_REATTACH) {
				old_execute_data = EX(prev_execute_data);
				while (old_execute_data) {
					if (old_execute_data->func && (ZEND_CALL_INFO(old_execute_data) & ZEND_CALL_HAS_SYMBOL_TABLE)) {
						if (old_execute_data->symbol_table == symbol_table) {
							if (old_execute_data->func->op_array.last_var > 0) {
								zend_attach_symbol_table(old_execute_data);
							} else {
								ZEND_ADD_CALL_FLAG(old_execute_data, ZEND_CALL_NEEDS_REATTACH);
							}
						}
						break;
					}
					old_execute_data = old_execute_data->prev_execute_data;
				}
			}
			EG(current_execute_data) = EX(prev_execute_data);
			ZEND_VM_RETURN();
		}
	}
}

ZEND_VM_HOT_HANDLER(42, ZEND_JMP, JMP_ADDR, ANY)
{
	USE_OPLINE

	ZEND_VM_JMP_EX(OP_JMP_ADDR(opline, opline->op1), 0);
}

ZEND_VM_HOT_NOCONST_HANDLER(43, ZEND_JMPZ, CONST|TMPVAR|CV, JMP_ADDR)
{
	USE_OPLINE
	zval *val;
	uint8_t op1_type;

	val = GET_OP1_ZVAL_PTR_UNDEF(BP_VAR_R);

	if (Z_TYPE_INFO_P(val) == IS_TRUE) {
		ZEND_VM_NEXT_OPCODE();
	} else if (EXPECTED(Z_TYPE_INFO_P(val) <= IS_TRUE)) {
		if (OP1_TYPE == IS_CV && UNEXPECTED(Z_TYPE_INFO_P(val) == IS_UNDEF)) {
			SAVE_OPLINE();
			ZVAL_UNDEFINED_OP1();
			if (UNEXPECTED(EG(exception))) {
				HANDLE_EXCEPTION();
			}
		}
		ZEND_VM_JMP_EX(OP_JMP_ADDR(opline, opline->op2), 0);
	}

	SAVE_OPLINE();
	op1_type = OP1_TYPE;
	if (i_zend_is_true(val)) {
		opline++;
	} else {
		opline = OP_JMP_ADDR(opline, opline->op2);
	}
	if (op1_type & (IS_TMP_VAR|IS_VAR)) {
		zval_ptr_dtor_nogc(val);
	}
	ZEND_VM_JMP(opline);
}

ZEND_VM_HOT_NOCONST_HANDLER(44, ZEND_JMPNZ, CONST|TMPVAR|CV, JMP_ADDR)
{
	USE_OPLINE
	zval *val;
	uint8_t op1_type;

	val = GET_OP1_ZVAL_PTR_UNDEF(BP_VAR_R);

	if (Z_TYPE_INFO_P(val) == IS_TRUE) {
		ZEND_VM_JMP_EX(OP_JMP_ADDR(opline, opline->op2), 0);
	} else if (EXPECTED(Z_TYPE_INFO_P(val) <= IS_TRUE)) {
		if (OP1_TYPE == IS_CV && UNEXPECTED(Z_TYPE_INFO_P(val) == IS_UNDEF)) {
			SAVE_OPLINE();
			ZVAL_UNDEFINED_OP1();
			if (UNEXPECTED(EG(exception))) {
				HANDLE_EXCEPTION();
			}
		}
		ZEND_VM_NEXT_OPCODE();
	}

	SAVE_OPLINE();
	op1_type = OP1_TYPE;
	if (i_zend_is_true(val)) {
		opline = OP_JMP_ADDR(opline, opline->op2);
	} else {
		opline++;
	}
	if (op1_type & (IS_TMP_VAR|IS_VAR)) {
		zval_ptr_dtor_nogc(val);
	}
	ZEND_VM_JMP(opline);
}

ZEND_VM_COLD_CONST_HANDLER(46, ZEND_JMPZ_EX, CONST|TMPVAR|CV, JMP_ADDR)
{
	USE_OPLINE
	zval *val;
	bool ret;

	val = GET_OP1_ZVAL_PTR_UNDEF(BP_VAR_R);

	if (Z_TYPE_INFO_P(val) == IS_TRUE) {
		ZVAL_TRUE(EX_VAR(opline->result.var));
		ZEND_VM_NEXT_OPCODE();
	} else if (EXPECTED(Z_TYPE_INFO_P(val) <= IS_TRUE)) {
		ZVAL_FALSE(EX_VAR(opline->result.var));
		if (OP1_TYPE == IS_CV && UNEXPECTED(Z_TYPE_INFO_P(val) == IS_UNDEF)) {
			SAVE_OPLINE();
			ZVAL_UNDEFINED_OP1();
			if (UNEXPECTED(EG(exception))) {
				HANDLE_EXCEPTION();
			}
		}
		ZEND_VM_JMP_EX(OP_JMP_ADDR(opline, opline->op2), 0);
	}

	SAVE_OPLINE();
	ret = i_zend_is_true(val);
	FREE_OP1();
	if (ret) {
		ZVAL_TRUE(EX_VAR(opline->result.var));
		opline++;
	} else {
		ZVAL_FALSE(EX_VAR(opline->result.var));
		opline = OP_JMP_ADDR(opline, opline->op2);
	}
	ZEND_VM_JMP(opline);
}

ZEND_VM_COLD_CONST_HANDLER(47, ZEND_JMPNZ_EX, CONST|TMPVAR|CV, JMP_ADDR)
{
	USE_OPLINE
	zval *val;
	bool ret;

	val = GET_OP1_ZVAL_PTR_UNDEF(BP_VAR_R);

	if (Z_TYPE_INFO_P(val) == IS_TRUE) {
		ZVAL_TRUE(EX_VAR(opline->result.var));
		ZEND_VM_JMP_EX(OP_JMP_ADDR(opline, opline->op2), 0);
	} else if (EXPECTED(Z_TYPE_INFO_P(val) <= IS_TRUE)) {
		ZVAL_FALSE(EX_VAR(opline->result.var));
		if (OP1_TYPE == IS_CV && UNEXPECTED(Z_TYPE_INFO_P(val) == IS_UNDEF)) {
			SAVE_OPLINE();
			ZVAL_UNDEFINED_OP1();
			ZEND_VM_NEXT_OPCODE_CHECK_EXCEPTION();
		} else {
			ZEND_VM_NEXT_OPCODE();
		}
	}

	SAVE_OPLINE();
	ret = i_zend_is_true(val);
	FREE_OP1();
	if (ret) {
		ZVAL_TRUE(EX_VAR(opline->result.var));
		opline = OP_JMP_ADDR(opline, opline->op2);
	} else {
		ZVAL_FALSE(EX_VAR(opline->result.var));
		opline++;
	}
	ZEND_VM_JMP(opline);
}

ZEND_VM_HANDLER(70, ZEND_FREE, TMPVAR, ANY)
{
	USE_OPLINE

	SAVE_OPLINE();
	FREE_OP1();
	ZEND_VM_NEXT_OPCODE_CHECK_EXCEPTION();
}

ZEND_VM_HOT_HANDLER(127, ZEND_FE_FREE, TMPVAR, ANY)
{
	zval *var;
	USE_OPLINE

	var = EX_VAR(opline->op1.var);
	if (Z_TYPE_P(var) != IS_ARRAY) {
		SAVE_OPLINE();
		if (Z_FE_ITER_P(var) != (uint32_t)-1) {
			zend_hash_iterator_del(Z_FE_ITER_P(var));
		}
		zval_ptr_dtor_nogc(var);
		ZEND_VM_NEXT_OPCODE_CHECK_EXCEPTION();
	}

	/* This is freeing an array. Use an inlined version of zval_ptr_dtor_nogc. */
	/* PHP only needs to save the opline and check for an exception if the last reference to the array was garbage collected (destructors of elements in the array could throw an exception) */
	if (Z_REFCOUNTED_P(var) && !Z_DELREF_P(var)) {
		SAVE_OPLINE();
		rc_dtor_func(Z_COUNTED_P(var));
		ZEND_VM_NEXT_OPCODE_CHECK_EXCEPTION();
	}
	ZEND_VM_NEXT_OPCODE();
}

ZEND_VM_COLD_CONSTCONST_HANDLER(53, ZEND_FAST_CONCAT, CONST|TMPVAR|CV, CONST|TMPVAR|CV)
{
	USE_OPLINE
	zval *op1, *op2;
	zend_string *op1_str, *op2_str, *str;


	op1 = GET_OP1_ZVAL_PTR_UNDEF(BP_VAR_R);
	op2 = GET_OP2_ZVAL_PTR_UNDEF(BP_VAR_R);
	if ((OP1_TYPE == IS_CONST || EXPECTED(Z_TYPE_P(op1) == IS_STRING)) &&
	    (OP2_TYPE == IS_CONST || EXPECTED(Z_TYPE_P(op2) == IS_STRING))) {
		zend_string *op1_str = Z_STR_P(op1);
		zend_string *op2_str = Z_STR_P(op2);
		zend_string *str;
		uint32_t flags = ZSTR_GET_COPYABLE_CONCAT_PROPERTIES_BOTH(op1_str, op2_str);

		if (OP1_TYPE != IS_CONST && UNEXPECTED(ZSTR_LEN(op1_str) == 0)) {
			if (OP2_TYPE == IS_CONST || OP2_TYPE == IS_CV) {
				ZVAL_STR_COPY(EX_VAR(opline->result.var), op2_str);
			} else {
				ZVAL_STR(EX_VAR(opline->result.var), op2_str);
			}
			if (OP1_TYPE & (IS_TMP_VAR|IS_VAR)) {
				zend_string_release_ex(op1_str, 0);
			}
		} else if (OP2_TYPE != IS_CONST && UNEXPECTED(ZSTR_LEN(op2_str) == 0)) {
			if (OP1_TYPE == IS_CONST || OP1_TYPE == IS_CV) {
				ZVAL_STR_COPY(EX_VAR(opline->result.var), op1_str);
			} else {
				ZVAL_STR(EX_VAR(opline->result.var), op1_str);
			}
			if (OP2_TYPE & (IS_TMP_VAR|IS_VAR)) {
				zend_string_release_ex(op2_str, 0);
			}
		} else if (OP1_TYPE != IS_CONST && OP1_TYPE != IS_CV &&
		    !ZSTR_IS_INTERNED(op1_str) && GC_REFCOUNT(op1_str) == 1) {
			size_t len = ZSTR_LEN(op1_str);

			str = zend_string_extend(op1_str, len + ZSTR_LEN(op2_str), 0);
			memcpy(ZSTR_VAL(str) + len, ZSTR_VAL(op2_str), ZSTR_LEN(op2_str)+1);
			GC_ADD_FLAGS(str, flags);
			ZVAL_NEW_STR(EX_VAR(opline->result.var), str);
			if (OP2_TYPE & (IS_TMP_VAR|IS_VAR)) {
				zend_string_release_ex(op2_str, 0);
			}
		} else {
			str = zend_string_alloc(ZSTR_LEN(op1_str) + ZSTR_LEN(op2_str), 0);
			memcpy(ZSTR_VAL(str), ZSTR_VAL(op1_str), ZSTR_LEN(op1_str));
			memcpy(ZSTR_VAL(str) + ZSTR_LEN(op1_str), ZSTR_VAL(op2_str), ZSTR_LEN(op2_str)+1);
			GC_ADD_FLAGS(str, flags);
			ZVAL_NEW_STR(EX_VAR(opline->result.var), str);
			if (OP1_TYPE & (IS_TMP_VAR|IS_VAR)) {
				zend_string_release_ex(op1_str, 0);
			}
			if (OP2_TYPE & (IS_TMP_VAR|IS_VAR)) {
				zend_string_release_ex(op2_str, 0);
			}
		}
		ZEND_VM_NEXT_OPCODE();
	}

	SAVE_OPLINE();
	if (OP1_TYPE == IS_CONST) {
		op1_str = Z_STR_P(op1);
	} else if (EXPECTED(Z_TYPE_P(op1) == IS_STRING)) {
		op1_str = zend_string_copy(Z_STR_P(op1));
	} else {
		if (OP1_TYPE == IS_CV && UNEXPECTED(Z_TYPE_P(op1) == IS_UNDEF)) {
			ZVAL_UNDEFINED_OP1();
		}
		op1_str = zval_get_string_func(op1);
	}
	if (OP2_TYPE == IS_CONST) {
		op2_str = Z_STR_P(op2);
	} else if (EXPECTED(Z_TYPE_P(op2) == IS_STRING)) {
		op2_str = zend_string_copy(Z_STR_P(op2));
	} else {
		if (OP2_TYPE == IS_CV && UNEXPECTED(Z_TYPE_P(op2) == IS_UNDEF)) {
			ZVAL_UNDEFINED_OP2();
		}
		op2_str = zval_get_string_func(op2);
	}
	do {
		if (OP1_TYPE != IS_CONST) {
			if (UNEXPECTED(ZSTR_LEN(op1_str) == 0)) {
				if (OP2_TYPE == IS_CONST) {
					if (UNEXPECTED(Z_REFCOUNTED_P(op2))) {
						GC_ADDREF(op2_str);
					}
				}
				ZVAL_STR(EX_VAR(opline->result.var), op2_str);
				zend_string_release_ex(op1_str, 0);
				break;
			}
		}
		if (OP2_TYPE != IS_CONST) {
			if (UNEXPECTED(ZSTR_LEN(op2_str) == 0)) {
				if (OP1_TYPE == IS_CONST) {
					if (UNEXPECTED(Z_REFCOUNTED_P(op1))) {
						GC_ADDREF(op1_str);
					}
				}
				ZVAL_STR(EX_VAR(opline->result.var), op1_str);
				zend_string_release_ex(op2_str, 0);
				break;
			}
		}
		str = zend_string_alloc(ZSTR_LEN(op1_str) + ZSTR_LEN(op2_str), 0);
		memcpy(ZSTR_VAL(str), ZSTR_VAL(op1_str), ZSTR_LEN(op1_str));
		memcpy(ZSTR_VAL(str) + ZSTR_LEN(op1_str), ZSTR_VAL(op2_str), ZSTR_LEN(op2_str)+1);

		ZSTR_COPY_CONCAT_PROPERTIES_BOTH(str, op1_str, op2_str);
		ZVAL_NEW_STR(EX_VAR(opline->result.var), str);
		if (OP1_TYPE != IS_CONST) {
			zend_string_release_ex(op1_str, 0);
		}
		if (OP2_TYPE != IS_CONST) {
			zend_string_release_ex(op2_str, 0);
		}
	} while (0);
	FREE_OP1();
	FREE_OP2();
	ZEND_VM_NEXT_OPCODE_CHECK_EXCEPTION();
}

ZEND_VM_HANDLER(54, ZEND_ROPE_INIT, UNUSED, CONST|TMPVAR|CV, NUM)
{
	USE_OPLINE
	zend_string **rope;
	zval *var;

	/* Compiler allocates the necessary number of zval slots to keep the rope */
	rope = (zend_string**)EX_VAR(opline->result.var);
	if (OP2_TYPE == IS_CONST) {
		var = GET_OP2_ZVAL_PTR(BP_VAR_R);
		rope[0] = Z_STR_P(var);
		if (UNEXPECTED(Z_REFCOUNTED_P(var))) {
			Z_ADDREF_P(var);
		}
	} else {
		var = GET_OP2_ZVAL_PTR_UNDEF(BP_VAR_R);
		if (EXPECTED(Z_TYPE_P(var) == IS_STRING)) {
			if (OP2_TYPE == IS_CV) {
				rope[0] = zend_string_copy(Z_STR_P(var));
			} else {
				rope[0] = Z_STR_P(var);
			}
		} else {
			SAVE_OPLINE();
			if (OP2_TYPE == IS_CV && UNEXPECTED(Z_TYPE_P(var) == IS_UNDEF)) {
				ZVAL_UNDEFINED_OP2();
			}
			rope[0] = zval_get_string_func(var);
			FREE_OP2();
			ZEND_VM_NEXT_OPCODE_CHECK_EXCEPTION();
		}
	}
	ZEND_VM_NEXT_OPCODE();
}

ZEND_VM_HANDLER(55, ZEND_ROPE_ADD, TMP, CONST|TMPVAR|CV, NUM)
{
	USE_OPLINE
	zend_string **rope;
	zval *var;

	/* op1 and result are the same */
	rope = (zend_string**)EX_VAR(opline->op1.var);
	if (OP2_TYPE == IS_CONST) {
		var = GET_OP2_ZVAL_PTR(BP_VAR_R);
		rope[opline->extended_value] = Z_STR_P(var);
		if (UNEXPECTED(Z_REFCOUNTED_P(var))) {
			Z_ADDREF_P(var);
		}
	} else {
		var = GET_OP2_ZVAL_PTR_UNDEF(BP_VAR_R);
		if (EXPECTED(Z_TYPE_P(var) == IS_STRING)) {
			if (OP2_TYPE == IS_CV) {
				rope[opline->extended_value] = zend_string_copy(Z_STR_P(var));
			} else {
				rope[opline->extended_value] = Z_STR_P(var);
			}
		} else {
			SAVE_OPLINE();
			if (OP2_TYPE == IS_CV && UNEXPECTED(Z_TYPE_P(var) == IS_UNDEF)) {
				ZVAL_UNDEFINED_OP2();
			}
			rope[opline->extended_value] = zval_get_string_func(var);
			FREE_OP2();
			ZEND_VM_NEXT_OPCODE_CHECK_EXCEPTION();
		}
	}
	ZEND_VM_NEXT_OPCODE();
}

ZEND_VM_HANDLER(56, ZEND_ROPE_END, TMP, CONST|TMPVAR|CV, NUM)
{
	USE_OPLINE
	zend_string **rope;
	zval *var, *ret;
	uint32_t i;

	rope = (zend_string**)EX_VAR(opline->op1.var);
	if (OP2_TYPE == IS_CONST) {
		var = GET_OP2_ZVAL_PTR(BP_VAR_R);
		rope[opline->extended_value] = Z_STR_P(var);
		if (UNEXPECTED(Z_REFCOUNTED_P(var))) {
			Z_ADDREF_P(var);
		}
	} else {
		var = GET_OP2_ZVAL_PTR_UNDEF(BP_VAR_R);
		if (EXPECTED(Z_TYPE_P(var) == IS_STRING)) {
			if (OP2_TYPE == IS_CV) {
				rope[opline->extended_value] = zend_string_copy(Z_STR_P(var));
			} else {
				rope[opline->extended_value] = Z_STR_P(var);
			}
		} else {
			SAVE_OPLINE();
			if (OP2_TYPE == IS_CV && UNEXPECTED(Z_TYPE_P(var) == IS_UNDEF)) {
				ZVAL_UNDEFINED_OP2();
			}
			rope[opline->extended_value] = zval_get_string_func(var);
			FREE_OP2();
			if (UNEXPECTED(EG(exception))) {
				for (i = 0; i <= opline->extended_value; i++) {
					zend_string_release_ex(rope[i], 0);
				}
				ZVAL_UNDEF(EX_VAR(opline->result.var));
				HANDLE_EXCEPTION();
			}
		}
	}

	size_t len = 0;
	uint32_t flags = ZSTR_COPYABLE_CONCAT_PROPERTIES;
	for (i = 0; i <= opline->extended_value; i++) {
		flags &= ZSTR_GET_COPYABLE_CONCAT_PROPERTIES(rope[i]);
		len += ZSTR_LEN(rope[i]);
	}
	ret = EX_VAR(opline->result.var);
	ZVAL_STR(ret, zend_string_alloc(len, 0));
	GC_ADD_FLAGS(Z_STR_P(ret), flags);

	char *target = Z_STRVAL_P(ret);
	for (i = 0; i <= opline->extended_value; i++) {
		memcpy(target, ZSTR_VAL(rope[i]), ZSTR_LEN(rope[i]));
		target += ZSTR_LEN(rope[i]);
		zend_string_release_ex(rope[i], 0);
	}
	*target = '\0';

	ZEND_VM_NEXT_OPCODE();
}

ZEND_VM_HANDLER(109, ZEND_FETCH_CLASS, UNUSED|CLASS_FETCH, CONST|TMPVAR|UNUSED|CV, CACHE_SLOT)
{
	zval *class_name;
	USE_OPLINE

	SAVE_OPLINE();
	if (OP2_TYPE == IS_UNUSED) {
		Z_CE_P(EX_VAR(opline->result.var)) = zend_fetch_class(NULL, opline->op1.num);
		ZEND_VM_NEXT_OPCODE_CHECK_EXCEPTION();
	} else if (OP2_TYPE == IS_CONST) {
		zend_class_entry *ce = CACHED_PTR(opline->extended_value);

		if (UNEXPECTED(ce == NULL)) {
			class_name = GET_OP2_ZVAL_PTR_UNDEF(BP_VAR_R);
			ce = zend_fetch_class_by_name(Z_STR_P(class_name), Z_STR_P(class_name + 1), opline->op1.num);
			CACHE_PTR(opline->extended_value, ce);
		}
		Z_CE_P(EX_VAR(opline->result.var)) = ce;
	} else {
		class_name = GET_OP2_ZVAL_PTR_UNDEF(BP_VAR_R);
ZEND_VM_C_LABEL(try_class_name):
		if (Z_TYPE_P(class_name) == IS_OBJECT) {
			Z_CE_P(EX_VAR(opline->result.var)) = Z_OBJCE_P(class_name);
		} else if (Z_TYPE_P(class_name) == IS_STRING) {
			Z_CE_P(EX_VAR(opline->result.var)) = zend_fetch_class(Z_STR_P(class_name), opline->op1.num);
		} else if ((OP2_TYPE & (IS_VAR|IS_CV)) && Z_TYPE_P(class_name) == IS_REFERENCE) {
			class_name = Z_REFVAL_P(class_name);
			ZEND_VM_C_GOTO(try_class_name);
		} else {
			if (OP2_TYPE == IS_CV && UNEXPECTED(Z_TYPE_P(class_name) == IS_UNDEF)) {
				ZVAL_UNDEFINED_OP2();
				if (UNEXPECTED(EG(exception) != NULL)) {
					HANDLE_EXCEPTION();
				}
			}
			zend_throw_error(NULL, "Class name must be a valid object or a string");
		}
	}

	FREE_OP2();
	ZEND_VM_NEXT_OPCODE_CHECK_EXCEPTION();
}

ZEND_VM_HOT_OBJ_HANDLER(112, ZEND_INIT_METHOD_CALL, CONST|TMPVAR|UNUSED|THIS|CV, CONST|TMPVAR|CV, NUM|CACHE_SLOT)
{
	USE_OPLINE
	zval *function_name;
	zval *object;
	zend_function *fbc;
	zend_class_entry *called_scope;
	zend_object *obj;
	zend_execute_data *call;
	uint32_t call_info;

	SAVE_OPLINE();

	object = GET_OP1_OBJ_ZVAL_PTR_UNDEF(BP_VAR_R);

	if (OP2_TYPE != IS_CONST) {
		function_name = GET_OP2_ZVAL_PTR_UNDEF(BP_VAR_R);
	}

	if (OP2_TYPE != IS_CONST &&
	    UNEXPECTED(Z_TYPE_P(function_name) != IS_STRING)) {
		do {
			if ((OP2_TYPE & (IS_VAR|IS_CV)) && Z_ISREF_P(function_name)) {
				function_name = Z_REFVAL_P(function_name);
				if (EXPECTED(Z_TYPE_P(function_name) == IS_STRING)) {
					break;
				}
			} else if (OP2_TYPE == IS_CV && UNEXPECTED(Z_TYPE_P(function_name) == IS_UNDEF)) {
				ZVAL_UNDEFINED_OP2();
				if (UNEXPECTED(EG(exception) != NULL)) {
					FREE_OP1();
					HANDLE_EXCEPTION();
				}
			}
			zend_throw_error(NULL, "Method name must be a string");
			FREE_OP2();
			FREE_OP1();
			HANDLE_EXCEPTION();
		} while (0);
	}

	if (OP1_TYPE == IS_UNUSED) {
		obj = Z_OBJ_P(object);
	} else {
		do {
			if (OP1_TYPE != IS_CONST && EXPECTED(Z_TYPE_P(object) == IS_OBJECT)) {
				obj = Z_OBJ_P(object);
			} else {
				if ((OP1_TYPE & (IS_VAR|IS_CV)) && EXPECTED(Z_ISREF_P(object))) {
					zend_reference *ref = Z_REF_P(object);

					object = &ref->val;
					if (EXPECTED(Z_TYPE_P(object) == IS_OBJECT)) {
						obj = Z_OBJ_P(object);
						if (OP1_TYPE & IS_VAR) {
							if (UNEXPECTED(GC_DELREF(ref) == 0)) {
								efree_size(ref, sizeof(zend_reference));
							} else {
								Z_ADDREF_P(object);
							}
						}
						break;
					}
				}
				if (OP1_TYPE == IS_CV && UNEXPECTED(Z_TYPE_P(object) == IS_UNDEF)) {
					object = ZVAL_UNDEFINED_OP1();
					if (UNEXPECTED(EG(exception) != NULL)) {
						if (OP2_TYPE != IS_CONST) {
							FREE_OP2();
						}
						HANDLE_EXCEPTION();
					}
				}
				if (OP2_TYPE == IS_CONST) {
					function_name = GET_OP2_ZVAL_PTR_UNDEF(BP_VAR_R);
				}
				zend_invalid_method_call(object, function_name);
				FREE_OP2();
				FREE_OP1();
				HANDLE_EXCEPTION();
			}
		} while (0);
	}

	called_scope = obj->ce;

	if (OP2_TYPE == IS_CONST &&
	    EXPECTED(CACHED_PTR(opline->result.num) == called_scope)) {
		fbc = CACHED_PTR(opline->result.num + sizeof(void*));
	} else {
		zend_object *orig_obj = obj;

		if (OP2_TYPE == IS_CONST) {
			function_name = GET_OP2_ZVAL_PTR_UNDEF(BP_VAR_R);
		}

		/* First, locate the function. */
		fbc = obj->handlers->get_method(&obj, Z_STR_P(function_name), ((OP2_TYPE == IS_CONST) ? (RT_CONSTANT(opline, opline->op2) + 1) : NULL));
		if (UNEXPECTED(fbc == NULL)) {
			if (EXPECTED(!EG(exception))) {
				zend_undefined_method(orig_obj->ce, Z_STR_P(function_name));
			}
			FREE_OP2();
			if ((OP1_TYPE & (IS_VAR|IS_TMP_VAR)) && GC_DELREF(orig_obj) == 0) {
				zend_objects_store_del(orig_obj);
			}
			HANDLE_EXCEPTION();
		}
		if (OP2_TYPE == IS_CONST &&
		    EXPECTED(!(fbc->common.fn_flags & (ZEND_ACC_CALL_VIA_TRAMPOLINE|ZEND_ACC_NEVER_CACHE))) &&
		    EXPECTED(obj == orig_obj)) {
			CACHE_POLYMORPHIC_PTR(opline->result.num, called_scope, fbc);
		}
		if ((OP1_TYPE & (IS_VAR|IS_TMP_VAR)) && UNEXPECTED(obj != orig_obj)) {
			GC_ADDREF(obj); /* For $this pointer */
			if (GC_DELREF(orig_obj) == 0) {
				zend_objects_store_del(orig_obj);
			}
		}
		if (EXPECTED(fbc->type == ZEND_USER_FUNCTION) && UNEXPECTED(!RUN_TIME_CACHE(&fbc->op_array))) {
			init_func_run_time_cache(&fbc->op_array);
		}
	}

	if (OP2_TYPE != IS_CONST) {
		FREE_OP2();
	}

	call_info = ZEND_CALL_NESTED_FUNCTION | ZEND_CALL_HAS_THIS;
	if (UNEXPECTED((fbc->common.fn_flags & ZEND_ACC_STATIC) != 0)) {
		if ((OP1_TYPE & (IS_VAR|IS_TMP_VAR)) && GC_DELREF(obj) == 0) {
			zend_objects_store_del(obj);
			if (UNEXPECTED(EG(exception))) {
				HANDLE_EXCEPTION();
			}
		}
		/* call static method */
		obj = (zend_object*)called_scope;
		call_info = ZEND_CALL_NESTED_FUNCTION;
	} else if (OP1_TYPE & (IS_VAR|IS_TMP_VAR|IS_CV)) {
		if (OP1_TYPE == IS_CV) {
			GC_ADDREF(obj); /* For $this pointer */
		}
		/* CV may be changed indirectly (e.g. when it's a reference) */
		call_info = ZEND_CALL_NESTED_FUNCTION | ZEND_CALL_HAS_THIS | ZEND_CALL_RELEASE_THIS;
	}

	call = zend_vm_stack_push_call_frame(call_info,
		fbc, opline->extended_value, obj);
	call->prev_execute_data = EX(call);
	EX(call) = call;

	ZEND_VM_NEXT_OPCODE();
}

ZEND_VM_HANDLER(113, ZEND_INIT_STATIC_METHOD_CALL, UNUSED|CLASS_FETCH|CONST|VAR, CONST|TMPVAR|UNUSED|CONSTRUCTOR|CV, NUM|CACHE_SLOT)
{
	USE_OPLINE
	zval *function_name;
	zend_class_entry *ce;
	uint32_t call_info;
	zend_function *fbc;
	zend_execute_data *call;

	SAVE_OPLINE();

	if (OP1_TYPE == IS_CONST) {
		/* no function found. try a static method in class */
		ce = CACHED_PTR(opline->result.num);
		if (UNEXPECTED(ce == NULL)) {
			ce = zend_fetch_class_by_name(Z_STR_P(RT_CONSTANT(opline, opline->op1)), Z_STR_P(RT_CONSTANT(opline, opline->op1) + 1), ZEND_FETCH_CLASS_DEFAULT | ZEND_FETCH_CLASS_EXCEPTION);
			if (UNEXPECTED(ce == NULL)) {
				FREE_OP2();
				HANDLE_EXCEPTION();
			}
			if (OP2_TYPE != IS_CONST) {
				CACHE_PTR(opline->result.num, ce);
			}
		}
	} else if (OP1_TYPE == IS_UNUSED) {
		ce = zend_fetch_class(NULL, opline->op1.num);
		if (UNEXPECTED(ce == NULL)) {
			FREE_OP2();
			HANDLE_EXCEPTION();
		}
	} else {
		ce = Z_CE_P(EX_VAR(opline->op1.var));
	}

	if (OP1_TYPE == IS_CONST &&
	    OP2_TYPE == IS_CONST &&
	    EXPECTED((fbc = CACHED_PTR(opline->result.num + sizeof(void*))) != NULL)) {
		/* nothing to do */
	} else if (OP1_TYPE != IS_CONST &&
	           OP2_TYPE == IS_CONST &&
	           EXPECTED(CACHED_PTR(opline->result.num) == ce)) {
		fbc = CACHED_PTR(opline->result.num + sizeof(void*));
	} else if (OP2_TYPE != IS_UNUSED) {
		function_name = GET_OP2_ZVAL_PTR_UNDEF(BP_VAR_R);
		if (OP2_TYPE != IS_CONST) {
			if (UNEXPECTED(Z_TYPE_P(function_name) != IS_STRING)) {
				do {
					if (OP2_TYPE & (IS_VAR|IS_CV) && Z_ISREF_P(function_name)) {
						function_name = Z_REFVAL_P(function_name);
						if (EXPECTED(Z_TYPE_P(function_name) == IS_STRING)) {
							break;
						}
					} else if (OP2_TYPE == IS_CV && UNEXPECTED(Z_TYPE_P(function_name) == IS_UNDEF)) {
						ZVAL_UNDEFINED_OP2();
						if (UNEXPECTED(EG(exception) != NULL)) {
							HANDLE_EXCEPTION();
						}
					}
					zend_throw_error(NULL, "Method name must be a string");
					FREE_OP2();
					HANDLE_EXCEPTION();
				} while (0);
			}
		}

		if (ce->get_static_method) {
			fbc = ce->get_static_method(ce, Z_STR_P(function_name));
		} else {
			fbc = zend_std_get_static_method(ce, Z_STR_P(function_name), ((OP2_TYPE == IS_CONST) ? (RT_CONSTANT(opline, opline->op2) + 1) : NULL));
		}
		if (UNEXPECTED(fbc == NULL)) {
			if (EXPECTED(!EG(exception))) {
				zend_undefined_method(ce, Z_STR_P(function_name));
			}
			FREE_OP2();
			HANDLE_EXCEPTION();
		}
		if (OP2_TYPE == IS_CONST &&
		    EXPECTED(!(fbc->common.fn_flags & (ZEND_ACC_CALL_VIA_TRAMPOLINE|ZEND_ACC_NEVER_CACHE))) &&
			EXPECTED(!(fbc->common.scope->ce_flags & ZEND_ACC_TRAIT))) {
			CACHE_POLYMORPHIC_PTR(opline->result.num, ce, fbc);
		}
		if (EXPECTED(fbc->type == ZEND_USER_FUNCTION) && UNEXPECTED(!RUN_TIME_CACHE(&fbc->op_array))) {
			init_func_run_time_cache(&fbc->op_array);
		}
		if (OP2_TYPE != IS_CONST) {
			FREE_OP2();
		}
	} else {
		if (UNEXPECTED(ce->constructor == NULL)) {
			zend_throw_error(NULL, "Cannot call constructor");
			HANDLE_EXCEPTION();
		}
		if (Z_TYPE(EX(This)) == IS_OBJECT && Z_OBJ(EX(This))->ce != ce->constructor->common.scope && (ce->constructor->common.fn_flags & ZEND_ACC_PRIVATE)) {
			zend_throw_error(NULL, "Cannot call private %s::__construct()", ZSTR_VAL(ce->name));
			HANDLE_EXCEPTION();
		}
		fbc = ce->constructor;
		if (EXPECTED(fbc->type == ZEND_USER_FUNCTION) && UNEXPECTED(!RUN_TIME_CACHE(&fbc->op_array))) {
			init_func_run_time_cache(&fbc->op_array);
		}
	}

	if (!(fbc->common.fn_flags & ZEND_ACC_STATIC)) {
		if (Z_TYPE(EX(This)) == IS_OBJECT && instanceof_function(Z_OBJCE(EX(This)), ce)) {
			ce = (zend_class_entry*)Z_OBJ(EX(This));
			call_info = ZEND_CALL_NESTED_FUNCTION | ZEND_CALL_HAS_THIS;
		} else {
			zend_non_static_method_call(fbc);
			HANDLE_EXCEPTION();
		}
	} else {
		/* previous opcode is ZEND_FETCH_CLASS */
		if (OP1_TYPE == IS_UNUSED
		 && ((opline->op1.num & ZEND_FETCH_CLASS_MASK) == ZEND_FETCH_CLASS_PARENT ||
		     (opline->op1.num & ZEND_FETCH_CLASS_MASK) == ZEND_FETCH_CLASS_SELF)) {
			if (Z_TYPE(EX(This)) == IS_OBJECT) {
				ce = Z_OBJCE(EX(This));
			} else {
				ce = Z_CE(EX(This));
			}
		}
		call_info = ZEND_CALL_NESTED_FUNCTION;
	}

	call = zend_vm_stack_push_call_frame(call_info,
		fbc, opline->extended_value, ce);
	call->prev_execute_data = EX(call);
	EX(call) = call;

	ZEND_VM_NEXT_OPCODE();
}

ZEND_VM_HOT_HANDLER(59, ZEND_INIT_FCALL_BY_NAME, ANY, CONST, NUM|CACHE_SLOT)
{
	USE_OPLINE
	zend_function *fbc;
	zval *function_name, *func;
	zend_execute_data *call;

	fbc = CACHED_PTR(opline->result.num);
	if (UNEXPECTED(fbc == NULL)) {
		function_name = (zval*)RT_CONSTANT(opline, opline->op2);
		func = zend_hash_find_known_hash(EG(function_table), Z_STR_P(function_name+1));
		if (UNEXPECTED(func == NULL)) {
			ZEND_VM_DISPATCH_TO_HELPER(zend_undefined_function_helper);
		}
		fbc = Z_FUNC_P(func);
		if (EXPECTED(fbc->type == ZEND_USER_FUNCTION) && UNEXPECTED(!RUN_TIME_CACHE(&fbc->op_array))) {
			init_func_run_time_cache(&fbc->op_array);
		}
		CACHE_PTR(opline->result.num, fbc);
	}
	call = _zend_vm_stack_push_call_frame(ZEND_CALL_NESTED_FUNCTION,
		fbc, opline->extended_value, NULL);
	call->prev_execute_data = EX(call);
	EX(call) = call;

	ZEND_VM_NEXT_OPCODE();
}

ZEND_VM_HANDLER(128, ZEND_INIT_DYNAMIC_CALL, ANY, CONST|TMPVAR|CV, NUM)
{
	USE_OPLINE
	zval *function_name;
	zend_execute_data *call;

	SAVE_OPLINE();
	function_name = GET_OP2_ZVAL_PTR_UNDEF(BP_VAR_R);

ZEND_VM_C_LABEL(try_function_name):
	if (OP2_TYPE != IS_CONST && EXPECTED(Z_TYPE_P(function_name) == IS_STRING)) {
		call = zend_init_dynamic_call_string(Z_STR_P(function_name), opline->extended_value);
	} else if (OP2_TYPE != IS_CONST && EXPECTED(Z_TYPE_P(function_name) == IS_OBJECT)) {
		call = zend_init_dynamic_call_object(Z_OBJ_P(function_name), opline->extended_value);
	} else if (EXPECTED(Z_TYPE_P(function_name) == IS_ARRAY)) {
		call = zend_init_dynamic_call_array(Z_ARRVAL_P(function_name), opline->extended_value);
	} else if ((OP2_TYPE & (IS_VAR|IS_CV)) && EXPECTED(Z_TYPE_P(function_name) == IS_REFERENCE)) {
		function_name = Z_REFVAL_P(function_name);
		ZEND_VM_C_GOTO(try_function_name);
	} else {
		if (OP2_TYPE == IS_CV && UNEXPECTED(Z_TYPE_P(function_name) == IS_UNDEF)) {
			function_name = ZVAL_UNDEFINED_OP2();
			if (UNEXPECTED(EG(exception) != NULL)) {
				HANDLE_EXCEPTION();
			}
		}
		zend_throw_error(NULL, "Value of type %s is not callable",
			zend_zval_type_name(function_name));
		call = NULL;
	}

	if (OP2_TYPE & (IS_VAR|IS_TMP_VAR)) {
		FREE_OP2();
		if (UNEXPECTED(EG(exception))) {
			if (call) {
				 if (call->func->common.fn_flags & ZEND_ACC_CALL_VIA_TRAMPOLINE) {
					zend_string_release_ex(call->func->common.function_name, 0);
					zend_free_trampoline(call->func);
				}
				zend_vm_stack_free_call_frame(call);
			}
			HANDLE_EXCEPTION();
		}
	} else if (!call) {
		HANDLE_EXCEPTION();
	}

	call->prev_execute_data = EX(call);
	EX(call) = call;

	ZEND_VM_NEXT_OPCODE_CHECK_EXCEPTION();
}

ZEND_VM_HANDLER(118, ZEND_INIT_USER_CALL, CONST, CONST|TMPVAR|CV, NUM)
{
	USE_OPLINE
	zval *function_name;
	zend_fcall_info_cache fcc;
	char *error = NULL;
	zend_function *func;
	void *object_or_called_scope;
	zend_execute_data *call;
	uint32_t call_info = ZEND_CALL_NESTED_FUNCTION | ZEND_CALL_DYNAMIC;

	SAVE_OPLINE();
	function_name = GET_OP2_ZVAL_PTR(BP_VAR_R);
	if (zend_is_callable_ex(function_name, NULL, 0, NULL, &fcc, &error)) {
		ZEND_ASSERT(!error);

		/* Deprecation can be emitted from zend_is_callable_ex(), which can
		 * invoke a user error handler and throw an exception.
		 * For the CONST and CV case we reuse the same exception block below
		 * to make sure we don't increase VM size too much. */
		if (!(OP2_TYPE & (IS_TMP_VAR|IS_VAR)) && UNEXPECTED(EG(exception))) {
			FREE_OP2();
			HANDLE_EXCEPTION();
		}

		func = fcc.function_handler;
		object_or_called_scope = fcc.called_scope;
		if (func->common.fn_flags & ZEND_ACC_CLOSURE) {
			/* Delay closure destruction until its invocation */
			GC_ADDREF(ZEND_CLOSURE_OBJECT(func));
			call_info |= ZEND_CALL_CLOSURE;
			if (func->common.fn_flags & ZEND_ACC_FAKE_CLOSURE) {
				call_info |= ZEND_CALL_FAKE_CLOSURE;
			}
			if (fcc.object) {
				object_or_called_scope = fcc.object;
				call_info |= ZEND_CALL_HAS_THIS;
			}
		} else if (fcc.object) {
			GC_ADDREF(fcc.object); /* For $this pointer */
			object_or_called_scope = fcc.object;
			call_info |= ZEND_CALL_RELEASE_THIS | ZEND_CALL_HAS_THIS;
		}

		FREE_OP2();
		if ((OP2_TYPE & (IS_TMP_VAR|IS_VAR)) && UNEXPECTED(EG(exception))) {
			if (call_info & ZEND_CALL_CLOSURE) {
				zend_object_release(ZEND_CLOSURE_OBJECT(func));
			} else if (call_info & ZEND_CALL_RELEASE_THIS) {
				zend_object_release(fcc.object);
			}
			HANDLE_EXCEPTION();
		}

		if (EXPECTED(func->type == ZEND_USER_FUNCTION) && UNEXPECTED(!RUN_TIME_CACHE(&func->op_array))) {
			init_func_run_time_cache(&func->op_array);
		}
	} else {
		zend_type_error("%s(): Argument #1 ($callback) must be a valid callback, %s", Z_STRVAL_P(RT_CONSTANT(opline, opline->op1)), error);
		efree(error);
		FREE_OP2();
		HANDLE_EXCEPTION();
	}

	call = zend_vm_stack_push_call_frame(call_info,
		func, opline->extended_value, object_or_called_scope);
	call->prev_execute_data = EX(call);
	EX(call) = call;

	ZEND_VM_NEXT_OPCODE();
}

ZEND_VM_HOT_HANDLER(69, ZEND_INIT_NS_FCALL_BY_NAME, ANY, CONST, NUM|CACHE_SLOT)
{
	USE_OPLINE
	zval *func_name;
	zval *func;
	zend_function *fbc;
	zend_execute_data *call;

	fbc = CACHED_PTR(opline->result.num);
	if (UNEXPECTED(fbc == NULL)) {
		func_name = (zval *)RT_CONSTANT(opline, opline->op2);
		func = zend_hash_find_known_hash(EG(function_table), Z_STR_P(func_name + 1));
		if (func == NULL) {
			func = zend_hash_find_known_hash(EG(function_table), Z_STR_P(func_name + 2));
			if (UNEXPECTED(func == NULL)) {
				ZEND_VM_DISPATCH_TO_HELPER(zend_undefined_function_helper);
			}
		}
		fbc = Z_FUNC_P(func);
		if (EXPECTED(fbc->type == ZEND_USER_FUNCTION) && UNEXPECTED(!RUN_TIME_CACHE(&fbc->op_array))) {
			init_func_run_time_cache(&fbc->op_array);
		}
		CACHE_PTR(opline->result.num, fbc);
	}

	call = _zend_vm_stack_push_call_frame(ZEND_CALL_NESTED_FUNCTION,
		fbc, opline->extended_value, NULL);
	call->prev_execute_data = EX(call);
	EX(call) = call;

	ZEND_VM_NEXT_OPCODE();
}

ZEND_VM_HOT_HANDLER(61, ZEND_INIT_FCALL, NUM, CONST, NUM|CACHE_SLOT)
{
	USE_OPLINE
	zval *fname;
	zval *func;
	zend_function *fbc;
	zend_execute_data *call;

	fbc = CACHED_PTR(opline->result.num);
	if (UNEXPECTED(fbc == NULL)) {
		fname = (zval*)RT_CONSTANT(opline, opline->op2);
		func = zend_hash_find_known_hash(EG(function_table), Z_STR_P(fname));
		ZEND_ASSERT(func != NULL && "Function existence must be checked at compile time");
		fbc = Z_FUNC_P(func);
		if (EXPECTED(fbc->type == ZEND_USER_FUNCTION) && UNEXPECTED(!RUN_TIME_CACHE(&fbc->op_array))) {
			init_func_run_time_cache(&fbc->op_array);
		}
		CACHE_PTR(opline->result.num, fbc);
	}

	call = _zend_vm_stack_push_call_frame_ex(
		opline->op1.num, ZEND_CALL_NESTED_FUNCTION,
		fbc, opline->extended_value, NULL);
	call->prev_execute_data = EX(call);
	EX(call) = call;

	ZEND_VM_NEXT_OPCODE();
}

ZEND_VM_HOT_TYPE_SPEC_HANDLER(ZEND_INIT_FCALL, Z_EXTRA_P(RT_CONSTANT(op, op->op2)) != 0, ZEND_INIT_FCALL_OFFSET, NUM, CONST, NUM|CACHE_SLOT)
{
	USE_OPLINE
	zend_function *fbc;
	zend_execute_data *call;
	fbc = CACHED_PTR(opline->result.num);
	if (UNEXPECTED(fbc == NULL)) {
		fbc = Z_PTR(EG(function_table)->arData[Z_EXTRA_P(RT_CONSTANT(opline, opline->op2))].val);
		CACHE_PTR(opline->result.num, fbc);
	}
	call = _zend_vm_stack_push_call_frame_ex(
		opline->op1.num, ZEND_CALL_NESTED_FUNCTION,
		fbc, opline->extended_value, NULL);
	call->prev_execute_data = EX(call);
	EX(call) = call;
	ZEND_VM_NEXT_OPCODE();
}

ZEND_VM_HOT_HANDLER(129, ZEND_DO_ICALL, ANY, ANY, SPEC(RETVAL,OBSERVER))
{
	USE_OPLINE
	zend_execute_data *call = EX(call);
	zend_function *fbc = call->func;
	zval *ret;
	zval retval;

	SAVE_OPLINE();
	EX(call) = call->prev_execute_data;

	call->prev_execute_data = execute_data;
	EG(current_execute_data) = call;

#if ZEND_DEBUG
	bool should_throw = zend_internal_call_should_throw(fbc, call);
#endif

	ret = RETURN_VALUE_USED(opline) ? EX_VAR(opline->result.var) : &retval;
	ZVAL_NULL(ret);

	ZEND_OBSERVER_FCALL_BEGIN(call);
	fbc->internal_function.handler(call, ret);

#if ZEND_DEBUG
	if (!EG(exception) && call->func) {
		if (should_throw) {
			zend_internal_call_arginfo_violation(call->func);
		}
		ZEND_ASSERT(!(call->func->common.fn_flags & ZEND_ACC_HAS_RETURN_TYPE) ||
			zend_verify_internal_return_type(call->func, ret));
		ZEND_ASSERT((call->func->common.fn_flags & ZEND_ACC_RETURN_REFERENCE)
			? Z_ISREF_P(ret) : !Z_ISREF_P(ret));
		zend_verify_internal_func_info(call->func, ret);
	}
#endif
	ZEND_OBSERVER_FCALL_END(call, EG(exception) ? NULL : ret);
	ZEND_VM_FCALL_INTERRUPT_CHECK(call);

	EG(current_execute_data) = execute_data;
	zend_vm_stack_free_args(call);

	uint32_t call_info = ZEND_CALL_INFO(call);
	if (UNEXPECTED(call_info & (ZEND_CALL_HAS_EXTRA_NAMED_PARAMS|ZEND_CALL_ALLOCATED))) {
		if (call_info & ZEND_CALL_HAS_EXTRA_NAMED_PARAMS) {
			zend_free_extra_named_params(call->extra_named_params);
		}
		zend_vm_stack_free_call_frame_ex(call_info, call);
	} else {
		EG(vm_stack_top) = (zval*)call;
	}

	if (!RETURN_VALUE_USED(opline)) {
		i_zval_ptr_dtor(ret);
	}

	if (UNEXPECTED(EG(exception) != NULL)) {
		zend_rethrow_exception(execute_data);
		HANDLE_EXCEPTION();
	}

	ZEND_VM_SET_OPCODE_NO_INTERRUPT(opline + 1);
	ZEND_VM_CONTINUE();
}

ZEND_VM_HOT_HANDLER(130, ZEND_DO_UCALL, ANY, ANY, SPEC(RETVAL,OBSERVER))
{
	USE_OPLINE
	zend_execute_data *call = EX(call);
	zend_function *fbc = call->func;
	zval *ret;

	SAVE_OPLINE();
	EX(call) = call->prev_execute_data;

	ret = NULL;
	if (RETURN_VALUE_USED(opline)) {
		ret = EX_VAR(opline->result.var);
	}

	call->prev_execute_data = execute_data;
	execute_data = call;
	i_init_func_execute_data(&fbc->op_array, ret, 0 EXECUTE_DATA_CC);
	LOAD_OPLINE_EX();
	ZEND_OBSERVER_SAVE_OPLINE();
	ZEND_OBSERVER_FCALL_BEGIN(execute_data);

	ZEND_VM_ENTER_EX();
}

ZEND_VM_HOT_HANDLER(131, ZEND_DO_FCALL_BY_NAME, ANY, ANY, SPEC(RETVAL,OBSERVER))
{
	USE_OPLINE
	zend_execute_data *call = EX(call);
	zend_function *fbc = call->func;
	zval *ret;
	zval retval;

	SAVE_OPLINE();
	EX(call) = call->prev_execute_data;

	const uint32_t no_discard = RETURN_VALUE_USED(opline) ? 0 : ZEND_ACC_NODISCARD;

	if (UNEXPECTED(fbc->common.fn_flags & (ZEND_ACC_DEPRECATED|no_discard))) {
		if (fbc->common.fn_flags & ZEND_ACC_DEPRECATED) {
			zend_deprecated_function(fbc);
		}
		if ((fbc->common.fn_flags & no_discard) && EG(exception) == NULL) {
			zend_nodiscard_function(fbc);
		}
		if (UNEXPECTED(EG(exception) != NULL)) {
			UNDEF_RESULT();
			if (!RETURN_VALUE_USED(opline)) {
				ret = &retval;
				ZVAL_UNDEF(ret);
			}
			ZEND_VM_C_GOTO(fcall_by_name_end);
		}
	}

	if (EXPECTED(fbc->type == ZEND_USER_FUNCTION)) {
		ret = NULL;
		if (RETURN_VALUE_USED(opline)) {
			ret = EX_VAR(opline->result.var);
		}

		call->prev_execute_data = execute_data;
		execute_data = call;
		i_init_func_execute_data(&fbc->op_array, ret, 0 EXECUTE_DATA_CC);
		LOAD_OPLINE_EX();
		ZEND_OBSERVER_SAVE_OPLINE();
		ZEND_OBSERVER_FCALL_BEGIN(execute_data);

		ZEND_VM_ENTER_EX();
	} else {
		ZEND_ASSERT(fbc->type == ZEND_INTERNAL_FUNCTION);
		if (ZEND_OBSERVER_ENABLED) {
			ret = NULL;
		}

		call->prev_execute_data = execute_data;
		EG(current_execute_data) = call;

#if ZEND_DEBUG
		bool should_throw = zend_internal_call_should_throw(fbc, call);
#endif

		ret = RETURN_VALUE_USED(opline) ? EX_VAR(opline->result.var) : &retval;
		ZVAL_NULL(ret);

		ZEND_OBSERVER_FCALL_BEGIN(call);
		fbc->internal_function.handler(call, ret);

#if ZEND_DEBUG
		if (!EG(exception) && call->func) {
			if (should_throw) {
				zend_internal_call_arginfo_violation(call->func);
			}
			ZEND_ASSERT(!(call->func->common.fn_flags & ZEND_ACC_HAS_RETURN_TYPE) ||
				zend_verify_internal_return_type(call->func, ret));
			ZEND_ASSERT((call->func->common.fn_flags & ZEND_ACC_RETURN_REFERENCE)
				? Z_ISREF_P(ret) : !Z_ISREF_P(ret));
			zend_verify_internal_func_info(call->func, ret);
		}
#endif
		ZEND_OBSERVER_FCALL_END(call, EG(exception) ? NULL : ret);
		ZEND_VM_FCALL_INTERRUPT_CHECK(call);

		EG(current_execute_data) = execute_data;

		ZEND_VM_C_GOTO(fcall_by_name_end);
	}

	if (0) {
ZEND_VM_C_LABEL(fcall_by_name_end):

		zend_vm_stack_free_args(call);

		uint32_t call_info = ZEND_CALL_INFO(call);
		if (UNEXPECTED(call_info & (ZEND_CALL_HAS_EXTRA_NAMED_PARAMS|ZEND_CALL_ALLOCATED))) {
			if (call_info & ZEND_CALL_HAS_EXTRA_NAMED_PARAMS) {
				zend_free_extra_named_params(call->extra_named_params);
			}
			zend_vm_stack_free_call_frame_ex(call_info, call);
		} else {
			EG(vm_stack_top) = (zval*)call;
		}

		if (!RETURN_VALUE_USED(opline)) {
			i_zval_ptr_dtor(ret);
		}
	}

	if (UNEXPECTED(EG(exception) != NULL)) {
		zend_rethrow_exception(execute_data);
		HANDLE_EXCEPTION();
	}
	ZEND_VM_SET_OPCODE_NO_INTERRUPT(opline + 1);
	ZEND_VM_CONTINUE();
}

ZEND_VM_HOT_HANDLER(60, ZEND_DO_FCALL, ANY, ANY, SPEC(RETVAL,OBSERVER))
{
	USE_OPLINE
	zend_execute_data *call = EX(call);
	zend_function *fbc = call->func;
	zval *ret;
	zval retval;

	SAVE_OPLINE();
	EX(call) = call->prev_execute_data;

	const uint32_t no_discard = RETURN_VALUE_USED(opline) ? 0 : ZEND_ACC_NODISCARD;

	if (UNEXPECTED(fbc->common.fn_flags & (ZEND_ACC_DEPRECATED|no_discard))) {
		if (fbc->common.fn_flags & ZEND_ACC_DEPRECATED) {
			zend_deprecated_function(fbc);
		}
		if ((fbc->common.fn_flags & no_discard) && EG(exception) == NULL) {
			zend_nodiscard_function(fbc);
		}
		if (UNEXPECTED(EG(exception) != NULL)) {
			if (UNEXPECTED(ZEND_CALL_INFO(call) & ZEND_CALL_CLOSURE)) {
				OBJ_RELEASE(ZEND_CLOSURE_OBJECT(call->func));
			}
			UNDEF_RESULT();
			if (!RETURN_VALUE_USED(opline)) {
				ret = &retval;
				ZVAL_UNDEF(ret);
			}
			ZEND_VM_C_GOTO(fcall_end);
		}
	}

	if (EXPECTED(fbc->type == ZEND_USER_FUNCTION)) {
		ret = NULL;
		if (RETURN_VALUE_USED(opline)) {
			ret = EX_VAR(opline->result.var);
		}

		call->prev_execute_data = execute_data;
		execute_data = call;
		i_init_func_execute_data(&fbc->op_array, ret, 1 EXECUTE_DATA_CC);

		if (EXPECTED(zend_execute_ex == execute_ex)) {
			LOAD_OPLINE_EX();
			ZEND_OBSERVER_SAVE_OPLINE();
			ZEND_OBSERVER_FCALL_BEGIN(execute_data);
			ZEND_VM_ENTER_EX();
		} else {
			SAVE_OPLINE_EX();
			ZEND_OBSERVER_FCALL_BEGIN(execute_data);
			execute_data = EX(prev_execute_data);
			LOAD_OPLINE();
			ZEND_ADD_CALL_FLAG(call, ZEND_CALL_TOP);
			zend_execute_ex(call);
		}
	} else {
		ZEND_ASSERT(fbc->type == ZEND_INTERNAL_FUNCTION);
		if (ZEND_OBSERVER_ENABLED) {
			ret = NULL;
		}

		call->prev_execute_data = execute_data;
		EG(current_execute_data) = call;

#if ZEND_DEBUG
		bool should_throw = zend_internal_call_should_throw(fbc, call);
#endif

		ret = RETURN_VALUE_USED(opline) ? EX_VAR(opline->result.var) : &retval;
		ZVAL_NULL(ret);

		ZEND_OBSERVER_FCALL_BEGIN(call);
		if (!zend_execute_internal) {
			/* saves one function call if zend_execute_internal is not used */
			fbc->internal_function.handler(call, ret);
		} else {
			zend_execute_internal(call, ret);
		}

#if ZEND_DEBUG
		if (!EG(exception) && call->func && !(call->func->common.fn_flags & ZEND_ACC_FAKE_CLOSURE)) {
			if (should_throw) {
				zend_internal_call_arginfo_violation(call->func);
			}
			ZEND_ASSERT(!(call->func->common.fn_flags & ZEND_ACC_HAS_RETURN_TYPE) ||
				zend_verify_internal_return_type(call->func, ret));
			ZEND_ASSERT((call->func->common.fn_flags & ZEND_ACC_RETURN_REFERENCE)
				? Z_ISREF_P(ret) : !Z_ISREF_P(ret));
			zend_verify_internal_func_info(call->func, ret);
		}
#endif
		ZEND_OBSERVER_FCALL_END(call, EG(exception) ? NULL : ret);
		ZEND_VM_FCALL_INTERRUPT_CHECK(call);

		EG(current_execute_data) = execute_data;

		ZEND_VM_C_GOTO(fcall_end);
	}

	if (0) {
ZEND_VM_C_LABEL(fcall_end):

		zend_vm_stack_free_args(call);
		if (UNEXPECTED(ZEND_CALL_INFO(call) & ZEND_CALL_HAS_EXTRA_NAMED_PARAMS)) {
			zend_free_extra_named_params(call->extra_named_params);
		}

		if (!RETURN_VALUE_USED(opline)) {
			i_zval_ptr_dtor(ret);
		}
	}

	if (UNEXPECTED(ZEND_CALL_INFO(call) & ZEND_CALL_RELEASE_THIS)) {
		OBJ_RELEASE(Z_OBJ(call->This));
	}

	zend_vm_stack_free_call_frame(call);
	if (UNEXPECTED(EG(exception) != NULL)) {
		zend_rethrow_exception(execute_data);
		HANDLE_EXCEPTION();
	}
	ZEND_VM_SET_OPCODE_NO_INTERRUPT(opline + 1);
	ZEND_VM_CONTINUE();
}

ZEND_VM_COLD_CONST_HANDLER(124, ZEND_VERIFY_RETURN_TYPE, CONST|TMP|VAR|UNUSED|CV, UNUSED)
{
	if (OP1_TYPE == IS_UNUSED) {
		SAVE_OPLINE();
		zend_verify_missing_return_type(EX(func));
		HANDLE_EXCEPTION();
	} else {
/* prevents "undefined variable opline" errors */
#if !ZEND_VM_SPEC || (OP1_TYPE != IS_UNUSED)
		USE_OPLINE
		zval *retval_ref, *retval_ptr;
		zend_arg_info *ret_info = EX(func)->common.arg_info - 1;
		retval_ref = retval_ptr = GET_OP1_ZVAL_PTR_UNDEF(BP_VAR_R);

		if (OP1_TYPE == IS_CONST) {
			ZVAL_COPY(EX_VAR(opline->result.var), retval_ptr);
			retval_ref = retval_ptr = EX_VAR(opline->result.var);
		} else if (OP1_TYPE == IS_VAR) {
			if (UNEXPECTED(Z_TYPE_P(retval_ptr) == IS_INDIRECT)) {
				retval_ref = retval_ptr = Z_INDIRECT_P(retval_ptr);
			}
			ZVAL_DEREF(retval_ptr);
		} else if (OP1_TYPE == IS_CV) {
			ZVAL_DEREF(retval_ptr);
		}

		if (EXPECTED(ZEND_TYPE_CONTAINS_CODE(ret_info->type, Z_TYPE_P(retval_ptr)))) {
			ZEND_VM_NEXT_OPCODE();
		}

		if (OP1_TYPE == IS_CV && UNEXPECTED(Z_ISUNDEF_P(retval_ptr))) {
			SAVE_OPLINE();
			retval_ref = retval_ptr = ZVAL_UNDEFINED_OP1();
			if (UNEXPECTED(EG(exception))) {
				HANDLE_EXCEPTION();
			}
			if (ZEND_TYPE_FULL_MASK(ret_info->type) & MAY_BE_NULL) {
				ZEND_VM_NEXT_OPCODE();
			}
		}

		zend_reference *ref = NULL;
		if (UNEXPECTED(retval_ref != retval_ptr)) {
			if (UNEXPECTED(EX(func)->op_array.fn_flags & ZEND_ACC_RETURN_REFERENCE)) {
				ref = Z_REF_P(retval_ref);
			} else {
				/* A cast might happen - unwrap the reference if this is a by-value return */
				if (Z_REFCOUNT_P(retval_ref) == 1) {
					ZVAL_UNREF(retval_ref);
				} else {
					Z_DELREF_P(retval_ref);
					ZVAL_COPY(retval_ref, retval_ptr);
				}
				retval_ptr = retval_ref;
			}
		}

		SAVE_OPLINE();
		if (UNEXPECTED(!zend_check_type_slow(&ret_info->type, retval_ptr, ref, 1, 0))) {
			zend_verify_return_error(EX(func), retval_ptr);
			HANDLE_EXCEPTION();
		}
		ZEND_VM_NEXT_OPCODE();
#endif
	}
}

ZEND_VM_COLD_HANDLER(201, ZEND_VERIFY_NEVER_TYPE, UNUSED, UNUSED)
{
	SAVE_OPLINE();
	zend_verify_never_error(EX(func));
	HANDLE_EXCEPTION();
}

ZEND_VM_INLINE_HANDLER(62, ZEND_RETURN, CONST|TMP|VAR|CV, ANY, SPEC(OBSERVER))
{
	USE_OPLINE
	zval *retval_ptr;
	zval *return_value;
	ZEND_OBSERVER_USE_RETVAL;

	retval_ptr = GET_OP1_ZVAL_PTR_UNDEF(BP_VAR_R);
	return_value = EX(return_value);
	ZEND_OBSERVER_SET_RETVAL();
	if (OP1_TYPE == IS_CV && UNEXPECTED(Z_TYPE_INFO_P(retval_ptr) == IS_UNDEF)) {
		SAVE_OPLINE();
		retval_ptr = ZVAL_UNDEFINED_OP1();
		if (return_value) {
			ZVAL_NULL(return_value);
		}
	} else if (!return_value) {
		if (OP1_TYPE & (IS_VAR|IS_TMP_VAR)) {
			if (Z_REFCOUNTED_P(retval_ptr) && !Z_DELREF_P(retval_ptr)) {
				SAVE_OPLINE();
				rc_dtor_func(Z_COUNTED_P(retval_ptr));
			}
		}
	} else {
		if ((OP1_TYPE & (IS_CONST|IS_TMP_VAR))) {
			ZVAL_COPY_VALUE(return_value, retval_ptr);
			if (OP1_TYPE == IS_CONST) {
				if (UNEXPECTED(Z_OPT_REFCOUNTED_P(return_value))) {
					Z_ADDREF_P(return_value);
				}
			}
		} else if (OP1_TYPE == IS_CV) {
			do {
				if (Z_OPT_REFCOUNTED_P(retval_ptr)) {
					if (EXPECTED(!Z_OPT_ISREF_P(retval_ptr))) {
						if (EXPECTED(!(EX_CALL_INFO() & (ZEND_CALL_CODE|ZEND_CALL_OBSERVED)))) {
							zend_refcounted *ref = Z_COUNTED_P(retval_ptr);
							ZVAL_COPY_VALUE(return_value, retval_ptr);
							if (GC_MAY_LEAK(ref)) {
								SAVE_OPLINE();
								gc_possible_root(ref);
							}
							ZVAL_NULL(retval_ptr);
							break;
						} else {
							Z_ADDREF_P(retval_ptr);
						}
					} else {
						retval_ptr = Z_REFVAL_P(retval_ptr);
						if (Z_OPT_REFCOUNTED_P(retval_ptr)) {
							Z_ADDREF_P(retval_ptr);
						}
					}
				}
				ZVAL_COPY_VALUE(return_value, retval_ptr);
			} while (0);
		} else /* if (OP1_TYPE == IS_VAR) */ {
			if (UNEXPECTED(Z_ISREF_P(retval_ptr))) {
				zend_refcounted *ref = Z_COUNTED_P(retval_ptr);

				retval_ptr = Z_REFVAL_P(retval_ptr);
				ZVAL_COPY_VALUE(return_value, retval_ptr);
				if (UNEXPECTED(GC_DELREF(ref) == 0)) {
					efree_size(ref, sizeof(zend_reference));
				} else if (Z_OPT_REFCOUNTED_P(retval_ptr)) {
					Z_ADDREF_P(retval_ptr);
				}
			} else {
				ZVAL_COPY_VALUE(return_value, retval_ptr);
			}
		}
	}
	ZEND_OBSERVER_SAVE_OPLINE();
	ZEND_OBSERVER_FCALL_END(execute_data, return_value);
	ZEND_OBSERVER_FREE_RETVAL();
	ZEND_VM_DISPATCH_TO_HELPER(zend_leave_helper);
}

ZEND_VM_COLD_CONST_HANDLER(111, ZEND_RETURN_BY_REF, CONST|TMP|VAR|CV, ANY, SRC, SPEC(OBSERVER))
{
	USE_OPLINE
	zval *retval_ptr;
	zval *return_value;
	ZEND_OBSERVER_USE_RETVAL;

	SAVE_OPLINE();

	return_value = EX(return_value);
	ZEND_OBSERVER_SET_RETVAL();
	do {
		if ((OP1_TYPE & (IS_CONST|IS_TMP_VAR)) ||
		    (OP1_TYPE == IS_VAR && opline->extended_value == ZEND_RETURNS_VALUE)) {
			/* Not supposed to happen, but we'll allow it */
			zend_error(E_NOTICE, "Only variable references should be returned by reference");

			retval_ptr = GET_OP1_ZVAL_PTR(BP_VAR_R);
			if (!return_value) {
				FREE_OP1();
			} else {
				if (OP1_TYPE == IS_VAR && UNEXPECTED(Z_ISREF_P(retval_ptr))) {
					ZVAL_COPY_VALUE(return_value, retval_ptr);
					break;
				}

				ZVAL_NEW_REF(return_value, retval_ptr);
				if (OP1_TYPE == IS_CONST) {
					Z_TRY_ADDREF_P(retval_ptr);
				}
			}
			break;
		}

		retval_ptr = GET_OP1_ZVAL_PTR_PTR(BP_VAR_W);

		if (OP1_TYPE == IS_VAR) {
			ZEND_ASSERT(retval_ptr != &EG(uninitialized_zval));
			if (opline->extended_value == ZEND_RETURNS_FUNCTION && !Z_ISREF_P(retval_ptr)) {
				zend_error(E_NOTICE, "Only variable references should be returned by reference");
				if (return_value) {
					ZVAL_NEW_REF(return_value, retval_ptr);
				} else {
					FREE_OP1();
				}
				break;
			}
		}

		if (return_value) {
			if (Z_ISREF_P(retval_ptr)) {
				Z_ADDREF_P(retval_ptr);
			} else {
				ZVAL_MAKE_REF_EX(retval_ptr, 2);
			}
			ZVAL_REF(return_value, Z_REF_P(retval_ptr));
		}

		FREE_OP1();
	} while (0);

	ZEND_OBSERVER_FCALL_END(execute_data, return_value);
	ZEND_OBSERVER_FREE_RETVAL();
	ZEND_VM_DISPATCH_TO_HELPER(zend_leave_helper);
}

ZEND_VM_HANDLER(139, ZEND_GENERATOR_CREATE, ANY, ANY)
{
	zval *return_value = EX(return_value);

	if (EXPECTED(return_value)) {
		USE_OPLINE
		zend_generator *generator;
		zend_execute_data *gen_execute_data;
		uint32_t num_args, used_stack, call_info;

		SAVE_OPLINE();
		object_init_ex(return_value, zend_ce_generator);

		/*
		 * Normally the execute_data is allocated on the VM stack (because it does
		 * not actually do any allocation and thus is faster). For generators
		 * though this behavior would be suboptimal, because the (rather large)
		 * structure would have to be copied back and forth every time execution is
		 * suspended or resumed. That's why for generators the execution context
		 * is allocated on heap.
		 */
		num_args = EX_NUM_ARGS();
		if (EXPECTED(num_args <= EX(func)->op_array.num_args)) {
			used_stack = (ZEND_CALL_FRAME_SLOT + EX(func)->op_array.last_var + EX(func)->op_array.T) * sizeof(zval);
			gen_execute_data = (zend_execute_data*)emalloc(used_stack);
			used_stack = (ZEND_CALL_FRAME_SLOT + EX(func)->op_array.last_var) * sizeof(zval);
		} else {
			used_stack = (ZEND_CALL_FRAME_SLOT + num_args + EX(func)->op_array.last_var + EX(func)->op_array.T - EX(func)->op_array.num_args) * sizeof(zval);
			gen_execute_data = (zend_execute_data*)emalloc(used_stack);
		}
		memcpy(gen_execute_data, execute_data, used_stack);

		/* Save execution context in generator object. */
		generator = (zend_generator *) Z_OBJ_P(EX(return_value));
		generator->func = gen_execute_data->func;
		generator->execute_data = gen_execute_data;
		generator->frozen_call_stack = NULL;
		generator->execute_fake.opline = NULL;
		generator->execute_fake.func = NULL;
		generator->execute_fake.prev_execute_data = NULL;
		ZVAL_OBJ(&generator->execute_fake.This, (zend_object *) generator);

		gen_execute_data->opline = opline;
		/* EX(return_value) keeps pointer to zend_object (not a real zval) */
		gen_execute_data->return_value = (zval*)generator;
		call_info = Z_TYPE_INFO(EX(This));
		if ((call_info & Z_TYPE_MASK) == IS_OBJECT
		 && (!(call_info & (ZEND_CALL_CLOSURE|ZEND_CALL_RELEASE_THIS))
			 /* Bug #72523 */
			|| UNEXPECTED(zend_execute_ex != execute_ex))) {
			ZEND_ADD_CALL_FLAG_EX(call_info, ZEND_CALL_RELEASE_THIS);
			Z_ADDREF(gen_execute_data->This);
		}
		ZEND_ADD_CALL_FLAG_EX(call_info, (ZEND_CALL_TOP_FUNCTION | ZEND_CALL_ALLOCATED | ZEND_CALL_GENERATOR));
		Z_TYPE_INFO(gen_execute_data->This) = call_info;
		gen_execute_data->prev_execute_data = NULL;

		call_info = EX_CALL_INFO();
		EG(current_execute_data) = EX(prev_execute_data);
		if (EXPECTED(!(call_info & (ZEND_CALL_TOP|ZEND_CALL_ALLOCATED)))) {
			EG(vm_stack_top) = (zval*)execute_data;
			execute_data = EX(prev_execute_data);
			LOAD_NEXT_OPLINE();
			ZEND_VM_LEAVE();
		} else if (EXPECTED(!(call_info & ZEND_CALL_TOP))) {
			zend_execute_data *old_execute_data = execute_data;
			execute_data = EX(prev_execute_data);
			zend_vm_stack_free_call_frame_ex(call_info, old_execute_data);
			LOAD_NEXT_OPLINE();
			ZEND_VM_LEAVE();
		} else {
			ZEND_VM_RETURN();
		}
	} else {
		ZEND_VM_DISPATCH_TO_HELPER(zend_leave_helper);
	}
}

ZEND_VM_HANDLER(161, ZEND_GENERATOR_RETURN, CONST|TMP|VAR|CV, ANY, SPEC(OBSERVER))
{
	USE_OPLINE
	zval *retval;

	zend_generator *generator = zend_get_running_generator(EXECUTE_DATA_C);

	SAVE_OPLINE();
	retval = GET_OP1_ZVAL_PTR(BP_VAR_R);

	/* Copy return value into generator->retval */
	if ((OP1_TYPE & (IS_CONST|IS_TMP_VAR))) {
		ZVAL_COPY_VALUE(&generator->retval, retval);
		if (OP1_TYPE == IS_CONST) {
			if (UNEXPECTED(Z_OPT_REFCOUNTED(generator->retval))) {
				Z_ADDREF(generator->retval);
			}
		}
	} else if (OP1_TYPE == IS_CV) {
		ZVAL_COPY_DEREF(&generator->retval, retval);
	} else /* if (OP1_TYPE == IS_VAR) */ {
		if (UNEXPECTED(Z_ISREF_P(retval))) {
			zend_refcounted *ref = Z_COUNTED_P(retval);

			retval = Z_REFVAL_P(retval);
			ZVAL_COPY_VALUE(&generator->retval, retval);
			if (UNEXPECTED(GC_DELREF(ref) == 0)) {
				efree_size(ref, sizeof(zend_reference));
			} else if (Z_OPT_REFCOUNTED_P(retval)) {
				Z_ADDREF_P(retval);
			}
		} else {
			ZVAL_COPY_VALUE(&generator->retval, retval);
		}
	}

	ZEND_OBSERVER_FCALL_END(generator->execute_data, &generator->retval);

	EG(current_execute_data) = EX(prev_execute_data);

	/* Close the generator to free up resources */
	zend_generator_close(generator, 1);

	/* Pass execution back to handling code */
	ZEND_VM_RETURN();
}

ZEND_VM_COLD_CONST_HANDLER(108, ZEND_THROW, CONST|TMPVAR|CV, ANY)
{
	USE_OPLINE
	zval *value;

	SAVE_OPLINE();
	value = GET_OP1_ZVAL_PTR_UNDEF(BP_VAR_R);

	do {
		if (OP1_TYPE == IS_CONST || UNEXPECTED(Z_TYPE_P(value) != IS_OBJECT)) {
			if ((OP1_TYPE & (IS_VAR|IS_CV)) && Z_ISREF_P(value)) {
				value = Z_REFVAL_P(value);
				if (EXPECTED(Z_TYPE_P(value) == IS_OBJECT)) {
					break;
				}
			}
			if (OP1_TYPE == IS_CV && UNEXPECTED(Z_TYPE_P(value) == IS_UNDEF)) {
				ZVAL_UNDEFINED_OP1();
				if (UNEXPECTED(EG(exception) != NULL)) {
					HANDLE_EXCEPTION();
				}
			}
			zend_throw_error(NULL, "Can only throw objects");
			FREE_OP1();
			HANDLE_EXCEPTION();
		}
	} while (0);

	zend_exception_save();
	Z_TRY_ADDREF_P(value);
	zend_throw_exception_object(value);
	zend_exception_restore();
	FREE_OP1();
	HANDLE_EXCEPTION();
}

ZEND_VM_HANDLER(107, ZEND_CATCH, CONST, JMP_ADDR, LAST_CATCH|CACHE_SLOT)
{
	USE_OPLINE
	zend_class_entry *ce, *catch_ce;
	zend_object *exception;

	SAVE_OPLINE();
	/* Check whether an exception has been thrown, if not, jump over code */
	zend_exception_restore();
	if (EG(exception) == NULL) {
		ZEND_VM_JMP_EX(OP_JMP_ADDR(opline, opline->op2), 0);
	}
	catch_ce = CACHED_PTR(opline->extended_value & ~ZEND_LAST_CATCH);
	if (UNEXPECTED(catch_ce == NULL)) {
		catch_ce = zend_fetch_class_by_name(Z_STR_P(RT_CONSTANT(opline, opline->op1)), Z_STR_P(RT_CONSTANT(opline, opline->op1) + 1), ZEND_FETCH_CLASS_NO_AUTOLOAD | ZEND_FETCH_CLASS_SILENT);

		CACHE_PTR(opline->extended_value & ~ZEND_LAST_CATCH, catch_ce);
	}
	ce = EG(exception)->ce;

#ifdef HAVE_DTRACE
	if (DTRACE_EXCEPTION_CAUGHT_ENABLED()) {
		DTRACE_EXCEPTION_CAUGHT((char *)ce->name);
	}
#endif /* HAVE_DTRACE */

	if (ce != catch_ce) {
		if (!catch_ce || !instanceof_function(ce, catch_ce)) {
			if (opline->extended_value & ZEND_LAST_CATCH) {
				zend_rethrow_exception(execute_data);
				HANDLE_EXCEPTION();
			}
			ZEND_VM_JMP_EX(OP_JMP_ADDR(opline, opline->op2), 0);
		}
	}

	exception = EG(exception);
	EG(exception) = NULL;
	if (RETURN_VALUE_USED(opline)) {
		/* Always perform a strict assignment. There is a reasonable expectation that if you
		 * write "catch (Exception $e)" then $e will actually be instanceof Exception. As such,
		 * we should not permit coercion to string here. */
		zval tmp;
		ZVAL_OBJ(&tmp, exception);
		zend_assign_to_variable(EX_VAR(opline->result.var), &tmp, IS_TMP_VAR, /* strict */ 1);
	} else {
		OBJ_RELEASE(exception);
	}
	ZEND_VM_NEXT_OPCODE_CHECK_EXCEPTION();
}

ZEND_VM_HOT_HANDLER(65, ZEND_SEND_VAL, CONST|TMPVAR, CONST|UNUSED|NUM)
{
	USE_OPLINE
	zval *value, *arg;

	if (OP2_TYPE == IS_CONST) {
		SAVE_OPLINE();
		zend_string *arg_name = Z_STR_P(RT_CONSTANT(opline, opline->op2));
		uint32_t arg_num;
		arg = zend_handle_named_arg(&EX(call), arg_name, &arg_num, CACHE_ADDR(opline->result.num));
		if (UNEXPECTED(!arg)) {
			FREE_OP1();
			HANDLE_EXCEPTION();
		}
	} else {
		arg = ZEND_CALL_VAR(EX(call), opline->result.var);
	}

	value = GET_OP1_ZVAL_PTR(BP_VAR_R);
	ZVAL_COPY_VALUE(arg, value);
	if (OP1_TYPE == IS_CONST) {
		if (UNEXPECTED(Z_OPT_REFCOUNTED_P(arg))) {
			Z_ADDREF_P(arg);
		}
	}
	ZEND_VM_NEXT_OPCODE();
}

ZEND_VM_COLD_HELPER(zend_cannot_pass_by_ref_helper, ANY, ANY, uint32_t _arg_num, zval *_arg)
{
	USE_OPLINE

	SAVE_OPLINE();

	zend_cannot_pass_by_reference(_arg_num);
	FREE_OP1();
	ZVAL_UNDEF(_arg);
	HANDLE_EXCEPTION();
}

ZEND_VM_HOT_SEND_HANDLER(116, ZEND_SEND_VAL_EX, CONST|TMP, CONST|UNUSED|NUM, SPEC(QUICK_ARG))
{
	USE_OPLINE
	zval *value, *arg;
	uint32_t arg_num;

	if (OP2_TYPE == IS_CONST) {
		SAVE_OPLINE();
		zend_string *arg_name = Z_STR_P(RT_CONSTANT(opline, opline->op2));
		arg = zend_handle_named_arg(&EX(call), arg_name, &arg_num, CACHE_ADDR(opline->result.num));
		if (UNEXPECTED(!arg)) {
			FREE_OP1();
			HANDLE_EXCEPTION();
		}
	} else {
		arg = ZEND_CALL_VAR(EX(call), opline->result.var);
		arg_num = opline->op2.num;
	}

	if (EXPECTED(arg_num <= MAX_ARG_FLAG_NUM)) {
		if (QUICK_ARG_MUST_BE_SENT_BY_REF(EX(call)->func, arg_num)) {
			ZEND_VM_C_GOTO(send_val_by_ref);
		}
	} else if (ARG_MUST_BE_SENT_BY_REF(EX(call)->func, arg_num)) {
ZEND_VM_C_LABEL(send_val_by_ref):
		ZEND_VM_DISPATCH_TO_HELPER(zend_cannot_pass_by_ref_helper, _arg_num, arg_num, _arg, arg);
	}
	value = GET_OP1_ZVAL_PTR(BP_VAR_R);
	ZVAL_COPY_VALUE(arg, value);
	if (OP1_TYPE == IS_CONST) {
		if (UNEXPECTED(Z_OPT_REFCOUNTED_P(arg))) {
			Z_ADDREF_P(arg);
		}
	}
	ZEND_VM_NEXT_OPCODE();
}

ZEND_VM_HOT_HANDLER(117, ZEND_SEND_VAR, VAR|CV, CONST|UNUSED|NUM)
{
	USE_OPLINE
	zval *varptr, *arg;

	if (OP2_TYPE == IS_CONST) {
		SAVE_OPLINE();
		zend_string *arg_name = Z_STR_P(RT_CONSTANT(opline, opline->op2));
		uint32_t arg_num;
		arg = zend_handle_named_arg(&EX(call), arg_name, &arg_num, CACHE_ADDR(opline->result.num));
		if (UNEXPECTED(!arg)) {
			FREE_OP1();
			HANDLE_EXCEPTION();
		}
	} else {
		arg = ZEND_CALL_VAR(EX(call), opline->result.var);
	}

	varptr = GET_OP1_ZVAL_PTR_UNDEF(BP_VAR_R);
	if (OP1_TYPE == IS_CV && UNEXPECTED(Z_TYPE_INFO_P(varptr) == IS_UNDEF)) {
		SAVE_OPLINE();
		ZVAL_UNDEFINED_OP1();
		ZVAL_NULL(arg);
		ZEND_VM_NEXT_OPCODE_CHECK_EXCEPTION();
	}

	if (OP1_TYPE == IS_CV) {
		ZVAL_COPY_DEREF(arg, varptr);
	} else /* if (OP1_TYPE == IS_VAR) */ {
		if (UNEXPECTED(Z_ISREF_P(varptr))) {
			zend_refcounted *ref = Z_COUNTED_P(varptr);

			varptr = Z_REFVAL_P(varptr);
			ZVAL_COPY_VALUE(arg, varptr);
			if (UNEXPECTED(GC_DELREF(ref) == 0)) {
				efree_size(ref, sizeof(zend_reference));
			} else if (Z_OPT_REFCOUNTED_P(arg)) {
				Z_ADDREF_P(arg);
			}
		} else {
			ZVAL_COPY_VALUE(arg, varptr);
		}
	}

	ZEND_VM_NEXT_OPCODE();
}

ZEND_VM_HANDLER(106, ZEND_SEND_VAR_NO_REF, VAR, CONST|UNUSED|NUM)
{
	USE_OPLINE
	zval *varptr, *arg;

	if (OP2_TYPE == IS_CONST) {
		SAVE_OPLINE();
		zend_string *arg_name = Z_STR_P(RT_CONSTANT(opline, opline->op2));
		uint32_t arg_num;
		arg = zend_handle_named_arg(&EX(call), arg_name, &arg_num, CACHE_ADDR(opline->result.num));
		if (UNEXPECTED(!arg)) {
			FREE_OP1();
			HANDLE_EXCEPTION();
		}
	} else {
		arg = ZEND_CALL_VAR(EX(call), opline->result.var);
	}

	varptr = GET_OP1_ZVAL_PTR(BP_VAR_R);
	ZVAL_COPY_VALUE(arg, varptr);

	if (EXPECTED(Z_ISREF_P(varptr))) {
		ZEND_VM_NEXT_OPCODE();
	}

	SAVE_OPLINE();
	ZVAL_NEW_REF(arg, arg);
	zend_error(E_NOTICE, "Only variables should be passed by reference");
	ZEND_VM_NEXT_OPCODE_CHECK_EXCEPTION();
}

ZEND_VM_HOT_SEND_HANDLER(50, ZEND_SEND_VAR_NO_REF_EX, VAR, CONST|UNUSED|NUM, SPEC(QUICK_ARG))
{
	USE_OPLINE
	zval *varptr, *arg;
	uint32_t arg_num;

	if (OP2_TYPE == IS_CONST) {
		SAVE_OPLINE();
		zend_string *arg_name = Z_STR_P(RT_CONSTANT(opline, opline->op2));
		arg = zend_handle_named_arg(&EX(call), arg_name, &arg_num, CACHE_ADDR(opline->result.num));
		if (UNEXPECTED(!arg)) {
			FREE_OP1();
			HANDLE_EXCEPTION();
		}
	} else {
		arg = ZEND_CALL_VAR(EX(call), opline->result.var);
		arg_num = opline->op2.num;
	}

	if (EXPECTED(arg_num <= MAX_ARG_FLAG_NUM)) {
		if (!QUICK_ARG_SHOULD_BE_SENT_BY_REF(EX(call)->func, arg_num)) {
			ZEND_VM_C_GOTO(send_var);
		}

		varptr = GET_OP1_ZVAL_PTR(BP_VAR_R);
		ZVAL_COPY_VALUE(arg, varptr);

		if (EXPECTED(Z_ISREF_P(varptr) ||
		    QUICK_ARG_MAY_BE_SENT_BY_REF(EX(call)->func, arg_num))) {
			ZEND_VM_NEXT_OPCODE();
		}
	} else {
		if (!ARG_SHOULD_BE_SENT_BY_REF(EX(call)->func, arg_num)) {
			ZEND_VM_C_GOTO(send_var);
		}

		varptr = GET_OP1_ZVAL_PTR(BP_VAR_R);
		ZVAL_COPY_VALUE(arg, varptr);

		if (EXPECTED(Z_ISREF_P(varptr) ||
		    ARG_MAY_BE_SENT_BY_REF(EX(call)->func, arg_num))) {
			ZEND_VM_NEXT_OPCODE();
		}
	}

	SAVE_OPLINE();
	ZVAL_NEW_REF(arg, arg);
	zend_error(E_NOTICE, "Only variables should be passed by reference");
	ZEND_VM_NEXT_OPCODE_CHECK_EXCEPTION();

ZEND_VM_C_LABEL(send_var):
	varptr = GET_OP1_ZVAL_PTR(BP_VAR_R);
	if (UNEXPECTED(Z_ISREF_P(varptr))) {
		zend_refcounted *ref = Z_COUNTED_P(varptr);

		varptr = Z_REFVAL_P(varptr);
		ZVAL_COPY_VALUE(arg, varptr);
		if (UNEXPECTED(GC_DELREF(ref) == 0)) {
			efree_size(ref, sizeof(zend_reference));
		} else if (Z_OPT_REFCOUNTED_P(arg)) {
			Z_ADDREF_P(arg);
		}
	} else {
		ZVAL_COPY_VALUE(arg, varptr);
	}
	ZEND_VM_NEXT_OPCODE();
}

ZEND_VM_HANDLER(67, ZEND_SEND_REF, VAR|CV, CONST|UNUSED|NUM)
{
	USE_OPLINE
	zval *varptr, *arg;

	SAVE_OPLINE();
	if (OP2_TYPE == IS_CONST) {
		zend_string *arg_name = Z_STR_P(RT_CONSTANT(opline, opline->op2));
		uint32_t arg_num;
		arg = zend_handle_named_arg(&EX(call), arg_name, &arg_num, CACHE_ADDR(opline->result.num));
		if (UNEXPECTED(!arg)) {
			FREE_OP1();
			HANDLE_EXCEPTION();
		}
	} else {
		arg = ZEND_CALL_VAR(EX(call), opline->result.var);
	}

	varptr = GET_OP1_ZVAL_PTR_PTR(BP_VAR_W);
	if (Z_ISREF_P(varptr)) {
		Z_ADDREF_P(varptr);
	} else {
		ZVAL_MAKE_REF_EX(varptr, 2);
	}
	ZVAL_REF(arg, Z_REF_P(varptr));

	FREE_OP1();
	ZEND_VM_NEXT_OPCODE();
}

ZEND_VM_HOT_SEND_HANDLER(66, ZEND_SEND_VAR_EX, VAR|CV, CONST|UNUSED|NUM, SPEC(QUICK_ARG))
{
	USE_OPLINE
	zval *varptr, *arg;
	uint32_t arg_num;

	if (OP2_TYPE == IS_CONST) {
		SAVE_OPLINE();
		zend_string *arg_name = Z_STR_P(RT_CONSTANT(opline, opline->op2));
		arg = zend_handle_named_arg(&EX(call), arg_name, &arg_num, CACHE_ADDR(opline->result.num));
		if (UNEXPECTED(!arg)) {
			FREE_OP1();
			HANDLE_EXCEPTION();
		}
	} else {
		arg = ZEND_CALL_VAR(EX(call), opline->result.var);
		arg_num = opline->op2.num;
	}

	if (EXPECTED(arg_num <= MAX_ARG_FLAG_NUM)) {
		if (QUICK_ARG_SHOULD_BE_SENT_BY_REF(EX(call)->func, arg_num)) {
			ZEND_VM_C_GOTO(send_var_by_ref);
		}
	} else if (ARG_SHOULD_BE_SENT_BY_REF(EX(call)->func, arg_num)) {
ZEND_VM_C_LABEL(send_var_by_ref):
		varptr = GET_OP1_ZVAL_PTR_PTR(BP_VAR_W);
		if (Z_ISREF_P(varptr)) {
			Z_ADDREF_P(varptr);
		} else {
			ZVAL_MAKE_REF_EX(varptr, 2);
		}
		ZVAL_REF(arg, Z_REF_P(varptr));

		FREE_OP1();
		ZEND_VM_NEXT_OPCODE();
	}

	varptr = GET_OP1_ZVAL_PTR_UNDEF(BP_VAR_R);
	if (OP1_TYPE == IS_CV && UNEXPECTED(Z_TYPE_INFO_P(varptr) == IS_UNDEF)) {
		SAVE_OPLINE();
		ZVAL_UNDEFINED_OP1();
		ZVAL_NULL(arg);
		ZEND_VM_NEXT_OPCODE_CHECK_EXCEPTION();
	}

	if (OP1_TYPE == IS_CV) {
		ZVAL_COPY_DEREF(arg, varptr);
	} else /* if (OP1_TYPE == IS_VAR) */ {
		if (UNEXPECTED(Z_ISREF_P(varptr))) {
			zend_refcounted *ref = Z_COUNTED_P(varptr);

			varptr = Z_REFVAL_P(varptr);
			ZVAL_COPY_VALUE(arg, varptr);
			if (UNEXPECTED(GC_DELREF(ref) == 0)) {
				efree_size(ref, sizeof(zend_reference));
			} else if (Z_OPT_REFCOUNTED_P(arg)) {
				Z_ADDREF_P(arg);
			}
		} else {
			ZVAL_COPY_VALUE(arg, varptr);
		}
	}

	ZEND_VM_NEXT_OPCODE();
}

ZEND_VM_HOT_SEND_HANDLER(100, ZEND_CHECK_FUNC_ARG, UNUSED, CONST|UNUSED|NUM, SPEC(QUICK_ARG))
{
	USE_OPLINE
	uint32_t arg_num;

	if (OP2_TYPE == IS_CONST) {
		zend_string *arg_name = Z_STR_P(RT_CONSTANT(opline, opline->op2));
		arg_num = zend_get_arg_offset_by_name(
			EX(call)->func, arg_name, CACHE_ADDR(opline->result.num)) + 1;
		if (UNEXPECTED(arg_num == 0)) {
			/* Treat this as a by-value argument, and throw an error during SEND. */
			ZEND_DEL_CALL_FLAG(EX(call), ZEND_CALL_SEND_ARG_BY_REF);
			ZEND_VM_NEXT_OPCODE();
		}
	} else {
		arg_num = opline->op2.num;
	}

	if (EXPECTED(arg_num <= MAX_ARG_FLAG_NUM)) {
		if (QUICK_ARG_SHOULD_BE_SENT_BY_REF(EX(call)->func, arg_num)) {
			ZEND_ADD_CALL_FLAG(EX(call), ZEND_CALL_SEND_ARG_BY_REF);
		} else {
			ZEND_DEL_CALL_FLAG(EX(call), ZEND_CALL_SEND_ARG_BY_REF);
		}
	} else if (ARG_SHOULD_BE_SENT_BY_REF(EX(call)->func, arg_num)) {
		ZEND_ADD_CALL_FLAG(EX(call), ZEND_CALL_SEND_ARG_BY_REF);
	} else {
		ZEND_DEL_CALL_FLAG(EX(call), ZEND_CALL_SEND_ARG_BY_REF);
	}
	ZEND_VM_NEXT_OPCODE();
}

ZEND_VM_HOT_HANDLER(185, ZEND_SEND_FUNC_ARG, VAR, CONST|UNUSED|NUM)
{
	USE_OPLINE
	zval *varptr, *arg;

	if (OP2_TYPE == IS_CONST) {
		// TODO: Would it make sense to share the cache slot with CHECK_FUNC_ARG?
		SAVE_OPLINE();
		zend_string *arg_name = Z_STR_P(RT_CONSTANT(opline, opline->op2));
		uint32_t arg_num;
		arg = zend_handle_named_arg(&EX(call), arg_name, &arg_num, CACHE_ADDR(opline->result.num));
		if (UNEXPECTED(!arg)) {
			FREE_OP1();
			HANDLE_EXCEPTION();
		}
	} else {
		arg = ZEND_CALL_VAR(EX(call), opline->result.var);
	}

	if (UNEXPECTED(ZEND_CALL_INFO(EX(call)) & ZEND_CALL_SEND_ARG_BY_REF)) {
		varptr = GET_OP1_ZVAL_PTR_PTR(BP_VAR_W);
		if (Z_ISREF_P(varptr)) {
			Z_ADDREF_P(varptr);
		} else {
			ZVAL_MAKE_REF_EX(varptr, 2);
		}
		ZVAL_REF(arg, Z_REF_P(varptr));

		FREE_OP1();
		ZEND_VM_NEXT_OPCODE();
	}

	varptr = GET_OP1_ZVAL_PTR_UNDEF(BP_VAR_R);

	if (UNEXPECTED(Z_ISREF_P(varptr))) {
		zend_refcounted *ref = Z_COUNTED_P(varptr);

		varptr = Z_REFVAL_P(varptr);
		ZVAL_COPY_VALUE(arg, varptr);
		if (UNEXPECTED(GC_DELREF(ref) == 0)) {
			efree_size(ref, sizeof(zend_reference));
		} else if (Z_OPT_REFCOUNTED_P(arg)) {
			Z_ADDREF_P(arg);
		}
	} else {
		ZVAL_COPY_VALUE(arg, varptr);
	}

	ZEND_VM_NEXT_OPCODE();
}

ZEND_VM_HANDLER(165, ZEND_SEND_UNPACK, ANY, ANY)
{
	USE_OPLINE
	zval *args;
	uint32_t arg_num;

	SAVE_OPLINE();
	args = GET_OP1_ZVAL_PTR_UNDEF(BP_VAR_R);
	arg_num = ZEND_CALL_NUM_ARGS(EX(call)) + 1;

ZEND_VM_C_LABEL(send_again):
	if (EXPECTED(Z_TYPE_P(args) == IS_ARRAY)) {
		HashTable *ht = Z_ARRVAL_P(args);
		zval *arg, *top;
		zend_string *name;
		bool have_named_params = 0;

		zend_vm_stack_extend_call_frame(&EX(call), arg_num - 1, zend_hash_num_elements(ht));

		// TODO: Speed this up using a flag that specifies whether there are any ref parameters.
		if ((OP1_TYPE & (IS_VAR|IS_CV)) && Z_REFCOUNT_P(args) > 1) {
			uint32_t tmp_arg_num = arg_num;
			bool separate = 0;

			/* check if any of arguments are going to be passed by reference */
			ZEND_HASH_FOREACH_STR_KEY_VAL(ht, name, arg) {
				if (UNEXPECTED(name)) {
					void *cache_slot[2] = {NULL, NULL};
					tmp_arg_num = zend_get_arg_offset_by_name(
						EX(call)->func, name, cache_slot) + 1;
				}
				if (ARG_SHOULD_BE_SENT_BY_REF(EX(call)->func, tmp_arg_num)) {
					separate = 1;
					break;
				}
				tmp_arg_num++;
			} ZEND_HASH_FOREACH_END();
			if (separate) {
				SEPARATE_ARRAY(args);
				ht = Z_ARRVAL_P(args);
			}
		}

		ZEND_HASH_FOREACH_STR_KEY_VAL(ht, name, arg) {
			if (UNEXPECTED(name)) {
				void *cache_slot[2] = {NULL, NULL};
				have_named_params = 1;
				top = zend_handle_named_arg(&EX(call), name, &arg_num, cache_slot);
				if (UNEXPECTED(!top)) {
					FREE_OP1();
					HANDLE_EXCEPTION();
				}
			} else {
				if (have_named_params) {
					zend_throw_error(NULL,
						"Cannot use positional argument after named argument during unpacking");
					FREE_OP1();
					HANDLE_EXCEPTION();
				}

				top = ZEND_CALL_ARG(EX(call), arg_num);
				ZEND_CALL_NUM_ARGS(EX(call))++;
			}

			if (ARG_SHOULD_BE_SENT_BY_REF(EX(call)->func, arg_num)) {
				if (Z_ISREF_P(arg)) {
					Z_ADDREF_P(arg);
					ZVAL_REF(top, Z_REF_P(arg));
				} else if (OP1_TYPE & (IS_VAR|IS_CV)) {
					/* array is already separated above */
					ZVAL_MAKE_REF_EX(arg, 2);
					ZVAL_REF(top, Z_REF_P(arg));
				} else {
					Z_TRY_ADDREF_P(arg);
					ZVAL_NEW_REF(top, arg);
				}
			} else {
				ZVAL_COPY_DEREF(top, arg);
			}

			arg_num++;
		} ZEND_HASH_FOREACH_END();

	} else if (EXPECTED(Z_TYPE_P(args) == IS_OBJECT)) {
		zend_class_entry *ce = Z_OBJCE_P(args);
		zend_object_iterator *iter;
		bool have_named_params = 0;

		if (!ce || !ce->get_iterator) {
			zend_type_error("Only arrays and Traversables can be unpacked, %s given", zend_zval_value_name(args));
		} else {

			iter = ce->get_iterator(ce, args, 0);
			if (UNEXPECTED(!iter)) {
				FREE_OP1();
				if (!EG(exception)) {
					zend_throw_exception_ex(
						NULL, 0, "Object of type %s did not create an Iterator", ZSTR_VAL(ce->name)
					);
				}
				HANDLE_EXCEPTION();
			}

			const zend_object_iterator_funcs *funcs = iter->funcs;
			if (funcs->rewind) {
				funcs->rewind(iter);
			}

			for (; funcs->valid(iter) == SUCCESS; ++arg_num) {
				zval *arg, *top;

				if (UNEXPECTED(EG(exception) != NULL)) {
					break;
				}

				arg = funcs->get_current_data(iter);
				if (UNEXPECTED(EG(exception) != NULL)) {
					break;
				}

				zend_string *name = NULL;
				if (funcs->get_current_key) {
					zval key;
					funcs->get_current_key(iter, &key);
					if (UNEXPECTED(EG(exception) != NULL)) {
						break;
					}

					if (UNEXPECTED(Z_TYPE(key) != IS_LONG)) {
						if (UNEXPECTED(Z_TYPE(key) != IS_STRING)) {
							zend_throw_error(NULL,
								"Keys must be of type int|string during argument unpacking");
							zval_ptr_dtor(&key);
							break;
						}

						name = Z_STR_P(&key);
					}
				}

				if (UNEXPECTED(name)) {
					void *cache_slot[2] = {NULL, NULL};
					have_named_params = 1;
					top = zend_handle_named_arg(&EX(call), name, &arg_num, cache_slot);
					if (UNEXPECTED(!top)) {
						zend_string_release(name);
						break;
					}

					ZVAL_DEREF(arg);
					Z_TRY_ADDREF_P(arg);

					if (ARG_MUST_BE_SENT_BY_REF(EX(call)->func, arg_num)) {
						zend_error(
							E_WARNING, "Cannot pass by-reference argument %d of %s%s%s()"
							" by unpacking a Traversable, passing by-value instead", arg_num,
							EX(call)->func->common.scope ? ZSTR_VAL(EX(call)->func->common.scope->name) : "",
							EX(call)->func->common.scope ? "::" : "",
							ZSTR_VAL(EX(call)->func->common.function_name)
						);
						ZVAL_NEW_REF(top, arg);
					} else {
						ZVAL_COPY_VALUE(top, arg);
					}

					zend_string_release(name);
				} else {
					if (have_named_params) {
						zend_throw_error(NULL,
							"Cannot use positional argument after named argument during unpacking");
						break;
					}

					zend_vm_stack_extend_call_frame(&EX(call), arg_num - 1, 1);
					top = ZEND_CALL_ARG(EX(call), arg_num);
					ZVAL_DEREF(arg);
					Z_TRY_ADDREF_P(arg);

					if (ARG_MUST_BE_SENT_BY_REF(EX(call)->func, arg_num)) {
						zend_error(
							E_WARNING, "Cannot pass by-reference argument %d of %s%s%s()"
							" by unpacking a Traversable, passing by-value instead", arg_num,
							EX(call)->func->common.scope ? ZSTR_VAL(EX(call)->func->common.scope->name) : "",
							EX(call)->func->common.scope ? "::" : "",
							ZSTR_VAL(EX(call)->func->common.function_name)
						);
						ZVAL_NEW_REF(top, arg);
					} else {
						ZVAL_COPY_VALUE(top, arg);
					}

					ZEND_CALL_NUM_ARGS(EX(call))++;
				}

				funcs->move_forward(iter);
			}

			zend_iterator_dtor(iter);
		}
	} else if (EXPECTED(Z_ISREF_P(args))) {
		args = Z_REFVAL_P(args);
		ZEND_VM_C_GOTO(send_again);
	} else {
		if (OP1_TYPE == IS_CV && UNEXPECTED(Z_TYPE_P(args) == IS_UNDEF)) {
			ZVAL_UNDEFINED_OP1();
		}
		zend_type_error("Only arrays and Traversables can be unpacked, %s given", zend_zval_value_name(args));
	}

	FREE_OP1();
	ZEND_VM_NEXT_OPCODE_CHECK_EXCEPTION();
}

ZEND_VM_HANDLER(119, ZEND_SEND_ARRAY, ANY, ANY, NUM)
{
	USE_OPLINE
	zval *args;

	SAVE_OPLINE();
	args = GET_OP1_ZVAL_PTR(BP_VAR_R);

	if (UNEXPECTED(Z_TYPE_P(args) != IS_ARRAY)) {
		if ((OP1_TYPE & (IS_VAR|IS_CV)) && Z_ISREF_P(args)) {
			args = Z_REFVAL_P(args);
			if (EXPECTED(Z_TYPE_P(args) == IS_ARRAY)) {
				ZEND_VM_C_GOTO(send_array);
			}
		}
		zend_type_error("call_user_func_array(): Argument #2 ($args) must be of type array, %s given", zend_zval_value_name(args));
		FREE_OP2();
		FREE_OP1();
		HANDLE_EXCEPTION();
	} else {
		uint32_t arg_num;
		HashTable *ht;
		zval *arg, *param;

ZEND_VM_C_LABEL(send_array):
		ht = Z_ARRVAL_P(args);
		if (OP2_TYPE != IS_UNUSED) {
			/* We don't need to handle named params in this case,
			 * because array_slice() is called with $preserve_keys == false. */
			zval *op2 = GET_OP2_ZVAL_PTR_DEREF(BP_VAR_R);
			uint32_t skip = opline->extended_value;
			uint32_t count = zend_hash_num_elements(ht);
			zend_long len;
			if (EXPECTED(Z_TYPE_P(op2) == IS_LONG)) {
				len = Z_LVAL_P(op2);
			} else if (Z_TYPE_P(op2) == IS_NULL) {
				len = count - skip;
			} else if (EX_USES_STRICT_TYPES()
					|| !zend_parse_arg_long_weak(op2, &len, /* arg_num */ 3)) {
				zend_type_error(
					"array_slice(): Argument #3 ($length) must be of type ?int, %s given",
					zend_zval_value_name(op2));
				FREE_OP2();
				FREE_OP1();
				HANDLE_EXCEPTION();
			}

			if (len < 0) {
				len += (zend_long)(count - skip);
			}
			if (skip < count && len > 0) {
				if (len > (zend_long)(count - skip)) {
					len = (zend_long)(count - skip);
				}
				zend_vm_stack_extend_call_frame(&EX(call), 0, len);
				arg_num = 1;
				param = ZEND_CALL_ARG(EX(call), 1);
				ZEND_HASH_FOREACH_VAL(ht, arg) {
					bool must_wrap = 0;
					if (skip > 0) {
						skip--;
						continue;
					} else if ((zend_long)(arg_num - 1) >= len) {
						break;
					} else if (ARG_SHOULD_BE_SENT_BY_REF(EX(call)->func, arg_num)) {
						if (UNEXPECTED(!Z_ISREF_P(arg))) {
							if (!ARG_MAY_BE_SENT_BY_REF(EX(call)->func, arg_num)) {
								/* By-value send is not allowed -- emit a warning,
								 * but still perform the call. */
								zend_param_must_be_ref(EX(call)->func, arg_num);
								must_wrap = 1;
							}
						}
					} else {
						if (Z_ISREF_P(arg) &&
						    !(EX(call)->func->common.fn_flags & ZEND_ACC_CALL_VIA_TRAMPOLINE)) {
							/* don't separate references for __call */
							arg = Z_REFVAL_P(arg);
						}
					}
					if (EXPECTED(!must_wrap)) {
						ZVAL_COPY(param, arg);
					} else {
						Z_TRY_ADDREF_P(arg);
						ZVAL_NEW_REF(param, arg);
					}
					ZEND_CALL_NUM_ARGS(EX(call))++;
					arg_num++;
					param++;
				} ZEND_HASH_FOREACH_END();
			}
			FREE_OP2();
		} else {
			zend_string *name;
			bool have_named_params;
			zend_vm_stack_extend_call_frame(&EX(call), 0, zend_hash_num_elements(ht));
			arg_num = 1;
			param = ZEND_CALL_ARG(EX(call), 1);
			have_named_params = 0;
			ZEND_HASH_FOREACH_STR_KEY_VAL(ht, name, arg) {
				if (name) {
					void *cache_slot[2] = {NULL, NULL};
					have_named_params = 1;
					param = zend_handle_named_arg(&EX(call), name, &arg_num, cache_slot);
					if (!param) {
						FREE_OP1();
						HANDLE_EXCEPTION();
					}
				} else if (have_named_params) {
					zend_throw_error(NULL,
						"Cannot use positional argument after named argument");
					FREE_OP1();
					HANDLE_EXCEPTION();
				}

				bool must_wrap = 0;
				if (ARG_SHOULD_BE_SENT_BY_REF(EX(call)->func, arg_num)) {
					if (UNEXPECTED(!Z_ISREF_P(arg))) {
						if (!ARG_MAY_BE_SENT_BY_REF(EX(call)->func, arg_num)) {
							/* By-value send is not allowed -- emit a warning,
							 * but still perform the call. */
							zend_param_must_be_ref(EX(call)->func, arg_num);
							must_wrap = 1;
						}
					}
				} else {
					if (Z_ISREF_P(arg) &&
					    !(EX(call)->func->common.fn_flags & ZEND_ACC_CALL_VIA_TRAMPOLINE)) {
						/* don't separate references for __call */
						arg = Z_REFVAL_P(arg);
					}
				}

				if (EXPECTED(!must_wrap)) {
					ZVAL_COPY(param, arg);
				} else {
					Z_TRY_ADDREF_P(arg);
					ZVAL_NEW_REF(param, arg);
				}
				if (!name) {
					ZEND_CALL_NUM_ARGS(EX(call))++;
					arg_num++;
					param++;
				}
			} ZEND_HASH_FOREACH_END();
		}
	}
	FREE_OP1();
	ZEND_VM_NEXT_OPCODE_CHECK_EXCEPTION();
}

ZEND_VM_HANDLER(120, ZEND_SEND_USER, CONST|TMP|VAR|CV, NUM)
{
	USE_OPLINE
	zval *arg, *param;

	SAVE_OPLINE();

	arg = GET_OP1_ZVAL_PTR_DEREF(BP_VAR_R);
	param = ZEND_CALL_VAR(EX(call), opline->result.var);
	if (UNEXPECTED(ARG_MUST_BE_SENT_BY_REF(EX(call)->func, opline->op2.num))) {
		zend_param_must_be_ref(EX(call)->func, opline->op2.num);
		Z_TRY_ADDREF_P(arg);
		ZVAL_NEW_REF(param, arg);
	} else {
		ZVAL_COPY(param, arg);
	}

	FREE_OP1();
	ZEND_VM_NEXT_OPCODE_CHECK_EXCEPTION();
}

ZEND_VM_HOT_HANDLER(199, ZEND_CHECK_UNDEF_ARGS, UNUSED, UNUSED)
{
	USE_OPLINE

	zend_execute_data *call = execute_data->call;
	if (EXPECTED(!(ZEND_CALL_INFO(call) & ZEND_CALL_MAY_HAVE_UNDEF))) {
		ZEND_VM_NEXT_OPCODE();
	}

	SAVE_OPLINE();
	zend_handle_undef_args(call);
	ZEND_VM_NEXT_OPCODE_CHECK_EXCEPTION();
}

ZEND_VM_COLD_HELPER(zend_missing_arg_helper, ANY, ANY)
{
	USE_OPLINE

	SAVE_OPLINE();

	zend_missing_arg_error(execute_data);
	HANDLE_EXCEPTION();
}

ZEND_VM_HELPER(zend_verify_recv_arg_type_helper, ANY, ANY, zval *op_1)
{
	USE_OPLINE

	SAVE_OPLINE();
	if (UNEXPECTED(!zend_verify_recv_arg_type(EX(func), opline->op1.num, op_1))) {
		HANDLE_EXCEPTION();
	}

	ZEND_VM_NEXT_OPCODE();
}

ZEND_VM_HOT_HANDLER(63, ZEND_RECV, NUM, UNUSED)
{
	USE_OPLINE
	uint32_t arg_num = opline->op1.num;
	zval *param;

	if (UNEXPECTED(arg_num > EX_NUM_ARGS())) {
		ZEND_VM_DISPATCH_TO_HELPER(zend_missing_arg_helper);
	}

	param = EX_VAR(opline->result.var);

	if (UNEXPECTED(!(opline->op2.num & (1u << Z_TYPE_P(param))))) {
		ZEND_VM_DISPATCH_TO_HELPER(zend_verify_recv_arg_type_helper, op_1, param);
	}

	ZEND_VM_NEXT_OPCODE();
}

ZEND_VM_HOT_TYPE_SPEC_HANDLER(ZEND_RECV, op->op2.num == MAY_BE_ANY, ZEND_RECV_NOTYPE, NUM, NUM)
{
	USE_OPLINE
	uint32_t arg_num = opline->op1.num;

	if (UNEXPECTED(arg_num > EX_NUM_ARGS())) {
		ZEND_VM_DISPATCH_TO_HELPER(zend_missing_arg_helper);
	}

	ZEND_VM_NEXT_OPCODE();
}

ZEND_VM_HOT_HANDLER(64, ZEND_RECV_INIT, NUM, CONST)
{
	USE_OPLINE
	uint32_t arg_num;
	zval *param;

	ZEND_VM_REPEATABLE_OPCODE

	arg_num = opline->op1.num;
	param = EX_VAR(opline->result.var);
	if (arg_num > EX_NUM_ARGS()) {
		zval *default_value = RT_CONSTANT(opline, opline->op2);

		if (Z_OPT_TYPE_P(default_value) == IS_CONSTANT_AST) {
			zval *cache_val = (zval*)CACHE_ADDR(Z_CACHE_SLOT_P(default_value));

			/* we keep in cache only not refcounted values */
			if (Z_TYPE_P(cache_val) != IS_UNDEF) {
				ZVAL_COPY_VALUE(param, cache_val);
			} else {
				SAVE_OPLINE();
				ZVAL_COPY(param, default_value);
				zend_ast_evaluate_ctx ctx = {0};
				if (UNEXPECTED(zval_update_constant_with_ctx(param, EX(func)->op_array.scope, &ctx) != SUCCESS)) {
					zval_ptr_dtor_nogc(param);
					ZVAL_UNDEF(param);
					HANDLE_EXCEPTION();
				}
				if (!Z_REFCOUNTED_P(param) && !ctx.had_side_effects) {
					ZVAL_COPY_VALUE(cache_val, param);
				}
			}
			ZEND_VM_C_GOTO(recv_init_check_type);
		} else {
			ZVAL_COPY(param, default_value);
		}
	} else {
ZEND_VM_C_LABEL(recv_init_check_type):
		if ((EX(func)->op_array.fn_flags & ZEND_ACC_HAS_TYPE_HINTS) != 0) {
			SAVE_OPLINE();
			if (UNEXPECTED(!zend_verify_recv_arg_type(EX(func), arg_num, param))) {
				HANDLE_EXCEPTION();
			}
		}
	}

	ZEND_VM_REPEAT_OPCODE(ZEND_RECV_INIT);
	ZEND_VM_NEXT_OPCODE();
}

ZEND_VM_HANDLER(164, ZEND_RECV_VARIADIC, NUM, UNUSED)
{
	USE_OPLINE
	uint32_t arg_num = opline->op1.num;
	uint32_t arg_count = EX_NUM_ARGS();
	zval *params;

	SAVE_OPLINE();

	params = EX_VAR(opline->result.var);

	if (arg_num <= arg_count) {
		ZEND_ASSERT(EX(func)->common.fn_flags & ZEND_ACC_VARIADIC);
		ZEND_ASSERT(EX(func)->common.num_args == arg_num - 1);
		zend_arg_info *arg_info = &EX(func)->common.arg_info[arg_num - 1];

		array_init_size(params, arg_count - arg_num + 1);
		zend_hash_real_init_packed(Z_ARRVAL_P(params));
		ZEND_HASH_FILL_PACKED(Z_ARRVAL_P(params)) {
			zval *param = EX_VAR_NUM(EX(func)->op_array.last_var + EX(func)->op_array.T);
			if (ZEND_TYPE_IS_SET(arg_info->type)) {
				ZEND_ADD_CALL_FLAG(execute_data, ZEND_CALL_FREE_EXTRA_ARGS);
				do {
					if (UNEXPECTED(!zend_verify_variadic_arg_type(EX(func), arg_info, arg_num, param))) {
						ZEND_HASH_FILL_FINISH();
						HANDLE_EXCEPTION();
					}

					if (Z_OPT_REFCOUNTED_P(param)) Z_ADDREF_P(param);
					ZEND_HASH_FILL_ADD(param);
					param++;
				} while (++arg_num <= arg_count);
			} else {
				do {
					if (Z_OPT_REFCOUNTED_P(param)) Z_ADDREF_P(param);
					ZEND_HASH_FILL_ADD(param);
					param++;
				} while (++arg_num <= arg_count);
			}
		} ZEND_HASH_FILL_END();
	} else {
		ZVAL_EMPTY_ARRAY(params);
	}

	if (EX_CALL_INFO() & ZEND_CALL_HAS_EXTRA_NAMED_PARAMS) {
		zend_string *name;
		zval *param;
		zend_arg_info *arg_info = &EX(func)->common.arg_info[EX(func)->common.num_args];
		if (ZEND_TYPE_IS_SET(arg_info->type)) {
			SEPARATE_ARRAY(params);
			ZEND_HASH_MAP_FOREACH_STR_KEY_VAL(EX(extra_named_params), name, param) {
				if (UNEXPECTED(!zend_verify_variadic_arg_type(EX(func), arg_info, arg_num, param))) {
					HANDLE_EXCEPTION();
				}
				Z_TRY_ADDREF_P(param);
				zend_hash_add_new(Z_ARRVAL_P(params), name, param);
			} ZEND_HASH_FOREACH_END();
		} else if (zend_hash_num_elements(Z_ARRVAL_P(params)) == 0) {
			GC_ADDREF(EX(extra_named_params));
			ZVAL_ARR(params, EX(extra_named_params));
		} else {
			SEPARATE_ARRAY(params);
			ZEND_HASH_MAP_FOREACH_STR_KEY_VAL(EX(extra_named_params), name, param) {
				Z_TRY_ADDREF_P(param);
				zend_hash_add_new(Z_ARRVAL_P(params), name, param);
			} ZEND_HASH_FOREACH_END();
		}
	}

	ZEND_VM_NEXT_OPCODE_CHECK_EXCEPTION();
}

ZEND_VM_COLD_CONST_HANDLER(52, ZEND_BOOL, CONST|TMPVAR|CV, ANY)
{
	USE_OPLINE
	zval *val;

	val = GET_OP1_ZVAL_PTR_UNDEF(BP_VAR_R);
	if (Z_TYPE_INFO_P(val) == IS_TRUE) {
		ZVAL_TRUE(EX_VAR(opline->result.var));
	} else if (EXPECTED(Z_TYPE_INFO_P(val) <= IS_TRUE)) {
		/* The result and op1 can be the same cv zval */
		const uint32_t orig_val_type = Z_TYPE_INFO_P(val);
		ZVAL_FALSE(EX_VAR(opline->result.var));
		if (OP1_TYPE == IS_CV && UNEXPECTED(orig_val_type == IS_UNDEF)) {
			SAVE_OPLINE();
			ZVAL_UNDEFINED_OP1();
			ZEND_VM_NEXT_OPCODE_CHECK_EXCEPTION();
		}
	} else {
		SAVE_OPLINE();
		ZVAL_BOOL(EX_VAR(opline->result.var), i_zend_is_true(val));
		FREE_OP1();
		ZEND_VM_NEXT_OPCODE_CHECK_EXCEPTION();
	}
	ZEND_VM_NEXT_OPCODE();
}

ZEND_VM_HELPER(zend_case_helper, ANY, ANY, zval *op_1, zval *op_2)
{
	int ret;
	USE_OPLINE

	SAVE_OPLINE();
	if (UNEXPECTED(Z_TYPE_INFO_P(op_1) == IS_UNDEF)) {
		op_1 = ZVAL_UNDEFINED_OP1();
	}
	if (UNEXPECTED(Z_TYPE_INFO_P(op_2) == IS_UNDEF)) {
		op_2 = ZVAL_UNDEFINED_OP2();
	}
	ret = zend_compare(op_1, op_2);
	if (OP2_TYPE & (IS_TMP_VAR|IS_VAR)) {
		zval_ptr_dtor_nogc(op_2);
	}
	ZEND_VM_SMART_BRANCH(ret == 0, 1);
}

ZEND_VM_HANDLER(48, ZEND_CASE, TMPVAR, CONST|TMPVAR|CV)
{
	USE_OPLINE
	zval *op1, *op2;
	double d1, d2;

	op1 = GET_OP1_ZVAL_PTR_UNDEF(BP_VAR_R);
	op2 = GET_OP2_ZVAL_PTR_UNDEF(BP_VAR_R);
	if (EXPECTED(Z_TYPE_P(op1) == IS_LONG)) {
		if (EXPECTED(Z_TYPE_P(op2) == IS_LONG)) {
			if (EXPECTED(Z_LVAL_P(op1) == Z_LVAL_P(op2))) {
ZEND_VM_C_LABEL(case_true):
				ZEND_VM_SMART_BRANCH_TRUE();
			} else {
ZEND_VM_C_LABEL(case_false):
				ZEND_VM_SMART_BRANCH_FALSE();
			}
		} else if (EXPECTED(Z_TYPE_P(op2) == IS_DOUBLE)) {
			d1 = (double)Z_LVAL_P(op1);
			d2 = Z_DVAL_P(op2);
			ZEND_VM_C_GOTO(case_double);
		}
	} else if (EXPECTED(Z_TYPE_P(op1) == IS_DOUBLE)) {
		if (EXPECTED(Z_TYPE_P(op2) == IS_DOUBLE)) {
			d1 = Z_DVAL_P(op1);
			d2 = Z_DVAL_P(op2);
ZEND_VM_C_LABEL(case_double):
			if (d1 == d2) {
				ZEND_VM_C_GOTO(case_true);
			} else {
				ZEND_VM_C_GOTO(case_false);
			}
		} else if (EXPECTED(Z_TYPE_P(op2) == IS_LONG)) {
			d1 = Z_DVAL_P(op1);
			d2 = (double)Z_LVAL_P(op2);
			ZEND_VM_C_GOTO(case_double);
		}
	} else if (EXPECTED(Z_TYPE_P(op1) == IS_STRING)) {
		if (EXPECTED(Z_TYPE_P(op2) == IS_STRING)) {
			bool result = zend_fast_equal_strings(Z_STR_P(op1), Z_STR_P(op2));
			FREE_OP2();
			if (result) {
				ZEND_VM_C_GOTO(case_true);
			} else {
				ZEND_VM_C_GOTO(case_false);
			}
		}
	}
	ZEND_VM_DISPATCH_TO_HELPER(zend_case_helper, op_1, op1, op_2, op2);
}

ZEND_VM_HANDLER(68, ZEND_NEW, UNUSED|CLASS_FETCH|CONST|VAR, UNUSED|CACHE_SLOT, NUM)
{
	USE_OPLINE
	zval *result;
	zend_function *constructor;
	zend_class_entry *ce;
	zend_execute_data *call;

	SAVE_OPLINE();
	if (OP1_TYPE == IS_CONST) {
		ce = CACHED_PTR(opline->op2.num);
		if (UNEXPECTED(ce == NULL)) {
			ce = zend_fetch_class_by_name(Z_STR_P(RT_CONSTANT(opline, opline->op1)), Z_STR_P(RT_CONSTANT(opline, opline->op1) + 1), ZEND_FETCH_CLASS_DEFAULT | ZEND_FETCH_CLASS_EXCEPTION);
			if (UNEXPECTED(ce == NULL)) {
				ZVAL_UNDEF(EX_VAR(opline->result.var));
				HANDLE_EXCEPTION();
			}
			CACHE_PTR(opline->op2.num, ce);
		}
	} else if (OP1_TYPE == IS_UNUSED) {
		ce = zend_fetch_class(NULL, opline->op1.num);
		if (UNEXPECTED(ce == NULL)) {
			ZVAL_UNDEF(EX_VAR(opline->result.var));
			HANDLE_EXCEPTION();
		}
	} else {
		ce = Z_CE_P(EX_VAR(opline->op1.var));
	}

	result = EX_VAR(opline->result.var);
	if (UNEXPECTED(object_init_ex(result, ce) != SUCCESS)) {
		ZVAL_UNDEF(result);
		HANDLE_EXCEPTION();
	}

	constructor = Z_OBJ_HT_P(result)->get_constructor(Z_OBJ_P(result));
	if (constructor == NULL) {
		if (UNEXPECTED(EG(exception))) {
			HANDLE_EXCEPTION();
		}

		/* If there are no arguments, skip over the DO_FCALL opcode. We check if the next
		 * opcode is DO_FCALL in case EXT instructions are used. */
		if (EXPECTED(opline->extended_value == 0 && (opline+1)->opcode == ZEND_DO_FCALL)) {
			ZEND_VM_NEXT_OPCODE_EX(1, 2);
		}

		/* Perform a dummy function call */
		call = zend_vm_stack_push_call_frame(
			ZEND_CALL_FUNCTION, (zend_function *) &zend_pass_function,
			opline->extended_value, NULL);
	} else {
		if (EXPECTED(constructor->type == ZEND_USER_FUNCTION) && UNEXPECTED(!RUN_TIME_CACHE(&constructor->op_array))) {
			init_func_run_time_cache(&constructor->op_array);
		}
		/* We are not handling overloaded classes right now */
		call = zend_vm_stack_push_call_frame(
			ZEND_CALL_FUNCTION | ZEND_CALL_RELEASE_THIS | ZEND_CALL_HAS_THIS,
			constructor,
			opline->extended_value,
			Z_OBJ_P(result));
		Z_ADDREF_P(result);
	}

	call->prev_execute_data = EX(call);
	EX(call) = call;
	ZEND_VM_NEXT_OPCODE();
}

ZEND_VM_COLD_CONST_HANDLER(110, ZEND_CLONE, CONST|TMPVAR|UNUSED|THIS|CV, ANY)
{
	USE_OPLINE
	zval *obj;
	zend_object *zobj;
	zend_class_entry *ce, *scope;
	zend_function *clone;
	zend_object_clone_obj_t clone_call;

	SAVE_OPLINE();
	obj = GET_OP1_OBJ_ZVAL_PTR_UNDEF(BP_VAR_R);

	do {
		if (OP1_TYPE == IS_CONST ||
		    (OP1_TYPE != IS_UNUSED && UNEXPECTED(Z_TYPE_P(obj) != IS_OBJECT))) {
			if ((OP1_TYPE & (IS_VAR|IS_CV)) && Z_ISREF_P(obj)) {
				obj = Z_REFVAL_P(obj);
				if (EXPECTED(Z_TYPE_P(obj) == IS_OBJECT)) {
					break;
				}
			}
			ZVAL_UNDEF(EX_VAR(opline->result.var));
			if (OP1_TYPE == IS_CV && UNEXPECTED(Z_TYPE_P(obj) == IS_UNDEF)) {
				ZVAL_UNDEFINED_OP1();
				if (UNEXPECTED(EG(exception) != NULL)) {
					HANDLE_EXCEPTION();
				}
			}
			zend_throw_error(NULL, "__clone method called on non-object");
			FREE_OP1();
			HANDLE_EXCEPTION();
		}
	} while (0);

	zobj = Z_OBJ_P(obj);
	ce = zobj->ce;
	clone = ce->clone;
	clone_call = zobj->handlers->clone_obj;
	if (UNEXPECTED(clone_call == NULL)) {
		zend_throw_error(NULL, "Trying to clone an uncloneable object of class %s", ZSTR_VAL(ce->name));
		FREE_OP1();
		ZVAL_UNDEF(EX_VAR(opline->result.var));
		HANDLE_EXCEPTION();
	}

	if (clone && !(clone->common.fn_flags & ZEND_ACC_PUBLIC)) {
		scope = EX(func)->op_array.scope;
		if (clone->common.scope != scope) {
			if (UNEXPECTED(clone->common.fn_flags & ZEND_ACC_PRIVATE)
			 || UNEXPECTED(!zend_check_protected(zend_get_function_root_class(clone), scope))) {
				zend_wrong_clone_call(clone, scope);
				FREE_OP1();
				ZVAL_UNDEF(EX_VAR(opline->result.var));
				HANDLE_EXCEPTION();
			}
		}
	}

	ZVAL_OBJ(EX_VAR(opline->result.var), clone_call(zobj));

	FREE_OP1();
	ZEND_VM_NEXT_OPCODE_CHECK_EXCEPTION();
}

ZEND_VM_HOT_HANDLER(99, ZEND_FETCH_CONSTANT, UNUSED|CONST_FETCH, CONST, CACHE_SLOT)
{
	USE_OPLINE
	zend_constant *c;

	c = CACHED_PTR(opline->extended_value);
	if (EXPECTED(c != NULL) && EXPECTED(!IS_SPECIAL_CACHE_VAL(c))) {
		ZVAL_COPY_OR_DUP(EX_VAR(opline->result.var), &c->value);
		ZEND_VM_NEXT_OPCODE();
	}

	SAVE_OPLINE();
	zend_quick_get_constant(RT_CONSTANT(opline, opline->op2) + 1, opline->op1.num OPLINE_CC EXECUTE_DATA_CC);
	ZEND_VM_NEXT_OPCODE_CHECK_EXCEPTION();
}

ZEND_VM_HANDLER(181, ZEND_FETCH_CLASS_CONSTANT, VAR|CONST|UNUSED|CLASS_FETCH, CONST|TMPVARCV, CACHE_SLOT)
{
	zend_class_entry *ce, *scope;
	zend_class_constant *c;
	zval *value, *zv, *constant_zv;
	zend_string *constant_name;
	USE_OPLINE

	SAVE_OPLINE();

	do {
		if (OP1_TYPE == IS_CONST && OP2_TYPE == IS_CONST) {
			if (EXPECTED(CACHED_PTR(opline->extended_value + sizeof(void*)))) {
				value = CACHED_PTR(opline->extended_value + sizeof(void*));
				break;
			}
		}
		if (OP1_TYPE == IS_CONST) {
			if (EXPECTED(CACHED_PTR(opline->extended_value))) {
				ce = CACHED_PTR(opline->extended_value);
			} else {
				ce = zend_fetch_class_by_name(Z_STR_P(RT_CONSTANT(opline, opline->op1)), Z_STR_P(RT_CONSTANT(opline, opline->op1) + 1), ZEND_FETCH_CLASS_DEFAULT | ZEND_FETCH_CLASS_EXCEPTION);
				if (UNEXPECTED(ce == NULL)) {
					ZVAL_UNDEF(EX_VAR(opline->result.var));
					FREE_OP2();
					HANDLE_EXCEPTION();
				}
				CACHE_PTR(opline->extended_value, ce);
			}
		} else if (OP1_TYPE == IS_UNUSED) {
			ce = zend_fetch_class(NULL, opline->op1.num);
			if (UNEXPECTED(ce == NULL)) {
				ZVAL_UNDEF(EX_VAR(opline->result.var));
				FREE_OP2();
				HANDLE_EXCEPTION();
			}
		} else {
			ce = Z_CE_P(EX_VAR(opline->op1.var));
		}
		if (OP1_TYPE != IS_CONST
			&& OP2_TYPE == IS_CONST
			&& EXPECTED(CACHED_PTR(opline->extended_value) == ce)) {
			value = CACHED_PTR(opline->extended_value + sizeof(void*));
			break;
		}

		constant_zv = GET_OP2_ZVAL_PTR_DEREF(BP_VAR_R);
		if (UNEXPECTED(Z_TYPE_P(constant_zv) != IS_STRING)) {
			zend_invalid_class_constant_type_error(Z_TYPE_P(constant_zv));
			ZVAL_UNDEF(EX_VAR(opline->result.var));
			FREE_OP2();
			HANDLE_EXCEPTION();
		}
		constant_name = Z_STR_P(constant_zv);
		/* Magic 'class' for constant OP2 is caught at compile-time */
		if (OP2_TYPE != IS_CONST && UNEXPECTED(zend_string_equals_literal_ci(constant_name, "class"))) {
			ZVAL_STR_COPY(EX_VAR(opline->result.var), ce->name);
			FREE_OP2();
			ZEND_VM_NEXT_OPCODE();
		}
		zv = OP2_TYPE == IS_CONST
			? zend_hash_find_known_hash(CE_CONSTANTS_TABLE(ce), constant_name)
			: zend_hash_find(CE_CONSTANTS_TABLE(ce), constant_name);

		if (EXPECTED(zv != NULL)) {
			c = Z_PTR_P(zv);
			scope = EX(func)->op_array.scope;
			if (!zend_verify_const_access(c, scope)) {
				zend_throw_error(NULL, "Cannot access %s constant %s::%s", zend_visibility_string(ZEND_CLASS_CONST_FLAGS(c)), ZSTR_VAL(ce->name), ZSTR_VAL(constant_name));
				ZVAL_UNDEF(EX_VAR(opline->result.var));
				FREE_OP2();
				HANDLE_EXCEPTION();
			}

			if (ce->ce_flags & ZEND_ACC_TRAIT) {
				zend_throw_error(NULL, "Cannot access trait constant %s::%s directly", ZSTR_VAL(ce->name), ZSTR_VAL(constant_name));
				ZVAL_UNDEF(EX_VAR(opline->result.var));
				FREE_OP2();
				HANDLE_EXCEPTION();
			}

			bool is_constant_deprecated = ZEND_CLASS_CONST_FLAGS(c) & ZEND_ACC_DEPRECATED;
<<<<<<< HEAD
			if (UNEXPECTED(is_constant_deprecated) && !CONST_IS_RECURSIVE(c)) {
				CONST_PROTECT_RECURSION(c);
				zend_deprecated_class_constant(c, constant_name);
				CONST_UNPROTECT_RECURSION(c);
=======
			if (UNEXPECTED(is_constant_deprecated) && !CONST_IS_RECURSIVE(c)) {			
				if (c->ce->type == ZEND_USER_CLASS) {
					/* Recursion protection only applied to user constants, GH-18463 */
					CONST_PROTECT_RECURSION(c);
				}
				zend_deprecated_class_constant(c, constant_name);
				if (c->ce->type == ZEND_USER_CLASS) {
					CONST_UNPROTECT_RECURSION(c);
				}
>>>>>>> cd751f98

				if (EG(exception)) {
					ZVAL_UNDEF(EX_VAR(opline->result.var));
					FREE_OP2();
					HANDLE_EXCEPTION();
				}
			}

			value = &c->value;
			// Enums require loading of all class constants to build the backed enum table
			if (ce->ce_flags & ZEND_ACC_ENUM && ce->enum_backing_type != IS_UNDEF && ce->type == ZEND_USER_CLASS && !(ce->ce_flags & ZEND_ACC_CONSTANTS_UPDATED)) {
				if (UNEXPECTED(zend_update_class_constants(ce) == FAILURE)) {
					ZVAL_UNDEF(EX_VAR(opline->result.var));
					FREE_OP2();
					HANDLE_EXCEPTION();
				}
			}
			if (Z_TYPE_P(value) == IS_CONSTANT_AST) {
				if (UNEXPECTED(zend_update_class_constant(c, constant_name, c->ce) != SUCCESS)) {
					ZVAL_UNDEF(EX_VAR(opline->result.var));
					FREE_OP2();
					HANDLE_EXCEPTION();
				}
			}
			if (OP2_TYPE == IS_CONST && !is_constant_deprecated) {
				CACHE_POLYMORPHIC_PTR(opline->extended_value, ce, value);
			}
		} else {
			zend_throw_error(NULL, "Undefined constant %s::%s",
				ZSTR_VAL(ce->name), ZSTR_VAL(constant_name));
			ZVAL_UNDEF(EX_VAR(opline->result.var));
			FREE_OP2();
			HANDLE_EXCEPTION();
		}
	} while (0);

	ZVAL_COPY_OR_DUP(EX_VAR(opline->result.var), value);

	FREE_OP2();
	ZEND_VM_NEXT_OPCODE();
}

ZEND_VM_HANDLER(72, ZEND_ADD_ARRAY_ELEMENT, CONST|TMP|VAR|CV, CONST|TMPVAR|UNUSED|NEXT|CV, REF)
{
	USE_OPLINE
	zval *expr_ptr, new_expr;

	SAVE_OPLINE();
	if ((OP1_TYPE == IS_VAR || OP1_TYPE == IS_CV) &&
	    UNEXPECTED(opline->extended_value & ZEND_ARRAY_ELEMENT_REF)) {
		expr_ptr = GET_OP1_ZVAL_PTR_PTR(BP_VAR_W);
		if (Z_ISREF_P(expr_ptr)) {
			Z_ADDREF_P(expr_ptr);
		} else {
			ZVAL_MAKE_REF_EX(expr_ptr, 2);
		}
		FREE_OP1();
	} else {
		expr_ptr = GET_OP1_ZVAL_PTR(BP_VAR_R);
		if (OP1_TYPE == IS_TMP_VAR) {
			/* pass */
		} else if (OP1_TYPE == IS_CONST) {
			Z_TRY_ADDREF_P(expr_ptr);
		} else if (OP1_TYPE == IS_CV) {
			ZVAL_DEREF(expr_ptr);
			Z_TRY_ADDREF_P(expr_ptr);
		} else /* if (OP1_TYPE == IS_VAR) */ {
			if (UNEXPECTED(Z_ISREF_P(expr_ptr))) {
				zend_refcounted *ref = Z_COUNTED_P(expr_ptr);

				expr_ptr = Z_REFVAL_P(expr_ptr);
				if (UNEXPECTED(GC_DELREF(ref) == 0)) {
					ZVAL_COPY_VALUE(&new_expr, expr_ptr);
					expr_ptr = &new_expr;
					efree_size(ref, sizeof(zend_reference));
				} else if (Z_OPT_REFCOUNTED_P(expr_ptr)) {
					Z_ADDREF_P(expr_ptr);
				}
			}
		}
	}

	if (OP2_TYPE != IS_UNUSED) {
		zval *offset = GET_OP2_ZVAL_PTR_UNDEF(BP_VAR_R);
		zend_string *str;
		zend_ulong hval;

ZEND_VM_C_LABEL(add_again):
		if (EXPECTED(Z_TYPE_P(offset) == IS_STRING)) {
			str = Z_STR_P(offset);
			if (OP2_TYPE != IS_CONST) {
				if (ZEND_HANDLE_NUMERIC(str, hval)) {
					ZEND_VM_C_GOTO(num_index);
				}
			}
ZEND_VM_C_LABEL(str_index):
			zend_hash_update(Z_ARRVAL_P(EX_VAR(opline->result.var)), str, expr_ptr);
		} else if (EXPECTED(Z_TYPE_P(offset) == IS_LONG)) {
			hval = Z_LVAL_P(offset);
ZEND_VM_C_LABEL(num_index):
			zend_hash_index_update(Z_ARRVAL_P(EX_VAR(opline->result.var)), hval, expr_ptr);
		} else if ((OP2_TYPE & (IS_VAR|IS_CV)) && EXPECTED(Z_TYPE_P(offset) == IS_REFERENCE)) {
			offset = Z_REFVAL_P(offset);
			ZEND_VM_C_GOTO(add_again);
		} else if (Z_TYPE_P(offset) == IS_NULL) {
			str = ZSTR_EMPTY_ALLOC();
			ZEND_VM_C_GOTO(str_index);
		} else if (Z_TYPE_P(offset) == IS_DOUBLE) {
			hval = zend_dval_to_lval_safe(Z_DVAL_P(offset));
			ZEND_VM_C_GOTO(num_index);
		} else if (Z_TYPE_P(offset) == IS_FALSE) {
			hval = 0;
			ZEND_VM_C_GOTO(num_index);
		} else if (Z_TYPE_P(offset) == IS_TRUE) {
			hval = 1;
			ZEND_VM_C_GOTO(num_index);
		} else if (Z_TYPE_P(offset) == IS_RESOURCE) {
			zend_use_resource_as_offset(offset);
			hval = Z_RES_HANDLE_P(offset);
			ZEND_VM_C_GOTO(num_index);
		} else if (OP2_TYPE == IS_CV && Z_TYPE_P(offset) == IS_UNDEF) {
			ZVAL_UNDEFINED_OP2();
			str = ZSTR_EMPTY_ALLOC();
			ZEND_VM_C_GOTO(str_index);
		} else {
			zend_illegal_array_offset_access(offset);
			zval_ptr_dtor_nogc(expr_ptr);
		}
		FREE_OP2();
	} else {
		if (!zend_hash_next_index_insert(Z_ARRVAL_P(EX_VAR(opline->result.var)), expr_ptr)) {
			zend_cannot_add_element();
			zval_ptr_dtor_nogc(expr_ptr);
		}
	}
	ZEND_VM_NEXT_OPCODE_CHECK_EXCEPTION();
}

ZEND_VM_HANDLER(147, ZEND_ADD_ARRAY_UNPACK, ANY, ANY)
{
	USE_OPLINE
	zval *op1;
	HashTable *result_ht;

	SAVE_OPLINE();
	op1 = GET_OP1_ZVAL_PTR(BP_VAR_R);
	result_ht = Z_ARRVAL_P(EX_VAR(opline->result.var));

ZEND_VM_C_LABEL(add_unpack_again):
	if (EXPECTED(Z_TYPE_P(op1) == IS_ARRAY)) {
		HashTable *ht = Z_ARRVAL_P(op1);
		zval *val;

		if (HT_IS_PACKED(ht) && (zend_hash_num_elements(result_ht) == 0 || HT_IS_PACKED(result_ht))) {
			zend_hash_extend(result_ht, result_ht->nNumUsed + zend_hash_num_elements(ht), 1);
			ZEND_HASH_FILL_PACKED(result_ht) {
				ZEND_HASH_PACKED_FOREACH_VAL(ht, val) {
					if (UNEXPECTED(Z_ISREF_P(val)) &&
						UNEXPECTED(Z_REFCOUNT_P(val) == 1)) {
						val = Z_REFVAL_P(val);
					}
					Z_TRY_ADDREF_P(val);
					ZEND_HASH_FILL_ADD(val);
				} ZEND_HASH_FOREACH_END();
			} ZEND_HASH_FILL_END();
		} else {
			zend_string *key;

			ZEND_HASH_FOREACH_STR_KEY_VAL(ht, key, val) {
				if (UNEXPECTED(Z_ISREF_P(val)) &&
					UNEXPECTED(Z_REFCOUNT_P(val) == 1)) {
					val = Z_REFVAL_P(val);
				}
				Z_TRY_ADDREF_P(val);
				if (key) {
					zend_hash_update(result_ht, key, val);
				} else {
					if (!zend_hash_next_index_insert(result_ht, val)) {
						zend_cannot_add_element();
						zval_ptr_dtor_nogc(val);
						break;
					}
				}
			} ZEND_HASH_FOREACH_END();
		}
	} else if (EXPECTED(Z_TYPE_P(op1) == IS_OBJECT)) {
		zend_class_entry *ce = Z_OBJCE_P(op1);
		zend_object_iterator *iter;

		if (!ce || !ce->get_iterator) {
			zend_type_error("Only arrays and Traversables can be unpacked, %s given", zend_zval_value_name(op1));
		} else {
			iter = ce->get_iterator(ce, op1, 0);
			if (UNEXPECTED(!iter)) {
				FREE_OP1();
				if (!EG(exception)) {
					zend_throw_exception_ex(
						NULL, 0, "Object of type %s did not create an Iterator", ZSTR_VAL(ce->name)
					);
				}
				HANDLE_EXCEPTION();
			}

			const zend_object_iterator_funcs *funcs = iter->funcs;
			if (funcs->rewind) {
				funcs->rewind(iter);
			}

			for (; funcs->valid(iter) == SUCCESS; ) {
				zval *val;

				if (UNEXPECTED(EG(exception) != NULL)) {
					break;
				}

				val = funcs->get_current_data(iter);
				if (UNEXPECTED(EG(exception) != NULL)) {
					break;
				}

				zval key;
				if (funcs->get_current_key) {
					funcs->get_current_key(iter, &key);
					if (UNEXPECTED(EG(exception) != NULL)) {
						break;
					}

					if (UNEXPECTED(Z_TYPE(key) != IS_LONG && Z_TYPE(key) != IS_STRING)) {
						zend_throw_error(NULL,
							"Keys must be of type int|string during array unpacking");
						zval_ptr_dtor(&key);
						break;
					}
				} else {
					ZVAL_UNDEF(&key);
				}

				ZVAL_DEREF(val);
				Z_TRY_ADDREF_P(val);

				zend_ulong num_key;
				if (Z_TYPE(key) == IS_STRING && !ZEND_HANDLE_NUMERIC(Z_STR(key), num_key)) {
					zend_hash_update(result_ht, Z_STR(key), val);
					zval_ptr_dtor_str(&key);
				} else {
					zval_ptr_dtor(&key);
					if (!zend_hash_next_index_insert(result_ht, val)) {
						zend_cannot_add_element();
						zval_ptr_dtor_nogc(val);
						break;
					}
				}

				funcs->move_forward(iter);
				if (UNEXPECTED(EG(exception))) {
					break;
				}
			}

			zend_iterator_dtor(iter);
		}
	} else if (EXPECTED(Z_ISREF_P(op1))) {
		op1 = Z_REFVAL_P(op1);
		ZEND_VM_C_GOTO(add_unpack_again);
	} else {
		zend_throw_error(NULL, "Only arrays and Traversables can be unpacked, %s given", zend_zval_value_name(op1));
	}

	FREE_OP1();
	ZEND_VM_NEXT_OPCODE_CHECK_EXCEPTION();
}

ZEND_VM_HANDLER(71, ZEND_INIT_ARRAY, CONST|TMP|VAR|CV|UNUSED, CONST|TMPVAR|UNUSED|NEXT|CV, ARRAY_INIT|REF)
{
	zval *array;
	uint32_t size;
	USE_OPLINE

	SAVE_OPLINE();
	array = EX_VAR(opline->result.var);
	if (OP1_TYPE != IS_UNUSED) {
		size = opline->extended_value >> ZEND_ARRAY_SIZE_SHIFT;
		ZVAL_ARR(array, zend_new_array(size));
		/* Explicitly initialize array as not-packed if flag is set */
		if (opline->extended_value & ZEND_ARRAY_NOT_PACKED) {
			zend_hash_real_init_mixed(Z_ARRVAL_P(array));
		}
		ZEND_VM_DISPATCH_TO_HANDLER(ZEND_ADD_ARRAY_ELEMENT);
	} else {
		ZVAL_ARR(array, zend_new_array(0));
		ZEND_VM_NEXT_OPCODE();
	}
}

ZEND_VM_COLD_CONST_HANDLER(51, ZEND_CAST, CONST|TMP|VAR|CV, ANY, TYPE)
{
	USE_OPLINE
	zval *expr;
	zval *result = EX_VAR(opline->result.var);

	SAVE_OPLINE();
	expr = GET_OP1_ZVAL_PTR(BP_VAR_R);

	switch (opline->extended_value) {
		case IS_LONG:
			ZVAL_LONG(result, zval_get_long(expr));
			break;
		case IS_DOUBLE:
			ZVAL_DOUBLE(result, zval_get_double(expr));
			break;
		case IS_STRING:
			ZVAL_STR(result, zval_get_string(expr));
			break;
		default:
			ZEND_ASSERT(opline->extended_value != _IS_BOOL && "Must use ZEND_BOOL instead");
			if (OP1_TYPE & (IS_VAR|IS_CV)) {
				ZVAL_DEREF(expr);
			}
			/* If value is already of correct type, return it directly */
			if (Z_TYPE_P(expr) == opline->extended_value) {
				ZVAL_COPY_VALUE(result, expr);
				if (OP1_TYPE == IS_CONST) {
					if (UNEXPECTED(Z_OPT_REFCOUNTED_P(result))) Z_ADDREF_P(result);
				} else if (OP1_TYPE != IS_TMP_VAR) {
					if (Z_OPT_REFCOUNTED_P(result)) Z_ADDREF_P(result);
				}

				FREE_OP1_IF_VAR();
				ZEND_VM_NEXT_OPCODE_CHECK_EXCEPTION();
			}

			if (opline->extended_value == IS_ARRAY) {
				zend_cast_zval_to_array(result, expr, OP1_TYPE);
			} else {
				ZEND_ASSERT(opline->extended_value == IS_OBJECT);
				zend_cast_zval_to_object(result, expr, OP1_TYPE);
			}
	}

	FREE_OP1();
	ZEND_VM_NEXT_OPCODE_CHECK_EXCEPTION();
}

ZEND_VM_HANDLER(73, ZEND_INCLUDE_OR_EVAL, CONST|TMPVAR|CV, ANY, EVAL, SPEC(OBSERVER))
{
	USE_OPLINE
	zend_op_array *new_op_array;
	zval *inc_filename;

	SAVE_OPLINE();
	inc_filename = GET_OP1_ZVAL_PTR(BP_VAR_R);
	new_op_array = zend_include_or_eval(inc_filename, opline->extended_value);
	if (UNEXPECTED(EG(exception) != NULL)) {
		FREE_OP1();
		if (new_op_array != ZEND_FAKE_OP_ARRAY && new_op_array != NULL) {
			destroy_op_array(new_op_array);
			efree_size(new_op_array, sizeof(zend_op_array));
		}
		UNDEF_RESULT();
		HANDLE_EXCEPTION();
	} else if (new_op_array == ZEND_FAKE_OP_ARRAY) {
		if (RETURN_VALUE_USED(opline)) {
			ZVAL_TRUE(EX_VAR(opline->result.var));
		}
	} else if (UNEXPECTED(new_op_array == NULL)) {
		if (RETURN_VALUE_USED(opline)) {
			ZVAL_FALSE(EX_VAR(opline->result.var));
		}
	} else if (new_op_array->last == 1
			&& new_op_array->opcodes[0].opcode == ZEND_RETURN
			&& new_op_array->opcodes[0].op1_type == IS_CONST
			&& EXPECTED(zend_execute_ex == execute_ex)) {
		if (RETURN_VALUE_USED(opline)) {
			const zend_op *op = new_op_array->opcodes;

			ZVAL_COPY(EX_VAR(opline->result.var), RT_CONSTANT(op, op->op1));
		}
		zend_destroy_static_vars(new_op_array);
		destroy_op_array(new_op_array);
		efree_size(new_op_array, sizeof(zend_op_array));
	} else {
		zval *return_value = NULL;
		zend_execute_data *call;
		if (RETURN_VALUE_USED(opline)) {
			return_value = EX_VAR(opline->result.var);
		}

		new_op_array->scope = EX(func)->op_array.scope;

		call = zend_vm_stack_push_call_frame(
			(Z_TYPE_INFO(EX(This)) & ZEND_CALL_HAS_THIS) | ZEND_CALL_NESTED_CODE | ZEND_CALL_HAS_SYMBOL_TABLE,
			(zend_function*)new_op_array, 0,
			Z_PTR(EX(This)));

		if (EX_CALL_INFO() & ZEND_CALL_HAS_SYMBOL_TABLE) {
			call->symbol_table = EX(symbol_table);
		} else {
			call->symbol_table = zend_rebuild_symbol_table();
		}

		call->prev_execute_data = execute_data;
		i_init_code_execute_data(call, new_op_array, return_value);
		ZEND_OBSERVER_FCALL_BEGIN(call);
		if (EXPECTED(zend_execute_ex == execute_ex)) {
			FREE_OP1();
			ZEND_VM_ENTER();
		} else {
			ZEND_ADD_CALL_FLAG(call, ZEND_CALL_TOP);
			zend_execute_ex(call);
			zend_vm_stack_free_call_frame(call);
		}

		zend_destroy_static_vars(new_op_array);
		destroy_op_array(new_op_array);
		efree_size(new_op_array, sizeof(zend_op_array));
		if (UNEXPECTED(EG(exception) != NULL)) {
			zend_rethrow_exception(execute_data);
			FREE_OP1();
			UNDEF_RESULT();
			HANDLE_EXCEPTION();
		}
	}
	FREE_OP1();
	ZEND_VM_NEXT_OPCODE();
}

ZEND_VM_HANDLER(153, ZEND_UNSET_CV, CV, UNUSED)
{
	USE_OPLINE
	zval *var = EX_VAR(opline->op1.var);

	if (Z_REFCOUNTED_P(var)) {
		zend_refcounted *garbage = Z_COUNTED_P(var);

		ZVAL_UNDEF(var);
		SAVE_OPLINE();
		GC_DTOR(garbage);
		ZEND_VM_NEXT_OPCODE_CHECK_EXCEPTION();
	} else {
		ZVAL_UNDEF(var);
	}
	ZEND_VM_NEXT_OPCODE();
}

ZEND_VM_HANDLER(74, ZEND_UNSET_VAR, CONST|TMPVAR|CV, UNUSED, VAR_FETCH)
{
	USE_OPLINE
	zval *varname;
	zend_string *name, *tmp_name;
	HashTable *target_symbol_table;

	SAVE_OPLINE();

	varname = GET_OP1_ZVAL_PTR_UNDEF(BP_VAR_R);

	if (OP1_TYPE == IS_CONST) {
		name = Z_STR_P(varname);
	} else if (EXPECTED(Z_TYPE_P(varname) == IS_STRING)) {
		name = Z_STR_P(varname);
		tmp_name = NULL;
	} else {
		if (OP1_TYPE == IS_CV && UNEXPECTED(Z_TYPE_P(varname) == IS_UNDEF)) {
			varname = ZVAL_UNDEFINED_OP1();
		}
		name = zval_try_get_tmp_string(varname, &tmp_name);
		if (UNEXPECTED(!name)) {
			FREE_OP1();
			HANDLE_EXCEPTION();
		}
	}

	target_symbol_table = zend_get_target_symbol_table(opline->extended_value EXECUTE_DATA_CC);
	zend_hash_del_ind(target_symbol_table, name);

	if (OP1_TYPE != IS_CONST) {
		zend_tmp_string_release(tmp_name);
	}
	FREE_OP1();
	ZEND_VM_NEXT_OPCODE_CHECK_EXCEPTION();
}

/* No specialization for op_types (CONST|TMPVAR|CV, UNUSED|CLASS_FETCH|CONST|VAR) */
ZEND_VM_COLD_HANDLER(179, ZEND_UNSET_STATIC_PROP, ANY, ANY, CACHE_SLOT)
{
	USE_OPLINE
	zval *varname;
	zend_string *name, *tmp_name = NULL;
	zend_class_entry *ce;

	SAVE_OPLINE();

	if (OP2_TYPE == IS_CONST) {
		ce = CACHED_PTR(opline->extended_value);
		if (UNEXPECTED(ce == NULL)) {
			ce = zend_fetch_class_by_name(Z_STR_P(RT_CONSTANT(opline, opline->op2)), Z_STR_P(RT_CONSTANT(opline, opline->op2) + 1), ZEND_FETCH_CLASS_DEFAULT | ZEND_FETCH_CLASS_EXCEPTION);
			if (UNEXPECTED(ce == NULL)) {
				FREE_OP1();
				HANDLE_EXCEPTION();
			}
			/*CACHE_PTR(opline->extended_value, ce);*/
		}
	} else if (OP2_TYPE == IS_UNUSED) {
		ce = zend_fetch_class(NULL, opline->op2.num);
		if (UNEXPECTED(ce == NULL)) {
			FREE_OP1();
			HANDLE_EXCEPTION();
		}
	} else {
		ce = Z_CE_P(EX_VAR(opline->op2.var));
	}

	varname = GET_OP1_ZVAL_PTR_UNDEF(BP_VAR_R);
	if (OP1_TYPE == IS_CONST) {
		name = Z_STR_P(varname);
	} else if (EXPECTED(Z_TYPE_P(varname) == IS_STRING)) {
		name = Z_STR_P(varname);
	} else {
		if (OP1_TYPE == IS_CV && UNEXPECTED(Z_TYPE_P(varname) == IS_UNDEF)) {
			varname = ZVAL_UNDEFINED_OP1();
		}
		name = zval_try_get_tmp_string(varname, &tmp_name);
		if (UNEXPECTED(!name)) {
			FREE_OP1();
			HANDLE_EXCEPTION();
		}
	}

	zend_std_unset_static_property(ce, name);

	zend_tmp_string_release(tmp_name);
	FREE_OP1();
	ZEND_VM_NEXT_OPCODE_CHECK_EXCEPTION();
}

ZEND_VM_HANDLER(75, ZEND_UNSET_DIM, VAR|CV, CONST|TMPVAR|CV)
{
	USE_OPLINE
	zval *container;
	zval *offset;
	zend_ulong hval;
	zend_string *key;

	SAVE_OPLINE();
	container = GET_OP1_OBJ_ZVAL_PTR_PTR_UNDEF(BP_VAR_UNSET);
	offset = GET_OP2_ZVAL_PTR_UNDEF(BP_VAR_R);

	do {
		if (EXPECTED(Z_TYPE_P(container) == IS_ARRAY)) {
			HashTable *ht;

ZEND_VM_C_LABEL(unset_dim_array):
			SEPARATE_ARRAY(container);
			ht = Z_ARRVAL_P(container);
ZEND_VM_C_LABEL(offset_again):
			if (EXPECTED(Z_TYPE_P(offset) == IS_STRING)) {
				key = Z_STR_P(offset);
				if (OP2_TYPE != IS_CONST) {
					if (ZEND_HANDLE_NUMERIC(key, hval)) {
						ZEND_VM_C_GOTO(num_index_dim);
					}
				}
ZEND_VM_C_LABEL(str_index_dim):
				ZEND_ASSERT(ht != &EG(symbol_table));
				zend_hash_del(ht, key);
			} else if (EXPECTED(Z_TYPE_P(offset) == IS_LONG)) {
				hval = Z_LVAL_P(offset);
ZEND_VM_C_LABEL(num_index_dim):
				zend_hash_index_del(ht, hval);
			} else if ((OP2_TYPE & (IS_VAR|IS_CV)) && EXPECTED(Z_TYPE_P(offset) == IS_REFERENCE)) {
				offset = Z_REFVAL_P(offset);
				ZEND_VM_C_GOTO(offset_again);
			} else if (Z_TYPE_P(offset) == IS_DOUBLE) {
				hval = zend_dval_to_lval_safe(Z_DVAL_P(offset));
				ZEND_VM_C_GOTO(num_index_dim);
			} else if (Z_TYPE_P(offset) == IS_NULL) {
				key = ZSTR_EMPTY_ALLOC();
				ZEND_VM_C_GOTO(str_index_dim);
			} else if (Z_TYPE_P(offset) == IS_FALSE) {
				hval = 0;
				ZEND_VM_C_GOTO(num_index_dim);
			} else if (Z_TYPE_P(offset) == IS_TRUE) {
				hval = 1;
				ZEND_VM_C_GOTO(num_index_dim);
			} else if (Z_TYPE_P(offset) == IS_RESOURCE) {
				zend_use_resource_as_offset(offset);
				hval = Z_RES_HANDLE_P(offset);
				ZEND_VM_C_GOTO(num_index_dim);
			} else if (OP2_TYPE == IS_CV && Z_TYPE_P(offset) == IS_UNDEF) {
				ZVAL_UNDEFINED_OP2();
				key = ZSTR_EMPTY_ALLOC();
				ZEND_VM_C_GOTO(str_index_dim);
			} else {
				zend_illegal_array_offset_unset(offset);
			}
			break;
		} else if (Z_ISREF_P(container)) {
			container = Z_REFVAL_P(container);
			if (EXPECTED(Z_TYPE_P(container) == IS_ARRAY)) {
				ZEND_VM_C_GOTO(unset_dim_array);
			}
		}
		if (OP1_TYPE == IS_CV && UNEXPECTED(Z_TYPE_P(container) == IS_UNDEF)) {
			container = ZVAL_UNDEFINED_OP1();
		}
		if (OP2_TYPE == IS_CV && UNEXPECTED(Z_TYPE_P(offset) == IS_UNDEF)) {
			offset = ZVAL_UNDEFINED_OP2();
		}
		if (EXPECTED(Z_TYPE_P(container) == IS_OBJECT)) {
			if (OP2_TYPE == IS_CONST && Z_EXTRA_P(offset) == ZEND_EXTRA_VALUE) {
				offset++;
			}
			Z_OBJ_HT_P(container)->unset_dimension(Z_OBJ_P(container), offset);
		} else if (UNEXPECTED(Z_TYPE_P(container) == IS_STRING)) {
			zend_throw_error(NULL, "Cannot unset string offsets");
		} else if (UNEXPECTED(Z_TYPE_P(container) > IS_FALSE)) {
			zend_throw_error(NULL, "Cannot unset offset in a non-array variable");
		} else if (UNEXPECTED(Z_TYPE_P(container) == IS_FALSE)) {
			zend_false_to_array_deprecated();
		}
	} while (0);

	FREE_OP2();
	FREE_OP1();
	ZEND_VM_NEXT_OPCODE_CHECK_EXCEPTION();
}

ZEND_VM_HANDLER(76, ZEND_UNSET_OBJ, VAR|UNUSED|THIS|CV, CONST|TMPVAR|CV, CACHE_SLOT)
{
	USE_OPLINE
	zval *container;
	zval *offset;
	zend_string *name, *tmp_name;

	SAVE_OPLINE();
	container = GET_OP1_OBJ_ZVAL_PTR_PTR_UNDEF(BP_VAR_UNSET);
	offset = GET_OP2_ZVAL_PTR(BP_VAR_R);

	do {
		if (OP1_TYPE != IS_UNUSED && UNEXPECTED(Z_TYPE_P(container) != IS_OBJECT)) {
			if (Z_ISREF_P(container)) {
				container = Z_REFVAL_P(container);
				if (Z_TYPE_P(container) != IS_OBJECT) {
					if (OP1_TYPE == IS_CV
					 && UNEXPECTED(Z_TYPE_P(container) == IS_UNDEF)) {
						ZVAL_UNDEFINED_OP1();
					}
					break;
				}
			} else {
				break;
			}
		}
		if (OP2_TYPE == IS_CONST) {
			name = Z_STR_P(offset);
		} else {
			name = zval_try_get_tmp_string(offset, &tmp_name);
			if (UNEXPECTED(!name)) {
				break;
			}
		}
		Z_OBJ_HT_P(container)->unset_property(Z_OBJ_P(container), name, ((OP2_TYPE == IS_CONST) ? CACHE_ADDR(opline->extended_value) : NULL));
		if (OP2_TYPE != IS_CONST) {
			zend_tmp_string_release(tmp_name);
		}
	} while (0);

	FREE_OP2();
	FREE_OP1();
	ZEND_VM_NEXT_OPCODE_CHECK_EXCEPTION();
}

ZEND_VM_HANDLER(77, ZEND_FE_RESET_R, CONST|TMP|VAR|CV, JMP_ADDR)
{
	USE_OPLINE
	zval *array_ptr, *result;

	SAVE_OPLINE();

	array_ptr = GET_OP1_ZVAL_PTR_DEREF(BP_VAR_R);
	if (EXPECTED(Z_TYPE_P(array_ptr) == IS_ARRAY)) {
		result = EX_VAR(opline->result.var);
		ZVAL_COPY_VALUE(result, array_ptr);
		if (OP1_TYPE != IS_TMP_VAR && Z_OPT_REFCOUNTED_P(result)) {
			Z_ADDREF_P(array_ptr);
		}
		Z_FE_POS_P(result) = 0;

		FREE_OP1_IF_VAR();
		ZEND_VM_NEXT_OPCODE();
	} else if (OP1_TYPE != IS_CONST && EXPECTED(Z_TYPE_P(array_ptr) == IS_OBJECT)) {
		zend_object *zobj = Z_OBJ_P(array_ptr);
		if (!zobj->ce->get_iterator) {
			if (UNEXPECTED(zend_object_is_lazy(zobj))) {
				zobj = zend_lazy_object_init(zobj);
				if (UNEXPECTED(EG(exception))) {
					UNDEF_RESULT();
					FREE_OP1_IF_VAR();
					HANDLE_EXCEPTION();
				}
			}
			HashTable *properties = zobj->properties;
			if (properties) {
				if (UNEXPECTED(GC_REFCOUNT(properties) > 1)) {
					if (EXPECTED(!(GC_FLAGS(properties) & IS_ARRAY_IMMUTABLE))) {
						GC_DELREF(properties);
					}
					properties = zobj->properties = zend_array_dup(properties);
				}
			} else {
				properties = zobj->handlers->get_properties(zobj);
			}

			result = EX_VAR(opline->result.var);
			ZVAL_COPY_VALUE(result, array_ptr);
			if (OP1_TYPE != IS_TMP_VAR) {
				Z_ADDREF_P(array_ptr);
			}

			if (zend_hash_num_elements(properties) == 0) {
				Z_FE_ITER_P(result) = (uint32_t) -1;
				FREE_OP1_IF_VAR();
				ZEND_VM_JMP(OP_JMP_ADDR(opline, opline->op2));
			}

			Z_FE_ITER_P(result) = zend_hash_iterator_add(properties, 0);
			FREE_OP1_IF_VAR();
			ZEND_VM_NEXT_OPCODE_CHECK_EXCEPTION();
		} else {
			bool is_empty = zend_fe_reset_iterator(array_ptr, 0 OPLINE_CC EXECUTE_DATA_CC);

			FREE_OP1();
			if (UNEXPECTED(EG(exception))) {
				HANDLE_EXCEPTION();
			} else if (is_empty) {
				ZEND_VM_JMP_EX(OP_JMP_ADDR(opline, opline->op2), 0);
			} else {
				ZEND_VM_NEXT_OPCODE();
			}
		}
	} else {
		zend_error(E_WARNING, "foreach() argument must be of type array|object, %s given", zend_zval_value_name(array_ptr));
		ZVAL_UNDEF(EX_VAR(opline->result.var));
		Z_FE_ITER_P(EX_VAR(opline->result.var)) = (uint32_t)-1;
		FREE_OP1();
		ZEND_VM_JMP(OP_JMP_ADDR(opline, opline->op2));
	}
}

ZEND_VM_COLD_CONST_HANDLER(125, ZEND_FE_RESET_RW, CONST|TMP|VAR|CV, JMP_ADDR)
{
	USE_OPLINE
	zval *array_ptr, *array_ref;

	SAVE_OPLINE();

	if (OP1_TYPE == IS_VAR || OP1_TYPE == IS_CV) {
		array_ref = array_ptr = GET_OP1_ZVAL_PTR_PTR(BP_VAR_R);
		if (Z_ISREF_P(array_ref)) {
			array_ptr = Z_REFVAL_P(array_ref);
		}
	} else {
		array_ref = array_ptr = GET_OP1_ZVAL_PTR(BP_VAR_R);
	}

	if (EXPECTED(Z_TYPE_P(array_ptr) == IS_ARRAY)) {
		if (OP1_TYPE == IS_VAR || OP1_TYPE == IS_CV) {
			if (array_ptr == array_ref) {
				ZVAL_NEW_REF(array_ref, array_ref);
				array_ptr = Z_REFVAL_P(array_ref);
			}
			Z_ADDREF_P(array_ref);
			ZVAL_COPY_VALUE(EX_VAR(opline->result.var), array_ref);
		} else {
			array_ref = EX_VAR(opline->result.var);
			ZVAL_NEW_REF(array_ref, array_ptr);
			array_ptr = Z_REFVAL_P(array_ref);
		}
		if (OP1_TYPE == IS_CONST) {
			ZVAL_ARR(array_ptr, zend_array_dup(Z_ARRVAL_P(array_ptr)));
		} else {
			SEPARATE_ARRAY(array_ptr);
		}
		Z_FE_ITER_P(EX_VAR(opline->result.var)) = zend_hash_iterator_add(Z_ARRVAL_P(array_ptr), 0);

		FREE_OP1_IF_VAR();
		ZEND_VM_NEXT_OPCODE();
	} else if (OP1_TYPE != IS_CONST && EXPECTED(Z_TYPE_P(array_ptr) == IS_OBJECT)) {
		if (!Z_OBJCE_P(array_ptr)->get_iterator) {
			zend_object *zobj = Z_OBJ_P(array_ptr);
			HashTable *properties;
			if (UNEXPECTED(zend_object_is_lazy(zobj))) {
				zobj = zend_lazy_object_init(zobj);
				if (UNEXPECTED(EG(exception))) {
					UNDEF_RESULT();
					FREE_OP1_IF_VAR();
					HANDLE_EXCEPTION();
				}
			}
			if (OP1_TYPE == IS_VAR || OP1_TYPE == IS_CV) {
				if (array_ptr == array_ref) {
					ZVAL_NEW_REF(array_ref, array_ref);
					array_ptr = Z_REFVAL_P(array_ref);
				}
				Z_ADDREF_P(array_ref);
				ZVAL_COPY_VALUE(EX_VAR(opline->result.var), array_ref);
			} else {
				array_ptr = EX_VAR(opline->result.var);
				ZVAL_COPY_VALUE(array_ptr, array_ref);
			}
			if (Z_OBJ_P(array_ptr)->properties
			 && UNEXPECTED(GC_REFCOUNT(Z_OBJ_P(array_ptr)->properties) > 1)) {
				if (EXPECTED(!(GC_FLAGS(Z_OBJ_P(array_ptr)->properties) & IS_ARRAY_IMMUTABLE))) {
					GC_DELREF(Z_OBJ_P(array_ptr)->properties);
				}
				Z_OBJ_P(array_ptr)->properties = zend_array_dup(Z_OBJ_P(array_ptr)->properties);
			}

			properties = Z_OBJPROP_P(array_ptr);
			if (zend_hash_num_elements(properties) == 0) {
				Z_FE_ITER_P(EX_VAR(opline->result.var)) = (uint32_t) -1;
				FREE_OP1_IF_VAR();
				ZEND_VM_JMP(OP_JMP_ADDR(opline, opline->op2));
			}

			Z_FE_ITER_P(EX_VAR(opline->result.var)) = zend_hash_iterator_add(properties, 0);
			FREE_OP1_IF_VAR();
			ZEND_VM_NEXT_OPCODE_CHECK_EXCEPTION();
		} else {
			bool is_empty = zend_fe_reset_iterator(array_ptr, 1 OPLINE_CC EXECUTE_DATA_CC);
			FREE_OP1();
			if (UNEXPECTED(EG(exception))) {
				HANDLE_EXCEPTION();
			} else if (is_empty) {
				ZEND_VM_JMP_EX(OP_JMP_ADDR(opline, opline->op2), 0);
			} else {
				ZEND_VM_NEXT_OPCODE();
			}
		}
	} else {
		zend_error(E_WARNING, "foreach() argument must be of type array|object, %s given", zend_zval_value_name(array_ptr));
		ZVAL_UNDEF(EX_VAR(opline->result.var));
		Z_FE_ITER_P(EX_VAR(opline->result.var)) = (uint32_t)-1;
		FREE_OP1();
		ZEND_VM_JMP(OP_JMP_ADDR(opline, opline->op2));
	}
}

ZEND_VM_HELPER(zend_fe_fetch_object_helper, ANY, ANY)
{
	USE_OPLINE
	zval *array;
	zval *value;
	uint32_t value_type;
	HashTable *fe_ht;
	HashPosition pos;
	Bucket *p;
	zend_object_iterator *iter;

	array = EX_VAR(opline->op1.var);
	SAVE_OPLINE();

	ZEND_ASSERT(Z_TYPE_P(array) == IS_OBJECT);
	if ((iter = zend_iterator_unwrap(array)) == NULL) {
		/* plain object */

		fe_ht = Z_OBJPROP_P(array);
		pos = zend_hash_iterator_pos(Z_FE_ITER_P(array), fe_ht);
		p = fe_ht->arData + pos;
		while (1) {
			if (UNEXPECTED(pos >= fe_ht->nNumUsed)) {
				/* reached end of iteration */
				ZEND_VM_C_GOTO(fe_fetch_r_exit);
			}
			pos++;
			value = &p->val;
			value_type = Z_TYPE_INFO_P(value);
			if (EXPECTED(value_type != IS_UNDEF)) {
				if (UNEXPECTED(value_type == IS_INDIRECT)) {
					value = Z_INDIRECT_P(value);
					value_type = Z_TYPE_INFO_P(value);
					if (EXPECTED(value_type != IS_UNDEF)
					 && EXPECTED(zend_check_property_access(Z_OBJ_P(array), p->key, 0) == SUCCESS)) {
						break;
					}
				} else if (EXPECTED(Z_OBJCE_P(array)->default_properties_count == 0)
						|| !p->key
						|| zend_check_property_access(Z_OBJ_P(array), p->key, 1) == SUCCESS) {
					break;
				}
			}
			p++;
		}
		EG(ht_iterators)[Z_FE_ITER_P(array)].pos = pos;
		if (RETURN_VALUE_USED(opline)) {
			if (UNEXPECTED(!p->key)) {
				ZVAL_LONG(EX_VAR(opline->result.var), p->h);
			} else if (ZSTR_VAL(p->key)[0]) {
				ZVAL_STR_COPY(EX_VAR(opline->result.var), p->key);
			} else {
				const char *class_name, *prop_name;
				size_t prop_name_len;
				zend_unmangle_property_name_ex(
					p->key, &class_name, &prop_name, &prop_name_len);
				ZVAL_STRINGL(EX_VAR(opline->result.var), prop_name, prop_name_len);
			}
		}
	} else {
		const zend_object_iterator_funcs *funcs = iter->funcs;
		if (EXPECTED(++iter->index > 0)) {
			/* This could cause an endless loop if index becomes zero again.
			 * In case that ever happens we need an additional flag. */
			funcs->move_forward(iter);
			if (UNEXPECTED(EG(exception) != NULL)) {
				UNDEF_RESULT();
				HANDLE_EXCEPTION();
			}
			if (UNEXPECTED(funcs->valid(iter) == FAILURE)) {
				/* reached end of iteration */
				if (UNEXPECTED(EG(exception) != NULL)) {
					UNDEF_RESULT();
					HANDLE_EXCEPTION();
				}
ZEND_VM_C_LABEL(fe_fetch_r_exit):
				ZEND_VM_SET_RELATIVE_OPCODE(opline, opline->extended_value);
				ZEND_VM_CONTINUE();
			}
		}
		value = funcs->get_current_data(iter);
		if (UNEXPECTED(EG(exception) != NULL)) {
			UNDEF_RESULT();
			HANDLE_EXCEPTION();
		}
		if (!value) {
			/* failure in get_current_data */
			ZEND_VM_C_GOTO(fe_fetch_r_exit);
		}
		if (RETURN_VALUE_USED(opline)) {
			if (funcs->get_current_key) {
				funcs->get_current_key(iter, EX_VAR(opline->result.var));
				if (UNEXPECTED(EG(exception) != NULL)) {
					UNDEF_RESULT();
					HANDLE_EXCEPTION();
				}
			} else {
				ZVAL_LONG(EX_VAR(opline->result.var), iter->index);
			}
		}
		value_type = Z_TYPE_INFO_P(value);
	}

	if (EXPECTED(OP2_TYPE == IS_CV)) {
		zval *variable_ptr = EX_VAR(opline->op2.var);
		zend_assign_to_variable(variable_ptr, value, IS_CV, EX_USES_STRICT_TYPES());
	} else {
		zval *res = EX_VAR(opline->op2.var);
		zend_refcounted *gc = Z_COUNTED_P(value);

		ZVAL_COPY_VALUE_EX(res, value, gc, value_type);
		if (Z_TYPE_INFO_REFCOUNTED(value_type)) {
			GC_ADDREF(gc);
		}
	}
	ZEND_VM_NEXT_OPCODE_CHECK_EXCEPTION();
}

ZEND_VM_HOT_HANDLER(78, ZEND_FE_FETCH_R, VAR, ANY, JMP_ADDR)
{
	USE_OPLINE
	zval *array;
	zval *value;
	uint32_t value_type;
	HashTable *fe_ht;
	HashPosition pos;

	array = EX_VAR(opline->op1.var);
	if (UNEXPECTED(Z_TYPE_P(array) != IS_ARRAY)) {
		ZEND_VM_DISPATCH_TO_HELPER(zend_fe_fetch_object_helper);
	}
	fe_ht = Z_ARRVAL_P(array);
	pos = Z_FE_POS_P(array);
	if (HT_IS_PACKED(fe_ht)) {
		value = fe_ht->arPacked + pos;
		while (1) {
			if (UNEXPECTED(pos >= fe_ht->nNumUsed)) {
				/* reached end of iteration */
				ZEND_VM_SET_RELATIVE_OPCODE(opline, opline->extended_value);
				ZEND_VM_CONTINUE();
			}
			value_type = Z_TYPE_INFO_P(value);
			ZEND_ASSERT(value_type != IS_INDIRECT);
			if (EXPECTED(value_type != IS_UNDEF)) {
				break;
			}
			pos++;
			value++;
		}
		Z_FE_POS_P(array) = pos + 1;
		if (RETURN_VALUE_USED(opline)) {
			ZVAL_LONG(EX_VAR(opline->result.var), pos);
		}
	} else {
		Bucket *p;

		p = fe_ht->arData + pos;
		while (1) {
			if (UNEXPECTED(pos >= fe_ht->nNumUsed)) {
				/* reached end of iteration */
				ZEND_VM_SET_RELATIVE_OPCODE(opline, opline->extended_value);
				ZEND_VM_CONTINUE();
			}
			pos++;
			value = &p->val;
			value_type = Z_TYPE_INFO_P(value);
			ZEND_ASSERT(value_type != IS_INDIRECT);
			if (EXPECTED(value_type != IS_UNDEF)) {
				break;
			}
			p++;
		}
		Z_FE_POS_P(array) = pos;
		if (RETURN_VALUE_USED(opline)) {
			if (!p->key) {
				ZVAL_LONG(EX_VAR(opline->result.var), p->h);
			} else {
				ZVAL_STR_COPY(EX_VAR(opline->result.var), p->key);
			}
		}
	}
	if (EXPECTED(OP2_TYPE == IS_CV)) {
		zval *variable_ptr = EX_VAR(opline->op2.var);
		SAVE_OPLINE();
		zend_assign_to_variable(variable_ptr, value, IS_CV, EX_USES_STRICT_TYPES());
		ZEND_VM_NEXT_OPCODE_CHECK_EXCEPTION();
	} else {
		zval *res = EX_VAR(opline->op2.var);
		zend_refcounted *gc = Z_COUNTED_P(value);

		ZVAL_COPY_VALUE_EX(res, value, gc, value_type);
		if (Z_TYPE_INFO_REFCOUNTED(value_type)) {
			GC_ADDREF(gc);
		}
		ZEND_VM_NEXT_OPCODE();
	}
}

ZEND_VM_HANDLER(126, ZEND_FE_FETCH_RW, VAR, ANY, JMP_ADDR)
{
	USE_OPLINE
	zval *array;
	zval *value;
	uint32_t value_type;
	HashTable *fe_ht;
	HashPosition pos;
	Bucket *p;

	array = EX_VAR(opline->op1.var);
	SAVE_OPLINE();

	ZVAL_DEREF(array);
	if (EXPECTED(Z_TYPE_P(array) == IS_ARRAY)) {
		pos = zend_hash_iterator_pos_ex(Z_FE_ITER_P(EX_VAR(opline->op1.var)), array);
		fe_ht = Z_ARRVAL_P(array);
		if (HT_IS_PACKED(fe_ht)) {
			value = fe_ht->arPacked + pos;
			while (1) {
				if (UNEXPECTED(pos >= fe_ht->nNumUsed)) {
					/* reached end of iteration */
					ZEND_VM_C_GOTO(fe_fetch_w_exit);
				}
				value_type = Z_TYPE_INFO_P(value);
				ZEND_ASSERT(value_type != IS_INDIRECT);
				if (EXPECTED(value_type != IS_UNDEF)) {
					break;
				}
				pos++;
				value++;
			}
			EG(ht_iterators)[Z_FE_ITER_P(EX_VAR(opline->op1.var))].pos = pos + 1;
			if (RETURN_VALUE_USED(opline)) {
				ZVAL_LONG(EX_VAR(opline->result.var), pos);
			}
		} else {
			p = fe_ht->arData + pos;
			while (1) {
				if (UNEXPECTED(pos >= fe_ht->nNumUsed)) {
					/* reached end of iteration */
					ZEND_VM_C_GOTO(fe_fetch_w_exit);
				}
				pos++;
				value = &p->val;
				value_type = Z_TYPE_INFO_P(value);
				ZEND_ASSERT(value_type != IS_INDIRECT);
				if (EXPECTED(value_type != IS_UNDEF)) {
					break;
				}
				p++;
			}
			EG(ht_iterators)[Z_FE_ITER_P(EX_VAR(opline->op1.var))].pos = pos;
			if (RETURN_VALUE_USED(opline)) {
				if (!p->key) {
					ZVAL_LONG(EX_VAR(opline->result.var), p->h);
				} else {
					ZVAL_STR_COPY(EX_VAR(opline->result.var), p->key);
				}
			}
		}
	} else if (EXPECTED(Z_TYPE_P(array) == IS_OBJECT)) {
		zend_object_iterator *iter;

		if ((iter = zend_iterator_unwrap(array)) == NULL) {
			/* plain object */

			fe_ht = Z_OBJPROP_P(array);
			pos = zend_hash_iterator_pos(Z_FE_ITER_P(EX_VAR(opline->op1.var)), fe_ht);
			p = fe_ht->arData + pos;
			while (1) {
				if (UNEXPECTED(pos >= fe_ht->nNumUsed)) {
					/* reached end of iteration */
					ZEND_VM_C_GOTO(fe_fetch_w_exit);
				}
				pos++;
				value = &p->val;
				value_type = Z_TYPE_INFO_P(value);
				if (EXPECTED(value_type != IS_UNDEF)) {
					if (UNEXPECTED(value_type == IS_INDIRECT)) {
						value = Z_INDIRECT_P(value);
						value_type = Z_TYPE_INFO_P(value);
						if (EXPECTED(value_type != IS_UNDEF)
						 && EXPECTED(zend_check_property_access(Z_OBJ_P(array), p->key, 0) == SUCCESS)) {
							if ((value_type & Z_TYPE_MASK) != IS_REFERENCE) {
								zend_property_info *prop_info =
									zend_get_property_info_for_slot(Z_OBJ_P(array), value);
								if (prop_info) {
									if (UNEXPECTED(prop_info->flags & ZEND_ACC_READONLY)) {
										zend_throw_error(NULL,
											"Cannot acquire reference to readonly property %s::$%s",
											ZSTR_VAL(prop_info->ce->name), ZSTR_VAL(p->key));
										UNDEF_RESULT();
										HANDLE_EXCEPTION();
									}
									if (ZEND_TYPE_IS_SET(prop_info->type)) {
										ZVAL_NEW_REF(value, value);
										ZEND_REF_ADD_TYPE_SOURCE(Z_REF_P(value), prop_info);
										value_type = IS_REFERENCE_EX;
									}
								}
							}
							break;
						}
					} else if (EXPECTED(Z_OBJCE_P(array)->default_properties_count == 0)
							|| !p->key
							|| zend_check_property_access(Z_OBJ_P(array), p->key, 1) == SUCCESS) {
						break;
					}
				}
				p++;
			}
			EG(ht_iterators)[Z_FE_ITER_P(EX_VAR(opline->op1.var))].pos = pos;
			if (RETURN_VALUE_USED(opline)) {
				if (UNEXPECTED(!p->key)) {
					ZVAL_LONG(EX_VAR(opline->result.var), p->h);
				} else if (ZSTR_VAL(p->key)[0]) {
					ZVAL_STR_COPY(EX_VAR(opline->result.var), p->key);
				} else {
					const char *class_name, *prop_name;
					size_t prop_name_len;
					zend_unmangle_property_name_ex(
						p->key, &class_name, &prop_name, &prop_name_len);
					ZVAL_STRINGL(EX_VAR(opline->result.var), prop_name, prop_name_len);
				}
			}
		} else {
			const zend_object_iterator_funcs *funcs = iter->funcs;
			if (++iter->index > 0) {
				/* This could cause an endless loop if index becomes zero again.
				 * In case that ever happens we need an additional flag. */
				funcs->move_forward(iter);
				if (UNEXPECTED(EG(exception) != NULL)) {
					UNDEF_RESULT();
					HANDLE_EXCEPTION();
				}
				if (UNEXPECTED(funcs->valid(iter) == FAILURE)) {
					/* reached end of iteration */
					if (UNEXPECTED(EG(exception) != NULL)) {
						UNDEF_RESULT();
						HANDLE_EXCEPTION();
					}
					ZEND_VM_C_GOTO(fe_fetch_w_exit);
				}
			}
			value = funcs->get_current_data(iter);
			if (UNEXPECTED(EG(exception) != NULL)) {
				UNDEF_RESULT();
				HANDLE_EXCEPTION();
			}
			if (!value) {
				/* failure in get_current_data */
				ZEND_VM_C_GOTO(fe_fetch_w_exit);
			}
			if (RETURN_VALUE_USED(opline)) {
				if (funcs->get_current_key) {
					funcs->get_current_key(iter, EX_VAR(opline->result.var));
					if (UNEXPECTED(EG(exception) != NULL)) {
						UNDEF_RESULT();
						HANDLE_EXCEPTION();
					}
				} else {
					ZVAL_LONG(EX_VAR(opline->result.var), iter->index);
				}
			}
			value_type = Z_TYPE_INFO_P(value);
		}
	} else {
		zend_error(E_WARNING, "foreach() argument must be of type array|object, %s given", zend_zval_value_name(array));
		if (UNEXPECTED(EG(exception))) {
			UNDEF_RESULT();
			HANDLE_EXCEPTION();
		}
ZEND_VM_C_LABEL(fe_fetch_w_exit):
		ZEND_VM_SET_RELATIVE_OPCODE(opline, opline->extended_value);
		ZEND_VM_CONTINUE();
	}

	if (EXPECTED((value_type & Z_TYPE_MASK) != IS_REFERENCE)) {
		zend_refcounted *gc = Z_COUNTED_P(value);
		zval *ref;
		ZVAL_NEW_EMPTY_REF(value);
		ref = Z_REFVAL_P(value);
		ZVAL_COPY_VALUE_EX(ref, value, gc, value_type);
	}
	if (EXPECTED(OP2_TYPE == IS_CV)) {
		zval *variable_ptr = EX_VAR(opline->op2.var);
		if (EXPECTED(variable_ptr != value)) {
			zend_reference *ref;

			ref = Z_REF_P(value);
			GC_ADDREF(ref);
			i_zval_ptr_dtor(variable_ptr);
			ZVAL_REF(variable_ptr, ref);
		}
	} else {
		Z_ADDREF_P(value);
		ZVAL_REF(EX_VAR(opline->op2.var), Z_REF_P(value));
	}
	ZEND_VM_NEXT_OPCODE_CHECK_EXCEPTION();
}

ZEND_VM_HOT_HANDLER(154, ZEND_ISSET_ISEMPTY_CV, CV, UNUSED, ISSET, SPEC(ISSET))
{
	USE_OPLINE
	zval *value;

	value = EX_VAR(opline->op1.var);
	if (!(opline->extended_value & ZEND_ISEMPTY)) {
		if (Z_TYPE_P(value) > IS_NULL &&
		    (!Z_ISREF_P(value) || Z_TYPE_P(Z_REFVAL_P(value)) != IS_NULL)) {
			ZEND_VM_SMART_BRANCH_TRUE();
		} else {
			ZEND_VM_SMART_BRANCH_FALSE();
		}
	} else {
		bool result;

		SAVE_OPLINE();
		result = !i_zend_is_true(value);
		ZEND_VM_SMART_BRANCH(result, 1);
	}
}

ZEND_VM_HANDLER(114, ZEND_ISSET_ISEMPTY_VAR, CONST|TMPVAR|CV, UNUSED, VAR_FETCH|ISSET)
{
	USE_OPLINE
	zval *value;
	bool result;
	zval *varname;
	zend_string *name, *tmp_name;
	HashTable *target_symbol_table;

	SAVE_OPLINE();
	varname = GET_OP1_ZVAL_PTR(BP_VAR_IS);
	if (OP1_TYPE == IS_CONST) {
		name = Z_STR_P(varname);
	} else {
		name = zval_get_tmp_string(varname, &tmp_name);
	}

	target_symbol_table = zend_get_target_symbol_table(opline->extended_value EXECUTE_DATA_CC);
	value = zend_hash_find_ex(target_symbol_table, name, OP1_TYPE == IS_CONST);

	if (OP1_TYPE != IS_CONST) {
		zend_tmp_string_release(tmp_name);
	}
	FREE_OP1();

	if (!value) {
		result = (opline->extended_value & ZEND_ISEMPTY);
	} else {
		if (Z_TYPE_P(value) == IS_INDIRECT) {
			value = Z_INDIRECT_P(value);
		}
		if (!(opline->extended_value & ZEND_ISEMPTY)) {
			if (Z_ISREF_P(value)) {
				value = Z_REFVAL_P(value);
			}
			result = Z_TYPE_P(value) > IS_NULL;
		} else {
			result = !i_zend_is_true(value);
		}
	}

	ZEND_VM_SMART_BRANCH(result, true);
}

/* No specialization for op_types (CONST|TMPVAR|CV, UNUSED|CLASS_FETCH|CONST|VAR) */
ZEND_VM_HANDLER(180, ZEND_ISSET_ISEMPTY_STATIC_PROP, ANY, CLASS_FETCH, ISSET|CACHE_SLOT)
{
	USE_OPLINE
	zval *value;
	bool result;

	SAVE_OPLINE();

	value = zend_fetch_static_property_address(NULL, opline->extended_value & ~ZEND_ISEMPTY, BP_VAR_IS, 0 OPLINE_CC EXECUTE_DATA_CC);

	if (!(opline->extended_value & ZEND_ISEMPTY)) {
		result = value != NULL && Z_TYPE_P(value) > IS_NULL &&
		    (!Z_ISREF_P(value) || Z_TYPE_P(Z_REFVAL_P(value)) != IS_NULL);
	} else {
		result = value == NULL || !i_zend_is_true(value);
	}

	ZEND_VM_SMART_BRANCH(result, 1);
}

ZEND_VM_COLD_CONSTCONST_HANDLER(115, ZEND_ISSET_ISEMPTY_DIM_OBJ, CONST|TMPVAR|CV, CONST|TMPVAR|CV, ISSET)
{
	USE_OPLINE
	zval *container;
	bool result;
	zend_ulong hval;
	zval *offset;

	SAVE_OPLINE();
	container = GET_OP1_OBJ_ZVAL_PTR_UNDEF(BP_VAR_IS);
	offset = GET_OP2_ZVAL_PTR_UNDEF(BP_VAR_R);

	if (EXPECTED(Z_TYPE_P(container) == IS_ARRAY)) {
		HashTable *ht;
		zval *value;
		zend_string *str;

ZEND_VM_C_LABEL(isset_dim_obj_array):
		ht = Z_ARRVAL_P(container);
ZEND_VM_C_LABEL(isset_again):
		if (EXPECTED(Z_TYPE_P(offset) == IS_STRING)) {
			str = Z_STR_P(offset);
			if (OP2_TYPE != IS_CONST) {
				if (ZEND_HANDLE_NUMERIC(str, hval)) {
					ZEND_VM_C_GOTO(num_index_prop);
				}
			}
			value = zend_hash_find_ex(ht, str, OP2_TYPE == IS_CONST);
		} else if (EXPECTED(Z_TYPE_P(offset) == IS_LONG)) {
			hval = Z_LVAL_P(offset);
ZEND_VM_C_LABEL(num_index_prop):
			value = zend_hash_index_find(ht, hval);
		} else if ((OP2_TYPE & (IS_VAR|IS_CV)) && EXPECTED(Z_ISREF_P(offset))) {
			offset = Z_REFVAL_P(offset);
			ZEND_VM_C_GOTO(isset_again);
		} else {
			value = zend_find_array_dim_slow(ht, offset EXECUTE_DATA_CC);
			if (UNEXPECTED(EG(exception))) {
				result = 0;
				ZEND_VM_C_GOTO(isset_dim_obj_exit);
			}
		}

		if (!(opline->extended_value & ZEND_ISEMPTY)) {
			/* > IS_NULL means not IS_UNDEF and not IS_NULL */
			result = value != NULL && Z_TYPE_P(value) > IS_NULL &&
			    (!Z_ISREF_P(value) || Z_TYPE_P(Z_REFVAL_P(value)) != IS_NULL);

			if (OP1_TYPE & (IS_CONST|IS_CV)) {
				/* avoid exception check */
				FREE_OP2();
				ZEND_VM_SMART_BRANCH(result, 0);
			}
		} else {
			result = (value == NULL || !i_zend_is_true(value));
		}
		ZEND_VM_C_GOTO(isset_dim_obj_exit);
	} else if ((OP1_TYPE & (IS_VAR|IS_CV)) && EXPECTED(Z_ISREF_P(container))) {
		container = Z_REFVAL_P(container);
		if (EXPECTED(Z_TYPE_P(container) == IS_ARRAY)) {
			ZEND_VM_C_GOTO(isset_dim_obj_array);
		}
	}

	if (OP2_TYPE == IS_CONST && Z_EXTRA_P(offset) == ZEND_EXTRA_VALUE) {
		offset++;
	}
	if (!(opline->extended_value & ZEND_ISEMPTY)) {
		result = zend_isset_dim_slow(container, offset EXECUTE_DATA_CC);
	} else {
		result = zend_isempty_dim_slow(container, offset EXECUTE_DATA_CC);
	}

ZEND_VM_C_LABEL(isset_dim_obj_exit):
	FREE_OP2();
	FREE_OP1();
	ZEND_VM_SMART_BRANCH(result, 1);
}

ZEND_VM_COLD_CONST_HANDLER(148, ZEND_ISSET_ISEMPTY_PROP_OBJ, CONST|TMPVAR|UNUSED|THIS|CV, CONST|TMPVAR|CV, ISSET|CACHE_SLOT)
{
	USE_OPLINE
	zval *container;
	int result;
	zval *offset;
	zend_string *name, *tmp_name;

	SAVE_OPLINE();
	container = GET_OP1_OBJ_ZVAL_PTR(BP_VAR_IS);
	offset = GET_OP2_ZVAL_PTR(BP_VAR_R);

	if (OP1_TYPE == IS_CONST ||
	    (OP1_TYPE != IS_UNUSED && UNEXPECTED(Z_TYPE_P(container) != IS_OBJECT))) {
		if ((OP1_TYPE & (IS_VAR|IS_CV)) && Z_ISREF_P(container)) {
			container = Z_REFVAL_P(container);
			if (UNEXPECTED(Z_TYPE_P(container) != IS_OBJECT)) {
				result = (opline->extended_value & ZEND_ISEMPTY);
				ZEND_VM_C_GOTO(isset_object_finish);
			}
		} else {
			result = (opline->extended_value & ZEND_ISEMPTY);
			ZEND_VM_C_GOTO(isset_object_finish);
		}
	}

	if (OP2_TYPE == IS_CONST) {
		name = Z_STR_P(offset);
	} else {
		name = zval_try_get_tmp_string(offset, &tmp_name);
		if (UNEXPECTED(!name)) {
			result = 0;
			ZEND_VM_C_GOTO(isset_object_finish);
		}
	}

	result =
		(opline->extended_value & ZEND_ISEMPTY) ^
		Z_OBJ_HT_P(container)->has_property(Z_OBJ_P(container), name, (opline->extended_value & ZEND_ISEMPTY), ((OP2_TYPE == IS_CONST) ? CACHE_ADDR(opline->extended_value & ~ZEND_ISEMPTY) : NULL));

	if (OP2_TYPE != IS_CONST) {
		zend_tmp_string_release(tmp_name);
	}

ZEND_VM_C_LABEL(isset_object_finish):
	FREE_OP2();
	FREE_OP1();
	ZEND_VM_SMART_BRANCH(result, 1);
}

ZEND_VM_HANDLER(194, ZEND_ARRAY_KEY_EXISTS, CV|TMPVAR|CONST, CV|TMPVAR|CONST)
{
	USE_OPLINE

	zval *key, *subject;
	HashTable *ht;
	bool result;

	SAVE_OPLINE();

	key = GET_OP1_ZVAL_PTR_UNDEF(BP_VAR_R);
	subject = GET_OP2_ZVAL_PTR_UNDEF(BP_VAR_R);

	if (EXPECTED(Z_TYPE_P(subject) == IS_ARRAY)) {
ZEND_VM_C_LABEL(array_key_exists_array):
		ht = Z_ARRVAL_P(subject);
		result = zend_array_key_exists_fast(ht, key OPLINE_CC EXECUTE_DATA_CC);
	} else {
		if ((OP2_TYPE & (IS_VAR|IS_CV)) && EXPECTED(Z_ISREF_P(subject))) {
			subject = Z_REFVAL_P(subject);
			if (EXPECTED(Z_TYPE_P(subject) == IS_ARRAY)) {
				ZEND_VM_C_GOTO(array_key_exists_array);
			}
		}
		zend_array_key_exists_error(subject, key OPLINE_CC EXECUTE_DATA_CC);
		result = 0;
	}

	FREE_OP2();
	FREE_OP1();
	ZEND_VM_SMART_BRANCH(result, 1);
}

ZEND_VM_HANDLER(57, ZEND_BEGIN_SILENCE, ANY, ANY)
{
	USE_OPLINE

	ZVAL_LONG(EX_VAR(opline->result.var), EG(error_reporting));

	if (!E_HAS_ONLY_FATAL_ERRORS(EG(error_reporting))) {
		do {
			/* Do not silence fatal errors */
			EG(error_reporting) &= E_FATAL_ERRORS;
			if (!EG(error_reporting_ini_entry)) {
				zval *zv = zend_hash_find_known_hash(EG(ini_directives), ZSTR_KNOWN(ZEND_STR_ERROR_REPORTING));
				if (zv) {
					EG(error_reporting_ini_entry) = (zend_ini_entry *)Z_PTR_P(zv);
				} else {
					break;
				}
			}
			if (!EG(error_reporting_ini_entry)->modified) {
				if (!EG(modified_ini_directives)) {
					ALLOC_HASHTABLE(EG(modified_ini_directives));
					zend_hash_init(EG(modified_ini_directives), 8, NULL, NULL, 0);
				}
				if (EXPECTED(zend_hash_add_ptr(EG(modified_ini_directives), ZSTR_KNOWN(ZEND_STR_ERROR_REPORTING), EG(error_reporting_ini_entry)) != NULL)) {
					EG(error_reporting_ini_entry)->orig_value = EG(error_reporting_ini_entry)->value;
					EG(error_reporting_ini_entry)->orig_modifiable = EG(error_reporting_ini_entry)->modifiable;
					EG(error_reporting_ini_entry)->modified = 1;
				}
			}
		} while (0);
	}
	ZEND_VM_NEXT_OPCODE();
}

ZEND_VM_HANDLER(58, ZEND_END_SILENCE, TMP, ANY)
{
	USE_OPLINE

	if (E_HAS_ONLY_FATAL_ERRORS(EG(error_reporting))
			&& !E_HAS_ONLY_FATAL_ERRORS(Z_LVAL_P(EX_VAR(opline->op1.var)))) {
		EG(error_reporting) = Z_LVAL_P(EX_VAR(opline->op1.var));
	}
	ZEND_VM_NEXT_OPCODE();
}

ZEND_VM_COLD_CONST_HANDLER(152, ZEND_JMP_SET, CONST|TMP|VAR|CV, JMP_ADDR)
{
	USE_OPLINE
	zval *value;
	zend_reference *ref = NULL;
	bool ret;

	SAVE_OPLINE();
	value = GET_OP1_ZVAL_PTR(BP_VAR_R);

	if ((OP1_TYPE == IS_VAR || OP1_TYPE == IS_CV) && Z_ISREF_P(value)) {
		if (OP1_TYPE == IS_VAR) {
			ref = Z_REF_P(value);
		}
		value = Z_REFVAL_P(value);
	}

	ret = i_zend_is_true(value);

	if (UNEXPECTED(EG(exception))) {
		FREE_OP1();
		ZVAL_UNDEF(EX_VAR(opline->result.var));
		HANDLE_EXCEPTION();
	}

	if (ret) {
		zval *result = EX_VAR(opline->result.var);

		ZVAL_COPY_VALUE(result, value);
		if (OP1_TYPE == IS_CONST) {
			if (UNEXPECTED(Z_OPT_REFCOUNTED_P(result))) Z_ADDREF_P(result);
		} else if (OP1_TYPE == IS_CV) {
			if (Z_OPT_REFCOUNTED_P(result)) Z_ADDREF_P(result);
		} else if (OP1_TYPE == IS_VAR && ref) {
			if (UNEXPECTED(GC_DELREF(ref) == 0)) {
				efree_size(ref, sizeof(zend_reference));
			} else if (Z_OPT_REFCOUNTED_P(result)) {
				Z_ADDREF_P(result);
			}
		}
		ZEND_VM_JMP_EX(OP_JMP_ADDR(opline, opline->op2), 0);
	}

	FREE_OP1();
	ZEND_VM_NEXT_OPCODE();
}

ZEND_VM_COLD_CONST_HANDLER(169, ZEND_COALESCE, CONST|TMP|VAR|CV, JMP_ADDR)
{
	USE_OPLINE
	zval *value;
	zend_reference *ref = NULL;

	SAVE_OPLINE();
	value = GET_OP1_ZVAL_PTR(BP_VAR_IS);

	if ((OP1_TYPE & (IS_VAR|IS_CV)) && Z_ISREF_P(value)) {
		if (OP1_TYPE & IS_VAR) {
			ref = Z_REF_P(value);
		}
		value = Z_REFVAL_P(value);
	}

	if (Z_TYPE_P(value) > IS_NULL) {
		zval *result = EX_VAR(opline->result.var);
		ZVAL_COPY_VALUE(result, value);
		if (OP1_TYPE == IS_CONST) {
			if (UNEXPECTED(Z_OPT_REFCOUNTED_P(result))) Z_ADDREF_P(result);
		} else if (OP1_TYPE == IS_CV) {
			if (Z_OPT_REFCOUNTED_P(result)) Z_ADDREF_P(result);
		} else if ((OP1_TYPE & IS_VAR) && ref) {
			if (UNEXPECTED(GC_DELREF(ref) == 0)) {
				efree_size(ref, sizeof(zend_reference));
			} else if (Z_OPT_REFCOUNTED_P(result)) {
				Z_ADDREF_P(result);
			}
		}
		ZEND_VM_JMP_EX(OP_JMP_ADDR(opline, opline->op2), 0);
	}

	if ((OP1_TYPE & IS_VAR) && ref) {
		if (UNEXPECTED(GC_DELREF(ref) == 0)) {
			efree_size(ref, sizeof(zend_reference));
		}
	}
	ZEND_VM_NEXT_OPCODE();
}

ZEND_VM_HOT_NOCONST_HANDLER(198, ZEND_JMP_NULL, CONST|TMP|VAR|CV, JMP_ADDR)
{
	USE_OPLINE
	zval *val, *result;

	val = GET_OP1_ZVAL_PTR_UNDEF(BP_VAR_R);

	if (Z_TYPE_P(val) > IS_NULL) {
		do {
			if ((OP1_TYPE == IS_CV || OP1_TYPE == IS_VAR) && Z_TYPE_P(val) == IS_REFERENCE) {
				val = Z_REFVAL_P(val);
				if (Z_TYPE_P(val) <= IS_NULL) {
					FREE_OP1();
					break;
				}
			}
			ZEND_VM_NEXT_OPCODE();
		} while (0);
	}

	result = EX_VAR(opline->result.var);
	uint32_t short_circuiting_type = opline->extended_value & ZEND_SHORT_CIRCUITING_CHAIN_MASK;
	if (EXPECTED(short_circuiting_type == ZEND_SHORT_CIRCUITING_CHAIN_EXPR)) {
		ZVAL_NULL(result);
		if (OP1_TYPE == IS_CV
			&& UNEXPECTED(Z_TYPE_P(val) == IS_UNDEF)
			&& (opline->extended_value & ZEND_JMP_NULL_BP_VAR_IS) == 0
		) {
			SAVE_OPLINE();
			ZVAL_UNDEFINED_OP1();
			if (UNEXPECTED(EG(exception) != NULL)) {
				HANDLE_EXCEPTION();
			}
		}
	} else if (short_circuiting_type == ZEND_SHORT_CIRCUITING_CHAIN_ISSET) {
		ZVAL_FALSE(result);
	} else {
		ZEND_ASSERT(short_circuiting_type == ZEND_SHORT_CIRCUITING_CHAIN_EMPTY);
		ZVAL_TRUE(result);
	}

	ZEND_VM_JMP_EX(OP_JMP_ADDR(opline, opline->op2), 0);
}

ZEND_VM_HOT_HANDLER(31, ZEND_QM_ASSIGN, CONST|TMP|VAR|CV, ANY)
{
	USE_OPLINE
	zval *value;
	zval *result = EX_VAR(opline->result.var);

	value = GET_OP1_ZVAL_PTR_UNDEF(BP_VAR_R);
	if (OP1_TYPE == IS_CV && UNEXPECTED(Z_TYPE_P(value) == IS_UNDEF)) {
		SAVE_OPLINE();
		ZVAL_UNDEFINED_OP1();
		ZVAL_NULL(result);
		ZEND_VM_NEXT_OPCODE_CHECK_EXCEPTION();
	}

	if (OP1_TYPE == IS_CV) {
		ZVAL_COPY_DEREF(result, value);
	} else if (OP1_TYPE == IS_VAR) {
		if (UNEXPECTED(Z_ISREF_P(value))) {
			ZVAL_COPY_VALUE(result, Z_REFVAL_P(value));
			if (UNEXPECTED(Z_DELREF_P(value) == 0)) {
				efree_size(Z_REF_P(value), sizeof(zend_reference));
			} else if (Z_OPT_REFCOUNTED_P(result)) {
				Z_ADDREF_P(result);
			}
		} else {
			ZVAL_COPY_VALUE(result, value);
		}
	} else {
		ZVAL_COPY_VALUE(result, value);
		if (OP1_TYPE == IS_CONST) {
			if (UNEXPECTED(Z_OPT_REFCOUNTED_P(result))) {
				Z_ADDREF_P(result);
			}
		}
	}
	ZEND_VM_NEXT_OPCODE();
}

ZEND_VM_COLD_HANDLER(101, ZEND_EXT_STMT, ANY, ANY)
{
	USE_OPLINE

	if (!EG(no_extensions)) {
		SAVE_OPLINE();
		zend_llist_apply_with_argument(&zend_extensions, (llist_apply_with_arg_func_t) zend_extension_statement_handler, execute_data);
		ZEND_VM_NEXT_OPCODE_CHECK_EXCEPTION();
	}
	ZEND_VM_NEXT_OPCODE();
}

ZEND_VM_COLD_HANDLER(102, ZEND_EXT_FCALL_BEGIN, ANY, ANY)
{
	USE_OPLINE

	if (!EG(no_extensions)) {
		SAVE_OPLINE();
		zend_llist_apply_with_argument(&zend_extensions, (llist_apply_with_arg_func_t) zend_extension_fcall_begin_handler, execute_data);
		ZEND_VM_NEXT_OPCODE_CHECK_EXCEPTION();
	}
	ZEND_VM_NEXT_OPCODE();
}

ZEND_VM_COLD_HANDLER(103, ZEND_EXT_FCALL_END, ANY, ANY)
{
	USE_OPLINE

	if (!EG(no_extensions)) {
		SAVE_OPLINE();
		zend_llist_apply_with_argument(&zend_extensions, (llist_apply_with_arg_func_t) zend_extension_fcall_end_handler, execute_data);
		ZEND_VM_NEXT_OPCODE_CHECK_EXCEPTION();
	}
	ZEND_VM_NEXT_OPCODE();
}

ZEND_VM_HANDLER(144, ZEND_DECLARE_CLASS, CONST, ANY)
{
	USE_OPLINE

	SAVE_OPLINE();
	do_bind_class(RT_CONSTANT(opline, opline->op1), (OP2_TYPE == IS_CONST) ? Z_STR_P(RT_CONSTANT(opline, opline->op2)) : NULL);
	ZEND_VM_NEXT_OPCODE_CHECK_EXCEPTION();
}

ZEND_VM_HANDLER(145, ZEND_DECLARE_CLASS_DELAYED, CONST, CONST)
{
	USE_OPLINE

	zend_class_entry *ce = CACHED_PTR(opline->extended_value);
	if (ce == NULL) {
		zval *lcname = RT_CONSTANT(opline, opline->op1);
		zval *zv = zend_hash_find_known_hash(EG(class_table), Z_STR_P(lcname + 1));
		if (zv) {
			SAVE_OPLINE();
			ce = zend_bind_class_in_slot(zv, lcname, Z_STR_P(RT_CONSTANT(opline, opline->op2)));
			if (!ce) {
				HANDLE_EXCEPTION();
			}
		}
		CACHE_PTR(opline->extended_value, ce);
	}
	ZEND_VM_NEXT_OPCODE();
}

ZEND_VM_HANDLER(146, ZEND_DECLARE_ANON_CLASS, ANY, ANY, CACHE_SLOT)
{
	zval *zv;
	zend_class_entry *ce;
	USE_OPLINE

	ce = CACHED_PTR(opline->extended_value);
	if (UNEXPECTED(ce == NULL)) {
		zend_string *rtd_key = Z_STR_P(RT_CONSTANT(opline, opline->op1));
		zv = zend_hash_find_known_hash(EG(class_table), rtd_key);
		ZEND_ASSERT(zv != NULL);
		ce = Z_CE_P(zv);
		if (!(ce->ce_flags & ZEND_ACC_LINKED)) {
			SAVE_OPLINE();
			ce = zend_do_link_class(ce, (OP2_TYPE == IS_CONST) ? Z_STR_P(RT_CONSTANT(opline, opline->op2)) : NULL, rtd_key);
			if (!ce) {
				HANDLE_EXCEPTION();
			}
		}
		CACHE_PTR(opline->extended_value, ce);
	}
	Z_CE_P(EX_VAR(opline->result.var)) = ce;
	ZEND_VM_NEXT_OPCODE();
}

ZEND_VM_HANDLER(141, ZEND_DECLARE_FUNCTION, ANY, NUM)
{
	zend_function *func;
	USE_OPLINE

	SAVE_OPLINE();
	func = (zend_function *) EX(func)->op_array.dynamic_func_defs[opline->op2.num];
	do_bind_function(func, RT_CONSTANT(opline, opline->op1));
	ZEND_VM_NEXT_OPCODE_CHECK_EXCEPTION();
}

ZEND_VM_HANDLER(105, ZEND_TICKS, ANY, ANY, NUM)
{
	USE_OPLINE

	if ((uint32_t)++EG(ticks_count) >= opline->extended_value) {
		EG(ticks_count) = 0;
		if (zend_ticks_function) {
			SAVE_OPLINE();
			zend_fiber_switch_block();
			zend_ticks_function(opline->extended_value);
			zend_fiber_switch_unblock();
			ZEND_VM_NEXT_OPCODE_CHECK_EXCEPTION();
		}
	}
	ZEND_VM_NEXT_OPCODE();
}

ZEND_VM_HANDLER(138, ZEND_INSTANCEOF, TMPVAR|CV, UNUSED|CLASS_FETCH|CONST|VAR, CACHE_SLOT)
{
	USE_OPLINE
	zval *expr;
	bool result;

	SAVE_OPLINE();
	expr = GET_OP1_ZVAL_PTR_UNDEF(BP_VAR_R);

ZEND_VM_C_LABEL(try_instanceof):
	if (Z_TYPE_P(expr) == IS_OBJECT) {
		zend_class_entry *ce;

		if (OP2_TYPE == IS_CONST) {
			ce = CACHED_PTR(opline->extended_value);
			if (UNEXPECTED(ce == NULL)) {
				ce = zend_lookup_class_ex(Z_STR_P(RT_CONSTANT(opline, opline->op2)), Z_STR_P(RT_CONSTANT(opline, opline->op2) + 1), ZEND_FETCH_CLASS_NO_AUTOLOAD);
				if (EXPECTED(ce)) {
					CACHE_PTR(opline->extended_value, ce);
				}
			}
		} else if (OP2_TYPE == IS_UNUSED) {
			ce = zend_fetch_class(NULL, opline->op2.num);
			if (UNEXPECTED(ce == NULL)) {
				FREE_OP1();
				ZVAL_UNDEF(EX_VAR(opline->result.var));
				HANDLE_EXCEPTION();
			}
		} else {
			ce = Z_CE_P(EX_VAR(opline->op2.var));
		}
		result = ce && instanceof_function(Z_OBJCE_P(expr), ce);
	} else if ((OP1_TYPE & (IS_VAR|IS_CV)) && Z_TYPE_P(expr) == IS_REFERENCE) {
		expr = Z_REFVAL_P(expr);
		ZEND_VM_C_GOTO(try_instanceof);
	} else {
		if (OP1_TYPE == IS_CV && UNEXPECTED(Z_TYPE_P(expr) == IS_UNDEF)) {
			ZVAL_UNDEFINED_OP1();
		}
		result = 0;
	}
	FREE_OP1();
	ZEND_VM_SMART_BRANCH(result, 1);
}

ZEND_VM_HOT_HANDLER(104, ZEND_EXT_NOP, ANY, ANY)
{
	USE_OPLINE

	ZEND_VM_NEXT_OPCODE();
}

ZEND_VM_HOT_HANDLER(0, ZEND_NOP, ANY, ANY)
{
	USE_OPLINE

	ZEND_VM_NEXT_OPCODE();
}

ZEND_VM_HELPER(zend_dispatch_try_catch_finally_helper, ANY, ANY, uint32_t try_catch_offset, uint32_t op_num)
{
	/* May be NULL during generator closing (only finally blocks are executed) */
	zend_object *ex = EG(exception);

	/* Walk try/catch/finally structures upwards, performing the necessary actions */
	for (; try_catch_offset != (uint32_t) -1; try_catch_offset--) {
		zend_try_catch_element *try_catch =
			&EX(func)->op_array.try_catch_array[try_catch_offset];

		if (op_num < try_catch->catch_op && ex) {
			/* Go to catch block */
			cleanup_live_vars(execute_data, op_num, try_catch->catch_op);
			ZEND_VM_JMP_EX(&EX(func)->op_array.opcodes[try_catch->catch_op], 0);

		} else if (op_num < try_catch->finally_op) {
			if (ex && zend_is_unwind_exit(ex)) {
				/* Don't execute finally blocks on exit (for now) */
				continue;
			}

			/* Go to finally block */
			zval *fast_call = EX_VAR(EX(func)->op_array.opcodes[try_catch->finally_end].op1.var);
			cleanup_live_vars(execute_data, op_num, try_catch->finally_op);
			Z_OBJ_P(fast_call) = EG(exception);
			EG(exception) = NULL;
			Z_OPLINE_NUM_P(fast_call) = (uint32_t)-1;
			ZEND_VM_JMP_EX(&EX(func)->op_array.opcodes[try_catch->finally_op], 0);

		} else if (op_num < try_catch->finally_end) {
			zval *fast_call = EX_VAR(EX(func)->op_array.opcodes[try_catch->finally_end].op1.var);

			/* cleanup incomplete RETURN statement */
			if (Z_OPLINE_NUM_P(fast_call) != (uint32_t)-1
			 && (EX(func)->op_array.opcodes[Z_OPLINE_NUM_P(fast_call)].op2_type & (IS_TMP_VAR | IS_VAR))) {
				zval *return_value = EX_VAR(EX(func)->op_array.opcodes[Z_OPLINE_NUM_P(fast_call)].op2.var);

				zval_ptr_dtor(return_value);
			}

			/* Chain potential exception from wrapping finally block */
			if (Z_OBJ_P(fast_call)) {
				if (ex) {
					if (zend_is_unwind_exit(ex) || zend_is_graceful_exit(ex)) {
						/* discard the previously thrown exception */
						OBJ_RELEASE(Z_OBJ_P(fast_call));
					} else {
						zend_exception_set_previous(ex, Z_OBJ_P(fast_call));
					}
				} else {
					ex = EG(exception) = Z_OBJ_P(fast_call);
				}
			}
		}
	}

	/* Uncaught exception */

	/* Don't use ZEND_OBSERVER_ENABLED because it gets replaced by zend_vm_gen.php. */
	if (zend_observer_fcall_op_array_extension != -1) {
		zend_observer_fcall_end(execute_data, NULL);
	}
	cleanup_live_vars(execute_data, op_num, 0);
	if (UNEXPECTED((EX_CALL_INFO() & ZEND_CALL_GENERATOR) != 0)) {
		zend_generator *generator = zend_get_running_generator(EXECUTE_DATA_C);
		EG(current_execute_data) = EX(prev_execute_data);
		zend_generator_close(generator, 1);
		ZEND_VM_RETURN();
	} else {
		/* We didn't execute RETURN, and have to initialize return_value */
		if (EX(return_value)) {
			ZVAL_UNDEF(EX(return_value));
		}
		ZEND_VM_DISPATCH_TO_HELPER(zend_leave_helper);
	}
}

ZEND_VM_HANDLER(149, ZEND_HANDLE_EXCEPTION, ANY, ANY)
{
	const zend_op *throw_op = EG(opline_before_exception);

	/* Exception was thrown before executing any op */
	if (UNEXPECTED(!throw_op)) {
		ZEND_VM_DISPATCH_TO_HELPER(zend_dispatch_try_catch_finally_helper, try_catch_offset, -1, op_num, 0);
	}

	uint32_t throw_op_num = throw_op - EX(func)->op_array.opcodes;
	int i, current_try_catch_offset = -1;

	if ((throw_op->opcode == ZEND_FREE || throw_op->opcode == ZEND_FE_FREE)
		&& throw_op->extended_value & ZEND_FREE_ON_RETURN) {
		/* exceptions thrown because of loop var destruction on return/break/...
		 * are logically thrown at the end of the foreach loop, so adjust the
		 * throw_op_num.
		 */
		const zend_live_range *range = find_live_range(
			&EX(func)->op_array, throw_op_num, throw_op->op1.var);
		/* free op1 of the corresponding RETURN */
		for (i = throw_op_num; i < range->end; i++) {
			if (EX(func)->op_array.opcodes[i].opcode == ZEND_FREE
			 || EX(func)->op_array.opcodes[i].opcode == ZEND_FE_FREE) {
				/* pass */
			} else {
				if (EX(func)->op_array.opcodes[i].opcode == ZEND_RETURN
				 && (EX(func)->op_array.opcodes[i].op1_type & (IS_VAR|IS_TMP_VAR))) {
					zval_ptr_dtor(EX_VAR(EX(func)->op_array.opcodes[i].op1.var));
				}
				break;
			}
		}
		throw_op_num = range->end;
	}

	/* Find the innermost try/catch/finally the exception was thrown in */
	for (i = 0; i < EX(func)->op_array.last_try_catch; i++) {
		zend_try_catch_element *try_catch = &EX(func)->op_array.try_catch_array[i];
		if (try_catch->try_op > throw_op_num) {
			/* further blocks will not be relevant... */
			break;
		}
		if (throw_op_num < try_catch->catch_op || throw_op_num < try_catch->finally_end) {
			current_try_catch_offset = i;
		}
	}

	cleanup_unfinished_calls(execute_data, throw_op_num);

	if (throw_op->result_type & (IS_VAR | IS_TMP_VAR)) {
		switch (throw_op->opcode) {
			case ZEND_ADD_ARRAY_ELEMENT:
			case ZEND_ADD_ARRAY_UNPACK:
			case ZEND_ROPE_INIT:
			case ZEND_ROPE_ADD:
				break; /* exception while building structures, live range handling will free those */

			case ZEND_FETCH_CLASS:
			case ZEND_DECLARE_ANON_CLASS:
				break; /* return value is zend_class_entry pointer */

			default:
				/* smart branch opcodes may not initialize result */
				if (!zend_is_smart_branch(throw_op)) {
					zval_ptr_dtor_nogc(EX_VAR(throw_op->result.var));
				}
		}
	}

	ZEND_VM_DISPATCH_TO_HELPER(zend_dispatch_try_catch_finally_helper, try_catch_offset, current_try_catch_offset, op_num, throw_op_num);
}

ZEND_VM_HANDLER(150, ZEND_USER_OPCODE, ANY, ANY)
{
	USE_OPLINE
	int ret;

	SAVE_OPLINE();
	ret = zend_user_opcode_handlers[opline->opcode](execute_data);
	opline = EX(opline);

	switch (ret) {
		case ZEND_USER_OPCODE_CONTINUE:
			ZEND_VM_CONTINUE();
		case ZEND_USER_OPCODE_RETURN:
			if (UNEXPECTED((EX_CALL_INFO() & ZEND_CALL_GENERATOR) != 0)) {
				zend_generator *generator = zend_get_running_generator(EXECUTE_DATA_C);
				EG(current_execute_data) = EX(prev_execute_data);
				zend_generator_close(generator, 1);
				ZEND_VM_RETURN();
			} else {
				ZEND_VM_DISPATCH_TO_HELPER(zend_leave_helper);
			}
		case ZEND_USER_OPCODE_ENTER:
			ZEND_VM_ENTER();
		case ZEND_USER_OPCODE_LEAVE:
			ZEND_VM_LEAVE();
		case ZEND_USER_OPCODE_DISPATCH:
			ZEND_VM_DISPATCH(opline->opcode, opline);
		default:
			ZEND_VM_DISPATCH((uint8_t)(ret & 0xff), opline);
	}
}

ZEND_VM_HANDLER(143, ZEND_DECLARE_CONST, CONST, CONST)
{
	USE_OPLINE
	zval *name;
	zval *val;
	zend_constant c;

	SAVE_OPLINE();
	name  = GET_OP1_ZVAL_PTR(BP_VAR_R);
	val   = GET_OP2_ZVAL_PTR(BP_VAR_R);

	ZVAL_COPY(&c.value, val);
	if (Z_OPT_CONSTANT(c.value)) {
		if (UNEXPECTED(zval_update_constant_ex(&c.value, EX(func)->op_array.scope) != SUCCESS)) {
			zval_ptr_dtor_nogc(&c.value);
			FREE_OP1();
			FREE_OP2();
			HANDLE_EXCEPTION();
		}
	}
	/* non persistent, case sensitive */
	ZEND_CONSTANT_SET_FLAGS(&c, 0, PHP_USER_CONSTANT);
	c.name = zend_string_copy(Z_STR_P(name));

	if (zend_register_constant(&c) == FAILURE) {
	}

	FREE_OP1();
	FREE_OP2();
	ZEND_VM_NEXT_OPCODE_CHECK_EXCEPTION();
}

ZEND_VM_HANDLER(210, ZEND_DECLARE_ATTRIBUTED_CONST, CONST, CONST)
{
	USE_OPLINE
	zval *name;
	zval *val;
	zend_constant c;

	SAVE_OPLINE();
	name  = GET_OP1_ZVAL_PTR(BP_VAR_R);
	val   = GET_OP2_ZVAL_PTR(BP_VAR_R);

	ZVAL_COPY(&c.value, val);
	if (Z_OPT_CONSTANT(c.value)) {
		if (UNEXPECTED(zval_update_constant_ex(&c.value, EX(func)->op_array.scope) != SUCCESS)) {
			zval_ptr_dtor_nogc(&c.value);
			FREE_OP1();
			FREE_OP2();
			HANDLE_EXCEPTION();
		}
	}
	/* non persistent, case sensitive */
	ZEND_CONSTANT_SET_FLAGS(&c, 0, PHP_USER_CONSTANT);
	c.name = zend_string_copy(Z_STR_P(name));

	if (zend_register_constant(&c) == FAILURE) {
		FREE_OP1();
		FREE_OP2();
		/* two opcodes used, second one is the data with attributes */
		ZEND_VM_NEXT_OPCODE_EX(1, 2);
	}

	HashTable *attributes = Z_PTR_P(GET_OP_DATA_ZVAL_PTR(BP_VAR_R));
	zend_constant *registered = zend_get_constant_ptr(c.name);
	ZEND_ASSERT(attributes != NULL);
	ZEND_ASSERT(registered != NULL);
	zend_constant_add_attributes(registered, attributes);

	FREE_OP1();
	FREE_OP2();
	/* two opcodes used, second one is the data with attributes */
	ZEND_VM_NEXT_OPCODE_EX(1, 2);
}

ZEND_VM_HANDLER(142, ZEND_DECLARE_LAMBDA_FUNCTION, CONST, NUM)
{
	USE_OPLINE
	zend_function *func;
	zval *object;
	zend_class_entry *called_scope;

	func = (zend_function *) EX(func)->op_array.dynamic_func_defs[opline->op2.num];
	if (Z_TYPE(EX(This)) == IS_OBJECT) {
		called_scope = Z_OBJCE(EX(This));
		if (UNEXPECTED((func->common.fn_flags & ZEND_ACC_STATIC) ||
				(EX(func)->common.fn_flags & ZEND_ACC_STATIC))) {
			object = NULL;
		} else {
			object = &EX(This);
		}
	} else {
		called_scope = Z_CE(EX(This));
		object = NULL;
	}
	SAVE_OPLINE();
	zend_create_closure(EX_VAR(opline->result.var), func,
		EX(func)->op_array.scope, called_scope, object);

	ZEND_VM_NEXT_OPCODE();
}

ZEND_VM_HANDLER(156, ZEND_SEPARATE, VAR, UNUSED)
{
	USE_OPLINE
	zval *var_ptr;

	var_ptr = EX_VAR(opline->op1.var);
	if (UNEXPECTED(Z_ISREF_P(var_ptr))) {
		if (UNEXPECTED(Z_REFCOUNT_P(var_ptr) == 1)) {
			ZVAL_UNREF(var_ptr);
		}
	}

	ZEND_VM_NEXT_OPCODE();
}

ZEND_VM_COLD_HELPER(zend_yield_in_closed_generator_helper, ANY, ANY)
{
	USE_OPLINE

	SAVE_OPLINE();
	zend_throw_error(NULL, "Cannot yield from finally in a force-closed generator");
	FREE_OP2();
	FREE_OP1();
	UNDEF_RESULT();
	HANDLE_EXCEPTION();
}

ZEND_VM_HANDLER(160, ZEND_YIELD, CONST|TMP|VAR|CV|UNUSED, CONST|TMPVAR|CV|UNUSED, SRC)
{
	USE_OPLINE

	zend_generator *generator = zend_get_running_generator(EXECUTE_DATA_C);

	SAVE_OPLINE();
	if (UNEXPECTED(generator->flags & ZEND_GENERATOR_FORCED_CLOSE)) {
		ZEND_VM_DISPATCH_TO_HELPER(zend_yield_in_closed_generator_helper);
	}

	/* Destroy the previously yielded value */
	zval_ptr_dtor(&generator->value);

	/* Destroy the previously yielded key */
	zval_ptr_dtor(&generator->key);

	/* Set the new yielded value */
	if (OP1_TYPE != IS_UNUSED) {
		if (UNEXPECTED(EX(func)->op_array.fn_flags & ZEND_ACC_RETURN_REFERENCE)) {
			/* Constants and temporary variables aren't yieldable by reference,
			 * but we still allow them with a notice. */
			if (OP1_TYPE & (IS_CONST|IS_TMP_VAR)) {
				zval *value;

				zend_error(E_NOTICE, "Only variable references should be yielded by reference");

				value = GET_OP1_ZVAL_PTR(BP_VAR_R);
				ZVAL_COPY_VALUE(&generator->value, value);
				if (OP1_TYPE == IS_CONST) {
					if (UNEXPECTED(Z_OPT_REFCOUNTED(generator->value))) {
						Z_ADDREF(generator->value);
					}
				}
			} else {
				zval *value_ptr = GET_OP1_ZVAL_PTR_PTR(BP_VAR_W);

				/* If a function call result is yielded and the function did
				 * not return by reference we throw a notice. */
				do {
					if (OP1_TYPE == IS_VAR) {
						ZEND_ASSERT(value_ptr != &EG(uninitialized_zval));
						if (opline->extended_value == ZEND_RETURNS_FUNCTION
						 && !Z_ISREF_P(value_ptr)) {
							zend_error(E_NOTICE, "Only variable references should be yielded by reference");
							ZVAL_COPY(&generator->value, value_ptr);
							break;
						}
					}
					if (Z_ISREF_P(value_ptr)) {
						Z_ADDREF_P(value_ptr);
					} else {
						ZVAL_MAKE_REF_EX(value_ptr, 2);
					}
					ZVAL_REF(&generator->value, Z_REF_P(value_ptr));
				} while (0);

				FREE_OP1();
			}
		} else {
			zval *value = GET_OP1_ZVAL_PTR(BP_VAR_R);

			/* Consts, temporary variables and references need copying */
			if (OP1_TYPE == IS_CONST) {
				ZVAL_COPY_VALUE(&generator->value, value);
				if (UNEXPECTED(Z_OPT_REFCOUNTED(generator->value))) {
					Z_ADDREF(generator->value);
				}
			} else if (OP1_TYPE == IS_TMP_VAR) {
				ZVAL_COPY_VALUE(&generator->value, value);
			} else if ((OP1_TYPE & (IS_VAR|IS_CV)) && Z_ISREF_P(value)) {
				ZVAL_COPY(&generator->value, Z_REFVAL_P(value));
				FREE_OP1_IF_VAR();
			} else {
				ZVAL_COPY_VALUE(&generator->value, value);
				if (OP1_TYPE == IS_CV) {
					if (Z_OPT_REFCOUNTED_P(value)) Z_ADDREF_P(value);
				}
			}
		}
	} else {
		/* If no value was specified yield null */
		ZVAL_NULL(&generator->value);
	}

	/* Set the new yielded key */
	if (OP2_TYPE != IS_UNUSED) {
		zval *key = GET_OP2_ZVAL_PTR(BP_VAR_R);
		if ((OP2_TYPE & (IS_CV|IS_VAR)) && UNEXPECTED(Z_TYPE_P(key) == IS_REFERENCE)) {
			key = Z_REFVAL_P(key);
		}
		ZVAL_COPY(&generator->key, key);
		FREE_OP2();

		if (Z_TYPE(generator->key) == IS_LONG
		    && Z_LVAL(generator->key) > generator->largest_used_integer_key
		) {
			generator->largest_used_integer_key = Z_LVAL(generator->key);
		}
	} else {
		/* If no key was specified we use auto-increment keys */
		generator->largest_used_integer_key++;
		ZVAL_LONG(&generator->key, generator->largest_used_integer_key);
	}

	if (RETURN_VALUE_USED(opline)) {
		/* If the return value of yield is used set the send
		 * target and initialize it to NULL */
		generator->send_target = EX_VAR(opline->result.var);
		ZVAL_NULL(generator->send_target);
	} else {
		generator->send_target = NULL;
	}

	/* The GOTO VM uses a local opline variable. We need to set the opline
	 * variable in execute_data so we don't resume at an old position. */
	SAVE_OPLINE();

	ZEND_VM_RETURN();
}

ZEND_VM_HANDLER(166, ZEND_YIELD_FROM, CONST|TMPVAR|CV, ANY)
{
	USE_OPLINE
	zend_generator *generator = zend_get_running_generator(EXECUTE_DATA_C);
	zval *val;

	SAVE_OPLINE();
	val = GET_OP1_ZVAL_PTR(BP_VAR_R);

	if (UNEXPECTED(generator->flags & ZEND_GENERATOR_FORCED_CLOSE)) {
		zend_throw_error(NULL, "Cannot use \"yield from\" in a force-closed generator");
		FREE_OP1();
		UNDEF_RESULT();
		HANDLE_EXCEPTION();
	}

ZEND_VM_C_LABEL(yield_from_try_again):
	if (Z_TYPE_P(val) == IS_ARRAY) {
		ZVAL_COPY_VALUE(&generator->values, val);
		if (Z_OPT_REFCOUNTED_P(val)) {
			Z_ADDREF_P(val);
		}
		Z_FE_POS(generator->values) = 0;
		FREE_OP1();
	} else if (OP1_TYPE != IS_CONST && Z_TYPE_P(val) == IS_OBJECT && Z_OBJCE_P(val)->get_iterator) {
		zend_class_entry *ce = Z_OBJCE_P(val);
		if (ce == zend_ce_generator) {
			zend_generator *new_gen = (zend_generator *) Z_OBJ_P(val);

			Z_ADDREF_P(val);
			FREE_OP1();

			if (UNEXPECTED(new_gen->execute_data == NULL)) {
				zend_throw_error(NULL, "Generator passed to yield from was aborted without proper return and is unable to continue");
				zval_ptr_dtor(val);
				UNDEF_RESULT();
				HANDLE_EXCEPTION();
			} else if (Z_ISUNDEF(new_gen->retval)) {
				if (UNEXPECTED(zend_generator_get_current(new_gen) == generator)) {
					zend_throw_error(NULL, "Impossible to yield from the Generator being currently run");
					zval_ptr_dtor(val);
					UNDEF_RESULT();
					HANDLE_EXCEPTION();
				} else {
					zend_generator_yield_from(generator, new_gen);
				}
			} else {
				if (RETURN_VALUE_USED(opline)) {
					ZVAL_COPY(EX_VAR(opline->result.var), &new_gen->retval);
				}
				ZEND_VM_NEXT_OPCODE();
			}
		} else {
			zend_object_iterator *iter = ce->get_iterator(ce, val, 0);
			FREE_OP1();

			if (UNEXPECTED(!iter) || UNEXPECTED(EG(exception))) {
				if (!EG(exception)) {
					zend_throw_error(NULL, "Object of type %s did not create an Iterator", ZSTR_VAL(ce->name));
				}
				UNDEF_RESULT();
				HANDLE_EXCEPTION();
			}

			iter->index = 0;
			if (iter->funcs->rewind) {
				iter->funcs->rewind(iter);
				if (UNEXPECTED(EG(exception) != NULL)) {
					OBJ_RELEASE(&iter->std);
					UNDEF_RESULT();
					HANDLE_EXCEPTION();
				}
			}

			ZVAL_OBJ(&generator->values, &iter->std);
		}
	} else if ((OP1_TYPE & (IS_VAR|IS_CV)) && Z_TYPE_P(val) == IS_REFERENCE) {
		val = Z_REFVAL_P(val);
		ZEND_VM_C_GOTO(yield_from_try_again);
	} else {
		zend_throw_error(NULL, "Can use \"yield from\" only with arrays and Traversables");
		FREE_OP1();
		UNDEF_RESULT();
		HANDLE_EXCEPTION();
	}

	/* This is the default return value
	 * when the expression is a Generator, it will be overwritten in zend_generator_resume() */
	if (RETURN_VALUE_USED(opline)) {
		ZVAL_NULL(EX_VAR(opline->result.var));
	}

	/* This generator has no send target (though the generator we delegate to might have one) */
	generator->send_target = NULL;

	/* The GOTO VM uses a local opline variable. We need to set the opline
	 * variable in execute_data so we don't resume at an old position. */
	SAVE_OPLINE();

	ZEND_VM_RETURN();
}

ZEND_VM_HANDLER(159, ZEND_DISCARD_EXCEPTION, ANY, ANY)
{
	USE_OPLINE
	zval *fast_call = EX_VAR(opline->op1.var);
	SAVE_OPLINE();

	/* cleanup incomplete RETURN statement */
	if (Z_OPLINE_NUM_P(fast_call) != (uint32_t)-1
	 && (EX(func)->op_array.opcodes[Z_OPLINE_NUM_P(fast_call)].op2_type & (IS_TMP_VAR | IS_VAR))) {
		zval *return_value = EX_VAR(EX(func)->op_array.opcodes[Z_OPLINE_NUM_P(fast_call)].op2.var);

		zval_ptr_dtor(return_value);
	}

	/* cleanup delayed exception */
	if (Z_OBJ_P(fast_call) != NULL) {
		/* discard the previously thrown exception */
		OBJ_RELEASE(Z_OBJ_P(fast_call));
		Z_OBJ_P(fast_call) = NULL;
	}

	ZEND_VM_NEXT_OPCODE_CHECK_EXCEPTION();
}

ZEND_VM_HANDLER(162, ZEND_FAST_CALL, JMP_ADDR, ANY)
{
	USE_OPLINE
	zval *fast_call = EX_VAR(opline->result.var);

	Z_OBJ_P(fast_call) = NULL;
	/* set return address */
	Z_OPLINE_NUM_P(fast_call) = opline - EX(func)->op_array.opcodes;
	ZEND_VM_JMP_EX(OP_JMP_ADDR(opline, opline->op1), 0);
}

ZEND_VM_HANDLER(163, ZEND_FAST_RET, ANY, TRY_CATCH)
{
	USE_OPLINE
	zval *fast_call = EX_VAR(opline->op1.var);
	uint32_t current_try_catch_offset, current_op_num;

	if (Z_OPLINE_NUM_P(fast_call) != (uint32_t)-1) {
		const zend_op *fast_ret = EX(func)->op_array.opcodes + Z_OPLINE_NUM_P(fast_call);

		ZEND_VM_JMP_EX(fast_ret + 1, 0);
	}

	/* special case for unhandled exceptions */
	EG(exception) = Z_OBJ_P(fast_call);
	Z_OBJ_P(fast_call) = NULL;
	current_try_catch_offset = opline->op2.num;
	current_op_num = opline - EX(func)->op_array.opcodes;
	ZEND_VM_DISPATCH_TO_HELPER(zend_dispatch_try_catch_finally_helper, try_catch_offset, current_try_catch_offset, op_num, current_op_num);
}

ZEND_VM_HOT_HANDLER(168, ZEND_BIND_GLOBAL, CV, CONST, CACHE_SLOT)
{
	USE_OPLINE
	zend_string *varname;
	zval *value;
	zval *variable_ptr;
	uintptr_t idx;
	zend_reference *ref;

	ZEND_VM_REPEATABLE_OPCODE

	varname = Z_STR_P(GET_OP2_ZVAL_PTR(BP_VAR_R));

	/* We store "hash slot index" + 1 (NULL is a mark of uninitialized cache slot) */
	idx = (uintptr_t)CACHED_PTR(opline->extended_value) - 1;
	if (EXPECTED(idx < EG(symbol_table).nNumUsed * sizeof(Bucket))) {
		Bucket *p = (Bucket*)((char*)EG(symbol_table).arData + idx);

		if (EXPECTED(p->key == varname) ||
		    (EXPECTED(p->h == ZSTR_H(varname)) &&
		     EXPECTED(p->key != NULL) &&
		     EXPECTED(zend_string_equal_content(p->key, varname)))) {

			value = (zval*)p; /* value = &p->val; */
			ZEND_VM_C_GOTO(check_indirect);
		}
	}

	value = zend_hash_find_known_hash(&EG(symbol_table), varname);
	if (UNEXPECTED(value == NULL)) {
		value = zend_hash_add_new(&EG(symbol_table), varname, &EG(uninitialized_zval));
		idx = (char*)value - (char*)EG(symbol_table).arData;
		/* Store "hash slot index" + 1 (NULL is a mark of uninitialized cache slot) */
		CACHE_PTR(opline->extended_value, (void*)(idx + 1));
	} else {
		idx = (char*)value - (char*)EG(symbol_table).arData;
		/* Store "hash slot index" + 1 (NULL is a mark of uninitialized cache slot) */
		CACHE_PTR(opline->extended_value, (void*)(idx + 1));
ZEND_VM_C_LABEL(check_indirect):
		/* GLOBAL variable may be an INDIRECT pointer to CV */
		if (UNEXPECTED(Z_TYPE_P(value) == IS_INDIRECT)) {
			value = Z_INDIRECT_P(value);
			if (UNEXPECTED(Z_TYPE_P(value) == IS_UNDEF)) {
				ZVAL_NULL(value);
			}
		}
	}

	if (UNEXPECTED(!Z_ISREF_P(value))) {
		ZVAL_MAKE_REF_EX(value, 2);
		ref = Z_REF_P(value);
	} else {
		ref = Z_REF_P(value);
		GC_ADDREF(ref);
	}

	variable_ptr = GET_OP1_ZVAL_PTR_PTR_UNDEF(BP_VAR_W);

	if (UNEXPECTED(Z_REFCOUNTED_P(variable_ptr))) {
		zend_refcounted *garbage = Z_COUNTED_P(variable_ptr);

		ZVAL_REF(variable_ptr, ref);
		SAVE_OPLINE();
		if (GC_DELREF(garbage) == 0) {
			rc_dtor_func(garbage);
			if (UNEXPECTED(EG(exception))) {
				ZVAL_NULL(variable_ptr);
				HANDLE_EXCEPTION();
			}
		} else {
			gc_check_possible_root(garbage);
		}
	} else {
		ZVAL_REF(variable_ptr, ref);
	}

	ZEND_VM_REPEAT_OPCODE(ZEND_BIND_GLOBAL);
	ZEND_VM_NEXT_OPCODE();
}

ZEND_VM_COLD_CONST_HANDLER(121, ZEND_STRLEN, CONST|TMPVAR|CV, ANY)
{
	USE_OPLINE
	zval *value;

	value = GET_OP1_ZVAL_PTR_UNDEF(BP_VAR_R);
	if (EXPECTED(Z_TYPE_P(value) == IS_STRING)) {
		ZVAL_LONG(EX_VAR(opline->result.var), Z_STRLEN_P(value));
		if (OP1_TYPE & (IS_TMP_VAR|IS_VAR)) {
			zval_ptr_dtor_str(value);
		}
		ZEND_VM_NEXT_OPCODE();
	} else {
		bool strict;

		if ((OP1_TYPE & (IS_VAR|IS_CV)) && Z_TYPE_P(value) == IS_REFERENCE) {
			value = Z_REFVAL_P(value);
			if (EXPECTED(Z_TYPE_P(value) == IS_STRING)) {
				ZVAL_LONG(EX_VAR(opline->result.var), Z_STRLEN_P(value));
				FREE_OP1();
				ZEND_VM_NEXT_OPCODE();
			}
		}

		SAVE_OPLINE();
		if (OP1_TYPE == IS_CV && UNEXPECTED(Z_TYPE_P(value) == IS_UNDEF)) {
			value = ZVAL_UNDEFINED_OP1();
		}
		strict = EX_USES_STRICT_TYPES();
		do {
			if (EXPECTED(!strict)) {
				zend_string *str;
				zval tmp;

				if (UNEXPECTED(Z_TYPE_P(value) == IS_NULL)) {
					zend_error(E_DEPRECATED,
						"strlen(): Passing null to parameter #1 ($string) of type string is deprecated");
					ZVAL_LONG(EX_VAR(opline->result.var), 0);
					if (UNEXPECTED(EG(exception))) {
						HANDLE_EXCEPTION();
					}
					break;
				}

				ZVAL_COPY(&tmp, value);
				if (zend_parse_arg_str_weak(&tmp, &str, 1)) {
					ZVAL_LONG(EX_VAR(opline->result.var), ZSTR_LEN(str));
					zval_ptr_dtor(&tmp);
					break;
				}
				zval_ptr_dtor(&tmp);
			}
			if (!EG(exception)) {
				zend_type_error("strlen(): Argument #1 ($string) must be of type string, %s given", zend_zval_value_name(value));
			}
			ZVAL_UNDEF(EX_VAR(opline->result.var));
		} while (0);
	}
	FREE_OP1();
	ZEND_VM_NEXT_OPCODE_CHECK_EXCEPTION();
}

ZEND_VM_HOT_NOCONST_HANDLER(123, ZEND_TYPE_CHECK, CONST|TMPVAR|CV, ANY, TYPE_MASK)
{
	USE_OPLINE
	zval *value;
	int result = 0;

	value = GET_OP1_ZVAL_PTR_UNDEF(BP_VAR_R);
	if ((opline->extended_value >> (uint32_t)Z_TYPE_P(value)) & 1) {
ZEND_VM_C_LABEL(type_check_resource):
		if (opline->extended_value != MAY_BE_RESOURCE
		 || EXPECTED(NULL != zend_rsrc_list_get_rsrc_type(Z_RES_P(value)))) {
			result = 1;
		}
	} else if ((OP1_TYPE & (IS_CV|IS_VAR)) && Z_ISREF_P(value)) {
		value = Z_REFVAL_P(value);
		if ((opline->extended_value >> (uint32_t)Z_TYPE_P(value)) & 1) {
			ZEND_VM_C_GOTO(type_check_resource);
		}
	} else if (OP1_TYPE == IS_CV && UNEXPECTED(Z_TYPE_P(value) == IS_UNDEF)) {
		result = ((1 << IS_NULL) & opline->extended_value) != 0;
		SAVE_OPLINE();
		ZVAL_UNDEFINED_OP1();
		if (UNEXPECTED(EG(exception))) {
			ZVAL_UNDEF(EX_VAR(opline->result.var));
			HANDLE_EXCEPTION();
		}
	}
	if (OP1_TYPE & (IS_TMP_VAR|IS_VAR)) {
		SAVE_OPLINE();
		FREE_OP1();
		ZEND_VM_SMART_BRANCH(result, 1);
	} else {
		ZEND_VM_SMART_BRANCH(result, 0);
	}
}

ZEND_VM_HOT_HANDLER(122, ZEND_DEFINED, CONST, ANY, CACHE_SLOT)
{
	USE_OPLINE
	zend_constant *c;

	c = CACHED_PTR(opline->extended_value);
	if (EXPECTED(c != NULL)) {
		if (!IS_SPECIAL_CACHE_VAL(c)) {
ZEND_VM_C_LABEL(defined_true):
			ZEND_VM_SMART_BRANCH_TRUE();
		} else if (EXPECTED(zend_hash_num_elements(EG(zend_constants)) == DECODE_SPECIAL_CACHE_NUM(c))) {
ZEND_VM_C_LABEL(defined_false):
			ZEND_VM_SMART_BRANCH_FALSE();
		}
	}
	if (zend_quick_check_constant(RT_CONSTANT(opline, opline->op1) OPLINE_CC EXECUTE_DATA_CC) != SUCCESS) {
		CACHE_PTR(opline->extended_value, ENCODE_SPECIAL_CACHE_NUM(zend_hash_num_elements(EG(zend_constants))));
		ZEND_VM_C_GOTO(defined_false);
	} else {
		ZEND_VM_C_GOTO(defined_true);
	}
}

ZEND_VM_HANDLER(151, ZEND_ASSERT_CHECK, ANY, JMP_ADDR)
{
	USE_OPLINE

	if (EG(assertions) <= 0) {
		zend_op *target = OP_JMP_ADDR(opline, opline->op2);
		if (RETURN_VALUE_USED(opline)) {
			ZVAL_TRUE(EX_VAR(opline->result.var));
		}
		ZEND_VM_JMP_EX(target, 0);
	} else {
		ZEND_VM_NEXT_OPCODE();
	}
}

ZEND_VM_HANDLER(157, ZEND_FETCH_CLASS_NAME, CV|TMPVAR|UNUSED|CLASS_FETCH, ANY)
{
	uint32_t fetch_type;
	zend_class_entry *called_scope, *scope;
	USE_OPLINE

	if (OP1_TYPE != IS_UNUSED) {
		SAVE_OPLINE();
		zval *op = GET_OP1_ZVAL_PTR(BP_VAR_R);
		if (UNEXPECTED(Z_TYPE_P(op) != IS_OBJECT)) {
			ZVAL_DEREF(op);
			if (Z_TYPE_P(op) != IS_OBJECT) {
				zend_type_error("Cannot use \"::class\" on %s", zend_zval_value_name(op));
				ZVAL_UNDEF(EX_VAR(opline->result.var));
				FREE_OP1();
				HANDLE_EXCEPTION();
			}
		}

		ZVAL_STR_COPY(EX_VAR(opline->result.var), Z_OBJCE_P(op)->name);
		FREE_OP1();
		ZEND_VM_NEXT_OPCODE_CHECK_EXCEPTION();
	}

	fetch_type = opline->op1.num;
	scope = EX(func)->op_array.scope;
	if (UNEXPECTED(scope == NULL)) {
		SAVE_OPLINE();
		zend_throw_error(NULL, "Cannot use \"%s\" in the global scope",
			fetch_type == ZEND_FETCH_CLASS_SELF ? "self" :
			fetch_type == ZEND_FETCH_CLASS_PARENT ? "parent" : "static");
		ZVAL_UNDEF(EX_VAR(opline->result.var));
		HANDLE_EXCEPTION();
	}

	switch (fetch_type) {
		case ZEND_FETCH_CLASS_SELF:
			ZVAL_STR_COPY(EX_VAR(opline->result.var), scope->name);
			break;
		case ZEND_FETCH_CLASS_PARENT:
			if (UNEXPECTED(scope->parent == NULL)) {
				SAVE_OPLINE();
				zend_throw_error(NULL,
					"Cannot use \"parent\" when current class scope has no parent");
				ZVAL_UNDEF(EX_VAR(opline->result.var));
				HANDLE_EXCEPTION();
			}
			ZVAL_STR_COPY(EX_VAR(opline->result.var), scope->parent->name);
			break;
		case ZEND_FETCH_CLASS_STATIC:
			if (Z_TYPE(EX(This)) == IS_OBJECT) {
				called_scope = Z_OBJCE(EX(This));
			} else {
				called_scope = Z_CE(EX(This));
			}
			ZVAL_STR_COPY(EX_VAR(opline->result.var), called_scope->name);
			break;
		EMPTY_SWITCH_DEFAULT_CASE()
	}
	ZEND_VM_NEXT_OPCODE();
}

ZEND_VM_HANDLER(158, ZEND_CALL_TRAMPOLINE, ANY, ANY, SPEC(OBSERVER))
{
	zend_array *args = NULL;
	zend_function *fbc = EX(func);
	zval *ret = EX(return_value);
	uint32_t call_info = EX_CALL_INFO() & (ZEND_CALL_NESTED | ZEND_CALL_TOP | ZEND_CALL_RELEASE_THIS | ZEND_CALL_HAS_EXTRA_NAMED_PARAMS);
	uint32_t num_args = EX_NUM_ARGS();
	zend_execute_data *call;

	SAVE_OPLINE();

	if (num_args) {
		zval *p = ZEND_CALL_ARG(execute_data, 1);
		zval *end = p + num_args;

		args = zend_new_array(num_args);
		zend_hash_real_init_packed(args);
		ZEND_HASH_FILL_PACKED(args) {
			do {
				ZEND_HASH_FILL_ADD(p);
				p++;
			} while (p != end);
		} ZEND_HASH_FILL_END();
	}

	call = execute_data;
	execute_data = EG(current_execute_data) = EX(prev_execute_data);

	call->func = (fbc->op_array.fn_flags & ZEND_ACC_STATIC) ? fbc->op_array.scope->__callstatic : fbc->op_array.scope->__call;
	ZEND_ASSERT(zend_vm_calc_used_stack(2, call->func) <= (size_t)(((char*)EG(vm_stack_end)) - (char*)call));
	ZEND_CALL_NUM_ARGS(call) = 2;

	ZVAL_STR(ZEND_CALL_ARG(call, 1), fbc->common.function_name);

	zval *call_args = ZEND_CALL_ARG(call, 2);
	if (args) {
		ZVAL_ARR(call_args, args);
	} else {
		ZVAL_EMPTY_ARRAY(call_args);
	}
	if (UNEXPECTED(call_info & ZEND_CALL_HAS_EXTRA_NAMED_PARAMS)) {
		if (zend_hash_num_elements(Z_ARRVAL_P(call_args)) == 0) {
			GC_ADDREF(call->extra_named_params);
			ZVAL_ARR(call_args, call->extra_named_params);
		} else {
			SEPARATE_ARRAY(call_args);
			zend_hash_copy(Z_ARRVAL_P(call_args), call->extra_named_params, zval_add_ref);
		}
	}
	zend_free_trampoline(fbc);
	fbc = call->func;

	if (EXPECTED(fbc->type == ZEND_USER_FUNCTION)) {
		if (UNEXPECTED(!RUN_TIME_CACHE(&fbc->op_array))) {
			init_func_run_time_cache(&fbc->op_array);
		}
		execute_data = call;
		i_init_func_execute_data(&fbc->op_array, ret, 0 EXECUTE_DATA_CC);
		if (EXPECTED(zend_execute_ex == execute_ex)) {
			LOAD_OPLINE_EX();
			ZEND_OBSERVER_SAVE_OPLINE();
			ZEND_OBSERVER_FCALL_BEGIN(execute_data);
			ZEND_VM_ENTER_EX();
		} else {
			SAVE_OPLINE_EX();
			ZEND_OBSERVER_FCALL_BEGIN(execute_data);
			execute_data = EX(prev_execute_data);
			if (execute_data) {
				LOAD_OPLINE();
			}
			ZEND_ADD_CALL_FLAG(call, ZEND_CALL_TOP);
			zend_execute_ex(call);
		}
	} else {
		zval retval;

		ZEND_ASSERT(fbc->type == ZEND_INTERNAL_FUNCTION);

		EG(current_execute_data) = call;

#if ZEND_DEBUG
		bool should_throw = zend_internal_call_should_throw(fbc, call);
#endif

		if (ret == NULL) {
			ret = &retval;
		}

		ZVAL_NULL(ret);
		ZEND_OBSERVER_FCALL_BEGIN(call);
		if (!zend_execute_internal) {
			/* saves one function call if zend_execute_internal is not used */
			fbc->internal_function.handler(call, ret);
		} else {
			zend_execute_internal(call, ret);
		}

#if ZEND_DEBUG
		if (!EG(exception) && call->func) {
			if (should_throw) {
				zend_internal_call_arginfo_violation(call->func);
			}
			ZEND_ASSERT(!(call->func->common.fn_flags & ZEND_ACC_HAS_RETURN_TYPE) ||
				zend_verify_internal_return_type(call->func, ret));
			ZEND_ASSERT((call->func->common.fn_flags & ZEND_ACC_RETURN_REFERENCE)
				? Z_ISREF_P(ret) : !Z_ISREF_P(ret));
			zend_verify_internal_func_info(call->func, ret);
		}
#endif
		ZEND_OBSERVER_FCALL_END(call, EG(exception) ? NULL : ret);

		EG(current_execute_data) = call->prev_execute_data;

		zend_vm_stack_free_args(call);
		if (UNEXPECTED(call_info & ZEND_CALL_HAS_EXTRA_NAMED_PARAMS)) {
			zend_free_extra_named_params(call->extra_named_params);
		}
		if (ret == &retval) {
			zval_ptr_dtor(ret);
		}
	}

	execute_data = EG(current_execute_data);

	if (!execute_data || !EX(func) || !ZEND_USER_CODE(EX(func)->type) || (call_info & ZEND_CALL_TOP)) {
		ZEND_VM_RETURN();
	}

	if (UNEXPECTED(call_info & ZEND_CALL_RELEASE_THIS)) {
		zend_object *object = Z_OBJ(call->This);
		OBJ_RELEASE(object);
	}
	zend_vm_stack_free_call_frame(call);

	if (UNEXPECTED(EG(exception) != NULL)) {
		zend_rethrow_exception(execute_data);
		HANDLE_EXCEPTION_LEAVE();
	}

	LOAD_OPLINE();
	ZEND_VM_INC_OPCODE();
	ZEND_VM_LEAVE();
}

ZEND_VM_HANDLER(182, ZEND_BIND_LEXICAL, TMP, CV, REF)
{
	USE_OPLINE
	zval *closure, *var;

	closure = GET_OP1_ZVAL_PTR(BP_VAR_R);
	if (opline->extended_value & ZEND_BIND_REF) {
		/* By-ref binding */
		var = GET_OP2_ZVAL_PTR(BP_VAR_W);
		if (Z_ISREF_P(var)) {
			Z_ADDREF_P(var);
		} else {
			ZVAL_MAKE_REF_EX(var, 2);
		}
	} else {
		var = GET_OP2_ZVAL_PTR_UNDEF(BP_VAR_R);
		if (UNEXPECTED(Z_ISUNDEF_P(var)) && !(opline->extended_value & ZEND_BIND_IMPLICIT)) {
			SAVE_OPLINE();
			var = ZVAL_UNDEFINED_OP2();
			if (UNEXPECTED(EG(exception))) {
				HANDLE_EXCEPTION();
			}
		}
		ZVAL_DEREF(var);
		Z_TRY_ADDREF_P(var);
	}

	zend_closure_bind_var_ex(closure,
		(opline->extended_value & ~(ZEND_BIND_REF|ZEND_BIND_IMPLICIT)), var);
	ZEND_VM_NEXT_OPCODE();
}

ZEND_VM_HANDLER(183, ZEND_BIND_STATIC, CV, ANY, REF)
{
	USE_OPLINE
	HashTable *ht;
	zval *value;
	zval *variable_ptr;

	variable_ptr = GET_OP1_ZVAL_PTR_PTR_UNDEF(BP_VAR_W);

	SAVE_OPLINE();

	ht = ZEND_MAP_PTR_GET(EX(func)->op_array.static_variables_ptr);
	if (!ht) {
		ht = zend_array_dup(EX(func)->op_array.static_variables);
		ZEND_MAP_PTR_SET(EX(func)->op_array.static_variables_ptr, ht);
	}
	ZEND_ASSERT(GC_REFCOUNT(ht) == 1);

	value = (zval*)((char*)ht->arData + (opline->extended_value & ~(ZEND_BIND_REF|ZEND_BIND_IMPLICIT|ZEND_BIND_EXPLICIT)));

	if (opline->extended_value & ZEND_BIND_REF) {
		if (UNEXPECTED(!Z_ISREF_P(value))) {
			zend_reference *ref = (zend_reference*)emalloc(sizeof(zend_reference));
			GC_SET_REFCOUNT(ref, 2);
			GC_TYPE_INFO(ref) = GC_REFERENCE;
			if (OP2_TYPE == IS_UNUSED) {
				ZVAL_COPY_VALUE(&ref->val, value);
			} else {
				ZEND_ASSERT(!Z_REFCOUNTED_P(value));
				ZVAL_COPY(&ref->val, GET_OP2_ZVAL_PTR_DEREF(BP_VAR_R));
				FREE_OP2();
			}
			ref->sources.ptr = NULL;
			Z_REF_P(value) = ref;
			Z_TYPE_INFO_P(value) = IS_REFERENCE_EX;
			i_zval_ptr_dtor(variable_ptr);
			ZVAL_REF(variable_ptr, ref);
		} else {
			Z_ADDREF_P(value);
			i_zval_ptr_dtor(variable_ptr);
			ZVAL_REF(variable_ptr, Z_REF_P(value));
			if (OP2_TYPE != IS_UNUSED) {
				FREE_OP2();
			}
		}
	} else {
		i_zval_ptr_dtor(variable_ptr);
		ZVAL_COPY(variable_ptr, value);
	}

	ZEND_VM_NEXT_OPCODE_CHECK_EXCEPTION();
}

ZEND_VM_HANDLER(203, ZEND_BIND_INIT_STATIC_OR_JMP, CV, JMP_ADDR)
{
	USE_OPLINE
	HashTable *ht;
	zval *value;
	zval *variable_ptr;

	variable_ptr = GET_OP1_ZVAL_PTR_PTR_UNDEF(BP_VAR_W);

	ht = ZEND_MAP_PTR_GET(EX(func)->op_array.static_variables_ptr);
	if (!ht) {
		ZEND_VM_NEXT_OPCODE();
	}
	ZEND_ASSERT(GC_REFCOUNT(ht) == 1);

	value = (zval*)((char*)ht->arData + opline->extended_value);
	if (Z_TYPE_P(value) == IS_NULL) {
		ZEND_VM_NEXT_OPCODE();
	} else {
		SAVE_OPLINE();
		zval_ptr_dtor(variable_ptr);
		ZEND_ASSERT(Z_TYPE_P(value) == IS_REFERENCE);
		Z_ADDREF_P(value);
		ZVAL_REF(variable_ptr, Z_REF_P(value));
		ZEND_VM_JMP_EX(OP_JMP_ADDR(opline, opline->op2), 1);
	}
}

ZEND_VM_HOT_HANDLER(184, ZEND_FETCH_THIS, UNUSED, UNUSED)
{
	USE_OPLINE

	if (EXPECTED(Z_TYPE(EX(This)) == IS_OBJECT)) {
		zval *result = EX_VAR(opline->result.var);

		ZVAL_OBJ(result, Z_OBJ(EX(This)));
		Z_ADDREF_P(result);
		ZEND_VM_NEXT_OPCODE();
	} else {
		ZEND_VM_DISPATCH_TO_HELPER(zend_this_not_in_object_context_helper);
	}
}

ZEND_VM_HANDLER(200, ZEND_FETCH_GLOBALS, UNUSED, UNUSED)
{
	USE_OPLINE

	/* For symbol tables we need to deal with exactly the same problems as for property tables. */
	ZVAL_ARR(EX_VAR(opline->result.var),
		zend_proptable_to_symtable(&EG(symbol_table), /* always_duplicate */ 1));
	ZEND_VM_NEXT_OPCODE();
}

ZEND_VM_HANDLER(186, ZEND_ISSET_ISEMPTY_THIS, UNUSED, UNUSED)
{
	USE_OPLINE

	ZVAL_BOOL(EX_VAR(opline->result.var),
		(opline->extended_value & ZEND_ISEMPTY) ^
		 (Z_TYPE(EX(This)) == IS_OBJECT));
	ZEND_VM_NEXT_OPCODE();
}

ZEND_VM_HANDLER(49, ZEND_CHECK_VAR, CV, UNUSED)
{
	USE_OPLINE
	zval *op1 = EX_VAR(opline->op1.var);

	if (UNEXPECTED(Z_TYPE_INFO_P(op1) == IS_UNDEF)) {
		SAVE_OPLINE();
		ZVAL_UNDEFINED_OP1();
		ZEND_VM_NEXT_OPCODE_CHECK_EXCEPTION();
	}
	ZEND_VM_NEXT_OPCODE();
}

ZEND_VM_HANDLER(140, ZEND_MAKE_REF, VAR|CV, UNUSED)
{
	USE_OPLINE
	zval *op1 = EX_VAR(opline->op1.var);

	if (OP1_TYPE == IS_CV) {
		if (UNEXPECTED(Z_TYPE_P(op1) == IS_UNDEF)) {
			ZVAL_NEW_EMPTY_REF(op1);
			Z_SET_REFCOUNT_P(op1, 2);
			ZVAL_NULL(Z_REFVAL_P(op1));
			ZVAL_REF(EX_VAR(opline->result.var), Z_REF_P(op1));
		} else {
			if (Z_ISREF_P(op1)) {
				Z_ADDREF_P(op1);
			} else {
				ZVAL_MAKE_REF_EX(op1, 2);
			}
			ZVAL_REF(EX_VAR(opline->result.var), Z_REF_P(op1));
		}
	} else if (EXPECTED(Z_TYPE_P(op1) == IS_INDIRECT)) {
		op1 = Z_INDIRECT_P(op1);
		if (EXPECTED(!Z_ISREF_P(op1))) {
			ZVAL_MAKE_REF_EX(op1, 2);
		} else {
			GC_ADDREF(Z_REF_P(op1));
		}
		ZVAL_REF(EX_VAR(opline->result.var), Z_REF_P(op1));
	} else {
		ZVAL_COPY_VALUE(EX_VAR(opline->result.var), op1);
	}
	ZEND_VM_NEXT_OPCODE();
}

ZEND_VM_COLD_CONSTCONST_HANDLER(187, ZEND_SWITCH_LONG, CONST|TMPVARCV, CONST, JMP_ADDR)
{
	USE_OPLINE
	zval *op, *jump_zv;
	HashTable *jumptable;

	op = GET_OP1_ZVAL_PTR_UNDEF(BP_VAR_R);

	if (Z_TYPE_P(op) != IS_LONG) {
		ZVAL_DEREF(op);
		if (Z_TYPE_P(op) != IS_LONG) {
			/* Wrong type, fall back to ZEND_CASE chain */
			ZEND_VM_NEXT_OPCODE();
		}
	}

	jumptable = Z_ARRVAL_P(GET_OP2_ZVAL_PTR(BP_VAR_R));
	jump_zv = zend_hash_index_find(jumptable, Z_LVAL_P(op));
	if (jump_zv != NULL) {
		ZEND_VM_SET_RELATIVE_OPCODE(opline, Z_LVAL_P(jump_zv));
		ZEND_VM_CONTINUE();
	} else {
		/* default */
		ZEND_VM_SET_RELATIVE_OPCODE(opline, opline->extended_value);
		ZEND_VM_CONTINUE();
	}
}

ZEND_VM_COLD_CONSTCONST_HANDLER(188, ZEND_SWITCH_STRING, CONST|TMPVARCV, CONST, JMP_ADDR)
{
	USE_OPLINE
	zval *op, *jump_zv;
	HashTable *jumptable;

	op = GET_OP1_ZVAL_PTR_UNDEF(BP_VAR_R);

	if (Z_TYPE_P(op) != IS_STRING) {
		if (OP1_TYPE == IS_CONST) {
			/* Wrong type, fall back to ZEND_CASE chain */
			ZEND_VM_NEXT_OPCODE();
		} else {
			ZVAL_DEREF(op);
			if (Z_TYPE_P(op) != IS_STRING) {
				/* Wrong type, fall back to ZEND_CASE chain */
				ZEND_VM_NEXT_OPCODE();
			}
		}
	}

	jumptable = Z_ARRVAL_P(GET_OP2_ZVAL_PTR(BP_VAR_R));
	jump_zv = zend_hash_find_ex(jumptable, Z_STR_P(op), OP1_TYPE == IS_CONST);
	if (jump_zv != NULL) {
		ZEND_VM_SET_RELATIVE_OPCODE(opline, Z_LVAL_P(jump_zv));
		ZEND_VM_CONTINUE();
	} else {
		/* default */
		ZEND_VM_SET_RELATIVE_OPCODE(opline, opline->extended_value);
		ZEND_VM_CONTINUE();
	}
}

ZEND_VM_COLD_CONSTCONST_HANDLER(195, ZEND_MATCH, CONST|TMPVARCV, CONST, JMP_ADDR)
{
	USE_OPLINE
	zval *op, *jump_zv;
	HashTable *jumptable;

	op = GET_OP1_ZVAL_PTR_UNDEF(BP_VAR_R);
	jumptable = Z_ARRVAL_P(GET_OP2_ZVAL_PTR(BP_VAR_R));

ZEND_VM_C_LABEL(match_try_again):
	if (Z_TYPE_P(op) == IS_LONG) {
		jump_zv = zend_hash_index_find(jumptable, Z_LVAL_P(op));
	} else if (Z_TYPE_P(op) == IS_STRING) {
		jump_zv = zend_hash_find_ex(jumptable, Z_STR_P(op), OP1_TYPE == IS_CONST);
	} else if (Z_TYPE_P(op) == IS_REFERENCE) {
		op = Z_REFVAL_P(op);
		ZEND_VM_C_GOTO(match_try_again);
	} else {
		if (UNEXPECTED((OP1_TYPE & IS_CV) && Z_TYPE_P(op) == IS_UNDEF)) {
			SAVE_OPLINE();
			op = ZVAL_UNDEFINED_OP1();
			if (UNEXPECTED(EG(exception))) {
				HANDLE_EXCEPTION();
			}
			ZEND_VM_C_GOTO(match_try_again);
		}

		ZEND_VM_C_GOTO(default_branch);
	}

	if (jump_zv != NULL) {
		ZEND_VM_SET_RELATIVE_OPCODE(opline, Z_LVAL_P(jump_zv));
		ZEND_VM_CONTINUE();
	} else {
ZEND_VM_C_LABEL(default_branch):
		/* default */
		ZEND_VM_SET_RELATIVE_OPCODE(opline, opline->extended_value);
		ZEND_VM_CONTINUE();
	}
}

ZEND_VM_COLD_CONST_HANDLER(197, ZEND_MATCH_ERROR, CONST|TMPVARCV, UNUSED)
{
	USE_OPLINE
	zval *op;

	SAVE_OPLINE();
	op = GET_OP1_ZVAL_PTR_UNDEF(BP_VAR_R);
	zend_match_unhandled_error(op);
	HANDLE_EXCEPTION();
}

ZEND_VM_COLD_CONSTCONST_HANDLER(189, ZEND_IN_ARRAY, CONST|TMP|VAR|CV, CONST, NUM)
{
	USE_OPLINE
	zval *op1;
	HashTable *ht = Z_ARRVAL_P(RT_CONSTANT(opline, opline->op2));
	zval *result;

	op1 = GET_OP1_ZVAL_PTR_UNDEF(BP_VAR_R);
	if (EXPECTED(Z_TYPE_P(op1) == IS_STRING)) {
		result = zend_hash_find_ex(ht, Z_STR_P(op1), OP1_TYPE == IS_CONST);
		if (OP1_TYPE & (IS_TMP_VAR|IS_VAR)) {
			zval_ptr_dtor_str(op1);
		}
		ZEND_VM_SMART_BRANCH(result, 0);
	}

	if (opline->extended_value) {
		if (EXPECTED(Z_TYPE_P(op1) == IS_LONG)) {
			result = zend_hash_index_find(ht, Z_LVAL_P(op1));
			ZEND_VM_SMART_BRANCH(result, 0);
		}
		SAVE_OPLINE();
		if ((OP1_TYPE & (IS_VAR|IS_CV)) && Z_TYPE_P(op1) == IS_REFERENCE) {
			op1 = Z_REFVAL_P(op1);
			if (EXPECTED(Z_TYPE_P(op1) == IS_STRING)) {
				result = zend_hash_find(ht, Z_STR_P(op1));
				FREE_OP1();
				ZEND_VM_SMART_BRANCH(result, 0);
			} else if (EXPECTED(Z_TYPE_P(op1) == IS_LONG)) {
				result = zend_hash_index_find(ht, Z_LVAL_P(op1));
				FREE_OP1();
				ZEND_VM_SMART_BRANCH(result, 0);
			}
		} else if (OP1_TYPE == IS_CV && UNEXPECTED(Z_TYPE_P(op1) == IS_UNDEF)) {
			ZVAL_UNDEFINED_OP1();
		}
	} else if (Z_TYPE_P(op1) <= IS_FALSE) {
		if (OP1_TYPE == IS_CV && UNEXPECTED(Z_TYPE_P(op1) == IS_UNDEF)) {
			SAVE_OPLINE();
			ZVAL_UNDEFINED_OP1();
			if (UNEXPECTED(EG(exception) != NULL)) {
				HANDLE_EXCEPTION();
			}
		}
		result = zend_hash_find_known_hash(ht, ZSTR_EMPTY_ALLOC());
		ZEND_VM_SMART_BRANCH(result, 0);
	} else {
		zend_string *key;
		zval key_tmp;

		if ((OP1_TYPE & (IS_VAR|IS_CV)) && Z_TYPE_P(op1) == IS_REFERENCE) {
			op1 = Z_REFVAL_P(op1);
			if (EXPECTED(Z_TYPE_P(op1) == IS_STRING)) {
				result = zend_hash_find(ht, Z_STR_P(op1));
				FREE_OP1();
				ZEND_VM_SMART_BRANCH(result, 0);
			}
		}

		SAVE_OPLINE();
		ZEND_HASH_MAP_FOREACH_STR_KEY(ht, key) {
			ZVAL_STR(&key_tmp, key);
			if (zend_compare(op1, &key_tmp) == 0) {
				FREE_OP1();
				ZEND_VM_SMART_BRANCH(1, 1);
			}
		} ZEND_HASH_FOREACH_END();
	}
	FREE_OP1();
	ZEND_VM_SMART_BRANCH(0, 1);
}

ZEND_VM_COLD_CONST_HANDLER(190, ZEND_COUNT, CONST|TMPVAR|CV, UNUSED)
{
	USE_OPLINE
	zval *op1;
	zend_long count;

	SAVE_OPLINE();
	op1 = GET_OP1_ZVAL_PTR_UNDEF(BP_VAR_R);

	while (1) {
		if (Z_TYPE_P(op1) == IS_ARRAY) {
			count = zend_hash_num_elements(Z_ARRVAL_P(op1));
			break;
		} else if (Z_TYPE_P(op1) == IS_OBJECT) {
			zend_object *zobj = Z_OBJ_P(op1);

			/* first, we check if the handler is defined */
			if (zobj->handlers->count_elements) {
				if (SUCCESS == zobj->handlers->count_elements(zobj, &count)) {
					break;
				}
				if (UNEXPECTED(EG(exception))) {
					count = 0;
					break;
				}
			}

			/* if not and the object implements Countable we call its count() method */
			if (zend_class_implements_interface(zobj->ce, zend_ce_countable)) {
				zval retval;

				zend_function *count_fn = zend_hash_find_ptr(&zobj->ce->function_table, ZSTR_KNOWN(ZEND_STR_COUNT));
				zend_call_known_instance_method_with_0_params(count_fn, zobj, &retval);
				count = zval_get_long(&retval);
				zval_ptr_dtor(&retval);
				break;
			}

			/* If There's no handler and it doesn't implement Countable then emit a TypeError */
		} else if ((OP1_TYPE & (IS_VAR|IS_CV)) != 0 && Z_TYPE_P(op1) == IS_REFERENCE) {
			op1 = Z_REFVAL_P(op1);
			continue;
		} else if (OP1_TYPE == IS_CV && UNEXPECTED(Z_TYPE_P(op1) == IS_UNDEF)) {
			ZVAL_UNDEFINED_OP1();
		}
		count = 0;
		zend_type_error("%s(): Argument #1 ($value) must be of type Countable|array, %s given", opline->extended_value ? "sizeof" : "count", zend_zval_value_name(op1));
		break;
	}

	ZVAL_LONG(EX_VAR(opline->result.var), count);
	FREE_OP1();
	ZEND_VM_NEXT_OPCODE_CHECK_EXCEPTION();
}

ZEND_VM_TYPE_SPEC_HANDLER(ZEND_COUNT, (op1_info & (MAY_BE_ANY|MAY_BE_UNDEF|MAY_BE_REF)) == MAY_BE_ARRAY, ZEND_COUNT_ARRAY, CV|TMPVAR, UNUSED)
{
	USE_OPLINE
	zend_array *ht = Z_ARRVAL_P(GET_OP1_ZVAL_PTR_UNDEF(BP_VAR_R));
	ZVAL_LONG(EX_VAR(opline->result.var), zend_hash_num_elements(ht));
	if (OP1_TYPE & (IS_TMP_VAR|IS_VAR) && !(GC_FLAGS(ht) & IS_ARRAY_IMMUTABLE) && !GC_DELREF(ht)) {
		SAVE_OPLINE();
		zend_array_destroy(ht);
		if (EG(exception)) {
			HANDLE_EXCEPTION();
		}
	}
	ZEND_VM_NEXT_OPCODE();
}

ZEND_VM_COLD_CONST_HANDLER(191, ZEND_GET_CLASS, UNUSED|CONST|TMPVAR|CV, UNUSED)
{
	USE_OPLINE

	if (OP1_TYPE == IS_UNUSED) {
		SAVE_OPLINE();
		if (UNEXPECTED(!EX(func)->common.scope)) {
			zend_throw_error(NULL, "get_class() without arguments must be called from within a class");
			ZVAL_UNDEF(EX_VAR(opline->result.var));
			HANDLE_EXCEPTION();
		} else {
			zend_error(E_DEPRECATED, "Calling get_class() without arguments is deprecated");
			ZVAL_STR_COPY(EX_VAR(opline->result.var), EX(func)->common.scope->name);
			if (UNEXPECTED(EG(exception))) {
				HANDLE_EXCEPTION();
			}
			ZEND_VM_NEXT_OPCODE();
		}
	} else {
		zval *op1;

		SAVE_OPLINE();
		op1 = GET_OP1_ZVAL_PTR_UNDEF(BP_VAR_R);
		while (1) {
			if (Z_TYPE_P(op1) == IS_OBJECT) {
				ZVAL_STR_COPY(EX_VAR(opline->result.var), Z_OBJCE_P(op1)->name);
			} else if ((OP1_TYPE & (IS_VAR|IS_CV)) != 0 && Z_TYPE_P(op1) == IS_REFERENCE) {
				op1 = Z_REFVAL_P(op1);
				continue;
			} else {
				if (OP1_TYPE == IS_CV && UNEXPECTED(Z_TYPE_P(op1) == IS_UNDEF)) {
					ZVAL_UNDEFINED_OP1();
				}
				zend_type_error("get_class(): Argument #1 ($object) must be of type object, %s given", zend_zval_value_name(op1));
				ZVAL_UNDEF(EX_VAR(opline->result.var));
			}
			break;
		}
		FREE_OP1();
		ZEND_VM_NEXT_OPCODE_CHECK_EXCEPTION();
	}
}

ZEND_VM_HANDLER(192, ZEND_GET_CALLED_CLASS, UNUSED, UNUSED)
{
	USE_OPLINE

	if (Z_TYPE(EX(This)) == IS_OBJECT) {
		ZVAL_STR_COPY(EX_VAR(opline->result.var), Z_OBJCE(EX(This))->name);
	} else if (Z_CE(EX(This))) {
		ZVAL_STR_COPY(EX_VAR(opline->result.var), Z_CE(EX(This))->name);
	} else {
		ZEND_ASSERT(!EX(func)->common.scope);
		SAVE_OPLINE();
		zend_throw_error(NULL, "get_called_class() must be called from within a class");
		ZVAL_UNDEF(EX_VAR(opline->result.var));
		HANDLE_EXCEPTION();
	}
	ZEND_VM_NEXT_OPCODE();
}

ZEND_VM_COLD_CONST_HANDLER(193, ZEND_GET_TYPE, CONST|TMP|VAR|CV, UNUSED)
{
	USE_OPLINE
	zval *op1;
	zend_string *type;

	SAVE_OPLINE();
	op1 = GET_OP1_ZVAL_PTR_DEREF(BP_VAR_R);
	type = zend_zval_get_legacy_type(op1);
	if (EXPECTED(type)) {
		ZVAL_INTERNED_STR(EX_VAR(opline->result.var), type);
	} else {
		ZVAL_STRING(EX_VAR(opline->result.var), "unknown type");
	}
	FREE_OP1();
	ZEND_VM_NEXT_OPCODE_CHECK_EXCEPTION();
}

ZEND_VM_HANDLER(171, ZEND_FUNC_NUM_ARGS, UNUSED, UNUSED)
{
	USE_OPLINE

	ZVAL_LONG(EX_VAR(opline->result.var), EX_NUM_ARGS());
	ZEND_VM_NEXT_OPCODE();
}

ZEND_VM_HANDLER(172, ZEND_FUNC_GET_ARGS, UNUSED|CONST, UNUSED)
{
	USE_OPLINE
	zend_array *ht;
	uint32_t arg_count, result_size, skip;

	arg_count = EX_NUM_ARGS();
	if (OP1_TYPE == IS_CONST) {
		skip = Z_LVAL_P(RT_CONSTANT(opline, opline->op1));
		if (arg_count < skip) {
			result_size = 0;
		} else {
			result_size = arg_count - skip;
		}
	} else {
		skip = 0;
		result_size = arg_count;
	}

	if (result_size) {
		SAVE_OPLINE();
		uint32_t first_extra_arg = EX(func)->op_array.num_args;

		ht = zend_new_array(result_size);
		ZVAL_ARR(EX_VAR(opline->result.var), ht);
		zend_hash_real_init_packed(ht);
		ZEND_HASH_FILL_PACKED(ht) {
			zval *p, *q;
			uint32_t i = skip;
			p = EX_VAR_NUM(i);
			if (arg_count > first_extra_arg) {
				while (i < first_extra_arg) {
					q = p;
					if (EXPECTED(Z_TYPE_INFO_P(q) != IS_UNDEF)) {
						ZVAL_DEREF(q);
						if (Z_OPT_REFCOUNTED_P(q)) {
							Z_ADDREF_P(q);
						}
						ZEND_HASH_FILL_SET(q);
					} else {
						ZEND_HASH_FILL_SET_NULL();
					}
					ZEND_HASH_FILL_NEXT();
					p++;
					i++;
				}
				if (skip < first_extra_arg) {
					skip = 0;
				} else {
					skip -= first_extra_arg;
				}
				p = EX_VAR_NUM(EX(func)->op_array.last_var + EX(func)->op_array.T + skip);
			}
			while (i < arg_count) {
				q = p;
				if (EXPECTED(Z_TYPE_INFO_P(q) != IS_UNDEF)) {
					ZVAL_DEREF(q);
					if (Z_OPT_REFCOUNTED_P(q)) {
						Z_ADDREF_P(q);
					}
					ZEND_HASH_FILL_SET(q);
				} else {
					ZEND_HASH_FILL_SET_NULL();
				}
				ZEND_HASH_FILL_NEXT();
				p++;
				i++;
			}
		} ZEND_HASH_FILL_END();
		ht->nNumOfElements = result_size;
	} else {
		ZVAL_EMPTY_ARRAY(EX_VAR(opline->result.var));
	}
	ZEND_VM_NEXT_OPCODE();
}

/* Contrary to what its name indicates, ZEND_COPY_TMP may receive and define references. */
ZEND_VM_HANDLER(167, ZEND_COPY_TMP, TMPVAR, UNUSED)
{
	USE_OPLINE
	zval *value = GET_OP1_ZVAL_PTR(BP_VAR_R);
	zval *result = EX_VAR(opline->result.var);
	ZVAL_COPY(result, value);
	ZEND_VM_NEXT_OPCODE();
}

ZEND_VM_HANDLER(202, ZEND_CALLABLE_CONVERT, UNUSED, UNUSED)
{
	USE_OPLINE
	zend_execute_data *call = EX(call);

	zend_closure_from_frame(EX_VAR(opline->result.var), call);

	if (ZEND_CALL_INFO(call) & ZEND_CALL_RELEASE_THIS) {
		OBJ_RELEASE(Z_OBJ(call->This));
	}

	EX(call) = call->prev_execute_data;

	zend_vm_stack_free_call_frame(call);

	ZEND_VM_NEXT_OPCODE();
}

ZEND_VM_HANDLER(208, ZEND_JMP_FRAMELESS, CONST, JMP_ADDR, NUM|CACHE_SLOT)
{
	USE_OPLINE
	zend_jmp_fl_result result = (uintptr_t)CACHED_PTR(opline->extended_value);
ZEND_VM_C_LABEL(try_again):
	if (EXPECTED(result == ZEND_JMP_FL_HIT)) {
		OPLINE = OP_JMP_ADDR(opline, opline->op2);
		ZEND_VM_CONTINUE();
	} else if (EXPECTED(result == ZEND_JMP_FL_MISS)) {
		ZEND_VM_NEXT_OPCODE();
	} else {
		ZEND_ASSERT(result == ZEND_JMP_FL_UNPRIMED);
		/* func_name refers to the function in the local namespace, e.g. foo\substr. */
		zval *func_name = (zval *)RT_CONSTANT(opline, opline->op1);
		/* If it cannot be found locally, we must be referring to the global function. */
		zval *func = zend_hash_find_known_hash(EG(function_table), Z_STR_P(func_name));
		/* ZEND_JMP_FL_MISS = 1, ZEND_JMP_FL_HIT = 2 */
		result = (func == NULL) + 1;
		CACHE_PTR(opline->extended_value, (void *)result);
		ZEND_VM_C_GOTO(try_again);
	}
}

ZEND_VM_HANDLER(204, ZEND_FRAMELESS_ICALL_0, UNUSED, UNUSED, SPEC(OBSERVER))
{
	USE_OPLINE
	SAVE_OPLINE();

	zval *result = EX_VAR(opline->result.var);
	ZVAL_NULL(result);

#if !ZEND_VM_SPEC || ZEND_OBSERVER_ENABLED
	if (ZEND_OBSERVER_ENABLED && UNEXPECTED(zend_observer_handler_is_unobserved(ZEND_OBSERVER_DATA(ZEND_FLF_FUNC(opline))) == false)) {
		zend_frameless_observed_call(execute_data);
	} else
#endif
	{
		zend_frameless_function_0 function = (zend_frameless_function_0)ZEND_FLF_HANDLER(opline);
		function(EX_VAR(opline->result.var));
	}
	ZEND_VM_NEXT_OPCODE_CHECK_EXCEPTION();
}

ZEND_VM_HANDLER(205, ZEND_FRAMELESS_ICALL_1, ANY, UNUSED, SPEC(OBSERVER))
{
	USE_OPLINE
	SAVE_OPLINE();

	zval *result = EX_VAR(opline->result.var);
	ZVAL_NULL(result);
	zval *arg1 = GET_OP1_ZVAL_PTR_DEREF(BP_VAR_R);
	if (EG(exception)) {
		FREE_OP1();
		HANDLE_EXCEPTION();
	}

#if !ZEND_VM_SPEC || ZEND_OBSERVER_ENABLED
	if (ZEND_OBSERVER_ENABLED && UNEXPECTED(zend_observer_handler_is_unobserved(ZEND_OBSERVER_DATA(ZEND_FLF_FUNC(opline))) == false)) {
		zend_frameless_observed_call(execute_data);
	} else
#endif
	{
		zend_frameless_function_1 function = (zend_frameless_function_1)ZEND_FLF_HANDLER(opline);
		function(result, arg1);
	}
	FREE_OP1();
	ZEND_VM_NEXT_OPCODE_CHECK_EXCEPTION();
}

ZEND_VM_HANDLER(206, ZEND_FRAMELESS_ICALL_2, ANY, ANY, SPEC(OBSERVER))
{
	USE_OPLINE
	SAVE_OPLINE();

	zval *result = EX_VAR(opline->result.var);
	ZVAL_NULL(result);
	zval *arg1 = GET_OP1_ZVAL_PTR_DEREF(BP_VAR_R);
	zval *arg2 = GET_OP2_ZVAL_PTR_DEREF(BP_VAR_R);
	if (EG(exception)) {
		FREE_OP1();
		FREE_OP2();
		HANDLE_EXCEPTION();
	}

#if !ZEND_VM_SPEC || ZEND_OBSERVER_ENABLED
	if (ZEND_OBSERVER_ENABLED && UNEXPECTED(zend_observer_handler_is_unobserved(ZEND_OBSERVER_DATA(ZEND_FLF_FUNC(opline))) == false)) {
		zend_frameless_observed_call(execute_data);
	} else
#endif
	{
		zend_frameless_function_2 function = (zend_frameless_function_2)ZEND_FLF_HANDLER(opline);
		function(result, arg1, arg2);
	}

	FREE_OP1();
	/* Set OP1 to UNDEF in case FREE_OP2() throws. */
	if (OP1_TYPE & (IS_VAR|IS_TMP_VAR)) {
		ZVAL_UNDEF(EX_VAR(opline->op1.var));
	}
	FREE_OP2();
	ZEND_VM_NEXT_OPCODE_CHECK_EXCEPTION();
}

ZEND_VM_HANDLER(207, ZEND_FRAMELESS_ICALL_3, ANY, ANY, SPEC(OBSERVER))
{
	USE_OPLINE
	SAVE_OPLINE();

	zval *result = EX_VAR(opline->result.var);
	ZVAL_NULL(result);
	zval *arg1 = GET_OP1_ZVAL_PTR_DEREF(BP_VAR_R);
	zval *arg2 = GET_OP2_ZVAL_PTR_DEREF(BP_VAR_R);
	zval *arg3 = GET_OP_DATA_ZVAL_PTR_DEREF(BP_VAR_R);
	if (EG(exception)) {
		FREE_OP1();
		FREE_OP2();
		FREE_OP_DATA();
		HANDLE_EXCEPTION();
	}

#if !ZEND_VM_SPEC || ZEND_OBSERVER_ENABLED
	if (ZEND_OBSERVER_ENABLED && UNEXPECTED(zend_observer_handler_is_unobserved(ZEND_OBSERVER_DATA(ZEND_FLF_FUNC(opline))) == false)) {
		zend_frameless_observed_call(execute_data);
	} else
#endif
	{
		zend_frameless_function_3 function = (zend_frameless_function_3)ZEND_FLF_HANDLER(opline);
		function(result, arg1, arg2, arg3);
	}

	FREE_OP1();
	/* Set to UNDEF in case FREE_OP2() throws. */
	if (OP1_TYPE & (IS_VAR|IS_TMP_VAR)) {
		ZVAL_UNDEF(EX_VAR(opline->op1.var));
	}
	FREE_OP2();
	if (OP2_TYPE & (IS_VAR|IS_TMP_VAR)) {
		ZVAL_UNDEF(EX_VAR(opline->op2.var));
	}
	FREE_OP_DATA();
	ZEND_VM_NEXT_OPCODE_EX(1, 2);
}

ZEND_VM_HANDLER(209, ZEND_INIT_PARENT_PROPERTY_HOOK_CALL, CONST, UNUSED|NUM, NUM)
{
	USE_OPLINE
	SAVE_OPLINE();

	zend_class_entry *ce = EX(func)->common.scope;
	ZEND_ASSERT(ce);

	zend_class_entry *parent_ce = ce->parent;
	if (!parent_ce) {
		zend_throw_error(NULL, "Cannot use \"parent\" when current class scope has no parent");
		UNDEF_RESULT();
		HANDLE_EXCEPTION();
	}

	zend_string *property_name = Z_STR_P(RT_CONSTANT(opline, opline->op1));
	zend_property_hook_kind hook_kind = opline->op2.num;

	zend_property_info *prop_info = zend_hash_find_ptr(&parent_ce->properties_info, property_name);
	if (!prop_info) {
		zend_throw_error(NULL, "Undefined property %s::$%s", ZSTR_VAL(parent_ce->name), ZSTR_VAL(property_name));
		UNDEF_RESULT();
		HANDLE_EXCEPTION();
	}
	if (prop_info->flags & ZEND_ACC_PRIVATE) {
		zend_throw_error(NULL, "Cannot access private property %s::$%s", ZSTR_VAL(parent_ce->name), ZSTR_VAL(property_name));
		UNDEF_RESULT();
		HANDLE_EXCEPTION();
	}

	zend_function **hooks = prop_info->hooks;
	zend_function *hook = hooks ? hooks[hook_kind] : NULL;

	zend_execute_data *call;
	if (hook) {
		call = zend_vm_stack_push_call_frame(
			ZEND_CALL_NESTED_FUNCTION | ZEND_CALL_HAS_THIS,
			hook, opline->extended_value, Z_OBJ_P(ZEND_THIS));
		if (EXPECTED(hook->type == ZEND_USER_FUNCTION)) {
			if (UNEXPECTED(!RUN_TIME_CACHE(&hook->op_array))) {
				init_func_run_time_cache(&hook->op_array);
			}
			call->run_time_cache = RUN_TIME_CACHE(&hook->op_array);
		}
	} else {
		zend_function *fbc = zend_get_property_hook_trampoline(prop_info, hook_kind, property_name);
		call = zend_vm_stack_push_call_frame(
			ZEND_CALL_NESTED_FUNCTION | ZEND_CALL_HAS_THIS,
			fbc, opline->extended_value, Z_OBJ_P(ZEND_THIS));
	}

	call->prev_execute_data = EX(call);
	EX(call) = call;
	ZEND_VM_NEXT_OPCODE();
}

ZEND_VM_HOT_TYPE_SPEC_HANDLER(ZEND_JMP, (OP_JMP_ADDR(op, op->op1) > op), ZEND_JMP_FORWARD, JMP_ADDR, ANY)
{
	USE_OPLINE

	OPLINE = OP_JMP_ADDR(opline, opline->op1);
	ZEND_VM_CONTINUE();
}

ZEND_VM_HOT_TYPE_SPEC_HANDLER(ZEND_ADD, (res_info == MAY_BE_LONG && op1_info == MAY_BE_LONG && op2_info == MAY_BE_LONG), ZEND_ADD_LONG_NO_OVERFLOW, CONST|TMPVARCV, CONST|TMPVARCV, SPEC(NO_CONST_CONST,COMMUTATIVE))
{
	USE_OPLINE
	zval *op1, *op2, *result;

	op1 = GET_OP1_ZVAL_PTR_UNDEF(BP_VAR_R);
	op2 = GET_OP2_ZVAL_PTR_UNDEF(BP_VAR_R);
	result = EX_VAR(opline->result.var);
	ZVAL_LONG(result, Z_LVAL_P(op1) + Z_LVAL_P(op2));
	ZEND_VM_NEXT_OPCODE();
}

ZEND_VM_HOT_TYPE_SPEC_HANDLER(ZEND_ADD, (op1_info == MAY_BE_LONG && op2_info == MAY_BE_LONG), ZEND_ADD_LONG, CONST|TMPVARCV, CONST|TMPVARCV, SPEC(NO_CONST_CONST,COMMUTATIVE))
{
	USE_OPLINE
	zval *op1, *op2, *result;

	op1 = GET_OP1_ZVAL_PTR_UNDEF(BP_VAR_R);
	op2 = GET_OP2_ZVAL_PTR_UNDEF(BP_VAR_R);
	result = EX_VAR(opline->result.var);
	fast_long_add_function(result, op1, op2);
	ZEND_VM_NEXT_OPCODE();
}

ZEND_VM_HOT_TYPE_SPEC_HANDLER(ZEND_ADD, (op1_info == MAY_BE_DOUBLE && op2_info == MAY_BE_DOUBLE), ZEND_ADD_DOUBLE, CONST|TMPVARCV, CONST|TMPVARCV, SPEC(NO_CONST_CONST,COMMUTATIVE))
{
	USE_OPLINE
	zval *op1, *op2, *result;

	op1 = GET_OP1_ZVAL_PTR_UNDEF(BP_VAR_R);
	op2 = GET_OP2_ZVAL_PTR_UNDEF(BP_VAR_R);
	result = EX_VAR(opline->result.var);
	ZVAL_DOUBLE(result, Z_DVAL_P(op1) + Z_DVAL_P(op2));
	ZEND_VM_NEXT_OPCODE();
}

ZEND_VM_HOT_TYPE_SPEC_HANDLER(ZEND_SUB, (res_info == MAY_BE_LONG && op1_info == MAY_BE_LONG && op2_info == MAY_BE_LONG), ZEND_SUB_LONG_NO_OVERFLOW, CONST|TMPVARCV, CONST|TMPVARCV, SPEC(NO_CONST_CONST))
{
	USE_OPLINE
	zval *op1, *op2, *result;

	op1 = GET_OP1_ZVAL_PTR_UNDEF(BP_VAR_R);
	op2 = GET_OP2_ZVAL_PTR_UNDEF(BP_VAR_R);
	result = EX_VAR(opline->result.var);
	ZVAL_LONG(result, Z_LVAL_P(op1) - Z_LVAL_P(op2));
	ZEND_VM_NEXT_OPCODE();
}

ZEND_VM_HOT_TYPE_SPEC_HANDLER(ZEND_SUB, (op1_info == MAY_BE_LONG && op2_info == MAY_BE_LONG), ZEND_SUB_LONG, CONST|TMPVARCV, CONST|TMPVARCV, SPEC(NO_CONST_CONST))
{
	USE_OPLINE
	zval *op1, *op2, *result;

	op1 = GET_OP1_ZVAL_PTR_UNDEF(BP_VAR_R);
	op2 = GET_OP2_ZVAL_PTR_UNDEF(BP_VAR_R);
	result = EX_VAR(opline->result.var);
	fast_long_sub_function(result, op1, op2);
	ZEND_VM_NEXT_OPCODE();
}

ZEND_VM_HOT_TYPE_SPEC_HANDLER(ZEND_SUB, (op1_info == MAY_BE_DOUBLE && op2_info == MAY_BE_DOUBLE), ZEND_SUB_DOUBLE, CONST|TMPVARCV, CONST|TMPVARCV, SPEC(NO_CONST_CONST))
{
	USE_OPLINE
	zval *op1, *op2, *result;

	op1 = GET_OP1_ZVAL_PTR_UNDEF(BP_VAR_R);
	op2 = GET_OP2_ZVAL_PTR_UNDEF(BP_VAR_R);
	result = EX_VAR(opline->result.var);
	ZVAL_DOUBLE(result, Z_DVAL_P(op1) - Z_DVAL_P(op2));
	ZEND_VM_NEXT_OPCODE();
}

ZEND_VM_HOT_TYPE_SPEC_HANDLER(ZEND_MUL, (res_info == MAY_BE_LONG && op1_info == MAY_BE_LONG && op2_info == MAY_BE_LONG), ZEND_MUL_LONG_NO_OVERFLOW, CONST|TMPVARCV, CONST|TMPVARCV, SPEC(NO_CONST_CONST,COMMUTATIVE))
{
	USE_OPLINE
	zval *op1, *op2, *result;

	op1 = GET_OP1_ZVAL_PTR_UNDEF(BP_VAR_R);
	op2 = GET_OP2_ZVAL_PTR_UNDEF(BP_VAR_R);
	result = EX_VAR(opline->result.var);
	ZVAL_LONG(result, Z_LVAL_P(op1) * Z_LVAL_P(op2));
	ZEND_VM_NEXT_OPCODE();
}

ZEND_VM_HOT_TYPE_SPEC_HANDLER(ZEND_MUL, (op1_info == MAY_BE_LONG && op2_info == MAY_BE_LONG), ZEND_MUL_LONG, CONST|TMPVARCV, CONST|TMPVARCV, SPEC(NO_CONST_CONST,COMMUTATIVE))
{
	USE_OPLINE
	zval *op1, *op2, *result;
	zend_long overflow;

	op1 = GET_OP1_ZVAL_PTR_UNDEF(BP_VAR_R);
	op2 = GET_OP2_ZVAL_PTR_UNDEF(BP_VAR_R);
	result = EX_VAR(opline->result.var);
	ZEND_SIGNED_MULTIPLY_LONG(Z_LVAL_P(op1), Z_LVAL_P(op2), Z_LVAL_P(result), Z_DVAL_P(result), overflow);
	Z_TYPE_INFO_P(result) = overflow ? IS_DOUBLE : IS_LONG;
	ZEND_VM_NEXT_OPCODE();
}

ZEND_VM_HOT_TYPE_SPEC_HANDLER(ZEND_MUL, (op1_info == MAY_BE_DOUBLE && op2_info == MAY_BE_DOUBLE), ZEND_MUL_DOUBLE, CONST|TMPVARCV, CONST|TMPVARCV, SPEC(NO_CONST_CONST,COMMUTATIVE))
{
	USE_OPLINE
	zval *op1, *op2, *result;

	op1 = GET_OP1_ZVAL_PTR_UNDEF(BP_VAR_R);
	op2 = GET_OP2_ZVAL_PTR_UNDEF(BP_VAR_R);
	result = EX_VAR(opline->result.var);
	ZVAL_DOUBLE(result, Z_DVAL_P(op1) * Z_DVAL_P(op2));
	ZEND_VM_NEXT_OPCODE();
}

ZEND_VM_HOT_TYPE_SPEC_HANDLER(ZEND_IS_EQUAL|ZEND_IS_IDENTICAL, (op1_info == MAY_BE_LONG && op2_info == MAY_BE_LONG), ZEND_IS_EQUAL_LONG, CONST|TMPVARCV, CONST|TMPVARCV, SPEC(SMART_BRANCH,NO_CONST_CONST,COMMUTATIVE))
{
	USE_OPLINE
	zval *op1, *op2;
	bool result;

	op1 = GET_OP1_ZVAL_PTR_UNDEF(BP_VAR_R);
	op2 = GET_OP2_ZVAL_PTR_UNDEF(BP_VAR_R);
	result = (Z_LVAL_P(op1) == Z_LVAL_P(op2));
	ZEND_VM_SMART_BRANCH(result, 0);
}

ZEND_VM_HOT_TYPE_SPEC_HANDLER(ZEND_IS_EQUAL|ZEND_IS_IDENTICAL, (op1_info == MAY_BE_DOUBLE && op2_info == MAY_BE_DOUBLE), ZEND_IS_EQUAL_DOUBLE, CONST|TMPVARCV, CONST|TMPVARCV, SPEC(SMART_BRANCH,NO_CONST_CONST,COMMUTATIVE))
{
	USE_OPLINE
	zval *op1, *op2;
	bool result;

	op1 = GET_OP1_ZVAL_PTR_UNDEF(BP_VAR_R);
	op2 = GET_OP2_ZVAL_PTR_UNDEF(BP_VAR_R);
	result = (Z_DVAL_P(op1) == Z_DVAL_P(op2));
	ZEND_VM_SMART_BRANCH(result, 0);
}

ZEND_VM_HOT_TYPE_SPEC_HANDLER(ZEND_IS_NOT_EQUAL|ZEND_IS_NOT_IDENTICAL, (op1_info == MAY_BE_LONG && op2_info == MAY_BE_LONG), ZEND_IS_NOT_EQUAL_LONG, CONST|TMPVARCV, CONST|TMPVARCV, SPEC(SMART_BRANCH,NO_CONST_CONST,COMMUTATIVE))
{
	USE_OPLINE
	zval *op1, *op2;
	bool result;

	op1 = GET_OP1_ZVAL_PTR_UNDEF(BP_VAR_R);
	op2 = GET_OP2_ZVAL_PTR_UNDEF(BP_VAR_R);
	result = (Z_LVAL_P(op1) != Z_LVAL_P(op2));
	ZEND_VM_SMART_BRANCH(result, 0);
}

ZEND_VM_HOT_TYPE_SPEC_HANDLER(ZEND_IS_NOT_EQUAL|ZEND_IS_NOT_IDENTICAL, (op1_info == MAY_BE_DOUBLE && op2_info == MAY_BE_DOUBLE), ZEND_IS_NOT_EQUAL_DOUBLE, CONST|TMPVARCV, CONST|TMPVARCV, SPEC(SMART_BRANCH,NO_CONST_CONST,COMMUTATIVE))
{
	USE_OPLINE
	zval *op1, *op2;
	bool result;

	op1 = GET_OP1_ZVAL_PTR_UNDEF(BP_VAR_R);
	op2 = GET_OP2_ZVAL_PTR_UNDEF(BP_VAR_R);
	result = (Z_DVAL_P(op1) != Z_DVAL_P(op2));
	ZEND_VM_SMART_BRANCH(result, 0);
}

ZEND_VM_TYPE_SPEC_HANDLER(ZEND_IS_IDENTICAL, op->op2_type == IS_CONST && (Z_TYPE_P(RT_CONSTANT(op, op->op2)) == IS_ARRAY && zend_hash_num_elements(Z_ARR_P(RT_CONSTANT(op, op->op2))) == 0), ZEND_IS_IDENTICAL_EMPTY_ARRAY, TMPVARCV, CONST, SPEC(SMART_BRANCH,COMMUTATIVE))
{
	USE_OPLINE
	zval *op1;
	bool result;

	op1 = GET_OP1_ZVAL_PTR_DEREF(BP_VAR_R);
	result = Z_TYPE_P(op1) == IS_ARRAY && zend_hash_num_elements(Z_ARR_P(op1)) == 0;
	FREE_OP1();
	FREE_OP2();
	ZEND_VM_SMART_BRANCH(result, 0);
}

ZEND_VM_TYPE_SPEC_HANDLER(ZEND_IS_NOT_IDENTICAL, op->op2_type == IS_CONST && (Z_TYPE_P(RT_CONSTANT(op, op->op2)) == IS_ARRAY && zend_hash_num_elements(Z_ARR_P(RT_CONSTANT(op, op->op2))) == 0), ZEND_IS_NOT_IDENTICAL_EMPTY_ARRAY, TMPVARCV, CONST, SPEC(SMART_BRANCH,COMMUTATIVE))
{
	USE_OPLINE
	zval *op1;
	bool result;

	op1 = GET_OP1_ZVAL_PTR_DEREF(BP_VAR_R);
	result = Z_TYPE_P(op1) != IS_ARRAY || zend_hash_num_elements(Z_ARR_P(op1)) > 0;
	FREE_OP1();
	FREE_OP2();
	ZEND_VM_SMART_BRANCH(result, 0);
}

ZEND_VM_TYPE_SPEC_HANDLER(ZEND_IS_IDENTICAL, op->op1_type == IS_CV && (op->op2_type & (IS_CONST|IS_CV)) && !(op1_info & (MAY_BE_UNDEF|MAY_BE_REF)) && !(op2_info & (MAY_BE_UNDEF|MAY_BE_REF)), ZEND_IS_IDENTICAL_NOTHROW, CV, CONST|CV, SPEC(COMMUTATIVE))
{
	/* This is declared below the specializations for MAY_BE_LONG/MAY_BE_DOUBLE so those will be used instead if possible. */
	/* This optimizes $x === SOME_CONST_EXPR and $x === $y for non-refs and non-undef, which can't throw. */
	/* (Infinite recursion when comparing arrays is an uncatchable fatal error) */
	USE_OPLINE
	zval *op1, *op2;
	bool result;

	op1 = GET_OP1_ZVAL_PTR_UNDEF(BP_VAR_R);
	op2 = GET_OP2_ZVAL_PTR_UNDEF(BP_VAR_R);
	result = fast_is_identical_function(op1, op2);
	/* Free is a no-op for const/cv */
	ZEND_VM_SMART_BRANCH(result, 0);
}

ZEND_VM_TYPE_SPEC_HANDLER(ZEND_IS_NOT_IDENTICAL, op->op1_type == IS_CV && (op->op2_type & (IS_CONST|IS_CV)) && !(op1_info & (MAY_BE_UNDEF|MAY_BE_REF)) && !(op2_info & (MAY_BE_UNDEF|MAY_BE_REF)), ZEND_IS_NOT_IDENTICAL_NOTHROW, CV, CONST|CV, SPEC(COMMUTATIVE))
{
	USE_OPLINE
	zval *op1, *op2;
	bool result;

	op1 = GET_OP1_ZVAL_PTR_UNDEF(BP_VAR_R);
	op2 = GET_OP2_ZVAL_PTR_UNDEF(BP_VAR_R);
	result = fast_is_identical_function(op1, op2);
	/* Free is a no-op for const/cv */
	ZEND_VM_SMART_BRANCH(!result, 0);
}

ZEND_VM_HOT_TYPE_SPEC_HANDLER(ZEND_IS_SMALLER, (op1_info == MAY_BE_LONG && op2_info == MAY_BE_LONG), ZEND_IS_SMALLER_LONG, CONST|TMPVARCV, CONST|TMPVARCV, SPEC(SMART_BRANCH,NO_CONST_CONST))
{
	USE_OPLINE
	zval *op1, *op2;
	bool result;

	op1 = GET_OP1_ZVAL_PTR_UNDEF(BP_VAR_R);
	op2 = GET_OP2_ZVAL_PTR_UNDEF(BP_VAR_R);
	result = (Z_LVAL_P(op1) < Z_LVAL_P(op2));
	ZEND_VM_SMART_BRANCH(result, 0);
}

ZEND_VM_HOT_TYPE_SPEC_HANDLER(ZEND_IS_SMALLER, (op1_info == MAY_BE_DOUBLE && op2_info == MAY_BE_DOUBLE), ZEND_IS_SMALLER_DOUBLE, CONST|TMPVARCV, CONST|TMPVARCV, SPEC(SMART_BRANCH,NO_CONST_CONST))
{
	USE_OPLINE
	zval *op1, *op2;
	bool result;

	op1 = GET_OP1_ZVAL_PTR_UNDEF(BP_VAR_R);
	op2 = GET_OP2_ZVAL_PTR_UNDEF(BP_VAR_R);
	result = (Z_DVAL_P(op1) < Z_DVAL_P(op2));
	ZEND_VM_SMART_BRANCH(result, 0);
}

ZEND_VM_HOT_TYPE_SPEC_HANDLER(ZEND_IS_SMALLER_OR_EQUAL, (op1_info == MAY_BE_LONG && op2_info == MAY_BE_LONG), ZEND_IS_SMALLER_OR_EQUAL_LONG, CONST|TMPVARCV, CONST|TMPVARCV, SPEC(SMART_BRANCH,NO_CONST_CONST))
{
	USE_OPLINE
	zval *op1, *op2;
	bool result;

	op1 = GET_OP1_ZVAL_PTR_UNDEF(BP_VAR_R);
	op2 = GET_OP2_ZVAL_PTR_UNDEF(BP_VAR_R);
	result = (Z_LVAL_P(op1) <= Z_LVAL_P(op2));
	ZEND_VM_SMART_BRANCH(result, 0);
}

ZEND_VM_HOT_TYPE_SPEC_HANDLER(ZEND_IS_SMALLER_OR_EQUAL, (op1_info == MAY_BE_DOUBLE && op2_info == MAY_BE_DOUBLE), ZEND_IS_SMALLER_OR_EQUAL_DOUBLE, CONST|TMPVARCV, CONST|TMPVARCV, SPEC(SMART_BRANCH,NO_CONST_CONST))
{
	USE_OPLINE
	zval *op1, *op2;
	bool result;

	op1 = GET_OP1_ZVAL_PTR_UNDEF(BP_VAR_R);
	op2 = GET_OP2_ZVAL_PTR_UNDEF(BP_VAR_R);
	result = (Z_DVAL_P(op1) <= Z_DVAL_P(op2));
	ZEND_VM_SMART_BRANCH(result, 0);
}

ZEND_VM_HOT_TYPE_SPEC_HANDLER(ZEND_PRE_INC, (res_info == MAY_BE_LONG && op1_info == MAY_BE_LONG), ZEND_PRE_INC_LONG_NO_OVERFLOW, CV, ANY, SPEC(RETVAL))
{
	USE_OPLINE
	zval *var_ptr;

	var_ptr = GET_OP1_ZVAL_PTR_PTR_UNDEF(BP_VAR_RW);
	Z_LVAL_P(var_ptr)++;
	if (UNEXPECTED(RETURN_VALUE_USED(opline))) {
		ZVAL_LONG(EX_VAR(opline->result.var), Z_LVAL_P(var_ptr));
	}
	ZEND_VM_NEXT_OPCODE();
}

ZEND_VM_HOT_TYPE_SPEC_HANDLER(ZEND_PRE_INC, (op1_info == MAY_BE_LONG), ZEND_PRE_INC_LONG, CV, ANY, SPEC(RETVAL))
{
	USE_OPLINE
	zval *var_ptr;

	var_ptr = GET_OP1_ZVAL_PTR_PTR_UNDEF(BP_VAR_RW);
	fast_long_increment_function(var_ptr);
	if (UNEXPECTED(RETURN_VALUE_USED(opline))) {
		ZVAL_COPY_VALUE(EX_VAR(opline->result.var), var_ptr);
	}
	ZEND_VM_NEXT_OPCODE();
}

ZEND_VM_HOT_TYPE_SPEC_HANDLER(ZEND_PRE_DEC, (res_info == MAY_BE_LONG && op1_info == MAY_BE_LONG), ZEND_PRE_DEC_LONG_NO_OVERFLOW, CV, ANY, SPEC(RETVAL))
{
	USE_OPLINE
	zval *var_ptr;

	var_ptr = GET_OP1_ZVAL_PTR_PTR_UNDEF(BP_VAR_RW);
	Z_LVAL_P(var_ptr)--;
	if (UNEXPECTED(RETURN_VALUE_USED(opline))) {
		ZVAL_LONG(EX_VAR(opline->result.var), Z_LVAL_P(var_ptr));
	}
	ZEND_VM_NEXT_OPCODE();
}

ZEND_VM_HOT_TYPE_SPEC_HANDLER(ZEND_PRE_DEC, (op1_info == MAY_BE_LONG), ZEND_PRE_DEC_LONG, CV, ANY, SPEC(RETVAL))
{
	USE_OPLINE
	zval *var_ptr;

	var_ptr = GET_OP1_ZVAL_PTR_PTR_UNDEF(BP_VAR_RW);
	fast_long_decrement_function(var_ptr);
	if (UNEXPECTED(RETURN_VALUE_USED(opline))) {
		ZVAL_COPY_VALUE(EX_VAR(opline->result.var), var_ptr);
	}
	ZEND_VM_NEXT_OPCODE();
}

ZEND_VM_HOT_TYPE_SPEC_HANDLER(ZEND_POST_INC, (res_info == MAY_BE_LONG && op1_info == MAY_BE_LONG), ZEND_POST_INC_LONG_NO_OVERFLOW, CV, ANY)
{
	USE_OPLINE
	zval *var_ptr;

	var_ptr = GET_OP1_ZVAL_PTR_PTR_UNDEF(BP_VAR_RW);
	ZVAL_LONG(EX_VAR(opline->result.var), Z_LVAL_P(var_ptr));
	Z_LVAL_P(var_ptr)++;
	ZEND_VM_NEXT_OPCODE();
}

ZEND_VM_HOT_TYPE_SPEC_HANDLER(ZEND_POST_INC, (op1_info == MAY_BE_LONG), ZEND_POST_INC_LONG, CV, ANY)
{
	USE_OPLINE
	zval *var_ptr;

	var_ptr = GET_OP1_ZVAL_PTR_PTR_UNDEF(BP_VAR_RW);
	ZVAL_LONG(EX_VAR(opline->result.var), Z_LVAL_P(var_ptr));
	fast_long_increment_function(var_ptr);
	ZEND_VM_NEXT_OPCODE();
}

ZEND_VM_HOT_TYPE_SPEC_HANDLER(ZEND_POST_DEC, (res_info == MAY_BE_LONG && op1_info == MAY_BE_LONG), ZEND_POST_DEC_LONG_NO_OVERFLOW, CV, ANY)
{
	USE_OPLINE
	zval *var_ptr;

	var_ptr = GET_OP1_ZVAL_PTR_PTR_UNDEF(BP_VAR_RW);
	ZVAL_LONG(EX_VAR(opline->result.var), Z_LVAL_P(var_ptr));
	Z_LVAL_P(var_ptr)--;
	ZEND_VM_NEXT_OPCODE();
}

ZEND_VM_HOT_TYPE_SPEC_HANDLER(ZEND_POST_DEC, (op1_info == MAY_BE_LONG), ZEND_POST_DEC_LONG, CV, ANY)
{
	USE_OPLINE
	zval *var_ptr;

	var_ptr = GET_OP1_ZVAL_PTR_PTR_UNDEF(BP_VAR_RW);
	ZVAL_LONG(EX_VAR(opline->result.var), Z_LVAL_P(var_ptr));
	fast_long_decrement_function(var_ptr);
	ZEND_VM_NEXT_OPCODE();
}

ZEND_VM_HOT_TYPE_SPEC_HANDLER(ZEND_QM_ASSIGN, (op1_info == MAY_BE_LONG), ZEND_QM_ASSIGN_LONG, CONST|TMPVARCV, ANY)
{
	USE_OPLINE
	zval *value;

	value = GET_OP1_ZVAL_PTR_UNDEF(BP_VAR_R);
	ZVAL_LONG(EX_VAR(opline->result.var), Z_LVAL_P(value));
	ZEND_VM_NEXT_OPCODE();
}

ZEND_VM_HOT_TYPE_SPEC_HANDLER(ZEND_QM_ASSIGN, (op1_info == MAY_BE_DOUBLE), ZEND_QM_ASSIGN_DOUBLE, CONST|TMPVARCV, ANY)
{
	USE_OPLINE
	zval *value;

	value = GET_OP1_ZVAL_PTR_UNDEF(BP_VAR_R);
	ZVAL_DOUBLE(EX_VAR(opline->result.var), Z_DVAL_P(value));
	ZEND_VM_NEXT_OPCODE();
}

ZEND_VM_HOT_TYPE_SPEC_HANDLER(ZEND_QM_ASSIGN, ((op->op1_type == IS_CONST) ? !Z_REFCOUNTED_P(RT_CONSTANT(op, op->op1)) : (!(op1_info & ((MAY_BE_ANY|MAY_BE_UNDEF)-(MAY_BE_NULL|MAY_BE_FALSE|MAY_BE_TRUE|MAY_BE_LONG|MAY_BE_DOUBLE))))), ZEND_QM_ASSIGN_NOREF, CONST|TMPVARCV, ANY)
{
	USE_OPLINE
	zval *value;

	value = GET_OP1_ZVAL_PTR_UNDEF(BP_VAR_R);
	ZVAL_COPY_VALUE(EX_VAR(opline->result.var), value);
	ZEND_VM_NEXT_OPCODE();
}

ZEND_VM_HOT_TYPE_SPEC_HANDLER(ZEND_FETCH_DIM_R, (!(op2_info & (MAY_BE_UNDEF|MAY_BE_NULL|MAY_BE_STRING|MAY_BE_ARRAY|MAY_BE_OBJECT|MAY_BE_RESOURCE|MAY_BE_REF))), ZEND_FETCH_DIM_R_INDEX, CONST|TMPVAR|CV, CONST|TMPVARCV, SPEC(NO_CONST_CONST))
{
	USE_OPLINE
	zval *container, *dim, *value;
	zend_long offset;
	HashTable *ht;

	container = GET_OP1_ZVAL_PTR_UNDEF(BP_VAR_R);
	dim = GET_OP2_ZVAL_PTR_UNDEF(BP_VAR_R);
	if (EXPECTED(Z_TYPE_P(container) == IS_ARRAY)) {
ZEND_VM_C_LABEL(fetch_dim_r_index_array):
		if (EXPECTED(Z_TYPE_P(dim) == IS_LONG)) {
			offset = Z_LVAL_P(dim);
		} else {
			SAVE_OPLINE();
			zend_fetch_dimension_address_read_R(container, dim, OP2_TYPE OPLINE_CC EXECUTE_DATA_CC);
			FREE_OP1();
			ZEND_VM_NEXT_OPCODE_CHECK_EXCEPTION();
		}
		ht = Z_ARRVAL_P(container);
		ZEND_HASH_INDEX_FIND(ht, offset, value, ZEND_VM_C_LABEL(fetch_dim_r_index_undef));
		ZVAL_COPY_DEREF(EX_VAR(opline->result.var), value);
		if (OP1_TYPE & (IS_TMP_VAR|IS_VAR)) {
			SAVE_OPLINE();
			FREE_OP1();
			ZEND_VM_NEXT_OPCODE_CHECK_EXCEPTION();
		} else {
			ZEND_VM_NEXT_OPCODE();
		}
	} else if (OP1_TYPE != IS_CONST && EXPECTED(Z_TYPE_P(container) == IS_REFERENCE)) {
		container = Z_REFVAL_P(container);
		if (EXPECTED(Z_TYPE_P(container) == IS_ARRAY)) {
			ZEND_VM_C_GOTO(fetch_dim_r_index_array);
		} else {
			ZEND_VM_C_GOTO(fetch_dim_r_index_slow);
		}
	} else {
ZEND_VM_C_LABEL(fetch_dim_r_index_slow):
		SAVE_OPLINE();
		if (OP2_TYPE == IS_CONST && Z_EXTRA_P(dim) == ZEND_EXTRA_VALUE) {
			dim++;
		}
		zend_fetch_dimension_address_read_R_slow(container, dim OPLINE_CC EXECUTE_DATA_CC);
		FREE_OP1();
		ZEND_VM_NEXT_OPCODE_CHECK_EXCEPTION();
	}

ZEND_VM_C_LABEL(fetch_dim_r_index_undef):
	ZVAL_NULL(EX_VAR(opline->result.var));
	SAVE_OPLINE();
	zend_undefined_offset(offset);
	FREE_OP1();
	ZEND_VM_NEXT_OPCODE_CHECK_EXCEPTION();
}

ZEND_VM_HOT_TYPE_SPEC_HANDLER(ZEND_SEND_VAR, op->op2_type == IS_UNUSED && (op1_info & (MAY_BE_UNDEF|MAY_BE_REF)) == 0, ZEND_SEND_VAR_SIMPLE, CV|VAR, NUM)
{
	USE_OPLINE
	zval *varptr, *arg;

	varptr = GET_OP1_ZVAL_PTR_UNDEF(BP_VAR_R);
	arg = ZEND_CALL_VAR(EX(call), opline->result.var);

	if (OP1_TYPE == IS_CV) {
		ZVAL_COPY(arg, varptr);
	} else /* if (OP1_TYPE == IS_VAR) */ {
		ZVAL_COPY_VALUE(arg, varptr);
	}

	ZEND_VM_NEXT_OPCODE();
}

ZEND_VM_HOT_TYPE_SPEC_HANDLER(ZEND_SEND_VAR_EX, op->op2_type == IS_UNUSED && op->op2.num <= MAX_ARG_FLAG_NUM && (op1_info & (MAY_BE_UNDEF|MAY_BE_REF)) == 0, ZEND_SEND_VAR_EX_SIMPLE, CV|VAR, UNUSED|NUM)
{
	USE_OPLINE
	zval *varptr, *arg;
	uint32_t arg_num = opline->op2.num;

	if (QUICK_ARG_SHOULD_BE_SENT_BY_REF(EX(call)->func, arg_num)) {
		ZEND_VM_DISPATCH_TO_HANDLER(ZEND_SEND_REF);
	}

	varptr = GET_OP1_ZVAL_PTR_UNDEF(BP_VAR_R);
	arg = ZEND_CALL_VAR(EX(call), opline->result.var);

	if (OP1_TYPE == IS_CV) {
		ZVAL_COPY(arg, varptr);
	} else /* if (OP1_TYPE == IS_VAR) */ {
		ZVAL_COPY_VALUE(arg, varptr);
	}

	ZEND_VM_NEXT_OPCODE();
}

ZEND_VM_HOT_TYPE_SPEC_HANDLER(ZEND_SEND_VAL, op->op1_type == IS_CONST && op->op2_type == IS_UNUSED && !Z_REFCOUNTED_P(RT_CONSTANT(op, op->op1)), ZEND_SEND_VAL_SIMPLE, CONST, NUM)
{
	USE_OPLINE
	zval *value, *arg;

	value = GET_OP1_ZVAL_PTR(BP_VAR_R);
	arg = ZEND_CALL_VAR(EX(call), opline->result.var);
	ZVAL_COPY_VALUE(arg, value);
	ZEND_VM_NEXT_OPCODE();
}

ZEND_VM_HOT_TYPE_SPEC_HANDLER(ZEND_SEND_VAL_EX, op->op2_type == IS_UNUSED && op->op2.num <= MAX_ARG_FLAG_NUM && op->op1_type == IS_CONST && !Z_REFCOUNTED_P(RT_CONSTANT(op, op->op1)), ZEND_SEND_VAL_EX_SIMPLE, CONST, NUM)
{
	USE_OPLINE
	zval *value, *arg;
	uint32_t arg_num = opline->op2.num;

	arg = ZEND_CALL_VAR(EX(call), opline->result.var);
	if (QUICK_ARG_MUST_BE_SENT_BY_REF(EX(call)->func, arg_num)) {
		ZEND_VM_DISPATCH_TO_HELPER(zend_cannot_pass_by_ref_helper, _arg_num, arg_num, _arg, arg);
	}
	value = GET_OP1_ZVAL_PTR(BP_VAR_R);
	ZVAL_COPY_VALUE(arg, value);
	ZEND_VM_NEXT_OPCODE();
}

ZEND_VM_HOT_TYPE_SPEC_HANDLER(ZEND_FE_FETCH_R, op->op2_type == IS_CV && (op1_info & (MAY_BE_ANY|MAY_BE_REF)) == MAY_BE_ARRAY, ZEND_FE_FETCH_R_SIMPLE, VAR, CV, JMP_ADDR, SPEC(RETVAL))
{
	USE_OPLINE
	zval *array;
	zval *value, *variable_ptr;
	uint32_t value_type;
	HashTable *fe_ht;
	HashPosition pos;

	array = EX_VAR(opline->op1.var);
	SAVE_OPLINE();
	fe_ht = Z_ARRVAL_P(array);
	pos = Z_FE_POS_P(array);
	if (HT_IS_PACKED(fe_ht)) {
		value = fe_ht->arPacked + pos;
		while (1) {
			if (UNEXPECTED(pos >= fe_ht->nNumUsed)) {
				/* reached end of iteration */
				ZEND_VM_SET_RELATIVE_OPCODE(opline, opline->extended_value);
				ZEND_VM_CONTINUE();
			}
			value_type = Z_TYPE_INFO_P(value);
			ZEND_ASSERT(value_type != IS_INDIRECT);
			if (EXPECTED(value_type != IS_UNDEF)) {
				break;
			}
			pos++;
			value++;
		}
		Z_FE_POS_P(array) = pos + 1;
		if (RETURN_VALUE_USED(opline)) {
			ZVAL_LONG(EX_VAR(opline->result.var), pos);
		}
	} else {
		Bucket *p;

		p = fe_ht->arData + pos;
		while (1) {
			if (UNEXPECTED(pos >= fe_ht->nNumUsed)) {
				/* reached end of iteration */
				ZEND_VM_SET_RELATIVE_OPCODE(opline, opline->extended_value);
				ZEND_VM_CONTINUE();
			}
			pos++;
			value = &p->val;
			value_type = Z_TYPE_INFO_P(value);
			ZEND_ASSERT(value_type != IS_INDIRECT);
			if (EXPECTED(value_type != IS_UNDEF)) {
				break;
			}
			p++;
		}
		Z_FE_POS_P(array) = pos;
		if (RETURN_VALUE_USED(opline)) {
			if (!p->key) {
				ZVAL_LONG(EX_VAR(opline->result.var), p->h);
			} else {
				ZVAL_STR_COPY(EX_VAR(opline->result.var), p->key);
			}
		}
	}

	variable_ptr = EX_VAR(opline->op2.var);
	zend_assign_to_variable(variable_ptr, value, IS_CV, EX_USES_STRICT_TYPES());
	ZEND_VM_NEXT_OPCODE_CHECK_EXCEPTION();
}

ZEND_VM_DEFINE_OP(137, ZEND_OP_DATA);

ZEND_VM_HELPER(zend_interrupt_helper, ANY, ANY)
{
	zend_atomic_bool_store_ex(&EG(vm_interrupt), false);
	SAVE_OPLINE();
	if (zend_atomic_bool_load_ex(&EG(timed_out))) {
		zend_timeout();
	} else if (zend_interrupt_function) {
		zend_interrupt_function(execute_data);
		if (EG(exception)) {
			/* We have to UNDEF result, because ZEND_HANDLE_EXCEPTION is going to free it */
			const zend_op *throw_op = EG(opline_before_exception);

			if (throw_op
			 && throw_op->result_type & (IS_TMP_VAR|IS_VAR)
			 && throw_op->opcode != ZEND_ADD_ARRAY_ELEMENT
			 && throw_op->opcode != ZEND_ADD_ARRAY_UNPACK
			 && throw_op->opcode != ZEND_ROPE_INIT
			 && throw_op->opcode != ZEND_ROPE_ADD) {
				ZVAL_UNDEF(ZEND_CALL_VAR(EG(current_execute_data), throw_op->result.var));

			}
		}
		ZEND_VM_ENTER();
	}
	ZEND_VM_CONTINUE();
}<|MERGE_RESOLUTION|>--- conflicted
+++ resolved
@@ -6156,12 +6156,6 @@
 			}
 
 			bool is_constant_deprecated = ZEND_CLASS_CONST_FLAGS(c) & ZEND_ACC_DEPRECATED;
-<<<<<<< HEAD
-			if (UNEXPECTED(is_constant_deprecated) && !CONST_IS_RECURSIVE(c)) {
-				CONST_PROTECT_RECURSION(c);
-				zend_deprecated_class_constant(c, constant_name);
-				CONST_UNPROTECT_RECURSION(c);
-=======
 			if (UNEXPECTED(is_constant_deprecated) && !CONST_IS_RECURSIVE(c)) {			
 				if (c->ce->type == ZEND_USER_CLASS) {
 					/* Recursion protection only applied to user constants, GH-18463 */
@@ -6171,7 +6165,6 @@
 				if (c->ce->type == ZEND_USER_CLASS) {
 					CONST_UNPROTECT_RECURSION(c);
 				}
->>>>>>> cd751f98
 
 				if (EG(exception)) {
 					ZVAL_UNDEF(EX_VAR(opline->result.var));
