--- conflicted
+++ resolved
@@ -801,12 +801,7 @@
 		if (GC_TYPE(ref) == IS_OBJECT) {
 			zend_object *obj = (zend_object*)ref;
 
-<<<<<<< HEAD
 			if (EXPECTED(!(OBJ_FLAGS(ref) & IS_OBJ_FREE_CALLED))) {
-=======
-			if (EXPECTED(!(OBJ_FLAGS(ref) & IS_OBJ_FREE_CALLED) &&
-						 (get_gc = obj->handlers->get_gc) != NULL)) {
->>>>>>> 5da591c5
 				int n;
 				zval *zv, *end;
 				zval tmp;
@@ -989,12 +984,7 @@
 			if (GC_TYPE(ref) == IS_OBJECT) {
 				zend_object *obj = (zend_object*)ref;
 
-<<<<<<< HEAD
 				if (EXPECTED(!(OBJ_FLAGS(ref) & IS_OBJ_FREE_CALLED))) {
-=======
-				if (EXPECTED(!(OBJ_FLAGS(ref) & IS_OBJ_FREE_CALLED) &&
-							 (get_gc = obj->handlers->get_gc) != NULL)) {
->>>>>>> 5da591c5
 					int n;
 					zval *zv, *end;
 					zval tmp;
@@ -1154,12 +1144,7 @@
 		if (GC_TYPE(ref) == IS_OBJECT) {
 			zend_object *obj = (zend_object*)ref;
 
-<<<<<<< HEAD
 			if (EXPECTED(!(OBJ_FLAGS(ref) & IS_OBJ_FREE_CALLED))) {
-=======
-			if (EXPECTED(!(OBJ_FLAGS(ref) & IS_OBJ_FREE_CALLED) &&
-						 (get_gc = obj->handlers->get_gc) != NULL)) {
->>>>>>> 5da591c5
 				int n;
 				zval *zv, *end;
 				zval tmp;
@@ -1168,14 +1153,8 @@
 				if (!GC_INFO(ref)) {
 					gc_add_garbage(ref);
 				}
-<<<<<<< HEAD
 				if (obj->handlers->dtor_obj != zend_objects_destroy_object ||
 						obj->ce->destructor != NULL) {
-=======
-				if (obj->handlers->dtor_obj &&
-					((obj->handlers->dtor_obj != zend_objects_destroy_object) ||
-					 (obj->ce->destructor != NULL))) {
->>>>>>> 5da591c5
 					*flags |= GC_HAS_DESTRUCTORS;
 				}
 				ZVAL_OBJ(&tmp, obj);
