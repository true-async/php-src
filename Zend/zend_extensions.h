/*
   +----------------------------------------------------------------------+
   | Zend Engine                                                          |
   +----------------------------------------------------------------------+
   | Copyright (c) 1998-2013 Zend Technologies Ltd. (http://www.zend.com) |
   +----------------------------------------------------------------------+
   | This source file is subject to version 2.00 of the Zend license,     |
   | that is bundled with this package in the file LICENSE, and is        |
   | available through the world-wide-web at the following url:           |
   | http://www.zend.com/license/2_00.txt.                                |
   | If you did not receive a copy of the Zend license and are unable to  |
   | obtain it through the world-wide-web, please send a note to          |
   | license@zend.com so we can mail you a copy immediately.              |
   +----------------------------------------------------------------------+
   | Authors: Andi Gutmans <andi@zend.com>                                |
   |          Zeev Suraski <zeev@zend.com>                                |
   +----------------------------------------------------------------------+
*/

/* $Id$ */

#ifndef ZEND_EXTENSIONS_H
#define ZEND_EXTENSIONS_H

#include "zend_compile.h"
#include "zend_build.h"

/* The first number is the engine version and the rest is the date.
 * This way engine 2/3 API no. is always greater than engine 1 API no..
 */
<<<<<<< HEAD
#define ZEND_EXTENSION_API_NO	220131106
=======
#define ZEND_EXTENSION_API_NO	220131107
>>>>>>> 152898ff

typedef struct _zend_extension_version_info {
	int zend_extension_api_no;
	char *build_id;
} zend_extension_version_info;

#define ZEND_EXTENSION_BUILD_ID "API" ZEND_TOSTR(ZEND_EXTENSION_API_NO) ZEND_BUILD_TS ZEND_BUILD_DEBUG ZEND_BUILD_SYSTEM ZEND_BUILD_EXTRA

typedef struct _zend_extension zend_extension;

/* Typedef's for zend_extension function pointers */
typedef int (*startup_func_t)(zend_extension *extension);
typedef void (*shutdown_func_t)(zend_extension *extension);
typedef void (*activate_func_t)(void);
typedef void (*deactivate_func_t)(void);

typedef void (*message_handler_func_t)(int message, void *arg);

typedef void (*op_array_handler_func_t)(zend_op_array *op_array);

typedef void (*statement_handler_func_t)(zend_op_array *op_array);
typedef void (*fcall_begin_handler_func_t)(zend_op_array *op_array);
typedef void (*fcall_end_handler_func_t)(zend_op_array *op_array);

typedef void (*op_array_ctor_func_t)(zend_op_array *op_array);
typedef void (*op_array_dtor_func_t)(zend_op_array *op_array);

struct _zend_extension {
	char *name;
	char *version;
	char *author;
	char *URL;
	char *copyright;

	startup_func_t startup;
	shutdown_func_t shutdown;
	activate_func_t activate;
	deactivate_func_t deactivate;

	message_handler_func_t message_handler;

	op_array_handler_func_t op_array_handler;

	statement_handler_func_t statement_handler;
	fcall_begin_handler_func_t fcall_begin_handler;
	fcall_end_handler_func_t fcall_end_handler;

	op_array_ctor_func_t op_array_ctor;
	op_array_dtor_func_t op_array_dtor;

	int (*api_no_check)(int api_no);
	int (*build_id_check)(const char* build_id);
	void *reserved3;
	void *reserved4;
	void *reserved5;
	void *reserved6;
	void *reserved7;
	void *reserved8;

	DL_HANDLE handle;
	int resource_number;
};

BEGIN_EXTERN_C()
ZEND_API int zend_get_resource_handle(zend_extension *extension);
ZEND_API void zend_extension_dispatch_message(int message, void *arg);
END_EXTERN_C()

#define ZEND_EXTMSG_NEW_EXTENSION		1


#define ZEND_EXTENSION()	\
	ZEND_EXT_API zend_extension_version_info extension_version_info = { ZEND_EXTENSION_API_NO, ZEND_EXTENSION_BUILD_ID }

#define STANDARD_ZEND_EXTENSION_PROPERTIES       NULL, NULL, NULL, NULL, NULL, NULL, NULL, NULL, NULL, -1
#define COMPAT_ZEND_EXTENSION_PROPERTIES         NULL, NULL, NULL, NULL, NULL, NULL, NULL, NULL, -1
#define BUILD_COMPAT_ZEND_EXTENSION_PROPERTIES   NULL, NULL, NULL, NULL, NULL, NULL, NULL, -1


ZEND_API extern zend_llist zend_extensions;

void zend_extension_dtor(zend_extension *extension);
void zend_append_version_info(const zend_extension *extension);
int zend_startup_extensions_mechanism(void);
int zend_startup_extensions(void);
void zend_shutdown_extensions(TSRMLS_D);

BEGIN_EXTERN_C()
ZEND_API int zend_load_extension(const char *path);
ZEND_API int zend_register_extension(zend_extension *new_extension, DL_HANDLE handle);
ZEND_API zend_extension *zend_get_extension(const char *extension_name);
END_EXTERN_C()

#endif /* ZEND_EXTENSIONS_H */

/*
 * Local variables:
 * tab-width: 4
 * c-basic-offset: 4
 * indent-tabs-mode: t
 * End:
 */<|MERGE_RESOLUTION|>--- conflicted
+++ resolved
@@ -28,11 +28,7 @@
 /* The first number is the engine version and the rest is the date.
  * This way engine 2/3 API no. is always greater than engine 1 API no..
  */
-<<<<<<< HEAD
-#define ZEND_EXTENSION_API_NO	220131106
-=======
 #define ZEND_EXTENSION_API_NO	220131107
->>>>>>> 152898ff
 
 typedef struct _zend_extension_version_info {
 	int zend_extension_api_no;
