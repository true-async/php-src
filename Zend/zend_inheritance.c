--- conflicted
+++ resolved
@@ -1078,31 +1078,18 @@
 	}
 }
 
-<<<<<<< HEAD
-/**
- * @param check_only Set to false to throw compile errors on incompatible methods, or true to return INHERITANCE_ERROR.
- * @param checked Whether the compatibility check has already succeeded in zend_can_early_bind().
- * @param force_mutable Whether we know that child may be modified, i.e. doesn't live in shm.
- */
-static zend_always_inline inheritance_status do_inheritance_check_on_method_ex(
-		zend_function *child, zend_class_entry *child_scope,
-		zend_function *parent, zend_class_entry *parent_scope,
-		zend_class_entry *ce, zval *child_zv,
-		bool check_visibility, bool check_only, bool checked, bool force_mutable) /* {{{ */
-=======
-
 #define ZEND_INHERITANCE_LAZY_CHILD_CLONE     (1<<0)
 #define ZEND_INHERITANCE_CHECK_SILENT         (1<<1) /* don't throw errors */
 #define ZEND_INHERITANCE_CHECK_PROTO          (1<<2) /* check method prototype (it might be already checked before) */
 #define ZEND_INHERITANCE_CHECK_VISIBILITY     (1<<3)
 #define ZEND_INHERITANCE_SET_CHILD_CHANGED    (1<<4)
 #define ZEND_INHERITANCE_SET_CHILD_PROTO      (1<<5)
+#define ZEND_INHERITANCE_RESET_CHILD_OVERRIDE (1<<6)
 
 static inheritance_status do_inheritance_check_on_method(
 		zend_function *child, zend_class_entry *child_scope,
 		zend_function *parent, zend_class_entry *parent_scope,
 		zend_class_entry *ce, zval *child_zv, uint32_t flags) /* {{{ */
->>>>>>> c6b75f93
 {
 	uint32_t child_flags;
 	uint32_t parent_flags = parent->common.fn_flags;
@@ -1209,31 +1196,19 @@
 		perform_delayable_implementation_check(ce, child, child_scope, parent, parent_scope);
 	}
 
-<<<<<<< HEAD
-	if (!check_only && (child->common.scope == ce || force_mutable)) {
+	if ((flags & ZEND_INHERITANCE_RESET_CHILD_OVERRIDE)
+	 && (child->common.fn_flags & ZEND_ACC_OVERRIDE)) {
+		SEPARATE_METHOD();
 		child->common.fn_flags &= ~ZEND_ACC_OVERRIDE;
 	}
-=======
+
 #undef SEPARATE_METHOD
->>>>>>> c6b75f93
 
 	return INHERITANCE_SUCCESS;
 }
 /* }}} */
 
-<<<<<<< HEAD
-static zend_never_inline void do_inheritance_check_on_method(
-		zend_function *child, zend_class_entry *child_scope,
-		zend_function *parent, zend_class_entry *parent_scope,
-		zend_class_entry *ce, zval *child_zv, bool check_visibility)
-{
-	do_inheritance_check_on_method_ex(child, child_scope, parent, parent_scope, ce, child_zv, check_visibility, 0, 0, /* force_mutable */ false);
-}
-
-static zend_always_inline void do_inherit_method(zend_string *key, zend_function *parent, zend_class_entry *ce, bool is_interface, bool checked) /* {{{ */
-=======
 static void do_inherit_method(zend_string *key, zend_function *parent, zend_class_entry *ce, bool is_interface, uint32_t flags) /* {{{ */
->>>>>>> c6b75f93
 {
 	zval *child = zend_hash_find_known_hash(&ce->function_table, key);
 
@@ -1245,20 +1220,8 @@
 			return;
 		}
 
-<<<<<<< HEAD
-		if (checked) {
-			do_inheritance_check_on_method_ex(
-				func, func->common.scope, parent, parent->common.scope, ce, child,
-				/* check_visibility */ 1, 0, checked, /* force_mutable */ false);
-		} else {
-			do_inheritance_check_on_method(
-				func, func->common.scope, parent, parent->common.scope, ce, child,
-				/* check_visibility */ 1);
-		}
-=======
 		do_inheritance_check_on_method(
 			func, func->common.scope, parent, parent->common.scope, ce, child, flags);
->>>>>>> c6b75f93
 	} else {
 
 		if (is_interface || (parent->common.fn_flags & (ZEND_ACC_ABSTRACT))) {
@@ -1683,7 +1646,10 @@
 			zend_hash_num_elements(&ce->function_table) +
 			zend_hash_num_elements(&parent_ce->function_table), 0);
 		uint32_t flags =
-			ZEND_INHERITANCE_LAZY_CHILD_CLONE | ZEND_INHERITANCE_SET_CHILD_CHANGED | ZEND_INHERITANCE_SET_CHILD_PROTO;
+			ZEND_INHERITANCE_LAZY_CHILD_CLONE |
+			ZEND_INHERITANCE_SET_CHILD_CHANGED |
+			ZEND_INHERITANCE_SET_CHILD_PROTO |
+			ZEND_INHERITANCE_RESET_CHILD_OVERRIDE;
 
 		if (!checked) {
 			flags |= ZEND_INHERITANCE_CHECK_PROTO | ZEND_INHERITANCE_CHECK_VISIBILITY;
@@ -1827,7 +1793,14 @@
 	if (!(ce->ce_flags & ZEND_ACC_INTERFACE)) {
 		/* We are not setting the prototype of overridden interface methods because of abstract
 		 * constructors. See Zend/tests/interface_constructor_prototype_001.phpt. */
-		flags |= ZEND_INHERITANCE_LAZY_CHILD_CLONE | ZEND_INHERITANCE_SET_CHILD_PROTO;
+		flags |=
+			ZEND_INHERITANCE_LAZY_CHILD_CLONE |
+			ZEND_INHERITANCE_SET_CHILD_PROTO |
+			ZEND_INHERITANCE_RESET_CHILD_OVERRIDE;
+	} else {
+		flags |=
+			ZEND_INHERITANCE_LAZY_CHILD_CLONE |
+			ZEND_INHERITANCE_RESET_CHILD_OVERRIDE;
 	}
 
 	ZEND_HASH_MAP_FOREACH_STR_KEY_PTR(&iface->constants_table, key, c) {
@@ -2006,7 +1979,7 @@
 			 */
 			do_inheritance_check_on_method(
 				existing_fn, fixup_trait_scope(existing_fn, ce), fn, fixup_trait_scope(fn, ce),
-				ce, NULL, ZEND_INHERITANCE_CHECK_PROTO);
+				ce, NULL, ZEND_INHERITANCE_CHECK_PROTO | ZEND_INHERITANCE_RESET_CHILD_OVERRIDE);
 			return;
 		}
 
@@ -2045,16 +2018,11 @@
 	if (check_inheritance) {
 		/* Inherited members are overridden by members inserted by traits.
 		 * Check whether the trait method fulfills the inheritance requirements. */
-<<<<<<< HEAD
-		do_inheritance_check_on_method_ex(
-			fn, fixup_trait_scope(fn, ce), existing_fn, fixup_trait_scope(existing_fn, ce),
-			ce, NULL, /* check_visibility */ 1, false, false, /* force_mutable */ true);
-=======
 		do_inheritance_check_on_method(
 			fn, fixup_trait_scope(fn, ce), existing_fn, fixup_trait_scope(existing_fn, ce),
 			ce, NULL,
-			ZEND_INHERITANCE_CHECK_PROTO | ZEND_INHERITANCE_CHECK_VISIBILITY | ZEND_INHERITANCE_SET_CHILD_PROTO);
->>>>>>> c6b75f93
+			ZEND_INHERITANCE_CHECK_PROTO | ZEND_INHERITANCE_CHECK_VISIBILITY | ZEND_INHERITANCE_SET_CHILD_PROTO |
+			ZEND_INHERITANCE_RESET_CHILD_OVERRIDE);
 	}
 }
 /* }}} */
@@ -3310,12 +3278,8 @@
 				do_inheritance_check_on_method(
 					child_func, child_func->common.scope,
 					parent_func, parent_func->common.scope,
-<<<<<<< HEAD
-					ce, NULL, /* check_visibility */ 1, 1, 0, /* force_mutable */ false);
-=======
 					ce, NULL,
 					ZEND_INHERITANCE_CHECK_SILENT | ZEND_INHERITANCE_CHECK_PROTO | ZEND_INHERITANCE_CHECK_VISIBILITY);
->>>>>>> c6b75f93
 			if (UNEXPECTED(status == INHERITANCE_WARNING)) {
 				overall_status = INHERITANCE_WARNING;
 			} else if (UNEXPECTED(status != INHERITANCE_SUCCESS)) {
