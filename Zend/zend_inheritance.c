/*
   +----------------------------------------------------------------------+
   | Zend Engine                                                          |
   +----------------------------------------------------------------------+
   | Copyright (c) Zend Technologies Ltd. (http://www.zend.com)           |
   +----------------------------------------------------------------------+
   | This source file is subject to version 2.00 of the Zend license,     |
   | that is bundled with this package in the file LICENSE, and is        |
   | available through the world-wide-web at the following url:           |
   | http://www.zend.com/license/2_00.txt.                                |
   | If you did not receive a copy of the Zend license and are unable to  |
   | obtain it through the world-wide-web, please send a note to          |
   | license@zend.com so we can mail you a copy immediately.              |
   +----------------------------------------------------------------------+
   | Authors: Andi Gutmans <andi@php.net>                                 |
   |          Zeev Suraski <zeev@php.net>                                 |
   +----------------------------------------------------------------------+
*/

#include "zend.h"
#include "zend_API.h"
#include "zend_compile.h"
#include "zend_execute.h"
#include "zend_inheritance.h"
#include "zend_smart_str.h"
#include "zend_operators.h"

static void overridden_ptr_dtor(zval *zv) /* {{{ */
{
	efree_size(Z_PTR_P(zv), sizeof(zend_function));
}
/* }}} */

static zend_property_info *zend_duplicate_property_info_internal(zend_property_info *property_info) /* {{{ */
{
	zend_property_info* new_property_info = pemalloc(sizeof(zend_property_info), 1);
	memcpy(new_property_info, property_info, sizeof(zend_property_info));
	zend_string_addref(new_property_info->name);
	if (ZEND_TYPE_IS_NAME(new_property_info->type)) {
		zend_string_addref(ZEND_TYPE_NAME(new_property_info->type));
	}

	return new_property_info;
}
/* }}} */

static zend_function *zend_duplicate_function(zend_function *func, zend_class_entry *ce) /* {{{ */
{
	zend_function *new_function;

	if (UNEXPECTED(func->type == ZEND_INTERNAL_FUNCTION)) {
		if (UNEXPECTED(ce->type & ZEND_INTERNAL_CLASS)) {
			new_function = pemalloc(sizeof(zend_internal_function), 1);
			memcpy(new_function, func, sizeof(zend_internal_function));
		} else {
			new_function = zend_arena_alloc(&CG(arena), sizeof(zend_internal_function));
			memcpy(new_function, func, sizeof(zend_internal_function));
			new_function->common.fn_flags |= ZEND_ACC_ARENA_ALLOCATED;
		}
		if (EXPECTED(new_function->common.function_name)) {
			zend_string_addref(new_function->common.function_name);
		}
	} else {
		if (func->op_array.refcount) {
			(*func->op_array.refcount)++;
		}
		if (EXPECTED(!func->op_array.static_variables)) {
			/* reuse the same op_array structure */
			return func;
		}
		new_function = zend_arena_alloc(&CG(arena), sizeof(zend_op_array));
		memcpy(new_function, func, sizeof(zend_op_array));
		if (ZEND_MAP_PTR_GET(func->op_array.static_variables_ptr)) {
			/* See: Zend/tests/method_static_var.phpt */
			new_function->op_array.static_variables = ZEND_MAP_PTR_GET(func->op_array.static_variables_ptr);
		}
		if (!(GC_FLAGS(new_function->op_array.static_variables) & IS_ARRAY_IMMUTABLE)) {
			GC_ADDREF(new_function->op_array.static_variables);
		}
		ZEND_MAP_PTR_INIT(new_function->op_array.static_variables_ptr, &new_function->op_array.static_variables);
	}
	return new_function;
}
/* }}} */

static void do_inherit_parent_constructor(zend_class_entry *ce) /* {{{ */
{
	zend_class_entry *parent = ce->parent;

	ZEND_ASSERT(parent != NULL);

	/* You cannot change create_object */
	ce->create_object = parent->create_object;

	/* Inherit special functions if needed */
	if (EXPECTED(!ce->get_iterator)) {
		ce->get_iterator = parent->get_iterator;
	}
	if (parent->iterator_funcs_ptr) {
		/* Must be initialized through iface->interface_gets_implemented() */
		ZEND_ASSERT(ce->iterator_funcs_ptr);
	}
	if (EXPECTED(!ce->__get)) {
		ce->__get = parent->__get;
	}
	if (EXPECTED(!ce->__set)) {
		ce->__set = parent->__set;
	}
	if (EXPECTED(!ce->__unset)) {
		ce->__unset = parent->__unset;
	}
	if (EXPECTED(!ce->__isset)) {
		ce->__isset = parent->__isset;
	}
	if (EXPECTED(!ce->__call)) {
		ce->__call = parent->__call;
	}
	if (EXPECTED(!ce->__callstatic)) {
		ce->__callstatic = parent->__callstatic;
	}
	if (EXPECTED(!ce->__tostring)) {
		ce->__tostring = parent->__tostring;
	}
	if (EXPECTED(!ce->clone)) {
		ce->clone = parent->clone;
	}
	if (EXPECTED(!ce->serialize_func)) {
		ce->serialize_func = parent->serialize_func;
	}
	if (EXPECTED(!ce->serialize)) {
		ce->serialize = parent->serialize;
	}
	if (EXPECTED(!ce->unserialize_func)) {
		ce->unserialize_func = parent->unserialize_func;
	}
	if (EXPECTED(!ce->unserialize)) {
		ce->unserialize = parent->unserialize;
	}
	if (!ce->destructor) {
		ce->destructor = parent->destructor;
	}
	if (EXPECTED(!ce->__debugInfo)) {
		ce->__debugInfo = parent->__debugInfo;
	}

	if (ce->constructor) {
		if (parent->constructor && UNEXPECTED(parent->constructor->common.fn_flags & ZEND_ACC_FINAL)) {
			zend_error_noreturn(E_ERROR, "Cannot override final %s::%s() with %s::%s()",
				ZSTR_VAL(parent->name), ZSTR_VAL(parent->constructor->common.function_name),
				ZSTR_VAL(ce->name), ZSTR_VAL(ce->constructor->common.function_name));
		}
		return;
	}

	ce->constructor = parent->constructor;
}
/* }}} */

char *zend_visibility_string(uint32_t fn_flags) /* {{{ */
{
	if (fn_flags & ZEND_ACC_PUBLIC) {
		return "public";
	} else if (fn_flags & ZEND_ACC_PRIVATE) {
		return "private";
	} else {
		ZEND_ASSERT(fn_flags & ZEND_ACC_PROTECTED);
		return "protected";
	}
}
/* }}} */

static zend_always_inline zend_bool zend_iterable_compatibility_check(zend_arg_info *arg_info) /* {{{ */
{
	if (ZEND_TYPE_CODE(arg_info->type) == IS_ARRAY) {
		return 1;
	}

	if (ZEND_TYPE_IS_CLASS(arg_info->type) && zend_string_equals_literal_ci(ZEND_TYPE_NAME(arg_info->type), "Traversable")) {
		return 1;
	}

	return 0;
}
/* }}} */

static int zend_perform_covariant_type_check(
		const zend_function *fe, zend_arg_info *fe_arg_info,
		const zend_function *proto, zend_arg_info *proto_arg_info) /* {{{ */
{
	ZEND_ASSERT(ZEND_TYPE_IS_SET(fe_arg_info->type) && ZEND_TYPE_IS_SET(proto_arg_info->type));

	if (ZEND_TYPE_ALLOW_NULL(fe_arg_info->type) && !ZEND_TYPE_ALLOW_NULL(proto_arg_info->type)) {
		return 0;
	}

	if (ZEND_TYPE_IS_CLASS(fe_arg_info->type) && ZEND_TYPE_IS_CLASS(proto_arg_info->type)) {
		zend_string *fe_class_name, *proto_class_name;
		const char *class_name;
		size_t class_name_len;

		fe_class_name = ZEND_TYPE_NAME(fe_arg_info->type);
		class_name = ZSTR_VAL(fe_class_name);
		class_name_len = ZSTR_LEN(fe_class_name);
		if (class_name_len == sizeof("parent")-1 && !strcasecmp(class_name, "parent") && fe->common.scope && fe->common.scope->parent) {
			fe_class_name = zend_string_copy(fe->common.scope->parent->name);
		} else if (class_name_len == sizeof("self")-1 && !strcasecmp(class_name, "self") && fe->common.scope) {
			fe_class_name = zend_string_copy(fe->common.scope->name);
		} else {
			zend_string_addref(fe_class_name);
		}

		proto_class_name = ZEND_TYPE_NAME(proto_arg_info->type);
		class_name = ZSTR_VAL(proto_class_name);
		class_name_len = ZSTR_LEN(proto_class_name);
		if (class_name_len == sizeof("parent")-1 && !strcasecmp(class_name, "parent") && proto->common.scope && proto->common.scope->parent) {
			proto_class_name = zend_string_copy(proto->common.scope->parent->name);
		} else if (class_name_len == sizeof("self")-1 && !strcasecmp(class_name, "self") && proto->common.scope) {
			proto_class_name = zend_string_copy(proto->common.scope->name);
		} else {
			zend_string_addref(proto_class_name);
		}

		if (fe_class_name != proto_class_name && strcasecmp(ZSTR_VAL(fe_class_name), ZSTR_VAL(proto_class_name)) != 0) {
			if (fe->common.type != ZEND_USER_FUNCTION) {
				zend_string_release(proto_class_name);
				zend_string_release(fe_class_name);
				return 0;
			} else {
				zend_class_entry *fe_ce, *proto_ce;

				fe_ce = zend_lookup_class(fe_class_name);
				proto_ce = zend_lookup_class(proto_class_name);

				/* Check for class alias */
				if (!fe_ce || !proto_ce ||
						fe_ce->type == ZEND_INTERNAL_CLASS ||
						proto_ce->type == ZEND_INTERNAL_CLASS ||
						fe_ce != proto_ce) {
					zend_string_release(proto_class_name);
					zend_string_release(fe_class_name);
					return 0;
				}
			}
		}
		zend_string_release(proto_class_name);
		zend_string_release(fe_class_name);
	} else if (ZEND_TYPE_CODE(fe_arg_info->type) != ZEND_TYPE_CODE(proto_arg_info->type)) {
		if (ZEND_TYPE_CODE(proto_arg_info->type) == IS_ITERABLE) {
			return zend_iterable_compatibility_check(fe_arg_info);
		}

		/* Incompatible built-in types */
		return 0;
	}

	return 1;
}
/* }}} */

static int zend_do_perform_arg_type_hint_check(const zend_function *fe, zend_arg_info *fe_arg_info, const zend_function *proto, zend_arg_info *proto_arg_info) /* {{{ */
{
	if (!ZEND_TYPE_IS_SET(fe_arg_info->type)) {
		/* Child with no type is always compatible */
		return 1;
	}

	if (!ZEND_TYPE_IS_SET(proto_arg_info->type)) {
		/* Child defines a type, but parent doesn't, violates LSP */
		return 0;
	}

	/* Contravariant type check is performed as a covariant type check with swapped
	 * argument order. */
	return zend_perform_covariant_type_check(proto, proto_arg_info, fe, fe_arg_info);
}
/* }}} */

static zend_bool zend_do_perform_implementation_check(const zend_function *fe, const zend_function *proto) /* {{{ */
{
	uint32_t i, num_args;

	/* If it's a user function then arg_info == NULL means we don't have any parameters but
	 * we still need to do the arg number checks.  We are only willing to ignore this for internal
	 * functions because extensions don't always define arg_info.
	 */
	if (!proto->common.arg_info && proto->common.type != ZEND_USER_FUNCTION) {
		return 1;
	}

	/* Checks for constructors only if they are declared in an interface,
	 * or explicitly marked as abstract
	 */
	if ((fe->common.fn_flags & ZEND_ACC_CTOR)
		&& ((proto->common.scope->ce_flags & ZEND_ACC_INTERFACE) == 0
			&& (proto->common.fn_flags & ZEND_ACC_ABSTRACT) == 0)) {
		return 1;
	}

	/* If the prototype method is private do not enforce a signature */
	if (proto->common.fn_flags & ZEND_ACC_PRIVATE) {
		return 1;
	}

	/* check number of arguments */
	if (proto->common.required_num_args < fe->common.required_num_args
		|| proto->common.num_args > fe->common.num_args) {
		return 0;
	}

	/* by-ref constraints on return values are covariant */
	if ((proto->common.fn_flags & ZEND_ACC_RETURN_REFERENCE)
		&& !(fe->common.fn_flags & ZEND_ACC_RETURN_REFERENCE)) {
		return 0;
	}

	if ((proto->common.fn_flags & ZEND_ACC_VARIADIC)
		&& !(fe->common.fn_flags & ZEND_ACC_VARIADIC)) {
		return 0;
	}

	/* For variadic functions any additional (optional) arguments that were added must be
	 * checked against the signature of the variadic argument, so in this case we have to
	 * go through all the parameters of the function and not just those present in the
	 * prototype. */
	num_args = proto->common.num_args;
	if (proto->common.fn_flags & ZEND_ACC_VARIADIC) {
		num_args++;
        if (fe->common.num_args >= proto->common.num_args) {
			num_args = fe->common.num_args;
			if (fe->common.fn_flags & ZEND_ACC_VARIADIC) {
				num_args++;
			}
		}
	}

	for (i = 0; i < num_args; i++) {
		zend_arg_info *fe_arg_info = &fe->common.arg_info[i];

		zend_arg_info *proto_arg_info;
		if (i < proto->common.num_args) {
			proto_arg_info = &proto->common.arg_info[i];
		} else {
			proto_arg_info = &proto->common.arg_info[proto->common.num_args];
		}

		if (!zend_do_perform_arg_type_hint_check(fe, fe_arg_info, proto, proto_arg_info)) {
			return 0;
		}

		/* by-ref constraints on arguments are invariant */
		if (fe_arg_info->pass_by_reference != proto_arg_info->pass_by_reference) {
			return 0;
		}
	}

	/* Check return type compatibility, but only if the prototype already specifies
	 * a return type. Adding a new return type is always valid. */
	if (proto->common.fn_flags & ZEND_ACC_HAS_RETURN_TYPE) {
		/* Removing a return type is not valid. */
		if (!(fe->common.fn_flags & ZEND_ACC_HAS_RETURN_TYPE)) {
			return 0;
		}

		if (!zend_perform_covariant_type_check(fe, fe->common.arg_info - 1, proto, proto->common.arg_info - 1)) {
			return 0;
		}
	}
	return 1;
}
/* }}} */

static ZEND_COLD void zend_append_type_hint(smart_str *str, const zend_function *fptr, zend_arg_info *arg_info, int return_hint) /* {{{ */
{

	if (ZEND_TYPE_IS_SET(arg_info->type) && ZEND_TYPE_ALLOW_NULL(arg_info->type)) {
		smart_str_appendc(str, '?');
	}

	if (ZEND_TYPE_IS_CLASS(arg_info->type)) {
		const char *class_name;
		size_t class_name_len;

		class_name = ZSTR_VAL(ZEND_TYPE_NAME(arg_info->type));
		class_name_len = ZSTR_LEN(ZEND_TYPE_NAME(arg_info->type));

		if (!strcasecmp(class_name, "self") && fptr->common.scope) {
			class_name = ZSTR_VAL(fptr->common.scope->name);
			class_name_len = ZSTR_LEN(fptr->common.scope->name);
		} else if (!strcasecmp(class_name, "parent") && fptr->common.scope && fptr->common.scope->parent) {
			class_name = ZSTR_VAL(fptr->common.scope->parent->name);
			class_name_len = ZSTR_LEN(fptr->common.scope->parent->name);
		}

		smart_str_appendl(str, class_name, class_name_len);
		if (!return_hint) {
			smart_str_appendc(str, ' ');
		}
	} else if (ZEND_TYPE_IS_CODE(arg_info->type)) {
		const char *type_name = zend_get_type_by_const(ZEND_TYPE_CODE(arg_info->type));
		smart_str_appends(str, type_name);
		if (!return_hint) {
			smart_str_appendc(str, ' ');
		}
	}
}
/* }}} */

static ZEND_COLD zend_string *zend_get_function_declaration(const zend_function *fptr) /* {{{ */
{
	smart_str str = {0};

	if (fptr->op_array.fn_flags & ZEND_ACC_RETURN_REFERENCE) {
		smart_str_appends(&str, "& ");
	}

	if (fptr->common.scope) {
		/* cut off on NULL byte ... class@anonymous */
		smart_str_appendl(&str, ZSTR_VAL(fptr->common.scope->name), strlen(ZSTR_VAL(fptr->common.scope->name)));
		smart_str_appends(&str, "::");
	}

	smart_str_append(&str, fptr->common.function_name);
	smart_str_appendc(&str, '(');

	if (fptr->common.arg_info) {
		uint32_t i, num_args, required;
		zend_arg_info *arg_info = fptr->common.arg_info;

		required = fptr->common.required_num_args;
		num_args = fptr->common.num_args;
		if (fptr->common.fn_flags & ZEND_ACC_VARIADIC) {
			num_args++;
		}
		for (i = 0; i < num_args;) {
			zend_append_type_hint(&str, fptr, arg_info, 0);

			if (arg_info->pass_by_reference) {
				smart_str_appendc(&str, '&');
			}

			if (arg_info->is_variadic) {
				smart_str_appends(&str, "...");
			}

			smart_str_appendc(&str, '$');

			if (arg_info->name) {
				if (fptr->type == ZEND_INTERNAL_FUNCTION) {
					smart_str_appends(&str, ((zend_internal_arg_info*)arg_info)->name);
				} else {
					smart_str_appendl(&str, ZSTR_VAL(arg_info->name), ZSTR_LEN(arg_info->name));
				}
			} else {
				smart_str_appends(&str, "param");
				smart_str_append_unsigned(&str, i);
			}

			if (i >= required && !arg_info->is_variadic) {
				smart_str_appends(&str, " = ");
				if (fptr->type == ZEND_USER_FUNCTION) {
					zend_op *precv = NULL;
					{
						uint32_t idx  = i;
						zend_op *op = fptr->op_array.opcodes;
						zend_op *end = op + fptr->op_array.last;

						++idx;
						while (op < end) {
							if ((op->opcode == ZEND_RECV || op->opcode == ZEND_RECV_INIT)
									&& op->op1.num == (zend_ulong)idx)
							{
								precv = op;
							}
							++op;
						}
					}
					if (precv && precv->opcode == ZEND_RECV_INIT && precv->op2_type != IS_UNUSED) {
						zval *zv = RT_CONSTANT(precv, precv->op2);

						if (Z_TYPE_P(zv) == IS_FALSE) {
							smart_str_appends(&str, "false");
						} else if (Z_TYPE_P(zv) == IS_TRUE) {
							smart_str_appends(&str, "true");
						} else if (Z_TYPE_P(zv) == IS_NULL) {
							smart_str_appends(&str, "NULL");
						} else if (Z_TYPE_P(zv) == IS_STRING) {
							smart_str_appendc(&str, '\'');
							smart_str_appendl(&str, Z_STRVAL_P(zv), MIN(Z_STRLEN_P(zv), 10));
							if (Z_STRLEN_P(zv) > 10) {
								smart_str_appends(&str, "...");
							}
							smart_str_appendc(&str, '\'');
						} else if (Z_TYPE_P(zv) == IS_ARRAY) {
							smart_str_appends(&str, "Array");
						} else if (Z_TYPE_P(zv) == IS_CONSTANT_AST) {
							zend_ast *ast = Z_ASTVAL_P(zv);
							if (ast->kind == ZEND_AST_CONSTANT) {
								smart_str_append(&str, zend_ast_get_constant_name(ast));
							} else {
								smart_str_appends(&str, "<expression>");
							}
						} else {
							zend_string *tmp_zv_str;
							zend_string *zv_str = zval_get_tmp_string(zv, &tmp_zv_str);
							smart_str_append(&str, zv_str);
							zend_tmp_string_release(tmp_zv_str);
						}
					}
				} else {
					smart_str_appends(&str, "NULL");
				}
			}

			if (++i < num_args) {
				smart_str_appends(&str, ", ");
			}
			arg_info++;
		}
	}

	smart_str_appendc(&str, ')');

	if (fptr->common.fn_flags & ZEND_ACC_HAS_RETURN_TYPE) {
		smart_str_appends(&str, ": ");
		zend_append_type_hint(&str, fptr, fptr->common.arg_info - 1, 1);
	}
	smart_str_0(&str);

	return str.s;
}
/* }}} */

static zend_always_inline uint32_t func_lineno(zend_function *fn) {
	return fn->common.type == ZEND_USER_FUNCTION ? fn->op_array.line_start : 0;
}

static void do_inheritance_check_on_method(zend_function *child, zend_function *parent, zend_class_entry *ce, zval *child_zv) /* {{{ */
{
	uint32_t child_flags;
	uint32_t parent_flags = parent->common.fn_flags;

	if (UNEXPECTED(parent_flags & ZEND_ACC_FINAL)) {
		zend_error_at_noreturn(E_COMPILE_ERROR, NULL, func_lineno(child),
			"Cannot override final method %s::%s()",
			ZEND_FN_SCOPE_NAME(parent), ZSTR_VAL(child->common.function_name));
	}

	child_flags	= child->common.fn_flags;
	/* You cannot change from static to non static and vice versa.
	 */
	if (UNEXPECTED((child_flags & ZEND_ACC_STATIC) != (parent_flags & ZEND_ACC_STATIC))) {
		if (child_flags & ZEND_ACC_STATIC) {
			zend_error_at_noreturn(E_COMPILE_ERROR, NULL, func_lineno(child),
				"Cannot make non static method %s::%s() static in class %s",
				ZEND_FN_SCOPE_NAME(parent), ZSTR_VAL(child->common.function_name), ZEND_FN_SCOPE_NAME(child));
		} else {
			zend_error_at_noreturn(E_COMPILE_ERROR, NULL, func_lineno(child),
				"Cannot make static method %s::%s() non static in class %s",
				ZEND_FN_SCOPE_NAME(parent), ZSTR_VAL(child->common.function_name), ZEND_FN_SCOPE_NAME(child));
		}
	}

	/* Disallow making an inherited method abstract. */
	if (UNEXPECTED((child_flags & ZEND_ACC_ABSTRACT) > (parent_flags & ZEND_ACC_ABSTRACT))) {
		zend_error_at_noreturn(E_COMPILE_ERROR, NULL, func_lineno(child),
			"Cannot make non abstract method %s::%s() abstract in class %s",
			ZEND_FN_SCOPE_NAME(parent), ZSTR_VAL(child->common.function_name), ZEND_FN_SCOPE_NAME(child));
	}

	if (parent_flags & (ZEND_ACC_PRIVATE|ZEND_ACC_CHANGED)) {
		child->common.fn_flags |= ZEND_ACC_CHANGED;
	}

	do {
		if (!(parent_flags & ZEND_ACC_PRIVATE)) {
			zend_function *proto = parent->common.prototype ?
				parent->common.prototype : parent;

			if (!(parent_flags & ZEND_ACC_CTOR)) {
				if (!proto) {
					proto = parent;
				}
			} else if (proto) {
				/* ctors only have a prototype if is abstract (or comes from an interface) */
				/* and if that is the case, we want to check inheritance against it */
				if (proto->common.fn_flags & ZEND_ACC_ABSTRACT) {
					parent = proto;
				} else {
					break;
				}
			} else {
				break;
			}
			if (child_zv && child->common.prototype != proto) {
				do {
					if (child->common.scope != ce
					 && child->type == ZEND_USER_FUNCTION
					 && !child->op_array.static_variables) {
						if (ce->ce_flags & ZEND_ACC_INTERFACE) {
							/* Few parent interfaces contain the same method */
							break;
						} else {
							/* op_array wasn't duplicated yet */
							zend_function *new_function = zend_arena_alloc(&CG(arena), sizeof(zend_op_array));
							memcpy(new_function, child, sizeof(zend_op_array));
							Z_PTR_P(child_zv) = child = new_function;
						}
					}
					child->common.prototype = proto;
				} while (0);
			}
			/* Prevent derived classes from restricting access that was available in parent classes (except deriving from non-abstract ctors) */
			if ((child_flags & ZEND_ACC_PPP_MASK) > (parent_flags & ZEND_ACC_PPP_MASK)) {
				zend_error_at_noreturn(E_COMPILE_ERROR, NULL, func_lineno(child),
					"Access level to %s::%s() must be %s (as in class %s)%s",
					ZEND_FN_SCOPE_NAME(child), ZSTR_VAL(child->common.function_name), zend_visibility_string(parent_flags), ZEND_FN_SCOPE_NAME(parent), (parent_flags&ZEND_ACC_PUBLIC) ? "" : " or weaker");
			}

			if (UNEXPECTED(!zend_do_perform_implementation_check(child, parent))) {
				zend_string *method_prototype = zend_get_function_declaration(parent);
				zend_string *child_prototype = zend_get_function_declaration(child);
<<<<<<< HEAD
				zend_error_at(E_COMPILE_ERROR, NULL, func_lineno(child),
					"Declaration of %s must be compatible with %s",
					ZSTR_VAL(child_prototype), ZSTR_VAL(method_prototype));
=======

				if (child->common.prototype && (
					child->common.prototype->common.fn_flags & ZEND_ACC_ABSTRACT
				)) {
					error_level = E_COMPILE_ERROR;
					error_verb = "must";
				} else if ((parent->common.fn_flags & ZEND_ACC_HAS_RETURN_TYPE) &&
		                   (!(child->common.fn_flags & ZEND_ACC_HAS_RETURN_TYPE) ||
				            !zend_perform_covariant_type_check(child, child->common.arg_info - 1, parent, parent->common.arg_info - 1))) {
					error_level = E_COMPILE_ERROR;
					error_verb = "must";
				} else {
					error_level = E_WARNING;
					error_verb = "should";
				}
				zend_error_at(error_level, NULL, func_lineno(child),
					"Declaration of %s %s be compatible with %s",
					ZSTR_VAL(child_prototype), error_verb, ZSTR_VAL(method_prototype));
>>>>>>> 5c474010
				zend_string_efree(child_prototype);
				zend_string_efree(method_prototype);
			}
		}
	} while (0);
}
/* }}} */

static zend_function *do_inherit_method(zend_string *key, zend_function *parent, zend_class_entry *ce) /* {{{ */
{
	zval *child = zend_hash_find_ex(&ce->function_table, key, 1);

	if (child) {
		zend_function *func = (zend_function*)Z_PTR_P(child);

		if (UNEXPECTED(func == parent)) {
			/* The same method in interface may be inherited few times */
			return NULL;
		}

		do_inheritance_check_on_method(func, parent, ce, child);
		return NULL;
	}

	if (parent->common.fn_flags & (ZEND_ACC_ABSTRACT)) {
		ce->ce_flags |= ZEND_ACC_IMPLICIT_ABSTRACT_CLASS;
	}

	return zend_duplicate_function(parent, ce);
}
/* }}} */

zend_string* zend_resolve_property_type(zend_string *type, zend_class_entry *scope) /* {{{ */
{
	if (zend_string_equals_literal_ci(type, "parent")) {
		if (scope && scope->parent) {
			return scope->parent->name;
		}
	}

	if (zend_string_equals_literal_ci(type, "self")) {
		if (scope) {
			return scope->name;
		}
	}

	return type;
} /* }}} */

zend_bool property_types_compatible(zend_property_info *parent_info, zend_property_info *child_info) {
	zend_string *parent_name, *child_name;
	zend_class_entry *parent_type_ce, *child_type_ce;
	if (parent_info->type == child_info->type) {
		return 1;
	}

	if (!ZEND_TYPE_IS_CLASS(parent_info->type) || !ZEND_TYPE_IS_CLASS(child_info->type) ||
			ZEND_TYPE_ALLOW_NULL(parent_info->type) != ZEND_TYPE_ALLOW_NULL(child_info->type)) {
		return 0;
	}

	parent_name = ZEND_TYPE_IS_CE(parent_info->type)
		? ZEND_TYPE_CE(parent_info->type)->name
		: zend_resolve_property_type(ZEND_TYPE_NAME(parent_info->type), parent_info->ce);
	child_name = ZEND_TYPE_IS_CE(child_info->type)
		? ZEND_TYPE_CE(child_info->type)->name
		: zend_resolve_property_type(ZEND_TYPE_NAME(child_info->type), child_info->ce);
	if (zend_string_equals_ci(parent_name, child_name)) {
		return 1;
	}

	/* Check for class aliases */
	parent_type_ce = ZEND_TYPE_IS_CE(parent_info->type)
		? ZEND_TYPE_CE(parent_info->type)
		: zend_lookup_class(parent_name);
	child_type_ce = ZEND_TYPE_IS_CE(child_info->type)
		? ZEND_TYPE_CE(child_info->type)
		: zend_lookup_class(child_name);
	return parent_type_ce && child_type_ce && parent_type_ce == child_type_ce;
}

static void do_inherit_property(zend_property_info *parent_info, zend_string *key, zend_class_entry *ce) /* {{{ */
{
	zval *child = zend_hash_find_ex(&ce->properties_info, key, 1);
	zend_property_info *child_info;

	if (UNEXPECTED(child)) {
		child_info = Z_PTR_P(child);
		if (parent_info->flags & (ZEND_ACC_PRIVATE|ZEND_ACC_CHANGED)) {
			child_info->flags |= ZEND_ACC_CHANGED;
		}
		if (!(parent_info->flags & ZEND_ACC_PRIVATE)) {
			if (UNEXPECTED((parent_info->flags & ZEND_ACC_STATIC) != (child_info->flags & ZEND_ACC_STATIC))) {
				zend_error_noreturn(E_COMPILE_ERROR, "Cannot redeclare %s%s::$%s as %s%s::$%s",
					(parent_info->flags & ZEND_ACC_STATIC) ? "static " : "non static ", ZSTR_VAL(ce->parent->name), ZSTR_VAL(key),
					(child_info->flags & ZEND_ACC_STATIC) ? "static " : "non static ", ZSTR_VAL(ce->name), ZSTR_VAL(key));
			}

			if (UNEXPECTED((child_info->flags & ZEND_ACC_PPP_MASK) > (parent_info->flags & ZEND_ACC_PPP_MASK))) {
				zend_error_noreturn(E_COMPILE_ERROR, "Access level to %s::$%s must be %s (as in class %s)%s", ZSTR_VAL(ce->name), ZSTR_VAL(key), zend_visibility_string(parent_info->flags), ZSTR_VAL(ce->parent->name), (parent_info->flags&ZEND_ACC_PUBLIC) ? "" : " or weaker");
			} else if ((child_info->flags & ZEND_ACC_STATIC) == 0) {
				int parent_num = OBJ_PROP_TO_NUM(parent_info->offset);
				int child_num = OBJ_PROP_TO_NUM(child_info->offset);

				/* Don't keep default properties in GC (they may be freed by opcache) */
				zval_ptr_dtor_nogc(&(ce->default_properties_table[parent_num]));
				ce->default_properties_table[parent_num] = ce->default_properties_table[child_num];
				ZVAL_UNDEF(&ce->default_properties_table[child_num]);
				child_info->offset = parent_info->offset;
			}

			if (UNEXPECTED(ZEND_TYPE_IS_SET(parent_info->type))) {
				if (!property_types_compatible(parent_info, child_info)) {
					zend_error_noreturn(E_COMPILE_ERROR,
					"Type of %s::$%s must be %s%s (as in class %s)",
						ZSTR_VAL(ce->name),
						ZSTR_VAL(key),
						ZEND_TYPE_ALLOW_NULL(parent_info->type) ? "?" : "",
						ZEND_TYPE_IS_CLASS(parent_info->type)
							? ZSTR_VAL(ZEND_TYPE_IS_CE(parent_info->type) ? ZEND_TYPE_CE(parent_info->type)->name : zend_resolve_property_type(ZEND_TYPE_NAME(parent_info->type), parent_info->ce))
							: zend_get_type_by_const(ZEND_TYPE_CODE(parent_info->type)),
						ZSTR_VAL(ce->parent->name));
				}
			} else if (UNEXPECTED(ZEND_TYPE_IS_SET(child_info->type) && !ZEND_TYPE_IS_SET(parent_info->type))) {
				zend_error_noreturn(E_COMPILE_ERROR,
						"Type of %s::$%s must not be defined (as in class %s)",
						ZSTR_VAL(ce->name),
						ZSTR_VAL(key),
						ZSTR_VAL(ce->parent->name));
			}
		}
	} else {
		if (UNEXPECTED(ce->type & ZEND_INTERNAL_CLASS)) {
			child_info = zend_duplicate_property_info_internal(parent_info);
		} else {
			child_info = parent_info;
		}
		_zend_hash_append_ptr(&ce->properties_info, key, child_info);
	}
}
/* }}} */

static inline void do_implement_interface(zend_class_entry *ce, zend_class_entry *iface) /* {{{ */
{
	if (!(ce->ce_flags & ZEND_ACC_INTERFACE) && iface->interface_gets_implemented && iface->interface_gets_implemented(iface, ce) == FAILURE) {
		zend_error_noreturn(E_CORE_ERROR, "Class %s could not implement interface %s", ZSTR_VAL(ce->name), ZSTR_VAL(iface->name));
	}
	if (UNEXPECTED(ce == iface)) {
		zend_error_noreturn(E_ERROR, "Interface %s cannot implement itself", ZSTR_VAL(ce->name));
	}
}
/* }}} */

static void zend_do_inherit_interfaces(zend_class_entry *ce, const zend_class_entry *iface) /* {{{ */
{
	/* expects interface to be contained in ce's interface list already */
	uint32_t i, ce_num, if_num = iface->num_interfaces;
	zend_class_entry *entry;

	ce_num = ce->num_interfaces;

	if (ce->type == ZEND_INTERNAL_CLASS) {
		ce->interfaces = (zend_class_entry **) realloc(ce->interfaces, sizeof(zend_class_entry *) * (ce_num + if_num));
	} else {
		ce->interfaces = (zend_class_entry **) erealloc(ce->interfaces, sizeof(zend_class_entry *) * (ce_num + if_num));
	}

	/* Inherit the interfaces, only if they're not already inherited by the class */
	while (if_num--) {
		entry = iface->interfaces[if_num];
		for (i = 0; i < ce_num; i++) {
			if (ce->interfaces[i] == entry) {
				break;
			}
		}
		if (i == ce_num) {
			ce->interfaces[ce->num_interfaces++] = entry;
		}
	}

	/* and now call the implementing handlers */
	while (ce_num < ce->num_interfaces) {
		do_implement_interface(ce, ce->interfaces[ce_num++]);
	}
}
/* }}} */

static void do_inherit_class_constant(zend_string *name, zend_class_constant *parent_const, zend_class_entry *ce) /* {{{ */
{
	zval *zv = zend_hash_find_ex(&ce->constants_table, name, 1);
	zend_class_constant *c;

	if (zv != NULL) {
		c = (zend_class_constant*)Z_PTR_P(zv);
		if (UNEXPECTED((Z_ACCESS_FLAGS(c->value) & ZEND_ACC_PPP_MASK) > (Z_ACCESS_FLAGS(parent_const->value) & ZEND_ACC_PPP_MASK))) {
			zend_error_noreturn(E_COMPILE_ERROR, "Access level to %s::%s must be %s (as in class %s)%s",
				ZSTR_VAL(ce->name), ZSTR_VAL(name), zend_visibility_string(Z_ACCESS_FLAGS(parent_const->value)), ZSTR_VAL(ce->parent->name), (Z_ACCESS_FLAGS(parent_const->value) & ZEND_ACC_PUBLIC) ? "" : " or weaker");
		}
	} else if (!(Z_ACCESS_FLAGS(parent_const->value) & ZEND_ACC_PRIVATE)) {
		if (Z_TYPE(parent_const->value) == IS_CONSTANT_AST) {
			ce->ce_flags &= ~ZEND_ACC_CONSTANTS_UPDATED;
		}
		if (ce->type & ZEND_INTERNAL_CLASS) {
			c = pemalloc(sizeof(zend_class_constant), 1);
			memcpy(c, parent_const, sizeof(zend_class_constant));
			parent_const = c;
		}
		_zend_hash_append_ptr(&ce->constants_table, name, parent_const);
	}
}
/* }}} */

void zend_build_properties_info_table(zend_class_entry *ce)
{
	zend_property_info **table, *prop;
	size_t size;
	if (ce->default_properties_count == 0) {
		return;
	}

	ZEND_ASSERT(ce->properties_info_table == NULL);
	size = sizeof(zend_property_info *) * ce->default_properties_count;
	if (ce->type == ZEND_USER_CLASS) {
		ce->properties_info_table = table = zend_arena_alloc(&CG(arena), size);
	} else {
		ce->properties_info_table = table = pemalloc(size, 1);
	}

	/* Dead slots may be left behind during inheritance. Make sure these are NULLed out. */
	memset(table, 0, size);

	if (ce->parent && ce->parent->default_properties_count != 0) {
		zend_property_info **parent_table = ce->parent->properties_info_table;
		memcpy(
			table, parent_table,
			sizeof(zend_property_info *) * ce->parent->default_properties_count
		);

		/* Child did not add any new properties, we are done */
		if (ce->default_properties_count == ce->parent->default_properties_count) {
			return;
		}
	}

	ZEND_HASH_FOREACH_PTR(&ce->properties_info, prop) {
		if (prop->ce == ce && (prop->flags & ZEND_ACC_STATIC) == 0) {
			table[OBJ_PROP_TO_NUM(prop->offset)] = prop;
		}
	} ZEND_HASH_FOREACH_END();
}

ZEND_API void zend_do_inheritance(zend_class_entry *ce, zend_class_entry *parent_ce) /* {{{ */
{
	zend_property_info *property_info;
	zend_function *func;
	zend_string *key;

	if (UNEXPECTED(ce->ce_flags & ZEND_ACC_INTERFACE)) {
		/* Interface can only inherit other interfaces */
		if (UNEXPECTED(!(parent_ce->ce_flags & ZEND_ACC_INTERFACE))) {
			zend_error_noreturn(E_COMPILE_ERROR, "Interface %s may not inherit from class (%s)", ZSTR_VAL(ce->name), ZSTR_VAL(parent_ce->name));
		}
	} else if (UNEXPECTED(parent_ce->ce_flags & (ZEND_ACC_INTERFACE|ZEND_ACC_TRAIT|ZEND_ACC_FINAL))) {
		/* Class declaration must not extend traits or interfaces */
		if (parent_ce->ce_flags & ZEND_ACC_INTERFACE) {
			zend_error_noreturn(E_COMPILE_ERROR, "Class %s cannot extend from interface %s", ZSTR_VAL(ce->name), ZSTR_VAL(parent_ce->name));
		} else if (parent_ce->ce_flags & ZEND_ACC_TRAIT) {
			zend_error_noreturn(E_COMPILE_ERROR, "Class %s cannot extend from trait %s", ZSTR_VAL(ce->name), ZSTR_VAL(parent_ce->name));
		}

		/* Class must not extend a final class */
		if (parent_ce->ce_flags & ZEND_ACC_FINAL) {
			zend_error_noreturn(E_COMPILE_ERROR, "Class %s may not inherit from final class (%s)", ZSTR_VAL(ce->name), ZSTR_VAL(parent_ce->name));
		}
	}

	if (ce->parent_name) {
		zend_string_release_ex(ce->parent_name, 0);
	}
	ce->parent = parent_ce;

	/* Inherit interfaces */
	if (parent_ce->num_interfaces) {
		if (!(ce->ce_flags & ZEND_ACC_IMPLEMENT_INTERFACES)) {
			zend_do_inherit_interfaces(ce, parent_ce);
		} else {
			uint32_t i;

			for (i = 0; i < parent_ce->num_interfaces; i++) {
				do_implement_interface(ce, parent_ce->interfaces[i]);
			}
		}
	}

	/* Inherit properties */
	if (parent_ce->default_properties_count) {
		zval *src, *dst, *end;

		if (ce->default_properties_count) {
			zval *table = pemalloc(sizeof(zval) * (ce->default_properties_count + parent_ce->default_properties_count), ce->type == ZEND_INTERNAL_CLASS);
			src = ce->default_properties_table + ce->default_properties_count;
			end = table + parent_ce->default_properties_count;
			dst = end + ce->default_properties_count;
			ce->default_properties_table = table;
			do {
				dst--;
				src--;
				ZVAL_COPY_VALUE(dst, src);
			} while (dst != end);
			pefree(src, ce->type == ZEND_INTERNAL_CLASS);
			end = ce->default_properties_table;
		} else {
			end = pemalloc(sizeof(zval) * parent_ce->default_properties_count, ce->type == ZEND_INTERNAL_CLASS);
			dst = end + parent_ce->default_properties_count;
			ce->default_properties_table = end;
		}
		src = parent_ce->default_properties_table + parent_ce->default_properties_count;
		if (UNEXPECTED(parent_ce->type != ce->type)) {
			/* User class extends internal */
			do {
				dst--;
				src--;
				ZVAL_COPY_OR_DUP(dst, src);
				if (Z_OPT_TYPE_P(dst) == IS_CONSTANT_AST) {
					ce->ce_flags &= ~ZEND_ACC_CONSTANTS_UPDATED;
				}
				continue;
			} while (dst != end);
		} else {
			do {
				dst--;
				src--;
				ZVAL_COPY(dst, src);
				if (Z_OPT_TYPE_P(dst) == IS_CONSTANT_AST) {
					ce->ce_flags &= ~ZEND_ACC_CONSTANTS_UPDATED;
				}
				continue;
			} while (dst != end);
		}
		ce->default_properties_count += parent_ce->default_properties_count;
	}

	if (parent_ce->default_static_members_count) {
		zval *src, *dst, *end;

		if (ce->default_static_members_count) {
			zval *table = pemalloc(sizeof(zval) * (ce->default_static_members_count + parent_ce->default_static_members_count), ce->type == ZEND_INTERNAL_CLASS);
			src = ce->default_static_members_table + ce->default_static_members_count;
			end = table + parent_ce->default_static_members_count;
			dst = end + ce->default_static_members_count;
			ce->default_static_members_table = table;
			do {
				dst--;
				src--;
				ZVAL_COPY_VALUE(dst, src);
			} while (dst != end);
			pefree(src, ce->type == ZEND_INTERNAL_CLASS);
			end = ce->default_static_members_table;
		} else {
			end = pemalloc(sizeof(zval) * parent_ce->default_static_members_count, ce->type == ZEND_INTERNAL_CLASS);
			dst = end + parent_ce->default_static_members_count;
			ce->default_static_members_table = end;
		}
		if (UNEXPECTED(parent_ce->type != ce->type)) {
			/* User class extends internal */
			if (CE_STATIC_MEMBERS(parent_ce) == NULL) {
				zend_class_init_statics(parent_ce);
			}
			if (UNEXPECTED(zend_update_class_constants(parent_ce) != SUCCESS)) {
				ZEND_ASSERT(0);
			}
			src = CE_STATIC_MEMBERS(parent_ce) + parent_ce->default_static_members_count;
			do {
				dst--;
				src--;
				if (Z_TYPE_P(src) == IS_INDIRECT) {
					ZVAL_INDIRECT(dst, Z_INDIRECT_P(src));
				} else {
					ZVAL_INDIRECT(dst, src);
				}
			} while (dst != end);
		} else if (ce->type == ZEND_USER_CLASS) {
			if (CE_STATIC_MEMBERS(parent_ce) == NULL) {
				ZEND_ASSERT(parent_ce->ce_flags & ZEND_ACC_IMMUTABLE);
				zend_class_init_statics(parent_ce);
			}
			src = CE_STATIC_MEMBERS(parent_ce) + parent_ce->default_static_members_count;
			do {
				dst--;
				src--;
				if (Z_TYPE_P(src) == IS_INDIRECT) {
					ZVAL_INDIRECT(dst, Z_INDIRECT_P(src));
				} else {
					ZVAL_INDIRECT(dst, src);
				}
				if (Z_TYPE_P(Z_INDIRECT_P(dst)) == IS_CONSTANT_AST) {
					ce->ce_flags &= ~ZEND_ACC_CONSTANTS_UPDATED;
				}
			} while (dst != end);
		} else {
			src = parent_ce->default_static_members_table + parent_ce->default_static_members_count;
			do {
				dst--;
				src--;
				if (Z_TYPE_P(src) == IS_INDIRECT) {
					ZVAL_INDIRECT(dst, Z_INDIRECT_P(src));
				} else {
					ZVAL_INDIRECT(dst, src);
				}
			} while (dst != end);
		}
		ce->default_static_members_count += parent_ce->default_static_members_count;
		if (!ZEND_MAP_PTR(ce->static_members_table)) {
			ZEND_ASSERT(ce->type == ZEND_INTERNAL_CLASS);
			if (!EG(current_execute_data)) {
				ZEND_MAP_PTR_NEW(ce->static_members_table);
			} else {
				/* internal class loaded by dl() */
				ZEND_MAP_PTR_INIT(ce->static_members_table, &ce->default_static_members_table);
			}
		}
	}

	ZEND_HASH_FOREACH_PTR(&ce->properties_info, property_info) {
		if (property_info->ce == ce) {
			if (property_info->flags & ZEND_ACC_STATIC) {
				property_info->offset += parent_ce->default_static_members_count;
			} else {
				property_info->offset += parent_ce->default_properties_count * sizeof(zval);
			}
		}
	} ZEND_HASH_FOREACH_END();

	if (zend_hash_num_elements(&parent_ce->properties_info)) {
		zend_hash_extend(&ce->properties_info,
			zend_hash_num_elements(&ce->properties_info) +
			zend_hash_num_elements(&parent_ce->properties_info), 0);

		ZEND_HASH_FOREACH_STR_KEY_PTR(&parent_ce->properties_info, key, property_info) {
			do_inherit_property(property_info, key, ce);
		} ZEND_HASH_FOREACH_END();
	}

	if (zend_hash_num_elements(&parent_ce->constants_table)) {
		zend_class_constant *c;

		zend_hash_extend(&ce->constants_table,
			zend_hash_num_elements(&ce->constants_table) +
			zend_hash_num_elements(&parent_ce->constants_table), 0);

		ZEND_HASH_FOREACH_STR_KEY_PTR(&parent_ce->constants_table, key, c) {
			do_inherit_class_constant(key, c, ce);
		} ZEND_HASH_FOREACH_END();
	}

	if (zend_hash_num_elements(&parent_ce->function_table)) {
		zend_hash_extend(&ce->function_table,
			zend_hash_num_elements(&ce->function_table) +
			zend_hash_num_elements(&parent_ce->function_table), 0);

		ZEND_HASH_FOREACH_STR_KEY_PTR(&parent_ce->function_table, key, func) {
			zend_function *new_func = do_inherit_method(key, func, ce);

			if (new_func) {
				_zend_hash_append_ptr(&ce->function_table, key, new_func);
			}
		} ZEND_HASH_FOREACH_END();
	}

	do_inherit_parent_constructor(ce);

	if (ce->type == ZEND_INTERNAL_CLASS) {
		if (ce->ce_flags & ZEND_ACC_IMPLICIT_ABSTRACT_CLASS) {
			ce->ce_flags |= ZEND_ACC_EXPLICIT_ABSTRACT_CLASS;
		}
	}
	ce->ce_flags |= parent_ce->ce_flags & (ZEND_HAS_STATIC_IN_METHODS | ZEND_ACC_HAS_TYPE_HINTS | ZEND_ACC_USE_GUARDS);
}
/* }}} */

static zend_bool do_inherit_constant_check(HashTable *child_constants_table, zend_class_constant *parent_constant, zend_string *name, const zend_class_entry *iface) /* {{{ */
{
	zval *zv = zend_hash_find_ex(child_constants_table, name, 1);
	zend_class_constant *old_constant;

	if (zv != NULL) {
		old_constant = (zend_class_constant*)Z_PTR_P(zv);
		if (old_constant->ce != parent_constant->ce) {
			zend_error_noreturn(E_COMPILE_ERROR, "Cannot inherit previously-inherited or override constant %s from interface %s", ZSTR_VAL(name), ZSTR_VAL(iface->name));
		}
		return 0;
	}
	return 1;
}
/* }}} */

static void do_inherit_iface_constant(zend_string *name, zend_class_constant *c, zend_class_entry *ce, zend_class_entry *iface) /* {{{ */
{
	if (do_inherit_constant_check(&ce->constants_table, c, name, iface)) {
		zend_class_constant *ct;
		if (Z_TYPE(c->value) == IS_CONSTANT_AST) {
			ce->ce_flags &= ~ZEND_ACC_CONSTANTS_UPDATED;
		}
		if (ce->type & ZEND_INTERNAL_CLASS) {
			ct = pemalloc(sizeof(zend_class_constant), 1);
			memcpy(ct, c, sizeof(zend_class_constant));
			c = ct;
		}
		zend_hash_update_ptr(&ce->constants_table, name, c);
	}
}
/* }}} */

ZEND_API void zend_do_implement_interface(zend_class_entry *ce, zend_class_entry *iface) /* {{{ */
{
	uint32_t i, ignore = 0;
	uint32_t current_iface_num = ce->num_interfaces;
	uint32_t parent_iface_num  = ce->parent ? ce->parent->num_interfaces : 0;
	zend_function *func;
	zend_string *key;
	zend_class_constant *c;

	ZEND_ASSERT(ce->ce_flags & ZEND_ACC_LINKED);

	for (i = 0; i < ce->num_interfaces; i++) {
		if (ce->interfaces[i] == NULL) {
			memmove(ce->interfaces + i, ce->interfaces + i + 1, sizeof(zend_class_entry*) * (--ce->num_interfaces - i));
			i--;
		} else if (ce->interfaces[i] == iface) {
			if (EXPECTED(i < parent_iface_num)) {
				ignore = 1;
			} else {
				zend_error_noreturn(E_COMPILE_ERROR, "Class %s cannot implement previously implemented interface %s", ZSTR_VAL(ce->name), ZSTR_VAL(iface->name));
			}
		}
	}
	if (ignore) {
		/* Check for attempt to redeclare interface constants */
		ZEND_HASH_FOREACH_STR_KEY_PTR(&ce->constants_table, key, c) {
			do_inherit_constant_check(&iface->constants_table, c, key, iface);
		} ZEND_HASH_FOREACH_END();
	} else {
		if (ce->num_interfaces >= current_iface_num) {
			if (ce->type == ZEND_INTERNAL_CLASS) {
				ce->interfaces = (zend_class_entry **) realloc(ce->interfaces, sizeof(zend_class_entry *) * (++current_iface_num));
			} else {
				ce->interfaces = (zend_class_entry **) erealloc(ce->interfaces, sizeof(zend_class_entry *) * (++current_iface_num));
			}
		}
		ce->interfaces[ce->num_interfaces++] = iface;

		ZEND_HASH_FOREACH_STR_KEY_PTR(&iface->constants_table, key, c) {
			do_inherit_iface_constant(key, c, ce, iface);
		} ZEND_HASH_FOREACH_END();

		ZEND_HASH_FOREACH_STR_KEY_PTR(&iface->function_table, key, func) {
			zend_function *new_func = do_inherit_method(key, func, ce);

			if (new_func) {
				zend_hash_add_new_ptr(&ce->function_table, key, new_func);
			}
		} ZEND_HASH_FOREACH_END();

		do_implement_interface(ce, iface);
		if (iface->num_interfaces) {
			zend_do_inherit_interfaces(ce, iface);
		}
	}
}
/* }}} */

static void zend_do_implement_interfaces(zend_class_entry *ce) /* {{{ */
{
	zend_class_entry **interfaces, *iface;
	uint32_t num_interfaces = 0;
	zend_function *func;
	zend_string *key;
	zend_class_constant *c;
	uint32_t i, j;

	if (ce->parent && ce->parent->num_interfaces) {
		interfaces = emalloc(sizeof(zend_class_entry*) * (ce->parent->num_interfaces + ce->num_interfaces));
		memcpy(interfaces, ce->parent->interfaces, sizeof(zend_class_entry*) * ce->parent->num_interfaces);
		num_interfaces = ce->parent->num_interfaces;
	} else {
		interfaces = emalloc(sizeof(zend_class_entry*) * ce->num_interfaces);
	}

	for (i = 0; i < ce->num_interfaces; i++) {
		iface = zend_fetch_class_by_name(ce->interface_names[i].name,
			ce->interface_names[i].lc_name, ZEND_FETCH_CLASS_INTERFACE);
		if (UNEXPECTED(iface == NULL)) {
			return;
		}
		if (UNEXPECTED(!(iface->ce_flags & ZEND_ACC_INTERFACE))) {
			efree(interfaces);
			zend_error_noreturn(E_ERROR, "%s cannot implement %s - it is not an interface", ZSTR_VAL(ce->name), ZSTR_VAL(iface->name));
			return;
		}
		for (j = 0; j < num_interfaces; j++) {
			if (interfaces[j] == iface) {
				if (!ce->parent || j >= ce->parent->num_interfaces) {
					efree(interfaces);
					zend_error_noreturn(E_COMPILE_ERROR, "Class %s cannot implement previously implemented interface %s", ZSTR_VAL(ce->name), ZSTR_VAL(iface->name));
					return;
				}
				/* skip duplications */
				ZEND_HASH_FOREACH_STR_KEY_PTR(&ce->constants_table, key, c) {
					do_inherit_constant_check(&iface->constants_table, c, key, iface);
				} ZEND_HASH_FOREACH_END();

				iface = NULL;
				break;
			}
		}
		if (iface) {
			interfaces[num_interfaces] = iface;
			num_interfaces++;
		}
	}

	for (i = 0; i < ce->num_interfaces; i++) {
		zend_string_release_ex(ce->interface_names[i].name, 0);
		zend_string_release_ex(ce->interface_names[i].lc_name, 0);
	}
	efree(ce->interface_names);

	ce->num_interfaces = num_interfaces;
	ce->interfaces = interfaces;

	i = ce->parent ? ce->parent->num_interfaces : 0;
	for (; i < ce->num_interfaces; i++) {
		iface = ce->interfaces[i];

		ZEND_HASH_FOREACH_STR_KEY_PTR(&iface->constants_table, key, c) {
			do_inherit_iface_constant(key, c, ce, iface);
		} ZEND_HASH_FOREACH_END();

		ZEND_HASH_FOREACH_STR_KEY_PTR(&iface->function_table, key, func) {
			zend_function *new_func = do_inherit_method(key, func, ce);

			if (new_func) {
				zend_hash_add_new_ptr(&ce->function_table, key, new_func);
			}
		} ZEND_HASH_FOREACH_END();

		do_implement_interface(ce, iface);
		if (iface->num_interfaces) {
			zend_do_inherit_interfaces(ce, iface);
		}
	}
}
/* }}} */

static void zend_add_magic_methods(zend_class_entry* ce, zend_string* mname, zend_function* fe) /* {{{ */
{
	if (zend_string_equals_literal(mname, "serialize")) {
		ce->serialize_func = fe;
	} else if (zend_string_equals_literal(mname, "unserialize")) {
		ce->unserialize_func = fe;
	} else if (ZSTR_VAL(mname)[0] != '_' || ZSTR_VAL(mname)[1] != '_') {
		/* pass */
	} else if (zend_string_equals_literal(mname, ZEND_CLONE_FUNC_NAME)) {
		ce->clone = fe;
	} else if (zend_string_equals_literal(mname, ZEND_CONSTRUCTOR_FUNC_NAME)) {
		ce->constructor = fe;
	} else if (zend_string_equals_literal(mname, ZEND_DESTRUCTOR_FUNC_NAME)) {
		ce->destructor = fe;
	} else if (zend_string_equals_literal(mname, ZEND_GET_FUNC_NAME)) {
		ce->__get = fe;
		ce->ce_flags |= ZEND_ACC_USE_GUARDS;
	} else if (zend_string_equals_literal(mname, ZEND_SET_FUNC_NAME)) {
		ce->__set = fe;
		ce->ce_flags |= ZEND_ACC_USE_GUARDS;
	} else if (zend_string_equals_literal(mname, ZEND_CALL_FUNC_NAME)) {
		ce->__call = fe;
	} else if (zend_string_equals_literal(mname, ZEND_UNSET_FUNC_NAME)) {
		ce->__unset = fe;
		ce->ce_flags |= ZEND_ACC_USE_GUARDS;
	} else if (zend_string_equals_literal(mname, ZEND_ISSET_FUNC_NAME)) {
		ce->__isset = fe;
		ce->ce_flags |= ZEND_ACC_USE_GUARDS;
	} else if (zend_string_equals_literal(mname, ZEND_CALLSTATIC_FUNC_NAME)) {
		ce->__callstatic = fe;
	} else if (zend_string_equals_literal(mname, ZEND_TOSTRING_FUNC_NAME)) {
		ce->__tostring = fe;
	} else if (zend_string_equals_literal(mname, ZEND_DEBUGINFO_FUNC_NAME)) {
		ce->__debugInfo = fe;
	}
}
/* }}} */

static void zend_add_trait_method(zend_class_entry *ce, const char *name, zend_string *key, zend_function *fn, HashTable **overridden) /* {{{ */
{
	zend_function *existing_fn = NULL;
	zend_function *new_fn;

	if ((existing_fn = zend_hash_find_ptr(&ce->function_table, key)) != NULL) {
		/* if it is the same function with the same visibility and has not been assigned a class scope yet, regardless
		 * of where it is coming from there is no conflict and we do not need to add it again */
		if (existing_fn->op_array.opcodes == fn->op_array.opcodes &&
			(existing_fn->common.fn_flags & ZEND_ACC_PPP_MASK) == (fn->common.fn_flags & ZEND_ACC_PPP_MASK) &&
			(existing_fn->common.scope->ce_flags & ZEND_ACC_TRAIT) == ZEND_ACC_TRAIT) {
			return;
		}

		if (existing_fn->common.scope == ce) {
			/* members from the current class override trait methods */
			/* use temporary *overridden HashTable to detect hidden conflict */
			if (*overridden) {
				if ((existing_fn = zend_hash_find_ptr(*overridden, key)) != NULL) {
					if (existing_fn->common.fn_flags & ZEND_ACC_ABSTRACT) {
						/* Make sure the trait method is compatible with previosly declared abstract method */
						if (UNEXPECTED(!zend_do_perform_implementation_check(fn, existing_fn))) {
							zend_error_noreturn(E_COMPILE_ERROR, "Declaration of %s must be compatible with %s",
								ZSTR_VAL(zend_get_function_declaration(fn)),
								ZSTR_VAL(zend_get_function_declaration(existing_fn)));
						}
					}
					if (fn->common.fn_flags & ZEND_ACC_ABSTRACT) {
						/* Make sure the abstract declaration is compatible with previous declaration */
						if (UNEXPECTED(!zend_do_perform_implementation_check(existing_fn, fn))) {
							zend_error_noreturn(E_COMPILE_ERROR, "Declaration of %s must be compatible with %s",
								ZSTR_VAL(zend_get_function_declaration(existing_fn)),
								ZSTR_VAL(zend_get_function_declaration(fn)));
						}
						return;
					}
				}
			} else {
				ALLOC_HASHTABLE(*overridden);
				zend_hash_init_ex(*overridden, 8, NULL, overridden_ptr_dtor, 0, 0);
			}
			zend_hash_update_mem(*overridden, key, fn, sizeof(zend_function));
			return;
		} else if (existing_fn->common.fn_flags & ZEND_ACC_ABSTRACT &&
				(existing_fn->common.scope->ce_flags & ZEND_ACC_INTERFACE) == 0) {
			/* Make sure the trait method is compatible with previosly declared abstract method */
			if (UNEXPECTED(!zend_do_perform_implementation_check(fn, existing_fn))) {
				zend_error_noreturn(E_COMPILE_ERROR, "Declaration of %s must be compatible with %s",
					ZSTR_VAL(zend_get_function_declaration(fn)),
					ZSTR_VAL(zend_get_function_declaration(existing_fn)));
			}
		} else if (fn->common.fn_flags & ZEND_ACC_ABSTRACT) {
			/* Make sure the abstract declaration is compatible with previous declaration */
			if (UNEXPECTED(!zend_do_perform_implementation_check(existing_fn, fn))) {
				zend_error_noreturn(E_COMPILE_ERROR, "Declaration of %s must be compatible with %s",
					ZSTR_VAL(zend_get_function_declaration(existing_fn)),
					ZSTR_VAL(zend_get_function_declaration(fn)));
			}
			return;
		} else if (UNEXPECTED(existing_fn->common.scope->ce_flags & ZEND_ACC_TRAIT)) {
			/* two traits can't define the same non-abstract method */
#if 1
			zend_error_noreturn(E_COMPILE_ERROR, "Trait method %s has not been applied, because there are collisions with other trait methods on %s",
				name, ZSTR_VAL(ce->name));
#else		/* TODO: better error message */
			zend_error_noreturn(E_COMPILE_ERROR, "Trait method %s::%s has not been applied as %s::%s, because of collision with %s::%s",
				ZSTR_VAL(fn->common.scope->name), ZSTR_VAL(fn->common.function_name),
				ZSTR_VAL(ce->name), name,
				ZSTR_VAL(existing_fn->common.scope->name), ZSTR_VAL(existing_fn->common.function_name));
#endif
		} else {
			/* inherited members are overridden by members inserted by traits */
			/* check whether the trait method fulfills the inheritance requirements */
			do_inheritance_check_on_method(fn, existing_fn, ce, NULL);
			fn->common.prototype = NULL;
		}
	}

	if (UNEXPECTED(fn->type == ZEND_INTERNAL_FUNCTION)) {
		new_fn = zend_arena_alloc(&CG(arena), sizeof(zend_internal_function));
		memcpy(new_fn, fn, sizeof(zend_internal_function));
		new_fn->common.fn_flags |= ZEND_ACC_ARENA_ALLOCATED;
	} else {
		new_fn = zend_arena_alloc(&CG(arena), sizeof(zend_op_array));
		memcpy(new_fn, fn, sizeof(zend_op_array));
		new_fn->op_array.fn_flags |= ZEND_ACC_TRAIT_CLONE;
		new_fn->op_array.fn_flags &= ~ZEND_ACC_IMMUTABLE;
	}
	function_add_ref(new_fn);
	fn = zend_hash_update_ptr(&ce->function_table, key, new_fn);
	zend_add_magic_methods(ce, key, fn);
}
/* }}} */

static void zend_fixup_trait_method(zend_function *fn, zend_class_entry *ce) /* {{{ */
{
	if ((fn->common.scope->ce_flags & ZEND_ACC_TRAIT) == ZEND_ACC_TRAIT) {

		fn->common.scope = ce;

		if (fn->common.fn_flags & ZEND_ACC_ABSTRACT) {
			ce->ce_flags |= ZEND_ACC_IMPLICIT_ABSTRACT_CLASS;
		}
		if (fn->type == ZEND_USER_FUNCTION && fn->op_array.static_variables) {
			ce->ce_flags |= ZEND_HAS_STATIC_IN_METHODS;
		}
	}
}
/* }}} */

static void zend_traits_copy_functions(zend_string *fnname, zend_function *fn, zend_class_entry *ce, HashTable **overridden, HashTable *exclude_table, zend_class_entry **aliases) /* {{{ */
{
	zend_trait_alias  *alias, **alias_ptr;
	zend_string       *lcname;
	zend_function      fn_copy;
	int                i;

	/* apply aliases which are qualified with a class name, there should not be any ambiguity */
	if (ce->trait_aliases) {
		alias_ptr = ce->trait_aliases;
		alias = *alias_ptr;
		i = 0;
		while (alias) {
			/* Scope unset or equal to the function we compare to, and the alias applies to fn */
			if (alias->alias != NULL
				&& (!aliases[i] || fn->common.scope == aliases[i])
				&& ZSTR_LEN(alias->trait_method.method_name) == ZSTR_LEN(fnname)
				&& (zend_binary_strcasecmp(ZSTR_VAL(alias->trait_method.method_name), ZSTR_LEN(alias->trait_method.method_name), ZSTR_VAL(fnname), ZSTR_LEN(fnname)) == 0)) {
				fn_copy = *fn;

				/* if it is 0, no modifieres has been changed */
				if (alias->modifiers) {
					fn_copy.common.fn_flags = alias->modifiers | (fn->common.fn_flags ^ (fn->common.fn_flags & ZEND_ACC_PPP_MASK));
				}

				lcname = zend_string_tolower(alias->alias);
				zend_add_trait_method(ce, ZSTR_VAL(alias->alias), lcname, &fn_copy, overridden);
				zend_string_release_ex(lcname, 0);

				/* Record the trait from which this alias was resolved. */
				if (!aliases[i]) {
					aliases[i] = fn->common.scope;
				}
				if (!alias->trait_method.class_name) {
					/* TODO: try to avoid this assignment (it's necessary only for reflection) */
					alias->trait_method.class_name = zend_string_copy(fn->common.scope->name);
				}
			}
			alias_ptr++;
			alias = *alias_ptr;
			i++;
		}
	}

	if (exclude_table == NULL || zend_hash_find(exclude_table, fnname) == NULL) {
		/* is not in hashtable, thus, function is not to be excluded */
		/* And how about ZEND_OVERLOADED_FUNCTION? */
		memcpy(&fn_copy, fn, fn->type == ZEND_USER_FUNCTION? sizeof(zend_op_array) : sizeof(zend_internal_function));

		/* apply aliases which have not alias name, just setting visibility */
		if (ce->trait_aliases) {
			alias_ptr = ce->trait_aliases;
			alias = *alias_ptr;
			i = 0;
			while (alias) {
				/* Scope unset or equal to the function we compare to, and the alias applies to fn */
				if (alias->alias == NULL && alias->modifiers != 0
					&& (!aliases[i] || fn->common.scope == aliases[i])
					&& (ZSTR_LEN(alias->trait_method.method_name) == ZSTR_LEN(fnname))
					&& (zend_binary_strcasecmp(ZSTR_VAL(alias->trait_method.method_name), ZSTR_LEN(alias->trait_method.method_name), ZSTR_VAL(fnname), ZSTR_LEN(fnname)) == 0)) {

					fn_copy.common.fn_flags = alias->modifiers | (fn->common.fn_flags ^ (fn->common.fn_flags & ZEND_ACC_PPP_MASK));

					/** Record the trait from which this alias was resolved. */
					if (!aliases[i]) {
						aliases[i] = fn->common.scope;
					}
					if (!alias->trait_method.class_name) {
						/* TODO: try to avoid this assignment (it's necessary only for reflection) */
						alias->trait_method.class_name = zend_string_copy(fn->common.scope->name);
					}
				}
				alias_ptr++;
				alias = *alias_ptr;
				i++;
			}
		}

		zend_add_trait_method(ce, ZSTR_VAL(fn->common.function_name), fnname, &fn_copy, overridden);
	}
}
/* }}} */

static uint32_t zend_check_trait_usage(zend_class_entry *ce, zend_class_entry *trait, zend_class_entry **traits) /* {{{ */
{
	uint32_t i;

	if (UNEXPECTED((trait->ce_flags & ZEND_ACC_TRAIT) != ZEND_ACC_TRAIT)) {
		zend_error_noreturn(E_COMPILE_ERROR, "Class %s is not a trait, Only traits may be used in 'as' and 'insteadof' statements", ZSTR_VAL(trait->name));
		return 0;
	}

	for (i = 0; i < ce->num_traits; i++) {
		if (traits[i] == trait) {
			return i;
		}
	}
	zend_error_noreturn(E_COMPILE_ERROR, "Required Trait %s wasn't added to %s", ZSTR_VAL(trait->name), ZSTR_VAL(ce->name));
	return 0;
}
/* }}} */

static void zend_traits_init_trait_structures(zend_class_entry *ce, zend_class_entry **traits, HashTable ***exclude_tables_ptr, zend_class_entry ***aliases_ptr) /* {{{ */
{
	size_t i, j = 0;
	zend_trait_precedence **precedences;
	zend_trait_precedence *cur_precedence;
	zend_trait_method_reference *cur_method_ref;
	zend_string *lcname;
	HashTable **exclude_tables = NULL;
	zend_class_entry **aliases = NULL;
	zend_class_entry *trait;

	/* resolve class references */
	if (ce->trait_precedences) {
		exclude_tables = ecalloc(ce->num_traits, sizeof(HashTable*));
		i = 0;
		precedences = ce->trait_precedences;
		ce->trait_precedences = NULL;
		while ((cur_precedence = precedences[i])) {
			/** Resolve classes for all precedence operations. */
			cur_method_ref = &cur_precedence->trait_method;
			trait = zend_fetch_class(cur_method_ref->class_name,
							ZEND_FETCH_CLASS_TRAIT|ZEND_FETCH_CLASS_NO_AUTOLOAD);
			if (!trait) {
				zend_error_noreturn(E_COMPILE_ERROR, "Could not find trait %s", ZSTR_VAL(cur_method_ref->class_name));
			}
			zend_check_trait_usage(ce, trait, traits);

			/** Ensure that the preferred method is actually available. */
			lcname = zend_string_tolower(cur_method_ref->method_name);
			if (!zend_hash_exists(&trait->function_table, lcname)) {
				zend_error_noreturn(E_COMPILE_ERROR,
						   "A precedence rule was defined for %s::%s but this method does not exist",
						   ZSTR_VAL(trait->name),
						   ZSTR_VAL(cur_method_ref->method_name));
			}

			/** With the other traits, we are more permissive.
				We do not give errors for those. This allows to be more
				defensive in such definitions.
				However, we want to make sure that the insteadof declaration
				is consistent in itself.
			 */

			for (j = 0; j < cur_precedence->num_excludes; j++) {
				zend_string* class_name = cur_precedence->exclude_class_names[j];
				zend_class_entry *exclude_ce = zend_fetch_class(class_name, ZEND_FETCH_CLASS_TRAIT |ZEND_FETCH_CLASS_NO_AUTOLOAD);
				uint32_t trait_num;

				if (!exclude_ce) {
					zend_error_noreturn(E_COMPILE_ERROR, "Could not find trait %s", ZSTR_VAL(class_name));
				}
				trait_num = zend_check_trait_usage(ce, exclude_ce, traits);
				if (!exclude_tables[trait_num]) {
					ALLOC_HASHTABLE(exclude_tables[trait_num]);
					zend_hash_init(exclude_tables[trait_num], 0, NULL, NULL, 0);
				}
				if (zend_hash_add_empty_element(exclude_tables[trait_num], lcname) == NULL) {
					zend_error_noreturn(E_COMPILE_ERROR, "Failed to evaluate a trait precedence (%s). Method of trait %s was defined to be excluded multiple times", ZSTR_VAL(precedences[i]->trait_method.method_name), ZSTR_VAL(exclude_ce->name));
				}

				/* make sure that the trait method is not from a class mentioned in
				 exclude_from_classes, for consistency */
				if (trait == exclude_ce) {
					zend_error_noreturn(E_COMPILE_ERROR,
							   "Inconsistent insteadof definition. "
							   "The method %s is to be used from %s, but %s is also on the exclude list",
							   ZSTR_VAL(cur_method_ref->method_name),
							   ZSTR_VAL(trait->name),
							   ZSTR_VAL(trait->name));
				}
			}
			zend_string_release_ex(lcname, 0);
			i++;
		}
		ce->trait_precedences = precedences;
	}

	if (ce->trait_aliases) {
		i = 0;
		while (ce->trait_aliases[i]) {
			i++;
		}
		aliases = ecalloc(i, sizeof(zend_class_entry*));
		i = 0;
		while (ce->trait_aliases[i]) {
			/** For all aliases with an explicit class name, resolve the class now. */
			if (ce->trait_aliases[i]->trait_method.class_name) {
				cur_method_ref = &ce->trait_aliases[i]->trait_method;
				trait = zend_fetch_class(cur_method_ref->class_name, ZEND_FETCH_CLASS_TRAIT|ZEND_FETCH_CLASS_NO_AUTOLOAD);
				if (!trait) {
					zend_error_noreturn(E_COMPILE_ERROR, "Could not find trait %s", ZSTR_VAL(cur_method_ref->class_name));
				}
				zend_check_trait_usage(ce, trait, traits);
				aliases[i] = trait;

				/** And, ensure that the referenced method is resolvable, too. */
				lcname = zend_string_tolower(cur_method_ref->method_name);
				if (!zend_hash_exists(&trait->function_table, lcname)) {
					zend_error_noreturn(E_COMPILE_ERROR, "An alias was defined for %s::%s but this method does not exist", ZSTR_VAL(trait->name), ZSTR_VAL(cur_method_ref->method_name));
				}
				zend_string_release_ex(lcname, 0);
			}
			i++;
		}
	}

	*exclude_tables_ptr = exclude_tables;
	*aliases_ptr = aliases;
}
/* }}} */

static void zend_do_traits_method_binding(zend_class_entry *ce, zend_class_entry **traits, HashTable **exclude_tables, zend_class_entry **aliases) /* {{{ */
{
	uint32_t i;
	HashTable *overridden = NULL;
	zend_string *key;
	zend_function *fn;

	if (exclude_tables) {
		for (i = 0; i < ce->num_traits; i++) {
			if (traits[i]) {
				/* copies functions, applies defined aliasing, and excludes unused trait methods */
				ZEND_HASH_FOREACH_STR_KEY_PTR(&traits[i]->function_table, key, fn) {
					zend_traits_copy_functions(key, fn, ce, &overridden, exclude_tables[i], aliases);
				} ZEND_HASH_FOREACH_END();

				if (exclude_tables[i]) {
					zend_hash_destroy(exclude_tables[i]);
					FREE_HASHTABLE(exclude_tables[i]);
					exclude_tables[i] = NULL;
				}
			}
		}
	} else {
		for (i = 0; i < ce->num_traits; i++) {
			if (traits[i]) {
				ZEND_HASH_FOREACH_STR_KEY_PTR(&traits[i]->function_table, key, fn) {
					zend_traits_copy_functions(key, fn, ce, &overridden, NULL, aliases);
				} ZEND_HASH_FOREACH_END();
			}
		}
	}

	ZEND_HASH_FOREACH_PTR(&ce->function_table, fn) {
		zend_fixup_trait_method(fn, ce);
	} ZEND_HASH_FOREACH_END();

	if (overridden) {
		zend_hash_destroy(overridden);
		FREE_HASHTABLE(overridden);
	}
}
/* }}} */

static zend_class_entry* find_first_definition(zend_class_entry *ce, zend_class_entry **traits, size_t current_trait, zend_string *prop_name, zend_class_entry *coliding_ce) /* {{{ */
{
	size_t i;

	if (coliding_ce == ce) {
		for (i = 0; i < current_trait; i++) {
			if (traits[i]
			 && zend_hash_exists(&traits[i]->properties_info, prop_name)) {
				return traits[i];
			}
		}
	}

	return coliding_ce;
}
/* }}} */

static void zend_do_traits_property_binding(zend_class_entry *ce, zend_class_entry **traits) /* {{{ */
{
	size_t i;
	zend_property_info *property_info;
	zend_property_info *coliding_prop;
	zend_string* prop_name;
	const char* class_name_unused;
	zend_bool not_compatible;
	zval* prop_value;
	uint32_t flags;
	zend_string *doc_comment;

	/* In the following steps the properties are inserted into the property table
	 * for that, a very strict approach is applied:
	 * - check for compatibility, if not compatible with any property in class -> fatal
	 * - if compatible, then strict notice
	 */
	for (i = 0; i < ce->num_traits; i++) {
		if (!traits[i]) {
			continue;
		}
		ZEND_HASH_FOREACH_PTR(&traits[i]->properties_info, property_info) {
			/* first get the unmangeld name if necessary,
			 * then check whether the property is already there
			 */
			flags = property_info->flags;
			if (flags & ZEND_ACC_PUBLIC) {
				prop_name = zend_string_copy(property_info->name);
			} else {
				const char *pname;
				size_t pname_len;

				/* for private and protected we need to unmangle the names */
				zend_unmangle_property_name_ex(property_info->name,
											&class_name_unused, &pname, &pname_len);
				prop_name = zend_string_init(pname, pname_len, 0);
			}

			/* next: check for conflicts with current class */
			if ((coliding_prop = zend_hash_find_ptr(&ce->properties_info, prop_name)) != NULL) {
				if ((coliding_prop->flags & ZEND_ACC_PRIVATE) && coliding_prop->ce != ce) {
					zend_hash_del(&ce->properties_info, prop_name);
					flags |= ZEND_ACC_CHANGED;
				} else {
					not_compatible = 1;

					if ((coliding_prop->flags & (ZEND_ACC_PPP_MASK | ZEND_ACC_STATIC))
						== (flags & (ZEND_ACC_PPP_MASK | ZEND_ACC_STATIC)) &&
						property_types_compatible(property_info, coliding_prop)
					) {
						/* the flags are identical, thus, the properties may be compatible */
						zval *op1, *op2;
						zval op1_tmp, op2_tmp;

						if (flags & ZEND_ACC_STATIC) {
							op1 = &ce->default_static_members_table[coliding_prop->offset];
							op2 = &traits[i]->default_static_members_table[property_info->offset];
							ZVAL_DEINDIRECT(op1);
							ZVAL_DEINDIRECT(op2);
						} else {
							op1 = &ce->default_properties_table[OBJ_PROP_TO_NUM(coliding_prop->offset)];
							op2 = &traits[i]->default_properties_table[OBJ_PROP_TO_NUM(property_info->offset)];
						}

						/* if any of the values is a constant, we try to resolve it */
						if (UNEXPECTED(Z_TYPE_P(op1) == IS_CONSTANT_AST)) {
							ZVAL_COPY_OR_DUP(&op1_tmp, op1);
							zval_update_constant_ex(&op1_tmp, ce);
							op1 = &op1_tmp;
						}
						if (UNEXPECTED(Z_TYPE_P(op2) == IS_CONSTANT_AST)) {
							ZVAL_COPY_OR_DUP(&op2_tmp, op2);
							zval_update_constant_ex(&op2_tmp, ce);
							op2 = &op2_tmp;
						}

						not_compatible = fast_is_not_identical_function(op1, op2);

						if (op1 == &op1_tmp) {
							zval_ptr_dtor_nogc(&op1_tmp);
						}
						if (op2 == &op2_tmp) {
							zval_ptr_dtor_nogc(&op2_tmp);
						}
					}

					if (not_compatible) {
						zend_error_noreturn(E_COMPILE_ERROR,
							   "%s and %s define the same property ($%s) in the composition of %s. However, the definition differs and is considered incompatible. Class was composed",
								ZSTR_VAL(find_first_definition(ce, traits, i, prop_name, coliding_prop->ce)->name),
								ZSTR_VAL(property_info->ce->name),
								ZSTR_VAL(prop_name),
								ZSTR_VAL(ce->name));
					}

					zend_string_release_ex(prop_name, 0);
					continue;
				}
			}

			/* property not found, so lets add it */
			if (flags & ZEND_ACC_STATIC) {
				prop_value = &traits[i]->default_static_members_table[property_info->offset];
				ZEND_ASSERT(Z_TYPE_P(prop_value) != IS_INDIRECT);
			} else {
				prop_value = &traits[i]->default_properties_table[OBJ_PROP_TO_NUM(property_info->offset)];
			}

			Z_TRY_ADDREF_P(prop_value);
			doc_comment = property_info->doc_comment ? zend_string_copy(property_info->doc_comment) : NULL;
			if (ZEND_TYPE_IS_NAME(property_info->type)) {
				zend_string_addref(ZEND_TYPE_NAME(property_info->type));
			}
			zend_declare_typed_property(ce, prop_name, prop_value, flags, doc_comment, property_info->type);
			zend_string_release_ex(prop_name, 0);
		} ZEND_HASH_FOREACH_END();
	}
}
/* }}} */

static void zend_do_check_for_inconsistent_traits_aliasing(zend_class_entry *ce, zend_class_entry **aliases) /* {{{ */
{
	int i = 0;
	zend_trait_alias* cur_alias;
	zend_string* lc_method_name;

	if (ce->trait_aliases) {
		while (ce->trait_aliases[i]) {
			cur_alias = ce->trait_aliases[i];
			/** The trait for this alias has not been resolved, this means, this
				alias was not applied. Abort with an error. */
			if (!aliases[i]) {
				if (cur_alias->alias) {
					/** Plain old inconsistency/typo/bug */
					zend_error_noreturn(E_COMPILE_ERROR,
							   "An alias (%s) was defined for method %s(), but this method does not exist",
							   ZSTR_VAL(cur_alias->alias),
							   ZSTR_VAL(cur_alias->trait_method.method_name));
				} else {
					/** Here are two possible cases:
						1) this is an attempt to modify the visibility
						   of a method introduce as part of another alias.
						   Since that seems to violate the DRY principle,
						   we check against it and abort.
						2) it is just a plain old inconsitency/typo/bug
						   as in the case where alias is set. */

					lc_method_name = zend_string_tolower(
						cur_alias->trait_method.method_name);
					if (zend_hash_exists(&ce->function_table,
										 lc_method_name)) {
						zend_string_release_ex(lc_method_name, 0);
						zend_error_noreturn(E_COMPILE_ERROR,
								   "The modifiers for the trait alias %s() need to be changed in the same statement in which the alias is defined. Error",
								   ZSTR_VAL(cur_alias->trait_method.method_name));
					} else {
						zend_string_release_ex(lc_method_name, 0);
						zend_error_noreturn(E_COMPILE_ERROR,
								   "The modifiers of the trait method %s() are changed, but this method does not exist. Error",
								   ZSTR_VAL(cur_alias->trait_method.method_name));

					}
				}
			}
			i++;
		}
	}
}
/* }}} */

static void zend_do_bind_traits(zend_class_entry *ce) /* {{{ */
{
	HashTable **exclude_tables;
	zend_class_entry **aliases;
	zend_class_entry **traits, *trait;
	uint32_t i, j;

	ZEND_ASSERT(ce->num_traits > 0);

	traits = emalloc(sizeof(zend_class_entry*) * ce->num_traits);

	for (i = 0; i < ce->num_traits; i++) {
		trait = zend_fetch_class_by_name(ce->trait_names[i].name,
			ce->trait_names[i].lc_name, ZEND_FETCH_CLASS_TRAIT);
		if (UNEXPECTED(trait == NULL)) {
			return;
		}
		if (UNEXPECTED(!(trait->ce_flags & ZEND_ACC_TRAIT))) {
			zend_error_noreturn(E_ERROR, "%s cannot use %s - it is not a trait", ZSTR_VAL(ce->name), ZSTR_VAL(trait->name));
			return;
		}
		for (j = 0; j < i; j++) {
			if (traits[j] == trait) {
				/* skip duplications */
				trait = NULL;
				break;
			}
		}
		traits[i] = trait;
	}

	/* complete initialization of trait strutures in ce */
	zend_traits_init_trait_structures(ce, traits, &exclude_tables, &aliases);

	/* first care about all methods to be flattened into the class */
	zend_do_traits_method_binding(ce, traits, exclude_tables, aliases);

	/* Aliases which have not been applied indicate typos/bugs. */
	zend_do_check_for_inconsistent_traits_aliasing(ce, aliases);

	if (aliases) {
		efree(aliases);
	}

	if (exclude_tables) {
		efree(exclude_tables);
	}

	/* then flatten the properties into it, to, mostly to notfiy developer about problems */
	zend_do_traits_property_binding(ce, traits);

	efree(traits);
}
/* }}} */

#define MAX_ABSTRACT_INFO_CNT 3
#define MAX_ABSTRACT_INFO_FMT "%s%s%s%s"
#define DISPLAY_ABSTRACT_FN(idx) \
	ai.afn[idx] ? ZEND_FN_SCOPE_NAME(ai.afn[idx]) : "", \
	ai.afn[idx] ? "::" : "", \
	ai.afn[idx] ? ZSTR_VAL(ai.afn[idx]->common.function_name) : "", \
	ai.afn[idx] && ai.afn[idx + 1] ? ", " : (ai.afn[idx] && ai.cnt > MAX_ABSTRACT_INFO_CNT ? ", ..." : "")

typedef struct _zend_abstract_info {
	zend_function *afn[MAX_ABSTRACT_INFO_CNT + 1];
	int cnt;
	int ctor;
} zend_abstract_info;

static void zend_verify_abstract_class_function(zend_function *fn, zend_abstract_info *ai) /* {{{ */
{
	if (fn->common.fn_flags & ZEND_ACC_ABSTRACT) {
		if (ai->cnt < MAX_ABSTRACT_INFO_CNT) {
			ai->afn[ai->cnt] = fn;
		}
		if (fn->common.fn_flags & ZEND_ACC_CTOR) {
			if (!ai->ctor) {
				ai->cnt++;
				ai->ctor = 1;
			} else {
				ai->afn[ai->cnt] = NULL;
			}
		} else {
			ai->cnt++;
		}
	}
}
/* }}} */

void zend_verify_abstract_class(zend_class_entry *ce) /* {{{ */
{
	zend_function *func;
	zend_abstract_info ai;

	ZEND_ASSERT((ce->ce_flags & (ZEND_ACC_IMPLICIT_ABSTRACT_CLASS|ZEND_ACC_INTERFACE|ZEND_ACC_TRAIT|ZEND_ACC_EXPLICIT_ABSTRACT_CLASS)) == ZEND_ACC_IMPLICIT_ABSTRACT_CLASS);
	memset(&ai, 0, sizeof(ai));

	ZEND_HASH_FOREACH_PTR(&ce->function_table, func) {
		zend_verify_abstract_class_function(func, &ai);
	} ZEND_HASH_FOREACH_END();

	if (ai.cnt) {
		zend_error_noreturn(E_ERROR, "Class %s contains %d abstract method%s and must therefore be declared abstract or implement the remaining methods (" MAX_ABSTRACT_INFO_FMT MAX_ABSTRACT_INFO_FMT MAX_ABSTRACT_INFO_FMT ")",
			ZSTR_VAL(ce->name), ai.cnt,
			ai.cnt > 1 ? "s" : "",
			DISPLAY_ABSTRACT_FN(0),
			DISPLAY_ABSTRACT_FN(1),
			DISPLAY_ABSTRACT_FN(2)
			);
	} else {
		/* now everything should be fine and an added ZEND_ACC_IMPLICIT_ABSTRACT_CLASS should be removed */
		ce->ce_flags &= ~ZEND_ACC_IMPLICIT_ABSTRACT_CLASS;
	}
}
/* }}} */

ZEND_API void zend_do_link_class(zend_class_entry *ce, zend_class_entry *parent) /* {{{ */
{
	ce->ce_flags |= ZEND_ACC_LINKED;
	if (parent) {
		zend_do_inheritance(ce, parent);
	}
	if (ce->ce_flags & ZEND_ACC_IMPLEMENT_TRAITS) {
		zend_do_bind_traits(ce);
	}
	if (ce->ce_flags & ZEND_ACC_IMPLEMENT_INTERFACES) {
		zend_do_implement_interfaces(ce);
	}
	if ((ce->ce_flags & (ZEND_ACC_IMPLICIT_ABSTRACT_CLASS|ZEND_ACC_INTERFACE|ZEND_ACC_TRAIT|ZEND_ACC_EXPLICIT_ABSTRACT_CLASS)) == ZEND_ACC_IMPLICIT_ABSTRACT_CLASS) {
		zend_verify_abstract_class(ce);
	}

	zend_build_properties_info_table(ce);
}
/* }}} */<|MERGE_RESOLUTION|>--- conflicted
+++ resolved
@@ -619,30 +619,9 @@
 			if (UNEXPECTED(!zend_do_perform_implementation_check(child, parent))) {
 				zend_string *method_prototype = zend_get_function_declaration(parent);
 				zend_string *child_prototype = zend_get_function_declaration(child);
-<<<<<<< HEAD
 				zend_error_at(E_COMPILE_ERROR, NULL, func_lineno(child),
 					"Declaration of %s must be compatible with %s",
 					ZSTR_VAL(child_prototype), ZSTR_VAL(method_prototype));
-=======
-
-				if (child->common.prototype && (
-					child->common.prototype->common.fn_flags & ZEND_ACC_ABSTRACT
-				)) {
-					error_level = E_COMPILE_ERROR;
-					error_verb = "must";
-				} else if ((parent->common.fn_flags & ZEND_ACC_HAS_RETURN_TYPE) &&
-		                   (!(child->common.fn_flags & ZEND_ACC_HAS_RETURN_TYPE) ||
-				            !zend_perform_covariant_type_check(child, child->common.arg_info - 1, parent, parent->common.arg_info - 1))) {
-					error_level = E_COMPILE_ERROR;
-					error_verb = "must";
-				} else {
-					error_level = E_WARNING;
-					error_verb = "should";
-				}
-				zend_error_at(error_level, NULL, func_lineno(child),
-					"Declaration of %s %s be compatible with %s",
-					ZSTR_VAL(child_prototype), error_verb, ZSTR_VAL(method_prototype));
->>>>>>> 5c474010
 				zend_string_efree(child_prototype);
 				zend_string_efree(method_prototype);
 			}
