--- conflicted
+++ resolved
@@ -1315,20 +1315,6 @@
 		ce->__tostring = fe;
 	} else if (zend_string_equals_literal(mname, ZEND_DEBUGINFO_FUNC_NAME)) {
 		ce->__debugInfo = fe;
-<<<<<<< HEAD
-=======
-	} else if (ZSTR_LEN(ce->name) == ZSTR_LEN(mname)) {
-		zend_string *lowercase_name = zend_string_tolower(ce->name);
-		lowercase_name = zend_new_interned_string(lowercase_name);
-		if (!memcmp(ZSTR_VAL(mname), ZSTR_VAL(lowercase_name), ZSTR_LEN(mname))) {
-			if (ce->constructor && (!ce->parent || ce->constructor != ce->parent->constructor)) {
-				zend_error_noreturn(E_COMPILE_ERROR, "%s has colliding constructor definitions coming from traits", ZSTR_VAL(ce->name));
-			}
-			ce->constructor = fe;
-			fe->common.fn_flags |= ZEND_ACC_CTOR;
-		}
-		zend_string_release_ex(lowercase_name, 0);
->>>>>>> 43a7d950
 	}
 }
 /* }}} */
