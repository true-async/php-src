/*
   +----------------------------------------------------------------------+
   | Zend Engine                                                          |
   +----------------------------------------------------------------------+
   | Copyright (c) Zend Technologies Ltd. (http://www.zend.com)           |
   +----------------------------------------------------------------------+
   | This source file is subject to version 2.00 of the Zend license,     |
   | that is bundled with this package in the file LICENSE, and is        |
   | available through the world-wide-web at the following url:           |
   | http://www.zend.com/license/2_00.txt.                                |
   | If you did not receive a copy of the Zend license and are unable to  |
   | obtain it through the world-wide-web, please send a note to          |
   | license@zend.com so we can mail you a copy immediately.              |
   +----------------------------------------------------------------------+
   | Authors: Andi Gutmans <andi@php.net>                                 |
   |          Zeev Suraski <zeev@php.net>                                 |
   +----------------------------------------------------------------------+
*/

#include "zend.h"
#include "zend_API.h"
#include "zend_compile.h"
#include "zend_execute.h"
#include "zend_inheritance.h"
#include "zend_interfaces.h"
#include "zend_smart_str.h"
#include "zend_operators.h"
#include "zend_exceptions.h"

static void add_dependency_obligation(zend_class_entry *ce, zend_class_entry *dependency_ce);
static void add_compatibility_obligation(
		zend_class_entry *ce, const zend_function *child_fn, const zend_function *parent_fn);
static void add_property_compatibility_obligation(
		zend_class_entry *ce, const zend_property_info *child_prop,
		const zend_property_info *parent_prop);

static void overridden_ptr_dtor(zval *zv) /* {{{ */
{
	efree_size(Z_PTR_P(zv), sizeof(zend_function));
}
/* }}} */

static void zend_type_copy_ctor(zend_type *type, zend_bool persistent) {
	if (ZEND_TYPE_HAS_LIST(*type)) {
		zend_type_list *old_list = ZEND_TYPE_LIST(*type);
		size_t size = ZEND_TYPE_LIST_SIZE(old_list->num_types);
		zend_type_list *new_list = ZEND_TYPE_USES_ARENA(*type)
			? zend_arena_alloc(&CG(arena), size) : pemalloc(size, persistent);
		memcpy(new_list, old_list, ZEND_TYPE_LIST_SIZE(old_list->num_types));
		ZEND_TYPE_SET_PTR(*type, new_list);

		zend_type *list_type;
		ZEND_TYPE_LIST_FOREACH(new_list, list_type) {
			ZEND_ASSERT(ZEND_TYPE_HAS_NAME(*list_type));
			zend_string_addref(ZEND_TYPE_NAME(*list_type));
		} ZEND_TYPE_LIST_FOREACH_END();
	} else if (ZEND_TYPE_HAS_NAME(*type)) {
		zend_string_addref(ZEND_TYPE_NAME(*type));
	}
}

static zend_property_info *zend_duplicate_property_info_internal(zend_property_info *property_info) /* {{{ */
{
	zend_property_info* new_property_info = pemalloc(sizeof(zend_property_info), 1);
	memcpy(new_property_info, property_info, sizeof(zend_property_info));
	zend_string_addref(new_property_info->name);
	zend_type_copy_ctor(&new_property_info->type, /* persistent */ 1);

	return new_property_info;
}
/* }}} */

static zend_function *zend_duplicate_internal_function(zend_function *func, zend_class_entry *ce) /* {{{ */
{
	zend_function *new_function;

	if (UNEXPECTED(ce->type & ZEND_INTERNAL_CLASS)) {
		new_function = pemalloc(sizeof(zend_internal_function), 1);
		memcpy(new_function, func, sizeof(zend_internal_function));
	} else {
		new_function = zend_arena_alloc(&CG(arena), sizeof(zend_internal_function));
		memcpy(new_function, func, sizeof(zend_internal_function));
		new_function->common.fn_flags |= ZEND_ACC_ARENA_ALLOCATED;
	}
	if (EXPECTED(new_function->common.function_name)) {
		zend_string_addref(new_function->common.function_name);
	}
	return new_function;
}
/* }}} */

static zend_function *zend_duplicate_user_function(zend_function *func) /* {{{ */
{
	zend_function *new_function;

	new_function = zend_arena_alloc(&CG(arena), sizeof(zend_op_array));
	memcpy(new_function, func, sizeof(zend_op_array));
	if (ZEND_MAP_PTR_GET(func->op_array.static_variables_ptr)) {
		/* See: Zend/tests/method_static_var.phpt */
		new_function->op_array.static_variables = ZEND_MAP_PTR_GET(func->op_array.static_variables_ptr);
	}
	if (!(GC_FLAGS(new_function->op_array.static_variables) & IS_ARRAY_IMMUTABLE)) {
		GC_ADDREF(new_function->op_array.static_variables);
	}
	ZEND_MAP_PTR_INIT(new_function->op_array.static_variables_ptr, &new_function->op_array.static_variables);
	return new_function;
}
/* }}} */

static zend_always_inline zend_function *zend_duplicate_function(zend_function *func, zend_class_entry *ce, zend_bool is_interface) /* {{{ */
{
	if (UNEXPECTED(func->type == ZEND_INTERNAL_FUNCTION)) {
		return zend_duplicate_internal_function(func, ce);
	} else {
		if (func->op_array.refcount) {
			(*func->op_array.refcount)++;
		}
		if (is_interface
		 || EXPECTED(!func->op_array.static_variables)) {
			/* reuse the same op_array structure */
			return func;
		}
		return zend_duplicate_user_function(func);
	}
}
/* }}} */

static void do_inherit_parent_constructor(zend_class_entry *ce) /* {{{ */
{
	zend_class_entry *parent = ce->parent;

	ZEND_ASSERT(parent != NULL);

	/* You cannot change create_object */
	ce->create_object = parent->create_object;

	/* Inherit special functions if needed */
	if (EXPECTED(!ce->get_iterator)) {
		ce->get_iterator = parent->get_iterator;
	}
	if (parent->iterator_funcs_ptr) {
		/* Must be initialized through iface->interface_gets_implemented() */
		ZEND_ASSERT(ce->iterator_funcs_ptr);
	}
	if (EXPECTED(!ce->__get)) {
		ce->__get = parent->__get;
	}
	if (EXPECTED(!ce->__set)) {
		ce->__set = parent->__set;
	}
	if (EXPECTED(!ce->__unset)) {
		ce->__unset = parent->__unset;
	}
	if (EXPECTED(!ce->__isset)) {
		ce->__isset = parent->__isset;
	}
	if (EXPECTED(!ce->__call)) {
		ce->__call = parent->__call;
	}
	if (EXPECTED(!ce->__callstatic)) {
		ce->__callstatic = parent->__callstatic;
	}
	if (EXPECTED(!ce->__tostring)) {
		ce->__tostring = parent->__tostring;
	}
	if (EXPECTED(!ce->clone)) {
		ce->clone = parent->clone;
	}
	if (EXPECTED(!ce->serialize_func)) {
		ce->serialize_func = parent->serialize_func;
	}
	if (EXPECTED(!ce->serialize)) {
		ce->serialize = parent->serialize;
	}
	if (EXPECTED(!ce->unserialize_func)) {
		ce->unserialize_func = parent->unserialize_func;
	}
	if (EXPECTED(!ce->unserialize)) {
		ce->unserialize = parent->unserialize;
	}
	if (!ce->destructor) {
		ce->destructor = parent->destructor;
	}
	if (EXPECTED(!ce->__debugInfo)) {
		ce->__debugInfo = parent->__debugInfo;
	}

	if (ce->constructor) {
		if (parent->constructor && UNEXPECTED(parent->constructor->common.fn_flags & ZEND_ACC_FINAL)) {
			zend_error_noreturn(E_ERROR, "Cannot override final %s::%s() with %s::%s()",
				ZSTR_VAL(parent->name), ZSTR_VAL(parent->constructor->common.function_name),
				ZSTR_VAL(ce->name), ZSTR_VAL(ce->constructor->common.function_name));
		}
		return;
	}

	ce->constructor = parent->constructor;
}
/* }}} */

char *zend_visibility_string(uint32_t fn_flags) /* {{{ */
{
	if (fn_flags & ZEND_ACC_PUBLIC) {
		return "public";
	} else if (fn_flags & ZEND_ACC_PRIVATE) {
		return "private";
	} else {
		ZEND_ASSERT(fn_flags & ZEND_ACC_PROTECTED);
		return "protected";
	}
}
/* }}} */

static zend_string *resolve_class_name(zend_class_entry *scope, zend_string *name) {
	ZEND_ASSERT(scope);
	if (zend_string_equals_literal_ci(name, "parent") && scope->parent) {
		if (scope->ce_flags & ZEND_ACC_RESOLVED_PARENT) {
			return scope->parent->name;
		} else {
			return scope->parent_name;
		}
	} else if (zend_string_equals_literal_ci(name, "self")) {
		return scope->name;
	} else {
		return name;
	}
}

static zend_bool class_visible(zend_class_entry *ce) {
	if (ce->type == ZEND_INTERNAL_CLASS) {
		return !(CG(compiler_options) & ZEND_COMPILE_IGNORE_INTERNAL_CLASSES);
	} else {
		ZEND_ASSERT(ce->type == ZEND_USER_CLASS);
		return !(CG(compiler_options) & ZEND_COMPILE_IGNORE_OTHER_FILES)
			|| ce->info.user.filename == CG(compiled_filename);
	}
}

static zend_class_entry *lookup_class(
		zend_class_entry *scope, zend_string *name, zend_bool register_unresolved) {
	zend_class_entry *ce;
	if (!CG(in_compilation)) {
		uint32_t flags = ZEND_FETCH_CLASS_ALLOW_UNLINKED | ZEND_FETCH_CLASS_NO_AUTOLOAD;
		ce = zend_lookup_class_ex(name, NULL, flags);
		if (ce) {
			return ce;
		}

		if (register_unresolved) {
			/* We'll autoload this class and process delayed variance obligations later. */
			if (!CG(delayed_autoloads)) {
				ALLOC_HASHTABLE(CG(delayed_autoloads));
				zend_hash_init(CG(delayed_autoloads), 0, NULL, NULL, 0);
			}
			zend_hash_add_empty_element(CG(delayed_autoloads), name);
		}
	} else {
		ce = zend_lookup_class_ex(name, NULL, ZEND_FETCH_CLASS_NO_AUTOLOAD);
		if (ce && class_visible(ce)) {
			return ce;
		}

		/* The current class may not be registered yet, so check for it explicitly. */
		if (zend_string_equals_ci(scope->name, name)) {
			return scope;
		}
	}

	return NULL;
}

/* Instanceof that's safe to use on unlinked classes. */
static zend_bool unlinked_instanceof(zend_class_entry *ce1, zend_class_entry *ce2) {
	zend_class_entry *ce;

	if (ce1 == ce2) {
		return 1;
	}

	if (ce1->ce_flags & ZEND_ACC_LINKED) {
		return instanceof_function(ce1, ce2);
	}

	ce = ce1;
	while (ce->parent) {
		if (ce->ce_flags & ZEND_ACC_RESOLVED_PARENT) {
			ce = ce->parent;
		} else {
			ce = zend_lookup_class_ex(ce->parent_name, NULL,
				ZEND_FETCH_CLASS_ALLOW_UNLINKED | ZEND_FETCH_CLASS_NO_AUTOLOAD);
			if (!ce) {
				break;
			}
		}
		if (ce == ce2) {
			return 1;
		}
	}

	if (ce1->num_interfaces) {
		uint32_t i;
		if (ce1->ce_flags & ZEND_ACC_RESOLVED_INTERFACES) {
			/* Unlike the normal instanceof_function(), we have to perform a recursive
			 * check here, as the parent interfaces might not have been fully copied yet. */
			for (i = 0; i < ce1->num_interfaces; i++) {
				if (unlinked_instanceof(ce1->interfaces[i], ce2)) {
					return 1;
				}
			}
		} else {
			for (i = 0; i < ce1->num_interfaces; i++) {
				ce = zend_lookup_class_ex(
					ce1->interface_names[i].name, ce1->interface_names[i].lc_name,
					ZEND_FETCH_CLASS_ALLOW_UNLINKED | ZEND_FETCH_CLASS_NO_AUTOLOAD);
				if (ce && unlinked_instanceof(ce, ce2)) {
					return 1;
				}
			}
		}
	}

	return 0;
}

static zend_bool zend_type_contains_traversable(zend_type type) {
	zend_type *single_type;
	ZEND_TYPE_FOREACH(type, single_type) {
		if (ZEND_TYPE_HAS_NAME(*single_type)
				&& zend_string_equals_literal_ci(ZEND_TYPE_NAME(*single_type), "Traversable")) {
			return 1;
		}
	} ZEND_TYPE_FOREACH_END();
	return 0;
}

/* Unresolved means that class declarations that are currently not available are needed to
 * determine whether the inheritance is valid or not. At runtime UNRESOLVED should be treated
 * as an ERROR. */
typedef enum {
	INHERITANCE_UNRESOLVED = -1,
	INHERITANCE_ERROR = 0,
	INHERITANCE_SUCCESS = 1,
} inheritance_status;

static inheritance_status zend_perform_covariant_class_type_check(
		zend_class_entry *fe_scope, zend_string *fe_class_name,
		zend_class_entry *proto_scope, zend_type proto_type,
		zend_bool register_unresolved) {
	zend_bool have_unresolved = 0;
	zend_class_entry *fe_ce = NULL;
	if (ZEND_TYPE_FULL_MASK(proto_type) & MAY_BE_OBJECT) {
		/* Currently, any class name would be allowed here. We still perform a class lookup
		 * for forward-compatibility reasons, as we may have named types in the future that
		 * are not classes (such as enums or typedefs). */
		if (!fe_ce) fe_ce = lookup_class(fe_scope, fe_class_name, register_unresolved);
		if (!fe_ce) {
			have_unresolved = 1;
		} else {
			return INHERITANCE_SUCCESS;
		}
	}
	if (ZEND_TYPE_FULL_MASK(proto_type) & MAY_BE_ITERABLE) {
		if (!fe_ce) fe_ce = lookup_class(fe_scope, fe_class_name, register_unresolved);
		if (!fe_ce) {
			have_unresolved = 1;
		} else if (unlinked_instanceof(fe_ce, zend_ce_traversable)) {
			return INHERITANCE_SUCCESS;
		}
	}

	zend_type *single_type;
	ZEND_TYPE_FOREACH(proto_type, single_type) {
		if (ZEND_TYPE_HAS_NAME(*single_type)) {
			zend_string *proto_class_name =
				resolve_class_name(proto_scope, ZEND_TYPE_NAME(*single_type));
			if (zend_string_equals_ci(fe_class_name, proto_class_name)) {
				return INHERITANCE_SUCCESS;
			}

			/* Make sure to always load both classes, to avoid only registering one of them as
			 * a delayed autoload. */
			if (!fe_ce) fe_ce = lookup_class(fe_scope, fe_class_name, register_unresolved);
			zend_class_entry *proto_ce =
				lookup_class(proto_scope, proto_class_name, register_unresolved);
			if (!fe_ce || !proto_ce) {
				have_unresolved = 1;
			} else if (unlinked_instanceof(fe_ce, proto_ce)) {
				return INHERITANCE_SUCCESS;
			}
		}
	} ZEND_TYPE_FOREACH_END();

	return have_unresolved ? INHERITANCE_UNRESOLVED : INHERITANCE_ERROR;
}

static inheritance_status zend_perform_covariant_type_check(
		zend_class_entry *fe_scope, zend_type fe_type,
		zend_class_entry *proto_scope, zend_type proto_type) /* {{{ */
{
	ZEND_ASSERT(ZEND_TYPE_IS_SET(fe_type) && ZEND_TYPE_IS_SET(proto_type));

	/* Builtin types may be removed, but not added */
	uint32_t fe_type_mask = ZEND_TYPE_PURE_MASK(fe_type);
	uint32_t proto_type_mask = ZEND_TYPE_PURE_MASK(proto_type);
	uint32_t added_types = fe_type_mask & ~proto_type_mask;
	if (added_types) {
		// TODO: Make "iterable" an alias of "array|Traversable" instead,
		// so these special cases will be handled automatically.
		if (added_types == MAY_BE_ITERABLE
				&& (proto_type_mask & MAY_BE_ARRAY)
				&& zend_type_contains_traversable(proto_type)) {
			/* Replacing array|Traversable with iterable is okay */
		} else if (added_types == MAY_BE_ARRAY && (proto_type_mask & MAY_BE_ITERABLE)) {
			/* Replacing iterable with array is okay */
		} else {
			/* Otherwise adding new types is illegal */
			return INHERITANCE_ERROR;
		}
	}

	if (ZEND_TYPE_HAS_NAME(fe_type)) {
		zend_string *fe_class_name = resolve_class_name(fe_scope, ZEND_TYPE_NAME(fe_type));
		inheritance_status status = zend_perform_covariant_class_type_check(
			fe_scope, fe_class_name, proto_scope, proto_type, /* register_unresolved */ 0);
		if (status != INHERITANCE_UNRESOLVED) {
			return status;
		}

		zend_perform_covariant_class_type_check(
			fe_scope, fe_class_name, proto_scope, proto_type, /* register_unresolved */ 1);
		return INHERITANCE_UNRESOLVED;
	}

	if (ZEND_TYPE_HAS_LIST(fe_type)) {
		zend_type *list_type;
		zend_bool all_success = 1;

		/* First try to check whether we can succeed without resolving anything */
		ZEND_TYPE_LIST_FOREACH(ZEND_TYPE_LIST(fe_type), list_type) {
			ZEND_ASSERT(ZEND_TYPE_HAS_NAME(*list_type));
			zend_string *fe_class_name =
				resolve_class_name(fe_scope, ZEND_TYPE_NAME(*list_type));
			inheritance_status status = zend_perform_covariant_class_type_check(
				fe_scope, fe_class_name, proto_scope, proto_type, /* register_unresolved */ 0);
			if (status == INHERITANCE_ERROR) {
				return INHERITANCE_ERROR;
			}

			if (status != INHERITANCE_SUCCESS) {
				all_success = 0;
			}
		} ZEND_TYPE_LIST_FOREACH_END();

		/* All individual checks succeeded, overall success */
		if (all_success) {
			return INHERITANCE_SUCCESS;
		}

		/* Register all classes that may have to be resolved */
		ZEND_TYPE_LIST_FOREACH(ZEND_TYPE_LIST(fe_type), list_type) {
			ZEND_ASSERT(ZEND_TYPE_HAS_NAME(*list_type));
			zend_string *fe_class_name =
				resolve_class_name(fe_scope, ZEND_TYPE_NAME(*list_type));
			zend_perform_covariant_class_type_check(
				fe_scope, fe_class_name, proto_scope, proto_type, /* register_unresolved */ 1);
		} ZEND_TYPE_LIST_FOREACH_END();
		return INHERITANCE_UNRESOLVED;
	}

	return INHERITANCE_SUCCESS;
}
/* }}} */

static inheritance_status zend_do_perform_arg_type_hint_check(
		const zend_function *fe, zend_arg_info *fe_arg_info,
		const zend_function *proto, zend_arg_info *proto_arg_info) /* {{{ */
{
	if (!ZEND_TYPE_IS_SET(fe_arg_info->type)) {
		/* Child with no type is always compatible */
		return INHERITANCE_SUCCESS;
	}

	if (!ZEND_TYPE_IS_SET(proto_arg_info->type)) {
		/* Child defines a type, but parent doesn't, violates LSP */
		return INHERITANCE_ERROR;
	}

	/* Contravariant type check is performed as a covariant type check with swapped
	 * argument order. */
	return zend_perform_covariant_type_check(
		proto->common.scope, proto_arg_info->type, fe->common.scope, fe_arg_info->type);
}
/* }}} */

static inheritance_status zend_do_perform_implementation_check(
		const zend_function *fe, const zend_function *proto) /* {{{ */
{
	uint32_t i, num_args, proto_num_args, fe_num_args;
	inheritance_status status, local_status;
	zend_bool proto_is_variadic, fe_is_variadic;

	/* If it's a user function then arg_info == NULL means we don't have any parameters but
	 * we still need to do the arg number checks.  We are only willing to ignore this for internal
	 * functions because extensions don't always define arg_info.
	 */
	if (!proto->common.arg_info && proto->common.type != ZEND_USER_FUNCTION) {
		return INHERITANCE_SUCCESS;
	}

	/* Checks for constructors only if they are declared in an interface,
	 * or explicitly marked as abstract
	 */
	ZEND_ASSERT(!((fe->common.fn_flags & ZEND_ACC_CTOR)
		&& ((proto->common.scope->ce_flags & ZEND_ACC_INTERFACE) == 0
			&& (proto->common.fn_flags & ZEND_ACC_ABSTRACT) == 0)));

	/* If the prototype method is private do not enforce a signature */
	ZEND_ASSERT(!(proto->common.fn_flags & ZEND_ACC_PRIVATE));

	/* The number of required arguments cannot increase. */
	if (proto->common.required_num_args < fe->common.required_num_args) {
		return INHERITANCE_ERROR;
	}

	/* by-ref constraints on return values are covariant */
	if ((proto->common.fn_flags & ZEND_ACC_RETURN_REFERENCE)
		&& !(fe->common.fn_flags & ZEND_ACC_RETURN_REFERENCE)) {
		return INHERITANCE_ERROR;
	}

	proto_is_variadic = (proto->common.fn_flags & ZEND_ACC_VARIADIC) != 0;
	fe_is_variadic = (fe->common.fn_flags & ZEND_ACC_VARIADIC) != 0;

	/* A variadic function cannot become non-variadic */
	if (proto_is_variadic && !fe_is_variadic) {
		return INHERITANCE_ERROR;
	}

	/* The variadic argument is not included in the stored argument count. */
	proto_num_args = proto->common.num_args + proto_is_variadic;
	fe_num_args = fe->common.num_args + fe_is_variadic;
	num_args = MAX(proto_num_args, fe_num_args);

	status = INHERITANCE_SUCCESS;
	for (i = 0; i < num_args; i++) {
		zend_arg_info *proto_arg_info =
			i < proto_num_args ? &proto->common.arg_info[i] :
			proto_is_variadic ? &proto->common.arg_info[proto_num_args - 1] : NULL;
		zend_arg_info *fe_arg_info =
			i < fe_num_args ? &fe->common.arg_info[i] :
			fe_is_variadic ? &fe->common.arg_info[fe_num_args - 1] : NULL;
		if (!proto_arg_info) {
			/* A new (optional) argument has been added, which is fine. */
			continue;
		}
		if (!fe_arg_info) {
			/* An argument has been removed. This is considered illegal, because arity checks
			 * work based on a model where passing more than the declared number of parameters
			 * to a function is an error. */
			return INHERITANCE_ERROR;
		}

		local_status = zend_do_perform_arg_type_hint_check(fe, fe_arg_info, proto, proto_arg_info);

		if (UNEXPECTED(local_status != INHERITANCE_SUCCESS)) {
			if (UNEXPECTED(local_status == INHERITANCE_ERROR)) {
				return INHERITANCE_ERROR;
			}
			ZEND_ASSERT(local_status == INHERITANCE_UNRESOLVED);
			status = INHERITANCE_UNRESOLVED;
		}

		/* by-ref constraints on arguments are invariant */
		if (ZEND_ARG_SEND_MODE(fe_arg_info) != ZEND_ARG_SEND_MODE(proto_arg_info)) {
			return INHERITANCE_ERROR;
		}
	}

	/* Check return type compatibility, but only if the prototype already specifies
	 * a return type. Adding a new return type is always valid. */
	if (proto->common.fn_flags & ZEND_ACC_HAS_RETURN_TYPE) {
		/* Removing a return type is not valid. */
		if (!(fe->common.fn_flags & ZEND_ACC_HAS_RETURN_TYPE)) {
			return INHERITANCE_ERROR;
		}

		local_status = zend_perform_covariant_type_check(
			fe->common.scope, fe->common.arg_info[-1].type,
			proto->common.scope, proto->common.arg_info[-1].type);

		if (UNEXPECTED(local_status != INHERITANCE_SUCCESS)) {
			if (UNEXPECTED(local_status == INHERITANCE_ERROR)) {
				return INHERITANCE_ERROR;
			}
			ZEND_ASSERT(local_status == INHERITANCE_UNRESOLVED);
			status = INHERITANCE_UNRESOLVED;
		}
	}

	return status;
}
/* }}} */

static ZEND_COLD void zend_append_type_hint(smart_str *str, const zend_function *fptr, zend_arg_info *arg_info, int return_hint) /* {{{ */
{
	if (ZEND_TYPE_IS_SET(arg_info->type)) {
		zend_string *type_str = zend_type_to_string_resolved(arg_info->type, fptr->common.scope);
		smart_str_append(str, type_str);
		zend_string_release(type_str);
		if (!return_hint) {
			smart_str_appendc(str, ' ');
		}
	}
}
/* }}} */

static ZEND_COLD zend_string *zend_get_function_declaration(const zend_function *fptr) /* {{{ */
{
	smart_str str = {0};

	if (fptr->op_array.fn_flags & ZEND_ACC_RETURN_REFERENCE) {
		smart_str_appends(&str, "& ");
	}

	if (fptr->common.scope) {
		/* cut off on NULL byte ... class@anonymous */
		smart_str_appendl(&str, ZSTR_VAL(fptr->common.scope->name), strlen(ZSTR_VAL(fptr->common.scope->name)));
		smart_str_appends(&str, "::");
	}

	smart_str_append(&str, fptr->common.function_name);
	smart_str_appendc(&str, '(');

	if (fptr->common.arg_info) {
		uint32_t i, num_args, required;
		zend_arg_info *arg_info = fptr->common.arg_info;

		required = fptr->common.required_num_args;
		num_args = fptr->common.num_args;
		if (fptr->common.fn_flags & ZEND_ACC_VARIADIC) {
			num_args++;
		}
		for (i = 0; i < num_args;) {
			zend_append_type_hint(&str, fptr, arg_info, 0);

			if (ZEND_ARG_SEND_MODE(arg_info)) {
				smart_str_appendc(&str, '&');
			}

			if (ZEND_ARG_IS_VARIADIC(arg_info)) {
				smart_str_appends(&str, "...");
			}

			smart_str_appendc(&str, '$');

			if (arg_info->name) {
				if (fptr->type == ZEND_INTERNAL_FUNCTION) {
					smart_str_appends(&str, ((zend_internal_arg_info*)arg_info)->name);
				} else {
					smart_str_appendl(&str, ZSTR_VAL(arg_info->name), ZSTR_LEN(arg_info->name));
				}
			} else {
				smart_str_appends(&str, "param");
				smart_str_append_unsigned(&str, i);
			}

			if (i >= required && !ZEND_ARG_IS_VARIADIC(arg_info)) {
				smart_str_appends(&str, " = ");
				if (fptr->type == ZEND_USER_FUNCTION) {
					zend_op *precv = NULL;
					{
						uint32_t idx  = i;
						zend_op *op = fptr->op_array.opcodes;
						zend_op *end = op + fptr->op_array.last;

						++idx;
						while (op < end) {
							if ((op->opcode == ZEND_RECV || op->opcode == ZEND_RECV_INIT)
									&& op->op1.num == (zend_ulong)idx)
							{
								precv = op;
							}
							++op;
						}
					}
					if (precv && precv->opcode == ZEND_RECV_INIT && precv->op2_type != IS_UNUSED) {
						zval *zv = RT_CONSTANT(precv, precv->op2);

						if (Z_TYPE_P(zv) == IS_FALSE) {
							smart_str_appends(&str, "false");
						} else if (Z_TYPE_P(zv) == IS_TRUE) {
							smart_str_appends(&str, "true");
						} else if (Z_TYPE_P(zv) == IS_NULL) {
							smart_str_appends(&str, "NULL");
						} else if (Z_TYPE_P(zv) == IS_STRING) {
							smart_str_appendc(&str, '\'');
							smart_str_appendl(&str, Z_STRVAL_P(zv), MIN(Z_STRLEN_P(zv), 10));
							if (Z_STRLEN_P(zv) > 10) {
								smart_str_appends(&str, "...");
							}
							smart_str_appendc(&str, '\'');
						} else if (Z_TYPE_P(zv) == IS_ARRAY) {
							smart_str_appends(&str, "Array");
						} else if (Z_TYPE_P(zv) == IS_CONSTANT_AST) {
							zend_ast *ast = Z_ASTVAL_P(zv);
							if (ast->kind == ZEND_AST_CONSTANT) {
								smart_str_append(&str, zend_ast_get_constant_name(ast));
							} else {
								smart_str_appends(&str, "<expression>");
							}
						} else {
							zend_string *tmp_zv_str;
							zend_string *zv_str = zval_get_tmp_string(zv, &tmp_zv_str);
							smart_str_append(&str, zv_str);
							zend_tmp_string_release(tmp_zv_str);
						}
					}
				} else {
					smart_str_appends(&str, "NULL");
				}
			}

			if (++i < num_args) {
				smart_str_appends(&str, ", ");
			}
			arg_info++;
		}
	}

	smart_str_appendc(&str, ')');

	if (fptr->common.fn_flags & ZEND_ACC_HAS_RETURN_TYPE) {
		smart_str_appends(&str, ": ");
		zend_append_type_hint(&str, fptr, fptr->common.arg_info - 1, 1);
	}
	smart_str_0(&str);

	return str.s;
}
/* }}} */

static zend_always_inline uint32_t func_lineno(const zend_function *fn) {
	return fn->common.type == ZEND_USER_FUNCTION ? fn->op_array.line_start : 0;
}

static void ZEND_COLD emit_incompatible_method_error(
		const zend_function *child, const zend_function *parent,
		inheritance_status status) {
	zend_string *parent_prototype = zend_get_function_declaration(parent);
	zend_string *child_prototype = zend_get_function_declaration(child);
	if (status == INHERITANCE_UNRESOLVED) {
		/* Fetch the first unresolved class from registered autoloads */
		zend_string *unresolved_class = NULL;
		ZEND_HASH_FOREACH_STR_KEY(CG(delayed_autoloads), unresolved_class) {
			break;
		} ZEND_HASH_FOREACH_END();
		ZEND_ASSERT(unresolved_class);

		zend_error_at(E_COMPILE_ERROR, NULL, func_lineno(child),
			"Could not check compatibility between %s and %s, because class %s is not available",
			ZSTR_VAL(child_prototype), ZSTR_VAL(parent_prototype), ZSTR_VAL(unresolved_class));
	} else {
		zend_error_at(E_COMPILE_ERROR, NULL, func_lineno(child),
			"Declaration of %s must be compatible with %s",
			ZSTR_VAL(child_prototype), ZSTR_VAL(parent_prototype));
	}
	zend_string_efree(child_prototype);
	zend_string_efree(parent_prototype);
}

static void perform_delayable_implementation_check(
		zend_class_entry *ce, const zend_function *fe,
		const zend_function *proto)
{
	inheritance_status status = zend_do_perform_implementation_check(fe, proto);
	if (UNEXPECTED(status != INHERITANCE_SUCCESS)) {
		if (EXPECTED(status == INHERITANCE_UNRESOLVED)) {
			add_compatibility_obligation(ce, fe, proto);
		} else {
			ZEND_ASSERT(status == INHERITANCE_ERROR);
			emit_incompatible_method_error(fe, proto, status);
		}
	}
}

static zend_always_inline inheritance_status do_inheritance_check_on_method_ex(zend_function *child, zend_function *parent, zend_class_entry *ce, zval *child_zv, zend_bool check_only, zend_bool checked) /* {{{ */
{
	uint32_t child_flags;
	uint32_t parent_flags = parent->common.fn_flags;
	zend_function *proto;

	if (!checked && UNEXPECTED(parent_flags & ZEND_ACC_FINAL)) {
		if (check_only) {
			return INHERITANCE_ERROR;
		}
		zend_error_at_noreturn(E_COMPILE_ERROR, NULL, func_lineno(child),
			"Cannot override final method %s::%s()",
			ZEND_FN_SCOPE_NAME(parent), ZSTR_VAL(child->common.function_name));
	}

	child_flags	= child->common.fn_flags;
	/* You cannot change from static to non static and vice versa.
	 */
	if (!checked && UNEXPECTED((child_flags & ZEND_ACC_STATIC) != (parent_flags & ZEND_ACC_STATIC))) {
		if (check_only) {
			return INHERITANCE_ERROR;
		}
		if (child_flags & ZEND_ACC_STATIC) {
			zend_error_at_noreturn(E_COMPILE_ERROR, NULL, func_lineno(child),
				"Cannot make non static method %s::%s() static in class %s",
				ZEND_FN_SCOPE_NAME(parent), ZSTR_VAL(child->common.function_name), ZEND_FN_SCOPE_NAME(child));
		} else {
			zend_error_at_noreturn(E_COMPILE_ERROR, NULL, func_lineno(child),
				"Cannot make static method %s::%s() non static in class %s",
				ZEND_FN_SCOPE_NAME(parent), ZSTR_VAL(child->common.function_name), ZEND_FN_SCOPE_NAME(child));
		}
	}

	/* Disallow making an inherited method abstract. */
	if (!checked && UNEXPECTED((child_flags & ZEND_ACC_ABSTRACT) > (parent_flags & ZEND_ACC_ABSTRACT))) {
		if (check_only) {
			return INHERITANCE_ERROR;
		}
		zend_error_at_noreturn(E_COMPILE_ERROR, NULL, func_lineno(child),
			"Cannot make non abstract method %s::%s() abstract in class %s",
			ZEND_FN_SCOPE_NAME(parent), ZSTR_VAL(child->common.function_name), ZEND_FN_SCOPE_NAME(child));
	}

	if (!check_only && (parent_flags & (ZEND_ACC_PRIVATE|ZEND_ACC_CHANGED))) {
		child->common.fn_flags |= ZEND_ACC_CHANGED;
	}

	if (parent_flags & ZEND_ACC_PRIVATE) {
		return INHERITANCE_SUCCESS;
	}

	proto = parent->common.prototype ?
		parent->common.prototype : parent;

	if (parent_flags & ZEND_ACC_CTOR) {
		/* ctors only have a prototype if is abstract (or comes from an interface) */
		/* and if that is the case, we want to check inheritance against it */
		if (!(proto->common.fn_flags & ZEND_ACC_ABSTRACT)) {
			return INHERITANCE_SUCCESS;
		}
		parent = proto;
	}

	if (!check_only && child->common.prototype != proto) {
		do {
			if (child->common.scope != ce
			 && child->type == ZEND_USER_FUNCTION
			 && !child->op_array.static_variables) {
				if (ce->ce_flags & ZEND_ACC_INTERFACE) {
					/* Few parent interfaces contain the same method */
					break;
				} else if (child_zv) {
					/* op_array wasn't duplicated yet */
					zend_function *new_function = zend_arena_alloc(&CG(arena), sizeof(zend_op_array));
					memcpy(new_function, child, sizeof(zend_op_array));
					Z_PTR_P(child_zv) = child = new_function;
				}
			}
			child->common.prototype = proto;
		} while (0);
	}

	/* Prevent derived classes from restricting access that was available in parent classes (except deriving from non-abstract ctors) */
	if (!checked && (child_flags & ZEND_ACC_PPP_MASK) > (parent_flags & ZEND_ACC_PPP_MASK)) {
		if (check_only) {
			return INHERITANCE_ERROR;
		}
		zend_error_at_noreturn(E_COMPILE_ERROR, NULL, func_lineno(child),
			"Access level to %s::%s() must be %s (as in class %s)%s",
			ZEND_FN_SCOPE_NAME(child), ZSTR_VAL(child->common.function_name), zend_visibility_string(parent_flags), ZEND_FN_SCOPE_NAME(parent), (parent_flags&ZEND_ACC_PUBLIC) ? "" : " or weaker");
	}

	if (!checked) {
		if (check_only) {
			return zend_do_perform_implementation_check(child, parent);
		}
		perform_delayable_implementation_check(ce, child, parent);
	}
	return INHERITANCE_SUCCESS;
}
/* }}} */

static zend_never_inline void do_inheritance_check_on_method(zend_function *child, zend_function *parent, zend_class_entry *ce, zval *child_zv) /* {{{ */
{
	do_inheritance_check_on_method_ex(child, parent, ce, child_zv, 0, 0);
}
/* }}} */

static zend_always_inline void do_inherit_method(zend_string *key, zend_function *parent, zend_class_entry *ce, zend_bool is_interface, zend_bool checked) /* {{{ */
{
	zval *child = zend_hash_find_ex(&ce->function_table, key, 1);

	if (child) {
		zend_function *func = (zend_function*)Z_PTR_P(child);

		if (is_interface && UNEXPECTED(func == parent)) {
			/* The same method in interface may be inherited few times */
			return;
		}

		if (checked) {
			do_inheritance_check_on_method_ex(func, parent, ce, child, 0, checked);
		} else {
			do_inheritance_check_on_method(func, parent, ce, child);
		}
	} else {

		if (is_interface || (parent->common.fn_flags & (ZEND_ACC_ABSTRACT))) {
			ce->ce_flags |= ZEND_ACC_IMPLICIT_ABSTRACT_CLASS;
		}

		parent = zend_duplicate_function(parent, ce, is_interface);

		if (!is_interface) {
			_zend_hash_append_ptr(&ce->function_table, key, parent);
		} else {
			zend_hash_add_new_ptr(&ce->function_table, key, parent);
		}
	}
}
/* }}} */

inheritance_status property_types_compatible(
		const zend_property_info *parent_info, const zend_property_info *child_info) {
	if (ZEND_TYPE_PURE_MASK(parent_info->type) == ZEND_TYPE_PURE_MASK(child_info->type)
			&& ZEND_TYPE_NAME(parent_info->type) == ZEND_TYPE_NAME(child_info->type)) {
		return INHERITANCE_SUCCESS;
	}

	if (ZEND_TYPE_IS_SET(parent_info->type) != ZEND_TYPE_IS_SET(child_info->type)) {
		return INHERITANCE_ERROR;
	}

	/* Perform a covariant type check in both directions to determined invariance. */
	inheritance_status status1 = zend_perform_covariant_type_check(
		child_info->ce, child_info->type, parent_info->ce, parent_info->type);
	inheritance_status status2 = zend_perform_covariant_type_check(
		parent_info->ce, parent_info->type, child_info->ce, child_info->type);
	if (status1 == INHERITANCE_SUCCESS && status2 == INHERITANCE_SUCCESS) {
		return INHERITANCE_SUCCESS;
	}
	if (status1 == INHERITANCE_ERROR || status2 == INHERITANCE_ERROR) {
		return INHERITANCE_ERROR;
	}
	ZEND_ASSERT(status1 == INHERITANCE_UNRESOLVED || status2 == INHERITANCE_UNRESOLVED);
	return INHERITANCE_UNRESOLVED;
}

static void emit_incompatible_property_error(
		const zend_property_info *child, const zend_property_info *parent) {
	zend_string *type_str = zend_type_to_string_resolved(parent->type, parent->ce);
	zend_error_noreturn(E_COMPILE_ERROR,
		"Type of %s::$%s must be %s (as in class %s)",
		ZSTR_VAL(child->ce->name),
		zend_get_unmangled_property_name(child->name),
		ZSTR_VAL(type_str),
		ZSTR_VAL(parent->ce->name));
}

static void do_inherit_property(zend_property_info *parent_info, zend_string *key, zend_class_entry *ce) /* {{{ */
{
	zval *child = zend_hash_find_ex(&ce->properties_info, key, 1);
	zend_property_info *child_info;

	if (UNEXPECTED(child)) {
		child_info = Z_PTR_P(child);
		if (parent_info->flags & (ZEND_ACC_PRIVATE|ZEND_ACC_CHANGED)) {
			child_info->flags |= ZEND_ACC_CHANGED;
		}
		if (!(parent_info->flags & ZEND_ACC_PRIVATE)) {
			if (UNEXPECTED((parent_info->flags & ZEND_ACC_STATIC) != (child_info->flags & ZEND_ACC_STATIC))) {
				zend_error_noreturn(E_COMPILE_ERROR, "Cannot redeclare %s%s::$%s as %s%s::$%s",
					(parent_info->flags & ZEND_ACC_STATIC) ? "static " : "non static ", ZSTR_VAL(parent_info->ce->name), ZSTR_VAL(key),
					(child_info->flags & ZEND_ACC_STATIC) ? "static " : "non static ", ZSTR_VAL(ce->name), ZSTR_VAL(key));
			}

			if (UNEXPECTED((child_info->flags & ZEND_ACC_PPP_MASK) > (parent_info->flags & ZEND_ACC_PPP_MASK))) {
				zend_error_noreturn(E_COMPILE_ERROR, "Access level to %s::$%s must be %s (as in class %s)%s", ZSTR_VAL(ce->name), ZSTR_VAL(key), zend_visibility_string(parent_info->flags), ZSTR_VAL(parent_info->ce->name), (parent_info->flags&ZEND_ACC_PUBLIC) ? "" : " or weaker");
			} else if ((child_info->flags & ZEND_ACC_STATIC) == 0) {
				int parent_num = OBJ_PROP_TO_NUM(parent_info->offset);
				int child_num = OBJ_PROP_TO_NUM(child_info->offset);

				/* Don't keep default properties in GC (they may be freed by opcache) */
				zval_ptr_dtor_nogc(&(ce->default_properties_table[parent_num]));
				ce->default_properties_table[parent_num] = ce->default_properties_table[child_num];
				ZVAL_UNDEF(&ce->default_properties_table[child_num]);
				child_info->offset = parent_info->offset;
			}

			if (UNEXPECTED(ZEND_TYPE_IS_SET(parent_info->type))) {
				inheritance_status status = property_types_compatible(parent_info, child_info);
				if (status == INHERITANCE_ERROR) {
					emit_incompatible_property_error(child_info, parent_info);
				}
				if (status == INHERITANCE_UNRESOLVED) {
					add_property_compatibility_obligation(ce, child_info, parent_info);
				}
			} else if (UNEXPECTED(ZEND_TYPE_IS_SET(child_info->type) && !ZEND_TYPE_IS_SET(parent_info->type))) {
				zend_error_noreturn(E_COMPILE_ERROR,
						"Type of %s::$%s must not be defined (as in class %s)",
						ZSTR_VAL(ce->name),
						ZSTR_VAL(key),
						ZSTR_VAL(parent_info->ce->name));
			}
		}
	} else {
		if (UNEXPECTED(ce->type & ZEND_INTERNAL_CLASS)) {
			child_info = zend_duplicate_property_info_internal(parent_info);
		} else {
			child_info = parent_info;
		}
		_zend_hash_append_ptr(&ce->properties_info, key, child_info);
	}
}
/* }}} */

static inline void do_implement_interface(zend_class_entry *ce, zend_class_entry *iface) /* {{{ */
{
	if (!(ce->ce_flags & ZEND_ACC_INTERFACE) && iface->interface_gets_implemented && iface->interface_gets_implemented(iface, ce) == FAILURE) {
		zend_error_noreturn(E_CORE_ERROR, "Class %s could not implement interface %s", ZSTR_VAL(ce->name), ZSTR_VAL(iface->name));
	}
	/* This should be prevented by the class lookup logic. */
	ZEND_ASSERT(ce != iface);
}
/* }}} */

static void zend_do_inherit_interfaces(zend_class_entry *ce, const zend_class_entry *iface) /* {{{ */
{
	/* expects interface to be contained in ce's interface list already */
	uint32_t i, ce_num, if_num = iface->num_interfaces;
	zend_class_entry *entry;

	ce_num = ce->num_interfaces;

	if (ce->type == ZEND_INTERNAL_CLASS) {
		ce->interfaces = (zend_class_entry **) realloc(ce->interfaces, sizeof(zend_class_entry *) * (ce_num + if_num));
	} else {
		ce->interfaces = (zend_class_entry **) erealloc(ce->interfaces, sizeof(zend_class_entry *) * (ce_num + if_num));
	}

	/* Inherit the interfaces, only if they're not already inherited by the class */
	while (if_num--) {
		entry = iface->interfaces[if_num];
		for (i = 0; i < ce_num; i++) {
			if (ce->interfaces[i] == entry) {
				break;
			}
		}
		if (i == ce_num) {
			ce->interfaces[ce->num_interfaces++] = entry;
		}
	}
	ce->ce_flags |= ZEND_ACC_RESOLVED_INTERFACES;

	/* and now call the implementing handlers */
	while (ce_num < ce->num_interfaces) {
		do_implement_interface(ce, ce->interfaces[ce_num++]);
	}
}
/* }}} */

static void do_inherit_class_constant(zend_string *name, zend_class_constant *parent_const, zend_class_entry *ce) /* {{{ */
{
	zval *zv = zend_hash_find_ex(&ce->constants_table, name, 1);
	zend_class_constant *c;

	if (zv != NULL) {
		c = (zend_class_constant*)Z_PTR_P(zv);
		if (UNEXPECTED((Z_ACCESS_FLAGS(c->value) & ZEND_ACC_PPP_MASK) > (Z_ACCESS_FLAGS(parent_const->value) & ZEND_ACC_PPP_MASK))) {
			zend_error_noreturn(E_COMPILE_ERROR, "Access level to %s::%s must be %s (as in class %s)%s",
				ZSTR_VAL(ce->name), ZSTR_VAL(name), zend_visibility_string(Z_ACCESS_FLAGS(parent_const->value)), ZSTR_VAL(parent_const->ce->name), (Z_ACCESS_FLAGS(parent_const->value) & ZEND_ACC_PUBLIC) ? "" : " or weaker");
		}
	} else if (!(Z_ACCESS_FLAGS(parent_const->value) & ZEND_ACC_PRIVATE)) {
		if (Z_TYPE(parent_const->value) == IS_CONSTANT_AST) {
			ce->ce_flags &= ~ZEND_ACC_CONSTANTS_UPDATED;
		}
		if (ce->type & ZEND_INTERNAL_CLASS) {
			c = pemalloc(sizeof(zend_class_constant), 1);
			memcpy(c, parent_const, sizeof(zend_class_constant));
			parent_const = c;
		}
		_zend_hash_append_ptr(&ce->constants_table, name, parent_const);
	}
}
/* }}} */

void zend_build_properties_info_table(zend_class_entry *ce)
{
	zend_property_info **table, *prop;
	size_t size;
	if (ce->default_properties_count == 0) {
		return;
	}

	ZEND_ASSERT(ce->properties_info_table == NULL);
	size = sizeof(zend_property_info *) * ce->default_properties_count;
	if (ce->type == ZEND_USER_CLASS) {
		ce->properties_info_table = table = zend_arena_alloc(&CG(arena), size);
	} else {
		ce->properties_info_table = table = pemalloc(size, 1);
	}

	/* Dead slots may be left behind during inheritance. Make sure these are NULLed out. */
	memset(table, 0, size);

	if (ce->parent && ce->parent->default_properties_count != 0) {
		zend_property_info **parent_table = ce->parent->properties_info_table;
		memcpy(
			table, parent_table,
			sizeof(zend_property_info *) * ce->parent->default_properties_count
		);

		/* Child did not add any new properties, we are done */
		if (ce->default_properties_count == ce->parent->default_properties_count) {
			return;
		}
	}

	ZEND_HASH_FOREACH_PTR(&ce->properties_info, prop) {
		if (prop->ce == ce && (prop->flags & ZEND_ACC_STATIC) == 0) {
			table[OBJ_PROP_TO_NUM(prop->offset)] = prop;
		}
	} ZEND_HASH_FOREACH_END();
}

ZEND_API void zend_do_inheritance_ex(zend_class_entry *ce, zend_class_entry *parent_ce, zend_bool checked) /* {{{ */
{
	zend_property_info *property_info;
	zend_function *func;
	zend_string *key;

	if (UNEXPECTED(ce->ce_flags & ZEND_ACC_INTERFACE)) {
		/* Interface can only inherit other interfaces */
		if (UNEXPECTED(!(parent_ce->ce_flags & ZEND_ACC_INTERFACE))) {
			zend_error_noreturn(E_COMPILE_ERROR, "Interface %s may not inherit from class (%s)", ZSTR_VAL(ce->name), ZSTR_VAL(parent_ce->name));
		}
	} else if (UNEXPECTED(parent_ce->ce_flags & (ZEND_ACC_INTERFACE|ZEND_ACC_TRAIT|ZEND_ACC_FINAL))) {
		/* Class declaration must not extend traits or interfaces */
		if (parent_ce->ce_flags & ZEND_ACC_INTERFACE) {
			zend_error_noreturn(E_COMPILE_ERROR, "Class %s cannot extend from interface %s", ZSTR_VAL(ce->name), ZSTR_VAL(parent_ce->name));
		} else if (parent_ce->ce_flags & ZEND_ACC_TRAIT) {
			zend_error_noreturn(E_COMPILE_ERROR, "Class %s cannot extend from trait %s", ZSTR_VAL(ce->name), ZSTR_VAL(parent_ce->name));
		}

		/* Class must not extend a final class */
		if (parent_ce->ce_flags & ZEND_ACC_FINAL) {
			zend_error_noreturn(E_COMPILE_ERROR, "Class %s may not inherit from final class (%s)", ZSTR_VAL(ce->name), ZSTR_VAL(parent_ce->name));
		}
	}

	if (ce->parent_name) {
		zend_string_release_ex(ce->parent_name, 0);
	}
	ce->parent = parent_ce;
	ce->ce_flags |= ZEND_ACC_RESOLVED_PARENT;

	/* Inherit interfaces */
	if (parent_ce->num_interfaces) {
		if (!(ce->ce_flags & ZEND_ACC_IMPLEMENT_INTERFACES)) {
			zend_do_inherit_interfaces(ce, parent_ce);
		} else {
			uint32_t i;

			for (i = 0; i < parent_ce->num_interfaces; i++) {
				do_implement_interface(ce, parent_ce->interfaces[i]);
			}
		}
	}

	/* Inherit properties */
	if (parent_ce->default_properties_count) {
		zval *src, *dst, *end;

		if (ce->default_properties_count) {
			zval *table = pemalloc(sizeof(zval) * (ce->default_properties_count + parent_ce->default_properties_count), ce->type == ZEND_INTERNAL_CLASS);
			src = ce->default_properties_table + ce->default_properties_count;
			end = table + parent_ce->default_properties_count;
			dst = end + ce->default_properties_count;
			ce->default_properties_table = table;
			do {
				dst--;
				src--;
				ZVAL_COPY_VALUE_PROP(dst, src);
			} while (dst != end);
			pefree(src, ce->type == ZEND_INTERNAL_CLASS);
			end = ce->default_properties_table;
		} else {
			end = pemalloc(sizeof(zval) * parent_ce->default_properties_count, ce->type == ZEND_INTERNAL_CLASS);
			dst = end + parent_ce->default_properties_count;
			ce->default_properties_table = end;
		}
		src = parent_ce->default_properties_table + parent_ce->default_properties_count;
		if (UNEXPECTED(parent_ce->type != ce->type)) {
			/* User class extends internal */
			do {
				dst--;
				src--;
				ZVAL_COPY_OR_DUP_PROP(dst, src);
				if (Z_OPT_TYPE_P(dst) == IS_CONSTANT_AST) {
					ce->ce_flags &= ~ZEND_ACC_CONSTANTS_UPDATED;
				}
				continue;
			} while (dst != end);
		} else {
			do {
				dst--;
				src--;
				ZVAL_COPY_PROP(dst, src);
				if (Z_OPT_TYPE_P(dst) == IS_CONSTANT_AST) {
					ce->ce_flags &= ~ZEND_ACC_CONSTANTS_UPDATED;
				}
				continue;
			} while (dst != end);
		}
		ce->default_properties_count += parent_ce->default_properties_count;
	}

	if (parent_ce->default_static_members_count) {
		zval *src, *dst, *end;

		if (ce->default_static_members_count) {
			zval *table = pemalloc(sizeof(zval) * (ce->default_static_members_count + parent_ce->default_static_members_count), ce->type == ZEND_INTERNAL_CLASS);
			src = ce->default_static_members_table + ce->default_static_members_count;
			end = table + parent_ce->default_static_members_count;
			dst = end + ce->default_static_members_count;
			ce->default_static_members_table = table;
			do {
				dst--;
				src--;
				ZVAL_COPY_VALUE(dst, src);
			} while (dst != end);
			pefree(src, ce->type == ZEND_INTERNAL_CLASS);
			end = ce->default_static_members_table;
		} else {
			end = pemalloc(sizeof(zval) * parent_ce->default_static_members_count, ce->type == ZEND_INTERNAL_CLASS);
			dst = end + parent_ce->default_static_members_count;
			ce->default_static_members_table = end;
		}
		if (UNEXPECTED(parent_ce->type != ce->type)) {
			/* User class extends internal */
			if (CE_STATIC_MEMBERS(parent_ce) == NULL) {
				zend_class_init_statics(parent_ce);
			}
			if (UNEXPECTED(zend_update_class_constants(parent_ce) != SUCCESS)) {
				ZEND_ASSERT(0);
			}
			src = CE_STATIC_MEMBERS(parent_ce) + parent_ce->default_static_members_count;
			do {
				dst--;
				src--;
				if (Z_TYPE_P(src) == IS_INDIRECT) {
					ZVAL_INDIRECT(dst, Z_INDIRECT_P(src));
				} else {
					ZVAL_INDIRECT(dst, src);
				}
			} while (dst != end);
		} else if (ce->type == ZEND_USER_CLASS) {
			if (CE_STATIC_MEMBERS(parent_ce) == NULL) {
				ZEND_ASSERT(parent_ce->ce_flags & (ZEND_ACC_IMMUTABLE|ZEND_ACC_PRELOADED));
				zend_class_init_statics(parent_ce);
			}
			src = CE_STATIC_MEMBERS(parent_ce) + parent_ce->default_static_members_count;
			do {
				dst--;
				src--;
				if (Z_TYPE_P(src) == IS_INDIRECT) {
					ZVAL_INDIRECT(dst, Z_INDIRECT_P(src));
				} else {
					ZVAL_INDIRECT(dst, src);
				}
				if (Z_TYPE_P(Z_INDIRECT_P(dst)) == IS_CONSTANT_AST) {
					ce->ce_flags &= ~ZEND_ACC_CONSTANTS_UPDATED;
				}
			} while (dst != end);
		} else {
			src = parent_ce->default_static_members_table + parent_ce->default_static_members_count;
			do {
				dst--;
				src--;
				if (Z_TYPE_P(src) == IS_INDIRECT) {
					ZVAL_INDIRECT(dst, Z_INDIRECT_P(src));
				} else {
					ZVAL_INDIRECT(dst, src);
				}
			} while (dst != end);
		}
		ce->default_static_members_count += parent_ce->default_static_members_count;
		if (!ZEND_MAP_PTR(ce->static_members_table)) {
			ZEND_ASSERT(ce->type == ZEND_INTERNAL_CLASS);
			if (!EG(current_execute_data)) {
				ZEND_MAP_PTR_NEW(ce->static_members_table);
			} else {
				/* internal class loaded by dl() */
				ZEND_MAP_PTR_INIT(ce->static_members_table, &ce->default_static_members_table);
			}
		}
	}

	ZEND_HASH_FOREACH_PTR(&ce->properties_info, property_info) {
		if (property_info->ce == ce) {
			if (property_info->flags & ZEND_ACC_STATIC) {
				property_info->offset += parent_ce->default_static_members_count;
			} else {
				property_info->offset += parent_ce->default_properties_count * sizeof(zval);
			}
		}
	} ZEND_HASH_FOREACH_END();

	if (zend_hash_num_elements(&parent_ce->properties_info)) {
		zend_hash_extend(&ce->properties_info,
			zend_hash_num_elements(&ce->properties_info) +
			zend_hash_num_elements(&parent_ce->properties_info), 0);

		ZEND_HASH_FOREACH_STR_KEY_PTR(&parent_ce->properties_info, key, property_info) {
			do_inherit_property(property_info, key, ce);
		} ZEND_HASH_FOREACH_END();
	}

	if (zend_hash_num_elements(&parent_ce->constants_table)) {
		zend_class_constant *c;

		zend_hash_extend(&ce->constants_table,
			zend_hash_num_elements(&ce->constants_table) +
			zend_hash_num_elements(&parent_ce->constants_table), 0);

		ZEND_HASH_FOREACH_STR_KEY_PTR(&parent_ce->constants_table, key, c) {
			do_inherit_class_constant(key, c, ce);
		} ZEND_HASH_FOREACH_END();
	}

	if (zend_hash_num_elements(&parent_ce->function_table)) {
		zend_hash_extend(&ce->function_table,
			zend_hash_num_elements(&ce->function_table) +
			zend_hash_num_elements(&parent_ce->function_table), 0);

		if (checked) {
			ZEND_HASH_FOREACH_STR_KEY_PTR(&parent_ce->function_table, key, func) {
				do_inherit_method(key, func, ce, 0, 1);
			} ZEND_HASH_FOREACH_END();
		} else {
			ZEND_HASH_FOREACH_STR_KEY_PTR(&parent_ce->function_table, key, func) {
				do_inherit_method(key, func, ce, 0, 0);
			} ZEND_HASH_FOREACH_END();
		}
	}

	do_inherit_parent_constructor(ce);

	if (ce->type == ZEND_INTERNAL_CLASS) {
		if (ce->ce_flags & ZEND_ACC_IMPLICIT_ABSTRACT_CLASS) {
			ce->ce_flags |= ZEND_ACC_EXPLICIT_ABSTRACT_CLASS;
		}
	}
	ce->ce_flags |= parent_ce->ce_flags & (ZEND_HAS_STATIC_IN_METHODS | ZEND_ACC_HAS_TYPE_HINTS | ZEND_ACC_USE_GUARDS);
}
/* }}} */

static zend_bool do_inherit_constant_check(HashTable *child_constants_table, zend_class_constant *parent_constant, zend_string *name, const zend_class_entry *iface) /* {{{ */
{
	zval *zv = zend_hash_find_ex(child_constants_table, name, 1);
	zend_class_constant *old_constant;

	if (zv != NULL) {
		old_constant = (zend_class_constant*)Z_PTR_P(zv);
		if (old_constant->ce != parent_constant->ce) {
			zend_error_noreturn(E_COMPILE_ERROR, "Cannot inherit previously-inherited or override constant %s from interface %s", ZSTR_VAL(name), ZSTR_VAL(iface->name));
		}
		return 0;
	}
	return 1;
}
/* }}} */

static void do_inherit_iface_constant(zend_string *name, zend_class_constant *c, zend_class_entry *ce, zend_class_entry *iface) /* {{{ */
{
	if (do_inherit_constant_check(&ce->constants_table, c, name, iface)) {
		zend_class_constant *ct;
		if (Z_TYPE(c->value) == IS_CONSTANT_AST) {
			ce->ce_flags &= ~ZEND_ACC_CONSTANTS_UPDATED;
		}
		if (ce->type & ZEND_INTERNAL_CLASS) {
			ct = pemalloc(sizeof(zend_class_constant), 1);
			memcpy(ct, c, sizeof(zend_class_constant));
			c = ct;
		}
		zend_hash_update_ptr(&ce->constants_table, name, c);
	}
}
/* }}} */

static void do_interface_implementation(zend_class_entry *ce, zend_class_entry *iface) /* {{{ */
{
	zend_function *func;
	zend_string *key;
	zend_class_constant *c;

	ZEND_HASH_FOREACH_STR_KEY_PTR(&iface->constants_table, key, c) {
		do_inherit_iface_constant(key, c, ce, iface);
	} ZEND_HASH_FOREACH_END();

	ZEND_HASH_FOREACH_STR_KEY_PTR(&iface->function_table, key, func) {
		do_inherit_method(key, func, ce, 1, 0);
	} ZEND_HASH_FOREACH_END();

	do_implement_interface(ce, iface);
	if (iface->num_interfaces) {
		zend_do_inherit_interfaces(ce, iface);
	}
}
/* }}} */

ZEND_API void zend_do_implement_interface(zend_class_entry *ce, zend_class_entry *iface) /* {{{ */
{
	uint32_t i, ignore = 0;
	uint32_t current_iface_num = ce->num_interfaces;
	uint32_t parent_iface_num  = ce->parent ? ce->parent->num_interfaces : 0;
	zend_string *key;
	zend_class_constant *c;

	ZEND_ASSERT(ce->ce_flags & ZEND_ACC_LINKED);

	for (i = 0; i < ce->num_interfaces; i++) {
		if (ce->interfaces[i] == NULL) {
			memmove(ce->interfaces + i, ce->interfaces + i + 1, sizeof(zend_class_entry*) * (--ce->num_interfaces - i));
			i--;
		} else if (ce->interfaces[i] == iface) {
			if (EXPECTED(i < parent_iface_num)) {
				ignore = 1;
			} else {
				zend_error_noreturn(E_COMPILE_ERROR, "Class %s cannot implement previously implemented interface %s", ZSTR_VAL(ce->name), ZSTR_VAL(iface->name));
			}
		}
	}
	if (ignore) {
		/* Check for attempt to redeclare interface constants */
		ZEND_HASH_FOREACH_STR_KEY_PTR(&ce->constants_table, key, c) {
			do_inherit_constant_check(&iface->constants_table, c, key, iface);
		} ZEND_HASH_FOREACH_END();
	} else {
		if (ce->num_interfaces >= current_iface_num) {
			if (ce->type == ZEND_INTERNAL_CLASS) {
				ce->interfaces = (zend_class_entry **) realloc(ce->interfaces, sizeof(zend_class_entry *) * (++current_iface_num));
			} else {
				ce->interfaces = (zend_class_entry **) erealloc(ce->interfaces, sizeof(zend_class_entry *) * (++current_iface_num));
			}
		}
		ce->interfaces[ce->num_interfaces++] = iface;

		do_interface_implementation(ce, iface);
	}
}
/* }}} */

static void zend_do_implement_interfaces(zend_class_entry *ce, zend_class_entry **interfaces) /* {{{ */
{
	zend_class_entry *iface;
	uint32_t num_parent_interfaces = ce->parent ? ce->parent->num_interfaces : 0;
	uint32_t num_interfaces = num_parent_interfaces;
	zend_string *key;
	zend_class_constant *c;
	uint32_t i, j;

	for (i = 0; i < ce->num_interfaces; i++) {
		iface = interfaces[num_parent_interfaces + i];
		if (!(iface->ce_flags & ZEND_ACC_LINKED)) {
			add_dependency_obligation(ce, iface);
		}
		if (UNEXPECTED(!(iface->ce_flags & ZEND_ACC_INTERFACE))) {
			efree(interfaces);
			zend_error_noreturn(E_ERROR, "%s cannot implement %s - it is not an interface", ZSTR_VAL(ce->name), ZSTR_VAL(iface->name));
			return;
		}
		for (j = 0; j < num_interfaces; j++) {
			if (interfaces[j] == iface) {
				if (j >= num_parent_interfaces) {
					efree(interfaces);
					zend_error_noreturn(E_COMPILE_ERROR, "Class %s cannot implement previously implemented interface %s", ZSTR_VAL(ce->name), ZSTR_VAL(iface->name));
					return;
				}
				/* skip duplications */
				ZEND_HASH_FOREACH_STR_KEY_PTR(&ce->constants_table, key, c) {
					do_inherit_constant_check(&iface->constants_table, c, key, iface);
				} ZEND_HASH_FOREACH_END();

				iface = NULL;
				break;
			}
		}
		if (iface) {
			interfaces[num_interfaces] = iface;
			num_interfaces++;
		}
	}

	for (i = 0; i < ce->num_interfaces; i++) {
		zend_string_release_ex(ce->interface_names[i].name, 0);
		zend_string_release_ex(ce->interface_names[i].lc_name, 0);
	}
	efree(ce->interface_names);

	ce->num_interfaces = num_interfaces;
	ce->interfaces = interfaces;
	ce->ce_flags |= ZEND_ACC_RESOLVED_INTERFACES;

	i = num_parent_interfaces;
	for (; i < ce->num_interfaces; i++) {
		do_interface_implementation(ce, ce->interfaces[i]);
	}
}
/* }}} */

static void zend_add_magic_methods(zend_class_entry* ce, zend_string* mname, zend_function* fe) /* {{{ */
{
	if (zend_string_equals_literal(mname, "serialize")) {
		ce->serialize_func = fe;
	} else if (zend_string_equals_literal(mname, "unserialize")) {
		ce->unserialize_func = fe;
	} else if (ZSTR_VAL(mname)[0] != '_' || ZSTR_VAL(mname)[1] != '_') {
		/* pass */
	} else if (zend_string_equals_literal(mname, ZEND_CLONE_FUNC_NAME)) {
		ce->clone = fe;
	} else if (zend_string_equals_literal(mname, ZEND_CONSTRUCTOR_FUNC_NAME)) {
		ce->constructor = fe;
	} else if (zend_string_equals_literal(mname, ZEND_DESTRUCTOR_FUNC_NAME)) {
		ce->destructor = fe;
	} else if (zend_string_equals_literal(mname, ZEND_GET_FUNC_NAME)) {
		ce->__get = fe;
		ce->ce_flags |= ZEND_ACC_USE_GUARDS;
	} else if (zend_string_equals_literal(mname, ZEND_SET_FUNC_NAME)) {
		ce->__set = fe;
		ce->ce_flags |= ZEND_ACC_USE_GUARDS;
	} else if (zend_string_equals_literal(mname, ZEND_CALL_FUNC_NAME)) {
		ce->__call = fe;
	} else if (zend_string_equals_literal(mname, ZEND_UNSET_FUNC_NAME)) {
		ce->__unset = fe;
		ce->ce_flags |= ZEND_ACC_USE_GUARDS;
	} else if (zend_string_equals_literal(mname, ZEND_ISSET_FUNC_NAME)) {
		ce->__isset = fe;
		ce->ce_flags |= ZEND_ACC_USE_GUARDS;
	} else if (zend_string_equals_literal(mname, ZEND_CALLSTATIC_FUNC_NAME)) {
		ce->__callstatic = fe;
	} else if (zend_string_equals_literal(mname, ZEND_TOSTRING_FUNC_NAME)) {
		ce->__tostring = fe;
	} else if (zend_string_equals_literal(mname, ZEND_DEBUGINFO_FUNC_NAME)) {
		ce->__debugInfo = fe;
	}
}
/* }}} */

static void zend_add_trait_method(zend_class_entry *ce, const char *name, zend_string *key, zend_function *fn, HashTable **overridden) /* {{{ */
{
	zend_function *existing_fn = NULL;
	zend_function *new_fn;

	if ((existing_fn = zend_hash_find_ptr(&ce->function_table, key)) != NULL) {
		/* if it is the same function with the same visibility and has not been assigned a class scope yet, regardless
		 * of where it is coming from there is no conflict and we do not need to add it again */
		if (existing_fn->op_array.opcodes == fn->op_array.opcodes &&
			(existing_fn->common.fn_flags & ZEND_ACC_PPP_MASK) == (fn->common.fn_flags & ZEND_ACC_PPP_MASK) &&
			(existing_fn->common.scope->ce_flags & ZEND_ACC_TRAIT) == ZEND_ACC_TRAIT) {
			return;
		}

		if (existing_fn->common.scope == ce) {
			/* members from the current class override trait methods */
			/* use temporary *overridden HashTable to detect hidden conflict */
			if (*overridden) {
				if ((existing_fn = zend_hash_find_ptr(*overridden, key)) != NULL) {
					if (existing_fn->common.fn_flags & ZEND_ACC_ABSTRACT) {
						/* Make sure the trait method is compatible with previosly declared abstract method */
						perform_delayable_implementation_check(ce, fn, existing_fn);
					}
					if (fn->common.fn_flags & ZEND_ACC_ABSTRACT) {
						/* Make sure the abstract declaration is compatible with previous declaration */
						perform_delayable_implementation_check(ce, existing_fn, fn);
						return;
					}
				}
			} else {
				ALLOC_HASHTABLE(*overridden);
				zend_hash_init_ex(*overridden, 8, NULL, overridden_ptr_dtor, 0, 0);
			}
			zend_hash_update_mem(*overridden, key, fn, sizeof(zend_function));
			return;
		} else if ((fn->common.fn_flags & ZEND_ACC_ABSTRACT)
				&& !(existing_fn->common.fn_flags & ZEND_ACC_ABSTRACT)) {
			/* Make sure the abstract declaration is compatible with previous declaration */
			perform_delayable_implementation_check(ce, existing_fn, fn);
			return;
		} else if (UNEXPECTED((existing_fn->common.scope->ce_flags & ZEND_ACC_TRAIT)
				&& !(existing_fn->common.fn_flags & ZEND_ACC_ABSTRACT))) {
			/* two traits can't define the same non-abstract method */
#if 1
			zend_error_noreturn(E_COMPILE_ERROR, "Trait method %s has not been applied, because there are collisions with other trait methods on %s",
				name, ZSTR_VAL(ce->name));
#else		/* TODO: better error message */
			zend_error_noreturn(E_COMPILE_ERROR, "Trait method %s::%s has not been applied as %s::%s, because of collision with %s::%s",
				ZSTR_VAL(fn->common.scope->name), ZSTR_VAL(fn->common.function_name),
				ZSTR_VAL(ce->name), name,
				ZSTR_VAL(existing_fn->common.scope->name), ZSTR_VAL(existing_fn->common.function_name));
#endif
		} else {
			/* inherited members are overridden by members inserted by traits */
			/* check whether the trait method fulfills the inheritance requirements */
			do_inheritance_check_on_method(fn, existing_fn, ce, NULL);
			fn->common.prototype = NULL;
		}
	}

	if (UNEXPECTED(fn->type == ZEND_INTERNAL_FUNCTION)) {
		new_fn = zend_arena_alloc(&CG(arena), sizeof(zend_internal_function));
		memcpy(new_fn, fn, sizeof(zend_internal_function));
		new_fn->common.fn_flags |= ZEND_ACC_ARENA_ALLOCATED;
	} else {
		new_fn = zend_arena_alloc(&CG(arena), sizeof(zend_op_array));
		memcpy(new_fn, fn, sizeof(zend_op_array));
		new_fn->op_array.fn_flags |= ZEND_ACC_TRAIT_CLONE;
		new_fn->op_array.fn_flags &= ~ZEND_ACC_IMMUTABLE;
	}
	function_add_ref(new_fn);
	fn = zend_hash_update_ptr(&ce->function_table, key, new_fn);
	zend_add_magic_methods(ce, key, fn);
}
/* }}} */

static void zend_fixup_trait_method(zend_function *fn, zend_class_entry *ce) /* {{{ */
{
	if ((fn->common.scope->ce_flags & ZEND_ACC_TRAIT) == ZEND_ACC_TRAIT) {

		fn->common.scope = ce;

		if (fn->common.fn_flags & ZEND_ACC_ABSTRACT) {
			ce->ce_flags |= ZEND_ACC_IMPLICIT_ABSTRACT_CLASS;
		}
		if (fn->type == ZEND_USER_FUNCTION && fn->op_array.static_variables) {
			ce->ce_flags |= ZEND_HAS_STATIC_IN_METHODS;
		}
	}
}
/* }}} */

static void zend_traits_copy_functions(zend_string *fnname, zend_function *fn, zend_class_entry *ce, HashTable **overridden, HashTable *exclude_table, zend_class_entry **aliases) /* {{{ */
{
	zend_trait_alias  *alias, **alias_ptr;
	zend_string       *lcname;
	zend_function      fn_copy;
	int                i;

	/* apply aliases which are qualified with a class name, there should not be any ambiguity */
	if (ce->trait_aliases) {
		alias_ptr = ce->trait_aliases;
		alias = *alias_ptr;
		i = 0;
		while (alias) {
			/* Scope unset or equal to the function we compare to, and the alias applies to fn */
			if (alias->alias != NULL
				&& (!aliases[i] || fn->common.scope == aliases[i])
				&& ZSTR_LEN(alias->trait_method.method_name) == ZSTR_LEN(fnname)
				&& (zend_binary_strcasecmp(ZSTR_VAL(alias->trait_method.method_name), ZSTR_LEN(alias->trait_method.method_name), ZSTR_VAL(fnname), ZSTR_LEN(fnname)) == 0)) {
				fn_copy = *fn;

				/* if it is 0, no modifieres has been changed */
				if (alias->modifiers) {
					fn_copy.common.fn_flags = alias->modifiers | (fn->common.fn_flags ^ (fn->common.fn_flags & ZEND_ACC_PPP_MASK));
				}

				lcname = zend_string_tolower(alias->alias);
				zend_add_trait_method(ce, ZSTR_VAL(alias->alias), lcname, &fn_copy, overridden);
				zend_string_release_ex(lcname, 0);

				/* Record the trait from which this alias was resolved. */
				if (!aliases[i]) {
					aliases[i] = fn->common.scope;
				}
				if (!alias->trait_method.class_name) {
					/* TODO: try to avoid this assignment (it's necessary only for reflection) */
					alias->trait_method.class_name = zend_string_copy(fn->common.scope->name);
				}
			}
			alias_ptr++;
			alias = *alias_ptr;
			i++;
		}
	}

	if (exclude_table == NULL || zend_hash_find(exclude_table, fnname) == NULL) {
		/* is not in hashtable, thus, function is not to be excluded */
		/* And how about ZEND_OVERLOADED_FUNCTION? */
		memcpy(&fn_copy, fn, fn->type == ZEND_USER_FUNCTION? sizeof(zend_op_array) : sizeof(zend_internal_function));

		/* apply aliases which have not alias name, just setting visibility */
		if (ce->trait_aliases) {
			alias_ptr = ce->trait_aliases;
			alias = *alias_ptr;
			i = 0;
			while (alias) {
				/* Scope unset or equal to the function we compare to, and the alias applies to fn */
				if (alias->alias == NULL && alias->modifiers != 0
					&& (!aliases[i] || fn->common.scope == aliases[i])
					&& (ZSTR_LEN(alias->trait_method.method_name) == ZSTR_LEN(fnname))
					&& (zend_binary_strcasecmp(ZSTR_VAL(alias->trait_method.method_name), ZSTR_LEN(alias->trait_method.method_name), ZSTR_VAL(fnname), ZSTR_LEN(fnname)) == 0)) {

					fn_copy.common.fn_flags = alias->modifiers | (fn->common.fn_flags ^ (fn->common.fn_flags & ZEND_ACC_PPP_MASK));

					/** Record the trait from which this alias was resolved. */
					if (!aliases[i]) {
						aliases[i] = fn->common.scope;
					}
					if (!alias->trait_method.class_name) {
						/* TODO: try to avoid this assignment (it's necessary only for reflection) */
						alias->trait_method.class_name = zend_string_copy(fn->common.scope->name);
					}
				}
				alias_ptr++;
				alias = *alias_ptr;
				i++;
			}
		}

		zend_add_trait_method(ce, ZSTR_VAL(fn->common.function_name), fnname, &fn_copy, overridden);
	}
}
/* }}} */

static uint32_t zend_check_trait_usage(zend_class_entry *ce, zend_class_entry *trait, zend_class_entry **traits) /* {{{ */
{
	uint32_t i;

	if (UNEXPECTED((trait->ce_flags & ZEND_ACC_TRAIT) != ZEND_ACC_TRAIT)) {
		zend_error_noreturn(E_COMPILE_ERROR, "Class %s is not a trait, Only traits may be used in 'as' and 'insteadof' statements", ZSTR_VAL(trait->name));
		return 0;
	}

	for (i = 0; i < ce->num_traits; i++) {
		if (traits[i] == trait) {
			return i;
		}
	}
	zend_error_noreturn(E_COMPILE_ERROR, "Required Trait %s wasn't added to %s", ZSTR_VAL(trait->name), ZSTR_VAL(ce->name));
	return 0;
}
/* }}} */

static void zend_traits_init_trait_structures(zend_class_entry *ce, zend_class_entry **traits, HashTable ***exclude_tables_ptr, zend_class_entry ***aliases_ptr) /* {{{ */
{
	size_t i, j = 0;
	zend_trait_precedence **precedences;
	zend_trait_precedence *cur_precedence;
	zend_trait_method_reference *cur_method_ref;
	zend_string *lcname;
	HashTable **exclude_tables = NULL;
	zend_class_entry **aliases = NULL;
	zend_class_entry *trait;

	/* resolve class references */
	if (ce->trait_precedences) {
		exclude_tables = ecalloc(ce->num_traits, sizeof(HashTable*));
		i = 0;
		precedences = ce->trait_precedences;
		ce->trait_precedences = NULL;
		while ((cur_precedence = precedences[i])) {
			/** Resolve classes for all precedence operations. */
			cur_method_ref = &cur_precedence->trait_method;
			trait = zend_fetch_class(cur_method_ref->class_name,
							ZEND_FETCH_CLASS_TRAIT|ZEND_FETCH_CLASS_NO_AUTOLOAD);
			if (!trait) {
				zend_error_noreturn(E_COMPILE_ERROR, "Could not find trait %s", ZSTR_VAL(cur_method_ref->class_name));
			}
			zend_check_trait_usage(ce, trait, traits);

			/** Ensure that the preferred method is actually available. */
			lcname = zend_string_tolower(cur_method_ref->method_name);
			if (!zend_hash_exists(&trait->function_table, lcname)) {
				zend_error_noreturn(E_COMPILE_ERROR,
						   "A precedence rule was defined for %s::%s but this method does not exist",
						   ZSTR_VAL(trait->name),
						   ZSTR_VAL(cur_method_ref->method_name));
			}

			/** With the other traits, we are more permissive.
				We do not give errors for those. This allows to be more
				defensive in such definitions.
				However, we want to make sure that the insteadof declaration
				is consistent in itself.
			 */

			for (j = 0; j < cur_precedence->num_excludes; j++) {
				zend_string* class_name = cur_precedence->exclude_class_names[j];
				zend_class_entry *exclude_ce = zend_fetch_class(class_name, ZEND_FETCH_CLASS_TRAIT |ZEND_FETCH_CLASS_NO_AUTOLOAD);
				uint32_t trait_num;

				if (!exclude_ce) {
					zend_error_noreturn(E_COMPILE_ERROR, "Could not find trait %s", ZSTR_VAL(class_name));
				}
				trait_num = zend_check_trait_usage(ce, exclude_ce, traits);
				if (!exclude_tables[trait_num]) {
					ALLOC_HASHTABLE(exclude_tables[trait_num]);
					zend_hash_init(exclude_tables[trait_num], 0, NULL, NULL, 0);
				}
				if (zend_hash_add_empty_element(exclude_tables[trait_num], lcname) == NULL) {
					zend_error_noreturn(E_COMPILE_ERROR, "Failed to evaluate a trait precedence (%s). Method of trait %s was defined to be excluded multiple times", ZSTR_VAL(precedences[i]->trait_method.method_name), ZSTR_VAL(exclude_ce->name));
				}

				/* make sure that the trait method is not from a class mentioned in
				 exclude_from_classes, for consistency */
				if (trait == exclude_ce) {
					zend_error_noreturn(E_COMPILE_ERROR,
							   "Inconsistent insteadof definition. "
							   "The method %s is to be used from %s, but %s is also on the exclude list",
							   ZSTR_VAL(cur_method_ref->method_name),
							   ZSTR_VAL(trait->name),
							   ZSTR_VAL(trait->name));
				}
			}
			zend_string_release_ex(lcname, 0);
			i++;
		}
		ce->trait_precedences = precedences;
	}

	if (ce->trait_aliases) {
		i = 0;
		while (ce->trait_aliases[i]) {
			i++;
		}
		aliases = ecalloc(i, sizeof(zend_class_entry*));
		i = 0;
		while (ce->trait_aliases[i]) {
			/** For all aliases with an explicit class name, resolve the class now. */
			if (ce->trait_aliases[i]->trait_method.class_name) {
				cur_method_ref = &ce->trait_aliases[i]->trait_method;
				trait = zend_fetch_class(cur_method_ref->class_name, ZEND_FETCH_CLASS_TRAIT|ZEND_FETCH_CLASS_NO_AUTOLOAD);
				if (!trait) {
					zend_error_noreturn(E_COMPILE_ERROR, "Could not find trait %s", ZSTR_VAL(cur_method_ref->class_name));
				}
				zend_check_trait_usage(ce, trait, traits);
				aliases[i] = trait;

				/** And, ensure that the referenced method is resolvable, too. */
				lcname = zend_string_tolower(cur_method_ref->method_name);
				if (!zend_hash_exists(&trait->function_table, lcname)) {
					zend_error_noreturn(E_COMPILE_ERROR, "An alias was defined for %s::%s but this method does not exist", ZSTR_VAL(trait->name), ZSTR_VAL(cur_method_ref->method_name));
				}
				zend_string_release_ex(lcname, 0);
			}
			i++;
		}
	}

	*exclude_tables_ptr = exclude_tables;
	*aliases_ptr = aliases;
}
/* }}} */

static void zend_do_traits_method_binding(zend_class_entry *ce, zend_class_entry **traits, HashTable **exclude_tables, zend_class_entry **aliases) /* {{{ */
{
	uint32_t i;
	HashTable *overridden = NULL;
	zend_string *key;
	zend_function *fn;

	if (exclude_tables) {
		for (i = 0; i < ce->num_traits; i++) {
			if (traits[i]) {
				/* copies functions, applies defined aliasing, and excludes unused trait methods */
				ZEND_HASH_FOREACH_STR_KEY_PTR(&traits[i]->function_table, key, fn) {
					zend_traits_copy_functions(key, fn, ce, &overridden, exclude_tables[i], aliases);
				} ZEND_HASH_FOREACH_END();

				if (exclude_tables[i]) {
					zend_hash_destroy(exclude_tables[i]);
					FREE_HASHTABLE(exclude_tables[i]);
					exclude_tables[i] = NULL;
				}
			}
		}
	} else {
		for (i = 0; i < ce->num_traits; i++) {
			if (traits[i]) {
				ZEND_HASH_FOREACH_STR_KEY_PTR(&traits[i]->function_table, key, fn) {
					zend_traits_copy_functions(key, fn, ce, &overridden, NULL, aliases);
				} ZEND_HASH_FOREACH_END();
			}
		}
	}

	ZEND_HASH_FOREACH_PTR(&ce->function_table, fn) {
		zend_fixup_trait_method(fn, ce);
	} ZEND_HASH_FOREACH_END();

	if (overridden) {
		zend_hash_destroy(overridden);
		FREE_HASHTABLE(overridden);
	}
}
/* }}} */

static zend_class_entry* find_first_definition(zend_class_entry *ce, zend_class_entry **traits, size_t current_trait, zend_string *prop_name, zend_class_entry *coliding_ce) /* {{{ */
{
	size_t i;

	if (coliding_ce == ce) {
		for (i = 0; i < current_trait; i++) {
			if (traits[i]
			 && zend_hash_exists(&traits[i]->properties_info, prop_name)) {
				return traits[i];
			}
		}
	}

	return coliding_ce;
}
/* }}} */

static void zend_do_traits_property_binding(zend_class_entry *ce, zend_class_entry **traits) /* {{{ */
{
	size_t i;
	zend_property_info *property_info;
	zend_property_info *coliding_prop;
	zend_string* prop_name;
	const char* class_name_unused;
	zend_bool not_compatible;
	zval* prop_value;
	uint32_t flags;
	zend_string *doc_comment;

	/* In the following steps the properties are inserted into the property table
	 * for that, a very strict approach is applied:
	 * - check for compatibility, if not compatible with any property in class -> fatal
	 * - if compatible, then strict notice
	 */
	for (i = 0; i < ce->num_traits; i++) {
		if (!traits[i]) {
			continue;
		}
		ZEND_HASH_FOREACH_PTR(&traits[i]->properties_info, property_info) {
			/* first get the unmangeld name if necessary,
			 * then check whether the property is already there
			 */
			flags = property_info->flags;
			if (flags & ZEND_ACC_PUBLIC) {
				prop_name = zend_string_copy(property_info->name);
			} else {
				const char *pname;
				size_t pname_len;

				/* for private and protected we need to unmangle the names */
				zend_unmangle_property_name_ex(property_info->name,
											&class_name_unused, &pname, &pname_len);
				prop_name = zend_string_init(pname, pname_len, 0);
			}

			/* next: check for conflicts with current class */
			if ((coliding_prop = zend_hash_find_ptr(&ce->properties_info, prop_name)) != NULL) {
				if ((coliding_prop->flags & ZEND_ACC_PRIVATE) && coliding_prop->ce != ce) {
					zend_hash_del(&ce->properties_info, prop_name);
					flags |= ZEND_ACC_CHANGED;
				} else {
					not_compatible = 1;

					if ((coliding_prop->flags & (ZEND_ACC_PPP_MASK | ZEND_ACC_STATIC))
						== (flags & (ZEND_ACC_PPP_MASK | ZEND_ACC_STATIC)) &&
						property_types_compatible(property_info, coliding_prop) == INHERITANCE_SUCCESS
					) {
						/* the flags are identical, thus, the properties may be compatible */
						zval *op1, *op2;
						zval op1_tmp, op2_tmp;

						if (flags & ZEND_ACC_STATIC) {
							op1 = &ce->default_static_members_table[coliding_prop->offset];
							op2 = &traits[i]->default_static_members_table[property_info->offset];
							ZVAL_DEINDIRECT(op1);
							ZVAL_DEINDIRECT(op2);
						} else {
							op1 = &ce->default_properties_table[OBJ_PROP_TO_NUM(coliding_prop->offset)];
							op2 = &traits[i]->default_properties_table[OBJ_PROP_TO_NUM(property_info->offset)];
						}

						/* if any of the values is a constant, we try to resolve it */
						if (UNEXPECTED(Z_TYPE_P(op1) == IS_CONSTANT_AST)) {
							ZVAL_COPY_OR_DUP(&op1_tmp, op1);
							zval_update_constant_ex(&op1_tmp, ce);
							op1 = &op1_tmp;
						}
						if (UNEXPECTED(Z_TYPE_P(op2) == IS_CONSTANT_AST)) {
							ZVAL_COPY_OR_DUP(&op2_tmp, op2);
							zval_update_constant_ex(&op2_tmp, ce);
							op2 = &op2_tmp;
						}

						not_compatible = fast_is_not_identical_function(op1, op2);

						if (op1 == &op1_tmp) {
							zval_ptr_dtor_nogc(&op1_tmp);
						}
						if (op2 == &op2_tmp) {
							zval_ptr_dtor_nogc(&op2_tmp);
						}
					}

					if (not_compatible) {
						zend_error_noreturn(E_COMPILE_ERROR,
							   "%s and %s define the same property ($%s) in the composition of %s. However, the definition differs and is considered incompatible. Class was composed",
								ZSTR_VAL(find_first_definition(ce, traits, i, prop_name, coliding_prop->ce)->name),
								ZSTR_VAL(property_info->ce->name),
								ZSTR_VAL(prop_name),
								ZSTR_VAL(ce->name));
					}

					zend_string_release_ex(prop_name, 0);
					continue;
				}
			}

			/* property not found, so lets add it */
			if (flags & ZEND_ACC_STATIC) {
				prop_value = &traits[i]->default_static_members_table[property_info->offset];
				ZEND_ASSERT(Z_TYPE_P(prop_value) != IS_INDIRECT);
			} else {
				prop_value = &traits[i]->default_properties_table[OBJ_PROP_TO_NUM(property_info->offset)];
			}

			Z_TRY_ADDREF_P(prop_value);
			doc_comment = property_info->doc_comment ? zend_string_copy(property_info->doc_comment) : NULL;
			zend_type_copy_ctor(&property_info->type, /* persistent */ 0);
			zend_declare_typed_property(ce, prop_name, prop_value, flags, doc_comment, property_info->type);
			zend_string_release_ex(prop_name, 0);
		} ZEND_HASH_FOREACH_END();
	}
}
/* }}} */

static void zend_do_check_for_inconsistent_traits_aliasing(zend_class_entry *ce, zend_class_entry **aliases) /* {{{ */
{
	int i = 0;
	zend_trait_alias* cur_alias;
	zend_string* lc_method_name;

	if (ce->trait_aliases) {
		while (ce->trait_aliases[i]) {
			cur_alias = ce->trait_aliases[i];
			/** The trait for this alias has not been resolved, this means, this
				alias was not applied. Abort with an error. */
			if (!aliases[i]) {
				if (cur_alias->alias) {
					/** Plain old inconsistency/typo/bug */
					zend_error_noreturn(E_COMPILE_ERROR,
							   "An alias (%s) was defined for method %s(), but this method does not exist",
							   ZSTR_VAL(cur_alias->alias),
							   ZSTR_VAL(cur_alias->trait_method.method_name));
				} else {
					/** Here are two possible cases:
						1) this is an attempt to modify the visibility
						   of a method introduce as part of another alias.
						   Since that seems to violate the DRY principle,
						   we check against it and abort.
						2) it is just a plain old inconsitency/typo/bug
						   as in the case where alias is set. */

					lc_method_name = zend_string_tolower(
						cur_alias->trait_method.method_name);
					if (zend_hash_exists(&ce->function_table,
										 lc_method_name)) {
						zend_string_release_ex(lc_method_name, 0);
						zend_error_noreturn(E_COMPILE_ERROR,
								   "The modifiers for the trait alias %s() need to be changed in the same statement in which the alias is defined. Error",
								   ZSTR_VAL(cur_alias->trait_method.method_name));
					} else {
						zend_string_release_ex(lc_method_name, 0);
						zend_error_noreturn(E_COMPILE_ERROR,
								   "The modifiers of the trait method %s() are changed, but this method does not exist. Error",
								   ZSTR_VAL(cur_alias->trait_method.method_name));

					}
				}
			}
			i++;
		}
	}
}
/* }}} */

static void zend_do_bind_traits(zend_class_entry *ce) /* {{{ */
{
	HashTable **exclude_tables;
	zend_class_entry **aliases;
	zend_class_entry **traits, *trait;
	uint32_t i, j;

	ZEND_ASSERT(ce->num_traits > 0);

	traits = emalloc(sizeof(zend_class_entry*) * ce->num_traits);

	for (i = 0; i < ce->num_traits; i++) {
		trait = zend_fetch_class_by_name(ce->trait_names[i].name,
			ce->trait_names[i].lc_name, ZEND_FETCH_CLASS_TRAIT);
		if (UNEXPECTED(trait == NULL)) {
			return;
		}
		if (UNEXPECTED(!(trait->ce_flags & ZEND_ACC_TRAIT))) {
			zend_error_noreturn(E_ERROR, "%s cannot use %s - it is not a trait", ZSTR_VAL(ce->name), ZSTR_VAL(trait->name));
			return;
		}
		for (j = 0; j < i; j++) {
			if (traits[j] == trait) {
				/* skip duplications */
				trait = NULL;
				break;
			}
		}
		traits[i] = trait;
	}

	/* complete initialization of trait strutures in ce */
	zend_traits_init_trait_structures(ce, traits, &exclude_tables, &aliases);

	/* first care about all methods to be flattened into the class */
	zend_do_traits_method_binding(ce, traits, exclude_tables, aliases);

	/* Aliases which have not been applied indicate typos/bugs. */
	zend_do_check_for_inconsistent_traits_aliasing(ce, aliases);

	if (aliases) {
		efree(aliases);
	}

	if (exclude_tables) {
		efree(exclude_tables);
	}

	/* then flatten the properties into it, to, mostly to notfiy developer about problems */
	zend_do_traits_property_binding(ce, traits);

	efree(traits);
}
/* }}} */

#define MAX_ABSTRACT_INFO_CNT 3
#define MAX_ABSTRACT_INFO_FMT "%s%s%s%s"
#define DISPLAY_ABSTRACT_FN(idx) \
	ai.afn[idx] ? ZEND_FN_SCOPE_NAME(ai.afn[idx]) : "", \
	ai.afn[idx] ? "::" : "", \
	ai.afn[idx] ? ZSTR_VAL(ai.afn[idx]->common.function_name) : "", \
	ai.afn[idx] && ai.afn[idx + 1] ? ", " : (ai.afn[idx] && ai.cnt > MAX_ABSTRACT_INFO_CNT ? ", ..." : "")

typedef struct _zend_abstract_info {
	zend_function *afn[MAX_ABSTRACT_INFO_CNT + 1];
	int cnt;
	int ctor;
} zend_abstract_info;

static void zend_verify_abstract_class_function(zend_function *fn, zend_abstract_info *ai) /* {{{ */
{
	if (fn->common.fn_flags & ZEND_ACC_ABSTRACT) {
		if (ai->cnt < MAX_ABSTRACT_INFO_CNT) {
			ai->afn[ai->cnt] = fn;
		}
		if (fn->common.fn_flags & ZEND_ACC_CTOR) {
			if (!ai->ctor) {
				ai->cnt++;
				ai->ctor = 1;
			} else {
				ai->afn[ai->cnt] = NULL;
			}
		} else {
			ai->cnt++;
		}
	}
}
/* }}} */

void zend_verify_abstract_class(zend_class_entry *ce) /* {{{ */
{
	zend_function *func;
	zend_abstract_info ai;

	ZEND_ASSERT((ce->ce_flags & (ZEND_ACC_IMPLICIT_ABSTRACT_CLASS|ZEND_ACC_INTERFACE|ZEND_ACC_TRAIT|ZEND_ACC_EXPLICIT_ABSTRACT_CLASS)) == ZEND_ACC_IMPLICIT_ABSTRACT_CLASS);
	memset(&ai, 0, sizeof(ai));

	ZEND_HASH_FOREACH_PTR(&ce->function_table, func) {
		zend_verify_abstract_class_function(func, &ai);
	} ZEND_HASH_FOREACH_END();

	if (ai.cnt) {
		zend_error_noreturn(E_ERROR, "Class %s contains %d abstract method%s and must therefore be declared abstract or implement the remaining methods (" MAX_ABSTRACT_INFO_FMT MAX_ABSTRACT_INFO_FMT MAX_ABSTRACT_INFO_FMT ")",
			ZSTR_VAL(ce->name), ai.cnt,
			ai.cnt > 1 ? "s" : "",
			DISPLAY_ABSTRACT_FN(0),
			DISPLAY_ABSTRACT_FN(1),
			DISPLAY_ABSTRACT_FN(2)
			);
	} else {
		/* now everything should be fine and an added ZEND_ACC_IMPLICIT_ABSTRACT_CLASS should be removed */
		ce->ce_flags &= ~ZEND_ACC_IMPLICIT_ABSTRACT_CLASS;
	}
}
/* }}} */

typedef struct {
	enum {
		OBLIGATION_DEPENDENCY,
		OBLIGATION_COMPATIBILITY,
		OBLIGATION_PROPERTY_COMPATIBILITY
	} type;
	union {
		zend_class_entry *dependency_ce;
		struct {
<<<<<<< HEAD
			const zend_function *parent_fn;
			const zend_function *child_fn;
=======
			/* Traits may use temporary on-stack functions during inheritance checks,
			 * so use copies of functions here as well. */
			zend_function parent_fn;
			zend_function child_fn;
			zend_bool always_error;
>>>>>>> 1146bdb9
		};
		struct {
			const zend_property_info *parent_prop;
			const zend_property_info *child_prop;
		};
	};
} variance_obligation;

static void variance_obligation_dtor(zval *zv) {
	efree(Z_PTR_P(zv));
}

static void variance_obligation_ht_dtor(zval *zv) {
	zend_hash_destroy(Z_PTR_P(zv));
	FREE_HASHTABLE(Z_PTR_P(zv));
}

static HashTable *get_or_init_obligations_for_class(zend_class_entry *ce) {
	HashTable *ht;
	zend_ulong key;
	if (!CG(delayed_variance_obligations)) {
		ALLOC_HASHTABLE(CG(delayed_variance_obligations));
		zend_hash_init(CG(delayed_variance_obligations), 0, NULL, variance_obligation_ht_dtor, 0);
	}

	key = (zend_ulong) (uintptr_t) ce;
	ht = zend_hash_index_find_ptr(CG(delayed_variance_obligations), key);
	if (ht) {
		return ht;
	}

	ALLOC_HASHTABLE(ht);
	zend_hash_init(ht, 0, NULL, variance_obligation_dtor, 0);
	zend_hash_index_add_new_ptr(CG(delayed_variance_obligations), key, ht);
	ce->ce_flags |= ZEND_ACC_UNRESOLVED_VARIANCE;
	return ht;
}

static void add_dependency_obligation(zend_class_entry *ce, zend_class_entry *dependency_ce) {
	HashTable *obligations = get_or_init_obligations_for_class(ce);
	variance_obligation *obligation = emalloc(sizeof(variance_obligation));
	obligation->type = OBLIGATION_DEPENDENCY;
	obligation->dependency_ce = dependency_ce;
	zend_hash_next_index_insert_ptr(obligations, obligation);
}

static void add_compatibility_obligation(
		zend_class_entry *ce, const zend_function *child_fn, const zend_function *parent_fn) {
	HashTable *obligations = get_or_init_obligations_for_class(ce);
	variance_obligation *obligation = emalloc(sizeof(variance_obligation));
	obligation->type = OBLIGATION_COMPATIBILITY;
<<<<<<< HEAD
	obligation->child_fn = child_fn;
	obligation->parent_fn = parent_fn;
=======
	obligation->child_fn = *child_fn;
	obligation->parent_fn = *parent_fn;
	obligation->always_error = always_error;
>>>>>>> 1146bdb9
	zend_hash_next_index_insert_ptr(obligations, obligation);
}

static void add_property_compatibility_obligation(
		zend_class_entry *ce, const zend_property_info *child_prop,
		const zend_property_info *parent_prop) {
	HashTable *obligations = get_or_init_obligations_for_class(ce);
	variance_obligation *obligation = emalloc(sizeof(variance_obligation));
	obligation->type = OBLIGATION_PROPERTY_COMPATIBILITY;
	obligation->child_prop = child_prop;
	obligation->parent_prop = parent_prop;
	zend_hash_next_index_insert_ptr(obligations, obligation);
}

static void resolve_delayed_variance_obligations(zend_class_entry *ce);

static int check_variance_obligation(zval *zv) {
	variance_obligation *obligation = Z_PTR_P(zv);
	if (obligation->type == OBLIGATION_DEPENDENCY) {
		zend_class_entry *dependency_ce = obligation->dependency_ce;
		if (dependency_ce->ce_flags & ZEND_ACC_UNRESOLVED_VARIANCE) {
			resolve_delayed_variance_obligations(dependency_ce);
		}
		if (!(dependency_ce->ce_flags & ZEND_ACC_LINKED)) {
			return ZEND_HASH_APPLY_KEEP;
		}
	} else if (obligation->type == OBLIGATION_COMPATIBILITY) {
		inheritance_status status = zend_do_perform_implementation_check(
<<<<<<< HEAD
			obligation->child_fn, obligation->parent_fn);
=======
			&unresolved_class, &obligation->child_fn, &obligation->parent_fn);

>>>>>>> 1146bdb9
		if (UNEXPECTED(status != INHERITANCE_SUCCESS)) {
			if (EXPECTED(status == INHERITANCE_UNRESOLVED)) {
				return ZEND_HASH_APPLY_KEEP;
			}
			ZEND_ASSERT(status == INHERITANCE_ERROR);
<<<<<<< HEAD
			emit_incompatible_method_error(obligation->child_fn, obligation->parent_fn, status);
=======
			emit_incompatible_method_error_or_warning(
				&obligation->child_fn, &obligation->parent_fn, status, unresolved_class,
				obligation->always_error);
>>>>>>> 1146bdb9
		}
		/* Either the compatibility check was successful or only threw a warning. */
	} else {
		ZEND_ASSERT(obligation->type == OBLIGATION_PROPERTY_COMPATIBILITY);
		inheritance_status status =
			property_types_compatible(obligation->parent_prop, obligation->child_prop);
		if (status != INHERITANCE_SUCCESS) {
			if (status == INHERITANCE_UNRESOLVED) {
				return ZEND_HASH_APPLY_KEEP;
			}
			ZEND_ASSERT(status == INHERITANCE_ERROR);
			emit_incompatible_property_error(obligation->child_prop, obligation->parent_prop);
		}
	}
	return ZEND_HASH_APPLY_REMOVE;
}

static void load_delayed_classes() {
	HashTable *delayed_autoloads = CG(delayed_autoloads);
	zend_string *name;

	if (!delayed_autoloads) {
		return;
	}

	/* Take ownership of this HT, to avoid concurrent modification during autoloading. */
	CG(delayed_autoloads) = NULL;

	ZEND_HASH_FOREACH_STR_KEY(delayed_autoloads, name) {
		zend_lookup_class(name);
	} ZEND_HASH_FOREACH_END();

	zend_hash_destroy(delayed_autoloads);
	FREE_HASHTABLE(delayed_autoloads);
}

static void resolve_delayed_variance_obligations(zend_class_entry *ce) {
	HashTable *all_obligations = CG(delayed_variance_obligations), *obligations;
	zend_ulong num_key = (zend_ulong) (uintptr_t) ce;

	ZEND_ASSERT(all_obligations != NULL);
	obligations = zend_hash_index_find_ptr(all_obligations, num_key);
	ZEND_ASSERT(obligations != NULL);

	zend_hash_apply(obligations, check_variance_obligation);
	if (zend_hash_num_elements(obligations) == 0) {
		ce->ce_flags &= ~ZEND_ACC_UNRESOLVED_VARIANCE;
		ce->ce_flags |= ZEND_ACC_LINKED;
		zend_hash_index_del(all_obligations, num_key);
	}
}

static void report_variance_errors(zend_class_entry *ce) {
	HashTable *all_obligations = CG(delayed_variance_obligations), *obligations;
	variance_obligation *obligation;
	zend_ulong num_key = (zend_ulong) (uintptr_t) ce;

	ZEND_ASSERT(all_obligations != NULL);
	obligations = zend_hash_index_find_ptr(all_obligations, num_key);
	ZEND_ASSERT(obligations != NULL);

	ZEND_HASH_FOREACH_PTR(obligations, obligation) {
		if (obligation->type == OBLIGATION_COMPATIBILITY) {
<<<<<<< HEAD
			/* Just used to populate the delayed_autoloads table,
			 * which will be used when printing the "unresolved" error. */
			inheritance_status status = zend_do_perform_implementation_check(
				obligation->child_fn, obligation->parent_fn);
			ZEND_ASSERT(status == INHERITANCE_UNRESOLVED);
			emit_incompatible_method_error(
				obligation->child_fn, obligation->parent_fn, status);
=======
			/* Just used to fetch the unresolved_class in this case. */
			status = zend_do_perform_implementation_check(
				&unresolved_class, &obligation->child_fn, &obligation->parent_fn);
			ZEND_ASSERT(status == INHERITANCE_UNRESOLVED);
			emit_incompatible_method_error_or_warning(
				&obligation->child_fn, &obligation->parent_fn,
				status, unresolved_class, obligation->always_error);
>>>>>>> 1146bdb9
		} else if (obligation->type == OBLIGATION_PROPERTY_COMPATIBILITY) {
			emit_incompatible_property_error(obligation->child_prop, obligation->parent_prop);
		} else {
			zend_error_noreturn(E_CORE_ERROR, "Bug #78647");
		}
	} ZEND_HASH_FOREACH_END();

	/* Only warnings were thrown above -- that means that there are incompatibilities, but only
	 * ones that we permit. Mark all classes with open obligations as fully linked. */
	ce->ce_flags &= ~ZEND_ACC_UNRESOLVED_VARIANCE;
	ce->ce_flags |= ZEND_ACC_LINKED;
	zend_hash_index_del(all_obligations, num_key);
}

static void check_unrecoverable_load_failure(zend_class_entry *ce) {
	/* If this class has been used while unlinked through a variance obligation, it is not legal
	 * to remove the class from the class table and throw an exception, because there is already
	 * a dependence on the inheritance hierarchy of this specific class. Instead we fall back to
	 * a fatal error, as would happen if we did not allow exceptions in the first place. */
	if (ce->ce_flags & ZEND_ACC_HAS_UNLINKED_USES) {
		zend_string *exception_str;
		zval exception_zv;
		ZEND_ASSERT(EG(exception) && "Exception must have been thrown");
		ZVAL_OBJ(&exception_zv, EG(exception));
		Z_ADDREF(exception_zv);
		zend_clear_exception();
		exception_str = zval_get_string(&exception_zv);
		zend_error_noreturn(E_ERROR,
			"During inheritance of %s with variance dependencies: Uncaught %s", ZSTR_VAL(ce->name), ZSTR_VAL(exception_str));
	}
}

ZEND_API int zend_do_link_class(zend_class_entry *ce, zend_string *lc_parent_name) /* {{{ */
{
	/* Load parent/interface dependencies first, so we can still gracefully abort linking
	 * with an exception and remove the class from the class table. This is only possible
	 * if no variance obligations on the current class have been added during autoloading. */
	zend_class_entry *parent = NULL;
	zend_class_entry **interfaces = NULL;

	if (ce->parent_name) {
		parent = zend_fetch_class_by_name(
			ce->parent_name, lc_parent_name,
			ZEND_FETCH_CLASS_ALLOW_NEARLY_LINKED | ZEND_FETCH_CLASS_EXCEPTION);
		if (!parent) {
			check_unrecoverable_load_failure(ce);
			return FAILURE;
		}
	}

	if (ce->num_interfaces) {
		/* Also copy the parent interfaces here, so we don't need to reallocate later. */
		uint32_t i, num_parent_interfaces = parent ? parent->num_interfaces : 0;
		interfaces = emalloc(
			sizeof(zend_class_entry *) * (ce->num_interfaces + num_parent_interfaces));
		if (num_parent_interfaces) {
			memcpy(interfaces, parent->interfaces,
				sizeof(zend_class_entry *) * num_parent_interfaces);
		}
		for (i = 0; i < ce->num_interfaces; i++) {
			zend_class_entry *iface = zend_fetch_class_by_name(
				ce->interface_names[i].name, ce->interface_names[i].lc_name,
				ZEND_FETCH_CLASS_INTERFACE |
				ZEND_FETCH_CLASS_ALLOW_NEARLY_LINKED | ZEND_FETCH_CLASS_EXCEPTION);
			if (!iface) {
				check_unrecoverable_load_failure(ce);
				efree(interfaces);
				return FAILURE;
			}
			interfaces[num_parent_interfaces + i] = iface;
		}
	}

	if (parent) {
		if (!(parent->ce_flags & ZEND_ACC_LINKED)) {
			add_dependency_obligation(ce, parent);
		}
		zend_do_inheritance(ce, parent);
	}
	if (ce->ce_flags & ZEND_ACC_IMPLEMENT_TRAITS) {
		zend_do_bind_traits(ce);
	}
	if (ce->ce_flags & ZEND_ACC_IMPLEMENT_INTERFACES) {
		zend_do_implement_interfaces(ce, interfaces);
	}
	if ((ce->ce_flags & (ZEND_ACC_IMPLICIT_ABSTRACT_CLASS|ZEND_ACC_INTERFACE|ZEND_ACC_TRAIT|ZEND_ACC_EXPLICIT_ABSTRACT_CLASS)) == ZEND_ACC_IMPLICIT_ABSTRACT_CLASS) {
		zend_verify_abstract_class(ce);
	}

	zend_build_properties_info_table(ce);

	if (!(ce->ce_flags & ZEND_ACC_UNRESOLVED_VARIANCE)) {
		ce->ce_flags |= ZEND_ACC_LINKED;
		return SUCCESS;
	}

	ce->ce_flags |= ZEND_ACC_NEARLY_LINKED;
	load_delayed_classes();
	if (ce->ce_flags & ZEND_ACC_UNRESOLVED_VARIANCE) {
		resolve_delayed_variance_obligations(ce);
		if (!(ce->ce_flags & ZEND_ACC_LINKED)) {
			report_variance_errors(ce);
		}
	}

	return SUCCESS;
}
/* }}} */

/* Check whether early binding is prevented due to unresolved types in inheritance checks. */
static inheritance_status zend_can_early_bind(zend_class_entry *ce, zend_class_entry *parent_ce) /* {{{ */
{
	zend_string *key;
	zend_function *parent_func;
	zend_property_info *parent_info;

	ZEND_HASH_FOREACH_STR_KEY_PTR(&parent_ce->function_table, key, parent_func) {
		zval *zv = zend_hash_find_ex(&ce->function_table, key, 1);
		if (zv) {
			zend_function *child_func = Z_FUNC_P(zv);
			inheritance_status status =
				do_inheritance_check_on_method_ex(child_func, parent_func, ce, NULL, 1, 0);

			if (UNEXPECTED(status != INHERITANCE_SUCCESS)) {
				return status;
			}
		}
	} ZEND_HASH_FOREACH_END();

	ZEND_HASH_FOREACH_STR_KEY_PTR(&parent_ce->properties_info, key, parent_info) {
		zval *zv;
		if ((parent_info->flags & ZEND_ACC_PRIVATE) || !ZEND_TYPE_IS_SET(parent_info->type)) {
			continue;
		}

		zv = zend_hash_find_ex(&ce->properties_info, key, 1);
		if (zv) {
			zend_property_info *child_info = Z_PTR_P(zv);
			if (ZEND_TYPE_IS_SET(child_info->type)) {
				inheritance_status status = property_types_compatible(parent_info, child_info);
				if (UNEXPECTED(status != INHERITANCE_SUCCESS)) {
					return status;
				}
			}
		}
	} ZEND_HASH_FOREACH_END();

	return INHERITANCE_SUCCESS;
}
/* }}} */

zend_bool zend_try_early_bind(zend_class_entry *ce, zend_class_entry *parent_ce, zend_string *lcname, zval *delayed_early_binding) /* {{{ */
{
	inheritance_status status = zend_can_early_bind(ce, parent_ce);

	if (EXPECTED(status != INHERITANCE_UNRESOLVED)) {
		if (delayed_early_binding) {
			if (UNEXPECTED(zend_hash_set_bucket_key(EG(class_table), (Bucket*)delayed_early_binding, lcname) == NULL)) {
				zend_error_noreturn(E_COMPILE_ERROR, "Cannot declare %s %s, because the name is already in use", zend_get_object_type(ce), ZSTR_VAL(ce->name));
				return 0;
			}
		} else {
			if (UNEXPECTED(zend_hash_add_ptr(CG(class_table), lcname, ce) == NULL)) {
				return 0;
			}
		}
		zend_do_inheritance_ex(ce, parent_ce, status == INHERITANCE_SUCCESS);
		zend_build_properties_info_table(ce);
		if ((ce->ce_flags & (ZEND_ACC_IMPLICIT_ABSTRACT_CLASS|ZEND_ACC_INTERFACE|ZEND_ACC_TRAIT|ZEND_ACC_EXPLICIT_ABSTRACT_CLASS)) == ZEND_ACC_IMPLICIT_ABSTRACT_CLASS) {
			zend_verify_abstract_class(ce);
		}
		ZEND_ASSERT(!(ce->ce_flags & ZEND_ACC_UNRESOLVED_VARIANCE));
		ce->ce_flags |= ZEND_ACC_LINKED;
		return 1;
	}
	return 0;
}
/* }}} */<|MERGE_RESOLUTION|>--- conflicted
+++ resolved
@@ -2210,16 +2210,10 @@
 	union {
 		zend_class_entry *dependency_ce;
 		struct {
-<<<<<<< HEAD
-			const zend_function *parent_fn;
-			const zend_function *child_fn;
-=======
 			/* Traits may use temporary on-stack functions during inheritance checks,
 			 * so use copies of functions here as well. */
 			zend_function parent_fn;
 			zend_function child_fn;
-			zend_bool always_error;
->>>>>>> 1146bdb9
 		};
 		struct {
 			const zend_property_info *parent_prop;
@@ -2271,14 +2265,8 @@
 	HashTable *obligations = get_or_init_obligations_for_class(ce);
 	variance_obligation *obligation = emalloc(sizeof(variance_obligation));
 	obligation->type = OBLIGATION_COMPATIBILITY;
-<<<<<<< HEAD
-	obligation->child_fn = child_fn;
-	obligation->parent_fn = parent_fn;
-=======
 	obligation->child_fn = *child_fn;
 	obligation->parent_fn = *parent_fn;
-	obligation->always_error = always_error;
->>>>>>> 1146bdb9
 	zend_hash_next_index_insert_ptr(obligations, obligation);
 }
 
@@ -2307,24 +2295,13 @@
 		}
 	} else if (obligation->type == OBLIGATION_COMPATIBILITY) {
 		inheritance_status status = zend_do_perform_implementation_check(
-<<<<<<< HEAD
-			obligation->child_fn, obligation->parent_fn);
-=======
-			&unresolved_class, &obligation->child_fn, &obligation->parent_fn);
-
->>>>>>> 1146bdb9
+			&obligation->child_fn, &obligation->parent_fn);
 		if (UNEXPECTED(status != INHERITANCE_SUCCESS)) {
 			if (EXPECTED(status == INHERITANCE_UNRESOLVED)) {
 				return ZEND_HASH_APPLY_KEEP;
 			}
 			ZEND_ASSERT(status == INHERITANCE_ERROR);
-<<<<<<< HEAD
-			emit_incompatible_method_error(obligation->child_fn, obligation->parent_fn, status);
-=======
-			emit_incompatible_method_error_or_warning(
-				&obligation->child_fn, &obligation->parent_fn, status, unresolved_class,
-				obligation->always_error);
->>>>>>> 1146bdb9
+			emit_incompatible_method_error(&obligation->child_fn, &obligation->parent_fn, status);
 		}
 		/* Either the compatibility check was successful or only threw a warning. */
 	} else {
@@ -2388,23 +2365,13 @@
 
 	ZEND_HASH_FOREACH_PTR(obligations, obligation) {
 		if (obligation->type == OBLIGATION_COMPATIBILITY) {
-<<<<<<< HEAD
 			/* Just used to populate the delayed_autoloads table,
 			 * which will be used when printing the "unresolved" error. */
 			inheritance_status status = zend_do_perform_implementation_check(
-				obligation->child_fn, obligation->parent_fn);
+				&obligation->child_fn, &obligation->parent_fn);
 			ZEND_ASSERT(status == INHERITANCE_UNRESOLVED);
 			emit_incompatible_method_error(
-				obligation->child_fn, obligation->parent_fn, status);
-=======
-			/* Just used to fetch the unresolved_class in this case. */
-			status = zend_do_perform_implementation_check(
-				&unresolved_class, &obligation->child_fn, &obligation->parent_fn);
-			ZEND_ASSERT(status == INHERITANCE_UNRESOLVED);
-			emit_incompatible_method_error_or_warning(
-				&obligation->child_fn, &obligation->parent_fn,
-				status, unresolved_class, obligation->always_error);
->>>>>>> 1146bdb9
+				&obligation->child_fn, &obligation->parent_fn, status);
 		} else if (obligation->type == OBLIGATION_PROPERTY_COMPATIBILITY) {
 			emit_incompatible_property_error(obligation->child_prop, obligation->parent_prop);
 		} else {
