--- conflicted
+++ resolved
@@ -783,9 +783,6 @@
 			ZEND_FN_SCOPE_NAME(child), ZSTR_VAL(child->common.function_name), zend_visibility_string(parent_flags), ZEND_FN_SCOPE_NAME(parent), (parent_flags&ZEND_ACC_PUBLIC) ? "" : " or weaker");
 	}
 
-<<<<<<< HEAD
-	perform_delayable_implementation_check(ce, child, parent);
-=======
 	if (!checked) {
 		if (check_only) {
 			zend_string *unresolved_class;
@@ -793,8 +790,7 @@
 			return zend_do_perform_implementation_check(
 				&unresolved_class, child, parent);
 		}
-		perform_delayable_implementation_check(
-			ce, child, parent, /*always_error*/0);
+		perform_delayable_implementation_check(ce, child, parent);
 	}
 	return INHERITANCE_SUCCESS;
 }
@@ -803,7 +799,6 @@
 static void do_inheritance_check_on_method(zend_function *child, zend_function *parent, zend_class_entry *ce, zval *child_zv) /* {{{ */
 {
 	do_inheritance_check_on_method_ex(child, parent, ce, child_zv, 0, 0);
->>>>>>> 83b99527
 }
 /* }}} */
 
@@ -2370,7 +2365,6 @@
 /* Check whether early binding is prevented due to unresolved types in inheritance checks. */
 static inheritance_status zend_can_early_bind(zend_class_entry *ce, zend_class_entry *parent_ce) /* {{{ */
 {
-	inheritance_status ret = INHERITANCE_SUCCESS;
 	zend_string *key;
 	zend_function *parent_func;
 
@@ -2382,16 +2376,12 @@
 				do_inheritance_check_on_method_ex(child_func, parent_func, ce, NULL, 1, 0);
 
 			if (UNEXPECTED(status != INHERITANCE_SUCCESS)) {
-				if (EXPECTED(status == INHERITANCE_UNRESOLVED)) {
-					return INHERITANCE_UNRESOLVED;
-				}
-				ZEND_ASSERT(status == INHERITANCE_ERROR);
-				ret = INHERITANCE_ERROR;
+				return status;
 			}
 		}
 	} ZEND_HASH_FOREACH_END();
 
-	return ret;
+	return INHERITANCE_SUCCESS;
 }
 /* }}} */
 
