--- conflicted
+++ resolved
@@ -2020,18 +2020,12 @@
 		 * Check whether the trait method fulfills the inheritance requirements. */
 		uint32_t flags = ZEND_INHERITANCE_CHECK_PROTO | ZEND_INHERITANCE_CHECK_VISIBILITY;
 		if (!(existing_fn->common.scope->ce_flags & ZEND_ACC_TRAIT)) {
-			flags |= ZEND_INHERITANCE_SET_CHILD_CHANGED |ZEND_INHERITANCE_SET_CHILD_PROTO;
+			flags |= ZEND_INHERITANCE_SET_CHILD_CHANGED |ZEND_INHERITANCE_SET_CHILD_PROTO |
+				ZEND_INHERITANCE_RESET_CHILD_OVERRIDE;
 		}
 		do_inheritance_check_on_method(
 			fn, fixup_trait_scope(fn, ce), existing_fn, fixup_trait_scope(existing_fn, ce),
-<<<<<<< HEAD
-			ce, NULL,
-			ZEND_INHERITANCE_CHECK_PROTO | ZEND_INHERITANCE_CHECK_VISIBILITY |
-			ZEND_INHERITANCE_SET_CHILD_CHANGED| ZEND_INHERITANCE_SET_CHILD_PROTO |
-			ZEND_INHERITANCE_RESET_CHILD_OVERRIDE);
-=======
 			ce, NULL, flags);
->>>>>>> 86b93bc4
 	}
 }
 /* }}} */
