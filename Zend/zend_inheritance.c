/*
   +----------------------------------------------------------------------+
   | Zend Engine                                                          |
   +----------------------------------------------------------------------+
   | Copyright (c) Zend Technologies Ltd. (http://www.zend.com)           |
   +----------------------------------------------------------------------+
   | This source file is subject to version 2.00 of the Zend license,     |
   | that is bundled with this package in the file LICENSE, and is        |
   | available through the world-wide-web at the following url:           |
   | http://www.zend.com/license/2_00.txt.                                |
   | If you did not receive a copy of the Zend license and are unable to  |
   | obtain it through the world-wide-web, please send a note to          |
   | license@zend.com so we can mail you a copy immediately.              |
   +----------------------------------------------------------------------+
   | Authors: Andi Gutmans <andi@php.net>                                 |
   |          Zeev Suraski <zeev@php.net>                                 |
   +----------------------------------------------------------------------+
*/

#include "zend.h"
#include "zend_API.h"
#include "zend_compile.h"
#include "zend_execute.h"
#include "zend_inheritance.h"
#include "zend_interfaces.h"
#include "zend_smart_str.h"
#include "zend_operators.h"
#include "zend_exceptions.h"
#include "zend_enum.h"
#include "zend_attributes.h"

ZEND_API zend_class_entry* (*zend_inheritance_cache_get)(zend_class_entry *ce, zend_class_entry *parent, zend_class_entry **traits_and_interfaces) = NULL;
ZEND_API zend_class_entry* (*zend_inheritance_cache_add)(zend_class_entry *ce, zend_class_entry *proto, zend_class_entry *parent, zend_class_entry **traits_and_interfaces, HashTable *dependencies) = NULL;

/* Unresolved means that class declarations that are currently not available are needed to
 * determine whether the inheritance is valid or not. At runtime UNRESOLVED should be treated
 * as an ERROR. */
typedef enum {
	INHERITANCE_UNRESOLVED = -1,
	INHERITANCE_ERROR = 0,
	INHERITANCE_WARNING = 1,
	INHERITANCE_SUCCESS = 2,
} inheritance_status;

static void add_dependency_obligation(zend_class_entry *ce, zend_class_entry *dependency_ce);
static void add_compatibility_obligation(
		zend_class_entry *ce, const zend_function *child_fn, zend_class_entry *child_scope,
		const zend_function *parent_fn, zend_class_entry *parent_scope);
static void add_property_compatibility_obligation(
		zend_class_entry *ce, const zend_property_info *child_prop,
		const zend_property_info *parent_prop);

static void ZEND_COLD emit_incompatible_method_error(
		const zend_function *child, zend_class_entry *child_scope,
		const zend_function *parent, zend_class_entry *parent_scope,
		inheritance_status status);

static void zend_type_copy_ctor(zend_type *type, bool persistent) {
	if (ZEND_TYPE_HAS_LIST(*type)) {
		zend_type_list *old_list = ZEND_TYPE_LIST(*type);
		size_t size = ZEND_TYPE_LIST_SIZE(old_list->num_types);
		zend_type_list *new_list = ZEND_TYPE_USES_ARENA(*type)
			? zend_arena_alloc(&CG(arena), size) : pemalloc(size, persistent);
		memcpy(new_list, old_list, ZEND_TYPE_LIST_SIZE(old_list->num_types));
		ZEND_TYPE_SET_PTR(*type, new_list);

		zend_type *list_type;
		ZEND_TYPE_LIST_FOREACH(new_list, list_type) {
			ZEND_ASSERT(ZEND_TYPE_HAS_NAME(*list_type));
			zend_string_addref(ZEND_TYPE_NAME(*list_type));
		} ZEND_TYPE_LIST_FOREACH_END();
	} else if (ZEND_TYPE_HAS_NAME(*type)) {
		zend_string_addref(ZEND_TYPE_NAME(*type));
	}
}

static zend_function *zend_duplicate_internal_function(zend_function *func, zend_class_entry *ce) /* {{{ */
{
	zend_function *new_function;

	if (UNEXPECTED(ce->type & ZEND_INTERNAL_CLASS)) {
		new_function = pemalloc(sizeof(zend_internal_function), 1);
		memcpy(new_function, func, sizeof(zend_internal_function));
	} else {
		new_function = zend_arena_alloc(&CG(arena), sizeof(zend_internal_function));
		memcpy(new_function, func, sizeof(zend_internal_function));
		new_function->common.fn_flags |= ZEND_ACC_ARENA_ALLOCATED;
	}
	if (EXPECTED(new_function->common.function_name)) {
		zend_string_addref(new_function->common.function_name);
	}
	return new_function;
}
/* }}} */

static zend_always_inline zend_function *zend_duplicate_function(zend_function *func, zend_class_entry *ce) /* {{{ */
{
	if (UNEXPECTED(func->type == ZEND_INTERNAL_FUNCTION)) {
		return zend_duplicate_internal_function(func, ce);
	} else {
		if (func->op_array.refcount) {
			(*func->op_array.refcount)++;
		}
		if (EXPECTED(func->op_array.function_name)) {
			zend_string_addref(func->op_array.function_name);
		}
		return func;
	}
}
/* }}} */

static void do_inherit_parent_constructor(zend_class_entry *ce) /* {{{ */
{
	zend_class_entry *parent = ce->parent;

	ZEND_ASSERT(parent != NULL);

	/* You cannot change create_object */
	ce->create_object = parent->create_object;

	/* Inherit special functions if needed */
	if (EXPECTED(!ce->get_iterator)) {
		ce->get_iterator = parent->get_iterator;
	}
	if (EXPECTED(!ce->__get)) {
		ce->__get = parent->__get;
	}
	if (EXPECTED(!ce->__set)) {
		ce->__set = parent->__set;
	}
	if (EXPECTED(!ce->__unset)) {
		ce->__unset = parent->__unset;
	}
	if (EXPECTED(!ce->__isset)) {
		ce->__isset = parent->__isset;
	}
	if (EXPECTED(!ce->__call)) {
		ce->__call = parent->__call;
	}
	if (EXPECTED(!ce->__callstatic)) {
		ce->__callstatic = parent->__callstatic;
	}
	if (EXPECTED(!ce->__tostring)) {
		ce->__tostring = parent->__tostring;
	}
	if (EXPECTED(!ce->clone)) {
		ce->clone = parent->clone;
	}
	if (EXPECTED(!ce->__serialize)) {
		ce->__serialize = parent->__serialize;
	}
	if (EXPECTED(!ce->__unserialize)) {
		ce->__unserialize = parent->__unserialize;
	}
	if (EXPECTED(!ce->serialize)) {
		ce->serialize = parent->serialize;
	}
	if (EXPECTED(!ce->unserialize)) {
		ce->unserialize = parent->unserialize;
	}
	if (!ce->destructor) {
		ce->destructor = parent->destructor;
	}
	if (EXPECTED(!ce->__debugInfo)) {
		ce->__debugInfo = parent->__debugInfo;
	}

	if (ce->constructor) {
		if (parent->constructor && UNEXPECTED(parent->constructor->common.fn_flags & ZEND_ACC_FINAL)) {
			zend_error_noreturn(E_ERROR, "Cannot override final %s::%s() with %s::%s()",
				ZSTR_VAL(parent->name), ZSTR_VAL(parent->constructor->common.function_name),
				ZSTR_VAL(ce->name), ZSTR_VAL(ce->constructor->common.function_name));
		}
		return;
	}

	ce->constructor = parent->constructor;
}
/* }}} */

char *zend_visibility_string(uint32_t fn_flags) /* {{{ */
{
	if (fn_flags & ZEND_ACC_PUBLIC) {
		return "public";
	} else if (fn_flags & ZEND_ACC_PRIVATE) {
		return "private";
	} else {
		ZEND_ASSERT(fn_flags & ZEND_ACC_PROTECTED);
		return "protected";
	}
}
/* }}} */

static zend_string *resolve_class_name(zend_class_entry *scope, zend_string *name) {
	ZEND_ASSERT(scope);
	if (zend_string_equals_literal_ci(name, "parent") && scope->parent) {
		if (scope->ce_flags & ZEND_ACC_RESOLVED_PARENT) {
			return scope->parent->name;
		} else {
			return scope->parent_name;
		}
	} else if (zend_string_equals_literal_ci(name, "self")) {
		return scope->name;
	} else {
		return name;
	}
}

static bool class_visible(zend_class_entry *ce) {
	if (ce->type == ZEND_INTERNAL_CLASS) {
		return !(CG(compiler_options) & ZEND_COMPILE_IGNORE_INTERNAL_CLASSES);
	} else {
		ZEND_ASSERT(ce->type == ZEND_USER_CLASS);
		return !(CG(compiler_options) & ZEND_COMPILE_IGNORE_OTHER_FILES)
			|| ce->info.user.filename == CG(compiled_filename);
	}
}

static zend_always_inline void register_unresolved_class(zend_string *name) {
	/* We'll autoload this class and process delayed variance obligations later. */
	if (!CG(delayed_autoloads)) {
		ALLOC_HASHTABLE(CG(delayed_autoloads));
		zend_hash_init(CG(delayed_autoloads), 0, NULL, NULL, 0);
	}
	zend_hash_add_empty_element(CG(delayed_autoloads), name);
}

static zend_class_entry *lookup_class_ex(
		zend_class_entry *scope, zend_string *name, bool register_unresolved) {
	zend_class_entry *ce;
	bool in_preload = CG(compiler_options) & ZEND_COMPILE_PRELOAD;

	if (UNEXPECTED(!EG(active) && !in_preload)) {
		zend_string *lc_name = zend_string_tolower(name);

		ce = zend_hash_find_ptr(CG(class_table), lc_name);

		zend_string_release(lc_name);

		if (register_unresolved && !ce) {
			zend_error_noreturn(
				E_COMPILE_ERROR, "%s must be registered before %s",
				ZSTR_VAL(name), ZSTR_VAL(scope->name));
	    }

		return ce;
	}

	ce = zend_lookup_class_ex(
	    name, NULL, ZEND_FETCH_CLASS_ALLOW_UNLINKED | ZEND_FETCH_CLASS_NO_AUTOLOAD);

	if (!CG(in_compilation) || in_preload) {
		if (ce) {
			return ce;
		}

		if (register_unresolved) {
			register_unresolved_class(name);
		}
	} else {
		if (ce && class_visible(ce)) {
			return ce;
		}

		/* The current class may not be registered yet, so check for it explicitly. */
		if (zend_string_equals_ci(scope->name, name)) {
			return scope;
		}
	}

	return NULL;
}

static zend_class_entry *lookup_class(zend_class_entry *scope, zend_string *name) {
	return lookup_class_ex(scope, name, /* register_unresolved */ false);
}

/* Instanceof that's safe to use on unlinked classes. */
static bool unlinked_instanceof(zend_class_entry *ce1, zend_class_entry *ce2) {
	if (ce1 == ce2) {
		return 1;
	}

	if (ce1->ce_flags & ZEND_ACC_LINKED) {
		return instanceof_function(ce1, ce2);
	}

	if (ce1->parent) {
		zend_class_entry *parent_ce;
		if (ce1->ce_flags & ZEND_ACC_RESOLVED_PARENT) {
			parent_ce = ce1->parent;
		} else {
			parent_ce = zend_lookup_class_ex(ce1->parent_name, NULL,
				ZEND_FETCH_CLASS_ALLOW_UNLINKED | ZEND_FETCH_CLASS_NO_AUTOLOAD);
		}

		/* It's not sufficient to only check the parent chain itself, as need to do a full
		 * recursive instanceof in case the parent interfaces haven't been copied yet. */
		if (parent_ce && unlinked_instanceof(parent_ce, ce2)) {
			return 1;
		}
	}

	if (ce1->num_interfaces) {
		uint32_t i;
		if (ce1->ce_flags & ZEND_ACC_RESOLVED_INTERFACES) {
			/* Unlike the normal instanceof_function(), we have to perform a recursive
			 * check here, as the parent interfaces might not have been fully copied yet. */
			for (i = 0; i < ce1->num_interfaces; i++) {
				if (unlinked_instanceof(ce1->interfaces[i], ce2)) {
					return 1;
				}
			}
		} else {
			for (i = 0; i < ce1->num_interfaces; i++) {
				zend_class_entry *ce = zend_lookup_class_ex(
					ce1->interface_names[i].name, ce1->interface_names[i].lc_name,
					ZEND_FETCH_CLASS_ALLOW_UNLINKED | ZEND_FETCH_CLASS_NO_AUTOLOAD);
				/* Avoid recursing if class implements itself. */
				if (ce && ce != ce1 && unlinked_instanceof(ce, ce2)) {
					return 1;
				}
			}
		}
	}

	return 0;
}

static bool zend_type_contains_traversable(zend_type type) {
	zend_type *single_type;
	if (ZEND_TYPE_FULL_MASK(type) & MAY_BE_OBJECT) {
		return 1;
	}

	ZEND_TYPE_FOREACH(type, single_type) {
		if (ZEND_TYPE_HAS_NAME(*single_type)
				&& zend_string_equals_literal_ci(ZEND_TYPE_NAME(*single_type), "Traversable")) {
			return 1;
		}
	} ZEND_TYPE_FOREACH_END();
	return 0;
}

static bool zend_type_permits_self(
		zend_type type, zend_class_entry *scope, zend_class_entry *self) {
	if (ZEND_TYPE_FULL_MASK(type) & MAY_BE_OBJECT) {
		return 1;
	}

	/* Any types that may satisfy self must have already been loaded at this point
	 * (as a parent or interface), so we never need to register delayed variance obligations
	 * for this case. */
	zend_type *single_type;
	ZEND_TYPE_FOREACH(type, single_type) {
		if (ZEND_TYPE_HAS_NAME(*single_type)) {
			zend_string *name = resolve_class_name(scope, ZEND_TYPE_NAME(*single_type));
			zend_class_entry *ce = lookup_class(self, name);
			if (ce && unlinked_instanceof(self, ce)) {
				return 1;
			}
		}
	} ZEND_TYPE_FOREACH_END();
	return 0;
}

static void track_class_dependency(zend_class_entry *ce, zend_string *class_name)
{
	HashTable *ht;

	if (!CG(current_linking_class) || ce == CG(current_linking_class)) {
		return;
	} else if (!class_name) {
		class_name = ce->name;
	} else if (zend_string_equals_literal_ci(class_name, "self")
	        || zend_string_equals_literal_ci(class_name, "parent")) {
		return;
	}

#ifndef ZEND_WIN32
	/* On non-Windows systems, internal classes are always the same,
	 * so there is no need to explicitly track them. */
	if (ce->type == ZEND_INTERNAL_CLASS) {
		return;
	}
#endif

	ht = (HashTable*)CG(current_linking_class)->inheritance_cache;

	if (!(ce->ce_flags & ZEND_ACC_IMMUTABLE)) {
		// TODO: dependency on not-immutable class ???
		if (ht) {
			zend_hash_destroy(ht);
			FREE_HASHTABLE(ht);
			CG(current_linking_class)->inheritance_cache = NULL;
		}
		CG(current_linking_class)->ce_flags &= ~ZEND_ACC_CACHEABLE;
		CG(current_linking_class) = NULL;
		return;
	}

	/* Record dependency */
	if (!ht) {
		ALLOC_HASHTABLE(ht);
		zend_hash_init(ht, 0, NULL, NULL, 0);
		CG(current_linking_class)->inheritance_cache = (zend_inheritance_cache_entry*)ht;
	}
	zend_hash_add_ptr(ht, class_name, ce);
}

/* Check whether any type in the fe_type intersection type is a subtype of the proto class. */
static inheritance_status zend_is_intersection_subtype_of_class(
		zend_class_entry *fe_scope, zend_type fe_type,
		zend_class_entry *proto_scope, zend_string *proto_class_name, zend_class_entry *proto_ce)
{
	ZEND_ASSERT(ZEND_TYPE_IS_INTERSECTION(fe_type));
	bool have_unresolved = false;
	zend_type *single_type;

	/* Traverse the list of child types and check that at least one is
	 * a subtype of the parent type being checked */
	ZEND_TYPE_FOREACH(fe_type, single_type) {
		zend_class_entry *fe_ce;
		zend_string *fe_class_name = NULL;
		if (ZEND_TYPE_HAS_NAME(*single_type)) {
			fe_class_name =
				resolve_class_name(fe_scope, ZEND_TYPE_NAME(*single_type));
			if (zend_string_equals_ci(fe_class_name, proto_class_name)) {
				return INHERITANCE_SUCCESS;
			}

			if (!proto_ce) proto_ce = lookup_class(proto_scope, proto_class_name);
			fe_ce = lookup_class(fe_scope, fe_class_name);
		} else {
			/* standard type in an intersection type is impossible,
			 * because it would be a fatal compile error */
			ZEND_UNREACHABLE();
			continue;
		}

		if (!fe_ce || !proto_ce) {
			have_unresolved = true;
			continue;
		}
		if (unlinked_instanceof(fe_ce, proto_ce)) {
			track_class_dependency(fe_ce, fe_class_name);
			track_class_dependency(proto_ce, proto_class_name);
			return INHERITANCE_SUCCESS;
		}
	} ZEND_TYPE_FOREACH_END();

	return have_unresolved ? INHERITANCE_UNRESOLVED : INHERITANCE_ERROR;
}

/* Check whether a single class proto type is a subtype of a potentially complex fe_type. */
static inheritance_status zend_is_class_subtype_of_type(
		zend_class_entry *fe_scope, zend_string *fe_class_name,
		zend_class_entry *proto_scope, zend_type proto_type) {
	zend_class_entry *fe_ce = NULL;
	bool have_unresolved = 0;

	/* If the parent has 'object' as a return type, any class satisfies the co-variant check */
	if (ZEND_TYPE_FULL_MASK(proto_type) & MAY_BE_OBJECT) {
		/* Currently, any class name would be allowed here. We still perform a class lookup
		 * for forward-compatibility reasons, as we may have named types in the future that
		 * are not classes (such as typedefs). */
		if (!fe_ce) fe_ce = lookup_class(fe_scope, fe_class_name);
		if (!fe_ce) {
			have_unresolved = 1;
		} else {
			track_class_dependency(fe_ce, fe_class_name);
			return INHERITANCE_SUCCESS;
		}
	}
	if (ZEND_TYPE_FULL_MASK(proto_type) & MAY_BE_ITERABLE) {
		if (!fe_ce) fe_ce = lookup_class(fe_scope, fe_class_name);
		if (!fe_ce) {
			have_unresolved = 1;
		} else if (unlinked_instanceof(fe_ce, zend_ce_traversable)) {
			track_class_dependency(fe_ce, fe_class_name);
			return INHERITANCE_SUCCESS;
		}
	}

	zend_type *single_type;

	/* Traverse the list of parent types and check if the current child (FE)
	 * class is the subtype of at least one of them (union) or all of them (intersection). */
	bool is_intersection = ZEND_TYPE_IS_INTERSECTION(proto_type);
	ZEND_TYPE_FOREACH(proto_type, single_type) {
		zend_class_entry *proto_ce;
		zend_string *proto_class_name = NULL;
		if (ZEND_TYPE_HAS_NAME(*single_type)) {
			proto_class_name =
				resolve_class_name(proto_scope, ZEND_TYPE_NAME(*single_type));
			if (zend_string_equals_ci(fe_class_name, proto_class_name)) {
				if (!is_intersection) {
					return INHERITANCE_SUCCESS;
				}
				continue;
			}

			if (!fe_ce) fe_ce = lookup_class(fe_scope, fe_class_name);
			proto_ce = lookup_class(proto_scope, proto_class_name);
		} else {
			/* standard type */
			ZEND_ASSERT(!is_intersection);
			continue;
		}

		if (!fe_ce || !proto_ce) {
			have_unresolved = 1;
			continue;
		}
		if (unlinked_instanceof(fe_ce, proto_ce)) {
			track_class_dependency(fe_ce, fe_class_name);
			track_class_dependency(proto_ce, proto_class_name);
			if (!is_intersection) {
				return INHERITANCE_SUCCESS;
			}
		} else {
			if (is_intersection) {
				return INHERITANCE_ERROR;
			}
		}
	} ZEND_TYPE_FOREACH_END();

	if (have_unresolved) {
		return INHERITANCE_UNRESOLVED;
	}
	return is_intersection ? INHERITANCE_SUCCESS : INHERITANCE_ERROR;
}

static zend_string *get_class_from_type(zend_class_entry *scope, zend_type single_type) {
	if (ZEND_TYPE_HAS_NAME(single_type)) {
		return resolve_class_name(scope, ZEND_TYPE_NAME(single_type));
	}
	return NULL;
}

static void register_unresolved_classes(zend_class_entry *scope, zend_type type) {
	zend_type *single_type;
	ZEND_TYPE_FOREACH(type, single_type) {
		if (ZEND_TYPE_HAS_NAME(*single_type)) {
			zend_string *class_name = resolve_class_name(scope, ZEND_TYPE_NAME(*single_type));
			lookup_class_ex(scope, class_name, /* register_unresolved */ true);
		}
	} ZEND_TYPE_FOREACH_END();
}

static inheritance_status zend_perform_covariant_type_check(
		zend_class_entry *fe_scope, zend_type fe_type,
		zend_class_entry *proto_scope, zend_type proto_type)
{
	ZEND_ASSERT(ZEND_TYPE_IS_SET(fe_type) && ZEND_TYPE_IS_SET(proto_type));

	/* Apart from void, everything is trivially covariant to the mixed type.
	 * Handle this case separately to ensure it never requires class loading. */
	if (ZEND_TYPE_PURE_MASK(proto_type) == MAY_BE_ANY &&
			!ZEND_TYPE_CONTAINS_CODE(fe_type, IS_VOID)) {
		return INHERITANCE_SUCCESS;
	}

	/* Builtin types may be removed, but not added */
	uint32_t fe_type_mask = ZEND_TYPE_PURE_MASK(fe_type);
	uint32_t proto_type_mask = ZEND_TYPE_PURE_MASK(proto_type);
	uint32_t added_types = fe_type_mask & ~proto_type_mask;
	if (added_types) {
		// TODO: Make "iterable" an alias of "array|Traversable" instead,
		// so these special cases will be handled automatically.
		if ((added_types & MAY_BE_ITERABLE)
				&& (proto_type_mask & MAY_BE_ARRAY)
				&& zend_type_contains_traversable(proto_type)) {
			/* Replacing array|Traversable with iterable is okay */
			added_types &= ~MAY_BE_ITERABLE;
		}
		if ((added_types & MAY_BE_ARRAY) && (proto_type_mask & MAY_BE_ITERABLE)) {
			/* Replacing iterable with array is okay */
			added_types &= ~MAY_BE_ARRAY;
		}
		if ((added_types & MAY_BE_STATIC)
				&& zend_type_permits_self(proto_type, proto_scope, fe_scope)) {
			/* Replacing type that accepts self with static is okay */
			added_types &= ~MAY_BE_STATIC;
		}

		if (added_types == MAY_BE_NEVER) {
			/* never is the bottom type */
			return INHERITANCE_SUCCESS;
		}

		if (added_types) {
			/* Otherwise adding new types is illegal */
			return INHERITANCE_ERROR;
		}
	}

	zend_type *single_type;
	inheritance_status early_exit_status;
	bool have_unresolved = false;

	if (ZEND_TYPE_IS_INTERSECTION(fe_type)) {
		/* Currently, for object type any class name would be allowed here.
		 * We still perform a class lookup for forward-compatibility reasons,
		 * as we may have named types in the future that are not classes
		 * (such as typedefs). */
		if (proto_type_mask & (MAY_BE_OBJECT|MAY_BE_ITERABLE)) {
			bool any_class = (proto_type_mask & MAY_BE_OBJECT) != 0;
			ZEND_TYPE_FOREACH(fe_type, single_type) {
				zend_string *fe_class_name = get_class_from_type(fe_scope, *single_type);
				if (!fe_class_name) {
					continue;
				}
				zend_class_entry *fe_ce = lookup_class(fe_scope, fe_class_name);
				if (fe_ce) {
					if (any_class || unlinked_instanceof(fe_ce, zend_ce_traversable)) {
						track_class_dependency(fe_ce, fe_class_name);
						return INHERITANCE_SUCCESS;
					}
				} else {
					have_unresolved = true;
				}
			} ZEND_TYPE_FOREACH_END();
		}

		/* U_1&...&U_n < V_1&...&V_m if forall V_j. exists U_i. U_i < V_j.
		 * U_1&...&U_n < V_1|...|V_m if exists V_j. exists U_i. U_i < V_j.
		 * As such, we need to iterate over proto_type (V_j) first and use a different
		 * quantifier depending on whether fe_type is a union or an intersection. */
		early_exit_status =
			ZEND_TYPE_IS_INTERSECTION(proto_type) ? INHERITANCE_ERROR : INHERITANCE_SUCCESS;
		ZEND_TYPE_FOREACH(proto_type, single_type) {
			zend_string *proto_class_name = get_class_from_type(proto_scope, *single_type);
			if (!proto_class_name) {
				continue;
			}

			zend_class_entry *proto_ce = NULL;
			inheritance_status status = zend_is_intersection_subtype_of_class(
				fe_scope, fe_type, proto_scope, proto_class_name, proto_ce);
			if (status == early_exit_status) {
				return status;
			}
			if (status == INHERITANCE_UNRESOLVED) {
				have_unresolved = true;
			}
		} ZEND_TYPE_FOREACH_END();
	} else {
		/* U_1|...|U_n < V_1|...|V_m if forall U_i. exists V_j. U_i < V_j.
		 * U_1|...|U_n < V_1&...&V_m if forall U_i. forall V_j. U_i < V_j.
		 * We need to iterate over fe_type (U_i) first and the logic is independent of
		 * whether proto_type is a union or intersection (only the inner check differs). */
		early_exit_status = INHERITANCE_ERROR;
		ZEND_TYPE_FOREACH(fe_type, single_type) {
			zend_string *fe_class_name = get_class_from_type(fe_scope, *single_type);
			if (!fe_class_name) {
				continue;
			}

			inheritance_status status = zend_is_class_subtype_of_type(
				fe_scope, fe_class_name, proto_scope, proto_type);
			if (status == early_exit_status) {
				return status;
			}
			if (status == INHERITANCE_UNRESOLVED) {
				have_unresolved = true;
			}
		} ZEND_TYPE_FOREACH_END();
	}

	if (!have_unresolved) {
		return early_exit_status == INHERITANCE_ERROR ? INHERITANCE_SUCCESS : INHERITANCE_ERROR;
	}

	register_unresolved_classes(fe_scope, fe_type);
	register_unresolved_classes(proto_scope, proto_type);
	return INHERITANCE_UNRESOLVED;
}

static inheritance_status zend_do_perform_arg_type_hint_check(
		zend_class_entry *fe_scope, zend_arg_info *fe_arg_info,
		zend_class_entry *proto_scope, zend_arg_info *proto_arg_info) /* {{{ */
{
	if (!ZEND_TYPE_IS_SET(fe_arg_info->type) || ZEND_TYPE_PURE_MASK(fe_arg_info->type) == MAY_BE_ANY) {
		/* Child with no type or mixed type is always compatible */
		return INHERITANCE_SUCCESS;
	}

	if (!ZEND_TYPE_IS_SET(proto_arg_info->type)) {
		/* Child defines a type, but parent doesn't, violates LSP */
		return INHERITANCE_ERROR;
	}

	/* Contravariant type check is performed as a covariant type check with swapped
	 * argument order. */
	return zend_perform_covariant_type_check(
		proto_scope, proto_arg_info->type, fe_scope, fe_arg_info->type);
}
/* }}} */

/* For trait methods, fe_scope/proto_scope may differ from fe/proto->common.scope,
 * as self will refer to the self of the class the trait is used in, not the trait
 * the method was declared in. */
static inheritance_status zend_do_perform_implementation_check(
		const zend_function *fe, zend_class_entry *fe_scope,
		const zend_function *proto, zend_class_entry *proto_scope) /* {{{ */
{
	uint32_t i, num_args, proto_num_args, fe_num_args;
	inheritance_status status, local_status;
	bool proto_is_variadic, fe_is_variadic;

	/* Checks for constructors only if they are declared in an interface,
	 * or explicitly marked as abstract
	 */
	ZEND_ASSERT(!((fe->common.fn_flags & ZEND_ACC_CTOR)
		&& ((proto->common.scope->ce_flags & ZEND_ACC_INTERFACE) == 0
			&& (proto->common.fn_flags & ZEND_ACC_ABSTRACT) == 0)));

	/* If the prototype method is private and not abstract, we do not enforce a signature.
	 * private abstract methods can only occur in traits. */
	ZEND_ASSERT(!(proto->common.fn_flags & ZEND_ACC_PRIVATE)
			|| (proto->common.fn_flags & ZEND_ACC_ABSTRACT));

	/* The number of required arguments cannot increase. */
	if (proto->common.required_num_args < fe->common.required_num_args) {
		return INHERITANCE_ERROR;
	}

	/* by-ref constraints on return values are covariant */
	if ((proto->common.fn_flags & ZEND_ACC_RETURN_REFERENCE)
		&& !(fe->common.fn_flags & ZEND_ACC_RETURN_REFERENCE)) {
		return INHERITANCE_ERROR;
	}

	proto_is_variadic = (proto->common.fn_flags & ZEND_ACC_VARIADIC) != 0;
	fe_is_variadic = (fe->common.fn_flags & ZEND_ACC_VARIADIC) != 0;

	/* A variadic function cannot become non-variadic */
	if (proto_is_variadic && !fe_is_variadic) {
		return INHERITANCE_ERROR;
	}

	/* The variadic argument is not included in the stored argument count. */
	proto_num_args = proto->common.num_args + proto_is_variadic;
	fe_num_args = fe->common.num_args + fe_is_variadic;
	num_args = MAX(proto_num_args, fe_num_args);

	status = INHERITANCE_SUCCESS;
	for (i = 0; i < num_args; i++) {
		zend_arg_info *proto_arg_info =
			i < proto_num_args ? &proto->common.arg_info[i] :
			proto_is_variadic ? &proto->common.arg_info[proto_num_args - 1] : NULL;
		zend_arg_info *fe_arg_info =
			i < fe_num_args ? &fe->common.arg_info[i] :
			fe_is_variadic ? &fe->common.arg_info[fe_num_args - 1] : NULL;
		if (!proto_arg_info) {
			/* A new (optional) argument has been added, which is fine. */
			continue;
		}
		if (!fe_arg_info) {
			/* An argument has been removed. This is considered illegal, because arity checks
			 * work based on a model where passing more than the declared number of parameters
			 * to a function is an error. */
			return INHERITANCE_ERROR;
		}

		local_status = zend_do_perform_arg_type_hint_check(
			fe_scope, fe_arg_info, proto_scope, proto_arg_info);

		if (UNEXPECTED(local_status != INHERITANCE_SUCCESS)) {
			if (UNEXPECTED(local_status == INHERITANCE_ERROR)) {
				return INHERITANCE_ERROR;
			}
			ZEND_ASSERT(local_status == INHERITANCE_UNRESOLVED);
			status = INHERITANCE_UNRESOLVED;
		}

		/* by-ref constraints on arguments are invariant */
		if (ZEND_ARG_SEND_MODE(fe_arg_info) != ZEND_ARG_SEND_MODE(proto_arg_info)) {
			return INHERITANCE_ERROR;
		}
	}

	/* Check return type compatibility, but only if the prototype already specifies
	 * a return type. Adding a new return type is always valid. */
	if (proto->common.fn_flags & ZEND_ACC_HAS_RETURN_TYPE) {
		/* Removing a return type is not valid, unless the parent return type is tentative. */
		if (!(fe->common.fn_flags & ZEND_ACC_HAS_RETURN_TYPE)) {
			if (!ZEND_ARG_TYPE_IS_TENTATIVE(&proto->common.arg_info[-1])) {
				return INHERITANCE_ERROR;
			}
			if (status == INHERITANCE_SUCCESS) {
				return INHERITANCE_WARNING;
			}
			return status;
		}

		local_status = zend_perform_covariant_type_check(
			fe_scope, fe->common.arg_info[-1].type, proto_scope, proto->common.arg_info[-1].type);

		if (UNEXPECTED(local_status != INHERITANCE_SUCCESS)) {
			if (local_status == INHERITANCE_ERROR
					&& ZEND_ARG_TYPE_IS_TENTATIVE(&proto->common.arg_info[-1])) {
				local_status = INHERITANCE_WARNING;
			}
			return local_status;
		}
	}

	return status;
}
/* }}} */

static ZEND_COLD void zend_append_type_hint(
		smart_str *str, zend_class_entry *scope, zend_arg_info *arg_info, bool return_hint) /* {{{ */
{
	if (ZEND_TYPE_IS_SET(arg_info->type)) {
		zend_string *type_str = zend_type_to_string_resolved(arg_info->type, scope);
		smart_str_append(str, type_str);
		zend_string_release(type_str);
		if (!return_hint) {
			smart_str_appendc(str, ' ');
		}
	}
}
/* }}} */

static ZEND_COLD zend_string *zend_get_function_declaration(
		const zend_function *fptr, zend_class_entry *scope) /* {{{ */
{
	smart_str str = {0};

	if (fptr->op_array.fn_flags & ZEND_ACC_RETURN_REFERENCE) {
		smart_str_appends(&str, "& ");
	}

	if (fptr->common.scope) {
		if (fptr->common.scope->ce_flags & ZEND_ACC_ANON_CLASS) {
			/* cut off on NULL byte ... class@anonymous */
			smart_str_appends(&str, ZSTR_VAL(fptr->common.scope->name));
		} else {
			smart_str_appendl(&str, ZSTR_VAL(fptr->common.scope->name), ZSTR_LEN(fptr->common.scope->name));
		}
		smart_str_appends(&str, "::");
	}

	smart_str_append(&str, fptr->common.function_name);
	smart_str_appendc(&str, '(');

	if (fptr->common.arg_info) {
		uint32_t i, num_args, required;
		zend_arg_info *arg_info = fptr->common.arg_info;

		required = fptr->common.required_num_args;
		num_args = fptr->common.num_args;
		if (fptr->common.fn_flags & ZEND_ACC_VARIADIC) {
			num_args++;
		}
		for (i = 0; i < num_args;) {
			zend_append_type_hint(&str, scope, arg_info, 0);

			if (ZEND_ARG_SEND_MODE(arg_info)) {
				smart_str_appendc(&str, '&');
			}

			if (ZEND_ARG_IS_VARIADIC(arg_info)) {
				smart_str_appends(&str, "...");
			}

			smart_str_appendc(&str, '$');
			if (fptr->type == ZEND_INTERNAL_FUNCTION) {
				smart_str_appends(&str, ((zend_internal_arg_info*)arg_info)->name);
			} else {
				smart_str_appendl(&str, ZSTR_VAL(arg_info->name), ZSTR_LEN(arg_info->name));
			}

			if (i >= required && !ZEND_ARG_IS_VARIADIC(arg_info)) {
				smart_str_appends(&str, " = ");

				if (fptr->type == ZEND_INTERNAL_FUNCTION) {
					if (((zend_internal_arg_info*)arg_info)->default_value) {
						smart_str_appends(&str, ((zend_internal_arg_info*)arg_info)->default_value);
					} else {
						smart_str_appends(&str, "<default>");
					}
				} else {
					zend_op *precv = NULL;
					{
						uint32_t idx  = i;
						zend_op *op = fptr->op_array.opcodes;
						zend_op *end = op + fptr->op_array.last;

						++idx;
						while (op < end) {
							if ((op->opcode == ZEND_RECV || op->opcode == ZEND_RECV_INIT)
									&& op->op1.num == (zend_ulong)idx)
							{
								precv = op;
							}
							++op;
						}
					}
					if (precv && precv->opcode == ZEND_RECV_INIT && precv->op2_type != IS_UNUSED) {
						zval *zv = RT_CONSTANT(precv, precv->op2);

						if (Z_TYPE_P(zv) == IS_FALSE) {
							smart_str_appends(&str, "false");
						} else if (Z_TYPE_P(zv) == IS_TRUE) {
							smart_str_appends(&str, "true");
						} else if (Z_TYPE_P(zv) == IS_NULL) {
							smart_str_appends(&str, "null");
						} else if (Z_TYPE_P(zv) == IS_STRING) {
							smart_str_appendc(&str, '\'');
							smart_str_appendl(&str, Z_STRVAL_P(zv), MIN(Z_STRLEN_P(zv), 10));
							if (Z_STRLEN_P(zv) > 10) {
								smart_str_appends(&str, "...");
							}
							smart_str_appendc(&str, '\'');
						} else if (Z_TYPE_P(zv) == IS_ARRAY) {
							if (zend_hash_num_elements(Z_ARRVAL_P(zv)) == 0) {
								smart_str_appends(&str, "[]");
							} else {
								smart_str_appends(&str, "[...]");
							}
						} else if (Z_TYPE_P(zv) == IS_CONSTANT_AST) {
							zend_ast *ast = Z_ASTVAL_P(zv);
							if (ast->kind == ZEND_AST_CONSTANT) {
								smart_str_append(&str, zend_ast_get_constant_name(ast));
							} else if (ast->kind == ZEND_AST_CLASS_CONST) {
								smart_str_append(&str, zend_ast_get_str(ast->child[0]));
								smart_str_appends(&str, "::");
								smart_str_append(&str, zend_ast_get_str(ast->child[1]));
							} else {
								smart_str_appends(&str, "<expression>");
							}
						} else {
							zend_string *tmp_zv_str;
							zend_string *zv_str = zval_get_tmp_string(zv, &tmp_zv_str);
							smart_str_append(&str, zv_str);
							zend_tmp_string_release(tmp_zv_str);
						}
					}
				}
			}

			if (++i < num_args) {
				smart_str_appends(&str, ", ");
			}
			arg_info++;
		}
	}

	smart_str_appendc(&str, ')');

	if (fptr->common.fn_flags & ZEND_ACC_HAS_RETURN_TYPE) {
		smart_str_appends(&str, ": ");
		zend_append_type_hint(&str, scope, fptr->common.arg_info - 1, 1);
	}
	smart_str_0(&str);

	return str.s;
}
/* }}} */

static zend_always_inline zend_string *func_filename(const zend_function *fn) {
	return fn->common.type == ZEND_USER_FUNCTION ? fn->op_array.filename : NULL;
}

static zend_always_inline uint32_t func_lineno(const zend_function *fn) {
	return fn->common.type == ZEND_USER_FUNCTION ? fn->op_array.line_start : 0;
}

static void ZEND_COLD emit_incompatible_method_error(
		const zend_function *child, zend_class_entry *child_scope,
		const zend_function *parent, zend_class_entry *parent_scope,
		inheritance_status status) {
	zend_string *parent_prototype = zend_get_function_declaration(parent, parent_scope);
	zend_string *child_prototype = zend_get_function_declaration(child, child_scope);
	if (status == INHERITANCE_UNRESOLVED) {
		/* Fetch the first unresolved class from registered autoloads */
		zend_string *unresolved_class = NULL;
		ZEND_HASH_MAP_FOREACH_STR_KEY(CG(delayed_autoloads), unresolved_class) {
			break;
		} ZEND_HASH_FOREACH_END();
		ZEND_ASSERT(unresolved_class);

		zend_error_at(E_COMPILE_ERROR, func_filename(child), func_lineno(child),
			"Could not check compatibility between %s and %s, because class %s is not available",
			ZSTR_VAL(child_prototype), ZSTR_VAL(parent_prototype), ZSTR_VAL(unresolved_class));
	} else if (status == INHERITANCE_WARNING) {
		zend_attribute *return_type_will_change_attribute = zend_get_attribute_str(
			child->common.attributes,
			"returntypewillchange",
			sizeof("returntypewillchange")-1
		);

		if (!return_type_will_change_attribute) {
			zend_error_at(E_DEPRECATED, func_filename(child), func_lineno(child),
				"Return type of %s should either be compatible with %s, "
				"or the #[\\ReturnTypeWillChange] attribute should be used to temporarily suppress the notice",
				ZSTR_VAL(child_prototype), ZSTR_VAL(parent_prototype));
			if (EG(exception)) {
				zend_exception_uncaught_error(
					"During inheritance of %s", ZSTR_VAL(parent_scope->name));
			}
		}
	} else {
		zend_error_at(E_COMPILE_ERROR, func_filename(child), func_lineno(child),
			"Declaration of %s must be compatible with %s",
			ZSTR_VAL(child_prototype), ZSTR_VAL(parent_prototype));
	}
	zend_string_efree(child_prototype);
	zend_string_efree(parent_prototype);
}

static void perform_delayable_implementation_check(
		zend_class_entry *ce,
		const zend_function *fe, zend_class_entry *fe_scope,
		const zend_function *proto, zend_class_entry *proto_scope)
{
	inheritance_status status =
		zend_do_perform_implementation_check(fe, fe_scope, proto, proto_scope);
	if (UNEXPECTED(status != INHERITANCE_SUCCESS)) {
		if (EXPECTED(status == INHERITANCE_UNRESOLVED)) {
			add_compatibility_obligation(ce, fe, fe_scope, proto, proto_scope);
		} else {
			ZEND_ASSERT(status == INHERITANCE_ERROR || status == INHERITANCE_WARNING);
			emit_incompatible_method_error(fe, fe_scope, proto, proto_scope, status);
		}
	}
}

static zend_always_inline inheritance_status do_inheritance_check_on_method_ex(
		zend_function *child, zend_class_entry *child_scope,
		zend_function *parent, zend_class_entry *parent_scope,
		zend_class_entry *ce, zval *child_zv,
		bool check_visibility, bool check_only, bool checked) /* {{{ */
{
	uint32_t child_flags;
	uint32_t parent_flags = parent->common.fn_flags;
	zend_function *proto;

	if (UNEXPECTED((parent_flags & ZEND_ACC_PRIVATE) && !(parent_flags & ZEND_ACC_ABSTRACT) && !(parent_flags & ZEND_ACC_CTOR))) {
		if (!check_only) {
			child->common.fn_flags |= ZEND_ACC_CHANGED;
		}
		/* The parent method is private and not an abstract so we don't need to check any inheritance rules */
		return INHERITANCE_SUCCESS;
	}

	if (!checked && UNEXPECTED(parent_flags & ZEND_ACC_FINAL)) {
		if (check_only) {
			return INHERITANCE_ERROR;
		}
		zend_error_at_noreturn(E_COMPILE_ERROR, func_filename(child), func_lineno(child),
			"Cannot override final method %s::%s()",
			ZEND_FN_SCOPE_NAME(parent), ZSTR_VAL(child->common.function_name));
	}

	child_flags	= child->common.fn_flags;
	/* You cannot change from static to non static and vice versa.
	 */
	if (!checked && UNEXPECTED((child_flags & ZEND_ACC_STATIC) != (parent_flags & ZEND_ACC_STATIC))) {
		if (check_only) {
			return INHERITANCE_ERROR;
		}
		if (child_flags & ZEND_ACC_STATIC) {
			zend_error_at_noreturn(E_COMPILE_ERROR, func_filename(child), func_lineno(child),
				"Cannot make non static method %s::%s() static in class %s",
				ZEND_FN_SCOPE_NAME(parent), ZSTR_VAL(child->common.function_name), ZEND_FN_SCOPE_NAME(child));
		} else {
			zend_error_at_noreturn(E_COMPILE_ERROR, func_filename(child), func_lineno(child),
				"Cannot make static method %s::%s() non static in class %s",
				ZEND_FN_SCOPE_NAME(parent), ZSTR_VAL(child->common.function_name), ZEND_FN_SCOPE_NAME(child));
		}
	}

	/* Disallow making an inherited method abstract. */
	if (!checked && UNEXPECTED((child_flags & ZEND_ACC_ABSTRACT) > (parent_flags & ZEND_ACC_ABSTRACT))) {
		if (check_only) {
			return INHERITANCE_ERROR;
		}
		zend_error_at_noreturn(E_COMPILE_ERROR, func_filename(child), func_lineno(child),
			"Cannot make non abstract method %s::%s() abstract in class %s",
			ZEND_FN_SCOPE_NAME(parent), ZSTR_VAL(child->common.function_name), ZEND_FN_SCOPE_NAME(child));
	}

	if (!check_only && (parent_flags & (ZEND_ACC_PRIVATE|ZEND_ACC_CHANGED))) {
		child->common.fn_flags |= ZEND_ACC_CHANGED;
	}

	proto = parent->common.prototype ?
		parent->common.prototype : parent;

	if (parent_flags & ZEND_ACC_CTOR) {
		/* ctors only have a prototype if is abstract (or comes from an interface) */
		/* and if that is the case, we want to check inheritance against it */
		if (!(proto->common.fn_flags & ZEND_ACC_ABSTRACT)) {
			return INHERITANCE_SUCCESS;
		}
		parent = proto;
	}

	if (!check_only && child->common.prototype != proto && child_zv) {
		do {
			if (child->common.scope != ce && child->type == ZEND_USER_FUNCTION) {
				if (ce->ce_flags & ZEND_ACC_INTERFACE) {
					/* Few parent interfaces contain the same method */
					break;
				} else {
					/* op_array wasn't duplicated yet */
					zend_function *new_function = zend_arena_alloc(&CG(arena), sizeof(zend_op_array));
					memcpy(new_function, child, sizeof(zend_op_array));
					Z_PTR_P(child_zv) = child = new_function;
				}
			}
			child->common.prototype = proto;
		} while (0);
	}

	/* Prevent derived classes from restricting access that was available in parent classes (except deriving from non-abstract ctors) */
	if (!checked && check_visibility
			&& (child_flags & ZEND_ACC_PPP_MASK) > (parent_flags & ZEND_ACC_PPP_MASK)) {
		if (check_only) {
			return INHERITANCE_ERROR;
		}
		zend_error_at_noreturn(E_COMPILE_ERROR, func_filename(child), func_lineno(child),
			"Access level to %s::%s() must be %s (as in class %s)%s",
			ZEND_FN_SCOPE_NAME(child), ZSTR_VAL(child->common.function_name), zend_visibility_string(parent_flags), ZEND_FN_SCOPE_NAME(parent), (parent_flags&ZEND_ACC_PUBLIC) ? "" : " or weaker");
	}

	if (!checked) {
		if (check_only) {
			return zend_do_perform_implementation_check(child, child_scope, parent, parent_scope);
		}
		perform_delayable_implementation_check(ce, child, child_scope, parent, parent_scope);
	}
	return INHERITANCE_SUCCESS;
}
/* }}} */

static zend_never_inline void do_inheritance_check_on_method(
		zend_function *child, zend_class_entry *child_scope,
		zend_function *parent, zend_class_entry *parent_scope,
		zend_class_entry *ce, zval *child_zv, bool check_visibility)
{
	do_inheritance_check_on_method_ex(child, child_scope, parent, parent_scope, ce, child_zv, check_visibility, 0, 0);
}

static zend_always_inline void do_inherit_method(zend_string *key, zend_function *parent, zend_class_entry *ce, bool is_interface, bool checked) /* {{{ */
{
	zval *child = zend_hash_find_known_hash(&ce->function_table, key);

	if (child) {
		zend_function *func = (zend_function*)Z_PTR_P(child);

		if (is_interface && UNEXPECTED(func == parent)) {
			/* The same method in interface may be inherited few times */
			return;
		}

		if (checked) {
			do_inheritance_check_on_method_ex(
				func, func->common.scope, parent, parent->common.scope, ce, child,
				/* check_visibility */ 1, 0, checked);
		} else {
			do_inheritance_check_on_method(
				func, func->common.scope, parent, parent->common.scope, ce, child,
				/* check_visibility */ 1);
		}
	} else {

		if (is_interface || (parent->common.fn_flags & (ZEND_ACC_ABSTRACT))) {
			ce->ce_flags |= ZEND_ACC_IMPLICIT_ABSTRACT_CLASS;
		}

		parent = zend_duplicate_function(parent, ce);

		if (!is_interface) {
			_zend_hash_append_ptr(&ce->function_table, key, parent);
		} else {
			zend_hash_add_new_ptr(&ce->function_table, key, parent);
		}
	}
}
/* }}} */

inheritance_status property_types_compatible(
		const zend_property_info *parent_info, const zend_property_info *child_info) {
	if (ZEND_TYPE_PURE_MASK(parent_info->type) == ZEND_TYPE_PURE_MASK(child_info->type)
			&& ZEND_TYPE_NAME(parent_info->type) == ZEND_TYPE_NAME(child_info->type)) {
		return INHERITANCE_SUCCESS;
	}

	if (ZEND_TYPE_IS_SET(parent_info->type) != ZEND_TYPE_IS_SET(child_info->type)) {
		return INHERITANCE_ERROR;
	}

	/* Perform a covariant type check in both directions to determined invariance. */
	inheritance_status status1 = zend_perform_covariant_type_check(
		child_info->ce, child_info->type, parent_info->ce, parent_info->type);
	inheritance_status status2 = zend_perform_covariant_type_check(
		parent_info->ce, parent_info->type, child_info->ce, child_info->type);
	if (status1 == INHERITANCE_SUCCESS && status2 == INHERITANCE_SUCCESS) {
		return INHERITANCE_SUCCESS;
	}
	if (status1 == INHERITANCE_ERROR || status2 == INHERITANCE_ERROR) {
		return INHERITANCE_ERROR;
	}
	ZEND_ASSERT(status1 == INHERITANCE_UNRESOLVED || status2 == INHERITANCE_UNRESOLVED);
	return INHERITANCE_UNRESOLVED;
}

static void emit_incompatible_property_error(
		const zend_property_info *child, const zend_property_info *parent) {
	zend_string *type_str = zend_type_to_string_resolved(parent->type, parent->ce);
	zend_error_noreturn(E_COMPILE_ERROR,
		"Type of %s::$%s must be %s (as in class %s)",
		ZSTR_VAL(child->ce->name),
		zend_get_unmangled_property_name(child->name),
		ZSTR_VAL(type_str),
		ZSTR_VAL(parent->ce->name));
}

static void do_inherit_property(zend_property_info *parent_info, zend_string *key, zend_class_entry *ce) /* {{{ */
{
	zval *child = zend_hash_find_known_hash(&ce->properties_info, key);
	zend_property_info *child_info;

	if (UNEXPECTED(child)) {
		child_info = Z_PTR_P(child);
		if (parent_info->flags & (ZEND_ACC_PRIVATE|ZEND_ACC_CHANGED)) {
			child_info->flags |= ZEND_ACC_CHANGED;
		}
		if (!(parent_info->flags & ZEND_ACC_PRIVATE)) {
			if (UNEXPECTED((parent_info->flags & ZEND_ACC_STATIC) != (child_info->flags & ZEND_ACC_STATIC))) {
				zend_error_noreturn(E_COMPILE_ERROR, "Cannot redeclare %s%s::$%s as %s%s::$%s",
					(parent_info->flags & ZEND_ACC_STATIC) ? "static " : "non static ", ZSTR_VAL(parent_info->ce->name), ZSTR_VAL(key),
					(child_info->flags & ZEND_ACC_STATIC) ? "static " : "non static ", ZSTR_VAL(ce->name), ZSTR_VAL(key));
			}
			if (UNEXPECTED((child_info->flags & ZEND_ACC_READONLY) != (parent_info->flags & ZEND_ACC_READONLY))) {
				zend_error_noreturn(E_COMPILE_ERROR,
					"Cannot redeclare %s property %s::$%s as %s %s::$%s",
					parent_info->flags & ZEND_ACC_READONLY ? "readonly" : "non-readonly",
					ZSTR_VAL(parent_info->ce->name), ZSTR_VAL(key),
					child_info->flags & ZEND_ACC_READONLY ? "readonly" : "non-readonly",
					ZSTR_VAL(ce->name), ZSTR_VAL(key));
			}

			if (UNEXPECTED((child_info->flags & ZEND_ACC_PPP_MASK) > (parent_info->flags & ZEND_ACC_PPP_MASK))) {
				zend_error_noreturn(E_COMPILE_ERROR, "Access level to %s::$%s must be %s (as in class %s)%s", ZSTR_VAL(ce->name), ZSTR_VAL(key), zend_visibility_string(parent_info->flags), ZSTR_VAL(parent_info->ce->name), (parent_info->flags&ZEND_ACC_PUBLIC) ? "" : " or weaker");
			} else if ((child_info->flags & ZEND_ACC_STATIC) == 0) {
				int parent_num = OBJ_PROP_TO_NUM(parent_info->offset);
				int child_num = OBJ_PROP_TO_NUM(child_info->offset);

				/* Don't keep default properties in GC (they may be freed by opcache) */
				zval_ptr_dtor_nogc(&(ce->default_properties_table[parent_num]));
				ce->default_properties_table[parent_num] = ce->default_properties_table[child_num];
				ZVAL_UNDEF(&ce->default_properties_table[child_num]);
				child_info->offset = parent_info->offset;
			}

			if (UNEXPECTED(ZEND_TYPE_IS_SET(parent_info->type))) {
				inheritance_status status = property_types_compatible(parent_info, child_info);
				if (status == INHERITANCE_ERROR) {
					emit_incompatible_property_error(child_info, parent_info);
				}
				if (status == INHERITANCE_UNRESOLVED) {
					add_property_compatibility_obligation(ce, child_info, parent_info);
				}
			} else if (UNEXPECTED(ZEND_TYPE_IS_SET(child_info->type) && !ZEND_TYPE_IS_SET(parent_info->type))) {
				zend_error_noreturn(E_COMPILE_ERROR,
						"Type of %s::$%s must not be defined (as in class %s)",
						ZSTR_VAL(ce->name),
						ZSTR_VAL(key),
						ZSTR_VAL(parent_info->ce->name));
			}
		}
	} else {
		_zend_hash_append_ptr(&ce->properties_info, key, parent_info);
	}
}
/* }}} */

static inline void do_implement_interface(zend_class_entry *ce, zend_class_entry *iface) /* {{{ */
{
	if (!(ce->ce_flags & ZEND_ACC_INTERFACE) && iface->interface_gets_implemented && iface->interface_gets_implemented(iface, ce) == FAILURE) {
		zend_error_noreturn(E_CORE_ERROR, "Class %s could not implement interface %s", ZSTR_VAL(ce->name), ZSTR_VAL(iface->name));
	}
	/* This should be prevented by the class lookup logic. */
	ZEND_ASSERT(ce != iface);
}
/* }}} */

static void zend_do_inherit_interfaces(zend_class_entry *ce, const zend_class_entry *iface) /* {{{ */
{
	/* expects interface to be contained in ce's interface list already */
	uint32_t i, ce_num, if_num = iface->num_interfaces;
	zend_class_entry *entry;

	ce_num = ce->num_interfaces;

	if (ce->type == ZEND_INTERNAL_CLASS) {
		ce->interfaces = (zend_class_entry **) realloc(ce->interfaces, sizeof(zend_class_entry *) * (ce_num + if_num));
	} else {
		ce->interfaces = (zend_class_entry **) erealloc(ce->interfaces, sizeof(zend_class_entry *) * (ce_num + if_num));
	}

	/* Inherit the interfaces, only if they're not already inherited by the class */
	while (if_num--) {
		entry = iface->interfaces[if_num];
		for (i = 0; i < ce_num; i++) {
			if (ce->interfaces[i] == entry) {
				break;
			}
		}
		if (i == ce_num) {
			ce->interfaces[ce->num_interfaces++] = entry;
		}
	}
	ce->ce_flags |= ZEND_ACC_RESOLVED_INTERFACES;

	/* and now call the implementing handlers */
	while (ce_num < ce->num_interfaces) {
		do_implement_interface(ce, ce->interfaces[ce_num++]);
	}
}
/* }}} */

static void do_inherit_class_constant(zend_string *name, zend_class_constant *parent_const, zend_class_entry *ce) /* {{{ */
{
	zval *zv = zend_hash_find_known_hash(&ce->constants_table, name);
	zend_class_constant *c;

	if (zv != NULL) {
		c = (zend_class_constant*)Z_PTR_P(zv);
		if (UNEXPECTED((ZEND_CLASS_CONST_FLAGS(c) & ZEND_ACC_PPP_MASK) > (ZEND_CLASS_CONST_FLAGS(parent_const) & ZEND_ACC_PPP_MASK))) {
			zend_error_noreturn(E_COMPILE_ERROR, "Access level to %s::%s must be %s (as in class %s)%s",
				ZSTR_VAL(ce->name), ZSTR_VAL(name), zend_visibility_string(ZEND_CLASS_CONST_FLAGS(parent_const)), ZSTR_VAL(parent_const->ce->name), (ZEND_CLASS_CONST_FLAGS(parent_const) & ZEND_ACC_PUBLIC) ? "" : " or weaker");
		}

		if (UNEXPECTED((ZEND_CLASS_CONST_FLAGS(parent_const) & ZEND_ACC_FINAL))) {
			zend_error_noreturn(
				E_COMPILE_ERROR, "%s::%s cannot override final constant %s::%s",
				ZSTR_VAL(ce->name), ZSTR_VAL(name), ZSTR_VAL(parent_const->ce->name), ZSTR_VAL(name)
			);
		}
	} else if (!(ZEND_CLASS_CONST_FLAGS(parent_const) & ZEND_ACC_PRIVATE)) {
		if (Z_TYPE(parent_const->value) == IS_CONSTANT_AST) {
			ce->ce_flags &= ~ZEND_ACC_CONSTANTS_UPDATED;
			ce->ce_flags |= ZEND_ACC_HAS_AST_CONSTANTS;
			if (ce->parent->ce_flags & ZEND_ACC_IMMUTABLE) {
				c = zend_arena_alloc(&CG(arena), sizeof(zend_class_constant));
				memcpy(c, parent_const, sizeof(zend_class_constant));
				parent_const = c;
			}
		}
		if (ce->type & ZEND_INTERNAL_CLASS) {
			c = pemalloc(sizeof(zend_class_constant), 1);
			memcpy(c, parent_const, sizeof(zend_class_constant));
			parent_const = c;
		}
		_zend_hash_append_ptr(&ce->constants_table, name, parent_const);
	}
}
/* }}} */

void zend_build_properties_info_table(zend_class_entry *ce)
{
	zend_property_info **table, *prop;
	size_t size;
	if (ce->default_properties_count == 0) {
		return;
	}

	ZEND_ASSERT(ce->properties_info_table == NULL);
	size = sizeof(zend_property_info *) * ce->default_properties_count;
	if (ce->type == ZEND_USER_CLASS) {
		ce->properties_info_table = table = zend_arena_alloc(&CG(arena), size);
	} else {
		ce->properties_info_table = table = pemalloc(size, 1);
	}

	/* Dead slots may be left behind during inheritance. Make sure these are NULLed out. */
	memset(table, 0, size);

	if (ce->parent && ce->parent->default_properties_count != 0) {
		zend_property_info **parent_table = ce->parent->properties_info_table;
		memcpy(
			table, parent_table,
			sizeof(zend_property_info *) * ce->parent->default_properties_count
		);

		/* Child did not add any new properties, we are done */
		if (ce->default_properties_count == ce->parent->default_properties_count) {
			return;
		}
	}

	ZEND_HASH_MAP_FOREACH_PTR(&ce->properties_info, prop) {
		if (prop->ce == ce && (prop->flags & ZEND_ACC_STATIC) == 0) {
			table[OBJ_PROP_TO_NUM(prop->offset)] = prop;
		}
	} ZEND_HASH_FOREACH_END();
}

ZEND_API void zend_do_inheritance_ex(zend_class_entry *ce, zend_class_entry *parent_ce, bool checked) /* {{{ */
{
	zend_property_info *property_info;
	zend_function *func;
	zend_string *key;

	if (UNEXPECTED(ce->ce_flags & ZEND_ACC_INTERFACE)) {
		/* Interface can only inherit other interfaces */
		if (UNEXPECTED(!(parent_ce->ce_flags & ZEND_ACC_INTERFACE))) {
			zend_error_noreturn(E_COMPILE_ERROR, "Interface %s cannot extend class %s", ZSTR_VAL(ce->name), ZSTR_VAL(parent_ce->name));
		}
	} else if (UNEXPECTED(parent_ce->ce_flags & (ZEND_ACC_INTERFACE|ZEND_ACC_TRAIT|ZEND_ACC_FINAL))) {
		/* Class must not extend a final class */
		if (parent_ce->ce_flags & ZEND_ACC_FINAL) {
			zend_error_noreturn(E_COMPILE_ERROR, "Class %s cannot extend final class %s", ZSTR_VAL(ce->name), ZSTR_VAL(parent_ce->name));
		}

		/* Class declaration must not extend traits or interfaces */
		if ((parent_ce->ce_flags & ZEND_ACC_INTERFACE) || (parent_ce->ce_flags & ZEND_ACC_TRAIT)) {
			zend_error_noreturn(E_COMPILE_ERROR, "Class %s cannot extend %s %s",
				ZSTR_VAL(ce->name), parent_ce->ce_flags & ZEND_ACC_INTERFACE ? "interface" : "trait", ZSTR_VAL(parent_ce->name)
			);
		}
	}

	if (ce->parent_name) {
		zend_string_release_ex(ce->parent_name, 0);
	}
	ce->parent = parent_ce;
	ce->ce_flags |= ZEND_ACC_RESOLVED_PARENT;

	/* Inherit properties */
	if (parent_ce->default_properties_count) {
		zval *src, *dst, *end;

		if (ce->default_properties_count) {
			zval *table = pemalloc(sizeof(zval) * (ce->default_properties_count + parent_ce->default_properties_count), ce->type == ZEND_INTERNAL_CLASS);
			src = ce->default_properties_table + ce->default_properties_count;
			end = table + parent_ce->default_properties_count;
			dst = end + ce->default_properties_count;
			ce->default_properties_table = table;
			do {
				dst--;
				src--;
				ZVAL_COPY_VALUE_PROP(dst, src);
			} while (dst != end);
			pefree(src, ce->type == ZEND_INTERNAL_CLASS);
			end = ce->default_properties_table;
		} else {
			end = pemalloc(sizeof(zval) * parent_ce->default_properties_count, ce->type == ZEND_INTERNAL_CLASS);
			dst = end + parent_ce->default_properties_count;
			ce->default_properties_table = end;
		}
		src = parent_ce->default_properties_table + parent_ce->default_properties_count;
		if (UNEXPECTED(parent_ce->type != ce->type)) {
			/* User class extends internal */
			do {
				dst--;
				src--;
				ZVAL_COPY_OR_DUP_PROP(dst, src);
				if (Z_OPT_TYPE_P(dst) == IS_CONSTANT_AST) {
					ce->ce_flags &= ~ZEND_ACC_CONSTANTS_UPDATED;
					ce->ce_flags |= ZEND_ACC_HAS_AST_PROPERTIES;
				}
				continue;
			} while (dst != end);
		} else {
			do {
				dst--;
				src--;
				ZVAL_COPY_PROP(dst, src);
				if (Z_OPT_TYPE_P(dst) == IS_CONSTANT_AST) {
					ce->ce_flags &= ~ZEND_ACC_CONSTANTS_UPDATED;
					ce->ce_flags |= ZEND_ACC_HAS_AST_PROPERTIES;
				}
				continue;
			} while (dst != end);
		}
		ce->default_properties_count += parent_ce->default_properties_count;
	}

	if (parent_ce->default_static_members_count) {
		zval *src, *dst, *end;

		if (ce->default_static_members_count) {
			zval *table = pemalloc(sizeof(zval) * (ce->default_static_members_count + parent_ce->default_static_members_count), ce->type == ZEND_INTERNAL_CLASS);
			src = ce->default_static_members_table + ce->default_static_members_count;
			end = table + parent_ce->default_static_members_count;
			dst = end + ce->default_static_members_count;
			ce->default_static_members_table = table;
			do {
				dst--;
				src--;
				ZVAL_COPY_VALUE(dst, src);
			} while (dst != end);
			pefree(src, ce->type == ZEND_INTERNAL_CLASS);
			end = ce->default_static_members_table;
		} else {
			end = pemalloc(sizeof(zval) * parent_ce->default_static_members_count, ce->type == ZEND_INTERNAL_CLASS);
			dst = end + parent_ce->default_static_members_count;
			ce->default_static_members_table = end;
		}
		src = parent_ce->default_static_members_table + parent_ce->default_static_members_count;
		do {
			dst--;
			src--;
			if (Z_TYPE_P(src) == IS_INDIRECT) {
				ZVAL_INDIRECT(dst, Z_INDIRECT_P(src));
			} else {
				ZVAL_INDIRECT(dst, src);
			}
			if (Z_TYPE_P(Z_INDIRECT_P(dst)) == IS_CONSTANT_AST) {
				ce->ce_flags &= ~ZEND_ACC_CONSTANTS_UPDATED;
				ce->ce_flags |= ZEND_ACC_HAS_AST_STATICS;
			}
		} while (dst != end);
		ce->default_static_members_count += parent_ce->default_static_members_count;
		if (!ZEND_MAP_PTR(ce->static_members_table)) {
			if (ce->type == ZEND_INTERNAL_CLASS &&
					ce->info.internal.module->type == MODULE_PERSISTENT) {
				ZEND_MAP_PTR_NEW(ce->static_members_table);
			}
		}
	}

	ZEND_HASH_MAP_FOREACH_PTR(&ce->properties_info, property_info) {
		if (property_info->ce == ce) {
			if (property_info->flags & ZEND_ACC_STATIC) {
				property_info->offset += parent_ce->default_static_members_count;
			} else {
				property_info->offset += parent_ce->default_properties_count * sizeof(zval);
			}
		}
	} ZEND_HASH_FOREACH_END();

	if (zend_hash_num_elements(&parent_ce->properties_info)) {
		zend_hash_extend(&ce->properties_info,
			zend_hash_num_elements(&ce->properties_info) +
			zend_hash_num_elements(&parent_ce->properties_info), 0);

		ZEND_HASH_MAP_FOREACH_STR_KEY_PTR(&parent_ce->properties_info, key, property_info) {
			do_inherit_property(property_info, key, ce);
		} ZEND_HASH_FOREACH_END();
	}

	if (zend_hash_num_elements(&parent_ce->constants_table)) {
		zend_class_constant *c;

		zend_hash_extend(&ce->constants_table,
			zend_hash_num_elements(&ce->constants_table) +
			zend_hash_num_elements(&parent_ce->constants_table), 0);

		ZEND_HASH_MAP_FOREACH_STR_KEY_PTR(&parent_ce->constants_table, key, c) {
			do_inherit_class_constant(key, c, ce);
		} ZEND_HASH_FOREACH_END();
	}

	if (zend_hash_num_elements(&parent_ce->function_table)) {
		zend_hash_extend(&ce->function_table,
			zend_hash_num_elements(&ce->function_table) +
			zend_hash_num_elements(&parent_ce->function_table), 0);

		if (checked) {
			ZEND_HASH_MAP_FOREACH_STR_KEY_PTR(&parent_ce->function_table, key, func) {
				do_inherit_method(key, func, ce, 0, 1);
			} ZEND_HASH_FOREACH_END();
		} else {
			ZEND_HASH_MAP_FOREACH_STR_KEY_PTR(&parent_ce->function_table, key, func) {
				do_inherit_method(key, func, ce, 0, 0);
			} ZEND_HASH_FOREACH_END();
		}
	}

	do_inherit_parent_constructor(ce);

	if (ce->type == ZEND_INTERNAL_CLASS) {
		if (parent_ce->num_interfaces) {
			zend_do_inherit_interfaces(ce, parent_ce);
		}

		if (ce->ce_flags & ZEND_ACC_IMPLICIT_ABSTRACT_CLASS) {
			ce->ce_flags |= ZEND_ACC_EXPLICIT_ABSTRACT_CLASS;
		}
	}
	ce->ce_flags |= parent_ce->ce_flags & (ZEND_HAS_STATIC_IN_METHODS | ZEND_ACC_HAS_TYPE_HINTS | ZEND_ACC_USE_GUARDS | ZEND_ACC_NOT_SERIALIZABLE);
}
/* }}} */

static bool do_inherit_constant_check(
	zend_class_entry *ce, zend_class_constant *parent_constant, zend_string *name
) {
	zval *zv = zend_hash_find_known_hash(&ce->constants_table, name);
	if (zv == NULL) {
		return true;
	}

	zend_class_constant *old_constant = Z_PTR_P(zv);
	if ((ZEND_CLASS_CONST_FLAGS(parent_constant) & ZEND_ACC_FINAL)) {
		zend_error_noreturn(E_COMPILE_ERROR, "%s::%s cannot override final constant %s::%s",
			ZSTR_VAL(old_constant->ce->name), ZSTR_VAL(name),
			ZSTR_VAL(parent_constant->ce->name), ZSTR_VAL(name)
		);
	}

	if (old_constant->ce != parent_constant->ce && old_constant->ce != ce) {
		zend_error_noreturn(E_COMPILE_ERROR,
			"Class %s inherits both %s::%s and %s::%s, which is ambiguous",
			ZSTR_VAL(ce->name),
			ZSTR_VAL(old_constant->ce->name), ZSTR_VAL(name),
			ZSTR_VAL(parent_constant->ce->name), ZSTR_VAL(name));
	}

	return false;
}
/* }}} */

static void do_inherit_iface_constant(zend_string *name, zend_class_constant *c, zend_class_entry *ce, zend_class_entry *iface) /* {{{ */
{
	if (do_inherit_constant_check(ce, c, name)) {
		zend_class_constant *ct;
		if (Z_TYPE(c->value) == IS_CONSTANT_AST) {
			ce->ce_flags &= ~ZEND_ACC_CONSTANTS_UPDATED;
			ce->ce_flags |= ZEND_ACC_HAS_AST_CONSTANTS;
			if (iface->ce_flags & ZEND_ACC_IMMUTABLE) {
				ct = zend_arena_alloc(&CG(arena), sizeof(zend_class_constant));
				memcpy(ct, c, sizeof(zend_class_constant));
				c = ct;
			}
		}
		if (ce->type & ZEND_INTERNAL_CLASS) {
			ct = pemalloc(sizeof(zend_class_constant), 1);
			memcpy(ct, c, sizeof(zend_class_constant));
			c = ct;
		}
		zend_hash_update_ptr(&ce->constants_table, name, c);
	}
}
/* }}} */

static void do_interface_implementation(zend_class_entry *ce, zend_class_entry *iface) /* {{{ */
{
	zend_function *func;
	zend_string *key;
	zend_class_constant *c;

	ZEND_HASH_MAP_FOREACH_STR_KEY_PTR(&iface->constants_table, key, c) {
		do_inherit_iface_constant(key, c, ce, iface);
	} ZEND_HASH_FOREACH_END();

	ZEND_HASH_MAP_FOREACH_STR_KEY_PTR(&iface->function_table, key, func) {
		do_inherit_method(key, func, ce, 1, 0);
	} ZEND_HASH_FOREACH_END();

	do_implement_interface(ce, iface);
	if (iface->num_interfaces) {
		zend_do_inherit_interfaces(ce, iface);
	}
}
/* }}} */

ZEND_API void zend_do_implement_interface(zend_class_entry *ce, zend_class_entry *iface) /* {{{ */
{
	uint32_t i, ignore = 0;
	uint32_t current_iface_num = ce->num_interfaces;
	uint32_t parent_iface_num  = ce->parent ? ce->parent->num_interfaces : 0;
	zend_string *key;
	zend_class_constant *c;

	ZEND_ASSERT(ce->ce_flags & ZEND_ACC_LINKED);

	for (i = 0; i < ce->num_interfaces; i++) {
		if (ce->interfaces[i] == NULL) {
			memmove(ce->interfaces + i, ce->interfaces + i + 1, sizeof(zend_class_entry*) * (--ce->num_interfaces - i));
			i--;
		} else if (ce->interfaces[i] == iface) {
			if (EXPECTED(i < parent_iface_num)) {
				ignore = 1;
			} else {
				zend_error_noreturn(E_COMPILE_ERROR, "Class %s cannot implement previously implemented interface %s", ZSTR_VAL(ce->name), ZSTR_VAL(iface->name));
			}
		}
	}
	if (ignore) {
		/* Check for attempt to redeclare interface constants */
		ZEND_HASH_MAP_FOREACH_STR_KEY_PTR(&iface->constants_table, key, c) {
			do_inherit_constant_check(ce, c, key);
		} ZEND_HASH_FOREACH_END();
	} else {
		if (ce->num_interfaces >= current_iface_num) {
			if (ce->type == ZEND_INTERNAL_CLASS) {
				ce->interfaces = (zend_class_entry **) realloc(ce->interfaces, sizeof(zend_class_entry *) * (++current_iface_num));
			} else {
				ce->interfaces = (zend_class_entry **) erealloc(ce->interfaces, sizeof(zend_class_entry *) * (++current_iface_num));
			}
		}
		ce->interfaces[ce->num_interfaces++] = iface;

		do_interface_implementation(ce, iface);
	}
}
/* }}} */

static void zend_do_implement_interfaces(zend_class_entry *ce, zend_class_entry **interfaces) /* {{{ */
{
	zend_class_entry *iface;
	uint32_t num_parent_interfaces = ce->parent ? ce->parent->num_interfaces : 0;
	uint32_t num_interfaces = num_parent_interfaces;
	zend_string *key;
	zend_class_constant *c;
	uint32_t i, j;

	for (i = 0; i < ce->num_interfaces; i++) {
		iface = interfaces[num_parent_interfaces + i];
		if (!(iface->ce_flags & ZEND_ACC_LINKED)) {
			add_dependency_obligation(ce, iface);
		}
		if (UNEXPECTED(!(iface->ce_flags & ZEND_ACC_INTERFACE))) {
			efree(interfaces);
			zend_error_noreturn(E_ERROR, "%s cannot implement %s - it is not an interface", ZSTR_VAL(ce->name), ZSTR_VAL(iface->name));
			return;
		}
		for (j = 0; j < num_interfaces; j++) {
			if (interfaces[j] == iface) {
				if (j >= num_parent_interfaces) {
					efree(interfaces);
					zend_error_noreturn(E_COMPILE_ERROR, "Class %s cannot implement previously implemented interface %s", ZSTR_VAL(ce->name), ZSTR_VAL(iface->name));
					return;
				}
				/* skip duplications */
				ZEND_HASH_MAP_FOREACH_STR_KEY_PTR(&iface->constants_table, key, c) {
					do_inherit_constant_check(ce, c, key);
				} ZEND_HASH_FOREACH_END();

				iface = NULL;
				break;
			}
		}
		if (iface) {
			interfaces[num_interfaces] = iface;
			num_interfaces++;
		}
	}

	if (!(ce->ce_flags & ZEND_ACC_CACHED)) {
		for (i = 0; i < ce->num_interfaces; i++) {
			zend_string_release_ex(ce->interface_names[i].name, 0);
			zend_string_release_ex(ce->interface_names[i].lc_name, 0);
		}
		efree(ce->interface_names);
	}

	ce->num_interfaces = num_interfaces;
	ce->interfaces = interfaces;
	ce->ce_flags |= ZEND_ACC_RESOLVED_INTERFACES;

	for (i = 0; i < num_parent_interfaces; i++) {
		do_implement_interface(ce, ce->interfaces[i]);
	}
	/* Note that new interfaces can be added during this loop due to interface inheritance.
	 * Use num_interfaces rather than ce->num_interfaces to not re-process the new ones. */
	for (; i < num_interfaces; i++) {
		do_interface_implementation(ce, ce->interfaces[i]);
	}
}
/* }}} */

static zend_class_entry *fixup_trait_scope(const zend_function *fn, zend_class_entry *ce)
{
	/* self in trait methods should be resolved to the using class, not the trait. */
	return fn->common.scope->ce_flags & ZEND_ACC_TRAIT ? ce : fn->common.scope;
}

static void zend_add_trait_method(zend_class_entry *ce, zend_string *name, zend_string *key, zend_function *fn) /* {{{ */
{
	zend_function *existing_fn = NULL;
	zend_function *new_fn;

	if ((existing_fn = zend_hash_find_ptr(&ce->function_table, key)) != NULL) {
		/* if it is the same function with the same visibility and has not been assigned a class scope yet, regardless
		 * of where it is coming from there is no conflict and we do not need to add it again */
		if (existing_fn->op_array.opcodes == fn->op_array.opcodes &&
			(existing_fn->common.fn_flags & ZEND_ACC_PPP_MASK) == (fn->common.fn_flags & ZEND_ACC_PPP_MASK) &&
			(existing_fn->common.scope->ce_flags & ZEND_ACC_TRAIT) == ZEND_ACC_TRAIT) {
			return;
		}

		/* Abstract method signatures from the trait must be satisfied. */
		if (fn->common.fn_flags & ZEND_ACC_ABSTRACT) {
			/* "abstract private" methods in traits were not available prior to PHP 8.
			 * As such, "abstract protected" was sometimes used to indicate trait requirements,
			 * even though the "implementing" method was private. Do not check visibility
			 * requirements to maintain backwards-compatibility with such usage.
			 */
			do_inheritance_check_on_method(
				existing_fn, fixup_trait_scope(existing_fn, ce), fn, fixup_trait_scope(fn, ce),
				ce, NULL, /* check_visibility */ 0);
			return;
		}

		if (existing_fn->common.scope == ce) {
			/* members from the current class override trait methods */
			return;
		} else if (UNEXPECTED((existing_fn->common.scope->ce_flags & ZEND_ACC_TRAIT)
				&& !(existing_fn->common.fn_flags & ZEND_ACC_ABSTRACT))) {
			/* two traits can't define the same non-abstract method */
			zend_error_noreturn(E_COMPILE_ERROR, "Trait method %s::%s has not been applied as %s::%s, because of collision with %s::%s",
				ZSTR_VAL(fn->common.scope->name), ZSTR_VAL(fn->common.function_name),
				ZSTR_VAL(ce->name), ZSTR_VAL(name),
				ZSTR_VAL(existing_fn->common.scope->name), ZSTR_VAL(existing_fn->common.function_name));
		} else {
			/* Inherited members are overridden by members inserted by traits.
			 * Check whether the trait method fulfills the inheritance requirements. */
			do_inheritance_check_on_method(
				fn, fixup_trait_scope(fn, ce), existing_fn, fixup_trait_scope(existing_fn, ce),
				ce, NULL, /* check_visibility */ 1);
		}
	}

	if (UNEXPECTED(fn->type == ZEND_INTERNAL_FUNCTION)) {
		new_fn = zend_arena_alloc(&CG(arena), sizeof(zend_internal_function));
		memcpy(new_fn, fn, sizeof(zend_internal_function));
		new_fn->common.fn_flags |= ZEND_ACC_ARENA_ALLOCATED;
	} else {
		new_fn = zend_arena_alloc(&CG(arena), sizeof(zend_op_array));
		memcpy(new_fn, fn, sizeof(zend_op_array));
		new_fn->op_array.fn_flags |= ZEND_ACC_TRAIT_CLONE;
		new_fn->op_array.fn_flags &= ~ZEND_ACC_IMMUTABLE;
	}

	/* Reassign method name, in case it is an alias. */
	new_fn->common.function_name = name;
	function_add_ref(new_fn);
	fn = zend_hash_update_ptr(&ce->function_table, key, new_fn);
	zend_add_magic_method(ce, fn, key);
}
/* }}} */

static void zend_fixup_trait_method(zend_function *fn, zend_class_entry *ce) /* {{{ */
{
	if ((fn->common.scope->ce_flags & ZEND_ACC_TRAIT) == ZEND_ACC_TRAIT) {

		fn->common.scope = ce;

		if (fn->common.fn_flags & ZEND_ACC_ABSTRACT) {
			ce->ce_flags |= ZEND_ACC_IMPLICIT_ABSTRACT_CLASS;
		}
		if (fn->type == ZEND_USER_FUNCTION && fn->op_array.static_variables) {
			ce->ce_flags |= ZEND_HAS_STATIC_IN_METHODS;
		}
	}
}
/* }}} */

static void zend_traits_copy_functions(zend_string *fnname, zend_function *fn, zend_class_entry *ce, HashTable *exclude_table, zend_class_entry **aliases) /* {{{ */
{
	zend_trait_alias  *alias, **alias_ptr;
	zend_string       *lcname;
	zend_function      fn_copy;
	int                i;

	/* apply aliases which are qualified with a class name, there should not be any ambiguity */
	if (ce->trait_aliases) {
		alias_ptr = ce->trait_aliases;
		alias = *alias_ptr;
		i = 0;
		while (alias) {
			/* Scope unset or equal to the function we compare to, and the alias applies to fn */
			if (alias->alias != NULL
				&& fn->common.scope == aliases[i]
				&& zend_string_equals_ci(alias->trait_method.method_name, fnname)
			) {
				fn_copy = *fn;

				/* if it is 0, no modifiers have been changed */
				if (alias->modifiers) {
					fn_copy.common.fn_flags = alias->modifiers | (fn->common.fn_flags & ~ZEND_ACC_PPP_MASK);
				}

				lcname = zend_string_tolower(alias->alias);
				zend_add_trait_method(ce, alias->alias, lcname, &fn_copy);
				zend_string_release_ex(lcname, 0);
			}
			alias_ptr++;
			alias = *alias_ptr;
			i++;
		}
	}

	if (exclude_table == NULL || zend_hash_find(exclude_table, fnname) == NULL) {
		/* is not in hashtable, thus, function is not to be excluded */
		memcpy(&fn_copy, fn, fn->type == ZEND_USER_FUNCTION ? sizeof(zend_op_array) : sizeof(zend_internal_function));

		/* apply aliases which have not alias name, just setting visibility */
		if (ce->trait_aliases) {
			alias_ptr = ce->trait_aliases;
			alias = *alias_ptr;
			i = 0;
			while (alias) {
				/* Scope unset or equal to the function we compare to, and the alias applies to fn */
				if (alias->alias == NULL && alias->modifiers != 0
					&& fn->common.scope == aliases[i]
					&& zend_string_equals_ci(alias->trait_method.method_name, fnname)
				) {
					fn_copy.common.fn_flags = alias->modifiers | (fn->common.fn_flags & ~ZEND_ACC_PPP_MASK);
				}
				alias_ptr++;
				alias = *alias_ptr;
				i++;
			}
		}

		zend_add_trait_method(ce, fn->common.function_name, fnname, &fn_copy);
	}
}
/* }}} */

static uint32_t zend_check_trait_usage(zend_class_entry *ce, zend_class_entry *trait, zend_class_entry **traits) /* {{{ */
{
	uint32_t i;

	if (UNEXPECTED((trait->ce_flags & ZEND_ACC_TRAIT) != ZEND_ACC_TRAIT)) {
		zend_error_noreturn(E_COMPILE_ERROR, "Class %s is not a trait, Only traits may be used in 'as' and 'insteadof' statements", ZSTR_VAL(trait->name));
		return 0;
	}

	for (i = 0; i < ce->num_traits; i++) {
		if (traits[i] == trait) {
			return i;
		}
	}
	zend_error_noreturn(E_COMPILE_ERROR, "Required Trait %s wasn't added to %s", ZSTR_VAL(trait->name), ZSTR_VAL(ce->name));
	return 0;
}
/* }}} */

static void zend_traits_init_trait_structures(zend_class_entry *ce, zend_class_entry **traits, HashTable ***exclude_tables_ptr, zend_class_entry ***aliases_ptr) /* {{{ */
{
	size_t i, j = 0;
	zend_trait_precedence **precedences;
	zend_trait_precedence *cur_precedence;
	zend_trait_method_reference *cur_method_ref;
	zend_string *lc_trait_name;
	zend_string *lcname;
	HashTable **exclude_tables = NULL;
	zend_class_entry **aliases = NULL;
	zend_class_entry *trait;

	/* resolve class references */
	if (ce->trait_precedences) {
		exclude_tables = ecalloc(ce->num_traits, sizeof(HashTable*));
		i = 0;
		precedences = ce->trait_precedences;
		ce->trait_precedences = NULL;
		while ((cur_precedence = precedences[i])) {
			/** Resolve classes for all precedence operations. */
			cur_method_ref = &cur_precedence->trait_method;
			lc_trait_name = zend_string_tolower(cur_method_ref->class_name);
			trait = zend_hash_find_ptr(EG(class_table), lc_trait_name);
			zend_string_release_ex(lc_trait_name, 0);
			if (!trait || !(trait->ce_flags & ZEND_ACC_LINKED)) {
				zend_error_noreturn(E_COMPILE_ERROR, "Could not find trait %s", ZSTR_VAL(cur_method_ref->class_name));
			}
			zend_check_trait_usage(ce, trait, traits);

			/** Ensure that the preferred method is actually available. */
			lcname = zend_string_tolower(cur_method_ref->method_name);
			if (!zend_hash_exists(&trait->function_table, lcname)) {
				zend_error_noreturn(E_COMPILE_ERROR,
						   "A precedence rule was defined for %s::%s but this method does not exist",
						   ZSTR_VAL(trait->name),
						   ZSTR_VAL(cur_method_ref->method_name));
			}

			/** With the other traits, we are more permissive.
				We do not give errors for those. This allows to be more
				defensive in such definitions.
				However, we want to make sure that the insteadof declaration
				is consistent in itself.
			 */

			for (j = 0; j < cur_precedence->num_excludes; j++) {
				zend_string* class_name = cur_precedence->exclude_class_names[j];
				zend_class_entry *exclude_ce;
				uint32_t trait_num;

				lc_trait_name = zend_string_tolower(class_name);
				exclude_ce = zend_hash_find_ptr(EG(class_table), lc_trait_name);
				zend_string_release_ex(lc_trait_name, 0);
				if (!exclude_ce || !(exclude_ce->ce_flags & ZEND_ACC_LINKED)) {
					zend_error_noreturn(E_COMPILE_ERROR, "Could not find trait %s", ZSTR_VAL(class_name));
				}
				trait_num = zend_check_trait_usage(ce, exclude_ce, traits);
				if (!exclude_tables[trait_num]) {
					ALLOC_HASHTABLE(exclude_tables[trait_num]);
					zend_hash_init(exclude_tables[trait_num], 0, NULL, NULL, 0);
				}
				if (zend_hash_add_empty_element(exclude_tables[trait_num], lcname) == NULL) {
					zend_error_noreturn(E_COMPILE_ERROR, "Failed to evaluate a trait precedence (%s). Method of trait %s was defined to be excluded multiple times", ZSTR_VAL(precedences[i]->trait_method.method_name), ZSTR_VAL(exclude_ce->name));
				}

				/* make sure that the trait method is not from a class mentioned in
				 exclude_from_classes, for consistency */
				if (trait == exclude_ce) {
					zend_error_noreturn(E_COMPILE_ERROR,
							   "Inconsistent insteadof definition. "
							   "The method %s is to be used from %s, but %s is also on the exclude list",
							   ZSTR_VAL(cur_method_ref->method_name),
							   ZSTR_VAL(trait->name),
							   ZSTR_VAL(trait->name));
				}
			}
			zend_string_release_ex(lcname, 0);
			i++;
		}
		ce->trait_precedences = precedences;
	}

	if (ce->trait_aliases) {
		i = 0;
		while (ce->trait_aliases[i]) {
			i++;
		}
		aliases = ecalloc(i, sizeof(zend_class_entry*));
		i = 0;
		while (ce->trait_aliases[i]) {
			zend_trait_alias *cur_alias = ce->trait_aliases[i];
			cur_method_ref = &ce->trait_aliases[i]->trait_method;
			lcname = zend_string_tolower(cur_method_ref->method_name);
			if (cur_method_ref->class_name) {
				/* For all aliases with an explicit class name, resolve the class now. */
				lc_trait_name = zend_string_tolower(cur_method_ref->class_name);
				trait = zend_hash_find_ptr(EG(class_table), lc_trait_name);
				zend_string_release_ex(lc_trait_name, 0);
				if (!trait || !(trait->ce_flags & ZEND_ACC_LINKED)) {
					zend_error_noreturn(E_COMPILE_ERROR, "Could not find trait %s", ZSTR_VAL(cur_method_ref->class_name));
				}
				zend_check_trait_usage(ce, trait, traits);
				aliases[i] = trait;

				/* And, ensure that the referenced method is resolvable, too. */
				if (!zend_hash_exists(&trait->function_table, lcname)) {
					zend_error_noreturn(E_COMPILE_ERROR, "An alias was defined for %s::%s but this method does not exist", ZSTR_VAL(trait->name), ZSTR_VAL(cur_method_ref->method_name));
				}
			} else {
				/* Find out which trait this method refers to. */
				trait = NULL;
				for (j = 0; j < ce->num_traits; j++) {
					if (traits[j]) {
						if (zend_hash_exists(&traits[j]->function_table, lcname)) {
							if (!trait) {
								trait = traits[j];
								continue;
							}

							zend_error_noreturn(E_COMPILE_ERROR,
								"An alias was defined for method %s(), which exists in both %s and %s. Use %s::%s or %s::%s to resolve the ambiguity",
								ZSTR_VAL(cur_method_ref->method_name),
								ZSTR_VAL(trait->name), ZSTR_VAL(traits[j]->name),
								ZSTR_VAL(trait->name), ZSTR_VAL(cur_method_ref->method_name),
								ZSTR_VAL(traits[j]->name), ZSTR_VAL(cur_method_ref->method_name));
						}
					}
				}

				/* Non-absolute method reference refers to method that does not exist. */
				if (!trait) {
					if (cur_alias->alias) {
						zend_error_noreturn(E_COMPILE_ERROR,
							"An alias (%s) was defined for method %s(), but this method does not exist",
							ZSTR_VAL(cur_alias->alias),
							ZSTR_VAL(cur_alias->trait_method.method_name));
					} else {
						zend_error_noreturn(E_COMPILE_ERROR,
							"The modifiers of the trait method %s() are changed, but this method does not exist. Error",
							ZSTR_VAL(cur_alias->trait_method.method_name));
					}
				}

				aliases[i] = trait;
			}
			zend_string_release_ex(lcname, 0);
			i++;
		}
	}

	*exclude_tables_ptr = exclude_tables;
	*aliases_ptr = aliases;
}
/* }}} */

static void zend_do_traits_method_binding(zend_class_entry *ce, zend_class_entry **traits, HashTable **exclude_tables, zend_class_entry **aliases) /* {{{ */
{
	uint32_t i;
	zend_string *key;
	zend_function *fn;

	if (exclude_tables) {
		for (i = 0; i < ce->num_traits; i++) {
			if (traits[i]) {
				/* copies functions, applies defined aliasing, and excludes unused trait methods */
				ZEND_HASH_MAP_FOREACH_STR_KEY_PTR(&traits[i]->function_table, key, fn) {
					zend_traits_copy_functions(key, fn, ce, exclude_tables[i], aliases);
				} ZEND_HASH_FOREACH_END();

				if (exclude_tables[i]) {
					zend_hash_destroy(exclude_tables[i]);
					FREE_HASHTABLE(exclude_tables[i]);
					exclude_tables[i] = NULL;
				}
			}
		}
	} else {
		for (i = 0; i < ce->num_traits; i++) {
			if (traits[i]) {
				ZEND_HASH_MAP_FOREACH_STR_KEY_PTR(&traits[i]->function_table, key, fn) {
					zend_traits_copy_functions(key, fn, ce, NULL, aliases);
				} ZEND_HASH_FOREACH_END();
			}
		}
	}

	ZEND_HASH_MAP_FOREACH_PTR(&ce->function_table, fn) {
		zend_fixup_trait_method(fn, ce);
	} ZEND_HASH_FOREACH_END();
}
/* }}} */

static zend_class_entry* find_first_definition(zend_class_entry *ce, zend_class_entry **traits, size_t current_trait, zend_string *prop_name, zend_class_entry *colliding_ce) /* {{{ */
{
	size_t i;

	if (colliding_ce == ce) {
		for (i = 0; i < current_trait; i++) {
			if (traits[i]
			 && zend_hash_exists(&traits[i]->properties_info, prop_name)) {
				return traits[i];
			}
		}
	}

	return colliding_ce;
}
/* }}} */

static void zend_do_traits_property_binding(zend_class_entry *ce, zend_class_entry **traits) /* {{{ */
{
	size_t i;
	zend_property_info *property_info;
	zend_property_info *colliding_prop;
	zend_property_info *new_prop;
	zend_string* prop_name;
	bool not_compatible;
	zval* prop_value;
	zend_string *doc_comment;

	/* In the following steps the properties are inserted into the property table
	 * for that, a very strict approach is applied:
	 * - check for compatibility, if not compatible with any property in class -> fatal
	 * - if compatible, then strict notice
	 */
	for (i = 0; i < ce->num_traits; i++) {
		if (!traits[i]) {
			continue;
		}
		ZEND_HASH_MAP_FOREACH_STR_KEY_PTR(&traits[i]->properties_info, prop_name, property_info) {
			uint32_t flags = property_info->flags;

			/* next: check for conflicts with current class */
			if ((colliding_prop = zend_hash_find_ptr(&ce->properties_info, prop_name)) != NULL) {
				if ((colliding_prop->flags & ZEND_ACC_PRIVATE) && colliding_prop->ce != ce) {
					zend_hash_del(&ce->properties_info, prop_name);
					flags |= ZEND_ACC_CHANGED;
				} else {
					uint32_t flags_mask = ZEND_ACC_PPP_MASK | ZEND_ACC_STATIC | ZEND_ACC_READONLY;
					not_compatible = 1;

					if ((colliding_prop->flags & flags_mask) == (flags & flags_mask) &&
						property_types_compatible(property_info, colliding_prop) == INHERITANCE_SUCCESS
					) {
						/* the flags are identical, thus, the properties may be compatible */
						zval *op1, *op2;
						zval op1_tmp, op2_tmp;

						if (flags & ZEND_ACC_STATIC) {
							op1 = &ce->default_static_members_table[colliding_prop->offset];
							op2 = &traits[i]->default_static_members_table[property_info->offset];
							ZVAL_DEINDIRECT(op1);
							ZVAL_DEINDIRECT(op2);
						} else {
							op1 = &ce->default_properties_table[OBJ_PROP_TO_NUM(colliding_prop->offset)];
							op2 = &traits[i]->default_properties_table[OBJ_PROP_TO_NUM(property_info->offset)];
						}

						/* if any of the values is a constant, we try to resolve it */
						if (UNEXPECTED(Z_TYPE_P(op1) == IS_CONSTANT_AST)) {
							ZVAL_COPY_OR_DUP(&op1_tmp, op1);
							zval_update_constant_ex(&op1_tmp, ce);
							op1 = &op1_tmp;
						}
						if (UNEXPECTED(Z_TYPE_P(op2) == IS_CONSTANT_AST)) {
							ZVAL_COPY_OR_DUP(&op2_tmp, op2);
							zval_update_constant_ex(&op2_tmp, ce);
							op2 = &op2_tmp;
						}

						not_compatible = fast_is_not_identical_function(op1, op2);

						if (op1 == &op1_tmp) {
							zval_ptr_dtor_nogc(&op1_tmp);
						}
						if (op2 == &op2_tmp) {
							zval_ptr_dtor_nogc(&op2_tmp);
						}
					}

					if (not_compatible) {
						zend_error_noreturn(E_COMPILE_ERROR,
							   "%s and %s define the same property ($%s) in the composition of %s. However, the definition differs and is considered incompatible. Class was composed",
								ZSTR_VAL(find_first_definition(ce, traits, i, prop_name, colliding_prop->ce)->name),
								ZSTR_VAL(property_info->ce->name),
								ZSTR_VAL(prop_name),
								ZSTR_VAL(ce->name));
					}
					continue;
				}
			}

			/* property not found, so lets add it */
			if (flags & ZEND_ACC_STATIC) {
				prop_value = &traits[i]->default_static_members_table[property_info->offset];
				ZEND_ASSERT(Z_TYPE_P(prop_value) != IS_INDIRECT);
			} else {
				prop_value = &traits[i]->default_properties_table[OBJ_PROP_TO_NUM(property_info->offset)];
			}

			Z_TRY_ADDREF_P(prop_value);
			doc_comment = property_info->doc_comment ? zend_string_copy(property_info->doc_comment) : NULL;

			zend_type type = property_info->type;
			zend_type_copy_ctor(&type, /* persistent */ 0);
			new_prop = zend_declare_typed_property(ce, prop_name, prop_value, flags, doc_comment, type);

			if (property_info->attributes) {
				new_prop->attributes = property_info->attributes;

				if (!(GC_FLAGS(new_prop->attributes) & IS_ARRAY_IMMUTABLE)) {
					GC_ADDREF(new_prop->attributes);
				}
			}
		} ZEND_HASH_FOREACH_END();
	}
}
/* }}} */

static void zend_do_bind_traits(zend_class_entry *ce, zend_class_entry **traits) /* {{{ */
{
	HashTable **exclude_tables;
	zend_class_entry **aliases;

	ZEND_ASSERT(ce->num_traits > 0);

	/* complete initialization of trait structures in ce */
	zend_traits_init_trait_structures(ce, traits, &exclude_tables, &aliases);

	/* first care about all methods to be flattened into the class */
	zend_do_traits_method_binding(ce, traits, exclude_tables, aliases);

	if (aliases) {
		efree(aliases);
	}

	if (exclude_tables) {
		efree(exclude_tables);
	}

	/* then flatten the properties into it, to, mostly to notify developer about problems */
	zend_do_traits_property_binding(ce, traits);
}
/* }}} */

#define MAX_ABSTRACT_INFO_CNT 3
#define MAX_ABSTRACT_INFO_FMT "%s%s%s%s"
#define DISPLAY_ABSTRACT_FN(idx) \
	ai.afn[idx] ? ZEND_FN_SCOPE_NAME(ai.afn[idx]) : "", \
	ai.afn[idx] ? "::" : "", \
	ai.afn[idx] ? ZSTR_VAL(ai.afn[idx]->common.function_name) : "", \
	ai.afn[idx] && ai.afn[idx + 1] ? ", " : (ai.afn[idx] && ai.cnt > MAX_ABSTRACT_INFO_CNT ? ", ..." : "")

typedef struct _zend_abstract_info {
	zend_function *afn[MAX_ABSTRACT_INFO_CNT + 1];
	int cnt;
} zend_abstract_info;

static void zend_verify_abstract_class_function(zend_function *fn, zend_abstract_info *ai) /* {{{ */
{
	if (ai->cnt < MAX_ABSTRACT_INFO_CNT) {
		ai->afn[ai->cnt] = fn;
	}
	ai->cnt++;
}
/* }}} */

void zend_verify_abstract_class(zend_class_entry *ce) /* {{{ */
{
	zend_function *func;
	zend_abstract_info ai;
	bool is_explicit_abstract = (ce->ce_flags & ZEND_ACC_EXPLICIT_ABSTRACT_CLASS) != 0;
	memset(&ai, 0, sizeof(ai));

	ZEND_HASH_MAP_FOREACH_PTR(&ce->function_table, func) {
		if (func->common.fn_flags & ZEND_ACC_ABSTRACT) {
			/* If the class is explicitly abstract, we only check private abstract methods,
			 * because only they must be declared in the same class. */
			if (!is_explicit_abstract || (func->common.fn_flags & ZEND_ACC_PRIVATE)) {
				zend_verify_abstract_class_function(func, &ai);
			}
		}
	} ZEND_HASH_FOREACH_END();

	if (ai.cnt) {
		zend_error_noreturn(E_ERROR, !is_explicit_abstract
			? "Class %s contains %d abstract method%s and must therefore be declared abstract or implement the remaining methods (" MAX_ABSTRACT_INFO_FMT MAX_ABSTRACT_INFO_FMT MAX_ABSTRACT_INFO_FMT ")"
			: "Class %s must implement %d abstract private method%s (" MAX_ABSTRACT_INFO_FMT MAX_ABSTRACT_INFO_FMT MAX_ABSTRACT_INFO_FMT ")",
			ZSTR_VAL(ce->name), ai.cnt,
			ai.cnt > 1 ? "s" : "",
			DISPLAY_ABSTRACT_FN(0),
			DISPLAY_ABSTRACT_FN(1),
			DISPLAY_ABSTRACT_FN(2)
			);
	} else {
		/* now everything should be fine and an added ZEND_ACC_IMPLICIT_ABSTRACT_CLASS should be removed */
		ce->ce_flags &= ~ZEND_ACC_IMPLICIT_ABSTRACT_CLASS;
	}
}
/* }}} */

typedef struct {
	enum {
		OBLIGATION_DEPENDENCY,
		OBLIGATION_COMPATIBILITY,
		OBLIGATION_PROPERTY_COMPATIBILITY
	} type;
	union {
		zend_class_entry *dependency_ce;
		struct {
			/* Traits may use temporary on-stack functions during inheritance checks,
			 * so use copies of functions here as well. */
			zend_function parent_fn;
			zend_function child_fn;
			zend_class_entry *child_scope;
			zend_class_entry *parent_scope;
		};
		struct {
			const zend_property_info *parent_prop;
			const zend_property_info *child_prop;
		};
	};
} variance_obligation;

static void variance_obligation_dtor(zval *zv) {
	efree(Z_PTR_P(zv));
}

static void variance_obligation_ht_dtor(zval *zv) {
	zend_hash_destroy(Z_PTR_P(zv));
	FREE_HASHTABLE(Z_PTR_P(zv));
}

static HashTable *get_or_init_obligations_for_class(zend_class_entry *ce) {
	HashTable *ht;
	zend_ulong key;
	if (!CG(delayed_variance_obligations)) {
		ALLOC_HASHTABLE(CG(delayed_variance_obligations));
		zend_hash_init(CG(delayed_variance_obligations), 0, NULL, variance_obligation_ht_dtor, 0);
	}

	key = (zend_ulong) (uintptr_t) ce;
	ht = zend_hash_index_find_ptr(CG(delayed_variance_obligations), key);
	if (ht) {
		return ht;
	}

	ALLOC_HASHTABLE(ht);
	zend_hash_init(ht, 0, NULL, variance_obligation_dtor, 0);
	zend_hash_index_add_new_ptr(CG(delayed_variance_obligations), key, ht);
	ce->ce_flags |= ZEND_ACC_UNRESOLVED_VARIANCE;
	return ht;
}

static void add_dependency_obligation(zend_class_entry *ce, zend_class_entry *dependency_ce) {
	HashTable *obligations = get_or_init_obligations_for_class(ce);
	variance_obligation *obligation = emalloc(sizeof(variance_obligation));
	obligation->type = OBLIGATION_DEPENDENCY;
	obligation->dependency_ce = dependency_ce;
	zend_hash_next_index_insert_ptr(obligations, obligation);
}

static void add_compatibility_obligation(
		zend_class_entry *ce,
		const zend_function *child_fn, zend_class_entry *child_scope,
		const zend_function *parent_fn, zend_class_entry *parent_scope) {
	HashTable *obligations = get_or_init_obligations_for_class(ce);
	variance_obligation *obligation = emalloc(sizeof(variance_obligation));
	obligation->type = OBLIGATION_COMPATIBILITY;
	/* Copy functions, because they may be stack-allocated in the case of traits. */
	if (child_fn->common.type == ZEND_INTERNAL_FUNCTION) {
		memcpy(&obligation->child_fn, child_fn, sizeof(zend_internal_function));
	} else {
		memcpy(&obligation->child_fn, child_fn, sizeof(zend_op_array));
	}
	if (parent_fn->common.type == ZEND_INTERNAL_FUNCTION) {
		memcpy(&obligation->parent_fn, parent_fn, sizeof(zend_internal_function));
	} else {
		memcpy(&obligation->parent_fn, parent_fn, sizeof(zend_op_array));
	}
	obligation->child_scope = child_scope;
	obligation->parent_scope = parent_scope;
	zend_hash_next_index_insert_ptr(obligations, obligation);
}

static void add_property_compatibility_obligation(
		zend_class_entry *ce, const zend_property_info *child_prop,
		const zend_property_info *parent_prop) {
	HashTable *obligations = get_or_init_obligations_for_class(ce);
	variance_obligation *obligation = emalloc(sizeof(variance_obligation));
	obligation->type = OBLIGATION_PROPERTY_COMPATIBILITY;
	obligation->child_prop = child_prop;
	obligation->parent_prop = parent_prop;
	zend_hash_next_index_insert_ptr(obligations, obligation);
}

static void resolve_delayed_variance_obligations(zend_class_entry *ce);

static void check_variance_obligation(variance_obligation *obligation) {
	if (obligation->type == OBLIGATION_DEPENDENCY) {
		zend_class_entry *dependency_ce = obligation->dependency_ce;
		if (dependency_ce->ce_flags & ZEND_ACC_UNRESOLVED_VARIANCE) {
			zend_class_entry *orig_linking_class = CG(current_linking_class);

			CG(current_linking_class) =
				(dependency_ce->ce_flags & ZEND_ACC_CACHEABLE) ? dependency_ce : NULL;
			resolve_delayed_variance_obligations(dependency_ce);
			CG(current_linking_class) = orig_linking_class;
		}
	} else if (obligation->type == OBLIGATION_COMPATIBILITY) {
		inheritance_status status = zend_do_perform_implementation_check(
			&obligation->child_fn, obligation->child_scope,
			&obligation->parent_fn, obligation->parent_scope);
		if (UNEXPECTED(status != INHERITANCE_SUCCESS)) {
			emit_incompatible_method_error(
				&obligation->child_fn, obligation->child_scope,
				&obligation->parent_fn, obligation->parent_scope, status);
		}
		/* Either the compatibility check was successful or only threw a warning. */
	} else {
		ZEND_ASSERT(obligation->type == OBLIGATION_PROPERTY_COMPATIBILITY);
		inheritance_status status =
			property_types_compatible(obligation->parent_prop, obligation->child_prop);
		if (status != INHERITANCE_SUCCESS) {
			emit_incompatible_property_error(obligation->child_prop, obligation->parent_prop);
		}
	}
}

static void load_delayed_classes(zend_class_entry *ce) {
	HashTable *delayed_autoloads = CG(delayed_autoloads);
	if (!delayed_autoloads) {
		return;
	}

	/* Autoloading can trigger linking of another class, which may register new delayed autoloads.
	 * For that reason, this code uses a loop that pops and loads the first element of the HT. If
	 * this triggers linking, then the remaining classes may get loaded when linking the newly
	 * loaded class. This is important, as otherwise necessary dependencies may not be available
	 * if the new class is lower in the hierarchy than the current one. */
	HashPosition pos = 0;
	zend_string *name;
	zend_ulong idx;
	while (zend_hash_get_current_key_ex(delayed_autoloads, &name, &idx, &pos)
			!= HASH_KEY_NON_EXISTENT) {
		zend_string_addref(name);
		zend_hash_del(delayed_autoloads, name);
		zend_lookup_class(name);
		zend_string_release(name);
		if (EG(exception)) {
			zend_exception_uncaught_error(
				"During inheritance of %s, while autoloading %s",
				ZSTR_VAL(ce->name), ZSTR_VAL(name));
		}
	}
}

static void resolve_delayed_variance_obligations(zend_class_entry *ce) {
	HashTable *all_obligations = CG(delayed_variance_obligations), *obligations;
	zend_ulong num_key = (zend_ulong) (uintptr_t) ce;

	ZEND_ASSERT(all_obligations != NULL);
	obligations = zend_hash_index_find_ptr(all_obligations, num_key);
	ZEND_ASSERT(obligations != NULL);

	variance_obligation *obligation;
<<<<<<< HEAD
	zend_ulong num_key = (zend_ulong) (uintptr_t) ce;

	ZEND_ASSERT(all_obligations != NULL);
	obligations = zend_hash_index_find_ptr(all_obligations, num_key);
	ZEND_ASSERT(obligations != NULL);

	ZEND_HASH_PACKED_FOREACH_PTR(obligations, obligation) {
		if (obligation->type == OBLIGATION_COMPATIBILITY) {
			/* Just used to populate the delayed_autoloads table,
			 * which will be used when printing the "unresolved" error. */
			inheritance_status status = zend_do_perform_implementation_check(
				&obligation->child_fn, obligation->child_scope,
				&obligation->parent_fn, obligation->parent_scope);
			ZEND_ASSERT(status == INHERITANCE_UNRESOLVED);
			emit_incompatible_method_error(
				&obligation->child_fn, obligation->child_scope,
				&obligation->parent_fn, obligation->parent_scope, status);
		} else if (obligation->type == OBLIGATION_PROPERTY_COMPATIBILITY) {
			emit_incompatible_property_error(obligation->child_prop, obligation->parent_prop);
		} else {
			/* Report variance errors of the dependency, which prevent it from being linked. */
			report_variance_errors(obligation->dependency_ce);
		}
=======
	ZEND_HASH_FOREACH_PTR(obligations, obligation) {
		check_variance_obligation(obligation);
>>>>>>> b969ce3b
	} ZEND_HASH_FOREACH_END();

	ce->ce_flags &= ~ZEND_ACC_UNRESOLVED_VARIANCE;
	ce->ce_flags |= ZEND_ACC_LINKED;
	zend_hash_index_del(all_obligations, num_key);
}

static void check_unrecoverable_load_failure(zend_class_entry *ce) {
	/* If this class has been used while unlinked through a variance obligation, it is not legal
	 * to remove the class from the class table and throw an exception, because there is already
	 * a dependence on the inheritance hierarchy of this specific class. Instead we fall back to
	 * a fatal error, as would happen if we did not allow exceptions in the first place. */
	if (CG(unlinked_uses)
			&& zend_hash_index_del(CG(unlinked_uses), (zend_long)(zend_uintptr_t)ce) == SUCCESS) {
		zend_exception_uncaught_error(
			"During inheritance of %s with variance dependencies", ZSTR_VAL(ce->name));
	}
}

#define zend_update_inherited_handler(handler) do { \
		if (ce->handler == (zend_function*)op_array) { \
			ce->handler = (zend_function*)new_op_array; \
		} \
	} while (0)

static zend_class_entry *zend_lazy_class_load(zend_class_entry *pce)
{
	zend_class_entry *ce;
	Bucket *p, *end;

	ce = zend_arena_alloc(&CG(arena), sizeof(zend_class_entry));
	memcpy(ce, pce, sizeof(zend_class_entry));
	ce->ce_flags &= ~ZEND_ACC_IMMUTABLE;
	ce->refcount = 1;
	ce->inheritance_cache = NULL;
	if (CG(compiler_options) & ZEND_COMPILE_PRELOAD) {
		ZEND_MAP_PTR_NEW(ce->mutable_data);
	} else {
		ZEND_MAP_PTR_INIT(ce->mutable_data, NULL);
	}

	/* properties */
	if (ce->default_properties_table) {
		zval *dst = emalloc(sizeof(zval) * ce->default_properties_count);
		zval *src = ce->default_properties_table;
		zval *end = src + ce->default_properties_count;

		ce->default_properties_table = dst;
		for (; src != end; src++, dst++) {
			ZVAL_COPY_VALUE_PROP(dst, src);
		}
	}

	/* methods */
	ce->function_table.pDestructor = ZEND_FUNCTION_DTOR;
	if (!(HT_FLAGS(&ce->function_table) & HASH_FLAG_UNINITIALIZED)) {
		p = emalloc(HT_SIZE(&ce->function_table));
		memcpy(p, HT_GET_DATA_ADDR(&ce->function_table), HT_USED_SIZE(&ce->function_table));
		HT_SET_DATA_ADDR(&ce->function_table, p);
		p = ce->function_table.arData;
		end = p + ce->function_table.nNumUsed;
		for (; p != end; p++) {
			zend_op_array *op_array, *new_op_array;

			op_array = Z_PTR(p->val);
			ZEND_ASSERT(op_array->type == ZEND_USER_FUNCTION);
			ZEND_ASSERT(op_array->scope == pce);
			ZEND_ASSERT(op_array->prototype == NULL);
			new_op_array = zend_arena_alloc(&CG(arena), sizeof(zend_op_array));
			Z_PTR(p->val) = new_op_array;
			memcpy(new_op_array, op_array, sizeof(zend_op_array));
			new_op_array->fn_flags &= ~ZEND_ACC_IMMUTABLE;
			new_op_array->scope = ce;
			ZEND_MAP_PTR_INIT(new_op_array->run_time_cache, NULL);
			ZEND_MAP_PTR_INIT(new_op_array->static_variables_ptr, NULL);

			zend_update_inherited_handler(constructor);
			zend_update_inherited_handler(destructor);
			zend_update_inherited_handler(clone);
			zend_update_inherited_handler(__get);
			zend_update_inherited_handler(__set);
			zend_update_inherited_handler(__call);
			zend_update_inherited_handler(__isset);
			zend_update_inherited_handler(__unset);
			zend_update_inherited_handler(__tostring);
			zend_update_inherited_handler(__callstatic);
			zend_update_inherited_handler(__debugInfo);
			zend_update_inherited_handler(__serialize);
			zend_update_inherited_handler(__unserialize);
		}
	}

	/* static members */
	if (ce->default_static_members_table) {
		zval *dst = emalloc(sizeof(zval) * ce->default_static_members_count);
		zval *src = ce->default_static_members_table;
		zval *end = src + ce->default_static_members_count;

		ce->default_static_members_table = dst;
		for (; src != end; src++, dst++) {
			ZVAL_COPY_VALUE(dst, src);
		}
	}
	ZEND_MAP_PTR_INIT(ce->static_members_table, NULL);

	/* properties_info */
	if (!(HT_FLAGS(&ce->properties_info) & HASH_FLAG_UNINITIALIZED)) {
		p = emalloc(HT_SIZE(&ce->properties_info));
		memcpy(p, HT_GET_DATA_ADDR(&ce->properties_info), HT_USED_SIZE(&ce->properties_info));
		HT_SET_DATA_ADDR(&ce->properties_info, p);
		p = ce->properties_info.arData;
		end = p + ce->properties_info.nNumUsed;
		for (; p != end; p++) {
			zend_property_info *prop_info, *new_prop_info;

			prop_info = Z_PTR(p->val);
			ZEND_ASSERT(prop_info->ce == pce);
			new_prop_info= zend_arena_alloc(&CG(arena), sizeof(zend_property_info));
			Z_PTR(p->val) = new_prop_info;
			memcpy(new_prop_info, prop_info, sizeof(zend_property_info));
			new_prop_info->ce = ce;
			if (ZEND_TYPE_HAS_LIST(new_prop_info->type)) {
				zend_type_list *new_list;
				zend_type_list *list = ZEND_TYPE_LIST(new_prop_info->type);

				new_list = zend_arena_alloc(&CG(arena), ZEND_TYPE_LIST_SIZE(list->num_types));
				memcpy(new_list, list, ZEND_TYPE_LIST_SIZE(list->num_types));
				ZEND_TYPE_SET_PTR(new_prop_info->type, list);
				ZEND_TYPE_FULL_MASK(new_prop_info->type) |= _ZEND_TYPE_ARENA_BIT;
			}
		}
	}

	/* constants table */
	if (!(HT_FLAGS(&ce->constants_table) & HASH_FLAG_UNINITIALIZED)) {
		p = emalloc(HT_SIZE(&ce->constants_table));
		memcpy(p, HT_GET_DATA_ADDR(&ce->constants_table), HT_USED_SIZE(&ce->constants_table));
		HT_SET_DATA_ADDR(&ce->constants_table, p);
		p = ce->constants_table.arData;
		end = p + ce->constants_table.nNumUsed;
		for (; p != end; p++) {
			zend_class_constant *c, *new_c;

			c = Z_PTR(p->val);
			ZEND_ASSERT(c->ce == pce);
			new_c = zend_arena_alloc(&CG(arena), sizeof(zend_class_constant));
			Z_PTR(p->val) = new_c;
			memcpy(new_c, c, sizeof(zend_class_constant));
			new_c->ce = ce;
		}
	}

	return ce;
}

#ifndef ZEND_WIN32
# define UPDATE_IS_CACHEABLE(ce) do { \
			if ((ce)->type == ZEND_USER_CLASS) { \
				is_cacheable &= (ce)->ce_flags; \
			} \
		} while (0)
#else
// TODO: ASLR may cause different addresses in different workers ???
# define UPDATE_IS_CACHEABLE(ce) do { \
			is_cacheable &= (ce)->ce_flags; \
		} while (0)
#endif

ZEND_API zend_class_entry *zend_do_link_class(zend_class_entry *ce, zend_string *lc_parent_name, zend_string *key) /* {{{ */
{
	/* Load parent/interface dependencies first, so we can still gracefully abort linking
	 * with an exception and remove the class from the class table. This is only possible
	 * if no variance obligations on the current class have been added during autoloading. */
	zend_class_entry *parent = NULL;
	zend_class_entry **traits_and_interfaces = NULL;
	zend_class_entry *proto = NULL;
	zend_class_entry *orig_linking_class;
	uint32_t is_cacheable = ce->ce_flags & ZEND_ACC_IMMUTABLE;
	uint32_t i, j;
	zval *zv;
	ALLOCA_FLAG(use_heap)

	SET_ALLOCA_FLAG(use_heap);
	ZEND_ASSERT(!(ce->ce_flags & ZEND_ACC_LINKED));

	if (ce->parent_name) {
		parent = zend_fetch_class_by_name(
			ce->parent_name, lc_parent_name,
			ZEND_FETCH_CLASS_ALLOW_NEARLY_LINKED | ZEND_FETCH_CLASS_EXCEPTION);
		if (!parent) {
			check_unrecoverable_load_failure(ce);
			return NULL;
		}
		UPDATE_IS_CACHEABLE(parent);
	}

	if (ce->num_traits || ce->num_interfaces) {
		traits_and_interfaces = do_alloca(sizeof(zend_class_entry*) * (ce->num_traits + ce->num_interfaces), use_heap);

		for (i = 0; i < ce->num_traits; i++) {
			zend_class_entry *trait = zend_fetch_class_by_name(ce->trait_names[i].name,
				ce->trait_names[i].lc_name, ZEND_FETCH_CLASS_TRAIT);
			if (UNEXPECTED(trait == NULL)) {
				free_alloca(traits_and_interfaces, use_heap);
				return NULL;
			}
			if (UNEXPECTED(!(trait->ce_flags & ZEND_ACC_TRAIT))) {
				zend_error_noreturn(E_ERROR, "%s cannot use %s - it is not a trait", ZSTR_VAL(ce->name), ZSTR_VAL(trait->name));
				free_alloca(traits_and_interfaces, use_heap);
				return NULL;
			}
			for (j = 0; j < i; j++) {
				if (traits_and_interfaces[j] == trait) {
					/* skip duplications */
					trait = NULL;
					break;
				}
			}
			traits_and_interfaces[i] = trait;
			if (trait) {
				UPDATE_IS_CACHEABLE(trait);
			}
		}
	}

	if (ce->num_interfaces) {
		for (i = 0; i < ce->num_interfaces; i++) {
			zend_class_entry *iface = zend_fetch_class_by_name(
				ce->interface_names[i].name, ce->interface_names[i].lc_name,
				ZEND_FETCH_CLASS_INTERFACE |
				ZEND_FETCH_CLASS_ALLOW_NEARLY_LINKED | ZEND_FETCH_CLASS_EXCEPTION);
			if (!iface) {
				check_unrecoverable_load_failure(ce);
				free_alloca(traits_and_interfaces, use_heap);
				return NULL;
			}
			traits_and_interfaces[ce->num_traits + i] = iface;
			if (iface) {
				UPDATE_IS_CACHEABLE(iface);
			}
		}
	}

#ifndef ZEND_WIN32
	if (ce->ce_flags & ZEND_ACC_ENUM) {
		/* We will add internal methods. */
		is_cacheable = false;
	}
#endif

	bool orig_record_errors = EG(record_errors);
	if (ce->ce_flags & ZEND_ACC_IMMUTABLE) {
		if (is_cacheable) {
			if (zend_inheritance_cache_get && zend_inheritance_cache_add) {
				zend_class_entry *ret = zend_inheritance_cache_get(ce, parent, traits_and_interfaces);
				if (ret) {
					if (traits_and_interfaces) {
						free_alloca(traits_and_interfaces, use_heap);
					}
					zv = zend_hash_find_known_hash(CG(class_table), key);
					Z_CE_P(zv) = ret;
					if (ZSTR_HAS_CE_CACHE(ret->name)) {
						ZSTR_SET_CE_CACHE(ret->name, ret);
					}
					return ret;
				}

				/* Make sure warnings (such as deprecations) thrown during inheritance
				 * will be recoreded in the inheritance cache. */
				zend_begin_record_errors();
			} else {
				is_cacheable = 0;
			}
			proto = ce;
		}
		/* Lazy class loading */
		ce = zend_lazy_class_load(ce);
		zv = zend_hash_find_known_hash(CG(class_table), key);
		Z_CE_P(zv) = ce;
	} else if (ce->ce_flags & ZEND_ACC_FILE_CACHED) {
		/* Lazy class loading */
		ce = zend_lazy_class_load(ce);
		ce->ce_flags &= ~ZEND_ACC_FILE_CACHED;
		zv = zend_hash_find_known_hash(CG(class_table), key);
		Z_CE_P(zv) = ce;
	}

	if (CG(unlinked_uses)) {
		zend_hash_index_del(CG(unlinked_uses), (zend_long)(zend_uintptr_t) ce);
	}

	orig_linking_class = CG(current_linking_class);
	CG(current_linking_class) = is_cacheable ? ce : NULL;

	if (ce->ce_flags & ZEND_ACC_ENUM) {
		/* Only register builtin enum methods during inheritance to avoid persisting them in
		 * opcache. */
		zend_enum_register_funcs(ce);
	}

	if (parent) {
		if (!(parent->ce_flags & ZEND_ACC_LINKED)) {
			add_dependency_obligation(ce, parent);
		}
		zend_do_inheritance(ce, parent);
	}
	if (ce->num_traits) {
		zend_do_bind_traits(ce, traits_and_interfaces);
	}
	if (ce->num_interfaces) {
		/* Also copy the parent interfaces here, so we don't need to reallocate later. */
		uint32_t num_parent_interfaces = parent ? parent->num_interfaces : 0;
		zend_class_entry **interfaces = emalloc(
			sizeof(zend_class_entry *) * (ce->num_interfaces + num_parent_interfaces));

		if (num_parent_interfaces) {
			memcpy(interfaces, parent->interfaces,
				sizeof(zend_class_entry *) * num_parent_interfaces);
		}
		memcpy(interfaces + num_parent_interfaces, traits_and_interfaces + ce->num_traits,
				sizeof(zend_class_entry *) * ce->num_interfaces);

		zend_do_implement_interfaces(ce, interfaces);
	} else if (parent && parent->num_interfaces) {
		zend_do_inherit_interfaces(ce, parent);
	}
	if (!(ce->ce_flags & (ZEND_ACC_INTERFACE|ZEND_ACC_TRAIT))
		&& (ce->ce_flags & (ZEND_ACC_IMPLICIT_ABSTRACT_CLASS|ZEND_ACC_EXPLICIT_ABSTRACT_CLASS))
	) {
		zend_verify_abstract_class(ce);
	}
	if (ce->ce_flags & ZEND_ACC_ENUM) {
		zend_verify_enum(ce);
	}

	/* Normally Stringable is added during compilation. However, if it is imported from a trait,
	 * we need to explicilty add the interface here. */
	if (ce->__tostring && !(ce->ce_flags & ZEND_ACC_TRAIT)
			&& !zend_class_implements_interface(ce, zend_ce_stringable)) {
		ZEND_ASSERT(ce->__tostring->common.fn_flags & ZEND_ACC_TRAIT_CLONE);
		ce->ce_flags |= ZEND_ACC_RESOLVED_INTERFACES;
		ce->num_interfaces++;
		ce->interfaces = perealloc(ce->interfaces,
			sizeof(zend_class_entry *) * ce->num_interfaces, ce->type == ZEND_INTERNAL_CLASS);
		ce->interfaces[ce->num_interfaces - 1] = zend_ce_stringable;
		do_interface_implementation(ce, zend_ce_stringable);
	}

	zend_build_properties_info_table(ce);
	EG(record_errors) = orig_record_errors;

	if (!(ce->ce_flags & ZEND_ACC_UNRESOLVED_VARIANCE)) {
		ce->ce_flags |= ZEND_ACC_LINKED;
	} else {
		ce->ce_flags |= ZEND_ACC_NEARLY_LINKED;
		if (CG(current_linking_class)) {
			ce->ce_flags |= ZEND_ACC_CACHEABLE;
		}
		load_delayed_classes(ce);
		if (ce->ce_flags & ZEND_ACC_UNRESOLVED_VARIANCE) {
			resolve_delayed_variance_obligations(ce);
		}
		if (ce->ce_flags & ZEND_ACC_CACHEABLE) {
			ce->ce_flags &= ~ZEND_ACC_CACHEABLE;
		} else {
			CG(current_linking_class) = NULL;
		}
	}

	if (!CG(current_linking_class)) {
		is_cacheable = 0;
	}
	CG(current_linking_class) = orig_linking_class;

	if (is_cacheable) {
		HashTable *ht = (HashTable*)ce->inheritance_cache;
		zend_class_entry *new_ce;

		ce->inheritance_cache = NULL;
		new_ce = zend_inheritance_cache_add(ce, proto, parent, traits_and_interfaces, ht);
		if (new_ce) {
			zv = zend_hash_find_known_hash(CG(class_table), key);
			ce = new_ce;
			Z_CE_P(zv) = ce;
		}
		if (ht) {
			zend_hash_destroy(ht);
			FREE_HASHTABLE(ht);
		}
	}

	if (!orig_record_errors) {
		zend_free_recorded_errors();
	}
	if (traits_and_interfaces) {
		free_alloca(traits_and_interfaces, use_heap);
	}

	if (ZSTR_HAS_CE_CACHE(ce->name)) {
		ZSTR_SET_CE_CACHE(ce->name, ce);
	}

	return ce;
}
/* }}} */

/* Check whether early binding is prevented due to unresolved types in inheritance checks. */
static inheritance_status zend_can_early_bind(zend_class_entry *ce, zend_class_entry *parent_ce) /* {{{ */
{
	zend_string *key;
	zend_function *parent_func;
	zend_property_info *parent_info;
	inheritance_status overall_status = INHERITANCE_SUCCESS;

	ZEND_HASH_MAP_FOREACH_STR_KEY_PTR(&parent_ce->function_table, key, parent_func) {
		zval *zv = zend_hash_find_known_hash(&ce->function_table, key);
		if (zv) {
			zend_function *child_func = Z_FUNC_P(zv);
			inheritance_status status =
				do_inheritance_check_on_method_ex(
					child_func, child_func->common.scope,
					parent_func, parent_func->common.scope,
					ce, NULL, /* check_visibility */ 1, 1, 0);
			if (UNEXPECTED(status == INHERITANCE_WARNING)) {
				overall_status = INHERITANCE_WARNING;
			} else if (UNEXPECTED(status != INHERITANCE_SUCCESS)) {
				return status;
			}
		}
	} ZEND_HASH_FOREACH_END();

	ZEND_HASH_MAP_FOREACH_STR_KEY_PTR(&parent_ce->properties_info, key, parent_info) {
		zval *zv;
		if ((parent_info->flags & ZEND_ACC_PRIVATE) || !ZEND_TYPE_IS_SET(parent_info->type)) {
			continue;
		}

		zv = zend_hash_find_known_hash(&ce->properties_info, key);
		if (zv) {
			zend_property_info *child_info = Z_PTR_P(zv);
			if (ZEND_TYPE_IS_SET(child_info->type)) {
				inheritance_status status = property_types_compatible(parent_info, child_info);
				ZEND_ASSERT(status != INHERITANCE_WARNING);
				if (UNEXPECTED(status != INHERITANCE_SUCCESS)) {
					return status;
				}
			}
		}
	} ZEND_HASH_FOREACH_END();

	return overall_status;
}
/* }}} */

static zend_always_inline bool register_early_bound_ce(zval *delayed_early_binding, zend_string *lcname, zend_class_entry *ce) {
	if (delayed_early_binding) {
		if (EXPECTED(!(ce->ce_flags & ZEND_ACC_PRELOADED))) {
			if (zend_hash_set_bucket_key(EG(class_table), (Bucket *)delayed_early_binding, lcname) != NULL) {
				Z_CE_P(delayed_early_binding) = ce;
				return true;
			}
		} else {
			/* If preloading is used, don't replace the existing bucket, add a new one. */
			if (zend_hash_add_ptr(EG(class_table), lcname, ce) != NULL) {
				return true;
			}
		}
		zend_error_noreturn(E_COMPILE_ERROR, "Cannot declare %s %s, because the name is already in use", zend_get_object_type(ce), ZSTR_VAL(ce->name));
		return false;
	}
	return zend_hash_add_ptr(CG(class_table), lcname, ce) != NULL;
}

ZEND_API zend_class_entry *zend_try_early_bind(zend_class_entry *ce, zend_class_entry *parent_ce, zend_string *lcname, zval *delayed_early_binding) /* {{{ */
{
	inheritance_status status;
	zend_class_entry *proto = NULL;
	zend_class_entry *orig_linking_class;
	uint32_t is_cacheable = ce->ce_flags & ZEND_ACC_IMMUTABLE;

	UPDATE_IS_CACHEABLE(parent_ce);
	if (is_cacheable) {
		if (zend_inheritance_cache_get && zend_inheritance_cache_add) {
			zend_class_entry *ret = zend_inheritance_cache_get(ce, parent_ce, NULL);
			if (ret) {
				if (UNEXPECTED(!register_early_bound_ce(delayed_early_binding, lcname, ret))) {
					return NULL;
				}
				if (ZSTR_HAS_CE_CACHE(ret->name)) {
					ZSTR_SET_CE_CACHE(ret->name, ret);
				}
				return ret;
			}
		} else {
			is_cacheable = 0;
		}
		proto = ce;
	}

	orig_linking_class = CG(current_linking_class);
	CG(current_linking_class) = NULL;
	status = zend_can_early_bind(ce, parent_ce);
	CG(current_linking_class) = orig_linking_class;
	if (EXPECTED(status != INHERITANCE_UNRESOLVED)) {
		if (ce->ce_flags & ZEND_ACC_IMMUTABLE) {
			/* Lazy class loading */
			ce = zend_lazy_class_load(ce);
		} else if (ce->ce_flags & ZEND_ACC_FILE_CACHED) {
			/* Lazy class loading */
			ce = zend_lazy_class_load(ce);
			ce->ce_flags &= ~ZEND_ACC_FILE_CACHED;
		}

		if (UNEXPECTED(!register_early_bound_ce(delayed_early_binding, lcname, ce))) {
			return NULL;
		}

		orig_linking_class = CG(current_linking_class);
		CG(current_linking_class) = is_cacheable ? ce : NULL;

		if (is_cacheable) {
			zend_begin_record_errors();
		}

		zend_do_inheritance_ex(ce, parent_ce, status == INHERITANCE_SUCCESS);
		if (parent_ce && parent_ce->num_interfaces) {
			zend_do_inherit_interfaces(ce, parent_ce);
		}
		zend_build_properties_info_table(ce);
		if ((ce->ce_flags & (ZEND_ACC_IMPLICIT_ABSTRACT_CLASS|ZEND_ACC_INTERFACE|ZEND_ACC_TRAIT|ZEND_ACC_EXPLICIT_ABSTRACT_CLASS)) == ZEND_ACC_IMPLICIT_ABSTRACT_CLASS) {
			zend_verify_abstract_class(ce);
		}
		ZEND_ASSERT(!(ce->ce_flags & ZEND_ACC_UNRESOLVED_VARIANCE));
		ce->ce_flags |= ZEND_ACC_LINKED;

		CG(current_linking_class) = orig_linking_class;
		EG(record_errors) = false;

		if (is_cacheable) {
			HashTable *ht = (HashTable*)ce->inheritance_cache;
			zend_class_entry *new_ce;

			ce->inheritance_cache = NULL;
			new_ce = zend_inheritance_cache_add(ce, proto, parent_ce, NULL, ht);
			if (new_ce) {
				zval *zv = zend_hash_find_known_hash(CG(class_table), lcname);
				ce = new_ce;
				Z_CE_P(zv) = ce;
			}
			if (ht) {
				zend_hash_destroy(ht);
				FREE_HASHTABLE(ht);
			}
		}

		if (ZSTR_HAS_CE_CACHE(ce->name)) {
			ZSTR_SET_CE_CACHE(ce->name, ce);
		}

		return ce;
	}
	return NULL;
}
/* }}} */<|MERGE_RESOLUTION|>--- conflicted
+++ resolved
@@ -2505,34 +2505,8 @@
 	ZEND_ASSERT(obligations != NULL);
 
 	variance_obligation *obligation;
-<<<<<<< HEAD
-	zend_ulong num_key = (zend_ulong) (uintptr_t) ce;
-
-	ZEND_ASSERT(all_obligations != NULL);
-	obligations = zend_hash_index_find_ptr(all_obligations, num_key);
-	ZEND_ASSERT(obligations != NULL);
-
-	ZEND_HASH_PACKED_FOREACH_PTR(obligations, obligation) {
-		if (obligation->type == OBLIGATION_COMPATIBILITY) {
-			/* Just used to populate the delayed_autoloads table,
-			 * which will be used when printing the "unresolved" error. */
-			inheritance_status status = zend_do_perform_implementation_check(
-				&obligation->child_fn, obligation->child_scope,
-				&obligation->parent_fn, obligation->parent_scope);
-			ZEND_ASSERT(status == INHERITANCE_UNRESOLVED);
-			emit_incompatible_method_error(
-				&obligation->child_fn, obligation->child_scope,
-				&obligation->parent_fn, obligation->parent_scope, status);
-		} else if (obligation->type == OBLIGATION_PROPERTY_COMPATIBILITY) {
-			emit_incompatible_property_error(obligation->child_prop, obligation->parent_prop);
-		} else {
-			/* Report variance errors of the dependency, which prevent it from being linked. */
-			report_variance_errors(obligation->dependency_ce);
-		}
-=======
 	ZEND_HASH_FOREACH_PTR(obligations, obligation) {
 		check_variance_obligation(obligation);
->>>>>>> b969ce3b
 	} ZEND_HASH_FOREACH_END();
 
 	ce->ce_flags &= ~ZEND_ACC_UNRESOLVED_VARIANCE;
