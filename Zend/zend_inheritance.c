/*
   +----------------------------------------------------------------------+
   | Zend Engine                                                          |
   +----------------------------------------------------------------------+
   | Copyright (c) Zend Technologies Ltd. (http://www.zend.com)           |
   +----------------------------------------------------------------------+
   | This source file is subject to version 2.00 of the Zend license,     |
   | that is bundled with this package in the file LICENSE, and is        |
   | available through the world-wide-web at the following url:           |
   | http://www.zend.com/license/2_00.txt.                                |
   | If you did not receive a copy of the Zend license and are unable to  |
   | obtain it through the world-wide-web, please send a note to          |
   | license@zend.com so we can mail you a copy immediately.              |
   +----------------------------------------------------------------------+
   | Authors: Andi Gutmans <andi@php.net>                                 |
   |          Zeev Suraski <zeev@php.net>                                 |
   +----------------------------------------------------------------------+
*/

#include "zend.h"
#include "zend_API.h"
#include "zend_compile.h"
#include "zend_execute.h"
#include "zend_inheritance.h"
#include "zend_smart_str.h"
#include "zend_operators.h"

static void overridden_ptr_dtor(zval *zv) /* {{{ */
{
	efree_size(Z_PTR_P(zv), sizeof(zend_function));
}
/* }}} */

static zend_property_info *zend_duplicate_property_info_internal(zend_property_info *property_info) /* {{{ */
{
	zend_property_info* new_property_info = pemalloc(sizeof(zend_property_info), 1);
	memcpy(new_property_info, property_info, sizeof(zend_property_info));
	zend_string_addref(new_property_info->name);
	if (ZEND_TYPE_IS_NAME(new_property_info->type)) {
		zend_string_addref(ZEND_TYPE_NAME(new_property_info->type));
	}

	return new_property_info;
}
/* }}} */

static zend_function *zend_duplicate_function(zend_function *func, zend_class_entry *ce) /* {{{ */
{
	zend_function *new_function;

	if (UNEXPECTED(func->type == ZEND_INTERNAL_FUNCTION)) {
		if (UNEXPECTED(ce->type & ZEND_INTERNAL_CLASS)) {
			new_function = pemalloc(sizeof(zend_internal_function), 1);
			memcpy(new_function, func, sizeof(zend_internal_function));
		} else {
			new_function = zend_arena_alloc(&CG(arena), sizeof(zend_internal_function));
			memcpy(new_function, func, sizeof(zend_internal_function));
			new_function->common.fn_flags |= ZEND_ACC_ARENA_ALLOCATED;
		}
		if (EXPECTED(new_function->common.function_name)) {
			zend_string_addref(new_function->common.function_name);
		}
	} else {
		if (func->op_array.refcount) {
			(*func->op_array.refcount)++;
		}
		if (EXPECTED(!func->op_array.static_variables)) {
			/* reuse the same op_array structure */
			return func;
		}
		new_function = zend_arena_alloc(&CG(arena), sizeof(zend_op_array));
		memcpy(new_function, func, sizeof(zend_op_array));
		if (ZEND_MAP_PTR_GET(func->op_array.static_variables_ptr)) {
			/* See: Zend/tests/method_static_var.phpt */
			new_function->op_array.static_variables = ZEND_MAP_PTR_GET(func->op_array.static_variables_ptr);
		}
		if (!(GC_FLAGS(new_function->op_array.static_variables) & IS_ARRAY_IMMUTABLE)) {
			GC_ADDREF(new_function->op_array.static_variables);
		}
		ZEND_MAP_PTR_INIT(new_function->op_array.static_variables_ptr, &new_function->op_array.static_variables);
	}
	return new_function;
}
/* }}} */

static void do_inherit_parent_constructor(zend_class_entry *ce) /* {{{ */
{
	zend_class_entry *parent = ce->parent;

	ZEND_ASSERT(parent != NULL);

	/* You cannot change create_object */
	ce->create_object = parent->create_object;

	/* Inherit special functions if needed */
	if (EXPECTED(!ce->get_iterator)) {
		ce->get_iterator = parent->get_iterator;
	}
	if (parent->iterator_funcs_ptr) {
		/* Must be initialized through iface->interface_gets_implemented() */
		ZEND_ASSERT(ce->iterator_funcs_ptr);
	}
	if (EXPECTED(!ce->__get)) {
		ce->__get = parent->__get;
	}
	if (EXPECTED(!ce->__set)) {
		ce->__set = parent->__set;
	}
	if (EXPECTED(!ce->__unset)) {
		ce->__unset = parent->__unset;
	}
	if (EXPECTED(!ce->__isset)) {
		ce->__isset = parent->__isset;
	}
	if (EXPECTED(!ce->__call)) {
		ce->__call = parent->__call;
	}
	if (EXPECTED(!ce->__callstatic)) {
		ce->__callstatic = parent->__callstatic;
	}
	if (EXPECTED(!ce->__tostring)) {
		ce->__tostring = parent->__tostring;
	}
	if (EXPECTED(!ce->clone)) {
		ce->clone = parent->clone;
	}
	if (EXPECTED(!ce->serialize_func)) {
		ce->serialize_func = parent->serialize_func;
	}
	if (EXPECTED(!ce->serialize)) {
		ce->serialize = parent->serialize;
	}
	if (EXPECTED(!ce->unserialize_func)) {
		ce->unserialize_func = parent->unserialize_func;
	}
	if (EXPECTED(!ce->unserialize)) {
		ce->unserialize = parent->unserialize;
	}
	if (!ce->destructor) {
		ce->destructor = parent->destructor;
	}
	if (EXPECTED(!ce->__debugInfo)) {
		ce->__debugInfo = parent->__debugInfo;
	}

	if (ce->constructor) {
		if (parent->constructor && UNEXPECTED(parent->constructor->common.fn_flags & ZEND_ACC_FINAL)) {
			zend_error_noreturn(E_ERROR, "Cannot override final %s::%s() with %s::%s()",
				ZSTR_VAL(parent->name), ZSTR_VAL(parent->constructor->common.function_name),
				ZSTR_VAL(ce->name), ZSTR_VAL(ce->constructor->common.function_name));
		}
		return;
	}

	ce->constructor = parent->constructor;
}
/* }}} */

char *zend_visibility_string(uint32_t fn_flags) /* {{{ */
{
	if (fn_flags & ZEND_ACC_PUBLIC) {
		return "public";
	} else if (fn_flags & ZEND_ACC_PRIVATE) {
		return "private";
	} else {
		ZEND_ASSERT(fn_flags & ZEND_ACC_PROTECTED);
		return "protected";
	}
}
/* }}} */

static zend_always_inline zend_bool zend_iterable_compatibility_check(zend_arg_info *arg_info) /* {{{ */
{
	if (ZEND_TYPE_CODE(arg_info->type) == IS_ARRAY) {
		return 1;
	}

	if (ZEND_TYPE_IS_CLASS(arg_info->type) && zend_string_equals_literal_ci(ZEND_TYPE_NAME(arg_info->type), "Traversable")) {
		return 1;
	}

	return 0;
}
/* }}} */

static int zend_do_perform_type_hint_check(const zend_function *fe, zend_arg_info *fe_arg_info, const zend_function *proto, zend_arg_info *proto_arg_info) /* {{{ */
{
	ZEND_ASSERT(ZEND_TYPE_IS_SET(fe_arg_info->type) && ZEND_TYPE_IS_SET(proto_arg_info->type));

	if (ZEND_TYPE_IS_CLASS(fe_arg_info->type) && ZEND_TYPE_IS_CLASS(proto_arg_info->type)) {
		zend_string *fe_class_name, *proto_class_name;
		const char *class_name;
		size_t class_name_len;

		fe_class_name = ZEND_TYPE_NAME(fe_arg_info->type);
		class_name = ZSTR_VAL(fe_class_name);
		class_name_len = ZSTR_LEN(fe_class_name);
		if (class_name_len == sizeof("parent")-1 && !strcasecmp(class_name, "parent") && proto->common.scope) {
			fe_class_name = zend_string_copy(proto->common.scope->name);
		} else if (class_name_len == sizeof("self")-1 && !strcasecmp(class_name, "self") && fe->common.scope) {
			fe_class_name = zend_string_copy(fe->common.scope->name);
		} else {
			zend_string_addref(fe_class_name);
		}

		proto_class_name = ZEND_TYPE_NAME(proto_arg_info->type);
		class_name = ZSTR_VAL(proto_class_name);
		class_name_len = ZSTR_LEN(proto_class_name);
		if (class_name_len == sizeof("parent")-1 && !strcasecmp(class_name, "parent") && proto->common.scope && proto->common.scope->parent) {
			proto_class_name = zend_string_copy(proto->common.scope->parent->name);
		} else if (class_name_len == sizeof("self")-1 && !strcasecmp(class_name, "self") && proto->common.scope) {
			proto_class_name = zend_string_copy(proto->common.scope->name);
		} else {
			zend_string_addref(proto_class_name);
		}

		if (fe_class_name != proto_class_name && strcasecmp(ZSTR_VAL(fe_class_name), ZSTR_VAL(proto_class_name)) != 0) {
			if (fe->common.type != ZEND_USER_FUNCTION) {
				zend_string_release(proto_class_name);
				zend_string_release(fe_class_name);
				return 0;
			} else {
				zend_class_entry *fe_ce, *proto_ce;

				fe_ce = zend_lookup_class(fe_class_name);
				proto_ce = zend_lookup_class(proto_class_name);

				/* Check for class alias */
				if (!fe_ce || !proto_ce ||
						fe_ce->type == ZEND_INTERNAL_CLASS ||
						proto_ce->type == ZEND_INTERNAL_CLASS ||
						fe_ce != proto_ce) {
					zend_string_release(proto_class_name);
					zend_string_release(fe_class_name);
					return 0;
				}
			}
		}
		zend_string_release(proto_class_name);
		zend_string_release(fe_class_name);
	} else if (ZEND_TYPE_CODE(fe_arg_info->type) != ZEND_TYPE_CODE(proto_arg_info->type)) {
		/* Incompatible built-in types */
		return 0;
	}

	return 1;
}
/* }}} */

static int zend_do_perform_arg_type_hint_check(const zend_function *fe, zend_arg_info *fe_arg_info, const zend_function *proto, zend_arg_info *proto_arg_info) /* {{{ */
{
	if (!ZEND_TYPE_IS_SET(fe_arg_info->type)) {
		/* Child with no type is always compatible */
		return 1;
	}

	if (!ZEND_TYPE_IS_SET(proto_arg_info->type)) {
		/* Child defines a type, but parent doesn't, violates LSP */
		return 0;
	}

	return zend_do_perform_type_hint_check(fe, fe_arg_info, proto, proto_arg_info);
}
/* }}} */

static zend_bool zend_do_perform_implementation_check(const zend_function *fe, const zend_function *proto) /* {{{ */
{
	uint32_t i, num_args;

	/* If it's a user function then arg_info == NULL means we don't have any parameters but
	 * we still need to do the arg number checks.  We are only willing to ignore this for internal
	 * functions because extensions don't always define arg_info.
	 */
	if (!proto->common.arg_info && proto->common.type != ZEND_USER_FUNCTION) {
		return 1;
	}

	/* Checks for constructors only if they are declared in an interface,
	 * or explicitly marked as abstract
	 */
	if ((fe->common.fn_flags & ZEND_ACC_CTOR)
		&& ((proto->common.scope->ce_flags & ZEND_ACC_INTERFACE) == 0
			&& (proto->common.fn_flags & ZEND_ACC_ABSTRACT) == 0)) {
		return 1;
	}

	/* If the prototype method is private do not enforce a signature */
	if (proto->common.fn_flags & ZEND_ACC_PRIVATE) {
		return 1;
	}

	/* check number of arguments */
	if (proto->common.required_num_args < fe->common.required_num_args
		|| proto->common.num_args > fe->common.num_args) {
		return 0;
	}

	/* by-ref constraints on return values are covariant */
	if ((proto->common.fn_flags & ZEND_ACC_RETURN_REFERENCE)
		&& !(fe->common.fn_flags & ZEND_ACC_RETURN_REFERENCE)) {
		return 0;
	}

	if ((proto->common.fn_flags & ZEND_ACC_VARIADIC)
		&& !(fe->common.fn_flags & ZEND_ACC_VARIADIC)) {
		return 0;
	}

	/* For variadic functions any additional (optional) arguments that were added must be
	 * checked against the signature of the variadic argument, so in this case we have to
	 * go through all the parameters of the function and not just those present in the
	 * prototype. */
	num_args = proto->common.num_args;
	if (proto->common.fn_flags & ZEND_ACC_VARIADIC) {
		num_args++;
        if (fe->common.num_args >= proto->common.num_args) {
			num_args = fe->common.num_args;
			if (fe->common.fn_flags & ZEND_ACC_VARIADIC) {
				num_args++;
			}
		}
	}

	for (i = 0; i < num_args; i++) {
		zend_arg_info *fe_arg_info = &fe->common.arg_info[i];

		zend_arg_info *proto_arg_info;
		if (i < proto->common.num_args) {
			proto_arg_info = &proto->common.arg_info[i];
		} else {
			proto_arg_info = &proto->common.arg_info[proto->common.num_args];
		}

		if (!zend_do_perform_arg_type_hint_check(fe, fe_arg_info, proto, proto_arg_info)) {
			switch (ZEND_TYPE_CODE(fe_arg_info->type)) {
				case IS_ITERABLE:
					if (!zend_iterable_compatibility_check(proto_arg_info)) {
						return 0;
					}
					break;

				default:
					return 0;
			}
		}

		// This introduces BC break described at https://bugs.php.net/bug.php?id=72119
		if (ZEND_TYPE_IS_SET(proto_arg_info->type) && ZEND_TYPE_ALLOW_NULL(proto_arg_info->type) && !ZEND_TYPE_ALLOW_NULL(fe_arg_info->type)) {
			/* incompatible nullability */
			return 0;
		}

		/* by-ref constraints on arguments are invariant */
		if (fe_arg_info->pass_by_reference != proto_arg_info->pass_by_reference) {
			return 0;
		}
	}

	/* Check return type compatibility, but only if the prototype already specifies
	 * a return type. Adding a new return type is always valid. */
	if (proto->common.fn_flags & ZEND_ACC_HAS_RETURN_TYPE) {
		/* Removing a return type is not valid. */
		if (!(fe->common.fn_flags & ZEND_ACC_HAS_RETURN_TYPE)) {
			return 0;
		}

		if (!zend_do_perform_type_hint_check(fe, fe->common.arg_info - 1, proto, proto->common.arg_info - 1)) {
			switch (ZEND_TYPE_CODE(proto->common.arg_info[-1].type)) {
				case IS_ITERABLE:
					if (!zend_iterable_compatibility_check(fe->common.arg_info - 1)) {
						return 0;
					}
					break;

				default:
					return 0;
			}
		}

		if (ZEND_TYPE_ALLOW_NULL(fe->common.arg_info[-1].type) && !ZEND_TYPE_ALLOW_NULL(proto->common.arg_info[-1].type)) {
			return 0;
		}
	}
	return 1;
}
/* }}} */

static ZEND_COLD void zend_append_type_hint(smart_str *str, const zend_function *fptr, zend_arg_info *arg_info, int return_hint) /* {{{ */
{

	if (ZEND_TYPE_IS_SET(arg_info->type) && ZEND_TYPE_ALLOW_NULL(arg_info->type)) {
		smart_str_appendc(str, '?');
	}

	if (ZEND_TYPE_IS_CLASS(arg_info->type)) {
		const char *class_name;
		size_t class_name_len;

		class_name = ZSTR_VAL(ZEND_TYPE_NAME(arg_info->type));
		class_name_len = ZSTR_LEN(ZEND_TYPE_NAME(arg_info->type));

		if (!strcasecmp(class_name, "self") && fptr->common.scope) {
			class_name = ZSTR_VAL(fptr->common.scope->name);
			class_name_len = ZSTR_LEN(fptr->common.scope->name);
		} else if (!strcasecmp(class_name, "parent") && fptr->common.scope && fptr->common.scope->parent) {
			class_name = ZSTR_VAL(fptr->common.scope->parent->name);
			class_name_len = ZSTR_LEN(fptr->common.scope->parent->name);
		}

		smart_str_appendl(str, class_name, class_name_len);
		if (!return_hint) {
			smart_str_appendc(str, ' ');
		}
	} else if (ZEND_TYPE_IS_CODE(arg_info->type)) {
		const char *type_name = zend_get_type_by_const(ZEND_TYPE_CODE(arg_info->type));
		smart_str_appends(str, type_name);
		if (!return_hint) {
			smart_str_appendc(str, ' ');
		}
	}
}
/* }}} */

static ZEND_COLD zend_string *zend_get_function_declaration(const zend_function *fptr) /* {{{ */
{
	smart_str str = {0};

	if (fptr->op_array.fn_flags & ZEND_ACC_RETURN_REFERENCE) {
		smart_str_appends(&str, "& ");
	}

	if (fptr->common.scope) {
		/* cut off on NULL byte ... class@anonymous */
		smart_str_appendl(&str, ZSTR_VAL(fptr->common.scope->name), strlen(ZSTR_VAL(fptr->common.scope->name)));
		smart_str_appends(&str, "::");
	}

	smart_str_append(&str, fptr->common.function_name);
	smart_str_appendc(&str, '(');

	if (fptr->common.arg_info) {
		uint32_t i, num_args, required;
		zend_arg_info *arg_info = fptr->common.arg_info;

		required = fptr->common.required_num_args;
		num_args = fptr->common.num_args;
		if (fptr->common.fn_flags & ZEND_ACC_VARIADIC) {
			num_args++;
		}
		for (i = 0; i < num_args;) {
			zend_append_type_hint(&str, fptr, arg_info, 0);

			if (arg_info->pass_by_reference) {
				smart_str_appendc(&str, '&');
			}

			if (arg_info->is_variadic) {
				smart_str_appends(&str, "...");
			}

			smart_str_appendc(&str, '$');

			if (arg_info->name) {
				if (fptr->type == ZEND_INTERNAL_FUNCTION) {
					smart_str_appends(&str, ((zend_internal_arg_info*)arg_info)->name);
				} else {
					smart_str_appendl(&str, ZSTR_VAL(arg_info->name), ZSTR_LEN(arg_info->name));
				}
			} else {
				smart_str_appends(&str, "param");
				smart_str_append_unsigned(&str, i);
			}

			if (i >= required && !arg_info->is_variadic) {
				smart_str_appends(&str, " = ");
				if (fptr->type == ZEND_USER_FUNCTION) {
					zend_op *precv = NULL;
					{
						uint32_t idx  = i;
						zend_op *op = fptr->op_array.opcodes;
						zend_op *end = op + fptr->op_array.last;

						++idx;
						while (op < end) {
							if ((op->opcode == ZEND_RECV || op->opcode == ZEND_RECV_INIT)
									&& op->op1.num == (zend_ulong)idx)
							{
								precv = op;
							}
							++op;
						}
					}
					if (precv && precv->opcode == ZEND_RECV_INIT && precv->op2_type != IS_UNUSED) {
						zval *zv = RT_CONSTANT(precv, precv->op2);

						if (Z_TYPE_P(zv) == IS_FALSE) {
							smart_str_appends(&str, "false");
						} else if (Z_TYPE_P(zv) == IS_TRUE) {
							smart_str_appends(&str, "true");
						} else if (Z_TYPE_P(zv) == IS_NULL) {
							smart_str_appends(&str, "NULL");
						} else if (Z_TYPE_P(zv) == IS_STRING) {
							smart_str_appendc(&str, '\'');
							smart_str_appendl(&str, Z_STRVAL_P(zv), MIN(Z_STRLEN_P(zv), 10));
							if (Z_STRLEN_P(zv) > 10) {
								smart_str_appends(&str, "...");
							}
							smart_str_appendc(&str, '\'');
						} else if (Z_TYPE_P(zv) == IS_ARRAY) {
							smart_str_appends(&str, "Array");
						} else if (Z_TYPE_P(zv) == IS_CONSTANT_AST) {
							zend_ast *ast = Z_ASTVAL_P(zv);
							if (ast->kind == ZEND_AST_CONSTANT) {
								smart_str_append(&str, zend_ast_get_constant_name(ast));
							} else {
								smart_str_appends(&str, "<expression>");
							}
						} else {
							zend_string *tmp_zv_str;
							zend_string *zv_str = zval_get_tmp_string(zv, &tmp_zv_str);
							smart_str_append(&str, zv_str);
							zend_tmp_string_release(tmp_zv_str);
						}
					}
				} else {
					smart_str_appends(&str, "NULL");
				}
			}

			if (++i < num_args) {
				smart_str_appends(&str, ", ");
			}
			arg_info++;
		}
	}

	smart_str_appendc(&str, ')');

	if (fptr->common.fn_flags & ZEND_ACC_HAS_RETURN_TYPE) {
		smart_str_appends(&str, ": ");
		zend_append_type_hint(&str, fptr, fptr->common.arg_info - 1, 1);
	}
	smart_str_0(&str);

	return str.s;
}
/* }}} */

static void do_inheritance_check_on_method(zend_function *child, zend_function *parent, zend_class_entry *ce, zval *child_zv) /* {{{ */
{
	uint32_t child_flags;
	uint32_t parent_flags = parent->common.fn_flags;

	if (UNEXPECTED(parent_flags & ZEND_ACC_FINAL)) {
		zend_error_noreturn(E_COMPILE_ERROR, "Cannot override final method %s::%s()", ZEND_FN_SCOPE_NAME(parent), ZSTR_VAL(child->common.function_name));
	}

	child_flags	= child->common.fn_flags;
	/* You cannot change from static to non static and vice versa.
	 */
	if (UNEXPECTED((child_flags & ZEND_ACC_STATIC) != (parent_flags & ZEND_ACC_STATIC))) {
		if (child_flags & ZEND_ACC_STATIC) {
			zend_error_noreturn(E_COMPILE_ERROR, "Cannot make non static method %s::%s() static in class %s", ZEND_FN_SCOPE_NAME(parent), ZSTR_VAL(child->common.function_name), ZEND_FN_SCOPE_NAME(child));
		} else {
			zend_error_noreturn(E_COMPILE_ERROR, "Cannot make static method %s::%s() non static in class %s", ZEND_FN_SCOPE_NAME(parent), ZSTR_VAL(child->common.function_name), ZEND_FN_SCOPE_NAME(child));
		}
	}

	/* Disallow making an inherited method abstract. */
	if (UNEXPECTED((child_flags & ZEND_ACC_ABSTRACT) > (parent_flags & ZEND_ACC_ABSTRACT))) {
		zend_error_noreturn(E_COMPILE_ERROR, "Cannot make non abstract method %s::%s() abstract in class %s", ZEND_FN_SCOPE_NAME(parent), ZSTR_VAL(child->common.function_name), ZEND_FN_SCOPE_NAME(child));
	}

	if (parent_flags & (ZEND_ACC_PRIVATE|ZEND_ACC_CHANGED)) {
		child->common.fn_flags |= ZEND_ACC_CHANGED;
	}

	do {
		if (!(parent_flags & ZEND_ACC_PRIVATE)) {
			zend_function *proto = parent->common.prototype ?
				parent->common.prototype : parent;

			if (!(parent_flags & ZEND_ACC_CTOR)) {
				if (!proto) {
					proto = parent;
				}
			} else if (proto) {
				if (proto->common.scope->ce_flags & ZEND_ACC_INTERFACE) {
					/* ctors only have a prototype if it comes from an interface */
					/* and if that is the case, we want to check inheritance against it */
					parent = proto;
				} else if (!(proto->common.fn_flags & ZEND_ACC_ABSTRACT)) {
					break;
				}
			} else {
				break;
			}
			if (child_zv && child->common.prototype != proto) {
				do {
					if (child->common.scope != ce
					 && child->type == ZEND_USER_FUNCTION
					 && !child->op_array.static_variables) {
						if (ce->ce_flags & ZEND_ACC_INTERFACE) {
							/* Few parent interfaces contain the same method */
							break;
						} else {
							/* op_array wasn't duplicated yet */
							zend_function *new_function = zend_arena_alloc(&CG(arena), sizeof(zend_op_array));
							memcpy(new_function, child, sizeof(zend_op_array));
							Z_PTR_P(child_zv) = child = new_function;
						}
					}
					child->common.prototype = proto;
				} while (0);
			}
			/* Prevent derived classes from restricting access that was available in parent classes (except deriving from non-abstract ctors) */
			if ((child_flags & ZEND_ACC_PPP_MASK) > (parent_flags & ZEND_ACC_PPP_MASK)) {
				zend_error_noreturn(E_COMPILE_ERROR, "Access level to %s::%s() must be %s (as in class %s)%s", ZEND_FN_SCOPE_NAME(child), ZSTR_VAL(child->common.function_name), zend_visibility_string(parent_flags), ZEND_FN_SCOPE_NAME(parent), (parent_flags&ZEND_ACC_PUBLIC) ? "" : " or weaker");
			}

			if (UNEXPECTED(!zend_do_perform_implementation_check(child, parent))) {
				int error_level;
				const char *error_verb;
				zend_string *method_prototype = zend_get_function_declaration(parent);
				zend_string *child_prototype = zend_get_function_declaration(child);

				if (child->common.prototype && (
					child->common.prototype->common.fn_flags & ZEND_ACC_ABSTRACT
				)) {
					error_level = E_COMPILE_ERROR;
					error_verb = "must";
				} else if ((parent->common.fn_flags & ZEND_ACC_HAS_RETURN_TYPE) &&
		                   (!(child->common.fn_flags & ZEND_ACC_HAS_RETURN_TYPE) ||
				            !zend_do_perform_type_hint_check(child, child->common.arg_info - 1, parent, parent->common.arg_info - 1) ||
				            (ZEND_TYPE_ALLOW_NULL(child->common.arg_info[-1].type) && !ZEND_TYPE_ALLOW_NULL(parent->common.arg_info[-1].type)))) {
					error_level = E_COMPILE_ERROR;
					error_verb = "must";
				} else {
					error_level = E_WARNING;
					error_verb = "should";
				}
				zend_error(error_level, "Declaration of %s %s be compatible with %s", ZSTR_VAL(child_prototype), error_verb, ZSTR_VAL(method_prototype));
				zend_string_efree(child_prototype);
				zend_string_efree(method_prototype);
			}
		}
	} while (0);
}
/* }}} */

static zend_function *do_inherit_method(zend_string *key, zend_function *parent, zend_class_entry *ce) /* {{{ */
{
	zval *child = zend_hash_find_ex(&ce->function_table, key, 1);

	if (child) {
		zend_function *func = (zend_function*)Z_PTR_P(child);

		if (UNEXPECTED(func == parent)) {
			/* The same method in interface may be inherited few times */
			return NULL;
		}

		do_inheritance_check_on_method(func, parent, ce, child);
		return NULL;
	}

	if (parent->common.fn_flags & (ZEND_ACC_ABSTRACT)) {
		ce->ce_flags |= ZEND_ACC_IMPLICIT_ABSTRACT_CLASS;
	}

	return zend_duplicate_function(parent, ce);
}
/* }}} */

zend_string* zend_resolve_property_type(zend_string *type, zend_class_entry *scope) /* {{{ */
{
	if (zend_string_equals_literal_ci(type, "parent")) {
		if (scope && scope->parent) {
			return scope->parent->name;
		}
	}

	if (zend_string_equals_literal_ci(type, "self")) {
		if (scope) {
			return scope->name;
		}
	}

	return type;
} /* }}} */

zend_bool property_types_compatible(zend_property_info *parent_info, zend_property_info *child_info) {
	zend_string *parent_name, *child_name;
	zend_class_entry *parent_type_ce, *child_type_ce;
	if (parent_info->type == child_info->type) {
		return 1;
	}

	if (!ZEND_TYPE_IS_CLASS(parent_info->type) || !ZEND_TYPE_IS_CLASS(child_info->type) ||
			ZEND_TYPE_ALLOW_NULL(parent_info->type) != ZEND_TYPE_ALLOW_NULL(child_info->type)) {
		return 0;
	}

	parent_name = ZEND_TYPE_IS_CE(parent_info->type)
		? ZEND_TYPE_CE(parent_info->type)->name
		: zend_resolve_property_type(ZEND_TYPE_NAME(parent_info->type), parent_info->ce);
	child_name = ZEND_TYPE_IS_CE(child_info->type)
		? ZEND_TYPE_CE(child_info->type)->name
		: zend_resolve_property_type(ZEND_TYPE_NAME(child_info->type), child_info->ce);
	if (zend_string_equals_ci(parent_name, child_name)) {
		return 1;
	}

	/* Check for class aliases */
	parent_type_ce = ZEND_TYPE_IS_CE(parent_info->type)
		? ZEND_TYPE_CE(parent_info->type)
		: zend_lookup_class(parent_name);
	child_type_ce = ZEND_TYPE_IS_CE(child_info->type)
		? ZEND_TYPE_CE(child_info->type)
		: zend_lookup_class(child_name);
	return parent_type_ce && child_type_ce && parent_type_ce == child_type_ce;
}

static void do_inherit_property(zend_property_info *parent_info, zend_string *key, zend_class_entry *ce) /* {{{ */
{
	zval *child = zend_hash_find_ex(&ce->properties_info, key, 1);
	zend_property_info *child_info;

	if (UNEXPECTED(child)) {
		child_info = Z_PTR_P(child);
		if (parent_info->flags & (ZEND_ACC_PRIVATE|ZEND_ACC_CHANGED)) {
			child_info->flags |= ZEND_ACC_CHANGED;
		}
		if (!(parent_info->flags & ZEND_ACC_PRIVATE)) {
			if (UNEXPECTED((parent_info->flags & ZEND_ACC_STATIC) != (child_info->flags & ZEND_ACC_STATIC))) {
				zend_error_noreturn(E_COMPILE_ERROR, "Cannot redeclare %s%s::$%s as %s%s::$%s",
					(parent_info->flags & ZEND_ACC_STATIC) ? "static " : "non static ", ZSTR_VAL(ce->parent->name), ZSTR_VAL(key),
					(child_info->flags & ZEND_ACC_STATIC) ? "static " : "non static ", ZSTR_VAL(ce->name), ZSTR_VAL(key));
			}

			if (UNEXPECTED((child_info->flags & ZEND_ACC_PPP_MASK) > (parent_info->flags & ZEND_ACC_PPP_MASK))) {
				zend_error_noreturn(E_COMPILE_ERROR, "Access level to %s::$%s must be %s (as in class %s)%s", ZSTR_VAL(ce->name), ZSTR_VAL(key), zend_visibility_string(parent_info->flags), ZSTR_VAL(ce->parent->name), (parent_info->flags&ZEND_ACC_PUBLIC) ? "" : " or weaker");
			} else if ((child_info->flags & ZEND_ACC_STATIC) == 0) {
				int parent_num = OBJ_PROP_TO_NUM(parent_info->offset);
				int child_num = OBJ_PROP_TO_NUM(child_info->offset);

				/* Don't keep default properties in GC (they may be freed by opcache) */
				zval_ptr_dtor_nogc(&(ce->default_properties_table[parent_num]));
				ce->default_properties_table[parent_num] = ce->default_properties_table[child_num];
				ZVAL_UNDEF(&ce->default_properties_table[child_num]);
				child_info->offset = parent_info->offset;
			}

			if (UNEXPECTED(ZEND_TYPE_IS_SET(parent_info->type))) {
				if (!property_types_compatible(parent_info, child_info)) {
					zend_error_noreturn(E_COMPILE_ERROR,
					"Type of %s::$%s must be %s%s (as in class %s)",
						ZSTR_VAL(ce->name),
						ZSTR_VAL(key),
						ZEND_TYPE_ALLOW_NULL(parent_info->type) ? "?" : "",
						ZEND_TYPE_IS_CLASS(parent_info->type)
							? ZSTR_VAL(ZEND_TYPE_IS_CE(parent_info->type) ? ZEND_TYPE_CE(parent_info->type)->name : zend_resolve_property_type(ZEND_TYPE_NAME(parent_info->type), parent_info->ce))
							: zend_get_type_by_const(ZEND_TYPE_CODE(parent_info->type)),
						ZSTR_VAL(ce->parent->name));
				}
			} else if (UNEXPECTED(ZEND_TYPE_IS_SET(child_info->type) && !ZEND_TYPE_IS_SET(parent_info->type))) {
				zend_error_noreturn(E_COMPILE_ERROR,
						"Type of %s::$%s must not be defined (as in class %s)",
						ZSTR_VAL(ce->name),
						ZSTR_VAL(key),
						ZSTR_VAL(ce->parent->name));
			}
		}
	} else {
		if (UNEXPECTED(ce->type & ZEND_INTERNAL_CLASS)) {
			child_info = zend_duplicate_property_info_internal(parent_info);
		} else {
			child_info = parent_info;
		}
		_zend_hash_append_ptr(&ce->properties_info, key, child_info);
	}
}
/* }}} */

static inline void do_implement_interface(zend_class_entry *ce, zend_class_entry *iface) /* {{{ */
{
	if (!(ce->ce_flags & ZEND_ACC_INTERFACE) && iface->interface_gets_implemented && iface->interface_gets_implemented(iface, ce) == FAILURE) {
		zend_error_noreturn(E_CORE_ERROR, "Class %s could not implement interface %s", ZSTR_VAL(ce->name), ZSTR_VAL(iface->name));
	}
	if (UNEXPECTED(ce == iface)) {
		zend_error_noreturn(E_ERROR, "Interface %s cannot implement itself", ZSTR_VAL(ce->name));
	}
}
/* }}} */

static void zend_do_inherit_interfaces(zend_class_entry *ce, const zend_class_entry *iface) /* {{{ */
{
	/* expects interface to be contained in ce's interface list already */
	uint32_t i, ce_num, if_num = iface->num_interfaces;
	zend_class_entry *entry;

	ce_num = ce->num_interfaces;

	if (ce->type == ZEND_INTERNAL_CLASS) {
		ce->interfaces = (zend_class_entry **) realloc(ce->interfaces, sizeof(zend_class_entry *) * (ce_num + if_num));
	} else {
		ce->interfaces = (zend_class_entry **) erealloc(ce->interfaces, sizeof(zend_class_entry *) * (ce_num + if_num));
	}

	/* Inherit the interfaces, only if they're not already inherited by the class */
	while (if_num--) {
		entry = iface->interfaces[if_num];
		for (i = 0; i < ce_num; i++) {
			if (ce->interfaces[i] == entry) {
				break;
			}
		}
		if (i == ce_num) {
			ce->interfaces[ce->num_interfaces++] = entry;
		}
	}

	/* and now call the implementing handlers */
	while (ce_num < ce->num_interfaces) {
		do_implement_interface(ce, ce->interfaces[ce_num++]);
	}
}
/* }}} */

static void do_inherit_class_constant(zend_string *name, zend_class_constant *parent_const, zend_class_entry *ce) /* {{{ */
{
	zval *zv = zend_hash_find_ex(&ce->constants_table, name, 1);
	zend_class_constant *c;

	if (zv != NULL) {
		c = (zend_class_constant*)Z_PTR_P(zv);
		if (UNEXPECTED((Z_ACCESS_FLAGS(c->value) & ZEND_ACC_PPP_MASK) > (Z_ACCESS_FLAGS(parent_const->value) & ZEND_ACC_PPP_MASK))) {
			zend_error_noreturn(E_COMPILE_ERROR, "Access level to %s::%s must be %s (as in class %s)%s",
				ZSTR_VAL(ce->name), ZSTR_VAL(name), zend_visibility_string(Z_ACCESS_FLAGS(parent_const->value)), ZSTR_VAL(ce->parent->name), (Z_ACCESS_FLAGS(parent_const->value) & ZEND_ACC_PUBLIC) ? "" : " or weaker");
		}
	} else if (!(Z_ACCESS_FLAGS(parent_const->value) & ZEND_ACC_PRIVATE)) {
		if (Z_TYPE(parent_const->value) == IS_CONSTANT_AST) {
			ce->ce_flags &= ~ZEND_ACC_CONSTANTS_UPDATED;
		}
		if (ce->type & ZEND_INTERNAL_CLASS) {
			c = pemalloc(sizeof(zend_class_constant), 1);
			memcpy(c, parent_const, sizeof(zend_class_constant));
			parent_const = c;
		}
		_zend_hash_append_ptr(&ce->constants_table, name, parent_const);
	}
}
/* }}} */

void zend_build_properties_info_table(zend_class_entry *ce)
{
	zend_property_info **table, *prop;
	if (ce->default_properties_count == 0) {
		return;
	}

	ZEND_ASSERT(ce->properties_info_table == NULL);
	if (ce->type == ZEND_USER_CLASS) {
		ce->properties_info_table = table = zend_arena_alloc(&CG(arena),
			sizeof(zend_property_info *) * ce->default_properties_count);
	} else {
		ce->properties_info_table = table = pemalloc(
			sizeof(zend_property_info *) * ce->default_properties_count, 1);
	}

	if (ce->parent && ce->parent->default_properties_count != 0) {
		zend_property_info **parent_table = ce->parent->properties_info_table;
		memcpy(
			table, parent_table,
			sizeof(zend_property_info *) * ce->parent->default_properties_count
		);

		/* Child did not add any new properties, we are done */
		if (ce->default_properties_count == ce->parent->default_properties_count) {
			return;
		}
	}

	ZEND_HASH_FOREACH_PTR(&ce->properties_info, prop) {
		if (prop->ce == ce && (prop->flags & ZEND_ACC_STATIC) == 0) {
			table[OBJ_PROP_TO_NUM(prop->offset)] = prop;
		}
	} ZEND_HASH_FOREACH_END();
}

ZEND_API void zend_do_inheritance(zend_class_entry *ce, zend_class_entry *parent_ce) /* {{{ */
{
	zend_property_info *property_info;
	zend_function *func;
	zend_string *key;

	if (UNEXPECTED(ce->ce_flags & ZEND_ACC_INTERFACE)) {
		/* Interface can only inherit other interfaces */
		if (UNEXPECTED(!(parent_ce->ce_flags & ZEND_ACC_INTERFACE))) {
			zend_error_noreturn(E_COMPILE_ERROR, "Interface %s may not inherit from class (%s)", ZSTR_VAL(ce->name), ZSTR_VAL(parent_ce->name));
		}
	} else if (UNEXPECTED(parent_ce->ce_flags & (ZEND_ACC_INTERFACE|ZEND_ACC_TRAIT|ZEND_ACC_FINAL))) {
		/* Class declaration must not extend traits or interfaces */
		if (parent_ce->ce_flags & ZEND_ACC_INTERFACE) {
			zend_error_noreturn(E_COMPILE_ERROR, "Class %s cannot extend from interface %s", ZSTR_VAL(ce->name), ZSTR_VAL(parent_ce->name));
		} else if (parent_ce->ce_flags & ZEND_ACC_TRAIT) {
			zend_error_noreturn(E_COMPILE_ERROR, "Class %s cannot extend from trait %s", ZSTR_VAL(ce->name), ZSTR_VAL(parent_ce->name));
		}

		/* Class must not extend a final class */
		if (parent_ce->ce_flags & ZEND_ACC_FINAL) {
			zend_error_noreturn(E_COMPILE_ERROR, "Class %s may not inherit from final class (%s)", ZSTR_VAL(ce->name), ZSTR_VAL(parent_ce->name));
		}
	}

	if (ce->parent_name) {
		zend_string_release_ex(ce->parent_name, 0);
	}
	ce->parent = parent_ce;

	/* Inherit interfaces */
	if (parent_ce->num_interfaces) {
		if (!(ce->ce_flags & ZEND_ACC_IMPLEMENT_INTERFACES)) {
			zend_do_inherit_interfaces(ce, parent_ce);
		} else {
			uint32_t i;

			for (i = 0; i < parent_ce->num_interfaces; i++) {
				do_implement_interface(ce, parent_ce->interfaces[i]);
			}
		}
	}

	/* Inherit properties */
	if (parent_ce->default_properties_count) {
		zval *src, *dst, *end;

		if (ce->default_properties_count) {
			zval *table = pemalloc(sizeof(zval) * (ce->default_properties_count + parent_ce->default_properties_count), ce->type == ZEND_INTERNAL_CLASS);
			src = ce->default_properties_table + ce->default_properties_count;
			end = table + parent_ce->default_properties_count;
			dst = end + ce->default_properties_count;
			ce->default_properties_table = table;
			do {
				dst--;
				src--;
				ZVAL_COPY_VALUE(dst, src);
			} while (dst != end);
			pefree(src, ce->type == ZEND_INTERNAL_CLASS);
			end = ce->default_properties_table;
		} else {
			end = pemalloc(sizeof(zval) * parent_ce->default_properties_count, ce->type == ZEND_INTERNAL_CLASS);
			dst = end + parent_ce->default_properties_count;
			ce->default_properties_table = end;
		}
		src = parent_ce->default_properties_table + parent_ce->default_properties_count;
		if (UNEXPECTED(parent_ce->type != ce->type)) {
			/* User class extends internal */
			do {
				dst--;
				src--;
				ZVAL_COPY_OR_DUP(dst, src);
				if (Z_OPT_TYPE_P(dst) == IS_CONSTANT_AST) {
					ce->ce_flags &= ~ZEND_ACC_CONSTANTS_UPDATED;
				}
				continue;
			} while (dst != end);
		} else {
			do {
				dst--;
				src--;
				ZVAL_COPY(dst, src);
				if (Z_OPT_TYPE_P(dst) == IS_CONSTANT_AST) {
					ce->ce_flags &= ~ZEND_ACC_CONSTANTS_UPDATED;
				}
				continue;
			} while (dst != end);
		}
		ce->default_properties_count += parent_ce->default_properties_count;
	}

	if (parent_ce->default_static_members_count) {
		zval *src, *dst, *end;

		if (ce->default_static_members_count) {
			zval *table = pemalloc(sizeof(zval) * (ce->default_static_members_count + parent_ce->default_static_members_count), ce->type == ZEND_INTERNAL_CLASS);
			src = ce->default_static_members_table + ce->default_static_members_count;
			end = table + parent_ce->default_static_members_count;
			dst = end + ce->default_static_members_count;
			ce->default_static_members_table = table;
			do {
				dst--;
				src--;
				ZVAL_COPY_VALUE(dst, src);
			} while (dst != end);
			pefree(src, ce->type == ZEND_INTERNAL_CLASS);
			end = ce->default_static_members_table;
		} else {
			end = pemalloc(sizeof(zval) * parent_ce->default_static_members_count, ce->type == ZEND_INTERNAL_CLASS);
			dst = end + parent_ce->default_static_members_count;
			ce->default_static_members_table = end;
		}
		if (UNEXPECTED(parent_ce->type != ce->type)) {
			/* User class extends internal */
			if (CE_STATIC_MEMBERS(parent_ce) == NULL) {
				zend_class_init_statics(parent_ce);
			}
			if (UNEXPECTED(zend_update_class_constants(parent_ce) != SUCCESS)) {
				ZEND_ASSERT(0);
			}
			src = CE_STATIC_MEMBERS(parent_ce) + parent_ce->default_static_members_count;
			do {
				dst--;
				src--;
				if (Z_TYPE_P(src) == IS_INDIRECT) {
					ZVAL_INDIRECT(dst, Z_INDIRECT_P(src));
				} else {
					ZVAL_INDIRECT(dst, src);
				}
			} while (dst != end);
		} else if (ce->type == ZEND_USER_CLASS) {
			if (CE_STATIC_MEMBERS(parent_ce) == NULL) {
				ZEND_ASSERT(parent_ce->ce_flags & ZEND_ACC_IMMUTABLE);
				zend_class_init_statics(parent_ce);
			}
			src = CE_STATIC_MEMBERS(parent_ce) + parent_ce->default_static_members_count;
			do {
				dst--;
				src--;
				if (Z_TYPE_P(src) == IS_INDIRECT) {
					ZVAL_INDIRECT(dst, Z_INDIRECT_P(src));
				} else {
					ZVAL_INDIRECT(dst, src);
				}
				if (Z_TYPE_P(Z_INDIRECT_P(dst)) == IS_CONSTANT_AST) {
					ce->ce_flags &= ~ZEND_ACC_CONSTANTS_UPDATED;
				}
			} while (dst != end);
		} else {
			src = parent_ce->default_static_members_table + parent_ce->default_static_members_count;
			do {
				dst--;
				src--;
				if (Z_TYPE_P(src) == IS_INDIRECT) {
					ZVAL_INDIRECT(dst, Z_INDIRECT_P(src));
				} else {
					ZVAL_INDIRECT(dst, src);
				}
			} while (dst != end);
		}
		ce->default_static_members_count += parent_ce->default_static_members_count;
		if (!ZEND_MAP_PTR(ce->static_members_table)) {
			ZEND_ASSERT(ce->type == ZEND_INTERNAL_CLASS);
			if (!EG(current_execute_data)) {
				ZEND_MAP_PTR_NEW(ce->static_members_table);
			} else {
				/* internal class loaded by dl() */
				ZEND_MAP_PTR_INIT(ce->static_members_table, &ce->default_static_members_table);
			}
		}
	}

	ZEND_HASH_FOREACH_PTR(&ce->properties_info, property_info) {
		if (property_info->ce == ce) {
			if (property_info->flags & ZEND_ACC_STATIC) {
				property_info->offset += parent_ce->default_static_members_count;
			} else {
				property_info->offset += parent_ce->default_properties_count * sizeof(zval);
			}
		}
	} ZEND_HASH_FOREACH_END();

	if (zend_hash_num_elements(&parent_ce->properties_info)) {
		zend_hash_extend(&ce->properties_info,
			zend_hash_num_elements(&ce->properties_info) +
			zend_hash_num_elements(&parent_ce->properties_info), 0);

		ZEND_HASH_FOREACH_STR_KEY_PTR(&parent_ce->properties_info, key, property_info) {
			do_inherit_property(property_info, key, ce);
		} ZEND_HASH_FOREACH_END();
	}

	if (zend_hash_num_elements(&parent_ce->constants_table)) {
		zend_class_constant *c;

		zend_hash_extend(&ce->constants_table,
			zend_hash_num_elements(&ce->constants_table) +
			zend_hash_num_elements(&parent_ce->constants_table), 0);

		ZEND_HASH_FOREACH_STR_KEY_PTR(&parent_ce->constants_table, key, c) {
			do_inherit_class_constant(key, c, ce);
		} ZEND_HASH_FOREACH_END();
	}

	if (zend_hash_num_elements(&parent_ce->function_table)) {
		zend_hash_extend(&ce->function_table,
			zend_hash_num_elements(&ce->function_table) +
			zend_hash_num_elements(&parent_ce->function_table), 0);

		ZEND_HASH_FOREACH_STR_KEY_PTR(&parent_ce->function_table, key, func) {
			zend_function *new_func = do_inherit_method(key, func, ce);

			if (new_func) {
				_zend_hash_append_ptr(&ce->function_table, key, new_func);
			}
		} ZEND_HASH_FOREACH_END();
	}

	do_inherit_parent_constructor(ce);

	if (ce->type == ZEND_INTERNAL_CLASS) {
		if (ce->ce_flags & ZEND_ACC_IMPLICIT_ABSTRACT_CLASS) {
			ce->ce_flags |= ZEND_ACC_EXPLICIT_ABSTRACT_CLASS;
		}
	}
	ce->ce_flags |= parent_ce->ce_flags & (ZEND_HAS_STATIC_IN_METHODS | ZEND_ACC_HAS_TYPE_HINTS | ZEND_ACC_USE_GUARDS);
}
/* }}} */

static zend_bool do_inherit_constant_check(HashTable *child_constants_table, zend_class_constant *parent_constant, zend_string *name, const zend_class_entry *iface) /* {{{ */
{
	zval *zv = zend_hash_find_ex(child_constants_table, name, 1);
	zend_class_constant *old_constant;

	if (zv != NULL) {
		old_constant = (zend_class_constant*)Z_PTR_P(zv);
		if (old_constant->ce != parent_constant->ce) {
			zend_error_noreturn(E_COMPILE_ERROR, "Cannot inherit previously-inherited or override constant %s from interface %s", ZSTR_VAL(name), ZSTR_VAL(iface->name));
		}
		return 0;
	}
	return 1;
}
/* }}} */

static void do_inherit_iface_constant(zend_string *name, zend_class_constant *c, zend_class_entry *ce, zend_class_entry *iface) /* {{{ */
{
	if (do_inherit_constant_check(&ce->constants_table, c, name, iface)) {
		zend_class_constant *ct;
		if (Z_TYPE(c->value) == IS_CONSTANT_AST) {
			ce->ce_flags &= ~ZEND_ACC_CONSTANTS_UPDATED;
		}
		if (ce->type & ZEND_INTERNAL_CLASS) {
			ct = pemalloc(sizeof(zend_class_constant), 1);
			memcpy(ct, c, sizeof(zend_class_constant));
			c = ct;
		}
		zend_hash_update_ptr(&ce->constants_table, name, c);
	}
}
/* }}} */

ZEND_API void zend_do_implement_interface(zend_class_entry *ce, zend_class_entry *iface) /* {{{ */
{
	uint32_t i, ignore = 0;
	uint32_t current_iface_num = ce->num_interfaces;
	uint32_t parent_iface_num  = ce->parent ? ce->parent->num_interfaces : 0;
	zend_function *func;
	zend_string *key;
	zend_class_constant *c;

	ZEND_ASSERT(ce->ce_flags & ZEND_ACC_LINKED);

	for (i = 0; i < ce->num_interfaces; i++) {
		if (ce->interfaces[i] == NULL) {
			memmove(ce->interfaces + i, ce->interfaces + i + 1, sizeof(zend_class_entry*) * (--ce->num_interfaces - i));
			i--;
		} else if (ce->interfaces[i] == iface) {
			if (EXPECTED(i < parent_iface_num)) {
				ignore = 1;
			} else {
				zend_error_noreturn(E_COMPILE_ERROR, "Class %s cannot implement previously implemented interface %s", ZSTR_VAL(ce->name), ZSTR_VAL(iface->name));
			}
		}
	}
	if (ignore) {
		/* Check for attempt to redeclare interface constants */
		ZEND_HASH_FOREACH_STR_KEY_PTR(&ce->constants_table, key, c) {
			do_inherit_constant_check(&iface->constants_table, c, key, iface);
		} ZEND_HASH_FOREACH_END();
	} else {
		if (ce->num_interfaces >= current_iface_num) {
			if (ce->type == ZEND_INTERNAL_CLASS) {
				ce->interfaces = (zend_class_entry **) realloc(ce->interfaces, sizeof(zend_class_entry *) * (++current_iface_num));
			} else {
				ce->interfaces = (zend_class_entry **) erealloc(ce->interfaces, sizeof(zend_class_entry *) * (++current_iface_num));
			}
		}
		ce->interfaces[ce->num_interfaces++] = iface;

		ZEND_HASH_FOREACH_STR_KEY_PTR(&iface->constants_table, key, c) {
			do_inherit_iface_constant(key, c, ce, iface);
		} ZEND_HASH_FOREACH_END();

		ZEND_HASH_FOREACH_STR_KEY_PTR(&iface->function_table, key, func) {
			zend_function *new_func = do_inherit_method(key, func, ce);

			if (new_func) {
				zend_hash_add_new_ptr(&ce->function_table, key, new_func);
			}
		} ZEND_HASH_FOREACH_END();

		do_implement_interface(ce, iface);
		if (iface->num_interfaces) {
			zend_do_inherit_interfaces(ce, iface);
		}
	}
}
/* }}} */

static void zend_do_implement_interfaces(zend_class_entry *ce) /* {{{ */
{
	zend_class_entry **interfaces, *iface;
	uint32_t num_interfaces = 0;
	zend_function *func;
	zend_string *key;
	zend_class_constant *c;
	uint32_t i, j;

	if (ce->parent && ce->parent->num_interfaces) {
		interfaces = emalloc(sizeof(zend_class_entry*) * (ce->parent->num_interfaces + ce->num_interfaces));
		memcpy(interfaces, ce->parent->interfaces, sizeof(zend_class_entry*) * ce->parent->num_interfaces);
		num_interfaces = ce->parent->num_interfaces;
	} else {
		interfaces = emalloc(sizeof(zend_class_entry*) * ce->num_interfaces);
	}

	for (i = 0; i < ce->num_interfaces; i++) {
		iface = zend_fetch_class_by_name(ce->interface_names[i].name,
			ce->interface_names[i].lc_name, ZEND_FETCH_CLASS_INTERFACE);
		if (UNEXPECTED(iface == NULL)) {
			return;
		}
		if (UNEXPECTED(!(iface->ce_flags & ZEND_ACC_INTERFACE))) {
			efree(interfaces);
			zend_error_noreturn(E_ERROR, "%s cannot implement %s - it is not an interface", ZSTR_VAL(ce->name), ZSTR_VAL(iface->name));
			return;
		}
		for (j = 0; j < num_interfaces; j++) {
			if (interfaces[j] == iface) {
				if (!ce->parent || j >= ce->parent->num_interfaces) {
					efree(interfaces);
					zend_error_noreturn(E_COMPILE_ERROR, "Class %s cannot implement previously implemented interface %s", ZSTR_VAL(ce->name), ZSTR_VAL(iface->name));
					return;
				}
				/* skip duplications */
				ZEND_HASH_FOREACH_STR_KEY_PTR(&ce->constants_table, key, c) {
					do_inherit_constant_check(&iface->constants_table, c, key, iface);
				} ZEND_HASH_FOREACH_END();

				iface = NULL;
				break;
			}
		}
		if (iface) {
			interfaces[num_interfaces] = iface;
			num_interfaces++;
		}
	}

	for (i = 0; i < ce->num_interfaces; i++) {
		zend_string_release_ex(ce->interface_names[i].name, 0);
		zend_string_release_ex(ce->interface_names[i].lc_name, 0);
	}
	efree(ce->interface_names);

	ce->num_interfaces = num_interfaces;
	ce->interfaces = interfaces;

	i = ce->parent ? ce->parent->num_interfaces : 0;
	for (; i < ce->num_interfaces; i++) {
		iface = ce->interfaces[i];

		ZEND_HASH_FOREACH_STR_KEY_PTR(&iface->constants_table, key, c) {
			do_inherit_iface_constant(key, c, ce, iface);
		} ZEND_HASH_FOREACH_END();

		ZEND_HASH_FOREACH_STR_KEY_PTR(&iface->function_table, key, func) {
			zend_function *new_func = do_inherit_method(key, func, ce);

			if (new_func) {
				zend_hash_add_new_ptr(&ce->function_table, key, new_func);
			}
		} ZEND_HASH_FOREACH_END();

		do_implement_interface(ce, iface);
		if (iface->num_interfaces) {
			zend_do_inherit_interfaces(ce, iface);
		}
	}
}
/* }}} */

static void zend_add_magic_methods(zend_class_entry* ce, zend_string* mname, zend_function* fe) /* {{{ */
{
<<<<<<< HEAD
	if (ZSTR_VAL(mname)[0] != '_' || ZSTR_VAL(mname)[1] != '_') {
=======
	if (zend_string_equals_literal(mname, "serialize")) {
		ce->serialize_func = fe;
	} else if (zend_string_equals_literal(mname, "unserialize")) {
		ce->unserialize_func = fe;
	} else if (ZSTR_LEN(ce->name) != ZSTR_LEN(mname) && (ZSTR_VAL(mname)[0] != '_' || ZSTR_VAL(mname)[1] != '_')) {
>>>>>>> a2e95347
		/* pass */
	} else if (zend_string_equals_literal(mname, ZEND_CLONE_FUNC_NAME)) {
		ce->clone = fe;
	} else if (zend_string_equals_literal(mname, ZEND_CONSTRUCTOR_FUNC_NAME)) {
		ce->constructor = fe;
	} else if (zend_string_equals_literal(mname, ZEND_DESTRUCTOR_FUNC_NAME)) {
		ce->destructor = fe;
	} else if (zend_string_equals_literal(mname, ZEND_GET_FUNC_NAME)) {
		ce->__get = fe;
		ce->ce_flags |= ZEND_ACC_USE_GUARDS;
	} else if (zend_string_equals_literal(mname, ZEND_SET_FUNC_NAME)) {
		ce->__set = fe;
		ce->ce_flags |= ZEND_ACC_USE_GUARDS;
	} else if (zend_string_equals_literal(mname, ZEND_CALL_FUNC_NAME)) {
		ce->__call = fe;
	} else if (zend_string_equals_literal(mname, ZEND_UNSET_FUNC_NAME)) {
		ce->__unset = fe;
		ce->ce_flags |= ZEND_ACC_USE_GUARDS;
	} else if (zend_string_equals_literal(mname, ZEND_ISSET_FUNC_NAME)) {
		ce->__isset = fe;
		ce->ce_flags |= ZEND_ACC_USE_GUARDS;
	} else if (zend_string_equals_literal(mname, ZEND_CALLSTATIC_FUNC_NAME)) {
		ce->__callstatic = fe;
	} else if (zend_string_equals_literal(mname, ZEND_TOSTRING_FUNC_NAME)) {
		ce->__tostring = fe;
	} else if (zend_string_equals_literal(mname, ZEND_DEBUGINFO_FUNC_NAME)) {
		ce->__debugInfo = fe;
	}
}
/* }}} */

static void zend_add_trait_method(zend_class_entry *ce, const char *name, zend_string *key, zend_function *fn, HashTable **overridden) /* {{{ */
{
	zend_function *existing_fn = NULL;
	zend_function *new_fn;

	if ((existing_fn = zend_hash_find_ptr(&ce->function_table, key)) != NULL) {
		/* if it is the same function with the same visibility and has not been assigned a class scope yet, regardless
		 * of where it is coming from there is no conflict and we do not need to add it again */
		if (existing_fn->op_array.opcodes == fn->op_array.opcodes &&
			(existing_fn->common.fn_flags & ZEND_ACC_PPP_MASK) == (fn->common.fn_flags & ZEND_ACC_PPP_MASK) &&
			(existing_fn->common.scope->ce_flags & ZEND_ACC_TRAIT) == ZEND_ACC_TRAIT) {
			return;
		}

		if (existing_fn->common.scope == ce) {
			/* members from the current class override trait methods */
			/* use temporary *overridden HashTable to detect hidden conflict */
			if (*overridden) {
				if ((existing_fn = zend_hash_find_ptr(*overridden, key)) != NULL) {
					if (existing_fn->common.fn_flags & ZEND_ACC_ABSTRACT) {
						/* Make sure the trait method is compatible with previosly declared abstract method */
						if (UNEXPECTED(!zend_do_perform_implementation_check(fn, existing_fn))) {
							zend_error_noreturn(E_COMPILE_ERROR, "Declaration of %s must be compatible with %s",
								ZSTR_VAL(zend_get_function_declaration(fn)),
								ZSTR_VAL(zend_get_function_declaration(existing_fn)));
						}
					}
					if (fn->common.fn_flags & ZEND_ACC_ABSTRACT) {
						/* Make sure the abstract declaration is compatible with previous declaration */
						if (UNEXPECTED(!zend_do_perform_implementation_check(existing_fn, fn))) {
							zend_error_noreturn(E_COMPILE_ERROR, "Declaration of %s must be compatible with %s",
								ZSTR_VAL(zend_get_function_declaration(existing_fn)),
								ZSTR_VAL(zend_get_function_declaration(fn)));
						}
						return;
					}
				}
			} else {
				ALLOC_HASHTABLE(*overridden);
				zend_hash_init_ex(*overridden, 8, NULL, overridden_ptr_dtor, 0, 0);
			}
			zend_hash_update_mem(*overridden, key, fn, sizeof(zend_function));
			return;
		} else if (existing_fn->common.fn_flags & ZEND_ACC_ABSTRACT &&
				(existing_fn->common.scope->ce_flags & ZEND_ACC_INTERFACE) == 0) {
			/* Make sure the trait method is compatible with previosly declared abstract method */
			if (UNEXPECTED(!zend_do_perform_implementation_check(fn, existing_fn))) {
				zend_error_noreturn(E_COMPILE_ERROR, "Declaration of %s must be compatible with %s",
					ZSTR_VAL(zend_get_function_declaration(fn)),
					ZSTR_VAL(zend_get_function_declaration(existing_fn)));
			}
		} else if (fn->common.fn_flags & ZEND_ACC_ABSTRACT) {
			/* Make sure the abstract declaration is compatible with previous declaration */
			if (UNEXPECTED(!zend_do_perform_implementation_check(existing_fn, fn))) {
				zend_error_noreturn(E_COMPILE_ERROR, "Declaration of %s must be compatible with %s",
					ZSTR_VAL(zend_get_function_declaration(existing_fn)),
					ZSTR_VAL(zend_get_function_declaration(fn)));
			}
			return;
		} else if (UNEXPECTED(existing_fn->common.scope->ce_flags & ZEND_ACC_TRAIT)) {
			/* two traits can't define the same non-abstract method */
#if 1
			zend_error_noreturn(E_COMPILE_ERROR, "Trait method %s has not been applied, because there are collisions with other trait methods on %s",
				name, ZSTR_VAL(ce->name));
#else		/* TODO: better error message */
			zend_error_noreturn(E_COMPILE_ERROR, "Trait method %s::%s has not been applied as %s::%s, because of collision with %s::%s",
				ZSTR_VAL(fn->common.scope->name), ZSTR_VAL(fn->common.function_name),
				ZSTR_VAL(ce->name), name,
				ZSTR_VAL(existing_fn->common.scope->name), ZSTR_VAL(existing_fn->common.function_name));
#endif
		} else {
			/* inherited members are overridden by members inserted by traits */
			/* check whether the trait method fulfills the inheritance requirements */
			do_inheritance_check_on_method(fn, existing_fn, ce, NULL);
			fn->common.prototype = NULL;
		}
	}

	if (UNEXPECTED(fn->type == ZEND_INTERNAL_FUNCTION)) {
		new_fn = zend_arena_alloc(&CG(arena), sizeof(zend_internal_function));
		memcpy(new_fn, fn, sizeof(zend_internal_function));
		new_fn->common.fn_flags |= ZEND_ACC_ARENA_ALLOCATED;
	} else {
		new_fn = zend_arena_alloc(&CG(arena), sizeof(zend_op_array));
		memcpy(new_fn, fn, sizeof(zend_op_array));
		new_fn->op_array.fn_flags |= ZEND_ACC_TRAIT_CLONE;
		new_fn->op_array.fn_flags &= ~ZEND_ACC_IMMUTABLE;
	}
	function_add_ref(new_fn);
	fn = zend_hash_update_ptr(&ce->function_table, key, new_fn);
	zend_add_magic_methods(ce, key, fn);
}
/* }}} */

static void zend_fixup_trait_method(zend_function *fn, zend_class_entry *ce) /* {{{ */
{
	if ((fn->common.scope->ce_flags & ZEND_ACC_TRAIT) == ZEND_ACC_TRAIT) {

		fn->common.scope = ce;

		if (fn->common.fn_flags & ZEND_ACC_ABSTRACT) {
			ce->ce_flags |= ZEND_ACC_IMPLICIT_ABSTRACT_CLASS;
		}
		if (fn->type == ZEND_USER_FUNCTION && fn->op_array.static_variables) {
			ce->ce_flags |= ZEND_HAS_STATIC_IN_METHODS;
		}
	}
}
/* }}} */

static void zend_traits_copy_functions(zend_string *fnname, zend_function *fn, zend_class_entry *ce, HashTable **overridden, HashTable *exclude_table, zend_class_entry **aliases) /* {{{ */
{
	zend_trait_alias  *alias, **alias_ptr;
	zend_string       *lcname;
	zend_function      fn_copy;
	int                i;

	/* apply aliases which are qualified with a class name, there should not be any ambiguity */
	if (ce->trait_aliases) {
		alias_ptr = ce->trait_aliases;
		alias = *alias_ptr;
		i = 0;
		while (alias) {
			/* Scope unset or equal to the function we compare to, and the alias applies to fn */
			if (alias->alias != NULL
				&& (!aliases[i] || fn->common.scope == aliases[i])
				&& ZSTR_LEN(alias->trait_method.method_name) == ZSTR_LEN(fnname)
				&& (zend_binary_strcasecmp(ZSTR_VAL(alias->trait_method.method_name), ZSTR_LEN(alias->trait_method.method_name), ZSTR_VAL(fnname), ZSTR_LEN(fnname)) == 0)) {
				fn_copy = *fn;

				/* if it is 0, no modifieres has been changed */
				if (alias->modifiers) {
					fn_copy.common.fn_flags = alias->modifiers | (fn->common.fn_flags ^ (fn->common.fn_flags & ZEND_ACC_PPP_MASK));
				}

				lcname = zend_string_tolower(alias->alias);
				zend_add_trait_method(ce, ZSTR_VAL(alias->alias), lcname, &fn_copy, overridden);
				zend_string_release_ex(lcname, 0);

				/* Record the trait from which this alias was resolved. */
				if (!aliases[i]) {
					aliases[i] = fn->common.scope;
				}
				if (!alias->trait_method.class_name) {
					/* TODO: try to avoid this assignment (it's necessary only for reflection) */
					alias->trait_method.class_name = zend_string_copy(fn->common.scope->name);
				}
			}
			alias_ptr++;
			alias = *alias_ptr;
			i++;
		}
	}

	if (exclude_table == NULL || zend_hash_find(exclude_table, fnname) == NULL) {
		/* is not in hashtable, thus, function is not to be excluded */
		/* And how about ZEND_OVERLOADED_FUNCTION? */
		memcpy(&fn_copy, fn, fn->type == ZEND_USER_FUNCTION? sizeof(zend_op_array) : sizeof(zend_internal_function));

		/* apply aliases which have not alias name, just setting visibility */
		if (ce->trait_aliases) {
			alias_ptr = ce->trait_aliases;
			alias = *alias_ptr;
			i = 0;
			while (alias) {
				/* Scope unset or equal to the function we compare to, and the alias applies to fn */
				if (alias->alias == NULL && alias->modifiers != 0
					&& (!aliases[i] || fn->common.scope == aliases[i])
					&& (ZSTR_LEN(alias->trait_method.method_name) == ZSTR_LEN(fnname))
					&& (zend_binary_strcasecmp(ZSTR_VAL(alias->trait_method.method_name), ZSTR_LEN(alias->trait_method.method_name), ZSTR_VAL(fnname), ZSTR_LEN(fnname)) == 0)) {

					fn_copy.common.fn_flags = alias->modifiers | (fn->common.fn_flags ^ (fn->common.fn_flags & ZEND_ACC_PPP_MASK));

					/** Record the trait from which this alias was resolved. */
					if (!aliases[i]) {
						aliases[i] = fn->common.scope;
					}
					if (!alias->trait_method.class_name) {
						/* TODO: try to avoid this assignment (it's necessary only for reflection) */
						alias->trait_method.class_name = zend_string_copy(fn->common.scope->name);
					}
				}
				alias_ptr++;
				alias = *alias_ptr;
				i++;
			}
		}

		zend_add_trait_method(ce, ZSTR_VAL(fn->common.function_name), fnname, &fn_copy, overridden);
	}
}
/* }}} */

static uint32_t zend_check_trait_usage(zend_class_entry *ce, zend_class_entry *trait, zend_class_entry **traits) /* {{{ */
{
	uint32_t i;

	if (UNEXPECTED((trait->ce_flags & ZEND_ACC_TRAIT) != ZEND_ACC_TRAIT)) {
		zend_error_noreturn(E_COMPILE_ERROR, "Class %s is not a trait, Only traits may be used in 'as' and 'insteadof' statements", ZSTR_VAL(trait->name));
		return 0;
	}

	for (i = 0; i < ce->num_traits; i++) {
		if (traits[i] == trait) {
			return i;
		}
	}
	zend_error_noreturn(E_COMPILE_ERROR, "Required Trait %s wasn't added to %s", ZSTR_VAL(trait->name), ZSTR_VAL(ce->name));
	return 0;
}
/* }}} */

static void zend_traits_init_trait_structures(zend_class_entry *ce, zend_class_entry **traits, HashTable ***exclude_tables_ptr, zend_class_entry ***aliases_ptr) /* {{{ */
{
	size_t i, j = 0;
	zend_trait_precedence **precedences;
	zend_trait_precedence *cur_precedence;
	zend_trait_method_reference *cur_method_ref;
	zend_string *lcname;
	HashTable **exclude_tables = NULL;
	zend_class_entry **aliases = NULL;
	zend_class_entry *trait;

	/* resolve class references */
	if (ce->trait_precedences) {
		exclude_tables = ecalloc(ce->num_traits, sizeof(HashTable*));
		i = 0;
		precedences = ce->trait_precedences;
		ce->trait_precedences = NULL;
		while ((cur_precedence = precedences[i])) {
			/** Resolve classes for all precedence operations. */
			cur_method_ref = &cur_precedence->trait_method;
			trait = zend_fetch_class(cur_method_ref->class_name,
							ZEND_FETCH_CLASS_TRAIT|ZEND_FETCH_CLASS_NO_AUTOLOAD);
			if (!trait) {
				zend_error_noreturn(E_COMPILE_ERROR, "Could not find trait %s", ZSTR_VAL(cur_method_ref->class_name));
			}
			zend_check_trait_usage(ce, trait, traits);

			/** Ensure that the preferred method is actually available. */
			lcname = zend_string_tolower(cur_method_ref->method_name);
			if (!zend_hash_exists(&trait->function_table, lcname)) {
				zend_error_noreturn(E_COMPILE_ERROR,
						   "A precedence rule was defined for %s::%s but this method does not exist",
						   ZSTR_VAL(trait->name),
						   ZSTR_VAL(cur_method_ref->method_name));
			}

			/** With the other traits, we are more permissive.
				We do not give errors for those. This allows to be more
				defensive in such definitions.
				However, we want to make sure that the insteadof declaration
				is consistent in itself.
			 */

			for (j = 0; j < cur_precedence->num_excludes; j++) {
				zend_string* class_name = cur_precedence->exclude_class_names[j];
				zend_class_entry *exclude_ce = zend_fetch_class(class_name, ZEND_FETCH_CLASS_TRAIT |ZEND_FETCH_CLASS_NO_AUTOLOAD);
				uint32_t trait_num;

				if (!exclude_ce) {
					zend_error_noreturn(E_COMPILE_ERROR, "Could not find trait %s", ZSTR_VAL(class_name));
				}
				trait_num = zend_check_trait_usage(ce, exclude_ce, traits);
				if (!exclude_tables[trait_num]) {
					ALLOC_HASHTABLE(exclude_tables[trait_num]);
					zend_hash_init(exclude_tables[trait_num], 0, NULL, NULL, 0);
				}
				if (zend_hash_add_empty_element(exclude_tables[trait_num], lcname) == NULL) {
					zend_error_noreturn(E_COMPILE_ERROR, "Failed to evaluate a trait precedence (%s). Method of trait %s was defined to be excluded multiple times", ZSTR_VAL(precedences[i]->trait_method.method_name), ZSTR_VAL(exclude_ce->name));
				}

				/* make sure that the trait method is not from a class mentioned in
				 exclude_from_classes, for consistency */
				if (trait == exclude_ce) {
					zend_error_noreturn(E_COMPILE_ERROR,
							   "Inconsistent insteadof definition. "
							   "The method %s is to be used from %s, but %s is also on the exclude list",
							   ZSTR_VAL(cur_method_ref->method_name),
							   ZSTR_VAL(trait->name),
							   ZSTR_VAL(trait->name));
				}
			}
			zend_string_release_ex(lcname, 0);
			i++;
		}
		ce->trait_precedences = precedences;
	}

	if (ce->trait_aliases) {
		i = 0;
		while (ce->trait_aliases[i]) {
			i++;
		}
		aliases = ecalloc(i, sizeof(zend_class_entry*));
		i = 0;
		while (ce->trait_aliases[i]) {
			/** For all aliases with an explicit class name, resolve the class now. */
			if (ce->trait_aliases[i]->trait_method.class_name) {
				cur_method_ref = &ce->trait_aliases[i]->trait_method;
				trait = zend_fetch_class(cur_method_ref->class_name, ZEND_FETCH_CLASS_TRAIT|ZEND_FETCH_CLASS_NO_AUTOLOAD);
				if (!trait) {
					zend_error_noreturn(E_COMPILE_ERROR, "Could not find trait %s", ZSTR_VAL(cur_method_ref->class_name));
				}
				zend_check_trait_usage(ce, trait, traits);
				aliases[i] = trait;

				/** And, ensure that the referenced method is resolvable, too. */
				lcname = zend_string_tolower(cur_method_ref->method_name);
				if (!zend_hash_exists(&trait->function_table, lcname)) {
					zend_error_noreturn(E_COMPILE_ERROR, "An alias was defined for %s::%s but this method does not exist", ZSTR_VAL(trait->name), ZSTR_VAL(cur_method_ref->method_name));
				}
				zend_string_release_ex(lcname, 0);
			}
			i++;
		}
	}

	*exclude_tables_ptr = exclude_tables;
	*aliases_ptr = aliases;
}
/* }}} */

static void zend_do_traits_method_binding(zend_class_entry *ce, zend_class_entry **traits, HashTable **exclude_tables, zend_class_entry **aliases) /* {{{ */
{
	uint32_t i;
	HashTable *overridden = NULL;
	zend_string *key;
	zend_function *fn;

	if (exclude_tables) {
		for (i = 0; i < ce->num_traits; i++) {
			if (traits[i]) {
				/* copies functions, applies defined aliasing, and excludes unused trait methods */
				ZEND_HASH_FOREACH_STR_KEY_PTR(&traits[i]->function_table, key, fn) {
					zend_traits_copy_functions(key, fn, ce, &overridden, exclude_tables[i], aliases);
				} ZEND_HASH_FOREACH_END();

				if (exclude_tables[i]) {
					zend_hash_destroy(exclude_tables[i]);
					FREE_HASHTABLE(exclude_tables[i]);
					exclude_tables[i] = NULL;
				}
			}
		}
	} else {
		for (i = 0; i < ce->num_traits; i++) {
			if (traits[i]) {
				ZEND_HASH_FOREACH_STR_KEY_PTR(&traits[i]->function_table, key, fn) {
					zend_traits_copy_functions(key, fn, ce, &overridden, NULL, aliases);
				} ZEND_HASH_FOREACH_END();
			}
		}
	}

	ZEND_HASH_FOREACH_PTR(&ce->function_table, fn) {
		zend_fixup_trait_method(fn, ce);
	} ZEND_HASH_FOREACH_END();

	if (overridden) {
		zend_hash_destroy(overridden);
		FREE_HASHTABLE(overridden);
	}
}
/* }}} */

static zend_class_entry* find_first_definition(zend_class_entry *ce, zend_class_entry **traits, size_t current_trait, zend_string *prop_name, zend_class_entry *coliding_ce) /* {{{ */
{
	size_t i;

	if (coliding_ce == ce) {
		for (i = 0; i < current_trait; i++) {
			if (traits[i]
			 && zend_hash_exists(&traits[i]->properties_info, prop_name)) {
				return traits[i];
			}
		}
	}

	return coliding_ce;
}
/* }}} */

static void zend_do_traits_property_binding(zend_class_entry *ce, zend_class_entry **traits) /* {{{ */
{
	size_t i;
	zend_property_info *property_info;
	zend_property_info *coliding_prop;
	zend_string* prop_name;
	const char* class_name_unused;
	zend_bool not_compatible;
	zval* prop_value;
	uint32_t flags;
	zend_string *doc_comment;

	/* In the following steps the properties are inserted into the property table
	 * for that, a very strict approach is applied:
	 * - check for compatibility, if not compatible with any property in class -> fatal
	 * - if compatible, then strict notice
	 */
	for (i = 0; i < ce->num_traits; i++) {
		if (!traits[i]) {
			continue;
		}
		ZEND_HASH_FOREACH_PTR(&traits[i]->properties_info, property_info) {
			/* first get the unmangeld name if necessary,
			 * then check whether the property is already there
			 */
			flags = property_info->flags;
			if (flags & ZEND_ACC_PUBLIC) {
				prop_name = zend_string_copy(property_info->name);
			} else {
				const char *pname;
				size_t pname_len;

				/* for private and protected we need to unmangle the names */
				zend_unmangle_property_name_ex(property_info->name,
											&class_name_unused, &pname, &pname_len);
				prop_name = zend_string_init(pname, pname_len, 0);
			}

			/* next: check for conflicts with current class */
			if ((coliding_prop = zend_hash_find_ptr(&ce->properties_info, prop_name)) != NULL) {
				if ((coliding_prop->flags & ZEND_ACC_PRIVATE) && coliding_prop->ce != ce) {
					zend_hash_del(&ce->properties_info, prop_name);
					flags |= ZEND_ACC_CHANGED;
				} else {
					not_compatible = 1;

					if ((coliding_prop->flags & (ZEND_ACC_PPP_MASK | ZEND_ACC_STATIC))
						== (flags & (ZEND_ACC_PPP_MASK | ZEND_ACC_STATIC)) &&
						property_types_compatible(property_info, coliding_prop)
					) {
						/* the flags are identical, thus, the properties may be compatible */
						zval *op1, *op2;
						zval op1_tmp, op2_tmp;

						if (flags & ZEND_ACC_STATIC) {
							op1 = &ce->default_static_members_table[coliding_prop->offset];
							op2 = &traits[i]->default_static_members_table[property_info->offset];
							ZVAL_DEINDIRECT(op1);
							ZVAL_DEINDIRECT(op2);
						} else {
							op1 = &ce->default_properties_table[OBJ_PROP_TO_NUM(coliding_prop->offset)];
							op2 = &traits[i]->default_properties_table[OBJ_PROP_TO_NUM(property_info->offset)];
						}

						/* if any of the values is a constant, we try to resolve it */
						if (UNEXPECTED(Z_TYPE_P(op1) == IS_CONSTANT_AST)) {
							ZVAL_COPY_OR_DUP(&op1_tmp, op1);
							zval_update_constant_ex(&op1_tmp, ce);
							op1 = &op1_tmp;
						}
						if (UNEXPECTED(Z_TYPE_P(op2) == IS_CONSTANT_AST)) {
							ZVAL_COPY_OR_DUP(&op2_tmp, op2);
							zval_update_constant_ex(&op2_tmp, ce);
							op2 = &op2_tmp;
						}

						not_compatible = fast_is_not_identical_function(op1, op2);

						if (op1 == &op1_tmp) {
							zval_ptr_dtor_nogc(&op1_tmp);
						}
						if (op2 == &op2_tmp) {
							zval_ptr_dtor_nogc(&op2_tmp);
						}
					}

					if (not_compatible) {
						zend_error_noreturn(E_COMPILE_ERROR,
							   "%s and %s define the same property ($%s) in the composition of %s. However, the definition differs and is considered incompatible. Class was composed",
								ZSTR_VAL(find_first_definition(ce, traits, i, prop_name, coliding_prop->ce)->name),
								ZSTR_VAL(property_info->ce->name),
								ZSTR_VAL(prop_name),
								ZSTR_VAL(ce->name));
					}

					zend_string_release_ex(prop_name, 0);
					continue;
				}
			}

			/* property not found, so lets add it */
			if (flags & ZEND_ACC_STATIC) {
				prop_value = &traits[i]->default_static_members_table[property_info->offset];
				ZEND_ASSERT(Z_TYPE_P(prop_value) != IS_INDIRECT);
			} else {
				prop_value = &traits[i]->default_properties_table[OBJ_PROP_TO_NUM(property_info->offset)];
			}

			Z_TRY_ADDREF_P(prop_value);
			doc_comment = property_info->doc_comment ? zend_string_copy(property_info->doc_comment) : NULL;
			if (ZEND_TYPE_IS_NAME(property_info->type)) {
				zend_string_addref(ZEND_TYPE_NAME(property_info->type));
			}
			zend_declare_typed_property(ce, prop_name, prop_value, flags, doc_comment, property_info->type);
			zend_string_release_ex(prop_name, 0);
		} ZEND_HASH_FOREACH_END();
	}
}
/* }}} */

static void zend_do_check_for_inconsistent_traits_aliasing(zend_class_entry *ce, zend_class_entry **aliases) /* {{{ */
{
	int i = 0;
	zend_trait_alias* cur_alias;
	zend_string* lc_method_name;

	if (ce->trait_aliases) {
		while (ce->trait_aliases[i]) {
			cur_alias = ce->trait_aliases[i];
			/** The trait for this alias has not been resolved, this means, this
				alias was not applied. Abort with an error. */
			if (!aliases[i]) {
				if (cur_alias->alias) {
					/** Plain old inconsistency/typo/bug */
					zend_error_noreturn(E_COMPILE_ERROR,
							   "An alias (%s) was defined for method %s(), but this method does not exist",
							   ZSTR_VAL(cur_alias->alias),
							   ZSTR_VAL(cur_alias->trait_method.method_name));
				} else {
					/** Here are two possible cases:
						1) this is an attempt to modifiy the visibility
						   of a method introduce as part of another alias.
						   Since that seems to violate the DRY principle,
						   we check against it and abort.
						2) it is just a plain old inconsitency/typo/bug
						   as in the case where alias is set. */

					lc_method_name = zend_string_tolower(
						cur_alias->trait_method.method_name);
					if (zend_hash_exists(&ce->function_table,
										 lc_method_name)) {
						zend_string_release_ex(lc_method_name, 0);
						zend_error_noreturn(E_COMPILE_ERROR,
								   "The modifiers for the trait alias %s() need to be changed in the same statement in which the alias is defined. Error",
								   ZSTR_VAL(cur_alias->trait_method.method_name));
					} else {
						zend_string_release_ex(lc_method_name, 0);
						zend_error_noreturn(E_COMPILE_ERROR,
								   "The modifiers of the trait method %s() are changed, but this method does not exist. Error",
								   ZSTR_VAL(cur_alias->trait_method.method_name));

					}
				}
			}
			i++;
		}
	}
}
/* }}} */

static void zend_do_bind_traits(zend_class_entry *ce) /* {{{ */
{
	HashTable **exclude_tables;
	zend_class_entry **aliases;
	zend_class_entry **traits, *trait;
	uint32_t i, j;

	ZEND_ASSERT(ce->num_traits > 0);

	traits = emalloc(sizeof(zend_class_entry*) * ce->num_traits);

	for (i = 0; i < ce->num_traits; i++) {
		trait = zend_fetch_class_by_name(ce->trait_names[i].name,
			ce->trait_names[i].lc_name, ZEND_FETCH_CLASS_TRAIT);
		if (UNEXPECTED(trait == NULL)) {
			return;
		}
		if (UNEXPECTED(!(trait->ce_flags & ZEND_ACC_TRAIT))) {
			zend_error_noreturn(E_ERROR, "%s cannot use %s - it is not a trait", ZSTR_VAL(ce->name), ZSTR_VAL(trait->name));
			return;
		}
		for (j = 0; j < i; j++) {
			if (traits[j] == trait) {
				/* skip duplications */
				trait = NULL;
				break;
			}
		}
		traits[i] = trait;
	}

	/* complete initialization of trait strutures in ce */
	zend_traits_init_trait_structures(ce, traits, &exclude_tables, &aliases);

	/* first care about all methods to be flattened into the class */
	zend_do_traits_method_binding(ce, traits, exclude_tables, aliases);

	/* Aliases which have not been applied indicate typos/bugs. */
	zend_do_check_for_inconsistent_traits_aliasing(ce, aliases);

	if (aliases) {
		efree(aliases);
	}

	if (exclude_tables) {
		efree(exclude_tables);
	}

	/* then flatten the properties into it, to, mostly to notfiy developer about problems */
	zend_do_traits_property_binding(ce, traits);

	efree(traits);
}
/* }}} */

#define MAX_ABSTRACT_INFO_CNT 3
#define MAX_ABSTRACT_INFO_FMT "%s%s%s%s"
#define DISPLAY_ABSTRACT_FN(idx) \
	ai.afn[idx] ? ZEND_FN_SCOPE_NAME(ai.afn[idx]) : "", \
	ai.afn[idx] ? "::" : "", \
	ai.afn[idx] ? ZSTR_VAL(ai.afn[idx]->common.function_name) : "", \
	ai.afn[idx] && ai.afn[idx + 1] ? ", " : (ai.afn[idx] && ai.cnt > MAX_ABSTRACT_INFO_CNT ? ", ..." : "")

typedef struct _zend_abstract_info {
	zend_function *afn[MAX_ABSTRACT_INFO_CNT + 1];
	int cnt;
	int ctor;
} zend_abstract_info;

static void zend_verify_abstract_class_function(zend_function *fn, zend_abstract_info *ai) /* {{{ */
{
	if (fn->common.fn_flags & ZEND_ACC_ABSTRACT) {
		if (ai->cnt < MAX_ABSTRACT_INFO_CNT) {
			ai->afn[ai->cnt] = fn;
		}
		if (fn->common.fn_flags & ZEND_ACC_CTOR) {
			if (!ai->ctor) {
				ai->cnt++;
				ai->ctor = 1;
			} else {
				ai->afn[ai->cnt] = NULL;
			}
		} else {
			ai->cnt++;
		}
	}
}
/* }}} */

void zend_verify_abstract_class(zend_class_entry *ce) /* {{{ */
{
	zend_function *func;
	zend_abstract_info ai;

	ZEND_ASSERT((ce->ce_flags & (ZEND_ACC_IMPLICIT_ABSTRACT_CLASS|ZEND_ACC_INTERFACE|ZEND_ACC_TRAIT|ZEND_ACC_EXPLICIT_ABSTRACT_CLASS)) == ZEND_ACC_IMPLICIT_ABSTRACT_CLASS);
	memset(&ai, 0, sizeof(ai));

	ZEND_HASH_FOREACH_PTR(&ce->function_table, func) {
		zend_verify_abstract_class_function(func, &ai);
	} ZEND_HASH_FOREACH_END();

	if (ai.cnt) {
		zend_error_noreturn(E_ERROR, "Class %s contains %d abstract method%s and must therefore be declared abstract or implement the remaining methods (" MAX_ABSTRACT_INFO_FMT MAX_ABSTRACT_INFO_FMT MAX_ABSTRACT_INFO_FMT ")",
			ZSTR_VAL(ce->name), ai.cnt,
			ai.cnt > 1 ? "s" : "",
			DISPLAY_ABSTRACT_FN(0),
			DISPLAY_ABSTRACT_FN(1),
			DISPLAY_ABSTRACT_FN(2)
			);
	} else {
		/* now everything should be fine and an added ZEND_ACC_IMPLICIT_ABSTRACT_CLASS should be removed */
		ce->ce_flags &= ~ZEND_ACC_IMPLICIT_ABSTRACT_CLASS;
	}
}
/* }}} */

ZEND_API void zend_do_link_class(zend_class_entry *ce, zend_class_entry *parent) /* {{{ */
{
	ce->ce_flags |= ZEND_ACC_LINKED;
	if (parent) {
		zend_do_inheritance(ce, parent);
	}
	if (ce->ce_flags & ZEND_ACC_IMPLEMENT_TRAITS) {
		zend_do_bind_traits(ce);
	}
	if (ce->ce_flags & ZEND_ACC_IMPLEMENT_INTERFACES) {
		zend_do_implement_interfaces(ce);
	}
	if ((ce->ce_flags & (ZEND_ACC_IMPLICIT_ABSTRACT_CLASS|ZEND_ACC_INTERFACE|ZEND_ACC_TRAIT|ZEND_ACC_EXPLICIT_ABSTRACT_CLASS)) == ZEND_ACC_IMPLICIT_ABSTRACT_CLASS) {
		zend_verify_abstract_class(ce);
	}

	zend_build_properties_info_table(ce);
}
/* }}} */<|MERGE_RESOLUTION|>--- conflicted
+++ resolved
@@ -1293,15 +1293,11 @@
 
 static void zend_add_magic_methods(zend_class_entry* ce, zend_string* mname, zend_function* fe) /* {{{ */
 {
-<<<<<<< HEAD
-	if (ZSTR_VAL(mname)[0] != '_' || ZSTR_VAL(mname)[1] != '_') {
-=======
 	if (zend_string_equals_literal(mname, "serialize")) {
 		ce->serialize_func = fe;
 	} else if (zend_string_equals_literal(mname, "unserialize")) {
 		ce->unserialize_func = fe;
-	} else if (ZSTR_LEN(ce->name) != ZSTR_LEN(mname) && (ZSTR_VAL(mname)[0] != '_' || ZSTR_VAL(mname)[1] != '_')) {
->>>>>>> a2e95347
+	} else if (ZSTR_VAL(mname)[0] != '_' || ZSTR_VAL(mname)[1] != '_') {
 		/* pass */
 	} else if (zend_string_equals_literal(mname, ZEND_CLONE_FUNC_NAME)) {
 		ce->clone = fe;
