--- conflicted
+++ resolved
@@ -2487,12 +2487,6 @@
 		return;
 	}
 
-<<<<<<< HEAD
-	/* Take ownership of this HT, to avoid concurrent modification during autoloading. */
-	CG(delayed_autoloads) = NULL;
-
-	ZEND_HASH_MAP_FOREACH_STR_KEY(delayed_autoloads, name) {
-=======
 	/* Autoloading can trigger linking of another class, which may register new delayed autoloads.
 	 * For that reason, this code uses a loop that pops and loads the first element of the HT. If
 	 * this triggers linking, then the remaining classes may get loaded when linking the newly
@@ -2505,7 +2499,6 @@
 			!= HASH_KEY_NON_EXISTENT) {
 		zend_string_addref(name);
 		zend_hash_del(delayed_autoloads, name);
->>>>>>> a38f4f98
 		zend_lookup_class(name);
 		zend_string_release(name);
 		if (EG(exception)) {
