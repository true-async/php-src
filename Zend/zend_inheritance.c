/*
   +----------------------------------------------------------------------+
   | Zend Engine                                                          |
   +----------------------------------------------------------------------+
   | Copyright (c) Zend Technologies Ltd. (http://www.zend.com)           |
   +----------------------------------------------------------------------+
   | This source file is subject to version 2.00 of the Zend license,     |
   | that is bundled with this package in the file LICENSE, and is        |
   | available through the world-wide-web at the following url:           |
   | http://www.zend.com/license/2_00.txt.                                |
   | If you did not receive a copy of the Zend license and are unable to  |
   | obtain it through the world-wide-web, please send a note to          |
   | license@zend.com so we can mail you a copy immediately.              |
   +----------------------------------------------------------------------+
   | Authors: Andi Gutmans <andi@php.net>                                 |
   |          Zeev Suraski <zeev@php.net>                                 |
   +----------------------------------------------------------------------+
*/

#include "zend.h"
#include "zend_API.h"
#include "zend_compile.h"
#include "zend_execute.h"
#include "zend_inheritance.h"
#include "zend_interfaces.h"
#include "zend_smart_str.h"
#include "zend_operators.h"
#include "zend_exceptions.h"

static void add_dependency_obligation(zend_class_entry *ce, zend_class_entry *dependency_ce);
static void add_compatibility_obligation(
<<<<<<< HEAD
		zend_class_entry *ce, const zend_function *child_fn, const zend_function *parent_fn);
=======
		zend_class_entry *ce, const zend_function *child_fn, const zend_function *parent_fn,
		zend_bool always_error);
static void add_property_compatibility_obligation(
		zend_class_entry *ce, const zend_property_info *child_prop,
		const zend_property_info *parent_prop);
>>>>>>> cf85eb24

static void overridden_ptr_dtor(zval *zv) /* {{{ */
{
	efree_size(Z_PTR_P(zv), sizeof(zend_function));
}
/* }}} */

static zend_property_info *zend_duplicate_property_info_internal(zend_property_info *property_info) /* {{{ */
{
	zend_property_info* new_property_info = pemalloc(sizeof(zend_property_info), 1);
	memcpy(new_property_info, property_info, sizeof(zend_property_info));
	zend_string_addref(new_property_info->name);
	if (ZEND_TYPE_IS_NAME(new_property_info->type)) {
		zend_string_addref(ZEND_TYPE_NAME(new_property_info->type));
	}

	return new_property_info;
}
/* }}} */

static zend_function *zend_duplicate_internal_function(zend_function *func, zend_class_entry *ce) /* {{{ */
{
	zend_function *new_function;

	if (UNEXPECTED(ce->type & ZEND_INTERNAL_CLASS)) {
		new_function = pemalloc(sizeof(zend_internal_function), 1);
		memcpy(new_function, func, sizeof(zend_internal_function));
	} else {
		new_function = zend_arena_alloc(&CG(arena), sizeof(zend_internal_function));
		memcpy(new_function, func, sizeof(zend_internal_function));
		new_function->common.fn_flags |= ZEND_ACC_ARENA_ALLOCATED;
	}
	if (EXPECTED(new_function->common.function_name)) {
		zend_string_addref(new_function->common.function_name);
	}
	return new_function;
}
/* }}} */

static zend_function *zend_duplicate_user_function(zend_function *func) /* {{{ */
{
	zend_function *new_function;

	new_function = zend_arena_alloc(&CG(arena), sizeof(zend_op_array));
	memcpy(new_function, func, sizeof(zend_op_array));
	if (ZEND_MAP_PTR_GET(func->op_array.static_variables_ptr)) {
		/* See: Zend/tests/method_static_var.phpt */
		new_function->op_array.static_variables = ZEND_MAP_PTR_GET(func->op_array.static_variables_ptr);
	}
	if (!(GC_FLAGS(new_function->op_array.static_variables) & IS_ARRAY_IMMUTABLE)) {
		GC_ADDREF(new_function->op_array.static_variables);
	}
	ZEND_MAP_PTR_INIT(new_function->op_array.static_variables_ptr, &new_function->op_array.static_variables);
	return new_function;
}
/* }}} */

static zend_always_inline zend_function *zend_duplicate_function(zend_function *func, zend_class_entry *ce, zend_bool is_interface) /* {{{ */
{
	if (UNEXPECTED(func->type == ZEND_INTERNAL_FUNCTION)) {
		return zend_duplicate_internal_function(func, ce);
	} else {
		if (func->op_array.refcount) {
			(*func->op_array.refcount)++;
		}
		if (is_interface
		 || EXPECTED(!func->op_array.static_variables)) {
			/* reuse the same op_array structure */
			return func;
		}
		return zend_duplicate_user_function(func);
	}
}
/* }}} */

static void do_inherit_parent_constructor(zend_class_entry *ce) /* {{{ */
{
	zend_class_entry *parent = ce->parent;

	ZEND_ASSERT(parent != NULL);

	/* You cannot change create_object */
	ce->create_object = parent->create_object;

	/* Inherit special functions if needed */
	if (EXPECTED(!ce->get_iterator)) {
		ce->get_iterator = parent->get_iterator;
	}
	if (parent->iterator_funcs_ptr) {
		/* Must be initialized through iface->interface_gets_implemented() */
		ZEND_ASSERT(ce->iterator_funcs_ptr);
	}
	if (EXPECTED(!ce->__get)) {
		ce->__get = parent->__get;
	}
	if (EXPECTED(!ce->__set)) {
		ce->__set = parent->__set;
	}
	if (EXPECTED(!ce->__unset)) {
		ce->__unset = parent->__unset;
	}
	if (EXPECTED(!ce->__isset)) {
		ce->__isset = parent->__isset;
	}
	if (EXPECTED(!ce->__call)) {
		ce->__call = parent->__call;
	}
	if (EXPECTED(!ce->__callstatic)) {
		ce->__callstatic = parent->__callstatic;
	}
	if (EXPECTED(!ce->__tostring)) {
		ce->__tostring = parent->__tostring;
	}
	if (EXPECTED(!ce->clone)) {
		ce->clone = parent->clone;
	}
	if (EXPECTED(!ce->serialize_func)) {
		ce->serialize_func = parent->serialize_func;
	}
	if (EXPECTED(!ce->serialize)) {
		ce->serialize = parent->serialize;
	}
	if (EXPECTED(!ce->unserialize_func)) {
		ce->unserialize_func = parent->unserialize_func;
	}
	if (EXPECTED(!ce->unserialize)) {
		ce->unserialize = parent->unserialize;
	}
	if (!ce->destructor) {
		ce->destructor = parent->destructor;
	}
	if (EXPECTED(!ce->__debugInfo)) {
		ce->__debugInfo = parent->__debugInfo;
	}

	if (ce->constructor) {
		if (parent->constructor && UNEXPECTED(parent->constructor->common.fn_flags & ZEND_ACC_FINAL)) {
			zend_error_noreturn(E_ERROR, "Cannot override final %s::%s() with %s::%s()",
				ZSTR_VAL(parent->name), ZSTR_VAL(parent->constructor->common.function_name),
				ZSTR_VAL(ce->name), ZSTR_VAL(ce->constructor->common.function_name));
		}
		return;
	}

	ce->constructor = parent->constructor;
}
/* }}} */

char *zend_visibility_string(uint32_t fn_flags) /* {{{ */
{
	if (fn_flags & ZEND_ACC_PUBLIC) {
		return "public";
	} else if (fn_flags & ZEND_ACC_PRIVATE) {
		return "private";
	} else {
		ZEND_ASSERT(fn_flags & ZEND_ACC_PROTECTED);
		return "protected";
	}
}
/* }}} */

static zend_string *resolve_class_name(zend_class_entry *scope, zend_string *name) {
	ZEND_ASSERT(scope);
	if (zend_string_equals_literal_ci(name, "parent") && scope->parent) {
		if (scope->ce_flags & ZEND_ACC_RESOLVED_PARENT) {
			return scope->parent->name;
		} else {
			return scope->parent_name;
		}
	} else if (zend_string_equals_literal_ci(name, "self")) {
		return scope->name;
	} else {
		return name;
	}
}

static zend_bool class_visible(zend_class_entry *ce) {
	if (ce->type == ZEND_INTERNAL_CLASS) {
		return !(CG(compiler_options) & ZEND_COMPILE_IGNORE_INTERNAL_CLASSES);
	} else {
		ZEND_ASSERT(ce->type == ZEND_USER_CLASS);
		return !(CG(compiler_options) & ZEND_COMPILE_IGNORE_OTHER_FILES)
			|| ce->info.user.filename == CG(compiled_filename);
	}
}

static zend_class_entry *lookup_class(zend_class_entry *scope, zend_string *name) {
	zend_class_entry *ce;
	if (!CG(in_compilation)) {
		uint32_t flags = ZEND_FETCH_CLASS_ALLOW_UNLINKED | ZEND_FETCH_CLASS_NO_AUTOLOAD;
		ce = zend_lookup_class_ex(name, NULL, flags);
		if (ce) {
			return ce;
		}

		/* We'll autoload this class and process delayed variance obligations later. */
		if (!CG(delayed_autoloads)) {
			ALLOC_HASHTABLE(CG(delayed_autoloads));
			zend_hash_init(CG(delayed_autoloads), 0, NULL, NULL, 0);
		}
		zend_hash_add_empty_element(CG(delayed_autoloads), name);
	} else {
		ce = zend_lookup_class_ex(name, NULL, ZEND_FETCH_CLASS_NO_AUTOLOAD);
		if (ce && class_visible(ce)) {
			return ce;
		}

		/* The current class may not be registered yet, so check for it explicitly. */
		if (zend_string_equals_ci(scope->name, name)) {
			return scope;
		}
	}

	return NULL;
}

/* Instanceof that's safe to use on unlinked classes. */
static zend_bool unlinked_instanceof(zend_class_entry *ce1, zend_class_entry *ce2) {
	zend_class_entry *ce;

	if (ce1 == ce2) {
		return 1;
	}

	if (ce1->ce_flags & (ZEND_ACC_LINKED|ZEND_ACC_RESOLVED_INTERFACES)) {
		return instanceof_function(ce1, ce2);
	}

	ce = ce1;
	while (ce->parent) {
		if (ce->ce_flags & ZEND_ACC_RESOLVED_PARENT) {
			ce = ce->parent;
		} else {
			ce = zend_lookup_class_ex(ce->parent_name, NULL,
				ZEND_FETCH_CLASS_ALLOW_UNLINKED | ZEND_FETCH_CLASS_NO_AUTOLOAD);
			if (!ce) {
				break;
			}
		}
		if (ce == ce2) {
			return 1;
		}
	}

	if (ce1->num_interfaces) {
		uint32_t i;
		ZEND_ASSERT(!(ce1->ce_flags & ZEND_ACC_RESOLVED_INTERFACES));
		for (i = 0; i < ce1->num_interfaces; i++) {
			ce = zend_lookup_class_ex(
				ce1->interface_names[i].name, ce1->interface_names[i].lc_name,
				ZEND_FETCH_CLASS_ALLOW_UNLINKED | ZEND_FETCH_CLASS_NO_AUTOLOAD);
			if (ce && unlinked_instanceof(ce, ce2)) {
				return 1;
			}
		}
	}

	return 0;
}

/* Unresolved means that class declarations that are currently not available are needed to
 * determine whether the inheritance is valid or not. At runtime UNRESOLVED should be treated
 * as an ERROR. */
typedef enum {
	INHERITANCE_UNRESOLVED = -1,
	INHERITANCE_ERROR = 0,
	INHERITANCE_SUCCESS = 1,
} inheritance_status;

static inheritance_status zend_perform_covariant_type_check(
		zend_string **unresolved_class,
		const zend_function *fe, zend_arg_info *fe_arg_info,
		const zend_function *proto, zend_arg_info *proto_arg_info) /* {{{ */
{
	zend_type fe_type = fe_arg_info->type, proto_type = proto_arg_info->type;
	ZEND_ASSERT(ZEND_TYPE_IS_SET(fe_type) && ZEND_TYPE_IS_SET(proto_type));

	if (ZEND_TYPE_ALLOW_NULL(fe_type) && !ZEND_TYPE_ALLOW_NULL(proto_type)) {
		return INHERITANCE_ERROR;
	}

	if (ZEND_TYPE_IS_CLASS(proto_type)) {
		zend_string *fe_class_name, *proto_class_name;
		zend_class_entry *fe_ce, *proto_ce;
		if (!ZEND_TYPE_IS_CLASS(fe_type)) {
			return INHERITANCE_ERROR;
		}

		fe_class_name = resolve_class_name(fe->common.scope, ZEND_TYPE_NAME(fe_type));
		proto_class_name = resolve_class_name(proto->common.scope, ZEND_TYPE_NAME(proto_type));
		if (zend_string_equals_ci(fe_class_name, proto_class_name)) {
			return INHERITANCE_SUCCESS;
		}

		/* Make sure to always load both classes, to avoid only registering one of them as
		 * a delayed autoload. */
		fe_ce = lookup_class(fe->common.scope, fe_class_name);
		proto_ce = lookup_class(proto->common.scope, proto_class_name);
		if (!fe_ce) {
			*unresolved_class = fe_class_name;
			return INHERITANCE_UNRESOLVED;
		}
		if (!proto_ce) {
			*unresolved_class = proto_class_name;
			return INHERITANCE_UNRESOLVED;
		}

		return unlinked_instanceof(fe_ce, proto_ce) ? INHERITANCE_SUCCESS : INHERITANCE_ERROR;
	} else if (ZEND_TYPE_MASK(proto_type) & MAY_BE_ITERABLE) {
		if (ZEND_TYPE_IS_CLASS(fe_type)) {
			zend_string *fe_class_name =
				resolve_class_name(fe->common.scope, ZEND_TYPE_NAME(fe_type));
			zend_class_entry *fe_ce = lookup_class(fe->common.scope, fe_class_name);
			if (!fe_ce) {
				*unresolved_class = fe_class_name;
				return INHERITANCE_UNRESOLVED;
			}
			return unlinked_instanceof(fe_ce, zend_ce_traversable)
				? INHERITANCE_SUCCESS : INHERITANCE_ERROR;
		}

		return ZEND_TYPE_MASK(fe_type) & (MAY_BE_ARRAY|MAY_BE_ITERABLE)
			? INHERITANCE_SUCCESS : INHERITANCE_ERROR;
	} else if (ZEND_TYPE_MASK(proto_type) & MAY_BE_OBJECT) {
		if (ZEND_TYPE_IS_CLASS(fe_type)) {
			/* Currently, any class name would be allowed here. We still perform a class lookup
			 * for forward-compatibility reasons, as we may have named types in the future that
			 * are not classes (such as enums or typedefs). */
			zend_string *fe_class_name =
				resolve_class_name(fe->common.scope, ZEND_TYPE_NAME(fe_type));
			zend_class_entry *fe_ce = lookup_class(fe->common.scope, fe_class_name);
			if (!fe_ce) {
				*unresolved_class = fe_class_name;
				return INHERITANCE_UNRESOLVED;
			}
			return INHERITANCE_SUCCESS;
		}

		return ZEND_TYPE_MASK(fe_type) & MAY_BE_OBJECT ? INHERITANCE_SUCCESS : INHERITANCE_ERROR;
	} else {
		return ZEND_TYPE_MASK(ZEND_TYPE_WITHOUT_NULL(fe_type))
			== ZEND_TYPE_MASK(ZEND_TYPE_WITHOUT_NULL(proto_type))
			? INHERITANCE_SUCCESS : INHERITANCE_ERROR;
	}
}
/* }}} */

static inheritance_status zend_do_perform_arg_type_hint_check(
		zend_string **unresolved_class,
		const zend_function *fe, zend_arg_info *fe_arg_info,
		const zend_function *proto, zend_arg_info *proto_arg_info) /* {{{ */
{
	if (!ZEND_TYPE_IS_SET(fe_arg_info->type)) {
		/* Child with no type is always compatible */
		return INHERITANCE_SUCCESS;
	}

	if (!ZEND_TYPE_IS_SET(proto_arg_info->type)) {
		/* Child defines a type, but parent doesn't, violates LSP */
		return INHERITANCE_ERROR;
	}

	/* Contravariant type check is performed as a covariant type check with swapped
	 * argument order. */
	return zend_perform_covariant_type_check(
		unresolved_class, proto, proto_arg_info, fe, fe_arg_info);
}
/* }}} */

static inheritance_status zend_do_perform_implementation_check(
		zend_string **unresolved_class, const zend_function *fe, const zend_function *proto) /* {{{ */
{
	uint32_t i, num_args;
	inheritance_status status, local_status;

	/* If it's a user function then arg_info == NULL means we don't have any parameters but
	 * we still need to do the arg number checks.  We are only willing to ignore this for internal
	 * functions because extensions don't always define arg_info.
	 */
	if (!proto->common.arg_info && proto->common.type != ZEND_USER_FUNCTION) {
		return INHERITANCE_SUCCESS;
	}

	/* Checks for constructors only if they are declared in an interface,
	 * or explicitly marked as abstract
	 */
	ZEND_ASSERT(!((fe->common.fn_flags & ZEND_ACC_CTOR)
		&& ((proto->common.scope->ce_flags & ZEND_ACC_INTERFACE) == 0
			&& (proto->common.fn_flags & ZEND_ACC_ABSTRACT) == 0)));

	/* If the prototype method is private do not enforce a signature */
	ZEND_ASSERT(!(proto->common.fn_flags & ZEND_ACC_PRIVATE));

	/* check number of arguments */
	if (proto->common.required_num_args < fe->common.required_num_args
		|| proto->common.num_args > fe->common.num_args) {
		return INHERITANCE_ERROR;
	}

	/* by-ref constraints on return values are covariant */
	if ((proto->common.fn_flags & ZEND_ACC_RETURN_REFERENCE)
		&& !(fe->common.fn_flags & ZEND_ACC_RETURN_REFERENCE)) {
		return INHERITANCE_ERROR;
	}

	if ((proto->common.fn_flags & ZEND_ACC_VARIADIC)
		&& !(fe->common.fn_flags & ZEND_ACC_VARIADIC)) {
		return INHERITANCE_ERROR;
	}

	/* For variadic functions any additional (optional) arguments that were added must be
	 * checked against the signature of the variadic argument, so in this case we have to
	 * go through all the parameters of the function and not just those present in the
	 * prototype. */
	num_args = proto->common.num_args;
	if (proto->common.fn_flags & ZEND_ACC_VARIADIC) {
		num_args++;
        if (fe->common.num_args >= proto->common.num_args) {
			num_args = fe->common.num_args;
			if (fe->common.fn_flags & ZEND_ACC_VARIADIC) {
				num_args++;
			}
		}
	}

	status = INHERITANCE_SUCCESS;
	for (i = 0; i < num_args; i++) {
		zend_arg_info *fe_arg_info = &fe->common.arg_info[i];

		zend_arg_info *proto_arg_info;
		if (i < proto->common.num_args) {
			proto_arg_info = &proto->common.arg_info[i];
		} else {
			proto_arg_info = &proto->common.arg_info[proto->common.num_args];
		}

		local_status = zend_do_perform_arg_type_hint_check(
			unresolved_class, fe, fe_arg_info, proto, proto_arg_info);

		if (UNEXPECTED(local_status != INHERITANCE_SUCCESS)) {
			if (UNEXPECTED(local_status == INHERITANCE_ERROR)) {
				return INHERITANCE_ERROR;
			}
			ZEND_ASSERT(local_status == INHERITANCE_UNRESOLVED);
			status = INHERITANCE_UNRESOLVED;
		}

		/* by-ref constraints on arguments are invariant */
		if (fe_arg_info->pass_by_reference != proto_arg_info->pass_by_reference) {
			return INHERITANCE_ERROR;
		}
	}

	/* Check return type compatibility, but only if the prototype already specifies
	 * a return type. Adding a new return type is always valid. */
	if (proto->common.fn_flags & ZEND_ACC_HAS_RETURN_TYPE) {
		/* Removing a return type is not valid. */
		if (!(fe->common.fn_flags & ZEND_ACC_HAS_RETURN_TYPE)) {
			return INHERITANCE_ERROR;
		}

		local_status = zend_perform_covariant_type_check(
			unresolved_class, fe, fe->common.arg_info - 1, proto, proto->common.arg_info - 1);

		if (UNEXPECTED(local_status != INHERITANCE_SUCCESS)) {
			if (UNEXPECTED(local_status == INHERITANCE_ERROR)) {
				return INHERITANCE_ERROR;
			}
			ZEND_ASSERT(local_status == INHERITANCE_UNRESOLVED);
			status = INHERITANCE_UNRESOLVED;
		}
	}

	return status;
}
/* }}} */

static ZEND_COLD void zend_append_type_hint(smart_str *str, const zend_function *fptr, zend_arg_info *arg_info, int return_hint) /* {{{ */
{
	if (ZEND_TYPE_IS_SET(arg_info->type)) {
		zend_string *type_str = zend_type_to_string_resolved(arg_info->type, fptr->common.scope);
		smart_str_append(str, type_str);
		zend_string_release(type_str);
		if (!return_hint) {
			smart_str_appendc(str, ' ');
		}
	}
}
/* }}} */

static ZEND_COLD zend_string *zend_get_function_declaration(const zend_function *fptr) /* {{{ */
{
	smart_str str = {0};

	if (fptr->op_array.fn_flags & ZEND_ACC_RETURN_REFERENCE) {
		smart_str_appends(&str, "& ");
	}

	if (fptr->common.scope) {
		/* cut off on NULL byte ... class@anonymous */
		smart_str_appendl(&str, ZSTR_VAL(fptr->common.scope->name), strlen(ZSTR_VAL(fptr->common.scope->name)));
		smart_str_appends(&str, "::");
	}

	smart_str_append(&str, fptr->common.function_name);
	smart_str_appendc(&str, '(');

	if (fptr->common.arg_info) {
		uint32_t i, num_args, required;
		zend_arg_info *arg_info = fptr->common.arg_info;

		required = fptr->common.required_num_args;
		num_args = fptr->common.num_args;
		if (fptr->common.fn_flags & ZEND_ACC_VARIADIC) {
			num_args++;
		}
		for (i = 0; i < num_args;) {
			zend_append_type_hint(&str, fptr, arg_info, 0);

			if (arg_info->pass_by_reference) {
				smart_str_appendc(&str, '&');
			}

			if (arg_info->is_variadic) {
				smart_str_appends(&str, "...");
			}

			smart_str_appendc(&str, '$');

			if (arg_info->name) {
				if (fptr->type == ZEND_INTERNAL_FUNCTION) {
					smart_str_appends(&str, ((zend_internal_arg_info*)arg_info)->name);
				} else {
					smart_str_appendl(&str, ZSTR_VAL(arg_info->name), ZSTR_LEN(arg_info->name));
				}
			} else {
				smart_str_appends(&str, "param");
				smart_str_append_unsigned(&str, i);
			}

			if (i >= required && !arg_info->is_variadic) {
				smart_str_appends(&str, " = ");
				if (fptr->type == ZEND_USER_FUNCTION) {
					zend_op *precv = NULL;
					{
						uint32_t idx  = i;
						zend_op *op = fptr->op_array.opcodes;
						zend_op *end = op + fptr->op_array.last;

						++idx;
						while (op < end) {
							if ((op->opcode == ZEND_RECV || op->opcode == ZEND_RECV_INIT)
									&& op->op1.num == (zend_ulong)idx)
							{
								precv = op;
							}
							++op;
						}
					}
					if (precv && precv->opcode == ZEND_RECV_INIT && precv->op2_type != IS_UNUSED) {
						zval *zv = RT_CONSTANT(precv, precv->op2);

						if (Z_TYPE_P(zv) == IS_FALSE) {
							smart_str_appends(&str, "false");
						} else if (Z_TYPE_P(zv) == IS_TRUE) {
							smart_str_appends(&str, "true");
						} else if (Z_TYPE_P(zv) == IS_NULL) {
							smart_str_appends(&str, "NULL");
						} else if (Z_TYPE_P(zv) == IS_STRING) {
							smart_str_appendc(&str, '\'');
							smart_str_appendl(&str, Z_STRVAL_P(zv), MIN(Z_STRLEN_P(zv), 10));
							if (Z_STRLEN_P(zv) > 10) {
								smart_str_appends(&str, "...");
							}
							smart_str_appendc(&str, '\'');
						} else if (Z_TYPE_P(zv) == IS_ARRAY) {
							smart_str_appends(&str, "Array");
						} else if (Z_TYPE_P(zv) == IS_CONSTANT_AST) {
							zend_ast *ast = Z_ASTVAL_P(zv);
							if (ast->kind == ZEND_AST_CONSTANT) {
								smart_str_append(&str, zend_ast_get_constant_name(ast));
							} else {
								smart_str_appends(&str, "<expression>");
							}
						} else {
							zend_string *tmp_zv_str;
							zend_string *zv_str = zval_get_tmp_string(zv, &tmp_zv_str);
							smart_str_append(&str, zv_str);
							zend_tmp_string_release(tmp_zv_str);
						}
					}
				} else {
					smart_str_appends(&str, "NULL");
				}
			}

			if (++i < num_args) {
				smart_str_appends(&str, ", ");
			}
			arg_info++;
		}
	}

	smart_str_appendc(&str, ')');

	if (fptr->common.fn_flags & ZEND_ACC_HAS_RETURN_TYPE) {
		smart_str_appends(&str, ": ");
		zend_append_type_hint(&str, fptr, fptr->common.arg_info - 1, 1);
	}
	smart_str_0(&str);

	return str.s;
}
/* }}} */

static zend_always_inline uint32_t func_lineno(const zend_function *fn) {
	return fn->common.type == ZEND_USER_FUNCTION ? fn->op_array.line_start : 0;
}

static void ZEND_COLD emit_incompatible_method_error(
		const zend_function *child, const zend_function *parent,
		inheritance_status status, zend_string *unresolved_class) {
	zend_string *parent_prototype = zend_get_function_declaration(parent);
	zend_string *child_prototype = zend_get_function_declaration(child);
	if (status == INHERITANCE_UNRESOLVED) {
		zend_error_at(E_COMPILE_ERROR, NULL, func_lineno(child),
			"Could not check compatibility between %s and %s, because class %s is not available",
			ZSTR_VAL(child_prototype), ZSTR_VAL(parent_prototype), ZSTR_VAL(unresolved_class));
	} else {
		zend_error_at(E_COMPILE_ERROR, NULL, func_lineno(child),
			"Declaration of %s must be compatible with %s",
			ZSTR_VAL(child_prototype), ZSTR_VAL(parent_prototype));
	}
	zend_string_efree(child_prototype);
	zend_string_efree(parent_prototype);
}

static void perform_delayable_implementation_check(
		zend_class_entry *ce, const zend_function *fe,
		const zend_function *proto)
{
	zend_string *unresolved_class;
	inheritance_status status = zend_do_perform_implementation_check(
		&unresolved_class, fe, proto);

	if (UNEXPECTED(status != INHERITANCE_SUCCESS)) {
		if (EXPECTED(status == INHERITANCE_UNRESOLVED)) {
			add_compatibility_obligation(ce, fe, proto);
		} else {
			ZEND_ASSERT(status == INHERITANCE_ERROR);
			emit_incompatible_method_error(
				fe, proto, status, unresolved_class);
		}
	}
}

static zend_always_inline inheritance_status do_inheritance_check_on_method_ex(zend_function *child, zend_function *parent, zend_class_entry *ce, zval *child_zv, zend_bool check_only, zend_bool checked) /* {{{ */
{
	uint32_t child_flags;
	uint32_t parent_flags = parent->common.fn_flags;
	zend_function *proto;

	if (!checked && UNEXPECTED(parent_flags & ZEND_ACC_FINAL)) {
		if (check_only) {
			return INHERITANCE_ERROR;
		}
		zend_error_at_noreturn(E_COMPILE_ERROR, NULL, func_lineno(child),
			"Cannot override final method %s::%s()",
			ZEND_FN_SCOPE_NAME(parent), ZSTR_VAL(child->common.function_name));
	}

	child_flags	= child->common.fn_flags;
	/* You cannot change from static to non static and vice versa.
	 */
	if (!checked && UNEXPECTED((child_flags & ZEND_ACC_STATIC) != (parent_flags & ZEND_ACC_STATIC))) {
		if (check_only) {
			return INHERITANCE_ERROR;
		}
		if (child_flags & ZEND_ACC_STATIC) {
			zend_error_at_noreturn(E_COMPILE_ERROR, NULL, func_lineno(child),
				"Cannot make non static method %s::%s() static in class %s",
				ZEND_FN_SCOPE_NAME(parent), ZSTR_VAL(child->common.function_name), ZEND_FN_SCOPE_NAME(child));
		} else {
			zend_error_at_noreturn(E_COMPILE_ERROR, NULL, func_lineno(child),
				"Cannot make static method %s::%s() non static in class %s",
				ZEND_FN_SCOPE_NAME(parent), ZSTR_VAL(child->common.function_name), ZEND_FN_SCOPE_NAME(child));
		}
	}

	/* Disallow making an inherited method abstract. */
	if (!checked && UNEXPECTED((child_flags & ZEND_ACC_ABSTRACT) > (parent_flags & ZEND_ACC_ABSTRACT))) {
		if (check_only) {
			return INHERITANCE_ERROR;
		}
		zend_error_at_noreturn(E_COMPILE_ERROR, NULL, func_lineno(child),
			"Cannot make non abstract method %s::%s() abstract in class %s",
			ZEND_FN_SCOPE_NAME(parent), ZSTR_VAL(child->common.function_name), ZEND_FN_SCOPE_NAME(child));
	}

	if (!check_only && (parent_flags & (ZEND_ACC_PRIVATE|ZEND_ACC_CHANGED))) {
		child->common.fn_flags |= ZEND_ACC_CHANGED;
	}

	if (parent_flags & ZEND_ACC_PRIVATE) {
		return INHERITANCE_SUCCESS;
	}

	proto = parent->common.prototype ?
		parent->common.prototype : parent;

	if (parent_flags & ZEND_ACC_CTOR) {
		/* ctors only have a prototype if is abstract (or comes from an interface) */
		/* and if that is the case, we want to check inheritance against it */
		if (!(proto->common.fn_flags & ZEND_ACC_ABSTRACT)) {
			return INHERITANCE_SUCCESS;
		}
		parent = proto;
	}

	if (!check_only && child_zv && child->common.prototype != proto) {
		do {
			if (child->common.scope != ce
			 && child->type == ZEND_USER_FUNCTION
			 && !child->op_array.static_variables) {
				if (ce->ce_flags & ZEND_ACC_INTERFACE) {
					/* Few parent interfaces contain the same method */
					break;
				} else {
					/* op_array wasn't duplicated yet */
					zend_function *new_function = zend_arena_alloc(&CG(arena), sizeof(zend_op_array));
					memcpy(new_function, child, sizeof(zend_op_array));
					Z_PTR_P(child_zv) = child = new_function;
				}
			}
			child->common.prototype = proto;
		} while (0);
	}

	/* Prevent derived classes from restricting access that was available in parent classes (except deriving from non-abstract ctors) */
	if (!checked && (child_flags & ZEND_ACC_PPP_MASK) > (parent_flags & ZEND_ACC_PPP_MASK)) {
		if (check_only) {
			return INHERITANCE_ERROR;
		}
		zend_error_at_noreturn(E_COMPILE_ERROR, NULL, func_lineno(child),
			"Access level to %s::%s() must be %s (as in class %s)%s",
			ZEND_FN_SCOPE_NAME(child), ZSTR_VAL(child->common.function_name), zend_visibility_string(parent_flags), ZEND_FN_SCOPE_NAME(parent), (parent_flags&ZEND_ACC_PUBLIC) ? "" : " or weaker");
	}

	if (!checked) {
		if (check_only) {
			zend_string *unresolved_class;

			return zend_do_perform_implementation_check(
				&unresolved_class, child, parent);
		}
		perform_delayable_implementation_check(ce, child, parent);
	}
	return INHERITANCE_SUCCESS;
}
/* }}} */

static zend_never_inline void do_inheritance_check_on_method(zend_function *child, zend_function *parent, zend_class_entry *ce, zval *child_zv) /* {{{ */
{
	do_inheritance_check_on_method_ex(child, parent, ce, child_zv, 0, 0);
}
/* }}} */

static zend_always_inline void do_inherit_method(zend_string *key, zend_function *parent, zend_class_entry *ce, zend_bool is_interface, zend_bool checked) /* {{{ */
{
	zval *child = zend_hash_find_ex(&ce->function_table, key, 1);

	if (child) {
		zend_function *func = (zend_function*)Z_PTR_P(child);

		if (is_interface && UNEXPECTED(func == parent)) {
			/* The same method in interface may be inherited few times */
			return;
		}

		if (checked) {
			do_inheritance_check_on_method_ex(func, parent, ce, child, 0, checked);
		} else {
			do_inheritance_check_on_method(func, parent, ce, child);
		}
	} else {

		if (is_interface || (parent->common.fn_flags & (ZEND_ACC_ABSTRACT))) {
			ce->ce_flags |= ZEND_ACC_IMPLICIT_ABSTRACT_CLASS;
		}

		parent = zend_duplicate_function(parent, ce, is_interface);

		if (!is_interface) {
			_zend_hash_append_ptr(&ce->function_table, key, parent);
		} else {
			zend_hash_add_new_ptr(&ce->function_table, key, parent);
		}
	}
}
/* }}} */

inheritance_status property_types_compatible(
		const zend_property_info *parent_info, const zend_property_info *child_info) {
	zend_string *parent_name, *child_name;
	zend_class_entry *parent_type_ce, *child_type_ce;
	if (parent_info->type == child_info->type) {
		return INHERITANCE_SUCCESS;
	}

	if (!ZEND_TYPE_IS_CLASS(parent_info->type) || !ZEND_TYPE_IS_CLASS(child_info->type) ||
			ZEND_TYPE_ALLOW_NULL(parent_info->type) != ZEND_TYPE_ALLOW_NULL(child_info->type)) {
		return INHERITANCE_ERROR;
	}

	parent_name = ZEND_TYPE_IS_CE(parent_info->type)
		? ZEND_TYPE_CE(parent_info->type)->name
		: resolve_class_name(parent_info->ce, ZEND_TYPE_NAME(parent_info->type));
	child_name = ZEND_TYPE_IS_CE(child_info->type)
		? ZEND_TYPE_CE(child_info->type)->name
		: resolve_class_name(child_info->ce, ZEND_TYPE_NAME(child_info->type));
	if (zend_string_equals_ci(parent_name, child_name)) {
		return INHERITANCE_SUCCESS;
	}

	/* Check for class aliases */
	parent_type_ce = ZEND_TYPE_IS_CE(parent_info->type)
		? ZEND_TYPE_CE(parent_info->type)
		: lookup_class(parent_info->ce, parent_name);
	child_type_ce = ZEND_TYPE_IS_CE(child_info->type)
		? ZEND_TYPE_CE(child_info->type)
		: lookup_class(child_info->ce, child_name);
	if (!parent_type_ce || !child_type_ce) {
		return INHERITANCE_UNRESOLVED;
	}
	return parent_type_ce == child_type_ce ? INHERITANCE_SUCCESS : INHERITANCE_ERROR;
}

static void emit_incompatible_property_error(
		const zend_property_info *child, const zend_property_info *parent) {
	zend_error_noreturn(E_COMPILE_ERROR,
		"Type of %s::$%s must be %s%s (as in class %s)",
		ZSTR_VAL(child->ce->name),
		ZSTR_VAL(child->name),
		ZEND_TYPE_ALLOW_NULL(parent->type) ? "?" : "",
		ZEND_TYPE_IS_CLASS(parent->type)
			? ZSTR_VAL(ZEND_TYPE_IS_CE(parent->type) ? ZEND_TYPE_CE(parent->type)->name : resolve_class_name(parent->ce, ZEND_TYPE_NAME(parent->type)))
			: zend_get_type_by_const(ZEND_TYPE_CODE(parent->type)),
		ZSTR_VAL(parent->ce->name));
}

static void do_inherit_property(zend_property_info *parent_info, zend_string *key, zend_class_entry *ce) /* {{{ */
{
	zval *child = zend_hash_find_ex(&ce->properties_info, key, 1);
	zend_property_info *child_info;

	if (UNEXPECTED(child)) {
		child_info = Z_PTR_P(child);
		if (parent_info->flags & (ZEND_ACC_PRIVATE|ZEND_ACC_CHANGED)) {
			child_info->flags |= ZEND_ACC_CHANGED;
		}
		if (!(parent_info->flags & ZEND_ACC_PRIVATE)) {
			if (UNEXPECTED((parent_info->flags & ZEND_ACC_STATIC) != (child_info->flags & ZEND_ACC_STATIC))) {
				zend_error_noreturn(E_COMPILE_ERROR, "Cannot redeclare %s%s::$%s as %s%s::$%s",
					(parent_info->flags & ZEND_ACC_STATIC) ? "static " : "non static ", ZSTR_VAL(ce->parent->name), ZSTR_VAL(key),
					(child_info->flags & ZEND_ACC_STATIC) ? "static " : "non static ", ZSTR_VAL(ce->name), ZSTR_VAL(key));
			}

			if (UNEXPECTED((child_info->flags & ZEND_ACC_PPP_MASK) > (parent_info->flags & ZEND_ACC_PPP_MASK))) {
				zend_error_noreturn(E_COMPILE_ERROR, "Access level to %s::$%s must be %s (as in class %s)%s", ZSTR_VAL(ce->name), ZSTR_VAL(key), zend_visibility_string(parent_info->flags), ZSTR_VAL(ce->parent->name), (parent_info->flags&ZEND_ACC_PUBLIC) ? "" : " or weaker");
			} else if ((child_info->flags & ZEND_ACC_STATIC) == 0) {
				int parent_num = OBJ_PROP_TO_NUM(parent_info->offset);
				int child_num = OBJ_PROP_TO_NUM(child_info->offset);

				/* Don't keep default properties in GC (they may be freed by opcache) */
				zval_ptr_dtor_nogc(&(ce->default_properties_table[parent_num]));
				ce->default_properties_table[parent_num] = ce->default_properties_table[child_num];
				ZVAL_UNDEF(&ce->default_properties_table[child_num]);
				child_info->offset = parent_info->offset;
			}

			if (UNEXPECTED(ZEND_TYPE_IS_SET(parent_info->type))) {
<<<<<<< HEAD
				if (!property_types_compatible(parent_info, child_info)) {
					zend_string *type_str =
						zend_type_to_string_resolved(parent_info->type, parent_info->ce);
					zend_error_noreturn(E_COMPILE_ERROR,
					"Type of %s::$%s must be %s (as in class %s)",
						ZSTR_VAL(ce->name),
						ZSTR_VAL(key),
						ZSTR_VAL(type_str),
						ZSTR_VAL(ce->parent->name));
=======
				inheritance_status status = property_types_compatible(parent_info, child_info);
				if (status == INHERITANCE_ERROR) {
					emit_incompatible_property_error(child_info, parent_info);
				}
				if (status == INHERITANCE_UNRESOLVED) {
					add_property_compatibility_obligation(ce, child_info, parent_info);
>>>>>>> cf85eb24
				}
			} else if (UNEXPECTED(ZEND_TYPE_IS_SET(child_info->type) && !ZEND_TYPE_IS_SET(parent_info->type))) {
				zend_error_noreturn(E_COMPILE_ERROR,
						"Type of %s::$%s must not be defined (as in class %s)",
						ZSTR_VAL(ce->name),
						ZSTR_VAL(key),
						ZSTR_VAL(ce->parent->name));
			}
		}
	} else {
		if (UNEXPECTED(ce->type & ZEND_INTERNAL_CLASS)) {
			child_info = zend_duplicate_property_info_internal(parent_info);
		} else {
			child_info = parent_info;
		}
		_zend_hash_append_ptr(&ce->properties_info, key, child_info);
	}
}
/* }}} */

static inline void do_implement_interface(zend_class_entry *ce, zend_class_entry *iface) /* {{{ */
{
	if (!(ce->ce_flags & ZEND_ACC_INTERFACE) && iface->interface_gets_implemented && iface->interface_gets_implemented(iface, ce) == FAILURE) {
		zend_error_noreturn(E_CORE_ERROR, "Class %s could not implement interface %s", ZSTR_VAL(ce->name), ZSTR_VAL(iface->name));
	}
	/* This should be prevented by the class lookup logic. */
	ZEND_ASSERT(ce != iface);
}
/* }}} */

static void zend_do_inherit_interfaces(zend_class_entry *ce, const zend_class_entry *iface) /* {{{ */
{
	/* expects interface to be contained in ce's interface list already */
	uint32_t i, ce_num, if_num = iface->num_interfaces;
	zend_class_entry *entry;

	ce_num = ce->num_interfaces;

	if (ce->type == ZEND_INTERNAL_CLASS) {
		ce->interfaces = (zend_class_entry **) realloc(ce->interfaces, sizeof(zend_class_entry *) * (ce_num + if_num));
	} else {
		ce->interfaces = (zend_class_entry **) erealloc(ce->interfaces, sizeof(zend_class_entry *) * (ce_num + if_num));
	}

	/* Inherit the interfaces, only if they're not already inherited by the class */
	while (if_num--) {
		entry = iface->interfaces[if_num];
		for (i = 0; i < ce_num; i++) {
			if (ce->interfaces[i] == entry) {
				break;
			}
		}
		if (i == ce_num) {
			ce->interfaces[ce->num_interfaces++] = entry;
		}
	}
	ce->ce_flags |= ZEND_ACC_RESOLVED_INTERFACES;

	/* and now call the implementing handlers */
	while (ce_num < ce->num_interfaces) {
		do_implement_interface(ce, ce->interfaces[ce_num++]);
	}
}
/* }}} */

static void do_inherit_class_constant(zend_string *name, zend_class_constant *parent_const, zend_class_entry *ce) /* {{{ */
{
	zval *zv = zend_hash_find_ex(&ce->constants_table, name, 1);
	zend_class_constant *c;

	if (zv != NULL) {
		c = (zend_class_constant*)Z_PTR_P(zv);
		if (UNEXPECTED((Z_ACCESS_FLAGS(c->value) & ZEND_ACC_PPP_MASK) > (Z_ACCESS_FLAGS(parent_const->value) & ZEND_ACC_PPP_MASK))) {
			zend_error_noreturn(E_COMPILE_ERROR, "Access level to %s::%s must be %s (as in class %s)%s",
				ZSTR_VAL(ce->name), ZSTR_VAL(name), zend_visibility_string(Z_ACCESS_FLAGS(parent_const->value)), ZSTR_VAL(ce->parent->name), (Z_ACCESS_FLAGS(parent_const->value) & ZEND_ACC_PUBLIC) ? "" : " or weaker");
		}
	} else if (!(Z_ACCESS_FLAGS(parent_const->value) & ZEND_ACC_PRIVATE)) {
		if (Z_TYPE(parent_const->value) == IS_CONSTANT_AST) {
			ce->ce_flags &= ~ZEND_ACC_CONSTANTS_UPDATED;
		}
		if (ce->type & ZEND_INTERNAL_CLASS) {
			c = pemalloc(sizeof(zend_class_constant), 1);
			memcpy(c, parent_const, sizeof(zend_class_constant));
			parent_const = c;
		}
		_zend_hash_append_ptr(&ce->constants_table, name, parent_const);
	}
}
/* }}} */

void zend_build_properties_info_table(zend_class_entry *ce)
{
	zend_property_info **table, *prop;
	size_t size;
	if (ce->default_properties_count == 0) {
		return;
	}

	ZEND_ASSERT(ce->properties_info_table == NULL);
	size = sizeof(zend_property_info *) * ce->default_properties_count;
	if (ce->type == ZEND_USER_CLASS) {
		ce->properties_info_table = table = zend_arena_alloc(&CG(arena), size);
	} else {
		ce->properties_info_table = table = pemalloc(size, 1);
	}

	/* Dead slots may be left behind during inheritance. Make sure these are NULLed out. */
	memset(table, 0, size);

	if (ce->parent && ce->parent->default_properties_count != 0) {
		zend_property_info **parent_table = ce->parent->properties_info_table;
		memcpy(
			table, parent_table,
			sizeof(zend_property_info *) * ce->parent->default_properties_count
		);

		/* Child did not add any new properties, we are done */
		if (ce->default_properties_count == ce->parent->default_properties_count) {
			return;
		}
	}

	ZEND_HASH_FOREACH_PTR(&ce->properties_info, prop) {
		if (prop->ce == ce && (prop->flags & ZEND_ACC_STATIC) == 0) {
			table[OBJ_PROP_TO_NUM(prop->offset)] = prop;
		}
	} ZEND_HASH_FOREACH_END();
}

ZEND_API void zend_do_inheritance_ex(zend_class_entry *ce, zend_class_entry *parent_ce, zend_bool checked) /* {{{ */
{
	zend_property_info *property_info;
	zend_function *func;
	zend_string *key;

	if (UNEXPECTED(ce->ce_flags & ZEND_ACC_INTERFACE)) {
		/* Interface can only inherit other interfaces */
		if (UNEXPECTED(!(parent_ce->ce_flags & ZEND_ACC_INTERFACE))) {
			zend_error_noreturn(E_COMPILE_ERROR, "Interface %s may not inherit from class (%s)", ZSTR_VAL(ce->name), ZSTR_VAL(parent_ce->name));
		}
	} else if (UNEXPECTED(parent_ce->ce_flags & (ZEND_ACC_INTERFACE|ZEND_ACC_TRAIT|ZEND_ACC_FINAL))) {
		/* Class declaration must not extend traits or interfaces */
		if (parent_ce->ce_flags & ZEND_ACC_INTERFACE) {
			zend_error_noreturn(E_COMPILE_ERROR, "Class %s cannot extend from interface %s", ZSTR_VAL(ce->name), ZSTR_VAL(parent_ce->name));
		} else if (parent_ce->ce_flags & ZEND_ACC_TRAIT) {
			zend_error_noreturn(E_COMPILE_ERROR, "Class %s cannot extend from trait %s", ZSTR_VAL(ce->name), ZSTR_VAL(parent_ce->name));
		}

		/* Class must not extend a final class */
		if (parent_ce->ce_flags & ZEND_ACC_FINAL) {
			zend_error_noreturn(E_COMPILE_ERROR, "Class %s may not inherit from final class (%s)", ZSTR_VAL(ce->name), ZSTR_VAL(parent_ce->name));
		}
	}

	if (ce->parent_name) {
		zend_string_release_ex(ce->parent_name, 0);
	}
	ce->parent = parent_ce;
	ce->ce_flags |= ZEND_ACC_RESOLVED_PARENT;

	/* Inherit interfaces */
	if (parent_ce->num_interfaces) {
		if (!(ce->ce_flags & ZEND_ACC_IMPLEMENT_INTERFACES)) {
			zend_do_inherit_interfaces(ce, parent_ce);
		} else {
			uint32_t i;

			for (i = 0; i < parent_ce->num_interfaces; i++) {
				do_implement_interface(ce, parent_ce->interfaces[i]);
			}
		}
	}

	/* Inherit properties */
	if (parent_ce->default_properties_count) {
		zval *src, *dst, *end;

		if (ce->default_properties_count) {
			zval *table = pemalloc(sizeof(zval) * (ce->default_properties_count + parent_ce->default_properties_count), ce->type == ZEND_INTERNAL_CLASS);
			src = ce->default_properties_table + ce->default_properties_count;
			end = table + parent_ce->default_properties_count;
			dst = end + ce->default_properties_count;
			ce->default_properties_table = table;
			do {
				dst--;
				src--;
				ZVAL_COPY_VALUE(dst, src);
			} while (dst != end);
			pefree(src, ce->type == ZEND_INTERNAL_CLASS);
			end = ce->default_properties_table;
		} else {
			end = pemalloc(sizeof(zval) * parent_ce->default_properties_count, ce->type == ZEND_INTERNAL_CLASS);
			dst = end + parent_ce->default_properties_count;
			ce->default_properties_table = end;
		}
		src = parent_ce->default_properties_table + parent_ce->default_properties_count;
		if (UNEXPECTED(parent_ce->type != ce->type)) {
			/* User class extends internal */
			do {
				dst--;
				src--;
				ZVAL_COPY_OR_DUP(dst, src);
				if (Z_OPT_TYPE_P(dst) == IS_CONSTANT_AST) {
					ce->ce_flags &= ~ZEND_ACC_CONSTANTS_UPDATED;
				}
				continue;
			} while (dst != end);
		} else {
			do {
				dst--;
				src--;
				ZVAL_COPY(dst, src);
				if (Z_OPT_TYPE_P(dst) == IS_CONSTANT_AST) {
					ce->ce_flags &= ~ZEND_ACC_CONSTANTS_UPDATED;
				}
				continue;
			} while (dst != end);
		}
		ce->default_properties_count += parent_ce->default_properties_count;
	}

	if (parent_ce->default_static_members_count) {
		zval *src, *dst, *end;

		if (ce->default_static_members_count) {
			zval *table = pemalloc(sizeof(zval) * (ce->default_static_members_count + parent_ce->default_static_members_count), ce->type == ZEND_INTERNAL_CLASS);
			src = ce->default_static_members_table + ce->default_static_members_count;
			end = table + parent_ce->default_static_members_count;
			dst = end + ce->default_static_members_count;
			ce->default_static_members_table = table;
			do {
				dst--;
				src--;
				ZVAL_COPY_VALUE(dst, src);
			} while (dst != end);
			pefree(src, ce->type == ZEND_INTERNAL_CLASS);
			end = ce->default_static_members_table;
		} else {
			end = pemalloc(sizeof(zval) * parent_ce->default_static_members_count, ce->type == ZEND_INTERNAL_CLASS);
			dst = end + parent_ce->default_static_members_count;
			ce->default_static_members_table = end;
		}
		if (UNEXPECTED(parent_ce->type != ce->type)) {
			/* User class extends internal */
			if (CE_STATIC_MEMBERS(parent_ce) == NULL) {
				zend_class_init_statics(parent_ce);
			}
			if (UNEXPECTED(zend_update_class_constants(parent_ce) != SUCCESS)) {
				ZEND_ASSERT(0);
			}
			src = CE_STATIC_MEMBERS(parent_ce) + parent_ce->default_static_members_count;
			do {
				dst--;
				src--;
				if (Z_TYPE_P(src) == IS_INDIRECT) {
					ZVAL_INDIRECT(dst, Z_INDIRECT_P(src));
				} else {
					ZVAL_INDIRECT(dst, src);
				}
			} while (dst != end);
		} else if (ce->type == ZEND_USER_CLASS) {
			if (CE_STATIC_MEMBERS(parent_ce) == NULL) {
				ZEND_ASSERT(parent_ce->ce_flags & (ZEND_ACC_IMMUTABLE|ZEND_ACC_PRELOADED));
				zend_class_init_statics(parent_ce);
			}
			src = CE_STATIC_MEMBERS(parent_ce) + parent_ce->default_static_members_count;
			do {
				dst--;
				src--;
				if (Z_TYPE_P(src) == IS_INDIRECT) {
					ZVAL_INDIRECT(dst, Z_INDIRECT_P(src));
				} else {
					ZVAL_INDIRECT(dst, src);
				}
				if (Z_TYPE_P(Z_INDIRECT_P(dst)) == IS_CONSTANT_AST) {
					ce->ce_flags &= ~ZEND_ACC_CONSTANTS_UPDATED;
				}
			} while (dst != end);
		} else {
			src = parent_ce->default_static_members_table + parent_ce->default_static_members_count;
			do {
				dst--;
				src--;
				if (Z_TYPE_P(src) == IS_INDIRECT) {
					ZVAL_INDIRECT(dst, Z_INDIRECT_P(src));
				} else {
					ZVAL_INDIRECT(dst, src);
				}
			} while (dst != end);
		}
		ce->default_static_members_count += parent_ce->default_static_members_count;
		if (!ZEND_MAP_PTR(ce->static_members_table)) {
			ZEND_ASSERT(ce->type == ZEND_INTERNAL_CLASS);
			if (!EG(current_execute_data)) {
				ZEND_MAP_PTR_NEW(ce->static_members_table);
			} else {
				/* internal class loaded by dl() */
				ZEND_MAP_PTR_INIT(ce->static_members_table, &ce->default_static_members_table);
			}
		}
	}

	ZEND_HASH_FOREACH_PTR(&ce->properties_info, property_info) {
		if (property_info->ce == ce) {
			if (property_info->flags & ZEND_ACC_STATIC) {
				property_info->offset += parent_ce->default_static_members_count;
			} else {
				property_info->offset += parent_ce->default_properties_count * sizeof(zval);
			}
		}
	} ZEND_HASH_FOREACH_END();

	if (zend_hash_num_elements(&parent_ce->properties_info)) {
		zend_hash_extend(&ce->properties_info,
			zend_hash_num_elements(&ce->properties_info) +
			zend_hash_num_elements(&parent_ce->properties_info), 0);

		ZEND_HASH_FOREACH_STR_KEY_PTR(&parent_ce->properties_info, key, property_info) {
			do_inherit_property(property_info, key, ce);
		} ZEND_HASH_FOREACH_END();
	}

	if (zend_hash_num_elements(&parent_ce->constants_table)) {
		zend_class_constant *c;

		zend_hash_extend(&ce->constants_table,
			zend_hash_num_elements(&ce->constants_table) +
			zend_hash_num_elements(&parent_ce->constants_table), 0);

		ZEND_HASH_FOREACH_STR_KEY_PTR(&parent_ce->constants_table, key, c) {
			do_inherit_class_constant(key, c, ce);
		} ZEND_HASH_FOREACH_END();
	}

	if (zend_hash_num_elements(&parent_ce->function_table)) {
		zend_hash_extend(&ce->function_table,
			zend_hash_num_elements(&ce->function_table) +
			zend_hash_num_elements(&parent_ce->function_table), 0);

		if (checked) {
			ZEND_HASH_FOREACH_STR_KEY_PTR(&parent_ce->function_table, key, func) {
				do_inherit_method(key, func, ce, 0, 1);
			} ZEND_HASH_FOREACH_END();
		} else {
			ZEND_HASH_FOREACH_STR_KEY_PTR(&parent_ce->function_table, key, func) {
				do_inherit_method(key, func, ce, 0, 0);
			} ZEND_HASH_FOREACH_END();
		}
	}

	do_inherit_parent_constructor(ce);

	if (ce->type == ZEND_INTERNAL_CLASS) {
		if (ce->ce_flags & ZEND_ACC_IMPLICIT_ABSTRACT_CLASS) {
			ce->ce_flags |= ZEND_ACC_EXPLICIT_ABSTRACT_CLASS;
		}
	}
	ce->ce_flags |= parent_ce->ce_flags & (ZEND_HAS_STATIC_IN_METHODS | ZEND_ACC_HAS_TYPE_HINTS | ZEND_ACC_USE_GUARDS);
}
/* }}} */

static zend_bool do_inherit_constant_check(HashTable *child_constants_table, zend_class_constant *parent_constant, zend_string *name, const zend_class_entry *iface) /* {{{ */
{
	zval *zv = zend_hash_find_ex(child_constants_table, name, 1);
	zend_class_constant *old_constant;

	if (zv != NULL) {
		old_constant = (zend_class_constant*)Z_PTR_P(zv);
		if (old_constant->ce != parent_constant->ce) {
			zend_error_noreturn(E_COMPILE_ERROR, "Cannot inherit previously-inherited or override constant %s from interface %s", ZSTR_VAL(name), ZSTR_VAL(iface->name));
		}
		return 0;
	}
	return 1;
}
/* }}} */

static void do_inherit_iface_constant(zend_string *name, zend_class_constant *c, zend_class_entry *ce, zend_class_entry *iface) /* {{{ */
{
	if (do_inherit_constant_check(&ce->constants_table, c, name, iface)) {
		zend_class_constant *ct;
		if (Z_TYPE(c->value) == IS_CONSTANT_AST) {
			ce->ce_flags &= ~ZEND_ACC_CONSTANTS_UPDATED;
		}
		if (ce->type & ZEND_INTERNAL_CLASS) {
			ct = pemalloc(sizeof(zend_class_constant), 1);
			memcpy(ct, c, sizeof(zend_class_constant));
			c = ct;
		}
		zend_hash_update_ptr(&ce->constants_table, name, c);
	}
}
/* }}} */

static void do_interface_implementation(zend_class_entry *ce, zend_class_entry *iface) /* {{{ */
{
	zend_function *func;
	zend_string *key;
	zend_class_constant *c;

	ZEND_HASH_FOREACH_STR_KEY_PTR(&iface->constants_table, key, c) {
		do_inherit_iface_constant(key, c, ce, iface);
	} ZEND_HASH_FOREACH_END();

	ZEND_HASH_FOREACH_STR_KEY_PTR(&iface->function_table, key, func) {
		do_inherit_method(key, func, ce, 1, 0);
	} ZEND_HASH_FOREACH_END();

	do_implement_interface(ce, iface);
	if (iface->num_interfaces) {
		zend_do_inherit_interfaces(ce, iface);
	}
}
/* }}} */

ZEND_API void zend_do_implement_interface(zend_class_entry *ce, zend_class_entry *iface) /* {{{ */
{
	uint32_t i, ignore = 0;
	uint32_t current_iface_num = ce->num_interfaces;
	uint32_t parent_iface_num  = ce->parent ? ce->parent->num_interfaces : 0;
	zend_string *key;
	zend_class_constant *c;

	ZEND_ASSERT(ce->ce_flags & ZEND_ACC_LINKED);

	for (i = 0; i < ce->num_interfaces; i++) {
		if (ce->interfaces[i] == NULL) {
			memmove(ce->interfaces + i, ce->interfaces + i + 1, sizeof(zend_class_entry*) * (--ce->num_interfaces - i));
			i--;
		} else if (ce->interfaces[i] == iface) {
			if (EXPECTED(i < parent_iface_num)) {
				ignore = 1;
			} else {
				zend_error_noreturn(E_COMPILE_ERROR, "Class %s cannot implement previously implemented interface %s", ZSTR_VAL(ce->name), ZSTR_VAL(iface->name));
			}
		}
	}
	if (ignore) {
		/* Check for attempt to redeclare interface constants */
		ZEND_HASH_FOREACH_STR_KEY_PTR(&ce->constants_table, key, c) {
			do_inherit_constant_check(&iface->constants_table, c, key, iface);
		} ZEND_HASH_FOREACH_END();
	} else {
		if (ce->num_interfaces >= current_iface_num) {
			if (ce->type == ZEND_INTERNAL_CLASS) {
				ce->interfaces = (zend_class_entry **) realloc(ce->interfaces, sizeof(zend_class_entry *) * (++current_iface_num));
			} else {
				ce->interfaces = (zend_class_entry **) erealloc(ce->interfaces, sizeof(zend_class_entry *) * (++current_iface_num));
			}
		}
		ce->interfaces[ce->num_interfaces++] = iface;

		do_interface_implementation(ce, iface);
	}
}
/* }}} */

static void zend_do_implement_interfaces(zend_class_entry *ce, zend_class_entry **interfaces) /* {{{ */
{
	zend_class_entry *iface;
	uint32_t num_parent_interfaces = ce->parent ? ce->parent->num_interfaces : 0;
	uint32_t num_interfaces = num_parent_interfaces;
	zend_string *key;
	zend_class_constant *c;
	uint32_t i, j;

	for (i = 0; i < ce->num_interfaces; i++) {
		iface = interfaces[num_parent_interfaces + i];
		if (!(iface->ce_flags & ZEND_ACC_LINKED)) {
			add_dependency_obligation(ce, iface);
		}
		if (UNEXPECTED(!(iface->ce_flags & ZEND_ACC_INTERFACE))) {
			efree(interfaces);
			zend_error_noreturn(E_ERROR, "%s cannot implement %s - it is not an interface", ZSTR_VAL(ce->name), ZSTR_VAL(iface->name));
			return;
		}
		for (j = 0; j < num_interfaces; j++) {
			if (interfaces[j] == iface) {
				if (j >= num_parent_interfaces) {
					efree(interfaces);
					zend_error_noreturn(E_COMPILE_ERROR, "Class %s cannot implement previously implemented interface %s", ZSTR_VAL(ce->name), ZSTR_VAL(iface->name));
					return;
				}
				/* skip duplications */
				ZEND_HASH_FOREACH_STR_KEY_PTR(&ce->constants_table, key, c) {
					do_inherit_constant_check(&iface->constants_table, c, key, iface);
				} ZEND_HASH_FOREACH_END();

				iface = NULL;
				break;
			}
		}
		if (iface) {
			interfaces[num_interfaces] = iface;
			num_interfaces++;
		}
	}

	for (i = 0; i < ce->num_interfaces; i++) {
		zend_string_release_ex(ce->interface_names[i].name, 0);
		zend_string_release_ex(ce->interface_names[i].lc_name, 0);
	}
	efree(ce->interface_names);

	ce->num_interfaces = num_interfaces;
	ce->interfaces = interfaces;
	ce->ce_flags |= ZEND_ACC_RESOLVED_INTERFACES;

	i = num_parent_interfaces;
	for (; i < ce->num_interfaces; i++) {
		do_interface_implementation(ce, ce->interfaces[i]);
	}
}
/* }}} */

static void zend_add_magic_methods(zend_class_entry* ce, zend_string* mname, zend_function* fe) /* {{{ */
{
	if (zend_string_equals_literal(mname, "serialize")) {
		ce->serialize_func = fe;
	} else if (zend_string_equals_literal(mname, "unserialize")) {
		ce->unserialize_func = fe;
	} else if (ZSTR_VAL(mname)[0] != '_' || ZSTR_VAL(mname)[1] != '_') {
		/* pass */
	} else if (zend_string_equals_literal(mname, ZEND_CLONE_FUNC_NAME)) {
		ce->clone = fe;
	} else if (zend_string_equals_literal(mname, ZEND_CONSTRUCTOR_FUNC_NAME)) {
		ce->constructor = fe;
	} else if (zend_string_equals_literal(mname, ZEND_DESTRUCTOR_FUNC_NAME)) {
		ce->destructor = fe;
	} else if (zend_string_equals_literal(mname, ZEND_GET_FUNC_NAME)) {
		ce->__get = fe;
		ce->ce_flags |= ZEND_ACC_USE_GUARDS;
	} else if (zend_string_equals_literal(mname, ZEND_SET_FUNC_NAME)) {
		ce->__set = fe;
		ce->ce_flags |= ZEND_ACC_USE_GUARDS;
	} else if (zend_string_equals_literal(mname, ZEND_CALL_FUNC_NAME)) {
		ce->__call = fe;
	} else if (zend_string_equals_literal(mname, ZEND_UNSET_FUNC_NAME)) {
		ce->__unset = fe;
		ce->ce_flags |= ZEND_ACC_USE_GUARDS;
	} else if (zend_string_equals_literal(mname, ZEND_ISSET_FUNC_NAME)) {
		ce->__isset = fe;
		ce->ce_flags |= ZEND_ACC_USE_GUARDS;
	} else if (zend_string_equals_literal(mname, ZEND_CALLSTATIC_FUNC_NAME)) {
		ce->__callstatic = fe;
	} else if (zend_string_equals_literal(mname, ZEND_TOSTRING_FUNC_NAME)) {
		ce->__tostring = fe;
	} else if (zend_string_equals_literal(mname, ZEND_DEBUGINFO_FUNC_NAME)) {
		ce->__debugInfo = fe;
	}
}
/* }}} */

static void zend_add_trait_method(zend_class_entry *ce, const char *name, zend_string *key, zend_function *fn, HashTable **overridden) /* {{{ */
{
	zend_function *existing_fn = NULL;
	zend_function *new_fn;

	if ((existing_fn = zend_hash_find_ptr(&ce->function_table, key)) != NULL) {
		/* if it is the same function with the same visibility and has not been assigned a class scope yet, regardless
		 * of where it is coming from there is no conflict and we do not need to add it again */
		if (existing_fn->op_array.opcodes == fn->op_array.opcodes &&
			(existing_fn->common.fn_flags & ZEND_ACC_PPP_MASK) == (fn->common.fn_flags & ZEND_ACC_PPP_MASK) &&
			(existing_fn->common.scope->ce_flags & ZEND_ACC_TRAIT) == ZEND_ACC_TRAIT) {
			return;
		}

		if (existing_fn->common.scope == ce) {
			/* members from the current class override trait methods */
			/* use temporary *overridden HashTable to detect hidden conflict */
			if (*overridden) {
				if ((existing_fn = zend_hash_find_ptr(*overridden, key)) != NULL) {
					if (existing_fn->common.fn_flags & ZEND_ACC_ABSTRACT) {
						/* Make sure the trait method is compatible with previosly declared abstract method */
						perform_delayable_implementation_check(ce, fn, existing_fn);
					}
					if (fn->common.fn_flags & ZEND_ACC_ABSTRACT) {
						/* Make sure the abstract declaration is compatible with previous declaration */
						perform_delayable_implementation_check(ce, existing_fn, fn);
						return;
					}
				}
			} else {
				ALLOC_HASHTABLE(*overridden);
				zend_hash_init_ex(*overridden, 8, NULL, overridden_ptr_dtor, 0, 0);
			}
			zend_hash_update_mem(*overridden, key, fn, sizeof(zend_function));
			return;
		} else if (existing_fn->common.fn_flags & ZEND_ACC_ABSTRACT &&
				(existing_fn->common.scope->ce_flags & ZEND_ACC_INTERFACE) == 0) {
			/* Make sure the trait method is compatible with previosly declared abstract method */
			perform_delayable_implementation_check(ce, fn, existing_fn);
		} else if (fn->common.fn_flags & ZEND_ACC_ABSTRACT) {
			/* Make sure the abstract declaration is compatible with previous declaration */
			perform_delayable_implementation_check(ce, existing_fn, fn);
			return;
		} else if (UNEXPECTED(existing_fn->common.scope->ce_flags & ZEND_ACC_TRAIT)) {
			/* two traits can't define the same non-abstract method */
#if 1
			zend_error_noreturn(E_COMPILE_ERROR, "Trait method %s has not been applied, because there are collisions with other trait methods on %s",
				name, ZSTR_VAL(ce->name));
#else		/* TODO: better error message */
			zend_error_noreturn(E_COMPILE_ERROR, "Trait method %s::%s has not been applied as %s::%s, because of collision with %s::%s",
				ZSTR_VAL(fn->common.scope->name), ZSTR_VAL(fn->common.function_name),
				ZSTR_VAL(ce->name), name,
				ZSTR_VAL(existing_fn->common.scope->name), ZSTR_VAL(existing_fn->common.function_name));
#endif
		} else {
			/* inherited members are overridden by members inserted by traits */
			/* check whether the trait method fulfills the inheritance requirements */
			do_inheritance_check_on_method(fn, existing_fn, ce, NULL);
			fn->common.prototype = NULL;
		}
	}

	if (UNEXPECTED(fn->type == ZEND_INTERNAL_FUNCTION)) {
		new_fn = zend_arena_alloc(&CG(arena), sizeof(zend_internal_function));
		memcpy(new_fn, fn, sizeof(zend_internal_function));
		new_fn->common.fn_flags |= ZEND_ACC_ARENA_ALLOCATED;
	} else {
		new_fn = zend_arena_alloc(&CG(arena), sizeof(zend_op_array));
		memcpy(new_fn, fn, sizeof(zend_op_array));
		new_fn->op_array.fn_flags |= ZEND_ACC_TRAIT_CLONE;
		new_fn->op_array.fn_flags &= ~ZEND_ACC_IMMUTABLE;
	}
	function_add_ref(new_fn);
	fn = zend_hash_update_ptr(&ce->function_table, key, new_fn);
	zend_add_magic_methods(ce, key, fn);
}
/* }}} */

static void zend_fixup_trait_method(zend_function *fn, zend_class_entry *ce) /* {{{ */
{
	if ((fn->common.scope->ce_flags & ZEND_ACC_TRAIT) == ZEND_ACC_TRAIT) {

		fn->common.scope = ce;

		if (fn->common.fn_flags & ZEND_ACC_ABSTRACT) {
			ce->ce_flags |= ZEND_ACC_IMPLICIT_ABSTRACT_CLASS;
		}
		if (fn->type == ZEND_USER_FUNCTION && fn->op_array.static_variables) {
			ce->ce_flags |= ZEND_HAS_STATIC_IN_METHODS;
		}
	}
}
/* }}} */

static void zend_traits_copy_functions(zend_string *fnname, zend_function *fn, zend_class_entry *ce, HashTable **overridden, HashTable *exclude_table, zend_class_entry **aliases) /* {{{ */
{
	zend_trait_alias  *alias, **alias_ptr;
	zend_string       *lcname;
	zend_function      fn_copy;
	int                i;

	/* apply aliases which are qualified with a class name, there should not be any ambiguity */
	if (ce->trait_aliases) {
		alias_ptr = ce->trait_aliases;
		alias = *alias_ptr;
		i = 0;
		while (alias) {
			/* Scope unset or equal to the function we compare to, and the alias applies to fn */
			if (alias->alias != NULL
				&& (!aliases[i] || fn->common.scope == aliases[i])
				&& ZSTR_LEN(alias->trait_method.method_name) == ZSTR_LEN(fnname)
				&& (zend_binary_strcasecmp(ZSTR_VAL(alias->trait_method.method_name), ZSTR_LEN(alias->trait_method.method_name), ZSTR_VAL(fnname), ZSTR_LEN(fnname)) == 0)) {
				fn_copy = *fn;

				/* if it is 0, no modifieres has been changed */
				if (alias->modifiers) {
					fn_copy.common.fn_flags = alias->modifiers | (fn->common.fn_flags ^ (fn->common.fn_flags & ZEND_ACC_PPP_MASK));
				}

				lcname = zend_string_tolower(alias->alias);
				zend_add_trait_method(ce, ZSTR_VAL(alias->alias), lcname, &fn_copy, overridden);
				zend_string_release_ex(lcname, 0);

				/* Record the trait from which this alias was resolved. */
				if (!aliases[i]) {
					aliases[i] = fn->common.scope;
				}
				if (!alias->trait_method.class_name) {
					/* TODO: try to avoid this assignment (it's necessary only for reflection) */
					alias->trait_method.class_name = zend_string_copy(fn->common.scope->name);
				}
			}
			alias_ptr++;
			alias = *alias_ptr;
			i++;
		}
	}

	if (exclude_table == NULL || zend_hash_find(exclude_table, fnname) == NULL) {
		/* is not in hashtable, thus, function is not to be excluded */
		/* And how about ZEND_OVERLOADED_FUNCTION? */
		memcpy(&fn_copy, fn, fn->type == ZEND_USER_FUNCTION? sizeof(zend_op_array) : sizeof(zend_internal_function));

		/* apply aliases which have not alias name, just setting visibility */
		if (ce->trait_aliases) {
			alias_ptr = ce->trait_aliases;
			alias = *alias_ptr;
			i = 0;
			while (alias) {
				/* Scope unset or equal to the function we compare to, and the alias applies to fn */
				if (alias->alias == NULL && alias->modifiers != 0
					&& (!aliases[i] || fn->common.scope == aliases[i])
					&& (ZSTR_LEN(alias->trait_method.method_name) == ZSTR_LEN(fnname))
					&& (zend_binary_strcasecmp(ZSTR_VAL(alias->trait_method.method_name), ZSTR_LEN(alias->trait_method.method_name), ZSTR_VAL(fnname), ZSTR_LEN(fnname)) == 0)) {

					fn_copy.common.fn_flags = alias->modifiers | (fn->common.fn_flags ^ (fn->common.fn_flags & ZEND_ACC_PPP_MASK));

					/** Record the trait from which this alias was resolved. */
					if (!aliases[i]) {
						aliases[i] = fn->common.scope;
					}
					if (!alias->trait_method.class_name) {
						/* TODO: try to avoid this assignment (it's necessary only for reflection) */
						alias->trait_method.class_name = zend_string_copy(fn->common.scope->name);
					}
				}
				alias_ptr++;
				alias = *alias_ptr;
				i++;
			}
		}

		zend_add_trait_method(ce, ZSTR_VAL(fn->common.function_name), fnname, &fn_copy, overridden);
	}
}
/* }}} */

static uint32_t zend_check_trait_usage(zend_class_entry *ce, zend_class_entry *trait, zend_class_entry **traits) /* {{{ */
{
	uint32_t i;

	if (UNEXPECTED((trait->ce_flags & ZEND_ACC_TRAIT) != ZEND_ACC_TRAIT)) {
		zend_error_noreturn(E_COMPILE_ERROR, "Class %s is not a trait, Only traits may be used in 'as' and 'insteadof' statements", ZSTR_VAL(trait->name));
		return 0;
	}

	for (i = 0; i < ce->num_traits; i++) {
		if (traits[i] == trait) {
			return i;
		}
	}
	zend_error_noreturn(E_COMPILE_ERROR, "Required Trait %s wasn't added to %s", ZSTR_VAL(trait->name), ZSTR_VAL(ce->name));
	return 0;
}
/* }}} */

static void zend_traits_init_trait_structures(zend_class_entry *ce, zend_class_entry **traits, HashTable ***exclude_tables_ptr, zend_class_entry ***aliases_ptr) /* {{{ */
{
	size_t i, j = 0;
	zend_trait_precedence **precedences;
	zend_trait_precedence *cur_precedence;
	zend_trait_method_reference *cur_method_ref;
	zend_string *lcname;
	HashTable **exclude_tables = NULL;
	zend_class_entry **aliases = NULL;
	zend_class_entry *trait;

	/* resolve class references */
	if (ce->trait_precedences) {
		exclude_tables = ecalloc(ce->num_traits, sizeof(HashTable*));
		i = 0;
		precedences = ce->trait_precedences;
		ce->trait_precedences = NULL;
		while ((cur_precedence = precedences[i])) {
			/** Resolve classes for all precedence operations. */
			cur_method_ref = &cur_precedence->trait_method;
			trait = zend_fetch_class(cur_method_ref->class_name,
							ZEND_FETCH_CLASS_TRAIT|ZEND_FETCH_CLASS_NO_AUTOLOAD);
			if (!trait) {
				zend_error_noreturn(E_COMPILE_ERROR, "Could not find trait %s", ZSTR_VAL(cur_method_ref->class_name));
			}
			zend_check_trait_usage(ce, trait, traits);

			/** Ensure that the preferred method is actually available. */
			lcname = zend_string_tolower(cur_method_ref->method_name);
			if (!zend_hash_exists(&trait->function_table, lcname)) {
				zend_error_noreturn(E_COMPILE_ERROR,
						   "A precedence rule was defined for %s::%s but this method does not exist",
						   ZSTR_VAL(trait->name),
						   ZSTR_VAL(cur_method_ref->method_name));
			}

			/** With the other traits, we are more permissive.
				We do not give errors for those. This allows to be more
				defensive in such definitions.
				However, we want to make sure that the insteadof declaration
				is consistent in itself.
			 */

			for (j = 0; j < cur_precedence->num_excludes; j++) {
				zend_string* class_name = cur_precedence->exclude_class_names[j];
				zend_class_entry *exclude_ce = zend_fetch_class(class_name, ZEND_FETCH_CLASS_TRAIT |ZEND_FETCH_CLASS_NO_AUTOLOAD);
				uint32_t trait_num;

				if (!exclude_ce) {
					zend_error_noreturn(E_COMPILE_ERROR, "Could not find trait %s", ZSTR_VAL(class_name));
				}
				trait_num = zend_check_trait_usage(ce, exclude_ce, traits);
				if (!exclude_tables[trait_num]) {
					ALLOC_HASHTABLE(exclude_tables[trait_num]);
					zend_hash_init(exclude_tables[trait_num], 0, NULL, NULL, 0);
				}
				if (zend_hash_add_empty_element(exclude_tables[trait_num], lcname) == NULL) {
					zend_error_noreturn(E_COMPILE_ERROR, "Failed to evaluate a trait precedence (%s). Method of trait %s was defined to be excluded multiple times", ZSTR_VAL(precedences[i]->trait_method.method_name), ZSTR_VAL(exclude_ce->name));
				}

				/* make sure that the trait method is not from a class mentioned in
				 exclude_from_classes, for consistency */
				if (trait == exclude_ce) {
					zend_error_noreturn(E_COMPILE_ERROR,
							   "Inconsistent insteadof definition. "
							   "The method %s is to be used from %s, but %s is also on the exclude list",
							   ZSTR_VAL(cur_method_ref->method_name),
							   ZSTR_VAL(trait->name),
							   ZSTR_VAL(trait->name));
				}
			}
			zend_string_release_ex(lcname, 0);
			i++;
		}
		ce->trait_precedences = precedences;
	}

	if (ce->trait_aliases) {
		i = 0;
		while (ce->trait_aliases[i]) {
			i++;
		}
		aliases = ecalloc(i, sizeof(zend_class_entry*));
		i = 0;
		while (ce->trait_aliases[i]) {
			/** For all aliases with an explicit class name, resolve the class now. */
			if (ce->trait_aliases[i]->trait_method.class_name) {
				cur_method_ref = &ce->trait_aliases[i]->trait_method;
				trait = zend_fetch_class(cur_method_ref->class_name, ZEND_FETCH_CLASS_TRAIT|ZEND_FETCH_CLASS_NO_AUTOLOAD);
				if (!trait) {
					zend_error_noreturn(E_COMPILE_ERROR, "Could not find trait %s", ZSTR_VAL(cur_method_ref->class_name));
				}
				zend_check_trait_usage(ce, trait, traits);
				aliases[i] = trait;

				/** And, ensure that the referenced method is resolvable, too. */
				lcname = zend_string_tolower(cur_method_ref->method_name);
				if (!zend_hash_exists(&trait->function_table, lcname)) {
					zend_error_noreturn(E_COMPILE_ERROR, "An alias was defined for %s::%s but this method does not exist", ZSTR_VAL(trait->name), ZSTR_VAL(cur_method_ref->method_name));
				}
				zend_string_release_ex(lcname, 0);
			}
			i++;
		}
	}

	*exclude_tables_ptr = exclude_tables;
	*aliases_ptr = aliases;
}
/* }}} */

static void zend_do_traits_method_binding(zend_class_entry *ce, zend_class_entry **traits, HashTable **exclude_tables, zend_class_entry **aliases) /* {{{ */
{
	uint32_t i;
	HashTable *overridden = NULL;
	zend_string *key;
	zend_function *fn;

	if (exclude_tables) {
		for (i = 0; i < ce->num_traits; i++) {
			if (traits[i]) {
				/* copies functions, applies defined aliasing, and excludes unused trait methods */
				ZEND_HASH_FOREACH_STR_KEY_PTR(&traits[i]->function_table, key, fn) {
					zend_traits_copy_functions(key, fn, ce, &overridden, exclude_tables[i], aliases);
				} ZEND_HASH_FOREACH_END();

				if (exclude_tables[i]) {
					zend_hash_destroy(exclude_tables[i]);
					FREE_HASHTABLE(exclude_tables[i]);
					exclude_tables[i] = NULL;
				}
			}
		}
	} else {
		for (i = 0; i < ce->num_traits; i++) {
			if (traits[i]) {
				ZEND_HASH_FOREACH_STR_KEY_PTR(&traits[i]->function_table, key, fn) {
					zend_traits_copy_functions(key, fn, ce, &overridden, NULL, aliases);
				} ZEND_HASH_FOREACH_END();
			}
		}
	}

	ZEND_HASH_FOREACH_PTR(&ce->function_table, fn) {
		zend_fixup_trait_method(fn, ce);
	} ZEND_HASH_FOREACH_END();

	if (overridden) {
		zend_hash_destroy(overridden);
		FREE_HASHTABLE(overridden);
	}
}
/* }}} */

static zend_class_entry* find_first_definition(zend_class_entry *ce, zend_class_entry **traits, size_t current_trait, zend_string *prop_name, zend_class_entry *coliding_ce) /* {{{ */
{
	size_t i;

	if (coliding_ce == ce) {
		for (i = 0; i < current_trait; i++) {
			if (traits[i]
			 && zend_hash_exists(&traits[i]->properties_info, prop_name)) {
				return traits[i];
			}
		}
	}

	return coliding_ce;
}
/* }}} */

static void zend_do_traits_property_binding(zend_class_entry *ce, zend_class_entry **traits) /* {{{ */
{
	size_t i;
	zend_property_info *property_info;
	zend_property_info *coliding_prop;
	zend_string* prop_name;
	const char* class_name_unused;
	zend_bool not_compatible;
	zval* prop_value;
	uint32_t flags;
	zend_string *doc_comment;

	/* In the following steps the properties are inserted into the property table
	 * for that, a very strict approach is applied:
	 * - check for compatibility, if not compatible with any property in class -> fatal
	 * - if compatible, then strict notice
	 */
	for (i = 0; i < ce->num_traits; i++) {
		if (!traits[i]) {
			continue;
		}
		ZEND_HASH_FOREACH_PTR(&traits[i]->properties_info, property_info) {
			/* first get the unmangeld name if necessary,
			 * then check whether the property is already there
			 */
			flags = property_info->flags;
			if (flags & ZEND_ACC_PUBLIC) {
				prop_name = zend_string_copy(property_info->name);
			} else {
				const char *pname;
				size_t pname_len;

				/* for private and protected we need to unmangle the names */
				zend_unmangle_property_name_ex(property_info->name,
											&class_name_unused, &pname, &pname_len);
				prop_name = zend_string_init(pname, pname_len, 0);
			}

			/* next: check for conflicts with current class */
			if ((coliding_prop = zend_hash_find_ptr(&ce->properties_info, prop_name)) != NULL) {
				if ((coliding_prop->flags & ZEND_ACC_PRIVATE) && coliding_prop->ce != ce) {
					zend_hash_del(&ce->properties_info, prop_name);
					flags |= ZEND_ACC_CHANGED;
				} else {
					not_compatible = 1;

					if ((coliding_prop->flags & (ZEND_ACC_PPP_MASK | ZEND_ACC_STATIC))
						== (flags & (ZEND_ACC_PPP_MASK | ZEND_ACC_STATIC)) &&
						property_types_compatible(property_info, coliding_prop) == INHERITANCE_SUCCESS
					) {
						/* the flags are identical, thus, the properties may be compatible */
						zval *op1, *op2;
						zval op1_tmp, op2_tmp;

						if (flags & ZEND_ACC_STATIC) {
							op1 = &ce->default_static_members_table[coliding_prop->offset];
							op2 = &traits[i]->default_static_members_table[property_info->offset];
							ZVAL_DEINDIRECT(op1);
							ZVAL_DEINDIRECT(op2);
						} else {
							op1 = &ce->default_properties_table[OBJ_PROP_TO_NUM(coliding_prop->offset)];
							op2 = &traits[i]->default_properties_table[OBJ_PROP_TO_NUM(property_info->offset)];
						}

						/* if any of the values is a constant, we try to resolve it */
						if (UNEXPECTED(Z_TYPE_P(op1) == IS_CONSTANT_AST)) {
							ZVAL_COPY_OR_DUP(&op1_tmp, op1);
							zval_update_constant_ex(&op1_tmp, ce);
							op1 = &op1_tmp;
						}
						if (UNEXPECTED(Z_TYPE_P(op2) == IS_CONSTANT_AST)) {
							ZVAL_COPY_OR_DUP(&op2_tmp, op2);
							zval_update_constant_ex(&op2_tmp, ce);
							op2 = &op2_tmp;
						}

						not_compatible = fast_is_not_identical_function(op1, op2);

						if (op1 == &op1_tmp) {
							zval_ptr_dtor_nogc(&op1_tmp);
						}
						if (op2 == &op2_tmp) {
							zval_ptr_dtor_nogc(&op2_tmp);
						}
					}

					if (not_compatible) {
						zend_error_noreturn(E_COMPILE_ERROR,
							   "%s and %s define the same property ($%s) in the composition of %s. However, the definition differs and is considered incompatible. Class was composed",
								ZSTR_VAL(find_first_definition(ce, traits, i, prop_name, coliding_prop->ce)->name),
								ZSTR_VAL(property_info->ce->name),
								ZSTR_VAL(prop_name),
								ZSTR_VAL(ce->name));
					}

					zend_string_release_ex(prop_name, 0);
					continue;
				}
			}

			/* property not found, so lets add it */
			if (flags & ZEND_ACC_STATIC) {
				prop_value = &traits[i]->default_static_members_table[property_info->offset];
				ZEND_ASSERT(Z_TYPE_P(prop_value) != IS_INDIRECT);
			} else {
				prop_value = &traits[i]->default_properties_table[OBJ_PROP_TO_NUM(property_info->offset)];
			}

			Z_TRY_ADDREF_P(prop_value);
			doc_comment = property_info->doc_comment ? zend_string_copy(property_info->doc_comment) : NULL;
			if (ZEND_TYPE_IS_NAME(property_info->type)) {
				zend_string_addref(ZEND_TYPE_NAME(property_info->type));
			}
			zend_declare_typed_property(ce, prop_name, prop_value, flags, doc_comment, property_info->type);
			zend_string_release_ex(prop_name, 0);
		} ZEND_HASH_FOREACH_END();
	}
}
/* }}} */

static void zend_do_check_for_inconsistent_traits_aliasing(zend_class_entry *ce, zend_class_entry **aliases) /* {{{ */
{
	int i = 0;
	zend_trait_alias* cur_alias;
	zend_string* lc_method_name;

	if (ce->trait_aliases) {
		while (ce->trait_aliases[i]) {
			cur_alias = ce->trait_aliases[i];
			/** The trait for this alias has not been resolved, this means, this
				alias was not applied. Abort with an error. */
			if (!aliases[i]) {
				if (cur_alias->alias) {
					/** Plain old inconsistency/typo/bug */
					zend_error_noreturn(E_COMPILE_ERROR,
							   "An alias (%s) was defined for method %s(), but this method does not exist",
							   ZSTR_VAL(cur_alias->alias),
							   ZSTR_VAL(cur_alias->trait_method.method_name));
				} else {
					/** Here are two possible cases:
						1) this is an attempt to modify the visibility
						   of a method introduce as part of another alias.
						   Since that seems to violate the DRY principle,
						   we check against it and abort.
						2) it is just a plain old inconsitency/typo/bug
						   as in the case where alias is set. */

					lc_method_name = zend_string_tolower(
						cur_alias->trait_method.method_name);
					if (zend_hash_exists(&ce->function_table,
										 lc_method_name)) {
						zend_string_release_ex(lc_method_name, 0);
						zend_error_noreturn(E_COMPILE_ERROR,
								   "The modifiers for the trait alias %s() need to be changed in the same statement in which the alias is defined. Error",
								   ZSTR_VAL(cur_alias->trait_method.method_name));
					} else {
						zend_string_release_ex(lc_method_name, 0);
						zend_error_noreturn(E_COMPILE_ERROR,
								   "The modifiers of the trait method %s() are changed, but this method does not exist. Error",
								   ZSTR_VAL(cur_alias->trait_method.method_name));

					}
				}
			}
			i++;
		}
	}
}
/* }}} */

static void zend_do_bind_traits(zend_class_entry *ce) /* {{{ */
{
	HashTable **exclude_tables;
	zend_class_entry **aliases;
	zend_class_entry **traits, *trait;
	uint32_t i, j;

	ZEND_ASSERT(ce->num_traits > 0);

	traits = emalloc(sizeof(zend_class_entry*) * ce->num_traits);

	for (i = 0; i < ce->num_traits; i++) {
		trait = zend_fetch_class_by_name(ce->trait_names[i].name,
			ce->trait_names[i].lc_name, ZEND_FETCH_CLASS_TRAIT);
		if (UNEXPECTED(trait == NULL)) {
			return;
		}
		if (UNEXPECTED(!(trait->ce_flags & ZEND_ACC_TRAIT))) {
			zend_error_noreturn(E_ERROR, "%s cannot use %s - it is not a trait", ZSTR_VAL(ce->name), ZSTR_VAL(trait->name));
			return;
		}
		for (j = 0; j < i; j++) {
			if (traits[j] == trait) {
				/* skip duplications */
				trait = NULL;
				break;
			}
		}
		traits[i] = trait;
	}

	/* complete initialization of trait strutures in ce */
	zend_traits_init_trait_structures(ce, traits, &exclude_tables, &aliases);

	/* first care about all methods to be flattened into the class */
	zend_do_traits_method_binding(ce, traits, exclude_tables, aliases);

	/* Aliases which have not been applied indicate typos/bugs. */
	zend_do_check_for_inconsistent_traits_aliasing(ce, aliases);

	if (aliases) {
		efree(aliases);
	}

	if (exclude_tables) {
		efree(exclude_tables);
	}

	/* then flatten the properties into it, to, mostly to notfiy developer about problems */
	zend_do_traits_property_binding(ce, traits);

	efree(traits);
}
/* }}} */

#define MAX_ABSTRACT_INFO_CNT 3
#define MAX_ABSTRACT_INFO_FMT "%s%s%s%s"
#define DISPLAY_ABSTRACT_FN(idx) \
	ai.afn[idx] ? ZEND_FN_SCOPE_NAME(ai.afn[idx]) : "", \
	ai.afn[idx] ? "::" : "", \
	ai.afn[idx] ? ZSTR_VAL(ai.afn[idx]->common.function_name) : "", \
	ai.afn[idx] && ai.afn[idx + 1] ? ", " : (ai.afn[idx] && ai.cnt > MAX_ABSTRACT_INFO_CNT ? ", ..." : "")

typedef struct _zend_abstract_info {
	zend_function *afn[MAX_ABSTRACT_INFO_CNT + 1];
	int cnt;
	int ctor;
} zend_abstract_info;

static void zend_verify_abstract_class_function(zend_function *fn, zend_abstract_info *ai) /* {{{ */
{
	if (fn->common.fn_flags & ZEND_ACC_ABSTRACT) {
		if (ai->cnt < MAX_ABSTRACT_INFO_CNT) {
			ai->afn[ai->cnt] = fn;
		}
		if (fn->common.fn_flags & ZEND_ACC_CTOR) {
			if (!ai->ctor) {
				ai->cnt++;
				ai->ctor = 1;
			} else {
				ai->afn[ai->cnt] = NULL;
			}
		} else {
			ai->cnt++;
		}
	}
}
/* }}} */

void zend_verify_abstract_class(zend_class_entry *ce) /* {{{ */
{
	zend_function *func;
	zend_abstract_info ai;

	ZEND_ASSERT((ce->ce_flags & (ZEND_ACC_IMPLICIT_ABSTRACT_CLASS|ZEND_ACC_INTERFACE|ZEND_ACC_TRAIT|ZEND_ACC_EXPLICIT_ABSTRACT_CLASS)) == ZEND_ACC_IMPLICIT_ABSTRACT_CLASS);
	memset(&ai, 0, sizeof(ai));

	ZEND_HASH_FOREACH_PTR(&ce->function_table, func) {
		zend_verify_abstract_class_function(func, &ai);
	} ZEND_HASH_FOREACH_END();

	if (ai.cnt) {
		zend_error_noreturn(E_ERROR, "Class %s contains %d abstract method%s and must therefore be declared abstract or implement the remaining methods (" MAX_ABSTRACT_INFO_FMT MAX_ABSTRACT_INFO_FMT MAX_ABSTRACT_INFO_FMT ")",
			ZSTR_VAL(ce->name), ai.cnt,
			ai.cnt > 1 ? "s" : "",
			DISPLAY_ABSTRACT_FN(0),
			DISPLAY_ABSTRACT_FN(1),
			DISPLAY_ABSTRACT_FN(2)
			);
	} else {
		/* now everything should be fine and an added ZEND_ACC_IMPLICIT_ABSTRACT_CLASS should be removed */
		ce->ce_flags &= ~ZEND_ACC_IMPLICIT_ABSTRACT_CLASS;
	}
}
/* }}} */

typedef struct {
	enum {
		OBLIGATION_DEPENDENCY,
		OBLIGATION_COMPATIBILITY,
		OBLIGATION_PROPERTY_COMPATIBILITY
	} type;
	union {
		zend_class_entry *dependency_ce;
		struct {
			const zend_function *parent_fn;
			const zend_function *child_fn;
		};
		struct {
			const zend_property_info *parent_prop;
			const zend_property_info *child_prop;
		};
	};
} variance_obligation;

static void variance_obligation_dtor(zval *zv) {
	efree(Z_PTR_P(zv));
}

static void variance_obligation_ht_dtor(zval *zv) {
	zend_hash_destroy(Z_PTR_P(zv));
	FREE_HASHTABLE(Z_PTR_P(zv));
}

static HashTable *get_or_init_obligations_for_class(zend_class_entry *ce) {
	HashTable *ht;
	zend_ulong key;
	if (!CG(delayed_variance_obligations)) {
		ALLOC_HASHTABLE(CG(delayed_variance_obligations));
		zend_hash_init(CG(delayed_variance_obligations), 0, NULL, variance_obligation_ht_dtor, 0);
	}

	key = (zend_ulong) (uintptr_t) ce;
	ht = zend_hash_index_find_ptr(CG(delayed_variance_obligations), key);
	if (ht) {
		return ht;
	}

	ALLOC_HASHTABLE(ht);
	zend_hash_init(ht, 0, NULL, variance_obligation_dtor, 0);
	zend_hash_index_add_new_ptr(CG(delayed_variance_obligations), key, ht);
	ce->ce_flags |= ZEND_ACC_UNRESOLVED_VARIANCE;
	return ht;
}

static void add_dependency_obligation(zend_class_entry *ce, zend_class_entry *dependency_ce) {
	HashTable *obligations = get_or_init_obligations_for_class(ce);
	variance_obligation *obligation = emalloc(sizeof(variance_obligation));
	obligation->type = OBLIGATION_DEPENDENCY;
	obligation->dependency_ce = dependency_ce;
	zend_hash_next_index_insert_ptr(obligations, obligation);
}

static void add_compatibility_obligation(
		zend_class_entry *ce, const zend_function *child_fn, const zend_function *parent_fn) {
	HashTable *obligations = get_or_init_obligations_for_class(ce);
	variance_obligation *obligation = emalloc(sizeof(variance_obligation));
	obligation->type = OBLIGATION_COMPATIBILITY;
	obligation->child_fn = child_fn;
	obligation->parent_fn = parent_fn;
	zend_hash_next_index_insert_ptr(obligations, obligation);
}

static void add_property_compatibility_obligation(
		zend_class_entry *ce, const zend_property_info *child_prop,
		const zend_property_info *parent_prop) {
	HashTable *obligations = get_or_init_obligations_for_class(ce);
	variance_obligation *obligation = emalloc(sizeof(variance_obligation));
	obligation->type = OBLIGATION_PROPERTY_COMPATIBILITY;
	obligation->child_prop = child_prop;
	obligation->parent_prop = parent_prop;
	zend_hash_next_index_insert_ptr(obligations, obligation);
}

static void resolve_delayed_variance_obligations(zend_class_entry *ce);

static int check_variance_obligation(zval *zv) {
	variance_obligation *obligation = Z_PTR_P(zv);
	if (obligation->type == OBLIGATION_DEPENDENCY) {
		zend_class_entry *dependency_ce = obligation->dependency_ce;
		if (dependency_ce->ce_flags & ZEND_ACC_UNRESOLVED_VARIANCE) {
			resolve_delayed_variance_obligations(dependency_ce);
		}
		if (!(dependency_ce->ce_flags & ZEND_ACC_LINKED)) {
			return ZEND_HASH_APPLY_KEEP;
		}
	} else if (obligation->type == OBLIGATION_COMPATIBILITY) {
		zend_string *unresolved_class;
		inheritance_status status = zend_do_perform_implementation_check(
			&unresolved_class, obligation->child_fn, obligation->parent_fn);
		if (UNEXPECTED(status != INHERITANCE_SUCCESS)) {
			if (EXPECTED(status == INHERITANCE_UNRESOLVED)) {
				return ZEND_HASH_APPLY_KEEP;
			}
			ZEND_ASSERT(status == INHERITANCE_ERROR);
			emit_incompatible_method_error(
				obligation->child_fn, obligation->parent_fn, status, unresolved_class);
		}
		/* Either the compatibility check was successful or only threw a warning. */
	} else {
		ZEND_ASSERT(obligation->type == OBLIGATION_PROPERTY_COMPATIBILITY);
		inheritance_status status =
			property_types_compatible(obligation->parent_prop, obligation->child_prop);
		if (status != INHERITANCE_SUCCESS) {
			if (status == INHERITANCE_UNRESOLVED) {
				return ZEND_HASH_APPLY_KEEP;
			}
			ZEND_ASSERT(status == INHERITANCE_ERROR);
			emit_incompatible_property_error(obligation->child_prop, obligation->parent_prop);
		}
	}
	return ZEND_HASH_APPLY_REMOVE;
}

static void load_delayed_classes() {
	HashTable *delayed_autoloads = CG(delayed_autoloads);
	zend_string *name;

	if (!delayed_autoloads) {
		return;
	}

	/* Take ownership of this HT, to avoid concurrent modification during autoloading. */
	CG(delayed_autoloads) = NULL;

	ZEND_HASH_FOREACH_STR_KEY(delayed_autoloads, name) {
		zend_lookup_class(name);
	} ZEND_HASH_FOREACH_END();

	zend_hash_destroy(delayed_autoloads);
	FREE_HASHTABLE(delayed_autoloads);
}

static void resolve_delayed_variance_obligations(zend_class_entry *ce) {
	HashTable *all_obligations = CG(delayed_variance_obligations), *obligations;
	zend_ulong num_key = (zend_ulong) (uintptr_t) ce;

	ZEND_ASSERT(all_obligations != NULL);
	obligations = zend_hash_index_find_ptr(all_obligations, num_key);
	ZEND_ASSERT(obligations != NULL);

	zend_hash_apply(obligations, check_variance_obligation);
	if (zend_hash_num_elements(obligations) == 0) {
		ce->ce_flags &= ~ZEND_ACC_UNRESOLVED_VARIANCE;
		ce->ce_flags |= ZEND_ACC_LINKED;
		zend_hash_index_del(all_obligations, num_key);
	}
}

static void report_variance_errors(zend_class_entry *ce) {
	HashTable *all_obligations = CG(delayed_variance_obligations), *obligations;
	variance_obligation *obligation;
	zend_ulong num_key = (zend_ulong) (uintptr_t) ce;

	ZEND_ASSERT(all_obligations != NULL);
	obligations = zend_hash_index_find_ptr(all_obligations, num_key);
	ZEND_ASSERT(obligations != NULL);

	ZEND_HASH_FOREACH_PTR(obligations, obligation) {
		inheritance_status status;
		zend_string *unresolved_class;

<<<<<<< HEAD
		/* There should not be any unresolved parents at this point. */
		ZEND_ASSERT(obligation->type == OBLIGATION_COMPATIBILITY);

		/* Just used to fetch the unresolved_class in this case. */
		status = zend_do_perform_implementation_check(
			&unresolved_class, obligation->child_fn, obligation->parent_fn);
		ZEND_ASSERT(status == INHERITANCE_UNRESOLVED);
		emit_incompatible_method_error(
			obligation->child_fn, obligation->parent_fn, status, unresolved_class);
=======
		if (obligation->type == OBLIGATION_COMPATIBILITY) {
			/* Just used to fetch the unresolved_class in this case. */
			status = zend_do_perform_implementation_check(
				&unresolved_class, obligation->child_fn, obligation->parent_fn);
			ZEND_ASSERT(status == INHERITANCE_UNRESOLVED);
			emit_incompatible_method_error_or_warning(
				obligation->child_fn, obligation->parent_fn,
				status, unresolved_class, obligation->always_error);
		} else if (obligation->type == OBLIGATION_PROPERTY_COMPATIBILITY) {
			emit_incompatible_property_error(obligation->child_prop, obligation->parent_prop);
		} else {
			zend_error_noreturn(E_CORE_ERROR, "Bug #78647");
		}
>>>>>>> cf85eb24
	} ZEND_HASH_FOREACH_END();

	/* Only warnings were thrown above -- that means that there are incompatibilities, but only
	 * ones that we permit. Mark all classes with open obligations as fully linked. */
	ce->ce_flags &= ~ZEND_ACC_UNRESOLVED_VARIANCE;
	ce->ce_flags |= ZEND_ACC_LINKED;
	zend_hash_index_del(all_obligations, num_key);
}

static void check_unrecoverable_load_failure(zend_class_entry *ce) {
	/* If this class has been used while unlinked through a variance obligation, it is not legal
	 * to remove the class from the class table and throw an exception, because there is already
	 * a dependence on the inheritance hierarchy of this specific class. Instead we fall back to
	 * a fatal error, as would happen if we did not allow exceptions in the first place. */
	if (ce->ce_flags & ZEND_ACC_HAS_UNLINKED_USES) {
		zend_string *exception_str;
		zval exception_zv;
		ZEND_ASSERT(EG(exception) && "Exception must have been thrown");
		ZVAL_OBJ(&exception_zv, EG(exception));
		Z_ADDREF(exception_zv);
		zend_clear_exception();
		exception_str = zval_get_string(&exception_zv);
		zend_error_noreturn(E_ERROR,
			"During inheritance of %s with variance dependencies: Uncaught %s", ZSTR_VAL(ce->name), ZSTR_VAL(exception_str));
	}
}

ZEND_API int zend_do_link_class(zend_class_entry *ce, zend_string *lc_parent_name) /* {{{ */
{
	/* Load parent/interface dependencies first, so we can still gracefully abort linking
	 * with an exception and remove the class from the class table. This is only possible
	 * if no variance obligations on the current class have been added during autoloading. */
	zend_class_entry *parent = NULL;
	zend_class_entry **interfaces = NULL;

	if (ce->parent_name) {
		parent = zend_fetch_class_by_name(
			ce->parent_name, lc_parent_name,
			ZEND_FETCH_CLASS_ALLOW_NEARLY_LINKED | ZEND_FETCH_CLASS_EXCEPTION);
		if (!parent) {
			check_unrecoverable_load_failure(ce);
			return FAILURE;
		}
	}

	if (ce->num_interfaces) {
		/* Also copy the parent interfaces here, so we don't need to reallocate later. */
		uint32_t i, num_parent_interfaces = parent ? parent->num_interfaces : 0;
		interfaces = emalloc(
			sizeof(zend_class_entry *) * (ce->num_interfaces + num_parent_interfaces));
		if (num_parent_interfaces) {
			memcpy(interfaces, parent->interfaces,
				sizeof(zend_class_entry *) * num_parent_interfaces);
		}
		for (i = 0; i < ce->num_interfaces; i++) {
			zend_class_entry *iface = zend_fetch_class_by_name(
				ce->interface_names[i].name, ce->interface_names[i].lc_name,
				ZEND_FETCH_CLASS_INTERFACE |
				ZEND_FETCH_CLASS_ALLOW_NEARLY_LINKED | ZEND_FETCH_CLASS_EXCEPTION);
			if (!iface) {
				check_unrecoverable_load_failure(ce);
				efree(interfaces);
				return FAILURE;
			}
			interfaces[num_parent_interfaces + i] = iface;
		}
	}

	if (parent) {
		if (!(parent->ce_flags & ZEND_ACC_LINKED)) {
			add_dependency_obligation(ce, parent);
		}
		zend_do_inheritance(ce, parent);
	}
	if (ce->ce_flags & ZEND_ACC_IMPLEMENT_TRAITS) {
		zend_do_bind_traits(ce);
	}
	if (ce->ce_flags & ZEND_ACC_IMPLEMENT_INTERFACES) {
		zend_do_implement_interfaces(ce, interfaces);
	}
	if ((ce->ce_flags & (ZEND_ACC_IMPLICIT_ABSTRACT_CLASS|ZEND_ACC_INTERFACE|ZEND_ACC_TRAIT|ZEND_ACC_EXPLICIT_ABSTRACT_CLASS)) == ZEND_ACC_IMPLICIT_ABSTRACT_CLASS) {
		zend_verify_abstract_class(ce);
	}

	zend_build_properties_info_table(ce);

	if (!(ce->ce_flags & ZEND_ACC_UNRESOLVED_VARIANCE)) {
		ce->ce_flags |= ZEND_ACC_LINKED;
		return SUCCESS;
	}

	ce->ce_flags |= ZEND_ACC_NEARLY_LINKED;
	load_delayed_classes();
	if (ce->ce_flags & ZEND_ACC_UNRESOLVED_VARIANCE) {
		resolve_delayed_variance_obligations(ce);
		if (!(ce->ce_flags & ZEND_ACC_LINKED)) {
			report_variance_errors(ce);
		}
	}

	return SUCCESS;
}
/* }}} */

/* Check whether early binding is prevented due to unresolved types in inheritance checks. */
static inheritance_status zend_can_early_bind(zend_class_entry *ce, zend_class_entry *parent_ce) /* {{{ */
{
	zend_string *key;
	zend_function *parent_func;
	zend_property_info *parent_info;

	ZEND_HASH_FOREACH_STR_KEY_PTR(&parent_ce->function_table, key, parent_func) {
		zval *zv = zend_hash_find_ex(&ce->function_table, key, 1);
		if (zv) {
			zend_function *child_func = Z_FUNC_P(zv);
			inheritance_status status =
				do_inheritance_check_on_method_ex(child_func, parent_func, ce, NULL, 1, 0);

			if (UNEXPECTED(status != INHERITANCE_SUCCESS)) {
				return status;
			}
		}
	} ZEND_HASH_FOREACH_END();

<<<<<<< HEAD
	return INHERITANCE_SUCCESS;
=======
	ZEND_HASH_FOREACH_STR_KEY_PTR(&parent_ce->properties_info, key, parent_info) {
		zval *zv;
		if ((parent_info->flags & ZEND_ACC_PRIVATE) || !ZEND_TYPE_IS_SET(parent_info->type)) {
			continue;
		}

		zv = zend_hash_find_ex(&ce->properties_info, key, 1);
		if (zv) {
			zend_property_info *child_info = Z_PTR_P(zv);
			if (ZEND_TYPE_IS_SET(child_info->type)) {
				inheritance_status status = property_types_compatible(parent_info, child_info);
				if (UNEXPECTED(status != INHERITANCE_SUCCESS)) {
					if (EXPECTED(status == INHERITANCE_UNRESOLVED)) {
						return INHERITANCE_UNRESOLVED;
					}
					ZEND_ASSERT(status == INHERITANCE_ERROR);
					ret = INHERITANCE_ERROR;
				}
			}
		}
	} ZEND_HASH_FOREACH_END();

	return ret;
>>>>>>> cf85eb24
}
/* }}} */

zend_bool zend_try_early_bind(zend_class_entry *ce, zend_class_entry *parent_ce, zend_string *lcname, zval *delayed_early_binding) /* {{{ */
{
	inheritance_status status = zend_can_early_bind(ce, parent_ce);

	if (EXPECTED(status != INHERITANCE_UNRESOLVED)) {
		if (delayed_early_binding) {
			if (UNEXPECTED(zend_hash_set_bucket_key(EG(class_table), (Bucket*)delayed_early_binding, lcname) == NULL)) {
				zend_error_noreturn(E_COMPILE_ERROR, "Cannot declare %s %s, because the name is already in use", zend_get_object_type(ce), ZSTR_VAL(ce->name));
				return 0;
			}
		} else {
			if (UNEXPECTED(zend_hash_add_ptr(CG(class_table), lcname, ce) == NULL)) {
				return 0;
			}
		}
		zend_do_inheritance_ex(ce, parent_ce, status == INHERITANCE_SUCCESS);
		zend_build_properties_info_table(ce);
		if ((ce->ce_flags & (ZEND_ACC_IMPLICIT_ABSTRACT_CLASS|ZEND_ACC_INTERFACE|ZEND_ACC_TRAIT|ZEND_ACC_EXPLICIT_ABSTRACT_CLASS)) == ZEND_ACC_IMPLICIT_ABSTRACT_CLASS) {
			zend_verify_abstract_class(ce);
		}
		ZEND_ASSERT(!(ce->ce_flags & ZEND_ACC_UNRESOLVED_VARIANCE));
		ce->ce_flags |= ZEND_ACC_LINKED;
		return 1;
	}
	return 0;
}
/* }}} */<|MERGE_RESOLUTION|>--- conflicted
+++ resolved
@@ -29,15 +29,10 @@
 
 static void add_dependency_obligation(zend_class_entry *ce, zend_class_entry *dependency_ce);
 static void add_compatibility_obligation(
-<<<<<<< HEAD
 		zend_class_entry *ce, const zend_function *child_fn, const zend_function *parent_fn);
-=======
-		zend_class_entry *ce, const zend_function *child_fn, const zend_function *parent_fn,
-		zend_bool always_error);
 static void add_property_compatibility_obligation(
 		zend_class_entry *ce, const zend_property_info *child_prop,
 		const zend_property_info *parent_prop);
->>>>>>> cf85eb24
 
 static void overridden_ptr_dtor(zval *zv) /* {{{ */
 {
@@ -877,14 +872,12 @@
 
 static void emit_incompatible_property_error(
 		const zend_property_info *child, const zend_property_info *parent) {
+	zend_string *type_str = zend_type_to_string_resolved(parent->type, parent->ce);
 	zend_error_noreturn(E_COMPILE_ERROR,
-		"Type of %s::$%s must be %s%s (as in class %s)",
+		"Type of %s::$%s must be %s (as in class %s)",
 		ZSTR_VAL(child->ce->name),
 		ZSTR_VAL(child->name),
-		ZEND_TYPE_ALLOW_NULL(parent->type) ? "?" : "",
-		ZEND_TYPE_IS_CLASS(parent->type)
-			? ZSTR_VAL(ZEND_TYPE_IS_CE(parent->type) ? ZEND_TYPE_CE(parent->type)->name : resolve_class_name(parent->ce, ZEND_TYPE_NAME(parent->type)))
-			: zend_get_type_by_const(ZEND_TYPE_CODE(parent->type)),
+		ZSTR_VAL(type_str),
 		ZSTR_VAL(parent->ce->name));
 }
 
@@ -919,24 +912,12 @@
 			}
 
 			if (UNEXPECTED(ZEND_TYPE_IS_SET(parent_info->type))) {
-<<<<<<< HEAD
-				if (!property_types_compatible(parent_info, child_info)) {
-					zend_string *type_str =
-						zend_type_to_string_resolved(parent_info->type, parent_info->ce);
-					zend_error_noreturn(E_COMPILE_ERROR,
-					"Type of %s::$%s must be %s (as in class %s)",
-						ZSTR_VAL(ce->name),
-						ZSTR_VAL(key),
-						ZSTR_VAL(type_str),
-						ZSTR_VAL(ce->parent->name));
-=======
 				inheritance_status status = property_types_compatible(parent_info, child_info);
 				if (status == INHERITANCE_ERROR) {
 					emit_incompatible_property_error(child_info, parent_info);
 				}
 				if (status == INHERITANCE_UNRESOLVED) {
 					add_property_compatibility_obligation(ce, child_info, parent_info);
->>>>>>> cf85eb24
 				}
 			} else if (UNEXPECTED(ZEND_TYPE_IS_SET(child_info->type) && !ZEND_TYPE_IS_SET(parent_info->type))) {
 				zend_error_noreturn(E_COMPILE_ERROR,
@@ -2309,31 +2290,18 @@
 		inheritance_status status;
 		zend_string *unresolved_class;
 
-<<<<<<< HEAD
-		/* There should not be any unresolved parents at this point. */
-		ZEND_ASSERT(obligation->type == OBLIGATION_COMPATIBILITY);
-
-		/* Just used to fetch the unresolved_class in this case. */
-		status = zend_do_perform_implementation_check(
-			&unresolved_class, obligation->child_fn, obligation->parent_fn);
-		ZEND_ASSERT(status == INHERITANCE_UNRESOLVED);
-		emit_incompatible_method_error(
-			obligation->child_fn, obligation->parent_fn, status, unresolved_class);
-=======
 		if (obligation->type == OBLIGATION_COMPATIBILITY) {
 			/* Just used to fetch the unresolved_class in this case. */
 			status = zend_do_perform_implementation_check(
 				&unresolved_class, obligation->child_fn, obligation->parent_fn);
 			ZEND_ASSERT(status == INHERITANCE_UNRESOLVED);
-			emit_incompatible_method_error_or_warning(
-				obligation->child_fn, obligation->parent_fn,
-				status, unresolved_class, obligation->always_error);
+			emit_incompatible_method_error(
+				obligation->child_fn, obligation->parent_fn, status, unresolved_class);
 		} else if (obligation->type == OBLIGATION_PROPERTY_COMPATIBILITY) {
 			emit_incompatible_property_error(obligation->child_prop, obligation->parent_prop);
 		} else {
 			zend_error_noreturn(E_CORE_ERROR, "Bug #78647");
 		}
->>>>>>> cf85eb24
 	} ZEND_HASH_FOREACH_END();
 
 	/* Only warnings were thrown above -- that means that there are incompatibilities, but only
@@ -2458,9 +2426,6 @@
 		}
 	} ZEND_HASH_FOREACH_END();
 
-<<<<<<< HEAD
-	return INHERITANCE_SUCCESS;
-=======
 	ZEND_HASH_FOREACH_STR_KEY_PTR(&parent_ce->properties_info, key, parent_info) {
 		zval *zv;
 		if ((parent_info->flags & ZEND_ACC_PRIVATE) || !ZEND_TYPE_IS_SET(parent_info->type)) {
@@ -2473,18 +2438,13 @@
 			if (ZEND_TYPE_IS_SET(child_info->type)) {
 				inheritance_status status = property_types_compatible(parent_info, child_info);
 				if (UNEXPECTED(status != INHERITANCE_SUCCESS)) {
-					if (EXPECTED(status == INHERITANCE_UNRESOLVED)) {
-						return INHERITANCE_UNRESOLVED;
-					}
-					ZEND_ASSERT(status == INHERITANCE_ERROR);
-					ret = INHERITANCE_ERROR;
+					return status;
 				}
 			}
 		}
 	} ZEND_HASH_FOREACH_END();
 
-	return ret;
->>>>>>> cf85eb24
+	return INHERITANCE_SUCCESS;
 }
 /* }}} */
 
