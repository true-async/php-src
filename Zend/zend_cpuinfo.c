/*
   +----------------------------------------------------------------------+
   | Zend Engine                                                          |
   +----------------------------------------------------------------------+
   | Copyright (c) Zend Technologies Ltd. (http://www.zend.com)           |
   +----------------------------------------------------------------------+
   | This source file is subject to version 2.00 of the Zend license,     |
   | that is bundled with this package in the file LICENSE, and is        |
   | available through the world-wide-web at the following url:           |
   | http://www.zend.com/license/2_00.txt.                                |
   | If you did not receive a copy of the Zend license and are unable to  |
   | obtain it through the world-wide-web, please send a note to          |
   | license@zend.com so we can mail you a copy immediately.              |
   +----------------------------------------------------------------------+
   | Authors: Xinchen Hui <xinchen.h@zend.com>                            |
   +----------------------------------------------------------------------+
*/

#include "zend_cpuinfo.h"

typedef struct _zend_cpu_info {
	uint32_t eax;
	uint32_t ebx;
	uint32_t ecx;
	uint32_t edx;
	uint32_t initialized;
} zend_cpu_info;

static zend_cpu_info cpuinfo = {0};

#if defined(__GNUC__) && (defined(__i386__) || defined(__x86_64__))
# if defined(HAVE_CPUID_H) && defined(HAVE_CPUID_COUNT)
# include <cpuid.h>
static void __zend_cpuid(uint32_t func, uint32_t subfunc, zend_cpu_info *cpuinfo) {
	__cpuid_count(func, subfunc, cpuinfo->eax, cpuinfo->ebx, cpuinfo->ecx, cpuinfo->edx);
}
# else
static void __zend_cpuid(uint32_t func, uint32_t subfunc, zend_cpu_info *cpuinfo) {
#if defined(__i386__) && (defined(__pic__) || defined(__PIC__))
	/* PIC on i386 uses %ebx, so preserve it. */
	__asm__ __volatile__ (
		"pushl  %%ebx\n"
		"cpuid\n"
		"mov    %%ebx,%1\n"
		"popl   %%ebx"
		: "=a"(cpuinfo->eax), "=r"(cpuinfo->ebx), "=c"(cpuinfo->ecx), "=d"(cpuinfo->edx)
		: "a"(func), "c"(subfunc)
	);
#else
	__asm__ __volatile__ (
		"cpuid"
		: "=a"(cpuinfo->eax), "=b"(cpuinfo->ebx), "=c"(cpuinfo->ecx), "=d"(cpuinfo->edx)
		: "a"(func), "c"(subfunc)
	);
#endif
}
# endif
#elif defined(ZEND_WIN32) && !defined(__clang__)
# include <intrin.h>
static void __zend_cpuid(uint32_t func, uint32_t subfunc, zend_cpu_info *cpuinfo) {
	int regs[4];

	__cpuidex(regs, func, subfunc);

	cpuinfo->eax = regs[0];
	cpuinfo->ebx = regs[1];
	cpuinfo->ecx = regs[2];
	cpuinfo->edx = regs[3];
}
#else
static void __zend_cpuid(uint32_t func, uint32_t subfunc, zend_cpu_info *cpuinfo) {
	cpuinfo->eax = 0;
}
#endif

#if defined(__i386__) || defined(__x86_64__)
/* Function based on compiler-rt implementation. */
static unsigned get_xcr0_eax(void) {
# if defined(__GNUC__) || defined(__clang__)
	// Check xgetbv; this uses a .byte sequence instead of the instruction
	// directly because older assemblers do not include support for xgetbv and
	// there is no easy way to conditionally compile based on the assembler used.
	unsigned eax, edx;
	__asm__(".byte 0x0f, 0x01, 0xd0" : "=a"(eax), "=d"(edx) : "c"(0));
	return eax;
# elif defined(ZEND_WIN32) && defined(_XCR_XFEATURE_ENABLED_MASK)
	return _xgetbv(_XCR_XFEATURE_ENABLED_MASK);
# else
	return 0;
# endif
}

<<<<<<< HEAD
static bool is_avx_supported() {
=======
static zend_bool is_avx_supported(void) {
>>>>>>> 3f0bb673
	if (!(cpuinfo.ecx & ZEND_CPU_FEATURE_AVX)) {
		/* No support for AVX */
		return 0;
	}
	if (!(cpuinfo.ecx & ZEND_CPU_FEATURE_OSXSAVE)) {
		/* The operating system does not support XSAVE. */
		return 0;
	}
	if ((get_xcr0_eax() & 0x6) != 0x6) {
		/* XCR0 SSE and AVX bits must be set. */
		return 0;
	}
	return 1;
}
#else
<<<<<<< HEAD
static bool is_avx_supported(void) {
=======
static zend_bool is_avx_supported(void) {
>>>>>>> 3f0bb673
	return 0;
}
#endif

void zend_cpu_startup(void)
{
	if (!cpuinfo.initialized) {
		zend_cpu_info ebx;
		int max_feature;

		cpuinfo.initialized = 1;
		__zend_cpuid(0, 0, &cpuinfo);
		max_feature = cpuinfo.eax;
		if (max_feature == 0) {
			return;
		}

		__zend_cpuid(1, 0, &cpuinfo);

		/* for avx2 */
		if (max_feature >= 7) {
			__zend_cpuid(7, 0, &ebx);
			cpuinfo.ebx = ebx.ebx;
		} else {
			cpuinfo.ebx = 0;
		}

		if (!is_avx_supported()) {
			cpuinfo.edx &= ~ZEND_CPU_FEATURE_AVX;
			cpuinfo.ebx &= ~(ZEND_CPU_FEATURE_AVX2 & ~ZEND_CPU_EBX_MASK);
		}
	}
}

ZEND_API int zend_cpu_supports(zend_cpu_feature feature) {
	ZEND_ASSERT(cpuinfo.initialized);
	if (feature & ZEND_CPU_EDX_MASK) {
		return (cpuinfo.edx & (feature & ~ZEND_CPU_EDX_MASK));
	} else if (feature & ZEND_CPU_EBX_MASK) {
		return (cpuinfo.ebx & (feature & ~ZEND_CPU_EBX_MASK));
	} else {
		return (cpuinfo.ecx & feature);
	}
}<|MERGE_RESOLUTION|>--- conflicted
+++ resolved
@@ -90,11 +90,7 @@
 # endif
 }
 
-<<<<<<< HEAD
-static bool is_avx_supported() {
-=======
-static zend_bool is_avx_supported(void) {
->>>>>>> 3f0bb673
+static bool is_avx_supported(void) {
 	if (!(cpuinfo.ecx & ZEND_CPU_FEATURE_AVX)) {
 		/* No support for AVX */
 		return 0;
@@ -110,11 +106,7 @@
 	return 1;
 }
 #else
-<<<<<<< HEAD
 static bool is_avx_supported(void) {
-=======
-static zend_bool is_avx_supported(void) {
->>>>>>> 3f0bb673
 	return 0;
 }
 #endif
