--- conflicted
+++ resolved
@@ -961,14 +961,11 @@
 			{ $$ = zend_ast_create_binary_op(ZEND_SPACESHIP, $1, $3); }
 	|	expr T_INSTANCEOF class_name_reference
 			{ $$ = zend_ast_create(ZEND_AST_INSTANCEOF, $1, $3); }
-<<<<<<< HEAD
 	|	'(' expr ')' {
 			$$ = $2;
 			if ($$->kind == ZEND_AST_CONDITIONAL) $$->attr = ZEND_PARENTHESIZED_CONDITIONAL;
+			if ($$->kind == ZEND_AST_BINARY_OP && $$->attr == ZEND_CONCAT) $$->attr = ZEND_PARENTHESIZED_CONCAT;
 		}
-=======
-	|	'(' expr ')' { $$ = $2; if ($$->kind == ZEND_AST_BINARY_OP && $$->attr == ZEND_CONCAT) $$->attr = ZEND_PARENTHESIZED_CONCAT; }
->>>>>>> 3b23694a
 	|	new_expr { $$ = $1; }
 	|	expr '?' expr ':' expr
 			{ $$ = zend_ast_create(ZEND_AST_CONDITIONAL, $1, $3, $5); }
