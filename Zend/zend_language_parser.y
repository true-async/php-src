%{
/*
   +----------------------------------------------------------------------+
   | Zend Engine                                                          |
   +----------------------------------------------------------------------+
   | Copyright (c) 1998-2012 Zend Technologies Ltd. (http://www.zend.com) |
   +----------------------------------------------------------------------+
   | This source file is subject to version 2.00 of the Zend license,     |
   | that is bundled with this package in the file LICENSE, and is        |
   | available through the world-wide-web at the following url:           |
   | http://www.zend.com/license/2_00.txt.                                |
   | If you did not receive a copy of the Zend license and are unable to  |
   | obtain it through the world-wide-web, please send a note to          |
   | license@zend.com so we can mail you a copy immediately.              |
   +----------------------------------------------------------------------+
   | Authors: Andi Gutmans <andi@zend.com>                                |
   |          Zeev Suraski <zeev@zend.com>                                |
   +----------------------------------------------------------------------+
*/

/* $Id$ */

/*
 * LALR shift/reduce conflicts and how they are resolved:
 *
 * - 2 shift/reduce conflicts due to the dangling elseif/else ambiguity. Solved by shift.
 *
 */


#include "zend_compile.h"
#include "zend.h"
#include "zend_list.h"
#include "zend_globals.h"
#include "zend_API.h"
#include "zend_constants.h"

#define YYSIZE_T size_t
#define yytnamerr zend_yytnamerr
static YYSIZE_T zend_yytnamerr(char*, const char*);

#define YYERROR_VERBOSE
#define YYSTYPE znode
#ifdef ZTS
# define YYPARSE_PARAM tsrm_ls
# define YYLEX_PARAM tsrm_ls
#endif


%}

%pure_parser
%expect 3

%token END 0 "end of file"
%left T_INCLUDE T_INCLUDE_ONCE T_EVAL T_REQUIRE T_REQUIRE_ONCE
%token T_INCLUDE      "include (T_INCLUDE)"
%token T_INCLUDE_ONCE "include_once (T_INCLUDE_ONCE)"
%token T_EVAL         "eval (T_EVAL)"
%token T_REQUIRE      "require (T_REQUIRE)"
%token T_REQUIRE_ONCE "require_once (T_REQUIRE_ONCE)"
%left ','
%left T_LOGICAL_OR
%token T_LOGICAL_OR   "or (T_LOGICAL_OR)"
%left T_LOGICAL_XOR
%token T_LOGICAL_XOR  "xor (T_LOGICAL_XOR)"
%left T_LOGICAL_AND
%token T_LOGICAL_AND  "and (T_LOGICAL_AND)"
%right T_PRINT
%token T_PRINT        "print (T_PRINT)"
<<<<<<< HEAD
=======
%right T_YIELD
%token T_YIELD        "yield (T_YIELD)"
>>>>>>> 5246d6f0
%left '=' T_PLUS_EQUAL T_MINUS_EQUAL T_MUL_EQUAL T_DIV_EQUAL T_CONCAT_EQUAL T_MOD_EQUAL T_AND_EQUAL T_OR_EQUAL T_XOR_EQUAL T_SL_EQUAL T_SR_EQUAL
%token T_PLUS_EQUAL   "+= (T_PLUS_EQUAL)"
%token T_MINUS_EQUAL  "-= (T_MINUS_EQUAL)"
%token T_MUL_EQUAL    "*= (T_MUL_EQUAL)"
%token T_DIV_EQUAL    "/= (T_DIV_EQUAL)"
%token T_CONCAT_EQUAL ".= (T_CONCAT_EQUAL)"
%token T_MOD_EQUAL    "%= (T_MOD_EQUAL)"
%token T_AND_EQUAL    "&= (T_AND_EQUAL)"
%token T_OR_EQUAL     "|= (T_OR_EQUAL)"
%token T_XOR_EQUAL    "^= (T_XOR_EQUAL)"
%token T_SL_EQUAL     "<<= (T_SL_EQUAL)"
%token T_SR_EQUAL     ">>= (T_SR_EQUAL)"
%left '?' ':'
%left T_BOOLEAN_OR
%token T_BOOLEAN_OR   "|| (T_BOOLEAN_OR)"
%left T_BOOLEAN_AND 
%token T_BOOLEAN_AND  "&& (T_BOOLEAN_AND)"
%left '|'
%left '^'
%left '&'
%nonassoc T_IS_EQUAL T_IS_NOT_EQUAL T_IS_IDENTICAL T_IS_NOT_IDENTICAL
%token T_IS_EQUAL     "== (T_IS_EQUAL)"
%token T_IS_NOT_EQUAL "!= (T_IS_NOT_EQUAL)"
%token T_IS_IDENTICAL "=== (T_IS_IDENTICAL)"
%token T_IS_NOT_IDENTICAL "!== (T_IS_NOT_IDENTICAL)"
%nonassoc '<' T_IS_SMALLER_OR_EQUAL '>' T_IS_GREATER_OR_EQUAL
%token T_IS_SMALLER_OR_EQUAL "<= (T_IS_SMALLER_OR_EQUAL)"
%token T_IS_GREATER_OR_EQUAL ">= (T_IS_GREATER_OR_EQUAL)"
%left T_SL T_SR
%token T_SL "<< (T_SL)"
%token T_SR ">> (T_SR)"
%left '+' '-' '.'
%left '*' '/' '%'
%right '!'
%nonassoc T_INSTANCEOF
%token T_INSTANCEOF  "instanceof (T_INSTANCEOF)"
%right '~' T_INC T_DEC T_INT_CAST T_DOUBLE_CAST T_STRING_CAST T_ARRAY_CAST T_OBJECT_CAST T_BOOL_CAST T_UNSET_CAST '@'
%token T_INC "++ (T_INC)"
%token T_DEC "-- (T_DEC)"
%token T_INT_CAST    "(int) (T_INT_CAST)"
%token T_DOUBLE_CAST "(double) (T_DOUBLE_CAST)"
%token T_STRING_CAST "(string) (T_STRING_CAST)"
%token T_ARRAY_CAST  "(array) (T_ARRAY_CAST)"
%token T_OBJECT_CAST "(object) (T_OBJECT_CAST)"
%token T_BOOL_CAST   "(bool) (T_BOOL_CAST)"
%token T_UNSET_CAST  "(unset) (T_UNSET_CAST)"
%right '['
%nonassoc T_NEW T_CLONE
%token T_NEW       "new (T_NEW)"
%token T_CLONE     "clone (T_CLONE)"
%token T_EXIT      "exit (T_EXIT)"
%token T_IF        "if (T_IF)"
%left T_ELSEIF
%token T_ELSEIF    "elseif (T_ELSEIF)"
%left T_ELSE 
%token T_ELSE      "else (T_ELSE)"
%left T_ENDIF 
%token T_ENDIF     "endif (T_ENDIF)"
%token T_LNUMBER   "integer number (T_LNUMBER)"
%token T_DNUMBER   "floating-point number (T_DNUMBER)"
%token T_STRING    "identifier (T_STRING)"
%token T_STRING_VARNAME "variable name (T_STRING_VARNAME)"
%token T_VARIABLE  "variable (T_VARIABLE)"
%token T_NUM_STRING "number (T_NUM_STRING)"
%token T_INLINE_HTML
%token T_CHARACTER
%token T_BAD_CHARACTER
%token T_ENCAPSED_AND_WHITESPACE  "quoted-string and whitespace (T_ENCAPSED_AND_WHITESPACE)"
%token T_CONSTANT_ENCAPSED_STRING "quoted-string (T_CONSTANT_ENCAPSED_STRING)"
%token T_ECHO       "echo (T_ECHO)"
%token T_DO         "do (T_DO)"
%token T_WHILE      "while (T_WHILE)"
%token T_ENDWHILE   "endwhile (T_ENDWHILE)"
%token T_FOR        "for (T_FOR)"
%token T_ENDFOR     "endfor (T_ENDFOR)"
%token T_FOREACH    "foreach (T_FOREACH)"
%token T_ENDFOREACH "endforeach (T_ENDFOREACH)"
%token T_DECLARE    "declare (T_DECLARE)"
%token T_ENDDECLARE "enddeclare (T_ENDDECLARE)"
%token T_AS         "as (T_AS)"
%token T_SWITCH     "switch (T_SWITCH)"
%token T_ENDSWITCH  "endswitch (T_ENDSWITCH)"
%token T_CASE       "case (T_CASE)"
%token T_DEFAULT    "default (T_DEFAULT)"
%token T_BREAK      "break (T_BREAK)"
%token T_CONTINUE   "continue (T_CONTINUE)"
%token T_GOTO       "goto (T_GOTO)"
%token T_FUNCTION   "function (T_FUNCTION)"
%token T_CONST      "const (T_CONST)"
%token T_RETURN     "return (T_RETURN)"
%token T_TRY        "try (T_TRY)"
%token T_CATCH      "catch (T_CATCH)"
%token T_FINALLY    "finally (T_FINALLY)"
%token T_THROW      "throw (T_THROW)"
%token T_USE        "use (T_USE)"
%token T_INSTEADOF  "insteadof (T_INSTEADOF)"
%token T_GLOBAL     "global (T_GLOBAL)"
%right T_STATIC T_ABSTRACT T_FINAL T_PRIVATE T_PROTECTED T_PUBLIC
%token T_STATIC     "static (T_STATIC)"
%token T_ABSTRACT   "abstract (T_ABSTRACT)"
%token T_FINAL      "final (T_FINAL)"
%token T_PRIVATE    "private (T_PRIVATE)"
%token T_PROTECTED  "protected (T_PROTECTED)"
%token T_PUBLIC     "public (T_PUBLIC)"
%token T_VAR        "var (T_VAR)"
%token T_UNSET      "unset (T_UNSET)"
%token T_ISSET      "isset (T_ISSET)"
%token T_EMPTY      "empty (T_EMPTY)"
%token T_HALT_COMPILER "__halt_compiler (T_HALT_COMPILER)"
%token T_CLASS      "class (T_CLASS)"
%token T_TRAIT      "trait (T_TRAIT)"
%token T_INTERFACE  "interface (T_INTERFACE)"
%token T_EXTENDS    "extends (T_EXTENDS)"
%token T_IMPLEMENTS "implements (T_IMPLEMENTS)"
%token T_OBJECT_OPERATOR "-> (T_OBJECT_OPERATOR)"
%token T_DOUBLE_ARROW    "=> (T_DOUBLE_ARROW)"
%token T_LIST            "list (T_LIST)"
%token T_ARRAY           "array (T_ARRAY)"
%token T_CALLABLE        "callable (T_CALLABLE)"
%token T_CLASS_C         "__CLASS__ (T_CLASS_C)"
%token T_TRAIT_C         "__TRAIT__ (T_TRAIT_C)"
%token T_METHOD_C        "__METHOD__ (T_METHOD_C)"
%token T_FUNC_C          "__FUNCTION__ (T_FUNC_C)"
%token T_LINE            "__LINE__ (T_LINE)"
%token T_FILE            "__FILE__ (T_FILE)"
%token T_COMMENT         "comment (T_COMMENT)"
%token T_DOC_COMMENT     "doc comment (T_DOC_COMMENT)"
%token T_OPEN_TAG        "open tag (T_OPEN_TAG)"
%token T_OPEN_TAG_WITH_ECHO "open tag with echo (T_OPEN_TAG_WITH_ECHO)"
%token T_CLOSE_TAG       "close tag (T_CLOSE_TAG)"
%token T_WHITESPACE      "whitespace (T_WHITESPACE)"
%token T_START_HEREDOC   "heredoc start (T_START_HEREDOC)"
%token T_END_HEREDOC     "heredoc end (T_END_HEREDOC)"
%token T_DOLLAR_OPEN_CURLY_BRACES "${ (T_DOLLAR_OPEN_CURLY_BRACES)"
%token T_CURLY_OPEN      "{$ (T_CURLY_OPEN)"
%token T_PAAMAYIM_NEKUDOTAYIM ":: (T_PAAMAYIM_NEKUDOTAYIM)"
%token T_NAMESPACE       "namespace (T_NAMESPACE)"
%token T_NS_C            "__NAMESPACE__ (T_NS_C)"
%token T_DIR             "__DIR__ (T_DIR)"
%token T_NS_SEPARATOR    "\\ (T_NS_SEPARATOR)"

%% /* Rules */

start:
	top_statement_list	{ zend_do_end_compilation(TSRMLS_C); }
;

top_statement_list:
		top_statement_list  { zend_do_extended_info(TSRMLS_C); } top_statement { HANDLE_INTERACTIVE(); }
	|	/* empty */
;

namespace_name:
		T_STRING { $$ = $1; }
	|	namespace_name T_NS_SEPARATOR T_STRING { zend_do_build_namespace_name(&$$, &$1, &$3 TSRMLS_CC); }
;

top_statement:
		statement						{ zend_verify_namespace(TSRMLS_C); }
	|	function_declaration_statement	{ zend_verify_namespace(TSRMLS_C); zend_do_early_binding(TSRMLS_C); }
	|	class_declaration_statement		{ zend_verify_namespace(TSRMLS_C); zend_do_early_binding(TSRMLS_C); }
	|	T_HALT_COMPILER '(' ')' ';'		{ zend_do_halt_compiler_register(TSRMLS_C); YYACCEPT; }
	|	T_NAMESPACE namespace_name ';'	{ zend_do_begin_namespace(&$2, 0 TSRMLS_CC); }
	|	T_NAMESPACE namespace_name '{'	{ zend_do_begin_namespace(&$2, 1 TSRMLS_CC); }
		top_statement_list '}'		    { zend_do_end_namespace(TSRMLS_C); }
	|	T_NAMESPACE '{'					{ zend_do_begin_namespace(NULL, 1 TSRMLS_CC); }
		top_statement_list '}'			{ zend_do_end_namespace(TSRMLS_C); }
	|	T_USE use_declarations ';'      { zend_verify_namespace(TSRMLS_C); }
	|	constant_declaration ';'		{ zend_verify_namespace(TSRMLS_C); }
;

use_declarations:
		use_declarations ',' use_declaration
	|	use_declaration
;

use_declaration:
		namespace_name 			{ zend_do_use(&$1, NULL, 0 TSRMLS_CC); }
	|	namespace_name T_AS T_STRING	{ zend_do_use(&$1, &$3, 0 TSRMLS_CC); }
	|	T_NS_SEPARATOR namespace_name { zend_do_use(&$2, NULL, 1 TSRMLS_CC); }
	|	T_NS_SEPARATOR namespace_name T_AS T_STRING { zend_do_use(&$2, &$4, 1 TSRMLS_CC); }
;

constant_declaration:
		constant_declaration ',' T_STRING '=' static_scalar	{ zend_do_declare_constant(&$3, &$5 TSRMLS_CC); }
	|	T_CONST T_STRING '=' static_scalar { zend_do_declare_constant(&$2, &$4 TSRMLS_CC); }
;

inner_statement_list:
		inner_statement_list  { zend_do_extended_info(TSRMLS_C); } inner_statement { HANDLE_INTERACTIVE(); }
	|	/* empty */
;


inner_statement:
		statement
	|	function_declaration_statement
	|	class_declaration_statement
	|	T_HALT_COMPILER '(' ')' ';'   { zend_error(E_COMPILE_ERROR, "__HALT_COMPILER() can only be used from the outermost scope"); }
;


statement:
		unticked_statement { DO_TICKS(); }
	|	T_STRING ':' { zend_do_label(&$1 TSRMLS_CC); }
;

unticked_statement:
		'{' inner_statement_list '}'
<<<<<<< HEAD
	|	T_IF '(' expr ')' { zend_do_if_cond(&$3, &$4 TSRMLS_CC); } statement { zend_do_if_after_statement(&$4, 1 TSRMLS_CC); } elseif_list else_single { zend_do_if_end(TSRMLS_C); }
	|	T_IF '(' expr ')' ':' { zend_do_if_cond(&$3, &$4 TSRMLS_CC); } inner_statement_list { zend_do_if_after_statement(&$4, 1 TSRMLS_CC); } new_elseif_list new_else_single T_ENDIF ';' { zend_do_if_end(TSRMLS_C); }
	|	T_WHILE '(' { $1.u.op.opline_num = get_next_op_number(CG(active_op_array));  } expr  ')' { zend_do_while_cond(&$4, &$5 TSRMLS_CC); } while_statement { zend_do_while_end(&$1, &$5 TSRMLS_CC); }
	|	T_DO { $1.u.op.opline_num = get_next_op_number(CG(active_op_array));  zend_do_do_while_begin(TSRMLS_C); } statement T_WHILE '(' { $5.u.op.opline_num = get_next_op_number(CG(active_op_array)); } expr ')' ';' { zend_do_do_while_end(&$1, &$5, &$7 TSRMLS_CC); }
=======
	|	T_IF parenthesis_expr { zend_do_if_cond(&$2, &$1 TSRMLS_CC); } statement { zend_do_if_after_statement(&$1, 1 TSRMLS_CC); } elseif_list else_single { zend_do_if_end(TSRMLS_C); }
	|	T_IF parenthesis_expr ':' { zend_do_if_cond(&$2, &$1 TSRMLS_CC); } inner_statement_list { zend_do_if_after_statement(&$1, 1 TSRMLS_CC); } new_elseif_list new_else_single T_ENDIF ';' { zend_do_if_end(TSRMLS_C); }
	|	T_WHILE { $1.u.op.opline_num = get_next_op_number(CG(active_op_array)); } parenthesis_expr { zend_do_while_cond(&$3, &$$ TSRMLS_CC); } while_statement { zend_do_while_end(&$1, &$4 TSRMLS_CC); }
	|	T_DO { $1.u.op.opline_num = get_next_op_number(CG(active_op_array));  zend_do_do_while_begin(TSRMLS_C); } statement T_WHILE { $4.u.op.opline_num = get_next_op_number(CG(active_op_array)); } parenthesis_expr ';' { zend_do_do_while_end(&$1, &$4, &$6 TSRMLS_CC); }
>>>>>>> 5246d6f0
	|	T_FOR
			'('
				for_expr
			';' { zend_do_free(&$3 TSRMLS_CC); $4.u.op.opline_num = get_next_op_number(CG(active_op_array)); }
				for_expr
			';' { zend_do_extended_info(TSRMLS_C); zend_do_for_cond(&$6, &$7 TSRMLS_CC); }
				for_expr
			')' { zend_do_free(&$9 TSRMLS_CC); zend_do_for_before_statement(&$4, &$7 TSRMLS_CC); }
			for_statement { zend_do_for_end(&$7 TSRMLS_CC); }
	|	T_SWITCH parenthesis_expr	{ zend_do_switch_cond(&$2 TSRMLS_CC); } switch_case_list { zend_do_switch_end(&$4 TSRMLS_CC); }
	|	T_BREAK ';'				{ zend_do_brk_cont(ZEND_BRK, NULL TSRMLS_CC); }
	|	T_BREAK expr ';'		{ zend_do_brk_cont(ZEND_BRK, &$2 TSRMLS_CC); }
	|	T_CONTINUE ';'			{ zend_do_brk_cont(ZEND_CONT, NULL TSRMLS_CC); }
	|	T_CONTINUE expr ';'		{ zend_do_brk_cont(ZEND_CONT, &$2 TSRMLS_CC); }
	|	T_RETURN ';'						{ zend_do_return(NULL, 0 TSRMLS_CC); }
	|	T_RETURN expr_without_variable ';'	{ zend_do_return(&$2, 0 TSRMLS_CC); }
	|	T_RETURN variable ';'				{ zend_do_return(&$2, 1 TSRMLS_CC); }
	|	yield_expr ';' { $$ = $1; }
	|	T_GLOBAL global_var_list ';'
	|	T_STATIC static_var_list ';'
	|	T_ECHO echo_expr_list ';'
	|	T_INLINE_HTML			{ zend_do_echo(&$1 TSRMLS_CC); }
	|	expr ';'				{ zend_do_free(&$1 TSRMLS_CC); }
	|	T_UNSET '(' unset_variables ')' ';'
	|	T_FOREACH '(' variable T_AS
		{ zend_do_foreach_begin(&$1, &$2, &$3, &$4, 1 TSRMLS_CC); }
		foreach_variable foreach_optional_arg ')' { zend_do_foreach_cont(&$1, &$2, &$4, &$6, &$7 TSRMLS_CC); }
		foreach_statement { zend_do_foreach_end(&$1, &$4 TSRMLS_CC); }
	|	T_FOREACH '(' expr_without_variable T_AS
		{ zend_do_foreach_begin(&$1, &$2, &$3, &$4, 0 TSRMLS_CC); }
<<<<<<< HEAD
		foreach_variable foreach_optional_arg ')' { zend_check_writable_variable(&$6); zend_do_foreach_cont(&$1, &$2, &$4, &$6, &$7 TSRMLS_CC); }
=======
		foreach_variable foreach_optional_arg ')' { zend_do_foreach_cont(&$1, &$2, &$4, &$6, &$7 TSRMLS_CC); }
>>>>>>> 5246d6f0
		foreach_statement { zend_do_foreach_end(&$1, &$4 TSRMLS_CC); }
	|	T_DECLARE { $1.u.op.opline_num = get_next_op_number(CG(active_op_array)); zend_do_declare_begin(TSRMLS_C); } '(' declare_list ')' declare_statement { zend_do_declare_end(&$1 TSRMLS_CC); }
	|	';'		/* empty statement */
	|	T_TRY { zend_do_try(&$1 TSRMLS_CC); } '{' inner_statement_list '}'
		catch_statement { zend_do_bind_catch(&$1, &$6 TSRMLS_CC); }
		finally_statement { zend_do_end_finally(&$1, &$6, &$8 TSRMLS_CC); }
	|	T_THROW expr ';' { zend_do_throw(&$2 TSRMLS_CC); }
	|	T_GOTO T_STRING ';' { zend_do_goto(&$2 TSRMLS_CC); }
;

catch_statement:
				/* empty */ { $$.op_type = IS_UNUSED; }
	|	T_CATCH '(' { zend_initialize_try_catch_element(&$1 TSRMLS_CC); } 
		fully_qualified_class_name { zend_do_first_catch(&$2 TSRMLS_CC); }
		T_VARIABLE ')' { zend_do_begin_catch(&$1, &$4, &$6, &$2 TSRMLS_CC); }
		'{' inner_statement_list '}' { zend_do_end_catch(&$1 TSRMLS_CC); }
		additional_catches { zend_do_mark_last_catch(&$2, &$13 TSRMLS_CC); $$ = $1;}

finally_statement:
					/* empty */ { $$.op_type = IS_UNUSED; }
	|	T_FINALLY { zend_do_finally(&$1 TSRMLS_CC); } '{' inner_statement_list '}' { $$ = $1; }
;

additional_catches:
		non_empty_additional_catches { $$ = $1; }
	|	/* empty */ { $$.u.op.opline_num = -1; }
;

non_empty_additional_catches:
		additional_catch { $$ = $1; }
	|	non_empty_additional_catches additional_catch { $$ = $2; }
;

additional_catch:
	T_CATCH '(' fully_qualified_class_name { $$.u.op.opline_num = get_next_op_number(CG(active_op_array)); } T_VARIABLE ')' { zend_do_begin_catch(&$1, &$3, &$5, NULL TSRMLS_CC); } '{' inner_statement_list '}' { zend_do_end_catch(&$1 TSRMLS_CC); }
;

unset_variables:
		unset_variable
	|	unset_variables ',' unset_variable
;

unset_variable:
		variable	{ zend_do_end_variable_parse(&$1, BP_VAR_UNSET, 0 TSRMLS_CC); zend_do_unset(&$1 TSRMLS_CC); }
;

function_declaration_statement:
		unticked_function_declaration_statement	{ DO_TICKS(); }
;

class_declaration_statement:
		unticked_class_declaration_statement	{ DO_TICKS(); }
;

is_reference:
		/* empty */	{ $$.op_type = ZEND_RETURN_VAL; }
	|	'&'			{ $$.op_type = ZEND_RETURN_REF; }
;


unticked_function_declaration_statement:
		function is_reference T_STRING { zend_do_begin_function_declaration(&$1, &$3, 0, $2.op_type, NULL TSRMLS_CC); }
		'(' parameter_list ')'
		'{' inner_statement_list '}' { zend_do_end_function_declaration(&$1 TSRMLS_CC); }
;

unticked_class_declaration_statement:
		class_entry_type T_STRING extends_from
			{ zend_do_begin_class_declaration(&$1, &$2, &$3 TSRMLS_CC); }
			implements_list
			'{'
				class_statement_list
			'}' { zend_do_end_class_declaration(&$1, &$2 TSRMLS_CC); }
	|	interface_entry T_STRING
			{ zend_do_begin_class_declaration(&$1, &$2, NULL TSRMLS_CC); }
			interface_extends_list
			'{'
				class_statement_list
			'}' { zend_do_end_class_declaration(&$1, &$2 TSRMLS_CC); }
;


class_entry_type:
		T_CLASS			{ $$.u.op.opline_num = CG(zend_lineno); $$.EA = 0; }
	|	T_ABSTRACT T_CLASS { $$.u.op.opline_num = CG(zend_lineno); $$.EA = ZEND_ACC_EXPLICIT_ABSTRACT_CLASS; }
	|	T_TRAIT { $$.u.op.opline_num = CG(zend_lineno); $$.EA = ZEND_ACC_TRAIT; }
	|	T_FINAL T_CLASS { $$.u.op.opline_num = CG(zend_lineno); $$.EA = ZEND_ACC_FINAL_CLASS; }
;

extends_from:
		/* empty */					{ $$.op_type = IS_UNUSED; }
	|	T_EXTENDS fully_qualified_class_name	{ zend_do_fetch_class(&$$, &$2 TSRMLS_CC); }
;

interface_entry:
	T_INTERFACE		{ $$.u.op.opline_num = CG(zend_lineno); $$.EA = ZEND_ACC_INTERFACE; }
;

interface_extends_list:
		/* empty */
	|	T_EXTENDS interface_list
;

implements_list:
		/* empty */
	|	T_IMPLEMENTS interface_list
;

interface_list:
		fully_qualified_class_name			{ zend_do_implements_interface(&$1 TSRMLS_CC); }
	|	interface_list ',' fully_qualified_class_name { zend_do_implements_interface(&$3 TSRMLS_CC); }
;

foreach_optional_arg:
		/* empty */						{ $$.op_type = IS_UNUSED; }
	|	T_DOUBLE_ARROW foreach_variable	{ $$ = $2; }
;

foreach_variable:
		variable			{ zend_check_writable_variable(&$1); $$ = $1; }
	|	'&' variable		{ zend_check_writable_variable(&$2); $$ = $2;  $$.EA |= ZEND_PARSED_REFERENCE_VARIABLE; }
	|	T_LIST '(' { zend_do_list_init(TSRMLS_C); } assignment_list ')' { $$ = $1; $$.EA = ZEND_PARSED_LIST_EXPR; }
;

for_statement:
		statement
	|	':' inner_statement_list T_ENDFOR ';'
;


foreach_statement:
		statement
	|	':' inner_statement_list T_ENDFOREACH ';'
;


declare_statement:
		statement
	|	':' inner_statement_list T_ENDDECLARE ';'
;


declare_list:
		T_STRING '=' static_scalar					{ zend_do_declare_stmt(&$1, &$3 TSRMLS_CC); }
	|	declare_list ',' T_STRING '=' static_scalar	{ zend_do_declare_stmt(&$3, &$5 TSRMLS_CC); }
;


switch_case_list:
		'{' case_list '}'					{ $$ = $2; }
	|	'{' ';' case_list '}'				{ $$ = $3; }
	|	':' case_list T_ENDSWITCH ';'		{ $$ = $2; }
	|	':' ';' case_list T_ENDSWITCH ';'	{ $$ = $3; }
;


case_list:
		/* empty */	{ $$.op_type = IS_UNUSED; }
	|	case_list T_CASE expr case_separator { zend_do_extended_info(TSRMLS_C);  zend_do_case_before_statement(&$1, &$2, &$3 TSRMLS_CC); } inner_statement_list { zend_do_case_after_statement(&$$, &$2 TSRMLS_CC); $$.op_type = IS_CONST; }
	|	case_list T_DEFAULT case_separator { zend_do_extended_info(TSRMLS_C);  zend_do_default_before_statement(&$1, &$2 TSRMLS_CC); } inner_statement_list { zend_do_case_after_statement(&$$, &$2 TSRMLS_CC); $$.op_type = IS_CONST; }
;


case_separator:
		':'
	|	';'
;


while_statement:
		statement
	|	':' inner_statement_list T_ENDWHILE ';'
;



elseif_list:
		/* empty */
	|	elseif_list T_ELSEIF parenthesis_expr { zend_do_if_cond(&$3, &$2 TSRMLS_CC); } statement { zend_do_if_after_statement(&$2, 0 TSRMLS_CC); }
;


new_elseif_list:
		/* empty */
	|	new_elseif_list T_ELSEIF parenthesis_expr ':' { zend_do_if_cond(&$3, &$2 TSRMLS_CC); } inner_statement_list { zend_do_if_after_statement(&$2, 0 TSRMLS_CC); }
;


else_single:
		/* empty */
	|	T_ELSE statement
;


new_else_single:
		/* empty */
	|	T_ELSE ':' inner_statement_list
;


parameter_list:
		non_empty_parameter_list
	|	/* empty */
;


non_empty_parameter_list:
		optional_class_type T_VARIABLE				{ $$.op_type = IS_UNUSED; $$.u.op.num=1; zend_do_receive_arg(ZEND_RECV, &$2, &$$, NULL, &$1, 0 TSRMLS_CC); }
	|	optional_class_type '&' T_VARIABLE			{ $$.op_type = IS_UNUSED; $$.u.op.num=1; zend_do_receive_arg(ZEND_RECV, &$3, &$$, NULL, &$1, 1 TSRMLS_CC); }
	|	optional_class_type '&' T_VARIABLE '=' static_scalar			{ $$.op_type = IS_UNUSED; $$.u.op.num=1; zend_do_receive_arg(ZEND_RECV_INIT, &$3, &$$, &$5, &$1, 1 TSRMLS_CC); }
	|	optional_class_type T_VARIABLE '=' static_scalar				{ $$.op_type = IS_UNUSED; $$.u.op.num=1; zend_do_receive_arg(ZEND_RECV_INIT, &$2, &$$, &$4, &$1, 0 TSRMLS_CC); }
	|	non_empty_parameter_list ',' optional_class_type T_VARIABLE 	{ $$=$1; $$.u.op.num++; zend_do_receive_arg(ZEND_RECV, &$4, &$$, NULL, &$3, 0 TSRMLS_CC); }
	|	non_empty_parameter_list ',' optional_class_type '&' T_VARIABLE	{ $$=$1; $$.u.op.num++; zend_do_receive_arg(ZEND_RECV, &$5, &$$, NULL, &$3, 1 TSRMLS_CC); }
	|	non_empty_parameter_list ',' optional_class_type '&' T_VARIABLE	 '=' static_scalar { $$=$1; $$.u.op.num++; zend_do_receive_arg(ZEND_RECV_INIT, &$5, &$$, &$7, &$3, 1 TSRMLS_CC); }
	|	non_empty_parameter_list ',' optional_class_type T_VARIABLE '=' static_scalar 	{ $$=$1; $$.u.op.num++; zend_do_receive_arg(ZEND_RECV_INIT, &$4, &$$, &$6, &$3, 0 TSRMLS_CC); }
;


optional_class_type:
		/* empty */					{ $$.op_type = IS_UNUSED; }
	|	T_ARRAY						{ $$.op_type = IS_CONST; Z_TYPE($$.u.constant)=IS_ARRAY; }
	|	T_CALLABLE					{ $$.op_type = IS_CONST; Z_TYPE($$.u.constant)=IS_CALLABLE; }
	|	fully_qualified_class_name			{ $$ = $1; }
;


function_call_parameter_list:
		'(' ')'	{ Z_LVAL($$.u.constant) = 0; }
	|	'(' non_empty_function_call_parameter_list ')'	{ $$ = $2; }
	|	'(' yield_expr ')'	{ Z_LVAL($$.u.constant) = 1; zend_do_pass_param(&$2, ZEND_SEND_VAL, Z_LVAL($$.u.constant) TSRMLS_CC); }
;


non_empty_function_call_parameter_list:
		expr_without_variable	{ Z_LVAL($$.u.constant) = 1;  zend_do_pass_param(&$1, ZEND_SEND_VAL, Z_LVAL($$.u.constant) TSRMLS_CC); }
	|	variable				{ Z_LVAL($$.u.constant) = 1;  zend_do_pass_param(&$1, ZEND_SEND_VAR, Z_LVAL($$.u.constant) TSRMLS_CC); }
	|	'&' w_variable 				{ Z_LVAL($$.u.constant) = 1;  zend_do_pass_param(&$2, ZEND_SEND_REF, Z_LVAL($$.u.constant) TSRMLS_CC); }
	|	non_empty_function_call_parameter_list ',' expr_without_variable	{ Z_LVAL($$.u.constant)=Z_LVAL($1.u.constant)+1;  zend_do_pass_param(&$3, ZEND_SEND_VAL, Z_LVAL($$.u.constant) TSRMLS_CC); }
	|	non_empty_function_call_parameter_list ',' variable					{ Z_LVAL($$.u.constant)=Z_LVAL($1.u.constant)+1;  zend_do_pass_param(&$3, ZEND_SEND_VAR, Z_LVAL($$.u.constant) TSRMLS_CC); }
	|	non_empty_function_call_parameter_list ',' '&' w_variable			{ Z_LVAL($$.u.constant)=Z_LVAL($1.u.constant)+1;  zend_do_pass_param(&$4, ZEND_SEND_REF, Z_LVAL($$.u.constant) TSRMLS_CC); }
;

global_var_list:
		global_var_list ',' global_var	{ zend_do_fetch_global_variable(&$3, NULL, ZEND_FETCH_GLOBAL_LOCK TSRMLS_CC); }
	|	global_var						{ zend_do_fetch_global_variable(&$1, NULL, ZEND_FETCH_GLOBAL_LOCK TSRMLS_CC); }
;


global_var:
		T_VARIABLE			{ $$ = $1; }
	|	'$' r_variable		{ $$ = $2; }
	|	'$' '{' expr '}'	{ $$ = $3; }
;


static_var_list:
		static_var_list ',' T_VARIABLE { zend_do_fetch_static_variable(&$3, NULL, ZEND_FETCH_STATIC TSRMLS_CC); }
	|	static_var_list ',' T_VARIABLE '=' static_scalar { zend_do_fetch_static_variable(&$3, &$5, ZEND_FETCH_STATIC TSRMLS_CC); }
	|	T_VARIABLE  { zend_do_fetch_static_variable(&$1, NULL, ZEND_FETCH_STATIC TSRMLS_CC); }
	|	T_VARIABLE '=' static_scalar { zend_do_fetch_static_variable(&$1, &$3, ZEND_FETCH_STATIC TSRMLS_CC); }

;


class_statement_list:
		class_statement_list class_statement
	|	/* empty */
;


class_statement:
		variable_modifiers { CG(access_type) = Z_LVAL($1.u.constant); } class_variable_declaration ';'
	|	class_constant_declaration ';'
	|	trait_use_statement
<<<<<<< HEAD
	|	method_modifiers function is_reference T_STRING { zend_do_begin_function_declaration(&$2, &$4, 1, $3.op_type, &$1 TSRMLS_CC); } '('
			parameter_list ')' method_body { zend_do_abstract_method(&$4, &$1, &$9 TSRMLS_CC); zend_do_end_function_declaration(&$2 TSRMLS_CC); }
;

trait_use_statement:
		T_USE trait_list trait_adaptations
;

trait_list:
		fully_qualified_class_name						{ zend_do_implements_trait(&$1 TSRMLS_CC); }
	|	trait_list ',' fully_qualified_class_name		{ zend_do_implements_trait(&$3 TSRMLS_CC); }
;

trait_adaptations:
		';'
	|	'{' trait_adaptation_list '}'
;

trait_adaptation_list:
		/* empty */
	|	non_empty_trait_adaptation_list
;

non_empty_trait_adaptation_list:
		trait_adaptation_statement
	|	non_empty_trait_adaptation_list trait_adaptation_statement
;

trait_adaptation_statement:
		trait_precedence ';'								{ zend_add_trait_precedence(&$1 TSRMLS_CC); }
	|	trait_alias ';'										{ zend_add_trait_alias(&$1 TSRMLS_CC); }
;

trait_precedence:
	trait_method_reference_fully_qualified T_INSTEADOF trait_reference_list	{ zend_prepare_trait_precedence(&$$, &$1, &$3 TSRMLS_CC); }
;

trait_reference_list:
		fully_qualified_class_name									{ zend_resolve_class_name(&$1, ZEND_FETCH_CLASS_GLOBAL, 1 TSRMLS_CC); zend_init_list(&$$.u.op.ptr, Z_STRVAL($1.u.constant) TSRMLS_CC); }
	|	trait_reference_list ',' fully_qualified_class_name			{ zend_resolve_class_name(&$3, ZEND_FETCH_CLASS_GLOBAL, 1 TSRMLS_CC); zend_add_to_list(&$1.u.op.ptr, Z_STRVAL($3.u.constant) TSRMLS_CC); $$ = $1; }
;

trait_method_reference:
		T_STRING													{ zend_prepare_reference(&$$, NULL, &$1 TSRMLS_CC); }
	|	trait_method_reference_fully_qualified						{ $$ = $1; }
;

trait_method_reference_fully_qualified:
	fully_qualified_class_name T_PAAMAYIM_NEKUDOTAYIM T_STRING		{ zend_prepare_reference(&$$, &$1, &$3 TSRMLS_CC); }
;

trait_alias:
		trait_method_reference T_AS trait_modifiers T_STRING		{ zend_prepare_trait_alias(&$$, &$1, &$3, &$4 TSRMLS_CC); }
	|	trait_method_reference T_AS member_modifier					{ zend_prepare_trait_alias(&$$, &$1, &$3, NULL TSRMLS_CC); }
;

=======
	|	method_modifiers function is_reference T_STRING { zend_do_begin_function_declaration(&$2, &$4, 1, $3.op_type, &$1 TSRMLS_CC); }
		'(' parameter_list ')'
		method_body { zend_do_abstract_method(&$4, &$1, &$9 TSRMLS_CC); zend_do_end_function_declaration(&$2 TSRMLS_CC); }
;

trait_use_statement:
		T_USE trait_list trait_adaptations
;

trait_list:
		fully_qualified_class_name						{ zend_do_implements_trait(&$1 TSRMLS_CC); }
	|	trait_list ',' fully_qualified_class_name		{ zend_do_implements_trait(&$3 TSRMLS_CC); }
;

trait_adaptations:
		';'
	|	'{' trait_adaptation_list '}'
;

trait_adaptation_list:
		/* empty */
	|	non_empty_trait_adaptation_list
;

non_empty_trait_adaptation_list:
		trait_adaptation_statement
	|	non_empty_trait_adaptation_list trait_adaptation_statement
;

trait_adaptation_statement:
		trait_precedence ';'								{ zend_add_trait_precedence(&$1 TSRMLS_CC); }
	|	trait_alias ';'										{ zend_add_trait_alias(&$1 TSRMLS_CC); }
;

trait_precedence:
	trait_method_reference_fully_qualified T_INSTEADOF trait_reference_list	{ zend_prepare_trait_precedence(&$$, &$1, &$3 TSRMLS_CC); }
;

trait_reference_list:
		fully_qualified_class_name									{ zend_resolve_class_name(&$1, ZEND_FETCH_CLASS_GLOBAL, 1 TSRMLS_CC); zend_init_list(&$$.u.op.ptr, Z_STRVAL($1.u.constant) TSRMLS_CC); }
	|	trait_reference_list ',' fully_qualified_class_name			{ zend_resolve_class_name(&$3, ZEND_FETCH_CLASS_GLOBAL, 1 TSRMLS_CC); zend_add_to_list(&$1.u.op.ptr, Z_STRVAL($3.u.constant) TSRMLS_CC); $$ = $1; }
;

trait_method_reference:
		T_STRING													{ zend_prepare_reference(&$$, NULL, &$1 TSRMLS_CC); }
	|	trait_method_reference_fully_qualified						{ $$ = $1; }
;

trait_method_reference_fully_qualified:
	fully_qualified_class_name T_PAAMAYIM_NEKUDOTAYIM T_STRING		{ zend_prepare_reference(&$$, &$1, &$3 TSRMLS_CC); }
;

trait_alias:
		trait_method_reference T_AS trait_modifiers T_STRING		{ zend_prepare_trait_alias(&$$, &$1, &$3, &$4 TSRMLS_CC); }
	|	trait_method_reference T_AS member_modifier					{ zend_prepare_trait_alias(&$$, &$1, &$3, NULL TSRMLS_CC); }
;

>>>>>>> 5246d6f0
trait_modifiers:
		/* empty */					{ Z_LVAL($$.u.constant) = 0x0; } /* No change of methods visibility */
	|	member_modifier	{ $$ = $1; } /* REM: Keep in mind, there are not only visibility modifiers */
;

method_body:
		';' /* abstract method */		{ Z_LVAL($$.u.constant) = ZEND_ACC_ABSTRACT; }
	|	'{' inner_statement_list '}'	{ Z_LVAL($$.u.constant) = 0;	}
;

variable_modifiers:
		non_empty_member_modifiers		{ $$ = $1; }
	|	T_VAR							{ Z_LVAL($$.u.constant) = ZEND_ACC_PUBLIC; }
;

method_modifiers:
		/* empty */							{ Z_LVAL($$.u.constant) = ZEND_ACC_PUBLIC; }
	|	non_empty_member_modifiers			{ $$ = $1;  if (!(Z_LVAL($$.u.constant) & ZEND_ACC_PPP_MASK)) { Z_LVAL($$.u.constant) |= ZEND_ACC_PUBLIC; } }
;

non_empty_member_modifiers:
		member_modifier						{ $$ = $1; }
	|	non_empty_member_modifiers member_modifier	{ Z_LVAL($$.u.constant) = zend_do_verify_access_types(&$1, &$2); }
;

member_modifier:
		T_PUBLIC				{ Z_LVAL($$.u.constant) = ZEND_ACC_PUBLIC; }
	|	T_PROTECTED				{ Z_LVAL($$.u.constant) = ZEND_ACC_PROTECTED; }
	|	T_PRIVATE				{ Z_LVAL($$.u.constant) = ZEND_ACC_PRIVATE; }
	|	T_STATIC				{ Z_LVAL($$.u.constant) = ZEND_ACC_STATIC; }
	|	T_ABSTRACT				{ Z_LVAL($$.u.constant) = ZEND_ACC_ABSTRACT; }
	|	T_FINAL					{ Z_LVAL($$.u.constant) = ZEND_ACC_FINAL; }
;

class_variable_declaration:
		class_variable_declaration ',' T_VARIABLE					{ zend_do_declare_property(&$3, NULL, CG(access_type) TSRMLS_CC); }
	|	class_variable_declaration ',' T_VARIABLE '=' static_scalar	{ zend_do_declare_property(&$3, &$5, CG(access_type) TSRMLS_CC); }
	|	T_VARIABLE						{ zend_do_declare_property(&$1, NULL, CG(access_type) TSRMLS_CC); }
	|	T_VARIABLE '=' static_scalar	{ zend_do_declare_property(&$1, &$3, CG(access_type) TSRMLS_CC); }
;

class_constant_declaration:
		class_constant_declaration ',' T_STRING '=' static_scalar	{ zend_do_declare_class_constant(&$3, &$5 TSRMLS_CC); }
	|	T_CONST T_STRING '=' static_scalar	{ zend_do_declare_class_constant(&$2, &$4 TSRMLS_CC); }
;

echo_expr_list:
		echo_expr_list ',' expr { zend_do_echo(&$3 TSRMLS_CC); }
	|	expr					{ zend_do_echo(&$1 TSRMLS_CC); }
;


for_expr:
		/* empty */			{ $$.op_type = IS_CONST;  Z_TYPE($$.u.constant) = IS_BOOL;  Z_LVAL($$.u.constant) = 1; }
	|	non_empty_for_expr	{ $$ = $1; }
;

non_empty_for_expr:
		non_empty_for_expr ','	{ zend_do_free(&$1 TSRMLS_CC); } expr { $$ = $4; }
	|	expr					{ $$ = $1; }
;

chaining_method_or_property:
		chaining_method_or_property variable_property 	{ $$.EA = $2.EA; }
	|	variable_property 								{ $$.EA = $1.EA; }
;

chaining_dereference:
		chaining_dereference '[' dim_offset ']'	{ fetch_array_dim(&$$, &$1, &$3 TSRMLS_CC); }
	|	'[' dim_offset ']'		{ zend_do_pop_object(&$1 TSRMLS_CC); fetch_array_dim(&$$, &$1, &$2 TSRMLS_CC); }
;

chaining_instance_call:
		chaining_dereference 		{ zend_do_push_object(&$1 TSRMLS_CC); } chaining_method_or_property { $$ = $3; }
	|	chaining_dereference 		{ zend_do_push_object(&$1 TSRMLS_CC); $$ = $1; }
	|	chaining_method_or_property { $$ = $1; }
;

instance_call:
		/* empty */ 		{ $$ = $0; }
	|	{ zend_do_push_object(&$0 TSRMLS_CC); zend_do_begin_variable_parse(TSRMLS_C); }
		chaining_instance_call	{ zend_do_pop_object(&$$ TSRMLS_CC); zend_do_end_variable_parse(&$2, BP_VAR_R, 0 TSRMLS_CC); }
;

new_expr:
		T_NEW class_name_reference { zend_do_extended_fcall_begin(TSRMLS_C); zend_do_begin_new_object(&$1, &$2 TSRMLS_CC); } ctor_arguments { zend_do_end_new_object(&$$, &$1, &$4 TSRMLS_CC); zend_do_extended_fcall_end(TSRMLS_C);}
;

expr_without_variable:
		T_LIST '(' { zend_do_list_init(TSRMLS_C); } assignment_list ')' '=' expr { zend_do_list_end(&$$, &$7 TSRMLS_CC); }
	|	variable '=' expr		{ zend_check_writable_variable(&$1); zend_do_assign(&$$, &$1, &$3 TSRMLS_CC); }
	|	variable '=' '&' variable { zend_check_writable_variable(&$1); zend_do_end_variable_parse(&$4, BP_VAR_W, 1 TSRMLS_CC); zend_do_end_variable_parse(&$1, BP_VAR_W, 0 TSRMLS_CC); zend_do_assign_ref(&$$, &$1, &$4 TSRMLS_CC); }
	|	variable '=' '&' T_NEW class_name_reference { zend_error(E_DEPRECATED, "Assigning the return value of new by reference is deprecated");  zend_check_writable_variable(&$1); zend_do_extended_fcall_begin(TSRMLS_C); zend_do_begin_new_object(&$4, &$5 TSRMLS_CC); } ctor_arguments { zend_do_end_new_object(&$3, &$4, &$7 TSRMLS_CC); zend_do_extended_fcall_end(TSRMLS_C); zend_do_end_variable_parse(&$1, BP_VAR_W, 0 TSRMLS_CC); $3.EA = ZEND_PARSED_NEW; zend_do_assign_ref(&$$, &$1, &$3 TSRMLS_CC); }
	|	T_CLONE expr { zend_do_clone(&$$, &$2 TSRMLS_CC); }
	|	variable T_PLUS_EQUAL expr 	{ zend_check_writable_variable(&$1); zend_do_end_variable_parse(&$1, BP_VAR_RW, 0 TSRMLS_CC); zend_do_binary_assign_op(ZEND_ASSIGN_ADD, &$$, &$1, &$3 TSRMLS_CC); }
	|	variable T_MINUS_EQUAL expr	{ zend_check_writable_variable(&$1); zend_do_end_variable_parse(&$1, BP_VAR_RW, 0 TSRMLS_CC); zend_do_binary_assign_op(ZEND_ASSIGN_SUB, &$$, &$1, &$3 TSRMLS_CC); }
	|	variable T_MUL_EQUAL expr		{ zend_check_writable_variable(&$1); zend_do_end_variable_parse(&$1, BP_VAR_RW, 0 TSRMLS_CC); zend_do_binary_assign_op(ZEND_ASSIGN_MUL, &$$, &$1, &$3 TSRMLS_CC); }
	|	variable T_DIV_EQUAL expr		{ zend_check_writable_variable(&$1); zend_do_end_variable_parse(&$1, BP_VAR_RW, 0 TSRMLS_CC); zend_do_binary_assign_op(ZEND_ASSIGN_DIV, &$$, &$1, &$3 TSRMLS_CC); }
	|	variable T_CONCAT_EQUAL expr	{ zend_check_writable_variable(&$1); zend_do_end_variable_parse(&$1, BP_VAR_RW, 0 TSRMLS_CC); zend_do_binary_assign_op(ZEND_ASSIGN_CONCAT, &$$, &$1, &$3 TSRMLS_CC); }
	|	variable T_MOD_EQUAL expr		{ zend_check_writable_variable(&$1); zend_do_end_variable_parse(&$1, BP_VAR_RW, 0 TSRMLS_CC); zend_do_binary_assign_op(ZEND_ASSIGN_MOD, &$$, &$1, &$3 TSRMLS_CC); }
	|	variable T_AND_EQUAL expr		{ zend_check_writable_variable(&$1); zend_do_end_variable_parse(&$1, BP_VAR_RW, 0 TSRMLS_CC); zend_do_binary_assign_op(ZEND_ASSIGN_BW_AND, &$$, &$1, &$3 TSRMLS_CC); }
	|	variable T_OR_EQUAL expr 		{ zend_check_writable_variable(&$1); zend_do_end_variable_parse(&$1, BP_VAR_RW, 0 TSRMLS_CC); zend_do_binary_assign_op(ZEND_ASSIGN_BW_OR, &$$, &$1, &$3 TSRMLS_CC); }
	|	variable T_XOR_EQUAL expr 		{ zend_check_writable_variable(&$1); zend_do_end_variable_parse(&$1, BP_VAR_RW, 0 TSRMLS_CC); zend_do_binary_assign_op(ZEND_ASSIGN_BW_XOR, &$$, &$1, &$3 TSRMLS_CC); }
	|	variable T_SL_EQUAL expr	{ zend_check_writable_variable(&$1); zend_do_end_variable_parse(&$1, BP_VAR_RW, 0 TSRMLS_CC); zend_do_binary_assign_op(ZEND_ASSIGN_SL, &$$, &$1, &$3 TSRMLS_CC); }
	|	variable T_SR_EQUAL expr	{ zend_check_writable_variable(&$1); zend_do_end_variable_parse(&$1, BP_VAR_RW, 0 TSRMLS_CC); zend_do_binary_assign_op(ZEND_ASSIGN_SR, &$$, &$1, &$3 TSRMLS_CC); }
	|	rw_variable T_INC { zend_do_post_incdec(&$$, &$1, ZEND_POST_INC TSRMLS_CC); }
	|	T_INC rw_variable { zend_do_pre_incdec(&$$, &$2, ZEND_PRE_INC TSRMLS_CC); }
	|	rw_variable T_DEC { zend_do_post_incdec(&$$, &$1, ZEND_POST_DEC TSRMLS_CC); }
	|	T_DEC rw_variable { zend_do_pre_incdec(&$$, &$2, ZEND_PRE_DEC TSRMLS_CC); }
	|	expr T_BOOLEAN_OR { zend_do_boolean_or_begin(&$1, &$2 TSRMLS_CC); } expr { zend_do_boolean_or_end(&$$, &$1, &$4, &$2 TSRMLS_CC); }
	|	expr T_BOOLEAN_AND { zend_do_boolean_and_begin(&$1, &$2 TSRMLS_CC); } expr { zend_do_boolean_and_end(&$$, &$1, &$4, &$2 TSRMLS_CC); }
	|	expr T_LOGICAL_OR { zend_do_boolean_or_begin(&$1, &$2 TSRMLS_CC); } expr { zend_do_boolean_or_end(&$$, &$1, &$4, &$2 TSRMLS_CC); }
	|	expr T_LOGICAL_AND { zend_do_boolean_and_begin(&$1, &$2 TSRMLS_CC); } expr { zend_do_boolean_and_end(&$$, &$1, &$4, &$2 TSRMLS_CC); }
	|	expr T_LOGICAL_XOR expr { zend_do_binary_op(ZEND_BOOL_XOR, &$$, &$1, &$3 TSRMLS_CC); }
	|	expr '|' expr	{ zend_do_binary_op(ZEND_BW_OR, &$$, &$1, &$3 TSRMLS_CC); }
	|	expr '&' expr	{ zend_do_binary_op(ZEND_BW_AND, &$$, &$1, &$3 TSRMLS_CC); }
	|	expr '^' expr	{ zend_do_binary_op(ZEND_BW_XOR, &$$, &$1, &$3 TSRMLS_CC); }
	|	expr '.' expr 	{ zend_do_binary_op(ZEND_CONCAT, &$$, &$1, &$3 TSRMLS_CC); }
	|	expr '+' expr 	{ zend_do_binary_op(ZEND_ADD, &$$, &$1, &$3 TSRMLS_CC); }
	|	expr '-' expr 	{ zend_do_binary_op(ZEND_SUB, &$$, &$1, &$3 TSRMLS_CC); }
	|	expr '*' expr	{ zend_do_binary_op(ZEND_MUL, &$$, &$1, &$3 TSRMLS_CC); }
	|	expr '/' expr	{ zend_do_binary_op(ZEND_DIV, &$$, &$1, &$3 TSRMLS_CC); }
	|	expr '%' expr 	{ zend_do_binary_op(ZEND_MOD, &$$, &$1, &$3 TSRMLS_CC); }
	| 	expr T_SL expr	{ zend_do_binary_op(ZEND_SL, &$$, &$1, &$3 TSRMLS_CC); }
	|	expr T_SR expr	{ zend_do_binary_op(ZEND_SR, &$$, &$1, &$3 TSRMLS_CC); }
	|	'+' expr %prec T_INC { ZVAL_LONG(&$1.u.constant, 0); if ($2.op_type == IS_CONST) { add_function(&$2.u.constant, &$1.u.constant, &$2.u.constant TSRMLS_CC); $$ = $2; } else { $1.op_type = IS_CONST; INIT_PZVAL(&$1.u.constant); zend_do_binary_op(ZEND_ADD, &$$, &$1, &$2 TSRMLS_CC); } }
	|	'-' expr %prec T_INC { ZVAL_LONG(&$1.u.constant, 0); if ($2.op_type == IS_CONST) { sub_function(&$2.u.constant, &$1.u.constant, &$2.u.constant TSRMLS_CC); $$ = $2; } else { $1.op_type = IS_CONST; INIT_PZVAL(&$1.u.constant); zend_do_binary_op(ZEND_SUB, &$$, &$1, &$2 TSRMLS_CC); } }
	|	'!' expr { zend_do_unary_op(ZEND_BOOL_NOT, &$$, &$2 TSRMLS_CC); }
	|	'~' expr { zend_do_unary_op(ZEND_BW_NOT, &$$, &$2 TSRMLS_CC); }
	|	expr T_IS_IDENTICAL expr		{ zend_do_binary_op(ZEND_IS_IDENTICAL, &$$, &$1, &$3 TSRMLS_CC); }
	|	expr T_IS_NOT_IDENTICAL expr	{ zend_do_binary_op(ZEND_IS_NOT_IDENTICAL, &$$, &$1, &$3 TSRMLS_CC); }
	|	expr T_IS_EQUAL expr			{ zend_do_binary_op(ZEND_IS_EQUAL, &$$, &$1, &$3 TSRMLS_CC); }
	|	expr T_IS_NOT_EQUAL expr 		{ zend_do_binary_op(ZEND_IS_NOT_EQUAL, &$$, &$1, &$3 TSRMLS_CC); }
	|	expr '<' expr 					{ zend_do_binary_op(ZEND_IS_SMALLER, &$$, &$1, &$3 TSRMLS_CC); }
	|	expr T_IS_SMALLER_OR_EQUAL expr { zend_do_binary_op(ZEND_IS_SMALLER_OR_EQUAL, &$$, &$1, &$3 TSRMLS_CC); }
	|	expr '>' expr 					{ zend_do_binary_op(ZEND_IS_SMALLER, &$$, &$3, &$1 TSRMLS_CC); }
	|	expr T_IS_GREATER_OR_EQUAL expr { zend_do_binary_op(ZEND_IS_SMALLER_OR_EQUAL, &$$, &$3, &$1 TSRMLS_CC); }
	|	expr T_INSTANCEOF class_name_reference { zend_do_instanceof(&$$, &$1, &$3, 0 TSRMLS_CC); }
<<<<<<< HEAD
	|	'(' expr ')' 	{ $$ = $2; }
=======
	|	parenthesis_expr 	{ $$ = $1; }
>>>>>>> 5246d6f0
	|	new_expr		{ $$ = $1; }
	|	'(' new_expr ')' { $$ = $2; } instance_call { $$ = $5; }
	|	expr '?' { zend_do_begin_qm_op(&$1, &$2 TSRMLS_CC); }
		expr ':' { zend_do_qm_true(&$4, &$2, &$5 TSRMLS_CC); }
		expr	 { zend_do_qm_false(&$$, &$7, &$2, &$5 TSRMLS_CC); }
	|	expr '?' ':' { zend_do_jmp_set(&$1, &$2, &$3 TSRMLS_CC); }
		expr     { zend_do_jmp_set_else(&$$, &$5, &$2, &$3 TSRMLS_CC); }
	|	internal_functions_in_yacc { $$ = $1; }
	|	T_INT_CAST expr 	{ zend_do_cast(&$$, &$2, IS_LONG TSRMLS_CC); }
	|	T_DOUBLE_CAST expr 	{ zend_do_cast(&$$, &$2, IS_DOUBLE TSRMLS_CC); }
	|	T_STRING_CAST expr	{ zend_do_cast(&$$, &$2, IS_STRING TSRMLS_CC); }
	|	T_ARRAY_CAST expr 	{ zend_do_cast(&$$, &$2, IS_ARRAY TSRMLS_CC); }
	|	T_OBJECT_CAST expr 	{ zend_do_cast(&$$, &$2, IS_OBJECT TSRMLS_CC); }
	|	T_BOOL_CAST expr	{ zend_do_cast(&$$, &$2, IS_BOOL TSRMLS_CC); }
	|	T_UNSET_CAST expr	{ zend_do_cast(&$$, &$2, IS_NULL TSRMLS_CC); }
	|	T_EXIT exit_expr	{ zend_do_exit(&$$, &$2 TSRMLS_CC); }
	|	'@' { zend_do_begin_silence(&$1 TSRMLS_CC); } expr { zend_do_end_silence(&$1 TSRMLS_CC); $$ = $3; }
	|	scalar				{ $$ = $1; }
	|	combined_scalar_offset { zend_do_end_variable_parse(&$1, BP_VAR_R, 0 TSRMLS_CC); }
	|	combined_scalar { $$ = $1; }
	|	'`' backticks_expr '`' { zend_do_shell_exec(&$$, &$2 TSRMLS_CC); }
	|	T_PRINT expr  { zend_do_print(&$$, &$2 TSRMLS_CC); }
<<<<<<< HEAD
	|	function is_reference '(' { zend_do_begin_lambda_function_declaration(&$$, &$1, $2.op_type, 0 TSRMLS_CC); }
			parameter_list ')' lexical_vars '{' inner_statement_list '}' {  zend_do_end_function_declaration(&$1 TSRMLS_CC); $$ = $4; }
	|	T_STATIC function is_reference '(' { zend_do_begin_lambda_function_declaration(&$$, &$2, $3.op_type, 1 TSRMLS_CC); }
			parameter_list ')' lexical_vars '{' inner_statement_list '}' {  zend_do_end_function_declaration(&$2 TSRMLS_CC); $$ = $5; }
;

=======
	|	T_YIELD { zend_do_yield(&$$, NULL, NULL, 0 TSRMLS_CC); }
	|	function is_reference { zend_do_begin_lambda_function_declaration(&$$, &$1, $2.op_type, 0 TSRMLS_CC); }
		'(' parameter_list ')' lexical_vars
		'{' inner_statement_list '}' { zend_do_end_function_declaration(&$1 TSRMLS_CC); $$ = $3; }
	|	T_STATIC function is_reference { zend_do_begin_lambda_function_declaration(&$$, &$2, $3.op_type, 1 TSRMLS_CC); }
		'(' parameter_list ')' lexical_vars
		'{' inner_statement_list '}' { zend_do_end_function_declaration(&$2 TSRMLS_CC); $$ = $4; }
;

yield_expr:
		T_YIELD expr_without_variable { zend_do_yield(&$$, &$2, NULL, 0 TSRMLS_CC); }
	|	T_YIELD variable { zend_do_yield(&$$, &$2, NULL, 1 TSRMLS_CC); }
	|	T_YIELD expr T_DOUBLE_ARROW expr_without_variable { zend_do_yield(&$$, &$4, &$2, 0 TSRMLS_CC); }
	|	T_YIELD expr T_DOUBLE_ARROW variable { zend_do_yield(&$$, &$4, &$2, 1 TSRMLS_CC); }
;

>>>>>>> 5246d6f0
combined_scalar_offset:
	  combined_scalar '[' dim_offset ']' { zend_do_begin_variable_parse(TSRMLS_C); fetch_array_dim(&$$, &$1, &$3 TSRMLS_CC); }
	| combined_scalar_offset '[' dim_offset ']' { fetch_array_dim(&$$, &$1, &$3 TSRMLS_CC); }
    | T_CONSTANT_ENCAPSED_STRING '[' dim_offset ']' { $1.EA = 0; zend_do_begin_variable_parse(TSRMLS_C); fetch_array_dim(&$$, &$1, &$3 TSRMLS_CC); }

combined_scalar:
      T_ARRAY '(' array_pair_list ')' { $$ = $3; }
    | '[' array_pair_list ']' { $$ = $2; }

function:
	T_FUNCTION { $$.u.op.opline_num = CG(zend_lineno); }
;

lexical_vars:
		/* empty */
	|	T_USE '(' lexical_var_list ')'
;

lexical_var_list:
		lexical_var_list ',' T_VARIABLE			{ zend_do_fetch_lexical_variable(&$3, 0 TSRMLS_CC); }
	|	lexical_var_list ',' '&' T_VARIABLE		{ zend_do_fetch_lexical_variable(&$4, 1 TSRMLS_CC); }
	|	T_VARIABLE								{ zend_do_fetch_lexical_variable(&$1, 0 TSRMLS_CC); }
	|	'&' T_VARIABLE							{ zend_do_fetch_lexical_variable(&$2, 1 TSRMLS_CC); }
;

function_call:
<<<<<<< HEAD
		namespace_name '(' { $2.u.op.opline_num = zend_do_begin_function_call(&$1, 1 TSRMLS_CC); }
				function_call_parameter_list
				')' { zend_do_end_function_call(&$1, &$$, &$4, 0, $2.u.op.opline_num TSRMLS_CC); zend_do_extended_fcall_end(TSRMLS_C); }
	|	T_NAMESPACE T_NS_SEPARATOR namespace_name '(' { $1.op_type = IS_CONST; ZVAL_EMPTY_STRING(&$1.u.constant);  zend_do_build_namespace_name(&$1, &$1, &$3 TSRMLS_CC); $4.u.op.opline_num = zend_do_begin_function_call(&$1, 0 TSRMLS_CC); }
				function_call_parameter_list
				')' { zend_do_end_function_call(&$1, &$$, &$6, 0, $4.u.op.opline_num TSRMLS_CC); zend_do_extended_fcall_end(TSRMLS_C); }
	|	T_NS_SEPARATOR namespace_name '(' { $3.u.op.opline_num = zend_do_begin_function_call(&$2, 0 TSRMLS_CC); }
				function_call_parameter_list
				')' { zend_do_end_function_call(&$2, &$$, &$5, 0, $3.u.op.opline_num TSRMLS_CC); zend_do_extended_fcall_end(TSRMLS_C); }
	|	class_name T_PAAMAYIM_NEKUDOTAYIM variable_name '(' { $4.u.op.opline_num = zend_do_begin_class_member_function_call(&$1, &$3 TSRMLS_CC); }
			function_call_parameter_list
			')' { zend_do_end_function_call($4.u.op.opline_num?NULL:&$3, &$$, &$6, $4.u.op.opline_num, $4.u.op.opline_num TSRMLS_CC); zend_do_extended_fcall_end(TSRMLS_C);}
	|	class_name T_PAAMAYIM_NEKUDOTAYIM variable_without_objects '(' { zend_do_end_variable_parse(&$3, BP_VAR_R, 0 TSRMLS_CC); zend_do_begin_class_member_function_call(&$1, &$3 TSRMLS_CC); }
			function_call_parameter_list
			')' { zend_do_end_function_call(NULL, &$$, &$6, 1, 1 TSRMLS_CC); zend_do_extended_fcall_end(TSRMLS_C);}
	|	variable_class_name T_PAAMAYIM_NEKUDOTAYIM variable_name '(' { zend_do_begin_class_member_function_call(&$1, &$3 TSRMLS_CC); }
			function_call_parameter_list
			')' { zend_do_end_function_call(NULL, &$$, &$6, 1, 1 TSRMLS_CC); zend_do_extended_fcall_end(TSRMLS_C);}
	|	variable_class_name T_PAAMAYIM_NEKUDOTAYIM variable_without_objects '(' { zend_do_end_variable_parse(&$3, BP_VAR_R, 0 TSRMLS_CC); zend_do_begin_class_member_function_call(&$1, &$3 TSRMLS_CC); }
			function_call_parameter_list
			')' { zend_do_end_function_call(NULL, &$$, &$6, 1, 1 TSRMLS_CC); zend_do_extended_fcall_end(TSRMLS_C);}
	|	variable_without_objects  '(' { zend_do_end_variable_parse(&$1, BP_VAR_R, 0 TSRMLS_CC); zend_do_begin_dynamic_function_call(&$1, 0 TSRMLS_CC); }
			function_call_parameter_list ')'
			{ zend_do_end_function_call(&$1, &$$, &$4, 0, 1 TSRMLS_CC); zend_do_extended_fcall_end(TSRMLS_C);}
=======
		namespace_name { $$.u.op.opline_num = zend_do_begin_function_call(&$1, 1 TSRMLS_CC); }
		function_call_parameter_list { zend_do_end_function_call(&$1, &$$, &$3, 0, $2.u.op.opline_num TSRMLS_CC); zend_do_extended_fcall_end(TSRMLS_C); }
	|	T_NAMESPACE T_NS_SEPARATOR namespace_name { $1.op_type = IS_CONST; ZVAL_EMPTY_STRING(&$1.u.constant);  zend_do_build_namespace_name(&$1, &$1, &$3 TSRMLS_CC); $$.u.op.opline_num = zend_do_begin_function_call(&$1, 0 TSRMLS_CC); }
		function_call_parameter_list { zend_do_end_function_call(&$1, &$$, &$5, 0, $4.u.op.opline_num TSRMLS_CC); zend_do_extended_fcall_end(TSRMLS_C); }
	|	T_NS_SEPARATOR namespace_name { $$.u.op.opline_num = zend_do_begin_function_call(&$2, 0 TSRMLS_CC); }
		function_call_parameter_list { zend_do_end_function_call(&$2, &$$, &$4, 0, $3.u.op.opline_num TSRMLS_CC); zend_do_extended_fcall_end(TSRMLS_C); }
	|	class_name T_PAAMAYIM_NEKUDOTAYIM variable_name { $$.u.op.opline_num = zend_do_begin_class_member_function_call(&$1, &$3 TSRMLS_CC); }
		function_call_parameter_list { zend_do_end_function_call($4.u.op.opline_num?NULL:&$3, &$$, &$5, $4.u.op.opline_num, $4.u.op.opline_num TSRMLS_CC); zend_do_extended_fcall_end(TSRMLS_C);}
	|	class_name T_PAAMAYIM_NEKUDOTAYIM variable_without_objects { zend_do_end_variable_parse(&$3, BP_VAR_R, 0 TSRMLS_CC); zend_do_begin_class_member_function_call(&$1, &$3 TSRMLS_CC); }
		function_call_parameter_list { zend_do_end_function_call(NULL, &$$, &$5, 1, 1 TSRMLS_CC); zend_do_extended_fcall_end(TSRMLS_C);}
	|	variable_class_name T_PAAMAYIM_NEKUDOTAYIM variable_name { zend_do_begin_class_member_function_call(&$1, &$3 TSRMLS_CC); }
		function_call_parameter_list { zend_do_end_function_call(NULL, &$$, &$5, 1, 1 TSRMLS_CC); zend_do_extended_fcall_end(TSRMLS_C);}
	|	variable_class_name T_PAAMAYIM_NEKUDOTAYIM variable_without_objects { zend_do_end_variable_parse(&$3, BP_VAR_R, 0 TSRMLS_CC); zend_do_begin_class_member_function_call(&$1, &$3 TSRMLS_CC); }
		function_call_parameter_list { zend_do_end_function_call(NULL, &$$, &$5, 1, 1 TSRMLS_CC); zend_do_extended_fcall_end(TSRMLS_C);}
	|	variable_without_objects { zend_do_end_variable_parse(&$1, BP_VAR_R, 0 TSRMLS_CC); zend_do_begin_dynamic_function_call(&$1, 0 TSRMLS_CC); }
		function_call_parameter_list { zend_do_end_function_call(&$1, &$$, &$3, 0, 1 TSRMLS_CC); zend_do_extended_fcall_end(TSRMLS_C);}
>>>>>>> 5246d6f0
;

class_name:
		T_STATIC { $$.op_type = IS_CONST; ZVAL_STRINGL(&$$.u.constant, "static", sizeof("static")-1, 1);}
	|	namespace_name { $$ = $1; }
	|	T_NAMESPACE T_NS_SEPARATOR namespace_name { $$.op_type = IS_CONST; ZVAL_EMPTY_STRING(&$$.u.constant);  zend_do_build_namespace_name(&$$, &$$, &$3 TSRMLS_CC); }
	|	T_NS_SEPARATOR namespace_name { char *tmp = estrndup(Z_STRVAL($2.u.constant), Z_STRLEN($2.u.constant)+1); memcpy(&(tmp[1]), Z_STRVAL($2.u.constant), Z_STRLEN($2.u.constant)+1); tmp[0] = '\\'; efree(Z_STRVAL($2.u.constant)); Z_STRVAL($2.u.constant) = tmp; ++Z_STRLEN($2.u.constant); $$ = $2; }
;

fully_qualified_class_name:
		namespace_name { $$ = $1; }
	|	T_NAMESPACE T_NS_SEPARATOR namespace_name { $$.op_type = IS_CONST; ZVAL_EMPTY_STRING(&$$.u.constant);  zend_do_build_namespace_name(&$$, &$$, &$3 TSRMLS_CC); }
	|	T_NS_SEPARATOR namespace_name { char *tmp = estrndup(Z_STRVAL($2.u.constant), Z_STRLEN($2.u.constant)+1); memcpy(&(tmp[1]), Z_STRVAL($2.u.constant), Z_STRLEN($2.u.constant)+1); tmp[0] = '\\'; efree(Z_STRVAL($2.u.constant)); Z_STRVAL($2.u.constant) = tmp; ++Z_STRLEN($2.u.constant); $$ = $2; }
;



class_name_reference:
		class_name						{ zend_do_fetch_class(&$$, &$1 TSRMLS_CC); }
	|	dynamic_class_name_reference	{ zend_do_end_variable_parse(&$1, BP_VAR_R, 0 TSRMLS_CC); zend_do_fetch_class(&$$, &$1 TSRMLS_CC); }
;


dynamic_class_name_reference:
		base_variable T_OBJECT_OPERATOR { zend_do_push_object(&$1 TSRMLS_CC); }
			object_property { zend_do_push_object(&$4 TSRMLS_CC); } dynamic_class_name_variable_properties
			{ zend_do_pop_object(&$$ TSRMLS_CC); $$.EA = ZEND_PARSED_MEMBER; }
	|	base_variable { $$ = $1; }
;


dynamic_class_name_variable_properties:
		dynamic_class_name_variable_properties dynamic_class_name_variable_property
	|	/* empty */
;


dynamic_class_name_variable_property:
		T_OBJECT_OPERATOR object_property { zend_do_push_object(&$2 TSRMLS_CC); }
;

exit_expr:
		/* empty */	{ memset(&$$, 0, sizeof(znode)); $$.op_type = IS_UNUSED; }
	|	'(' ')'		{ memset(&$$, 0, sizeof(znode)); $$.op_type = IS_UNUSED; }
	|	parenthesis_expr	{ $$ = $1; }
;

backticks_expr:
		/* empty */	{ ZVAL_EMPTY_STRING(&$$.u.constant); INIT_PZVAL(&$$.u.constant); $$.op_type = IS_CONST; }
	|	T_ENCAPSED_AND_WHITESPACE	{ $$ = $1; }
	|	encaps_list	{ $$ = $1; }
;


ctor_arguments:
		/* empty */	{ Z_LVAL($$.u.constant) = 0; }
	|	function_call_parameter_list 	{ $$ = $1; }
;


common_scalar:
		T_LNUMBER 					{ $$ = $1; }
	|	T_DNUMBER 					{ $$ = $1; }
	|	T_CONSTANT_ENCAPSED_STRING	{ $$ = $1; }
	|	T_LINE 						{ $$ = $1; }
	|	T_FILE 						{ $$ = $1; }
	|	T_DIR   					{ $$ = $1; }
	|	T_TRAIT_C					{ $$ = $1; }
	|	T_METHOD_C					{ $$ = $1; }
	|	T_FUNC_C					{ $$ = $1; }
	|	T_NS_C						{ $$ = $1; }
	|	T_START_HEREDOC T_ENCAPSED_AND_WHITESPACE T_END_HEREDOC { $$ = $2; }
	|	T_START_HEREDOC T_END_HEREDOC { ZVAL_EMPTY_STRING(&$$.u.constant); INIT_PZVAL(&$$.u.constant); $$.op_type = IS_CONST; }
;


static_scalar: /* compile-time evaluated scalars */
		common_scalar		{ $$ = $1; }
	|	namespace_name 		{ zend_do_fetch_constant(&$$, NULL, &$1, ZEND_CT, 1 TSRMLS_CC); }
	|	T_NAMESPACE T_NS_SEPARATOR namespace_name { $$.op_type = IS_CONST; ZVAL_EMPTY_STRING(&$$.u.constant);  zend_do_build_namespace_name(&$$, &$$, &$3 TSRMLS_CC); $3 = $$; zend_do_fetch_constant(&$$, NULL, &$3, ZEND_CT, 0 TSRMLS_CC); }
	|	T_NS_SEPARATOR namespace_name { char *tmp = estrndup(Z_STRVAL($2.u.constant), Z_STRLEN($2.u.constant)+1); memcpy(&(tmp[1]), Z_STRVAL($2.u.constant), Z_STRLEN($2.u.constant)+1); tmp[0] = '\\'; efree(Z_STRVAL($2.u.constant)); Z_STRVAL($2.u.constant) = tmp; ++Z_STRLEN($2.u.constant); zend_do_fetch_constant(&$$, NULL, &$2, ZEND_CT, 0 TSRMLS_CC); }
	|	'+' static_scalar { ZVAL_LONG(&$1.u.constant, 0); add_function(&$2.u.constant, &$1.u.constant, &$2.u.constant TSRMLS_CC); $$ = $2; }
	|	'-' static_scalar { ZVAL_LONG(&$1.u.constant, 0); sub_function(&$2.u.constant, &$1.u.constant, &$2.u.constant TSRMLS_CC); $$ = $2; }
	|	T_ARRAY '(' static_array_pair_list ')' { $$ = $3; Z_TYPE($$.u.constant) = IS_CONSTANT_ARRAY; }
	|	'[' static_array_pair_list ']' { $$ = $2; Z_TYPE($$.u.constant) = IS_CONSTANT_ARRAY; }
	|	static_class_constant { $$ = $1; }
	|	T_CLASS_C			{ $$ = $1; }
;

static_class_constant:
		class_name T_PAAMAYIM_NEKUDOTAYIM T_STRING { zend_do_fetch_constant(&$$, &$1, &$3, ZEND_CT, 0 TSRMLS_CC); }
;

scalar:
		T_STRING_VARNAME		{ $$ = $1; }
	|	class_constant		{ $$ = $1; }
	|	namespace_name	{ zend_do_fetch_constant(&$$, NULL, &$1, ZEND_RT, 1 TSRMLS_CC); }
	|	T_NAMESPACE T_NS_SEPARATOR namespace_name { $$.op_type = IS_CONST; ZVAL_EMPTY_STRING(&$$.u.constant);  zend_do_build_namespace_name(&$$, &$$, &$3 TSRMLS_CC); $3 = $$; zend_do_fetch_constant(&$$, NULL, &$3, ZEND_RT, 0 TSRMLS_CC); }
	|	T_NS_SEPARATOR namespace_name { char *tmp = estrndup(Z_STRVAL($2.u.constant), Z_STRLEN($2.u.constant)+1); memcpy(&(tmp[1]), Z_STRVAL($2.u.constant), Z_STRLEN($2.u.constant)+1); tmp[0] = '\\'; efree(Z_STRVAL($2.u.constant)); Z_STRVAL($2.u.constant) = tmp; ++Z_STRLEN($2.u.constant); zend_do_fetch_constant(&$$, NULL, &$2, ZEND_RT, 0 TSRMLS_CC); }
	|	common_scalar			{ $$ = $1; }
	|	'"' encaps_list '"' 	{ $$ = $2; }
	|	T_START_HEREDOC encaps_list T_END_HEREDOC { $$ = $2; }
	|	T_CLASS_C				{ if (Z_TYPE($1.u.constant) == IS_CONSTANT) {zend_do_fetch_constant(&$$, NULL, &$1, ZEND_RT, 1 TSRMLS_CC);} else {$$ = $1;} }
;


static_array_pair_list:
		/* empty */ { $$.op_type = IS_CONST; INIT_PZVAL(&$$.u.constant); array_init(&$$.u.constant); }
	|	non_empty_static_array_pair_list possible_comma	{ $$ = $1; }
;

possible_comma:
		/* empty */
	|	','
;

non_empty_static_array_pair_list:
		non_empty_static_array_pair_list ',' static_scalar T_DOUBLE_ARROW static_scalar	{ zend_do_add_static_array_element(&$$, &$3, &$5); }
	|	non_empty_static_array_pair_list ',' static_scalar { zend_do_add_static_array_element(&$$, NULL, &$3); }
	|	static_scalar T_DOUBLE_ARROW static_scalar { $$.op_type = IS_CONST; INIT_PZVAL(&$$.u.constant); array_init(&$$.u.constant); zend_do_add_static_array_element(&$$, &$1, &$3); }
	|	static_scalar { $$.op_type = IS_CONST; INIT_PZVAL(&$$.u.constant); array_init(&$$.u.constant); zend_do_add_static_array_element(&$$, NULL, &$1); }
;

expr:
		r_variable					{ $$ = $1; }
	|	expr_without_variable		{ $$ = $1; }
;

parenthesis_expr:
		'(' expr ')'		{ $$ = $2; }
	|	'(' yield_expr ')'	{ $$ = $2; }
;


r_variable:
	variable { zend_do_end_variable_parse(&$1, BP_VAR_R, 0 TSRMLS_CC); $$ = $1; }
;


w_variable:
	variable	{ zend_do_end_variable_parse(&$1, BP_VAR_W, 0 TSRMLS_CC); $$ = $1;
				  zend_check_writable_variable(&$1); }
;

rw_variable:
	variable	{ zend_do_end_variable_parse(&$1, BP_VAR_RW, 0 TSRMLS_CC); $$ = $1;
				  zend_check_writable_variable(&$1); }
;

variable:
		base_variable_with_function_calls T_OBJECT_OPERATOR { zend_do_push_object(&$1 TSRMLS_CC); }
			object_property { zend_do_push_object(&$4 TSRMLS_CC); } method_or_not variable_properties
			{ zend_do_pop_object(&$$ TSRMLS_CC); $$.EA = $1.EA | ($7.EA ? $7.EA : $6.EA); }
	|	base_variable_with_function_calls { $$ = $1; }
;

variable_properties:
		variable_properties variable_property { $$.EA = $2.EA; }
	|	/* empty */ { $$.EA = 0; }
;


variable_property:
		T_OBJECT_OPERATOR object_property { zend_do_push_object(&$2 TSRMLS_CC); } method_or_not { $$.EA = $4.EA; }
<<<<<<< HEAD
;

array_method_dereference:
		array_method_dereference '[' dim_offset ']' { fetch_array_dim(&$$, &$1, &$3 TSRMLS_CC); }
	|	method '[' dim_offset ']' { $1.EA = ZEND_PARSED_METHOD_CALL; fetch_array_dim(&$$, &$1, &$3 TSRMLS_CC); }
;

method:
		'(' { zend_do_pop_object(&$1 TSRMLS_CC); zend_do_begin_method_call(&$1 TSRMLS_CC); }
				function_call_parameter_list ')'
			{ zend_do_end_function_call(&$1, &$$, &$3, 1, 1 TSRMLS_CC); zend_do_extended_fcall_end(TSRMLS_C); }
;

=======
;

array_method_dereference:
		array_method_dereference '[' dim_offset ']' { fetch_array_dim(&$$, &$1, &$3 TSRMLS_CC); }
	|	method '[' dim_offset ']' { $1.EA = ZEND_PARSED_METHOD_CALL; fetch_array_dim(&$$, &$1, &$3 TSRMLS_CC); }
;

method:
		{ zend_do_pop_object(&$$ TSRMLS_CC); zend_do_begin_method_call(&$$ TSRMLS_CC); }
		function_call_parameter_list { zend_do_end_function_call(&$1, &$$, &$2, 1, 1 TSRMLS_CC); zend_do_extended_fcall_end(TSRMLS_C); }
;

>>>>>>> 5246d6f0
method_or_not:
		method						{ $$ = $1; $$.EA = ZEND_PARSED_METHOD_CALL; zend_do_push_object(&$$ TSRMLS_CC); }
	|	array_method_dereference	{ $$ = $1; zend_do_push_object(&$$ TSRMLS_CC); }
	|	/* empty */ { $$.EA = ZEND_PARSED_MEMBER; }
;

variable_without_objects:
		reference_variable { $$ = $1; }
	|	simple_indirect_reference reference_variable { zend_do_indirect_references(&$$, &$1, &$2 TSRMLS_CC); }
;

static_member:
		class_name T_PAAMAYIM_NEKUDOTAYIM variable_without_objects { $$ = $3; zend_do_fetch_static_member(&$$, &$1 TSRMLS_CC); }
	|	variable_class_name T_PAAMAYIM_NEKUDOTAYIM variable_without_objects { $$ = $3; zend_do_fetch_static_member(&$$, &$1 TSRMLS_CC); }

;

variable_class_name:
		reference_variable { zend_do_end_variable_parse(&$1, BP_VAR_R, 0 TSRMLS_CC); $$=$1;; }
;

array_function_dereference:
		array_function_dereference '[' dim_offset ']' { fetch_array_dim(&$$, &$1, &$3 TSRMLS_CC); }
	|	function_call { zend_do_begin_variable_parse(TSRMLS_C); $1.EA = ZEND_PARSED_FUNCTION_CALL; }
		'[' dim_offset ']' { fetch_array_dim(&$$, &$1, &$4 TSRMLS_CC); }
;

base_variable_with_function_calls:
		base_variable				{ $$ = $1; }
	|	array_function_dereference	{ $$ = $1; }
	|	function_call { zend_do_begin_variable_parse(TSRMLS_C); $$ = $1; $$.EA = ZEND_PARSED_FUNCTION_CALL; }
;


base_variable:
		reference_variable { $$ = $1; $$.EA = ZEND_PARSED_VARIABLE; }
	|	simple_indirect_reference reference_variable { zend_do_indirect_references(&$$, &$1, &$2 TSRMLS_CC); $$.EA = ZEND_PARSED_VARIABLE; }
	|	static_member { $$ = $1; $$.EA = ZEND_PARSED_STATIC_MEMBER; }
;

reference_variable:
		reference_variable '[' dim_offset ']'	{ fetch_array_dim(&$$, &$1, &$3 TSRMLS_CC); }
	|	reference_variable '{' expr '}'		{ fetch_string_offset(&$$, &$1, &$3 TSRMLS_CC); }
	|	compound_variable			{ zend_do_begin_variable_parse(TSRMLS_C); fetch_simple_variable(&$$, &$1, 1 TSRMLS_CC); }
;


compound_variable:
		T_VARIABLE			{ $$ = $1; }
	|	'$' '{' expr '}'	{ $$ = $3; }
;

dim_offset:
		/* empty */		{ $$.op_type = IS_UNUSED; }
	|	expr			{ $$ = $1; }
;


object_property:
		object_dim_list { $$ = $1; }
	|	variable_without_objects { zend_do_end_variable_parse(&$1, BP_VAR_R, 0 TSRMLS_CC); } { znode tmp_znode;  zend_do_pop_object(&tmp_znode TSRMLS_CC);  zend_do_fetch_property(&$$, &tmp_znode, &$1 TSRMLS_CC);}
;

object_dim_list:
		object_dim_list '[' dim_offset ']'	{ fetch_array_dim(&$$, &$1, &$3 TSRMLS_CC); }
	|	object_dim_list '{' expr '}'		{ fetch_string_offset(&$$, &$1, &$3 TSRMLS_CC); }
	|	variable_name { znode tmp_znode;  zend_do_pop_object(&tmp_znode TSRMLS_CC);  zend_do_fetch_property(&$$, &tmp_znode, &$1 TSRMLS_CC);}
;

variable_name:
		T_STRING		{ $$ = $1; }
	|	'{' expr '}'	{ $$ = $2; }
;

simple_indirect_reference:
		'$' { Z_LVAL($$.u.constant) = 1; }
	|	simple_indirect_reference '$' { Z_LVAL($$.u.constant)++; }
;

assignment_list:
		assignment_list ',' assignment_list_element
	|	assignment_list_element
;


assignment_list_element:
		variable								{ zend_do_add_list_element(&$1 TSRMLS_CC); }
	|	T_LIST '(' { zend_do_new_list_begin(TSRMLS_C); } assignment_list ')'	{ zend_do_new_list_end(TSRMLS_C); }
	|	/* empty */							{ zend_do_add_list_element(NULL TSRMLS_CC); }
;


array_pair_list:
		/* empty */ { zend_do_init_array(&$$, NULL, NULL, 0 TSRMLS_CC); }
	|	non_empty_array_pair_list possible_comma	{ $$ = $1; }
;

non_empty_array_pair_list:
		non_empty_array_pair_list ',' expr T_DOUBLE_ARROW expr	{ zend_do_add_array_element(&$$, &$5, &$3, 0 TSRMLS_CC); }
	|	non_empty_array_pair_list ',' expr			{ zend_do_add_array_element(&$$, &$3, NULL, 0 TSRMLS_CC); }
	|	expr T_DOUBLE_ARROW expr	{ zend_do_init_array(&$$, &$3, &$1, 0 TSRMLS_CC); }
	|	expr 				{ zend_do_init_array(&$$, &$1, NULL, 0 TSRMLS_CC); }
	|	non_empty_array_pair_list ',' expr T_DOUBLE_ARROW '&' w_variable { zend_do_add_array_element(&$$, &$6, &$3, 1 TSRMLS_CC); }
	|	non_empty_array_pair_list ',' '&' w_variable { zend_do_add_array_element(&$$, &$4, NULL, 1 TSRMLS_CC); }
	|	expr T_DOUBLE_ARROW '&' w_variable	{ zend_do_init_array(&$$, &$4, &$1, 1 TSRMLS_CC); }
	|	'&' w_variable 			{ zend_do_init_array(&$$, &$2, NULL, 1 TSRMLS_CC); }
;

encaps_list:
		encaps_list encaps_var { zend_do_end_variable_parse(&$2, BP_VAR_R, 0 TSRMLS_CC);  zend_do_add_variable(&$$, &$1, &$2 TSRMLS_CC); }
	|	encaps_list T_ENCAPSED_AND_WHITESPACE	{ zend_do_add_string(&$$, &$1, &$2 TSRMLS_CC); }
	|	encaps_var { zend_do_end_variable_parse(&$1, BP_VAR_R, 0 TSRMLS_CC); zend_do_add_variable(&$$, NULL, &$1 TSRMLS_CC); }
	|	T_ENCAPSED_AND_WHITESPACE encaps_var	{ zend_do_add_string(&$$, NULL, &$1 TSRMLS_CC); zend_do_end_variable_parse(&$2, BP_VAR_R, 0 TSRMLS_CC); zend_do_add_variable(&$$, &$$, &$2 TSRMLS_CC); }
;



encaps_var:
		T_VARIABLE { zend_do_begin_variable_parse(TSRMLS_C); fetch_simple_variable(&$$, &$1, 1 TSRMLS_CC); }
	|	T_VARIABLE '[' { zend_do_begin_variable_parse(TSRMLS_C); } encaps_var_offset ']'	{ fetch_array_begin(&$$, &$1, &$4 TSRMLS_CC); }
	|	T_VARIABLE T_OBJECT_OPERATOR T_STRING { zend_do_begin_variable_parse(TSRMLS_C); fetch_simple_variable(&$2, &$1, 1 TSRMLS_CC); zend_do_fetch_property(&$$, &$2, &$3 TSRMLS_CC); }
	|	T_DOLLAR_OPEN_CURLY_BRACES expr '}' { zend_do_begin_variable_parse(TSRMLS_C);  fetch_simple_variable(&$$, &$2, 1 TSRMLS_CC); }
	|	T_DOLLAR_OPEN_CURLY_BRACES T_STRING_VARNAME '[' expr ']' '}' { zend_do_begin_variable_parse(TSRMLS_C);  fetch_array_begin(&$$, &$2, &$4 TSRMLS_CC); }
	|	T_CURLY_OPEN variable '}' { $$ = $2; }
;


encaps_var_offset:
		T_STRING		{ $$ = $1; }
	|	T_NUM_STRING	{ $$ = $1; }
	|	T_VARIABLE		{ fetch_simple_variable(&$$, &$1, 1 TSRMLS_CC); }
;


internal_functions_in_yacc:
		T_ISSET '(' isset_variables ')' { $$ = $3; }
	|	T_EMPTY '(' variable ')'	{ zend_do_isset_or_isempty(ZEND_ISEMPTY, &$$, &$3 TSRMLS_CC); }
	|	T_EMPTY '(' expr_without_variable ')' { zend_do_unary_op(ZEND_BOOL_NOT, &$$, &$3 TSRMLS_CC); }
	|	T_INCLUDE expr 			{ zend_do_include_or_eval(ZEND_INCLUDE, &$$, &$2 TSRMLS_CC); }
	|	T_INCLUDE_ONCE expr 	{ zend_do_include_or_eval(ZEND_INCLUDE_ONCE, &$$, &$2 TSRMLS_CC); }
	|	T_EVAL '(' expr ')' 	{ zend_do_include_or_eval(ZEND_EVAL, &$$, &$3 TSRMLS_CC); }
	|	T_REQUIRE expr			{ zend_do_include_or_eval(ZEND_REQUIRE, &$$, &$2 TSRMLS_CC); }
	|	T_REQUIRE_ONCE expr		{ zend_do_include_or_eval(ZEND_REQUIRE_ONCE, &$$, &$2 TSRMLS_CC); }
;

isset_variables:
		isset_variable			{ $$ = $1; }
	|	isset_variables ',' { zend_do_boolean_and_begin(&$1, &$2 TSRMLS_CC); } isset_variable { zend_do_boolean_and_end(&$$, &$1, &$4, &$2 TSRMLS_CC); }
;

isset_variable:
		variable				{ zend_do_isset_or_isempty(ZEND_ISSET, &$$, &$1 TSRMLS_CC); }
	|	expr_without_variable	{ zend_error(E_COMPILE_ERROR, "Cannot use isset() on the result of an expression (you can use \"null !== expression\" instead)"); }
;

class_constant:
		class_name T_PAAMAYIM_NEKUDOTAYIM T_STRING { zend_do_fetch_constant(&$$, &$1, &$3, ZEND_RT, 0 TSRMLS_CC); }
	|	variable_class_name T_PAAMAYIM_NEKUDOTAYIM T_STRING { zend_do_fetch_constant(&$$, &$1, &$3, ZEND_RT, 0 TSRMLS_CC); }
;

%%

/* Copy to YYRES the contents of YYSTR after stripping away unnecessary
   quotes and backslashes, so that it's suitable for yyerror.  The
   heuristic is that double-quoting is unnecessary unless the string
   contains an apostrophe, a comma, or backslash (other than
   backslash-backslash).  YYSTR is taken from yytname.  If YYRES is
   null, do not copy; instead, return the length of what the result
   would have been.  */
static YYSIZE_T zend_yytnamerr(char *yyres, const char *yystr)
{
	if (!yyres) {
		return yystrlen(yystr);
	}
	{
		TSRMLS_FETCH();
		if (CG(parse_error) == 0) {
			char buffer[120];
			const unsigned char *end, *str, *tok1 = NULL, *tok2 = NULL;
			unsigned int len = 0, toklen = 0, yystr_len;
			
			CG(parse_error) = 1;

			if (LANG_SCNG(yy_text)[0] == 0 &&
				LANG_SCNG(yy_leng) == 1 &&
				memcmp(yystr, "\"end of file\"", sizeof("\"end of file\"") - 1) == 0) {
				yystpcpy(yyres, "end of file");
				return sizeof("end of file")-1;
			}
			
			str = LANG_SCNG(yy_text);
			end = memchr(str, '\n', LANG_SCNG(yy_leng));
			yystr_len = yystrlen(yystr);
			
			if ((tok1 = memchr(yystr, '(', yystr_len)) != NULL
				&& (tok2 = zend_memrchr(yystr, ')', yystr_len)) != NULL) {
				toklen = (tok2 - tok1) + 1;
			} else {
				tok1 = tok2 = NULL;
				toklen = 0;
			}
			
			if (end == NULL) {
				len = LANG_SCNG(yy_leng) > 30 ? 30 : LANG_SCNG(yy_leng);
			} else {
				len = (end - str) > 30 ? 30 : (end - str);
			}
			if (toklen) {
				snprintf(buffer, sizeof(buffer), "'%.*s' %.*s", len, str, toklen, tok1);
			} else {
				snprintf(buffer, sizeof(buffer), "'%.*s'", len, str);
			}
			yystpcpy(yyres, buffer);
			return len + (toklen ? toklen + 1 : 0) + 2;
		}		
	}	
	if (*yystr == '"') {
		YYSIZE_T yyn = 0;
		const char *yyp = yystr;

		for (; *++yyp != '"'; ++yyn) {
			yyres[yyn] = *yyp;
		}
		yyres[yyn] = '\0';
		return yyn;
	}
	yystpcpy(yyres, yystr);
	return strlen(yystr);
}

/*
 * Local variables:
 * tab-width: 4
 * c-basic-offset: 4
 * indent-tabs-mode: t
 * End:
 */<|MERGE_RESOLUTION|>--- conflicted
+++ resolved
@@ -68,11 +68,8 @@
 %token T_LOGICAL_AND  "and (T_LOGICAL_AND)"
 %right T_PRINT
 %token T_PRINT        "print (T_PRINT)"
-<<<<<<< HEAD
-=======
 %right T_YIELD
 %token T_YIELD        "yield (T_YIELD)"
->>>>>>> 5246d6f0
 %left '=' T_PLUS_EQUAL T_MINUS_EQUAL T_MUL_EQUAL T_DIV_EQUAL T_CONCAT_EQUAL T_MOD_EQUAL T_AND_EQUAL T_OR_EQUAL T_XOR_EQUAL T_SL_EQUAL T_SR_EQUAL
 %token T_PLUS_EQUAL   "+= (T_PLUS_EQUAL)"
 %token T_MINUS_EQUAL  "-= (T_MINUS_EQUAL)"
@@ -282,17 +279,10 @@
 
 unticked_statement:
 		'{' inner_statement_list '}'
-<<<<<<< HEAD
-	|	T_IF '(' expr ')' { zend_do_if_cond(&$3, &$4 TSRMLS_CC); } statement { zend_do_if_after_statement(&$4, 1 TSRMLS_CC); } elseif_list else_single { zend_do_if_end(TSRMLS_C); }
-	|	T_IF '(' expr ')' ':' { zend_do_if_cond(&$3, &$4 TSRMLS_CC); } inner_statement_list { zend_do_if_after_statement(&$4, 1 TSRMLS_CC); } new_elseif_list new_else_single T_ENDIF ';' { zend_do_if_end(TSRMLS_C); }
-	|	T_WHILE '(' { $1.u.op.opline_num = get_next_op_number(CG(active_op_array));  } expr  ')' { zend_do_while_cond(&$4, &$5 TSRMLS_CC); } while_statement { zend_do_while_end(&$1, &$5 TSRMLS_CC); }
-	|	T_DO { $1.u.op.opline_num = get_next_op_number(CG(active_op_array));  zend_do_do_while_begin(TSRMLS_C); } statement T_WHILE '(' { $5.u.op.opline_num = get_next_op_number(CG(active_op_array)); } expr ')' ';' { zend_do_do_while_end(&$1, &$5, &$7 TSRMLS_CC); }
-=======
 	|	T_IF parenthesis_expr { zend_do_if_cond(&$2, &$1 TSRMLS_CC); } statement { zend_do_if_after_statement(&$1, 1 TSRMLS_CC); } elseif_list else_single { zend_do_if_end(TSRMLS_C); }
 	|	T_IF parenthesis_expr ':' { zend_do_if_cond(&$2, &$1 TSRMLS_CC); } inner_statement_list { zend_do_if_after_statement(&$1, 1 TSRMLS_CC); } new_elseif_list new_else_single T_ENDIF ';' { zend_do_if_end(TSRMLS_C); }
 	|	T_WHILE { $1.u.op.opline_num = get_next_op_number(CG(active_op_array)); } parenthesis_expr { zend_do_while_cond(&$3, &$$ TSRMLS_CC); } while_statement { zend_do_while_end(&$1, &$4 TSRMLS_CC); }
 	|	T_DO { $1.u.op.opline_num = get_next_op_number(CG(active_op_array));  zend_do_do_while_begin(TSRMLS_C); } statement T_WHILE { $4.u.op.opline_num = get_next_op_number(CG(active_op_array)); } parenthesis_expr ';' { zend_do_do_while_end(&$1, &$4, &$6 TSRMLS_CC); }
->>>>>>> 5246d6f0
 	|	T_FOR
 			'('
 				for_expr
@@ -323,11 +313,7 @@
 		foreach_statement { zend_do_foreach_end(&$1, &$4 TSRMLS_CC); }
 	|	T_FOREACH '(' expr_without_variable T_AS
 		{ zend_do_foreach_begin(&$1, &$2, &$3, &$4, 0 TSRMLS_CC); }
-<<<<<<< HEAD
-		foreach_variable foreach_optional_arg ')' { zend_check_writable_variable(&$6); zend_do_foreach_cont(&$1, &$2, &$4, &$6, &$7 TSRMLS_CC); }
-=======
 		foreach_variable foreach_optional_arg ')' { zend_do_foreach_cont(&$1, &$2, &$4, &$6, &$7 TSRMLS_CC); }
->>>>>>> 5246d6f0
 		foreach_statement { zend_do_foreach_end(&$1, &$4 TSRMLS_CC); }
 	|	T_DECLARE { $1.u.op.opline_num = get_next_op_number(CG(active_op_array)); zend_do_declare_begin(TSRMLS_C); } '(' declare_list ')' declare_statement { zend_do_declare_end(&$1 TSRMLS_CC); }
 	|	';'		/* empty statement */
@@ -602,9 +588,9 @@
 		variable_modifiers { CG(access_type) = Z_LVAL($1.u.constant); } class_variable_declaration ';'
 	|	class_constant_declaration ';'
 	|	trait_use_statement
-<<<<<<< HEAD
-	|	method_modifiers function is_reference T_STRING { zend_do_begin_function_declaration(&$2, &$4, 1, $3.op_type, &$1 TSRMLS_CC); } '('
-			parameter_list ')' method_body { zend_do_abstract_method(&$4, &$1, &$9 TSRMLS_CC); zend_do_end_function_declaration(&$2 TSRMLS_CC); }
+	|	method_modifiers function is_reference T_STRING { zend_do_begin_function_declaration(&$2, &$4, 1, $3.op_type, &$1 TSRMLS_CC); }
+		'(' parameter_list ')'
+		method_body { zend_do_abstract_method(&$4, &$1, &$9 TSRMLS_CC); zend_do_end_function_declaration(&$2 TSRMLS_CC); }
 ;
 
 trait_use_statement:
@@ -659,65 +645,6 @@
 	|	trait_method_reference T_AS member_modifier					{ zend_prepare_trait_alias(&$$, &$1, &$3, NULL TSRMLS_CC); }
 ;
 
-=======
-	|	method_modifiers function is_reference T_STRING { zend_do_begin_function_declaration(&$2, &$4, 1, $3.op_type, &$1 TSRMLS_CC); }
-		'(' parameter_list ')'
-		method_body { zend_do_abstract_method(&$4, &$1, &$9 TSRMLS_CC); zend_do_end_function_declaration(&$2 TSRMLS_CC); }
-;
-
-trait_use_statement:
-		T_USE trait_list trait_adaptations
-;
-
-trait_list:
-		fully_qualified_class_name						{ zend_do_implements_trait(&$1 TSRMLS_CC); }
-	|	trait_list ',' fully_qualified_class_name		{ zend_do_implements_trait(&$3 TSRMLS_CC); }
-;
-
-trait_adaptations:
-		';'
-	|	'{' trait_adaptation_list '}'
-;
-
-trait_adaptation_list:
-		/* empty */
-	|	non_empty_trait_adaptation_list
-;
-
-non_empty_trait_adaptation_list:
-		trait_adaptation_statement
-	|	non_empty_trait_adaptation_list trait_adaptation_statement
-;
-
-trait_adaptation_statement:
-		trait_precedence ';'								{ zend_add_trait_precedence(&$1 TSRMLS_CC); }
-	|	trait_alias ';'										{ zend_add_trait_alias(&$1 TSRMLS_CC); }
-;
-
-trait_precedence:
-	trait_method_reference_fully_qualified T_INSTEADOF trait_reference_list	{ zend_prepare_trait_precedence(&$$, &$1, &$3 TSRMLS_CC); }
-;
-
-trait_reference_list:
-		fully_qualified_class_name									{ zend_resolve_class_name(&$1, ZEND_FETCH_CLASS_GLOBAL, 1 TSRMLS_CC); zend_init_list(&$$.u.op.ptr, Z_STRVAL($1.u.constant) TSRMLS_CC); }
-	|	trait_reference_list ',' fully_qualified_class_name			{ zend_resolve_class_name(&$3, ZEND_FETCH_CLASS_GLOBAL, 1 TSRMLS_CC); zend_add_to_list(&$1.u.op.ptr, Z_STRVAL($3.u.constant) TSRMLS_CC); $$ = $1; }
-;
-
-trait_method_reference:
-		T_STRING													{ zend_prepare_reference(&$$, NULL, &$1 TSRMLS_CC); }
-	|	trait_method_reference_fully_qualified						{ $$ = $1; }
-;
-
-trait_method_reference_fully_qualified:
-	fully_qualified_class_name T_PAAMAYIM_NEKUDOTAYIM T_STRING		{ zend_prepare_reference(&$$, &$1, &$3 TSRMLS_CC); }
-;
-
-trait_alias:
-		trait_method_reference T_AS trait_modifiers T_STRING		{ zend_prepare_trait_alias(&$$, &$1, &$3, &$4 TSRMLS_CC); }
-	|	trait_method_reference T_AS member_modifier					{ zend_prepare_trait_alias(&$$, &$1, &$3, NULL TSRMLS_CC); }
-;
-
->>>>>>> 5246d6f0
 trait_modifiers:
 		/* empty */					{ Z_LVAL($$.u.constant) = 0x0; } /* No change of methods visibility */
 	|	member_modifier	{ $$ = $1; } /* REM: Keep in mind, there are not only visibility modifiers */
@@ -856,11 +783,7 @@
 	|	expr '>' expr 					{ zend_do_binary_op(ZEND_IS_SMALLER, &$$, &$3, &$1 TSRMLS_CC); }
 	|	expr T_IS_GREATER_OR_EQUAL expr { zend_do_binary_op(ZEND_IS_SMALLER_OR_EQUAL, &$$, &$3, &$1 TSRMLS_CC); }
 	|	expr T_INSTANCEOF class_name_reference { zend_do_instanceof(&$$, &$1, &$3, 0 TSRMLS_CC); }
-<<<<<<< HEAD
-	|	'(' expr ')' 	{ $$ = $2; }
-=======
 	|	parenthesis_expr 	{ $$ = $1; }
->>>>>>> 5246d6f0
 	|	new_expr		{ $$ = $1; }
 	|	'(' new_expr ')' { $$ = $2; } instance_call { $$ = $5; }
 	|	expr '?' { zend_do_begin_qm_op(&$1, &$2 TSRMLS_CC); }
@@ -883,14 +806,6 @@
 	|	combined_scalar { $$ = $1; }
 	|	'`' backticks_expr '`' { zend_do_shell_exec(&$$, &$2 TSRMLS_CC); }
 	|	T_PRINT expr  { zend_do_print(&$$, &$2 TSRMLS_CC); }
-<<<<<<< HEAD
-	|	function is_reference '(' { zend_do_begin_lambda_function_declaration(&$$, &$1, $2.op_type, 0 TSRMLS_CC); }
-			parameter_list ')' lexical_vars '{' inner_statement_list '}' {  zend_do_end_function_declaration(&$1 TSRMLS_CC); $$ = $4; }
-	|	T_STATIC function is_reference '(' { zend_do_begin_lambda_function_declaration(&$$, &$2, $3.op_type, 1 TSRMLS_CC); }
-			parameter_list ')' lexical_vars '{' inner_statement_list '}' {  zend_do_end_function_declaration(&$2 TSRMLS_CC); $$ = $5; }
-;
-
-=======
 	|	T_YIELD { zend_do_yield(&$$, NULL, NULL, 0 TSRMLS_CC); }
 	|	function is_reference { zend_do_begin_lambda_function_declaration(&$$, &$1, $2.op_type, 0 TSRMLS_CC); }
 		'(' parameter_list ')' lexical_vars
@@ -907,7 +822,6 @@
 	|	T_YIELD expr T_DOUBLE_ARROW variable { zend_do_yield(&$$, &$4, &$2, 1 TSRMLS_CC); }
 ;
 
->>>>>>> 5246d6f0
 combined_scalar_offset:
 	  combined_scalar '[' dim_offset ']' { zend_do_begin_variable_parse(TSRMLS_C); fetch_array_dim(&$$, &$1, &$3 TSRMLS_CC); }
 	| combined_scalar_offset '[' dim_offset ']' { fetch_array_dim(&$$, &$1, &$3 TSRMLS_CC); }
@@ -934,32 +848,6 @@
 ;
 
 function_call:
-<<<<<<< HEAD
-		namespace_name '(' { $2.u.op.opline_num = zend_do_begin_function_call(&$1, 1 TSRMLS_CC); }
-				function_call_parameter_list
-				')' { zend_do_end_function_call(&$1, &$$, &$4, 0, $2.u.op.opline_num TSRMLS_CC); zend_do_extended_fcall_end(TSRMLS_C); }
-	|	T_NAMESPACE T_NS_SEPARATOR namespace_name '(' { $1.op_type = IS_CONST; ZVAL_EMPTY_STRING(&$1.u.constant);  zend_do_build_namespace_name(&$1, &$1, &$3 TSRMLS_CC); $4.u.op.opline_num = zend_do_begin_function_call(&$1, 0 TSRMLS_CC); }
-				function_call_parameter_list
-				')' { zend_do_end_function_call(&$1, &$$, &$6, 0, $4.u.op.opline_num TSRMLS_CC); zend_do_extended_fcall_end(TSRMLS_C); }
-	|	T_NS_SEPARATOR namespace_name '(' { $3.u.op.opline_num = zend_do_begin_function_call(&$2, 0 TSRMLS_CC); }
-				function_call_parameter_list
-				')' { zend_do_end_function_call(&$2, &$$, &$5, 0, $3.u.op.opline_num TSRMLS_CC); zend_do_extended_fcall_end(TSRMLS_C); }
-	|	class_name T_PAAMAYIM_NEKUDOTAYIM variable_name '(' { $4.u.op.opline_num = zend_do_begin_class_member_function_call(&$1, &$3 TSRMLS_CC); }
-			function_call_parameter_list
-			')' { zend_do_end_function_call($4.u.op.opline_num?NULL:&$3, &$$, &$6, $4.u.op.opline_num, $4.u.op.opline_num TSRMLS_CC); zend_do_extended_fcall_end(TSRMLS_C);}
-	|	class_name T_PAAMAYIM_NEKUDOTAYIM variable_without_objects '(' { zend_do_end_variable_parse(&$3, BP_VAR_R, 0 TSRMLS_CC); zend_do_begin_class_member_function_call(&$1, &$3 TSRMLS_CC); }
-			function_call_parameter_list
-			')' { zend_do_end_function_call(NULL, &$$, &$6, 1, 1 TSRMLS_CC); zend_do_extended_fcall_end(TSRMLS_C);}
-	|	variable_class_name T_PAAMAYIM_NEKUDOTAYIM variable_name '(' { zend_do_begin_class_member_function_call(&$1, &$3 TSRMLS_CC); }
-			function_call_parameter_list
-			')' { zend_do_end_function_call(NULL, &$$, &$6, 1, 1 TSRMLS_CC); zend_do_extended_fcall_end(TSRMLS_C);}
-	|	variable_class_name T_PAAMAYIM_NEKUDOTAYIM variable_without_objects '(' { zend_do_end_variable_parse(&$3, BP_VAR_R, 0 TSRMLS_CC); zend_do_begin_class_member_function_call(&$1, &$3 TSRMLS_CC); }
-			function_call_parameter_list
-			')' { zend_do_end_function_call(NULL, &$$, &$6, 1, 1 TSRMLS_CC); zend_do_extended_fcall_end(TSRMLS_C);}
-	|	variable_without_objects  '(' { zend_do_end_variable_parse(&$1, BP_VAR_R, 0 TSRMLS_CC); zend_do_begin_dynamic_function_call(&$1, 0 TSRMLS_CC); }
-			function_call_parameter_list ')'
-			{ zend_do_end_function_call(&$1, &$$, &$4, 0, 1 TSRMLS_CC); zend_do_extended_fcall_end(TSRMLS_C);}
-=======
 		namespace_name { $$.u.op.opline_num = zend_do_begin_function_call(&$1, 1 TSRMLS_CC); }
 		function_call_parameter_list { zend_do_end_function_call(&$1, &$$, &$3, 0, $2.u.op.opline_num TSRMLS_CC); zend_do_extended_fcall_end(TSRMLS_C); }
 	|	T_NAMESPACE T_NS_SEPARATOR namespace_name { $1.op_type = IS_CONST; ZVAL_EMPTY_STRING(&$1.u.constant);  zend_do_build_namespace_name(&$1, &$1, &$3 TSRMLS_CC); $$.u.op.opline_num = zend_do_begin_function_call(&$1, 0 TSRMLS_CC); }
@@ -976,7 +864,6 @@
 		function_call_parameter_list { zend_do_end_function_call(NULL, &$$, &$5, 1, 1 TSRMLS_CC); zend_do_extended_fcall_end(TSRMLS_C);}
 	|	variable_without_objects { zend_do_end_variable_parse(&$1, BP_VAR_R, 0 TSRMLS_CC); zend_do_begin_dynamic_function_call(&$1, 0 TSRMLS_CC); }
 		function_call_parameter_list { zend_do_end_function_call(&$1, &$$, &$3, 0, 1 TSRMLS_CC); zend_do_extended_fcall_end(TSRMLS_C);}
->>>>>>> 5246d6f0
 ;
 
 class_name:
@@ -1141,7 +1028,6 @@
 
 variable_property:
 		T_OBJECT_OPERATOR object_property { zend_do_push_object(&$2 TSRMLS_CC); } method_or_not { $$.EA = $4.EA; }
-<<<<<<< HEAD
 ;
 
 array_method_dereference:
@@ -1150,25 +1036,10 @@
 ;
 
 method:
-		'(' { zend_do_pop_object(&$1 TSRMLS_CC); zend_do_begin_method_call(&$1 TSRMLS_CC); }
-				function_call_parameter_list ')'
-			{ zend_do_end_function_call(&$1, &$$, &$3, 1, 1 TSRMLS_CC); zend_do_extended_fcall_end(TSRMLS_C); }
-;
-
-=======
-;
-
-array_method_dereference:
-		array_method_dereference '[' dim_offset ']' { fetch_array_dim(&$$, &$1, &$3 TSRMLS_CC); }
-	|	method '[' dim_offset ']' { $1.EA = ZEND_PARSED_METHOD_CALL; fetch_array_dim(&$$, &$1, &$3 TSRMLS_CC); }
-;
-
-method:
 		{ zend_do_pop_object(&$$ TSRMLS_CC); zend_do_begin_method_call(&$$ TSRMLS_CC); }
 		function_call_parameter_list { zend_do_end_function_call(&$1, &$$, &$2, 1, 1 TSRMLS_CC); zend_do_extended_fcall_end(TSRMLS_C); }
 ;
 
->>>>>>> 5246d6f0
 method_or_not:
 		method						{ $$ = $1; $$.EA = ZEND_PARSED_METHOD_CALL; zend_do_push_object(&$$ TSRMLS_CC); }
 	|	array_method_dereference	{ $$ = $1; zend_do_push_object(&$$ TSRMLS_CC); }
