/*
   +----------------------------------------------------------------------+
   | Zend Engine                                                          |
   +----------------------------------------------------------------------+
   | Copyright (c) Zend Technologies Ltd. (http://www.zend.com)           |
   +----------------------------------------------------------------------+
   | This source file is subject to version 2.00 of the Zend license,     |
   | that is bundled with this package in the file LICENSE, and is        |
   | available through the world-wide-web at the following url:           |
   | http://www.zend.com/license/2_00.txt.                                |
   | If you did not receive a copy of the Zend license and are unable to  |
   | obtain it through the world-wide-web, please send a note to          |
   | license@zend.com so we can mail you a copy immediately.              |
   +----------------------------------------------------------------------+
   | Authors: Andi Gutmans <andi@php.net>                                 |
   |          Zeev Suraski <zeev@php.net>                                 |
   |          Dmitry Stogov <dmitry@php.net>                              |
   +----------------------------------------------------------------------+
*/

#define ZEND_INTENSIVE_DEBUGGING 0

#include <stdio.h>
#include <signal.h>

#include "zend.h"
#include "zend_compile.h"
#include "zend_execute.h"
#include "zend_API.h"
#include "zend_ptr_stack.h"
#include "zend_constants.h"
#include "zend_extensions.h"
#include "zend_ini.h"
#include "zend_exceptions.h"
#include "zend_interfaces.h"
#include "zend_closures.h"
#include "zend_generators.h"
#include "zend_vm.h"
#include "zend_dtrace.h"
#include "zend_inheritance.h"
#include "zend_type_info.h"

/* Virtual current working directory support */
#include "zend_virtual_cwd.h"

#ifdef HAVE_GCC_GLOBAL_REGS
# if defined(__GNUC__) && ZEND_GCC_VERSION >= 4008 && defined(i386)
#  define ZEND_VM_FP_GLOBAL_REG "%esi"
#  define ZEND_VM_IP_GLOBAL_REG "%edi"
# elif defined(__GNUC__) && ZEND_GCC_VERSION >= 4008 && defined(__x86_64__)
#  define ZEND_VM_FP_GLOBAL_REG "%r14"
#  define ZEND_VM_IP_GLOBAL_REG "%r15"
# elif defined(__GNUC__) && ZEND_GCC_VERSION >= 4008 && defined(__powerpc64__)
#  define ZEND_VM_FP_GLOBAL_REG "r28"
#  define ZEND_VM_IP_GLOBAL_REG "r29"
# elif defined(__IBMC__) && ZEND_GCC_VERSION >= 4002 && defined(__powerpc64__)
#  define ZEND_VM_FP_GLOBAL_REG "r28"
#  define ZEND_VM_IP_GLOBAL_REG "r29"
# elif defined(__GNUC__) && ZEND_GCC_VERSION >= 4008 && defined(__aarch64__)
#  define ZEND_VM_FP_GLOBAL_REG "x27"
#  define ZEND_VM_IP_GLOBAL_REG "x28"
# endif
#endif

#if defined(ZEND_VM_FP_GLOBAL_REG) && ((ZEND_VM_KIND == ZEND_VM_KIND_CALL) || (ZEND_VM_KIND == ZEND_VM_KIND_HYBRID))
# pragma GCC diagnostic ignored "-Wvolatile-register-var"
  register zend_execute_data* volatile execute_data __asm__(ZEND_VM_FP_GLOBAL_REG);
# pragma GCC diagnostic warning "-Wvolatile-register-var"
#endif

#if defined(ZEND_VM_FP_GLOBAL_REG) && ((ZEND_VM_KIND == ZEND_VM_KIND_CALL) || (ZEND_VM_KIND == ZEND_VM_KIND_HYBRID))
# define EXECUTE_DATA_D     void
# define EXECUTE_DATA_C
# define EXECUTE_DATA_DC
# define EXECUTE_DATA_CC
# define NO_EXECUTE_DATA_CC
#else
# define EXECUTE_DATA_D     zend_execute_data* execute_data
# define EXECUTE_DATA_C     execute_data
# define EXECUTE_DATA_DC    , EXECUTE_DATA_D
# define EXECUTE_DATA_CC    , EXECUTE_DATA_C
# define NO_EXECUTE_DATA_CC , NULL
#endif

#if defined(ZEND_VM_FP_GLOBAL_REG) && ((ZEND_VM_KIND == ZEND_VM_KIND_CALL) || (ZEND_VM_KIND == ZEND_VM_KIND_HYBRID))
# define OPLINE_D           void
# define OPLINE_C
# define OPLINE_DC
# define OPLINE_CC
#else
# define OPLINE_D           const zend_op* opline
# define OPLINE_C           opline
# define OPLINE_DC          , OPLINE_D
# define OPLINE_CC          , OPLINE_C
#endif

#if defined(ZEND_VM_IP_GLOBAL_REG) && ((ZEND_VM_KIND == ZEND_VM_KIND_CALL) || (ZEND_VM_KIND == ZEND_VM_KIND_HYBRID))
# pragma GCC diagnostic ignored "-Wvolatile-register-var"
  register const zend_op* volatile opline __asm__(ZEND_VM_IP_GLOBAL_REG);
# pragma GCC diagnostic warning "-Wvolatile-register-var"
#else
#endif

#define _CONST_CODE  0
#define _TMP_CODE    1
#define _VAR_CODE    2
#define _UNUSED_CODE 3
#define _CV_CODE     4

typedef int (ZEND_FASTCALL *incdec_t)(zval *);

#define get_zval_ptr(op_type, node, should_free, type) _get_zval_ptr(op_type, node, should_free, type EXECUTE_DATA_CC OPLINE_CC)
#define get_zval_ptr_deref(op_type, node, should_free, type) _get_zval_ptr_deref(op_type, node, should_free, type EXECUTE_DATA_CC OPLINE_CC)
#define get_zval_ptr_undef(op_type, node, should_free, type) _get_zval_ptr_undef(op_type, node, should_free, type EXECUTE_DATA_CC OPLINE_CC)
#define get_op_data_zval_ptr_r(op_type, node, should_free) _get_op_data_zval_ptr_r(op_type, node, should_free EXECUTE_DATA_CC OPLINE_CC)
#define get_op_data_zval_ptr_deref_r(op_type, node, should_free) _get_op_data_zval_ptr_deref_r(op_type, node, should_free EXECUTE_DATA_CC OPLINE_CC)
#define get_zval_ptr_ptr(op_type, node, should_free, type) _get_zval_ptr_ptr(op_type, node, should_free, type EXECUTE_DATA_CC)
#define get_zval_ptr_ptr_undef(op_type, node, should_free, type) _get_zval_ptr_ptr(op_type, node, should_free, type EXECUTE_DATA_CC)
#define get_obj_zval_ptr(op_type, node, should_free, type) _get_obj_zval_ptr(op_type, node, should_free, type EXECUTE_DATA_CC OPLINE_CC)
#define get_obj_zval_ptr_undef(op_type, node, should_free, type) _get_obj_zval_ptr_undef(op_type, node, should_free, type EXECUTE_DATA_CC OPLINE_CC)
#define get_obj_zval_ptr_ptr(op_type, node, should_free, type) _get_obj_zval_ptr_ptr(op_type, node, should_free, type EXECUTE_DATA_CC)

#define RETURN_VALUE_USED(opline) ((opline)->result_type != IS_UNUSED)

static ZEND_FUNCTION(pass)
{
}

ZEND_API const zend_internal_function zend_pass_function = {
	ZEND_INTERNAL_FUNCTION, /* type              */
	{0, 0, 0},              /* arg_flags         */
	0,                      /* fn_flags          */
	NULL,                   /* name              */
	NULL,                   /* scope             */
	NULL,                   /* prototype         */
	0,                      /* num_args          */
	0,                      /* required_num_args */
	NULL,                   /* arg_info          */
	ZEND_FN(pass),          /* handler           */
	NULL,                   /* module            */
	{NULL,NULL,NULL,NULL}   /* reserved          */
};

#undef zval_ptr_dtor
#define zval_ptr_dtor(zv) i_zval_ptr_dtor(zv)

#define FREE_VAR_PTR_AND_EXTRACT_RESULT_IF_NECESSARY(free_op, result) do {	\
	zval *__container_to_free = (free_op);									\
	if (UNEXPECTED(__container_to_free)										\
	 && EXPECTED(Z_REFCOUNTED_P(__container_to_free))) {					\
		zend_refcounted *__ref = Z_COUNTED_P(__container_to_free);			\
		if (UNEXPECTED(!GC_DELREF(__ref))) {								\
			zval *__zv = (result);											\
			if (EXPECTED(Z_TYPE_P(__zv) == IS_INDIRECT)) {					\
				ZVAL_COPY(__zv, Z_INDIRECT_P(__zv));						\
			}																\
			rc_dtor_func(__ref);											\
		}																	\
	}																		\
} while (0)

#define FREE_OP(should_free) \
	if (should_free) { \
		zval_ptr_dtor_nogc(should_free); \
	}

#define FREE_UNFETCHED_OP(type, var) \
	if ((type) & (IS_TMP_VAR|IS_VAR)) { \
		zval_ptr_dtor_nogc(EX_VAR(var)); \
	}

#define FREE_OP_VAR_PTR(should_free) \
	if (should_free) { \
		zval_ptr_dtor_nogc(should_free); \
	}

#define CV_DEF_OF(i) (EX(func)->op_array.vars[i])

#define ZEND_VM_STACK_PAGE_SLOTS (16 * 1024) /* should be a power of 2 */

#define ZEND_VM_STACK_PAGE_SIZE  (ZEND_VM_STACK_PAGE_SLOTS * sizeof(zval))

#define ZEND_VM_STACK_PAGE_ALIGNED_SIZE(size, page_size) \
	(((size) + ZEND_VM_STACK_HEADER_SLOTS * sizeof(zval) \
	  + ((page_size) - 1)) & ~((page_size) - 1))

static zend_always_inline zend_vm_stack zend_vm_stack_new_page(size_t size, zend_vm_stack prev) {
	zend_vm_stack page = (zend_vm_stack)emalloc(size);

	page->top = ZEND_VM_STACK_ELEMENTS(page);
	page->end = (zval*)((char*)page + size);
	page->prev = prev;
	return page;
}

ZEND_API void zend_vm_stack_init(void)
{
	EG(vm_stack_page_size) = ZEND_VM_STACK_PAGE_SIZE;
	EG(vm_stack) = zend_vm_stack_new_page(ZEND_VM_STACK_PAGE_SIZE, NULL);
	EG(vm_stack_top) = EG(vm_stack)->top;
	EG(vm_stack_end) = EG(vm_stack)->end;
}

ZEND_API void zend_vm_stack_init_ex(size_t page_size)
{
	/* page_size must be a power of 2 */
	ZEND_ASSERT(page_size > 0 && (page_size & (page_size - 1)) == 0);
	EG(vm_stack_page_size) = page_size;
	EG(vm_stack) = zend_vm_stack_new_page(page_size, NULL);
	EG(vm_stack_top) = EG(vm_stack)->top;
	EG(vm_stack_end) = EG(vm_stack)->end;
}

ZEND_API void zend_vm_stack_destroy(void)
{
	zend_vm_stack stack = EG(vm_stack);

	while (stack != NULL) {
		zend_vm_stack p = stack->prev;
		efree(stack);
		stack = p;
	}
}

ZEND_API void* zend_vm_stack_extend(size_t size)
{
	zend_vm_stack stack;
	void *ptr;

	stack = EG(vm_stack);
	stack->top = EG(vm_stack_top);
	EG(vm_stack) = stack = zend_vm_stack_new_page(
		EXPECTED(size < EG(vm_stack_page_size) - (ZEND_VM_STACK_HEADER_SLOTS * sizeof(zval))) ?
			EG(vm_stack_page_size) : ZEND_VM_STACK_PAGE_ALIGNED_SIZE(size, EG(vm_stack_page_size)),
		stack);
	ptr = stack->top;
	EG(vm_stack_top) = (void*)(((char*)ptr) + size);
	EG(vm_stack_end) = stack->end;
	return ptr;
}

ZEND_API zval* zend_get_compiled_variable_value(const zend_execute_data *execute_data, uint32_t var)
{
	return EX_VAR(var);
}

static zend_always_inline zval *_get_zval_ptr_tmp(uint32_t var, zend_free_op *should_free EXECUTE_DATA_DC)
{
	zval *ret = EX_VAR(var);
	*should_free = ret;

	ZEND_ASSERT(Z_TYPE_P(ret) != IS_REFERENCE);

	return ret;
}

static zend_always_inline zval *_get_zval_ptr_var(uint32_t var, zend_free_op *should_free EXECUTE_DATA_DC)
{
	zval *ret = EX_VAR(var);

	*should_free = ret;
	return ret;
}

static zend_always_inline zval *_get_zval_ptr_var_deref(uint32_t var, zend_free_op *should_free EXECUTE_DATA_DC)
{
	zval *ret = EX_VAR(var);

	*should_free = ret;
	ZVAL_DEREF(ret);
	return ret;
}

static zend_never_inline ZEND_COLD zval* zval_undefined_cv(uint32_t var EXECUTE_DATA_DC)
{
	if (EXPECTED(EG(exception) == NULL)) {
		zend_string *cv = CV_DEF_OF(EX_VAR_TO_NUM(var));
		zend_error(E_NOTICE, "Undefined variable: %s", ZSTR_VAL(cv));
	}
	return &EG(uninitialized_zval);
}

static zend_never_inline ZEND_COLD zval* ZEND_FASTCALL _zval_undefined_op1(EXECUTE_DATA_D)
{
	return zval_undefined_cv(EX(opline)->op1.var EXECUTE_DATA_CC);
}

static zend_never_inline ZEND_COLD zval* ZEND_FASTCALL _zval_undefined_op2(EXECUTE_DATA_D)
{
	return zval_undefined_cv(EX(opline)->op2.var EXECUTE_DATA_CC);
}

#define ZVAL_UNDEFINED_OP1() _zval_undefined_op1(EXECUTE_DATA_C)
#define ZVAL_UNDEFINED_OP2() _zval_undefined_op2(EXECUTE_DATA_C)

static zend_never_inline ZEND_COLD zval *_get_zval_cv_lookup(zval *ptr, uint32_t var, int type EXECUTE_DATA_DC)
{
	switch (type) {
		case BP_VAR_R:
		case BP_VAR_UNSET:
			ptr = zval_undefined_cv(var EXECUTE_DATA_CC);
			break;
		case BP_VAR_IS:
			ptr = &EG(uninitialized_zval);
			break;
		case BP_VAR_RW:
			zval_undefined_cv(var EXECUTE_DATA_CC);
			/* break missing intentionally */
		case BP_VAR_W:
			ZVAL_NULL(ptr);
			break;
	}
	return ptr;
}

static zend_always_inline zval *_get_zval_ptr_cv(uint32_t var, int type EXECUTE_DATA_DC)
{
	zval *ret = EX_VAR(var);

	if (UNEXPECTED(Z_TYPE_P(ret) == IS_UNDEF)) {
		if (type == BP_VAR_W) {
			ZVAL_NULL(ret);
		} else {
			return _get_zval_cv_lookup(ret, var, type EXECUTE_DATA_CC);
		}
	}
	return ret;
}

static zend_always_inline zval *_get_zval_ptr_cv_deref(uint32_t var, int type EXECUTE_DATA_DC)
{
	zval *ret = EX_VAR(var);

	if (UNEXPECTED(Z_TYPE_P(ret) == IS_UNDEF)) {
		if (type == BP_VAR_W) {
			ZVAL_NULL(ret);
			return ret;
		} else {
			return _get_zval_cv_lookup(ret, var, type EXECUTE_DATA_CC);
		}
	}
	ZVAL_DEREF(ret);
	return ret;
}

static zend_always_inline zval *_get_zval_ptr_cv_BP_VAR_R(uint32_t var EXECUTE_DATA_DC)
{
	zval *ret = EX_VAR(var);

	if (UNEXPECTED(Z_TYPE_P(ret) == IS_UNDEF)) {
		return zval_undefined_cv(var EXECUTE_DATA_CC);
	}
	return ret;
}

static zend_always_inline zval *_get_zval_ptr_cv_deref_BP_VAR_R(uint32_t var EXECUTE_DATA_DC)
{
	zval *ret = EX_VAR(var);

	if (UNEXPECTED(Z_TYPE_P(ret) == IS_UNDEF)) {
		return zval_undefined_cv(var EXECUTE_DATA_CC);
	}
	ZVAL_DEREF(ret);
	return ret;
}

static zend_always_inline zval *_get_zval_ptr_cv_BP_VAR_IS(uint32_t var EXECUTE_DATA_DC)
{
	zval *ret = EX_VAR(var);

	return ret;
}

static zend_always_inline zval *_get_zval_ptr_cv_BP_VAR_RW(uint32_t var EXECUTE_DATA_DC)
{
	zval *ret = EX_VAR(var);

	if (UNEXPECTED(Z_TYPE_P(ret) == IS_UNDEF)) {
		ZVAL_NULL(ret);
		zval_undefined_cv(var EXECUTE_DATA_CC);
		return ret;
	}
	return ret;
}

static zend_always_inline zval *_get_zval_ptr_cv_BP_VAR_W(uint32_t var EXECUTE_DATA_DC)
{
	zval *ret = EX_VAR(var);

	if (Z_TYPE_P(ret) == IS_UNDEF) {
		ZVAL_NULL(ret);
	}
	return ret;
}

static zend_always_inline zval *_get_zval_ptr(int op_type, znode_op node, zend_free_op *should_free, int type EXECUTE_DATA_DC OPLINE_DC)
{
	if (op_type & (IS_TMP_VAR|IS_VAR)) {
		if (!ZEND_DEBUG || op_type == IS_VAR) {
			return _get_zval_ptr_var(node.var, should_free EXECUTE_DATA_CC);
		} else {
			ZEND_ASSERT(op_type == IS_TMP_VAR);
			return _get_zval_ptr_tmp(node.var, should_free EXECUTE_DATA_CC);
		}
	} else {
		*should_free = NULL;
		if (op_type == IS_CONST) {
			return RT_CONSTANT(opline, node);
		} else if (op_type == IS_CV) {
			return _get_zval_ptr_cv(node.var, type EXECUTE_DATA_CC);
		} else {
			return NULL;
		}
	}
}

static zend_always_inline zval *_get_op_data_zval_ptr_r(int op_type, znode_op node, zend_free_op *should_free EXECUTE_DATA_DC OPLINE_DC)
{
	if (op_type & (IS_TMP_VAR|IS_VAR)) {
		if (!ZEND_DEBUG || op_type == IS_VAR) {
			return _get_zval_ptr_var(node.var, should_free EXECUTE_DATA_CC);
		} else {
			ZEND_ASSERT(op_type == IS_TMP_VAR);
			return _get_zval_ptr_tmp(node.var, should_free EXECUTE_DATA_CC);
		}
	} else {
		*should_free = NULL;
		if (op_type == IS_CONST) {
			return RT_CONSTANT(opline + 1, node);
		} else if (op_type == IS_CV) {
			return _get_zval_ptr_cv_BP_VAR_R(node.var EXECUTE_DATA_CC);
		} else {
			return NULL;
		}
	}
}

static zend_always_inline zval *_get_zval_ptr_deref(int op_type, znode_op node, zend_free_op *should_free, int type EXECUTE_DATA_DC OPLINE_DC)
{
	if (op_type & (IS_TMP_VAR|IS_VAR)) {
		if (op_type == IS_TMP_VAR) {
			return _get_zval_ptr_tmp(node.var, should_free EXECUTE_DATA_CC);
		} else {
			ZEND_ASSERT(op_type == IS_VAR);
			return _get_zval_ptr_var_deref(node.var, should_free EXECUTE_DATA_CC);
		}
	} else {
		*should_free = NULL;
		if (op_type == IS_CONST) {
			return RT_CONSTANT(opline, node);
		} else if (op_type == IS_CV) {
			return _get_zval_ptr_cv_deref(node.var, type EXECUTE_DATA_CC);
		} else {
			return NULL;
		}
	}
}

static zend_always_inline ZEND_ATTRIBUTE_UNUSED zval *_get_op_data_zval_ptr_deref_r(int op_type, znode_op node, zend_free_op *should_free EXECUTE_DATA_DC OPLINE_DC)
{
	if (op_type & (IS_TMP_VAR|IS_VAR)) {
		if (op_type == IS_TMP_VAR) {
			return _get_zval_ptr_tmp(node.var, should_free EXECUTE_DATA_CC);
		} else {
			ZEND_ASSERT(op_type == IS_VAR);
			return _get_zval_ptr_var_deref(node.var, should_free EXECUTE_DATA_CC);
		}
	} else {
		*should_free = NULL;
		if (op_type == IS_CONST) {
			return RT_CONSTANT(opline + 1, node);
		} else if (op_type == IS_CV) {
			return _get_zval_ptr_cv_deref_BP_VAR_R(node.var EXECUTE_DATA_CC);
		} else {
			return NULL;
		}
	}
}

static zend_always_inline zval *_get_zval_ptr_undef(int op_type, znode_op node, zend_free_op *should_free, int type EXECUTE_DATA_DC OPLINE_DC)
{
	if (op_type & (IS_TMP_VAR|IS_VAR)) {
		if (!ZEND_DEBUG || op_type == IS_VAR) {
			return _get_zval_ptr_var(node.var, should_free EXECUTE_DATA_CC);
		} else {
			ZEND_ASSERT(op_type == IS_TMP_VAR);
			return _get_zval_ptr_tmp(node.var, should_free EXECUTE_DATA_CC);
		}
	} else {
		*should_free = NULL;
		if (op_type == IS_CONST) {
			return RT_CONSTANT(opline, node);
		} else if (op_type == IS_CV) {
			return EX_VAR(node.var);
		} else {
			return NULL;
		}
	}
}

static zend_always_inline zval *_get_zval_ptr_ptr_var(uint32_t var, zend_free_op *should_free EXECUTE_DATA_DC)
{
	zval *ret = EX_VAR(var);

	if (EXPECTED(Z_TYPE_P(ret) == IS_INDIRECT)) {
		*should_free = NULL;
		ret = Z_INDIRECT_P(ret);
	} else {
		*should_free = ret;
	}
	return ret;
}

static inline zval *_get_zval_ptr_ptr(int op_type, znode_op node, zend_free_op *should_free, int type EXECUTE_DATA_DC)
{
	if (op_type == IS_CV) {
		*should_free = NULL;
		return _get_zval_ptr_cv(node.var, type EXECUTE_DATA_CC);
	} else /* if (op_type == IS_VAR) */ {
		ZEND_ASSERT(op_type == IS_VAR);
		return _get_zval_ptr_ptr_var(node.var, should_free EXECUTE_DATA_CC);
	}
}

static inline ZEND_ATTRIBUTE_UNUSED zval *_get_obj_zval_ptr(int op_type, znode_op op, zend_free_op *should_free, int type EXECUTE_DATA_DC OPLINE_DC)
{
	if (op_type == IS_UNUSED) {
		*should_free = NULL;
		return &EX(This);
	}
	return get_zval_ptr(op_type, op, should_free, type);
}

static inline ZEND_ATTRIBUTE_UNUSED zval *_get_obj_zval_ptr_undef(int op_type, znode_op op, zend_free_op *should_free, int type EXECUTE_DATA_DC OPLINE_DC)
{
	if (op_type == IS_UNUSED) {
		*should_free = NULL;
		return &EX(This);
	}
	return get_zval_ptr_undef(op_type, op, should_free, type);
}

static inline ZEND_ATTRIBUTE_UNUSED zval *_get_obj_zval_ptr_ptr(int op_type, znode_op node, zend_free_op *should_free, int type EXECUTE_DATA_DC)
{
	if (op_type == IS_UNUSED) {
		*should_free = NULL;
		return &EX(This);
	}
	return get_zval_ptr_ptr(op_type, node, should_free, type);
}

static inline void zend_assign_to_variable_reference(zval *variable_ptr, zval *value_ptr)
{
	zend_reference *ref;

	if (EXPECTED(!Z_ISREF_P(value_ptr))) {
		ZVAL_NEW_REF(value_ptr, value_ptr);
	} else if (UNEXPECTED(variable_ptr == value_ptr)) {
		return;
	}

	ref = Z_REF_P(value_ptr);
	GC_ADDREF(ref);
	if (Z_REFCOUNTED_P(variable_ptr)) {
		zend_refcounted *garbage = Z_COUNTED_P(variable_ptr);

		if (GC_DELREF(garbage) == 0) {
			ZVAL_REF(variable_ptr, ref);
			rc_dtor_func(garbage);
			return;
		} else {
			gc_check_possible_root(garbage);
		}
	}
	ZVAL_REF(variable_ptr, ref);
}

static zend_never_inline zval* zend_assign_to_typed_property_reference(zend_property_info *prop_info, zval *prop, zval *value_ptr EXECUTE_DATA_DC)
{
	if (!zend_verify_prop_assignable_by_ref(prop_info, value_ptr, EX_USES_STRICT_TYPES())) {
		return &EG(uninitialized_zval);
	}
	if (Z_ISREF_P(prop)) {
		ZEND_REF_DEL_TYPE_SOURCE(Z_REF_P(prop), prop_info);
	}
	zend_assign_to_variable_reference(prop, value_ptr);
	ZEND_REF_ADD_TYPE_SOURCE(Z_REF_P(prop), prop_info);
	return prop;
}

static zend_never_inline ZEND_COLD int zend_wrong_assign_to_variable_reference(zval *variable_ptr, zval *value_ptr OPLINE_DC EXECUTE_DATA_DC)
{
	zend_error(E_NOTICE, "Only variables should be assigned by reference");
	if (UNEXPECTED(EG(exception) != NULL)) {
		return 0;
	}

	/* Use IS_TMP_VAR instead of IS_VAR to avoid ISREF check */
	Z_TRY_ADDREF_P(value_ptr);
	value_ptr = zend_assign_to_variable(variable_ptr, value_ptr, IS_TMP_VAR, EX_USES_STRICT_TYPES());

	if (UNEXPECTED(RETURN_VALUE_USED(opline))) {
		ZVAL_COPY(EX_VAR(opline->result.var), value_ptr);
	}
	return 1;
}

static void zend_format_type(zend_type type, const char **part1, const char **part2) {
	*part1 = ZEND_TYPE_ALLOW_NULL(type) ? "?" : "";
	if (ZEND_TYPE_IS_CLASS(type)) {
		if (ZEND_TYPE_IS_CE(type)) {
			*part2 = ZSTR_VAL(ZEND_TYPE_CE(type)->name);
		} else {
			*part2 = ZSTR_VAL(ZEND_TYPE_NAME(type));
		}
	} else {
		*part2 = zend_get_type_by_const(ZEND_TYPE_CODE(type));
	}
}

static zend_never_inline ZEND_COLD void zend_throw_auto_init_in_prop_error(zend_property_info *prop, const char *type) {
	const char *prop_type1, *prop_type2;
	zend_format_type(prop->type, &prop_type1, &prop_type2);
	zend_type_error(
		"Cannot auto-initialize an %s inside property %s::$%s of type %s%s",
		type,
		ZSTR_VAL(prop->ce->name), zend_get_unmangled_property_name(prop->name),
		prop_type1, prop_type2
	);
}

static zend_never_inline ZEND_COLD void zend_throw_auto_init_in_ref_error(zend_property_info *prop, const char *type) {
	const char *prop_type1, *prop_type2;
	zend_format_type(prop->type, &prop_type1, &prop_type2);
	zend_type_error(
		"Cannot auto-initialize an %s inside a reference held by property %s::$%s of type %s%s",
		type,
		ZSTR_VAL(prop->ce->name), zend_get_unmangled_property_name(prop->name),
		prop_type1, prop_type2
	);
}

static zend_never_inline ZEND_COLD void zend_throw_access_uninit_prop_by_ref_error(
		zend_property_info *prop) {
	zend_throw_error(NULL,
		"Cannot access uninitialized non-nullable property %s::$%s by reference",
		ZSTR_VAL(prop->ce->name),
		zend_get_unmangled_property_name(prop->name));
}

static zend_never_inline zend_bool zend_verify_ref_stdClass_assignable(zend_reference *ref);
static zend_never_inline zend_bool zend_verify_ref_array_assignable(zend_reference *ref);

/* this should modify object only if it's empty */
static zend_never_inline ZEND_COLD zval* ZEND_FASTCALL make_real_object(zval *object, zval *property OPLINE_DC EXECUTE_DATA_DC)
{
	zend_object *obj;
	zval *ref = NULL;
	if (Z_ISREF_P(object)) {
		ref = object;
		object = Z_REFVAL_P(object);
	}

	if (UNEXPECTED(Z_TYPE_P(object) > IS_FALSE &&
			(Z_TYPE_P(object) != IS_STRING || Z_STRLEN_P(object) != 0))) {
		if (opline->op1_type != IS_VAR || EXPECTED(!Z_ISERROR_P(object))) {
			zend_string *tmp_property_name;
			zend_string *property_name = zval_get_tmp_string(property, &tmp_property_name);

			if (opline->opcode == ZEND_PRE_INC_OBJ
			 || opline->opcode == ZEND_PRE_DEC_OBJ
			 || opline->opcode == ZEND_POST_INC_OBJ
			 || opline->opcode == ZEND_POST_DEC_OBJ) {
				zend_error(E_WARNING, "Attempt to increment/decrement property '%s' of non-object", ZSTR_VAL(property_name));
			} else if (opline->opcode == ZEND_FETCH_OBJ_W
					|| opline->opcode == ZEND_FETCH_OBJ_RW
					|| opline->opcode == ZEND_FETCH_OBJ_FUNC_ARG
					|| opline->opcode == ZEND_ASSIGN_OBJ_REF) {
				zend_error(E_WARNING, "Attempt to modify property '%s' of non-object", ZSTR_VAL(property_name));
			} else {
				zend_error(E_WARNING, "Attempt to assign property '%s' of non-object", ZSTR_VAL(property_name));
			}
			zend_tmp_string_release(tmp_property_name);
		}
		if (UNEXPECTED(RETURN_VALUE_USED(opline))) {
			ZVAL_NULL(EX_VAR(opline->result.var));
		}
		return NULL;
	}

	if (ref && ZEND_REF_HAS_TYPE_SOURCES(Z_REF_P(ref))) {
		if (UNEXPECTED(!zend_verify_ref_stdClass_assignable(Z_REF_P(ref)))) {
			if (RETURN_VALUE_USED(opline)) {
				ZVAL_UNDEF(EX_VAR(opline->result.var));
			}
			return NULL;
		}
	}

	zval_ptr_dtor_nogc(object);
	object_init(object);
	obj = Z_OBJ_P(object);
	GC_ADDREF(obj);
	zend_error(E_WARNING, "Creating default object from empty value");
	if (GC_REFCOUNT(obj) == 1) {
		/* the enclosing container was deleted, obj is unreferenced */
		OBJ_RELEASE(obj);
		if (UNEXPECTED(RETURN_VALUE_USED(opline))) {
			ZVAL_NULL(EX_VAR(opline->result.var));
		}
		return NULL;
	}
	GC_DELREF(obj);
	return object;
}

static ZEND_COLD void zend_verify_type_error_common(
		const zend_function *zf, const zend_arg_info *arg_info,
		const zend_class_entry *ce, zval *value,
		const char **fname, const char **fsep, const char **fclass,
		const char **need_msg, const char **need_kind, const char **need_or_null,
		const char **given_msg, const char **given_kind)
{
	zend_bool is_interface = 0;
	*fname = ZSTR_VAL(zf->common.function_name);
	if (zf->common.scope) {
		*fsep =  "::";
		*fclass = ZSTR_VAL(zf->common.scope->name);
	} else {
		*fsep =  "";
		*fclass = "";
	}

	if (ZEND_TYPE_IS_CLASS(arg_info->type)) {
		if (ce) {
			if (ce->ce_flags & ZEND_ACC_INTERFACE) {
				*need_msg = "implement interface ";
				is_interface = 1;
			} else {
				*need_msg = "be an instance of ";
			}
			*need_kind = ZSTR_VAL(ce->name);
		} else {
			/* We don't know whether it's a class or interface, assume it's a class */

			*need_msg = "be an instance of ";
			*need_kind = ZSTR_VAL(ZEND_TYPE_NAME(arg_info->type));
		}
	} else {
		switch (ZEND_TYPE_CODE(arg_info->type)) {
			case IS_OBJECT:
				*need_msg = "be an ";
				*need_kind = "object";
				break;
			case IS_CALLABLE:
				*need_msg = "be callable";
				*need_kind = "";
				break;
			case IS_ITERABLE:
				*need_msg = "be iterable";
				*need_kind = "";
				break;
			default:
				*need_msg = "be of the type ";
				*need_kind = zend_get_type_by_const(ZEND_TYPE_CODE(arg_info->type));
				break;
		}
	}

	if (ZEND_TYPE_ALLOW_NULL(arg_info->type)) {
		*need_or_null = is_interface ? " or be null" : " or null";
	} else {
		*need_or_null = "";
	}

	if (value) {
		if (ZEND_TYPE_IS_CLASS(arg_info->type) && Z_TYPE_P(value) == IS_OBJECT) {
			*given_msg = "instance of ";
			*given_kind = ZSTR_VAL(Z_OBJCE_P(value)->name);
		} else {
			*given_msg = zend_zval_type_name(value);
			*given_kind = "";
		}
	} else {
		*given_msg = "none";
		*given_kind = "";
	}
}

static ZEND_COLD void zend_verify_arg_error(
		const zend_function *zf, const zend_arg_info *arg_info,
		int arg_num, const zend_class_entry *ce, zval *value)
{
	zend_execute_data *ptr = EG(current_execute_data)->prev_execute_data;
	const char *fname, *fsep, *fclass;
	const char *need_msg, *need_kind, *need_or_null, *given_msg, *given_kind;

	if (value) {
		zend_verify_type_error_common(
			zf, arg_info, ce, value,
			&fname, &fsep, &fclass, &need_msg, &need_kind, &need_or_null, &given_msg, &given_kind);

		if (zf->common.type == ZEND_USER_FUNCTION) {
			if (ptr && ptr->func && ZEND_USER_CODE(ptr->func->common.type)) {
				zend_type_error("Argument %d passed to %s%s%s() must %s%s%s, %s%s given, called in %s on line %d",
						arg_num, fclass, fsep, fname, need_msg, need_kind, need_or_null, given_msg, given_kind,
						ZSTR_VAL(ptr->func->op_array.filename), ptr->opline->lineno);
			} else {
				zend_type_error("Argument %d passed to %s%s%s() must %s%s%s, %s%s given", arg_num, fclass, fsep, fname, need_msg, need_kind, need_or_null, given_msg, given_kind);
			}
		} else {
			zend_type_error("Argument %d passed to %s%s%s() must %s%s%s, %s%s given", arg_num, fclass, fsep, fname, need_msg, need_kind, need_or_null, given_msg, given_kind);
		}
	} else {
		zend_missing_arg_error(ptr);
	}
}

static int is_null_constant(zend_class_entry *scope, zval *default_value)
{
	if (Z_TYPE_P(default_value) == IS_CONSTANT_AST) {
		zval constant;

		ZVAL_COPY(&constant, default_value);
		if (UNEXPECTED(zval_update_constant_ex(&constant, scope) != SUCCESS)) {
			return 0;
		}
		if (Z_TYPE(constant) == IS_NULL) {
			return 1;
		}
		zval_ptr_dtor_nogc(&constant);
	}
	return 0;
}

static zend_bool zend_verify_weak_scalar_type_hint(zend_uchar type_hint, zval *arg)
{
	switch (type_hint) {
		case _IS_BOOL: {
			zend_bool dest;

			if (!zend_parse_arg_bool_weak(arg, &dest)) {
				return 0;
			}
			zval_ptr_dtor(arg);
			ZVAL_BOOL(arg, dest);
			return 1;
		}
		case IS_LONG: {
			zend_long dest;

			if (!zend_parse_arg_long_weak(arg, &dest)) {
				return 0;
			}
			zval_ptr_dtor(arg);
			ZVAL_LONG(arg, dest);
			return 1;
		}
		case IS_DOUBLE: {
			double dest;

			if (!zend_parse_arg_double_weak(arg, &dest)) {
				return 0;
			}
			zval_ptr_dtor(arg);
			ZVAL_DOUBLE(arg, dest);
			return 1;
		}
		case IS_STRING: {
			zend_string *dest;

			/* on success "arg" is converted to IS_STRING */
			return zend_parse_arg_str_weak(arg, &dest);
		}
		default:
			return 0;
	}
}

#if ZEND_DEBUG
/* Used to sanity-check internal arginfo types without performing any actual type conversions. */
static zend_bool zend_verify_weak_scalar_type_hint_no_sideeffect(zend_uchar type_hint, zval *arg)
{
	switch (type_hint) {
		case _IS_BOOL: {
			zend_bool dest;
			return zend_parse_arg_bool_weak(arg, &dest);
		}
		case IS_LONG: {
			zend_long dest;
			return zend_parse_arg_long_weak(arg, &dest);
		}
		case IS_DOUBLE: {
			double dest;
			return zend_parse_arg_double_weak(arg, &dest);
		}
		case IS_STRING:
			/* We don't call cast_object here, because this check must be side-effect free. As this
			 * is only used for a sanity check of arginfo/zpp consistency, it's okay if we accept
			 * more than actually allowed here. */
			return Z_TYPE_P(arg) < IS_STRING || Z_TYPE_P(arg) == IS_OBJECT;
		default:
			return 0;
	}
}
#endif

static zend_bool zend_verify_scalar_type_hint(zend_uchar type_hint, zval *arg, zend_bool strict, zend_bool is_internal_arg)
{
	if (UNEXPECTED(strict)) {
		/* SSTH Exception: IS_LONG may be accepted as IS_DOUBLE (converted) */
		if (type_hint != IS_DOUBLE || Z_TYPE_P(arg) != IS_LONG) {
			return 0;
		}
	} else if (UNEXPECTED(Z_TYPE_P(arg) == IS_NULL)) {
		/* NULL may be accepted only by nullable hints (this is already checked) */
		if (is_internal_arg && (type_hint <= IS_STRING || type_hint == _IS_BOOL)) {
			/* As an exception, null is allowed for scalar types in weak mode. */
			return 1;
		}
		return 0;
	}
#if ZEND_DEBUG
	if (is_internal_arg) {
		return zend_verify_weak_scalar_type_hint_no_sideeffect(type_hint, arg);
	}
#endif
	return zend_verify_weak_scalar_type_hint(type_hint, arg);
}

ZEND_COLD zend_never_inline void zend_verify_property_type_error(zend_property_info *info, zval *property)
{
	const char *prop_type1, *prop_type2;

	/* we _may_ land here in case reading already errored and runtime cache thus has not been updated (i.e. it contains a valid but unrelated info) */
	if (EG(exception)) {
		return;
	}

	// TODO Switch to a more standard error message?
	zend_format_type(info->type, &prop_type1, &prop_type2);
	(void) prop_type1;
	if (ZEND_TYPE_IS_CLASS(info->type)) {
		zend_type_error("Typed property %s::$%s must be an instance of %s%s, %s used",
			ZSTR_VAL(info->ce->name),
			zend_get_unmangled_property_name(info->name),
			prop_type2,
			ZEND_TYPE_ALLOW_NULL(info->type) ? " or null" : "",
			Z_TYPE_P(property) == IS_OBJECT ? ZSTR_VAL(Z_OBJCE_P(property)->name) : zend_get_type_by_const(Z_TYPE_P(property)));
	} else {
		zend_type_error("Typed property %s::$%s must be %s%s, %s used",
			ZSTR_VAL(info->ce->name),
			zend_get_unmangled_property_name(info->name),
			prop_type2,
			ZEND_TYPE_ALLOW_NULL(info->type) ? " or null" : "",
			Z_TYPE_P(property) == IS_OBJECT ? ZSTR_VAL(Z_OBJCE_P(property)->name) : zend_get_type_by_const(Z_TYPE_P(property)));
	}
}

static zend_bool zend_resolve_class_type(zend_type *type, zend_class_entry *self_ce) {
	zend_class_entry *ce;
	zend_string *name = ZEND_TYPE_NAME(*type);
	if (zend_string_equals_literal_ci(name, "self")) {
		/* We need to explicitly check for this here, to avoid updating the type in the trait and
		 * later using the wrong "self" when the trait is used in a class. */
		if (UNEXPECTED((self_ce->ce_flags & ZEND_ACC_TRAIT) != 0)) {
			zend_throw_error(NULL, "Cannot write a%s value to a 'self' typed static property of a trait", ZEND_TYPE_ALLOW_NULL(*type) ? " non-null" : "");
			return 0;
		}
		ce = self_ce;
	} else if (zend_string_equals_literal_ci(name, "parent")) {
		if (UNEXPECTED(!self_ce->parent)) {
			zend_throw_error(NULL, "Cannot access parent:: when current class scope has no parent");
			return 0;
		}
		ce = self_ce->parent;
	} else {
		ce = zend_lookup_class(name);
		if (UNEXPECTED(!ce)) {
			return 0;
		}
	}

	zend_string_release(name);
	*type = ZEND_TYPE_ENCODE_CE(ce, ZEND_TYPE_ALLOW_NULL(*type));
	return 1;
}


static zend_always_inline zend_bool i_zend_check_property_type(zend_property_info *info, zval *property, zend_bool strict)
{
	ZEND_ASSERT(!Z_ISREF_P(property));
	if (ZEND_TYPE_IS_CLASS(info->type)) {
		if (UNEXPECTED(Z_TYPE_P(property) != IS_OBJECT)) {
			return Z_TYPE_P(property) == IS_NULL && ZEND_TYPE_ALLOW_NULL(info->type);
		}

		if (UNEXPECTED(!ZEND_TYPE_IS_CE(info->type)) && UNEXPECTED(!zend_resolve_class_type(&info->type, info->ce))) {
			return 0;
		}

		return instanceof_function(Z_OBJCE_P(property), ZEND_TYPE_CE(info->type));
	}

	ZEND_ASSERT(ZEND_TYPE_CODE(info->type) != IS_CALLABLE);
	if (EXPECTED(ZEND_TYPE_CODE(info->type) == Z_TYPE_P(property))) {
		return 1;
	} else if (EXPECTED(Z_TYPE_P(property) == IS_NULL)) {
		return ZEND_TYPE_ALLOW_NULL(info->type);
	} else if (ZEND_TYPE_CODE(info->type) == _IS_BOOL && EXPECTED(Z_TYPE_P(property) == IS_FALSE || Z_TYPE_P(property) == IS_TRUE)) {
		return 1;
	} else if (ZEND_TYPE_CODE(info->type) == IS_ITERABLE) {
		return zend_is_iterable(property);
	} else {
		return zend_verify_scalar_type_hint(ZEND_TYPE_CODE(info->type), property, strict, 0);
	}
}

static zend_bool zend_always_inline i_zend_verify_property_type(zend_property_info *info, zval *property, zend_bool strict)
{
	if (i_zend_check_property_type(info, property, strict)) {
		return 1;
	}

	zend_verify_property_type_error(info, property);
	return 0;
}

zend_bool zend_never_inline zend_verify_property_type(zend_property_info *info, zval *property, zend_bool strict) {
	return i_zend_verify_property_type(info, property, strict);
}

static zend_never_inline zval* zend_assign_to_typed_prop(zend_property_info *info, zval *property_val, zval *value EXECUTE_DATA_DC)
{
	zval tmp;

	ZVAL_DEREF(value);
	ZVAL_COPY(&tmp, value);

	if (UNEXPECTED(!i_zend_verify_property_type(info, &tmp, EX_USES_STRICT_TYPES()))) {
		zval_ptr_dtor(&tmp);
		return &EG(uninitialized_zval);
	}

	return zend_assign_to_variable(property_val, &tmp, IS_TMP_VAR, EX_USES_STRICT_TYPES());
}


static zend_always_inline zend_bool zend_check_type(
		zend_type type,
		zval *arg, zend_class_entry **ce, void **cache_slot,
		zval *default_value, zend_class_entry *scope,
		zend_bool is_return_type, zend_bool is_internal_arg)
{
	zend_reference *ref = NULL;

	if (!ZEND_TYPE_IS_SET(type)) {
		return 1;
	}

	if (UNEXPECTED(Z_ISREF_P(arg))) {
		ref = Z_REF_P(arg);
		arg = Z_REFVAL_P(arg);
	}

	if (ZEND_TYPE_IS_CLASS(type)) {
		if (EXPECTED(*cache_slot)) {
			*ce = (zend_class_entry *) *cache_slot;
		} else {
			*ce = zend_fetch_class(ZEND_TYPE_NAME(type), (ZEND_FETCH_CLASS_AUTO | ZEND_FETCH_CLASS_NO_AUTOLOAD));
			if (UNEXPECTED(!*ce)) {
				return Z_TYPE_P(arg) == IS_NULL && (ZEND_TYPE_ALLOW_NULL(type) || (default_value && is_null_constant(scope, default_value)));
			}
			*cache_slot = (void *) *ce;
		}
		if (EXPECTED(Z_TYPE_P(arg) == IS_OBJECT)) {
			return instanceof_function(Z_OBJCE_P(arg), *ce);
		}
		return Z_TYPE_P(arg) == IS_NULL && (ZEND_TYPE_ALLOW_NULL(type) || (default_value && is_null_constant(scope, default_value)));
	} else if (EXPECTED(ZEND_TYPE_CODE(type) == Z_TYPE_P(arg))) {
		return 1;
	}

	if (Z_TYPE_P(arg) == IS_NULL && (ZEND_TYPE_ALLOW_NULL(type) || (default_value && is_null_constant(scope, default_value)))) {
		/* Null passed to nullable type */
		return 1;
	}

	if (ZEND_TYPE_CODE(type) == IS_CALLABLE) {
		return zend_is_callable(arg, IS_CALLABLE_CHECK_SILENT, NULL);
	} else if (ZEND_TYPE_CODE(type) == IS_ITERABLE) {
		return zend_is_iterable(arg);
	} else if (ZEND_TYPE_CODE(type) == _IS_BOOL &&
			   EXPECTED(Z_TYPE_P(arg) == IS_FALSE || Z_TYPE_P(arg) == IS_TRUE)) {
		return 1;
	} else if (ref && ZEND_REF_HAS_TYPE_SOURCES(ref)) {
		return 0; /* we cannot have conversions for typed refs */
	} else {
		return zend_verify_scalar_type_hint(ZEND_TYPE_CODE(type), arg,
			is_return_type ? ZEND_RET_USES_STRICT_TYPES() : ZEND_ARG_USES_STRICT_TYPES(),
			is_internal_arg);
	}

	/* Special handling for IS_VOID is not necessary (for return types),
	 * because this case is already checked at compile-time. */
}

static zend_always_inline int zend_verify_recv_arg_type(zend_function *zf, uint32_t arg_num, zval *arg, zval *default_value, void **cache_slot)
{
	zend_arg_info *cur_arg_info = &zf->common.arg_info[arg_num-1];
	zend_class_entry *ce;

	ZEND_ASSERT(arg_num <= zf->common.num_args);
	cur_arg_info = &zf->common.arg_info[arg_num-1];

	ce = NULL;
	if (UNEXPECTED(!zend_check_type(cur_arg_info->type, arg, &ce, cache_slot, default_value, zf->common.scope, 0, 0))) {
		zend_verify_arg_error(zf, cur_arg_info, arg_num, ce, arg);
		return 0;
	}

	return 1;
}

static zend_always_inline int zend_verify_variadic_arg_type(zend_function *zf, uint32_t arg_num, zval *arg, zval *default_value, void **cache_slot)
{
	zend_arg_info *cur_arg_info;
	zend_class_entry *ce;

	ZEND_ASSERT(arg_num > zf->common.num_args);
	ZEND_ASSERT(zf->common.fn_flags & ZEND_ACC_VARIADIC);
	cur_arg_info = &zf->common.arg_info[zf->common.num_args];

	ce = NULL;
	if (UNEXPECTED(!zend_check_type(cur_arg_info->type, arg, &ce, cache_slot, default_value, zf->common.scope, 0, 0))) {
		zend_verify_arg_error(zf, cur_arg_info, arg_num, ce, arg);
		return 0;
	}

	return 1;
}

static zend_never_inline ZEND_ATTRIBUTE_UNUSED int zend_verify_internal_arg_types(zend_function *fbc, zend_execute_data *call)
{
	uint32_t i;
	uint32_t num_args = ZEND_CALL_NUM_ARGS(call);
	zval *arg = ZEND_CALL_ARG(call, 1);

	for (i = 0; i < num_args; ++i) {
		zend_arg_info *cur_arg_info;
		zend_class_entry *ce = NULL;
		void *dummy_cache_slot = NULL;

		if (EXPECTED(i < fbc->common.num_args)) {
			cur_arg_info = &fbc->common.arg_info[i];
		} else if (UNEXPECTED(fbc->common.fn_flags & ZEND_ACC_VARIADIC)) {
			cur_arg_info = &fbc->common.arg_info[fbc->common.num_args];
		} else {
			break;
		}

		if (UNEXPECTED(!zend_check_type(cur_arg_info->type, arg, &ce, &dummy_cache_slot, NULL, fbc->common.scope, 0, /* is_internal_arg */ 1))) {
			return 0;
		}
		arg++;
	}
	return 1;
}

ZEND_API ZEND_COLD void ZEND_FASTCALL zend_missing_arg_error(zend_execute_data *execute_data)
{
	zend_execute_data *ptr = EX(prev_execute_data);

	if (ptr && ptr->func && ZEND_USER_CODE(ptr->func->common.type)) {
		zend_throw_error(zend_ce_argument_count_error, "Too few arguments to function %s%s%s(), %d passed in %s on line %d and %s %d expected",
			EX(func)->common.scope ? ZSTR_VAL(EX(func)->common.scope->name) : "",
			EX(func)->common.scope ? "::" : "",
			ZSTR_VAL(EX(func)->common.function_name),
			EX_NUM_ARGS(),
			ZSTR_VAL(ptr->func->op_array.filename),
			ptr->opline->lineno,
			EX(func)->common.required_num_args == EX(func)->common.num_args ? "exactly" : "at least",
			EX(func)->common.required_num_args);
	} else {
		zend_throw_error(zend_ce_argument_count_error, "Too few arguments to function %s%s%s(), %d passed and %s %d expected",
			EX(func)->common.scope ? ZSTR_VAL(EX(func)->common.scope->name) : "",
			EX(func)->common.scope ? "::" : "",
			ZSTR_VAL(EX(func)->common.function_name),
			EX_NUM_ARGS(),
			EX(func)->common.required_num_args == EX(func)->common.num_args ? "exactly" : "at least",
			EX(func)->common.required_num_args);
	}
}

static ZEND_COLD void zend_verify_return_error(
		const zend_function *zf, const zend_class_entry *ce, zval *value)
{
	const zend_arg_info *arg_info = &zf->common.arg_info[-1];
	const char *fname, *fsep, *fclass;
	const char *need_msg, *need_kind, *need_or_null, *given_msg, *given_kind;

	zend_verify_type_error_common(
		zf, arg_info, ce, value,
		&fname, &fsep, &fclass, &need_msg, &need_kind, &need_or_null, &given_msg, &given_kind);

	zend_type_error("Return value of %s%s%s() must %s%s%s, %s%s returned",
		fclass, fsep, fname, need_msg, need_kind, need_or_null, given_msg, given_kind);
}

#if ZEND_DEBUG
static ZEND_COLD void zend_verify_internal_return_error(
		const zend_function *zf, const zend_class_entry *ce, zval *value)
{
	const zend_arg_info *arg_info = &zf->common.arg_info[-1];
	const char *fname, *fsep, *fclass;
	const char *need_msg, *need_kind, *need_or_null, *given_msg, *given_kind;

	zend_verify_type_error_common(
		zf, arg_info, ce, value,
		&fname, &fsep, &fclass, &need_msg, &need_kind, &need_or_null, &given_msg, &given_kind);

	zend_error_noreturn(E_CORE_ERROR, "Return value of %s%s%s() must %s%s%s, %s%s returned",
		fclass, fsep, fname, need_msg, need_kind, need_or_null, given_msg, given_kind);
}

static ZEND_COLD void zend_verify_void_return_error(const zend_function *zf, const char *returned_msg, const char *returned_kind)
{
	const char *fname = ZSTR_VAL(zf->common.function_name);
	const char *fsep;
	const char *fclass;

	if (zf->common.scope) {
		fsep =  "::";
		fclass = ZSTR_VAL(zf->common.scope->name);
	} else {
		fsep =  "";
		fclass = "";
	}

	zend_type_error("%s%s%s() must not return a value, %s%s returned",
		fclass, fsep, fname, returned_msg, returned_kind);
}

static int zend_verify_internal_return_type(zend_function *zf, zval *ret)
{
	zend_internal_arg_info *ret_info = zf->internal_function.arg_info - 1;
	zend_class_entry *ce = NULL;
	void *dummy_cache_slot = NULL;

	if (ZEND_TYPE_CODE(ret_info->type) == IS_VOID) {
		if (UNEXPECTED(Z_TYPE_P(ret) != IS_NULL)) {
			zend_verify_void_return_error(zf, zend_zval_type_name(ret), "");
			return 0;
		}
		return 1;
	}

	if (UNEXPECTED(!zend_check_type(ret_info->type, ret, &ce, &dummy_cache_slot, NULL, NULL, 1, 0))) {
		zend_verify_internal_return_error(zf, ce, ret);
		return 0;
	}

	return 1;
}
#endif

static zend_always_inline void zend_verify_return_type(zend_function *zf, zval *ret, void **cache_slot)
{
	zend_arg_info *ret_info = zf->common.arg_info - 1;
	zend_class_entry *ce = NULL;

	if (UNEXPECTED(!zend_check_type(ret_info->type, ret, &ce, cache_slot, NULL, NULL, 1, 0))) {
		zend_verify_return_error(zf, ce, ret);
	}
}

static ZEND_COLD int zend_verify_missing_return_type(const zend_function *zf, void **cache_slot)
{
	zend_arg_info *ret_info = zf->common.arg_info - 1;

	if (ZEND_TYPE_IS_SET(ret_info->type) && UNEXPECTED(ZEND_TYPE_CODE(ret_info->type) != IS_VOID)) {
		zend_class_entry *ce = NULL;
		if (ZEND_TYPE_IS_CLASS(ret_info->type)) {
			if (EXPECTED(*cache_slot)) {
				ce = (zend_class_entry*) *cache_slot;
			} else {
				ce = zend_fetch_class(ZEND_TYPE_NAME(ret_info->type), (ZEND_FETCH_CLASS_AUTO | ZEND_FETCH_CLASS_NO_AUTOLOAD));
				if (ce) {
					*cache_slot = (void*)ce;
				}
			}
		}
		zend_verify_return_error(zf, ce, NULL);
		return 0;
	}
	return 1;
}

static zend_never_inline ZEND_COLD void ZEND_FASTCALL zend_use_object_as_array(void)
{
	zend_throw_error(NULL, "Cannot use object as array");
}

static zend_never_inline ZEND_COLD void ZEND_FASTCALL zend_illegal_offset(void)
{
	zend_error(E_WARNING, "Illegal offset type");
}

static zend_never_inline void zend_assign_to_object_dim(zval *object, zval *dim, zval *value OPLINE_DC EXECUTE_DATA_DC)
{
	Z_OBJ_HT_P(object)->write_dimension(Z_OBJ_P(object), dim, value);

	if (UNEXPECTED(RETURN_VALUE_USED(opline))) {
		ZVAL_COPY(EX_VAR(opline->result.var), value);
	}
}

static zend_always_inline int zend_binary_op(zval *ret, zval *op1, zval *op2 OPLINE_DC)
{
	static const binary_op_type zend_binary_ops[] = {
		add_function,
		sub_function,
		mul_function,
		div_function,
		mod_function,
		shift_left_function,
		shift_right_function,
		concat_function,
		bitwise_or_function,
		bitwise_and_function,
		bitwise_xor_function,
		pow_function
	};
	/* size_t cast makes GCC to better optimize 64-bit PIC code */
	size_t opcode = (size_t)opline->extended_value;

	return zend_binary_ops[opcode - ZEND_ADD](ret, op1, op2);
}

static zend_never_inline void zend_binary_assign_op_obj_dim(zval *object, zval *property OPLINE_DC EXECUTE_DATA_DC)
{
	zend_free_op free_op_data1;
	zval *value;
	zval *z;
	zval rv, res;

<<<<<<< HEAD
	if ((z = Z_OBJ_HT_P(object)->read_dimension(Z_OBJ_P(object), property, BP_VAR_R, &rv)) != NULL) {
=======
	value = get_op_data_zval_ptr_r((opline+1)->op1_type, (opline+1)->op1, &free_op_data1);
	if ((z = Z_OBJ_HT_P(object)->read_dimension(object, property, BP_VAR_R, &rv)) != NULL) {
>>>>>>> ee582820

		if (zend_binary_op(&res, z, value OPLINE_CC) == SUCCESS) {
			Z_OBJ_HT_P(object)->write_dimension(Z_OBJ_P(object), property, &res);
		}
		if (z == &rv) {
			zval_ptr_dtor(&rv);
		}
		if (UNEXPECTED(RETURN_VALUE_USED(opline))) {
			ZVAL_COPY(EX_VAR(opline->result.var), &res);
		}
		zval_ptr_dtor(&res);
	} else {
		zend_use_object_as_array();
		if (UNEXPECTED(RETURN_VALUE_USED(opline))) {
			ZVAL_NULL(EX_VAR(opline->result.var));
		}
	}
	FREE_OP(free_op_data1);
}

static zend_never_inline void zend_binary_assign_op_typed_ref(zend_reference *ref, zval *value OPLINE_DC EXECUTE_DATA_DC)
{
	zval z_copy;

	zend_binary_op(&z_copy, &ref->val, value OPLINE_CC);
	if (EXPECTED(zend_verify_ref_assignable_zval(ref, &z_copy, EX_USES_STRICT_TYPES()))) {
		zval_ptr_dtor(&ref->val);
		ZVAL_COPY_VALUE(&ref->val, &z_copy);
	} else {
		zval_ptr_dtor(&z_copy);
	}
}

static zend_never_inline void zend_binary_assign_op_typed_prop(zend_property_info *prop_info, zval *zptr, zval *value OPLINE_DC EXECUTE_DATA_DC)
{
	zval z_copy;

	zend_binary_op(&z_copy, zptr, value OPLINE_CC);
	if (EXPECTED(zend_verify_property_type(prop_info, &z_copy, EX_USES_STRICT_TYPES()))) {
		zval_ptr_dtor(zptr);
		ZVAL_COPY_VALUE(zptr, &z_copy);
	} else {
		zval_ptr_dtor(&z_copy);
	}
}

static zend_never_inline zend_long zend_check_string_offset(zval *dim, int type EXECUTE_DATA_DC)
{
	zend_long offset;

try_again:
	if (UNEXPECTED(Z_TYPE_P(dim) != IS_LONG)) {
		switch(Z_TYPE_P(dim)) {
			case IS_STRING:
				if (IS_LONG == is_numeric_string(Z_STRVAL_P(dim), Z_STRLEN_P(dim), NULL, NULL, -1)) {
					break;
				}
				if (type != BP_VAR_UNSET) {
					zend_error(E_WARNING, "Illegal string offset '%s'", Z_STRVAL_P(dim));
				}
				break;
			case IS_UNDEF:
				ZVAL_UNDEFINED_OP2();
			case IS_DOUBLE:
			case IS_NULL:
			case IS_FALSE:
			case IS_TRUE:
				zend_error(E_NOTICE, "String offset cast occurred");
				break;
			case IS_REFERENCE:
				dim = Z_REFVAL_P(dim);
				goto try_again;
			default:
				zend_illegal_offset();
				break;
		}

		offset = zval_get_long_func(dim);
	} else {
		offset = Z_LVAL_P(dim);
	}

	return offset;
}

static zend_never_inline ZEND_COLD void zend_wrong_string_offset(EXECUTE_DATA_D)
{
	const char *msg = NULL;
	const zend_op *opline = EX(opline);
	const zend_op *end;
	uint32_t var;

	if (UNEXPECTED(EG(exception) != NULL)) {
		return;
	}

	switch (opline->opcode) {
		case ZEND_ASSIGN_OP:
		case ZEND_ASSIGN_DIM_OP:
		case ZEND_ASSIGN_OBJ_OP:
		case ZEND_ASSIGN_STATIC_PROP_OP:
			msg = "Cannot use assign-op operators with string offsets";
			break;
		case ZEND_FETCH_DIM_W:
		case ZEND_FETCH_DIM_RW:
		case ZEND_FETCH_DIM_FUNC_ARG:
		case ZEND_FETCH_DIM_UNSET:
		case ZEND_FETCH_LIST_W:
			/* TODO: Encode the "reason" into opline->extended_value??? */
			var = opline->result.var;
			opline++;
			end = EG(current_execute_data)->func->op_array.opcodes +
				EG(current_execute_data)->func->op_array.last;
			while (opline < end) {
				if (opline->op1_type == IS_VAR && opline->op1.var == var) {
					switch (opline->opcode) {
						case ZEND_ASSIGN_OBJ_OP:
							msg = "Cannot use string offset as an object";
							break;
						case ZEND_ASSIGN_DIM_OP:
							msg = "Cannot use string offset as an array";
							break;
						case ZEND_ASSIGN_STATIC_PROP_OP:
						case ZEND_ASSIGN_OP:
							msg = "Cannot use assign-op operators with string offsets";
							break;
						case ZEND_PRE_INC_OBJ:
						case ZEND_PRE_DEC_OBJ:
						case ZEND_POST_INC_OBJ:
						case ZEND_POST_DEC_OBJ:
						case ZEND_PRE_INC:
						case ZEND_PRE_DEC:
						case ZEND_POST_INC:
						case ZEND_POST_DEC:
							msg = "Cannot increment/decrement string offsets";
							break;
						case ZEND_FETCH_DIM_W:
						case ZEND_FETCH_DIM_RW:
						case ZEND_FETCH_DIM_FUNC_ARG:
						case ZEND_FETCH_DIM_UNSET:
						case ZEND_FETCH_LIST_W:
						case ZEND_ASSIGN_DIM:
							msg = "Cannot use string offset as an array";
							break;
						case ZEND_FETCH_OBJ_W:
						case ZEND_FETCH_OBJ_RW:
						case ZEND_FETCH_OBJ_FUNC_ARG:
						case ZEND_FETCH_OBJ_UNSET:
						case ZEND_ASSIGN_OBJ:
							msg = "Cannot use string offset as an object";
							break;
						case ZEND_ASSIGN_REF:
						case ZEND_ADD_ARRAY_ELEMENT:
						case ZEND_INIT_ARRAY:
						case ZEND_MAKE_REF:
							msg = "Cannot create references to/from string offsets";
							break;
						case ZEND_RETURN_BY_REF:
						case ZEND_VERIFY_RETURN_TYPE:
							msg = "Cannot return string offsets by reference";
							break;
						case ZEND_UNSET_DIM:
						case ZEND_UNSET_OBJ:
							msg = "Cannot unset string offsets";
							break;
						case ZEND_YIELD:
							msg = "Cannot yield string offsets by reference";
							break;
						case ZEND_SEND_REF:
						case ZEND_SEND_VAR_EX:
						case ZEND_SEND_FUNC_ARG:
							msg = "Only variables can be passed by reference";
							break;
						case ZEND_FE_RESET_RW:
							msg = "Cannot iterate on string offsets by reference";
							break;
						EMPTY_SWITCH_DEFAULT_CASE();
					}
					break;
				}
				if (opline->op2_type == IS_VAR && opline->op2.var == var) {
					ZEND_ASSERT(opline->opcode == ZEND_ASSIGN_REF);
					msg = "Cannot create references to/from string offsets";
					break;
				}
			}
			break;
		EMPTY_SWITCH_DEFAULT_CASE();
	}
	ZEND_ASSERT(msg != NULL);
	zend_throw_error(NULL, "%s", msg);
}

static zend_never_inline ZEND_COLD void ZEND_FASTCALL zend_wrong_property_read(zval *property)
{
	zend_string *tmp_property_name;
	zend_string *property_name = zval_get_tmp_string(property, &tmp_property_name);
	zend_error(E_NOTICE, "Trying to get property '%s' of non-object", ZSTR_VAL(property_name));
	zend_tmp_string_release(tmp_property_name);
}

static zend_never_inline ZEND_COLD void ZEND_FASTCALL zend_deprecated_function(const zend_function *fbc)
{
	zend_error(E_DEPRECATED, "Function %s%s%s() is deprecated",
		fbc->common.scope ? ZSTR_VAL(fbc->common.scope->name) : "",
		fbc->common.scope ? "::" : "",
		ZSTR_VAL(fbc->common.function_name));
}

static zend_never_inline void zend_assign_to_string_offset(zval *str, zval *dim, zval *value OPLINE_DC EXECUTE_DATA_DC)
{
	zend_uchar c;
	size_t string_len;
	zend_long offset;

	offset = zend_check_string_offset(dim, BP_VAR_W EXECUTE_DATA_CC);
	if (offset < -(zend_long)Z_STRLEN_P(str)) {
		/* Error on negative offset */
		zend_error(E_WARNING, "Illegal string offset:  " ZEND_LONG_FMT, offset);
		if (UNEXPECTED(RETURN_VALUE_USED(opline))) {
			ZVAL_NULL(EX_VAR(opline->result.var));
		}
		return;
	}

	if (Z_TYPE_P(value) != IS_STRING) {
		/* Convert to string, just the time to pick the 1st byte */
		zend_string *tmp = zval_try_get_string_func(value);
		if (UNEXPECTED(!tmp)) {
			if (UNEXPECTED(RETURN_VALUE_USED(opline))) {
				ZVAL_UNDEF(EX_VAR(opline->result.var));
			}
			return;
		}

		string_len = ZSTR_LEN(tmp);
		c = (zend_uchar)ZSTR_VAL(tmp)[0];
		zend_string_release_ex(tmp, 0);
	} else {
		string_len = Z_STRLEN_P(value);
		c = (zend_uchar)Z_STRVAL_P(value)[0];
	}

	if (string_len == 0) {
		/* Error on empty input string */
		zend_error(E_WARNING, "Cannot assign an empty string to a string offset");
		if (UNEXPECTED(RETURN_VALUE_USED(opline))) {
			ZVAL_NULL(EX_VAR(opline->result.var));
		}
		return;
	}

	if (offset < 0) { /* Handle negative offset */
		offset += (zend_long)Z_STRLEN_P(str);
	}

	if ((size_t)offset >= Z_STRLEN_P(str)) {
		/* Extend string if needed */
		zend_long old_len = Z_STRLEN_P(str);
		ZVAL_NEW_STR(str, zend_string_extend(Z_STR_P(str), offset + 1, 0));
		memset(Z_STRVAL_P(str) + old_len, ' ', offset - old_len);
		Z_STRVAL_P(str)[offset+1] = 0;
	} else if (!Z_REFCOUNTED_P(str)) {
		ZVAL_NEW_STR(str, zend_string_init(Z_STRVAL_P(str), Z_STRLEN_P(str), 0));
	} else if (Z_REFCOUNT_P(str) > 1) {
		Z_DELREF_P(str);
		ZVAL_NEW_STR(str, zend_string_init(Z_STRVAL_P(str), Z_STRLEN_P(str), 0));
	} else {
		zend_string_forget_hash_val(Z_STR_P(str));
	}

	Z_STRVAL_P(str)[offset] = c;

	if (UNEXPECTED(RETURN_VALUE_USED(opline))) {
		/* Return the new character */
		ZVAL_INTERNED_STR(EX_VAR(opline->result.var), ZSTR_CHAR(c));
	}
}

static zend_property_info *zend_get_prop_not_accepting_double(zend_reference *ref)
{
	zend_property_info *prop;
	ZEND_REF_FOREACH_TYPE_SOURCES(ref, prop) {
		if (ZEND_TYPE_CODE(prop->type) != IS_DOUBLE) {
			return prop;
		}
	} ZEND_REF_FOREACH_TYPE_SOURCES_END();
	return NULL;
}

static ZEND_COLD zend_long zend_throw_incdec_ref_error(zend_reference *ref OPLINE_DC)
{
	zend_property_info *error_prop = zend_get_prop_not_accepting_double(ref);
	/* Currently there should be no way for a typed reference to accept both int and double.
	 * Generalize this and the related property code once this becomes possible. */
	ZEND_ASSERT(error_prop);
	if (ZEND_IS_INCREMENT(opline->opcode)) {
		zend_type_error(
			"Cannot increment a reference held by property %s::$%s of type %sint past its maximal value",
			ZSTR_VAL(error_prop->ce->name),
			zend_get_unmangled_property_name(error_prop->name),
			ZEND_TYPE_ALLOW_NULL(error_prop->type) ? "?" : "");
		return ZEND_LONG_MAX;
	} else {
		zend_type_error(
			"Cannot decrement a reference held by property %s::$%s of type %sint past its minimal value",
			ZSTR_VAL(error_prop->ce->name),
			zend_get_unmangled_property_name(error_prop->name),
			ZEND_TYPE_ALLOW_NULL(error_prop->type) ? "?" : "");
		return ZEND_LONG_MIN;
	}
}

static ZEND_COLD zend_long zend_throw_incdec_prop_error(zend_property_info *prop OPLINE_DC) {
	const char *prop_type1, *prop_type2;
	zend_format_type(prop->type, &prop_type1, &prop_type2);
	if (ZEND_IS_INCREMENT(opline->opcode)) {
		zend_type_error("Cannot increment property %s::$%s of type %s%s past its maximal value",
			ZSTR_VAL(prop->ce->name),
			zend_get_unmangled_property_name(prop->name),
			prop_type1, prop_type2);
		return ZEND_LONG_MAX;
	} else {
		zend_type_error("Cannot decrement property %s::$%s of type %s%s past its minimal value",
			ZSTR_VAL(prop->ce->name),
			zend_get_unmangled_property_name(prop->name),
			prop_type1, prop_type2);
		return ZEND_LONG_MIN;
	}
}

static void zend_incdec_typed_ref(zend_reference *ref, zval *copy OPLINE_DC EXECUTE_DATA_DC)
{
	zval tmp;
	zval *var_ptr = &ref->val;

	if (!copy) {
		copy = &tmp;
	}

	ZVAL_COPY(copy, var_ptr);

	if (ZEND_IS_INCREMENT(opline->opcode)) {
		increment_function(var_ptr);
	} else {
		decrement_function(var_ptr);
	}

	if (UNEXPECTED(Z_TYPE_P(var_ptr) == IS_DOUBLE) && Z_TYPE_P(copy) == IS_LONG) {
		zend_long val = zend_throw_incdec_ref_error(ref OPLINE_CC);
		ZVAL_LONG(var_ptr, val);
	} else if (UNEXPECTED(!zend_verify_ref_assignable_zval(ref, var_ptr, EX_USES_STRICT_TYPES()))) {
		zval_ptr_dtor(var_ptr);
		ZVAL_COPY_VALUE(var_ptr, copy);
		ZVAL_UNDEF(copy);
	} else if (copy == &tmp) {
		zval_ptr_dtor(&tmp);
	}
}

static void zend_incdec_typed_prop(zend_property_info *prop_info, zval *var_ptr, zval *copy OPLINE_DC EXECUTE_DATA_DC)
{
	zval tmp;

	if (!copy) {
		copy = &tmp;
	}

	ZVAL_COPY(copy, var_ptr);

	if (ZEND_IS_INCREMENT(opline->opcode)) {
		increment_function(var_ptr);
	} else {
		decrement_function(var_ptr);
	}

	if (UNEXPECTED(Z_TYPE_P(var_ptr) == IS_DOUBLE) && Z_TYPE_P(copy) == IS_LONG) {
		zend_long val = zend_throw_incdec_prop_error(prop_info OPLINE_CC);
		ZVAL_LONG(var_ptr, val);
	} else if (UNEXPECTED(!zend_verify_property_type(prop_info, var_ptr, EX_USES_STRICT_TYPES()))) {
		zval_ptr_dtor(var_ptr);
		ZVAL_COPY_VALUE(var_ptr, copy);
		ZVAL_UNDEF(copy);
	} else if (copy == &tmp) {
		zval_ptr_dtor(&tmp);
	}
}

static void zend_pre_incdec_property_zval(zval *prop, zend_property_info *prop_info OPLINE_DC EXECUTE_DATA_DC)
{
	if (EXPECTED(Z_TYPE_P(prop) == IS_LONG)) {
		if (ZEND_IS_INCREMENT(opline->opcode)) {
			fast_long_increment_function(prop);
		} else {
			fast_long_decrement_function(prop);
		}
		if (UNEXPECTED(Z_TYPE_P(prop) != IS_LONG) && UNEXPECTED(prop_info)) {
			zend_long val = zend_throw_incdec_prop_error(prop_info OPLINE_CC);
			ZVAL_LONG(prop, val);
		}
	} else {
		do {
			if (Z_ISREF_P(prop)) {
				zend_reference *ref = Z_REF_P(prop);
				if (UNEXPECTED(ZEND_REF_HAS_TYPE_SOURCES(ref))) {
					zend_incdec_typed_ref(ref, NULL OPLINE_CC EXECUTE_DATA_CC);
					break;
				}
				prop = Z_REFVAL_P(prop);
			}

			if (UNEXPECTED(prop_info)) {
				zend_incdec_typed_prop(prop_info, prop, NULL OPLINE_CC EXECUTE_DATA_CC);
			} else if (ZEND_IS_INCREMENT(opline->opcode)) {
				increment_function(prop);
			} else {
				decrement_function(prop);
			}
		} while (0);
	}
	if (UNEXPECTED(RETURN_VALUE_USED(opline))) {
		ZVAL_COPY(EX_VAR(opline->result.var), prop);
	}
}

static void zend_post_incdec_property_zval(zval *prop, zend_property_info *prop_info OPLINE_DC EXECUTE_DATA_DC)
{
	if (EXPECTED(Z_TYPE_P(prop) == IS_LONG)) {
		ZVAL_LONG(EX_VAR(opline->result.var), Z_LVAL_P(prop));
		if (ZEND_IS_INCREMENT(opline->opcode)) {
			fast_long_increment_function(prop);
		} else {
			fast_long_decrement_function(prop);
		}
		if (UNEXPECTED(Z_TYPE_P(prop) != IS_LONG) && UNEXPECTED(prop_info)) {
			zend_long val = zend_throw_incdec_prop_error(prop_info OPLINE_CC);
			ZVAL_LONG(prop, val);
		}
	} else {
		if (Z_ISREF_P(prop)) {
			zend_reference *ref = Z_REF_P(prop);
			if (ZEND_REF_HAS_TYPE_SOURCES(ref)) {
				zend_incdec_typed_ref(ref, EX_VAR(opline->result.var) OPLINE_CC EXECUTE_DATA_CC);
				return;
			}
			prop = Z_REFVAL_P(prop);
		}

		if (UNEXPECTED(prop_info)) {
			zend_incdec_typed_prop(prop_info, prop, EX_VAR(opline->result.var) OPLINE_CC EXECUTE_DATA_CC);
		} else {
			ZVAL_COPY(EX_VAR(opline->result.var), prop);
			if (ZEND_IS_INCREMENT(opline->opcode)) {
				increment_function(prop);
			} else {
				decrement_function(prop);
			}
		}
	}
}

static zend_never_inline void zend_post_incdec_overloaded_property(zend_object *object, zend_string *name, void **cache_slot OPLINE_DC EXECUTE_DATA_DC)
{
	zval rv;
	zval *z;
	zval z_copy;

	GC_ADDREF(object);
	z =object->handlers->read_property(object, name, BP_VAR_R, cache_slot, &rv);
	if (UNEXPECTED(EG(exception))) {
		OBJ_RELEASE(object);
		ZVAL_UNDEF(EX_VAR(opline->result.var));
		return;
	}

	ZVAL_COPY_DEREF(&z_copy, z);
	ZVAL_COPY(EX_VAR(opline->result.var), &z_copy);
	if (ZEND_IS_INCREMENT(opline->opcode)) {
		increment_function(&z_copy);
	} else {
		decrement_function(&z_copy);
	}
	object->handlers->write_property(object, name, &z_copy, cache_slot);
	OBJ_RELEASE(object);
	zval_ptr_dtor(&z_copy);
	zval_ptr_dtor(z);
}

static zend_never_inline void zend_pre_incdec_overloaded_property(zend_object *object, zend_string *name, void **cache_slot OPLINE_DC EXECUTE_DATA_DC)
{
	zval rv;
	zval *z;
	zval z_copy;

	GC_ADDREF(object);
	z = object->handlers->read_property(object, name, BP_VAR_R, cache_slot, &rv);
	if (UNEXPECTED(EG(exception))) {
		OBJ_RELEASE(object);
		if (UNEXPECTED(RETURN_VALUE_USED(opline))) {
			ZVAL_NULL(EX_VAR(opline->result.var));
		}
		return;
	}

	ZVAL_COPY_DEREF(&z_copy, z);
	if (ZEND_IS_INCREMENT(opline->opcode)) {
		increment_function(&z_copy);
	} else {
		decrement_function(&z_copy);
	}
	if (UNEXPECTED(RETURN_VALUE_USED(opline))) {
		ZVAL_COPY(EX_VAR(opline->result.var), &z_copy);
	}
	object->handlers->write_property(object, name, &z_copy, cache_slot);
	OBJ_RELEASE(object);
	zval_ptr_dtor(&z_copy);
	zval_ptr_dtor(z);
}

static zend_never_inline void zend_assign_op_overloaded_property(zend_object *object, zend_string *name, void **cache_slot, zval *value OPLINE_DC EXECUTE_DATA_DC)
{
	zval *z;
	zval rv, res;

	GC_ADDREF(object);
	z = object->handlers->read_property(object, name, BP_VAR_R, cache_slot, &rv);
	if (UNEXPECTED(EG(exception))) {
		OBJ_RELEASE(object);
		if (UNEXPECTED(RETURN_VALUE_USED(opline))) {
			ZVAL_UNDEF(EX_VAR(opline->result.var));
		}
		return;
	}
	if (zend_binary_op(&res, z, value OPLINE_CC) == SUCCESS) {
		object->handlers->write_property(object, name, &res, cache_slot);
	}
	if (UNEXPECTED(RETURN_VALUE_USED(opline))) {
		ZVAL_COPY(EX_VAR(opline->result.var), &res);
	}
	zval_ptr_dtor(z);
	zval_ptr_dtor(&res);
	OBJ_RELEASE(object);
}

/* Utility Functions for Extensions */
static void zend_extension_statement_handler(const zend_extension *extension, zend_execute_data *frame)
{
	if (extension->statement_handler) {
		extension->statement_handler(frame);
	}
}


static void zend_extension_fcall_begin_handler(const zend_extension *extension, zend_execute_data *frame)
{
	if (extension->fcall_begin_handler) {
		extension->fcall_begin_handler(frame);
	}
}


static void zend_extension_fcall_end_handler(const zend_extension *extension, zend_execute_data *frame)
{
	if (extension->fcall_end_handler) {
		extension->fcall_end_handler(frame);
	}
}


static zend_always_inline HashTable *zend_get_target_symbol_table(int fetch_type EXECUTE_DATA_DC)
{
	HashTable *ht;

	if (EXPECTED(fetch_type & (ZEND_FETCH_GLOBAL_LOCK | ZEND_FETCH_GLOBAL))) {
		ht = &EG(symbol_table);
	} else {
		ZEND_ASSERT(fetch_type & ZEND_FETCH_LOCAL);
		if (!(EX_CALL_INFO() & ZEND_CALL_HAS_SYMBOL_TABLE)) {
			zend_rebuild_symbol_table();
		}
		ht = EX(symbol_table);
	}
	return ht;
}

static zend_never_inline ZEND_COLD void ZEND_FASTCALL zend_undefined_offset(zend_long lval)
{
	zend_error(E_NOTICE, "Undefined offset: " ZEND_LONG_FMT, lval);
}

static zend_never_inline ZEND_COLD void ZEND_FASTCALL zend_undefined_index(const zend_string *offset)
{
	zend_error(E_NOTICE, "Undefined index: %s", ZSTR_VAL(offset));
}

static zend_never_inline ZEND_COLD void ZEND_FASTCALL zend_undefined_method(const zend_class_entry *ce, const zend_string *method)
{
	zend_throw_error(NULL, "Call to undefined method %s::%s()", ZSTR_VAL(ce->name), ZSTR_VAL(method));
}

static zend_never_inline ZEND_COLD void ZEND_FASTCALL zend_invalid_method_call(zval *object, zval *function_name)
{
	zend_throw_error(NULL, "Call to a member function %s() on %s", Z_STRVAL_P(function_name), zend_get_type_by_const(Z_TYPE_P(object)));
}

static zend_never_inline ZEND_COLD void ZEND_FASTCALL zend_non_static_method_call(const zend_function *fbc)
{
	zend_throw_error(
		zend_ce_error,
		"Non-static method %s::%s() cannot be called statically",
		ZSTR_VAL(fbc->common.scope->name), ZSTR_VAL(fbc->common.function_name));
}

static zend_never_inline ZEND_COLD void ZEND_FASTCALL zend_param_must_be_ref(const zend_function *func, uint32_t arg_num)
{
	zend_error(E_WARNING, "Parameter %d to %s%s%s() expected to be a reference, value given",
		arg_num,
		func->common.scope ? ZSTR_VAL(func->common.scope->name) : "",
		func->common.scope ? "::" : "",
		ZSTR_VAL(func->common.function_name));
}

static zend_never_inline ZEND_COLD void ZEND_FASTCALL zend_use_scalar_as_array(void)
{
	zend_error(E_WARNING, "Cannot use a scalar value as an array");
}

static zend_never_inline ZEND_COLD void ZEND_FASTCALL zend_cannot_add_element(void)
{
	zend_error(E_WARNING, "Cannot add element to the array as the next element is already occupied");
}

static zend_never_inline ZEND_COLD void ZEND_FASTCALL zend_use_resource_as_offset(const zval *dim)
{
	zend_error(E_NOTICE, "Resource ID#%d used as offset, casting to integer (%d)", Z_RES_HANDLE_P(dim), Z_RES_HANDLE_P(dim));
}

static zend_never_inline ZEND_COLD void ZEND_FASTCALL zend_use_new_element_for_string(void)
{
	zend_throw_error(NULL, "[] operator not supported for strings");
}

static ZEND_COLD void zend_binary_assign_op_dim_slow(zval *container, zval *dim OPLINE_DC EXECUTE_DATA_DC)
{
	zend_free_op free_op_data1;

	if (UNEXPECTED(Z_TYPE_P(container) == IS_STRING)) {
		if (opline->op2_type == IS_UNUSED) {
			zend_use_new_element_for_string();
		} else {
			zend_check_string_offset(dim, BP_VAR_RW EXECUTE_DATA_CC);
			zend_wrong_string_offset(EXECUTE_DATA_C);
		}
	} else if (EXPECTED(!Z_ISERROR_P(container))) {
		zend_use_scalar_as_array();
	}
	get_op_data_zval_ptr_r((opline+1)->op1_type, (opline+1)->op1, &free_op_data1);
	FREE_OP(free_op_data1);
}

static zend_never_inline zend_uchar slow_index_convert(const zval *dim, zend_value *value EXECUTE_DATA_DC)
{
	switch (Z_TYPE_P(dim)) {
		case IS_UNDEF:
			ZVAL_UNDEFINED_OP2();
			/* break missing intentionally */
		case IS_NULL:
			value->str = ZSTR_EMPTY_ALLOC();
			return IS_STRING;
		case IS_DOUBLE:
			value->lval = zend_dval_to_lval(Z_DVAL_P(dim));
			return IS_LONG;
		case IS_RESOURCE:
			zend_use_resource_as_offset(dim);
			value->lval = Z_RES_HANDLE_P(dim);
			return IS_LONG;
		case IS_FALSE:
			value->lval = 0;
			return IS_LONG;
		case IS_TRUE:
			value->lval = 1;
			return IS_LONG;
		default:
			zend_illegal_offset();
			return IS_NULL;
	}
}

static zend_always_inline zval *zend_fetch_dimension_address_inner(HashTable *ht, const zval *dim, int dim_type, int type EXECUTE_DATA_DC)
{
	zval *retval = NULL;
	zend_string *offset_key;
	zend_ulong hval;

try_again:
	if (EXPECTED(Z_TYPE_P(dim) == IS_LONG)) {
		hval = Z_LVAL_P(dim);
num_index:
		ZEND_HASH_INDEX_FIND(ht, hval, retval, num_undef);
		return retval;
num_undef:
		switch (type) {
			case BP_VAR_R:
				zend_undefined_offset(hval);
				/* break missing intentionally */
			case BP_VAR_UNSET:
			case BP_VAR_IS:
				retval = &EG(uninitialized_zval);
				break;
			case BP_VAR_RW:
				zend_undefined_offset(hval);
				retval = zend_hash_index_update(ht, hval, &EG(uninitialized_zval));
				break;
			case BP_VAR_W:
				retval = zend_hash_index_add_new(ht, hval, &EG(uninitialized_zval));
				break;
		}
	} else if (EXPECTED(Z_TYPE_P(dim) == IS_STRING)) {
		offset_key = Z_STR_P(dim);
		if (dim_type != IS_CONST) {
			if (ZEND_HANDLE_NUMERIC(offset_key, hval)) {
				goto num_index;
			}
		}
str_index:
		retval = zend_hash_find_ex(ht, offset_key, dim_type == IS_CONST);
		if (retval) {
			/* support for $GLOBALS[...] */
			if (UNEXPECTED(Z_TYPE_P(retval) == IS_INDIRECT)) {
				retval = Z_INDIRECT_P(retval);
				if (UNEXPECTED(Z_TYPE_P(retval) == IS_UNDEF)) {
					switch (type) {
						case BP_VAR_R:
							zend_undefined_index(offset_key);
							/* break missing intentionally */
						case BP_VAR_UNSET:
						case BP_VAR_IS:
							retval = &EG(uninitialized_zval);
							break;
						case BP_VAR_RW:
							zend_undefined_index(offset_key);
							/* break missing intentionally */
						case BP_VAR_W:
							ZVAL_NULL(retval);
							break;
					}
				}
			}
		} else {
			switch (type) {
				case BP_VAR_R:
					zend_undefined_index(offset_key);
					/* break missing intentionally */
				case BP_VAR_UNSET:
				case BP_VAR_IS:
					retval = &EG(uninitialized_zval);
					break;
				case BP_VAR_RW:
					zend_undefined_index(offset_key);
					retval = zend_hash_update(ht, offset_key, &EG(uninitialized_zval));
					break;
				case BP_VAR_W:
					retval = zend_hash_add_new(ht, offset_key, &EG(uninitialized_zval));
					break;
			}
		}
	} else if (EXPECTED(Z_TYPE_P(dim) == IS_REFERENCE)) {
		dim = Z_REFVAL_P(dim);
		goto try_again;
	} else {
		zend_value val;
		zend_uchar t = slow_index_convert(dim, &val EXECUTE_DATA_CC);

		if (t == IS_STRING) {
			offset_key = val.str;
			goto str_index;
		} else if (t == IS_LONG) {
			hval = val.lval;
			goto num_index;
		} else {
			retval = (type == BP_VAR_W || type == BP_VAR_RW) ?
					NULL : &EG(uninitialized_zval);
		}
	}
	return retval;
}

static zend_never_inline zval* ZEND_FASTCALL zend_fetch_dimension_address_inner_W(HashTable *ht, const zval *dim EXECUTE_DATA_DC)
{
	return zend_fetch_dimension_address_inner(ht, dim, IS_TMP_VAR, BP_VAR_W EXECUTE_DATA_CC);
}

static zend_never_inline zval* ZEND_FASTCALL zend_fetch_dimension_address_inner_W_CONST(HashTable *ht, const zval *dim EXECUTE_DATA_DC)
{
	return zend_fetch_dimension_address_inner(ht, dim, IS_CONST, BP_VAR_W EXECUTE_DATA_CC);
}

static zend_never_inline zval* ZEND_FASTCALL zend_fetch_dimension_address_inner_RW(HashTable *ht, const zval *dim EXECUTE_DATA_DC)
{
	return zend_fetch_dimension_address_inner(ht, dim, IS_TMP_VAR, BP_VAR_RW EXECUTE_DATA_CC);
}

static zend_never_inline zval* ZEND_FASTCALL zend_fetch_dimension_address_inner_RW_CONST(HashTable *ht, const zval *dim EXECUTE_DATA_DC)
{
	return zend_fetch_dimension_address_inner(ht, dim, IS_CONST, BP_VAR_RW EXECUTE_DATA_CC);
}

static zend_always_inline void zend_fetch_dimension_address(zval *result, zval *container, zval *dim, int dim_type, int type EXECUTE_DATA_DC)
{
	zval *retval;

	if (EXPECTED(Z_TYPE_P(container) == IS_ARRAY)) {
try_array:
		SEPARATE_ARRAY(container);
fetch_from_array:
		if (dim == NULL) {
			retval = zend_hash_next_index_insert(Z_ARRVAL_P(container), &EG(uninitialized_zval));
			if (UNEXPECTED(retval == NULL)) {
				zend_cannot_add_element();
				ZVAL_ERROR(result);
				return;
			}
		} else {
			retval = zend_fetch_dimension_address_inner(Z_ARRVAL_P(container), dim, dim_type, type EXECUTE_DATA_CC);
			if (UNEXPECTED(!retval)) {
				ZVAL_ERROR(result);
				return;
			}
		}
		ZVAL_INDIRECT(result, retval);
		return;
	} else if (EXPECTED(Z_TYPE_P(container) == IS_REFERENCE)) {
		zend_reference *ref = Z_REF_P(container);
		container = Z_REFVAL_P(container);
		if (EXPECTED(Z_TYPE_P(container) == IS_ARRAY)) {
			goto try_array;
		} else if (EXPECTED(Z_TYPE_P(container) <= IS_FALSE)) {
			if (type != BP_VAR_UNSET) {
				if (ZEND_REF_HAS_TYPE_SOURCES(ref)) {
					if (UNEXPECTED(!zend_verify_ref_array_assignable(ref))) {
						ZVAL_ERROR(result);
						return;
					}
				}
				array_init(container);
				goto fetch_from_array;
			} else {
				goto return_null;
			}
		}
	}
	if (UNEXPECTED(Z_TYPE_P(container) == IS_STRING)) {
		if (dim == NULL) {
			zend_use_new_element_for_string();
		} else {
			zend_check_string_offset(dim, type EXECUTE_DATA_CC);
			zend_wrong_string_offset(EXECUTE_DATA_C);
		}
		ZVAL_ERROR(result);
	} else if (EXPECTED(Z_TYPE_P(container) == IS_OBJECT)) {
		if (/*dim_type == IS_CV &&*/ dim && UNEXPECTED(Z_TYPE_P(dim) == IS_UNDEF)) {
			dim = ZVAL_UNDEFINED_OP2();
		}
		if (dim_type == IS_CONST && Z_EXTRA_P(dim) == ZEND_EXTRA_VALUE) {
			dim++;
		}
		retval = Z_OBJ_HT_P(container)->read_dimension(Z_OBJ_P(container), dim, type, result);

		if (UNEXPECTED(retval == &EG(uninitialized_zval))) {
			zend_class_entry *ce = Z_OBJCE_P(container);

			ZVAL_NULL(result);
			zend_error(E_NOTICE, "Indirect modification of overloaded element of %s has no effect", ZSTR_VAL(ce->name));
		} else if (EXPECTED(retval && Z_TYPE_P(retval) != IS_UNDEF)) {
			if (!Z_ISREF_P(retval)) {
				if (result != retval) {
					ZVAL_COPY(result, retval);
					retval = result;
				}
				if (Z_TYPE_P(retval) != IS_OBJECT) {
					zend_class_entry *ce = Z_OBJCE_P(container);
					zend_error(E_NOTICE, "Indirect modification of overloaded element of %s has no effect", ZSTR_VAL(ce->name));
				}
			} else if (UNEXPECTED(Z_REFCOUNT_P(retval) == 1)) {
				ZVAL_UNREF(retval);
			}
			if (result != retval) {
				ZVAL_INDIRECT(result, retval);
			}
		} else {
			ZVAL_ERROR(result);
		}
	} else {
		if (EXPECTED(Z_TYPE_P(container) <= IS_FALSE)) {
			if (type != BP_VAR_W && UNEXPECTED(Z_TYPE_P(container) == IS_UNDEF)) {
				ZVAL_UNDEFINED_OP1();
			}
			if (type != BP_VAR_UNSET) {
				array_init(container);
				goto fetch_from_array;
			} else {
return_null:
				/* for read-mode only */
				if (/*dim_type == IS_CV &&*/ dim && UNEXPECTED(Z_TYPE_P(dim) == IS_UNDEF)) {
					ZVAL_UNDEFINED_OP2();
				}
				ZVAL_NULL(result);
			}
		} else if (EXPECTED(Z_ISERROR_P(container))) {
			ZVAL_ERROR(result);
		} else {
			if (type == BP_VAR_UNSET) {
				zend_error(E_WARNING, "Cannot unset offset in a non-array variable");
				ZVAL_NULL(result);
			} else {
				zend_use_scalar_as_array();
				ZVAL_ERROR(result);
			}
		}
	}
}

static zend_never_inline void ZEND_FASTCALL zend_fetch_dimension_address_W(zval *container_ptr, zval *dim, int dim_type OPLINE_DC EXECUTE_DATA_DC)
{
	zval *result = EX_VAR(opline->result.var);
	zend_fetch_dimension_address(result, container_ptr, dim, dim_type, BP_VAR_W EXECUTE_DATA_CC);
}

static zend_never_inline void ZEND_FASTCALL zend_fetch_dimension_address_RW(zval *container_ptr, zval *dim, int dim_type OPLINE_DC EXECUTE_DATA_DC)
{
	zval *result = EX_VAR(opline->result.var);
	zend_fetch_dimension_address(result, container_ptr, dim, dim_type, BP_VAR_RW EXECUTE_DATA_CC);
}

static zend_never_inline void ZEND_FASTCALL zend_fetch_dimension_address_UNSET(zval *container_ptr, zval *dim, int dim_type OPLINE_DC EXECUTE_DATA_DC)
{
	zval *result = EX_VAR(opline->result.var);
	zend_fetch_dimension_address(result, container_ptr, dim, dim_type, BP_VAR_UNSET EXECUTE_DATA_CC);
}

static zend_always_inline void zend_fetch_dimension_address_read(zval *result, zval *container, zval *dim, int dim_type, int type, int is_list, int slow EXECUTE_DATA_DC)
{
	zval *retval;

	if (!slow) {
		if (EXPECTED(Z_TYPE_P(container) == IS_ARRAY)) {
try_array:
			retval = zend_fetch_dimension_address_inner(Z_ARRVAL_P(container), dim, dim_type, type EXECUTE_DATA_CC);
			ZVAL_COPY_DEREF(result, retval);
			return;
		} else if (EXPECTED(Z_TYPE_P(container) == IS_REFERENCE)) {
			container = Z_REFVAL_P(container);
			if (EXPECTED(Z_TYPE_P(container) == IS_ARRAY)) {
				goto try_array;
			}
		}
	}
	if (!is_list && EXPECTED(Z_TYPE_P(container) == IS_STRING)) {
		zend_long offset;

try_string_offset:
		if (UNEXPECTED(Z_TYPE_P(dim) != IS_LONG)) {
			switch (Z_TYPE_P(dim)) {
				/* case IS_LONG: */
				case IS_STRING:
					if (IS_LONG == is_numeric_string(Z_STRVAL_P(dim), Z_STRLEN_P(dim), NULL, NULL, -1)) {
						break;
					}
					if (type == BP_VAR_IS) {
						ZVAL_NULL(result);
						return;
					}
					zend_error(E_WARNING, "Illegal string offset '%s'", Z_STRVAL_P(dim));
					break;
				case IS_UNDEF:
					ZVAL_UNDEFINED_OP2();
				case IS_DOUBLE:
				case IS_NULL:
				case IS_FALSE:
				case IS_TRUE:
					if (type != BP_VAR_IS) {
						zend_error(E_NOTICE, "String offset cast occurred");
					}
					break;
				case IS_REFERENCE:
					dim = Z_REFVAL_P(dim);
					goto try_string_offset;
				default:
					zend_illegal_offset();
					break;
			}

			offset = zval_get_long_func(dim);
		} else {
			offset = Z_LVAL_P(dim);
		}

		if (UNEXPECTED(Z_STRLEN_P(container) < (size_t)((offset < 0) ? -offset : (offset + 1)))) {
			if (type != BP_VAR_IS) {
				zend_error(E_NOTICE, "Uninitialized string offset: " ZEND_LONG_FMT, offset);
				ZVAL_EMPTY_STRING(result);
			} else {
				ZVAL_NULL(result);
			}
		} else {
			zend_uchar c;
			zend_long real_offset;

			real_offset = (UNEXPECTED(offset < 0)) /* Handle negative offset */
				? (zend_long)Z_STRLEN_P(container) + offset : offset;
			c = (zend_uchar)Z_STRVAL_P(container)[real_offset];

			ZVAL_INTERNED_STR(result, ZSTR_CHAR(c));
		}
	} else if (EXPECTED(Z_TYPE_P(container) == IS_OBJECT)) {
		if (/*dim_type == IS_CV &&*/ UNEXPECTED(Z_TYPE_P(dim) == IS_UNDEF)) {
			dim = ZVAL_UNDEFINED_OP2();
		}
		if (dim_type == IS_CONST && Z_EXTRA_P(dim) == ZEND_EXTRA_VALUE) {
			dim++;
		}
		retval = Z_OBJ_HT_P(container)->read_dimension(Z_OBJ_P(container), dim, type, result);

		ZEND_ASSERT(result != NULL);
		if (retval) {
			if (result != retval) {
				ZVAL_COPY_DEREF(result, retval);
			} else if (UNEXPECTED(Z_ISREF_P(retval))) {
				zend_unwrap_reference(result);
			}
		} else {
			ZVAL_NULL(result);
		}
	} else {
		if (type != BP_VAR_IS && UNEXPECTED(Z_TYPE_P(container) == IS_UNDEF)) {
			container = ZVAL_UNDEFINED_OP1();
		}
		if (/*dim_type == IS_CV &&*/ UNEXPECTED(Z_TYPE_P(dim) == IS_UNDEF)) {
			ZVAL_UNDEFINED_OP2();
		}
		if (!is_list && type != BP_VAR_IS) {
			zend_error(E_NOTICE, "Trying to access array offset on value of type %s",
				zend_zval_type_name(container));
		}
		ZVAL_NULL(result);
	}
}

static zend_never_inline void ZEND_FASTCALL zend_fetch_dimension_address_read_R(zval *container, zval *dim, int dim_type OPLINE_DC EXECUTE_DATA_DC)
{
	zval *result = EX_VAR(opline->result.var);
	zend_fetch_dimension_address_read(result, container, dim, dim_type, BP_VAR_R, 0, 0 EXECUTE_DATA_CC);
}

static zend_never_inline void zend_fetch_dimension_address_read_R_slow(zval *container, zval *dim OPLINE_DC EXECUTE_DATA_DC)
{
	zval *result = EX_VAR(opline->result.var);
	zend_fetch_dimension_address_read(result, container, dim, IS_CV, BP_VAR_R, 0, 1 EXECUTE_DATA_CC);
}

static zend_never_inline void ZEND_FASTCALL zend_fetch_dimension_address_read_IS(zval *container, zval *dim, int dim_type OPLINE_DC EXECUTE_DATA_DC)
{
	zval *result = EX_VAR(opline->result.var);
	zend_fetch_dimension_address_read(result, container, dim, dim_type, BP_VAR_IS, 0, 0 EXECUTE_DATA_CC);
}

static zend_never_inline void ZEND_FASTCALL zend_fetch_dimension_address_LIST_r(zval *container, zval *dim, int dim_type OPLINE_DC EXECUTE_DATA_DC)
{
	zval *result = EX_VAR(opline->result.var);
	zend_fetch_dimension_address_read(result, container, dim, dim_type, BP_VAR_R, 1, 0 EXECUTE_DATA_CC);
}

ZEND_API void zend_fetch_dimension_const(zval *result, zval *container, zval *dim, int type)
{
	zend_fetch_dimension_address_read(result, container, dim, IS_TMP_VAR, type, 0, 0 NO_EXECUTE_DATA_CC);
}

static zend_never_inline zval* ZEND_FASTCALL zend_find_array_dim_slow(HashTable *ht, zval *offset EXECUTE_DATA_DC)
{
	zend_ulong hval;

	if (Z_TYPE_P(offset) == IS_DOUBLE) {
		hval = zend_dval_to_lval(Z_DVAL_P(offset));
num_idx:
		return zend_hash_index_find(ht, hval);
	} else if (Z_TYPE_P(offset) == IS_NULL) {
str_idx:
		return zend_hash_find_ex_ind(ht, ZSTR_EMPTY_ALLOC(), 1);
	} else if (Z_TYPE_P(offset) == IS_FALSE) {
		hval = 0;
		goto num_idx;
	} else if (Z_TYPE_P(offset) == IS_TRUE) {
		hval = 1;
		goto num_idx;
	} else if (Z_TYPE_P(offset) == IS_RESOURCE) {
		hval = Z_RES_HANDLE_P(offset);
		goto num_idx;
	} else if (/*OP2_TYPE == IS_CV &&*/ Z_TYPE_P(offset) == IS_UNDEF) {
		ZVAL_UNDEFINED_OP2();
		goto str_idx;
	} else {
		zend_error(E_WARNING, "Illegal offset type in isset or empty");
		return NULL;
	}
}

static zend_never_inline int ZEND_FASTCALL zend_isset_dim_slow(zval *container, zval *offset EXECUTE_DATA_DC)
{
	if (/*OP2_TYPE == IS_CV &&*/ UNEXPECTED(Z_TYPE_P(offset) == IS_UNDEF)) {
		offset = ZVAL_UNDEFINED_OP2();
	}

	if (/*OP1_TYPE != IS_CONST &&*/ EXPECTED(Z_TYPE_P(container) == IS_OBJECT)) {
		return Z_OBJ_HT_P(container)->has_dimension(Z_OBJ_P(container), offset, 0);
	} else if (EXPECTED(Z_TYPE_P(container) == IS_STRING)) { /* string offsets */
		zend_long lval;

		if (EXPECTED(Z_TYPE_P(offset) == IS_LONG)) {
			lval = Z_LVAL_P(offset);
str_offset:
			if (UNEXPECTED(lval < 0)) { /* Handle negative offset */
				lval += (zend_long)Z_STRLEN_P(container);
			}
			if (EXPECTED(lval >= 0) && (size_t)lval < Z_STRLEN_P(container)) {
				return 1;
			} else {
				return 0;
			}
		} else {
			/*if (OP2_TYPE & (IS_CV|IS_VAR)) {*/
				ZVAL_DEREF(offset);
			/*}*/
			if (Z_TYPE_P(offset) < IS_STRING /* simple scalar types */
					|| (Z_TYPE_P(offset) == IS_STRING /* or numeric string */
						&& IS_LONG == is_numeric_string(Z_STRVAL_P(offset), Z_STRLEN_P(offset), NULL, NULL, 0))) {
				lval = zval_get_long(offset);
				goto str_offset;
			}
			return 0;
		}
	} else {
		return 0;
	}
}

static zend_never_inline int ZEND_FASTCALL zend_isempty_dim_slow(zval *container, zval *offset EXECUTE_DATA_DC)
{
	if (/*OP2_TYPE == IS_CV &&*/ UNEXPECTED(Z_TYPE_P(offset) == IS_UNDEF)) {
		offset = ZVAL_UNDEFINED_OP2();
	}

	if (/*OP1_TYPE != IS_CONST &&*/ EXPECTED(Z_TYPE_P(container) == IS_OBJECT)) {
		return !Z_OBJ_HT_P(container)->has_dimension(Z_OBJ_P(container), offset, 1);
	} else if (EXPECTED(Z_TYPE_P(container) == IS_STRING)) { /* string offsets */
		zend_long lval;

		if (EXPECTED(Z_TYPE_P(offset) == IS_LONG)) {
			lval = Z_LVAL_P(offset);
str_offset:
			if (UNEXPECTED(lval < 0)) { /* Handle negative offset */
				lval += (zend_long)Z_STRLEN_P(container);
			}
			if (EXPECTED(lval >= 0) && (size_t)lval < Z_STRLEN_P(container)) {
				return (Z_STRVAL_P(container)[lval] == '0');
			} else {
				return 1;
			}
		} else {
			/*if (OP2_TYPE & (IS_CV|IS_VAR)) {*/
				ZVAL_DEREF(offset);
			/*}*/
			if (Z_TYPE_P(offset) < IS_STRING /* simple scalar types */
					|| (Z_TYPE_P(offset) == IS_STRING /* or numeric string */
						&& IS_LONG == is_numeric_string(Z_STRVAL_P(offset), Z_STRLEN_P(offset), NULL, NULL, 0))) {
				lval = zval_get_long(offset);
				goto str_offset;
			}
			return 1;
		}
	} else {
		return 1;
	}
}

static zend_never_inline uint32_t ZEND_FASTCALL zend_array_key_exists_fast(HashTable *ht, zval *key OPLINE_DC EXECUTE_DATA_DC)
{
	zend_string *str;
	zend_ulong hval;

try_again:
	if (EXPECTED(Z_TYPE_P(key) == IS_STRING)) {
		str = Z_STR_P(key);
		if (ZEND_HANDLE_NUMERIC(str, hval)) {
			goto num_key;
		}
str_key:
		return zend_hash_find_ind(ht, str) != NULL ? IS_TRUE : IS_FALSE;
	} else if (EXPECTED(Z_TYPE_P(key) == IS_LONG)) {
		hval = Z_LVAL_P(key);
num_key:
		return zend_hash_index_find(ht, hval) != NULL ? IS_TRUE : IS_FALSE;
	} else if (EXPECTED(Z_ISREF_P(key))) {
		key = Z_REFVAL_P(key);
		goto try_again;
	} else if (Z_TYPE_P(key) <= IS_NULL) {
		if (UNEXPECTED(Z_TYPE_P(key) == IS_UNDEF)) {
			ZVAL_UNDEFINED_OP1();
		}
		str = ZSTR_EMPTY_ALLOC();
		goto str_key;
	} else {
		zend_error(E_WARNING, "array_key_exists(): The first argument should be either a string or an integer");
		return IS_FALSE;
	}
}

static zend_never_inline uint32_t ZEND_FASTCALL zend_array_key_exists_slow(zval *subject, zval *key OPLINE_DC EXECUTE_DATA_DC)
{
	if (EXPECTED(Z_TYPE_P(subject) == IS_OBJECT)) {
		HashTable *ht = zend_get_properties_for(subject, ZEND_PROP_PURPOSE_ARRAY_CAST);
		uint32_t result = zend_array_key_exists_fast(ht, key OPLINE_CC EXECUTE_DATA_CC);
		zend_release_properties(ht);
		return result;
	} else {
		if (UNEXPECTED(Z_TYPE_P(key) == IS_UNDEF)) {
			ZVAL_UNDEFINED_OP1();
		}
		if (UNEXPECTED(Z_TYPE_INFO_P(subject) == IS_UNDEF)) {
			ZVAL_UNDEFINED_OP2();
		}
		zend_type_error("array_key_exists() expects parameter 2 to be array, %s given", zend_get_type_by_const(Z_TYPE_P(subject)));
		return IS_NULL;
	}
}

static zend_always_inline zend_bool promotes_to_array(zval *val) {
	return Z_TYPE_P(val) <= IS_FALSE
		|| (Z_ISREF_P(val) && Z_TYPE_P(Z_REFVAL_P(val)) <= IS_FALSE);
}

static zend_always_inline zend_bool promotes_to_object(zval *val) {
	ZVAL_DEREF(val);
	return Z_TYPE_P(val) <= IS_FALSE
		|| (Z_TYPE_P(val) == IS_STRING && Z_STRLEN_P(val) == 0);
}

static zend_always_inline zend_bool check_type_array_assignable(zend_type type) {
	if (!type) {
		return 1;
	}
	return ZEND_TYPE_IS_CODE(type)
		&& (ZEND_TYPE_CODE(type) == IS_ARRAY || ZEND_TYPE_CODE(type) == IS_ITERABLE);
}

static zend_always_inline zend_bool check_type_stdClass_assignable(zend_type type) {
	if (!type) {
		return 1;
	}
	if (ZEND_TYPE_IS_CLASS(type)) {
		if (ZEND_TYPE_IS_CE(type)) {
			return ZEND_TYPE_CE(type) == zend_standard_class_def;
		} else {
			return zend_string_equals_literal_ci(ZEND_TYPE_NAME(type), "stdclass");
		}
	} else {
		return ZEND_TYPE_CODE(type) == IS_OBJECT;
	}
}

/* Checks whether an array can be assigned to the reference. Returns conflicting property if
 * assignment is not possible, NULL otherwise. */
static zend_never_inline zend_bool zend_verify_ref_array_assignable(zend_reference *ref) {
	zend_property_info *prop;
	ZEND_ASSERT(ZEND_REF_HAS_TYPE_SOURCES(ref));
	ZEND_REF_FOREACH_TYPE_SOURCES(ref, prop) {
		if (!check_type_array_assignable(prop->type)) {
			zend_throw_auto_init_in_ref_error(prop, "array");
			return 0;
		}
	} ZEND_REF_FOREACH_TYPE_SOURCES_END();
	return 1;
}

/* Checks whether an stdClass can be assigned to the reference. Returns conflicting property if
 * assignment is not possible, NULL otherwise. */
static zend_never_inline zend_bool zend_verify_ref_stdClass_assignable(zend_reference *ref) {
	zend_property_info *prop;
	ZEND_ASSERT(ZEND_REF_HAS_TYPE_SOURCES(ref));
	ZEND_REF_FOREACH_TYPE_SOURCES(ref, prop) {
		if (!check_type_stdClass_assignable(prop->type)) {
			zend_throw_auto_init_in_ref_error(prop, "stdClass");
			return 0;
		}
	} ZEND_REF_FOREACH_TYPE_SOURCES_END();
	return 1;
}

static zend_property_info *zend_object_fetch_property_type_info(
		zend_object *obj, zval *slot)
{
	if (EXPECTED(!ZEND_CLASS_HAS_TYPE_HINTS(obj->ce))) {
		return NULL;
	}

	/* Not a declared property */
	if (UNEXPECTED(slot < obj->properties_table ||
			slot >= obj->properties_table + obj->ce->default_properties_count)) {
		return NULL;
	}

	return zend_get_typed_property_info_for_slot(obj, slot);
}

static zend_never_inline zend_bool zend_handle_fetch_obj_flags(
		zval *result, zval *ptr, zend_object *obj, zend_property_info *prop_info, uint32_t flags)
{
	switch (flags) {
		case ZEND_FETCH_DIM_WRITE:
			if (promotes_to_array(ptr)) {
				if (!prop_info) {
					prop_info = zend_object_fetch_property_type_info(obj, ptr);
					if (!prop_info) {
						break;
					}
				}
				if (!check_type_array_assignable(prop_info->type)) {
					zend_throw_auto_init_in_prop_error(prop_info, "array");
					if (result) ZVAL_ERROR(result);
					return 0;
				}
			}
			break;
		case ZEND_FETCH_OBJ_WRITE:
			if (promotes_to_object(ptr)) {
				if (!prop_info) {
					prop_info = zend_object_fetch_property_type_info(obj, ptr);
					if (!prop_info) {
						break;
					}
				}
				if (!check_type_stdClass_assignable(prop_info->type)) {
					zend_throw_auto_init_in_prop_error(prop_info, "stdClass");
					if (result) ZVAL_ERROR(result);
					return 0;
				}
	        }
			break;
		case ZEND_FETCH_REF:
			if (Z_TYPE_P(ptr) != IS_REFERENCE) {
				if (!prop_info) {
					prop_info = zend_object_fetch_property_type_info(obj, ptr);
					if (!prop_info) {
						break;
					}
				}
				if (Z_TYPE_P(ptr) == IS_UNDEF) {
					if (!ZEND_TYPE_ALLOW_NULL(prop_info->type)) {
						zend_throw_access_uninit_prop_by_ref_error(prop_info);
						if (result) ZVAL_ERROR(result);
						return 0;
					}
					ZVAL_NULL(ptr);
				}

				ZVAL_NEW_REF(ptr, ptr);
				ZEND_REF_ADD_TYPE_SOURCE(Z_REF_P(ptr), prop_info);
			}
			break;
		EMPTY_SWITCH_DEFAULT_CASE()
	}
	return 1;
}

static zend_always_inline void zend_fetch_property_address(zval *result, zval *container, uint32_t container_op_type, zval *prop_ptr, uint32_t prop_op_type, void **cache_slot, int type, uint32_t flags, zend_bool init_undef OPLINE_DC EXECUTE_DATA_DC)
{
	zval *ptr;
	zend_object *zobj;
	zend_string *name, *tmp_name;

    if (container_op_type != IS_UNUSED && UNEXPECTED(Z_TYPE_P(container) != IS_OBJECT)) {
		do {
			if (Z_ISREF_P(container) && Z_TYPE_P(Z_REFVAL_P(container)) == IS_OBJECT) {
				container = Z_REFVAL_P(container);
				break;
			}

			if (container_op_type == IS_CV
			 && type != BP_VAR_W
			 && UNEXPECTED(Z_TYPE_P(container) == IS_UNDEF)) {
				container = ZVAL_UNDEFINED_OP1();
			}

			/* this should modify object only if it's empty */
			if (type == BP_VAR_UNSET) {
				return;
			}

			container = make_real_object(container, prop_ptr OPLINE_CC EXECUTE_DATA_CC);
			if (UNEXPECTED(!container)) {
				ZVAL_ERROR(result);
				return;
			}
		} while (0);
	}

	zobj = Z_OBJ_P(container);
	if (prop_op_type == IS_CONST &&
	    EXPECTED(zobj->ce == CACHED_PTR_EX(cache_slot))) {
		uintptr_t prop_offset = (uintptr_t)CACHED_PTR_EX(cache_slot + 1);

		if (EXPECTED(IS_VALID_PROPERTY_OFFSET(prop_offset))) {
			ptr = OBJ_PROP(zobj, prop_offset);
			if (EXPECTED(Z_TYPE_P(ptr) != IS_UNDEF)) {
				ZVAL_INDIRECT(result, ptr);
				if (flags) {
					zend_property_info *prop_info = CACHED_PTR_EX(cache_slot + 2);
					if (prop_info) {
						zend_handle_fetch_obj_flags(result, ptr, NULL, prop_info, flags);
					}
				}
				return;
			}
		} else if (EXPECTED(zobj->properties != NULL)) {
			if (UNEXPECTED(GC_REFCOUNT(zobj->properties) > 1)) {
				if (EXPECTED(!(GC_FLAGS(zobj->properties) & IS_ARRAY_IMMUTABLE))) {
					GC_DELREF(zobj->properties);
				}
				zobj->properties = zend_array_dup(zobj->properties);
			}
			ptr = zend_hash_find_ex(zobj->properties, Z_STR_P(prop_ptr), 1);
			if (EXPECTED(ptr)) {
				ZVAL_INDIRECT(result, ptr);
				return;
			}
		}
	}

	if (prop_op_type == IS_CONST) {
		name = Z_STR_P(prop_ptr);
	} else {
		name = zval_get_tmp_string(prop_ptr, &tmp_name);
	}
	ptr = zobj->handlers->get_property_ptr_ptr(zobj, name, type, cache_slot);
	if (NULL == ptr) {
		ptr = zobj->handlers->read_property(zobj, name, type, cache_slot, result);
		if (ptr == result) {
			if (UNEXPECTED(Z_ISREF_P(ptr) && Z_REFCOUNT_P(ptr) == 1)) {
				ZVAL_UNREF(ptr);
			}
			return;
		}
	}

	ZVAL_INDIRECT(result, ptr);
	if (flags) {
		zend_property_info *prop_info;

		if (prop_op_type == IS_CONST) {
			prop_info = CACHED_PTR_EX(cache_slot + 2);
			if (prop_info) {
				if (UNEXPECTED(!zend_handle_fetch_obj_flags(result, ptr, NULL, prop_info, flags))) {
					return;
				}
			}
		} else {
			if (UNEXPECTED(!zend_handle_fetch_obj_flags(result, ptr, Z_OBJ_P(container), NULL, flags))) {
				return;
			}
		}
	}
	if (init_undef && UNEXPECTED(Z_TYPE_P(ptr) == IS_UNDEF)) {
		ZVAL_NULL(ptr);
	}
}

static zend_always_inline void zend_assign_to_property_reference(zval *container, uint32_t container_op_type, zval *prop_ptr, uint32_t prop_op_type, zval *value_ptr OPLINE_DC EXECUTE_DATA_DC)
{
	zval variable, *variable_ptr = &variable;
	void **cache_addr = (prop_op_type == IS_CONST) ? CACHE_ADDR(opline->extended_value & ~ZEND_RETURNS_FUNCTION) : NULL;

	zend_fetch_property_address(variable_ptr, container, container_op_type, prop_ptr, prop_op_type,
		cache_addr, BP_VAR_W, 0, 0 OPLINE_CC EXECUTE_DATA_CC);

	if (Z_TYPE_P(variable_ptr) == IS_INDIRECT) {
		variable_ptr = Z_INDIRECT_P(variable_ptr);
	}

	if (UNEXPECTED(Z_ISERROR_P(variable_ptr))) {
		variable_ptr = &EG(uninitialized_zval);
	} else if (UNEXPECTED(Z_TYPE(variable) != IS_INDIRECT)) {
		zend_throw_error(NULL, "Cannot assign by reference to overloaded object");
		variable_ptr = &EG(uninitialized_zval);
	} else if (/*OP_DATA_TYPE == IS_VAR &&*/ UNEXPECTED(Z_ISERROR_P(value_ptr))) {
		variable_ptr = &EG(uninitialized_zval);
	} else if (/*OP_DATA_TYPE == IS_VAR &&*/
	           (opline->extended_value & ZEND_RETURNS_FUNCTION) &&
			   UNEXPECTED(!Z_ISREF_P(value_ptr))) {

		if (UNEXPECTED(!zend_wrong_assign_to_variable_reference(
				variable_ptr, value_ptr OPLINE_CC EXECUTE_DATA_CC))) {
			variable_ptr = &EG(uninitialized_zval);
		}
	} else {
		zend_property_info *prop_info = NULL;

		if (prop_op_type == IS_CONST) {
			prop_info = (zend_property_info *) CACHED_PTR_EX(cache_addr + 2);
		} else {
			ZVAL_DEREF(container);
			prop_info = zend_object_fetch_property_type_info(Z_OBJ_P(container), variable_ptr);
		}

		if (UNEXPECTED(prop_info)) {
			variable_ptr = zend_assign_to_typed_property_reference(prop_info, variable_ptr, value_ptr EXECUTE_DATA_CC);
		} else {
			zend_assign_to_variable_reference(variable_ptr, value_ptr);
		}
	}

	if (UNEXPECTED(RETURN_VALUE_USED(opline))) {
		ZVAL_COPY(EX_VAR(opline->result.var), variable_ptr);
	}
}

static zend_never_inline void zend_assign_to_property_reference_this_const(zval *container, zval *prop_ptr, zval *value_ptr OPLINE_DC EXECUTE_DATA_DC)
{
	zend_assign_to_property_reference(container, IS_UNUSED, prop_ptr, IS_CONST, value_ptr
		OPLINE_CC EXECUTE_DATA_CC);
}

static zend_never_inline void zend_assign_to_property_reference_var_const(zval *container, zval *prop_ptr, zval *value_ptr OPLINE_DC EXECUTE_DATA_DC)
{
	zend_assign_to_property_reference(container, IS_VAR, prop_ptr, IS_CONST, value_ptr
		OPLINE_CC EXECUTE_DATA_CC);
}

static zend_never_inline void zend_assign_to_property_reference_this_var(zval *container, zval *prop_ptr, zval *value_ptr OPLINE_DC EXECUTE_DATA_DC)
{
	zend_assign_to_property_reference(container, IS_UNUSED, prop_ptr, IS_VAR, value_ptr
		OPLINE_CC EXECUTE_DATA_CC);
}

static zend_never_inline void zend_assign_to_property_reference_var_var(zval *container, zval *prop_ptr, zval *value_ptr OPLINE_DC EXECUTE_DATA_DC)
{
	zend_assign_to_property_reference(container, IS_VAR, prop_ptr, IS_VAR, value_ptr
		OPLINE_CC EXECUTE_DATA_CC);
}

static zend_never_inline int zend_fetch_static_property_address_ex(zval **retval, zend_property_info **prop_info, uint32_t cache_slot, int fetch_type OPLINE_DC EXECUTE_DATA_DC) {
	zend_free_op free_op1;
	zend_string *name, *tmp_name;
	zend_class_entry *ce;
	zend_property_info *property_info;

	zend_uchar op1_type = opline->op1_type, op2_type = opline->op2_type;

	if (EXPECTED(op2_type == IS_CONST)) {
		zval *class_name = RT_CONSTANT(opline, opline->op2);

		ZEND_ASSERT(op1_type != IS_CONST || CACHED_PTR(cache_slot) == NULL);

		if (EXPECTED((ce = CACHED_PTR(cache_slot)) == NULL)) {
			ce = zend_fetch_class_by_name(Z_STR_P(class_name), Z_STR_P(class_name + 1), ZEND_FETCH_CLASS_DEFAULT | ZEND_FETCH_CLASS_EXCEPTION);
			if (UNEXPECTED(ce == NULL)) {
				FREE_UNFETCHED_OP(op1_type, opline->op1.var);
				return FAILURE;
			}
			if (UNEXPECTED(op1_type != IS_CONST)) {
				CACHE_PTR(cache_slot, ce);
			}
		}
	} else {
		if (EXPECTED(op2_type == IS_UNUSED)) {
			ce = zend_fetch_class(NULL, opline->op2.num);
			if (UNEXPECTED(ce == NULL)) {
				FREE_UNFETCHED_OP(op1_type, opline->op1.var);
				return FAILURE;
			}
		} else {
			ce = Z_CE_P(EX_VAR(opline->op2.var));
		}
		if (EXPECTED(op1_type == IS_CONST) && EXPECTED(CACHED_PTR(cache_slot) == ce)) {
			*retval = CACHED_PTR(cache_slot + sizeof(void *));
			*prop_info = CACHED_PTR(cache_slot + sizeof(void *) * 2);
			return SUCCESS;
		}
	}

	if (EXPECTED(op1_type == IS_CONST)) {
		name = Z_STR_P(RT_CONSTANT(opline, opline->op1));
	} else {
		zval *varname = get_zval_ptr_undef(opline->op1_type, opline->op1, &free_op1, BP_VAR_R);
		if (EXPECTED(Z_TYPE_P(varname) == IS_STRING)) {
			name = Z_STR_P(varname);
			tmp_name = NULL;
		} else {
			if (op1_type == IS_CV && UNEXPECTED(Z_TYPE_P(varname) == IS_UNDEF)) {
				zval_undefined_cv(opline->op1.var EXECUTE_DATA_CC);
			}
			name = zval_get_tmp_string(varname, &tmp_name);
		}
	}

	*retval = zend_std_get_static_property_with_info(ce, name, fetch_type, &property_info);

	if (UNEXPECTED(op1_type != IS_CONST)) {
		zend_tmp_string_release(tmp_name);

		if (op1_type != IS_CV) {
			zval_ptr_dtor_nogc(free_op1);
		}
	}

	if (UNEXPECTED(*retval == NULL)) {
		return FAILURE;
	}

	*prop_info = property_info;

	if (EXPECTED(op1_type == IS_CONST)) {
		CACHE_POLYMORPHIC_PTR(cache_slot, ce, *retval);
		CACHE_PTR(cache_slot + sizeof(void *) * 2, property_info);
	}

	return SUCCESS;
}


static zend_always_inline int zend_fetch_static_property_address(zval **retval, zend_property_info **prop_info, uint32_t cache_slot, int fetch_type, int flags OPLINE_DC EXECUTE_DATA_DC) {
	int success;
	zend_property_info *property_info;

	if (opline->op1_type == IS_CONST && (opline->op2_type == IS_CONST || (opline->op2_type == IS_UNUSED && (opline->op2.num == ZEND_FETCH_CLASS_SELF || opline->op2.num == ZEND_FETCH_CLASS_PARENT))) && EXPECTED(CACHED_PTR(cache_slot) != NULL)) {
		*retval = CACHED_PTR(cache_slot + sizeof(void *));
		property_info = CACHED_PTR(cache_slot + sizeof(void *) * 2);

		if ((fetch_type == BP_VAR_R || fetch_type == BP_VAR_RW)
				&& UNEXPECTED(Z_TYPE_P(*retval) == IS_UNDEF) && UNEXPECTED(property_info->type != 0)) {
			zend_throw_error(NULL, "Typed static property %s::$%s must not be accessed before initialization",
				ZSTR_VAL(property_info->ce->name),
				zend_get_unmangled_property_name(property_info->name));
			return FAILURE;
		}
	} else {
		success = zend_fetch_static_property_address_ex(retval, &property_info, cache_slot, fetch_type OPLINE_CC EXECUTE_DATA_CC);
		if (UNEXPECTED(success != SUCCESS)) {
			return FAILURE;
		}
	}

	if (flags && property_info->type) {
		zend_handle_fetch_obj_flags(NULL, *retval, NULL, property_info, flags);
	}

	if (prop_info) {
		*prop_info = property_info;
	}

	return SUCCESS;
}

ZEND_API ZEND_COLD void zend_throw_ref_type_error_type(zend_property_info *prop1, zend_property_info *prop2, zval *zv) {
	const char *prop1_type1, *prop1_type2, *prop2_type1, *prop2_type2;
	zend_format_type(prop1->type, &prop1_type1, &prop1_type2);
	zend_format_type(prop2->type, &prop2_type1, &prop2_type2);
	zend_type_error("Reference with value of type %s held by property %s::$%s of type %s%s is not compatible with property %s::$%s of type %s%s",
		Z_TYPE_P(zv) == IS_OBJECT ? ZSTR_VAL(Z_OBJCE_P(zv)->name) : zend_get_type_by_const(Z_TYPE_P(zv)),
		ZSTR_VAL(prop1->ce->name),
		zend_get_unmangled_property_name(prop1->name),
		prop1_type1, prop1_type2,
		ZSTR_VAL(prop2->ce->name),
		zend_get_unmangled_property_name(prop2->name),
		prop2_type1, prop2_type2
	);
}

ZEND_API ZEND_COLD void zend_throw_ref_type_error_zval(zend_property_info *prop, zval *zv) {
	const char *prop_type1, *prop_type2;
	zend_format_type(prop->type, &prop_type1, &prop_type2);
	zend_type_error("Cannot assign %s to reference held by property %s::$%s of type %s%s",
		Z_TYPE_P(zv) == IS_OBJECT ? ZSTR_VAL(Z_OBJCE_P(zv)->name) : zend_get_type_by_const(Z_TYPE_P(zv)),
		ZSTR_VAL(prop->ce->name),
		zend_get_unmangled_property_name(prop->name),
		prop_type1, prop_type2
	);
}

ZEND_API ZEND_COLD void zend_throw_conflicting_coercion_error(zend_property_info *prop1, zend_property_info *prop2, zval *zv) {
	const char *prop1_type1, *prop1_type2, *prop2_type1, *prop2_type2;
	zend_format_type(prop1->type, &prop1_type1, &prop1_type2);
	zend_format_type(prop2->type, &prop2_type1, &prop2_type2);
	zend_type_error("Cannot assign %s to reference held by property %s::$%s of type %s%s and property %s::$%s of type %s%s, as this would result in an inconsistent type conversion",
		Z_TYPE_P(zv) == IS_OBJECT ? ZSTR_VAL(Z_OBJCE_P(zv)->name) : zend_get_type_by_const(Z_TYPE_P(zv)),
		ZSTR_VAL(prop1->ce->name),
		zend_get_unmangled_property_name(prop1->name),
		prop1_type1, prop1_type2,
		ZSTR_VAL(prop2->ce->name),
		zend_get_unmangled_property_name(prop2->name),
		prop2_type1, prop2_type2
	);
}

/* 1: valid, 0: invalid, -1: may be valid after type coercion */
static zend_always_inline int i_zend_verify_type_assignable_zval(
		zend_type *type_ptr, zend_class_entry *self_ce, zval *zv, zend_bool strict) {
	zend_type type = *type_ptr;
	zend_uchar type_code;
	zend_uchar zv_type = Z_TYPE_P(zv);

	if (ZEND_TYPE_ALLOW_NULL(type) && zv_type == IS_NULL) {
		return 1;
	}

	if (ZEND_TYPE_IS_CLASS(type)) {
		if (!ZEND_TYPE_IS_CE(type)) {
			if (!zend_resolve_class_type(type_ptr, self_ce)) {
				return 0;
			}
			type = *type_ptr;
		}
		return zv_type == IS_OBJECT && instanceof_function(Z_OBJCE_P(zv), ZEND_TYPE_CE(type));
	}

	type_code = ZEND_TYPE_CODE(type);
	if (type_code == zv_type ||
			(type_code == _IS_BOOL && (zv_type == IS_FALSE || zv_type == IS_TRUE))) {
		return 1;
	}

	if (type_code == IS_ITERABLE) {
		return zend_is_iterable(zv);
	}

	/* SSTH Exception: IS_LONG may be accepted as IS_DOUBLE (converted) */
	if (strict) {
		if (type_code == IS_DOUBLE && zv_type == IS_LONG) {
			return -1;
		}
		return 0;
	}

	/* No weak conversions for arrays and objects */
	if (type_code == IS_ARRAY || type_code == IS_OBJECT) {
		return 0;
	}

	/* NULL may be accepted only by nullable hints (this is already checked) */
	if (zv_type == IS_NULL) {
		return 0;
	}

	/* Coercion may be necessary, check separately */
	return -1;
}

ZEND_API zend_bool ZEND_FASTCALL zend_verify_ref_assignable_zval(zend_reference *ref, zval *zv, zend_bool strict)
{
	zend_property_info *prop;

	/* The value must satisfy each property type, and coerce to the same value for each property
	 * type. Right now, the latter rule means that *if* coercion is necessary, then all types
	 * must be the same (modulo nullability). To handle this, remember the first type we see and
	 * compare against it when coercion becomes necessary. */
	zend_property_info *seen_prop = NULL;
	zend_uchar seen_type;
	zend_bool needs_coercion = 0;

	ZEND_ASSERT(Z_TYPE_P(zv) != IS_REFERENCE);
	ZEND_REF_FOREACH_TYPE_SOURCES(ref, prop) {
		int result = i_zend_verify_type_assignable_zval(&prop->type, prop->ce, zv, strict);
		if (result == 0) {
			zend_throw_ref_type_error_zval(prop, zv);
			return 0;
		}

		if (result < 0) {
			needs_coercion = 1;
		}

		if (!seen_prop) {
			seen_prop = prop;
			seen_type = ZEND_TYPE_IS_CLASS(prop->type) ? IS_OBJECT : ZEND_TYPE_CODE(prop->type);
		} else if (needs_coercion && seen_type != ZEND_TYPE_CODE(prop->type)) {
			zend_throw_conflicting_coercion_error(seen_prop, prop, zv);
			return 0;
		}
	} ZEND_REF_FOREACH_TYPE_SOURCES_END();

	if (UNEXPECTED(needs_coercion && !zend_verify_weak_scalar_type_hint(seen_type, zv))) {
		zend_throw_ref_type_error_zval(seen_prop, zv);
		return 0;
	}

	return 1;
}

ZEND_API zval* zend_assign_to_typed_ref(zval *variable_ptr, zval *value, zend_uchar value_type, zend_bool strict, zend_refcounted *ref)
{
	zend_bool need_copy = ZEND_CONST_COND(value_type & (IS_CONST|IS_CV), 1) ||
			((value_type & IS_VAR) && UNEXPECTED(ref) && GC_REFCOUNT(ref) > 1);
	zend_bool ret;
	zval tmp;

	if (need_copy) {
		ZVAL_COPY(&tmp, value);
		value = &tmp;
	}
	ret = zend_verify_ref_assignable_zval(Z_REF_P(variable_ptr), value, strict);
	if (need_copy) {
		Z_TRY_DELREF_P(value);
	}
	if (!ret) {
		zval_ptr_dtor(value);
		return Z_REFVAL_P(variable_ptr);
	}

	variable_ptr = Z_REFVAL_P(variable_ptr);
	if (EXPECTED(Z_REFCOUNTED_P(variable_ptr))) {
		zend_refcounted *garbage = Z_COUNTED_P(variable_ptr);

		zend_copy_to_variable(variable_ptr, value, value_type, ref);
		if (GC_DELREF(garbage) == 0) {
			rc_dtor_func(garbage);
		} else { /* we need to split */
			/* optimized version of GC_ZVAL_CHECK_POSSIBLE_ROOT(variable_ptr) */
			if (UNEXPECTED(GC_MAY_LEAK(garbage))) {
				gc_possible_root(garbage);
			}
		}
		return variable_ptr;
	}

	zend_copy_to_variable(variable_ptr, value, value_type, ref);
	return variable_ptr;
}

ZEND_API zend_bool ZEND_FASTCALL zend_verify_prop_assignable_by_ref(zend_property_info *prop_info, zval *orig_val, zend_bool strict) {
	zval *val = orig_val;
	if (Z_ISREF_P(val) && ZEND_REF_HAS_TYPE_SOURCES(Z_REF_P(val))) {
		int result;

		val = Z_REFVAL_P(val);
		result = i_zend_verify_type_assignable_zval(&prop_info->type, prop_info->ce, val, strict);
		if (result > 0) {
			return 1;
		}

		if (result < 0) {
			zend_property_info *ref_prop = ZEND_REF_FIRST_SOURCE(Z_REF_P(orig_val));
			if (ZEND_TYPE_CODE(prop_info->type) != ZEND_TYPE_CODE(ref_prop->type)) {
				/* Invalid due to conflicting coercion */
				zend_throw_ref_type_error_type(ref_prop, prop_info, val);
				return 0;
			}
			if (zend_verify_weak_scalar_type_hint(ZEND_TYPE_CODE(prop_info->type), val)) {
				return 1;
			}
		}
	} else {
		ZVAL_DEREF(val);
		if (i_zend_check_property_type(prop_info, val, strict)) {
			return 1;
		}
	}

	zend_verify_property_type_error(prop_info, val);
	return 0;
}

ZEND_API void ZEND_FASTCALL zend_ref_add_type_source(zend_property_info_source_list *source_list, zend_property_info *prop)
{
	zend_property_info_list *list;
	if (source_list->ptr == NULL) {
		source_list->ptr = prop;
		return;
	}

	list = ZEND_PROPERTY_INFO_SOURCE_TO_LIST(source_list->list);
	if (!ZEND_PROPERTY_INFO_SOURCE_IS_LIST(source_list->list)) {
		list = emalloc(sizeof(zend_property_info_list) + (4 - 1) * sizeof(zend_property_info *));
		list->ptr[0] = source_list->ptr;
		list->num_allocated = 4;
		list->num = 1;
	} else if (list->num_allocated == list->num) {
		list->num_allocated = list->num * 2;
		list = erealloc(list, sizeof(zend_property_info_list) + (list->num_allocated - 1) * sizeof(zend_property_info *));
	}

	list->ptr[list->num++] = prop;
	source_list->list = ZEND_PROPERTY_INFO_SOURCE_FROM_LIST(list);
}

ZEND_API void ZEND_FASTCALL zend_ref_del_type_source(zend_property_info_source_list *source_list, zend_property_info *prop)
{
	zend_property_info_list *list = ZEND_PROPERTY_INFO_SOURCE_TO_LIST(source_list->list);
	zend_property_info **ptr, **end;

	if (!ZEND_PROPERTY_INFO_SOURCE_IS_LIST(source_list->list)) {
		ZEND_ASSERT(source_list->ptr == prop);
		source_list->ptr = NULL;
		return;
	}

	if (list->num == 1) {
		ZEND_ASSERT(*list->ptr == prop);
		efree(list);
		source_list->ptr = NULL;
		return;
	}

	/* Checking against end here to get a more graceful failure mode if we missed adding a type
	 * source at some point. */
	ptr = list->ptr;
	end = ptr + list->num;
	while (ptr < end && *ptr != prop) {
		ptr++;
	}
	ZEND_ASSERT(*ptr == prop);

	/* Copy the last list element into the deleted slot. */
	*ptr = list->ptr[--list->num];

	if (list->num >= 4 && list->num * 4 == list->num_allocated) {
		list->num_allocated = list->num * 2;
		source_list->list = ZEND_PROPERTY_INFO_SOURCE_FROM_LIST(erealloc(list, sizeof(zend_property_info_list) + (list->num_allocated - 1) * sizeof(zend_property_info *)));
	}
}

static zend_never_inline void zend_fetch_this_var(int type OPLINE_DC EXECUTE_DATA_DC)
{
	zval *result = EX_VAR(opline->result.var);

	switch (type) {
		case BP_VAR_R:
			if (EXPECTED(Z_TYPE(EX(This)) == IS_OBJECT)) {
				ZVAL_OBJ(result, Z_OBJ(EX(This)));
				Z_ADDREF_P(result);
			} else {
				ZVAL_NULL(result);
				zend_error(E_NOTICE,"Undefined variable: this");
			}
			break;
		case BP_VAR_IS:
			if (EXPECTED(Z_TYPE(EX(This)) == IS_OBJECT)) {
				ZVAL_OBJ(result, Z_OBJ(EX(This)));
				Z_ADDREF_P(result);
			} else {
				ZVAL_NULL(result);
			}
			break;
		case BP_VAR_RW:
		case BP_VAR_W:
			ZVAL_UNDEF(result);
			zend_throw_error(NULL, "Cannot re-assign $this");
			break;
		case BP_VAR_UNSET:
			ZVAL_UNDEF(result);
			zend_throw_error(NULL, "Cannot unset $this");
			break;
		EMPTY_SWITCH_DEFAULT_CASE()
	}
}

static zend_never_inline ZEND_COLD void ZEND_FASTCALL zend_wrong_clone_call(zend_function *clone, zend_class_entry *scope)
{
	zend_throw_error(NULL, "Call to %s %s::__clone() from context '%s'", zend_visibility_string(clone->common.fn_flags), ZSTR_VAL(clone->common.scope->name), scope ? ZSTR_VAL(scope->name) : "");
}

#if ZEND_INTENSIVE_DEBUGGING

#define CHECK_SYMBOL_TABLES()													\
	zend_hash_apply(&EG(symbol_table), zend_check_symbol);			\
	if (&EG(symbol_table)!=EX(symbol_table)) {							\
		zend_hash_apply(EX(symbol_table), zend_check_symbol);	\
	}

static int zend_check_symbol(zval *pz)
{
	if (Z_TYPE_P(pz) == IS_INDIRECT) {
		pz = Z_INDIRECT_P(pz);
	}
	if (Z_TYPE_P(pz) > 10) {
		fprintf(stderr, "Warning!  %x has invalid type!\n", *pz);
/* See http://support.microsoft.com/kb/190351 */
#ifdef ZEND_WIN32
		fflush(stderr);
#endif
	} else if (Z_TYPE_P(pz) == IS_ARRAY) {
		zend_hash_apply(Z_ARRVAL_P(pz), zend_check_symbol);
	} else if (Z_TYPE_P(pz) == IS_OBJECT) {
		/* OBJ-TBI - doesn't support new object model! */
		zend_hash_apply(Z_OBJPROP_P(pz), zend_check_symbol);
	}

	return 0;
}


#else
#define CHECK_SYMBOL_TABLES()
#endif

ZEND_API void execute_internal(zend_execute_data *execute_data, zval *return_value)
{
	execute_data->func->internal_function.handler(execute_data, return_value);
}

ZEND_API void zend_clean_and_cache_symbol_table(zend_array *symbol_table) /* {{{ */
{
	if (EG(symtable_cache_ptr) >= EG(symtable_cache_limit)) {
		zend_array_destroy(symbol_table);
	} else {
		/* clean before putting into the cache, since clean
		   could call dtors, which could use cached hash */
		zend_symtable_clean(symbol_table);
		*(EG(symtable_cache_ptr)++) = symbol_table;
	}
}
/* }}} */

static zend_always_inline void i_free_compiled_variables(zend_execute_data *execute_data) /* {{{ */
{
	zval *cv = EX_VAR_NUM(0);
	int count = EX(func)->op_array.last_var;
	while (EXPECTED(count != 0)) {
		if (Z_REFCOUNTED_P(cv)) {
			zend_refcounted *r = Z_COUNTED_P(cv);
			if (!GC_DELREF(r)) {
				ZVAL_NULL(cv);
				rc_dtor_func(r);
			} else {
				gc_check_possible_root(r);
			}
		}
		cv++;
		count--;
	}
}
/* }}} */

ZEND_API void zend_free_compiled_variables(zend_execute_data *execute_data) /* {{{ */
{
	i_free_compiled_variables(execute_data);
}
/* }}} */

#define ZEND_VM_INTERRUPT_CHECK() do { \
		if (UNEXPECTED(EG(vm_interrupt))) { \
			ZEND_VM_INTERRUPT(); \
		} \
	} while (0)

#define ZEND_VM_LOOP_INTERRUPT_CHECK() do { \
		if (UNEXPECTED(EG(vm_interrupt))) { \
			ZEND_VM_LOOP_INTERRUPT(); \
		} \
	} while (0)

/*
 * Stack Frame Layout (the whole stack frame is allocated at once)
 * ==================
 *
 *                             +========================================+
 * EG(current_execute_data) -> | zend_execute_data                      |
 *                             +----------------------------------------+
 *     EX_VAR_NUM(0) --------> | VAR[0] = ARG[1]                        |
 *                             | ...                                    |
 *                             | VAR[op_array->num_args-1] = ARG[N]     |
 *                             | ...                                    |
 *                             | VAR[op_array->last_var-1]              |
 *                             | VAR[op_array->last_var] = TMP[0]       |
 *                             | ...                                    |
 *                             | VAR[op_array->last_var+op_array->T-1]  |
 *                             | ARG[N+1] (extra_args)                  |
 *                             | ...                                    |
 *                             +----------------------------------------+
 */

/* zend_copy_extra_args is used when the actually passed number of arguments
 * (EX_NUM_ARGS) is greater than what the function defined (op_array->num_args).
 *
 * The extra arguments will be copied into the call frame after all the compiled variables.
 *
 * If there are extra arguments copied, a flag "ZEND_CALL_FREE_EXTRA_ARGS" will be set
 * on the zend_execute_data, and when the executor leaves the function, the
 * args will be freed in zend_leave_helper.
 */
static zend_never_inline void zend_copy_extra_args(EXECUTE_DATA_D)
{
	zend_op_array *op_array = &EX(func)->op_array;
	uint32_t first_extra_arg = op_array->num_args;
	uint32_t num_args = EX_NUM_ARGS();
	zval *src;
	size_t delta;
	uint32_t count;
	uint32_t type_flags = 0;

	if (EXPECTED((op_array->fn_flags & ZEND_ACC_HAS_TYPE_HINTS) == 0)) {
		/* Skip useless ZEND_RECV and ZEND_RECV_INIT opcodes */
#if defined(ZEND_VM_IP_GLOBAL_REG) && ((ZEND_VM_KIND == ZEND_VM_KIND_CALL) || (ZEND_VM_KIND == ZEND_VM_KIND_HYBRID))
		opline += first_extra_arg;
#else
		EX(opline) += first_extra_arg;
#endif

	}

	/* move extra args into separate array after all CV and TMP vars */
	src = EX_VAR_NUM(num_args - 1);
	delta = op_array->last_var + op_array->T - first_extra_arg;
	count = num_args - first_extra_arg;
	if (EXPECTED(delta != 0)) {
		delta *= sizeof(zval);
		do {
			type_flags |= Z_TYPE_INFO_P(src);
			ZVAL_COPY_VALUE((zval*)(((char*)src) + delta), src);
			ZVAL_UNDEF(src);
			src--;
		} while (--count);
		if (Z_TYPE_INFO_REFCOUNTED(type_flags)) {
			ZEND_ADD_CALL_FLAG(execute_data, ZEND_CALL_FREE_EXTRA_ARGS);
		}
	} else {
		do {
			if (Z_REFCOUNTED_P(src)) {
				ZEND_ADD_CALL_FLAG(execute_data, ZEND_CALL_FREE_EXTRA_ARGS);
				break;
			}
			src--;
		} while (--count);
	}
}

static zend_always_inline void zend_init_cvs(uint32_t first, uint32_t last EXECUTE_DATA_DC)
{
	if (EXPECTED(first < last)) {
		uint32_t count = last - first;
		zval *var = EX_VAR_NUM(first);

		do {
			ZVAL_UNDEF(var);
			var++;
		} while (--count);
	}
}

static zend_always_inline void i_init_func_execute_data(zend_op_array *op_array, zval *return_value, zend_bool may_be_trampoline EXECUTE_DATA_DC) /* {{{ */
{
	uint32_t first_extra_arg, num_args;
	ZEND_ASSERT(EX(func) == (zend_function*)op_array);

#if defined(ZEND_VM_IP_GLOBAL_REG) && ((ZEND_VM_KIND == ZEND_VM_KIND_CALL) || (ZEND_VM_KIND == ZEND_VM_KIND_HYBRID))
	opline = op_array->opcodes;
#else
	EX(opline) = op_array->opcodes;
#endif
	EX(call) = NULL;
	EX(return_value) = return_value;

	/* Handle arguments */
	first_extra_arg = op_array->num_args;
	num_args = EX_NUM_ARGS();
	if (UNEXPECTED(num_args > first_extra_arg)) {
		if (!may_be_trampoline || EXPECTED(!(op_array->fn_flags & ZEND_ACC_CALL_VIA_TRAMPOLINE))) {
			zend_copy_extra_args(EXECUTE_DATA_C);
		}
	} else if (EXPECTED((op_array->fn_flags & ZEND_ACC_HAS_TYPE_HINTS) == 0)) {
		/* Skip useless ZEND_RECV and ZEND_RECV_INIT opcodes */
#if defined(ZEND_VM_IP_GLOBAL_REG) && ((ZEND_VM_KIND == ZEND_VM_KIND_CALL) || (ZEND_VM_KIND == ZEND_VM_KIND_HYBRID))
		opline += num_args;
#else
		EX(opline) += num_args;
#endif
	}

	/* Initialize CV variables (skip arguments) */
	zend_init_cvs(num_args, op_array->last_var EXECUTE_DATA_CC);

	EX(run_time_cache) = RUN_TIME_CACHE(op_array);

	EG(current_execute_data) = execute_data;
}
/* }}} */

static zend_always_inline void init_func_run_time_cache_i(zend_op_array *op_array) /* {{{ */
{
	void **run_time_cache;

	ZEND_ASSERT(RUN_TIME_CACHE(op_array) == NULL);
	run_time_cache = zend_arena_alloc(&CG(arena), op_array->cache_size);
	memset(run_time_cache, 0, op_array->cache_size);
	ZEND_MAP_PTR_SET(op_array->run_time_cache, run_time_cache);
}
/* }}} */

static zend_never_inline void ZEND_FASTCALL init_func_run_time_cache(zend_op_array *op_array) /* {{{ */
{
	init_func_run_time_cache_i(op_array);
}
/* }}} */

ZEND_API zend_function * ZEND_FASTCALL zend_fetch_function(zend_string *name) /* {{{ */
{
	zval *zv = zend_hash_find(EG(function_table), name);

	if (EXPECTED(zv != NULL)) {
		zend_function *fbc = Z_FUNC_P(zv);

		if (EXPECTED(fbc->type == ZEND_USER_FUNCTION) && UNEXPECTED(!RUN_TIME_CACHE(&fbc->op_array))) {
			init_func_run_time_cache_i(&fbc->op_array);
		}
		return fbc;
	}
	return NULL;
} /* }}} */

ZEND_API zend_function * ZEND_FASTCALL zend_fetch_function_str(const char *name, size_t len) /* {{{ */
{
	zval *zv = zend_hash_str_find(EG(function_table), name, len);

	if (EXPECTED(zv != NULL)) {
		zend_function *fbc = Z_FUNC_P(zv);

		if (EXPECTED(fbc->type == ZEND_USER_FUNCTION) && UNEXPECTED(!RUN_TIME_CACHE(&fbc->op_array))) {
			init_func_run_time_cache_i(&fbc->op_array);
		}
		return fbc;
	}
	return NULL;
} /* }}} */

static zend_always_inline void i_init_code_execute_data(zend_execute_data *execute_data, zend_op_array *op_array, zval *return_value) /* {{{ */
{
	ZEND_ASSERT(EX(func) == (zend_function*)op_array);

	EX(opline) = op_array->opcodes;
	EX(call) = NULL;
	EX(return_value) = return_value;

	zend_attach_symbol_table(execute_data);

	if (!ZEND_MAP_PTR(op_array->run_time_cache)) {
		void *ptr;

		ZEND_ASSERT(op_array->fn_flags & ZEND_ACC_HEAP_RT_CACHE);
		ptr = emalloc(op_array->cache_size + sizeof(void*));
		ZEND_MAP_PTR_INIT(op_array->run_time_cache, ptr);
		ptr = (char*)ptr + sizeof(void*);
		ZEND_MAP_PTR_SET(op_array->run_time_cache, ptr);
		memset(ptr, 0, op_array->cache_size);
	}
	EX(run_time_cache) = RUN_TIME_CACHE(op_array);

	EG(current_execute_data) = execute_data;
}
/* }}} */

ZEND_API void zend_init_func_execute_data(zend_execute_data *ex, zend_op_array *op_array, zval *return_value) /* {{{ */
{
#if defined(ZEND_VM_FP_GLOBAL_REG) && ((ZEND_VM_KIND == ZEND_VM_KIND_CALL) || (ZEND_VM_KIND == ZEND_VM_KIND_HYBRID))
	zend_execute_data *orig_execute_data = execute_data;
#endif
#if defined(ZEND_VM_IP_GLOBAL_REG) && ((ZEND_VM_KIND == ZEND_VM_KIND_CALL) || (ZEND_VM_KIND == ZEND_VM_KIND_HYBRID))
	const zend_op *orig_opline = opline;
#endif
#if defined(ZEND_VM_FP_GLOBAL_REG) && ((ZEND_VM_KIND == ZEND_VM_KIND_CALL) || (ZEND_VM_KIND == ZEND_VM_KIND_HYBRID))
	execute_data = ex;
#else
	zend_execute_data *execute_data = ex;
#endif

	EX(prev_execute_data) = EG(current_execute_data);
	if (!RUN_TIME_CACHE(op_array)) {
		init_func_run_time_cache(op_array);
	}
	i_init_func_execute_data(op_array, return_value, 1 EXECUTE_DATA_CC);

#if defined(ZEND_VM_IP_GLOBAL_REG) && ((ZEND_VM_KIND == ZEND_VM_KIND_CALL) || (ZEND_VM_KIND == ZEND_VM_KIND_HYBRID))
    EX(opline) = opline;
	opline = orig_opline;
#endif
#if defined(ZEND_VM_FP_GLOBAL_REG) && ((ZEND_VM_KIND == ZEND_VM_KIND_CALL) || (ZEND_VM_KIND == ZEND_VM_KIND_HYBRID))
	execute_data = orig_execute_data;
#endif
}
/* }}} */

ZEND_API void zend_init_code_execute_data(zend_execute_data *execute_data, zend_op_array *op_array, zval *return_value) /* {{{ */
{
	EX(prev_execute_data) = EG(current_execute_data);
	i_init_code_execute_data(execute_data, op_array, return_value);
}
/* }}} */

ZEND_API void zend_init_execute_data(zend_execute_data *execute_data, zend_op_array *op_array, zval *return_value) /* {{{ */
{
	if (EX_CALL_INFO() & ZEND_CALL_HAS_SYMBOL_TABLE) {
		zend_init_code_execute_data(execute_data, op_array, return_value);
	} else {
		zend_init_func_execute_data(execute_data, op_array, return_value);
	}
}
/* }}} */

static zend_execute_data *zend_vm_stack_copy_call_frame(zend_execute_data *call, uint32_t passed_args, uint32_t additional_args) /* {{{ */
{
	zend_execute_data *new_call;
	int used_stack = (EG(vm_stack_top) - (zval*)call) + additional_args;

	/* copy call frame into new stack segment */
	new_call = zend_vm_stack_extend(used_stack * sizeof(zval));
	*new_call = *call;
	ZEND_ADD_CALL_FLAG(new_call, ZEND_CALL_ALLOCATED);

	if (passed_args) {
		zval *src = ZEND_CALL_ARG(call, 1);
		zval *dst = ZEND_CALL_ARG(new_call, 1);
		do {
			ZVAL_COPY_VALUE(dst, src);
			passed_args--;
			src++;
			dst++;
		} while (passed_args);
	}

	/* delete old call_frame from previous stack segment */
	EG(vm_stack)->prev->top = (zval*)call;

	/* delete previous stack segment if it became empty */
	if (UNEXPECTED(EG(vm_stack)->prev->top == ZEND_VM_STACK_ELEMENTS(EG(vm_stack)->prev))) {
		zend_vm_stack r = EG(vm_stack)->prev;

		EG(vm_stack)->prev = r->prev;
		efree(r);
	}

	return new_call;
}
/* }}} */

static zend_always_inline void zend_vm_stack_extend_call_frame(zend_execute_data **call, uint32_t passed_args, uint32_t additional_args) /* {{{ */
{
	if (EXPECTED((uint32_t)(EG(vm_stack_end) - EG(vm_stack_top)) > additional_args)) {
		EG(vm_stack_top) += additional_args;
	} else {
		*call = zend_vm_stack_copy_call_frame(*call, passed_args, additional_args);
	}
}
/* }}} */

static zend_always_inline zend_generator *zend_get_running_generator(EXECUTE_DATA_D) /* {{{ */
{
	/* The generator object is stored in EX(return_value) */
	zend_generator *generator = (zend_generator *) EX(return_value);
	/* However control may currently be delegated to another generator.
	 * That's the one we're interested in. */
	return generator;
}
/* }}} */

static void cleanup_unfinished_calls(zend_execute_data *execute_data, uint32_t op_num) /* {{{ */
{
	if (UNEXPECTED(EX(call))) {
		zend_execute_data *call = EX(call);
		zend_op *opline = EX(func)->op_array.opcodes + op_num;
		int level;
		int do_exit;

		if (UNEXPECTED(opline->opcode == ZEND_INIT_FCALL ||
			opline->opcode == ZEND_INIT_FCALL_BY_NAME ||
			opline->opcode == ZEND_INIT_NS_FCALL_BY_NAME ||
			opline->opcode == ZEND_INIT_DYNAMIC_CALL ||
			opline->opcode == ZEND_INIT_USER_CALL ||
			opline->opcode == ZEND_INIT_METHOD_CALL ||
			opline->opcode == ZEND_INIT_STATIC_METHOD_CALL ||
			opline->opcode == ZEND_NEW)) {
			ZEND_ASSERT(op_num);
			opline--;
		}

		do {
			/* If the exception was thrown during a function call there might be
			 * arguments pushed to the stack that have to be dtor'ed. */

			/* find the number of actually passed arguments */
			level = 0;
			do_exit = 0;
			do {
				switch (opline->opcode) {
					case ZEND_DO_FCALL:
					case ZEND_DO_ICALL:
					case ZEND_DO_UCALL:
					case ZEND_DO_FCALL_BY_NAME:
						level++;
						break;
					case ZEND_INIT_FCALL:
					case ZEND_INIT_FCALL_BY_NAME:
					case ZEND_INIT_NS_FCALL_BY_NAME:
					case ZEND_INIT_DYNAMIC_CALL:
					case ZEND_INIT_USER_CALL:
					case ZEND_INIT_METHOD_CALL:
					case ZEND_INIT_STATIC_METHOD_CALL:
					case ZEND_NEW:
						if (level == 0) {
							ZEND_CALL_NUM_ARGS(call) = 0;
							do_exit = 1;
						}
						level--;
						break;
					case ZEND_SEND_VAL:
					case ZEND_SEND_VAL_EX:
					case ZEND_SEND_VAR:
					case ZEND_SEND_VAR_EX:
					case ZEND_SEND_FUNC_ARG:
					case ZEND_SEND_REF:
					case ZEND_SEND_VAR_NO_REF:
					case ZEND_SEND_VAR_NO_REF_EX:
					case ZEND_SEND_USER:
						if (level == 0) {
							ZEND_CALL_NUM_ARGS(call) = opline->op2.num;
							do_exit = 1;
						}
						break;
					case ZEND_SEND_ARRAY:
					case ZEND_SEND_UNPACK:
						if (level == 0) {
							do_exit = 1;
						}
						break;
				}
				if (!do_exit) {
					opline--;
				}
			} while (!do_exit);
			if (call->prev_execute_data) {
				/* skip current call region */
				level = 0;
				do_exit = 0;
				do {
					switch (opline->opcode) {
						case ZEND_DO_FCALL:
						case ZEND_DO_ICALL:
						case ZEND_DO_UCALL:
						case ZEND_DO_FCALL_BY_NAME:
							level++;
							break;
						case ZEND_INIT_FCALL:
						case ZEND_INIT_FCALL_BY_NAME:
						case ZEND_INIT_NS_FCALL_BY_NAME:
						case ZEND_INIT_DYNAMIC_CALL:
						case ZEND_INIT_USER_CALL:
						case ZEND_INIT_METHOD_CALL:
						case ZEND_INIT_STATIC_METHOD_CALL:
						case ZEND_NEW:
							if (level == 0) {
								do_exit = 1;
							}
							level--;
							break;
					}
					opline--;
				} while (!do_exit);
			}

			zend_vm_stack_free_args(EX(call));

			if (ZEND_CALL_INFO(call) & ZEND_CALL_RELEASE_THIS) {
				OBJ_RELEASE(Z_OBJ(call->This));
			}
			if (call->func->common.fn_flags & ZEND_ACC_CLOSURE) {
				zend_object_release(ZEND_CLOSURE_OBJECT(call->func));
			} else if (call->func->common.fn_flags & ZEND_ACC_CALL_VIA_TRAMPOLINE) {
				zend_string_release_ex(call->func->common.function_name, 0);
				zend_free_trampoline(call->func);
			}

			EX(call) = call->prev_execute_data;
			zend_vm_stack_free_call_frame(call);
			call = EX(call);
		} while (call);
	}
}
/* }}} */

static const zend_live_range *find_live_range(const zend_op_array *op_array, uint32_t op_num, uint32_t var_num) /* {{{ */
{
	int i;
	for (i = 0; i < op_array->last_live_range; i++) {
		const zend_live_range *range = &op_array->live_range[i];
		if (op_num >= range->start && op_num < range->end
				&& var_num == (range->var & ~ZEND_LIVE_MASK)) {
			return range;
		}
	}
	return NULL;
}
/* }}} */

static void cleanup_live_vars(zend_execute_data *execute_data, uint32_t op_num, uint32_t catch_op_num) /* {{{ */
{
	int i;

	for (i = 0; i < EX(func)->op_array.last_live_range; i++) {
		const zend_live_range *range = &EX(func)->op_array.live_range[i];
		if (range->start > op_num) {
			/* further blocks will not be relevant... */
			break;
		} else if (op_num < range->end) {
			if (!catch_op_num || catch_op_num >= range->end) {
				uint32_t kind = range->var & ZEND_LIVE_MASK;
				uint32_t var_num = range->var & ~ZEND_LIVE_MASK;
				zval *var = EX_VAR(var_num);

				if (kind == ZEND_LIVE_TMPVAR) {
					zval_ptr_dtor_nogc(var);
				} else if (kind == ZEND_LIVE_NEW) {
					zend_object *obj;
					ZEND_ASSERT(Z_TYPE_P(var) == IS_OBJECT);
					obj = Z_OBJ_P(var);
					zend_object_store_ctor_failed(obj);
					OBJ_RELEASE(obj);
				} else if (kind == ZEND_LIVE_LOOP) {
					if (Z_TYPE_P(var) != IS_ARRAY && Z_FE_ITER_P(var) != (uint32_t)-1) {
						zend_hash_iterator_del(Z_FE_ITER_P(var));
					}
					zval_ptr_dtor_nogc(var);
				} else if (kind == ZEND_LIVE_ROPE) {
					zend_string **rope = (zend_string **)var;
					zend_op *last = EX(func)->op_array.opcodes + op_num;
					while ((last->opcode != ZEND_ROPE_ADD && last->opcode != ZEND_ROPE_INIT)
							|| last->result.var != var_num) {
						ZEND_ASSERT(last >= EX(func)->op_array.opcodes);
						last--;
					}
					if (last->opcode == ZEND_ROPE_INIT) {
						zend_string_release_ex(*rope, 0);
					} else {
						int j = last->extended_value;
						do {
							zend_string_release_ex(rope[j], 0);
						} while (j--);
					}
				} else if (kind == ZEND_LIVE_SILENCE) {
					/* restore previous error_reporting value */
					if (E_HAS_ONLY_FATAL_ERRORS(EG(error_reporting))
							&& !E_HAS_ONLY_FATAL_ERRORS(Z_LVAL_P(var))) {
						EG(error_reporting) = Z_LVAL_P(var);
					}
				}
			}
		}
	}
}
/* }}} */

ZEND_API void zend_cleanup_unfinished_execution(zend_execute_data *execute_data, uint32_t op_num, uint32_t catch_op_num) {
	cleanup_unfinished_calls(execute_data, op_num);
	cleanup_live_vars(execute_data, op_num, catch_op_num);
}

static void zend_swap_operands(zend_op *op) /* {{{ */
{
	znode_op     tmp;
	zend_uchar   tmp_type;

	tmp          = op->op1;
	tmp_type     = op->op1_type;
	op->op1      = op->op2;
	op->op1_type = op->op2_type;
	op->op2      = tmp;
	op->op2_type = tmp_type;
}
/* }}} */

static zend_never_inline zend_execute_data *zend_init_dynamic_call_string(zend_string *function, uint32_t num_args) /* {{{ */
{
	zend_function *fbc;
	zval *func;
	zend_class_entry *called_scope;
	zend_string *lcname;
	const char *colon;

	if ((colon = zend_memrchr(ZSTR_VAL(function), ':', ZSTR_LEN(function))) != NULL &&
		colon > ZSTR_VAL(function) &&
		*(colon-1) == ':'
	) {
		zend_string *mname;
		size_t cname_length = colon - ZSTR_VAL(function) - 1;
		size_t mname_length = ZSTR_LEN(function) - cname_length - (sizeof("::") - 1);

		lcname = zend_string_init(ZSTR_VAL(function), cname_length, 0);

		called_scope = zend_fetch_class_by_name(lcname, NULL, ZEND_FETCH_CLASS_DEFAULT | ZEND_FETCH_CLASS_EXCEPTION);
		if (UNEXPECTED(called_scope == NULL)) {
			zend_string_release_ex(lcname, 0);
			return NULL;
		}

		mname = zend_string_init(ZSTR_VAL(function) + (cname_length + sizeof("::") - 1), mname_length, 0);

		if (called_scope->get_static_method) {
			fbc = called_scope->get_static_method(called_scope, mname);
		} else {
			fbc = zend_std_get_static_method(called_scope, mname, NULL);
		}
		if (UNEXPECTED(fbc == NULL)) {
			if (EXPECTED(!EG(exception))) {
				zend_undefined_method(called_scope, mname);
			}
			zend_string_release_ex(lcname, 0);
			zend_string_release_ex(mname, 0);
			return NULL;
		}

		zend_string_release_ex(lcname, 0);
		zend_string_release_ex(mname, 0);

		if (UNEXPECTED(!(fbc->common.fn_flags & ZEND_ACC_STATIC))) {
			zend_non_static_method_call(fbc);
			return NULL;
		}
		if (EXPECTED(fbc->type == ZEND_USER_FUNCTION) && UNEXPECTED(!RUN_TIME_CACHE(&fbc->op_array))) {
			init_func_run_time_cache(&fbc->op_array);
		}
	} else {
		if (ZSTR_VAL(function)[0] == '\\') {
			lcname = zend_string_alloc(ZSTR_LEN(function) - 1, 0);
			zend_str_tolower_copy(ZSTR_VAL(lcname), ZSTR_VAL(function) + 1, ZSTR_LEN(function) - 1);
		} else {
			lcname = zend_string_tolower(function);
		}
		if (UNEXPECTED((func = zend_hash_find(EG(function_table), lcname)) == NULL)) {
			zend_throw_error(NULL, "Call to undefined function %s()", ZSTR_VAL(function));
			zend_string_release_ex(lcname, 0);
			return NULL;
		}
		zend_string_release_ex(lcname, 0);

		fbc = Z_FUNC_P(func);
		if (EXPECTED(fbc->type == ZEND_USER_FUNCTION) && UNEXPECTED(!RUN_TIME_CACHE(&fbc->op_array))) {
			init_func_run_time_cache(&fbc->op_array);
		}
		called_scope = NULL;
	}

	return zend_vm_stack_push_call_frame(ZEND_CALL_NESTED_FUNCTION | ZEND_CALL_DYNAMIC,
		fbc, num_args, called_scope);
}
/* }}} */

static zend_never_inline zend_execute_data *zend_init_dynamic_call_object(zend_object *function, uint32_t num_args) /* {{{ */
{
	zend_function *fbc;
	void *object_or_called_scope;
	zend_class_entry *called_scope;
	zend_object *object;
	uint32_t call_info = ZEND_CALL_NESTED_FUNCTION | ZEND_CALL_DYNAMIC;

	if (EXPECTED(function->handlers->get_closure) &&
	    EXPECTED(function->handlers->get_closure(function, &called_scope, &fbc, &object) == SUCCESS)) {

	    object_or_called_scope = called_scope;
		if (fbc->common.fn_flags & ZEND_ACC_CLOSURE) {
			/* Delay closure destruction until its invocation */
			GC_ADDREF(ZEND_CLOSURE_OBJECT(fbc));
			call_info |= ZEND_CALL_CLOSURE;
			if (fbc->common.fn_flags & ZEND_ACC_FAKE_CLOSURE) {
				call_info |= ZEND_CALL_FAKE_CLOSURE;
			}
			if (object) {
				call_info |= ZEND_CALL_HAS_THIS;
				object_or_called_scope = object;
			}
		} else if (object) {
			call_info |= ZEND_CALL_RELEASE_THIS | ZEND_CALL_HAS_THIS;
			GC_ADDREF(object); /* For $this pointer */
			object_or_called_scope = object;
		}
	} else {
		zend_throw_error(NULL, "Function name must be a string");
		return NULL;
	}

	if (EXPECTED(fbc->type == ZEND_USER_FUNCTION) && UNEXPECTED(!RUN_TIME_CACHE(&fbc->op_array))) {
		init_func_run_time_cache(&fbc->op_array);
	}

	return zend_vm_stack_push_call_frame(call_info,
		fbc, num_args, object_or_called_scope);
}
/* }}} */

static zend_never_inline zend_execute_data *zend_init_dynamic_call_array(zend_array *function, uint32_t num_args) /* {{{ */
{
	zend_function *fbc;
	void *object_or_called_scope;
	uint32_t call_info = ZEND_CALL_NESTED_FUNCTION | ZEND_CALL_DYNAMIC;

	if (zend_hash_num_elements(function) == 2) {
		zval *obj;
		zval *method;
		obj = zend_hash_index_find(function, 0);
		method = zend_hash_index_find(function, 1);

		if (UNEXPECTED(!obj) || UNEXPECTED(!method)) {
			zend_throw_error(NULL, "Array callback has to contain indices 0 and 1");
			return NULL;
		}

		ZVAL_DEREF(obj);
		if (UNEXPECTED(Z_TYPE_P(obj) != IS_STRING) && UNEXPECTED(Z_TYPE_P(obj) != IS_OBJECT)) {
			zend_throw_error(NULL, "First array member is not a valid class name or object");
			return NULL;
		}

		ZVAL_DEREF(method);
		if (UNEXPECTED(Z_TYPE_P(method) != IS_STRING)) {
			zend_throw_error(NULL, "Second array member is not a valid method");
			return NULL;
		}

		if (Z_TYPE_P(obj) == IS_STRING) {
			zend_class_entry *called_scope = zend_fetch_class_by_name(Z_STR_P(obj), NULL, ZEND_FETCH_CLASS_DEFAULT | ZEND_FETCH_CLASS_EXCEPTION);

			if (UNEXPECTED(called_scope == NULL)) {
				return NULL;
			}

			if (called_scope->get_static_method) {
				fbc = called_scope->get_static_method(called_scope, Z_STR_P(method));
			} else {
				fbc = zend_std_get_static_method(called_scope, Z_STR_P(method), NULL);
			}
			if (UNEXPECTED(fbc == NULL)) {
				if (EXPECTED(!EG(exception))) {
					zend_undefined_method(called_scope, Z_STR_P(method));
				}
				return NULL;
			}
			if (!(fbc->common.fn_flags & ZEND_ACC_STATIC)) {
				zend_non_static_method_call(fbc);
				return NULL;
			}
			object_or_called_scope = called_scope;
		} else {
			zend_object *object = Z_OBJ_P(obj);

			fbc = Z_OBJ_HT_P(obj)->get_method(&object, Z_STR_P(method), NULL);
			if (UNEXPECTED(fbc == NULL)) {
				if (EXPECTED(!EG(exception))) {
					zend_undefined_method(object->ce, Z_STR_P(method));
				}
				return NULL;
			}

			if ((fbc->common.fn_flags & ZEND_ACC_STATIC) != 0) {
				object_or_called_scope = object->ce;
			} else {
				call_info |= ZEND_CALL_RELEASE_THIS | ZEND_CALL_HAS_THIS;
				GC_ADDREF(object); /* For $this pointer */
				object_or_called_scope = object;
			}
		}
	} else {
		zend_throw_error(NULL, "Function name must be a string");
		return NULL;
	}

	if (EXPECTED(fbc->type == ZEND_USER_FUNCTION) && UNEXPECTED(!RUN_TIME_CACHE(&fbc->op_array))) {
		init_func_run_time_cache(&fbc->op_array);
	}

	return zend_vm_stack_push_call_frame(call_info,
		fbc, num_args, object_or_called_scope);
}
/* }}} */

#define ZEND_FAKE_OP_ARRAY ((zend_op_array*)(zend_intptr_t)-1)

static zend_never_inline zend_op_array* ZEND_FASTCALL zend_include_or_eval(zval *inc_filename, int type) /* {{{ */
{
	zend_op_array *new_op_array = NULL;
	zval tmp_inc_filename;

	ZVAL_UNDEF(&tmp_inc_filename);
	if (Z_TYPE_P(inc_filename) != IS_STRING) {
		zend_string *tmp = zval_try_get_string_func(inc_filename);

		if (UNEXPECTED(!tmp)) {
			return NULL;
		}
		ZVAL_STR(&tmp_inc_filename, tmp);
		inc_filename = &tmp_inc_filename;
	}

	switch (type) {
		case ZEND_INCLUDE_ONCE:
		case ZEND_REQUIRE_ONCE: {
				zend_file_handle file_handle;
				zend_string *resolved_path;

				resolved_path = zend_resolve_path(Z_STRVAL_P(inc_filename), Z_STRLEN_P(inc_filename));
				if (EXPECTED(resolved_path)) {
					if (zend_hash_exists(&EG(included_files), resolved_path)) {
						goto already_compiled;
					}
				} else if (UNEXPECTED(strlen(Z_STRVAL_P(inc_filename)) != Z_STRLEN_P(inc_filename))) {
					zend_message_dispatcher(
						(type == ZEND_INCLUDE_ONCE) ?
							ZMSG_FAILED_INCLUDE_FOPEN : ZMSG_FAILED_REQUIRE_FOPEN,
							Z_STRVAL_P(inc_filename));
					break;
				} else {
					resolved_path = zend_string_copy(Z_STR_P(inc_filename));
				}

				if (SUCCESS == zend_stream_open(ZSTR_VAL(resolved_path), &file_handle)) {

					if (!file_handle.opened_path) {
						file_handle.opened_path = zend_string_copy(resolved_path);
					}

					if (zend_hash_add_empty_element(&EG(included_files), file_handle.opened_path)) {
						zend_op_array *op_array = zend_compile_file(&file_handle, (type==ZEND_INCLUDE_ONCE?ZEND_INCLUDE:ZEND_REQUIRE));
						zend_destroy_file_handle(&file_handle);
						zend_string_release_ex(resolved_path, 0);
						if (Z_TYPE(tmp_inc_filename) != IS_UNDEF) {
							zval_ptr_dtor_str(&tmp_inc_filename);
						}
						return op_array;
					} else {
						zend_file_handle_dtor(&file_handle);
already_compiled:
						new_op_array = ZEND_FAKE_OP_ARRAY;
					}
				} else {
					zend_message_dispatcher(
						(type == ZEND_INCLUDE_ONCE) ?
							ZMSG_FAILED_INCLUDE_FOPEN : ZMSG_FAILED_REQUIRE_FOPEN,
							Z_STRVAL_P(inc_filename));
				}
				zend_string_release_ex(resolved_path, 0);
			}
			break;
		case ZEND_INCLUDE:
		case ZEND_REQUIRE:
			if (UNEXPECTED(strlen(Z_STRVAL_P(inc_filename)) != Z_STRLEN_P(inc_filename))) {
				zend_message_dispatcher(
					(type == ZEND_INCLUDE) ?
						ZMSG_FAILED_INCLUDE_FOPEN : ZMSG_FAILED_REQUIRE_FOPEN,
						Z_STRVAL_P(inc_filename));
				break;
			}
			new_op_array = compile_filename(type, inc_filename);
			break;
		case ZEND_EVAL: {
				char *eval_desc = zend_make_compiled_string_description("eval()'d code");
				new_op_array = zend_compile_string(inc_filename, eval_desc);
				efree(eval_desc);
			}
			break;
		EMPTY_SWITCH_DEFAULT_CASE()
	}

	if (Z_TYPE(tmp_inc_filename) != IS_UNDEF) {
		zval_ptr_dtor_str(&tmp_inc_filename);
	}
	return new_op_array;
}
/* }}} */

static zend_never_inline zend_bool ZEND_FASTCALL zend_fe_reset_iterator(zval *array_ptr, int by_ref OPLINE_DC EXECUTE_DATA_DC) /* {{{ */
{
	zend_class_entry *ce = Z_OBJCE_P(array_ptr);
	zend_object_iterator *iter = ce->get_iterator(ce, array_ptr, by_ref);
	zend_bool is_empty;

	if (UNEXPECTED(!iter) || UNEXPECTED(EG(exception))) {
		if (iter) {
			OBJ_RELEASE(&iter->std);
		}
		if (!EG(exception)) {
			zend_throw_exception_ex(NULL, 0, "Object of type %s did not create an Iterator", ZSTR_VAL(ce->name));
		}
		ZVAL_UNDEF(EX_VAR(opline->result.var));
		return 1;
	}

	iter->index = 0;
	if (iter->funcs->rewind) {
		iter->funcs->rewind(iter);
		if (UNEXPECTED(EG(exception) != NULL)) {
			OBJ_RELEASE(&iter->std);
			ZVAL_UNDEF(EX_VAR(opline->result.var));
			return 1;
		}
	}

	is_empty = iter->funcs->valid(iter) != SUCCESS;

	if (UNEXPECTED(EG(exception) != NULL)) {
		OBJ_RELEASE(&iter->std);
		ZVAL_UNDEF(EX_VAR(opline->result.var));
		return 1;
	}
	iter->index = -1; /* will be set to 0 before using next handler */

	ZVAL_OBJ(EX_VAR(opline->result.var), &iter->std);
	Z_FE_ITER_P(EX_VAR(opline->result.var)) = (uint32_t)-1;

	return is_empty;
}
/* }}} */

static zend_always_inline int _zend_quick_get_constant(
		const zval *key, uint32_t flags, int check_defined_only OPLINE_DC EXECUTE_DATA_DC) /* {{{ */
{
	zval *zv;
	zend_constant *c = NULL;

	/* null/true/false are resolved during compilation, so don't check for them here. */
	zv = zend_hash_find_ex(EG(zend_constants), Z_STR_P(key), 1);
	if (zv) {
		c = (zend_constant*)Z_PTR_P(zv);
	} else if (flags & IS_CONSTANT_UNQUALIFIED_IN_NAMESPACE) {
		key++;
		zv = zend_hash_find_ex(EG(zend_constants), Z_STR_P(key), 1);
		if (zv) {
			c = (zend_constant*)Z_PTR_P(zv);
		}
	}

	if (!c) {
		if (!check_defined_only) {
			zend_throw_error(NULL, "Undefined constant '%s'", Z_STRVAL_P(RT_CONSTANT(opline, opline->op2)));
			ZVAL_UNDEF(EX_VAR(opline->result.var));
		}
		return FAILURE;
	}

	if (!check_defined_only) {
		ZVAL_COPY_OR_DUP(EX_VAR(opline->result.var), &c->value);
	}

	CACHE_PTR(opline->extended_value, c);
	return SUCCESS;
}
/* }}} */

static zend_never_inline void ZEND_FASTCALL zend_quick_get_constant(
		const zval *key, uint32_t flags OPLINE_DC EXECUTE_DATA_DC) /* {{{ */
{
	_zend_quick_get_constant(key, flags, 0 OPLINE_CC EXECUTE_DATA_CC);
} /* }}} */

static zend_never_inline int ZEND_FASTCALL zend_quick_check_constant(
		const zval *key OPLINE_DC EXECUTE_DATA_DC) /* {{{ */
{
	return _zend_quick_get_constant(key, 0, 1 OPLINE_CC EXECUTE_DATA_CC);
} /* }}} */

#ifdef ZEND_VM_TRACE_HANDLERS
# include "zend_vm_trace_handlers.h"
#elif defined(ZEND_VM_TRACE_MAP)
# include "zend_vm_trace_map.h"
#endif

#define ZEND_VM_NEXT_OPCODE_EX(check_exception, skip) \
	CHECK_SYMBOL_TABLES() \
	if (check_exception) { \
		OPLINE = EX(opline) + (skip); \
	} else { \
		OPLINE = opline + (skip); \
	} \
	ZEND_VM_CONTINUE()

#define ZEND_VM_NEXT_OPCODE_CHECK_EXCEPTION() \
	ZEND_VM_NEXT_OPCODE_EX(1, 1)

#define ZEND_VM_NEXT_OPCODE() \
	ZEND_VM_NEXT_OPCODE_EX(0, 1)

#define ZEND_VM_SET_NEXT_OPCODE(new_op) \
	CHECK_SYMBOL_TABLES() \
	OPLINE = new_op

#define ZEND_VM_SET_OPCODE(new_op) \
	CHECK_SYMBOL_TABLES() \
	OPLINE = new_op; \
	ZEND_VM_INTERRUPT_CHECK()

#define ZEND_VM_SET_RELATIVE_OPCODE(opline, offset) \
	ZEND_VM_SET_OPCODE(ZEND_OFFSET_TO_OPLINE(opline, offset))

#define ZEND_VM_JMP_EX(new_op, check_exception) do { \
		if (check_exception && UNEXPECTED(EG(exception))) { \
			HANDLE_EXCEPTION(); \
		} \
		ZEND_VM_SET_OPCODE(new_op); \
		ZEND_VM_CONTINUE(); \
	} while (0)

#define ZEND_VM_JMP(new_op) \
	ZEND_VM_JMP_EX(new_op, 1)

#define ZEND_VM_INC_OPCODE() \
	OPLINE++


#ifndef VM_SMART_OPCODES
# define VM_SMART_OPCODES 1
#endif

#if VM_SMART_OPCODES
# define ZEND_VM_REPEATABLE_OPCODE \
	do {
# define ZEND_VM_REPEAT_OPCODE(_opcode) \
	} while (UNEXPECTED((++opline)->opcode == _opcode)); \
	OPLINE = opline; \
	ZEND_VM_CONTINUE()
# define ZEND_VM_SMART_BRANCH(_result, _check) do { \
		if ((_check) && UNEXPECTED(EG(exception))) { \
			break; \
		} \
		if (EXPECTED((opline+1)->opcode == ZEND_JMPZ)) { \
			if (_result) { \
				ZEND_VM_SET_NEXT_OPCODE(opline + 2); \
			} else { \
				ZEND_VM_SET_OPCODE(OP_JMP_ADDR(opline + 1, (opline+1)->op2)); \
			} \
		} else if (EXPECTED((opline+1)->opcode == ZEND_JMPNZ)) { \
			if (!(_result)) { \
				ZEND_VM_SET_NEXT_OPCODE(opline + 2); \
			} else { \
				ZEND_VM_SET_OPCODE(OP_JMP_ADDR(opline + 1, (opline+1)->op2)); \
			} \
		} else { \
			break; \
		} \
		ZEND_VM_CONTINUE(); \
	} while (0)
# define ZEND_VM_SMART_BRANCH_JMPZ(_result, _check) do { \
		if ((_check) && UNEXPECTED(EG(exception))) { \
			break; \
		} \
		if (_result) { \
			ZEND_VM_SET_NEXT_OPCODE(opline + 2); \
		} else { \
			ZEND_VM_SET_OPCODE(OP_JMP_ADDR(opline + 1, (opline+1)->op2)); \
		} \
		ZEND_VM_CONTINUE(); \
	} while (0)
# define ZEND_VM_SMART_BRANCH_JMPNZ(_result, _check) do { \
		if ((_check) && UNEXPECTED(EG(exception))) { \
			break; \
		} \
		if (!(_result)) { \
			ZEND_VM_SET_NEXT_OPCODE(opline + 2); \
		} else { \
			ZEND_VM_SET_OPCODE(OP_JMP_ADDR(opline + 1, (opline+1)->op2)); \
		} \
		ZEND_VM_CONTINUE(); \
	} while (0)
#define ZEND_VM_SMART_BRANCH_TRUE() do { \
		if (EXPECTED((opline+1)->opcode == ZEND_JMPNZ)) { \
			ZEND_VM_SET_OPCODE(OP_JMP_ADDR(opline + 1, (opline+1)->op2)); \
			ZEND_VM_CONTINUE(); \
		} else if (EXPECTED((opline+1)->opcode == ZEND_JMPZ)) { \
			ZEND_VM_SET_NEXT_OPCODE(opline + 2); \
			ZEND_VM_CONTINUE(); \
		} \
	} while (0)
#define ZEND_VM_SMART_BRANCH_TRUE_JMPZ() do { \
		ZEND_VM_SET_NEXT_OPCODE(opline + 2); \
		ZEND_VM_CONTINUE(); \
	} while (0)
#define ZEND_VM_SMART_BRANCH_TRUE_JMPNZ() do { \
		ZEND_VM_SET_OPCODE(OP_JMP_ADDR(opline + 1, (opline+1)->op2)); \
		ZEND_VM_CONTINUE(); \
	} while (0)
#define ZEND_VM_SMART_BRANCH_FALSE() do { \
		if (EXPECTED((opline+1)->opcode == ZEND_JMPNZ)) { \
			ZEND_VM_SET_NEXT_OPCODE(opline + 2); \
			ZEND_VM_CONTINUE(); \
		} else if (EXPECTED((opline+1)->opcode == ZEND_JMPZ)) { \
			ZEND_VM_SET_OPCODE(OP_JMP_ADDR(opline + 1, (opline+1)->op2)); \
			ZEND_VM_CONTINUE(); \
		} \
	} while (0)
#define ZEND_VM_SMART_BRANCH_FALSE_JMPZ() do { \
		ZEND_VM_SET_OPCODE(OP_JMP_ADDR(opline + 1, (opline+1)->op2)); \
		ZEND_VM_CONTINUE(); \
	} while (0)
#define ZEND_VM_SMART_BRANCH_FALSE_JMPNZ() do { \
		ZEND_VM_SET_NEXT_OPCODE(opline + 2); \
		ZEND_VM_CONTINUE(); \
	} while (0)
#else
# define ZEND_VM_REPEATABLE_OPCODE
# define ZEND_VM_REPEAT_OPCODE(_opcode)
# define ZEND_VM_SMART_BRANCH(_result, _check)
# define ZEND_VM_SMART_BRANCH_JMPZ(_result, _check)
# define ZEND_VM_SMART_BRANCH_JMPNZ(_result, _check)
# define ZEND_VM_SMART_BRANCH_TRUE()
# define ZEND_VM_SMART_BRANCH_FALSE()
#endif

#ifdef __GNUC__
# define ZEND_VM_GUARD(name) __asm__("#" #name)
#else
# define ZEND_VM_GUARD(name)
#endif

#define UNDEF_RESULT() do { \
		if (opline->result_type & (IS_VAR | IS_TMP_VAR)) { \
			ZVAL_UNDEF(EX_VAR(opline->result.var)); \
		} \
	} while (0)

#include "zend_vm_execute.h"

ZEND_API int zend_set_user_opcode_handler(zend_uchar opcode, user_opcode_handler_t handler)
{
	if (opcode != ZEND_USER_OPCODE) {
		if (handler == NULL) {
			/* restore the original handler */
			zend_user_opcodes[opcode] = opcode;
		} else {
			zend_user_opcodes[opcode] = ZEND_USER_OPCODE;
		}
		zend_user_opcode_handlers[opcode] = handler;
		return SUCCESS;
	}
	return FAILURE;
}

ZEND_API user_opcode_handler_t zend_get_user_opcode_handler(zend_uchar opcode)
{
	return zend_user_opcode_handlers[opcode];
}

ZEND_API zval *zend_get_zval_ptr(const zend_op *opline, int op_type, const znode_op *node, const zend_execute_data *execute_data, zend_free_op *should_free, int type)
{
	zval *ret;

	switch (op_type) {
		case IS_CONST:
			ret = RT_CONSTANT(opline, *node);
			*should_free = NULL;
			break;
		case IS_TMP_VAR:
		case IS_VAR:
			ret = EX_VAR(node->var);
			*should_free = ret;
			break;
		case IS_CV:
			ret = EX_VAR(node->var);
			*should_free = NULL;
			break;
		default:
			ret = NULL;
			*should_free = ret;
			break;
	}
	return ret;
}<|MERGE_RESOLUTION|>--- conflicted
+++ resolved
@@ -1344,12 +1344,8 @@
 	zval *z;
 	zval rv, res;
 
-<<<<<<< HEAD
+	value = get_op_data_zval_ptr_r((opline+1)->op1_type, (opline+1)->op1, &free_op_data1);
 	if ((z = Z_OBJ_HT_P(object)->read_dimension(Z_OBJ_P(object), property, BP_VAR_R, &rv)) != NULL) {
-=======
-	value = get_op_data_zval_ptr_r((opline+1)->op1_type, (opline+1)->op1, &free_op_data1);
-	if ((z = Z_OBJ_HT_P(object)->read_dimension(object, property, BP_VAR_R, &rv)) != NULL) {
->>>>>>> ee582820
 
 		if (zend_binary_op(&res, z, value OPLINE_CC) == SUCCESS) {
 			Z_OBJ_HT_P(object)->write_dimension(Z_OBJ_P(object), property, &res);
