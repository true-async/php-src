--- conflicted
+++ resolved
@@ -569,11 +569,7 @@
 	return prop;
 }
 
-<<<<<<< HEAD
-static zend_never_inline ZEND_COLD bool zend_wrong_assign_to_variable_reference(zval *variable_ptr, zval *value_ptr OPLINE_DC EXECUTE_DATA_DC)
-=======
 static zend_never_inline ZEND_COLD zval *zend_wrong_assign_to_variable_reference(zval *variable_ptr, zval *value_ptr OPLINE_DC EXECUTE_DATA_DC)
->>>>>>> 96bf925c
 {
 	zend_error(E_NOTICE, "Only variables should be assigned by reference");
 	if (UNEXPECTED(EG(exception) != NULL)) {
@@ -2875,10 +2871,8 @@
 				   (opline->extended_value & ZEND_RETURNS_FUNCTION) &&
 				   UNEXPECTED(!Z_ISREF_P(value_ptr))) {
 
-			if (UNEXPECTED(!zend_wrong_assign_to_variable_reference(
-					variable_ptr, value_ptr OPLINE_CC EXECUTE_DATA_CC))) {
-				variable_ptr = &EG(uninitialized_zval);
-			}
+			variable_ptr = zend_wrong_assign_to_variable_reference(
+				variable_ptr, value_ptr OPLINE_CC EXECUTE_DATA_CC);
 		} else {
 			zend_property_info *prop_info = NULL;
 
@@ -2901,32 +2895,6 @@
 		zend_throw_error(NULL, "Cannot assign by reference to overloaded object");
 		zval_ptr_dtor(&variable);
 		variable_ptr = &EG(uninitialized_zval);
-<<<<<<< HEAD
-=======
-	} else if (/*OP_DATA_TYPE == IS_VAR &&*/ UNEXPECTED(Z_ISERROR_P(value_ptr))) {
-		variable_ptr = &EG(uninitialized_zval);
-	} else if (/*OP_DATA_TYPE == IS_VAR &&*/
-	           (opline->extended_value & ZEND_RETURNS_FUNCTION) &&
-			   UNEXPECTED(!Z_ISREF_P(value_ptr))) {
-
-		variable_ptr = zend_wrong_assign_to_variable_reference(
-			variable_ptr, value_ptr OPLINE_CC EXECUTE_DATA_CC);
-	} else {
-		zend_property_info *prop_info = NULL;
-
-		if (prop_op_type == IS_CONST) {
-			prop_info = (zend_property_info *) CACHED_PTR_EX(cache_addr + 2);
-		} else {
-			ZVAL_DEREF(container);
-			prop_info = zend_object_fetch_property_type_info(Z_OBJ_P(container), variable_ptr);
-		}
-
-		if (UNEXPECTED(prop_info)) {
-			variable_ptr = zend_assign_to_typed_property_reference(prop_info, variable_ptr, value_ptr EXECUTE_DATA_CC);
-		} else {
-			zend_assign_to_variable_reference(variable_ptr, value_ptr);
-		}
->>>>>>> 96bf925c
 	}
 
 	if (UNEXPECTED(RETURN_VALUE_USED(opline))) {
