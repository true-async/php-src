--- conflicted
+++ resolved
@@ -1650,15 +1650,10 @@
 		if (dim == NULL) {
 			zend_throw_error(NULL, "[] operator not supported for strings");
 		} else {
-<<<<<<< HEAD
 			zend_check_string_offset(dim, type EXECUTE_DATA_CC);
-			zend_wrong_string_offset(EXECUTE_DATA_C);
-=======
-			zend_check_string_offset(dim, type);
 			if (EXPECTED(EG(exception) == NULL)) {
-				zend_wrong_string_offset();
-			}
->>>>>>> d1b1866a
+				zend_wrong_string_offset(EXECUTE_DATA_C);
+			}
 		}
 		ZVAL_ERROR(result);
 	} else if (EXPECTED(Z_TYPE_P(container) == IS_OBJECT)) {
