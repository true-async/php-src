/*
   +----------------------------------------------------------------------+
   | Zend Engine                                                          |
   +----------------------------------------------------------------------+
   | Copyright (c) 1998-2012 Zend Technologies Ltd. (http://www.zend.com) |
   +----------------------------------------------------------------------+
   | This source file is subject to version 2.00 of the Zend license,     |
   | that is bundled with this package in the file LICENSE, and is        |
   | available through the world-wide-web at the following url:           |
   | http://www.zend.com/license/2_00.txt.                                |
   | If you did not receive a copy of the Zend license and are unable to  |
   | obtain it through the world-wide-web, please send a note to          |
   | license@zend.com so we can mail you a copy immediately.              |
   +----------------------------------------------------------------------+
   | Authors: Andi Gutmans <andi@zend.com>                                |
   |          Zeev Suraski <zeev@zend.com>                                |
   +----------------------------------------------------------------------+
*/

/* $Id$ */

#define ZEND_INTENSIVE_DEBUGGING 0

#include <stdio.h>
#include <signal.h>

#include "zend.h"
#include "zend_compile.h"
#include "zend_execute.h"
#include "zend_API.h"
#include "zend_ptr_stack.h"
#include "zend_constants.h"
#include "zend_extensions.h"
#include "zend_ini.h"
#include "zend_exceptions.h"
#include "zend_interfaces.h"
#include "zend_closures.h"
#include "zend_generators.h"
#include "zend_vm.h"
#include "zend_dtrace.h"

/* Virtual current working directory support */
#include "tsrm_virtual_cwd.h"

#define _CONST_CODE  0
#define _TMP_CODE    1
#define _VAR_CODE    2
#define _UNUSED_CODE 3
#define _CV_CODE     4

typedef int (*incdec_t)(zval *);

#define get_zval_ptr(op_type, node, Ts, should_free, type) _get_zval_ptr(op_type, node, Ts, should_free, type TSRMLS_CC)
#define get_zval_ptr_ptr(op_type, node, Ts, should_free, type) _get_zval_ptr_ptr(op_type, node, Ts, should_free, type TSRMLS_CC)
#define get_obj_zval_ptr(op_type, node, Ts, should_free, type) _get_obj_zval_ptr(op_type, node, Ts, should_free, type TSRMLS_CC)
#define get_obj_zval_ptr_ptr(op_type, node, Ts, should_free, type) _get_obj_zval_ptr_ptr(op_type, node, Ts, should_free, type TSRMLS_CC)

/* Prototypes */
static void zend_extension_statement_handler(const zend_extension *extension, zend_op_array *op_array TSRMLS_DC);
static void zend_extension_fcall_begin_handler(const zend_extension *extension, zend_op_array *op_array TSRMLS_DC);
static void zend_extension_fcall_end_handler(const zend_extension *extension, zend_op_array *op_array TSRMLS_DC);

#define RETURN_VALUE_USED(opline) (!((opline)->result_type & EXT_TYPE_UNUSED))

#define T(offset) (*(temp_variable *)((char *) Ts + offset))
#define CV(var)   CVs[var]

#define TEMP_VAR_STACK_LIMIT 2000

static zend_always_inline void zend_pzval_unlock_func(zval *z, zend_free_op *should_free, int unref TSRMLS_DC)
{
	if (!Z_DELREF_P(z)) {
		Z_SET_REFCOUNT_P(z, 1);
		Z_UNSET_ISREF_P(z);
		should_free->var = z;
/*		should_free->is_var = 1; */
	} else {
		should_free->var = 0;
		if (unref && Z_ISREF_P(z) && Z_REFCOUNT_P(z) == 1) {
			Z_UNSET_ISREF_P(z);
		}
		GC_ZVAL_CHECK_POSSIBLE_ROOT(z);
	}
}

static zend_always_inline void zend_pzval_unlock_free_func(zval *z TSRMLS_DC)
{
	if (!Z_DELREF_P(z)) {
		if (z != &EG(uninitialized_zval)) {
			GC_REMOVE_ZVAL_FROM_BUFFER(z);
			zval_dtor(z);
			efree(z);
		}
	}
}

#undef zval_ptr_dtor
#define zval_ptr_dtor(pzv) i_zval_ptr_dtor(*(pzv)  ZEND_FILE_LINE_CC)

#define PZVAL_UNLOCK(z, f) zend_pzval_unlock_func(z, f, 1 TSRMLS_CC)
#define PZVAL_UNLOCK_EX(z, f, u) zend_pzval_unlock_func(z, f, u TSRMLS_CC)
#define PZVAL_UNLOCK_FREE(z) zend_pzval_unlock_free_func(z TSRMLS_CC)
#define PZVAL_LOCK(z) Z_ADDREF_P((z))
#define SELECTIVE_PZVAL_LOCK(pzv, opline)	if (RETURN_VALUE_USED(opline)) { PZVAL_LOCK(pzv); }

#define EXTRACT_ZVAL_PTR(t) do {						\
		temp_variable *__t = (t);					\
		if (__t->var.ptr_ptr) {						\
			__t->var.ptr = *__t->var.ptr_ptr;		\
			__t->var.ptr_ptr = &__t->var.ptr;		\
			if (!PZVAL_IS_REF(__t->var.ptr) && 		\
			    Z_REFCOUNT_P(__t->var.ptr) > 2) {	\
				SEPARATE_ZVAL(__t->var.ptr_ptr);	\
			}										\
		}											\
	} while (0)

#define AI_SET_PTR(t, val) do {				\
		temp_variable *__t = (t);			\
		__t->var.ptr = (val);				\
		__t->var.ptr_ptr = &__t->var.ptr;	\
	} while (0)

#define FREE_OP(should_free) \
	if (should_free.var) { \
		if ((zend_uintptr_t)should_free.var & 1L) { \
			zval_dtor((zval*)((zend_uintptr_t)should_free.var & ~1L)); \
		} else { \
			zval_ptr_dtor(&should_free.var); \
		} \
	}

#define FREE_OP_IF_VAR(should_free) \
	if (should_free.var != NULL && (((zend_uintptr_t)should_free.var & 1L) == 0)) { \
		zval_ptr_dtor(&should_free.var); \
	}

#define FREE_OP_VAR_PTR(should_free) \
	if (should_free.var) { \
		zval_ptr_dtor(&should_free.var); \
	}

#define TMP_FREE(z) (zval*)(((zend_uintptr_t)(z)) | 1L)

#define IS_TMP_FREE(should_free) ((zend_uintptr_t)should_free.var & 1L)

#define MAKE_REAL_ZVAL_PTR(val) \
	do { \
		zval *_tmp; \
		ALLOC_ZVAL(_tmp); \
		INIT_PZVAL_COPY(_tmp, (val)); \
		(val) = _tmp; \
	} while (0)

/* End of zend_execute_locks.h */

#define CV_OF(i)     (EG(current_execute_data)->CVs[i])
#define CV_DEF_OF(i) (EG(active_op_array)->vars[i])

#define CTOR_CALL_BIT    0x1
#define CTOR_USED_BIT    0x2

#define IS_CTOR_CALL(ce) (((zend_uintptr_t)(ce)) & CTOR_CALL_BIT)
#define IS_CTOR_USED(ce) (((zend_uintptr_t)(ce)) & CTOR_USED_BIT)

#define ENCODE_CTOR(ce, used) \
	((zend_class_entry*)(((zend_uintptr_t)(ce)) | CTOR_CALL_BIT | ((used) ? CTOR_USED_BIT : 0)))
#define DECODE_CTOR(ce) \
	((zend_class_entry*)(((zend_uintptr_t)(ce)) & ~(CTOR_CALL_BIT|CTOR_USED_BIT)))

ZEND_API zval** zend_get_compiled_variable_value(const zend_execute_data *execute_data_ptr, zend_uint var)
{
	return execute_data_ptr->CVs[var];
}

static zend_always_inline zval *_get_zval_ptr_tmp(zend_uint var, const temp_variable *Ts, zend_free_op *should_free TSRMLS_DC)
{
	return should_free->var = &T(var).tmp_var;
}

static zend_always_inline zval *_get_zval_ptr_var(zend_uint var, const temp_variable *Ts, zend_free_op *should_free TSRMLS_DC)
{
	zval *ptr = T(var).var.ptr;

	PZVAL_UNLOCK(ptr, should_free);
	return ptr;
}

static zend_never_inline zval **_get_zval_cv_lookup(zval ***ptr, zend_uint var, int type TSRMLS_DC)
{
	zend_compiled_variable *cv = &CV_DEF_OF(var);

	if (!EG(active_symbol_table) ||
	    zend_hash_quick_find(EG(active_symbol_table), cv->name, cv->name_len+1, cv->hash_value, (void **)ptr)==FAILURE) {
		switch (type) {
			case BP_VAR_R:
			case BP_VAR_UNSET:
				zend_error(E_NOTICE, "Undefined variable: %s", cv->name);
				/* break missing intentionally */
			case BP_VAR_IS:
				return &EG(uninitialized_zval_ptr);
				break;
			case BP_VAR_RW:
				zend_error(E_NOTICE, "Undefined variable: %s", cv->name);
				/* break missing intentionally */
			case BP_VAR_W:
				Z_ADDREF(EG(uninitialized_zval));
				if (!EG(active_symbol_table)) {
					*ptr = (zval**)EG(current_execute_data)->CVs + (EG(active_op_array)->last_var + var);
					**ptr = &EG(uninitialized_zval);
				} else {
					zend_hash_quick_update(EG(active_symbol_table), cv->name, cv->name_len+1, cv->hash_value, &EG(uninitialized_zval_ptr), sizeof(zval *), (void **)ptr);
				}
				break;
		}
	}
	return *ptr;
}

static zend_never_inline zval **_get_zval_cv_lookup_BP_VAR_R(zval ***ptr, zend_uint var TSRMLS_DC)
<<<<<<< HEAD
{
	zend_compiled_variable *cv = &CV_DEF_OF(var);

	if (!EG(active_symbol_table) ||
	    zend_hash_quick_find(EG(active_symbol_table), cv->name, cv->name_len+1, cv->hash_value, (void **)ptr)==FAILURE) {
		zend_error(E_NOTICE, "Undefined variable: %s", cv->name);
		return &EG(uninitialized_zval_ptr);
	}
	return *ptr;
}

static zend_never_inline zval **_get_zval_cv_lookup_BP_VAR_UNSET(zval ***ptr, zend_uint var TSRMLS_DC)
{
	zend_compiled_variable *cv = &CV_DEF_OF(var);

	if (!EG(active_symbol_table) ||
	    zend_hash_quick_find(EG(active_symbol_table), cv->name, cv->name_len+1, cv->hash_value, (void **)ptr)==FAILURE) {
		zend_error(E_NOTICE, "Undefined variable: %s", cv->name);
		return &EG(uninitialized_zval_ptr);
	}
	return *ptr;
}

static zend_never_inline zval **_get_zval_cv_lookup_BP_VAR_IS(zval ***ptr, zend_uint var TSRMLS_DC)
{
	zend_compiled_variable *cv = &CV_DEF_OF(var);

	if (!EG(active_symbol_table) ||
	    zend_hash_quick_find(EG(active_symbol_table), cv->name, cv->name_len+1, cv->hash_value, (void **)ptr)==FAILURE) {
		return &EG(uninitialized_zval_ptr);
	}
	return *ptr;
}

static zend_never_inline zval **_get_zval_cv_lookup_BP_VAR_RW(zval ***ptr, zend_uint var TSRMLS_DC)
{
	zend_compiled_variable *cv = &CV_DEF_OF(var);

	if (!EG(active_symbol_table)) {
		Z_ADDREF(EG(uninitialized_zval));
		*ptr = (zval**)EG(current_execute_data)->CVs + (EG(active_op_array)->last_var + var);
		**ptr = &EG(uninitialized_zval);
		zend_error(E_NOTICE, "Undefined variable: %s", cv->name);
	} else if (zend_hash_quick_find(EG(active_symbol_table), cv->name, cv->name_len+1, cv->hash_value, (void **)ptr)==FAILURE) {
		Z_ADDREF(EG(uninitialized_zval));
		zend_hash_quick_update(EG(active_symbol_table), cv->name, cv->name_len+1, cv->hash_value, &EG(uninitialized_zval_ptr), sizeof(zval *), (void **)ptr);
		zend_error(E_NOTICE, "Undefined variable: %s", cv->name);
	}
	return *ptr;
}

static zend_never_inline zval **_get_zval_cv_lookup_BP_VAR_W(zval ***ptr, zend_uint var TSRMLS_DC)
{
	zend_compiled_variable *cv = &CV_DEF_OF(var);

	if (!EG(active_symbol_table)) {
		Z_ADDREF(EG(uninitialized_zval));
		*ptr = (zval**)EG(current_execute_data)->CVs + (EG(active_op_array)->last_var + var);
		**ptr = &EG(uninitialized_zval);
	} else if (zend_hash_quick_find(EG(active_symbol_table), cv->name, cv->name_len+1, cv->hash_value, (void **)ptr)==FAILURE) {
		Z_ADDREF(EG(uninitialized_zval));
		zend_hash_quick_update(EG(active_symbol_table), cv->name, cv->name_len+1, cv->hash_value, &EG(uninitialized_zval_ptr), sizeof(zval *), (void **)ptr);
	}
	return *ptr;
}

static zend_always_inline zval *_get_zval_ptr_cv(zend_uint var, int type TSRMLS_DC)
{
	zval ***ptr = &CV_OF(var);

	if (UNEXPECTED(*ptr == NULL)) {
		return *_get_zval_cv_lookup(ptr, var, type TSRMLS_CC);
=======
{
	zend_compiled_variable *cv = &CV_DEF_OF(var);

	if (!EG(active_symbol_table) ||
	    zend_hash_quick_find(EG(active_symbol_table), cv->name, cv->name_len+1, cv->hash_value, (void **)ptr)==FAILURE) {
		zend_error(E_NOTICE, "Undefined variable: %s", cv->name);
		return &EG(uninitialized_zval_ptr);
	}
	return *ptr;
}

static zend_never_inline zval **_get_zval_cv_lookup_BP_VAR_UNSET(zval ***ptr, zend_uint var TSRMLS_DC)
{
	zend_compiled_variable *cv = &CV_DEF_OF(var);

	if (!EG(active_symbol_table) ||
	    zend_hash_quick_find(EG(active_symbol_table), cv->name, cv->name_len+1, cv->hash_value, (void **)ptr)==FAILURE) {
		zend_error(E_NOTICE, "Undefined variable: %s", cv->name);
		return &EG(uninitialized_zval_ptr);
	}
	return *ptr;
}

static zend_never_inline zval **_get_zval_cv_lookup_BP_VAR_IS(zval ***ptr, zend_uint var TSRMLS_DC)
{
	zend_compiled_variable *cv = &CV_DEF_OF(var);

	if (!EG(active_symbol_table) ||
	    zend_hash_quick_find(EG(active_symbol_table), cv->name, cv->name_len+1, cv->hash_value, (void **)ptr)==FAILURE) {
		return &EG(uninitialized_zval_ptr);
	}
	return *ptr;
}

static zend_never_inline zval **_get_zval_cv_lookup_BP_VAR_RW(zval ***ptr, zend_uint var TSRMLS_DC)
{
	zend_compiled_variable *cv = &CV_DEF_OF(var);

	if (!EG(active_symbol_table)) {
		Z_ADDREF(EG(uninitialized_zval));
		*ptr = (zval**)EG(current_execute_data)->CVs + (EG(active_op_array)->last_var + var);
		**ptr = &EG(uninitialized_zval);
		zend_error(E_NOTICE, "Undefined variable: %s", cv->name);
	} else if (zend_hash_quick_find(EG(active_symbol_table), cv->name, cv->name_len+1, cv->hash_value, (void **)ptr)==FAILURE) {
		Z_ADDREF(EG(uninitialized_zval));
		zend_hash_quick_update(EG(active_symbol_table), cv->name, cv->name_len+1, cv->hash_value, &EG(uninitialized_zval_ptr), sizeof(zval *), (void **)ptr);
		zend_error(E_NOTICE, "Undefined variable: %s", cv->name);
	}
	return *ptr;
}

static zend_never_inline zval **_get_zval_cv_lookup_BP_VAR_W(zval ***ptr, zend_uint var TSRMLS_DC)
{
	zend_compiled_variable *cv = &CV_DEF_OF(var);

	if (!EG(active_symbol_table)) {
		Z_ADDREF(EG(uninitialized_zval));
		*ptr = (zval**)EG(current_execute_data)->CVs + (EG(active_op_array)->last_var + var);
		**ptr = &EG(uninitialized_zval);
	} else if (zend_hash_quick_find(EG(active_symbol_table), cv->name, cv->name_len+1, cv->hash_value, (void **)ptr)==FAILURE) {
		Z_ADDREF(EG(uninitialized_zval));
		zend_hash_quick_update(EG(active_symbol_table), cv->name, cv->name_len+1, cv->hash_value, &EG(uninitialized_zval_ptr), sizeof(zval *), (void **)ptr);
	}
	return *ptr;
}

static zend_always_inline zval *_get_zval_ptr_cv(zend_uint var, int type TSRMLS_DC)
{
	zval ***ptr = &CV_OF(var);

	if (UNEXPECTED(*ptr == NULL)) {
		return *_get_zval_cv_lookup(ptr, var, type TSRMLS_CC);
	}
	return **ptr;
}

static zend_always_inline zval *_get_zval_ptr_cv_BP_VAR_R(zval ***CVs, zend_uint var TSRMLS_DC)
{
	zval ***ptr = &CV(var);

	if (UNEXPECTED(*ptr == NULL)) {
		return *_get_zval_cv_lookup_BP_VAR_R(ptr, var TSRMLS_CC);
>>>>>>> 5246d6f0
	}
	return **ptr;
}

<<<<<<< HEAD
static zend_always_inline zval *_get_zval_ptr_cv_BP_VAR_R(zval ***CVs, zend_uint var TSRMLS_DC)
{
	zval ***ptr = &CV(var);

	if (UNEXPECTED(*ptr == NULL)) {
		return *_get_zval_cv_lookup_BP_VAR_R(ptr, var TSRMLS_CC);
	}
	return **ptr;
}

=======
>>>>>>> 5246d6f0
static zend_always_inline zval *_get_zval_ptr_cv_BP_VAR_UNSET(zval ***CVs, zend_uint var TSRMLS_DC)
{
	zval ***ptr = &CV(var);

	if (UNEXPECTED(*ptr == NULL)) {
		return *_get_zval_cv_lookup_BP_VAR_UNSET(ptr, var TSRMLS_CC);
	}
	return **ptr;
}

static zend_always_inline zval *_get_zval_ptr_cv_BP_VAR_IS(zval ***CVs, zend_uint var TSRMLS_DC)
{
	zval ***ptr = &CV(var);

	if (UNEXPECTED(*ptr == NULL)) {
		return *_get_zval_cv_lookup_BP_VAR_IS(ptr, var TSRMLS_CC);
	}
	return **ptr;
}

static zend_always_inline zval *_get_zval_ptr_cv_BP_VAR_RW(zval ***CVs, zend_uint var TSRMLS_DC)
{
	zval ***ptr = &CV(var);

	if (UNEXPECTED(*ptr == NULL)) {
		return *_get_zval_cv_lookup_BP_VAR_RW(ptr, var TSRMLS_CC);
	}
	return **ptr;
}

static zend_always_inline zval *_get_zval_ptr_cv_BP_VAR_W(zval ***CVs, zend_uint var TSRMLS_DC)
{
	zval ***ptr = &CV(var);

	if (UNEXPECTED(*ptr == NULL)) {
		return *_get_zval_cv_lookup_BP_VAR_W(ptr, var TSRMLS_CC);
	}
	return **ptr;
}

static inline zval *_get_zval_ptr(int op_type, const znode_op *node, const temp_variable *Ts, zend_free_op *should_free, int type TSRMLS_DC)
{
/*	should_free->is_var = 0; */
	switch (op_type) {
		case IS_CONST:
			should_free->var = 0;
			return node->zv;
			break;
		case IS_TMP_VAR:
			should_free->var = TMP_FREE(&T(node->var).tmp_var);
			return &T(node->var).tmp_var;
			break;
		case IS_VAR:
			return _get_zval_ptr_var(node->var, Ts, should_free TSRMLS_CC);
			break;
		case IS_UNUSED:
			should_free->var = 0;
			return NULL;
			break;
		case IS_CV:
			should_free->var = 0;
			return _get_zval_ptr_cv(node->var, type TSRMLS_CC);
			break;
		EMPTY_SWITCH_DEFAULT_CASE()
	}
	return NULL;
}

static zend_always_inline zval **_get_zval_ptr_ptr_var(zend_uint var, const temp_variable *Ts, zend_free_op *should_free TSRMLS_DC)
{
	zval** ptr_ptr = T(var).var.ptr_ptr;

	if (EXPECTED(ptr_ptr != NULL)) {
		PZVAL_UNLOCK(*ptr_ptr, should_free);
	} else {
		/* string offset */
		PZVAL_UNLOCK(T(var).str_offset.str, should_free);
	}
	return ptr_ptr;
}

static zend_always_inline zval **_get_zval_ptr_ptr_cv(zend_uint var, int type TSRMLS_DC)
<<<<<<< HEAD
{
	zval ***ptr = &CV_OF(var);

	if (UNEXPECTED(*ptr == NULL)) {
		return _get_zval_cv_lookup(ptr, var, type TSRMLS_CC);
=======
{
	zval ***ptr = &CV_OF(var);

	if (UNEXPECTED(*ptr == NULL)) {
		return _get_zval_cv_lookup(ptr, var, type TSRMLS_CC);
	}
	return *ptr;
}

static zend_always_inline zval **_get_zval_ptr_ptr_cv_BP_VAR_R(zval ***CVs, zend_uint var TSRMLS_DC)
{
	zval ***ptr = &CV(var);

	if (UNEXPECTED(*ptr == NULL)) {
		return _get_zval_cv_lookup_BP_VAR_R(ptr, var TSRMLS_CC);
	}
	return *ptr;
}

static zend_always_inline zval **_get_zval_ptr_ptr_cv_BP_VAR_UNSET(zval ***CVs, zend_uint var TSRMLS_DC)
{
	zval ***ptr = &CV(var);

	if (UNEXPECTED(*ptr == NULL)) {
		return _get_zval_cv_lookup_BP_VAR_UNSET(ptr, var TSRMLS_CC);
	}
	return *ptr;
}

static zend_always_inline zval **_get_zval_ptr_ptr_cv_BP_VAR_IS(zval ***CVs, zend_uint var TSRMLS_DC)
{
	zval ***ptr = &CV(var);

	if (UNEXPECTED(*ptr == NULL)) {
		return _get_zval_cv_lookup_BP_VAR_IS(ptr, var TSRMLS_CC);
	}
	return *ptr;
}

static zend_always_inline zval **_get_zval_ptr_ptr_cv_BP_VAR_RW(zval ***CVs, zend_uint var TSRMLS_DC)
{
	zval ***ptr = &CV(var);

	if (UNEXPECTED(*ptr == NULL)) {
		return _get_zval_cv_lookup_BP_VAR_RW(ptr, var TSRMLS_CC);
	}
	return *ptr;
}

static zend_always_inline zval **_get_zval_ptr_ptr_cv_BP_VAR_W(zval ***CVs, zend_uint var TSRMLS_DC)
{
	zval ***ptr = &CV(var);

	if (UNEXPECTED(*ptr == NULL)) {
		return _get_zval_cv_lookup_BP_VAR_W(ptr, var TSRMLS_CC);
>>>>>>> 5246d6f0
	}
	return *ptr;
}

<<<<<<< HEAD
static zend_always_inline zval **_get_zval_ptr_ptr_cv_BP_VAR_R(zval ***CVs, zend_uint var TSRMLS_DC)
{
	zval ***ptr = &CV(var);

	if (UNEXPECTED(*ptr == NULL)) {
		return _get_zval_cv_lookup_BP_VAR_R(ptr, var TSRMLS_CC);
	}
	return *ptr;
}

static zend_always_inline zval **_get_zval_ptr_ptr_cv_BP_VAR_UNSET(zval ***CVs, zend_uint var TSRMLS_DC)
{
	zval ***ptr = &CV(var);

	if (UNEXPECTED(*ptr == NULL)) {
		return _get_zval_cv_lookup_BP_VAR_UNSET(ptr, var TSRMLS_CC);
	}
	return *ptr;
}

static zend_always_inline zval **_get_zval_ptr_ptr_cv_BP_VAR_IS(zval ***CVs, zend_uint var TSRMLS_DC)
{
	zval ***ptr = &CV(var);

	if (UNEXPECTED(*ptr == NULL)) {
		return _get_zval_cv_lookup_BP_VAR_IS(ptr, var TSRMLS_CC);
	}
	return *ptr;
}

static zend_always_inline zval **_get_zval_ptr_ptr_cv_BP_VAR_RW(zval ***CVs, zend_uint var TSRMLS_DC)
{
	zval ***ptr = &CV(var);

	if (UNEXPECTED(*ptr == NULL)) {
		return _get_zval_cv_lookup_BP_VAR_RW(ptr, var TSRMLS_CC);
	}
	return *ptr;
}

static zend_always_inline zval **_get_zval_ptr_ptr_cv_BP_VAR_W(zval ***CVs, zend_uint var TSRMLS_DC)
{
	zval ***ptr = &CV(var);

	if (UNEXPECTED(*ptr == NULL)) {
		return _get_zval_cv_lookup_BP_VAR_W(ptr, var TSRMLS_CC);
	}
	return *ptr;
}

static inline zval **_get_zval_ptr_ptr(int op_type, const znode_op *node, const temp_variable *Ts, zend_free_op *should_free, int type TSRMLS_DC)
{
=======
static inline zval **_get_zval_ptr_ptr(int op_type, const znode_op *node, const temp_variable *Ts, zend_free_op *should_free, int type TSRMLS_DC)
{
>>>>>>> 5246d6f0
	if (op_type == IS_CV) {
		should_free->var = 0;
		return _get_zval_ptr_ptr_cv(node->var, type TSRMLS_CC);
	} else if (op_type == IS_VAR) {
		return _get_zval_ptr_ptr_var(node->var, Ts, should_free TSRMLS_CC);
	} else {
		should_free->var = 0;
		return NULL;
	}
}

static zend_always_inline zval *_get_obj_zval_ptr_unused(TSRMLS_D)
{
	if (EXPECTED(EG(This) != NULL)) {
		return EG(This);
	} else {
		zend_error_noreturn(E_ERROR, "Using $this when not in object context");
		return NULL;
	}
}

static inline zval **_get_obj_zval_ptr_ptr(int op_type, const znode_op *op, const temp_variable *Ts, zend_free_op *should_free, int type TSRMLS_DC)
{
	if (op_type == IS_UNUSED) {
		if (EXPECTED(EG(This) != NULL)) {
			/* this should actually never be modified, _ptr_ptr is modified only when
			   the object is empty */
			should_free->var = 0;
			return &EG(This);
		} else {
			zend_error_noreturn(E_ERROR, "Using $this when not in object context");
		}
	}
	return get_zval_ptr_ptr(op_type, op, Ts, should_free, type);
}

static zend_always_inline zval **_get_obj_zval_ptr_ptr_unused(TSRMLS_D)
{
	if (EXPECTED(EG(This) != NULL)) {
		return &EG(This);
	} else {
		zend_error_noreturn(E_ERROR, "Using $this when not in object context");
		return NULL;
	}
}

static inline zval *_get_obj_zval_ptr(int op_type, znode_op *op, const temp_variable *Ts, zend_free_op *should_free, int type TSRMLS_DC)
{
	if (op_type == IS_UNUSED) {
		if (EXPECTED(EG(This) != NULL)) {
			should_free->var = 0;
			return EG(This);
		} else {
			zend_error_noreturn(E_ERROR, "Using $this when not in object context");
		}
	}
	return get_zval_ptr(op_type, op, Ts, should_free, type);
}

static void zend_assign_to_variable_reference(zval **variable_ptr_ptr, zval **value_ptr_ptr TSRMLS_DC)
{
	zval *variable_ptr = *variable_ptr_ptr;
	zval *value_ptr = *value_ptr_ptr;

	if (variable_ptr == &EG(error_zval) || value_ptr == &EG(error_zval)) {
		variable_ptr_ptr = &EG(uninitialized_zval_ptr);
	} else if (variable_ptr != value_ptr) {
		if (!PZVAL_IS_REF(value_ptr)) {
			/* break it away */
			Z_DELREF_P(value_ptr);
			if (Z_REFCOUNT_P(value_ptr)>0) {
				ALLOC_ZVAL(*value_ptr_ptr);
				ZVAL_COPY_VALUE(*value_ptr_ptr, value_ptr);
				value_ptr = *value_ptr_ptr;
				zendi_zval_copy_ctor(*value_ptr);
			}
			Z_SET_REFCOUNT_P(value_ptr, 1);
			Z_SET_ISREF_P(value_ptr);
		}

		*variable_ptr_ptr = value_ptr;
		Z_ADDREF_P(value_ptr);

		zval_ptr_dtor(&variable_ptr);
	} else if (!Z_ISREF_P(variable_ptr)) {
		if (variable_ptr_ptr == value_ptr_ptr) {
			SEPARATE_ZVAL(variable_ptr_ptr);
		} else if (variable_ptr==&EG(uninitialized_zval)
			|| Z_REFCOUNT_P(variable_ptr)>2) {
			/* we need to separate */
			Z_SET_REFCOUNT_P(variable_ptr, Z_REFCOUNT_P(variable_ptr) - 2);
			ALLOC_ZVAL(*variable_ptr_ptr);
			ZVAL_COPY_VALUE(*variable_ptr_ptr, variable_ptr);
			zval_copy_ctor(*variable_ptr_ptr);
			*value_ptr_ptr = *variable_ptr_ptr;
			Z_SET_REFCOUNT_PP(variable_ptr_ptr, 2);
		}
		Z_SET_ISREF_PP(variable_ptr_ptr);
	}
}

/* this should modify object only if it's empty */
static inline void make_real_object(zval **object_ptr TSRMLS_DC)
{
	if (Z_TYPE_PP(object_ptr) == IS_NULL
		|| (Z_TYPE_PP(object_ptr) == IS_BOOL && Z_LVAL_PP(object_ptr) == 0)
		|| (Z_TYPE_PP(object_ptr) == IS_STRING && Z_STRLEN_PP(object_ptr) == 0)
	) {
		SEPARATE_ZVAL_IF_NOT_REF(object_ptr);
		zval_dtor(*object_ptr);
		object_init(*object_ptr);
		zend_error(E_WARNING, "Creating default object from empty value");
	}
}

ZEND_API char * zend_verify_arg_class_kind(const zend_arg_info *cur_arg_info, ulong fetch_type, const char **class_name, zend_class_entry **pce TSRMLS_DC)
{
	*pce = zend_fetch_class(cur_arg_info->class_name, cur_arg_info->class_name_len, (fetch_type | ZEND_FETCH_CLASS_AUTO | ZEND_FETCH_CLASS_NO_AUTOLOAD) TSRMLS_CC);

	*class_name = (*pce) ? (*pce)->name: cur_arg_info->class_name;
	if (*pce && (*pce)->ce_flags & ZEND_ACC_INTERFACE) {
		return "implement interface ";
	} else {
		return "be an instance of ";
	}
}

ZEND_API int zend_verify_arg_error(int error_type, const zend_function *zf, zend_uint arg_num, const char *need_msg, const char *need_kind, const char *given_msg, const char *given_kind TSRMLS_DC)
{
	zend_execute_data *ptr = EG(current_execute_data)->prev_execute_data;
	const char *fname = zf->common.function_name;
	char *fsep;
	const char *fclass;

	if (zf->common.scope) {
		fsep =  "::";
		fclass = zf->common.scope->name;
	} else {
		fsep =  "";
		fclass = "";
	}

	if (ptr && ptr->op_array) {
		zend_error(error_type, "Argument %d passed to %s%s%s() must %s%s, %s%s given, called in %s on line %d and defined", arg_num, fclass, fsep, fname, need_msg, need_kind, given_msg, given_kind, ptr->op_array->filename, ptr->opline->lineno);
	} else {
		zend_error(error_type, "Argument %d passed to %s%s%s() must %s%s, %s%s given", arg_num, fclass, fsep, fname, need_msg, need_kind, given_msg, given_kind);
	}
	return 0;
}

static inline int zend_verify_arg_type(zend_function *zf, zend_uint arg_num, zval *arg, ulong fetch_type TSRMLS_DC)
{
	zend_arg_info *cur_arg_info;
	char *need_msg;
	zend_class_entry *ce;

	if (!zf->common.arg_info
		|| arg_num>zf->common.num_args) {
		return 1;
	}

	cur_arg_info = &zf->common.arg_info[arg_num-1];

	if (cur_arg_info->class_name) {
		const char *class_name;

		if (!arg) {
			need_msg = zend_verify_arg_class_kind(cur_arg_info, fetch_type, &class_name, &ce TSRMLS_CC);
			return zend_verify_arg_error(E_RECOVERABLE_ERROR, zf, arg_num, need_msg, class_name, "none", "" TSRMLS_CC);
		}
		if (Z_TYPE_P(arg) == IS_OBJECT) {
			need_msg = zend_verify_arg_class_kind(cur_arg_info, fetch_type, &class_name, &ce TSRMLS_CC);
			if (!ce || !instanceof_function(Z_OBJCE_P(arg), ce TSRMLS_CC)) {
				return zend_verify_arg_error(E_RECOVERABLE_ERROR, zf, arg_num, need_msg, class_name, "instance of ", Z_OBJCE_P(arg)->name TSRMLS_CC);
			}
		} else if (Z_TYPE_P(arg) != IS_NULL || !cur_arg_info->allow_null) {
			need_msg = zend_verify_arg_class_kind(cur_arg_info, fetch_type, &class_name, &ce TSRMLS_CC);
			return zend_verify_arg_error(E_RECOVERABLE_ERROR, zf, arg_num, need_msg, class_name, zend_zval_type_name(arg), "" TSRMLS_CC);
		}
	} else if (cur_arg_info->type_hint) {
		switch(cur_arg_info->type_hint) {
			case IS_ARRAY:
				if (!arg) {
					return zend_verify_arg_error(E_RECOVERABLE_ERROR, zf, arg_num, "be of the type array", "", "none", "" TSRMLS_CC);
				}

				if (Z_TYPE_P(arg) != IS_ARRAY && (Z_TYPE_P(arg) != IS_NULL || !cur_arg_info->allow_null)) {
					return zend_verify_arg_error(E_RECOVERABLE_ERROR, zf, arg_num, "be of the type array", "", zend_zval_type_name(arg), "" TSRMLS_CC);
				}
				break;

			case IS_CALLABLE:
				if (!arg) {
					return zend_verify_arg_error(E_RECOVERABLE_ERROR, zf, arg_num, "be callable", "", "none", "" TSRMLS_CC);
				}
				if (!zend_is_callable(arg, IS_CALLABLE_CHECK_SILENT, NULL TSRMLS_CC) && (Z_TYPE_P(arg) != IS_NULL || !cur_arg_info->allow_null)) {
					return zend_verify_arg_error(E_RECOVERABLE_ERROR, zf, arg_num, "be callable", "", zend_zval_type_name(arg), "" TSRMLS_CC);
				}
				break;

			default:
				zend_error(E_ERROR, "Unknown typehint");
		}
	}
	return 1;
}

static inline void zend_assign_to_object(zval **retval, zval **object_ptr, zval *property_name, int value_type, znode_op *value_op, const temp_variable *Ts, int opcode, const zend_literal *key TSRMLS_DC)
{
	zval *object = *object_ptr;
	zend_free_op free_value;
 	zval *value = get_zval_ptr(value_type, value_op, Ts, &free_value, BP_VAR_R);

	if (Z_TYPE_P(object) != IS_OBJECT) {
		if (object == &EG(error_zval)) {
 			if (retval) {
				*retval = &EG(uninitialized_zval);
				PZVAL_LOCK(*retval);
			}
			FREE_OP(free_value);
			return;
		}
		if (Z_TYPE_P(object) == IS_NULL ||
		    (Z_TYPE_P(object) == IS_BOOL && Z_LVAL_P(object) == 0) ||
		    (Z_TYPE_P(object) == IS_STRING && Z_STRLEN_P(object) == 0)) {
			SEPARATE_ZVAL_IF_NOT_REF(object_ptr);
			object = *object_ptr;
			Z_ADDREF_P(object);
			zend_error(E_WARNING, "Creating default object from empty value");
			if (Z_REFCOUNT_P(object) == 1) {
				/* object was removed by error handler, nothing to assign to */
				zval_ptr_dtor(&object);
				if (retval) {
					*retval = &EG(uninitialized_zval);
					PZVAL_LOCK(*retval);
				}
				FREE_OP(free_value);
				return;
			}
			Z_DELREF_P(object);
			zval_dtor(object);
			object_init(object);
		} else {
			zend_error(E_WARNING, "Attempt to assign property of non-object");
			if (retval) {
				*retval = &EG(uninitialized_zval);
				PZVAL_LOCK(*retval);
			}
			FREE_OP(free_value);
			return;
		}
	}

	/* separate our value if necessary */
	if (value_type == IS_TMP_VAR) {
		zval *orig_value = value;

		ALLOC_ZVAL(value);
		ZVAL_COPY_VALUE(value, orig_value);
		Z_UNSET_ISREF_P(value);
		Z_SET_REFCOUNT_P(value, 0);
	} else if (value_type == IS_CONST) {
		zval *orig_value = value;

		ALLOC_ZVAL(value);
		ZVAL_COPY_VALUE(value, orig_value);
		Z_UNSET_ISREF_P(value);
		Z_SET_REFCOUNT_P(value, 0);
		zval_copy_ctor(value);
	}


	Z_ADDREF_P(value);
	if (opcode == ZEND_ASSIGN_OBJ) {
		if (!Z_OBJ_HT_P(object)->write_property) {
			zend_error(E_WARNING, "Attempt to assign property of non-object");
			if (retval) {
				*retval = &EG(uninitialized_zval);
				PZVAL_LOCK(&EG(uninitialized_zval));
			}
			if (value_type == IS_TMP_VAR) {
				FREE_ZVAL(value);
			} else if (value_type == IS_CONST) {
				zval_ptr_dtor(&value);
			}
			FREE_OP(free_value);
			return;
		}
		Z_OBJ_HT_P(object)->write_property(object, property_name, value, key TSRMLS_CC);
	} else {
		/* Note:  property_name in this case is really the array index! */
		if (!Z_OBJ_HT_P(object)->write_dimension) {
			zend_error_noreturn(E_ERROR, "Cannot use object as array");
		}
		Z_OBJ_HT_P(object)->write_dimension(object, property_name, value TSRMLS_CC);
	}

	if (retval && !EG(exception)) {
		*retval = value;
		PZVAL_LOCK(value);
	}
	zval_ptr_dtor(&value);
	FREE_OP_IF_VAR(free_value);
}

static inline int zend_assign_to_string_offset(const temp_variable *T, const zval *value, int value_type TSRMLS_DC)
{
	if (Z_TYPE_P(T->str_offset.str) == IS_STRING) {

		if (((int)T->str_offset.offset < 0)) {
			zend_error(E_WARNING, "Illegal string offset:  %d", T->str_offset.offset);
			return 0;
		}

		if (T->str_offset.offset >= Z_STRLEN_P(T->str_offset.str)) {
			if (IS_INTERNED(Z_STRVAL_P(T->str_offset.str))) {
				char *tmp = (char *) emalloc(T->str_offset.offset+1+1);

				memcpy(tmp, Z_STRVAL_P(T->str_offset.str), Z_STRLEN_P(T->str_offset.str)+1);
				Z_STRVAL_P(T->str_offset.str) = tmp;
			} else {
				Z_STRVAL_P(T->str_offset.str) = (char *) erealloc(Z_STRVAL_P(T->str_offset.str), T->str_offset.offset+1+1);
			}
			memset(Z_STRVAL_P(T->str_offset.str) + Z_STRLEN_P(T->str_offset.str),
			       ' ',
			       T->str_offset.offset - Z_STRLEN_P(T->str_offset.str));
			Z_STRVAL_P(T->str_offset.str)[T->str_offset.offset+1] = 0;
			Z_STRLEN_P(T->str_offset.str) = T->str_offset.offset+1;
		} else if (IS_INTERNED(Z_STRVAL_P(T->str_offset.str))) {
			char *tmp = (char *) emalloc(Z_STRLEN_P(T->str_offset.str) + 1);

			memcpy(tmp, Z_STRVAL_P(T->str_offset.str), Z_STRLEN_P(T->str_offset.str) + 1);
			Z_STRVAL_P(T->str_offset.str) = tmp;
		}

		if (Z_TYPE_P(value) != IS_STRING) {
			zval tmp;

			ZVAL_COPY_VALUE(&tmp, value);
			if (value_type != IS_TMP_VAR) {
				zval_copy_ctor(&tmp);
			}
			convert_to_string(&tmp);
			Z_STRVAL_P(T->str_offset.str)[T->str_offset.offset] = Z_STRVAL(tmp)[0];
			STR_FREE(Z_STRVAL(tmp));
		} else {
			Z_STRVAL_P(T->str_offset.str)[T->str_offset.offset] = Z_STRVAL_P(value)[0];
			if (value_type == IS_TMP_VAR) {
				/* we can safely free final_value here
				 * because separation is done only
				 * in case value_type == IS_VAR */
				STR_FREE(Z_STRVAL_P(value));
			}
		}
		/*
		 * the value of an assignment to a string offset is undefined
		T(result->u.var).var = &T->str_offset.str;
		*/
	}
	return 1;
}


static inline zval* zend_assign_tmp_to_variable(zval **variable_ptr_ptr, zval *value TSRMLS_DC)
{
	zval *variable_ptr = *variable_ptr_ptr;
	zval garbage;

	if (Z_TYPE_P(variable_ptr) == IS_OBJECT &&
	    UNEXPECTED(Z_OBJ_HANDLER_P(variable_ptr, set) != NULL)) {
		Z_OBJ_HANDLER_P(variable_ptr, set)(variable_ptr_ptr, value TSRMLS_CC);
		return variable_ptr;
	}

 	if (UNEXPECTED(Z_REFCOUNT_P(variable_ptr) > 1) &&
 	    EXPECTED(!PZVAL_IS_REF(variable_ptr))) {
 	    /* we need to split */
		Z_DELREF_P(variable_ptr);
		GC_ZVAL_CHECK_POSSIBLE_ROOT(variable_ptr);
		ALLOC_ZVAL(variable_ptr);
		INIT_PZVAL_COPY(variable_ptr, value);
		*variable_ptr_ptr = variable_ptr;
		return variable_ptr;
	} else {
		if (EXPECTED(Z_TYPE_P(variable_ptr) <= IS_BOOL)) {
			/* nothing to destroy */
			ZVAL_COPY_VALUE(variable_ptr, value);
		} else {
			ZVAL_COPY_VALUE(&garbage, variable_ptr);
			ZVAL_COPY_VALUE(variable_ptr, value);
			_zval_dtor_func(&garbage ZEND_FILE_LINE_CC);
		}
		return variable_ptr;
	}
}
<<<<<<< HEAD

static inline zval* zend_assign_const_to_variable(zval **variable_ptr_ptr, zval *value TSRMLS_DC)
{
	zval *variable_ptr = *variable_ptr_ptr;
	zval garbage;

=======

static inline zval* zend_assign_const_to_variable(zval **variable_ptr_ptr, zval *value TSRMLS_DC)
{
	zval *variable_ptr = *variable_ptr_ptr;
	zval garbage;

>>>>>>> 5246d6f0
	if (Z_TYPE_P(variable_ptr) == IS_OBJECT &&
	    UNEXPECTED(Z_OBJ_HANDLER_P(variable_ptr, set) != NULL)) {
		Z_OBJ_HANDLER_P(variable_ptr, set)(variable_ptr_ptr, value TSRMLS_CC);
		return variable_ptr;
	}

 	if (UNEXPECTED(Z_REFCOUNT_P(variable_ptr) > 1) &&
 	    EXPECTED(!PZVAL_IS_REF(variable_ptr))) {
		/* we need to split */
		Z_DELREF_P(variable_ptr);
		GC_ZVAL_CHECK_POSSIBLE_ROOT(variable_ptr);
		ALLOC_ZVAL(variable_ptr);
		INIT_PZVAL_COPY(variable_ptr, value);
		zval_copy_ctor(variable_ptr);
		*variable_ptr_ptr = variable_ptr;
		return variable_ptr;
 	} else {
		if (EXPECTED(Z_TYPE_P(variable_ptr) <= IS_BOOL)) {
			/* nothing to destroy */
			ZVAL_COPY_VALUE(variable_ptr, value);
			zendi_zval_copy_ctor(*variable_ptr);
		} else {
			ZVAL_COPY_VALUE(&garbage, variable_ptr);
			ZVAL_COPY_VALUE(variable_ptr, value);
			zendi_zval_copy_ctor(*variable_ptr);
			_zval_dtor_func(&garbage ZEND_FILE_LINE_CC);
		}
		return variable_ptr;
	}
}

static inline zval* zend_assign_to_variable(zval **variable_ptr_ptr, zval *value TSRMLS_DC)
{
	zval *variable_ptr = *variable_ptr_ptr;
	zval garbage;

	if (Z_TYPE_P(variable_ptr) == IS_OBJECT &&
	    UNEXPECTED(Z_OBJ_HANDLER_P(variable_ptr, set) != NULL)) {
		Z_OBJ_HANDLER_P(variable_ptr, set)(variable_ptr_ptr, value TSRMLS_CC);
		return variable_ptr;
	}

 	if (EXPECTED(!PZVAL_IS_REF(variable_ptr))) {
		if (Z_REFCOUNT_P(variable_ptr)==1) {
			if (UNEXPECTED(variable_ptr == value)) {
				return variable_ptr;
			} else if (EXPECTED(!PZVAL_IS_REF(value))) {
				Z_ADDREF_P(value);
				*variable_ptr_ptr = value;
				if (EXPECTED(variable_ptr != &EG(uninitialized_zval))) {
					GC_REMOVE_ZVAL_FROM_BUFFER(variable_ptr);
					zval_dtor(variable_ptr);
					efree(variable_ptr);
				} else {
					Z_DELREF_P(variable_ptr);
				}
				return value;
			} else {
				goto copy_value;
			}
		} else { /* we need to split */
			Z_DELREF_P(variable_ptr);
			GC_ZVAL_CHECK_POSSIBLE_ROOT(variable_ptr);
			if (PZVAL_IS_REF(value) && Z_REFCOUNT_P(value) > 0) {
				ALLOC_ZVAL(variable_ptr);
				*variable_ptr_ptr = variable_ptr;
				INIT_PZVAL_COPY(variable_ptr, value);
				zval_copy_ctor(variable_ptr);
				return variable_ptr;
			} else {
				*variable_ptr_ptr = value;
				Z_ADDREF_P(value);
				Z_UNSET_ISREF_P(value);
				return value;
			}
		}
 	} else {
		if (EXPECTED(variable_ptr != value)) {
copy_value:
			if (EXPECTED(Z_TYPE_P(variable_ptr) <= IS_BOOL)) {
				/* nothing to destroy */
				ZVAL_COPY_VALUE(variable_ptr, value);
				zendi_zval_copy_ctor(*variable_ptr);
			} else {
				ZVAL_COPY_VALUE(&garbage, variable_ptr);
				ZVAL_COPY_VALUE(variable_ptr, value);
				zendi_zval_copy_ctor(*variable_ptr);
				_zval_dtor_func(&garbage ZEND_FILE_LINE_CC);
			}
		}
		return variable_ptr;
	}
}

/* Utility Functions for Extensions */
static void zend_extension_statement_handler(const zend_extension *extension, zend_op_array *op_array TSRMLS_DC)
{
	if (extension->statement_handler) {
		extension->statement_handler(op_array);
	}
}


static void zend_extension_fcall_begin_handler(const zend_extension *extension, zend_op_array *op_array TSRMLS_DC)
{
	if (extension->fcall_begin_handler) {
		extension->fcall_begin_handler(op_array);
	}
}


static void zend_extension_fcall_end_handler(const zend_extension *extension, zend_op_array *op_array TSRMLS_DC)
{
	if (extension->fcall_end_handler) {
		extension->fcall_end_handler(op_array);
	}
}


static inline HashTable *zend_get_target_symbol_table(int fetch_type TSRMLS_DC)
{
	switch (fetch_type) {
		case ZEND_FETCH_LOCAL:
			if (!EG(active_symbol_table)) {
				zend_rebuild_symbol_table(TSRMLS_C);
			}
			return EG(active_symbol_table);
			break;
		case ZEND_FETCH_GLOBAL:
		case ZEND_FETCH_GLOBAL_LOCK:
			return &EG(symbol_table);
			break;
		case ZEND_FETCH_STATIC:
			if (!EG(active_op_array)->static_variables) {
				ALLOC_HASHTABLE(EG(active_op_array)->static_variables);
				zend_hash_init(EG(active_op_array)->static_variables, 2, NULL, ZVAL_PTR_DTOR, 0);
			}
			return EG(active_op_array)->static_variables;
			break;
		EMPTY_SWITCH_DEFAULT_CASE()
	}
	return NULL;
}

static inline zval **zend_fetch_dimension_address_inner(HashTable *ht, const zval *dim, int dim_type, int type TSRMLS_DC)
{
	zval **retval;
	char *offset_key;
	int offset_key_length;
	ulong hval;

	switch (dim->type) {
		case IS_NULL:
			offset_key = "";
			offset_key_length = 0;
			hval = zend_inline_hash_func("", 1);
			goto fetch_string_dim;

		case IS_STRING:

			offset_key = dim->value.str.val;
			offset_key_length = dim->value.str.len;

			if (dim_type == IS_CONST) {
				hval = Z_HASH_P(dim);
			} else {
				ZEND_HANDLE_NUMERIC_EX(offset_key, offset_key_length+1, hval, goto num_index);
				if (IS_INTERNED(offset_key)) {
					hval = INTERNED_HASH(offset_key);
				} else {
					hval = zend_hash_func(offset_key, offset_key_length+1);
				}
			}
fetch_string_dim:
			if (zend_hash_quick_find(ht, offset_key, offset_key_length+1, hval, (void **) &retval) == FAILURE) {
				switch (type) {
					case BP_VAR_R:
						zend_error(E_NOTICE, "Undefined index: %s", offset_key);
						/* break missing intentionally */
					case BP_VAR_UNSET:
					case BP_VAR_IS:
						retval = &EG(uninitialized_zval_ptr);
						break;
					case BP_VAR_RW:
						zend_error(E_NOTICE,"Undefined index: %s", offset_key);
						/* break missing intentionally */
					case BP_VAR_W: {
							zval *new_zval = &EG(uninitialized_zval);

							Z_ADDREF_P(new_zval);
							zend_hash_quick_update(ht, offset_key, offset_key_length+1, hval, &new_zval, sizeof(zval *), (void **) &retval);
						}
						break;
				}
			}
			break;
		case IS_DOUBLE:
			hval = zend_dval_to_lval(Z_DVAL_P(dim));
			goto num_index;
		case IS_RESOURCE:
			zend_error(E_STRICT, "Resource ID#%ld used as offset, casting to integer (%ld)", Z_LVAL_P(dim), Z_LVAL_P(dim));
			/* Fall Through */
		case IS_BOOL:
		case IS_LONG:
			hval = Z_LVAL_P(dim);
num_index:
			if (zend_hash_index_find(ht, hval, (void **) &retval) == FAILURE) {
				switch (type) {
					case BP_VAR_R:
						zend_error(E_NOTICE,"Undefined offset: %ld", hval);
						/* break missing intentionally */
					case BP_VAR_UNSET:
					case BP_VAR_IS:
						retval = &EG(uninitialized_zval_ptr);
						break;
					case BP_VAR_RW:
						zend_error(E_NOTICE,"Undefined offset: %ld", hval);
						/* break missing intentionally */
					case BP_VAR_W: {
						zval *new_zval = &EG(uninitialized_zval);

						Z_ADDREF_P(new_zval);
						zend_hash_index_update(ht, hval, &new_zval, sizeof(zval *), (void **) &retval);
					}
					break;
				}
			}
			break;

		default:
			zend_error(E_WARNING, "Illegal offset type");
			return (type == BP_VAR_W || type == BP_VAR_RW) ?
				&EG(error_zval_ptr) : &EG(uninitialized_zval_ptr);
	}
	return retval;
}

static void zend_fetch_dimension_address(temp_variable *result, zval **container_ptr, zval *dim, int dim_type, int type TSRMLS_DC)
{
	zval *container = *container_ptr;
	zval **retval;

	switch (Z_TYPE_P(container)) {

		case IS_ARRAY:
			if (type != BP_VAR_UNSET && Z_REFCOUNT_P(container)>1 && !PZVAL_IS_REF(container)) {
				SEPARATE_ZVAL(container_ptr);
				container = *container_ptr;
			}
fetch_from_array:
			if (dim == NULL) {
				zval *new_zval = &EG(uninitialized_zval);

				Z_ADDREF_P(new_zval);
				if (zend_hash_next_index_insert(Z_ARRVAL_P(container), &new_zval, sizeof(zval *), (void **) &retval) == FAILURE) {
					zend_error(E_WARNING, "Cannot add element to the array as the next element is already occupied");
					retval = &EG(error_zval_ptr);
					Z_DELREF_P(new_zval);
				}
			} else {
				retval = zend_fetch_dimension_address_inner(Z_ARRVAL_P(container), dim, dim_type, type TSRMLS_CC);
			}
			result->var.ptr_ptr = retval;
			PZVAL_LOCK(*retval);
			return;
			break;

		case IS_NULL:
			if (container == &EG(error_zval)) {
				result->var.ptr_ptr = &EG(error_zval_ptr);
				PZVAL_LOCK(EG(error_zval_ptr));
			} else if (type != BP_VAR_UNSET) {
convert_to_array:
				if (!PZVAL_IS_REF(container)) {
					SEPARATE_ZVAL(container_ptr);
					container = *container_ptr;
				}
				zval_dtor(container);
				array_init(container);
				goto fetch_from_array;
			} else {
				/* for read-mode only */
				result->var.ptr_ptr = &EG(uninitialized_zval_ptr);
				PZVAL_LOCK(EG(uninitialized_zval_ptr));
			}
			return;
			break;

		case IS_STRING: {
				zval tmp;

				if (type != BP_VAR_UNSET && Z_STRLEN_P(container)==0) {
					goto convert_to_array;
				}
				if (dim == NULL) {
					zend_error_noreturn(E_ERROR, "[] operator not supported for strings");
				}

				if (Z_TYPE_P(dim) != IS_LONG) {

					switch(Z_TYPE_P(dim)) {
						/* case IS_LONG: */
						case IS_STRING:
							if (IS_LONG == is_numeric_string(Z_STRVAL_P(dim), Z_STRLEN_P(dim), NULL, NULL, -1)) {
								break;
							}
							if (type != BP_VAR_UNSET) {
								zend_error(E_WARNING, "Illegal string offset '%s'", dim->value.str.val);
							}

							break;
						case IS_DOUBLE:
						case IS_NULL:
						case IS_BOOL:
							zend_error(E_NOTICE, "String offset cast occurred");
							break;
						default:
							zend_error(E_WARNING, "Illegal offset type");
							break;
					}

					tmp = *dim;
					zval_copy_ctor(&tmp);
					convert_to_long(&tmp);
					dim = &tmp;
				}
				if (type != BP_VAR_UNSET) {
					SEPARATE_ZVAL_IF_NOT_REF(container_ptr);
				}
				container = *container_ptr;
				result->str_offset.str = container;
				PZVAL_LOCK(container);
				result->str_offset.offset = Z_LVAL_P(dim);
				result->str_offset.ptr_ptr = NULL;
				return;
			}
			break;

		case IS_OBJECT:
			if (!Z_OBJ_HT_P(container)->read_dimension) {
				zend_error_noreturn(E_ERROR, "Cannot use object as array");
			} else {
				zval *overloaded_result;

				if (dim_type == IS_TMP_VAR) {
					zval *orig = dim;
					MAKE_REAL_ZVAL_PTR(dim);
					ZVAL_NULL(orig);
				}
				overloaded_result = Z_OBJ_HT_P(container)->read_dimension(container, dim, type TSRMLS_CC);

				if (overloaded_result) {
					if (!Z_ISREF_P(overloaded_result)) {
						if (Z_REFCOUNT_P(overloaded_result) > 0) {
							zval *tmp = overloaded_result;

							ALLOC_ZVAL(overloaded_result);
							ZVAL_COPY_VALUE(overloaded_result, tmp);
							zval_copy_ctor(overloaded_result);
							Z_UNSET_ISREF_P(overloaded_result);
							Z_SET_REFCOUNT_P(overloaded_result, 0);
						}
						if (Z_TYPE_P(overloaded_result) != IS_OBJECT) {
							zend_class_entry *ce = Z_OBJCE_P(container);
							zend_error(E_NOTICE, "Indirect modification of overloaded element of %s has no effect", ce->name);
						}
					}
					retval = &overloaded_result;
				} else {
					retval = &EG(error_zval_ptr);
				}
				AI_SET_PTR(result, *retval);
				PZVAL_LOCK(*retval);
				if (dim_type == IS_TMP_VAR) {
					zval_ptr_dtor(&dim);
				}
			}
			return;
			break;

		case IS_BOOL:
			if (type != BP_VAR_UNSET && Z_LVAL_P(container)==0) {
				goto convert_to_array;
			}
			/* break missing intentionally */

		default:
			if (type == BP_VAR_UNSET) {
				zend_error(E_WARNING, "Cannot unset offset in a non-array variable");
				AI_SET_PTR(result, &EG(uninitialized_zval));
				PZVAL_LOCK(&EG(uninitialized_zval));
			} else {
				zend_error(E_WARNING, "Cannot use a scalar value as an array");
				result->var.ptr_ptr = &EG(error_zval_ptr);
				PZVAL_LOCK(EG(error_zval_ptr));
			}
			break;
	}
}

static void zend_fetch_dimension_address_read(temp_variable *result, zval **container_ptr, zval *dim, int dim_type, int type TSRMLS_DC)
{
	zval *container = *container_ptr;
	zval **retval;

	switch (Z_TYPE_P(container)) {

		case IS_ARRAY:
			retval = zend_fetch_dimension_address_inner(Z_ARRVAL_P(container), dim, dim_type, type TSRMLS_CC);
			AI_SET_PTR(result, *retval);
			PZVAL_LOCK(*retval);
			return;

		case IS_NULL:
			AI_SET_PTR(result, &EG(uninitialized_zval));
			PZVAL_LOCK(&EG(uninitialized_zval));
			return;

		case IS_STRING: {
				zval tmp;
				zval *ptr;

				if (Z_TYPE_P(dim) != IS_LONG) {
					switch(Z_TYPE_P(dim)) {
						/* case IS_LONG: */
						case IS_STRING:
							if (IS_LONG == is_numeric_string(Z_STRVAL_P(dim), Z_STRLEN_P(dim), NULL, NULL, -1)) {
								break;
							}
							if (type != BP_VAR_IS) {
								zend_error(E_WARNING, "Illegal string offset '%s'", dim->value.str.val);
							}
							break;
						case IS_DOUBLE:
						case IS_NULL:
						case IS_BOOL:
							if (type != BP_VAR_IS) {
								zend_error(E_NOTICE, "String offset cast occurred");
							}
							break;
						default:
							zend_error(E_WARNING, "Illegal offset type");
							break;
					}

					ZVAL_COPY_VALUE(&tmp, dim);
					zval_copy_ctor(&tmp);
					convert_to_long(&tmp);
					dim = &tmp;
				}

				ALLOC_ZVAL(ptr);
				INIT_PZVAL(ptr);
				Z_TYPE_P(ptr) = IS_STRING;

				if (Z_LVAL_P(dim) < 0 || Z_STRLEN_P(container) <= Z_LVAL_P(dim)) {
					if (type != BP_VAR_IS) {
						zend_error(E_NOTICE, "Uninitialized string offset: %ld", Z_LVAL_P(dim));
					}
					Z_STRVAL_P(ptr) = STR_EMPTY_ALLOC();
					Z_STRLEN_P(ptr) = 0;
				} else {
					Z_STRVAL_P(ptr) = (char*)emalloc(2);
					Z_STRVAL_P(ptr)[0] = Z_STRVAL_P(container)[Z_LVAL_P(dim)];
					Z_STRVAL_P(ptr)[1] = 0;
					Z_STRLEN_P(ptr) = 1;
				}
				AI_SET_PTR(result, ptr);
				return;
			}
			break;

		case IS_OBJECT:
			if (!Z_OBJ_HT_P(container)->read_dimension) {
				zend_error_noreturn(E_ERROR, "Cannot use object as array");
			} else {
				zval *overloaded_result;

				if (dim_type == IS_TMP_VAR) {
					zval *orig = dim;
					MAKE_REAL_ZVAL_PTR(dim);
					ZVAL_NULL(orig);
				}
				overloaded_result = Z_OBJ_HT_P(container)->read_dimension(container, dim, type TSRMLS_CC);

				if (overloaded_result) {
					AI_SET_PTR(result, overloaded_result);
					PZVAL_LOCK(overloaded_result);
				} else if (result) {
					AI_SET_PTR(result, &EG(uninitialized_zval));
					PZVAL_LOCK(&EG(uninitialized_zval));
				}
				if (dim_type == IS_TMP_VAR) {
					zval_ptr_dtor(&dim);
				}
			}
			return;

		default:
			AI_SET_PTR(result, &EG(uninitialized_zval));
			PZVAL_LOCK(&EG(uninitialized_zval));
			return;
	}
}

static void zend_fetch_property_address(temp_variable *result, zval **container_ptr, zval *prop_ptr, const zend_literal *key, int type TSRMLS_DC)
{
	zval *container = *container_ptr;;

	if (Z_TYPE_P(container) != IS_OBJECT) {
		if (container == &EG(error_zval)) {
			result->var.ptr_ptr = &EG(error_zval_ptr);
			PZVAL_LOCK(EG(error_zval_ptr));
			return;
		}

		/* this should modify object only if it's empty */
		if (type != BP_VAR_UNSET &&
		    ((Z_TYPE_P(container) == IS_NULL ||
		     (Z_TYPE_P(container) == IS_BOOL && Z_LVAL_P(container)==0) ||
		     (Z_TYPE_P(container) == IS_STRING && Z_STRLEN_P(container)==0)))) {
			if (!PZVAL_IS_REF(container)) {
				SEPARATE_ZVAL(container_ptr);
				container = *container_ptr;
			}
			object_init(container);
		} else {
			zend_error(E_WARNING, "Attempt to modify property of non-object");
			result->var.ptr_ptr = &EG(error_zval_ptr);
			PZVAL_LOCK(EG(error_zval_ptr));
			return;
		}
	}

	if (Z_OBJ_HT_P(container)->get_property_ptr_ptr) {
		zval **ptr_ptr = Z_OBJ_HT_P(container)->get_property_ptr_ptr(container, prop_ptr, key TSRMLS_CC);
		if (NULL == ptr_ptr) {
			zval *ptr;

			if (Z_OBJ_HT_P(container)->read_property &&
				(ptr = Z_OBJ_HT_P(container)->read_property(container, prop_ptr, type, key TSRMLS_CC)) != NULL) {
				AI_SET_PTR(result, ptr);
				PZVAL_LOCK(ptr);
			} else {
				zend_error_noreturn(E_ERROR, "Cannot access undefined property for object with overloaded property access");
			}
		} else {
			result->var.ptr_ptr = ptr_ptr;
			PZVAL_LOCK(*ptr_ptr);
		}
	} else if (Z_OBJ_HT_P(container)->read_property) {
		zval *ptr = Z_OBJ_HT_P(container)->read_property(container, prop_ptr, type, key TSRMLS_CC);

		AI_SET_PTR(result, ptr);
		PZVAL_LOCK(ptr);
	} else {
		zend_error(E_WARNING, "This object doesn't support property references");
		result->var.ptr_ptr = &EG(error_zval_ptr);
		PZVAL_LOCK(EG(error_zval_ptr));
	}
}

static inline zend_brk_cont_element* zend_brk_cont(int nest_levels, int array_offset, const zend_op_array *op_array, const temp_variable *Ts TSRMLS_DC)
{
	int original_nest_levels = nest_levels;
	zend_brk_cont_element *jmp_to;

	do {
		if (array_offset==-1) {
			zend_error_noreturn(E_ERROR, "Cannot break/continue %d level%s", original_nest_levels, (original_nest_levels == 1) ? "" : "s");
		}
		jmp_to = &op_array->brk_cont_array[array_offset];
		if (nest_levels>1) {
			zend_op *brk_opline = &op_array->opcodes[jmp_to->brk];

			switch (brk_opline->opcode) {
				case ZEND_SWITCH_FREE:
					if (!(brk_opline->extended_value & EXT_TYPE_FREE_ON_RETURN)) {
						zval_ptr_dtor(&T(brk_opline->op1.var).var.ptr);
					}
					break;
				case ZEND_FREE:
					if (!(brk_opline->extended_value & EXT_TYPE_FREE_ON_RETURN)) {
						zendi_zval_dtor(T(brk_opline->op1.var).tmp_var);
					}
					break;
			}
		}
		array_offset = jmp_to->parent;
	} while (--nest_levels > 0);
	return jmp_to;
}

#if ZEND_INTENSIVE_DEBUGGING

#define CHECK_SYMBOL_TABLES()														\
	zend_hash_apply(&EG(symbol_table), (apply_func_t) zend_check_symbol TSRMLS_CC);	\
	if (&EG(symbol_table)!=EG(active_symbol_table)) {								\
		zend_hash_apply(EG(active_symbol_table), (apply_func_t) zend_check_symbol TSRMLS_CC);	\
	}

static int zend_check_symbol(zval **pz TSRMLS_DC)
{
	if (Z_TYPE_PP(pz) > 9) {
		fprintf(stderr, "Warning!  %x has invalid type!\n", *pz);
/* See http://support.microsoft.com/kb/190351 */
#ifdef PHP_WIN32
		fflush(stderr);
#endif
	} else if (Z_TYPE_PP(pz) == IS_ARRAY) {
		zend_hash_apply(Z_ARRVAL_PP(pz), (apply_func_t) zend_check_symbol TSRMLS_CC);
	} else if (Z_TYPE_PP(pz) == IS_OBJECT) {

		/* OBJ-TBI - doesn't support new object model! */
		zend_hash_apply(Z_OBJPROP_PP(pz), (apply_func_t) zend_check_symbol TSRMLS_CC);
	}

	return 0;
}


#else
#define CHECK_SYMBOL_TABLES()
#endif

ZEND_API opcode_handler_t *zend_opcode_handlers;

ZEND_API void execute_internal(zend_execute_data *execute_data_ptr, int return_value_used TSRMLS_DC)
{
	zval **return_value_ptr = &(*(temp_variable *)((char *) execute_data_ptr->Ts + execute_data_ptr->opline->result.var)).var.ptr;
	((zend_internal_function *) execute_data_ptr->function_state.function)->handler(execute_data_ptr->opline->extended_value, *return_value_ptr, (execute_data_ptr->function_state.function->common.fn_flags & ZEND_ACC_RETURN_REFERENCE)?return_value_ptr:NULL, execute_data_ptr->object, return_value_used TSRMLS_CC);
}

#define ZEND_VM_NEXT_OPCODE() \
	CHECK_SYMBOL_TABLES() \
	ZEND_VM_INC_OPCODE(); \
	ZEND_VM_CONTINUE()

#define ZEND_VM_SET_OPCODE(new_op) \
	CHECK_SYMBOL_TABLES() \
	OPLINE = new_op

#define ZEND_VM_JMP(new_op) \
	if (EXPECTED(!EG(exception))) { \
		ZEND_VM_SET_OPCODE(new_op); \
	} else { \
		LOAD_OPLINE(); \
	} \
	ZEND_VM_CONTINUE()

#define ZEND_VM_INC_OPCODE() \
	OPLINE++

#ifdef __GNUC__
# define ZEND_VM_GUARD(name) __asm__("#" #name)
#else
# define ZEND_VM_GUARD(name)
#endif

#include "zend_vm_execute.h"

ZEND_API int zend_set_user_opcode_handler(zend_uchar opcode, user_opcode_handler_t handler)
{
	if (opcode != ZEND_USER_OPCODE) {
		if (handler == NULL) {
			/* restore the original handler */			
			zend_user_opcodes[opcode] = opcode;
		} else {
			zend_user_opcodes[opcode] = ZEND_USER_OPCODE;
		}
		zend_user_opcode_handlers[opcode] = handler;
		return SUCCESS;
	}
	return FAILURE;
}

ZEND_API user_opcode_handler_t zend_get_user_opcode_handler(zend_uchar opcode)
{
	return zend_user_opcode_handlers[opcode];
}

ZEND_API zval *zend_get_zval_ptr(int op_type, const znode_op *node, const temp_variable *Ts, zend_free_op *should_free, int type TSRMLS_DC) {
	return get_zval_ptr(op_type, node, Ts, should_free, type);
<<<<<<< HEAD
}

ZEND_API zval **zend_get_zval_ptr_ptr(int op_type, const znode_op *node, const temp_variable *Ts, zend_free_op *should_free, int type TSRMLS_DC) {
	return get_zval_ptr_ptr(op_type, node, Ts, should_free, type);
=======
}

ZEND_API zval **zend_get_zval_ptr_ptr(int op_type, const znode_op *node, const temp_variable *Ts, zend_free_op *should_free, int type TSRMLS_DC) {
	return get_zval_ptr_ptr(op_type, node, Ts, should_free, type);
}

void zend_clean_and_cache_symbol_table(HashTable *symbol_table TSRMLS_DC) /* {{{ */
{
	if (EG(symtable_cache_ptr) >= EG(symtable_cache_limit)) {
		zend_hash_destroy(symbol_table);
		FREE_HASHTABLE(symbol_table);
	} else {
		/* clean before putting into the cache, since clean
		   could call dtors, which could use cached hash */
		zend_hash_clean(symbol_table);
		*(++EG(symtable_cache_ptr)) = symbol_table;
	}
}
/* }}} */

void zend_free_compiled_variables(zval ***CVs, int num) /* {{{ */
{
	int i;
	for (i = 0; i < num; ++i) {
		if (CVs[i]) {
			zval_ptr_dtor(CVs[i]);
		}
	}
}
/* }}} */

void** zend_copy_arguments(void **arguments_end) /* {{{ */
{
	int arguments_count = (int) (zend_uintptr_t) *arguments_end;
	size_t arguments_size = (arguments_count + 1) * sizeof(void **);
	void **arguments_start = arguments_end - arguments_count;
	void **copied_arguments_start = emalloc(arguments_size);
	void **copied_arguments_end = copied_arguments_start + arguments_count;
	int i;

	memcpy(copied_arguments_start, arguments_start, arguments_size);

	for (i = 0; i < arguments_count; i++) {
		Z_ADDREF_P((zval *) arguments_start[i]);
	}

	return copied_arguments_end;
>>>>>>> 5246d6f0
}
/* }}} */

/*
 * Local variables:
 * tab-width: 4
 * c-basic-offset: 4
 * indent-tabs-mode: t
 * End:
 */<|MERGE_RESOLUTION|>--- conflicted
+++ resolved
@@ -218,7 +218,6 @@
 }
 
 static zend_never_inline zval **_get_zval_cv_lookup_BP_VAR_R(zval ***ptr, zend_uint var TSRMLS_DC)
-<<<<<<< HEAD
 {
 	zend_compiled_variable *cv = &CV_DEF_OF(var);
 
@@ -291,79 +290,6 @@
 
 	if (UNEXPECTED(*ptr == NULL)) {
 		return *_get_zval_cv_lookup(ptr, var, type TSRMLS_CC);
-=======
-{
-	zend_compiled_variable *cv = &CV_DEF_OF(var);
-
-	if (!EG(active_symbol_table) ||
-	    zend_hash_quick_find(EG(active_symbol_table), cv->name, cv->name_len+1, cv->hash_value, (void **)ptr)==FAILURE) {
-		zend_error(E_NOTICE, "Undefined variable: %s", cv->name);
-		return &EG(uninitialized_zval_ptr);
-	}
-	return *ptr;
-}
-
-static zend_never_inline zval **_get_zval_cv_lookup_BP_VAR_UNSET(zval ***ptr, zend_uint var TSRMLS_DC)
-{
-	zend_compiled_variable *cv = &CV_DEF_OF(var);
-
-	if (!EG(active_symbol_table) ||
-	    zend_hash_quick_find(EG(active_symbol_table), cv->name, cv->name_len+1, cv->hash_value, (void **)ptr)==FAILURE) {
-		zend_error(E_NOTICE, "Undefined variable: %s", cv->name);
-		return &EG(uninitialized_zval_ptr);
-	}
-	return *ptr;
-}
-
-static zend_never_inline zval **_get_zval_cv_lookup_BP_VAR_IS(zval ***ptr, zend_uint var TSRMLS_DC)
-{
-	zend_compiled_variable *cv = &CV_DEF_OF(var);
-
-	if (!EG(active_symbol_table) ||
-	    zend_hash_quick_find(EG(active_symbol_table), cv->name, cv->name_len+1, cv->hash_value, (void **)ptr)==FAILURE) {
-		return &EG(uninitialized_zval_ptr);
-	}
-	return *ptr;
-}
-
-static zend_never_inline zval **_get_zval_cv_lookup_BP_VAR_RW(zval ***ptr, zend_uint var TSRMLS_DC)
-{
-	zend_compiled_variable *cv = &CV_DEF_OF(var);
-
-	if (!EG(active_symbol_table)) {
-		Z_ADDREF(EG(uninitialized_zval));
-		*ptr = (zval**)EG(current_execute_data)->CVs + (EG(active_op_array)->last_var + var);
-		**ptr = &EG(uninitialized_zval);
-		zend_error(E_NOTICE, "Undefined variable: %s", cv->name);
-	} else if (zend_hash_quick_find(EG(active_symbol_table), cv->name, cv->name_len+1, cv->hash_value, (void **)ptr)==FAILURE) {
-		Z_ADDREF(EG(uninitialized_zval));
-		zend_hash_quick_update(EG(active_symbol_table), cv->name, cv->name_len+1, cv->hash_value, &EG(uninitialized_zval_ptr), sizeof(zval *), (void **)ptr);
-		zend_error(E_NOTICE, "Undefined variable: %s", cv->name);
-	}
-	return *ptr;
-}
-
-static zend_never_inline zval **_get_zval_cv_lookup_BP_VAR_W(zval ***ptr, zend_uint var TSRMLS_DC)
-{
-	zend_compiled_variable *cv = &CV_DEF_OF(var);
-
-	if (!EG(active_symbol_table)) {
-		Z_ADDREF(EG(uninitialized_zval));
-		*ptr = (zval**)EG(current_execute_data)->CVs + (EG(active_op_array)->last_var + var);
-		**ptr = &EG(uninitialized_zval);
-	} else if (zend_hash_quick_find(EG(active_symbol_table), cv->name, cv->name_len+1, cv->hash_value, (void **)ptr)==FAILURE) {
-		Z_ADDREF(EG(uninitialized_zval));
-		zend_hash_quick_update(EG(active_symbol_table), cv->name, cv->name_len+1, cv->hash_value, &EG(uninitialized_zval_ptr), sizeof(zval *), (void **)ptr);
-	}
-	return *ptr;
-}
-
-static zend_always_inline zval *_get_zval_ptr_cv(zend_uint var, int type TSRMLS_DC)
-{
-	zval ***ptr = &CV_OF(var);
-
-	if (UNEXPECTED(*ptr == NULL)) {
-		return *_get_zval_cv_lookup(ptr, var, type TSRMLS_CC);
 	}
 	return **ptr;
 }
@@ -374,24 +300,10 @@
 
 	if (UNEXPECTED(*ptr == NULL)) {
 		return *_get_zval_cv_lookup_BP_VAR_R(ptr, var TSRMLS_CC);
->>>>>>> 5246d6f0
 	}
 	return **ptr;
 }
 
-<<<<<<< HEAD
-static zend_always_inline zval *_get_zval_ptr_cv_BP_VAR_R(zval ***CVs, zend_uint var TSRMLS_DC)
-{
-	zval ***ptr = &CV(var);
-
-	if (UNEXPECTED(*ptr == NULL)) {
-		return *_get_zval_cv_lookup_BP_VAR_R(ptr, var TSRMLS_CC);
-	}
-	return **ptr;
-}
-
-=======
->>>>>>> 5246d6f0
 static zend_always_inline zval *_get_zval_ptr_cv_BP_VAR_UNSET(zval ***CVs, zend_uint var TSRMLS_DC)
 {
 	zval ***ptr = &CV(var);
@@ -474,18 +386,11 @@
 }
 
 static zend_always_inline zval **_get_zval_ptr_ptr_cv(zend_uint var, int type TSRMLS_DC)
-<<<<<<< HEAD
 {
 	zval ***ptr = &CV_OF(var);
 
 	if (UNEXPECTED(*ptr == NULL)) {
 		return _get_zval_cv_lookup(ptr, var, type TSRMLS_CC);
-=======
-{
-	zval ***ptr = &CV_OF(var);
-
-	if (UNEXPECTED(*ptr == NULL)) {
-		return _get_zval_cv_lookup(ptr, var, type TSRMLS_CC);
 	}
 	return *ptr;
 }
@@ -536,68 +441,12 @@
 
 	if (UNEXPECTED(*ptr == NULL)) {
 		return _get_zval_cv_lookup_BP_VAR_W(ptr, var TSRMLS_CC);
->>>>>>> 5246d6f0
 	}
 	return *ptr;
 }
 
-<<<<<<< HEAD
-static zend_always_inline zval **_get_zval_ptr_ptr_cv_BP_VAR_R(zval ***CVs, zend_uint var TSRMLS_DC)
-{
-	zval ***ptr = &CV(var);
-
-	if (UNEXPECTED(*ptr == NULL)) {
-		return _get_zval_cv_lookup_BP_VAR_R(ptr, var TSRMLS_CC);
-	}
-	return *ptr;
-}
-
-static zend_always_inline zval **_get_zval_ptr_ptr_cv_BP_VAR_UNSET(zval ***CVs, zend_uint var TSRMLS_DC)
-{
-	zval ***ptr = &CV(var);
-
-	if (UNEXPECTED(*ptr == NULL)) {
-		return _get_zval_cv_lookup_BP_VAR_UNSET(ptr, var TSRMLS_CC);
-	}
-	return *ptr;
-}
-
-static zend_always_inline zval **_get_zval_ptr_ptr_cv_BP_VAR_IS(zval ***CVs, zend_uint var TSRMLS_DC)
-{
-	zval ***ptr = &CV(var);
-
-	if (UNEXPECTED(*ptr == NULL)) {
-		return _get_zval_cv_lookup_BP_VAR_IS(ptr, var TSRMLS_CC);
-	}
-	return *ptr;
-}
-
-static zend_always_inline zval **_get_zval_ptr_ptr_cv_BP_VAR_RW(zval ***CVs, zend_uint var TSRMLS_DC)
-{
-	zval ***ptr = &CV(var);
-
-	if (UNEXPECTED(*ptr == NULL)) {
-		return _get_zval_cv_lookup_BP_VAR_RW(ptr, var TSRMLS_CC);
-	}
-	return *ptr;
-}
-
-static zend_always_inline zval **_get_zval_ptr_ptr_cv_BP_VAR_W(zval ***CVs, zend_uint var TSRMLS_DC)
-{
-	zval ***ptr = &CV(var);
-
-	if (UNEXPECTED(*ptr == NULL)) {
-		return _get_zval_cv_lookup_BP_VAR_W(ptr, var TSRMLS_CC);
-	}
-	return *ptr;
-}
-
 static inline zval **_get_zval_ptr_ptr(int op_type, const znode_op *node, const temp_variable *Ts, zend_free_op *should_free, int type TSRMLS_DC)
 {
-=======
-static inline zval **_get_zval_ptr_ptr(int op_type, const znode_op *node, const temp_variable *Ts, zend_free_op *should_free, int type TSRMLS_DC)
-{
->>>>>>> 5246d6f0
 	if (op_type == IS_CV) {
 		should_free->var = 0;
 		return _get_zval_ptr_ptr_cv(node->var, type TSRMLS_CC);
@@ -993,21 +842,12 @@
 		return variable_ptr;
 	}
 }
-<<<<<<< HEAD
 
 static inline zval* zend_assign_const_to_variable(zval **variable_ptr_ptr, zval *value TSRMLS_DC)
 {
 	zval *variable_ptr = *variable_ptr_ptr;
 	zval garbage;
 
-=======
-
-static inline zval* zend_assign_const_to_variable(zval **variable_ptr_ptr, zval *value TSRMLS_DC)
-{
-	zval *variable_ptr = *variable_ptr_ptr;
-	zval garbage;
-
->>>>>>> 5246d6f0
 	if (Z_TYPE_P(variable_ptr) == IS_OBJECT &&
 	    UNEXPECTED(Z_OBJ_HANDLER_P(variable_ptr, set) != NULL)) {
 		Z_OBJ_HANDLER_P(variable_ptr, set)(variable_ptr_ptr, value TSRMLS_CC);
@@ -1691,12 +1531,6 @@
 
 ZEND_API zval *zend_get_zval_ptr(int op_type, const znode_op *node, const temp_variable *Ts, zend_free_op *should_free, int type TSRMLS_DC) {
 	return get_zval_ptr(op_type, node, Ts, should_free, type);
-<<<<<<< HEAD
-}
-
-ZEND_API zval **zend_get_zval_ptr_ptr(int op_type, const znode_op *node, const temp_variable *Ts, zend_free_op *should_free, int type TSRMLS_DC) {
-	return get_zval_ptr_ptr(op_type, node, Ts, should_free, type);
-=======
 }
 
 ZEND_API zval **zend_get_zval_ptr_ptr(int op_type, const znode_op *node, const temp_variable *Ts, zend_free_op *should_free, int type TSRMLS_DC) {
@@ -1744,7 +1578,6 @@
 	}
 
 	return copied_arguments_end;
->>>>>>> 5246d6f0
 }
 /* }}} */
 
