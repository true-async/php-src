/*
   +----------------------------------------------------------------------+
   | Zend Engine                                                          |
   +----------------------------------------------------------------------+
   | Copyright (c) 1998-2018 Zend Technologies Ltd. (http://www.zend.com) |
   +----------------------------------------------------------------------+
   | This source file is subject to version 2.00 of the Zend license,     |
   | that is bundled with this package in the file LICENSE, and is        |
   | available through the world-wide-web at the following url:           |
   | http://www.zend.com/license/2_00.txt.                                |
   | If you did not receive a copy of the Zend license and are unable to  |
   | obtain it through the world-wide-web, please send a note to          |
   | license@zend.com so we can mail you a copy immediately.              |
   +----------------------------------------------------------------------+
   | Authors: Andi Gutmans <andi@zend.com>                                |
   |          Zeev Suraski <zeev@zend.com>                                |
   |          Dmitry Stogov <dmitry@zend.com>                             |
   +----------------------------------------------------------------------+
*/

/* $Id$ */

#define ZEND_INTENSIVE_DEBUGGING 0

#include <stdio.h>
#include <signal.h>

#include "zend.h"
#include "zend_compile.h"
#include "zend_execute.h"
#include "zend_API.h"
#include "zend_ptr_stack.h"
#include "zend_constants.h"
#include "zend_extensions.h"
#include "zend_ini.h"
#include "zend_exceptions.h"
#include "zend_interfaces.h"
#include "zend_closures.h"
#include "zend_generators.h"
#include "zend_vm.h"
#include "zend_dtrace.h"
#include "zend_inheritance.h"
#include "zend_type_info.h"

/* Virtual current working directory support */
#include "zend_virtual_cwd.h"

#ifdef HAVE_GCC_GLOBAL_REGS
# if defined(__GNUC__) && ZEND_GCC_VERSION >= 4008 && defined(i386)
#  define ZEND_VM_FP_GLOBAL_REG "%esi"
#  define ZEND_VM_IP_GLOBAL_REG "%edi"
# elif defined(__GNUC__) && ZEND_GCC_VERSION >= 4008 && defined(__x86_64__)
#  define ZEND_VM_FP_GLOBAL_REG "%r14"
#  define ZEND_VM_IP_GLOBAL_REG "%r15"
# elif defined(__GNUC__) && ZEND_GCC_VERSION >= 4008 && defined(__powerpc64__)
#  define ZEND_VM_FP_GLOBAL_REG "r28"
#  define ZEND_VM_IP_GLOBAL_REG "r29"
# elif defined(__IBMC__) && ZEND_GCC_VERSION >= 4002 && defined(__powerpc64__)
#  define ZEND_VM_FP_GLOBAL_REG "r28"
#  define ZEND_VM_IP_GLOBAL_REG "r29"
# endif
#endif

#if defined(ZEND_VM_FP_GLOBAL_REG) && ((ZEND_VM_KIND == ZEND_VM_KIND_CALL) || (ZEND_VM_KIND == ZEND_VM_KIND_HYBRID))
# pragma GCC diagnostic ignored "-Wvolatile-register-var"
  register zend_execute_data* volatile execute_data __asm__(ZEND_VM_FP_GLOBAL_REG);
# pragma GCC diagnostic warning "-Wvolatile-register-var"
# define EXECUTE_DATA_D     void
# define EXECUTE_DATA_C
# define EXECUTE_DATA_DC
# define EXECUTE_DATA_CC
# define NO_EXECUTE_DATA_CC
# define OPLINE_D           void
# define OPLINE_C
# define OPLINE_DC
# define OPLINE_CC
#else
# define EXECUTE_DATA_D     zend_execute_data* execute_data
# define EXECUTE_DATA_C     execute_data
# define EXECUTE_DATA_DC    , EXECUTE_DATA_D
# define EXECUTE_DATA_CC    , EXECUTE_DATA_C
# define NO_EXECUTE_DATA_CC , NULL
# define OPLINE_D           const zend_op* opline
# define OPLINE_C           opline
# define OPLINE_DC          , OPLINE_D
# define OPLINE_CC          , OPLINE_C
#endif

#if defined(ZEND_VM_IP_GLOBAL_REG) && ((ZEND_VM_KIND == ZEND_VM_KIND_CALL) || (ZEND_VM_KIND == ZEND_VM_KIND_HYBRID))
# pragma GCC diagnostic ignored "-Wvolatile-register-var"
  register const zend_op* volatile opline __asm__(ZEND_VM_IP_GLOBAL_REG);
# pragma GCC diagnostic warning "-Wvolatile-register-var"
#else
#endif

#define _CONST_CODE  0
#define _TMP_CODE    1
#define _VAR_CODE    2
#define _UNUSED_CODE 3
#define _CV_CODE     4

typedef int (ZEND_FASTCALL *incdec_t)(zval *);

#define get_zval_ptr(op_type, node, should_free, type) _get_zval_ptr(op_type, node, should_free, type EXECUTE_DATA_CC OPLINE_CC)
#define get_zval_ptr_deref(op_type, node, should_free, type) _get_zval_ptr_deref(op_type, node, should_free, type EXECUTE_DATA_CC OPLINE_CC)
#define get_zval_ptr_undef(op_type, node, should_free, type) _get_zval_ptr_undef(op_type, node, should_free, type EXECUTE_DATA_CC OPLINE_CC)
#define get_op_data_zval_ptr_r(op_type, node, should_free) _get_op_data_zval_ptr_r(op_type, node, should_free EXECUTE_DATA_CC OPLINE_CC)
#define get_op_data_zval_ptr_deref_r(op_type, node, should_free) _get_op_data_zval_ptr_deref_r(op_type, node, should_free EXECUTE_DATA_CC OPLINE_CC)
#define get_zval_ptr_ptr(op_type, node, should_free, type) _get_zval_ptr_ptr(op_type, node, should_free, type EXECUTE_DATA_CC)
#define get_zval_ptr_ptr_undef(op_type, node, should_free, type) _get_zval_ptr_ptr(op_type, node, should_free, type EXECUTE_DATA_CC)
#define get_obj_zval_ptr(op_type, node, should_free, type) _get_obj_zval_ptr(op_type, node, should_free, type EXECUTE_DATA_CC OPLINE_CC)
#define get_obj_zval_ptr_undef(op_type, node, should_free, type) _get_obj_zval_ptr_undef(op_type, node, should_free, type EXECUTE_DATA_CC OPLINE_CC)
#define get_obj_zval_ptr_ptr(op_type, node, should_free, type) _get_obj_zval_ptr_ptr(op_type, node, should_free, type EXECUTE_DATA_CC)

#define RETURN_VALUE_USED(opline) ((opline)->result_type != IS_UNUSED)

static ZEND_FUNCTION(pass)
{
}

ZEND_API const zend_internal_function zend_pass_function = {
	ZEND_INTERNAL_FUNCTION, /* type              */
	{0, 0, 0},              /* arg_flags         */
	0,                      /* fn_flags          */
	NULL,                   /* name              */
	NULL,                   /* scope             */
	NULL,                   /* prototype         */
	0,                      /* num_args          */
	0,                      /* required_num_args */
	NULL,                   /* arg_info          */
	ZEND_FN(pass),          /* handler           */
	NULL,                   /* module            */
	{NULL,NULL,NULL,NULL}   /* reserved          */
};

#undef zval_ptr_dtor
#define zval_ptr_dtor(zv) i_zval_ptr_dtor(zv ZEND_FILE_LINE_CC)

#define FREE_VAR_PTR_AND_EXTRACT_RESULT_IF_NECESSARY(free_op, result) do {	\
	zval *__container_to_free = (free_op);									\
	if (UNEXPECTED(__container_to_free)										\
	 && EXPECTED(Z_REFCOUNTED_P(__container_to_free))) {					\
		zend_refcounted *__ref = Z_COUNTED_P(__container_to_free);			\
		if (UNEXPECTED(!GC_DELREF(__ref))) {								\
			zval *__zv = (result);											\
			if (EXPECTED(Z_TYPE_P(__zv) == IS_INDIRECT)) {					\
				ZVAL_COPY(__zv, Z_INDIRECT_P(__zv));						\
			}																\
			zval_dtor_func(__ref);											\
		}																	\
	}																		\
} while (0)

#define FREE_OP(should_free) \
	if (should_free) { \
		zval_ptr_dtor_nogc(should_free); \
	}

#define FREE_UNFETCHED_OP(type, var) \
	if ((type) & (IS_TMP_VAR|IS_VAR)) { \
		zval_ptr_dtor_nogc(EX_VAR(var)); \
	}

#define FREE_OP_VAR_PTR(should_free) \
	if (should_free) { \
		zval_ptr_dtor_nogc(should_free); \
	}

#define CV_DEF_OF(i) (EX(func)->op_array.vars[i])

#define ZEND_VM_STACK_PAGE_SLOTS (16 * 1024) /* should be a power of 2 */
<<<<<<< HEAD

#define ZEND_VM_STACK_PAGE_SIZE  (ZEND_VM_STACK_PAGE_SLOTS * sizeof(zval))

=======

#define ZEND_VM_STACK_PAGE_SIZE  (ZEND_VM_STACK_PAGE_SLOTS * sizeof(zval))

>>>>>>> c4331b00
#define ZEND_VM_STACK_PAGE_ALIGNED_SIZE(size) \
	(((size) + ZEND_VM_STACK_HEADER_SLOTS * sizeof(zval) \
	  + (ZEND_VM_STACK_PAGE_SIZE - 1)) & ~(ZEND_VM_STACK_PAGE_SIZE - 1))

static zend_always_inline zend_vm_stack zend_vm_stack_new_page(size_t size, zend_vm_stack prev) {
	zend_vm_stack page = (zend_vm_stack)emalloc(size);

	page->top = ZEND_VM_STACK_ELEMENTS(page);
	page->end = (zval*)((char*)page + size);
	page->prev = prev;
	return page;
}

ZEND_API void zend_vm_stack_init(void)
{
	EG(vm_stack_page_size) = ZEND_VM_STACK_PAGE_SIZE;
	EG(vm_stack) = zend_vm_stack_new_page(ZEND_VM_STACK_PAGE_SIZE, NULL);
	EG(vm_stack)->top++;
	EG(vm_stack_top) = EG(vm_stack)->top;
	EG(vm_stack_end) = EG(vm_stack)->end;
}

ZEND_API void zend_vm_stack_destroy(void)
{
	zend_vm_stack stack = EG(vm_stack);

	while (stack != NULL) {
		zend_vm_stack p = stack->prev;
		efree(stack);
		stack = p;
	}
}

ZEND_API void* zend_vm_stack_extend(size_t size)
{
	zend_vm_stack stack;
	void *ptr;

	stack = EG(vm_stack);
	stack->top = EG(vm_stack_top);
	EG(vm_stack) = stack = zend_vm_stack_new_page(
		EXPECTED(size < EG(vm_stack_page_size) - (ZEND_VM_STACK_HEADER_SLOTS * sizeof(zval))) ?
			EG(vm_stack_page_size) : ZEND_VM_STACK_PAGE_ALIGNED_SIZE(size),
		stack);
	ptr = stack->top;
	EG(vm_stack_top) = (void*)(((char*)ptr) + size);
	EG(vm_stack_end) = stack->end;
	return ptr;
}

ZEND_API zval* zend_get_compiled_variable_value(const zend_execute_data *execute_data, uint32_t var)
{
	return EX_VAR(var);
}

static zend_always_inline zval *_get_zval_ptr_tmp(uint32_t var, zend_free_op *should_free EXECUTE_DATA_DC)
{
	zval *ret = EX_VAR(var);
	*should_free = ret;

	ZEND_ASSERT(Z_TYPE_P(ret) != IS_REFERENCE);

	return ret;
}

static zend_always_inline zval *_get_zval_ptr_var(uint32_t var, zend_free_op *should_free EXECUTE_DATA_DC)
{
	zval *ret = EX_VAR(var);

	*should_free = ret;
	return ret;
}

static zend_always_inline zval *_get_zval_ptr_var_deref(uint32_t var, zend_free_op *should_free EXECUTE_DATA_DC)
{
	zval *ret = EX_VAR(var);

	*should_free = ret;
	ZVAL_DEREF(ret);
	return ret;
}

static zend_never_inline ZEND_COLD void zval_undefined_cv(uint32_t var EXECUTE_DATA_DC)
{
	if (EXPECTED(EG(exception) == NULL)) {
		zend_string *cv = CV_DEF_OF(EX_VAR_TO_NUM(var));
		zend_error(E_NOTICE, "Undefined variable: %s", ZSTR_VAL(cv));
	}
}

static zend_never_inline zval *_get_zval_cv_lookup(zval *ptr, uint32_t var, int type EXECUTE_DATA_DC)
{
	switch (type) {
		case BP_VAR_R:
		case BP_VAR_UNSET:
			zval_undefined_cv(var EXECUTE_DATA_CC);
			/* break missing intentionally */
		case BP_VAR_IS:
			ptr = &EG(uninitialized_zval);
			break;
		case BP_VAR_RW:
			zval_undefined_cv(var EXECUTE_DATA_CC);
			/* break missing intentionally */
		case BP_VAR_W:
			ZVAL_NULL(ptr);
			break;
	}
	return ptr;
}

static zend_always_inline zval *_get_zval_cv_lookup_BP_VAR_R(zval *ptr, uint32_t var EXECUTE_DATA_DC)
{
	zval_undefined_cv(var EXECUTE_DATA_CC);
	return &EG(uninitialized_zval);
}

static zend_always_inline zval *_get_zval_cv_lookup_BP_VAR_UNSET(zval *ptr, uint32_t var EXECUTE_DATA_DC)
{
	zval_undefined_cv(var EXECUTE_DATA_CC);
	return &EG(uninitialized_zval);
}

static zend_always_inline zval *_get_zval_cv_lookup_BP_VAR_RW(zval *ptr, uint32_t var EXECUTE_DATA_DC)
{
	ZVAL_NULL(ptr);
	zval_undefined_cv(var EXECUTE_DATA_CC);
	return ptr;
}

static zend_always_inline zval *_get_zval_cv_lookup_BP_VAR_W(zval *ptr, uint32_t var EXECUTE_DATA_DC)
{
	ZVAL_NULL(ptr);
	return ptr;
}

static zend_always_inline zval *_get_zval_ptr_cv(uint32_t var, int type EXECUTE_DATA_DC)
{
	zval *ret = EX_VAR(var);

	if (UNEXPECTED(Z_TYPE_P(ret) == IS_UNDEF)) {
		return _get_zval_cv_lookup(ret, var, type EXECUTE_DATA_CC);
	}
	return ret;
}

static zend_always_inline zval *_get_zval_ptr_cv_undef(uint32_t var EXECUTE_DATA_DC)
{
	return EX_VAR(var);
}

static zend_always_inline zval *_get_zval_ptr_cv_deref(uint32_t var, int type EXECUTE_DATA_DC)
{
	zval *ret = EX_VAR(var);

	if (UNEXPECTED(Z_TYPE_P(ret) == IS_UNDEF)) {
		return _get_zval_cv_lookup(ret, var, type EXECUTE_DATA_CC);
	}
	ZVAL_DEREF(ret);
	return ret;
}

static zend_always_inline zval *_get_zval_ptr_cv_BP_VAR_R(uint32_t var EXECUTE_DATA_DC)
{
	zval *ret = EX_VAR(var);

	if (UNEXPECTED(Z_TYPE_P(ret) == IS_UNDEF)) {
		return _get_zval_cv_lookup_BP_VAR_R(ret, var EXECUTE_DATA_CC);
	}
	return ret;
}

static zend_always_inline zval *_get_zval_ptr_cv_deref_BP_VAR_R(uint32_t var EXECUTE_DATA_DC)
{
	zval *ret = EX_VAR(var);

	if (UNEXPECTED(Z_TYPE_P(ret) == IS_UNDEF)) {
		return _get_zval_cv_lookup_BP_VAR_R(ret, var EXECUTE_DATA_CC);
	}
	ZVAL_DEREF(ret);
	return ret;
}

static zend_always_inline zval *_get_zval_ptr_cv_BP_VAR_UNSET(uint32_t var EXECUTE_DATA_DC)
{
	zval *ret = EX_VAR(var);

	if (UNEXPECTED(Z_TYPE_P(ret) == IS_UNDEF)) {
		return _get_zval_cv_lookup_BP_VAR_UNSET(ret, var EXECUTE_DATA_CC);
	}
	return ret;
}

static zend_always_inline zval *_get_zval_ptr_cv_deref_BP_VAR_UNSET(uint32_t var EXECUTE_DATA_DC)
{
	zval *ret = EX_VAR(var);

	if (UNEXPECTED(Z_TYPE_P(ret) == IS_UNDEF)) {
		return _get_zval_cv_lookup_BP_VAR_UNSET(ret, var EXECUTE_DATA_CC);
	}
	ZVAL_DEREF(ret);
	return ret;
}

static zend_always_inline zval *_get_zval_ptr_cv_BP_VAR_IS(uint32_t var EXECUTE_DATA_DC)
{
	zval *ret = EX_VAR(var);

	return ret;
}

static zend_always_inline zval *_get_zval_ptr_cv_deref_BP_VAR_IS(uint32_t var EXECUTE_DATA_DC)
{
	zval *ret = EX_VAR(var);

	ZVAL_DEREF(ret);
	return ret;
}

static zend_always_inline zval *_get_zval_ptr_cv_BP_VAR_RW(uint32_t var EXECUTE_DATA_DC)
{
	zval *ret = EX_VAR(var);

	if (UNEXPECTED(Z_TYPE_P(ret) == IS_UNDEF)) {
		return _get_zval_cv_lookup_BP_VAR_RW(ret, var EXECUTE_DATA_CC);
	}
	return ret;
}

static zend_always_inline zval *_get_zval_ptr_cv_deref_BP_VAR_RW(uint32_t var EXECUTE_DATA_DC)
{
	zval *ret = EX_VAR(var);

	if (UNEXPECTED(Z_TYPE_P(ret) == IS_UNDEF)) {
		return _get_zval_cv_lookup_BP_VAR_RW(ret, var EXECUTE_DATA_CC);
	}
	ZVAL_DEREF(ret);
	return ret;
}

static zend_always_inline zval *_get_zval_ptr_cv_BP_VAR_W(uint32_t var EXECUTE_DATA_DC)
{
	zval *ret = EX_VAR(var);

	if (Z_TYPE_P(ret) == IS_UNDEF) {
		return _get_zval_cv_lookup_BP_VAR_W(ret, var EXECUTE_DATA_CC);
	}
	return ret;
}

static zend_always_inline zval *_get_zval_ptr_cv_undef_BP_VAR_W(uint32_t var EXECUTE_DATA_DC)
{
	return EX_VAR(var);
}

static zend_always_inline zval *_get_zval_ptr_cv_undef_BP_VAR_RW(uint32_t var EXECUTE_DATA_DC)
{
	return EX_VAR(var);
}

static zend_always_inline zval *_get_zval_ptr_cv_undef_BP_VAR_UNSET(uint32_t var EXECUTE_DATA_DC)
{
	return EX_VAR(var);
}

static zend_always_inline zval *_get_zval_ptr_cv_deref_BP_VAR_W(uint32_t var EXECUTE_DATA_DC)
{
	zval *ret = EX_VAR(var);

	if (Z_TYPE_P(ret) == IS_UNDEF) {
		return _get_zval_cv_lookup_BP_VAR_W(ret, var EXECUTE_DATA_CC);
	}
	ZVAL_DEREF(ret);
	return ret;
}

static zend_always_inline zval *_get_zval_ptr(int op_type, znode_op node, zend_free_op *should_free, int type EXECUTE_DATA_DC OPLINE_DC)
{
	if (op_type & (IS_TMP_VAR|IS_VAR)) {
		if (op_type == IS_TMP_VAR) {
			return _get_zval_ptr_tmp(node.var, should_free EXECUTE_DATA_CC);
		} else {
			ZEND_ASSERT(op_type == IS_VAR);
			return _get_zval_ptr_var(node.var, should_free EXECUTE_DATA_CC);
		}
	} else {
		*should_free = NULL;
		if (op_type == IS_CONST) {
			return RT_CONSTANT(opline, node);
		} else if (op_type == IS_CV) {
			return _get_zval_ptr_cv(node.var, type EXECUTE_DATA_CC);
		} else {
			return NULL;
		}
	}
}

static zend_always_inline zval *_get_op_data_zval_ptr_r(int op_type, znode_op node, zend_free_op *should_free EXECUTE_DATA_DC OPLINE_DC)
{
	if (op_type & (IS_TMP_VAR|IS_VAR)) {
		if (op_type == IS_TMP_VAR) {
			return _get_zval_ptr_tmp(node.var, should_free EXECUTE_DATA_CC);
		} else {
			ZEND_ASSERT(op_type == IS_VAR);
			return _get_zval_ptr_var(node.var, should_free EXECUTE_DATA_CC);
		}
	} else {
		*should_free = NULL;
		if (op_type == IS_CONST) {
			return RT_CONSTANT(opline + 1, node);
		} else if (op_type == IS_CV) {
			return _get_zval_ptr_cv_BP_VAR_R(node.var EXECUTE_DATA_CC);
		} else {
			return NULL;
		}
	}
}

static zend_always_inline zval *_get_zval_ptr_deref(int op_type, znode_op node, zend_free_op *should_free, int type EXECUTE_DATA_DC OPLINE_DC)
{
	if (op_type & (IS_TMP_VAR|IS_VAR)) {
		if (op_type == IS_TMP_VAR) {
			return _get_zval_ptr_tmp(node.var, should_free EXECUTE_DATA_CC);
		} else {
			ZEND_ASSERT(op_type == IS_VAR);
			return _get_zval_ptr_var_deref(node.var, should_free EXECUTE_DATA_CC);
		}
	} else {
		*should_free = NULL;
		if (op_type == IS_CONST) {
			return RT_CONSTANT(opline, node);
		} else if (op_type == IS_CV) {
			return _get_zval_ptr_cv_deref(node.var, type EXECUTE_DATA_CC);
		} else {
			return NULL;
		}
	}
}

static zend_always_inline zval *_get_op_data_zval_ptr_deref_r(int op_type, znode_op node, zend_free_op *should_free EXECUTE_DATA_DC OPLINE_DC)
{
	if (op_type & (IS_TMP_VAR|IS_VAR)) {
		if (op_type == IS_TMP_VAR) {
			return _get_zval_ptr_tmp(node.var, should_free EXECUTE_DATA_CC);
		} else {
			ZEND_ASSERT(op_type == IS_VAR);
			return _get_zval_ptr_var_deref(node.var, should_free EXECUTE_DATA_CC);
		}
	} else {
		*should_free = NULL;
		if (op_type == IS_CONST) {
			return RT_CONSTANT(opline + 1, node);
		} else if (op_type == IS_CV) {
			return _get_zval_ptr_cv_deref_BP_VAR_R(node.var EXECUTE_DATA_CC);
		} else {
			return NULL;
		}
	}
}

static zend_always_inline zval *_get_zval_ptr_undef(int op_type, znode_op node, zend_free_op *should_free, int type EXECUTE_DATA_DC OPLINE_DC)
{
	if (op_type & (IS_TMP_VAR|IS_VAR)) {
		if (op_type == IS_TMP_VAR) {
			return _get_zval_ptr_tmp(node.var, should_free EXECUTE_DATA_CC);
		} else {
			ZEND_ASSERT(op_type == IS_VAR);
			return _get_zval_ptr_var(node.var, should_free EXECUTE_DATA_CC);
		}
	} else {
		*should_free = NULL;
		if (op_type == IS_CONST) {
			return RT_CONSTANT(opline, node);
		} else if (op_type == IS_CV) {
			return _get_zval_ptr_cv_undef(node.var EXECUTE_DATA_CC);
		} else {
			return NULL;
		}
	}
}

static zend_always_inline zval *_get_zval_ptr_ptr_var(uint32_t var, zend_free_op *should_free EXECUTE_DATA_DC)
{
	zval *ret = EX_VAR(var);

	if (EXPECTED(Z_TYPE_P(ret) == IS_INDIRECT)) {
		*should_free = NULL;
		ret = Z_INDIRECT_P(ret);
	} else {
		*should_free = ret;
	}
	return ret;
}

static inline zval *_get_zval_ptr_ptr(int op_type, znode_op node, zend_free_op *should_free, int type EXECUTE_DATA_DC)
{
	if (op_type == IS_CV) {
		*should_free = NULL;
		return _get_zval_ptr_cv(node.var, type EXECUTE_DATA_CC);
	} else /* if (op_type == IS_VAR) */ {
		ZEND_ASSERT(op_type == IS_VAR);
		return _get_zval_ptr_ptr_var(node.var, should_free EXECUTE_DATA_CC);
	}
}

static zend_always_inline zval *_get_obj_zval_ptr_unused(EXECUTE_DATA_D)
{
	return &EX(This);
}

static inline zval *_get_obj_zval_ptr(int op_type, znode_op op, zend_free_op *should_free, int type EXECUTE_DATA_DC OPLINE_DC)
{
	if (op_type == IS_UNUSED) {
		*should_free = NULL;
		return &EX(This);
	}
	return get_zval_ptr(op_type, op, should_free, type);
}

static inline zval *_get_obj_zval_ptr_undef(int op_type, znode_op op, zend_free_op *should_free, int type EXECUTE_DATA_DC OPLINE_DC)
{
	if (op_type == IS_UNUSED) {
		*should_free = NULL;
		return &EX(This);
	}
	return get_zval_ptr_undef(op_type, op, should_free, type);
}

static inline zval *_get_obj_zval_ptr_ptr(int op_type, znode_op node, zend_free_op *should_free, int type EXECUTE_DATA_DC)
{
	if (op_type == IS_UNUSED) {
		*should_free = NULL;
		return &EX(This);
	}
	return get_zval_ptr_ptr(op_type, node, should_free, type);
}

static inline void zend_assign_to_variable_reference(zval *variable_ptr, zval *value_ptr)
{
	zend_reference *ref;

	if (EXPECTED(!Z_ISREF_P(value_ptr))) {
		ZVAL_NEW_REF(value_ptr, value_ptr);
	} else if (UNEXPECTED(variable_ptr == value_ptr)) {
		return;
	}

	ref = Z_REF_P(value_ptr);
	GC_ADDREF(ref);
	if (Z_REFCOUNTED_P(variable_ptr)) {
		zend_refcounted *garbage = Z_COUNTED_P(variable_ptr);

		if (GC_DELREF(garbage) == 0) {
			ZVAL_REF(variable_ptr, ref);
			zval_dtor_func(garbage);
			return;
		} else {
			gc_check_possible_root(garbage);
		}
	}
	ZVAL_REF(variable_ptr, ref);
}

static zend_never_inline ZEND_COLD int zend_wrong_assign_to_variable_reference(zval *variable_ptr, zval *value_ptr, zend_uchar value_type OPLINE_DC EXECUTE_DATA_DC)
{
	zend_error(E_NOTICE, "Only variables should be assigned by reference");
	if (UNEXPECTED(EG(exception) != NULL)) {
		return 0;
	}

	value_ptr = zend_assign_to_variable(variable_ptr, value_ptr, value_type);

	if (UNEXPECTED(RETURN_VALUE_USED(opline))) {
		ZVAL_COPY(EX_VAR(opline->result.var), value_ptr);
	}
	return 1;
}

static zend_never_inline ZEND_COLD void ZEND_FASTCALL zend_wrong_property_assignment(zval *property OPLINE_DC EXECUTE_DATA_DC)
{
	zend_string *tmp_property_name;
	zend_string *property_name = zval_get_tmp_string(property, &tmp_property_name);
	zend_error(E_WARNING, "Attempt to assign property '%s' of non-object", ZSTR_VAL(property_name));
	zend_tmp_string_release(property_name);
	if (UNEXPECTED(RETURN_VALUE_USED(opline))) {
		ZVAL_NULL(EX_VAR(opline->result.var));
	}
}

/* this should modify object only if it's empty */
static zend_never_inline ZEND_COLD int ZEND_FASTCALL make_real_object(zval *object, zval *property OPLINE_DC EXECUTE_DATA_DC)
{
	zend_object *obj;

	if (EXPECTED(Z_TYPE_P(object) <= IS_FALSE)) {
		/* nothing to destroy */
	} else if (EXPECTED((Z_TYPE_P(object) == IS_STRING && Z_STRLEN_P(object) == 0))) {
		zval_ptr_dtor_nogc(object);
	} else {
		if (opline->op1_type != IS_VAR || EXPECTED(!Z_ISERROR_P(object))) {
			zend_string *tmp_property_name;
			zend_string *property_name = zval_get_tmp_string(property, &tmp_property_name);

			if (opline->opcode == ZEND_PRE_INC_OBJ
			 || opline->opcode == ZEND_PRE_DEC_OBJ
			 || opline->opcode == ZEND_POST_INC_OBJ
			 || opline->opcode == ZEND_POST_DEC_OBJ) {
				zend_error(E_WARNING, "Attempt to increment/decrement property '%s' of non-object", ZSTR_VAL(property_name));
			} else {
				zend_error(E_WARNING, "Attempt to assign property '%s' of non-object", ZSTR_VAL(property_name));
			}
			zend_tmp_string_release(property_name);
		}
		if (UNEXPECTED(RETURN_VALUE_USED(opline))) {
			ZVAL_NULL(EX_VAR(opline->result.var));
		}
		return 0;
	}
	object_init(object);
	Z_ADDREF_P(object);
	obj = Z_OBJ_P(object);
	zend_error(E_WARNING, "Creating default object from empty value");
	if (GC_REFCOUNT(obj) == 1) {
		/* the enclosing container was deleted, obj is unreferenced */
		OBJ_RELEASE(obj);
		if (UNEXPECTED(RETURN_VALUE_USED(opline))) {
			ZVAL_NULL(EX_VAR(opline->result.var));
		}
		return 0;
	}
	Z_DELREF_P(object);
	return 1;
}

static zend_never_inline ZEND_COLD int ZEND_FASTCALL make_real_object_rw(zval *object, zval *property OPLINE_DC)
{
	if (EXPECTED(Z_TYPE_P(object) <= IS_FALSE)) {
		/* nothing to destroy */
	} else if (EXPECTED((Z_TYPE_P(object) == IS_STRING && Z_STRLEN_P(object) == 0))) {
		zval_ptr_dtor_nogc(object);
	} else {
		if (opline->op1_type != IS_VAR || EXPECTED(!Z_ISERROR_P(object))) {
			zend_string *tmp_property_name;
			zend_string *property_name = zval_get_tmp_string(property, &tmp_property_name);
			zend_error(E_WARNING, "Attempt to modify property '%s' of non-object", ZSTR_VAL(property_name));
			zend_tmp_string_release(property_name);
		}
		return 0;
	}
	object_init(object);
	return 1;
}

static ZEND_COLD void zend_verify_type_error_common(
		const zend_function *zf, const zend_arg_info *arg_info,
		const zend_class_entry *ce, zval *value,
		const char **fname, const char **fsep, const char **fclass,
		const char **need_msg, const char **need_kind, const char **need_or_null,
		const char **given_msg, const char **given_kind)
{
	zend_bool is_interface = 0;
	*fname = ZSTR_VAL(zf->common.function_name);
	if (zf->common.scope) {
		*fsep =  "::";
		*fclass = ZSTR_VAL(zf->common.scope->name);
	} else {
		*fsep =  "";
		*fclass = "";
	}

	if (ZEND_TYPE_IS_CLASS(arg_info->type)) {
		if (ce) {
			if (ce->ce_flags & ZEND_ACC_INTERFACE) {
				*need_msg = "implement interface ";
				is_interface = 1;
			} else {
				*need_msg = "be an instance of ";
			}
			*need_kind = ZSTR_VAL(ce->name);
		} else {
			/* We don't know whether it's a class or interface, assume it's a class */

			*need_msg = "be an instance of ";
			*need_kind = ZSTR_VAL(ZEND_TYPE_NAME(arg_info->type));
		}
	} else {
		switch (ZEND_TYPE_CODE(arg_info->type)) {
			case IS_OBJECT:
				*need_msg = "be an ";
				*need_kind = "object";
				break;
			case IS_CALLABLE:
				*need_msg = "be callable";
				*need_kind = "";
				break;
			case IS_ITERABLE:
				*need_msg = "be iterable";
				*need_kind = "";
				break;
			default:
				*need_msg = "be of the type ";
				*need_kind = zend_get_type_by_const(ZEND_TYPE_CODE(arg_info->type));
				break;
		}
	}

	if (ZEND_TYPE_ALLOW_NULL(arg_info->type)) {
		*need_or_null = is_interface ? " or be null" : " or null";
	} else {
		*need_or_null = "";
	}

	if (value) {
		if (ZEND_TYPE_IS_CLASS(arg_info->type) && Z_TYPE_P(value) == IS_OBJECT) {
			*given_msg = "instance of ";
			*given_kind = ZSTR_VAL(Z_OBJCE_P(value)->name);
		} else {
			*given_msg = zend_zval_type_name(value);
			*given_kind = "";
		}
	} else {
		*given_msg = "none";
		*given_kind = "";
	}
}

static ZEND_COLD void zend_verify_arg_error(
		const zend_function *zf, const zend_arg_info *arg_info,
		int arg_num, const zend_class_entry *ce, zval *value)
{
	zend_execute_data *ptr = EG(current_execute_data)->prev_execute_data;
	const char *fname, *fsep, *fclass;
	const char *need_msg, *need_kind, *need_or_null, *given_msg, *given_kind;

	if (value) {
		zend_verify_type_error_common(
			zf, arg_info, ce, value,
			&fname, &fsep, &fclass, &need_msg, &need_kind, &need_or_null, &given_msg, &given_kind);

		if (zf->common.type == ZEND_USER_FUNCTION) {
			if (ptr && ptr->func && ZEND_USER_CODE(ptr->func->common.type)) {
				zend_type_error("Argument %d passed to %s%s%s() must %s%s%s, %s%s given, called in %s on line %d",
						arg_num, fclass, fsep, fname, need_msg, need_kind, need_or_null, given_msg, given_kind,
						ZSTR_VAL(ptr->func->op_array.filename), ptr->opline->lineno);
			} else {
				zend_type_error("Argument %d passed to %s%s%s() must %s%s%s, %s%s given", arg_num, fclass, fsep, fname, need_msg, need_kind, need_or_null, given_msg, given_kind);
			}
		} else {
			zend_type_error("Argument %d passed to %s%s%s() must %s%s%s, %s%s given", arg_num, fclass, fsep, fname, need_msg, need_kind, need_or_null, given_msg, given_kind);
		}
	} else {
		zend_missing_arg_error(ptr);
	}
}

static int is_null_constant(zend_class_entry *scope, zval *default_value)
{
	if (Z_TYPE_P(default_value) == IS_CONSTANT_AST) {
		zval constant;

		ZVAL_COPY(&constant, default_value);
		if (UNEXPECTED(zval_update_constant_ex(&constant, scope) != SUCCESS)) {
			return 0;
		}
		if (Z_TYPE(constant) == IS_NULL) {
			return 1;
		}
		zval_ptr_dtor_nogc(&constant);
	}
	return 0;
}

static zend_bool zend_verify_weak_scalar_type_hint(zend_uchar type_hint, zval *arg)
{
	switch (type_hint) {
		case _IS_BOOL: {
			zend_bool dest;

			if (!zend_parse_arg_bool_weak(arg, &dest)) {
				return 0;
			}
			zval_ptr_dtor(arg);
			ZVAL_BOOL(arg, dest);
			return 1;
		}
		case IS_LONG: {
			zend_long dest;

			if (!zend_parse_arg_long_weak(arg, &dest)) {
				return 0;
			}
			zval_ptr_dtor(arg);
			ZVAL_LONG(arg, dest);
			return 1;
		}
		case IS_DOUBLE: {
			double dest;

			if (!zend_parse_arg_double_weak(arg, &dest)) {
				return 0;
			}
			zval_ptr_dtor(arg);
			ZVAL_DOUBLE(arg, dest);
			return 1;
		}
		case IS_STRING: {
			zend_string *dest;

			/* on success "arg" is converted to IS_STRING */
			if (!zend_parse_arg_str_weak(arg, &dest)) {
				return 0;
			}
			return 1;
		}
		default:
			return 0;
	}
}

static zend_bool zend_verify_scalar_type_hint(zend_uchar type_hint, zval *arg, zend_bool strict)
{
	if (UNEXPECTED(strict)) {
		/* SSTH Exception: IS_LONG may be accepted as IS_DOUBLE (converted) */
		if (type_hint != IS_DOUBLE || Z_TYPE_P(arg) != IS_LONG) {
			return 0;
		}
	} else if (UNEXPECTED(Z_TYPE_P(arg) == IS_NULL)) {
		/* NULL may be accepted only by nullable hints (this is already checked) */
		return 0;
	}
	return zend_verify_weak_scalar_type_hint(type_hint, arg);
}

static zend_always_inline zend_bool zend_check_type(
		zend_type type,
		zval *arg, zend_class_entry **ce, void **cache_slot,
		zval *default_value, zend_class_entry *scope,
		zend_bool is_return_type)
{
	if (!ZEND_TYPE_IS_SET(type)) {
		return 1;
	}

	ZVAL_DEREF(arg);
	if (ZEND_TYPE_IS_CLASS(type)) {
		if (EXPECTED(*cache_slot)) {
			*ce = (zend_class_entry *) *cache_slot;
		} else {
			*ce = zend_fetch_class(ZEND_TYPE_NAME(type), (ZEND_FETCH_CLASS_AUTO | ZEND_FETCH_CLASS_NO_AUTOLOAD));
			if (UNEXPECTED(!*ce)) {
				return Z_TYPE_P(arg) == IS_NULL && (ZEND_TYPE_ALLOW_NULL(type) || (default_value && is_null_constant(scope, default_value)));
			}
			*cache_slot = (void *) *ce;
		}
		if (EXPECTED(Z_TYPE_P(arg) == IS_OBJECT)) {
			return instanceof_function(Z_OBJCE_P(arg), *ce);
		}
		return Z_TYPE_P(arg) == IS_NULL && (ZEND_TYPE_ALLOW_NULL(type) || (default_value && is_null_constant(scope, default_value)));
	} else if (EXPECTED(ZEND_TYPE_CODE(type) == Z_TYPE_P(arg))) {
		return 1;
	}

	if (Z_TYPE_P(arg) == IS_NULL && (ZEND_TYPE_ALLOW_NULL(type) || (default_value && is_null_constant(scope, default_value)))) {
		/* Null passed to nullable type */
		return 1;
	}

	if (ZEND_TYPE_CODE(type) == IS_CALLABLE) {
		return zend_is_callable(arg, IS_CALLABLE_CHECK_SILENT, NULL);
	} else if (ZEND_TYPE_CODE(type) == IS_ITERABLE) {
		return zend_is_iterable(arg);
	} else if (ZEND_TYPE_CODE(type) == _IS_BOOL &&
			   EXPECTED(Z_TYPE_P(arg) == IS_FALSE || Z_TYPE_P(arg) == IS_TRUE)) {
		return 1;
	} else {
		return zend_verify_scalar_type_hint(ZEND_TYPE_CODE(type), arg,
			is_return_type ? ZEND_RET_USES_STRICT_TYPES() : ZEND_ARG_USES_STRICT_TYPES());
	}

	/* Special handling for IS_VOID is not necessary (for return types),
	 * because this case is already checked at compile-time. */
}

static zend_always_inline int zend_verify_arg_type(zend_function *zf, uint32_t arg_num, zval *arg, zval *default_value, void **cache_slot)
{
	zend_arg_info *cur_arg_info;
	zend_class_entry *ce;

	if (EXPECTED(arg_num <= zf->common.num_args)) {
		cur_arg_info = &zf->common.arg_info[arg_num-1];
	} else if (UNEXPECTED(zf->common.fn_flags & ZEND_ACC_VARIADIC)) {
		cur_arg_info = &zf->common.arg_info[zf->common.num_args];
	} else {
		return 1;
	}

	ce = NULL;
	if (UNEXPECTED(!zend_check_type(cur_arg_info->type, arg, &ce, cache_slot, default_value, zf->common.scope, 0))) {
		zend_verify_arg_error(zf, cur_arg_info, arg_num, ce, arg);
		return 0;
	}

	return 1;
}

static zend_never_inline int zend_verify_internal_arg_types(zend_function *fbc, zend_execute_data *call)
{
	uint32_t i;
	uint32_t num_args = ZEND_CALL_NUM_ARGS(call);
	zval *p = ZEND_CALL_ARG(call, 1);
	void *dummy_cache_slot;

	for (i = 0; i < num_args; ++i) {
		dummy_cache_slot = NULL;
		if (UNEXPECTED(!zend_verify_arg_type(fbc, i + 1, p, NULL, &dummy_cache_slot))) {
			EG(current_execute_data) = call->prev_execute_data;
			zend_vm_stack_free_args(call);
			return 0;
		}
		p++;
	}
	return 1;
}

ZEND_API ZEND_COLD void ZEND_FASTCALL zend_missing_arg_error(zend_execute_data *execute_data)
{
	zend_execute_data *ptr = EX(prev_execute_data);

	if (ptr && ptr->func && ZEND_USER_CODE(ptr->func->common.type)) {
		zend_throw_error(zend_ce_argument_count_error, "Too few arguments to function %s%s%s(), %d passed in %s on line %d and %s %d expected",
			EX(func)->common.scope ? ZSTR_VAL(EX(func)->common.scope->name) : "",
			EX(func)->common.scope ? "::" : "",
			ZSTR_VAL(EX(func)->common.function_name),
			EX_NUM_ARGS(),
			ZSTR_VAL(ptr->func->op_array.filename),
			ptr->opline->lineno,
			EX(func)->common.required_num_args == EX(func)->common.num_args ? "exactly" : "at least",
			EX(func)->common.required_num_args);
	} else {
		zend_throw_error(zend_ce_argument_count_error, "Too few arguments to function %s%s%s(), %d passed and %s %d expected",
			EX(func)->common.scope ? ZSTR_VAL(EX(func)->common.scope->name) : "",
			EX(func)->common.scope ? "::" : "",
			ZSTR_VAL(EX(func)->common.function_name),
			EX_NUM_ARGS(),
			EX(func)->common.required_num_args == EX(func)->common.num_args ? "exactly" : "at least",
			EX(func)->common.required_num_args);
	}
}

static ZEND_COLD void zend_verify_return_error(
		const zend_function *zf, const zend_class_entry *ce, zval *value)
{
	const zend_arg_info *arg_info = &zf->common.arg_info[-1];
	const char *fname, *fsep, *fclass;
	const char *need_msg, *need_kind, *need_or_null, *given_msg, *given_kind;

	zend_verify_type_error_common(
		zf, arg_info, ce, value,
		&fname, &fsep, &fclass, &need_msg, &need_kind, &need_or_null, &given_msg, &given_kind);

	zend_type_error("Return value of %s%s%s() must %s%s%s, %s%s returned",
		fclass, fsep, fname, need_msg, need_kind, need_or_null, given_msg, given_kind);
}

#if ZEND_DEBUG
static ZEND_COLD void zend_verify_internal_return_error(
		const zend_function *zf, const zend_class_entry *ce, zval *value)
{
	const zend_arg_info *arg_info = &zf->common.arg_info[-1];
	const char *fname, *fsep, *fclass;
	const char *need_msg, *need_kind, *need_or_null, *given_msg, *given_kind;

	zend_verify_type_error_common(
		zf, arg_info, ce, value,
		&fname, &fsep, &fclass, &need_msg, &need_kind, &need_or_null, &given_msg, &given_kind);

	zend_error_noreturn(E_CORE_ERROR, "Return value of %s%s%s() must %s%s%s, %s%s returned",
		fclass, fsep, fname, need_msg, need_kind, need_or_null, given_msg, given_kind);
}

static ZEND_COLD void zend_verify_void_return_error(const zend_function *zf, const char *returned_msg, const char *returned_kind)
{
	const char *fname = ZSTR_VAL(zf->common.function_name);
	const char *fsep;
	const char *fclass;

	if (zf->common.scope) {
		fsep =  "::";
		fclass = ZSTR_VAL(zf->common.scope->name);
	} else {
		fsep =  "";
		fclass = "";
	}

	zend_type_error("%s%s%s() must not return a value, %s%s returned",
		fclass, fsep, fname, returned_msg, returned_kind);
}

static int zend_verify_internal_return_type(zend_function *zf, zval *ret)
{
	zend_internal_arg_info *ret_info = zf->internal_function.arg_info - 1;
	zend_class_entry *ce = NULL;
	void *dummy_cache_slot = NULL;

	if (UNEXPECTED(ZEND_TYPE_CODE(ret_info->type) == IS_VOID && Z_TYPE_P(ret) != IS_NULL)) {
		zend_verify_void_return_error(zf, zend_zval_type_name(ret), "");
		return 0;
	}

	if (UNEXPECTED(!zend_check_type(ret_info->type, ret, &ce, &dummy_cache_slot, NULL, NULL, 1))) {
		zend_verify_internal_return_error(zf, ce, ret);
		return 0;
	}

	return 1;
}
#endif

static zend_always_inline void zend_verify_return_type(zend_function *zf, zval *ret, void **cache_slot)
{
	zend_arg_info *ret_info = zf->common.arg_info - 1;
	zend_class_entry *ce = NULL;

	if (UNEXPECTED(!zend_check_type(ret_info->type, ret, &ce, cache_slot, NULL, NULL, 1))) {
		zend_verify_return_error(zf, ce, ret);
	}
}

static ZEND_COLD int zend_verify_missing_return_type(const zend_function *zf, void **cache_slot)
{
	zend_arg_info *ret_info = zf->common.arg_info - 1;

	if (ZEND_TYPE_IS_SET(ret_info->type) && UNEXPECTED(ZEND_TYPE_CODE(ret_info->type) != IS_VOID)) {
		zend_class_entry *ce = NULL;
		if (ZEND_TYPE_IS_CLASS(ret_info->type)) {
			if (EXPECTED(*cache_slot)) {
				ce = (zend_class_entry*) *cache_slot;
			} else {
				ce = zend_fetch_class(ZEND_TYPE_NAME(ret_info->type), (ZEND_FETCH_CLASS_AUTO | ZEND_FETCH_CLASS_NO_AUTOLOAD));
				if (ce) {
					*cache_slot = (void*)ce;
				}
			}
		}
		zend_verify_return_error(zf, ce, NULL);
		return 0;
	}
	return 1;
}

static zend_never_inline ZEND_COLD void ZEND_FASTCALL zend_use_object_as_array(void)
{
	zend_throw_error(NULL, "Cannot use object as array");
}

static zend_never_inline ZEND_COLD void ZEND_FASTCALL zend_illegal_offset(void)
{
	zend_error(E_WARNING, "Illegal offset type");
}

static zend_never_inline void zend_assign_to_object_dim(zval *object, zval *dim, zval *value OPLINE_DC EXECUTE_DATA_DC)
{
	if (UNEXPECTED(!Z_OBJ_HT_P(object)->write_dimension)) {
		zend_use_object_as_array();
		if (UNEXPECTED(RETURN_VALUE_USED(opline))) {
			ZVAL_UNDEF(EX_VAR(opline->result.var));
		}
		return;
	}

	Z_OBJ_HT_P(object)->write_dimension(object, dim, value);

	if (UNEXPECTED(RETURN_VALUE_USED(opline))) {
		ZVAL_COPY(EX_VAR(opline->result.var), value);
	}
}

static zend_never_inline void zend_binary_assign_op_obj_dim(zval *object, zval *property, zval *value, zval *retval, binary_op_type binary_op EXECUTE_DATA_DC)
{
	zval *z;
	zval rv, res;

	if (Z_OBJ_HT_P(object)->read_dimension &&
		(z = Z_OBJ_HT_P(object)->read_dimension(object, property, BP_VAR_R, &rv)) != NULL) {

		if (Z_TYPE_P(z) == IS_OBJECT && Z_OBJ_HT_P(z)->get) {
			zval rv2;
			zval *value = Z_OBJ_HT_P(z)->get(z, &rv2);

			if (z == &rv) {
				zval_ptr_dtor(&rv);
			}
			ZVAL_COPY_VALUE(z, value);
		}
		binary_op(&res, Z_ISREF_P(z) ? Z_REFVAL_P(z) : z, value);
		Z_OBJ_HT_P(object)->write_dimension(object, property, &res);
		if (z == &rv) {
			zval_ptr_dtor(&rv);
		}
		if (retval) {
			ZVAL_COPY(retval, &res);
		}
		zval_ptr_dtor(&res);
	} else {
		zend_error(E_WARNING, "Attempt to assign property of non-object");
		if (retval) {
			ZVAL_NULL(retval);
		}
	}
}

static zend_never_inline zend_long zend_check_string_offset(zval *dim, int type EXECUTE_DATA_DC)
{
	zend_long offset;

try_again:
	if (UNEXPECTED(Z_TYPE_P(dim) != IS_LONG)) {
		switch(Z_TYPE_P(dim)) {
			case IS_STRING:
				if (IS_LONG == is_numeric_string(Z_STRVAL_P(dim), Z_STRLEN_P(dim), NULL, NULL, -1)) {
					break;
				}
				if (type != BP_VAR_UNSET) {
					zend_error(E_WARNING, "Illegal string offset '%s'", Z_STRVAL_P(dim));
				}
				break;
			case IS_UNDEF:
				zval_undefined_cv(EX(opline)->op2.var EXECUTE_DATA_CC);
			case IS_DOUBLE:
			case IS_NULL:
			case IS_FALSE:
			case IS_TRUE:
				zend_error(E_NOTICE, "String offset cast occurred");
				break;
			case IS_REFERENCE:
				dim = Z_REFVAL_P(dim);
				goto try_again;
			default:
				zend_illegal_offset();
				break;
		}

		offset = zval_get_long_func(dim);
	} else {
		offset = Z_LVAL_P(dim);
	}

	return offset;
}

static zend_never_inline ZEND_COLD void zend_wrong_string_offset(EXECUTE_DATA_D)
{
	const char *msg = NULL;
	const zend_op *opline = EX(opline);
	const zend_op *end;
	uint32_t var;

	switch (opline->opcode) {
		case ZEND_ASSIGN_ADD:
		case ZEND_ASSIGN_SUB:
		case ZEND_ASSIGN_MUL:
		case ZEND_ASSIGN_DIV:
		case ZEND_ASSIGN_MOD:
		case ZEND_ASSIGN_SL:
		case ZEND_ASSIGN_SR:
		case ZEND_ASSIGN_CONCAT:
		case ZEND_ASSIGN_BW_OR:
		case ZEND_ASSIGN_BW_AND:
		case ZEND_ASSIGN_BW_XOR:
		case ZEND_ASSIGN_POW:
			msg = "Cannot use assign-op operators with string offsets";
			break;
		case ZEND_FETCH_DIM_W:
		case ZEND_FETCH_DIM_RW:
		case ZEND_FETCH_DIM_FUNC_ARG:
		case ZEND_FETCH_DIM_UNSET:
		case ZEND_FETCH_LIST_W:
			/* TODO: Encode the "reason" into opline->extended_value??? */
			var = opline->result.var;
			opline++;
			end = EG(current_execute_data)->func->op_array.opcodes +
				EG(current_execute_data)->func->op_array.last;
			while (opline < end) {
				if (opline->op1_type == IS_VAR && opline->op1.var == var) {
					switch (opline->opcode) {
						case ZEND_ASSIGN_ADD:
						case ZEND_ASSIGN_SUB:
						case ZEND_ASSIGN_MUL:
						case ZEND_ASSIGN_DIV:
						case ZEND_ASSIGN_MOD:
						case ZEND_ASSIGN_SL:
						case ZEND_ASSIGN_SR:
						case ZEND_ASSIGN_CONCAT:
						case ZEND_ASSIGN_BW_OR:
						case ZEND_ASSIGN_BW_AND:
						case ZEND_ASSIGN_BW_XOR:
						case ZEND_ASSIGN_POW:
							if (opline->extended_value == ZEND_ASSIGN_OBJ) {
								msg = "Cannot use string offset as an object";
							} else if (opline->extended_value == ZEND_ASSIGN_DIM) {
								msg = "Cannot use string offset as an array";
							} else {
								msg = "Cannot use assign-op operators with string offsets";
							}
							break;
						case ZEND_PRE_INC_OBJ:
						case ZEND_PRE_DEC_OBJ:
						case ZEND_POST_INC_OBJ:
						case ZEND_POST_DEC_OBJ:
						case ZEND_PRE_INC:
						case ZEND_PRE_DEC:
						case ZEND_POST_INC:
						case ZEND_POST_DEC:
							msg = "Cannot increment/decrement string offsets";
							break;
						case ZEND_FETCH_DIM_W:
						case ZEND_FETCH_DIM_RW:
						case ZEND_FETCH_DIM_FUNC_ARG:
						case ZEND_FETCH_DIM_UNSET:
						case ZEND_FETCH_LIST_W:
						case ZEND_ASSIGN_DIM:
							msg = "Cannot use string offset as an array";
							break;
						case ZEND_FETCH_OBJ_W:
						case ZEND_FETCH_OBJ_RW:
						case ZEND_FETCH_OBJ_FUNC_ARG:
						case ZEND_FETCH_OBJ_UNSET:
						case ZEND_ASSIGN_OBJ:
							msg = "Cannot use string offset as an object";
							break;
						case ZEND_ASSIGN_REF:
						case ZEND_ADD_ARRAY_ELEMENT:
						case ZEND_INIT_ARRAY:
						case ZEND_MAKE_REF:
							msg = "Cannot create references to/from string offsets";
							break;
						case ZEND_RETURN_BY_REF:
						case ZEND_VERIFY_RETURN_TYPE:
							msg = "Cannot return string offsets by reference";
							break;
						case ZEND_UNSET_DIM:
						case ZEND_UNSET_OBJ:
							msg = "Cannot unset string offsets";
							break;
						case ZEND_YIELD:
							msg = "Cannot yield string offsets by reference";
							break;
						case ZEND_SEND_REF:
						case ZEND_SEND_VAR_EX:
						case ZEND_SEND_FUNC_ARG:
							msg = "Only variables can be passed by reference";
							break;
						case ZEND_FE_RESET_RW:
							msg = "Cannot iterate on string offsets by reference";
							break;
						EMPTY_SWITCH_DEFAULT_CASE();
					}
					break;
				}
				if (opline->op2_type == IS_VAR && opline->op2.var == var) {
					ZEND_ASSERT(opline->opcode == ZEND_ASSIGN_REF);
					msg = "Cannot create references to/from string offsets";
					break;
				}
			}
			break;
		EMPTY_SWITCH_DEFAULT_CASE();
	}
	ZEND_ASSERT(msg != NULL);
	zend_throw_error(NULL, "%s", msg);
}

static zend_never_inline ZEND_COLD void ZEND_FASTCALL zend_wrong_property_read(zval *property)
{
	zend_string *tmp_property_name;
	zend_string *property_name = zval_get_tmp_string(property, &tmp_property_name);
	zend_error(E_NOTICE, "Trying to get property '%s' of non-object", ZSTR_VAL(property_name));
	zend_tmp_string_release(property_name);
}

static zend_never_inline ZEND_COLD void ZEND_FASTCALL zend_wrong_property_unset(zval *property)
{
	zend_string *tmp_property_name;
	zend_string *property_name = zval_get_tmp_string(property, &tmp_property_name);
	zend_error(E_NOTICE, "Trying to unset property '%s' of non-object", ZSTR_VAL(property_name));
	zend_tmp_string_release(property_name);
<<<<<<< HEAD
}

static zend_never_inline ZEND_COLD void ZEND_FASTCALL zend_wrong_property_check(zval *property)
{
	zend_string *tmp_property_name;
	zend_string *property_name = zval_get_tmp_string(property, &tmp_property_name);
	zend_error(E_NOTICE, "Trying to check property '%s' of non-object", ZSTR_VAL(property_name));
	zend_tmp_string_release(property_name);
}

=======
}

static zend_never_inline ZEND_COLD void ZEND_FASTCALL zend_wrong_property_check(zval *property)
{
	zend_string *tmp_property_name;
	zend_string *property_name = zval_get_tmp_string(property, &tmp_property_name);
	zend_error(E_NOTICE, "Trying to check property '%s' of non-object", ZSTR_VAL(property_name));
	zend_tmp_string_release(property_name);
}

>>>>>>> c4331b00
static zend_never_inline ZEND_COLD void ZEND_FASTCALL zend_deprecated_function(const zend_function *fbc)
{
	zend_error(E_DEPRECATED, "Function %s%s%s() is deprecated",
		fbc->common.scope ? ZSTR_VAL(fbc->common.scope->name) : "",
		fbc->common.scope ? "::" : "",
		ZSTR_VAL(fbc->common.function_name));
}

static zend_never_inline void zend_assign_to_string_offset(zval *str, zval *dim, zval *value OPLINE_DC EXECUTE_DATA_DC)
{
	zend_uchar c;
	size_t string_len;
	zend_long offset;

	offset = zend_check_string_offset(dim, BP_VAR_W EXECUTE_DATA_CC);
	if (offset < -(zend_long)Z_STRLEN_P(str)) {
		/* Error on negative offset */
		zend_error(E_WARNING, "Illegal string offset:  " ZEND_LONG_FMT, offset);
		if (UNEXPECTED(RETURN_VALUE_USED(opline))) {
			ZVAL_NULL(EX_VAR(opline->result.var));
		}
		return;
	}

	if (Z_TYPE_P(value) != IS_STRING) {
		/* Convert to string, just the time to pick the 1st byte */
		zend_string *tmp = zval_get_string_func(value);

		string_len = ZSTR_LEN(tmp);
		c = (zend_uchar)ZSTR_VAL(tmp)[0];
		zend_string_release_ex(tmp, 0);
	} else {
		string_len = Z_STRLEN_P(value);
		c = (zend_uchar)Z_STRVAL_P(value)[0];
	}

	if (string_len == 0) {
		/* Error on empty input string */
		zend_error(E_WARNING, "Cannot assign an empty string to a string offset");
		if (UNEXPECTED(RETURN_VALUE_USED(opline))) {
			ZVAL_NULL(EX_VAR(opline->result.var));
		}
		return;
	}

	if (offset < 0) { /* Handle negative offset */
		offset += (zend_long)Z_STRLEN_P(str);
	}

	if ((size_t)offset >= Z_STRLEN_P(str)) {
		/* Extend string if needed */
		zend_long old_len = Z_STRLEN_P(str);
		ZVAL_NEW_STR(str, zend_string_extend(Z_STR_P(str), offset + 1, 0));
		memset(Z_STRVAL_P(str) + old_len, ' ', offset - old_len);
		Z_STRVAL_P(str)[offset+1] = 0;
	} else if (!Z_REFCOUNTED_P(str)) {
		ZVAL_NEW_STR(str, zend_string_init(Z_STRVAL_P(str), Z_STRLEN_P(str), 0));
	} else if (Z_REFCOUNT_P(str) > 1) {
		Z_DELREF_P(str);
		ZVAL_NEW_STR(str, zend_string_init(Z_STRVAL_P(str), Z_STRLEN_P(str), 0));
	} else {
		zend_string_forget_hash_val(Z_STR_P(str));
	}

	Z_STRVAL_P(str)[offset] = c;

	if (UNEXPECTED(RETURN_VALUE_USED(opline))) {
		/* Return the new character */
		ZVAL_INTERNED_STR(EX_VAR(opline->result.var), ZSTR_CHAR(c));
	}
}

static zend_never_inline void zend_post_incdec_overloaded_property(zval *object, zval *property, void **cache_slot, int inc OPLINE_DC EXECUTE_DATA_DC)
{
	if (Z_OBJ_HT_P(object)->read_property && Z_OBJ_HT_P(object)->write_property) {
		zval rv, obj;
		zval *z;
		zval z_copy;

		ZVAL_OBJ(&obj, Z_OBJ_P(object));
		Z_ADDREF(obj);
		z = Z_OBJ_HT(obj)->read_property(&obj, property, BP_VAR_R, cache_slot, &rv);
		if (UNEXPECTED(EG(exception))) {
			OBJ_RELEASE(Z_OBJ(obj));
			ZVAL_UNDEF(EX_VAR(opline->result.var));
			return;
		}

		if (UNEXPECTED(Z_TYPE_P(z) == IS_OBJECT) && Z_OBJ_HT_P(z)->get) {
			zval rv2;
			zval *value = Z_OBJ_HT_P(z)->get(z, &rv2);
			if (z == &rv) {
				zval_ptr_dtor(&rv);
			}
			ZVAL_COPY_VALUE(z, value);
		}

		if (UNEXPECTED(Z_TYPE_P(z) == IS_REFERENCE)) {
			ZVAL_COPY(EX_VAR(opline->result.var), Z_REFVAL_P(z));
		} else {
			ZVAL_COPY(EX_VAR(opline->result.var), z);
		}
		ZVAL_COPY(&z_copy, EX_VAR(opline->result.var));
		if (inc) {
			increment_function(&z_copy);
		} else {
			decrement_function(&z_copy);
		}
		Z_OBJ_HT(obj)->write_property(&obj, property, &z_copy, cache_slot);
		OBJ_RELEASE(Z_OBJ(obj));
		zval_ptr_dtor(&z_copy);
		zval_ptr_dtor(z);
	} else {
		zend_error(E_WARNING, "Attempt to increment/decrement property of non-object");
		ZVAL_NULL(EX_VAR(opline->result.var));
	}
}

static zend_never_inline void zend_pre_incdec_overloaded_property(zval *object, zval *property, void **cache_slot, int inc OPLINE_DC EXECUTE_DATA_DC)
{
	zval rv;

	if (Z_OBJ_HT_P(object)->read_property && Z_OBJ_HT_P(object)->write_property) {
		zval *z, *zptr, obj;

		ZVAL_OBJ(&obj, Z_OBJ_P(object));
		Z_ADDREF(obj);
		zptr = z = Z_OBJ_HT(obj)->read_property(&obj, property, BP_VAR_R, cache_slot, &rv);
		if (UNEXPECTED(EG(exception))) {
			OBJ_RELEASE(Z_OBJ(obj));
			if (UNEXPECTED(RETURN_VALUE_USED(opline))) {
				ZVAL_NULL(EX_VAR(opline->result.var));
			}
			return;
		}

		if (UNEXPECTED(Z_TYPE_P(z) == IS_OBJECT) && Z_OBJ_HT_P(z)->get) {
			zval rv2;
			zval *value = Z_OBJ_HT_P(z)->get(z, &rv2);

			if (z == &rv) {
				zval_ptr_dtor(&rv);
			}
			ZVAL_COPY_VALUE(z, value);
		}
		ZVAL_DEREF(z);
		if (inc) {
			increment_function(z);
		} else {
			decrement_function(z);
		}
		if (UNEXPECTED(RETURN_VALUE_USED(opline))) {
			ZVAL_COPY(EX_VAR(opline->result.var), z);
		}
		Z_OBJ_HT(obj)->write_property(&obj, property, z, cache_slot);
		OBJ_RELEASE(Z_OBJ(obj));
		zval_ptr_dtor(zptr);
	} else {
		zend_error(E_WARNING, "Attempt to increment/decrement property of non-object");
		if (UNEXPECTED(RETURN_VALUE_USED(opline))) {
			ZVAL_NULL(EX_VAR(opline->result.var));
		}
	}
}

static zend_never_inline void zend_assign_op_overloaded_property(zval *object, zval *property, void **cache_slot, zval *value, binary_op_type binary_op OPLINE_DC EXECUTE_DATA_DC)
{
	zval *z;
	zval rv, obj;
	zval *zptr;

	ZVAL_OBJ(&obj, Z_OBJ_P(object));
	Z_ADDREF(obj);
	if (EXPECTED(Z_OBJ_HT(obj)->read_property)) {
		z = Z_OBJ_HT(obj)->read_property(&obj, property, BP_VAR_R, cache_slot, &rv);
		if (UNEXPECTED(EG(exception))) {
			OBJ_RELEASE(Z_OBJ(obj));
			if (UNEXPECTED(RETURN_VALUE_USED(opline))) {
				ZVAL_UNDEF(EX_VAR(opline->result.var));
			}
			return;
		}
		if (Z_TYPE_P(z) == IS_OBJECT && Z_OBJ_HT_P(z)->get) {
			zval rv2;
			zval *value = Z_OBJ_HT_P(z)->get(z, &rv2);

			if (z == &rv) {
				zval_ptr_dtor(&rv);
			}
			ZVAL_COPY_VALUE(z, value);
		}
		zptr = z;
		ZVAL_DEREF(z);
		binary_op(z, z, value);
		Z_OBJ_HT(obj)->write_property(&obj, property, z, cache_slot);
		if (UNEXPECTED(RETURN_VALUE_USED(opline))) {
			ZVAL_COPY(EX_VAR(opline->result.var), z);
		}
		zval_ptr_dtor(zptr);
	} else {
		zend_error(E_WARNING, "Attempt to assign property of non-object");
		if (UNEXPECTED(RETURN_VALUE_USED(opline))) {
			ZVAL_NULL(EX_VAR(opline->result.var));
		}
	}
	OBJ_RELEASE(Z_OBJ(obj));
}

/* Utility Functions for Extensions */
static void zend_extension_statement_handler(const zend_extension *extension, zend_execute_data *frame)
{
	if (extension->statement_handler) {
		extension->statement_handler(frame);
	}
}


static void zend_extension_fcall_begin_handler(const zend_extension *extension, zend_execute_data *frame)
{
	if (extension->fcall_begin_handler) {
		extension->fcall_begin_handler(frame);
	}
}


static void zend_extension_fcall_end_handler(const zend_extension *extension, zend_execute_data *frame)
{
	if (extension->fcall_end_handler) {
		extension->fcall_end_handler(frame);
	}
}


static zend_always_inline HashTable *zend_get_target_symbol_table(int fetch_type EXECUTE_DATA_DC)
{
	HashTable *ht;

	if (EXPECTED(fetch_type & (ZEND_FETCH_GLOBAL_LOCK | ZEND_FETCH_GLOBAL))) {
		ht = &EG(symbol_table);
	} else {
		ZEND_ASSERT(fetch_type & ZEND_FETCH_LOCAL);
		if (!(EX_CALL_INFO() & ZEND_CALL_HAS_SYMBOL_TABLE)) {
			zend_rebuild_symbol_table();
		}
		ht = EX(symbol_table);
	}
	return ht;
}

static zend_never_inline ZEND_COLD void ZEND_FASTCALL zend_undefined_offset(zend_long lval)
{
	zend_error(E_NOTICE, "Undefined offset: " ZEND_LONG_FMT, lval);
}

static zend_never_inline ZEND_COLD void ZEND_FASTCALL zend_undefined_index(const zend_string *offset)
{
	zend_error(E_NOTICE, "Undefined index: %s", ZSTR_VAL(offset));
}

static zend_never_inline ZEND_COLD void ZEND_FASTCALL zend_undefined_method(const zend_class_entry *ce, const zend_string *method)
{
	zend_throw_error(NULL, "Call to undefined method %s::%s()", ZSTR_VAL(ce->name), ZSTR_VAL(method));
}

static zend_never_inline ZEND_COLD void ZEND_FASTCALL zend_invalid_method_call(zval *object, zval *function_name)
{
	zend_throw_error(NULL, "Call to a member function %s() on %s", Z_STRVAL_P(function_name), zend_get_type_by_const(Z_TYPE_P(object)));
}

static zend_never_inline ZEND_COLD void ZEND_FASTCALL zend_non_static_method_call(const zend_function *fbc)
{
	if (fbc->common.fn_flags & ZEND_ACC_ALLOW_STATIC) {
		zend_error(E_DEPRECATED,
			"Non-static method %s::%s() should not be called statically",
			ZSTR_VAL(fbc->common.scope->name), ZSTR_VAL(fbc->common.function_name));
	} else {
		zend_throw_error(
			zend_ce_error,
			"Non-static method %s::%s() cannot be called statically",
			ZSTR_VAL(fbc->common.scope->name), ZSTR_VAL(fbc->common.function_name));
	}
}

static zend_never_inline ZEND_COLD void ZEND_FASTCALL zend_param_must_be_ref(const zend_function *func, uint32_t arg_num)
{
	zend_error(E_WARNING, "Parameter %d to %s%s%s() expected to be a reference, value given",
		arg_num,
		func->common.scope ? ZSTR_VAL(func->common.scope->name) : "",
		func->common.scope ? "::" : "",
		ZSTR_VAL(func->common.function_name));
}

static zend_never_inline ZEND_COLD void ZEND_FASTCALL zend_use_scalar_as_array(void)
{
	zend_error(E_WARNING, "Cannot use a scalar value as an array");
}

static zend_never_inline ZEND_COLD void ZEND_FASTCALL zend_cannot_add_element(void)
{
	zend_error(E_WARNING, "Cannot add element to the array as the next element is already occupied");
}

static zend_never_inline ZEND_COLD void ZEND_FASTCALL zend_use_resource_as_offset(const zval *dim)
{
	zend_error(E_NOTICE, "Resource ID#%d used as offset, casting to integer (%d)", Z_RES_HANDLE_P(dim), Z_RES_HANDLE_P(dim));
}

static zend_never_inline ZEND_COLD void ZEND_FASTCALL zend_use_new_element_for_string(void)
{
	zend_throw_error(NULL, "[] operator not supported for strings");
}

static zend_never_inline ZEND_COLD void ZEND_FASTCALL zend_access_undefined_propery_in_overloaded_object(void)
{
	zend_throw_error(NULL, "Cannot access undefined property for object with overloaded property access");
}

static zend_never_inline ZEND_COLD void ZEND_FASTCALL zend_unsupported_property_reference(void)
{
	zend_error(E_WARNING, "This object doesn't support property references");
}

static zend_always_inline zval *zend_fetch_dimension_address_inner(HashTable *ht, const zval *dim, int dim_type, int type EXECUTE_DATA_DC)
{
	zval *retval = NULL;
	zend_string *offset_key;
	zend_ulong hval;

try_again:
	if (EXPECTED(Z_TYPE_P(dim) == IS_LONG)) {
		hval = Z_LVAL_P(dim);
num_index:
		ZEND_HASH_INDEX_FIND(ht, hval, retval, num_undef);
		return retval;
num_undef:
		switch (type) {
			case BP_VAR_R:
				zend_undefined_offset(hval);
				/* break missing intentionally */
			case BP_VAR_UNSET:
			case BP_VAR_IS:
				retval = &EG(uninitialized_zval);
				break;
			case BP_VAR_RW:
				zend_undefined_offset(hval);
				retval = zend_hash_index_update(ht, hval, &EG(uninitialized_zval));
				break;
			case BP_VAR_W:
				retval = zend_hash_index_add_new(ht, hval, &EG(uninitialized_zval));
				break;
		}
	} else if (EXPECTED(Z_TYPE_P(dim) == IS_STRING)) {
		offset_key = Z_STR_P(dim);
		if (dim_type != IS_CONST) {
			if (ZEND_HANDLE_NUMERIC(offset_key, hval)) {
				goto num_index;
			}
		}
str_index:
		retval = zend_hash_find_ex(ht, offset_key, dim_type == IS_CONST);
		if (retval) {
			/* support for $GLOBALS[...] */
			if (UNEXPECTED(Z_TYPE_P(retval) == IS_INDIRECT)) {
				retval = Z_INDIRECT_P(retval);
				if (UNEXPECTED(Z_TYPE_P(retval) == IS_UNDEF)) {
					switch (type) {
						case BP_VAR_R:
							zend_undefined_index(offset_key);
							/* break missing intentionally */
						case BP_VAR_UNSET:
						case BP_VAR_IS:
							retval = &EG(uninitialized_zval);
							break;
						case BP_VAR_RW:
							zend_undefined_index(offset_key);
							/* break missing intentionally */
						case BP_VAR_W:
							ZVAL_NULL(retval);
							break;
					}
				}
			}
		} else {
			switch (type) {
				case BP_VAR_R:
					zend_undefined_index(offset_key);
					/* break missing intentionally */
				case BP_VAR_UNSET:
				case BP_VAR_IS:
					retval = &EG(uninitialized_zval);
					break;
				case BP_VAR_RW:
					zend_undefined_index(offset_key);
					retval = zend_hash_update(ht, offset_key, &EG(uninitialized_zval));
					break;
				case BP_VAR_W:
					retval = zend_hash_add_new(ht, offset_key, &EG(uninitialized_zval));
					break;
			}
		}
	} else {
		switch (Z_TYPE_P(dim)) {
			case IS_UNDEF:
				zval_undefined_cv(EX(opline)->op2.var EXECUTE_DATA_CC);
				/* break missing intentionally */
			case IS_NULL:
				offset_key = ZSTR_EMPTY_ALLOC();
				goto str_index;
			case IS_DOUBLE:
				hval = zend_dval_to_lval(Z_DVAL_P(dim));
				goto num_index;
			case IS_RESOURCE:
				zend_use_resource_as_offset(dim);
				hval = Z_RES_HANDLE_P(dim);
				goto num_index;
			case IS_FALSE:
				hval = 0;
				goto num_index;
			case IS_TRUE:
				hval = 1;
				goto num_index;
			case IS_REFERENCE:
				dim = Z_REFVAL_P(dim);
				goto try_again;
			default:
				zend_illegal_offset();
				retval = (type == BP_VAR_W || type == BP_VAR_RW) ?
					NULL : &EG(uninitialized_zval);
		}
	}
	return retval;
}

static zend_never_inline zval* ZEND_FASTCALL zend_fetch_dimension_address_inner_W(HashTable *ht, const zval *dim EXECUTE_DATA_DC)
{
	return zend_fetch_dimension_address_inner(ht, dim, IS_TMP_VAR, BP_VAR_W EXECUTE_DATA_CC);
}

static zend_never_inline zval* ZEND_FASTCALL zend_fetch_dimension_address_inner_W_CONST(HashTable *ht, const zval *dim EXECUTE_DATA_DC)
{
	return zend_fetch_dimension_address_inner(ht, dim, IS_CONST, BP_VAR_W EXECUTE_DATA_CC);
}

static zend_never_inline zval* ZEND_FASTCALL zend_fetch_dimension_address_inner_RW(HashTable *ht, const zval *dim EXECUTE_DATA_DC)
{
	return zend_fetch_dimension_address_inner(ht, dim, IS_TMP_VAR, BP_VAR_RW EXECUTE_DATA_CC);
}

static zend_never_inline zval* ZEND_FASTCALL zend_fetch_dimension_address_inner_RW_CONST(HashTable *ht, const zval *dim EXECUTE_DATA_DC)
{
	return zend_fetch_dimension_address_inner(ht, dim, IS_CONST, BP_VAR_RW EXECUTE_DATA_CC);
}

static zend_always_inline void zend_fetch_dimension_address(zval *result, zval *container, zval *dim, int dim_type, int type EXECUTE_DATA_DC)
{
    zval *retval;

	if (EXPECTED(Z_TYPE_P(container) == IS_ARRAY)) {
try_array:
		SEPARATE_ARRAY(container);
fetch_from_array:
		if (dim == NULL) {
			retval = zend_hash_next_index_insert(Z_ARRVAL_P(container), &EG(uninitialized_zval));
			if (UNEXPECTED(retval == NULL)) {
				zend_cannot_add_element();
				ZVAL_ERROR(result);
				return;
			}
		} else {
			retval = zend_fetch_dimension_address_inner(Z_ARRVAL_P(container), dim, dim_type, type EXECUTE_DATA_CC);
			if (UNEXPECTED(!retval)) {
				ZVAL_ERROR(result);
				return;
			}
		}
		ZVAL_INDIRECT(result, retval);
		return;
	} else if (EXPECTED(Z_TYPE_P(container) == IS_REFERENCE)) {
		container = Z_REFVAL_P(container);
		if (EXPECTED(Z_TYPE_P(container) == IS_ARRAY)) {
			goto try_array;
		}
	}
	if (UNEXPECTED(Z_TYPE_P(container) == IS_STRING)) {
		if (dim == NULL) {
			zend_use_new_element_for_string();
		} else {
			zend_check_string_offset(dim, type EXECUTE_DATA_CC);
			zend_wrong_string_offset(EXECUTE_DATA_C);
		}
		ZVAL_ERROR(result);
	} else if (EXPECTED(Z_TYPE_P(container) == IS_OBJECT)) {
		if (/*dim_type == IS_CV &&*/ dim && UNEXPECTED(Z_TYPE_P(dim) == IS_UNDEF)) {
			zval_undefined_cv(EX(opline)->op2.var EXECUTE_DATA_CC);
			dim = &EG(uninitialized_zval);
		}
		if (!Z_OBJ_HT_P(container)->read_dimension) {
			zend_use_object_as_array();
			ZVAL_ERROR(result);
		} else {
			retval = Z_OBJ_HT_P(container)->read_dimension(container, dim, type, result);

			if (UNEXPECTED(retval == &EG(uninitialized_zval))) {
				zend_class_entry *ce = Z_OBJCE_P(container);

				ZVAL_NULL(result);
				zend_error(E_NOTICE, "Indirect modification of overloaded element of %s has no effect", ZSTR_VAL(ce->name));
			} else if (EXPECTED(retval && Z_TYPE_P(retval) != IS_UNDEF)) {
				if (!Z_ISREF_P(retval)) {
					if (result != retval) {
						ZVAL_COPY(result, retval);
						retval = result;
					}
					if (Z_TYPE_P(retval) != IS_OBJECT) {
						zend_class_entry *ce = Z_OBJCE_P(container);
						zend_error(E_NOTICE, "Indirect modification of overloaded element of %s has no effect", ZSTR_VAL(ce->name));
					}
				} else if (UNEXPECTED(Z_REFCOUNT_P(retval) == 1)) {
					ZVAL_UNREF(retval);
				}
				if (result != retval) {
					ZVAL_INDIRECT(result, retval);
				}
			} else {
				ZVAL_ERROR(result);
			}
		}
	} else {
		if (type != BP_VAR_W && UNEXPECTED(Z_TYPE_P(container) == IS_UNDEF)) {
			zval_undefined_cv(EX(opline)->op1.var EXECUTE_DATA_CC);
		}
		if (/*dim_type == IS_CV &&*/ dim && UNEXPECTED(Z_TYPE_P(dim) == IS_UNDEF)) {
			zval_undefined_cv(EX(opline)->op2.var EXECUTE_DATA_CC);
		}
		if (EXPECTED(Z_TYPE_P(container) <= IS_FALSE)) {
			if (type != BP_VAR_UNSET) {
				array_init(container);
				goto fetch_from_array;
			} else {
				/* for read-mode only */
				ZVAL_NULL(result);
			}
		} else if (EXPECTED(Z_ISERROR_P(container))) {
			ZVAL_ERROR(result);
		} else {
			if (type == BP_VAR_UNSET) {
				zend_error(E_WARNING, "Cannot unset offset in a non-array variable");
				ZVAL_NULL(result);
			} else {
				zend_use_scalar_as_array();
				ZVAL_ERROR(result);
			}
		}
	}
}

static zend_never_inline void ZEND_FASTCALL zend_fetch_dimension_address_W(zval *container_ptr, zval *dim, int dim_type OPLINE_DC EXECUTE_DATA_DC)
{
	zval *result = EX_VAR(opline->result.var);
	zend_fetch_dimension_address(result, container_ptr, dim, dim_type, BP_VAR_W EXECUTE_DATA_CC);
}

static zend_never_inline void ZEND_FASTCALL zend_fetch_dimension_address_RW(zval *container_ptr, zval *dim, int dim_type OPLINE_DC EXECUTE_DATA_DC)
{
	zval *result = EX_VAR(opline->result.var);
	zend_fetch_dimension_address(result, container_ptr, dim, dim_type, BP_VAR_RW EXECUTE_DATA_CC);
}

static zend_never_inline void ZEND_FASTCALL zend_fetch_dimension_address_UNSET(zval *container_ptr, zval *dim, int dim_type OPLINE_DC EXECUTE_DATA_DC)
{
	zval *result = EX_VAR(opline->result.var);
	zend_fetch_dimension_address(result, container_ptr, dim, dim_type, BP_VAR_UNSET EXECUTE_DATA_CC);
}

static zend_always_inline void zend_fetch_dimension_address_read(zval *result, zval *container, zval *dim, int dim_type, int type, int support_strings, int slow EXECUTE_DATA_DC)
{
	zval *retval;

	if (!slow) {
		if (EXPECTED(Z_TYPE_P(container) == IS_ARRAY)) {
try_array:
			retval = zend_fetch_dimension_address_inner(Z_ARRVAL_P(container), dim, dim_type, type EXECUTE_DATA_CC);
			ZVAL_COPY(result, retval);
			return;
		} else if (EXPECTED(Z_TYPE_P(container) == IS_REFERENCE)) {
			container = Z_REFVAL_P(container);
			if (EXPECTED(Z_TYPE_P(container) == IS_ARRAY)) {
				goto try_array;
			}
		}
	}
	if (support_strings && EXPECTED(Z_TYPE_P(container) == IS_STRING)) {
		zend_long offset;

try_string_offset:
		if (UNEXPECTED(Z_TYPE_P(dim) != IS_LONG)) {
			switch (Z_TYPE_P(dim)) {
				/* case IS_LONG: */
				case IS_STRING:
					if (IS_LONG == is_numeric_string(Z_STRVAL_P(dim), Z_STRLEN_P(dim), NULL, NULL, -1)) {
						break;
					}
					if (type == BP_VAR_IS) {
						ZVAL_NULL(result);
						return;
					}
					zend_error(E_WARNING, "Illegal string offset '%s'", Z_STRVAL_P(dim));
					break;
				case IS_UNDEF:
					zval_undefined_cv(EX(opline)->op2.var EXECUTE_DATA_CC);
				case IS_DOUBLE:
				case IS_NULL:
				case IS_FALSE:
				case IS_TRUE:
					if (type != BP_VAR_IS) {
						zend_error(E_NOTICE, "String offset cast occurred");
					}
					break;
				case IS_REFERENCE:
					dim = Z_REFVAL_P(dim);
					goto try_string_offset;
				default:
					zend_illegal_offset();
					break;
			}

			offset = zval_get_long_func(dim);
		} else {
			offset = Z_LVAL_P(dim);
		}

		if (UNEXPECTED(Z_STRLEN_P(container) < (size_t)((offset < 0) ? -offset : (offset + 1)))) {
			if (type != BP_VAR_IS) {
				zend_error(E_NOTICE, "Uninitialized string offset: " ZEND_LONG_FMT, offset);
				ZVAL_EMPTY_STRING(result);
			} else {
				ZVAL_NULL(result);
			}
		} else {
			zend_uchar c;
			zend_long real_offset;

			real_offset = (UNEXPECTED(offset < 0)) /* Handle negative offset */
				? (zend_long)Z_STRLEN_P(container) + offset : offset;
			c = (zend_uchar)Z_STRVAL_P(container)[real_offset];

			ZVAL_INTERNED_STR(result, ZSTR_CHAR(c));
		}
	} else if (EXPECTED(Z_TYPE_P(container) == IS_OBJECT)) {
		if (/*dim_type == IS_CV &&*/ UNEXPECTED(Z_TYPE_P(dim) == IS_UNDEF)) {
			zval_undefined_cv(EX(opline)->op2.var EXECUTE_DATA_CC);
			dim = &EG(uninitialized_zval);
		}
		if (!Z_OBJ_HT_P(container)->read_dimension) {
			zend_use_object_as_array();
			ZVAL_NULL(result);
		} else {
			retval = Z_OBJ_HT_P(container)->read_dimension(container, dim, type, result);

			ZEND_ASSERT(result != NULL);
			if (retval) {
				if (result != retval) {
					ZVAL_COPY(result, retval);
				}
			} else {
				ZVAL_NULL(result);
			}
		}
	} else {
		if (type != BP_VAR_IS && UNEXPECTED(Z_TYPE_P(container) == IS_UNDEF)) {
			zval_undefined_cv(EX(opline)->op1.var EXECUTE_DATA_CC);
		}
		if (/*dim_type == IS_CV &&*/ UNEXPECTED(Z_TYPE_P(dim) == IS_UNDEF)) {
			zval_undefined_cv(EX(opline)->op2.var EXECUTE_DATA_CC);
		}
		ZVAL_NULL(result);
	}
}

static zend_never_inline void ZEND_FASTCALL zend_fetch_dimension_address_read_R(zval *container, zval *dim, int dim_type OPLINE_DC EXECUTE_DATA_DC)
<<<<<<< HEAD
{
	zval *result = EX_VAR(opline->result.var);
	zend_fetch_dimension_address_read(result, container, dim, dim_type, BP_VAR_R, 1, 0 EXECUTE_DATA_CC);
}

static zend_never_inline void zend_fetch_dimension_address_read_R_slow(zval *container, zval *dim OPLINE_DC EXECUTE_DATA_DC)
{
	zval *result = EX_VAR(opline->result.var);
	zend_fetch_dimension_address_read(result, container, dim, IS_CV, BP_VAR_R, 1, 1 EXECUTE_DATA_CC);
}

static zend_never_inline void ZEND_FASTCALL zend_fetch_dimension_address_read_IS(zval *container, zval *dim, int dim_type OPLINE_DC EXECUTE_DATA_DC)
{
	zval *result = EX_VAR(opline->result.var);
	zend_fetch_dimension_address_read(result, container, dim, dim_type, BP_VAR_IS, 1, 0 EXECUTE_DATA_CC);
}

static zend_never_inline void ZEND_FASTCALL zend_fetch_dimension_address_LIST_w(zval *container, zval *dim OPLINE_DC EXECUTE_DATA_DC)
{
	zval *result = EX_VAR(opline->result.var);
	zend_fetch_dimension_address(result, container, dim, IS_TMP_VAR, BP_VAR_W EXECUTE_DATA_CC);
}

static zend_never_inline void ZEND_FASTCALL zend_fetch_dimension_address_LIST_r(zval *container, zval *dim OPLINE_DC EXECUTE_DATA_DC)
{
	zval *result = EX_VAR(opline->result.var);
	zend_fetch_dimension_address_read(result, container, dim, IS_TMP_VAR, BP_VAR_R, 0, 0 EXECUTE_DATA_CC);
}

ZEND_API void zend_fetch_dimension_const(zval *result, zval *container, zval *dim, int type)
{
	zend_fetch_dimension_address_read(result, container, dim, IS_TMP_VAR, type, 1, 0 NO_EXECUTE_DATA_CC);
}

static zend_never_inline zval* ZEND_FASTCALL zend_find_array_dim_slow(HashTable *ht, zval *offset EXECUTE_DATA_DC)
{
	zend_ulong hval;

	if (Z_TYPE_P(offset) == IS_DOUBLE) {
		hval = zend_dval_to_lval(Z_DVAL_P(offset));
num_idx:
		return zend_hash_index_find(ht, hval);
	} else if (Z_TYPE_P(offset) == IS_NULL) {
str_idx:
		return zend_hash_find_ex_ind(ht, ZSTR_EMPTY_ALLOC(), 1);
	} else if (Z_TYPE_P(offset) == IS_FALSE) {
		hval = 0;
		goto num_idx;
	} else if (Z_TYPE_P(offset) == IS_TRUE) {
		hval = 1;
		goto num_idx;
	} else if (Z_TYPE_P(offset) == IS_RESOURCE) {
		hval = Z_RES_HANDLE_P(offset);
		goto num_idx;
	} else if (/*OP2_TYPE == IS_CV &&*/ Z_TYPE_P(offset) == IS_UNDEF) {
		zval_undefined_cv(EX(opline)->op2.var EXECUTE_DATA_CC);
		goto str_idx;
	} else {
		zend_error(E_WARNING, "Illegal offset type in isset or empty");
		return NULL;
	}
}

static zend_never_inline int ZEND_FASTCALL zend_isset_dim_slow(zval *container, zval *offset EXECUTE_DATA_DC)
{
	if (/*OP2_TYPE == IS_CV &&*/ UNEXPECTED(Z_TYPE_P(offset) == IS_UNDEF)) {
		zval_undefined_cv(EX(opline)->op2.var EXECUTE_DATA_CC);
		offset = &EG(uninitialized_zval);
	}

	if (/*OP1_TYPE != IS_CONST &&*/ EXPECTED(Z_TYPE_P(container) == IS_OBJECT)) {
		if (EXPECTED(Z_OBJ_HT_P(container)->has_dimension)) {
			return Z_OBJ_HT_P(container)->has_dimension(container, offset, 0);
		} else {
			zend_error(E_NOTICE, "Trying to check element of non-array");
			return 0;
		}
	} else if (EXPECTED(Z_TYPE_P(container) == IS_STRING)) { /* string offsets */
		zend_long lval;

		if (EXPECTED(Z_TYPE_P(offset) == IS_LONG)) {
			lval = Z_LVAL_P(offset);
str_offset:
			if (UNEXPECTED(lval < 0)) { /* Handle negative offset */
				lval += (zend_long)Z_STRLEN_P(container);
			}
			if (EXPECTED(lval >= 0) && (size_t)lval < Z_STRLEN_P(container)) {
				return 1;
			} else {
				return 0;
			}
		} else {
			/*if (OP2_TYPE & (IS_CV|IS_VAR)) {*/
				ZVAL_DEREF(offset);
			/*}*/
			if (Z_TYPE_P(offset) < IS_STRING /* simple scalar types */
					|| (Z_TYPE_P(offset) == IS_STRING /* or numeric string */
						&& IS_LONG == is_numeric_string(Z_STRVAL_P(offset), Z_STRLEN_P(offset), NULL, NULL, 0))) {
				lval = zval_get_long(offset);
				goto str_offset;
			}
			return 0;
		}
	} else {
		return 0;
	}
}

=======
{
	zval *result = EX_VAR(opline->result.var);
	zend_fetch_dimension_address_read(result, container, dim, dim_type, BP_VAR_R, 1, 0 EXECUTE_DATA_CC);
}

static zend_never_inline void zend_fetch_dimension_address_read_R_slow(zval *container, zval *dim OPLINE_DC EXECUTE_DATA_DC)
{
	zval *result = EX_VAR(opline->result.var);
	zend_fetch_dimension_address_read(result, container, dim, IS_CV, BP_VAR_R, 1, 1 EXECUTE_DATA_CC);
}

static zend_never_inline void ZEND_FASTCALL zend_fetch_dimension_address_read_IS(zval *container, zval *dim, int dim_type OPLINE_DC EXECUTE_DATA_DC)
{
	zval *result = EX_VAR(opline->result.var);
	zend_fetch_dimension_address_read(result, container, dim, dim_type, BP_VAR_IS, 1, 0 EXECUTE_DATA_CC);
}

static zend_never_inline void ZEND_FASTCALL zend_fetch_dimension_address_LIST_w(zval *container, zval *dim OPLINE_DC EXECUTE_DATA_DC)
{
	zval *result = EX_VAR(opline->result.var);
	zend_fetch_dimension_address(result, container, dim, IS_TMP_VAR, BP_VAR_W EXECUTE_DATA_CC);
}

static zend_never_inline void ZEND_FASTCALL zend_fetch_dimension_address_LIST_r(zval *container, zval *dim OPLINE_DC EXECUTE_DATA_DC)
{
	zval *result = EX_VAR(opline->result.var);
	zend_fetch_dimension_address_read(result, container, dim, IS_TMP_VAR, BP_VAR_R, 0, 0 EXECUTE_DATA_CC);
}

ZEND_API void zend_fetch_dimension_const(zval *result, zval *container, zval *dim, int type)
{
	zend_fetch_dimension_address_read(result, container, dim, IS_TMP_VAR, type, 1, 0 NO_EXECUTE_DATA_CC);
}

static zend_never_inline zval* ZEND_FASTCALL zend_find_array_dim_slow(HashTable *ht, zval *offset EXECUTE_DATA_DC)
{
	zend_ulong hval;

	if (Z_TYPE_P(offset) == IS_DOUBLE) {
		hval = zend_dval_to_lval(Z_DVAL_P(offset));
num_idx:
		return zend_hash_index_find(ht, hval);
	} else if (Z_TYPE_P(offset) == IS_NULL) {
str_idx:
		return zend_hash_find_ex_ind(ht, ZSTR_EMPTY_ALLOC(), 1);
	} else if (Z_TYPE_P(offset) == IS_FALSE) {
		hval = 0;
		goto num_idx;
	} else if (Z_TYPE_P(offset) == IS_TRUE) {
		hval = 1;
		goto num_idx;
	} else if (Z_TYPE_P(offset) == IS_RESOURCE) {
		hval = Z_RES_HANDLE_P(offset);
		goto num_idx;
	} else if (/*OP2_TYPE == IS_CV &&*/ Z_TYPE_P(offset) == IS_UNDEF) {
		zval_undefined_cv(EX(opline)->op2.var EXECUTE_DATA_CC);
		goto str_idx;
	} else {
		zend_error(E_WARNING, "Illegal offset type in isset or empty");
		return NULL;
	}
}

static zend_never_inline int ZEND_FASTCALL zend_isset_dim_slow(zval *container, zval *offset EXECUTE_DATA_DC)
{
	if (/*OP2_TYPE == IS_CV &&*/ UNEXPECTED(Z_TYPE_P(offset) == IS_UNDEF)) {
		zval_undefined_cv(EX(opline)->op2.var EXECUTE_DATA_CC);
		offset = &EG(uninitialized_zval);
	}

	if (/*OP1_TYPE != IS_CONST &&*/ EXPECTED(Z_TYPE_P(container) == IS_OBJECT)) {
		if (EXPECTED(Z_OBJ_HT_P(container)->has_dimension)) {
			return Z_OBJ_HT_P(container)->has_dimension(container, offset, 0);
		} else {
			zend_error(E_NOTICE, "Trying to check element of non-array");
			return 0;
		}
	} else if (EXPECTED(Z_TYPE_P(container) == IS_STRING)) { /* string offsets */
		zend_long lval;

		if (EXPECTED(Z_TYPE_P(offset) == IS_LONG)) {
			lval = Z_LVAL_P(offset);
str_offset:
			if (UNEXPECTED(lval < 0)) { /* Handle negative offset */
				lval += (zend_long)Z_STRLEN_P(container);
			}
			if (EXPECTED(lval >= 0) && (size_t)lval < Z_STRLEN_P(container)) {
				return 1;
			} else {
				return 0;
			}
		} else {
			/*if (OP2_TYPE & (IS_CV|IS_VAR)) {*/
				ZVAL_DEREF(offset);
			/*}*/
			if (Z_TYPE_P(offset) < IS_STRING /* simple scalar types */
					|| (Z_TYPE_P(offset) == IS_STRING /* or numeric string */
						&& IS_LONG == is_numeric_string(Z_STRVAL_P(offset), Z_STRLEN_P(offset), NULL, NULL, 0))) {
				lval = zval_get_long(offset);
				goto str_offset;
			}
			return 0;
		}
	} else {
		return 0;
	}
}

>>>>>>> c4331b00
static zend_never_inline int ZEND_FASTCALL zend_isempty_dim_slow(zval *container, zval *offset EXECUTE_DATA_DC)
{
	if (/*OP2_TYPE == IS_CV &&*/ UNEXPECTED(Z_TYPE_P(offset) == IS_UNDEF)) {
		zval_undefined_cv(EX(opline)->op2.var EXECUTE_DATA_CC);
		offset = &EG(uninitialized_zval);
	}

	if (/*OP1_TYPE != IS_CONST &&*/ EXPECTED(Z_TYPE_P(container) == IS_OBJECT)) {
		if (EXPECTED(Z_OBJ_HT_P(container)->has_dimension)) {
			return !Z_OBJ_HT_P(container)->has_dimension(container, offset, 1);
		} else {
			zend_error(E_NOTICE, "Trying to check element of non-array");
			return 1;
		}
	} else if (EXPECTED(Z_TYPE_P(container) == IS_STRING)) { /* string offsets */
		zend_long lval;

		if (EXPECTED(Z_TYPE_P(offset) == IS_LONG)) {
			lval = Z_LVAL_P(offset);
str_offset:
			if (UNEXPECTED(lval < 0)) { /* Handle negative offset */
				lval += (zend_long)Z_STRLEN_P(container);
			}
			if (EXPECTED(lval >= 0) && (size_t)lval < Z_STRLEN_P(container)) {
				return (Z_STRVAL_P(container)[lval] == '0');
			} else {
				return 1;
			}
		} else {
			/*if (OP2_TYPE & (IS_CV|IS_VAR)) {*/
				ZVAL_DEREF(offset);
			/*}*/
			if (Z_TYPE_P(offset) < IS_STRING /* simple scalar types */
					|| (Z_TYPE_P(offset) == IS_STRING /* or numeric string */
						&& IS_LONG == is_numeric_string(Z_STRVAL_P(offset), Z_STRLEN_P(offset), NULL, NULL, 0))) {
				lval = zval_get_long(offset);
				goto str_offset;
			}
			return 1;
		}
	} else {
		return 1;
	}
}

static zend_always_inline void zend_fetch_property_address(zval *result, zval *container, uint32_t container_op_type, zval *prop_ptr, uint32_t prop_op_type, void **cache_slot, int type OPLINE_DC)
{
    if (container_op_type != IS_UNUSED && UNEXPECTED(Z_TYPE_P(container) != IS_OBJECT)) {
		do {
			if (Z_ISREF_P(container)) {
				container = Z_REFVAL_P(container);
				if (EXPECTED(Z_TYPE_P(container) == IS_OBJECT)) {
					break;
				}
			}

			/* this should modify object only if it's empty */
			if (type == BP_VAR_UNSET ||
				UNEXPECTED(!make_real_object_rw(container, prop_ptr OPLINE_CC))) {
				ZVAL_ERROR(result);
				return;
			}
		} while (0);
	}
	if (prop_op_type == IS_CONST &&
	    EXPECTED(Z_OBJCE_P(container) == CACHED_PTR_EX(cache_slot))) {
		uintptr_t prop_offset = (uintptr_t)CACHED_PTR_EX(cache_slot + 1);
		zend_object *zobj = Z_OBJ_P(container);
		zval *retval;

		if (EXPECTED(IS_VALID_PROPERTY_OFFSET(prop_offset))) {
			retval = OBJ_PROP(zobj, prop_offset);
			if (EXPECTED(Z_TYPE_P(retval) != IS_UNDEF)) {
				ZVAL_INDIRECT(result, retval);
				return;
			}
		} else if (EXPECTED(zobj->properties != NULL)) {
			if (UNEXPECTED(GC_REFCOUNT(zobj->properties) > 1)) {
				if (EXPECTED(!(GC_FLAGS(zobj->properties) & IS_ARRAY_IMMUTABLE))) {
					GC_DELREF(zobj->properties);
				}
				zobj->properties = zend_array_dup(zobj->properties);
			}
			retval = zend_hash_find_ex(zobj->properties, Z_STR_P(prop_ptr), 1);
			if (EXPECTED(retval)) {
				ZVAL_INDIRECT(result, retval);
				return;
			}
		}
	}
	if (EXPECTED(Z_OBJ_HT_P(container)->get_property_ptr_ptr)) {
		zval *ptr = Z_OBJ_HT_P(container)->get_property_ptr_ptr(container, prop_ptr, type, cache_slot);
		if (NULL == ptr) {
			if (EXPECTED(Z_OBJ_HT_P(container)->read_property)) {
use_read_property:
				ptr = Z_OBJ_HT_P(container)->read_property(container, prop_ptr, type, cache_slot, result);
				if (ptr != result) {
					ZVAL_INDIRECT(result, ptr);
				} else if (UNEXPECTED(Z_ISREF_P(ptr) && Z_REFCOUNT_P(ptr) == 1)) {
					ZVAL_UNREF(ptr);
				}
			} else {
				zend_access_undefined_propery_in_overloaded_object();
				ZVAL_ERROR(result);
			}
		} else {
			ZVAL_INDIRECT(result, ptr);
		}
	} else if (EXPECTED(Z_OBJ_HT_P(container)->read_property)) {
		goto use_read_property;
	} else {
		zend_unsupported_property_reference();
		ZVAL_ERROR(result);
	}
}

static zend_never_inline void zend_fetch_this_var(int type OPLINE_DC EXECUTE_DATA_DC)
{
	zval *result = EX_VAR(opline->result.var);

	switch (type) {
		case BP_VAR_R:
			if (EXPECTED(Z_TYPE(EX(This)) == IS_OBJECT)) {
				ZVAL_OBJ(result, Z_OBJ(EX(This)));
				Z_ADDREF_P(result);
			} else {
				ZVAL_NULL(result);
				zend_error(E_NOTICE,"Undefined variable: this");
			}
			break;
		case BP_VAR_IS:
			if (EXPECTED(Z_TYPE(EX(This)) == IS_OBJECT)) {
				ZVAL_OBJ(result, Z_OBJ(EX(This)));
				Z_ADDREF_P(result);
			} else {
				ZVAL_NULL(result);
			}
			break;
		case BP_VAR_RW:
		case BP_VAR_W:
			ZVAL_UNDEF(result);
			zend_throw_error(NULL, "Cannot re-assign $this");
			break;
		case BP_VAR_UNSET:
			ZVAL_UNDEF(result);
			zend_throw_error(NULL, "Cannot unset $this");
			break;
		EMPTY_SWITCH_DEFAULT_CASE()
	}
}


#if ZEND_INTENSIVE_DEBUGGING

#define CHECK_SYMBOL_TABLES()													\
	zend_hash_apply(&EG(symbol_table), zend_check_symbol);			\
	if (&EG(symbol_table)!=EX(symbol_table)) {							\
		zend_hash_apply(EX(symbol_table), zend_check_symbol);	\
	}

static int zend_check_symbol(zval *pz)
{
	if (Z_TYPE_P(pz) == IS_INDIRECT) {
		pz = Z_INDIRECT_P(pz);
	}
	if (Z_TYPE_P(pz) > 10) {
		fprintf(stderr, "Warning!  %x has invalid type!\n", *pz);
/* See http://support.microsoft.com/kb/190351 */
#ifdef ZEND_WIN32
		fflush(stderr);
#endif
	} else if (Z_TYPE_P(pz) == IS_ARRAY) {
		zend_hash_apply(Z_ARRVAL_P(pz), zend_check_symbol);
	} else if (Z_TYPE_P(pz) == IS_OBJECT) {
		/* OBJ-TBI - doesn't support new object model! */
		zend_hash_apply(Z_OBJPROP_P(pz), zend_check_symbol);
	}

	return 0;
}


#else
#define CHECK_SYMBOL_TABLES()
#endif

ZEND_API void execute_internal(zend_execute_data *execute_data, zval *return_value)
{
	execute_data->func->internal_function.handler(execute_data, return_value);
}

ZEND_API void zend_clean_and_cache_symbol_table(zend_array *symbol_table) /* {{{ */
{
	if (EG(symtable_cache_ptr) >= EG(symtable_cache_limit)) {
		zend_array_destroy(symbol_table);
	} else {
		/* clean before putting into the cache, since clean
		   could call dtors, which could use cached hash */
		zend_symtable_clean(symbol_table);
		*(++EG(symtable_cache_ptr)) = symbol_table;
	}
}
/* }}} */

static zend_always_inline void i_free_compiled_variables(zend_execute_data *execute_data) /* {{{ */
{
	zval *cv = EX_VAR_NUM(0);
	int count = EX(func)->op_array.last_var;
	while (EXPECTED(count != 0)) {
		if (Z_REFCOUNTED_P(cv)) {
			zend_refcounted *r = Z_COUNTED_P(cv);
			if (!GC_DELREF(r)) {
				ZVAL_NULL(cv);
				zval_dtor_func(r);
			} else {
				gc_check_possible_root(r);
			}
		}
		cv++;
		count--;
	}
}
/* }}} */

ZEND_API void zend_free_compiled_variables(zend_execute_data *execute_data) /* {{{ */
{
	i_free_compiled_variables(execute_data);
}
/* }}} */

#define ZEND_VM_INTERRUPT_CHECK() do { \
		if (UNEXPECTED(EG(vm_interrupt))) { \
			ZEND_VM_INTERRUPT(); \
		} \
	} while (0)

#define ZEND_VM_LOOP_INTERRUPT_CHECK() do { \
		if (UNEXPECTED(EG(vm_interrupt))) { \
			ZEND_VM_LOOP_INTERRUPT(); \
		} \
	} while (0)

/*
 * Stack Frame Layout (the whole stack frame is allocated at once)
 * ==================
 *
 *                             +========================================+
 * EG(current_execute_data) -> | zend_execute_data                      |
 *                             +----------------------------------------+
 *     EX_CV_NUM(0) ---------> | VAR[0] = ARG[1]                        |
 *                             | ...                                    |
 *                             | VAR[op_array->num_args-1] = ARG[N]     |
 *                             | ...                                    |
 *                             | VAR[op_array->last_var-1]              |
 *                             | VAR[op_array->last_var] = TMP[0]       |
 *                             | ...                                    |
 *                             | VAR[op_array->last_var+op_array->T-1]  |
 *                             | ARG[N+1] (extra_args)                  |
 *                             | ...                                    |
 *                             +----------------------------------------+
 */

static zend_never_inline void zend_copy_extra_args(EXECUTE_DATA_D)
{
	zend_op_array *op_array = &EX(func)->op_array;
	uint32_t first_extra_arg = op_array->num_args;
	uint32_t num_args = EX_NUM_ARGS();
	zval *src;
	size_t delta;
	uint32_t count;
	uint32_t type_flags = 0;

	if (EXPECTED((op_array->fn_flags & ZEND_ACC_HAS_TYPE_HINTS) == 0)) {
		/* Skip useless ZEND_RECV and ZEND_RECV_INIT opcodes */
#if defined(ZEND_VM_FP_GLOBAL_REG) && ((ZEND_VM_KIND == ZEND_VM_KIND_CALL) || (ZEND_VM_KIND == ZEND_VM_KIND_HYBRID))
		opline += first_extra_arg;
#else
		EX(opline) += first_extra_arg;
#endif

	}

	/* move extra args into separate array after all CV and TMP vars */
	src = EX_VAR_NUM(num_args - 1);
	delta = op_array->last_var + op_array->T - first_extra_arg;
	count = num_args - first_extra_arg;
	if (EXPECTED(delta != 0)) {
		delta *= sizeof(zval);
		do {
			type_flags |= Z_TYPE_INFO_P(src);
			ZVAL_COPY_VALUE((zval*)(((char*)src) + delta), src);
			ZVAL_UNDEF(src);
			src--;
		} while (--count);
		if (Z_TYPE_INFO_REFCOUNTED(type_flags)) {
			ZEND_ADD_CALL_FLAG(execute_data, ZEND_CALL_FREE_EXTRA_ARGS);
		}
	} else {
		do {
			if (Z_REFCOUNTED_P(src)) {
				ZEND_ADD_CALL_FLAG(execute_data, ZEND_CALL_FREE_EXTRA_ARGS);
				break;
			}
			src--;
		} while (--count);
	}
}

static zend_always_inline void zend_init_cvs(uint32_t first, uint32_t last EXECUTE_DATA_DC)
{
	if (EXPECTED(first < last)) {
		uint32_t count = last - first;
		zval *var = EX_VAR_NUM(first);

		do {
			ZVAL_UNDEF(var);
			var++;
		} while (--count);
	}
}

static zend_always_inline void i_init_func_execute_data(zend_op_array *op_array, zval *return_value, zend_bool may_be_trampoline EXECUTE_DATA_DC) /* {{{ */
{
	uint32_t first_extra_arg, num_args;
	ZEND_ASSERT(EX(func) == (zend_function*)op_array);

#if defined(ZEND_VM_FP_GLOBAL_REG) && ((ZEND_VM_KIND == ZEND_VM_KIND_CALL) || (ZEND_VM_KIND == ZEND_VM_KIND_HYBRID))
	opline = op_array->opcodes;
#else
	EX(opline) = op_array->opcodes;
#endif
	EX(call) = NULL;
	EX(return_value) = return_value;

	/* Handle arguments */
	first_extra_arg = op_array->num_args;
	num_args = EX_NUM_ARGS();
	if (UNEXPECTED(num_args > first_extra_arg)) {
		if (!may_be_trampoline || EXPECTED(!(op_array->fn_flags & ZEND_ACC_CALL_VIA_TRAMPOLINE))) {
			zend_copy_extra_args(EXECUTE_DATA_C);
		}
	} else if (EXPECTED((op_array->fn_flags & ZEND_ACC_HAS_TYPE_HINTS) == 0)) {
		/* Skip useless ZEND_RECV and ZEND_RECV_INIT opcodes */
#if defined(ZEND_VM_FP_GLOBAL_REG) && ((ZEND_VM_KIND == ZEND_VM_KIND_CALL) || (ZEND_VM_KIND == ZEND_VM_KIND_HYBRID))
		opline += num_args;
#else
		EX(opline) += num_args;
#endif
	}

	/* Initialize CV variables (skip arguments) */
	zend_init_cvs(num_args, op_array->last_var EXECUTE_DATA_CC);

	EX_LOAD_RUN_TIME_CACHE(op_array);

	EG(current_execute_data) = execute_data;
#if defined(ZEND_VM_FP_GLOBAL_REG) && ((ZEND_VM_KIND == ZEND_VM_KIND_CALL) || (ZEND_VM_KIND == ZEND_VM_KIND_HYBRID))
	EX(opline) = opline;
#endif
}
/* }}} */

static zend_never_inline void ZEND_FASTCALL init_func_run_time_cache(zend_op_array *op_array) /* {{{ */
{
	ZEND_ASSERT(op_array->run_time_cache == NULL);
	op_array->run_time_cache = zend_arena_alloc(&CG(arena), op_array->cache_size);
	memset(op_array->run_time_cache, 0, op_array->cache_size);
}
/* }}} */

static zend_always_inline void i_init_code_execute_data(zend_execute_data *execute_data, zend_op_array *op_array, zval *return_value) /* {{{ */
{
	ZEND_ASSERT(EX(func) == (zend_function*)op_array);

	EX(opline) = op_array->opcodes;
	EX(call) = NULL;
	EX(return_value) = return_value;

	zend_attach_symbol_table(execute_data);

	if (!op_array->run_time_cache) {
		op_array->run_time_cache = emalloc(op_array->cache_size);
		memset(op_array->run_time_cache, 0, op_array->cache_size);
	}
	EX_LOAD_RUN_TIME_CACHE(op_array);

	EG(current_execute_data) = execute_data;
}
/* }}} */

ZEND_API void zend_init_func_execute_data(zend_execute_data *ex, zend_op_array *op_array, zval *return_value) /* {{{ */
{
#if defined(ZEND_VM_FP_GLOBAL_REG) && ((ZEND_VM_KIND == ZEND_VM_KIND_CALL) || (ZEND_VM_KIND == ZEND_VM_KIND_HYBRID))
	zend_execute_data *orig_execute_data = execute_data;
	const zend_op *orig_opline = opline;
	execute_data = ex;
#else
	zend_execute_data *execute_data = ex;
#endif

	EX(prev_execute_data) = EG(current_execute_data);
	if (!op_array->run_time_cache) {
		op_array->run_time_cache = zend_arena_alloc(&CG(arena), op_array->cache_size);
		memset(op_array->run_time_cache, 0, op_array->cache_size);
	}
	i_init_func_execute_data(op_array, return_value, 1 EXECUTE_DATA_CC);

#if defined(ZEND_VM_FP_GLOBAL_REG) && ((ZEND_VM_KIND == ZEND_VM_KIND_CALL) || (ZEND_VM_KIND == ZEND_VM_KIND_HYBRID))
    EX(opline) = opline;
	opline = orig_opline;
	execute_data = orig_execute_data;
#endif
}
/* }}} */

ZEND_API void zend_init_code_execute_data(zend_execute_data *execute_data, zend_op_array *op_array, zval *return_value) /* {{{ */
{
	EX(prev_execute_data) = EG(current_execute_data);
	if (!op_array->run_time_cache) {
		op_array->run_time_cache = emalloc(op_array->cache_size);
		memset(op_array->run_time_cache, 0, op_array->cache_size);
	}
	i_init_code_execute_data(execute_data, op_array, return_value);
}
/* }}} */

ZEND_API void zend_init_execute_data(zend_execute_data *execute_data, zend_op_array *op_array, zval *return_value) /* {{{ */
{
	if (EX_CALL_INFO() & ZEND_CALL_HAS_SYMBOL_TABLE) {
		zend_init_code_execute_data(execute_data, op_array, return_value);
	} else {
		zend_init_func_execute_data(execute_data, op_array, return_value);
	}
}
/* }}} */

static zend_always_inline zend_bool zend_is_by_ref_func_arg_fetch(uint32_t arg_num, zend_function *func) /* {{{ */
{
	if (EXPECTED(arg_num <= MAX_ARG_FLAG_NUM)) {
		return QUICK_ARG_SHOULD_BE_SENT_BY_REF(func, arg_num);
	}
	return ARG_SHOULD_BE_SENT_BY_REF(func, arg_num);
}
/* }}} */

static zend_execute_data *zend_vm_stack_copy_call_frame(zend_execute_data *call, uint32_t passed_args, uint32_t additional_args) /* {{{ */
{
	zend_execute_data *new_call;
	int used_stack = (EG(vm_stack_top) - (zval*)call) + additional_args;

	/* copy call frame into new stack segment */
	new_call = zend_vm_stack_extend(used_stack * sizeof(zval));
	*new_call = *call;
	ZEND_ADD_CALL_FLAG(new_call, ZEND_CALL_ALLOCATED);

	if (passed_args) {
		zval *src = ZEND_CALL_ARG(call, 1);
		zval *dst = ZEND_CALL_ARG(new_call, 1);
		do {
			ZVAL_COPY_VALUE(dst, src);
			passed_args--;
			src++;
			dst++;
		} while (passed_args);
	}

	/* delete old call_frame from previous stack segment */
	EG(vm_stack)->prev->top = (zval*)call;

	/* delete previous stack segment if it becames empty */
	if (UNEXPECTED(EG(vm_stack)->prev->top == ZEND_VM_STACK_ELEMENTS(EG(vm_stack)->prev))) {
		zend_vm_stack r = EG(vm_stack)->prev;

		EG(vm_stack)->prev = r->prev;
		efree(r);
	}

	return new_call;
}
/* }}} */

static zend_always_inline void zend_vm_stack_extend_call_frame(zend_execute_data **call, uint32_t passed_args, uint32_t additional_args) /* {{{ */
{
	if (EXPECTED((uint32_t)(EG(vm_stack_end) - EG(vm_stack_top)) > additional_args)) {
		EG(vm_stack_top) += additional_args;
	} else {
		*call = zend_vm_stack_copy_call_frame(*call, passed_args, additional_args);
	}
}
/* }}} */

static zend_always_inline zend_generator *zend_get_running_generator(EXECUTE_DATA_D) /* {{{ */
{
	/* The generator object is stored in EX(return_value) */
	zend_generator *generator = (zend_generator *) EX(return_value);
	/* However control may currently be delegated to another generator.
	 * That's the one we're interested in. */
	return generator;
}
/* }}} */

static void cleanup_unfinished_calls(zend_execute_data *execute_data, uint32_t op_num) /* {{{ */
{
	if (UNEXPECTED(EX(call))) {
		zend_execute_data *call = EX(call);
		zend_op *opline = EX(func)->op_array.opcodes + op_num;
		int level;
		int do_exit;

		if (UNEXPECTED(opline->opcode == ZEND_INIT_FCALL ||
			opline->opcode == ZEND_INIT_FCALL_BY_NAME ||
			opline->opcode == ZEND_INIT_NS_FCALL_BY_NAME ||
			opline->opcode == ZEND_INIT_DYNAMIC_CALL ||
			opline->opcode == ZEND_INIT_USER_CALL ||
			opline->opcode == ZEND_INIT_METHOD_CALL ||
			opline->opcode == ZEND_INIT_STATIC_METHOD_CALL ||
			opline->opcode == ZEND_NEW)) {
			ZEND_ASSERT(op_num);
			opline--;
		}

		do {
			/* If the exception was thrown during a function call there might be
			 * arguments pushed to the stack that have to be dtor'ed. */

			/* find the number of actually passed arguments */
			level = 0;
			do_exit = 0;
			do {
				switch (opline->opcode) {
					case ZEND_DO_FCALL:
					case ZEND_DO_ICALL:
					case ZEND_DO_UCALL:
					case ZEND_DO_FCALL_BY_NAME:
						level++;
						break;
					case ZEND_INIT_FCALL:
					case ZEND_INIT_FCALL_BY_NAME:
					case ZEND_INIT_NS_FCALL_BY_NAME:
					case ZEND_INIT_DYNAMIC_CALL:
					case ZEND_INIT_USER_CALL:
					case ZEND_INIT_METHOD_CALL:
					case ZEND_INIT_STATIC_METHOD_CALL:
					case ZEND_NEW:
						if (level == 0) {
							ZEND_CALL_NUM_ARGS(call) = 0;
							do_exit = 1;
						}
						level--;
						break;
					case ZEND_SEND_VAL:
					case ZEND_SEND_VAL_EX:
					case ZEND_SEND_VAR:
					case ZEND_SEND_VAR_EX:
					case ZEND_SEND_FUNC_ARG:
					case ZEND_SEND_REF:
					case ZEND_SEND_VAR_NO_REF:
					case ZEND_SEND_VAR_NO_REF_EX:
					case ZEND_SEND_USER:
						if (level == 0) {
							ZEND_CALL_NUM_ARGS(call) = opline->op2.num;
							do_exit = 1;
						}
						break;
					case ZEND_SEND_ARRAY:
					case ZEND_SEND_UNPACK:
						if (level == 0) {
							do_exit = 1;
						}
						break;
				}
				if (!do_exit) {
					opline--;
				}
			} while (!do_exit);
			if (call->prev_execute_data) {
				/* skip current call region */
				level = 0;
				do_exit = 0;
				do {
					switch (opline->opcode) {
						case ZEND_DO_FCALL:
						case ZEND_DO_ICALL:
						case ZEND_DO_UCALL:
						case ZEND_DO_FCALL_BY_NAME:
							level++;
							break;
						case ZEND_INIT_FCALL:
						case ZEND_INIT_FCALL_BY_NAME:
						case ZEND_INIT_NS_FCALL_BY_NAME:
						case ZEND_INIT_DYNAMIC_CALL:
						case ZEND_INIT_USER_CALL:
						case ZEND_INIT_METHOD_CALL:
						case ZEND_INIT_STATIC_METHOD_CALL:
						case ZEND_NEW:
							if (level == 0) {
								do_exit = 1;
							}
							level--;
							break;
					}
					opline--;
				} while (!do_exit);
			}

			zend_vm_stack_free_args(EX(call));

			if (ZEND_CALL_INFO(call) & ZEND_CALL_RELEASE_THIS) {
				if (ZEND_CALL_INFO(call) & ZEND_CALL_CTOR) {
					GC_DELREF(Z_OBJ(call->This));
					if (GC_REFCOUNT(Z_OBJ(call->This)) == 1) {
						zend_object_store_ctor_failed(Z_OBJ(call->This));
					}
				}
				OBJ_RELEASE(Z_OBJ(call->This));
			}
			if (call->func->common.fn_flags & ZEND_ACC_CLOSURE) {
				zend_object_release(ZEND_CLOSURE_OBJECT(call->func));
			} else if (call->func->common.fn_flags & ZEND_ACC_CALL_VIA_TRAMPOLINE) {
				zend_string_release_ex(call->func->common.function_name, 0);
				zend_free_trampoline(call->func);
			}

			EX(call) = call->prev_execute_data;
			zend_vm_stack_free_call_frame(call);
			call = EX(call);
		} while (call);
	}
}
/* }}} */

static const zend_live_range *find_live_range(const zend_op_array *op_array, uint32_t op_num, uint32_t var_num) /* {{{ */
{
	int i;
	for (i = 0; i < op_array->last_live_range; i++) {
		const zend_live_range *range = &op_array->live_range[i];
		if (op_num >= range->start && op_num < range->end
				&& var_num == (range->var & ~ZEND_LIVE_MASK)) {
			return range;
		}
	}
	return NULL;
}
/* }}} */

static void cleanup_live_vars(zend_execute_data *execute_data, uint32_t op_num, uint32_t catch_op_num) /* {{{ */
{
	int i;

	for (i = 0; i < EX(func)->op_array.last_live_range; i++) {
		const zend_live_range *range = &EX(func)->op_array.live_range[i];
		if (range->start > op_num) {
			/* further blocks will not be relevant... */
			break;
		} else if (op_num < range->end) {
			if (!catch_op_num || catch_op_num >= range->end) {
				uint32_t kind = range->var & ZEND_LIVE_MASK;
				uint32_t var_num = range->var & ~ZEND_LIVE_MASK;
				zval *var = EX_VAR(var_num);

				if (kind == ZEND_LIVE_TMPVAR) {
					zval_ptr_dtor_nogc(var);
				} else if (kind == ZEND_LIVE_LOOP) {
					if (Z_TYPE_P(var) != IS_ARRAY && Z_FE_ITER_P(var) != (uint32_t)-1) {
						zend_hash_iterator_del(Z_FE_ITER_P(var));
					}
					zval_ptr_dtor_nogc(var);
				} else if (kind == ZEND_LIVE_ROPE) {
					zend_string **rope = (zend_string **)var;
					zend_op *last = EX(func)->op_array.opcodes + op_num;
					while ((last->opcode != ZEND_ROPE_ADD && last->opcode != ZEND_ROPE_INIT)
							|| last->result.var != var_num) {
						ZEND_ASSERT(last >= EX(func)->op_array.opcodes);
						last--;
					}
					if (last->opcode == ZEND_ROPE_INIT) {
						zend_string_release_ex(*rope, 0);
					} else {
						int j = last->extended_value;
						do {
							zend_string_release_ex(rope[j], 0);
						} while (j--);
					}
				} else if (kind == ZEND_LIVE_SILENCE) {
					/* restore previous error_reporting value */
					if (!EG(error_reporting) && Z_LVAL_P(var) != 0) {
						EG(error_reporting) = Z_LVAL_P(var);
					}
				}
			}
		}
	}
}
/* }}} */

ZEND_API void zend_cleanup_unfinished_execution(zend_execute_data *execute_data, uint32_t op_num, uint32_t catch_op_num) {
	cleanup_unfinished_calls(execute_data, op_num);
	cleanup_live_vars(execute_data, op_num, catch_op_num);
}

static void zend_swap_operands(zend_op *op) /* {{{ */
{
	znode_op     tmp;
	zend_uchar   tmp_type;

	tmp          = op->op1;
	tmp_type     = op->op1_type;
	op->op1      = op->op2;
	op->op1_type = op->op2_type;
	op->op2      = tmp;
	op->op2_type = tmp_type;
}
/* }}} */

static zend_never_inline zend_execute_data *zend_init_dynamic_call_string(zend_string *function, uint32_t num_args) /* {{{ */
{
	zend_function *fbc;
	zval *func;
	zend_class_entry *called_scope;
	zend_string *lcname;
	const char *colon;

	if ((colon = zend_memrchr(ZSTR_VAL(function), ':', ZSTR_LEN(function))) != NULL &&
		colon > ZSTR_VAL(function) &&
		*(colon-1) == ':'
	) {
		zend_string *mname;
		size_t cname_length = colon - ZSTR_VAL(function) - 1;
		size_t mname_length = ZSTR_LEN(function) - cname_length - (sizeof("::") - 1);

		lcname = zend_string_init(ZSTR_VAL(function), cname_length, 0);

		called_scope = zend_fetch_class_by_name(lcname, NULL, ZEND_FETCH_CLASS_DEFAULT | ZEND_FETCH_CLASS_EXCEPTION);
		if (UNEXPECTED(called_scope == NULL)) {
			zend_string_release_ex(lcname, 0);
			return NULL;
		}

		mname = zend_string_init(ZSTR_VAL(function) + (cname_length + sizeof("::") - 1), mname_length, 0);

		if (called_scope->get_static_method) {
			fbc = called_scope->get_static_method(called_scope, mname);
		} else {
			fbc = zend_std_get_static_method(called_scope, mname, NULL);
		}
		if (UNEXPECTED(fbc == NULL)) {
			if (EXPECTED(!EG(exception))) {
				zend_undefined_method(called_scope, mname);
			}
			zend_string_release_ex(lcname, 0);
			zend_string_release_ex(mname, 0);
			return NULL;
		}

		zend_string_release_ex(lcname, 0);
		zend_string_release_ex(mname, 0);

		if (UNEXPECTED(!(fbc->common.fn_flags & ZEND_ACC_STATIC))) {
			zend_non_static_method_call(fbc);
			if (UNEXPECTED(EG(exception) != NULL)) {
				return NULL;
			}
		}
	} else {
		if (ZSTR_VAL(function)[0] == '\\') {
			lcname = zend_string_alloc(ZSTR_LEN(function) - 1, 0);
			zend_str_tolower_copy(ZSTR_VAL(lcname), ZSTR_VAL(function) + 1, ZSTR_LEN(function) - 1);
		} else {
			lcname = zend_string_tolower(function);
		}
		if (UNEXPECTED((func = zend_hash_find(EG(function_table), lcname)) == NULL)) {
			zend_throw_error(NULL, "Call to undefined function %s()", ZSTR_VAL(function));
			zend_string_release_ex(lcname, 0);
			return NULL;
		}
		zend_string_release_ex(lcname, 0);

		fbc = Z_FUNC_P(func);
		called_scope = NULL;
	}

	if (EXPECTED(fbc->type == ZEND_USER_FUNCTION) && UNEXPECTED(!fbc->op_array.run_time_cache)) {
		init_func_run_time_cache(&fbc->op_array);
	}

	return zend_vm_stack_push_call_frame(ZEND_CALL_NESTED_FUNCTION | ZEND_CALL_DYNAMIC,
		fbc, num_args, called_scope, NULL);
}
/* }}} */

static zend_never_inline zend_execute_data *zend_init_dynamic_call_object(zval *function, uint32_t num_args) /* {{{ */
{
	zend_function *fbc;
	zend_class_entry *called_scope;
	zend_object *object;
	uint32_t call_info = ZEND_CALL_NESTED_FUNCTION | ZEND_CALL_DYNAMIC;

	if (EXPECTED(Z_OBJ_HANDLER_P(function, get_closure)) &&
	    EXPECTED(Z_OBJ_HANDLER_P(function, get_closure)(function, &called_scope, &fbc, &object) == SUCCESS)) {

		if (fbc->common.fn_flags & ZEND_ACC_CLOSURE) {
			/* Delay closure destruction until its invocation */
			GC_ADDREF(ZEND_CLOSURE_OBJECT(fbc));
			call_info |= ZEND_CALL_CLOSURE;
			if (fbc->common.fn_flags & ZEND_ACC_FAKE_CLOSURE) {
				call_info |= ZEND_CALL_FAKE_CLOSURE;
			}
		} else if (object) {
			call_info |= ZEND_CALL_RELEASE_THIS;
			GC_ADDREF(object); /* For $this pointer */
		}
	} else {
		zend_throw_error(NULL, "Function name must be a string");
		return NULL;
	}

	if (EXPECTED(fbc->type == ZEND_USER_FUNCTION) && UNEXPECTED(!fbc->op_array.run_time_cache)) {
		init_func_run_time_cache(&fbc->op_array);
	}

	return zend_vm_stack_push_call_frame(call_info,
		fbc, num_args, called_scope, object);
}
/* }}} */

static zend_never_inline zend_execute_data *zend_init_dynamic_call_array(zend_array *function, uint32_t num_args) /* {{{ */
{
	zend_function *fbc;
	zend_class_entry *called_scope;
	zend_object *object;
	uint32_t call_info = ZEND_CALL_NESTED_FUNCTION | ZEND_CALL_DYNAMIC;

	if (zend_hash_num_elements(function) == 2) {
		zval *obj;
		zval *method;
		obj = zend_hash_index_find(function, 0);
		method = zend_hash_index_find(function, 1);

		if (UNEXPECTED(!obj) || UNEXPECTED(!method)) {
			zend_throw_error(NULL, "Array callback has to contain indices 0 and 1");
			return NULL;
		}

		ZVAL_DEREF(obj);
		if (UNEXPECTED(Z_TYPE_P(obj) != IS_STRING) && UNEXPECTED(Z_TYPE_P(obj) != IS_OBJECT)) {
			zend_throw_error(NULL, "First array member is not a valid class name or object");
			return NULL;
		}

		ZVAL_DEREF(method);
		if (UNEXPECTED(Z_TYPE_P(method) != IS_STRING)) {
			zend_throw_error(NULL, "Second array member is not a valid method");
			return NULL;
		}

		if (Z_TYPE_P(obj) == IS_STRING) {
			object = NULL;
			called_scope = zend_fetch_class_by_name(Z_STR_P(obj), NULL, ZEND_FETCH_CLASS_DEFAULT | ZEND_FETCH_CLASS_EXCEPTION);
			if (UNEXPECTED(called_scope == NULL)) {
				return NULL;
			}

			if (called_scope->get_static_method) {
				fbc = called_scope->get_static_method(called_scope, Z_STR_P(method));
			} else {
				fbc = zend_std_get_static_method(called_scope, Z_STR_P(method), NULL);
			}
			if (UNEXPECTED(fbc == NULL)) {
				if (EXPECTED(!EG(exception))) {
					zend_undefined_method(called_scope, Z_STR_P(method));
				}
				return NULL;
			}
			if (!(fbc->common.fn_flags & ZEND_ACC_STATIC)) {
				zend_non_static_method_call(fbc);
				if (UNEXPECTED(EG(exception) != NULL)) {
					return NULL;
				}
			}
		} else {
			called_scope = Z_OBJCE_P(obj);
			object = Z_OBJ_P(obj);

			fbc = Z_OBJ_HT_P(obj)->get_method(&object, Z_STR_P(method), NULL);
			if (UNEXPECTED(fbc == NULL)) {
				if (EXPECTED(!EG(exception))) {
					zend_undefined_method(object->ce, Z_STR_P(method));
				}
				return NULL;
			}

			if ((fbc->common.fn_flags & ZEND_ACC_STATIC) != 0) {
				object = NULL;
			} else {
				call_info |= ZEND_CALL_RELEASE_THIS;
				GC_ADDREF(object); /* For $this pointer */
			}
		}
	} else {
		zend_throw_error(NULL, "Function name must be a string");
		return NULL;
	}

	if (EXPECTED(fbc->type == ZEND_USER_FUNCTION) && UNEXPECTED(!fbc->op_array.run_time_cache)) {
		init_func_run_time_cache(&fbc->op_array);
	}

	return zend_vm_stack_push_call_frame(call_info,
		fbc, num_args, called_scope, object);
}
/* }}} */

#define ZEND_FAKE_OP_ARRAY ((zend_op_array*)(zend_intptr_t)-1)

static zend_never_inline zend_op_array* ZEND_FASTCALL zend_include_or_eval(zval *inc_filename, int type) /* {{{ */
{
	zend_op_array *new_op_array = NULL;
	zval tmp_inc_filename;

	ZVAL_UNDEF(&tmp_inc_filename);
	if (Z_TYPE_P(inc_filename) != IS_STRING) {
		ZVAL_STR(&tmp_inc_filename, zval_get_string_func(inc_filename));
		inc_filename = &tmp_inc_filename;
	}

<<<<<<< HEAD
	if (type != ZEND_EVAL && strlen(Z_STRVAL_P(inc_filename)) != Z_STRLEN_P(inc_filename)) {
		if (type == ZEND_INCLUDE_ONCE || type == ZEND_INCLUDE) {
			zend_message_dispatcher(ZMSG_FAILED_INCLUDE_FOPEN, Z_STRVAL_P(inc_filename));
		} else {
			zend_message_dispatcher(ZMSG_FAILED_REQUIRE_FOPEN, Z_STRVAL_P(inc_filename));
		}
	} else {
		switch (type) {
			case ZEND_INCLUDE_ONCE:
			case ZEND_REQUIRE_ONCE: {
					zend_file_handle file_handle;
					zend_string *resolved_path;

					resolved_path = zend_resolve_path(Z_STRVAL_P(inc_filename), Z_STRLEN_P(inc_filename));
					if (resolved_path) {
						if (zend_hash_exists(&EG(included_files), resolved_path)) {
							goto already_compiled;
						}
					} else {
						resolved_path = zend_string_copy(Z_STR_P(inc_filename));
=======
	switch (type) {
		case ZEND_INCLUDE_ONCE:
		case ZEND_REQUIRE_ONCE: {
				zend_file_handle file_handle;
				zend_string *resolved_path;

				resolved_path = zend_resolve_path(Z_STRVAL_P(inc_filename), Z_STRLEN_P(inc_filename));
				if (EXPECTED(resolved_path)) {
					if (zend_hash_exists(&EG(included_files), resolved_path)) {
						goto already_compiled;
>>>>>>> c4331b00
					}
				} else if (UNEXPECTED(strlen(Z_STRVAL_P(inc_filename)) != Z_STRLEN_P(inc_filename))) {
					zend_message_dispatcher(
						(type == ZEND_INCLUDE_ONCE) ?
							ZMSG_FAILED_INCLUDE_FOPEN : ZMSG_FAILED_REQUIRE_FOPEN,
							Z_STRVAL_P(inc_filename));
					break;
				} else {
					resolved_path = zend_string_copy(Z_STR_P(inc_filename));
				}

				if (SUCCESS == zend_stream_open(ZSTR_VAL(resolved_path), &file_handle)) {

					if (!file_handle.opened_path) {
						file_handle.opened_path = zend_string_copy(resolved_path);
					}

					if (zend_hash_add_empty_element(&EG(included_files), file_handle.opened_path)) {
						zend_op_array *op_array = zend_compile_file(&file_handle, (type==ZEND_INCLUDE_ONCE?ZEND_INCLUDE:ZEND_REQUIRE));
						zend_destroy_file_handle(&file_handle);
						zend_string_release_ex(resolved_path, 0);
						if (Z_TYPE(tmp_inc_filename) != IS_UNDEF) {
							zend_string_release_ex(Z_STR(tmp_inc_filename), 0);
						}
						return op_array;
					} else {
						zend_file_handle_dtor(&file_handle);
already_compiled:
						new_op_array = ZEND_FAKE_OP_ARRAY;
					}
				} else {
					zend_message_dispatcher(
						(type == ZEND_INCLUDE_ONCE) ?
							ZMSG_FAILED_INCLUDE_FOPEN : ZMSG_FAILED_REQUIRE_FOPEN,
							Z_STRVAL_P(inc_filename));
				}
				zend_string_release_ex(resolved_path, 0);
			}
			break;
		case ZEND_INCLUDE:
		case ZEND_REQUIRE:
			if (UNEXPECTED(strlen(Z_STRVAL_P(inc_filename)) != Z_STRLEN_P(inc_filename))) {
				zend_message_dispatcher(
					(type == ZEND_INCLUDE) ?
						ZMSG_FAILED_INCLUDE_FOPEN : ZMSG_FAILED_REQUIRE_FOPEN,
						Z_STRVAL_P(inc_filename));
				break;
			}
			new_op_array = compile_filename(type, inc_filename);
			break;
		case ZEND_EVAL: {
				char *eval_desc = zend_make_compiled_string_description("eval()'d code");
				new_op_array = zend_compile_string(inc_filename, eval_desc);
				efree(eval_desc);
			}
			break;
		EMPTY_SWITCH_DEFAULT_CASE()
	}

	if (Z_TYPE(tmp_inc_filename) != IS_UNDEF) {
		zend_string_release_ex(Z_STR(tmp_inc_filename), 0);
	}
	return new_op_array;
}
/* }}} */

ZEND_API int ZEND_FASTCALL zend_do_fcall_overloaded(zend_execute_data *call, zval *ret) /* {{{ */
{
	zend_function *fbc = call->func;
	zend_object *object;

	/* Not sure what should be done here if it's a static method */
	if (UNEXPECTED(Z_TYPE(call->This) != IS_OBJECT)) {
		zend_vm_stack_free_args(call);
		if (fbc->type == ZEND_OVERLOADED_FUNCTION_TEMPORARY) {
			zend_string_release_ex(fbc->common.function_name, 0);
		}
		efree(fbc);
		zend_vm_stack_free_call_frame(call);

		zend_throw_error(NULL, "Cannot call overloaded function for non-object");
		return 0;
	}

	object = Z_OBJ(call->This);

	ZVAL_NULL(ret);

	EG(current_execute_data) = call;
	object->handlers->call_method(fbc->common.function_name, object, call, ret);
	EG(current_execute_data) = call->prev_execute_data;

	zend_vm_stack_free_args(call);

	if (fbc->type == ZEND_OVERLOADED_FUNCTION_TEMPORARY) {
		zend_string_release_ex(fbc->common.function_name, 0);
	}
	efree(fbc);

	return 1;
}
/* }}} */

<<<<<<< HEAD
=======
static zend_never_inline zend_bool ZEND_FASTCALL zend_fe_reset_iterator(zval *array_ptr, int by_ref OPLINE_DC EXECUTE_DATA_DC) /* {{{ */
{
	zend_class_entry *ce = Z_OBJCE_P(array_ptr);
	zend_object_iterator *iter = ce->get_iterator(ce, array_ptr, by_ref);
	zend_bool is_empty;

	if (UNEXPECTED(!iter) || UNEXPECTED(EG(exception))) {
		if (iter) {
			OBJ_RELEASE(&iter->std);
		}
		if (!EG(exception)) {
			zend_throw_exception_ex(NULL, 0, "Object of type %s did not create an Iterator", ZSTR_VAL(ce->name));
		}
		ZVAL_UNDEF(EX_VAR(opline->result.var));
		return 1;
	}

	iter->index = 0;
	if (iter->funcs->rewind) {
		iter->funcs->rewind(iter);
		if (UNEXPECTED(EG(exception) != NULL)) {
			OBJ_RELEASE(&iter->std);
			ZVAL_UNDEF(EX_VAR(opline->result.var));
			return 1;
		}
	}

	is_empty = iter->funcs->valid(iter) != SUCCESS;

	if (UNEXPECTED(EG(exception) != NULL)) {
		OBJ_RELEASE(&iter->std);
		ZVAL_UNDEF(EX_VAR(opline->result.var));
		return 1;
	}
	iter->index = -1; /* will be set to 0 before using next handler */

	ZVAL_OBJ(EX_VAR(opline->result.var), &iter->std);
	Z_FE_ITER_P(EX_VAR(opline->result.var)) = (uint32_t)-1;

	return is_empty;
}
/* }}} */

>>>>>>> c4331b00
#ifdef ZEND_VM_TRACE_HANDLERS
# include "zend_vm_trace_handlers.h"
#elif defined(ZEND_VM_TRACE_MAP)
# include "zend_vm_trace_map.h"
#endif

#define ZEND_VM_NEXT_OPCODE_EX(check_exception, skip) \
	CHECK_SYMBOL_TABLES() \
	if (check_exception) { \
		OPLINE = EX(opline) + (skip); \
	} else { \
		OPLINE = opline + (skip); \
	} \
	ZEND_VM_CONTINUE()

#define ZEND_VM_NEXT_OPCODE_CHECK_EXCEPTION() \
	ZEND_VM_NEXT_OPCODE_EX(1, 1)

#define ZEND_VM_NEXT_OPCODE() \
	ZEND_VM_NEXT_OPCODE_EX(0, 1)

#define ZEND_VM_SET_NEXT_OPCODE(new_op) \
	CHECK_SYMBOL_TABLES() \
	OPLINE = new_op

#define ZEND_VM_SET_OPCODE(new_op) \
	CHECK_SYMBOL_TABLES() \
	OPLINE = new_op; \
	ZEND_VM_INTERRUPT_CHECK()

#define ZEND_VM_SET_RELATIVE_OPCODE(opline, offset) \
	ZEND_VM_SET_OPCODE(ZEND_OFFSET_TO_OPLINE(opline, offset))

#define ZEND_VM_JMP_EX(new_op, check_exception) do { \
		if (check_exception && UNEXPECTED(EG(exception))) { \
			HANDLE_EXCEPTION(); \
		} \
		ZEND_VM_SET_OPCODE(new_op); \
		ZEND_VM_CONTINUE(); \
	} while (0)

#define ZEND_VM_JMP(new_op) \
	ZEND_VM_JMP_EX(new_op, 1)

#define ZEND_VM_INC_OPCODE() \
	OPLINE++


#ifndef VM_SMART_OPCODES
# define VM_SMART_OPCODES 1
#endif

#if VM_SMART_OPCODES
# define ZEND_VM_REPEATABLE_OPCODE \
	do {
# define ZEND_VM_REPEAT_OPCODE(_opcode) \
	} while (UNEXPECTED((++opline)->opcode == _opcode)); \
	OPLINE = opline; \
	ZEND_VM_CONTINUE()
# define ZEND_VM_SMART_BRANCH(_result, _check) do { \
		int __result; \
		if (EXPECTED((opline+1)->opcode == ZEND_JMPZ)) { \
			__result = (_result); \
		} else if (EXPECTED((opline+1)->opcode == ZEND_JMPNZ)) { \
			__result = !(_result); \
		} else { \
			break; \
		} \
		if ((_check) && UNEXPECTED(EG(exception))) { \
			ZVAL_UNDEF(EX_VAR(opline->result.var)); \
			HANDLE_EXCEPTION(); \
		} \
		if (__result) { \
			ZEND_VM_SET_NEXT_OPCODE(opline + 2); \
		} else { \
			ZEND_VM_SET_OPCODE(OP_JMP_ADDR(opline + 1, (opline+1)->op2)); \
		} \
		ZEND_VM_CONTINUE(); \
	} while (0)
# define ZEND_VM_SMART_BRANCH_JMPZ(_result, _check) do { \
		if ((_check) && UNEXPECTED(EG(exception))) { \
			ZVAL_UNDEF(EX_VAR(opline->result.var)); \
			HANDLE_EXCEPTION(); \
		} \
		if (_result) { \
			ZEND_VM_SET_NEXT_OPCODE(opline + 2); \
		} else { \
			ZEND_VM_SET_OPCODE(OP_JMP_ADDR(opline + 1, (opline+1)->op2)); \
		} \
		ZEND_VM_CONTINUE(); \
	} while (0)
# define ZEND_VM_SMART_BRANCH_JMPNZ(_result, _check) do { \
		if ((_check) && UNEXPECTED(EG(exception))) { \
			ZVAL_UNDEF(EX_VAR(opline->result.var)); \
			HANDLE_EXCEPTION(); \
		} \
		if (!(_result)) { \
			ZEND_VM_SET_NEXT_OPCODE(opline + 2); \
		} else { \
			ZEND_VM_SET_OPCODE(OP_JMP_ADDR(opline + 1, (opline+1)->op2)); \
		} \
		ZEND_VM_CONTINUE(); \
	} while (0)
#else
# define ZEND_VM_REPEATABLE_OPCODE
# define ZEND_VM_REPEAT_OPCODE(_opcode)
# define ZEND_VM_SMART_BRANCH(_result, _check)
# define ZEND_VM_SMART_BRANCH_JMPZ(_result, _check)
# define ZEND_VM_SMART_BRANCH_JMPNZ(_result, _check)
#endif

#ifdef __GNUC__
# define ZEND_VM_GUARD(name) __asm__("#" #name)
#else
# define ZEND_VM_GUARD(name)
#endif

#define GET_OP1_UNDEF_CV(ptr, type) \
	_get_zval_cv_lookup_ ## type(ptr, opline->op1.var EXECUTE_DATA_CC)
#define GET_OP2_UNDEF_CV(ptr, type) \
	_get_zval_cv_lookup_ ## type(ptr, opline->op2.var EXECUTE_DATA_CC)

#define UNDEF_RESULT() do { \
		if (opline->result_type & (IS_VAR | IS_TMP_VAR)) { \
			ZVAL_UNDEF(EX_VAR(opline->result.var)); \
		} \
	} while (0)

#if ZEND_GCC_VERSION >= 4000 && !defined(__clang__)
# pragma GCC push_options
# pragma GCC optimize("no-gcse")
# pragma GCC optimize("no-ivopts")
#endif

#include "zend_vm_execute.h"

#if ZEND_GCC_VERSION >= 4000 && !defined(__clang__)
# pragma GCC pop_options
#endif

ZEND_API int zend_set_user_opcode_handler(zend_uchar opcode, user_opcode_handler_t handler)
{
	if (opcode != ZEND_USER_OPCODE) {
		if (handler == NULL) {
			/* restore the original handler */
			zend_user_opcodes[opcode] = opcode;
		} else {
			zend_user_opcodes[opcode] = ZEND_USER_OPCODE;
		}
		zend_user_opcode_handlers[opcode] = handler;
		return SUCCESS;
	}
	return FAILURE;
}

ZEND_API user_opcode_handler_t zend_get_user_opcode_handler(zend_uchar opcode)
{
	return zend_user_opcode_handlers[opcode];
}

ZEND_API zval *zend_get_zval_ptr(const zend_op *opline, int op_type, const znode_op *node, const zend_execute_data *execute_data, zend_free_op *should_free, int type)
{
	zval *ret;

	switch (op_type) {
		case IS_CONST:
			ret = RT_CONSTANT(opline, *node);
			*should_free = NULL;
			break;
		case IS_TMP_VAR:
		case IS_VAR:
			ret = EX_VAR(node->var);
			*should_free = ret;
			break;
		case IS_CV:
			ret = EX_VAR(node->var);
			*should_free = NULL;
			break;
		default:
			ret = NULL;
			*should_free = ret;
			break;
	}
	return ret;
}

ZEND_API void ZEND_FASTCALL zend_check_internal_arg_type(zend_function *zf, uint32_t arg_num, zval *arg)
{
	void *dummy_cache_slot = NULL;

	zend_verify_arg_type(zf, arg_num, arg, NULL, &dummy_cache_slot);
}

ZEND_API int ZEND_FASTCALL zend_check_arg_type(zend_function *zf, uint32_t arg_num, zval *arg, zval *default_value, void **cache_slot)
{
	return zend_verify_arg_type(zf, arg_num, arg, default_value, cache_slot);
}

/*
 * Local variables:
 * tab-width: 4
 * c-basic-offset: 4
 * indent-tabs-mode: t
 * End:
 * vim600: sw=4 ts=4 fdm=marker
 * vim<600: sw=4 ts=4
 */<|MERGE_RESOLUTION|>--- conflicted
+++ resolved
@@ -169,15 +169,9 @@
 #define CV_DEF_OF(i) (EX(func)->op_array.vars[i])
 
 #define ZEND_VM_STACK_PAGE_SLOTS (16 * 1024) /* should be a power of 2 */
-<<<<<<< HEAD
 
 #define ZEND_VM_STACK_PAGE_SIZE  (ZEND_VM_STACK_PAGE_SLOTS * sizeof(zval))
 
-=======
-
-#define ZEND_VM_STACK_PAGE_SIZE  (ZEND_VM_STACK_PAGE_SLOTS * sizeof(zval))
-
->>>>>>> c4331b00
 #define ZEND_VM_STACK_PAGE_ALIGNED_SIZE(size) \
 	(((size) + ZEND_VM_STACK_HEADER_SLOTS * sizeof(zval) \
 	  + (ZEND_VM_STACK_PAGE_SIZE - 1)) & ~(ZEND_VM_STACK_PAGE_SIZE - 1))
@@ -1363,7 +1357,6 @@
 	zend_string *property_name = zval_get_tmp_string(property, &tmp_property_name);
 	zend_error(E_NOTICE, "Trying to unset property '%s' of non-object", ZSTR_VAL(property_name));
 	zend_tmp_string_release(property_name);
-<<<<<<< HEAD
 }
 
 static zend_never_inline ZEND_COLD void ZEND_FASTCALL zend_wrong_property_check(zval *property)
@@ -1374,18 +1367,6 @@
 	zend_tmp_string_release(property_name);
 }
 
-=======
-}
-
-static zend_never_inline ZEND_COLD void ZEND_FASTCALL zend_wrong_property_check(zval *property)
-{
-	zend_string *tmp_property_name;
-	zend_string *property_name = zval_get_tmp_string(property, &tmp_property_name);
-	zend_error(E_NOTICE, "Trying to check property '%s' of non-object", ZSTR_VAL(property_name));
-	zend_tmp_string_release(property_name);
-}
-
->>>>>>> c4331b00
 static zend_never_inline ZEND_COLD void ZEND_FASTCALL zend_deprecated_function(const zend_function *fbc)
 {
 	zend_error(E_DEPRECATED, "Function %s%s%s() is deprecated",
@@ -2066,7 +2047,6 @@
 }
 
 static zend_never_inline void ZEND_FASTCALL zend_fetch_dimension_address_read_R(zval *container, zval *dim, int dim_type OPLINE_DC EXECUTE_DATA_DC)
-<<<<<<< HEAD
 {
 	zval *result = EX_VAR(opline->result.var);
 	zend_fetch_dimension_address_read(result, container, dim, dim_type, BP_VAR_R, 1, 0 EXECUTE_DATA_CC);
@@ -2175,116 +2155,6 @@
 	}
 }
 
-=======
-{
-	zval *result = EX_VAR(opline->result.var);
-	zend_fetch_dimension_address_read(result, container, dim, dim_type, BP_VAR_R, 1, 0 EXECUTE_DATA_CC);
-}
-
-static zend_never_inline void zend_fetch_dimension_address_read_R_slow(zval *container, zval *dim OPLINE_DC EXECUTE_DATA_DC)
-{
-	zval *result = EX_VAR(opline->result.var);
-	zend_fetch_dimension_address_read(result, container, dim, IS_CV, BP_VAR_R, 1, 1 EXECUTE_DATA_CC);
-}
-
-static zend_never_inline void ZEND_FASTCALL zend_fetch_dimension_address_read_IS(zval *container, zval *dim, int dim_type OPLINE_DC EXECUTE_DATA_DC)
-{
-	zval *result = EX_VAR(opline->result.var);
-	zend_fetch_dimension_address_read(result, container, dim, dim_type, BP_VAR_IS, 1, 0 EXECUTE_DATA_CC);
-}
-
-static zend_never_inline void ZEND_FASTCALL zend_fetch_dimension_address_LIST_w(zval *container, zval *dim OPLINE_DC EXECUTE_DATA_DC)
-{
-	zval *result = EX_VAR(opline->result.var);
-	zend_fetch_dimension_address(result, container, dim, IS_TMP_VAR, BP_VAR_W EXECUTE_DATA_CC);
-}
-
-static zend_never_inline void ZEND_FASTCALL zend_fetch_dimension_address_LIST_r(zval *container, zval *dim OPLINE_DC EXECUTE_DATA_DC)
-{
-	zval *result = EX_VAR(opline->result.var);
-	zend_fetch_dimension_address_read(result, container, dim, IS_TMP_VAR, BP_VAR_R, 0, 0 EXECUTE_DATA_CC);
-}
-
-ZEND_API void zend_fetch_dimension_const(zval *result, zval *container, zval *dim, int type)
-{
-	zend_fetch_dimension_address_read(result, container, dim, IS_TMP_VAR, type, 1, 0 NO_EXECUTE_DATA_CC);
-}
-
-static zend_never_inline zval* ZEND_FASTCALL zend_find_array_dim_slow(HashTable *ht, zval *offset EXECUTE_DATA_DC)
-{
-	zend_ulong hval;
-
-	if (Z_TYPE_P(offset) == IS_DOUBLE) {
-		hval = zend_dval_to_lval(Z_DVAL_P(offset));
-num_idx:
-		return zend_hash_index_find(ht, hval);
-	} else if (Z_TYPE_P(offset) == IS_NULL) {
-str_idx:
-		return zend_hash_find_ex_ind(ht, ZSTR_EMPTY_ALLOC(), 1);
-	} else if (Z_TYPE_P(offset) == IS_FALSE) {
-		hval = 0;
-		goto num_idx;
-	} else if (Z_TYPE_P(offset) == IS_TRUE) {
-		hval = 1;
-		goto num_idx;
-	} else if (Z_TYPE_P(offset) == IS_RESOURCE) {
-		hval = Z_RES_HANDLE_P(offset);
-		goto num_idx;
-	} else if (/*OP2_TYPE == IS_CV &&*/ Z_TYPE_P(offset) == IS_UNDEF) {
-		zval_undefined_cv(EX(opline)->op2.var EXECUTE_DATA_CC);
-		goto str_idx;
-	} else {
-		zend_error(E_WARNING, "Illegal offset type in isset or empty");
-		return NULL;
-	}
-}
-
-static zend_never_inline int ZEND_FASTCALL zend_isset_dim_slow(zval *container, zval *offset EXECUTE_DATA_DC)
-{
-	if (/*OP2_TYPE == IS_CV &&*/ UNEXPECTED(Z_TYPE_P(offset) == IS_UNDEF)) {
-		zval_undefined_cv(EX(opline)->op2.var EXECUTE_DATA_CC);
-		offset = &EG(uninitialized_zval);
-	}
-
-	if (/*OP1_TYPE != IS_CONST &&*/ EXPECTED(Z_TYPE_P(container) == IS_OBJECT)) {
-		if (EXPECTED(Z_OBJ_HT_P(container)->has_dimension)) {
-			return Z_OBJ_HT_P(container)->has_dimension(container, offset, 0);
-		} else {
-			zend_error(E_NOTICE, "Trying to check element of non-array");
-			return 0;
-		}
-	} else if (EXPECTED(Z_TYPE_P(container) == IS_STRING)) { /* string offsets */
-		zend_long lval;
-
-		if (EXPECTED(Z_TYPE_P(offset) == IS_LONG)) {
-			lval = Z_LVAL_P(offset);
-str_offset:
-			if (UNEXPECTED(lval < 0)) { /* Handle negative offset */
-				lval += (zend_long)Z_STRLEN_P(container);
-			}
-			if (EXPECTED(lval >= 0) && (size_t)lval < Z_STRLEN_P(container)) {
-				return 1;
-			} else {
-				return 0;
-			}
-		} else {
-			/*if (OP2_TYPE & (IS_CV|IS_VAR)) {*/
-				ZVAL_DEREF(offset);
-			/*}*/
-			if (Z_TYPE_P(offset) < IS_STRING /* simple scalar types */
-					|| (Z_TYPE_P(offset) == IS_STRING /* or numeric string */
-						&& IS_LONG == is_numeric_string(Z_STRVAL_P(offset), Z_STRLEN_P(offset), NULL, NULL, 0))) {
-				lval = zval_get_long(offset);
-				goto str_offset;
-			}
-			return 0;
-		}
-	} else {
-		return 0;
-	}
-}
-
->>>>>>> c4331b00
 static zend_never_inline int ZEND_FASTCALL zend_isempty_dim_slow(zval *container, zval *offset EXECUTE_DATA_DC)
 {
 	if (/*OP2_TYPE == IS_CV &&*/ UNEXPECTED(Z_TYPE_P(offset) == IS_UNDEF)) {
@@ -3210,28 +3080,6 @@
 		inc_filename = &tmp_inc_filename;
 	}
 
-<<<<<<< HEAD
-	if (type != ZEND_EVAL && strlen(Z_STRVAL_P(inc_filename)) != Z_STRLEN_P(inc_filename)) {
-		if (type == ZEND_INCLUDE_ONCE || type == ZEND_INCLUDE) {
-			zend_message_dispatcher(ZMSG_FAILED_INCLUDE_FOPEN, Z_STRVAL_P(inc_filename));
-		} else {
-			zend_message_dispatcher(ZMSG_FAILED_REQUIRE_FOPEN, Z_STRVAL_P(inc_filename));
-		}
-	} else {
-		switch (type) {
-			case ZEND_INCLUDE_ONCE:
-			case ZEND_REQUIRE_ONCE: {
-					zend_file_handle file_handle;
-					zend_string *resolved_path;
-
-					resolved_path = zend_resolve_path(Z_STRVAL_P(inc_filename), Z_STRLEN_P(inc_filename));
-					if (resolved_path) {
-						if (zend_hash_exists(&EG(included_files), resolved_path)) {
-							goto already_compiled;
-						}
-					} else {
-						resolved_path = zend_string_copy(Z_STR_P(inc_filename));
-=======
 	switch (type) {
 		case ZEND_INCLUDE_ONCE:
 		case ZEND_REQUIRE_ONCE: {
@@ -3242,7 +3090,6 @@
 				if (EXPECTED(resolved_path)) {
 					if (zend_hash_exists(&EG(included_files), resolved_path)) {
 						goto already_compiled;
->>>>>>> c4331b00
 					}
 				} else if (UNEXPECTED(strlen(Z_STRVAL_P(inc_filename)) != Z_STRLEN_P(inc_filename))) {
 					zend_message_dispatcher(
@@ -3346,8 +3193,6 @@
 }
 /* }}} */
 
-<<<<<<< HEAD
-=======
 static zend_never_inline zend_bool ZEND_FASTCALL zend_fe_reset_iterator(zval *array_ptr, int by_ref OPLINE_DC EXECUTE_DATA_DC) /* {{{ */
 {
 	zend_class_entry *ce = Z_OBJCE_P(array_ptr);
@@ -3391,7 +3236,6 @@
 }
 /* }}} */
 
->>>>>>> c4331b00
 #ifdef ZEND_VM_TRACE_HANDLERS
 # include "zend_vm_trace_handlers.h"
 #elif defined(ZEND_VM_TRACE_MAP)
