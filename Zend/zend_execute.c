--- conflicted
+++ resolved
@@ -1183,14 +1183,10 @@
 			retval = Z_OBJ_HT_P(container)->read_dimension(container, dim, type, result TSRMLS_CC);
 
 			if (UNEXPECTED(retval == &EG(uninitialized_zval))) {
-<<<<<<< HEAD
-				ZVAL_NULL(result);
-=======
 				zend_class_entry *ce = Z_OBJCE_P(container);
 
 				ZVAL_NULL(result);
 				zend_error(E_NOTICE, "Indirect modification of overloaded element of %s has no effect", ce->name->val);
->>>>>>> f2a12d65
 			} else if (retval && Z_TYPE_P(retval) != IS_UNDEF) {
 				if (!Z_ISREF_P(retval)) {
 					if (Z_REFCOUNTED_P(retval) &&
