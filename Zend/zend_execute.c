--- conflicted
+++ resolved
@@ -2516,15 +2516,12 @@
 						GC_ADDREF(str);
 					}
 					ZVAL_UNDEFINED_OP2();
-<<<<<<< HEAD
-					ZEND_FALLTHROUGH;
-=======
 					if (!(GC_FLAGS(str) & IS_ARRAY_IMMUTABLE) && GC_DELREF(str) == 0) {
 						zend_string_release_ex(str, 0);
 						ZVAL_NULL(result);
 						return;
 					}
->>>>>>> df434f05
+					ZEND_FALLTHROUGH;
 				case IS_DOUBLE:
 				case IS_NULL:
 				case IS_FALSE:
