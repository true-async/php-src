--- conflicted
+++ resolved
@@ -1329,12 +1329,8 @@
 		Z_TYPE_INFO_P(str) = IS_STRING_EX;
 		zend_string_release(old_str);
 	} else {
-<<<<<<< HEAD
 		SEPARATE_STRING(str);
-=======
-		Z_STRVAL_P(str)[offset] = Z_STRVAL_P(value)[0];
 		zend_string_forget_hash_val(Z_STR_P(str));
->>>>>>> c67fa3c9
 	}
 
 	Z_STRVAL_P(str)[offset] = c;
