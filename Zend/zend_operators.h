/*
   +----------------------------------------------------------------------+
   | Zend Engine                                                          |
   +----------------------------------------------------------------------+
   | Copyright (c) 1998-2013 Zend Technologies Ltd. (http://www.zend.com) |
   +----------------------------------------------------------------------+
   | This source file is subject to version 2.00 of the Zend license,     |
   | that is bundled with this package in the file LICENSE, and is        |
   | available through the world-wide-web at the following url:           |
   | http://www.zend.com/license/2_00.txt.                                |
   | If you did not receive a copy of the Zend license and are unable to  |
   | obtain it through the world-wide-web, please send a note to          |
   | license@zend.com so we can mail you a copy immediately.              |
   +----------------------------------------------------------------------+
   | Authors: Andi Gutmans <andi@zend.com>                                |
   |          Zeev Suraski <zeev@zend.com>                                |
   +----------------------------------------------------------------------+
*/

/* $Id$ */

#ifndef ZEND_OPERATORS_H
#define ZEND_OPERATORS_H

#include <errno.h>
#include <math.h>
#include <assert.h>

#ifdef __GNUC__
#include <stddef.h>
#endif

#ifdef HAVE_IEEEFP_H
#include <ieeefp.h>
#endif

#include "zend_strtod.h"
#include "zend_multiply.h"

#if 0&&HAVE_BCMATH
#include "ext/bcmath/libbcmath/src/bcmath.h"
#endif

#define LONG_SIGN_MASK (((zend_int_t)1) << (8*sizeof(zend_int_t)-1))

BEGIN_EXTERN_C()
ZEND_API int add_function(zval *result, zval *op1, zval *op2 TSRMLS_DC);
ZEND_API int sub_function(zval *result, zval *op1, zval *op2 TSRMLS_DC);
ZEND_API int mul_function(zval *result, zval *op1, zval *op2 TSRMLS_DC);
ZEND_API int div_function(zval *result, zval *op1, zval *op2 TSRMLS_DC);
ZEND_API int mod_function(zval *result, zval *op1, zval *op2 TSRMLS_DC);
ZEND_API int boolean_xor_function(zval *result, zval *op1, zval *op2 TSRMLS_DC);
ZEND_API int boolean_not_function(zval *result, zval *op1 TSRMLS_DC);
ZEND_API int bitwise_not_function(zval *result, zval *op1 TSRMLS_DC);
ZEND_API int bitwise_or_function(zval *result, zval *op1, zval *op2 TSRMLS_DC);
ZEND_API int bitwise_and_function(zval *result, zval *op1, zval *op2 TSRMLS_DC);
ZEND_API int bitwise_xor_function(zval *result, zval *op1, zval *op2 TSRMLS_DC);
ZEND_API int shift_left_function(zval *result, zval *op1, zval *op2 TSRMLS_DC);
ZEND_API int shift_right_function(zval *result, zval *op1, zval *op2 TSRMLS_DC);
ZEND_API int concat_function(zval *result, zval *op1, zval *op2 TSRMLS_DC);

ZEND_API int is_equal_function(zval *result, zval *op1, zval *op2 TSRMLS_DC);
ZEND_API int is_identical_function(zval *result, zval *op1, zval *op2 TSRMLS_DC);
ZEND_API int is_not_identical_function(zval *result, zval *op1, zval *op2 TSRMLS_DC);
ZEND_API int is_not_equal_function(zval *result, zval *op1, zval *op2 TSRMLS_DC);
ZEND_API int is_smaller_function(zval *result, zval *op1, zval *op2 TSRMLS_DC);
ZEND_API int is_smaller_or_equal_function(zval *result, zval *op1, zval *op2 TSRMLS_DC);

ZEND_API zend_bool instanceof_function_ex(const zend_class_entry *instance_ce, const zend_class_entry *ce, zend_bool interfaces_only TSRMLS_DC);
ZEND_API zend_bool instanceof_function(const zend_class_entry *instance_ce, const zend_class_entry *ce TSRMLS_DC);
END_EXTERN_C()

#if ZEND_DVAL_TO_LVAL_CAST_OK
# define zend_dval_to_lval(d) ((zend_int_t) (d))
#elif SIZEOF_ZEND_INT == 4
static zend_always_inline zend_int_t zend_dval_to_lval(double d)
{
	if (d > ZEND_INT_MAX || d < ZEND_INT_MIN) {
		double	two_pow_32 = pow(2., 32.),
				dmod;

		dmod = fmod(d, two_pow_32);
		if (dmod < 0) {
			/* we're going to make this number positive; call ceil()
			 * to simulate rounding towards 0 of the negative number */
			dmod = ceil(dmod) + two_pow_32;
		}
		return (zend_int_t)(zend_uint_t)dmod;
	}
	return (zend_int_t)d;
}
#else
static zend_always_inline zend_int_t zend_dval_to_lval(double d)
{
	/* >= as (double)LONG_MAX is outside signed range */
	if (d >= ZEND_INT_MAX || d < ZEND_INT_MIN) {
		double	two_pow_64 = pow(2., 64.),
				dmod;

		dmod = fmod(d, two_pow_64);
		if (dmod < 0) {
			/* no need to call ceil; original double must have had no
			 * fractional part, hence dmod does not have one either */
			dmod += two_pow_64;
		}
		return (zend_int_t)(zend_uint_t)dmod;
	}
	return (zend_int_t)d;
}
#endif
/* }}} */

#define ZEND_IS_DIGIT(c) ((c) >= '0' && (c) <= '9')
#define ZEND_IS_XDIGIT(c) (((c) >= 'A' && (c) <= 'F') || ((c) >= 'a' && (c) <= 'f'))

/**
 * Checks whether the string "str" with length "length" is numeric. The value
 * of allow_errors determines whether it's required to be entirely numeric, or
 * just its prefix. Leading whitespace is allowed.
 *
 * The function returns 0 if the string did not contain a valid number; IS_LONG
 * if it contained a number that fits within the range of a long; or IS_DOUBLE
 * if the number was out of long range or contained a decimal point/exponent.
 * The number's value is returned into the respective pointer, *lval or *dval,
 * if that pointer is not NULL.
 *
 * This variant also gives information if a string that represents an integer
 * could not be represented as such due to overflow. It writes 1 to oflow_info
 * if the integer is larger than LONG_MAX and -1 if it's smaller than LONG_MIN.
 */
static inline zend_uchar is_numeric_string_ex(const char *str, zend_str_size_int length, zend_int_t *lval, double *dval, int allow_errors, int *oflow_info)
{
	const char *ptr;
	int base = 10, digits = 0, dp_or_e = 0;
	double local_dval = 0.0;
	zend_uchar type;

	if (!length) {
		return 0;
	}

	if (oflow_info != NULL) {
		*oflow_info = 0;
	}

	/* Skip any whitespace
	 * This is much faster than the isspace() function */
	while (*str == ' ' || *str == '\t' || *str == '\n' || *str == '\r' || *str == '\v' || *str == '\f') {
		str++;
		length--;
	}
	ptr = str;

	if (*ptr == '-' || *ptr == '+') {
		ptr++;
	}

	if (ZEND_IS_DIGIT(*ptr)) {
		/* Handle hex numbers
		 * str is used instead of ptr to disallow signs and keep old behavior */
		if (length > 2 && *str == '0' && (str[1] == 'x' || str[1] == 'X')) {
			base = 16;
			ptr += 2;
		}

		/* Skip any leading 0s */
		while (*ptr == '0') {
			ptr++;
		}

		/* Count the number of digits. If a decimal point/exponent is found,
		 * it's a double. Otherwise, if there's a dval or no need to check for
		 * a full match, stop when there are too many digits for a long */
		for (type = IS_LONG; !(digits >= MAX_LENGTH_OF_LONG && (dval || allow_errors == 1)); digits++, ptr++) {
check_digits:
			if (ZEND_IS_DIGIT(*ptr) || (base == 16 && ZEND_IS_XDIGIT(*ptr))) {
				continue;
			} else if (base == 10) {
				if (*ptr == '.' && dp_or_e < 1) {
					goto process_double;
				} else if ((*ptr == 'e' || *ptr == 'E') && dp_or_e < 2) {
					const char *e = ptr + 1;

					if (*e == '-' || *e == '+') {
						ptr = e++;
					}
					if (ZEND_IS_DIGIT(*e)) {
						goto process_double;
					}
				}
			}

			break;
		}

		if (base == 10) {
			if (digits >= MAX_LENGTH_OF_LONG) {
				if (oflow_info != NULL) {
					*oflow_info = *str == '-' ? -1 : 1;
				}
				dp_or_e = -1;
				goto process_double;
			}
		} else if (!(digits < SIZEOF_ZEND_INT * 2 || (digits == SIZEOF_ZEND_INT * 2 && ptr[-digits] <= '7'))) {
			if (dval) {
				local_dval = zend_hex_strtod(str, &ptr);
			}
			if (oflow_info != NULL) {
				*oflow_info = 1;
			}
			type = IS_DOUBLE;
		}
	} else if (*ptr == '.' && ZEND_IS_DIGIT(ptr[1])) {
process_double:
		type = IS_DOUBLE;

		/* If there's a dval, do the conversion; else continue checking
		 * the digits if we need to check for a full match */
		if (dval) {
			local_dval = zend_strtod(str, &ptr);
		} else if (allow_errors != 1 && dp_or_e != -1) {
			dp_or_e = (*ptr++ == '.') ? 1 : 2;
			goto check_digits;
		}
	} else {
		return 0;
	}

	if (ptr != str + length) {
		if (!allow_errors) {
			return 0;
		}
		if (allow_errors == -1) {
			zend_error(E_NOTICE, "A non well formed numeric value encountered");
		}
	}

	if (type == IS_LONG) {
		if (digits == MAX_LENGTH_OF_LONG - 1) {
			int cmp = strcmp(&ptr[-digits], long_min_digits);

			if (!(cmp < 0 || (cmp == 0 && *str == '-'))) {
				if (dval) {
					*dval = zend_strtod(str, NULL);
				}
				if (oflow_info != NULL) {
					*oflow_info = *str == '-' ? -1 : 1;
				}

				return IS_DOUBLE;
			}
		}

		if (lval) {
			*lval = ZEND_STRTOL(str, NULL, base);
		}

		return IS_LONG;
	} else {
		if (dval) {
			*dval = local_dval;
		}

		return IS_DOUBLE;
	}
}

static inline zend_uchar is_numeric_string(const char *str, zend_str_size_int length, zend_int_t *lval, double *dval, int allow_errors) {
    return is_numeric_string_ex(str, length, lval, dval, allow_errors, NULL);
}

static inline const char *
zend_memnstr(const char *haystack, const char *needle, zend_str_size_int needle_len, char *end)
{
	const char *p = haystack;
	const char ne = needle[needle_len-1];
	ptrdiff_t off_p;
	zend_str_size_int off_s;

	if (needle_len == 1) {
		return (char *)memchr(p, *needle, (end-p));
	}

	off_p = end - haystack;
	off_s = (off_p > 0) ? (zend_str_size_int)off_p : 0;
	if (needle_len > off_s) {
		return NULL;
	}

	end -= needle_len;

	while (p <= end) {
		if ((p = (char *)memchr(p, *needle, (end-p+1))) && ne == p[needle_len-1]) {
			if (!memcmp(needle, p, needle_len-1)) {
				return p;
			}
		}

		if (p == NULL) {
			return NULL;
		}

		p++;
	}

	return NULL;
}

static inline const void *zend_memrchr(const void *s, int c, zend_str_size_size_t n)
{
	register const unsigned char *e;

	if (n <= 0) {
		return NULL;
	}

	for (e = (const unsigned char *)s + n - 1; e >= (const unsigned char *)s; e--) {
		if (*e == (const unsigned char)c) {
			return (const void *)e;
		}
	}

	return NULL;
}

BEGIN_EXTERN_C()
ZEND_API int increment_function(zval *op1);
ZEND_API int decrement_function(zval *op2);

ZEND_API void convert_scalar_to_number(zval *op TSRMLS_DC);
ZEND_API void _convert_to_cstring(zval *op ZEND_FILE_LINE_DC);
ZEND_API void _convert_to_string(zval *op ZEND_FILE_LINE_DC);
ZEND_API void convert_to_long(zval *op);
ZEND_API void convert_to_double(zval *op);
ZEND_API void convert_to_long_base(zval *op, int base);
ZEND_API void convert_to_null(zval *op);
ZEND_API void convert_to_boolean(zval *op);
ZEND_API void convert_to_array(zval *op);
ZEND_API void convert_to_object(zval *op);
ZEND_API void multi_convert_to_long_ex(int argc, ...);
ZEND_API void multi_convert_to_double_ex(int argc, ...);
ZEND_API void multi_convert_to_string_ex(int argc, ...);
ZEND_API int add_char_to_string(zval *result, const zval *op1, const zval *op2);
ZEND_API int add_string_to_string(zval *result, const zval *op1, const zval *op2);
#define convert_to_cstring(op) if ((op)->type != IS_STRING) { _convert_to_cstring((op) ZEND_FILE_LINE_CC); }
#define convert_to_string(op) if ((op)->type != IS_STRING) { _convert_to_string((op) ZEND_FILE_LINE_CC); }

ZEND_API double zend_string_to_double(const char *number, zend_str_size_uint length);

ZEND_API int zval_is_true(zval *op);
ZEND_API int compare_function(zval *result, zval *op1, zval *op2 TSRMLS_DC);
ZEND_API int numeric_compare_function(zval *result, zval *op1, zval *op2 TSRMLS_DC);
ZEND_API int string_compare_function_ex(zval *result, zval *op1, zval *op2, zend_bool case_insensitive TSRMLS_DC);
ZEND_API int string_compare_function(zval *result, zval *op1, zval *op2 TSRMLS_DC);
ZEND_API int string_case_compare_function(zval *result, zval *op1, zval *op2 TSRMLS_DC);
#if HAVE_STRCOLL
ZEND_API int string_locale_compare_function(zval *result, zval *op1, zval *op2 TSRMLS_DC);
#endif

ZEND_API void zend_str_tolower(char *str, zend_str_size_uint length);
ZEND_API char *zend_str_tolower_copy(char *dest, const char *source, zend_str_size_uint length);
ZEND_API char *zend_str_tolower_dup(const char *source, zend_str_size_uint length);

ZEND_API int zend_binary_zval_strcmp(zval *s1, zval *s2);
ZEND_API int zend_binary_zval_strncmp(zval *s1, zval *s2, zval *s3);
ZEND_API int zend_binary_zval_strcasecmp(zval *s1, zval *s2);
ZEND_API int zend_binary_zval_strncasecmp(zval *s1, zval *s2, zval *s3);
ZEND_API int zend_binary_strcmp(const char *s1, zend_str_size_uint len1, const char *s2, zend_str_size_uint len2);
ZEND_API int zend_binary_strncmp(const char *s1, zend_str_size_uint len1, const char *s2, zend_str_size_uint len2, zend_str_size_uint length);
ZEND_API int zend_binary_strcasecmp(const char *s1, zend_str_size_uint len1, const char *s2, zend_str_size_uint len2);
ZEND_API int zend_binary_strncasecmp(const char *s1, zend_str_size_uint len1, const char *s2, zend_str_size_uint len2, zend_str_size_uint length);
ZEND_API int zend_binary_strncasecmp_l(const char *s1, zend_str_size_uint len1, const char *s2, zend_str_size_uint len2, zend_str_size_uint length);

ZEND_API void zendi_smart_strcmp(zval *result, zval *s1, zval *s2);
ZEND_API void zend_compare_symbol_tables(zval *result, HashTable *ht1, HashTable *ht2 TSRMLS_DC);
ZEND_API void zend_compare_arrays(zval *result, zval *a1, zval *a2 TSRMLS_DC);
ZEND_API void zend_compare_objects(zval *result, zval *o1, zval *o2 TSRMLS_DC);

ZEND_API int zend_atoi(const char *str, zend_str_size_int str_len);
ZEND_API zend_int_t zend_atol(const char *str, zend_str_size_int str_len);

ZEND_API void zend_locale_sprintf_double(zval *op ZEND_FILE_LINE_DC);
END_EXTERN_C()

#define convert_to_ex_master(ppzv, lower_type, upper_type)	\
	if (Z_TYPE_PP(ppzv)!=IS_##upper_type) {					\
		SEPARATE_ZVAL_IF_NOT_REF(ppzv);						\
		convert_to_##lower_type(*ppzv);						\
	}

#define convert_to_explicit_type(pzv, type)		\
	do {										\
		switch (type) {							\
			case IS_NULL:						\
				convert_to_null(pzv);			\
				break;							\
			case IS_LONG:						\
				convert_to_long(pzv);			\
				break;							\
			case IS_DOUBLE:						\
				convert_to_double(pzv);			\
				break;							\
			case IS_BOOL:						\
				convert_to_boolean(pzv);		\
				break;							\
			case IS_ARRAY:						\
				convert_to_array(pzv);			\
				break;							\
			case IS_OBJECT:						\
				convert_to_object(pzv);			\
				break;							\
			case IS_STRING:						\
				convert_to_string(pzv);			\
				break;							\
			default:							\
				assert(0);						\
				break;							\
		}										\
	} while (0);

#define convert_to_explicit_type_ex(ppzv, str_type)	\
	if (Z_TYPE_PP(ppzv) != str_type) {				\
		SEPARATE_ZVAL_IF_NOT_REF(ppzv);				\
		convert_to_explicit_type(*ppzv, str_type);	\
	}

#define convert_to_boolean_ex(ppzv)	convert_to_ex_master(ppzv, boolean, BOOL)
#define convert_to_long_ex(ppzv)	convert_to_ex_master(ppzv, long, LONG)
#define convert_to_double_ex(ppzv)	convert_to_ex_master(ppzv, double, DOUBLE)
#define convert_to_string_ex(ppzv)	convert_to_ex_master(ppzv, string, STRING)
#define convert_to_array_ex(ppzv)	convert_to_ex_master(ppzv, array, ARRAY)
#define convert_to_object_ex(ppzv)	convert_to_ex_master(ppzv, object, OBJECT)
#define convert_to_null_ex(ppzv)	convert_to_ex_master(ppzv, null, NULL)

#define convert_scalar_to_number_ex(ppzv)							\
	if (Z_TYPE_PP(ppzv)!=IS_LONG && Z_TYPE_PP(ppzv)!=IS_DOUBLE) {	\
		if (!Z_ISREF_PP(ppzv)) {									\
			SEPARATE_ZVAL(ppzv);									\
		}															\
		convert_scalar_to_number(*ppzv TSRMLS_CC);					\
	}


#define Z_LVAL(zval)			(zval).value.lval
#define Z_BVAL(zval)			((zend_bool)(zval).value.lval)
#define Z_DVAL(zval)			(zval).value.dval
#define Z_STRVAL(zval)			(zval).value.str.val

#ifdef ZEND_USE_LEGACY_STRING_TYPES
#define Z_STRLEN(zval)			(zval).value.str.len
#define Z_STRLEN_P(zval_p)		Z_STRLEN(*zval_p)
#define Z_STRLEN_PP(zval_pp)		Z_STRLEN(**zval_pp)
#endif

#define Z_STRSIZE(zval)			(zval).value.str.len
#define Z_ARRVAL(zval)			(zval).value.ht
#define Z_OBJVAL(zval)			(zval).value.obj
#define Z_OBJ_HANDLE(zval)		Z_OBJVAL(zval).handle
#define Z_OBJ_HT(zval)			Z_OBJVAL(zval).handlers
#define Z_OBJCE(zval)			zend_get_class_entry(&(zval) TSRMLS_CC)
#define Z_OBJPROP(zval)			Z_OBJ_HT((zval))->get_properties(&(zval) TSRMLS_CC)
#define Z_OBJ_HANDLER(zval, hf) Z_OBJ_HT((zval))->hf
#define Z_RESVAL(zval)			(zval).value.lval
#define Z_OBJDEBUG(zval,is_tmp)	(Z_OBJ_HANDLER((zval),get_debug_info)?Z_OBJ_HANDLER((zval),get_debug_info)(&(zval),&is_tmp TSRMLS_CC):(is_tmp=0,Z_OBJ_HANDLER((zval),get_properties)?Z_OBJPROP(zval):NULL))

#define Z_LVAL_P(zval_p)		Z_LVAL(*zval_p)
#define Z_BVAL_P(zval_p)		Z_BVAL(*zval_p)
#define Z_DVAL_P(zval_p)		Z_DVAL(*zval_p)
#define Z_STRVAL_P(zval_p)		Z_STRVAL(*zval_p)
#define Z_STRSIZE_P(zval_p)		Z_STRSIZE(*zval_p)
#define Z_ARRVAL_P(zval_p)		Z_ARRVAL(*zval_p)
#define Z_OBJPROP_P(zval_p)		Z_OBJPROP(*zval_p)
#define Z_OBJCE_P(zval_p)		Z_OBJCE(*zval_p)
#define Z_RESVAL_P(zval_p)		Z_RESVAL(*zval_p)
#define Z_OBJVAL_P(zval_p)		Z_OBJVAL(*zval_p)
#define Z_OBJ_HANDLE_P(zval_p)	Z_OBJ_HANDLE(*zval_p)
#define Z_OBJ_HT_P(zval_p)		Z_OBJ_HT(*zval_p)
#define Z_OBJ_HANDLER_P(zval_p, h)	Z_OBJ_HANDLER(*zval_p, h)
#define Z_OBJDEBUG_P(zval_p,is_tmp)	Z_OBJDEBUG(*zval_p,is_tmp)

#define Z_LVAL_PP(zval_pp)		Z_LVAL(**zval_pp)
#define Z_BVAL_PP(zval_pp)		Z_BVAL(**zval_pp)
#define Z_DVAL_PP(zval_pp)		Z_DVAL(**zval_pp)
#define Z_STRVAL_PP(zval_pp)	Z_STRVAL(**zval_pp)
#define Z_STRSIZE_PP(zval_pp)	Z_STRSIZE(**zval_pp)
#define Z_ARRVAL_PP(zval_pp)	Z_ARRVAL(**zval_pp)
#define Z_OBJPROP_PP(zval_pp)	Z_OBJPROP(**zval_pp)
#define Z_OBJCE_PP(zval_pp)		Z_OBJCE(**zval_pp)
#define Z_RESVAL_PP(zval_pp)	Z_RESVAL(**zval_pp)
#define Z_OBJVAL_PP(zval_pp)	Z_OBJVAL(**zval_pp)
#define Z_OBJ_HANDLE_PP(zval_p)	Z_OBJ_HANDLE(**zval_p)
#define Z_OBJ_HT_PP(zval_p)		Z_OBJ_HT(**zval_p)
#define Z_OBJ_HANDLER_PP(zval_p, h)		Z_OBJ_HANDLER(**zval_p, h)
#define Z_OBJDEBUG_PP(zval_pp,is_tmp)	Z_OBJDEBUG(**zval_pp,is_tmp)

#define Z_TYPE(zval)		(zval).type
#define Z_TYPE_P(zval_p)	Z_TYPE(*zval_p)
#define Z_TYPE_PP(zval_pp)	Z_TYPE(**zval_pp)

#if HAVE_SETLOCALE && defined(ZEND_WIN32) && !defined(ZTS) && defined(_MSC_VER) && (_MSC_VER >= 1400)
/* This is performance improvement of tolower() on Windows and VC2005
 * Gives 10-18% on bench.php
 */
#define ZEND_USE_TOLOWER_L 1
#endif

#ifdef ZEND_USE_TOLOWER_L
ZEND_API void zend_update_current_locale(void);
#else
#define zend_update_current_locale()
#endif

/* The offset in bytes between the value and type fields of a zval */
#define ZVAL_OFFSETOF_TYPE	\
	(offsetof(zval,type) - offsetof(zval,value))

static zend_always_inline int fast_increment_function(zval *op1)
{
	if (EXPECTED(Z_TYPE_P(op1) == IS_LONG)) {
#if defined(__GNUC__) && defined(__i386__)
		__asm__(
			"incl (%0)\n\t"
			"jno  0f\n\t"
			"movl $0x0, (%0)\n\t"
			"movl $0x41e00000, 0x4(%0)\n\t"
			"movb %1, %c2(%0)\n"
			"0:"
			:
			: "r"(&op1->value),
			  "n"(IS_DOUBLE),
			  "n"(ZVAL_OFFSETOF_TYPE)
			: "cc");
#elif defined(__GNUC__) && defined(__x86_64__)
		__asm__(
			"incq (%0)\n\t"
			"jno  0f\n\t"
			"movl $0x0, (%0)\n\t"
			"movl $0x43e00000, 0x4(%0)\n\t"
			"movb %1, %c2(%0)\n"
			"0:"
			:
			: "r"(&op1->value),
			  "n"(IS_DOUBLE),
			  "n"(ZVAL_OFFSETOF_TYPE)
			: "cc");
#else
		if (UNEXPECTED(Z_LVAL_P(op1) == ZEND_INT_MAX)) {
			/* switch to double */
			Z_DVAL_P(op1) = (double)ZEND_INT_MAX + 1.0;
			Z_TYPE_P(op1) = IS_DOUBLE;
		} else {
			Z_LVAL_P(op1)++;
		}
#endif
		return SUCCESS;
	}
	return increment_function(op1);
}

static zend_always_inline int fast_decrement_function(zval *op1)
{
	if (EXPECTED(Z_TYPE_P(op1) == IS_LONG)) {
#if defined(__GNUC__) && defined(__i386__)
		__asm__(
			"decl (%0)\n\t"
			"jno  0f\n\t"
			"movl $0x00200000, (%0)\n\t"
			"movl $0xc1e00000, 0x4(%0)\n\t"
			"movb %1,%c2(%0)\n"
			"0:"
			:
			: "r"(&op1->value),
			  "n"(IS_DOUBLE),
			  "n"(ZVAL_OFFSETOF_TYPE)
			: "cc");
#elif defined(__GNUC__) && defined(__x86_64__)
		__asm__(
			"decq (%0)\n\t"
			"jno  0f\n\t"
			"movl $0x00000000, (%0)\n\t"
			"movl $0xc3e00000, 0x4(%0)\n\t"
			"movb %1,%c2(%0)\n"
			"0:"
			:
			: "r"(&op1->value),
			  "n"(IS_DOUBLE),
			  "n"(ZVAL_OFFSETOF_TYPE)
			: "cc");
#else
		if (UNEXPECTED(Z_LVAL_P(op1) == ZEND_INT_MIN)) {
			/* switch to double */
			Z_DVAL_P(op1) = (double)ZEND_INT_MIN - 1.0;
			Z_TYPE_P(op1) = IS_DOUBLE;
		} else {
			Z_LVAL_P(op1)--;
		}
#endif
		return SUCCESS;
	}
	return decrement_function(op1);
}

static zend_always_inline int fast_add_function(zval *result, zval *op1, zval *op2 TSRMLS_DC)
{
	if (EXPECTED(Z_TYPE_P(op1) == IS_LONG)) {
		if (EXPECTED(Z_TYPE_P(op2) == IS_LONG)) {
#if defined(__GNUC__) && defined(__i386__)
		__asm__(
			"movl	(%1), %%eax\n\t"
			"addl   (%2), %%eax\n\t"
			"jo     0f\n\t"     
			"movl   %%eax, (%0)\n\t"
			"movb   %3, %c5(%0)\n\t"
			"jmp    1f\n"
			"0:\n\t"
			"fildl	(%1)\n\t"
			"fildl	(%2)\n\t"
			"faddp	%%st, %%st(1)\n\t"
			"movb   %4, %c5(%0)\n\t"
			"fstpl	(%0)\n"
			"1:"
			: 
			: "r"(&result->value),
			  "r"(&op1->value),
			  "r"(&op2->value),
			  "n"(IS_LONG),
			  "n"(IS_DOUBLE),
			  "n"(ZVAL_OFFSETOF_TYPE)
			: "eax","cc");
#elif defined(__GNUC__) && defined(__x86_64__)
		__asm__(
			"movq	(%1), %%rax\n\t"
			"addq   (%2), %%rax\n\t"
			"jo     0f\n\t"     
			"movq   %%rax, (%0)\n\t"
			"movb   %3, %c5(%0)\n\t"
			"jmp    1f\n"
			"0:\n\t"
			"fildq	(%1)\n\t"
			"fildq	(%2)\n\t"
			"faddp	%%st, %%st(1)\n\t"
			"movb   %4, %c5(%0)\n\t"
			"fstpl	(%0)\n"
			"1:"
			: 
			: "r"(&result->value),
			  "r"(&op1->value),
			  "r"(&op2->value),
			  "n"(IS_LONG),
			  "n"(IS_DOUBLE),
			  "n"(ZVAL_OFFSETOF_TYPE)
			: "rax","cc");
#else
			Z_LVAL_P(result) = Z_LVAL_P(op1) + Z_LVAL_P(op2);

			if (UNEXPECTED((Z_LVAL_P(op1) & LONG_SIGN_MASK) == (Z_LVAL_P(op2) & LONG_SIGN_MASK)
				&& (Z_LVAL_P(op1) & LONG_SIGN_MASK) != (Z_LVAL_P(result) & LONG_SIGN_MASK))) {
				Z_DVAL_P(result) = (double) Z_LVAL_P(op1) + (double) Z_LVAL_P(op2);
				Z_TYPE_P(result) = IS_DOUBLE;
			} else {
				Z_TYPE_P(result) = IS_LONG;
			}
#endif
			return SUCCESS;
		} else if (EXPECTED(Z_TYPE_P(op2) == IS_DOUBLE)) {
			Z_DVAL_P(result) = ((double)Z_LVAL_P(op1)) + Z_DVAL_P(op2);
			Z_TYPE_P(result) = IS_DOUBLE;
			return SUCCESS;
		}
	} else if (EXPECTED(Z_TYPE_P(op1) == IS_DOUBLE)) {
		if (EXPECTED(Z_TYPE_P(op2) == IS_DOUBLE)) {
			Z_DVAL_P(result) = Z_DVAL_P(op1) + Z_DVAL_P(op2);
			Z_TYPE_P(result) = IS_DOUBLE;
			return SUCCESS;
		} else if (EXPECTED(Z_TYPE_P(op2) == IS_LONG)) {
			Z_DVAL_P(result) = Z_DVAL_P(op1) + ((double)Z_LVAL_P(op2));
			Z_TYPE_P(result) = IS_DOUBLE;
			return SUCCESS;
		}
	}
	return add_function(result, op1, op2 TSRMLS_CC);
}

static zend_always_inline int fast_sub_function(zval *result, zval *op1, zval *op2 TSRMLS_DC)
{
	if (EXPECTED(Z_TYPE_P(op1) == IS_LONG)) {
		if (EXPECTED(Z_TYPE_P(op2) == IS_LONG)) {
#if defined(__GNUC__) && defined(__i386__)
		__asm__(
			"movl	(%1), %%eax\n\t"
			"subl   (%2), %%eax\n\t"
			"jo     0f\n\t"     
			"movl   %%eax, (%0)\n\t"
			"movb   %3, %c5(%0)\n\t"
			"jmp    1f\n"
			"0:\n\t"
			"fildl	(%2)\n\t"
			"fildl	(%1)\n\t"
#if defined(__clang__) && (__clang_major__ < 2 || (__clang_major__ == 2 && __clang_minor__ < 10))
			"fsubp  %%st(1), %%st\n\t"  /* LLVM bug #9164 */
#else
			"fsubp	%%st, %%st(1)\n\t"
#endif
			"movb   %4, %c5(%0)\n\t"
			"fstpl	(%0)\n"
			"1:"
			: 
			: "r"(&result->value),
			  "r"(&op1->value),
			  "r"(&op2->value),
			  "n"(IS_LONG),
			  "n"(IS_DOUBLE),
			  "n"(ZVAL_OFFSETOF_TYPE)
			: "eax","cc");
#elif defined(__GNUC__) && defined(__x86_64__)
		__asm__(
			"movq	(%1), %%rax\n\t"
			"subq   (%2), %%rax\n\t"
			"jo     0f\n\t"     
			"movq   %%rax, (%0)\n\t"
			"movb   %3, %c5(%0)\n\t"
			"jmp    1f\n"
			"0:\n\t"
			"fildq	(%2)\n\t"
			"fildq	(%1)\n\t"
#if defined(__clang__) && (__clang_major__ < 2 || (__clang_major__ == 2 && __clang_minor__ < 10))
			"fsubp  %%st(1), %%st\n\t"  /* LLVM bug #9164 */
#else
			"fsubp	%%st, %%st(1)\n\t"
#endif
			"movb   %4, %c5(%0)\n\t"
			"fstpl	(%0)\n"
			"1:"
			: 
			: "r"(&result->value),
			  "r"(&op1->value),
			  "r"(&op2->value),
			  "n"(IS_LONG),
			  "n"(IS_DOUBLE),
			  "n"(ZVAL_OFFSETOF_TYPE)
			: "rax","cc");
#else
			Z_LVAL_P(result) = Z_LVAL_P(op1) - Z_LVAL_P(op2);

			if (UNEXPECTED((Z_LVAL_P(op1) & LONG_SIGN_MASK) != (Z_LVAL_P(op2) & LONG_SIGN_MASK)
				&& (Z_LVAL_P(op1) & LONG_SIGN_MASK) != (Z_LVAL_P(result) & LONG_SIGN_MASK))) {
				Z_DVAL_P(result) = (double) Z_LVAL_P(op1) - (double) Z_LVAL_P(op2);
				Z_TYPE_P(result) = IS_DOUBLE;
			} else {
				Z_TYPE_P(result) = IS_LONG;
			}
#endif
			return SUCCESS;
		} else if (EXPECTED(Z_TYPE_P(op2) == IS_DOUBLE)) {
			Z_DVAL_P(result) = ((double)Z_LVAL_P(op1)) - Z_DVAL_P(op2);
			Z_TYPE_P(result) = IS_DOUBLE;
			return SUCCESS;
		}
	} else if (EXPECTED(Z_TYPE_P(op1) == IS_DOUBLE)) {
		if (EXPECTED(Z_TYPE_P(op2) == IS_DOUBLE)) {
			Z_DVAL_P(result) = Z_DVAL_P(op1) - Z_DVAL_P(op2);
			Z_TYPE_P(result) = IS_DOUBLE;
			return SUCCESS;
		} else if (EXPECTED(Z_TYPE_P(op2) == IS_LONG)) {
			Z_DVAL_P(result) = Z_DVAL_P(op1) - ((double)Z_LVAL_P(op2));
			Z_TYPE_P(result) = IS_DOUBLE;
			return SUCCESS;
		}
	}
	return sub_function(result, op1, op2 TSRMLS_CC);
}

static zend_always_inline int fast_mul_function(zval *result, zval *op1, zval *op2 TSRMLS_DC)
{
	if (EXPECTED(Z_TYPE_P(op1) == IS_LONG)) {
		if (EXPECTED(Z_TYPE_P(op2) == IS_LONG)) {
			long overflow;

			ZEND_SIGNED_MULTIPLY_LONG(Z_LVAL_P(op1), Z_LVAL_P(op2), Z_LVAL_P(result), Z_DVAL_P(result), overflow);
			Z_TYPE_P(result) = overflow ? IS_DOUBLE : IS_LONG;
			return SUCCESS;
		} else if (EXPECTED(Z_TYPE_P(op2) == IS_DOUBLE)) {
			Z_DVAL_P(result) = ((double)Z_LVAL_P(op1)) * Z_DVAL_P(op2);
			Z_TYPE_P(result) = IS_DOUBLE;
			return SUCCESS;
		}
	} else if (EXPECTED(Z_TYPE_P(op1) == IS_DOUBLE)) {
		if (EXPECTED(Z_TYPE_P(op2) == IS_DOUBLE)) {
			Z_DVAL_P(result) = Z_DVAL_P(op1) * Z_DVAL_P(op2);
			Z_TYPE_P(result) = IS_DOUBLE;
			return SUCCESS;
		} else if (EXPECTED(Z_TYPE_P(op2) == IS_LONG)) {
			Z_DVAL_P(result) = Z_DVAL_P(op1) * ((double)Z_LVAL_P(op2));
			Z_TYPE_P(result) = IS_DOUBLE;
			return SUCCESS;
		}
	}
	return mul_function(result, op1, op2 TSRMLS_CC);
}

static zend_always_inline int fast_div_function(zval *result, zval *op1, zval *op2 TSRMLS_DC)
{
<<<<<<< HEAD

=======
#if 0
>>>>>>> 6f2d32fd
	if (EXPECTED(Z_TYPE_P(op1) == IS_LONG) && 0) {
		if (EXPECTED(Z_TYPE_P(op2) == IS_LONG)) {
			if (UNEXPECTED(Z_LVAL_P(op2) == 0)) {
				zend_error(E_WARNING, "Division by zero");
				Z_LVAL_P(result) = 0;
				Z_TYPE_P(result) = IS_BOOL;
				return FAILURE;
			} else if (UNEXPECTED(Z_LVAL_P(op2) == -1 && Z_LVAL_P(op1) == ZEND_INT_MIN)) {
				/* Prevent overflow error/crash */
				Z_DVAL_P(result) = (double) ZEND_INT_MIN / -1;
				Z_TYPE_P(result) = IS_DOUBLE;
			} else if (EXPECTED(Z_LVAL_P(op1) % Z_LVAL_P(op2) == 0)) {
				/* integer */
				Z_LVAL_P(result) = Z_LVAL_P(op1) / Z_LVAL_P(op2);
				Z_TYPE_P(result) = IS_LONG;
			} else {
				Z_DVAL_P(result) = ((double) Z_LVAL_P(op1)) / ((double)Z_LVAL_P(op2));
				Z_TYPE_P(result) = IS_DOUBLE;
			}
			return SUCCESS;
		} else if (EXPECTED(Z_TYPE_P(op2) == IS_DOUBLE)) {
			if (UNEXPECTED(Z_DVAL_P(op2) == 0)) {
				zend_error(E_WARNING, "Division by zero");
				Z_LVAL_P(result) = 0;
				Z_TYPE_P(result) = IS_BOOL;
				return FAILURE;
			}
			Z_DVAL_P(result) = ((double)Z_LVAL_P(op1)) / Z_DVAL_P(op2);
			Z_TYPE_P(result) = IS_DOUBLE;
			return SUCCESS;
		}
	} else if (EXPECTED(Z_TYPE_P(op1) == IS_DOUBLE) && 0) {
		if (EXPECTED(Z_TYPE_P(op2) == IS_DOUBLE)) {
			if (UNEXPECTED(Z_DVAL_P(op2) == 0)) {
				zend_error(E_WARNING, "Division by zero");
				Z_LVAL_P(result) = 0;
				Z_TYPE_P(result) = IS_BOOL;
				return FAILURE;
			}
			Z_DVAL_P(result) = Z_DVAL_P(op1) / Z_DVAL_P(op2);
			Z_TYPE_P(result) = IS_DOUBLE;
			return SUCCESS;
		} else if (EXPECTED(Z_TYPE_P(op2) == IS_LONG)) {
			if (UNEXPECTED(Z_LVAL_P(op2) == 0)) {
				zend_error(E_WARNING, "Division by zero");
				Z_LVAL_P(result) = 0;
				Z_TYPE_P(result) = IS_BOOL;
				return FAILURE;
			}
			Z_DVAL_P(result) = Z_DVAL_P(op1) / ((double)Z_LVAL_P(op2));
			Z_TYPE_P(result) = IS_DOUBLE;
			return SUCCESS;
		}
	}
#endif
	return div_function(result, op1, op2 TSRMLS_CC);
}

static zend_always_inline int fast_mod_function(zval *result, zval *op1, zval *op2 TSRMLS_DC)
{
	if (EXPECTED(Z_TYPE_P(op1) == IS_LONG)) {
		if (EXPECTED(Z_TYPE_P(op2) == IS_LONG)) {
			if (UNEXPECTED(Z_LVAL_P(op2) == 0)) {
				zend_error(E_WARNING, "Division by zero");
				Z_LVAL_P(result) = 0;
				Z_TYPE_P(result) = IS_BOOL;
				return FAILURE;
			} else if (UNEXPECTED(Z_LVAL_P(op2) == -1)) {
				/* Prevent overflow error/crash if op1==LONG_MIN */
				Z_LVAL_P(result) = 0;
				Z_TYPE_P(result) = IS_LONG;
				return SUCCESS;
			}
			Z_LVAL_P(result) = Z_LVAL_P(op1) % Z_LVAL_P(op2);
			Z_TYPE_P(result) = IS_LONG;
			return SUCCESS;
		}
	}
	return mod_function(result, op1, op2 TSRMLS_CC);
}

static zend_always_inline int fast_equal_function(zval *result, zval *op1, zval *op2 TSRMLS_DC)
{
	if (EXPECTED(Z_TYPE_P(op1) == IS_LONG)) {
		if (EXPECTED(Z_TYPE_P(op2) == IS_LONG)) {
			return Z_LVAL_P(op1) == Z_LVAL_P(op2);
		} else if (EXPECTED(Z_TYPE_P(op2) == IS_DOUBLE)) {
			return ((double)Z_LVAL_P(op1)) == Z_DVAL_P(op2);
		}
	} else if (EXPECTED(Z_TYPE_P(op1) == IS_DOUBLE)) {
		if (EXPECTED(Z_TYPE_P(op2) == IS_DOUBLE)) {
			return Z_DVAL_P(op1) == Z_DVAL_P(op2);
		} else if (EXPECTED(Z_TYPE_P(op2) == IS_LONG)) {
			return Z_DVAL_P(op1) == ((double)Z_LVAL_P(op2));
		}
	}
	compare_function(result, op1, op2 TSRMLS_CC);
	return Z_LVAL_P(result) == 0;
}

static zend_always_inline int fast_not_equal_function(zval *result, zval *op1, zval *op2 TSRMLS_DC)
{
	if (EXPECTED(Z_TYPE_P(op1) == IS_LONG)) {
		if (EXPECTED(Z_TYPE_P(op2) == IS_LONG)) {
			return Z_LVAL_P(op1) != Z_LVAL_P(op2);
		} else if (EXPECTED(Z_TYPE_P(op2) == IS_DOUBLE)) {
			return ((double)Z_LVAL_P(op1)) != Z_DVAL_P(op2);
		}
	} else if (EXPECTED(Z_TYPE_P(op1) == IS_DOUBLE)) {
		if (EXPECTED(Z_TYPE_P(op2) == IS_DOUBLE)) {
			return Z_DVAL_P(op1) != Z_DVAL_P(op2);
		} else if (EXPECTED(Z_TYPE_P(op2) == IS_LONG)) {
			return Z_DVAL_P(op1) != ((double)Z_LVAL_P(op2));
		}
	}
	compare_function(result, op1, op2 TSRMLS_CC);
	return Z_LVAL_P(result) != 0;
}

static zend_always_inline int fast_is_smaller_function(zval *result, zval *op1, zval *op2 TSRMLS_DC)
{
	if (EXPECTED(Z_TYPE_P(op1) == IS_LONG)) {
		if (EXPECTED(Z_TYPE_P(op2) == IS_LONG)) {
			return Z_LVAL_P(op1) < Z_LVAL_P(op2);
		} else if (EXPECTED(Z_TYPE_P(op2) == IS_DOUBLE)) {
			return ((double)Z_LVAL_P(op1)) < Z_DVAL_P(op2);
		}
	} else if (EXPECTED(Z_TYPE_P(op1) == IS_DOUBLE)) {
		if (EXPECTED(Z_TYPE_P(op2) == IS_DOUBLE)) {
			return Z_DVAL_P(op1) < Z_DVAL_P(op2);
		} else if (EXPECTED(Z_TYPE_P(op2) == IS_LONG)) {
			return Z_DVAL_P(op1) < ((double)Z_LVAL_P(op2));
		}
	}
	compare_function(result, op1, op2 TSRMLS_CC);
	return Z_LVAL_P(result) < 0;
}

static zend_always_inline int fast_is_smaller_or_equal_function(zval *result, zval *op1, zval *op2 TSRMLS_DC)
{
	if (EXPECTED(Z_TYPE_P(op1) == IS_LONG)) {
		if (EXPECTED(Z_TYPE_P(op2) == IS_LONG)) {
			return Z_LVAL_P(op1) <= Z_LVAL_P(op2);
		} else if (EXPECTED(Z_TYPE_P(op2) == IS_DOUBLE)) {
			return ((double)Z_LVAL_P(op1)) <= Z_DVAL_P(op2);
		}
	} else if (EXPECTED(Z_TYPE_P(op1) == IS_DOUBLE)) {
		if (EXPECTED(Z_TYPE_P(op2) == IS_DOUBLE)) {
			return Z_DVAL_P(op1) <= Z_DVAL_P(op2);
		} else if (EXPECTED(Z_TYPE_P(op2) == IS_LONG)) {
			return Z_DVAL_P(op1) <= ((double)Z_LVAL_P(op2));
		}
	}
	compare_function(result, op1, op2 TSRMLS_CC);
	return Z_LVAL_P(result) <= 0;
}

#define ZEND_TRY_BINARY_OBJECT_OPERATION(opcode)                                                  \
	if (Z_TYPE_P(op1) == IS_OBJECT && Z_OBJ_HANDLER_P(op1, do_operation)) {                       \
		if (SUCCESS == Z_OBJ_HANDLER_P(op1, do_operation)(opcode, result, op1, op2 TSRMLS_CC)) {  \
			return SUCCESS;                                                                       \
		}                                                                                         \
	} else if (Z_TYPE_P(op2) == IS_OBJECT && Z_OBJ_HANDLER_P(op2, do_operation)) {                \
		if (SUCCESS == Z_OBJ_HANDLER_P(op2, do_operation)(opcode, result, op1, op2 TSRMLS_CC)) {  \
			return SUCCESS;                                                                       \
		}                                                                                         \
	}

#define ZEND_TRY_UNARY_OBJECT_OPERATION(opcode)                                                   \
	if (Z_TYPE_P(op1) == IS_OBJECT && Z_OBJ_HANDLER_P(op1, do_operation)                          \
	 && SUCCESS == Z_OBJ_HANDLER_P(op1, do_operation)(opcode, result, op1, NULL TSRMLS_CC)        \
	) {                                                                                           \
		return SUCCESS;                                                                           \
	}

#endif

/*
 * Local variables:
 * tab-width: 4
 * c-basic-offset: 4
 * indent-tabs-mode: t
 * End:
 */<|MERGE_RESOLUTION|>--- conflicted
+++ resolved
@@ -800,11 +800,7 @@
 
 static zend_always_inline int fast_div_function(zval *result, zval *op1, zval *op2 TSRMLS_DC)
 {
-<<<<<<< HEAD
-
-=======
 #if 0
->>>>>>> 6f2d32fd
 	if (EXPECTED(Z_TYPE_P(op1) == IS_LONG) && 0) {
 		if (EXPECTED(Z_TYPE_P(op2) == IS_LONG)) {
 			if (UNEXPECTED(Z_LVAL_P(op2) == 0)) {
