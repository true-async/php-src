/*
   +----------------------------------------------------------------------+
   | Zend Engine                                                          |
   +----------------------------------------------------------------------+
   | Copyright (c) 1998-2013 Zend Technologies Ltd. (http://www.zend.com) |
   +----------------------------------------------------------------------+
   | This source file is subject to version 2.00 of the Zend license,     |
   | that is bundled with this package in the file LICENSE, and is        |
   | available through the world-wide-web at the following url:           |
   | http://www.zend.com/license/2_00.txt.                                |
   | If you did not receive a copy of the Zend license and are unable to  |
   | obtain it through the world-wide-web, please send a note to          |
   | license@zend.com so we can mail you a copy immediately.              |
   +----------------------------------------------------------------------+
   | Authors: Andi Gutmans <andi@zend.com>                                |
   |          Zeev Suraski <zeev@zend.com>                                |
   |          Andrei Zmievski <andrei@php.net>                            |
   +----------------------------------------------------------------------+
*/

/* $Id$ */

#include "zend.h"
#include "zend_execute.h"
#include "zend_API.h"
#include "zend_modules.h"
#include "zend_constants.h"
#include "zend_exceptions.h"
#include "zend_closures.h"

#ifdef HAVE_STDARG_H
#include <stdarg.h>
#endif

/* these variables are true statics/globals, and have to be mutex'ed on every access */
ZEND_API HashTable module_registry;

static zend_module_entry **module_request_startup_handlers;
static zend_module_entry **module_request_shutdown_handlers;
static zend_module_entry **module_post_deactivate_handlers;

static zend_class_entry  **class_cleanup_handlers;

/* this function doesn't check for too many parameters */
ZEND_API int zend_get_parameters(int ht, int param_count, ...) /* {{{ */
{
	void **p;
	int arg_count;
	va_list ptr;
	zval **param, *param_ptr;
	TSRMLS_FETCH();

	p = zend_vm_stack_top(TSRMLS_C) - 1;
	arg_count = (int)(zend_uintptr_t) *p;

	if (param_count>arg_count) {
		return FAILURE;
	}

	va_start(ptr, param_count);

	while (param_count-->0) {
		param = va_arg(ptr, zval **);
		param_ptr = *(p-arg_count);
		if (!PZVAL_IS_REF(param_ptr) && Z_REFCOUNT_P(param_ptr) > 1) {
			zval *new_tmp;

			ALLOC_ZVAL(new_tmp);
			*new_tmp = *param_ptr;
			zval_copy_ctor(new_tmp);
			INIT_PZVAL(new_tmp);
			param_ptr = new_tmp;
			Z_DELREF_P((zval *) *(p-arg_count));
			*(p-arg_count) = param_ptr;
		}
		*param = param_ptr;
		arg_count--;
	}
	va_end(ptr);

	return SUCCESS;
}
/* }}} */

ZEND_API int _zend_get_parameters_array(int ht, int param_count, zval **argument_array TSRMLS_DC) /* {{{ */
{
	void **p;
	int arg_count;
	zval *param_ptr;

	p = zend_vm_stack_top(TSRMLS_C) - 1;
	arg_count = (int)(zend_uintptr_t) *p;

	if (param_count>arg_count) {
		return FAILURE;
	}

	while (param_count-->0) {
		param_ptr = *(p-arg_count);
		if (!PZVAL_IS_REF(param_ptr) && Z_REFCOUNT_P(param_ptr) > 1) {
			zval *new_tmp;

			ALLOC_ZVAL(new_tmp);
			*new_tmp = *param_ptr;
			zval_copy_ctor(new_tmp);
			INIT_PZVAL(new_tmp);
			param_ptr = new_tmp;
			Z_DELREF_P((zval *) *(p-arg_count));
			*(p-arg_count) = param_ptr;
		}
		*(argument_array++) = param_ptr;
		arg_count--;
	}

	return SUCCESS;
}
/* }}} */

/* Zend-optimized Extended functions */
/* this function doesn't check for too many parameters */
ZEND_API int zend_get_parameters_ex(int param_count, ...) /* {{{ */
{
	void **p;
	int arg_count;
	va_list ptr;
	zval ***param;
	TSRMLS_FETCH();

	p = zend_vm_stack_top(TSRMLS_C) - 1;
	arg_count = (int)(zend_uintptr_t) *p;

	if (param_count>arg_count) {
		return FAILURE;
	}

	va_start(ptr, param_count);
	while (param_count-->0) {
		param = va_arg(ptr, zval ***);
		*param = (zval **) p-(arg_count--);
	}
	va_end(ptr);

	return SUCCESS;
}
/* }}} */

ZEND_API int _zend_get_parameters_array_ex(int param_count, zval ***argument_array TSRMLS_DC) /* {{{ */
{
	void **p;
	int arg_count;

	p = zend_vm_stack_top(TSRMLS_C) - 1;
	arg_count = (int)(zend_uintptr_t) *p;

	if (param_count>arg_count) {
		return FAILURE;
	}

	while (param_count-->0) {
		zval **value = (zval**)(p-arg_count);

		*(argument_array++) = value;
		arg_count--;
	}

	return SUCCESS;
}
/* }}} */

ZEND_API int zend_copy_parameters_array(int param_count, zval *argument_array TSRMLS_DC) /* {{{ */
{
	void **p;
	int arg_count;

	p = zend_vm_stack_top(TSRMLS_C) - 1;
	arg_count = (int)(zend_uintptr_t) *p;

	if (param_count>arg_count) {
		return FAILURE;
	}

	while (param_count-->0) {
		zval **param = (zval **) p-(arg_count--);
		zval_add_ref(param);
		add_next_index_zval(argument_array, *param);
	}

	return SUCCESS;
}
/* }}} */

ZEND_API void zend_wrong_param_count(TSRMLS_D) /* {{{ */
{
	const char *space;
	const char *class_name = get_active_class_name(&space TSRMLS_CC);

	zend_error(E_WARNING, "Wrong parameter count for %s%s%s()", class_name, space, get_active_function_name(TSRMLS_C));
}
/* }}} */

/* Argument parsing API -- andrei */
ZEND_API char *zend_get_type_by_const(int type) /* {{{ */
{
	switch(type) {
		case IS_BOOL:
			return "boolean";
		case IS_LONG:
			return "integer";
		case IS_DOUBLE:
			return "double";
		case IS_STRING:
			return "string";
		case IS_OBJECT:
			return "object";
		case IS_RESOURCE:
			return "resource";
		case IS_NULL:
			return "null";
		case IS_CALLABLE:
			return "callable";
		case IS_ARRAY:
			return "array";
		default:
			return "unknown";
	}
}
/* }}} */

ZEND_API char *zend_zval_type_name(const zval *arg) /* {{{ */
{
	return zend_get_type_by_const(Z_TYPE_P(arg));
}
/* }}} */

ZEND_API zend_class_entry *zend_get_class_entry(const zval *zobject TSRMLS_DC) /* {{{ */
{
	if (Z_OBJ_HT_P(zobject)->get_class_entry) {
		return Z_OBJ_HT_P(zobject)->get_class_entry(zobject TSRMLS_CC);
	} else {
		zend_error(E_ERROR, "Class entry requested for an object without PHP class");
		return NULL;
	}
}
/* }}} */

/* returns 1 if you need to copy result, 0 if it's already a copy */
ZEND_API int zend_get_object_classname(const zval *object, const char **class_name, zend_uint *class_name_len TSRMLS_DC) /* {{{ */
{
	if (Z_OBJ_HT_P(object)->get_class_name == NULL ||
		Z_OBJ_HT_P(object)->get_class_name(object, class_name, class_name_len, 0 TSRMLS_CC) != SUCCESS) {
		zend_class_entry *ce = Z_OBJCE_P(object);

		*class_name = ce->name;
		*class_name_len = ce->name_length;
		return 1;
	}
	return 0;
}
/* }}} */

static int parse_arg_object_to_string(zval **arg, char **p, int *pl, int type TSRMLS_DC) /* {{{ */
{
	if (Z_OBJ_HANDLER_PP(arg, cast_object)) {
		zval *obj;
		MAKE_STD_ZVAL(obj);
		if (Z_OBJ_HANDLER_P(*arg, cast_object)(*arg, obj, type TSRMLS_CC) == SUCCESS) {
			zval_ptr_dtor(arg);
			*arg = obj;
			*pl = Z_STRLEN_PP(arg);
			*p = Z_STRVAL_PP(arg);
			return SUCCESS;
		}
		efree(obj);
	}
	/* Standard PHP objects */
	if (Z_OBJ_HT_PP(arg) == &std_object_handlers || !Z_OBJ_HANDLER_PP(arg, cast_object)) {
		SEPARATE_ZVAL_IF_NOT_REF(arg);
		if (zend_std_cast_object_tostring(*arg, *arg, type TSRMLS_CC) == SUCCESS) {
			*pl = Z_STRLEN_PP(arg);
			*p = Z_STRVAL_PP(arg);
			return SUCCESS;
		}
	}
	if (!Z_OBJ_HANDLER_PP(arg, cast_object) && Z_OBJ_HANDLER_PP(arg, get)) {
		int use_copy;
		zval *z = Z_OBJ_HANDLER_PP(arg, get)(*arg TSRMLS_CC);
		Z_ADDREF_P(z);
		if(Z_TYPE_P(z) != IS_OBJECT) {
			zval_dtor(*arg);
			Z_TYPE_P(*arg) = IS_NULL;
			zend_make_printable_zval(z, *arg, &use_copy);
			if (!use_copy) {
				ZVAL_ZVAL(*arg, z, 1, 1);
			}
			*pl = Z_STRLEN_PP(arg);
			*p = Z_STRVAL_PP(arg);
			return SUCCESS;
		}
		zval_ptr_dtor(&z);
	}
	return FAILURE;
}
/* }}} */

static const char *zend_parse_arg_impl(int arg_num, zval **arg, va_list *va, const char **spec, char **error, int *severity TSRMLS_DC) /* {{{ */
{
	const char *spec_walk = *spec;
	char c = *spec_walk++;
	int check_null = 0;

	/* scan through modifiers */
	while (1) {
		if (*spec_walk == '/') {
			SEPARATE_ZVAL_IF_NOT_REF(arg);
		} else if (*spec_walk == '!') {
			check_null = 1;
		} else {
			break;
		}
		spec_walk++;
	}

	switch (c) {
		case 'l':
		case 'L':
			{
				long *p = va_arg(*va, long *);

				if (check_null) {
					zend_bool *p = va_arg(*va, zend_bool *);
					*p = (Z_TYPE_PP(arg) == IS_NULL);
				}

				switch (Z_TYPE_PP(arg)) {
					case IS_STRING:
						{
							double d;
							int type;

							if ((type = is_numeric_string(Z_STRVAL_PP(arg), Z_STRLEN_PP(arg), p, &d, -1)) == 0) {
								return "long";
							} else if (type == IS_DOUBLE) {
								if (c == 'L') {
									if (d > LONG_MAX) {
										*p = LONG_MAX;
										break;
									} else if (d < LONG_MIN) {
										*p = LONG_MIN;
										break;
									}
								}

								*p = zend_dval_to_lval(d);
							}
						}
						break;

					case IS_DOUBLE:
						if (c == 'L') {
							if (Z_DVAL_PP(arg) > LONG_MAX) {
								*p = LONG_MAX;
								break;
							} else if (Z_DVAL_PP(arg) < LONG_MIN) {
								*p = LONG_MIN;
								break;
							}
						}
					case IS_NULL:
					case IS_LONG:
					case IS_BOOL:
						convert_to_long_ex(arg);
						*p = Z_LVAL_PP(arg);
						break;

					case IS_ARRAY:
					case IS_OBJECT:
					case IS_RESOURCE:
					default:
						return "long";
				}
			}
			break;

		case 'd':
			{
				double *p = va_arg(*va, double *);

				if (check_null) {
					zend_bool *p = va_arg(*va, zend_bool *);
					*p = (Z_TYPE_PP(arg) == IS_NULL);
				}

				switch (Z_TYPE_PP(arg)) {
					case IS_STRING:
						{
							long l;
							int type;

							if ((type = is_numeric_string(Z_STRVAL_PP(arg), Z_STRLEN_PP(arg), &l, p, -1)) == 0) {
								return "double";
							} else if (type == IS_LONG) {
								*p = (double) l;
							}
						}
						break;

					case IS_NULL:
					case IS_LONG:
					case IS_DOUBLE:
					case IS_BOOL:
						convert_to_double_ex(arg);
						*p = Z_DVAL_PP(arg);
						break;

					case IS_ARRAY:
					case IS_OBJECT:
					case IS_RESOURCE:
					default:
						return "double";
				}
			}
			break;

		case 'p':
		case 's':
			{
				char **p = va_arg(*va, char **);
				int *pl = va_arg(*va, int *);
				switch (Z_TYPE_PP(arg)) {
					case IS_NULL:
						if (check_null) {
							*p = NULL;
							*pl = 0;
							break;
						}
						/* break omitted intentionally */

					case IS_STRING:
					case IS_LONG:
					case IS_DOUBLE:
					case IS_BOOL:
						convert_to_string_ex(arg);
						if (UNEXPECTED(Z_ISREF_PP(arg) != 0)) {
							/* it's dangerous to return pointers to string
							   buffer of referenced variable, because it can
							   be clobbered throug magic callbacks */
							SEPARATE_ZVAL(arg);
						}
						*p = Z_STRVAL_PP(arg);
						*pl = Z_STRLEN_PP(arg);
						if (c == 'p' && CHECK_ZVAL_NULL_PATH(*arg)) {
							return "a valid path";
						}
						break;

					case IS_OBJECT:
						if (parse_arg_object_to_string(arg, p, pl, IS_STRING TSRMLS_CC) == SUCCESS) {
							if (c == 'p' && CHECK_ZVAL_NULL_PATH(*arg)) {
								return "a valid path";
							}
							break;
						}

					case IS_ARRAY:
					case IS_RESOURCE:
					default:
						return c == 's' ? "string" : "a valid path";
				}
			}
			break;

		case 'b':
			{
				zend_bool *p = va_arg(*va, zend_bool *);

				if (check_null) {
					zend_bool *p = va_arg(*va, zend_bool *);
					*p = (Z_TYPE_PP(arg) == IS_NULL);
				}

				switch (Z_TYPE_PP(arg)) {
					case IS_NULL:
					case IS_STRING:
					case IS_LONG:
					case IS_DOUBLE:
					case IS_BOOL:
						convert_to_boolean_ex(arg);
						*p = Z_BVAL_PP(arg);
						break;

					case IS_ARRAY:
					case IS_OBJECT:
					case IS_RESOURCE:
					default:
						return "boolean";
				}
			}
			break;

		case 'r':
			{
				zval **p = va_arg(*va, zval **);
				if (check_null && Z_TYPE_PP(arg) == IS_NULL) {
					*p = NULL;
					break;
				}
				if (Z_TYPE_PP(arg) == IS_RESOURCE) {
					*p = *arg;
				} else {
					return "resource";
				}
			}
			break;
		case 'A':
		case 'a':
			{
				zval **p = va_arg(*va, zval **);
				if (check_null && Z_TYPE_PP(arg) == IS_NULL) {
					*p = NULL;
					break;
				}
				if (Z_TYPE_PP(arg) == IS_ARRAY || (c == 'A' && Z_TYPE_PP(arg) == IS_OBJECT)) {
					*p = *arg;
				} else {
					return "array";
				}
			}
			break;
		case 'H':
		case 'h':
			{
				HashTable **p = va_arg(*va, HashTable **);
				if (check_null && Z_TYPE_PP(arg) == IS_NULL) {
					*p = NULL;
					break;
				}
				if (Z_TYPE_PP(arg) == IS_ARRAY) {
					*p = Z_ARRVAL_PP(arg);
				} else if(c == 'H' && Z_TYPE_PP(arg) == IS_OBJECT) {
					*p = HASH_OF(*arg);
					if(*p == NULL) {
						return "array";
					}
				} else {
					return "array";
				}
			}
			break;

		case 'o':
			{
				zval **p = va_arg(*va, zval **);
				if (check_null && Z_TYPE_PP(arg) == IS_NULL) {
					*p = NULL;
					break;
				}
				if (Z_TYPE_PP(arg) == IS_OBJECT) {
					*p = *arg;
				} else {
					return "object";
				}
			}
			break;

		case 'O':
			{
				zval **p = va_arg(*va, zval **);
				zend_class_entry *ce = va_arg(*va, zend_class_entry *);

				if (check_null && Z_TYPE_PP(arg) == IS_NULL) {
					*p = NULL;
					break;
				}
				if (Z_TYPE_PP(arg) == IS_OBJECT &&
						(!ce || instanceof_function(Z_OBJCE_PP(arg), ce TSRMLS_CC))) {
					*p = *arg;
				} else {
					if (ce) {
						return ce->name;
					} else {
						return "object";
					}
				}
			}
			break;

		case 'C':
			{
				zend_class_entry **lookup, **pce = va_arg(*va, zend_class_entry **);
				zend_class_entry *ce_base = *pce;

				if (check_null && Z_TYPE_PP(arg) == IS_NULL) {
					*pce = NULL;
					break;
				}
				convert_to_string_ex(arg);
				if (zend_lookup_class(Z_STRVAL_PP(arg), Z_STRLEN_PP(arg), &lookup TSRMLS_CC) == FAILURE) {
					*pce = NULL;
				} else {
					*pce = *lookup;
				}
				if (ce_base) {
					if ((!*pce || !instanceof_function(*pce, ce_base TSRMLS_CC))) {
						zend_spprintf(error, 0, "to be a class name derived from %s, '%s' given",
							ce_base->name, Z_STRVAL_PP(arg));
						*pce = NULL;
						return "";
					}
				}
				if (!*pce) {
					zend_spprintf(error, 0, "to be a valid class name, '%s' given",
						Z_STRVAL_PP(arg));
					return "";
				}
				break;

			}
			break;

		case 'f':
			{
				zend_fcall_info *fci = va_arg(*va, zend_fcall_info *);
				zend_fcall_info_cache *fcc = va_arg(*va, zend_fcall_info_cache *);
				char *is_callable_error = NULL;

				if (check_null && Z_TYPE_PP(arg) == IS_NULL) {
					fci->size = 0;
					fcc->initialized = 0;
					break;
				}

				if (zend_fcall_info_init(*arg, 0, fci, fcc, NULL, &is_callable_error TSRMLS_CC) == SUCCESS) {
					if (is_callable_error) {
						*severity = E_STRICT;
						zend_spprintf(error, 0, "to be a valid callback, %s", is_callable_error);
						efree(is_callable_error);
						*spec = spec_walk;
						return "";
					}
					break;
				} else {
					if (is_callable_error) {
						*severity = E_WARNING;
						zend_spprintf(error, 0, "to be a valid callback, %s", is_callable_error);
						efree(is_callable_error);
						return "";
					} else {
						return "valid callback";
					}
				}
			}

		case 'z':
			{
				zval **p = va_arg(*va, zval **);
				if (check_null && Z_TYPE_PP(arg) == IS_NULL) {
					*p = NULL;
				} else {
					*p = *arg;
				}
			}
			break;

		case 'Z':
			{
				zval ***p = va_arg(*va, zval ***);
				if (check_null && Z_TYPE_PP(arg) == IS_NULL) {
					*p = NULL;
				} else {
					*p = arg;
				}
			}
			break;

		default:
			return "unknown";
	}

	*spec = spec_walk;

	return NULL;
}
/* }}} */

static int zend_parse_arg(int arg_num, zval **arg, va_list *va, const char **spec, int quiet TSRMLS_DC) /* {{{ */
{
	const char *expected_type = NULL;
	char *error = NULL;
	int severity = E_WARNING;

	expected_type = zend_parse_arg_impl(arg_num, arg, va, spec, &error, &severity TSRMLS_CC);
	if (expected_type) {
		if (!quiet && (*expected_type || error)) {
			const char *space;
			const char *class_name = get_active_class_name(&space TSRMLS_CC);

			if (error) {
				zend_error(severity, "%s%s%s() expects parameter %d %s",
						class_name, space, get_active_function_name(TSRMLS_C), arg_num, error);
				efree(error);
			} else {
				zend_error(severity, "%s%s%s() expects parameter %d to be %s, %s given",
						class_name, space, get_active_function_name(TSRMLS_C), arg_num, expected_type,
						zend_zval_type_name(*arg));
			}
		}
		if (severity != E_STRICT) {
			return FAILURE;
		}
	}

	return SUCCESS;
}
/* }}} */

ZEND_API int zend_parse_parameter(int flags, int arg_num TSRMLS_DC, zval **arg, const char *spec, ...)
{
	va_list va;
	int ret;
	int quiet = flags & ZEND_PARSE_PARAMS_QUIET;

	va_start(va, spec);
	ret = zend_parse_arg(arg_num, arg, &va, &spec, quiet TSRMLS_CC);
	va_end(va);

	return ret;
}

static int zend_parse_va_args(int num_args, const char *type_spec, va_list *va, int flags TSRMLS_DC) /* {{{ */
{
	const  char *spec_walk;
	int c, i;
	int min_num_args = -1;
	int max_num_args = 0;
	int post_varargs = 0;
	zval **arg;
	int arg_count;
	int quiet = flags & ZEND_PARSE_PARAMS_QUIET;
	zend_bool have_varargs = 0;
	zval ****varargs = NULL;
	int *n_varargs = NULL;

	for (spec_walk = type_spec; *spec_walk; spec_walk++) {
		c = *spec_walk;
		switch (c) {
			case 'l': case 'd':
			case 's': case 'b':
			case 'r': case 'a':
			case 'o': case 'O':
			case 'z': case 'Z':
			case 'C': case 'h':
			case 'f': case 'A':
			case 'H': case 'p':
				max_num_args++;
				break;

			case '|':
				min_num_args = max_num_args;
				break;

			case '/':
			case '!':
				/* Pass */
				break;

			case '*':
			case '+':
				if (have_varargs) {
					if (!quiet) {
						zend_function *active_function = EG(current_execute_data)->function_state.function;
						const char *class_name = active_function->common.scope ? active_function->common.scope->name : "";
						zend_error(E_WARNING, "%s%s%s(): only one varargs specifier (* or +) is permitted",
								class_name,
								class_name[0] ? "::" : "",
								active_function->common.function_name);
					}
					return FAILURE;
				}
				have_varargs = 1;
				/* we expect at least one parameter in varargs */
				if (c == '+') {
					max_num_args++;
				}
				/* mark the beginning of varargs */
				post_varargs = max_num_args;
				break;

			default:
				if (!quiet) {
					zend_function *active_function = EG(current_execute_data)->function_state.function;
					const char *class_name = active_function->common.scope ? active_function->common.scope->name : "";
					zend_error(E_WARNING, "%s%s%s(): bad type specifier while parsing parameters",
							class_name,
							class_name[0] ? "::" : "",
							active_function->common.function_name);
				}
				return FAILURE;
		}
	}

	if (min_num_args < 0) {
		min_num_args = max_num_args;
	}

	if (have_varargs) {
		/* calculate how many required args are at the end of the specifier list */
		post_varargs = max_num_args - post_varargs;
		max_num_args = -1;
	}

	if (num_args < min_num_args || (num_args > max_num_args && max_num_args > 0)) {
		if (!quiet) {
			zend_function *active_function = EG(current_execute_data)->function_state.function;
			const char *class_name = active_function->common.scope ? active_function->common.scope->name : "";
			zend_error(E_WARNING, "%s%s%s() expects %s %d parameter%s, %d given",
					class_name,
					class_name[0] ? "::" : "",
					active_function->common.function_name,
					min_num_args == max_num_args ? "exactly" : num_args < min_num_args ? "at least" : "at most",
					num_args < min_num_args ? min_num_args : max_num_args,
					(num_args < min_num_args ? min_num_args : max_num_args) == 1 ? "" : "s",
					num_args);
		}
		return FAILURE;
	}

	arg_count = (int)(zend_uintptr_t) *(zend_vm_stack_top(TSRMLS_C) - 1);

	if (num_args > arg_count) {
		zend_error(E_WARNING, "%s(): could not obtain parameters for parsing",
			get_active_function_name(TSRMLS_C));
		return FAILURE;
	}

	i = 0;
	while (num_args-- > 0) {
		if (*type_spec == '|') {
			type_spec++;
		}

		if (*type_spec == '*' || *type_spec == '+') {
			int num_varargs = num_args + 1 - post_varargs;

			/* eat up the passed in storage even if it won't be filled in with varargs */
			varargs = va_arg(*va, zval ****);
			n_varargs = va_arg(*va, int *);
			type_spec++;

			if (num_varargs > 0) {
				int iv = 0;
				zval **p = (zval **) (zend_vm_stack_top(TSRMLS_C) - 1 - (arg_count - i));

				*n_varargs = num_varargs;

				/* allocate space for array and store args */
				*varargs = safe_emalloc(num_varargs, sizeof(zval **), 0);
				while (num_varargs-- > 0) {
					(*varargs)[iv++] = p++;
				}

				/* adjust how many args we have left and restart loop */
				num_args = num_args + 1 - iv;
				i += iv;
				continue;
			} else {
				*varargs = NULL;
				*n_varargs = 0;
			}
		}

		arg = (zval **) (zend_vm_stack_top(TSRMLS_C) - 1 - (arg_count-i));

		if (zend_parse_arg(i+1, arg, va, &type_spec, quiet TSRMLS_CC) == FAILURE) {
			/* clean up varargs array if it was used */
			if (varargs && *varargs) {
				efree(*varargs);
				*varargs = NULL;
			}
			return FAILURE;
		}
		i++;
	}

	return SUCCESS;
}
/* }}} */

#define RETURN_IF_ZERO_ARGS(num_args, type_spec, quiet) { \
	int __num_args = (num_args); \
	\
	if (0 == (type_spec)[0] && 0 != __num_args && !(quiet)) { \
		const char *__space; \
		const char * __class_name = get_active_class_name(&__space TSRMLS_CC); \
		zend_error(E_WARNING, "%s%s%s() expects exactly 0 parameters, %d given", \
			__class_name, __space, \
			get_active_function_name(TSRMLS_C), __num_args); \
		return FAILURE; \
	}\
}

ZEND_API int zend_parse_parameters_ex(int flags, int num_args TSRMLS_DC, const char *type_spec, ...) /* {{{ */
{
	va_list va;
	int retval;

	RETURN_IF_ZERO_ARGS(num_args, type_spec, flags & ZEND_PARSE_PARAMS_QUIET);

	va_start(va, type_spec);
	retval = zend_parse_va_args(num_args, type_spec, &va, flags TSRMLS_CC);
	va_end(va);

	return retval;
}
/* }}} */

ZEND_API int zend_parse_parameters(int num_args TSRMLS_DC, const char *type_spec, ...) /* {{{ */
{
	va_list va;
	int retval;

	RETURN_IF_ZERO_ARGS(num_args, type_spec, 0);

	va_start(va, type_spec);
	retval = zend_parse_va_args(num_args, type_spec, &va, 0 TSRMLS_CC);
	va_end(va);

	return retval;
}
/* }}} */

ZEND_API int zend_parse_method_parameters(int num_args TSRMLS_DC, zval *this_ptr, const char *type_spec, ...) /* {{{ */
{
	va_list va;
	int retval;
	const char *p = type_spec;
	zval **object;
	zend_class_entry *ce;

	if (!this_ptr) {
		RETURN_IF_ZERO_ARGS(num_args, p, 0);

		va_start(va, type_spec);
		retval = zend_parse_va_args(num_args, type_spec, &va, 0 TSRMLS_CC);
		va_end(va);
	} else {
		p++;
		RETURN_IF_ZERO_ARGS(num_args, p, 0);

		va_start(va, type_spec);

		object = va_arg(va, zval **);
		ce = va_arg(va, zend_class_entry *);
		*object = this_ptr;

		if (ce && !instanceof_function(Z_OBJCE_P(this_ptr), ce TSRMLS_CC)) {
			zend_error(E_CORE_ERROR, "%s::%s() must be derived from %s::%s",
				ce->name, get_active_function_name(TSRMLS_C), Z_OBJCE_P(this_ptr)->name, get_active_function_name(TSRMLS_C));
		}

		retval = zend_parse_va_args(num_args, p, &va, 0 TSRMLS_CC);
		va_end(va);
	}
	return retval;
}
/* }}} */

ZEND_API int zend_parse_method_parameters_ex(int flags, int num_args TSRMLS_DC, zval *this_ptr, const char *type_spec, ...) /* {{{ */
{
	va_list va;
	int retval;
	const char *p = type_spec;
	zval **object;
	zend_class_entry *ce;
	int quiet = flags & ZEND_PARSE_PARAMS_QUIET;

	if (!this_ptr) {
		RETURN_IF_ZERO_ARGS(num_args, p, quiet);

		va_start(va, type_spec);
		retval = zend_parse_va_args(num_args, type_spec, &va, flags TSRMLS_CC);
		va_end(va);
	} else {
		p++;
		RETURN_IF_ZERO_ARGS(num_args, p, quiet);

		va_start(va, type_spec);

		object = va_arg(va, zval **);
		ce = va_arg(va, zend_class_entry *);
		*object = this_ptr;

		if (ce && !instanceof_function(Z_OBJCE_P(this_ptr), ce TSRMLS_CC)) {
			if (!quiet) {
				zend_error(E_CORE_ERROR, "%s::%s() must be derived from %s::%s",
					ce->name, get_active_function_name(TSRMLS_C), Z_OBJCE_P(this_ptr)->name, get_active_function_name(TSRMLS_C));
			}
			va_end(va);
			return FAILURE;
		}

		retval = zend_parse_va_args(num_args, p, &va, flags TSRMLS_CC);
		va_end(va);
	}
	return retval;
}
/* }}} */

/* Argument parsing API -- andrei */
ZEND_API int _array_init(zval *arg, uint size ZEND_FILE_LINE_DC) /* {{{ */
{
	ALLOC_HASHTABLE_REL(Z_ARRVAL_P(arg));

	_zend_hash_init(Z_ARRVAL_P(arg), size, NULL, ZVAL_PTR_DTOR, 0 ZEND_FILE_LINE_RELAY_CC);
	Z_TYPE_P(arg) = IS_ARRAY;
	return SUCCESS;
}
/* }}} */

static int zend_merge_property(zval **value TSRMLS_DC, int num_args, va_list args, const zend_hash_key *hash_key) /* {{{ */
{
	/* which name should a numeric property have ? */
	if (hash_key->nKeyLength) {
		zval *obj = va_arg(args, zval *);
		zend_object_handlers *obj_ht = va_arg(args, zend_object_handlers *);
		zval *member;

		MAKE_STD_ZVAL(member);
		ZVAL_STRINGL(member, hash_key->arKey, hash_key->nKeyLength-1, 1);
		obj_ht->write_property(obj, member, *value, 0 TSRMLS_CC);
		zval_ptr_dtor(&member);
	}
	return ZEND_HASH_APPLY_KEEP;
}
/* }}} */

/* This function should be called after the constructor has been called
 * because it may call __set from the uninitialized object otherwise. */
ZEND_API void zend_merge_properties(zval *obj, HashTable *properties, int destroy_ht TSRMLS_DC) /* {{{ */
{
	const zend_object_handlers *obj_ht = Z_OBJ_HT_P(obj);
	zend_class_entry *old_scope = EG(scope);

	EG(scope) = Z_OBJCE_P(obj);
	zend_hash_apply_with_arguments(properties TSRMLS_CC, (apply_func_args_t)zend_merge_property, 2, obj, obj_ht);
	EG(scope) = old_scope;

	if (destroy_ht) {
		zend_hash_destroy(properties);
		FREE_HASHTABLE(properties);
	}
}
/* }}} */

static int zval_update_class_constant(zval **pp, int is_static, int offset TSRMLS_DC) /* {{{ */
{
	if ((Z_TYPE_PP(pp) & IS_CONSTANT_TYPE_MASK) == IS_CONSTANT ||
	    (Z_TYPE_PP(pp) & IS_CONSTANT_TYPE_MASK) == IS_CONSTANT_ARRAY) {	    
		zend_class_entry **scope = EG(in_execution)?&EG(scope):&CG(active_class_entry);

		if ((*scope)->parent) {
			zend_class_entry *ce = *scope;
			HashPosition pos;
			zend_property_info *prop_info;

			do {
				for (zend_hash_internal_pointer_reset_ex(&ce->properties_info, &pos);
				     zend_hash_get_current_data_ex(&ce->properties_info, (void **) &prop_info, &pos) == SUCCESS;
				     zend_hash_move_forward_ex(&ce->properties_info, &pos)) {
					if (is_static == ((prop_info->flags & ZEND_ACC_STATIC) != 0) &&
					    offset == prop_info->offset) {
						int ret;
						zend_class_entry *old_scope = *scope;
						*scope = prop_info->ce;
						ret = zval_update_constant(pp, (void*)1 TSRMLS_CC);
						*scope = old_scope;
						return ret;
					}
				}				
				ce = ce->parent;
			} while (ce);
			
		}
		return zval_update_constant(pp, (void*)1 TSRMLS_CC);
	}
	return 0;
}
/* }}} */

ZEND_API void zend_update_class_constants(zend_class_entry *class_type TSRMLS_DC) /* {{{ */
{
	if ((class_type->ce_flags & ZEND_ACC_CONSTANTS_UPDATED) == 0 || (!CE_STATIC_MEMBERS(class_type) && class_type->default_static_members_count)) {
		zend_class_entry **scope = EG(in_execution)?&EG(scope):&CG(active_class_entry);
		zend_class_entry *old_scope = *scope;
		int i;

		*scope = class_type;
		zend_hash_apply_with_argument(&class_type->constants_table, (apply_func_arg_t) zval_update_constant, (void*)1 TSRMLS_CC);

		for (i = 0; i < class_type->default_properties_count; i++) {
			if (class_type->default_properties_table[i]) {
				zval_update_class_constant(&class_type->default_properties_table[i], 0, i TSRMLS_CC);
			}
		}

		if (!CE_STATIC_MEMBERS(class_type) && class_type->default_static_members_count) {
			zval **p;

			if (class_type->parent) {
				zend_update_class_constants(class_type->parent TSRMLS_CC);
			}
#if ZTS
			CG(static_members_table)[(zend_intptr_t)(class_type->static_members_table)] = emalloc(sizeof(zval*) * class_type->default_static_members_count);
#else
			class_type->static_members_table = emalloc(sizeof(zval*) * class_type->default_static_members_count);
#endif
			for (i = 0; i < class_type->default_static_members_count; i++) {
				p = &class_type->default_static_members_table[i];
				if (Z_ISREF_PP(p) &&
					class_type->parent &&
					i < class_type->parent->default_static_members_count &&
					*p == class_type->parent->default_static_members_table[i] &&
					CE_STATIC_MEMBERS(class_type->parent)[i]
				) {
					zval *q = CE_STATIC_MEMBERS(class_type->parent)[i];

					Z_ADDREF_P(q);
					Z_SET_ISREF_P(q);
					CE_STATIC_MEMBERS(class_type)[i] = q;
				} else {
					zval *r;

					ALLOC_ZVAL(r);
					*r = **p;
					INIT_PZVAL(r);
					zval_copy_ctor(r);
					CE_STATIC_MEMBERS(class_type)[i] = r;
				}
			}
		}

		for (i = 0; i < class_type->default_static_members_count; i++) {
			zval_update_class_constant(&CE_STATIC_MEMBERS(class_type)[i], 1, i TSRMLS_CC);
		}

		*scope = old_scope;
		class_type->ce_flags |= ZEND_ACC_CONSTANTS_UPDATED;
	}
}
/* }}} */

ZEND_API void object_properties_init(zend_object *object, zend_class_entry *class_type) /* {{{ */
{
	int i;

	if (class_type->default_properties_count) {
		object->properties_table = emalloc(sizeof(zval*) * class_type->default_properties_count);
		for (i = 0; i < class_type->default_properties_count; i++) {
			object->properties_table[i] = class_type->default_properties_table[i];
			if (class_type->default_properties_table[i]) {
#if ZTS
				ALLOC_ZVAL( object->properties_table[i]);
				MAKE_COPY_ZVAL(&class_type->default_properties_table[i], object->properties_table[i]);
#else
				Z_ADDREF_P(object->properties_table[i]);
#endif
			}
		}
		object->properties = NULL;
	}
}
/* }}} */

/* This function requires 'properties' to contain all props declared in the
 * class and all props being public. If only a subset is given or the class
 * has protected members then you need to merge the properties separately by
 * calling zend_merge_properties(). */
ZEND_API int _object_and_properties_init(zval *arg, zend_class_entry *class_type, HashTable *properties ZEND_FILE_LINE_DC TSRMLS_DC) /* {{{ */
{
	zend_object *object;

	if (class_type->ce_flags & (ZEND_ACC_INTERFACE|ZEND_ACC_IMPLICIT_ABSTRACT_CLASS|ZEND_ACC_EXPLICIT_ABSTRACT_CLASS)) {
		char *what =   (class_type->ce_flags & ZEND_ACC_INTERFACE)                ? "interface"
					 :((class_type->ce_flags & ZEND_ACC_TRAIT) == ZEND_ACC_TRAIT) ? "trait"
					 :                                                              "abstract class";
		zend_error(E_ERROR, "Cannot instantiate %s %s", what, class_type->name);
	}

	zend_update_class_constants(class_type TSRMLS_CC);

	Z_TYPE_P(arg) = IS_OBJECT;
	if (class_type->create_object == NULL) {
		Z_OBJVAL_P(arg) = zend_objects_new(&object, class_type TSRMLS_CC);
		if (properties) {
			object->properties = properties;
			object->properties_table = NULL;
		} else {
			object_properties_init(object, class_type);
		}
	} else {
		Z_OBJVAL_P(arg) = class_type->create_object(class_type TSRMLS_CC);
	}
	return SUCCESS;
}
/* }}} */

ZEND_API int _object_init_ex(zval *arg, zend_class_entry *class_type ZEND_FILE_LINE_DC TSRMLS_DC) /* {{{ */
{
	return _object_and_properties_init(arg, class_type, 0 ZEND_FILE_LINE_RELAY_CC TSRMLS_CC);
}
/* }}} */

ZEND_API int _object_init(zval *arg ZEND_FILE_LINE_DC TSRMLS_DC) /* {{{ */
{
	return _object_init_ex(arg, zend_standard_class_def ZEND_FILE_LINE_RELAY_CC TSRMLS_CC);
}
/* }}} */

ZEND_API int add_assoc_function(zval *arg, const char *key, void (*function_ptr)(INTERNAL_FUNCTION_PARAMETERS)) /* {{{ */
{
	zend_error(E_WARNING, "add_assoc_function() is no longer supported");
	return FAILURE;
}
/* }}} */

ZEND_API int add_assoc_long_ex(zval *arg, const char *key, uint key_len, long n) /* {{{ */
{
	zval *tmp;

	MAKE_STD_ZVAL(tmp);
	ZVAL_LONG(tmp, n);

	return zend_symtable_update(Z_ARRVAL_P(arg), key, key_len, (void *) &tmp, sizeof(zval *), NULL);
}
/* }}} */

ZEND_API int add_assoc_null_ex(zval *arg, const char *key, uint key_len) /* {{{ */
{
	zval *tmp;

	MAKE_STD_ZVAL(tmp);
	ZVAL_NULL(tmp);

	return zend_symtable_update(Z_ARRVAL_P(arg), key, key_len, (void *) &tmp, sizeof(zval *), NULL);
}
/* }}} */

ZEND_API int add_assoc_bool_ex(zval *arg, const char *key, uint key_len, int b) /* {{{ */
{
	zval *tmp;

	MAKE_STD_ZVAL(tmp);
	ZVAL_BOOL(tmp, b);

	return zend_symtable_update(Z_ARRVAL_P(arg), key, key_len, (void *) &tmp, sizeof(zval *), NULL);
}
/* }}} */

ZEND_API int add_assoc_resource_ex(zval *arg, const char *key, uint key_len, int r) /* {{{ */
{
	zval *tmp;

	MAKE_STD_ZVAL(tmp);
	ZVAL_RESOURCE(tmp, r);

	return zend_symtable_update(Z_ARRVAL_P(arg), key, key_len, (void *) &tmp, sizeof(zval *), NULL);
}
/* }}} */

ZEND_API int add_assoc_double_ex(zval *arg, const char *key, uint key_len, double d) /* {{{ */
{
	zval *tmp;

	MAKE_STD_ZVAL(tmp);
	ZVAL_DOUBLE(tmp, d);

	return zend_symtable_update(Z_ARRVAL_P(arg), key, key_len, (void *) &tmp, sizeof(zval *), NULL);
}
/* }}} */

ZEND_API int add_assoc_string_ex(zval *arg, const char *key, uint key_len, char *str, int duplicate) /* {{{ */
{
	zval *tmp;

	MAKE_STD_ZVAL(tmp);
	ZVAL_STRING(tmp, str, duplicate);

	return zend_symtable_update(Z_ARRVAL_P(arg), key, key_len, (void *) &tmp, sizeof(zval *), NULL);
}
/* }}} */

ZEND_API int add_assoc_stringl_ex(zval *arg, const char *key, uint key_len, char *str, uint length, int duplicate) /* {{{ */
{
	zval *tmp;

	MAKE_STD_ZVAL(tmp);
	ZVAL_STRINGL(tmp, str, length, duplicate);

	return zend_symtable_update(Z_ARRVAL_P(arg), key, key_len, (void *) &tmp, sizeof(zval *), NULL);
}
/* }}} */

ZEND_API int add_assoc_zval_ex(zval *arg, const char *key, uint key_len, zval *value) /* {{{ */
{
	return zend_symtable_update(Z_ARRVAL_P(arg), key, key_len, (void *) &value, sizeof(zval *), NULL);
}
/* }}} */

ZEND_API int add_index_long(zval *arg, ulong index, long n) /* {{{ */
{
	zval *tmp;

	MAKE_STD_ZVAL(tmp);
	ZVAL_LONG(tmp, n);

	return zend_hash_index_update(Z_ARRVAL_P(arg), index, (void *) &tmp, sizeof(zval *), NULL);
}
/* }}} */

ZEND_API int add_index_null(zval *arg, ulong index) /* {{{ */
{
	zval *tmp;

	MAKE_STD_ZVAL(tmp);
	ZVAL_NULL(tmp);

	return zend_hash_index_update(Z_ARRVAL_P(arg), index, (void *) &tmp, sizeof(zval *), NULL);
}
/* }}} */

ZEND_API int add_index_bool(zval *arg, ulong index, int b) /* {{{ */
{
	zval *tmp;

	MAKE_STD_ZVAL(tmp);
	ZVAL_BOOL(tmp, b);

	return zend_hash_index_update(Z_ARRVAL_P(arg), index, (void *) &tmp, sizeof(zval *), NULL);
}
/* }}} */

ZEND_API int add_index_resource(zval *arg, ulong index, int r) /* {{{ */
{
	zval *tmp;

	MAKE_STD_ZVAL(tmp);
	ZVAL_RESOURCE(tmp, r);

	return zend_hash_index_update(Z_ARRVAL_P(arg), index, (void *) &tmp, sizeof(zval *), NULL);
}
/* }}} */

ZEND_API int add_index_double(zval *arg, ulong index, double d) /* {{{ */
{
	zval *tmp;

	MAKE_STD_ZVAL(tmp);
	ZVAL_DOUBLE(tmp, d);

	return zend_hash_index_update(Z_ARRVAL_P(arg), index, (void *) &tmp, sizeof(zval *), NULL);
}
/* }}} */

ZEND_API int add_index_string(zval *arg, ulong index, const char *str, int duplicate) /* {{{ */
{
	zval *tmp;

	MAKE_STD_ZVAL(tmp);
	ZVAL_STRING(tmp, str, duplicate);

	return zend_hash_index_update(Z_ARRVAL_P(arg), index, (void *) &tmp, sizeof(zval *), NULL);
}
/* }}} */

ZEND_API int add_index_stringl(zval *arg, ulong index, const char *str, uint length, int duplicate) /* {{{ */
{
	zval *tmp;

	MAKE_STD_ZVAL(tmp);
	ZVAL_STRINGL(tmp, str, length, duplicate);

	return zend_hash_index_update(Z_ARRVAL_P(arg), index, (void *) &tmp, sizeof(zval *), NULL);
}
/* }}} */

ZEND_API int add_index_zval(zval *arg, ulong index, zval *value) /* {{{ */
{
	return zend_hash_index_update(Z_ARRVAL_P(arg), index, (void *) &value, sizeof(zval *), NULL);
}
/* }}} */

ZEND_API int add_next_index_long(zval *arg, long n) /* {{{ */
{
	zval *tmp;

	MAKE_STD_ZVAL(tmp);
	ZVAL_LONG(tmp, n);

	return zend_hash_next_index_insert(Z_ARRVAL_P(arg), &tmp, sizeof(zval *), NULL);
}
/* }}} */

ZEND_API int add_next_index_null(zval *arg) /* {{{ */
{
	zval *tmp;

	MAKE_STD_ZVAL(tmp);
	ZVAL_NULL(tmp);

	return zend_hash_next_index_insert(Z_ARRVAL_P(arg), &tmp, sizeof(zval *), NULL);
}
/* }}} */

ZEND_API int add_next_index_bool(zval *arg, int b) /* {{{ */
{
	zval *tmp;

	MAKE_STD_ZVAL(tmp);
	ZVAL_BOOL(tmp, b);

	return zend_hash_next_index_insert(Z_ARRVAL_P(arg), &tmp, sizeof(zval *), NULL);
}
/* }}} */

ZEND_API int add_next_index_resource(zval *arg, int r) /* {{{ */
{
	zval *tmp;

	MAKE_STD_ZVAL(tmp);
	ZVAL_RESOURCE(tmp, r);

	return zend_hash_next_index_insert(Z_ARRVAL_P(arg), &tmp, sizeof(zval *), NULL);
}
/* }}} */

ZEND_API int add_next_index_double(zval *arg, double d) /* {{{ */
{
	zval *tmp;

	MAKE_STD_ZVAL(tmp);
	ZVAL_DOUBLE(tmp, d);

	return zend_hash_next_index_insert(Z_ARRVAL_P(arg), &tmp, sizeof(zval *), NULL);
}
/* }}} */

ZEND_API int add_next_index_string(zval *arg, const char *str, int duplicate) /* {{{ */
{
	zval *tmp;

	MAKE_STD_ZVAL(tmp);
	ZVAL_STRING(tmp, str, duplicate);

	return zend_hash_next_index_insert(Z_ARRVAL_P(arg), &tmp, sizeof(zval *), NULL);
}
/* }}} */

ZEND_API int add_next_index_stringl(zval *arg, const char *str, uint length, int duplicate) /* {{{ */
{
	zval *tmp;

	MAKE_STD_ZVAL(tmp);
	ZVAL_STRINGL(tmp, str, length, duplicate);

	return zend_hash_next_index_insert(Z_ARRVAL_P(arg), &tmp, sizeof(zval *), NULL);
}
/* }}} */

ZEND_API int add_next_index_zval(zval *arg, zval *value) /* {{{ */
{
	return zend_hash_next_index_insert(Z_ARRVAL_P(arg), &value, sizeof(zval *), NULL);
}
/* }}} */

ZEND_API int add_get_assoc_string_ex(zval *arg, const char *key, uint key_len, const char *str, void **dest, int duplicate) /* {{{ */
{
	zval *tmp;

	MAKE_STD_ZVAL(tmp);
	ZVAL_STRING(tmp, str, duplicate);

	return zend_symtable_update(Z_ARRVAL_P(arg), key, key_len, (void *) &tmp, sizeof(zval *), dest);
}
/* }}} */

ZEND_API int add_get_assoc_stringl_ex(zval *arg, const char *key, uint key_len, const char *str, uint length, void **dest, int duplicate) /* {{{ */
{
	zval *tmp;

	MAKE_STD_ZVAL(tmp);
	ZVAL_STRINGL(tmp, str, length, duplicate);

	return zend_symtable_update(Z_ARRVAL_P(arg), key, key_len, (void *) &tmp, sizeof(zval *), dest);
}
/* }}} */

ZEND_API int add_get_index_long(zval *arg, ulong index, long l, void **dest) /* {{{ */
{
	zval *tmp;

	MAKE_STD_ZVAL(tmp);
	ZVAL_LONG(tmp, l);

	return zend_hash_index_update(Z_ARRVAL_P(arg), index, (void *) &tmp, sizeof(zval *), dest);
}
/* }}} */

ZEND_API int add_get_index_double(zval *arg, ulong index, double d, void **dest) /* {{{ */
{
	zval *tmp;

	MAKE_STD_ZVAL(tmp);
	ZVAL_DOUBLE(tmp, d);

	return zend_hash_index_update(Z_ARRVAL_P(arg), index, (void *) &tmp, sizeof(zval *), dest);
}
/* }}} */

ZEND_API int add_get_index_string(zval *arg, ulong index, const char *str, void **dest, int duplicate) /* {{{ */
{
	zval *tmp;

	MAKE_STD_ZVAL(tmp);
	ZVAL_STRING(tmp, str, duplicate);

	return zend_hash_index_update(Z_ARRVAL_P(arg), index, (void *) &tmp, sizeof(zval *), dest);
}
/* }}} */

ZEND_API int add_get_index_stringl(zval *arg, ulong index, const char *str, uint length, void **dest, int duplicate) /* {{{ */
{
	zval *tmp;

	MAKE_STD_ZVAL(tmp);
	ZVAL_STRINGL(tmp, str, length, duplicate);

	return zend_hash_index_update(Z_ARRVAL_P(arg), index, (void *) &tmp, sizeof(zval *), dest);
}
/* }}} */

ZEND_API int array_set_zval_key(HashTable *ht, zval *key, zval *value) /* {{{ */
{
	int result;

	switch (Z_TYPE_P(key)) {
		case IS_STRING:
			result = zend_symtable_update(ht, Z_STRVAL_P(key), Z_STRLEN_P(key) + 1, &value, sizeof(zval *), NULL);
			break;
		case IS_NULL:
			result = zend_symtable_update(ht, "", 1, &value, sizeof(zval *), NULL);
			break;
		case IS_RESOURCE:
			zend_error(E_STRICT, "Resource ID#%ld used as offset, casting to integer (%ld)", Z_LVAL_P(key), Z_LVAL_P(key));
			/* break missing intentionally */
		case IS_BOOL:
		case IS_LONG:
			result = zend_hash_index_update(ht, Z_LVAL_P(key), &value, sizeof(zval *), NULL);
			break;
		case IS_DOUBLE:
			result = zend_hash_index_update(ht, zend_dval_to_lval(Z_DVAL_P(key)), &value, sizeof(zval *), NULL);
			break;
		default:
			zend_error(E_WARNING, "Illegal offset type");
			result = FAILURE;
	}

	if (result == SUCCESS) {
		Z_ADDREF_P(value);
	}

	return result;
}
/* }}} */

ZEND_API int add_property_long_ex(zval *arg, const char *key, uint key_len, long n TSRMLS_DC) /* {{{ */
{
	zval *tmp;
	zval *z_key;

	MAKE_STD_ZVAL(tmp);
	ZVAL_LONG(tmp, n);

	MAKE_STD_ZVAL(z_key);
	ZVAL_STRINGL(z_key, key, key_len-1, 1);

	Z_OBJ_HANDLER_P(arg, write_property)(arg, z_key, tmp, 0 TSRMLS_CC);
	zval_ptr_dtor(&tmp); /* write_property will add 1 to refcount */
	zval_ptr_dtor(&z_key);
	return SUCCESS;
}
/* }}} */

ZEND_API int add_property_bool_ex(zval *arg, const char *key, uint key_len, int b TSRMLS_DC) /* {{{ */
{
	zval *tmp;
	zval *z_key;

	MAKE_STD_ZVAL(tmp);
	ZVAL_BOOL(tmp, b);

	MAKE_STD_ZVAL(z_key);
	ZVAL_STRINGL(z_key, key, key_len-1, 1);

	Z_OBJ_HANDLER_P(arg, write_property)(arg, z_key, tmp, 0 TSRMLS_CC);
	zval_ptr_dtor(&tmp); /* write_property will add 1 to refcount */
	zval_ptr_dtor(&z_key);
	return SUCCESS;
}
/* }}} */

ZEND_API int add_property_null_ex(zval *arg, const char *key, uint key_len TSRMLS_DC) /* {{{ */
{
	zval *tmp;
	zval *z_key;

	MAKE_STD_ZVAL(tmp);
	ZVAL_NULL(tmp);

	MAKE_STD_ZVAL(z_key);
	ZVAL_STRINGL(z_key, key, key_len-1, 1);

	Z_OBJ_HANDLER_P(arg, write_property)(arg, z_key, tmp, 0 TSRMLS_CC);
	zval_ptr_dtor(&tmp); /* write_property will add 1 to refcount */
	zval_ptr_dtor(&z_key);
	return SUCCESS;
}
/* }}} */

ZEND_API int add_property_resource_ex(zval *arg, const char *key, uint key_len, long n TSRMLS_DC) /* {{{ */
{
	zval *tmp;
	zval *z_key;

	MAKE_STD_ZVAL(tmp);
	ZVAL_RESOURCE(tmp, n);

	MAKE_STD_ZVAL(z_key);
	ZVAL_STRINGL(z_key, key, key_len-1, 1);

	Z_OBJ_HANDLER_P(arg, write_property)(arg, z_key, tmp, 0 TSRMLS_CC);
	zval_ptr_dtor(&tmp); /* write_property will add 1 to refcount */
	zval_ptr_dtor(&z_key);
	return SUCCESS;
}
/* }}} */

ZEND_API int add_property_double_ex(zval *arg, const char *key, uint key_len, double d TSRMLS_DC) /* {{{ */
{
	zval *tmp;
	zval *z_key;

	MAKE_STD_ZVAL(tmp);
	ZVAL_DOUBLE(tmp, d);

	MAKE_STD_ZVAL(z_key);
	ZVAL_STRINGL(z_key, key, key_len-1, 1);

	Z_OBJ_HANDLER_P(arg, write_property)(arg, z_key, tmp, 0 TSRMLS_CC);
	zval_ptr_dtor(&tmp); /* write_property will add 1 to refcount */
	zval_ptr_dtor(&z_key);
	return SUCCESS;
}
/* }}} */

ZEND_API int add_property_string_ex(zval *arg, const char *key, uint key_len, const char *str, int duplicate TSRMLS_DC) /* {{{ */
{
	zval *tmp;
	zval *z_key;

	MAKE_STD_ZVAL(tmp);
	ZVAL_STRING(tmp, str, duplicate);

	MAKE_STD_ZVAL(z_key);
	ZVAL_STRINGL(z_key, key, key_len-1, 1);

	Z_OBJ_HANDLER_P(arg, write_property)(arg, z_key, tmp, 0 TSRMLS_CC);
	zval_ptr_dtor(&tmp); /* write_property will add 1 to refcount */
	zval_ptr_dtor(&z_key);
	return SUCCESS;
}
/* }}} */

ZEND_API int add_property_stringl_ex(zval *arg, const char *key, uint key_len, const char *str, uint length, int duplicate TSRMLS_DC) /* {{{ */
{
	zval *tmp;
	zval *z_key;

	MAKE_STD_ZVAL(tmp);
	ZVAL_STRINGL(tmp, str, length, duplicate);

	MAKE_STD_ZVAL(z_key);
	ZVAL_STRINGL(z_key, key, key_len-1, 1);

	Z_OBJ_HANDLER_P(arg, write_property)(arg, z_key, tmp, 0 TSRMLS_CC);
	zval_ptr_dtor(&tmp); /* write_property will add 1 to refcount */
	zval_ptr_dtor(&z_key);
	return SUCCESS;
}
/* }}} */

ZEND_API int add_property_zval_ex(zval *arg, const char *key, uint key_len, zval *value TSRMLS_DC) /* {{{ */
{
	zval *z_key;

	MAKE_STD_ZVAL(z_key);
	ZVAL_STRINGL(z_key, key, key_len-1, 1);

	Z_OBJ_HANDLER_P(arg, write_property)(arg, z_key, value, 0 TSRMLS_CC);
	zval_ptr_dtor(&z_key);
	return SUCCESS;
}
/* }}} */

ZEND_API int zend_startup_module_ex(zend_module_entry *module TSRMLS_DC) /* {{{ */
{
	int name_len;
	char *lcname;

	if (module->module_started) {
		return SUCCESS;
	}
	module->module_started = 1;

	/* Check module dependencies */
	if (module->deps) {
		const zend_module_dep *dep = module->deps;

		while (dep->name) {
			if (dep->type == MODULE_DEP_REQUIRED) {
				zend_module_entry *req_mod;

				name_len = strlen(dep->name);
				lcname = zend_str_tolower_dup(dep->name, name_len);

				if (zend_hash_find(&module_registry, lcname, name_len+1, (void**)&req_mod) == FAILURE || !req_mod->module_started) {
					efree(lcname);
					/* TODO: Check version relationship */
					zend_error(E_CORE_WARNING, "Cannot load module '%s' because required module '%s' is not loaded", module->name, dep->name);
					module->module_started = 0;
					return FAILURE;
				}
				efree(lcname);
			}
			++dep;
		}
	}

	/* Initialize module globals */
	if (module->globals_size) {
#ifdef ZTS
		ts_allocate_id(module->globals_id_ptr, module->globals_size, (ts_allocate_ctor) module->globals_ctor, (ts_allocate_dtor) module->globals_dtor);
#else
		if (module->globals_ctor) {
			module->globals_ctor(module->globals_ptr TSRMLS_CC);
		}
#endif
	}
	if (module->module_startup_func) {
		EG(current_module) = module;
		if (module->module_startup_func(module->type, module->module_number TSRMLS_CC)==FAILURE) {
			zend_error(E_CORE_ERROR,"Unable to start %s module", module->name);
			EG(current_module) = NULL;
			return FAILURE;
		}
		EG(current_module) = NULL;
	}
	return SUCCESS;
}
/* }}} */

static void zend_sort_modules(void *base, size_t count, size_t siz, compare_func_t compare TSRMLS_DC) /* {{{ */
{
	Bucket **b1 = base;
	Bucket **b2;
	Bucket **end = b1 + count;
	Bucket *tmp;
	zend_module_entry *m, *r;

	while (b1 < end) {
try_again:
		m = (zend_module_entry*)(*b1)->pData;
		if (!m->module_started && m->deps) {
			const zend_module_dep *dep = m->deps;
			while (dep->name) {
				if (dep->type == MODULE_DEP_REQUIRED || dep->type == MODULE_DEP_OPTIONAL) {
					b2 = b1 + 1;
					while (b2 < end) {
						r = (zend_module_entry*)(*b2)->pData;
						if (strcasecmp(dep->name, r->name) == 0) {
							tmp = *b1;
							*b1 = *b2;
							*b2 = tmp;
							goto try_again;
						}
						b2++;
					}
				}
				dep++;
			}
		}
		b1++;
	}
}
/* }}} */

ZEND_API void zend_collect_module_handlers(TSRMLS_D) /* {{{ */
{
	HashPosition pos;
	zend_module_entry *module;
	int startup_count = 0;
	int shutdown_count = 0;
	int post_deactivate_count = 0;
	zend_class_entry **pce;
	int class_count = 0;

	/* Collect extensions with request startup/shutdown handlers */
	for (zend_hash_internal_pointer_reset_ex(&module_registry, &pos);
	     zend_hash_get_current_data_ex(&module_registry, (void *) &module, &pos) == SUCCESS;
	     zend_hash_move_forward_ex(&module_registry, &pos)) {
		if (module->request_startup_func) {
			startup_count++;
		}
		if (module->request_shutdown_func) {
			shutdown_count++;
		}
		if (module->post_deactivate_func) {
			post_deactivate_count++;
		}
	}
	module_request_startup_handlers = (zend_module_entry**)malloc(
	    sizeof(zend_module_entry*) *
		(startup_count + 1 +
		 shutdown_count + 1 +
		 post_deactivate_count + 1));
	module_request_startup_handlers[startup_count] = NULL;
	module_request_shutdown_handlers = module_request_startup_handlers + startup_count + 1;
	module_request_shutdown_handlers[shutdown_count] = NULL;
	module_post_deactivate_handlers = module_request_shutdown_handlers + shutdown_count + 1;
	module_post_deactivate_handlers[post_deactivate_count] = NULL;
	startup_count = 0;
	
	for (zend_hash_internal_pointer_reset_ex(&module_registry, &pos);
	     zend_hash_get_current_data_ex(&module_registry, (void *) &module, &pos) == SUCCESS;
	     zend_hash_move_forward_ex(&module_registry, &pos)) {
		if (module->request_startup_func) {
			module_request_startup_handlers[startup_count++] = module;
		}
		if (module->request_shutdown_func) {
			module_request_shutdown_handlers[--shutdown_count] = module;
		}
		if (module->post_deactivate_func) {
			module_post_deactivate_handlers[--post_deactivate_count] = module;
		}
	}

	/* Collect internal classes with static members */
	for (zend_hash_internal_pointer_reset_ex(CG(class_table), &pos);
	     zend_hash_get_current_data_ex(CG(class_table), (void *) &pce, &pos) == SUCCESS;
	     zend_hash_move_forward_ex(CG(class_table), &pos)) {
		if ((*pce)->type == ZEND_INTERNAL_CLASS &&
		    (*pce)->default_static_members_count > 0) {
		    class_count++;
		}
	}

	class_cleanup_handlers = (zend_class_entry**)malloc(
		sizeof(zend_class_entry*) *
		(class_count + 1));
	class_cleanup_handlers[class_count] = NULL;

	if (class_count) {
		for (zend_hash_internal_pointer_reset_ex(CG(class_table), &pos);
		     zend_hash_get_current_data_ex(CG(class_table), (void *) &pce, &pos) == SUCCESS;
	    	 zend_hash_move_forward_ex(CG(class_table), &pos)) {
			if ((*pce)->type == ZEND_INTERNAL_CLASS &&
			    (*pce)->default_static_members_count > 0) {
			    class_cleanup_handlers[--class_count] = *pce;
			}
		}
	}
}
/* }}} */

ZEND_API int zend_startup_modules(TSRMLS_D) /* {{{ */
{
	zend_hash_sort(&module_registry, zend_sort_modules, NULL, 0 TSRMLS_CC);
	zend_hash_apply(&module_registry, (apply_func_t)zend_startup_module_ex TSRMLS_CC);
	return SUCCESS;
}
/* }}} */

ZEND_API void zend_destroy_modules(void) /* {{{ */
{
	free(class_cleanup_handlers);
	free(module_request_startup_handlers);
	zend_hash_graceful_reverse_destroy(&module_registry);
}
/* }}} */

ZEND_API zend_module_entry* zend_register_module_ex(zend_module_entry *module TSRMLS_DC) /* {{{ */
{
	int name_len;
	char *lcname;
	zend_module_entry *module_ptr;

	if (!module) {
		return NULL;
	}

#if 0
	zend_printf("%s: Registering module %d\n", module->name, module->module_number);
#endif

	/* Check module dependencies */
	if (module->deps) {
		const zend_module_dep *dep = module->deps;

		while (dep->name) {
			if (dep->type == MODULE_DEP_CONFLICTS) {
				name_len = strlen(dep->name);
				lcname = zend_str_tolower_dup(dep->name, name_len);

				if (zend_hash_exists(&module_registry, lcname, name_len+1)) {
					efree(lcname);
					/* TODO: Check version relationship */
					zend_error(E_CORE_WARNING, "Cannot load module '%s' because conflicting module '%s' is already loaded", module->name, dep->name);
					return NULL;
				}
				efree(lcname);
			}
			++dep;
		}
	}

	name_len = strlen(module->name);
	lcname = zend_str_tolower_dup(module->name, name_len);

	if (zend_hash_add(&module_registry, lcname, name_len+1, (void *)module, sizeof(zend_module_entry), (void**)&module_ptr)==FAILURE) {
		zend_error(E_CORE_WARNING, "Module '%s' already loaded", module->name);
		efree(lcname);
		return NULL;
	}
	efree(lcname);
	module = module_ptr;
	EG(current_module) = module;

	if (module->functions && zend_register_functions(NULL, module->functions, NULL, module->type TSRMLS_CC)==FAILURE) {
		EG(current_module) = NULL;
		zend_error(E_CORE_WARNING,"%s: Unable to register functions, unable to load", module->name);
		return NULL;
	}

	EG(current_module) = NULL;
	return module;
}
/* }}} */

ZEND_API zend_module_entry* zend_register_internal_module(zend_module_entry *module TSRMLS_DC) /* {{{ */
{
	module->module_number = zend_next_free_module();
	module->type = MODULE_PERSISTENT;
	return zend_register_module_ex(module TSRMLS_CC);
}
/* }}} */

ZEND_API void zend_check_magic_method_implementation(const zend_class_entry *ce, const zend_function *fptr, int error_type TSRMLS_DC) /* {{{ */
{
	char lcname[16];
	int name_len;

	/* we don't care if the function name is longer, in fact lowercasing only
	 * the beginning of the name speeds up the check process */
	name_len = strlen(fptr->common.function_name);
	zend_str_tolower_copy(lcname, fptr->common.function_name, MIN(name_len, sizeof(lcname)-1));
	lcname[sizeof(lcname)-1] = '\0'; /* zend_str_tolower_copy won't necessarily set the zero byte */

	if (name_len == sizeof(ZEND_DESTRUCTOR_FUNC_NAME) - 1 && !memcmp(lcname, ZEND_DESTRUCTOR_FUNC_NAME, sizeof(ZEND_DESTRUCTOR_FUNC_NAME)) && fptr->common.num_args != 0) {
		zend_error(error_type, "Destructor %s::%s() cannot take arguments", ce->name, ZEND_DESTRUCTOR_FUNC_NAME);
	} else if (name_len == sizeof(ZEND_CLONE_FUNC_NAME) - 1 && !memcmp(lcname, ZEND_CLONE_FUNC_NAME, sizeof(ZEND_CLONE_FUNC_NAME)) && fptr->common.num_args != 0) {
		zend_error(error_type, "Method %s::%s() cannot accept any arguments", ce->name, ZEND_CLONE_FUNC_NAME);
	} else if (name_len == sizeof(ZEND_GET_FUNC_NAME) - 1 && !memcmp(lcname, ZEND_GET_FUNC_NAME, sizeof(ZEND_GET_FUNC_NAME))) {
		if (fptr->common.num_args != 1) {
			zend_error(error_type, "Method %s::%s() must take exactly 1 argument", ce->name, ZEND_GET_FUNC_NAME);
		} else if (ARG_SHOULD_BE_SENT_BY_REF(fptr, 1)) {
			zend_error(error_type, "Method %s::%s() cannot take arguments by reference", ce->name, ZEND_GET_FUNC_NAME);
		}
	} else if (name_len == sizeof(ZEND_SET_FUNC_NAME) - 1 && !memcmp(lcname, ZEND_SET_FUNC_NAME, sizeof(ZEND_SET_FUNC_NAME))) {
		if (fptr->common.num_args != 2) {
			zend_error(error_type, "Method %s::%s() must take exactly 2 arguments", ce->name, ZEND_SET_FUNC_NAME);
		} else if (ARG_SHOULD_BE_SENT_BY_REF(fptr, 1) || ARG_SHOULD_BE_SENT_BY_REF(fptr, 2)) {
			zend_error(error_type, "Method %s::%s() cannot take arguments by reference", ce->name, ZEND_SET_FUNC_NAME);
		}
	} else if (name_len == sizeof(ZEND_UNSET_FUNC_NAME) - 1 && !memcmp(lcname, ZEND_UNSET_FUNC_NAME, sizeof(ZEND_UNSET_FUNC_NAME))) {
		if (fptr->common.num_args != 1) {
			zend_error(error_type, "Method %s::%s() must take exactly 1 argument", ce->name, ZEND_UNSET_FUNC_NAME);
		} else if (ARG_SHOULD_BE_SENT_BY_REF(fptr, 1)) {
			zend_error(error_type, "Method %s::%s() cannot take arguments by reference", ce->name, ZEND_UNSET_FUNC_NAME);
		}
	} else if (name_len == sizeof(ZEND_ISSET_FUNC_NAME) - 1 && !memcmp(lcname, ZEND_ISSET_FUNC_NAME, sizeof(ZEND_ISSET_FUNC_NAME))) {
		if (fptr->common.num_args != 1) {
			zend_error(error_type, "Method %s::%s() must take exactly 1 argument", ce->name, ZEND_ISSET_FUNC_NAME);
		} else if (ARG_SHOULD_BE_SENT_BY_REF(fptr, 1)) {
			zend_error(error_type, "Method %s::%s() cannot take arguments by reference", ce->name, ZEND_ISSET_FUNC_NAME);
		}
	} else if (name_len == sizeof(ZEND_CALL_FUNC_NAME) - 1 && !memcmp(lcname, ZEND_CALL_FUNC_NAME, sizeof(ZEND_CALL_FUNC_NAME))) {
		if (fptr->common.num_args != 2) {
			zend_error(error_type, "Method %s::%s() must take exactly 2 arguments", ce->name, ZEND_CALL_FUNC_NAME);
		} else if (ARG_SHOULD_BE_SENT_BY_REF(fptr, 1) || ARG_SHOULD_BE_SENT_BY_REF(fptr, 2)) {
			zend_error(error_type, "Method %s::%s() cannot take arguments by reference", ce->name, ZEND_CALL_FUNC_NAME);
		}
	} else if (name_len == sizeof(ZEND_CALLSTATIC_FUNC_NAME) - 1 &&
		!memcmp(lcname, ZEND_CALLSTATIC_FUNC_NAME, sizeof(ZEND_CALLSTATIC_FUNC_NAME)-1)
	) {
		if (fptr->common.num_args != 2) {
			zend_error(error_type, "Method %s::%s() must take exactly 2 arguments", ce->name, ZEND_CALLSTATIC_FUNC_NAME);
		} else if (ARG_SHOULD_BE_SENT_BY_REF(fptr, 1) || ARG_SHOULD_BE_SENT_BY_REF(fptr, 2)) {
			zend_error(error_type, "Method %s::%s() cannot take arguments by reference", ce->name, ZEND_CALLSTATIC_FUNC_NAME);
		}
 	} else if (name_len == sizeof(ZEND_TOSTRING_FUNC_NAME) - 1 &&
 		!memcmp(lcname, ZEND_TOSTRING_FUNC_NAME, sizeof(ZEND_TOSTRING_FUNC_NAME)-1) && fptr->common.num_args != 0
	) {
		zend_error(error_type, "Method %s::%s() cannot take arguments", ce->name, ZEND_TOSTRING_FUNC_NAME);
	}
}
/* }}} */

/* registers all functions in *library_functions in the function hash */
ZEND_API int zend_register_functions(zend_class_entry *scope, const zend_function_entry *functions, HashTable *function_table, int type TSRMLS_DC) /* {{{ */
{
	const zend_function_entry *ptr = functions;
	zend_function function, *reg_function;
	zend_internal_function *internal_function = (zend_internal_function *)&function;
	int count=0, unload=0, result=0;
	HashTable *target_function_table = function_table;
	int error_type;
	zend_function *ctor = NULL, *dtor = NULL, *clone = NULL, *__get = NULL, *__set = NULL, *__unset = NULL, *__isset = NULL, *__call = NULL, *__callstatic = NULL, *__tostring = NULL;
	const char *lowercase_name;
	int fname_len;
	const char *lc_class_name = NULL;
	int class_name_len = 0;

	if (type==MODULE_PERSISTENT) {
		error_type = E_CORE_WARNING;
	} else {
		error_type = E_WARNING;
	}

	if (!target_function_table) {
		target_function_table = CG(function_table);
	}
	internal_function->type = ZEND_INTERNAL_FUNCTION;
	internal_function->module = EG(current_module);

	if (scope) {
		class_name_len = strlen(scope->name);
		if ((lc_class_name = zend_memrchr(scope->name, '\\', class_name_len))) {
			++lc_class_name;
			class_name_len -= (lc_class_name - scope->name);
			lc_class_name = zend_str_tolower_dup(lc_class_name, class_name_len);
		} else {
			lc_class_name = zend_str_tolower_dup(scope->name, class_name_len);
		}
	}

	while (ptr->fname) {
		internal_function->handler = ptr->handler;
		internal_function->function_name = (char*)ptr->fname;
		internal_function->scope = scope;
		internal_function->prototype = NULL;
		if (ptr->flags) {
			if (!(ptr->flags & ZEND_ACC_PPP_MASK)) {
				if (ptr->flags != ZEND_ACC_DEPRECATED || scope) {
					zend_error(error_type, "Invalid access level for %s%s%s() - access must be exactly one of public, protected or private", scope ? scope->name : "", scope ? "::" : "", ptr->fname);
				}
				internal_function->fn_flags = ZEND_ACC_PUBLIC | ptr->flags;
			} else {
				internal_function->fn_flags = ptr->flags;
			}
		} else {
			internal_function->fn_flags = ZEND_ACC_PUBLIC;
		}
		if (ptr->arg_info) {
			zend_internal_function_info *info = (zend_internal_function_info*)ptr->arg_info;
			
			internal_function->arg_info = (zend_arg_info*)ptr->arg_info+1;
			internal_function->num_args = ptr->num_args;
			/* Currently you cannot denote that the function can accept less arguments than num_args */
			if (info->required_num_args == -1) {
				internal_function->required_num_args = ptr->num_args;
			} else {
				internal_function->required_num_args = info->required_num_args;
			}
			if (info->pass_rest_by_reference) {
				if (info->pass_rest_by_reference == ZEND_SEND_PREFER_REF) {
					internal_function->fn_flags |= ZEND_ACC_PASS_REST_PREFER_REF;
				} else {
					internal_function->fn_flags |= ZEND_ACC_PASS_REST_BY_REFERENCE;
				}
			}
			if (info->return_reference) {
				internal_function->fn_flags |= ZEND_ACC_RETURN_REFERENCE;
			}
		} else {
			internal_function->arg_info = NULL;
			internal_function->num_args = 0;
			internal_function->required_num_args = 0;
		}
		if (ptr->flags & ZEND_ACC_ABSTRACT) {
			if (scope) {
				/* This is a class that must be abstract itself. Here we set the check info. */
				scope->ce_flags |= ZEND_ACC_IMPLICIT_ABSTRACT_CLASS;
				if (!(scope->ce_flags & ZEND_ACC_INTERFACE)) {
					/* Since the class is not an interface it needs to be declared as a abstract class. */
					/* Since here we are handling internal functions only we can add the keyword flag. */
					/* This time we set the flag for the keyword 'abstract'. */
					scope->ce_flags |= ZEND_ACC_EXPLICIT_ABSTRACT_CLASS;
				}
			}
			if (ptr->flags & ZEND_ACC_STATIC && (!scope || !(scope->ce_flags & ZEND_ACC_INTERFACE))) {
				zend_error(error_type, "Static function %s%s%s() cannot be abstract", scope ? scope->name : "", scope ? "::" : "", ptr->fname);
			}
		} else {
			if (scope && (scope->ce_flags & ZEND_ACC_INTERFACE)) {
				efree((char*)lc_class_name);
				zend_error(error_type, "Interface %s cannot contain non abstract method %s()", scope->name, ptr->fname);
				return FAILURE;
			}
			if (!internal_function->handler) {
				if (scope) {
					efree((char*)lc_class_name);
				}
				zend_error(error_type, "Method %s%s%s() cannot be a NULL function", scope ? scope->name : "", scope ? "::" : "", ptr->fname);
				zend_unregister_functions(functions, count, target_function_table TSRMLS_CC);
				return FAILURE;
			}
		}
		fname_len = strlen(ptr->fname);
		lowercase_name = zend_new_interned_string(zend_str_tolower_dup(ptr->fname, fname_len), fname_len + 1, 1 TSRMLS_CC);
		if (IS_INTERNED(lowercase_name)) {
			result = zend_hash_quick_add(target_function_table, lowercase_name, fname_len+1, INTERNED_HASH(lowercase_name), &function, sizeof(zend_function), (void**)&reg_function);
		} else {
			result = zend_hash_add(target_function_table, lowercase_name, fname_len+1, &function, sizeof(zend_function), (void**)&reg_function);
		}
		if (result == FAILURE) {
			unload=1;
			str_efree(lowercase_name);
			break;
		}
		if (scope) {
			/* Look for ctor, dtor, clone
			 * If it's an old-style constructor, store it only if we don't have
			 * a constructor already.
			 */
			if ((fname_len == class_name_len) && !ctor && !memcmp(lowercase_name, lc_class_name, class_name_len+1)) {
				ctor = reg_function;
			} else if ((fname_len == sizeof(ZEND_CONSTRUCTOR_FUNC_NAME)-1) && !memcmp(lowercase_name, ZEND_CONSTRUCTOR_FUNC_NAME, sizeof(ZEND_CONSTRUCTOR_FUNC_NAME))) {
				ctor = reg_function;
			} else if ((fname_len == sizeof(ZEND_DESTRUCTOR_FUNC_NAME)-1) && !memcmp(lowercase_name, ZEND_DESTRUCTOR_FUNC_NAME, sizeof(ZEND_DESTRUCTOR_FUNC_NAME))) {
				dtor = reg_function;
				if (internal_function->num_args) {
					zend_error(error_type, "Destructor %s::%s() cannot take arguments", scope->name, ptr->fname);
				}
			} else if ((fname_len == sizeof(ZEND_CLONE_FUNC_NAME)-1) && !memcmp(lowercase_name, ZEND_CLONE_FUNC_NAME, sizeof(ZEND_CLONE_FUNC_NAME))) {
				clone = reg_function;
			} else if ((fname_len == sizeof(ZEND_CALL_FUNC_NAME)-1) && !memcmp(lowercase_name, ZEND_CALL_FUNC_NAME, sizeof(ZEND_CALL_FUNC_NAME))) {
				__call = reg_function;
			} else if ((fname_len == sizeof(ZEND_CALLSTATIC_FUNC_NAME)-1) && !memcmp(lowercase_name, ZEND_CALLSTATIC_FUNC_NAME, sizeof(ZEND_CALLSTATIC_FUNC_NAME))) {
				__callstatic = reg_function;
			} else if ((fname_len == sizeof(ZEND_TOSTRING_FUNC_NAME)-1) && !memcmp(lowercase_name, ZEND_TOSTRING_FUNC_NAME, sizeof(ZEND_TOSTRING_FUNC_NAME))) {
				__tostring = reg_function;
			} else if ((fname_len == sizeof(ZEND_GET_FUNC_NAME)-1) && !memcmp(lowercase_name, ZEND_GET_FUNC_NAME, sizeof(ZEND_GET_FUNC_NAME))) {
				__get = reg_function;
			} else if ((fname_len == sizeof(ZEND_SET_FUNC_NAME)-1) && !memcmp(lowercase_name, ZEND_SET_FUNC_NAME, sizeof(ZEND_SET_FUNC_NAME))) {
				__set = reg_function;
			} else if ((fname_len == sizeof(ZEND_UNSET_FUNC_NAME)-1) && !memcmp(lowercase_name, ZEND_UNSET_FUNC_NAME, sizeof(ZEND_UNSET_FUNC_NAME))) {
				__unset = reg_function;
			} else if ((fname_len == sizeof(ZEND_ISSET_FUNC_NAME)-1) && !memcmp(lowercase_name, ZEND_ISSET_FUNC_NAME, sizeof(ZEND_ISSET_FUNC_NAME))) {
				__isset = reg_function;
			} else {
				reg_function = NULL;
			}
			if (reg_function) {
				zend_check_magic_method_implementation(scope, reg_function, error_type TSRMLS_CC);
			}
		}
		ptr++;
		count++;
		str_efree(lowercase_name);
	}
	if (unload) { /* before unloading, display all remaining bad function in the module */
		if (scope) {
			efree((char*)lc_class_name);
		}
		while (ptr->fname) {
			fname_len = strlen(ptr->fname);
			lowercase_name = zend_str_tolower_dup(ptr->fname, fname_len);
			if (zend_hash_exists(target_function_table, lowercase_name, fname_len+1)) {
				zend_error(error_type, "Function registration failed - duplicate name - %s%s%s", scope ? scope->name : "", scope ? "::" : "", ptr->fname);
			}
			efree((char*)lowercase_name);
			ptr++;
		}
		zend_unregister_functions(functions, count, target_function_table TSRMLS_CC);
		return FAILURE;
	}
	if (scope) {
		scope->constructor = ctor;
		scope->destructor = dtor;
		scope->clone = clone;
		scope->__call = __call;
		scope->__callstatic = __callstatic;
		scope->__tostring = __tostring;
		scope->__get = __get;
		scope->__set = __set;
		scope->__unset = __unset;
		scope->__isset = __isset;
		if (ctor) {
			ctor->common.fn_flags |= ZEND_ACC_CTOR;
			if (ctor->common.fn_flags & ZEND_ACC_STATIC) {
				zend_error(error_type, "Constructor %s::%s() cannot be static", scope->name, ctor->common.function_name);
			}
			ctor->common.fn_flags &= ~ZEND_ACC_ALLOW_STATIC;
		}
		if (dtor) {
			dtor->common.fn_flags |= ZEND_ACC_DTOR;
			if (dtor->common.fn_flags & ZEND_ACC_STATIC) {
				zend_error(error_type, "Destructor %s::%s() cannot be static", scope->name, dtor->common.function_name);
			}
			dtor->common.fn_flags &= ~ZEND_ACC_ALLOW_STATIC;
		}
		if (clone) {
			clone->common.fn_flags |= ZEND_ACC_CLONE;
			if (clone->common.fn_flags & ZEND_ACC_STATIC) {
				zend_error(error_type, "Constructor %s::%s() cannot be static", scope->name, clone->common.function_name);
			}
			clone->common.fn_flags &= ~ZEND_ACC_ALLOW_STATIC;
		}
		if (__call) {
			if (__call->common.fn_flags & ZEND_ACC_STATIC) {
				zend_error(error_type, "Method %s::%s() cannot be static", scope->name, __call->common.function_name);
			}
			__call->common.fn_flags &= ~ZEND_ACC_ALLOW_STATIC;
		}
		if (__callstatic) {
			if (!(__callstatic->common.fn_flags & ZEND_ACC_STATIC)) {
				zend_error(error_type, "Method %s::%s() must be static", scope->name, __callstatic->common.function_name);
			}
			__callstatic->common.fn_flags |= ZEND_ACC_STATIC;
		}
		if (__tostring) {
			if (__tostring->common.fn_flags & ZEND_ACC_STATIC) {
				zend_error(error_type, "Method %s::%s() cannot be static", scope->name, __tostring->common.function_name);
			}
			__tostring->common.fn_flags &= ~ZEND_ACC_ALLOW_STATIC;
		}
		if (__get) {
			if (__get->common.fn_flags & ZEND_ACC_STATIC) {
				zend_error(error_type, "Method %s::%s() cannot be static", scope->name, __get->common.function_name);
			}
			__get->common.fn_flags &= ~ZEND_ACC_ALLOW_STATIC;
		}
		if (__set) {
			if (__set->common.fn_flags & ZEND_ACC_STATIC) {
				zend_error(error_type, "Method %s::%s() cannot be static", scope->name, __set->common.function_name);
			}
			__set->common.fn_flags &= ~ZEND_ACC_ALLOW_STATIC;
		}
		if (__unset) {
			if (__unset->common.fn_flags & ZEND_ACC_STATIC) {
				zend_error(error_type, "Method %s::%s() cannot be static", scope->name, __unset->common.function_name);
			}
			__unset->common.fn_flags &= ~ZEND_ACC_ALLOW_STATIC;
		}
		if (__isset) {
			if (__isset->common.fn_flags & ZEND_ACC_STATIC) {
				zend_error(error_type, "Method %s::%s() cannot be static", scope->name, __isset->common.function_name);
			}
			__isset->common.fn_flags &= ~ZEND_ACC_ALLOW_STATIC;
		}
		efree((char*)lc_class_name);
	}
	return SUCCESS;
}
/* }}} */

/* count=-1 means erase all functions, otherwise,
 * erase the first count functions
 */
ZEND_API void zend_unregister_functions(const zend_function_entry *functions, int count, HashTable *function_table TSRMLS_DC) /* {{{ */
{
	const zend_function_entry *ptr = functions;
	int i=0;
	HashTable *target_function_table = function_table;

	if (!target_function_table) {
		target_function_table = CG(function_table);
	}
	while (ptr->fname) {
		if (count!=-1 && i>=count) {
			break;
		}
#if 0
		zend_printf("Unregistering %s()\n", ptr->fname);
#endif
		zend_hash_del(target_function_table, ptr->fname, strlen(ptr->fname)+1);
		ptr++;
		i++;
	}
}
/* }}} */

ZEND_API int zend_startup_module(zend_module_entry *module) /* {{{ */
{
	TSRMLS_FETCH();

	if ((module = zend_register_internal_module(module TSRMLS_CC)) != NULL && zend_startup_module_ex(module TSRMLS_CC) == SUCCESS) {
		return SUCCESS;
	}
	return FAILURE;
}
/* }}} */

ZEND_API int zend_get_module_started(const char *module_name) /* {{{ */
{
	zend_module_entry *module;

	return (zend_hash_find(&module_registry, module_name, strlen(module_name)+1, (void**)&module) == SUCCESS && module->module_started) ? SUCCESS : FAILURE;
}
/* }}} */

static int clean_module_class(const zend_class_entry **ce, int *module_number TSRMLS_DC) /* {{{ */
{
	if ((*ce)->type == ZEND_INTERNAL_CLASS && (*ce)->info.internal.module->module_number == *module_number) {
		return ZEND_HASH_APPLY_REMOVE;
	} else {
		return ZEND_HASH_APPLY_KEEP;
	}
}
/* }}} */

static void clean_module_classes(int module_number TSRMLS_DC) /* {{{ */
{
	zend_hash_apply_with_argument(EG(class_table), (apply_func_arg_t) clean_module_class, (void *) &module_number TSRMLS_CC);
}
/* }}} */

void module_destructor(zend_module_entry *module) /* {{{ */
{
	TSRMLS_FETCH();

	if (module->type == MODULE_TEMPORARY) {
		zend_clean_module_rsrc_dtors(module->module_number TSRMLS_CC);
		clean_module_constants(module->module_number TSRMLS_CC);
		clean_module_classes(module->module_number TSRMLS_CC);
	}

	if (module->module_started && module->module_shutdown_func) {
#if 0
		zend_printf("%s: Module shutdown\n", module->name);
#endif
		module->module_shutdown_func(module->type, module->module_number TSRMLS_CC);
	}

	/* Deinitilaise module globals */
	if (module->globals_size) {
#ifdef ZTS
		if (*module->globals_id_ptr) {
			ts_free_id(*module->globals_id_ptr);
		}
#else
		if (module->globals_dtor) {
			module->globals_dtor(module->globals_ptr TSRMLS_CC);
		}
#endif
	}

	module->module_started=0;
	if (module->functions) {
		zend_unregister_functions(module->functions, -1, NULL TSRMLS_CC);
	}

#if HAVE_LIBDL
#if !(defined(NETWARE) && defined(APACHE_1_BUILD))
	if (module->handle && !getenv("ZEND_DONT_UNLOAD_MODULES")) {
		DL_UNLOAD(module->handle);
	}
#endif
#endif
}
/* }}} */

void zend_activate_modules(TSRMLS_D) /* {{{ */
{
	zend_module_entry **p = module_request_startup_handlers;

	while (*p) {
		zend_module_entry *module = *p;

		if (module->request_startup_func(module->type, module->module_number TSRMLS_CC)==FAILURE) {
			zend_error(E_WARNING, "request_startup() for %s module failed", module->name);
			exit(1);
		}
		p++;
	}
}
/* }}} */

/* call request shutdown for all modules */
int module_registry_cleanup(zend_module_entry *module TSRMLS_DC) /* {{{ */
{
	if (module->request_shutdown_func) {
#if 0
		zend_printf("%s: Request shutdown\n", module->name);
#endif
		module->request_shutdown_func(module->type, module->module_number TSRMLS_CC);
	}
	return 0;
}
/* }}} */

void zend_deactivate_modules(TSRMLS_D) /* {{{ */
{
	EG(opline_ptr) = NULL; /* we're no longer executing anything */

	zend_try {
		if (EG(full_tables_cleanup)) {
			zend_hash_reverse_apply(&module_registry, (apply_func_t) module_registry_cleanup TSRMLS_CC);
		} else {
			zend_module_entry **p = module_request_shutdown_handlers;

			while (*p) {
				zend_module_entry *module = *p;

				module->request_shutdown_func(module->type, module->module_number TSRMLS_CC);
				p++;
			}
		}
	} zend_end_try();
}
/* }}} */

ZEND_API void zend_cleanup_internal_classes(TSRMLS_D) /* {{{ */
{
	zend_class_entry **p = class_cleanup_handlers;

	while (*p) {
		zend_cleanup_internal_class_data(*p TSRMLS_CC);
		p++;
	}
}
/* }}} */

int module_registry_unload_temp(const zend_module_entry *module TSRMLS_DC) /* {{{ */
{
	return (module->type == MODULE_TEMPORARY) ? ZEND_HASH_APPLY_REMOVE : ZEND_HASH_APPLY_STOP;
}
/* }}} */

static int exec_done_cb(zend_module_entry *module TSRMLS_DC) /* {{{ */
{
	if (module->post_deactivate_func) {
		module->post_deactivate_func();
	}
	return 0;
}
/* }}} */

void zend_post_deactivate_modules(TSRMLS_D) /* {{{ */
{
	if (EG(full_tables_cleanup)) {
		zend_hash_apply(&module_registry, (apply_func_t) exec_done_cb TSRMLS_CC);
		zend_hash_reverse_apply(&module_registry, (apply_func_t) module_registry_unload_temp TSRMLS_CC);
	} else {
		zend_module_entry **p = module_post_deactivate_handlers;

		while (*p) {
			zend_module_entry *module = *p;

			module->post_deactivate_func();
			p++;
		}
	}
}
/* }}} */

/* return the next free module number */
int zend_next_free_module(void) /* {{{ */
{
	return zend_hash_num_elements(&module_registry) + 1;
}
/* }}} */

static zend_class_entry *do_register_internal_class(zend_class_entry *orig_class_entry, zend_uint ce_flags TSRMLS_DC) /* {{{ */
{
	zend_class_entry *class_entry = malloc(sizeof(zend_class_entry));
	char *lowercase_name = emalloc(orig_class_entry->name_length + 1);
	*class_entry = *orig_class_entry;

	class_entry->type = ZEND_INTERNAL_CLASS;
	zend_initialize_class_data(class_entry, 0 TSRMLS_CC);
	class_entry->ce_flags = ce_flags;
	class_entry->info.internal.module = EG(current_module);

	if (class_entry->info.internal.builtin_functions) {
		zend_register_functions(class_entry, class_entry->info.internal.builtin_functions, &class_entry->function_table, MODULE_PERSISTENT TSRMLS_CC);
	}

	zend_str_tolower_copy(lowercase_name, orig_class_entry->name, class_entry->name_length);
	lowercase_name = (char*)zend_new_interned_string(lowercase_name, class_entry->name_length + 1, 1 TSRMLS_CC);
	if (IS_INTERNED(lowercase_name)) {
		zend_hash_quick_update(CG(class_table), lowercase_name, class_entry->name_length+1, INTERNED_HASH(lowercase_name), &class_entry, sizeof(zend_class_entry *), NULL);
	} else {
		zend_hash_update(CG(class_table), lowercase_name, class_entry->name_length+1, &class_entry, sizeof(zend_class_entry *), NULL);
	}
	str_efree(lowercase_name);
	return class_entry;
}
/* }}} */

/* If parent_ce is not NULL then it inherits from parent_ce
 * If parent_ce is NULL and parent_name isn't then it looks for the parent and inherits from it
 * If both parent_ce and parent_name are NULL it does a regular class registration
 * If parent_name is specified but not found NULL is returned
 */
ZEND_API zend_class_entry *zend_register_internal_class_ex(zend_class_entry *class_entry, zend_class_entry *parent_ce, char *parent_name TSRMLS_DC) /* {{{ */
{
	zend_class_entry *register_class;

	if (!parent_ce && parent_name) {
		zend_class_entry **pce;
		if (zend_hash_find(CG(class_table), parent_name, strlen(parent_name)+1, (void **) &pce)==FAILURE) {
			return NULL;
		} else {
			parent_ce = *pce;
		}
	}

	register_class = zend_register_internal_class(class_entry TSRMLS_CC);

	if (parent_ce) {
		zend_do_inheritance(register_class, parent_ce TSRMLS_CC);
	}
	return register_class;
}
/* }}} */

ZEND_API void zend_class_implements(zend_class_entry *class_entry TSRMLS_DC, int num_interfaces, ...) /* {{{ */
{
	zend_class_entry *interface_entry;
	va_list interface_list;
	va_start(interface_list, num_interfaces);

	while (num_interfaces--) {
		interface_entry = va_arg(interface_list, zend_class_entry *);
		zend_do_implement_interface(class_entry, interface_entry TSRMLS_CC);
	}

	va_end(interface_list);
}
/* }}} */

/* A class that contains at least one abstract method automatically becomes an abstract class.
 */
ZEND_API zend_class_entry *zend_register_internal_class(zend_class_entry *orig_class_entry TSRMLS_DC) /* {{{ */
{
	return do_register_internal_class(orig_class_entry, 0 TSRMLS_CC);
}
/* }}} */

ZEND_API zend_class_entry *zend_register_internal_interface(zend_class_entry *orig_class_entry TSRMLS_DC) /* {{{ */
{
	return do_register_internal_class(orig_class_entry, ZEND_ACC_INTERFACE TSRMLS_CC);
}
/* }}} */

ZEND_API int zend_register_class_alias_ex(const char *name, int name_len, zend_class_entry *ce TSRMLS_DC) /* {{{ */
{
	char *lcname = zend_str_tolower_dup(name, name_len);
	int ret;

	ret = zend_hash_add(CG(class_table), lcname, name_len+1, &ce, sizeof(zend_class_entry *), NULL);
	efree(lcname);
	if (ret == SUCCESS) {
		ce->refcount++;
	}
	return ret;
}
/* }}} */

ZEND_API int zend_set_hash_symbol(zval *symbol, const char *name, int name_length, zend_bool is_ref, int num_symbol_tables, ...) /* {{{ */
{
	HashTable *symbol_table;
	va_list symbol_table_list;

	if (num_symbol_tables <= 0) return FAILURE;

	Z_SET_ISREF_TO_P(symbol, is_ref);

	va_start(symbol_table_list, num_symbol_tables);
	while (num_symbol_tables-- > 0) {
		symbol_table = va_arg(symbol_table_list, HashTable *);
		zend_hash_update(symbol_table, name, name_length + 1, &symbol, sizeof(zval *), NULL);
		zval_add_ref(&symbol);
	}
	va_end(symbol_table_list);
	return SUCCESS;
}
/* }}} */

/* Disabled functions support */

/* {{{ proto void display_disabled_function(void)
Dummy function which displays an error when a disabled function is called. */
ZEND_API ZEND_FUNCTION(display_disabled_function)
{
	zend_error(E_WARNING, "%s() has been disabled for security reasons", get_active_function_name(TSRMLS_C));
}
/* }}} */

static zend_function_entry disabled_function[] = {
	ZEND_FE(display_disabled_function,			NULL)
	ZEND_FE_END
};

ZEND_API int zend_disable_function(char *function_name, uint function_name_length TSRMLS_DC) /* {{{ */
{
	if (zend_hash_del(CG(function_table), function_name, function_name_length+1)==FAILURE) {
		return FAILURE;
	}
	disabled_function[0].fname = function_name;
	return zend_register_functions(NULL, disabled_function, CG(function_table), MODULE_PERSISTENT TSRMLS_CC);
}
/* }}} */

#ifdef ZEND_WIN32
#pragma optimize("", off)
#endif
static zend_object_value display_disabled_class(zend_class_entry *class_type TSRMLS_DC) /* {{{ */
{
	zend_object_value retval;
	zend_object *intern;
	retval = zend_objects_new(&intern, class_type TSRMLS_CC);
	zend_error(E_WARNING, "%s() has been disabled for security reasons", class_type->name);
	return retval;
}
#ifdef ZEND_WIN32
#pragma optimize("", on)
#endif
/* }}} */

static const zend_function_entry disabled_class_new[] = {
	ZEND_FE_END
};

ZEND_API int zend_disable_class(char *class_name, uint class_name_length TSRMLS_DC) /* {{{ */
{
	zend_class_entry **disabled_class;

	zend_str_tolower(class_name, class_name_length);
	if (zend_hash_find(CG(class_table), class_name, class_name_length+1, (void **)&disabled_class)==FAILURE) {
		return FAILURE;
	}
	INIT_CLASS_ENTRY_INIT_METHODS((**disabled_class), disabled_class_new, NULL, NULL, NULL, NULL, NULL);
	(*disabled_class)->create_object = display_disabled_class;
	zend_hash_clean(&((*disabled_class)->function_table));
	return SUCCESS;
}
/* }}} */

static int zend_is_callable_check_class(const char *name, int name_len, zend_fcall_info_cache *fcc, int *strict_class, char **error TSRMLS_DC) /* {{{ */
{
	int ret = 0;
	zend_class_entry **pce;
	char *lcname = zend_str_tolower_dup(name, name_len);

	*strict_class = 0;
	if (name_len == sizeof("self") - 1 &&
	    !memcmp(lcname, "self", sizeof("self") - 1)) {
		if (!EG(scope)) {
			if (error) *error = estrdup("cannot access self:: when no class scope is active");
		} else {
			fcc->called_scope = EG(called_scope);
			fcc->calling_scope = EG(scope);
			if (!fcc->object_ptr) {
				fcc->object_ptr = EG(This);
			}
			ret = 1;
		}
	} else if (name_len == sizeof("parent") - 1 && 
		       !memcmp(lcname, "parent", sizeof("parent") - 1)) {
		if (!EG(scope)) {
			if (error) *error = estrdup("cannot access parent:: when no class scope is active");
		} else if (!EG(scope)->parent) {
			if (error) *error = estrdup("cannot access parent:: when current class scope has no parent");
		} else {
			fcc->called_scope = EG(called_scope);
			fcc->calling_scope = EG(scope)->parent;
			if (!fcc->object_ptr) {
				fcc->object_ptr = EG(This);
			}
			*strict_class = 1;
			ret = 1;
		}
	} else if (name_len == sizeof("static") - 1 &&
	           !memcmp(lcname, "static", sizeof("static") - 1)) {
		if (!EG(called_scope)) {
			if (error) *error = estrdup("cannot access static:: when no class scope is active");
		} else {
			fcc->called_scope = EG(called_scope);
			fcc->calling_scope = EG(called_scope);
			if (!fcc->object_ptr) {
				fcc->object_ptr = EG(This);
			}
			*strict_class = 1;
			ret = 1;
		}
	} else if (zend_lookup_class_ex(name, name_len, NULL, 1, &pce TSRMLS_CC) == SUCCESS) {
		zend_class_entry *scope = EG(active_op_array) ? EG(active_op_array)->scope : NULL;

		fcc->calling_scope = *pce;
		if (scope && !fcc->object_ptr && EG(This) &&
		    instanceof_function(Z_OBJCE_P(EG(This)), scope TSRMLS_CC) &&
		    instanceof_function(scope, fcc->calling_scope TSRMLS_CC)) {
			fcc->object_ptr = EG(This);
			fcc->called_scope = Z_OBJCE_P(fcc->object_ptr);
		} else {
			fcc->called_scope = fcc->object_ptr ? Z_OBJCE_P(fcc->object_ptr) : fcc->calling_scope;
		}
		*strict_class = 1;
		ret = 1;
	} else {
		if (error) zend_spprintf(error, 0, "class '%.*s' not found", name_len, name);
	}
	efree(lcname);
	return ret;
}
/* }}} */

static int zend_is_callable_check_func(int check_flags, zval *callable, zend_fcall_info_cache *fcc, int strict_class, char **error TSRMLS_DC) /* {{{ */
{
	zend_class_entry *ce_org = fcc->calling_scope;
	int retval = 0;
	char *mname, *lmname;
	const char *colon;
	int clen, mlen;
	zend_class_entry *last_scope;
	HashTable *ftable;
	int call_via_handler = 0;

	if (error) {
		*error = NULL;
	}

	fcc->calling_scope = NULL;
	fcc->function_handler = NULL;

	if (!ce_org) {
		/* Skip leading \ */
		if (Z_STRVAL_P(callable)[0] == '\\') {
			mlen = Z_STRLEN_P(callable) - 1;
			lmname = zend_str_tolower_dup(Z_STRVAL_P(callable) + 1, mlen);
		} else {
			mlen = Z_STRLEN_P(callable);
			lmname = zend_str_tolower_dup(Z_STRVAL_P(callable), mlen);
		}
		/* Check if function with given name exists.
		 * This may be a compound name that includes namespace name */
		if (zend_hash_find(EG(function_table), lmname, mlen+1, (void**)&fcc->function_handler) == SUCCESS) {
			efree(lmname);
			return 1;
		}
		efree(lmname);
	}

	/* Split name into class/namespace and method/function names */
	if ((colon = zend_memrchr(Z_STRVAL_P(callable), ':', Z_STRLEN_P(callable))) != NULL &&
		colon > Z_STRVAL_P(callable) &&
		*(colon-1) == ':'
	) {
		colon--;
		clen = colon - Z_STRVAL_P(callable);
		mlen = Z_STRLEN_P(callable) - clen - 2;

		if (colon == Z_STRVAL_P(callable)) {
			if (error) zend_spprintf(error, 0, "invalid function name");
			return 0;
		}

		/* This is a compound name.
		 * Try to fetch class and then find static method. */
		last_scope = EG(scope);
		if (ce_org) {
			EG(scope) = ce_org;
		}

		if (!zend_is_callable_check_class(Z_STRVAL_P(callable), clen, fcc, &strict_class, error TSRMLS_CC)) {
			EG(scope) = last_scope;
			return 0;
		}
		EG(scope) = last_scope;

		ftable = &fcc->calling_scope->function_table;
		if (ce_org && !instanceof_function(ce_org, fcc->calling_scope TSRMLS_CC)) {
			if (error) zend_spprintf(error, 0, "class '%s' is not a subclass of '%s'", ce_org->name, fcc->calling_scope->name);
			return 0;
		}
		mname = Z_STRVAL_P(callable) + clen + 2;
	} else if (ce_org) {
		/* Try to fetch find static method of given class. */
		mlen = Z_STRLEN_P(callable);
		mname = Z_STRVAL_P(callable);
		ftable = &ce_org->function_table;
		fcc->calling_scope = ce_org;
	} else {
		/* We already checked for plain function before. */
		if (error && !(check_flags & IS_CALLABLE_CHECK_SILENT)) {
			zend_spprintf(error, 0, "function '%s' not found or invalid function name", Z_STRVAL_P(callable));
		}
		return 0;
	}

	lmname = zend_str_tolower_dup(mname, mlen);
	if (strict_class &&
	    fcc->calling_scope &&
	    mlen == sizeof(ZEND_CONSTRUCTOR_FUNC_NAME)-1 &&
	    !memcmp(lmname, ZEND_CONSTRUCTOR_FUNC_NAME, sizeof(ZEND_CONSTRUCTOR_FUNC_NAME))) {
		fcc->function_handler = fcc->calling_scope->constructor;
		if (fcc->function_handler) {
			retval = 1;
		}
	} else if (zend_hash_find(ftable, lmname, mlen+1, (void**)&fcc->function_handler) == SUCCESS) {
		retval = 1;
		if ((fcc->function_handler->op_array.fn_flags & ZEND_ACC_CHANGED) &&
		    !strict_class && EG(scope) &&
		    instanceof_function(fcc->function_handler->common.scope, EG(scope) TSRMLS_CC)) {
			zend_function *priv_fbc;

			if (zend_hash_find(&EG(scope)->function_table, lmname, mlen+1, (void **) &priv_fbc)==SUCCESS
				&& priv_fbc->common.fn_flags & ZEND_ACC_PRIVATE
				&& priv_fbc->common.scope == EG(scope)) {
				fcc->function_handler = priv_fbc;
			}
		}
		if ((check_flags & IS_CALLABLE_CHECK_NO_ACCESS) == 0 &&
		    (fcc->calling_scope &&
<<<<<<< HEAD
		     ((fcc->calling_scope->__call && fcc->object_ptr) ||
		      fcc->calling_scope->__callstatic))) {
=======
		     ((fcc->object_ptr && fcc->calling_scope->__call) ||
		      (!fcc->object_ptr && fcc->calling_scope->__callstatic)))) {
>>>>>>> 9cf3e653
			if (fcc->function_handler->op_array.fn_flags & ZEND_ACC_PRIVATE) {
				if (!zend_check_private(fcc->function_handler, fcc->object_ptr ? Z_OBJCE_P(fcc->object_ptr) : EG(scope), lmname, mlen TSRMLS_CC)) {
					retval = 0;
					fcc->function_handler = NULL;
					goto get_function_via_handler;
				}
			} else if (fcc->function_handler->common.fn_flags & ZEND_ACC_PROTECTED) {
				if (!zend_check_protected(fcc->function_handler->common.scope, EG(scope))) {
					retval = 0;
					fcc->function_handler = NULL;
					goto get_function_via_handler;
				}
			}
		}
	} else {
get_function_via_handler:
		if (fcc->object_ptr && fcc->calling_scope == ce_org) {
			if (strict_class && ce_org->__call) {
				fcc->function_handler = emalloc(sizeof(zend_internal_function));
				fcc->function_handler->internal_function.type = ZEND_INTERNAL_FUNCTION;
				fcc->function_handler->internal_function.module = (ce_org->type == ZEND_INTERNAL_CLASS) ? ce_org->info.internal.module : NULL;
				fcc->function_handler->internal_function.handler = zend_std_call_user_call;
				fcc->function_handler->internal_function.arg_info = NULL;
				fcc->function_handler->internal_function.num_args = 0;
				fcc->function_handler->internal_function.scope = ce_org;
				fcc->function_handler->internal_function.fn_flags = ZEND_ACC_CALL_VIA_HANDLER;
				fcc->function_handler->internal_function.function_name = estrndup(mname, mlen);
				call_via_handler = 1;
				retval = 1;
			} else if (Z_OBJ_HT_P(fcc->object_ptr)->get_method) {
				fcc->function_handler = Z_OBJ_HT_P(fcc->object_ptr)->get_method(&fcc->object_ptr, mname, mlen, NULL TSRMLS_CC);
				if (fcc->function_handler) {
					if (strict_class &&
					    (!fcc->function_handler->common.scope ||
					     !instanceof_function(ce_org, fcc->function_handler->common.scope TSRMLS_CC))) {
						if ((fcc->function_handler->common.fn_flags & ZEND_ACC_CALL_VIA_HANDLER) != 0) {
							if (fcc->function_handler->type != ZEND_OVERLOADED_FUNCTION) {
								efree((char*)fcc->function_handler->common.function_name);
							}
							efree(fcc->function_handler);
						}
					} else {
						retval = 1;
						call_via_handler = (fcc->function_handler->common.fn_flags & ZEND_ACC_CALL_VIA_HANDLER) != 0;
					}
				}
			}
		} else if (fcc->calling_scope) {
			if (fcc->calling_scope->get_static_method) {
				fcc->function_handler = fcc->calling_scope->get_static_method(fcc->calling_scope, mname, mlen TSRMLS_CC);
			} else {
				fcc->function_handler = zend_std_get_static_method(fcc->calling_scope, mname, mlen, NULL TSRMLS_CC);
			}
			if (fcc->function_handler) {
				retval = 1;
				call_via_handler = (fcc->function_handler->common.fn_flags & ZEND_ACC_CALL_VIA_HANDLER) != 0;
				if (call_via_handler && !fcc->object_ptr && EG(This) &&
				    Z_OBJ_HT_P(EG(This))->get_class_entry &&
				    instanceof_function(Z_OBJCE_P(EG(This)), fcc->calling_scope TSRMLS_CC)) {
					fcc->object_ptr = EG(This);
				}
			}
		}
	}

	if (retval) {
		if (fcc->calling_scope && !call_via_handler) {
			if (!fcc->object_ptr && (fcc->function_handler->common.fn_flags & ZEND_ACC_ABSTRACT)) {
				if (error) {
					zend_spprintf(error, 0, "cannot call abstract method %s::%s()", fcc->calling_scope->name, fcc->function_handler->common.function_name);
					retval = 0;
				} else {
					zend_error(E_ERROR, "Cannot call abstract method %s::%s()", fcc->calling_scope->name, fcc->function_handler->common.function_name);
				}
			} else if (!fcc->object_ptr && !(fcc->function_handler->common.fn_flags & ZEND_ACC_STATIC)) {
				int severity;
				char *verb;
				if (fcc->function_handler->common.fn_flags & ZEND_ACC_ALLOW_STATIC) {
					severity = E_STRICT;
					verb = "should not";
				} else {
					/* An internal function assumes $this is present and won't check that. So PHP would crash by allowing the call. */
					severity = E_ERROR;
					verb = "cannot";
				}
				if ((check_flags & IS_CALLABLE_CHECK_IS_STATIC) != 0) {
					retval = 0;
				}
				if (EG(This) && instanceof_function(Z_OBJCE_P(EG(This)), fcc->calling_scope TSRMLS_CC)) {
					fcc->object_ptr = EG(This);
					if (error) {
						zend_spprintf(error, 0, "non-static method %s::%s() %s be called statically, assuming $this from compatible context %s", fcc->calling_scope->name, fcc->function_handler->common.function_name, verb, Z_OBJCE_P(EG(This))->name);
						if (severity == E_ERROR) {
							retval = 0;
						}
					} else if (retval) {
						zend_error(severity, "Non-static method %s::%s() %s be called statically, assuming $this from compatible context %s", fcc->calling_scope->name, fcc->function_handler->common.function_name, verb, Z_OBJCE_P(EG(This))->name);
					}
				} else {
					if (error) {
						zend_spprintf(error, 0, "non-static method %s::%s() %s be called statically", fcc->calling_scope->name, fcc->function_handler->common.function_name, verb);
						if (severity == E_ERROR) {
							retval = 0;
						}
					} else if (retval) {
						zend_error(severity, "Non-static method %s::%s() %s be called statically", fcc->calling_scope->name, fcc->function_handler->common.function_name, verb);
					}
				}
			}
			if (retval && (check_flags & IS_CALLABLE_CHECK_NO_ACCESS) == 0) {
				if (fcc->function_handler->op_array.fn_flags & ZEND_ACC_PRIVATE) {
					if (!zend_check_private(fcc->function_handler, fcc->object_ptr ? Z_OBJCE_P(fcc->object_ptr) : EG(scope), lmname, mlen TSRMLS_CC)) {
						if (error) {
							if (*error) {
								efree(*error);
							}
							zend_spprintf(error, 0, "cannot access private method %s::%s()", fcc->calling_scope->name, fcc->function_handler->common.function_name);
						}
						retval = 0;
					}
				} else if ((fcc->function_handler->common.fn_flags & ZEND_ACC_PROTECTED)) {
					if (!zend_check_protected(fcc->function_handler->common.scope, EG(scope))) {
						if (error) {
							if (*error) {
								efree(*error);
							}
							zend_spprintf(error, 0, "cannot access protected method %s::%s()", fcc->calling_scope->name, fcc->function_handler->common.function_name);
						}
						retval = 0;
					}
				}
			}
		}
	} else if (error && !(check_flags & IS_CALLABLE_CHECK_SILENT)) {
		if (fcc->calling_scope) {
			if (error) zend_spprintf(error, 0, "class '%s' does not have a method '%s'", fcc->calling_scope->name, mname);
		} else {
			if (error) zend_spprintf(error, 0, "function '%s' does not exist", mname);
		}
	}
	efree(lmname);

	if (fcc->object_ptr) {
		fcc->called_scope = Z_OBJCE_P(fcc->object_ptr);
	}
	if (retval) {
		fcc->initialized = 1;
	}
	return retval;
}
/* }}} */

ZEND_API zend_bool zend_is_callable_ex(zval *callable, zval *object_ptr, uint check_flags, char **callable_name, int *callable_name_len, zend_fcall_info_cache *fcc, char **error TSRMLS_DC) /* {{{ */
{
	zend_bool ret;
	int callable_name_len_local;
	zend_fcall_info_cache fcc_local;

	if (callable_name) {
		*callable_name = NULL;
	}
	if (callable_name_len == NULL) {
		callable_name_len = &callable_name_len_local;
	}
	if (fcc == NULL) {
		fcc = &fcc_local;
	}
	if (error) {
		*error = NULL;
	}
	
	fcc->initialized = 0;
	fcc->calling_scope = NULL;
	fcc->called_scope = NULL;
	fcc->function_handler = NULL;
	fcc->calling_scope = NULL;
	fcc->object_ptr = NULL;

	if (object_ptr && Z_TYPE_P(object_ptr) != IS_OBJECT) {
		object_ptr = NULL;
	}
	if (object_ptr &&
	    (!EG(objects_store).object_buckets || 
	     !EG(objects_store).object_buckets[Z_OBJ_HANDLE_P(object_ptr)].valid)) {
		return 0;
	}

	switch (Z_TYPE_P(callable)) {
		case IS_STRING:
			if (object_ptr) {
				fcc->object_ptr = object_ptr;
				fcc->calling_scope = Z_OBJCE_P(object_ptr);
				if (callable_name) {
					char *ptr;

					*callable_name_len = fcc->calling_scope->name_length + Z_STRLEN_P(callable) + sizeof("::") - 1;
					ptr = *callable_name = emalloc(*callable_name_len + 1);
					memcpy(ptr, fcc->calling_scope->name, fcc->calling_scope->name_length);
					ptr += fcc->calling_scope->name_length;
					memcpy(ptr, "::", sizeof("::") - 1);
					ptr += sizeof("::") - 1;
					memcpy(ptr, Z_STRVAL_P(callable), Z_STRLEN_P(callable) + 1);
				}
			} else if (callable_name) {
				*callable_name = estrndup(Z_STRVAL_P(callable), Z_STRLEN_P(callable));
				*callable_name_len = Z_STRLEN_P(callable);
			}
			if (check_flags & IS_CALLABLE_CHECK_SYNTAX_ONLY) {
				fcc->called_scope = fcc->calling_scope;
				return 1;
			}

			ret = zend_is_callable_check_func(check_flags, callable, fcc, 0, error TSRMLS_CC);
			if (fcc == &fcc_local &&
			    fcc->function_handler &&
				((fcc->function_handler->type == ZEND_INTERNAL_FUNCTION &&
			      (fcc->function_handler->common.fn_flags & ZEND_ACC_CALL_VIA_HANDLER)) ||
			     fcc->function_handler->type == ZEND_OVERLOADED_FUNCTION_TEMPORARY ||
			     fcc->function_handler->type == ZEND_OVERLOADED_FUNCTION)) {
				if (fcc->function_handler->type != ZEND_OVERLOADED_FUNCTION) {
					efree((char*)fcc->function_handler->common.function_name);
				}
				efree(fcc->function_handler);
			}
			return ret;

		case IS_ARRAY:
			{
				zval **method = NULL;
				zval **obj = NULL;
				int strict_class = 0;

				if (zend_hash_num_elements(Z_ARRVAL_P(callable)) == 2) {
					zend_hash_index_find(Z_ARRVAL_P(callable), 0, (void **) &obj);
					zend_hash_index_find(Z_ARRVAL_P(callable), 1, (void **) &method);
				}
				if (obj && method &&
					(Z_TYPE_PP(obj) == IS_OBJECT ||
					Z_TYPE_PP(obj) == IS_STRING) &&
					Z_TYPE_PP(method) == IS_STRING) {

					if (Z_TYPE_PP(obj) == IS_STRING) {
						if (callable_name) {
							char *ptr;

							*callable_name_len = Z_STRLEN_PP(obj) + Z_STRLEN_PP(method) + sizeof("::") - 1;
							ptr = *callable_name = emalloc(*callable_name_len + 1);
							memcpy(ptr, Z_STRVAL_PP(obj), Z_STRLEN_PP(obj));
							ptr += Z_STRLEN_PP(obj);
							memcpy(ptr, "::", sizeof("::") - 1);
							ptr += sizeof("::") - 1;
							memcpy(ptr, Z_STRVAL_PP(method), Z_STRLEN_PP(method) + 1);
						}

						if (check_flags & IS_CALLABLE_CHECK_SYNTAX_ONLY) {
							return 1;
						}

						if (!zend_is_callable_check_class(Z_STRVAL_PP(obj), Z_STRLEN_PP(obj), fcc, &strict_class, error TSRMLS_CC)) {
							return 0;
						}

					} else {
						if (!EG(objects_store).object_buckets || 
						    !EG(objects_store).object_buckets[Z_OBJ_HANDLE_PP(obj)].valid) {
							return 0;
						}

						fcc->calling_scope = Z_OBJCE_PP(obj); /* TBFixed: what if it's overloaded? */

						fcc->object_ptr = *obj;

						if (callable_name) {
							char *ptr;

							*callable_name_len = fcc->calling_scope->name_length + Z_STRLEN_PP(method) + sizeof("::") - 1;
							ptr = *callable_name = emalloc(*callable_name_len + 1);
							memcpy(ptr, fcc->calling_scope->name, fcc->calling_scope->name_length);
							ptr += fcc->calling_scope->name_length;
							memcpy(ptr, "::", sizeof("::") - 1);
							ptr += sizeof("::") - 1;
							memcpy(ptr, Z_STRVAL_PP(method), Z_STRLEN_PP(method) + 1);
						}

						if (check_flags & IS_CALLABLE_CHECK_SYNTAX_ONLY) {
							fcc->called_scope = fcc->calling_scope;
							return 1;
						}
					}

					ret = zend_is_callable_check_func(check_flags, *method, fcc, strict_class, error TSRMLS_CC);
					if (fcc == &fcc_local &&
					    fcc->function_handler &&
						((fcc->function_handler->type == ZEND_INTERNAL_FUNCTION &&
					      (fcc->function_handler->common.fn_flags & ZEND_ACC_CALL_VIA_HANDLER)) ||
					     fcc->function_handler->type == ZEND_OVERLOADED_FUNCTION_TEMPORARY ||
					     fcc->function_handler->type == ZEND_OVERLOADED_FUNCTION)) {
						if (fcc->function_handler->type != ZEND_OVERLOADED_FUNCTION) {
							efree((char*)fcc->function_handler->common.function_name);
						}
						efree(fcc->function_handler);
					}
					return ret;

				} else {
					if (zend_hash_num_elements(Z_ARRVAL_P(callable)) == 2) {
						if (!obj || (Z_TYPE_PP(obj) != IS_STRING && Z_TYPE_PP(obj) != IS_OBJECT)) {
							if (error) zend_spprintf(error, 0, "first array member is not a valid class name or object");
						} else {
							if (error) zend_spprintf(error, 0, "second array member is not a valid method");
						}
					} else {
						if (error) zend_spprintf(error, 0, "array must have exactly two members");
					}
					if (callable_name) {
						*callable_name = estrndup("Array", sizeof("Array")-1);
						*callable_name_len = sizeof("Array") - 1;
					}
				}
			}
			return 0;

		case IS_OBJECT:
			if (Z_OBJ_HANDLER_P(callable, get_closure) && Z_OBJ_HANDLER_P(callable, get_closure)(callable, &fcc->calling_scope, &fcc->function_handler, &fcc->object_ptr TSRMLS_CC) == SUCCESS) {
				fcc->called_scope = fcc->calling_scope;
				if (callable_name) {
					zend_class_entry *ce = Z_OBJCE_P(callable); /* TBFixed: what if it's overloaded? */

					*callable_name_len = ce->name_length + sizeof("::__invoke") - 1;
					*callable_name = emalloc(*callable_name_len + 1);
					memcpy(*callable_name, ce->name, ce->name_length);
					memcpy((*callable_name) + ce->name_length, "::__invoke", sizeof("::__invoke"));
				}									
				return 1;
			}
			/* break missing intentionally */

		default:
			if (callable_name) {
				zval expr_copy;
				int use_copy;

				zend_make_printable_zval(callable, &expr_copy, &use_copy);
				*callable_name = estrndup(Z_STRVAL(expr_copy), Z_STRLEN(expr_copy));
				*callable_name_len = Z_STRLEN(expr_copy);
				zval_dtor(&expr_copy);
			}
			if (error) zend_spprintf(error, 0, "no array or string given");
			return 0;
	}
}
/* }}} */

ZEND_API zend_bool zend_is_callable(zval *callable, uint check_flags, char **callable_name TSRMLS_DC) /* {{{ */
{
	return zend_is_callable_ex(callable, NULL, check_flags, callable_name, NULL, NULL, NULL TSRMLS_CC);
}
/* }}} */

ZEND_API zend_bool zend_make_callable(zval *callable, char **callable_name TSRMLS_DC) /* {{{ */
{
	zend_fcall_info_cache fcc;

	if (zend_is_callable_ex(callable, NULL, IS_CALLABLE_STRICT, callable_name, NULL, &fcc, NULL TSRMLS_CC)) {
		if (Z_TYPE_P(callable) == IS_STRING && fcc.calling_scope) {
			zval_dtor(callable);
			array_init(callable);
			add_next_index_string(callable, fcc.calling_scope->name, 1);
			add_next_index_string(callable, fcc.function_handler->common.function_name, 1);
		}
		if (fcc.function_handler &&
			((fcc.function_handler->type == ZEND_INTERNAL_FUNCTION &&
		      (fcc.function_handler->common.fn_flags & ZEND_ACC_CALL_VIA_HANDLER)) ||
		     fcc.function_handler->type == ZEND_OVERLOADED_FUNCTION_TEMPORARY ||
		     fcc.function_handler->type == ZEND_OVERLOADED_FUNCTION)) {
			if (fcc.function_handler->type != ZEND_OVERLOADED_FUNCTION) {
				efree((char*)fcc.function_handler->common.function_name);
			}
			efree(fcc.function_handler);
		}
		return 1;
	}
	return 0;
}
/* }}} */

ZEND_API int zend_fcall_info_init(zval *callable, uint check_flags, zend_fcall_info *fci, zend_fcall_info_cache *fcc, char **callable_name, char **error TSRMLS_DC) /* {{{ */
{
	if (!zend_is_callable_ex(callable, NULL, check_flags, callable_name, NULL, fcc, error TSRMLS_CC)) {
		return FAILURE;
	}

	fci->size = sizeof(*fci);
	fci->function_table = fcc->calling_scope ? &fcc->calling_scope->function_table : EG(function_table);
	fci->object_ptr = fcc->object_ptr;
	fci->function_name = callable;
	fci->retval_ptr_ptr = NULL;
	fci->param_count = 0;
	fci->params = NULL;
	fci->no_separation = 1;
	fci->symbol_table = NULL;

	return SUCCESS;
}
/* }}} */

ZEND_API void zend_fcall_info_args_clear(zend_fcall_info *fci, int free_mem) /* {{{ */
{
	if (fci->params) {
		if (free_mem) {
			efree(fci->params);
			fci->params = NULL;
		}
	}
	fci->param_count = 0;
}
/* }}} */

ZEND_API void zend_fcall_info_args_save(zend_fcall_info *fci, int *param_count, zval ****params) /* {{{ */
{
	*param_count = fci->param_count;
	*params = fci->params;
	fci->param_count = 0;
	fci->params = NULL;
}
/* }}} */

ZEND_API void zend_fcall_info_args_restore(zend_fcall_info *fci, int param_count, zval ***params) /* {{{ */
{
	zend_fcall_info_args_clear(fci, 1);
	fci->param_count = param_count;
	fci->params = params;
}
/* }}} */

ZEND_API int zend_fcall_info_args(zend_fcall_info *fci, zval *args TSRMLS_DC) /* {{{ */
{
	HashPosition pos;
	zval **arg, ***params;

	zend_fcall_info_args_clear(fci, !args);

	if (!args) {
		return SUCCESS;
	}

	if (Z_TYPE_P(args) != IS_ARRAY) {
		return FAILURE;
	}

	fci->param_count = zend_hash_num_elements(Z_ARRVAL_P(args));
	fci->params = params = (zval ***) erealloc(fci->params, fci->param_count * sizeof(zval **));

	zend_hash_internal_pointer_reset_ex(Z_ARRVAL_P(args), &pos);
	while (zend_hash_get_current_data_ex(Z_ARRVAL_P(args), (void *) &arg, &pos) == SUCCESS) {
		*params++ = arg;
		zend_hash_move_forward_ex(Z_ARRVAL_P(args), &pos);
	}

	return SUCCESS;
}
/* }}} */

ZEND_API int zend_fcall_info_argp(zend_fcall_info *fci TSRMLS_DC, int argc, zval ***argv) /* {{{ */
{
	int i;

	if (argc < 0) {
		return FAILURE;
	}

	zend_fcall_info_args_clear(fci, !argc);

	if (argc) {
		fci->param_count = argc;
		fci->params = (zval ***) erealloc(fci->params, fci->param_count * sizeof(zval **));

		for (i = 0; i < argc; ++i) {
			fci->params[i] = argv[i];
		}
	}

	return SUCCESS;
}
/* }}} */

ZEND_API int zend_fcall_info_argv(zend_fcall_info *fci TSRMLS_DC, int argc, va_list *argv) /* {{{ */
{
	int i;
	zval **arg;

	if (argc < 0) {
		return FAILURE;
	}

	zend_fcall_info_args_clear(fci, !argc);

	if (argc) {
		fci->param_count = argc;
		fci->params = (zval ***) erealloc(fci->params, fci->param_count * sizeof(zval **));

		for (i = 0; i < argc; ++i) {
			arg = va_arg(*argv, zval **);
			fci->params[i] = arg;
		}
	}

	return SUCCESS;
}
/* }}} */

ZEND_API int zend_fcall_info_argn(zend_fcall_info *fci TSRMLS_DC, int argc, ...) /* {{{ */
{
	int ret;
	va_list argv;

	va_start(argv, argc);
	ret = zend_fcall_info_argv(fci TSRMLS_CC, argc, &argv);
	va_end(argv);

	return ret;
}
/* }}} */

ZEND_API int zend_fcall_info_call(zend_fcall_info *fci, zend_fcall_info_cache *fcc, zval **retval_ptr_ptr, zval *args TSRMLS_DC) /* {{{ */
{
	zval *retval, ***org_params = NULL;
	int result, org_count = 0;

	fci->retval_ptr_ptr = retval_ptr_ptr ? retval_ptr_ptr : &retval;
	if (args) {
		zend_fcall_info_args_save(fci, &org_count, &org_params);
		zend_fcall_info_args(fci, args TSRMLS_CC);
	}
	result = zend_call_function(fci, fcc TSRMLS_CC);

	if (!retval_ptr_ptr && retval) {
		zval_ptr_dtor(&retval);
	}
	if (args) {
		zend_fcall_info_args_restore(fci, org_count, org_params);
	}
	return result;
}
/* }}} */

ZEND_API const char *zend_get_module_version(const char *module_name) /* {{{ */
{
	char *lname;
	int name_len = strlen(module_name);
	zend_module_entry *module;

	lname = zend_str_tolower_dup(module_name, name_len);
	if (zend_hash_find(&module_registry, lname, name_len + 1, (void**)&module) == FAILURE) {
		efree(lname);
		return NULL;
	}
	efree(lname);
	return module->version;
}
/* }}} */

ZEND_API int zend_declare_property_ex(zend_class_entry *ce, const char *name, int name_length, zval *property, int access_type, const char *doc_comment, int doc_comment_len TSRMLS_DC) /* {{{ */
{
	zend_property_info property_info, *property_info_ptr;
	const char *interned_name;
	ulong h = zend_get_hash_value(name, name_length+1);

	if (!(access_type & ZEND_ACC_PPP_MASK)) {
		access_type |= ZEND_ACC_PUBLIC;
	}
	if (access_type & ZEND_ACC_STATIC) {
		if (zend_hash_quick_find(&ce->properties_info, name, name_length + 1, h, (void**)&property_info_ptr) == SUCCESS &&
		    (property_info_ptr->flags & ZEND_ACC_STATIC) != 0) {
			property_info.offset = property_info_ptr->offset;
			zval_ptr_dtor(&ce->default_static_members_table[property_info.offset]);
			zend_hash_quick_del(&ce->properties_info, name, name_length + 1, h);
		} else {
			property_info.offset = ce->default_static_members_count++;
			ce->default_static_members_table = perealloc(ce->default_static_members_table, sizeof(zval*) * ce->default_static_members_count, ce->type == ZEND_INTERNAL_CLASS);
		}
		ce->default_static_members_table[property_info.offset] = property;
		if (ce->type == ZEND_USER_CLASS) {
			ce->static_members_table = ce->default_static_members_table;
		}
	} else {
		if (zend_hash_quick_find(&ce->properties_info, name, name_length + 1, h, (void**)&property_info_ptr) == SUCCESS &&
		    (property_info_ptr->flags & ZEND_ACC_STATIC) == 0) {
			property_info.offset = property_info_ptr->offset;
			zval_ptr_dtor(&ce->default_properties_table[property_info.offset]);
			zend_hash_quick_del(&ce->properties_info, name, name_length + 1, h);
		} else {
			property_info.offset = ce->default_properties_count++;
			ce->default_properties_table = perealloc(ce->default_properties_table, sizeof(zval*) * ce->default_properties_count, ce->type == ZEND_INTERNAL_CLASS);
		}
		ce->default_properties_table[property_info.offset] = property;
	}
	if (ce->type & ZEND_INTERNAL_CLASS) {
		switch(Z_TYPE_P(property)) {
			case IS_ARRAY:
			case IS_CONSTANT_ARRAY:
			case IS_OBJECT:
			case IS_RESOURCE:
				zend_error(E_CORE_ERROR, "Internal zval's can't be arrays, objects or resources");
				break;
			default:
				break;
		}
	}
	switch (access_type & ZEND_ACC_PPP_MASK) {
		case ZEND_ACC_PRIVATE: {
				char *priv_name;
				int priv_name_length;

				zend_mangle_property_name(&priv_name, &priv_name_length, ce->name, ce->name_length, name, name_length, ce->type & ZEND_INTERNAL_CLASS);
				property_info.name = priv_name;
				property_info.name_length = priv_name_length;
			}
			break;
		case ZEND_ACC_PROTECTED: {
				char *prot_name;
				int prot_name_length;

				zend_mangle_property_name(&prot_name, &prot_name_length, "*", 1, name, name_length, ce->type & ZEND_INTERNAL_CLASS);
				property_info.name = prot_name;
				property_info.name_length = prot_name_length;
			}
			break;
		case ZEND_ACC_PUBLIC:
			if (IS_INTERNED(name)) {
				property_info.name = (char*)name;
			} else {
				property_info.name = ce->type & ZEND_INTERNAL_CLASS ? zend_strndup(name, name_length) : estrndup(name, name_length);
			}
			property_info.name_length = name_length;
			break;
	}

	interned_name = zend_new_interned_string(property_info.name, property_info.name_length+1, 0 TSRMLS_CC);
	if (interned_name != property_info.name) {
		if (ce->type == ZEND_USER_CLASS) {
			efree((char*)property_info.name);
		} else {
			free((char*)property_info.name);
		}
		property_info.name = interned_name;
	}

	property_info.flags = access_type;
	property_info.h = (access_type & ZEND_ACC_PUBLIC) ? h : zend_get_hash_value(property_info.name, property_info.name_length+1);

	property_info.doc_comment = doc_comment;
	property_info.doc_comment_len = doc_comment_len;

	property_info.ce = ce;

	zend_hash_quick_update(&ce->properties_info, name, name_length+1, h, &property_info, sizeof(zend_property_info), NULL);

	return SUCCESS;
}
/* }}} */

ZEND_API int zend_declare_property(zend_class_entry *ce, const char *name, int name_length, zval *property, int access_type TSRMLS_DC) /* {{{ */
{
	return zend_declare_property_ex(ce, name, name_length, property, access_type, NULL, 0 TSRMLS_CC);
}
/* }}} */

ZEND_API int zend_declare_property_null(zend_class_entry *ce, const char *name, int name_length, int access_type TSRMLS_DC) /* {{{ */
{
	zval *property;

	if (ce->type & ZEND_INTERNAL_CLASS) {
		ALLOC_PERMANENT_ZVAL(property);
	} else {
		ALLOC_ZVAL(property);
	}
	INIT_ZVAL(*property);
	return zend_declare_property(ce, name, name_length, property, access_type TSRMLS_CC);
}
/* }}} */

ZEND_API int zend_declare_property_bool(zend_class_entry *ce, const char *name, int name_length, long value, int access_type TSRMLS_DC) /* {{{ */
{
	zval *property;

	if (ce->type & ZEND_INTERNAL_CLASS) {
		ALLOC_PERMANENT_ZVAL(property);
	} else {
		ALLOC_ZVAL(property);
	}
	INIT_PZVAL(property);
	ZVAL_BOOL(property, value);
	return zend_declare_property(ce, name, name_length, property, access_type TSRMLS_CC);
}
/* }}} */

ZEND_API int zend_declare_property_long(zend_class_entry *ce, const char *name, int name_length, long value, int access_type TSRMLS_DC) /* {{{ */
{
	zval *property;

	if (ce->type & ZEND_INTERNAL_CLASS) {
		ALLOC_PERMANENT_ZVAL(property);
	} else {
		ALLOC_ZVAL(property);
	}
	INIT_PZVAL(property);
	ZVAL_LONG(property, value);
	return zend_declare_property(ce, name, name_length, property, access_type TSRMLS_CC);
}
/* }}} */

ZEND_API int zend_declare_property_double(zend_class_entry *ce, const char *name, int name_length, double value, int access_type TSRMLS_DC) /* {{{ */
{
	zval *property;

	if (ce->type & ZEND_INTERNAL_CLASS) {
		ALLOC_PERMANENT_ZVAL(property);
	} else {
		ALLOC_ZVAL(property);
	}
	INIT_PZVAL(property);
	ZVAL_DOUBLE(property, value);
	return zend_declare_property(ce, name, name_length, property, access_type TSRMLS_CC);
}
/* }}} */

ZEND_API int zend_declare_property_string(zend_class_entry *ce, const char *name, int name_length, const char *value, int access_type TSRMLS_DC) /* {{{ */
{
	zval *property;
	int len = strlen(value);

	if (ce->type & ZEND_INTERNAL_CLASS) {
		ALLOC_PERMANENT_ZVAL(property);
		ZVAL_STRINGL(property, zend_strndup(value, len), len, 0);
	} else {
		ALLOC_ZVAL(property);
		ZVAL_STRINGL(property, value, len, 1);
	}
	INIT_PZVAL(property);
	return zend_declare_property(ce, name, name_length, property, access_type TSRMLS_CC);
}
/* }}} */

ZEND_API int zend_declare_property_stringl(zend_class_entry *ce, const char *name, int name_length, const char *value, int value_len, int access_type TSRMLS_DC) /* {{{ */
{
	zval *property;

	if (ce->type & ZEND_INTERNAL_CLASS) {
		ALLOC_PERMANENT_ZVAL(property);
		ZVAL_STRINGL(property, zend_strndup(value, value_len), value_len, 0);
	} else {
		ALLOC_ZVAL(property);
		ZVAL_STRINGL(property, value, value_len, 1);
	}
	INIT_PZVAL(property);
	return zend_declare_property(ce, name, name_length, property, access_type TSRMLS_CC);
}
/* }}} */

ZEND_API int zend_declare_class_constant(zend_class_entry *ce, const char *name, size_t name_length, zval *value TSRMLS_DC) /* {{{ */
{
	return zend_hash_update(&ce->constants_table, name, name_length+1, &value, sizeof(zval *), NULL);
}
/* }}} */

ZEND_API int zend_declare_class_constant_null(zend_class_entry *ce, const char *name, size_t name_length TSRMLS_DC) /* {{{ */
{
	zval *constant;

	if (ce->type & ZEND_INTERNAL_CLASS) {
		ALLOC_PERMANENT_ZVAL(constant);
	} else {
		ALLOC_ZVAL(constant);
	}
	ZVAL_NULL(constant);
	INIT_PZVAL(constant);
	return zend_declare_class_constant(ce, name, name_length, constant TSRMLS_CC);
}
/* }}} */

ZEND_API int zend_declare_class_constant_long(zend_class_entry *ce, const char *name, size_t name_length, long value TSRMLS_DC) /* {{{ */
{
	zval *constant;

	if (ce->type & ZEND_INTERNAL_CLASS) {
		ALLOC_PERMANENT_ZVAL(constant);
	} else {
		ALLOC_ZVAL(constant);
	}
	ZVAL_LONG(constant, value);
	INIT_PZVAL(constant);
	return zend_declare_class_constant(ce, name, name_length, constant TSRMLS_CC);
}
/* }}} */

ZEND_API int zend_declare_class_constant_bool(zend_class_entry *ce, const char *name, size_t name_length, zend_bool value TSRMLS_DC) /* {{{ */
{
	zval *constant;

	if (ce->type & ZEND_INTERNAL_CLASS) {
		ALLOC_PERMANENT_ZVAL(constant);
	} else {
		ALLOC_ZVAL(constant);
	}
	ZVAL_BOOL(constant, value);
	INIT_PZVAL(constant);
	return zend_declare_class_constant(ce, name, name_length, constant TSRMLS_CC);
}
/* }}} */

ZEND_API int zend_declare_class_constant_double(zend_class_entry *ce, const char *name, size_t name_length, double value TSRMLS_DC) /* {{{ */
{
	zval *constant;

	if (ce->type & ZEND_INTERNAL_CLASS) {
		ALLOC_PERMANENT_ZVAL(constant);
	} else {
		ALLOC_ZVAL(constant);
	}
	ZVAL_DOUBLE(constant, value);
	INIT_PZVAL(constant);
	return zend_declare_class_constant(ce, name, name_length, constant TSRMLS_CC);
}
/* }}} */

ZEND_API int zend_declare_class_constant_stringl(zend_class_entry *ce, const char *name, size_t name_length, const char *value, size_t value_length TSRMLS_DC) /* {{{ */
{
	zval *constant;

	if (ce->type & ZEND_INTERNAL_CLASS) {
		ALLOC_PERMANENT_ZVAL(constant);
		ZVAL_STRINGL(constant, zend_strndup(value, value_length), value_length, 0);
	} else {
		ALLOC_ZVAL(constant);
		ZVAL_STRINGL(constant, value, value_length, 1);
	}
	INIT_PZVAL(constant);
	return zend_declare_class_constant(ce, name, name_length, constant TSRMLS_CC);
}
/* }}} */

ZEND_API int zend_declare_class_constant_string(zend_class_entry *ce, const char *name, size_t name_length, const char *value TSRMLS_DC) /* {{{ */
{
	return zend_declare_class_constant_stringl(ce, name, name_length, value, strlen(value) TSRMLS_CC);
}
/* }}} */

ZEND_API void zend_update_property(zend_class_entry *scope, zval *object, const char *name, int name_length, zval *value TSRMLS_DC) /* {{{ */
{
	zval *property;
	zend_class_entry *old_scope = EG(scope);

	EG(scope) = scope;

	if (!Z_OBJ_HT_P(object)->write_property) {
		const char *class_name;
		zend_uint class_name_len;

		zend_get_object_classname(object, &class_name, &class_name_len TSRMLS_CC);

		zend_error(E_CORE_ERROR, "Property %s of class %s cannot be updated", name, class_name);
	}
	MAKE_STD_ZVAL(property);
	ZVAL_STRINGL(property, name, name_length, 1);
	Z_OBJ_HT_P(object)->write_property(object, property, value, 0 TSRMLS_CC);
	zval_ptr_dtor(&property);

	EG(scope) = old_scope;
}
/* }}} */

ZEND_API void zend_update_property_null(zend_class_entry *scope, zval *object, const char *name, int name_length TSRMLS_DC) /* {{{ */
{
	zval *tmp;

	ALLOC_ZVAL(tmp);
	Z_UNSET_ISREF_P(tmp);
	Z_SET_REFCOUNT_P(tmp, 0);
	ZVAL_NULL(tmp);
	zend_update_property(scope, object, name, name_length, tmp TSRMLS_CC);
}
/* }}} */

ZEND_API void zend_update_property_bool(zend_class_entry *scope, zval *object, const char *name, int name_length, long value TSRMLS_DC) /* {{{ */
{
	zval *tmp;

	ALLOC_ZVAL(tmp);
	Z_UNSET_ISREF_P(tmp);
	Z_SET_REFCOUNT_P(tmp, 0);
	ZVAL_BOOL(tmp, value);
	zend_update_property(scope, object, name, name_length, tmp TSRMLS_CC);
}
/* }}} */

ZEND_API void zend_update_property_long(zend_class_entry *scope, zval *object, const char *name, int name_length, long value TSRMLS_DC) /* {{{ */
{
	zval *tmp;

	ALLOC_ZVAL(tmp);
	Z_UNSET_ISREF_P(tmp);
	Z_SET_REFCOUNT_P(tmp, 0);
	ZVAL_LONG(tmp, value);
	zend_update_property(scope, object, name, name_length, tmp TSRMLS_CC);
}
/* }}} */

ZEND_API void zend_update_property_double(zend_class_entry *scope, zval *object, const char *name, int name_length, double value TSRMLS_DC) /* {{{ */
{
	zval *tmp;

	ALLOC_ZVAL(tmp);
	Z_UNSET_ISREF_P(tmp);
	Z_SET_REFCOUNT_P(tmp, 0);
	ZVAL_DOUBLE(tmp, value);
	zend_update_property(scope, object, name, name_length, tmp TSRMLS_CC);
}
/* }}} */

ZEND_API void zend_update_property_string(zend_class_entry *scope, zval *object, const char *name, int name_length, const char *value TSRMLS_DC) /* {{{ */
{
	zval *tmp;

	ALLOC_ZVAL(tmp);
	Z_UNSET_ISREF_P(tmp);
	Z_SET_REFCOUNT_P(tmp, 0);
	ZVAL_STRING(tmp, value, 1);
	zend_update_property(scope, object, name, name_length, tmp TSRMLS_CC);
}
/* }}} */

ZEND_API void zend_update_property_stringl(zend_class_entry *scope, zval *object, const char *name, int name_length, const char *value, int value_len TSRMLS_DC) /* {{{ */
{
	zval *tmp;

	ALLOC_ZVAL(tmp);
	Z_UNSET_ISREF_P(tmp);
	Z_SET_REFCOUNT_P(tmp, 0);
	ZVAL_STRINGL(tmp, value, value_len, 1);
	zend_update_property(scope, object, name, name_length, tmp TSRMLS_CC);
}
/* }}} */

ZEND_API int zend_update_static_property(zend_class_entry *scope, const char *name, int name_length, zval *value TSRMLS_DC) /* {{{ */
{
	zval **property;
	zend_class_entry *old_scope = EG(scope);

	EG(scope) = scope;
	property = zend_std_get_static_property(scope, name, name_length, 0, NULL TSRMLS_CC);
	EG(scope) = old_scope;
	if (!property) {
		return FAILURE;
	} else {
		if (*property != value) {
			if (PZVAL_IS_REF(*property)) {
				zval_dtor(*property);
				Z_TYPE_PP(property) = Z_TYPE_P(value);
				(*property)->value = value->value;
				if (Z_REFCOUNT_P(value) > 0) {
					zval_copy_ctor(*property);
				} else {
					efree(value);
				}
			} else {
				zval *garbage = *property;

				Z_ADDREF_P(value);
				if (PZVAL_IS_REF(value)) {
					SEPARATE_ZVAL(&value);
				}
				*property = value;
				zval_ptr_dtor(&garbage);
			}
		}
		return SUCCESS;
	}
}
/* }}} */

ZEND_API int zend_update_static_property_null(zend_class_entry *scope, const char *name, int name_length TSRMLS_DC) /* {{{ */
{
	zval *tmp;

	ALLOC_ZVAL(tmp);
	Z_UNSET_ISREF_P(tmp);
	Z_SET_REFCOUNT_P(tmp, 0);
	ZVAL_NULL(tmp);
	return zend_update_static_property(scope, name, name_length, tmp TSRMLS_CC);
}
/* }}} */

ZEND_API int zend_update_static_property_bool(zend_class_entry *scope, const char *name, int name_length, long value TSRMLS_DC) /* {{{ */
{
	zval *tmp;

	ALLOC_ZVAL(tmp);
	Z_UNSET_ISREF_P(tmp);
	Z_SET_REFCOUNT_P(tmp, 0);
	ZVAL_BOOL(tmp, value);
	return zend_update_static_property(scope, name, name_length, tmp TSRMLS_CC);
}
/* }}} */

ZEND_API int zend_update_static_property_long(zend_class_entry *scope, const char *name, int name_length, long value TSRMLS_DC) /* {{{ */
{
	zval *tmp;

	ALLOC_ZVAL(tmp);
	Z_UNSET_ISREF_P(tmp);
	Z_SET_REFCOUNT_P(tmp, 0);
	ZVAL_LONG(tmp, value);
	return zend_update_static_property(scope, name, name_length, tmp TSRMLS_CC);
}
/* }}} */

ZEND_API int zend_update_static_property_double(zend_class_entry *scope, const char *name, int name_length, double value TSRMLS_DC) /* {{{ */
{
	zval *tmp;

	ALLOC_ZVAL(tmp);
	Z_UNSET_ISREF_P(tmp);
	Z_SET_REFCOUNT_P(tmp, 0);
	ZVAL_DOUBLE(tmp, value);
	return zend_update_static_property(scope, name, name_length, tmp TSRMLS_CC);
}
/* }}} */

ZEND_API int zend_update_static_property_string(zend_class_entry *scope, const char *name, int name_length, const char *value TSRMLS_DC) /* {{{ */
{
	zval *tmp;

	ALLOC_ZVAL(tmp);
	Z_UNSET_ISREF_P(tmp);
	Z_SET_REFCOUNT_P(tmp, 0);
	ZVAL_STRING(tmp, value, 1);
	return zend_update_static_property(scope, name, name_length, tmp TSRMLS_CC);
}
/* }}} */

ZEND_API int zend_update_static_property_stringl(zend_class_entry *scope, const char *name, int name_length, const char *value, int value_len TSRMLS_DC) /* {{{ */
{
	zval *tmp;

	ALLOC_ZVAL(tmp);
	Z_UNSET_ISREF_P(tmp);
	Z_SET_REFCOUNT_P(tmp, 0);
	ZVAL_STRINGL(tmp, value, value_len, 1);
	return zend_update_static_property(scope, name, name_length, tmp TSRMLS_CC);
}
/* }}} */

ZEND_API zval *zend_read_property(zend_class_entry *scope, zval *object, const char *name, int name_length, zend_bool silent TSRMLS_DC) /* {{{ */
{
	zval *property, *value;
	zend_class_entry *old_scope = EG(scope);

	EG(scope) = scope;

	if (!Z_OBJ_HT_P(object)->read_property) {
		const char *class_name;
		zend_uint class_name_len;

		zend_get_object_classname(object, &class_name, &class_name_len TSRMLS_CC);
		zend_error(E_CORE_ERROR, "Property %s of class %s cannot be read", name, class_name);
	}

	MAKE_STD_ZVAL(property);
	ZVAL_STRINGL(property, name, name_length, 1);
	value = Z_OBJ_HT_P(object)->read_property(object, property, silent?BP_VAR_IS:BP_VAR_R, 0 TSRMLS_CC);
	zval_ptr_dtor(&property);

	EG(scope) = old_scope;
	return value;
}
/* }}} */

ZEND_API zval *zend_read_static_property(zend_class_entry *scope, const char *name, int name_length, zend_bool silent TSRMLS_DC) /* {{{ */
{
	zval **property;
	zend_class_entry *old_scope = EG(scope);

	EG(scope) = scope;
	property = zend_std_get_static_property(scope, name, name_length, silent, NULL TSRMLS_CC);
	EG(scope) = old_scope;

	return property?*property:NULL;
}
/* }}} */

ZEND_API void zend_save_error_handling(zend_error_handling *current TSRMLS_DC) /* {{{ */
{
	current->handling = EG(error_handling);
	current->exception = EG(exception_class);
	current->user_handler = EG(user_error_handler);
	if (current->user_handler) {
		Z_ADDREF_P(current->user_handler);
	}
}
/* }}} */

ZEND_API void zend_replace_error_handling(zend_error_handling_t error_handling, zend_class_entry *exception_class, zend_error_handling *current TSRMLS_DC) /* {{{ */
{
	if (current) {
		zend_save_error_handling(current TSRMLS_CC);
		if (error_handling != EH_NORMAL && EG(user_error_handler)) {
			zval_ptr_dtor(&EG(user_error_handler));
			EG(user_error_handler) = NULL;
		}
	}
	EG(error_handling) = error_handling;
	EG(exception_class) = error_handling == EH_THROW ? exception_class : NULL;
}
/* }}} */

ZEND_API void zend_restore_error_handling(zend_error_handling *saved TSRMLS_DC) /* {{{ */
{
	EG(error_handling) = saved->handling;
	EG(exception_class) = saved->handling == EH_THROW ? saved->exception : NULL;
	if (saved->user_handler	&& saved->user_handler != EG(user_error_handler)) {
		if (EG(user_error_handler)) {
			zval_ptr_dtor(&EG(user_error_handler));
		}
		EG(user_error_handler) = saved->user_handler;
	} else if (saved->user_handler) {
		zval_ptr_dtor(&saved->user_handler);
	}
	saved->user_handler = NULL;
}
/* }}} */

ZEND_API const char* zend_find_alias_name(zend_class_entry *ce, const char *name, zend_uint len) /* {{{ */
{
	zend_trait_alias *alias, **alias_ptr;

	alias_ptr = ce->trait_aliases;
	alias = *alias_ptr;
	while (alias) {
		if (alias->alias_len == len &&
		    !strncasecmp(name, alias->alias, alias->alias_len)) {
			return alias->alias;
		}
		alias_ptr++;
		alias = *alias_ptr;
	}

	return name;
}
/* }}} */

ZEND_API const char* zend_resolve_method_name(zend_class_entry *ce, zend_function *f) /* {{{ */
{
	zend_function *func;
	HashPosition iterator;
	HashTable *function_table;

	if (f->common.type != ZEND_USER_FUNCTION ||
	    *(f->op_array.refcount) < 2 ||
	    !f->common.scope ||
	    !f->common.scope->trait_aliases) {
		return f->common.function_name;
	}

	function_table = &ce->function_table;
	zend_hash_internal_pointer_reset_ex(function_table, &iterator);
	while (zend_hash_get_current_data_ex(function_table, (void **)&func, &iterator) == SUCCESS) {
		if (func == f) {
			char *name;
			uint len;
			ulong idx;

			if (zend_hash_get_current_key_ex(function_table, &name, &len, &idx, 0, &iterator) != HASH_KEY_IS_STRING) {
				return f->common.function_name;
			}
			--len;
			if (len == strlen(f->common.function_name) &&
			    !strncasecmp(name, f->common.function_name, len)) {
				return f->common.function_name;
			}
			return zend_find_alias_name(f->common.scope, name, len);
		}
		zend_hash_move_forward_ex(function_table, &iterator);
	}
	return f->common.function_name;
}
/* }}} */

/*
 * Local variables:
 * tab-width: 4
 * c-basic-offset: 4
 * indent-tabs-mode: t
 * End:
 */<|MERGE_RESOLUTION|>--- conflicted
+++ resolved
@@ -2842,13 +2842,8 @@
 		}
 		if ((check_flags & IS_CALLABLE_CHECK_NO_ACCESS) == 0 &&
 		    (fcc->calling_scope &&
-<<<<<<< HEAD
-		     ((fcc->calling_scope->__call && fcc->object_ptr) ||
-		      fcc->calling_scope->__callstatic))) {
-=======
 		     ((fcc->object_ptr && fcc->calling_scope->__call) ||
 		      (!fcc->object_ptr && fcc->calling_scope->__callstatic)))) {
->>>>>>> 9cf3e653
 			if (fcc->function_handler->op_array.fn_flags & ZEND_ACC_PRIVATE) {
 				if (!zend_check_private(fcc->function_handler, fcc->object_ptr ? Z_OBJCE_P(fcc->object_ptr) : EG(scope), lmname, mlen TSRMLS_CC)) {
 					retval = 0;
