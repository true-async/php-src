/*
   +----------------------------------------------------------------------+
   | Zend Engine                                                          |
   +----------------------------------------------------------------------+
   | Copyright (c) Zend Technologies Ltd. (http://www.zend.com)           |
   +----------------------------------------------------------------------+
   | This source file is subject to version 2.00 of the Zend license,     |
   | that is bundled with this package in the file LICENSE, and is        |
   | available through the world-wide-web at the following url:           |
   | http://www.zend.com/license/2_00.txt.                                |
   | If you did not receive a copy of the Zend license and are unable to  |
   | obtain it through the world-wide-web, please send a note to          |
   | license@zend.com so we can mail you a copy immediately.              |
   +----------------------------------------------------------------------+
   | Authors: Andi Gutmans <andi@php.net>                                 |
   |          Zeev Suraski <zeev@php.net>                                 |
   |          Andrei Zmievski <andrei@php.net>                            |
   |          Dmitry Stogov <dmitry@php.net>                              |
   +----------------------------------------------------------------------+
*/

#include "zend.h"
#include "zend_execute.h"
#include "zend_API.h"
#include "zend_modules.h"
#include "zend_extensions.h"
#include "zend_constants.h"
#include "zend_interfaces.h"
#include "zend_exceptions.h"
#include "zend_closures.h"
#include "zend_inheritance.h"
#include "zend_ini.h"

#include <stdarg.h>

/* these variables are true statics/globals, and have to be mutex'ed on every access */
ZEND_API HashTable module_registry;

static zend_module_entry **module_request_startup_handlers;
static zend_module_entry **module_request_shutdown_handlers;
static zend_module_entry **module_post_deactivate_handlers;

static zend_class_entry  **class_cleanup_handlers;

ZEND_API zend_result _zend_get_parameters_array_ex(uint32_t param_count, zval *argument_array) /* {{{ */
{
	zval *param_ptr;
	uint32_t arg_count;

	param_ptr = ZEND_CALL_ARG(EG(current_execute_data), 1);
	arg_count = ZEND_CALL_NUM_ARGS(EG(current_execute_data));

	if (param_count>arg_count) {
		return FAILURE;
	}

	while (param_count-->0) {
		ZVAL_COPY_VALUE(argument_array, param_ptr);
		argument_array++;
		param_ptr++;
	}

	return SUCCESS;
}
/* }}} */

ZEND_API zend_result zend_copy_parameters_array(uint32_t param_count, zval *argument_array) /* {{{ */
{
	zval *param_ptr;
	uint32_t arg_count;

	param_ptr = ZEND_CALL_ARG(EG(current_execute_data), 1);
	arg_count = ZEND_CALL_NUM_ARGS(EG(current_execute_data));

	if (param_count>arg_count) {
		return FAILURE;
	}

	while (param_count-->0) {
		Z_TRY_ADDREF_P(param_ptr);
		zend_hash_next_index_insert_new(Z_ARRVAL_P(argument_array), param_ptr);
		param_ptr++;
	}

	return SUCCESS;
}
/* }}} */

ZEND_API ZEND_COLD void zend_wrong_param_count(void) /* {{{ */
{
	const char *space;
	const char *class_name = get_active_class_name(&space);

	zend_argument_count_error("Wrong parameter count for %s%s%s()", class_name, space, get_active_function_name());
}
/* }}} */

/* Argument parsing API -- andrei */
ZEND_API const char *zend_get_type_by_const(int type) /* {{{ */
{
	switch(type) {
		case IS_FALSE:
		case IS_TRUE:
		case _IS_BOOL:
			return "bool";
		case IS_LONG:
			return "int";
		case IS_DOUBLE:
			return "float";
		case IS_STRING:
			return "string";
		case IS_OBJECT:
			return "object";
		case IS_RESOURCE:
			return "resource";
		case IS_NULL:
			return "null";
		case IS_CALLABLE:
			return "callable";
		case IS_ITERABLE:
			return "iterable";
		case IS_ARRAY:
			return "array";
		case IS_VOID:
			return "void";
		case IS_MIXED:
			return "mixed";
		case _IS_NUMBER:
			return "number";
		EMPTY_SWITCH_DEFAULT_CASE()
	}
}
/* }}} */

ZEND_API const char *zend_zval_type_name(const zval *arg) /* {{{ */
{
	ZVAL_DEREF(arg);

	if (Z_ISUNDEF_P(arg)) {
		return "null";
	}

	if (Z_TYPE_P(arg) == IS_OBJECT) {
		return ZSTR_VAL(Z_OBJCE_P(arg)->name);
	}

	return zend_get_type_by_const(Z_TYPE_P(arg));
}
/* }}} */

/* This API exists *only* for use in gettype().
 * For anything else, you likely want zend_zval_type_name(). */
ZEND_API zend_string *zend_zval_get_legacy_type(const zval *arg) /* {{{ */
{
	switch (Z_TYPE_P(arg)) {
		case IS_NULL:
			return ZSTR_KNOWN(ZEND_STR_NULL);
		case IS_FALSE:
		case IS_TRUE:
			return ZSTR_KNOWN(ZEND_STR_BOOLEAN);
		case IS_LONG:
			return ZSTR_KNOWN(ZEND_STR_INTEGER);
		case IS_DOUBLE:
			return ZSTR_KNOWN(ZEND_STR_DOUBLE);
		case IS_STRING:
			return ZSTR_KNOWN(ZEND_STR_STRING);
		case IS_ARRAY:
			return ZSTR_KNOWN(ZEND_STR_ARRAY);
		case IS_OBJECT:
			return ZSTR_KNOWN(ZEND_STR_OBJECT);
		case IS_RESOURCE:
			if (zend_rsrc_list_get_rsrc_type(Z_RES_P(arg))) {
				return ZSTR_KNOWN(ZEND_STR_RESOURCE);
			} else {
				return ZSTR_KNOWN(ZEND_STR_CLOSED_RESOURCE);
			}
		default:
			return NULL;
	}
}
/* }}} */

ZEND_API ZEND_COLD void ZEND_FASTCALL zend_wrong_parameters_none_error(void) /* {{{ */
{
	int num_args = ZEND_CALL_NUM_ARGS(EG(current_execute_data));
	zend_string *func_name = get_active_function_or_method_name();

	zend_argument_count_error("%s() expects exactly 0 arguments, %d given", ZSTR_VAL(func_name), num_args);

	zend_string_release(func_name);
}
/* }}} */

ZEND_API ZEND_COLD void ZEND_FASTCALL zend_wrong_parameters_count_error(uint32_t min_num_args, uint32_t max_num_args) /* {{{ */
{
	uint32_t num_args = ZEND_CALL_NUM_ARGS(EG(current_execute_data));
	zend_string *func_name = get_active_function_or_method_name();

	zend_argument_count_error(
		"%s() expects %s %d argument%s, %d given",
		ZSTR_VAL(func_name),
		min_num_args == max_num_args ? "exactly" : num_args < min_num_args ? "at least" : "at most",
		num_args < min_num_args ? min_num_args : max_num_args,
		(num_args < min_num_args ? min_num_args : max_num_args) == 1 ? "" : "s",
		num_args
	);

	zend_string_release(func_name);
}
/* }}} */

ZEND_API ZEND_COLD void ZEND_FASTCALL zend_wrong_parameter_error(int error_code, uint32_t num, char *name, zend_expected_type expected_type, zval *arg) /* {{{ */
{
	switch (error_code) {
		case ZPP_ERROR_WRONG_CALLBACK:
			zend_wrong_callback_error(num, name);
			break;
		case ZPP_ERROR_WRONG_CLASS:
			zend_wrong_parameter_class_error(num, name, arg);
			break;
		case ZPP_ERROR_WRONG_CLASS_OR_NULL:
			zend_wrong_parameter_class_or_null_error(num, name, arg);
			break;
		case ZPP_ERROR_WRONG_CLASS_OR_STRING:
			zend_wrong_parameter_class_or_string_error(num, name, arg);
			break;
		case ZPP_ERROR_WRONG_CLASS_OR_STRING_OR_NULL:
			zend_wrong_parameter_class_or_string_or_null_error(num, name, arg);
			break;
		case ZPP_ERROR_WRONG_CLASS_OR_LONG:
			zend_wrong_parameter_class_or_long_error(num, name, arg);
			break;
		case ZPP_ERROR_WRONG_CLASS_OR_LONG_OR_NULL:
			zend_wrong_parameter_class_or_long_or_null_error(num, name, arg);
			break;
		case ZPP_ERROR_WRONG_ARG:
			zend_wrong_parameter_type_error(num, expected_type, arg);
			break;
		case ZPP_ERROR_UNEXPECTED_EXTRA_NAMED:
			zend_unexpected_extra_named_error();
			break;
		default:
			ZEND_ASSERT(error_code != ZPP_ERROR_OK);
	}
}
/* }}} */

ZEND_API ZEND_COLD void ZEND_FASTCALL zend_wrong_parameter_type_error(uint32_t num, zend_expected_type expected_type, zval *arg) /* {{{ */
{
	static const char * const expected_error[] = {
		Z_EXPECTED_TYPES(Z_EXPECTED_TYPE_STR)
		NULL
	};

	if (EG(exception)) {
		return;
	}

	if ((expected_type == Z_EXPECTED_PATH || expected_type == Z_EXPECTED_PATH_OR_NULL)
			&& Z_TYPE_P(arg) == IS_STRING) {
		zend_argument_value_error(num, "must not contain any null bytes");
		return;
	}

	zend_argument_type_error(num, "must be %s, %s given", expected_error[expected_type], zend_zval_type_name(arg));
}
/* }}} */

ZEND_API ZEND_COLD void ZEND_FASTCALL zend_wrong_parameter_class_error(uint32_t num, const char *name, zval *arg) /* {{{ */
{
	if (EG(exception)) {
		return;
	}

	zend_argument_type_error(num, "must be of type %s, %s given", name, zend_zval_type_name(arg));
}
/* }}} */

ZEND_API ZEND_COLD void ZEND_FASTCALL zend_wrong_parameter_class_or_null_error(uint32_t num, const char *name, zval *arg) /* {{{ */
{
	if (EG(exception)) {
		return;
	}

	zend_argument_type_error(num, "must be of type ?%s, %s given", name, zend_zval_type_name(arg));
}
/* }}} */

ZEND_API ZEND_COLD void ZEND_FASTCALL zend_wrong_parameter_class_or_long_error(uint32_t num, const char *name, zval *arg) /* {{{ */
{
	if (EG(exception)) {
		return;
	}

	zend_argument_type_error(num, "must be of type %s|int, %s given", name, zend_zval_type_name(arg));
}
/* }}} */

ZEND_API ZEND_COLD void ZEND_FASTCALL zend_wrong_parameter_class_or_long_or_null_error(uint32_t num, const char *name, zval *arg) /* {{{ */
{
	if (EG(exception)) {
		return;
	}

	zend_argument_type_error(num, "must be of type %s|int|null, %s given", name, zend_zval_type_name(arg));
}
/* }}} */

ZEND_API ZEND_COLD void ZEND_FASTCALL zend_wrong_parameter_class_or_string_error(uint32_t num, const char *name, zval *arg) /* {{{ */
{
	if (EG(exception)) {
		return;
	}

	zend_argument_type_error(num, "must be of type %s|string, %s given", name, zend_zval_type_name(arg));
}
/* }}} */

ZEND_API ZEND_COLD void ZEND_FASTCALL zend_wrong_parameter_class_or_string_or_null_error(uint32_t num, const char *name, zval *arg) /* {{{ */
{
	if (EG(exception)) {
		return;
	}

	zend_argument_type_error(num, "must be of type %s|string|null, %s given", name, zend_zval_type_name(arg));
}
/* }}} */

ZEND_API ZEND_COLD void ZEND_FASTCALL zend_wrong_callback_error(uint32_t num, char *error) /* {{{ */
{
	if (EG(exception)) {
		return;
	}

	zend_argument_type_error(num, "must be a valid callback, %s", error);
	efree(error);
}
/* }}} */

ZEND_API ZEND_COLD void ZEND_FASTCALL zend_unexpected_extra_named_error(void)
{
	const char *space;
	const char *class_name = get_active_class_name(&space);
	zend_argument_count_error("%s%s%s() does not accept unknown named parameters",
		class_name, space, get_active_function_name());
}

static ZEND_COLD void ZEND_FASTCALL zend_argument_error_variadic(zend_class_entry *error_ce, uint32_t arg_num, const char *format, va_list va) /* {{{ */
{
	zend_string *func_name;
	const char *arg_name;
	char *message = NULL;
	if (EG(exception)) {
		return;
	}

	func_name = get_active_function_or_method_name();
	arg_name = get_active_function_arg_name(arg_num);

	zend_vspprintf(&message, 0, format, va);
	zend_throw_error(error_ce, "%s(): Argument #%d%s%s%s %s",
		ZSTR_VAL(func_name), arg_num,
		arg_name ? " ($" : "", arg_name ? arg_name : "", arg_name ? ")" : "", message
    );
	efree(message);
	zend_string_release(func_name);
}
/* }}} */

ZEND_API ZEND_COLD void zend_argument_error(zend_class_entry *error_ce, uint32_t arg_num, const char *format, ...) /* {{{ */
{
	va_list va;

	va_start(va, format);
	zend_argument_error_variadic(error_ce, arg_num, format, va);
	va_end(va);
}
/* }}} */

ZEND_API ZEND_COLD void zend_argument_type_error(uint32_t arg_num, const char *format, ...) /* {{{ */
{
	va_list va;

	va_start(va, format);
	zend_argument_error_variadic(zend_ce_type_error, arg_num, format, va);
	va_end(va);
}
/* }}} */

ZEND_API ZEND_COLD void zend_argument_value_error(uint32_t arg_num, const char *format, ...) /* {{{ */
{
	va_list va;

	va_start(va, format);
	zend_argument_error_variadic(zend_ce_value_error, arg_num, format, va);
	va_end(va);
}
/* }}} */

ZEND_API bool ZEND_FASTCALL zend_parse_arg_class(zval *arg, zend_class_entry **pce, uint32_t num, bool check_null) /* {{{ */
{
	zend_class_entry *ce_base = *pce;

	if (check_null && Z_TYPE_P(arg) == IS_NULL) {
		*pce = NULL;
		return 1;
	}
	if (!try_convert_to_string(arg)) {
		*pce = NULL;
		return 0;
	}

	*pce = zend_lookup_class(Z_STR_P(arg));
	if (ce_base) {
		if ((!*pce || !instanceof_function(*pce, ce_base))) {
			zend_argument_type_error(num, "must be a class name derived from %s, %s given", ZSTR_VAL(ce_base->name), Z_STRVAL_P(arg));
			*pce = NULL;
			return 0;
		}
	}
	if (!*pce) {
		zend_argument_type_error(num, "must be a valid class name, %s given", Z_STRVAL_P(arg));
		return 0;
	}
	return 1;
}
/* }}} */

ZEND_API bool ZEND_FASTCALL zend_parse_arg_bool_weak(zval *arg, zend_bool *dest) /* {{{ */
{
	if (EXPECTED(Z_TYPE_P(arg) <= IS_STRING)) {
		*dest = zend_is_true(arg);
	} else {
		return 0;
	}
	return 1;
}
/* }}} */

ZEND_API bool ZEND_FASTCALL zend_parse_arg_bool_slow(zval *arg, zend_bool *dest) /* {{{ */
{
	if (UNEXPECTED(ZEND_ARG_USES_STRICT_TYPES())) {
		return 0;
	}
	return zend_parse_arg_bool_weak(arg, dest);
}
/* }}} */

ZEND_API bool ZEND_FASTCALL zend_parse_arg_long_weak(zval *arg, zend_long *dest) /* {{{ */
{
	if (EXPECTED(Z_TYPE_P(arg) == IS_DOUBLE)) {
		if (UNEXPECTED(zend_isnan(Z_DVAL_P(arg)))) {
			return 0;
		}
		if (UNEXPECTED(!ZEND_DOUBLE_FITS_LONG(Z_DVAL_P(arg)))) {
			return 0;
		} else {
			*dest = zend_dval_to_lval(Z_DVAL_P(arg));
		}
	} else if (EXPECTED(Z_TYPE_P(arg) == IS_STRING)) {
		double d;
		zend_uchar type;

		if (UNEXPECTED((type = is_numeric_str_function(Z_STR_P(arg), dest, &d)) != IS_LONG)) {
			if (EXPECTED(type != 0)) {
				if (UNEXPECTED(zend_isnan(d))) {
					return 0;
				}
				if (UNEXPECTED(!ZEND_DOUBLE_FITS_LONG(d))) {
					return 0;
				} else {
					*dest = zend_dval_to_lval(d);
				}
			} else {
				return 0;
			}
		}
		if (UNEXPECTED(EG(exception))) {
			return 0;
		}
	} else if (EXPECTED(Z_TYPE_P(arg) < IS_TRUE)) {
		*dest = 0;
	} else if (EXPECTED(Z_TYPE_P(arg) == IS_TRUE)) {
		*dest = 1;
	} else {
		return 0;
	}
	return 1;
}
/* }}} */

ZEND_API bool ZEND_FASTCALL zend_parse_arg_long_slow(zval *arg, zend_long *dest) /* {{{ */
{
	if (UNEXPECTED(ZEND_ARG_USES_STRICT_TYPES())) {
		return 0;
	}
	return zend_parse_arg_long_weak(arg, dest);
}
/* }}} */

ZEND_API bool ZEND_FASTCALL zend_parse_arg_double_weak(zval *arg, double *dest) /* {{{ */
{
	if (EXPECTED(Z_TYPE_P(arg) == IS_LONG)) {
		*dest = (double)Z_LVAL_P(arg);
	} else if (EXPECTED(Z_TYPE_P(arg) == IS_STRING)) {
		zend_long l;
		zend_uchar type;

		if (UNEXPECTED((type = is_numeric_str_function(Z_STR_P(arg), &l, dest)) != IS_DOUBLE)) {
			if (EXPECTED(type != 0)) {
				*dest = (double)(l);
			} else {
				return 0;
			}
		}
		if (UNEXPECTED(EG(exception))) {
			return 0;
		}
	} else if (EXPECTED(Z_TYPE_P(arg) < IS_TRUE)) {
		*dest = 0.0;
	} else if (EXPECTED(Z_TYPE_P(arg) == IS_TRUE)) {
		*dest = 1.0;
	} else {
		return 0;
	}
	return 1;
}
/* }}} */

ZEND_API bool ZEND_FASTCALL zend_parse_arg_double_slow(zval *arg, double *dest) /* {{{ */
{
	if (EXPECTED(Z_TYPE_P(arg) == IS_LONG)) {
		/* SSTH Exception: IS_LONG may be accepted instead as IS_DOUBLE */
		*dest = (double)Z_LVAL_P(arg);
	} else if (UNEXPECTED(ZEND_ARG_USES_STRICT_TYPES())) {
		return 0;
	}
	return zend_parse_arg_double_weak(arg, dest);
}
/* }}} */

ZEND_API bool ZEND_FASTCALL zend_parse_arg_number_slow(zval *arg, zval **dest) /* {{{ */
{
	if (UNEXPECTED(ZEND_ARG_USES_STRICT_TYPES())) {
		return 0;
	}
	if (Z_TYPE_P(arg) == IS_STRING) {
		zend_string *str = Z_STR_P(arg);
		zend_long lval;
		double dval;
		zend_uchar type = is_numeric_str_function(str, &lval, &dval);
		if (type == IS_LONG) {
			ZVAL_LONG(arg, lval);
		} else if (type == IS_DOUBLE) {
			ZVAL_DOUBLE(arg, dval);
		} else {
			return 0;
		}
		zend_string_release(str);
	} else if (Z_TYPE_P(arg) < IS_TRUE) {
		ZVAL_LONG(arg, 0);
	} else if (Z_TYPE_P(arg) == IS_TRUE) {
		ZVAL_LONG(arg, 1);
	} else {
		return 0;
	}
	*dest = arg;
	return 1;
}
/* }}} */

ZEND_API bool ZEND_FASTCALL zend_parse_arg_str_weak(zval *arg, zend_string **dest) /* {{{ */
{
	if (EXPECTED(Z_TYPE_P(arg) < IS_STRING)) {
		convert_to_string(arg);
		*dest = Z_STR_P(arg);
	} else if (UNEXPECTED(Z_TYPE_P(arg) == IS_OBJECT)) {
		zend_object *zobj = Z_OBJ_P(arg);
		zval obj;
		if (zobj->handlers->cast_object(zobj, &obj, IS_STRING) == SUCCESS) {
			OBJ_RELEASE(zobj);
			ZVAL_COPY_VALUE(arg, &obj);
			*dest = Z_STR_P(arg);
			return 1;
		}
		return 0;
	} else {
		return 0;
	}
	return 1;
}
/* }}} */

ZEND_API bool ZEND_FASTCALL zend_parse_arg_str_slow(zval *arg, zend_string **dest) /* {{{ */
{
	if (UNEXPECTED(ZEND_ARG_USES_STRICT_TYPES())) {
		return 0;
	}
	return zend_parse_arg_str_weak(arg, dest);
}
/* }}} */

ZEND_API bool ZEND_FASTCALL zend_parse_arg_str_or_long_slow(zval *arg, zend_string **dest_str, zend_long *dest_long) /* {{{ */
{
	if (UNEXPECTED(ZEND_ARG_USES_STRICT_TYPES())) {
		return 0;
	}
	if (zend_parse_arg_long_weak(arg, dest_long)) {
		*dest_str = NULL;
		return 1;
	} else if (zend_parse_arg_str_weak(arg, dest_str)) {
		*dest_long = 0;
		return 1;
	} else {
		return 0;
	}
}
/* }}} */

static const char *zend_parse_arg_impl(zval *arg, va_list *va, const char **spec, char **error) /* {{{ */
{
	const char *spec_walk = *spec;
	char c = *spec_walk++;
	bool check_null = 0;
	bool separate = 0;
	zval *real_arg = arg;

	/* scan through modifiers */
	ZVAL_DEREF(arg);
	while (1) {
		if (*spec_walk == '/') {
			SEPARATE_ZVAL_NOREF(arg);
			real_arg = arg;
			separate = 1;
		} else if (*spec_walk == '!') {
			check_null = 1;
		} else {
			break;
		}
		spec_walk++;
	}

	switch (c) {
		case 'l':
			{
				zend_long *p = va_arg(*va, zend_long *);
				zend_bool *is_null = NULL;

				if (check_null) {
					is_null = va_arg(*va, zend_bool *);
				}

				if (!zend_parse_arg_long(arg, p, is_null, check_null)) {
					return check_null ? "?int" : "int";
				}
			}
			break;

		case 'd':
			{
				double *p = va_arg(*va, double *);
				zend_bool *is_null = NULL;

				if (check_null) {
					is_null = va_arg(*va, zend_bool *);
				}

				if (!zend_parse_arg_double(arg, p, is_null, check_null)) {
					return check_null ? "?float" : "float";
				}
			}
			break;

		case 'n':
			{
				zval **p = va_arg(*va, zval **);

				if (!zend_parse_arg_number(arg, p, check_null)) {
					return check_null ? "int|float|null" : "int|float";
				}
			}
			break;

		case 's':
			{
				char **p = va_arg(*va, char **);
				size_t *pl = va_arg(*va, size_t *);
				if (!zend_parse_arg_string(arg, p, pl, check_null)) {
					return check_null ? "?string" : "string";
				}
			}
			break;

		case 'p':
			{
				char **p = va_arg(*va, char **);
				size_t *pl = va_arg(*va, size_t *);
				if (!zend_parse_arg_path(arg, p, pl, check_null)) {
					if (Z_TYPE_P(arg) == IS_STRING) {
						zend_spprintf(error, 0, "must not contain any null bytes");
						return "";
					} else {
						return check_null ? "?string" : "string";
					}
				}
			}
			break;

		case 'P':
			{
				zend_string **str = va_arg(*va, zend_string **);
				if (!zend_parse_arg_path_str(arg, str, check_null)) {
					if (Z_TYPE_P(arg) == IS_STRING) {
						zend_spprintf(error, 0, "must not contain any null bytes");
						return "";
					} else {
						return check_null ? "?string" : "string";
					}
				}
			}
			break;

		case 'S':
			{
				zend_string **str = va_arg(*va, zend_string **);
				if (!zend_parse_arg_str(arg, str, check_null)) {
					return check_null ? "?string" : "string";
				}
			}
			break;

		case 'b':
			{
				zend_bool *p = va_arg(*va, zend_bool *);
				zend_bool *is_null = NULL;

				if (check_null) {
					is_null = va_arg(*va, zend_bool *);
				}

				if (!zend_parse_arg_bool(arg, p, is_null, check_null)) {
					return check_null ? "?bool" : "bool";
				}
			}
			break;

		case 'r':
			{
				zval **p = va_arg(*va, zval **);

				if (!zend_parse_arg_resource(arg, p, check_null)) {
					return check_null ? "resource or null" : "resource";
				}
			}
			break;

		case 'A':
		case 'a':
			{
				zval **p = va_arg(*va, zval **);

				if (!zend_parse_arg_array(arg, p, check_null, c == 'A')) {
					return check_null ? "?array" : "array";
				}
			}
			break;

		case 'H':
		case 'h':
			{
				HashTable **p = va_arg(*va, HashTable **);

				if (!zend_parse_arg_array_ht(arg, p, check_null, c == 'H', separate)) {
					return check_null ? "?array" : "array";
				}
			}
			break;

		case 'o':
			{
				zval **p = va_arg(*va, zval **);

				if (!zend_parse_arg_object(arg, p, NULL, check_null)) {
					return check_null ? "?object" : "object";
				}
			}
			break;

		case 'O':
			{
				zval **p = va_arg(*va, zval **);
				zend_class_entry *ce = va_arg(*va, zend_class_entry *);

				if (!zend_parse_arg_object(arg, p, ce, check_null)) {
					if (ce) {
						if (check_null) {
							zend_spprintf(error, 0, "must be of type ?%s, %s given", ZSTR_VAL(ce->name), zend_zval_type_name(arg));
							return "";
						} else {
							return ZSTR_VAL(ce->name);
						}
					} else {
						return check_null ? "?object" : "object";
					}
				}
			}
			break;

		case 'C':
			{
				zend_class_entry *lookup, **pce = va_arg(*va, zend_class_entry **);
				zend_class_entry *ce_base = *pce;

				if (check_null && Z_TYPE_P(arg) == IS_NULL) {
					*pce = NULL;
					break;
				}
				if (!try_convert_to_string(arg)) {
					*pce = NULL;
					return ""; /* try_convert_to_string() throws an exception */
				}

				if ((lookup = zend_lookup_class(Z_STR_P(arg))) == NULL) {
					*pce = NULL;
				} else {
					*pce = lookup;
				}
				if (ce_base) {
					if ((!*pce || !instanceof_function(*pce, ce_base))) {
						zend_spprintf(error, 0, "must be a class name derived from %s%s, %s given",
							ZSTR_VAL(ce_base->name), check_null ? " or null" : "", Z_STRVAL_P(arg));
						*pce = NULL;
						return "";
					}
				}
				if (!*pce) {
					zend_spprintf(error, 0, "must be a valid class name%s, %s given",
						check_null ? " or null" : "", Z_STRVAL_P(arg));
					return "";
				}
				break;

			}
			break;

		case 'f':
			{
				zend_fcall_info *fci = va_arg(*va, zend_fcall_info *);
				zend_fcall_info_cache *fcc = va_arg(*va, zend_fcall_info_cache *);
				char *is_callable_error = NULL;

				if (check_null && Z_TYPE_P(arg) == IS_NULL) {
					fci->size = 0;
					fcc->function_handler = 0;
					break;
				}

				if (zend_fcall_info_init(arg, 0, fci, fcc, NULL, &is_callable_error) == SUCCESS) {
					ZEND_ASSERT(!is_callable_error);
					/* Release call trampolines: The function may not get called, in which case
					 * the trampoline will leak. Force it to be refetched during
					 * zend_call_function instead. */
					zend_release_fcall_info_cache(fcc);
					break;
				}

				if (is_callable_error) {
					zend_spprintf(error, 0, "must be a valid callback%s, %s", check_null ? " or null" : "", is_callable_error);
					efree(is_callable_error);
					return "";
				} else {
					return check_null ? "a valid callback or null" : "a valid callback";
				}
			}

		case 'z':
			{
				zval **p = va_arg(*va, zval **);

				zend_parse_arg_zval_deref(real_arg, p, check_null);
			}
			break;

		case 'Z': /* replace with 'z' */
		case 'L': /* replace with 'l' */
			ZEND_ASSERT(0 && "ZPP modifier no longer supported");
		default:
			return "unknown";
	}

	*spec = spec_walk;

	return NULL;
}
/* }}} */

static zend_result zend_parse_arg(uint32_t arg_num, zval *arg, va_list *va, const char **spec, int flags) /* {{{ */
{
	const char *expected_type = NULL;
	char *error = NULL;

	expected_type = zend_parse_arg_impl(arg, va, spec, &error);
	if (expected_type) {
		if (EG(exception)) {
			return FAILURE;
		}
		if (!(flags & ZEND_PARSE_PARAMS_QUIET) && (*expected_type || error)) {
			if (error) {
				if (strcmp(error, "must not contain any null bytes") == 0) {
					zend_argument_value_error(arg_num, "%s", error);
				} else {
					zend_argument_type_error(arg_num, "%s", error);
				}
				efree(error);
			} else {
				zend_argument_type_error(arg_num, "must be of type %s, %s given", expected_type, zend_zval_type_name(arg));
			}
		} else if (error) {
			efree(error);
		}

		return FAILURE;
	}

	return SUCCESS;
}
/* }}} */

ZEND_API zend_result zend_parse_parameter(int flags, uint32_t arg_num, zval *arg, const char *spec, ...)
{
	va_list va;
	zend_result ret;

	va_start(va, spec);
	ret = zend_parse_arg(arg_num, arg, &va, &spec, flags);
	va_end(va);

	return ret;
}

static ZEND_COLD void zend_parse_parameters_debug_error(const char *msg) {
	zend_function *active_function = EG(current_execute_data)->func;
	const char *class_name = active_function->common.scope
		? ZSTR_VAL(active_function->common.scope->name) : "";
	zend_error_noreturn(E_CORE_ERROR, "%s%s%s(): %s",
		class_name, class_name[0] ? "::" : "",
		ZSTR_VAL(active_function->common.function_name), msg);
}

static zend_result zend_parse_va_args(uint32_t num_args, const char *type_spec, va_list *va, int flags) /* {{{ */
{
	const  char *spec_walk;
	char c;
	uint32_t i;
	uint32_t min_num_args = 0;
	uint32_t max_num_args = 0;
	uint32_t post_varargs = 0;
	zval *arg;
	zend_bool have_varargs = 0;
	zend_bool have_optional_args = 0;
	zval **varargs = NULL;
	int *n_varargs = NULL;

	for (spec_walk = type_spec; *spec_walk; spec_walk++) {
		c = *spec_walk;
		switch (c) {
			case 'l': case 'd':
			case 's': case 'b':
			case 'r': case 'a':
			case 'o': case 'O':
			case 'z': case 'Z':
			case 'C': case 'h':
			case 'f': case 'A':
			case 'H': case 'p':
			case 'S': case 'P':
			case 'L': case 'n':
				max_num_args++;
				break;

			case '|':
				min_num_args = max_num_args;
				have_optional_args = 1;
				break;

			case '/':
			case '!':
				/* Pass */
				break;

			case '*':
			case '+':
				if (have_varargs) {
					zend_parse_parameters_debug_error(
						"only one varargs specifier (* or +) is permitted");
					return FAILURE;
				}
				have_varargs = 1;
				/* we expect at least one parameter in varargs */
				if (c == '+') {
					max_num_args++;
				}
				/* mark the beginning of varargs */
				post_varargs = max_num_args;

				if (ZEND_CALL_INFO(EG(current_execute_data)) & ZEND_CALL_HAS_EXTRA_NAMED_PARAMS) {
					zend_unexpected_extra_named_error();
					return FAILURE;
				}
				break;

			default:
				zend_parse_parameters_debug_error("bad type specifier while parsing parameters");
				return FAILURE;
		}
	}

	/* with no optional arguments the minimum number of arguments must be the same as the maximum */
	if (!have_optional_args) {
		min_num_args = max_num_args;
	}

	if (have_varargs) {
		/* calculate how many required args are at the end of the specifier list */
		post_varargs = max_num_args - post_varargs;
		max_num_args = UINT32_MAX;
	}

	if (num_args < min_num_args || num_args > max_num_args) {
		if (!(flags & ZEND_PARSE_PARAMS_QUIET)) {
			zend_string *func_name = get_active_function_or_method_name();

			zend_argument_count_error("%s() expects %s %d argument%s, %d given",
				ZSTR_VAL(func_name),
				min_num_args == max_num_args ? "exactly" : num_args < min_num_args ? "at least" : "at most",
				num_args < min_num_args ? min_num_args : max_num_args,
				(num_args < min_num_args ? min_num_args : max_num_args) == 1 ? "" : "s",
				num_args
			);

			zend_string_release(func_name);
		}
		return FAILURE;
	}

	if (num_args > ZEND_CALL_NUM_ARGS(EG(current_execute_data))) {
		zend_parse_parameters_debug_error("could not obtain parameters for parsing");
		return FAILURE;
	}

	i = 0;
	while (num_args-- > 0) {
		if (*type_spec == '|') {
			type_spec++;
		}

		if (*type_spec == '*' || *type_spec == '+') {
			int num_varargs = num_args + 1 - post_varargs;

			/* eat up the passed in storage even if it won't be filled in with varargs */
			varargs = va_arg(*va, zval **);
			n_varargs = va_arg(*va, int *);
			type_spec++;

			if (num_varargs > 0) {
				*n_varargs = num_varargs;
				*varargs = ZEND_CALL_ARG(EG(current_execute_data), i + 1);
				/* adjust how many args we have left and restart loop */
				num_args += 1 - num_varargs;
				i += num_varargs;
				continue;
			} else {
				*varargs = NULL;
				*n_varargs = 0;
			}
		}

		arg = ZEND_CALL_ARG(EG(current_execute_data), i + 1);

		if (zend_parse_arg(i+1, arg, va, &type_spec, flags) == FAILURE) {
			/* clean up varargs array if it was used */
			if (varargs && *varargs) {
				*varargs = NULL;
			}
			return FAILURE;
		}
		i++;
	}

	return SUCCESS;
}
/* }}} */

ZEND_API zend_result zend_parse_parameters_ex(int flags, uint32_t num_args, const char *type_spec, ...) /* {{{ */
{
	va_list va;
	zend_result retval;

	va_start(va, type_spec);
	retval = zend_parse_va_args(num_args, type_spec, &va, flags);
	va_end(va);

	return retval;
}
/* }}} */

ZEND_API zend_result zend_parse_parameters(uint32_t num_args, const char *type_spec, ...) /* {{{ */
{
	va_list va;
	zend_result retval;
	int flags = 0;

	va_start(va, type_spec);
	retval = zend_parse_va_args(num_args, type_spec, &va, flags);
	va_end(va);

	return retval;
}
/* }}} */

ZEND_API zend_result zend_parse_method_parameters(uint32_t num_args, zval *this_ptr, const char *type_spec, ...) /* {{{ */
{
	va_list va;
	zend_result retval;
	int flags = 0;
	const char *p = type_spec;
	zval **object;
	zend_class_entry *ce;

	/* Just checking this_ptr is not enough, because fcall_common_helper does not set
	 * Z_OBJ(EG(This)) to NULL when calling an internal function with common.scope == NULL.
	 * In that case EG(This) would still be the $this from the calling code and we'd take the
	 * wrong branch here. */
	zend_bool is_method = EG(current_execute_data)->func->common.scope != NULL;

	if (!is_method || !this_ptr || Z_TYPE_P(this_ptr) != IS_OBJECT) {
		va_start(va, type_spec);
		retval = zend_parse_va_args(num_args, type_spec, &va, flags);
		va_end(va);
	} else {
		p++;

		va_start(va, type_spec);

		object = va_arg(va, zval **);
		ce = va_arg(va, zend_class_entry *);
		*object = this_ptr;

		if (ce && !instanceof_function(Z_OBJCE_P(this_ptr), ce)) {
			zend_error_noreturn(E_CORE_ERROR, "%s::%s() must be derived from %s::%s()",
				ZSTR_VAL(Z_OBJCE_P(this_ptr)->name), get_active_function_name(), ZSTR_VAL(ce->name), get_active_function_name());
		}

		retval = zend_parse_va_args(num_args, p, &va, flags);
		va_end(va);
	}
	return retval;
}
/* }}} */

ZEND_API zend_result zend_parse_method_parameters_ex(int flags, uint32_t num_args, zval *this_ptr, const char *type_spec, ...) /* {{{ */
{
	va_list va;
	zend_result retval;
	const char *p = type_spec;
	zval **object;
	zend_class_entry *ce;

	if (!this_ptr) {
		va_start(va, type_spec);
		retval = zend_parse_va_args(num_args, type_spec, &va, flags);
		va_end(va);
	} else {
		p++;
		va_start(va, type_spec);

		object = va_arg(va, zval **);
		ce = va_arg(va, zend_class_entry *);
		*object = this_ptr;

		if (ce && !instanceof_function(Z_OBJCE_P(this_ptr), ce)) {
			if (!(flags & ZEND_PARSE_PARAMS_QUIET)) {
				zend_error_noreturn(E_CORE_ERROR, "%s::%s() must be derived from %s::%s()",
					ZSTR_VAL(ce->name), get_active_function_name(), ZSTR_VAL(Z_OBJCE_P(this_ptr)->name), get_active_function_name());
			}
			va_end(va);
			return FAILURE;
		}

		retval = zend_parse_va_args(num_args, p, &va, flags);
		va_end(va);
	}
	return retval;
}
/* }}} */

/* This function should be called after the constructor has been called
 * because it may call __set from the uninitialized object otherwise. */
ZEND_API void zend_merge_properties(zval *obj, HashTable *properties) /* {{{ */
{
	zend_object *zobj = Z_OBJ_P(obj);
	zend_object_write_property_t write_property = zobj->handlers->write_property;
	zend_class_entry *old_scope = EG(fake_scope);
	zend_string *key;
	zval *value;

	EG(fake_scope) = Z_OBJCE_P(obj);
	ZEND_HASH_FOREACH_STR_KEY_VAL(properties, key, value) {
		if (key) {
			write_property(zobj, key, value, NULL);
		}
	} ZEND_HASH_FOREACH_END();
	EG(fake_scope) = old_scope;
}
/* }}} */

static zend_result update_property(zval *val, zend_property_info *prop_info) {
	if (ZEND_TYPE_IS_SET(prop_info->type)) {
		zval tmp;

		ZVAL_COPY(&tmp, val);
		if (UNEXPECTED(zval_update_constant_ex(&tmp, prop_info->ce) != SUCCESS)) {
			zval_ptr_dtor(&tmp);
			return FAILURE;
		}
		/* property initializers must always be evaluated with strict types */;
		if (UNEXPECTED(!zend_verify_property_type(prop_info, &tmp, /* strict */ 1))) {
			zval_ptr_dtor(&tmp);
			return FAILURE;
		}
		zval_ptr_dtor(val);
		ZVAL_COPY_VALUE(val, &tmp);
		return SUCCESS;
	}
	return zval_update_constant_ex(val, prop_info->ce);
}

ZEND_API zend_result zend_update_class_constants(zend_class_entry *class_type) /* {{{ */
{
	if (!(class_type->ce_flags & ZEND_ACC_CONSTANTS_UPDATED)) {
		zend_class_constant *c;
		zval *val;
		zend_property_info *prop_info;

		if (class_type->parent) {
			if (UNEXPECTED(zend_update_class_constants(class_type->parent) != SUCCESS)) {
				return FAILURE;
			}
		}

		ZEND_HASH_FOREACH_PTR(&class_type->constants_table, c) {
			val = &c->value;
			if (Z_TYPE_P(val) == IS_CONSTANT_AST) {
				if (UNEXPECTED(zval_update_constant_ex(val, c->ce) != SUCCESS)) {
					return FAILURE;
				}
			}
		} ZEND_HASH_FOREACH_END();

		if (class_type->default_static_members_count && !CE_STATIC_MEMBERS(class_type)) {
			if (class_type->type == ZEND_INTERNAL_CLASS || (class_type->ce_flags & (ZEND_ACC_IMMUTABLE|ZEND_ACC_PRELOADED))) {
				zend_class_init_statics(class_type);
			}
		}

		/* Use the default properties table to also update initializers of private properties
		 * that have been shadowed in a child class. */
		for (uint32_t i = 0; i < class_type->default_properties_count; i++) {
			val = &class_type->default_properties_table[i];
			prop_info = class_type->properties_info_table[i];
			if (Z_TYPE_P(val) == IS_CONSTANT_AST
					&& UNEXPECTED(update_property(val, prop_info) != SUCCESS)) {
				return FAILURE;
			}
		}

		if (class_type->default_static_members_count) {
			ZEND_HASH_FOREACH_PTR(&class_type->properties_info, prop_info) {
				if (prop_info->flags & ZEND_ACC_STATIC) {
					val = CE_STATIC_MEMBERS(class_type) + prop_info->offset;
					if (Z_TYPE_P(val) == IS_CONSTANT_AST
							&& UNEXPECTED(update_property(val, prop_info) != SUCCESS)) {
						return FAILURE;
					}
				}
			} ZEND_HASH_FOREACH_END();
		}

		class_type->ce_flags |= ZEND_ACC_CONSTANTS_UPDATED;
	}

	return SUCCESS;
}
/* }}} */

static zend_always_inline void _object_properties_init(zend_object *object, zend_class_entry *class_type) /* {{{ */
{
	if (class_type->default_properties_count) {
		zval *src = class_type->default_properties_table;
		zval *dst = object->properties_table;
		zval *end = src + class_type->default_properties_count;

		if (UNEXPECTED(class_type->type == ZEND_INTERNAL_CLASS)) {
			do {
				ZVAL_COPY_OR_DUP_PROP(dst, src);
				src++;
				dst++;
			} while (src != end);
		} else {
			do {
				ZVAL_COPY_PROP(dst, src);
				src++;
				dst++;
			} while (src != end);
		}
	}
}
/* }}} */

ZEND_API void object_properties_init(zend_object *object, zend_class_entry *class_type) /* {{{ */
{
	object->properties = NULL;
	_object_properties_init(object, class_type);
}
/* }}} */

ZEND_API void object_properties_init_ex(zend_object *object, HashTable *properties) /* {{{ */
{
	object->properties = properties;
	if (object->ce->default_properties_count) {
		zval *prop;
		zend_string *key;
		zend_property_info *property_info;

		ZEND_HASH_FOREACH_STR_KEY_VAL(properties, key, prop) {
			property_info = zend_get_property_info(object->ce, key, 1);
			if (property_info != ZEND_WRONG_PROPERTY_INFO &&
			    property_info &&
			    (property_info->flags & ZEND_ACC_STATIC) == 0) {
				zval *slot = OBJ_PROP(object, property_info->offset);

				if (UNEXPECTED(ZEND_TYPE_IS_SET(property_info->type))) {
					zval tmp;

					ZVAL_COPY_VALUE(&tmp, prop);
					if (UNEXPECTED(!zend_verify_property_type(property_info, &tmp, 0))) {
						continue;
					}
					ZVAL_COPY_VALUE(slot, &tmp);
				} else {
					ZVAL_COPY_VALUE(slot, prop);
				}
				ZVAL_INDIRECT(prop, slot);
			}
		} ZEND_HASH_FOREACH_END();
	}
}
/* }}} */

ZEND_API void object_properties_load(zend_object *object, HashTable *properties) /* {{{ */
{
    zval *prop, tmp;
   	zend_string *key;
   	zend_long h;
   	zend_property_info *property_info;

   	ZEND_HASH_FOREACH_KEY_VAL(properties, h, key, prop) {
		if (key) {
			if (ZSTR_VAL(key)[0] == '\0') {
				const char *class_name, *prop_name;
				size_t prop_name_len;
				if (zend_unmangle_property_name_ex(key, &class_name, &prop_name, &prop_name_len) == SUCCESS) {
					zend_string *pname = zend_string_init(prop_name, prop_name_len, 0);
					zend_class_entry *prev_scope = EG(fake_scope);
					if (class_name && class_name[0] != '*') {
						zend_string *cname = zend_string_init(class_name, strlen(class_name), 0);
						EG(fake_scope) = zend_lookup_class(cname);
						zend_string_release_ex(cname, 0);
					}
					property_info = zend_get_property_info(object->ce, pname, 1);
					zend_string_release_ex(pname, 0);
					EG(fake_scope) = prev_scope;
				} else {
					property_info = ZEND_WRONG_PROPERTY_INFO;
				}
			} else {
				property_info = zend_get_property_info(object->ce, key, 1);
			}
			if (property_info != ZEND_WRONG_PROPERTY_INFO &&
				property_info &&
				(property_info->flags & ZEND_ACC_STATIC) == 0) {
				zval *slot = OBJ_PROP(object, property_info->offset);
				zval_ptr_dtor(slot);
				ZVAL_COPY_VALUE(slot, prop);
				zval_add_ref(slot);
				if (object->properties) {
					ZVAL_INDIRECT(&tmp, slot);
					zend_hash_update(object->properties, key, &tmp);
				}
			} else {
				if (!object->properties) {
					rebuild_object_properties(object);
				}
				prop = zend_hash_update(object->properties, key, prop);
				zval_add_ref(prop);
			}
		} else {
			if (!object->properties) {
				rebuild_object_properties(object);
			}
			prop = zend_hash_index_update(object->properties, h, prop);
			zval_add_ref(prop);
		}
	} ZEND_HASH_FOREACH_END();
}
/* }}} */

/* This function requires 'properties' to contain all props declared in the
 * class and all props being public. If only a subset is given or the class
 * has protected members then you need to merge the properties separately by
 * calling zend_merge_properties(). */
static zend_always_inline zend_result _object_and_properties_init(zval *arg, zend_class_entry *class_type, HashTable *properties) /* {{{ */
{
	if (UNEXPECTED(class_type->ce_flags & (ZEND_ACC_INTERFACE|ZEND_ACC_TRAIT|ZEND_ACC_IMPLICIT_ABSTRACT_CLASS|ZEND_ACC_EXPLICIT_ABSTRACT_CLASS))) {
		if (class_type->ce_flags & ZEND_ACC_INTERFACE) {
			zend_throw_error(NULL, "Cannot instantiate interface %s", ZSTR_VAL(class_type->name));
		} else if (class_type->ce_flags & ZEND_ACC_TRAIT) {
			zend_throw_error(NULL, "Cannot instantiate trait %s", ZSTR_VAL(class_type->name));
		} else {
			zend_throw_error(NULL, "Cannot instantiate abstract class %s", ZSTR_VAL(class_type->name));
		}
		ZVAL_NULL(arg);
		Z_OBJ_P(arg) = NULL;
		return FAILURE;
	}

	if (UNEXPECTED(!(class_type->ce_flags & ZEND_ACC_CONSTANTS_UPDATED))) {
		if (UNEXPECTED(zend_update_class_constants(class_type) != SUCCESS)) {
			ZVAL_NULL(arg);
			Z_OBJ_P(arg) = NULL;
			return FAILURE;
		}
	}

	if (class_type->create_object == NULL) {
		zend_object *obj = zend_objects_new(class_type);

		ZVAL_OBJ(arg, obj);
		if (properties) {
			object_properties_init_ex(obj, properties);
		} else {
			_object_properties_init(obj, class_type);
		}
	} else {
		ZVAL_OBJ(arg, class_type->create_object(class_type));
	}
	return SUCCESS;
}
/* }}} */

ZEND_API zend_result object_and_properties_init(zval *arg, zend_class_entry *class_type, HashTable *properties) /* {{{ */
{
	return _object_and_properties_init(arg, class_type, properties);
}
/* }}} */

ZEND_API zend_result object_init_ex(zval *arg, zend_class_entry *class_type) /* {{{ */
{
	return _object_and_properties_init(arg, class_type, NULL);
}
/* }}} */

ZEND_API void object_init(zval *arg) /* {{{ */
{
	ZVAL_OBJ(arg, zend_objects_new(zend_standard_class_def));
}
/* }}} */

ZEND_API void add_assoc_long_ex(zval *arg, const char *key, size_t key_len, zend_long n) /* {{{ */
{
	zval tmp;

	ZVAL_LONG(&tmp, n);
	zend_symtable_str_update(Z_ARRVAL_P(arg), key, key_len, &tmp);
}
/* }}} */

ZEND_API void add_assoc_null_ex(zval *arg, const char *key, size_t key_len) /* {{{ */
{
	zval tmp;

	ZVAL_NULL(&tmp);
	zend_symtable_str_update(Z_ARRVAL_P(arg), key, key_len, &tmp);
}
/* }}} */

ZEND_API void add_assoc_bool_ex(zval *arg, const char *key, size_t key_len, bool b) /* {{{ */
{
	zval tmp;

	ZVAL_BOOL(&tmp, b);
	zend_symtable_str_update(Z_ARRVAL_P(arg), key, key_len, &tmp);
}
/* }}} */

ZEND_API void add_assoc_resource_ex(zval *arg, const char *key, size_t key_len, zend_resource *r) /* {{{ */
{
	zval tmp;

	ZVAL_RES(&tmp, r);
	zend_symtable_str_update(Z_ARRVAL_P(arg), key, key_len, &tmp);
}
/* }}} */

ZEND_API void add_assoc_double_ex(zval *arg, const char *key, size_t key_len, double d) /* {{{ */
{
	zval tmp;

	ZVAL_DOUBLE(&tmp, d);
	zend_symtable_str_update(Z_ARRVAL_P(arg), key, key_len, &tmp);
}
/* }}} */

ZEND_API void add_assoc_str_ex(zval *arg, const char *key, size_t key_len, zend_string *str) /* {{{ */
{
	zval tmp;

	ZVAL_STR(&tmp, str);
	zend_symtable_str_update(Z_ARRVAL_P(arg), key, key_len, &tmp);
}
/* }}} */

ZEND_API void add_assoc_string_ex(zval *arg, const char *key, size_t key_len, const char *str) /* {{{ */
{
	zval tmp;

	ZVAL_STRING(&tmp, str);
	zend_symtable_str_update(Z_ARRVAL_P(arg), key, key_len, &tmp);
}
/* }}} */

ZEND_API void add_assoc_stringl_ex(zval *arg, const char *key, size_t key_len, const char *str, size_t length) /* {{{ */
{
	zval tmp;

	ZVAL_STRINGL(&tmp, str, length);
	zend_symtable_str_update(Z_ARRVAL_P(arg), key, key_len, &tmp);
}
/* }}} */

ZEND_API void add_assoc_zval_ex(zval *arg, const char *key, size_t key_len, zval *value) /* {{{ */
{
	zend_symtable_str_update(Z_ARRVAL_P(arg), key, key_len, value);
}
/* }}} */

ZEND_API void add_index_long(zval *arg, zend_ulong index, zend_long n) /* {{{ */
{
	zval tmp;

	ZVAL_LONG(&tmp, n);
	zend_hash_index_update(Z_ARRVAL_P(arg), index, &tmp);
}
/* }}} */

ZEND_API void add_index_null(zval *arg, zend_ulong index) /* {{{ */
{
	zval tmp;

	ZVAL_NULL(&tmp);
	zend_hash_index_update(Z_ARRVAL_P(arg), index, &tmp);
}
/* }}} */

ZEND_API void add_index_bool(zval *arg, zend_ulong index, bool b) /* {{{ */
{
	zval tmp;

	ZVAL_BOOL(&tmp, b);
	zend_hash_index_update(Z_ARRVAL_P(arg), index, &tmp);
}
/* }}} */

ZEND_API void add_index_resource(zval *arg, zend_ulong index, zend_resource *r) /* {{{ */
{
	zval tmp;

	ZVAL_RES(&tmp, r);
	zend_hash_index_update(Z_ARRVAL_P(arg), index, &tmp);
}
/* }}} */

ZEND_API void add_index_double(zval *arg, zend_ulong index, double d) /* {{{ */
{
	zval tmp;

	ZVAL_DOUBLE(&tmp, d);
	zend_hash_index_update(Z_ARRVAL_P(arg), index, &tmp);
}
/* }}} */

ZEND_API void add_index_str(zval *arg, zend_ulong index, zend_string *str) /* {{{ */
{
	zval tmp;

	ZVAL_STR(&tmp, str);
	zend_hash_index_update(Z_ARRVAL_P(arg), index, &tmp);
}
/* }}} */

ZEND_API void add_index_string(zval *arg, zend_ulong index, const char *str) /* {{{ */
{
	zval tmp;

	ZVAL_STRING(&tmp, str);
	zend_hash_index_update(Z_ARRVAL_P(arg), index, &tmp);
}
/* }}} */

ZEND_API void add_index_stringl(zval *arg, zend_ulong index, const char *str, size_t length) /* {{{ */
{
	zval tmp;

	ZVAL_STRINGL(&tmp, str, length);
	zend_hash_index_update(Z_ARRVAL_P(arg), index, &tmp);
}
/* }}} */

ZEND_API zend_result add_next_index_long(zval *arg, zend_long n) /* {{{ */
{
	zval tmp;

	ZVAL_LONG(&tmp, n);
	return zend_hash_next_index_insert(Z_ARRVAL_P(arg), &tmp) ? SUCCESS : FAILURE;
}
/* }}} */

ZEND_API zend_result add_next_index_null(zval *arg) /* {{{ */
{
	zval tmp;

	ZVAL_NULL(&tmp);
	return zend_hash_next_index_insert(Z_ARRVAL_P(arg), &tmp) ? SUCCESS : FAILURE;
}
/* }}} */

ZEND_API zend_result add_next_index_bool(zval *arg, zend_bool b) /* {{{ */
{
	zval tmp;

	ZVAL_BOOL(&tmp, b);
	return zend_hash_next_index_insert(Z_ARRVAL_P(arg), &tmp) ? SUCCESS : FAILURE;
}
/* }}} */

ZEND_API zend_result add_next_index_resource(zval *arg, zend_resource *r) /* {{{ */
{
	zval tmp;

	ZVAL_RES(&tmp, r);
	return zend_hash_next_index_insert(Z_ARRVAL_P(arg), &tmp) ? SUCCESS : FAILURE;
}
/* }}} */

ZEND_API zend_result add_next_index_double(zval *arg, double d) /* {{{ */
{
	zval tmp;

	ZVAL_DOUBLE(&tmp, d);
	return zend_hash_next_index_insert(Z_ARRVAL_P(arg), &tmp) ? SUCCESS : FAILURE;
}
/* }}} */

ZEND_API zend_result add_next_index_str(zval *arg, zend_string *str) /* {{{ */
{
	zval tmp;

	ZVAL_STR(&tmp, str);
	return zend_hash_next_index_insert(Z_ARRVAL_P(arg), &tmp) ? SUCCESS : FAILURE;
}
/* }}} */

ZEND_API zend_result add_next_index_string(zval *arg, const char *str) /* {{{ */
{
	zval tmp;

	ZVAL_STRING(&tmp, str);
	return zend_hash_next_index_insert(Z_ARRVAL_P(arg), &tmp) ? SUCCESS : FAILURE;
}
/* }}} */

ZEND_API zend_result add_next_index_stringl(zval *arg, const char *str, size_t length) /* {{{ */
{
	zval tmp;

	ZVAL_STRINGL(&tmp, str, length);
	return zend_hash_next_index_insert(Z_ARRVAL_P(arg), &tmp) ? SUCCESS : FAILURE;
}
/* }}} */

ZEND_API zend_result array_set_zval_key(HashTable *ht, zval *key, zval *value) /* {{{ */
{
	zval *result;

	switch (Z_TYPE_P(key)) {
		case IS_STRING:
			result = zend_symtable_update(ht, Z_STR_P(key), value);
			break;
		case IS_NULL:
			result = zend_hash_update(ht, ZSTR_EMPTY_ALLOC(), value);
			break;
		case IS_RESOURCE:
			zend_error(E_WARNING, "Resource ID#%d used as offset, casting to integer (%d)", Z_RES_HANDLE_P(key), Z_RES_HANDLE_P(key));
			result = zend_hash_index_update(ht, Z_RES_HANDLE_P(key), value);
			break;
		case IS_FALSE:
			result = zend_hash_index_update(ht, 0, value);
			break;
		case IS_TRUE:
			result = zend_hash_index_update(ht, 1, value);
			break;
		case IS_LONG:
			result = zend_hash_index_update(ht, Z_LVAL_P(key), value);
			break;
		case IS_DOUBLE:
			result = zend_hash_index_update(ht, zend_dval_to_lval(Z_DVAL_P(key)), value);
			break;
		default:
			zend_type_error("Illegal offset type");
			result = NULL;
	}

	if (result) {
		Z_TRY_ADDREF_P(result);
		return SUCCESS;
	} else {
		return FAILURE;
	}
}
/* }}} */

ZEND_API void add_property_long_ex(zval *arg, const char *key, size_t key_len, zend_long n) /* {{{ */
{
	zval tmp;

	ZVAL_LONG(&tmp, n);
	add_property_zval_ex(arg, key, key_len, &tmp);
}
/* }}} */

ZEND_API void add_property_bool_ex(zval *arg, const char *key, size_t key_len, zend_long b) /* {{{ */
{
	zval tmp;

	ZVAL_BOOL(&tmp, b);
	add_property_zval_ex(arg, key, key_len, &tmp);
}
/* }}} */

ZEND_API void add_property_null_ex(zval *arg, const char *key, size_t key_len) /* {{{ */
{
	zval tmp;

	ZVAL_NULL(&tmp);
	add_property_zval_ex(arg, key, key_len, &tmp);
}
/* }}} */

ZEND_API void add_property_resource_ex(zval *arg, const char *key, size_t key_len, zend_resource *r) /* {{{ */
{
	zval tmp;

	ZVAL_RES(&tmp, r);
	add_property_zval_ex(arg, key, key_len, &tmp);
	zval_ptr_dtor(&tmp); /* write_property will add 1 to refcount */
}
/* }}} */

ZEND_API void add_property_double_ex(zval *arg, const char *key, size_t key_len, double d) /* {{{ */
{
	zval tmp;

	ZVAL_DOUBLE(&tmp, d);
	add_property_zval_ex(arg, key, key_len, &tmp);
}
/* }}} */

ZEND_API void add_property_str_ex(zval *arg, const char *key, size_t key_len, zend_string *str) /* {{{ */
{
	zval tmp;

	ZVAL_STR(&tmp, str);
	add_property_zval_ex(arg, key, key_len, &tmp);
	zval_ptr_dtor(&tmp); /* write_property will add 1 to refcount */
}
/* }}} */

ZEND_API void add_property_string_ex(zval *arg, const char *key, size_t key_len, const char *str) /* {{{ */
{
	zval tmp;

	ZVAL_STRING(&tmp, str);
	add_property_zval_ex(arg, key, key_len, &tmp);
	zval_ptr_dtor(&tmp); /* write_property will add 1 to refcount */
}
/* }}} */

ZEND_API void add_property_stringl_ex(zval *arg, const char *key, size_t key_len, const char *str, size_t length) /* {{{ */
{
	zval tmp;

	ZVAL_STRINGL(&tmp, str, length);
	add_property_zval_ex(arg, key, key_len, &tmp);
	zval_ptr_dtor(&tmp); /* write_property will add 1 to refcount */
}
/* }}} */

ZEND_API void add_property_zval_ex(zval *arg, const char *key, size_t key_len, zval *value) /* {{{ */
{
	zend_string *str;

	str = zend_string_init(key, key_len, 0);
	Z_OBJ_HANDLER_P(arg, write_property)(Z_OBJ_P(arg), str, value, NULL);
	zend_string_release_ex(str, 0);
}
/* }}} */

ZEND_API zend_result zend_startup_module_ex(zend_module_entry *module) /* {{{ */
{
	size_t name_len;
	zend_string *lcname;

	if (module->module_started) {
		return SUCCESS;
	}
	module->module_started = 1;

	/* Check module dependencies */
	if (module->deps) {
		const zend_module_dep *dep = module->deps;

		while (dep->name) {
			if (dep->type == MODULE_DEP_REQUIRED) {
				zend_module_entry *req_mod;

				name_len = strlen(dep->name);
				lcname = zend_string_alloc(name_len, 0);
				zend_str_tolower_copy(ZSTR_VAL(lcname), dep->name, name_len);

				if ((req_mod = zend_hash_find_ptr(&module_registry, lcname)) == NULL || !req_mod->module_started) {
					zend_string_efree(lcname);
					/* TODO: Check version relationship */
					zend_error(E_CORE_WARNING, "Cannot load module \"%s\" because required module \"%s\" is not loaded", module->name, dep->name);
					module->module_started = 0;
					return FAILURE;
				}
				zend_string_efree(lcname);
			}
			++dep;
		}
	}

	/* Initialize module globals */
	if (module->globals_size) {
#ifdef ZTS
		ts_allocate_id(module->globals_id_ptr, module->globals_size, (ts_allocate_ctor) module->globals_ctor, (ts_allocate_dtor) module->globals_dtor);
#else
		if (module->globals_ctor) {
			module->globals_ctor(module->globals_ptr);
		}
#endif
	}
	if (module->module_startup_func) {
		EG(current_module) = module;
		if (module->module_startup_func(module->type, module->module_number)==FAILURE) {
			zend_error_noreturn(E_CORE_ERROR,"Unable to start %s module", module->name);
			EG(current_module) = NULL;
			return FAILURE;
		}
		EG(current_module) = NULL;
	}
	return SUCCESS;
}
/* }}} */

static int zend_startup_module_zval(zval *zv) /* {{{ */
{
	zend_module_entry *module = Z_PTR_P(zv);

	return (zend_startup_module_ex(module) == SUCCESS) ? ZEND_HASH_APPLY_KEEP : ZEND_HASH_APPLY_REMOVE;
}
/* }}} */

static void zend_sort_modules(void *base, size_t count, size_t siz, compare_func_t compare, swap_func_t swp) /* {{{ */
{
	Bucket *b1 = base;
	Bucket *b2;
	Bucket *end = b1 + count;
	Bucket tmp;
	zend_module_entry *m, *r;

	while (b1 < end) {
try_again:
		m = (zend_module_entry*)Z_PTR(b1->val);
		if (!m->module_started && m->deps) {
			const zend_module_dep *dep = m->deps;
			while (dep->name) {
				if (dep->type == MODULE_DEP_REQUIRED || dep->type == MODULE_DEP_OPTIONAL) {
					b2 = b1 + 1;
					while (b2 < end) {
						r = (zend_module_entry*)Z_PTR(b2->val);
						if (strcasecmp(dep->name, r->name) == 0) {
							tmp = *b1;
							*b1 = *b2;
							*b2 = tmp;
							goto try_again;
						}
						b2++;
					}
				}
				dep++;
			}
		}
		b1++;
	}
}
/* }}} */

ZEND_API void zend_collect_module_handlers(void) /* {{{ */
{
	zend_module_entry *module;
	int startup_count = 0;
	int shutdown_count = 0;
	int post_deactivate_count = 0;
	zend_class_entry *ce;
	int class_count = 0;

	/* Collect extensions with request startup/shutdown handlers */
	ZEND_HASH_FOREACH_PTR(&module_registry, module) {
		if (module->request_startup_func) {
			startup_count++;
		}
		if (module->request_shutdown_func) {
			shutdown_count++;
		}
		if (module->post_deactivate_func) {
			post_deactivate_count++;
		}
	} ZEND_HASH_FOREACH_END();
	module_request_startup_handlers = (zend_module_entry**)malloc(
	    sizeof(zend_module_entry*) *
		(startup_count + 1 +
		 shutdown_count + 1 +
		 post_deactivate_count + 1));
	module_request_startup_handlers[startup_count] = NULL;
	module_request_shutdown_handlers = module_request_startup_handlers + startup_count + 1;
	module_request_shutdown_handlers[shutdown_count] = NULL;
	module_post_deactivate_handlers = module_request_shutdown_handlers + shutdown_count + 1;
	module_post_deactivate_handlers[post_deactivate_count] = NULL;
	startup_count = 0;

	ZEND_HASH_FOREACH_PTR(&module_registry, module) {
		if (module->request_startup_func) {
			module_request_startup_handlers[startup_count++] = module;
		}
		if (module->request_shutdown_func) {
			module_request_shutdown_handlers[--shutdown_count] = module;
		}
		if (module->post_deactivate_func) {
			module_post_deactivate_handlers[--post_deactivate_count] = module;
		}
	} ZEND_HASH_FOREACH_END();

	/* Collect internal classes with static members */
	ZEND_HASH_FOREACH_PTR(CG(class_table), ce) {
		if (ce->type == ZEND_INTERNAL_CLASS &&
		    ce->default_static_members_count > 0) {
		    class_count++;
		}
	} ZEND_HASH_FOREACH_END();

	class_cleanup_handlers = (zend_class_entry**)malloc(
		sizeof(zend_class_entry*) *
		(class_count + 1));
	class_cleanup_handlers[class_count] = NULL;

	if (class_count) {
		ZEND_HASH_FOREACH_PTR(CG(class_table), ce) {
			if (ce->type == ZEND_INTERNAL_CLASS &&
			    ce->default_static_members_count > 0) {
			    class_cleanup_handlers[--class_count] = ce;
			}
		} ZEND_HASH_FOREACH_END();
	}
}
/* }}} */

ZEND_API void zend_startup_modules(void) /* {{{ */
{
	zend_hash_sort_ex(&module_registry, zend_sort_modules, NULL, 0);
	zend_hash_apply(&module_registry, zend_startup_module_zval);
}
/* }}} */

ZEND_API void zend_destroy_modules(void) /* {{{ */
{
	free(class_cleanup_handlers);
	free(module_request_startup_handlers);
	zend_hash_graceful_reverse_destroy(&module_registry);
}
/* }}} */

ZEND_API zend_module_entry* zend_register_module_ex(zend_module_entry *module) /* {{{ */
{
	size_t name_len;
	zend_string *lcname;
	zend_module_entry *module_ptr;

	if (!module) {
		return NULL;
	}

#if 0
	zend_printf("%s: Registering module %d\n", module->name, module->module_number);
#endif

	/* Check module dependencies */
	if (module->deps) {
		const zend_module_dep *dep = module->deps;

		while (dep->name) {
			if (dep->type == MODULE_DEP_CONFLICTS) {
				name_len = strlen(dep->name);
				lcname = zend_string_alloc(name_len, 0);
				zend_str_tolower_copy(ZSTR_VAL(lcname), dep->name, name_len);

				if (zend_hash_exists(&module_registry, lcname) || zend_get_extension(dep->name)) {
					zend_string_efree(lcname);
					/* TODO: Check version relationship */
					zend_error(E_CORE_WARNING, "Cannot load module \"%s\" because conflicting module \"%s\" is already loaded", module->name, dep->name);
					return NULL;
				}
				zend_string_efree(lcname);
			}
			++dep;
		}
	}

	name_len = strlen(module->name);
	lcname = zend_string_alloc(name_len, module->type == MODULE_PERSISTENT);
	zend_str_tolower_copy(ZSTR_VAL(lcname), module->name, name_len);

	lcname = zend_new_interned_string(lcname);
	if ((module_ptr = zend_hash_add_mem(&module_registry, lcname, module, sizeof(zend_module_entry))) == NULL) {
		zend_error(E_CORE_WARNING, "Module \"%s\" is already loaded", module->name);
		zend_string_release(lcname);
		return NULL;
	}
	module = module_ptr;
	EG(current_module) = module;

	if (module->functions && zend_register_functions(NULL, module->functions, NULL, module->type)==FAILURE) {
		zend_hash_del(&module_registry, lcname);
		zend_string_release(lcname);
		EG(current_module) = NULL;
		zend_error(E_CORE_WARNING,"%s: Unable to register functions, unable to load", module->name);
		return NULL;
	}

	EG(current_module) = NULL;
	zend_string_release(lcname);
	return module;
}
/* }}} */

ZEND_API zend_module_entry* zend_register_internal_module(zend_module_entry *module) /* {{{ */
{
	module->module_number = zend_next_free_module();
	module->type = MODULE_PERSISTENT;
	return zend_register_module_ex(module);
}
/* }}} */

static void zend_check_magic_method_args(
		uint32_t num_args, const zend_class_entry *ce, const zend_function *fptr, int error_type)
{
	if (fptr->common.num_args != num_args) {
		if (num_args == 0) {
			zend_error(error_type, "Method %s::%s() cannot take arguments",
				ZSTR_VAL(ce->name), ZSTR_VAL(fptr->common.function_name));
		} else if (num_args == 1) {
			zend_error(error_type, "Method %s::%s() must take exactly 1 argument",
				ZSTR_VAL(ce->name), ZSTR_VAL(fptr->common.function_name));
		} else {
			zend_error(error_type, "Method %s::%s() must take exactly %" PRIu32 " arguments",
				ZSTR_VAL(ce->name), ZSTR_VAL(fptr->common.function_name), num_args);
		}
		return;
	}
	for (uint32_t i = 0; i < num_args; i++) {
		if (QUICK_ARG_SHOULD_BE_SENT_BY_REF(fptr, i + 1)) {
			zend_error(error_type, "Method %s::%s() cannot take arguments by reference",
				ZSTR_VAL(ce->name), ZSTR_VAL(fptr->common.function_name));
			return;
		}
	}
}

static void zend_check_magic_method_arg_type(uint32_t arg_num, const zend_class_entry *ce, const zend_function *fptr, int error_type, int arg_type)
{
		if (
			ZEND_TYPE_IS_SET(fptr->common.arg_info[arg_num].type)
			 && !(ZEND_TYPE_FULL_MASK(fptr->common.arg_info[arg_num].type) & arg_type)
		) {
			zend_error(error_type, "%s::%s(): Parameter #%d ($%s) must be of type %s when declared",
				ZSTR_VAL(ce->name), ZSTR_VAL(fptr->common.function_name),
				arg_num + 1, ZSTR_VAL(fptr->common.arg_info[arg_num].name),
				ZSTR_VAL(zend_type_to_string((zend_type) ZEND_TYPE_INIT_MASK(arg_type))));
		}
}

static void zend_check_magic_method_return_type(const zend_class_entry *ce, const zend_function *fptr, int error_type, int return_type)
{
	if (!(fptr->common.fn_flags & ZEND_ACC_HAS_RETURN_TYPE)) {
		/* For backwards compatibility reasons, do not enforce the return type if it is not set. */
		return;
	}

	bool has_class_type = ZEND_TYPE_HAS_CLASS(fptr->common.arg_info[-1].type);
	uint32_t extra_types = ZEND_TYPE_PURE_MASK(fptr->common.arg_info[-1].type) & ~return_type;
	if (extra_types & MAY_BE_STATIC) {
		extra_types &= ~MAY_BE_STATIC;
		has_class_type = 1;
	}

	if (extra_types || (has_class_type && return_type != MAY_BE_OBJECT)) {
		zend_error(error_type, "%s::%s(): Return type must be %s when declared",
			ZSTR_VAL(ce->name), ZSTR_VAL(fptr->common.function_name),
			ZSTR_VAL(zend_type_to_string((zend_type) ZEND_TYPE_INIT_MASK(return_type))));
	}
}

static void zend_check_magic_method_non_static(
		const zend_class_entry *ce, const zend_function *fptr, int error_type)
{
	if (fptr->common.fn_flags & ZEND_ACC_STATIC) {
		zend_error(error_type, "Method %s::%s() cannot be static",
			ZSTR_VAL(ce->name), ZSTR_VAL(fptr->common.function_name));
	}
}

static void zend_check_magic_method_static(
		const zend_class_entry *ce, const zend_function *fptr, int error_type)
{
	if (!(fptr->common.fn_flags & ZEND_ACC_STATIC)) {
		zend_error(error_type, "Method %s::%s() must be static",
			ZSTR_VAL(ce->name), ZSTR_VAL(fptr->common.function_name));
	}
}

static void zend_check_magic_method_public(
		const zend_class_entry *ce, const zend_function *fptr, int error_type)
{
	// TODO: Remove this warning after adding proper visibility handling.
	if (!(fptr->common.fn_flags & ZEND_ACC_PUBLIC)) {
		zend_error(E_WARNING, "The magic method %s::%s() must have public visibility",
			ZSTR_VAL(ce->name), ZSTR_VAL(fptr->common.function_name));
	}
}

static void zend_check_magic_method_no_return_type(
		const zend_class_entry *ce, const zend_function *fptr, int error_type)
{
	if (fptr->common.fn_flags & ZEND_ACC_HAS_RETURN_TYPE) {
		zend_error_noreturn(error_type, "Method %s::%s() cannot declare a return type",
			ZSTR_VAL(ce->name), ZSTR_VAL(fptr->common.function_name));
	}
}

ZEND_API void zend_check_magic_method_implementation(const zend_class_entry *ce, const zend_function *fptr, zend_string *lcname, int error_type) /* {{{ */
{
	if (ZSTR_VAL(fptr->common.function_name)[0] != '_'
	 || ZSTR_VAL(fptr->common.function_name)[1] != '_') {
		return;
	}

	if (zend_string_equals_literal(lcname, ZEND_CONSTRUCTOR_FUNC_NAME)) {
		zend_check_magic_method_non_static(ce, fptr, error_type);
		zend_check_magic_method_no_return_type(ce, fptr, error_type);
	} else if (zend_string_equals_literal(lcname, ZEND_DESTRUCTOR_FUNC_NAME)) {
		zend_check_magic_method_args(0, ce, fptr, error_type);
		zend_check_magic_method_non_static(ce, fptr, error_type);
		zend_check_magic_method_no_return_type(ce, fptr, error_type);
	} else if (zend_string_equals_literal(lcname, ZEND_CLONE_FUNC_NAME)) {
		zend_check_magic_method_args(0, ce, fptr, error_type);
		zend_check_magic_method_non_static(ce, fptr, error_type);
		zend_check_magic_method_return_type(ce, fptr, error_type, MAY_BE_VOID);
	} else if (zend_string_equals_literal(lcname, ZEND_GET_FUNC_NAME)) {
		zend_check_magic_method_args(1, ce, fptr, error_type);
		zend_check_magic_method_non_static(ce, fptr, error_type);
		zend_check_magic_method_public(ce, fptr, error_type);
		zend_check_magic_method_arg_type(0, ce, fptr, error_type, MAY_BE_STRING);
	} else if (zend_string_equals_literal(lcname, ZEND_SET_FUNC_NAME)) {
		zend_check_magic_method_args(2, ce, fptr, error_type);
		zend_check_magic_method_non_static(ce, fptr, error_type);
		zend_check_magic_method_public(ce, fptr, error_type);
		zend_check_magic_method_arg_type(0, ce, fptr, error_type, MAY_BE_STRING);
		zend_check_magic_method_return_type(ce, fptr, error_type, MAY_BE_VOID);
	} else if (zend_string_equals_literal(lcname, ZEND_UNSET_FUNC_NAME)) {
		zend_check_magic_method_args(1, ce, fptr, error_type);
		zend_check_magic_method_non_static(ce, fptr, error_type);
		zend_check_magic_method_public(ce, fptr, error_type);
		zend_check_magic_method_arg_type(0, ce, fptr, error_type, MAY_BE_STRING);
		zend_check_magic_method_return_type(ce, fptr, error_type, MAY_BE_VOID);
	} else if (zend_string_equals_literal(lcname, ZEND_ISSET_FUNC_NAME)) {
		zend_check_magic_method_args(1, ce, fptr, error_type);
		zend_check_magic_method_non_static(ce, fptr, error_type);
		zend_check_magic_method_public(ce, fptr, error_type);
		zend_check_magic_method_arg_type(0, ce, fptr, error_type, MAY_BE_STRING);
		zend_check_magic_method_return_type(ce, fptr, error_type, MAY_BE_BOOL);
	} else if (zend_string_equals_literal(lcname, ZEND_CALL_FUNC_NAME)) {
		zend_check_magic_method_args(2, ce, fptr, error_type);
		zend_check_magic_method_non_static(ce, fptr, error_type);
		zend_check_magic_method_public(ce, fptr, error_type);
		zend_check_magic_method_arg_type(0, ce, fptr, error_type, MAY_BE_STRING);
		zend_check_magic_method_arg_type(1, ce, fptr, error_type, MAY_BE_ARRAY);
	} else if (zend_string_equals_literal(lcname, ZEND_CALLSTATIC_FUNC_NAME)) {
		zend_check_magic_method_args(2, ce, fptr, error_type);
		zend_check_magic_method_static(ce, fptr, error_type);
		zend_check_magic_method_public(ce, fptr, error_type);
		zend_check_magic_method_arg_type(0, ce, fptr, error_type, MAY_BE_STRING);
		zend_check_magic_method_arg_type(1, ce, fptr, error_type, MAY_BE_ARRAY);
	} else if (zend_string_equals_literal(lcname, ZEND_TOSTRING_FUNC_NAME)) {
		zend_check_magic_method_args(0, ce, fptr, error_type);
		zend_check_magic_method_non_static(ce, fptr, error_type);
		zend_check_magic_method_public(ce, fptr, error_type);
	} else if (zend_string_equals_literal(lcname, ZEND_DEBUGINFO_FUNC_NAME)) {
		zend_check_magic_method_args(0, ce, fptr, error_type);
		zend_check_magic_method_non_static(ce, fptr, error_type);
		zend_check_magic_method_public(ce, fptr, error_type);
		zend_check_magic_method_return_type(ce, fptr, error_type, (MAY_BE_ARRAY | MAY_BE_NULL));
	} else if (zend_string_equals_literal(lcname, "__serialize")) {
		zend_check_magic_method_args(0, ce, fptr, error_type);
		zend_check_magic_method_non_static(ce, fptr, error_type);
		zend_check_magic_method_public(ce, fptr, error_type);
		zend_check_magic_method_return_type(ce, fptr, error_type, MAY_BE_ARRAY);
	} else if (zend_string_equals_literal(lcname, "__unserialize")) {
		zend_check_magic_method_args(1, ce, fptr, error_type);
		zend_check_magic_method_non_static(ce, fptr, error_type);
		zend_check_magic_method_public(ce, fptr, error_type);
		zend_check_magic_method_arg_type(0, ce, fptr, error_type, MAY_BE_ARRAY);
		zend_check_magic_method_return_type(ce, fptr, error_type, MAY_BE_VOID);
	} else if (zend_string_equals_literal(lcname, "__set_state")) {
		zend_check_magic_method_args(1, ce, fptr, error_type);
		zend_check_magic_method_static(ce, fptr, error_type);
		zend_check_magic_method_public(ce, fptr, error_type);
		zend_check_magic_method_arg_type(0, ce, fptr, error_type, MAY_BE_ARRAY);
		zend_check_magic_method_return_type(ce, fptr, error_type, MAY_BE_OBJECT);
	} else if (zend_string_equals_literal(lcname, "__invoke")) {
		zend_check_magic_method_non_static(ce, fptr, error_type);
		zend_check_magic_method_public(ce, fptr, error_type);
	} else if (zend_string_equals_literal(lcname, "__sleep")) {
		zend_check_magic_method_args(0, ce, fptr, error_type);
		zend_check_magic_method_non_static(ce, fptr, error_type);
		zend_check_magic_method_public(ce, fptr, error_type);
		zend_check_magic_method_return_type(ce, fptr, error_type, MAY_BE_ARRAY);
	} else if (zend_string_equals_literal(lcname, "__wakeup")) {
		zend_check_magic_method_args(0, ce, fptr, error_type);
		zend_check_magic_method_non_static(ce, fptr, error_type);
		zend_check_magic_method_public(ce, fptr, error_type);
		zend_check_magic_method_return_type(ce, fptr, error_type, MAY_BE_VOID);
	}
}
/* }}} */

ZEND_API void zend_add_magic_method(zend_class_entry *ce, zend_function *fptr, zend_string *lcname)
{
	if (ZSTR_VAL(lcname)[0] != '_' || ZSTR_VAL(lcname)[1] != '_') {
		/* pass */
	} else if (zend_string_equals_literal(lcname, ZEND_CLONE_FUNC_NAME)) {
		ce->clone = fptr;
	} else if (zend_string_equals_literal(lcname, ZEND_CONSTRUCTOR_FUNC_NAME)) {
		ce->constructor = fptr;
		ce->constructor->common.fn_flags |= ZEND_ACC_CTOR;
	} else if (zend_string_equals_literal(lcname, ZEND_DESTRUCTOR_FUNC_NAME)) {
		ce->destructor = fptr;
	} else if (zend_string_equals_literal(lcname, ZEND_GET_FUNC_NAME)) {
		ce->__get = fptr;
		ce->ce_flags |= ZEND_ACC_USE_GUARDS;
	} else if (zend_string_equals_literal(lcname, ZEND_SET_FUNC_NAME)) {
		ce->__set = fptr;
		ce->ce_flags |= ZEND_ACC_USE_GUARDS;
	} else if (zend_string_equals_literal(lcname, ZEND_CALL_FUNC_NAME)) {
		ce->__call = fptr;
	} else if (zend_string_equals_literal(lcname, ZEND_UNSET_FUNC_NAME)) {
		ce->__unset = fptr;
		ce->ce_flags |= ZEND_ACC_USE_GUARDS;
	} else if (zend_string_equals_literal(lcname, ZEND_ISSET_FUNC_NAME)) {
		ce->__isset = fptr;
		ce->ce_flags |= ZEND_ACC_USE_GUARDS;
	} else if (zend_string_equals_literal(lcname, ZEND_CALLSTATIC_FUNC_NAME)) {
		ce->__callstatic = fptr;
	} else if (zend_string_equals_literal(lcname, ZEND_TOSTRING_FUNC_NAME)) {
		ce->__tostring = fptr;
	} else if (zend_string_equals_literal(lcname, ZEND_DEBUGINFO_FUNC_NAME)) {
		ce->__debugInfo = fptr;
	} else if (zend_string_equals_literal(lcname, "__serialize")) {
		ce->__serialize = fptr;
	} else if (zend_string_equals_literal(lcname, "__unserialize")) {
		ce->__unserialize = fptr;
	}
}

/* registers all functions in *library_functions in the function hash */
ZEND_API zend_result zend_register_functions(zend_class_entry *scope, const zend_function_entry *functions, HashTable *function_table, int type) /* {{{ */
{
	const zend_function_entry *ptr = functions;
	zend_function function, *reg_function;
	zend_internal_function *internal_function = (zend_internal_function *)&function;
	int count=0, unload=0;
	HashTable *target_function_table = function_table;
	int error_type;
	zend_string *lowercase_name;
	size_t fname_len;

	if (type==MODULE_PERSISTENT) {
		error_type = E_CORE_WARNING;
	} else {
		error_type = E_WARNING;
	}

	if (!target_function_table) {
		target_function_table = CG(function_table);
	}
	internal_function->type = ZEND_INTERNAL_FUNCTION;
	internal_function->module = EG(current_module);
	memset(internal_function->reserved, 0, ZEND_MAX_RESERVED_RESOURCES * sizeof(void*));

	while (ptr->fname) {
		fname_len = strlen(ptr->fname);
		internal_function->handler = ptr->handler;
		internal_function->function_name = zend_string_init_interned(ptr->fname, fname_len, 1);
		internal_function->scope = scope;
		internal_function->prototype = NULL;
		internal_function->attributes = NULL;
		if (ptr->flags) {
			if (!(ptr->flags & ZEND_ACC_PPP_MASK)) {
				if (ptr->flags != ZEND_ACC_DEPRECATED && scope) {
					zend_error(error_type, "Invalid access level for %s%s%s() - access must be exactly one of public, protected or private", scope ? ZSTR_VAL(scope->name) : "", scope ? "::" : "", ptr->fname);
				}
				internal_function->fn_flags = ZEND_ACC_PUBLIC | ptr->flags;
			} else {
				internal_function->fn_flags = ptr->flags;
			}
		} else {
			internal_function->fn_flags = ZEND_ACC_PUBLIC;
		}

		if (ptr->arg_info) {
			zend_internal_function_info *info = (zend_internal_function_info*)ptr->arg_info;
			internal_function->arg_info = (zend_internal_arg_info*)ptr->arg_info+1;
			internal_function->num_args = ptr->num_args;
			/* Currently you cannot denote that the function can accept less arguments than num_args */
			if (info->required_num_args == (zend_uintptr_t)-1) {
				internal_function->required_num_args = ptr->num_args;
			} else {
				internal_function->required_num_args = info->required_num_args;
			}
			if (ZEND_ARG_SEND_MODE(info)) {
				internal_function->fn_flags |= ZEND_ACC_RETURN_REFERENCE;
			}
			if (ZEND_ARG_IS_VARIADIC(&ptr->arg_info[ptr->num_args])) {
				internal_function->fn_flags |= ZEND_ACC_VARIADIC;
				/* Don't count the variadic argument */
				internal_function->num_args--;
			}
			if (ZEND_TYPE_IS_SET(info->type)) {
				if (ZEND_TYPE_HAS_NAME(info->type)) {
					const char *type_name = ZEND_TYPE_LITERAL_NAME(info->type);
					if (!scope && (!strcasecmp(type_name, "self") || !strcasecmp(type_name, "parent"))) {
						zend_error_noreturn(E_CORE_ERROR, "Cannot declare a return type of %s outside of a class scope", type_name);
					}
				}

				internal_function->fn_flags |= ZEND_ACC_HAS_RETURN_TYPE;
			}
		} else {
			zend_error(E_CORE_WARNING, "Missing arginfo for %s%s%s()",
				 scope ? ZSTR_VAL(scope->name) : "", scope ? "::" : "", ptr->fname);

			internal_function->arg_info = NULL;
			internal_function->num_args = 0;
			internal_function->required_num_args = 0;
		}

		zend_set_function_arg_flags((zend_function*)internal_function);
		if (ptr->flags & ZEND_ACC_ABSTRACT) {
			if (scope) {
				/* This is a class that must be abstract itself. Here we set the check info. */
				scope->ce_flags |= ZEND_ACC_IMPLICIT_ABSTRACT_CLASS;
				if (!(scope->ce_flags & ZEND_ACC_INTERFACE)) {
					/* Since the class is not an interface it needs to be declared as a abstract class. */
					/* Since here we are handling internal functions only we can add the keyword flag. */
					/* This time we set the flag for the keyword 'abstract'. */
					scope->ce_flags |= ZEND_ACC_EXPLICIT_ABSTRACT_CLASS;
				}
			}
			if ((ptr->flags & ZEND_ACC_STATIC) && (!scope || !(scope->ce_flags & ZEND_ACC_INTERFACE))) {
				zend_error(error_type, "Static function %s%s%s() cannot be abstract", scope ? ZSTR_VAL(scope->name) : "", scope ? "::" : "", ptr->fname);
			}
		} else {
			if (scope && (scope->ce_flags & ZEND_ACC_INTERFACE)) {
				zend_error(error_type, "Interface %s cannot contain non abstract method %s()", ZSTR_VAL(scope->name), ptr->fname);
				return FAILURE;
			}
			if (!internal_function->handler) {
				zend_error(error_type, "Method %s%s%s() cannot be a NULL function", scope ? ZSTR_VAL(scope->name) : "", scope ? "::" : "", ptr->fname);
				zend_unregister_functions(functions, count, target_function_table);
				return FAILURE;
			}
		}
		lowercase_name = zend_string_tolower_ex(internal_function->function_name, type == MODULE_PERSISTENT);
		lowercase_name = zend_new_interned_string(lowercase_name);
		reg_function = malloc(sizeof(zend_internal_function));
		memcpy(reg_function, &function, sizeof(zend_internal_function));
		if (zend_hash_add_ptr(target_function_table, lowercase_name, reg_function) == NULL) {
			unload=1;
			free(reg_function);
			zend_string_release(lowercase_name);
			break;
		}

		/* Get parameter count including variadic parameter. */
		uint32_t num_args = reg_function->common.num_args;
		if (reg_function->common.fn_flags & ZEND_ACC_VARIADIC) {
			num_args++;
		}

		/* If types of arguments have to be checked */
		if (reg_function->common.arg_info && num_args) {
			uint32_t i;
			for (i = 0; i < num_args; i++) {
				zend_internal_arg_info *arg_info = &reg_function->internal_function.arg_info[i];
				ZEND_ASSERT(arg_info->name && "Parameter must have a name");
				if (ZEND_TYPE_IS_SET(arg_info->type)) {
				    reg_function->common.fn_flags |= ZEND_ACC_HAS_TYPE_HINTS;
				}
#if ZEND_DEBUG
				for (uint32_t j = 0; j < i; j++) {
					if (!strcmp(arg_info->name, reg_function->internal_function.arg_info[j].name)) {
						zend_error_noreturn(E_CORE_ERROR,
							"Duplicate parameter name $%s for function %s%s%s()", arg_info->name,
							scope ? ZSTR_VAL(scope->name) : "", scope ? "::" : "", ptr->fname);
					}
				}
#endif
			}
		}

		if (reg_function->common.arg_info &&
		    (reg_function->common.fn_flags & (ZEND_ACC_HAS_RETURN_TYPE|ZEND_ACC_HAS_TYPE_HINTS))) {
			/* convert "const char*" class type names into "zend_string*" */
			uint32_t i;
			zend_arg_info *arg_info = reg_function->common.arg_info - 1;
			zend_arg_info *new_arg_info;

			/* Treat return type as an extra argument */
			num_args++;
			new_arg_info = malloc(sizeof(zend_arg_info) * num_args);
			memcpy(new_arg_info, arg_info, sizeof(zend_arg_info) * num_args);
			reg_function->common.arg_info = new_arg_info + 1;
			for (i = 0; i < num_args; i++) {
				if (ZEND_TYPE_HAS_CLASS(new_arg_info[i].type)) {
					ZEND_ASSERT(ZEND_TYPE_HAS_NAME(new_arg_info[i].type)
						&& "Should be stored as simple name");
					const char *class_name = ZEND_TYPE_LITERAL_NAME(new_arg_info[i].type);

					size_t num_types = 1;
					const char *p = class_name;
					while ((p = strchr(p, '|'))) {
						num_types++;
						p++;
					}

					if (num_types == 1) {
						/* Simple class type */
						ZEND_TYPE_SET_PTR(new_arg_info[i].type,
							zend_string_init_interned(class_name, strlen(class_name), 1));
					} else {
						/* Union type */
						zend_type_list *list = malloc(ZEND_TYPE_LIST_SIZE(num_types));
						list->num_types = num_types;
						ZEND_TYPE_SET_LIST(new_arg_info[i].type, list);

						const char *start = class_name;
						uint32_t j = 0;
						while (true) {
							const char *end = strchr(start, '|');
							zend_string *str = zend_string_init_interned(
								start, end ? end - start : strlen(start), 1);
							list->types[j] = (zend_type) ZEND_TYPE_INIT_CLASS(str, 0, 0);
							if (!end) {
								break;
							}
							start = end + 1;
							j++;
						}
					}
				}
			}
		}

		if (scope) {
			zend_check_magic_method_implementation(
				scope, reg_function, lowercase_name, E_CORE_ERROR);
			zend_add_magic_method(scope, reg_function, lowercase_name);
		}
		ptr++;
		count++;
		zend_string_release(lowercase_name);
	}
	if (unload) { /* before unloading, display all remaining bad function in the module */
		while (ptr->fname) {
			fname_len = strlen(ptr->fname);
			lowercase_name = zend_string_alloc(fname_len, 0);
			zend_str_tolower_copy(ZSTR_VAL(lowercase_name), ptr->fname, fname_len);
			if (zend_hash_exists(target_function_table, lowercase_name)) {
				zend_error(error_type, "Function registration failed - duplicate name - %s%s%s", scope ? ZSTR_VAL(scope->name) : "", scope ? "::" : "", ptr->fname);
			}
			zend_string_efree(lowercase_name);
			ptr++;
		}
		zend_unregister_functions(functions, count, target_function_table);
		return FAILURE;
	}
	return SUCCESS;
}
/* }}} */

/* count=-1 means erase all functions, otherwise,
 * erase the first count functions
 */
ZEND_API void zend_unregister_functions(const zend_function_entry *functions, int count, HashTable *function_table) /* {{{ */
{
	const zend_function_entry *ptr = functions;
	int i=0;
	HashTable *target_function_table = function_table;
	zend_string *lowercase_name;
	size_t fname_len;

	if (!target_function_table) {
		target_function_table = CG(function_table);
	}
	while (ptr->fname) {
		if (count!=-1 && i>=count) {
			break;
		}
		fname_len = strlen(ptr->fname);
		lowercase_name = zend_string_alloc(fname_len, 0);
		zend_str_tolower_copy(ZSTR_VAL(lowercase_name), ptr->fname, fname_len);
		zend_hash_del(target_function_table, lowercase_name);
		zend_string_efree(lowercase_name);
		ptr++;
		i++;
	}
}
/* }}} */

ZEND_API zend_result zend_startup_module(zend_module_entry *module) /* {{{ */
{
	if ((module = zend_register_internal_module(module)) != NULL && zend_startup_module_ex(module) == SUCCESS) {
		return SUCCESS;
	}
	return FAILURE;
}
/* }}} */

ZEND_API zend_result zend_get_module_started(const char *module_name) /* {{{ */
{
	zend_module_entry *module;

	module = zend_hash_str_find_ptr(&module_registry, module_name, strlen(module_name));
	return (module && module->module_started) ? SUCCESS : FAILURE;
}
/* }}} */

static int clean_module_class(zval *el, void *arg) /* {{{ */
{
	zend_class_entry *ce = (zend_class_entry *)Z_PTR_P(el);
	int module_number = *(int *)arg;
	if (ce->type == ZEND_INTERNAL_CLASS && ce->info.internal.module->module_number == module_number) {
		return ZEND_HASH_APPLY_REMOVE;
	} else {
		return ZEND_HASH_APPLY_KEEP;
	}
}
/* }}} */

static void clean_module_classes(int module_number) /* {{{ */
{
	zend_hash_apply_with_argument(EG(class_table), clean_module_class, (void *) &module_number);
}
/* }}} */

void module_destructor(zend_module_entry *module) /* {{{ */
{

	if (module->type == MODULE_TEMPORARY) {
		zend_clean_module_rsrc_dtors(module->module_number);
		clean_module_constants(module->module_number);
		clean_module_classes(module->module_number);
	}

	if (module->module_started && module->module_shutdown_func) {
#if 0
		zend_printf("%s: Module shutdown\n", module->name);
#endif
		module->module_shutdown_func(module->type, module->module_number);
	}

	if (module->module_started
	 && !module->module_shutdown_func
	 && module->type == MODULE_TEMPORARY) {
		zend_unregister_ini_entries(module->module_number);
	}

	/* Deinitilaise module globals */
	if (module->globals_size) {
#ifdef ZTS
		if (*module->globals_id_ptr) {
			ts_free_id(*module->globals_id_ptr);
		}
#else
		if (module->globals_dtor) {
			module->globals_dtor(module->globals_ptr);
		}
#endif
	}

	module->module_started=0;
	if (module->type == MODULE_TEMPORARY && module->functions) {
		zend_unregister_functions(module->functions, -1, NULL);
	}

#if HAVE_LIBDL
	if (module->handle && !getenv("ZEND_DONT_UNLOAD_MODULES")) {
		DL_UNLOAD(module->handle);
	}
#endif
}
/* }}} */

ZEND_API void zend_activate_modules(void) /* {{{ */
{
	zend_module_entry **p = module_request_startup_handlers;

	while (*p) {
		zend_module_entry *module = *p;

		if (module->request_startup_func(module->type, module->module_number)==FAILURE) {
			zend_error(E_WARNING, "request_startup() for %s module failed", module->name);
			exit(1);
		}
		p++;
	}
}
/* }}} */

ZEND_API void zend_deactivate_modules(void) /* {{{ */
{
	EG(current_execute_data) = NULL; /* we're no longer executing anything */

	zend_try {
		if (EG(full_tables_cleanup)) {
			zend_module_entry *module;

			ZEND_HASH_REVERSE_FOREACH_PTR(&module_registry, module) {
				if (module->request_shutdown_func) {
#if 0
					zend_printf("%s: Request shutdown\n", module->name);
#endif
					module->request_shutdown_func(module->type, module->module_number);
				}
			} ZEND_HASH_FOREACH_END();
		} else {
			zend_module_entry **p = module_request_shutdown_handlers;

			while (*p) {
				zend_module_entry *module = *p;

				module->request_shutdown_func(module->type, module->module_number);
				p++;
			}
		}
	} zend_end_try();
}
/* }}} */

ZEND_API void zend_cleanup_internal_classes(void) /* {{{ */
{
	zend_class_entry **p = class_cleanup_handlers;

	while (*p) {
		zend_cleanup_internal_class_data(*p);
		p++;
	}
}
/* }}} */

ZEND_API void zend_post_deactivate_modules(void) /* {{{ */
{
	if (EG(full_tables_cleanup)) {
		zend_module_entry *module;
		zval *zv;
		zend_string *key;

		ZEND_HASH_FOREACH_PTR(&module_registry, module) {
			if (module->post_deactivate_func) {
				module->post_deactivate_func();
			}
		} ZEND_HASH_FOREACH_END();
		ZEND_HASH_REVERSE_FOREACH_STR_KEY_VAL(&module_registry, key, zv) {
			module = Z_PTR_P(zv);
			if (module->type != MODULE_TEMPORARY) {
				break;
			}
			module_destructor(module);
			free(module);
			zend_string_release_ex(key, 0);
		} ZEND_HASH_FOREACH_END_DEL();
	} else {
		zend_module_entry **p = module_post_deactivate_handlers;

		while (*p) {
			zend_module_entry *module = *p;

			module->post_deactivate_func();
			p++;
		}
	}
}
/* }}} */

/* return the next free module number */
ZEND_API int zend_next_free_module(void) /* {{{ */
{
	return zend_hash_num_elements(&module_registry) + 1;
}
/* }}} */

static zend_class_entry *do_register_internal_class(zend_class_entry *orig_class_entry, uint32_t ce_flags) /* {{{ */
{
	zend_class_entry *class_entry = malloc(sizeof(zend_class_entry));
	zend_string *lowercase_name;
	*class_entry = *orig_class_entry;

	class_entry->type = ZEND_INTERNAL_CLASS;
	zend_initialize_class_data(class_entry, 0);
	class_entry->ce_flags = orig_class_entry->ce_flags | ce_flags | ZEND_ACC_CONSTANTS_UPDATED | ZEND_ACC_LINKED | ZEND_ACC_RESOLVED_PARENT | ZEND_ACC_RESOLVED_INTERFACES;
	class_entry->info.internal.module = EG(current_module);

	if (class_entry->info.internal.builtin_functions) {
		zend_register_functions(class_entry, class_entry->info.internal.builtin_functions, &class_entry->function_table, EG(current_module)->type);
	}

	lowercase_name = zend_string_tolower_ex(orig_class_entry->name, EG(current_module)->type == MODULE_PERSISTENT);
	lowercase_name = zend_new_interned_string(lowercase_name);
	zend_hash_update_ptr(CG(class_table), lowercase_name, class_entry);
	zend_string_release_ex(lowercase_name, 1);
	return class_entry;
}
/* }}} */

/* If parent_ce is not NULL then it inherits from parent_ce
 * If parent_ce is NULL and parent_name isn't then it looks for the parent and inherits from it
 * If both parent_ce and parent_name are NULL it does a regular class registration
 * If parent_name is specified but not found NULL is returned
 */
ZEND_API zend_class_entry *zend_register_internal_class_ex(zend_class_entry *class_entry, zend_class_entry *parent_ce) /* {{{ */
{
	zend_class_entry *register_class;

	register_class = zend_register_internal_class(class_entry);

	if (parent_ce) {
		zend_do_inheritance(register_class, parent_ce);
		zend_build_properties_info_table(register_class);
	}
	return register_class;
}
/* }}} */

ZEND_API void zend_class_implements(zend_class_entry *class_entry, int num_interfaces, ...) /* {{{ */
{
	zend_class_entry *interface_entry;
	va_list interface_list;
	va_start(interface_list, num_interfaces);

	while (num_interfaces--) {
		interface_entry = va_arg(interface_list, zend_class_entry *);
		zend_do_implement_interface(class_entry, interface_entry);
	}

	va_end(interface_list);
}
/* }}} */

/* A class that contains at least one abstract method automatically becomes an abstract class.
 */
ZEND_API zend_class_entry *zend_register_internal_class(zend_class_entry *orig_class_entry) /* {{{ */
{
	return do_register_internal_class(orig_class_entry, 0);
}
/* }}} */

ZEND_API zend_class_entry *zend_register_internal_interface(zend_class_entry *orig_class_entry) /* {{{ */
{
	return do_register_internal_class(orig_class_entry, ZEND_ACC_INTERFACE);
}
/* }}} */

ZEND_API zend_result zend_register_class_alias_ex(const char *name, size_t name_len, zend_class_entry *ce, bool persistent) /* {{{ */
{
	zend_string *lcname;
	zval zv, *ret;

	/* TODO: Move this out of here in 7.4. */
	if (persistent && EG(current_module) && EG(current_module)->type == MODULE_TEMPORARY) {
		persistent = 0;
	}

	if (name[0] == '\\') {
		lcname = zend_string_alloc(name_len-1, persistent);
		zend_str_tolower_copy(ZSTR_VAL(lcname), name+1, name_len-1);
	} else {
		lcname = zend_string_alloc(name_len, persistent);
		zend_str_tolower_copy(ZSTR_VAL(lcname), name, name_len);
	}

	zend_assert_valid_class_name(lcname);

	lcname = zend_new_interned_string(lcname);

	ZVAL_ALIAS_PTR(&zv, ce);
	ret = zend_hash_add(CG(class_table), lcname, &zv);
	zend_string_release_ex(lcname, 0);
	if (ret) {
		if (!(ce->ce_flags & ZEND_ACC_IMMUTABLE)) {
			ce->refcount++;
		}
		return SUCCESS;
	}
	return FAILURE;
}
/* }}} */

// TODO num_symbol_tables as unsigned int?
ZEND_API zend_result zend_set_hash_symbol(zval *symbol, const char *name, size_t name_length, zend_bool is_ref, int num_symbol_tables, ...) /* {{{ */
{
	HashTable *symbol_table;
	va_list symbol_table_list;

	if (num_symbol_tables <= 0) return FAILURE;

	if (is_ref) {
		ZVAL_MAKE_REF(symbol);
	}

	va_start(symbol_table_list, num_symbol_tables);
	while (num_symbol_tables-- > 0) {
		symbol_table = va_arg(symbol_table_list, HashTable *);
		zend_hash_str_update(symbol_table, name, name_length, symbol);
		Z_TRY_ADDREF_P(symbol);
	}
	va_end(symbol_table_list);
	return SUCCESS;
}
/* }}} */

/* Disabled functions support */

static void zend_disable_function(const char *function_name, size_t function_name_length)
{
	zend_hash_str_del(CG(function_table), function_name, function_name_length);
}

ZEND_API void zend_disable_functions(const char *function_list) /* {{{ */
{
	if (!function_list || !*function_list) {
		return;
	}

	const char *s = NULL, *e = function_list;
	while (*e) {
		switch (*e) {
			case ' ':
			case ',':
				if (s) {
					zend_disable_function(s, e - s);
					s = NULL;
				}
				break;
			default:
				if (!s) {
					s = e;
				}
				break;
		}
		e++;
	}
	if (s) {
		zend_disable_function(s, e - s);
	}

	/* Rehash the function table after deleting functions. This ensures that all internal
	 * functions are contiguous, which means we don't need to perform full table cleanup
	 * on shutdown. */
	zend_hash_rehash(CG(function_table));
}
/* }}} */

#ifdef ZEND_WIN32
#pragma optimize("", off)
#endif
static ZEND_COLD zend_object *display_disabled_class(zend_class_entry *class_type) /* {{{ */
{
	zend_object *intern;

	intern = zend_objects_new(class_type);

	/* Initialize default properties */
	if (EXPECTED(class_type->default_properties_count != 0)) {
		zval *p = intern->properties_table;
		zval *end = p + class_type->default_properties_count;
		do {
			ZVAL_UNDEF(p);
			p++;
		} while (p != end);
	}

	zend_error(E_WARNING, "%s() has been disabled for security reasons", ZSTR_VAL(class_type->name));
	return intern;
}
#ifdef ZEND_WIN32
#pragma optimize("", on)
#endif
/* }}} */

static const zend_function_entry disabled_class_new[] = {
	ZEND_FE_END
};

ZEND_API zend_result zend_disable_class(const char *class_name, size_t class_name_length) /* {{{ */
{
	zend_class_entry *disabled_class;
	zend_string *key;
	zend_function *fn;

	key = zend_string_alloc(class_name_length, 0);
	zend_str_tolower_copy(ZSTR_VAL(key), class_name, class_name_length);
	disabled_class = zend_hash_find_ptr(CG(class_table), key);
	zend_string_release_ex(key, 0);
	if (!disabled_class) {
		return FAILURE;
	}

	INIT_CLASS_ENTRY_INIT_METHODS((*disabled_class), disabled_class_new);
	disabled_class->create_object = display_disabled_class;

	ZEND_HASH_FOREACH_PTR(&disabled_class->function_table, fn) {
		if ((fn->common.fn_flags & (ZEND_ACC_HAS_RETURN_TYPE|ZEND_ACC_HAS_TYPE_HINTS)) &&
			fn->common.scope == disabled_class) {
			zend_free_internal_arg_info(&fn->internal_function);
		}
	} ZEND_HASH_FOREACH_END();
	zend_hash_clean(&disabled_class->function_table);
	return SUCCESS;
}
/* }}} */

static zend_always_inline zend_class_entry *get_scope(zend_execute_data *frame)
{
	return frame && frame->func ? frame->func->common.scope : NULL;
}

static bool zend_is_callable_check_class(zend_string *name, zend_class_entry *scope, zend_execute_data *frame, zend_fcall_info_cache *fcc, bool *strict_class, char **error) /* {{{ */
{
	bool ret = 0;
	zend_class_entry *ce;
	size_t name_len = ZSTR_LEN(name);
	zend_string *lcname;
	ALLOCA_FLAG(use_heap);

	ZSTR_ALLOCA_ALLOC(lcname, name_len, use_heap);
	zend_str_tolower_copy(ZSTR_VAL(lcname), ZSTR_VAL(name), name_len);

	*strict_class = 0;
	if (zend_string_equals_literal(lcname, "self")) {
		if (!scope) {
			if (error) *error = estrdup("cannot access \"self\" when no class scope is active");
		} else {
<<<<<<< HEAD
			fcc->called_scope = zend_get_called_scope(frame);
=======
			fcc->called_scope = zend_get_called_scope(EG(current_execute_data));
			if (!fcc->called_scope || !instanceof_function(fcc->called_scope, scope)) {
				fcc->called_scope = scope;
			}
>>>>>>> dfd05da9
			fcc->calling_scope = scope;
			if (!fcc->object) {
				fcc->object = zend_get_this_object(frame);
			}
			ret = 1;
		}
	} else if (zend_string_equals_literal(lcname, "parent")) {
		if (!scope) {
			if (error) *error = estrdup("cannot access \"parent\" when no class scope is active");
		} else if (!scope->parent) {
			if (error) *error = estrdup("cannot access \"parent\" when current class scope has no parent");
		} else {
<<<<<<< HEAD
			fcc->called_scope = zend_get_called_scope(frame);
=======
			fcc->called_scope = zend_get_called_scope(EG(current_execute_data));
			if (!fcc->called_scope || !instanceof_function(fcc->called_scope, scope->parent)) {
				fcc->called_scope = scope->parent;
			}
>>>>>>> dfd05da9
			fcc->calling_scope = scope->parent;
			if (!fcc->object) {
				fcc->object = zend_get_this_object(frame);
			}
			*strict_class = 1;
			ret = 1;
		}
	} else if (zend_string_equals_literal(lcname, "static")) {
		zend_class_entry *called_scope = zend_get_called_scope(frame);

		if (!called_scope) {
			if (error) *error = estrdup("cannot access \"static\" when no class scope is active");
		} else {
			fcc->called_scope = called_scope;
			fcc->calling_scope = called_scope;
			if (!fcc->object) {
				fcc->object = zend_get_this_object(frame);
			}
			*strict_class = 1;
			ret = 1;
		}
	} else if ((ce = zend_lookup_class(name)) != NULL) {
		zend_class_entry *scope = get_scope(frame);
		fcc->calling_scope = ce;
		if (scope && !fcc->object) {
			zend_object *object = zend_get_this_object(frame);

			if (object &&
			    instanceof_function(object->ce, scope) &&
			    instanceof_function(scope, ce)) {
				fcc->object = object;
				fcc->called_scope = object->ce;
			} else {
				fcc->called_scope = ce;
			}
		} else {
			fcc->called_scope = fcc->object ? fcc->object->ce : ce;
		}
		*strict_class = 1;
		ret = 1;
	} else {
		if (error) zend_spprintf(error, 0, "class \"%.*s\" not found", (int)name_len, ZSTR_VAL(name));
	}
	ZSTR_ALLOCA_FREE(lcname, use_heap);
	return ret;
}
/* }}} */

ZEND_API void zend_release_fcall_info_cache(zend_fcall_info_cache *fcc) {
	if (fcc->function_handler &&
		(fcc->function_handler->common.fn_flags & ZEND_ACC_CALL_VIA_TRAMPOLINE)) {
		if (fcc->function_handler->common.function_name) {
			zend_string_release_ex(fcc->function_handler->common.function_name, 0);
		}
		zend_free_trampoline(fcc->function_handler);
		fcc->function_handler = NULL;
	}
}

static zend_always_inline bool zend_is_callable_check_func(int check_flags, zval *callable, zend_execute_data *frame, zend_fcall_info_cache *fcc, bool strict_class, char **error) /* {{{ */
{
	zend_class_entry *ce_org = fcc->calling_scope;
	bool retval = 0;
	zend_string *mname, *cname;
	zend_string *lmname;
	const char *colon;
	size_t clen;
	HashTable *ftable;
	int call_via_handler = 0;
	zend_class_entry *scope;
	zval *zv;
	ALLOCA_FLAG(use_heap)

	fcc->calling_scope = NULL;

	if (!ce_org) {
		zend_function *func;
		zend_string *lmname;

		/* Check if function with given name exists.
		 * This may be a compound name that includes namespace name */
		if (UNEXPECTED(Z_STRVAL_P(callable)[0] == '\\')) {
			/* Skip leading \ */
			ZSTR_ALLOCA_ALLOC(lmname, Z_STRLEN_P(callable) - 1, use_heap);
			zend_str_tolower_copy(ZSTR_VAL(lmname), Z_STRVAL_P(callable) + 1, Z_STRLEN_P(callable) - 1);
			func = zend_fetch_function(lmname);
			ZSTR_ALLOCA_FREE(lmname, use_heap);
		} else {
			lmname = Z_STR_P(callable);
			func = zend_fetch_function(lmname);
			if (!func) {
				ZSTR_ALLOCA_ALLOC(lmname, Z_STRLEN_P(callable), use_heap);
				zend_str_tolower_copy(ZSTR_VAL(lmname), Z_STRVAL_P(callable), Z_STRLEN_P(callable));
				func = zend_fetch_function(lmname);
				ZSTR_ALLOCA_FREE(lmname, use_heap);
			}
		}
		if (EXPECTED(func != NULL)) {
			fcc->function_handler = func;
			return 1;
		}
	}

	/* Split name into class/namespace and method/function names */
	if ((colon = zend_memrchr(Z_STRVAL_P(callable), ':', Z_STRLEN_P(callable))) != NULL &&
		colon > Z_STRVAL_P(callable) &&
		*(colon-1) == ':'
	) {
		size_t mlen;

		colon--;
		clen = colon - Z_STRVAL_P(callable);
		mlen = Z_STRLEN_P(callable) - clen - 2;

		if (colon == Z_STRVAL_P(callable)) {
			if (error) *error = estrdup("invalid function name");
			return 0;
		}

		/* This is a compound name.
		 * Try to fetch class and then find static method. */
		if (ce_org) {
			scope = ce_org;
		} else {
			scope = get_scope(frame);
		}

		cname = zend_string_init(Z_STRVAL_P(callable), clen, 0);
		if (!zend_is_callable_check_class(cname, scope, frame, fcc, &strict_class, error)) {
			zend_string_release_ex(cname, 0);
			return 0;
		}
		zend_string_release_ex(cname, 0);

		ftable = &fcc->calling_scope->function_table;
		if (ce_org && !instanceof_function(ce_org, fcc->calling_scope)) {
			if (error) zend_spprintf(error, 0, "class %s is not a subclass of %s", ZSTR_VAL(ce_org->name), ZSTR_VAL(fcc->calling_scope->name));
			return 0;
		}
		mname = zend_string_init(Z_STRVAL_P(callable) + clen + 2, mlen, 0);
	} else if (ce_org) {
		/* Try to fetch find static method of given class. */
		mname = Z_STR_P(callable);
		zend_string_addref(mname);
		ftable = &ce_org->function_table;
		fcc->calling_scope = ce_org;
	} else {
		/* We already checked for plain function before. */
		if (error && !(check_flags & IS_CALLABLE_CHECK_SILENT)) {
			zend_spprintf(error, 0, "function \"%s\" not found or invalid function name", Z_STRVAL_P(callable));
		}
		return 0;
	}

	lmname = zend_string_tolower(mname);
	if (strict_class &&
	    fcc->calling_scope &&
		zend_string_equals_literal(lmname, ZEND_CONSTRUCTOR_FUNC_NAME)) {
		fcc->function_handler = fcc->calling_scope->constructor;
		if (fcc->function_handler) {
			retval = 1;
		}
	} else if ((zv = zend_hash_find(ftable, lmname)) != NULL) {
		fcc->function_handler = Z_PTR_P(zv);
		retval = 1;
		if ((fcc->function_handler->op_array.fn_flags & ZEND_ACC_CHANGED) &&
		    !strict_class) {
			scope = get_scope(frame);
			if (scope &&
			    instanceof_function(fcc->function_handler->common.scope, scope)) {

				zv = zend_hash_find(&scope->function_table, lmname);
				if (zv != NULL) {
					zend_function *priv_fbc = Z_PTR_P(zv);

					if ((priv_fbc->common.fn_flags & ZEND_ACC_PRIVATE)
					 && priv_fbc->common.scope == scope) {
						fcc->function_handler = priv_fbc;
					}
				}
			}
		}
		if (!(fcc->function_handler->common.fn_flags & ZEND_ACC_PUBLIC) &&
		    (fcc->calling_scope &&
		     ((fcc->object && fcc->calling_scope->__call) ||
		      (!fcc->object && fcc->calling_scope->__callstatic)))) {
			scope = get_scope(frame);
			if (fcc->function_handler->common.scope != scope) {
				if ((fcc->function_handler->common.fn_flags & ZEND_ACC_PRIVATE)
				 || !zend_check_protected(zend_get_function_root_class(fcc->function_handler), scope)) {
					retval = 0;
					fcc->function_handler = NULL;
					goto get_function_via_handler;
				}
			}
		}
	} else {
get_function_via_handler:
		if (fcc->object && fcc->calling_scope == ce_org) {
			if (strict_class && ce_org->__call) {
				fcc->function_handler = zend_get_call_trampoline_func(ce_org, mname, 0);
				call_via_handler = 1;
				retval = 1;
			} else {
				fcc->function_handler = fcc->object->handlers->get_method(&fcc->object, mname, NULL);
				if (fcc->function_handler) {
					if (strict_class &&
					    (!fcc->function_handler->common.scope ||
					     !instanceof_function(ce_org, fcc->function_handler->common.scope))) {
						zend_release_fcall_info_cache(fcc);
					} else {
						retval = 1;
						call_via_handler = (fcc->function_handler->common.fn_flags & ZEND_ACC_CALL_VIA_TRAMPOLINE) != 0;
					}
				}
			}
		} else if (fcc->calling_scope) {
			if (fcc->calling_scope->get_static_method) {
				fcc->function_handler = fcc->calling_scope->get_static_method(fcc->calling_scope, mname);
			} else {
				fcc->function_handler = zend_std_get_static_method(fcc->calling_scope, mname, NULL);
			}
			if (fcc->function_handler) {
				retval = 1;
				call_via_handler = (fcc->function_handler->common.fn_flags & ZEND_ACC_CALL_VIA_TRAMPOLINE) != 0;
				if (call_via_handler && !fcc->object) {
					zend_object *object = zend_get_this_object(frame);
					if (object &&
					    instanceof_function(object->ce, fcc->calling_scope)) {
						fcc->object = object;
					}
				}
			}
		}
	}

	if (retval) {
		if (fcc->calling_scope && !call_via_handler) {
			if (fcc->function_handler->common.fn_flags & ZEND_ACC_ABSTRACT) {
				retval = 0;
				if (error) {
					zend_spprintf(error, 0, "cannot call abstract method %s::%s()", ZSTR_VAL(fcc->calling_scope->name), ZSTR_VAL(fcc->function_handler->common.function_name));
				}
			} else if (!fcc->object && !(fcc->function_handler->common.fn_flags & ZEND_ACC_STATIC)) {
				retval = 0;
				if (error) {
					zend_spprintf(error, 0, "non-static method %s::%s() cannot be called statically", ZSTR_VAL(fcc->calling_scope->name), ZSTR_VAL(fcc->function_handler->common.function_name));
				}
			}
			if (retval
			 && !(fcc->function_handler->common.fn_flags & ZEND_ACC_PUBLIC)) {
				scope = get_scope(frame);
				if (fcc->function_handler->common.scope != scope) {
					if ((fcc->function_handler->common.fn_flags & ZEND_ACC_PRIVATE)
					 || (!zend_check_protected(zend_get_function_root_class(fcc->function_handler), scope))) {
						if (error) {
							if (*error) {
								efree(*error);
							}
							zend_spprintf(error, 0, "cannot access %s method %s::%s()", zend_visibility_string(fcc->function_handler->common.fn_flags), ZSTR_VAL(fcc->calling_scope->name), ZSTR_VAL(fcc->function_handler->common.function_name));
						}
						retval = 0;
					}
				}
			}
		}
	} else if (error && !(check_flags & IS_CALLABLE_CHECK_SILENT)) {
		if (fcc->calling_scope) {
			if (error) zend_spprintf(error, 0, "class %s does not have a method \"%s\"", ZSTR_VAL(fcc->calling_scope->name), ZSTR_VAL(mname));
		} else {
			if (error) zend_spprintf(error, 0, "function %s() does not exist", ZSTR_VAL(mname));
		}
	}
	zend_string_release_ex(lmname, 0);
	zend_string_release_ex(mname, 0);

	if (fcc->object) {
		fcc->called_scope = fcc->object->ce;
		if (fcc->function_handler
		 && (fcc->function_handler->common.fn_flags & ZEND_ACC_STATIC)) {
			fcc->object = NULL;
		}
	}
	return retval;
}
/* }}} */

ZEND_API zend_string *zend_get_callable_name_ex(zval *callable, zend_object *object) /* {{{ */
{
try_again:
	switch (Z_TYPE_P(callable)) {
		case IS_STRING:
			if (object) {
				return zend_create_member_string(object->ce->name, Z_STR_P(callable));
			}
			return zend_string_copy(Z_STR_P(callable));

		case IS_ARRAY:
		{
			zval *method = NULL;
			zval *obj = NULL;

			if (zend_hash_num_elements(Z_ARRVAL_P(callable)) == 2) {
				obj = zend_hash_index_find_deref(Z_ARRVAL_P(callable), 0);
				method = zend_hash_index_find_deref(Z_ARRVAL_P(callable), 1);
			}

			if (obj == NULL || method == NULL || Z_TYPE_P(method) != IS_STRING) {
				return ZSTR_KNOWN(ZEND_STR_ARRAY_CAPITALIZED);
			}

			if (Z_TYPE_P(obj) == IS_STRING) {
				return zend_create_member_string(Z_STR_P(obj), Z_STR_P(method));
			} else if (Z_TYPE_P(obj) == IS_OBJECT) {
				return zend_create_member_string(Z_OBJCE_P(obj)->name, Z_STR_P(method));
			} else {
				return ZSTR_KNOWN(ZEND_STR_ARRAY_CAPITALIZED);
			}
		}
		case IS_OBJECT:
		{
			zend_class_entry *ce = Z_OBJCE_P(callable);
			return zend_string_concat2(
				ZSTR_VAL(ce->name), ZSTR_LEN(ce->name),
				"::__invoke", sizeof("::__invoke") - 1);
		}
		case IS_REFERENCE:
			callable = Z_REFVAL_P(callable);
			goto try_again;
		default:
			return zval_get_string_func(callable);
	}
}
/* }}} */

ZEND_API zend_string *zend_get_callable_name(zval *callable) /* {{{ */
{
	return zend_get_callable_name_ex(callable, NULL);
}
/* }}} */

ZEND_API zend_bool zend_is_callable_at_frame(
		zval *callable, zend_object *object, zend_execute_data *frame,
		uint32_t check_flags, zend_fcall_info_cache *fcc, char **error) /* {{{ */
{
	zend_bool ret;
	zend_fcall_info_cache fcc_local;
	bool strict_class = 0;

	if (fcc == NULL) {
		fcc = &fcc_local;
	}
	if (error) {
		*error = NULL;
	}

	fcc->calling_scope = NULL;
	fcc->called_scope = NULL;
	fcc->function_handler = NULL;
	fcc->object = NULL;

again:
	switch (Z_TYPE_P(callable)) {
		case IS_STRING:
			if (object) {
				fcc->object = object;
				fcc->calling_scope = object->ce;
			}

			if (check_flags & IS_CALLABLE_CHECK_SYNTAX_ONLY) {
				fcc->called_scope = fcc->calling_scope;
				return 1;
			}

check_func:
			ret = zend_is_callable_check_func(check_flags, callable, frame, fcc, strict_class, error);
			if (fcc == &fcc_local) {
				zend_release_fcall_info_cache(fcc);
			}
			return ret;

		case IS_ARRAY:
			{
				zval *method = NULL;
				zval *obj = NULL;

				if (zend_hash_num_elements(Z_ARRVAL_P(callable)) == 2) {
					obj = zend_hash_index_find(Z_ARRVAL_P(callable), 0);
					method = zend_hash_index_find(Z_ARRVAL_P(callable), 1);
				}

				do {
					if (obj == NULL || method == NULL) {
						break;
					}

					ZVAL_DEREF(method);
					if (Z_TYPE_P(method) != IS_STRING) {
						break;
					}

					ZVAL_DEREF(obj);
					if (Z_TYPE_P(obj) == IS_STRING) {
						if (check_flags & IS_CALLABLE_CHECK_SYNTAX_ONLY) {
							return 1;
						}

						if (!zend_is_callable_check_class(Z_STR_P(obj), get_scope(frame), frame, fcc, &strict_class, error)) {
							return 0;
						}

					} else if (Z_TYPE_P(obj) == IS_OBJECT) {

						fcc->calling_scope = Z_OBJCE_P(obj); /* TBFixed: what if it's overloaded? */

						fcc->object = Z_OBJ_P(obj);

						if (check_flags & IS_CALLABLE_CHECK_SYNTAX_ONLY) {
							fcc->called_scope = fcc->calling_scope;
							return 1;
						}
					} else {
						break;
					}

					callable = method;
					goto check_func;

				} while (0);
				if (zend_hash_num_elements(Z_ARRVAL_P(callable)) == 2) {
					if (!obj || (!Z_ISREF_P(obj)?
								(Z_TYPE_P(obj) != IS_STRING && Z_TYPE_P(obj) != IS_OBJECT) :
								(Z_TYPE_P(Z_REFVAL_P(obj)) != IS_STRING && Z_TYPE_P(Z_REFVAL_P(obj)) != IS_OBJECT))) {
						if (error) *error = estrdup("first array member is not a valid class name or object");
					} else {
						if (error) *error = estrdup("second array member is not a valid method");
					}
				} else {
					if (error) *error = estrdup("array must have exactly two members");
				}
			}
			return 0;
		case IS_OBJECT:
			if (Z_OBJ_HANDLER_P(callable, get_closure) && Z_OBJ_HANDLER_P(callable, get_closure)(Z_OBJ_P(callable), &fcc->calling_scope, &fcc->function_handler, &fcc->object, 1) == SUCCESS) {
				fcc->called_scope = fcc->calling_scope;
				if (fcc == &fcc_local) {
					zend_release_fcall_info_cache(fcc);
				}
				return 1;
			}
			if (error) *error = estrdup("no array or string given");
			return 0;
		case IS_REFERENCE:
			callable = Z_REFVAL_P(callable);
			goto again;
		default:
			if (error) *error = estrdup("no array or string given");
			return 0;
	}
}
/* }}} */

ZEND_API zend_bool zend_is_callable_ex(zval *callable, zend_object *object, uint32_t check_flags, zend_string **callable_name, zend_fcall_info_cache *fcc, char **error) /* {{{ */
{
	/* Determine callability at the first parent user frame. */
	zend_execute_data *frame = EG(current_execute_data);
	while (frame && (!frame->func || !ZEND_USER_CODE(frame->func->type))) {
		frame = frame->prev_execute_data;
	}

	zend_bool ret = zend_is_callable_at_frame(callable, object, frame, check_flags, fcc, error);
	if (callable_name) {
		*callable_name = zend_get_callable_name_ex(callable, object);
	}
	return ret;
}

ZEND_API zend_bool zend_is_callable(zval *callable, uint32_t check_flags, zend_string **callable_name) /* {{{ */
{
	return zend_is_callable_ex(callable, NULL, check_flags, callable_name, NULL, NULL);
}
/* }}} */

ZEND_API zend_bool zend_make_callable(zval *callable, zend_string **callable_name) /* {{{ */
{
	zend_fcall_info_cache fcc;

	if (zend_is_callable_ex(callable, NULL, 0, callable_name, &fcc, NULL)) {
		if (Z_TYPE_P(callable) == IS_STRING && fcc.calling_scope) {
			zval_ptr_dtor_str(callable);
			array_init(callable);
			add_next_index_str(callable, zend_string_copy(fcc.calling_scope->name));
			add_next_index_str(callable, zend_string_copy(fcc.function_handler->common.function_name));
		}
		zend_release_fcall_info_cache(&fcc);
		return 1;
	}
	return 0;
}
/* }}} */

ZEND_API zend_result zend_fcall_info_init(zval *callable, uint32_t check_flags, zend_fcall_info *fci, zend_fcall_info_cache *fcc, zend_string **callable_name, char **error) /* {{{ */
{
	if (!zend_is_callable_ex(callable, NULL, check_flags, callable_name, fcc, error)) {
		return FAILURE;
	}

	fci->size = sizeof(*fci);
	fci->object = fcc->object;
	ZVAL_COPY_VALUE(&fci->function_name, callable);
	fci->retval = NULL;
	fci->param_count = 0;
	fci->params = NULL;
	fci->named_params = NULL;

	return SUCCESS;
}
/* }}} */

ZEND_API void zend_fcall_info_args_clear(zend_fcall_info *fci, bool free_mem) /* {{{ */
{
	if (fci->params) {
		zval *p = fci->params;
		zval *end = p + fci->param_count;

		while (p != end) {
			i_zval_ptr_dtor(p);
			p++;
		}
		if (free_mem) {
			efree(fci->params);
			fci->params = NULL;
		}
	}
	fci->param_count = 0;
}
/* }}} */

ZEND_API void zend_fcall_info_args_save(zend_fcall_info *fci, uint32_t *param_count, zval **params) /* {{{ */
{
	*param_count = fci->param_count;
	*params = fci->params;
	fci->param_count = 0;
	fci->params = NULL;
}
/* }}} */

ZEND_API void zend_fcall_info_args_restore(zend_fcall_info *fci, uint32_t param_count, zval *params) /* {{{ */
{
	zend_fcall_info_args_clear(fci, 1);
	fci->param_count = param_count;
	fci->params = params;
}
/* }}} */

ZEND_API zend_result zend_fcall_info_args_ex(zend_fcall_info *fci, zend_function *func, zval *args) /* {{{ */
{
	zval *arg, *params;
	uint32_t n = 1;

	zend_fcall_info_args_clear(fci, !args);

	if (!args) {
		return SUCCESS;
	}

	if (Z_TYPE_P(args) != IS_ARRAY) {
		return FAILURE;
	}

	fci->param_count = zend_hash_num_elements(Z_ARRVAL_P(args));
	fci->params = params = (zval *) erealloc(fci->params, fci->param_count * sizeof(zval));

	ZEND_HASH_FOREACH_VAL(Z_ARRVAL_P(args), arg) {
		if (func && !Z_ISREF_P(arg) && ARG_SHOULD_BE_SENT_BY_REF(func, n)) {
			ZVAL_NEW_REF(params, arg);
			Z_TRY_ADDREF_P(arg);
		} else {
			ZVAL_COPY(params, arg);
		}
		params++;
		n++;
	} ZEND_HASH_FOREACH_END();

	return SUCCESS;
}
/* }}} */

ZEND_API zend_result zend_fcall_info_args(zend_fcall_info *fci, zval *args) /* {{{ */
{
	return zend_fcall_info_args_ex(fci, NULL, args);
}
/* }}} */

ZEND_API void zend_fcall_info_argp(zend_fcall_info *fci, uint32_t argc, zval *argv) /* {{{ */
{
	zend_fcall_info_args_clear(fci, !argc);

	if (argc) {
		fci->param_count = argc;
		fci->params = (zval *) erealloc(fci->params, fci->param_count * sizeof(zval));

		for (uint32_t i = 0; i < argc; ++i) {
			ZVAL_COPY(&fci->params[i], &argv[i]);
		}
	}
}
/* }}} */

ZEND_API void zend_fcall_info_argv(zend_fcall_info *fci, uint32_t argc, va_list *argv) /* {{{ */
{
	zend_fcall_info_args_clear(fci, !argc);

	if (argc) {
		zval *arg;
		fci->param_count = argc;
		fci->params = (zval *) erealloc(fci->params, fci->param_count * sizeof(zval));

		for (uint32_t i = 0; i < argc; ++i) {
			arg = va_arg(*argv, zval *);
			ZVAL_COPY(&fci->params[i], arg);
		}
	}
}
/* }}} */

ZEND_API void zend_fcall_info_argn(zend_fcall_info *fci, uint32_t argc, ...) /* {{{ */
{
	va_list argv;

	va_start(argv, argc);
	zend_fcall_info_argv(fci, argc, &argv);
	va_end(argv);
}
/* }}} */

ZEND_API zend_result zend_fcall_info_call(zend_fcall_info *fci, zend_fcall_info_cache *fcc, zval *retval_ptr, zval *args) /* {{{ */
{
	zval retval, *org_params = NULL;
	uint32_t org_count = 0;
	zend_result result;

	fci->retval = retval_ptr ? retval_ptr : &retval;
	if (args) {
		zend_fcall_info_args_save(fci, &org_count, &org_params);
		zend_fcall_info_args(fci, args);
	}
	result = zend_call_function(fci, fcc);

	if (!retval_ptr && Z_TYPE(retval) != IS_UNDEF) {
		zval_ptr_dtor(&retval);
	}
	if (args) {
		zend_fcall_info_args_restore(fci, org_count, org_params);
	}
	return result;
}
/* }}} */

ZEND_API const char *zend_get_module_version(const char *module_name) /* {{{ */
{
	zend_string *lname;
	size_t name_len = strlen(module_name);
	zend_module_entry *module;

	lname = zend_string_alloc(name_len, 0);
	zend_str_tolower_copy(ZSTR_VAL(lname), module_name, name_len);
	module = zend_hash_find_ptr(&module_registry, lname);
	zend_string_efree(lname);
	return module ? module->version : NULL;
}
/* }}} */

static inline zend_string *zval_make_interned_string(zval *zv) /* {{{ */
{
	ZEND_ASSERT(Z_TYPE_P(zv) == IS_STRING);
	Z_STR_P(zv) = zend_new_interned_string(Z_STR_P(zv));
	if (ZSTR_IS_INTERNED(Z_STR_P(zv))) {
		Z_TYPE_FLAGS_P(zv) = 0;
	}
	return Z_STR_P(zv);
}

static zend_always_inline zend_bool is_persistent_class(zend_class_entry *ce) {
	return (ce->type & ZEND_INTERNAL_CLASS)
		&& ce->info.internal.module->type == MODULE_PERSISTENT;
}

ZEND_API zend_property_info *zend_declare_typed_property(zend_class_entry *ce, zend_string *name, zval *property, int access_type, zend_string *doc_comment, zend_type type) /* {{{ */
{
	zend_property_info *property_info, *property_info_ptr;

	if (ZEND_TYPE_IS_SET(type)) {
		ce->ce_flags |= ZEND_ACC_HAS_TYPE_HINTS;
	}

	if (ce->type == ZEND_INTERNAL_CLASS) {
		property_info = pemalloc(sizeof(zend_property_info), 1);
	} else {
		property_info = zend_arena_alloc(&CG(arena), sizeof(zend_property_info));
		if (Z_TYPE_P(property) == IS_CONSTANT_AST) {
			ce->ce_flags &= ~ZEND_ACC_CONSTANTS_UPDATED;
		}
	}

	if (Z_TYPE_P(property) == IS_STRING && !ZSTR_IS_INTERNED(Z_STR_P(property))) {
		zval_make_interned_string(property);
	}

	if (!(access_type & ZEND_ACC_PPP_MASK)) {
		access_type |= ZEND_ACC_PUBLIC;
	}
	if (access_type & ZEND_ACC_STATIC) {
		if ((property_info_ptr = zend_hash_find_ptr(&ce->properties_info, name)) != NULL &&
		    (property_info_ptr->flags & ZEND_ACC_STATIC) != 0) {
			property_info->offset = property_info_ptr->offset;
			zval_ptr_dtor(&ce->default_static_members_table[property_info->offset]);
			zend_hash_del(&ce->properties_info, name);
		} else {
			property_info->offset = ce->default_static_members_count++;
			ce->default_static_members_table = perealloc(ce->default_static_members_table, sizeof(zval) * ce->default_static_members_count, ce->type == ZEND_INTERNAL_CLASS);
		}
		ZVAL_COPY_VALUE(&ce->default_static_members_table[property_info->offset], property);
		if (!ZEND_MAP_PTR(ce->static_members_table)) {
			ZEND_ASSERT(ce->type == ZEND_INTERNAL_CLASS);
			if (!EG(current_execute_data)) {
				ZEND_MAP_PTR_NEW(ce->static_members_table);
			} else {
				/* internal class loaded by dl() */
				ZEND_MAP_PTR_INIT(ce->static_members_table, &ce->default_static_members_table);
			}
		}
	} else {
		zval *property_default_ptr;
		if ((property_info_ptr = zend_hash_find_ptr(&ce->properties_info, name)) != NULL &&
		    (property_info_ptr->flags & ZEND_ACC_STATIC) == 0) {
			property_info->offset = property_info_ptr->offset;
			zval_ptr_dtor(&ce->default_properties_table[OBJ_PROP_TO_NUM(property_info->offset)]);
			zend_hash_del(&ce->properties_info, name);

			ZEND_ASSERT(ce->type == ZEND_INTERNAL_CLASS);
			ZEND_ASSERT(ce->properties_info_table != NULL);
			ce->properties_info_table[OBJ_PROP_TO_NUM(property_info->offset)] = property_info;
		} else {
			property_info->offset = OBJ_PROP_TO_OFFSET(ce->default_properties_count);
			ce->default_properties_count++;
			ce->default_properties_table = perealloc(ce->default_properties_table, sizeof(zval) * ce->default_properties_count, ce->type == ZEND_INTERNAL_CLASS);

			/* For user classes this is handled during linking */
			if (ce->type == ZEND_INTERNAL_CLASS) {
				ce->properties_info_table = perealloc(ce->properties_info_table, sizeof(zend_property_info *) * ce->default_properties_count, 1);
				ce->properties_info_table[ce->default_properties_count - 1] = property_info;
			}
		}
		property_default_ptr = &ce->default_properties_table[OBJ_PROP_TO_NUM(property_info->offset)];
		ZVAL_COPY_VALUE(property_default_ptr, property);
		Z_PROP_FLAG_P(property_default_ptr) = Z_ISUNDEF_P(property) ? IS_PROP_UNINIT : 0;
	}
	if (ce->type & ZEND_INTERNAL_CLASS) {
		/* Must be interned to avoid ZTS data races */
		if (is_persistent_class(ce)) {
			name = zend_new_interned_string(zend_string_copy(name));
		}

		if (Z_REFCOUNTED_P(property)) {
			zend_error_noreturn(E_CORE_ERROR, "Internal zvals cannot be refcounted");
		}
	}

	if (access_type & ZEND_ACC_PUBLIC) {
		property_info->name = zend_string_copy(name);
	} else if (access_type & ZEND_ACC_PRIVATE) {
		property_info->name = zend_mangle_property_name(ZSTR_VAL(ce->name), ZSTR_LEN(ce->name), ZSTR_VAL(name), ZSTR_LEN(name), is_persistent_class(ce));
	} else {
		ZEND_ASSERT(access_type & ZEND_ACC_PROTECTED);
		property_info->name = zend_mangle_property_name("*", 1, ZSTR_VAL(name), ZSTR_LEN(name), is_persistent_class(ce));
	}

	property_info->name = zend_new_interned_string(property_info->name);
	property_info->flags = access_type;
	property_info->doc_comment = doc_comment;
	property_info->attributes = NULL;
	property_info->ce = ce;
	property_info->type = type;

	zend_hash_update_ptr(&ce->properties_info, name, property_info);

	return property_info;
}
/* }}} */

ZEND_API zend_result zend_try_assign_typed_ref_ex(zend_reference *ref, zval *val, zend_bool strict) /* {{{ */
{
	if (UNEXPECTED(!zend_verify_ref_assignable_zval(ref, val, strict))) {
		zval_ptr_dtor(val);
		return FAILURE;
	} else {
		zval_ptr_dtor(&ref->val);
		ZVAL_COPY_VALUE(&ref->val, val);
		return SUCCESS;
	}
}
/* }}} */

ZEND_API zend_result zend_try_assign_typed_ref(zend_reference *ref, zval *val) /* {{{ */
{
	return zend_try_assign_typed_ref_ex(ref, val, ZEND_ARG_USES_STRICT_TYPES());
}
/* }}} */

ZEND_API zend_result zend_try_assign_typed_ref_null(zend_reference *ref) /* {{{ */
{
	zval tmp;

	ZVAL_NULL(&tmp);
	return zend_try_assign_typed_ref(ref, &tmp);
}
/* }}} */

ZEND_API zend_result zend_try_assign_typed_ref_bool(zend_reference *ref, zend_bool val) /* {{{ */
{
	zval tmp;

	ZVAL_BOOL(&tmp, val);
	return zend_try_assign_typed_ref(ref, &tmp);
}
/* }}} */

ZEND_API zend_result zend_try_assign_typed_ref_long(zend_reference *ref, zend_long lval) /* {{{ */
{
	zval tmp;

	ZVAL_LONG(&tmp, lval);
	return zend_try_assign_typed_ref(ref, &tmp);
}
/* }}} */

ZEND_API zend_result zend_try_assign_typed_ref_double(zend_reference *ref, double dval) /* {{{ */
{
	zval tmp;

	ZVAL_DOUBLE(&tmp, dval);
	return zend_try_assign_typed_ref(ref, &tmp);
}
/* }}} */

ZEND_API zend_result zend_try_assign_typed_ref_empty_string(zend_reference *ref) /* {{{ */
{
	zval tmp;

	ZVAL_EMPTY_STRING(&tmp);
	return zend_try_assign_typed_ref(ref, &tmp);
}
/* }}} */

ZEND_API zend_result zend_try_assign_typed_ref_str(zend_reference *ref, zend_string *str) /* {{{ */
{
	zval tmp;

	ZVAL_STR(&tmp, str);
	return zend_try_assign_typed_ref(ref, &tmp);
}
/* }}} */

ZEND_API zend_result zend_try_assign_typed_ref_string(zend_reference *ref, const char *string) /* {{{ */
{
	zval tmp;

	ZVAL_STRING(&tmp, string);
	return zend_try_assign_typed_ref(ref, &tmp);
}
/* }}} */

ZEND_API zend_result zend_try_assign_typed_ref_stringl(zend_reference *ref, const char *string, size_t len) /* {{{ */
{
	zval tmp;

	ZVAL_STRINGL(&tmp, string, len);
	return zend_try_assign_typed_ref(ref, &tmp);
}
/* }}} */

ZEND_API zend_result zend_try_assign_typed_ref_arr(zend_reference *ref, zend_array *arr) /* {{{ */
{
	zval tmp;

	ZVAL_ARR(&tmp, arr);
	return zend_try_assign_typed_ref(ref, &tmp);
}
/* }}} */

ZEND_API zend_result zend_try_assign_typed_ref_res(zend_reference *ref, zend_resource *res) /* {{{ */
{
	zval tmp;

	ZVAL_RES(&tmp, res);
	return zend_try_assign_typed_ref(ref, &tmp);
}
/* }}} */

ZEND_API zend_result zend_try_assign_typed_ref_zval(zend_reference *ref, zval *zv) /* {{{ */
{
	zval tmp;

	ZVAL_COPY_VALUE(&tmp, zv);
	return zend_try_assign_typed_ref(ref, &tmp);
}
/* }}} */

ZEND_API zend_result zend_try_assign_typed_ref_zval_ex(zend_reference *ref, zval *zv, zend_bool strict) /* {{{ */
{
	zval tmp;

	ZVAL_COPY_VALUE(&tmp, zv);
	return zend_try_assign_typed_ref_ex(ref, &tmp, strict);
}
/* }}} */

ZEND_API void zend_declare_property_ex(zend_class_entry *ce, zend_string *name, zval *property, int access_type, zend_string *doc_comment) /* {{{ */
{
	zend_declare_typed_property(ce, name, property, access_type, doc_comment, (zend_type) ZEND_TYPE_INIT_NONE(0));
}
/* }}} */

ZEND_API void zend_declare_property(zend_class_entry *ce, const char *name, size_t name_length, zval *property, int access_type) /* {{{ */
{
	zend_string *key = zend_string_init(name, name_length, is_persistent_class(ce));
	zend_declare_property_ex(ce, key, property, access_type, NULL);
	zend_string_release(key);
}
/* }}} */

ZEND_API void zend_declare_property_null(zend_class_entry *ce, const char *name, size_t name_length, int access_type) /* {{{ */
{
	zval property;

	ZVAL_NULL(&property);
	zend_declare_property(ce, name, name_length, &property, access_type);
}
/* }}} */

ZEND_API void zend_declare_property_bool(zend_class_entry *ce, const char *name, size_t name_length, zend_long value, int access_type) /* {{{ */
{
	zval property;

	ZVAL_BOOL(&property, value);
	zend_declare_property(ce, name, name_length, &property, access_type);
}
/* }}} */

ZEND_API void zend_declare_property_long(zend_class_entry *ce, const char *name, size_t name_length, zend_long value, int access_type) /* {{{ */
{
	zval property;

	ZVAL_LONG(&property, value);
	zend_declare_property(ce, name, name_length, &property, access_type);
}
/* }}} */

ZEND_API void zend_declare_property_double(zend_class_entry *ce, const char *name, size_t name_length, double value, int access_type) /* {{{ */
{
	zval property;

	ZVAL_DOUBLE(&property, value);
	zend_declare_property(ce, name, name_length, &property, access_type);
}
/* }}} */

ZEND_API void zend_declare_property_string(zend_class_entry *ce, const char *name, size_t name_length, const char *value, int access_type) /* {{{ */
{
	zval property;

	ZVAL_NEW_STR(&property, zend_string_init(value, strlen(value), ce->type & ZEND_INTERNAL_CLASS));
	zend_declare_property(ce, name, name_length, &property, access_type);
}
/* }}} */

ZEND_API void zend_declare_property_stringl(zend_class_entry *ce, const char *name, size_t name_length, const char *value, size_t value_len, int access_type) /* {{{ */
{
	zval property;

	ZVAL_NEW_STR(&property, zend_string_init(value, value_len, ce->type & ZEND_INTERNAL_CLASS));
	zend_declare_property(ce, name, name_length, &property, access_type);
}
/* }}} */

ZEND_API zend_class_constant *zend_declare_class_constant_ex(zend_class_entry *ce, zend_string *name, zval *value, int access_type, zend_string *doc_comment) /* {{{ */
{
	zend_class_constant *c;

	if (ce->ce_flags & ZEND_ACC_INTERFACE) {
		if (access_type != ZEND_ACC_PUBLIC) {
			zend_error_noreturn(E_COMPILE_ERROR, "Access type for interface constant %s::%s must be public", ZSTR_VAL(ce->name), ZSTR_VAL(name));
		}
	}

	if (zend_string_equals_literal_ci(name, "class")) {
		zend_error_noreturn(ce->type == ZEND_INTERNAL_CLASS ? E_CORE_ERROR : E_COMPILE_ERROR,
				"A class constant must not be called 'class'; it is reserved for class name fetching");
	}

	if (Z_TYPE_P(value) == IS_STRING && !ZSTR_IS_INTERNED(Z_STR_P(value))) {
		zval_make_interned_string(value);
	}

	if (ce->type == ZEND_INTERNAL_CLASS) {
		c = pemalloc(sizeof(zend_class_constant), 1);
	} else {
		c = zend_arena_alloc(&CG(arena), sizeof(zend_class_constant));
	}
	ZVAL_COPY_VALUE(&c->value, value);
	Z_ACCESS_FLAGS(c->value) = access_type;
	c->doc_comment = doc_comment;
	c->attributes = NULL;
	c->ce = ce;
	if (Z_TYPE_P(value) == IS_CONSTANT_AST) {
		ce->ce_flags &= ~ZEND_ACC_CONSTANTS_UPDATED;
	}

	if (!zend_hash_add_ptr(&ce->constants_table, name, c)) {
		zend_error_noreturn(ce->type == ZEND_INTERNAL_CLASS ? E_CORE_ERROR : E_COMPILE_ERROR,
			"Cannot redefine class constant %s::%s", ZSTR_VAL(ce->name), ZSTR_VAL(name));
	}

	return c;
}
/* }}} */

ZEND_API void zend_declare_class_constant(zend_class_entry *ce, const char *name, size_t name_length, zval *value) /* {{{ */
{
	zend_string *key;

	if (ce->type == ZEND_INTERNAL_CLASS) {
		key = zend_string_init_interned(name, name_length, 1);
	} else {
		key = zend_string_init(name, name_length, 0);
	}
	zend_declare_class_constant_ex(ce, key, value, ZEND_ACC_PUBLIC, NULL);
	zend_string_release(key);
}
/* }}} */

ZEND_API void zend_declare_class_constant_null(zend_class_entry *ce, const char *name, size_t name_length) /* {{{ */
{
	zval constant;

	ZVAL_NULL(&constant);
	zend_declare_class_constant(ce, name, name_length, &constant);
}
/* }}} */

ZEND_API void zend_declare_class_constant_long(zend_class_entry *ce, const char *name, size_t name_length, zend_long value) /* {{{ */
{
	zval constant;

	ZVAL_LONG(&constant, value);
	zend_declare_class_constant(ce, name, name_length, &constant);
}
/* }}} */

ZEND_API void zend_declare_class_constant_bool(zend_class_entry *ce, const char *name, size_t name_length, zend_bool value) /* {{{ */
{
	zval constant;

	ZVAL_BOOL(&constant, value);
	zend_declare_class_constant(ce, name, name_length, &constant);
}
/* }}} */

ZEND_API void zend_declare_class_constant_double(zend_class_entry *ce, const char *name, size_t name_length, double value) /* {{{ */
{
	zval constant;

	ZVAL_DOUBLE(&constant, value);
	zend_declare_class_constant(ce, name, name_length, &constant);
}
/* }}} */

ZEND_API void zend_declare_class_constant_stringl(zend_class_entry *ce, const char *name, size_t name_length, const char *value, size_t value_length) /* {{{ */
{
	zval constant;

	ZVAL_NEW_STR(&constant, zend_string_init(value, value_length, ce->type & ZEND_INTERNAL_CLASS));
	zend_declare_class_constant(ce, name, name_length, &constant);
}
/* }}} */

ZEND_API void zend_declare_class_constant_string(zend_class_entry *ce, const char *name, size_t name_length, const char *value) /* {{{ */
{
	zend_declare_class_constant_stringl(ce, name, name_length, value, strlen(value));
}
/* }}} */

ZEND_API void zend_update_property_ex(zend_class_entry *scope, zend_object *object, zend_string *name, zval *value) /* {{{ */
{
	zend_class_entry *old_scope = EG(fake_scope);

	EG(fake_scope) = scope;

	object->handlers->write_property(object, name, value, NULL);

	EG(fake_scope) = old_scope;
}
/* }}} */

ZEND_API void zend_update_property(zend_class_entry *scope, zend_object *object, const char *name, size_t name_length, zval *value) /* {{{ */
{
	zend_string *property;
	zend_class_entry *old_scope = EG(fake_scope);

	EG(fake_scope) = scope;

	property = zend_string_init(name, name_length, 0);
	object->handlers->write_property(object, property, value, NULL);
	zend_string_release_ex(property, 0);

	EG(fake_scope) = old_scope;
}
/* }}} */

ZEND_API void zend_update_property_null(zend_class_entry *scope, zend_object *object, const char *name, size_t name_length) /* {{{ */
{
	zval tmp;

	ZVAL_NULL(&tmp);
	zend_update_property(scope, object, name, name_length, &tmp);
}
/* }}} */

ZEND_API void zend_unset_property(zend_class_entry *scope, zend_object *object, const char *name, size_t name_length) /* {{{ */
{
	zend_string *property;
	zend_class_entry *old_scope = EG(fake_scope);

	EG(fake_scope) = scope;

	property = zend_string_init(name, name_length, 0);
	object->handlers->unset_property(object, property, 0);
	zend_string_release_ex(property, 0);

	EG(fake_scope) = old_scope;
}
/* }}} */

ZEND_API void zend_update_property_bool(zend_class_entry *scope, zend_object *object, const char *name, size_t name_length, zend_long value) /* {{{ */
{
	zval tmp;

	ZVAL_BOOL(&tmp, value);
	zend_update_property(scope, object, name, name_length, &tmp);
}
/* }}} */

ZEND_API void zend_update_property_long(zend_class_entry *scope, zend_object *object, const char *name, size_t name_length, zend_long value) /* {{{ */
{
	zval tmp;

	ZVAL_LONG(&tmp, value);
	zend_update_property(scope, object, name, name_length, &tmp);
}
/* }}} */

ZEND_API void zend_update_property_double(zend_class_entry *scope, zend_object *object, const char *name, size_t name_length, double value) /* {{{ */
{
	zval tmp;

	ZVAL_DOUBLE(&tmp, value);
	zend_update_property(scope, object, name, name_length, &tmp);
}
/* }}} */

ZEND_API void zend_update_property_str(zend_class_entry *scope, zend_object *object, const char *name, size_t name_length, zend_string *value) /* {{{ */
{
	zval tmp;

	ZVAL_STR(&tmp, value);
	zend_update_property(scope, object, name, name_length, &tmp);
}
/* }}} */

ZEND_API void zend_update_property_string(zend_class_entry *scope, zend_object *object, const char *name, size_t name_length, const char *value) /* {{{ */
{
	zval tmp;

	ZVAL_STRING(&tmp, value);
	Z_SET_REFCOUNT(tmp, 0);
	zend_update_property(scope, object, name, name_length, &tmp);
}
/* }}} */

ZEND_API void zend_update_property_stringl(zend_class_entry *scope, zend_object *object, const char *name, size_t name_length, const char *value, size_t value_len) /* {{{ */
{
	zval tmp;

	ZVAL_STRINGL(&tmp, value, value_len);
	Z_SET_REFCOUNT(tmp, 0);
	zend_update_property(scope, object, name, name_length, &tmp);
}
/* }}} */

ZEND_API zend_result zend_update_static_property_ex(zend_class_entry *scope, zend_string *name, zval *value) /* {{{ */
{
	zval *property, tmp;
	zend_property_info *prop_info;
	zend_class_entry *old_scope = EG(fake_scope);

	if (UNEXPECTED(!(scope->ce_flags & ZEND_ACC_CONSTANTS_UPDATED))) {
		if (UNEXPECTED(zend_update_class_constants(scope)) != SUCCESS) {
			return FAILURE;
		}
	}

	EG(fake_scope) = scope;
	property = zend_std_get_static_property_with_info(scope, name, BP_VAR_W, &prop_info);
	EG(fake_scope) = old_scope;

	if (!property) {
		return FAILURE;
	}

	ZEND_ASSERT(!Z_ISREF_P(value));
	Z_TRY_ADDREF_P(value);
	if (ZEND_TYPE_IS_SET(prop_info->type)) {
		ZVAL_COPY_VALUE(&tmp, value);
		if (!zend_verify_property_type(prop_info, &tmp, /* strict */ 0)) {
			Z_TRY_DELREF_P(value);
			return FAILURE;
		}
		value = &tmp;
	}

	zend_assign_to_variable(property, value, IS_TMP_VAR, /* strict */ 0);
	return SUCCESS;
}
/* }}} */

ZEND_API zend_result zend_update_static_property(zend_class_entry *scope, const char *name, size_t name_length, zval *value) /* {{{ */
{
	zend_string *key = zend_string_init(name, name_length, 0);
	bool retval = zend_update_static_property_ex(scope, key, value);
	zend_string_efree(key);
	return retval;
}
/* }}} */

ZEND_API zend_result zend_update_static_property_null(zend_class_entry *scope, const char *name, size_t name_length) /* {{{ */
{
	zval tmp;

	ZVAL_NULL(&tmp);
	return zend_update_static_property(scope, name, name_length, &tmp);
}
/* }}} */

ZEND_API zend_result zend_update_static_property_bool(zend_class_entry *scope, const char *name, size_t name_length, zend_long value) /* {{{ */
{
	zval tmp;

	ZVAL_BOOL(&tmp, value);
	return zend_update_static_property(scope, name, name_length, &tmp);
}
/* }}} */

ZEND_API zend_result zend_update_static_property_long(zend_class_entry *scope, const char *name, size_t name_length, zend_long value) /* {{{ */
{
	zval tmp;

	ZVAL_LONG(&tmp, value);
	return zend_update_static_property(scope, name, name_length, &tmp);
}
/* }}} */

ZEND_API zend_result zend_update_static_property_double(zend_class_entry *scope, const char *name, size_t name_length, double value) /* {{{ */
{
	zval tmp;

	ZVAL_DOUBLE(&tmp, value);
	return zend_update_static_property(scope, name, name_length, &tmp);
}
/* }}} */

ZEND_API zend_result zend_update_static_property_string(zend_class_entry *scope, const char *name, size_t name_length, const char *value) /* {{{ */
{
	zval tmp;

	ZVAL_STRING(&tmp, value);
	Z_SET_REFCOUNT(tmp, 0);
	return zend_update_static_property(scope, name, name_length, &tmp);
}
/* }}} */

ZEND_API zend_result zend_update_static_property_stringl(zend_class_entry *scope, const char *name, size_t name_length, const char *value, size_t value_len) /* {{{ */
{
	zval tmp;

	ZVAL_STRINGL(&tmp, value, value_len);
	Z_SET_REFCOUNT(tmp, 0);
	return zend_update_static_property(scope, name, name_length, &tmp);
}
/* }}} */

ZEND_API zval *zend_read_property_ex(zend_class_entry *scope, zend_object *object, zend_string *name, zend_bool silent, zval *rv) /* {{{ */
{
	zval *value;
	zend_class_entry *old_scope = EG(fake_scope);

	EG(fake_scope) = scope;

	value = object->handlers->read_property(object, name, silent?BP_VAR_IS:BP_VAR_R, NULL, rv);

	EG(fake_scope) = old_scope;
	return value;
}
/* }}} */

ZEND_API zval *zend_read_property(zend_class_entry *scope, zend_object *object, const char *name, size_t name_length, zend_bool silent, zval *rv) /* {{{ */
{
	zval *value;
	zend_string *str;

	str = zend_string_init(name, name_length, 0);
	value = zend_read_property_ex(scope, object, str, silent, rv);
	zend_string_release_ex(str, 0);
	return value;
}
/* }}} */

ZEND_API zval *zend_read_static_property_ex(zend_class_entry *scope, zend_string *name, zend_bool silent) /* {{{ */
{
	zval *property;
	zend_class_entry *old_scope = EG(fake_scope);

	EG(fake_scope) = scope;
	property = zend_std_get_static_property(scope, name, silent ? BP_VAR_IS : BP_VAR_R);
	EG(fake_scope) = old_scope;

	return property;
}
/* }}} */

ZEND_API zval *zend_read_static_property(zend_class_entry *scope, const char *name, size_t name_length, zend_bool silent) /* {{{ */
{
	zend_string *key = zend_string_init(name, name_length, 0);
	zval *property = zend_read_static_property_ex(scope, key, silent);
	zend_string_efree(key);
	return property;
}
/* }}} */

ZEND_API void zend_save_error_handling(zend_error_handling *current) /* {{{ */
{
	current->handling = EG(error_handling);
	current->exception = EG(exception_class);
}
/* }}} */

ZEND_API void zend_replace_error_handling(zend_error_handling_t error_handling, zend_class_entry *exception_class, zend_error_handling *current) /* {{{ */
{
	if (current) {
		zend_save_error_handling(current);
	}
	ZEND_ASSERT(error_handling == EH_THROW || exception_class == NULL);
	EG(error_handling) = error_handling;
	EG(exception_class) = exception_class;
}
/* }}} */

ZEND_API void zend_restore_error_handling(zend_error_handling *saved) /* {{{ */
{
	EG(error_handling) = saved->handling;
	EG(exception_class) = saved->exception;
}
/* }}} */

ZEND_API ZEND_COLD const char *zend_get_object_type(const zend_class_entry *ce) /* {{{ */
{
	if(ce->ce_flags & ZEND_ACC_TRAIT) {
		return "trait";
	} else if (ce->ce_flags & ZEND_ACC_INTERFACE) {
		return "interface";
	} else {
		return "class";
	}
}
/* }}} */

ZEND_API zend_bool zend_is_iterable(zval *iterable) /* {{{ */
{
	switch (Z_TYPE_P(iterable)) {
		case IS_ARRAY:
			return 1;
		case IS_OBJECT:
			return zend_class_implements_interface(Z_OBJCE_P(iterable), zend_ce_traversable);
		default:
			return 0;
	}
}
/* }}} */

ZEND_API zend_bool zend_is_countable(zval *countable) /* {{{ */
{
	switch (Z_TYPE_P(countable)) {
		case IS_ARRAY:
			return 1;
		case IS_OBJECT:
			if (Z_OBJ_HT_P(countable)->count_elements) {
				return 1;
			}

			return zend_class_implements_interface(Z_OBJCE_P(countable), zend_ce_countable);
		default:
			return 0;
	}
}
/* }}} */

static zend_result get_default_via_ast(zval *default_value_zval, const char *default_value) {
	zend_ast *ast;
	zend_arena *ast_arena;

	zend_string *code = zend_string_concat3(
		"<?php ", sizeof("<?php ") - 1, default_value, strlen(default_value), ";", 1);

	ast = zend_compile_string_to_ast(code, &ast_arena, "");
	zend_string_release(code);

	if (!ast) {
		return FAILURE;
	}

	zend_ast_list *statement_list = zend_ast_get_list(ast);
	zend_ast **const_expr_ast_ptr = &statement_list->child[0];

	zend_arena *original_ast_arena = CG(ast_arena);
	uint32_t original_compiler_options = CG(compiler_options);
	zend_file_context original_file_context;
	CG(ast_arena) = ast_arena;
	/* Disable constant substitution, to make getDefaultValueConstant() work. */
	CG(compiler_options) |= ZEND_COMPILE_NO_CONSTANT_SUBSTITUTION | ZEND_COMPILE_NO_PERSISTENT_CONSTANT_SUBSTITUTION;
	zend_file_context_begin(&original_file_context);
	zend_const_expr_to_zval(default_value_zval, const_expr_ast_ptr);
	CG(ast_arena) = original_ast_arena;
	CG(compiler_options) = original_compiler_options;
	zend_file_context_end(&original_file_context);

	zend_ast_destroy(ast);
	zend_arena_destroy(ast_arena);

	return SUCCESS;
}

static zend_string *try_parse_string(const char *str, size_t len, char quote) {
	if (len == 0) {
		return ZSTR_EMPTY_ALLOC();
	}

	for (size_t i = 0; i < len; i++) {
		if (str[i] == '\\' || str[i] == quote) {
			return NULL;
		}
	}
	return zend_string_init(str, len, 0);
}

ZEND_API zend_result zend_get_default_from_internal_arg_info(
		zval *default_value_zval, zend_internal_arg_info *arg_info)
{
	const char *default_value = arg_info->default_value;
	if (!default_value) {
		return FAILURE;
	}

	/* Avoid going through the full AST machinery for some simple and common cases. */
	size_t default_value_len = strlen(default_value);
	zend_ulong lval;
	if (default_value_len == sizeof("null")-1
			&& !memcmp(default_value, "null", sizeof("null")-1)) {
		ZVAL_NULL(default_value_zval);
		return SUCCESS;
	} else if (default_value_len == sizeof("true")-1
			&& !memcmp(default_value, "true", sizeof("true")-1)) {
		ZVAL_TRUE(default_value_zval);
		return SUCCESS;
	} else if (default_value_len == sizeof("false")-1
			&& !memcmp(default_value, "false", sizeof("false")-1)) {
		ZVAL_FALSE(default_value_zval);
		return SUCCESS;
	} else if (default_value_len >= 2
			&& (default_value[0] == '\'' || default_value[0] == '"')
			&& default_value[default_value_len - 1] == default_value[0]) {
		zend_string *str = try_parse_string(
			default_value + 1, default_value_len - 2, default_value[0]);
		if (str) {
			ZVAL_STR(default_value_zval, str);
			return SUCCESS;
		}
	} else if (default_value_len == sizeof("[]")-1
			&& !memcmp(default_value, "[]", sizeof("[]")-1)) {
		ZVAL_EMPTY_ARRAY(default_value_zval);
		return SUCCESS;
	} else if (ZEND_HANDLE_NUMERIC_STR(default_value, default_value_len, lval)) {
		ZVAL_LONG(default_value_zval, lval);
		return SUCCESS;
	}

#if 0
	fprintf(stderr, "Evaluating %s via AST\n", default_value);
#endif
	return get_default_via_ast(default_value_zval, default_value);
}<|MERGE_RESOLUTION|>--- conflicted
+++ resolved
@@ -2998,14 +2998,10 @@
 		if (!scope) {
 			if (error) *error = estrdup("cannot access \"self\" when no class scope is active");
 		} else {
-<<<<<<< HEAD
 			fcc->called_scope = zend_get_called_scope(frame);
-=======
-			fcc->called_scope = zend_get_called_scope(EG(current_execute_data));
 			if (!fcc->called_scope || !instanceof_function(fcc->called_scope, scope)) {
 				fcc->called_scope = scope;
 			}
->>>>>>> dfd05da9
 			fcc->calling_scope = scope;
 			if (!fcc->object) {
 				fcc->object = zend_get_this_object(frame);
@@ -3018,14 +3014,10 @@
 		} else if (!scope->parent) {
 			if (error) *error = estrdup("cannot access \"parent\" when current class scope has no parent");
 		} else {
-<<<<<<< HEAD
 			fcc->called_scope = zend_get_called_scope(frame);
-=======
-			fcc->called_scope = zend_get_called_scope(EG(current_execute_data));
 			if (!fcc->called_scope || !instanceof_function(fcc->called_scope, scope->parent)) {
 				fcc->called_scope = scope->parent;
 			}
->>>>>>> dfd05da9
 			fcc->calling_scope = scope->parent;
 			if (!fcc->object) {
 				fcc->object = zend_get_this_object(frame);
