/*
   +----------------------------------------------------------------------+
   | Zend Engine                                                          |
   +----------------------------------------------------------------------+
   | Copyright (c) Zend Technologies Ltd. (http://www.zend.com)           |
   +----------------------------------------------------------------------+
   | This source file is subject to version 2.00 of the Zend license,     |
   | that is bundled with this package in the file LICENSE, and is        |
   | available through the world-wide-web at the following url:           |
   | http://www.zend.com/license/2_00.txt.                                |
   | If you did not receive a copy of the Zend license and are unable to  |
   | obtain it through the world-wide-web, please send a note to          |
   | license@zend.com so we can mail you a copy immediately.              |
   +----------------------------------------------------------------------+
   | Authors: Andi Gutmans <andi@php.net>                                 |
   |          Zeev Suraski <zeev@php.net>                                 |
   |          Andrei Zmievski <andrei@php.net>                            |
   |          Dmitry Stogov <dmitry@php.net>                              |
   +----------------------------------------------------------------------+
*/

#include "zend.h"
#include "zend_execute.h"
#include "zend_API.h"
#include "zend_modules.h"
#include "zend_extensions.h"
#include "zend_constants.h"
#include "zend_interfaces.h"
#include "zend_exceptions.h"
#include "zend_closures.h"
#include "zend_inheritance.h"

#include <stdarg.h>

/* these variables are true statics/globals, and have to be mutex'ed on every access */
ZEND_API HashTable module_registry;

static zend_module_entry **module_request_startup_handlers;
static zend_module_entry **module_request_shutdown_handlers;
static zend_module_entry **module_post_deactivate_handlers;

static zend_class_entry  **class_cleanup_handlers;

ZEND_API int _zend_get_parameters_array_ex(int param_count, zval *argument_array) /* {{{ */
{
	zval *param_ptr;
	int arg_count;

	param_ptr = ZEND_CALL_ARG(EG(current_execute_data), 1);
	arg_count = ZEND_CALL_NUM_ARGS(EG(current_execute_data));

	if (param_count>arg_count) {
		return FAILURE;
	}

	while (param_count-->0) {
		ZVAL_COPY_VALUE(argument_array, param_ptr);
		argument_array++;
		param_ptr++;
	}

	return SUCCESS;
}
/* }}} */

ZEND_API int zend_copy_parameters_array(int param_count, zval *argument_array) /* {{{ */
{
	zval *param_ptr;
	int arg_count;

	param_ptr = ZEND_CALL_ARG(EG(current_execute_data), 1);
	arg_count = ZEND_CALL_NUM_ARGS(EG(current_execute_data));

	if (param_count>arg_count) {
		return FAILURE;
	}

	while (param_count-->0) {
		Z_TRY_ADDREF_P(param_ptr);
		zend_hash_next_index_insert_new(Z_ARRVAL_P(argument_array), param_ptr);
		param_ptr++;
	}

	return SUCCESS;
}
/* }}} */

ZEND_API ZEND_COLD void zend_wrong_param_count(void) /* {{{ */
{
	const char *space;
	const char *class_name = get_active_class_name(&space);

	zend_argument_count_error("Wrong parameter count for %s%s%s()", class_name, space, get_active_function_name());
}
/* }}} */

/* Argument parsing API -- andrei */
ZEND_API char *zend_get_type_by_const(int type) /* {{{ */
{
	switch(type) {
		case IS_FALSE:
		case IS_TRUE:
		case _IS_BOOL:
			return "bool";
		case IS_LONG:
			return "int";
		case IS_DOUBLE:
			return "float";
		case IS_STRING:
			return "string";
		case IS_OBJECT:
			return "object";
		case IS_RESOURCE:
			return "resource";
		case IS_NULL:
			return "null";
		case IS_CALLABLE:
			return "callable";
		case IS_ITERABLE:
			return "iterable";
		case IS_ARRAY:
			return "array";
		case IS_VOID:
			return "void";
		case _IS_NUMBER:
			return "number";
		default:
			return "unknown";
	}
}
/* }}} */

ZEND_API char *zend_zval_type_name(const zval *arg) /* {{{ */
{
	ZVAL_DEREF(arg);
	return zend_get_type_by_const(Z_TYPE_P(arg));
}
/* }}} */

ZEND_API zend_string *zend_zval_get_type(const zval *arg) /* {{{ */
{
	switch (Z_TYPE_P(arg)) {
		case IS_NULL:
			return ZSTR_KNOWN(ZEND_STR_NULL);
		case IS_FALSE:
		case IS_TRUE:
			return ZSTR_KNOWN(ZEND_STR_BOOLEAN);
		case IS_LONG:
			return ZSTR_KNOWN(ZEND_STR_INTEGER);
		case IS_DOUBLE:
			return ZSTR_KNOWN(ZEND_STR_DOUBLE);
		case IS_STRING:
			return ZSTR_KNOWN(ZEND_STR_STRING);
		case IS_ARRAY:
			return ZSTR_KNOWN(ZEND_STR_ARRAY);
		case IS_OBJECT:
			return ZSTR_KNOWN(ZEND_STR_OBJECT);
		case IS_RESOURCE:
			if (zend_rsrc_list_get_rsrc_type(Z_RES_P(arg))) {
				return ZSTR_KNOWN(ZEND_STR_RESOURCE);
			} else {
				return ZSTR_KNOWN(ZEND_STR_CLOSED_RESOURCE);
			}
		default:
			return NULL;
	}
}
/* }}} */

ZEND_API ZEND_COLD int ZEND_FASTCALL zend_wrong_parameters_none_error(void) /* {{{ */
{
	int num_args = ZEND_CALL_NUM_ARGS(EG(current_execute_data));
	zend_function *active_function = EG(current_execute_data)->func;
	const char *class_name = active_function->common.scope ? ZSTR_VAL(active_function->common.scope->name) : "";

	zend_argument_count_error(
				"%s%s%s() expects %s %d parameter%s, %d given",
				class_name, \
				class_name[0] ? "::" : "", \
				ZSTR_VAL(active_function->common.function_name),
				"exactly",
				0,
				"s",
				num_args);
	return FAILURE;
}
/* }}} */

ZEND_API ZEND_COLD void ZEND_FASTCALL zend_wrong_parameters_count_error(int min_num_args, int max_num_args) /* {{{ */
{
	int num_args = ZEND_CALL_NUM_ARGS(EG(current_execute_data));
	zend_function *active_function = EG(current_execute_data)->func;
	const char *class_name = active_function->common.scope ? ZSTR_VAL(active_function->common.scope->name) : "";

	zend_argument_count_error(
				"%s%s%s() expects %s %d parameter%s, %d given",
				class_name, \
				class_name[0] ? "::" : "", \
				ZSTR_VAL(active_function->common.function_name),
				min_num_args == max_num_args ? "exactly" : num_args < min_num_args ? "at least" : "at most",
				num_args < min_num_args ? min_num_args : max_num_args,
				(num_args < min_num_args ? min_num_args : max_num_args) == 1 ? "" : "s",
				num_args);
}
/* }}} */

ZEND_API ZEND_COLD void ZEND_FASTCALL zend_wrong_parameter_type_error(int num, zend_expected_type expected_type, zval *arg) /* {{{ */
{
	const char *space;
	const char *class_name = get_active_class_name(&space);
	static const char * const expected_error[] = {
		Z_EXPECTED_TYPES(Z_EXPECTED_TYPE_STR)
		NULL
	};

	zend_type_error("%s%s%s() expects parameter %d to be %s, %s given",
		class_name, space, get_active_function_name(), num, expected_error[expected_type], zend_zval_type_name(arg));
}
/* }}} */

ZEND_API ZEND_COLD void ZEND_FASTCALL zend_wrong_parameter_class_error(int num, char *name, zval *arg) /* {{{ */
{
	const char *space;
	const char *class_name = get_active_class_name(&space);

	zend_type_error("%s%s%s() expects parameter %d to be %s, %s given",
		class_name, space, get_active_function_name(), num, name, zend_zval_type_name(arg));
}
/* }}} */

ZEND_API ZEND_COLD void ZEND_FASTCALL zend_wrong_callback_error(int num, char *error) /* {{{ */
{
	const char *space;
	const char *class_name = get_active_class_name(&space);

	zend_type_error("%s%s%s() expects parameter %d to be a valid callback, %s",
		class_name, space, get_active_function_name(), num, error);
	efree(error);
}
/* }}} */

ZEND_API int ZEND_FASTCALL zend_parse_arg_class(zval *arg, zend_class_entry **pce, int num, int check_null) /* {{{ */
{
	zend_class_entry *ce_base = *pce;

	if (check_null && Z_TYPE_P(arg) == IS_NULL) {
		*pce = NULL;
		return 1;
	}
	convert_to_string_ex(arg);
	*pce = zend_lookup_class(Z_STR_P(arg));
	if (ce_base) {
		if ((!*pce || !instanceof_function(*pce, ce_base))) {
			const char *space;
			const char *class_name = get_active_class_name(&space);

			zend_type_error("%s%s%s() expects parameter %d to be a class name derived from %s, '%s' given",
				class_name, space, get_active_function_name(), num,
				ZSTR_VAL(ce_base->name), Z_STRVAL_P(arg));
			*pce = NULL;
			return 0;
		}
	}
	if (!*pce) {
		const char *space;
		const char *class_name = get_active_class_name(&space);

		zend_type_error("%s%s%s() expects parameter %d to be a valid class name, '%s' given",
			class_name, space, get_active_function_name(), num,
			Z_STRVAL_P(arg));
		return 0;
	}
	return 1;
}
/* }}} */

ZEND_API int ZEND_FASTCALL zend_parse_arg_bool_weak(zval *arg, zend_bool *dest) /* {{{ */
{
	if (EXPECTED(Z_TYPE_P(arg) <= IS_STRING)) {
		*dest = zend_is_true(arg);
	} else {
		return 0;
	}
	return 1;
}
/* }}} */

ZEND_API int ZEND_FASTCALL zend_parse_arg_bool_slow(zval *arg, zend_bool *dest) /* {{{ */
{
	if (UNEXPECTED(ZEND_ARG_USES_STRICT_TYPES())) {
		return 0;
	}
	return zend_parse_arg_bool_weak(arg, dest);
}
/* }}} */

ZEND_API int ZEND_FASTCALL zend_parse_arg_long_weak(zval *arg, zend_long *dest) /* {{{ */
{
	if (EXPECTED(Z_TYPE_P(arg) == IS_DOUBLE)) {
		if (UNEXPECTED(zend_isnan(Z_DVAL_P(arg)))) {
			return 0;
		}
		if (UNEXPECTED(!ZEND_DOUBLE_FITS_LONG(Z_DVAL_P(arg)))) {
			return 0;
		} else {
			*dest = zend_dval_to_lval(Z_DVAL_P(arg));
		}
	} else if (EXPECTED(Z_TYPE_P(arg) == IS_STRING)) {
		double d;
		int type;

		if (UNEXPECTED((type = is_numeric_str_function(Z_STR_P(arg), dest, &d)) != IS_LONG)) {
			if (EXPECTED(type != 0)) {
				if (UNEXPECTED(zend_isnan(d))) {
					return 0;
				}
				if (UNEXPECTED(!ZEND_DOUBLE_FITS_LONG(d))) {
					return 0;
				} else {
					*dest = zend_dval_to_lval(d);
				}
			} else {
				return 0;
			}
		}
	} else if (EXPECTED(Z_TYPE_P(arg) < IS_TRUE)) {
		*dest = 0;
	} else if (EXPECTED(Z_TYPE_P(arg) == IS_TRUE)) {
		*dest = 1;
	} else {
		return 0;
	}
	return 1;
}
/* }}} */

ZEND_API int ZEND_FASTCALL zend_parse_arg_long_slow(zval *arg, zend_long *dest) /* {{{ */
{
	if (UNEXPECTED(ZEND_ARG_USES_STRICT_TYPES())) {
		return 0;
	}
	return zend_parse_arg_long_weak(arg, dest);
}
/* }}} */

ZEND_API int ZEND_FASTCALL zend_parse_arg_long_cap_weak(zval *arg, zend_long *dest) /* {{{ */
{
	if (EXPECTED(Z_TYPE_P(arg) == IS_DOUBLE)) {
		if (UNEXPECTED(zend_isnan(Z_DVAL_P(arg)))) {
			return 0;
		}
		*dest = zend_dval_to_lval_cap(Z_DVAL_P(arg));
	} else if (EXPECTED(Z_TYPE_P(arg) == IS_STRING)) {
		double d;
		int type;

		if (UNEXPECTED((type = is_numeric_str_function(Z_STR_P(arg), dest, &d)) != IS_LONG)) {
			if (EXPECTED(type != 0)) {
				if (UNEXPECTED(zend_isnan(d))) {
					return 0;
				}
				*dest = zend_dval_to_lval_cap(d);
			} else {
				return 0;
			}
		}
	} else if (EXPECTED(Z_TYPE_P(arg) < IS_TRUE)) {
		*dest = 0;
	} else if (EXPECTED(Z_TYPE_P(arg) == IS_TRUE)) {
		*dest = 1;
	} else {
		return 0;
	}
	return 1;
}
/* }}} */

ZEND_API int ZEND_FASTCALL zend_parse_arg_long_cap_slow(zval *arg, zend_long *dest) /* {{{ */
{
	if (UNEXPECTED(ZEND_ARG_USES_STRICT_TYPES())) {
		return 0;
	}
	return zend_parse_arg_long_cap_weak(arg, dest);
}
/* }}} */

ZEND_API int ZEND_FASTCALL zend_parse_arg_double_weak(zval *arg, double *dest) /* {{{ */
{
	if (EXPECTED(Z_TYPE_P(arg) == IS_LONG)) {
		*dest = (double)Z_LVAL_P(arg);
	} else if (EXPECTED(Z_TYPE_P(arg) == IS_STRING)) {
		zend_long l;
		int type;

		if (UNEXPECTED((type = is_numeric_str_function(Z_STR_P(arg), &l, dest)) != IS_DOUBLE)) {
			if (EXPECTED(type != 0)) {
				*dest = (double)(l);
			} else {
				return 0;
			}
		}
	} else if (EXPECTED(Z_TYPE_P(arg) < IS_TRUE)) {
		*dest = 0.0;
	} else if (EXPECTED(Z_TYPE_P(arg) == IS_TRUE)) {
		*dest = 1.0;
	} else {
		return 0;
	}
	return 1;
}
/* }}} */

ZEND_API int ZEND_FASTCALL zend_parse_arg_double_slow(zval *arg, double *dest) /* {{{ */
{
	if (EXPECTED(Z_TYPE_P(arg) == IS_LONG)) {
		/* SSTH Exception: IS_LONG may be accepted instead as IS_DOUBLE */
		*dest = (double)Z_LVAL_P(arg);
	} else if (UNEXPECTED(ZEND_ARG_USES_STRICT_TYPES())) {
		return 0;
	}
	return zend_parse_arg_double_weak(arg, dest);
}
/* }}} */

ZEND_API int ZEND_FASTCALL zend_parse_arg_str_weak(zval *arg, zend_string **dest) /* {{{ */
{
	if (EXPECTED(Z_TYPE_P(arg) < IS_STRING)) {
		convert_to_string(arg);
		*dest = Z_STR_P(arg);
	} else if (UNEXPECTED(Z_TYPE_P(arg) == IS_OBJECT)) {
		zend_object *zobj = Z_OBJ_P(arg);

		if (Z_OBJ_HANDLER_P(arg, cast_object)) {
			zval obj;
			if (zobj->handlers->cast_object(zobj, &obj, IS_STRING) == SUCCESS) {
				OBJ_RELEASE(zobj);
				ZVAL_COPY_VALUE(arg, &obj);
				*dest = Z_STR_P(arg);
				return 1;
			}
		} else if (zobj->handlers->get) {
			zval rv;
			zval *z = zobj->handlers->get(zobj, &rv);

			if (Z_TYPE_P(z) != IS_OBJECT) {
				OBJ_RELEASE(zobj);
				if (Z_TYPE_P(z) == IS_STRING) {
					ZVAL_COPY_VALUE(arg, z);
				} else {
					ZVAL_STR(arg, zval_get_string_func(z));
					zval_ptr_dtor(z);
				}
				*dest = Z_STR_P(arg);
				return 1;
			}
			zval_ptr_dtor(z);
		}
		return 0;
	} else {
		return 0;
	}
	return 1;
}
/* }}} */

ZEND_API int ZEND_FASTCALL zend_parse_arg_str_slow(zval *arg, zend_string **dest) /* {{{ */
{
	if (UNEXPECTED(ZEND_ARG_USES_STRICT_TYPES())) {
		return 0;
	}
	return zend_parse_arg_str_weak(arg, dest);
}
/* }}} */

static const char *zend_parse_arg_impl(int arg_num, zval *arg, va_list *va, const char **spec, char **error) /* {{{ */
{
	const char *spec_walk = *spec;
	char c = *spec_walk++;
	int check_null = 0;
	int separate = 0;
	zval *real_arg = arg;

	/* scan through modifiers */
	ZVAL_DEREF(arg);
	while (1) {
		if (*spec_walk == '/') {
			SEPARATE_ZVAL_NOREF(arg);
			real_arg = arg;
			separate = 1;
		} else if (*spec_walk == '!') {
			check_null = 1;
		} else {
			break;
		}
		spec_walk++;
	}

	switch (c) {
		case 'l':
		case 'L':
			{
				zend_long *p = va_arg(*va, zend_long *);
				zend_bool *is_null = NULL;

				if (check_null) {
					is_null = va_arg(*va, zend_bool *);
				}

				if (!zend_parse_arg_long(arg, p, is_null, check_null, c == 'L')) {
					return "int";
				}
			}
			break;

		case 'd':
			{
				double *p = va_arg(*va, double *);
				zend_bool *is_null = NULL;

				if (check_null) {
					is_null = va_arg(*va, zend_bool *);
				}

				if (!zend_parse_arg_double(arg, p, is_null, check_null)) {
					return "float";
				}
			}
			break;

		case 's':
			{
				char **p = va_arg(*va, char **);
				size_t *pl = va_arg(*va, size_t *);
				if (!zend_parse_arg_string(arg, p, pl, check_null)) {
					return "string";
				}
			}
			break;

		case 'p':
			{
				char **p = va_arg(*va, char **);
				size_t *pl = va_arg(*va, size_t *);
				if (!zend_parse_arg_path(arg, p, pl, check_null)) {
					return "a valid path";
				}
			}
			break;

		case 'P':
			{
				zend_string **str = va_arg(*va, zend_string **);
				if (!zend_parse_arg_path_str(arg, str, check_null)) {
					return "a valid path";
				}
			}
			break;

		case 'S':
			{
				zend_string **str = va_arg(*va, zend_string **);
				if (!zend_parse_arg_str(arg, str, check_null)) {
					return "string";
				}
			}
			break;

		case 'b':
			{
				zend_bool *p = va_arg(*va, zend_bool *);
				zend_bool *is_null = NULL;

				if (check_null) {
					is_null = va_arg(*va, zend_bool *);
				}

				if (!zend_parse_arg_bool(arg, p, is_null, check_null)) {
					return "bool";
				}
			}
			break;

		case 'r':
			{
				zval **p = va_arg(*va, zval **);

				if (!zend_parse_arg_resource(arg, p, check_null)) {
					return "resource";
				}
			}
			break;

		case 'A':
		case 'a':
			{
				zval **p = va_arg(*va, zval **);

				if (!zend_parse_arg_array(arg, p, check_null, c == 'A')) {
					return "array";
				}
			}
			break;

		case 'H':
		case 'h':
			{
				HashTable **p = va_arg(*va, HashTable **);

				if (!zend_parse_arg_array_ht(arg, p, check_null, c == 'H', separate)) {
					return "array";
				}
			}
			break;

		case 'o':
			{
				zval **p = va_arg(*va, zval **);

				if (!zend_parse_arg_object(arg, p, NULL, check_null)) {
					return "object";
				}
			}
			break;

		case 'O':
			{
				zval **p = va_arg(*va, zval **);
				zend_class_entry *ce = va_arg(*va, zend_class_entry *);

				if (!zend_parse_arg_object(arg, p, ce, check_null)) {
					if (ce) {
						return ZSTR_VAL(ce->name);
					} else {
						return "object";
					}
				}
			}
			break;

		case 'C':
			{
				zend_class_entry *lookup, **pce = va_arg(*va, zend_class_entry **);
				zend_class_entry *ce_base = *pce;

				if (check_null && Z_TYPE_P(arg) == IS_NULL) {
					*pce = NULL;
					break;
				}
				convert_to_string_ex(arg);
				if ((lookup = zend_lookup_class(Z_STR_P(arg))) == NULL) {
					*pce = NULL;
				} else {
					*pce = lookup;
				}
				if (ce_base) {
					if ((!*pce || !instanceof_function(*pce, ce_base))) {
						zend_spprintf(error, 0, "to be a class name derived from %s, '%s' given",
							ZSTR_VAL(ce_base->name), Z_STRVAL_P(arg));
						*pce = NULL;
						return "";
					}
				}
				if (!*pce) {
					zend_spprintf(error, 0, "to be a valid class name, '%s' given",
						Z_STRVAL_P(arg));
					return "";
				}
				break;

			}
			break;

		case 'f':
			{
				zend_fcall_info *fci = va_arg(*va, zend_fcall_info *);
				zend_fcall_info_cache *fcc = va_arg(*va, zend_fcall_info_cache *);
				char *is_callable_error = NULL;

				if (check_null && Z_TYPE_P(arg) == IS_NULL) {
					fci->size = 0;
					fcc->function_handler = 0;
					break;
				}

				if (zend_fcall_info_init(arg, 0, fci, fcc, NULL, &is_callable_error) == SUCCESS) {
					ZEND_ASSERT(!is_callable_error);
					break;
				}

				if (is_callable_error) {
					zend_spprintf(error, 0, "to be a valid callback, %s", is_callable_error);
					efree(is_callable_error);
					return "";
				} else {
					return "valid callback";
				}
			}

		case 'z':
			{
				zval **p = va_arg(*va, zval **);

				zend_parse_arg_zval_deref(real_arg, p, check_null);
			}
			break;

		case 'Z':
			/* 'Z' iz not supported anymore and should be replaced with 'z' */
			ZEND_ASSERT(c != 'Z');
		default:
			return "unknown";
	}

	*spec = spec_walk;

	return NULL;
}
/* }}} */

static int zend_parse_arg(int arg_num, zval *arg, va_list *va, const char **spec, int flags) /* {{{ */
{
	const char *expected_type = NULL;
	char *error = NULL;

	expected_type = zend_parse_arg_impl(arg_num, arg, va, spec, &error);
	if (expected_type) {
		if (!(flags & ZEND_PARSE_PARAMS_QUIET) && (*expected_type || error)) {
			const char *space;
			const char *class_name = get_active_class_name(&space);

			if (error) {
				zend_type_error("%s%s%s() expects parameter %d %s",
						class_name, space, get_active_function_name(), arg_num, error);
				efree(error);
			} else {
				zend_type_error("%s%s%s() expects parameter %d to be %s, %s given",
						class_name, space, get_active_function_name(), arg_num, expected_type,
						zend_zval_type_name(arg));
			}
		}
		return FAILURE;
	}

	return SUCCESS;
}
/* }}} */

ZEND_API int zend_parse_parameter(int flags, int arg_num, zval *arg, const char *spec, ...)
{
	va_list va;
	int ret;

	va_start(va, spec);
	ret = zend_parse_arg(arg_num, arg, &va, &spec, flags);
	va_end(va);

	return ret;
}

static ZEND_COLD void zend_parse_parameters_debug_error(const char *msg) {
	zend_function *active_function = EG(current_execute_data)->func;
	const char *class_name = active_function->common.scope
		? ZSTR_VAL(active_function->common.scope->name) : "";
	zend_error_noreturn(E_CORE_ERROR, "%s%s%s(): %s",
		class_name, class_name[0] ? "::" : "",
		ZSTR_VAL(active_function->common.function_name), msg);
}

static int zend_parse_va_args(int num_args, const char *type_spec, va_list *va, int flags) /* {{{ */
{
	const  char *spec_walk;
	int c, i;
	int min_num_args = -1;
	int max_num_args = 0;
	int post_varargs = 0;
	zval *arg;
	int arg_count;
	zend_bool have_varargs = 0;
	zval **varargs = NULL;
	int *n_varargs = NULL;

	for (spec_walk = type_spec; *spec_walk; spec_walk++) {
		c = *spec_walk;
		switch (c) {
			case 'l': case 'd':
			case 's': case 'b':
			case 'r': case 'a':
			case 'o': case 'O':
			case 'z': case 'Z':
			case 'C': case 'h':
			case 'f': case 'A':
			case 'H': case 'p':
			case 'S': case 'P':
			case 'L':
				max_num_args++;
				break;

			case '|':
				min_num_args = max_num_args;
				break;

			case '/':
			case '!':
				/* Pass */
				break;

			case '*':
			case '+':
				if (have_varargs) {
					zend_parse_parameters_debug_error(
						"only one varargs specifier (* or +) is permitted");
					return FAILURE;
				}
				have_varargs = 1;
				/* we expect at least one parameter in varargs */
				if (c == '+') {
					max_num_args++;
				}
				/* mark the beginning of varargs */
				post_varargs = max_num_args;
				break;

			default:
				zend_parse_parameters_debug_error("bad type specifier while parsing parameters");
				return FAILURE;
		}
	}

	if (min_num_args < 0) {
		min_num_args = max_num_args;
	}

	if (have_varargs) {
		/* calculate how many required args are at the end of the specifier list */
		post_varargs = max_num_args - post_varargs;
		max_num_args = -1;
	}

	if (num_args < min_num_args || (num_args > max_num_args && max_num_args >= 0)) {
		if (!(flags & ZEND_PARSE_PARAMS_QUIET)) {
			zend_function *active_function = EG(current_execute_data)->func;
			const char *class_name = active_function->common.scope ? ZSTR_VAL(active_function->common.scope->name) : "";
			zend_argument_count_error("%s%s%s() expects %s %d parameter%s, %d given",
					class_name,
					class_name[0] ? "::" : "",
					ZSTR_VAL(active_function->common.function_name),
					min_num_args == max_num_args ? "exactly" : num_args < min_num_args ? "at least" : "at most",
					num_args < min_num_args ? min_num_args : max_num_args,
					(num_args < min_num_args ? min_num_args : max_num_args) == 1 ? "" : "s",
					num_args);
		}
		return FAILURE;
	}

	arg_count = ZEND_CALL_NUM_ARGS(EG(current_execute_data));

	if (num_args > arg_count) {
		zend_parse_parameters_debug_error("could not obtain parameters for parsing");
		return FAILURE;
	}

	i = 0;
	while (num_args-- > 0) {
		if (*type_spec == '|') {
			type_spec++;
		}

		if (*type_spec == '*' || *type_spec == '+') {
			int num_varargs = num_args + 1 - post_varargs;

			/* eat up the passed in storage even if it won't be filled in with varargs */
			varargs = va_arg(*va, zval **);
			n_varargs = va_arg(*va, int *);
			type_spec++;

			if (num_varargs > 0) {
				*n_varargs = num_varargs;
				*varargs = ZEND_CALL_ARG(EG(current_execute_data), i + 1);
				/* adjust how many args we have left and restart loop */
				num_args += 1 - num_varargs;
				i += num_varargs;
				continue;
			} else {
				*varargs = NULL;
				*n_varargs = 0;
			}
		}

		arg = ZEND_CALL_ARG(EG(current_execute_data), i + 1);

		if (zend_parse_arg(i+1, arg, va, &type_spec, flags) == FAILURE) {
			/* clean up varargs array if it was used */
			if (varargs && *varargs) {
				*varargs = NULL;
			}
			return FAILURE;
		}
		i++;
	}

	return SUCCESS;
}
/* }}} */

ZEND_API int zend_parse_parameters_ex(int flags, int num_args, const char *type_spec, ...) /* {{{ */
{
	va_list va;
	int retval;

	va_start(va, type_spec);
	retval = zend_parse_va_args(num_args, type_spec, &va, flags);
	va_end(va);

	return retval;
}
/* }}} */

ZEND_API int zend_parse_parameters(int num_args, const char *type_spec, ...) /* {{{ */
{
	va_list va;
	int retval;
	int flags = 0;

	va_start(va, type_spec);
	retval = zend_parse_va_args(num_args, type_spec, &va, flags);
	va_end(va);

	return retval;
}
/* }}} */

ZEND_API int zend_parse_parameters_throw(int num_args, const char *type_spec, ...) /* {{{ */
{
	va_list va;
	int retval;
	int flags = 0;

	va_start(va, type_spec);
	retval = zend_parse_va_args(num_args, type_spec, &va, flags);
	va_end(va);

	return retval;
}
/* }}} */

ZEND_API int zend_parse_method_parameters(int num_args, zval *this_ptr, const char *type_spec, ...) /* {{{ */
{
	va_list va;
	int retval;
	int flags = 0;
	const char *p = type_spec;
	zval **object;
	zend_class_entry *ce;

	/* Just checking this_ptr is not enough, because fcall_common_helper does not set
	 * Z_OBJ(EG(This)) to NULL when calling an internal function with common.scope == NULL.
	 * In that case EG(This) would still be the $this from the calling code and we'd take the
	 * wrong branch here. */
	zend_bool is_method = EG(current_execute_data)->func->common.scope != NULL;

	if (!is_method || !this_ptr || Z_TYPE_P(this_ptr) != IS_OBJECT) {
		va_start(va, type_spec);
		retval = zend_parse_va_args(num_args, type_spec, &va, flags);
		va_end(va);
	} else {
		p++;

		va_start(va, type_spec);

		object = va_arg(va, zval **);
		ce = va_arg(va, zend_class_entry *);
		*object = this_ptr;

		if (ce && !instanceof_function(Z_OBJCE_P(this_ptr), ce)) {
			zend_error_noreturn(E_CORE_ERROR, "%s::%s() must be derived from %s::%s",
				ZSTR_VAL(Z_OBJCE_P(this_ptr)->name), get_active_function_name(), ZSTR_VAL(ce->name), get_active_function_name());
		}

		retval = zend_parse_va_args(num_args, p, &va, flags);
		va_end(va);
	}
	return retval;
}
/* }}} */

ZEND_API int zend_parse_method_parameters_ex(int flags, int num_args, zval *this_ptr, const char *type_spec, ...) /* {{{ */
{
	va_list va;
	int retval;
	const char *p = type_spec;
	zval **object;
	zend_class_entry *ce;

	if (!this_ptr) {
		va_start(va, type_spec);
		retval = zend_parse_va_args(num_args, type_spec, &va, flags);
		va_end(va);
	} else {
		p++;
		va_start(va, type_spec);

		object = va_arg(va, zval **);
		ce = va_arg(va, zend_class_entry *);
		*object = this_ptr;

		if (ce && !instanceof_function(Z_OBJCE_P(this_ptr), ce)) {
			if (!(flags & ZEND_PARSE_PARAMS_QUIET)) {
				zend_error_noreturn(E_CORE_ERROR, "%s::%s() must be derived from %s::%s",
					ZSTR_VAL(ce->name), get_active_function_name(), ZSTR_VAL(Z_OBJCE_P(this_ptr)->name), get_active_function_name());
			}
			va_end(va);
			return FAILURE;
		}

		retval = zend_parse_va_args(num_args, p, &va, flags);
		va_end(va);
	}
	return retval;
}
/* }}} */

/* This function should be called after the constructor has been called
 * because it may call __set from the uninitialized object otherwise. */
ZEND_API void zend_merge_properties(zval *obj, HashTable *properties) /* {{{ */
{
	zend_object *zobj = Z_OBJ_P(obj);
	zend_object_write_property_t write_property = zobj->handlers->write_property;
	zend_class_entry *old_scope = EG(fake_scope);
	zend_string *key;
	zval *value;

	EG(fake_scope) = Z_OBJCE_P(obj);
	ZEND_HASH_FOREACH_STR_KEY_VAL(properties, key, value) {
		if (key) {
			write_property(zobj, key, value, NULL);
		}
	} ZEND_HASH_FOREACH_END();
	EG(fake_scope) = old_scope;
}
/* }}} */

ZEND_API int zend_update_class_constants(zend_class_entry *class_type) /* {{{ */
{
	if (!(class_type->ce_flags & ZEND_ACC_CONSTANTS_UPDATED)) {
		zend_class_entry *ce;
		zend_class_constant *c;
		zval *val;
		zend_property_info *prop_info;

		if (class_type->parent) {
			if (UNEXPECTED(zend_update_class_constants(class_type->parent) != SUCCESS)) {
				return FAILURE;
			}
		}

		ZEND_HASH_FOREACH_PTR(&class_type->constants_table, c) {
			val = &c->value;
			if (Z_TYPE_P(val) == IS_CONSTANT_AST) {
				if (UNEXPECTED(zval_update_constant_ex(val, c->ce) != SUCCESS)) {
					return FAILURE;
				}
			}
		} ZEND_HASH_FOREACH_END();

		ce = class_type;
		while (ce) {
			ZEND_HASH_FOREACH_PTR(&ce->properties_info, prop_info) {
				if (prop_info->ce == ce) {
					if (prop_info->flags & ZEND_ACC_STATIC) {
						val = CE_STATIC_MEMBERS(class_type) + prop_info->offset;
					} else {
						val = (zval*)((char*)class_type->default_properties_table + prop_info->offset - OBJ_PROP_TO_OFFSET(0));
					}
					if (Z_TYPE_P(val) == IS_CONSTANT_AST) {
						if (prop_info->type) {
							zval tmp;

							ZVAL_COPY(&tmp, val);
							if (UNEXPECTED(zval_update_constant_ex(&tmp, ce) != SUCCESS)) {
								return FAILURE;
							}
							/* property initializers must always be evaluated with strict types */;
							if (UNEXPECTED(!zend_verify_property_type(prop_info, &tmp, /* strict */ 1))) {
								zval_ptr_dtor(&tmp);
								return FAILURE;
							}
							zval_ptr_dtor(val);
							ZVAL_COPY_VALUE(val, &tmp);
						} else if (UNEXPECTED(zval_update_constant_ex(val, ce) != SUCCESS)) {
							return FAILURE;
						}
					}
				}
			} ZEND_HASH_FOREACH_END();
			ce = ce->parent;
		}

		class_type->ce_flags |= ZEND_ACC_CONSTANTS_UPDATED;
	}

	return SUCCESS;
}
/* }}} */

static zend_always_inline void _object_properties_init(zend_object *object, zend_class_entry *class_type) /* {{{ */
{
	if (class_type->default_properties_count) {
		zval *src = class_type->default_properties_table;
		zval *dst = object->properties_table;
		zval *end = src + class_type->default_properties_count;

		if (UNEXPECTED(class_type->type == ZEND_INTERNAL_CLASS)) {
			do {
				ZVAL_COPY_OR_DUP(dst, src);
				src++;
				dst++;
			} while (src != end);
		} else {
			do {
				ZVAL_COPY(dst, src);
				src++;
				dst++;
			} while (src != end);
		}
	}
}
/* }}} */

ZEND_API void object_properties_init(zend_object *object, zend_class_entry *class_type) /* {{{ */
{
	object->properties = NULL;
	_object_properties_init(object, class_type);
}
/* }}} */

ZEND_API void object_properties_init_ex(zend_object *object, HashTable *properties) /* {{{ */
{
	object->properties = properties;
	if (object->ce->default_properties_count) {
		zval *prop;
		zend_string *key;
		zend_property_info *property_info;

		ZEND_HASH_FOREACH_STR_KEY_VAL(properties, key, prop) {
			property_info = zend_get_property_info(object->ce, key, 1);
			if (property_info != ZEND_WRONG_PROPERTY_INFO &&
			    property_info &&
			    (property_info->flags & ZEND_ACC_STATIC) == 0) {
				zval *slot = OBJ_PROP(object, property_info->offset);

				if (UNEXPECTED(property_info->type)) {
					zval tmp;

					ZVAL_COPY_VALUE(&tmp, prop);
					if (UNEXPECTED(!zend_verify_property_type(property_info, &tmp, 0))) {
						continue;
					}
					ZVAL_COPY_VALUE(slot, &tmp);
				} else {
					ZVAL_COPY_VALUE(slot, prop);
				}
				ZVAL_INDIRECT(prop, slot);
			}
		} ZEND_HASH_FOREACH_END();
	}
}
/* }}} */

ZEND_API void object_properties_load(zend_object *object, HashTable *properties) /* {{{ */
{
    zval *prop, tmp;
   	zend_string *key;
   	zend_long h;
   	zend_property_info *property_info;

   	ZEND_HASH_FOREACH_KEY_VAL(properties, h, key, prop) {
		if (key) {
			if (ZSTR_VAL(key)[0] == '\0') {
				const char *class_name, *prop_name;
				size_t prop_name_len;
				if (zend_unmangle_property_name_ex(key, &class_name, &prop_name, &prop_name_len) == SUCCESS) {
					zend_string *pname = zend_string_init(prop_name, prop_name_len, 0);
					zend_class_entry *prev_scope = EG(fake_scope);
					if (class_name && class_name[0] != '*') {
						zend_string *cname = zend_string_init(class_name, strlen(class_name), 0);
						EG(fake_scope) = zend_lookup_class(cname);
						zend_string_release_ex(cname, 0);
					}
					property_info = zend_get_property_info(object->ce, pname, 1);
					zend_string_release_ex(pname, 0);
					EG(fake_scope) = prev_scope;
				} else {
					property_info = ZEND_WRONG_PROPERTY_INFO;
				}
			} else {
				property_info = zend_get_property_info(object->ce, key, 1);
			}
			if (property_info != ZEND_WRONG_PROPERTY_INFO &&
				property_info &&
				(property_info->flags & ZEND_ACC_STATIC) == 0) {
				zval *slot = OBJ_PROP(object, property_info->offset);
				zval_ptr_dtor(slot);
				ZVAL_COPY_VALUE(slot, prop);
				zval_add_ref(slot);
				if (object->properties) {
					ZVAL_INDIRECT(&tmp, slot);
					zend_hash_update(object->properties, key, &tmp);
				}
			} else {
				if (!object->properties) {
					rebuild_object_properties(object);
				}
				prop = zend_hash_update(object->properties, key, prop);
				zval_add_ref(prop);
			}
		} else {
			if (!object->properties) {
				rebuild_object_properties(object);
			}
			prop = zend_hash_index_update(object->properties, h, prop);
			zval_add_ref(prop);
		}
	} ZEND_HASH_FOREACH_END();
}
/* }}} */

/* This function requires 'properties' to contain all props declared in the
 * class and all props being public. If only a subset is given or the class
 * has protected members then you need to merge the properties separately by
 * calling zend_merge_properties(). */
static zend_always_inline int _object_and_properties_init(zval *arg, zend_class_entry *class_type, HashTable *properties) /* {{{ */
{
	if (UNEXPECTED(class_type->ce_flags & (ZEND_ACC_INTERFACE|ZEND_ACC_TRAIT|ZEND_ACC_IMPLICIT_ABSTRACT_CLASS|ZEND_ACC_EXPLICIT_ABSTRACT_CLASS))) {
		if (class_type->ce_flags & ZEND_ACC_INTERFACE) {
			zend_throw_error(NULL, "Cannot instantiate interface %s", ZSTR_VAL(class_type->name));
		} else if (class_type->ce_flags & ZEND_ACC_TRAIT) {
			zend_throw_error(NULL, "Cannot instantiate trait %s", ZSTR_VAL(class_type->name));
		} else {
			zend_throw_error(NULL, "Cannot instantiate abstract class %s", ZSTR_VAL(class_type->name));
		}
		ZVAL_NULL(arg);
		Z_OBJ_P(arg) = NULL;
		return FAILURE;
	}

	if (UNEXPECTED(!(class_type->ce_flags & ZEND_ACC_CONSTANTS_UPDATED))) {
		if (UNEXPECTED(zend_update_class_constants(class_type) != SUCCESS)) {
			ZVAL_NULL(arg);
			Z_OBJ_P(arg) = NULL;
			return FAILURE;
		}
	}

	if (class_type->create_object == NULL) {
		zend_object *obj = zend_objects_new(class_type);

		ZVAL_OBJ(arg, obj);
		if (properties) {
			object_properties_init_ex(obj, properties);
		} else {
			_object_properties_init(obj, class_type);
		}
	} else {
		ZVAL_OBJ(arg, class_type->create_object(class_type));
	}
	return SUCCESS;
}
/* }}} */

ZEND_API int object_and_properties_init(zval *arg, zend_class_entry *class_type, HashTable *properties) /* {{{ */
{
	return _object_and_properties_init(arg, class_type, properties);
}
/* }}} */

ZEND_API int object_init_ex(zval *arg, zend_class_entry *class_type) /* {{{ */
{
	return _object_and_properties_init(arg, class_type, NULL);
}
/* }}} */

ZEND_API int object_init(zval *arg) /* {{{ */
{
	ZVAL_OBJ(arg, zend_objects_new(zend_standard_class_def));
	return SUCCESS;
}
/* }}} */

ZEND_API int add_assoc_long_ex(zval *arg, const char *key, size_t key_len, zend_long n) /* {{{ */
{
	zval tmp;

	ZVAL_LONG(&tmp, n);
	zend_symtable_str_update(Z_ARRVAL_P(arg), key, key_len, &tmp);
	return SUCCESS;
}
/* }}} */

ZEND_API int add_assoc_null_ex(zval *arg, const char *key, size_t key_len) /* {{{ */
{
	zval tmp;

	ZVAL_NULL(&tmp);
	zend_symtable_str_update(Z_ARRVAL_P(arg), key, key_len, &tmp);
	return SUCCESS;
}
/* }}} */

ZEND_API int add_assoc_bool_ex(zval *arg, const char *key, size_t key_len, int b) /* {{{ */
{
	zval tmp;

	ZVAL_BOOL(&tmp, b);
	zend_symtable_str_update(Z_ARRVAL_P(arg), key, key_len, &tmp);
	return SUCCESS;
}
/* }}} */

ZEND_API int add_assoc_resource_ex(zval *arg, const char *key, size_t key_len, zend_resource *r) /* {{{ */
{
	zval tmp;

	ZVAL_RES(&tmp, r);
	zend_symtable_str_update(Z_ARRVAL_P(arg), key, key_len, &tmp);
	return SUCCESS;
}
/* }}} */

ZEND_API int add_assoc_double_ex(zval *arg, const char *key, size_t key_len, double d) /* {{{ */
{
	zval tmp;

	ZVAL_DOUBLE(&tmp, d);
	zend_symtable_str_update(Z_ARRVAL_P(arg), key, key_len, &tmp);
	return SUCCESS;
}
/* }}} */

ZEND_API int add_assoc_str_ex(zval *arg, const char *key, size_t key_len, zend_string *str) /* {{{ */
{
	zval tmp;

	ZVAL_STR(&tmp, str);
	zend_symtable_str_update(Z_ARRVAL_P(arg), key, key_len, &tmp);
	return SUCCESS;
}
/* }}} */

ZEND_API int add_assoc_string_ex(zval *arg, const char *key, size_t key_len, const char *str) /* {{{ */
{
	zval tmp;

	ZVAL_STRING(&tmp, str);
	zend_symtable_str_update(Z_ARRVAL_P(arg), key, key_len, &tmp);
	return SUCCESS;
}
/* }}} */

ZEND_API int add_assoc_stringl_ex(zval *arg, const char *key, size_t key_len, const char *str, size_t length) /* {{{ */
{
	zval tmp;

	ZVAL_STRINGL(&tmp, str, length);
	zend_symtable_str_update(Z_ARRVAL_P(arg), key, key_len, &tmp);
	return SUCCESS;
}
/* }}} */

ZEND_API int add_assoc_zval_ex(zval *arg, const char *key, size_t key_len, zval *value) /* {{{ */
{
	zend_symtable_str_update(Z_ARRVAL_P(arg), key, key_len, value);
	return SUCCESS;
}
/* }}} */

ZEND_API int add_index_long(zval *arg, zend_ulong index, zend_long n) /* {{{ */
{
	zval tmp;

	ZVAL_LONG(&tmp, n);
	zend_hash_index_update(Z_ARRVAL_P(arg), index, &tmp);
	return SUCCESS;
}
/* }}} */

ZEND_API int add_index_null(zval *arg, zend_ulong index) /* {{{ */
{
	zval tmp;

	ZVAL_NULL(&tmp);
	zend_hash_index_update(Z_ARRVAL_P(arg), index, &tmp);
	return SUCCESS;
}
/* }}} */

ZEND_API int add_index_bool(zval *arg, zend_ulong index, int b) /* {{{ */
{
	zval tmp;

	ZVAL_BOOL(&tmp, b);
	zend_hash_index_update(Z_ARRVAL_P(arg), index, &tmp);
	return SUCCESS;
}
/* }}} */

ZEND_API int add_index_resource(zval *arg, zend_ulong index, zend_resource *r) /* {{{ */
{
	zval tmp;

	ZVAL_RES(&tmp, r);
	zend_hash_index_update(Z_ARRVAL_P(arg), index, &tmp);
	return SUCCESS;
}
/* }}} */

ZEND_API int add_index_double(zval *arg, zend_ulong index, double d) /* {{{ */
{
	zval tmp;

	ZVAL_DOUBLE(&tmp, d);
	zend_hash_index_update(Z_ARRVAL_P(arg), index, &tmp);
	return SUCCESS;
}
/* }}} */

ZEND_API int add_index_str(zval *arg, zend_ulong index, zend_string *str) /* {{{ */
{
	zval tmp;

	ZVAL_STR(&tmp, str);
	zend_hash_index_update(Z_ARRVAL_P(arg), index, &tmp);
	return SUCCESS;
}
/* }}} */

ZEND_API int add_index_string(zval *arg, zend_ulong index, const char *str) /* {{{ */
{
	zval tmp;

	ZVAL_STRING(&tmp, str);
	zend_hash_index_update(Z_ARRVAL_P(arg), index, &tmp);
	return SUCCESS;
}
/* }}} */

ZEND_API int add_index_stringl(zval *arg, zend_ulong index, const char *str, size_t length) /* {{{ */
{
	zval tmp;

	ZVAL_STRINGL(&tmp, str, length);
	zend_hash_index_update(Z_ARRVAL_P(arg), index, &tmp);
	return SUCCESS;
}
/* }}} */

ZEND_API int add_next_index_long(zval *arg, zend_long n) /* {{{ */
{
	zval tmp;

	ZVAL_LONG(&tmp, n);
	return zend_hash_next_index_insert(Z_ARRVAL_P(arg), &tmp) ? SUCCESS : FAILURE;
}
/* }}} */

ZEND_API int add_next_index_null(zval *arg) /* {{{ */
{
	zval tmp;

	ZVAL_NULL(&tmp);
	return zend_hash_next_index_insert(Z_ARRVAL_P(arg), &tmp) ? SUCCESS : FAILURE;
}
/* }}} */

ZEND_API int add_next_index_bool(zval *arg, int b) /* {{{ */
{
	zval tmp;

	ZVAL_BOOL(&tmp, b);
	return zend_hash_next_index_insert(Z_ARRVAL_P(arg), &tmp) ? SUCCESS : FAILURE;
}
/* }}} */

ZEND_API int add_next_index_resource(zval *arg, zend_resource *r) /* {{{ */
{
	zval tmp;

	ZVAL_RES(&tmp, r);
	return zend_hash_next_index_insert(Z_ARRVAL_P(arg), &tmp) ? SUCCESS : FAILURE;
}
/* }}} */

ZEND_API int add_next_index_double(zval *arg, double d) /* {{{ */
{
	zval tmp;

	ZVAL_DOUBLE(&tmp, d);
	return zend_hash_next_index_insert(Z_ARRVAL_P(arg), &tmp) ? SUCCESS : FAILURE;
}
/* }}} */

ZEND_API int add_next_index_str(zval *arg, zend_string *str) /* {{{ */
{
	zval tmp;

	ZVAL_STR(&tmp, str);
	return zend_hash_next_index_insert(Z_ARRVAL_P(arg), &tmp) ? SUCCESS : FAILURE;
}
/* }}} */

ZEND_API int add_next_index_string(zval *arg, const char *str) /* {{{ */
{
	zval tmp;

	ZVAL_STRING(&tmp, str);
	return zend_hash_next_index_insert(Z_ARRVAL_P(arg), &tmp) ? SUCCESS : FAILURE;
}
/* }}} */

ZEND_API int add_next_index_stringl(zval *arg, const char *str, size_t length) /* {{{ */
{
	zval tmp;

	ZVAL_STRINGL(&tmp, str, length);
	return zend_hash_next_index_insert(Z_ARRVAL_P(arg), &tmp) ? SUCCESS : FAILURE;
}
/* }}} */

ZEND_API int array_set_zval_key(HashTable *ht, zval *key, zval *value) /* {{{ */
{
	zval *result;

	switch (Z_TYPE_P(key)) {
		case IS_STRING:
			result = zend_symtable_update(ht, Z_STR_P(key), value);
			break;
		case IS_NULL:
			result = zend_symtable_update(ht, ZSTR_EMPTY_ALLOC(), value);
			break;
		case IS_RESOURCE:
			zend_error(E_NOTICE, "Resource ID#%d used as offset, casting to integer (%d)", Z_RES_HANDLE_P(key), Z_RES_HANDLE_P(key));
			result = zend_hash_index_update(ht, Z_RES_HANDLE_P(key), value);
			break;
		case IS_FALSE:
			result = zend_hash_index_update(ht, 0, value);
			break;
		case IS_TRUE:
			result = zend_hash_index_update(ht, 1, value);
			break;
		case IS_LONG:
			result = zend_hash_index_update(ht, Z_LVAL_P(key), value);
			break;
		case IS_DOUBLE:
			result = zend_hash_index_update(ht, zend_dval_to_lval(Z_DVAL_P(key)), value);
			break;
		default:
			zend_error(E_WARNING, "Illegal offset type");
			result = NULL;
	}

	if (result) {
		Z_TRY_ADDREF_P(result);
		return SUCCESS;
	} else {
		return FAILURE;
	}
}
/* }}} */

ZEND_API int add_property_long_ex(zval *arg, const char *key, size_t key_len, zend_long n) /* {{{ */
{
	zval tmp;

	ZVAL_LONG(&tmp, n);
	return add_property_zval_ex(arg, key, key_len, &tmp);
}
/* }}} */

ZEND_API int add_property_bool_ex(zval *arg, const char *key, size_t key_len, zend_long b) /* {{{ */
{
	zval tmp;

	ZVAL_BOOL(&tmp, b);
	return add_property_zval_ex(arg, key, key_len, &tmp);
}
/* }}} */

ZEND_API int add_property_null_ex(zval *arg, const char *key, size_t key_len) /* {{{ */
{
	zval tmp;

	ZVAL_NULL(&tmp);
	return add_property_zval_ex(arg, key, key_len, &tmp);
}
/* }}} */

ZEND_API int add_property_resource_ex(zval *arg, const char *key, size_t key_len, zend_resource *r) /* {{{ */
{
	zval tmp;

	ZVAL_RES(&tmp, r);
	add_property_zval_ex(arg, key, key_len, &tmp);
	zval_ptr_dtor(&tmp); /* write_property will add 1 to refcount */
	return SUCCESS;
}
/* }}} */

ZEND_API int add_property_double_ex(zval *arg, const char *key, size_t key_len, double d) /* {{{ */
{
	zval tmp;

	ZVAL_DOUBLE(&tmp, d);
	return add_property_zval_ex(arg, key, key_len, &tmp);
}
/* }}} */

ZEND_API int add_property_str_ex(zval *arg, const char *key, size_t key_len, zend_string *str) /* {{{ */
{
	zval tmp;

	ZVAL_STR(&tmp, str);
	add_property_zval_ex(arg, key, key_len, &tmp);
	zval_ptr_dtor(&tmp); /* write_property will add 1 to refcount */
	return SUCCESS;
}
/* }}} */

ZEND_API int add_property_string_ex(zval *arg, const char *key, size_t key_len, const char *str) /* {{{ */
{
	zval tmp;

	ZVAL_STRING(&tmp, str);
	add_property_zval_ex(arg, key, key_len, &tmp);
	zval_ptr_dtor(&tmp); /* write_property will add 1 to refcount */
	return SUCCESS;
}
/* }}} */

ZEND_API int add_property_stringl_ex(zval *arg, const char *key, size_t key_len, const char *str, size_t length) /* {{{ */
{
	zval tmp;

	ZVAL_STRINGL(&tmp, str, length);
	add_property_zval_ex(arg, key, key_len, &tmp);
	zval_ptr_dtor(&tmp); /* write_property will add 1 to refcount */
	return SUCCESS;
}
/* }}} */

ZEND_API int add_property_zval_ex(zval *arg, const char *key, size_t key_len, zval *value) /* {{{ */
{
	zend_string *str;

	str = zend_string_init(key, key_len, 0);
	Z_OBJ_HANDLER_P(arg, write_property)(Z_OBJ_P(arg), str, value, NULL);
	zend_string_release_ex(str, 0);
	return SUCCESS;
}
/* }}} */

ZEND_API int zend_startup_module_ex(zend_module_entry *module) /* {{{ */
{
	size_t name_len;
	zend_string *lcname;

	if (module->module_started) {
		return SUCCESS;
	}
	module->module_started = 1;

	/* Check module dependencies */
	if (module->deps) {
		const zend_module_dep *dep = module->deps;

		while (dep->name) {
			if (dep->type == MODULE_DEP_REQUIRED) {
				zend_module_entry *req_mod;

				name_len = strlen(dep->name);
				lcname = zend_string_alloc(name_len, 0);
				zend_str_tolower_copy(ZSTR_VAL(lcname), dep->name, name_len);

				if ((req_mod = zend_hash_find_ptr(&module_registry, lcname)) == NULL || !req_mod->module_started) {
					zend_string_efree(lcname);
					/* TODO: Check version relationship */
					zend_error(E_CORE_WARNING, "Cannot load module '%s' because required module '%s' is not loaded", module->name, dep->name);
					module->module_started = 0;
					return FAILURE;
				}
				zend_string_efree(lcname);
			}
			++dep;
		}
	}

	/* Initialize module globals */
	if (module->globals_size) {
#ifdef ZTS
		ts_allocate_id(module->globals_id_ptr, module->globals_size, (ts_allocate_ctor) module->globals_ctor, (ts_allocate_dtor) module->globals_dtor);
#else
		if (module->globals_ctor) {
			module->globals_ctor(module->globals_ptr);
		}
#endif
	}
	if (module->module_startup_func) {
		EG(current_module) = module;
		if (module->module_startup_func(module->type, module->module_number)==FAILURE) {
			zend_error_noreturn(E_CORE_ERROR,"Unable to start %s module", module->name);
			EG(current_module) = NULL;
			return FAILURE;
		}
		EG(current_module) = NULL;
	}
	return SUCCESS;
}
/* }}} */

static int zend_startup_module_zval(zval *zv) /* {{{ */
{
	zend_module_entry *module = Z_PTR_P(zv);

	return (zend_startup_module_ex(module) == SUCCESS) ? ZEND_HASH_APPLY_KEEP : ZEND_HASH_APPLY_REMOVE;
}
/* }}} */

static void zend_sort_modules(void *base, size_t count, size_t siz, compare_func_t compare, swap_func_t swp) /* {{{ */
{
	Bucket *b1 = base;
	Bucket *b2;
	Bucket *end = b1 + count;
	Bucket tmp;
	zend_module_entry *m, *r;

	while (b1 < end) {
try_again:
		m = (zend_module_entry*)Z_PTR(b1->val);
		if (!m->module_started && m->deps) {
			const zend_module_dep *dep = m->deps;
			while (dep->name) {
				if (dep->type == MODULE_DEP_REQUIRED || dep->type == MODULE_DEP_OPTIONAL) {
					b2 = b1 + 1;
					while (b2 < end) {
						r = (zend_module_entry*)Z_PTR(b2->val);
						if (strcasecmp(dep->name, r->name) == 0) {
							tmp = *b1;
							*b1 = *b2;
							*b2 = tmp;
							goto try_again;
						}
						b2++;
					}
				}
				dep++;
			}
		}
		b1++;
	}
}
/* }}} */

ZEND_API void zend_collect_module_handlers(void) /* {{{ */
{
	zend_module_entry *module;
	int startup_count = 0;
	int shutdown_count = 0;
	int post_deactivate_count = 0;
	zend_class_entry *ce;
	int class_count = 0;

	/* Collect extensions with request startup/shutdown handlers */
	ZEND_HASH_FOREACH_PTR(&module_registry, module) {
		if (module->request_startup_func) {
			startup_count++;
		}
		if (module->request_shutdown_func) {
			shutdown_count++;
		}
		if (module->post_deactivate_func) {
			post_deactivate_count++;
		}
	} ZEND_HASH_FOREACH_END();
	module_request_startup_handlers = (zend_module_entry**)malloc(
	    sizeof(zend_module_entry*) *
		(startup_count + 1 +
		 shutdown_count + 1 +
		 post_deactivate_count + 1));
	module_request_startup_handlers[startup_count] = NULL;
	module_request_shutdown_handlers = module_request_startup_handlers + startup_count + 1;
	module_request_shutdown_handlers[shutdown_count] = NULL;
	module_post_deactivate_handlers = module_request_shutdown_handlers + shutdown_count + 1;
	module_post_deactivate_handlers[post_deactivate_count] = NULL;
	startup_count = 0;

	ZEND_HASH_FOREACH_PTR(&module_registry, module) {
		if (module->request_startup_func) {
			module_request_startup_handlers[startup_count++] = module;
		}
		if (module->request_shutdown_func) {
			module_request_shutdown_handlers[--shutdown_count] = module;
		}
		if (module->post_deactivate_func) {
			module_post_deactivate_handlers[--post_deactivate_count] = module;
		}
	} ZEND_HASH_FOREACH_END();

	/* Collect internal classes with static members */
	ZEND_HASH_FOREACH_PTR(CG(class_table), ce) {
		if (ce->type == ZEND_INTERNAL_CLASS &&
		    ce->default_static_members_count > 0) {
		    class_count++;
		}
	} ZEND_HASH_FOREACH_END();

	class_cleanup_handlers = (zend_class_entry**)malloc(
		sizeof(zend_class_entry*) *
		(class_count + 1));
	class_cleanup_handlers[class_count] = NULL;

	if (class_count) {
		ZEND_HASH_FOREACH_PTR(CG(class_table), ce) {
			if (ce->type == ZEND_INTERNAL_CLASS &&
			    ce->default_static_members_count > 0) {
			    class_cleanup_handlers[--class_count] = ce;
			}
		} ZEND_HASH_FOREACH_END();
	}
}
/* }}} */

ZEND_API int zend_startup_modules(void) /* {{{ */
{
	zend_hash_sort_ex(&module_registry, zend_sort_modules, NULL, 0);
	zend_hash_apply(&module_registry, zend_startup_module_zval);
	return SUCCESS;
}
/* }}} */

ZEND_API void zend_destroy_modules(void) /* {{{ */
{
	free(class_cleanup_handlers);
	free(module_request_startup_handlers);
	zend_hash_graceful_reverse_destroy(&module_registry);
}
/* }}} */

ZEND_API zend_module_entry* zend_register_module_ex(zend_module_entry *module) /* {{{ */
{
	size_t name_len;
	zend_string *lcname;
	zend_module_entry *module_ptr;

	if (!module) {
		return NULL;
	}

#if 0
	zend_printf("%s: Registering module %d\n", module->name, module->module_number);
#endif

	/* Check module dependencies */
	if (module->deps) {
		const zend_module_dep *dep = module->deps;

		while (dep->name) {
			if (dep->type == MODULE_DEP_CONFLICTS) {
				name_len = strlen(dep->name);
				lcname = zend_string_alloc(name_len, 0);
				zend_str_tolower_copy(ZSTR_VAL(lcname), dep->name, name_len);

				if (zend_hash_exists(&module_registry, lcname) || zend_get_extension(dep->name)) {
					zend_string_efree(lcname);
					/* TODO: Check version relationship */
					zend_error(E_CORE_WARNING, "Cannot load module '%s' because conflicting module '%s' is already loaded", module->name, dep->name);
					return NULL;
				}
				zend_string_efree(lcname);
			}
			++dep;
		}
	}

	name_len = strlen(module->name);
	lcname = zend_string_alloc(name_len, 1);
	zend_str_tolower_copy(ZSTR_VAL(lcname), module->name, name_len);

	lcname = zend_new_interned_string(lcname);
	if ((module_ptr = zend_hash_add_mem(&module_registry, lcname, module, sizeof(zend_module_entry))) == NULL) {
		zend_error(E_CORE_WARNING, "Module '%s' already loaded", module->name);
		zend_string_release_ex(lcname, 1);
		return NULL;
	}
	module = module_ptr;
	EG(current_module) = module;

	if (module->functions && zend_register_functions(NULL, module->functions, NULL, module->type)==FAILURE) {
		zend_hash_del(&module_registry, lcname);
		zend_string_release_ex(lcname, 1);
		EG(current_module) = NULL;
		zend_error(E_CORE_WARNING,"%s: Unable to register functions, unable to load", module->name);
		return NULL;
	}

	EG(current_module) = NULL;
	zend_string_release_ex(lcname, 1);
	return module;
}
/* }}} */

ZEND_API zend_module_entry* zend_register_internal_module(zend_module_entry *module) /* {{{ */
{
	module->module_number = zend_next_free_module();
	module->type = MODULE_PERSISTENT;
	return zend_register_module_ex(module);
}
/* }}} */

ZEND_API void zend_check_magic_method_implementation(const zend_class_entry *ce, const zend_function *fptr, int error_type) /* {{{ */
{
	char lcname[16];
	size_t name_len;

	if (ZSTR_VAL(fptr->common.function_name)[0] != '_'
	 || ZSTR_VAL(fptr->common.function_name)[1] != '_') {
		return;
	}

	/* we don't care if the function name is longer, in fact lowercasing only
	 * the beginning of the name speeds up the check process */
	name_len = ZSTR_LEN(fptr->common.function_name);
	zend_str_tolower_copy(lcname, ZSTR_VAL(fptr->common.function_name), MIN(name_len, sizeof(lcname)-1));
	lcname[sizeof(lcname)-1] = '\0'; /* zend_str_tolower_copy won't necessarily set the zero byte */

	if (name_len == sizeof(ZEND_DESTRUCTOR_FUNC_NAME) - 1 && !memcmp(lcname, ZEND_DESTRUCTOR_FUNC_NAME, sizeof(ZEND_DESTRUCTOR_FUNC_NAME) - 1) && fptr->common.num_args != 0) {
		zend_error(error_type, "Destructor %s::%s() cannot take arguments", ZSTR_VAL(ce->name), ZEND_DESTRUCTOR_FUNC_NAME);
	} else if (name_len == sizeof(ZEND_CLONE_FUNC_NAME) - 1 && !memcmp(lcname, ZEND_CLONE_FUNC_NAME, sizeof(ZEND_CLONE_FUNC_NAME) - 1) && fptr->common.num_args != 0) {
		zend_error(error_type, "Method %s::%s() cannot accept any arguments", ZSTR_VAL(ce->name), ZEND_CLONE_FUNC_NAME);
	} else if (name_len == sizeof(ZEND_GET_FUNC_NAME) - 1 && !memcmp(lcname, ZEND_GET_FUNC_NAME, sizeof(ZEND_GET_FUNC_NAME) - 1)) {
		if (fptr->common.num_args != 1) {
			zend_error(error_type, "Method %s::%s() must take exactly 1 argument", ZSTR_VAL(ce->name), ZEND_GET_FUNC_NAME);
		} else if (QUICK_ARG_SHOULD_BE_SENT_BY_REF(fptr, 1)) {
			zend_error(error_type, "Method %s::%s() cannot take arguments by reference", ZSTR_VAL(ce->name), ZEND_GET_FUNC_NAME);
		}
	} else if (name_len == sizeof(ZEND_SET_FUNC_NAME) - 1 && !memcmp(lcname, ZEND_SET_FUNC_NAME, sizeof(ZEND_SET_FUNC_NAME) - 1)) {
		if (fptr->common.num_args != 2) {
			zend_error(error_type, "Method %s::%s() must take exactly 2 arguments", ZSTR_VAL(ce->name), ZEND_SET_FUNC_NAME);
		} else if (QUICK_ARG_SHOULD_BE_SENT_BY_REF(fptr, 1) || QUICK_ARG_SHOULD_BE_SENT_BY_REF(fptr, 2)) {
			zend_error(error_type, "Method %s::%s() cannot take arguments by reference", ZSTR_VAL(ce->name), ZEND_SET_FUNC_NAME);
		}
	} else if (name_len == sizeof(ZEND_UNSET_FUNC_NAME) - 1 && !memcmp(lcname, ZEND_UNSET_FUNC_NAME, sizeof(ZEND_UNSET_FUNC_NAME) - 1)) {
		if (fptr->common.num_args != 1) {
			zend_error(error_type, "Method %s::%s() must take exactly 1 argument", ZSTR_VAL(ce->name), ZEND_UNSET_FUNC_NAME);
		} else if (QUICK_ARG_SHOULD_BE_SENT_BY_REF(fptr, 1)) {
			zend_error(error_type, "Method %s::%s() cannot take arguments by reference", ZSTR_VAL(ce->name), ZEND_UNSET_FUNC_NAME);
		}
	} else if (name_len == sizeof(ZEND_ISSET_FUNC_NAME) - 1 && !memcmp(lcname, ZEND_ISSET_FUNC_NAME, sizeof(ZEND_ISSET_FUNC_NAME) - 1)) {
		if (fptr->common.num_args != 1) {
			zend_error(error_type, "Method %s::%s() must take exactly 1 argument", ZSTR_VAL(ce->name), ZEND_ISSET_FUNC_NAME);
		} else if (QUICK_ARG_SHOULD_BE_SENT_BY_REF(fptr, 1)) {
			zend_error(error_type, "Method %s::%s() cannot take arguments by reference", ZSTR_VAL(ce->name), ZEND_ISSET_FUNC_NAME);
		}
	} else if (name_len == sizeof(ZEND_CALL_FUNC_NAME) - 1 && !memcmp(lcname, ZEND_CALL_FUNC_NAME, sizeof(ZEND_CALL_FUNC_NAME) - 1)) {
		if (fptr->common.num_args != 2) {
			zend_error(error_type, "Method %s::%s() must take exactly 2 arguments", ZSTR_VAL(ce->name), ZEND_CALL_FUNC_NAME);
		} else if (QUICK_ARG_SHOULD_BE_SENT_BY_REF(fptr, 1) || QUICK_ARG_SHOULD_BE_SENT_BY_REF(fptr, 2)) {
			zend_error(error_type, "Method %s::%s() cannot take arguments by reference", ZSTR_VAL(ce->name), ZEND_CALL_FUNC_NAME);
		}
	} else if (name_len == sizeof(ZEND_CALLSTATIC_FUNC_NAME) - 1 &&
		!memcmp(lcname, ZEND_CALLSTATIC_FUNC_NAME, sizeof(ZEND_CALLSTATIC_FUNC_NAME)-1)
	) {
		if (fptr->common.num_args != 2) {
			zend_error(error_type, "Method %s::__callStatic() must take exactly 2 arguments", ZSTR_VAL(ce->name));
		} else if (QUICK_ARG_SHOULD_BE_SENT_BY_REF(fptr, 1) || QUICK_ARG_SHOULD_BE_SENT_BY_REF(fptr, 2)) {
			zend_error(error_type, "Method %s::__callStatic() cannot take arguments by reference", ZSTR_VAL(ce->name));
		}
 	} else if (name_len == sizeof(ZEND_TOSTRING_FUNC_NAME) - 1 &&
 		!memcmp(lcname, ZEND_TOSTRING_FUNC_NAME, sizeof(ZEND_TOSTRING_FUNC_NAME)-1) && fptr->common.num_args != 0
	) {
		zend_error(error_type, "Method %s::%s() cannot take arguments", ZSTR_VAL(ce->name), ZEND_TOSTRING_FUNC_NAME);
	} else if (name_len == sizeof(ZEND_DEBUGINFO_FUNC_NAME) - 1 &&
		!memcmp(lcname, ZEND_DEBUGINFO_FUNC_NAME, sizeof(ZEND_DEBUGINFO_FUNC_NAME)-1) && fptr->common.num_args != 0) {
		zend_error(error_type, "Method %s::%s() cannot take arguments", ZSTR_VAL(ce->name), ZEND_DEBUGINFO_FUNC_NAME);
	}
}
/* }}} */

/* registers all functions in *library_functions in the function hash */
ZEND_API int zend_register_functions(zend_class_entry *scope, const zend_function_entry *functions, HashTable *function_table, int type) /* {{{ */
{
	const zend_function_entry *ptr = functions;
	zend_function function, *reg_function;
	zend_internal_function *internal_function = (zend_internal_function *)&function;
	int count=0, unload=0;
	HashTable *target_function_table = function_table;
	int error_type;
	zend_function *ctor = NULL, *dtor = NULL, *clone = NULL, *__get = NULL, *__set = NULL, *__unset = NULL, *__isset = NULL, *__call = NULL, *__callstatic = NULL, *__tostring = NULL, *__debugInfo = NULL, *serialize_func = NULL, *unserialize_func = NULL;
	zend_string *lowercase_name;
	size_t fname_len;
	const char *lc_class_name = NULL;
	size_t class_name_len = 0;

	if (type==MODULE_PERSISTENT) {
		error_type = E_CORE_WARNING;
	} else {
		error_type = E_WARNING;
	}

	if (!target_function_table) {
		target_function_table = CG(function_table);
	}
	internal_function->type = ZEND_INTERNAL_FUNCTION;
	internal_function->module = EG(current_module);
	memset(internal_function->reserved, 0, ZEND_MAX_RESERVED_RESOURCES * sizeof(void*));

	if (scope) {
		class_name_len = ZSTR_LEN(scope->name);
		if ((lc_class_name = zend_memrchr(ZSTR_VAL(scope->name), '\\', class_name_len))) {
			++lc_class_name;
			class_name_len -= (lc_class_name - ZSTR_VAL(scope->name));
			lc_class_name = zend_str_tolower_dup(lc_class_name, class_name_len);
		} else {
			lc_class_name = zend_str_tolower_dup(ZSTR_VAL(scope->name), class_name_len);
		}
	}

	while (ptr->fname) {
		fname_len = strlen(ptr->fname);
		internal_function->handler = ptr->handler;
		internal_function->function_name = zend_string_init_interned(ptr->fname, fname_len, 1);
		internal_function->scope = scope;
		internal_function->prototype = NULL;
		if (ptr->flags) {
			if (!(ptr->flags & ZEND_ACC_PPP_MASK)) {
				if (ptr->flags != ZEND_ACC_DEPRECATED && scope) {
					zend_error(error_type, "Invalid access level for %s%s%s() - access must be exactly one of public, protected or private", scope ? ZSTR_VAL(scope->name) : "", scope ? "::" : "", ptr->fname);
				}
				internal_function->fn_flags = ZEND_ACC_PUBLIC | ptr->flags;
			} else {
				internal_function->fn_flags = ptr->flags;
			}
		} else {
			internal_function->fn_flags = ZEND_ACC_PUBLIC;
		}
		if (ptr->arg_info) {
			zend_internal_function_info *info = (zend_internal_function_info*)ptr->arg_info;

			internal_function->arg_info = (zend_internal_arg_info*)ptr->arg_info+1;
			internal_function->num_args = ptr->num_args;
			/* Currently you cannot denote that the function can accept less arguments than num_args */
			if (info->required_num_args == (zend_uintptr_t)-1) {
				internal_function->required_num_args = ptr->num_args;
			} else {
				internal_function->required_num_args = info->required_num_args;
			}
			if (info->return_reference) {
				internal_function->fn_flags |= ZEND_ACC_RETURN_REFERENCE;
			}
			if (ptr->arg_info[ptr->num_args].is_variadic) {
				internal_function->fn_flags |= ZEND_ACC_VARIADIC;
				/* Don't count the variadic argument */
				internal_function->num_args--;
			}
			if (ZEND_TYPE_IS_SET(info->type)) {
				if (ZEND_TYPE_IS_CLASS(info->type)) {
					const char *type_name = (const char*)info->type;

					if (type_name[0] == '?') {
						type_name++;
					}
					if (!scope && (!strcasecmp(type_name, "self") || !strcasecmp(type_name, "parent"))) {
						zend_error_noreturn(E_CORE_ERROR, "Cannot declare a return type of %s outside of a class scope", type_name);
					}
				}

				internal_function->fn_flags |= ZEND_ACC_HAS_RETURN_TYPE;
			}
		} else {
			internal_function->arg_info = NULL;
			internal_function->num_args = 0;
			internal_function->required_num_args = 0;
		}
		zend_set_function_arg_flags((zend_function*)internal_function);
		if (ptr->flags & ZEND_ACC_ABSTRACT) {
			if (scope) {
				/* This is a class that must be abstract itself. Here we set the check info. */
				scope->ce_flags |= ZEND_ACC_IMPLICIT_ABSTRACT_CLASS;
				if (!(scope->ce_flags & ZEND_ACC_INTERFACE)) {
					/* Since the class is not an interface it needs to be declared as a abstract class. */
					/* Since here we are handling internal functions only we can add the keyword flag. */
					/* This time we set the flag for the keyword 'abstract'. */
					scope->ce_flags |= ZEND_ACC_EXPLICIT_ABSTRACT_CLASS;
				}
			}
			if (ptr->flags & ZEND_ACC_STATIC && (!scope || !(scope->ce_flags & ZEND_ACC_INTERFACE))) {
				zend_error(error_type, "Static function %s%s%s() cannot be abstract", scope ? ZSTR_VAL(scope->name) : "", scope ? "::" : "", ptr->fname);
			}
		} else {
			if (scope && (scope->ce_flags & ZEND_ACC_INTERFACE)) {
				efree((char*)lc_class_name);
				zend_error(error_type, "Interface %s cannot contain non abstract method %s()", ZSTR_VAL(scope->name), ptr->fname);
				return FAILURE;
			}
			if (!internal_function->handler) {
				if (scope) {
					efree((char*)lc_class_name);
				}
				zend_error(error_type, "Method %s%s%s() cannot be a NULL function", scope ? ZSTR_VAL(scope->name) : "", scope ? "::" : "", ptr->fname);
				zend_unregister_functions(functions, count, target_function_table);
				return FAILURE;
			}
		}
		lowercase_name = zend_string_tolower_ex(internal_function->function_name, 1);
		lowercase_name = zend_new_interned_string(lowercase_name);
		reg_function = malloc(sizeof(zend_internal_function));
		memcpy(reg_function, &function, sizeof(zend_internal_function));
		if (zend_hash_add_ptr(target_function_table, lowercase_name, reg_function) == NULL) {
			unload=1;
			free(reg_function);
			zend_string_release_ex(lowercase_name, 1);
			break;
		}

		/* If types of arguments have to be checked */
		if (reg_function->common.arg_info && reg_function->common.num_args) {
			uint32_t i;
			for (i = 0; i < reg_function->common.num_args; i++) {
				if (ZEND_TYPE_IS_SET(reg_function->common.arg_info[i].type)) {
				    reg_function->common.fn_flags |= ZEND_ACC_HAS_TYPE_HINTS;
					break;
				}
			}
		}

		if (reg_function->common.arg_info &&
		    (reg_function->common.fn_flags & (ZEND_ACC_HAS_RETURN_TYPE|ZEND_ACC_HAS_TYPE_HINTS))) {
			/* convert "const char*" class type names into "zend_string*" */
			uint32_t i;
			uint32_t num_args = reg_function->common.num_args + 1;
			zend_arg_info *arg_info = reg_function->common.arg_info - 1;
			zend_arg_info *new_arg_info;

			if (reg_function->common.fn_flags & ZEND_ACC_VARIADIC) {
				num_args++;
			}
			new_arg_info = malloc(sizeof(zend_arg_info) * num_args);
			memcpy(new_arg_info, arg_info, sizeof(zend_arg_info) * num_args);
			reg_function->common.arg_info = new_arg_info + 1;
			for (i = 0; i < num_args; i++) {
				if (ZEND_TYPE_IS_CLASS(new_arg_info[i].type)) {
					const char *class_name = (const char*)new_arg_info[i].type;
					zend_bool allow_null = 0;
					zend_string *str;

					if (class_name[0] == '?') {
						class_name++;
						allow_null = 1;
					}
					str = zend_string_init_interned(class_name, strlen(class_name), 1);
					new_arg_info[i].type = ZEND_TYPE_ENCODE_CLASS(str, allow_null);
				}
			}
		}

		if (scope) {
			/* Look for ctor, dtor, clone */
			if (zend_string_equals_literal(lowercase_name, "serialize")) {
				serialize_func = reg_function;
			} else if (zend_string_equals_literal(lowercase_name, "unserialize")) {
				unserialize_func = reg_function;
			} else if (ZSTR_VAL(lowercase_name)[0] != '_' || ZSTR_VAL(lowercase_name)[1] != '_') {
				reg_function = NULL;
			} else if (zend_string_equals_literal(lowercase_name, ZEND_CONSTRUCTOR_FUNC_NAME)) {
				ctor = reg_function;
			} else if (zend_string_equals_literal(lowercase_name, ZEND_DESTRUCTOR_FUNC_NAME)) {
				dtor = reg_function;
				if (internal_function->num_args) {
					zend_error(error_type, "Destructor %s::%s() cannot take arguments", ZSTR_VAL(scope->name), ptr->fname);
				}
			} else if (zend_string_equals_literal(lowercase_name, ZEND_CLONE_FUNC_NAME)) {
				clone = reg_function;
			} else if (zend_string_equals_literal(lowercase_name, ZEND_CALL_FUNC_NAME)) {
				__call = reg_function;
			} else if (zend_string_equals_literal(lowercase_name, ZEND_CALLSTATIC_FUNC_NAME)) {
				__callstatic = reg_function;
			} else if (zend_string_equals_literal(lowercase_name, ZEND_TOSTRING_FUNC_NAME)) {
				__tostring = reg_function;
			} else if (zend_string_equals_literal(lowercase_name, ZEND_GET_FUNC_NAME)) {
				__get = reg_function;
				scope->ce_flags |= ZEND_ACC_USE_GUARDS;
			} else if (zend_string_equals_literal(lowercase_name, ZEND_SET_FUNC_NAME)) {
				__set = reg_function;
				scope->ce_flags |= ZEND_ACC_USE_GUARDS;
			} else if (zend_string_equals_literal(lowercase_name, ZEND_UNSET_FUNC_NAME)) {
				__unset = reg_function;
				scope->ce_flags |= ZEND_ACC_USE_GUARDS;
			} else if (zend_string_equals_literal(lowercase_name, ZEND_ISSET_FUNC_NAME)) {
				__isset = reg_function;
				scope->ce_flags |= ZEND_ACC_USE_GUARDS;
			} else if (zend_string_equals_literal(lowercase_name, ZEND_DEBUGINFO_FUNC_NAME)) {
				__debugInfo = reg_function;
			} else {
				reg_function = NULL;
			}
			if (reg_function) {
				zend_check_magic_method_implementation(scope, reg_function, error_type);
			}
		}
		ptr++;
		count++;
		zend_string_release_ex(lowercase_name, 1);
	}
	if (unload) { /* before unloading, display all remaining bad function in the module */
		if (scope) {
			efree((char*)lc_class_name);
		}
		while (ptr->fname) {
			fname_len = strlen(ptr->fname);
			lowercase_name = zend_string_alloc(fname_len, 0);
			zend_str_tolower_copy(ZSTR_VAL(lowercase_name), ptr->fname, fname_len);
			if (zend_hash_exists(target_function_table, lowercase_name)) {
				zend_error(error_type, "Function registration failed - duplicate name - %s%s%s", scope ? ZSTR_VAL(scope->name) : "", scope ? "::" : "", ptr->fname);
			}
			zend_string_efree(lowercase_name);
			ptr++;
		}
		zend_unregister_functions(functions, count, target_function_table);
		return FAILURE;
	}
	if (scope) {
		scope->constructor = ctor;
		scope->destructor = dtor;
		scope->clone = clone;
		scope->__call = __call;
		scope->__callstatic = __callstatic;
		scope->__tostring = __tostring;
		scope->__get = __get;
		scope->__set = __set;
		scope->__unset = __unset;
		scope->__isset = __isset;
		scope->__debugInfo = __debugInfo;
		scope->serialize_func = serialize_func;
		scope->unserialize_func = unserialize_func;
		if (ctor) {
			ctor->common.fn_flags |= ZEND_ACC_CTOR;
			if (ctor->common.fn_flags & ZEND_ACC_STATIC) {
				zend_error(error_type, "Constructor %s::%s() cannot be static", ZSTR_VAL(scope->name), ZSTR_VAL(ctor->common.function_name));
			}
		}
		if (dtor) {
			dtor->common.fn_flags |= ZEND_ACC_DTOR;
			if (dtor->common.fn_flags & ZEND_ACC_STATIC) {
				zend_error(error_type, "Destructor %s::%s() cannot be static", ZSTR_VAL(scope->name), ZSTR_VAL(dtor->common.function_name));
			}
		}
		if (clone) {
			if (clone->common.fn_flags & ZEND_ACC_STATIC) {
				zend_error(error_type, "%s::%s() cannot be static", ZSTR_VAL(scope->name), ZSTR_VAL(clone->common.function_name));
			}
		}
		if (__call) {
			if (__call->common.fn_flags & ZEND_ACC_STATIC) {
				zend_error(error_type, "Method %s::%s() cannot be static", ZSTR_VAL(scope->name), ZSTR_VAL(__call->common.function_name));
			}
		}
		if (__callstatic) {
			if (!(__callstatic->common.fn_flags & ZEND_ACC_STATIC)) {
				zend_error(error_type, "Method %s::%s() must be static", ZSTR_VAL(scope->name), ZSTR_VAL(__callstatic->common.function_name));
			}
			__callstatic->common.fn_flags |= ZEND_ACC_STATIC;
		}
		if (__tostring) {
			if (__tostring->common.fn_flags & ZEND_ACC_STATIC) {
				zend_error(error_type, "Method %s::%s() cannot be static", ZSTR_VAL(scope->name), ZSTR_VAL(__tostring->common.function_name));
			}
		}
		if (__get) {
			if (__get->common.fn_flags & ZEND_ACC_STATIC) {
				zend_error(error_type, "Method %s::%s() cannot be static", ZSTR_VAL(scope->name), ZSTR_VAL(__get->common.function_name));
			}
		}
		if (__set) {
			if (__set->common.fn_flags & ZEND_ACC_STATIC) {
				zend_error(error_type, "Method %s::%s() cannot be static", ZSTR_VAL(scope->name), ZSTR_VAL(__set->common.function_name));
			}
		}
		if (__unset) {
			if (__unset->common.fn_flags & ZEND_ACC_STATIC) {
				zend_error(error_type, "Method %s::%s() cannot be static", ZSTR_VAL(scope->name), ZSTR_VAL(__unset->common.function_name));
			}
		}
		if (__isset) {
			if (__isset->common.fn_flags & ZEND_ACC_STATIC) {
				zend_error(error_type, "Method %s::%s() cannot be static", ZSTR_VAL(scope->name), ZSTR_VAL(__isset->common.function_name));
			}
		}
		if (__debugInfo) {
			if (__debugInfo->common.fn_flags & ZEND_ACC_STATIC) {
				zend_error(error_type, "Method %s::%s() cannot be static", ZSTR_VAL(scope->name), ZSTR_VAL(__debugInfo->common.function_name));
			}
		}

		if (ctor && (ctor->common.fn_flags & ZEND_ACC_HAS_RETURN_TYPE)) {
			zend_error_noreturn(E_CORE_ERROR, "Constructor %s::%s() cannot declare a return type", ZSTR_VAL(scope->name), ZSTR_VAL(ctor->common.function_name));
		}

		if (dtor && (dtor->common.fn_flags & ZEND_ACC_HAS_RETURN_TYPE)) {
			zend_error_noreturn(E_CORE_ERROR, "Destructor %s::%s() cannot declare a return type", ZSTR_VAL(scope->name), ZSTR_VAL(dtor->common.function_name));
		}

		if (clone && (clone->common.fn_flags & ZEND_ACC_HAS_RETURN_TYPE)) {
			zend_error_noreturn(E_CORE_ERROR, "%s::%s() cannot declare a return type", ZSTR_VAL(scope->name), ZSTR_VAL(clone->common.function_name));
		}
		efree((char*)lc_class_name);
	}
	return SUCCESS;
}
/* }}} */

/* count=-1 means erase all functions, otherwise,
 * erase the first count functions
 */
ZEND_API void zend_unregister_functions(const zend_function_entry *functions, int count, HashTable *function_table) /* {{{ */
{
	const zend_function_entry *ptr = functions;
	int i=0;
	HashTable *target_function_table = function_table;
	zend_string *lowercase_name;
	size_t fname_len;

	if (!target_function_table) {
		target_function_table = CG(function_table);
	}
	while (ptr->fname) {
		if (count!=-1 && i>=count) {
			break;
		}
		fname_len = strlen(ptr->fname);
		lowercase_name = zend_string_alloc(fname_len, 0);
		zend_str_tolower_copy(ZSTR_VAL(lowercase_name), ptr->fname, fname_len);
		zend_hash_del(target_function_table, lowercase_name);
		zend_string_efree(lowercase_name);
		ptr++;
		i++;
	}
}
/* }}} */

ZEND_API int zend_startup_module(zend_module_entry *module) /* {{{ */
{
	if ((module = zend_register_internal_module(module)) != NULL && zend_startup_module_ex(module) == SUCCESS) {
		return SUCCESS;
	}
	return FAILURE;
}
/* }}} */

ZEND_API int zend_get_module_started(const char *module_name) /* {{{ */
{
	zend_module_entry *module;

	module = zend_hash_str_find_ptr(&module_registry, module_name, strlen(module_name));
	return (module && module->module_started) ? SUCCESS : FAILURE;
}
/* }}} */

static int clean_module_class(zval *el, void *arg) /* {{{ */
{
	zend_class_entry *ce = (zend_class_entry *)Z_PTR_P(el);
	int module_number = *(int *)arg;
	if (ce->type == ZEND_INTERNAL_CLASS && ce->info.internal.module->module_number == module_number) {
		return ZEND_HASH_APPLY_REMOVE;
	} else {
		return ZEND_HASH_APPLY_KEEP;
	}
}
/* }}} */

static void clean_module_classes(int module_number) /* {{{ */
{
	zend_hash_apply_with_argument(EG(class_table), clean_module_class, (void *) &module_number);
}
/* }}} */

void module_destructor(zend_module_entry *module) /* {{{ */
{

	if (module->type == MODULE_TEMPORARY) {
		zend_clean_module_rsrc_dtors(module->module_number);
		clean_module_constants(module->module_number);
		clean_module_classes(module->module_number);
	}

	if (module->module_started && module->module_shutdown_func) {
#if 0
		zend_printf("%s: Module shutdown\n", module->name);
#endif
		module->module_shutdown_func(module->type, module->module_number);
	}

	/* Deinitilaise module globals */
	if (module->globals_size) {
#ifdef ZTS
		if (*module->globals_id_ptr) {
			ts_free_id(*module->globals_id_ptr);
		}
#else
		if (module->globals_dtor) {
			module->globals_dtor(module->globals_ptr);
		}
#endif
	}

	module->module_started=0;
	if (module->type == MODULE_TEMPORARY && module->functions) {
		zend_unregister_functions(module->functions, -1, NULL);
	}

#if HAVE_LIBDL
	if (module->handle && !getenv("ZEND_DONT_UNLOAD_MODULES")) {
		DL_UNLOAD(module->handle);
	}
#endif
}
/* }}} */

ZEND_API void zend_activate_modules(void) /* {{{ */
{
	zend_module_entry **p = module_request_startup_handlers;

	while (*p) {
		zend_module_entry *module = *p;

		if (module->request_startup_func(module->type, module->module_number)==FAILURE) {
			zend_error(E_WARNING, "request_startup() for %s module failed", module->name);
			exit(1);
		}
		p++;
	}
}
/* }}} */

ZEND_API void zend_deactivate_modules(void) /* {{{ */
{
	EG(current_execute_data) = NULL; /* we're no longer executing anything */

	zend_try {
		if (EG(full_tables_cleanup)) {
			zend_module_entry *module;

			ZEND_HASH_REVERSE_FOREACH_PTR(&module_registry, module) {
				if (module->request_shutdown_func) {
#if 0
					zend_printf("%s: Request shutdown\n", module->name);
#endif
					module->request_shutdown_func(module->type, module->module_number);
				}
			} ZEND_HASH_FOREACH_END();
		} else {
			zend_module_entry **p = module_request_shutdown_handlers;

			while (*p) {
				zend_module_entry *module = *p;

				module->request_shutdown_func(module->type, module->module_number);
				p++;
			}
		}
	} zend_end_try();
}
/* }}} */

ZEND_API void zend_cleanup_internal_classes(void) /* {{{ */
{
	zend_class_entry **p = class_cleanup_handlers;

	while (*p) {
		zend_cleanup_internal_class_data(*p);
		p++;
	}
}
/* }}} */

ZEND_API void zend_post_deactivate_modules(void) /* {{{ */
{
	if (EG(full_tables_cleanup)) {
		zend_module_entry *module;

		ZEND_HASH_FOREACH_PTR(&module_registry, module) {
			if (module->post_deactivate_func) {
				module->post_deactivate_func();
			}
		} ZEND_HASH_FOREACH_END();
		ZEND_HASH_REVERSE_FOREACH_PTR(&module_registry, module) {
			if (module->type != MODULE_TEMPORARY) {
				break;
			}
		} ZEND_HASH_FOREACH_END_DEL();
	} else {
		zend_module_entry **p = module_post_deactivate_handlers;

		while (*p) {
			zend_module_entry *module = *p;

			module->post_deactivate_func();
			p++;
		}
	}
}
/* }}} */

/* return the next free module number */
ZEND_API int zend_next_free_module(void) /* {{{ */
{
	return zend_hash_num_elements(&module_registry) + 1;
}
/* }}} */

static zend_class_entry *do_register_internal_class(zend_class_entry *orig_class_entry, uint32_t ce_flags) /* {{{ */
{
	zend_class_entry *class_entry = malloc(sizeof(zend_class_entry));
	zend_string *lowercase_name;
	*class_entry = *orig_class_entry;

	class_entry->type = ZEND_INTERNAL_CLASS;
	zend_initialize_class_data(class_entry, 0);
	class_entry->ce_flags = ce_flags | ZEND_ACC_CONSTANTS_UPDATED | ZEND_ACC_LINKED;
	class_entry->info.internal.module = EG(current_module);

	if (class_entry->info.internal.builtin_functions) {
		zend_register_functions(class_entry, class_entry->info.internal.builtin_functions, &class_entry->function_table, MODULE_PERSISTENT);
	}

	lowercase_name = zend_string_tolower_ex(orig_class_entry->name, 1);
	lowercase_name = zend_new_interned_string(lowercase_name);
	zend_hash_update_ptr(CG(class_table), lowercase_name, class_entry);
	zend_string_release_ex(lowercase_name, 1);
	return class_entry;
}
/* }}} */

/* If parent_ce is not NULL then it inherits from parent_ce
 * If parent_ce is NULL and parent_name isn't then it looks for the parent and inherits from it
 * If both parent_ce and parent_name are NULL it does a regular class registration
 * If parent_name is specified but not found NULL is returned
 */
ZEND_API zend_class_entry *zend_register_internal_class_ex(zend_class_entry *class_entry, zend_class_entry *parent_ce) /* {{{ */
{
	zend_class_entry *register_class;

	register_class = zend_register_internal_class(class_entry);

	if (parent_ce) {
		zend_do_inheritance(register_class, parent_ce);
		zend_build_properties_info_table(register_class);
	}
	return register_class;
}
/* }}} */

ZEND_API void zend_class_implements(zend_class_entry *class_entry, int num_interfaces, ...) /* {{{ */
{
	zend_class_entry *interface_entry;
	va_list interface_list;
	va_start(interface_list, num_interfaces);

	while (num_interfaces--) {
		interface_entry = va_arg(interface_list, zend_class_entry *);
		zend_do_implement_interface(class_entry, interface_entry);
	}

	va_end(interface_list);
}
/* }}} */

/* A class that contains at least one abstract method automatically becomes an abstract class.
 */
ZEND_API zend_class_entry *zend_register_internal_class(zend_class_entry *orig_class_entry) /* {{{ */
{
	return do_register_internal_class(orig_class_entry, 0);
}
/* }}} */

ZEND_API zend_class_entry *zend_register_internal_interface(zend_class_entry *orig_class_entry) /* {{{ */
{
	return do_register_internal_class(orig_class_entry, ZEND_ACC_INTERFACE);
}
/* }}} */

ZEND_API int zend_register_class_alias_ex(const char *name, size_t name_len, zend_class_entry *ce, int persistent) /* {{{ */
{
	zend_string *lcname;

	if (name[0] == '\\') {
		lcname = zend_string_alloc(name_len-1, persistent);
		zend_str_tolower_copy(ZSTR_VAL(lcname), name+1, name_len-1);
	} else {
		lcname = zend_string_alloc(name_len, persistent);
		zend_str_tolower_copy(ZSTR_VAL(lcname), name, name_len);
	}

	zend_assert_valid_class_name(lcname);

	lcname = zend_new_interned_string(lcname);
	ce = zend_hash_add_ptr(CG(class_table), lcname, ce);
	zend_string_release_ex(lcname, 0);
	if (ce) {
		if (!(ce->ce_flags & ZEND_ACC_IMMUTABLE)) {
			ce->refcount++;
		}
		return SUCCESS;
	}
	return FAILURE;
}
/* }}} */

ZEND_API int zend_set_hash_symbol(zval *symbol, const char *name, int name_length, zend_bool is_ref, int num_symbol_tables, ...) /* {{{ */
{
	HashTable *symbol_table;
	va_list symbol_table_list;

	if (num_symbol_tables <= 0) return FAILURE;

	if (is_ref) {
		ZVAL_MAKE_REF(symbol);
	}

	va_start(symbol_table_list, num_symbol_tables);
	while (num_symbol_tables-- > 0) {
		symbol_table = va_arg(symbol_table_list, HashTable *);
		zend_hash_str_update(symbol_table, name, name_length, symbol);
		Z_TRY_ADDREF_P(symbol);
	}
	va_end(symbol_table_list);
	return SUCCESS;
}
/* }}} */

/* Disabled functions support */

/* {{{ proto void display_disabled_function(void)
Dummy function which displays an error when a disabled function is called. */
ZEND_API ZEND_FUNCTION(display_disabled_function)
{
	zend_error(E_WARNING, "%s() has been disabled for security reasons", get_active_function_name());
}
/* }}} */

ZEND_API int zend_disable_function(char *function_name, size_t function_name_length) /* {{{ */
{
	zend_internal_function *func;
	if ((func = zend_hash_str_find_ptr(CG(function_table), function_name, function_name_length))) {
	    func->fn_flags &= ~(ZEND_ACC_VARIADIC | ZEND_ACC_HAS_TYPE_HINTS);
		func->num_args = 0;
		func->arg_info = NULL;
		func->handler = ZEND_FN(display_disabled_function);
		return SUCCESS;
	}
	return FAILURE;
}
/* }}} */

#ifdef ZEND_WIN32
#pragma optimize("", off)
#endif
static zend_object *display_disabled_class(zend_class_entry *class_type) /* {{{ */
{
	zend_object *intern;

	intern = zend_objects_new(class_type);

	/* Initialize default properties */
	if (EXPECTED(class_type->default_properties_count != 0)) {
		zval *p = intern->properties_table;
		zval *end = p + class_type->default_properties_count;
		do {
			ZVAL_UNDEF(p);
			p++;
		} while (p != end);
	}

	zend_error(E_WARNING, "%s() has been disabled for security reasons", ZSTR_VAL(class_type->name));
	return intern;
}
#ifdef ZEND_WIN32
#pragma optimize("", on)
#endif
/* }}} */

static const zend_function_entry disabled_class_new[] = {
	ZEND_FE_END
};

ZEND_API int zend_disable_class(char *class_name, size_t class_name_length) /* {{{ */
{
	zend_class_entry *disabled_class;
	zend_string *key;

	key = zend_string_alloc(class_name_length, 0);
	zend_str_tolower_copy(ZSTR_VAL(key), class_name, class_name_length);
	disabled_class = zend_hash_find_ptr(CG(class_table), key);
	zend_string_release_ex(key, 0);
	if (!disabled_class) {
		return FAILURE;
	}
	INIT_CLASS_ENTRY_INIT_METHODS((*disabled_class), disabled_class_new);
	disabled_class->create_object = display_disabled_class;
	zend_hash_clean(&disabled_class->function_table);
	return SUCCESS;
}
/* }}} */

static int zend_is_callable_check_class(zend_string *name, zend_class_entry *scope, zend_fcall_info_cache *fcc, int *strict_class, char **error) /* {{{ */
{
	int ret = 0;
	zend_class_entry *ce;
	size_t name_len = ZSTR_LEN(name);
	zend_string *lcname;
	ALLOCA_FLAG(use_heap);

	ZSTR_ALLOCA_ALLOC(lcname, name_len, use_heap);
	zend_str_tolower_copy(ZSTR_VAL(lcname), ZSTR_VAL(name), name_len);

	*strict_class = 0;
	if (zend_string_equals_literal(lcname, "self")) {
		if (!scope) {
			if (error) *error = estrdup("cannot access self:: when no class scope is active");
		} else {
			fcc->called_scope = zend_get_called_scope(EG(current_execute_data));
			fcc->calling_scope = scope;
			if (!fcc->object) {
				fcc->object = zend_get_this_object(EG(current_execute_data));
			}
			ret = 1;
		}
	} else if (zend_string_equals_literal(lcname, "parent")) {
		if (!scope) {
			if (error) *error = estrdup("cannot access parent:: when no class scope is active");
		} else if (!scope->parent) {
			if (error) *error = estrdup("cannot access parent:: when current class scope has no parent");
		} else {
			fcc->called_scope = zend_get_called_scope(EG(current_execute_data));
			fcc->calling_scope = scope->parent;
			if (!fcc->object) {
				fcc->object = zend_get_this_object(EG(current_execute_data));
			}
			*strict_class = 1;
			ret = 1;
		}
	} else if (zend_string_equals_literal(lcname, "static")) {
		zend_class_entry *called_scope = zend_get_called_scope(EG(current_execute_data));

		if (!called_scope) {
			if (error) *error = estrdup("cannot access static:: when no class scope is active");
		} else {
			fcc->called_scope = called_scope;
			fcc->calling_scope = called_scope;
			if (!fcc->object) {
				fcc->object = zend_get_this_object(EG(current_execute_data));
			}
			*strict_class = 1;
			ret = 1;
		}
	} else if ((ce = zend_lookup_class_ex(name, NULL, 1)) != NULL) {
		zend_class_entry *scope;
		zend_execute_data *ex = EG(current_execute_data);

		while (ex && (!ex->func || !ZEND_USER_CODE(ex->func->type))) {
			ex = ex->prev_execute_data;
		}
		scope = ex ? ex->func->common.scope : NULL;
		fcc->calling_scope = ce;
		if (scope && !fcc->object) {
			zend_object *object = zend_get_this_object(EG(current_execute_data));

			if (object &&
			    instanceof_function(object->ce, scope) &&
			    instanceof_function(scope, ce)) {
				fcc->object = object;
				fcc->called_scope = object->ce;
			} else {
				fcc->called_scope = ce;
			}
		} else {
			fcc->called_scope = fcc->object ? fcc->object->ce : ce;
		}
		*strict_class = 1;
		ret = 1;
	} else {
		if (error) zend_spprintf(error, 0, "class '%.*s' not found", (int)name_len, ZSTR_VAL(name));
	}
	ZSTR_ALLOCA_FREE(lcname, use_heap);
	return ret;
}
/* }}} */

static void free_fcc(zend_fcall_info_cache *fcc) {
	if (fcc->function_handler &&
		((fcc->function_handler->common.fn_flags & ZEND_ACC_CALL_VIA_TRAMPOLINE) ||
		 fcc->function_handler->type == ZEND_OVERLOADED_FUNCTION_TEMPORARY ||
		 fcc->function_handler->type == ZEND_OVERLOADED_FUNCTION)) {
		if (fcc->function_handler->type != ZEND_OVERLOADED_FUNCTION &&
			fcc->function_handler->common.function_name) {
			zend_string_release_ex(fcc->function_handler->common.function_name, 0);
		}
		zend_free_trampoline(fcc->function_handler);
	}
}

static zend_always_inline int zend_is_callable_check_func(int check_flags, zval *callable, zend_fcall_info_cache *fcc, int strict_class, char **error) /* {{{ */
{
	zend_class_entry *ce_org = fcc->calling_scope;
	int retval = 0;
	zend_string *mname, *cname;
	zend_string *lmname;
	const char *colon;
	size_t clen;
	HashTable *ftable;
	int call_via_handler = 0;
	zend_class_entry *scope;
	zval *zv;
	ALLOCA_FLAG(use_heap)

	fcc->calling_scope = NULL;

	if (!ce_org) {
		zend_function *func;
		zend_string *lmname;

		/* Check if function with given name exists.
		 * This may be a compound name that includes namespace name */
		if (UNEXPECTED(Z_STRVAL_P(callable)[0] == '\\')) {
			/* Skip leading \ */
			ZSTR_ALLOCA_ALLOC(lmname, Z_STRLEN_P(callable) - 1, use_heap);
			zend_str_tolower_copy(ZSTR_VAL(lmname), Z_STRVAL_P(callable) + 1, Z_STRLEN_P(callable) - 1);
			func = zend_fetch_function(lmname);
			ZSTR_ALLOCA_FREE(lmname, use_heap);
		} else {
			lmname = Z_STR_P(callable);
			func = zend_fetch_function(lmname);
			if (!func) {
				ZSTR_ALLOCA_ALLOC(lmname, Z_STRLEN_P(callable), use_heap);
				zend_str_tolower_copy(ZSTR_VAL(lmname), Z_STRVAL_P(callable), Z_STRLEN_P(callable));
				func = zend_fetch_function(lmname);
				ZSTR_ALLOCA_FREE(lmname, use_heap);
			}
		}
		if (EXPECTED(func != NULL)) {
			fcc->function_handler = func;
			return 1;
		}
	}

	/* Split name into class/namespace and method/function names */
	if ((colon = zend_memrchr(Z_STRVAL_P(callable), ':', Z_STRLEN_P(callable))) != NULL &&
		colon > Z_STRVAL_P(callable) &&
		*(colon-1) == ':'
	) {
		size_t mlen;

		colon--;
		clen = colon - Z_STRVAL_P(callable);
		mlen = Z_STRLEN_P(callable) - clen - 2;

		if (colon == Z_STRVAL_P(callable)) {
			if (error) *error = estrdup("invalid function name");
			return 0;
		}

		/* This is a compound name.
		 * Try to fetch class and then find static method. */
		if (ce_org) {
			scope = ce_org;
		} else {
			scope = zend_get_executed_scope();
		}

		cname = zend_string_init(Z_STRVAL_P(callable), clen, 0);
		if (!zend_is_callable_check_class(cname, scope, fcc, &strict_class, error)) {
			zend_string_release_ex(cname, 0);
			return 0;
		}
		zend_string_release_ex(cname, 0);

		ftable = &fcc->calling_scope->function_table;
		if (ce_org && !instanceof_function(ce_org, fcc->calling_scope)) {
			if (error) zend_spprintf(error, 0, "class '%s' is not a subclass of '%s'", ZSTR_VAL(ce_org->name), ZSTR_VAL(fcc->calling_scope->name));
			return 0;
		}
		mname = zend_string_init(Z_STRVAL_P(callable) + clen + 2, mlen, 0);
	} else if (ce_org) {
		/* Try to fetch find static method of given class. */
		mname = Z_STR_P(callable);
		zend_string_addref(mname);
		ftable = &ce_org->function_table;
		fcc->calling_scope = ce_org;
	} else {
		/* We already checked for plain function before. */
		if (error && !(check_flags & IS_CALLABLE_CHECK_SILENT)) {
			zend_spprintf(error, 0, "function '%s' not found or invalid function name", Z_STRVAL_P(callable));
		}
		return 0;
	}

	lmname = zend_string_tolower(mname);
	if (strict_class &&
	    fcc->calling_scope &&
		zend_string_equals_literal(lmname, ZEND_CONSTRUCTOR_FUNC_NAME)) {
		fcc->function_handler = fcc->calling_scope->constructor;
		if (fcc->function_handler) {
			retval = 1;
		}
	} else if ((zv = zend_hash_find(ftable, lmname)) != NULL) {
		fcc->function_handler = Z_PTR_P(zv);
		retval = 1;
		if ((fcc->function_handler->op_array.fn_flags & ZEND_ACC_CHANGED) &&
		    !strict_class) {
			scope = zend_get_executed_scope();
			if (scope &&
			    instanceof_function(fcc->function_handler->common.scope, scope)) {

				zv = zend_hash_find(&scope->function_table, lmname);
				if (zv != NULL) {
					zend_function *priv_fbc = Z_PTR_P(zv);

					if (priv_fbc->common.fn_flags & ZEND_ACC_PRIVATE
					 && priv_fbc->common.scope == scope) {
						fcc->function_handler = priv_fbc;
					}
				}
			}
		}
		if (!(fcc->function_handler->common.fn_flags & ZEND_ACC_PUBLIC) &&
		    !(check_flags & IS_CALLABLE_CHECK_NO_ACCESS) &&
		    (fcc->calling_scope &&
		     ((fcc->object && fcc->calling_scope->__call) ||
		      (!fcc->object && fcc->calling_scope->__callstatic)))) {
			scope = zend_get_executed_scope();
			if (fcc->function_handler->common.scope != scope
			 || !zend_check_protected(zend_get_function_root_class(fcc->function_handler), scope)) {
				retval = 0;
				fcc->function_handler = NULL;
				goto get_function_via_handler;
			}
		}
	} else {
get_function_via_handler:
		if (fcc->object && fcc->calling_scope == ce_org) {
			if (strict_class && ce_org->__call) {
				fcc->function_handler = zend_get_call_trampoline_func(ce_org, mname, 0);
				call_via_handler = 1;
				retval = 1;
			} else {
				fcc->function_handler = fcc->object->handlers->get_method(&fcc->object, mname, NULL);
				if (fcc->function_handler) {
					if (strict_class &&
					    (!fcc->function_handler->common.scope ||
					     !instanceof_function(ce_org, fcc->function_handler->common.scope))) {
						if (fcc->function_handler->common.fn_flags & ZEND_ACC_CALL_VIA_TRAMPOLINE) {
							if (fcc->function_handler->common.function_name) {
								zend_string_release_ex(fcc->function_handler->common.function_name, 0);
							}
							zend_free_trampoline(fcc->function_handler);
						}
					} else {
						retval = 1;
						call_via_handler = (fcc->function_handler->common.fn_flags & ZEND_ACC_CALL_VIA_TRAMPOLINE) != 0;
					}
				}
			}
		} else if (fcc->calling_scope) {
			if (fcc->calling_scope->get_static_method) {
				fcc->function_handler = fcc->calling_scope->get_static_method(fcc->calling_scope, mname);
			} else {
				fcc->function_handler = zend_std_get_static_method(fcc->calling_scope, mname, NULL);
			}
			if (fcc->function_handler) {
				retval = 1;
				call_via_handler = (fcc->function_handler->common.fn_flags & ZEND_ACC_CALL_VIA_TRAMPOLINE) != 0;
				if (call_via_handler && !fcc->object) {
					zend_object *object = zend_get_this_object(EG(current_execute_data));
					if (object &&
					    instanceof_function(object->ce, fcc->calling_scope)) {
						fcc->object = object;
					}
				}
			}
		}
	}

	if (retval) {
		if (fcc->calling_scope && !call_via_handler) {
			if (fcc->function_handler->common.fn_flags & ZEND_ACC_ABSTRACT) {
				retval = 0;
				if (error) {
					zend_spprintf(error, 0, "cannot call abstract method %s::%s()", ZSTR_VAL(fcc->calling_scope->name), ZSTR_VAL(fcc->function_handler->common.function_name));
				}
			} else if (!fcc->object && !(fcc->function_handler->common.fn_flags & ZEND_ACC_STATIC)) {
				retval = 0;
				if (error) {
					zend_spprintf(error, 0, "non-static method %s::%s() cannot be called statically", ZSTR_VAL(fcc->calling_scope->name), ZSTR_VAL(fcc->function_handler->common.function_name));
				}
			}
			if (retval
			 && !(fcc->function_handler->common.fn_flags & ZEND_ACC_PUBLIC)
			 && !(check_flags & IS_CALLABLE_CHECK_NO_ACCESS)) {
				scope = zend_get_executed_scope();
				if (fcc->function_handler->common.scope != scope) {
					if ((fcc->function_handler->common.fn_flags & ZEND_ACC_PRIVATE)
					 || (!zend_check_protected(zend_get_function_root_class(fcc->function_handler), scope))) {
						if (error) {
							if (*error) {
								efree(*error);
							}
							zend_spprintf(error, 0, "cannot access %s method %s::%s()", zend_visibility_string(fcc->function_handler->common.fn_flags), ZSTR_VAL(fcc->calling_scope->name), ZSTR_VAL(fcc->function_handler->common.function_name));
						}
						retval = 0;
					}
				}
			}
		}
	} else if (error && !(check_flags & IS_CALLABLE_CHECK_SILENT)) {
		if (fcc->calling_scope) {
			if (error) zend_spprintf(error, 0, "class '%s' does not have a method '%s'", ZSTR_VAL(fcc->calling_scope->name), ZSTR_VAL(mname));
		} else {
			if (error) zend_spprintf(error, 0, "function '%s' does not exist", ZSTR_VAL(mname));
		}
	}
	zend_string_release_ex(lmname, 0);
	zend_string_release_ex(mname, 0);

	if (fcc->object) {
		fcc->called_scope = fcc->object->ce;
	}
	return retval;
}
/* }}} */

static zend_string *zend_create_method_string(zend_string *class_name, zend_string *method_name) {
	zend_string *callable_name = zend_string_alloc(
		ZSTR_LEN(class_name) + ZSTR_LEN(method_name) + sizeof("::") - 1, 0);
	char *ptr = ZSTR_VAL(callable_name);
	memcpy(ptr, ZSTR_VAL(class_name), ZSTR_LEN(class_name));
	ptr += ZSTR_LEN(class_name);
	memcpy(ptr, "::", sizeof("::") - 1);
	ptr += sizeof("::") - 1;
	memcpy(ptr, ZSTR_VAL(method_name), ZSTR_LEN(method_name) + 1);
	return callable_name;
}

ZEND_API zend_string *zend_get_callable_name_ex(zval *callable, zend_object *object) /* {{{ */
{
try_again:
	switch (Z_TYPE_P(callable)) {
		case IS_STRING:
			if (object) {
				return zend_create_method_string(object->ce->name, Z_STR_P(callable));
			}
			return zend_string_copy(Z_STR_P(callable));

		case IS_ARRAY:
		{
			zval *method = NULL;
			zval *obj = NULL;

			if (zend_hash_num_elements(Z_ARRVAL_P(callable)) == 2) {
				obj = zend_hash_index_find_deref(Z_ARRVAL_P(callable), 0);
				method = zend_hash_index_find_deref(Z_ARRVAL_P(callable), 1);
			}

			if (obj == NULL || method == NULL || Z_TYPE_P(method) != IS_STRING) {
				return zend_string_init("Array", sizeof("Array")-1, 0);
			}

			if (Z_TYPE_P(obj) == IS_STRING) {
				return zend_create_method_string(Z_STR_P(obj), Z_STR_P(method));
			} else if (Z_TYPE_P(obj) == IS_OBJECT) {
				return zend_create_method_string(Z_OBJCE_P(obj)->name, Z_STR_P(method));
			} else {
				return zend_string_init("Array", sizeof("Array")-1, 0);
			}
		}
		case IS_OBJECT:
		{
			zend_class_entry *calling_scope;
			zend_function *fptr;
			zend_object *object;
			zend_object *zobj = Z_OBJ_P(callable);

			if (zobj->handlers->get_closure
					&& zobj->handlers->get_closure(zobj, &calling_scope, &fptr, &object) == SUCCESS) {
				zend_class_entry *ce = zobj->ce;
				zend_string *callable_name = zend_string_alloc(
					ZSTR_LEN(ce->name) + sizeof("::__invoke") - 1, 0);
				memcpy(ZSTR_VAL(callable_name), ZSTR_VAL(ce->name), ZSTR_LEN(ce->name));
				memcpy(ZSTR_VAL(callable_name) + ZSTR_LEN(ce->name), "::__invoke", sizeof("::__invoke"));
				return callable_name;
			}
			return zval_get_string_func(callable);
		}
		case IS_REFERENCE:
			callable = Z_REFVAL_P(callable);
			goto try_again;
		default:
			return zval_get_string_func(callable);
	}
}
/* }}} */

ZEND_API zend_string *zend_get_callable_name(zval *callable) /* {{{ */
{
	return zend_get_callable_name_ex(callable, NULL);
}
/* }}} */

static zend_always_inline zend_bool zend_is_callable_impl(zval *callable, zend_object *object, uint32_t check_flags, zend_fcall_info_cache *fcc, char **error) /* {{{ */
{
	zend_bool ret;
	zend_fcall_info_cache fcc_local;
	int strict_class = 0;

	if (fcc == NULL) {
		fcc = &fcc_local;
	}
	if (error) {
		*error = NULL;
	}

	fcc->calling_scope = NULL;
	fcc->called_scope = NULL;
	fcc->function_handler = NULL;
	fcc->object = NULL;

again:
	switch (Z_TYPE_P(callable)) {
		case IS_STRING:
			if (object) {
				fcc->object = object;
				fcc->calling_scope = object->ce;
			}

			if (check_flags & IS_CALLABLE_CHECK_SYNTAX_ONLY) {
				fcc->called_scope = fcc->calling_scope;
				return 1;
			}

check_func:
			ret = zend_is_callable_check_func(check_flags, callable, fcc, strict_class, error);
<<<<<<< HEAD
			if (fcc == &fcc_local &&
			    fcc->function_handler &&
				(fcc->function_handler->common.fn_flags & ZEND_ACC_CALL_VIA_TRAMPOLINE)) {
				if (fcc->function_handler->common.function_name) {
					zend_string_release_ex(fcc->function_handler->common.function_name, 0);
				}
				zend_free_trampoline(fcc->function_handler);
=======
			if (fcc == &fcc_local) {
				free_fcc(fcc);
>>>>>>> ac79d42b
			}
			return ret;

		case IS_ARRAY:
			{
				zval *method = NULL;
				zval *obj = NULL;

				if (zend_hash_num_elements(Z_ARRVAL_P(callable)) == 2) {
					obj = zend_hash_index_find(Z_ARRVAL_P(callable), 0);
					method = zend_hash_index_find(Z_ARRVAL_P(callable), 1);
				}

				do {
					if (obj == NULL || method == NULL) {
						break;
					}

					ZVAL_DEREF(method);
					if (Z_TYPE_P(method) != IS_STRING) {
						break;
					}

					ZVAL_DEREF(obj);
					if (Z_TYPE_P(obj) == IS_STRING) {
						if (check_flags & IS_CALLABLE_CHECK_SYNTAX_ONLY) {
							return 1;
						}

						if (!zend_is_callable_check_class(Z_STR_P(obj), zend_get_executed_scope(), fcc, &strict_class, error)) {
							return 0;
						}

					} else if (Z_TYPE_P(obj) == IS_OBJECT) {

						fcc->calling_scope = Z_OBJCE_P(obj); /* TBFixed: what if it's overloaded? */

						fcc->object = Z_OBJ_P(obj);

						if (check_flags & IS_CALLABLE_CHECK_SYNTAX_ONLY) {
							fcc->called_scope = fcc->calling_scope;
							return 1;
						}
					} else {
						break;
					}

					callable = method;
					goto check_func;

				} while (0);
				if (zend_hash_num_elements(Z_ARRVAL_P(callable)) == 2) {
					if (!obj || (!Z_ISREF_P(obj)?
								(Z_TYPE_P(obj) != IS_STRING && Z_TYPE_P(obj) != IS_OBJECT) :
								(Z_TYPE_P(Z_REFVAL_P(obj)) != IS_STRING && Z_TYPE_P(Z_REFVAL_P(obj)) != IS_OBJECT))) {
						if (error) *error = estrdup("first array member is not a valid class name or object");
					} else {
						if (error) *error = estrdup("second array member is not a valid method");
					}
				} else {
					if (error) *error = estrdup("array must have exactly two members");
				}
			}
			return 0;
		case IS_OBJECT:
			if (Z_OBJ_HANDLER_P(callable, get_closure) && Z_OBJ_HANDLER_P(callable, get_closure)(Z_OBJ_P(callable), &fcc->calling_scope, &fcc->function_handler, &fcc->object) == SUCCESS) {
				fcc->called_scope = fcc->calling_scope;
				if (fcc == &fcc_local) {
					free_fcc(fcc);
				}
				return 1;
			}
			if (error) *error = estrdup("no array or string given");
			return 0;
		case IS_REFERENCE:
			callable = Z_REFVAL_P(callable);
			goto again;
		default:
			if (error) *error = estrdup("no array or string given");
			return 0;
	}
}
/* }}} */

ZEND_API zend_bool zend_is_callable_ex(zval *callable, zend_object *object, uint32_t check_flags, zend_string **callable_name, zend_fcall_info_cache *fcc, char **error) /* {{{ */
{
	zend_bool ret = zend_is_callable_impl(callable, object, check_flags, fcc, error);
	if (callable_name) {
		*callable_name = zend_get_callable_name_ex(callable, object);
	}
	return ret;
}

ZEND_API zend_bool zend_is_callable(zval *callable, uint32_t check_flags, zend_string **callable_name) /* {{{ */
{
	return zend_is_callable_ex(callable, NULL, check_flags, callable_name, NULL, NULL);
}
/* }}} */

ZEND_API zend_bool zend_make_callable(zval *callable, zend_string **callable_name) /* {{{ */
{
	zend_fcall_info_cache fcc;

	if (zend_is_callable_ex(callable, NULL, 0, callable_name, &fcc, NULL)) {
		if (Z_TYPE_P(callable) == IS_STRING && fcc.calling_scope) {
			zval_ptr_dtor_str(callable);
			array_init(callable);
			add_next_index_str(callable, zend_string_copy(fcc.calling_scope->name));
			add_next_index_str(callable, zend_string_copy(fcc.function_handler->common.function_name));
		}
<<<<<<< HEAD
		if (fcc.function_handler &&
			(fcc.function_handler->common.fn_flags & ZEND_ACC_CALL_VIA_TRAMPOLINE)) {
			zend_string_release_ex(fcc.function_handler->common.function_name, 0);
			zend_free_trampoline(fcc.function_handler);
		}
=======
		free_fcc(&fcc);
>>>>>>> ac79d42b
		return 1;
	}
	return 0;
}
/* }}} */

ZEND_API int zend_fcall_info_init(zval *callable, uint32_t check_flags, zend_fcall_info *fci, zend_fcall_info_cache *fcc, zend_string **callable_name, char **error) /* {{{ */
{
	if (!zend_is_callable_ex(callable, NULL, check_flags, callable_name, fcc, error)) {
		return FAILURE;
	}

	fci->size = sizeof(*fci);
	fci->object = fcc->object;
	ZVAL_COPY_VALUE(&fci->function_name, callable);
	fci->retval = NULL;
	fci->param_count = 0;
	fci->params = NULL;
	fci->no_separation = 1;

	return SUCCESS;
}
/* }}} */

ZEND_API void zend_fcall_info_args_clear(zend_fcall_info *fci, int free_mem) /* {{{ */
{
	if (fci->params) {
		zval *p = fci->params;
		zval *end = p + fci->param_count;

		while (p != end) {
			i_zval_ptr_dtor(p);
			p++;
		}
		if (free_mem) {
			efree(fci->params);
			fci->params = NULL;
		}
	}
	fci->param_count = 0;
}
/* }}} */

ZEND_API void zend_fcall_info_args_save(zend_fcall_info *fci, int *param_count, zval **params) /* {{{ */
{
	*param_count = fci->param_count;
	*params = fci->params;
	fci->param_count = 0;
	fci->params = NULL;
}
/* }}} */

ZEND_API void zend_fcall_info_args_restore(zend_fcall_info *fci, int param_count, zval *params) /* {{{ */
{
	zend_fcall_info_args_clear(fci, 1);
	fci->param_count = param_count;
	fci->params = params;
}
/* }}} */

ZEND_API int zend_fcall_info_args_ex(zend_fcall_info *fci, zend_function *func, zval *args) /* {{{ */
{
	zval *arg, *params;
	uint32_t n = 1;

	zend_fcall_info_args_clear(fci, !args);

	if (!args) {
		return SUCCESS;
	}

	if (Z_TYPE_P(args) != IS_ARRAY) {
		return FAILURE;
	}

	fci->param_count = zend_hash_num_elements(Z_ARRVAL_P(args));
	fci->params = params = (zval *) erealloc(fci->params, fci->param_count * sizeof(zval));

	ZEND_HASH_FOREACH_VAL(Z_ARRVAL_P(args), arg) {
		if (func && !Z_ISREF_P(arg) && ARG_SHOULD_BE_SENT_BY_REF(func, n)) {
			ZVAL_NEW_REF(params, arg);
			Z_TRY_ADDREF_P(arg);
		} else {
			ZVAL_COPY(params, arg);
		}
		params++;
		n++;
	} ZEND_HASH_FOREACH_END();

	return SUCCESS;
}
/* }}} */

ZEND_API int zend_fcall_info_args(zend_fcall_info *fci, zval *args) /* {{{ */
{
	return zend_fcall_info_args_ex(fci, NULL, args);
}
/* }}} */

ZEND_API int zend_fcall_info_argp(zend_fcall_info *fci, int argc, zval *argv) /* {{{ */
{
	int i;

	if (argc < 0) {
		return FAILURE;
	}

	zend_fcall_info_args_clear(fci, !argc);

	if (argc) {
		fci->param_count = argc;
		fci->params = (zval *) erealloc(fci->params, fci->param_count * sizeof(zval));

		for (i = 0; i < argc; ++i) {
			ZVAL_COPY(&fci->params[i], &argv[i]);
		}
	}

	return SUCCESS;
}
/* }}} */

ZEND_API int zend_fcall_info_argv(zend_fcall_info *fci, int argc, va_list *argv) /* {{{ */
{
	int i;
	zval *arg;

	if (argc < 0) {
		return FAILURE;
	}

	zend_fcall_info_args_clear(fci, !argc);

	if (argc) {
		fci->param_count = argc;
		fci->params = (zval *) erealloc(fci->params, fci->param_count * sizeof(zval));

		for (i = 0; i < argc; ++i) {
			arg = va_arg(*argv, zval *);
			ZVAL_COPY(&fci->params[i], arg);
		}
	}

	return SUCCESS;
}
/* }}} */

ZEND_API int zend_fcall_info_argn(zend_fcall_info *fci, int argc, ...) /* {{{ */
{
	int ret;
	va_list argv;

	va_start(argv, argc);
	ret = zend_fcall_info_argv(fci, argc, &argv);
	va_end(argv);

	return ret;
}
/* }}} */

ZEND_API int zend_fcall_info_call(zend_fcall_info *fci, zend_fcall_info_cache *fcc, zval *retval_ptr, zval *args) /* {{{ */
{
	zval retval, *org_params = NULL;
	int result, org_count = 0;

	fci->retval = retval_ptr ? retval_ptr : &retval;
	if (args) {
		zend_fcall_info_args_save(fci, &org_count, &org_params);
		zend_fcall_info_args(fci, args);
	}
	result = zend_call_function(fci, fcc);

	if (!retval_ptr && Z_TYPE(retval) != IS_UNDEF) {
		zval_ptr_dtor(&retval);
	}
	if (args) {
		zend_fcall_info_args_restore(fci, org_count, org_params);
	}
	return result;
}
/* }}} */

ZEND_API const char *zend_get_module_version(const char *module_name) /* {{{ */
{
	zend_string *lname;
	size_t name_len = strlen(module_name);
	zend_module_entry *module;

	lname = zend_string_alloc(name_len, 0);
	zend_str_tolower_copy(ZSTR_VAL(lname), module_name, name_len);
	module = zend_hash_find_ptr(&module_registry, lname);
	zend_string_efree(lname);
	return module ? module->version : NULL;
}
/* }}} */

static inline zend_string *zval_make_interned_string(zval *zv) /* {{{ */
{
	ZEND_ASSERT(Z_TYPE_P(zv) == IS_STRING);
	Z_STR_P(zv) = zend_new_interned_string(Z_STR_P(zv));
	if (ZSTR_IS_INTERNED(Z_STR_P(zv))) {
		Z_TYPE_FLAGS_P(zv) = 0;
	}
	return Z_STR_P(zv);
}

ZEND_API int zend_declare_typed_property(zend_class_entry *ce, zend_string *name, zval *property, int access_type, zend_string *doc_comment, zend_type type) /* {{{ */
{
	zend_property_info *property_info, *property_info_ptr;

	if (ZEND_TYPE_IS_SET(type)) {
		ce->ce_flags |= ZEND_ACC_HAS_TYPE_HINTS;
	}

	if (ce->type == ZEND_INTERNAL_CLASS) {
		property_info = pemalloc(sizeof(zend_property_info), 1);
	} else {
		property_info = zend_arena_alloc(&CG(arena), sizeof(zend_property_info));
		if (Z_TYPE_P(property) == IS_CONSTANT_AST) {
			ce->ce_flags &= ~ZEND_ACC_CONSTANTS_UPDATED;
		}
	}

	if (Z_TYPE_P(property) == IS_STRING && !ZSTR_IS_INTERNED(Z_STR_P(property))) {
		zval_make_interned_string(property);
	}

	if (!(access_type & ZEND_ACC_PPP_MASK)) {
		access_type |= ZEND_ACC_PUBLIC;
	}
	if (access_type & ZEND_ACC_STATIC) {
		if ((property_info_ptr = zend_hash_find_ptr(&ce->properties_info, name)) != NULL &&
		    (property_info_ptr->flags & ZEND_ACC_STATIC) != 0) {
			property_info->offset = property_info_ptr->offset;
			zval_ptr_dtor(&ce->default_static_members_table[property_info->offset]);
			zend_hash_del(&ce->properties_info, name);
		} else {
			property_info->offset = ce->default_static_members_count++;
			ce->default_static_members_table = perealloc(ce->default_static_members_table, sizeof(zval) * ce->default_static_members_count, ce->type == ZEND_INTERNAL_CLASS);
		}
		ZVAL_COPY_VALUE(&ce->default_static_members_table[property_info->offset], property);
		if (!ZEND_MAP_PTR(ce->static_members_table)) {
			ZEND_ASSERT(ce->type == ZEND_INTERNAL_CLASS);
			if (!EG(current_execute_data)) {
				ZEND_MAP_PTR_NEW(ce->static_members_table);
			} else {
				/* internal class loaded by dl() */
				ZEND_MAP_PTR_INIT(ce->static_members_table, &ce->default_static_members_table);
			}
		}
	} else {
		if ((property_info_ptr = zend_hash_find_ptr(&ce->properties_info, name)) != NULL &&
		    (property_info_ptr->flags & ZEND_ACC_STATIC) == 0) {
			property_info->offset = property_info_ptr->offset;
			zval_ptr_dtor(&ce->default_properties_table[OBJ_PROP_TO_NUM(property_info->offset)]);
			zend_hash_del(&ce->properties_info, name);

			ZEND_ASSERT(ce->type == ZEND_INTERNAL_CLASS);
			ZEND_ASSERT(ce->properties_info_table != NULL);
			ce->properties_info_table[OBJ_PROP_TO_NUM(property_info->offset)] = property_info;
		} else {
			property_info->offset = OBJ_PROP_TO_OFFSET(ce->default_properties_count);
			ce->default_properties_count++;
			ce->default_properties_table = perealloc(ce->default_properties_table, sizeof(zval) * ce->default_properties_count, ce->type == ZEND_INTERNAL_CLASS);

			/* For user classes this is handled during linking */
			if (ce->type == ZEND_INTERNAL_CLASS) {
				ce->properties_info_table = perealloc(ce->properties_info_table, sizeof(zend_property_info *) * ce->default_properties_count, 1);
				ce->properties_info_table[ce->default_properties_count - 1] = property_info;
			}
		}
		ZVAL_COPY_VALUE(&ce->default_properties_table[OBJ_PROP_TO_NUM(property_info->offset)], property);
	}
	if (ce->type & ZEND_INTERNAL_CLASS) {
		switch(Z_TYPE_P(property)) {
			case IS_ARRAY:
			case IS_OBJECT:
			case IS_RESOURCE:
				zend_error_noreturn(E_CORE_ERROR, "Internal zval's can't be arrays, objects or resources");
				break;
			default:
				break;
		}

		/* Must be interned to avoid ZTS data races */
		name = zend_new_interned_string(zend_string_copy(name));
	}

	if (access_type & ZEND_ACC_PUBLIC) {
		property_info->name = zend_string_copy(name);
	} else if (access_type & ZEND_ACC_PRIVATE) {
		property_info->name = zend_mangle_property_name(ZSTR_VAL(ce->name), ZSTR_LEN(ce->name), ZSTR_VAL(name), ZSTR_LEN(name), ce->type & ZEND_INTERNAL_CLASS);
	} else {
		ZEND_ASSERT(access_type & ZEND_ACC_PROTECTED);
		property_info->name = zend_mangle_property_name("*", 1, ZSTR_VAL(name), ZSTR_LEN(name), ce->type & ZEND_INTERNAL_CLASS);
	}

	property_info->name = zend_new_interned_string(property_info->name);
	property_info->flags = access_type;
	property_info->doc_comment = doc_comment;
	property_info->ce = ce;
	property_info->type = type;

	zend_hash_update_ptr(&ce->properties_info, name, property_info);

	return SUCCESS;
}
/* }}} */

ZEND_API int zend_try_assign_typed_ref_ex(zend_reference *ref, zval *val, zend_bool strict) /* {{{ */
{
	if (UNEXPECTED(!zend_verify_ref_assignable_zval(ref, val, strict))) {
		zval_ptr_dtor(val);
		return FAILURE;
	} else {
		zval_ptr_dtor(&ref->val);
		ZVAL_COPY_VALUE(&ref->val, val);
		return SUCCESS;
	}
}
/* }}} */

ZEND_API int zend_try_assign_typed_ref(zend_reference *ref, zval *val) /* {{{ */
{
	return zend_try_assign_typed_ref_ex(ref, val, ZEND_ARG_USES_STRICT_TYPES());
}
/* }}} */

ZEND_API int zend_try_assign_typed_ref_null(zend_reference *ref) /* {{{ */
{
	zval tmp;

	ZVAL_NULL(&tmp);
	return zend_try_assign_typed_ref(ref, &tmp);
}
/* }}} */

ZEND_API int zend_try_assign_typed_ref_bool(zend_reference *ref, zend_bool val) /* {{{ */
{
	zval tmp;

	ZVAL_BOOL(&tmp, val);
	return zend_try_assign_typed_ref(ref, &tmp);
}
/* }}} */

ZEND_API int zend_try_assign_typed_ref_long(zend_reference *ref, zend_long lval) /* {{{ */
{
	zval tmp;

	ZVAL_LONG(&tmp, lval);
	return zend_try_assign_typed_ref(ref, &tmp);
}
/* }}} */

ZEND_API int zend_try_assign_typed_ref_double(zend_reference *ref, double dval) /* {{{ */
{
	zval tmp;

	ZVAL_DOUBLE(&tmp, dval);
	return zend_try_assign_typed_ref(ref, &tmp);
}
/* }}} */

ZEND_API int zend_try_assign_typed_ref_empty_string(zend_reference *ref) /* {{{ */
{
	zval tmp;

	ZVAL_EMPTY_STRING(&tmp);
	return zend_try_assign_typed_ref(ref, &tmp);
}
/* }}} */

ZEND_API int zend_try_assign_typed_ref_str(zend_reference *ref, zend_string *str) /* {{{ */
{
	zval tmp;

	ZVAL_STR(&tmp, str);
	return zend_try_assign_typed_ref(ref, &tmp);
}
/* }}} */

ZEND_API int zend_try_assign_typed_ref_string(zend_reference *ref, const char *string) /* {{{ */
{
	zval tmp;

	ZVAL_STRING(&tmp, string);
	return zend_try_assign_typed_ref(ref, &tmp);
}
/* }}} */

ZEND_API int zend_try_assign_typed_ref_stringl(zend_reference *ref, const char *string, size_t len) /* {{{ */
{
	zval tmp;

	ZVAL_STRINGL(&tmp, string, len);
	return zend_try_assign_typed_ref(ref, &tmp);
}
/* }}} */

ZEND_API int zend_try_assign_typed_ref_arr(zend_reference *ref, zend_array *arr) /* {{{ */
{
	zval tmp;

	ZVAL_ARR(&tmp, arr);
	return zend_try_assign_typed_ref(ref, &tmp);
}
/* }}} */

ZEND_API int zend_try_assign_typed_ref_res(zend_reference *ref, zend_resource *res) /* {{{ */
{
	zval tmp;

	ZVAL_RES(&tmp, res);
	return zend_try_assign_typed_ref(ref, &tmp);
}
/* }}} */

ZEND_API int zend_try_assign_typed_ref_zval(zend_reference *ref, zval *zv) /* {{{ */
{
	zval tmp;

	ZVAL_COPY_VALUE(&tmp, zv);
	return zend_try_assign_typed_ref(ref, &tmp);
}
/* }}} */

ZEND_API int zend_try_assign_typed_ref_zval_ex(zend_reference *ref, zval *zv, zend_bool strict) /* {{{ */
{
	zval tmp;

	ZVAL_COPY_VALUE(&tmp, zv);
	return zend_try_assign_typed_ref_ex(ref, &tmp, strict);
}
/* }}} */

ZEND_API int zend_declare_property_ex(zend_class_entry *ce, zend_string *name, zval *property, int access_type, zend_string *doc_comment) /* {{{ */
{
	return zend_declare_typed_property(ce, name, property, access_type, doc_comment, 0);
}
/* }}} */

ZEND_API int zend_declare_property(zend_class_entry *ce, const char *name, size_t name_length, zval *property, int access_type) /* {{{ */
{
	zend_string *key = zend_string_init(name, name_length, ce->type & ZEND_INTERNAL_CLASS);
	int ret = zend_declare_property_ex(ce, key, property, access_type, NULL);
	zend_string_release(key);
	return ret;
}
/* }}} */

ZEND_API int zend_declare_property_null(zend_class_entry *ce, const char *name, size_t name_length, int access_type) /* {{{ */
{
	zval property;

	ZVAL_NULL(&property);
	return zend_declare_property(ce, name, name_length, &property, access_type);
}
/* }}} */

ZEND_API int zend_declare_property_bool(zend_class_entry *ce, const char *name, size_t name_length, zend_long value, int access_type) /* {{{ */
{
	zval property;

	ZVAL_BOOL(&property, value);
	return zend_declare_property(ce, name, name_length, &property, access_type);
}
/* }}} */

ZEND_API int zend_declare_property_long(zend_class_entry *ce, const char *name, size_t name_length, zend_long value, int access_type) /* {{{ */
{
	zval property;

	ZVAL_LONG(&property, value);
	return zend_declare_property(ce, name, name_length, &property, access_type);
}
/* }}} */

ZEND_API int zend_declare_property_double(zend_class_entry *ce, const char *name, size_t name_length, double value, int access_type) /* {{{ */
{
	zval property;

	ZVAL_DOUBLE(&property, value);
	return zend_declare_property(ce, name, name_length, &property, access_type);
}
/* }}} */

ZEND_API int zend_declare_property_string(zend_class_entry *ce, const char *name, size_t name_length, const char *value, int access_type) /* {{{ */
{
	zval property;

	ZVAL_NEW_STR(&property, zend_string_init(value, strlen(value), ce->type & ZEND_INTERNAL_CLASS));
	return zend_declare_property(ce, name, name_length, &property, access_type);
}
/* }}} */

ZEND_API int zend_declare_property_stringl(zend_class_entry *ce, const char *name, size_t name_length, const char *value, size_t value_len, int access_type) /* {{{ */
{
	zval property;

	ZVAL_NEW_STR(&property, zend_string_init(value, value_len, ce->type & ZEND_INTERNAL_CLASS));
	return zend_declare_property(ce, name, name_length, &property, access_type);
}
/* }}} */

ZEND_API int zend_declare_class_constant_ex(zend_class_entry *ce, zend_string *name, zval *value, int access_type, zend_string *doc_comment) /* {{{ */
{
	zend_class_constant *c;

	if (ce->ce_flags & ZEND_ACC_INTERFACE) {
		if (access_type != ZEND_ACC_PUBLIC) {
			zend_error_noreturn(E_COMPILE_ERROR, "Access type for interface constant %s::%s must be public", ZSTR_VAL(ce->name), ZSTR_VAL(name));
		}
	}

	if (zend_string_equals_literal_ci(name, "class")) {
		zend_error_noreturn(ce->type == ZEND_INTERNAL_CLASS ? E_CORE_ERROR : E_COMPILE_ERROR,
				"A class constant must not be called 'class'; it is reserved for class name fetching");
	}

	if (Z_TYPE_P(value) == IS_STRING && !ZSTR_IS_INTERNED(Z_STR_P(value))) {
		zval_make_interned_string(value);
	}

	if (ce->type == ZEND_INTERNAL_CLASS) {
		c = pemalloc(sizeof(zend_class_constant), 1);
	} else {
		c = zend_arena_alloc(&CG(arena), sizeof(zend_class_constant));
	}
	ZVAL_COPY_VALUE(&c->value, value);
	Z_ACCESS_FLAGS(c->value) = access_type;
	c->doc_comment = doc_comment;
	c->ce = ce;
	if (Z_TYPE_P(value) == IS_CONSTANT_AST) {
		ce->ce_flags &= ~ZEND_ACC_CONSTANTS_UPDATED;
	}

	if (!zend_hash_add_ptr(&ce->constants_table, name, c)) {
		zend_error_noreturn(ce->type == ZEND_INTERNAL_CLASS ? E_CORE_ERROR : E_COMPILE_ERROR,
			"Cannot redefine class constant %s::%s", ZSTR_VAL(ce->name), ZSTR_VAL(name));
	}

	return SUCCESS;
}
/* }}} */

ZEND_API int zend_declare_class_constant(zend_class_entry *ce, const char *name, size_t name_length, zval *value) /* {{{ */
{
	int ret;

	zend_string *key;

	if (ce->type == ZEND_INTERNAL_CLASS) {
		key = zend_string_init_interned(name, name_length, 1);
	} else {
		key = zend_string_init(name, name_length, 0);
	}
	ret = zend_declare_class_constant_ex(ce, key, value, ZEND_ACC_PUBLIC, NULL);
	zend_string_release(key);
	return ret;
}
/* }}} */

ZEND_API int zend_declare_class_constant_null(zend_class_entry *ce, const char *name, size_t name_length) /* {{{ */
{
	zval constant;

	ZVAL_NULL(&constant);
	return zend_declare_class_constant(ce, name, name_length, &constant);
}
/* }}} */

ZEND_API int zend_declare_class_constant_long(zend_class_entry *ce, const char *name, size_t name_length, zend_long value) /* {{{ */
{
	zval constant;

	ZVAL_LONG(&constant, value);
	return zend_declare_class_constant(ce, name, name_length, &constant);
}
/* }}} */

ZEND_API int zend_declare_class_constant_bool(zend_class_entry *ce, const char *name, size_t name_length, zend_bool value) /* {{{ */
{
	zval constant;

	ZVAL_BOOL(&constant, value);
	return zend_declare_class_constant(ce, name, name_length, &constant);
}
/* }}} */

ZEND_API int zend_declare_class_constant_double(zend_class_entry *ce, const char *name, size_t name_length, double value) /* {{{ */
{
	zval constant;

	ZVAL_DOUBLE(&constant, value);
	return zend_declare_class_constant(ce, name, name_length, &constant);
}
/* }}} */

ZEND_API int zend_declare_class_constant_stringl(zend_class_entry *ce, const char *name, size_t name_length, const char *value, size_t value_length) /* {{{ */
{
	zval constant;

	ZVAL_NEW_STR(&constant, zend_string_init(value, value_length, ce->type & ZEND_INTERNAL_CLASS));
	return zend_declare_class_constant(ce, name, name_length, &constant);
}
/* }}} */

ZEND_API int zend_declare_class_constant_string(zend_class_entry *ce, const char *name, size_t name_length, const char *value) /* {{{ */
{
	return zend_declare_class_constant_stringl(ce, name, name_length, value, strlen(value));
}
/* }}} */

ZEND_API void zend_update_property_ex(zend_class_entry *scope, zval *object, zend_string *name, zval *value) /* {{{ */
{
	zend_class_entry *old_scope = EG(fake_scope);

	EG(fake_scope) = scope;

	Z_OBJ_HT_P(object)->write_property(Z_OBJ_P(object), name, value, NULL);

	EG(fake_scope) = old_scope;
}
/* }}} */

ZEND_API void zend_update_property(zend_class_entry *scope, zval *object, const char *name, size_t name_length, zval *value) /* {{{ */
{
	zend_string *property;
	zend_class_entry *old_scope = EG(fake_scope);

	EG(fake_scope) = scope;

	property = zend_string_init(name, name_length, 0);
	Z_OBJ_HT_P(object)->write_property(Z_OBJ_P(object), property, value, NULL);
	zend_string_release_ex(property, 0);

	EG(fake_scope) = old_scope;
}
/* }}} */

ZEND_API void zend_update_property_null(zend_class_entry *scope, zval *object, const char *name, size_t name_length) /* {{{ */
{
	zval tmp;

	ZVAL_NULL(&tmp);
	zend_update_property(scope, object, name, name_length, &tmp);
}
/* }}} */

ZEND_API void zend_unset_property(zend_class_entry *scope, zval *object, const char *name, size_t name_length) /* {{{ */
{
	zend_string *property;
	zend_class_entry *old_scope = EG(fake_scope);

	EG(fake_scope) = scope;

	property = zend_string_init(name, name_length, 0);
	Z_OBJ_HT_P(object)->unset_property(Z_OBJ_P(object), property, 0);
	zend_string_release_ex(property, 0);

	EG(fake_scope) = old_scope;
}
/* }}} */

ZEND_API void zend_update_property_bool(zend_class_entry *scope, zval *object, const char *name, size_t name_length, zend_long value) /* {{{ */
{
	zval tmp;

	ZVAL_BOOL(&tmp, value);
	zend_update_property(scope, object, name, name_length, &tmp);
}
/* }}} */

ZEND_API void zend_update_property_long(zend_class_entry *scope, zval *object, const char *name, size_t name_length, zend_long value) /* {{{ */
{
	zval tmp;

	ZVAL_LONG(&tmp, value);
	zend_update_property(scope, object, name, name_length, &tmp);
}
/* }}} */

ZEND_API void zend_update_property_double(zend_class_entry *scope, zval *object, const char *name, size_t name_length, double value) /* {{{ */
{
	zval tmp;

	ZVAL_DOUBLE(&tmp, value);
	zend_update_property(scope, object, name, name_length, &tmp);
}
/* }}} */

ZEND_API void zend_update_property_str(zend_class_entry *scope, zval *object, const char *name, size_t name_length, zend_string *value) /* {{{ */
{
	zval tmp;

	ZVAL_STR(&tmp, value);
	zend_update_property(scope, object, name, name_length, &tmp);
}
/* }}} */

ZEND_API void zend_update_property_string(zend_class_entry *scope, zval *object, const char *name, size_t name_length, const char *value) /* {{{ */
{
	zval tmp;

	ZVAL_STRING(&tmp, value);
	Z_SET_REFCOUNT(tmp, 0);
	zend_update_property(scope, object, name, name_length, &tmp);
}
/* }}} */

ZEND_API void zend_update_property_stringl(zend_class_entry *scope, zval *object, const char *name, size_t name_length, const char *value, size_t value_len) /* {{{ */
{
	zval tmp;

	ZVAL_STRINGL(&tmp, value, value_len);
	Z_SET_REFCOUNT(tmp, 0);
	zend_update_property(scope, object, name, name_length, &tmp);
}
/* }}} */

ZEND_API int zend_update_static_property_ex(zend_class_entry *scope, zend_string *name, zval *value) /* {{{ */
{
	zval *property, tmp;
	zend_property_info *prop_info;
	zend_class_entry *old_scope = EG(fake_scope);

	EG(fake_scope) = scope;
	property = zend_std_get_static_property_with_info(scope, name, BP_VAR_W, &prop_info);
	EG(fake_scope) = old_scope;

	if (!property) {
		return FAILURE;
	}

	ZEND_ASSERT(!Z_ISREF_P(value));
	Z_TRY_ADDREF_P(value);
	if (prop_info->type) {
		ZVAL_COPY_VALUE(&tmp, value);
		if (!zend_verify_property_type(prop_info, &tmp, /* strict */ 0)) {
			Z_TRY_DELREF_P(value);
			return FAILURE;
		}
		value = &tmp;
	}

	zend_assign_to_variable(property, value, IS_TMP_VAR, /* strict */ 0);
	return SUCCESS;
}
/* }}} */

ZEND_API int zend_update_static_property(zend_class_entry *scope, const char *name, size_t name_length, zval *value) /* {{{ */
{
	zend_string *key = zend_string_init(name, name_length, 0);
	int retval = zend_update_static_property_ex(scope, key, value);
	zend_string_efree(key);
	return retval;
}
/* }}} */

ZEND_API int zend_update_static_property_null(zend_class_entry *scope, const char *name, size_t name_length) /* {{{ */
{
	zval tmp;

	ZVAL_NULL(&tmp);
	return zend_update_static_property(scope, name, name_length, &tmp);
}
/* }}} */

ZEND_API int zend_update_static_property_bool(zend_class_entry *scope, const char *name, size_t name_length, zend_long value) /* {{{ */
{
	zval tmp;

	ZVAL_BOOL(&tmp, value);
	return zend_update_static_property(scope, name, name_length, &tmp);
}
/* }}} */

ZEND_API int zend_update_static_property_long(zend_class_entry *scope, const char *name, size_t name_length, zend_long value) /* {{{ */
{
	zval tmp;

	ZVAL_LONG(&tmp, value);
	return zend_update_static_property(scope, name, name_length, &tmp);
}
/* }}} */

ZEND_API int zend_update_static_property_double(zend_class_entry *scope, const char *name, size_t name_length, double value) /* {{{ */
{
	zval tmp;

	ZVAL_DOUBLE(&tmp, value);
	return zend_update_static_property(scope, name, name_length, &tmp);
}
/* }}} */

ZEND_API int zend_update_static_property_string(zend_class_entry *scope, const char *name, size_t name_length, const char *value) /* {{{ */
{
	zval tmp;

	ZVAL_STRING(&tmp, value);
	Z_SET_REFCOUNT(tmp, 0);
	return zend_update_static_property(scope, name, name_length, &tmp);
}
/* }}} */

ZEND_API int zend_update_static_property_stringl(zend_class_entry *scope, const char *name, size_t name_length, const char *value, size_t value_len) /* {{{ */
{
	zval tmp;

	ZVAL_STRINGL(&tmp, value, value_len);
	Z_SET_REFCOUNT(tmp, 0);
	return zend_update_static_property(scope, name, name_length, &tmp);
}
/* }}} */

ZEND_API zval *zend_read_property_ex(zend_class_entry *scope, zval *object, zend_string *name, zend_bool silent, zval *rv) /* {{{ */
{
	zval *value;
	zend_class_entry *old_scope = EG(fake_scope);

	EG(fake_scope) = scope;

	value = Z_OBJ_HT_P(object)->read_property(Z_OBJ_P(object), name, silent?BP_VAR_IS:BP_VAR_R, NULL, rv);

	EG(fake_scope) = old_scope;
	return value;
}
/* }}} */

ZEND_API zval *zend_read_property(zend_class_entry *scope, zval *object, const char *name, size_t name_length, zend_bool silent, zval *rv) /* {{{ */
{
	zval *value;
	zend_string *str;

	str = zend_string_init(name, name_length, 0);
	value = zend_read_property_ex(scope, object, str, silent, rv);
	zend_string_release_ex(str, 0);
	return value;
}
/* }}} */

ZEND_API zval *zend_read_static_property_ex(zend_class_entry *scope, zend_string *name, zend_bool silent) /* {{{ */
{
	zval *property;
	zend_class_entry *old_scope = EG(fake_scope);

	EG(fake_scope) = scope;
	property = zend_std_get_static_property(scope, name, silent ? BP_VAR_IS : BP_VAR_R);
	EG(fake_scope) = old_scope;

	return property;
}
/* }}} */

ZEND_API zval *zend_read_static_property(zend_class_entry *scope, const char *name, size_t name_length, zend_bool silent) /* {{{ */
{
	zend_string *key = zend_string_init(name, name_length, 0);
	zval *property = zend_read_static_property_ex(scope, key, silent);
	zend_string_efree(key);
	return property;
}
/* }}} */

ZEND_API void zend_save_error_handling(zend_error_handling *current) /* {{{ */
{
	current->handling = EG(error_handling);
	current->exception = EG(exception_class);
	ZVAL_COPY(&current->user_handler, &EG(user_error_handler));
}
/* }}} */

ZEND_API void zend_replace_error_handling(zend_error_handling_t error_handling, zend_class_entry *exception_class, zend_error_handling *current) /* {{{ */
{
	if (current) {
		zend_save_error_handling(current);
		if (error_handling != EH_NORMAL && Z_TYPE(EG(user_error_handler)) != IS_UNDEF) {
			zval_ptr_dtor(&EG(user_error_handler));
			ZVAL_UNDEF(&EG(user_error_handler));
		}
	}
	EG(error_handling) = error_handling;
	EG(exception_class) = error_handling == EH_THROW ? exception_class : NULL;
}
/* }}} */

static int same_zval(zval *zv1, zval *zv2)  /* {{{ */
{
	if (Z_TYPE_P(zv1) != Z_TYPE_P(zv2)) {
		return 0;
	}
	switch (Z_TYPE_P(zv1)) {
		case IS_UNDEF:
		case IS_NULL:
		case IS_FALSE:
		case IS_TRUE:
			return 1;
		case IS_LONG:
			return Z_LVAL_P(zv1) == Z_LVAL_P(zv2);
		case IS_DOUBLE:
			return Z_LVAL_P(zv1) == Z_LVAL_P(zv2);
		case IS_STRING:
		case IS_ARRAY:
		case IS_OBJECT:
		case IS_RESOURCE:
			return Z_COUNTED_P(zv1) == Z_COUNTED_P(zv2);
		default:
			return 0;
	}
}
/* }}} */

ZEND_API void zend_restore_error_handling(zend_error_handling *saved) /* {{{ */
{
	EG(error_handling) = saved->handling;
	EG(exception_class) = saved->handling == EH_THROW ? saved->exception : NULL;
	if (Z_TYPE(saved->user_handler) != IS_UNDEF
		&& !same_zval(&saved->user_handler, &EG(user_error_handler))) {
		zval_ptr_dtor(&EG(user_error_handler));
		ZVAL_COPY_VALUE(&EG(user_error_handler), &saved->user_handler);
	} else if (Z_TYPE(saved->user_handler)) {
		zval_ptr_dtor(&saved->user_handler);
	}
	ZVAL_UNDEF(&saved->user_handler);
}
/* }}} */

ZEND_API zend_string* zend_find_alias_name(zend_class_entry *ce, zend_string *name) /* {{{ */
{
	zend_trait_alias *alias, **alias_ptr;

	if ((alias_ptr = ce->trait_aliases)) {
		alias = *alias_ptr;
		while (alias) {
			if (alias->alias && zend_string_equals_ci(alias->alias, name)) {
				return alias->alias;
			}
			alias_ptr++;
			alias = *alias_ptr;
		}
	}

	return name;
}
/* }}} */

ZEND_API zend_string *zend_resolve_method_name(zend_class_entry *ce, zend_function *f) /* {{{ */
{
	zend_function *func;
	HashTable *function_table;
	zend_string *name;

	if (f->common.type != ZEND_USER_FUNCTION ||
	    (f->op_array.refcount && *(f->op_array.refcount) < 2) ||
	    !f->common.scope ||
	    !f->common.scope->trait_aliases) {
		return f->common.function_name;
	}

	function_table = &ce->function_table;
	ZEND_HASH_FOREACH_STR_KEY_PTR(function_table, name, func) {
		if (func == f) {
			if (!name) {
				return f->common.function_name;
			}
			if (ZSTR_LEN(name) == ZSTR_LEN(f->common.function_name) &&
			    !strncasecmp(ZSTR_VAL(name), ZSTR_VAL(f->common.function_name), ZSTR_LEN(f->common.function_name))) {
				return f->common.function_name;
			}
			return zend_find_alias_name(f->common.scope, name);
		}
	} ZEND_HASH_FOREACH_END();
	return f->common.function_name;
}
/* }}} */

ZEND_API const char *zend_get_object_type(const zend_class_entry *ce) /* {{{ */
{
	if(ce->ce_flags & ZEND_ACC_TRAIT) {
		return "trait";
	} else if (ce->ce_flags & ZEND_ACC_INTERFACE) {
		return "interface";
	} else {
		return "class";
	}
}
/* }}} */

ZEND_API zend_bool zend_is_iterable(zval *iterable) /* {{{ */
{
	switch (Z_TYPE_P(iterable)) {
		case IS_ARRAY:
			return 1;
		case IS_OBJECT:
			return instanceof_function(Z_OBJCE_P(iterable), zend_ce_traversable);
		default:
			return 0;
	}
}
/* }}} */

ZEND_API zend_bool zend_is_countable(zval *countable) /* {{{ */
{
	switch (Z_TYPE_P(countable)) {
		case IS_ARRAY:
			return 1;
		case IS_OBJECT:
			if (Z_OBJ_HT_P(countable)->count_elements) {
				return 1;
			}

			return instanceof_function(Z_OBJCE_P(countable), zend_ce_countable);
		default:
			return 0;
	}
}
/* }}} */<|MERGE_RESOLUTION|>--- conflicted
+++ resolved
@@ -2794,11 +2794,8 @@
 
 static void free_fcc(zend_fcall_info_cache *fcc) {
 	if (fcc->function_handler &&
-		((fcc->function_handler->common.fn_flags & ZEND_ACC_CALL_VIA_TRAMPOLINE) ||
-		 fcc->function_handler->type == ZEND_OVERLOADED_FUNCTION_TEMPORARY ||
-		 fcc->function_handler->type == ZEND_OVERLOADED_FUNCTION)) {
-		if (fcc->function_handler->type != ZEND_OVERLOADED_FUNCTION &&
-			fcc->function_handler->common.function_name) {
+		(fcc->function_handler->common.fn_flags & ZEND_ACC_CALL_VIA_TRAMPOLINE)) {
+		if (fcc->function_handler->common.function_name) {
 			zend_string_release_ex(fcc->function_handler->common.function_name, 0);
 		}
 		zend_free_trampoline(fcc->function_handler);
@@ -3144,18 +3141,8 @@
 
 check_func:
 			ret = zend_is_callable_check_func(check_flags, callable, fcc, strict_class, error);
-<<<<<<< HEAD
-			if (fcc == &fcc_local &&
-			    fcc->function_handler &&
-				(fcc->function_handler->common.fn_flags & ZEND_ACC_CALL_VIA_TRAMPOLINE)) {
-				if (fcc->function_handler->common.function_name) {
-					zend_string_release_ex(fcc->function_handler->common.function_name, 0);
-				}
-				zend_free_trampoline(fcc->function_handler);
-=======
 			if (fcc == &fcc_local) {
 				free_fcc(fcc);
->>>>>>> ac79d42b
 			}
 			return ret;
 
@@ -3266,15 +3253,7 @@
 			add_next_index_str(callable, zend_string_copy(fcc.calling_scope->name));
 			add_next_index_str(callable, zend_string_copy(fcc.function_handler->common.function_name));
 		}
-<<<<<<< HEAD
-		if (fcc.function_handler &&
-			(fcc.function_handler->common.fn_flags & ZEND_ACC_CALL_VIA_TRAMPOLINE)) {
-			zend_string_release_ex(fcc.function_handler->common.function_name, 0);
-			zend_free_trampoline(fcc.function_handler);
-		}
-=======
 		free_fcc(&fcc);
->>>>>>> ac79d42b
 		return 1;
 	}
 	return 0;
