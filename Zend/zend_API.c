--- conflicted
+++ resolved
@@ -1882,12 +1882,7 @@
 }
 /* }}} */
 
-<<<<<<< HEAD
-
 static void zend_sort_modules(void *base, size_t count, size_t siz, compare_func_t compare) /* {{{ */
-=======
-static void zend_sort_modules(void *base, size_t count, size_t siz, compare_func_t compare TSRMLS_DC) /* {{{ */
->>>>>>> 8f177fde
 {
 	Bucket *b1 = base;
 	Bucket *b2;
