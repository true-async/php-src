/*
   +----------------------------------------------------------------------+
   | Zend Engine                                                          |
   +----------------------------------------------------------------------+
   | Copyright (c) Zend Technologies Ltd. (http://www.zend.com)           |
   +----------------------------------------------------------------------+
   | This source file is subject to version 2.00 of the Zend license,     |
   | that is bundled with this package in the file LICENSE, and is        |
   | available through the world-wide-web at the following url:           |
   | http://www.zend.com/license/2_00.txt.                                |
   | If you did not receive a copy of the Zend license and are unable to  |
   | obtain it through the world-wide-web, please send a note to          |
   | license@zend.com so we can mail you a copy immediately.              |
   +----------------------------------------------------------------------+
   | Authors: Andi Gutmans <andi@php.net>                                 |
   |          Zeev Suraski <zeev@php.net>                                 |
   |          Andrei Zmievski <andrei@php.net>                            |
   |          Dmitry Stogov <dmitry@php.net>                              |
   +----------------------------------------------------------------------+
*/

#include "zend.h"
#include "zend_execute.h"
#include "zend_API.h"
#include "zend_modules.h"
#include "zend_extensions.h"
#include "zend_constants.h"
#include "zend_interfaces.h"
#include "zend_exceptions.h"
#include "zend_closures.h"
#include "zend_inheritance.h"
#include "zend_ini.h"

#include <stdarg.h>

/* these variables are true statics/globals, and have to be mutex'ed on every access */
ZEND_API HashTable module_registry;

static zend_module_entry **module_request_startup_handlers;
static zend_module_entry **module_request_shutdown_handlers;
static zend_module_entry **module_post_deactivate_handlers;

static zend_class_entry  **class_cleanup_handlers;

ZEND_API zend_result _zend_get_parameters_array_ex(uint32_t param_count, zval *argument_array) /* {{{ */
{
	zval *param_ptr;
	uint32_t arg_count;

	param_ptr = ZEND_CALL_ARG(EG(current_execute_data), 1);
	arg_count = ZEND_CALL_NUM_ARGS(EG(current_execute_data));

	if (param_count>arg_count) {
		return FAILURE;
	}

	while (param_count-->0) {
		ZVAL_COPY_VALUE(argument_array, param_ptr);
		argument_array++;
		param_ptr++;
	}

	return SUCCESS;
}
/* }}} */

ZEND_API zend_result zend_copy_parameters_array(uint32_t param_count, zval *argument_array) /* {{{ */
{
	zval *param_ptr;
	uint32_t arg_count;

	param_ptr = ZEND_CALL_ARG(EG(current_execute_data), 1);
	arg_count = ZEND_CALL_NUM_ARGS(EG(current_execute_data));

	if (param_count>arg_count) {
		return FAILURE;
	}

	while (param_count-->0) {
		Z_TRY_ADDREF_P(param_ptr);
		zend_hash_next_index_insert_new(Z_ARRVAL_P(argument_array), param_ptr);
		param_ptr++;
	}

	return SUCCESS;
}
/* }}} */

ZEND_API ZEND_COLD void zend_wrong_param_count(void) /* {{{ */
{
	const char *space;
	const char *class_name = get_active_class_name(&space);

	zend_argument_count_error("Wrong parameter count for %s%s%s()", class_name, space, get_active_function_name());
}
/* }}} */

/* Argument parsing API -- andrei */
ZEND_API const char *zend_get_type_by_const(int type) /* {{{ */
{
	switch(type) {
		case IS_FALSE:
		case IS_TRUE:
		case _IS_BOOL:
			return "bool";
		case IS_LONG:
			return "int";
		case IS_DOUBLE:
			return "float";
		case IS_STRING:
			return "string";
		case IS_OBJECT:
			return "object";
		case IS_RESOURCE:
			return "resource";
		case IS_NULL:
			return "null";
		case IS_CALLABLE:
			return "callable";
		case IS_ITERABLE:
			return "iterable";
		case IS_ARRAY:
			return "array";
		case IS_VOID:
			return "void";
		case IS_MIXED:
			return "mixed";
		case _IS_NUMBER:
			return "number";
		EMPTY_SWITCH_DEFAULT_CASE()
	}
}
/* }}} */

ZEND_API const char *zend_zval_type_name(const zval *arg) /* {{{ */
{
	ZVAL_DEREF(arg);

	if (Z_ISUNDEF_P(arg)) {
		return "null";
	}

	if (Z_TYPE_P(arg) == IS_OBJECT) {
		return ZSTR_VAL(Z_OBJCE_P(arg)->name);
	}

	return zend_get_type_by_const(Z_TYPE_P(arg));
}
/* }}} */

/* This API exists *only* for use in gettype().
 * For anything else, you likely want zend_zval_type_name(). */
ZEND_API zend_string *zend_zval_get_legacy_type(const zval *arg) /* {{{ */
{
	switch (Z_TYPE_P(arg)) {
		case IS_NULL:
			return ZSTR_KNOWN(ZEND_STR_NULL);
		case IS_FALSE:
		case IS_TRUE:
			return ZSTR_KNOWN(ZEND_STR_BOOLEAN);
		case IS_LONG:
			return ZSTR_KNOWN(ZEND_STR_INTEGER);
		case IS_DOUBLE:
			return ZSTR_KNOWN(ZEND_STR_DOUBLE);
		case IS_STRING:
			return ZSTR_KNOWN(ZEND_STR_STRING);
		case IS_ARRAY:
			return ZSTR_KNOWN(ZEND_STR_ARRAY);
		case IS_OBJECT:
			return ZSTR_KNOWN(ZEND_STR_OBJECT);
		case IS_RESOURCE:
			if (zend_rsrc_list_get_rsrc_type(Z_RES_P(arg))) {
				return ZSTR_KNOWN(ZEND_STR_RESOURCE);
			} else {
				return ZSTR_KNOWN(ZEND_STR_CLOSED_RESOURCE);
			}
		default:
			return NULL;
	}
}
/* }}} */

ZEND_API ZEND_COLD void ZEND_FASTCALL zend_wrong_parameters_none_error(void) /* {{{ */
{
	int num_args = ZEND_CALL_NUM_ARGS(EG(current_execute_data));
	zend_string *func_name = get_active_function_or_method_name();

	zend_argument_count_error("%s() expects exactly 0 arguments, %d given", ZSTR_VAL(func_name), num_args);

	zend_string_release(func_name);
}
/* }}} */

ZEND_API ZEND_COLD void ZEND_FASTCALL zend_wrong_parameters_count_error(uint32_t min_num_args, uint32_t max_num_args) /* {{{ */
{
	uint32_t num_args = ZEND_CALL_NUM_ARGS(EG(current_execute_data));
	zend_string *func_name = get_active_function_or_method_name();

	zend_argument_count_error(
		"%s() expects %s %d argument%s, %d given",
		ZSTR_VAL(func_name),
		min_num_args == max_num_args ? "exactly" : num_args < min_num_args ? "at least" : "at most",
		num_args < min_num_args ? min_num_args : max_num_args,
		(num_args < min_num_args ? min_num_args : max_num_args) == 1 ? "" : "s",
		num_args
	);

	zend_string_release(func_name);
}
/* }}} */

ZEND_API ZEND_COLD void ZEND_FASTCALL zend_wrong_parameter_error(int error_code, uint32_t num, char *name, zend_expected_type expected_type, zval *arg) /* {{{ */
{
	switch (error_code) {
		case ZPP_ERROR_WRONG_CALLBACK:
			zend_wrong_callback_error(num, name);
			break;
		case ZPP_ERROR_WRONG_CALLBACK_OR_NULL:
			zend_wrong_callback_or_null_error(num, name);
			break;
		case ZPP_ERROR_WRONG_CLASS:
			zend_wrong_parameter_class_error(num, name, arg);
			break;
		case ZPP_ERROR_WRONG_CLASS_OR_NULL:
			zend_wrong_parameter_class_or_null_error(num, name, arg);
			break;
		case ZPP_ERROR_WRONG_CLASS_OR_STRING:
			zend_wrong_parameter_class_or_string_error(num, name, arg);
			break;
		case ZPP_ERROR_WRONG_CLASS_OR_STRING_OR_NULL:
			zend_wrong_parameter_class_or_string_or_null_error(num, name, arg);
			break;
		case ZPP_ERROR_WRONG_CLASS_OR_LONG:
			zend_wrong_parameter_class_or_long_error(num, name, arg);
			break;
		case ZPP_ERROR_WRONG_CLASS_OR_LONG_OR_NULL:
			zend_wrong_parameter_class_or_long_or_null_error(num, name, arg);
			break;
		case ZPP_ERROR_WRONG_ARG:
			zend_wrong_parameter_type_error(num, expected_type, arg);
			break;
		case ZPP_ERROR_UNEXPECTED_EXTRA_NAMED:
			zend_unexpected_extra_named_error();
			break;
		case ZPP_ERROR_FAILURE:
			ZEND_ASSERT(EG(exception) && "Should have produced an error already");
			break;
		EMPTY_SWITCH_DEFAULT_CASE()
	}
}
/* }}} */

ZEND_API ZEND_COLD void ZEND_FASTCALL zend_wrong_parameter_type_error(uint32_t num, zend_expected_type expected_type, zval *arg) /* {{{ */
{
	static const char * const expected_error[] = {
		Z_EXPECTED_TYPES(Z_EXPECTED_TYPE_STR)
		NULL
	};

	if (EG(exception)) {
		return;
	}

	if ((expected_type == Z_EXPECTED_PATH || expected_type == Z_EXPECTED_PATH_OR_NULL)
			&& Z_TYPE_P(arg) == IS_STRING) {
		zend_argument_value_error(num, "must not contain any null bytes");
		return;
	}

	zend_argument_type_error(num, "must be %s, %s given", expected_error[expected_type], zend_zval_type_name(arg));
}
/* }}} */

ZEND_API ZEND_COLD void ZEND_FASTCALL zend_wrong_parameter_class_error(uint32_t num, const char *name, zval *arg) /* {{{ */
{
	if (EG(exception)) {
		return;
	}

	zend_argument_type_error(num, "must be of type %s, %s given", name, zend_zval_type_name(arg));
}
/* }}} */

ZEND_API ZEND_COLD void ZEND_FASTCALL zend_wrong_parameter_class_or_null_error(uint32_t num, const char *name, zval *arg) /* {{{ */
{
	if (EG(exception)) {
		return;
	}

	zend_argument_type_error(num, "must be of type ?%s, %s given", name, zend_zval_type_name(arg));
}
/* }}} */

ZEND_API ZEND_COLD void ZEND_FASTCALL zend_wrong_parameter_class_or_long_error(uint32_t num, const char *name, zval *arg) /* {{{ */
{
	if (EG(exception)) {
		return;
	}

	zend_argument_type_error(num, "must be of type %s|int, %s given", name, zend_zval_type_name(arg));
}
/* }}} */

ZEND_API ZEND_COLD void ZEND_FASTCALL zend_wrong_parameter_class_or_long_or_null_error(uint32_t num, const char *name, zval *arg) /* {{{ */
{
	if (EG(exception)) {
		return;
	}

	zend_argument_type_error(num, "must be of type %s|int|null, %s given", name, zend_zval_type_name(arg));
}
/* }}} */

ZEND_API ZEND_COLD void ZEND_FASTCALL zend_wrong_parameter_class_or_string_error(uint32_t num, const char *name, zval *arg) /* {{{ */
{
	if (EG(exception)) {
		return;
	}

	zend_argument_type_error(num, "must be of type %s|string, %s given", name, zend_zval_type_name(arg));
}
/* }}} */

ZEND_API ZEND_COLD void ZEND_FASTCALL zend_wrong_parameter_class_or_string_or_null_error(uint32_t num, const char *name, zval *arg) /* {{{ */
{
	if (EG(exception)) {
		return;
	}

	zend_argument_type_error(num, "must be of type %s|string|null, %s given", name, zend_zval_type_name(arg));
}
/* }}} */

ZEND_API ZEND_COLD void ZEND_FASTCALL zend_wrong_callback_error(uint32_t num, char *error) /* {{{ */
{
	if (!EG(exception)) {
		zend_argument_type_error(num, "must be a valid callback, %s", error);
	}
	efree(error);
}
/* }}} */

ZEND_API ZEND_COLD void ZEND_FASTCALL zend_wrong_callback_or_null_error(uint32_t num, char *error) /* {{{ */
{
	if (!EG(exception)) {
		zend_argument_type_error(num, "must be a valid callback or null, %s", error);
	}
	efree(error);
}
/* }}} */

ZEND_API ZEND_COLD void ZEND_FASTCALL zend_unexpected_extra_named_error(void)
{
	const char *space;
	const char *class_name = get_active_class_name(&space);
	zend_argument_count_error("%s%s%s() does not accept unknown named parameters",
		class_name, space, get_active_function_name());
}

static ZEND_COLD void ZEND_FASTCALL zend_argument_error_variadic(zend_class_entry *error_ce, uint32_t arg_num, const char *format, va_list va) /* {{{ */
{
	zend_string *func_name;
	const char *arg_name;
	char *message = NULL;
	if (EG(exception)) {
		return;
	}

	func_name = get_active_function_or_method_name();
	arg_name = get_active_function_arg_name(arg_num);

	zend_vspprintf(&message, 0, format, va);
	zend_throw_error(error_ce, "%s(): Argument #%d%s%s%s %s",
		ZSTR_VAL(func_name), arg_num,
		arg_name ? " ($" : "", arg_name ? arg_name : "", arg_name ? ")" : "", message
	);
	efree(message);
	zend_string_release(func_name);
}
/* }}} */

ZEND_API ZEND_COLD void zend_argument_error(zend_class_entry *error_ce, uint32_t arg_num, const char *format, ...) /* {{{ */
{
	va_list va;

	va_start(va, format);
	zend_argument_error_variadic(error_ce, arg_num, format, va);
	va_end(va);
}
/* }}} */

ZEND_API ZEND_COLD void zend_argument_type_error(uint32_t arg_num, const char *format, ...) /* {{{ */
{
	va_list va;

	va_start(va, format);
	zend_argument_error_variadic(zend_ce_type_error, arg_num, format, va);
	va_end(va);
}
/* }}} */

ZEND_API ZEND_COLD void zend_argument_value_error(uint32_t arg_num, const char *format, ...) /* {{{ */
{
	va_list va;

	va_start(va, format);
	zend_argument_error_variadic(zend_ce_value_error, arg_num, format, va);
	va_end(va);
}
/* }}} */

ZEND_API bool ZEND_FASTCALL zend_parse_arg_class(zval *arg, zend_class_entry **pce, uint32_t num, bool check_null) /* {{{ */
{
	zend_class_entry *ce_base = *pce;

	if (check_null && Z_TYPE_P(arg) == IS_NULL) {
		*pce = NULL;
		return 1;
	}
	if (!try_convert_to_string(arg)) {
		*pce = NULL;
		return 0;
	}

	*pce = zend_lookup_class(Z_STR_P(arg));
	if (ce_base) {
		if ((!*pce || !instanceof_function(*pce, ce_base))) {
			zend_argument_type_error(num, "must be a class name derived from %s, %s given", ZSTR_VAL(ce_base->name), Z_STRVAL_P(arg));
			*pce = NULL;
			return 0;
		}
	}
	if (!*pce) {
		zend_argument_type_error(num, "must be a valid class name, %s given", Z_STRVAL_P(arg));
		return 0;
	}
	return 1;
}
/* }}} */

static ZEND_COLD bool zend_null_arg_deprecated(const char *fallback_type, uint32_t arg_num) {
	zend_function *func = EG(current_execute_data)->func;
	ZEND_ASSERT(arg_num > 0);
	uint32_t arg_offset = arg_num - 1;
	if (arg_offset >= func->common.num_args) {
		ZEND_ASSERT(func->common.fn_flags & ZEND_ACC_VARIADIC);
		arg_offset = func->common.num_args;
	}

	zend_arg_info *arg_info = &func->common.arg_info[arg_offset];
	zend_string *func_name = get_active_function_or_method_name();
	const char *arg_name = get_active_function_arg_name(arg_num);

	/* If no type is specified in arginfo, use the specified fallback_type determined through
	 * zend_parse_parameters instead. */
	zend_string *type_str = zend_type_to_string(arg_info->type);
	const char *type = type_str ? ZSTR_VAL(type_str) : fallback_type;
	zend_error(E_DEPRECATED,
		"%s(): Passing null to parameter #%" PRIu32 "%s%s%s of type %s is deprecated",
		ZSTR_VAL(func_name), arg_num,
		arg_name ? " ($" : "", arg_name ? arg_name : "", arg_name ? ")" : "",
		type);
	zend_string_release(func_name);
	if (type_str) {
		zend_string_release(type_str);
	}
	return !EG(exception);
}

ZEND_API bool ZEND_FASTCALL zend_parse_arg_bool_weak(zval *arg, bool *dest, uint32_t arg_num) /* {{{ */
{
	if (EXPECTED(Z_TYPE_P(arg) <= IS_STRING)) {
		if (UNEXPECTED(Z_TYPE_P(arg) == IS_NULL) && !zend_null_arg_deprecated("bool", arg_num)) {
			return 0;
		}
		*dest = zend_is_true(arg);
	} else {
		return 0;
	}
	return 1;
}
/* }}} */

ZEND_API bool ZEND_FASTCALL zend_parse_arg_bool_slow(zval *arg, bool *dest, uint32_t arg_num) /* {{{ */
{
	if (UNEXPECTED(ZEND_ARG_USES_STRICT_TYPES())) {
		return 0;
	}
	return zend_parse_arg_bool_weak(arg, dest, arg_num);
}
/* }}} */

ZEND_API bool ZEND_FASTCALL zend_parse_arg_long_weak(zval *arg, zend_long *dest, uint32_t arg_num) /* {{{ */
{
	if (EXPECTED(Z_TYPE_P(arg) == IS_DOUBLE)) {
		if (UNEXPECTED(zend_isnan(Z_DVAL_P(arg)))) {
			return 0;
		}
		if (UNEXPECTED(!ZEND_DOUBLE_FITS_LONG(Z_DVAL_P(arg)))) {
			return 0;
		} else {
			zend_long lval = zend_dval_to_lval(Z_DVAL_P(arg));
			if (UNEXPECTED(!zend_is_long_compatible(Z_DVAL_P(arg), lval))) {
				/* Check arg_num is not (uint32_t)-1, as otherwise its called by
				 * zend_verify_weak_scalar_type_hint_no_sideeffect() */
				if (arg_num != (uint32_t)-1) {
					zend_incompatible_double_to_long_error(Z_DVAL_P(arg));
				}
				if (UNEXPECTED(EG(exception))) {
					return 0;
				}
			}
			*dest = lval;
		}
	} else if (EXPECTED(Z_TYPE_P(arg) == IS_STRING)) {
		double d;
		zend_uchar type;

		if (UNEXPECTED((type = is_numeric_str_function(Z_STR_P(arg), dest, &d)) != IS_LONG)) {
			if (EXPECTED(type != 0)) {
				zend_long lval;
				if (UNEXPECTED(zend_isnan(d))) {
					return 0;
				}
				if (UNEXPECTED(!ZEND_DOUBLE_FITS_LONG(d))) {
					return 0;
				}

				lval = zend_dval_to_lval(d);
				/* This only checks for a fractional part as if doesn't fit it already throws a TypeError */
				if (UNEXPECTED(!zend_is_long_compatible(d, lval))) {
					/* Check arg_num is not (uint32_t)-1, as otherwise its called by
					 * zend_verify_weak_scalar_type_hint_no_sideeffect() */
					if (arg_num != (uint32_t)-1) {
						zend_incompatible_string_to_long_error(Z_STR_P(arg));
					}
					if (UNEXPECTED(EG(exception))) {
						return 0;
					}
				}
				*dest = lval;
			} else {
				return 0;
			}
		}
		if (UNEXPECTED(EG(exception))) {
			return 0;
		}
	} else if (EXPECTED(Z_TYPE_P(arg) < IS_TRUE)) {
		if (UNEXPECTED(Z_TYPE_P(arg) == IS_NULL) && !zend_null_arg_deprecated("int", arg_num)) {
			return 0;
		}
		*dest = 0;
	} else if (EXPECTED(Z_TYPE_P(arg) == IS_TRUE)) {
		*dest = 1;
	} else {
		return 0;
	}
	return 1;
}
/* }}} */

ZEND_API bool ZEND_FASTCALL zend_parse_arg_long_slow(zval *arg, zend_long *dest, uint32_t arg_num) /* {{{ */
{
	if (UNEXPECTED(ZEND_ARG_USES_STRICT_TYPES())) {
		return 0;
	}
	return zend_parse_arg_long_weak(arg, dest, arg_num);
}
/* }}} */

ZEND_API bool ZEND_FASTCALL zend_parse_arg_double_weak(zval *arg, double *dest, uint32_t arg_num) /* {{{ */
{
	if (EXPECTED(Z_TYPE_P(arg) == IS_LONG)) {
		*dest = (double)Z_LVAL_P(arg);
	} else if (EXPECTED(Z_TYPE_P(arg) == IS_STRING)) {
		zend_long l;
		zend_uchar type;

		if (UNEXPECTED((type = is_numeric_str_function(Z_STR_P(arg), &l, dest)) != IS_DOUBLE)) {
			if (EXPECTED(type != 0)) {
				*dest = (double)(l);
			} else {
				return 0;
			}
		}
		if (UNEXPECTED(EG(exception))) {
			return 0;
		}
	} else if (EXPECTED(Z_TYPE_P(arg) < IS_TRUE)) {
		if (UNEXPECTED(Z_TYPE_P(arg) == IS_NULL) && !zend_null_arg_deprecated("float", arg_num)) {
			return 0;
		}
		*dest = 0.0;
	} else if (EXPECTED(Z_TYPE_P(arg) == IS_TRUE)) {
		*dest = 1.0;
	} else {
		return 0;
	}
	return 1;
}
/* }}} */

ZEND_API bool ZEND_FASTCALL zend_parse_arg_double_slow(zval *arg, double *dest, uint32_t arg_num) /* {{{ */
{
	if (EXPECTED(Z_TYPE_P(arg) == IS_LONG)) {
		/* SSTH Exception: IS_LONG may be accepted instead as IS_DOUBLE */
		*dest = (double)Z_LVAL_P(arg);
	} else if (UNEXPECTED(ZEND_ARG_USES_STRICT_TYPES())) {
		return 0;
	}
	return zend_parse_arg_double_weak(arg, dest, arg_num);
}
/* }}} */

ZEND_API bool ZEND_FASTCALL zend_parse_arg_number_slow(zval *arg, zval **dest, uint32_t arg_num) /* {{{ */
{
	if (UNEXPECTED(ZEND_ARG_USES_STRICT_TYPES())) {
		return 0;
	}
	if (Z_TYPE_P(arg) == IS_STRING) {
		zend_string *str = Z_STR_P(arg);
		zend_long lval;
		double dval;
		zend_uchar type = is_numeric_str_function(str, &lval, &dval);
		if (type == IS_LONG) {
			ZVAL_LONG(arg, lval);
		} else if (type == IS_DOUBLE) {
			ZVAL_DOUBLE(arg, dval);
		} else {
			return 0;
		}
		zend_string_release(str);
	} else if (Z_TYPE_P(arg) < IS_TRUE) {
		if (UNEXPECTED(Z_TYPE_P(arg) == IS_NULL) && !zend_null_arg_deprecated("int|float", arg_num)) {
			return 0;
		}
		ZVAL_LONG(arg, 0);
	} else if (Z_TYPE_P(arg) == IS_TRUE) {
		ZVAL_LONG(arg, 1);
	} else {
		return 0;
	}
	*dest = arg;
	return 1;
}
/* }}} */

ZEND_API bool ZEND_FASTCALL zend_parse_arg_str_weak(zval *arg, zend_string **dest, uint32_t arg_num) /* {{{ */
{
	if (EXPECTED(Z_TYPE_P(arg) < IS_STRING)) {
		if (UNEXPECTED(Z_TYPE_P(arg) == IS_NULL) && !zend_null_arg_deprecated("string", arg_num)) {
			return 0;
		}
		convert_to_string(arg);
		*dest = Z_STR_P(arg);
	} else if (UNEXPECTED(Z_TYPE_P(arg) == IS_OBJECT)) {
		zend_object *zobj = Z_OBJ_P(arg);
		zval obj;
		if (zobj->handlers->cast_object(zobj, &obj, IS_STRING) == SUCCESS) {
			OBJ_RELEASE(zobj);
			ZVAL_COPY_VALUE(arg, &obj);
			*dest = Z_STR_P(arg);
			return 1;
		}
		return 0;
	} else {
		return 0;
	}
	return 1;
}
/* }}} */

ZEND_API bool ZEND_FASTCALL zend_parse_arg_str_slow(zval *arg, zend_string **dest, uint32_t arg_num) /* {{{ */
{
	if (UNEXPECTED(ZEND_ARG_USES_STRICT_TYPES())) {
		return 0;
	}
	return zend_parse_arg_str_weak(arg, dest, arg_num);
}
/* }}} */

ZEND_API bool ZEND_FASTCALL zend_parse_arg_str_or_long_slow(zval *arg, zend_string **dest_str, zend_long *dest_long, uint32_t arg_num) /* {{{ */
{
	if (UNEXPECTED(ZEND_ARG_USES_STRICT_TYPES())) {
		return 0;
	}
	if (zend_parse_arg_long_weak(arg, dest_long, arg_num)) {
		*dest_str = NULL;
		return 1;
	} else if (zend_parse_arg_str_weak(arg, dest_str, arg_num)) {
		*dest_long = 0;
		return 1;
	} else {
		return 0;
	}
}
/* }}} */

static const char *zend_parse_arg_impl(zval *arg, va_list *va, const char **spec, char **error, uint32_t arg_num) /* {{{ */
{
	const char *spec_walk = *spec;
	char c = *spec_walk++;
	bool check_null = 0;
	bool separate = 0;
	zval *real_arg = arg;

	/* scan through modifiers */
	ZVAL_DEREF(arg);
	while (1) {
		if (*spec_walk == '/') {
			SEPARATE_ZVAL_NOREF(arg);
			real_arg = arg;
			separate = 1;
		} else if (*spec_walk == '!') {
			check_null = 1;
		} else {
			break;
		}
		spec_walk++;
	}

	switch (c) {
		case 'l':
			{
				zend_long *p = va_arg(*va, zend_long *);
				bool *is_null = NULL;

				if (check_null) {
					is_null = va_arg(*va, bool *);
				}

				if (!zend_parse_arg_long(arg, p, is_null, check_null, arg_num)) {
					return check_null ? "?int" : "int";
				}
			}
			break;

		case 'd':
			{
				double *p = va_arg(*va, double *);
				bool *is_null = NULL;

				if (check_null) {
					is_null = va_arg(*va, bool *);
				}

				if (!zend_parse_arg_double(arg, p, is_null, check_null, arg_num)) {
					return check_null ? "?float" : "float";
				}
			}
			break;

		case 'n':
			{
				zval **p = va_arg(*va, zval **);

				if (!zend_parse_arg_number(arg, p, check_null, arg_num)) {
					return check_null ? "int|float|null" : "int|float";
				}
			}
			break;

		case 's':
			{
				char **p = va_arg(*va, char **);
				size_t *pl = va_arg(*va, size_t *);
				if (!zend_parse_arg_string(arg, p, pl, check_null, arg_num)) {
					return check_null ? "?string" : "string";
				}
			}
			break;

		case 'p':
			{
				char **p = va_arg(*va, char **);
				size_t *pl = va_arg(*va, size_t *);
				if (!zend_parse_arg_path(arg, p, pl, check_null, arg_num)) {
					if (Z_TYPE_P(arg) == IS_STRING) {
						zend_spprintf(error, 0, "must not contain any null bytes");
						return "";
					} else {
						return check_null ? "?string" : "string";
					}
				}
			}
			break;

		case 'P':
			{
				zend_string **str = va_arg(*va, zend_string **);
				if (!zend_parse_arg_path_str(arg, str, check_null, arg_num)) {
					if (Z_TYPE_P(arg) == IS_STRING) {
						zend_spprintf(error, 0, "must not contain any null bytes");
						return "";
					} else {
						return check_null ? "?string" : "string";
					}
				}
			}
			break;

		case 'S':
			{
				zend_string **str = va_arg(*va, zend_string **);
				if (!zend_parse_arg_str(arg, str, check_null, arg_num)) {
					return check_null ? "?string" : "string";
				}
			}
			break;

		case 'b':
			{
				bool *p = va_arg(*va, bool *);
				bool *is_null = NULL;

				if (check_null) {
					is_null = va_arg(*va, bool *);
				}

				if (!zend_parse_arg_bool(arg, p, is_null, check_null, arg_num)) {
					return check_null ? "?bool" : "bool";
				}
			}
			break;

		case 'r':
			{
				zval **p = va_arg(*va, zval **);

				if (!zend_parse_arg_resource(arg, p, check_null)) {
					return check_null ? "resource or null" : "resource";
				}
			}
			break;

		case 'A':
		case 'a':
			{
				zval **p = va_arg(*va, zval **);

				if (!zend_parse_arg_array(arg, p, check_null, c == 'A')) {
					return check_null ? "?array" : "array";
				}
			}
			break;

		case 'H':
		case 'h':
			{
				HashTable **p = va_arg(*va, HashTable **);

				if (!zend_parse_arg_array_ht(arg, p, check_null, c == 'H', separate)) {
					return check_null ? "?array" : "array";
				}
			}
			break;

		case 'o':
			{
				zval **p = va_arg(*va, zval **);

				if (!zend_parse_arg_object(arg, p, NULL, check_null)) {
					return check_null ? "?object" : "object";
				}
			}
			break;

		case 'O':
			{
				zval **p = va_arg(*va, zval **);
				zend_class_entry *ce = va_arg(*va, zend_class_entry *);

				if (!zend_parse_arg_object(arg, p, ce, check_null)) {
					if (ce) {
						if (check_null) {
							zend_spprintf(error, 0, "must be of type ?%s, %s given", ZSTR_VAL(ce->name), zend_zval_type_name(arg));
							return "";
						} else {
							return ZSTR_VAL(ce->name);
						}
					} else {
						return check_null ? "?object" : "object";
					}
				}
			}
			break;

		case 'C':
			{
				zend_class_entry *lookup, **pce = va_arg(*va, zend_class_entry **);
				zend_class_entry *ce_base = *pce;

				if (check_null && Z_TYPE_P(arg) == IS_NULL) {
					*pce = NULL;
					break;
				}
				if (!try_convert_to_string(arg)) {
					*pce = NULL;
					return ""; /* try_convert_to_string() throws an exception */
				}

				if ((lookup = zend_lookup_class(Z_STR_P(arg))) == NULL) {
					*pce = NULL;
				} else {
					*pce = lookup;
				}
				if (ce_base) {
					if ((!*pce || !instanceof_function(*pce, ce_base))) {
						zend_spprintf(error, 0, "must be a class name derived from %s%s, %s given",
							ZSTR_VAL(ce_base->name), check_null ? " or null" : "", Z_STRVAL_P(arg));
						*pce = NULL;
						return "";
					}
				}
				if (!*pce) {
					zend_spprintf(error, 0, "must be a valid class name%s, %s given",
						check_null ? " or null" : "", Z_STRVAL_P(arg));
					return "";
				}
				break;

			}
			break;

		case 'f':
			{
				zend_fcall_info *fci = va_arg(*va, zend_fcall_info *);
				zend_fcall_info_cache *fcc = va_arg(*va, zend_fcall_info_cache *);
				char *is_callable_error = NULL;

				if (check_null && Z_TYPE_P(arg) == IS_NULL) {
					fci->size = 0;
					fcc->function_handler = 0;
					break;
				}

				if (zend_fcall_info_init(arg, 0, fci, fcc, NULL, &is_callable_error) == SUCCESS) {
					ZEND_ASSERT(!is_callable_error);
					/* Release call trampolines: The function may not get called, in which case
					 * the trampoline will leak. Force it to be refetched during
					 * zend_call_function instead. */
					zend_release_fcall_info_cache(fcc);
					break;
				}

				if (is_callable_error) {
					zend_spprintf(error, 0, "must be a valid callback%s, %s", check_null ? " or null" : "", is_callable_error);
					efree(is_callable_error);
					return "";
				} else {
					return check_null ? "a valid callback or null" : "a valid callback";
				}
			}

		case 'z':
			{
				zval **p = va_arg(*va, zval **);

				zend_parse_arg_zval_deref(real_arg, p, check_null);
			}
			break;

		case 'Z': /* replace with 'z' */
		case 'L': /* replace with 'l' */
			ZEND_ASSERT(0 && "ZPP modifier no longer supported");
			ZEND_FALLTHROUGH;
		default:
			return "unknown";
	}

	*spec = spec_walk;

	return NULL;
}
/* }}} */

static zend_result zend_parse_arg(uint32_t arg_num, zval *arg, va_list *va, const char **spec, int flags) /* {{{ */
{
	const char *expected_type = NULL;
	char *error = NULL;

	expected_type = zend_parse_arg_impl(arg, va, spec, &error, arg_num);
	if (expected_type) {
		if (EG(exception)) {
			return FAILURE;
		}
		if (!(flags & ZEND_PARSE_PARAMS_QUIET) && (*expected_type || error)) {
			if (error) {
				if (strcmp(error, "must not contain any null bytes") == 0) {
					zend_argument_value_error(arg_num, "%s", error);
				} else {
					zend_argument_type_error(arg_num, "%s", error);
				}
				efree(error);
			} else {
				zend_argument_type_error(arg_num, "must be of type %s, %s given", expected_type, zend_zval_type_name(arg));
			}
		} else if (error) {
			efree(error);
		}

		return FAILURE;
	}

	return SUCCESS;
}
/* }}} */

ZEND_API zend_result zend_parse_parameter(int flags, uint32_t arg_num, zval *arg, const char *spec, ...)
{
	va_list va;
	zend_result ret;

	va_start(va, spec);
	ret = zend_parse_arg(arg_num, arg, &va, &spec, flags);
	va_end(va);

	return ret;
}

static ZEND_COLD void zend_parse_parameters_debug_error(const char *msg) {
	zend_function *active_function = EG(current_execute_data)->func;
	const char *class_name = active_function->common.scope
		? ZSTR_VAL(active_function->common.scope->name) : "";
	zend_error_noreturn(E_CORE_ERROR, "%s%s%s(): %s",
		class_name, class_name[0] ? "::" : "",
		ZSTR_VAL(active_function->common.function_name), msg);
}

static zend_result zend_parse_va_args(uint32_t num_args, const char *type_spec, va_list *va, int flags) /* {{{ */
{
	const  char *spec_walk;
	char c;
	uint32_t i;
	uint32_t min_num_args = 0;
	uint32_t max_num_args = 0;
	uint32_t post_varargs = 0;
	zval *arg;
	bool have_varargs = 0;
	bool have_optional_args = 0;
	zval **varargs = NULL;
	uint32_t *n_varargs = NULL;

	for (spec_walk = type_spec; *spec_walk; spec_walk++) {
		c = *spec_walk;
		switch (c) {
			case 'l': case 'd':
			case 's': case 'b':
			case 'r': case 'a':
			case 'o': case 'O':
			case 'z': case 'Z':
			case 'C': case 'h':
			case 'f': case 'A':
			case 'H': case 'p':
			case 'S': case 'P':
			case 'L': case 'n':
				max_num_args++;
				break;

			case '|':
				min_num_args = max_num_args;
				have_optional_args = 1;
				break;

			case '/':
			case '!':
				/* Pass */
				break;

			case '*':
			case '+':
				if (have_varargs) {
					zend_parse_parameters_debug_error(
						"only one varargs specifier (* or +) is permitted");
					return FAILURE;
				}
				have_varargs = 1;
				/* we expect at least one parameter in varargs */
				if (c == '+') {
					max_num_args++;
				}
				/* mark the beginning of varargs */
				post_varargs = max_num_args;

				if (ZEND_CALL_INFO(EG(current_execute_data)) & ZEND_CALL_HAS_EXTRA_NAMED_PARAMS) {
					zend_unexpected_extra_named_error();
					return FAILURE;
				}
				break;

			default:
				zend_parse_parameters_debug_error("bad type specifier while parsing parameters");
				return FAILURE;
		}
	}

	/* with no optional arguments the minimum number of arguments must be the same as the maximum */
	if (!have_optional_args) {
		min_num_args = max_num_args;
	}

	if (have_varargs) {
		/* calculate how many required args are at the end of the specifier list */
		post_varargs = max_num_args - post_varargs;
		max_num_args = UINT32_MAX;
	}

	if (num_args < min_num_args || num_args > max_num_args) {
		if (!(flags & ZEND_PARSE_PARAMS_QUIET)) {
			zend_string *func_name = get_active_function_or_method_name();

			zend_argument_count_error("%s() expects %s %d argument%s, %d given",
				ZSTR_VAL(func_name),
				min_num_args == max_num_args ? "exactly" : num_args < min_num_args ? "at least" : "at most",
				num_args < min_num_args ? min_num_args : max_num_args,
				(num_args < min_num_args ? min_num_args : max_num_args) == 1 ? "" : "s",
				num_args
			);

			zend_string_release(func_name);
		}
		return FAILURE;
	}

	if (num_args > ZEND_CALL_NUM_ARGS(EG(current_execute_data))) {
		zend_parse_parameters_debug_error("could not obtain parameters for parsing");
		return FAILURE;
	}

	i = 0;
	while (num_args-- > 0) {
		if (*type_spec == '|') {
			type_spec++;
		}

		if (*type_spec == '*' || *type_spec == '+') {
			uint32_t num_varargs = num_args + 1 - post_varargs;

			/* eat up the passed in storage even if it won't be filled in with varargs */
			varargs = va_arg(*va, zval **);
			n_varargs = va_arg(*va, uint32_t *);
			type_spec++;

			if (num_varargs > 0) {
				*n_varargs = num_varargs;
				*varargs = ZEND_CALL_ARG(EG(current_execute_data), i + 1);
				/* adjust how many args we have left and restart loop */
				num_args += 1 - num_varargs;
				i += num_varargs;
				continue;
			} else {
				*varargs = NULL;
				*n_varargs = 0;
			}
		}

		arg = ZEND_CALL_ARG(EG(current_execute_data), i + 1);

		if (zend_parse_arg(i+1, arg, va, &type_spec, flags) == FAILURE) {
			/* clean up varargs array if it was used */
			if (varargs && *varargs) {
				*varargs = NULL;
			}
			return FAILURE;
		}
		i++;
	}

	return SUCCESS;
}
/* }}} */

ZEND_API zend_result zend_parse_parameters_ex(int flags, uint32_t num_args, const char *type_spec, ...) /* {{{ */
{
	va_list va;
	zend_result retval;

	va_start(va, type_spec);
	retval = zend_parse_va_args(num_args, type_spec, &va, flags);
	va_end(va);

	return retval;
}
/* }}} */

ZEND_API zend_result zend_parse_parameters(uint32_t num_args, const char *type_spec, ...) /* {{{ */
{
	va_list va;
	zend_result retval;
	int flags = 0;

	va_start(va, type_spec);
	retval = zend_parse_va_args(num_args, type_spec, &va, flags);
	va_end(va);

	return retval;
}
/* }}} */

ZEND_API zend_result zend_parse_method_parameters(uint32_t num_args, zval *this_ptr, const char *type_spec, ...) /* {{{ */
{
	va_list va;
	zend_result retval;
	int flags = 0;
	const char *p = type_spec;
	zval **object;
	zend_class_entry *ce;

	/* Just checking this_ptr is not enough, because fcall_common_helper does not set
	 * Z_OBJ(EG(This)) to NULL when calling an internal function with common.scope == NULL.
	 * In that case EG(This) would still be the $this from the calling code and we'd take the
	 * wrong branch here. */
	bool is_method = EG(current_execute_data)->func->common.scope != NULL;

	if (!is_method || !this_ptr || Z_TYPE_P(this_ptr) != IS_OBJECT) {
		va_start(va, type_spec);
		retval = zend_parse_va_args(num_args, type_spec, &va, flags);
		va_end(va);
	} else {
		p++;

		va_start(va, type_spec);

		object = va_arg(va, zval **);
		ce = va_arg(va, zend_class_entry *);
		*object = this_ptr;

		if (ce && !instanceof_function(Z_OBJCE_P(this_ptr), ce)) {
			zend_error_noreturn(E_CORE_ERROR, "%s::%s() must be derived from %s::%s()",
				ZSTR_VAL(Z_OBJCE_P(this_ptr)->name), get_active_function_name(), ZSTR_VAL(ce->name), get_active_function_name());
		}

		retval = zend_parse_va_args(num_args, p, &va, flags);
		va_end(va);
	}
	return retval;
}
/* }}} */

ZEND_API zend_result zend_parse_method_parameters_ex(int flags, uint32_t num_args, zval *this_ptr, const char *type_spec, ...) /* {{{ */
{
	va_list va;
	zend_result retval;
	const char *p = type_spec;
	zval **object;
	zend_class_entry *ce;

	if (!this_ptr) {
		va_start(va, type_spec);
		retval = zend_parse_va_args(num_args, type_spec, &va, flags);
		va_end(va);
	} else {
		p++;
		va_start(va, type_spec);

		object = va_arg(va, zval **);
		ce = va_arg(va, zend_class_entry *);
		*object = this_ptr;

		if (ce && !instanceof_function(Z_OBJCE_P(this_ptr), ce)) {
			if (!(flags & ZEND_PARSE_PARAMS_QUIET)) {
				zend_error_noreturn(E_CORE_ERROR, "%s::%s() must be derived from %s::%s()",
					ZSTR_VAL(ce->name), get_active_function_name(), ZSTR_VAL(Z_OBJCE_P(this_ptr)->name), get_active_function_name());
			}
			va_end(va);
			return FAILURE;
		}

		retval = zend_parse_va_args(num_args, p, &va, flags);
		va_end(va);
	}
	return retval;
}
/* }}} */

/* This function should be called after the constructor has been called
 * because it may call __set from the uninitialized object otherwise. */
ZEND_API void zend_merge_properties(zval *obj, HashTable *properties) /* {{{ */
{
	zend_object *zobj = Z_OBJ_P(obj);
	zend_object_write_property_t write_property = zobj->handlers->write_property;
	zend_class_entry *old_scope = EG(fake_scope);
	zend_string *key;
	zval *value;

	if (HT_IS_PACKED(properties)) {
		return;
	}
	EG(fake_scope) = Z_OBJCE_P(obj);
	ZEND_HASH_MAP_FOREACH_STR_KEY_VAL(properties, key, value) {
		if (key) {
			write_property(zobj, key, value, NULL);
		}
	} ZEND_HASH_FOREACH_END();
	EG(fake_scope) = old_scope;
}
/* }}} */

static zend_class_mutable_data *zend_allocate_mutable_data(zend_class_entry *class_type) /* {{{ */
{
	zend_class_mutable_data *mutable_data;

	ZEND_ASSERT(ZEND_MAP_PTR(class_type->mutable_data) != NULL);
	ZEND_ASSERT(ZEND_MAP_PTR_GET_IMM(class_type->mutable_data) == NULL);

	mutable_data = zend_arena_alloc(&CG(arena), sizeof(zend_class_mutable_data));
	memset(mutable_data, 0, sizeof(zend_class_mutable_data));
	mutable_data->ce_flags = class_type->ce_flags;
	ZEND_MAP_PTR_SET_IMM(class_type->mutable_data, mutable_data);

	return mutable_data;
}
/* }}} */

ZEND_API HashTable *zend_separate_class_constants_table(zend_class_entry *class_type) /* {{{ */
{
	zend_class_mutable_data *mutable_data;
	HashTable *constants_table;
	zend_string *key;
	zend_class_constant *new_c, *c;

	constants_table = zend_arena_alloc(&CG(arena), sizeof(HashTable));
	zend_hash_init(constants_table, zend_hash_num_elements(&class_type->constants_table), NULL, NULL, 0);
	zend_hash_extend(constants_table, zend_hash_num_elements(&class_type->constants_table), 0);

<<<<<<< HEAD
	ZEND_HASH_MAP_FOREACH_STR_KEY_PTR(&class_type->constants_table, key, c) {
		if (Z_TYPE(c->value) == IS_CONSTANT_AST) {
			new_c = zend_arena_alloc(&CG(arena), sizeof(zend_class_constant));
			memcpy(new_c, c, sizeof(zend_class_constant));
			c = new_c;
=======
	ZEND_HASH_FOREACH_STR_KEY_PTR(&class_type->constants_table, key, c) {
		if (c->ce == class_type) {
			if (Z_TYPE(c->value) == IS_CONSTANT_AST) {
				new_c = zend_arena_alloc(&CG(arena), sizeof(zend_class_constant));
				memcpy(new_c, c, sizeof(zend_class_constant));
				c = new_c;
			}
			Z_TRY_ADDREF(c->value);
		} else {
			if (Z_TYPE(c->value) == IS_CONSTANT_AST) {
				c = zend_hash_find_ptr(CE_CONSTANTS_TABLE(c->ce), key);
				ZEND_ASSERT(c);
			}
>>>>>>> 44e5d253
		}
		_zend_hash_append_ptr(constants_table, key, c);
	} ZEND_HASH_FOREACH_END();

	ZEND_ASSERT(ZEND_MAP_PTR(class_type->mutable_data) != NULL);

	mutable_data = ZEND_MAP_PTR_GET_IMM(class_type->mutable_data);
	if (!mutable_data) {
		mutable_data = zend_allocate_mutable_data(class_type);
	}

	mutable_data->constants_table = constants_table;

	return constants_table;
}

static zend_result update_property(zval *val, zend_property_info *prop_info) {
	if (ZEND_TYPE_IS_SET(prop_info->type)) {
		zval tmp;

		ZVAL_COPY(&tmp, val);
		if (UNEXPECTED(zval_update_constant_ex(&tmp, prop_info->ce) != SUCCESS)) {
			zval_ptr_dtor(&tmp);
			return FAILURE;
		}
		/* property initializers must always be evaluated with strict types */;
		if (UNEXPECTED(!zend_verify_property_type(prop_info, &tmp, /* strict */ 1))) {
			zval_ptr_dtor(&tmp);
			return FAILURE;
		}
		zval_ptr_dtor(val);
		ZVAL_COPY_VALUE(val, &tmp);
		return SUCCESS;
	}
	return zval_update_constant_ex(val, prop_info->ce);
}

ZEND_API zend_result zend_update_class_constants(zend_class_entry *class_type) /* {{{ */
{
	zend_class_mutable_data *mutable_data = NULL;
	zval *default_properties_table = NULL;
	zval *static_members_table = NULL;
	zend_class_constant *c;
	zval *val;
	uint32_t ce_flags;

	ce_flags = class_type->ce_flags;

	if (ce_flags & ZEND_ACC_CONSTANTS_UPDATED) {
		return SUCCESS;
	}

	bool uses_mutable_data = ZEND_MAP_PTR(class_type->mutable_data) != NULL;
	if (uses_mutable_data) {
		mutable_data = ZEND_MAP_PTR_GET_IMM(class_type->mutable_data);
		if (mutable_data) {
			ce_flags = mutable_data->ce_flags;
			if (ce_flags & ZEND_ACC_CONSTANTS_UPDATED) {
				return SUCCESS;
			}
		} else {
			mutable_data = zend_allocate_mutable_data(class_type);
		}
	}

	if (class_type->parent) {
		if (UNEXPECTED(zend_update_class_constants(class_type->parent) != SUCCESS)) {
			return FAILURE;
		}
	}

	if (ce_flags & ZEND_ACC_HAS_AST_CONSTANTS) {
		HashTable *constants_table;

		if (uses_mutable_data) {
			constants_table = mutable_data->constants_table;
			if (!constants_table) {
				constants_table = zend_separate_class_constants_table(class_type);
			}
		} else {
			constants_table = &class_type->constants_table;
		}
<<<<<<< HEAD
		ZEND_HASH_MAP_FOREACH_PTR(constants_table, c) {
=======

		zend_string *name;
		ZEND_HASH_FOREACH_STR_KEY_VAL(constants_table, name, val) {
			c = Z_PTR_P(val);
>>>>>>> 44e5d253
			if (Z_TYPE(c->value) == IS_CONSTANT_AST) {
				if (c->ce != class_type) {
					Z_PTR_P(val) = c = zend_hash_find_ptr(CE_CONSTANTS_TABLE(c->ce), name);
					if (Z_TYPE(c->value) != IS_CONSTANT_AST) {
						continue;
					}
				}

				val = &c->value;
				if (UNEXPECTED(zval_update_constant_ex(val, c->ce) != SUCCESS)) {
					return FAILURE;
				}
			}
		} ZEND_HASH_FOREACH_END();
	}

	if (class_type->default_static_members_count) {
		static_members_table = CE_STATIC_MEMBERS(class_type);
		if (!static_members_table) {
			zend_class_init_statics(class_type);
			static_members_table = CE_STATIC_MEMBERS(class_type);
		}
	}

	default_properties_table = class_type->default_properties_table;
	if (uses_mutable_data && (ce_flags & ZEND_ACC_HAS_AST_PROPERTIES)) {
		zval *src, *dst, *end;

		default_properties_table = mutable_data->default_properties_table;
		if (!default_properties_table) {
			default_properties_table = zend_arena_alloc(&CG(arena), sizeof(zval) * class_type->default_properties_count);
			src = class_type->default_properties_table;
			dst = default_properties_table;
			end = dst + class_type->default_properties_count;
			do {
				ZVAL_COPY_PROP(dst, src);
				src++;
				dst++;
			} while (dst != end);
			mutable_data->default_properties_table = default_properties_table;
		}
	}

	if (ce_flags & (ZEND_ACC_HAS_AST_PROPERTIES|ZEND_ACC_HAS_AST_STATICS)) {
		zend_property_info *prop_info;

		/* Use the default properties table to also update initializers of private properties
		 * that have been shadowed in a child class. */
		for (uint32_t i = 0; i < class_type->default_properties_count; i++) {
			val = &default_properties_table[i];
			prop_info = class_type->properties_info_table[i];
			if (Z_TYPE_P(val) == IS_CONSTANT_AST
					&& UNEXPECTED(update_property(val, prop_info) != SUCCESS)) {
				return FAILURE;
			}
		}

		if (class_type->default_static_members_count) {
			ZEND_HASH_MAP_FOREACH_PTR(&class_type->properties_info, prop_info) {
				if (prop_info->flags & ZEND_ACC_STATIC) {
					val = static_members_table + prop_info->offset;
					if (Z_TYPE_P(val) == IS_CONSTANT_AST
							&& UNEXPECTED(update_property(val, prop_info) != SUCCESS)) {
						return FAILURE;
					}
				}
			} ZEND_HASH_FOREACH_END();
		}
	}

	ce_flags |= ZEND_ACC_CONSTANTS_UPDATED;
	ce_flags &= ~ZEND_ACC_HAS_AST_CONSTANTS;
	ce_flags &= ~ZEND_ACC_HAS_AST_PROPERTIES;
	ce_flags &= ~ZEND_ACC_HAS_AST_STATICS;
	if (uses_mutable_data) {
		mutable_data->ce_flags = ce_flags;
	} else {
		class_type->ce_flags = ce_flags;
	}

	return SUCCESS;
}
/* }}} */

static zend_always_inline void _object_properties_init(zend_object *object, zend_class_entry *class_type) /* {{{ */
{
	if (class_type->default_properties_count) {
		zval *src = CE_DEFAULT_PROPERTIES_TABLE(class_type);
		zval *dst = object->properties_table;
		zval *end = src + class_type->default_properties_count;

		if (UNEXPECTED(class_type->type == ZEND_INTERNAL_CLASS)) {
			do {
				ZVAL_COPY_OR_DUP_PROP(dst, src);
				src++;
				dst++;
			} while (src != end);
		} else {
			do {
				ZVAL_COPY_PROP(dst, src);
				src++;
				dst++;
			} while (src != end);
		}
	}
}
/* }}} */

ZEND_API void object_properties_init(zend_object *object, zend_class_entry *class_type) /* {{{ */
{
	object->properties = NULL;
	_object_properties_init(object, class_type);
}
/* }}} */

ZEND_API void object_properties_init_ex(zend_object *object, HashTable *properties) /* {{{ */
{
	object->properties = properties;
	if (object->ce->default_properties_count) {
		zval *prop;
		zend_string *key;
		zend_property_info *property_info;

		ZEND_HASH_MAP_FOREACH_STR_KEY_VAL(properties, key, prop) {
			property_info = zend_get_property_info(object->ce, key, 1);
			if (property_info != ZEND_WRONG_PROPERTY_INFO &&
			    property_info &&
			    (property_info->flags & ZEND_ACC_STATIC) == 0) {
				zval *slot = OBJ_PROP(object, property_info->offset);

				if (UNEXPECTED(ZEND_TYPE_IS_SET(property_info->type))) {
					zval tmp;

					ZVAL_COPY_VALUE(&tmp, prop);
					if (UNEXPECTED(!zend_verify_property_type(property_info, &tmp, 0))) {
						continue;
					}
					ZVAL_COPY_VALUE(slot, &tmp);
				} else {
					ZVAL_COPY_VALUE(slot, prop);
				}
				ZVAL_INDIRECT(prop, slot);
			}
		} ZEND_HASH_FOREACH_END();
	}
}
/* }}} */

ZEND_API void object_properties_load(zend_object *object, HashTable *properties) /* {{{ */
{
	zval *prop, tmp;
	zend_string *key;
	zend_long h;
	zend_property_info *property_info;

	ZEND_HASH_FOREACH_KEY_VAL(properties, h, key, prop) {
		if (key) {
			if (ZSTR_VAL(key)[0] == '\0') {
				const char *class_name, *prop_name;
				size_t prop_name_len;
				if (zend_unmangle_property_name_ex(key, &class_name, &prop_name, &prop_name_len) == SUCCESS) {
					zend_string *pname = zend_string_init(prop_name, prop_name_len, 0);
					zend_class_entry *prev_scope = EG(fake_scope);
					if (class_name && class_name[0] != '*') {
						zend_string *cname = zend_string_init(class_name, strlen(class_name), 0);
						EG(fake_scope) = zend_lookup_class(cname);
						zend_string_release_ex(cname, 0);
					}
					property_info = zend_get_property_info(object->ce, pname, 1);
					zend_string_release_ex(pname, 0);
					EG(fake_scope) = prev_scope;
				} else {
					property_info = ZEND_WRONG_PROPERTY_INFO;
				}
			} else {
				property_info = zend_get_property_info(object->ce, key, 1);
			}
			if (property_info != ZEND_WRONG_PROPERTY_INFO &&
				property_info &&
				(property_info->flags & ZEND_ACC_STATIC) == 0) {
				zval *slot = OBJ_PROP(object, property_info->offset);
				zval_ptr_dtor(slot);
				ZVAL_COPY_VALUE(slot, prop);
				zval_add_ref(slot);
				if (object->properties) {
					ZVAL_INDIRECT(&tmp, slot);
					zend_hash_update(object->properties, key, &tmp);
				}
			} else {
				if (!object->properties) {
					rebuild_object_properties(object);
				}
				prop = zend_hash_update(object->properties, key, prop);
				zval_add_ref(prop);
			}
		} else {
			if (!object->properties) {
				rebuild_object_properties(object);
			}
			prop = zend_hash_index_update(object->properties, h, prop);
			zval_add_ref(prop);
		}
	} ZEND_HASH_FOREACH_END();
}
/* }}} */

/* This function requires 'properties' to contain all props declared in the
 * class and all props being public. If only a subset is given or the class
 * has protected members then you need to merge the properties separately by
 * calling zend_merge_properties(). */
static zend_always_inline zend_result _object_and_properties_init(zval *arg, zend_class_entry *class_type, HashTable *properties) /* {{{ */
{
	if (UNEXPECTED(class_type->ce_flags & (ZEND_ACC_INTERFACE|ZEND_ACC_TRAIT|ZEND_ACC_IMPLICIT_ABSTRACT_CLASS|ZEND_ACC_EXPLICIT_ABSTRACT_CLASS|ZEND_ACC_ENUM))) {
		if (class_type->ce_flags & ZEND_ACC_INTERFACE) {
			zend_throw_error(NULL, "Cannot instantiate interface %s", ZSTR_VAL(class_type->name));
		} else if (class_type->ce_flags & ZEND_ACC_TRAIT) {
			zend_throw_error(NULL, "Cannot instantiate trait %s", ZSTR_VAL(class_type->name));
		} else if (class_type->ce_flags & ZEND_ACC_ENUM) {
			zend_throw_error(NULL, "Cannot instantiate enum %s", ZSTR_VAL(class_type->name));
		} else {
			zend_throw_error(NULL, "Cannot instantiate abstract class %s", ZSTR_VAL(class_type->name));
		}
		ZVAL_NULL(arg);
		Z_OBJ_P(arg) = NULL;
		return FAILURE;
	}

	if (UNEXPECTED(!(class_type->ce_flags & ZEND_ACC_CONSTANTS_UPDATED))) {
		if (UNEXPECTED(zend_update_class_constants(class_type) != SUCCESS)) {
			ZVAL_NULL(arg);
			Z_OBJ_P(arg) = NULL;
			return FAILURE;
		}
	}

	if (class_type->create_object == NULL) {
		zend_object *obj = zend_objects_new(class_type);

		ZVAL_OBJ(arg, obj);
		if (properties) {
			object_properties_init_ex(obj, properties);
		} else {
			_object_properties_init(obj, class_type);
		}
	} else {
		ZVAL_OBJ(arg, class_type->create_object(class_type));
	}
	return SUCCESS;
}
/* }}} */

ZEND_API zend_result object_and_properties_init(zval *arg, zend_class_entry *class_type, HashTable *properties) /* {{{ */
{
	return _object_and_properties_init(arg, class_type, properties);
}
/* }}} */

ZEND_API zend_result object_init_ex(zval *arg, zend_class_entry *class_type) /* {{{ */
{
	return _object_and_properties_init(arg, class_type, NULL);
}
/* }}} */

ZEND_API void object_init(zval *arg) /* {{{ */
{
	ZVAL_OBJ(arg, zend_objects_new(zend_standard_class_def));
}
/* }}} */

ZEND_API void add_assoc_long_ex(zval *arg, const char *key, size_t key_len, zend_long n) /* {{{ */
{
	zval tmp;

	ZVAL_LONG(&tmp, n);
	zend_symtable_str_update(Z_ARRVAL_P(arg), key, key_len, &tmp);
}
/* }}} */

ZEND_API void add_assoc_null_ex(zval *arg, const char *key, size_t key_len) /* {{{ */
{
	zval tmp;

	ZVAL_NULL(&tmp);
	zend_symtable_str_update(Z_ARRVAL_P(arg), key, key_len, &tmp);
}
/* }}} */

ZEND_API void add_assoc_bool_ex(zval *arg, const char *key, size_t key_len, bool b) /* {{{ */
{
	zval tmp;

	ZVAL_BOOL(&tmp, b);
	zend_symtable_str_update(Z_ARRVAL_P(arg), key, key_len, &tmp);
}
/* }}} */

ZEND_API void add_assoc_resource_ex(zval *arg, const char *key, size_t key_len, zend_resource *r) /* {{{ */
{
	zval tmp;

	ZVAL_RES(&tmp, r);
	zend_symtable_str_update(Z_ARRVAL_P(arg), key, key_len, &tmp);
}
/* }}} */

ZEND_API void add_assoc_double_ex(zval *arg, const char *key, size_t key_len, double d) /* {{{ */
{
	zval tmp;

	ZVAL_DOUBLE(&tmp, d);
	zend_symtable_str_update(Z_ARRVAL_P(arg), key, key_len, &tmp);
}
/* }}} */

ZEND_API void add_assoc_str_ex(zval *arg, const char *key, size_t key_len, zend_string *str) /* {{{ */
{
	zval tmp;

	ZVAL_STR(&tmp, str);
	zend_symtable_str_update(Z_ARRVAL_P(arg), key, key_len, &tmp);
}
/* }}} */

ZEND_API void add_assoc_string_ex(zval *arg, const char *key, size_t key_len, const char *str) /* {{{ */
{
	zval tmp;

	ZVAL_STRING(&tmp, str);
	zend_symtable_str_update(Z_ARRVAL_P(arg), key, key_len, &tmp);
}
/* }}} */

ZEND_API void add_assoc_stringl_ex(zval *arg, const char *key, size_t key_len, const char *str, size_t length) /* {{{ */
{
	zval tmp;

	ZVAL_STRINGL(&tmp, str, length);
	zend_symtable_str_update(Z_ARRVAL_P(arg), key, key_len, &tmp);
}
/* }}} */

ZEND_API void add_assoc_array_ex(zval *arg, const char *key, size_t key_len, zend_array *arr) /* {{{ */
{
	zval tmp;

	ZVAL_ARR(&tmp, arr);
	zend_symtable_str_update(Z_ARRVAL_P(arg), key, key_len, &tmp);
}
/* }}} */

ZEND_API void add_assoc_object_ex(zval *arg, const char *key, size_t key_len, zend_object *obj) /* {{{ */
{
	zval tmp;

	ZVAL_OBJ(&tmp, obj);
	zend_symtable_str_update(Z_ARRVAL_P(arg), key, key_len, &tmp);
}
/* }}} */

ZEND_API void add_assoc_reference_ex(zval *arg, const char *key, size_t key_len, zend_reference *ref) /* {{{ */
{
	zval tmp;

	ZVAL_REF(&tmp, ref);
	zend_symtable_str_update(Z_ARRVAL_P(arg), key, key_len, &tmp);
}
/* }}} */

ZEND_API void add_assoc_zval_ex(zval *arg, const char *key, size_t key_len, zval *value) /* {{{ */
{
	zend_symtable_str_update(Z_ARRVAL_P(arg), key, key_len, value);
}
/* }}} */

ZEND_API void add_index_long(zval *arg, zend_ulong index, zend_long n) /* {{{ */
{
	zval tmp;

	ZVAL_LONG(&tmp, n);
	zend_hash_index_update(Z_ARRVAL_P(arg), index, &tmp);
}
/* }}} */

ZEND_API void add_index_null(zval *arg, zend_ulong index) /* {{{ */
{
	zval tmp;

	ZVAL_NULL(&tmp);
	zend_hash_index_update(Z_ARRVAL_P(arg), index, &tmp);
}
/* }}} */

ZEND_API void add_index_bool(zval *arg, zend_ulong index, bool b) /* {{{ */
{
	zval tmp;

	ZVAL_BOOL(&tmp, b);
	zend_hash_index_update(Z_ARRVAL_P(arg), index, &tmp);
}
/* }}} */

ZEND_API void add_index_resource(zval *arg, zend_ulong index, zend_resource *r) /* {{{ */
{
	zval tmp;

	ZVAL_RES(&tmp, r);
	zend_hash_index_update(Z_ARRVAL_P(arg), index, &tmp);
}
/* }}} */

ZEND_API void add_index_double(zval *arg, zend_ulong index, double d) /* {{{ */
{
	zval tmp;

	ZVAL_DOUBLE(&tmp, d);
	zend_hash_index_update(Z_ARRVAL_P(arg), index, &tmp);
}
/* }}} */

ZEND_API void add_index_str(zval *arg, zend_ulong index, zend_string *str) /* {{{ */
{
	zval tmp;

	ZVAL_STR(&tmp, str);
	zend_hash_index_update(Z_ARRVAL_P(arg), index, &tmp);
}
/* }}} */

ZEND_API void add_index_string(zval *arg, zend_ulong index, const char *str) /* {{{ */
{
	zval tmp;

	ZVAL_STRING(&tmp, str);
	zend_hash_index_update(Z_ARRVAL_P(arg), index, &tmp);
}
/* }}} */

ZEND_API void add_index_stringl(zval *arg, zend_ulong index, const char *str, size_t length) /* {{{ */
{
	zval tmp;

	ZVAL_STRINGL(&tmp, str, length);
	zend_hash_index_update(Z_ARRVAL_P(arg), index, &tmp);
}
/* }}} */

ZEND_API void add_index_array(zval *arg, zend_ulong index, zend_array *arr) /* {{{ */
{
	zval tmp;

	ZVAL_ARR(&tmp, arr);
	zend_hash_index_update(Z_ARRVAL_P(arg), index, &tmp);
}
/* }}} */

ZEND_API void add_index_object(zval *arg, zend_ulong index, zend_object *obj) /* {{{ */
{
	zval tmp;

	ZVAL_OBJ(&tmp, obj);
	zend_hash_index_update(Z_ARRVAL_P(arg), index, &tmp);
}
/* }}} */

ZEND_API void add_index_reference(zval *arg, zend_ulong index, zend_reference *ref) /* {{{ */
{
	zval tmp;

	ZVAL_REF(&tmp, ref);
	zend_hash_index_update(Z_ARRVAL_P(arg), index, &tmp);
}
/* }}} */

ZEND_API zend_result add_next_index_long(zval *arg, zend_long n) /* {{{ */
{
	zval tmp;

	ZVAL_LONG(&tmp, n);
	return zend_hash_next_index_insert(Z_ARRVAL_P(arg), &tmp) ? SUCCESS : FAILURE;
}
/* }}} */

ZEND_API zend_result add_next_index_null(zval *arg) /* {{{ */
{
	zval tmp;

	ZVAL_NULL(&tmp);
	return zend_hash_next_index_insert(Z_ARRVAL_P(arg), &tmp) ? SUCCESS : FAILURE;
}
/* }}} */

ZEND_API zend_result add_next_index_bool(zval *arg, bool b) /* {{{ */
{
	zval tmp;

	ZVAL_BOOL(&tmp, b);
	return zend_hash_next_index_insert(Z_ARRVAL_P(arg), &tmp) ? SUCCESS : FAILURE;
}
/* }}} */

ZEND_API zend_result add_next_index_resource(zval *arg, zend_resource *r) /* {{{ */
{
	zval tmp;

	ZVAL_RES(&tmp, r);
	return zend_hash_next_index_insert(Z_ARRVAL_P(arg), &tmp) ? SUCCESS : FAILURE;
}
/* }}} */

ZEND_API zend_result add_next_index_double(zval *arg, double d) /* {{{ */
{
	zval tmp;

	ZVAL_DOUBLE(&tmp, d);
	return zend_hash_next_index_insert(Z_ARRVAL_P(arg), &tmp) ? SUCCESS : FAILURE;
}
/* }}} */

ZEND_API zend_result add_next_index_str(zval *arg, zend_string *str) /* {{{ */
{
	zval tmp;

	ZVAL_STR(&tmp, str);
	return zend_hash_next_index_insert(Z_ARRVAL_P(arg), &tmp) ? SUCCESS : FAILURE;
}
/* }}} */

ZEND_API zend_result add_next_index_string(zval *arg, const char *str) /* {{{ */
{
	zval tmp;

	ZVAL_STRING(&tmp, str);
	return zend_hash_next_index_insert(Z_ARRVAL_P(arg), &tmp) ? SUCCESS : FAILURE;
}
/* }}} */

ZEND_API zend_result add_next_index_stringl(zval *arg, const char *str, size_t length) /* {{{ */
{
	zval tmp;

	ZVAL_STRINGL(&tmp, str, length);
	return zend_hash_next_index_insert(Z_ARRVAL_P(arg), &tmp) ? SUCCESS : FAILURE;
}
/* }}} */

ZEND_API zend_result add_next_index_array(zval *arg, zend_array *arr) /* {{{ */
{
	zval tmp;

	ZVAL_ARR(&tmp, arr);
	return zend_hash_next_index_insert(Z_ARRVAL_P(arg), &tmp) ? SUCCESS : FAILURE;
}
/* }}} */

ZEND_API zend_result add_next_index_object(zval *arg, zend_object *obj) /* {{{ */
{
	zval tmp;

	ZVAL_OBJ(&tmp, obj);
	return zend_hash_next_index_insert(Z_ARRVAL_P(arg), &tmp) ? SUCCESS : FAILURE;
}
/* }}} */

ZEND_API zend_result add_next_index_reference(zval *arg, zend_reference *ref) /* {{{ */
{
	zval tmp;

	ZVAL_REF(&tmp, ref);
	return zend_hash_next_index_insert(Z_ARRVAL_P(arg), &tmp) ? SUCCESS : FAILURE;
}
/* }}} */

ZEND_API zend_result array_set_zval_key(HashTable *ht, zval *key, zval *value) /* {{{ */
{
	zval *result;

	switch (Z_TYPE_P(key)) {
		case IS_STRING:
			result = zend_symtable_update(ht, Z_STR_P(key), value);
			break;
		case IS_NULL:
			result = zend_hash_update(ht, ZSTR_EMPTY_ALLOC(), value);
			break;
		case IS_RESOURCE:
			zend_use_resource_as_offset(key);
			result = zend_hash_index_update(ht, Z_RES_HANDLE_P(key), value);
			break;
		case IS_FALSE:
			result = zend_hash_index_update(ht, 0, value);
			break;
		case IS_TRUE:
			result = zend_hash_index_update(ht, 1, value);
			break;
		case IS_LONG:
			result = zend_hash_index_update(ht, Z_LVAL_P(key), value);
			break;
		case IS_DOUBLE:
			result = zend_hash_index_update(ht, zend_dval_to_lval_safe(Z_DVAL_P(key)), value);
			break;
		default:
			zend_type_error("Illegal offset type");
			result = NULL;
	}

	if (result) {
		Z_TRY_ADDREF_P(result);
		return SUCCESS;
	} else {
		return FAILURE;
	}
}
/* }}} */

ZEND_API void add_property_long_ex(zval *arg, const char *key, size_t key_len, zend_long n) /* {{{ */
{
	zval tmp;

	ZVAL_LONG(&tmp, n);
	add_property_zval_ex(arg, key, key_len, &tmp);
}
/* }}} */

ZEND_API void add_property_bool_ex(zval *arg, const char *key, size_t key_len, zend_long b) /* {{{ */
{
	zval tmp;

	ZVAL_BOOL(&tmp, b);
	add_property_zval_ex(arg, key, key_len, &tmp);
}
/* }}} */

ZEND_API void add_property_null_ex(zval *arg, const char *key, size_t key_len) /* {{{ */
{
	zval tmp;

	ZVAL_NULL(&tmp);
	add_property_zval_ex(arg, key, key_len, &tmp);
}
/* }}} */

ZEND_API void add_property_resource_ex(zval *arg, const char *key, size_t key_len, zend_resource *r) /* {{{ */
{
	zval tmp;

	ZVAL_RES(&tmp, r);
	add_property_zval_ex(arg, key, key_len, &tmp);
	zval_ptr_dtor(&tmp); /* write_property will add 1 to refcount */
}
/* }}} */

ZEND_API void add_property_double_ex(zval *arg, const char *key, size_t key_len, double d) /* {{{ */
{
	zval tmp;

	ZVAL_DOUBLE(&tmp, d);
	add_property_zval_ex(arg, key, key_len, &tmp);
}
/* }}} */

ZEND_API void add_property_str_ex(zval *arg, const char *key, size_t key_len, zend_string *str) /* {{{ */
{
	zval tmp;

	ZVAL_STR(&tmp, str);
	add_property_zval_ex(arg, key, key_len, &tmp);
	zval_ptr_dtor(&tmp); /* write_property will add 1 to refcount */
}
/* }}} */

ZEND_API void add_property_string_ex(zval *arg, const char *key, size_t key_len, const char *str) /* {{{ */
{
	zval tmp;

	ZVAL_STRING(&tmp, str);
	add_property_zval_ex(arg, key, key_len, &tmp);
	zval_ptr_dtor(&tmp); /* write_property will add 1 to refcount */
}
/* }}} */

ZEND_API void add_property_stringl_ex(zval *arg, const char *key, size_t key_len, const char *str, size_t length) /* {{{ */
{
	zval tmp;

	ZVAL_STRINGL(&tmp, str, length);
	add_property_zval_ex(arg, key, key_len, &tmp);
	zval_ptr_dtor(&tmp); /* write_property will add 1 to refcount */
}
/* }}} */

ZEND_API void add_property_array_ex(zval *arg, const char *key, size_t key_len, zend_array *arr) /* {{{ */
{
	zval tmp;

	ZVAL_ARR(&tmp, arr);
	add_property_zval_ex(arg, key, key_len, &tmp);
	zval_ptr_dtor(&tmp); /* write_property will add 1 to refcount */
}
/* }}} */

ZEND_API void add_property_object_ex(zval *arg, const char *key, size_t key_len, zend_object *obj) /* {{{ */
{
	zval tmp;

	ZVAL_OBJ(&tmp, obj);
	add_property_zval_ex(arg, key, key_len, &tmp);
	zval_ptr_dtor(&tmp); /* write_property will add 1 to refcount */
}
/* }}} */

ZEND_API void add_property_reference_ex(zval *arg, const char *key, size_t key_len, zend_reference *ref) /* {{{ */
{
	zval tmp;

	ZVAL_REF(&tmp, ref);
	add_property_zval_ex(arg, key, key_len, &tmp);
	zval_ptr_dtor(&tmp); /* write_property will add 1 to refcount */
}
/* }}} */

ZEND_API void add_property_zval_ex(zval *arg, const char *key, size_t key_len, zval *value) /* {{{ */
{
	zend_string *str;

	str = zend_string_init(key, key_len, 0);
	Z_OBJ_HANDLER_P(arg, write_property)(Z_OBJ_P(arg), str, value, NULL);
	zend_string_release_ex(str, 0);
}
/* }}} */

ZEND_API zend_result zend_startup_module_ex(zend_module_entry *module) /* {{{ */
{
	size_t name_len;
	zend_string *lcname;

	if (module->module_started) {
		return SUCCESS;
	}
	module->module_started = 1;

	/* Check module dependencies */
	if (module->deps) {
		const zend_module_dep *dep = module->deps;

		while (dep->name) {
			if (dep->type == MODULE_DEP_REQUIRED) {
				zend_module_entry *req_mod;

				name_len = strlen(dep->name);
				lcname = zend_string_alloc(name_len, 0);
				zend_str_tolower_copy(ZSTR_VAL(lcname), dep->name, name_len);

				if ((req_mod = zend_hash_find_ptr(&module_registry, lcname)) == NULL || !req_mod->module_started) {
					zend_string_efree(lcname);
					/* TODO: Check version relationship */
					zend_error(E_CORE_WARNING, "Cannot load module \"%s\" because required module \"%s\" is not loaded", module->name, dep->name);
					module->module_started = 0;
					return FAILURE;
				}
				zend_string_efree(lcname);
			}
			++dep;
		}
	}

	/* Initialize module globals */
	if (module->globals_size) {
#ifdef ZTS
		ts_allocate_id(module->globals_id_ptr, module->globals_size, (ts_allocate_ctor) module->globals_ctor, (ts_allocate_dtor) module->globals_dtor);
#else
		if (module->globals_ctor) {
			module->globals_ctor(module->globals_ptr);
		}
#endif
	}
	if (module->module_startup_func) {
		EG(current_module) = module;
		if (module->module_startup_func(module->type, module->module_number)==FAILURE) {
			zend_error_noreturn(E_CORE_ERROR,"Unable to start %s module", module->name);
			EG(current_module) = NULL;
			return FAILURE;
		}
		EG(current_module) = NULL;
	}
	return SUCCESS;
}
/* }}} */

static int zend_startup_module_zval(zval *zv) /* {{{ */
{
	zend_module_entry *module = Z_PTR_P(zv);

	return (zend_startup_module_ex(module) == SUCCESS) ? ZEND_HASH_APPLY_KEEP : ZEND_HASH_APPLY_REMOVE;
}
/* }}} */

static void zend_sort_modules(void *base, size_t count, size_t siz, compare_func_t compare, swap_func_t swp) /* {{{ */
{
	Bucket *b1 = base;
	Bucket *b2;
	Bucket *end = b1 + count;
	Bucket tmp;
	zend_module_entry *m, *r;

	while (b1 < end) {
try_again:
		m = (zend_module_entry*)Z_PTR(b1->val);
		if (!m->module_started && m->deps) {
			const zend_module_dep *dep = m->deps;
			while (dep->name) {
				if (dep->type == MODULE_DEP_REQUIRED || dep->type == MODULE_DEP_OPTIONAL) {
					b2 = b1 + 1;
					while (b2 < end) {
						r = (zend_module_entry*)Z_PTR(b2->val);
						if (strcasecmp(dep->name, r->name) == 0) {
							tmp = *b1;
							*b1 = *b2;
							*b2 = tmp;
							goto try_again;
						}
						b2++;
					}
				}
				dep++;
			}
		}
		b1++;
	}
}
/* }}} */

ZEND_API void zend_collect_module_handlers(void) /* {{{ */
{
	zend_module_entry *module;
	int startup_count = 0;
	int shutdown_count = 0;
	int post_deactivate_count = 0;
	zend_class_entry *ce;
	int class_count = 0;

	/* Collect extensions with request startup/shutdown handlers */
	ZEND_HASH_MAP_FOREACH_PTR(&module_registry, module) {
		if (module->request_startup_func) {
			startup_count++;
		}
		if (module->request_shutdown_func) {
			shutdown_count++;
		}
		if (module->post_deactivate_func) {
			post_deactivate_count++;
		}
	} ZEND_HASH_FOREACH_END();
	module_request_startup_handlers = (zend_module_entry**)malloc(
	    sizeof(zend_module_entry*) *
		(startup_count + 1 +
		 shutdown_count + 1 +
		 post_deactivate_count + 1));
	module_request_startup_handlers[startup_count] = NULL;
	module_request_shutdown_handlers = module_request_startup_handlers + startup_count + 1;
	module_request_shutdown_handlers[shutdown_count] = NULL;
	module_post_deactivate_handlers = module_request_shutdown_handlers + shutdown_count + 1;
	module_post_deactivate_handlers[post_deactivate_count] = NULL;
	startup_count = 0;

	ZEND_HASH_MAP_FOREACH_PTR(&module_registry, module) {
		if (module->request_startup_func) {
			module_request_startup_handlers[startup_count++] = module;
		}
		if (module->request_shutdown_func) {
			module_request_shutdown_handlers[--shutdown_count] = module;
		}
		if (module->post_deactivate_func) {
			module_post_deactivate_handlers[--post_deactivate_count] = module;
		}
	} ZEND_HASH_FOREACH_END();

	/* Collect internal classes with static members */
	ZEND_HASH_MAP_FOREACH_PTR(CG(class_table), ce) {
		if (ce->type == ZEND_INTERNAL_CLASS &&
		    ce->default_static_members_count > 0) {
		    class_count++;
		}
	} ZEND_HASH_FOREACH_END();

	class_cleanup_handlers = (zend_class_entry**)malloc(
		sizeof(zend_class_entry*) *
		(class_count + 1));
	class_cleanup_handlers[class_count] = NULL;

	if (class_count) {
		ZEND_HASH_MAP_FOREACH_PTR(CG(class_table), ce) {
			if (ce->type == ZEND_INTERNAL_CLASS &&
			    ce->default_static_members_count > 0) {
			    class_cleanup_handlers[--class_count] = ce;
			}
		} ZEND_HASH_FOREACH_END();
	}
}
/* }}} */

ZEND_API void zend_startup_modules(void) /* {{{ */
{
	zend_hash_sort_ex(&module_registry, zend_sort_modules, NULL, 0);
	zend_hash_apply(&module_registry, zend_startup_module_zval);
}
/* }}} */

ZEND_API void zend_destroy_modules(void) /* {{{ */
{
	free(class_cleanup_handlers);
	free(module_request_startup_handlers);
	zend_hash_graceful_reverse_destroy(&module_registry);
}
/* }}} */

ZEND_API zend_module_entry* zend_register_module_ex(zend_module_entry *module) /* {{{ */
{
	size_t name_len;
	zend_string *lcname;
	zend_module_entry *module_ptr;

	if (!module) {
		return NULL;
	}

#if 0
	zend_printf("%s: Registering module %d\n", module->name, module->module_number);
#endif

	/* Check module dependencies */
	if (module->deps) {
		const zend_module_dep *dep = module->deps;

		while (dep->name) {
			if (dep->type == MODULE_DEP_CONFLICTS) {
				name_len = strlen(dep->name);
				lcname = zend_string_alloc(name_len, 0);
				zend_str_tolower_copy(ZSTR_VAL(lcname), dep->name, name_len);

				if (zend_hash_exists(&module_registry, lcname) || zend_get_extension(dep->name)) {
					zend_string_efree(lcname);
					/* TODO: Check version relationship */
					zend_error(E_CORE_WARNING, "Cannot load module \"%s\" because conflicting module \"%s\" is already loaded", module->name, dep->name);
					return NULL;
				}
				zend_string_efree(lcname);
			}
			++dep;
		}
	}

	name_len = strlen(module->name);
	lcname = zend_string_alloc(name_len, module->type == MODULE_PERSISTENT);
	zend_str_tolower_copy(ZSTR_VAL(lcname), module->name, name_len);

	lcname = zend_new_interned_string(lcname);
	if ((module_ptr = zend_hash_add_mem(&module_registry, lcname, module, sizeof(zend_module_entry))) == NULL) {
		zend_error(E_CORE_WARNING, "Module \"%s\" is already loaded", module->name);
		zend_string_release(lcname);
		return NULL;
	}
	module = module_ptr;
	EG(current_module) = module;

	if (module->functions && zend_register_functions(NULL, module->functions, NULL, module->type)==FAILURE) {
		zend_hash_del(&module_registry, lcname);
		zend_string_release(lcname);
		EG(current_module) = NULL;
		zend_error(E_CORE_WARNING,"%s: Unable to register functions, unable to load", module->name);
		return NULL;
	}

	EG(current_module) = NULL;
	zend_string_release(lcname);
	return module;
}
/* }}} */

ZEND_API zend_module_entry* zend_register_internal_module(zend_module_entry *module) /* {{{ */
{
	module->module_number = zend_next_free_module();
	module->type = MODULE_PERSISTENT;
	return zend_register_module_ex(module);
}
/* }}} */

static void zend_check_magic_method_args(
		uint32_t num_args, const zend_class_entry *ce, const zend_function *fptr, int error_type)
{
	if (fptr->common.num_args != num_args) {
		if (num_args == 0) {
			zend_error(error_type, "Method %s::%s() cannot take arguments",
				ZSTR_VAL(ce->name), ZSTR_VAL(fptr->common.function_name));
		} else if (num_args == 1) {
			zend_error(error_type, "Method %s::%s() must take exactly 1 argument",
				ZSTR_VAL(ce->name), ZSTR_VAL(fptr->common.function_name));
		} else {
			zend_error(error_type, "Method %s::%s() must take exactly %" PRIu32 " arguments",
				ZSTR_VAL(ce->name), ZSTR_VAL(fptr->common.function_name), num_args);
		}
		return;
	}
	for (uint32_t i = 0; i < num_args; i++) {
		if (QUICK_ARG_SHOULD_BE_SENT_BY_REF(fptr, i + 1)) {
			zend_error(error_type, "Method %s::%s() cannot take arguments by reference",
				ZSTR_VAL(ce->name), ZSTR_VAL(fptr->common.function_name));
			return;
		}
	}
}

static void zend_check_magic_method_arg_type(uint32_t arg_num, const zend_class_entry *ce, const zend_function *fptr, int error_type, int arg_type)
{
		if (
			ZEND_TYPE_IS_SET(fptr->common.arg_info[arg_num].type)
			 && !(ZEND_TYPE_FULL_MASK(fptr->common.arg_info[arg_num].type) & arg_type)
		) {
			zend_error(error_type, "%s::%s(): Parameter #%d ($%s) must be of type %s when declared",
				ZSTR_VAL(ce->name), ZSTR_VAL(fptr->common.function_name),
				arg_num + 1, ZSTR_VAL(fptr->common.arg_info[arg_num].name),
				ZSTR_VAL(zend_type_to_string((zend_type) ZEND_TYPE_INIT_MASK(arg_type))));
		}
}

static void zend_check_magic_method_return_type(const zend_class_entry *ce, const zend_function *fptr, int error_type, int return_type)
{
	if (!(fptr->common.fn_flags & ZEND_ACC_HAS_RETURN_TYPE)) {
		/* For backwards compatibility reasons, do not enforce the return type if it is not set. */
		return;
	}

	if (ZEND_TYPE_PURE_MASK(fptr->common.arg_info[-1].type) & MAY_BE_NEVER) {
		/* It is always legal to specify the never type. */
		return;
	}

	bool is_complex_type = ZEND_TYPE_IS_COMPLEX(fptr->common.arg_info[-1].type);
	uint32_t extra_types = ZEND_TYPE_PURE_MASK(fptr->common.arg_info[-1].type) & ~return_type;
	if (extra_types & MAY_BE_STATIC) {
		extra_types &= ~MAY_BE_STATIC;
		is_complex_type = true;
	}

	if (extra_types || (is_complex_type && return_type != MAY_BE_OBJECT)) {
		zend_error(error_type, "%s::%s(): Return type must be %s when declared",
			ZSTR_VAL(ce->name), ZSTR_VAL(fptr->common.function_name),
			ZSTR_VAL(zend_type_to_string((zend_type) ZEND_TYPE_INIT_MASK(return_type))));
	}
}

static void zend_check_magic_method_non_static(
		const zend_class_entry *ce, const zend_function *fptr, int error_type)
{
	if (fptr->common.fn_flags & ZEND_ACC_STATIC) {
		zend_error(error_type, "Method %s::%s() cannot be static",
			ZSTR_VAL(ce->name), ZSTR_VAL(fptr->common.function_name));
	}
}

static void zend_check_magic_method_static(
		const zend_class_entry *ce, const zend_function *fptr, int error_type)
{
	if (!(fptr->common.fn_flags & ZEND_ACC_STATIC)) {
		zend_error(error_type, "Method %s::%s() must be static",
			ZSTR_VAL(ce->name), ZSTR_VAL(fptr->common.function_name));
	}
}

static void zend_check_magic_method_public(
		const zend_class_entry *ce, const zend_function *fptr, int error_type)
{
	// TODO: Remove this warning after adding proper visibility handling.
	if (!(fptr->common.fn_flags & ZEND_ACC_PUBLIC)) {
		zend_error(E_WARNING, "The magic method %s::%s() must have public visibility",
			ZSTR_VAL(ce->name), ZSTR_VAL(fptr->common.function_name));
	}
}

static void zend_check_magic_method_no_return_type(
		const zend_class_entry *ce, const zend_function *fptr, int error_type)
{
	if (fptr->common.fn_flags & ZEND_ACC_HAS_RETURN_TYPE) {
		zend_error_noreturn(error_type, "Method %s::%s() cannot declare a return type",
			ZSTR_VAL(ce->name), ZSTR_VAL(fptr->common.function_name));
	}
}

ZEND_API void zend_check_magic_method_implementation(const zend_class_entry *ce, const zend_function *fptr, zend_string *lcname, int error_type) /* {{{ */
{
	if (ZSTR_VAL(fptr->common.function_name)[0] != '_'
	 || ZSTR_VAL(fptr->common.function_name)[1] != '_') {
		return;
	}

	if (zend_string_equals_literal(lcname, ZEND_CONSTRUCTOR_FUNC_NAME)) {
		zend_check_magic_method_non_static(ce, fptr, error_type);
		zend_check_magic_method_no_return_type(ce, fptr, error_type);
	} else if (zend_string_equals_literal(lcname, ZEND_DESTRUCTOR_FUNC_NAME)) {
		zend_check_magic_method_args(0, ce, fptr, error_type);
		zend_check_magic_method_non_static(ce, fptr, error_type);
		zend_check_magic_method_no_return_type(ce, fptr, error_type);
	} else if (zend_string_equals_literal(lcname, ZEND_CLONE_FUNC_NAME)) {
		zend_check_magic_method_args(0, ce, fptr, error_type);
		zend_check_magic_method_non_static(ce, fptr, error_type);
		zend_check_magic_method_return_type(ce, fptr, error_type, MAY_BE_VOID);
	} else if (zend_string_equals_literal(lcname, ZEND_GET_FUNC_NAME)) {
		zend_check_magic_method_args(1, ce, fptr, error_type);
		zend_check_magic_method_non_static(ce, fptr, error_type);
		zend_check_magic_method_public(ce, fptr, error_type);
		zend_check_magic_method_arg_type(0, ce, fptr, error_type, MAY_BE_STRING);
	} else if (zend_string_equals_literal(lcname, ZEND_SET_FUNC_NAME)) {
		zend_check_magic_method_args(2, ce, fptr, error_type);
		zend_check_magic_method_non_static(ce, fptr, error_type);
		zend_check_magic_method_public(ce, fptr, error_type);
		zend_check_magic_method_arg_type(0, ce, fptr, error_type, MAY_BE_STRING);
		zend_check_magic_method_return_type(ce, fptr, error_type, MAY_BE_VOID);
	} else if (zend_string_equals_literal(lcname, ZEND_UNSET_FUNC_NAME)) {
		zend_check_magic_method_args(1, ce, fptr, error_type);
		zend_check_magic_method_non_static(ce, fptr, error_type);
		zend_check_magic_method_public(ce, fptr, error_type);
		zend_check_magic_method_arg_type(0, ce, fptr, error_type, MAY_BE_STRING);
		zend_check_magic_method_return_type(ce, fptr, error_type, MAY_BE_VOID);
	} else if (zend_string_equals_literal(lcname, ZEND_ISSET_FUNC_NAME)) {
		zend_check_magic_method_args(1, ce, fptr, error_type);
		zend_check_magic_method_non_static(ce, fptr, error_type);
		zend_check_magic_method_public(ce, fptr, error_type);
		zend_check_magic_method_arg_type(0, ce, fptr, error_type, MAY_BE_STRING);
		zend_check_magic_method_return_type(ce, fptr, error_type, MAY_BE_BOOL);
	} else if (zend_string_equals_literal(lcname, ZEND_CALL_FUNC_NAME)) {
		zend_check_magic_method_args(2, ce, fptr, error_type);
		zend_check_magic_method_non_static(ce, fptr, error_type);
		zend_check_magic_method_public(ce, fptr, error_type);
		zend_check_magic_method_arg_type(0, ce, fptr, error_type, MAY_BE_STRING);
		zend_check_magic_method_arg_type(1, ce, fptr, error_type, MAY_BE_ARRAY);
	} else if (zend_string_equals_literal(lcname, ZEND_CALLSTATIC_FUNC_NAME)) {
		zend_check_magic_method_args(2, ce, fptr, error_type);
		zend_check_magic_method_static(ce, fptr, error_type);
		zend_check_magic_method_public(ce, fptr, error_type);
		zend_check_magic_method_arg_type(0, ce, fptr, error_type, MAY_BE_STRING);
		zend_check_magic_method_arg_type(1, ce, fptr, error_type, MAY_BE_ARRAY);
	} else if (zend_string_equals_literal(lcname, ZEND_TOSTRING_FUNC_NAME)) {
		zend_check_magic_method_args(0, ce, fptr, error_type);
		zend_check_magic_method_non_static(ce, fptr, error_type);
		zend_check_magic_method_public(ce, fptr, error_type);
		zend_check_magic_method_return_type(ce, fptr, error_type, MAY_BE_STRING);
	} else if (zend_string_equals_literal(lcname, ZEND_DEBUGINFO_FUNC_NAME)) {
		zend_check_magic_method_args(0, ce, fptr, error_type);
		zend_check_magic_method_non_static(ce, fptr, error_type);
		zend_check_magic_method_public(ce, fptr, error_type);
		zend_check_magic_method_return_type(ce, fptr, error_type, (MAY_BE_ARRAY | MAY_BE_NULL));
	} else if (zend_string_equals_literal(lcname, "__serialize")) {
		zend_check_magic_method_args(0, ce, fptr, error_type);
		zend_check_magic_method_non_static(ce, fptr, error_type);
		zend_check_magic_method_public(ce, fptr, error_type);
		zend_check_magic_method_return_type(ce, fptr, error_type, MAY_BE_ARRAY);
	} else if (zend_string_equals_literal(lcname, "__unserialize")) {
		zend_check_magic_method_args(1, ce, fptr, error_type);
		zend_check_magic_method_non_static(ce, fptr, error_type);
		zend_check_magic_method_public(ce, fptr, error_type);
		zend_check_magic_method_arg_type(0, ce, fptr, error_type, MAY_BE_ARRAY);
		zend_check_magic_method_return_type(ce, fptr, error_type, MAY_BE_VOID);
	} else if (zend_string_equals_literal(lcname, "__set_state")) {
		zend_check_magic_method_args(1, ce, fptr, error_type);
		zend_check_magic_method_static(ce, fptr, error_type);
		zend_check_magic_method_public(ce, fptr, error_type);
		zend_check_magic_method_arg_type(0, ce, fptr, error_type, MAY_BE_ARRAY);
		zend_check_magic_method_return_type(ce, fptr, error_type, MAY_BE_OBJECT);
	} else if (zend_string_equals_literal(lcname, "__invoke")) {
		zend_check_magic_method_non_static(ce, fptr, error_type);
		zend_check_magic_method_public(ce, fptr, error_type);
	} else if (zend_string_equals_literal(lcname, "__sleep")) {
		zend_check_magic_method_args(0, ce, fptr, error_type);
		zend_check_magic_method_non_static(ce, fptr, error_type);
		zend_check_magic_method_public(ce, fptr, error_type);
		zend_check_magic_method_return_type(ce, fptr, error_type, MAY_BE_ARRAY);
	} else if (zend_string_equals_literal(lcname, "__wakeup")) {
		zend_check_magic_method_args(0, ce, fptr, error_type);
		zend_check_magic_method_non_static(ce, fptr, error_type);
		zend_check_magic_method_public(ce, fptr, error_type);
		zend_check_magic_method_return_type(ce, fptr, error_type, MAY_BE_VOID);
	}
}
/* }}} */

ZEND_API void zend_add_magic_method(zend_class_entry *ce, zend_function *fptr, zend_string *lcname)
{
	if (ZSTR_VAL(lcname)[0] != '_' || ZSTR_VAL(lcname)[1] != '_') {
		/* pass */
	} else if (zend_string_equals_literal(lcname, ZEND_CLONE_FUNC_NAME)) {
		ce->clone = fptr;
	} else if (zend_string_equals_literal(lcname, ZEND_CONSTRUCTOR_FUNC_NAME)) {
		ce->constructor = fptr;
		ce->constructor->common.fn_flags |= ZEND_ACC_CTOR;
	} else if (zend_string_equals_literal(lcname, ZEND_DESTRUCTOR_FUNC_NAME)) {
		ce->destructor = fptr;
	} else if (zend_string_equals_literal(lcname, ZEND_GET_FUNC_NAME)) {
		ce->__get = fptr;
		ce->ce_flags |= ZEND_ACC_USE_GUARDS;
	} else if (zend_string_equals_literal(lcname, ZEND_SET_FUNC_NAME)) {
		ce->__set = fptr;
		ce->ce_flags |= ZEND_ACC_USE_GUARDS;
	} else if (zend_string_equals_literal(lcname, ZEND_CALL_FUNC_NAME)) {
		ce->__call = fptr;
	} else if (zend_string_equals_literal(lcname, ZEND_UNSET_FUNC_NAME)) {
		ce->__unset = fptr;
		ce->ce_flags |= ZEND_ACC_USE_GUARDS;
	} else if (zend_string_equals_literal(lcname, ZEND_ISSET_FUNC_NAME)) {
		ce->__isset = fptr;
		ce->ce_flags |= ZEND_ACC_USE_GUARDS;
	} else if (zend_string_equals_literal(lcname, ZEND_CALLSTATIC_FUNC_NAME)) {
		ce->__callstatic = fptr;
	} else if (zend_string_equals_literal(lcname, ZEND_TOSTRING_FUNC_NAME)) {
		ce->__tostring = fptr;
	} else if (zend_string_equals_literal(lcname, ZEND_DEBUGINFO_FUNC_NAME)) {
		ce->__debugInfo = fptr;
	} else if (zend_string_equals_literal(lcname, "__serialize")) {
		ce->__serialize = fptr;
	} else if (zend_string_equals_literal(lcname, "__unserialize")) {
		ce->__unserialize = fptr;
	}
}

ZEND_BEGIN_ARG_WITH_RETURN_TYPE_INFO_EX(arg_info_toString, 0, 0, IS_STRING, 0)
ZEND_END_ARG_INFO()

/* registers all functions in *library_functions in the function hash */
ZEND_API zend_result zend_register_functions(zend_class_entry *scope, const zend_function_entry *functions, HashTable *function_table, int type) /* {{{ */
{
	const zend_function_entry *ptr = functions;
	zend_function function, *reg_function;
	zend_internal_function *internal_function = (zend_internal_function *)&function;
	int count=0, unload=0;
	HashTable *target_function_table = function_table;
	int error_type;
	zend_string *lowercase_name;
	size_t fname_len;

	if (type==MODULE_PERSISTENT) {
		error_type = E_CORE_WARNING;
	} else {
		error_type = E_WARNING;
	}

	if (!target_function_table) {
		target_function_table = CG(function_table);
	}
	internal_function->type = ZEND_INTERNAL_FUNCTION;
	internal_function->module = EG(current_module);
	memset(internal_function->reserved, 0, ZEND_MAX_RESERVED_RESOURCES * sizeof(void*));

	while (ptr->fname) {
		fname_len = strlen(ptr->fname);
		internal_function->handler = ptr->handler;
		internal_function->function_name = zend_string_init_interned(ptr->fname, fname_len, 1);
		internal_function->scope = scope;
		internal_function->prototype = NULL;
		internal_function->attributes = NULL;
		if (ptr->flags) {
			if (!(ptr->flags & ZEND_ACC_PPP_MASK)) {
				if (ptr->flags != ZEND_ACC_DEPRECATED && scope) {
					zend_error(error_type, "Invalid access level for %s%s%s() - access must be exactly one of public, protected or private", scope ? ZSTR_VAL(scope->name) : "", scope ? "::" : "", ptr->fname);
				}
				internal_function->fn_flags = ZEND_ACC_PUBLIC | ptr->flags;
			} else {
				internal_function->fn_flags = ptr->flags;
			}
		} else {
			internal_function->fn_flags = ZEND_ACC_PUBLIC;
		}

		if (ptr->arg_info) {
			zend_internal_function_info *info = (zend_internal_function_info*)ptr->arg_info;
			internal_function->arg_info = (zend_internal_arg_info*)ptr->arg_info+1;
			internal_function->num_args = ptr->num_args;
			/* Currently you cannot denote that the function can accept less arguments than num_args */
			if (info->required_num_args == (zend_uintptr_t)-1) {
				internal_function->required_num_args = ptr->num_args;
			} else {
				internal_function->required_num_args = info->required_num_args;
			}
			if (ZEND_ARG_SEND_MODE(info)) {
				internal_function->fn_flags |= ZEND_ACC_RETURN_REFERENCE;
			}
			if (ZEND_ARG_IS_VARIADIC(&ptr->arg_info[ptr->num_args])) {
				internal_function->fn_flags |= ZEND_ACC_VARIADIC;
				/* Don't count the variadic argument */
				internal_function->num_args--;
			}
			if (ZEND_TYPE_IS_SET(info->type)) {
				if (ZEND_TYPE_HAS_NAME(info->type)) {
					const char *type_name = ZEND_TYPE_LITERAL_NAME(info->type);
					if (!scope && (!strcasecmp(type_name, "self") || !strcasecmp(type_name, "parent"))) {
						zend_error_noreturn(E_CORE_ERROR, "Cannot declare a return type of %s outside of a class scope", type_name);
					}
				}

				internal_function->fn_flags |= ZEND_ACC_HAS_RETURN_TYPE;
			}
		} else {
			zend_error(E_CORE_WARNING, "Missing arginfo for %s%s%s()",
				 scope ? ZSTR_VAL(scope->name) : "", scope ? "::" : "", ptr->fname);

			internal_function->arg_info = NULL;
			internal_function->num_args = 0;
			internal_function->required_num_args = 0;
		}

		/* If not specified, add __toString() return type for compatibility with Stringable
		 * interface. */
		if (scope && zend_string_equals_literal_ci(internal_function->function_name, "__tostring") &&
				!(internal_function->fn_flags & ZEND_ACC_HAS_RETURN_TYPE)) {
			zend_error(E_CORE_WARNING, "%s::__toString() implemented without string return type",
				ZSTR_VAL(scope->name));
			internal_function->arg_info = (zend_internal_arg_info *) arg_info_toString + 1;
			internal_function->fn_flags |= ZEND_ACC_HAS_RETURN_TYPE;
			internal_function->num_args = internal_function->required_num_args = 0;
		}


		zend_set_function_arg_flags((zend_function*)internal_function);
		if (ptr->flags & ZEND_ACC_ABSTRACT) {
			if (scope) {
				/* This is a class that must be abstract itself. Here we set the check info. */
				scope->ce_flags |= ZEND_ACC_IMPLICIT_ABSTRACT_CLASS;
				if (!(scope->ce_flags & ZEND_ACC_INTERFACE)) {
					/* Since the class is not an interface it needs to be declared as a abstract class. */
					/* Since here we are handling internal functions only we can add the keyword flag. */
					/* This time we set the flag for the keyword 'abstract'. */
					scope->ce_flags |= ZEND_ACC_EXPLICIT_ABSTRACT_CLASS;
				}
			}
			if ((ptr->flags & ZEND_ACC_STATIC) && (!scope || !(scope->ce_flags & ZEND_ACC_INTERFACE))) {
				zend_error(error_type, "Static function %s%s%s() cannot be abstract", scope ? ZSTR_VAL(scope->name) : "", scope ? "::" : "", ptr->fname);
			}
		} else {
			if (scope && (scope->ce_flags & ZEND_ACC_INTERFACE)) {
				zend_error(error_type, "Interface %s cannot contain non abstract method %s()", ZSTR_VAL(scope->name), ptr->fname);
				return FAILURE;
			}
			if (!internal_function->handler) {
				zend_error(error_type, "Method %s%s%s() cannot be a NULL function", scope ? ZSTR_VAL(scope->name) : "", scope ? "::" : "", ptr->fname);
				zend_unregister_functions(functions, count, target_function_table);
				return FAILURE;
			}
		}
		lowercase_name = zend_string_tolower_ex(internal_function->function_name, type == MODULE_PERSISTENT);
		lowercase_name = zend_new_interned_string(lowercase_name);
		reg_function = malloc(sizeof(zend_internal_function));
		memcpy(reg_function, &function, sizeof(zend_internal_function));
		if (zend_hash_add_ptr(target_function_table, lowercase_name, reg_function) == NULL) {
			unload=1;
			free(reg_function);
			zend_string_release(lowercase_name);
			break;
		}

		/* Get parameter count including variadic parameter. */
		uint32_t num_args = reg_function->common.num_args;
		if (reg_function->common.fn_flags & ZEND_ACC_VARIADIC) {
			num_args++;
		}

		/* If types of arguments have to be checked */
		if (reg_function->common.arg_info && num_args) {
			uint32_t i;
			for (i = 0; i < num_args; i++) {
				zend_internal_arg_info *arg_info = &reg_function->internal_function.arg_info[i];
				ZEND_ASSERT(arg_info->name && "Parameter must have a name");
				if (ZEND_TYPE_IS_SET(arg_info->type)) {
				    reg_function->common.fn_flags |= ZEND_ACC_HAS_TYPE_HINTS;
				}
#if ZEND_DEBUG
				for (uint32_t j = 0; j < i; j++) {
					if (!strcmp(arg_info->name, reg_function->internal_function.arg_info[j].name)) {
						zend_error_noreturn(E_CORE_ERROR,
							"Duplicate parameter name $%s for function %s%s%s()", arg_info->name,
							scope ? ZSTR_VAL(scope->name) : "", scope ? "::" : "", ptr->fname);
					}
				}
#endif
			}
		}

		if (reg_function->common.arg_info &&
		    (reg_function->common.fn_flags & (ZEND_ACC_HAS_RETURN_TYPE|ZEND_ACC_HAS_TYPE_HINTS))) {
			/* convert "const char*" class type names into "zend_string*" */
			uint32_t i;
			zend_arg_info *arg_info = reg_function->common.arg_info - 1;
			zend_arg_info *new_arg_info;

			/* Treat return type as an extra argument */
			num_args++;
			new_arg_info = malloc(sizeof(zend_arg_info) * num_args);
			memcpy(new_arg_info, arg_info, sizeof(zend_arg_info) * num_args);
			reg_function->common.arg_info = new_arg_info + 1;
			for (i = 0; i < num_args; i++) {
				if (ZEND_TYPE_IS_COMPLEX(new_arg_info[i].type)) {
					ZEND_ASSERT(ZEND_TYPE_HAS_NAME(new_arg_info[i].type)
						&& "Should be stored as simple name");
					const char *class_name = ZEND_TYPE_LITERAL_NAME(new_arg_info[i].type);

					size_t num_types = 1;
					const char *p = class_name;
					while ((p = strchr(p, '|'))) {
						num_types++;
						p++;
					}

					if (num_types == 1) {
						/* Simple class type */
						ZEND_TYPE_SET_PTR(new_arg_info[i].type,
							zend_string_init_interned(class_name, strlen(class_name), 1));
					} else {
						/* Union type */
						zend_type_list *list = malloc(ZEND_TYPE_LIST_SIZE(num_types));
						list->num_types = num_types;
						ZEND_TYPE_SET_LIST(new_arg_info[i].type, list);
						ZEND_TYPE_FULL_MASK(new_arg_info[i].type) |= _ZEND_TYPE_UNION_BIT;

						const char *start = class_name;
						uint32_t j = 0;
						while (true) {
							const char *end = strchr(start, '|');
							zend_string *str = zend_string_init_interned(
								start, end ? end - start : strlen(start), 1);
							list->types[j] = (zend_type) ZEND_TYPE_INIT_CLASS(str, 0, 0);
							if (!end) {
								break;
							}
							start = end + 1;
							j++;
						}
					}
				}
			}
		}

		if (scope) {
			zend_check_magic_method_implementation(
				scope, reg_function, lowercase_name, E_CORE_ERROR);
			zend_add_magic_method(scope, reg_function, lowercase_name);
		}
		ptr++;
		count++;
		zend_string_release(lowercase_name);
	}
	if (unload) { /* before unloading, display all remaining bad function in the module */
		while (ptr->fname) {
			fname_len = strlen(ptr->fname);
			lowercase_name = zend_string_alloc(fname_len, 0);
			zend_str_tolower_copy(ZSTR_VAL(lowercase_name), ptr->fname, fname_len);
			if (zend_hash_exists(target_function_table, lowercase_name)) {
				zend_error(error_type, "Function registration failed - duplicate name - %s%s%s", scope ? ZSTR_VAL(scope->name) : "", scope ? "::" : "", ptr->fname);
			}
			zend_string_efree(lowercase_name);
			ptr++;
		}
		zend_unregister_functions(functions, count, target_function_table);
		return FAILURE;
	}
	return SUCCESS;
}
/* }}} */

/* count=-1 means erase all functions, otherwise,
 * erase the first count functions
 */
ZEND_API void zend_unregister_functions(const zend_function_entry *functions, int count, HashTable *function_table) /* {{{ */
{
	const zend_function_entry *ptr = functions;
	int i=0;
	HashTable *target_function_table = function_table;
	zend_string *lowercase_name;
	size_t fname_len;

	if (!target_function_table) {
		target_function_table = CG(function_table);
	}
	while (ptr->fname) {
		if (count!=-1 && i>=count) {
			break;
		}
		fname_len = strlen(ptr->fname);
		lowercase_name = zend_string_alloc(fname_len, 0);
		zend_str_tolower_copy(ZSTR_VAL(lowercase_name), ptr->fname, fname_len);
		zend_hash_del(target_function_table, lowercase_name);
		zend_string_efree(lowercase_name);
		ptr++;
		i++;
	}
}
/* }}} */

ZEND_API zend_result zend_startup_module(zend_module_entry *module) /* {{{ */
{
	if ((module = zend_register_internal_module(module)) != NULL && zend_startup_module_ex(module) == SUCCESS) {
		return SUCCESS;
	}
	return FAILURE;
}
/* }}} */

ZEND_API zend_result zend_get_module_started(const char *module_name) /* {{{ */
{
	zend_module_entry *module;

	module = zend_hash_str_find_ptr(&module_registry, module_name, strlen(module_name));
	return (module && module->module_started) ? SUCCESS : FAILURE;
}
/* }}} */

static int clean_module_class(zval *el, void *arg) /* {{{ */
{
	zend_class_entry *ce = (zend_class_entry *)Z_PTR_P(el);
	int module_number = *(int *)arg;
	if (ce->type == ZEND_INTERNAL_CLASS && ce->info.internal.module->module_number == module_number) {
		return ZEND_HASH_APPLY_REMOVE;
	} else {
		return ZEND_HASH_APPLY_KEEP;
	}
}
/* }}} */

static void clean_module_classes(int module_number) /* {{{ */
{
	zend_hash_apply_with_argument(EG(class_table), clean_module_class, (void *) &module_number);
}
/* }}} */

void module_destructor(zend_module_entry *module) /* {{{ */
{

	if (module->type == MODULE_TEMPORARY) {
		zend_clean_module_rsrc_dtors(module->module_number);
		clean_module_constants(module->module_number);
		clean_module_classes(module->module_number);
	}

	if (module->module_started && module->module_shutdown_func) {
#if 0
		zend_printf("%s: Module shutdown\n", module->name);
#endif
		module->module_shutdown_func(module->type, module->module_number);
	}

	if (module->module_started
	 && !module->module_shutdown_func
	 && module->type == MODULE_TEMPORARY) {
		zend_unregister_ini_entries(module->module_number);
	}

	/* Deinitialize module globals */
	if (module->globals_size) {
#ifdef ZTS
		if (*module->globals_id_ptr) {
			ts_free_id(*module->globals_id_ptr);
		}
#else
		if (module->globals_dtor) {
			module->globals_dtor(module->globals_ptr);
		}
#endif
	}

	module->module_started=0;
	if (module->type == MODULE_TEMPORARY && module->functions) {
		zend_unregister_functions(module->functions, -1, NULL);
	}

#if HAVE_LIBDL
	if (module->handle && !getenv("ZEND_DONT_UNLOAD_MODULES")) {
		DL_UNLOAD(module->handle);
	}
#endif
}
/* }}} */

ZEND_API void zend_activate_modules(void) /* {{{ */
{
	zend_module_entry **p = module_request_startup_handlers;

	while (*p) {
		zend_module_entry *module = *p;

		if (module->request_startup_func(module->type, module->module_number)==FAILURE) {
			zend_error(E_WARNING, "request_startup() for %s module failed", module->name);
			exit(1);
		}
		p++;
	}
}
/* }}} */

ZEND_API void zend_deactivate_modules(void) /* {{{ */
{
	EG(current_execute_data) = NULL; /* we're no longer executing anything */

	if (EG(full_tables_cleanup)) {
		zend_module_entry *module;

		ZEND_HASH_MAP_REVERSE_FOREACH_PTR(&module_registry, module) {
			if (module->request_shutdown_func) {
				zend_try {
					module->request_shutdown_func(module->type, module->module_number);
				} zend_end_try();
			}
		} ZEND_HASH_FOREACH_END();
	} else {
		zend_module_entry **p = module_request_shutdown_handlers;

		while (*p) {
			zend_module_entry *module = *p;
			zend_try {
				module->request_shutdown_func(module->type, module->module_number);
			} zend_end_try();
			p++;
		}
	}
}
/* }}} */

ZEND_API void zend_post_deactivate_modules(void) /* {{{ */
{
	if (EG(full_tables_cleanup)) {
		zend_module_entry *module;
		zval *zv;
		zend_string *key;

		ZEND_HASH_MAP_FOREACH_PTR(&module_registry, module) {
			if (module->post_deactivate_func) {
				module->post_deactivate_func();
			}
		} ZEND_HASH_FOREACH_END();
		ZEND_HASH_MAP_REVERSE_FOREACH_STR_KEY_VAL(&module_registry, key, zv) {
			module = Z_PTR_P(zv);
			if (module->type != MODULE_TEMPORARY) {
				break;
			}
			module_destructor(module);
			free(module);
			zend_string_release_ex(key, 0);
		} ZEND_HASH_MAP_FOREACH_END_DEL();
	} else {
		zend_module_entry **p = module_post_deactivate_handlers;

		while (*p) {
			zend_module_entry *module = *p;

			module->post_deactivate_func();
			p++;
		}
	}
}
/* }}} */

/* return the next free module number */
ZEND_API int zend_next_free_module(void) /* {{{ */
{
	return zend_hash_num_elements(&module_registry) + 1;
}
/* }}} */

static zend_class_entry *do_register_internal_class(zend_class_entry *orig_class_entry, uint32_t ce_flags) /* {{{ */
{
	zend_class_entry *class_entry = malloc(sizeof(zend_class_entry));
	zend_string *lowercase_name;
	*class_entry = *orig_class_entry;

	class_entry->type = ZEND_INTERNAL_CLASS;
	zend_initialize_class_data(class_entry, 0);
	zend_alloc_ce_cache(class_entry->name);
	class_entry->ce_flags = orig_class_entry->ce_flags | ce_flags | ZEND_ACC_CONSTANTS_UPDATED | ZEND_ACC_LINKED | ZEND_ACC_RESOLVED_PARENT | ZEND_ACC_RESOLVED_INTERFACES;
	class_entry->info.internal.module = EG(current_module);

	if (class_entry->info.internal.builtin_functions) {
		zend_register_functions(class_entry, class_entry->info.internal.builtin_functions, &class_entry->function_table, EG(current_module)->type);
	}

	lowercase_name = zend_string_tolower_ex(orig_class_entry->name, EG(current_module)->type == MODULE_PERSISTENT);
	lowercase_name = zend_new_interned_string(lowercase_name);
	zend_hash_update_ptr(CG(class_table), lowercase_name, class_entry);
	zend_string_release_ex(lowercase_name, 1);

	if (class_entry->__tostring && !zend_string_equals_literal(class_entry->name, "Stringable")
			&& !(class_entry->ce_flags & ZEND_ACC_TRAIT)) {
		ZEND_ASSERT(zend_ce_stringable
			&& "Should be registered before first class using __toString()");
		zend_do_implement_interface(class_entry, zend_ce_stringable);
	}
	return class_entry;
}
/* }}} */

/* If parent_ce is not NULL then it inherits from parent_ce
 * If parent_ce is NULL and parent_name isn't then it looks for the parent and inherits from it
 * If both parent_ce and parent_name are NULL it does a regular class registration
 * If parent_name is specified but not found NULL is returned
 */
ZEND_API zend_class_entry *zend_register_internal_class_ex(zend_class_entry *class_entry, zend_class_entry *parent_ce) /* {{{ */
{
	zend_class_entry *register_class;

	register_class = zend_register_internal_class(class_entry);

	if (parent_ce) {
		zend_do_inheritance(register_class, parent_ce);
		zend_build_properties_info_table(register_class);
	}

	return register_class;
}
/* }}} */

ZEND_API void zend_class_implements(zend_class_entry *class_entry, int num_interfaces, ...) /* {{{ */
{
	zend_class_entry *interface_entry;
	va_list interface_list;
	va_start(interface_list, num_interfaces);

	while (num_interfaces--) {
		interface_entry = va_arg(interface_list, zend_class_entry *);
		if (interface_entry == zend_ce_stringable
				&& zend_class_implements_interface(class_entry, zend_ce_stringable)) {
			/* Stringable is implemented automatically,
			 * silently ignore an explicit implementation. */
			continue;
		}

		zend_do_implement_interface(class_entry, interface_entry);
	}

	va_end(interface_list);
}
/* }}} */

/* A class that contains at least one abstract method automatically becomes an abstract class.
 */
ZEND_API zend_class_entry *zend_register_internal_class(zend_class_entry *orig_class_entry) /* {{{ */
{
	return do_register_internal_class(orig_class_entry, 0);
}
/* }}} */

ZEND_API zend_class_entry *zend_register_internal_interface(zend_class_entry *orig_class_entry) /* {{{ */
{
	return do_register_internal_class(orig_class_entry, ZEND_ACC_INTERFACE);
}
/* }}} */

ZEND_API zend_result zend_register_class_alias_ex(const char *name, size_t name_len, zend_class_entry *ce, bool persistent) /* {{{ */
{
	zend_string *lcname;
	zval zv, *ret;

	/* TODO: Move this out of here in 7.4. */
	if (persistent && EG(current_module) && EG(current_module)->type == MODULE_TEMPORARY) {
		persistent = 0;
	}

	if (name[0] == '\\') {
		lcname = zend_string_alloc(name_len-1, persistent);
		zend_str_tolower_copy(ZSTR_VAL(lcname), name+1, name_len-1);
	} else {
		lcname = zend_string_alloc(name_len, persistent);
		zend_str_tolower_copy(ZSTR_VAL(lcname), name, name_len);
	}

	zend_assert_valid_class_name(lcname);

	lcname = zend_new_interned_string(lcname);

	ZVAL_ALIAS_PTR(&zv, ce);
	ret = zend_hash_add(CG(class_table), lcname, &zv);
	zend_string_release_ex(lcname, 0);
	if (ret) {
		if (!(ce->ce_flags & ZEND_ACC_IMMUTABLE)) {
			ce->refcount++;
		}
		return SUCCESS;
	}
	return FAILURE;
}
/* }}} */

// TODO num_symbol_tables as unsigned int?
ZEND_API zend_result zend_set_hash_symbol(zval *symbol, const char *name, size_t name_length, bool is_ref, int num_symbol_tables, ...) /* {{{ */
{
	HashTable *symbol_table;
	va_list symbol_table_list;

	if (num_symbol_tables <= 0) return FAILURE;

	if (is_ref) {
		ZVAL_MAKE_REF(symbol);
	}

	va_start(symbol_table_list, num_symbol_tables);
	while (num_symbol_tables-- > 0) {
		symbol_table = va_arg(symbol_table_list, HashTable *);
		zend_hash_str_update(symbol_table, name, name_length, symbol);
		Z_TRY_ADDREF_P(symbol);
	}
	va_end(symbol_table_list);
	return SUCCESS;
}
/* }}} */

/* Disabled functions support */

static void zend_disable_function(const char *function_name, size_t function_name_length)
{
	zend_hash_str_del(CG(function_table), function_name, function_name_length);
}

ZEND_API void zend_disable_functions(const char *function_list) /* {{{ */
{
	if (!function_list || !*function_list) {
		return;
	}

	const char *s = NULL, *e = function_list;
	while (*e) {
		switch (*e) {
			case ' ':
			case ',':
				if (s) {
					zend_disable_function(s, e - s);
					s = NULL;
				}
				break;
			default:
				if (!s) {
					s = e;
				}
				break;
		}
		e++;
	}
	if (s) {
		zend_disable_function(s, e - s);
	}

	/* Rehash the function table after deleting functions. This ensures that all internal
	 * functions are contiguous, which means we don't need to perform full table cleanup
	 * on shutdown. */
	zend_hash_rehash(CG(function_table));
}
/* }}} */

#ifdef ZEND_WIN32
#pragma optimize("", off)
#endif
static ZEND_COLD zend_object *display_disabled_class(zend_class_entry *class_type) /* {{{ */
{
	zend_object *intern;

	intern = zend_objects_new(class_type);

	/* Initialize default properties */
	if (EXPECTED(class_type->default_properties_count != 0)) {
		zval *p = intern->properties_table;
		zval *end = p + class_type->default_properties_count;
		do {
			ZVAL_UNDEF(p);
			p++;
		} while (p != end);
	}

	zend_error(E_WARNING, "%s() has been disabled for security reasons", ZSTR_VAL(class_type->name));
	return intern;
}
#ifdef ZEND_WIN32
#pragma optimize("", on)
#endif
/* }}} */

static const zend_function_entry disabled_class_new[] = {
	ZEND_FE_END
};

ZEND_API zend_result zend_disable_class(const char *class_name, size_t class_name_length) /* {{{ */
{
	zend_class_entry *disabled_class;
	zend_string *key;
	zend_function *fn;
	zend_property_info *prop;

	key = zend_string_alloc(class_name_length, 0);
	zend_str_tolower_copy(ZSTR_VAL(key), class_name, class_name_length);
	disabled_class = zend_hash_find_ptr(CG(class_table), key);
	zend_string_release_ex(key, 0);
	if (!disabled_class) {
		return FAILURE;
	}

	/* Will be reset by INIT_CLASS_ENTRY. */
	free(disabled_class->interfaces);

	INIT_CLASS_ENTRY_INIT_METHODS((*disabled_class), disabled_class_new);
	disabled_class->create_object = display_disabled_class;

	ZEND_HASH_MAP_FOREACH_PTR(&disabled_class->function_table, fn) {
		if ((fn->common.fn_flags & (ZEND_ACC_HAS_RETURN_TYPE|ZEND_ACC_HAS_TYPE_HINTS)) &&
			fn->common.scope == disabled_class) {
			zend_free_internal_arg_info(&fn->internal_function);
		}
	} ZEND_HASH_FOREACH_END();
	zend_hash_clean(&disabled_class->function_table);
	ZEND_HASH_MAP_FOREACH_PTR(&disabled_class->properties_info, prop) {
		if (prop->ce == disabled_class) {
			zend_string_release(prop->name);
			zend_type_release(prop->type, /* persistent */ 1);
			free(prop);
		}
	} ZEND_HASH_FOREACH_END();
	zend_hash_clean(&disabled_class->properties_info);
	return SUCCESS;
}
/* }}} */

static zend_always_inline zend_class_entry *get_scope(zend_execute_data *frame)
{
	return frame && frame->func ? frame->func->common.scope : NULL;
}

static bool zend_is_callable_check_class(zend_string *name, zend_class_entry *scope, zend_execute_data *frame, zend_fcall_info_cache *fcc, bool *strict_class, char **error, bool suppress_deprecation) /* {{{ */
{
	bool ret = 0;
	zend_class_entry *ce;
	size_t name_len = ZSTR_LEN(name);
	zend_string *lcname;
	ALLOCA_FLAG(use_heap);

	ZSTR_ALLOCA_ALLOC(lcname, name_len, use_heap);
	zend_str_tolower_copy(ZSTR_VAL(lcname), ZSTR_VAL(name), name_len);

	*strict_class = 0;
	if (zend_string_equals_literal(lcname, "self")) {
		if (!scope) {
			if (error) *error = estrdup("cannot access \"self\" when no class scope is active");
		} else {
			if (error && !suppress_deprecation) {
				zend_error(E_DEPRECATED, "Use of \"self\" in callables is deprecated");
			}
			fcc->called_scope = zend_get_called_scope(frame);
			if (!fcc->called_scope || !instanceof_function(fcc->called_scope, scope)) {
				fcc->called_scope = scope;
			}
			fcc->calling_scope = scope;
			if (!fcc->object) {
				fcc->object = zend_get_this_object(frame);
			}
			ret = 1;
		}
	} else if (zend_string_equals_literal(lcname, "parent")) {
		if (!scope) {
			if (error) *error = estrdup("cannot access \"parent\" when no class scope is active");
		} else if (!scope->parent) {
			if (error) *error = estrdup("cannot access \"parent\" when current class scope has no parent");
		} else {
			if (error && !suppress_deprecation) {
				zend_error(E_DEPRECATED, "Use of \"parent\" in callables is deprecated");
			}
			fcc->called_scope = zend_get_called_scope(frame);
			if (!fcc->called_scope || !instanceof_function(fcc->called_scope, scope->parent)) {
				fcc->called_scope = scope->parent;
			}
			fcc->calling_scope = scope->parent;
			if (!fcc->object) {
				fcc->object = zend_get_this_object(frame);
			}
			*strict_class = 1;
			ret = 1;
		}
	} else if (zend_string_equals_literal(lcname, "static")) {
		zend_class_entry *called_scope = zend_get_called_scope(frame);

		if (!called_scope) {
			if (error) *error = estrdup("cannot access \"static\" when no class scope is active");
		} else {
			if (error && !suppress_deprecation) {
				zend_error(E_DEPRECATED, "Use of \"static\" in callables is deprecated");
			}
			fcc->called_scope = called_scope;
			fcc->calling_scope = called_scope;
			if (!fcc->object) {
				fcc->object = zend_get_this_object(frame);
			}
			*strict_class = 1;
			ret = 1;
		}
	} else if ((ce = zend_lookup_class(name)) != NULL) {
		zend_class_entry *scope = get_scope(frame);
		fcc->calling_scope = ce;
		if (scope && !fcc->object) {
			zend_object *object = zend_get_this_object(frame);

			if (object &&
			    instanceof_function(object->ce, scope) &&
			    instanceof_function(scope, ce)) {
				fcc->object = object;
				fcc->called_scope = object->ce;
			} else {
				fcc->called_scope = ce;
			}
		} else {
			fcc->called_scope = fcc->object ? fcc->object->ce : ce;
		}
		*strict_class = 1;
		ret = 1;
	} else {
		if (error) zend_spprintf(error, 0, "class \"%.*s\" not found", (int)name_len, ZSTR_VAL(name));
	}
	ZSTR_ALLOCA_FREE(lcname, use_heap);
	return ret;
}
/* }}} */

ZEND_API void zend_release_fcall_info_cache(zend_fcall_info_cache *fcc) {
	if (fcc->function_handler &&
		(fcc->function_handler->common.fn_flags & ZEND_ACC_CALL_VIA_TRAMPOLINE)) {
		if (fcc->function_handler->common.function_name) {
			zend_string_release_ex(fcc->function_handler->common.function_name, 0);
		}
		zend_free_trampoline(fcc->function_handler);
		fcc->function_handler = NULL;
	}
}

static zend_always_inline bool zend_is_callable_check_func(zval *callable, zend_execute_data *frame, zend_fcall_info_cache *fcc, bool strict_class, char **error) /* {{{ */
{
	zend_class_entry *ce_org = fcc->calling_scope;
	bool retval = 0;
	zend_string *mname, *cname;
	zend_string *lmname;
	const char *colon;
	size_t clen;
	HashTable *ftable;
	int call_via_handler = 0;
	zend_class_entry *scope;
	zval *zv;
	ALLOCA_FLAG(use_heap)

	fcc->calling_scope = NULL;

	if (!ce_org) {
		zend_function *func;
		zend_string *lmname;

		/* Check if function with given name exists.
		 * This may be a compound name that includes namespace name */
		if (UNEXPECTED(Z_STRVAL_P(callable)[0] == '\\')) {
			/* Skip leading \ */
			ZSTR_ALLOCA_ALLOC(lmname, Z_STRLEN_P(callable) - 1, use_heap);
			zend_str_tolower_copy(ZSTR_VAL(lmname), Z_STRVAL_P(callable) + 1, Z_STRLEN_P(callable) - 1);
			func = zend_fetch_function(lmname);
			ZSTR_ALLOCA_FREE(lmname, use_heap);
		} else {
			lmname = Z_STR_P(callable);
			func = zend_fetch_function(lmname);
			if (!func) {
				ZSTR_ALLOCA_ALLOC(lmname, Z_STRLEN_P(callable), use_heap);
				zend_str_tolower_copy(ZSTR_VAL(lmname), Z_STRVAL_P(callable), Z_STRLEN_P(callable));
				func = zend_fetch_function(lmname);
				ZSTR_ALLOCA_FREE(lmname, use_heap);
			}
		}
		if (EXPECTED(func != NULL)) {
			fcc->function_handler = func;
			return 1;
		}
	}

	/* Split name into class/namespace and method/function names */
	if ((colon = zend_memrchr(Z_STRVAL_P(callable), ':', Z_STRLEN_P(callable))) != NULL &&
		colon > Z_STRVAL_P(callable) &&
		*(colon-1) == ':'
	) {
		size_t mlen;

		colon--;
		clen = colon - Z_STRVAL_P(callable);
		mlen = Z_STRLEN_P(callable) - clen - 2;

		if (colon == Z_STRVAL_P(callable)) {
			if (error) *error = estrdup("invalid function name");
			return 0;
		}

		/* This is a compound name.
		 * Try to fetch class and then find static method. */
		if (ce_org) {
			scope = ce_org;
		} else {
			scope = get_scope(frame);
		}

		cname = zend_string_init_interned(Z_STRVAL_P(callable), clen, 0);
		if (ZSTR_HAS_CE_CACHE(cname) && ZSTR_GET_CE_CACHE(cname)) {
			fcc->calling_scope = ZSTR_GET_CE_CACHE(cname);
			if (scope && !fcc->object) {
				zend_object *object = zend_get_this_object(frame);

				if (object &&
				    instanceof_function(object->ce, scope) &&
				    instanceof_function(scope, fcc->calling_scope)) {
					fcc->object = object;
					fcc->called_scope = object->ce;
				} else {
					fcc->called_scope = fcc->calling_scope;
				}
			} else {
				fcc->called_scope = fcc->object ? fcc->object->ce : fcc->calling_scope;
			}
			strict_class = 1;
		} else if (!zend_is_callable_check_class(cname, scope, frame, fcc, &strict_class, error, ce_org != NULL)) {
			zend_string_release_ex(cname, 0);
			return 0;
		}
		zend_string_release_ex(cname, 0);

		ftable = &fcc->calling_scope->function_table;
		if (ce_org && !instanceof_function(ce_org, fcc->calling_scope)) {
			if (error) zend_spprintf(error, 0, "class %s is not a subclass of %s", ZSTR_VAL(ce_org->name), ZSTR_VAL(fcc->calling_scope->name));
			return 0;
		}
		if (ce_org && error) {
			zend_error(E_DEPRECATED,
				"Callables of the form [\"%s\", \"%s\"] are deprecated",
				ZSTR_VAL(ce_org->name), Z_STRVAL_P(callable));
		}
		mname = zend_string_init(Z_STRVAL_P(callable) + clen + 2, mlen, 0);
	} else if (ce_org) {
		/* Try to fetch find static method of given class. */
		mname = Z_STR_P(callable);
		zend_string_addref(mname);
		ftable = &ce_org->function_table;
		fcc->calling_scope = ce_org;
	} else {
		/* We already checked for plain function before. */
		if (error) {
			zend_spprintf(error, 0, "function \"%s\" not found or invalid function name", Z_STRVAL_P(callable));
		}
		return 0;
	}

	lmname = zend_string_tolower(mname);
	if (strict_class &&
	    fcc->calling_scope &&
		zend_string_equals_literal(lmname, ZEND_CONSTRUCTOR_FUNC_NAME)) {
		fcc->function_handler = fcc->calling_scope->constructor;
		if (fcc->function_handler) {
			retval = 1;
		}
	} else if ((zv = zend_hash_find(ftable, lmname)) != NULL) {
		fcc->function_handler = Z_PTR_P(zv);
		retval = 1;
		if ((fcc->function_handler->op_array.fn_flags & ZEND_ACC_CHANGED) &&
		    !strict_class) {
			scope = get_scope(frame);
			if (scope &&
			    instanceof_function(fcc->function_handler->common.scope, scope)) {

				zv = zend_hash_find(&scope->function_table, lmname);
				if (zv != NULL) {
					zend_function *priv_fbc = Z_PTR_P(zv);

					if ((priv_fbc->common.fn_flags & ZEND_ACC_PRIVATE)
					 && priv_fbc->common.scope == scope) {
						fcc->function_handler = priv_fbc;
					}
				}
			}
		}
		if (!(fcc->function_handler->common.fn_flags & ZEND_ACC_PUBLIC) &&
		    (fcc->calling_scope &&
		     ((fcc->object && fcc->calling_scope->__call) ||
		      (!fcc->object && fcc->calling_scope->__callstatic)))) {
			scope = get_scope(frame);
			if (fcc->function_handler->common.scope != scope) {
				if ((fcc->function_handler->common.fn_flags & ZEND_ACC_PRIVATE)
				 || !zend_check_protected(zend_get_function_root_class(fcc->function_handler), scope)) {
					retval = 0;
					fcc->function_handler = NULL;
					goto get_function_via_handler;
				}
			}
		}
	} else {
get_function_via_handler:
		if (fcc->object && fcc->calling_scope == ce_org) {
			if (strict_class && ce_org->__call) {
				fcc->function_handler = zend_get_call_trampoline_func(ce_org, mname, 0);
				call_via_handler = 1;
				retval = 1;
			} else {
				fcc->function_handler = fcc->object->handlers->get_method(&fcc->object, mname, NULL);
				if (fcc->function_handler) {
					if (strict_class &&
					    (!fcc->function_handler->common.scope ||
					     !instanceof_function(ce_org, fcc->function_handler->common.scope))) {
						zend_release_fcall_info_cache(fcc);
					} else {
						retval = 1;
						call_via_handler = (fcc->function_handler->common.fn_flags & ZEND_ACC_CALL_VIA_TRAMPOLINE) != 0;
					}
				}
			}
		} else if (fcc->calling_scope) {
			if (fcc->calling_scope->get_static_method) {
				fcc->function_handler = fcc->calling_scope->get_static_method(fcc->calling_scope, mname);
			} else {
				fcc->function_handler = zend_std_get_static_method(fcc->calling_scope, mname, NULL);
			}
			if (fcc->function_handler) {
				retval = 1;
				call_via_handler = (fcc->function_handler->common.fn_flags & ZEND_ACC_CALL_VIA_TRAMPOLINE) != 0;
				if (call_via_handler && !fcc->object) {
					zend_object *object = zend_get_this_object(frame);
					if (object &&
					    instanceof_function(object->ce, fcc->calling_scope)) {
						fcc->object = object;
					}
				}
			}
		}
	}

	if (retval) {
		if (fcc->calling_scope && !call_via_handler) {
			if (fcc->function_handler->common.fn_flags & ZEND_ACC_ABSTRACT) {
				retval = 0;
				if (error) {
					zend_spprintf(error, 0, "cannot call abstract method %s::%s()", ZSTR_VAL(fcc->calling_scope->name), ZSTR_VAL(fcc->function_handler->common.function_name));
				}
			} else if (!fcc->object && !(fcc->function_handler->common.fn_flags & ZEND_ACC_STATIC)) {
				retval = 0;
				if (error) {
					zend_spprintf(error, 0, "non-static method %s::%s() cannot be called statically", ZSTR_VAL(fcc->calling_scope->name), ZSTR_VAL(fcc->function_handler->common.function_name));
				}
			}
			if (retval
			 && !(fcc->function_handler->common.fn_flags & ZEND_ACC_PUBLIC)) {
				scope = get_scope(frame);
				if (fcc->function_handler->common.scope != scope) {
					if ((fcc->function_handler->common.fn_flags & ZEND_ACC_PRIVATE)
					 || (!zend_check_protected(zend_get_function_root_class(fcc->function_handler), scope))) {
						if (error) {
							if (*error) {
								efree(*error);
							}
							zend_spprintf(error, 0, "cannot access %s method %s::%s()", zend_visibility_string(fcc->function_handler->common.fn_flags), ZSTR_VAL(fcc->calling_scope->name), ZSTR_VAL(fcc->function_handler->common.function_name));
						}
						retval = 0;
					}
				}
			}
		}
	} else if (error) {
		if (fcc->calling_scope) {
			if (error) zend_spprintf(error, 0, "class %s does not have a method \"%s\"", ZSTR_VAL(fcc->calling_scope->name), ZSTR_VAL(mname));
		} else {
			if (error) zend_spprintf(error, 0, "function %s() does not exist", ZSTR_VAL(mname));
		}
	}
	zend_string_release_ex(lmname, 0);
	zend_string_release_ex(mname, 0);

	if (fcc->object) {
		fcc->called_scope = fcc->object->ce;
		if (fcc->function_handler
		 && (fcc->function_handler->common.fn_flags & ZEND_ACC_STATIC)) {
			fcc->object = NULL;
		}
	}
	return retval;
}
/* }}} */

ZEND_API zend_string *zend_get_callable_name_ex(zval *callable, zend_object *object) /* {{{ */
{
try_again:
	switch (Z_TYPE_P(callable)) {
		case IS_STRING:
			if (object) {
				return zend_create_member_string(object->ce->name, Z_STR_P(callable));
			}
			return zend_string_copy(Z_STR_P(callable));

		case IS_ARRAY:
		{
			zval *method = NULL;
			zval *obj = NULL;

			if (zend_hash_num_elements(Z_ARRVAL_P(callable)) == 2) {
				obj = zend_hash_index_find_deref(Z_ARRVAL_P(callable), 0);
				method = zend_hash_index_find_deref(Z_ARRVAL_P(callable), 1);
			}

			if (obj == NULL || method == NULL || Z_TYPE_P(method) != IS_STRING) {
				return ZSTR_KNOWN(ZEND_STR_ARRAY_CAPITALIZED);
			}

			if (Z_TYPE_P(obj) == IS_STRING) {
				return zend_create_member_string(Z_STR_P(obj), Z_STR_P(method));
			} else if (Z_TYPE_P(obj) == IS_OBJECT) {
				return zend_create_member_string(Z_OBJCE_P(obj)->name, Z_STR_P(method));
			} else {
				return ZSTR_KNOWN(ZEND_STR_ARRAY_CAPITALIZED);
			}
		}
		case IS_OBJECT:
		{
			zend_class_entry *ce = Z_OBJCE_P(callable);
			return zend_string_concat2(
				ZSTR_VAL(ce->name), ZSTR_LEN(ce->name),
				"::__invoke", sizeof("::__invoke") - 1);
		}
		case IS_REFERENCE:
			callable = Z_REFVAL_P(callable);
			goto try_again;
		default:
			return zval_get_string_func(callable);
	}
}
/* }}} */

ZEND_API zend_string *zend_get_callable_name(zval *callable) /* {{{ */
{
	return zend_get_callable_name_ex(callable, NULL);
}
/* }}} */

ZEND_API bool zend_is_callable_at_frame(
		zval *callable, zend_object *object, zend_execute_data *frame,
		uint32_t check_flags, zend_fcall_info_cache *fcc, char **error) /* {{{ */
{
	bool ret;
	zend_fcall_info_cache fcc_local;
	bool strict_class = 0;

	if (fcc == NULL) {
		fcc = &fcc_local;
	}
	if (error) {
		*error = NULL;
	}

	fcc->calling_scope = NULL;
	fcc->called_scope = NULL;
	fcc->function_handler = NULL;
	fcc->object = NULL;

again:
	switch (Z_TYPE_P(callable)) {
		case IS_STRING:
			if (object) {
				fcc->object = object;
				fcc->calling_scope = object->ce;
			}

			if (check_flags & IS_CALLABLE_CHECK_SYNTAX_ONLY) {
				fcc->called_scope = fcc->calling_scope;
				return 1;
			}

check_func:
			ret = zend_is_callable_check_func(callable, frame, fcc, strict_class, error);
			if (fcc == &fcc_local) {
				zend_release_fcall_info_cache(fcc);
			}
			return ret;

		case IS_ARRAY:
			{
				if (zend_hash_num_elements(Z_ARRVAL_P(callable)) != 2) {
					if (error) *error = estrdup("array callback must have exactly two members");
					return 0;
				}

				zval *obj = zend_hash_index_find(Z_ARRVAL_P(callable), 0);
				zval *method = zend_hash_index_find(Z_ARRVAL_P(callable), 1);
				if (!obj || !method) {
					if (error) *error = estrdup("array callback has to contain indices 0 and 1");
					return 0;
				}

				ZVAL_DEREF(obj);
				if (Z_TYPE_P(obj) != IS_STRING && Z_TYPE_P(obj) != IS_OBJECT) {
					if (error) *error = estrdup("first array member is not a valid class name or object");
					return 0;
				}

				ZVAL_DEREF(method);
				if (Z_TYPE_P(method) != IS_STRING) {
					if (error) *error = estrdup("second array member is not a valid method");
					return 0;
				}

				if (Z_TYPE_P(obj) == IS_STRING) {
					if (check_flags & IS_CALLABLE_CHECK_SYNTAX_ONLY) {
						return 1;
					}

					if (!zend_is_callable_check_class(Z_STR_P(obj), get_scope(frame), frame, fcc, &strict_class, error, false)) {
						return 0;
					}
				} else {
					ZEND_ASSERT(Z_TYPE_P(obj) == IS_OBJECT);
					fcc->calling_scope = Z_OBJCE_P(obj); /* TBFixed: what if it's overloaded? */
					fcc->object = Z_OBJ_P(obj);

					if (check_flags & IS_CALLABLE_CHECK_SYNTAX_ONLY) {
						fcc->called_scope = fcc->calling_scope;
						return 1;
					}
				}

				callable = method;
				goto check_func;
			}
			return 0;
		case IS_OBJECT:
			if (Z_OBJ_HANDLER_P(callable, get_closure) && Z_OBJ_HANDLER_P(callable, get_closure)(Z_OBJ_P(callable), &fcc->calling_scope, &fcc->function_handler, &fcc->object, 1) == SUCCESS) {
				fcc->called_scope = fcc->calling_scope;
				if (fcc == &fcc_local) {
					zend_release_fcall_info_cache(fcc);
				}
				return 1;
			}
			if (error) *error = estrdup("no array or string given");
			return 0;
		case IS_REFERENCE:
			callable = Z_REFVAL_P(callable);
			goto again;
		default:
			if (error) *error = estrdup("no array or string given");
			return 0;
	}
}
/* }}} */

ZEND_API bool zend_is_callable_ex(zval *callable, zend_object *object, uint32_t check_flags, zend_string **callable_name, zend_fcall_info_cache *fcc, char **error) /* {{{ */
{
	/* Determine callability at the first parent user frame. */
	zend_execute_data *frame = EG(current_execute_data);
	while (frame && (!frame->func || !ZEND_USER_CODE(frame->func->type))) {
		frame = frame->prev_execute_data;
	}

	bool ret = zend_is_callable_at_frame(callable, object, frame, check_flags, fcc, error);
	if (callable_name) {
		*callable_name = zend_get_callable_name_ex(callable, object);
	}
	return ret;
}

ZEND_API bool zend_is_callable(zval *callable, uint32_t check_flags, zend_string **callable_name) /* {{{ */
{
	return zend_is_callable_ex(callable, NULL, check_flags, callable_name, NULL, NULL);
}
/* }}} */

ZEND_API bool zend_make_callable(zval *callable, zend_string **callable_name) /* {{{ */
{
	zend_fcall_info_cache fcc;

	if (zend_is_callable_ex(callable, NULL, 0, callable_name, &fcc, NULL)) {
		if (Z_TYPE_P(callable) == IS_STRING && fcc.calling_scope) {
			zval_ptr_dtor_str(callable);
			array_init(callable);
			add_next_index_str(callable, zend_string_copy(fcc.calling_scope->name));
			add_next_index_str(callable, zend_string_copy(fcc.function_handler->common.function_name));
		}
		zend_release_fcall_info_cache(&fcc);
		return 1;
	}
	return 0;
}
/* }}} */

ZEND_API zend_result zend_fcall_info_init(zval *callable, uint32_t check_flags, zend_fcall_info *fci, zend_fcall_info_cache *fcc, zend_string **callable_name, char **error) /* {{{ */
{
	if (!zend_is_callable_ex(callable, NULL, check_flags, callable_name, fcc, error)) {
		return FAILURE;
	}

	fci->size = sizeof(*fci);
	fci->object = fcc->object;
	ZVAL_COPY_VALUE(&fci->function_name, callable);
	fci->retval = NULL;
	fci->param_count = 0;
	fci->params = NULL;
	fci->named_params = NULL;

	return SUCCESS;
}
/* }}} */

ZEND_API void zend_fcall_info_args_clear(zend_fcall_info *fci, bool free_mem) /* {{{ */
{
	if (fci->params) {
		zval *p = fci->params;
		zval *end = p + fci->param_count;

		while (p != end) {
			i_zval_ptr_dtor(p);
			p++;
		}
		if (free_mem) {
			efree(fci->params);
			fci->params = NULL;
		}
	}
	fci->param_count = 0;
}
/* }}} */

ZEND_API void zend_fcall_info_args_save(zend_fcall_info *fci, uint32_t *param_count, zval **params) /* {{{ */
{
	*param_count = fci->param_count;
	*params = fci->params;
	fci->param_count = 0;
	fci->params = NULL;
}
/* }}} */

ZEND_API void zend_fcall_info_args_restore(zend_fcall_info *fci, uint32_t param_count, zval *params) /* {{{ */
{
	zend_fcall_info_args_clear(fci, 1);
	fci->param_count = param_count;
	fci->params = params;
}
/* }}} */

ZEND_API zend_result zend_fcall_info_args_ex(zend_fcall_info *fci, zend_function *func, zval *args) /* {{{ */
{
	zval *arg, *params;
	uint32_t n = 1;

	zend_fcall_info_args_clear(fci, !args);

	if (!args) {
		return SUCCESS;
	}

	if (Z_TYPE_P(args) != IS_ARRAY) {
		return FAILURE;
	}

	fci->param_count = zend_hash_num_elements(Z_ARRVAL_P(args));
	fci->params = params = (zval *) erealloc(fci->params, fci->param_count * sizeof(zval));

	ZEND_HASH_FOREACH_VAL(Z_ARRVAL_P(args), arg) {
		if (func && !Z_ISREF_P(arg) && ARG_SHOULD_BE_SENT_BY_REF(func, n)) {
			ZVAL_NEW_REF(params, arg);
			Z_TRY_ADDREF_P(arg);
		} else {
			ZVAL_COPY(params, arg);
		}
		params++;
		n++;
	} ZEND_HASH_FOREACH_END();

	return SUCCESS;
}
/* }}} */

ZEND_API zend_result zend_fcall_info_args(zend_fcall_info *fci, zval *args) /* {{{ */
{
	return zend_fcall_info_args_ex(fci, NULL, args);
}
/* }}} */

ZEND_API void zend_fcall_info_argp(zend_fcall_info *fci, uint32_t argc, zval *argv) /* {{{ */
{
	zend_fcall_info_args_clear(fci, !argc);

	if (argc) {
		fci->param_count = argc;
		fci->params = (zval *) erealloc(fci->params, fci->param_count * sizeof(zval));

		for (uint32_t i = 0; i < argc; ++i) {
			ZVAL_COPY(&fci->params[i], &argv[i]);
		}
	}
}
/* }}} */

ZEND_API void zend_fcall_info_argv(zend_fcall_info *fci, uint32_t argc, va_list *argv) /* {{{ */
{
	zend_fcall_info_args_clear(fci, !argc);

	if (argc) {
		zval *arg;
		fci->param_count = argc;
		fci->params = (zval *) erealloc(fci->params, fci->param_count * sizeof(zval));

		for (uint32_t i = 0; i < argc; ++i) {
			arg = va_arg(*argv, zval *);
			ZVAL_COPY(&fci->params[i], arg);
		}
	}
}
/* }}} */

ZEND_API void zend_fcall_info_argn(zend_fcall_info *fci, uint32_t argc, ...) /* {{{ */
{
	va_list argv;

	va_start(argv, argc);
	zend_fcall_info_argv(fci, argc, &argv);
	va_end(argv);
}
/* }}} */

ZEND_API zend_result zend_fcall_info_call(zend_fcall_info *fci, zend_fcall_info_cache *fcc, zval *retval_ptr, zval *args) /* {{{ */
{
	zval retval, *org_params = NULL;
	uint32_t org_count = 0;
	zend_result result;

	fci->retval = retval_ptr ? retval_ptr : &retval;
	if (args) {
		zend_fcall_info_args_save(fci, &org_count, &org_params);
		zend_fcall_info_args(fci, args);
	}
	result = zend_call_function(fci, fcc);

	if (!retval_ptr && Z_TYPE(retval) != IS_UNDEF) {
		zval_ptr_dtor(&retval);
	}
	if (args) {
		zend_fcall_info_args_restore(fci, org_count, org_params);
	}
	return result;
}
/* }}} */

ZEND_API const char *zend_get_module_version(const char *module_name) /* {{{ */
{
	zend_string *lname;
	size_t name_len = strlen(module_name);
	zend_module_entry *module;

	lname = zend_string_alloc(name_len, 0);
	zend_str_tolower_copy(ZSTR_VAL(lname), module_name, name_len);
	module = zend_hash_find_ptr(&module_registry, lname);
	zend_string_efree(lname);
	return module ? module->version : NULL;
}
/* }}} */

static zend_always_inline bool is_persistent_class(zend_class_entry *ce) {
	return (ce->type & ZEND_INTERNAL_CLASS)
		&& ce->info.internal.module->type == MODULE_PERSISTENT;
}

ZEND_API zend_property_info *zend_declare_typed_property(zend_class_entry *ce, zend_string *name, zval *property, int access_type, zend_string *doc_comment, zend_type type) /* {{{ */
{
	zend_property_info *property_info, *property_info_ptr;

	if (ZEND_TYPE_IS_SET(type)) {
		ce->ce_flags |= ZEND_ACC_HAS_TYPE_HINTS;
	}

	if (ce->type == ZEND_INTERNAL_CLASS) {
		property_info = pemalloc(sizeof(zend_property_info), 1);
	} else {
		property_info = zend_arena_alloc(&CG(arena), sizeof(zend_property_info));
		if (Z_TYPE_P(property) == IS_CONSTANT_AST) {
			ce->ce_flags &= ~ZEND_ACC_CONSTANTS_UPDATED;
			if (access_type & ZEND_ACC_STATIC) {
				ce->ce_flags |= ZEND_ACC_HAS_AST_STATICS;
			} else {
				ce->ce_flags |= ZEND_ACC_HAS_AST_PROPERTIES;
			}
		}
	}

	if (Z_TYPE_P(property) == IS_STRING && !ZSTR_IS_INTERNED(Z_STR_P(property))) {
		zval_make_interned_string(property);
	}

	if (!(access_type & ZEND_ACC_PPP_MASK)) {
		access_type |= ZEND_ACC_PUBLIC;
	}
	if (access_type & ZEND_ACC_STATIC) {
		if ((property_info_ptr = zend_hash_find_ptr(&ce->properties_info, name)) != NULL &&
		    (property_info_ptr->flags & ZEND_ACC_STATIC) != 0) {
			property_info->offset = property_info_ptr->offset;
			zval_ptr_dtor(&ce->default_static_members_table[property_info->offset]);
			zend_hash_del(&ce->properties_info, name);
		} else {
			property_info->offset = ce->default_static_members_count++;
			ce->default_static_members_table = perealloc(ce->default_static_members_table, sizeof(zval) * ce->default_static_members_count, ce->type == ZEND_INTERNAL_CLASS);
		}
		ZVAL_COPY_VALUE(&ce->default_static_members_table[property_info->offset], property);
		if (!ZEND_MAP_PTR(ce->static_members_table)) {
			if (ce->type == ZEND_INTERNAL_CLASS &&
					ce->info.internal.module->type == MODULE_PERSISTENT) {
				ZEND_MAP_PTR_NEW(ce->static_members_table);
			}
		}
	} else {
		zval *property_default_ptr;
		if ((property_info_ptr = zend_hash_find_ptr(&ce->properties_info, name)) != NULL &&
		    (property_info_ptr->flags & ZEND_ACC_STATIC) == 0) {
			property_info->offset = property_info_ptr->offset;
			zval_ptr_dtor(&ce->default_properties_table[OBJ_PROP_TO_NUM(property_info->offset)]);
			zend_hash_del(&ce->properties_info, name);

			ZEND_ASSERT(ce->type == ZEND_INTERNAL_CLASS);
			ZEND_ASSERT(ce->properties_info_table != NULL);
			ce->properties_info_table[OBJ_PROP_TO_NUM(property_info->offset)] = property_info;
		} else {
			property_info->offset = OBJ_PROP_TO_OFFSET(ce->default_properties_count);
			ce->default_properties_count++;
			ce->default_properties_table = perealloc(ce->default_properties_table, sizeof(zval) * ce->default_properties_count, ce->type == ZEND_INTERNAL_CLASS);

			/* For user classes this is handled during linking */
			if (ce->type == ZEND_INTERNAL_CLASS) {
				ce->properties_info_table = perealloc(ce->properties_info_table, sizeof(zend_property_info *) * ce->default_properties_count, 1);
				ce->properties_info_table[ce->default_properties_count - 1] = property_info;
			}
		}
		property_default_ptr = &ce->default_properties_table[OBJ_PROP_TO_NUM(property_info->offset)];
		ZVAL_COPY_VALUE(property_default_ptr, property);
		Z_PROP_FLAG_P(property_default_ptr) = Z_ISUNDEF_P(property) ? IS_PROP_UNINIT : 0;
	}
	if (ce->type & ZEND_INTERNAL_CLASS) {
		/* Must be interned to avoid ZTS data races */
		if (is_persistent_class(ce)) {
			name = zend_new_interned_string(zend_string_copy(name));
		}

		if (Z_REFCOUNTED_P(property)) {
			zend_error_noreturn(E_CORE_ERROR, "Internal zvals cannot be refcounted");
		}
	}

	if (access_type & ZEND_ACC_PUBLIC) {
		property_info->name = zend_string_copy(name);
	} else if (access_type & ZEND_ACC_PRIVATE) {
		property_info->name = zend_mangle_property_name(ZSTR_VAL(ce->name), ZSTR_LEN(ce->name), ZSTR_VAL(name), ZSTR_LEN(name), is_persistent_class(ce));
	} else {
		ZEND_ASSERT(access_type & ZEND_ACC_PROTECTED);
		property_info->name = zend_mangle_property_name("*", 1, ZSTR_VAL(name), ZSTR_LEN(name), is_persistent_class(ce));
	}

	property_info->name = zend_new_interned_string(property_info->name);
	property_info->flags = access_type;
	property_info->doc_comment = doc_comment;
	property_info->attributes = NULL;
	property_info->ce = ce;
	property_info->type = type;

	if (is_persistent_class(ce)) {
		zend_type *single_type;
		ZEND_TYPE_FOREACH(property_info->type, single_type) {
			if (ZEND_TYPE_HAS_NAME(*single_type)) {
				zend_string *name = zend_new_interned_string(ZEND_TYPE_NAME(*single_type));
				ZEND_TYPE_SET_PTR(*single_type, name);
				zend_alloc_ce_cache(name);
			}
		} ZEND_TYPE_FOREACH_END();
	}

	zend_hash_update_ptr(&ce->properties_info, name, property_info);

	return property_info;
}
/* }}} */

ZEND_API zend_result zend_try_assign_typed_ref_ex(zend_reference *ref, zval *val, bool strict) /* {{{ */
{
	if (UNEXPECTED(!zend_verify_ref_assignable_zval(ref, val, strict))) {
		zval_ptr_dtor(val);
		return FAILURE;
	} else {
		zval_ptr_dtor(&ref->val);
		ZVAL_COPY_VALUE(&ref->val, val);
		return SUCCESS;
	}
}
/* }}} */

ZEND_API zend_result zend_try_assign_typed_ref(zend_reference *ref, zval *val) /* {{{ */
{
	return zend_try_assign_typed_ref_ex(ref, val, ZEND_ARG_USES_STRICT_TYPES());
}
/* }}} */

ZEND_API zend_result zend_try_assign_typed_ref_null(zend_reference *ref) /* {{{ */
{
	zval tmp;

	ZVAL_NULL(&tmp);
	return zend_try_assign_typed_ref(ref, &tmp);
}
/* }}} */

ZEND_API zend_result zend_try_assign_typed_ref_bool(zend_reference *ref, bool val) /* {{{ */
{
	zval tmp;

	ZVAL_BOOL(&tmp, val);
	return zend_try_assign_typed_ref(ref, &tmp);
}
/* }}} */

ZEND_API zend_result zend_try_assign_typed_ref_long(zend_reference *ref, zend_long lval) /* {{{ */
{
	zval tmp;

	ZVAL_LONG(&tmp, lval);
	return zend_try_assign_typed_ref(ref, &tmp);
}
/* }}} */

ZEND_API zend_result zend_try_assign_typed_ref_double(zend_reference *ref, double dval) /* {{{ */
{
	zval tmp;

	ZVAL_DOUBLE(&tmp, dval);
	return zend_try_assign_typed_ref(ref, &tmp);
}
/* }}} */

ZEND_API zend_result zend_try_assign_typed_ref_empty_string(zend_reference *ref) /* {{{ */
{
	zval tmp;

	ZVAL_EMPTY_STRING(&tmp);
	return zend_try_assign_typed_ref(ref, &tmp);
}
/* }}} */

ZEND_API zend_result zend_try_assign_typed_ref_str(zend_reference *ref, zend_string *str) /* {{{ */
{
	zval tmp;

	ZVAL_STR(&tmp, str);
	return zend_try_assign_typed_ref(ref, &tmp);
}
/* }}} */

ZEND_API zend_result zend_try_assign_typed_ref_string(zend_reference *ref, const char *string) /* {{{ */
{
	zval tmp;

	ZVAL_STRING(&tmp, string);
	return zend_try_assign_typed_ref(ref, &tmp);
}
/* }}} */

ZEND_API zend_result zend_try_assign_typed_ref_stringl(zend_reference *ref, const char *string, size_t len) /* {{{ */
{
	zval tmp;

	ZVAL_STRINGL(&tmp, string, len);
	return zend_try_assign_typed_ref(ref, &tmp);
}
/* }}} */

ZEND_API zend_result zend_try_assign_typed_ref_arr(zend_reference *ref, zend_array *arr) /* {{{ */
{
	zval tmp;

	ZVAL_ARR(&tmp, arr);
	return zend_try_assign_typed_ref(ref, &tmp);
}
/* }}} */

ZEND_API zend_result zend_try_assign_typed_ref_res(zend_reference *ref, zend_resource *res) /* {{{ */
{
	zval tmp;

	ZVAL_RES(&tmp, res);
	return zend_try_assign_typed_ref(ref, &tmp);
}
/* }}} */

ZEND_API zend_result zend_try_assign_typed_ref_zval(zend_reference *ref, zval *zv) /* {{{ */
{
	zval tmp;

	ZVAL_COPY_VALUE(&tmp, zv);
	return zend_try_assign_typed_ref(ref, &tmp);
}
/* }}} */

ZEND_API zend_result zend_try_assign_typed_ref_zval_ex(zend_reference *ref, zval *zv, bool strict) /* {{{ */
{
	zval tmp;

	ZVAL_COPY_VALUE(&tmp, zv);
	return zend_try_assign_typed_ref_ex(ref, &tmp, strict);
}
/* }}} */

ZEND_API void zend_declare_property_ex(zend_class_entry *ce, zend_string *name, zval *property, int access_type, zend_string *doc_comment) /* {{{ */
{
	zend_declare_typed_property(ce, name, property, access_type, doc_comment, (zend_type) ZEND_TYPE_INIT_NONE(0));
}
/* }}} */

ZEND_API void zend_declare_property(zend_class_entry *ce, const char *name, size_t name_length, zval *property, int access_type) /* {{{ */
{
	zend_string *key = zend_string_init(name, name_length, is_persistent_class(ce));
	zend_declare_property_ex(ce, key, property, access_type, NULL);
	zend_string_release(key);
}
/* }}} */

ZEND_API void zend_declare_property_null(zend_class_entry *ce, const char *name, size_t name_length, int access_type) /* {{{ */
{
	zval property;

	ZVAL_NULL(&property);
	zend_declare_property(ce, name, name_length, &property, access_type);
}
/* }}} */

ZEND_API void zend_declare_property_bool(zend_class_entry *ce, const char *name, size_t name_length, zend_long value, int access_type) /* {{{ */
{
	zval property;

	ZVAL_BOOL(&property, value);
	zend_declare_property(ce, name, name_length, &property, access_type);
}
/* }}} */

ZEND_API void zend_declare_property_long(zend_class_entry *ce, const char *name, size_t name_length, zend_long value, int access_type) /* {{{ */
{
	zval property;

	ZVAL_LONG(&property, value);
	zend_declare_property(ce, name, name_length, &property, access_type);
}
/* }}} */

ZEND_API void zend_declare_property_double(zend_class_entry *ce, const char *name, size_t name_length, double value, int access_type) /* {{{ */
{
	zval property;

	ZVAL_DOUBLE(&property, value);
	zend_declare_property(ce, name, name_length, &property, access_type);
}
/* }}} */

ZEND_API void zend_declare_property_string(zend_class_entry *ce, const char *name, size_t name_length, const char *value, int access_type) /* {{{ */
{
	zval property;

	ZVAL_NEW_STR(&property, zend_string_init(value, strlen(value), ce->type & ZEND_INTERNAL_CLASS));
	zend_declare_property(ce, name, name_length, &property, access_type);
}
/* }}} */

ZEND_API void zend_declare_property_stringl(zend_class_entry *ce, const char *name, size_t name_length, const char *value, size_t value_len, int access_type) /* {{{ */
{
	zval property;

	ZVAL_NEW_STR(&property, zend_string_init(value, value_len, ce->type & ZEND_INTERNAL_CLASS));
	zend_declare_property(ce, name, name_length, &property, access_type);
}
/* }}} */

ZEND_API zend_class_constant *zend_declare_class_constant_ex(zend_class_entry *ce, zend_string *name, zval *value, int flags, zend_string *doc_comment) /* {{{ */
{
	zend_class_constant *c;

	if (ce->ce_flags & ZEND_ACC_INTERFACE) {
		if (!(flags & ZEND_ACC_PUBLIC)) {
			zend_error_noreturn(E_COMPILE_ERROR, "Access type for interface constant %s::%s must be public", ZSTR_VAL(ce->name), ZSTR_VAL(name));
		}
	}

	if (zend_string_equals_literal_ci(name, "class")) {
		zend_error_noreturn(ce->type == ZEND_INTERNAL_CLASS ? E_CORE_ERROR : E_COMPILE_ERROR,
				"A class constant must not be called 'class'; it is reserved for class name fetching");
	}

	if (Z_TYPE_P(value) == IS_STRING && !ZSTR_IS_INTERNED(Z_STR_P(value))) {
		zval_make_interned_string(value);
	}

	if (ce->type == ZEND_INTERNAL_CLASS) {
		c = pemalloc(sizeof(zend_class_constant), 1);
	} else {
		c = zend_arena_alloc(&CG(arena), sizeof(zend_class_constant));
	}
	ZVAL_COPY_VALUE(&c->value, value);
	ZEND_CLASS_CONST_FLAGS(c) = flags;
	c->doc_comment = doc_comment;
	c->attributes = NULL;
	c->ce = ce;
	if (Z_TYPE_P(value) == IS_CONSTANT_AST) {
		ce->ce_flags &= ~ZEND_ACC_CONSTANTS_UPDATED;
		ce->ce_flags |= ZEND_ACC_HAS_AST_CONSTANTS;
		if (ce->type == ZEND_INTERNAL_CLASS && !ZEND_MAP_PTR(ce->mutable_data)) {
			ZEND_MAP_PTR_NEW(ce->mutable_data);
		}
	}

	if (!zend_hash_add_ptr(&ce->constants_table, name, c)) {
		zend_error_noreturn(ce->type == ZEND_INTERNAL_CLASS ? E_CORE_ERROR : E_COMPILE_ERROR,
			"Cannot redefine class constant %s::%s", ZSTR_VAL(ce->name), ZSTR_VAL(name));
	}

	return c;
}
/* }}} */

ZEND_API void zend_declare_class_constant(zend_class_entry *ce, const char *name, size_t name_length, zval *value) /* {{{ */
{
	zend_string *key;

	if (ce->type == ZEND_INTERNAL_CLASS) {
		key = zend_string_init_interned(name, name_length, 1);
	} else {
		key = zend_string_init(name, name_length, 0);
	}
	zend_declare_class_constant_ex(ce, key, value, ZEND_ACC_PUBLIC, NULL);
	zend_string_release(key);
}
/* }}} */

ZEND_API void zend_declare_class_constant_null(zend_class_entry *ce, const char *name, size_t name_length) /* {{{ */
{
	zval constant;

	ZVAL_NULL(&constant);
	zend_declare_class_constant(ce, name, name_length, &constant);
}
/* }}} */

ZEND_API void zend_declare_class_constant_long(zend_class_entry *ce, const char *name, size_t name_length, zend_long value) /* {{{ */
{
	zval constant;

	ZVAL_LONG(&constant, value);
	zend_declare_class_constant(ce, name, name_length, &constant);
}
/* }}} */

ZEND_API void zend_declare_class_constant_bool(zend_class_entry *ce, const char *name, size_t name_length, bool value) /* {{{ */
{
	zval constant;

	ZVAL_BOOL(&constant, value);
	zend_declare_class_constant(ce, name, name_length, &constant);
}
/* }}} */

ZEND_API void zend_declare_class_constant_double(zend_class_entry *ce, const char *name, size_t name_length, double value) /* {{{ */
{
	zval constant;

	ZVAL_DOUBLE(&constant, value);
	zend_declare_class_constant(ce, name, name_length, &constant);
}
/* }}} */

ZEND_API void zend_declare_class_constant_stringl(zend_class_entry *ce, const char *name, size_t name_length, const char *value, size_t value_length) /* {{{ */
{
	zval constant;

	ZVAL_NEW_STR(&constant, zend_string_init(value, value_length, ce->type & ZEND_INTERNAL_CLASS));
	zend_declare_class_constant(ce, name, name_length, &constant);
}
/* }}} */

ZEND_API void zend_declare_class_constant_string(zend_class_entry *ce, const char *name, size_t name_length, const char *value) /* {{{ */
{
	zend_declare_class_constant_stringl(ce, name, name_length, value, strlen(value));
}
/* }}} */

ZEND_API void zend_update_property_ex(zend_class_entry *scope, zend_object *object, zend_string *name, zval *value) /* {{{ */
{
	zend_class_entry *old_scope = EG(fake_scope);

	EG(fake_scope) = scope;

	object->handlers->write_property(object, name, value, NULL);

	EG(fake_scope) = old_scope;
}
/* }}} */

ZEND_API void zend_update_property(zend_class_entry *scope, zend_object *object, const char *name, size_t name_length, zval *value) /* {{{ */
{
	zend_string *property;
	zend_class_entry *old_scope = EG(fake_scope);

	EG(fake_scope) = scope;

	property = zend_string_init(name, name_length, 0);
	object->handlers->write_property(object, property, value, NULL);
	zend_string_release_ex(property, 0);

	EG(fake_scope) = old_scope;
}
/* }}} */

ZEND_API void zend_update_property_null(zend_class_entry *scope, zend_object *object, const char *name, size_t name_length) /* {{{ */
{
	zval tmp;

	ZVAL_NULL(&tmp);
	zend_update_property(scope, object, name, name_length, &tmp);
}
/* }}} */

ZEND_API void zend_unset_property(zend_class_entry *scope, zend_object *object, const char *name, size_t name_length) /* {{{ */
{
	zend_string *property;
	zend_class_entry *old_scope = EG(fake_scope);

	EG(fake_scope) = scope;

	property = zend_string_init(name, name_length, 0);
	object->handlers->unset_property(object, property, 0);
	zend_string_release_ex(property, 0);

	EG(fake_scope) = old_scope;
}
/* }}} */

ZEND_API void zend_update_property_bool(zend_class_entry *scope, zend_object *object, const char *name, size_t name_length, zend_long value) /* {{{ */
{
	zval tmp;

	ZVAL_BOOL(&tmp, value);
	zend_update_property(scope, object, name, name_length, &tmp);
}
/* }}} */

ZEND_API void zend_update_property_long(zend_class_entry *scope, zend_object *object, const char *name, size_t name_length, zend_long value) /* {{{ */
{
	zval tmp;

	ZVAL_LONG(&tmp, value);
	zend_update_property(scope, object, name, name_length, &tmp);
}
/* }}} */

ZEND_API void zend_update_property_double(zend_class_entry *scope, zend_object *object, const char *name, size_t name_length, double value) /* {{{ */
{
	zval tmp;

	ZVAL_DOUBLE(&tmp, value);
	zend_update_property(scope, object, name, name_length, &tmp);
}
/* }}} */

ZEND_API void zend_update_property_str(zend_class_entry *scope, zend_object *object, const char *name, size_t name_length, zend_string *value) /* {{{ */
{
	zval tmp;

	ZVAL_STR(&tmp, value);
	zend_update_property(scope, object, name, name_length, &tmp);
}
/* }}} */

ZEND_API void zend_update_property_string(zend_class_entry *scope, zend_object *object, const char *name, size_t name_length, const char *value) /* {{{ */
{
	zval tmp;

	ZVAL_STRING(&tmp, value);
	Z_SET_REFCOUNT(tmp, 0);
	zend_update_property(scope, object, name, name_length, &tmp);
}
/* }}} */

ZEND_API void zend_update_property_stringl(zend_class_entry *scope, zend_object *object, const char *name, size_t name_length, const char *value, size_t value_len) /* {{{ */
{
	zval tmp;

	ZVAL_STRINGL(&tmp, value, value_len);
	Z_SET_REFCOUNT(tmp, 0);
	zend_update_property(scope, object, name, name_length, &tmp);
}
/* }}} */

ZEND_API zend_result zend_update_static_property_ex(zend_class_entry *scope, zend_string *name, zval *value) /* {{{ */
{
	zval *property, tmp;
	zend_property_info *prop_info;
	zend_class_entry *old_scope = EG(fake_scope);

	if (UNEXPECTED(!(scope->ce_flags & ZEND_ACC_CONSTANTS_UPDATED))) {
		if (UNEXPECTED(zend_update_class_constants(scope)) != SUCCESS) {
			return FAILURE;
		}
	}

	EG(fake_scope) = scope;
	property = zend_std_get_static_property_with_info(scope, name, BP_VAR_W, &prop_info);
	EG(fake_scope) = old_scope;

	if (!property) {
		return FAILURE;
	}

	ZEND_ASSERT(!Z_ISREF_P(value));
	Z_TRY_ADDREF_P(value);
	if (ZEND_TYPE_IS_SET(prop_info->type)) {
		ZVAL_COPY_VALUE(&tmp, value);
		if (!zend_verify_property_type(prop_info, &tmp, /* strict */ 0)) {
			Z_TRY_DELREF_P(value);
			return FAILURE;
		}
		value = &tmp;
	}

	zend_assign_to_variable(property, value, IS_TMP_VAR, /* strict */ 0);
	return SUCCESS;
}
/* }}} */

ZEND_API zend_result zend_update_static_property(zend_class_entry *scope, const char *name, size_t name_length, zval *value) /* {{{ */
{
	zend_string *key = zend_string_init(name, name_length, 0);
	bool retval = zend_update_static_property_ex(scope, key, value);
	zend_string_efree(key);
	return retval;
}
/* }}} */

ZEND_API zend_result zend_update_static_property_null(zend_class_entry *scope, const char *name, size_t name_length) /* {{{ */
{
	zval tmp;

	ZVAL_NULL(&tmp);
	return zend_update_static_property(scope, name, name_length, &tmp);
}
/* }}} */

ZEND_API zend_result zend_update_static_property_bool(zend_class_entry *scope, const char *name, size_t name_length, zend_long value) /* {{{ */
{
	zval tmp;

	ZVAL_BOOL(&tmp, value);
	return zend_update_static_property(scope, name, name_length, &tmp);
}
/* }}} */

ZEND_API zend_result zend_update_static_property_long(zend_class_entry *scope, const char *name, size_t name_length, zend_long value) /* {{{ */
{
	zval tmp;

	ZVAL_LONG(&tmp, value);
	return zend_update_static_property(scope, name, name_length, &tmp);
}
/* }}} */

ZEND_API zend_result zend_update_static_property_double(zend_class_entry *scope, const char *name, size_t name_length, double value) /* {{{ */
{
	zval tmp;

	ZVAL_DOUBLE(&tmp, value);
	return zend_update_static_property(scope, name, name_length, &tmp);
}
/* }}} */

ZEND_API zend_result zend_update_static_property_string(zend_class_entry *scope, const char *name, size_t name_length, const char *value) /* {{{ */
{
	zval tmp;

	ZVAL_STRING(&tmp, value);
	Z_SET_REFCOUNT(tmp, 0);
	return zend_update_static_property(scope, name, name_length, &tmp);
}
/* }}} */

ZEND_API zend_result zend_update_static_property_stringl(zend_class_entry *scope, const char *name, size_t name_length, const char *value, size_t value_len) /* {{{ */
{
	zval tmp;

	ZVAL_STRINGL(&tmp, value, value_len);
	Z_SET_REFCOUNT(tmp, 0);
	return zend_update_static_property(scope, name, name_length, &tmp);
}
/* }}} */

ZEND_API zval *zend_read_property_ex(zend_class_entry *scope, zend_object *object, zend_string *name, bool silent, zval *rv) /* {{{ */
{
	zval *value;
	zend_class_entry *old_scope = EG(fake_scope);

	EG(fake_scope) = scope;

	value = object->handlers->read_property(object, name, silent?BP_VAR_IS:BP_VAR_R, NULL, rv);

	EG(fake_scope) = old_scope;
	return value;
}
/* }}} */

ZEND_API zval *zend_read_property(zend_class_entry *scope, zend_object *object, const char *name, size_t name_length, bool silent, zval *rv) /* {{{ */
{
	zval *value;
	zend_string *str;

	str = zend_string_init(name, name_length, 0);
	value = zend_read_property_ex(scope, object, str, silent, rv);
	zend_string_release_ex(str, 0);
	return value;
}
/* }}} */

ZEND_API zval *zend_read_static_property_ex(zend_class_entry *scope, zend_string *name, bool silent) /* {{{ */
{
	zval *property;
	zend_class_entry *old_scope = EG(fake_scope);

	EG(fake_scope) = scope;
	property = zend_std_get_static_property(scope, name, silent ? BP_VAR_IS : BP_VAR_R);
	EG(fake_scope) = old_scope;

	return property;
}
/* }}} */

ZEND_API zval *zend_read_static_property(zend_class_entry *scope, const char *name, size_t name_length, bool silent) /* {{{ */
{
	zend_string *key = zend_string_init(name, name_length, 0);
	zval *property = zend_read_static_property_ex(scope, key, silent);
	zend_string_efree(key);
	return property;
}
/* }}} */

ZEND_API void zend_save_error_handling(zend_error_handling *current) /* {{{ */
{
	current->handling = EG(error_handling);
	current->exception = EG(exception_class);
}
/* }}} */

ZEND_API void zend_replace_error_handling(zend_error_handling_t error_handling, zend_class_entry *exception_class, zend_error_handling *current) /* {{{ */
{
	if (current) {
		zend_save_error_handling(current);
	}
	ZEND_ASSERT(error_handling == EH_THROW || exception_class == NULL);
	EG(error_handling) = error_handling;
	EG(exception_class) = exception_class;
}
/* }}} */

ZEND_API void zend_restore_error_handling(zend_error_handling *saved) /* {{{ */
{
	EG(error_handling) = saved->handling;
	EG(exception_class) = saved->exception;
}
/* }}} */

ZEND_API ZEND_COLD const char *zend_get_object_type(const zend_class_entry *ce) /* {{{ */
{
	if(ce->ce_flags & ZEND_ACC_TRAIT) {
		return "trait";
	} else if (ce->ce_flags & ZEND_ACC_INTERFACE) {
		return "interface";
	} else {
		return "class";
	}
}
/* }}} */

ZEND_API bool zend_is_iterable(zval *iterable) /* {{{ */
{
	switch (Z_TYPE_P(iterable)) {
		case IS_ARRAY:
			return 1;
		case IS_OBJECT:
			return zend_class_implements_interface(Z_OBJCE_P(iterable), zend_ce_traversable);
		default:
			return 0;
	}
}
/* }}} */

ZEND_API bool zend_is_countable(zval *countable) /* {{{ */
{
	switch (Z_TYPE_P(countable)) {
		case IS_ARRAY:
			return 1;
		case IS_OBJECT:
			if (Z_OBJ_HT_P(countable)->count_elements) {
				return 1;
			}

			return zend_class_implements_interface(Z_OBJCE_P(countable), zend_ce_countable);
		default:
			return 0;
	}
}
/* }}} */

static zend_result get_default_via_ast(zval *default_value_zval, const char *default_value) {
	zend_ast *ast;
	zend_arena *ast_arena;

	zend_string *code = zend_string_concat3(
		"<?php ", sizeof("<?php ") - 1, default_value, strlen(default_value), ";", 1);

	ast = zend_compile_string_to_ast(code, &ast_arena, ZSTR_EMPTY_ALLOC());
	zend_string_release(code);

	if (!ast) {
		return FAILURE;
	}

	zend_ast_list *statement_list = zend_ast_get_list(ast);
	zend_ast **const_expr_ast_ptr = &statement_list->child[0];

	zend_arena *original_ast_arena = CG(ast_arena);
	uint32_t original_compiler_options = CG(compiler_options);
	zend_file_context original_file_context;
	CG(ast_arena) = ast_arena;
	/* Disable constant substitution, to make getDefaultValueConstant() work. */
	CG(compiler_options) |= ZEND_COMPILE_NO_CONSTANT_SUBSTITUTION | ZEND_COMPILE_NO_PERSISTENT_CONSTANT_SUBSTITUTION;
	zend_file_context_begin(&original_file_context);
	zend_const_expr_to_zval(default_value_zval, const_expr_ast_ptr, /* allow_dynamic */ true);
	CG(ast_arena) = original_ast_arena;
	CG(compiler_options) = original_compiler_options;
	zend_file_context_end(&original_file_context);

	zend_ast_destroy(ast);
	zend_arena_destroy(ast_arena);

	return SUCCESS;
}

static zend_string *try_parse_string(const char *str, size_t len, char quote) {
	if (len == 0) {
		return ZSTR_EMPTY_ALLOC();
	}

	for (size_t i = 0; i < len; i++) {
		if (str[i] == '\\' || str[i] == quote) {
			return NULL;
		}
	}
	return zend_string_init(str, len, 0);
}

ZEND_API zend_result zend_get_default_from_internal_arg_info(
		zval *default_value_zval, zend_internal_arg_info *arg_info)
{
	const char *default_value = arg_info->default_value;
	if (!default_value) {
		return FAILURE;
	}

	/* Avoid going through the full AST machinery for some simple and common cases. */
	size_t default_value_len = strlen(default_value);
	zend_ulong lval;
	if (default_value_len == sizeof("null")-1
			&& !memcmp(default_value, "null", sizeof("null")-1)) {
		ZVAL_NULL(default_value_zval);
		return SUCCESS;
	} else if (default_value_len == sizeof("true")-1
			&& !memcmp(default_value, "true", sizeof("true")-1)) {
		ZVAL_TRUE(default_value_zval);
		return SUCCESS;
	} else if (default_value_len == sizeof("false")-1
			&& !memcmp(default_value, "false", sizeof("false")-1)) {
		ZVAL_FALSE(default_value_zval);
		return SUCCESS;
	} else if (default_value_len >= 2
			&& (default_value[0] == '\'' || default_value[0] == '"')
			&& default_value[default_value_len - 1] == default_value[0]) {
		zend_string *str = try_parse_string(
			default_value + 1, default_value_len - 2, default_value[0]);
		if (str) {
			ZVAL_STR(default_value_zval, str);
			return SUCCESS;
		}
	} else if (default_value_len == sizeof("[]")-1
			&& !memcmp(default_value, "[]", sizeof("[]")-1)) {
		ZVAL_EMPTY_ARRAY(default_value_zval);
		return SUCCESS;
	} else if (ZEND_HANDLE_NUMERIC_STR(default_value, default_value_len, lval)) {
		ZVAL_LONG(default_value_zval, lval);
		return SUCCESS;
	}

#if 0
	fprintf(stderr, "Evaluating %s via AST\n", default_value);
#endif
	return get_default_via_ast(default_value_zval, default_value);
}<|MERGE_RESOLUTION|>--- conflicted
+++ resolved
@@ -1324,14 +1324,7 @@
 	zend_hash_init(constants_table, zend_hash_num_elements(&class_type->constants_table), NULL, NULL, 0);
 	zend_hash_extend(constants_table, zend_hash_num_elements(&class_type->constants_table), 0);
 
-<<<<<<< HEAD
 	ZEND_HASH_MAP_FOREACH_STR_KEY_PTR(&class_type->constants_table, key, c) {
-		if (Z_TYPE(c->value) == IS_CONSTANT_AST) {
-			new_c = zend_arena_alloc(&CG(arena), sizeof(zend_class_constant));
-			memcpy(new_c, c, sizeof(zend_class_constant));
-			c = new_c;
-=======
-	ZEND_HASH_FOREACH_STR_KEY_PTR(&class_type->constants_table, key, c) {
 		if (c->ce == class_type) {
 			if (Z_TYPE(c->value) == IS_CONSTANT_AST) {
 				new_c = zend_arena_alloc(&CG(arena), sizeof(zend_class_constant));
@@ -1344,7 +1337,6 @@
 				c = zend_hash_find_ptr(CE_CONSTANTS_TABLE(c->ce), key);
 				ZEND_ASSERT(c);
 			}
->>>>>>> 44e5d253
 		}
 		_zend_hash_append_ptr(constants_table, key, c);
 	} ZEND_HASH_FOREACH_END();
@@ -1427,14 +1419,10 @@
 		} else {
 			constants_table = &class_type->constants_table;
 		}
-<<<<<<< HEAD
-		ZEND_HASH_MAP_FOREACH_PTR(constants_table, c) {
-=======
 
 		zend_string *name;
-		ZEND_HASH_FOREACH_STR_KEY_VAL(constants_table, name, val) {
+		ZEND_HASH_MAP_FOREACH_STR_KEY_VAL(constants_table, name, val) {
 			c = Z_PTR_P(val);
->>>>>>> 44e5d253
 			if (Z_TYPE(c->value) == IS_CONSTANT_AST) {
 				if (c->ce != class_type) {
 					Z_PTR_P(val) = c = zend_hash_find_ptr(CE_CONSTANTS_TABLE(c->ce), name);
