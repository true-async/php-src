/*
   +----------------------------------------------------------------------+
   | Zend Engine                                                          |
   +----------------------------------------------------------------------+
   | Copyright (c) 1998-2014 Zend Technologies Ltd. (http://www.zend.com) |
   +----------------------------------------------------------------------+
   | This source file is subject to version 2.00 of the Zend license,     |
   | that is bundled with this package in the file LICENSE, and is        |
   | available through the world-wide-web at the following url:           |
   | http://www.zend.com/license/2_00.txt.                                |
   | If you did not receive a copy of the Zend license and are unable to  |
   | obtain it through the world-wide-web, please send a note to          |
   | license@zend.com so we can mail you a copy immediately.              |
   +----------------------------------------------------------------------+
   | Authors: Andi Gutmans <andi@zend.com>                                |
   |          Zeev Suraski <zeev@zend.com>                                |
   |          Andrei Zmievski <andrei@php.net>                            |
   +----------------------------------------------------------------------+
*/

/* $Id$ */

#include "zend.h"
#include "zend_execute.h"
#include "zend_API.h"
#include "zend_modules.h"
#include "zend_constants.h"
#include "zend_exceptions.h"
#include "zend_closures.h"

#ifdef HAVE_STDARG_H
#include <stdarg.h>
#endif

/* these variables are true statics/globals, and have to be mutex'ed on every access */
ZEND_API HashTable module_registry;

static zend_module_entry **module_request_startup_handlers;
static zend_module_entry **module_request_shutdown_handlers;
static zend_module_entry **module_post_deactivate_handlers;

static zend_class_entry  **class_cleanup_handlers;

/* this function doesn't check for too many parameters */
ZEND_API int zend_get_parameters(int ht, int param_count, ...) /* {{{ */
{
	zval *p;
	int arg_count;
	va_list ptr;
	zval **param, *param_ptr;
	TSRMLS_FETCH();

	p = zend_vm_stack_top(TSRMLS_C) - 1;
	arg_count = Z_LVAL_P(p);

	if (param_count>arg_count) {
		return FAILURE;
	}

	va_start(ptr, param_count);

	while (param_count-->0) {
		param = va_arg(ptr, zval **);
		param_ptr = (p-arg_count);
		if (!Z_ISREF_P(param_ptr) && Z_REFCOUNT_P(param_ptr) > 1) {
			zval new_tmp;

			ZVAL_DUP(&new_tmp, param_ptr);
			Z_DELREF_P(param_ptr);
			ZVAL_COPY_VALUE(param_ptr, &new_tmp);
		}
		*param = param_ptr;
		arg_count--;
	}
	va_end(ptr);

	return SUCCESS;
}
/* }}} */

ZEND_API int _zend_get_parameters_array(int ht, int param_count, zval *argument_array TSRMLS_DC) /* {{{ */
{
	zval *p;
	int arg_count;
	zval *param_ptr;

	p = zend_vm_stack_top(TSRMLS_C) - 1;
	arg_count = Z_LVAL_P(p);

	if (param_count>arg_count) {
		return FAILURE;
	}

	while (param_count-->0) {
		param_ptr = (p-arg_count);
		if (Z_REFCOUNTED_P(param_ptr) && 
		    !Z_ISREF_P(param_ptr) &&		    
		    Z_REFCOUNT_P(param_ptr) > 1) {
			zval new_tmp;

			ZVAL_DUP(&new_tmp, param_ptr);
			Z_DELREF_P(param_ptr);
			ZVAL_COPY_VALUE(argument_array, &new_tmp);
		} else {
			ZVAL_COPY_VALUE(argument_array, param_ptr);
		}
		argument_array++;
		arg_count--;
	}

	return SUCCESS;
}
/* }}} */

/* Zend-optimized Extended functions */
/* this function doesn't check for too many parameters */
ZEND_API int zend_get_parameters_ex(int param_count, ...) /* {{{ */
{
	zval *p;
	int arg_count;
	va_list ptr;
	zval **param;
	TSRMLS_FETCH();

	p = zend_vm_stack_top(TSRMLS_C) - 1;
	arg_count = Z_LVAL_P(p);

	if (param_count>arg_count) {
		return FAILURE;
	}

	va_start(ptr, param_count);
	while (param_count-->0) {
		param = va_arg(ptr, zval **);
		*param = p-(arg_count--);
	}
	va_end(ptr);

	return SUCCESS;
}
/* }}} */

ZEND_API int _zend_get_parameters_array_ex(int param_count, zval *argument_array TSRMLS_DC) /* {{{ */
{
	zval *p;
	int arg_count;

	p = zend_vm_stack_top(TSRMLS_C) - 1;
	arg_count = Z_LVAL_P(p);

	if (param_count>arg_count) {
		return FAILURE;
	}

	while (param_count-->0) {
		zval *value = (p-arg_count);

		ZVAL_COPY_VALUE(argument_array, value);
		argument_array++;
		arg_count--;
	}

	return SUCCESS;
}
/* }}} */

ZEND_API int zend_copy_parameters_array(int param_count, zval *argument_array TSRMLS_DC) /* {{{ */
{
	zval *p;
	int arg_count;

	p = zend_vm_stack_top(TSRMLS_C) - 1;
	arg_count = Z_LVAL_P(p);

	if (param_count>arg_count) {
		return FAILURE;
	}

	while (param_count-->0) {
		zval *param = p-(arg_count--);
		if (Z_REFCOUNTED_P(param)) {
			Z_ADDREF_P(param);
		}
		add_next_index_zval(argument_array, param);
	}

	return SUCCESS;
}
/* }}} */

ZEND_API void zend_wrong_param_count(TSRMLS_D) /* {{{ */
{
	const char *space;
	const char *class_name = get_active_class_name(&space TSRMLS_CC);

	zend_error(E_WARNING, "Wrong parameter count for %s%s%s()", class_name, space, get_active_function_name(TSRMLS_C));
}
/* }}} */

/* Argument parsing API -- andrei */
ZEND_API char *zend_get_type_by_const(int type) /* {{{ */
{
	switch(type) {
		case IS_BOOL:
			return "boolean";
		case IS_LONG:
			return "integer";
		case IS_DOUBLE:
			return "double";
		case IS_STRING:
			return "string";
		case IS_OBJECT:
			return "object";
		case IS_RESOURCE:
			return "resource";
		case IS_NULL:
			return "null";
		case IS_CALLABLE:
			return "callable";
		case IS_ARRAY:
			return "array";
		default:
			return "unknown";
	}
}
/* }}} */

ZEND_API char *zend_zval_type_name(const zval *arg) /* {{{ */
{
	ZVAL_DEREF(arg);
	return zend_get_type_by_const(Z_TYPE_P(arg));
}
/* }}} */

ZEND_API zend_class_entry *zend_get_class_entry(const zend_object *zobject TSRMLS_DC) /* {{{ */
{
	if (zobject->handlers->get_class_entry) {
		return zobject->handlers->get_class_entry(zobject TSRMLS_CC);
	} else {
		zend_error(E_ERROR, "Class entry requested for an object without PHP class");
		return NULL;
	}
}
/* }}} */

/* returns 1 if you need to copy result, 0 if it's already a copy */
ZEND_API zend_string *zend_get_object_classname(const zend_object *object TSRMLS_DC) /* {{{ */
{
	zend_string *ret;

	if (object->handlers->get_class_name != NULL) {
		ret = object->handlers->get_class_name(object, 0 TSRMLS_CC);
		if (ret) {
			return ret;
		}
	}
	return zend_get_class_entry(object TSRMLS_CC)->name;
}
/* }}} */

static int parse_arg_object_to_string(zval *arg, char **p, int *pl, int type TSRMLS_DC) /* {{{ */
{
	if (Z_OBJ_HANDLER_P(arg, cast_object)) {
		zval obj;
		if (Z_OBJ_HANDLER_P(arg, cast_object)(arg, &obj, type TSRMLS_CC) == SUCCESS) {
			zval_ptr_dtor(arg);
			ZVAL_COPY_VALUE(arg, &obj);
			*pl = Z_STRLEN_P(arg);
			*p = Z_STRVAL_P(arg);
			return SUCCESS;
		}
	}
	/* Standard PHP objects */
	if (Z_OBJ_HT_P(arg) == &std_object_handlers || !Z_OBJ_HANDLER_P(arg, cast_object)) {
		SEPARATE_ZVAL_IF_NOT_REF(arg);
		if (zend_std_cast_object_tostring(arg, arg, type TSRMLS_CC) == SUCCESS) {
			*pl = Z_STRLEN_P(arg);
			*p = Z_STRVAL_P(arg);
			return SUCCESS;
		}
	}
	if (!Z_OBJ_HANDLER_P(arg, cast_object) && Z_OBJ_HANDLER_P(arg, get)) {
		int use_copy;
		zval rv;
		zval *z = Z_OBJ_HANDLER_P(arg, get)(arg, &rv TSRMLS_CC);
		Z_ADDREF_P(z);
		if(Z_TYPE_P(z) != IS_OBJECT) {
			zval_dtor(arg);
			ZVAL_NULL(arg);
			zend_make_printable_zval(z, arg, &use_copy);
			if (!use_copy) {
				ZVAL_ZVAL(arg, z, 1, 1);
			}
			*pl = Z_STRLEN_P(arg);
			*p = Z_STRVAL_P(arg);
			return SUCCESS;
		}
		zval_ptr_dtor(z);
	}
	return FAILURE;
}
/* }}} */

static int parse_arg_object_to_str(zval *arg, zend_string **str, int type TSRMLS_DC) /* {{{ */
{
	if (Z_OBJ_HANDLER_P(arg, cast_object)) {
		zval obj;
		if (Z_OBJ_HANDLER_P(arg, cast_object)(arg, &obj, type TSRMLS_CC) == SUCCESS) {
			zval_ptr_dtor(arg);
			ZVAL_COPY_VALUE(arg, &obj);
			*str = Z_STR_P(arg);
			return SUCCESS;
		}
	}
	/* Standard PHP objects */
	if (Z_OBJ_HT_P(arg) == &std_object_handlers || !Z_OBJ_HANDLER_P(arg, cast_object)) {
		SEPARATE_ZVAL_IF_NOT_REF(arg);
		if (zend_std_cast_object_tostring(arg, arg, type TSRMLS_CC) == SUCCESS) {
			*str = Z_STR_P(arg);
			return SUCCESS;
		}
	}
	if (!Z_OBJ_HANDLER_P(arg, cast_object) && Z_OBJ_HANDLER_P(arg, get)) {
		int use_copy;
		zval rv;
		zval *z = Z_OBJ_HANDLER_P(arg, get)(arg, &rv TSRMLS_CC);
		Z_ADDREF_P(z);
		if(Z_TYPE_P(z) != IS_OBJECT) {
			zval_dtor(arg);
			ZVAL_NULL(arg);
			zend_make_printable_zval(z, arg, &use_copy);
			if (!use_copy) {
				ZVAL_ZVAL(arg, z, 1, 1);
			}
			*str = Z_STR_P(arg);
			return SUCCESS;
		}
		zval_ptr_dtor(z);
	}
	return FAILURE;
}
/* }}} */

static const char *zend_parse_arg_impl(int arg_num, zval *arg, va_list *va, const char **spec, char **error, int *severity TSRMLS_DC) /* {{{ */
{
	const char *spec_walk = *spec;
	char c = *spec_walk++;
	int check_null = 0;
	zval *real_arg = arg;

	/* scan through modifiers */
	while (1) {
		if (*spec_walk == '/') {
			SEPARATE_ZVAL_IF_NOT_REF(arg);
		} else if (*spec_walk == '!') {
			check_null = 1;
		} else {
			break;
		}
		spec_walk++;
	}

	ZVAL_DEREF(arg);

	switch (c) {
		case 'l':
		case 'L':
			{
				long *p = va_arg(*va, long *);

				if (check_null) {
					zend_bool *p = va_arg(*va, zend_bool *);
					*p = (Z_TYPE_P(arg) == IS_NULL);
				}

				switch (Z_TYPE_P(arg)) {
					case IS_STRING:
						{
							double d;
							int type;

							if ((type = is_numeric_string(Z_STRVAL_P(arg), Z_STRLEN_P(arg), p, &d, -1)) == 0) {
								return "long";
							} else if (type == IS_DOUBLE) {
								if (c == 'L') {
									if (d > LONG_MAX) {
										*p = LONG_MAX;
										break;
									} else if (d < LONG_MIN) {
										*p = LONG_MIN;
										break;
									}
								}

								*p = zend_dval_to_lval(d);
							}
						}
						break;

					case IS_DOUBLE:
						if (c == 'L') {
							if (Z_DVAL_P(arg) > LONG_MAX) {
								*p = LONG_MAX;
								break;
							} else if (Z_DVAL_P(arg) < LONG_MIN) {
								*p = LONG_MIN;
								break;
							}
						}
					case IS_NULL:
					case IS_LONG:
					case IS_BOOL:
						convert_to_long_ex(arg);
						*p = Z_LVAL_P(arg);
						break;

					case IS_ARRAY:
					case IS_OBJECT:
					case IS_RESOURCE:
					default:
						return "long";
				}
			}
			break;

		case 'd':
			{
				double *p = va_arg(*va, double *);

				if (check_null) {
					zend_bool *p = va_arg(*va, zend_bool *);
					*p = (Z_TYPE_P(arg) == IS_NULL);
				}

				switch (Z_TYPE_P(arg)) {
					case IS_STRING:
						{
							long l;
							int type;

							if ((type = is_numeric_string(Z_STRVAL_P(arg), Z_STRLEN_P(arg), &l, p, -1)) == 0) {
								return "double";
							} else if (type == IS_LONG) {
								*p = (double) l;
							}
						}
						break;

					case IS_NULL:
					case IS_LONG:
					case IS_DOUBLE:
					case IS_BOOL:
						convert_to_double_ex(arg);
						*p = Z_DVAL_P(arg);
						break;

					case IS_ARRAY:
					case IS_OBJECT:
					case IS_RESOURCE:
					default:
						return "double";
				}
			}
			break;

		case 'p':
		case 's':
			{
				char **p = va_arg(*va, char **);
				int *pl = va_arg(*va, int *);
				switch (Z_TYPE_P(arg)) {
					case IS_NULL:
						if (check_null) {
							*p = NULL;
							*pl = 0;
							break;
						}
						/* break omitted intentionally */

					case IS_STRING:
					case IS_LONG:
					case IS_DOUBLE:
					case IS_BOOL:
						convert_to_string_ex(arg);
						if (UNEXPECTED(Z_ISREF_P(arg))) {
							/* it's dangerous to return pointers to string
							   buffer of referenced variable, because it can
							   be clobbered throug magic callbacks */
							SEPARATE_ZVAL(arg);
						}
						*p = Z_STRVAL_P(arg);
						*pl = Z_STRLEN_P(arg);
						if (c == 'p' && CHECK_ZVAL_NULL_PATH(arg)) {
							return "a valid path";
						}
						break;

					case IS_OBJECT:
						if (parse_arg_object_to_string(arg, p, pl, IS_STRING TSRMLS_CC) == SUCCESS) {
							if (c == 'p' && CHECK_ZVAL_NULL_PATH(arg)) {
								return "a valid path";
							}
							break;
						}

					case IS_ARRAY:
					case IS_RESOURCE:
					default:
						return c == 's' ? "string" : "a valid path";
				}
			}
			break;

		case 'S':
			{
				zend_string **str = va_arg(*va, zend_string **);
				switch (Z_TYPE_P(arg)) {
					case IS_NULL:
						if (check_null) {
							*str = NULL;
							break;
						}
						/* break omitted intentionally */

					case IS_STRING:
					case IS_LONG:
					case IS_DOUBLE:
					case IS_BOOL:
						convert_to_string_ex(arg);
						if (UNEXPECTED(Z_ISREF_P(arg))) {
							/* it's dangerous to return pointers to string
							   buffer of referenced variable, because it can
							   be clobbered throug magic callbacks */
							SEPARATE_ZVAL(arg);
						}
						*str = Z_STR_P(arg);
						break;

					case IS_OBJECT: {
						if (parse_arg_object_to_str(arg, str, IS_STRING TSRMLS_CC) == SUCCESS) {
							break;
						}
					}
					case IS_ARRAY:
					case IS_RESOURCE:
					default:
						return "string";
				}
			}
			break;

		case 'b':
			{
				zend_bool *p = va_arg(*va, zend_bool *);

				if (check_null) {
					zend_bool *p = va_arg(*va, zend_bool *);
					*p = (Z_TYPE_P(arg) == IS_NULL);
				}

				switch (Z_TYPE_P(arg)) {
					case IS_NULL:
					case IS_STRING:
					case IS_LONG:
					case IS_DOUBLE:
					case IS_BOOL:
						convert_to_boolean_ex(arg);
						*p = Z_BVAL_P(arg);
						break;

					case IS_ARRAY:
					case IS_OBJECT:
					case IS_RESOURCE:
					default:
						return "boolean";
				}
			}
			break;

		case 'r':
			{
				zval **p = va_arg(*va, zval **);
				if (check_null && Z_TYPE_P(arg) == IS_NULL) {
					*p = NULL;
					break;
				}
				if (Z_TYPE_P(arg) == IS_RESOURCE) {
					*p = arg;
				} else {
					return "resource";
				}
			}
			break;
		case 'A':
		case 'a':
			{
				zval **p = va_arg(*va, zval **);
				if (check_null && Z_TYPE_P(arg) == IS_NULL) {
					*p = NULL;
					break;
				}
				if (Z_TYPE_P(arg) == IS_ARRAY || (c == 'A' && Z_TYPE_P(arg) == IS_OBJECT)) {
					*p = arg;
				} else {
					return "array";
				}
			}
			break;
		case 'H':
		case 'h':
			{
				HashTable **p = va_arg(*va, HashTable **);
				if (check_null && Z_TYPE_P(arg) == IS_NULL) {
					*p = NULL;
					break;
				}
				if (Z_TYPE_P(arg) == IS_ARRAY) {
					*p = Z_ARRVAL_P(arg);
				} else if(c == 'H' && Z_TYPE_P(arg) == IS_OBJECT) {
					*p = HASH_OF(arg);
					if(*p == NULL) {
						return "array";
					}
				} else {
					return "array";
				}
			}
			break;

		case 'o':
			{
				zval **p = va_arg(*va, zval **);
				if (check_null && Z_TYPE_P(arg) == IS_NULL) {
					*p = NULL;
					break;
				}
				if (Z_TYPE_P(arg) == IS_OBJECT) {
					*p = arg;
				} else {
					return "object";
				}
			}
			break;

		case 'O':
			{
				zval **p = va_arg(*va, zval **);
				zend_class_entry *ce = va_arg(*va, zend_class_entry *);

				if (check_null && Z_TYPE_P(arg) == IS_NULL) {
					*p = NULL;
					break;
				}
				if (Z_TYPE_P(arg) == IS_OBJECT &&
						(!ce || instanceof_function(Z_OBJCE_P(arg), ce TSRMLS_CC))) {
					*p = arg;
				} else {
					if (ce) {
						return ce->name->val;
					} else {
						return "object";
					}
				}
			}
			break;

		case 'C':
			{
				zend_class_entry *lookup, **pce = va_arg(*va, zend_class_entry **);
				zend_class_entry *ce_base = *pce;

				if (check_null && Z_TYPE_P(arg) == IS_NULL) {
					*pce = NULL;
					break;
				}
				convert_to_string_ex(arg);
				if ((lookup = zend_lookup_class(Z_STR_P(arg) TSRMLS_CC)) == NULL) {
					*pce = NULL;
				} else {
					*pce = lookup;
				}
				if (ce_base) {
					if ((!*pce || !instanceof_function(*pce, ce_base TSRMLS_CC))) {
						zend_spprintf(error, 0, "to be a class name derived from %s, '%s' given",
							ce_base->name->val, Z_STRVAL_P(arg));
						*pce = NULL;
						return "";
					}
				}
				if (!*pce) {
					zend_spprintf(error, 0, "to be a valid class name, '%s' given",
						Z_STRVAL_P(arg));
					return "";
				}
				break;

			}
			break;

		case 'f':
			{
				zend_fcall_info *fci = va_arg(*va, zend_fcall_info *);
				zend_fcall_info_cache *fcc = va_arg(*va, zend_fcall_info_cache *);
				char *is_callable_error = NULL;

				if (check_null && Z_TYPE_P(arg) == IS_NULL) {
					fci->size = 0;
					fcc->initialized = 0;
					break;
				}

				if (zend_fcall_info_init(arg, 0, fci, fcc, NULL, &is_callable_error TSRMLS_CC) == SUCCESS) {
					if (is_callable_error) {
						*severity = E_STRICT;
						zend_spprintf(error, 0, "to be a valid callback, %s", is_callable_error);
						efree(is_callable_error);
						*spec = spec_walk;
						return "";
					}
					break;
				} else {
					if (is_callable_error) {
						*severity = E_WARNING;
						zend_spprintf(error, 0, "to be a valid callback, %s", is_callable_error);
						efree(is_callable_error);
						return "";
					} else {
						return "valid callback";
					}
				}
			}

		case 'z':
			{
				zval **p = va_arg(*va, zval **);
				if (check_null && Z_TYPE_P(arg) == IS_NULL) {
					*p = NULL;
				} else {
					*p = real_arg;
				}
			}
			break;

		case 'Z':
			/* 'Z' iz not supported anymore and should be replaced with 'z' */
			ZEND_ASSERT(c != 'Z');
		default:
			return "unknown";
	}

	*spec = spec_walk;

	return NULL;
}
/* }}} */

static int zend_parse_arg(int arg_num, zval *arg, va_list *va, const char **spec, int quiet TSRMLS_DC) /* {{{ */
{
	const char *expected_type = NULL;
	char *error = NULL;
	int severity = E_WARNING;

	expected_type = zend_parse_arg_impl(arg_num, arg, va, spec, &error, &severity TSRMLS_CC);
	if (expected_type) {
		if (!quiet && (*expected_type || error)) {
			const char *space;
			const char *class_name = get_active_class_name(&space TSRMLS_CC);

			if (error) {
				zend_error(severity, "%s%s%s() expects parameter %d %s",
						class_name, space, get_active_function_name(TSRMLS_C), arg_num, error);
				efree(error);
			} else {
				zend_error(severity, "%s%s%s() expects parameter %d to be %s, %s given",
						class_name, space, get_active_function_name(TSRMLS_C), arg_num, expected_type,
						zend_zval_type_name(arg));
			}
		}
		if (severity != E_STRICT) {
			return FAILURE;
		}
	}

	return SUCCESS;
}
/* }}} */

ZEND_API int zend_parse_parameter(int flags, int arg_num TSRMLS_DC, zval *arg, const char *spec, ...)
{
	va_list va;
	int ret;
	int quiet = flags & ZEND_PARSE_PARAMS_QUIET;

	va_start(va, spec);
	ret = zend_parse_arg(arg_num, arg, &va, &spec, quiet TSRMLS_CC);
	va_end(va);

	return ret;
}

static int zend_parse_va_args(int num_args, const char *type_spec, va_list *va, int flags TSRMLS_DC) /* {{{ */
{
	const  char *spec_walk;
	int c, i;
	int min_num_args = -1;
	int max_num_args = 0;
	int post_varargs = 0;
	zval *arg;
	int arg_count;
	int quiet = flags & ZEND_PARSE_PARAMS_QUIET;
	zend_bool have_varargs = 0;
	zval **varargs = NULL;
	int *n_varargs = NULL;

	for (spec_walk = type_spec; *spec_walk; spec_walk++) {
		c = *spec_walk;
		switch (c) {
			case 'l': case 'd':
			case 's': case 'b':
			case 'r': case 'a':
			case 'o': case 'O':
			case 'z': case 'Z':
			case 'C': case 'h':
			case 'f': case 'A':
			case 'H': case 'p':
			case 'S':
				max_num_args++;
				break;

			case '|':
				min_num_args = max_num_args;
				break;

			case '/':
			case '!':
				/* Pass */
				break;

			case '*':
			case '+':
				if (have_varargs) {
					if (!quiet) {
						zend_function *active_function = EG(current_execute_data)->function_state.function;
						const char *class_name = active_function->common.scope ? active_function->common.scope->name->val : "";
						zend_error(E_WARNING, "%s%s%s(): only one varargs specifier (* or +) is permitted",
								class_name,
								class_name[0] ? "::" : "",
								active_function->common.function_name->val);
					}
					return FAILURE;
				}
				have_varargs = 1;
				/* we expect at least one parameter in varargs */
				if (c == '+') {
					max_num_args++;
				}
				/* mark the beginning of varargs */
				post_varargs = max_num_args;
				break;

			default:
				if (!quiet) {
					zend_function *active_function = EG(current_execute_data)->function_state.function;
					const char *class_name = active_function->common.scope ? active_function->common.scope->name->val : "";
					zend_error(E_WARNING, "%s%s%s(): bad type specifier while parsing parameters",
							class_name,
							class_name[0] ? "::" : "",
							active_function->common.function_name->val);
				}
				return FAILURE;
		}
	}

	if (min_num_args < 0) {
		min_num_args = max_num_args;
	}

	if (have_varargs) {
		/* calculate how many required args are at the end of the specifier list */
		post_varargs = max_num_args - post_varargs;
		max_num_args = -1;
	}

	if (num_args < min_num_args || (num_args > max_num_args && max_num_args > 0)) {
		if (!quiet) {
			zend_function *active_function = EG(current_execute_data)->function_state.function;
			const char *class_name = active_function->common.scope ? active_function->common.scope->name->val : "";
			zend_error(E_WARNING, "%s%s%s() expects %s %d parameter%s, %d given",
					class_name,
					class_name[0] ? "::" : "",
					active_function->common.function_name->val,
					min_num_args == max_num_args ? "exactly" : num_args < min_num_args ? "at least" : "at most",
					num_args < min_num_args ? min_num_args : max_num_args,
					(num_args < min_num_args ? min_num_args : max_num_args) == 1 ? "" : "s",
					num_args);
		}
		return FAILURE;
	}

	arg_count = Z_LVAL_P(zend_vm_stack_top(TSRMLS_C) - 1);

	if (num_args > arg_count) {
		zend_error(E_WARNING, "%s(): could not obtain parameters for parsing",
			get_active_function_name(TSRMLS_C));
		return FAILURE;
	}

	i = 0;
	while (num_args-- > 0) {
		if (*type_spec == '|') {
			type_spec++;
		}

		if (*type_spec == '*' || *type_spec == '+') {
			int num_varargs = num_args + 1 - post_varargs;

			/* eat up the passed in storage even if it won't be filled in with varargs */
			varargs = va_arg(*va, zval **);
			n_varargs = va_arg(*va, int *);
			type_spec++;

			if (num_varargs > 0) {
				*n_varargs = num_varargs;
				*varargs = (zend_vm_stack_top(TSRMLS_C) - 1 - (arg_count - i));
				/* adjust how many args we have left and restart loop */
				num_args += 1 - num_varargs;
				i += num_varargs;
				continue;
			} else {
				*varargs = NULL;
				*n_varargs = 0;
			}
		}

		arg = zend_vm_stack_top(TSRMLS_C) - 1 - (arg_count-i);

		if (zend_parse_arg(i+1, arg, va, &type_spec, quiet TSRMLS_CC) == FAILURE) {
			/* clean up varargs array if it was used */
			if (varargs && *varargs) {
				*varargs = NULL;
			}
			return FAILURE;
		}
		i++;
	}

	return SUCCESS;
}
/* }}} */

#define RETURN_IF_ZERO_ARGS(num_args, type_spec, quiet) { \
	int __num_args = (num_args); \
	\
	if (0 == (type_spec)[0] && 0 != __num_args && !(quiet)) { \
		const char *__space; \
		const char * __class_name = get_active_class_name(&__space TSRMLS_CC); \
		zend_error(E_WARNING, "%s%s%s() expects exactly 0 parameters, %d given", \
			__class_name, __space, \
			get_active_function_name(TSRMLS_C), __num_args); \
		return FAILURE; \
	}\
}

ZEND_API int zend_parse_parameters_ex(int flags, int num_args TSRMLS_DC, const char *type_spec, ...) /* {{{ */
{
	va_list va;
	int retval;

	RETURN_IF_ZERO_ARGS(num_args, type_spec, flags & ZEND_PARSE_PARAMS_QUIET);

	va_start(va, type_spec);
	retval = zend_parse_va_args(num_args, type_spec, &va, flags TSRMLS_CC);
	va_end(va);

	return retval;
}
/* }}} */

ZEND_API int zend_parse_parameters(int num_args TSRMLS_DC, const char *type_spec, ...) /* {{{ */
{
	va_list va;
	int retval;

	RETURN_IF_ZERO_ARGS(num_args, type_spec, 0);

	va_start(va, type_spec);
	retval = zend_parse_va_args(num_args, type_spec, &va, 0 TSRMLS_CC);
	va_end(va);

	return retval;
}
/* }}} */

ZEND_API int zend_parse_method_parameters(int num_args TSRMLS_DC, zval *this_ptr, const char *type_spec, ...) /* {{{ */
{
	va_list va;
	int retval;
	const char *p = type_spec;
	zval **object;
	zend_class_entry *ce;

	if (!this_ptr || Z_TYPE_P(this_ptr) != IS_OBJECT) {
		RETURN_IF_ZERO_ARGS(num_args, p, 0);

		va_start(va, type_spec);
		retval = zend_parse_va_args(num_args, type_spec, &va, 0 TSRMLS_CC);
		va_end(va);
	} else {
		p++;
		RETURN_IF_ZERO_ARGS(num_args, p, 0);

		va_start(va, type_spec);

		object = va_arg(va, zval **);
		ce = va_arg(va, zend_class_entry *);
		*object = this_ptr;

		if (ce && !instanceof_function(Z_OBJCE_P(this_ptr), ce TSRMLS_CC)) {
			zend_error(E_CORE_ERROR, "%s::%s() must be derived from %s::%s",
				ce->name->val, get_active_function_name(TSRMLS_C), Z_OBJCE_P(this_ptr)->name->val, get_active_function_name(TSRMLS_C));
		}

		retval = zend_parse_va_args(num_args, p, &va, 0 TSRMLS_CC);
		va_end(va);
	}
	return retval;
}
/* }}} */

ZEND_API int zend_parse_method_parameters_ex(int flags, int num_args TSRMLS_DC, zval *this_ptr, const char *type_spec, ...) /* {{{ */
{
	va_list va;
	int retval;
	const char *p = type_spec;
	zval **object;
	zend_class_entry *ce;
	int quiet = flags & ZEND_PARSE_PARAMS_QUIET;

	if (!this_ptr) {
		RETURN_IF_ZERO_ARGS(num_args, p, quiet);

		va_start(va, type_spec);
		retval = zend_parse_va_args(num_args, type_spec, &va, flags TSRMLS_CC);
		va_end(va);
	} else {
		p++;
		RETURN_IF_ZERO_ARGS(num_args, p, quiet);

		va_start(va, type_spec);

		object = va_arg(va, zval **);
		ce = va_arg(va, zend_class_entry *);
		*object = this_ptr;

		if (ce && !instanceof_function(Z_OBJCE_P(this_ptr), ce TSRMLS_CC)) {
			if (!quiet) {
				zend_error(E_CORE_ERROR, "%s::%s() must be derived from %s::%s",
					ce->name->val, get_active_function_name(TSRMLS_C), Z_OBJCE_P(this_ptr)->name->val, get_active_function_name(TSRMLS_C));
			}
			va_end(va);
			return FAILURE;
		}

		retval = zend_parse_va_args(num_args, p, &va, flags TSRMLS_CC);
		va_end(va);
	}
	return retval;
}
/* }}} */

/* Argument parsing API -- andrei */
ZEND_API int _array_init(zval *arg, uint size ZEND_FILE_LINE_DC) /* {{{ */
{
	ZVAL_NEW_ARR(arg);
	_zend_hash_init(Z_ARRVAL_P(arg), size, ZVAL_PTR_DTOR, 0 ZEND_FILE_LINE_RELAY_CC);
	return SUCCESS;
}
/* }}} */

static int zend_merge_property(zval *value TSRMLS_DC, int num_args, va_list args, const zend_hash_key *hash_key) /* {{{ */
{
	/* which name should a numeric property have ? */
	if (hash_key->key) {
		zval *obj = va_arg(args, zval *);
		zend_object_handlers *obj_ht = va_arg(args, zend_object_handlers *);
		zval member;

		ZVAL_STR(&member, STR_COPY(hash_key->key));
		obj_ht->write_property(obj, &member, value, -1 TSRMLS_CC);
		zval_ptr_dtor(&member);
	}
	return ZEND_HASH_APPLY_KEEP;
}
/* }}} */

/* This function should be called after the constructor has been called
 * because it may call __set from the uninitialized object otherwise. */
ZEND_API void zend_merge_properties(zval *obj, HashTable *properties, int destroy_ht TSRMLS_DC) /* {{{ */
{
	const zend_object_handlers *obj_ht = Z_OBJ_HT_P(obj);
	zend_class_entry *old_scope = EG(scope);

	EG(scope) = Z_OBJCE_P(obj);
	zend_hash_apply_with_arguments(properties TSRMLS_CC, (apply_func_args_t)zend_merge_property, 2, obj, obj_ht);
	EG(scope) = old_scope;

	if (destroy_ht) {
		zend_hash_destroy(properties);
		FREE_HASHTABLE(properties);
	}
}
/* }}} */

static int zval_update_class_constant(zval *pp, int is_static, int offset TSRMLS_DC) /* {{{ */
{
	ZVAL_DEREF(pp);
	if (Z_CONSTANT_P(pp)) {
		zend_class_entry **scope = EG(in_execution)?&EG(scope):&CG(active_class_entry);

		if ((*scope)->parent) {
			zend_class_entry *ce = *scope;
			zend_property_info *prop_info;

			do {
				ZEND_HASH_FOREACH_PTR(&ce->properties_info, prop_info) {
					if (is_static == ((prop_info->flags & ZEND_ACC_STATIC) != 0) &&
					    offset == prop_info->offset) {
						int ret;
						zend_class_entry *old_scope = *scope;
						*scope = prop_info->ce;
						ret = zval_update_constant(pp, 1 TSRMLS_CC);
						*scope = old_scope;
						return ret;
					}
				} ZEND_HASH_FOREACH_END();
				ce = ce->parent;
			} while (ce);

		}
		return zval_update_constant(pp, 1 TSRMLS_CC);
	}
	return 0;
}
/* }}} */

ZEND_API void zend_update_class_constants(zend_class_entry *class_type TSRMLS_DC) /* {{{ */
{
	if ((class_type->ce_flags & ZEND_ACC_CONSTANTS_UPDATED) == 0 || (!CE_STATIC_MEMBERS(class_type) && class_type->default_static_members_count)) {
		zend_class_entry **scope = EG(in_execution)?&EG(scope):&CG(active_class_entry);
		zend_class_entry *old_scope = *scope;
		int i;

		*scope = class_type;
		zend_hash_apply_with_argument(&class_type->constants_table, (apply_func_arg_t) zval_update_constant, (void *)1 TSRMLS_CC);

		for (i = 0; i < class_type->default_properties_count; i++) {
			if (Z_TYPE(class_type->default_properties_table[i]) != IS_UNDEF) {
				zval_update_class_constant(&class_type->default_properties_table[i], 0, i TSRMLS_CC);
			}
		}

		if (!CE_STATIC_MEMBERS(class_type) && class_type->default_static_members_count) {
			zval *p;

			if (class_type->parent) {
				zend_update_class_constants(class_type->parent TSRMLS_CC);
			}
#if ZTS
			CG(static_members_table)[(zend_intptr_t)(class_type->static_members_table)] = emalloc(sizeof(zval*) * class_type->default_static_members_count);
#else
			class_type->static_members_table = emalloc(sizeof(zval*) * class_type->default_static_members_count);
#endif
			for (i = 0; i < class_type->default_static_members_count; i++) {
				p = &class_type->default_static_members_table[i];
				if (Z_ISREF_P(p) &&
					class_type->parent &&
					i < class_type->parent->default_static_members_count &&
					p == &class_type->parent->default_static_members_table[i] &&
					Z_TYPE(CE_STATIC_MEMBERS(class_type->parent)[i]) != IS_UNDEF
				) {
					zval *q = &CE_STATIC_MEMBERS(class_type->parent)[i];

					ZVAL_NEW_REF(q, q);
					ZVAL_COPY_VALUE(&CE_STATIC_MEMBERS(class_type)[i], q);
					Z_ADDREF_P(q);
				} else {
					ZVAL_DUP(&CE_STATIC_MEMBERS(class_type)[i], p);
				}
			}
		}

		for (i = 0; i < class_type->default_static_members_count; i++) {
			zval_update_class_constant(&CE_STATIC_MEMBERS(class_type)[i], 1, i TSRMLS_CC);
		}

		*scope = old_scope;
		class_type->ce_flags |= ZEND_ACC_CONSTANTS_UPDATED;
	}
}
/* }}} */

ZEND_API void object_properties_init(zend_object *object, zend_class_entry *class_type) /* {{{ */
{
	int i;

	if (class_type->default_properties_count) {
		for (i = 0; i < class_type->default_properties_count; i++) {
#if ZTS
			ZVAL_DUP(&object->properties_table[i], &class_type->default_properties_table[i]);
#else
			ZVAL_COPY(&object->properties_table[i], &class_type->default_properties_table[i]);
#endif
		}
		object->properties = NULL;
	}
}
/* }}} */

ZEND_API void object_properties_init_ex(zend_object *object, HashTable *properties TSRMLS_DC) /* {{{ */
{
	object->properties = properties;
	if (object->ce->default_properties_count) {
	    zval *prop, tmp;
    	zend_string *key;
    	zend_property_info *property_info;

    	ZEND_HASH_FOREACH_STR_KEY_VAL(properties, key, prop) {
		    ZVAL_STR(&tmp, key);
			property_info = zend_get_property_info(object->ce, &tmp, 1 TSRMLS_CC);
			if (property_info &&
			    (property_info->flags & ZEND_ACC_STATIC) == 0 &&
			    property_info->offset >= 0) {
				ZVAL_COPY_VALUE(&object->properties_table[property_info->offset], prop);
				ZVAL_INDIRECT(prop, &object->properties_table[property_info->offset]);
			}
		} ZEND_HASH_FOREACH_END();
	}
}
/* }}} */

ZEND_API void object_properties_load(zend_object *object, HashTable *properties TSRMLS_DC) /* {{{ */
{
    zval *prop, tmp;
   	zend_string *key;
   	zend_property_info *property_info;

	ZEND_HASH_FOREACH_STR_KEY_VAL(properties, key, prop) {
	    ZVAL_STR(&tmp, key);
		property_info = zend_get_property_info(object->ce, &tmp, 1 TSRMLS_CC);
		if (property_info &&
		    (property_info->flags & ZEND_ACC_STATIC) == 0 &&
		    property_info->offset >= 0) {
		    zval_ptr_dtor(&object->properties_table[property_info->offset]);
			ZVAL_COPY_VALUE(&object->properties_table[property_info->offset], prop);
			zval_add_ref(&object->properties_table[property_info->offset]);
			if (object->properties) {
				ZVAL_INDIRECT(&tmp, &object->properties_table[property_info->offset]);
				prop = zend_hash_update(object->properties, key, &tmp);
			}
		} else {
			if (!object->properties) {
				rebuild_object_properties(object);
			}
			prop = zend_hash_update(object->properties, key, prop);
			zval_add_ref(prop);
		}
	} ZEND_HASH_FOREACH_END();		
}
/* }}} */

/* This function requires 'properties' to contain all props declared in the
 * class and all props being public. If only a subset is given or the class
 * has protected members then you need to merge the properties separately by
 * calling zend_merge_properties(). */
ZEND_API int _object_and_properties_init(zval *arg, zend_class_entry *class_type, HashTable *properties ZEND_FILE_LINE_DC TSRMLS_DC) /* {{{ */
{
	if (class_type->ce_flags & (ZEND_ACC_INTERFACE|ZEND_ACC_IMPLICIT_ABSTRACT_CLASS|ZEND_ACC_EXPLICIT_ABSTRACT_CLASS)) {
		char *what =   (class_type->ce_flags & ZEND_ACC_INTERFACE)                ? "interface"
					 :((class_type->ce_flags & ZEND_ACC_TRAIT) == ZEND_ACC_TRAIT) ? "trait"
					 :                                                              "abstract class";
		zend_error(E_ERROR, "Cannot instantiate %s %s", what, class_type->name->val);
	}

	zend_update_class_constants(class_type TSRMLS_CC);

	if (class_type->create_object == NULL) {
		ZVAL_OBJ(arg, zend_objects_new(class_type TSRMLS_CC));
		if (properties) {
			object_properties_init_ex(Z_OBJ_P(arg), properties TSRMLS_CC);
		} else {
			object_properties_init(Z_OBJ_P(arg), class_type);
		}
	} else {
		ZVAL_OBJ(arg, class_type->create_object(class_type TSRMLS_CC));
	}
	return SUCCESS;
}
/* }}} */

ZEND_API int _object_init_ex(zval *arg, zend_class_entry *class_type ZEND_FILE_LINE_DC TSRMLS_DC) /* {{{ */
{
	return _object_and_properties_init(arg, class_type, 0 ZEND_FILE_LINE_RELAY_CC TSRMLS_CC);
}
/* }}} */

ZEND_API int _object_init(zval *arg ZEND_FILE_LINE_DC TSRMLS_DC) /* {{{ */
{
	return _object_init_ex(arg, zend_standard_class_def ZEND_FILE_LINE_RELAY_CC TSRMLS_CC);
}
/* }}} */

ZEND_API int add_assoc_function(zval *arg, const char *key, void (*function_ptr)(INTERNAL_FUNCTION_PARAMETERS)) /* {{{ */
{
	zend_error(E_WARNING, "add_assoc_function() is no longer supported");
	return FAILURE;
}
/* }}} */

ZEND_API int add_assoc_long_ex(zval *arg, const char *key, uint key_len, long n) /* {{{ */
{
	zval *ret, tmp;
	
	ZVAL_LONG(&tmp, n);
	ret = zend_symtable_str_update(Z_ARRVAL_P(arg), key, key_len, &tmp);
	return ret ? SUCCESS : FAILURE;
}
/* }}} */

ZEND_API int add_assoc_null_ex(zval *arg, const char *key, uint key_len) /* {{{ */
{
	zval *ret, tmp;
	
	ZVAL_NULL(&tmp);
	ret = zend_symtable_str_update(Z_ARRVAL_P(arg), key, key_len, &tmp);
	return ret ? SUCCESS : FAILURE;
}
/* }}} */

ZEND_API int add_assoc_bool_ex(zval *arg, const char *key, uint key_len, int b) /* {{{ */
{
	zval *ret, tmp;
	
	ZVAL_BOOL(&tmp, b);
	ret = zend_symtable_str_update(Z_ARRVAL_P(arg), key, key_len, &tmp);
	return ret ? SUCCESS : FAILURE;
}
/* }}} */

ZEND_API int add_assoc_resource_ex(zval *arg, const char *key, uint key_len, zend_resource *r) /* {{{ */
{
	zval *ret, tmp;
	
	ZVAL_RES(&tmp, r);
	ret = zend_symtable_str_update(Z_ARRVAL_P(arg), key, key_len, &tmp);
	return ret ? SUCCESS : FAILURE;
}
/* }}} */

ZEND_API int add_assoc_double_ex(zval *arg, const char *key, uint key_len, double d) /* {{{ */
{
	zval *ret, tmp;
	
	ZVAL_DOUBLE(&tmp, d);
	ret = zend_symtable_str_update(Z_ARRVAL_P(arg), key, key_len, &tmp);
	return ret ? SUCCESS : FAILURE;
}
/* }}} */

ZEND_API int add_assoc_str_ex(zval *arg, const char *key, uint key_len, zend_string *str) /* {{{ */
{
	zval *ret, tmp;

	ZVAL_STR(&tmp, str);
	ret = zend_symtable_str_update(Z_ARRVAL_P(arg), key, key_len, &tmp);
	return ret ? SUCCESS : FAILURE;
}
/* }}} */

ZEND_API int add_assoc_string_ex(zval *arg, const char *key, uint key_len, char *str) /* {{{ */
{
	zval *ret, tmp;
	
	ZVAL_STRING(&tmp, str);
	ret = zend_symtable_str_update(Z_ARRVAL_P(arg), key, key_len, &tmp);
	return ret ? SUCCESS : FAILURE;
}
/* }}} */

ZEND_API int add_assoc_stringl_ex(zval *arg, const char *key, uint key_len, char *str, uint length) /* {{{ */
{
	zval *ret, tmp;
	
	ZVAL_STRINGL(&tmp, str, length);
	ret = zend_symtable_str_update(Z_ARRVAL_P(arg), key, key_len, &tmp);
	return ret ? SUCCESS : FAILURE;
}
/* }}} */

ZEND_API int add_assoc_zval_ex(zval *arg, const char *key, uint key_len, zval *value) /* {{{ */
{
	zval *ret;
	
	ret = zend_symtable_str_update(Z_ARRVAL_P(arg), key, key_len, value);
	return ret ? SUCCESS : FAILURE;
}
/* }}} */

ZEND_API int add_index_long(zval *arg, ulong index, long n) /* {{{ */
{
	zval tmp;

	ZVAL_LONG(&tmp, n);
	return zend_hash_index_update(Z_ARRVAL_P(arg), index, &tmp) ? SUCCESS : FAILURE;
}
/* }}} */

ZEND_API int add_index_null(zval *arg, ulong index) /* {{{ */
{
	zval tmp;

	ZVAL_NULL(&tmp);
	return zend_hash_index_update(Z_ARRVAL_P(arg), index, &tmp) ? SUCCESS : FAILURE;
}
/* }}} */

ZEND_API int add_index_bool(zval *arg, ulong index, int b) /* {{{ */
{
	zval tmp;

	ZVAL_BOOL(&tmp, b);
	return zend_hash_index_update(Z_ARRVAL_P(arg), index, &tmp) ? SUCCESS : FAILURE;
}
/* }}} */

ZEND_API int add_index_resource(zval *arg, ulong index, zend_resource *r) /* {{{ */
{
	zval tmp;

	ZVAL_RES(&tmp, r);
	return zend_hash_index_update(Z_ARRVAL_P(arg), index, &tmp) ? SUCCESS : FAILURE;
}
/* }}} */

ZEND_API int add_index_double(zval *arg, ulong index, double d) /* {{{ */
{
	zval tmp;

	ZVAL_DOUBLE(&tmp, d);
	return zend_hash_index_update(Z_ARRVAL_P(arg), index, &tmp) ? SUCCESS : FAILURE;
}
/* }}} */

ZEND_API int add_index_str(zval *arg, ulong index, zend_string *str) /* {{{ */
{
	zval tmp;

	ZVAL_STR(&tmp, str);
	return zend_hash_index_update(Z_ARRVAL_P(arg), index, &tmp) ? SUCCESS : FAILURE;
}
/* }}} */

ZEND_API int add_index_string(zval *arg, ulong index, const char *str) /* {{{ */
{
	zval tmp;

	ZVAL_STRING(&tmp, str);
	return zend_hash_index_update(Z_ARRVAL_P(arg), index, &tmp) ? SUCCESS : FAILURE;
}
/* }}} */

ZEND_API int add_index_stringl(zval *arg, ulong index, const char *str, uint length) /* {{{ */
{
	zval tmp;

	ZVAL_STRINGL(&tmp, str, length);
	return zend_hash_index_update(Z_ARRVAL_P(arg), index, &tmp) ? SUCCESS : FAILURE;
}
/* }}} */

ZEND_API int add_index_zval(zval *arg, ulong index, zval *value) /* {{{ */
{
	return zend_hash_index_update(Z_ARRVAL_P(arg), index, value) ? SUCCESS : FAILURE;
}
/* }}} */

ZEND_API int add_next_index_long(zval *arg, long n) /* {{{ */
{
	zval tmp;

	ZVAL_LONG(&tmp, n);
	return zend_hash_next_index_insert(Z_ARRVAL_P(arg), &tmp) ? SUCCESS : FAILURE;
}
/* }}} */

ZEND_API int add_next_index_null(zval *arg) /* {{{ */
{
	zval tmp;

	ZVAL_NULL(&tmp);
	return zend_hash_next_index_insert(Z_ARRVAL_P(arg), &tmp) ? SUCCESS : FAILURE;
}
/* }}} */

ZEND_API int add_next_index_bool(zval *arg, int b) /* {{{ */
{
	zval tmp;

	ZVAL_BOOL(&tmp, b);
	return zend_hash_next_index_insert(Z_ARRVAL_P(arg), &tmp) ? SUCCESS : FAILURE;
}
/* }}} */

ZEND_API int add_next_index_resource(zval *arg, zend_resource *r) /* {{{ */
{
	zval tmp;

	ZVAL_RES(&tmp, r);
	return zend_hash_next_index_insert(Z_ARRVAL_P(arg), &tmp) ? SUCCESS : FAILURE;
}
/* }}} */

ZEND_API int add_next_index_double(zval *arg, double d) /* {{{ */
{
	zval tmp;

	ZVAL_DOUBLE(&tmp, d);
	return zend_hash_next_index_insert(Z_ARRVAL_P(arg), &tmp) ? SUCCESS : FAILURE;
}
/* }}} */

ZEND_API int add_next_index_str(zval *arg, zend_string *str) /* {{{ */
{
	zval tmp;

	ZVAL_STR(&tmp, str);
	return zend_hash_next_index_insert(Z_ARRVAL_P(arg), &tmp) ? SUCCESS : FAILURE;
}
/* }}} */

ZEND_API int add_next_index_string(zval *arg, const char *str) /* {{{ */
{
	zval tmp;

	ZVAL_STRING(&tmp, str);
	return zend_hash_next_index_insert(Z_ARRVAL_P(arg), &tmp) ? SUCCESS : FAILURE;
}
/* }}} */

ZEND_API int add_next_index_stringl(zval *arg, const char *str, uint length) /* {{{ */
{
	zval tmp;

	ZVAL_STRINGL(&tmp, str, length);
	return zend_hash_next_index_insert(Z_ARRVAL_P(arg), &tmp) ? SUCCESS : FAILURE;
}
/* }}} */

ZEND_API int add_next_index_zval(zval *arg, zval *value) /* {{{ */
{
	return zend_hash_next_index_insert(Z_ARRVAL_P(arg), value) ? SUCCESS : FAILURE;
}
/* }}} */

ZEND_API zval *add_get_assoc_string_ex(zval *arg, const char *key, uint key_len, const char *str) /* {{{ */
{
	zval tmp, *ret;

	ZVAL_STRING(&tmp, str);
	ret = zend_symtable_str_update(Z_ARRVAL_P(arg), key, key_len, &tmp);
	return ret;
}
/* }}} */

ZEND_API zval *add_get_assoc_stringl_ex(zval *arg, const char *key, uint key_len, const char *str, uint length) /* {{{ */
{
	zval tmp, *ret;

	ZVAL_STRINGL(&tmp, str, length);
	ret = zend_symtable_str_update(Z_ARRVAL_P(arg), key, key_len, &tmp);
	return ret;
}
/* }}} */

ZEND_API zval *add_get_index_long(zval *arg, ulong index, long l) /* {{{ */
{
	zval tmp;

	ZVAL_LONG(&tmp, l);
	return zend_hash_index_update(Z_ARRVAL_P(arg), index, &tmp);
}
/* }}} */

ZEND_API zval *add_get_index_double(zval *arg, ulong index, double d) /* {{{ */
{
	zval tmp;

	ZVAL_DOUBLE(&tmp, d);
	return zend_hash_index_update(Z_ARRVAL_P(arg), index, &tmp);
}
/* }}} */

ZEND_API zval *add_get_index_str(zval *arg, ulong index, zend_string *str) /* {{{ */
{
	zval tmp;

	ZVAL_STR(&tmp, str);
	return zend_hash_index_update(Z_ARRVAL_P(arg), index, &tmp);
}
/* }}} */

ZEND_API zval *add_get_index_string(zval *arg, ulong index, const char *str) /* {{{ */
{
	zval tmp;

	ZVAL_STRING(&tmp, str);
	return zend_hash_index_update(Z_ARRVAL_P(arg), index, &tmp);
}
/* }}} */

ZEND_API zval *add_get_index_stringl(zval *arg, ulong index, const char *str, uint length) /* {{{ */
{
	zval tmp;

	ZVAL_STRINGL(&tmp, str, length);
	return zend_hash_index_update(Z_ARRVAL_P(arg), index, &tmp);
}
/* }}} */

ZEND_API int array_set_zval_key(HashTable *ht, zval *key, zval *value TSRMLS_DC) /* {{{ */
{
	zval *result;

	switch (Z_TYPE_P(key)) {
		case IS_STRING:
			result = zend_symtable_update(ht, Z_STR_P(key), value);
			break;
		case IS_NULL:
			result = zend_symtable_update(ht, STR_EMPTY_ALLOC(), value);
			break;
		case IS_RESOURCE:
			zend_error(E_STRICT, "Resource ID#%ld used as offset, casting to integer (%ld)", Z_RES_HANDLE_P(key), Z_RES_HANDLE_P(key));
			result = zend_hash_index_update(ht, Z_RES_HANDLE_P(key), value);
			break;
		case IS_BOOL:
		case IS_LONG:
			result = zend_hash_index_update(ht, Z_LVAL_P(key), value);
			break;
		case IS_DOUBLE:
			result = zend_hash_index_update(ht, zend_dval_to_lval(Z_DVAL_P(key)), value);
			break;
		default:
			zend_error(E_WARNING, "Illegal offset type");
			result = NULL;
	}

	if (result) {
		if (Z_REFCOUNTED_P(result)) {
			Z_ADDREF_P(result);
		}
		return SUCCESS;
	} else {
		return FAILURE;
	}
}
/* }}} */

ZEND_API int add_property_long_ex(zval *arg, const char *key, uint key_len, long n TSRMLS_DC) /* {{{ */
{
	zval tmp;
	zval z_key;

	ZVAL_LONG(&tmp, n);
	ZVAL_STRINGL(&z_key, key, key_len);
	Z_OBJ_HANDLER_P(arg, write_property)(arg, &z_key, &tmp, -1 TSRMLS_CC);
	zval_ptr_dtor(&tmp); /* write_property will add 1 to refcount */
	zval_ptr_dtor(&z_key);
	return SUCCESS;
}
/* }}} */

ZEND_API int add_property_bool_ex(zval *arg, const char *key, uint key_len, int b TSRMLS_DC) /* {{{ */
{
	zval tmp;
	zval z_key;

	ZVAL_BOOL(&tmp, b);
	ZVAL_STRINGL(&z_key, key, key_len);
	Z_OBJ_HANDLER_P(arg, write_property)(arg, &z_key, &tmp, -1 TSRMLS_CC);
	zval_ptr_dtor(&tmp); /* write_property will add 1 to refcount */
	zval_ptr_dtor(&z_key);
	return SUCCESS;
}
/* }}} */

ZEND_API int add_property_null_ex(zval *arg, const char *key, uint key_len TSRMLS_DC) /* {{{ */
{
	zval tmp;
	zval z_key;

	ZVAL_NULL(&tmp);
	ZVAL_STRINGL(&z_key, key, key_len);
	Z_OBJ_HANDLER_P(arg, write_property)(arg, &z_key, &tmp, -1 TSRMLS_CC);
	zval_ptr_dtor(&tmp); /* write_property will add 1 to refcount */
	zval_ptr_dtor(&z_key);
	return SUCCESS;
}
/* }}} */

ZEND_API int add_property_resource_ex(zval *arg, const char *key, uint key_len, zend_resource *r TSRMLS_DC) /* {{{ */
{
	zval tmp;
	zval z_key;

	ZVAL_RES(&tmp, r);
	ZVAL_STRINGL(&z_key, key, key_len);
	Z_OBJ_HANDLER_P(arg, write_property)(arg, &z_key, &tmp, -1 TSRMLS_CC);
	zval_ptr_dtor(&tmp); /* write_property will add 1 to refcount */
	zval_ptr_dtor(&z_key);
	return SUCCESS;
}
/* }}} */

ZEND_API int add_property_double_ex(zval *arg, const char *key, uint key_len, double d TSRMLS_DC) /* {{{ */
{
	zval tmp;
	zval z_key;

	ZVAL_DOUBLE(&tmp, d);
	ZVAL_STRINGL(&z_key, key, key_len);
	Z_OBJ_HANDLER_P(arg, write_property)(arg, &z_key, &tmp, -1 TSRMLS_CC);
	zval_ptr_dtor(&tmp); /* write_property will add 1 to refcount */
	zval_ptr_dtor(&z_key);
	return SUCCESS;
}
/* }}} */

ZEND_API int add_property_string_ex(zval *arg, const char *key, uint key_len, const char *str TSRMLS_DC) /* {{{ */
{
	zval tmp;
	zval z_key;

	ZVAL_STRING(&tmp, str);
	ZVAL_STRINGL(&z_key, key, key_len);
	Z_OBJ_HANDLER_P(arg, write_property)(arg, &z_key, &tmp, -1 TSRMLS_CC);
	zval_ptr_dtor(&tmp); /* write_property will add 1 to refcount */
	zval_ptr_dtor(&z_key);
	return SUCCESS;
}
/* }}} */

ZEND_API int add_property_stringl_ex(zval *arg, const char *key, uint key_len, const char *str, uint length TSRMLS_DC) /* {{{ */
{
	zval tmp;
	zval z_key;

	ZVAL_STRINGL(&tmp, str, length);
	ZVAL_STRINGL(&z_key, key, key_len);
	Z_OBJ_HANDLER_P(arg, write_property)(arg, &z_key, &tmp, -1 TSRMLS_CC);
	zval_ptr_dtor(&tmp); /* write_property will add 1 to refcount */
	zval_ptr_dtor(&z_key);
	return SUCCESS;
}
/* }}} */

ZEND_API int add_property_zval_ex(zval *arg, const char *key, uint key_len, zval *value TSRMLS_DC) /* {{{ */
{
	zval z_key;

	ZVAL_STRINGL(&z_key, key, key_len);
	Z_OBJ_HANDLER_P(arg, write_property)(arg, &z_key, value, -1 TSRMLS_CC);
	zval_ptr_dtor(&z_key);
	return SUCCESS;
}
/* }}} */

ZEND_API int zend_startup_module_ex(zend_module_entry *module TSRMLS_DC) /* {{{ */
{
	int name_len;
	zend_string *lcname;

	if (module->module_started) {
		return SUCCESS;
	}
	module->module_started = 1;

	/* Check module dependencies */
	if (module->deps) {
		const zend_module_dep *dep = module->deps;

		while (dep->name) {
			if (dep->type == MODULE_DEP_REQUIRED) {
				zend_module_entry *req_mod;

				name_len = strlen(dep->name);
				lcname = STR_ALLOC(name_len, 0);
				zend_str_tolower_copy(lcname->val, dep->name, name_len);

				if ((req_mod = zend_hash_find_ptr(&module_registry, lcname)) == NULL || !req_mod->module_started) {
					STR_FREE(lcname);
					/* TODO: Check version relationship */
					zend_error(E_CORE_WARNING, "Cannot load module '%s' because required module '%s' is not loaded", module->name, dep->name);
					module->module_started = 0;
					return FAILURE;
				}
				STR_FREE(lcname);
			}
			++dep;
		}
	}

	/* Initialize module globals */
	if (module->globals_size) {
#ifdef ZTS
		ts_allocate_id(module->globals_id_ptr, module->globals_size, (ts_allocate_ctor) module->globals_ctor, (ts_allocate_dtor) module->globals_dtor);
#else
		if (module->globals_ctor) {
			module->globals_ctor(module->globals_ptr TSRMLS_CC);
		}
#endif
	}
	if (module->module_startup_func) {
		EG(current_module) = module;
		if (module->module_startup_func(module->type, module->module_number TSRMLS_CC)==FAILURE) {
			zend_error(E_CORE_ERROR,"Unable to start %s module", module->name);
			EG(current_module) = NULL;
			return FAILURE;
		}
		EG(current_module) = NULL;
	}
	return SUCCESS;
}
/* }}} */

static int zend_startup_module_zval(zval *zv TSRMLS_DC) /* {{{ */
{
	zend_module_entry *module = Z_PTR_P(zv);

	return zend_startup_module_ex(module TSRMLS_CC);
}
/* }}} */


static void zend_sort_modules(void *base, size_t count, size_t siz, compare_func_t compare TSRMLS_DC) /* {{{ */
{
	Bucket *b1 = base;
	Bucket *b2;
	Bucket *end = b1 + count;
	Bucket tmp;
	zend_module_entry *m, *r;

	while (b1 < end) {
try_again:
		m = (zend_module_entry*)Z_PTR(b1->val);
		if (!m->module_started && m->deps) {
			const zend_module_dep *dep = m->deps;
			while (dep->name) {
				if (dep->type == MODULE_DEP_REQUIRED || dep->type == MODULE_DEP_OPTIONAL) {
					b2 = b1 + 1;
					while (b2 < end) {
						r = (zend_module_entry*)Z_PTR(b2->val);
						if (strcasecmp(dep->name, r->name) == 0) {
							tmp = *b1;
							*b1 = *b2;
							*b2 = tmp;
							goto try_again;
						}
						b2++;
					}
				}
				dep++;
			}
		}
		b1++;
	}
}
/* }}} */

ZEND_API void zend_collect_module_handlers(TSRMLS_D) /* {{{ */
{
	zend_module_entry *module;
	int startup_count = 0;
	int shutdown_count = 0;
	int post_deactivate_count = 0;
	zend_class_entry *ce;
	int class_count = 0;

	/* Collect extensions with request startup/shutdown handlers */
	ZEND_HASH_FOREACH_PTR(&module_registry, module) {
		if (module->request_startup_func) {
			startup_count++;
		}
		if (module->request_shutdown_func) {
			shutdown_count++;
		}
		if (module->post_deactivate_func) {
			post_deactivate_count++;
		}
	} ZEND_HASH_FOREACH_END();
	module_request_startup_handlers = (zend_module_entry**)malloc(
	    sizeof(zend_module_entry*) *
		(startup_count + 1 +
		 shutdown_count + 1 +
		 post_deactivate_count + 1));
	module_request_startup_handlers[startup_count] = NULL;
	module_request_shutdown_handlers = module_request_startup_handlers + startup_count + 1;
	module_request_shutdown_handlers[shutdown_count] = NULL;
	module_post_deactivate_handlers = module_request_shutdown_handlers + shutdown_count + 1;
	module_post_deactivate_handlers[post_deactivate_count] = NULL;
	startup_count = 0;
	
	ZEND_HASH_FOREACH_PTR(&module_registry, module) {
		if (module->request_startup_func) {
			module_request_startup_handlers[startup_count++] = module;
		}
		if (module->request_shutdown_func) {
			module_request_shutdown_handlers[--shutdown_count] = module;
		}
		if (module->post_deactivate_func) {
			module_post_deactivate_handlers[--post_deactivate_count] = module;
		}
	} ZEND_HASH_FOREACH_END();

	/* Collect internal classes with static members */
	ZEND_HASH_FOREACH_PTR(CG(class_table), ce) {
		if (ce->type == ZEND_INTERNAL_CLASS &&
		    ce->default_static_members_count > 0) {
		    class_count++;
		}
	} ZEND_HASH_FOREACH_END();

	class_cleanup_handlers = (zend_class_entry**)malloc(
		sizeof(zend_class_entry*) *
		(class_count + 1));
	class_cleanup_handlers[class_count] = NULL;

	if (class_count) {
		ZEND_HASH_FOREACH_PTR(CG(class_table), ce) {
			if (ce->type == ZEND_INTERNAL_CLASS &&
			    ce->default_static_members_count > 0) {
			    class_cleanup_handlers[--class_count] = ce;
			}
		} ZEND_HASH_FOREACH_END();
	}
}
/* }}} */

ZEND_API int zend_startup_modules(TSRMLS_D) /* {{{ */
{
	zend_hash_sort(&module_registry, zend_sort_modules, NULL, 0 TSRMLS_CC);
	zend_hash_apply(&module_registry, zend_startup_module_zval TSRMLS_CC);
	return SUCCESS;
}
/* }}} */

ZEND_API void zend_destroy_modules(void) /* {{{ */
{
	free(class_cleanup_handlers);
	free(module_request_startup_handlers);
	zend_hash_graceful_reverse_destroy(&module_registry);
}
/* }}} */

ZEND_API zend_module_entry* zend_register_module_ex(zend_module_entry *module TSRMLS_DC) /* {{{ */
{
	int name_len;
	zend_string *lcname;
	zend_module_entry *module_ptr;

	if (!module) {
		return NULL;
	}

#if 0
	zend_printf("%s: Registering module %d\n", module->name, module->module_number);
#endif

	/* Check module dependencies */
	if (module->deps) {
		const zend_module_dep *dep = module->deps;

		while (dep->name) {
			if (dep->type == MODULE_DEP_CONFLICTS) {
				name_len = strlen(dep->name);
				lcname = STR_ALLOC(name_len, 0);
				zend_str_tolower_copy(lcname->val, dep->name, name_len);

				if (zend_hash_exists(&module_registry, lcname)) {
					STR_FREE(lcname);
					/* TODO: Check version relationship */
					zend_error(E_CORE_WARNING, "Cannot load module '%s' because conflicting module '%s' is already loaded", module->name, dep->name);
					return NULL;
				}
				STR_FREE(lcname);
			}
			++dep;
		}
	}

	name_len = strlen(module->name);
	lcname = STR_ALLOC(name_len, 1);
	zend_str_tolower_copy(lcname->val, module->name, name_len);

	if ((module_ptr = zend_hash_add_mem(&module_registry, lcname, module, sizeof(zend_module_entry))) == NULL) {
		zend_error(E_CORE_WARNING, "Module '%s' already loaded", module->name);
		STR_RELEASE(lcname);
		return NULL;
	}
	STR_RELEASE(lcname);
	module = module_ptr;
	EG(current_module) = module;

	if (module->functions && zend_register_functions(NULL, module->functions, NULL, module->type TSRMLS_CC)==FAILURE) {
		EG(current_module) = NULL;
		zend_error(E_CORE_WARNING,"%s: Unable to register functions, unable to load", module->name);
		return NULL;
	}

	EG(current_module) = NULL;
	return module;
}
/* }}} */

ZEND_API zend_module_entry* zend_register_internal_module(zend_module_entry *module TSRMLS_DC) /* {{{ */
{
	module->module_number = zend_next_free_module();
	module->type = MODULE_PERSISTENT;
	return zend_register_module_ex(module TSRMLS_CC);
}
/* }}} */

ZEND_API void zend_check_magic_method_implementation(const zend_class_entry *ce, const zend_function *fptr, int error_type TSRMLS_DC) /* {{{ */
{
	char lcname[16];
	int name_len;

	/* we don't care if the function name is longer, in fact lowercasing only
	 * the beginning of the name speeds up the check process */
	name_len = fptr->common.function_name->len;
	zend_str_tolower_copy(lcname, fptr->common.function_name->val, MIN(name_len, sizeof(lcname)-1));
	lcname[sizeof(lcname)-1] = '\0'; /* zend_str_tolower_copy won't necessarily set the zero byte */

	if (name_len == sizeof(ZEND_DESTRUCTOR_FUNC_NAME) - 1 && !memcmp(lcname, ZEND_DESTRUCTOR_FUNC_NAME, sizeof(ZEND_DESTRUCTOR_FUNC_NAME) - 1) && fptr->common.num_args != 0) {
		zend_error(error_type, "Destructor %s::%s() cannot take arguments", ce->name->val, ZEND_DESTRUCTOR_FUNC_NAME);
	} else if (name_len == sizeof(ZEND_CLONE_FUNC_NAME) - 1 && !memcmp(lcname, ZEND_CLONE_FUNC_NAME, sizeof(ZEND_CLONE_FUNC_NAME) - 1) && fptr->common.num_args != 0) {
		zend_error(error_type, "Method %s::%s() cannot accept any arguments", ce->name->val, ZEND_CLONE_FUNC_NAME);
	} else if (name_len == sizeof(ZEND_GET_FUNC_NAME) - 1 && !memcmp(lcname, ZEND_GET_FUNC_NAME, sizeof(ZEND_GET_FUNC_NAME) - 1)) {
		if (fptr->common.num_args != 1) {
			zend_error(error_type, "Method %s::%s() must take exactly 1 argument", ce->name->val, ZEND_GET_FUNC_NAME);
		} else if (ARG_SHOULD_BE_SENT_BY_REF(fptr, 1)) {
			zend_error(error_type, "Method %s::%s() cannot take arguments by reference", ce->name->val, ZEND_GET_FUNC_NAME);
		}
	} else if (name_len == sizeof(ZEND_SET_FUNC_NAME) - 1 && !memcmp(lcname, ZEND_SET_FUNC_NAME, sizeof(ZEND_SET_FUNC_NAME) - 1)) {
		if (fptr->common.num_args != 2) {
			zend_error(error_type, "Method %s::%s() must take exactly 2 arguments", ce->name->val, ZEND_SET_FUNC_NAME);
		} else if (ARG_SHOULD_BE_SENT_BY_REF(fptr, 1) || ARG_SHOULD_BE_SENT_BY_REF(fptr, 2)) {
			zend_error(error_type, "Method %s::%s() cannot take arguments by reference", ce->name->val, ZEND_SET_FUNC_NAME);
		}
	} else if (name_len == sizeof(ZEND_UNSET_FUNC_NAME) - 1 && !memcmp(lcname, ZEND_UNSET_FUNC_NAME, sizeof(ZEND_UNSET_FUNC_NAME) - 1)) {
		if (fptr->common.num_args != 1) {
			zend_error(error_type, "Method %s::%s() must take exactly 1 argument", ce->name->val, ZEND_UNSET_FUNC_NAME);
		} else if (ARG_SHOULD_BE_SENT_BY_REF(fptr, 1)) {
			zend_error(error_type, "Method %s::%s() cannot take arguments by reference", ce->name->val, ZEND_UNSET_FUNC_NAME);
		}
	} else if (name_len == sizeof(ZEND_ISSET_FUNC_NAME) - 1 && !memcmp(lcname, ZEND_ISSET_FUNC_NAME, sizeof(ZEND_ISSET_FUNC_NAME) - 1)) {
		if (fptr->common.num_args != 1) {
			zend_error(error_type, "Method %s::%s() must take exactly 1 argument", ce->name->val, ZEND_ISSET_FUNC_NAME);
		} else if (ARG_SHOULD_BE_SENT_BY_REF(fptr, 1)) {
			zend_error(error_type, "Method %s::%s() cannot take arguments by reference", ce->name->val, ZEND_ISSET_FUNC_NAME);
		}
	} else if (name_len == sizeof(ZEND_CALL_FUNC_NAME) - 1 && !memcmp(lcname, ZEND_CALL_FUNC_NAME, sizeof(ZEND_CALL_FUNC_NAME) - 1)) {
		if (fptr->common.num_args != 2) {
			zend_error(error_type, "Method %s::%s() must take exactly 2 arguments", ce->name->val, ZEND_CALL_FUNC_NAME);
		} else if (ARG_SHOULD_BE_SENT_BY_REF(fptr, 1) || ARG_SHOULD_BE_SENT_BY_REF(fptr, 2)) {
			zend_error(error_type, "Method %s::%s() cannot take arguments by reference", ce->name->val, ZEND_CALL_FUNC_NAME);
		}
	} else if (name_len == sizeof(ZEND_CALLSTATIC_FUNC_NAME) - 1 &&
		!memcmp(lcname, ZEND_CALLSTATIC_FUNC_NAME, sizeof(ZEND_CALLSTATIC_FUNC_NAME)-1)
	) {
		if (fptr->common.num_args != 2) {
			zend_error(error_type, "Method %s::%s() must take exactly 2 arguments", ce->name->val, ZEND_CALLSTATIC_FUNC_NAME);
		} else if (ARG_SHOULD_BE_SENT_BY_REF(fptr, 1) || ARG_SHOULD_BE_SENT_BY_REF(fptr, 2)) {
			zend_error(error_type, "Method %s::%s() cannot take arguments by reference", ce->name->val, ZEND_CALLSTATIC_FUNC_NAME);
		}
 	} else if (name_len == sizeof(ZEND_TOSTRING_FUNC_NAME) - 1 &&
 		!memcmp(lcname, ZEND_TOSTRING_FUNC_NAME, sizeof(ZEND_TOSTRING_FUNC_NAME)-1) && fptr->common.num_args != 0
	) {
<<<<<<< HEAD
		zend_error(error_type, "Method %s::%s() cannot take arguments", ce->name->val, ZEND_TOSTRING_FUNC_NAME);
=======
		zend_error(error_type, "Method %s::%s() cannot take arguments", ce->name, ZEND_TOSTRING_FUNC_NAME);
	} else if (name_len == sizeof(ZEND_DEBUGINFO_FUNC_NAME) - 1 &&
		!memcmp(lcname, ZEND_DEBUGINFO_FUNC_NAME, sizeof(ZEND_DEBUGINFO_FUNC_NAME)-1) && fptr->common.num_args != 0) {
		zend_error(error_type, "Method %s::%s() cannot take arguments", ce->name, ZEND_DEBUGINFO_FUNC_NAME);
>>>>>>> b82d077f
	}
}
/* }}} */

/* registers all functions in *library_functions in the function hash */
ZEND_API int zend_register_functions(zend_class_entry *scope, const zend_function_entry *functions, HashTable *function_table, int type TSRMLS_DC) /* {{{ */
{
	const zend_function_entry *ptr = functions;
	zend_function function, *reg_function;
	zend_internal_function *internal_function = (zend_internal_function *)&function;
	int count=0, unload=0;
	HashTable *target_function_table = function_table;
	int error_type;
<<<<<<< HEAD
	zend_function *ctor = NULL, *dtor = NULL, *clone = NULL, *__get = NULL, *__set = NULL, *__unset = NULL, *__isset = NULL, *__call = NULL, *__callstatic = NULL, *__tostring = NULL;
	zend_string *lowercase_name;
=======
	zend_function *ctor = NULL, *dtor = NULL, *clone = NULL, *__get = NULL, *__set = NULL, *__unset = NULL, *__isset = NULL, *__call = NULL, *__callstatic = NULL, *__tostring = NULL, *__debugInfo = NULL;
	const char *lowercase_name;
>>>>>>> b82d077f
	int fname_len;
	const char *lc_class_name = NULL;
	int class_name_len = 0;

	if (type==MODULE_PERSISTENT) {
		error_type = E_CORE_WARNING;
	} else {
		error_type = E_WARNING;
	}

	if (!target_function_table) {
		target_function_table = CG(function_table);
	}
	internal_function->type = ZEND_INTERNAL_FUNCTION;
	internal_function->module = EG(current_module);

	if (scope) {
		class_name_len = scope->name->len;
		if ((lc_class_name = zend_memrchr(scope->name->val, '\\', class_name_len))) {
			++lc_class_name;
			class_name_len -= (lc_class_name - scope->name->val);
			lc_class_name = zend_str_tolower_dup(lc_class_name, class_name_len);
		} else {
			lc_class_name = zend_str_tolower_dup(scope->name->val, class_name_len);
		}
	}

	while (ptr->fname) {
		fname_len = strlen(ptr->fname);
		internal_function->handler = ptr->handler;
		internal_function->function_name = zend_new_interned_string(STR_INIT(ptr->fname, fname_len, 1) TSRMLS_CC);
		internal_function->scope = scope;
		internal_function->prototype = NULL;
		if (ptr->flags) {
			if (!(ptr->flags & ZEND_ACC_PPP_MASK)) {
				if (ptr->flags != ZEND_ACC_DEPRECATED || scope) {
					zend_error(error_type, "Invalid access level for %s%s%s() - access must be exactly one of public, protected or private", scope ? scope->name->val : "", scope ? "::" : "", ptr->fname);
				}
				internal_function->fn_flags = ZEND_ACC_PUBLIC | ptr->flags;
			} else {
				internal_function->fn_flags = ptr->flags;
			}
		} else {
			internal_function->fn_flags = ZEND_ACC_PUBLIC;
		}
		if (ptr->arg_info) {
			zend_internal_function_info *info = (zend_internal_function_info*)ptr->arg_info;
			
			internal_function->arg_info = (zend_arg_info*)ptr->arg_info+1;
			internal_function->num_args = ptr->num_args;
			/* Currently you cannot denote that the function can accept less arguments than num_args */
			if (info->required_num_args == -1) {
				internal_function->required_num_args = ptr->num_args;
			} else {
				internal_function->required_num_args = info->required_num_args;
			}
			if (info->return_reference) {
				internal_function->fn_flags |= ZEND_ACC_RETURN_REFERENCE;
			}
			if (ptr->arg_info[ptr->num_args].is_variadic) {
				internal_function->fn_flags |= ZEND_ACC_VARIADIC;
			}
		} else {
			internal_function->arg_info = NULL;
			internal_function->num_args = 0;
			internal_function->required_num_args = 0;
		}
		if (ptr->flags & ZEND_ACC_ABSTRACT) {
			if (scope) {
				/* This is a class that must be abstract itself. Here we set the check info. */
				scope->ce_flags |= ZEND_ACC_IMPLICIT_ABSTRACT_CLASS;
				if (!(scope->ce_flags & ZEND_ACC_INTERFACE)) {
					/* Since the class is not an interface it needs to be declared as a abstract class. */
					/* Since here we are handling internal functions only we can add the keyword flag. */
					/* This time we set the flag for the keyword 'abstract'. */
					scope->ce_flags |= ZEND_ACC_EXPLICIT_ABSTRACT_CLASS;
				}
			}
			if (ptr->flags & ZEND_ACC_STATIC && (!scope || !(scope->ce_flags & ZEND_ACC_INTERFACE))) {
				zend_error(error_type, "Static function %s%s%s() cannot be abstract", scope ? scope->name->val : "", scope ? "::" : "", ptr->fname);
			}
		} else {
			if (scope && (scope->ce_flags & ZEND_ACC_INTERFACE)) {
				efree((char*)lc_class_name);
				zend_error(error_type, "Interface %s cannot contain non abstract method %s()", scope->name->val, ptr->fname);
				return FAILURE;
			}
			if (!internal_function->handler) {
				if (scope) {
					efree((char*)lc_class_name);
				}
				zend_error(error_type, "Method %s%s%s() cannot be a NULL function", scope ? scope->name->val : "", scope ? "::" : "", ptr->fname);
				zend_unregister_functions(functions, count, target_function_table TSRMLS_CC);
				return FAILURE;
			}
		}
		lowercase_name = STR_ALLOC(fname_len, 1);
		zend_str_tolower_copy(lowercase_name->val, ptr->fname, fname_len);
		lowercase_name = zend_new_interned_string(lowercase_name TSRMLS_CC);
		reg_function = malloc(sizeof(zend_internal_function));
		memcpy(reg_function, &function, sizeof(zend_internal_function));
		if (zend_hash_add_ptr(target_function_table, lowercase_name, reg_function) == NULL) {
			unload=1;
			free(reg_function);
			STR_RELEASE(lowercase_name);
			break;
		}

		/* If types of arguments have to be checked */
		if (reg_function->common.arg_info && reg_function->common.num_args) {
			int i;
			for (i = 0; i < reg_function->common.num_args; i++) {
				if (reg_function->common.arg_info[i].class_name ||
				    reg_function->common.arg_info[i].type_hint) {
				    reg_function->common.fn_flags |= ZEND_ACC_HAS_TYPE_HINTS;
					break;
				}
			}
		}

		if (scope) {
			/* Look for ctor, dtor, clone
			 * If it's an old-style constructor, store it only if we don't have
			 * a constructor already.
			 */
			if ((fname_len == class_name_len) && !ctor && !memcmp(lowercase_name->val, lc_class_name, class_name_len+1)) {
				ctor = reg_function;
			} else if ((fname_len == sizeof(ZEND_CONSTRUCTOR_FUNC_NAME)-1) && !memcmp(lowercase_name->val, ZEND_CONSTRUCTOR_FUNC_NAME, sizeof(ZEND_CONSTRUCTOR_FUNC_NAME) - 1)) {
				ctor = reg_function;
			} else if ((fname_len == sizeof(ZEND_DESTRUCTOR_FUNC_NAME)-1) && !memcmp(lowercase_name->val, ZEND_DESTRUCTOR_FUNC_NAME, sizeof(ZEND_DESTRUCTOR_FUNC_NAME) - 1)) {
				dtor = reg_function;
				if (internal_function->num_args) {
					zend_error(error_type, "Destructor %s::%s() cannot take arguments", scope->name->val, ptr->fname);
				}
			} else if ((fname_len == sizeof(ZEND_CLONE_FUNC_NAME)-1) && !memcmp(lowercase_name->val, ZEND_CLONE_FUNC_NAME, sizeof(ZEND_CLONE_FUNC_NAME) - 1)) {
				clone = reg_function;
			} else if ((fname_len == sizeof(ZEND_CALL_FUNC_NAME)-1) && !memcmp(lowercase_name->val, ZEND_CALL_FUNC_NAME, sizeof(ZEND_CALL_FUNC_NAME) - 1)) {
				__call = reg_function;
			} else if ((fname_len == sizeof(ZEND_CALLSTATIC_FUNC_NAME)-1) && !memcmp(lowercase_name->val, ZEND_CALLSTATIC_FUNC_NAME, sizeof(ZEND_CALLSTATIC_FUNC_NAME) - 1)) {
				__callstatic = reg_function;
			} else if ((fname_len == sizeof(ZEND_TOSTRING_FUNC_NAME)-1) && !memcmp(lowercase_name->val, ZEND_TOSTRING_FUNC_NAME, sizeof(ZEND_TOSTRING_FUNC_NAME) - 1)) {
				__tostring = reg_function;
			} else if ((fname_len == sizeof(ZEND_GET_FUNC_NAME)-1) && !memcmp(lowercase_name->val, ZEND_GET_FUNC_NAME, sizeof(ZEND_GET_FUNC_NAME) - 1)) {
				__get = reg_function;
			} else if ((fname_len == sizeof(ZEND_SET_FUNC_NAME)-1) && !memcmp(lowercase_name->val, ZEND_SET_FUNC_NAME, sizeof(ZEND_SET_FUNC_NAME) - 1)) {
				__set = reg_function;
			} else if ((fname_len == sizeof(ZEND_UNSET_FUNC_NAME)-1) && !memcmp(lowercase_name->val, ZEND_UNSET_FUNC_NAME, sizeof(ZEND_UNSET_FUNC_NAME) - 1)) {
				__unset = reg_function;
			} else if ((fname_len == sizeof(ZEND_ISSET_FUNC_NAME)-1) && !memcmp(lowercase_name->val, ZEND_ISSET_FUNC_NAME, sizeof(ZEND_ISSET_FUNC_NAME) - 1)) {
				__isset = reg_function;
			} else if ((fname_len == sizeof(ZEND_DEBUGINFO_FUNC_NAME)-1) && !memcmp(lowercase_name, ZEND_DEBUGINFO_FUNC_NAME, sizeof(ZEND_DEBUGINFO_FUNC_NAME) - 1)) {
				__debugInfo = reg_function;
			} else {
				reg_function = NULL;
			}
			if (reg_function) {
				zend_check_magic_method_implementation(scope, reg_function, error_type TSRMLS_CC);
			}
		}
		ptr++;
		count++;
		STR_RELEASE(lowercase_name);
	}
	if (unload) { /* before unloading, display all remaining bad function in the module */
		if (scope) {
			efree((char*)lc_class_name);
		}
		while (ptr->fname) {
			fname_len = strlen(ptr->fname);
			lowercase_name = STR_ALLOC(fname_len, 0);
			zend_str_tolower_copy(lowercase_name->val, ptr->fname, fname_len);
			if (zend_hash_exists(target_function_table, lowercase_name)) {
				zend_error(error_type, "Function registration failed - duplicate name - %s%s%s", scope ? scope->name->val : "", scope ? "::" : "", ptr->fname);
			}
			STR_FREE(lowercase_name);
			ptr++;
		}
		zend_unregister_functions(functions, count, target_function_table TSRMLS_CC);
		return FAILURE;
	}
	if (scope) {
		scope->constructor = ctor;
		scope->destructor = dtor;
		scope->clone = clone;
		scope->__call = __call;
		scope->__callstatic = __callstatic;
		scope->__tostring = __tostring;
		scope->__get = __get;
		scope->__set = __set;
		scope->__unset = __unset;
		scope->__isset = __isset;
		scope->__debugInfo = __debugInfo;
		if (ctor) {
			ctor->common.fn_flags |= ZEND_ACC_CTOR;
			if (ctor->common.fn_flags & ZEND_ACC_STATIC) {
				zend_error(error_type, "Constructor %s::%s() cannot be static", scope->name->val, ctor->common.function_name->val);
			}
			ctor->common.fn_flags &= ~ZEND_ACC_ALLOW_STATIC;
		}
		if (dtor) {
			dtor->common.fn_flags |= ZEND_ACC_DTOR;
			if (dtor->common.fn_flags & ZEND_ACC_STATIC) {
				zend_error(error_type, "Destructor %s::%s() cannot be static", scope->name->val, dtor->common.function_name->val);
			}
			dtor->common.fn_flags &= ~ZEND_ACC_ALLOW_STATIC;
		}
		if (clone) {
			clone->common.fn_flags |= ZEND_ACC_CLONE;
			if (clone->common.fn_flags & ZEND_ACC_STATIC) {
				zend_error(error_type, "Constructor %s::%s() cannot be static", scope->name->val, clone->common.function_name->val);
			}
			clone->common.fn_flags &= ~ZEND_ACC_ALLOW_STATIC;
		}
		if (__call) {
			if (__call->common.fn_flags & ZEND_ACC_STATIC) {
				zend_error(error_type, "Method %s::%s() cannot be static", scope->name->val, __call->common.function_name->val);
			}
			__call->common.fn_flags &= ~ZEND_ACC_ALLOW_STATIC;
		}
		if (__callstatic) {
			if (!(__callstatic->common.fn_flags & ZEND_ACC_STATIC)) {
				zend_error(error_type, "Method %s::%s() must be static", scope->name->val, __callstatic->common.function_name->val);
			}
			__callstatic->common.fn_flags |= ZEND_ACC_STATIC;
		}
		if (__tostring) {
			if (__tostring->common.fn_flags & ZEND_ACC_STATIC) {
				zend_error(error_type, "Method %s::%s() cannot be static", scope->name->val, __tostring->common.function_name->val);
			}
			__tostring->common.fn_flags &= ~ZEND_ACC_ALLOW_STATIC;
		}
		if (__get) {
			if (__get->common.fn_flags & ZEND_ACC_STATIC) {
				zend_error(error_type, "Method %s::%s() cannot be static", scope->name->val, __get->common.function_name->val);
			}
			__get->common.fn_flags &= ~ZEND_ACC_ALLOW_STATIC;
		}
		if (__set) {
			if (__set->common.fn_flags & ZEND_ACC_STATIC) {
				zend_error(error_type, "Method %s::%s() cannot be static", scope->name->val, __set->common.function_name->val);
			}
			__set->common.fn_flags &= ~ZEND_ACC_ALLOW_STATIC;
		}
		if (__unset) {
			if (__unset->common.fn_flags & ZEND_ACC_STATIC) {
				zend_error(error_type, "Method %s::%s() cannot be static", scope->name->val, __unset->common.function_name->val);
			}
			__unset->common.fn_flags &= ~ZEND_ACC_ALLOW_STATIC;
		}
		if (__isset) {
			if (__isset->common.fn_flags & ZEND_ACC_STATIC) {
				zend_error(error_type, "Method %s::%s() cannot be static", scope->name->val, __isset->common.function_name->val);
			}
			__isset->common.fn_flags &= ~ZEND_ACC_ALLOW_STATIC;
		}
		if (__debugInfo) {
			if (__debugInfo->common.fn_flags & ZEND_ACC_STATIC) {
				zend_error(error_type, "Method %s::%s() cannot be static", scope->name, __debugInfo->common.function_name);
			}
		}
		efree((char*)lc_class_name);
	}
	return SUCCESS;
}
/* }}} */

/* count=-1 means erase all functions, otherwise,
 * erase the first count functions
 */
ZEND_API void zend_unregister_functions(const zend_function_entry *functions, int count, HashTable *function_table TSRMLS_DC) /* {{{ */
{
	const zend_function_entry *ptr = functions;
	int i=0;
	HashTable *target_function_table = function_table;
	zend_string *lowercase_name;
	int fname_len;

	if (!target_function_table) {
		target_function_table = CG(function_table);
	}
	while (ptr->fname) {
		if (count!=-1 && i>=count) {
			break;
		}
		fname_len = strlen(ptr->fname);
		lowercase_name = STR_ALLOC(fname_len, 0);
		zend_str_tolower_copy(lowercase_name->val, ptr->fname, fname_len);
		zend_hash_del(target_function_table, lowercase_name);
		STR_FREE(lowercase_name);
		ptr++;
		i++;
	}
}
/* }}} */

ZEND_API int zend_startup_module(zend_module_entry *module TSRMLS_DC) /* {{{ */
{
	if ((module = zend_register_internal_module(module TSRMLS_CC)) != NULL && zend_startup_module_ex(module TSRMLS_CC) == SUCCESS) {
		return SUCCESS;
	}
	return FAILURE;
}
/* }}} */

ZEND_API int zend_get_module_started(const char *module_name) /* {{{ */
{
	zend_module_entry *module;

	module = zend_hash_str_find_ptr(&module_registry, module_name, strlen(module_name));
	return (module && module->module_started) ? SUCCESS : FAILURE;
}
/* }}} */

static int clean_module_class(const zend_class_entry **ce, int *module_number TSRMLS_DC) /* {{{ */
{
	if ((*ce)->type == ZEND_INTERNAL_CLASS && (*ce)->info.internal.module->module_number == *module_number) {
		return ZEND_HASH_APPLY_REMOVE;
	} else {
		return ZEND_HASH_APPLY_KEEP;
	}
}
/* }}} */

static void clean_module_classes(int module_number TSRMLS_DC) /* {{{ */
{
	zend_hash_apply_with_argument(EG(class_table), (apply_func_arg_t) clean_module_class, (void *) &module_number TSRMLS_CC);
}
/* }}} */

void module_destructor(zend_module_entry *module) /* {{{ */
{
	TSRMLS_FETCH();

	if (module->type == MODULE_TEMPORARY) {
		zend_clean_module_rsrc_dtors(module->module_number TSRMLS_CC);
		clean_module_constants(module->module_number TSRMLS_CC);
		clean_module_classes(module->module_number TSRMLS_CC);
	}

	if (module->module_started && module->module_shutdown_func) {
#if 0
		zend_printf("%s: Module shutdown\n", module->name);
#endif
		module->module_shutdown_func(module->type, module->module_number TSRMLS_CC);
	}

	/* Deinitilaise module globals */
	if (module->globals_size) {
#ifdef ZTS
		if (*module->globals_id_ptr) {
			ts_free_id(*module->globals_id_ptr);
		}
#else
		if (module->globals_dtor) {
			module->globals_dtor(module->globals_ptr TSRMLS_CC);
		}
#endif
	}

	module->module_started=0;
	if (module->functions) {
		zend_unregister_functions(module->functions, -1, NULL TSRMLS_CC);
	}

#if HAVE_LIBDL
#if !(defined(NETWARE) && defined(APACHE_1_BUILD))
	if (module->handle && !getenv("ZEND_DONT_UNLOAD_MODULES")) {
		DL_UNLOAD(module->handle);
	}
#endif
#endif
}
/* }}} */

ZEND_API void zend_activate_modules(TSRMLS_D) /* {{{ */
{
	zend_module_entry **p = module_request_startup_handlers;

	while (*p) {
		zend_module_entry *module = *p;

		if (module->request_startup_func(module->type, module->module_number TSRMLS_CC)==FAILURE) {
			zend_error(E_WARNING, "request_startup() for %s module failed", module->name);
			exit(1);
		}
		p++;
	}
}
/* }}} */

/* call request shutdown for all modules */
static int module_registry_cleanup(zval *zv TSRMLS_DC) /* {{{ */
{
	zend_module_entry *module = Z_PTR_P(zv);

	if (module->request_shutdown_func) {
#if 0
		zend_printf("%s: Request shutdown\n", module->name);
#endif
		module->request_shutdown_func(module->type, module->module_number TSRMLS_CC);
	}
	return 0;
}
/* }}} */

ZEND_API void zend_deactivate_modules(TSRMLS_D) /* {{{ */
{
	EG(opline_ptr) = NULL; /* we're no longer executing anything */

	zend_try {
		if (EG(full_tables_cleanup)) {
			zend_hash_reverse_apply(&module_registry, module_registry_cleanup TSRMLS_CC);
		} else {
			zend_module_entry **p = module_request_shutdown_handlers;

			while (*p) {
				zend_module_entry *module = *p;

				module->request_shutdown_func(module->type, module->module_number TSRMLS_CC);
				p++;
			}
		}
	} zend_end_try();
}
/* }}} */

ZEND_API void zend_cleanup_internal_classes(TSRMLS_D) /* {{{ */
{
	zend_class_entry **p = class_cleanup_handlers;

	while (*p) {
		zend_cleanup_internal_class_data(*p TSRMLS_CC);
		p++;
	}
}
/* }}} */

int module_registry_unload_temp(const zend_module_entry *module TSRMLS_DC) /* {{{ */
{
	return (module->type == MODULE_TEMPORARY) ? ZEND_HASH_APPLY_REMOVE : ZEND_HASH_APPLY_STOP;
}
/* }}} */

static int exec_done_cb(zend_module_entry *module TSRMLS_DC) /* {{{ */
{
	if (module->post_deactivate_func) {
		module->post_deactivate_func();
	}
	return 0;
}
/* }}} */

ZEND_API void zend_post_deactivate_modules(TSRMLS_D) /* {{{ */
{
	if (EG(full_tables_cleanup)) {
		zend_hash_apply(&module_registry, (apply_func_t) exec_done_cb TSRMLS_CC);
		zend_hash_reverse_apply(&module_registry, (apply_func_t) module_registry_unload_temp TSRMLS_CC);
	} else {
		zend_module_entry **p = module_post_deactivate_handlers;

		while (*p) {
			zend_module_entry *module = *p;

			module->post_deactivate_func();
			p++;
		}
	}
}
/* }}} */

/* return the next free module number */
int zend_next_free_module(void) /* {{{ */
{
	return zend_hash_num_elements(&module_registry) + 1;
}
/* }}} */

static zend_class_entry *do_register_internal_class(zend_class_entry *orig_class_entry, zend_uint ce_flags TSRMLS_DC) /* {{{ */
{
	zend_class_entry *class_entry = malloc(sizeof(zend_class_entry));
	zend_string *lowercase_name = STR_ALLOC(orig_class_entry->name->len, 1);
	*class_entry = *orig_class_entry;

	class_entry->type = ZEND_INTERNAL_CLASS;
	zend_initialize_class_data(class_entry, 0 TSRMLS_CC);
	class_entry->ce_flags = ce_flags;
	class_entry->info.internal.module = EG(current_module);

	if (class_entry->info.internal.builtin_functions) {
		zend_register_functions(class_entry, class_entry->info.internal.builtin_functions, &class_entry->function_table, MODULE_PERSISTENT TSRMLS_CC);
	}

	zend_str_tolower_copy(lowercase_name->val, orig_class_entry->name->val, class_entry->name->len);
	lowercase_name = zend_new_interned_string(lowercase_name TSRMLS_CC);
	zend_hash_update_ptr(CG(class_table), lowercase_name, class_entry);
	STR_RELEASE(lowercase_name);
	return class_entry;
}
/* }}} */

/* If parent_ce is not NULL then it inherits from parent_ce
 * If parent_ce is NULL and parent_name isn't then it looks for the parent and inherits from it
 * If both parent_ce and parent_name are NULL it does a regular class registration
 * If parent_name is specified but not found NULL is returned
 */
ZEND_API zend_class_entry *zend_register_internal_class_ex(zend_class_entry *class_entry, zend_class_entry *parent_ce TSRMLS_DC) /* {{{ */
{
	zend_class_entry *register_class;

	register_class = zend_register_internal_class(class_entry TSRMLS_CC);

	if (parent_ce) {
		zend_do_inheritance(register_class, parent_ce TSRMLS_CC);
	}
	return register_class;
}
/* }}} */

ZEND_API void zend_class_implements(zend_class_entry *class_entry TSRMLS_DC, int num_interfaces, ...) /* {{{ */
{
	zend_class_entry *interface_entry;
	va_list interface_list;
	va_start(interface_list, num_interfaces);

	while (num_interfaces--) {
		interface_entry = va_arg(interface_list, zend_class_entry *);
		zend_do_implement_interface(class_entry, interface_entry TSRMLS_CC);
	}

	va_end(interface_list);
}
/* }}} */

/* A class that contains at least one abstract method automatically becomes an abstract class.
 */
ZEND_API zend_class_entry *zend_register_internal_class(zend_class_entry *orig_class_entry TSRMLS_DC) /* {{{ */
{
	return do_register_internal_class(orig_class_entry, 0 TSRMLS_CC);
}
/* }}} */

ZEND_API zend_class_entry *zend_register_internal_interface(zend_class_entry *orig_class_entry TSRMLS_DC) /* {{{ */
{
	return do_register_internal_class(orig_class_entry, ZEND_ACC_INTERFACE TSRMLS_CC);
}
/* }}} */

ZEND_API int zend_register_class_alias_ex(const char *name, int name_len, zend_class_entry *ce TSRMLS_DC) /* {{{ */
{
	zend_string *lcname;

	if (name[0] == '\\') {
		lcname = STR_ALLOC(name_len-1, 1);
		zend_str_tolower_copy(lcname->val, name+1, name_len-1);
	} else {
		lcname = STR_ALLOC(name_len, 1);
		zend_str_tolower_copy(lcname->val, name, name_len);
	}
	ce = zend_hash_add_ptr(CG(class_table), lcname, ce);
	STR_RELEASE(lcname);
	if (ce) {
		ce->refcount++;
		return SUCCESS;
	}
	return FAILURE;
}
/* }}} */

ZEND_API int zend_set_hash_symbol(zval *symbol, const char *name, int name_length, zend_bool is_ref, int num_symbol_tables, ...) /* {{{ */
{
	HashTable *symbol_table;
	va_list symbol_table_list;

	if (num_symbol_tables <= 0) return FAILURE;

	if (is_ref && !Z_ISREF_P(symbol)) {
		ZVAL_NEW_REF(symbol, symbol);
	}

	va_start(symbol_table_list, num_symbol_tables);
	while (num_symbol_tables-- > 0) {
		symbol_table = va_arg(symbol_table_list, HashTable *);
		zend_hash_str_update(symbol_table, name, name_length, symbol);
		if (Z_REFCOUNTED_P(symbol)) {
			Z_ADDREF_P(symbol);
		}
	}
	va_end(symbol_table_list);
	return SUCCESS;
}
/* }}} */

/* Disabled functions support */

/* {{{ proto void display_disabled_function(void)
Dummy function which displays an error when a disabled function is called. */
ZEND_API ZEND_FUNCTION(display_disabled_function)
{
	zend_error(E_WARNING, "%s() has been disabled for security reasons", get_active_function_name(TSRMLS_C));
}
/* }}} */

static zend_function_entry disabled_function[] = {
	ZEND_FE(display_disabled_function,			NULL)
	ZEND_FE_END
};

ZEND_API int zend_disable_function(char *function_name, uint function_name_length TSRMLS_DC) /* {{{ */
{
	int ret;

	ret = zend_hash_str_del(CG(function_table), function_name, function_name_length);
	if (ret == FAILURE) {
		return FAILURE;
	}
	disabled_function[0].fname = function_name;
	return zend_register_functions(NULL, disabled_function, CG(function_table), MODULE_PERSISTENT TSRMLS_CC);
}
/* }}} */

#ifdef ZEND_WIN32
#pragma optimize("", off)
#endif
static zend_object *display_disabled_class(zend_class_entry *class_type TSRMLS_DC) /* {{{ */
{
	zend_object *intern;

	intern = zend_objects_new(class_type TSRMLS_CC);
	zend_error(E_WARNING, "%s() has been disabled for security reasons", class_type->name->val);
	return intern;
}
#ifdef ZEND_WIN32
#pragma optimize("", on)
#endif
/* }}} */

static const zend_function_entry disabled_class_new[] = {
	ZEND_FE_END
};

ZEND_API int zend_disable_class(char *class_name, uint class_name_length TSRMLS_DC) /* {{{ */
{
	zend_class_entry *disabled_class;
	zend_string *key;

	key = STR_ALLOC(class_name_length, 0);
	zend_str_tolower_copy(key->val, class_name, class_name_length);
	disabled_class = zend_hash_find_ptr(CG(class_table), key);
	if (!disabled_class) {
		return FAILURE;
	}
	INIT_CLASS_ENTRY_INIT_METHODS((*disabled_class), disabled_class_new, NULL, NULL, NULL, NULL, NULL);
	disabled_class->create_object = display_disabled_class;
	zend_hash_clean(&disabled_class->function_table);
	return SUCCESS;
}
/* }}} */

static int zend_is_callable_check_class(zend_string *name, zend_fcall_info_cache *fcc, int *strict_class, char **error TSRMLS_DC) /* {{{ */
{
	int ret = 0;
	zend_class_entry *ce;
	int name_len = name->len;
	zend_string *lcname;
	
	lcname = STR_ALLOC(name_len, 0);	
	zend_str_tolower_copy(lcname->val, name->val, name_len);

	*strict_class = 0;
	if (name_len == sizeof("self") - 1 &&
	    !memcmp(lcname->val, "self", sizeof("self") - 1)) {
		if (!EG(scope)) {
			if (error) *error = estrdup("cannot access self:: when no class scope is active");
		} else {
			fcc->called_scope = EG(called_scope);
			fcc->calling_scope = EG(scope);
			if (!fcc->object && Z_OBJ(EG(This))) {
				fcc->object = Z_OBJ(EG(This));
			}
			ret = 1;
		}
	} else if (name_len == sizeof("parent") - 1 && 
		       !memcmp(lcname->val, "parent", sizeof("parent") - 1)) {
		if (!EG(scope)) {
			if (error) *error = estrdup("cannot access parent:: when no class scope is active");
		} else if (!EG(scope)->parent) {
			if (error) *error = estrdup("cannot access parent:: when current class scope has no parent");
		} else {
			fcc->called_scope = EG(called_scope);
			fcc->calling_scope = EG(scope)->parent;
			if (!fcc->object && Z_OBJ(EG(This))) {
				fcc->object = Z_OBJ(EG(This));
			}
			*strict_class = 1;
			ret = 1;
		}
	} else if (name_len == sizeof("static") - 1 &&
	           !memcmp(lcname->val, "static", sizeof("static") - 1)) {
		if (!EG(called_scope)) {
			if (error) *error = estrdup("cannot access static:: when no class scope is active");
		} else {
			fcc->called_scope = EG(called_scope);
			fcc->calling_scope = EG(called_scope);
			if (!fcc->object && Z_OBJ(EG(This))) {
				fcc->object = Z_OBJ(EG(This));
			}
			*strict_class = 1;
			ret = 1;
		}
	} else if ((ce = zend_lookup_class_ex(name, NULL, 1 TSRMLS_CC)) != NULL) {
		zend_class_entry *scope = EG(active_op_array) ? EG(active_op_array)->scope : NULL;

		fcc->calling_scope = ce;
		if (scope && !fcc->object && Z_OBJ(EG(This)) &&
		    instanceof_function(Z_OBJCE(EG(This)), scope TSRMLS_CC) &&
		    instanceof_function(scope, fcc->calling_scope TSRMLS_CC)) {
			fcc->object = Z_OBJ(EG(This));
			fcc->called_scope = Z_OBJCE(EG(This));
		} else {
			fcc->called_scope = fcc->object ? zend_get_class_entry(fcc->object TSRMLS_CC) : fcc->calling_scope;
		}
		*strict_class = 1;
		ret = 1;
	} else {
		if (error) zend_spprintf(error, 0, "class '%.*s' not found", name_len, name->val);
	}
	STR_FREE(lcname);
	return ret;
}
/* }}} */

static int zend_is_callable_check_func(int check_flags, zval *callable, zend_fcall_info_cache *fcc, int strict_class, char **error TSRMLS_DC) /* {{{ */
{
	zend_class_entry *ce_org = fcc->calling_scope;
	int retval = 0;
	zend_string *mname, *cname;
	zend_string *lmname;
	const char *colon;
	int clen, mlen;
	zend_class_entry *last_scope;
	HashTable *ftable;
	int call_via_handler = 0;
	ALLOCA_FLAG(use_heap)

	if (error) {
		*error = NULL;
	}

	fcc->calling_scope = NULL;
	fcc->function_handler = NULL;

	if (!ce_org) {
		char *lmname;
		int lmname_len;

		/* Skip leading \ */
		if (Z_STRVAL_P(callable)[0] == '\\') {
			lmname = do_alloca(Z_STRLEN_P(callable) - 1, use_heap);
			lmname_len = Z_STRLEN_P(callable) - 1;
			zend_str_tolower_copy(lmname, Z_STRVAL_P(callable) + 1, lmname_len);
		} else {
			lmname = do_alloca(Z_STRLEN_P(callable), use_heap);
			lmname_len = Z_STRLEN_P(callable);
			zend_str_tolower_copy(lmname, Z_STRVAL_P(callable), lmname_len);
		}
		/* Check if function with given name exists.
		 * This may be a compound name that includes namespace name */
		fcc->function_handler = zend_hash_str_find_ptr(EG(function_table), lmname, lmname_len);
		if (fcc->function_handler != NULL) {
			free_alloca(lmname, use_heap);
			return 1;
		}
		free_alloca(lmname, use_heap);
	}

	/* Split name into class/namespace and method/function names */
	if ((colon = zend_memrchr(Z_STRVAL_P(callable), ':', Z_STRLEN_P(callable))) != NULL &&
		colon > Z_STRVAL_P(callable) &&
		*(colon-1) == ':'
	) {
		colon--;
		clen = colon - Z_STRVAL_P(callable);
		mlen = Z_STRLEN_P(callable) - clen - 2;

		if (colon == Z_STRVAL_P(callable)) {
			if (error) zend_spprintf(error, 0, "invalid function name");
			return 0;
		}

		/* This is a compound name.
		 * Try to fetch class and then find static method. */
		last_scope = EG(scope);
		if (ce_org) {
			EG(scope) = ce_org;
		}

		cname = STR_INIT(Z_STRVAL_P(callable), clen, 0);
		if (!zend_is_callable_check_class(cname, fcc, &strict_class, error TSRMLS_CC)) {
			STR_RELEASE(cname);
			EG(scope) = last_scope;
			return 0;
		}
		STR_RELEASE(cname);
		EG(scope) = last_scope;

		ftable = &fcc->calling_scope->function_table;
		if (ce_org && !instanceof_function(ce_org, fcc->calling_scope TSRMLS_CC)) {
			if (error) zend_spprintf(error, 0, "class '%s' is not a subclass of '%s'", ce_org->name->val, fcc->calling_scope->name->val);
			return 0;
		}
		mname = STR_INIT(Z_STRVAL_P(callable) + clen + 2, mlen, 0);
	} else if (ce_org) {
		/* Try to fetch find static method of given class. */
		mlen = Z_STRLEN_P(callable);
		mname = Z_STR_P(callable);
		STR_ADDREF(mname);
		ftable = &ce_org->function_table;
		fcc->calling_scope = ce_org;
	} else {
		/* We already checked for plain function before. */
		if (error && !(check_flags & IS_CALLABLE_CHECK_SILENT)) {
			zend_spprintf(error, 0, "function '%s' not found or invalid function name", Z_STRVAL_P(callable));
		}
		return 0;
	}

	lmname = STR_ALLOC(mlen, 0);
	zend_str_tolower_copy(lmname->val, mname->val, mlen);
	if (strict_class &&
	    fcc->calling_scope &&
	    mlen == sizeof(ZEND_CONSTRUCTOR_FUNC_NAME)-1 &&
	    !memcmp(lmname->val, ZEND_CONSTRUCTOR_FUNC_NAME, sizeof(ZEND_CONSTRUCTOR_FUNC_NAME) - 1)) {
		fcc->function_handler = fcc->calling_scope->constructor;
		if (fcc->function_handler) {
			retval = 1;
		}
	} else if ((fcc->function_handler = zend_hash_find_ptr(ftable, lmname)) != NULL) {
		retval = 1;
		if ((fcc->function_handler->op_array.fn_flags & ZEND_ACC_CHANGED) &&
		    !strict_class && EG(scope) &&
		    instanceof_function(fcc->function_handler->common.scope, EG(scope) TSRMLS_CC)) {
			zend_function *priv_fbc;

			if ((priv_fbc = zend_hash_find_ptr(&EG(scope)->function_table, lmname)) != NULL
				&& priv_fbc->common.fn_flags & ZEND_ACC_PRIVATE
				&& priv_fbc->common.scope == EG(scope)) {
				fcc->function_handler = priv_fbc;
			}
		}
		if ((check_flags & IS_CALLABLE_CHECK_NO_ACCESS) == 0 &&
		    (fcc->calling_scope &&
		     ((fcc->object && fcc->calling_scope->__call) ||
		      (!fcc->object && fcc->calling_scope->__callstatic)))) {
			if (fcc->function_handler->op_array.fn_flags & ZEND_ACC_PRIVATE) {
				if (!zend_check_private(fcc->function_handler, fcc->object ? zend_get_class_entry(fcc->object TSRMLS_CC) : EG(scope), lmname TSRMLS_CC)) {
					retval = 0;
					fcc->function_handler = NULL;
					goto get_function_via_handler;
				}
			} else if (fcc->function_handler->common.fn_flags & ZEND_ACC_PROTECTED) {
				if (!zend_check_protected(fcc->function_handler->common.scope, EG(scope))) {
					retval = 0;
					fcc->function_handler = NULL;
					goto get_function_via_handler;
				}
			}
		}
	} else {
get_function_via_handler:
		if (fcc->object && fcc->calling_scope == ce_org) {
			if (strict_class && ce_org->__call) {
				fcc->function_handler = emalloc(sizeof(zend_internal_function));
				fcc->function_handler->internal_function.type = ZEND_INTERNAL_FUNCTION;
				fcc->function_handler->internal_function.module = (ce_org->type == ZEND_INTERNAL_CLASS) ? ce_org->info.internal.module : NULL;
				fcc->function_handler->internal_function.handler = zend_std_call_user_call;
				fcc->function_handler->internal_function.arg_info = NULL;
				fcc->function_handler->internal_function.num_args = 0;
				fcc->function_handler->internal_function.scope = ce_org;
				fcc->function_handler->internal_function.fn_flags = ZEND_ACC_CALL_VIA_HANDLER;
				fcc->function_handler->internal_function.function_name = mname;
				STR_ADDREF(mname);
				call_via_handler = 1;
				retval = 1;
			} else if (fcc->object->handlers->get_method) {
				fcc->function_handler = fcc->object->handlers->get_method(&fcc->object, mname, NULL TSRMLS_CC);
				if (fcc->function_handler) {
					if (strict_class &&
					    (!fcc->function_handler->common.scope ||
					     !instanceof_function(ce_org, fcc->function_handler->common.scope TSRMLS_CC))) {
						if ((fcc->function_handler->common.fn_flags & ZEND_ACC_CALL_VIA_HANDLER) != 0) {
							if (fcc->function_handler->type != ZEND_OVERLOADED_FUNCTION) {
								STR_RELEASE(fcc->function_handler->common.function_name);
							}
							efree(fcc->function_handler);
						}
					} else {
						retval = 1;
						call_via_handler = (fcc->function_handler->common.fn_flags & ZEND_ACC_CALL_VIA_HANDLER) != 0;
					}
				}
			}
		} else if (fcc->calling_scope) {
			if (fcc->calling_scope->get_static_method) {
				fcc->function_handler = fcc->calling_scope->get_static_method(fcc->calling_scope, mname TSRMLS_CC);
			} else {
				fcc->function_handler = zend_std_get_static_method(fcc->calling_scope, mname, NULL TSRMLS_CC);
			}
			if (fcc->function_handler) {
				retval = 1;
				call_via_handler = (fcc->function_handler->common.fn_flags & ZEND_ACC_CALL_VIA_HANDLER) != 0;
				if (call_via_handler && !fcc->object && Z_OBJ(EG(This)) &&
				    Z_OBJ_HT(EG(This))->get_class_entry &&
				    instanceof_function(Z_OBJCE(EG(This)), fcc->calling_scope TSRMLS_CC)) {
					fcc->object = Z_OBJ(EG(This));
				}
			}
		}
	}

	if (retval) {
		if (fcc->calling_scope && !call_via_handler) {
			if (!fcc->object && (fcc->function_handler->common.fn_flags & ZEND_ACC_ABSTRACT)) {
				if (error) {
					zend_spprintf(error, 0, "cannot call abstract method %s::%s()", fcc->calling_scope->name->val, fcc->function_handler->common.function_name->val);
					retval = 0;
				} else {
					zend_error(E_ERROR, "Cannot call abstract method %s::%s()", fcc->calling_scope->name->val, fcc->function_handler->common.function_name->val);
				}
			} else if (!fcc->object && !(fcc->function_handler->common.fn_flags & ZEND_ACC_STATIC)) {
				int severity;
				char *verb;
				if (fcc->function_handler->common.fn_flags & ZEND_ACC_ALLOW_STATIC) {
					severity = E_STRICT;
					verb = "should not";
				} else {
					/* An internal function assumes $this is present and won't check that. So PHP would crash by allowing the call. */
					severity = E_ERROR;
					verb = "cannot";
				}
				if ((check_flags & IS_CALLABLE_CHECK_IS_STATIC) != 0) {
					retval = 0;
				}
				if (Z_OBJ(EG(This)) && instanceof_function(Z_OBJCE(EG(This)), fcc->calling_scope TSRMLS_CC)) {
					fcc->object = Z_OBJ(EG(This));
					if (error) {
						zend_spprintf(error, 0, "non-static method %s::%s() %s be called statically, assuming $this from compatible context %s", fcc->calling_scope->name->val, fcc->function_handler->common.function_name->val, verb, Z_OBJCE(EG(This))->name->val);
						if (severity == E_ERROR) {
							retval = 0;
						}
					} else if (retval) {
						zend_error(severity, "Non-static method %s::%s() %s be called statically, assuming $this from compatible context %s", fcc->calling_scope->name->val, fcc->function_handler->common.function_name->val, verb, Z_OBJCE(EG(This))->name->val);
					}
				} else {
					if (error) {
						zend_spprintf(error, 0, "non-static method %s::%s() %s be called statically", fcc->calling_scope->name->val, fcc->function_handler->common.function_name->val, verb);
						if (severity == E_ERROR) {
							retval = 0;
						}
					} else if (retval) {
						zend_error(severity, "Non-static method %s::%s() %s be called statically", fcc->calling_scope->name->val, fcc->function_handler->common.function_name->val, verb);
					}
				}
			}
			if (retval && (check_flags & IS_CALLABLE_CHECK_NO_ACCESS) == 0) {
				if (fcc->function_handler->op_array.fn_flags & ZEND_ACC_PRIVATE) {
					if (!zend_check_private(fcc->function_handler, fcc->object ? zend_get_class_entry(fcc->object TSRMLS_CC) : EG(scope), lmname TSRMLS_CC)) {
						if (error) {
							if (*error) {
								efree(*error);
							}
							zend_spprintf(error, 0, "cannot access private method %s::%s()", fcc->calling_scope->name->val, fcc->function_handler->common.function_name->val);
						}
						retval = 0;
					}
				} else if ((fcc->function_handler->common.fn_flags & ZEND_ACC_PROTECTED)) {
					if (!zend_check_protected(fcc->function_handler->common.scope, EG(scope))) {
						if (error) {
							if (*error) {
								efree(*error);
							}
							zend_spprintf(error, 0, "cannot access protected method %s::%s()", fcc->calling_scope->name->val, fcc->function_handler->common.function_name->val);
						}
						retval = 0;
					}
				}
			}
		}
	} else if (error && !(check_flags & IS_CALLABLE_CHECK_SILENT)) {
		if (fcc->calling_scope) {
			if (error) zend_spprintf(error, 0, "class '%s' does not have a method '%s'", fcc->calling_scope->name->val, mname->val);
		} else {
			if (error) zend_spprintf(error, 0, "function '%s' does not exist", mname->val);
		}
	}
	STR_FREE(lmname);
	STR_RELEASE(mname);

	if (fcc->object) {
		fcc->called_scope = zend_get_class_entry(fcc->object TSRMLS_CC);
	}
	if (retval) {
		fcc->initialized = 1;
	}
	return retval;
}
/* }}} */

ZEND_API zend_bool zend_is_callable_ex(zval *callable, zend_object *object, uint check_flags, zend_string **callable_name, zend_fcall_info_cache *fcc, char **error TSRMLS_DC) /* {{{ */
{
	zend_bool ret;
	zend_fcall_info_cache fcc_local;

	if (callable_name) {
		*callable_name = NULL;
	}
	if (fcc == NULL) {
		fcc = &fcc_local;
	}
	if (error) {
		*error = NULL;
	}
	
	fcc->initialized = 0;
	fcc->calling_scope = NULL;
	fcc->called_scope = NULL;
	fcc->function_handler = NULL;
	fcc->calling_scope = NULL;
	fcc->object = NULL;

	if (object &&
	    (!EG(objects_store).object_buckets ||
	     !IS_OBJ_VALID(EG(objects_store).object_buckets[object->handle]))) {
		return 0;
	}

	switch (Z_TYPE_P(callable)) {
		case IS_STRING:
			if (object) {
				fcc->object = object;
				fcc->calling_scope = zend_get_class_entry(object TSRMLS_CC);
				if (callable_name) {
					char *ptr;

					*callable_name = STR_ALLOC(fcc->calling_scope->name->len + Z_STRLEN_P(callable) + sizeof("::") - 1, 0);
					ptr = (*callable_name)->val;
					memcpy(ptr, fcc->calling_scope->name->val, fcc->calling_scope->name->len);
					ptr += fcc->calling_scope->name->len;
					memcpy(ptr, "::", sizeof("::") - 1);
					ptr += sizeof("::") - 1;
					memcpy(ptr, Z_STRVAL_P(callable), Z_STRLEN_P(callable) + 1);
				}
			} else if (callable_name) {
				*callable_name = STR_COPY(Z_STR_P(callable));
			}
			if (check_flags & IS_CALLABLE_CHECK_SYNTAX_ONLY) {
				fcc->called_scope = fcc->calling_scope;
				return 1;
			}

			ret = zend_is_callable_check_func(check_flags, callable, fcc, 0, error TSRMLS_CC);
			if (fcc == &fcc_local &&
			    fcc->function_handler &&
				((fcc->function_handler->type == ZEND_INTERNAL_FUNCTION &&
			      (fcc->function_handler->common.fn_flags & ZEND_ACC_CALL_VIA_HANDLER)) ||
			     fcc->function_handler->type == ZEND_OVERLOADED_FUNCTION_TEMPORARY ||
			     fcc->function_handler->type == ZEND_OVERLOADED_FUNCTION)) {
				if (fcc->function_handler->type != ZEND_OVERLOADED_FUNCTION) {
					STR_RELEASE(fcc->function_handler->common.function_name);
				}
				efree(fcc->function_handler);
			}
			return ret;

		case IS_ARRAY:
			{
				zval *method = NULL;
				zval *obj = NULL;
				int strict_class = 0;

				if (zend_hash_num_elements(Z_ARRVAL_P(callable)) == 2) {
					obj = zend_hash_index_find(Z_ARRVAL_P(callable), 0);
					method = zend_hash_index_find(Z_ARRVAL_P(callable), 1);
				}

				do {
					if (obj == NULL || method == NULL) {
						break;
					}

					ZVAL_DEREF(method);
					if (Z_TYPE_P(method) != IS_STRING) {
						break;
					}

					ZVAL_DEREF(obj);
					if (Z_TYPE_P(obj) == IS_STRING) {
						if (callable_name) {
							char *ptr;

							
							*callable_name = STR_ALLOC(Z_STRLEN_P(obj) + Z_STRLEN_P(method) + sizeof("::") - 1, 0);
							ptr = (*callable_name)->val;
							memcpy(ptr, Z_STRVAL_P(obj), Z_STRLEN_P(obj));
							ptr += Z_STRLEN_P(obj);
							memcpy(ptr, "::", sizeof("::") - 1);
							ptr += sizeof("::") - 1;
							memcpy(ptr, Z_STRVAL_P(method), Z_STRLEN_P(method) + 1);
						}

						if (check_flags & IS_CALLABLE_CHECK_SYNTAX_ONLY) {
							return 1;
						}

						if (!zend_is_callable_check_class(Z_STR_P(obj), fcc, &strict_class, error TSRMLS_CC)) {
							return 0;
						}

					} else if (Z_TYPE_P(obj) == IS_OBJECT) {
						if (!EG(objects_store).object_buckets ||
						    !IS_OBJ_VALID(EG(objects_store).object_buckets[Z_OBJ_HANDLE_P(obj)])) {
							return 0;
						}

						fcc->calling_scope = Z_OBJCE_P(obj); /* TBFixed: what if it's overloaded? */

						fcc->object = Z_OBJ_P(obj);

						if (callable_name) {
							char *ptr;

							*callable_name = STR_ALLOC(fcc->calling_scope->name->len + Z_STRLEN_P(method) + sizeof("::") - 1, 0);
							ptr = (*callable_name)->val;
							memcpy(ptr, fcc->calling_scope->name->val, fcc->calling_scope->name->len);
							ptr += fcc->calling_scope->name->len;
							memcpy(ptr, "::", sizeof("::") - 1);
							ptr += sizeof("::") - 1;
							memcpy(ptr, Z_STRVAL_P(method), Z_STRLEN_P(method) + 1);
						}

						if (check_flags & IS_CALLABLE_CHECK_SYNTAX_ONLY) {
							fcc->called_scope = fcc->calling_scope;
							return 1;
						}
					} else {
						break;
					}

					ret = zend_is_callable_check_func(check_flags, method, fcc, strict_class, error TSRMLS_CC);
					if (fcc == &fcc_local &&
					    fcc->function_handler &&
						((fcc->function_handler->type == ZEND_INTERNAL_FUNCTION &&
					      (fcc->function_handler->common.fn_flags & ZEND_ACC_CALL_VIA_HANDLER)) ||
					     fcc->function_handler->type == ZEND_OVERLOADED_FUNCTION_TEMPORARY ||
					     fcc->function_handler->type == ZEND_OVERLOADED_FUNCTION)) {
						if (fcc->function_handler->type != ZEND_OVERLOADED_FUNCTION) {
							STR_RELEASE(fcc->function_handler->common.function_name);
						}
						efree(fcc->function_handler);
					}
					return ret;

				} while (0);
				if (zend_hash_num_elements(Z_ARRVAL_P(callable)) == 2) {
					if (!obj || (!Z_ISREF_P(obj)?
								(Z_TYPE_P(obj) != IS_STRING && Z_TYPE_P(obj) != IS_OBJECT) :
								(Z_TYPE_P(Z_REFVAL_P(obj)) != IS_STRING && Z_TYPE_P(Z_REFVAL_P(obj)) != IS_OBJECT))) {
						if (error) zend_spprintf(error, 0, "first array member is not a valid class name or object");
					} else {
						if (error) zend_spprintf(error, 0, "second array member is not a valid method");
					}
				} else {
					if (error) zend_spprintf(error, 0, "array must have exactly two members");
				}
				if (callable_name) {
					*callable_name = STR_INIT("Array", sizeof("Array")-1, 0);
				}
			}
			return 0;

		case IS_OBJECT:
			if (Z_OBJ_HANDLER_P(callable, get_closure) && Z_OBJ_HANDLER_P(callable, get_closure)(callable, &fcc->calling_scope, &fcc->function_handler, &fcc->object TSRMLS_CC) == SUCCESS) {
				fcc->called_scope = fcc->calling_scope;
				if (callable_name) {
					zend_class_entry *ce = Z_OBJCE_P(callable); /* TBFixed: what if it's overloaded? */

					*callable_name = STR_ALLOC(ce->name->len + sizeof("::__invoke") - 1, 0);
					memcpy((*callable_name)->val, ce->name->val, ce->name->len);
					memcpy((*callable_name)->val + ce->name->len, "::__invoke", sizeof("::__invoke"));
				}									
				return 1;
			}
			/* break missing intentionally */

		default:
			if (callable_name) {
				*callable_name = zval_get_string(callable);
			}
			if (error) zend_spprintf(error, 0, "no array or string given");
			return 0;
	}
}
/* }}} */

ZEND_API zend_bool zend_is_callable(zval *callable, uint check_flags, zend_string **callable_name TSRMLS_DC) /* {{{ */
{
	return zend_is_callable_ex(callable, NULL, check_flags, callable_name, NULL, NULL TSRMLS_CC);
}
/* }}} */

ZEND_API zend_bool zend_make_callable(zval *callable, zend_string **callable_name TSRMLS_DC) /* {{{ */
{
	zend_fcall_info_cache fcc;

	if (zend_is_callable_ex(callable, NULL, IS_CALLABLE_STRICT, callable_name, &fcc, NULL TSRMLS_CC)) {
		if (Z_TYPE_P(callable) == IS_STRING && fcc.calling_scope) {
			zval_dtor(callable);
			array_init(callable);
			add_next_index_str(callable, STR_COPY(fcc.calling_scope->name));
			add_next_index_str(callable, STR_COPY(fcc.function_handler->common.function_name));
		}
		if (fcc.function_handler &&
			((fcc.function_handler->type == ZEND_INTERNAL_FUNCTION &&
		      (fcc.function_handler->common.fn_flags & ZEND_ACC_CALL_VIA_HANDLER)) ||
		     fcc.function_handler->type == ZEND_OVERLOADED_FUNCTION_TEMPORARY ||
		     fcc.function_handler->type == ZEND_OVERLOADED_FUNCTION)) {
			if (fcc.function_handler->type != ZEND_OVERLOADED_FUNCTION) {
				STR_RELEASE(fcc.function_handler->common.function_name);
			}
			efree(fcc.function_handler);
		}
		return 1;
	}
	return 0;
}
/* }}} */

ZEND_API int zend_fcall_info_init(zval *callable, uint check_flags, zend_fcall_info *fci, zend_fcall_info_cache *fcc, zend_string **callable_name, char **error TSRMLS_DC) /* {{{ */
{
	if (!zend_is_callable_ex(callable, NULL, check_flags, callable_name, fcc, error TSRMLS_CC)) {
		return FAILURE;
	}

	fci->size = sizeof(*fci);
	fci->function_table = fcc->calling_scope ? &fcc->calling_scope->function_table : EG(function_table);
	fci->object = fcc->object;
	ZVAL_COPY_VALUE(&fci->function_name, callable);
	fci->retval = NULL;
	fci->param_count = 0;
	fci->params = NULL;
	fci->no_separation = 1;
	fci->symbol_table = NULL;

	return SUCCESS;
}
/* }}} */

ZEND_API void zend_fcall_info_args_clear(zend_fcall_info *fci, int free_mem) /* {{{ */
{
	if (fci->params) {
		int i;

		for (i = 0; i < fci->param_count; i++) {
			zval_ptr_dtor(&fci->params[i]);
		}
		if (free_mem) {
			efree(fci->params);
			fci->params = NULL;
		}
	}
	fci->param_count = 0;
}
/* }}} */

ZEND_API void zend_fcall_info_args_save(zend_fcall_info *fci, int *param_count, zval **params) /* {{{ */
{
	*param_count = fci->param_count;
	*params = fci->params;
	fci->param_count = 0;
	fci->params = NULL;
}
/* }}} */

ZEND_API void zend_fcall_info_args_restore(zend_fcall_info *fci, int param_count, zval *params) /* {{{ */
{
	zend_fcall_info_args_clear(fci, 1);
	fci->param_count = param_count;
	fci->params = params;
}
/* }}} */

ZEND_API int zend_fcall_info_args(zend_fcall_info *fci, zval *args TSRMLS_DC) /* {{{ */
{
	zval *arg, *params;

	zend_fcall_info_args_clear(fci, !args);

	if (!args) {
		return SUCCESS;
	}

	if (Z_TYPE_P(args) != IS_ARRAY) {
		return FAILURE;
	}

	fci->param_count = zend_hash_num_elements(Z_ARRVAL_P(args));
	fci->params = params = (zval *) erealloc(fci->params, fci->param_count * sizeof(zval));

	ZEND_HASH_FOREACH_VAL(Z_ARRVAL_P(args), arg) {
		ZVAL_COPY(params, arg);
		params++;
	} ZEND_HASH_FOREACH_END();

	return SUCCESS;
}
/* }}} */

ZEND_API int zend_fcall_info_argp(zend_fcall_info *fci TSRMLS_DC, int argc, zval *argv) /* {{{ */
{
	int i;

	if (argc < 0) {
		return FAILURE;
	}

	zend_fcall_info_args_clear(fci, !argc);

	if (argc) {
		fci->param_count = argc;
		fci->params = (zval *) erealloc(fci->params, fci->param_count * sizeof(zval));

		for (i = 0; i < argc; ++i) {
			ZVAL_COPY_VALUE(&fci->params[i], &argv[i]);
		}
	}

	return SUCCESS;
}
/* }}} */

ZEND_API int zend_fcall_info_argv(zend_fcall_info *fci TSRMLS_DC, int argc, va_list *argv) /* {{{ */
{
	int i;
	zval *arg;

	if (argc < 0) {
		return FAILURE;
	}

	zend_fcall_info_args_clear(fci, !argc);

	if (argc) {
		fci->param_count = argc;
		fci->params = (zval *) erealloc(fci->params, fci->param_count * sizeof(zval));

		for (i = 0; i < argc; ++i) {
			arg = va_arg(*argv, zval *);
			ZVAL_COPY_VALUE(&fci->params[i], arg);
		}
	}

	return SUCCESS;
}
/* }}} */

ZEND_API int zend_fcall_info_argn(zend_fcall_info *fci TSRMLS_DC, int argc, ...) /* {{{ */
{
	int ret;
	va_list argv;

	va_start(argv, argc);
	ret = zend_fcall_info_argv(fci TSRMLS_CC, argc, &argv);
	va_end(argv);

	return ret;
}
/* }}} */

ZEND_API int zend_fcall_info_call(zend_fcall_info *fci, zend_fcall_info_cache *fcc, zval *retval_ptr, zval *args TSRMLS_DC) /* {{{ */
{
	zval retval, *org_params = NULL;
	int result, org_count = 0;

	fci->retval = retval_ptr ? retval_ptr : &retval;
	if (args) {
		zend_fcall_info_args_save(fci, &org_count, &org_params);
		zend_fcall_info_args(fci, args TSRMLS_CC);
	}
	result = zend_call_function(fci, fcc TSRMLS_CC);

	if (!retval_ptr && Z_TYPE(retval) != IS_UNDEF) {
		zval_ptr_dtor(&retval);
	}
	if (args) {
		zend_fcall_info_args_restore(fci, org_count, org_params);
	}
	return result;
}
/* }}} */

ZEND_API const char *zend_get_module_version(const char *module_name) /* {{{ */
{
	zend_string *lname;
	int name_len = strlen(module_name);
	zend_module_entry *module;

	lname = STR_ALLOC(name_len, 0);
	zend_str_tolower_copy(lname->val, module_name, name_len);
	module = zend_hash_find_ptr(&module_registry, lname);
	STR_FREE(lname);
	return module ? module->version : NULL;
}
/* }}} */

ZEND_API int zend_declare_property_ex(zend_class_entry *ce, zend_string *name, zval *property, int access_type, zend_string *doc_comment TSRMLS_DC) /* {{{ */
{
	zend_property_info property_info, *property_info_ptr;

	if (!(access_type & ZEND_ACC_PPP_MASK)) {
		access_type |= ZEND_ACC_PUBLIC;
	}
	if (access_type & ZEND_ACC_STATIC) {
		if ((property_info_ptr = zend_hash_find_ptr(&ce->properties_info, name)) != NULL &&
		    (property_info_ptr->flags & ZEND_ACC_STATIC) != 0) {
			property_info.offset = property_info_ptr->offset;
			zval_ptr_dtor(&ce->default_static_members_table[property_info.offset]);
			zend_hash_del(&ce->properties_info, name);
		} else {
			property_info.offset = ce->default_static_members_count++;
			ce->default_static_members_table = perealloc(ce->default_static_members_table, sizeof(zval) * ce->default_static_members_count, ce->type == ZEND_INTERNAL_CLASS);
		}
		ZVAL_COPY_VALUE(&ce->default_static_members_table[property_info.offset], property);
		if (ce->type == ZEND_USER_CLASS) {
			ce->static_members_table = ce->default_static_members_table;
		}
	} else {
		if ((property_info_ptr = zend_hash_find_ptr(&ce->properties_info, name)) != NULL &&
		    (property_info_ptr->flags & ZEND_ACC_STATIC) == 0) {
			property_info.offset = property_info_ptr->offset;
			zval_ptr_dtor(&ce->default_properties_table[property_info.offset]);
			zend_hash_del(&ce->properties_info, name);
		} else {
			property_info.offset = ce->default_properties_count++;
			ce->default_properties_table = perealloc(ce->default_properties_table, sizeof(zval) * ce->default_properties_count, ce->type == ZEND_INTERNAL_CLASS);
		}
		ZVAL_COPY_VALUE(&ce->default_properties_table[property_info.offset], property);
	}
	if (ce->type & ZEND_INTERNAL_CLASS) {
		switch(Z_TYPE_P(property)) {
			case IS_ARRAY:
			case IS_OBJECT:
			case IS_RESOURCE:
				zend_error(E_CORE_ERROR, "Internal zval's can't be arrays, objects or resources");
				break;
			default:
				break;
		}
	}
	switch (access_type & ZEND_ACC_PPP_MASK) {
		case ZEND_ACC_PRIVATE: {
				property_info.name = zend_mangle_property_name(ce->name->val, ce->name->len, name->val, name->len, ce->type & ZEND_INTERNAL_CLASS);
			}
			break;
		case ZEND_ACC_PROTECTED: {
				property_info.name = zend_mangle_property_name("*", 1, name->val, name->len, ce->type & ZEND_INTERNAL_CLASS);
			}
			break;
		case ZEND_ACC_PUBLIC:
			property_info.name = STR_COPY(name);
			break;
	}

	property_info.name = zend_new_interned_string(property_info.name TSRMLS_CC);

	property_info.flags = access_type;

	property_info.doc_comment = doc_comment;

	property_info.ce = ce;

	zend_hash_update_mem(&ce->properties_info, name, &property_info, sizeof(zend_property_info));

	return SUCCESS;
}
/* }}} */

ZEND_API int zend_declare_property(zend_class_entry *ce, const char *name, int name_length, zval *property, int access_type TSRMLS_DC) /* {{{ */
{
	zend_string *key = STR_INIT(name, name_length, ce->type & ZEND_INTERNAL_CLASS);
	int ret = zend_declare_property_ex(ce, key, property, access_type, NULL TSRMLS_CC);
	STR_RELEASE(key);
	return ret;
}
/* }}} */

ZEND_API int zend_declare_property_null(zend_class_entry *ce, const char *name, int name_length, int access_type TSRMLS_DC) /* {{{ */
{
	zval property;

	ZVAL_NULL(&property);
	return zend_declare_property(ce, name, name_length, &property, access_type TSRMLS_CC);
}
/* }}} */

ZEND_API int zend_declare_property_bool(zend_class_entry *ce, const char *name, int name_length, long value, int access_type TSRMLS_DC) /* {{{ */
{
	zval property;

	ZVAL_BOOL(&property, value);
	return zend_declare_property(ce, name, name_length, &property, access_type TSRMLS_CC);
}
/* }}} */

ZEND_API int zend_declare_property_long(zend_class_entry *ce, const char *name, int name_length, long value, int access_type TSRMLS_DC) /* {{{ */
{
	zval property;

	ZVAL_LONG(&property, value);
	return zend_declare_property(ce, name, name_length, &property, access_type TSRMLS_CC);
}
/* }}} */

ZEND_API int zend_declare_property_double(zend_class_entry *ce, const char *name, int name_length, double value, int access_type TSRMLS_DC) /* {{{ */
{
	zval property;

	ZVAL_DOUBLE(&property, value);
	return zend_declare_property(ce, name, name_length, &property, access_type TSRMLS_CC);
}
/* }}} */

ZEND_API int zend_declare_property_string(zend_class_entry *ce, const char *name, int name_length, const char *value, int access_type TSRMLS_DC) /* {{{ */
{
	zval property;

	ZVAL_NEW_STR(&property, STR_INIT(value, strlen(value), ce->type & ZEND_INTERNAL_CLASS));
	return zend_declare_property(ce, name, name_length, &property, access_type TSRMLS_CC);
}
/* }}} */

ZEND_API int zend_declare_property_stringl(zend_class_entry *ce, const char *name, int name_length, const char *value, int value_len, int access_type TSRMLS_DC) /* {{{ */
{
	zval property;

	ZVAL_NEW_STR(&property, STR_INIT(value, value_len, ce->type & ZEND_INTERNAL_CLASS));
	return zend_declare_property(ce, name, name_length, &property, access_type TSRMLS_CC);
}
/* }}} */

ZEND_API int zend_declare_class_constant(zend_class_entry *ce, const char *name, size_t name_length, zval *value TSRMLS_DC) /* {{{ */
{
	return zend_hash_str_update(&ce->constants_table, name, name_length, value) ?
		SUCCESS : FAILURE;
}
/* }}} */

ZEND_API int zend_declare_class_constant_null(zend_class_entry *ce, const char *name, size_t name_length TSRMLS_DC) /* {{{ */
{
	zval constant;

	ZVAL_NULL(&constant);
	return zend_declare_class_constant(ce, name, name_length, &constant TSRMLS_CC);
}
/* }}} */

ZEND_API int zend_declare_class_constant_long(zend_class_entry *ce, const char *name, size_t name_length, long value TSRMLS_DC) /* {{{ */
{
	zval constant;

	ZVAL_LONG(&constant, value);
	return zend_declare_class_constant(ce, name, name_length, &constant TSRMLS_CC);
}
/* }}} */

ZEND_API int zend_declare_class_constant_bool(zend_class_entry *ce, const char *name, size_t name_length, zend_bool value TSRMLS_DC) /* {{{ */
{
	zval constant;

	ZVAL_BOOL(&constant, value);
	return zend_declare_class_constant(ce, name, name_length, &constant TSRMLS_CC);
}
/* }}} */

ZEND_API int zend_declare_class_constant_double(zend_class_entry *ce, const char *name, size_t name_length, double value TSRMLS_DC) /* {{{ */
{
	zval constant;

	ZVAL_DOUBLE(&constant, value);
	return zend_declare_class_constant(ce, name, name_length, &constant TSRMLS_CC);
}
/* }}} */

ZEND_API int zend_declare_class_constant_stringl(zend_class_entry *ce, const char *name, size_t name_length, const char *value, size_t value_length TSRMLS_DC) /* {{{ */
{
	zval constant;

	ZVAL_NEW_STR(&constant, STR_INIT(value, value_length, ce->type & ZEND_INTERNAL_CLASS));
	return zend_declare_class_constant(ce, name, name_length, &constant TSRMLS_CC);
}
/* }}} */

ZEND_API int zend_declare_class_constant_string(zend_class_entry *ce, const char *name, size_t name_length, const char *value TSRMLS_DC) /* {{{ */
{
	return zend_declare_class_constant_stringl(ce, name, name_length, value, strlen(value) TSRMLS_CC);
}
/* }}} */

ZEND_API void zend_update_property(zend_class_entry *scope, zval *object, const char *name, int name_length, zval *value TSRMLS_DC) /* {{{ */
{
	zval property;
	zend_class_entry *old_scope = EG(scope);

	EG(scope) = scope;

	if (!Z_OBJ_HT_P(object)->write_property) {
		zend_string *class_name = zend_get_object_classname(Z_OBJ_P(object) TSRMLS_CC);
		zend_error(E_CORE_ERROR, "Property %s of class %s cannot be updated", name, class_name->val);
	}
	ZVAL_STRINGL(&property, name, name_length);
	Z_OBJ_HT_P(object)->write_property(object, &property, value, -1 TSRMLS_CC);
	zval_ptr_dtor(&property);

	EG(scope) = old_scope;
}
/* }}} */

ZEND_API void zend_update_property_null(zend_class_entry *scope, zval *object, const char *name, int name_length TSRMLS_DC) /* {{{ */
{
	zval tmp;

	ZVAL_NULL(&tmp);
	zend_update_property(scope, object, name, name_length, &tmp TSRMLS_CC);
}
/* }}} */

ZEND_API void zend_update_property_bool(zend_class_entry *scope, zval *object, const char *name, int name_length, long value TSRMLS_DC) /* {{{ */
{
	zval tmp;

	ZVAL_BOOL(&tmp, value);
	zend_update_property(scope, object, name, name_length, &tmp TSRMLS_CC);
}
/* }}} */

ZEND_API void zend_update_property_long(zend_class_entry *scope, zval *object, const char *name, int name_length, long value TSRMLS_DC) /* {{{ */
{
	zval tmp;

	ZVAL_LONG(&tmp, value);
	zend_update_property(scope, object, name, name_length, &tmp TSRMLS_CC);
}
/* }}} */

ZEND_API void zend_update_property_double(zend_class_entry *scope, zval *object, const char *name, int name_length, double value TSRMLS_DC) /* {{{ */
{
	zval tmp;

	ZVAL_DOUBLE(&tmp, value);
	zend_update_property(scope, object, name, name_length, &tmp TSRMLS_CC);
}
/* }}} */

ZEND_API void zend_update_property_str(zend_class_entry *scope, zval *object, const char *name, int name_length, zend_string *value TSRMLS_DC) /* {{{ */
{
	zval tmp;

	ZVAL_STR(&tmp, value);
	zend_update_property(scope, object, name, name_length, &tmp TSRMLS_CC);
}
/* }}} */

ZEND_API void zend_update_property_string(zend_class_entry *scope, zval *object, const char *name, int name_length, const char *value TSRMLS_DC) /* {{{ */
{
	zval tmp;

	ZVAL_STRING(&tmp, value);
	Z_SET_REFCOUNT(tmp, 0);
	zend_update_property(scope, object, name, name_length, &tmp TSRMLS_CC);
}
/* }}} */

ZEND_API void zend_update_property_stringl(zend_class_entry *scope, zval *object, const char *name, int name_length, const char *value, int value_len TSRMLS_DC) /* {{{ */
{
	zval tmp;

	ZVAL_STRINGL(&tmp, value, value_len);
	Z_SET_REFCOUNT(tmp, 0);
	zend_update_property(scope, object, name, name_length, &tmp TSRMLS_CC);
}
/* }}} */

ZEND_API int zend_update_static_property(zend_class_entry *scope, const char *name, int name_length, zval *value TSRMLS_DC) /* {{{ */
{
	zval *property;
	zend_class_entry *old_scope = EG(scope);
	zend_string *key = STR_INIT(name, name_length, 0);

	EG(scope) = scope;
	property = zend_std_get_static_property(scope, key, 0, -1 TSRMLS_CC);
	EG(scope) = old_scope;
	STR_FREE(key);
	if (!property) {
		return FAILURE;
	} else {
		if (property != value) {
			if (Z_ISREF_P(property)) {
				zval_dtor(property);
				ZVAL_COPY_VALUE(property, value);
				if (Z_REFCOUNT_P(value) > 0) {
					zval_opt_copy_ctor(property);
				}
			} else {
				zval garbage;

				ZVAL_COPY_VALUE(&garbage, property);
				Z_ADDREF_P(value);
				if (Z_ISREF_P(value)) {
					SEPARATE_ZVAL(value);
				}
				ZVAL_COPY_VALUE(property, value);
				zval_ptr_dtor(&garbage);
			}
		}
		return SUCCESS;
	}
}
/* }}} */

ZEND_API int zend_update_static_property_null(zend_class_entry *scope, const char *name, int name_length TSRMLS_DC) /* {{{ */
{
	zval tmp;
	
	ZVAL_NULL(&tmp);
	return zend_update_static_property(scope, name, name_length, &tmp TSRMLS_CC);
}
/* }}} */

ZEND_API int zend_update_static_property_bool(zend_class_entry *scope, const char *name, int name_length, long value TSRMLS_DC) /* {{{ */
{
	zval tmp;

	ZVAL_BOOL(&tmp, value);
	return zend_update_static_property(scope, name, name_length, &tmp TSRMLS_CC);
}
/* }}} */

ZEND_API int zend_update_static_property_long(zend_class_entry *scope, const char *name, int name_length, long value TSRMLS_DC) /* {{{ */
{
	zval tmp;

	ZVAL_LONG(&tmp, value);
	return zend_update_static_property(scope, name, name_length, &tmp TSRMLS_CC);
}
/* }}} */

ZEND_API int zend_update_static_property_double(zend_class_entry *scope, const char *name, int name_length, double value TSRMLS_DC) /* {{{ */
{
	zval tmp;

	ZVAL_DOUBLE(&tmp, value);
	return zend_update_static_property(scope, name, name_length, &tmp TSRMLS_CC);
}
/* }}} */

ZEND_API int zend_update_static_property_string(zend_class_entry *scope, const char *name, int name_length, const char *value TSRMLS_DC) /* {{{ */
{
	zval tmp;

	ZVAL_STRING(&tmp, value);
	Z_SET_REFCOUNT(tmp, 0);
	return zend_update_static_property(scope, name, name_length, &tmp TSRMLS_CC);
}
/* }}} */

ZEND_API int zend_update_static_property_stringl(zend_class_entry *scope, const char *name, int name_length, const char *value, int value_len TSRMLS_DC) /* {{{ */
{
	zval tmp;

	ZVAL_STRINGL(&tmp, value, value_len);
	Z_SET_REFCOUNT(tmp, 0);
	return zend_update_static_property(scope, name, name_length, &tmp TSRMLS_CC);
}
/* }}} */

ZEND_API zval *zend_read_property(zend_class_entry *scope, zval *object, const char *name, int name_length, zend_bool silent TSRMLS_DC) /* {{{ */
{
	zval property, *value;
	zend_class_entry *old_scope = EG(scope);
	zval rv;

	EG(scope) = scope;

	if (!Z_OBJ_HT_P(object)->read_property) {
		zend_string *class_name = zend_get_object_classname(Z_OBJ_P(object) TSRMLS_CC);
		zend_error(E_CORE_ERROR, "Property %s of class %s cannot be read", name, class_name->val);
	}

	ZVAL_STRINGL(&property, name, name_length);
	value = Z_OBJ_HT_P(object)->read_property(object, &property, silent?BP_VAR_IS:BP_VAR_R, -1, &rv TSRMLS_CC);
	zval_ptr_dtor(&property);

	EG(scope) = old_scope;
	return value;
}
/* }}} */

ZEND_API zval *zend_read_static_property(zend_class_entry *scope, const char *name, int name_length, zend_bool silent TSRMLS_DC) /* {{{ */
{
	zval *property;
	zend_class_entry *old_scope = EG(scope);
	zend_string *key = STR_INIT(name, name_length, 0);

	EG(scope) = scope;
	property = zend_std_get_static_property(scope, key, silent, -1 TSRMLS_CC);
	EG(scope) = old_scope;
	STR_FREE(key);

	return property;
}
/* }}} */

ZEND_API void zend_save_error_handling(zend_error_handling *current TSRMLS_DC) /* {{{ */
{
	current->handling = EG(error_handling);
	current->exception = EG(exception_class);
	ZVAL_COPY(&current->user_handler, &EG(user_error_handler));
}
/* }}} */

ZEND_API void zend_replace_error_handling(zend_error_handling_t error_handling, zend_class_entry *exception_class, zend_error_handling *current TSRMLS_DC) /* {{{ */
{
	if (current) {
		zend_save_error_handling(current TSRMLS_CC);
		if (error_handling != EH_NORMAL && Z_TYPE(EG(user_error_handler)) != IS_UNDEF) {
			zval_ptr_dtor(&EG(user_error_handler));
			ZVAL_UNDEF(&EG(user_error_handler));
		}
	}
	EG(error_handling) = error_handling;
	EG(exception_class) = error_handling == EH_THROW ? exception_class : NULL;
}
/* }}} */

static int same_zval(zval *zv1, zval *zv2)  /* {{{ */
{
	if (Z_TYPE_P(zv1) != Z_TYPE_P(zv2)) {
		return 0;
	}
	switch (Z_TYPE_P(zv1)) {
		case IS_UNDEF:
		case IS_NULL:
			return 1;
		case IS_BOOL:
		case IS_LONG:
			return Z_LVAL_P(zv1) == Z_LVAL_P(zv2);
		case IS_DOUBLE:
			return Z_LVAL_P(zv1) == Z_LVAL_P(zv2);
		case IS_STRING:
		case IS_ARRAY:
		case IS_OBJECT:
		case IS_RESOURCE:
			return Z_COUNTED_P(zv1) == Z_COUNTED_P(zv2);
		default:
			return 0;
	}
}
/* }}} */

ZEND_API void zend_restore_error_handling(zend_error_handling *saved TSRMLS_DC) /* {{{ */
{
	EG(error_handling) = saved->handling;
	EG(exception_class) = saved->handling == EH_THROW ? saved->exception : NULL;
	if (Z_TYPE(saved->user_handler) != IS_UNDEF
		&& !same_zval(&saved->user_handler, &EG(user_error_handler))) {
		zval_ptr_dtor(&EG(user_error_handler));
		ZVAL_COPY_VALUE(&EG(user_error_handler), &saved->user_handler);
	} else if (Z_TYPE(saved->user_handler)) {
		zval_ptr_dtor(&saved->user_handler);
	}
	ZVAL_UNDEF(&saved->user_handler);
}
/* }}} */

ZEND_API zend_string* zend_find_alias_name(zend_class_entry *ce, zend_string *name) /* {{{ */
{
	zend_trait_alias *alias, **alias_ptr;

	if ((alias_ptr = ce->trait_aliases)) {
		alias = *alias_ptr;
		while (alias) {
			if (alias->alias->len == name->len &&
				!strncasecmp(name->val, alias->alias->val, alias->alias->len)) {
				return alias->alias;
			}
			alias_ptr++;
			alias = *alias_ptr;
		}
	}

	return name;
}
/* }}} */

ZEND_API zend_string *zend_resolve_method_name(zend_class_entry *ce, zend_function *f) /* {{{ */
{
	zend_function *func;
	HashTable *function_table;
	zend_string *name;

	if (f->common.type != ZEND_USER_FUNCTION ||
	    *(f->op_array.refcount) < 2 ||
	    !f->common.scope ||
	    !f->common.scope->trait_aliases) {
		return f->common.function_name;
	}

	function_table = &ce->function_table;
	ZEND_HASH_FOREACH_STR_KEY_PTR(function_table, name, func) {
		if (func == f) {
			if (!name) {
				return f->common.function_name;
			}
			if (name->len == f->common.function_name->len &&
			    !strncasecmp(name->val, f->common.function_name->val, f->common.function_name->len)) {
				return f->common.function_name;
			}
			return zend_find_alias_name(f->common.scope, name);
		}
	} ZEND_HASH_FOREACH_END();
	return f->common.function_name;
}
/* }}} */

/*
 * Local variables:
 * tab-width: 4
 * c-basic-offset: 4
 * indent-tabs-mode: t
 * End:
 */<|MERGE_RESOLUTION|>--- conflicted
+++ resolved
@@ -2084,14 +2084,10 @@
  	} else if (name_len == sizeof(ZEND_TOSTRING_FUNC_NAME) - 1 &&
  		!memcmp(lcname, ZEND_TOSTRING_FUNC_NAME, sizeof(ZEND_TOSTRING_FUNC_NAME)-1) && fptr->common.num_args != 0
 	) {
-<<<<<<< HEAD
 		zend_error(error_type, "Method %s::%s() cannot take arguments", ce->name->val, ZEND_TOSTRING_FUNC_NAME);
-=======
-		zend_error(error_type, "Method %s::%s() cannot take arguments", ce->name, ZEND_TOSTRING_FUNC_NAME);
 	} else if (name_len == sizeof(ZEND_DEBUGINFO_FUNC_NAME) - 1 &&
 		!memcmp(lcname, ZEND_DEBUGINFO_FUNC_NAME, sizeof(ZEND_DEBUGINFO_FUNC_NAME)-1) && fptr->common.num_args != 0) {
-		zend_error(error_type, "Method %s::%s() cannot take arguments", ce->name, ZEND_DEBUGINFO_FUNC_NAME);
->>>>>>> b82d077f
+		zend_error(error_type, "Method %s::%s() cannot take arguments", ce->name->val, ZEND_DEBUGINFO_FUNC_NAME);
 	}
 }
 /* }}} */
@@ -2105,13 +2101,8 @@
 	int count=0, unload=0;
 	HashTable *target_function_table = function_table;
 	int error_type;
-<<<<<<< HEAD
-	zend_function *ctor = NULL, *dtor = NULL, *clone = NULL, *__get = NULL, *__set = NULL, *__unset = NULL, *__isset = NULL, *__call = NULL, *__callstatic = NULL, *__tostring = NULL;
+	zend_function *ctor = NULL, *dtor = NULL, *clone = NULL, *__get = NULL, *__set = NULL, *__unset = NULL, *__isset = NULL, *__call = NULL, *__callstatic = NULL, *__tostring = NULL, *__debugInfo = NULL;
 	zend_string *lowercase_name;
-=======
-	zend_function *ctor = NULL, *dtor = NULL, *clone = NULL, *__get = NULL, *__set = NULL, *__unset = NULL, *__isset = NULL, *__call = NULL, *__callstatic = NULL, *__tostring = NULL, *__debugInfo = NULL;
-	const char *lowercase_name;
->>>>>>> b82d077f
 	int fname_len;
 	const char *lc_class_name = NULL;
 	int class_name_len = 0;
@@ -2262,7 +2253,7 @@
 				__unset = reg_function;
 			} else if ((fname_len == sizeof(ZEND_ISSET_FUNC_NAME)-1) && !memcmp(lowercase_name->val, ZEND_ISSET_FUNC_NAME, sizeof(ZEND_ISSET_FUNC_NAME) - 1)) {
 				__isset = reg_function;
-			} else if ((fname_len == sizeof(ZEND_DEBUGINFO_FUNC_NAME)-1) && !memcmp(lowercase_name, ZEND_DEBUGINFO_FUNC_NAME, sizeof(ZEND_DEBUGINFO_FUNC_NAME) - 1)) {
+			} else if ((fname_len == sizeof(ZEND_DEBUGINFO_FUNC_NAME)-1) && !memcmp(lowercase_name->val, ZEND_DEBUGINFO_FUNC_NAME, sizeof(ZEND_DEBUGINFO_FUNC_NAME) - 1)) {
 				__debugInfo = reg_function;
 			} else {
 				reg_function = NULL;
@@ -2369,7 +2360,7 @@
 		}
 		if (__debugInfo) {
 			if (__debugInfo->common.fn_flags & ZEND_ACC_STATIC) {
-				zend_error(error_type, "Method %s::%s() cannot be static", scope->name, __debugInfo->common.function_name);
+				zend_error(error_type, "Method %s::%s() cannot be static", scope->name->val, __debugInfo->common.function_name->val);
 			}
 		}
 		efree((char*)lc_class_name);
@@ -3561,6 +3552,7 @@
 	if (ce->type & ZEND_INTERNAL_CLASS) {
 		switch(Z_TYPE_P(property)) {
 			case IS_ARRAY:
+			case IS_CONSTANT_ARRAY:
 			case IS_OBJECT:
 			case IS_RESOURCE:
 				zend_error(E_CORE_ERROR, "Internal zval's can't be arrays, objects or resources");
