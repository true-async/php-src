--- conflicted
+++ resolved
@@ -4277,7 +4277,6 @@
 {
 	current->handling = EG(error_handling);
 	current->exception = EG(exception_class);
-	ZVAL_UNDEF(&current->user_handler);
 }
 /* }}} */
 
@@ -4288,43 +4287,14 @@
 	}
 	ZEND_ASSERT(error_handling == EH_THROW || exception_class == NULL);
 	EG(error_handling) = error_handling;
-<<<<<<< HEAD
-	EG(exception_class) = error_handling == EH_THROW ? exception_class : NULL;
-=======
 	EG(exception_class) = exception_class;
->>>>>>> 45ed9b42
 }
 /* }}} */
 
 ZEND_API void zend_restore_error_handling(zend_error_handling *saved) /* {{{ */
 {
 	EG(error_handling) = saved->handling;
-<<<<<<< HEAD
-	EG(exception_class) = saved->handling == EH_THROW ? saved->exception : NULL;
-	if (Z_TYPE(saved->user_handler) != IS_UNDEF) {
-		zval_ptr_dtor(&EG(user_error_handler));
-		ZVAL_COPY_VALUE(&EG(user_error_handler), &saved->user_handler);
-		ZVAL_UNDEF(&saved->user_handler);
-=======
 	EG(exception_class) = saved->exception;
-}
-/* }}} */
-
-ZEND_API zend_string* zend_find_alias_name(zend_class_entry *ce, zend_string *name) /* {{{ */
-{
-	zend_trait_alias *alias, **alias_ptr;
-
-	if ((alias_ptr = ce->trait_aliases)) {
-		alias = *alias_ptr;
-		while (alias) {
-			if (alias->alias && zend_string_equals_ci(alias->alias, name)) {
-				return alias->alias;
-			}
-			alias_ptr++;
-			alias = *alias_ptr;
-		}
->>>>>>> 45ed9b42
-	}
 }
 /* }}} */
 
