--- conflicted
+++ resolved
@@ -545,36 +545,6 @@
 #define ZEND_TRUTH(x)		((x) ? 1 : 0)
 #define ZEND_LOG_XOR(a, b)		(ZEND_TRUTH(a) ^ ZEND_TRUTH(b))
 
-<<<<<<< HEAD
-=======
-/* data types */
-/* All data types <= IS_BOOL have their constructor/destructors skipped */
-#define IS_NULL		0
-#define IS_LONG		1
-#define IS_DOUBLE	2
-#define IS_BOOL		3
-#define IS_ARRAY	4
-#define IS_OBJECT	5
-#define IS_STRING	6
-#define IS_RESOURCE	7
-#define IS_CONSTANT	8
-#define IS_CONSTANT_AST	9
-#define IS_CALLABLE	10
-
-#define IS_CONSTANT_TYPE_MASK		0x00f
-#define IS_CONSTANT_UNQUALIFIED		0x010
-#define IS_LEXICAL_VAR				0x020
-#define IS_LEXICAL_REF				0x040
-#define IS_CONSTANT_IN_NAMESPACE	0x100
-
-#define IS_CONSTANT_TYPE(type) (((type) & IS_CONSTANT_TYPE_MASK) >= IS_CONSTANT && ((type) & IS_CONSTANT_TYPE_MASK) <= IS_CONSTANT_AST)
-
-/* overloaded elements data types */
-#define OE_IS_ARRAY		(1<<0)
-#define OE_IS_OBJECT	(1<<1)
-#define OE_IS_METHOD	(1<<2)
-
->>>>>>> b82d077f
 int zend_startup(zend_utility_functions *utility_functions, char **extensions TSRMLS_DC);
 void zend_shutdown(TSRMLS_D);
 void zend_register_standard_ini_entries(TSRMLS_D);
