--- conflicted
+++ resolved
@@ -2244,8 +2244,6 @@
 				zend_ssa_remove_result_def(ssa, ssa_op);
 				if (opline->opcode == ZEND_DO_ICALL) {
 					removed_ops = remove_call(ctx, opline, ssa_op);
-<<<<<<< HEAD
-=======
 				} else if (opline->opcode == ZEND_TYPE_CHECK
 						&& (opline->op1_type & (IS_VAR|IS_TMP_VAR))
 						&& (!value_known(&ctx->values[ssa_op->op1_use])
@@ -2257,7 +2255,6 @@
 					opline->opcode = ZEND_FREE;
 					opline->result_type = IS_UNUSED;
 					removed_ops++;
->>>>>>> f8f0a650
 				} else {
 					zend_ssa_remove_instr(ssa, opline, ssa_op);
 					removed_ops++;
