/*
   +----------------------------------------------------------------------+
   | Zend Engine, e-SSA based Type & Range Inference                      |
   +----------------------------------------------------------------------+
   | Copyright (c) The PHP Group                                          |
   +----------------------------------------------------------------------+
   | This source file is subject to version 3.01 of the PHP license,      |
   | that is bundled with this package in the file LICENSE, and is        |
   | available through the world-wide-web at the following url:           |
   | https://www.php.net/license/3_01.txt                                 |
   | If you did not receive a copy of the PHP license and are unable to   |
   | obtain it through the world-wide-web, please send a note to          |
   | license@php.net so we can mail you a copy immediately.               |
   +----------------------------------------------------------------------+
   | Authors: Dmitry Stogov <dmitry@php.net>                              |
   +----------------------------------------------------------------------+
*/

#include "zend_compile.h"
#include "zend_generators.h"
#include "zend_inference.h"
#include "zend_func_info.h"
#include "zend_call_graph.h"
#include "zend_closures.h"
#include "zend_worklist.h"
#include "zend_optimizer_internal.h"

/* The used range inference algorithm is described in:
 *     V. Campos, R. Rodrigues, I. de Assis Costa and F. Pereira.
 *     "Speed and Precision in Range Analysis", SBLP'12.
 *
 * There are a couple degrees of freedom, we use:
 *  * Propagation on SCCs.
 *  * e-SSA for live range splitting.
 *  * Only intra-procedural inference.
 *  * Widening with warmup passes, but without jump sets.
 */

/* Whether to handle symbolic range constraints */
#define SYM_RANGE

/* Whether to handle negative range constraints */
/* Negative range inference is buggy, so disabled for now */
#undef NEG_RANGE

/* Number of warmup passes to use prior to widening */
#define RANGE_WARMUP_PASSES 16

/* Logging for range inference in general */
#if 0
#define LOG_SSA_RANGE(...) fprintf(stderr, __VA_ARGS__)
#else
#define LOG_SSA_RANGE(...)
#endif

/* Logging for negative range constraints */
#if 0
#define LOG_NEG_RANGE(...) fprintf(stderr, __VA_ARGS__)
#else
#define LOG_NEG_RANGE(...)
#endif

/* Pop elements in unspecified order from worklist until it is empty */
#define WHILE_WORKLIST(worklist, len, i) do { \
	bool _done = 0; \
	while (!_done) { \
		_done = 1; \
		ZEND_BITSET_FOREACH(worklist, len, i) { \
			zend_bitset_excl(worklist, i); \
			_done = 0;

#define WHILE_WORKLIST_END() \
		} ZEND_BITSET_FOREACH_END(); \
	} \
} while (0)

#define CHECK_SCC_VAR(var2) \
	do { \
		if (!ssa->vars[var2].no_val) { \
			if (ssa->vars[var2].scc < 0) { \
				zend_ssa_check_scc_var(op_array, ssa, var2, index, stack); \
			} \
			if (ssa->vars[var2].scc < ssa->vars[var].scc) { \
				ssa->vars[var].scc = ssa->vars[var2].scc; \
				is_root = 0; \
			} \
		} \
	} while (0)

#define CHECK_SCC_ENTRY(var2) \
	do { \
		if (ssa->vars[var2].scc != ssa->vars[var].scc) { \
			ssa->vars[var2].scc_entry = 1; \
		} \
	} while (0)

#define ADD_SCC_VAR(_var) \
	do { \
		if (ssa->vars[_var].scc == scc && \
		    !(ssa->var_info[_var].type & MAY_BE_REF)) { \
			zend_bitset_incl(worklist, _var); \
		} \
	} while (0)

#define ADD_SCC_VAR_1(_var) \
	do { \
		if (ssa->vars[_var].scc == scc && \
		    !(ssa->var_info[_var].type & MAY_BE_REF) && \
		    !zend_bitset_in(visited, _var)) { \
			zend_bitset_incl(worklist, _var); \
		} \
	} while (0)

#define FOR_EACH_DEFINED_VAR(line, MACRO) \
	do { \
		if (ssa->ops[line].op1_def >= 0) { \
			MACRO(ssa->ops[line].op1_def); \
		} \
		if (ssa->ops[line].op2_def >= 0) { \
			MACRO(ssa->ops[line].op2_def); \
		} \
		if (ssa->ops[line].result_def >= 0) { \
			MACRO(ssa->ops[line].result_def); \
		} \
		if (op_array->opcodes[line].opcode == ZEND_OP_DATA) { \
			if (ssa->ops[line-1].op1_def >= 0) { \
				MACRO(ssa->ops[line-1].op1_def); \
			} \
			if (ssa->ops[line-1].op2_def >= 0) { \
				MACRO(ssa->ops[line-1].op2_def); \
			} \
			if (ssa->ops[line-1].result_def >= 0) { \
				MACRO(ssa->ops[line-1].result_def); \
			} \
		} else if ((uint32_t)line+1 < op_array->last && \
		           op_array->opcodes[line+1].opcode == ZEND_OP_DATA) { \
			if (ssa->ops[line+1].op1_def >= 0) { \
				MACRO(ssa->ops[line+1].op1_def); \
			} \
			if (ssa->ops[line+1].op2_def >= 0) { \
				MACRO(ssa->ops[line+1].op2_def); \
			} \
			if (ssa->ops[line+1].result_def >= 0) { \
				MACRO(ssa->ops[line+1].result_def); \
			} \
		} \
	} while (0)


#define FOR_EACH_VAR_USAGE(_var, MACRO) \
	do { \
		zend_ssa_phi *p = ssa->vars[_var].phi_use_chain; \
		int use = ssa->vars[_var].use_chain; \
		while (use >= 0) { \
			FOR_EACH_DEFINED_VAR(use, MACRO); \
			use = zend_ssa_next_use(ssa->ops, _var, use); \
		} \
		p = ssa->vars[_var].phi_use_chain; \
		while (p) { \
			MACRO(p->ssa_var); \
			p = zend_ssa_next_use_phi(ssa, _var, p); \
		} \
	} while (0)

static inline bool add_will_overflow(zend_long a, zend_long b) {
	return (b > 0 && a > ZEND_LONG_MAX - b)
		|| (b < 0 && a < ZEND_LONG_MIN - b);
}
#if 0
static inline bool sub_will_overflow(zend_long a, zend_long b) {
	return (b > 0 && a < ZEND_LONG_MIN + b)
		|| (b < 0 && a > ZEND_LONG_MAX + b);
}
#endif

#if 0
/* Recursive Pearce's SCC algorithm implementation */
static void zend_ssa_check_scc_var(const zend_op_array *op_array, zend_ssa *ssa, int var, int *index, zend_worklist_stack *stack) /* {{{ */
{
	int is_root = 1;
#ifdef SYM_RANGE
	zend_ssa_phi *p;
#endif

	ssa->vars[var].scc = *index;
	(*index)++;

	FOR_EACH_VAR_USAGE(var, CHECK_SCC_VAR);

#ifdef SYM_RANGE
	/* Process symbolic control-flow constraints */
	p = ssa->vars[var].sym_use_chain;
	while (p) {
		CHECK_SCC_VAR(p->ssa_var);
		p = p->sym_use_chain;
	}
#endif

	if (is_root) {
		ssa->sccs--;
		while (stack->len > 0) {
			int var2 = zend_worklist_stack_peek(stack);
			if (ssa->vars[var2].scc < ssa->vars[var].scc) {
				break;
			}
			zend_worklist_stack_pop(stack);
			ssa->vars[var2].scc = ssa->sccs;
			(*index)--;
		}
		ssa->vars[var].scc = ssa->sccs;
		ssa->vars[var].scc_entry = 1;
		(*index)--;
	} else {
		zend_worklist_stack_push(stack, var);
	}
}
/* }}} */

ZEND_API void zend_ssa_find_sccs(const zend_op_array *op_array, zend_ssa *ssa) /* {{{ */
{
	int index = 0;
	zend_worklist_stack stack;
	int j;
	ALLOCA_FLAG(stack_use_heap)

	ZEND_WORKLIST_STACK_ALLOCA(&stack, ssa->vars_count, stack_use_heap);

	/* Find SCCs using Pearce's algorithm. */
	ssa->sccs = ssa->vars_count;
	for (j = 0; j < ssa->vars_count; j++) {
		if (!ssa->vars[j].no_val && ssa->vars[j].scc < 0) {
			zend_ssa_check_scc_var(op_array, ssa, j, &index, &stack);
		}
	}

	if (ssa->sccs) {
		/* Shift SCC indexes. */
		for (j = 0; j < ssa->vars_count; j++) {
			if (ssa->vars[j].scc >= 0) {
				ssa->vars[j].scc -= ssa->sccs;
			}
		}
	}
	ssa->sccs = ssa->vars_count - ssa->sccs;

	for (j = 0; j < ssa->vars_count; j++) {
		if (ssa->vars[j].scc >= 0) {
			int var = j;
			FOR_EACH_VAR_USAGE(var, CHECK_SCC_ENTRY);
		}
	}

	ZEND_WORKLIST_STACK_FREE_ALLOCA(&stack, stack_use_heap);
}
/* }}} */

#else
/* Iterative Pearce's SCC algorithm implementation */

typedef struct _zend_scc_iterator {
	int               state;
	int               last;
	union {
		int           use;
		zend_ssa_phi *phi;
	};
} zend_scc_iterator;

static int zend_scc_next(const zend_op_array *op_array, zend_ssa *ssa, int var, zend_scc_iterator *iterator) /* {{{ */
{
	zend_ssa_phi *phi;
	int use, var2;

	switch (iterator->state) {
		case 0:                       goto state_0;
		case 1:  use = iterator->use; goto state_1;
		case 2:  use = iterator->use; goto state_2;
		case 3:  use = iterator->use; goto state_3;
		case 4:  use = iterator->use; goto state_4;
		case 5:  use = iterator->use; goto state_5;
		case 6:  use = iterator->use; goto state_6;
		case 7:  use = iterator->use; goto state_7;
		case 8:  use = iterator->use; goto state_8;
		case 9:  phi = iterator->phi; goto state_9;
#ifdef SYM_RANGE
		case 10: phi = iterator->phi; goto state_10;
#endif
		case 11:                      goto state_11;
	}

state_0:
	use = ssa->vars[var].use_chain;
	while (use >= 0) {
		iterator->use = use;
		var2 = ssa->ops[use].op1_def;
		if (var2 >= 0 && !ssa->vars[var2].no_val) {
			iterator->state = 1;
			return var2;
		}
state_1:
		var2 = ssa->ops[use].op2_def;
		if (var2 >= 0 && !ssa->vars[var2].no_val) {
			iterator->state = 2;
			return var2;
		}
state_2:
		var2 = ssa->ops[use].result_def;
		if (var2 >= 0 && !ssa->vars[var2].no_val) {
			iterator->state = 3;
			return var2;
		}
state_3:
		if (op_array->opcodes[use].opcode == ZEND_OP_DATA) {
			var2 = ssa->ops[use-1].op1_def;
			if (var2 >= 0 && !ssa->vars[var2].no_val) {
				iterator->state = 4;
				return var2;
			}
state_4:
			var2 = ssa->ops[use-1].op2_def;
			if (var2 >= 0 && !ssa->vars[var2].no_val) {
				iterator->state = 5;
				return var2;
			}
state_5:
			var2 = ssa->ops[use-1].result_def;
			if (var2 >= 0 && !ssa->vars[var2].no_val) {
				iterator->state = 8;
				return var2;
			}
		} else if ((uint32_t)use+1 < op_array->last &&
		           op_array->opcodes[use+1].opcode == ZEND_OP_DATA) {
			var2 = ssa->ops[use+1].op1_def;
			if (var2 >= 0 && !ssa->vars[var2].no_val) {
				iterator->state = 6;
				return var2;
			}
state_6:
			var2 = ssa->ops[use+1].op2_def;
			if (var2 >= 0 && !ssa->vars[var2].no_val) {
				iterator->state = 7;
				return var2;
			}
state_7:
			var2 = ssa->ops[use+1].result_def;
			if (var2 >= 0 && !ssa->vars[var2].no_val) {
				iterator->state = 8;
				return var2;
			}
		}
state_8:
		use = zend_ssa_next_use(ssa->ops, var, use);
	}

	phi = ssa->vars[var].phi_use_chain;
	while (phi) {
		var2 = phi->ssa_var;
		if (!ssa->vars[var2].no_val) {
			iterator->state = 9;
			iterator->phi = phi;
			return var2;
		}
state_9:
		phi = zend_ssa_next_use_phi(ssa, var, phi);
	}

#ifdef SYM_RANGE
	/* Process symbolic control-flow constraints */
	phi = ssa->vars[var].sym_use_chain;
	while (phi) {
		var2 = phi->ssa_var;
		if (!ssa->vars[var2].no_val) {
			iterator->state = 10;
			iterator->phi = phi;
			return var2;
		}
state_10:
		phi = phi->sym_use_chain;
	}
#endif

	iterator->state = 11;
state_11:
	return -1;
}
/* }}} */

static void zend_ssa_check_scc_var(const zend_op_array *op_array, zend_ssa *ssa, int var, int *index, zend_worklist_stack *stack, zend_worklist_stack *vstack, zend_scc_iterator *iterators) /* {{{ */
{
restart:
	zend_worklist_stack_push(vstack, var);
	iterators[var].state = 0;
	iterators[var].last = -1;
	ssa->vars[var].scc_entry = 1;
	ssa->vars[var].scc = *index;
	(*index)++;

	while (vstack->len > 0) {
		var = zend_worklist_stack_peek(vstack);
		while (1) {
			int var2;

			if (iterators[var].last >= 0) {
				/* finish edge */
				var2 = iterators[var].last;
				if (ssa->vars[var2].scc < ssa->vars[var].scc) {
					ssa->vars[var].scc = ssa->vars[var2].scc;
					ssa->vars[var].scc_entry = 0;
				}
			}
			var2 = zend_scc_next(op_array, ssa, var, iterators + var);
			iterators[var].last = var2;
			if (var2 < 0) break;
			/* begin edge */
			if (ssa->vars[var2].scc < 0) {
				var = var2;
				goto restart;
			}
		}

		/* finish visiting */
		zend_worklist_stack_pop(vstack);
		if (ssa->vars[var].scc_entry) {
			ssa->sccs--;
			while (stack->len > 0) {
				int var2 = zend_worklist_stack_peek(stack);
				if (ssa->vars[var2].scc < ssa->vars[var].scc) {
					break;
				}
				zend_worklist_stack_pop(stack);
				ssa->vars[var2].scc = ssa->sccs;
				(*index)--;
			}
			ssa->vars[var].scc = ssa->sccs;
			(*index)--;
		} else {
			zend_worklist_stack_push(stack, var);
		}
	}
}
/* }}} */

ZEND_API void zend_ssa_find_sccs(const zend_op_array *op_array, zend_ssa *ssa) /* {{{ */
{
	int index = 0;
	zend_worklist_stack stack, vstack;
	zend_scc_iterator *iterators;
	int j;
	ALLOCA_FLAG(stack_use_heap)
	ALLOCA_FLAG(vstack_use_heap)
	ALLOCA_FLAG(iterators_use_heap)

	iterators = do_alloca(sizeof(zend_scc_iterator) * ssa->vars_count, iterators_use_heap);
	ZEND_WORKLIST_STACK_ALLOCA(&vstack, ssa->vars_count, vstack_use_heap);
	ZEND_WORKLIST_STACK_ALLOCA(&stack, ssa->vars_count, stack_use_heap);

	/* Find SCCs using Pearce's algorithm. */
	ssa->sccs = ssa->vars_count;
	for (j = 0; j < ssa->vars_count; j++) {
		if (!ssa->vars[j].no_val && ssa->vars[j].scc < 0) {
			zend_ssa_check_scc_var(op_array, ssa, j, &index, &stack, &vstack, iterators);
		}
	}

	if (ssa->sccs) {
		/* Shift SCC indexes. */
		for (j = 0; j < ssa->vars_count; j++) {
			if (ssa->vars[j].scc >= 0) {
				ssa->vars[j].scc -= ssa->sccs;
			}
		}
	}
	ssa->sccs = ssa->vars_count - ssa->sccs;

	for (j = 0; j < ssa->vars_count; j++) {
		if (ssa->vars[j].scc >= 0) {
			int var = j;
			FOR_EACH_VAR_USAGE(var, CHECK_SCC_ENTRY);
		}
	}

	ZEND_WORKLIST_STACK_FREE_ALLOCA(&stack, stack_use_heap);
	ZEND_WORKLIST_STACK_FREE_ALLOCA(&vstack, vstack_use_heap);
	free_alloca(iterators, iterators_use_heap);
}
/* }}} */

#endif

ZEND_API void zend_ssa_find_false_dependencies(const zend_op_array *op_array, zend_ssa *ssa) /* {{{ */
{
	zend_ssa_var *ssa_vars = ssa->vars;
	zend_ssa_op *ssa_ops = ssa->ops;
	int ssa_vars_count = ssa->vars_count;
	zend_bitset worklist;
	int i, j, use;
	zend_ssa_phi *p;
	ALLOCA_FLAG(use_heap);

	if (!op_array->function_name || !ssa->vars || !ssa->ops) {
		return;
	}

	worklist = do_alloca(sizeof(zend_ulong) * zend_bitset_len(ssa_vars_count), use_heap);
	memset(worklist, 0, sizeof(zend_ulong) * zend_bitset_len(ssa_vars_count));

	for (i = 0; i < ssa_vars_count; i++) {
		ssa_vars[i].no_val = 1; /* mark as unused */
		use = ssa->vars[i].use_chain;
		while (use >= 0) {
			if (!zend_ssa_is_no_val_use(&op_array->opcodes[use], &ssa->ops[use], i)) {
				ssa_vars[i].no_val = 0; /* used directly */
				zend_bitset_incl(worklist, i);
				break;
			}
			use = zend_ssa_next_use(ssa_ops, i, use);
		}
	}

	WHILE_WORKLIST(worklist, zend_bitset_len(ssa_vars_count), i) {
		if (ssa_vars[i].definition_phi) {
			/* mark all possible sources as used */
			p = ssa_vars[i].definition_phi;
			if (p->pi >= 0) {
				if (ssa_vars[p->sources[0]].no_val) {
					ssa_vars[p->sources[0]].no_val = 0; /* used indirectly */
					zend_bitset_incl(worklist, p->sources[0]);
				}
			} else {
				for (j = 0; j < ssa->cfg.blocks[p->block].predecessors_count; j++) {
					ZEND_ASSERT(p->sources[j] >= 0);
					if (ssa->vars[p->sources[j]].no_val) {
						ssa_vars[p->sources[j]].no_val = 0; /* used indirectly */
						zend_bitset_incl(worklist, p->sources[j]);
					}
				}
			}
		}
	} WHILE_WORKLIST_END();

	free_alloca(worklist, use_heap);
}
/* }}} */

/* From "Hacker's Delight" */
zend_ulong minOR(zend_ulong a, zend_ulong b, zend_ulong c, zend_ulong d)
{
	zend_ulong m, temp;

	m = Z_UL(1) << (sizeof(zend_ulong) * 8 - 1);
	while (m != 0) {
		if (~a & c & m) {
			temp = (a | m) & -m;
			if (temp <= b) {
				a = temp;
				break;
			}
		} else if (a & ~c & m) {
			temp = (c | m) & -m;
			if (temp <= d) {
				c = temp;
				break;
			}
		}
		m = m >> 1;
	}
	return a | c;
}

zend_ulong maxOR(zend_ulong a, zend_ulong b, zend_ulong c, zend_ulong d)
{
	zend_ulong m, temp;

	m = Z_UL(1) << (sizeof(zend_ulong) * 8 - 1);
	while (m != 0) {
		if (b & d & m) {
			temp = (b - m) | (m - 1);
			if (temp >= a) {
				b = temp;
				break;
			}
			temp = (d - m) | (m - 1);
			if (temp >= c) {
				d = temp;
				break;
			}
		}
		m = m >> 1;
	}
	return b | d;
}

zend_ulong minAND(zend_ulong a, zend_ulong b, zend_ulong c, zend_ulong d)
{
	zend_ulong m, temp;

	m = Z_UL(1) << (sizeof(zend_ulong) * 8 - 1);
	while (m != 0) {
		if (~a & ~c & m) {
			temp = (a | m) & -m;
			if (temp <= b) {
				a = temp;
				break;
			}
			temp = (c | m) & -m;
			if (temp <= d) {
				c = temp;
				break;
			}
		}
		m = m >> 1;
	}
	return a & c;
}

zend_ulong maxAND(zend_ulong a, zend_ulong b, zend_ulong c, zend_ulong d)
{
	zend_ulong m, temp;

	m = Z_UL(1) << (sizeof(zend_ulong) * 8 - 1);
	while (m != 0) {
		if (b & ~d & m) {
			temp = (b | ~m) | (m - 1);
			if (temp >= a) {
				b = temp;
				break;
			}
		} else if (~b & d & m) {
			temp = (d | ~m) | (m - 1);
			if (temp >= c) {
				d = temp;
				break;
			}
		}
		m = m >> 1;
	}
	return b & d;
}

zend_ulong minXOR(zend_ulong a, zend_ulong b, zend_ulong c, zend_ulong d)
{
	return minAND(a, b, ~d, ~c) | minAND(~b, ~a, c, d);
}

zend_ulong maxXOR(zend_ulong a, zend_ulong b, zend_ulong c, zend_ulong d)
{
	return maxOR(0, maxAND(a, b, ~d, ~c), 0, maxAND(~b, ~a, c, d));
}

/* Based on "Hacker's Delight" */

/*
0: + + + + 0 0 0 0 => 0 0 + min/max
2: + + - + 0 0 1 0 => 1 0 ? min(a,b,c,-1)/max(a,b,0,d)
3: + + - - 0 0 1 1 => 1 1 - min/max
8: - + + + 1 0 0 0 => 1 0 ? min(a,-1,b,d)/max(0,b,c,d)
a: - + - + 1 0 1 0 => 1 0 ? MIN(a,c)/max(0,b,0,d)
b: - + - - 1 0 1 1 => 1 1 - c/-1
c: - - + + 1 1 0 0 => 1 1 - min/max
e: - - - + 1 1 1 0 => 1 1 - a/-1
f  - - - - 1 1 1 1 => 1 1 - min/max
*/
static void zend_ssa_range_or(zend_long a, zend_long b, zend_long c, zend_long d, zend_ssa_range *tmp)
{
	int x = ((a < 0) ? 8 : 0) |
	        ((b < 0) ? 4 : 0) |
	        ((c < 0) ? 2 : 0) |
	        ((d < 0) ? 1 : 0);
	switch (x) {
		case 0x0:
		case 0x3:
		case 0xc:
		case 0xf:
			tmp->min = minOR(a, b, c, d);
			tmp->max = maxOR(a, b, c, d);
			break;
		case 0x2:
			tmp->min = minOR(a, b, c, -1);
			tmp->max = maxOR(a, b, 0, d);
			break;
		case 0x8:
			tmp->min = minOR(a, -1, c, d);
			tmp->max = maxOR(0, b, c, d);
			break;
		case 0xa:
			tmp->min = MIN(a, c);
			tmp->max = maxOR(0, b, 0, d);
			break;
		case 0xb:
			tmp->min = c;
			tmp->max = -1;
			break;
		case 0xe:
			tmp->min = a;
			tmp->max = -1;
			break;
	}
}

/*
0: + + + + 0 0 0 0 => 0 0 + min/max
2: + + - + 0 0 1 0 => 0 0 + 0/b
3: + + - - 0 0 1 1 => 0 0 + min/max
8: - + + + 1 0 0 0 => 0 0 + 0/d
a: - + - + 1 0 1 0 => 1 0 ? min(a,-1,c,-1)/NAX(b,d)
b: - + - - 1 0 1 1 => 1 0 ? min(a,-1,c,d)/max(0,b,c,d)
c: - - + + 1 1 0 0 => 1 1 - min/max
e: - - - + 1 1 1 0 => 1 0 ? min(a,b,c,-1)/max(a,b,0,d)
f  - - - - 1 1 1 1 => 1 1 - min/max
*/
static void zend_ssa_range_and(zend_long a, zend_long b, zend_long c, zend_long d, zend_ssa_range *tmp)
{
	int x = ((a < 0) ? 8 : 0) |
	        ((b < 0) ? 4 : 0) |
	        ((c < 0) ? 2 : 0) |
	        ((d < 0) ? 1 : 0);
	switch (x) {
		case 0x0:
		case 0x3:
		case 0xc:
		case 0xf:
			tmp->min = minAND(a, b, c, d);
			tmp->max = maxAND(a, b, c, d);
			break;
		case 0x2:
			tmp->min = 0;
			tmp->max = b;
			break;
		case 0x8:
			tmp->min = 0;
			tmp->max = d;
			break;
		case 0xa:
			tmp->min = minAND(a, -1, c, -1);
			tmp->max = MAX(b, d);
			break;
		case 0xb:
			tmp->min = minAND(a, -1, c, d);
			tmp->max = maxAND(0, b, c, d);
			break;
		case 0xe:
			tmp->min = minAND(a, b, c, -1);
			tmp->max = maxAND(a, b, 0, d);
			break;
	}
}

static inline bool zend_abs_range(
		zend_long min, zend_long max, zend_long *abs_min, zend_long *abs_max) {
	if (min == ZEND_LONG_MIN) {
		/* Cannot take absolute value of LONG_MIN  */
		return 0;
	}

	if (min >= 0) {
		*abs_min = min;
		*abs_max = max;
	} else if (max <= 0) {
		*abs_min = -max;
		*abs_max = -min;
	} else {
		/* Range crossing zero */
		*abs_min = 0;
		*abs_max = MAX(max, -min);
	}

	return 1;
}

static inline zend_long safe_shift_left(zend_long n, zend_long s) {
	return (zend_long) ((zend_ulong) n << (zend_ulong) s);
}

static inline bool shift_left_overflows(zend_long n, zend_long s) {
	/* This considers shifts that shift in the sign bit to be overflowing as well */
	if (n >= 0) {
		return s >= SIZEOF_ZEND_LONG * 8 - 1 || safe_shift_left(n, s) < n;
	} else {
		return s >= SIZEOF_ZEND_LONG * 8 || safe_shift_left(n, s) > n;
	}
}

/* If b does not divide a exactly, return the two adjacent values between which the real result
 * lies. */
static void float_div(zend_long a, zend_long b, zend_long *r1, zend_long *r2) {
	*r1 = *r2 = a / b;
	if (a % b != 0) {
		if (*r2 < 0) {
			(*r2)--;
		} else {
			(*r2)++;
		}
	}
}

static bool zend_inference_calc_binary_op_range(
		const zend_op_array *op_array, zend_ssa *ssa,
		zend_op *opline, zend_ssa_op *ssa_op, zend_uchar opcode, zend_ssa_range *tmp) {
	zend_long op1_min, op2_min, op1_max, op2_max, t1, t2, t3, t4;

	switch (opcode) {
		case ZEND_ADD:
			if (OP1_HAS_RANGE() && OP2_HAS_RANGE()) {
				op1_min = OP1_MIN_RANGE();
				op2_min = OP2_MIN_RANGE();
				op1_max = OP1_MAX_RANGE();
				op2_max = OP2_MAX_RANGE();
				if (OP1_RANGE_UNDERFLOW() ||
					OP2_RANGE_UNDERFLOW() ||
					zend_add_will_overflow(op1_min, op2_min)) {
					tmp->underflow = 1;
					tmp->min = ZEND_LONG_MIN;
				} else {
					tmp->min = op1_min + op2_min;
				}
				if (OP1_RANGE_OVERFLOW() ||
					OP2_RANGE_OVERFLOW() ||
					zend_add_will_overflow(op1_max, op2_max)) {
					tmp->overflow = 1;
					tmp->max = ZEND_LONG_MAX;
				} else {
					tmp->max = op1_max + op2_max;
				}
				return 1;
			}
			break;
		case ZEND_SUB:
			if (OP1_HAS_RANGE() && OP2_HAS_RANGE()) {
				op1_min = OP1_MIN_RANGE();
				op2_min = OP2_MIN_RANGE();
				op1_max = OP1_MAX_RANGE();
				op2_max = OP2_MAX_RANGE();
				if (OP1_RANGE_UNDERFLOW() ||
					OP2_RANGE_OVERFLOW() ||
					zend_sub_will_overflow(op1_min, op2_max)) {
					tmp->underflow = 1;
					tmp->min = ZEND_LONG_MIN;
				} else {
					tmp->min = op1_min - op2_max;
				}
				if (OP1_RANGE_OVERFLOW() ||
					OP2_RANGE_UNDERFLOW() ||
					zend_sub_will_overflow(op1_max, op2_min)) {
					tmp->overflow = 1;
					tmp->max = ZEND_LONG_MAX;
				} else {
					tmp->max = op1_max - op2_min;
				}
				return 1;
			}
			break;
		case ZEND_MUL:
			if (OP1_HAS_RANGE() && OP2_HAS_RANGE()) {
				double dummy;
				zend_long t1_overflow, t2_overflow, t3_overflow, t4_overflow;
				op1_min = OP1_MIN_RANGE();
				op2_min = OP2_MIN_RANGE();
				op1_max = OP1_MAX_RANGE();
				op2_max = OP2_MAX_RANGE();
				/* Suppress uninit variable warnings, these will only be used if the overflow
				 * flags are all false. */
				t1 = t2 = t3 = t4 = 0;
				ZEND_SIGNED_MULTIPLY_LONG(op1_min, op2_min, t1, dummy, t1_overflow);
				ZEND_SIGNED_MULTIPLY_LONG(op1_min, op2_max, t2, dummy, t2_overflow);
				ZEND_SIGNED_MULTIPLY_LONG(op1_max, op2_min, t3, dummy, t3_overflow);
				ZEND_SIGNED_MULTIPLY_LONG(op1_max, op2_max, t4, dummy, t4_overflow);
				(void) dummy;

				// FIXME: more careful overflow checks?
				if (OP1_RANGE_UNDERFLOW() || OP2_RANGE_UNDERFLOW() ||
					OP1_RANGE_OVERFLOW() || OP2_RANGE_OVERFLOW()  ||
					t1_overflow || t2_overflow || t3_overflow || t4_overflow
				) {
					tmp->underflow = 1;
					tmp->overflow = 1;
					tmp->min = ZEND_LONG_MIN;
					tmp->max = ZEND_LONG_MAX;
				} else {
					tmp->min = MIN(MIN(t1, t2), MIN(t3, t4));
					tmp->max = MAX(MAX(t1, t2), MAX(t3, t4));
				}
				return 1;
			}
			break;
		case ZEND_DIV:
			if (OP1_HAS_RANGE() && OP2_HAS_RANGE()) {
				op1_min = OP1_MIN_RANGE();
				op2_min = OP2_MIN_RANGE();
				op1_max = OP1_MAX_RANGE();
				op2_max = OP2_MAX_RANGE();

				/* If op2 crosses zero, then floating point values close to zero might be
				 * possible, which will result in arbitrarily large results (overflow). Also
				 * avoid dividing LONG_MIN by -1, which is UB. */
				if (OP1_RANGE_UNDERFLOW() || OP2_RANGE_UNDERFLOW() ||
					OP1_RANGE_OVERFLOW() || OP2_RANGE_OVERFLOW() ||
					(op2_min <= 0 && op2_max >= 0) ||
					(op1_min == ZEND_LONG_MIN && op2_max == -1)
				) {
					tmp->underflow = 1;
					tmp->overflow = 1;
					tmp->min = ZEND_LONG_MIN;
					tmp->max = ZEND_LONG_MAX;
				} else {
					zend_long t1_, t2_, t3_, t4_;
					float_div(op1_min, op2_min, &t1, &t1_);
					float_div(op1_min, op2_max, &t2, &t2_);
					float_div(op1_max, op2_min, &t3, &t3_);
					float_div(op1_max, op2_max, &t4, &t4_);

					tmp->min = MIN(MIN(MIN(t1, t2), MIN(t3, t4)), MIN(MIN(t1_, t2_), MIN(t3_, t4_)));
					tmp->max = MAX(MAX(MAX(t1, t2), MAX(t3, t4)), MAX(MAX(t1_, t2_), MAX(t3_, t4_)));
				}
				return 1;
			}
			break;
		case ZEND_MOD:
			if (OP1_HAS_RANGE() && OP2_HAS_RANGE()) {
				if (OP1_RANGE_UNDERFLOW() ||
					OP2_RANGE_UNDERFLOW() ||
					OP1_RANGE_OVERFLOW()  ||
					OP2_RANGE_OVERFLOW()) {
					tmp->min = ZEND_LONG_MIN;
					tmp->max = ZEND_LONG_MAX;
				} else {
					zend_long op2_abs_min, op2_abs_max;

					op1_min = OP1_MIN_RANGE();
					op2_min = OP2_MIN_RANGE();
					op1_max = OP1_MAX_RANGE();
					op2_max = OP2_MAX_RANGE();
					if (!zend_abs_range(op2_min, op2_max, &op2_abs_min, &op2_abs_max)) {
						break;
					}

					if (op2_abs_max == 0) {
						/* Always modulus by zero, nothing we can do */
						break;
					}
					if (op2_abs_min == 0) {
						/* Ignore the modulus by zero case, which will throw */
						op2_abs_min++;
					}

					if (op1_min >= 0) {
						tmp->min = op1_max < op2_abs_min ? op1_min : 0;
						tmp->max = MIN(op1_max, op2_abs_max - 1);
					} else if (op1_max <= 0) {
						tmp->min = MAX(op1_min, -op2_abs_max + 1);
						tmp->max = op1_min > -op2_abs_min ? op1_max : 0;
					} else {
						tmp->min = MAX(op1_min, -op2_abs_max + 1);
						tmp->max = MIN(op1_max, op2_abs_max - 1);
					}
				}
				return 1;
			}
			break;
		case ZEND_SL:
			if (OP1_HAS_RANGE() && OP2_HAS_RANGE()) {
				if (OP1_RANGE_UNDERFLOW() ||
					OP2_RANGE_UNDERFLOW() ||
					OP1_RANGE_OVERFLOW() ||
					OP2_RANGE_OVERFLOW()) {
					tmp->min = ZEND_LONG_MIN;
					tmp->max = ZEND_LONG_MAX;
				} else {
					op1_min = OP1_MIN_RANGE();
					op2_min = OP2_MIN_RANGE();
					op1_max = OP1_MAX_RANGE();
					op2_max = OP2_MAX_RANGE();

					/* Shifts by negative numbers will throw, ignore them */
					if (op2_min < 0) {
						op2_min = 0;
					}
					if (op2_max < 0) {
						op2_max = 0;
					}

					if (shift_left_overflows(op1_min, op2_max)
							|| shift_left_overflows(op1_max, op2_max)) {
						tmp->min = ZEND_LONG_MIN;
						tmp->max = ZEND_LONG_MAX;
					} else {
						t1 = safe_shift_left(op1_min, op2_min);
						t2 = safe_shift_left(op1_min, op2_max);
						t3 = safe_shift_left(op1_max, op2_min);
						t4 = safe_shift_left(op1_max, op2_max);
						tmp->min = MIN(MIN(t1, t2), MIN(t3, t4));
						tmp->max = MAX(MAX(t1, t2), MAX(t3, t4));
					}
				}
				return 1;
			}
			break;
		case ZEND_SR:
			if (OP1_HAS_RANGE() && OP2_HAS_RANGE()) {
				if (OP1_RANGE_UNDERFLOW() ||
					OP2_RANGE_UNDERFLOW() ||
					OP1_RANGE_OVERFLOW() ||
					OP2_RANGE_OVERFLOW()) {
					tmp->min = ZEND_LONG_MIN;
					tmp->max = ZEND_LONG_MAX;
				} else {
					op1_min = OP1_MIN_RANGE();
					op2_min = OP2_MIN_RANGE();
					op1_max = OP1_MAX_RANGE();
					op2_max = OP2_MAX_RANGE();

					/* Shifts by negative numbers will throw, ignore them */
					if (op2_min < 0) {
						op2_min = 0;
					}
					if (op2_max < 0) {
						op2_max = 0;
					}

					/* Shifts by more than the integer size will be 0 or -1 */
					if (op2_min >= SIZEOF_ZEND_LONG * 8) {
						op2_min = SIZEOF_ZEND_LONG * 8 - 1;
					}
					if (op2_max >= SIZEOF_ZEND_LONG * 8) {
						op2_max = SIZEOF_ZEND_LONG * 8 - 1;
					}

					t1 = op1_min >> op2_min;
					t2 = op1_min >> op2_max;
					t3 = op1_max >> op2_min;
					t4 = op1_max >> op2_max;
					tmp->min = MIN(MIN(t1, t2), MIN(t3, t4));
					tmp->max = MAX(MAX(t1, t2), MAX(t3, t4));
				}
				return 1;
			}
			break;
		case ZEND_BW_OR:
			if (OP1_HAS_RANGE() && OP2_HAS_RANGE()) {
				if (OP1_RANGE_UNDERFLOW() ||
					OP2_RANGE_UNDERFLOW() ||
					OP1_RANGE_OVERFLOW() ||
					OP2_RANGE_OVERFLOW()) {
					tmp->min = ZEND_LONG_MIN;
					tmp->max = ZEND_LONG_MAX;
				} else {
					op1_min = OP1_MIN_RANGE();
					op2_min = OP2_MIN_RANGE();
					op1_max = OP1_MAX_RANGE();
					op2_max = OP2_MAX_RANGE();
					zend_ssa_range_or(op1_min, op1_max, op2_min, op2_max, tmp);
				}
				return 1;
			}
			break;
		case ZEND_BW_AND:
			if (OP1_HAS_RANGE() && OP2_HAS_RANGE()) {
				if (OP1_RANGE_UNDERFLOW() ||
					OP2_RANGE_UNDERFLOW() ||
					OP1_RANGE_OVERFLOW() ||
					OP2_RANGE_OVERFLOW()) {
					tmp->min = ZEND_LONG_MIN;
					tmp->max = ZEND_LONG_MAX;
				} else {
					op1_min = OP1_MIN_RANGE();
					op2_min = OP2_MIN_RANGE();
					op1_max = OP1_MAX_RANGE();
					op2_max = OP2_MAX_RANGE();
					zend_ssa_range_and(op1_min, op1_max, op2_min, op2_max, tmp);
				}
				return 1;
			}
			break;
		case ZEND_BW_XOR:
			// TODO
			break;
		EMPTY_SWITCH_DEFAULT_CASE()
	}
	return 0;
}

static bool zend_inference_calc_range(const zend_op_array *op_array, zend_ssa *ssa, int var, int widening, int narrowing, zend_ssa_range *tmp)
{
	uint32_t line;
	zend_op *opline;
	zend_ssa_op *ssa_op;

	if (ssa->vars[var].definition_phi) {
		zend_ssa_phi *p = ssa->vars[var].definition_phi;
		int i;

		tmp->underflow = 0;
		tmp->min = ZEND_LONG_MAX;
		tmp->max = ZEND_LONG_MIN;
		tmp->overflow = 0;
		if (p->pi >= 0 && p->has_range_constraint) {
			zend_ssa_range_constraint *constraint = &p->constraint.range;
			if (constraint->negative) {
				int src1 = p->sources[0];

				if (ssa->var_info[src1].has_range) {
					*tmp = ssa->var_info[src1].range;
					if (constraint->range.min == constraint->range.max
					 && !constraint->range.underflow
					 && !constraint->range.overflow
					 && p->constraint.range.min_ssa_var < 0
					 && p->constraint.range.max_ssa_var < 0
					 && ssa->vars[src1].definition >= 0) {
						/* Check for constrained induction variable */
						line = ssa->vars[src1].definition;
						opline = op_array->opcodes + line;
						switch (opline->opcode) {
							case ZEND_PRE_DEC:
							case ZEND_POST_DEC:
								if (!tmp->underflow) {
									zend_ssa_phi *p = ssa->vars[ssa->ops[line].op1_use].definition_phi;

									if (p && p->pi < 0
									 && ssa->cfg.blocks[p->block].predecessors_count == 2
									 && p->sources[1] == var
									 && ssa->var_info[p->sources[0]].has_range
									 && ssa->var_info[p->sources[0]].range.min > constraint->range.max) {
										tmp->min = constraint->range.max + 1;
									}
								}
								break;
							case ZEND_PRE_INC:
							case ZEND_POST_INC:
								if (!tmp->overflow) {
									zend_ssa_phi *p = ssa->vars[ssa->ops[line].op1_use].definition_phi;

									if (p && p->pi < 0
									 && ssa->cfg.blocks[p->block].predecessors_count == 2
									 && p->sources[1] == var
									 && ssa->var_info[p->sources[0]].has_range
									 && ssa->var_info[p->sources[0]].range.max < constraint->range.min) {
										tmp->max = constraint->range.min - 1;
									}
								}
								break;
						}
					}
				} else if (narrowing) {
					tmp->underflow = 1;
					tmp->min = ZEND_LONG_MIN;
					tmp->max = ZEND_LONG_MAX;
					tmp->overflow = 1;
				}

#ifdef NEG_RANGE
				if (constraint->min_ssa_var < 0 &&
				    constraint->max_ssa_var < 0 &&
				    ssa->var_info[p->ssa_var].has_range) {
					LOG_NEG_RANGE("%s() #%d [%ld..%ld] -> [%ld..%ld]?\n",
						ZSTR_VAL(op_array->function_name),
						p->ssa_var,
						ssa->var_info[p->ssa_var].range.min,
						ssa->var_info[p->ssa_var].range.max,
						tmp->min,
						tmp->max);
					if (constraint->negative == NEG_USE_LT &&
					    tmp->max >= constraint->range.min) {
						tmp->overflow = 0;
						tmp->max = constraint->range.min - 1;
						LOG_NEG_RANGE("  => [%ld..%ld]\n", tmp->min, tmp->max);
					} else if (constraint->negative == NEG_USE_GT &&
					           tmp->min <= constraint->range.max) {
						tmp->underflow = 0;
						tmp->min = constraint->range.max + 1;
						LOG_NEG_RANGE("  => [%ld..%ld]\n", tmp->min, tmp->max);
					}
				}
#endif
			} else if (ssa->var_info[p->sources[0]].has_range) {
				/* intersection */
				*tmp = ssa->var_info[p->sources[0]].range;
				if (constraint->min_ssa_var < 0) {
					tmp->underflow = constraint->range.underflow && tmp->underflow;
					tmp->min = MAX(constraint->range.min, tmp->min);
#ifdef SYM_RANGE
				} else if (narrowing && ssa->var_info[constraint->min_ssa_var].has_range) {
					tmp->underflow = ssa->var_info[constraint->min_ssa_var].range.underflow && tmp->underflow;
					if (!add_will_overflow(ssa->var_info[constraint->min_ssa_var].range.min, constraint->range.min)) {
						tmp->min = MAX(ssa->var_info[constraint->min_ssa_var].range.min + constraint->range.min, tmp->min);
					}
#endif
				}
				if (constraint->max_ssa_var < 0) {
					tmp->max = MIN(constraint->range.max, tmp->max);
					tmp->overflow = constraint->range.overflow && tmp->overflow;
#ifdef SYM_RANGE
				} else if (narrowing && ssa->var_info[constraint->max_ssa_var].has_range) {
					if (!add_will_overflow(ssa->var_info[constraint->max_ssa_var].range.max, constraint->range.max)) {
						tmp->max = MIN(ssa->var_info[constraint->max_ssa_var].range.max + constraint->range.max, tmp->max);
					}
					tmp->overflow = ssa->var_info[constraint->max_ssa_var].range.overflow && tmp->overflow;
#endif
				}
			} else if (narrowing) {
				if (constraint->min_ssa_var < 0) {
					tmp->underflow = constraint->range.underflow;
					tmp->min = constraint->range.min;
#ifdef SYM_RANGE
				} else if (narrowing && ssa->var_info[constraint->min_ssa_var].has_range) {
					if (add_will_overflow(ssa->var_info[constraint->min_ssa_var].range.min, constraint->range.min)) {
						tmp->underflow = 1;
						tmp->min = ZEND_LONG_MIN;
					} else {
						tmp->underflow = ssa->var_info[constraint->min_ssa_var].range.underflow;
						tmp->min = ssa->var_info[constraint->min_ssa_var].range.min + constraint->range.min;
					}
#endif
				} else {
					tmp->underflow = 1;
					tmp->min = ZEND_LONG_MIN;
				}
				if (constraint->max_ssa_var < 0) {
					tmp->max = constraint->range.max;
					tmp->overflow = constraint->range.overflow;
#ifdef SYM_RANGE
				} else if (narrowing && ssa->var_info[constraint->max_ssa_var].has_range) {
					if (add_will_overflow(ssa->var_info[constraint->max_ssa_var].range.max, constraint->range.max)) {
						tmp->overflow = 1;
						tmp->max = ZEND_LONG_MAX;
					} else {
						tmp->max = ssa->var_info[constraint->max_ssa_var].range.max + constraint->range.max;
						tmp->overflow = ssa->var_info[constraint->max_ssa_var].range.overflow;
					}
#endif
				} else {
					tmp->max = ZEND_LONG_MAX;
					tmp->overflow = 1;
				}
			}
		} else {
			for (i = 0; i < ssa->cfg.blocks[p->block].predecessors_count; i++) {
				ZEND_ASSERT(p->sources[i] >= 0);
				if (ssa->var_info[p->sources[i]].has_range) {
					/* union */
					tmp->underflow |= ssa->var_info[p->sources[i]].range.underflow;
					tmp->min = MIN(tmp->min, ssa->var_info[p->sources[i]].range.min);
					tmp->max = MAX(tmp->max, ssa->var_info[p->sources[i]].range.max);
					tmp->overflow |= ssa->var_info[p->sources[i]].range.overflow;
				} else if (narrowing) {
					tmp->underflow = 1;
					tmp->min = ZEND_LONG_MIN;
					tmp->max = ZEND_LONG_MAX;
					tmp->overflow = 1;
				}
			}
		}
		return (tmp->min <= tmp->max);
	} else if (ssa->vars[var].definition < 0) {
		return 0;
	}
	line = ssa->vars[var].definition;
	opline = op_array->opcodes + line;
	ssa_op = &ssa->ops[line];

	return zend_inference_propagate_range(op_array, ssa, opline, ssa_op, var, tmp);
}

ZEND_API bool zend_inference_propagate_range(const zend_op_array *op_array, zend_ssa *ssa, zend_op *opline, zend_ssa_op* ssa_op, int var, zend_ssa_range *tmp)
{
	tmp->underflow = 0;
	tmp->overflow = 0;
	switch (opline->opcode) {
		case ZEND_ADD:
		case ZEND_SUB:
		case ZEND_MUL:
		case ZEND_DIV:
		case ZEND_MOD:
		case ZEND_SL:
		case ZEND_SR:
		case ZEND_BW_OR:
		case ZEND_BW_AND:
		case ZEND_BW_XOR:
			if (ssa_op->result_def == var) {
				return zend_inference_calc_binary_op_range(
					op_array, ssa, opline, ssa_op, opline->opcode, tmp);
			}
			break;

		case ZEND_BW_NOT:
			if (ssa_op->result_def == var) {
				if (OP1_HAS_RANGE()) {
					if (OP1_RANGE_UNDERFLOW() ||
					    OP1_RANGE_OVERFLOW()) {
						tmp->min = ZEND_LONG_MIN;
						tmp->max = ZEND_LONG_MAX;
					} else {
						zend_long op1_min = OP1_MIN_RANGE();
						zend_long op1_max = OP1_MAX_RANGE();
						tmp->min = ~op1_max;
						tmp->max = ~op1_min;
					}
					return 1;
				}
			}
			break;
		case ZEND_CAST:
			if (ssa_op->op1_def == var) {
				if (ssa_op->op1_def >= 0) {
					if (OP1_HAS_RANGE()) {
						tmp->underflow = OP1_RANGE_UNDERFLOW();
						tmp->min = OP1_MIN_RANGE();
						tmp->max = OP1_MAX_RANGE();
						tmp->overflow  = OP1_RANGE_OVERFLOW();
						return 1;
					}
				}
			} else if (ssa_op->result_def == var) {
				if (opline->extended_value == IS_LONG) {
					if (OP1_HAS_RANGE()) {
						tmp->min = OP1_MIN_RANGE();
						tmp->max = OP1_MAX_RANGE();
						return 1;
					} else {
						tmp->min = ZEND_LONG_MIN;
						tmp->max = ZEND_LONG_MAX;
						return 1;
					}
				}
			}
			break;
		case ZEND_QM_ASSIGN:
		case ZEND_JMP_SET:
		case ZEND_COALESCE:
		case ZEND_COPY_TMP:
			if (ssa_op->op1_def == var) {
				if (ssa_op->op1_def >= 0) {
					if (OP1_HAS_RANGE()) {
						tmp->underflow = OP1_RANGE_UNDERFLOW();
						tmp->min = OP1_MIN_RANGE();
						tmp->max = OP1_MAX_RANGE();
						tmp->overflow  = OP1_RANGE_OVERFLOW();
						return 1;
					}
				}
			}
			if (ssa_op->result_def == var) {
				if (OP1_HAS_RANGE()) {
					tmp->min = OP1_MIN_RANGE();
					tmp->max = OP1_MAX_RANGE();
					tmp->underflow = OP1_RANGE_UNDERFLOW();
					tmp->overflow  = OP1_RANGE_OVERFLOW();
					return 1;
				}
			}
			break;
		case ZEND_SEND_VAR:
			if (ssa_op->op1_def == var) {
				if (ssa_op->op1_def >= 0) {
					if (OP1_HAS_RANGE()) {
						tmp->underflow = OP1_RANGE_UNDERFLOW();
						tmp->min = OP1_MIN_RANGE();
						tmp->max = OP1_MAX_RANGE();
						tmp->overflow  = OP1_RANGE_OVERFLOW();
						return 1;
					}
				}
			}
			break;
		case ZEND_PRE_INC:
			if (ssa_op->op1_def == var || ssa_op->result_def == var) {
				if (OP1_HAS_RANGE()) {
					tmp->min = OP1_MIN_RANGE();
					tmp->max = OP1_MAX_RANGE();
					tmp->underflow = OP1_RANGE_UNDERFLOW();
					tmp->overflow = OP1_RANGE_OVERFLOW();
					if (tmp->max < ZEND_LONG_MAX) {
						tmp->max++;
					} else {
						tmp->overflow = 1;
					}
					if (tmp->min < ZEND_LONG_MAX && !tmp->underflow) {
						tmp->min++;
					}
					return 1;
				}
			}
			break;
		case ZEND_PRE_DEC:
			if (ssa_op->op1_def == var || ssa_op->result_def == var) {
				if (OP1_HAS_RANGE()) {
					tmp->min = OP1_MIN_RANGE();
					tmp->max = OP1_MAX_RANGE();
					tmp->underflow = OP1_RANGE_UNDERFLOW();
					tmp->overflow = OP1_RANGE_OVERFLOW();
					if (tmp->min > ZEND_LONG_MIN) {
						tmp->min--;
					} else {
						tmp->underflow = 1;
					}
					if (tmp->max > ZEND_LONG_MIN && !tmp->overflow) {
						tmp->max--;
					}
					return 1;
				}
			}
			break;
		case ZEND_POST_INC:
			if (ssa_op->op1_def == var || ssa_op->result_def == var) {
				if (OP1_HAS_RANGE()) {
					tmp->min = OP1_MIN_RANGE();
					tmp->max = OP1_MAX_RANGE();
					tmp->underflow = OP1_RANGE_UNDERFLOW();
					tmp->overflow = OP1_RANGE_OVERFLOW();
					if (ssa_op->result_def == var) {
						return 1;
					}
					if (tmp->max < ZEND_LONG_MAX) {
						tmp->max++;
					} else {
						tmp->overflow = 1;
					}
					if (tmp->min < ZEND_LONG_MAX && !tmp->underflow) {
						tmp->min++;
					}
					return 1;
				}
			}
			break;
		case ZEND_POST_DEC:
			if (ssa_op->op1_def == var || ssa_op->result_def == var) {
				if (OP1_HAS_RANGE()) {
					tmp->min = OP1_MIN_RANGE();
					tmp->max = OP1_MAX_RANGE();
					tmp->underflow = OP1_RANGE_UNDERFLOW();
					tmp->overflow = OP1_RANGE_OVERFLOW();
					if (ssa_op->result_def == var) {
						return 1;
					}
					if (tmp->min > ZEND_LONG_MIN) {
						tmp->min--;
					} else {
						tmp->underflow = 1;
					}
					if (tmp->max > ZEND_LONG_MIN && !tmp->overflow) {
						tmp->max--;
					}
					return 1;
				}
			}
			break;
		case ZEND_UNSET_DIM:
		case ZEND_UNSET_OBJ:
			if (ssa_op->op1_def == var) {
				/* If op1 is scalar, UNSET_DIM and UNSET_OBJ have no effect, so we can keep
				 * the previous ranges. */
				if (OP1_HAS_RANGE()) {
					tmp->min = OP1_MIN_RANGE();
					tmp->max = OP1_MAX_RANGE();
					tmp->underflow = OP1_RANGE_UNDERFLOW();
					tmp->overflow  = OP1_RANGE_OVERFLOW();
					return 1;
				}
			}
			break;
		case ZEND_ASSIGN:
			if (ssa_op->op1_def == var || ssa_op->op2_def == var || ssa_op->result_def == var) {
				if (OP2_HAS_RANGE()) {
					tmp->min = OP2_MIN_RANGE();
					tmp->max = OP2_MAX_RANGE();
					tmp->underflow = OP2_RANGE_UNDERFLOW();
					tmp->overflow  = OP2_RANGE_OVERFLOW();
					return 1;
				}
			}
			break;
		case ZEND_ASSIGN_DIM:
		case ZEND_ASSIGN_OBJ:
		case ZEND_ASSIGN_STATIC_PROP:
		case ZEND_ASSIGN_DIM_OP:
		case ZEND_ASSIGN_OBJ_OP:
		case ZEND_ASSIGN_STATIC_PROP_OP:
			if ((ssa_op+1)->op1_def == var) {
				opline++;
				ssa_op++;
				if (OP1_HAS_RANGE()) {
					tmp->min = OP1_MIN_RANGE();
					tmp->max = OP1_MAX_RANGE();
					tmp->underflow = OP1_RANGE_UNDERFLOW();
					tmp->overflow  = OP1_RANGE_OVERFLOW();
				}
				return 1;
			}
			break;
		case ZEND_ASSIGN_OP:
			if (opline->extended_value != ZEND_CONCAT
			 && opline->extended_value != ZEND_POW) {
				if (ssa_op->op1_def == var || ssa_op->result_def == var) {
					return zend_inference_calc_binary_op_range(
						op_array, ssa, opline, ssa_op,
						opline->extended_value, tmp);
				}
			}
			break;
		case ZEND_OP_DATA:
			if (ssa_op->op1_def == var) {
				if ((opline-1)->opcode == ZEND_ASSIGN_DIM ||
				    (opline-1)->opcode == ZEND_ASSIGN_OBJ ||
				    (opline-1)->opcode == ZEND_ASSIGN_STATIC_PROP ||
				    (opline-1)->opcode == ZEND_ASSIGN_DIM_OP ||
				    (opline-1)->opcode == ZEND_ASSIGN_OBJ_OP ||
				    (opline-1)->opcode == ZEND_ASSIGN_STATIC_PROP_OP) {
					if (OP1_HAS_RANGE()) {
						tmp->min = OP1_MIN_RANGE();
						tmp->max = OP1_MAX_RANGE();
						tmp->underflow = OP1_RANGE_UNDERFLOW();
						tmp->overflow  = OP1_RANGE_OVERFLOW();
						return 1;
					}
				}
				break;
			}
			break;
		case ZEND_RECV:
		case ZEND_RECV_INIT:
			if (ssa_op->result_def == var) {
				if (op_array->arg_info &&
				    opline->op1.num <= op_array->num_args) {
					zend_type type = op_array->arg_info[opline->op1.num-1].type;
					uint32_t mask = ZEND_TYPE_PURE_MASK_WITHOUT_NULL(type);
					if (mask == MAY_BE_LONG) {
						tmp->underflow = 0;
						tmp->min = ZEND_LONG_MIN;
						tmp->max = ZEND_LONG_MAX;
						tmp->overflow = 0;
						return 1;
					}
				}
			}
			break;
		case ZEND_STRLEN:
			if (ssa_op->result_def == var) {
#if SIZEOF_ZEND_LONG == 4
				/* The length of a string is a non-negative integer. However, on 32-bit
				 * platforms overflows into negative lengths may occur, so it's better
				 * to not assume any particular range. */
				tmp->min = ZEND_LONG_MIN;
#else
				tmp->min = 0;
#endif
				tmp->max = ZEND_LONG_MAX;
				return 1;
			}
			break;
		case ZEND_FUNC_NUM_ARGS:
			tmp->min = 0;
			tmp->max = ZEND_LONG_MAX;
			return 1;
		case ZEND_COUNT:
			/* count() on Countable objects may return negative numbers */
			tmp->min = ZEND_LONG_MIN;
			tmp->max = ZEND_LONG_MAX;
			return 1;
		case ZEND_DO_FCALL:
		case ZEND_DO_ICALL:
		case ZEND_DO_UCALL:
		case ZEND_DO_FCALL_BY_NAME:
			if (ssa_op->result_def == var) {
				zend_func_info *func_info = ZEND_FUNC_INFO(op_array);
				zend_call_info *call_info;
				if (!func_info || !func_info->call_map) {
					break;
				}

				call_info = func_info->call_map[opline - op_array->opcodes];
				if (!call_info || call_info->is_prototype) {
					break;
				}
				if (call_info->callee_func->type == ZEND_USER_FUNCTION) {
					func_info = ZEND_FUNC_INFO(&call_info->callee_func->op_array);
					if (func_info && func_info->return_info.has_range) {
						*tmp = func_info->return_info.range;
						return 1;
					}
				}
//TODO: we can't use type inference for internal functions at this point ???
#if 0
					uint32_t type;

					type = zend_get_func_info(call_info, ssa);
					if (!(type & (MAY_BE_ANY - (MAY_BE_NULL|MAY_BE_FALSE|MAY_BE_TRUE|MAY_BE_LONG)))) {
						tmp->underflow = 0;
						tmp->min = 0;
						tmp->max = 0;
						tmp->overflow = 0;
						if (type & MAY_BE_LONG) {
							tmp->min = ZEND_LONG_MIN;
							tmp->max = ZEND_LONG_MAX;
						} else if (type & MAY_BE_TRUE) {
							if (!(type & (MAY_BE_NULL|MAY_BE_FALSE))) {
								tmp->min = 1;
							}
							tmp->max = 1;
						}
						return 1;
					}
#endif
			}
			break;
		// FIXME: support for more opcodes
		default:
			break;
	}
	return 0;
}

static void zend_inference_init_range(const zend_op_array *op_array, zend_ssa *ssa, int var, bool underflow, zend_long min, zend_long max, bool overflow)
{
	if (underflow) {
		min = ZEND_LONG_MIN;
	}
	if (overflow) {
		max = ZEND_LONG_MAX;
	}
	ssa->var_info[var].has_range = 1;
	ssa->var_info[var].range.underflow = underflow;
	ssa->var_info[var].range.min = min;
	ssa->var_info[var].range.max = max;
	ssa->var_info[var].range.overflow = overflow;
	LOG_SSA_RANGE("  change range (init      SCC %2d) %2d [%s%ld..%ld%s]\n", ssa->vars[var].scc, var, (underflow?"-- ":""), min, max, (overflow?" ++":""));
}

static bool zend_inference_widening_meet(zend_ssa_var_info *var_info, zend_ssa_range *r)
{
	if (!var_info->has_range) {
		var_info->has_range = 1;
	} else {
		if (r->underflow ||
		    var_info->range.underflow ||
		    r->min < var_info->range.min) {
			r->underflow = 1;
			r->min = ZEND_LONG_MIN;
		}
		if (r->overflow ||
		    var_info->range.overflow ||
		    r->max > var_info->range.max) {
			r->overflow = 1;
			r->max = ZEND_LONG_MAX;
		}
		if (var_info->range.min == r->min &&
		    var_info->range.max == r->max &&
		    var_info->range.underflow == r->underflow &&
		    var_info->range.overflow == r->overflow) {
			return 0;
		}
	}
	var_info->range = *r;
	return 1;
}

static bool zend_ssa_range_widening(const zend_op_array *op_array, zend_ssa *ssa, int var, int scc)
{
	zend_ssa_range tmp;

	if (zend_inference_calc_range(op_array, ssa, var, 1, 0, &tmp)) {
		if (zend_inference_widening_meet(&ssa->var_info[var], &tmp)) {
			LOG_SSA_RANGE("  change range (widening  SCC %2d) %2d [%s%ld..%ld%s]\n", scc, var, (tmp.underflow?"-- ":""), tmp.min, tmp.max, (tmp.overflow?" ++":""));
			return 1;
		}
	}
	return 0;
}

static bool zend_inference_narrowing_meet(zend_ssa_var_info *var_info, zend_ssa_range *r)
{
	if (!var_info->has_range) {
		var_info->has_range = 1;
	} else {
		if (!r->underflow &&
		    !var_info->range.underflow &&
		    var_info->range.min < r->min) {
			r->min = var_info->range.min;
		}
		if (!r->overflow &&
		    !var_info->range.overflow &&
		    var_info->range.max > r->max) {
			r->max = var_info->range.max;
		}
		if (r->underflow) {
			r->min = ZEND_LONG_MIN;
		}
		if (r->overflow) {
			r->max = ZEND_LONG_MAX;
		}
		if (var_info->range.min == r->min &&
		    var_info->range.max == r->max &&
		    var_info->range.underflow == r->underflow &&
		    var_info->range.overflow == r->overflow) {
			return 0;
		}
	}
	var_info->range = *r;
	return 1;
}

static bool zend_ssa_range_narrowing(const zend_op_array *op_array, zend_ssa *ssa, int var, int scc)
{
	zend_ssa_range tmp;

	if (zend_inference_calc_range(op_array, ssa, var, 0, 1, &tmp)) {
		if (zend_inference_narrowing_meet(&ssa->var_info[var], &tmp)) {
			LOG_SSA_RANGE("  change range (narrowing SCC %2d) %2d [%s%ld..%ld%s]\n", scc, var, (tmp.underflow?"-- ":""), tmp.min, tmp.max, (tmp.overflow?" ++":""));
			return 1;
		}
	}
	return 0;
}

#ifdef NEG_RANGE
# define CHECK_INNER_CYCLE(var2) \
	do { \
		if (ssa->vars[var2].scc == ssa->vars[var].scc && \
		    !ssa->vars[var2].scc_entry && \
		    !zend_bitset_in(visited, var2) && \
			zend_check_inner_cycles(op_array, ssa, worklist, visited, var2)) { \
			return 1; \
		} \
	} while (0)

static bool zend_check_inner_cycles(const zend_op_array *op_array, zend_ssa *ssa, zend_bitset worklist, zend_bitset visited, int var)
{
	if (zend_bitset_in(worklist, var)) {
		return 1;
	}
	zend_bitset_incl(worklist, var);
	FOR_EACH_VAR_USAGE(var, CHECK_INNER_CYCLE);
	zend_bitset_incl(visited, var);
	return 0;
}
#endif

static void zend_infer_ranges_warmup(const zend_op_array *op_array, zend_ssa *ssa, int *scc_var, int *next_scc_var, int scc)
{
	int worklist_len = zend_bitset_len(ssa->vars_count);
	int j, n;
	zend_ssa_range tmp;
	ALLOCA_FLAG(use_heap)
	zend_bitset worklist = do_alloca(sizeof(zend_ulong) * worklist_len * 2, use_heap);
	zend_bitset visited = worklist + worklist_len;
#ifdef NEG_RANGE
	int has_inner_cycles = 0;

	memset(worklist, 0, sizeof(zend_ulong) * worklist_len);
	memset(visited, 0, sizeof(zend_ulong) * worklist_len);
	j = scc_var[scc];
	while (j >= 0) {
		if (!zend_bitset_in(visited, j) &&
		    zend_check_inner_cycles(op_array, ssa, worklist, visited, j)) {
			has_inner_cycles = 1;
			break;
		}
		j = next_scc_var[j];
	}
#endif

	memset(worklist, 0, sizeof(zend_ulong) * worklist_len);

	for (n = 0; n < RANGE_WARMUP_PASSES; n++) {
		j= scc_var[scc];
		while (j >= 0) {
			if (ssa->vars[j].scc_entry
			 && !(ssa->var_info[j].type & MAY_BE_REF)) {
				zend_bitset_incl(worklist, j);
			}
			j = next_scc_var[j];
		}

		memset(visited, 0, sizeof(zend_ulong) * worklist_len);

		WHILE_WORKLIST(worklist, worklist_len, j) {
			if (zend_inference_calc_range(op_array, ssa, j, 0, 0, &tmp)) {
#ifdef NEG_RANGE
				if (!has_inner_cycles &&
				    ssa->var_info[j].has_range &&
				    ssa->vars[j].definition_phi &&
				    ssa->vars[j].definition_phi->pi >= 0 &&
					ssa->vars[j].definition_phi->has_range_constraint &&
				    ssa->vars[j].definition_phi->constraint.range.negative &&
				    ssa->vars[j].definition_phi->constraint.range.min_ssa_var < 0 &&
				    ssa->vars[j].definition_phi->constraint.range.max_ssa_var < 0) {
					zend_ssa_range_constraint *constraint =
						&ssa->vars[j].definition_phi->constraint.range;
					if (tmp.min == ssa->var_info[j].range.min &&
					    tmp.max == ssa->var_info[j].range.max) {
						if (constraint->negative == NEG_INIT) {
							LOG_NEG_RANGE("#%d INVARIANT\n", j);
							constraint->negative = NEG_INVARIANT;
						}
					} else if (tmp.min == ssa->var_info[j].range.min &&
					           tmp.max == ssa->var_info[j].range.max + 1 &&
					           tmp.max < constraint->range.min) {
						if (constraint->negative == NEG_INIT ||
						    constraint->negative == NEG_INVARIANT) {
							LOG_NEG_RANGE("#%d LT\n", j);
							constraint->negative = NEG_USE_LT;
//???NEG
						} else if (constraint->negative == NEG_USE_GT) {
							LOG_NEG_RANGE("#%d UNKNOWN\n", j);
							constraint->negative = NEG_UNKNOWN;
						}
					} else if (tmp.max == ssa->var_info[j].range.max &&
				               tmp.min == ssa->var_info[j].range.min - 1 &&
					           tmp.min > constraint->range.max) {
						if (constraint->negative == NEG_INIT ||
						    constraint->negative == NEG_INVARIANT) {
							LOG_NEG_RANGE("#%d GT\n", j);
							constraint->negative = NEG_USE_GT;
//???NEG
						} else if (constraint->negative == NEG_USE_LT) {
							LOG_NEG_RANGE("#%d UNKNOWN\n", j);
							constraint->negative = NEG_UNKNOWN;
						}
					} else {
						LOG_NEG_RANGE("#%d UNKNOWN\n", j);
						constraint->negative = NEG_UNKNOWN;
					}
				}
#endif
				if (zend_inference_narrowing_meet(&ssa->var_info[j], &tmp)) {
					LOG_SSA_RANGE("  change range (warmup %2d SCC %2d) %2d [%s%ld..%ld%s]\n", n, scc, j, (tmp.underflow?"-- ":""), tmp.min, tmp.max, (tmp.overflow?" ++":""));
					zend_bitset_incl(visited, j);
					FOR_EACH_VAR_USAGE(j, ADD_SCC_VAR_1);
				}
			}
		} WHILE_WORKLIST_END();
	}
	free_alloca(worklist, use_heap);
}

static void zend_infer_ranges(const zend_op_array *op_array, zend_ssa *ssa) /* {{{ */
{
	int worklist_len = zend_bitset_len(ssa->vars_count);
	zend_bitset worklist;
	int *next_scc_var;
	int *scc_var;
	zend_ssa_phi *p;
	zend_ssa_range tmp;
	int scc, j;
	ALLOCA_FLAG(use_heap);

	worklist = do_alloca(
		ZEND_MM_ALIGNED_SIZE(sizeof(zend_ulong) * worklist_len) +
		ZEND_MM_ALIGNED_SIZE(sizeof(int) * ssa->vars_count) +
		sizeof(int) * ssa->sccs, use_heap);
	next_scc_var = (int*)((char*)worklist + ZEND_MM_ALIGNED_SIZE(sizeof(zend_ulong) * worklist_len));
	scc_var = (int*)((char*)next_scc_var + ZEND_MM_ALIGNED_SIZE(sizeof(int) * ssa->vars_count));

	LOG_SSA_RANGE("Range Inference\n");

	/* Create linked lists of SSA variables for each SCC */
	memset(scc_var, -1, sizeof(int) * ssa->sccs);
	for (j = 0; j < ssa->vars_count; j++) {
		if (ssa->vars[j].scc >= 0) {
			next_scc_var[j] = scc_var[ssa->vars[j].scc];
			scc_var[ssa->vars[j].scc] = j;
		}
	}

	for (scc = 0; scc < ssa->sccs; scc++) {
		j = scc_var[scc];
		if (next_scc_var[j] < 0) {
			/* SCC with a single element */
			if (ssa->var_info[j].type & MAY_BE_REF) {
				/* pass */
			} else if (zend_inference_calc_range(op_array, ssa, j, 0, 1, &tmp)) {
				zend_inference_init_range(op_array, ssa, j, tmp.underflow, tmp.min, tmp.max, tmp.overflow);
			} else {
				zend_inference_init_range(op_array, ssa, j, 1, ZEND_LONG_MIN, ZEND_LONG_MAX, 1);
			}
		} else {
			/* Find SCC entry points */
			memset(worklist, 0, sizeof(zend_ulong) * worklist_len);
			do {
				if (ssa->vars[j].scc_entry
				 && !(ssa->var_info[j].type & MAY_BE_REF)) {
					zend_bitset_incl(worklist, j);
				}
				j = next_scc_var[j];
			} while (j >= 0);

#if RANGE_WARMUP_PASSES > 0
			zend_infer_ranges_warmup(op_array, ssa, scc_var, next_scc_var, scc);
			j = scc_var[scc];
			do {
				if (!(ssa->var_info[j].type & MAY_BE_REF)) {
					zend_bitset_incl(worklist, j);
				}
				j = next_scc_var[j];
			} while (j >= 0);
#endif

			/* widening */
			WHILE_WORKLIST(worklist, worklist_len, j) {
				if (zend_ssa_range_widening(op_array, ssa, j, scc)) {
					FOR_EACH_VAR_USAGE(j, ADD_SCC_VAR);
				}
			} WHILE_WORKLIST_END();

			/* initialize missing ranges */
			for (j = scc_var[scc]; j >= 0; j = next_scc_var[j]) {
				if (!ssa->var_info[j].has_range
				 && !(ssa->var_info[j].type & MAY_BE_REF)) {
					zend_inference_init_range(op_array, ssa, j, 1, ZEND_LONG_MIN, ZEND_LONG_MAX, 1);
					FOR_EACH_VAR_USAGE(j, ADD_SCC_VAR);
				}
			}

			/* widening (second round) */
			WHILE_WORKLIST(worklist, worklist_len, j) {
				if (zend_ssa_range_widening(op_array, ssa, j, scc)) {
					FOR_EACH_VAR_USAGE(j, ADD_SCC_VAR);
				}
			} WHILE_WORKLIST_END();

			/* Add all SCC entry variables into worklist for narrowing */
			for (j = scc_var[scc]; j >= 0; j = next_scc_var[j]) {
				if (ssa->vars[j].definition_phi
				 && ssa->vars[j].definition_phi->pi < 0
				 && !(ssa->var_info[j].type & MAY_BE_REF)) {
					/* narrowing Phi functions first */
					zend_ssa_range_narrowing(op_array, ssa, j, scc);
				}
				zend_bitset_incl(worklist, j);
			}

			/* narrowing */
			WHILE_WORKLIST(worklist, worklist_len, j) {
				if (zend_ssa_range_narrowing(op_array, ssa, j, scc)) {
					FOR_EACH_VAR_USAGE(j, ADD_SCC_VAR);
#ifdef SYM_RANGE
					/* Process symbolic control-flow constraints */
					p = ssa->vars[j].sym_use_chain;
					while (p) {
						ADD_SCC_VAR(p->ssa_var);
						p = p->sym_use_chain;
					}
#endif
				}
			} WHILE_WORKLIST_END();
		}
	}

	free_alloca(worklist, use_heap);
}
/* }}} */

static uint32_t get_ssa_alias_types(zend_ssa_alias_kind alias) {
	if (alias == HTTP_RESPONSE_HEADER_ALIAS) {
		return MAY_BE_ARRAY | MAY_BE_ARRAY_KEY_LONG | MAY_BE_ARRAY_OF_STRING | MAY_BE_RC1 | MAY_BE_RCN;
	} else {
		return MAY_BE_UNDEF | MAY_BE_RC1 | MAY_BE_RCN | MAY_BE_REF | MAY_BE_ANY | MAY_BE_ARRAY_KEY_ANY | MAY_BE_ARRAY_OF_ANY | MAY_BE_ARRAY_OF_REF;
	}
}

#define UPDATE_SSA_TYPE(_type, _var)									\
	do {																\
		uint32_t __type = (_type) & ~MAY_BE_GUARD;						\
		int __var = (_var);												\
		if (__type & MAY_BE_REF) {										\
			__type |= MAY_BE_RC1 | MAY_BE_RCN | MAY_BE_ANY | MAY_BE_ARRAY_KEY_ANY | MAY_BE_ARRAY_OF_ANY | MAY_BE_ARRAY_OF_REF; \
		}																\
		if (__var >= 0) {												\
			zend_ssa_var *__ssa_var = &ssa_vars[__var];					\
			if (__ssa_var->var < op_array->num_args) {					\
				if (__type & MAY_BE_RC1) {                              \
					/* TODO: may be captured by exception backtreace */ \
					__type |= MAY_BE_RCN;                               \
				}                                                       \
			}                                                           \
			if (__ssa_var->var < op_array->last_var) {					\
				if (__type & (MAY_BE_REF|MAY_BE_RCN)) {					\
					__type |= MAY_BE_RC1 | MAY_BE_RCN;					\
				}														\
				if ((__type & MAY_BE_RC1) && (__type & MAY_BE_STRING)) {\
					/* TODO: support for array keys and ($str . "")*/   \
					__type |= MAY_BE_RCN;                               \
				}                                                       \
				if (__ssa_var->alias) {									\
					__type |= get_ssa_alias_types(__ssa_var->alias);	\
				}														\
			}															\
			if (ssa_var_info[__var].type != __type) { 					\
				ZEND_ASSERT(ssa_opcodes != NULL ||						\
					__ssa_var->var >= op_array->last_var ||				\
					(ssa_var_info[__var].type & MAY_BE_REF)				\
						== (__type & MAY_BE_REF));						\
				if (ssa_var_info[__var].type & ~__type) {				\
					emit_type_narrowing_warning(op_array, ssa, __var);	\
					return FAILURE;										\
				}														\
				ssa_var_info[__var].type = __type;						\
				if (update_worklist) { 									\
					add_usages(op_array, ssa, worklist, __var);			\
				}														\
			}															\
			/*zend_bitset_excl(worklist, var);*/						\
		}																\
	} while (0)

#define UPDATE_SSA_OBJ_TYPE(_ce, _is_instanceof, var)				    \
	do {                                                                \
		if (var >= 0) {													\
			if (ssa_var_info[var].ce != (_ce) ||                        \
			    ssa_var_info[var].is_instanceof != (_is_instanceof)) {  \
				ssa_var_info[var].ce = (_ce);						    \
				ssa_var_info[var].is_instanceof = (_is_instanceof);     \
				if (update_worklist) { 									\
					add_usages(op_array, ssa, worklist, var);			\
				}														\
			}															\
			/*zend_bitset_excl(worklist, var);*/						\
		}																\
	} while (0)

#define COPY_SSA_OBJ_TYPE(from_var, to_var) do { \
	if ((from_var) >= 0 && (ssa_var_info[(from_var)].type & MAY_BE_OBJECT) \
			&& ssa_var_info[(from_var)].ce && !(ssa_var_info[(to_var)].type & MAY_BE_REF)) { \
		UPDATE_SSA_OBJ_TYPE(ssa_var_info[(from_var)].ce, \
			ssa_var_info[(from_var)].is_instanceof, (to_var)); \
	} else { \
		UPDATE_SSA_OBJ_TYPE(NULL, 0, (to_var)); \
	} \
} while (0)

static void add_usages(const zend_op_array *op_array, zend_ssa *ssa, zend_bitset worklist, int var)
{
	if (ssa->vars[var].phi_use_chain) {
		zend_ssa_phi *p = ssa->vars[var].phi_use_chain;
		do {
			zend_bitset_incl(worklist, p->ssa_var);
			p = zend_ssa_next_use_phi(ssa, var, p);
		} while (p);
	}
	if (ssa->vars[var].use_chain >= 0) {
		int use = ssa->vars[var].use_chain;
		zend_ssa_op *op;

		do {
			op = ssa->ops + use;
			if (op->result_def >= 0) {
				zend_bitset_incl(worklist, op->result_def);
			}
			if (op->op1_def >= 0) {
				zend_bitset_incl(worklist, op->op1_def);
			}
			if (op->op2_def >= 0) {
				zend_bitset_incl(worklist, op->op2_def);
			}
			if (op_array->opcodes[use].opcode == ZEND_OP_DATA) {
				op--;
				if (op->result_def >= 0) {
					zend_bitset_incl(worklist, op->result_def);
				}
				if (op->op1_def >= 0) {
					zend_bitset_incl(worklist, op->op1_def);
				}
				if (op->op2_def >= 0) {
					zend_bitset_incl(worklist, op->op2_def);
				}
			} else if (use + 1 < op_array->last
			 && op_array->opcodes[use + 1].opcode == ZEND_OP_DATA) {
				op++;
				if (op->result_def >= 0) {
					zend_bitset_incl(worklist, op->result_def);
				}
				if (op->op1_def >= 0) {
					zend_bitset_incl(worklist, op->op1_def);
				}
				if (op->op2_def >= 0) {
					zend_bitset_incl(worklist, op->op2_def);
				}
			}
			use = zend_ssa_next_use(ssa->ops, var, use);
		} while (use >= 0);
	}
}

static void emit_type_narrowing_warning(const zend_op_array *op_array, zend_ssa *ssa, int var)
{
	int def_op_num = ssa->vars[var].definition;
	const zend_op *def_opline = def_op_num >= 0 ? &op_array->opcodes[def_op_num] : NULL;
	const char *def_op_name = def_opline ? zend_get_opcode_name(def_opline->opcode) : "PHI";
	uint32_t lineno = def_opline ? def_opline->lineno : 0;
	zend_error_at(
		E_WARNING, op_array->filename, lineno,
		"Narrowing occurred during type inference of %s. Please file a bug report on https://github.com/php/php-src/issues", def_op_name);
#if ZEND_DEBUG
	ZEND_ASSERT(0 && "Narrowing during type inference");
#endif
}

ZEND_API uint32_t ZEND_FASTCALL zend_array_type_info(const zval *zv)
{
	HashTable *ht = Z_ARRVAL_P(zv);
	uint32_t tmp = MAY_BE_ARRAY;
	zend_string *str;
	zval *val;

	if (Z_REFCOUNTED_P(zv)) {
		tmp |= MAY_BE_RC1 | MAY_BE_RCN;
	} else {
		tmp |= MAY_BE_RCN;
	}

	ZEND_HASH_FOREACH_STR_KEY_VAL(ht, str, val) {
		if (str) {
			tmp |= MAY_BE_ARRAY_KEY_STRING;
		} else {
			tmp |= MAY_BE_ARRAY_KEY_LONG;
		}
		tmp |= 1 << (Z_TYPE_P(val) + MAY_BE_ARRAY_SHIFT);
	} ZEND_HASH_FOREACH_END();
	if (HT_IS_PACKED(ht)) {
		tmp &= ~(MAY_BE_ARRAY_NUMERIC_HASH|MAY_BE_ARRAY_STRING_HASH);
	}
	return tmp;
}


ZEND_API uint32_t zend_array_element_type(uint32_t t1, zend_uchar op_type, int write, int insert)
{
	uint32_t tmp = 0;

	if (t1 & MAY_BE_OBJECT) {
	    if (!write) {
			/* can't be REF  because of ZVAL_COPY_DEREF() usage */
			tmp |= MAY_BE_ANY | MAY_BE_RC1 | MAY_BE_RCN | MAY_BE_ARRAY_KEY_ANY | MAY_BE_ARRAY_OF_ANY | MAY_BE_ARRAY_OF_REF;
		} else {
			tmp |= MAY_BE_ANY | MAY_BE_REF | MAY_BE_RC1 | MAY_BE_RCN | MAY_BE_ARRAY_KEY_ANY | MAY_BE_ARRAY_OF_ANY | MAY_BE_ARRAY_OF_REF;
	    }
		if (write) {
			tmp |= MAY_BE_INDIRECT;
		}
	}
	if (t1 & MAY_BE_ARRAY) {
		if (insert) {
			tmp |= MAY_BE_NULL;
		} else {
			tmp |= MAY_BE_NULL | ((t1 & MAY_BE_ARRAY_OF_ANY) >> MAY_BE_ARRAY_SHIFT);
			if (tmp & MAY_BE_ARRAY) {
				tmp |= MAY_BE_ARRAY_KEY_ANY | MAY_BE_ARRAY_OF_ANY | MAY_BE_ARRAY_OF_REF;
			}
			if (tmp & (MAY_BE_STRING|MAY_BE_ARRAY|MAY_BE_OBJECT|MAY_BE_RESOURCE)) {
				if (!write) {
					/* can't be REF  because of ZVAL_COPY_DEREF() usage */
					tmp |= MAY_BE_RCN;
					if ((op_type & (IS_VAR|IS_TMP_VAR)) && (t1 & MAY_BE_RC1)) {
						tmp |= MAY_BE_RC1;
					}
				} else if (t1 & MAY_BE_ARRAY_OF_REF) {
					tmp |= MAY_BE_REF | MAY_BE_RC1 | MAY_BE_RCN;
				} else {
					tmp |= MAY_BE_RC1 | MAY_BE_RCN;
				}
			}
		}
		if (write) {
			tmp |= MAY_BE_INDIRECT;
		}
	}
	if (t1 & MAY_BE_STRING) {
		tmp |= MAY_BE_STRING | MAY_BE_RC1;
		if (write) {
			tmp |= MAY_BE_NULL;
		}
	}
	if (t1 & (MAY_BE_UNDEF|MAY_BE_NULL|MAY_BE_FALSE)) {
		tmp |= MAY_BE_NULL;
		if (write) {
			tmp |= MAY_BE_INDIRECT;
		}
	}
	if (t1 & (MAY_BE_TRUE|MAY_BE_LONG|MAY_BE_DOUBLE|MAY_BE_RESOURCE)) {
		if (!write) {
			tmp |= MAY_BE_NULL;
		}
	}
	return tmp;
}

static uint32_t assign_dim_array_result_type(
		uint32_t arr_type, uint32_t dim_type, uint32_t value_type, zend_uchar dim_op_type) {
	uint32_t tmp = 0;
	/* Only add key type if we have a value type. We want to maintain the invariant that a
	 * key type exists iff a value type exists even in dead code that may use empty types. */
	if (value_type & (MAY_BE_ANY|MAY_BE_UNDEF)) {
		if (value_type & MAY_BE_UNDEF) {
			value_type |= MAY_BE_NULL;
		}
		if (dim_op_type == IS_UNUSED) {
			if (arr_type & (MAY_BE_UNDEF|MAY_BE_NULL|MAY_BE_FALSE)) {
				tmp |= MAY_BE_ARRAY_PACKED;
			}
			tmp |= MAY_BE_HASH_ONLY(arr_type) ? MAY_BE_ARRAY_NUMERIC_HASH : MAY_BE_ARRAY_KEY_LONG;
		} else {
			if (dim_type & (MAY_BE_LONG|MAY_BE_FALSE|MAY_BE_TRUE|MAY_BE_RESOURCE|MAY_BE_DOUBLE)) {
				if (arr_type & (MAY_BE_UNDEF|MAY_BE_NULL|MAY_BE_FALSE)) {
					tmp |= MAY_BE_ARRAY_PACKED;
				}
				tmp |= MAY_BE_HASH_ONLY(arr_type) ? MAY_BE_ARRAY_NUMERIC_HASH : MAY_BE_ARRAY_KEY_LONG;
			}
			if (dim_type & MAY_BE_STRING) {
				tmp |= MAY_BE_ARRAY_KEY_STRING;
				if (dim_op_type != IS_CONST) {
					// FIXME: numeric string
					if (arr_type & (MAY_BE_UNDEF|MAY_BE_NULL|MAY_BE_FALSE)) {
						tmp |= MAY_BE_ARRAY_PACKED;
					}
					tmp |= MAY_BE_HASH_ONLY(arr_type) ? MAY_BE_ARRAY_NUMERIC_HASH : MAY_BE_ARRAY_KEY_LONG;
				}
			}
			if (dim_type & (MAY_BE_UNDEF|MAY_BE_NULL)) {
				tmp |= MAY_BE_ARRAY_KEY_STRING;
			}
		}
	}
	/* Only add value type if we have a key type. It might be that the key type is illegal
	 * for arrays. */
	if (tmp & MAY_BE_ARRAY_KEY_ANY) {
		tmp |= (value_type & MAY_BE_ANY) << MAY_BE_ARRAY_SHIFT;
	}
	return tmp;
}

static uint32_t assign_dim_result_type(
		uint32_t arr_type, uint32_t dim_type, uint32_t value_type, zend_uchar dim_op_type) {
	uint32_t tmp = arr_type & ~(MAY_BE_RC1|MAY_BE_RCN);

	if (arr_type & (MAY_BE_UNDEF|MAY_BE_NULL|MAY_BE_FALSE)) {
		tmp &= ~(MAY_BE_UNDEF|MAY_BE_NULL|MAY_BE_FALSE);
		tmp |= MAY_BE_ARRAY|MAY_BE_RC1;
	}
	if (tmp & (MAY_BE_ARRAY|MAY_BE_STRING)) {
		tmp |= MAY_BE_RC1;
	}
	if (tmp & (MAY_BE_OBJECT|MAY_BE_RESOURCE)) {
		tmp |= MAY_BE_RC1 | MAY_BE_RCN;
	}
	if (tmp & MAY_BE_ARRAY) {
		tmp |= assign_dim_array_result_type(arr_type, dim_type, value_type, dim_op_type);
	}
	return tmp;
}

/* For binary ops that have compound assignment operators */
static uint32_t binary_op_result_type(
		zend_ssa *ssa, zend_uchar opcode, uint32_t t1, uint32_t t2, int result_var,
		zend_long optimization_level) {
	uint32_t tmp = 0;
	uint32_t t1_type = (t1 & MAY_BE_ANY) | (t1 & MAY_BE_UNDEF ? MAY_BE_NULL : 0);
	uint32_t t2_type = (t2 & MAY_BE_ANY) | (t2 & MAY_BE_UNDEF ? MAY_BE_NULL : 0);

	if (!(ZEND_OPTIMIZER_IGNORE_OVERLOADING & optimization_level)) {
		/* Handle potentially overloaded operators.
		 * This could be made more precise by checking the class type, if known. */
		if ((t1_type & MAY_BE_OBJECT) || (t2_type & MAY_BE_OBJECT)) {
			/* This is somewhat GMP specific. */
			tmp |= MAY_BE_OBJECT | MAY_BE_FALSE | MAY_BE_RC1;
		}
	}

	switch (opcode) {
		case ZEND_ADD:
			if (t1_type == MAY_BE_LONG && t2_type == MAY_BE_LONG) {
				if (result_var < 0 ||
					!ssa->var_info[result_var].has_range ||
				    ssa->var_info[result_var].range.underflow ||
				    ssa->var_info[result_var].range.overflow) {
					/* may overflow */
					tmp |= MAY_BE_LONG | MAY_BE_DOUBLE;
				} else {
					tmp |= MAY_BE_LONG;
				}
			} else if (t1_type == MAY_BE_DOUBLE || t2_type == MAY_BE_DOUBLE) {
				tmp |= MAY_BE_DOUBLE;
			} else if (t1_type == MAY_BE_ARRAY && t2_type == MAY_BE_ARRAY) {
				tmp |= MAY_BE_ARRAY | MAY_BE_RC1;
				tmp |= t1 & (MAY_BE_ARRAY_KEY_ANY|MAY_BE_ARRAY_OF_ANY|MAY_BE_ARRAY_OF_REF);
				tmp |= t2 & (MAY_BE_ARRAY_KEY_ANY|MAY_BE_ARRAY_OF_ANY|MAY_BE_ARRAY_OF_REF);
			} else {
				tmp |= MAY_BE_LONG | MAY_BE_DOUBLE;
				if ((t1_type & MAY_BE_ARRAY) && (t2_type & MAY_BE_ARRAY)) {
					tmp |= MAY_BE_ARRAY | MAY_BE_RC1;
					tmp |= t1 & (MAY_BE_ARRAY_KEY_ANY|MAY_BE_ARRAY_OF_ANY|MAY_BE_ARRAY_OF_REF);
					tmp |= t2 & (MAY_BE_ARRAY_KEY_ANY|MAY_BE_ARRAY_OF_ANY|MAY_BE_ARRAY_OF_REF);
				}
			}
			break;
		case ZEND_SUB:
		case ZEND_MUL:
			if (t1_type == MAY_BE_LONG && t2_type == MAY_BE_LONG) {
				if (result_var < 0 ||
					!ssa->var_info[result_var].has_range ||
				    ssa->var_info[result_var].range.underflow ||
				    ssa->var_info[result_var].range.overflow) {
					/* may overflow */
					tmp |= MAY_BE_LONG | MAY_BE_DOUBLE;
				} else {
					tmp |= MAY_BE_LONG;
				}
			} else if (t1_type == MAY_BE_DOUBLE || t2_type == MAY_BE_DOUBLE) {
				tmp |= MAY_BE_DOUBLE;
			} else {
				tmp |= MAY_BE_LONG | MAY_BE_DOUBLE;
			}
			break;
		case ZEND_DIV:
		case ZEND_POW:
			if (t1_type == MAY_BE_DOUBLE || t2_type == MAY_BE_DOUBLE) {
				tmp |= MAY_BE_DOUBLE;
			} else {
				tmp |= MAY_BE_LONG | MAY_BE_DOUBLE;
			}
			/* Division by zero results in Inf/-Inf/Nan (double), so it doesn't need any special
			 * handling */
			break;
		case ZEND_MOD:
			tmp |= MAY_BE_LONG;
			/* Division by zero results in an exception, so it doesn't need any special handling */
			break;
		case ZEND_BW_OR:
		case ZEND_BW_AND:
		case ZEND_BW_XOR:
			if ((t1_type & MAY_BE_STRING) && (t2_type & MAY_BE_STRING)) {
				tmp |= MAY_BE_STRING | MAY_BE_RC1 | MAY_BE_RCN;
			}
			if ((t1_type & ~MAY_BE_STRING) || (t2_type & ~MAY_BE_STRING)) {
				tmp |= MAY_BE_LONG;
			}
			break;
		case ZEND_SL:
		case ZEND_SR:
			tmp |= MAY_BE_LONG;
			break;
		case ZEND_CONCAT:
		case ZEND_FAST_CONCAT:
			/* TODO: +MAY_BE_OBJECT ??? */
			tmp = MAY_BE_STRING | MAY_BE_RC1 | MAY_BE_RCN;
			break;
		EMPTY_SWITCH_DEFAULT_CASE()
	}
	return tmp;
}

static uint32_t zend_convert_type_declaration_mask(uint32_t type_mask) {
	uint32_t result_mask = type_mask & MAY_BE_ANY;
	if (type_mask & MAY_BE_VOID) {
		result_mask |= MAY_BE_NULL;
	}
	if (type_mask & MAY_BE_CALLABLE) {
		result_mask |= MAY_BE_STRING|MAY_BE_OBJECT|MAY_BE_ARRAY|MAY_BE_ARRAY_KEY_ANY|MAY_BE_ARRAY_OF_ANY|MAY_BE_ARRAY_OF_REF;
	}
	if (type_mask & MAY_BE_STATIC) {
		result_mask |= MAY_BE_OBJECT;
	}
	if (type_mask & MAY_BE_ARRAY) {
		result_mask |= MAY_BE_ARRAY_KEY_ANY|MAY_BE_ARRAY_OF_ANY|MAY_BE_ARRAY_OF_REF;
	}
	return result_mask;
}

static uint32_t zend_convert_type(const zend_script *script, zend_type type, zend_class_entry **pce)
{
	if (pce) {
		*pce = NULL;
	}

	if (!ZEND_TYPE_IS_SET(type)) {
		return MAY_BE_ANY|MAY_BE_ARRAY_KEY_ANY|MAY_BE_ARRAY_OF_ANY|MAY_BE_ARRAY_OF_REF|MAY_BE_RC1|MAY_BE_RCN;
	}

	uint32_t tmp = zend_convert_type_declaration_mask(ZEND_TYPE_PURE_MASK(type));
	if (ZEND_TYPE_IS_COMPLEX(type)) {
		tmp |= MAY_BE_OBJECT;
		if (pce) {
			/* As we only have space to store one CE,
			 * we use a plain object type for class unions. */
			if (ZEND_TYPE_HAS_NAME(type)) {
				zend_string *lcname = zend_string_tolower(ZEND_TYPE_NAME(type));
				// TODO: Pass through op_array.
				*pce = zend_optimizer_get_class_entry(script, NULL, lcname);
				zend_string_release_ex(lcname, 0);
			}
		}
	}
	if (tmp & (MAY_BE_STRING|MAY_BE_ARRAY|MAY_BE_OBJECT|MAY_BE_RESOURCE)) {
		tmp |= MAY_BE_RC1 | MAY_BE_RCN;
	}
	return tmp;
}

ZEND_API uint32_t zend_fetch_arg_info_type(const zend_script *script, zend_arg_info *arg_info, zend_class_entry **pce)
{
	return zend_convert_type(script, arg_info->type, pce);
}

static zend_property_info *lookup_prop_info(zend_class_entry *ce, zend_string *name, zend_class_entry *scope) {
	zend_property_info *prop_info;

	/* If the class is linked, reuse the precise runtime logic. */
	if ((ce->ce_flags & ZEND_ACC_LINKED)
	 && (!scope || (scope->ce_flags & ZEND_ACC_LINKED))) {
		zend_class_entry *prev_scope = EG(fake_scope);
		EG(fake_scope) = scope;
		prop_info = zend_get_property_info(ce, name, 1);
		EG(fake_scope) = prev_scope;
		if (prop_info && prop_info != ZEND_WRONG_PROPERTY_INFO) {
			return prop_info;
		}
		return NULL;
	}

	/* Otherwise, handle only some safe cases */
	prop_info = zend_hash_find_ptr(&ce->properties_info, name);
	if (prop_info &&
		((prop_info->ce == scope) ||
		 (!scope && (prop_info->flags & ZEND_ACC_PUBLIC)))
	) {
		return prop_info;
	}
	return NULL;
}

static zend_property_info *zend_fetch_prop_info(const zend_op_array *op_array, zend_ssa *ssa, zend_op *opline, zend_ssa_op *ssa_op)
{
	zend_property_info *prop_info = NULL;
	if (opline->op2_type == IS_CONST) {
		zend_class_entry *ce = NULL;

		if (opline->op1_type == IS_UNUSED && !(op_array->fn_flags & ZEND_ACC_TRAIT_CLONE)) {
			ce = op_array->scope;
		} else if (ssa_op->op1_use >= 0) {
			ce = ssa->var_info[ssa_op->op1_use].ce;
		}
		if (ce) {
			prop_info = lookup_prop_info(ce,
				Z_STR_P(CRT_CONSTANT(opline->op2)),
				op_array->scope);
			if (prop_info && (prop_info->flags & ZEND_ACC_STATIC)) {
				prop_info = NULL;
			}
		}
	}
	return prop_info;
}

static zend_property_info *zend_fetch_static_prop_info(const zend_script *script, const zend_op_array *op_array, zend_ssa *ssa, zend_op *opline)
{
	zend_property_info *prop_info = NULL;
	if (opline->op1_type == IS_CONST) {
		zend_class_entry *ce = NULL;
		if (opline->op2_type == IS_UNUSED) {
			int fetch_type = opline->op2.num & ZEND_FETCH_CLASS_MASK;
			switch (fetch_type) {
				case ZEND_FETCH_CLASS_SELF:
				case ZEND_FETCH_CLASS_STATIC:
					/* We enforce that static property types cannot change during inheritance, so
					 * handling static the same way as self here is legal. */
					ce = op_array->scope;
					break;
				case ZEND_FETCH_CLASS_PARENT:
					if (op_array->scope && (op_array->scope->ce_flags & ZEND_ACC_LINKED)) {
						ce = op_array->scope->parent;
					}
					break;
			}
		} else if (opline->op2_type == IS_CONST) {
			zval *zv = CRT_CONSTANT(opline->op2);
			ce = zend_optimizer_get_class_entry(script, op_array, Z_STR_P(zv + 1));
		}

		if (ce) {
			zval *zv = CRT_CONSTANT(opline->op1);
			prop_info = lookup_prop_info(ce, Z_STR_P(zv), op_array->scope);
			if (prop_info && !(prop_info->flags & ZEND_ACC_STATIC)) {
				prop_info = NULL;
			}
		}
	}
	return prop_info;
}

static uint32_t zend_fetch_prop_type(const zend_script *script, zend_property_info *prop_info, zend_class_entry **pce)
{
	if (!prop_info) {
		if (pce) {
			*pce = NULL;
		}
		return MAY_BE_ANY | MAY_BE_ARRAY_KEY_ANY | MAY_BE_ARRAY_OF_ANY | MAY_BE_ARRAY_OF_REF | MAY_BE_RC1 | MAY_BE_RCN;
	}

	return zend_convert_type(script, prop_info->type, pce);
}

static bool result_may_be_separated(zend_ssa *ssa, zend_ssa_op *ssa_op)
{
	int tmp_var = ssa_op->result_def;

	if (ssa->vars[tmp_var].use_chain >= 0
	 && !ssa->vars[tmp_var].phi_use_chain) {
		zend_ssa_op *use_op = &ssa->ops[ssa->vars[tmp_var].use_chain];

		/* TODO: analize instructions between ssa_op and use_op */
		if (use_op == ssa_op + 1) {
			if ((use_op->op1_use == tmp_var && use_op->op1_use_chain < 0)
			 || (use_op->op2_use == tmp_var && use_op->op2_use_chain < 0)) {
				return 0;
			}
		}
	}
	return 1;
}

static zend_always_inline zend_result _zend_update_type_info(
			const zend_op_array *op_array,
			zend_ssa            *ssa,
			const zend_script   *script,
			zend_bitset          worklist,
			zend_op             *opline,
			zend_ssa_op         *ssa_op,
			const zend_op      **ssa_opcodes,
			zend_long            optimization_level,
			bool            update_worklist)
{
	uint32_t t1, t2;
	uint32_t tmp, orig;
	zend_ssa_var *ssa_vars = ssa->vars;
	zend_ssa_var_info *ssa_var_info = ssa->var_info;
	zend_class_entry *ce;
	int j;

	if (opline->opcode == ZEND_OP_DATA) {
		opline--;
		ssa_op--;
	}

	t1 = OP1_INFO();
	t2 = OP2_INFO();

	/* If one of the operands cannot have any type, this means the operand derives from
	 * unreachable code. Propagate the empty result early, so that that the following
	 * code may assume that operands have at least one type. */
	if (!(t1 & (MAY_BE_ANY|MAY_BE_UNDEF|MAY_BE_CLASS))
<<<<<<< HEAD
	 || !(t2 & (MAY_BE_ANY|MAY_BE_UNDEF|MAY_BE_CLASS))
	 || ((opline->opcode == ZEND_ASSIGN_DIM_OP
	   || opline->opcode == ZEND_ASSIGN_OBJ_OP
	   || opline->opcode == ZEND_ASSIGN_STATIC_PROP_OP
	   || opline->opcode == ZEND_ASSIGN_DIM
	   || opline->opcode == ZEND_ASSIGN_OBJ)
	    && !(OP1_DATA_INFO() & (MAY_BE_ANY|MAY_BE_UNDEF|MAY_BE_CLASS)) /*&& 0*/)) {
=======
		|| !(t2 & (MAY_BE_ANY|MAY_BE_UNDEF|MAY_BE_CLASS))
		|| (ssa_op->result_use >= 0 && !(RES_USE_INFO() & (MAY_BE_ANY|MAY_BE_UNDEF|MAY_BE_CLASS)))) {
>>>>>>> 798b9d09
		tmp = 0;
		if (ssa_op->result_def >= 0 && !(ssa_var_info[ssa_op->result_def].type & MAY_BE_REF)) {
			UPDATE_SSA_TYPE(tmp, ssa_op->result_def);
		}
		if (ssa_op->op1_def >= 0 && !(ssa_var_info[ssa_op->op1_def].type & MAY_BE_REF)) {
			UPDATE_SSA_TYPE(tmp, ssa_op->op1_def);
		}
		if (ssa_op->op2_def >= 0 && !(ssa_var_info[ssa_op->op2_def].type & MAY_BE_REF)) {
			UPDATE_SSA_TYPE(tmp, ssa_op->op2_def);
		}
		if (opline->opcode == ZEND_ASSIGN_DIM_OP
		 || opline->opcode == ZEND_ASSIGN_OBJ_OP
		 || opline->opcode == ZEND_ASSIGN_STATIC_PROP_OP
		 || opline->opcode == ZEND_ASSIGN_DIM
		 || opline->opcode == ZEND_ASSIGN_OBJ) {
			if ((ssa_op+1)->op1_def >= 0 && !(ssa_var_info[(ssa_op+1)->op1_def].type & MAY_BE_REF)) {
				UPDATE_SSA_TYPE(tmp, (ssa_op+1)->op1_def);
			}
		}
		return SUCCESS;
	}

	switch (opline->opcode) {
		case ZEND_ADD:
		case ZEND_SUB:
		case ZEND_MUL:
		case ZEND_DIV:
		case ZEND_POW:
		case ZEND_MOD:
		case ZEND_BW_OR:
		case ZEND_BW_AND:
		case ZEND_BW_XOR:
		case ZEND_SL:
		case ZEND_SR:
		case ZEND_CONCAT:
			tmp = binary_op_result_type(ssa, opline->opcode, t1, t2, ssa_op->result_def, optimization_level);
			UPDATE_SSA_TYPE(tmp, ssa_op->result_def);
			break;
		case ZEND_BW_NOT:
			tmp = 0;
			if (t1 & MAY_BE_STRING) {
				tmp |= MAY_BE_STRING | MAY_BE_RC1 | MAY_BE_RCN;
			}
			if (t1 & (MAY_BE_ANY-MAY_BE_STRING)) {
				tmp |= MAY_BE_LONG;
			}
			if (!(ZEND_OPTIMIZER_IGNORE_OVERLOADING & optimization_level)) {
				if (t1 & MAY_BE_OBJECT) {
					/* Potentially overloaded operator. */
					tmp |= MAY_BE_OBJECT | MAY_BE_RC1;
				}
			}
			UPDATE_SSA_TYPE(tmp, ssa_op->result_def);
			break;
		case ZEND_BEGIN_SILENCE:
			UPDATE_SSA_TYPE(MAY_BE_LONG, ssa_op->result_def);
			break;
		case ZEND_BOOL_NOT:
		case ZEND_BOOL_XOR:
		case ZEND_IS_IDENTICAL:
		case ZEND_IS_NOT_IDENTICAL:
		case ZEND_IS_EQUAL:
		case ZEND_IS_NOT_EQUAL:
		case ZEND_IS_SMALLER:
		case ZEND_IS_SMALLER_OR_EQUAL:
		case ZEND_INSTANCEOF:
		case ZEND_JMPZ_EX:
		case ZEND_JMPNZ_EX:
		case ZEND_CASE:
		case ZEND_CASE_STRICT:
		case ZEND_BOOL:
		case ZEND_ISSET_ISEMPTY_CV:
		case ZEND_ISSET_ISEMPTY_VAR:
		case ZEND_ISSET_ISEMPTY_DIM_OBJ:
		case ZEND_ISSET_ISEMPTY_PROP_OBJ:
		case ZEND_ISSET_ISEMPTY_STATIC_PROP:
		case ZEND_ASSERT_CHECK:
		case ZEND_IN_ARRAY:
		case ZEND_ARRAY_KEY_EXISTS:
			UPDATE_SSA_TYPE(MAY_BE_FALSE|MAY_BE_TRUE, ssa_op->result_def);
			break;
		case ZEND_CAST:
			if (ssa_op->op1_def >= 0) {
				tmp = t1;
				if ((t1 & (MAY_BE_ARRAY|MAY_BE_OBJECT)) &&
				    (opline->extended_value == IS_ARRAY ||
				     opline->extended_value == IS_OBJECT)) {
					tmp |= MAY_BE_RCN;
				} else if ((t1 & MAY_BE_STRING) &&
				    opline->extended_value == IS_STRING) {
					tmp |= MAY_BE_RCN;
				}
				UPDATE_SSA_TYPE(tmp, ssa_op->op1_def);
				COPY_SSA_OBJ_TYPE(ssa_op->op1_use, ssa_op->op1_def);
			}
			tmp = 1 << opline->extended_value;
			if (tmp & (MAY_BE_STRING|MAY_BE_ARRAY|MAY_BE_OBJECT|MAY_BE_RESOURCE)) {
				if ((tmp & MAY_BE_ANY) == (t1 & MAY_BE_ANY)) {
					tmp |= (t1 & MAY_BE_RC1) | MAY_BE_RCN;
				} else if ((opline->extended_value == IS_ARRAY ||
							opline->extended_value == IS_OBJECT) &&
						   (t1 & (MAY_BE_ARRAY|MAY_BE_OBJECT))) {
						tmp |= MAY_BE_RC1 | MAY_BE_RCN;
				} else if (opline->extended_value == IS_STRING &&
						   (t1 & (MAY_BE_STRING|MAY_BE_OBJECT))) {
					tmp |= MAY_BE_RC1 | MAY_BE_RCN;
				} else {
					tmp |= MAY_BE_RC1;
					if (opline->extended_value == IS_ARRAY
					 && (t1 & (MAY_BE_UNDEF|MAY_BE_NULL))) {
						tmp |= MAY_BE_RCN;
					}
				}
			}
			if (opline->extended_value == IS_ARRAY) {
				if (t1 & MAY_BE_ARRAY) {
					tmp |= t1 & (MAY_BE_ARRAY_KEY_ANY | MAY_BE_ARRAY_OF_ANY | MAY_BE_ARRAY_OF_REF);
				}
				if (t1 & MAY_BE_OBJECT) {
					tmp |= MAY_BE_ARRAY_KEY_ANY | MAY_BE_ARRAY_OF_ANY | MAY_BE_ARRAY_OF_REF;
				} else if (t1 & (MAY_BE_ANY - MAY_BE_NULL)) {
					tmp |= ((t1 & (MAY_BE_ANY - MAY_BE_NULL)) << MAY_BE_ARRAY_SHIFT) | ((t1 & MAY_BE_NULL) ? MAY_BE_ARRAY_KEY_LONG : MAY_BE_ARRAY_PACKED);
				}
			}
			UPDATE_SSA_TYPE(tmp, ssa_op->result_def);
			break;
		case ZEND_QM_ASSIGN:
		case ZEND_JMP_SET:
		case ZEND_COALESCE:
		case ZEND_COPY_TMP:
			if (ssa_op->op1_def >= 0) {
				tmp = t1;
				if (t1 & (MAY_BE_RC1|MAY_BE_REF)) {
					tmp |= MAY_BE_RCN;
				}
				UPDATE_SSA_TYPE(tmp, ssa_op->op1_def);
				COPY_SSA_OBJ_TYPE(ssa_op->op1_use, ssa_op->op1_def);
			}
			tmp = t1 & ~(MAY_BE_UNDEF|MAY_BE_REF);
			if (t1 & MAY_BE_UNDEF) {
				tmp |= MAY_BE_NULL;
			}
			if (t1 & (MAY_BE_RC1|MAY_BE_RCN)) {
				tmp |= (t1 & (MAY_BE_RC1|MAY_BE_RCN));
				if (opline->opcode == ZEND_COPY_TMP || opline->op1_type == IS_CV) {
					tmp |= MAY_BE_RCN;
				}
			}
			if (opline->opcode == ZEND_COALESCE || opline->opcode == ZEND_JMP_SET) {
				/* COALESCE and JMP_SET result can't be null */
				tmp &= ~MAY_BE_NULL;
				if (opline->opcode == ZEND_JMP_SET) {
					/* JMP_SET result can't be false either */
					tmp &= ~MAY_BE_FALSE;
				}
			}
			UPDATE_SSA_TYPE(tmp, ssa_op->result_def);
			COPY_SSA_OBJ_TYPE(ssa_op->op1_use, ssa_op->result_def);
			break;
		case ZEND_JMP_NULL:
		{
			uint32_t short_circuiting_type = opline->extended_value & ZEND_SHORT_CIRCUITING_CHAIN_MASK;
			if (short_circuiting_type == ZEND_SHORT_CIRCUITING_CHAIN_EXPR) {
				tmp = MAY_BE_NULL;
			} else if (short_circuiting_type == ZEND_SHORT_CIRCUITING_CHAIN_ISSET) {
				tmp = MAY_BE_FALSE;
			} else {
				ZEND_ASSERT(short_circuiting_type == ZEND_SHORT_CIRCUITING_CHAIN_EMPTY);
				tmp = MAY_BE_TRUE;
			}
			UPDATE_SSA_TYPE(tmp, ssa_op->result_def);
			break;
		}
		case ZEND_ASSIGN_OP:
		case ZEND_ASSIGN_DIM_OP:
		case ZEND_ASSIGN_OBJ_OP:
		case ZEND_ASSIGN_STATIC_PROP_OP:
		{
			zend_property_info *prop_info = NULL;
			orig = 0;
			tmp = 0;
			if (opline->opcode == ZEND_ASSIGN_OBJ_OP) {
				prop_info = zend_fetch_prop_info(op_array, ssa, opline, ssa_op);
				orig = t1;
				t1 = zend_fetch_prop_type(script, prop_info, NULL);
				t2 = OP1_DATA_INFO();
			} else if (opline->opcode == ZEND_ASSIGN_DIM_OP) {
				if (t1 & MAY_BE_ARRAY_OF_REF) {
			        tmp |= MAY_BE_REF;
				}
				orig = t1;
				t1 = zend_array_element_type(t1, opline->op1_type, 1, 0);
				t2 = OP1_DATA_INFO();
			} else if (opline->opcode == ZEND_ASSIGN_STATIC_PROP_OP) {
				prop_info = zend_fetch_static_prop_info(script, op_array, ssa, opline);
				t1 = zend_fetch_prop_type(script, prop_info, NULL);
				t2 = OP1_DATA_INFO();
			} else {
				if (t1 & MAY_BE_REF) {
			        tmp |= MAY_BE_REF;
				}
			}

			tmp |= binary_op_result_type(
				ssa, opline->extended_value, t1, t2,
				opline->opcode == ZEND_ASSIGN_OP ? ssa_op->op1_def : -1, optimization_level);
			if (tmp & (MAY_BE_STRING|MAY_BE_ARRAY)) {
				tmp |= MAY_BE_RC1 | MAY_BE_RCN;
			}
			if (tmp & (MAY_BE_OBJECT|MAY_BE_RESOURCE)) {
				tmp |= MAY_BE_RC1 | MAY_BE_RCN;
			}

			if (opline->opcode == ZEND_ASSIGN_DIM_OP) {
				if (opline->op1_type == IS_CV) {
					orig = assign_dim_result_type(orig, OP2_INFO(), tmp, opline->op2_type);
					UPDATE_SSA_TYPE(orig, ssa_op->op1_def);
					COPY_SSA_OBJ_TYPE(ssa_op->op1_use, ssa_op->op1_def);
				}
			} else if (opline->opcode == ZEND_ASSIGN_OBJ_OP) {
				if (opline->op1_type == IS_CV) {
					orig = (orig & (MAY_BE_REF|MAY_BE_OBJECT))|MAY_BE_RC1|MAY_BE_RCN;
					UPDATE_SSA_TYPE(orig, ssa_op->op1_def);
					COPY_SSA_OBJ_TYPE(ssa_op->op1_use, ssa_op->op1_def);
				}
			} else if (opline->opcode == ZEND_ASSIGN_STATIC_PROP_OP) {
				/* Nothing to do */
			} else {
				if (opline->opcode == ZEND_ASSIGN_OP && ssa_op->result_def >= 0 && (tmp & MAY_BE_RC1)) {
					tmp |= MAY_BE_RCN;
				}
				UPDATE_SSA_TYPE(tmp, ssa_op->op1_def);
			}
			if (ssa_op->result_def >= 0) {
				ce = NULL;
				if (opline->opcode == ZEND_ASSIGN_DIM_OP) {
					if (opline->op2_type == IS_UNUSED) {
						/* When appending to an array and the LONG_MAX key is already used
						 * null will be returned. */
						tmp |= MAY_BE_NULL;
					}
					if (t2 & (MAY_BE_ARRAY | MAY_BE_OBJECT)) {
						/* Arrays and objects cannot be used as keys. */
						tmp |= MAY_BE_NULL;
					}
					if (t1 & (MAY_BE_ANY - (MAY_BE_NULL | MAY_BE_FALSE | MAY_BE_STRING | MAY_BE_ARRAY))) {
						/* null and false are implicitly converted to array, anything else
						 * results in a null return value. */
						tmp |= MAY_BE_NULL;
					}
					if (tmp & MAY_BE_REF) {
						/* Typed reference may cause auto conversion */
						tmp |= MAY_BE_ANY;
					}
				} else if (opline->opcode == ZEND_ASSIGN_OBJ_OP) {
					/* The return value must also satisfy the property type */
					if (prop_info) {
						t1 = zend_fetch_prop_type(script, prop_info, &ce);
						if ((t1 & (MAY_BE_LONG|MAY_BE_DOUBLE)) == MAY_BE_LONG
						 && (tmp & (MAY_BE_LONG|MAY_BE_DOUBLE)) == MAY_BE_DOUBLE) {
							/* DOUBLE may be auto-converted to LONG */
							tmp |= MAY_BE_LONG;
							tmp &= ~MAY_BE_DOUBLE;
						}
						tmp &= t1;
					}
				} else if (opline->opcode == ZEND_ASSIGN_STATIC_PROP_OP) {
					/* The return value must also satisfy the property type */
					if (prop_info) {
						t1 = zend_fetch_prop_type(script, prop_info, &ce);
						if ((t1 & (MAY_BE_LONG|MAY_BE_DOUBLE)) == MAY_BE_LONG
						 && (tmp & (MAY_BE_LONG|MAY_BE_DOUBLE)) == MAY_BE_DOUBLE) {
							/* DOUBLE may be auto-converted to LONG */
							tmp |= MAY_BE_LONG;
							tmp &= ~MAY_BE_DOUBLE;
						}
						tmp &= t1;
					}
				} else {
					if (tmp & MAY_BE_REF) {
						/* Typed reference may cause auto conversion */
						tmp |= MAY_BE_ANY;
					}
				}
				tmp &= ~MAY_BE_REF;
				UPDATE_SSA_TYPE(tmp, ssa_op->result_def);
				if (ce) {
					UPDATE_SSA_OBJ_TYPE(ce, 1, ssa_op->result_def);
				}
			}
			break;
		}
		case ZEND_PRE_INC:
		case ZEND_PRE_DEC:
			tmp = 0;
			if (t1 & (MAY_BE_RC1|MAY_BE_RCN)) {
				tmp |= MAY_BE_RC1;
				if (ssa_op->result_def >= 0) {
					tmp |= MAY_BE_RCN;
				}
			}
			if ((t1 & (MAY_BE_ANY|MAY_BE_UNDEF)) == MAY_BE_LONG) {
				if (!ssa_var_info[ssa_op->op1_use].has_range ||
				    (opline->opcode == ZEND_PRE_DEC &&
				     (ssa_var_info[ssa_op->op1_use].range.underflow ||
				      ssa_var_info[ssa_op->op1_use].range.min == ZEND_LONG_MIN)) ||
				     (opline->opcode == ZEND_PRE_INC &&
				      (ssa_var_info[ssa_op->op1_use].range.overflow ||
				       ssa_var_info[ssa_op->op1_use].range.max == ZEND_LONG_MAX))) {
					/* may overflow */
					tmp |= MAY_BE_LONG | MAY_BE_DOUBLE;
				} else {
					tmp |= MAY_BE_LONG;
				}
			} else {
				if (t1 & (MAY_BE_UNDEF | MAY_BE_NULL)) {
					if (opline->opcode == ZEND_PRE_INC) {
						tmp |= MAY_BE_LONG;
					} else {
						tmp |= MAY_BE_NULL;
					}
				}
				if (t1 & MAY_BE_LONG) {
					tmp |= MAY_BE_LONG | MAY_BE_DOUBLE;
				}
				if (t1 & MAY_BE_DOUBLE) {
					tmp |= MAY_BE_DOUBLE;
				}
				if (t1 & MAY_BE_STRING) {
					tmp |= MAY_BE_STRING | MAY_BE_LONG | MAY_BE_DOUBLE;
				}
				tmp |= t1 & (MAY_BE_FALSE | MAY_BE_TRUE | MAY_BE_OBJECT);
			}
			if (ssa_op->result_def >= 0) {
				UPDATE_SSA_TYPE(tmp, ssa_op->result_def);
			}
			if (ssa_op->op1_def >= 0) {
				if (t1 & MAY_BE_REF) {
					tmp |= MAY_BE_REF;
				}
				UPDATE_SSA_TYPE(tmp, ssa_op->op1_def);
			}
			break;
		case ZEND_POST_INC:
		case ZEND_POST_DEC:
			if (ssa_op->result_def >= 0) {
				tmp = 0;
				if (t1 & (MAY_BE_RC1|MAY_BE_RCN)) {
					tmp |= MAY_BE_RC1|MAY_BE_RCN;
				}
				tmp |= t1 & ~(MAY_BE_UNDEF|MAY_BE_REF|MAY_BE_RCN);
				if (t1 & MAY_BE_UNDEF) {
					tmp |= MAY_BE_NULL;
				}
				UPDATE_SSA_TYPE(tmp, ssa_op->result_def);
			}
			tmp = 0;
			if (t1 & MAY_BE_REF) {
				tmp |= MAY_BE_REF;
			}
			if (t1 & (MAY_BE_RC1|MAY_BE_RCN)) {
				tmp |= MAY_BE_RC1;
			}
			if ((t1 & (MAY_BE_ANY|MAY_BE_UNDEF)) == MAY_BE_LONG) {
				if (!ssa_var_info[ssa_op->op1_use].has_range ||
				     (opline->opcode == ZEND_POST_DEC &&
				      (ssa_var_info[ssa_op->op1_use].range.underflow ||
				       ssa_var_info[ssa_op->op1_use].range.min == ZEND_LONG_MIN)) ||
				      (opline->opcode == ZEND_POST_INC &&
				       (ssa_var_info[ssa_op->op1_use].range.overflow ||
				        ssa_var_info[ssa_op->op1_use].range.max == ZEND_LONG_MAX))) {
					/* may overflow */
					tmp |= MAY_BE_LONG | MAY_BE_DOUBLE;
				} else {
					tmp |= MAY_BE_LONG;
				}
			} else {
				if (t1 & (MAY_BE_UNDEF | MAY_BE_NULL)) {
					if (opline->opcode == ZEND_POST_INC) {
						tmp |= MAY_BE_LONG;
					} else {
						tmp |= MAY_BE_NULL;
					}
				}
				if (t1 & MAY_BE_LONG) {
					tmp |= MAY_BE_LONG | MAY_BE_DOUBLE;
				}
				if (t1 & MAY_BE_DOUBLE) {
					tmp |= MAY_BE_DOUBLE;
				}
				if (t1 & MAY_BE_STRING) {
					tmp |= MAY_BE_STRING | MAY_BE_LONG | MAY_BE_DOUBLE;
				}
				tmp |= t1 & (MAY_BE_FALSE | MAY_BE_TRUE | MAY_BE_RESOURCE | MAY_BE_ARRAY | MAY_BE_OBJECT | MAY_BE_ARRAY_OF_ANY | MAY_BE_ARRAY_OF_REF | MAY_BE_ARRAY_KEY_ANY);
			}
			if (ssa_op->op1_def >= 0) {
				UPDATE_SSA_TYPE(tmp, ssa_op->op1_def);
			}
			break;
		case ZEND_ASSIGN_DIM:
			if (opline->op1_type == IS_CV) {
				tmp = assign_dim_result_type(t1, t2, OP1_DATA_INFO(), opline->op2_type);
				tmp |= ssa->var_info[ssa_op->op1_def].type & (MAY_BE_ARRAY_PACKED|MAY_BE_ARRAY_NUMERIC_HASH|MAY_BE_ARRAY_STRING_HASH);
				UPDATE_SSA_TYPE(tmp, ssa_op->op1_def);
				COPY_SSA_OBJ_TYPE(ssa_op->op1_use, ssa_op->op1_def);
			}
			if (ssa_op->result_def >= 0) {
				tmp = 0;
				if (t1 & MAY_BE_STRING) {
					tmp |= MAY_BE_STRING | MAY_BE_NULL;
				}
				if (t1 & MAY_BE_OBJECT) {
					tmp |= (MAY_BE_ANY | MAY_BE_ARRAY_KEY_ANY | MAY_BE_ARRAY_OF_ANY | MAY_BE_ARRAY_OF_REF);
				}
				if (t1 & (MAY_BE_ARRAY|MAY_BE_FALSE|MAY_BE_NULL|MAY_BE_UNDEF)) {
					tmp |= (OP1_DATA_INFO() & (MAY_BE_ANY | MAY_BE_ARRAY_KEY_ANY | MAY_BE_ARRAY_OF_ANY | MAY_BE_ARRAY_OF_REF));

					if (OP1_DATA_INFO() & MAY_BE_UNDEF) {
						tmp |= MAY_BE_NULL;
					}
					if (t1 & MAY_BE_ARRAY_OF_REF) {
						/* A scalar type conversion may occur when assigning to a typed reference. */
						tmp |= MAY_BE_NULL|MAY_BE_FALSE|MAY_BE_TRUE|MAY_BE_LONG|MAY_BE_DOUBLE|MAY_BE_STRING;
					}
				}
				if (t1 & (MAY_BE_TRUE|MAY_BE_LONG|MAY_BE_DOUBLE|MAY_BE_RESOURCE)) {
					tmp |= MAY_BE_NULL;
				}
				tmp |= MAY_BE_RC1 | MAY_BE_RCN;
				UPDATE_SSA_TYPE(tmp, ssa_op->result_def);
			}
			if ((ssa_op+1)->op1_def >= 0) {
				opline++;
				ssa_op++;
				tmp = OP1_INFO();
				if (tmp & (MAY_BE_ANY | MAY_BE_REF)) {
					if (tmp & MAY_BE_RC1) {
						tmp |= MAY_BE_RCN;
					}
				}
				UPDATE_SSA_TYPE(tmp, ssa_op->op1_def);
			}
			break;
		case ZEND_ASSIGN_OBJ:
			if (opline->op1_type == IS_CV) {
				tmp = (t1 & (MAY_BE_REF|MAY_BE_OBJECT))|MAY_BE_RC1|MAY_BE_RCN;
				UPDATE_SSA_TYPE(tmp, ssa_op->op1_def);
				COPY_SSA_OBJ_TYPE(ssa_op->op1_use, ssa_op->op1_def);
			}
			if (ssa_op->result_def >= 0) {
				// TODO: If there is no __set we might do better
				tmp = zend_fetch_prop_type(script,
					zend_fetch_prop_info(op_array, ssa, opline, ssa_op), &ce);
				UPDATE_SSA_TYPE(tmp, ssa_op->result_def);
				if (ce) {
					UPDATE_SSA_OBJ_TYPE(ce, 1, ssa_op->result_def);
				}
			}
			if ((ssa_op+1)->op1_def >= 0) {
				opline++;
				ssa_op++;
				tmp = OP1_INFO();
				if (tmp & MAY_BE_RC1) {
					tmp |= MAY_BE_RCN;
				}
				UPDATE_SSA_TYPE(tmp, ssa_op->op1_def);
			}
			break;
		case ZEND_ASSIGN_STATIC_PROP:
			if (ssa_op->result_def >= 0) {
				tmp = MAY_BE_ANY | MAY_BE_ARRAY_KEY_ANY | MAY_BE_ARRAY_OF_ANY | MAY_BE_ARRAY_OF_REF | MAY_BE_RC1 | MAY_BE_RCN;
				UPDATE_SSA_TYPE(tmp, ssa_op->result_def);
			}
			if ((ssa_op+1)->op1_def >= 0) {
				opline++;
				ssa_op++;
				tmp = OP1_INFO();
				if (tmp & MAY_BE_RC1) {
					tmp |= MAY_BE_RCN;
				}
				UPDATE_SSA_TYPE(tmp, ssa_op->op1_def);
			}
			break;
		case ZEND_PRE_INC_OBJ:
		case ZEND_PRE_DEC_OBJ:
		case ZEND_POST_INC_OBJ:
		case ZEND_POST_DEC_OBJ:
			if (opline->op1_type == IS_CV) {
				tmp = (t1 & (MAY_BE_REF|MAY_BE_OBJECT))|MAY_BE_RC1|MAY_BE_RCN;
				UPDATE_SSA_TYPE(tmp, ssa_op->op1_def);
				COPY_SSA_OBJ_TYPE(ssa_op->op1_use, ssa_op->op1_def);
			}
			if (ssa_op->result_def >= 0) {
				// TODO: ???
				tmp = MAY_BE_RC1 | MAY_BE_RCN | MAY_BE_ANY | MAY_BE_ARRAY_KEY_ANY | MAY_BE_ARRAY_OF_ANY | MAY_BE_ARRAY_OF_REF;
				UPDATE_SSA_TYPE(tmp, ssa_op->result_def);
			}
			break;
		case ZEND_ASSIGN:
			if (ssa_op->op2_def >= 0) {
				tmp = t2;
				if (tmp & MAY_BE_RC1) {
					tmp |= MAY_BE_RCN;
				}
				UPDATE_SSA_TYPE(tmp, ssa_op->op2_def);
			}
			tmp = t2 & ~(MAY_BE_UNDEF|MAY_BE_REF|MAY_BE_RC1|MAY_BE_RCN);
			if (t2 & MAY_BE_UNDEF) {
				tmp |= MAY_BE_NULL;
			}
			if (t1 & MAY_BE_REF) {
				tmp |= MAY_BE_REF;
			}
			if (t2 & MAY_BE_REF) {
				tmp |= MAY_BE_RC1 | MAY_BE_RCN;
			} else if (opline->op2_type & (IS_TMP_VAR|IS_VAR)) {
				tmp |= t2 & (MAY_BE_RC1|MAY_BE_RCN);
			} else if (t2 & (MAY_BE_RC1|MAY_BE_RCN)) {
				tmp |= MAY_BE_RCN;
			}
			if (RETURN_VALUE_USED(opline) && (tmp & MAY_BE_RC1)) {
				tmp |= MAY_BE_RCN;
			}
			if (ssa_op->op1_def >= 0) {
				if (ssa_var_info[ssa_op->op1_def].use_as_double) {
					tmp &= ~MAY_BE_LONG;
					tmp |= MAY_BE_DOUBLE;
				}
				UPDATE_SSA_TYPE(tmp, ssa_op->op1_def);
				COPY_SSA_OBJ_TYPE(ssa_op->op2_use, ssa_op->op1_def);
			}
			if (ssa_op->result_def >= 0) {
				if (tmp & MAY_BE_REF) {
					/* A scalar type conversion may occur when assigning to a typed reference. */
					tmp &= ~MAY_BE_REF;
					tmp |= MAY_BE_NULL|MAY_BE_FALSE|MAY_BE_TRUE|MAY_BE_LONG|MAY_BE_DOUBLE|MAY_BE_STRING|MAY_BE_RC1|MAY_BE_RCN;
				}
				if ((tmp & (MAY_BE_RC1|MAY_BE_RCN)) == MAY_BE_RCN) {
					/* refcount may be indirectly decremented. Make an exception if the result is used in the next instruction */
					if (!ssa_opcodes) {
						if (ssa->vars[ssa_op->result_def].use_chain < 0
						 || opline + 1 != op_array->opcodes + ssa->vars[ssa_op->result_def].use_chain) {
							tmp |= MAY_BE_RC1;
					    }
					} else {
						if (ssa->vars[ssa_op->result_def].use_chain < 0
						 || opline + 1 != ssa_opcodes[ssa->vars[ssa_op->result_def].use_chain]) {
							tmp |= MAY_BE_RC1;
					    }
					}
				}
				UPDATE_SSA_TYPE(tmp, ssa_op->result_def);
				COPY_SSA_OBJ_TYPE(ssa_op->op2_use, ssa_op->result_def);
			}
			break;
		case ZEND_ASSIGN_REF:
// TODO: ???
			if (opline->op2_type == IS_CV) {
				tmp = (MAY_BE_REF | t2) & ~(MAY_BE_UNDEF|MAY_BE_RC1|MAY_BE_RCN);
				if (t2 & MAY_BE_UNDEF) {
					tmp |= MAY_BE_NULL;
				}
				UPDATE_SSA_TYPE(tmp, ssa_op->op2_def);
			}
			if (opline->op2_type == IS_VAR && opline->extended_value == ZEND_RETURNS_FUNCTION) {
				tmp = (MAY_BE_REF | MAY_BE_RCN | MAY_BE_RC1 | t2) & ~MAY_BE_UNDEF;
			} else {
				tmp = (MAY_BE_REF | t2) & ~(MAY_BE_UNDEF|MAY_BE_RC1|MAY_BE_RCN);
			}
			if (t2 & MAY_BE_UNDEF) {
				tmp |= MAY_BE_NULL;
			}
			UPDATE_SSA_TYPE(tmp, ssa_op->op1_def);
			if (ssa_op->result_def >= 0) {
				UPDATE_SSA_TYPE(tmp, ssa_op->result_def);
			}
			break;
		case ZEND_ASSIGN_OBJ_REF:
			if (opline->op1_type == IS_CV) {
				tmp = t1;
				if (tmp & MAY_BE_OBJECT) {
					tmp |= MAY_BE_RC1 | MAY_BE_RCN;
				}
				UPDATE_SSA_TYPE(tmp, ssa_op->op1_def);
				COPY_SSA_OBJ_TYPE(ssa_op->op1_use, ssa_op->op1_def);
			}

			t2 = OP1_DATA_INFO();
			if ((opline+1)->op1_type == IS_VAR && (opline->extended_value & ZEND_RETURNS_FUNCTION)) {
				tmp = (MAY_BE_REF | MAY_BE_RCN | MAY_BE_RC1 | t2) & ~MAY_BE_UNDEF;
			} else {
				tmp = (MAY_BE_REF | t2) & ~(MAY_BE_UNDEF|MAY_BE_RC1|MAY_BE_RCN);
			}
			if (t2 & MAY_BE_UNDEF) {
				tmp |= MAY_BE_NULL;
			}
			if (ssa_op->result_def >= 0) {
				UPDATE_SSA_TYPE(tmp, ssa_op->result_def);
			}
			if ((opline+1)->op1_type == IS_CV) {
				opline++;
				ssa_op++;
				tmp = (MAY_BE_REF | t2) & ~(MAY_BE_UNDEF|MAY_BE_RC1|MAY_BE_RCN);
				if (t2 & MAY_BE_UNDEF) {
					tmp |= MAY_BE_NULL;
				}
				UPDATE_SSA_TYPE(tmp, ssa_op->op1_def);
			}
			break;
		case ZEND_ASSIGN_STATIC_PROP_REF:
			if (ssa_op->result_def >= 0) {
				UPDATE_SSA_TYPE(MAY_BE_REF, ssa_op->result_def);
			}
			if ((opline+1)->op1_type == IS_CV) {
				opline++;
				ssa_op++;
				UPDATE_SSA_TYPE(MAY_BE_REF, ssa_op->op1_def);
			}
			break;
		case ZEND_BIND_GLOBAL:
			tmp = MAY_BE_REF | MAY_BE_ANY
				| MAY_BE_ARRAY_KEY_ANY | MAY_BE_ARRAY_OF_ANY | MAY_BE_ARRAY_OF_REF;
			UPDATE_SSA_TYPE(tmp, ssa_op->op1_def);
			break;
		case ZEND_BIND_STATIC:
			tmp = MAY_BE_ANY | MAY_BE_ARRAY_KEY_ANY | MAY_BE_ARRAY_OF_ANY | MAY_BE_ARRAY_OF_REF
				| ((opline->extended_value & ZEND_BIND_REF) ? MAY_BE_REF : (MAY_BE_RC1 | MAY_BE_RCN));
			if (opline->extended_value & ZEND_BIND_IMPLICIT) {
				tmp |= MAY_BE_UNDEF;
			}
			UPDATE_SSA_TYPE(tmp, ssa_op->op1_def);
			break;
		case ZEND_SEND_VAR:
			if (ssa_op->op1_def >= 0) {
				tmp = t1;
				if (t1 & (MAY_BE_RC1|MAY_BE_REF)) {
					tmp |= MAY_BE_RCN;
				}
				UPDATE_SSA_TYPE(tmp, ssa_op->op1_def);
				COPY_SSA_OBJ_TYPE(ssa_op->op1_use, ssa_op->op1_def);
			}
			break;
		case ZEND_BIND_LEXICAL:
			if (ssa_op->op2_def >= 0) {
				if (opline->extended_value & ZEND_BIND_REF) {
					tmp = t2 | MAY_BE_REF;
				} else {
					tmp = t2 & ~(MAY_BE_RC1|MAY_BE_RCN);
					if (t2 & (MAY_BE_RC1|MAY_BE_RCN)) {
						tmp |= MAY_BE_RCN;
					}
				}
				UPDATE_SSA_TYPE(tmp, ssa_op->op2_def);
				COPY_SSA_OBJ_TYPE(ssa_op->op2_use, ssa_op->op2_def);
			}
			break;
		case ZEND_YIELD:
			if (ssa_op->op1_def >= 0) {
				if (op_array->fn_flags & ZEND_ACC_RETURN_REFERENCE) {
					tmp = t1 | MAY_BE_REF;
				} else {
					tmp = t1 & ~(MAY_BE_RC1|MAY_BE_RCN);
					if (t1 & (MAY_BE_RC1|MAY_BE_RCN)) {
						tmp |= MAY_BE_RCN;
					}
				}
				UPDATE_SSA_TYPE(tmp, ssa_op->op1_def);
				COPY_SSA_OBJ_TYPE(ssa_op->op1_use, ssa_op->op1_def);
			}
			if (ssa_op->result_def >= 0) {
				tmp = MAY_BE_ANY | MAY_BE_ARRAY_KEY_ANY | MAY_BE_ARRAY_OF_ANY | MAY_BE_ARRAY_OF_REF
					| MAY_BE_RC1 | MAY_BE_RCN;
				UPDATE_SSA_TYPE(tmp, ssa_op->result_def);
			}
			break;
		case ZEND_SEND_VAR_EX:
		case ZEND_SEND_FUNC_ARG:
			if (ssa_op->op1_def >= 0) {
				tmp = (t1 & MAY_BE_UNDEF)|MAY_BE_REF|MAY_BE_RC1|MAY_BE_RCN|MAY_BE_ANY|MAY_BE_ARRAY_KEY_ANY|MAY_BE_ARRAY_OF_ANY|MAY_BE_ARRAY_OF_REF;
				UPDATE_SSA_TYPE(tmp, ssa_op->op1_def);
			}
			break;
		case ZEND_SEND_REF:
			if (ssa_op->op1_def >= 0) {
				tmp = MAY_BE_REF|MAY_BE_RC1|MAY_BE_RCN|MAY_BE_ANY|MAY_BE_ARRAY_KEY_ANY|MAY_BE_ARRAY_OF_ANY|MAY_BE_ARRAY_OF_REF;
				UPDATE_SSA_TYPE(tmp, ssa_op->op1_def);
			}
			break;
		case ZEND_SEND_UNPACK:
			if (ssa_op->op1_def >= 0) {
				tmp = t1;
				if (t1 & MAY_BE_ARRAY) {
					tmp |= MAY_BE_RC1 | MAY_BE_RCN;
					if (t1 & MAY_BE_ARRAY_OF_ANY) {
						/* SEND_UNPACK may acquire references into the array */
						tmp |= MAY_BE_ARRAY_OF_ANY | MAY_BE_ARRAY_OF_REF;
					}
				}
				if (t1 & MAY_BE_OBJECT) {
					tmp |= MAY_BE_RC1 | MAY_BE_RCN;
				}
				UPDATE_SSA_TYPE(tmp, ssa_op->op1_def);
			}
			break;
		case ZEND_FAST_CONCAT:
		case ZEND_ROPE_INIT:
		case ZEND_ROPE_ADD:
		case ZEND_ROPE_END:
			UPDATE_SSA_TYPE(MAY_BE_STRING|MAY_BE_RC1|MAY_BE_RCN, ssa_op->result_def);
			break;
		case ZEND_RECV:
		case ZEND_RECV_INIT:
		case ZEND_RECV_VARIADIC:
		{
			/* Typehinting */
			zend_arg_info *arg_info = &op_array->arg_info[opline->op1.num-1];

			ce = NULL;
			tmp = zend_fetch_arg_info_type(script, arg_info, &ce);
			if (ZEND_ARG_SEND_MODE(arg_info)) {
				tmp |= MAY_BE_REF;
				ce = NULL;
			}

			if (opline->opcode == ZEND_RECV_VARIADIC) {
				uint32_t elem_type = tmp & MAY_BE_REF
					? MAY_BE_ARRAY_OF_ANY|MAY_BE_ARRAY_OF_REF
					: (tmp & MAY_BE_ANY) << MAY_BE_ARRAY_SHIFT;
				tmp = MAY_BE_RC1|MAY_BE_RCN|MAY_BE_ARRAY|MAY_BE_ARRAY_KEY_ANY|elem_type;
				ce = NULL;
			}

			UPDATE_SSA_TYPE(tmp, ssa_op->result_def);
			if (ce) {
				UPDATE_SSA_OBJ_TYPE(ce, 1, ssa_op->result_def);
			} else {
				UPDATE_SSA_OBJ_TYPE(NULL, 0, ssa_op->result_def);
			}
			break;
		}
		case ZEND_DECLARE_ANON_CLASS:
			UPDATE_SSA_TYPE(MAY_BE_CLASS, ssa_op->result_def);
			if (script && (ce = zend_hash_find_ptr(&script->class_table, Z_STR_P(CRT_CONSTANT(opline->op1)))) != NULL) {
				UPDATE_SSA_OBJ_TYPE(ce, 0, ssa_op->result_def);
			}
			break;
		case ZEND_FETCH_CLASS:
			UPDATE_SSA_TYPE(MAY_BE_CLASS, ssa_op->result_def);
			if (opline->op2_type == IS_UNUSED) {
				switch (opline->op1.num & ZEND_FETCH_CLASS_MASK) {
					case ZEND_FETCH_CLASS_SELF:
						if (op_array->scope) {
							UPDATE_SSA_OBJ_TYPE(op_array->scope, 0, ssa_op->result_def);
						} else {
							UPDATE_SSA_OBJ_TYPE(NULL, 0, ssa_op->result_def);
						}
						break;
					case ZEND_FETCH_CLASS_PARENT:
						if (op_array->scope && op_array->scope->parent && (op_array->scope->ce_flags & ZEND_ACC_LINKED)) {
							UPDATE_SSA_OBJ_TYPE(op_array->scope->parent, 0, ssa_op->result_def);
						} else {
							UPDATE_SSA_OBJ_TYPE(NULL, 0, ssa_op->result_def);
						}
						break;
					case ZEND_FETCH_CLASS_STATIC:
					default:
						UPDATE_SSA_OBJ_TYPE(NULL, 0, ssa_op->result_def);
						break;
				}
			} else if (opline->op2_type == IS_CONST) {
				zval *zv = CRT_CONSTANT(opline->op2);
				if (Z_TYPE_P(zv) == IS_STRING) {
					ce = zend_optimizer_get_class_entry(script, op_array, Z_STR_P(zv+1));
					UPDATE_SSA_OBJ_TYPE(ce, 0, ssa_op->result_def);
				} else {
					UPDATE_SSA_OBJ_TYPE(NULL, 0, ssa_op->result_def);
				}
			} else {
				COPY_SSA_OBJ_TYPE(ssa_op->op2_use, ssa_op->result_def);
			}
			break;
		case ZEND_NEW:
			tmp = MAY_BE_RC1|MAY_BE_RCN|MAY_BE_OBJECT;
			ce = zend_optimizer_get_class_entry_from_op1(script, op_array, opline);
			if (ce) {
				UPDATE_SSA_OBJ_TYPE(ce, 0, ssa_op->result_def);
			} else if ((t1 & MAY_BE_CLASS) && ssa_op->op1_use >= 0 && ssa_var_info[ssa_op->op1_use].ce) {
				UPDATE_SSA_OBJ_TYPE(ssa_var_info[ssa_op->op1_use].ce, ssa_var_info[ssa_op->op1_use].is_instanceof, ssa_op->result_def);
			} else {
				UPDATE_SSA_OBJ_TYPE(NULL, 0, ssa_op->result_def);
			}
			UPDATE_SSA_TYPE(tmp, ssa_op->result_def);
			break;
		case ZEND_CLONE:
			UPDATE_SSA_TYPE(MAY_BE_RC1|MAY_BE_RCN|MAY_BE_OBJECT, ssa_op->result_def);
			COPY_SSA_OBJ_TYPE(ssa_op->op1_use, ssa_op->result_def);
			break;
		case ZEND_INIT_ARRAY:
		case ZEND_ADD_ARRAY_ELEMENT:
			if (ssa_op->op1_def >= 0) {
				if (opline->extended_value & ZEND_ARRAY_ELEMENT_REF) {
					tmp = (MAY_BE_REF | t1) & ~(MAY_BE_UNDEF|MAY_BE_RC1|MAY_BE_RCN);
					if (t1 & MAY_BE_UNDEF) {
						tmp |= MAY_BE_NULL;
					}
				} else if ((t1 & (MAY_BE_REF|MAY_BE_RC1|MAY_BE_RCN)) == MAY_BE_REF) {
					tmp = (MAY_BE_REF | t1) & ~(MAY_BE_UNDEF|MAY_BE_RC1|MAY_BE_RCN);
					if (t1 & MAY_BE_UNDEF) {
						tmp |= MAY_BE_NULL;
					}
				} else if (t1 & MAY_BE_REF) {
					tmp = (MAY_BE_RC1 | MAY_BE_RCN | MAY_BE_REF | t1);
				} else {
					tmp = t1;
					if (t1 & MAY_BE_RC1) {
						tmp |= MAY_BE_RCN;
					}
				}
				UPDATE_SSA_TYPE(tmp, ssa_op->op1_def);
			}
			if (ssa_op->result_def >= 0) {
				uint32_t arr_type;
				if (opline->opcode == ZEND_INIT_ARRAY) {
					arr_type = 0;
				} else {
					arr_type = RES_USE_INFO();
				}
				tmp = MAY_BE_RC1|MAY_BE_ARRAY|arr_type;
				if (opline->op1_type != IS_UNUSED
				 && (opline->op2_type == IS_UNUSED
				  || (t2 & (MAY_BE_UNDEF|MAY_BE_NULL|MAY_BE_FALSE|MAY_BE_TRUE|MAY_BE_LONG|MAY_BE_DOUBLE|MAY_BE_RESOURCE|MAY_BE_STRING)))) {
					tmp |= assign_dim_array_result_type(arr_type, t2, t1, opline->op2_type);
					if (opline->extended_value & ZEND_ARRAY_ELEMENT_REF) {
						tmp |= MAY_BE_ARRAY_OF_ANY|MAY_BE_ARRAY_OF_REF;
					}
				}
				UPDATE_SSA_TYPE(tmp, ssa_op->result_def);
			}
			break;
		case ZEND_ADD_ARRAY_UNPACK:
			tmp = ssa_var_info[ssa_op->result_use].type;
			ZEND_ASSERT(tmp & MAY_BE_ARRAY);
			tmp |= t1 & (MAY_BE_ARRAY_KEY_ANY|MAY_BE_ARRAY_OF_ANY|MAY_BE_ARRAY_OF_REF);
			if (t1 & MAY_BE_OBJECT) {
				tmp |= MAY_BE_ARRAY_KEY_ANY | MAY_BE_ARRAY_OF_ANY;
			}
			UPDATE_SSA_TYPE(tmp, ssa_op->result_def);
			break;
		case ZEND_UNSET_CV:
			tmp = MAY_BE_UNDEF;
			if (!op_array->function_name) {
				/* In global scope, we know nothing */
				tmp |= MAY_BE_REF;
			}
			UPDATE_SSA_TYPE(tmp, ssa_op->op1_def);
			break;
		case ZEND_UNSET_DIM:
		case ZEND_UNSET_OBJ:
			if (ssa_op->op1_def >= 0) {
				UPDATE_SSA_TYPE(t1, ssa_op->op1_def);
				COPY_SSA_OBJ_TYPE(ssa_op->op1_use, ssa_op->op1_def);
			}
			break;
		case ZEND_FE_RESET_R:
		case ZEND_FE_RESET_RW:
			if (ssa_op->op1_def >= 0) {
				tmp = t1;
				if (opline->opcode == ZEND_FE_RESET_RW) {
					tmp |= MAY_BE_REF;
				} else if (t1 & MAY_BE_RC1) {
					tmp |= MAY_BE_RCN;
				}
				UPDATE_SSA_TYPE(tmp, ssa_op->op1_def);
				COPY_SSA_OBJ_TYPE(ssa_op->op1_use, ssa_op->op1_def);
			}
			if (opline->opcode == ZEND_FE_RESET_RW) {
//???
				tmp = MAY_BE_REF | (t1 & (MAY_BE_ARRAY | MAY_BE_OBJECT));
			} else {
				tmp = MAY_BE_RC1 | MAY_BE_RCN | (t1 & (MAY_BE_ARRAY | MAY_BE_OBJECT | MAY_BE_ARRAY_KEY_ANY | MAY_BE_ARRAY_OF_ANY | MAY_BE_ARRAY_OF_REF));
			}
			/* The result is set to UNDEF for invalid foreach inputs. */
			if ((t1 & (MAY_BE_ANY | MAY_BE_UNDEF)) & ~(MAY_BE_ARRAY | MAY_BE_OBJECT)) {
				tmp |= MAY_BE_UNDEF;
			}
			UPDATE_SSA_TYPE(tmp, ssa_op->result_def);
			COPY_SSA_OBJ_TYPE(ssa_op->op1_use, ssa_op->result_def);
			break;
		case ZEND_FE_FETCH_R:
		case ZEND_FE_FETCH_RW:
			tmp = 0;
			if (opline->op2_type == IS_CV) {
				tmp = t2 & MAY_BE_REF;
			}
			if (t1 & MAY_BE_OBJECT) {
				if (opline->opcode == ZEND_FE_FETCH_RW) {
					tmp |= MAY_BE_REF | MAY_BE_ANY | MAY_BE_ARRAY_KEY_ANY | MAY_BE_ARRAY_OF_ANY | MAY_BE_ARRAY_OF_REF;
				} else {
					tmp |= MAY_BE_RCN | MAY_BE_ANY | MAY_BE_ARRAY_KEY_ANY | MAY_BE_ARRAY_OF_ANY | MAY_BE_ARRAY_OF_REF;
					if (opline->op2_type != IS_CV) {
						tmp |= MAY_BE_REF;
					}
				}
			}
			if (t1 & MAY_BE_ARRAY) {
				if (opline->opcode == ZEND_FE_FETCH_RW) {
					tmp |= MAY_BE_REF | MAY_BE_RCN | MAY_BE_ANY | MAY_BE_ARRAY_KEY_ANY | MAY_BE_ARRAY_OF_ANY | MAY_BE_ARRAY_OF_REF;
				} else {
					tmp |= ((t1 & MAY_BE_ARRAY_OF_ANY) >> MAY_BE_ARRAY_SHIFT);
					if (tmp & MAY_BE_ARRAY) {
						tmp |= MAY_BE_ARRAY_KEY_ANY | MAY_BE_ARRAY_OF_ANY | MAY_BE_ARRAY_OF_REF;
					}
					if (t1 & MAY_BE_ARRAY_OF_REF) {
						tmp |= MAY_BE_RC1 | MAY_BE_RCN;
						if (opline->op2_type != IS_CV) {
							tmp |= MAY_BE_REF;
						}
					} else if (tmp & (MAY_BE_STRING|MAY_BE_ARRAY|MAY_BE_OBJECT|MAY_BE_RESOURCE)) {
						tmp |= MAY_BE_RC1 | MAY_BE_RCN;
					}
				}
			}
			UPDATE_SSA_TYPE(tmp, ssa_op->op2_def);
			if (ssa_op->result_def >= 0) {
				tmp = (ssa_op->result_use >= 0) ? RES_USE_INFO() : 0;
				if (t1 & MAY_BE_OBJECT) {
					tmp |= MAY_BE_RC1 | MAY_BE_RCN | MAY_BE_ANY | MAY_BE_ARRAY_KEY_ANY | MAY_BE_ARRAY_OF_ANY | MAY_BE_ARRAY_OF_REF;
				}
				if (t1 & MAY_BE_ARRAY) {
					if (t1 & MAY_BE_ARRAY_KEY_LONG) {
						tmp |= MAY_BE_LONG;
					}
					if (t1 & MAY_BE_ARRAY_KEY_STRING) {
						tmp |= MAY_BE_STRING | MAY_BE_RCN;
					}
				}
				UPDATE_SSA_TYPE(tmp, ssa_op->result_def);
			}
			break;
		case ZEND_FETCH_DIM_R:
		case ZEND_FETCH_DIM_IS:
		case ZEND_FETCH_DIM_RW:
		case ZEND_FETCH_DIM_W:
		case ZEND_FETCH_DIM_UNSET:
		case ZEND_FETCH_DIM_FUNC_ARG:
		case ZEND_FETCH_LIST_R:
		case ZEND_FETCH_LIST_W:
			if (ssa_op->op1_def >= 0) {
				uint32_t key_type = 0;
				tmp = t1 & ~(MAY_BE_RC1|MAY_BE_RCN);
				if (opline->opcode == ZEND_FETCH_DIM_W ||
				    opline->opcode == ZEND_FETCH_DIM_RW ||
				    opline->opcode == ZEND_FETCH_DIM_FUNC_ARG ||
				    opline->opcode == ZEND_FETCH_LIST_W) {
					if (t1 & (MAY_BE_UNDEF|MAY_BE_NULL|MAY_BE_FALSE)) {
						if (opline->opcode != ZEND_FETCH_DIM_FUNC_ARG) {
							tmp &= ~(MAY_BE_UNDEF|MAY_BE_NULL|MAY_BE_FALSE);
						}
						tmp |= MAY_BE_ARRAY | MAY_BE_RC1;
					}
					if (t1 & (MAY_BE_STRING|MAY_BE_ARRAY)) {
						tmp |= MAY_BE_RC1;
						if (opline->opcode == ZEND_FETCH_DIM_FUNC_ARG) {
							tmp |= t1 & MAY_BE_RCN;
						}
					}
					if (t1 & (MAY_BE_OBJECT|MAY_BE_RESOURCE)) {
						tmp |= t1 & (MAY_BE_RC1|MAY_BE_RCN);
					}
					if (opline->op2_type == IS_UNUSED) {
						if (t1 & (MAY_BE_UNDEF|MAY_BE_NULL|MAY_BE_FALSE)) {
							key_type |= MAY_BE_ARRAY_PACKED;
						}
						if (t1 & MAY_BE_ARRAY) {
							key_type |= MAY_BE_HASH_ONLY(t1) ?
								MAY_BE_ARRAY_NUMERIC_HASH : MAY_BE_ARRAY_KEY_LONG;
						}
					} else {
						if (t2 & (MAY_BE_LONG|MAY_BE_FALSE|MAY_BE_TRUE|MAY_BE_RESOURCE|MAY_BE_DOUBLE)) {
							if (t1 & (MAY_BE_UNDEF|MAY_BE_NULL|MAY_BE_FALSE)) {
								key_type |= MAY_BE_ARRAY_PACKED;
							}
							if (t1 & MAY_BE_ARRAY) {
								key_type |= MAY_BE_HASH_ONLY(t1) ?
									MAY_BE_ARRAY_NUMERIC_HASH : MAY_BE_ARRAY_KEY_LONG;
						    }
						}
						if (t2 & MAY_BE_STRING) {
							key_type |= MAY_BE_ARRAY_KEY_STRING;
							if (opline->op2_type != IS_CONST) {
								// FIXME: numeric string
								if (t1 & (MAY_BE_UNDEF|MAY_BE_NULL|MAY_BE_FALSE)) {
									key_type |= MAY_BE_ARRAY_PACKED;
								}
								if (t1 & MAY_BE_ARRAY) {
									key_type |= MAY_BE_HASH_ONLY(t1) ?
										MAY_BE_ARRAY_NUMERIC_HASH : MAY_BE_ARRAY_KEY_LONG;
							    }
							}
						}
						if (t2 & (MAY_BE_UNDEF | MAY_BE_NULL)) {
							key_type |= MAY_BE_ARRAY_KEY_STRING;
						}
					}
				} else if (opline->opcode == ZEND_FETCH_DIM_UNSET) {
					if (t1 & MAY_BE_ARRAY) {
						tmp |= MAY_BE_RC1;
					}
					if (t1 & (MAY_BE_OBJECT|MAY_BE_RESOURCE)) {
						tmp |= t1 & (MAY_BE_RC1|MAY_BE_RCN);
					}
				}
				if ((key_type & (MAY_BE_ARRAY_KEY_LONG|MAY_BE_ARRAY_KEY_STRING))
						&& (opline->opcode == ZEND_FETCH_DIM_RW
						|| opline->opcode == ZEND_FETCH_DIM_W
						|| opline->opcode == ZEND_FETCH_DIM_FUNC_ARG
						|| opline->opcode == ZEND_FETCH_LIST_W)) {
					j = ssa_vars[ssa_op->result_def].use_chain;
					if (j < 0) {
						/* no uses */
						tmp |= key_type | MAY_BE_ARRAY | MAY_BE_ARRAY_OF_NULL;
					}
					while (j >= 0) {
						zend_uchar opcode;

						if (!ssa_opcodes) {
							if (j != (opline - op_array->opcodes) + 1) {
								/* Use must be in next opline */
								tmp |= key_type | MAY_BE_ARRAY_OF_ANY | MAY_BE_ARRAY_OF_REF;
								break;
							}
							opcode = op_array->opcodes[j].opcode;
						} else {
							if (ssa_opcodes[j] != opline + 1) {
								/* Use must be in next opline */
								tmp |= key_type | MAY_BE_ARRAY_OF_ANY | MAY_BE_ARRAY_OF_REF;
								break;
							}
							opcode = ssa_opcodes[j]->opcode;
						}
						switch (opcode) {
							case ZEND_FETCH_DIM_W:
							case ZEND_FETCH_DIM_RW:
							case ZEND_FETCH_DIM_FUNC_ARG:
							case ZEND_FETCH_LIST_W:
							case ZEND_ASSIGN_DIM:
							case ZEND_ASSIGN_DIM_OP:
								tmp |= key_type | MAY_BE_ARRAY | MAY_BE_ARRAY_OF_ARRAY;
								break;
							case ZEND_SEND_VAR_EX:
							case ZEND_SEND_FUNC_ARG:
							case ZEND_SEND_VAR_NO_REF:
							case ZEND_SEND_VAR_NO_REF_EX:
							case ZEND_SEND_REF:
							case ZEND_ASSIGN_REF:
							case ZEND_YIELD:
							case ZEND_INIT_ARRAY:
							case ZEND_ADD_ARRAY_ELEMENT:
							case ZEND_RETURN_BY_REF:
							case ZEND_VERIFY_RETURN_TYPE:
							case ZEND_MAKE_REF:
							case ZEND_FE_RESET_RW:
								tmp |= key_type | MAY_BE_ARRAY_OF_ANY | MAY_BE_ARRAY_OF_REF;
								break;
							case ZEND_PRE_INC:
							case ZEND_PRE_DEC:
							case ZEND_POST_INC:
							case ZEND_POST_DEC:
								if (tmp & MAY_BE_ARRAY_OF_LONG) {
									/* may overflow */
									tmp |= key_type | MAY_BE_ARRAY_OF_DOUBLE;
								} else if (!(tmp & (MAY_BE_ARRAY_OF_LONG|MAY_BE_ARRAY_OF_DOUBLE))) {
									tmp |= key_type | MAY_BE_ARRAY_OF_LONG | MAY_BE_ARRAY_OF_DOUBLE;
								}
								break;
							case ZEND_FETCH_OBJ_W:
							case ZEND_FETCH_OBJ_RW:
							case ZEND_FETCH_OBJ_FUNC_ARG:
							case ZEND_ASSIGN_OBJ:
							case ZEND_ASSIGN_OBJ_OP:
							case ZEND_ASSIGN_OBJ_REF:
							case ZEND_PRE_INC_OBJ:
							case ZEND_PRE_DEC_OBJ:
							case ZEND_POST_INC_OBJ:
							case ZEND_POST_DEC_OBJ:
								/* These will result in an error exception, unless the element
								 * is already an object. */
								break;
							case ZEND_SEND_VAR:
							case ZEND_FETCH_DIM_R:
								/* This can occur if a DIM_FETCH_FUNC_ARG with UNUSED op2 is left
								 * behind, because it can't be converted to DIM_FETCH_R. */
								break;
							case ZEND_FREE:
								/* This may happen if the using opcode is DCEd.  */
								break;
							EMPTY_SWITCH_DEFAULT_CASE()
						}
						j = zend_ssa_next_use(ssa->ops, ssa_op->result_def, j);
						if (j >= 0) {
							tmp |= key_type | MAY_BE_ARRAY_OF_ANY | MAY_BE_ARRAY_OF_REF;
							break;
						}
					}
				}
				if (((tmp & MAY_BE_ARRAY) && (tmp & MAY_BE_ARRAY_KEY_ANY))
				 || opline->opcode == ZEND_FETCH_DIM_FUNC_ARG
				 || opline->opcode == ZEND_FETCH_DIM_R
				 || opline->opcode == ZEND_FETCH_DIM_IS
				 || opline->opcode == ZEND_FETCH_DIM_UNSET
				 || opline->opcode == ZEND_FETCH_LIST_R) {
					UPDATE_SSA_TYPE(tmp, ssa_op->op1_def);
				} else {
					/* invalid key type */
					tmp = (tmp & (MAY_BE_RC1|MAY_BE_RCN|MAY_BE_ARRAY)) |
						(t1 & ~(MAY_BE_RC1|MAY_BE_RCN|MAY_BE_UNDEF|MAY_BE_NULL|MAY_BE_FALSE));
					UPDATE_SSA_TYPE(tmp, ssa_op->op1_def);
				}
				COPY_SSA_OBJ_TYPE(ssa_op->op1_use, ssa_op->op1_def);
			}
			/* FETCH_LIST on a string behaves like FETCH_R on null */
			tmp = zend_array_element_type(
				opline->opcode != ZEND_FETCH_LIST_R ? t1 : ((t1 & ~MAY_BE_STRING) | MAY_BE_NULL),
				opline->op1_type,
				opline->opcode != ZEND_FETCH_DIM_R && opline->opcode != ZEND_FETCH_DIM_IS
					&& opline->opcode != ZEND_FETCH_LIST_R,
				opline->op2_type == IS_UNUSED);
			if (opline->opcode == ZEND_FETCH_DIM_FUNC_ARG && (t1 & (MAY_BE_TRUE|MAY_BE_LONG|MAY_BE_DOUBLE|MAY_BE_RESOURCE))) {
				tmp |= MAY_BE_NULL;
			}
			if (opline->opcode == ZEND_FETCH_DIM_IS && (t1 & MAY_BE_STRING)) {
				tmp |= MAY_BE_NULL;
			}
			if ((tmp & (MAY_BE_RC1|MAY_BE_RCN)) == MAY_BE_RCN && opline->result_type == IS_TMP_VAR) {
				/* refcount may be indirectly decremented. Make an exception if the result is used in the next instruction */
				if (!ssa_opcodes) {
					if (ssa->vars[ssa_op->result_def].use_chain < 0
					 || opline + 1 != op_array->opcodes + ssa->vars[ssa_op->result_def].use_chain) {
						tmp |= MAY_BE_RC1;
				    }
				} else {
					if (ssa->vars[ssa_op->result_def].use_chain < 0
					 || opline + 1 != ssa_opcodes[ssa->vars[ssa_op->result_def].use_chain]) {
						tmp |= MAY_BE_RC1;
				    }
				}
			}
			UPDATE_SSA_TYPE(tmp, ssa_op->result_def);
			break;
		case ZEND_FETCH_THIS:
			if (!(op_array->fn_flags & ZEND_ACC_TRAIT_CLONE)) {
				UPDATE_SSA_OBJ_TYPE(op_array->scope, 1, ssa_op->result_def);
			}
			UPDATE_SSA_TYPE(MAY_BE_RCN|MAY_BE_OBJECT, ssa_op->result_def);
			break;
		case ZEND_FETCH_OBJ_R:
		case ZEND_FETCH_OBJ_IS:
		case ZEND_FETCH_OBJ_RW:
		case ZEND_FETCH_OBJ_W:
		case ZEND_FETCH_OBJ_UNSET:
		case ZEND_FETCH_OBJ_FUNC_ARG:
			if (ssa_op->result_def >= 0) {
				uint32_t tmp = 0;
				ce = NULL;
				if (opline->op1_type != IS_UNUSED
						&& (t1 & (MAY_BE_ANY | MAY_BE_UNDEF) & ~MAY_BE_OBJECT)) {
					tmp |= MAY_BE_NULL;
				}
				if (opline->op1_type == IS_UNUSED || (t1 & MAY_BE_OBJECT)) {
					zend_property_info *prop_info = zend_fetch_prop_info(op_array, ssa, opline, ssa_op);
					tmp |= zend_fetch_prop_type(script, prop_info, &ce);
					if (opline->opcode != ZEND_FETCH_OBJ_R && opline->opcode != ZEND_FETCH_OBJ_IS) {
						tmp |= MAY_BE_REF | MAY_BE_INDIRECT;
						if ((opline->extended_value & ZEND_FETCH_OBJ_FLAGS) == ZEND_FETCH_DIM_WRITE) {
							tmp |= MAY_BE_UNDEF;
						}
						ce = NULL;
					} else if (!(opline->op1_type & (IS_VAR|IS_TMP_VAR)) || !(t1 & MAY_BE_RC1)) {
						zend_class_entry *ce = NULL;

						if (opline->op1_type == IS_UNUSED) {
							ce = op_array->scope;
						} else if (ssa_op->op1_use >= 0 && !ssa->var_info[ssa_op->op1_use].is_instanceof) {
							ce = ssa->var_info[ssa_op->op1_use].ce;
						}
						/* Unset properties will resort back to __get/__set */
						if (ce
						 && !ce->create_object
						 && !ce->__get
						 && !result_may_be_separated(ssa, ssa_op)) {
							tmp &= ~MAY_BE_RC1;
						}
						if (opline->opcode == ZEND_FETCH_OBJ_IS) {
							/* IS check may return null for uninitialized typed property. */
							tmp |= MAY_BE_NULL;
						}
					}
				}
				UPDATE_SSA_TYPE(tmp, ssa_op->result_def);
				if (ce) {
					UPDATE_SSA_OBJ_TYPE(ce, 1, ssa_op->result_def);
				}
			}
			break;
		case ZEND_FETCH_STATIC_PROP_R:
		case ZEND_FETCH_STATIC_PROP_IS:
		case ZEND_FETCH_STATIC_PROP_RW:
		case ZEND_FETCH_STATIC_PROP_W:
		case ZEND_FETCH_STATIC_PROP_UNSET:
		case ZEND_FETCH_STATIC_PROP_FUNC_ARG:
			tmp = zend_fetch_prop_type(script,
				zend_fetch_static_prop_info(script, op_array, ssa, opline), &ce);
			if (opline->opcode != ZEND_FETCH_STATIC_PROP_R
					&& opline->opcode != ZEND_FETCH_STATIC_PROP_IS) {
				tmp |= MAY_BE_REF | MAY_BE_INDIRECT;
				if ((opline->extended_value & ZEND_FETCH_OBJ_FLAGS) == ZEND_FETCH_DIM_WRITE) {
					tmp |= MAY_BE_UNDEF;
				}
				ce = NULL;
			} else {
				if (!result_may_be_separated(ssa, ssa_op)) {
					tmp &= ~MAY_BE_RC1;
				}
				if (opline->opcode == ZEND_FETCH_STATIC_PROP_IS) {
					tmp |= MAY_BE_UNDEF;
				}
			}
			UPDATE_SSA_TYPE(tmp, ssa_op->result_def);
			if (ce) {
				UPDATE_SSA_OBJ_TYPE(ce, 1, ssa_op->result_def);
			}
			break;
		case ZEND_DO_FCALL:
		case ZEND_DO_ICALL:
		case ZEND_DO_UCALL:
		case ZEND_DO_FCALL_BY_NAME:
			if (ssa_op->result_def >= 0) {
				zend_func_info *func_info = ZEND_FUNC_INFO(op_array);
				zend_call_info *call_info;

				if (!func_info || !func_info->call_map) {
					goto unknown_opcode;
				}
				call_info = func_info->call_map[opline - op_array->opcodes];
				if (!call_info) {
					goto unknown_opcode;
				}

				zend_class_entry *ce;
				bool ce_is_instanceof;
				tmp = zend_get_func_info(call_info, ssa, &ce, &ce_is_instanceof);
				UPDATE_SSA_TYPE(tmp, ssa_op->result_def);
				if (ce) {
					UPDATE_SSA_OBJ_TYPE(ce, ce_is_instanceof, ssa_op->result_def);
				}
			}
			break;
		case ZEND_CALLABLE_CONVERT:
			UPDATE_SSA_TYPE(MAY_BE_OBJECT | MAY_BE_RC1 | MAY_BE_RCN, ssa_op->result_def);
			UPDATE_SSA_OBJ_TYPE(zend_ce_closure, /* is_instanceof */ false, ssa_op->result_def);
			break;
		case ZEND_FETCH_CONSTANT:
		case ZEND_FETCH_CLASS_CONSTANT:
			UPDATE_SSA_TYPE(MAY_BE_RC1|MAY_BE_RCN|MAY_BE_ANY|MAY_BE_ARRAY_KEY_ANY|MAY_BE_ARRAY_OF_ANY, ssa_op->result_def);
			break;
		case ZEND_STRLEN:
			tmp = MAY_BE_LONG;
			if (t1 & (MAY_BE_ANY - (MAY_BE_NULL|MAY_BE_FALSE|MAY_BE_TRUE|MAY_BE_LONG|MAY_BE_DOUBLE|MAY_BE_STRING))) {
				tmp |= MAY_BE_NULL;
			}
			UPDATE_SSA_TYPE(tmp, ssa_op->result_def);
			break;
		case ZEND_COUNT:
		case ZEND_FUNC_NUM_ARGS:
			UPDATE_SSA_TYPE(MAY_BE_LONG, ssa_op->result_def);
			break;
		case ZEND_FUNC_GET_ARGS:
			UPDATE_SSA_TYPE(MAY_BE_RC1|MAY_BE_RCN| MAY_BE_ARRAY | MAY_BE_ARRAY_PACKED | MAY_BE_ARRAY_OF_ANY, ssa_op->result_def);
			break;
		case ZEND_GET_CLASS:
		case ZEND_GET_CALLED_CLASS:
			UPDATE_SSA_TYPE(MAY_BE_FALSE|MAY_BE_STRING|MAY_BE_RCN, ssa_op->result_def);
			break;
		case ZEND_GET_TYPE:
			UPDATE_SSA_TYPE(MAY_BE_STRING|MAY_BE_RC1|MAY_BE_RCN, ssa_op->result_def);
			break;
		case ZEND_TYPE_CHECK: {
			uint32_t expected_type_mask = opline->extended_value;
			if (t1 & MAY_BE_UNDEF) {
				t1 |= MAY_BE_NULL;
			}
			tmp = 0;
			if (t1 & expected_type_mask) {
				tmp |= MAY_BE_TRUE;
				if ((t1 & expected_type_mask) & MAY_BE_RESOURCE) {
					tmp |= MAY_BE_FALSE;
				}
			}
			if (t1 & (MAY_BE_ANY - expected_type_mask)) {
				tmp |= MAY_BE_FALSE;
			}
			UPDATE_SSA_TYPE(tmp, ssa_op->result_def);
			break;
		}
		case ZEND_DEFINED:
			UPDATE_SSA_TYPE(MAY_BE_FALSE|MAY_BE_TRUE, ssa_op->result_def);
			break;
		case ZEND_VERIFY_RETURN_TYPE:
			if (t1 & MAY_BE_REF) {
				tmp = t1;
				ce = NULL;
			} else {
				zend_arg_info *ret_info = op_array->arg_info - 1;
				tmp = zend_fetch_arg_info_type(script, ret_info, &ce);
				tmp |= (t1 & MAY_BE_INDIRECT);

				// TODO: We could model more precisely how illegal types are converted.
				uint32_t extra_types = t1 & ~tmp;
				if (!extra_types) {
					tmp &= t1;
				}
			}
			if (opline->op1_type & (IS_TMP_VAR|IS_VAR|IS_CV)) {
				UPDATE_SSA_TYPE(tmp, ssa_op->op1_def);
				if (ce) {
					UPDATE_SSA_OBJ_TYPE(ce, 1, ssa_op->op1_def);
				} else {
					UPDATE_SSA_OBJ_TYPE(NULL, 0, ssa_op->op1_def);
				}
			} else {
				UPDATE_SSA_TYPE(tmp, ssa_op->result_def);
				if (ce) {
					UPDATE_SSA_OBJ_TYPE(ce, 1, ssa_op->result_def);
				} else {
					UPDATE_SSA_OBJ_TYPE(NULL, 0, ssa_op->result_def);
				}
			}
			break;
		case ZEND_MAKE_REF:
			tmp = MAY_BE_REF|MAY_BE_RC1|MAY_BE_RCN|MAY_BE_ANY|MAY_BE_ARRAY_KEY_ANY|MAY_BE_ARRAY_OF_ANY|MAY_BE_ARRAY_OF_REF;
			UPDATE_SSA_TYPE(tmp, ssa_op->result_def);
			if (ssa_op->op1_def >= 0) {
				UPDATE_SSA_TYPE(tmp, ssa_op->op1_def);
			}
			break;
		case ZEND_CATCH:
			/* Forbidden opcodes */
			ZEND_UNREACHABLE();
			break;
		default:
unknown_opcode:
			if (ssa_op->op1_def >= 0) {
				tmp = MAY_BE_ANY | MAY_BE_REF | MAY_BE_RC1 | MAY_BE_RCN | MAY_BE_ARRAY_KEY_ANY | MAY_BE_ARRAY_OF_ANY | MAY_BE_ARRAY_OF_REF;
				UPDATE_SSA_TYPE(tmp, ssa_op->op1_def);
			}
			if (ssa_op->result_def >= 0) {
				tmp = MAY_BE_ANY | MAY_BE_ARRAY_KEY_ANY | MAY_BE_ARRAY_OF_ANY | MAY_BE_ARRAY_OF_REF;
				if (opline->result_type == IS_TMP_VAR) {
					if (opline->opcode == ZEND_FETCH_R || opline->opcode == ZEND_FETCH_IS) {
						/* Variable reference counter may be decremented before use */
						/* See: ext/opcache/tests/jit/fetch_r_001.phpt */
						tmp |= MAY_BE_RC1 | MAY_BE_RCN;
					} else {
						tmp |= MAY_BE_RC1 | MAY_BE_RCN;
					}
				} else if (opline->result_type == IS_CV) {
					tmp |= MAY_BE_RC1 | MAY_BE_RCN;
				} else {
					tmp |= MAY_BE_REF | MAY_BE_RC1 | MAY_BE_RCN;
					switch (opline->opcode) {
						case ZEND_FETCH_W:
						case ZEND_FETCH_RW:
						case ZEND_FETCH_FUNC_ARG:
						case ZEND_FETCH_UNSET:
						case ZEND_FETCH_DIM_W:
						case ZEND_FETCH_DIM_RW:
						case ZEND_FETCH_DIM_FUNC_ARG:
						case ZEND_FETCH_DIM_UNSET:
						case ZEND_FETCH_OBJ_W:
						case ZEND_FETCH_OBJ_RW:
						case ZEND_FETCH_OBJ_FUNC_ARG:
						case ZEND_FETCH_OBJ_UNSET:
						case ZEND_FETCH_STATIC_PROP_W:
						case ZEND_FETCH_STATIC_PROP_RW:
						case ZEND_FETCH_STATIC_PROP_FUNC_ARG:
						case ZEND_FETCH_STATIC_PROP_UNSET:
							tmp |= MAY_BE_INDIRECT;
							break;
					}
				}
				UPDATE_SSA_TYPE(tmp, ssa_op->result_def);
			}
			break;
	}

	return SUCCESS;
}

ZEND_API zend_result zend_update_type_info(
			const zend_op_array *op_array,
			zend_ssa            *ssa,
			const zend_script   *script,
			zend_op             *opline,
			zend_ssa_op         *ssa_op,
			const zend_op      **ssa_opcodes,
			zend_long            optimization_level)
{
	return _zend_update_type_info(op_array, ssa, script, NULL, opline, ssa_op, ssa_opcodes, optimization_level, 0);
}

static uint32_t get_class_entry_rank(zend_class_entry *ce) {
	uint32_t rank = 0;
	if (ce->ce_flags & ZEND_ACC_LINKED) {
		while (ce->parent) {
			rank++;
			ce = ce->parent;
		}
	}
	return rank;
}

/* Compute least common ancestor on class inheritance tree only */
static zend_class_entry *join_class_entries(
		zend_class_entry *ce1, zend_class_entry *ce2, int *is_instanceof) {
	uint32_t rank1, rank2;
	if (ce1 == ce2) {
		return ce1;
	}
	if (!ce1 || !ce2) {
		return NULL;
	}

	rank1 = get_class_entry_rank(ce1);
	rank2 = get_class_entry_rank(ce2);

	while (rank1 != rank2) {
		if (rank1 > rank2) {
			ce1 = !(ce1->ce_flags & ZEND_ACC_LINKED) ? NULL : ce1->parent;
			rank1--;
		} else {
			ce2 = !(ce2->ce_flags & ZEND_ACC_LINKED) ? NULL : ce2->parent;
			rank2--;
		}
	}

	while (ce1 != ce2) {
		ce1 = !(ce1->ce_flags & ZEND_ACC_LINKED) ? NULL : ce1->parent;
		ce2 = !(ce2->ce_flags & ZEND_ACC_LINKED) ? NULL : ce2->parent;
	}

	if (ce1) {
		*is_instanceof = 1;
	}
	return ce1;
}

static bool safe_instanceof(zend_class_entry *ce1, zend_class_entry *ce2) {
	if (ce1 == ce2) {
		return 1;
	}
	if (!(ce1->ce_flags & ZEND_ACC_LINKED)) {
		/* This case could be generalized, similarly to unlinked_instanceof */
		return 0;
	}
	return instanceof_function(ce1, ce2);
}

static zend_result zend_infer_types_ex(const zend_op_array *op_array, const zend_script *script, zend_ssa *ssa, zend_bitset worklist, zend_long optimization_level)
{
	zend_basic_block *blocks = ssa->cfg.blocks;
	zend_ssa_var *ssa_vars = ssa->vars;
	zend_ssa_var_info *ssa_var_info = ssa->var_info;
	int ssa_vars_count = ssa->vars_count;
	int i, j;
	uint32_t tmp, worklist_len = zend_bitset_len(ssa_vars_count);
	bool update_worklist = 1;
	const zend_op **ssa_opcodes = NULL;

	while (!zend_bitset_empty(worklist, worklist_len)) {
		j = zend_bitset_first(worklist, worklist_len);
		zend_bitset_excl(worklist, j);
		if (ssa_vars[j].definition_phi) {
			zend_ssa_phi *p = ssa_vars[j].definition_phi;
			if (p->pi >= 0) {
				zend_class_entry *ce = ssa_var_info[p->sources[0]].ce;
				int is_instanceof = ssa_var_info[p->sources[0]].is_instanceof;
				tmp = get_ssa_var_info(ssa, p->sources[0]);

				if (!p->has_range_constraint) {
					zend_ssa_type_constraint *constraint = &p->constraint.type;
					tmp &= constraint->type_mask;
					if (!(tmp & (MAY_BE_STRING|MAY_BE_ARRAY|MAY_BE_OBJECT|MAY_BE_RESOURCE))) {
						tmp &= ~(MAY_BE_RC1|MAY_BE_RCN);
					}
					if ((tmp & MAY_BE_OBJECT) && constraint->ce && ce != constraint->ce) {
						if (!ce) {
							ce = constraint->ce;
							is_instanceof = 1;
						} else if (is_instanceof && safe_instanceof(constraint->ce, ce)) {
							ce = constraint->ce;
						} else {
							/* Ignore the constraint (either ce instanceof constraint->ce or
							 * they are unrelated, as far as we can statically determine) */
						}
					}
				}

				UPDATE_SSA_TYPE(tmp, j);
				if (tmp & MAY_BE_REF) {
					UPDATE_SSA_OBJ_TYPE(NULL, 0, j);
				} else {
					UPDATE_SSA_OBJ_TYPE(ce, is_instanceof, j);
				}
			} else {
				int first = 1;
				int is_instanceof = 0;
				zend_class_entry *ce = NULL;

				tmp = 0;
				for (i = 0; i < blocks[p->block].predecessors_count; i++) {
					tmp |= get_ssa_var_info(ssa, p->sources[i]);
				}
				UPDATE_SSA_TYPE(tmp, j);
				for (i = 0; i < blocks[p->block].predecessors_count; i++) {
					zend_ssa_var_info *info;

					ZEND_ASSERT(p->sources[i] >= 0);
					info = &ssa_var_info[p->sources[i]];
					if (info->type & MAY_BE_OBJECT) {
						if (first) {
							ce = info->ce;
							is_instanceof = info->is_instanceof;
							first = 0;
						} else {
							is_instanceof |= info->is_instanceof;
							ce = join_class_entries(ce, info->ce, &is_instanceof);
						}
					}
				}
				UPDATE_SSA_OBJ_TYPE(ce, ce ? is_instanceof : 0, j);
			}
		} else if (ssa_vars[j].definition >= 0) {
			i = ssa_vars[j].definition;
			if (_zend_update_type_info(op_array, ssa, script, worklist, op_array->opcodes + i, ssa->ops + i, NULL, optimization_level, 1) == FAILURE) {
				return FAILURE;
			}
		}
	}
	return SUCCESS;
}

static bool is_narrowable_instr(zend_op *opline)  {
	return opline->opcode == ZEND_ADD || opline->opcode == ZEND_SUB
		|| opline->opcode == ZEND_MUL || opline->opcode == ZEND_DIV;
}

static bool is_effective_op1_double_cast(zend_op *opline, zval *op2) {
	return (opline->opcode == ZEND_ADD && Z_LVAL_P(op2) == 0)
		|| (opline->opcode == ZEND_SUB && Z_LVAL_P(op2) == 0)
		|| (opline->opcode == ZEND_MUL && Z_LVAL_P(op2) == 1)
		|| (opline->opcode == ZEND_DIV && Z_LVAL_P(op2) == 1);
}
static bool is_effective_op2_double_cast(zend_op *opline, zval *op1) {
	/* In PHP it holds that (double)(0-$int) is bitwise identical to 0.0-(double)$int,
	 * so allowing SUB here is fine. */
	return (opline->opcode == ZEND_ADD && Z_LVAL_P(op1) == 0)
		|| (opline->opcode == ZEND_SUB && Z_LVAL_P(op1) == 0)
		|| (opline->opcode == ZEND_MUL && Z_LVAL_P(op1) == 1);
}

/* This function recursively checks whether it's possible to convert an integer variable
 * initialization to a double initialization. The basic idea is that if the value is used
 * only in add/sub/mul/div ("narrowable" instructions) with a double result value, then it
 * will be cast to double at that point anyway, so we may as well do it earlier already.
 *
 * The tricky case are chains of operations, where it's not necessarily a given that converting
 * an integer to double before the chain of operations is the same as converting it after the
 * chain. What this function does is detect two cases where it is safe:
 *  * If the operations only involve constants, then we can simply verify that performing the
 *    calculation on integers and doubles yields the same value.
 *  * Even if one operand is not known, we may be able to determine that the operations with the
 *    integer replaced by a double only acts as an effective double cast on the unknown operand.
 *    E.g. 0+$i and 0.0+$i only differ by that cast. If then the consuming instruction of this
 *    result will perform a double cast anyway, the conversion is safe.
 *
 * The checks happens recursively, while keeping track of which variables are already visited to
 * avoid infinite loops. An iterative, worklist driven approach would be possible, but the state
 * management more cumbersome to implement, so we don't bother for now.
 */
static bool can_convert_to_double(
		const zend_op_array *op_array, zend_ssa *ssa, int var_num,
		zval *value, zend_bitset visited) {
	zend_ssa_var *var = &ssa->vars[var_num];
	zend_ssa_phi *phi;
	int use;
	uint32_t type;

	if (zend_bitset_in(visited, var_num)) {
		return 1;
	}
	zend_bitset_incl(visited, var_num);

	for (use = var->use_chain; use >= 0; use = zend_ssa_next_use(ssa->ops, var_num, use)) {
		zend_op *opline = &op_array->opcodes[use];
		zend_ssa_op *ssa_op = &ssa->ops[use];

		if (zend_ssa_is_no_val_use(opline, ssa_op, var_num)) {
			continue;
		}

		if (!is_narrowable_instr(opline)) {
			return 0;
		}

		/* Instruction always returns double, the conversion is certainly fine */
		type = ssa->var_info[ssa_op->result_def].type;
		if ((type & MAY_BE_ANY) == MAY_BE_DOUBLE) {
			continue;
		}

		/* UNDEF signals that the previous result is an effective double cast, this is only allowed
		 * if this instruction would have done the cast anyway (previous check). */
		if (Z_ISUNDEF_P(value)) {
			return 0;
		}

		/* Check that narrowing can actually be useful */
		if ((type & MAY_BE_ANY) & ~(MAY_BE_LONG|MAY_BE_DOUBLE)) {
			return 0;
		}

		{
			/* For calculation on original values */
			zval orig_op1, orig_op2, orig_result;
			/* For calculation with var_num cast to double */
			zval dval_op1, dval_op2, dval_result;

			ZVAL_UNDEF(&orig_op1);
			ZVAL_UNDEF(&dval_op1);
			if (ssa_op->op1_use == var_num) {
				ZVAL_COPY_VALUE(&orig_op1, value);
				ZVAL_DOUBLE(&dval_op1, (double) Z_LVAL_P(value));
			} else if (opline->op1_type == IS_CONST) {
				zval *zv = CRT_CONSTANT(opline->op1);
				if (Z_TYPE_P(zv) == IS_LONG || Z_TYPE_P(zv) == IS_DOUBLE) {
					ZVAL_COPY_VALUE(&orig_op1, zv);
					ZVAL_COPY_VALUE(&dval_op1, zv);
				}
			}

			ZVAL_UNDEF(&orig_op2);
			ZVAL_UNDEF(&dval_op2);
			if (ssa_op->op2_use == var_num) {
				ZVAL_COPY_VALUE(&orig_op2, value);
				ZVAL_DOUBLE(&dval_op2, (double) Z_LVAL_P(value));
			} else if (opline->op2_type == IS_CONST) {
				zval *zv = CRT_CONSTANT(opline->op2);
				if (Z_TYPE_P(zv) == IS_LONG || Z_TYPE_P(zv) == IS_DOUBLE) {
					ZVAL_COPY_VALUE(&orig_op2, zv);
					ZVAL_COPY_VALUE(&dval_op2, zv);
				}
			}

			ZEND_ASSERT(!Z_ISUNDEF(orig_op1) || !Z_ISUNDEF(orig_op2));
			if (Z_ISUNDEF(orig_op1)) {
				if (opline->opcode == ZEND_MUL && Z_LVAL(orig_op2) == 0) {
					ZVAL_LONG(&orig_result, 0);
				} else if (is_effective_op1_double_cast(opline, &orig_op2)) {
					ZVAL_UNDEF(&orig_result);
				} else {
					return 0;
				}
			} else if (Z_ISUNDEF(orig_op2)) {
				if (opline->opcode == ZEND_MUL && Z_LVAL(orig_op1) == 0) {
					ZVAL_LONG(&orig_result, 0);
				} else if (is_effective_op2_double_cast(opline, &orig_op1)) {
					ZVAL_UNDEF(&orig_result);
				} else {
					return 0;
				}
			} else {
				zend_uchar opcode = opline->opcode;

				if (opcode == ZEND_ASSIGN_OP) {
					opcode = opline->extended_value;
				}

				/* Avoid division by zero */
				if (opcode == ZEND_DIV && zval_get_double(&orig_op2) == 0.0) {
					return 0;
				}

				get_binary_op(opcode)(&orig_result, &orig_op1, &orig_op2);
				get_binary_op(opcode)(&dval_result, &dval_op1, &dval_op2);
				ZEND_ASSERT(Z_TYPE(dval_result) == IS_DOUBLE);
				if (zval_get_double(&orig_result) != Z_DVAL(dval_result)) {
					return 0;
				}
			}

			if (!can_convert_to_double(op_array, ssa, ssa_op->result_def, &orig_result, visited)) {
				return 0;
			}
		}
	}

	for (phi = var->phi_use_chain; phi; phi = zend_ssa_next_use_phi(ssa, var_num, phi)) {
		/* Check that narrowing can actually be useful */
		type = ssa->var_info[phi->ssa_var].type;
		if ((type & MAY_BE_ANY) & ~(MAY_BE_LONG|MAY_BE_DOUBLE)) {
			return 0;
		}

		if (!can_convert_to_double(op_array, ssa, phi->ssa_var, value, visited)) {
			return 0;
		}
	}

	return 1;
}

static zend_result zend_type_narrowing(const zend_op_array *op_array, const zend_script *script, zend_ssa *ssa, zend_long optimization_level)
{
	uint32_t bitset_len = zend_bitset_len(ssa->vars_count);
	zend_bitset visited, worklist;
	int i, v;
	zend_op *opline;
	bool narrowed = 0;
	ALLOCA_FLAG(use_heap)

	visited = ZEND_BITSET_ALLOCA(2 * bitset_len, use_heap);
	worklist = visited + bitset_len;

	zend_bitset_clear(worklist, bitset_len);

	for (v = op_array->last_var; v < ssa->vars_count; v++) {
		if ((ssa->var_info[v].type & (MAY_BE_REF | MAY_BE_ANY | MAY_BE_UNDEF)) != MAY_BE_LONG) continue;
		if (ssa->vars[v].definition < 0) continue;
		if (ssa->vars[v].no_val) continue;
		opline = op_array->opcodes + ssa->vars[v].definition;
		/* Go through assignments of literal integers and check if they can be converted to
		 * doubles instead, in the hope that we'll narrow long|double to double. */
		if (opline->opcode == ZEND_ASSIGN && opline->result_type == IS_UNUSED &&
				opline->op1_type == IS_CV && opline->op2_type == IS_CONST) {
			zval *value = CRT_CONSTANT(opline->op2);

			zend_bitset_clear(visited, bitset_len);
			if (can_convert_to_double(op_array, ssa, v, value, visited)) {
				narrowed = 1;
				ssa->var_info[v].use_as_double = 1;
				/* The "visited" vars are exactly those which may change their type due to
				 * narrowing. Reset their types and add them to the type inference worklist */
				ZEND_BITSET_FOREACH(visited, bitset_len, i) {
					ssa->var_info[i].type &= ~MAY_BE_ANY;
				} ZEND_BITSET_FOREACH_END();
				zend_bitset_union(worklist, visited, bitset_len);
			}
		}
	}

	if (!narrowed) {
		free_alloca(visited, use_heap);
		return SUCCESS;
	}

	if (zend_infer_types_ex(op_array, script, ssa, worklist, optimization_level) == FAILURE) {
		free_alloca(visited, use_heap);
		return FAILURE;
	}

	free_alloca(visited, use_heap);
	return SUCCESS;
}

static bool is_recursive_tail_call(const zend_op_array *op_array,
                                  zend_op             *opline)
{
	zend_func_info *info = ZEND_FUNC_INFO(op_array);

	if (info->ssa.ops && info->ssa.vars && info->call_map &&
	    info->ssa.ops[opline - op_array->opcodes].op1_use >= 0 &&
	    info->ssa.vars[info->ssa.ops[opline - op_array->opcodes].op1_use].definition >= 0) {

		zend_op *op = op_array->opcodes + info->ssa.vars[info->ssa.ops[opline - op_array->opcodes].op1_use].definition;

		if (op->opcode == ZEND_DO_UCALL) {
			zend_call_info *call_info = info->call_map[op - op_array->opcodes];
			if (call_info && op_array == &call_info->callee_func->op_array) {
				return 1;
			}
		}
	}
	return 0;
}

uint32_t zend_get_return_info_from_signature_only(
		const zend_function *func, const zend_script *script,
		zend_class_entry **ce, bool *ce_is_instanceof, bool use_tentative_return_info) {
	uint32_t type;
	if (func->common.fn_flags & ZEND_ACC_HAS_RETURN_TYPE &&
		(use_tentative_return_info || !ZEND_ARG_TYPE_IS_TENTATIVE(func->common.arg_info - 1))
	) {
		zend_arg_info *ret_info = func->common.arg_info - 1;
		type = zend_fetch_arg_info_type(script, ret_info, ce);
		*ce_is_instanceof = ce != NULL;
	} else {
		type = MAY_BE_ANY | MAY_BE_ARRAY_KEY_ANY | MAY_BE_ARRAY_OF_ANY | MAY_BE_ARRAY_OF_REF
			| MAY_BE_RC1 | MAY_BE_RCN;
		*ce = NULL;
		*ce_is_instanceof = false;
	}

	/* For generators RETURN_REFERENCE refers to the yielded values. */
	if ((func->common.fn_flags & ZEND_ACC_RETURN_REFERENCE)
			&& !(func->common.fn_flags & ZEND_ACC_GENERATOR)) {
		type |= MAY_BE_REF;
		*ce = NULL;
		*ce_is_instanceof = 0;
	}
	return type;
}

ZEND_API void zend_init_func_return_info(
	const zend_op_array *op_array, const zend_script *script, zend_ssa_var_info *ret)
{
	ZEND_ASSERT((op_array->fn_flags & ZEND_ACC_HAS_RETURN_TYPE));

	zend_ssa_range tmp_range = {0, 0, 0, 0};
	bool is_instanceof = false;
	ret->type = zend_get_return_info_from_signature_only(
		(zend_function *) op_array, script, &ret->ce, &is_instanceof, /* use_tentative_return_info */ 1);
	ret->is_instanceof = is_instanceof;
	ret->range = tmp_range;
	ret->has_range = 0;
}

static void zend_func_return_info(const zend_op_array   *op_array,
                                  const zend_script     *script,
                                  int                    recursive,
                                  int                    widening,
                                  zend_ssa_var_info     *ret)
{
	zend_func_info *info = ZEND_FUNC_INFO(op_array);
	zend_ssa *ssa = &info->ssa;
	int blocks_count = info->ssa.cfg.blocks_count;
	zend_basic_block *blocks = info->ssa.cfg.blocks;
	int j;
	uint32_t t1;
	uint32_t tmp = 0;
	zend_class_entry *tmp_ce = NULL;
	int tmp_is_instanceof = -1;
	zend_class_entry *arg_ce;
	int arg_is_instanceof;
	zend_ssa_range tmp_range = {0, 0, 0, 0};
	int tmp_has_range = -1;

	if (op_array->fn_flags & ZEND_ACC_GENERATOR) {
		ret->type = MAY_BE_OBJECT | MAY_BE_RC1 | MAY_BE_RCN;
		ret->ce = zend_ce_generator;
		ret->is_instanceof = 0;
		ret->range = tmp_range;
		ret->has_range = 0;
		return;
	}

	if (!ret->type) {
		/* We will intersect the type later. */
		ret->type = MAY_BE_ANY | MAY_BE_ARRAY_OF_ANY | MAY_BE_ARRAY_OF_REF | MAY_BE_ARRAY_KEY_ANY
			| MAY_BE_RC1 | MAY_BE_RCN | MAY_BE_REF;
	}

	for (j = 0; j < blocks_count; j++) {
		if ((blocks[j].flags & ZEND_BB_REACHABLE) && blocks[j].len != 0) {
			zend_op *opline = op_array->opcodes + blocks[j].start + blocks[j].len - 1;

			if (opline->opcode == ZEND_RETURN || opline->opcode == ZEND_RETURN_BY_REF) {
				zend_ssa_op *ssa_op = ssa->ops ? &ssa->ops[opline - op_array->opcodes] : NULL;
				if (!recursive && ssa_op && info->ssa.var_info &&
				    ssa_op->op1_use >= 0 &&
				    info->ssa.var_info[ssa_op->op1_use].recursive) {
					continue;
				}
				if (is_recursive_tail_call(op_array, opline)) {
					continue;
				}
				t1 = OP1_INFO();
				if (t1 & MAY_BE_UNDEF) {
					t1 |= MAY_BE_NULL;
				}
				if (opline->opcode == ZEND_RETURN) {
					if (t1 & MAY_BE_RC1) {
						t1 |= MAY_BE_RCN;
					}
					t1 &= ~(MAY_BE_UNDEF | MAY_BE_REF);
				} else {
					t1 |= MAY_BE_REF;
					t1 &= ~(MAY_BE_UNDEF | MAY_BE_RC1 | MAY_BE_RCN);
				}
				tmp |= t1;

				if (ssa_op && info->ssa.var_info &&
				    ssa_op->op1_use >= 0 && !(t1 & MAY_BE_REF) &&
				    info->ssa.var_info[ssa_op->op1_use].ce) {
					arg_ce = info->ssa.var_info[ssa_op->op1_use].ce;
					arg_is_instanceof = info->ssa.var_info[ssa_op->op1_use].is_instanceof;
				} else {
					arg_ce = NULL;
					arg_is_instanceof = 0;
				}

				if (tmp_is_instanceof < 0) {
					tmp_ce = arg_ce;
					tmp_is_instanceof = arg_is_instanceof;
				} else if (arg_ce && arg_ce == tmp_ce) {
					if (tmp_is_instanceof != arg_is_instanceof) {
						tmp_is_instanceof = 1;
					}
				} else {
					tmp_ce = NULL;
					tmp_is_instanceof = 0;
				}

				if (opline->op1_type == IS_CONST) {
					zval *zv = CRT_CONSTANT(opline->op1);

					if (Z_TYPE_P(zv) == IS_LONG) {
						if (tmp_has_range < 0) {
							tmp_has_range = 1;
							tmp_range.underflow = 0;
							tmp_range.min = Z_LVAL_P(zv);
							tmp_range.max = Z_LVAL_P(zv);
							tmp_range.overflow = 0;
						} else if (tmp_has_range) {
							if (!tmp_range.underflow) {
								tmp_range.min = MIN(tmp_range.min, Z_LVAL_P(zv));
							}
							if (!tmp_range.overflow) {
								tmp_range.max = MAX(tmp_range.max, Z_LVAL_P(zv));
							}
						}
					} else {
						tmp_has_range = 0;
					}
				} else if (ssa_op && info->ssa.var_info && ssa_op->op1_use >= 0) {
					if (info->ssa.var_info[ssa_op->op1_use].has_range) {
						if (tmp_has_range < 0) {
							tmp_has_range = 1;
							tmp_range = info->ssa.var_info[ssa_op->op1_use].range;
						} else if (tmp_has_range) {
							/* union */
							if (info->ssa.var_info[ssa_op->op1_use].range.underflow) {
								tmp_range.underflow = 1;
								tmp_range.min = ZEND_LONG_MIN;
							} else {
								tmp_range.min = MIN(tmp_range.min, info->ssa.var_info[ssa_op->op1_use].range.min);
							}
							if (info->ssa.var_info[ssa_op->op1_use].range.overflow) {
								tmp_range.overflow = 1;
								tmp_range.max = ZEND_LONG_MAX;
							} else {
								tmp_range.max = MAX(tmp_range.max, info->ssa.var_info[ssa_op->op1_use].range.max);
							}
						}
					} else if (!widening) {
						tmp_has_range = 1;
						tmp_range.underflow = 1;
						tmp_range.min = ZEND_LONG_MIN;
						tmp_range.max = ZEND_LONG_MAX;
						tmp_range.overflow = 1;
					}
				} else {
					tmp_has_range = 0;
				}
			}
		}
	}

	if (!(op_array->fn_flags & ZEND_ACC_HAS_RETURN_TYPE)) {
		if (tmp_is_instanceof < 0) {
			tmp_is_instanceof = 0;
			tmp_ce = NULL;
		}
		if (tmp_has_range < 0) {
			tmp_has_range = 0;
		}
		ret->ce = tmp_ce;
		ret->is_instanceof = tmp_is_instanceof;
	}
	ret->type &= tmp;
	ret->range = tmp_range;
	ret->has_range = tmp_has_range;
}

static zend_result zend_infer_types(const zend_op_array *op_array, const zend_script *script, zend_ssa *ssa, zend_long optimization_level)
{
	int ssa_vars_count = ssa->vars_count;
	int j;
	zend_bitset worklist;
	ALLOCA_FLAG(use_heap);

	worklist = do_alloca(sizeof(zend_ulong) * zend_bitset_len(ssa_vars_count), use_heap);
	memset(worklist, 0, sizeof(zend_ulong) * zend_bitset_len(ssa_vars_count));

	/* Type Inference */
	for (j = op_array->last_var; j < ssa_vars_count; j++) {
		zend_bitset_incl(worklist, j);
	}

	if (zend_infer_types_ex(op_array, script, ssa, worklist, optimization_level) == FAILURE) {
		free_alloca(worklist,  use_heap);
		return FAILURE;
	}

	if (optimization_level & ZEND_OPTIMIZER_NARROW_TO_DOUBLE) {
		/* Narrowing integer initialization to doubles */
		zend_type_narrowing(op_array, script, ssa, optimization_level);
	}

	if (ZEND_FUNC_INFO(op_array)) {
		zend_func_return_info(op_array, script, 1, 0, &ZEND_FUNC_INFO(op_array)->return_info);
	}

	free_alloca(worklist,  use_heap);
	return SUCCESS;
}

static void zend_mark_cv_references(const zend_op_array *op_array, const zend_script *script, zend_ssa *ssa)
{
	int var, def;
	const zend_op *opline;
	zend_arg_info *arg_info;
	uint32_t worklist_len = zend_bitset_len(ssa->vars_count);
	zend_bitset worklist;
	ALLOCA_FLAG(use_heap);

	worklist = do_alloca(sizeof(zend_ulong) * worklist_len, use_heap);
	memset(worklist, 0, sizeof(zend_ulong) * worklist_len);

	/* Collect SSA variables which definitions creates PHP reference */
	for (var = 0; var < ssa->vars_count; var++) {
		def = ssa->vars[var].definition;
		if (def >= 0 && ssa->vars[var].var < op_array->last_var) {
			opline = op_array->opcodes + def;
			if (ssa->ops[def].result_def == var) {
				switch (opline->opcode) {
					case ZEND_RECV:
					case ZEND_RECV_INIT:
						arg_info = &op_array->arg_info[opline->op1.num-1];
						if (!ZEND_ARG_SEND_MODE(arg_info)) {
							continue;
						}
						break;
					default:
						continue;
				}
			} else if (ssa->ops[def].op1_def == var) {
				switch (opline->opcode) {
					case ZEND_ASSIGN_REF:
					case ZEND_MAKE_REF:
					case ZEND_FE_RESET_RW:
					case ZEND_BIND_GLOBAL:
					case ZEND_SEND_REF:
					case ZEND_SEND_VAR_EX:
					case ZEND_SEND_FUNC_ARG:
						break;
					case ZEND_INIT_ARRAY:
					case ZEND_ADD_ARRAY_ELEMENT:
						if (!(opline->extended_value & ZEND_ARRAY_ELEMENT_REF)) {
							continue;
						}
						break;
					case ZEND_BIND_STATIC:
						if (!(opline->extended_value & ZEND_BIND_REF)) {
							continue;
						}
						break;
					case ZEND_YIELD:
						if (!(op_array->fn_flags & ZEND_ACC_RETURN_REFERENCE)) {
							continue;
						}
						break;
					case ZEND_OP_DATA:
						switch ((opline-1)->opcode) {
							case ZEND_ASSIGN_OBJ_REF:
							case ZEND_ASSIGN_STATIC_PROP_REF:
								break;
							default:
								continue;
						}
						break;
					default:
						continue;
				}
			} else if (ssa->ops[def].op2_def == var) {
				switch (opline->opcode) {
					case ZEND_ASSIGN_REF:
					case ZEND_FE_FETCH_RW:
						break;
					case ZEND_BIND_LEXICAL:
						if (!(opline->extended_value & ZEND_BIND_REF)) {
							continue;
						}
						break;
					default:
						continue;
				}
			} else {
				ZEND_UNREACHABLE();
			}
			zend_bitset_incl(worklist, var);
		} else if (ssa->var_info[var].type & MAY_BE_REF) {
			zend_bitset_incl(worklist, var);
		} else if (ssa->vars[var].alias == SYMTABLE_ALIAS) {
			zend_bitset_incl(worklist, var);
		}
	}

	/* Set and propagate MAY_BE_REF */
	WHILE_WORKLIST(worklist, worklist_len, var) {

		ssa->var_info[var].type |= MAY_BE_RC1 | MAY_BE_RCN | MAY_BE_REF | MAY_BE_ANY | MAY_BE_ARRAY_KEY_ANY | MAY_BE_ARRAY_OF_ANY | MAY_BE_ARRAY_OF_REF;

		if (ssa->vars[var].phi_use_chain) {
			zend_ssa_phi *p = ssa->vars[var].phi_use_chain;
			do {
				if (!(ssa->var_info[p->ssa_var].type & MAY_BE_REF)) {
					zend_bitset_incl(worklist, p->ssa_var);
				}
				p = zend_ssa_next_use_phi(ssa, var, p);
			} while (p);
		}

		if (ssa->vars[var].use_chain >= 0) {
			int use = ssa->vars[var].use_chain;
			FOREACH_USE(&ssa->vars[var], use) {
				zend_ssa_op *op = ssa->ops + use;
				if (op->op1_use == var && op->op1_def >= 0) {
					if (!(ssa->var_info[op->op1_def].type & MAY_BE_REF)) {
						/* Unset breaks references (outside global scope). */
						if (op_array->opcodes[use].opcode == ZEND_UNSET_CV
								&& op_array->function_name) {
							continue;
						}
						zend_bitset_incl(worklist, op->op1_def);
					}
				}
				if (op->op2_use == var && op->op2_def >= 0) {
					if (!(ssa->var_info[op->op2_def].type & MAY_BE_REF)) {
						zend_bitset_incl(worklist, op->op2_def);
					}
				}
				if (op->result_use == var && op->result_def >= 0) {
					if (!(ssa->var_info[op->result_def].type & MAY_BE_REF)) {
						zend_bitset_incl(worklist, op->result_def);
					}
				}
			} FOREACH_USE_END();
		}
	} WHILE_WORKLIST_END();

	free_alloca(worklist,  use_heap);
}

ZEND_API zend_result zend_ssa_inference(zend_arena **arena, const zend_op_array *op_array, const zend_script *script, zend_ssa *ssa, zend_long optimization_level) /* {{{ */
{
	zend_ssa_var_info *ssa_var_info;
	int i;

	if (!ssa->var_info) {
		ssa->var_info = zend_arena_calloc(arena, ssa->vars_count, sizeof(zend_ssa_var_info));
	}
	ssa_var_info = ssa->var_info;

	if (!op_array->function_name) {
		for (i = 0; i < op_array->last_var; i++) {
			ssa_var_info[i].type = MAY_BE_UNDEF | MAY_BE_RC1 | MAY_BE_RCN | MAY_BE_REF | MAY_BE_ANY  | MAY_BE_ARRAY_KEY_ANY | MAY_BE_ARRAY_OF_ANY | MAY_BE_ARRAY_OF_REF;
			ssa_var_info[i].has_range = 0;
		}
	} else {
		for (i = 0; i < op_array->last_var; i++) {
			ssa_var_info[i].type = MAY_BE_UNDEF;
			ssa_var_info[i].has_range = 0;
			if (ssa->vars[i].alias) {
				ssa_var_info[i].type |= get_ssa_alias_types(ssa->vars[i].alias);
			}
		}
	}
	for (i = op_array->last_var; i < ssa->vars_count; i++) {
		ssa_var_info[i].type = 0;
		ssa_var_info[i].has_range = 0;
	}

	zend_mark_cv_references(op_array, script, ssa);

	zend_infer_ranges(op_array, ssa);

	if (zend_infer_types(op_array, script, ssa, optimization_level) == FAILURE) {
		return FAILURE;
	}

	return SUCCESS;
}
/* }}} */

ZEND_API bool zend_may_throw_ex(const zend_op *opline, const zend_ssa_op *ssa_op, const zend_op_array *op_array, zend_ssa *ssa, uint32_t t1, uint32_t t2)
{
	if (opline->op1_type == IS_CV) {
		if (t1 & MAY_BE_UNDEF) {
			switch (opline->opcode) {
				case ZEND_UNSET_VAR:
				case ZEND_ISSET_ISEMPTY_VAR:
					return 1;
				case ZEND_ISSET_ISEMPTY_DIM_OBJ:
				case ZEND_ISSET_ISEMPTY_PROP_OBJ:
				case ZEND_ASSIGN:
				case ZEND_ASSIGN_DIM:
				case ZEND_ASSIGN_REF:
				case ZEND_BIND_GLOBAL:
				case ZEND_BIND_STATIC:
				case ZEND_FETCH_DIM_IS:
				case ZEND_FETCH_OBJ_IS:
				case ZEND_SEND_REF:
				case ZEND_UNSET_CV:
				case ZEND_ISSET_ISEMPTY_CV:
				case ZEND_MAKE_REF:
				case ZEND_FETCH_DIM_W:
					break;
				default:
					/* undefined variable warning */
					return 1;
			}
		}
	} else if (opline->op1_type & (IS_TMP_VAR|IS_VAR)) {
		if ((t1 & MAY_BE_RC1)
		 && (t1 & (MAY_BE_OBJECT|MAY_BE_RESOURCE|MAY_BE_ARRAY_OF_OBJECT|MAY_BE_ARRAY_OF_RESOURCE|MAY_BE_ARRAY_OF_ARRAY))) {
			switch (opline->opcode) {
				case ZEND_CASE:
				case ZEND_CASE_STRICT:
				case ZEND_FE_FETCH_R:
				case ZEND_FE_FETCH_RW:
				case ZEND_FETCH_LIST_R:
				case ZEND_QM_ASSIGN:
				case ZEND_SEND_VAL:
				case ZEND_SEND_VAL_EX:
				case ZEND_SEND_VAR:
				case ZEND_SEND_VAR_EX:
				case ZEND_SEND_FUNC_ARG:
				case ZEND_SEND_VAR_NO_REF:
				case ZEND_SEND_VAR_NO_REF_EX:
				case ZEND_SEND_REF:
				case ZEND_SEPARATE:
				case ZEND_END_SILENCE:
				case ZEND_MAKE_REF:
					break;
				default:
					/* destructor may be called */
					return 1;
			}
		}
	}

	if (opline->op2_type == IS_CV) {
		if (t2 & MAY_BE_UNDEF) {
			switch (opline->opcode) {
				case ZEND_ASSIGN_REF:
				case ZEND_FE_FETCH_R:
				case ZEND_FE_FETCH_RW:
					break;
				default:
					/* undefined variable warning */
					return 1;
			}
		}
	} else if (opline->op2_type & (IS_TMP_VAR|IS_VAR)) {
		if ((t2 & MAY_BE_RC1)
		 && (t2 & (MAY_BE_OBJECT|MAY_BE_RESOURCE|MAY_BE_ARRAY_OF_OBJECT|MAY_BE_ARRAY_OF_RESOURCE|MAY_BE_ARRAY_OF_ARRAY))) {
			switch (opline->opcode) {
				case ZEND_ASSIGN:
				case ZEND_FE_FETCH_R:
				case ZEND_FE_FETCH_RW:
					break;
				default:
					/* destructor may be called */
					return 1;
			}
		}
	}

	switch (opline->opcode) {
		case ZEND_NOP:
		case ZEND_IS_IDENTICAL:
		case ZEND_IS_NOT_IDENTICAL:
		case ZEND_QM_ASSIGN:
		case ZEND_JMP:
		case ZEND_CHECK_VAR:
		case ZEND_MAKE_REF:
		case ZEND_BEGIN_SILENCE:
		case ZEND_END_SILENCE:
		case ZEND_FREE:
		case ZEND_FE_FREE:
		case ZEND_SEPARATE:
		case ZEND_TYPE_CHECK:
		case ZEND_DEFINED:
		case ZEND_ISSET_ISEMPTY_THIS:
		case ZEND_COALESCE:
		case ZEND_SWITCH_LONG:
		case ZEND_SWITCH_STRING:
		case ZEND_MATCH:
		case ZEND_ISSET_ISEMPTY_VAR:
		case ZEND_ISSET_ISEMPTY_CV:
		case ZEND_FUNC_NUM_ARGS:
		case ZEND_FUNC_GET_ARGS:
		case ZEND_COPY_TMP:
		case ZEND_CASE_STRICT:
		case ZEND_JMP_NULL:
			return 0;
		case ZEND_SEND_VAR:
		case ZEND_SEND_VAL:
		case ZEND_SEND_REF:
		case ZEND_SEND_VAR_EX:
		case ZEND_SEND_FUNC_ARG:
		case ZEND_CHECK_FUNC_ARG:
			/* May throw for named params. */
			return opline->op2_type == IS_CONST;
		case ZEND_INIT_FCALL:
			/* can't throw, because call is resolved at compile time */
			return 0;
		case ZEND_BIND_GLOBAL:
			if ((opline+1)->opcode == ZEND_BIND_GLOBAL) {
				return zend_may_throw(opline + 1, ssa_op + 1, op_array, ssa);
			}
			return 0;
		case ZEND_ADD:
			if ((t1 & MAY_BE_ANY) == MAY_BE_ARRAY
			 && (t2 & MAY_BE_ANY) == MAY_BE_ARRAY) {
				return 0;
			}
			return (t1 & (MAY_BE_STRING|MAY_BE_ARRAY|MAY_BE_OBJECT|MAY_BE_RESOURCE)) ||
				(t2 & (MAY_BE_STRING|MAY_BE_ARRAY|MAY_BE_OBJECT|MAY_BE_RESOURCE));
		case ZEND_DIV:
			if (!OP2_HAS_RANGE() ||
				(OP2_MIN_RANGE() <= 0 && OP2_MAX_RANGE() >= 0)) {
				/* Division by zero */
				return 1;
			}
			ZEND_FALLTHROUGH;
		case ZEND_SUB:
		case ZEND_MUL:
		case ZEND_POW:
			return (t1 & (MAY_BE_STRING|MAY_BE_ARRAY|MAY_BE_OBJECT|MAY_BE_RESOURCE)) ||
				(t2 & (MAY_BE_STRING|MAY_BE_ARRAY|MAY_BE_OBJECT|MAY_BE_RESOURCE));
		/* Ops may throw if not an integer */
		case ZEND_MOD:
			if (!OP2_HAS_RANGE() ||
				(OP2_MIN_RANGE() <= 0 && OP2_MAX_RANGE() >= 0)) {
				/* Division by zero */
				return 1;
			}
			ZEND_FALLTHROUGH;
		case ZEND_SL:
		case ZEND_SR:
			return (t1 & (MAY_BE_STRING|MAY_BE_DOUBLE|MAY_BE_ARRAY|MAY_BE_OBJECT|MAY_BE_RESOURCE)) ||
				(t2 & (MAY_BE_STRING|MAY_BE_DOUBLE|MAY_BE_ARRAY|MAY_BE_OBJECT|MAY_BE_RESOURCE)) ||
				!OP2_HAS_RANGE() ||
				OP2_MIN_RANGE() < 0;
		case ZEND_CONCAT:
		case ZEND_FAST_CONCAT:
			return (t1 & (MAY_BE_ARRAY|MAY_BE_OBJECT)) ||
				(t2 & (MAY_BE_ARRAY|MAY_BE_OBJECT));
		case ZEND_BW_OR:
		case ZEND_BW_AND:
		case ZEND_BW_XOR:
			if ((t1 & MAY_BE_ANY) == MAY_BE_STRING
			 && (t2 & MAY_BE_ANY) == MAY_BE_STRING) {
				return 0;
			}
			return (t1 & (MAY_BE_STRING|MAY_BE_DOUBLE|MAY_BE_ARRAY|MAY_BE_OBJECT|MAY_BE_RESOURCE)) ||
				(t2 & (MAY_BE_STRING|MAY_BE_DOUBLE|MAY_BE_ARRAY|MAY_BE_OBJECT|MAY_BE_RESOURCE));
		case ZEND_BW_NOT:
			return (t1 & (MAY_BE_NULL|MAY_BE_FALSE|MAY_BE_TRUE|MAY_BE_DOUBLE|MAY_BE_ARRAY|MAY_BE_OBJECT|MAY_BE_RESOURCE));
		case ZEND_PRE_INC:
		case ZEND_POST_INC:
		case ZEND_PRE_DEC:
		case ZEND_POST_DEC:
			return (t1 & (MAY_BE_ARRAY|MAY_BE_OBJECT|MAY_BE_RESOURCE));
		case ZEND_BOOL_NOT:
		case ZEND_JMPZ:
		case ZEND_JMPNZ:
		case ZEND_JMPZ_EX:
		case ZEND_JMPNZ_EX:
		case ZEND_BOOL:
		case ZEND_JMP_SET:
			return (t1 & MAY_BE_OBJECT);
		case ZEND_BOOL_XOR:
			return (t1 & MAY_BE_OBJECT) || (t2 & MAY_BE_OBJECT);
		case ZEND_IS_EQUAL:
		case ZEND_IS_NOT_EQUAL:
		case ZEND_IS_SMALLER:
		case ZEND_IS_SMALLER_OR_EQUAL:
		case ZEND_CASE:
		case ZEND_SPACESHIP:
			if ((t1 & MAY_BE_ANY) == MAY_BE_NULL
			 || (t2 & MAY_BE_ANY) == MAY_BE_NULL) {
				return 0;
			}
			return (t1 & (MAY_BE_OBJECT|MAY_BE_ARRAY_OF_ARRAY|MAY_BE_ARRAY_OF_OBJECT)) || (t2 & (MAY_BE_OBJECT|MAY_BE_ARRAY_OF_ARRAY|MAY_BE_ARRAY_OF_OBJECT));
		case ZEND_ASSIGN_OP:
			if (opline->extended_value == ZEND_ADD) {
				if ((t1 & MAY_BE_ANY) == MAY_BE_ARRAY
				 && (t2 & MAY_BE_ANY) == MAY_BE_ARRAY) {
					return 0;
				}
				return (t1 & (MAY_BE_STRING|MAY_BE_ARRAY|MAY_BE_OBJECT|MAY_BE_RESOURCE)) ||
					(t2 & (MAY_BE_STRING|MAY_BE_ARRAY|MAY_BE_OBJECT|MAY_BE_RESOURCE));
			} else if (opline->extended_value == ZEND_DIV ||
				opline->extended_value == ZEND_MOD) {
				if (!OP2_HAS_RANGE() ||
					(OP2_MIN_RANGE() <= 0 && OP2_MAX_RANGE() >= 0)) {
					/* Division by zero */
					return 1;
				}
				return (t1 & (MAY_BE_STRING|MAY_BE_ARRAY|MAY_BE_OBJECT|MAY_BE_RESOURCE)) ||
					(t2 & (MAY_BE_STRING|MAY_BE_ARRAY|MAY_BE_OBJECT|MAY_BE_RESOURCE));
			} else if (opline->extended_value == ZEND_SUB ||
				opline->extended_value == ZEND_MUL ||
				opline->extended_value == ZEND_POW) {
				return (t1 & (MAY_BE_STRING|MAY_BE_ARRAY|MAY_BE_OBJECT|MAY_BE_RESOURCE)) ||
					(t2 & (MAY_BE_STRING|MAY_BE_ARRAY|MAY_BE_OBJECT|MAY_BE_RESOURCE));
			} else if (opline->extended_value == ZEND_SL ||
				opline->extended_value == ZEND_SR) {
				return (t1 & (MAY_BE_STRING|MAY_BE_ARRAY|MAY_BE_OBJECT|MAY_BE_RESOURCE)) ||
					(t2 & (MAY_BE_STRING|MAY_BE_ARRAY|MAY_BE_OBJECT|MAY_BE_RESOURCE)) ||
					!OP2_HAS_RANGE() ||
					OP2_MIN_RANGE() < 0;
			} else if (opline->extended_value == ZEND_CONCAT) {
				return (t1 & (MAY_BE_ARRAY|MAY_BE_OBJECT)) ||
					(t2 & (MAY_BE_ARRAY|MAY_BE_OBJECT));
			} else if (opline->extended_value == ZEND_BW_OR ||
				opline->extended_value == ZEND_BW_AND ||
				opline->extended_value == ZEND_BW_XOR) {
				if ((t1 & MAY_BE_ANY) == MAY_BE_STRING
				 && (t2 & MAY_BE_ANY) == MAY_BE_STRING) {
					return 0;
				}
				return (t1 & (MAY_BE_STRING|MAY_BE_ARRAY|MAY_BE_OBJECT|MAY_BE_RESOURCE)) ||
					(t2 & (MAY_BE_STRING|MAY_BE_ARRAY|MAY_BE_OBJECT|MAY_BE_RESOURCE));
			}
			return 1;
		case ZEND_ASSIGN:
			if (t1 & MAY_BE_REF) {
				return 1;
			}
			ZEND_FALLTHROUGH;
		case ZEND_UNSET_VAR:
			return (t1 & (MAY_BE_OBJECT|MAY_BE_RESOURCE|MAY_BE_ARRAY_OF_OBJECT|MAY_BE_ARRAY_OF_RESOURCE|MAY_BE_ARRAY_OF_ARRAY));
		case ZEND_BIND_STATIC:
			if (t1 & (MAY_BE_OBJECT|MAY_BE_RESOURCE|MAY_BE_ARRAY_OF_OBJECT|MAY_BE_ARRAY_OF_RESOURCE|MAY_BE_ARRAY_OF_ARRAY)) {
				/* Destructor may throw. */
				return 1;
			} else {
				zval *value = (zval*)((char*)op_array->static_variables->arData + (opline->extended_value & ~(ZEND_BIND_REF|ZEND_BIND_IMPLICIT|ZEND_BIND_EXPLICIT)));
				/* May throw if initializer is CONSTANT_AST. */
				return Z_TYPE_P(value) == IS_CONSTANT_AST;
			}
		case ZEND_ASSIGN_DIM:
			if ((opline+1)->op1_type == IS_CV) {
				if (_ssa_op1_info(op_array, ssa, opline+1, ssa_op+1) & MAY_BE_UNDEF) {
					return 1;
				}
			}
			return (t1 & (MAY_BE_OBJECT|MAY_BE_RESOURCE|MAY_BE_TRUE|MAY_BE_FALSE|MAY_BE_STRING|MAY_BE_LONG|MAY_BE_DOUBLE)) || opline->op2_type == IS_UNUSED ||
				(t2 & (MAY_BE_UNDEF|MAY_BE_ARRAY|MAY_BE_OBJECT|MAY_BE_RESOURCE));
		case ZEND_ASSIGN_OBJ:
			if (t1 & (MAY_BE_ANY-MAY_BE_OBJECT)) {
				return 1;
			}
			if ((opline+1)->op1_type == IS_CV) {
				if (_ssa_op1_info(op_array, ssa, opline+1, ssa_op+1) & MAY_BE_UNDEF) {
					return 1;
				}
			}
			if (ssa_op->op1_use) {
				zend_ssa_var_info *var_info = ssa->var_info + ssa_op->op1_use;
				zend_class_entry *ce = var_info->ce;

				if (var_info->is_instanceof ||
				    !ce || ce->create_object || ce->__get || ce->__set || ce->parent) {
					return 1;
				}

				if (opline->op2_type != IS_CONST) {
					return 1;
				}

				zend_string *prop_name = Z_STR_P(CRT_CONSTANT(opline->op2));
				if (ZSTR_LEN(prop_name) > 0 && ZSTR_VAL(prop_name)[0] == '\0') {
					return 1;
				}

				zend_property_info *prop_info =
					zend_hash_find_ptr(&ce->properties_info, prop_name);
				if (prop_info) {
					if (ZEND_TYPE_IS_SET(prop_info->type)) {
						return 1;
					}
					return !(prop_info->flags & ZEND_ACC_PUBLIC)
						&& prop_info->ce != op_array->scope;
				} else {
					return !(ce->ce_flags & ZEND_ACC_ALLOW_DYNAMIC_PROPERTIES);
				}
			}
			return 1;
		case ZEND_ROPE_INIT:
		case ZEND_ROPE_ADD:
		case ZEND_ROPE_END:
			return t2 & (MAY_BE_ARRAY|MAY_BE_OBJECT);
		case ZEND_INIT_ARRAY:
			return (opline->op2_type != IS_UNUSED) && (t2 & (MAY_BE_ARRAY|MAY_BE_OBJECT|MAY_BE_RESOURCE));
		case ZEND_ADD_ARRAY_ELEMENT:
			return (opline->op2_type == IS_UNUSED) || (t2 & (MAY_BE_ARRAY|MAY_BE_OBJECT|MAY_BE_RESOURCE));
		case ZEND_STRLEN:
			return (t1 & MAY_BE_ANY) != MAY_BE_STRING;
		case ZEND_COUNT:
			return (t1 & MAY_BE_ANY) != MAY_BE_ARRAY;
		case ZEND_RECV_INIT:
			if (Z_TYPE_P(CRT_CONSTANT(opline->op2)) == IS_CONSTANT_AST) {
				return 1;
			}
			if (op_array->fn_flags & ZEND_ACC_HAS_TYPE_HINTS) {
				uint32_t arg_num = opline->op1.num;
				zend_arg_info *cur_arg_info;

				if (EXPECTED(arg_num <= op_array->num_args)) {
					cur_arg_info = &op_array->arg_info[arg_num-1];
				} else if (UNEXPECTED(op_array->fn_flags & ZEND_ACC_VARIADIC)) {
					cur_arg_info = &op_array->arg_info[op_array->num_args];
				} else {
					return 0;
				}
				return ZEND_TYPE_IS_SET(cur_arg_info->type);
			} else {
				return 0;
			}
		case ZEND_FETCH_IS:
			return (t2 & (MAY_BE_ARRAY|MAY_BE_OBJECT));
		case ZEND_ISSET_ISEMPTY_DIM_OBJ:
			return (t1 & MAY_BE_OBJECT) || (t2 & (MAY_BE_ARRAY|MAY_BE_OBJECT));
		case ZEND_FETCH_DIM_IS:
			return (t1 & MAY_BE_OBJECT) || (t2 & (MAY_BE_ARRAY|MAY_BE_OBJECT|MAY_BE_RESOURCE));
		case ZEND_CAST:
			switch (opline->extended_value) {
				case IS_LONG:
				case IS_DOUBLE:
					return (t1 & MAY_BE_OBJECT);
				case IS_STRING:
					return (t1 & (MAY_BE_ARRAY|MAY_BE_OBJECT));
				case IS_ARRAY:
					return (t1 & MAY_BE_OBJECT);
				case IS_OBJECT:
					return 0;
				EMPTY_SWITCH_DEFAULT_CASE()
			}
			/* GCC is getting confused here for the Wimplicit-fallthrough warning with
			 * EMPTY_SWITCH_DEFAULT_CASE() macro */
			return 0;
		case ZEND_ARRAY_KEY_EXISTS:
			if ((t2 & MAY_BE_ANY) != MAY_BE_ARRAY) {
				return 1;
			}
			if ((t1 & (MAY_BE_ARRAY|MAY_BE_OBJECT|MAY_BE_RESOURCE))) {
				return 1;
			}
			return 0;
		case ZEND_FE_RESET_R:
		case ZEND_FE_RESET_RW:
			if ((t1 & (MAY_BE_ANY|MAY_BE_REF)) != MAY_BE_ARRAY) {
				return 1;
			}
			return 0;
		case ZEND_FE_FETCH_R:
			if ((t1 & (MAY_BE_ANY|MAY_BE_REF)) != MAY_BE_ARRAY) {
				return 1;
			}
			if (opline->op2_type == IS_CV
			 && (t2 & MAY_BE_RC1)
			 && (t2 & (MAY_BE_OBJECT|MAY_BE_RESOURCE|MAY_BE_ARRAY_OF_OBJECT|MAY_BE_ARRAY_OF_RESOURCE|MAY_BE_ARRAY_OF_ARRAY))) {
				return 1;
			}
			return 0;
		case ZEND_FETCH_DIM_W:
		case ZEND_FETCH_LIST_W:
			if (t1 & (MAY_BE_FALSE|MAY_BE_TRUE|MAY_BE_LONG|MAY_BE_DOUBLE|MAY_BE_STRING|MAY_BE_OBJECT|MAY_BE_RESOURCE|MAY_BE_REF)) {
				return 1;
			}
			if (t2 & (MAY_BE_RESOURCE|MAY_BE_ARRAY|MAY_BE_OBJECT)) {
				return 1;
			}
			if (opline->op2_type == IS_UNUSED) {
				return 1;
			}
			return 0;
		default:
			return 1;
	}
}

ZEND_API bool zend_may_throw(const zend_op *opline, const zend_ssa_op *ssa_op, const zend_op_array *op_array, zend_ssa *ssa)
{
	return zend_may_throw_ex(opline, ssa_op, op_array, ssa, OP1_INFO(), OP2_INFO());
}<|MERGE_RESOLUTION|>--- conflicted
+++ resolved
@@ -2544,18 +2544,14 @@
 	 * unreachable code. Propagate the empty result early, so that that the following
 	 * code may assume that operands have at least one type. */
 	if (!(t1 & (MAY_BE_ANY|MAY_BE_UNDEF|MAY_BE_CLASS))
-<<<<<<< HEAD
 	 || !(t2 & (MAY_BE_ANY|MAY_BE_UNDEF|MAY_BE_CLASS))
+	 || (ssa_op->result_use >= 0 && !(RES_USE_INFO() & (MAY_BE_ANY|MAY_BE_UNDEF|MAY_BE_CLASS)))
 	 || ((opline->opcode == ZEND_ASSIGN_DIM_OP
 	   || opline->opcode == ZEND_ASSIGN_OBJ_OP
 	   || opline->opcode == ZEND_ASSIGN_STATIC_PROP_OP
 	   || opline->opcode == ZEND_ASSIGN_DIM
 	   || opline->opcode == ZEND_ASSIGN_OBJ)
 	    && !(OP1_DATA_INFO() & (MAY_BE_ANY|MAY_BE_UNDEF|MAY_BE_CLASS)) /*&& 0*/)) {
-=======
-		|| !(t2 & (MAY_BE_ANY|MAY_BE_UNDEF|MAY_BE_CLASS))
-		|| (ssa_op->result_use >= 0 && !(RES_USE_INFO() & (MAY_BE_ANY|MAY_BE_UNDEF|MAY_BE_CLASS)))) {
->>>>>>> 798b9d09
 		tmp = 0;
 		if (ssa_op->result_def >= 0 && !(ssa_var_info[ssa_op->result_def].type & MAY_BE_REF)) {
 			UPDATE_SSA_TYPE(tmp, ssa_op->result_def);
