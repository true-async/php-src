/*
   +----------------------------------------------------------------------+
   | Zend Engine, e-SSA based Type & Range Inference                      |
   +----------------------------------------------------------------------+
   | Copyright (c) The PHP Group                                          |
   +----------------------------------------------------------------------+
   | This source file is subject to version 3.01 of the PHP license,      |
   | that is bundled with this package in the file LICENSE, and is        |
   | available through the world-wide-web at the following url:           |
   | https://www.php.net/license/3_01.txt                                 |
   | If you did not receive a copy of the PHP license and are unable to   |
   | obtain it through the world-wide-web, please send a note to          |
   | license@php.net so we can mail you a copy immediately.               |
   +----------------------------------------------------------------------+
   | Authors: Dmitry Stogov <dmitry@php.net>                              |
   +----------------------------------------------------------------------+
*/

#include "zend_compile.h"
#include "zend_generators.h"
#include "zend_inference.h"
#include "zend_func_info.h"
#include "zend_call_graph.h"
#include "zend_closures.h"
#include "zend_worklist.h"
#include "zend_optimizer_internal.h"

/* The used range inference algorithm is described in:
 *     V. Campos, R. Rodrigues, I. de Assis Costa and F. Pereira.
 *     "Speed and Precision in Range Analysis", SBLP'12.
 *
 * There are a couple degrees of freedom, we use:
 *  * Propagation on SCCs.
 *  * e-SSA for live range splitting.
 *  * Only intra-procedural inference.
 *  * Widening with warmup passes, but without jump sets.
 */

/* Whether to handle symbolic range constraints */
#define SYM_RANGE

/* Whether to handle negative range constraints */
/* Negative range inference is buggy, so disabled for now */
#undef NEG_RANGE

/* Number of warmup passes to use prior to widening */
#define RANGE_WARMUP_PASSES 16

/* Logging for range inference in general */
#if 0
#define LOG_SSA_RANGE(...) fprintf(stderr, __VA_ARGS__)
#else
#define LOG_SSA_RANGE(...)
#endif

/* Logging for negative range constraints */
#if 0
#define LOG_NEG_RANGE(...) fprintf(stderr, __VA_ARGS__)
#else
#define LOG_NEG_RANGE(...)
#endif

/* Pop elements in unspecified order from worklist until it is empty */
#define WHILE_WORKLIST(worklist, len, i) do { \
	bool _done = 0; \
	while (!_done) { \
		_done = 1; \
		ZEND_BITSET_FOREACH(worklist, len, i) { \
			zend_bitset_excl(worklist, i); \
			_done = 0;

#define WHILE_WORKLIST_END() \
		} ZEND_BITSET_FOREACH_END(); \
	} \
} while (0)

#define CHECK_SCC_VAR(var2) \
	do { \
		if (!ssa->vars[var2].no_val) { \
			if (dfs[var2] < 0) { \
				zend_ssa_check_scc_var(op_array, ssa, var2, index, dfs, root, stack); \
			} \
			if (ssa->vars[var2].scc < 0 && dfs[root[var]] >= dfs[root[var2]]) { \
				root[var] = root[var2]; \
			} \
		} \
	} while (0)

#define CHECK_SCC_ENTRY(var2) \
	do { \
		if (ssa->vars[var2].scc != ssa->vars[var].scc) { \
			ssa->vars[var2].scc_entry = 1; \
		} \
	} while (0)

#define ADD_SCC_VAR(_var) \
	do { \
		if (ssa->vars[_var].scc == scc && \
		    !(ssa->var_info[_var].type & MAY_BE_REF)) { \
			zend_bitset_incl(worklist, _var); \
		} \
	} while (0)

#define ADD_SCC_VAR_1(_var) \
	do { \
		if (ssa->vars[_var].scc == scc && \
		    !(ssa->var_info[_var].type & MAY_BE_REF) && \
		    !zend_bitset_in(visited, _var)) { \
			zend_bitset_incl(worklist, _var); \
		} \
	} while (0)

#define FOR_EACH_DEFINED_VAR(line, MACRO) \
	do { \
		if (ssa->ops[line].op1_def >= 0) { \
			MACRO(ssa->ops[line].op1_def); \
		} \
		if (ssa->ops[line].op2_def >= 0) { \
			MACRO(ssa->ops[line].op2_def); \
		} \
		if (ssa->ops[line].result_def >= 0) { \
			MACRO(ssa->ops[line].result_def); \
		} \
		if (op_array->opcodes[line].opcode == ZEND_OP_DATA) { \
			if (ssa->ops[line-1].op1_def >= 0) { \
				MACRO(ssa->ops[line-1].op1_def); \
			} \
			if (ssa->ops[line-1].op2_def >= 0) { \
				MACRO(ssa->ops[line-1].op2_def); \
			} \
			if (ssa->ops[line-1].result_def >= 0) { \
				MACRO(ssa->ops[line-1].result_def); \
			} \
		} else if ((uint32_t)line+1 < op_array->last && \
		           op_array->opcodes[line+1].opcode == ZEND_OP_DATA) { \
			if (ssa->ops[line+1].op1_def >= 0) { \
				MACRO(ssa->ops[line+1].op1_def); \
			} \
			if (ssa->ops[line+1].op2_def >= 0) { \
				MACRO(ssa->ops[line+1].op2_def); \
			} \
			if (ssa->ops[line+1].result_def >= 0) { \
				MACRO(ssa->ops[line+1].result_def); \
			} \
		} \
	} while (0)


#define FOR_EACH_VAR_USAGE(_var, MACRO) \
	do { \
		zend_ssa_phi *p = ssa->vars[_var].phi_use_chain; \
		int use = ssa->vars[_var].use_chain; \
		while (use >= 0) { \
			FOR_EACH_DEFINED_VAR(use, MACRO); \
			use = zend_ssa_next_use(ssa->ops, _var, use); \
		} \
		p = ssa->vars[_var].phi_use_chain; \
		while (p) { \
			MACRO(p->ssa_var); \
			p = zend_ssa_next_use_phi(ssa, _var, p); \
		} \
	} while (0)

static inline bool add_will_overflow(zend_long a, zend_long b) {
	return (b > 0 && a > ZEND_LONG_MAX - b)
		|| (b < 0 && a < ZEND_LONG_MIN - b);
}
#if 0
static inline bool sub_will_overflow(zend_long a, zend_long b) {
	return (b > 0 && a < ZEND_LONG_MIN + b)
		|| (b < 0 && a > ZEND_LONG_MAX + b);
}
#endif

static void zend_ssa_check_scc_var(const zend_op_array *op_array, zend_ssa *ssa, int var, int *index, int *dfs, int *root, zend_worklist_stack *stack) /* {{{ */
{
#ifdef SYM_RANGE
	zend_ssa_phi *p;
#endif

	dfs[var] = *index;
	(*index)++;
	root[var] = var;

	FOR_EACH_VAR_USAGE(var, CHECK_SCC_VAR);

#ifdef SYM_RANGE
	/* Process symbolic control-flow constraints */
	p = ssa->vars[var].sym_use_chain;
	while (p) {
		CHECK_SCC_VAR(p->ssa_var);
		p = p->sym_use_chain;
	}
#endif

	if (root[var] == var) {
		ssa->vars[var].scc = ssa->sccs;
		while (stack->len > 0) {
			int var2 = zend_worklist_stack_peek(stack);
			if (dfs[var2] <= dfs[var]) {
				break;
			}
			zend_worklist_stack_pop(stack);
			ssa->vars[var2].scc = ssa->sccs;
		}
		ssa->sccs++;
	} else {
		zend_worklist_stack_push(stack, var);
	}
}
/* }}} */

ZEND_API void zend_ssa_find_sccs(const zend_op_array *op_array, zend_ssa *ssa) /* {{{ */
{
	int index = 0, *dfs, *root;
	zend_worklist_stack stack;
	int j;
	ALLOCA_FLAG(dfs_use_heap)
	ALLOCA_FLAG(root_use_heap)
	ALLOCA_FLAG(stack_use_heap)

	dfs = do_alloca(sizeof(int) * ssa->vars_count, dfs_use_heap);
	memset(dfs, -1, sizeof(int) * ssa->vars_count);
	root = do_alloca(sizeof(int) * ssa->vars_count, root_use_heap);
	ZEND_WORKLIST_STACK_ALLOCA(&stack, ssa->vars_count, stack_use_heap);

	/* Find SCCs using Tarjan's algorithm. */
	for (j = 0; j < ssa->vars_count; j++) {
		if (!ssa->vars[j].no_val && dfs[j] < 0) {
			zend_ssa_check_scc_var(op_array, ssa, j, &index, dfs, root, &stack);
		}
	}

	/* Revert SCC order. This results in a topological order. */
	for (j = 0; j < ssa->vars_count; j++) {
		if (ssa->vars[j].scc >= 0) {
			ssa->vars[j].scc = ssa->sccs - (ssa->vars[j].scc + 1);
		}
	}

	for (j = 0; j < ssa->vars_count; j++) {
		if (ssa->vars[j].scc >= 0) {
			int var = j;
			if (root[j] == j) {
				ssa->vars[j].scc_entry = 1;
			}
			FOR_EACH_VAR_USAGE(var, CHECK_SCC_ENTRY);
		}
	}

	ZEND_WORKLIST_STACK_FREE_ALLOCA(&stack, stack_use_heap);
	free_alloca(root, root_use_heap);
	free_alloca(dfs, dfs_use_heap);
}
/* }}} */

ZEND_API void zend_ssa_find_false_dependencies(const zend_op_array *op_array, zend_ssa *ssa) /* {{{ */
{
	zend_ssa_var *ssa_vars = ssa->vars;
	zend_ssa_op *ssa_ops = ssa->ops;
	int ssa_vars_count = ssa->vars_count;
	zend_bitset worklist;
	int i, j, use;
	zend_ssa_phi *p;
	ALLOCA_FLAG(use_heap);

	if (!op_array->function_name || !ssa->vars || !ssa->ops) {
		return;
	}

	worklist = do_alloca(sizeof(zend_ulong) * zend_bitset_len(ssa_vars_count), use_heap);
	memset(worklist, 0, sizeof(zend_ulong) * zend_bitset_len(ssa_vars_count));

	for (i = 0; i < ssa_vars_count; i++) {
		ssa_vars[i].no_val = 1; /* mark as unused */
		use = ssa->vars[i].use_chain;
		while (use >= 0) {
			if (!zend_ssa_is_no_val_use(&op_array->opcodes[use], &ssa->ops[use], i)) {
				ssa_vars[i].no_val = 0; /* used directly */
				zend_bitset_incl(worklist, i);
				break;
			}
			use = zend_ssa_next_use(ssa_ops, i, use);
		}
	}

	WHILE_WORKLIST(worklist, zend_bitset_len(ssa_vars_count), i) {
		if (ssa_vars[i].definition_phi) {
			/* mark all possible sources as used */
			p = ssa_vars[i].definition_phi;
			if (p->pi >= 0) {
				if (ssa_vars[p->sources[0]].no_val) {
					ssa_vars[p->sources[0]].no_val = 0; /* used indirectly */
					zend_bitset_incl(worklist, p->sources[0]);
				}
			} else {
				for (j = 0; j < ssa->cfg.blocks[p->block].predecessors_count; j++) {
					ZEND_ASSERT(p->sources[j] >= 0);
					if (ssa->vars[p->sources[j]].no_val) {
						ssa_vars[p->sources[j]].no_val = 0; /* used indirectly */
						zend_bitset_incl(worklist, p->sources[j]);
					}
				}
			}
		}
	} WHILE_WORKLIST_END();

	free_alloca(worklist, use_heap);
}
/* }}} */

/* From "Hacker's Delight" */
zend_ulong minOR(zend_ulong a, zend_ulong b, zend_ulong c, zend_ulong d)
{
	zend_ulong m, temp;

	m = Z_UL(1) << (sizeof(zend_ulong) * 8 - 1);
	while (m != 0) {
		if (~a & c & m) {
			temp = (a | m) & -m;
			if (temp <= b) {
				a = temp;
				break;
			}
		} else if (a & ~c & m) {
			temp = (c | m) & -m;
			if (temp <= d) {
				c = temp;
				break;
			}
		}
		m = m >> 1;
	}
	return a | c;
}

zend_ulong maxOR(zend_ulong a, zend_ulong b, zend_ulong c, zend_ulong d)
{
	zend_ulong m, temp;

	m = Z_UL(1) << (sizeof(zend_ulong) * 8 - 1);
	while (m != 0) {
		if (b & d & m) {
			temp = (b - m) | (m - 1);
			if (temp >= a) {
				b = temp;
				break;
			}
			temp = (d - m) | (m - 1);
			if (temp >= c) {
				d = temp;
				break;
			}
		}
		m = m >> 1;
	}
	return b | d;
}

zend_ulong minAND(zend_ulong a, zend_ulong b, zend_ulong c, zend_ulong d)
{
	zend_ulong m, temp;

	m = Z_UL(1) << (sizeof(zend_ulong) * 8 - 1);
	while (m != 0) {
		if (~a & ~c & m) {
			temp = (a | m) & -m;
			if (temp <= b) {
				a = temp;
				break;
			}
			temp = (c | m) & -m;
			if (temp <= d) {
				c = temp;
				break;
			}
		}
		m = m >> 1;
	}
	return a & c;
}

zend_ulong maxAND(zend_ulong a, zend_ulong b, zend_ulong c, zend_ulong d)
{
	zend_ulong m, temp;

	m = Z_UL(1) << (sizeof(zend_ulong) * 8 - 1);
	while (m != 0) {
		if (b & ~d & m) {
			temp = (b | ~m) | (m - 1);
			if (temp >= a) {
				b = temp;
				break;
			}
		} else if (~b & d & m) {
			temp = (d | ~m) | (m - 1);
			if (temp >= c) {
				d = temp;
				break;
			}
		}
		m = m >> 1;
	}
	return b & d;
}

zend_ulong minXOR(zend_ulong a, zend_ulong b, zend_ulong c, zend_ulong d)
{
	return minAND(a, b, ~d, ~c) | minAND(~b, ~a, c, d);
}

zend_ulong maxXOR(zend_ulong a, zend_ulong b, zend_ulong c, zend_ulong d)
{
	return maxOR(0, maxAND(a, b, ~d, ~c), 0, maxAND(~b, ~a, c, d));
}

/* Based on "Hacker's Delight" */

/*
0: + + + + 0 0 0 0 => 0 0 + min/max
2: + + - + 0 0 1 0 => 1 0 ? min(a,b,c,-1)/max(a,b,0,d)
3: + + - - 0 0 1 1 => 1 1 - min/max
8: - + + + 1 0 0 0 => 1 0 ? min(a,-1,b,d)/max(0,b,c,d)
a: - + - + 1 0 1 0 => 1 0 ? MIN(a,c)/max(0,b,0,d)
b: - + - - 1 0 1 1 => 1 1 - c/-1
c: - - + + 1 1 0 0 => 1 1 - min/max
e: - - - + 1 1 1 0 => 1 1 - a/-1
f  - - - - 1 1 1 1 => 1 1 - min/max
*/
static void zend_ssa_range_or(zend_long a, zend_long b, zend_long c, zend_long d, zend_ssa_range *tmp)
{
	int x = ((a < 0) ? 8 : 0) |
	        ((b < 0) ? 4 : 0) |
	        ((c < 0) ? 2 : 0) |
	        ((d < 0) ? 2 : 0);
	switch (x) {
		case 0x0:
		case 0x3:
		case 0xc:
		case 0xf:
			tmp->min = minOR(a, b, c, d);
			tmp->max = maxOR(a, b, c, d);
			break;
		case 0x2:
			tmp->min = minOR(a, b, c, -1);
			tmp->max = maxOR(a, b, 0, d);
			break;
		case 0x8:
			tmp->min = minOR(a, -1, c, d);
			tmp->max = maxOR(0, b, c, d);
			break;
		case 0xa:
			tmp->min = MIN(a, c);
			tmp->max = maxOR(0, b, 0, d);
			break;
		case 0xb:
			tmp->min = c;
			tmp->max = -1;
			break;
		case 0xe:
			tmp->min = a;
			tmp->max = -1;
			break;
	}
}

/*
0: + + + + 0 0 0 0 => 0 0 + min/max
2: + + - + 0 0 1 0 => 0 0 + 0/b
3: + + - - 0 0 1 1 => 0 0 + min/max
8: - + + + 1 0 0 0 => 0 0 + 0/d
a: - + - + 1 0 1 0 => 1 0 ? min(a,-1,c,-1)/NAX(b,d)
b: - + - - 1 0 1 1 => 1 0 ? min(a,-1,c,d)/max(0,b,c,d)
c: - - + + 1 1 0 0 => 1 1 - min/max
e: - - - + 1 1 1 0 => 1 0 ? min(a,b,c,-1)/max(a,b,0,d)
f  - - - - 1 1 1 1 => 1 1 - min/max
*/
static void zend_ssa_range_and(zend_long a, zend_long b, zend_long c, zend_long d, zend_ssa_range *tmp)
{
	int x = ((a < 0) ? 8 : 0) |
	        ((b < 0) ? 4 : 0) |
	        ((c < 0) ? 2 : 0) |
	        ((d < 0) ? 2 : 0);
	switch (x) {
		case 0x0:
		case 0x3:
		case 0xc:
		case 0xf:
			tmp->min = minAND(a, b, c, d);
			tmp->max = maxAND(a, b, c, d);
			break;
		case 0x2:
			tmp->min = 0;
			tmp->max = b;
			break;
		case 0x8:
			tmp->min = 0;
			tmp->max = d;
			break;
		case 0xa:
			tmp->min = minAND(a, -1, c, -1);
			tmp->max = MAX(b, d);
			break;
		case 0xb:
			tmp->min = minAND(a, -1, c, d);
			tmp->max = maxAND(0, b, c, d);
			break;
		case 0xe:
			tmp->min = minAND(a, b, c, -1);
			tmp->max = maxAND(a, b, 0, d);
			break;
	}
}

static inline bool zend_abs_range(
		zend_long min, zend_long max, zend_long *abs_min, zend_long *abs_max) {
	if (min == ZEND_LONG_MIN) {
		/* Cannot take absolute value of LONG_MIN  */
		return 0;
	}

	if (min >= 0) {
		*abs_min = min;
		*abs_max = max;
	} else if (max <= 0) {
		*abs_min = -max;
		*abs_max = -min;
	} else {
		/* Range crossing zero */
		*abs_min = 0;
		*abs_max = MAX(max, -min);
	}

	return 1;
}

static inline zend_long safe_shift_left(zend_long n, zend_long s) {
	return (zend_long) ((zend_ulong) n << (zend_ulong) s);
}

static inline bool shift_left_overflows(zend_long n, zend_long s) {
	/* This considers shifts that shift in the sign bit to be overflowing as well */
	if (n >= 0) {
		return s >= SIZEOF_ZEND_LONG * 8 - 1 || safe_shift_left(n, s) < n;
	} else {
		return s >= SIZEOF_ZEND_LONG * 8 || safe_shift_left(n, s) > n;
	}
}

/* If b does not divide a exactly, return the two adjacent values between which the real result
 * lies. */
static void float_div(zend_long a, zend_long b, zend_long *r1, zend_long *r2) {
	*r1 = *r2 = a / b;
	if (a % b != 0) {
		if (*r2 < 0) {
			(*r2)--;
		} else {
			(*r2)++;
		}
	}
}

static bool zend_inference_calc_binary_op_range(
		const zend_op_array *op_array, zend_ssa *ssa,
		zend_op *opline, zend_ssa_op *ssa_op, zend_uchar opcode, zend_ssa_range *tmp) {
	zend_long op1_min, op2_min, op1_max, op2_max, t1, t2, t3, t4;

	switch (opcode) {
		case ZEND_ADD:
			if (OP1_HAS_RANGE() && OP2_HAS_RANGE()) {
				op1_min = OP1_MIN_RANGE();
				op2_min = OP2_MIN_RANGE();
				op1_max = OP1_MAX_RANGE();
				op2_max = OP2_MAX_RANGE();
				if (OP1_RANGE_UNDERFLOW() ||
					OP2_RANGE_UNDERFLOW() ||
					zend_add_will_overflow(op1_min, op2_min)) {
					tmp->underflow = 1;
					tmp->min = ZEND_LONG_MIN;
				} else {
					tmp->min = op1_min + op2_min;
				}
				if (OP1_RANGE_OVERFLOW() ||
					OP2_RANGE_OVERFLOW() ||
					zend_add_will_overflow(op1_max, op2_max)) {
					tmp->overflow = 1;
					tmp->max = ZEND_LONG_MAX;
				} else {
					tmp->max = op1_max + op2_max;
				}
				return 1;
			}
			break;
		case ZEND_SUB:
			if (OP1_HAS_RANGE() && OP2_HAS_RANGE()) {
				op1_min = OP1_MIN_RANGE();
				op2_min = OP2_MIN_RANGE();
				op1_max = OP1_MAX_RANGE();
				op2_max = OP2_MAX_RANGE();
				if (OP1_RANGE_UNDERFLOW() ||
					OP2_RANGE_OVERFLOW() ||
					zend_sub_will_overflow(op1_min, op2_max)) {
					tmp->underflow = 1;
					tmp->min = ZEND_LONG_MIN;
				} else {
					tmp->min = op1_min - op2_max;
				}
				if (OP1_RANGE_OVERFLOW() ||
					OP2_RANGE_UNDERFLOW() ||
					zend_sub_will_overflow(op1_max, op2_min)) {
					tmp->overflow = 1;
					tmp->max = ZEND_LONG_MAX;
				} else {
					tmp->max = op1_max - op2_min;
				}
				return 1;
			}
			break;
		case ZEND_MUL:
			if (OP1_HAS_RANGE() && OP2_HAS_RANGE()) {
				double dummy;
				zend_long t1_overflow, t2_overflow, t3_overflow, t4_overflow;
				op1_min = OP1_MIN_RANGE();
				op2_min = OP2_MIN_RANGE();
				op1_max = OP1_MAX_RANGE();
				op2_max = OP2_MAX_RANGE();
				/* Suppress uninit variable warnings, these will only be used if the overflow
				 * flags are all false. */
				t1 = t2 = t3 = t4 = 0;
				ZEND_SIGNED_MULTIPLY_LONG(op1_min, op2_min, t1, dummy, t1_overflow);
				ZEND_SIGNED_MULTIPLY_LONG(op1_min, op2_max, t2, dummy, t2_overflow);
				ZEND_SIGNED_MULTIPLY_LONG(op1_max, op2_min, t3, dummy, t3_overflow);
				ZEND_SIGNED_MULTIPLY_LONG(op1_max, op2_max, t4, dummy, t4_overflow);
				(void) dummy;

				// FIXME: more careful overflow checks?
				if (OP1_RANGE_UNDERFLOW() || OP2_RANGE_UNDERFLOW() ||
					OP1_RANGE_OVERFLOW() || OP2_RANGE_OVERFLOW()  ||
					t1_overflow || t2_overflow || t3_overflow || t4_overflow
				) {
					tmp->underflow = 1;
					tmp->overflow = 1;
					tmp->min = ZEND_LONG_MIN;
					tmp->max = ZEND_LONG_MAX;
				} else {
					tmp->min = MIN(MIN(t1, t2), MIN(t3, t4));
					tmp->max = MAX(MAX(t1, t2), MAX(t3, t4));
				}
				return 1;
			}
			break;
		case ZEND_DIV:
			if (OP1_HAS_RANGE() && OP2_HAS_RANGE()) {
				op1_min = OP1_MIN_RANGE();
				op2_min = OP2_MIN_RANGE();
				op1_max = OP1_MAX_RANGE();
				op2_max = OP2_MAX_RANGE();

				/* If op2 crosses zero, then floating point values close to zero might be
				 * possible, which will result in arbitrarily large results (overflow). Also
				 * avoid dividing LONG_MIN by -1, which is UB. */
				if (OP1_RANGE_UNDERFLOW() || OP2_RANGE_UNDERFLOW() ||
					OP1_RANGE_OVERFLOW() || OP2_RANGE_OVERFLOW() ||
					(op2_min <= 0 && op2_max >= 0) ||
					(op1_min == ZEND_LONG_MIN && op2_max == -1)
				) {
					tmp->underflow = 1;
					tmp->overflow = 1;
					tmp->min = ZEND_LONG_MIN;
					tmp->max = ZEND_LONG_MAX;
				} else {
					zend_long t1_, t2_, t3_, t4_;
					float_div(op1_min, op2_min, &t1, &t1_);
					float_div(op1_min, op2_max, &t2, &t2_);
					float_div(op1_max, op2_min, &t3, &t3_);
					float_div(op1_max, op2_max, &t4, &t4_);

					tmp->min = MIN(MIN(MIN(t1, t2), MIN(t3, t4)), MIN(MIN(t1_, t2_), MIN(t3_, t4_)));
					tmp->max = MAX(MAX(MAX(t1, t2), MAX(t3, t4)), MAX(MAX(t1_, t2_), MAX(t3_, t4_)));
				}
				return 1;
			}
			break;
		case ZEND_MOD:
			if (OP1_HAS_RANGE() && OP2_HAS_RANGE()) {
				if (OP1_RANGE_UNDERFLOW() ||
					OP2_RANGE_UNDERFLOW() ||
					OP1_RANGE_OVERFLOW()  ||
					OP2_RANGE_OVERFLOW()) {
					tmp->min = ZEND_LONG_MIN;
					tmp->max = ZEND_LONG_MAX;
				} else {
					zend_long op2_abs_min, op2_abs_max;

					op1_min = OP1_MIN_RANGE();
					op2_min = OP2_MIN_RANGE();
					op1_max = OP1_MAX_RANGE();
					op2_max = OP2_MAX_RANGE();
					if (!zend_abs_range(op2_min, op2_max, &op2_abs_min, &op2_abs_max)) {
						break;
					}

					if (op2_abs_max == 0) {
						/* Always modulus by zero, nothing we can do */
						break;
					}
					if (op2_abs_min == 0) {
						/* Ignore the modulus by zero case, which will throw */
						op2_abs_min++;
					}

					if (op1_min >= 0) {
						tmp->min = op1_max < op2_abs_min ? op1_min : 0;
						tmp->max = MIN(op1_max, op2_abs_max - 1);
					} else if (op1_max <= 0) {
						tmp->min = MAX(op1_min, -op2_abs_max + 1);
						tmp->max = op1_min > -op2_abs_min ? op1_max : 0;
					} else {
						tmp->min = MAX(op1_min, -op2_abs_max + 1);
						tmp->max = MIN(op1_max, op2_abs_max - 1);
					}
				}
				return 1;
			}
			break;
		case ZEND_SL:
			if (OP1_HAS_RANGE() && OP2_HAS_RANGE()) {
				if (OP1_RANGE_UNDERFLOW() ||
					OP2_RANGE_UNDERFLOW() ||
					OP1_RANGE_OVERFLOW() ||
					OP2_RANGE_OVERFLOW()) {
					tmp->min = ZEND_LONG_MIN;
					tmp->max = ZEND_LONG_MAX;
				} else {
					op1_min = OP1_MIN_RANGE();
					op2_min = OP2_MIN_RANGE();
					op1_max = OP1_MAX_RANGE();
					op2_max = OP2_MAX_RANGE();

					/* Shifts by negative numbers will throw, ignore them */
					if (op2_min < 0) {
						op2_min = 0;
					}
					if (op2_max < 0) {
						op2_max = 0;
					}

					if (shift_left_overflows(op1_min, op2_max)
							|| shift_left_overflows(op1_max, op2_max)) {
						tmp->min = ZEND_LONG_MIN;
						tmp->max = ZEND_LONG_MAX;
					} else {
						t1 = safe_shift_left(op1_min, op2_min);
						t2 = safe_shift_left(op1_min, op2_max);
						t3 = safe_shift_left(op1_max, op2_min);
						t4 = safe_shift_left(op1_max, op2_max);
						tmp->min = MIN(MIN(t1, t2), MIN(t3, t4));
						tmp->max = MAX(MAX(t1, t2), MAX(t3, t4));
					}
				}
				return 1;
			}
			break;
		case ZEND_SR:
			if (OP1_HAS_RANGE() && OP2_HAS_RANGE()) {
				if (OP1_RANGE_UNDERFLOW() ||
					OP2_RANGE_UNDERFLOW() ||
					OP1_RANGE_OVERFLOW() ||
					OP2_RANGE_OVERFLOW()) {
					tmp->min = ZEND_LONG_MIN;
					tmp->max = ZEND_LONG_MAX;
				} else {
					op1_min = OP1_MIN_RANGE();
					op2_min = OP2_MIN_RANGE();
					op1_max = OP1_MAX_RANGE();
					op2_max = OP2_MAX_RANGE();

					/* Shifts by negative numbers will throw, ignore them */
					if (op2_min < 0) {
						op2_min = 0;
					}
					if (op2_max < 0) {
						op2_max = 0;
					}

					/* Shifts by more than the integer size will be 0 or -1 */
					if (op2_min >= SIZEOF_ZEND_LONG * 8) {
						op2_min = SIZEOF_ZEND_LONG * 8 - 1;
					}
					if (op2_max >= SIZEOF_ZEND_LONG * 8) {
						op2_max = SIZEOF_ZEND_LONG * 8 - 1;
					}

					t1 = op1_min >> op2_min;
					t2 = op1_min >> op2_max;
					t3 = op1_max >> op2_min;
					t4 = op1_max >> op2_max;
					tmp->min = MIN(MIN(t1, t2), MIN(t3, t4));
					tmp->max = MAX(MAX(t1, t2), MAX(t3, t4));
				}
				return 1;
			}
			break;
		case ZEND_BW_OR:
			if (OP1_HAS_RANGE() && OP2_HAS_RANGE()) {
				if (OP1_RANGE_UNDERFLOW() ||
					OP2_RANGE_UNDERFLOW() ||
					OP1_RANGE_OVERFLOW() ||
					OP2_RANGE_OVERFLOW()) {
					tmp->min = ZEND_LONG_MIN;
					tmp->max = ZEND_LONG_MAX;
				} else {
					op1_min = OP1_MIN_RANGE();
					op2_min = OP2_MIN_RANGE();
					op1_max = OP1_MAX_RANGE();
					op2_max = OP2_MAX_RANGE();
					zend_ssa_range_or(op1_min, op1_max, op2_min, op2_max, tmp);
				}
				return 1;
			}
			break;
		case ZEND_BW_AND:
			if (OP1_HAS_RANGE() && OP2_HAS_RANGE()) {
				if (OP1_RANGE_UNDERFLOW() ||
					OP2_RANGE_UNDERFLOW() ||
					OP1_RANGE_OVERFLOW() ||
					OP2_RANGE_OVERFLOW()) {
					tmp->min = ZEND_LONG_MIN;
					tmp->max = ZEND_LONG_MAX;
				} else {
					op1_min = OP1_MIN_RANGE();
					op2_min = OP2_MIN_RANGE();
					op1_max = OP1_MAX_RANGE();
					op2_max = OP2_MAX_RANGE();
					zend_ssa_range_and(op1_min, op1_max, op2_min, op2_max, tmp);
				}
				return 1;
			}
			break;
		case ZEND_BW_XOR:
			// TODO
			break;
		EMPTY_SWITCH_DEFAULT_CASE()
	}
	return 0;
}

static bool zend_inference_calc_range(const zend_op_array *op_array, zend_ssa *ssa, int var, int widening, int narrowing, zend_ssa_range *tmp)
{
	uint32_t line;
	zend_op *opline;
	zend_ssa_op *ssa_op;

	if (ssa->vars[var].definition_phi) {
		zend_ssa_phi *p = ssa->vars[var].definition_phi;
		int i;

		tmp->underflow = 0;
		tmp->min = ZEND_LONG_MAX;
		tmp->max = ZEND_LONG_MIN;
		tmp->overflow = 0;
		if (p->pi >= 0 && p->has_range_constraint) {
			zend_ssa_range_constraint *constraint = &p->constraint.range;
			if (constraint->negative) {
				int src1 = p->sources[0];

				if (ssa->var_info[src1].has_range) {
					*tmp = ssa->var_info[src1].range;
					if (constraint->range.min == constraint->range.max
					 && !constraint->range.underflow
					 && !constraint->range.overflow
					 && p->constraint.range.min_ssa_var < 0
					 && p->constraint.range.max_ssa_var < 0
					 && ssa->vars[src1].definition >= 0) {
						/* Check for constrained induction variable */
						line = ssa->vars[src1].definition;
						opline = op_array->opcodes + line;
						switch (opline->opcode) {
							case ZEND_PRE_DEC:
							case ZEND_POST_DEC:
								if (!tmp->underflow) {
									zend_ssa_phi *p = ssa->vars[ssa->ops[line].op1_use].definition_phi;

									if (p && p->pi < 0
									 && ssa->cfg.blocks[p->block].predecessors_count == 2
									 && p->sources[1] == var
									 && ssa->var_info[p->sources[0]].has_range
									 && ssa->var_info[p->sources[0]].range.min > constraint->range.max) {
										tmp->min = constraint->range.max + 1;
									}
								}
								break;
							case ZEND_PRE_INC:
							case ZEND_POST_INC:
								if (!tmp->overflow) {
									zend_ssa_phi *p = ssa->vars[ssa->ops[line].op1_use].definition_phi;

									if (p && p->pi < 0
									 && ssa->cfg.blocks[p->block].predecessors_count == 2
									 && p->sources[1] == var
									 && ssa->var_info[p->sources[0]].has_range
									 && ssa->var_info[p->sources[0]].range.max < constraint->range.min) {
										tmp->max = constraint->range.min - 1;
									}
								}
								break;
						}
					}
				} else if (narrowing) {
					tmp->underflow = 1;
					tmp->min = ZEND_LONG_MIN;
					tmp->max = ZEND_LONG_MAX;
					tmp->overflow = 1;
				}

#ifdef NEG_RANGE
				if (constraint->min_ssa_var < 0 &&
				    constraint->max_ssa_var < 0 &&
				    ssa->var_info[p->ssa_var].has_range) {
					LOG_NEG_RANGE("%s() #%d [%ld..%ld] -> [%ld..%ld]?\n",
						ZSTR_VAL(op_array->function_name),
						p->ssa_var,
						ssa->var_info[p->ssa_var].range.min,
						ssa->var_info[p->ssa_var].range.max,
						tmp->min,
						tmp->max);
					if (constraint->negative == NEG_USE_LT &&
					    tmp->max >= constraint->range.min) {
						tmp->overflow = 0;
						tmp->max = constraint->range.min - 1;
						LOG_NEG_RANGE("  => [%ld..%ld]\n", tmp->min, tmp->max);
					} else if (constraint->negative == NEG_USE_GT &&
					           tmp->min <= constraint->range.max) {
						tmp->underflow = 0;
						tmp->min = constraint->range.max + 1;
						LOG_NEG_RANGE("  => [%ld..%ld]\n", tmp->min, tmp->max);
					}
				}
#endif
			} else if (ssa->var_info[p->sources[0]].has_range) {
				/* intersection */
				*tmp = ssa->var_info[p->sources[0]].range;
				if (constraint->min_ssa_var < 0) {
					tmp->underflow = constraint->range.underflow && tmp->underflow;
					tmp->min = MAX(constraint->range.min, tmp->min);
#ifdef SYM_RANGE
				} else if (narrowing && ssa->var_info[constraint->min_ssa_var].has_range) {
					tmp->underflow = ssa->var_info[constraint->min_ssa_var].range.underflow && tmp->underflow;
					if (!add_will_overflow(ssa->var_info[constraint->min_ssa_var].range.min, constraint->range.min)) {
						tmp->min = MAX(ssa->var_info[constraint->min_ssa_var].range.min + constraint->range.min, tmp->min);
					}
#endif
				}
				if (constraint->max_ssa_var < 0) {
					tmp->max = MIN(constraint->range.max, tmp->max);
					tmp->overflow = constraint->range.overflow && tmp->overflow;
#ifdef SYM_RANGE
				} else if (narrowing && ssa->var_info[constraint->max_ssa_var].has_range) {
					if (!add_will_overflow(ssa->var_info[constraint->max_ssa_var].range.max, constraint->range.max)) {
						tmp->max = MIN(ssa->var_info[constraint->max_ssa_var].range.max + constraint->range.max, tmp->max);
					}
					tmp->overflow = ssa->var_info[constraint->max_ssa_var].range.overflow && tmp->overflow;
#endif
				}
			} else if (narrowing) {
				if (constraint->min_ssa_var < 0) {
					tmp->underflow = constraint->range.underflow;
					tmp->min = constraint->range.min;
#ifdef SYM_RANGE
				} else if (narrowing && ssa->var_info[constraint->min_ssa_var].has_range) {
					if (add_will_overflow(ssa->var_info[constraint->min_ssa_var].range.min, constraint->range.min)) {
						tmp->underflow = 1;
						tmp->min = ZEND_LONG_MIN;
					} else {
						tmp->underflow = ssa->var_info[constraint->min_ssa_var].range.underflow;
						tmp->min = ssa->var_info[constraint->min_ssa_var].range.min + constraint->range.min;
					}
#endif
				} else {
					tmp->underflow = 1;
					tmp->min = ZEND_LONG_MIN;
				}
				if (constraint->max_ssa_var < 0) {
					tmp->max = constraint->range.max;
					tmp->overflow = constraint->range.overflow;
#ifdef SYM_RANGE
				} else if (narrowing && ssa->var_info[constraint->max_ssa_var].has_range) {
					if (add_will_overflow(ssa->var_info[constraint->max_ssa_var].range.max, constraint->range.max)) {
						tmp->overflow = 1;
						tmp->max = ZEND_LONG_MAX;
					} else {
						tmp->max = ssa->var_info[constraint->max_ssa_var].range.max + constraint->range.max;
						tmp->overflow = ssa->var_info[constraint->max_ssa_var].range.overflow;
					}
#endif
				} else {
					tmp->max = ZEND_LONG_MAX;
					tmp->overflow = 1;
				}
			}
		} else {
			for (i = 0; i < ssa->cfg.blocks[p->block].predecessors_count; i++) {
				ZEND_ASSERT(p->sources[i] >= 0);
				if (ssa->var_info[p->sources[i]].has_range) {
					/* union */
					tmp->underflow |= ssa->var_info[p->sources[i]].range.underflow;
					tmp->min = MIN(tmp->min, ssa->var_info[p->sources[i]].range.min);
					tmp->max = MAX(tmp->max, ssa->var_info[p->sources[i]].range.max);
					tmp->overflow |= ssa->var_info[p->sources[i]].range.overflow;
				} else if (narrowing) {
					tmp->underflow = 1;
					tmp->min = ZEND_LONG_MIN;
					tmp->max = ZEND_LONG_MAX;
					tmp->overflow = 1;
				}
			}
		}
		return (tmp->min <= tmp->max);
	} else if (ssa->vars[var].definition < 0) {
		if (var < op_array->last_var &&
		    op_array->function_name) {

			tmp->min = 0;
			tmp->max = 0;
			tmp->underflow = 0;
			tmp->overflow = 0;
			return 1;
		}
		return 0;
	}
	line = ssa->vars[var].definition;
	opline = op_array->opcodes + line;
	ssa_op = &ssa->ops[line];

	return zend_inference_propagate_range(op_array, ssa, opline, ssa_op, var, tmp);
}

ZEND_API bool zend_inference_propagate_range(const zend_op_array *op_array, zend_ssa *ssa, zend_op *opline, zend_ssa_op* ssa_op, int var, zend_ssa_range *tmp)
{
	tmp->underflow = 0;
	tmp->overflow = 0;
	switch (opline->opcode) {
		case ZEND_ADD:
		case ZEND_SUB:
		case ZEND_MUL:
		case ZEND_DIV:
		case ZEND_MOD:
		case ZEND_SL:
		case ZEND_SR:
		case ZEND_BW_OR:
		case ZEND_BW_AND:
		case ZEND_BW_XOR:
			if (ssa_op->result_def == var) {
				return zend_inference_calc_binary_op_range(
					op_array, ssa, opline, ssa_op, opline->opcode, tmp);
			}
			break;

		case ZEND_BW_NOT:
			if (ssa_op->result_def == var) {
				if (OP1_HAS_RANGE()) {
					if (OP1_RANGE_UNDERFLOW() ||
					    OP1_RANGE_OVERFLOW()) {
						tmp->min = ZEND_LONG_MIN;
						tmp->max = ZEND_LONG_MAX;
					} else {
						zend_long op1_min = OP1_MIN_RANGE();
						zend_long op1_max = OP1_MAX_RANGE();
						tmp->min = ~op1_max;
						tmp->max = ~op1_min;
					}
					return 1;
				}
			}
			break;
		case ZEND_CAST:
			if (ssa_op->op1_def == var) {
				if (ssa_op->op1_def >= 0) {
					if (OP1_HAS_RANGE()) {
						tmp->underflow = OP1_RANGE_UNDERFLOW();
						tmp->min = OP1_MIN_RANGE();
						tmp->max = OP1_MAX_RANGE();
						tmp->overflow  = OP1_RANGE_OVERFLOW();
						return 1;
					}
				}
			} else if (ssa_op->result_def == var) {
				if (opline->extended_value == IS_LONG) {
					if (OP1_HAS_RANGE()) {
						tmp->min = OP1_MIN_RANGE();
						tmp->max = OP1_MAX_RANGE();
						return 1;
					} else {
						tmp->min = ZEND_LONG_MIN;
						tmp->max = ZEND_LONG_MAX;
						return 1;
					}
				}
			}
			break;
		case ZEND_QM_ASSIGN:
		case ZEND_JMP_SET:
		case ZEND_COALESCE:
		case ZEND_COPY_TMP:
			if (ssa_op->op1_def == var) {
				if (ssa_op->op1_def >= 0) {
					if (OP1_HAS_RANGE()) {
						tmp->underflow = OP1_RANGE_UNDERFLOW();
						tmp->min = OP1_MIN_RANGE();
						tmp->max = OP1_MAX_RANGE();
						tmp->overflow  = OP1_RANGE_OVERFLOW();
						return 1;
					}
				}
			}
			if (ssa_op->result_def == var) {
				if (OP1_HAS_RANGE()) {
					tmp->min = OP1_MIN_RANGE();
					tmp->max = OP1_MAX_RANGE();
					tmp->underflow = OP1_RANGE_UNDERFLOW();
					tmp->overflow  = OP1_RANGE_OVERFLOW();
					return 1;
				}
			}
			break;
		case ZEND_SEND_VAR:
			if (ssa_op->op1_def == var) {
				if (ssa_op->op1_def >= 0) {
					if (OP1_HAS_RANGE()) {
						tmp->underflow = OP1_RANGE_UNDERFLOW();
						tmp->min = OP1_MIN_RANGE();
						tmp->max = OP1_MAX_RANGE();
						tmp->overflow  = OP1_RANGE_OVERFLOW();
						return 1;
					}
				}
			}
			break;
		case ZEND_PRE_INC:
			if (ssa_op->op1_def == var || ssa_op->result_def == var) {
				if (OP1_HAS_RANGE()) {
					tmp->min = OP1_MIN_RANGE();
					tmp->max = OP1_MAX_RANGE();
					tmp->underflow = OP1_RANGE_UNDERFLOW();
					tmp->overflow = OP1_RANGE_OVERFLOW();
					if (tmp->max < ZEND_LONG_MAX) {
						tmp->max++;
					} else {
						tmp->overflow = 1;
					}
					if (tmp->min < ZEND_LONG_MAX && !tmp->underflow) {
						tmp->min++;
					}
					return 1;
				}
			}
			break;
		case ZEND_PRE_DEC:
			if (ssa_op->op1_def == var || ssa_op->result_def == var) {
				if (OP1_HAS_RANGE()) {
					tmp->min = OP1_MIN_RANGE();
					tmp->max = OP1_MAX_RANGE();
					tmp->underflow = OP1_RANGE_UNDERFLOW();
					tmp->overflow = OP1_RANGE_OVERFLOW();
					if (tmp->min > ZEND_LONG_MIN) {
						tmp->min--;
					} else {
						tmp->underflow = 1;
					}
					if (tmp->max > ZEND_LONG_MIN && !tmp->overflow) {
						tmp->max--;
					}
					return 1;
				}
			}
			break;
		case ZEND_POST_INC:
			if (ssa_op->op1_def == var || ssa_op->result_def == var) {
				if (OP1_HAS_RANGE()) {
					tmp->min = OP1_MIN_RANGE();
					tmp->max = OP1_MAX_RANGE();
					tmp->underflow = OP1_RANGE_UNDERFLOW();
					tmp->overflow = OP1_RANGE_OVERFLOW();
					if (ssa_op->result_def == var) {
						return 1;
					}
					if (tmp->max < ZEND_LONG_MAX) {
						tmp->max++;
					} else {
						tmp->overflow = 1;
					}
					if (tmp->min < ZEND_LONG_MAX && !tmp->underflow) {
						tmp->min++;
					}
					return 1;
				}
			}
			break;
		case ZEND_POST_DEC:
			if (ssa_op->op1_def == var || ssa_op->result_def == var) {
				if (OP1_HAS_RANGE()) {
					tmp->min = OP1_MIN_RANGE();
					tmp->max = OP1_MAX_RANGE();
					tmp->underflow = OP1_RANGE_UNDERFLOW();
					tmp->overflow = OP1_RANGE_OVERFLOW();
					if (ssa_op->result_def == var) {
						return 1;
					}
					if (tmp->min > ZEND_LONG_MIN) {
						tmp->min--;
					} else {
						tmp->underflow = 1;
					}
					if (tmp->max > ZEND_LONG_MIN && !tmp->overflow) {
						tmp->max--;
					}
					return 1;
				}
			}
			break;
		case ZEND_UNSET_DIM:
		case ZEND_UNSET_OBJ:
			if (ssa_op->op1_def == var) {
				/* If op1 is scalar, UNSET_DIM and UNSET_OBJ have no effect, so we can keep
				 * the previous ranges. */
				if (OP1_HAS_RANGE()) {
					tmp->min = OP1_MIN_RANGE();
					tmp->max = OP1_MAX_RANGE();
					tmp->underflow = OP1_RANGE_UNDERFLOW();
					tmp->overflow  = OP1_RANGE_OVERFLOW();
					return 1;
				}
			}
			break;
		case ZEND_ASSIGN:
			if (ssa_op->op1_def == var || ssa_op->op2_def == var || ssa_op->result_def == var) {
				if (OP2_HAS_RANGE()) {
					tmp->min = OP2_MIN_RANGE();
					tmp->max = OP2_MAX_RANGE();
					tmp->underflow = OP2_RANGE_UNDERFLOW();
					tmp->overflow  = OP2_RANGE_OVERFLOW();
					return 1;
				}
			}
			break;
		case ZEND_ASSIGN_DIM:
		case ZEND_ASSIGN_OBJ:
		case ZEND_ASSIGN_STATIC_PROP:
		case ZEND_ASSIGN_DIM_OP:
		case ZEND_ASSIGN_OBJ_OP:
		case ZEND_ASSIGN_STATIC_PROP_OP:
			if ((ssa_op+1)->op1_def == var) {
				opline++;
				ssa_op++;
				if (OP1_HAS_RANGE()) {
					tmp->min = OP1_MIN_RANGE();
					tmp->max = OP1_MAX_RANGE();
					tmp->underflow = OP1_RANGE_UNDERFLOW();
					tmp->overflow  = OP1_RANGE_OVERFLOW();
				}
				return 1;
			}
			break;
		case ZEND_ASSIGN_OP:
			if (opline->extended_value != ZEND_CONCAT
			 && opline->extended_value != ZEND_POW) {
				if (ssa_op->op1_def == var || ssa_op->result_def == var) {
					return zend_inference_calc_binary_op_range(
						op_array, ssa, opline, ssa_op,
						opline->extended_value, tmp);
				}
			}
			break;
		case ZEND_OP_DATA:
			if (ssa_op->op1_def == var) {
				if ((opline-1)->opcode == ZEND_ASSIGN_DIM ||
				    (opline-1)->opcode == ZEND_ASSIGN_OBJ ||
				    (opline-1)->opcode == ZEND_ASSIGN_STATIC_PROP ||
				    (opline-1)->opcode == ZEND_ASSIGN_DIM_OP ||
				    (opline-1)->opcode == ZEND_ASSIGN_OBJ_OP ||
				    (opline-1)->opcode == ZEND_ASSIGN_STATIC_PROP_OP) {
					if (OP1_HAS_RANGE()) {
						tmp->min = OP1_MIN_RANGE();
						tmp->max = OP1_MAX_RANGE();
						tmp->underflow = OP1_RANGE_UNDERFLOW();
						tmp->overflow  = OP1_RANGE_OVERFLOW();
						return 1;
					}
				}
				break;
			}
			break;
		case ZEND_RECV:
		case ZEND_RECV_INIT:
			if (ssa_op->result_def == var) {
				if (op_array->arg_info &&
				    opline->op1.num <= op_array->num_args) {
					zend_type type = op_array->arg_info[opline->op1.num-1].type;
					uint32_t mask = ZEND_TYPE_PURE_MASK_WITHOUT_NULL(type);
					if (mask == MAY_BE_LONG) {
						tmp->underflow = 0;
						tmp->min = ZEND_LONG_MIN;
						tmp->max = ZEND_LONG_MAX;
						tmp->overflow = 0;
						return 1;
					}
				}
			}
			break;
		case ZEND_STRLEN:
			if (ssa_op->result_def == var) {
#if SIZEOF_ZEND_LONG == 4
				/* The length of a string is a non-negative integer. However, on 32-bit
				 * platforms overflows into negative lengths may occur, so it's better
				 * to not assume any particular range. */
				tmp->min = ZEND_LONG_MIN;
#else
				tmp->min = 0;
#endif
				tmp->max = ZEND_LONG_MAX;
				return 1;
			}
			break;
		case ZEND_FUNC_NUM_ARGS:
			tmp->min = 0;
			tmp->max = ZEND_LONG_MAX;
			return 1;
		case ZEND_COUNT:
			/* count() on Countable objects may return negative numbers */
			tmp->min = ZEND_LONG_MIN;
			tmp->max = ZEND_LONG_MAX;
			return 1;
		case ZEND_DO_FCALL:
		case ZEND_DO_ICALL:
		case ZEND_DO_UCALL:
		case ZEND_DO_FCALL_BY_NAME:
			if (ssa_op->result_def == var) {
				zend_func_info *func_info = ZEND_FUNC_INFO(op_array);
				zend_call_info *call_info;
				if (!func_info || !func_info->call_map) {
					break;
				}

				call_info = func_info->call_map[opline - op_array->opcodes];
				if (!call_info || call_info->is_prototype) {
					break;
				}
				if (call_info->callee_func->type == ZEND_USER_FUNCTION) {
					func_info = ZEND_FUNC_INFO(&call_info->callee_func->op_array);
					if (func_info && func_info->return_info.has_range) {
						*tmp = func_info->return_info.range;
						return 1;
					}
				}
//TODO: we can't use type inference for internal functions at this point ???
#if 0
					uint32_t type;

					type = zend_get_func_info(call_info, ssa);
					if (!(type & (MAY_BE_ANY - (MAY_BE_NULL|MAY_BE_FALSE|MAY_BE_TRUE|MAY_BE_LONG)))) {
						tmp->underflow = 0;
						tmp->min = 0;
						tmp->max = 0;
						tmp->overflow = 0;
						if (type & MAY_BE_LONG) {
							tmp->min = ZEND_LONG_MIN;
							tmp->max = ZEND_LONG_MAX;
						} else if (type & MAY_BE_TRUE) {
							if (!(type & (MAY_BE_NULL|MAY_BE_FALSE))) {
								tmp->min = 1;
							}
							tmp->max = 1;
						}
						return 1;
					}
#endif
			}
			break;
		// FIXME: support for more opcodes
		default:
			break;
	}
	return 0;
}

static void zend_inference_init_range(const zend_op_array *op_array, zend_ssa *ssa, int var, bool underflow, zend_long min, zend_long max, bool overflow)
{
	if (underflow) {
		min = ZEND_LONG_MIN;
	}
	if (overflow) {
		max = ZEND_LONG_MAX;
	}
	ssa->var_info[var].has_range = 1;
	ssa->var_info[var].range.underflow = underflow;
	ssa->var_info[var].range.min = min;
	ssa->var_info[var].range.max = max;
	ssa->var_info[var].range.overflow = overflow;
	LOG_SSA_RANGE("  change range (init      SCC %2d) %2d [%s%ld..%ld%s]\n", ssa->vars[var].scc, var, (underflow?"-- ":""), min, max, (overflow?" ++":""));
}

static bool zend_inference_widening_meet(zend_ssa_var_info *var_info, zend_ssa_range *r)
{
	if (!var_info->has_range) {
		var_info->has_range = 1;
	} else {
		if (r->underflow ||
		    var_info->range.underflow ||
		    r->min < var_info->range.min) {
			r->underflow = 1;
			r->min = ZEND_LONG_MIN;
		}
		if (r->overflow ||
		    var_info->range.overflow ||
		    r->max > var_info->range.max) {
			r->overflow = 1;
			r->max = ZEND_LONG_MAX;
		}
		if (var_info->range.min == r->min &&
		    var_info->range.max == r->max &&
		    var_info->range.underflow == r->underflow &&
		    var_info->range.overflow == r->overflow) {
			return 0;
		}
	}
	var_info->range = *r;
	return 1;
}

static bool zend_ssa_range_widening(const zend_op_array *op_array, zend_ssa *ssa, int var, int scc)
{
	zend_ssa_range tmp;

	if (zend_inference_calc_range(op_array, ssa, var, 1, 0, &tmp)) {
		if (zend_inference_widening_meet(&ssa->var_info[var], &tmp)) {
			LOG_SSA_RANGE("  change range (widening  SCC %2d) %2d [%s%ld..%ld%s]\n", scc, var, (tmp.underflow?"-- ":""), tmp.min, tmp.max, (tmp.overflow?" ++":""));
			return 1;
		}
	}
	return 0;
}

static bool zend_inference_narrowing_meet(zend_ssa_var_info *var_info, zend_ssa_range *r)
{
	if (!var_info->has_range) {
		var_info->has_range = 1;
	} else {
		if (!r->underflow &&
		    !var_info->range.underflow &&
		    var_info->range.min < r->min) {
			r->min = var_info->range.min;
		}
		if (!r->overflow &&
		    !var_info->range.overflow &&
		    var_info->range.max > r->max) {
			r->max = var_info->range.max;
		}
		if (r->underflow) {
			r->min = ZEND_LONG_MIN;
		}
		if (r->overflow) {
			r->max = ZEND_LONG_MAX;
		}
		if (var_info->range.min == r->min &&
		    var_info->range.max == r->max &&
		    var_info->range.underflow == r->underflow &&
		    var_info->range.overflow == r->overflow) {
			return 0;
		}
	}
	var_info->range = *r;
	return 1;
}

static bool zend_ssa_range_narrowing(const zend_op_array *op_array, zend_ssa *ssa, int var, int scc)
{
	zend_ssa_range tmp;

	if (zend_inference_calc_range(op_array, ssa, var, 0, 1, &tmp)) {
		if (zend_inference_narrowing_meet(&ssa->var_info[var], &tmp)) {
			LOG_SSA_RANGE("  change range (narrowing SCC %2d) %2d [%s%ld..%ld%s]\n", scc, var, (tmp.underflow?"-- ":""), tmp.min, tmp.max, (tmp.overflow?" ++":""));
			return 1;
		}
	}
	return 0;
}

#ifdef NEG_RANGE
# define CHECK_INNER_CYCLE(var2) \
	do { \
		if (ssa->vars[var2].scc == ssa->vars[var].scc && \
		    !ssa->vars[var2].scc_entry && \
		    !zend_bitset_in(visited, var2) && \
			zend_check_inner_cycles(op_array, ssa, worklist, visited, var2)) { \
			return 1; \
		} \
	} while (0)

static bool zend_check_inner_cycles(const zend_op_array *op_array, zend_ssa *ssa, zend_bitset worklist, zend_bitset visited, int var)
{
	if (zend_bitset_in(worklist, var)) {
		return 1;
	}
	zend_bitset_incl(worklist, var);
	FOR_EACH_VAR_USAGE(var, CHECK_INNER_CYCLE);
	zend_bitset_incl(visited, var);
	return 0;
}
#endif

static void zend_infer_ranges_warmup(const zend_op_array *op_array, zend_ssa *ssa, int *scc_var, int *next_scc_var, int scc)
{
	int worklist_len = zend_bitset_len(ssa->vars_count);
	int j, n;
	zend_ssa_range tmp;
	ALLOCA_FLAG(use_heap)
	zend_bitset worklist = do_alloca(sizeof(zend_ulong) * worklist_len * 2, use_heap);
	zend_bitset visited = worklist + worklist_len;
#ifdef NEG_RANGE
	int has_inner_cycles = 0;

	memset(worklist, 0, sizeof(zend_ulong) * worklist_len);
	memset(visited, 0, sizeof(zend_ulong) * worklist_len);
	j = scc_var[scc];
	while (j >= 0) {
		if (!zend_bitset_in(visited, j) &&
		    zend_check_inner_cycles(op_array, ssa, worklist, visited, j)) {
			has_inner_cycles = 1;
			break;
		}
		j = next_scc_var[j];
	}
#endif

	memset(worklist, 0, sizeof(zend_ulong) * worklist_len);

	for (n = 0; n < RANGE_WARMUP_PASSES; n++) {
		j= scc_var[scc];
		while (j >= 0) {
			if (ssa->vars[j].scc_entry
			 && !(ssa->var_info[j].type & MAY_BE_REF)) {
				zend_bitset_incl(worklist, j);
			}
			j = next_scc_var[j];
		}

		memset(visited, 0, sizeof(zend_ulong) * worklist_len);

		WHILE_WORKLIST(worklist, worklist_len, j) {
			if (zend_inference_calc_range(op_array, ssa, j, 0, 0, &tmp)) {
#ifdef NEG_RANGE
				if (!has_inner_cycles &&
				    ssa->var_info[j].has_range &&
				    ssa->vars[j].definition_phi &&
				    ssa->vars[j].definition_phi->pi >= 0 &&
					ssa->vars[j].definition_phi->has_range_constraint &&
				    ssa->vars[j].definition_phi->constraint.range.negative &&
				    ssa->vars[j].definition_phi->constraint.range.min_ssa_var < 0 &&
				    ssa->vars[j].definition_phi->constraint.range.max_ssa_var < 0) {
					zend_ssa_range_constraint *constraint =
						&ssa->vars[j].definition_phi->constraint.range;
					if (tmp.min == ssa->var_info[j].range.min &&
					    tmp.max == ssa->var_info[j].range.max) {
						if (constraint->negative == NEG_INIT) {
							LOG_NEG_RANGE("#%d INVARIANT\n", j);
							constraint->negative = NEG_INVARIANT;
						}
					} else if (tmp.min == ssa->var_info[j].range.min &&
					           tmp.max == ssa->var_info[j].range.max + 1 &&
					           tmp.max < constraint->range.min) {
						if (constraint->negative == NEG_INIT ||
						    constraint->negative == NEG_INVARIANT) {
							LOG_NEG_RANGE("#%d LT\n", j);
							constraint->negative = NEG_USE_LT;
//???NEG
						} else if (constraint->negative == NEG_USE_GT) {
							LOG_NEG_RANGE("#%d UNKNOWN\n", j);
							constraint->negative = NEG_UNKNOWN;
						}
					} else if (tmp.max == ssa->var_info[j].range.max &&
				               tmp.min == ssa->var_info[j].range.min - 1 &&
					           tmp.min > constraint->range.max) {
						if (constraint->negative == NEG_INIT ||
						    constraint->negative == NEG_INVARIANT) {
							LOG_NEG_RANGE("#%d GT\n", j);
							constraint->negative = NEG_USE_GT;
//???NEG
						} else if (constraint->negative == NEG_USE_LT) {
							LOG_NEG_RANGE("#%d UNKNOWN\n", j);
							constraint->negative = NEG_UNKNOWN;
						}
					} else {
						LOG_NEG_RANGE("#%d UNKNOWN\n", j);
						constraint->negative = NEG_UNKNOWN;
					}
				}
#endif
				if (zend_inference_narrowing_meet(&ssa->var_info[j], &tmp)) {
					LOG_SSA_RANGE("  change range (warmup %2d SCC %2d) %2d [%s%ld..%ld%s]\n", n, scc, j, (tmp.underflow?"-- ":""), tmp.min, tmp.max, (tmp.overflow?" ++":""));
					zend_bitset_incl(visited, j);
					FOR_EACH_VAR_USAGE(j, ADD_SCC_VAR_1);
				}
			}
		} WHILE_WORKLIST_END();
	}
	free_alloca(worklist, use_heap);
}

static void zend_infer_ranges(const zend_op_array *op_array, zend_ssa *ssa) /* {{{ */
{
	int worklist_len = zend_bitset_len(ssa->vars_count);
	zend_bitset worklist;
	int *next_scc_var;
	int *scc_var;
	zend_ssa_phi *p;
	zend_ssa_range tmp;
	int scc, j;
	ALLOCA_FLAG(use_heap);

	worklist = do_alloca(
		ZEND_MM_ALIGNED_SIZE(sizeof(zend_ulong) * worklist_len) +
		ZEND_MM_ALIGNED_SIZE(sizeof(int) * ssa->vars_count) +
		sizeof(int) * ssa->sccs, use_heap);
	next_scc_var = (int*)((char*)worklist + ZEND_MM_ALIGNED_SIZE(sizeof(zend_ulong) * worklist_len));
	scc_var = (int*)((char*)next_scc_var + ZEND_MM_ALIGNED_SIZE(sizeof(int) * ssa->vars_count));

	LOG_SSA_RANGE("Range Inference\n");

	/* Create linked lists of SSA variables for each SCC */
	memset(scc_var, -1, sizeof(int) * ssa->sccs);
	for (j = 0; j < ssa->vars_count; j++) {
		if (ssa->vars[j].scc >= 0) {
			next_scc_var[j] = scc_var[ssa->vars[j].scc];
			scc_var[ssa->vars[j].scc] = j;
		}
	}

	for (scc = 0; scc < ssa->sccs; scc++) {
		j = scc_var[scc];
		if (next_scc_var[j] < 0) {
			/* SCC with a single element */
			if (ssa->var_info[j].type & MAY_BE_REF) {
				/* pass */
			} else if (zend_inference_calc_range(op_array, ssa, j, 0, 1, &tmp)) {
				zend_inference_init_range(op_array, ssa, j, tmp.underflow, tmp.min, tmp.max, tmp.overflow);
			} else {
				zend_inference_init_range(op_array, ssa, j, 1, ZEND_LONG_MIN, ZEND_LONG_MAX, 1);
			}
		} else {
			/* Find SCC entry points */
			memset(worklist, 0, sizeof(zend_ulong) * worklist_len);
			do {
				if (ssa->vars[j].scc_entry
				 && !(ssa->var_info[j].type & MAY_BE_REF)) {
					zend_bitset_incl(worklist, j);
				}
				j = next_scc_var[j];
			} while (j >= 0);

#if RANGE_WARMUP_PASSES > 0
			zend_infer_ranges_warmup(op_array, ssa, scc_var, next_scc_var, scc);
			j = scc_var[scc];
			do {
				if (!(ssa->var_info[j].type & MAY_BE_REF)) {
					zend_bitset_incl(worklist, j);
				}
				j = next_scc_var[j];
			} while (j >= 0);
#endif

			/* widening */
			WHILE_WORKLIST(worklist, worklist_len, j) {
				if (zend_ssa_range_widening(op_array, ssa, j, scc)) {
					FOR_EACH_VAR_USAGE(j, ADD_SCC_VAR);
				}
			} WHILE_WORKLIST_END();

			/* initialize missing ranges */
			for (j = scc_var[scc]; j >= 0; j = next_scc_var[j]) {
				if (!ssa->var_info[j].has_range
				 && !(ssa->var_info[j].type & MAY_BE_REF)) {
					zend_inference_init_range(op_array, ssa, j, 1, ZEND_LONG_MIN, ZEND_LONG_MAX, 1);
					FOR_EACH_VAR_USAGE(j, ADD_SCC_VAR);
				}
			}

			/* widening (second round) */
			WHILE_WORKLIST(worklist, worklist_len, j) {
				if (zend_ssa_range_widening(op_array, ssa, j, scc)) {
					FOR_EACH_VAR_USAGE(j, ADD_SCC_VAR);
				}
			} WHILE_WORKLIST_END();

			/* Add all SCC entry variables into worklist for narrowing */
			for (j = scc_var[scc]; j >= 0; j = next_scc_var[j]) {
				if (ssa->vars[j].definition_phi
				 && ssa->vars[j].definition_phi->pi < 0
				 && !(ssa->var_info[j].type & MAY_BE_REF)) {
					/* narrowing Phi functions first */
					zend_ssa_range_narrowing(op_array, ssa, j, scc);
				}
				zend_bitset_incl(worklist, j);
			}

			/* narrowing */
			WHILE_WORKLIST(worklist, worklist_len, j) {
				if (zend_ssa_range_narrowing(op_array, ssa, j, scc)) {
					FOR_EACH_VAR_USAGE(j, ADD_SCC_VAR);
#ifdef SYM_RANGE
					/* Process symbolic control-flow constraints */
					p = ssa->vars[j].sym_use_chain;
					while (p) {
						ADD_SCC_VAR(p->ssa_var);
						p = p->sym_use_chain;
					}
#endif
				}
			} WHILE_WORKLIST_END();
		}
	}

	free_alloca(worklist, use_heap);
}
/* }}} */

static uint32_t get_ssa_alias_types(zend_ssa_alias_kind alias) {
	if (alias == HTTP_RESPONSE_HEADER_ALIAS) {
		return MAY_BE_ARRAY | MAY_BE_ARRAY_KEY_LONG | MAY_BE_ARRAY_OF_STRING | MAY_BE_RC1 | MAY_BE_RCN;
	} else {
		return MAY_BE_UNDEF | MAY_BE_RC1 | MAY_BE_RCN | MAY_BE_REF | MAY_BE_ANY | MAY_BE_ARRAY_KEY_ANY | MAY_BE_ARRAY_OF_ANY | MAY_BE_ARRAY_OF_REF;
	}
}

#define UPDATE_SSA_TYPE(_type, _var)									\
	do {																\
		uint32_t __type = (_type) & ~MAY_BE_GUARD;						\
		int __var = (_var);												\
		if (__type & MAY_BE_REF) {										\
			__type |= MAY_BE_RC1 | MAY_BE_RCN | MAY_BE_ANY | MAY_BE_ARRAY_KEY_ANY | MAY_BE_ARRAY_OF_ANY | MAY_BE_ARRAY_OF_REF; \
		}																\
		if (__var >= 0) {												\
			zend_ssa_var *__ssa_var = &ssa_vars[__var];					\
			if (__ssa_var->var < op_array->last_var) {					\
				if (__type & (MAY_BE_REF|MAY_BE_RCN)) {					\
					__type |= MAY_BE_RC1 | MAY_BE_RCN;					\
				}														\
				if ((__type & MAY_BE_RC1) && (__type & MAY_BE_STRING)) {\
					/* TODO: support for array keys and ($str . "")*/   \
					__type |= MAY_BE_RCN;                               \
				}                                                       \
				if (__ssa_var->alias) {									\
					__type |= get_ssa_alias_types(__ssa_var->alias);	\
				}														\
			}															\
			if (ssa_var_info[__var].type != __type) { 					\
				ZEND_ASSERT(ssa_opcodes != NULL ||						\
					__ssa_var->var >= op_array->last_var ||				\
					(ssa_var_info[__var].type & MAY_BE_REF)				\
						== (__type & MAY_BE_REF));						\
				if (ssa_var_info[__var].type & ~__type) {				\
					if ((ssa_var_info[__var].type & ~__type &			\
							~(MAY_BE_RC1|MAY_BE_RCN)) == 0) {			\
						ssa_var_info[__var].type |= __type;				\
						break;											\
					}													\
					emit_type_narrowing_warning(op_array, ssa, __var);	\
					return FAILURE;										\
				}														\
				ssa_var_info[__var].type = __type;						\
				if (update_worklist) { 									\
					add_usages(op_array, ssa, worklist, __var);			\
				}														\
			}															\
			/*zend_bitset_excl(worklist, var);*/						\
		}																\
	} while (0)

#define UPDATE_SSA_OBJ_TYPE(_ce, _is_instanceof, var)				    \
	do {                                                                \
		if (var >= 0) {													\
			if (ssa_var_info[var].ce != (_ce) ||                        \
			    ssa_var_info[var].is_instanceof != (_is_instanceof)) {  \
				ssa_var_info[var].ce = (_ce);						    \
				ssa_var_info[var].is_instanceof = (_is_instanceof);     \
				if (update_worklist) { 									\
					add_usages(op_array, ssa, worklist, var);			\
				}														\
			}															\
			/*zend_bitset_excl(worklist, var);*/						\
		}																\
	} while (0)

#define COPY_SSA_OBJ_TYPE(from_var, to_var) do { \
	if ((from_var) >= 0 && (ssa_var_info[(from_var)].type & MAY_BE_OBJECT) \
			&& ssa_var_info[(from_var)].ce) { \
		UPDATE_SSA_OBJ_TYPE(ssa_var_info[(from_var)].ce, \
			ssa_var_info[(from_var)].is_instanceof, (to_var)); \
	} else { \
		UPDATE_SSA_OBJ_TYPE(NULL, 0, (to_var)); \
	} \
} while (0)

static void add_usages(const zend_op_array *op_array, zend_ssa *ssa, zend_bitset worklist, int var)
{
	if (ssa->vars[var].phi_use_chain) {
		zend_ssa_phi *p = ssa->vars[var].phi_use_chain;
		do {
			zend_bitset_incl(worklist, p->ssa_var);
			p = zend_ssa_next_use_phi(ssa, var, p);
		} while (p);
	}
	if (ssa->vars[var].use_chain >= 0) {
		int use = ssa->vars[var].use_chain;
		zend_ssa_op *op;

		do {
			op = ssa->ops + use;
			if (op->result_def >= 0) {
				zend_bitset_incl(worklist, op->result_def);
			}
			if (op->op1_def >= 0) {
				zend_bitset_incl(worklist, op->op1_def);
			}
			if (op->op2_def >= 0) {
				zend_bitset_incl(worklist, op->op2_def);
			}
			if (op_array->opcodes[use].opcode == ZEND_OP_DATA) {
				op--;
				if (op->result_def >= 0) {
					zend_bitset_incl(worklist, op->result_def);
				}
				if (op->op1_def >= 0) {
					zend_bitset_incl(worklist, op->op1_def);
				}
				if (op->op2_def >= 0) {
					zend_bitset_incl(worklist, op->op2_def);
				}
			} else if (use + 1 < op_array->last
			 && op_array->opcodes[use + 1].opcode == ZEND_OP_DATA) {
				op++;
				if (op->result_def >= 0) {
					zend_bitset_incl(worklist, op->result_def);
				}
				if (op->op1_def >= 0) {
					zend_bitset_incl(worklist, op->op1_def);
				}
				if (op->op2_def >= 0) {
					zend_bitset_incl(worklist, op->op2_def);
				}
			}
			use = zend_ssa_next_use(ssa->ops, var, use);
		} while (use >= 0);
	}
}

static void emit_type_narrowing_warning(const zend_op_array *op_array, zend_ssa *ssa, int var)
{
	int def_op_num = ssa->vars[var].definition;
	const zend_op *def_opline = def_op_num >= 0 ? &op_array->opcodes[def_op_num] : NULL;
	const char *def_op_name = def_opline ? zend_get_opcode_name(def_opline->opcode) : "PHI";
	zend_error(E_WARNING, "Narrowing occurred during type inference of %s. Please file a bug report on bugs.php.net", def_op_name);
}

ZEND_API uint32_t ZEND_FASTCALL zend_array_type_info(const zval *zv)
{
	HashTable *ht = Z_ARRVAL_P(zv);
	uint32_t tmp = MAY_BE_ARRAY;
	zend_string *str;
	zval *val;

	if (Z_REFCOUNTED_P(zv)) {
		tmp |= MAY_BE_RC1 | MAY_BE_RCN;
	} else {
		tmp |= MAY_BE_RCN;
	}

	ZEND_HASH_FOREACH_STR_KEY_VAL(ht, str, val) {
		if (str) {
			tmp |= MAY_BE_ARRAY_KEY_STRING;
		} else {
			tmp |= MAY_BE_ARRAY_KEY_LONG;
		}
		tmp |= 1 << (Z_TYPE_P(val) + MAY_BE_ARRAY_SHIFT);
	} ZEND_HASH_FOREACH_END();
	if (HT_IS_PACKED(ht)) {
		tmp &= ~(MAY_BE_ARRAY_NUMERIC_HASH|MAY_BE_ARRAY_STRING_HASH);
	}
	return tmp;
}


ZEND_API uint32_t zend_array_element_type(uint32_t t1, zend_uchar op_type, int write, int insert)
{
	uint32_t tmp = 0;

	if (t1 & MAY_BE_OBJECT) {
	    if (!write) {
			/* can't be REF  because of ZVAL_COPY_DEREF() usage */
			tmp |= MAY_BE_ANY | MAY_BE_RC1 | MAY_BE_RCN | MAY_BE_ARRAY_KEY_ANY | MAY_BE_ARRAY_OF_ANY | MAY_BE_ARRAY_OF_REF;
		} else {
			tmp |= MAY_BE_ANY | MAY_BE_REF | MAY_BE_RC1 | MAY_BE_RCN | MAY_BE_ARRAY_KEY_ANY | MAY_BE_ARRAY_OF_ANY | MAY_BE_ARRAY_OF_REF;
	    }
		if (write) {
			tmp |= MAY_BE_INDIRECT;
		}
	}
	if (t1 & MAY_BE_ARRAY) {
		if (insert) {
			tmp |= MAY_BE_NULL;
		} else {
			tmp |= MAY_BE_NULL | ((t1 & MAY_BE_ARRAY_OF_ANY) >> MAY_BE_ARRAY_SHIFT);
			if (tmp & MAY_BE_ARRAY) {
				tmp |= MAY_BE_ARRAY_KEY_ANY | MAY_BE_ARRAY_OF_ANY | MAY_BE_ARRAY_OF_REF;
			}
			if (tmp & (MAY_BE_STRING|MAY_BE_ARRAY|MAY_BE_OBJECT|MAY_BE_RESOURCE)) {
				if (!write) {
					/* can't be REF  because of ZVAL_COPY_DEREF() usage */
					tmp |= MAY_BE_RCN;
					if ((op_type & (IS_VAR|IS_TMP_VAR)) && (t1 & MAY_BE_RC1)) {
						tmp |= MAY_BE_RC1;
					}
				} else if (t1 & MAY_BE_ARRAY_OF_REF) {
					tmp |= MAY_BE_REF | MAY_BE_RC1 | MAY_BE_RCN;
				} else {
					tmp |= MAY_BE_RC1 | MAY_BE_RCN;
				}
			}
		}
		if (write) {
			tmp |= MAY_BE_INDIRECT;
		}
	}
	if (t1 & MAY_BE_STRING) {
		tmp |= MAY_BE_STRING | MAY_BE_RC1;
		if (write) {
			tmp |= MAY_BE_NULL;
		}
	}
	if (t1 & (MAY_BE_UNDEF|MAY_BE_NULL|MAY_BE_FALSE)) {
		tmp |= MAY_BE_NULL;
		if (write) {
			tmp |= MAY_BE_INDIRECT;
		}
	}
	if (t1 & (MAY_BE_TRUE|MAY_BE_LONG|MAY_BE_DOUBLE|MAY_BE_RESOURCE)) {
		if (!write) {
			tmp |= MAY_BE_NULL;
		}
	}
	return tmp;
}

static uint32_t assign_dim_array_result_type(
		uint32_t arr_type, uint32_t dim_type, uint32_t value_type, zend_uchar dim_op_type) {
	uint32_t tmp = 0;
	/* Only add key type if we have a value type. We want to maintain the invariant that a
	 * key type exists iff a value type exists even in dead code that may use empty types. */
	if (value_type & (MAY_BE_ANY|MAY_BE_UNDEF)) {
		if (value_type & MAY_BE_UNDEF) {
			value_type |= MAY_BE_NULL;
		}
		if (dim_op_type == IS_UNUSED) {
			tmp |= MAY_BE_HASH_ONLY(arr_type) ? MAY_BE_ARRAY_NUMERIC_HASH : MAY_BE_ARRAY_KEY_LONG;
		} else {
			if (dim_type & (MAY_BE_LONG|MAY_BE_FALSE|MAY_BE_TRUE|MAY_BE_RESOURCE|MAY_BE_DOUBLE)) {
				tmp |= MAY_BE_HASH_ONLY(arr_type) ? MAY_BE_ARRAY_NUMERIC_HASH : MAY_BE_ARRAY_KEY_LONG;
			}
			if (dim_type & MAY_BE_STRING) {
				tmp |= MAY_BE_ARRAY_KEY_STRING;
				if (dim_op_type != IS_CONST) {
					// FIXME: numeric string
					tmp |= MAY_BE_HASH_ONLY(arr_type) ? MAY_BE_ARRAY_NUMERIC_HASH : MAY_BE_ARRAY_KEY_LONG;
				}
			}
			if (dim_type & (MAY_BE_UNDEF|MAY_BE_NULL)) {
				tmp |= MAY_BE_ARRAY_KEY_STRING;
			}
		}
	}
	/* Only add value type if we have a key type. It might be that the key type is illegal
	 * for arrays. */
	if (tmp & MAY_BE_ARRAY_KEY_ANY) {
		tmp |= (value_type & MAY_BE_ANY) << MAY_BE_ARRAY_SHIFT;
	}
	return tmp;
}

static uint32_t assign_dim_result_type(
		uint32_t arr_type, uint32_t dim_type, uint32_t value_type, zend_uchar dim_op_type) {
	uint32_t tmp = arr_type & ~(MAY_BE_RC1|MAY_BE_RCN);

	if (arr_type & (MAY_BE_UNDEF|MAY_BE_NULL|MAY_BE_FALSE)) {
		tmp &= ~(MAY_BE_UNDEF|MAY_BE_NULL|MAY_BE_FALSE);
		tmp |= MAY_BE_ARRAY|MAY_BE_RC1;
	}
	if (tmp & (MAY_BE_ARRAY|MAY_BE_STRING)) {
		tmp |= MAY_BE_RC1;
	}
	if (tmp & (MAY_BE_OBJECT|MAY_BE_RESOURCE)) {
		tmp |= MAY_BE_RC1 | MAY_BE_RCN;
	}
	if (tmp & MAY_BE_ARRAY) {
		tmp |= assign_dim_array_result_type(arr_type, dim_type, value_type, dim_op_type);
	}
	return tmp;
}

/* For binary ops that have compound assignment operators */
static uint32_t binary_op_result_type(
		zend_ssa *ssa, zend_uchar opcode, uint32_t t1, uint32_t t2, int result_var,
		zend_long optimization_level) {
	uint32_t tmp = 0;
	uint32_t t1_type = (t1 & MAY_BE_ANY) | (t1 & MAY_BE_UNDEF ? MAY_BE_NULL : 0);
	uint32_t t2_type = (t2 & MAY_BE_ANY) | (t2 & MAY_BE_UNDEF ? MAY_BE_NULL : 0);

	if (!(ZEND_OPTIMIZER_IGNORE_OVERLOADING & optimization_level)) {
		/* Handle potentially overloaded operators.
		 * This could be made more precise by checking the class type, if known. */
		if ((t1_type & MAY_BE_OBJECT) || (t2_type & MAY_BE_OBJECT)) {
			/* This is somewhat GMP specific. */
			tmp |= MAY_BE_OBJECT | MAY_BE_FALSE | MAY_BE_RC1;
		}
	}

	switch (opcode) {
		case ZEND_ADD:
			if (t1_type == MAY_BE_LONG && t2_type == MAY_BE_LONG) {
				if (result_var < 0 ||
					!ssa->var_info[result_var].has_range ||
				    ssa->var_info[result_var].range.underflow ||
				    ssa->var_info[result_var].range.overflow) {
					/* may overflow */
					tmp |= MAY_BE_LONG | MAY_BE_DOUBLE;
				} else {
					tmp |= MAY_BE_LONG;
				}
			} else if (t1_type == MAY_BE_DOUBLE || t2_type == MAY_BE_DOUBLE) {
				tmp |= MAY_BE_DOUBLE;
			} else if (t1_type == MAY_BE_ARRAY && t2_type == MAY_BE_ARRAY) {
				tmp |= MAY_BE_ARRAY | MAY_BE_RC1;
				tmp |= t1 & (MAY_BE_ARRAY_KEY_ANY|MAY_BE_ARRAY_OF_ANY|MAY_BE_ARRAY_OF_REF);
				tmp |= t2 & (MAY_BE_ARRAY_KEY_ANY|MAY_BE_ARRAY_OF_ANY|MAY_BE_ARRAY_OF_REF);
			} else {
				tmp |= MAY_BE_LONG | MAY_BE_DOUBLE;
				if ((t1_type & MAY_BE_ARRAY) && (t2_type & MAY_BE_ARRAY)) {
					tmp |= MAY_BE_ARRAY | MAY_BE_RC1;
					tmp |= t1 & (MAY_BE_ARRAY_KEY_ANY|MAY_BE_ARRAY_OF_ANY|MAY_BE_ARRAY_OF_REF);
					tmp |= t2 & (MAY_BE_ARRAY_KEY_ANY|MAY_BE_ARRAY_OF_ANY|MAY_BE_ARRAY_OF_REF);
				}
			}
			break;
		case ZEND_SUB:
		case ZEND_MUL:
			if (t1_type == MAY_BE_LONG && t2_type == MAY_BE_LONG) {
				if (result_var < 0 ||
					!ssa->var_info[result_var].has_range ||
				    ssa->var_info[result_var].range.underflow ||
				    ssa->var_info[result_var].range.overflow) {
					/* may overflow */
					tmp |= MAY_BE_LONG | MAY_BE_DOUBLE;
				} else {
					tmp |= MAY_BE_LONG;
				}
			} else if (t1_type == MAY_BE_DOUBLE || t2_type == MAY_BE_DOUBLE) {
				tmp |= MAY_BE_DOUBLE;
			} else {
				tmp |= MAY_BE_LONG | MAY_BE_DOUBLE;
			}
			break;
		case ZEND_DIV:
		case ZEND_POW:
			if (t1_type == MAY_BE_DOUBLE || t2_type == MAY_BE_DOUBLE) {
				tmp |= MAY_BE_DOUBLE;
			} else {
				tmp |= MAY_BE_LONG | MAY_BE_DOUBLE;
			}
			/* Division by zero results in Inf/-Inf/Nan (double), so it doesn't need any special
			 * handling */
			break;
		case ZEND_MOD:
			tmp |= MAY_BE_LONG;
			/* Division by zero results in an exception, so it doesn't need any special handling */
			break;
		case ZEND_BW_OR:
		case ZEND_BW_AND:
		case ZEND_BW_XOR:
			if ((t1_type & MAY_BE_STRING) && (t2_type & MAY_BE_STRING)) {
				tmp |= MAY_BE_STRING | MAY_BE_RC1 | MAY_BE_RCN;
			}
			if ((t1_type & ~MAY_BE_STRING) || (t2_type & ~MAY_BE_STRING)) {
				tmp |= MAY_BE_LONG;
			}
			break;
		case ZEND_SL:
		case ZEND_SR:
			tmp |= MAY_BE_LONG;
			break;
		case ZEND_CONCAT:
		case ZEND_FAST_CONCAT:
			/* TODO: +MAY_BE_OBJECT ??? */
			tmp = MAY_BE_STRING | MAY_BE_RC1 | MAY_BE_RCN;
			break;
		EMPTY_SWITCH_DEFAULT_CASE()
	}
	return tmp;
}

static uint32_t zend_convert_type_declaration_mask(uint32_t type_mask) {
	uint32_t result_mask = type_mask & MAY_BE_ANY;
	if (type_mask & MAY_BE_VOID) {
		result_mask |= MAY_BE_NULL;
	}
	if (type_mask & MAY_BE_CALLABLE) {
		result_mask |= MAY_BE_STRING|MAY_BE_OBJECT|MAY_BE_ARRAY|MAY_BE_ARRAY_KEY_ANY|MAY_BE_ARRAY_OF_ANY|MAY_BE_ARRAY_OF_REF;
	}
	if (type_mask & MAY_BE_ITERABLE) {
		result_mask |= MAY_BE_OBJECT|MAY_BE_ARRAY|MAY_BE_ARRAY_KEY_ANY|MAY_BE_ARRAY_OF_ANY|MAY_BE_ARRAY_OF_REF;
	}
	if (type_mask & MAY_BE_STATIC) {
		result_mask |= MAY_BE_OBJECT;
	}
	if (type_mask & MAY_BE_ARRAY) {
		result_mask |= MAY_BE_ARRAY_KEY_ANY|MAY_BE_ARRAY_OF_ANY|MAY_BE_ARRAY_OF_REF;
	}
	return result_mask;
}

static uint32_t zend_convert_type(const zend_script *script, zend_type type, zend_class_entry **pce)
{
	if (pce) {
		*pce = NULL;
	}

	if (!ZEND_TYPE_IS_SET(type)) {
		return MAY_BE_ANY|MAY_BE_ARRAY_KEY_ANY|MAY_BE_ARRAY_OF_ANY|MAY_BE_ARRAY_OF_REF|MAY_BE_RC1|MAY_BE_RCN;
	}

	uint32_t tmp = zend_convert_type_declaration_mask(ZEND_TYPE_PURE_MASK(type));
	if (ZEND_TYPE_IS_COMPLEX(type)) {
		tmp |= MAY_BE_OBJECT;
		if (pce) {
			/* As we only have space to store one CE,
			 * we use a plain object type for class unions. */
			if (ZEND_TYPE_HAS_NAME(type)) {
				zend_string *lcname = zend_string_tolower(ZEND_TYPE_NAME(type));
				// TODO: Pass through op_array.
				*pce = zend_optimizer_get_class_entry(script, NULL, lcname);
				zend_string_release_ex(lcname, 0);
			}
		}
	}
	if (tmp & (MAY_BE_STRING|MAY_BE_ARRAY|MAY_BE_OBJECT|MAY_BE_RESOURCE)) {
		tmp |= MAY_BE_RC1 | MAY_BE_RCN;
	}
	return tmp;
}

ZEND_API uint32_t zend_fetch_arg_info_type(const zend_script *script, zend_arg_info *arg_info, zend_class_entry **pce)
{
	return zend_convert_type(script, arg_info->type, pce);
}

static zend_property_info *lookup_prop_info(zend_class_entry *ce, zend_string *name, zend_class_entry *scope) {
	zend_property_info *prop_info;

	/* If the class is linked, reuse the precise runtime logic. */
	if ((ce->ce_flags & ZEND_ACC_LINKED)
	 && (!scope || (scope->ce_flags & ZEND_ACC_LINKED))) {
		zend_class_entry *prev_scope = EG(fake_scope);
		EG(fake_scope) = scope;
		prop_info = zend_get_property_info(ce, name, 1);
		EG(fake_scope) = prev_scope;
		if (prop_info && prop_info != ZEND_WRONG_PROPERTY_INFO) {
			return prop_info;
		}
		return NULL;
	}

	/* Otherwise, handle only some safe cases */
	prop_info = zend_hash_find_ptr(&ce->properties_info, name);
	if (prop_info &&
		((prop_info->ce == scope) ||
		 (!scope && (prop_info->flags & ZEND_ACC_PUBLIC)))
	) {
		return prop_info;
	}
	return NULL;
}

static zend_property_info *zend_fetch_prop_info(const zend_op_array *op_array, zend_ssa *ssa, zend_op *opline, zend_ssa_op *ssa_op)
{
	zend_property_info *prop_info = NULL;
	if (opline->op2_type == IS_CONST) {
		zend_class_entry *ce = NULL;

		if (opline->op1_type == IS_UNUSED) {
			ce = op_array->scope;
		} else if (ssa_op->op1_use >= 0) {
			ce = ssa->var_info[ssa_op->op1_use].ce;
		}
		if (ce) {
			prop_info = lookup_prop_info(ce,
				Z_STR_P(CRT_CONSTANT(opline->op2)),
				op_array->scope);
			if (prop_info && (prop_info->flags & ZEND_ACC_STATIC)) {
				prop_info = NULL;
			}
		}
	}
	return prop_info;
}

static zend_property_info *zend_fetch_static_prop_info(const zend_script *script, const zend_op_array *op_array, zend_ssa *ssa, zend_op *opline)
{
	zend_property_info *prop_info = NULL;
	if (opline->op1_type == IS_CONST) {
		zend_class_entry *ce = NULL;
		if (opline->op2_type == IS_UNUSED) {
			int fetch_type = opline->op2.num & ZEND_FETCH_CLASS_MASK;
			switch (fetch_type) {
				case ZEND_FETCH_CLASS_SELF:
				case ZEND_FETCH_CLASS_STATIC:
					/* We enforce that static property types cannot change during inheritance, so
					 * handling static the same way as self here is legal. */
					ce = op_array->scope;
					break;
				case ZEND_FETCH_CLASS_PARENT:
					if (op_array->scope && (op_array->scope->ce_flags & ZEND_ACC_LINKED)) {
						ce = op_array->scope->parent;
					}
					break;
			}
		} else if (opline->op2_type == IS_CONST) {
			zval *zv = CRT_CONSTANT(opline->op2);
			ce = zend_optimizer_get_class_entry(script, op_array, Z_STR_P(zv + 1));
		}

		if (ce) {
			zval *zv = CRT_CONSTANT(opline->op1);
			prop_info = lookup_prop_info(ce, Z_STR_P(zv), op_array->scope);
			if (prop_info && !(prop_info->flags & ZEND_ACC_STATIC)) {
				prop_info = NULL;
			}
		}
	}
	return prop_info;
}

static uint32_t zend_fetch_prop_type(const zend_script *script, zend_property_info *prop_info, zend_class_entry **pce)
{
	if (!prop_info) {
		if (pce) {
			*pce = NULL;
		}
		return MAY_BE_ANY | MAY_BE_ARRAY_KEY_ANY | MAY_BE_ARRAY_OF_ANY | MAY_BE_ARRAY_OF_REF | MAY_BE_RC1 | MAY_BE_RCN;
	}

	return zend_convert_type(script, prop_info->type, pce);
}

<<<<<<< HEAD
static zend_always_inline zend_result _zend_update_type_info(
=======
static bool result_may_be_separated(zend_ssa *ssa, zend_ssa_op *ssa_op)
{
	int tmp_var = ssa_op->result_def;

	if (ssa->vars[tmp_var].use_chain >= 0
	 && !ssa->vars[tmp_var].phi_use_chain) {
		zend_ssa_op *use_op = &ssa->ops[ssa->vars[tmp_var].use_chain];

		/* TODO: analize instructions between ssa_op and use_op */
		if (use_op == ssa_op + 1) {
			if ((use_op->op1_use == tmp_var && use_op->op1_use_chain < 0)
			 || (use_op->op2_use == tmp_var && use_op->op2_use_chain < 0)) {
				return 0;
			}
		}
	}
	return 1;
}

static zend_always_inline int _zend_update_type_info(
>>>>>>> 8862e230
			const zend_op_array *op_array,
			zend_ssa            *ssa,
			const zend_script   *script,
			zend_bitset          worklist,
			zend_op             *opline,
			zend_ssa_op         *ssa_op,
			const zend_op      **ssa_opcodes,
			zend_long            optimization_level,
			bool            update_worklist)
{
	uint32_t t1, t2;
	uint32_t tmp, orig;
	zend_ssa_var *ssa_vars = ssa->vars;
	zend_ssa_var_info *ssa_var_info = ssa->var_info;
	zend_class_entry *ce;
	int j;

	if (opline->opcode == ZEND_OP_DATA) {
		opline--;
		ssa_op--;
	}

	t1 = OP1_INFO();
	t2 = OP2_INFO();

	/* If one of the operands cannot have any type, this means the operand derives from
	 * unreachable code. Propagate the empty result early, so that that the following
	 * code may assume that operands have at least one type. */
	if (!(t1 & (MAY_BE_ANY|MAY_BE_UNDEF|MAY_BE_CLASS))
		|| !(t2 & (MAY_BE_ANY|MAY_BE_UNDEF|MAY_BE_CLASS))) {
		tmp = 0;
		if (ssa_op->result_def >= 0 && !(ssa_var_info[ssa_op->result_def].type & MAY_BE_REF)) {
			UPDATE_SSA_TYPE(tmp, ssa_op->result_def);
		}
		if (ssa_op->op1_def >= 0 && !(ssa_var_info[ssa_op->op1_def].type & MAY_BE_REF)) {
			UPDATE_SSA_TYPE(tmp, ssa_op->op1_def);
		}
		if (ssa_op->op2_def >= 0 && !(ssa_var_info[ssa_op->op2_def].type & MAY_BE_REF)) {
			UPDATE_SSA_TYPE(tmp, ssa_op->op2_def);
		}
		return SUCCESS;
	}

	switch (opline->opcode) {
		case ZEND_ADD:
		case ZEND_SUB:
		case ZEND_MUL:
		case ZEND_DIV:
		case ZEND_POW:
		case ZEND_MOD:
		case ZEND_BW_OR:
		case ZEND_BW_AND:
		case ZEND_BW_XOR:
		case ZEND_SL:
		case ZEND_SR:
		case ZEND_CONCAT:
			tmp = binary_op_result_type(ssa, opline->opcode, t1, t2, ssa_op->result_def, optimization_level);
			UPDATE_SSA_TYPE(tmp, ssa_op->result_def);
			break;
		case ZEND_BW_NOT:
			tmp = 0;
			if (t1 & MAY_BE_STRING) {
				tmp |= MAY_BE_STRING | MAY_BE_RC1 | MAY_BE_RCN;
			}
			if (t1 & (MAY_BE_ANY-MAY_BE_STRING)) {
				tmp |= MAY_BE_LONG;
			}
			if (!(ZEND_OPTIMIZER_IGNORE_OVERLOADING & optimization_level)) {
				if (t1 & MAY_BE_OBJECT) {
					/* Potentially overloaded operator. */
					tmp |= MAY_BE_OBJECT | MAY_BE_RC1;
				}
			}
			UPDATE_SSA_TYPE(tmp, ssa_op->result_def);
			break;
		case ZEND_BEGIN_SILENCE:
			UPDATE_SSA_TYPE(MAY_BE_LONG, ssa_op->result_def);
			break;
		case ZEND_BOOL_NOT:
		case ZEND_BOOL_XOR:
		case ZEND_IS_IDENTICAL:
		case ZEND_IS_NOT_IDENTICAL:
		case ZEND_IS_EQUAL:
		case ZEND_IS_NOT_EQUAL:
		case ZEND_IS_SMALLER:
		case ZEND_IS_SMALLER_OR_EQUAL:
		case ZEND_INSTANCEOF:
		case ZEND_JMPZ_EX:
		case ZEND_JMPNZ_EX:
		case ZEND_CASE:
		case ZEND_CASE_STRICT:
		case ZEND_BOOL:
		case ZEND_ISSET_ISEMPTY_CV:
		case ZEND_ISSET_ISEMPTY_VAR:
		case ZEND_ISSET_ISEMPTY_DIM_OBJ:
		case ZEND_ISSET_ISEMPTY_PROP_OBJ:
		case ZEND_ISSET_ISEMPTY_STATIC_PROP:
		case ZEND_ASSERT_CHECK:
		case ZEND_IN_ARRAY:
		case ZEND_ARRAY_KEY_EXISTS:
			UPDATE_SSA_TYPE(MAY_BE_FALSE|MAY_BE_TRUE, ssa_op->result_def);
			break;
		case ZEND_CAST:
			if (ssa_op->op1_def >= 0) {
				tmp = t1;
				if ((t1 & (MAY_BE_ARRAY|MAY_BE_OBJECT)) &&
				    (opline->extended_value == IS_ARRAY ||
				     opline->extended_value == IS_OBJECT)) {
					tmp |= MAY_BE_RCN;
				} else if ((t1 & MAY_BE_STRING) &&
				    opline->extended_value == IS_STRING) {
					tmp |= MAY_BE_RCN;
				}
				UPDATE_SSA_TYPE(tmp, ssa_op->op1_def);
				COPY_SSA_OBJ_TYPE(ssa_op->op1_use, ssa_op->op1_def);
			}
			tmp = 1 << opline->extended_value;
			if (tmp & (MAY_BE_STRING|MAY_BE_ARRAY|MAY_BE_OBJECT|MAY_BE_RESOURCE)) {
				if ((tmp & MAY_BE_ANY) == (t1 & MAY_BE_ANY)) {
					tmp |= (t1 & MAY_BE_RC1) | MAY_BE_RCN;
				} else if ((opline->extended_value == IS_ARRAY ||
							opline->extended_value == IS_OBJECT) &&
						   (t1 & (MAY_BE_ARRAY|MAY_BE_OBJECT))) {
						tmp |= MAY_BE_RC1 | MAY_BE_RCN;
				} else if (opline->extended_value == IS_STRING &&
						   (t1 & (MAY_BE_STRING|MAY_BE_OBJECT))) {
					tmp |= MAY_BE_RC1 | MAY_BE_RCN;
				} else {
					tmp |= MAY_BE_RC1;
					if (opline->extended_value == IS_ARRAY
					 && (t1 & (MAY_BE_UNDEF|MAY_BE_NULL))) {
						tmp |= MAY_BE_RCN;
					}
				}
			}
			if (opline->extended_value == IS_ARRAY) {
				if (t1 & MAY_BE_ARRAY) {
					tmp |= t1 & (MAY_BE_ARRAY_KEY_ANY | MAY_BE_ARRAY_OF_ANY | MAY_BE_ARRAY_OF_REF);
				}
				if (t1 & MAY_BE_OBJECT) {
					tmp |= MAY_BE_ARRAY_KEY_ANY | MAY_BE_ARRAY_OF_ANY | MAY_BE_ARRAY_OF_REF;
				} else if (t1 & (MAY_BE_ANY - MAY_BE_NULL)) {
					tmp |= ((t1 & (MAY_BE_ANY - MAY_BE_NULL)) << MAY_BE_ARRAY_SHIFT) | ((t1 & MAY_BE_NULL) ? MAY_BE_ARRAY_KEY_LONG : MAY_BE_ARRAY_PACKED);
				}
			}
			UPDATE_SSA_TYPE(tmp, ssa_op->result_def);
			break;
		case ZEND_QM_ASSIGN:
		case ZEND_JMP_SET:
		case ZEND_COALESCE:
		case ZEND_COPY_TMP:
			if (ssa_op->op1_def >= 0) {
				tmp = t1;
				if (t1 & (MAY_BE_RC1|MAY_BE_REF)) {
					tmp |= MAY_BE_RCN;
				}
				UPDATE_SSA_TYPE(tmp, ssa_op->op1_def);
				COPY_SSA_OBJ_TYPE(ssa_op->op1_use, ssa_op->op1_def);
			}
			tmp = t1 & ~(MAY_BE_UNDEF|MAY_BE_REF);
			if (t1 & MAY_BE_UNDEF) {
				tmp |= MAY_BE_NULL;
			}
			if (t1 & (MAY_BE_RC1|MAY_BE_RCN)) {
				tmp |= (t1 & (MAY_BE_RC1|MAY_BE_RCN));
				if (opline->opcode == ZEND_COPY_TMP || opline->op1_type == IS_CV) {
					tmp |= MAY_BE_RCN;
				}
			}
			if (opline->opcode == ZEND_COALESCE || opline->opcode == ZEND_JMP_SET) {
				/* COALESCE and JMP_SET result can't be null */
				tmp &= ~MAY_BE_NULL;
				if (opline->opcode == ZEND_JMP_SET) {
					/* JMP_SET result can't be false either */
					tmp &= ~MAY_BE_FALSE;
				}
			}
			UPDATE_SSA_TYPE(tmp, ssa_op->result_def);
			COPY_SSA_OBJ_TYPE(ssa_op->op1_use, ssa_op->result_def);
			break;
		case ZEND_JMP_NULL:
			if (opline->extended_value == ZEND_SHORT_CIRCUITING_CHAIN_EXPR) {
				tmp = MAY_BE_NULL;
			} else if (opline->extended_value == ZEND_SHORT_CIRCUITING_CHAIN_ISSET) {
				tmp = MAY_BE_FALSE;
			} else {
				ZEND_ASSERT(opline->extended_value == ZEND_SHORT_CIRCUITING_CHAIN_EMPTY);
				tmp = MAY_BE_TRUE;
			}
			UPDATE_SSA_TYPE(tmp, ssa_op->result_def);
			break;
		case ZEND_ASSIGN_OP:
		case ZEND_ASSIGN_DIM_OP:
		case ZEND_ASSIGN_OBJ_OP:
		case ZEND_ASSIGN_STATIC_PROP_OP:
		{
			zend_property_info *prop_info = NULL;
			orig = 0;
			tmp = 0;
			if (opline->opcode == ZEND_ASSIGN_OBJ_OP) {
				prop_info = zend_fetch_prop_info(op_array, ssa, opline, ssa_op);
				orig = t1;
				t1 = zend_fetch_prop_type(script, prop_info, &ce);
				t2 = OP1_DATA_INFO();
			} else if (opline->opcode == ZEND_ASSIGN_DIM_OP) {
				if (t1 & MAY_BE_ARRAY_OF_REF) {
			        tmp |= MAY_BE_REF;
				}
				orig = t1;
				t1 = zend_array_element_type(t1, opline->op1_type, 1, 0);
				t2 = OP1_DATA_INFO();
			} else if (opline->opcode == ZEND_ASSIGN_STATIC_PROP_OP) {
				prop_info = zend_fetch_static_prop_info(script, op_array, ssa, opline);
				t1 = zend_fetch_prop_type(script, prop_info, &ce);
				t2 = OP1_DATA_INFO();
			} else {
				if (t1 & MAY_BE_REF) {
			        tmp |= MAY_BE_REF;
				}
			}

			tmp |= binary_op_result_type(
				ssa, opline->extended_value, t1, t2,
				opline->opcode == ZEND_ASSIGN_OP ? ssa_op->op1_def : -1, optimization_level);
			if (tmp & (MAY_BE_STRING|MAY_BE_ARRAY)) {
				tmp |= MAY_BE_RC1 | MAY_BE_RCN;
			}
			if (tmp & (MAY_BE_OBJECT|MAY_BE_RESOURCE)) {
				tmp |= MAY_BE_RC1 | MAY_BE_RCN;
			}

			if (opline->opcode == ZEND_ASSIGN_DIM_OP) {
				if (opline->op1_type == IS_CV) {
					orig = assign_dim_result_type(orig, OP2_INFO(), tmp, opline->op2_type);
					UPDATE_SSA_TYPE(orig, ssa_op->op1_def);
					COPY_SSA_OBJ_TYPE(ssa_op->op1_use, ssa_op->op1_def);
				}
			} else if (opline->opcode == ZEND_ASSIGN_OBJ_OP) {
				if (opline->op1_type == IS_CV) {
					orig = (orig & (MAY_BE_REF|MAY_BE_OBJECT))|MAY_BE_RC1|MAY_BE_RCN;
					UPDATE_SSA_TYPE(orig, ssa_op->op1_def);
					COPY_SSA_OBJ_TYPE(ssa_op->op1_use, ssa_op->op1_def);
				}
			} else if (opline->opcode == ZEND_ASSIGN_STATIC_PROP) {
				/* Nothing to do */
			} else {
				if (opline->opcode == ZEND_ASSIGN_OP && ssa_op->result_def >= 0 && (tmp & MAY_BE_RC1)) {
					tmp |= MAY_BE_RCN;
				}
				UPDATE_SSA_TYPE(tmp, ssa_op->op1_def);
			}
			if (ssa_op->result_def >= 0) {
				ce = NULL;
				if (opline->opcode == ZEND_ASSIGN_DIM_OP) {
					if (opline->op2_type == IS_UNUSED) {
						/* When appending to an array and the LONG_MAX key is already used
						 * null will be returned. */
						tmp |= MAY_BE_NULL;
					}
					if (t2 & (MAY_BE_ARRAY | MAY_BE_OBJECT)) {
						/* Arrays and objects cannot be used as keys. */
						tmp |= MAY_BE_NULL;
					}
					if (t1 & (MAY_BE_ANY - (MAY_BE_NULL | MAY_BE_FALSE | MAY_BE_STRING | MAY_BE_ARRAY))) {
						/* null and false are implicitly converted to array, anything else
						 * results in a null return value. */
						tmp |= MAY_BE_NULL;
					}
					if (tmp & MAY_BE_REF) {
						/* Typed reference may cause auto conversion */
						tmp |= MAY_BE_ANY;
					}
				} else if (opline->opcode == ZEND_ASSIGN_OBJ_OP) {
					/* The return value must also satisfy the property type */
					if (prop_info) {
						tmp &= zend_fetch_prop_type(script, prop_info, NULL);
					}
				} else if (opline->opcode == ZEND_ASSIGN_STATIC_PROP_OP) {
					/* The return value must also satisfy the property type */
					if (prop_info) {
						tmp &= zend_fetch_prop_type(script, prop_info, NULL);
					}
				} else {
					if (tmp & MAY_BE_REF) {
						/* Typed reference may cause auto conversion */
						tmp |= MAY_BE_ANY;
					}
				}
				tmp &= ~MAY_BE_REF;
				UPDATE_SSA_TYPE(tmp, ssa_op->result_def);
				if (ce) {
					UPDATE_SSA_OBJ_TYPE(ce, 1, ssa_op->result_def);
				}
			}
			break;
		}
		case ZEND_PRE_INC:
		case ZEND_PRE_DEC:
			tmp = 0;
			if (t1 & (MAY_BE_RC1|MAY_BE_RCN)) {
				tmp |= MAY_BE_RC1;
				if (ssa_op->result_def >= 0) {
					tmp |= MAY_BE_RCN;
				}
			}
			if ((t1 & (MAY_BE_ANY|MAY_BE_UNDEF)) == MAY_BE_LONG) {
				if (!ssa_var_info[ssa_op->op1_use].has_range ||
				    (opline->opcode == ZEND_PRE_DEC &&
				     (ssa_var_info[ssa_op->op1_use].range.underflow ||
				      ssa_var_info[ssa_op->op1_use].range.min == ZEND_LONG_MIN)) ||
				     (opline->opcode == ZEND_PRE_INC &&
				      (ssa_var_info[ssa_op->op1_use].range.overflow ||
				       ssa_var_info[ssa_op->op1_use].range.max == ZEND_LONG_MAX))) {
					/* may overflow */
					tmp |= MAY_BE_LONG | MAY_BE_DOUBLE;
				} else {
					tmp |= MAY_BE_LONG;
				}
			} else {
				if (t1 & (MAY_BE_UNDEF | MAY_BE_NULL)) {
					if (opline->opcode == ZEND_PRE_INC) {
						tmp |= MAY_BE_LONG;
					} else {
						tmp |= MAY_BE_NULL;
					}
				}
				if (t1 & MAY_BE_LONG) {
					tmp |= MAY_BE_LONG | MAY_BE_DOUBLE;
				}
				if (t1 & MAY_BE_DOUBLE) {
					tmp |= MAY_BE_DOUBLE;
				}
				if (t1 & MAY_BE_STRING) {
					tmp |= MAY_BE_STRING | MAY_BE_LONG | MAY_BE_DOUBLE;
				}
				tmp |= t1 & (MAY_BE_FALSE | MAY_BE_TRUE | MAY_BE_OBJECT);
			}
			if (ssa_op->result_def >= 0) {
				UPDATE_SSA_TYPE(tmp, ssa_op->result_def);
			}
			if (ssa_op->op1_def >= 0) {
				if (t1 & MAY_BE_REF) {
					tmp |= MAY_BE_REF;
				}
				UPDATE_SSA_TYPE(tmp, ssa_op->op1_def);
			}
			break;
		case ZEND_POST_INC:
		case ZEND_POST_DEC:
			if (ssa_op->result_def >= 0) {
				tmp = 0;
				if (t1 & (MAY_BE_RC1|MAY_BE_RCN)) {
					tmp |= MAY_BE_RC1|MAY_BE_RCN;
				}
				tmp |= t1 & ~(MAY_BE_UNDEF|MAY_BE_REF|MAY_BE_RCN);
				if (t1 & MAY_BE_UNDEF) {
					tmp |= MAY_BE_NULL;
				}
				UPDATE_SSA_TYPE(tmp, ssa_op->result_def);
			}
			tmp = 0;
			if (t1 & MAY_BE_REF) {
				tmp |= MAY_BE_REF;
			}
			if (t1 & (MAY_BE_RC1|MAY_BE_RCN)) {
				tmp |= MAY_BE_RC1;
			}
			if ((t1 & (MAY_BE_ANY|MAY_BE_UNDEF)) == MAY_BE_LONG) {
				if (!ssa_var_info[ssa_op->op1_use].has_range ||
				     (opline->opcode == ZEND_POST_DEC &&
				      (ssa_var_info[ssa_op->op1_use].range.underflow ||
				       ssa_var_info[ssa_op->op1_use].range.min == ZEND_LONG_MIN)) ||
				      (opline->opcode == ZEND_POST_INC &&
				       (ssa_var_info[ssa_op->op1_use].range.overflow ||
				        ssa_var_info[ssa_op->op1_use].range.max == ZEND_LONG_MAX))) {
					/* may overflow */
					tmp |= MAY_BE_LONG | MAY_BE_DOUBLE;
				} else {
					tmp |= MAY_BE_LONG;
				}
			} else {
				if (t1 & (MAY_BE_UNDEF | MAY_BE_NULL)) {
					if (opline->opcode == ZEND_POST_INC) {
						tmp |= MAY_BE_LONG;
					} else {
						tmp |= MAY_BE_NULL;
					}
				}
				if (t1 & MAY_BE_LONG) {
					tmp |= MAY_BE_LONG | MAY_BE_DOUBLE;
				}
				if (t1 & MAY_BE_DOUBLE) {
					tmp |= MAY_BE_DOUBLE;
				}
				if (t1 & MAY_BE_STRING) {
					tmp |= MAY_BE_STRING | MAY_BE_LONG | MAY_BE_DOUBLE;
				}
				tmp |= t1 & (MAY_BE_FALSE | MAY_BE_TRUE | MAY_BE_RESOURCE | MAY_BE_ARRAY | MAY_BE_OBJECT | MAY_BE_ARRAY_OF_ANY | MAY_BE_ARRAY_OF_REF | MAY_BE_ARRAY_KEY_ANY);
			}
			if (ssa_op->op1_def >= 0) {
				UPDATE_SSA_TYPE(tmp, ssa_op->op1_def);
			}
			break;
		case ZEND_ASSIGN_DIM:
			if (opline->op1_type == IS_CV) {
				tmp = assign_dim_result_type(t1, t2, OP1_DATA_INFO(), opline->op2_type);
				UPDATE_SSA_TYPE(tmp, ssa_op->op1_def);
				COPY_SSA_OBJ_TYPE(ssa_op->op1_use, ssa_op->op1_def);
			}
			if (ssa_op->result_def >= 0) {
				tmp = 0;
				if (t1 & MAY_BE_STRING) {
					tmp |= MAY_BE_STRING;
				}
				if (t1 & (MAY_BE_ARRAY|MAY_BE_FALSE|MAY_BE_NULL|MAY_BE_UNDEF)) {
					tmp |= (OP1_DATA_INFO() & (MAY_BE_ANY | MAY_BE_ARRAY_KEY_ANY | MAY_BE_ARRAY_OF_ANY | MAY_BE_ARRAY_OF_REF));

					if (OP1_DATA_INFO() & MAY_BE_UNDEF) {
						tmp |= MAY_BE_NULL;
					}
					if (t1 & MAY_BE_ARRAY_OF_REF) {
						/* A scalar type conversion may occur when assigning to a typed reference. */
						tmp |= MAY_BE_NULL|MAY_BE_FALSE|MAY_BE_TRUE|MAY_BE_LONG|MAY_BE_DOUBLE|MAY_BE_STRING;
					}
				}
				if (t1 & MAY_BE_OBJECT) {
					tmp |= MAY_BE_REF;
				}
				tmp |= MAY_BE_RC1 | MAY_BE_RCN;
				UPDATE_SSA_TYPE(tmp, ssa_op->result_def);
			}
			if ((ssa_op+1)->op1_def >= 0) {
				opline++;
				ssa_op++;
				tmp = OP1_INFO();
				if (tmp & (MAY_BE_ANY | MAY_BE_REF)) {
					if (tmp & MAY_BE_RC1) {
						tmp |= MAY_BE_RCN;
					}
				}
				UPDATE_SSA_TYPE(tmp, ssa_op->op1_def);
			}
			break;
		case ZEND_ASSIGN_OBJ:
			if (opline->op1_type == IS_CV) {
				tmp = (t1 & (MAY_BE_REF|MAY_BE_OBJECT))|MAY_BE_RC1|MAY_BE_RCN;
				UPDATE_SSA_TYPE(tmp, ssa_op->op1_def);
				COPY_SSA_OBJ_TYPE(ssa_op->op1_use, ssa_op->op1_def);
			}
			if (ssa_op->result_def >= 0) {
				// TODO: If there is no __set we might do better
				tmp = zend_fetch_prop_type(script,
					zend_fetch_prop_info(op_array, ssa, opline, ssa_op), &ce);
				UPDATE_SSA_TYPE(tmp, ssa_op->result_def);
				if (ce) {
					UPDATE_SSA_OBJ_TYPE(ce, 1, ssa_op->result_def);
				}
			}
			if ((ssa_op+1)->op1_def >= 0) {
				opline++;
				ssa_op++;
				tmp = OP1_INFO();
				if (tmp & MAY_BE_RC1) {
					tmp |= MAY_BE_RCN;
				}
				UPDATE_SSA_TYPE(tmp, ssa_op->op1_def);
			}
			break;
		case ZEND_ASSIGN_STATIC_PROP:
			if (ssa_op->result_def >= 0) {
				tmp = MAY_BE_ANY | MAY_BE_ARRAY_KEY_ANY | MAY_BE_ARRAY_OF_ANY | MAY_BE_ARRAY_OF_REF | MAY_BE_RC1 | MAY_BE_RCN;
				UPDATE_SSA_TYPE(tmp, ssa_op->result_def);
			}
			if ((ssa_op+1)->op1_def >= 0) {
				opline++;
				ssa_op++;
				tmp = OP1_INFO();
				if (tmp & MAY_BE_RC1) {
					tmp |= MAY_BE_RCN;
				}
				UPDATE_SSA_TYPE(tmp, ssa_op->op1_def);
			}
			break;
		case ZEND_PRE_INC_OBJ:
		case ZEND_PRE_DEC_OBJ:
		case ZEND_POST_INC_OBJ:
		case ZEND_POST_DEC_OBJ:
			if (opline->op1_type == IS_CV) {
				tmp = (t1 & (MAY_BE_REF|MAY_BE_OBJECT))|MAY_BE_RC1|MAY_BE_RCN;
				UPDATE_SSA_TYPE(tmp, ssa_op->op1_def);
				COPY_SSA_OBJ_TYPE(ssa_op->op1_use, ssa_op->op1_def);
			}
			if (ssa_op->result_def >= 0) {
				// TODO: ???
				tmp = MAY_BE_RC1 | MAY_BE_RCN | MAY_BE_ANY | MAY_BE_ARRAY_KEY_ANY | MAY_BE_ARRAY_OF_ANY | MAY_BE_ARRAY_OF_REF;
				UPDATE_SSA_TYPE(tmp, ssa_op->result_def);
			}
			break;
		case ZEND_ASSIGN:
			if (ssa_op->op2_def >= 0) {
				tmp = t2;
				if (tmp & MAY_BE_RC1) {
					tmp |= MAY_BE_RCN;
				}
				UPDATE_SSA_TYPE(tmp, ssa_op->op2_def);
			}
			tmp = t2 & ~(MAY_BE_UNDEF|MAY_BE_REF|MAY_BE_RC1|MAY_BE_RCN);
			if (t2 & MAY_BE_UNDEF) {
				tmp |= MAY_BE_NULL;
			}
			if (t1 & MAY_BE_REF) {
				tmp |= MAY_BE_REF;
			}
			if (t2 & MAY_BE_REF) {
				tmp |= MAY_BE_RC1 | MAY_BE_RCN;
			} else if (opline->op2_type & (IS_TMP_VAR|IS_VAR)) {
				tmp |= t2 & (MAY_BE_RC1|MAY_BE_RCN);
			} else if (t2 & (MAY_BE_RC1|MAY_BE_RCN)) {
				tmp |= MAY_BE_RCN;
			}
			if (RETURN_VALUE_USED(opline) && (tmp & MAY_BE_RC1)) {
				tmp |= MAY_BE_RCN;
			}
			if (ssa_op->op1_def >= 0) {
				if (ssa_var_info[ssa_op->op1_def].use_as_double) {
					tmp &= ~MAY_BE_LONG;
					tmp |= MAY_BE_DOUBLE;
				}
				UPDATE_SSA_TYPE(tmp, ssa_op->op1_def);
				COPY_SSA_OBJ_TYPE(ssa_op->op2_use, ssa_op->op1_def);
			}
			if (ssa_op->result_def >= 0) {
				if (tmp & MAY_BE_REF) {
					/* A scalar type conversion may occur when assigning to a typed reference. */
					tmp &= ~MAY_BE_REF;
					tmp |= MAY_BE_NULL|MAY_BE_FALSE|MAY_BE_TRUE|MAY_BE_LONG|MAY_BE_DOUBLE|MAY_BE_STRING|MAY_BE_RC1|MAY_BE_RCN;
				}
				UPDATE_SSA_TYPE(tmp, ssa_op->result_def);
				COPY_SSA_OBJ_TYPE(ssa_op->op2_use, ssa_op->result_def);
			}
			break;
		case ZEND_ASSIGN_REF:
// TODO: ???
			if (opline->op2_type == IS_CV) {
				tmp = (MAY_BE_REF | t2) & ~(MAY_BE_UNDEF|MAY_BE_RC1|MAY_BE_RCN);
				if (t2 & MAY_BE_UNDEF) {
					tmp |= MAY_BE_NULL;
				}
				UPDATE_SSA_TYPE(tmp, ssa_op->op2_def);
			}
			if (opline->op2_type == IS_VAR && opline->extended_value == ZEND_RETURNS_FUNCTION) {
				tmp = (MAY_BE_REF | MAY_BE_RCN | MAY_BE_RC1 | t2) & ~MAY_BE_UNDEF;
			} else {
				tmp = (MAY_BE_REF | t2) & ~(MAY_BE_UNDEF|MAY_BE_RC1|MAY_BE_RCN);
			}
			if (t2 & MAY_BE_UNDEF) {
				tmp |= MAY_BE_NULL;
			}
			UPDATE_SSA_TYPE(tmp, ssa_op->op1_def);
			if (ssa_op->result_def >= 0) {
				UPDATE_SSA_TYPE(tmp, ssa_op->result_def);
			}
			break;
		case ZEND_ASSIGN_OBJ_REF:
			if (opline->op1_type == IS_CV) {
				tmp = t1;
				if (tmp & MAY_BE_OBJECT) {
					tmp |= MAY_BE_RC1 | MAY_BE_RCN;
				}
				UPDATE_SSA_TYPE(tmp, ssa_op->op1_def);
				COPY_SSA_OBJ_TYPE(ssa_op->op1_use, ssa_op->op1_def);
			}

			t2 = OP1_DATA_INFO();
			if ((opline+1)->op1_type == IS_VAR && (opline->extended_value & ZEND_RETURNS_FUNCTION)) {
				tmp = (MAY_BE_REF | MAY_BE_RCN | MAY_BE_RC1 | t2) & ~MAY_BE_UNDEF;
			} else {
				tmp = (MAY_BE_REF | t2) & ~(MAY_BE_UNDEF|MAY_BE_RC1|MAY_BE_RCN);
			}
			if (t2 & MAY_BE_UNDEF) {
				tmp |= MAY_BE_NULL;
			}
			if (ssa_op->result_def >= 0) {
				UPDATE_SSA_TYPE(tmp, ssa_op->result_def);
			}
			if ((opline+1)->op1_type == IS_CV) {
				opline++;
				ssa_op++;
				tmp = (MAY_BE_REF | t2) & ~(MAY_BE_UNDEF|MAY_BE_RC1|MAY_BE_RCN);
				if (t2 & MAY_BE_UNDEF) {
					tmp |= MAY_BE_NULL;
				}
				UPDATE_SSA_TYPE(tmp, ssa_op->op1_def);
			}
			break;
		case ZEND_ASSIGN_STATIC_PROP_REF:
			if (ssa_op->result_def >= 0) {
				UPDATE_SSA_TYPE(MAY_BE_REF, ssa_op->result_def);
			}
			if ((opline+1)->op1_type == IS_CV) {
				opline++;
				ssa_op++;
				UPDATE_SSA_TYPE(MAY_BE_REF, ssa_op->op1_def);
			}
			break;
		case ZEND_BIND_GLOBAL:
			tmp = MAY_BE_REF | MAY_BE_ANY
				| MAY_BE_ARRAY_KEY_ANY | MAY_BE_ARRAY_OF_ANY | MAY_BE_ARRAY_OF_REF;
			UPDATE_SSA_TYPE(tmp, ssa_op->op1_def);
			break;
		case ZEND_BIND_STATIC:
			tmp = MAY_BE_ANY | MAY_BE_ARRAY_KEY_ANY | MAY_BE_ARRAY_OF_ANY | MAY_BE_ARRAY_OF_REF
				| ((opline->extended_value & ZEND_BIND_REF) ? MAY_BE_REF : (MAY_BE_RC1 | MAY_BE_RCN));
			if (opline->extended_value & ZEND_BIND_IMPLICIT) {
				tmp |= MAY_BE_UNDEF;
			}
			UPDATE_SSA_TYPE(tmp, ssa_op->op1_def);
			break;
		case ZEND_SEND_VAR:
			if (ssa_op->op1_def >= 0) {
				tmp = t1;
				if (t1 & (MAY_BE_RC1|MAY_BE_REF)) {
					tmp |= MAY_BE_RCN;
				}
				UPDATE_SSA_TYPE(tmp, ssa_op->op1_def);
				COPY_SSA_OBJ_TYPE(ssa_op->op1_use, ssa_op->op1_def);
			}
			break;
		case ZEND_BIND_LEXICAL:
			if (ssa_op->op2_def >= 0) {
				if (opline->extended_value & ZEND_BIND_REF) {
					tmp = t2 | MAY_BE_REF;
				} else {
					tmp = t2 & ~(MAY_BE_RC1|MAY_BE_RCN);
					if (t2 & (MAY_BE_RC1|MAY_BE_RCN)) {
						tmp |= MAY_BE_RCN;
					}
				}
				UPDATE_SSA_TYPE(tmp, ssa_op->op2_def);
				COPY_SSA_OBJ_TYPE(ssa_op->op2_use, ssa_op->op2_def);
			}
			break;
		case ZEND_YIELD:
			if (ssa_op->op1_def >= 0) {
				if (op_array->fn_flags & ZEND_ACC_RETURN_REFERENCE) {
					tmp = t1 | MAY_BE_REF;
				} else {
					tmp = t1 & ~(MAY_BE_RC1|MAY_BE_RCN);
					if (t1 & (MAY_BE_RC1|MAY_BE_RCN)) {
						tmp |= MAY_BE_RCN;
					}
				}
				UPDATE_SSA_TYPE(tmp, ssa_op->op1_def);
				COPY_SSA_OBJ_TYPE(ssa_op->op1_use, ssa_op->op1_def);
			}
			if (ssa_op->result_def >= 0) {
				tmp = MAY_BE_ANY | MAY_BE_ARRAY_KEY_ANY | MAY_BE_ARRAY_OF_ANY | MAY_BE_ARRAY_OF_REF
					| MAY_BE_RC1 | MAY_BE_RCN;
				UPDATE_SSA_TYPE(tmp, ssa_op->result_def);
			}
			break;
		case ZEND_SEND_VAR_EX:
		case ZEND_SEND_FUNC_ARG:
			if (ssa_op->op1_def >= 0) {
				tmp = (t1 & MAY_BE_UNDEF)|MAY_BE_REF|MAY_BE_RC1|MAY_BE_RCN|MAY_BE_ANY|MAY_BE_ARRAY_KEY_ANY|MAY_BE_ARRAY_OF_ANY|MAY_BE_ARRAY_OF_REF;
				UPDATE_SSA_TYPE(tmp, ssa_op->op1_def);
			}
			break;
		case ZEND_SEND_REF:
			if (ssa_op->op1_def >= 0) {
				tmp = MAY_BE_REF|MAY_BE_RC1|MAY_BE_RCN|MAY_BE_ANY|MAY_BE_ARRAY_KEY_ANY|MAY_BE_ARRAY_OF_ANY|MAY_BE_ARRAY_OF_REF;
				UPDATE_SSA_TYPE(tmp, ssa_op->op1_def);
			}
			break;
		case ZEND_SEND_UNPACK:
			if (ssa_op->op1_def >= 0) {
				tmp = t1;
				if (t1 & MAY_BE_ARRAY) {
					tmp |= MAY_BE_RC1 | MAY_BE_RCN;
					if (t1 & MAY_BE_ARRAY_OF_ANY) {
						/* SEND_UNPACK may acquire references into the array */
						tmp |= MAY_BE_ARRAY_OF_ANY | MAY_BE_ARRAY_OF_REF;
					}
				}
				if (t1 & MAY_BE_OBJECT) {
					tmp |= MAY_BE_RC1 | MAY_BE_RCN;
				}
				UPDATE_SSA_TYPE(tmp, ssa_op->op1_def);
			}
			break;
		case ZEND_FAST_CONCAT:
		case ZEND_ROPE_INIT:
		case ZEND_ROPE_ADD:
		case ZEND_ROPE_END:
			UPDATE_SSA_TYPE(MAY_BE_STRING|MAY_BE_RC1|MAY_BE_RCN, ssa_op->result_def);
			break;
		case ZEND_RECV:
		case ZEND_RECV_INIT:
		case ZEND_RECV_VARIADIC:
		{
			/* Typehinting */
			zend_arg_info *arg_info = &op_array->arg_info[opline->op1.num-1];

			ce = NULL;
			tmp = zend_fetch_arg_info_type(script, arg_info, &ce);
			if (ZEND_ARG_SEND_MODE(arg_info)) {
				tmp |= MAY_BE_REF;
			}

			if (opline->opcode == ZEND_RECV_VARIADIC) {
				uint32_t elem_type = tmp & MAY_BE_REF
					? MAY_BE_ARRAY_OF_ANY|MAY_BE_ARRAY_OF_REF
					: (tmp & MAY_BE_ANY) << MAY_BE_ARRAY_SHIFT;
				tmp = MAY_BE_RC1|MAY_BE_RCN|MAY_BE_ARRAY|MAY_BE_ARRAY_KEY_ANY|elem_type;
				ce = NULL;
			}

			UPDATE_SSA_TYPE(tmp, ssa_op->result_def);
			if (ce) {
				UPDATE_SSA_OBJ_TYPE(ce, 1, ssa_op->result_def);
			} else {
				UPDATE_SSA_OBJ_TYPE(NULL, 0, ssa_op->result_def);
			}
			break;
		}
		case ZEND_DECLARE_ANON_CLASS:
			UPDATE_SSA_TYPE(MAY_BE_CLASS, ssa_op->result_def);
			if (script && (ce = zend_hash_find_ptr(&script->class_table, Z_STR_P(CRT_CONSTANT(opline->op1)))) != NULL) {
				UPDATE_SSA_OBJ_TYPE(ce, 0, ssa_op->result_def);
			}
			break;
		case ZEND_FETCH_CLASS:
			UPDATE_SSA_TYPE(MAY_BE_CLASS, ssa_op->result_def);
			if (opline->op2_type == IS_UNUSED) {
				switch (opline->op1.num & ZEND_FETCH_CLASS_MASK) {
					case ZEND_FETCH_CLASS_SELF:
						if (op_array->scope) {
							UPDATE_SSA_OBJ_TYPE(op_array->scope, 0, ssa_op->result_def);
						} else {
							UPDATE_SSA_OBJ_TYPE(NULL, 0, ssa_op->result_def);
						}
						break;
					case ZEND_FETCH_CLASS_PARENT:
						if (op_array->scope && op_array->scope->parent && (op_array->scope->ce_flags & ZEND_ACC_LINKED)) {
							UPDATE_SSA_OBJ_TYPE(op_array->scope->parent, 0, ssa_op->result_def);
						} else {
							UPDATE_SSA_OBJ_TYPE(NULL, 0, ssa_op->result_def);
						}
						break;
					case ZEND_FETCH_CLASS_STATIC:
					default:
						UPDATE_SSA_OBJ_TYPE(NULL, 0, ssa_op->result_def);
						break;
				}
			} else if (opline->op2_type == IS_CONST) {
				zval *zv = CRT_CONSTANT(opline->op2);
				if (Z_TYPE_P(zv) == IS_STRING) {
					ce = zend_optimizer_get_class_entry(script, op_array, Z_STR_P(zv+1));
					UPDATE_SSA_OBJ_TYPE(ce, 0, ssa_op->result_def);
				} else {
					UPDATE_SSA_OBJ_TYPE(NULL, 0, ssa_op->result_def);
				}
			} else {
				COPY_SSA_OBJ_TYPE(ssa_op->op2_use, ssa_op->result_def);
			}
			break;
		case ZEND_NEW:
			tmp = MAY_BE_RC1|MAY_BE_RCN|MAY_BE_OBJECT;
			ce = zend_optimizer_get_class_entry_from_op1(script, op_array, opline);
			if (ce) {
				UPDATE_SSA_OBJ_TYPE(ce, 0, ssa_op->result_def);
			} else if ((t1 & MAY_BE_CLASS) && ssa_op->op1_use >= 0 && ssa_var_info[ssa_op->op1_use].ce) {
				UPDATE_SSA_OBJ_TYPE(ssa_var_info[ssa_op->op1_use].ce, ssa_var_info[ssa_op->op1_use].is_instanceof, ssa_op->result_def);
			} else {
				UPDATE_SSA_OBJ_TYPE(NULL, 0, ssa_op->result_def);
			}
			UPDATE_SSA_TYPE(tmp, ssa_op->result_def);
			break;
		case ZEND_CLONE:
			UPDATE_SSA_TYPE(MAY_BE_RC1|MAY_BE_RCN|MAY_BE_OBJECT, ssa_op->result_def);
			COPY_SSA_OBJ_TYPE(ssa_op->op1_use, ssa_op->result_def);
			break;
		case ZEND_INIT_ARRAY:
		case ZEND_ADD_ARRAY_ELEMENT:
			if (ssa_op->op1_def >= 0) {
				if (opline->extended_value & ZEND_ARRAY_ELEMENT_REF) {
					tmp = (MAY_BE_REF | t1) & ~(MAY_BE_UNDEF|MAY_BE_RC1|MAY_BE_RCN);
					if (t1 & MAY_BE_UNDEF) {
						tmp |= MAY_BE_NULL;
					}
				} else if ((t1 & (MAY_BE_REF|MAY_BE_RC1|MAY_BE_RCN)) == MAY_BE_REF) {
					tmp = (MAY_BE_REF | t1) & ~(MAY_BE_UNDEF|MAY_BE_RC1|MAY_BE_RCN);
					if (t1 & MAY_BE_UNDEF) {
						tmp |= MAY_BE_NULL;
					}
				} else if (t1 & MAY_BE_REF) {
					tmp = (MAY_BE_RC1 | MAY_BE_RCN | MAY_BE_REF | t1);
				} else {
					tmp = t1;
					if (t1 & MAY_BE_RC1) {
						tmp |= MAY_BE_RCN;
					}
				}
				UPDATE_SSA_TYPE(tmp, ssa_op->op1_def);
			}
			if (ssa_op->result_def >= 0) {
				uint32_t arr_type;
				if (opline->opcode == ZEND_INIT_ARRAY) {
					arr_type = 0;
				} else {
					arr_type = RES_USE_INFO();
				}
				tmp = MAY_BE_RC1|MAY_BE_ARRAY|arr_type;
				if (opline->op1_type != IS_UNUSED
				 && (opline->op2_type == IS_UNUSED
				  || (t2 & (MAY_BE_UNDEF|MAY_BE_NULL|MAY_BE_FALSE|MAY_BE_TRUE|MAY_BE_LONG|MAY_BE_DOUBLE|MAY_BE_RESOURCE|MAY_BE_STRING)))) {
					tmp |= assign_dim_array_result_type(arr_type, t2, t1, opline->op2_type);
					if (opline->extended_value & ZEND_ARRAY_ELEMENT_REF) {
						tmp |= MAY_BE_ARRAY_OF_ANY|MAY_BE_ARRAY_OF_REF;
					}
				}
				UPDATE_SSA_TYPE(tmp, ssa_op->result_def);
			}
			break;
		case ZEND_ADD_ARRAY_UNPACK:
			tmp = ssa_var_info[ssa_op->result_use].type;
			ZEND_ASSERT(tmp & MAY_BE_ARRAY);
			tmp |= t1 & (MAY_BE_ARRAY_KEY_ANY|MAY_BE_ARRAY_OF_ANY|MAY_BE_ARRAY_OF_REF);
			if (t1 & MAY_BE_OBJECT) {
				tmp |= MAY_BE_ARRAY_KEY_ANY | MAY_BE_ARRAY_OF_ANY;
			}
			UPDATE_SSA_TYPE(tmp, ssa_op->result_def);
			break;
		case ZEND_UNSET_CV:
			tmp = MAY_BE_UNDEF;
			if (!op_array->function_name) {
				/* In global scope, we know nothing */
				tmp |= MAY_BE_REF;
			}
			UPDATE_SSA_TYPE(tmp, ssa_op->op1_def);
			break;
		case ZEND_UNSET_DIM:
		case ZEND_UNSET_OBJ:
			if (ssa_op->op1_def >= 0) {
				UPDATE_SSA_TYPE(t1, ssa_op->op1_def);
				COPY_SSA_OBJ_TYPE(ssa_op->op1_use, ssa_op->op1_def);
			}
			break;
		case ZEND_FE_RESET_R:
		case ZEND_FE_RESET_RW:
			if (ssa_op->op1_def >= 0) {
				tmp = t1;
				if (opline->opcode == ZEND_FE_RESET_RW) {
					tmp |= MAY_BE_REF;
				} else if (t1 & MAY_BE_RC1) {
					tmp |= MAY_BE_RCN;
				}
				UPDATE_SSA_TYPE(tmp, ssa_op->op1_def);
				COPY_SSA_OBJ_TYPE(ssa_op->op1_use, ssa_op->op1_def);
			}
			if (opline->opcode == ZEND_FE_RESET_RW) {
//???
				tmp = MAY_BE_REF | (t1 & (MAY_BE_ARRAY | MAY_BE_OBJECT));
			} else {
				tmp = MAY_BE_RC1 | MAY_BE_RCN | (t1 & (MAY_BE_ARRAY | MAY_BE_OBJECT | MAY_BE_ARRAY_KEY_ANY | MAY_BE_ARRAY_OF_ANY | MAY_BE_ARRAY_OF_REF));
			}
			/* The result is set to UNDEF for invalid foreach inputs. */
			if ((t1 & (MAY_BE_ANY | MAY_BE_UNDEF)) & ~(MAY_BE_ARRAY | MAY_BE_OBJECT)) {
				tmp |= MAY_BE_UNDEF;
			}
			UPDATE_SSA_TYPE(tmp, ssa_op->result_def);
			COPY_SSA_OBJ_TYPE(ssa_op->op1_use, ssa_op->result_def);
			break;
		case ZEND_FE_FETCH_R:
		case ZEND_FE_FETCH_RW:
			tmp = 0;
			if (opline->op2_type == IS_CV) {
				tmp = t2 & MAY_BE_REF;
			}
			if (t1 & MAY_BE_OBJECT) {
				if (opline->opcode == ZEND_FE_FETCH_RW) {
					tmp |= MAY_BE_REF | MAY_BE_ANY | MAY_BE_ARRAY_KEY_ANY | MAY_BE_ARRAY_OF_ANY | MAY_BE_ARRAY_OF_REF;
				} else {
					tmp |= MAY_BE_RCN | MAY_BE_ANY | MAY_BE_ARRAY_KEY_ANY | MAY_BE_ARRAY_OF_ANY | MAY_BE_ARRAY_OF_REF;
					if (opline->op2_type != IS_CV) {
						tmp |= MAY_BE_REF;
					}
				}
			}
			if (t1 & MAY_BE_ARRAY) {
				if (opline->opcode == ZEND_FE_FETCH_RW) {
					tmp |= MAY_BE_REF | MAY_BE_RCN | MAY_BE_ANY | MAY_BE_ARRAY_KEY_ANY | MAY_BE_ARRAY_OF_ANY | MAY_BE_ARRAY_OF_REF;
				} else {
					tmp |= ((t1 & MAY_BE_ARRAY_OF_ANY) >> MAY_BE_ARRAY_SHIFT);
					if (tmp & MAY_BE_ARRAY) {
						tmp |= MAY_BE_ARRAY_KEY_ANY | MAY_BE_ARRAY_OF_ANY | MAY_BE_ARRAY_OF_REF;
					}
					if (t1 & MAY_BE_ARRAY_OF_REF) {
						tmp |= MAY_BE_RC1 | MAY_BE_RCN;
						if (opline->op2_type != IS_CV) {
							tmp |= MAY_BE_REF;
						}
					} else if (tmp & (MAY_BE_STRING|MAY_BE_ARRAY|MAY_BE_OBJECT|MAY_BE_RESOURCE)) {
						tmp |= MAY_BE_RC1 | MAY_BE_RCN;
					}
				}
			}
			UPDATE_SSA_TYPE(tmp, ssa_op->op2_def);
			if (ssa_op->result_def >= 0) {
				tmp = (ssa_op->result_use >= 0) ? RES_USE_INFO() : 0;
				if (t1 & MAY_BE_OBJECT) {
					tmp |= MAY_BE_RC1 | MAY_BE_RCN | MAY_BE_ANY | MAY_BE_ARRAY_KEY_ANY | MAY_BE_ARRAY_OF_ANY | MAY_BE_ARRAY_OF_REF;
				}
				if (t1 & MAY_BE_ARRAY) {
					if (t1 & MAY_BE_ARRAY_KEY_LONG) {
						tmp |= MAY_BE_LONG;
					}
					if (t1 & MAY_BE_ARRAY_KEY_STRING) {
						tmp |= MAY_BE_STRING | MAY_BE_RCN;
					}
				}
				UPDATE_SSA_TYPE(tmp, ssa_op->result_def);
			}
			break;
		case ZEND_FETCH_DIM_R:
		case ZEND_FETCH_DIM_IS:
		case ZEND_FETCH_DIM_RW:
		case ZEND_FETCH_DIM_W:
		case ZEND_FETCH_DIM_UNSET:
		case ZEND_FETCH_DIM_FUNC_ARG:
		case ZEND_FETCH_LIST_R:
		case ZEND_FETCH_LIST_W:
			if (ssa_op->op1_def >= 0) {
				uint32_t key_type = 0;
				tmp = t1 & ~(MAY_BE_RC1|MAY_BE_RCN);
				if (opline->opcode == ZEND_FETCH_DIM_W ||
				    opline->opcode == ZEND_FETCH_DIM_RW ||
				    opline->opcode == ZEND_FETCH_DIM_FUNC_ARG ||
				    opline->opcode == ZEND_FETCH_LIST_W) {
					if (t1 & (MAY_BE_UNDEF|MAY_BE_NULL|MAY_BE_FALSE)) {
						if (opline->opcode != ZEND_FETCH_DIM_FUNC_ARG) {
							tmp &= ~(MAY_BE_UNDEF|MAY_BE_NULL|MAY_BE_FALSE);
						}
						tmp |= MAY_BE_ARRAY | MAY_BE_RC1;
					}
					if (t1 & (MAY_BE_STRING|MAY_BE_ARRAY)) {
						tmp |= MAY_BE_RC1;
						if (opline->opcode == ZEND_FETCH_DIM_FUNC_ARG) {
							tmp |= t1 & MAY_BE_RCN;
						}
					}
					if (t1 & (MAY_BE_OBJECT|MAY_BE_RESOURCE)) {
						tmp |= t1 & (MAY_BE_RC1|MAY_BE_RCN);
					}
					if (opline->op2_type == IS_UNUSED) {
						key_type |= MAY_BE_HASH_ONLY(t1) ? MAY_BE_ARRAY_NUMERIC_HASH : MAY_BE_ARRAY_KEY_LONG;
					} else {
						if (t2 & (MAY_BE_LONG|MAY_BE_FALSE|MAY_BE_TRUE|MAY_BE_RESOURCE|MAY_BE_DOUBLE)) {
							key_type |= MAY_BE_HASH_ONLY(t1) ? MAY_BE_ARRAY_NUMERIC_HASH : MAY_BE_ARRAY_KEY_LONG;
						}
						if (t2 & MAY_BE_STRING) {
							key_type |= MAY_BE_ARRAY_KEY_STRING;
							if (opline->op2_type != IS_CONST) {
								// FIXME: numeric string
								key_type |= MAY_BE_HASH_ONLY(t1) ? MAY_BE_ARRAY_NUMERIC_HASH : MAY_BE_ARRAY_KEY_LONG;
							}
						}
						if (t2 & (MAY_BE_UNDEF | MAY_BE_NULL)) {
							key_type |= MAY_BE_ARRAY_KEY_STRING;
						}
					}
				} else if (opline->opcode == ZEND_FETCH_DIM_UNSET) {
					if (t1 & MAY_BE_ARRAY) {
						tmp |= MAY_BE_RC1;
					}
					if (t1 & (MAY_BE_OBJECT|MAY_BE_RESOURCE)) {
						tmp |= t1 & (MAY_BE_RC1|MAY_BE_RCN);
					}
				}
				if (opline->opcode == ZEND_FETCH_DIM_RW
						|| opline->opcode == ZEND_FETCH_DIM_W
						|| opline->opcode == ZEND_FETCH_DIM_FUNC_ARG
						|| opline->opcode == ZEND_FETCH_LIST_W) {
					j = ssa_vars[ssa_op->result_def].use_chain;
					if (j < 0) {
						/* no uses */
						tmp |= key_type | MAY_BE_ARRAY | MAY_BE_ARRAY_OF_NULL;
					}
					while (j >= 0) {
						zend_uchar opcode;

						if (!ssa_opcodes) {
							ZEND_ASSERT(j == (opline - op_array->opcodes) + 1 && "Use must be in next opline");
							opcode = op_array->opcodes[j].opcode;
						} else {
							ZEND_ASSERT(ssa_opcodes[j] == opline + 1 && "Use must be in next opline");
							opcode = ssa_opcodes[j]->opcode;
						}
						switch (opcode) {
							case ZEND_FETCH_DIM_W:
							case ZEND_FETCH_DIM_RW:
							case ZEND_FETCH_DIM_FUNC_ARG:
							case ZEND_FETCH_LIST_W:
							case ZEND_ASSIGN_DIM:
							case ZEND_ASSIGN_DIM_OP:
								tmp |= key_type | MAY_BE_ARRAY | MAY_BE_ARRAY_OF_ARRAY;
								break;
							case ZEND_SEND_VAR_EX:
							case ZEND_SEND_FUNC_ARG:
							case ZEND_SEND_VAR_NO_REF:
							case ZEND_SEND_VAR_NO_REF_EX:
							case ZEND_SEND_REF:
							case ZEND_ASSIGN_REF:
							case ZEND_YIELD:
							case ZEND_INIT_ARRAY:
							case ZEND_ADD_ARRAY_ELEMENT:
							case ZEND_RETURN_BY_REF:
							case ZEND_VERIFY_RETURN_TYPE:
							case ZEND_MAKE_REF:
							case ZEND_FE_RESET_RW:
								tmp |= key_type | MAY_BE_ARRAY_OF_ANY | MAY_BE_ARRAY_OF_REF;
								break;
							case ZEND_PRE_INC:
							case ZEND_PRE_DEC:
							case ZEND_POST_INC:
							case ZEND_POST_DEC:
								if (tmp & MAY_BE_ARRAY_OF_LONG) {
									/* may overflow */
									tmp |= key_type | MAY_BE_ARRAY_OF_DOUBLE;
								} else if (!(tmp & (MAY_BE_ARRAY_OF_LONG|MAY_BE_ARRAY_OF_DOUBLE))) {
									tmp |= key_type | MAY_BE_ARRAY_OF_LONG | MAY_BE_ARRAY_OF_DOUBLE;
								}
								break;
							case ZEND_FETCH_OBJ_W:
							case ZEND_FETCH_OBJ_RW:
							case ZEND_FETCH_OBJ_FUNC_ARG:
							case ZEND_ASSIGN_OBJ:
							case ZEND_ASSIGN_OBJ_OP:
							case ZEND_ASSIGN_OBJ_REF:
							case ZEND_PRE_INC_OBJ:
							case ZEND_PRE_DEC_OBJ:
							case ZEND_POST_INC_OBJ:
							case ZEND_POST_DEC_OBJ:
								/* These will result in an error exception, unless the element
								 * is already an object. */
								break;
							case ZEND_SEND_VAR:
							case ZEND_FETCH_DIM_R:
								/* This can occur if a DIM_FETCH_FUNC_ARG with UNUSED op2 is left
								 * behind, because it can't be converted to DIM_FETCH_R. */
								break;
							case ZEND_FREE:
								/* This may happen if the using opcode is DCEd.  */
								break;
							EMPTY_SWITCH_DEFAULT_CASE()
						}
						j = zend_ssa_next_use(ssa->ops, ssa_op->result_def, j);
						ZEND_ASSERT(j < 0 && "There should only be one use");
					}
				}
				if ((tmp & MAY_BE_ARRAY) && (tmp & MAY_BE_ARRAY_KEY_ANY)) {
					UPDATE_SSA_TYPE(tmp, ssa_op->op1_def);
				} else {
					/* invalid key type */
					tmp = (tmp & (MAY_BE_RC1|MAY_BE_RCN)) | (t1 & ~(MAY_BE_RC1|MAY_BE_RCN));
					UPDATE_SSA_TYPE(tmp, ssa_op->op1_def);
				}
				COPY_SSA_OBJ_TYPE(ssa_op->op1_use, ssa_op->op1_def);
			}
			/* FETCH_LIST on a string behaves like FETCH_R on null */
			tmp = zend_array_element_type(
				opline->opcode != ZEND_FETCH_LIST_R ? t1 : ((t1 & ~MAY_BE_STRING) | MAY_BE_NULL),
				opline->op1_type,
				opline->result_type == IS_VAR,
				opline->op2_type == IS_UNUSED);
			if (opline->opcode == ZEND_FETCH_DIM_IS && (t1 & MAY_BE_STRING)) {
				tmp |= MAY_BE_NULL;
			}
			UPDATE_SSA_TYPE(tmp, ssa_op->result_def);
			break;
		case ZEND_FETCH_THIS:
			UPDATE_SSA_OBJ_TYPE(op_array->scope, 1, ssa_op->result_def);
			UPDATE_SSA_TYPE(MAY_BE_RCN|MAY_BE_OBJECT, ssa_op->result_def);
			break;
		case ZEND_FETCH_OBJ_R:
		case ZEND_FETCH_OBJ_IS:
		case ZEND_FETCH_OBJ_RW:
		case ZEND_FETCH_OBJ_W:
		case ZEND_FETCH_OBJ_UNSET:
		case ZEND_FETCH_OBJ_FUNC_ARG:
			if (ssa_op->result_def >= 0) {
				zend_property_info *prop_info = zend_fetch_prop_info(op_array, ssa, opline, ssa_op);

				tmp = zend_fetch_prop_type(script, prop_info, &ce);
				if (opline->result_type == IS_VAR) {
					tmp |= MAY_BE_REF | MAY_BE_INDIRECT;
				} else if (!(opline->op1_type & (IS_VAR|IS_TMP_VAR)) || !(t1 & MAY_BE_RC1)) {
					zend_class_entry *ce = NULL;

					if (opline->op1_type == IS_UNUSED) {
						ce = op_array->scope;
					} else if (ssa_op->op1_use >= 0 && !ssa->var_info[ssa_op->op1_use].is_instanceof) {
						ce = ssa->var_info[ssa_op->op1_use].ce;
					}
					if (prop_info) {
						/* FETCH_OBJ_R/IS for plain property increments reference counter,
						   so it can't be 1 */
						if (ce && !ce->create_object && !result_may_be_separated(ssa, ssa_op)) {
							tmp &= ~MAY_BE_RC1;
						}
					} else {
						if (ce && !ce->create_object && !ce->__get && !result_may_be_separated(ssa, ssa_op)) {
							tmp &= ~MAY_BE_RC1;
						}
					}
					if (opline->opcode == ZEND_FETCH_OBJ_IS) {
						/* IS check may return null for uninitialized typed property. */
						tmp |= MAY_BE_NULL;
					}
				}
				UPDATE_SSA_TYPE(tmp, ssa_op->result_def);
				if (ce) {
					UPDATE_SSA_OBJ_TYPE(ce, 1, ssa_op->result_def);
				}
			}
			break;
		case ZEND_FETCH_STATIC_PROP_R:
		case ZEND_FETCH_STATIC_PROP_IS:
		case ZEND_FETCH_STATIC_PROP_RW:
		case ZEND_FETCH_STATIC_PROP_W:
		case ZEND_FETCH_STATIC_PROP_UNSET:
		case ZEND_FETCH_STATIC_PROP_FUNC_ARG:
			tmp = zend_fetch_prop_type(script,
				zend_fetch_static_prop_info(script, op_array, ssa, opline), &ce);
			if (opline->result_type == IS_VAR) {
				tmp |= MAY_BE_REF | MAY_BE_INDIRECT;
			} else {
				if (!result_may_be_separated(ssa, ssa_op)) {
					tmp &= ~MAY_BE_RC1;
				}
				if (opline->opcode == ZEND_FETCH_STATIC_PROP_IS) {
					tmp |= MAY_BE_UNDEF;
				}
			}
			UPDATE_SSA_TYPE(tmp, ssa_op->result_def);
			if (ce) {
				UPDATE_SSA_OBJ_TYPE(ce, 1, ssa_op->result_def);
			}
			break;
		case ZEND_DO_FCALL:
		case ZEND_DO_ICALL:
		case ZEND_DO_UCALL:
		case ZEND_DO_FCALL_BY_NAME:
			if (ssa_op->result_def >= 0) {
				zend_func_info *func_info = ZEND_FUNC_INFO(op_array);
				zend_call_info *call_info;

				if (!func_info || !func_info->call_map) {
					goto unknown_opcode;
				}
				call_info = func_info->call_map[opline - op_array->opcodes];
				if (!call_info) {
					goto unknown_opcode;
				}

				zend_class_entry *ce;
				bool ce_is_instanceof;
				tmp = zend_get_func_info(call_info, ssa, &ce, &ce_is_instanceof);
				UPDATE_SSA_TYPE(tmp, ssa_op->result_def);
				if (ce) {
					UPDATE_SSA_OBJ_TYPE(ce, ce_is_instanceof, ssa_op->result_def);
				}
			}
			break;
		case ZEND_CALLABLE_CONVERT:
			UPDATE_SSA_TYPE(MAY_BE_OBJECT | MAY_BE_RC1 | MAY_BE_RCN, ssa_op->result_def);
			UPDATE_SSA_OBJ_TYPE(zend_ce_closure, /* is_instanceof */ false, ssa_op->result_def);
			break;
		case ZEND_FETCH_CONSTANT:
		case ZEND_FETCH_CLASS_CONSTANT:
			UPDATE_SSA_TYPE(MAY_BE_RC1|MAY_BE_RCN|MAY_BE_ANY|MAY_BE_ARRAY_KEY_ANY|MAY_BE_ARRAY_OF_ANY, ssa_op->result_def);
			break;
		case ZEND_STRLEN:
			tmp = MAY_BE_LONG;
			if (t1 & (MAY_BE_ANY - (MAY_BE_NULL|MAY_BE_FALSE|MAY_BE_TRUE|MAY_BE_LONG|MAY_BE_DOUBLE|MAY_BE_STRING))) {
				tmp |= MAY_BE_NULL;
			}
			UPDATE_SSA_TYPE(tmp, ssa_op->result_def);
			break;
		case ZEND_COUNT:
		case ZEND_FUNC_NUM_ARGS:
			UPDATE_SSA_TYPE(MAY_BE_LONG, ssa_op->result_def);
			break;
		case ZEND_FUNC_GET_ARGS:
			UPDATE_SSA_TYPE(MAY_BE_RC1|MAY_BE_RCN| MAY_BE_ARRAY | MAY_BE_ARRAY_PACKED | MAY_BE_ARRAY_OF_ANY, ssa_op->result_def);
			break;
		case ZEND_GET_CLASS:
		case ZEND_GET_CALLED_CLASS:
			UPDATE_SSA_TYPE(MAY_BE_FALSE|MAY_BE_STRING|MAY_BE_RCN, ssa_op->result_def);
			break;
		case ZEND_GET_TYPE:
			UPDATE_SSA_TYPE(MAY_BE_STRING|MAY_BE_RC1|MAY_BE_RCN, ssa_op->result_def);
			break;
		case ZEND_TYPE_CHECK: {
			uint32_t expected_type_mask = opline->extended_value;
			if (t1 & MAY_BE_UNDEF) {
				t1 |= MAY_BE_NULL;
			}
			tmp = 0;
			if (t1 & expected_type_mask) {
				tmp |= MAY_BE_TRUE;
				if ((t1 & expected_type_mask) & MAY_BE_RESOURCE) {
					tmp |= MAY_BE_FALSE;
				}
			}
			if (t1 & (MAY_BE_ANY - expected_type_mask)) {
				tmp |= MAY_BE_FALSE;
			}
			UPDATE_SSA_TYPE(tmp, ssa_op->result_def);
			break;
		}
		case ZEND_DEFINED:
			UPDATE_SSA_TYPE(MAY_BE_FALSE|MAY_BE_TRUE, ssa_op->result_def);
			break;
		case ZEND_VERIFY_RETURN_TYPE:
			if (t1 & MAY_BE_REF) {
				tmp = t1;
				ce = NULL;
			} else {
				zend_arg_info *ret_info = op_array->arg_info - 1;
				tmp = zend_fetch_arg_info_type(script, ret_info, &ce);
				tmp |= (t1 & MAY_BE_INDIRECT);

				// TODO: We could model more precisely how illegal types are converted.
				uint32_t extra_types = t1 & ~tmp;
				if (!extra_types) {
					tmp &= t1;
				}
			}
			if (opline->op1_type & (IS_TMP_VAR|IS_VAR|IS_CV)) {
				UPDATE_SSA_TYPE(tmp, ssa_op->op1_def);
				if (ce) {
					UPDATE_SSA_OBJ_TYPE(ce, 1, ssa_op->op1_def);
				} else {
					UPDATE_SSA_OBJ_TYPE(NULL, 0, ssa_op->op1_def);
				}
			} else {
				UPDATE_SSA_TYPE(tmp, ssa_op->result_def);
				if (ce) {
					UPDATE_SSA_OBJ_TYPE(ce, 1, ssa_op->result_def);
				} else {
					UPDATE_SSA_OBJ_TYPE(NULL, 0, ssa_op->result_def);
				}
			}
			break;
		case ZEND_MAKE_REF:
			tmp = MAY_BE_REF|MAY_BE_RC1|MAY_BE_RCN|MAY_BE_ANY|MAY_BE_ARRAY_KEY_ANY|MAY_BE_ARRAY_OF_ANY|MAY_BE_ARRAY_OF_REF;
			UPDATE_SSA_TYPE(tmp, ssa_op->result_def);
			if (ssa_op->op1_def >= 0) {
				UPDATE_SSA_TYPE(tmp, ssa_op->op1_def);
			}
			break;
		case ZEND_CATCH:
			/* Forbidden opcodes */
			ZEND_UNREACHABLE();
			break;
		default:
unknown_opcode:
			if (ssa_op->op1_def >= 0) {
				tmp = MAY_BE_ANY | MAY_BE_REF | MAY_BE_RC1 | MAY_BE_RCN | MAY_BE_ARRAY_KEY_ANY | MAY_BE_ARRAY_OF_ANY | MAY_BE_ARRAY_OF_REF;
				UPDATE_SSA_TYPE(tmp, ssa_op->op1_def);
			}
			if (ssa_op->result_def >= 0) {
				tmp = MAY_BE_ANY | MAY_BE_ARRAY_KEY_ANY | MAY_BE_ARRAY_OF_ANY | MAY_BE_ARRAY_OF_REF;
				if (opline->result_type == IS_TMP_VAR) {
					if (opline->opcode == ZEND_FETCH_R || opline->opcode == ZEND_FETCH_IS) {
						/* Variable reference counter may be decremented before use */
						/* See: ext/opcache/tests/jit/fetch_r_001.phpt */
						tmp |= MAY_BE_RC1 | MAY_BE_RCN;
					} else {
						tmp |= MAY_BE_RC1 | MAY_BE_RCN;
					}
				} else if (opline->result_type == IS_CV) {
					tmp |= MAY_BE_RC1 | MAY_BE_RCN;
				} else {
					tmp |= MAY_BE_REF | MAY_BE_RC1 | MAY_BE_RCN;
					switch (opline->opcode) {
						case ZEND_FETCH_W:
						case ZEND_FETCH_RW:
						case ZEND_FETCH_FUNC_ARG:
						case ZEND_FETCH_UNSET:
						case ZEND_FETCH_DIM_W:
						case ZEND_FETCH_DIM_RW:
						case ZEND_FETCH_DIM_FUNC_ARG:
						case ZEND_FETCH_DIM_UNSET:
						case ZEND_FETCH_OBJ_W:
						case ZEND_FETCH_OBJ_RW:
						case ZEND_FETCH_OBJ_FUNC_ARG:
						case ZEND_FETCH_OBJ_UNSET:
						case ZEND_FETCH_STATIC_PROP_W:
						case ZEND_FETCH_STATIC_PROP_RW:
						case ZEND_FETCH_STATIC_PROP_FUNC_ARG:
						case ZEND_FETCH_STATIC_PROP_UNSET:
							tmp |= MAY_BE_INDIRECT;
							break;
					}
				}
				UPDATE_SSA_TYPE(tmp, ssa_op->result_def);
			}
			break;
	}

	return SUCCESS;
}

ZEND_API zend_result zend_update_type_info(
			const zend_op_array *op_array,
			zend_ssa            *ssa,
			const zend_script   *script,
			zend_op             *opline,
			zend_ssa_op         *ssa_op,
			const zend_op      **ssa_opcodes,
			zend_long            optimization_level)
{
	return _zend_update_type_info(op_array, ssa, script, NULL, opline, ssa_op, ssa_opcodes, optimization_level, 0);
}

static uint32_t get_class_entry_rank(zend_class_entry *ce) {
	uint32_t rank = 0;
	if (ce->ce_flags & ZEND_ACC_LINKED) {
		while (ce->parent) {
			rank++;
			ce = ce->parent;
		}
	}
	return rank;
}

/* Compute least common ancestor on class inheritance tree only */
static zend_class_entry *join_class_entries(
		zend_class_entry *ce1, zend_class_entry *ce2, int *is_instanceof) {
	uint32_t rank1, rank2;
	if (ce1 == ce2) {
		return ce1;
	}
	if (!ce1 || !ce2) {
		return NULL;
	}

	rank1 = get_class_entry_rank(ce1);
	rank2 = get_class_entry_rank(ce2);

	while (rank1 != rank2) {
		if (rank1 > rank2) {
			ce1 = !(ce1->ce_flags & ZEND_ACC_LINKED) ? NULL : ce1->parent;
			rank1--;
		} else {
			ce2 = !(ce2->ce_flags & ZEND_ACC_LINKED) ? NULL : ce2->parent;
			rank2--;
		}
	}

	while (ce1 != ce2) {
		ce1 = !(ce1->ce_flags & ZEND_ACC_LINKED) ? NULL : ce1->parent;
		ce2 = !(ce2->ce_flags & ZEND_ACC_LINKED) ? NULL : ce2->parent;
	}

	if (ce1) {
		*is_instanceof = 1;
	}
	return ce1;
}

static bool safe_instanceof(zend_class_entry *ce1, zend_class_entry *ce2) {
	if (ce1 == ce2) {
		return 1;
	}
	if (!(ce1->ce_flags & ZEND_ACC_LINKED)) {
		/* This case could be generalized, similarly to unlinked_instanceof */
		return 0;
	}
	return instanceof_function(ce1, ce2);
}

static zend_result zend_infer_types_ex(const zend_op_array *op_array, const zend_script *script, zend_ssa *ssa, zend_bitset worklist, zend_long optimization_level)
{
	zend_basic_block *blocks = ssa->cfg.blocks;
	zend_ssa_var *ssa_vars = ssa->vars;
	zend_ssa_var_info *ssa_var_info = ssa->var_info;
	int ssa_vars_count = ssa->vars_count;
	int i, j;
	uint32_t tmp, worklist_len = zend_bitset_len(ssa_vars_count);
	bool update_worklist = 1;
	const zend_op **ssa_opcodes = NULL;

	while (!zend_bitset_empty(worklist, worklist_len)) {
		j = zend_bitset_first(worklist, worklist_len);
		zend_bitset_excl(worklist, j);
		if (ssa_vars[j].definition_phi) {
			zend_ssa_phi *p = ssa_vars[j].definition_phi;
			if (p->pi >= 0) {
				zend_class_entry *ce = ssa_var_info[p->sources[0]].ce;
				int is_instanceof = ssa_var_info[p->sources[0]].is_instanceof;
				tmp = get_ssa_var_info(ssa, p->sources[0]);

				if (!p->has_range_constraint) {
					zend_ssa_type_constraint *constraint = &p->constraint.type;
					tmp &= constraint->type_mask;
					if (!(tmp & (MAY_BE_STRING|MAY_BE_ARRAY|MAY_BE_OBJECT|MAY_BE_RESOURCE))) {
						tmp &= ~(MAY_BE_RC1|MAY_BE_RCN);
					}
					if ((tmp & MAY_BE_OBJECT) && constraint->ce && ce != constraint->ce) {
						if (!ce) {
							ce = constraint->ce;
							is_instanceof = 1;
						} else if (is_instanceof && safe_instanceof(constraint->ce, ce)) {
							ce = constraint->ce;
						} else {
							/* Ignore the constraint (either ce instanceof constraint->ce or
							 * they are unrelated, as far as we can statically determine) */
						}
					}
				}

				UPDATE_SSA_TYPE(tmp, j);
				UPDATE_SSA_OBJ_TYPE(ce, is_instanceof, j);
			} else {
				int first = 1;
				int is_instanceof = 0;
				zend_class_entry *ce = NULL;

				tmp = 0;
				for (i = 0; i < blocks[p->block].predecessors_count; i++) {
					tmp |= get_ssa_var_info(ssa, p->sources[i]);
				}
				UPDATE_SSA_TYPE(tmp, j);
				for (i = 0; i < blocks[p->block].predecessors_count; i++) {
					zend_ssa_var_info *info;

					ZEND_ASSERT(p->sources[i] >= 0);
					info = &ssa_var_info[p->sources[i]];
					if (info->type & MAY_BE_OBJECT) {
						if (first) {
							ce = info->ce;
							is_instanceof = info->is_instanceof;
							first = 0;
						} else {
							is_instanceof |= info->is_instanceof;
							ce = join_class_entries(ce, info->ce, &is_instanceof);
						}
					}
				}
				UPDATE_SSA_OBJ_TYPE(ce, ce ? is_instanceof : 0, j);
			}
		} else if (ssa_vars[j].definition >= 0) {
			i = ssa_vars[j].definition;
			if (_zend_update_type_info(op_array, ssa, script, worklist, op_array->opcodes + i, ssa->ops + i, NULL, optimization_level, 1) == FAILURE) {
				return FAILURE;
			}
		}
	}
	return SUCCESS;
}

static bool is_narrowable_instr(zend_op *opline)  {
	return opline->opcode == ZEND_ADD || opline->opcode == ZEND_SUB
		|| opline->opcode == ZEND_MUL || opline->opcode == ZEND_DIV;
}

static bool is_effective_op1_double_cast(zend_op *opline, zval *op2) {
	return (opline->opcode == ZEND_ADD && Z_LVAL_P(op2) == 0)
		|| (opline->opcode == ZEND_SUB && Z_LVAL_P(op2) == 0)
		|| (opline->opcode == ZEND_MUL && Z_LVAL_P(op2) == 1)
		|| (opline->opcode == ZEND_DIV && Z_LVAL_P(op2) == 1);
}
static bool is_effective_op2_double_cast(zend_op *opline, zval *op1) {
	/* In PHP it holds that (double)(0-$int) is bitwise identical to 0.0-(double)$int,
	 * so allowing SUB here is fine. */
	return (opline->opcode == ZEND_ADD && Z_LVAL_P(op1) == 0)
		|| (opline->opcode == ZEND_SUB && Z_LVAL_P(op1) == 0)
		|| (opline->opcode == ZEND_MUL && Z_LVAL_P(op1) == 1);
}

/* This function recursively checks whether it's possible to convert an integer variable
 * initialization to a double initialization. The basic idea is that if the value is used
 * only in add/sub/mul/div ("narrowable" instructions) with a double result value, then it
 * will be cast to double at that point anyway, so we may as well do it earlier already.
 *
 * The tricky case are chains of operations, where it's not necessarily a given that converting
 * an integer to double before the chain of operations is the same as converting it after the
 * chain. What this function does is detect two cases where it is safe:
 *  * If the operations only involve constants, then we can simply verify that performing the
 *    calculation on integers and doubles yields the same value.
 *  * Even if one operand is not known, we may be able to determine that the operations with the
 *    integer replaced by a double only acts as an effective double cast on the unknown operand.
 *    E.g. 0+$i and 0.0+$i only differ by that cast. If then the consuming instruction of this
 *    result will perform a double cast anyway, the conversion is safe.
 *
 * The checks happens recursively, while keeping track of which variables are already visited to
 * avoid infinite loops. An iterative, worklist driven approach would be possible, but the state
 * management more cumbersome to implement, so we don't bother for now.
 */
static bool can_convert_to_double(
		const zend_op_array *op_array, zend_ssa *ssa, int var_num,
		zval *value, zend_bitset visited) {
	zend_ssa_var *var = &ssa->vars[var_num];
	zend_ssa_phi *phi;
	int use;
	uint32_t type;

	if (zend_bitset_in(visited, var_num)) {
		return 1;
	}
	zend_bitset_incl(visited, var_num);

	for (use = var->use_chain; use >= 0; use = zend_ssa_next_use(ssa->ops, var_num, use)) {
		zend_op *opline = &op_array->opcodes[use];
		zend_ssa_op *ssa_op = &ssa->ops[use];

		if (zend_ssa_is_no_val_use(opline, ssa_op, var_num)) {
			continue;
		}

		if (!is_narrowable_instr(opline)) {
			return 0;
		}

		/* Instruction always returns double, the conversion is certainly fine */
		type = ssa->var_info[ssa_op->result_def].type;
		if ((type & MAY_BE_ANY) == MAY_BE_DOUBLE) {
			continue;
		}

		/* UNDEF signals that the previous result is an effective double cast, this is only allowed
		 * if this instruction would have done the cast anyway (previous check). */
		if (Z_ISUNDEF_P(value)) {
			return 0;
		}

		/* Check that narrowing can actually be useful */
		if ((type & MAY_BE_ANY) & ~(MAY_BE_LONG|MAY_BE_DOUBLE)) {
			return 0;
		}

		{
			/* For calculation on original values */
			zval orig_op1, orig_op2, orig_result;
			/* For calculation with var_num cast to double */
			zval dval_op1, dval_op2, dval_result;

			ZVAL_UNDEF(&orig_op1);
			ZVAL_UNDEF(&dval_op1);
			if (ssa_op->op1_use == var_num) {
				ZVAL_COPY_VALUE(&orig_op1, value);
				ZVAL_DOUBLE(&dval_op1, (double) Z_LVAL_P(value));
			} else if (opline->op1_type == IS_CONST) {
				zval *zv = CRT_CONSTANT(opline->op1);
				if (Z_TYPE_P(zv) == IS_LONG || Z_TYPE_P(zv) == IS_DOUBLE) {
					ZVAL_COPY_VALUE(&orig_op1, zv);
					ZVAL_COPY_VALUE(&dval_op1, zv);
				}
			}

			ZVAL_UNDEF(&orig_op2);
			ZVAL_UNDEF(&dval_op2);
			if (ssa_op->op2_use == var_num) {
				ZVAL_COPY_VALUE(&orig_op2, value);
				ZVAL_DOUBLE(&dval_op2, (double) Z_LVAL_P(value));
			} else if (opline->op2_type == IS_CONST) {
				zval *zv = CRT_CONSTANT(opline->op2);
				if (Z_TYPE_P(zv) == IS_LONG || Z_TYPE_P(zv) == IS_DOUBLE) {
					ZVAL_COPY_VALUE(&orig_op2, zv);
					ZVAL_COPY_VALUE(&dval_op2, zv);
				}
			}

			ZEND_ASSERT(!Z_ISUNDEF(orig_op1) || !Z_ISUNDEF(orig_op2));
			if (Z_ISUNDEF(orig_op1)) {
				if (opline->opcode == ZEND_MUL && Z_LVAL(orig_op2) == 0) {
					ZVAL_LONG(&orig_result, 0);
				} else if (is_effective_op1_double_cast(opline, &orig_op2)) {
					ZVAL_UNDEF(&orig_result);
				} else {
					return 0;
				}
			} else if (Z_ISUNDEF(orig_op2)) {
				if (opline->opcode == ZEND_MUL && Z_LVAL(orig_op1) == 0) {
					ZVAL_LONG(&orig_result, 0);
				} else if (is_effective_op2_double_cast(opline, &orig_op1)) {
					ZVAL_UNDEF(&orig_result);
				} else {
					return 0;
				}
			} else {
				zend_uchar opcode = opline->opcode;

				if (opcode == ZEND_ASSIGN_OP) {
					opcode = opline->extended_value;
				}

				/* Avoid division by zero */
				if (opcode == ZEND_DIV && zval_get_double(&orig_op2) == 0.0) {
					return 0;
				}

				get_binary_op(opcode)(&orig_result, &orig_op1, &orig_op2);
				get_binary_op(opcode)(&dval_result, &dval_op1, &dval_op2);
				ZEND_ASSERT(Z_TYPE(dval_result) == IS_DOUBLE);
				if (zval_get_double(&orig_result) != Z_DVAL(dval_result)) {
					return 0;
				}
			}

			if (!can_convert_to_double(op_array, ssa, ssa_op->result_def, &orig_result, visited)) {
				return 0;
			}
		}
	}

	for (phi = var->phi_use_chain; phi; phi = zend_ssa_next_use_phi(ssa, var_num, phi)) {
		/* Check that narrowing can actually be useful */
		type = ssa->var_info[phi->ssa_var].type;
		if ((type & MAY_BE_ANY) & ~(MAY_BE_LONG|MAY_BE_DOUBLE)) {
			return 0;
		}

		if (!can_convert_to_double(op_array, ssa, phi->ssa_var, value, visited)) {
			return 0;
		}
	}

	return 1;
}

static zend_result zend_type_narrowing(const zend_op_array *op_array, const zend_script *script, zend_ssa *ssa, zend_long optimization_level)
{
	uint32_t bitset_len = zend_bitset_len(ssa->vars_count);
	zend_bitset visited, worklist;
	int i, v;
	zend_op *opline;
	bool narrowed = 0;
	ALLOCA_FLAG(use_heap)

	visited = ZEND_BITSET_ALLOCA(2 * bitset_len, use_heap);
	worklist = visited + bitset_len;

	zend_bitset_clear(worklist, bitset_len);

	for (v = op_array->last_var; v < ssa->vars_count; v++) {
		if ((ssa->var_info[v].type & (MAY_BE_REF | MAY_BE_ANY | MAY_BE_UNDEF)) != MAY_BE_LONG) continue;
		if (ssa->vars[v].definition < 0) continue;
		if (ssa->vars[v].no_val) continue;
		opline = op_array->opcodes + ssa->vars[v].definition;
		/* Go through assignments of literal integers and check if they can be converted to
		 * doubles instead, in the hope that we'll narrow long|double to double. */
		if (opline->opcode == ZEND_ASSIGN && opline->result_type == IS_UNUSED &&
				opline->op1_type == IS_CV && opline->op2_type == IS_CONST) {
			zval *value = CRT_CONSTANT(opline->op2);

			zend_bitset_clear(visited, bitset_len);
			if (can_convert_to_double(op_array, ssa, v, value, visited)) {
				narrowed = 1;
				ssa->var_info[v].use_as_double = 1;
				/* The "visited" vars are exactly those which may change their type due to
				 * narrowing. Reset their types and add them to the type inference worklist */
				ZEND_BITSET_FOREACH(visited, bitset_len, i) {
					ssa->var_info[i].type &= ~MAY_BE_ANY;
				} ZEND_BITSET_FOREACH_END();
				zend_bitset_union(worklist, visited, bitset_len);
			}
		}
	}

	if (!narrowed) {
		free_alloca(visited, use_heap);
		return SUCCESS;
	}

	if (zend_infer_types_ex(op_array, script, ssa, worklist, optimization_level) == FAILURE) {
		free_alloca(visited, use_heap);
		return FAILURE;
	}

	free_alloca(visited, use_heap);
	return SUCCESS;
}

static bool is_recursive_tail_call(const zend_op_array *op_array,
                                  zend_op             *opline)
{
	zend_func_info *info = ZEND_FUNC_INFO(op_array);

	if (info->ssa.ops && info->ssa.vars && info->call_map &&
	    info->ssa.ops[opline - op_array->opcodes].op1_use >= 0 &&
	    info->ssa.vars[info->ssa.ops[opline - op_array->opcodes].op1_use].definition >= 0) {

		zend_op *op = op_array->opcodes + info->ssa.vars[info->ssa.ops[opline - op_array->opcodes].op1_use].definition;

		if (op->opcode == ZEND_DO_UCALL) {
			zend_call_info *call_info = info->call_map[op - op_array->opcodes];
			if (call_info && op_array == &call_info->callee_func->op_array) {
				return 1;
			}
		}
	}
	return 0;
}

uint32_t zend_get_return_info_from_signature_only(
		const zend_function *func, const zend_script *script,
		zend_class_entry **ce, bool *ce_is_instanceof, bool use_tentative_return_info) {
	uint32_t type;
	if (func->common.fn_flags & ZEND_ACC_HAS_RETURN_TYPE &&
		(use_tentative_return_info || !ZEND_ARG_TYPE_IS_TENTATIVE(func->common.arg_info - 1))
	) {
		zend_arg_info *ret_info = func->common.arg_info - 1;
		type = zend_fetch_arg_info_type(script, ret_info, ce);
		*ce_is_instanceof = ce != NULL;
	} else {
		type = MAY_BE_ANY | MAY_BE_ARRAY_KEY_ANY | MAY_BE_ARRAY_OF_ANY | MAY_BE_ARRAY_OF_REF
			| MAY_BE_RC1 | MAY_BE_RCN;
		*ce = NULL;
		*ce_is_instanceof = false;
	}

	/* For generators RETURN_REFERENCE refers to the yielded values. */
	if ((func->common.fn_flags & ZEND_ACC_RETURN_REFERENCE)
			&& !(func->common.fn_flags & ZEND_ACC_GENERATOR)) {
		type |= MAY_BE_REF;
	}
	return type;
}

ZEND_API void zend_init_func_return_info(
	const zend_op_array *op_array, const zend_script *script, zend_ssa_var_info *ret)
{
	ZEND_ASSERT((op_array->fn_flags & ZEND_ACC_HAS_RETURN_TYPE));

	zend_ssa_range tmp_range = {0, 0, 0, 0};
	bool is_instanceof = false;
	ret->type = zend_get_return_info_from_signature_only(
		(zend_function *) op_array, script, &ret->ce, &is_instanceof, /* use_tentative_return_info */ 1);
	ret->is_instanceof = is_instanceof;
	ret->range = tmp_range;
	ret->has_range = 0;
}

static void zend_func_return_info(const zend_op_array   *op_array,
                                  const zend_script     *script,
                                  int                    recursive,
                                  int                    widening,
                                  zend_ssa_var_info     *ret)
{
	zend_func_info *info = ZEND_FUNC_INFO(op_array);
	zend_ssa *ssa = &info->ssa;
	int blocks_count = info->ssa.cfg.blocks_count;
	zend_basic_block *blocks = info->ssa.cfg.blocks;
	int j;
	uint32_t t1;
	uint32_t tmp = 0;
	zend_class_entry *tmp_ce = NULL;
	int tmp_is_instanceof = -1;
	zend_class_entry *arg_ce;
	int arg_is_instanceof;
	zend_ssa_range tmp_range = {0, 0, 0, 0};
	int tmp_has_range = -1;

	if (op_array->fn_flags & ZEND_ACC_GENERATOR) {
		ret->type = MAY_BE_OBJECT | MAY_BE_RC1 | MAY_BE_RCN;
		ret->ce = zend_ce_generator;
		ret->is_instanceof = 0;
		ret->range = tmp_range;
		ret->has_range = 0;
		return;
	}

	if (!ret->type) {
		/* We will intersect the type later. */
		ret->type = MAY_BE_ANY | MAY_BE_ARRAY_OF_ANY | MAY_BE_ARRAY_OF_REF | MAY_BE_ARRAY_KEY_ANY
			| MAY_BE_RC1 | MAY_BE_RCN | MAY_BE_REF;
	}

	for (j = 0; j < blocks_count; j++) {
		if ((blocks[j].flags & ZEND_BB_REACHABLE) && blocks[j].len != 0) {
			zend_op *opline = op_array->opcodes + blocks[j].start + blocks[j].len - 1;

			if (opline->opcode == ZEND_RETURN || opline->opcode == ZEND_RETURN_BY_REF) {
				zend_ssa_op *ssa_op = ssa->ops ? &ssa->ops[opline - op_array->opcodes] : NULL;
				if (!recursive && ssa_op && info->ssa.var_info &&
				    ssa_op->op1_use >= 0 &&
				    info->ssa.var_info[ssa_op->op1_use].recursive) {
					continue;
				}
				if (is_recursive_tail_call(op_array, opline)) {
					continue;
				}
				t1 = OP1_INFO();
				if (t1 & MAY_BE_UNDEF) {
					t1 |= MAY_BE_NULL;
				}
				if (opline->opcode == ZEND_RETURN) {
					if (t1 & MAY_BE_RC1) {
						t1 |= MAY_BE_RCN;
					}
					t1 &= ~(MAY_BE_UNDEF | MAY_BE_REF);
				} else {
					t1 |= MAY_BE_REF;
					t1 &= ~(MAY_BE_UNDEF | MAY_BE_RC1 | MAY_BE_RCN);
				}
				tmp |= t1;

				if (ssa_op && info->ssa.var_info &&
				    ssa_op->op1_use >= 0 &&
				    info->ssa.var_info[ssa_op->op1_use].ce) {
					arg_ce = info->ssa.var_info[ssa_op->op1_use].ce;
					arg_is_instanceof = info->ssa.var_info[ssa_op->op1_use].is_instanceof;
				} else {
					arg_ce = NULL;
					arg_is_instanceof = 0;
				}

				if (tmp_is_instanceof < 0) {
					tmp_ce = arg_ce;
					tmp_is_instanceof = arg_is_instanceof;
				} else if (arg_ce && arg_ce == tmp_ce) {
					if (tmp_is_instanceof != arg_is_instanceof) {
						tmp_is_instanceof = 1;
					}
				} else {
					tmp_ce = NULL;
					tmp_is_instanceof = 0;
				}

				if (opline->op1_type == IS_CONST) {
					zval *zv = CRT_CONSTANT(opline->op1);

					if (Z_TYPE_P(zv) == IS_NULL) {
						if (tmp_has_range < 0) {
							tmp_has_range = 1;
							tmp_range.underflow = 0;
							tmp_range.min = 0;
							tmp_range.max = 0;
							tmp_range.overflow = 0;
						} else if (tmp_has_range) {
							if (!tmp_range.underflow) {
								tmp_range.min = MIN(tmp_range.min, 0);
							}
							if (!tmp_range.overflow) {
								tmp_range.max = MAX(tmp_range.max, 0);
							}
						}
					} else if (Z_TYPE_P(zv) == IS_FALSE) {
						if (tmp_has_range < 0) {
							tmp_has_range = 1;
							tmp_range.underflow = 0;
							tmp_range.min = 0;
							tmp_range.max = 0;
							tmp_range.overflow = 0;
						} else if (tmp_has_range) {
							if (!tmp_range.underflow) {
								tmp_range.min = MIN(tmp_range.min, 0);
							}
							if (!tmp_range.overflow) {
								tmp_range.max = MAX(tmp_range.max, 0);
							}
						}
					} else if (Z_TYPE_P(zv) == IS_TRUE) {
						if (tmp_has_range < 0) {
							tmp_has_range = 1;
							tmp_range.underflow = 0;
							tmp_range.min = 1;
							tmp_range.max = 1;
							tmp_range.overflow = 0;
						} else if (tmp_has_range) {
							if (!tmp_range.underflow) {
								tmp_range.min = MIN(tmp_range.min, 1);
							}
							if (!tmp_range.overflow) {
								tmp_range.max = MAX(tmp_range.max, 1);
							}
						}
					} else if (Z_TYPE_P(zv) == IS_LONG) {
						if (tmp_has_range < 0) {
							tmp_has_range = 1;
							tmp_range.underflow = 0;
							tmp_range.min = Z_LVAL_P(zv);
							tmp_range.max = Z_LVAL_P(zv);
							tmp_range.overflow = 0;
						} else if (tmp_has_range) {
							if (!tmp_range.underflow) {
								tmp_range.min = MIN(tmp_range.min, Z_LVAL_P(zv));
							}
							if (!tmp_range.overflow) {
								tmp_range.max = MAX(tmp_range.max, Z_LVAL_P(zv));
							}
						}
					} else {
						tmp_has_range = 0;
					}
				} else if (ssa_op && info->ssa.var_info && ssa_op->op1_use >= 0) {
					if (info->ssa.var_info[ssa_op->op1_use].has_range) {
						if (tmp_has_range < 0) {
							tmp_has_range = 1;
							tmp_range = info->ssa.var_info[ssa_op->op1_use].range;
						} else if (tmp_has_range) {
							/* union */
							if (info->ssa.var_info[ssa_op->op1_use].range.underflow) {
								tmp_range.underflow = 1;
								tmp_range.min = ZEND_LONG_MIN;
							} else {
								tmp_range.min = MIN(tmp_range.min, info->ssa.var_info[ssa_op->op1_use].range.min);
							}
							if (info->ssa.var_info[ssa_op->op1_use].range.overflow) {
								tmp_range.overflow = 1;
								tmp_range.max = ZEND_LONG_MAX;
							} else {
								tmp_range.max = MAX(tmp_range.max, info->ssa.var_info[ssa_op->op1_use].range.max);
							}
						}
					} else if (!widening) {
						tmp_has_range = 1;
						tmp_range.underflow = 1;
						tmp_range.min = ZEND_LONG_MIN;
						tmp_range.max = ZEND_LONG_MAX;
						tmp_range.overflow = 1;
					}
				} else {
					tmp_has_range = 0;
				}
			}
		}
	}

	if (!(op_array->fn_flags & ZEND_ACC_HAS_RETURN_TYPE)) {
		if (tmp_is_instanceof < 0) {
			tmp_is_instanceof = 0;
			tmp_ce = NULL;
		}
		if (tmp_has_range < 0) {
			tmp_has_range = 0;
		}
		ret->ce = tmp_ce;
		ret->is_instanceof = tmp_is_instanceof;
	}
	ret->type &= tmp;
	ret->range = tmp_range;
	ret->has_range = tmp_has_range;
}

static zend_result zend_infer_types(const zend_op_array *op_array, const zend_script *script, zend_ssa *ssa, zend_long optimization_level)
{
	int ssa_vars_count = ssa->vars_count;
	int j;
	zend_bitset worklist;
	ALLOCA_FLAG(use_heap);

	worklist = do_alloca(sizeof(zend_ulong) * zend_bitset_len(ssa_vars_count), use_heap);
	memset(worklist, 0, sizeof(zend_ulong) * zend_bitset_len(ssa_vars_count));

	/* Type Inference */
	for (j = op_array->last_var; j < ssa_vars_count; j++) {
		zend_bitset_incl(worklist, j);
	}

	if (zend_infer_types_ex(op_array, script, ssa, worklist, optimization_level) == FAILURE) {
		free_alloca(worklist,  use_heap);
		return FAILURE;
	}

	if (optimization_level & ZEND_OPTIMIZER_NARROW_TO_DOUBLE) {
		/* Narrowing integer initialization to doubles */
		zend_type_narrowing(op_array, script, ssa, optimization_level);
	}

	if (ZEND_FUNC_INFO(op_array)) {
		zend_func_return_info(op_array, script, 1, 0, &ZEND_FUNC_INFO(op_array)->return_info);
	}

	free_alloca(worklist,  use_heap);
	return SUCCESS;
}

static void zend_mark_cv_references(const zend_op_array *op_array, const zend_script *script, zend_ssa *ssa)
{
	int var, def;
	const zend_op *opline;
	zend_arg_info *arg_info;
	uint32_t worklist_len = zend_bitset_len(ssa->vars_count);
	zend_bitset worklist;
	ALLOCA_FLAG(use_heap);

	worklist = do_alloca(sizeof(zend_ulong) * worklist_len, use_heap);
	memset(worklist, 0, sizeof(zend_ulong) * worklist_len);

	/* Collect SSA variables which definitions creates PHP reference */
	for (var = 0; var < ssa->vars_count; var++) {
		def = ssa->vars[var].definition;
		if (def >= 0 && ssa->vars[var].var < op_array->last_var) {
			opline = op_array->opcodes + def;
			if (ssa->ops[def].result_def == var) {
				switch (opline->opcode) {
					case ZEND_RECV:
					case ZEND_RECV_INIT:
						arg_info = &op_array->arg_info[opline->op1.num-1];
						if (!ZEND_ARG_SEND_MODE(arg_info)) {
							continue;
						}
						break;
					default:
						continue;
				}
			} else if (ssa->ops[def].op1_def == var) {
				switch (opline->opcode) {
					case ZEND_ASSIGN_REF:
					case ZEND_MAKE_REF:
					case ZEND_FE_RESET_RW:
					case ZEND_BIND_GLOBAL:
					case ZEND_SEND_REF:
					case ZEND_SEND_VAR_EX:
					case ZEND_SEND_FUNC_ARG:
						break;
					case ZEND_INIT_ARRAY:
					case ZEND_ADD_ARRAY_ELEMENT:
						if (!(opline->extended_value & ZEND_ARRAY_ELEMENT_REF)) {
							continue;
						}
						break;
					case ZEND_BIND_STATIC:
						if (!(opline->extended_value & ZEND_BIND_REF)) {
							continue;
						}
						break;
					case ZEND_YIELD:
						if (!(op_array->fn_flags & ZEND_ACC_RETURN_REFERENCE)) {
							continue;
						}
						break;
					case ZEND_OP_DATA:
						switch ((opline-1)->opcode) {
							case ZEND_ASSIGN_OBJ_REF:
							case ZEND_ASSIGN_STATIC_PROP_REF:
								break;
							default:
								continue;
						}
						break;
					default:
						continue;
				}
			} else if (ssa->ops[def].op2_def == var) {
				switch (opline->opcode) {
					case ZEND_ASSIGN_REF:
					case ZEND_FE_FETCH_RW:
						break;
					case ZEND_BIND_LEXICAL:
						if (!(opline->extended_value & ZEND_BIND_REF)) {
							continue;
						}
						break;
					default:
						continue;
				}
			} else {
				ZEND_UNREACHABLE();
			}
			zend_bitset_incl(worklist, var);
		} else if (ssa->var_info[var].type & MAY_BE_REF) {
			zend_bitset_incl(worklist, var);
		} else if (ssa->vars[var].alias == SYMTABLE_ALIAS) {
			zend_bitset_incl(worklist, var);
		}
	}

	/* Set and propagate MAY_BE_REF */
	WHILE_WORKLIST(worklist, worklist_len, var) {

		ssa->var_info[var].type |= MAY_BE_RC1 | MAY_BE_RCN | MAY_BE_REF | MAY_BE_ANY | MAY_BE_ARRAY_KEY_ANY | MAY_BE_ARRAY_OF_ANY | MAY_BE_ARRAY_OF_REF;

		if (ssa->vars[var].phi_use_chain) {
			zend_ssa_phi *p = ssa->vars[var].phi_use_chain;
			do {
				if (!(ssa->var_info[p->ssa_var].type & MAY_BE_REF)) {
					zend_bitset_incl(worklist, p->ssa_var);
				}
				p = zend_ssa_next_use_phi(ssa, var, p);
			} while (p);
		}

		if (ssa->vars[var].use_chain >= 0) {
			int use = ssa->vars[var].use_chain;
			FOREACH_USE(&ssa->vars[var], use) {
				zend_ssa_op *op = ssa->ops + use;
				if (op->op1_use == var && op->op1_def >= 0) {
					if (!(ssa->var_info[op->op1_def].type & MAY_BE_REF)) {
						/* Unset breaks references (outside global scope). */
						if (op_array->opcodes[use].opcode == ZEND_UNSET_CV
								&& op_array->function_name) {
							continue;
						}
						zend_bitset_incl(worklist, op->op1_def);
					}
				}
				if (op->op2_use == var && op->op2_def >= 0) {
					if (!(ssa->var_info[op->op2_def].type & MAY_BE_REF)) {
						zend_bitset_incl(worklist, op->op2_def);
					}
				}
				if (op->result_use == var && op->result_def >= 0) {
					if (!(ssa->var_info[op->result_def].type & MAY_BE_REF)) {
						zend_bitset_incl(worklist, op->result_def);
					}
				}
			} FOREACH_USE_END();
		}
	} WHILE_WORKLIST_END();

	free_alloca(worklist,  use_heap);
}

ZEND_API zend_result zend_ssa_inference(zend_arena **arena, const zend_op_array *op_array, const zend_script *script, zend_ssa *ssa, zend_long optimization_level) /* {{{ */
{
	zend_ssa_var_info *ssa_var_info;
	int i;

	if (!ssa->var_info) {
		ssa->var_info = zend_arena_calloc(arena, ssa->vars_count, sizeof(zend_ssa_var_info));
	}
	ssa_var_info = ssa->var_info;

	if (!op_array->function_name) {
		for (i = 0; i < op_array->last_var; i++) {
			ssa_var_info[i].type = MAY_BE_UNDEF | MAY_BE_RC1 | MAY_BE_RCN | MAY_BE_REF | MAY_BE_ANY  | MAY_BE_ARRAY_KEY_ANY | MAY_BE_ARRAY_OF_ANY | MAY_BE_ARRAY_OF_REF;
			ssa_var_info[i].has_range = 0;
		}
	} else {
		for (i = 0; i < op_array->last_var; i++) {
			ssa_var_info[i].type = MAY_BE_UNDEF;
			ssa_var_info[i].has_range = 0;
			if (ssa->vars[i].alias) {
				ssa_var_info[i].type |= get_ssa_alias_types(ssa->vars[i].alias);
			}
		}
	}
	for (i = op_array->last_var; i < ssa->vars_count; i++) {
		ssa_var_info[i].type = 0;
		ssa_var_info[i].has_range = 0;
	}

	zend_mark_cv_references(op_array, script, ssa);

	zend_infer_ranges(op_array, ssa);

	if (zend_infer_types(op_array, script, ssa, optimization_level) == FAILURE) {
		return FAILURE;
	}

	return SUCCESS;
}
/* }}} */

ZEND_API bool zend_may_throw_ex(const zend_op *opline, const zend_ssa_op *ssa_op, const zend_op_array *op_array, zend_ssa *ssa, uint32_t t1, uint32_t t2)
{
	if (opline->op1_type == IS_CV) {
		if (t1 & MAY_BE_UNDEF) {
			switch (opline->opcode) {
				case ZEND_UNSET_VAR:
				case ZEND_ISSET_ISEMPTY_VAR:
					return 1;
				case ZEND_ISSET_ISEMPTY_DIM_OBJ:
				case ZEND_ISSET_ISEMPTY_PROP_OBJ:
				case ZEND_ASSIGN:
				case ZEND_ASSIGN_DIM:
				case ZEND_ASSIGN_REF:
				case ZEND_BIND_GLOBAL:
				case ZEND_BIND_STATIC:
				case ZEND_FETCH_DIM_IS:
				case ZEND_FETCH_OBJ_IS:
				case ZEND_SEND_REF:
				case ZEND_UNSET_CV:
				case ZEND_ISSET_ISEMPTY_CV:
				case ZEND_MAKE_REF:
				case ZEND_FETCH_DIM_W:
					break;
				default:
					/* undefined variable warning */
					return 1;
			}
		}
	} else if (opline->op1_type & (IS_TMP_VAR|IS_VAR)) {
		if ((t1 & MAY_BE_RC1)
		 && (t1 & (MAY_BE_OBJECT|MAY_BE_RESOURCE|MAY_BE_ARRAY_OF_OBJECT|MAY_BE_ARRAY_OF_RESOURCE|MAY_BE_ARRAY_OF_ARRAY))) {
			switch (opline->opcode) {
				case ZEND_CASE:
				case ZEND_CASE_STRICT:
				case ZEND_FE_FETCH_R:
				case ZEND_FE_FETCH_RW:
				case ZEND_FETCH_LIST_R:
				case ZEND_QM_ASSIGN:
				case ZEND_SEND_VAL:
				case ZEND_SEND_VAL_EX:
				case ZEND_SEND_VAR:
				case ZEND_SEND_VAR_EX:
				case ZEND_SEND_FUNC_ARG:
				case ZEND_SEND_VAR_NO_REF:
				case ZEND_SEND_VAR_NO_REF_EX:
				case ZEND_SEND_REF:
				case ZEND_SEPARATE:
				case ZEND_END_SILENCE:
				case ZEND_MAKE_REF:
					break;
				default:
					/* destructor may be called */
					return 1;
			}
		}
	}

	if (opline->op2_type == IS_CV) {
		if (t2 & MAY_BE_UNDEF) {
			switch (opline->opcode) {
				case ZEND_ASSIGN_REF:
				case ZEND_FE_FETCH_R:
				case ZEND_FE_FETCH_RW:
					break;
				default:
					/* undefined variable warning */
					return 1;
			}
		}
	} else if (opline->op2_type & (IS_TMP_VAR|IS_VAR)) {
		if ((t2 & MAY_BE_RC1)
		 && (t2 & (MAY_BE_OBJECT|MAY_BE_RESOURCE|MAY_BE_ARRAY_OF_OBJECT|MAY_BE_ARRAY_OF_RESOURCE|MAY_BE_ARRAY_OF_ARRAY))) {
			switch (opline->opcode) {
				case ZEND_ASSIGN:
				case ZEND_FE_FETCH_R:
				case ZEND_FE_FETCH_RW:
					break;
				default:
					/* destructor may be called */
					return 1;
			}
		}
	}

	switch (opline->opcode) {
		case ZEND_NOP:
		case ZEND_IS_IDENTICAL:
		case ZEND_IS_NOT_IDENTICAL:
		case ZEND_QM_ASSIGN:
		case ZEND_JMP:
		case ZEND_CHECK_VAR:
		case ZEND_MAKE_REF:
		case ZEND_BEGIN_SILENCE:
		case ZEND_END_SILENCE:
		case ZEND_FREE:
		case ZEND_FE_FREE:
		case ZEND_SEPARATE:
		case ZEND_TYPE_CHECK:
		case ZEND_DEFINED:
		case ZEND_ISSET_ISEMPTY_THIS:
		case ZEND_COALESCE:
		case ZEND_SWITCH_LONG:
		case ZEND_SWITCH_STRING:
		case ZEND_MATCH:
		case ZEND_ISSET_ISEMPTY_VAR:
		case ZEND_ISSET_ISEMPTY_CV:
		case ZEND_FUNC_NUM_ARGS:
		case ZEND_FUNC_GET_ARGS:
		case ZEND_COPY_TMP:
		case ZEND_CASE_STRICT:
		case ZEND_JMP_NULL:
			return 0;
		case ZEND_SEND_VAR:
		case ZEND_SEND_VAL:
		case ZEND_SEND_REF:
		case ZEND_SEND_VAR_EX:
		case ZEND_SEND_FUNC_ARG:
		case ZEND_CHECK_FUNC_ARG:
			/* May throw for named params. */
			return opline->op2_type == IS_CONST;
		case ZEND_INIT_FCALL:
			/* can't throw, because call is resolved at compile time */
			return 0;
		case ZEND_BIND_GLOBAL:
			if ((opline+1)->opcode == ZEND_BIND_GLOBAL) {
				return zend_may_throw(opline + 1, ssa_op + 1, op_array, ssa);
			}
			return 0;
		case ZEND_ADD:
			if ((t1 & MAY_BE_ANY) == MAY_BE_ARRAY
			 && (t2 & MAY_BE_ANY) == MAY_BE_ARRAY) {
				return 0;
			}
			return (t1 & (MAY_BE_STRING|MAY_BE_ARRAY|MAY_BE_OBJECT|MAY_BE_RESOURCE)) ||
				(t2 & (MAY_BE_STRING|MAY_BE_ARRAY|MAY_BE_OBJECT|MAY_BE_RESOURCE));
		case ZEND_DIV:
			if (!OP2_HAS_RANGE() ||
				(OP2_MIN_RANGE() <= 0 && OP2_MAX_RANGE() >= 0)) {
				/* Division by zero */
				return 1;
			}
			ZEND_FALLTHROUGH;
		case ZEND_SUB:
		case ZEND_MUL:
		case ZEND_POW:
			return (t1 & (MAY_BE_STRING|MAY_BE_ARRAY|MAY_BE_OBJECT|MAY_BE_RESOURCE)) ||
				(t2 & (MAY_BE_STRING|MAY_BE_ARRAY|MAY_BE_OBJECT|MAY_BE_RESOURCE));
		/* Ops may throw if not an integer */
		case ZEND_MOD:
			if (!OP2_HAS_RANGE() ||
				(OP2_MIN_RANGE() <= 0 && OP2_MAX_RANGE() >= 0)) {
				/* Division by zero */
				return 1;
			}
			ZEND_FALLTHROUGH;
		case ZEND_SL:
		case ZEND_SR:
			return (t1 & (MAY_BE_STRING|MAY_BE_DOUBLE|MAY_BE_ARRAY|MAY_BE_OBJECT|MAY_BE_RESOURCE)) ||
				(t2 & (MAY_BE_STRING|MAY_BE_DOUBLE|MAY_BE_ARRAY|MAY_BE_OBJECT|MAY_BE_RESOURCE)) ||
				!OP2_HAS_RANGE() ||
				OP2_MIN_RANGE() < 0;
		case ZEND_CONCAT:
		case ZEND_FAST_CONCAT:
			return (t1 & (MAY_BE_ARRAY|MAY_BE_OBJECT)) ||
				(t2 & (MAY_BE_ARRAY|MAY_BE_OBJECT));
		case ZEND_BW_OR:
		case ZEND_BW_AND:
		case ZEND_BW_XOR:
			if ((t1 & MAY_BE_ANY) == MAY_BE_STRING
			 && (t2 & MAY_BE_ANY) == MAY_BE_STRING) {
				return 0;
			}
			return (t1 & (MAY_BE_STRING|MAY_BE_DOUBLE|MAY_BE_ARRAY|MAY_BE_OBJECT|MAY_BE_RESOURCE)) ||
				(t2 & (MAY_BE_STRING|MAY_BE_DOUBLE|MAY_BE_ARRAY|MAY_BE_OBJECT|MAY_BE_RESOURCE));
		case ZEND_BW_NOT:
			return (t1 & (MAY_BE_NULL|MAY_BE_FALSE|MAY_BE_TRUE|MAY_BE_DOUBLE|MAY_BE_ARRAY|MAY_BE_OBJECT|MAY_BE_RESOURCE));
		case ZEND_PRE_INC:
		case ZEND_POST_INC:
		case ZEND_PRE_DEC:
		case ZEND_POST_DEC:
			return (t1 & (MAY_BE_ARRAY|MAY_BE_OBJECT|MAY_BE_RESOURCE));
		case ZEND_BOOL_NOT:
		case ZEND_JMPZ:
		case ZEND_JMPNZ:
		case ZEND_JMPZNZ:
		case ZEND_JMPZ_EX:
		case ZEND_JMPNZ_EX:
		case ZEND_BOOL:
		case ZEND_JMP_SET:
			return (t1 & MAY_BE_OBJECT);
		case ZEND_BOOL_XOR:
			return (t1 & MAY_BE_OBJECT) || (t2 & MAY_BE_OBJECT);
		case ZEND_IS_EQUAL:
		case ZEND_IS_NOT_EQUAL:
		case ZEND_IS_SMALLER:
		case ZEND_IS_SMALLER_OR_EQUAL:
		case ZEND_CASE:
		case ZEND_SPACESHIP:
			if ((t1 & MAY_BE_ANY) == MAY_BE_NULL
			 || (t2 & MAY_BE_ANY) == MAY_BE_NULL) {
				return 0;
			}
			return (t1 & (MAY_BE_OBJECT|MAY_BE_ARRAY_OF_ARRAY|MAY_BE_ARRAY_OF_OBJECT)) || (t2 & (MAY_BE_OBJECT|MAY_BE_ARRAY_OF_ARRAY|MAY_BE_ARRAY_OF_OBJECT));
		case ZEND_ASSIGN_OP:
			if (opline->extended_value == ZEND_ADD) {
				if ((t1 & MAY_BE_ANY) == MAY_BE_ARRAY
				 && (t2 & MAY_BE_ANY) == MAY_BE_ARRAY) {
					return 0;
				}
				return (t1 & (MAY_BE_STRING|MAY_BE_ARRAY|MAY_BE_OBJECT|MAY_BE_RESOURCE)) ||
					(t2 & (MAY_BE_STRING|MAY_BE_ARRAY|MAY_BE_OBJECT|MAY_BE_RESOURCE));
			} else if (opline->extended_value == ZEND_DIV ||
				opline->extended_value == ZEND_MOD) {
				if (!OP2_HAS_RANGE() ||
					(OP2_MIN_RANGE() <= 0 && OP2_MAX_RANGE() >= 0)) {
					/* Division by zero */
					return 1;
				}
				return (t1 & (MAY_BE_STRING|MAY_BE_ARRAY|MAY_BE_OBJECT|MAY_BE_RESOURCE)) ||
					(t2 & (MAY_BE_STRING|MAY_BE_ARRAY|MAY_BE_OBJECT|MAY_BE_RESOURCE));
			} else if (opline->extended_value == ZEND_SUB ||
				opline->extended_value == ZEND_MUL ||
				opline->extended_value == ZEND_POW) {
				return (t1 & (MAY_BE_STRING|MAY_BE_ARRAY|MAY_BE_OBJECT|MAY_BE_RESOURCE)) ||
					(t2 & (MAY_BE_STRING|MAY_BE_ARRAY|MAY_BE_OBJECT|MAY_BE_RESOURCE));
			} else if (opline->extended_value == ZEND_SL ||
				opline->extended_value == ZEND_SR) {
				return (t1 & (MAY_BE_STRING|MAY_BE_ARRAY|MAY_BE_OBJECT|MAY_BE_RESOURCE)) ||
					(t2 & (MAY_BE_STRING|MAY_BE_ARRAY|MAY_BE_OBJECT|MAY_BE_RESOURCE)) ||
					!OP2_HAS_RANGE() ||
					OP2_MIN_RANGE() < 0;
			} else if (opline->extended_value == ZEND_CONCAT) {
				return (t1 & (MAY_BE_ARRAY|MAY_BE_OBJECT)) ||
					(t2 & (MAY_BE_ARRAY|MAY_BE_OBJECT));
			} else if (opline->extended_value == ZEND_BW_OR ||
				opline->extended_value == ZEND_BW_AND ||
				opline->extended_value == ZEND_BW_XOR) {
				if ((t1 & MAY_BE_ANY) == MAY_BE_STRING
				 && (t2 & MAY_BE_ANY) == MAY_BE_STRING) {
					return 0;
				}
				return (t1 & (MAY_BE_STRING|MAY_BE_ARRAY|MAY_BE_OBJECT|MAY_BE_RESOURCE)) ||
					(t2 & (MAY_BE_STRING|MAY_BE_ARRAY|MAY_BE_OBJECT|MAY_BE_RESOURCE));
			}
			return 1;
		case ZEND_ASSIGN:
			if (t1 & MAY_BE_REF) {
				return 1;
			}
			ZEND_FALLTHROUGH;
		case ZEND_UNSET_VAR:
			return (t1 & (MAY_BE_OBJECT|MAY_BE_RESOURCE|MAY_BE_ARRAY_OF_OBJECT|MAY_BE_ARRAY_OF_RESOURCE|MAY_BE_ARRAY_OF_ARRAY));
		case ZEND_BIND_STATIC:
			if (t1 & (MAY_BE_OBJECT|MAY_BE_RESOURCE|MAY_BE_ARRAY_OF_OBJECT|MAY_BE_ARRAY_OF_RESOURCE|MAY_BE_ARRAY_OF_ARRAY)) {
				/* Destructor may throw. */
				return 1;
			} else {
				zval *value = (zval*)((char*)op_array->static_variables->arData + (opline->extended_value & ~(ZEND_BIND_REF|ZEND_BIND_IMPLICIT|ZEND_BIND_EXPLICIT)));
				/* May throw if initializer is CONSTANT_AST. */
				return Z_TYPE_P(value) == IS_CONSTANT_AST;
			}
		case ZEND_ASSIGN_DIM:
			if ((opline+1)->op1_type == IS_CV) {
				if (_ssa_op1_info(op_array, ssa, opline+1, ssa_op+1) & MAY_BE_UNDEF) {
					return 1;
				}
			}
			return (t1 & (MAY_BE_OBJECT|MAY_BE_RESOURCE|MAY_BE_TRUE|MAY_BE_FALSE|MAY_BE_STRING|MAY_BE_LONG|MAY_BE_DOUBLE)) || opline->op2_type == IS_UNUSED ||
				(t2 & (MAY_BE_UNDEF|MAY_BE_ARRAY|MAY_BE_OBJECT|MAY_BE_RESOURCE));
		case ZEND_ASSIGN_OBJ:
			if (t1 & (MAY_BE_ANY-MAY_BE_OBJECT)) {
				return 1;
			}
			if ((opline+1)->op1_type == IS_CV) {
				if (_ssa_op1_info(op_array, ssa, opline+1, ssa_op+1) & MAY_BE_UNDEF) {
					return 1;
				}
			}
			if (ssa_op->op1_use) {
				zend_ssa_var_info *var_info = ssa->var_info + ssa_op->op1_use;
				zend_class_entry *ce = var_info->ce;

				if (var_info->is_instanceof ||
				    !ce || ce->create_object || ce->__get || ce->__set || ce->parent) {
					return 1;
				}

				if (opline->op2_type != IS_CONST) {
					return 1;
				}

				zend_string *prop_name = Z_STR_P(CRT_CONSTANT(opline->op2));
				if (ZSTR_LEN(prop_name) > 0 && ZSTR_VAL(prop_name)[0] == '\0') {
					return 1;
				}

				zend_property_info *prop_info =
					zend_hash_find_ptr(&ce->properties_info, prop_name);
				if (prop_info) {
					if (ZEND_TYPE_IS_SET(prop_info->type)) {
						return 1;
					}
					return !(prop_info->flags & ZEND_ACC_PUBLIC)
						&& prop_info->ce != op_array->scope;
				} else {
					return !(ce->ce_flags & ZEND_ACC_ALLOW_DYNAMIC_PROPERTIES);
				}
			}
			return 1;
		case ZEND_ROPE_INIT:
		case ZEND_ROPE_ADD:
		case ZEND_ROPE_END:
			return t2 & (MAY_BE_ARRAY|MAY_BE_OBJECT);
		case ZEND_INIT_ARRAY:
			return (opline->op2_type != IS_UNUSED) && (t2 & (MAY_BE_ARRAY|MAY_BE_OBJECT|MAY_BE_RESOURCE));
		case ZEND_ADD_ARRAY_ELEMENT:
			return (opline->op2_type == IS_UNUSED) || (t2 & (MAY_BE_ARRAY|MAY_BE_OBJECT|MAY_BE_RESOURCE));
		case ZEND_STRLEN:
			return (t1 & MAY_BE_ANY) != MAY_BE_STRING;
		case ZEND_COUNT:
			return (t1 & MAY_BE_ANY) != MAY_BE_ARRAY;
		case ZEND_RECV_INIT:
			if (Z_TYPE_P(CRT_CONSTANT(opline->op2)) == IS_CONSTANT_AST) {
				return 1;
			}
			if (op_array->fn_flags & ZEND_ACC_HAS_TYPE_HINTS) {
				uint32_t arg_num = opline->op1.num;
				zend_arg_info *cur_arg_info;

				if (EXPECTED(arg_num <= op_array->num_args)) {
					cur_arg_info = &op_array->arg_info[arg_num-1];
				} else if (UNEXPECTED(op_array->fn_flags & ZEND_ACC_VARIADIC)) {
					cur_arg_info = &op_array->arg_info[op_array->num_args];
				} else {
					return 0;
				}
				return ZEND_TYPE_IS_SET(cur_arg_info->type);
			} else {
				return 0;
			}
		case ZEND_FETCH_IS:
			return (t2 & (MAY_BE_ARRAY|MAY_BE_OBJECT));
		case ZEND_ISSET_ISEMPTY_DIM_OBJ:
			return (t1 & MAY_BE_OBJECT) || (t2 & (MAY_BE_ARRAY|MAY_BE_OBJECT));
		case ZEND_FETCH_DIM_IS:
			return (t1 & MAY_BE_OBJECT) || (t2 & (MAY_BE_ARRAY|MAY_BE_OBJECT|MAY_BE_RESOURCE));
		case ZEND_CAST:
			switch (opline->extended_value) {
				case IS_LONG:
				case IS_DOUBLE:
					return (t1 & MAY_BE_OBJECT);
				case IS_STRING:
					return (t1 & (MAY_BE_ARRAY|MAY_BE_OBJECT));
				case IS_ARRAY:
					return (t1 & MAY_BE_OBJECT);
				case IS_OBJECT:
					return 0;
				EMPTY_SWITCH_DEFAULT_CASE()
			}
			/* GCC is getting confused here for the Wimplicit-fallthrough warning with
			 * EMPTY_SWITCH_DEFAULT_CASE() macro */
			return 0;
		case ZEND_ARRAY_KEY_EXISTS:
			if ((t2 & MAY_BE_ANY) != MAY_BE_ARRAY) {
				return 1;
			}
			if ((t1 & (MAY_BE_ARRAY|MAY_BE_OBJECT|MAY_BE_RESOURCE))) {
				return 1;
			}
			return 0;
		case ZEND_FE_RESET_R:
		case ZEND_FE_RESET_RW:
			if ((t1 & (MAY_BE_ANY|MAY_BE_REF)) != MAY_BE_ARRAY) {
				return 1;
			}
			return 0;
		case ZEND_FE_FETCH_R:
			if ((t1 & (MAY_BE_ANY|MAY_BE_REF)) != MAY_BE_ARRAY) {
				return 1;
			}
			if (opline->op2_type == IS_CV
			 && (t2 & MAY_BE_RC1)
			 && (t2 & (MAY_BE_OBJECT|MAY_BE_RESOURCE|MAY_BE_ARRAY_OF_OBJECT|MAY_BE_ARRAY_OF_RESOURCE|MAY_BE_ARRAY_OF_ARRAY))) {
				return 1;
			}
			return 0;
		case ZEND_FETCH_DIM_W:
		case ZEND_FETCH_LIST_W:
			if (t1 & (MAY_BE_FALSE|MAY_BE_TRUE|MAY_BE_LONG|MAY_BE_DOUBLE|MAY_BE_STRING|MAY_BE_OBJECT|MAY_BE_RESOURCE|MAY_BE_REF)) {
				return 1;
			}
			if (t2 & (MAY_BE_RESOURCE|MAY_BE_ARRAY|MAY_BE_OBJECT)) {
				return 1;
			}
			if (opline->op2_type == IS_UNUSED) {
				return 1;
			}
			return 0;
		default:
			return 1;
	}
}

ZEND_API bool zend_may_throw(const zend_op *opline, const zend_ssa_op *ssa_op, const zend_op_array *op_array, zend_ssa *ssa)
{
	return zend_may_throw_ex(opline, ssa_op, op_array, ssa, OP1_INFO(), OP2_INFO());
}<|MERGE_RESOLUTION|>--- conflicted
+++ resolved
@@ -2258,9 +2258,6 @@
 	return zend_convert_type(script, prop_info->type, pce);
 }
 
-<<<<<<< HEAD
-static zend_always_inline zend_result _zend_update_type_info(
-=======
 static bool result_may_be_separated(zend_ssa *ssa, zend_ssa_op *ssa_op)
 {
 	int tmp_var = ssa_op->result_def;
@@ -2280,8 +2277,7 @@
 	return 1;
 }
 
-static zend_always_inline int _zend_update_type_info(
->>>>>>> 8862e230
+static zend_always_inline zend_result _zend_update_type_info(
 			const zend_op_array *op_array,
 			zend_ssa            *ssa,
 			const zend_script   *script,
