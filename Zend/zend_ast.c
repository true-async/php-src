/*
   +----------------------------------------------------------------------+
   | Zend Engine                                                          |
   +----------------------------------------------------------------------+
   | Copyright (c) 1998-2018 Zend Technologies Ltd. (http://www.zend.com) |
   +----------------------------------------------------------------------+
   | This source file is subject to version 2.00 of the Zend license,     |
   | that is bundled with this package in the file LICENSE, and is        |
   | available through the world-wide-web at the following url:           |
   | http://www.zend.com/license/2_00.txt.                                |
   | If you did not receive a copy of the Zend license and are unable to  |
   | obtain it through the world-wide-web, please send a note to          |
   | license@zend.com so we can mail you a copy immediately.              |
   +----------------------------------------------------------------------+
   | Authors: Bob Weinand <bwoebi@php.net>                                |
   |          Dmitry Stogov <dmitry@php.net>                              |
   +----------------------------------------------------------------------+
*/

#include "zend_ast.h"
#include "zend_API.h"
#include "zend_operators.h"
#include "zend_language_parser.h"
#include "zend_smart_str.h"
#include "zend_exceptions.h"
#include "zend_constants.h"

ZEND_API zend_ast_process_t zend_ast_process = NULL;

static inline void *zend_ast_alloc(size_t size) {
	return zend_arena_alloc(&CG(ast_arena), size);
}

static inline void *zend_ast_realloc(void *old, size_t old_size, size_t new_size) {
	void *new = zend_ast_alloc(new_size);
	memcpy(new, old, old_size);
	return new;
}

static inline size_t zend_ast_size(uint32_t children) {
	return sizeof(zend_ast) - sizeof(zend_ast *) + sizeof(zend_ast *) * children;
}

static inline size_t zend_ast_list_size(uint32_t children) {
	return sizeof(zend_ast_list) - sizeof(zend_ast *) + sizeof(zend_ast *) * children;
}

ZEND_API zend_ast * ZEND_FASTCALL zend_ast_create_znode(znode *node) {
	zend_ast_znode *ast;

	ast = zend_ast_alloc(sizeof(zend_ast_znode));
	ast->kind = ZEND_AST_ZNODE;
	ast->attr = 0;
	ast->lineno = CG(zend_lineno);
	ast->node = *node;
	return (zend_ast *) ast;
}

static zend_always_inline zend_ast * zend_ast_create_zval_int(zval *zv, uint32_t attr, uint32_t lineno) {
	zend_ast_zval *ast;

	ast = zend_ast_alloc(sizeof(zend_ast_zval));
	ast->kind = ZEND_AST_ZVAL;
	ast->attr = attr;
	ZVAL_COPY_VALUE(&ast->val, zv);
	Z_LINENO(ast->val) = lineno;
	return (zend_ast *) ast;
}

ZEND_API zend_ast * ZEND_FASTCALL zend_ast_create_zval_with_lineno(zval *zv, uint32_t lineno) {
	return zend_ast_create_zval_int(zv, 0, lineno);
}

ZEND_API zend_ast * ZEND_FASTCALL zend_ast_create_zval_ex(zval *zv, zend_ast_attr attr) {
	return zend_ast_create_zval_int(zv, attr, CG(zend_lineno));
}

ZEND_API zend_ast * ZEND_FASTCALL zend_ast_create_zval(zval *zv) {
	return zend_ast_create_zval_int(zv, 0, CG(zend_lineno));
}

ZEND_API zend_ast * ZEND_FASTCALL zend_ast_create_zval_from_str(zend_string *str) {
	zval zv;
	ZVAL_STR(&zv, str);
	return zend_ast_create_zval_int(&zv, 0, CG(zend_lineno));
}

ZEND_API zend_ast * ZEND_FASTCALL zend_ast_create_zval_from_long(zend_long lval) {
	zval zv;
	ZVAL_LONG(&zv, lval);
	return zend_ast_create_zval_int(&zv, 0, CG(zend_lineno));
}

ZEND_API zend_ast * ZEND_FASTCALL zend_ast_create_constant(zend_string *name, zend_ast_attr attr) {
	zend_ast_zval *ast;

	ast = zend_ast_alloc(sizeof(zend_ast_zval));
	ast->kind = ZEND_AST_CONSTANT;
	ast->attr = attr;
	ZVAL_STR(&ast->val, name);
	Z_LINENO(ast->val) = CG(zend_lineno);
	return (zend_ast *) ast;
}

ZEND_API zend_ast *zend_ast_create_decl(
	zend_ast_kind kind, uint32_t flags, uint32_t start_lineno, zend_string *doc_comment,
	zend_string *name, zend_ast *child0, zend_ast *child1, zend_ast *child2, zend_ast *child3
) {
	zend_ast_decl *ast;

	ast = zend_ast_alloc(sizeof(zend_ast_decl));
	ast->kind = kind;
	ast->attr = 0;
	ast->start_lineno = start_lineno;
	ast->end_lineno = CG(zend_lineno);
	ast->flags = flags;
	ast->lex_pos = LANG_SCNG(yy_text);
	ast->doc_comment = doc_comment;
	ast->name = name;
	ast->child[0] = child0;
	ast->child[1] = child1;
	ast->child[2] = child2;
	ast->child[3] = child3;

	return (zend_ast *) ast;
}

#if ZEND_AST_SPEC
ZEND_API zend_ast * ZEND_FASTCALL zend_ast_create_0(zend_ast_kind kind) {
	zend_ast *ast;

	ZEND_ASSERT(kind >> ZEND_AST_NUM_CHILDREN_SHIFT == 0);
	ast = zend_ast_alloc(zend_ast_size(0));
	ast->kind = kind;
	ast->attr = 0;
	ast->lineno = CG(zend_lineno);

	return ast;
}

ZEND_API zend_ast * ZEND_FASTCALL zend_ast_create_1(zend_ast_kind kind, zend_ast *child) {
	zend_ast *ast;
	uint32_t lineno;

	ZEND_ASSERT(kind >> ZEND_AST_NUM_CHILDREN_SHIFT == 1);
	ast = zend_ast_alloc(zend_ast_size(1));
	ast->kind = kind;
	ast->attr = 0;
	ast->child[0] = child;
	if (child) {
		lineno = zend_ast_get_lineno(child);
	} else {
		lineno = CG(zend_lineno);
	}
	ast->lineno = lineno;
	ast->lineno = lineno;

	return ast;
}

ZEND_API zend_ast * ZEND_FASTCALL zend_ast_create_2(zend_ast_kind kind, zend_ast *child1, zend_ast *child2) {
	zend_ast *ast;
	uint32_t lineno;

	ZEND_ASSERT(kind >> ZEND_AST_NUM_CHILDREN_SHIFT == 2);
	ast = zend_ast_alloc(zend_ast_size(2));
	ast->kind = kind;
	ast->attr = 0;
	ast->child[0] = child1;
	ast->child[1] = child2;
	if (child1) {
		lineno = zend_ast_get_lineno(child1);
	} else if (child2) {
		lineno = zend_ast_get_lineno(child2);
	} else {
		lineno = CG(zend_lineno);
	}
	ast->lineno = lineno;

	return ast;
}

ZEND_API zend_ast * ZEND_FASTCALL zend_ast_create_3(zend_ast_kind kind, zend_ast *child1, zend_ast *child2, zend_ast *child3) {
	zend_ast *ast;
	uint32_t lineno;

	ZEND_ASSERT(kind >> ZEND_AST_NUM_CHILDREN_SHIFT == 3);
	ast = zend_ast_alloc(zend_ast_size(3));
	ast->kind = kind;
	ast->attr = 0;
	ast->child[0] = child1;
	ast->child[1] = child2;
	ast->child[2] = child3;
	if (child1) {
		lineno = zend_ast_get_lineno(child1);
	} else if (child2) {
		lineno = zend_ast_get_lineno(child2);
	} else if (child3) {
		lineno = zend_ast_get_lineno(child3);
	} else {
		lineno = CG(zend_lineno);
	}
	ast->lineno = lineno;

	return ast;
}

ZEND_API zend_ast * ZEND_FASTCALL zend_ast_create_4(zend_ast_kind kind, zend_ast *child1, zend_ast *child2, zend_ast *child3, zend_ast *child4) {
	zend_ast *ast;
	uint32_t lineno;

	ZEND_ASSERT(kind >> ZEND_AST_NUM_CHILDREN_SHIFT == 4);
	ast = zend_ast_alloc(zend_ast_size(4));
	ast->kind = kind;
	ast->attr = 0;
	ast->child[0] = child1;
	ast->child[1] = child2;
	ast->child[2] = child3;
	ast->child[3] = child4;
	if (child1) {
		lineno = zend_ast_get_lineno(child1);
	} else if (child2) {
		lineno = zend_ast_get_lineno(child2);
	} else if (child3) {
		lineno = zend_ast_get_lineno(child3);
	} else if (child4) {
		lineno = zend_ast_get_lineno(child4);
	} else {
		lineno = CG(zend_lineno);
	}
	ast->lineno = lineno;

	return ast;
}

ZEND_API zend_ast * ZEND_FASTCALL zend_ast_create_list_0(zend_ast_kind kind) {
	zend_ast *ast;
	zend_ast_list *list;

	ast = zend_ast_alloc(zend_ast_list_size(4));
	list = (zend_ast_list *) ast;
	list->kind = kind;
	list->attr = 0;
	list->lineno = CG(zend_lineno);
	list->children = 0;

	return ast;
}

ZEND_API zend_ast * ZEND_FASTCALL zend_ast_create_list_1(zend_ast_kind kind, zend_ast *child) {
	zend_ast *ast;
	zend_ast_list *list;
	uint32_t lineno;

	ast = zend_ast_alloc(zend_ast_list_size(4));
	list = (zend_ast_list *) ast;
	list->kind = kind;
	list->attr = 0;
	list->children = 1;
	list->child[0] = child;
	if (child) {
		lineno = zend_ast_get_lineno(child);
		if (lineno > CG(zend_lineno)) {
			lineno = CG(zend_lineno);
		}
	} else {
		lineno = CG(zend_lineno);
	}
	list->lineno = lineno;

	return ast;
}

ZEND_API zend_ast * ZEND_FASTCALL zend_ast_create_list_2(zend_ast_kind kind, zend_ast *child1, zend_ast *child2) {
	zend_ast *ast;
	zend_ast_list *list;
	uint32_t lineno;

	ast = zend_ast_alloc(zend_ast_list_size(4));
	list = (zend_ast_list *) ast;
	list->kind = kind;
	list->attr = 0;
	list->children = 2;
	list->child[0] = child1;
	list->child[1] = child2;
	if (child1) {
		lineno = zend_ast_get_lineno(child1);
		if (lineno > CG(zend_lineno)) {
			lineno = CG(zend_lineno);
		}
	} else if (child2) {
		lineno = zend_ast_get_lineno(child2);
		if (lineno > CG(zend_lineno)) {
			lineno = CG(zend_lineno);
		}
	} else {
		list->children = 0;
		lineno = CG(zend_lineno);
	}
	list->lineno = lineno;

	return ast;
}
#else
static zend_ast *zend_ast_create_from_va_list(zend_ast_kind kind, zend_ast_attr attr, va_list va) {
	uint32_t i, children = kind >> ZEND_AST_NUM_CHILDREN_SHIFT;
	zend_ast *ast;

	ast = zend_ast_alloc(zend_ast_size(children));
	ast->kind = kind;
	ast->attr = attr;
	ast->lineno = (uint32_t) -1;

	for (i = 0; i < children; ++i) {
		ast->child[i] = va_arg(va, zend_ast *);
		if (ast->child[i] != NULL) {
			uint32_t lineno = zend_ast_get_lineno(ast->child[i]);
			if (lineno < ast->lineno) {
				ast->lineno = lineno;
			}
		}
	}

	if (ast->lineno == UINT_MAX) {
		ast->lineno = CG(zend_lineno);
	}

	return ast;
}

ZEND_API zend_ast *zend_ast_create_ex(zend_ast_kind kind, zend_ast_attr attr, ...) {
	va_list va;
	zend_ast *ast;

	va_start(va, attr);
	ast = zend_ast_create_from_va_list(kind, attr, va);
	va_end(va);

	return ast;
}

ZEND_API zend_ast *zend_ast_create(zend_ast_kind kind, ...) {
	va_list va;
	zend_ast *ast;

	va_start(va, kind);
	ast = zend_ast_create_from_va_list(kind, 0, va);
	va_end(va);

	return ast;
}

ZEND_API zend_ast *zend_ast_create_list(uint32_t init_children, zend_ast_kind kind, ...) {
	zend_ast *ast;
	zend_ast_list *list;

	ast = zend_ast_alloc(zend_ast_list_size(4));
	list = (zend_ast_list *) ast;
	list->kind = kind;
	list->attr = 0;
	list->lineno = CG(zend_lineno);
	list->children = 0;

	{
		va_list va;
		uint32_t i;
		va_start(va, kind);
		for (i = 0; i < init_children; ++i) {
			zend_ast *child = va_arg(va, zend_ast *);
			ast = zend_ast_list_add(ast, child);
			if (child != NULL) {
				uint32_t lineno = zend_ast_get_lineno(child);
				if (lineno < ast->lineno) {
					ast->lineno = lineno;
				}
			}
		}
		va_end(va);
	}

	return ast;
}
#endif

static inline zend_bool is_power_of_two(uint32_t n) {
	return ((n != 0) && (n == (n & (~n + 1))));
}

ZEND_API zend_ast * ZEND_FASTCALL zend_ast_list_add(zend_ast *ast, zend_ast *op) {
	zend_ast_list *list = zend_ast_get_list(ast);
	if (list->children >= 4 && is_power_of_two(list->children)) {
			list = zend_ast_realloc(list,
			zend_ast_list_size(list->children), zend_ast_list_size(list->children * 2));
	}
	list->child[list->children++] = op;
	return (zend_ast *) list;
}

static int zend_ast_add_array_element(zval *result, zval *offset, zval *expr)
{
	switch (Z_TYPE_P(offset)) {
		case IS_UNDEF:
			if (!zend_hash_next_index_insert(Z_ARRVAL_P(result), expr)) {
				zend_error(E_WARNING,
					"Cannot add element to the array as the next element is already occupied");
				zval_ptr_dtor_nogc(expr);
			}
			break;
		case IS_STRING:
			zend_symtable_update(Z_ARRVAL_P(result), Z_STR_P(offset), expr);
			zval_ptr_dtor_str(offset);
			break;
		case IS_NULL:
			zend_symtable_update(Z_ARRVAL_P(result), ZSTR_EMPTY_ALLOC(), expr);
			break;
		case IS_LONG:
			zend_hash_index_update(Z_ARRVAL_P(result), Z_LVAL_P(offset), expr);
			break;
		case IS_FALSE:
			zend_hash_index_update(Z_ARRVAL_P(result), 0, expr);
			break;
		case IS_TRUE:
			zend_hash_index_update(Z_ARRVAL_P(result), 1, expr);
			break;
		case IS_DOUBLE:
			zend_hash_index_update(Z_ARRVAL_P(result), zend_dval_to_lval(Z_DVAL_P(offset)), expr);
			break;
		case IS_RESOURCE:
			zend_error(E_NOTICE, "Resource ID#%d used as offset, casting to integer (%d)", Z_RES_HANDLE_P(offset), Z_RES_HANDLE_P(offset));
			zend_hash_index_update(Z_ARRVAL_P(result), Z_RES_HANDLE_P(offset), expr);
			break;
		default:
			zend_throw_error(NULL, "Illegal offset type");
			return FAILURE;
 	}
	return SUCCESS;
}

ZEND_API int ZEND_FASTCALL zend_ast_evaluate(zval *result, zend_ast *ast, zend_class_entry *scope)
{
	zval op1, op2;
	int ret = SUCCESS;

	switch (ast->kind) {
		case ZEND_AST_BINARY_OP:
			if (UNEXPECTED(zend_ast_evaluate(&op1, ast->child[0], scope) != SUCCESS)) {
				ret = FAILURE;
			} else if (UNEXPECTED(zend_ast_evaluate(&op2, ast->child[1], scope) != SUCCESS)) {
				zval_ptr_dtor_nogc(&op1);
				ret = FAILURE;
			} else {
				binary_op_type op = get_binary_op(ast->attr);
				ret = op(result, &op1, &op2);
				zval_ptr_dtor_nogc(&op1);
				zval_ptr_dtor_nogc(&op2);
			}
			break;
		case ZEND_AST_GREATER:
		case ZEND_AST_GREATER_EQUAL:
			if (UNEXPECTED(zend_ast_evaluate(&op1, ast->child[0], scope) != SUCCESS)) {
				ret = FAILURE;
			} else if (UNEXPECTED(zend_ast_evaluate(&op2, ast->child[1], scope) != SUCCESS)) {
				zval_ptr_dtor_nogc(&op1);
				ret = FAILURE;
			} else {
				/* op1 > op2 is the same as op2 < op1 */
				binary_op_type op = ast->kind == ZEND_AST_GREATER
					? is_smaller_function : is_smaller_or_equal_function;
				ret = op(result, &op2, &op1);
				zval_ptr_dtor_nogc(&op1);
				zval_ptr_dtor_nogc(&op2);
			}
			break;
		case ZEND_AST_UNARY_OP:
			if (UNEXPECTED(zend_ast_evaluate(&op1, ast->child[0], scope) != SUCCESS)) {
				ret = FAILURE;
			} else {
				unary_op_type op = get_unary_op(ast->attr);
				ret = op(result, &op1);
				zval_ptr_dtor_nogc(&op1);
			}
			break;
		case ZEND_AST_ZVAL:
		{
			zval *zv = zend_ast_get_zval(ast);

			ZVAL_COPY(result, zv);
			break;
		}
		case ZEND_AST_CONSTANT:
		{
			zend_string *name = zend_ast_get_constant_name(ast);
			zval *zv = zend_get_constant_ex(name, scope, ast->attr);

			if (UNEXPECTED(zv == NULL)) {
				ZVAL_UNDEF(result);
				ret = zend_use_undefined_constant(name, ast->attr, result);
				break;
			}
			ZVAL_COPY_OR_DUP(result, zv);
			break;
		}
		case ZEND_AST_CONSTANT_CLASS:
			ZEND_ASSERT(EG(current_execute_data));
			if (scope && scope->name) {
				ZVAL_STR_COPY(result, scope->name);
			} else {
				ZVAL_EMPTY_STRING(result);
			}
			break;
		case ZEND_AST_AND:
			if (UNEXPECTED(zend_ast_evaluate(&op1, ast->child[0], scope) != SUCCESS)) {
				ret = FAILURE;
				break;
			}
			if (zend_is_true(&op1)) {
				if (UNEXPECTED(zend_ast_evaluate(&op2, ast->child[1], scope) != SUCCESS)) {
					zval_ptr_dtor_nogc(&op1);
					ret = FAILURE;
					break;
				}
				ZVAL_BOOL(result, zend_is_true(&op2));
				zval_ptr_dtor_nogc(&op2);
			} else {
				ZVAL_FALSE(result);
			}
			zval_ptr_dtor_nogc(&op1);
			break;
		case ZEND_AST_OR:
			if (UNEXPECTED(zend_ast_evaluate(&op1, ast->child[0], scope) != SUCCESS)) {
				ret = FAILURE;
				break;
			}
			if (zend_is_true(&op1)) {
				ZVAL_TRUE(result);
			} else {
				if (UNEXPECTED(zend_ast_evaluate(&op2, ast->child[1], scope) != SUCCESS)) {
					zval_ptr_dtor_nogc(&op1);
					ret = FAILURE;
					break;
				}
				ZVAL_BOOL(result, zend_is_true(&op2));
				zval_ptr_dtor_nogc(&op2);
			}
			zval_ptr_dtor_nogc(&op1);
			break;
		case ZEND_AST_CONDITIONAL:
			if (UNEXPECTED(zend_ast_evaluate(&op1, ast->child[0], scope) != SUCCESS)) {
				ret = FAILURE;
				break;
			}
			if (zend_is_true(&op1)) {
				if (!ast->child[1]) {
					*result = op1;
				} else {
					if (UNEXPECTED(zend_ast_evaluate(result, ast->child[1], scope) != SUCCESS)) {
						zval_ptr_dtor_nogc(&op1);
						ret = FAILURE;
						break;
					}
					zval_ptr_dtor_nogc(&op1);
				}
			} else {
				if (UNEXPECTED(zend_ast_evaluate(result, ast->child[2], scope) != SUCCESS)) {
					zval_ptr_dtor_nogc(&op1);
					ret = FAILURE;
					break;
				}
				zval_ptr_dtor_nogc(&op1);
			}
			break;
		case ZEND_AST_COALESCE:
			if (UNEXPECTED(zend_ast_evaluate(&op1, ast->child[0], scope) != SUCCESS)) {
				ret = FAILURE;
				break;
			}
			if (Z_TYPE(op1) > IS_NULL) {
				*result = op1;
			} else {
				if (UNEXPECTED(zend_ast_evaluate(result, ast->child[1], scope) != SUCCESS)) {
					zval_ptr_dtor_nogc(&op1);
					ret = FAILURE;
					break;
				}
				zval_ptr_dtor_nogc(&op1);
			}
			break;
		case ZEND_AST_UNARY_PLUS:
			if (UNEXPECTED(zend_ast_evaluate(&op2, ast->child[0], scope) != SUCCESS)) {
				ret = FAILURE;
			} else {
				ZVAL_LONG(&op1, 0);
				ret = add_function(result, &op1, &op2);
				zval_ptr_dtor_nogc(&op2);
			}
			break;
		case ZEND_AST_UNARY_MINUS:
			if (UNEXPECTED(zend_ast_evaluate(&op2, ast->child[0], scope) != SUCCESS)) {
				ret = FAILURE;
			} else {
				ZVAL_LONG(&op1, 0);
				ret = sub_function(result, &op1, &op2);
				zval_ptr_dtor_nogc(&op2);
			}
			break;
		case ZEND_AST_ARRAY:
			{
				uint32_t i;
				zend_ast_list *list = zend_ast_get_list(ast);

				if (!list->children) {
					ZVAL_EMPTY_ARRAY(result);
					break;
				}
				array_init(result);
				for (i = 0; i < list->children; i++) {
					zend_ast *elem = list->child[i];
					if (elem->child[1]) {
						if (UNEXPECTED(zend_ast_evaluate(&op1, elem->child[1], scope) != SUCCESS)) {
							zval_ptr_dtor_nogc(result);
							return FAILURE;
						}
					} else {
						ZVAL_UNDEF(&op1);
					}
					if (UNEXPECTED(zend_ast_evaluate(&op2, elem->child[0], scope) != SUCCESS)) {
						zval_ptr_dtor_nogc(&op1);
						zval_ptr_dtor_nogc(result);
						return FAILURE;
					}
					if (UNEXPECTED(zend_ast_add_array_element(result, &op1, &op2) != SUCCESS)) {
						zval_ptr_dtor_nogc(&op1);
						zval_ptr_dtor_nogc(&op2);
						zval_ptr_dtor_nogc(result);
						return FAILURE;
					}
				}
			}
			break;
		case ZEND_AST_DIM:
			if (ast->child[1] == NULL) {
				zend_error_noreturn(E_COMPILE_ERROR, "Cannot use [] for reading");
			}

			if (UNEXPECTED(zend_ast_evaluate(&op1, ast->child[0], scope) != SUCCESS)) {
				ret = FAILURE;
			} else if (UNEXPECTED(zend_ast_evaluate(&op2, ast->child[1], scope) != SUCCESS)) {
				zval_ptr_dtor_nogc(&op1);
				ret = FAILURE;
			} else {
				zend_fetch_dimension_const(result, &op1, &op2, (ast->attr == ZEND_DIM_IS) ? BP_VAR_IS : BP_VAR_R);

				zval_ptr_dtor_nogc(&op1);
				zval_ptr_dtor_nogc(&op2);
			}
			break;
		default:
			zend_throw_error(NULL, "Unsupported constant expression");
			ret = FAILURE;
	}
	return ret;
}

static size_t ZEND_FASTCALL zend_ast_tree_size(zend_ast *ast)
{
	size_t size;

	if (ast->kind == ZEND_AST_ZVAL || ast->kind == ZEND_AST_CONSTANT) {
		size = sizeof(zend_ast_zval);
	} else if (zend_ast_is_list(ast)) {
		uint32_t i;
		zend_ast_list *list = zend_ast_get_list(ast);

		size = zend_ast_list_size(list->children);
		for (i = 0; i < list->children; i++) {
			if (list->child[i]) {
				size += zend_ast_tree_size(list->child[i]);
			}
		}
	} else {
		uint32_t i, children = zend_ast_get_num_children(ast);

		size = zend_ast_size(children);
		for (i = 0; i < children; i++) {
			if (ast->child[i]) {
				size += zend_ast_tree_size(ast->child[i]);
			}
		}
	}
	return size;
}

static void* ZEND_FASTCALL zend_ast_tree_copy(zend_ast *ast, void *buf)
{
	if (ast->kind == ZEND_AST_ZVAL) {
		zend_ast_zval *new = (zend_ast_zval*)buf;
		new->kind = ZEND_AST_ZVAL;
		new->attr = ast->attr;
		ZVAL_COPY(&new->val, zend_ast_get_zval(ast));
		buf = (void*)((char*)buf + sizeof(zend_ast_zval));
	} else if (ast->kind == ZEND_AST_CONSTANT) {
		zend_ast_zval *new = (zend_ast_zval*)buf;
		new->kind = ZEND_AST_CONSTANT;
		new->attr = ast->attr;
		ZVAL_STR_COPY(&new->val, zend_ast_get_constant_name(ast));
		buf = (void*)((char*)buf + sizeof(zend_ast_zval));
	} else if (zend_ast_is_list(ast)) {
		zend_ast_list *list = zend_ast_get_list(ast);
		zend_ast_list *new = (zend_ast_list*)buf;
		uint32_t i;
		new->kind = list->kind;
		new->attr = list->attr;
		new->children = list->children;
		buf = (void*)((char*)buf + zend_ast_list_size(list->children));
		for (i = 0; i < list->children; i++) {
			if (list->child[i]) {
				new->child[i] = (zend_ast*)buf;
				buf = zend_ast_tree_copy(list->child[i], buf);
			} else {
				new->child[i] = NULL;
			}
		}
	} else {
		uint32_t i, children = zend_ast_get_num_children(ast);
		zend_ast *new = (zend_ast*)buf;
		new->kind = ast->kind;
		new->attr = ast->attr;
		buf = (void*)((char*)buf + zend_ast_size(children));
		for (i = 0; i < children; i++) {
			if (ast->child[i]) {
				new->child[i] = (zend_ast*)buf;
				buf = zend_ast_tree_copy(ast->child[i], buf);
			} else {
				new->child[i] = NULL;
			}
		}
	}
	return buf;
}

ZEND_API zend_ast_ref * ZEND_FASTCALL zend_ast_copy(zend_ast *ast)
{
	size_t tree_size;
	zend_ast_ref *ref;

	ZEND_ASSERT(ast != NULL);
	tree_size = zend_ast_tree_size(ast) + sizeof(zend_ast_ref);
	ref = emalloc(tree_size);
	zend_ast_tree_copy(ast, GC_AST(ref));
	GC_SET_REFCOUNT(ref, 1);
	GC_TYPE_INFO(ref) = IS_CONSTANT_AST;
	return ref;
}

ZEND_API void ZEND_FASTCALL zend_ast_destroy(zend_ast *ast)
{
tail_call:
	if (!ast) {
		return;
	}

	if (EXPECTED(ast->kind >= ZEND_AST_VAR)) {
		uint32_t i, children = zend_ast_get_num_children(ast);

		for (i = 1; i < children; i++) {
			zend_ast_destroy(ast->child[i]);
		}
		ast = ast->child[0];
		goto tail_call;
	} else if (EXPECTED(ast->kind == ZEND_AST_ZVAL)) {
		zval_ptr_dtor_nogc(zend_ast_get_zval(ast));
	} else if (EXPECTED(zend_ast_is_list(ast))) {
		zend_ast_list *list = zend_ast_get_list(ast);
		if (list->children) {
			uint32_t i;

			for (i = 1; i < list->children; i++) {
				zend_ast_destroy(list->child[i]);
			}
			ast = list->child[0];
			goto tail_call;
		}
	} else if (EXPECTED(ast->kind == ZEND_AST_CONSTANT)) {
		zend_string_release_ex(zend_ast_get_constant_name(ast), 0);
	} else if (EXPECTED(ast->kind >= ZEND_AST_FUNC_DECL)) {
		zend_ast_decl *decl = (zend_ast_decl *) ast;

		if (decl->name) {
		    zend_string_release_ex(decl->name, 0);
		}
		if (decl->doc_comment) {
			zend_string_release_ex(decl->doc_comment, 0);
		}
		zend_ast_destroy(decl->child[0]);
		zend_ast_destroy(decl->child[1]);
		zend_ast_destroy(decl->child[2]);
		ast = decl->child[3];
		goto tail_call;
	}
}

ZEND_API void ZEND_FASTCALL zend_ast_ref_destroy(zend_ast_ref *ast)
{
	zend_ast_destroy(GC_AST(ast));
	efree(ast);
}

ZEND_API void zend_ast_apply(zend_ast *ast, zend_ast_apply_func fn) {
	if (zend_ast_is_list(ast)) {
		zend_ast_list *list = zend_ast_get_list(ast);
		uint32_t i;
		for (i = 0; i < list->children; ++i) {
			fn(&list->child[i]);
		}
	} else {
		uint32_t i, children = zend_ast_get_num_children(ast);
		for (i = 0; i < children; ++i) {
			fn(&ast->child[i]);
		}
	}
}

/*
 * Operator Precendence
 * ====================
 * priority  associativity  operators
 * ----------------------------------
 *   10     left            include, include_once, eval, require, require_once
 *   20     left            ,
 *   30     left            or
 *   40     left            xor
 *   50     left            and
 *   60     right           print
 *   70     right           yield
 *   80     right           =>
 *   85     right           yield from
 *   90     right           = += -= *= /= .= %= &= |= ^= <<= >>= **=
 *  100     left            ? :
 *  110     right           ??
 *  120     left            ||
 *  130     left            &&
 *  140     left            |
 *  150     left            ^
 *  160     left            &
 *  170     non-associative == != === !==
 *  180     non-associative < <= > >= <=>
 *  190     left            << >>
 *  200     left            + - .
 *  210     left            * / %
 *  220     right           !
 *  230     non-associative instanceof
 *  240     right           + - ++ -- ~ (type) @
 *  250     right           **
 *  260     left            [
 *  270     non-associative clone new
 */

static ZEND_COLD void zend_ast_export_ex(smart_str *str, zend_ast *ast, int priority, int indent);

static ZEND_COLD void zend_ast_export_str(smart_str *str, zend_string *s)
{
	size_t i;

	for (i = 0; i < ZSTR_LEN(s); i++) {
		unsigned char c = ZSTR_VAL(s)[i];
		if (c == '\'' || c == '\\') {
			smart_str_appendc(str, '\\');
			smart_str_appendc(str, c);
		} else {
			smart_str_appendc(str, c);
		}
	}
}

static ZEND_COLD void zend_ast_export_qstr(smart_str *str, char quote, zend_string *s)
{
	size_t i;

	for (i = 0; i < ZSTR_LEN(s); i++) {
		unsigned char c = ZSTR_VAL(s)[i];
		if (c < ' ') {
			switch (c) {
				case '\n':
					smart_str_appends(str, "\\n");
					break;
				case '\r':
					smart_str_appends(str, "\\r");
					break;
				case '\t':
					smart_str_appends(str, "\\t");
					break;
				case '\f':
					smart_str_appends(str, "\\f");
					break;
				case '\v':
					smart_str_appends(str, "\\v");
					break;
#ifdef ZEND_WIN32
				case VK_ESCAPE:
#else
				case '\e':
#endif
					smart_str_appends(str, "\\e");
					break;
				default:
					smart_str_appends(str, "\\0");
					smart_str_appendc(str, '0' + (c / 8));
					smart_str_appendc(str, '0' + (c % 8));
					break;
			}
		} else {
			if (c == quote || c == '$' || c == '\\') {
				smart_str_appendc(str, '\\');
			}
			smart_str_appendc(str, c);
		}
	}
}

static ZEND_COLD void zend_ast_export_indent(smart_str *str, int indent)
{
	while (indent > 0) {
		smart_str_appends(str, "    ");
		indent--;
	}
}

static ZEND_COLD void zend_ast_export_name(smart_str *str, zend_ast *ast, int priority, int indent)
{
	if (ast->kind == ZEND_AST_ZVAL) {
		zval *zv = zend_ast_get_zval(ast);

		if (Z_TYPE_P(zv) == IS_STRING) {
			smart_str_append(str, Z_STR_P(zv));
			return;
		}
	}
	zend_ast_export_ex(str, ast, priority, indent);
}

static ZEND_COLD void zend_ast_export_ns_name(smart_str *str, zend_ast *ast, int priority, int indent)
{
	if (ast->kind == ZEND_AST_ZVAL) {
		zval *zv = zend_ast_get_zval(ast);

		if (Z_TYPE_P(zv) == IS_STRING) {
		    if (ast->attr == ZEND_NAME_FQ) {
				smart_str_appendc(str, '\\');
		    } else if (ast->attr == ZEND_NAME_RELATIVE) {
				smart_str_appends(str, "namespace\\");
		    }
			smart_str_append(str, Z_STR_P(zv));
			return;
		}
	}
	zend_ast_export_ex(str, ast, priority, indent);
}

static ZEND_COLD int zend_ast_valid_var_char(char ch)
{
	unsigned char c = (unsigned char)ch;

	if (c != '_' && c < 127 &&
	    (c < '0' || c > '9') &&
	    (c < 'A' || c > 'Z') &&
	    (c < 'a' || c > 'z')) {
		return 0;
	}
	return 1;
}

static ZEND_COLD int zend_ast_valid_var_name(const char *s, size_t len)
{
	unsigned char c;
	size_t i;

	if (len == 0) {
		return 0;
	}
	c = (unsigned char)s[0];
	if (c != '_' && c < 127 &&
	    (c < 'A' || c > 'Z') &&
	    (c < 'a' || c > 'z')) {
		return 0;
	}
	for (i = 1; i < len; i++) {
		c = (unsigned char)s[i];
		if (c != '_' && c < 127 &&
		    (c < '0' || c > '9') &&
		    (c < 'A' || c > 'Z') &&
		    (c < 'a' || c > 'z')) {
			return 0;
		}
	}
	return 1;
}

<<<<<<< HEAD
static ZEND_COLD void zend_ast_export_var(smart_str *str, zend_ast *ast, int priority, int indent)
=======
static ZEND_COLD int zend_ast_var_needs_braces(char ch)
{
	return ch == '[' || zend_ast_valid_var_char(ch);
}

static void zend_ast_export_var(smart_str *str, zend_ast *ast, int priority, int indent)
>>>>>>> f7327b62
{
	if (ast->kind == ZEND_AST_ZVAL) {
		zval *zv = zend_ast_get_zval(ast);
		if (Z_TYPE_P(zv) == IS_STRING &&
		    zend_ast_valid_var_name(Z_STRVAL_P(zv), Z_STRLEN_P(zv))) {
			smart_str_append(str, Z_STR_P(zv));
			return;
		}
	} else if (ast->kind == ZEND_AST_VAR) {
		zend_ast_export_ex(str, ast, 0, indent);
		return;
	}
	smart_str_appendc(str, '{');
	zend_ast_export_name(str, ast, 0, indent);
	smart_str_appendc(str, '}');
}

static ZEND_COLD void zend_ast_export_list(smart_str *str, zend_ast_list *list, int separator, int priority, int indent)
{
	uint32_t i = 0;

	while (i < list->children) {
		if (i != 0 && separator) {
			smart_str_appends(str, ", ");
		}
		zend_ast_export_ex(str, list->child[i], priority, indent);
		i++;
	}
}

static ZEND_COLD void zend_ast_export_encaps_list(smart_str *str, char quote, zend_ast_list *list, int indent)
{
	uint32_t i = 0;
	zend_ast *ast;

	while (i < list->children) {
		ast = list->child[i];
		if (ast->kind == ZEND_AST_ZVAL) {
			zval *zv = zend_ast_get_zval(ast);

			ZEND_ASSERT(Z_TYPE_P(zv) == IS_STRING);
			zend_ast_export_qstr(str, quote, Z_STR_P(zv));
		} else if (ast->kind == ZEND_AST_VAR &&
		           ast->child[0]->kind == ZEND_AST_ZVAL &&
		           (i + 1 == list->children ||
		            list->child[i + 1]->kind != ZEND_AST_ZVAL ||
		            !zend_ast_var_needs_braces(
		                *Z_STRVAL_P(
		                    zend_ast_get_zval(list->child[i + 1]))))) {
			zend_ast_export_ex(str, ast, 0, indent);
		} else {
			smart_str_appendc(str, '{');
			zend_ast_export_ex(str, ast, 0, indent);
			smart_str_appendc(str, '}');
		}
		i++;
	}
}

static ZEND_COLD void zend_ast_export_name_list_ex(smart_str *str, zend_ast_list *list, int indent, const char *separator)
{
	uint32_t i = 0;

	while (i < list->children) {
		if (i != 0) {
			smart_str_appends(str, separator);
		}
		zend_ast_export_name(str, list->child[i], 0, indent);
		i++;
	}
}

#define zend_ast_export_name_list(s, l, i) zend_ast_export_name_list_ex(s, l, i, ", ")
#define zend_ast_export_catch_name_list(s, l, i) zend_ast_export_name_list_ex(s, l, i, "|")

static ZEND_COLD void zend_ast_export_var_list(smart_str *str, zend_ast_list *list, int indent)
{
	uint32_t i = 0;

	while (i < list->children) {
		if (i != 0) {
			smart_str_appends(str, ", ");
		}
		if (list->child[i]->attr) {
			smart_str_appendc(str, '&');
		}
		smart_str_appendc(str, '$');
		zend_ast_export_name(str, list->child[i], 20, indent);
		i++;
	}
}

static ZEND_COLD void zend_ast_export_stmt(smart_str *str, zend_ast *ast, int indent)
{
	if (!ast) {
		return;
	}

	if (ast->kind == ZEND_AST_STMT_LIST ||
	    ast->kind == ZEND_AST_TRAIT_ADAPTATIONS) {
		zend_ast_list *list = (zend_ast_list*)ast;
		uint32_t i = 0;

		while (i < list->children) {
			ast = list->child[i];
			zend_ast_export_stmt(str, ast, indent);
			i++;
		}
	} else {
		zend_ast_export_indent(str, indent);
		zend_ast_export_ex(str, ast, 0, indent);
		switch (ast->kind) {
			case ZEND_AST_LABEL:
			case ZEND_AST_IF:
			case ZEND_AST_SWITCH:
			case ZEND_AST_WHILE:
			case ZEND_AST_TRY:
			case ZEND_AST_FOR:
			case ZEND_AST_FOREACH:
			case ZEND_AST_FUNC_DECL:
			case ZEND_AST_METHOD:
			case ZEND_AST_CLASS:
			case ZEND_AST_USE_TRAIT:
			case ZEND_AST_NAMESPACE:
			case ZEND_AST_DECLARE:
				break;
			default:
				smart_str_appendc(str, ';');
				break;
		}
		smart_str_appendc(str, '\n');
	}
}

static ZEND_COLD void zend_ast_export_if_stmt(smart_str *str, zend_ast_list *list, int indent)
{
	uint32_t i;
	zend_ast *ast;

tail_call:
	i = 0;
	while (i < list->children) {
		ast = list->child[i];
		ZEND_ASSERT(ast->kind == ZEND_AST_IF_ELEM);
		if (ast->child[0]) {
			if (i == 0) {
				smart_str_appends(str, "if (");
			} else {
				zend_ast_export_indent(str, indent);
				smart_str_appends(str, "} elseif (");
			}
			zend_ast_export_ex(str, ast->child[0], 0, indent);
			smart_str_appends(str, ") {\n");
			zend_ast_export_stmt(str, ast->child[1], indent + 1);
		} else {
			zend_ast_export_indent(str, indent);
			smart_str_appends(str, "} else ");
			if (ast->child[1]->kind == ZEND_AST_IF) {
				list = (zend_ast_list*)ast->child[1];
				goto tail_call;
			} else {
				smart_str_appends(str, "{\n");
				zend_ast_export_stmt(str, ast->child[1], indent + 1);
			}
		}
		i++;
	}
	zend_ast_export_indent(str, indent);
	smart_str_appendc(str, '}');
}

static ZEND_COLD void zend_ast_export_zval(smart_str *str, zval *zv, int priority, int indent)
{
	zend_long idx;
	zend_string *key;
	zval *val;
	int first;

	ZVAL_DEREF(zv);
	switch (Z_TYPE_P(zv)) {
		case IS_NULL:
			smart_str_appends(str, "null");
			break;
		case IS_FALSE:
			smart_str_appends(str, "false");
			break;
		case IS_TRUE:
			smart_str_appends(str, "true");
			break;
		case IS_LONG:
			smart_str_append_long(str, Z_LVAL_P(zv));
			break;
		case IS_DOUBLE:
			key = zend_strpprintf(0, "%.*G", (int) EG(precision), Z_DVAL_P(zv));
			smart_str_appendl(str, ZSTR_VAL(key), ZSTR_LEN(key));
			zend_string_release_ex(key, 0);
			break;
		case IS_STRING:
			smart_str_appendc(str, '\'');
			zend_ast_export_str(str, Z_STR_P(zv));
			smart_str_appendc(str, '\'');
			break;
		case IS_ARRAY:
			smart_str_appendc(str, '[');
			first = 1;
			ZEND_HASH_FOREACH_KEY_VAL(Z_ARRVAL_P(zv), idx, key, val) {
				if (first) {
					first = 0;
				} else {
					smart_str_appends(str, ", ");
				}
				if (key) {
					smart_str_appendc(str, '\'');
					zend_ast_export_str(str, key);
					smart_str_appends(str, "' => ");
				} else {
					smart_str_append_long(str, idx);
					smart_str_appends(str, " => ");
				}
				zend_ast_export_zval(str, val, 0, indent);
			} ZEND_HASH_FOREACH_END();
			smart_str_appendc(str, ']');
			break;
		case IS_CONSTANT_AST:
			zend_ast_export_ex(str, Z_ASTVAL_P(zv), priority, indent);
			break;
		EMPTY_SWITCH_DEFAULT_CASE();
	}
}

static ZEND_COLD void zend_ast_export_class_no_header(smart_str *str, zend_ast_decl *decl, int indent) {
	if (decl->child[0]) {
		smart_str_appends(str, " extends ");
		zend_ast_export_ns_name(str, decl->child[0], 0, indent);
	}
	if (decl->child[1]) {
		smart_str_appends(str, " implements ");
		zend_ast_export_ex(str, decl->child[1], 0, indent);
	}
	smart_str_appends(str, " {\n");
	zend_ast_export_stmt(str, decl->child[2], indent + 1);
	zend_ast_export_indent(str, indent);
	smart_str_appends(str, "}");
}

#define BINARY_OP(_op, _p, _pl, _pr) do { \
		op = _op; \
		p = _p; \
		pl = _pl; \
		pr = _pr; \
		goto binary_op; \
	} while (0)

#define PREFIX_OP(_op, _p, _pl) do { \
		op = _op; \
		p = _p; \
		pl = _pl; \
		goto prefix_op; \
	} while (0)

#define FUNC_OP(_op) do { \
		op = _op; \
		goto func_op; \
	} while (0)

#define POSTFIX_OP(_op, _p, _pl) do { \
		op = _op; \
		p = _p; \
		pl = _pl; \
		goto postfix_op; \
	} while (0)

#define APPEND_NODE_1(_op) do { \
		op = _op; \
		goto append_node_1; \
	} while (0)

#define APPEND_STR(_op) do { \
		op = _op; \
		goto append_str; \
	} while (0)

#define APPEND_DEFAULT_VALUE(n) do { \
		p = n; \
		goto append_default_value; \
	} while (0)

static ZEND_COLD void zend_ast_export_ex(smart_str *str, zend_ast *ast, int priority, int indent)
{
	zend_ast_decl *decl;
	int p, pl, pr;
	const char *op;

tail_call:
	if (!ast) {
		return;
	}
	switch (ast->kind) {
		/* special nodes */
		case ZEND_AST_ZVAL:
			zend_ast_export_zval(str, zend_ast_get_zval(ast), priority, indent);
			break;
		case ZEND_AST_CONSTANT: {
			zend_string *name = zend_ast_get_constant_name(ast);
			smart_str_appendl(str, ZSTR_VAL(name), ZSTR_LEN(name));
			break;
		}
		case ZEND_AST_CONSTANT_CLASS:
			smart_str_appendl(str, "__CLASS__", sizeof("__CLASS__")-1);
			break;
		case ZEND_AST_ZNODE:
			/* This AST kind is only used for temporary nodes during compilation */
			ZEND_ASSERT(0);
			break;

		/* declaration nodes */
		case ZEND_AST_FUNC_DECL:
		case ZEND_AST_CLOSURE:
		case ZEND_AST_METHOD:
			decl = (zend_ast_decl *) ast;
			if (decl->flags & ZEND_ACC_PUBLIC) {
				smart_str_appends(str, "public ");
			} else if (decl->flags & ZEND_ACC_PROTECTED) {
				smart_str_appends(str, "protected ");
			} else if (decl->flags & ZEND_ACC_PRIVATE) {
				smart_str_appends(str, "private ");
			}
			if (decl->flags & ZEND_ACC_STATIC) {
				smart_str_appends(str, "static ");
			}
			if (decl->flags & ZEND_ACC_ABSTRACT) {
				smart_str_appends(str, "abstract ");
			}
			if (decl->flags & ZEND_ACC_FINAL) {
				smart_str_appends(str, "final ");
			}
			smart_str_appends(str, "function ");
			if (decl->flags & ZEND_ACC_RETURN_REFERENCE) {
				smart_str_appendc(str, '&');
			}
			if (ast->kind != ZEND_AST_CLOSURE) {
				smart_str_appendl(str, ZSTR_VAL(decl->name), ZSTR_LEN(decl->name));
			}
			smart_str_appendc(str, '(');
			zend_ast_export_ex(str, decl->child[0], 0, indent);
			smart_str_appendc(str, ')');
			zend_ast_export_ex(str, decl->child[1], 0, indent);
			if (decl->child[3]) {
				smart_str_appends(str, ": ");
				if (decl->child[3]->attr & ZEND_TYPE_NULLABLE) {
					smart_str_appendc(str, '?');
				}
				zend_ast_export_ns_name(str, decl->child[3], 0, indent);
			}
			if (decl->child[2]) {
				smart_str_appends(str, " {\n");
				zend_ast_export_stmt(str, decl->child[2], indent + 1);
				zend_ast_export_indent(str, indent);
				smart_str_appendc(str, '}');
				if (ast->kind != ZEND_AST_CLOSURE) {
					smart_str_appendc(str, '\n');
				}
			} else {
				smart_str_appends(str, ";\n");
			}
			break;
		case ZEND_AST_CLASS:
			decl = (zend_ast_decl *) ast;
			if (decl->flags & ZEND_ACC_INTERFACE) {
				smart_str_appends(str, "interface ");
			} else if (decl->flags & ZEND_ACC_TRAIT) {
				smart_str_appends(str, "trait ");
			} else {
				if (decl->flags & ZEND_ACC_EXPLICIT_ABSTRACT_CLASS) {
					smart_str_appends(str, "abstract ");
				}
				if (decl->flags & ZEND_ACC_FINAL) {
					smart_str_appends(str, "final ");
				}
				smart_str_appends(str, "class ");
			}
			smart_str_appendl(str, ZSTR_VAL(decl->name), ZSTR_LEN(decl->name));
			zend_ast_export_class_no_header(str, decl, indent);
			smart_str_appendc(str, '\n');
			break;

		/* list nodes */
		case ZEND_AST_ARG_LIST:
		case ZEND_AST_EXPR_LIST:
		case ZEND_AST_PARAM_LIST:
simple_list:
			zend_ast_export_list(str, (zend_ast_list*)ast, 1, 20, indent);
			break;
		case ZEND_AST_ARRAY:
			smart_str_appendc(str, '[');
			zend_ast_export_list(str, (zend_ast_list*)ast, 1, 20, indent);
			smart_str_appendc(str, ']');
			break;
		case ZEND_AST_ENCAPS_LIST:
			smart_str_appendc(str, '"');
			zend_ast_export_encaps_list(str, '"', (zend_ast_list*)ast, indent);
			smart_str_appendc(str, '"');
			break;
		case ZEND_AST_STMT_LIST:
		case ZEND_AST_TRAIT_ADAPTATIONS:
			zend_ast_export_stmt(str, ast, indent);
			break;
		case ZEND_AST_IF:
			zend_ast_export_if_stmt(str, (zend_ast_list*)ast, indent);
			break;
		case ZEND_AST_SWITCH_LIST:
		case ZEND_AST_CATCH_LIST:
			zend_ast_export_list(str, (zend_ast_list*)ast, 0, 0, indent);
			break;
		case ZEND_AST_CLOSURE_USES:
			smart_str_appends(str, " use(");
			zend_ast_export_var_list(str, (zend_ast_list*)ast, indent);
			smart_str_appendc(str, ')');
			break;
		case ZEND_AST_PROP_DECL:
			if (ast->attr & ZEND_ACC_PUBLIC) {
				smart_str_appends(str, "public ");
			} else if (ast->attr & ZEND_ACC_PROTECTED) {
				smart_str_appends(str, "protected ");
			} else if (ast->attr & ZEND_ACC_PRIVATE) {
				smart_str_appends(str, "private ");
			}
			if (ast->attr & ZEND_ACC_STATIC) {
				smart_str_appends(str, "static ");
			}
			goto simple_list;
		case ZEND_AST_CONST_DECL:
		case ZEND_AST_CLASS_CONST_DECL:
			smart_str_appends(str, "const ");
			goto simple_list;
		case ZEND_AST_NAME_LIST:
			zend_ast_export_name_list(str, (zend_ast_list*)ast, indent);
			break;
		case ZEND_AST_USE:
			smart_str_appends(str, "use ");
			if (ast->attr == T_FUNCTION) {
				smart_str_appends(str, "function ");
			} else if (ast->attr == T_CONST) {
				smart_str_appends(str, "const ");
			}
			goto simple_list;

		/* 0 child nodes */
		case ZEND_AST_MAGIC_CONST:
			switch (ast->attr) {
				case T_LINE:     APPEND_STR("__LINE__");
				case T_FILE:     APPEND_STR("__FILE__");
				case T_DIR:      APPEND_STR("__DIR__");
				case T_TRAIT_C:  APPEND_STR("__TRAIT__");
				case T_METHOD_C: APPEND_STR("__METHOD__");
				case T_FUNC_C:   APPEND_STR("__FUNCTION__");
				case T_NS_C:     APPEND_STR("__NAMESPACE__");
				case T_CLASS_C:  APPEND_STR("__CLASS__");
				EMPTY_SWITCH_DEFAULT_CASE();
			}
			break;
		case ZEND_AST_TYPE:
			switch (ast->attr) {
				case IS_ARRAY:    APPEND_STR("array");
				case IS_CALLABLE: APPEND_STR("callable");
				EMPTY_SWITCH_DEFAULT_CASE();
			}
			break;

		/* 1 child node */
		case ZEND_AST_VAR:
			smart_str_appendc(str, '$');
			zend_ast_export_var(str, ast->child[0], 0, indent);
			break;
		case ZEND_AST_CONST:
			zend_ast_export_ns_name(str, ast->child[0], 0, indent);
			break;
		case ZEND_AST_UNPACK:
			smart_str_appends(str, "...");
			ast = ast->child[0];
			goto tail_call;
		case ZEND_AST_UNARY_PLUS:  PREFIX_OP("+", 240, 241);
		case ZEND_AST_UNARY_MINUS: PREFIX_OP("-", 240, 241);
		case ZEND_AST_CAST:
			switch (ast->attr) {
				case IS_NULL:      PREFIX_OP("(unset)",  240, 241);
				case _IS_BOOL:     PREFIX_OP("(bool)",   240, 241);
				case IS_LONG:      PREFIX_OP("(int)",    240, 241);
				case IS_DOUBLE:    PREFIX_OP("(double)", 240, 241);
				case IS_STRING:    PREFIX_OP("(string)", 240, 241);
				case IS_ARRAY:     PREFIX_OP("(array)",  240, 241);
				case IS_OBJECT:    PREFIX_OP("(object)", 240, 241);
				EMPTY_SWITCH_DEFAULT_CASE();
			}
			break;
		case ZEND_AST_EMPTY:
			FUNC_OP("empty");
		case ZEND_AST_ISSET:
			FUNC_OP("isset");
		case ZEND_AST_SILENCE:
			PREFIX_OP("@", 240, 241);
		case ZEND_AST_SHELL_EXEC:
			smart_str_appendc(str, '`');
			if (ast->child[0]->kind == ZEND_AST_ENCAPS_LIST) {
				zend_ast_export_encaps_list(str, '`', (zend_ast_list*)ast->child[0], indent);
			} else {
				zval *zv;
				ZEND_ASSERT(ast->child[0]->kind == ZEND_AST_ZVAL);
				zv = zend_ast_get_zval(ast->child[0]);
				ZEND_ASSERT(Z_TYPE_P(zv) == IS_STRING);
				zend_ast_export_qstr(str, '`', Z_STR_P(zv));
			}
			smart_str_appendc(str, '`');
			break;
		case ZEND_AST_CLONE:
			PREFIX_OP("clone ", 270, 271);
		case ZEND_AST_EXIT:
			if (ast->child[0]) {
				FUNC_OP("exit");
			} else {
				APPEND_STR("exit");
			}
			break;
		case ZEND_AST_PRINT:
			PREFIX_OP("print ", 60, 61);
		case ZEND_AST_INCLUDE_OR_EVAL:
			switch (ast->attr) {
				case ZEND_INCLUDE_ONCE: FUNC_OP("include_once");
				case ZEND_INCLUDE:      FUNC_OP("include");
				case ZEND_REQUIRE_ONCE: FUNC_OP("require_once");
				case ZEND_REQUIRE:      FUNC_OP("require");
				case ZEND_EVAL:         FUNC_OP("eval");
				EMPTY_SWITCH_DEFAULT_CASE();
			}
			break;
		case ZEND_AST_UNARY_OP:
			switch (ast->attr) {
				case ZEND_BW_NOT:   PREFIX_OP("~", 240, 241);
				case ZEND_BOOL_NOT: PREFIX_OP("!", 240, 241);
				EMPTY_SWITCH_DEFAULT_CASE();
			}
			break;
		case ZEND_AST_PRE_INC:
			PREFIX_OP("++", 240, 241);
		case ZEND_AST_PRE_DEC:
			PREFIX_OP("--", 240, 241);
		case ZEND_AST_POST_INC:
			POSTFIX_OP("++", 240, 241);
		case ZEND_AST_POST_DEC:
			POSTFIX_OP("--", 240, 241);

		case ZEND_AST_GLOBAL:
			APPEND_NODE_1("global");
		case ZEND_AST_UNSET:
			FUNC_OP("unset");
		case ZEND_AST_RETURN:
			APPEND_NODE_1("return");
		case ZEND_AST_LABEL:
			zend_ast_export_name(str, ast->child[0], 0, indent);
			smart_str_appendc(str, ':');
			break;
		case ZEND_AST_REF:
			smart_str_appendc(str, '&');
			ast = ast->child[0];
			goto tail_call;
		case ZEND_AST_HALT_COMPILER:
			APPEND_STR("__HALT_COMPILER()");
		case ZEND_AST_ECHO:
			APPEND_NODE_1("echo");
		case ZEND_AST_THROW:
			APPEND_NODE_1("throw");
		case ZEND_AST_GOTO:
			smart_str_appends(str, "goto ");
			zend_ast_export_name(str, ast->child[0], 0, indent);
			break;
		case ZEND_AST_BREAK:
			APPEND_NODE_1("break");
		case ZEND_AST_CONTINUE:
			APPEND_NODE_1("continue");

		/* 2 child nodes */
		case ZEND_AST_DIM:
			zend_ast_export_ex(str, ast->child[0], 260, indent);
			smart_str_appendc(str, '[');
			if (ast->child[1]) {
				zend_ast_export_ex(str, ast->child[1], 0, indent);
			}
			smart_str_appendc(str, ']');
			break;
		case ZEND_AST_PROP:
			zend_ast_export_ex(str, ast->child[0], 0, indent);
			smart_str_appends(str, "->");
			zend_ast_export_var(str, ast->child[1], 0, indent);
			break;
		case ZEND_AST_STATIC_PROP:
			zend_ast_export_ns_name(str, ast->child[0], 0, indent);
			smart_str_appends(str, "::$");
			zend_ast_export_var(str, ast->child[1], 0, indent);
			break;
		case ZEND_AST_CALL:
			zend_ast_export_ns_name(str, ast->child[0], 0, indent);
			smart_str_appendc(str, '(');
			zend_ast_export_ex(str, ast->child[1], 0, indent);
			smart_str_appendc(str, ')');
			break;
		case ZEND_AST_CLASS_CONST:
			zend_ast_export_ns_name(str, ast->child[0], 0, indent);
			smart_str_appends(str, "::");
			zend_ast_export_name(str, ast->child[1], 0, indent);
			break;
		case ZEND_AST_ASSIGN:            BINARY_OP(" = ",   90, 91, 90);
		case ZEND_AST_ASSIGN_REF:        BINARY_OP(" =& ",  90, 91, 90);
		case ZEND_AST_ASSIGN_OP:
			switch (ast->attr) {
				case ZEND_ASSIGN_ADD:    BINARY_OP(" += ",  90, 91, 90);
				case ZEND_ASSIGN_SUB:    BINARY_OP(" -= ",  90, 91, 90);
				case ZEND_ASSIGN_MUL:    BINARY_OP(" *= ",  90, 91, 90);
				case ZEND_ASSIGN_DIV:    BINARY_OP(" /= ",  90, 91, 90);
				case ZEND_ASSIGN_MOD:    BINARY_OP(" %= ",  90, 91, 90);
				case ZEND_ASSIGN_SL:     BINARY_OP(" <<= ", 90, 91, 90);
				case ZEND_ASSIGN_SR:     BINARY_OP(" >>= ", 90, 91, 90);
				case ZEND_ASSIGN_CONCAT: BINARY_OP(" .= ",  90, 91, 90);
				case ZEND_ASSIGN_BW_OR:  BINARY_OP(" |= ",  90, 91, 90);
				case ZEND_ASSIGN_BW_AND: BINARY_OP(" &= ",  90, 91, 90);
				case ZEND_ASSIGN_BW_XOR: BINARY_OP(" ^= ",  90, 91, 90);
				case ZEND_ASSIGN_POW:    BINARY_OP(" **= ", 90, 91, 90);
				EMPTY_SWITCH_DEFAULT_CASE();
			}
			break;
		case ZEND_AST_BINARY_OP:
			switch (ast->attr) {
				case ZEND_ADD:                 BINARY_OP(" + ",   200, 200, 201);
				case ZEND_SUB:                 BINARY_OP(" - ",   200, 200, 201);
				case ZEND_MUL:                 BINARY_OP(" * ",   210, 210, 211);
				case ZEND_DIV:                 BINARY_OP(" / ",   210, 210, 211);
				case ZEND_MOD:                 BINARY_OP(" % ",   210, 210, 211);
				case ZEND_SL:                  BINARY_OP(" << ",  190, 190, 191);
				case ZEND_SR:                  BINARY_OP(" >> ",  190, 190, 191);
				case ZEND_CONCAT:              BINARY_OP(" . ",   200, 200, 201);
				case ZEND_BW_OR:               BINARY_OP(" | ",   140, 140, 141);
				case ZEND_BW_AND:              BINARY_OP(" & ",   160, 160, 161);
				case ZEND_BW_XOR:              BINARY_OP(" ^ ",   150, 150, 151);
				case ZEND_IS_IDENTICAL:        BINARY_OP(" === ", 170, 171, 171);
				case ZEND_IS_NOT_IDENTICAL:    BINARY_OP(" !== ", 170, 171, 171);
				case ZEND_IS_EQUAL:            BINARY_OP(" == ",  170, 171, 171);
				case ZEND_IS_NOT_EQUAL:        BINARY_OP(" != ",  170, 171, 171);
				case ZEND_IS_SMALLER:          BINARY_OP(" < ",   180, 181, 181);
				case ZEND_IS_SMALLER_OR_EQUAL: BINARY_OP(" <= ",  180, 181, 181);
				case ZEND_POW:                 BINARY_OP(" ** ",  250, 251, 250);
				case ZEND_BOOL_XOR:            BINARY_OP(" xor ",  40,  40,  41);
				case ZEND_SPACESHIP:           BINARY_OP(" <=> ", 180, 181, 181);
				EMPTY_SWITCH_DEFAULT_CASE();
			}
			break;
		case ZEND_AST_GREATER:                 BINARY_OP(" > ",   180, 181, 181);
		case ZEND_AST_GREATER_EQUAL:           BINARY_OP(" >= ",  180, 181, 181);
		case ZEND_AST_AND:                     BINARY_OP(" && ",  130, 130, 131);
		case ZEND_AST_OR:                      BINARY_OP(" || ",  120, 120, 121);
		case ZEND_AST_ARRAY_ELEM:
			if (ast->child[1]) {
				zend_ast_export_ex(str, ast->child[1], 80, indent);
				smart_str_appends(str, " => ");
			}
			if (ast->attr)
				smart_str_appendc(str, '&');
			zend_ast_export_ex(str, ast->child[0], 80, indent);
			break;
		case ZEND_AST_NEW:
			smart_str_appends(str, "new ");
			if (ast->child[0]->kind == ZEND_AST_CLASS) {
				smart_str_appends(str, "class");
				if (zend_ast_get_list(ast->child[1])->children) {
					smart_str_appendc(str, '(');
					zend_ast_export_ex(str, ast->child[1], 0, indent);
					smart_str_appendc(str, ')');
				}
				zend_ast_export_class_no_header(str, (zend_ast_decl *) ast->child[0], indent);
			} else {
				zend_ast_export_ns_name(str, ast->child[0], 0, indent);
				smart_str_appendc(str, '(');
				zend_ast_export_ex(str, ast->child[1], 0, indent);
				smart_str_appendc(str, ')');
			}
			break;
		case ZEND_AST_INSTANCEOF:
			zend_ast_export_ex(str, ast->child[0], 0, indent);
			smart_str_appends(str, " instanceof ");
			zend_ast_export_ns_name(str, ast->child[1], 0, indent);
			break;
		case ZEND_AST_YIELD:
			if (priority > 70) smart_str_appendc(str, '(');
			smart_str_appends(str, "yield ");
			if (ast->child[0]) {
				if (ast->child[1]) {
					zend_ast_export_ex(str, ast->child[1], 70, indent);
					smart_str_appends(str, " => ");
				}
				zend_ast_export_ex(str, ast->child[0], 70, indent);
			}
			if (priority > 70) smart_str_appendc(str, ')');
			break;
		case ZEND_AST_YIELD_FROM:
			PREFIX_OP("yield from ", 85, 86);
		case ZEND_AST_COALESCE: BINARY_OP(" ?? ", 110, 111, 110);
		case ZEND_AST_STATIC:
			smart_str_appends(str, "static $");
			zend_ast_export_name(str, ast->child[0], 0, indent);
			APPEND_DEFAULT_VALUE(1);
		case ZEND_AST_WHILE:
			smart_str_appends(str, "while (");
			zend_ast_export_ex(str, ast->child[0], 0, indent);
			smart_str_appends(str, ") {\n");
			zend_ast_export_stmt(str, ast->child[1], indent + 1);
			zend_ast_export_indent(str, indent);
			smart_str_appendc(str, '}');
			break;
		case ZEND_AST_DO_WHILE:
			smart_str_appends(str, "do {\n");
			zend_ast_export_stmt(str, ast->child[0], indent + 1);
			zend_ast_export_indent(str, indent);
			smart_str_appends(str, "} while (");
			zend_ast_export_ex(str, ast->child[1], 0, indent);
			smart_str_appendc(str, ')');
			break;

		case ZEND_AST_IF_ELEM:
			if (ast->child[0]) {
				smart_str_appends(str, "if (");
				zend_ast_export_ex(str, ast->child[0], 0, indent);
				smart_str_appends(str, ") {\n");
				zend_ast_export_stmt(str, ast->child[1], indent + 1);
			} else {
				smart_str_appends(str, "else {\n");
				zend_ast_export_stmt(str, ast->child[1], indent + 1);
			}
			zend_ast_export_indent(str, indent);
			smart_str_appendc(str, '}');
			break;
		case ZEND_AST_SWITCH:
			smart_str_appends(str, "switch (");
			zend_ast_export_ex(str, ast->child[0], 0, indent);
			smart_str_appends(str, ") {\n");
			zend_ast_export_ex(str, ast->child[1], 0, indent + 1);
			zend_ast_export_indent(str, indent);
			smart_str_appendc(str, '}');
			break;
		case ZEND_AST_SWITCH_CASE:
			zend_ast_export_indent(str, indent);
			if (ast->child[0]) {
				smart_str_appends(str, "case ");
				zend_ast_export_ex(str, ast->child[0], 0, indent);
				smart_str_appends(str, ":\n");
			} else {
				smart_str_appends(str, "default:\n");
			}
			zend_ast_export_stmt(str, ast->child[1], indent + 1);
			break;
		case ZEND_AST_DECLARE:
			smart_str_appends(str, "declare(");
			ZEND_ASSERT(ast->child[0]->kind == ZEND_AST_CONST_DECL);
			zend_ast_export_list(str, (zend_ast_list*)ast->child[0], 1, 0, indent);
			smart_str_appendc(str, ')');
			if (ast->child[1]) {
				smart_str_appends(str, " {\n");
				zend_ast_export_stmt(str, ast->child[1], indent + 1);
				zend_ast_export_indent(str, indent);
				smart_str_appendc(str, '}');
			} else {
				smart_str_appendc(str, ';');
			}
			break;
		case ZEND_AST_PROP_ELEM:
			smart_str_appendc(str, '$');
			/* break missing intentionally */
		case ZEND_AST_CONST_ELEM:
			zend_ast_export_name(str, ast->child[0], 0, indent);
			APPEND_DEFAULT_VALUE(1);
		case ZEND_AST_USE_TRAIT:
			smart_str_appends(str, "use ");
			zend_ast_export_ex(str, ast->child[0], 0, indent);
			if (ast->child[1]) {
				smart_str_appends(str, " {\n");
				zend_ast_export_ex(str, ast->child[1], 0, indent + 1);
				zend_ast_export_indent(str, indent);
				smart_str_appends(str, "}");
			} else {
				smart_str_appends(str, ";");
			}
			break;
		case ZEND_AST_TRAIT_PRECEDENCE:
			zend_ast_export_ex(str, ast->child[0], 0, indent);
			smart_str_appends(str, " insteadof ");
			zend_ast_export_ex(str, ast->child[1], 0, indent);
			break;
		case ZEND_AST_METHOD_REFERENCE:
			if (ast->child[0]) {
				zend_ast_export_name(str, ast->child[0], 0, indent);
				smart_str_appends(str, "::");
			}
			zend_ast_export_name(str, ast->child[1], 0, indent);
			break;
		case ZEND_AST_NAMESPACE:
			smart_str_appends(str, "namespace");
			if (ast->child[0]) {
				smart_str_appendc(str, ' ');
				zend_ast_export_name(str, ast->child[0], 0, indent);
			}
			if (ast->child[1]) {
				smart_str_appends(str, " {\n");
				zend_ast_export_stmt(str, ast->child[1], indent + 1);
				zend_ast_export_indent(str, indent);
				smart_str_appends(str, "}\n");
			} else {
				smart_str_appendc(str, ';');
			}
			break;
		case ZEND_AST_USE_ELEM:
		case ZEND_AST_TRAIT_ALIAS:
			zend_ast_export_name(str, ast->child[0], 0, indent);
			if (ast->attr & ZEND_ACC_PUBLIC) {
				smart_str_appends(str, " as public");
			} else if (ast->attr & ZEND_ACC_PROTECTED) {
				smart_str_appends(str, " as protected");
			} else if (ast->attr & ZEND_ACC_PRIVATE) {
				smart_str_appends(str, " as private");
			} else if (ast->child[1]) {
				smart_str_appends(str, " as");
			}
			if (ast->child[1]) {
				smart_str_appendc(str, ' ');
				zend_ast_export_name(str, ast->child[1], 0, indent);
			}
			break;

		/* 3 child nodes */
		case ZEND_AST_METHOD_CALL:
			zend_ast_export_ex(str, ast->child[0], 0, indent);
			smart_str_appends(str, "->");
			zend_ast_export_var(str, ast->child[1], 0, indent);
			smart_str_appendc(str, '(');
			zend_ast_export_ex(str, ast->child[2], 0, indent);
			smart_str_appendc(str, ')');
			break;
		case ZEND_AST_STATIC_CALL:
			zend_ast_export_ns_name(str, ast->child[0], 0, indent);
			smart_str_appends(str, "::");
			zend_ast_export_var(str, ast->child[1], 0, indent);
			smart_str_appendc(str, '(');
			zend_ast_export_ex(str, ast->child[2], 0, indent);
			smart_str_appendc(str, ')');
			break;
		case ZEND_AST_CONDITIONAL:
			if (priority > 100) smart_str_appendc(str, '(');
			zend_ast_export_ex(str, ast->child[0], 100, indent);
			if (ast->child[1]) {
				smart_str_appends(str, " ? ");
				zend_ast_export_ex(str, ast->child[1], 101, indent);
				smart_str_appends(str, " : ");
			} else {
				smart_str_appends(str, " ?: ");
			}
			zend_ast_export_ex(str, ast->child[2], 101, indent);
			if (priority > 100) smart_str_appendc(str, ')');
			break;

		case ZEND_AST_TRY:
			smart_str_appends(str, "try {\n");
			zend_ast_export_stmt(str, ast->child[0], indent + 1);
			zend_ast_export_indent(str, indent);
			zend_ast_export_ex(str, ast->child[1], 0, indent);
			if (ast->child[2]) {
				smart_str_appends(str, "} finally {\n");
				zend_ast_export_stmt(str, ast->child[2], indent + 1);
				zend_ast_export_indent(str, indent);
			}
			smart_str_appendc(str, '}');
			break;
		case ZEND_AST_CATCH:
			smart_str_appends(str, "} catch (");
			zend_ast_export_catch_name_list(str, zend_ast_get_list(ast->child[0]), indent);
			smart_str_appends(str, " $");
			zend_ast_export_var(str, ast->child[1], 0, indent);
			smart_str_appends(str, ") {\n");
			zend_ast_export_stmt(str, ast->child[2], indent + 1);
			zend_ast_export_indent(str, indent);
			break;
		case ZEND_AST_PARAM:
			if (ast->child[0]) {
				if (ast->child[0]->attr & ZEND_TYPE_NULLABLE) {
					smart_str_appendc(str, '?');
				}
				zend_ast_export_ns_name(str, ast->child[0], 0, indent);
				smart_str_appendc(str, ' ');
			}
			if (ast->attr & ZEND_PARAM_REF) {
				smart_str_appendc(str, '&');
			}
			if (ast->attr & ZEND_PARAM_VARIADIC) {
				smart_str_appends(str, "...");
			}
			smart_str_appendc(str, '$');
			zend_ast_export_name(str, ast->child[1], 0, indent);
			APPEND_DEFAULT_VALUE(2);

		/* 4 child nodes */
		case ZEND_AST_FOR:
			smart_str_appends(str, "for (");
			zend_ast_export_ex(str, ast->child[0], 0, indent);
			smart_str_appendc(str, ';');
			if (ast->child[1]) {
				smart_str_appendc(str, ' ');
				zend_ast_export_ex(str, ast->child[1], 0, indent);
			}
			smart_str_appendc(str, ';');
			if (ast->child[2]) {
				smart_str_appendc(str, ' ');
				zend_ast_export_ex(str, ast->child[2], 0, indent);
			}
			smart_str_appends(str, ") {\n");
			zend_ast_export_stmt(str, ast->child[3], indent + 1);
			zend_ast_export_indent(str, indent);
			smart_str_appendc(str, '}');
			break;
		case ZEND_AST_FOREACH:
			smart_str_appends(str, "foreach (");
			zend_ast_export_ex(str, ast->child[0], 0, indent);
			smart_str_appends(str, " as ");
			if (ast->child[2]) {
				zend_ast_export_ex(str, ast->child[2], 0, indent);
				smart_str_appends(str, " => ");
			}
			zend_ast_export_ex(str, ast->child[1], 0, indent);
			smart_str_appends(str, ") {\n");
			zend_ast_export_stmt(str, ast->child[3], indent + 1);
			zend_ast_export_indent(str, indent);
			smart_str_appendc(str, '}');
			break;
		EMPTY_SWITCH_DEFAULT_CASE();
	}
	return;

binary_op:
	if (priority > p) smart_str_appendc(str, '(');
	zend_ast_export_ex(str, ast->child[0], pl, indent);
	smart_str_appends(str, op);
	zend_ast_export_ex(str, ast->child[1], pr, indent);
	if (priority > p) smart_str_appendc(str, ')');
	return;

prefix_op:
	if (priority > p) smart_str_appendc(str, '(');
	smart_str_appends(str, op);
	zend_ast_export_ex(str, ast->child[0], pl, indent);
	if (priority > p) smart_str_appendc(str, ')');
	return;

postfix_op:
	if (priority > p) smart_str_appendc(str, '(');
	zend_ast_export_ex(str, ast->child[0], pl, indent);
	smart_str_appends(str, op);
	if (priority > p) smart_str_appendc(str, ')');
	return;

func_op:
	smart_str_appends(str, op);
	smart_str_appendc(str, '(');
	zend_ast_export_ex(str, ast->child[0], 0, indent);
	smart_str_appendc(str, ')');
	return;

append_node_1:
	smart_str_appends(str, op);
	if (ast->child[0]) {
		smart_str_appendc(str, ' ');
		ast = ast->child[0];
		goto tail_call;
	}
	return;

append_str:
	smart_str_appends(str, op);
	return;

append_default_value:
	if (ast->child[p]) {
		smart_str_appends(str, " = ");
		ast = ast->child[p];
		goto tail_call;
	}
	return;
}

ZEND_API ZEND_COLD zend_string *zend_ast_export(const char *prefix, zend_ast *ast, const char *suffix)
{
	smart_str str = {0};

	smart_str_appends(&str, prefix);
	zend_ast_export_ex(&str, ast, 0, 0);
	smart_str_appends(&str, suffix);
	smart_str_0(&str);
	return str.s;
}

/*
 * Local variables:
 * tab-width: 4
 * c-basic-offset: 4
 * indent-tabs-mode: t
 * End:
 * vim600: sw=4 ts=4 fdm=marker
 * vim<600: sw=4 ts=4
 */<|MERGE_RESOLUTION|>--- conflicted
+++ resolved
@@ -995,16 +995,12 @@
 	return 1;
 }
 
-<<<<<<< HEAD
+static ZEND_COLD int zend_ast_var_needs_braces(char ch)
+{
+	return ch == '[' || zend_ast_valid_var_char(ch);
+}
+
 static ZEND_COLD void zend_ast_export_var(smart_str *str, zend_ast *ast, int priority, int indent)
-=======
-static ZEND_COLD int zend_ast_var_needs_braces(char ch)
-{
-	return ch == '[' || zend_ast_valid_var_char(ch);
-}
-
-static void zend_ast_export_var(smart_str *str, zend_ast *ast, int priority, int indent)
->>>>>>> f7327b62
 {
 	if (ast->kind == ZEND_AST_ZVAL) {
 		zval *zv = zend_ast_get_zval(ast);
