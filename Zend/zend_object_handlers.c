/*
   +----------------------------------------------------------------------+
   | Zend Engine                                                          |
   +----------------------------------------------------------------------+
   | Copyright (c) 1998-2012 Zend Technologies Ltd. (http://www.zend.com) |
   +----------------------------------------------------------------------+
   | This source file is subject to version 2.00 of the Zend license,     |
   | that is bundled with this package in the file LICENSE, and is        |
   | available through the world-wide-web at the following url:           |
   | http://www.zend.com/license/2_00.txt.                                |
   | If you did not receive a copy of the Zend license and are unable to  |
   | obtain it through the world-wide-web, please send a note to          |
   | license@zend.com so we can mail you a copy immediately.              |
   +----------------------------------------------------------------------+
   | Authors: Andi Gutmans <andi@zend.com>                                |
   |          Zeev Suraski <zeev@zend.com>                                |
   +----------------------------------------------------------------------+
*/

/* $Id$ */

#include "zend.h"
#include "zend_globals.h"
#include "zend_variables.h"
#include "zend_API.h"
#include "zend_objects.h"
#include "zend_objects_API.h"
#include "zend_object_handlers.h"
#include "zend_interfaces.h"
#include "zend_closures.h"
#include "zend_compile.h"

#define DEBUG_OBJECT_HANDLERS 0

#define Z_OBJ_P(zval_p) \
	((zend_object*)(EG(objects_store).object_buckets[Z_OBJ_HANDLE_P(zval_p)].bucket.obj.object))

/*
  __X accessors explanation:

  if we have __get and property that is not part of the properties array is
  requested, we call __get handler. If it fails, we return uninitialized.

  if we have __set and property that is not part of the properties array is
  set, we call __set handler. If it fails, we do not change the array.

  for both handlers above, when we are inside __get/__set, no further calls for
  __get/__set for this property of this object will be made, to prevent endless
  recursion and enable accessors to change properties array.

  if we have __call and method which is not part of the class function table is
  called, we cal __call handler.
*/

ZEND_API void rebuild_object_properties(zend_object *zobj) /* {{{ */
{
	if (!zobj->properties) {
		HashPosition pos;
		zend_property_info *prop_info;
		zend_class_entry *ce = zobj->ce;

		ALLOC_HASHTABLE(zobj->properties);
		zend_hash_init(zobj->properties, 0, NULL, ZVAL_PTR_DTOR, 0);
		if (ce->default_properties_count) {
			for (zend_hash_internal_pointer_reset_ex(&ce->properties_info, &pos);
			     zend_hash_get_current_data_ex(&ce->properties_info, (void**)&prop_info, &pos) == SUCCESS;
			     zend_hash_move_forward_ex(&ce->properties_info, &pos)) {
				if (/*prop_info->ce == ce &&*/
				    (prop_info->flags & ZEND_ACC_STATIC) == 0 &&
				    prop_info->offset >= 0 &&
				    zobj->properties_table[prop_info->offset]) {
					zend_hash_quick_add(zobj->properties, prop_info->name, prop_info->name_length+1, prop_info->h, (void**)&zobj->properties_table[prop_info->offset], sizeof(zval*), (void**)&zobj->properties_table[prop_info->offset]);
				}
			}
			while (ce->parent && ce->parent->default_properties_count) {
				ce = ce->parent;
				for (zend_hash_internal_pointer_reset_ex(&ce->properties_info, &pos);
				     zend_hash_get_current_data_ex(&ce->properties_info, (void**)&prop_info, &pos) == SUCCESS;
				     zend_hash_move_forward_ex(&ce->properties_info, &pos)) {
					if (prop_info->ce == ce &&
					    (prop_info->flags & ZEND_ACC_STATIC) == 0 &&
					    (prop_info->flags & ZEND_ACC_PRIVATE) != 0 &&
					    prop_info->offset >= 0 &&
						zobj->properties_table[prop_info->offset]) {
						zend_hash_quick_add(zobj->properties, prop_info->name, prop_info->name_length+1, prop_info->h, (void**)&zobj->properties_table[prop_info->offset], sizeof(zval*), (void**)&zobj->properties_table[prop_info->offset]);
					}
				}
			}
		}
	}
}
/* }}} */

ZEND_API HashTable *zend_std_get_properties(zval *object TSRMLS_DC) /* {{{ */
{
	zend_object *zobj;
	zobj = Z_OBJ_P(object);
	if (!zobj->properties) {
		rebuild_object_properties(zobj);
	}
	return zobj->properties;
}
/* }}} */

ZEND_API HashTable *zend_std_get_gc(zval *object, zval ***table, int *n TSRMLS_DC) /* {{{ */
{
	if (Z_OBJ_HANDLER_P(object, get_properties) != zend_std_get_properties) {
		*table = NULL;
		*n = 0;
		return Z_OBJ_HANDLER_P(object, get_properties)(object TSRMLS_CC);
	} else {
		zend_object *zobj = Z_OBJ_P(object);

		if (zobj->properties) {
			*table = NULL;
			*n = 0;
			return zobj->properties;
		} else {
			*table = zobj->properties_table;
			*n = zobj->ce->default_properties_count;
			return NULL;
		}
	}
}
/* }}} */

ZEND_API HashTable *zend_std_get_debug_info(zval *object, int *is_temp TSRMLS_DC) /* {{{ */
{
	*is_temp = 0;
	return zend_std_get_properties(object TSRMLS_CC);
}
/* }}} */

static zval *zend_std_call_getter(zval *object, zval *member TSRMLS_DC) /* {{{ */
{
	zval *retval = NULL;
	zend_class_entry *ce = Z_OBJCE_P(object);

	/* __get handler is called with one argument:
	      property name

	   it should return whether the call was successfull or not
	*/

	SEPARATE_ARG_IF_REF(member);

	zend_call_method_with_1_params(&object, ce, &ce->__get, ZEND_GET_FUNC_NAME, &retval, member);

	zval_ptr_dtor(&member);

	if (retval) {
		Z_DELREF_P(retval);
	}

	return retval;
}
/* }}} */

static int zend_std_call_setter(zval *object, zval *member, zval *value TSRMLS_DC) /* {{{ */
{
	zval *retval = NULL;
	int result;
	zend_class_entry *ce = Z_OBJCE_P(object);

	SEPARATE_ARG_IF_REF(member);
	Z_ADDREF_P(value);

	/* __set handler is called with two arguments:
	     property name
	     value to be set

	   it should return whether the call was successfull or not
	*/
	zend_call_method_with_2_params(&object, ce, &ce->__set, ZEND_SET_FUNC_NAME, &retval, member, value);

	zval_ptr_dtor(&member);
	zval_ptr_dtor(&value);

	if (retval) {
		result = i_zend_is_true(retval) ? SUCCESS : FAILURE;
		zval_ptr_dtor(&retval);
		return result;
	} else {
		return FAILURE;
	}
}
/* }}} */

static void zend_std_call_unsetter(zval *object, zval *member TSRMLS_DC) /* {{{ */
{
	zend_class_entry *ce = Z_OBJCE_P(object);

	/* __unset handler is called with one argument:
	      property name
	*/

	SEPARATE_ARG_IF_REF(member);

	zend_call_method_with_1_params(&object, ce, &ce->__unset, ZEND_UNSET_FUNC_NAME, NULL, member);

	zval_ptr_dtor(&member);
}
/* }}} */

static zval *zend_std_call_issetter(zval *object, zval *member TSRMLS_DC) /* {{{ */
{
	zval *retval = NULL;
	zend_class_entry *ce = Z_OBJCE_P(object);

	/* __isset handler is called with one argument:
	      property name

	   it should return whether the property is set or not
	*/

	SEPARATE_ARG_IF_REF(member);

	zend_call_method_with_1_params(&object, ce, &ce->__isset, ZEND_ISSET_FUNC_NAME, &retval, member);

	zval_ptr_dtor(&member);

	return retval;
}
/* }}} */

static zend_always_inline int zend_verify_property_access(zend_property_info *property_info, zend_class_entry *ce TSRMLS_DC) /* {{{ */
{
	switch (property_info->flags & ZEND_ACC_PPP_MASK) {
		case ZEND_ACC_PUBLIC:
			return 1;
		case ZEND_ACC_PROTECTED:
			return zend_check_protected(property_info->ce, EG(scope));
		case ZEND_ACC_PRIVATE:
			if ((ce==EG(scope) || property_info->ce == EG(scope)) && EG(scope)) {
				return 1;
			} else {
				return 0;
			}
			break;
	}
	return 0;
}
/* }}} */

static zend_always_inline zend_bool is_derived_class(zend_class_entry *child_class, zend_class_entry *parent_class) /* {{{ */
{
	child_class = child_class->parent;
	while (child_class) {
		if (child_class == parent_class) {
			return 1;
		}
		child_class = child_class->parent;
	}

	return 0;
}
/* }}} */

static zend_always_inline struct _zend_property_info *zend_get_property_info_quick(zend_class_entry *ce, zval *member, int silent, const zend_literal *key TSRMLS_DC) /* {{{ */
{
	zend_property_info *property_info;
	zend_property_info *scope_property_info;
	zend_bool denied_access = 0;
	ulong h;

	if (key && (property_info = CACHED_POLYMORPHIC_PTR(key->cache_slot, ce)) != NULL) {
		return property_info;
	}

	if (UNEXPECTED(Z_STRVAL_P(member)[0] == '\0')) {
		if (!silent) {
			if (Z_STRLEN_P(member) == 0) {
				zend_error_noreturn(E_ERROR, "Cannot access empty property");
			} else {
				zend_error_noreturn(E_ERROR, "Cannot access property started with '\\0'");
			}
		}
		return NULL;
	}
	property_info = NULL;
	h = key ? key->hash_value : zend_get_hash_value(Z_STRVAL_P(member), Z_STRLEN_P(member) + 1);
	if (zend_hash_quick_find(&ce->properties_info, Z_STRVAL_P(member), Z_STRLEN_P(member)+1, h, (void **) &property_info)==SUCCESS) {
		if (UNEXPECTED((property_info->flags & ZEND_ACC_SHADOW) != 0)) {
			/* if it's a shadow - go to access it's private */
			property_info = NULL;
		} else {
			if (EXPECTED(zend_verify_property_access(property_info, ce TSRMLS_CC) != 0)) {
				if (EXPECTED((property_info->flags & ZEND_ACC_CHANGED) != 0)
					&& EXPECTED(!(property_info->flags & ZEND_ACC_PRIVATE))) {
					/* We still need to make sure that we're not in a context
					 * where the right property is a different 'statically linked' private
					 * continue checking below...
					 */
				} else {
					if (UNEXPECTED((property_info->flags & ZEND_ACC_STATIC) != 0) && !silent) {
						zend_error(E_STRICT, "Accessing static property %s::$%s as non static", ce->name, Z_STRVAL_P(member));
					}
					if (key) {
						CACHE_POLYMORPHIC_PTR(key->cache_slot, ce, property_info);
					}
					return property_info;
				}
			} else {
				/* Try to look in the scope instead */
				denied_access = 1;
			}
		}
	}
	if (EG(scope) != ce
		&& EG(scope)
		&& is_derived_class(ce, EG(scope))
		&& zend_hash_quick_find(&EG(scope)->properties_info, Z_STRVAL_P(member), Z_STRLEN_P(member)+1, h, (void **) &scope_property_info)==SUCCESS
		&& scope_property_info->flags & ZEND_ACC_PRIVATE) {
		if (key) {
			CACHE_POLYMORPHIC_PTR(key->cache_slot, ce, scope_property_info);
		}
		return scope_property_info;
	} else if (property_info) {
		if (UNEXPECTED(denied_access != 0)) {
			/* Information was available, but we were denied access.  Error out. */
			if (!silent) {
				zend_error_noreturn(E_ERROR, "Cannot access %s property %s::$%s", zend_visibility_string(property_info->flags), ce->name, Z_STRVAL_P(member));
			}
			return NULL;
		} else {
			/* fall through, return property_info... */
			if (key) {
				CACHE_POLYMORPHIC_PTR(key->cache_slot, ce, property_info);
			}
		}
	} else {
		EG(std_property_info).flags = ZEND_ACC_PUBLIC;
		EG(std_property_info).name = Z_STRVAL_P(member);
		EG(std_property_info).name_length = Z_STRLEN_P(member);
		EG(std_property_info).h = h;
		EG(std_property_info).ce = ce;
		EG(std_property_info).offset = -1;
		property_info = &EG(std_property_info);
	}
	return property_info;
}
/* }}} */

ZEND_API struct _zend_property_info *zend_get_property_info(zend_class_entry *ce, zval *member, int silent TSRMLS_DC) /* {{{ */
{
	return zend_get_property_info_quick(ce, member, silent, NULL TSRMLS_CC);
}
/* }}} */

ZEND_API int zend_check_property_access(zend_object *zobj, const char *prop_info_name, int prop_info_name_len TSRMLS_DC) /* {{{ */
{
	zend_property_info *property_info;
	const char *class_name, *prop_name;
	zval member;

	zend_unmangle_property_name(prop_info_name, prop_info_name_len, &class_name, &prop_name);
	ZVAL_STRING(&member, prop_name, 0);
	property_info = zend_get_property_info_quick(zobj->ce, &member, 1, NULL TSRMLS_CC);
	if (!property_info) {
		return FAILURE;
	}
	if (class_name && class_name[0] != '*') {
		if (!(property_info->flags & ZEND_ACC_PRIVATE)) {
			/* we we're looking for a private prop but found a non private one of the same name */
			return FAILURE;
		} else if (strcmp(prop_info_name+1, property_info->name+1)) {
			/* we we're looking for a private prop but found a private one of the same name but another class */
			return FAILURE;
		}
	}
	return zend_verify_property_access(property_info, zobj->ce TSRMLS_CC) ? SUCCESS : FAILURE;
}
/* }}} */

static int zend_get_property_guard(zend_object *zobj, zend_property_info *property_info, zval *member, zend_guard **pguard) /* {{{ */
{
	zend_property_info info;
	zend_guard stub;

	if (!property_info) {
		property_info = &info;
		info.name = Z_STRVAL_P(member);
		info.name_length = Z_STRLEN_P(member);
		info.h = zend_get_hash_value(Z_STRVAL_P(member), Z_STRLEN_P(member) + 1);
	}
	if (!zobj->guards) {
		ALLOC_HASHTABLE(zobj->guards);
		zend_hash_init(zobj->guards, 0, NULL, NULL, 0);
	} else if (zend_hash_quick_find(zobj->guards, property_info->name, property_info->name_length+1, property_info->h, (void **) pguard) == SUCCESS) {
		return SUCCESS;
	}
	stub.in_get = 0;
	stub.in_set = 0;
	stub.in_unset = 0;
	stub.in_isset = 0;
	return zend_hash_quick_add(zobj->guards, property_info->name, property_info->name_length+1, property_info->h, (void**)&stub, sizeof(stub), (void**) pguard);
}
/* }}} */

zval *zend_std_read_property(zval *object, zval *member, int type, const zend_literal *key TSRMLS_DC) /* {{{ */
{
	zend_object *zobj;
	zval *tmp_member = NULL;
	zval **retval;
	zval *rv = NULL;
	zend_property_info *property_info;
	int silent;

	silent = (type == BP_VAR_IS);
	zobj = Z_OBJ_P(object);

	if (UNEXPECTED(Z_TYPE_P(member) != IS_STRING)) {
		ALLOC_ZVAL(tmp_member);
		*tmp_member = *member;
		INIT_PZVAL(tmp_member);
		zval_copy_ctor(tmp_member);
		convert_to_string(tmp_member);
		member = tmp_member;
		key = NULL;
	}

#if DEBUG_OBJECT_HANDLERS
	fprintf(stderr, "Read object #%d property: %s\n", Z_OBJ_HANDLE_P(object), Z_STRVAL_P(member));
#endif

	/* make zend_get_property_info silent if we have getter - we may want to use it */
	property_info = zend_get_property_info_quick(zobj->ce, member, (zobj->ce->__get != NULL), key TSRMLS_CC);

	if (UNEXPECTED(!property_info) ||
	    ((EXPECTED((property_info->flags & ZEND_ACC_STATIC) == 0) &&
	     property_info->offset >= 0) ?
	        (zobj->properties ?
	            ((retval = (zval**)zobj->properties_table[property_info->offset]) == NULL) :
	            (*(retval = &zobj->properties_table[property_info->offset]) == NULL)) :
	        (UNEXPECTED(!zobj->properties) ||
	          UNEXPECTED(zend_hash_quick_find(zobj->properties, property_info->name, property_info->name_length+1, property_info->h, (void **) &retval) == FAILURE)))) {
		zend_guard *guard = NULL;

		if (zobj->ce->__get &&
		    zend_get_property_guard(zobj, property_info, member, &guard) == SUCCESS &&
		    !guard->in_get) {
			/* have getter - try with it! */
			Z_ADDREF_P(object);
			if (PZVAL_IS_REF(object)) {
				SEPARATE_ZVAL(&object);
			}
			guard->in_get = 1; /* prevent circular getting */
			rv = zend_std_call_getter(object, member TSRMLS_CC);
			guard->in_get = 0;

			if (rv) {
				retval = &rv;
				if (!Z_ISREF_P(rv) &&
				    (type == BP_VAR_W || type == BP_VAR_RW  || type == BP_VAR_UNSET)) {
					if (Z_REFCOUNT_P(rv) > 0) {
						zval *tmp = rv;

						ALLOC_ZVAL(rv);
						*rv = *tmp;
						zval_copy_ctor(rv);
						Z_UNSET_ISREF_P(rv);
						Z_SET_REFCOUNT_P(rv, 0);
					}
					if (UNEXPECTED(Z_TYPE_P(rv) != IS_OBJECT)) {
						zend_error(E_NOTICE, "Indirect modification of overloaded property %s::$%s has no effect", zobj->ce->name, Z_STRVAL_P(member));
					}
				}
			} else {
				retval = &EG(uninitialized_zval_ptr);
			}
			if (EXPECTED(*retval != object)) {
				zval_ptr_dtor(&object);
			} else {
				Z_DELREF_P(object);
			}
		} else {
			if (zobj->ce->__get && guard && guard->in_get == 1) {
				if (Z_STRVAL_P(member)[0] == '\0') {
					if (Z_STRLEN_P(member) == 0) {
						zend_error(E_ERROR, "Cannot access empty property");
					} else {
						zend_error(E_ERROR, "Cannot access property started with '\\0'");
					}
				}
			}
			if (!silent) {
				zend_error(E_NOTICE,"Undefined property: %s::$%s", zobj->ce->name, Z_STRVAL_P(member));
			}
			retval = &EG(uninitialized_zval_ptr);
		}
	}
	if (UNEXPECTED(tmp_member != NULL)) {
		Z_ADDREF_PP(retval);
		zval_ptr_dtor(&tmp_member);
		Z_DELREF_PP(retval);
	}
	return *retval;
}
/* }}} */

ZEND_API void zend_std_write_property(zval *object, zval *member, zval *value, const zend_literal *key TSRMLS_DC) /* {{{ */
{
	zend_object *zobj;
	zval *tmp_member = NULL;
	zval **variable_ptr;
	zend_property_info *property_info;

	zobj = Z_OBJ_P(object);

 	if (UNEXPECTED(Z_TYPE_P(member) != IS_STRING)) {
 		ALLOC_ZVAL(tmp_member);
		*tmp_member = *member;
		INIT_PZVAL(tmp_member);
		zval_copy_ctor(tmp_member);
		convert_to_string(tmp_member);
		member = tmp_member;
		key = NULL;
	}

	property_info = zend_get_property_info_quick(zobj->ce, member, (zobj->ce->__set != NULL), key TSRMLS_CC);

	if (EXPECTED(property_info != NULL) &&
	    ((EXPECTED((property_info->flags & ZEND_ACC_STATIC) == 0) &&
	     property_info->offset >= 0) ?
	        (zobj->properties ?
	            ((variable_ptr = (zval**)zobj->properties_table[property_info->offset]) != NULL) :
	            (*(variable_ptr = &zobj->properties_table[property_info->offset]) != NULL)) :
	        (EXPECTED(zobj->properties != NULL) &&
	          EXPECTED(zend_hash_quick_find(zobj->properties, property_info->name, property_info->name_length+1, property_info->h, (void **) &variable_ptr) == SUCCESS)))) {
		/* if we already have this value there, we don't actually need to do anything */
		if (EXPECTED(*variable_ptr != value)) {
			/* if we are assigning reference, we shouldn't move it, but instead assign variable
			   to the same pointer */
			if (PZVAL_IS_REF(*variable_ptr)) {
				zval garbage = **variable_ptr; /* old value should be destroyed */

				/* To check: can't *variable_ptr be some system variable like error_zval here? */
				Z_TYPE_PP(variable_ptr) = Z_TYPE_P(value);
				(*variable_ptr)->value = value->value;
				if (Z_REFCOUNT_P(value) > 0) {
					zval_copy_ctor(*variable_ptr);
				}
				zval_dtor(&garbage);
			} else {
				zval *garbage = *variable_ptr;

				/* if we assign referenced variable, we should separate it */
				Z_ADDREF_P(value);
				if (PZVAL_IS_REF(value)) {
					SEPARATE_ZVAL(&value);
				}
				*variable_ptr = value;
				zval_ptr_dtor(&garbage);
			}
		}
	} else {
		zend_guard *guard = NULL;

		if (zobj->ce->__set &&
		    zend_get_property_guard(zobj, property_info, member, &guard) == SUCCESS &&
		    !guard->in_set) {
			Z_ADDREF_P(object);
			if (PZVAL_IS_REF(object)) {
				SEPARATE_ZVAL(&object);
			}
			guard->in_set = 1; /* prevent circular setting */
			if (zend_std_call_setter(object, member, value TSRMLS_CC) != SUCCESS) {
				/* for now, just ignore it - __set should take care of warnings, etc. */
			}
			guard->in_set = 0;
			zval_ptr_dtor(&object);
		} else if (EXPECTED(property_info != NULL)) {
			/* if we assign referenced variable, we should separate it */
			Z_ADDREF_P(value);
			if (PZVAL_IS_REF(value)) {
				SEPARATE_ZVAL(&value);
			}
			if (EXPECTED((property_info->flags & ZEND_ACC_STATIC) == 0) &&
			    property_info->offset >= 0) {
					if (!zobj->properties) {
						zobj->properties_table[property_info->offset] = value;
					} else if (zobj->properties_table[property_info->offset]) {
						*(zval**)zobj->properties_table[property_info->offset] = value;
					} else {
						zend_hash_quick_update(zobj->properties, property_info->name, property_info->name_length+1, property_info->h, &value, sizeof(zval *), (void**)&zobj->properties_table[property_info->offset]);
					}
				} else {
					if (!zobj->properties) {
					rebuild_object_properties(zobj);
				}
				zend_hash_quick_update(zobj->properties, property_info->name, property_info->name_length+1, property_info->h, &value, sizeof(zval *), NULL);
			}
		} else if (zobj->ce->__set && guard && guard->in_set == 1) {
			if (Z_STRVAL_P(member)[0] == '\0') {
				if (Z_STRLEN_P(member) == 0) {
					zend_error(E_ERROR, "Cannot access empty property");
				} else {
					zend_error(E_ERROR, "Cannot access property started with '\\0'");
				}
			}
		}
	}

	if (UNEXPECTED(tmp_member != NULL)) {
		zval_ptr_dtor(&tmp_member);
	}
}
/* }}} */

zval *zend_std_read_dimension(zval *object, zval *offset, int type TSRMLS_DC) /* {{{ */
{
	zend_class_entry *ce = Z_OBJCE_P(object);
	zval *retval;

	if (EXPECTED(instanceof_function_ex(ce, zend_ce_arrayaccess, 1 TSRMLS_CC) != 0)) {
		if(offset == NULL) {
			/* [] construct */
			ALLOC_INIT_ZVAL(offset);
		} else {
			SEPARATE_ARG_IF_REF(offset);
		}
		zend_call_method_with_1_params(&object, ce, NULL, "offsetget", &retval, offset);

		zval_ptr_dtor(&offset);

		if (UNEXPECTED(!retval)) {
			if (UNEXPECTED(!EG(exception))) {
				zend_error_noreturn(E_ERROR, "Undefined offset for object of type %s used as array", ce->name);
			}
			return 0;
		}

		/* Undo PZVAL_LOCK() */
		Z_DELREF_P(retval);

		return retval;
	} else {
		zend_error_noreturn(E_ERROR, "Cannot use object of type %s as array", ce->name);
		return 0;
	}
}
/* }}} */

static void zend_std_write_dimension(zval *object, zval *offset, zval *value TSRMLS_DC) /* {{{ */
{
	zend_class_entry *ce = Z_OBJCE_P(object);

	if (EXPECTED(instanceof_function_ex(ce, zend_ce_arrayaccess, 1 TSRMLS_CC) != 0)) {
		if (!offset) {
			ALLOC_INIT_ZVAL(offset);
		} else {
			SEPARATE_ARG_IF_REF(offset);
		}
		zend_call_method_with_2_params(&object, ce, NULL, "offsetset", NULL, offset, value);
		zval_ptr_dtor(&offset);
	} else {
		zend_error_noreturn(E_ERROR, "Cannot use object of type %s as array", ce->name);
	}
}
/* }}} */

static int zend_std_has_dimension(zval *object, zval *offset, int check_empty TSRMLS_DC) /* {{{ */
{
	zend_class_entry *ce = Z_OBJCE_P(object);
	zval *retval;
	int result;

	if (EXPECTED(instanceof_function_ex(ce, zend_ce_arrayaccess, 1 TSRMLS_CC) != 0)) {
		SEPARATE_ARG_IF_REF(offset);
		zend_call_method_with_1_params(&object, ce, NULL, "offsetexists", &retval, offset);
		if (EXPECTED(retval != NULL)) {
			result = i_zend_is_true(retval);
			zval_ptr_dtor(&retval);
			if (check_empty && result && EXPECTED(!EG(exception))) {
				zend_call_method_with_1_params(&object, ce, NULL, "offsetget", &retval, offset);
				if (retval) {
					result = i_zend_is_true(retval);
					zval_ptr_dtor(&retval);
				}
			}
		} else {
			result = 0;
		}
		zval_ptr_dtor(&offset);
	} else {
		zend_error_noreturn(E_ERROR, "Cannot use object of type %s as array", ce->name);
		return 0;
	}
	return result;
}
/* }}} */

static zval **zend_std_get_property_ptr_ptr(zval *object, zval *member, const zend_literal *key TSRMLS_DC) /* {{{ */
{
	zend_object *zobj;
	zval tmp_member;
	zval **retval;
	zend_property_info *property_info;

	zobj = Z_OBJ_P(object);

 	if (UNEXPECTED(Z_TYPE_P(member) != IS_STRING)) {
		tmp_member = *member;
		zval_copy_ctor(&tmp_member);
		convert_to_string(&tmp_member);
		member = &tmp_member;
		key = NULL;
	}

#if DEBUG_OBJECT_HANDLERS
	fprintf(stderr, "Ptr object #%d property: %s\n", Z_OBJ_HANDLE_P(object), Z_STRVAL_P(member));
#endif

	property_info = zend_get_property_info_quick(zobj->ce, member, (zobj->ce->__get != NULL), key TSRMLS_CC);

	if (UNEXPECTED(!property_info) ||
	    ((EXPECTED((property_info->flags & ZEND_ACC_STATIC) == 0) &&
	     property_info->offset >= 0) ?
	        (zobj->properties ?
	            ((retval = (zval**)zobj->properties_table[property_info->offset]) == NULL) :
	            (*(retval = &zobj->properties_table[property_info->offset]) == NULL)) :
	        (UNEXPECTED(!zobj->properties) ||
	          UNEXPECTED(zend_hash_quick_find(zobj->properties, property_info->name, property_info->name_length+1, property_info->h, (void **) &retval) == FAILURE)))) {
		zval *new_zval;
		zend_guard *guard;

		if (!zobj->ce->__get ||
			zend_get_property_guard(zobj, property_info, member, &guard) != SUCCESS ||
			(property_info && guard->in_get)) {
			/* we don't have access controls - will just add it */
			new_zval = &EG(uninitialized_zval);

/* 			zend_error(E_NOTICE, "Undefined property: %s", Z_STRVAL_P(member)); */
			Z_ADDREF_P(new_zval);
			if (EXPECTED((property_info->flags & ZEND_ACC_STATIC) == 0) &&
			    property_info->offset >= 0) {
				if (!zobj->properties) {
					zobj->properties_table[property_info->offset] = new_zval;
					retval = &zobj->properties_table[property_info->offset];
				} else if (zobj->properties_table[property_info->offset]) {
					*(zval**)zobj->properties_table[property_info->offset] = new_zval;
					retval = (zval**)zobj->properties_table[property_info->offset];
				} else {
					zend_hash_quick_update(zobj->properties, property_info->name, property_info->name_length+1, property_info->h, &new_zval, sizeof(zval *), (void**)&zobj->properties_table[property_info->offset]);
					retval = (zval**)zobj->properties_table[property_info->offset];
				}
			} else {
				if (!zobj->properties) {
					rebuild_object_properties(zobj);
				}
				zend_hash_quick_update(zobj->properties, property_info->name, property_info->name_length+1, property_info->h, &new_zval, sizeof(zval *), (void **) &retval);
			}
		} else {
			/* we do have getter - fail and let it try again with usual get/set */
			retval = NULL;
		}
	}
	if (UNEXPECTED(member == &tmp_member)) {
		zval_dtor(member);
	}
	return retval;
}
/* }}} */

static void zend_std_unset_property(zval *object, zval *member, const zend_literal *key TSRMLS_DC) /* {{{ */
{
	zend_object *zobj;
	zval *tmp_member = NULL;
	zend_property_info *property_info;

	zobj = Z_OBJ_P(object);

 	if (UNEXPECTED(Z_TYPE_P(member) != IS_STRING)) {
 		ALLOC_ZVAL(tmp_member);
		*tmp_member = *member;
		INIT_PZVAL(tmp_member);
		zval_copy_ctor(tmp_member);
		convert_to_string(tmp_member);
		member = tmp_member;
		key = NULL;
	}

	property_info = zend_get_property_info_quick(zobj->ce, member, (zobj->ce->__unset != NULL), key TSRMLS_CC);

	if (EXPECTED(property_info != NULL) &&
	    EXPECTED((property_info->flags & ZEND_ACC_STATIC) == 0) &&
	    !zobj->properties &&
	    property_info->offset >= 0 &&
	    EXPECTED(zobj->properties_table[property_info->offset] != NULL)) {
		zval_ptr_dtor(&zobj->properties_table[property_info->offset]);
		zobj->properties_table[property_info->offset] = NULL;
	} else if (UNEXPECTED(!property_info) ||
	           !zobj->properties ||
	           UNEXPECTED(zend_hash_quick_del(zobj->properties, property_info->name, property_info->name_length+1, property_info->h) == FAILURE)) {
		zend_guard *guard = NULL;

		if (zobj->ce->__unset &&
		    zend_get_property_guard(zobj, property_info, member, &guard) == SUCCESS &&
		    !guard->in_unset) {
			/* have unseter - try with it! */
			Z_ADDREF_P(object);
			if (PZVAL_IS_REF(object)) {
				SEPARATE_ZVAL(&object);
			}
			guard->in_unset = 1; /* prevent circular unsetting */
			zend_std_call_unsetter(object, member TSRMLS_CC);
			guard->in_unset = 0;
			zval_ptr_dtor(&object);
		} else if (zobj->ce->__unset && guard && guard->in_unset == 1) {
			if (Z_STRVAL_P(member)[0] == '\0') {
				if (Z_STRLEN_P(member) == 0) {
					zend_error(E_ERROR, "Cannot access empty property");
				} else {
					zend_error(E_ERROR, "Cannot access property started with '\\0'");
				}
			}
		}
	} else if (EXPECTED(property_info != NULL) &&
	           EXPECTED((property_info->flags & ZEND_ACC_STATIC) == 0) &&
	           property_info->offset >= 0) {
		zobj->properties_table[property_info->offset] = NULL;
	}

	if (UNEXPECTED(tmp_member != NULL)) {
		zval_ptr_dtor(&tmp_member);
	}
}
/* }}} */

static void zend_std_unset_dimension(zval *object, zval *offset TSRMLS_DC) /* {{{ */
{
	zend_class_entry *ce = Z_OBJCE_P(object);

	if (instanceof_function_ex(ce, zend_ce_arrayaccess, 1 TSRMLS_CC)) {
		SEPARATE_ARG_IF_REF(offset);
		zend_call_method_with_1_params(&object, ce, NULL, "offsetunset", NULL, offset);
		zval_ptr_dtor(&offset);
	} else {
		zend_error_noreturn(E_ERROR, "Cannot use object of type %s as array", ce->name);
	}
}
/* }}} */

ZEND_API void zend_std_call_user_call(INTERNAL_FUNCTION_PARAMETERS) /* {{{ */
{
	zend_internal_function *func = (zend_internal_function *)EG(current_execute_data)->function_state.function;
	zval *method_name_ptr, *method_args_ptr;
	zval *method_result_ptr = NULL;
	zend_class_entry *ce = Z_OBJCE_P(this_ptr);

	ALLOC_ZVAL(method_args_ptr);
	INIT_PZVAL(method_args_ptr);
	array_init_size(method_args_ptr, ZEND_NUM_ARGS());

	if (UNEXPECTED(zend_copy_parameters_array(ZEND_NUM_ARGS(), method_args_ptr TSRMLS_CC) == FAILURE)) {
		zval_dtor(method_args_ptr);
		zend_error_noreturn(E_ERROR, "Cannot get arguments for __call");
		RETURN_FALSE;
	}

	ALLOC_ZVAL(method_name_ptr);
	INIT_PZVAL(method_name_ptr);
	ZVAL_STRING(method_name_ptr, func->function_name, 0); /* no dup - it's a copy */

	/* __call handler is called with two arguments:
	   method name
	   array of method parameters

	*/
	zend_call_method_with_2_params(&this_ptr, ce, &ce->__call, ZEND_CALL_FUNC_NAME, &method_result_ptr, method_name_ptr, method_args_ptr);

	if (method_result_ptr) {
		if (Z_ISREF_P(method_result_ptr) || Z_REFCOUNT_P(method_result_ptr) > 1) {
			RETVAL_ZVAL(method_result_ptr, 1, 1);
		} else {
			RETVAL_ZVAL(method_result_ptr, 0, 1);
		}
	}

	/* now destruct all auxiliaries */
	zval_ptr_dtor(&method_args_ptr);
	zval_ptr_dtor(&method_name_ptr);

	/* destruct the function also, then - we have allocated it in get_method */
	efree(func);
}
/* }}} */

/* Ensures that we're allowed to call a private method.
 * Returns the function address that should be called, or NULL
 * if no such function exists.
 */
static inline zend_function *zend_check_private_int(zend_function *fbc, zend_class_entry *ce, char *function_name_strval, int function_name_strlen, ulong hash_value TSRMLS_DC) /* {{{ */
{
	if (!ce) {
		return 0;
	}

	/* We may call a private function if:
	 * 1.  The class of our object is the same as the scope, and the private
	 *     function (EX(fbc)) has the same scope.
	 * 2.  One of our parent classes are the same as the scope, and it contains
	 *     a private function with the same name that has the same scope.
	 */
	if (fbc->common.scope == ce && EG(scope) == ce) {
		/* rule #1 checks out ok, allow the function call */
		return fbc;
	}


	/* Check rule #2 */
	ce = ce->parent;
	while (ce) {
		if (ce == EG(scope)) {
			if (zend_hash_quick_find(&ce->function_table, function_name_strval, function_name_strlen+1, hash_value, (void **) &fbc)==SUCCESS
				&& fbc->op_array.fn_flags & ZEND_ACC_PRIVATE
				&& fbc->common.scope == EG(scope)) {
				return fbc;
			}
			break;
		}
		ce = ce->parent;
	}
	return NULL;
}
/* }}} */

ZEND_API int zend_check_private(zend_function *fbc, zend_class_entry *ce, char *function_name_strval, int function_name_strlen TSRMLS_DC) /* {{{ */
{
	return zend_check_private_int(fbc, ce, function_name_strval, function_name_strlen, zend_hash_func(function_name_strval, function_name_strlen+1) TSRMLS_CC) != NULL;
}
/* }}} */

/* Ensures that we're allowed to call a protected method.
 */
ZEND_API int zend_check_protected(zend_class_entry *ce, zend_class_entry *scope) /* {{{ */
{
	zend_class_entry *fbc_scope = ce;

	/* Is the context that's calling the function, the same as one of
	 * the function's parents?
	 */
	while (fbc_scope) {
		if (fbc_scope==scope) {
			return 1;
		}
		fbc_scope = fbc_scope->parent;
	}

	/* Is the function's scope the same as our current object context,
	 * or any of the parents of our context?
	 */
	while (scope) {
		if (scope==ce) {
			return 1;
		}
		scope = scope->parent;
	}
	return 0;
}
/* }}} */

static inline union _zend_function *zend_get_user_call_function(zend_class_entry *ce, const char *method_name, int method_len) /* {{{ */
{
	zend_internal_function *call_user_call = emalloc(sizeof(zend_internal_function));
	call_user_call->type = ZEND_INTERNAL_FUNCTION;
	call_user_call->module = (ce->type == ZEND_INTERNAL_CLASS) ? ce->info.internal.module : NULL;
	call_user_call->handler = zend_std_call_user_call;
	call_user_call->arg_info = NULL;
	call_user_call->num_args = 0;
	call_user_call->scope = ce;
	call_user_call->fn_flags = ZEND_ACC_CALL_VIA_HANDLER;
	call_user_call->function_name = estrndup(method_name, method_len);

	return (union _zend_function *)call_user_call;
}
/* }}} */

static union _zend_function *zend_std_get_method(zval **object_ptr, char *method_name, int method_len, const zend_literal *key TSRMLS_DC) /* {{{ */
{
	zend_function *fbc;
	zval *object = *object_ptr;
	zend_object *zobj = Z_OBJ_P(object);
	ulong hash_value;
	char *lc_method_name;
	ALLOCA_FLAG(use_heap)

	if (EXPECTED(key != NULL)) {
		lc_method_name = Z_STRVAL(key->constant);
		hash_value = key->hash_value;
	} else {
		lc_method_name = do_alloca(method_len+1, use_heap);
		/* Create a zend_copy_str_tolower(dest, src, src_length); */
		zend_str_tolower_copy(lc_method_name, method_name, method_len);
		hash_value = zend_hash_func(lc_method_name, method_len+1);
	}

	if (UNEXPECTED(zend_hash_quick_find(&zobj->ce->function_table, lc_method_name, method_len+1, hash_value, (void **)&fbc) == FAILURE)) {
		if (UNEXPECTED(!key)) {
			free_alloca(lc_method_name, use_heap);
		}
		if (zobj->ce->__call) {
			return zend_get_user_call_function(zobj->ce, method_name, method_len);
		} else {
			return NULL;
		}
	}

	/* Check access level */
	if (fbc->op_array.fn_flags & ZEND_ACC_PRIVATE) {
		zend_function *updated_fbc;

		/* Ensure that if we're calling a private function, we're allowed to do so.
		 * If we're not and __call() handler exists, invoke it, otherwise error out.
		 */
		updated_fbc = zend_check_private_int(fbc, Z_OBJ_HANDLER_P(object, get_class_entry)(object TSRMLS_CC), lc_method_name, method_len, hash_value TSRMLS_CC);
		if (EXPECTED(updated_fbc != NULL)) {
			fbc = updated_fbc;
		} else {
			if (zobj->ce->__call) {
				fbc = zend_get_user_call_function(zobj->ce, method_name, method_len);
			} else {
				zend_error_noreturn(E_ERROR, "Call to %s method %s::%s() from context '%s'", zend_visibility_string(fbc->common.fn_flags), ZEND_FN_SCOPE_NAME(fbc), method_name, EG(scope) ? EG(scope)->name : "");
			}
		}
	} else {
		/* Ensure that we haven't overridden a private function and end up calling
		 * the overriding public function...
		 */
		if (EG(scope) &&
		    is_derived_class(fbc->common.scope, EG(scope)) &&
		    fbc->op_array.fn_flags & ZEND_ACC_CHANGED) {
			zend_function *priv_fbc;

			if (zend_hash_quick_find(&EG(scope)->function_table, lc_method_name, method_len+1, hash_value, (void **) &priv_fbc)==SUCCESS
				&& priv_fbc->common.fn_flags & ZEND_ACC_PRIVATE
				&& priv_fbc->common.scope == EG(scope)) {
				fbc = priv_fbc;
			}
		}
		if ((fbc->common.fn_flags & ZEND_ACC_PROTECTED)) {
			/* Ensure that if we're calling a protected function, we're allowed to do so.
			 * If we're not and __call() handler exists, invoke it, otherwise error out.
			 */
			if (UNEXPECTED(!zend_check_protected(zend_get_function_root_class(fbc), EG(scope)))) {
				if (zobj->ce->__call) {
					fbc = zend_get_user_call_function(zobj->ce, method_name, method_len);
				} else {
					zend_error_noreturn(E_ERROR, "Call to %s method %s::%s() from context '%s'", zend_visibility_string(fbc->common.fn_flags), ZEND_FN_SCOPE_NAME(fbc), method_name, EG(scope) ? EG(scope)->name : "");
				}
			}
		}
	}

	if (UNEXPECTED(!key)) {
		free_alloca(lc_method_name, use_heap);
	}
	return fbc;
}
/* }}} */

ZEND_API void zend_std_callstatic_user_call(INTERNAL_FUNCTION_PARAMETERS) /* {{{ */
{
	zend_internal_function *func = (zend_internal_function *)EG(current_execute_data)->function_state.function;
	zval *method_name_ptr, *method_args_ptr;
	zval *method_result_ptr = NULL;
	zend_class_entry *ce = EG(scope);

	ALLOC_ZVAL(method_args_ptr);
	INIT_PZVAL(method_args_ptr);
	array_init_size(method_args_ptr, ZEND_NUM_ARGS());

	if (UNEXPECTED(zend_copy_parameters_array(ZEND_NUM_ARGS(), method_args_ptr TSRMLS_CC) == FAILURE)) {
		zval_dtor(method_args_ptr);
		zend_error_noreturn(E_ERROR, "Cannot get arguments for " ZEND_CALLSTATIC_FUNC_NAME);
		RETURN_FALSE;
	}

	ALLOC_ZVAL(method_name_ptr);
	INIT_PZVAL(method_name_ptr);
	ZVAL_STRING(method_name_ptr, func->function_name, 0); /* no dup - it's a copy */

	/* __callStatic handler is called with two arguments:
	   method name
	   array of method parameters
	*/
	zend_call_method_with_2_params(NULL, ce, &ce->__callstatic, ZEND_CALLSTATIC_FUNC_NAME, &method_result_ptr, method_name_ptr, method_args_ptr);

	if (method_result_ptr) {
		if (Z_ISREF_P(method_result_ptr) || Z_REFCOUNT_P(method_result_ptr) > 1) {
			RETVAL_ZVAL(method_result_ptr, 1, 1);
		} else {
			RETVAL_ZVAL(method_result_ptr, 0, 1);
		}
	}

	/* now destruct all auxiliaries */
	zval_ptr_dtor(&method_args_ptr);
	zval_ptr_dtor(&method_name_ptr);

	/* destruct the function also, then - we have allocated it in get_method */
	efree(func);
}
/* }}} */

static inline union _zend_function *zend_get_user_callstatic_function(zend_class_entry *ce, const char *method_name, int method_len) /* {{{ */
{
	zend_internal_function *callstatic_user_call = emalloc(sizeof(zend_internal_function));
	callstatic_user_call->type     = ZEND_INTERNAL_FUNCTION;
	callstatic_user_call->module   = (ce->type == ZEND_INTERNAL_CLASS) ? ce->info.internal.module : NULL;
	callstatic_user_call->handler  = zend_std_callstatic_user_call;
	callstatic_user_call->arg_info = NULL;
	callstatic_user_call->num_args = 0;
	callstatic_user_call->scope    = ce;
	callstatic_user_call->fn_flags = ZEND_ACC_STATIC | ZEND_ACC_PUBLIC | ZEND_ACC_CALL_VIA_HANDLER;
	callstatic_user_call->function_name = estrndup(method_name, method_len);

	return (zend_function *)callstatic_user_call;
}
/* }}} */

/* This is not (yet?) in the API, but it belongs in the built-in objects callbacks */

ZEND_API zend_function *zend_std_get_static_method(zend_class_entry *ce, const char *function_name_strval, int function_name_strlen, const zend_literal *key TSRMLS_DC) /* {{{ */
{
	zend_function *fbc = NULL;
	char *lc_class_name, *lc_function_name = NULL;
	ulong hash_value;
	ALLOCA_FLAG(use_heap)

	if (EXPECTED(key != NULL)) {
		lc_function_name = Z_STRVAL(key->constant);
		hash_value = key->hash_value;
	} else {
		lc_function_name = do_alloca(function_name_strlen+1, use_heap);
		/* Create a zend_copy_str_tolower(dest, src, src_length); */
		zend_str_tolower_copy(lc_function_name, function_name_strval, function_name_strlen);
		hash_value = zend_hash_func(lc_function_name, function_name_strlen+1);
	}

	if (function_name_strlen == ce->name_length && ce->constructor) {
		lc_class_name = zend_str_tolower_dup(ce->name, ce->name_length);
		/* Only change the method to the constructor if the constructor isn't called __construct
		 * we check for __ so we can be binary safe for lowering, we should use ZEND_CONSTRUCTOR_FUNC_NAME
		 */
		if (!memcmp(lc_class_name, lc_function_name, function_name_strlen) && memcmp(ce->constructor->common.function_name, "__", sizeof("__") - 1)) {
			fbc = ce->constructor;
		}
		efree(lc_class_name);
	}
	if (EXPECTED(!fbc) &&
	    UNEXPECTED(zend_hash_quick_find(&ce->function_table, lc_function_name, function_name_strlen+1, hash_value, (void **) &fbc)==FAILURE)) {
		if (UNEXPECTED(!key)) {
			free_alloca(lc_function_name, use_heap);
		}

		if (ce->__call &&
		    EG(This) &&
		    Z_OBJ_HT_P(EG(This))->get_class_entry &&
		    instanceof_function(Z_OBJCE_P(EG(This)), ce TSRMLS_CC)) {
			return zend_get_user_call_function(ce, function_name_strval, function_name_strlen);
		} else if (ce->__callstatic) {
			return zend_get_user_callstatic_function(ce, function_name_strval, function_name_strlen);
		} else {
	   		return NULL;
		}
	}

#if MBO_0
	/* right now this function is used for non static method lookup too */
	/* Is the function static */
	if (UNEXPECTED(!(fbc->common.fn_flags & ZEND_ACC_STATIC))) {
		zend_error_noreturn(E_ERROR, "Cannot call non static method %s::%s() without object", ZEND_FN_SCOPE_NAME(fbc), fbc->common.function_name);
	}
#endif
	if (fbc->op_array.fn_flags & ZEND_ACC_PUBLIC) {
		/* No further checks necessary, most common case */
	} else if (fbc->op_array.fn_flags & ZEND_ACC_PRIVATE) {
		zend_function *updated_fbc;

		/* Ensure that if we're calling a private function, we're allowed to do so.
		 */
		updated_fbc = zend_check_private_int(fbc, EG(scope), lc_function_name, function_name_strlen, hash_value TSRMLS_CC);
		if (EXPECTED(updated_fbc != NULL)) {
			fbc = updated_fbc;
		} else {
			if (ce->__callstatic) {
				fbc = zend_get_user_callstatic_function(ce, function_name_strval, function_name_strlen);
			} else {
				zend_error_noreturn(E_ERROR, "Call to %s method %s::%s() from context '%s'", zend_visibility_string(fbc->common.fn_flags), ZEND_FN_SCOPE_NAME(fbc), function_name_strval, EG(scope) ? EG(scope)->name : "");
			}
		}
	} else if ((fbc->common.fn_flags & ZEND_ACC_PROTECTED)) {
		/* Ensure that if we're calling a protected function, we're allowed to do so.
		 */
		if (UNEXPECTED(!zend_check_protected(zend_get_function_root_class(fbc), EG(scope)))) {
			if (ce->__callstatic) {
				fbc = zend_get_user_callstatic_function(ce, function_name_strval, function_name_strlen);
			} else {
				zend_error_noreturn(E_ERROR, "Call to %s method %s::%s() from context '%s'", zend_visibility_string(fbc->common.fn_flags), ZEND_FN_SCOPE_NAME(fbc), function_name_strval, EG(scope) ? EG(scope)->name : "");
			}
		}
	}

	if (UNEXPECTED(!key)) {
		free_alloca(lc_function_name, use_heap);
	}

	return fbc;
}
/* }}} */

ZEND_API zval **zend_std_get_static_property(zend_class_entry *ce, const char *property_name, int property_name_len, zend_bool silent, const zend_literal *key TSRMLS_DC) /* {{{ */
{
	zend_property_info *property_info;
	ulong hash_value;

	if (UNEXPECTED(!key) ||
	    (property_info = CACHED_POLYMORPHIC_PTR(key->cache_slot, ce)) == NULL) {
		if (EXPECTED(key != NULL)) {
			hash_value = key->hash_value;
		} else {
			hash_value = zend_hash_func(property_name, property_name_len+1);
		}

		if (UNEXPECTED(zend_hash_quick_find(&ce->properties_info, property_name, property_name_len+1, hash_value, (void **) &property_info)==FAILURE)) {
			if (!silent) {
				zend_error_noreturn(E_ERROR, "Access to undeclared static property: %s::$%s", ce->name, property_name);
			}
			return NULL;
		}

#if DEBUG_OBJECT_HANDLERS
		zend_printf("Access type for %s::%s is %s\n", ce->name, property_name, zend_visibility_string(property_info->flags));
#endif

		if (UNEXPECTED(!zend_verify_property_access(property_info, ce TSRMLS_CC))) {
			if (!silent) {
				zend_error_noreturn(E_ERROR, "Cannot access %s property %s::$%s", zend_visibility_string(property_info->flags), ce->name, property_name);
			}
			return NULL;
		}

		if (UNEXPECTED((property_info->flags & ZEND_ACC_STATIC) == 0)) {
			if (!silent) {
				zend_error_noreturn(E_ERROR, "Access to undeclared static property: %s::$%s", ce->name, property_name);
			}
			return NULL;
		}

		zend_update_class_constants(ce TSRMLS_CC);

		if (EXPECTED(key != NULL)) {
			CACHE_POLYMORPHIC_PTR(key->cache_slot, ce, property_info);
		}
	}

	return &CE_STATIC_MEMBERS(ce)[property_info->offset];
}
/* }}} */

ZEND_API zend_bool zend_std_unset_static_property(zend_class_entry *ce, const char *property_name, int property_name_len, const zend_literal *key TSRMLS_DC) /* {{{ */
{
	zend_error_noreturn(E_ERROR, "Attempt to unset static property %s::$%s", ce->name, property_name);
	return 0;
}
/* }}} */

ZEND_API union _zend_function *zend_std_get_constructor(zval *object TSRMLS_DC) /* {{{ */
{
	zend_object *zobj = Z_OBJ_P(object);
	zend_function *constructor = zobj->ce->constructor;

	if (constructor) {
		if (constructor->op_array.fn_flags & ZEND_ACC_PUBLIC) {
			/* No further checks necessary */
		} else if (constructor->op_array.fn_flags & ZEND_ACC_PRIVATE) {
			/* Ensure that if we're calling a private function, we're allowed to do so.
			 */
			if (UNEXPECTED(constructor->common.scope != EG(scope))) {
				if (EG(scope)) {
					zend_error_noreturn(E_ERROR, "Call to private %s::%s() from context '%s'", constructor->common.scope->name, constructor->common.function_name, EG(scope)->name);
				} else {
					zend_error_noreturn(E_ERROR, "Call to private %s::%s() from invalid context", constructor->common.scope->name, constructor->common.function_name);
				}
			}
		} else if ((constructor->common.fn_flags & ZEND_ACC_PROTECTED)) {
			/* Ensure that if we're calling a protected function, we're allowed to do so.
			 * Constructors only have prototype if they are defined by an interface but
			 * it is the compilers responsibility to take care of the prototype.
			 */
			if (UNEXPECTED(!zend_check_protected(zend_get_function_root_class(constructor), EG(scope)))) {
				if (EG(scope)) {
					zend_error_noreturn(E_ERROR, "Call to protected %s::%s() from context '%s'", constructor->common.scope->name, constructor->common.function_name, EG(scope)->name);
				} else {
					zend_error_noreturn(E_ERROR, "Call to protected %s::%s() from invalid context", constructor->common.scope->name, constructor->common.function_name);
				}
			}
		}
	}

	return constructor;
}
/* }}} */

int zend_compare_symbol_tables_i(HashTable *ht1, HashTable *ht2 TSRMLS_DC);

static int zend_std_compare_objects(zval *o1, zval *o2 TSRMLS_DC) /* {{{ */
{
	zend_object *zobj1, *zobj2;

	zobj1 = Z_OBJ_P(o1);
	zobj2 = Z_OBJ_P(o2);

	if (zobj1->ce != zobj2->ce) {
		return 1; /* different classes */
	}
	if (!zobj1->properties && !zobj2->properties) {
		int i;
		for (i = 0; i < zobj1->ce->default_properties_count; i++) {
			if (zobj1->properties_table[i]) {
				if (zobj2->properties_table[i]) {
					zval result;

					if (compare_function(&result, zobj1->properties_table[i], zobj2->properties_table[i] TSRMLS_CC)==FAILURE) {
						return 1;
					}
					if (Z_LVAL(result) != 0) {
						return Z_LVAL(result);
					}
				} else {
					return 1;
				}
			} else {
				if (zobj2->properties_table[i]) {
					return 1;
				} else {
					return 0;
				}
			}
		}
		return 0;
	} else {
		if (!zobj1->properties) {
			rebuild_object_properties(zobj1);
		}
		if (!zobj2->properties) {
			rebuild_object_properties(zobj2);
		}
		return zend_compare_symbol_tables_i(zobj1->properties, zobj2->properties TSRMLS_CC);
	}
}
/* }}} */

static int zend_std_has_property(zval *object, zval *member, int has_set_exists, const zend_literal *key TSRMLS_DC) /* {{{ */
{
	zend_object *zobj;
	int result;
	zval **value = NULL;
	zval *tmp_member = NULL;
	zend_property_info *property_info;

	zobj = Z_OBJ_P(object);

	if (UNEXPECTED(Z_TYPE_P(member) != IS_STRING)) {
		ALLOC_ZVAL(tmp_member);
		*tmp_member = *member;
		INIT_PZVAL(tmp_member);
		zval_copy_ctor(tmp_member);
		convert_to_string(tmp_member);
		member = tmp_member;
		key = NULL;
	}

#if DEBUG_OBJECT_HANDLERS
	fprintf(stderr, "Read object #%d property: %s\n", Z_OBJ_HANDLE_P(object), Z_STRVAL_P(member));
#endif

	property_info = zend_get_property_info_quick(zobj->ce, member, 1, key TSRMLS_CC);

	if (UNEXPECTED(!property_info) ||
	    ((EXPECTED((property_info->flags & ZEND_ACC_STATIC) == 0) &&
	     property_info->offset >= 0) ?
	        (zobj->properties ?
	            ((value = (zval**)zobj->properties_table[property_info->offset]) == NULL) :
	            (*(value = &zobj->properties_table[property_info->offset]) == NULL)) :
	        (UNEXPECTED(!zobj->properties) ||
	          UNEXPECTED(zend_hash_quick_find(zobj->properties, property_info->name, property_info->name_length+1, property_info->h, (void **) &value) == FAILURE)))) {
		zend_guard *guard;

		result = 0;
		if ((has_set_exists != 2) &&
		    zobj->ce->__isset &&
		    zend_get_property_guard(zobj, property_info, member, &guard) == SUCCESS &&
		    !guard->in_isset) {
			zval *rv;

			/* have issetter - try with it! */
			Z_ADDREF_P(object);
			if (PZVAL_IS_REF(object)) {
				SEPARATE_ZVAL(&object);
			}
			guard->in_isset = 1; /* prevent circular getting */
			rv = zend_std_call_issetter(object, member TSRMLS_CC);
			if (rv) {
				result = zend_is_true(rv);
				zval_ptr_dtor(&rv);
				if (has_set_exists && result) {
					if (EXPECTED(!EG(exception)) && zobj->ce->__get && !guard->in_get) {
						guard->in_get = 1;
						rv = zend_std_call_getter(object, member TSRMLS_CC);
						guard->in_get = 0;
						if (rv) {
							Z_ADDREF_P(rv);
							result = i_zend_is_true(rv);
							zval_ptr_dtor(&rv);
						} else {
							result = 0;
						}
					} else {
						result = 0;
					}
				}
			}
			guard->in_isset = 0;
			zval_ptr_dtor(&object);
		}
	} else {
		switch (has_set_exists) {
		case 0:
			result = (Z_TYPE_PP(value) != IS_NULL);
			break;
		default:
			result = zend_is_true(*value);
			break;
		case 2:
			result = 1;
			break;
		}
	}

	if (UNEXPECTED(tmp_member != NULL)) {
		zval_ptr_dtor(&tmp_member);
	}
	return result;
}
/* }}} */

zend_class_entry *zend_std_object_get_class(const zval *object TSRMLS_DC) /* {{{ */
{
	zend_object *zobj;
	zobj = Z_OBJ_P(object);

	return zobj->ce;
}
/* }}} */

int zend_std_object_get_class_name(const zval *object, const char **class_name, zend_uint *class_name_len, int parent TSRMLS_DC) /* {{{ */
{
	zend_object *zobj;
	zend_class_entry *ce;
	zobj = Z_OBJ_P(object);

	if (parent) {
		if (!zobj->ce->parent) {
			return FAILURE;
		}
		ce = zobj->ce->parent;
	} else {
		ce = zobj->ce;
	}

	*class_name_len = ce->name_length;
	*class_name = estrndup(ce->name, ce->name_length);
	return SUCCESS;
}
/* }}} */

ZEND_API int zend_std_cast_object_tostring(zval *readobj, zval *writeobj, int type TSRMLS_DC) /* {{{ */
{
	zval *retval;
	zend_class_entry *ce;

	switch (type) {
		case IS_STRING:
			ce = Z_OBJCE_P(readobj);
			if (ce->__tostring &&
				(zend_call_method_with_0_params(&readobj, ce, &ce->__tostring, "__tostring", &retval) || EG(exception))) {
				if (UNEXPECTED(EG(exception) != NULL)) {
					if (retval) {
						zval_ptr_dtor(&retval);
					}
<<<<<<< HEAD
					zend_error_noreturn(E_ERROR, "Method %s::__toString() must not throw an exception", ce->name);
=======
					EG(exception) = NULL;
					zend_error(E_ERROR, "Method %s::__toString() must not throw an exception", ce->name);
>>>>>>> b29dc146
					return FAILURE;
				}
				if (EXPECTED(Z_TYPE_P(retval) == IS_STRING)) {
					INIT_PZVAL(writeobj);
					if (readobj == writeobj) {
						zval_dtor(readobj);
					}
					ZVAL_ZVAL(writeobj, retval, 1, 1);
					if (Z_TYPE_P(writeobj) != type) {
						convert_to_explicit_type(writeobj, type);
					}
					return SUCCESS;
				} else {
					zval_ptr_dtor(&retval);
					INIT_PZVAL(writeobj);
					if (readobj == writeobj) {
						zval_dtor(readobj);
					}
					ZVAL_EMPTY_STRING(writeobj);
					zend_error(E_RECOVERABLE_ERROR, "Method %s::__toString() must return a string value", ce->name);
					return SUCCESS;
				}
			}
			return FAILURE;
		case IS_BOOL:
			INIT_PZVAL(writeobj);
			ZVAL_BOOL(writeobj, 1);
			return SUCCESS;
		case IS_LONG:
			ce = Z_OBJCE_P(readobj);
			zend_error(E_NOTICE, "Object of class %s could not be converted to int", ce->name);
			INIT_PZVAL(writeobj);
			if (readobj == writeobj) {
				zval_dtor(readobj);
			}
			ZVAL_LONG(writeobj, 1);
			return SUCCESS;
		case IS_DOUBLE:
			ce = Z_OBJCE_P(readobj);
			zend_error(E_NOTICE, "Object of class %s could not be converted to double", ce->name);
			INIT_PZVAL(writeobj);
			if (readobj == writeobj) {
				zval_dtor(readobj);
			}
			ZVAL_DOUBLE(writeobj, 1);
			return SUCCESS;
		default:
			INIT_PZVAL(writeobj);
			Z_TYPE_P(writeobj) = IS_NULL;
			break;
	}
	return FAILURE;
}
/* }}} */

int zend_std_get_closure(zval *obj, zend_class_entry **ce_ptr, zend_function **fptr_ptr, zval **zobj_ptr TSRMLS_DC) /* {{{ */
{
	zend_class_entry *ce;
	if (Z_TYPE_P(obj) != IS_OBJECT) {
		return FAILURE;
	}

	ce = Z_OBJCE_P(obj);

	if (zend_hash_find(&ce->function_table, ZEND_INVOKE_FUNC_NAME, sizeof(ZEND_INVOKE_FUNC_NAME), (void**)fptr_ptr) == FAILURE) {
		return FAILURE;
	}

	*ce_ptr = ce;
	if ((*fptr_ptr)->common.fn_flags & ZEND_ACC_STATIC) {
		if (zobj_ptr) {
			*zobj_ptr = NULL;
		}
	} else {
		if (zobj_ptr) {
			*zobj_ptr = obj;
		}
	}
	return SUCCESS;
}
/* }}} */

ZEND_API zend_object_handlers std_object_handlers = {
	zend_objects_store_add_ref,				/* add_ref */
	zend_objects_store_del_ref,				/* del_ref */
	zend_objects_clone_obj,					/* clone_obj */

	zend_std_read_property,					/* read_property */
	zend_std_write_property,				/* write_property */
	zend_std_read_dimension,				/* read_dimension */
	zend_std_write_dimension,				/* write_dimension */
	zend_std_get_property_ptr_ptr,			/* get_property_ptr_ptr */
	NULL,									/* get */
	NULL,									/* set */
	zend_std_has_property,					/* has_property */
	zend_std_unset_property,				/* unset_property */
	zend_std_has_dimension,					/* has_dimension */
	zend_std_unset_dimension,				/* unset_dimension */
	zend_std_get_properties,				/* get_properties */
	zend_std_get_method,					/* get_method */
	NULL,									/* call_method */
	zend_std_get_constructor,				/* get_constructor */
	zend_std_object_get_class,				/* get_class_entry */
	zend_std_object_get_class_name,			/* get_class_name */
	zend_std_compare_objects,				/* compare_objects */
	zend_std_cast_object_tostring,			/* cast_object */
	NULL,									/* count_elements */
	NULL,									/* get_debug_info */
	zend_std_get_closure,					/* get_closure */
	zend_std_get_gc,						/* get_gc */
};

/*
 * Local variables:
 * tab-width: 4
 * c-basic-offset: 4
 * indent-tabs-mode: t
 * End:
 */<|MERGE_RESOLUTION|>--- conflicted
+++ resolved
@@ -1490,12 +1490,8 @@
 					if (retval) {
 						zval_ptr_dtor(&retval);
 					}
-<<<<<<< HEAD
+					EG(exception) = NULL;
 					zend_error_noreturn(E_ERROR, "Method %s::__toString() must not throw an exception", ce->name);
-=======
-					EG(exception) = NULL;
-					zend_error(E_ERROR, "Method %s::__toString() must not throw an exception", ce->name);
->>>>>>> b29dc146
 					return FAILURE;
 				}
 				if (EXPECTED(Z_TYPE_P(retval) == IS_STRING)) {
