--- conflicted
+++ resolved
@@ -1617,17 +1617,13 @@
 	func->fn_flags = ZEND_ACC_CALL_VIA_TRAMPOLINE
 		| ZEND_ACC_PUBLIC
 		| ZEND_ACC_VARIADIC
-<<<<<<< HEAD
-		| (fbc->common.fn_flags & (ZEND_ACC_RETURN_REFERENCE|ZEND_ACC_DEPRECATED));
+		| (fbc->common.fn_flags & (ZEND_ACC_RETURN_REFERENCE|ZEND_ACC_ABSTRACT|ZEND_ACC_DEPRECATED));
 	if (fbc->common.attributes) {
 		func->attributes = fbc->common.attributes;
 		GC_TRY_ADDREF(func->attributes);
 	} else {
 		func->attributes = NULL;
 	}
-=======
-		| (fbc->common.fn_flags & (ZEND_ACC_RETURN_REFERENCE|ZEND_ACC_ABSTRACT));
->>>>>>> 0607b663
 	if (is_static) {
 		func->fn_flags |= ZEND_ACC_STATIC;
 	}
