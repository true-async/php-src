--- conflicted
+++ resolved
@@ -835,7 +835,6 @@
 				}
 
 				ZVAL_COPY_VALUE(&tmp, value);
-<<<<<<< HEAD
 				// Increase refcount to prevent object from being released in __toString()
 				GC_ADDREF(zobj);
 				bool type_matched = zend_verify_property_type(prop_info, &tmp, property_uses_strict_types());
@@ -847,11 +846,7 @@
 					goto exit;
 				}
 				if (UNEXPECTED(!type_matched)) {
-					Z_TRY_DELREF_P(value);
-=======
-				if (UNEXPECTED(!zend_verify_property_type(prop_info, &tmp, property_uses_strict_types()))) {
 					zval_ptr_dtor(&tmp);
->>>>>>> 8c312ba7
 					variable_ptr = &EG(error_zval);
 					goto exit;
 				}
@@ -943,7 +938,6 @@
 				}
 
 				ZVAL_COPY_VALUE(&tmp, value);
-<<<<<<< HEAD
 				// Increase refcount to prevent object from being released in __toString()
 				GC_ADDREF(zobj);
 				bool type_matched = zend_verify_property_type(prop_info, &tmp, property_uses_strict_types());
@@ -955,11 +949,7 @@
 					goto exit;
 				}
 				if (UNEXPECTED(!type_matched)) {
-					zval_ptr_dtor(value);
-=======
-				if (UNEXPECTED(!zend_verify_property_type(prop_info, &tmp, property_uses_strict_types()))) {
 					zval_ptr_dtor(&tmp);
->>>>>>> 8c312ba7
 					goto exit;
 				}
 				value = &tmp;
