/*
   +----------------------------------------------------------------------+
   | Zend Engine                                                          |
   +----------------------------------------------------------------------+
   | Copyright (c) 1998-2017 Zend Technologies Ltd. (http://www.zend.com) |
   +----------------------------------------------------------------------+
   | This source file is subject to version 2.00 of the Zend license,     |
   | that is bundled with this package in the file LICENSE, and is        |
   | available through the world-wide-web at the following url:           |
   | http://www.zend.com/license/2_00.txt.                                |
   | If you did not receive a copy of the Zend license and are unable to  |
   | obtain it through the world-wide-web, please send a note to          |
   | license@zend.com so we can mail you a copy immediately.              |
   +----------------------------------------------------------------------+
   | Authors: Andi Gutmans <andi@zend.com>                                |
   |          Zeev Suraski <zeev@zend.com>                                |
   |          Dmitry Stogov <dmitry@zend.com>                             |
   +----------------------------------------------------------------------+
*/

/* $Id$ */

#include "zend.h"
#include "zend_globals.h"
#include "zend_variables.h"
#include "zend_API.h"
#include "zend_objects.h"
#include "zend_objects_API.h"
#include "zend_object_handlers.h"
#include "zend_interfaces.h"
#include "zend_exceptions.h"
#include "zend_closures.h"
#include "zend_compile.h"
#include "zend_hash.h"

#define DEBUG_OBJECT_HANDLERS 0

#define ZEND_WRONG_PROPERTY_OFFSET   0

/* guard flags */
#define IN_GET		(1<<0)
#define IN_SET		(1<<1)
#define IN_UNSET	(1<<2)
#define IN_ISSET	(1<<3)

/*
  __X accessors explanation:

  if we have __get and property that is not part of the properties array is
  requested, we call __get handler. If it fails, we return uninitialized.

  if we have __set and property that is not part of the properties array is
  set, we call __set handler. If it fails, we do not change the array.

  for both handlers above, when we are inside __get/__set, no further calls for
  __get/__set for this property of this object will be made, to prevent endless
  recursion and enable accessors to change properties array.

  if we have __call and method which is not part of the class function table is
  called, we cal __call handler.
*/

ZEND_API void rebuild_object_properties(zend_object *zobj) /* {{{ */
{
	if (!zobj->properties) {
		zend_property_info *prop_info;
		zend_class_entry *ce = zobj->ce;

		zobj->properties = zend_new_array(ce->default_properties_count);
		if (ce->default_properties_count) {
			zend_hash_real_init(zobj->properties, 0);
			zobj->properties->nInternalPointer = 0;
			ZEND_HASH_FOREACH_PTR(&ce->properties_info, prop_info) {
				if (/*prop_info->ce == ce &&*/
				    (prop_info->flags & ZEND_ACC_STATIC) == 0) {

					if (UNEXPECTED(Z_TYPE_P(OBJ_PROP(zobj, prop_info->offset)) == IS_UNDEF)) {
						zobj->properties->u.v.flags |= HASH_FLAG_HAS_EMPTY_IND;
					}

					_zend_hash_append_ind(zobj->properties, prop_info->name, 
						OBJ_PROP(zobj, prop_info->offset));
				}
			} ZEND_HASH_FOREACH_END();
			while (ce->parent && ce->parent->default_properties_count) {
				ce = ce->parent;
				ZEND_HASH_FOREACH_PTR(&ce->properties_info, prop_info) {
					if (prop_info->ce == ce &&
					    (prop_info->flags & ZEND_ACC_STATIC) == 0 &&
					    (prop_info->flags & ZEND_ACC_PRIVATE) != 0) {
						zval zv;

						if (UNEXPECTED(Z_TYPE_P(OBJ_PROP(zobj, prop_info->offset)) == IS_UNDEF)) {
							zobj->properties->u.v.flags |= HASH_FLAG_HAS_EMPTY_IND;
						}

						ZVAL_INDIRECT(&zv, OBJ_PROP(zobj, prop_info->offset));
						zend_hash_add(zobj->properties, prop_info->name, &zv);
					}
				} ZEND_HASH_FOREACH_END();
			}
		}
	}
}
/* }}} */

ZEND_API HashTable *zend_std_get_properties(zval *object) /* {{{ */
{
	zend_object *zobj;
	zobj = Z_OBJ_P(object);
	if (!zobj->properties) {
		rebuild_object_properties(zobj);
	}
	return zobj->properties;
}
/* }}} */

ZEND_API HashTable *zend_std_get_gc(zval *object, zval **table, int *n) /* {{{ */
{
	if (Z_OBJ_HANDLER_P(object, get_properties) != zend_std_get_properties) {
		*table = NULL;
		*n = 0;
		return Z_OBJ_HANDLER_P(object, get_properties)(object);
	} else {
		zend_object *zobj = Z_OBJ_P(object);

		if (zobj->properties) {
			*table = NULL;
			*n = 0;
			return zobj->properties;
		} else {
			*table = zobj->properties_table;
			*n = zobj->ce->default_properties_count;
			return NULL;
		}
	}
}
/* }}} */

ZEND_API HashTable *zend_std_get_debug_info(zval *object, int *is_temp) /* {{{ */
{
	zend_class_entry *ce = Z_OBJCE_P(object);
	zval retval;
	HashTable *ht;

	if (!ce->__debugInfo) {
		*is_temp = 0;
		return Z_OBJ_HANDLER_P(object, get_properties)
			? Z_OBJ_HANDLER_P(object, get_properties)(object)
			: NULL;
	}

	zend_call_method_with_0_params(object, ce, &ce->__debugInfo, ZEND_DEBUGINFO_FUNC_NAME, &retval);
	if (Z_TYPE(retval) == IS_ARRAY) {
		if (!Z_REFCOUNTED(retval)) {
			*is_temp = 1;
			return zend_array_dup(Z_ARRVAL(retval));
		} else if (Z_REFCOUNT(retval) <= 1) {
			*is_temp = 1;
			ht = Z_ARR(retval);
			return ht;
		} else {
			*is_temp = 0;
			zval_ptr_dtor(&retval);
			return Z_ARRVAL(retval);
		}
	} else if (Z_TYPE(retval) == IS_NULL) {
		*is_temp = 1;
		ht = zend_new_array(0);
		return ht;
	}

	zend_error_noreturn(E_ERROR, ZEND_DEBUGINFO_FUNC_NAME "() must return an array");

	return NULL; /* Compilers are dumb and don't understand that noreturn means that the function does NOT need a return value... */
}
/* }}} */

static void zend_std_call_getter(zval *object, zval *member, zval *retval) /* {{{ */
{
	zend_class_entry *ce = Z_OBJCE_P(object);
	zend_class_entry *orig_fake_scope = EG(fake_scope);

	EG(fake_scope) = NULL;

	/* __get handler is called with one argument:
	      property name

	   it should return whether the call was successful or not
	*/
	zend_call_method_with_1_params(object, ce, &ce->__get, ZEND_GET_FUNC_NAME, retval, member);

	EG(fake_scope) = orig_fake_scope;
}
/* }}} */

static void zend_std_call_setter(zval *object, zval *member, zval *value) /* {{{ */
{
	zend_class_entry *ce = Z_OBJCE_P(object);
	zend_class_entry *orig_fake_scope = EG(fake_scope);

	EG(fake_scope) = NULL;

	/* __set handler is called with two arguments:
	     property name
	     value to be set
	*/
	zend_call_method_with_2_params(object, ce, &ce->__set, ZEND_SET_FUNC_NAME, NULL, member, value);

	EG(fake_scope) = orig_fake_scope;
}
/* }}} */

static void zend_std_call_unsetter(zval *object, zval *member) /* {{{ */
{
	zend_class_entry *ce = Z_OBJCE_P(object);
	zend_class_entry *orig_fake_scope = EG(fake_scope);

	EG(fake_scope) = NULL;

	/* __unset handler is called with one argument:
	      property name
	*/

	zend_call_method_with_1_params(object, ce, &ce->__unset, ZEND_UNSET_FUNC_NAME, NULL, member);

	EG(fake_scope) = orig_fake_scope;
}
/* }}} */

static void zend_std_call_issetter(zval *object, zval *member, zval *retval) /* {{{ */
{
	zend_class_entry *ce = Z_OBJCE_P(object);
	zend_class_entry *orig_fake_scope = EG(fake_scope);

	EG(fake_scope) = NULL;

	/* __isset handler is called with one argument:
	      property name

	   it should return whether the property is set or not
	*/

	zend_call_method_with_1_params(object, ce, &ce->__isset, ZEND_ISSET_FUNC_NAME, retval, member);

	EG(fake_scope) = orig_fake_scope;
}
/* }}} */

static zend_always_inline int zend_verify_property_access(zend_property_info *property_info, zend_class_entry *ce) /* {{{ */
{
	zend_class_entry *scope;

	if (property_info->flags & ZEND_ACC_PUBLIC) {
		return 1;
	} else if (property_info->flags & ZEND_ACC_PRIVATE) {
		if (EG(fake_scope)) {
			scope = EG(fake_scope);
		} else {
			scope = zend_get_executed_scope();
		}
		return (ce == scope || property_info->ce == scope);
	} else if (property_info->flags & ZEND_ACC_PROTECTED) {
		if (EG(fake_scope)) {
			scope = EG(fake_scope);
		} else {
			scope = zend_get_executed_scope();
		}
		return zend_check_protected(property_info->ce, scope);
	}
	return 0;
}
/* }}} */

static zend_always_inline zend_bool is_derived_class(zend_class_entry *child_class, zend_class_entry *parent_class) /* {{{ */
{
	child_class = child_class->parent;
	while (child_class) {
		if (child_class == parent_class) {
			return 1;
		}
		child_class = child_class->parent;
	}

	return 0;
}
/* }}} */

static zend_always_inline uintptr_t zend_get_property_offset(zend_class_entry *ce, zend_string *member, int silent, void **cache_slot) /* {{{ */
{
	zval *zv;
	zend_property_info *property_info = NULL;
	uint32_t flags;
	zend_class_entry *scope;

	if (cache_slot && EXPECTED(ce == CACHED_PTR_EX(cache_slot))) {
		return (uintptr_t)CACHED_PTR_EX(cache_slot + 1);
	}

	if (UNEXPECTED(ZSTR_VAL(member)[0] == '\0' && ZSTR_LEN(member) != 0)) {
		if (!silent) {
			zend_throw_error(NULL, "Cannot access property started with '\\0'");
		}
		return ZEND_WRONG_PROPERTY_OFFSET;
	}

	if (UNEXPECTED(zend_hash_num_elements(&ce->properties_info) == 0)) {
		goto exit_dynamic;
	}

	zv = zend_hash_find(&ce->properties_info, member);
	if (EXPECTED(zv != NULL)) {
		property_info = (zend_property_info*)Z_PTR_P(zv);
		flags = property_info->flags;
		if (UNEXPECTED((flags & ZEND_ACC_SHADOW) != 0)) {
			/* if it's a shadow - go to access it's private */
			property_info = NULL;
		} else {
			if (EXPECTED(zend_verify_property_access(property_info, ce) != 0)) {
				if (UNEXPECTED(!(flags & ZEND_ACC_CHANGED))
					|| UNEXPECTED((flags & ZEND_ACC_PRIVATE))) {
					if (UNEXPECTED((flags & ZEND_ACC_STATIC) != 0)) {
						if (!silent) {
							zend_error(E_NOTICE, "Accessing static property %s::$%s as non static", ZSTR_VAL(ce->name), ZSTR_VAL(member));
						}
						return ZEND_DYNAMIC_PROPERTY_OFFSET;
					}
					goto exit;
				}
			} else {
				/* Try to look in the scope instead */
				property_info = ZEND_WRONG_PROPERTY_INFO;
			}
		}
	}

	if (EG(fake_scope)) {
		scope = EG(fake_scope);
	} else {
		scope = zend_get_executed_scope();
	}

	if (scope != ce
		&& scope
		&& is_derived_class(ce, scope)
		&& (zv = zend_hash_find(&scope->properties_info, member)) != NULL
		&& ((zend_property_info*)Z_PTR_P(zv))->flags & ZEND_ACC_PRIVATE) {
		property_info = (zend_property_info*)Z_PTR_P(zv);
		if (UNEXPECTED((property_info->flags & ZEND_ACC_STATIC) != 0)) {
			return ZEND_DYNAMIC_PROPERTY_OFFSET;
		}
	} else if (UNEXPECTED(property_info == NULL)) {
exit_dynamic:
		if (cache_slot) {
			CACHE_POLYMORPHIC_PTR_EX(cache_slot, ce, (void*)ZEND_DYNAMIC_PROPERTY_OFFSET);
		}
		return ZEND_DYNAMIC_PROPERTY_OFFSET;
	} else if (UNEXPECTED(property_info == ZEND_WRONG_PROPERTY_INFO)) {
		/* Information was available, but we were denied access.  Error out. */
		if (!silent) {
			zend_throw_error(NULL, "Cannot access %s property %s::$%s", zend_visibility_string(flags), ZSTR_VAL(ce->name), ZSTR_VAL(member));
		}
		return ZEND_WRONG_PROPERTY_OFFSET;
	}

exit:
	if (cache_slot) {
		CACHE_POLYMORPHIC_PTR_EX(cache_slot, ce, (void*)(uintptr_t)property_info->offset);
	}
	return property_info->offset;
}
/* }}} */

ZEND_API zend_property_info *zend_get_property_info(zend_class_entry *ce, zend_string *member, int silent) /* {{{ */
{
	zval *zv;
	zend_property_info *property_info = NULL;
	uint32_t flags;
	zend_class_entry *scope;

	if (UNEXPECTED(ZSTR_VAL(member)[0] == '\0' && ZSTR_LEN(member) != 0)) {
		if (!silent) {
			zend_throw_error(NULL, "Cannot access property started with '\\0'");
		}
		return ZEND_WRONG_PROPERTY_INFO;
	}

	if (UNEXPECTED(zend_hash_num_elements(&ce->properties_info) == 0)) {
		goto exit_dynamic;
	}

	zv = zend_hash_find(&ce->properties_info, member);
	if (EXPECTED(zv != NULL)) {
		property_info = (zend_property_info*)Z_PTR_P(zv);
		flags = property_info->flags;
		if (UNEXPECTED((flags & ZEND_ACC_SHADOW) != 0)) {
			/* if it's a shadow - go to access it's private */
			property_info = NULL;
		} else {
			if (EXPECTED(zend_verify_property_access(property_info, ce) != 0)) {
				if (UNEXPECTED(!(flags & ZEND_ACC_CHANGED))
					|| UNEXPECTED((flags & ZEND_ACC_PRIVATE))) {
					if (UNEXPECTED((flags & ZEND_ACC_STATIC) != 0)) {
						if (!silent) {
							zend_error(E_NOTICE, "Accessing static property %s::$%s as non static", ZSTR_VAL(ce->name), ZSTR_VAL(member));
						}
					}
					goto exit;
				}
			} else {
				/* Try to look in the scope instead */
				property_info = ZEND_WRONG_PROPERTY_INFO;
			}
		}
	}

	if (EG(fake_scope)) {
		scope = EG(fake_scope);
	} else {
		scope = zend_get_executed_scope();
	}

	if (scope != ce
		&& scope
		&& is_derived_class(ce, scope)
		&& (zv = zend_hash_find(&scope->properties_info, member)) != NULL
		&& ((zend_property_info*)Z_PTR_P(zv))->flags & ZEND_ACC_PRIVATE) {
		property_info = (zend_property_info*)Z_PTR_P(zv);
	} else if (UNEXPECTED(property_info == NULL)) {
exit_dynamic:
		return NULL;
	} else if (UNEXPECTED(property_info == ZEND_WRONG_PROPERTY_INFO)) {
		/* Information was available, but we were denied access.  Error out. */
		if (!silent) {
			zend_throw_error(NULL, "Cannot access %s property %s::$%s", zend_visibility_string(flags), ZSTR_VAL(ce->name), ZSTR_VAL(member));
		}
		return ZEND_WRONG_PROPERTY_INFO;
	}

exit:
	return property_info;
}
/* }}} */

ZEND_API int zend_check_property_access(zend_object *zobj, zend_string *prop_info_name) /* {{{ */
{
	zend_property_info *property_info;
	const char *class_name = NULL;
	const char *prop_name;
	zend_string *member;
	size_t prop_name_len;

	if (ZSTR_VAL(prop_info_name)[0] == 0) {
		zend_unmangle_property_name_ex(prop_info_name, &class_name, &prop_name, &prop_name_len);
		member = zend_string_init(prop_name, prop_name_len, 0);
	} else {
		member = zend_string_copy(prop_info_name);
	}
	property_info = zend_get_property_info(zobj->ce, member, 1);
	zend_string_release(member);
	if (property_info == NULL) {
		/* undefined public property */
		if (class_name && class_name[0] != '*') {
			/* we we're looking for a private prop */
			return FAILURE;
		}
		return SUCCESS;
	} else if (property_info == ZEND_WRONG_PROPERTY_INFO) {
		return FAILURE;
	}
	if (class_name && class_name[0] != '*') {
		if (!(property_info->flags & ZEND_ACC_PRIVATE)) {
			/* we we're looking for a private prop but found a non private one of the same name */
			return FAILURE;
		} else if (strcmp(ZSTR_VAL(prop_info_name)+1, ZSTR_VAL(property_info->name)+1)) {
			/* we we're looking for a private prop but found a private one of the same name but another class */
			return FAILURE;
		}
	}
	return zend_verify_property_access(property_info, zobj->ce) ? SUCCESS : FAILURE;
}
/* }}} */

static void zend_property_guard_dtor(zval *el) /* {{{ */ {
	uint32_t *ptr = (uint32_t*)Z_PTR_P(el);
	if (EXPECTED(!(((zend_uintptr_t)ptr) & 1))) {
		efree_size(ptr, sizeof(uint32_t));
	}
}
/* }}} */

ZEND_API uint32_t *zend_get_property_guard(zend_object *zobj, zend_string *member) /* {{{ */
{
	HashTable *guards;
	zval *zv;
	uint32_t *ptr;

	ZEND_ASSERT(GC_FLAGS(zobj) & IS_OBJ_USE_GUARDS);
	zv = zobj->properties_table + zobj->ce->default_properties_count;
	if (EXPECTED(Z_TYPE_P(zv) == IS_STRING)) {
		zend_string *str = Z_STR_P(zv);
		if (EXPECTED(str == member) ||
		     /* hash values are always pred-calculated here */
		    (EXPECTED(ZSTR_H(str) == ZSTR_H(member)) &&
		     EXPECTED(ZSTR_LEN(str) == ZSTR_LEN(member)) &&
		     EXPECTED(memcmp(ZSTR_VAL(str), ZSTR_VAL(member), ZSTR_LEN(member)) == 0))) {
			return &zv->u2.property_guard;
		} else if (EXPECTED(zv->u2.property_guard == 0)) {
			zend_string_release(Z_STR_P(zv));
			ZVAL_STR_COPY(zv, member);
			return &zv->u2.property_guard;
		} else {
			ALLOC_HASHTABLE(guards);
			zend_hash_init(guards, 8, NULL, zend_property_guard_dtor, 0);
			/* mark pointer as "special" using low bit */
			zend_hash_add_new_ptr(guards, str,
				(void*)(((zend_uintptr_t)&zv->u2.property_guard) | 1));
			zend_string_release(Z_STR_P(zv));
			ZVAL_ARR(zv, guards);
		}
	} else if (EXPECTED(Z_TYPE_P(zv) == IS_ARRAY)) {
		guards = Z_ARRVAL_P(zv);
		ZEND_ASSERT(guards != NULL);
		zv = zend_hash_find(guards, member);
		if (zv != NULL) {
			return (uint32_t*)(((zend_uintptr_t)Z_PTR_P(zv)) & ~1);
		}
	} else {
		ZEND_ASSERT(Z_TYPE_P(zv) == IS_UNDEF);
		GC_FLAGS(zobj) |= IS_OBJ_HAS_GUARDS;
		ZVAL_STR_COPY(zv, member);
		zv->u2.property_guard = 0;
		return &zv->u2.property_guard;
	}
	/* we have to allocate uint32_t separately because ht->arData may be reallocated */
	ptr = (uint32_t*)emalloc(sizeof(uint32_t));
	*ptr = 0;
	return (uint32_t*)zend_hash_add_new_ptr(guards, member, ptr);
}
/* }}} */

zval *zend_std_read_property(zval *object, zval *member, int type, void **cache_slot, zval *rv) /* {{{ */
{
	zend_object *zobj;
	zval tmp_member;
	zval *retval;
<<<<<<< HEAD
	uintptr_t property_offset;
=======
	uint32_t property_offset;
	uint32_t *guard = NULL;
>>>>>>> ed02dce2

	zobj = Z_OBJ_P(object);

	ZVAL_UNDEF(&tmp_member);
	if (UNEXPECTED(Z_TYPE_P(member) != IS_STRING)) {
		ZVAL_STR(&tmp_member, zval_get_string(member));
		member = &tmp_member;
		cache_slot = NULL;
	}

#if DEBUG_OBJECT_HANDLERS
	fprintf(stderr, "Read object #%d property: %s\n", Z_OBJ_HANDLE_P(object), Z_STRVAL_P(member));
#endif

	/* make zend_get_property_info silent if we have getter - we may want to use it */
	property_offset = zend_get_property_offset(zobj->ce, Z_STR_P(member), (type == BP_VAR_IS) || (zobj->ce->__get != NULL), cache_slot);

	if (EXPECTED(IS_VALID_PROPERTY_OFFSET(property_offset))) {
		retval = OBJ_PROP(zobj, property_offset);
		if (EXPECTED(Z_TYPE_P(retval) != IS_UNDEF)) {
			goto exit;
		}
	} else if (EXPECTED(IS_DYNAMIC_PROPERTY_OFFSET(property_offset))) {
		if (EXPECTED(zobj->properties != NULL)) {
			if (!IS_UNKNOWN_DYNAMIC_PROPERTY_OFFSET(property_offset)) {
				uintptr_t idx = ZEND_DECODE_DYN_PROP_OFFSET(property_offset);

				if (EXPECTED(idx < zobj->properties->nNumUsed * sizeof(Bucket))) {
					Bucket *p = (Bucket*)((char*)zobj->properties->arData + idx);

					if (EXPECTED(Z_TYPE(p->val) != IS_UNDEF) &&
				        (EXPECTED(p->key == Z_STR_P(member)) ||
				         (EXPECTED(p->h == ZSTR_H(Z_STR_P(member))) &&
				          EXPECTED(p->key != NULL) &&
				          EXPECTED(ZSTR_LEN(p->key) == Z_STRLEN_P(member)) &&
				          EXPECTED(memcmp(ZSTR_VAL(p->key), Z_STRVAL_P(member), Z_STRLEN_P(member)) == 0)))) {
						retval = &p->val;
						goto exit;
					}
				}
				CACHE_PTR_EX(cache_slot + 1, (void*)ZEND_DYNAMIC_PROPERTY_OFFSET);
			}
			retval = zend_hash_find(zobj->properties, Z_STR_P(member));
			if (EXPECTED(retval)) {
				if (cache_slot) {
					uintptr_t idx = (char*)retval - (char*)zobj->properties->arData;
					CACHE_PTR_EX(cache_slot + 1, (void*)ZEND_ENCODE_DYN_PROP_OFFSET(idx));
				}
				goto exit;
			}
		}
	} else if (UNEXPECTED(EG(exception))) {
		retval = &EG(uninitialized_zval);
		goto exit;
	}

	/* magic isset */
	if ((type == BP_VAR_IS) && zobj->ce->__isset) {
<<<<<<< HEAD
		zval tmp_result;
		uint32_t *guard = zend_get_property_guard(zobj, Z_STR_P(member));
=======
		zval tmp_object, tmp_result;
		guard = zend_get_property_guard(zobj, Z_STR_P(member));
>>>>>>> ed02dce2

		if (!((*guard) & IN_ISSET)) {
			ZVAL_UNDEF(&tmp_result);

			*guard |= IN_ISSET;
			zend_std_call_issetter(object, member, &tmp_result);
			*guard &= ~IN_ISSET;
	
			if (!zend_is_true(&tmp_result)) {
				retval = &EG(uninitialized_zval);
				zval_ptr_dtor(&tmp_result);
				goto exit;
			}

			zval_ptr_dtor(&tmp_result);
		}
	}

	/* magic get */
	if (zobj->ce->__get) {
		if (guard == NULL) {
			guard = zend_get_property_guard(zobj, Z_STR_P(member));
		}
		if (!((*guard) & IN_GET)) {
			/* have getter - try with it! */
			*guard |= IN_GET; /* prevent circular getting */
			zend_std_call_getter(object, member, rv);
			*guard &= ~IN_GET;

			if (Z_TYPE_P(rv) != IS_UNDEF) {
				retval = rv;
				if (!Z_ISREF_P(rv) &&
				    (type == BP_VAR_W || type == BP_VAR_RW  || type == BP_VAR_UNSET)) {
					SEPARATE_ZVAL(rv);
					if (UNEXPECTED(Z_TYPE_P(rv) != IS_OBJECT)) {
						zend_error(E_NOTICE, "Indirect modification of overloaded property %s::$%s has no effect", ZSTR_VAL(zobj->ce->name), Z_STRVAL_P(member));
					}
				}
			} else {
				retval = &EG(uninitialized_zval);
			}
			goto exit;
		} else {
			if (Z_STRVAL_P(member)[0] == '\0' && Z_STRLEN_P(member) != 0) {
				zend_throw_error(NULL, "Cannot access property started with '\\0'");
				retval = &EG(uninitialized_zval);
				goto exit;
			}
		}
	}
	if ((type != BP_VAR_IS)) {
		zend_error(E_NOTICE,"Undefined property: %s::$%s", ZSTR_VAL(zobj->ce->name), Z_STRVAL_P(member));
	}
	retval = &EG(uninitialized_zval);

exit:
	if (UNEXPECTED(Z_REFCOUNTED(tmp_member))) {
		zval_ptr_dtor(&tmp_member);
	}

	return retval;
}
/* }}} */

ZEND_API void zend_std_write_property(zval *object, zval *member, zval *value, void **cache_slot) /* {{{ */
{
	zend_object *zobj;
	zval tmp_member;
	zval *variable_ptr;
	uintptr_t property_offset;

	zobj = Z_OBJ_P(object);

	ZVAL_UNDEF(&tmp_member);
 	if (UNEXPECTED(Z_TYPE_P(member) != IS_STRING)) {
		ZVAL_STR(&tmp_member, zval_get_string(member));
		member = &tmp_member;
		cache_slot = NULL;
	}

	property_offset = zend_get_property_offset(zobj->ce, Z_STR_P(member), (zobj->ce->__set != NULL), cache_slot);

	if (EXPECTED(IS_VALID_PROPERTY_OFFSET(property_offset))) {
		variable_ptr = OBJ_PROP(zobj, property_offset);
		if (Z_TYPE_P(variable_ptr) != IS_UNDEF) {
			goto found;
		}
	} else if (EXPECTED(IS_DYNAMIC_PROPERTY_OFFSET(property_offset))) {
		if (EXPECTED(zobj->properties != NULL)) {
			if (UNEXPECTED(GC_REFCOUNT(zobj->properties) > 1)) {
				if (EXPECTED(!(GC_FLAGS(zobj->properties) & IS_ARRAY_IMMUTABLE))) {
					GC_REFCOUNT(zobj->properties)--;
				}
				zobj->properties = zend_array_dup(zobj->properties);
			}
			if ((variable_ptr = zend_hash_find(zobj->properties, Z_STR_P(member))) != NULL) {
found:
				zend_assign_to_variable(variable_ptr, value, IS_CV);
				goto exit;
			}
		}
	} else if (UNEXPECTED(EG(exception))) {
		goto exit;
	}

	/* magic set */
	if (zobj->ce->__set) {
		uint32_t *guard = zend_get_property_guard(zobj, Z_STR_P(member));

	    if (!((*guard) & IN_SET)) {
			(*guard) |= IN_SET; /* prevent circular setting */
			zend_std_call_setter(object, member, value);
			(*guard) &= ~IN_SET;
		} else if (EXPECTED(!IS_WRONG_PROPERTY_OFFSET(property_offset))) {
			goto write_std_property;
		} else {
			if (Z_STRVAL_P(member)[0] == '\0' && Z_STRLEN_P(member) != 0) {
				zend_throw_error(NULL, "Cannot access property started with '\\0'");
				goto exit;
			}
		}
	} else if (EXPECTED(!IS_WRONG_PROPERTY_OFFSET(property_offset))) {
		zval tmp;

write_std_property:
		if (Z_REFCOUNTED_P(value)) {
			if (Z_ISREF_P(value)) {
				/* if we assign referenced variable, we should separate it */
				ZVAL_COPY(&tmp, Z_REFVAL_P(value));
				value = &tmp;
			} else {
				Z_ADDREF_P(value);
			}
		}
		if (EXPECTED(IS_VALID_PROPERTY_OFFSET(property_offset))) {
			ZVAL_COPY_VALUE(OBJ_PROP(zobj, property_offset), value);
		} else {
			if (!zobj->properties) {
				rebuild_object_properties(zobj);
			}
			zend_hash_add_new(zobj->properties, Z_STR_P(member), value);
		}
	}

exit:
	if (UNEXPECTED(Z_REFCOUNTED(tmp_member))) {
		zval_ptr_dtor(&tmp_member);
	}
}
/* }}} */

zval *zend_std_read_dimension(zval *object, zval *offset, int type, zval *rv) /* {{{ */
{
	zend_class_entry *ce = Z_OBJCE_P(object);
	zval tmp;

	if (EXPECTED(instanceof_function_ex(ce, zend_ce_arrayaccess, 1) != 0)) {
		if (offset == NULL) {
			/* [] construct */
			ZVAL_NULL(&tmp);
			offset = &tmp;
		} else {
			ZVAL_DEREF(offset);
		}

		if (type == BP_VAR_IS) {
			zend_call_method_with_1_params(object, ce, NULL, "offsetexists", rv, offset);
			if (UNEXPECTED(Z_ISUNDEF_P(rv))) {
				return NULL;
			}
			if (!i_zend_is_true(rv)) {
				zval_ptr_dtor(rv);
				return &EG(uninitialized_zval);
			}
			zval_ptr_dtor(rv);
		}

		zend_call_method_with_1_params(object, ce, NULL, "offsetget", rv, offset);

		if (UNEXPECTED(Z_TYPE_P(rv) == IS_UNDEF)) {
			if (UNEXPECTED(!EG(exception))) {
				zend_throw_error(NULL, "Undefined offset for object of type %s used as array", ZSTR_VAL(ce->name));
			}
			return NULL;
		}
		return rv;
	} else {
		zend_throw_error(NULL, "Cannot use object of type %s as array", ZSTR_VAL(ce->name));
		return NULL;
	}
}
/* }}} */

static void zend_std_write_dimension(zval *object, zval *offset, zval *value) /* {{{ */
{
	zend_class_entry *ce = Z_OBJCE_P(object);
	zval tmp;

	if (EXPECTED(instanceof_function_ex(ce, zend_ce_arrayaccess, 1) != 0)) {
		if (!offset) {
			ZVAL_NULL(&tmp);
			offset = &tmp;
		} else {
			ZVAL_DEREF(offset);
		}
		zend_call_method_with_2_params(object, ce, NULL, "offsetset", NULL, offset, value);
	} else {
		zend_throw_error(NULL, "Cannot use object of type %s as array", ZSTR_VAL(ce->name));
	}
}
/* }}} */

static int zend_std_has_dimension(zval *object, zval *offset, int check_empty) /* {{{ */
{
	zend_class_entry *ce = Z_OBJCE_P(object);
	zval retval;
	int result;

	if (EXPECTED(instanceof_function_ex(ce, zend_ce_arrayaccess, 1) != 0)) {
		ZVAL_DEREF(offset);
		zend_call_method_with_1_params(object, ce, NULL, "offsetexists", &retval, offset);
		if (EXPECTED(Z_TYPE(retval) != IS_UNDEF)) {
			result = i_zend_is_true(&retval);
			zval_ptr_dtor(&retval);
			if (check_empty && result && EXPECTED(!EG(exception))) {
				zend_call_method_with_1_params(object, ce, NULL, "offsetget", &retval, offset);
				if (EXPECTED(Z_TYPE(retval) != IS_UNDEF)) {
					result = i_zend_is_true(&retval);
					zval_ptr_dtor(&retval);
				}
			}
		} else {
			result = 0;
		}
	} else {
		zend_throw_error(NULL, "Cannot use object of type %s as array", ZSTR_VAL(ce->name));
		return 0;
	}
	return result;
}
/* }}} */

static zval *zend_std_get_property_ptr_ptr(zval *object, zval *member, int type, void **cache_slot) /* {{{ */
{
	zend_object *zobj;
	zend_string *name;
	zval *retval = NULL;
	uintptr_t property_offset;

	zobj = Z_OBJ_P(object);
	if (EXPECTED(Z_TYPE_P(member) == IS_STRING)) {
		name = Z_STR_P(member);
	} else {
		name = zval_get_string(member);
	}

#if DEBUG_OBJECT_HANDLERS
	fprintf(stderr, "Ptr object #%d property: %s\n", Z_OBJ_HANDLE_P(object), ZSTR_VAL(name));
#endif

	property_offset = zend_get_property_offset(zobj->ce, name, (zobj->ce->__get != NULL), cache_slot);

	if (EXPECTED(IS_VALID_PROPERTY_OFFSET(property_offset))) {
		retval = OBJ_PROP(zobj, property_offset);
		if (UNEXPECTED(Z_TYPE_P(retval) == IS_UNDEF)) {
			if (EXPECTED(!zobj->ce->__get) ||
			    UNEXPECTED((*zend_get_property_guard(zobj, name)) & IN_GET)) {
				ZVAL_NULL(retval);
				/* Notice is thrown after creation of the property, to avoid EG(std_property_info)
				 * being overwritten in an error handler. */
				if (UNEXPECTED(type == BP_VAR_RW || type == BP_VAR_R)) {
					zend_error(E_NOTICE, "Undefined property: %s::$%s", ZSTR_VAL(zobj->ce->name), ZSTR_VAL(name));
				}
			} else {
				/* we do have getter - fail and let it try again with usual get/set */
				retval = NULL;
			}
		}
	} else if (EXPECTED(IS_DYNAMIC_PROPERTY_OFFSET(property_offset))) {
		if (EXPECTED(zobj->properties)) {
			if (UNEXPECTED(GC_REFCOUNT(zobj->properties) > 1)) {
				if (EXPECTED(!(GC_FLAGS(zobj->properties) & IS_ARRAY_IMMUTABLE))) {
					GC_REFCOUNT(zobj->properties)--;
				}
				zobj->properties = zend_array_dup(zobj->properties);
			}
		    if (EXPECTED((retval = zend_hash_find(zobj->properties, name)) != NULL)) {
				if (UNEXPECTED(Z_TYPE_P(member) != IS_STRING)) {
					zend_string_release(name);
				}
				return retval;
		    }
		}
		if (EXPECTED(!zobj->ce->__get) ||
		    UNEXPECTED((*zend_get_property_guard(zobj, name)) & IN_GET)) {
			if (UNEXPECTED(!zobj->properties)) {
				rebuild_object_properties(zobj);
			}
			retval = zend_hash_update(zobj->properties, name, &EG(uninitialized_zval));
			/* Notice is thrown after creation of the property, to avoid EG(std_property_info)
			 * being overwritten in an error handler. */
			if (UNEXPECTED(type == BP_VAR_RW || type == BP_VAR_R)) {
				zend_error(E_NOTICE, "Undefined property: %s::$%s", ZSTR_VAL(zobj->ce->name), ZSTR_VAL(name));
			}
		}
	}

	if (UNEXPECTED(Z_TYPE_P(member) != IS_STRING)) {
		zend_string_release(name);
	}
	return retval;
}
/* }}} */

static void zend_std_unset_property(zval *object, zval *member, void **cache_slot) /* {{{ */
{
	zend_object *zobj;
	zval tmp_member;
	uintptr_t property_offset;

	zobj = Z_OBJ_P(object);

	ZVAL_UNDEF(&tmp_member);
 	if (UNEXPECTED(Z_TYPE_P(member) != IS_STRING)) {
		ZVAL_STR(&tmp_member, zval_get_string(member));
		member = &tmp_member;
		cache_slot = NULL;
	}

	property_offset = zend_get_property_offset(zobj->ce, Z_STR_P(member), (zobj->ce->__unset != NULL), cache_slot);

	if (EXPECTED(IS_VALID_PROPERTY_OFFSET(property_offset))) {
		zval *slot = OBJ_PROP(zobj, property_offset);

		if (Z_TYPE_P(slot) != IS_UNDEF) {
			zval_ptr_dtor(slot);
			ZVAL_UNDEF(slot);
			if (zobj->properties) {
				zobj->properties->u.v.flags |= HASH_FLAG_HAS_EMPTY_IND;
			}
			goto exit;
		}
	} else if (EXPECTED(IS_DYNAMIC_PROPERTY_OFFSET(property_offset))
	 && EXPECTED(zobj->properties != NULL)) {
		if (UNEXPECTED(GC_REFCOUNT(zobj->properties) > 1)) {
			if (EXPECTED(!(GC_FLAGS(zobj->properties) & IS_ARRAY_IMMUTABLE))) {
				GC_REFCOUNT(zobj->properties)--;
			}
			zobj->properties = zend_array_dup(zobj->properties);
		}
		if (EXPECTED(zend_hash_del(zobj->properties, Z_STR_P(member)) != FAILURE)) {
			goto exit;
		}
	} else if (UNEXPECTED(EG(exception))) {
		goto exit;
	}

	/* magic unset */
	if (zobj->ce->__unset) {
		uint32_t *guard = zend_get_property_guard(zobj, Z_STR_P(member));
		if (!((*guard) & IN_UNSET)) {
			/* have unseter - try with it! */
			(*guard) |= IN_UNSET; /* prevent circular unsetting */
			zend_std_call_unsetter(object, member);
			(*guard) &= ~IN_UNSET;
		} else {
			if (Z_STRVAL_P(member)[0] == '\0' && Z_STRLEN_P(member) != 0) {
				zend_throw_error(NULL, "Cannot access property started with '\\0'");
				goto exit;
			}
		}
	}

exit:
	if (UNEXPECTED(Z_REFCOUNTED(tmp_member))) {
		zval_ptr_dtor(&tmp_member);
	}
}
/* }}} */

static void zend_std_unset_dimension(zval *object, zval *offset) /* {{{ */
{
	zend_class_entry *ce = Z_OBJCE_P(object);

	if (instanceof_function_ex(ce, zend_ce_arrayaccess, 1)) {
		ZVAL_DEREF(offset);
		zend_call_method_with_1_params(object, ce, NULL, "offsetunset", NULL, offset);
	} else {
		zend_throw_error(NULL, "Cannot use object of type %s as array", ZSTR_VAL(ce->name));
	}
}
/* }}} */

/* Ensures that we're allowed to call a private method.
 * Returns the function address that should be called, or NULL
 * if no such function exists.
 */
static inline zend_function *zend_check_private_int(zend_function *fbc, zend_class_entry *ce, zend_string *function_name) /* {{{ */
{
    zval *func;
    zend_class_entry *scope;

	if (!ce) {
		return 0;
	}

	/* We may call a private function if:
	 * 1.  The class of our object is the same as the scope, and the private
	 *     function (EX(fbc)) has the same scope.
	 * 2.  One of our parent classes are the same as the scope, and it contains
	 *     a private function with the same name that has the same scope.
	 */
	scope = zend_get_executed_scope();
	if (fbc->common.scope == ce && scope == ce) {
		/* rule #1 checks out ok, allow the function call */
		return fbc;
	}


	/* Check rule #2 */
	ce = ce->parent;
	while (ce) {
		if (ce == scope) {
			if ((func = zend_hash_find(&ce->function_table, function_name))) {
				fbc = Z_FUNC_P(func);
				if (fbc->common.fn_flags & ZEND_ACC_PRIVATE
					&& fbc->common.scope == scope) {
					return fbc;
				}
			}
			break;
		}
		ce = ce->parent;
	}
	return NULL;
}
/* }}} */

ZEND_API int zend_check_private(zend_function *fbc, zend_class_entry *ce, zend_string *function_name) /* {{{ */
{
	return zend_check_private_int(fbc, ce, function_name) != NULL;
}
/* }}} */

/* Ensures that we're allowed to call a protected method.
 */
ZEND_API int zend_check_protected(zend_class_entry *ce, zend_class_entry *scope) /* {{{ */
{
	zend_class_entry *fbc_scope = ce;

	/* Is the context that's calling the function, the same as one of
	 * the function's parents?
	 */
	while (fbc_scope) {
		if (fbc_scope==scope) {
			return 1;
		}
		fbc_scope = fbc_scope->parent;
	}

	/* Is the function's scope the same as our current object context,
	 * or any of the parents of our context?
	 */
	while (scope) {
		if (scope==ce) {
			return 1;
		}
		scope = scope->parent;
	}
	return 0;
}
/* }}} */

ZEND_API zend_function *zend_get_call_trampoline_func(zend_class_entry *ce, zend_string *method_name, int is_static) /* {{{ */
{
	size_t mname_len;
	zend_op_array *func;
	zend_function *fbc = is_static ? ce->__callstatic : ce->__call;

	ZEND_ASSERT(fbc);

	if (EXPECTED(EG(trampoline).common.function_name == NULL)) {
		func = &EG(trampoline).op_array;
	} else {
		func = ecalloc(1, sizeof(zend_op_array));
	}

	func->type = ZEND_USER_FUNCTION;
	func->arg_flags[0] = 0;
	func->arg_flags[1] = 0;
	func->arg_flags[2] = 0;
	func->fn_flags = ZEND_ACC_CALL_VIA_TRAMPOLINE | ZEND_ACC_PUBLIC;
	if (is_static) {
		func->fn_flags |= ZEND_ACC_STATIC;
	}
	func->opcodes = &EG(call_trampoline_op);

	func->prototype = fbc;
	func->scope = fbc->common.scope;
	/* reserve space for arguments, local and temorary variables */
	func->T = (fbc->type == ZEND_USER_FUNCTION)? MAX(fbc->op_array.last_var + fbc->op_array.T, 2) : 2;
	func->filename = (fbc->type == ZEND_USER_FUNCTION)? fbc->op_array.filename : ZSTR_EMPTY_ALLOC();
	func->line_start = (fbc->type == ZEND_USER_FUNCTION)? fbc->op_array.line_start : 0;
	func->line_end = (fbc->type == ZEND_USER_FUNCTION)? fbc->op_array.line_end : 0;

	//??? keep compatibility for "\0" characters
	//??? see: Zend/tests/bug46238.phpt
	if (UNEXPECTED((mname_len = strlen(ZSTR_VAL(method_name))) != ZSTR_LEN(method_name))) {
		func->function_name = zend_string_init(ZSTR_VAL(method_name), mname_len, 0);
	} else {
		func->function_name = zend_string_copy(method_name);
	}

	return (zend_function*)func;
}
/* }}} */

static zend_always_inline zend_function *zend_get_user_call_function(zend_class_entry *ce, zend_string *method_name) /* {{{ */
{
	return zend_get_call_trampoline_func(ce, method_name, 0);
}
/* }}} */

static union _zend_function *zend_std_get_method(zend_object **obj_ptr, zend_string *method_name, const zval *key) /* {{{ */
{
	zend_object *zobj = *obj_ptr;
	zval *func;
	zend_function *fbc;
	zend_string *lc_method_name;
	zend_class_entry *scope = NULL;
	ALLOCA_FLAG(use_heap);

	if (EXPECTED(key != NULL)) {
		lc_method_name = Z_STR_P(key);
#ifdef ZEND_ALLOCA_MAX_SIZE
		use_heap = 0;
#endif
	} else {
		ZSTR_ALLOCA_ALLOC(lc_method_name, ZSTR_LEN(method_name), use_heap);
		zend_str_tolower_copy(ZSTR_VAL(lc_method_name), ZSTR_VAL(method_name), ZSTR_LEN(method_name));
	}

	if (UNEXPECTED((func = zend_hash_find(&zobj->ce->function_table, lc_method_name)) == NULL)) {
		if (UNEXPECTED(!key)) {
			ZSTR_ALLOCA_FREE(lc_method_name, use_heap);
		}
		if (zobj->ce->__call) {
			return zend_get_user_call_function(zobj->ce, method_name);
		} else {
			return NULL;
		}
	}

	fbc = Z_FUNC_P(func);
	/* Check access level */
	if (fbc->op_array.fn_flags & ZEND_ACC_PRIVATE) {
		zend_function *updated_fbc;

		/* Ensure that if we're calling a private function, we're allowed to do so.
		 * If we're not and __call() handler exists, invoke it, otherwise error out.
		 */
		updated_fbc = zend_check_private_int(fbc, zobj->ce, lc_method_name);
		if (EXPECTED(updated_fbc != NULL)) {
			fbc = updated_fbc;
		} else {
			if (zobj->ce->__call) {
				fbc = zend_get_user_call_function(zobj->ce, method_name);
			} else {
				scope = zend_get_executed_scope();
				zend_throw_error(NULL, "Call to %s method %s::%s() from context '%s'", zend_visibility_string(fbc->common.fn_flags), ZEND_FN_SCOPE_NAME(fbc), ZSTR_VAL(method_name), scope ? ZSTR_VAL(scope->name) : "");
				fbc = NULL;
			}
		}
	} else {
		/* Ensure that we haven't overridden a private function and end up calling
		 * the overriding public function...
		 */
		if (fbc->op_array.fn_flags & (ZEND_ACC_CHANGED|ZEND_ACC_PROTECTED)) {
			scope = zend_get_executed_scope();
		}
		if (fbc->op_array.fn_flags & ZEND_ACC_CHANGED) {
			if (scope && is_derived_class(fbc->common.scope, scope)) {
				if ((func = zend_hash_find(&scope->function_table, lc_method_name)) != NULL) {
					zend_function *priv_fbc = Z_FUNC_P(func);
					if (priv_fbc->common.fn_flags & ZEND_ACC_PRIVATE
						&& priv_fbc->common.scope == scope) {
						fbc = priv_fbc;
					}
				}
			}
		}
		if (fbc->common.fn_flags & ZEND_ACC_PROTECTED) {
			/* Ensure that if we're calling a protected function, we're allowed to do so.
			 * If we're not and __call() handler exists, invoke it, otherwise error out.
			 */
			if (UNEXPECTED(!zend_check_protected(zend_get_function_root_class(fbc), scope))) {
				if (zobj->ce->__call) {
					fbc = zend_get_user_call_function(zobj->ce, method_name);
				} else {
					zend_throw_error(NULL, "Call to %s method %s::%s() from context '%s'", zend_visibility_string(fbc->common.fn_flags), ZEND_FN_SCOPE_NAME(fbc), ZSTR_VAL(method_name), scope ? ZSTR_VAL(scope->name) : "");
					fbc = NULL;
				}
			}
		}
	}

	if (UNEXPECTED(!key)) {
		ZSTR_ALLOCA_FREE(lc_method_name, use_heap);
	}
	return fbc;
}
/* }}} */

static zend_always_inline zend_function *zend_get_user_callstatic_function(zend_class_entry *ce, zend_string *method_name) /* {{{ */
{
	return zend_get_call_trampoline_func(ce, method_name, 1);
}
/* }}} */

ZEND_API zend_function *zend_std_get_static_method(zend_class_entry *ce, zend_string *function_name, const zval *key) /* {{{ */
{
	zend_function *fbc = NULL;
	zend_string *lc_function_name;
	zend_object *object;
	zend_class_entry *scope;

	if (EXPECTED(key != NULL)) {
		lc_function_name = Z_STR_P(key);
	} else {
		lc_function_name = zend_string_tolower(function_name);
	}

	do {
		zval *func = zend_hash_find(&ce->function_table, lc_function_name);
		if (EXPECTED(func != NULL)) {
			fbc = Z_FUNC_P(func);
		} else if (ce->constructor
			&& ZSTR_LEN(lc_function_name) == ZSTR_LEN(ce->name)
			&& zend_binary_strncasecmp(ZSTR_VAL(lc_function_name), ZSTR_LEN(lc_function_name), ZSTR_VAL(ce->name), ZSTR_LEN(lc_function_name), ZSTR_LEN(lc_function_name)) == 0
			/* Only change the method to the constructor if the constructor isn't called __construct
			 * we check for __ so we can be binary safe for lowering, we should use ZEND_CONSTRUCTOR_FUNC_NAME
			 */
			&& (ZSTR_VAL(ce->constructor->common.function_name)[0] != '_'
				|| ZSTR_VAL(ce->constructor->common.function_name)[1] != '_')) {
			fbc = ce->constructor;
		} else {
			if (UNEXPECTED(!key)) {
				zend_string_release(lc_function_name);
			}
			if (ce->__call &&
				(object = zend_get_this_object(EG(current_execute_data))) != NULL &&
			    instanceof_function(object->ce, ce)) {
				/* Call the top-level defined __call().
				 * see: tests/classes/__call_004.phpt  */

				zend_class_entry *call_ce = object->ce;

				while (!call_ce->__call) {
					call_ce = call_ce->parent;
				}
				return zend_get_user_call_function(call_ce, function_name);
			} else if (ce->__callstatic) {
				return zend_get_user_callstatic_function(ce, function_name);
			} else {
	   			return NULL;
			}
		}
	} while (0);

#if MBO_0
	/* right now this function is used for non static method lookup too */
	/* Is the function static */
	if (UNEXPECTED(!(fbc->common.fn_flags & ZEND_ACC_STATIC))) {
		zend_error_noreturn(E_ERROR, "Cannot call non static method %s::%s() without object", ZEND_FN_SCOPE_NAME(fbc), ZSTR_VAL(fbc->common.function_name));
	}
#endif
	if (fbc->op_array.fn_flags & ZEND_ACC_PUBLIC) {
		/* No further checks necessary, most common case */
	} else if (fbc->op_array.fn_flags & ZEND_ACC_PRIVATE) {
		zend_function *updated_fbc;

		/* Ensure that if we're calling a private function, we're allowed to do so.
		 */
		scope = zend_get_executed_scope();
		updated_fbc = zend_check_private_int(fbc, scope, lc_function_name);
		if (EXPECTED(updated_fbc != NULL)) {
			fbc = updated_fbc;
		} else {
			if (ce->__callstatic) {
				fbc = zend_get_user_callstatic_function(ce, function_name);
			} else {
				zend_throw_error(NULL, "Call to %s method %s::%s() from context '%s'", zend_visibility_string(fbc->common.fn_flags), ZEND_FN_SCOPE_NAME(fbc), ZSTR_VAL(function_name), scope ? ZSTR_VAL(scope->name) : "");
				fbc = NULL;
			}
		}
	} else if ((fbc->common.fn_flags & ZEND_ACC_PROTECTED)) {
		/* Ensure that if we're calling a protected function, we're allowed to do so.
		 */
		scope = zend_get_executed_scope();
		if (UNEXPECTED(!zend_check_protected(zend_get_function_root_class(fbc), scope))) {
			if (ce->__callstatic) {
				fbc = zend_get_user_callstatic_function(ce, function_name);
			} else {
				zend_throw_error(NULL, "Call to %s method %s::%s() from context '%s'", zend_visibility_string(fbc->common.fn_flags), ZEND_FN_SCOPE_NAME(fbc), ZSTR_VAL(function_name), scope ? ZSTR_VAL(scope->name) : "");
				fbc = NULL;
			}
		}
	}

	if (UNEXPECTED(!key)) {
		zend_string_release(lc_function_name);
	}

	return fbc;
}
/* }}} */

ZEND_API zval *zend_std_get_static_property(zend_class_entry *ce, zend_string *property_name, zend_bool silent) /* {{{ */
{
	zend_property_info *property_info = zend_hash_find_ptr(&ce->properties_info, property_name);
	zval *ret;

	if (UNEXPECTED(property_info == NULL)) {
		goto undeclared_property;
	}

	if (UNEXPECTED(!zend_verify_property_access(property_info, ce))) {
		if (!silent) {
			zend_throw_error(NULL, "Cannot access %s property %s::$%s", zend_visibility_string(property_info->flags), ZSTR_VAL(ce->name), ZSTR_VAL(property_name));
		}
		return NULL;
	}

	if (UNEXPECTED((property_info->flags & ZEND_ACC_STATIC) == 0)) {
		goto undeclared_property;
	}

	if (UNEXPECTED(!(ce->ce_flags & ZEND_ACC_CONSTANTS_UPDATED))) {
		if (UNEXPECTED(zend_update_class_constants(ce)) != SUCCESS) {
			return NULL;
		}
	}
	ret = CE_STATIC_MEMBERS(ce) + property_info->offset;

	/* check if static properties were destoyed */
	if (UNEXPECTED(CE_STATIC_MEMBERS(ce) == NULL)) {
undeclared_property:
		if (!silent) {
			zend_throw_error(NULL, "Access to undeclared static property: %s::$%s", ZSTR_VAL(ce->name), ZSTR_VAL(property_name));
		}
		ret = NULL;
	}

	return ret;
}
/* }}} */

ZEND_API ZEND_COLD zend_bool zend_std_unset_static_property(zend_class_entry *ce, zend_string *property_name) /* {{{ */
{
	zend_throw_error(NULL, "Attempt to unset static property %s::$%s", ZSTR_VAL(ce->name), ZSTR_VAL(property_name));
	return 0;
}
/* }}} */

ZEND_API union _zend_function *zend_std_get_constructor(zend_object *zobj) /* {{{ */
{
	zend_function *constructor = zobj->ce->constructor;
	zend_class_entry *scope;

	if (constructor) {
		if (constructor->op_array.fn_flags & ZEND_ACC_PUBLIC) {
			/* No further checks necessary */
		} else if (constructor->op_array.fn_flags & ZEND_ACC_PRIVATE) {
			/* Ensure that if we're calling a private function, we're allowed to do so.
			 */
			if (EG(fake_scope)) {
				scope = EG(fake_scope);
			} else {
				scope = zend_get_executed_scope();
			}
			if (UNEXPECTED(constructor->common.scope != scope)) {
				if (scope) {
					zend_throw_error(NULL, "Call to private %s::%s() from context '%s'", ZSTR_VAL(constructor->common.scope->name), ZSTR_VAL(constructor->common.function_name), ZSTR_VAL(scope->name));
					constructor = NULL;
				} else {
					zend_throw_error(NULL, "Call to private %s::%s() from invalid context", ZSTR_VAL(constructor->common.scope->name), ZSTR_VAL(constructor->common.function_name));
					constructor = NULL;
				}
			}
		} else if ((constructor->common.fn_flags & ZEND_ACC_PROTECTED)) {
			/* Ensure that if we're calling a protected function, we're allowed to do so.
			 * Constructors only have prototype if they are defined by an interface but
			 * it is the compilers responsibility to take care of the prototype.
			 */
			if (EG(fake_scope)) {
				scope = EG(fake_scope);
			} else {
				scope = zend_get_executed_scope();
			}
			if (UNEXPECTED(!zend_check_protected(zend_get_function_root_class(constructor), scope))) {
				if (scope) {
					zend_throw_error(NULL, "Call to protected %s::%s() from context '%s'", ZSTR_VAL(constructor->common.scope->name), ZSTR_VAL(constructor->common.function_name), ZSTR_VAL(scope->name));
					constructor = NULL;
				} else {
					zend_throw_error(NULL, "Call to protected %s::%s() from invalid context", ZSTR_VAL(constructor->common.scope->name), ZSTR_VAL(constructor->common.function_name));
					constructor = NULL;
				}
			}
		}
	}

	return constructor;
}
/* }}} */

static int zend_std_compare_objects(zval *o1, zval *o2) /* {{{ */
{
	zend_object *zobj1, *zobj2;

	zobj1 = Z_OBJ_P(o1);
	zobj2 = Z_OBJ_P(o2);

	if (zobj1 == zobj2) {
		return 0; /* the same object */
	}
	if (zobj1->ce != zobj2->ce) {
		return 1; /* different classes */
	}
	if (!zobj1->properties && !zobj2->properties) {
		zval *p1, *p2, *end;

		if (!zobj1->ce->default_properties_count) {
			return 0;
		}
		p1 = zobj1->properties_table;
		p2 = zobj2->properties_table;
		end = p1 + zobj1->ce->default_properties_count;

		/* It's enough to protect only one of the objects.
		 * The second one may be referenced from the first and this may cause
		 * false recursion detection.
		 */
		/* use bitwise OR to make only one conditional jump */
		if (UNEXPECTED(Z_IS_RECURSIVE_P(o1))) {
			zend_error_noreturn(E_ERROR, "Nesting level too deep - recursive dependency?");
		}
		Z_PROTECT_RECURSION_P(o1);
		do {
			if (Z_TYPE_P(p1) != IS_UNDEF) {
				if (Z_TYPE_P(p2) != IS_UNDEF) {
					zval result;

					if (compare_function(&result, p1, p2)==FAILURE) {
						Z_UNPROTECT_RECURSION_P(o1);
						return 1;
					}
					if (Z_LVAL(result) != 0) {
						Z_UNPROTECT_RECURSION_P(o1);
						return Z_LVAL(result);
					}
				} else {
					Z_UNPROTECT_RECURSION_P(o1);
					return 1;
				}
			} else {
				if (Z_TYPE_P(p2) != IS_UNDEF) {
					Z_UNPROTECT_RECURSION_P(o1);
					return 1;
				}
			}
			p1++;
			p2++;
		} while (p1 != end);
		Z_UNPROTECT_RECURSION_P(o1);
		return 0;
	} else {
		if (!zobj1->properties) {
			rebuild_object_properties(zobj1);
		}
		if (!zobj2->properties) {
			rebuild_object_properties(zobj2);
		}
		return zend_compare_symbol_tables(zobj1->properties, zobj2->properties);
	}
}
/* }}} */

static int zend_std_has_property(zval *object, zval *member, int has_set_exists, void **cache_slot) /* {{{ */
{
	zend_object *zobj;
	int result;
	zval *value = NULL;
	zval tmp_member;
	uintptr_t property_offset;

	zobj = Z_OBJ_P(object);

	ZVAL_UNDEF(&tmp_member);
	if (UNEXPECTED(Z_TYPE_P(member) != IS_STRING)) {
		ZVAL_STR(&tmp_member, zval_get_string(member));
		member = &tmp_member;
		cache_slot = NULL;
	}

	property_offset = zend_get_property_offset(zobj->ce, Z_STR_P(member), 1, cache_slot);

	if (EXPECTED(IS_VALID_PROPERTY_OFFSET(property_offset))) {
		value = OBJ_PROP(zobj, property_offset);
		if (Z_TYPE_P(value) != IS_UNDEF) {
			goto found;
		}
	} else if (EXPECTED(IS_DYNAMIC_PROPERTY_OFFSET(property_offset))) {
		if (EXPECTED(zobj->properties != NULL)) {
			if (!IS_UNKNOWN_DYNAMIC_PROPERTY_OFFSET(property_offset)) {
				uintptr_t idx = ZEND_DECODE_DYN_PROP_OFFSET(property_offset);

				if (EXPECTED(idx < zobj->properties->nNumUsed * sizeof(Bucket))) {
					Bucket *p = (Bucket*)((char*)zobj->properties->arData + idx);

					if (EXPECTED(Z_TYPE(p->val) != IS_UNDEF) &&
				        (EXPECTED(p->key == Z_STR_P(member)) ||
				         (EXPECTED(p->h == ZSTR_H(Z_STR_P(member))) &&
				          EXPECTED(p->key != NULL) &&
				          EXPECTED(ZSTR_LEN(p->key) == Z_STRLEN_P(member)) &&
				          EXPECTED(memcmp(ZSTR_VAL(p->key), Z_STRVAL_P(member), Z_STRLEN_P(member)) == 0)))) {
						value = &p->val;
						goto found;
					}
				}
				CACHE_PTR_EX(cache_slot + 1, (void*)ZEND_DYNAMIC_PROPERTY_OFFSET);
			}
			value = zend_hash_find(zobj->properties, Z_STR_P(member));
			if (value) {
				if (cache_slot) {
					uintptr_t idx = (char*)value - (char*)zobj->properties->arData;
					CACHE_PTR_EX(cache_slot + 1, (void*)ZEND_ENCODE_DYN_PROP_OFFSET(idx));
				}
found:
				switch (has_set_exists) {
					case 0:
						ZVAL_DEREF(value);
						result = (Z_TYPE_P(value) != IS_NULL);
						break;
					default:
						result = zend_is_true(value);
						break;
					case 2:
						result = 1;
						break;
				}
				goto exit;
			}
		}
	} else if (UNEXPECTED(EG(exception))) {
		result = 0;
		goto exit;
	}

	result = 0;
	if ((has_set_exists != 2) && zobj->ce->__isset) {
		uint32_t *guard = zend_get_property_guard(zobj, Z_STR_P(member));

		if (!((*guard) & IN_ISSET)) {
			zval rv;

			/* have issetter - try with it! */
			(*guard) |= IN_ISSET; /* prevent circular getting */
			zend_std_call_issetter(object, member, &rv);
			if (Z_TYPE(rv) != IS_UNDEF) {
				result = zend_is_true(&rv);
				zval_ptr_dtor(&rv);
				if (has_set_exists && result) {
					if (EXPECTED(!EG(exception)) && zobj->ce->__get && !((*guard) & IN_GET)) {
						(*guard) |= IN_GET;
						zend_std_call_getter(object, member, &rv);
						(*guard) &= ~IN_GET;
						if (Z_TYPE(rv) != IS_UNDEF) {
							result = i_zend_is_true(&rv);
							zval_ptr_dtor(&rv);
						} else {
							result = 0;
						}
					} else {
						result = 0;
					}
				}
			}
			(*guard) &= ~IN_ISSET;
		}
	}

exit:
	if (UNEXPECTED(Z_REFCOUNTED(tmp_member))) {
		zval_ptr_dtor(&tmp_member);
	}
	return result;
}
/* }}} */

zend_string *zend_std_object_get_class_name(const zend_object *zobj) /* {{{ */
{
	return zend_string_copy(zobj->ce->name);
}
/* }}} */

ZEND_API int zend_std_cast_object_tostring(zval *readobj, zval *writeobj, int type) /* {{{ */
{
	zval retval;
	zend_class_entry *ce;

	switch (type) {
		case IS_STRING:
			ce = Z_OBJCE_P(readobj);
			if (ce->__tostring &&
				(zend_call_method_with_0_params(readobj, ce, &ce->__tostring, "__tostring", &retval) || EG(exception))) {
				if (UNEXPECTED(EG(exception) != NULL)) {
					zval *msg, ex, rv;
					zval_ptr_dtor(&retval);
					ZVAL_OBJ(&ex, EG(exception));
					EG(exception) = NULL;
					msg = zend_read_property(Z_OBJCE(ex), &ex, "message", sizeof("message") - 1, 1, &rv);
					if (UNEXPECTED(Z_TYPE_P(msg) != IS_STRING)) {
						ZVAL_EMPTY_STRING(&rv);
						msg = &rv;
					}
					zend_error_noreturn(E_ERROR,
							"Method %s::__toString() must not throw an exception, caught %s: %s",
							ZSTR_VAL(ce->name), ZSTR_VAL(Z_OBJCE(ex)->name), Z_STRVAL_P(msg));
					return FAILURE;
				}
				if (EXPECTED(Z_TYPE(retval) == IS_STRING)) {
					if (readobj == writeobj) {
						zval_ptr_dtor(readobj);
					}
					ZVAL_COPY_VALUE(writeobj, &retval);
					return SUCCESS;
				} else {
					zval_ptr_dtor(&retval);
					if (readobj == writeobj) {
						zval_ptr_dtor(readobj);
					}
					ZVAL_EMPTY_STRING(writeobj);
					zend_error(E_RECOVERABLE_ERROR, "Method %s::__toString() must return a string value", ZSTR_VAL(ce->name));
					return SUCCESS;
				}
			}
			return FAILURE;
		case _IS_BOOL:
			ZVAL_BOOL(writeobj, 1);
			return SUCCESS;
		case IS_LONG:
			ce = Z_OBJCE_P(readobj);
			zend_error(E_NOTICE, "Object of class %s could not be converted to int", ZSTR_VAL(ce->name));
			if (readobj == writeobj) {
				zval_dtor(readobj);
			}
			ZVAL_LONG(writeobj, 1);
			return SUCCESS;
		case IS_DOUBLE:
			ce = Z_OBJCE_P(readobj);
			zend_error(E_NOTICE, "Object of class %s could not be converted to float", ZSTR_VAL(ce->name));
			if (readobj == writeobj) {
				zval_dtor(readobj);
			}
			ZVAL_DOUBLE(writeobj, 1);
			return SUCCESS;
		default:
			ZVAL_NULL(writeobj);
			break;
	}
	return FAILURE;
}
/* }}} */

int zend_std_get_closure(zval *obj, zend_class_entry **ce_ptr, zend_function **fptr_ptr, zend_object **obj_ptr) /* {{{ */
{
	zval *func;
	zend_class_entry *ce;

	if (Z_TYPE_P(obj) != IS_OBJECT) {
		return FAILURE;
	}

	ce = Z_OBJCE_P(obj);

	if ((func = zend_hash_find(&ce->function_table, ZSTR_KNOWN(ZEND_STR_MAGIC_INVOKE))) == NULL) {
		return FAILURE;
	}
	*fptr_ptr = Z_FUNC_P(func);

	*ce_ptr = ce;
	if ((*fptr_ptr)->common.fn_flags & ZEND_ACC_STATIC) {
		if (obj_ptr) {
			*obj_ptr = NULL;
		}
	} else {
		if (obj_ptr) {
			*obj_ptr = Z_OBJ_P(obj);
		}
	}
	return SUCCESS;
}
/* }}} */

ZEND_API zend_object_handlers std_object_handlers = {
	0,										/* offset */

	zend_object_std_dtor,					/* free_obj */
	zend_objects_destroy_object,			/* dtor_obj */
	zend_objects_clone_obj,					/* clone_obj */

	zend_std_read_property,					/* read_property */
	zend_std_write_property,				/* write_property */
	zend_std_read_dimension,				/* read_dimension */
	zend_std_write_dimension,				/* write_dimension */
	zend_std_get_property_ptr_ptr,			/* get_property_ptr_ptr */
	NULL,									/* get */
	NULL,									/* set */
	zend_std_has_property,					/* has_property */
	zend_std_unset_property,				/* unset_property */
	zend_std_has_dimension,					/* has_dimension */
	zend_std_unset_dimension,				/* unset_dimension */
	zend_std_get_properties,				/* get_properties */
	zend_std_get_method,					/* get_method */
	NULL,									/* call_method */
	zend_std_get_constructor,				/* get_constructor */
	zend_std_object_get_class_name,			/* get_class_name */
	zend_std_compare_objects,				/* compare_objects */
	zend_std_cast_object_tostring,			/* cast_object */
	NULL,									/* count_elements */
	zend_std_get_debug_info,				/* get_debug_info */
	zend_std_get_closure,					/* get_closure */
	zend_std_get_gc,						/* get_gc */
	NULL,									/* do_operation */
	NULL,									/* compare */
};

/*
 * Local variables:
 * tab-width: 4
 * c-basic-offset: 4
 * indent-tabs-mode: t
 * End:
 * vim600: sw=4 ts=4 fdm=marker
 * vim<600: sw=4 ts=4
 */<|MERGE_RESOLUTION|>--- conflicted
+++ resolved
@@ -544,12 +544,8 @@
 	zend_object *zobj;
 	zval tmp_member;
 	zval *retval;
-<<<<<<< HEAD
 	uintptr_t property_offset;
-=======
-	uint32_t property_offset;
 	uint32_t *guard = NULL;
->>>>>>> ed02dce2
 
 	zobj = Z_OBJ_P(object);
 
@@ -608,13 +604,8 @@
 
 	/* magic isset */
 	if ((type == BP_VAR_IS) && zobj->ce->__isset) {
-<<<<<<< HEAD
 		zval tmp_result;
-		uint32_t *guard = zend_get_property_guard(zobj, Z_STR_P(member));
-=======
-		zval tmp_object, tmp_result;
 		guard = zend_get_property_guard(zobj, Z_STR_P(member));
->>>>>>> ed02dce2
 
 		if (!((*guard) & IN_ISSET)) {
 			ZVAL_UNDEF(&tmp_result);
