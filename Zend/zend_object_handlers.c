/*
   +----------------------------------------------------------------------+
   | Zend Engine                                                          |
   +----------------------------------------------------------------------+
   | Copyright (c) 1998-2017 Zend Technologies Ltd. (http://www.zend.com) |
   +----------------------------------------------------------------------+
   | This source file is subject to version 2.00 of the Zend license,     |
   | that is bundled with this package in the file LICENSE, and is        |
   | available through the world-wide-web at the following url:           |
   | http://www.zend.com/license/2_00.txt.                                |
   | If you did not receive a copy of the Zend license and are unable to  |
   | obtain it through the world-wide-web, please send a note to          |
   | license@zend.com so we can mail you a copy immediately.              |
   +----------------------------------------------------------------------+
   | Authors: Andi Gutmans <andi@zend.com>                                |
   |          Zeev Suraski <zeev@zend.com>                                |
   |          Dmitry Stogov <dmitry@zend.com>                             |
   +----------------------------------------------------------------------+
*/

/* $Id$ */

#include "zend.h"
#include "zend_globals.h"
#include "zend_variables.h"
#include "zend_API.h"
#include "zend_objects.h"
#include "zend_objects_API.h"
#include "zend_object_handlers.h"
#include "zend_interfaces.h"
#include "zend_exceptions.h"
#include "zend_closures.h"
#include "zend_compile.h"
#include "zend_hash.h"

#define DEBUG_OBJECT_HANDLERS 0

#define ZEND_WRONG_PROPERTY_OFFSET   0

/* guard flags */
#define IN_GET		(1<<0)
#define IN_SET		(1<<1)
#define IN_UNSET	(1<<2)
#define IN_ISSET	(1<<3)

/*
  __X accessors explanation:

  if we have __get and property that is not part of the properties array is
  requested, we call __get handler. If it fails, we return uninitialized.

  if we have __set and property that is not part of the properties array is
  set, we call __set handler. If it fails, we do not change the array.

  for both handlers above, when we are inside __get/__set, no further calls for
  __get/__set for this property of this object will be made, to prevent endless
  recursion and enable accessors to change properties array.

  if we have __call and method which is not part of the class function table is
  called, we cal __call handler.
*/

ZEND_API void rebuild_object_properties(zend_object *zobj) /* {{{ */
{
	if (!zobj->properties) {
		zend_property_info *prop_info;
		zend_class_entry *ce = zobj->ce;

		zobj->properties = zend_new_array(ce->default_properties_count);
		if (ce->default_properties_count) {
			zend_hash_real_init(zobj->properties, 0);
			zobj->properties->nInternalPointer = 0;
			ZEND_HASH_FOREACH_PTR(&ce->properties_info, prop_info) {
				if (/*prop_info->ce == ce &&*/
				    (prop_info->flags & ZEND_ACC_STATIC) == 0) {

					if (UNEXPECTED(Z_TYPE_P(OBJ_PROP(zobj, prop_info->offset)) == IS_UNDEF)) {
						zobj->properties->u.v.flags |= HASH_FLAG_HAS_EMPTY_IND;
					}

					_zend_hash_append_ind(zobj->properties, prop_info->name, 
						OBJ_PROP(zobj, prop_info->offset));
				}
			} ZEND_HASH_FOREACH_END();
			while (ce->parent && ce->parent->default_properties_count) {
				ce = ce->parent;
				ZEND_HASH_FOREACH_PTR(&ce->properties_info, prop_info) {
					if (prop_info->ce == ce &&
					    (prop_info->flags & ZEND_ACC_STATIC) == 0 &&
					    (prop_info->flags & ZEND_ACC_PRIVATE) != 0) {
						zval zv;

						if (UNEXPECTED(Z_TYPE_P(OBJ_PROP(zobj, prop_info->offset)) == IS_UNDEF)) {
							zobj->properties->u.v.flags |= HASH_FLAG_HAS_EMPTY_IND;
						}

						ZVAL_INDIRECT(&zv, OBJ_PROP(zobj, prop_info->offset));
						zend_hash_add(zobj->properties, prop_info->name, &zv);
					}
				} ZEND_HASH_FOREACH_END();
			}
		}
	}
}
/* }}} */

ZEND_API HashTable *zend_std_get_properties(zval *object) /* {{{ */
{
	zend_object *zobj;
	zobj = Z_OBJ_P(object);
	if (!zobj->properties) {
		rebuild_object_properties(zobj);
	}
	return zobj->properties;
}
/* }}} */

ZEND_API HashTable *zend_std_get_gc(zval *object, zval **table, int *n) /* {{{ */
{
	if (Z_OBJ_HANDLER_P(object, get_properties) != zend_std_get_properties) {
		*table = NULL;
		*n = 0;
		return Z_OBJ_HANDLER_P(object, get_properties)(object);
	} else {
		zend_object *zobj = Z_OBJ_P(object);

		if (zobj->properties) {
			*table = NULL;
			*n = 0;
			return zobj->properties;
		} else {
			*table = zobj->properties_table;
			*n = zobj->ce->default_properties_count;
			return NULL;
		}
	}
}
/* }}} */

ZEND_API HashTable *zend_std_get_debug_info(zval *object, int *is_temp) /* {{{ */
{
	zend_class_entry *ce = Z_OBJCE_P(object);
	zval retval;
	HashTable *ht;

	if (!ce->__debugInfo) {
		*is_temp = 0;
		return Z_OBJ_HANDLER_P(object, get_properties)
			? Z_OBJ_HANDLER_P(object, get_properties)(object)
			: NULL;
	}

	zend_call_method_with_0_params(object, ce, &ce->__debugInfo, ZEND_DEBUGINFO_FUNC_NAME, &retval);
	if (Z_TYPE(retval) == IS_ARRAY) {
		if (!Z_REFCOUNTED(retval)) {
			*is_temp = 1;
			return zend_array_dup(Z_ARRVAL(retval));
		} else if (Z_REFCOUNT(retval) <= 1) {
			*is_temp = 1;
			ht = Z_ARR(retval);
			return ht;
		} else {
			*is_temp = 0;
			zval_ptr_dtor(&retval);
			return Z_ARRVAL(retval);
		}
	} else if (Z_TYPE(retval) == IS_NULL) {
		*is_temp = 1;
		ht = zend_new_array(0);
		return ht;
	}

	zend_error_noreturn(E_ERROR, ZEND_DEBUGINFO_FUNC_NAME "() must return an array");

	return NULL; /* Compilers are dumb and don't understand that noreturn means that the function does NOT need a return value... */
}
/* }}} */

static void zend_std_call_getter(zval *object, zval *member, zval *retval) /* {{{ */
{
	zend_class_entry *ce = Z_OBJCE_P(object);
	zend_class_entry *orig_fake_scope = EG(fake_scope);

	EG(fake_scope) = NULL;

	/* __get handler is called with one argument:
	      property name

	   it should return whether the call was successful or not
	*/
	zend_call_method_with_1_params(object, ce, &ce->__get, ZEND_GET_FUNC_NAME, retval, member);

	EG(fake_scope) = orig_fake_scope;
}
/* }}} */

static void zend_std_call_setter(zval *object, zval *member, zval *value) /* {{{ */
{
	zend_class_entry *ce = Z_OBJCE_P(object);
	zend_class_entry *orig_fake_scope = EG(fake_scope);

	EG(fake_scope) = NULL;

	/* __set handler is called with two arguments:
	     property name
	     value to be set
	*/
	zend_call_method_with_2_params(object, ce, &ce->__set, ZEND_SET_FUNC_NAME, NULL, member, value);

	EG(fake_scope) = orig_fake_scope;
}
/* }}} */

static void zend_std_call_unsetter(zval *object, zval *member) /* {{{ */
{
	zend_class_entry *ce = Z_OBJCE_P(object);
	zend_class_entry *orig_fake_scope = EG(fake_scope);

	EG(fake_scope) = NULL;

	/* __unset handler is called with one argument:
	      property name
	*/

	zend_call_method_with_1_params(object, ce, &ce->__unset, ZEND_UNSET_FUNC_NAME, NULL, member);

	EG(fake_scope) = orig_fake_scope;
}
/* }}} */

static void zend_std_call_issetter(zval *object, zval *member, zval *retval) /* {{{ */
{
	zend_class_entry *ce = Z_OBJCE_P(object);
	zend_class_entry *orig_fake_scope = EG(fake_scope);

	EG(fake_scope) = NULL;

	/* __isset handler is called with one argument:
	      property name

	   it should return whether the property is set or not
	*/

	zend_call_method_with_1_params(object, ce, &ce->__isset, ZEND_ISSET_FUNC_NAME, retval, member);

	EG(fake_scope) = orig_fake_scope;
}
/* }}} */

static zend_always_inline int zend_verify_property_access(zend_property_info *property_info, zend_class_entry *ce) /* {{{ */
{
	zend_class_entry *scope;

	if (property_info->flags & ZEND_ACC_PUBLIC) {
		return 1;
	} else if (property_info->flags & ZEND_ACC_PRIVATE) {
		if (EG(fake_scope)) {
			scope = EG(fake_scope);
		} else {
			scope = zend_get_executed_scope();
		}
		return (ce == scope || property_info->ce == scope);
	} else if (property_info->flags & ZEND_ACC_PROTECTED) {
		if (EG(fake_scope)) {
			scope = EG(fake_scope);
		} else {
			scope = zend_get_executed_scope();
		}
		return zend_check_protected(property_info->ce, scope);
	}
	return 0;
}
/* }}} */

static zend_always_inline zend_bool is_derived_class(zend_class_entry *child_class, zend_class_entry *parent_class) /* {{{ */
{
	child_class = child_class->parent;
	while (child_class) {
		if (child_class == parent_class) {
			return 1;
		}
		child_class = child_class->parent;
	}

	return 0;
}
/* }}} */

static zend_always_inline uintptr_t zend_get_property_offset(zend_class_entry *ce, zend_string *member, int silent, void **cache_slot) /* {{{ */
{
	zval *zv;
	zend_property_info *property_info = NULL;
	uint32_t flags;
	zend_class_entry *scope;

	if (cache_slot && EXPECTED(ce == CACHED_PTR_EX(cache_slot))) {
		return (uintptr_t)CACHED_PTR_EX(cache_slot + 1);
	}

	if (UNEXPECTED(ZSTR_VAL(member)[0] == '\0' && ZSTR_LEN(member) != 0)) {
		if (!silent) {
			zend_throw_error(NULL, "Cannot access property started with '\\0'");
		}
		return ZEND_WRONG_PROPERTY_OFFSET;
	}

	if (UNEXPECTED(zend_hash_num_elements(&ce->properties_info) == 0)) {
		goto exit_dynamic;
	}

	zv = zend_hash_find(&ce->properties_info, member);
	if (EXPECTED(zv != NULL)) {
		property_info = (zend_property_info*)Z_PTR_P(zv);
		flags = property_info->flags;
		if (UNEXPECTED((flags & ZEND_ACC_SHADOW) != 0)) {
			/* if it's a shadow - go to access it's private */
			property_info = NULL;
		} else {
			if (EXPECTED(zend_verify_property_access(property_info, ce) != 0)) {
				if (UNEXPECTED(!(flags & ZEND_ACC_CHANGED))
					|| UNEXPECTED((flags & ZEND_ACC_PRIVATE))) {
					if (UNEXPECTED((flags & ZEND_ACC_STATIC) != 0)) {
						if (!silent) {
							zend_error(E_NOTICE, "Accessing static property %s::$%s as non static", ZSTR_VAL(ce->name), ZSTR_VAL(member));
						}
						return ZEND_DYNAMIC_PROPERTY_OFFSET;
					}
					goto exit;
				}
			} else {
				/* Try to look in the scope instead */
				property_info = ZEND_WRONG_PROPERTY_INFO;
			}
		}
	}

	if (EG(fake_scope)) {
		scope = EG(fake_scope);
	} else {
		scope = zend_get_executed_scope();
	}

	if (scope != ce
		&& scope
		&& is_derived_class(ce, scope)
		&& (zv = zend_hash_find(&scope->properties_info, member)) != NULL
		&& ((zend_property_info*)Z_PTR_P(zv))->flags & ZEND_ACC_PRIVATE) {
		property_info = (zend_property_info*)Z_PTR_P(zv);
		if (UNEXPECTED((property_info->flags & ZEND_ACC_STATIC) != 0)) {
			return ZEND_DYNAMIC_PROPERTY_OFFSET;
		}
	} else if (UNEXPECTED(property_info == NULL)) {
exit_dynamic:
		if (cache_slot) {
			CACHE_POLYMORPHIC_PTR_EX(cache_slot, ce, (void*)ZEND_DYNAMIC_PROPERTY_OFFSET);
		}
		return ZEND_DYNAMIC_PROPERTY_OFFSET;
	} else if (UNEXPECTED(property_info == ZEND_WRONG_PROPERTY_INFO)) {
		/* Information was available, but we were denied access.  Error out. */
		if (!silent) {
			zend_throw_error(NULL, "Cannot access %s property %s::$%s", zend_visibility_string(flags), ZSTR_VAL(ce->name), ZSTR_VAL(member));
		}
		return ZEND_WRONG_PROPERTY_OFFSET;
	}

exit:
	if (cache_slot) {
		CACHE_POLYMORPHIC_PTR_EX(cache_slot, ce, (void*)(uintptr_t)property_info->offset);
	}
	return property_info->offset;
}
/* }}} */

ZEND_API zend_property_info *zend_get_property_info(zend_class_entry *ce, zend_string *member, int silent) /* {{{ */
{
	zval *zv;
	zend_property_info *property_info = NULL;
	uint32_t flags;
	zend_class_entry *scope;

	if (UNEXPECTED(ZSTR_VAL(member)[0] == '\0' && ZSTR_LEN(member) != 0)) {
		if (!silent) {
			zend_throw_error(NULL, "Cannot access property started with '\\0'");
		}
		return ZEND_WRONG_PROPERTY_INFO;
	}

	if (UNEXPECTED(zend_hash_num_elements(&ce->properties_info) == 0)) {
		goto exit_dynamic;
	}

	zv = zend_hash_find(&ce->properties_info, member);
	if (EXPECTED(zv != NULL)) {
		property_info = (zend_property_info*)Z_PTR_P(zv);
		flags = property_info->flags;
		if (UNEXPECTED((flags & ZEND_ACC_SHADOW) != 0)) {
			/* if it's a shadow - go to access it's private */
			property_info = NULL;
		} else {
			if (EXPECTED(zend_verify_property_access(property_info, ce) != 0)) {
				if (UNEXPECTED(!(flags & ZEND_ACC_CHANGED))
					|| UNEXPECTED((flags & ZEND_ACC_PRIVATE))) {
					if (UNEXPECTED((flags & ZEND_ACC_STATIC) != 0)) {
						if (!silent) {
							zend_error(E_NOTICE, "Accessing static property %s::$%s as non static", ZSTR_VAL(ce->name), ZSTR_VAL(member));
						}
					}
					goto exit;
				}
			} else {
				/* Try to look in the scope instead */
				property_info = ZEND_WRONG_PROPERTY_INFO;
			}
		}
	}

	if (EG(fake_scope)) {
		scope = EG(fake_scope);
	} else {
		scope = zend_get_executed_scope();
	}

	if (scope != ce
		&& scope
		&& is_derived_class(ce, scope)
		&& (zv = zend_hash_find(&scope->properties_info, member)) != NULL
		&& ((zend_property_info*)Z_PTR_P(zv))->flags & ZEND_ACC_PRIVATE) {
		property_info = (zend_property_info*)Z_PTR_P(zv);
	} else if (UNEXPECTED(property_info == NULL)) {
exit_dynamic:
		return NULL;
	} else if (UNEXPECTED(property_info == ZEND_WRONG_PROPERTY_INFO)) {
		/* Information was available, but we were denied access.  Error out. */
		if (!silent) {
			zend_throw_error(NULL, "Cannot access %s property %s::$%s", zend_visibility_string(flags), ZSTR_VAL(ce->name), ZSTR_VAL(member));
		}
		return ZEND_WRONG_PROPERTY_INFO;
	}

exit:
	return property_info;
}
/* }}} */

ZEND_API int zend_check_property_access(zend_object *zobj, zend_string *prop_info_name) /* {{{ */
{
	zend_property_info *property_info;
	const char *class_name = NULL;
	const char *prop_name;
	zend_string *member;
	size_t prop_name_len;

	if (ZSTR_VAL(prop_info_name)[0] == 0) {
		zend_unmangle_property_name_ex(prop_info_name, &class_name, &prop_name, &prop_name_len);
		member = zend_string_init(prop_name, prop_name_len, 0);
	} else {
		member = zend_string_copy(prop_info_name);
	}
	property_info = zend_get_property_info(zobj->ce, member, 1);
	zend_string_release(member);
	if (property_info == NULL) {
		/* undefined public property */
		if (class_name && class_name[0] != '*') {
			/* we we're looking for a private prop */
			return FAILURE;
		}
		return SUCCESS;
	} else if (property_info == ZEND_WRONG_PROPERTY_INFO) {
		return FAILURE;
	}
	if (class_name && class_name[0] != '*') {
		if (!(property_info->flags & ZEND_ACC_PRIVATE)) {
			/* we we're looking for a private prop but found a non private one of the same name */
			return FAILURE;
		} else if (strcmp(ZSTR_VAL(prop_info_name)+1, ZSTR_VAL(property_info->name)+1)) {
			/* we we're looking for a private prop but found a private one of the same name but another class */
			return FAILURE;
		}
	}
	return zend_verify_property_access(property_info, zobj->ce) ? SUCCESS : FAILURE;
}
/* }}} */

static void zend_property_guard_dtor(zval *el) /* {{{ */ {
	uint32_t *ptr = (uint32_t*)Z_PTR_P(el);
	if (EXPECTED(!(((zend_uintptr_t)ptr) & 1))) {
		efree_size(ptr, sizeof(uint32_t));
	}
}
/* }}} */

ZEND_API uint32_t *zend_get_property_guard(zend_object *zobj, zend_string *member) /* {{{ */
{
	HashTable *guards;
	zval *zv;
	uint32_t *ptr;

	ZEND_ASSERT(GC_FLAGS(zobj) & IS_OBJ_USE_GUARDS);
	zv = zobj->properties_table + zobj->ce->default_properties_count;
	if (EXPECTED(Z_TYPE_P(zv) == IS_STRING)) {
		zend_string *str = Z_STR_P(zv);
		if (EXPECTED(str == member) ||
		     /* hash values are always pred-calculated here */
		    (EXPECTED(ZSTR_H(str) == ZSTR_H(member)) &&
		     EXPECTED(ZSTR_LEN(str) == ZSTR_LEN(member)) &&
		     EXPECTED(memcmp(ZSTR_VAL(str), ZSTR_VAL(member), ZSTR_LEN(member)) == 0))) {
			return &zv->u2.property_guard;
		} else if (EXPECTED(zv->u2.property_guard == 0)) {
			zend_string_release(Z_STR_P(zv));
			ZVAL_STR_COPY(zv, member);
			return &zv->u2.property_guard;
		} else {
			ALLOC_HASHTABLE(guards);
			zend_hash_init(guards, 8, NULL, zend_property_guard_dtor, 0);
			/* mark pointer as "special" using low bit */
			zend_hash_add_new_ptr(guards, str,
				(void*)(((zend_uintptr_t)&zv->u2.property_guard) | 1));
			zend_string_release(Z_STR_P(zv));
			ZVAL_ARR(zv, guards);
		}
	} else if (EXPECTED(Z_TYPE_P(zv) == IS_ARRAY)) {
		guards = Z_ARRVAL_P(zv);
		ZEND_ASSERT(guards != NULL);
		zv = zend_hash_find(guards, member);
		if (zv != NULL) {
			return (uint32_t*)(((zend_uintptr_t)Z_PTR_P(zv)) & ~1);
		}
	} else {
		ZEND_ASSERT(Z_TYPE_P(zv) == IS_UNDEF);
		GC_FLAGS(zobj) |= IS_OBJ_HAS_GUARDS;
		ZVAL_STR_COPY(zv, member);
		zv->u2.property_guard = 0;
		return &zv->u2.property_guard;
	}
	/* we have to allocate uint32_t separately because ht->arData may be reallocated */
	ptr = (uint32_t*)emalloc(sizeof(uint32_t));
	*ptr = 0;
	return (uint32_t*)zend_hash_add_new_ptr(guards, member, ptr);
}
/* }}} */

zval *zend_std_read_property(zval *object, zval *member, int type, void **cache_slot, zval *rv) /* {{{ */
{
	zend_object *zobj;
	zval tmp_member, tmp_object;
	zval *retval;
	uintptr_t property_offset;
	uint32_t *guard = NULL;

	zobj = Z_OBJ_P(object);

	ZVAL_UNDEF(&tmp_member);
	if (UNEXPECTED(Z_TYPE_P(member) != IS_STRING)) {
		ZVAL_STR(&tmp_member, zval_get_string(member));
		member = &tmp_member;
		cache_slot = NULL;
	}

#if DEBUG_OBJECT_HANDLERS
	fprintf(stderr, "Read object #%d property: %s\n", Z_OBJ_HANDLE_P(object), Z_STRVAL_P(member));
#endif

	/* make zend_get_property_info silent if we have getter - we may want to use it */
	property_offset = zend_get_property_offset(zobj->ce, Z_STR_P(member), (type == BP_VAR_IS) || (zobj->ce->__get != NULL), cache_slot);

	if (EXPECTED(IS_VALID_PROPERTY_OFFSET(property_offset))) {
		retval = OBJ_PROP(zobj, property_offset);
		if (EXPECTED(Z_TYPE_P(retval) != IS_UNDEF)) {
			goto exit;
		}
	} else if (EXPECTED(IS_DYNAMIC_PROPERTY_OFFSET(property_offset))) {
		if (EXPECTED(zobj->properties != NULL)) {
			if (!IS_UNKNOWN_DYNAMIC_PROPERTY_OFFSET(property_offset)) {
				uintptr_t idx = ZEND_DECODE_DYN_PROP_OFFSET(property_offset);

				if (EXPECTED(idx < zobj->properties->nNumUsed * sizeof(Bucket))) {
					Bucket *p = (Bucket*)((char*)zobj->properties->arData + idx);

					if (EXPECTED(Z_TYPE(p->val) != IS_UNDEF) &&
				        (EXPECTED(p->key == Z_STR_P(member)) ||
				         (EXPECTED(p->h == ZSTR_H(Z_STR_P(member))) &&
				          EXPECTED(p->key != NULL) &&
				          EXPECTED(ZSTR_LEN(p->key) == Z_STRLEN_P(member)) &&
				          EXPECTED(memcmp(ZSTR_VAL(p->key), Z_STRVAL_P(member), Z_STRLEN_P(member)) == 0)))) {
						retval = &p->val;
						goto exit;
					}
				}
				CACHE_PTR_EX(cache_slot + 1, (void*)ZEND_DYNAMIC_PROPERTY_OFFSET);
			}
			retval = zend_hash_find(zobj->properties, Z_STR_P(member));
			if (EXPECTED(retval)) {
				if (cache_slot) {
					uintptr_t idx = (char*)retval - (char*)zobj->properties->arData;
					CACHE_PTR_EX(cache_slot + 1, (void*)ZEND_ENCODE_DYN_PROP_OFFSET(idx));
				}
				goto exit;
			}
		}
	} else if (UNEXPECTED(EG(exception))) {
		retval = &EG(uninitialized_zval);
		goto exit;
	}

	ZVAL_UNDEF(&tmp_object);

	/* magic isset */
	if ((type == BP_VAR_IS) && zobj->ce->__isset) {
		zval tmp_result;
		guard = zend_get_property_guard(zobj, Z_STR_P(member));

		if (!((*guard) & IN_ISSET)) {
			if (Z_TYPE(tmp_member) == IS_UNDEF) {
				ZVAL_COPY(&tmp_member, member);
				member = &tmp_member;
			}
			ZVAL_COPY(&tmp_object, object);
			ZVAL_UNDEF(&tmp_result);

			*guard |= IN_ISSET;
			zend_std_call_issetter(&tmp_object, member, &tmp_result);
			*guard &= ~IN_ISSET;
	
			if (!zend_is_true(&tmp_result)) {
				retval = &EG(uninitialized_zval);
				zval_ptr_dtor(&tmp_object);
				zval_ptr_dtor(&tmp_result);
				goto exit;
			}

			zval_ptr_dtor(&tmp_result);
		}
	}

	/* magic get */
	if (zobj->ce->__get) {
		if (guard == NULL) {
			guard = zend_get_property_guard(zobj, Z_STR_P(member));
		}
		if (!((*guard) & IN_GET)) {
			/* have getter - try with it! */
			if (Z_TYPE(tmp_object) == IS_UNDEF) {
				ZVAL_COPY(&tmp_object, object);
			}
			*guard |= IN_GET; /* prevent circular getting */
			zend_std_call_getter(&tmp_object, member, rv);
			*guard &= ~IN_GET;

			if (Z_TYPE_P(rv) != IS_UNDEF) {
				retval = rv;
				if (!Z_ISREF_P(rv) &&
				    (type == BP_VAR_W || type == BP_VAR_RW  || type == BP_VAR_UNSET)) {
					SEPARATE_ZVAL(rv);
					if (UNEXPECTED(Z_TYPE_P(rv) != IS_OBJECT)) {
						zend_error(E_NOTICE, "Indirect modification of overloaded property %s::$%s has no effect", ZSTR_VAL(zobj->ce->name), Z_STRVAL_P(member));
					}
				}
			} else {
				retval = &EG(uninitialized_zval);
			}
			zval_ptr_dtor(&tmp_object);
			goto exit;
		} else {
			if (Z_STRVAL_P(member)[0] == '\0' && Z_STRLEN_P(member) != 0) {
				zval_ptr_dtor(&tmp_object);
				zend_throw_error(NULL, "Cannot access property started with '\\0'");
				retval = &EG(uninitialized_zval);
				goto exit;
			}
		}
	}

	zval_ptr_dtor(&tmp_object);

	if ((type != BP_VAR_IS)) {
		zend_error(E_NOTICE,"Undefined property: %s::$%s", ZSTR_VAL(zobj->ce->name), Z_STRVAL_P(member));
	}
	retval = &EG(uninitialized_zval);

exit:
	if (UNEXPECTED(Z_REFCOUNTED(tmp_member))) {
		zval_ptr_dtor(&tmp_member);
	}

	return retval;
}
/* }}} */

ZEND_API void zend_std_write_property(zval *object, zval *member, zval *value, void **cache_slot) /* {{{ */
{
	zend_object *zobj;
	zval tmp_member;
	zval *variable_ptr;
	uintptr_t property_offset;

	zobj = Z_OBJ_P(object);

	ZVAL_UNDEF(&tmp_member);
 	if (UNEXPECTED(Z_TYPE_P(member) != IS_STRING)) {
		ZVAL_STR(&tmp_member, zval_get_string(member));
		member = &tmp_member;
		cache_slot = NULL;
	}

	property_offset = zend_get_property_offset(zobj->ce, Z_STR_P(member), (zobj->ce->__set != NULL), cache_slot);

	if (EXPECTED(IS_VALID_PROPERTY_OFFSET(property_offset))) {
		variable_ptr = OBJ_PROP(zobj, property_offset);
		if (Z_TYPE_P(variable_ptr) != IS_UNDEF) {
			goto found;
		}
	} else if (EXPECTED(IS_DYNAMIC_PROPERTY_OFFSET(property_offset))) {
		if (EXPECTED(zobj->properties != NULL)) {
			if (UNEXPECTED(GC_REFCOUNT(zobj->properties) > 1)) {
				if (EXPECTED(!(GC_FLAGS(zobj->properties) & IS_ARRAY_IMMUTABLE))) {
					GC_REFCOUNT(zobj->properties)--;
				}
				zobj->properties = zend_array_dup(zobj->properties);
			}
			if ((variable_ptr = zend_hash_find(zobj->properties, Z_STR_P(member))) != NULL) {
found:
				zend_assign_to_variable(variable_ptr, value, IS_CV);
				goto exit;
			}
		}
	} else if (UNEXPECTED(EG(exception))) {
		goto exit;
	}

	/* magic set */
	if (zobj->ce->__set) {
		uint32_t *guard = zend_get_property_guard(zobj, Z_STR_P(member));

	    if (!((*guard) & IN_SET)) {
			zval tmp_object;

			ZVAL_COPY(&tmp_object, object);
			(*guard) |= IN_SET; /* prevent circular setting */
			zend_std_call_setter(&tmp_object, member, value);
			(*guard) &= ~IN_SET;
			zval_ptr_dtor(&tmp_object);
		} else if (EXPECTED(!IS_WRONG_PROPERTY_OFFSET(property_offset))) {
			goto write_std_property;
		} else {
			if (Z_STRVAL_P(member)[0] == '\0' && Z_STRLEN_P(member) != 0) {
				zend_throw_error(NULL, "Cannot access property started with '\\0'");
				goto exit;
			}
		}
	} else if (EXPECTED(!IS_WRONG_PROPERTY_OFFSET(property_offset))) {
		zval tmp;

write_std_property:
		if (Z_REFCOUNTED_P(value)) {
			if (Z_ISREF_P(value)) {
				/* if we assign referenced variable, we should separate it */
				ZVAL_COPY(&tmp, Z_REFVAL_P(value));
				value = &tmp;
			} else {
				Z_ADDREF_P(value);
			}
		}
		if (EXPECTED(IS_VALID_PROPERTY_OFFSET(property_offset))) {
			ZVAL_COPY_VALUE(OBJ_PROP(zobj, property_offset), value);
		} else {
			if (!zobj->properties) {
				rebuild_object_properties(zobj);
			}
			zend_hash_add_new(zobj->properties, Z_STR_P(member), value);
		}
	}

exit:
	if (UNEXPECTED(Z_REFCOUNTED(tmp_member))) {
		zval_ptr_dtor(&tmp_member);
	}
}
/* }}} */

zval *zend_std_read_dimension(zval *object, zval *offset, int type, zval *rv) /* {{{ */
{
	zend_class_entry *ce = Z_OBJCE_P(object);
	zval tmp_offset, tmp_object;

	if (EXPECTED(instanceof_function_ex(ce, zend_ce_arrayaccess, 1) != 0)) {
		if (offset == NULL) {
			/* [] construct */
			ZVAL_NULL(&tmp_offset);
		} else {
			ZVAL_DEREF(offset);
<<<<<<< HEAD
=======
			ZVAL_COPY(&tmp_offset, offset);
>>>>>>> 1d846fdf
		}

		ZVAL_COPY(&tmp_object, object);
		if (type == BP_VAR_IS) {
			zend_call_method_with_1_params(&tmp_object, ce, NULL, "offsetexists", rv, &tmp_offset);
			if (UNEXPECTED(Z_ISUNDEF_P(rv))) {
<<<<<<< HEAD
				return NULL;
			}
			if (!i_zend_is_true(rv)) {
=======
				zval_ptr_dtor(&tmp_object);
				zval_ptr_dtor(&tmp_offset);
				return NULL;
			}
			if (!i_zend_is_true(rv)) {
				zval_ptr_dtor(&tmp_object);
				zval_ptr_dtor(&tmp_offset);
>>>>>>> 1d846fdf
				zval_ptr_dtor(rv);
				return &EG(uninitialized_zval);
			}
			zval_ptr_dtor(rv);
		}

		zend_call_method_with_1_params(&tmp_object, ce, NULL, "offsetget", rv, &tmp_offset);

<<<<<<< HEAD
=======
		zval_ptr_dtor(&tmp_object);
		zval_ptr_dtor(&tmp_offset);

>>>>>>> 1d846fdf
		if (UNEXPECTED(Z_TYPE_P(rv) == IS_UNDEF)) {
			if (UNEXPECTED(!EG(exception))) {
				zend_throw_error(NULL, "Undefined offset for object of type %s used as array", ZSTR_VAL(ce->name));
			}
			return NULL;
		}
		return rv;
	} else {
		zend_throw_error(NULL, "Cannot use object of type %s as array", ZSTR_VAL(ce->name));
		return NULL;
	}
}
/* }}} */

static void zend_std_write_dimension(zval *object, zval *offset, zval *value) /* {{{ */
{
	zend_class_entry *ce = Z_OBJCE_P(object);
	zval tmp_offset, tmp_object;

	if (EXPECTED(instanceof_function_ex(ce, zend_ce_arrayaccess, 1) != 0)) {
		if (!offset) {
			ZVAL_NULL(&tmp_offset);
		} else {
			ZVAL_DEREF(offset);
<<<<<<< HEAD
		}
		zend_call_method_with_2_params(object, ce, NULL, "offsetset", NULL, offset, value);
=======
			ZVAL_COPY(&tmp_offset, offset);
		}
		ZVAL_COPY(&tmp_object, object);
		zend_call_method_with_2_params(&tmp_object, ce, NULL, "offsetset", NULL, &tmp_offset, value);
		zval_ptr_dtor(&tmp_object);
		zval_ptr_dtor(&tmp_offset);
>>>>>>> 1d846fdf
	} else {
		zend_throw_error(NULL, "Cannot use object of type %s as array", ZSTR_VAL(ce->name));
	}
}
/* }}} */

static int zend_std_has_dimension(zval *object, zval *offset, int check_empty) /* {{{ */
{
	zend_class_entry *ce = Z_OBJCE_P(object);
	zval retval, tmp_offset, tmp_object;
	int result;

	if (EXPECTED(instanceof_function_ex(ce, zend_ce_arrayaccess, 1) != 0)) {
		ZVAL_DEREF(offset);
<<<<<<< HEAD
		zend_call_method_with_1_params(object, ce, NULL, "offsetexists", &retval, offset);
=======
		ZVAL_COPY(&tmp_offset, offset);
		ZVAL_COPY(&tmp_object, object);
		zend_call_method_with_1_params(&tmp_object, ce, NULL, "offsetexists", &retval, &tmp_offset);
>>>>>>> 1d846fdf
		if (EXPECTED(Z_TYPE(retval) != IS_UNDEF)) {
			result = i_zend_is_true(&retval);
			zval_ptr_dtor(&retval);
			if (check_empty && result && EXPECTED(!EG(exception))) {
				zend_call_method_with_1_params(&tmp_object, ce, NULL, "offsetget", &retval, &tmp_offset);
				if (EXPECTED(Z_TYPE(retval) != IS_UNDEF)) {
					result = i_zend_is_true(&retval);
					zval_ptr_dtor(&retval);
				}
			}
		} else {
			result = 0;
		}
<<<<<<< HEAD
=======
		zval_ptr_dtor(&tmp_object);
		zval_ptr_dtor(&tmp_offset);
>>>>>>> 1d846fdf
	} else {
		zend_throw_error(NULL, "Cannot use object of type %s as array", ZSTR_VAL(ce->name));
		return 0;
	}
	return result;
}
/* }}} */

static zval *zend_std_get_property_ptr_ptr(zval *object, zval *member, int type, void **cache_slot) /* {{{ */
{
	zend_object *zobj;
	zend_string *name;
	zval *retval = NULL;
	uintptr_t property_offset;

	zobj = Z_OBJ_P(object);
	if (EXPECTED(Z_TYPE_P(member) == IS_STRING)) {
		name = Z_STR_P(member);
	} else {
		name = zval_get_string(member);
	}

#if DEBUG_OBJECT_HANDLERS
	fprintf(stderr, "Ptr object #%d property: %s\n", Z_OBJ_HANDLE_P(object), ZSTR_VAL(name));
#endif

	property_offset = zend_get_property_offset(zobj->ce, name, (zobj->ce->__get != NULL), cache_slot);

	if (EXPECTED(IS_VALID_PROPERTY_OFFSET(property_offset))) {
		retval = OBJ_PROP(zobj, property_offset);
		if (UNEXPECTED(Z_TYPE_P(retval) == IS_UNDEF)) {
			if (EXPECTED(!zobj->ce->__get) ||
			    UNEXPECTED((*zend_get_property_guard(zobj, name)) & IN_GET)) {
				ZVAL_NULL(retval);
				/* Notice is thrown after creation of the property, to avoid EG(std_property_info)
				 * being overwritten in an error handler. */
				if (UNEXPECTED(type == BP_VAR_RW || type == BP_VAR_R)) {
					zend_error(E_NOTICE, "Undefined property: %s::$%s", ZSTR_VAL(zobj->ce->name), ZSTR_VAL(name));
				}
			} else {
				/* we do have getter - fail and let it try again with usual get/set */
				retval = NULL;
			}
		}
	} else if (EXPECTED(IS_DYNAMIC_PROPERTY_OFFSET(property_offset))) {
		if (EXPECTED(zobj->properties)) {
			if (UNEXPECTED(GC_REFCOUNT(zobj->properties) > 1)) {
				if (EXPECTED(!(GC_FLAGS(zobj->properties) & IS_ARRAY_IMMUTABLE))) {
					GC_REFCOUNT(zobj->properties)--;
				}
				zobj->properties = zend_array_dup(zobj->properties);
			}
		    if (EXPECTED((retval = zend_hash_find(zobj->properties, name)) != NULL)) {
				if (UNEXPECTED(Z_TYPE_P(member) != IS_STRING)) {
					zend_string_release(name);
				}
				return retval;
		    }
		}
		if (EXPECTED(!zobj->ce->__get) ||
		    UNEXPECTED((*zend_get_property_guard(zobj, name)) & IN_GET)) {
			if (UNEXPECTED(!zobj->properties)) {
				rebuild_object_properties(zobj);
			}
			retval = zend_hash_update(zobj->properties, name, &EG(uninitialized_zval));
			/* Notice is thrown after creation of the property, to avoid EG(std_property_info)
			 * being overwritten in an error handler. */
			if (UNEXPECTED(type == BP_VAR_RW || type == BP_VAR_R)) {
				zend_error(E_NOTICE, "Undefined property: %s::$%s", ZSTR_VAL(zobj->ce->name), ZSTR_VAL(name));
			}
		}
	}

	if (UNEXPECTED(Z_TYPE_P(member) != IS_STRING)) {
		zend_string_release(name);
	}
	return retval;
}
/* }}} */

static void zend_std_unset_property(zval *object, zval *member, void **cache_slot) /* {{{ */
{
	zend_object *zobj;
	zval tmp_member;
	uintptr_t property_offset;

	zobj = Z_OBJ_P(object);

	ZVAL_UNDEF(&tmp_member);
 	if (UNEXPECTED(Z_TYPE_P(member) != IS_STRING)) {
		ZVAL_STR(&tmp_member, zval_get_string(member));
		member = &tmp_member;
		cache_slot = NULL;
	}

	property_offset = zend_get_property_offset(zobj->ce, Z_STR_P(member), (zobj->ce->__unset != NULL), cache_slot);

	if (EXPECTED(IS_VALID_PROPERTY_OFFSET(property_offset))) {
		zval *slot = OBJ_PROP(zobj, property_offset);

		if (Z_TYPE_P(slot) != IS_UNDEF) {
			zval_ptr_dtor(slot);
			ZVAL_UNDEF(slot);
			if (zobj->properties) {
				zobj->properties->u.v.flags |= HASH_FLAG_HAS_EMPTY_IND;
			}
			goto exit;
		}
	} else if (EXPECTED(IS_DYNAMIC_PROPERTY_OFFSET(property_offset))
	 && EXPECTED(zobj->properties != NULL)) {
		if (UNEXPECTED(GC_REFCOUNT(zobj->properties) > 1)) {
			if (EXPECTED(!(GC_FLAGS(zobj->properties) & IS_ARRAY_IMMUTABLE))) {
				GC_REFCOUNT(zobj->properties)--;
			}
			zobj->properties = zend_array_dup(zobj->properties);
		}
		if (EXPECTED(zend_hash_del(zobj->properties, Z_STR_P(member)) != FAILURE)) {
			goto exit;
		}
	} else if (UNEXPECTED(EG(exception))) {
		goto exit;
	}

	/* magic unset */
	if (zobj->ce->__unset) {
		uint32_t *guard = zend_get_property_guard(zobj, Z_STR_P(member));
		if (!((*guard) & IN_UNSET)) {
			zval tmp_object;

			/* have unseter - try with it! */
			ZVAL_COPY(&tmp_object, object);
			(*guard) |= IN_UNSET; /* prevent circular unsetting */
			zend_std_call_unsetter(&tmp_object, member);
			(*guard) &= ~IN_UNSET;
			zval_ptr_dtor(&tmp_object);
		} else {
			if (Z_STRVAL_P(member)[0] == '\0' && Z_STRLEN_P(member) != 0) {
				zend_throw_error(NULL, "Cannot access property started with '\\0'");
				goto exit;
			}
		}
	}

exit:
	if (UNEXPECTED(Z_REFCOUNTED(tmp_member))) {
		zval_ptr_dtor(&tmp_member);
	}
}
/* }}} */

static void zend_std_unset_dimension(zval *object, zval *offset) /* {{{ */
{
	zend_class_entry *ce = Z_OBJCE_P(object);
	zval tmp_offset, tmp_object;

	if (instanceof_function_ex(ce, zend_ce_arrayaccess, 1)) {
		ZVAL_DEREF(offset);
<<<<<<< HEAD
		zend_call_method_with_1_params(object, ce, NULL, "offsetunset", NULL, offset);
=======
		ZVAL_COPY(&tmp_offset, offset);
		ZVAL_COPY(&tmp_object, object);
		zend_call_method_with_1_params(&tmp_object, ce, NULL, "offsetunset", NULL, &tmp_offset);
		zval_ptr_dtor(&tmp_object);
		zval_ptr_dtor(&tmp_offset);
>>>>>>> 1d846fdf
	} else {
		zend_throw_error(NULL, "Cannot use object of type %s as array", ZSTR_VAL(ce->name));
	}
}
/* }}} */

/* Ensures that we're allowed to call a private method.
 * Returns the function address that should be called, or NULL
 * if no such function exists.
 */
static inline zend_function *zend_check_private_int(zend_function *fbc, zend_class_entry *ce, zend_string *function_name) /* {{{ */
{
    zval *func;
    zend_class_entry *scope;

	if (!ce) {
		return 0;
	}

	/* We may call a private function if:
	 * 1.  The class of our object is the same as the scope, and the private
	 *     function (EX(fbc)) has the same scope.
	 * 2.  One of our parent classes are the same as the scope, and it contains
	 *     a private function with the same name that has the same scope.
	 */
	scope = zend_get_executed_scope();
	if (fbc->common.scope == ce && scope == ce) {
		/* rule #1 checks out ok, allow the function call */
		return fbc;
	}


	/* Check rule #2 */
	ce = ce->parent;
	while (ce) {
		if (ce == scope) {
			if ((func = zend_hash_find(&ce->function_table, function_name))) {
				fbc = Z_FUNC_P(func);
				if (fbc->common.fn_flags & ZEND_ACC_PRIVATE
					&& fbc->common.scope == scope) {
					return fbc;
				}
			}
			break;
		}
		ce = ce->parent;
	}
	return NULL;
}
/* }}} */

ZEND_API int zend_check_private(zend_function *fbc, zend_class_entry *ce, zend_string *function_name) /* {{{ */
{
	return zend_check_private_int(fbc, ce, function_name) != NULL;
}
/* }}} */

/* Ensures that we're allowed to call a protected method.
 */
ZEND_API int zend_check_protected(zend_class_entry *ce, zend_class_entry *scope) /* {{{ */
{
	zend_class_entry *fbc_scope = ce;

	/* Is the context that's calling the function, the same as one of
	 * the function's parents?
	 */
	while (fbc_scope) {
		if (fbc_scope==scope) {
			return 1;
		}
		fbc_scope = fbc_scope->parent;
	}

	/* Is the function's scope the same as our current object context,
	 * or any of the parents of our context?
	 */
	while (scope) {
		if (scope==ce) {
			return 1;
		}
		scope = scope->parent;
	}
	return 0;
}
/* }}} */

ZEND_API zend_function *zend_get_call_trampoline_func(zend_class_entry *ce, zend_string *method_name, int is_static) /* {{{ */
{
	size_t mname_len;
	zend_op_array *func;
	zend_function *fbc = is_static ? ce->__callstatic : ce->__call;

	ZEND_ASSERT(fbc);

	if (EXPECTED(EG(trampoline).common.function_name == NULL)) {
		func = &EG(trampoline).op_array;
	} else {
		func = ecalloc(1, sizeof(zend_op_array));
	}

	func->type = ZEND_USER_FUNCTION;
	func->arg_flags[0] = 0;
	func->arg_flags[1] = 0;
	func->arg_flags[2] = 0;
	func->fn_flags = ZEND_ACC_CALL_VIA_TRAMPOLINE | ZEND_ACC_PUBLIC;
	if (is_static) {
		func->fn_flags |= ZEND_ACC_STATIC;
	}
	func->opcodes = &EG(call_trampoline_op);

	func->prototype = fbc;
	func->scope = fbc->common.scope;
	/* reserve space for arguments, local and temorary variables */
	func->T = (fbc->type == ZEND_USER_FUNCTION)? MAX(fbc->op_array.last_var + fbc->op_array.T, 2) : 2;
	func->filename = (fbc->type == ZEND_USER_FUNCTION)? fbc->op_array.filename : ZSTR_EMPTY_ALLOC();
	func->line_start = (fbc->type == ZEND_USER_FUNCTION)? fbc->op_array.line_start : 0;
	func->line_end = (fbc->type == ZEND_USER_FUNCTION)? fbc->op_array.line_end : 0;

	//??? keep compatibility for "\0" characters
	//??? see: Zend/tests/bug46238.phpt
	if (UNEXPECTED((mname_len = strlen(ZSTR_VAL(method_name))) != ZSTR_LEN(method_name))) {
		func->function_name = zend_string_init(ZSTR_VAL(method_name), mname_len, 0);
	} else {
		func->function_name = zend_string_copy(method_name);
	}

	return (zend_function*)func;
}
/* }}} */

static zend_always_inline zend_function *zend_get_user_call_function(zend_class_entry *ce, zend_string *method_name) /* {{{ */
{
	return zend_get_call_trampoline_func(ce, method_name, 0);
}
/* }}} */

static union _zend_function *zend_std_get_method(zend_object **obj_ptr, zend_string *method_name, const zval *key) /* {{{ */
{
	zend_object *zobj = *obj_ptr;
	zval *func;
	zend_function *fbc;
	zend_string *lc_method_name;
	zend_class_entry *scope = NULL;
	ALLOCA_FLAG(use_heap);

	if (EXPECTED(key != NULL)) {
		lc_method_name = Z_STR_P(key);
#ifdef ZEND_ALLOCA_MAX_SIZE
		use_heap = 0;
#endif
	} else {
		ZSTR_ALLOCA_ALLOC(lc_method_name, ZSTR_LEN(method_name), use_heap);
		zend_str_tolower_copy(ZSTR_VAL(lc_method_name), ZSTR_VAL(method_name), ZSTR_LEN(method_name));
	}

	if (UNEXPECTED((func = zend_hash_find(&zobj->ce->function_table, lc_method_name)) == NULL)) {
		if (UNEXPECTED(!key)) {
			ZSTR_ALLOCA_FREE(lc_method_name, use_heap);
		}
		if (zobj->ce->__call) {
			return zend_get_user_call_function(zobj->ce, method_name);
		} else {
			return NULL;
		}
	}

	fbc = Z_FUNC_P(func);
	/* Check access level */
	if (fbc->op_array.fn_flags & ZEND_ACC_PRIVATE) {
		zend_function *updated_fbc;

		/* Ensure that if we're calling a private function, we're allowed to do so.
		 * If we're not and __call() handler exists, invoke it, otherwise error out.
		 */
		updated_fbc = zend_check_private_int(fbc, zobj->ce, lc_method_name);
		if (EXPECTED(updated_fbc != NULL)) {
			fbc = updated_fbc;
		} else {
			if (zobj->ce->__call) {
				fbc = zend_get_user_call_function(zobj->ce, method_name);
			} else {
				scope = zend_get_executed_scope();
				zend_throw_error(NULL, "Call to %s method %s::%s() from context '%s'", zend_visibility_string(fbc->common.fn_flags), ZEND_FN_SCOPE_NAME(fbc), ZSTR_VAL(method_name), scope ? ZSTR_VAL(scope->name) : "");
				fbc = NULL;
			}
		}
	} else {
		/* Ensure that we haven't overridden a private function and end up calling
		 * the overriding public function...
		 */
		if (fbc->op_array.fn_flags & (ZEND_ACC_CHANGED|ZEND_ACC_PROTECTED)) {
			scope = zend_get_executed_scope();
		}
		if (fbc->op_array.fn_flags & ZEND_ACC_CHANGED) {
			if (scope && is_derived_class(fbc->common.scope, scope)) {
				if ((func = zend_hash_find(&scope->function_table, lc_method_name)) != NULL) {
					zend_function *priv_fbc = Z_FUNC_P(func);
					if (priv_fbc->common.fn_flags & ZEND_ACC_PRIVATE
						&& priv_fbc->common.scope == scope) {
						fbc = priv_fbc;
					}
				}
			}
		}
		if (fbc->common.fn_flags & ZEND_ACC_PROTECTED) {
			/* Ensure that if we're calling a protected function, we're allowed to do so.
			 * If we're not and __call() handler exists, invoke it, otherwise error out.
			 */
			if (UNEXPECTED(!zend_check_protected(zend_get_function_root_class(fbc), scope))) {
				if (zobj->ce->__call) {
					fbc = zend_get_user_call_function(zobj->ce, method_name);
				} else {
					zend_throw_error(NULL, "Call to %s method %s::%s() from context '%s'", zend_visibility_string(fbc->common.fn_flags), ZEND_FN_SCOPE_NAME(fbc), ZSTR_VAL(method_name), scope ? ZSTR_VAL(scope->name) : "");
					fbc = NULL;
				}
			}
		}
	}

	if (UNEXPECTED(!key)) {
		ZSTR_ALLOCA_FREE(lc_method_name, use_heap);
	}
	return fbc;
}
/* }}} */

static zend_always_inline zend_function *zend_get_user_callstatic_function(zend_class_entry *ce, zend_string *method_name) /* {{{ */
{
	return zend_get_call_trampoline_func(ce, method_name, 1);
}
/* }}} */

ZEND_API zend_function *zend_std_get_static_method(zend_class_entry *ce, zend_string *function_name, const zval *key) /* {{{ */
{
	zend_function *fbc = NULL;
	zend_string *lc_function_name;
	zend_object *object;
	zend_class_entry *scope;

	if (EXPECTED(key != NULL)) {
		lc_function_name = Z_STR_P(key);
	} else {
		lc_function_name = zend_string_tolower(function_name);
	}

	do {
		zval *func = zend_hash_find(&ce->function_table, lc_function_name);
		if (EXPECTED(func != NULL)) {
			fbc = Z_FUNC_P(func);
		} else if (ce->constructor
			&& ZSTR_LEN(lc_function_name) == ZSTR_LEN(ce->name)
			&& zend_binary_strncasecmp(ZSTR_VAL(lc_function_name), ZSTR_LEN(lc_function_name), ZSTR_VAL(ce->name), ZSTR_LEN(lc_function_name), ZSTR_LEN(lc_function_name)) == 0
			/* Only change the method to the constructor if the constructor isn't called __construct
			 * we check for __ so we can be binary safe for lowering, we should use ZEND_CONSTRUCTOR_FUNC_NAME
			 */
			&& (ZSTR_VAL(ce->constructor->common.function_name)[0] != '_'
				|| ZSTR_VAL(ce->constructor->common.function_name)[1] != '_')) {
			fbc = ce->constructor;
		} else {
			if (UNEXPECTED(!key)) {
				zend_string_release(lc_function_name);
			}
			if (ce->__call &&
				(object = zend_get_this_object(EG(current_execute_data))) != NULL &&
			    instanceof_function(object->ce, ce)) {
				/* Call the top-level defined __call().
				 * see: tests/classes/__call_004.phpt  */

				zend_class_entry *call_ce = object->ce;

				while (!call_ce->__call) {
					call_ce = call_ce->parent;
				}
				return zend_get_user_call_function(call_ce, function_name);
			} else if (ce->__callstatic) {
				return zend_get_user_callstatic_function(ce, function_name);
			} else {
	   			return NULL;
			}
		}
	} while (0);

#if MBO_0
	/* right now this function is used for non static method lookup too */
	/* Is the function static */
	if (UNEXPECTED(!(fbc->common.fn_flags & ZEND_ACC_STATIC))) {
		zend_error_noreturn(E_ERROR, "Cannot call non static method %s::%s() without object", ZEND_FN_SCOPE_NAME(fbc), ZSTR_VAL(fbc->common.function_name));
	}
#endif
	if (fbc->op_array.fn_flags & ZEND_ACC_PUBLIC) {
		/* No further checks necessary, most common case */
	} else if (fbc->op_array.fn_flags & ZEND_ACC_PRIVATE) {
		zend_function *updated_fbc;

		/* Ensure that if we're calling a private function, we're allowed to do so.
		 */
		scope = zend_get_executed_scope();
		updated_fbc = zend_check_private_int(fbc, scope, lc_function_name);
		if (EXPECTED(updated_fbc != NULL)) {
			fbc = updated_fbc;
		} else {
			if (ce->__callstatic) {
				fbc = zend_get_user_callstatic_function(ce, function_name);
			} else {
				zend_throw_error(NULL, "Call to %s method %s::%s() from context '%s'", zend_visibility_string(fbc->common.fn_flags), ZEND_FN_SCOPE_NAME(fbc), ZSTR_VAL(function_name), scope ? ZSTR_VAL(scope->name) : "");
				fbc = NULL;
			}
		}
	} else if ((fbc->common.fn_flags & ZEND_ACC_PROTECTED)) {
		/* Ensure that if we're calling a protected function, we're allowed to do so.
		 */
		scope = zend_get_executed_scope();
		if (UNEXPECTED(!zend_check_protected(zend_get_function_root_class(fbc), scope))) {
			if (ce->__callstatic) {
				fbc = zend_get_user_callstatic_function(ce, function_name);
			} else {
				zend_throw_error(NULL, "Call to %s method %s::%s() from context '%s'", zend_visibility_string(fbc->common.fn_flags), ZEND_FN_SCOPE_NAME(fbc), ZSTR_VAL(function_name), scope ? ZSTR_VAL(scope->name) : "");
				fbc = NULL;
			}
		}
	}

	if (UNEXPECTED(!key)) {
		zend_string_release(lc_function_name);
	}

	return fbc;
}
/* }}} */

ZEND_API zval *zend_std_get_static_property(zend_class_entry *ce, zend_string *property_name, zend_bool silent) /* {{{ */
{
	zend_property_info *property_info = zend_hash_find_ptr(&ce->properties_info, property_name);
	zval *ret;

	if (UNEXPECTED(property_info == NULL)) {
		goto undeclared_property;
	}

	if (UNEXPECTED(!zend_verify_property_access(property_info, ce))) {
		if (!silent) {
			zend_throw_error(NULL, "Cannot access %s property %s::$%s", zend_visibility_string(property_info->flags), ZSTR_VAL(ce->name), ZSTR_VAL(property_name));
		}
		return NULL;
	}

	if (UNEXPECTED((property_info->flags & ZEND_ACC_STATIC) == 0)) {
		goto undeclared_property;
	}

	if (UNEXPECTED(!(ce->ce_flags & ZEND_ACC_CONSTANTS_UPDATED))) {
		if (UNEXPECTED(zend_update_class_constants(ce)) != SUCCESS) {
			return NULL;
		}
	}
	ret = CE_STATIC_MEMBERS(ce) + property_info->offset;

	/* check if static properties were destoyed */
	if (UNEXPECTED(CE_STATIC_MEMBERS(ce) == NULL)) {
undeclared_property:
		if (!silent) {
			zend_throw_error(NULL, "Access to undeclared static property: %s::$%s", ZSTR_VAL(ce->name), ZSTR_VAL(property_name));
		}
		ret = NULL;
	}

	return ret;
}
/* }}} */

ZEND_API ZEND_COLD zend_bool zend_std_unset_static_property(zend_class_entry *ce, zend_string *property_name) /* {{{ */
{
	zend_throw_error(NULL, "Attempt to unset static property %s::$%s", ZSTR_VAL(ce->name), ZSTR_VAL(property_name));
	return 0;
}
/* }}} */

ZEND_API union _zend_function *zend_std_get_constructor(zend_object *zobj) /* {{{ */
{
	zend_function *constructor = zobj->ce->constructor;
	zend_class_entry *scope;

	if (constructor) {
		if (constructor->op_array.fn_flags & ZEND_ACC_PUBLIC) {
			/* No further checks necessary */
		} else if (constructor->op_array.fn_flags & ZEND_ACC_PRIVATE) {
			/* Ensure that if we're calling a private function, we're allowed to do so.
			 */
			if (EG(fake_scope)) {
				scope = EG(fake_scope);
			} else {
				scope = zend_get_executed_scope();
			}
			if (UNEXPECTED(constructor->common.scope != scope)) {
				if (scope) {
					zend_throw_error(NULL, "Call to private %s::%s() from context '%s'", ZSTR_VAL(constructor->common.scope->name), ZSTR_VAL(constructor->common.function_name), ZSTR_VAL(scope->name));
					constructor = NULL;
				} else {
					zend_throw_error(NULL, "Call to private %s::%s() from invalid context", ZSTR_VAL(constructor->common.scope->name), ZSTR_VAL(constructor->common.function_name));
					constructor = NULL;
				}
			}
		} else if ((constructor->common.fn_flags & ZEND_ACC_PROTECTED)) {
			/* Ensure that if we're calling a protected function, we're allowed to do so.
			 * Constructors only have prototype if they are defined by an interface but
			 * it is the compilers responsibility to take care of the prototype.
			 */
			if (EG(fake_scope)) {
				scope = EG(fake_scope);
			} else {
				scope = zend_get_executed_scope();
			}
			if (UNEXPECTED(!zend_check_protected(zend_get_function_root_class(constructor), scope))) {
				if (scope) {
					zend_throw_error(NULL, "Call to protected %s::%s() from context '%s'", ZSTR_VAL(constructor->common.scope->name), ZSTR_VAL(constructor->common.function_name), ZSTR_VAL(scope->name));
					constructor = NULL;
				} else {
					zend_throw_error(NULL, "Call to protected %s::%s() from invalid context", ZSTR_VAL(constructor->common.scope->name), ZSTR_VAL(constructor->common.function_name));
					constructor = NULL;
				}
			}
		}
	}

	return constructor;
}
/* }}} */

static int zend_std_compare_objects(zval *o1, zval *o2) /* {{{ */
{
	zend_object *zobj1, *zobj2;

	zobj1 = Z_OBJ_P(o1);
	zobj2 = Z_OBJ_P(o2);

	if (zobj1 == zobj2) {
		return 0; /* the same object */
	}
	if (zobj1->ce != zobj2->ce) {
		return 1; /* different classes */
	}
	if (!zobj1->properties && !zobj2->properties) {
		zval *p1, *p2, *end;

		if (!zobj1->ce->default_properties_count) {
			return 0;
		}
		p1 = zobj1->properties_table;
		p2 = zobj2->properties_table;
		end = p1 + zobj1->ce->default_properties_count;

		/* It's enough to protect only one of the objects.
		 * The second one may be referenced from the first and this may cause
		 * false recursion detection.
		 */
		/* use bitwise OR to make only one conditional jump */
		if (UNEXPECTED(Z_IS_RECURSIVE_P(o1))) {
			zend_error_noreturn(E_ERROR, "Nesting level too deep - recursive dependency?");
		}
		Z_PROTECT_RECURSION_P(o1);
		do {
			if (Z_TYPE_P(p1) != IS_UNDEF) {
				if (Z_TYPE_P(p2) != IS_UNDEF) {
					zval result;

					if (compare_function(&result, p1, p2)==FAILURE) {
						Z_UNPROTECT_RECURSION_P(o1);
						return 1;
					}
					if (Z_LVAL(result) != 0) {
						Z_UNPROTECT_RECURSION_P(o1);
						return Z_LVAL(result);
					}
				} else {
					Z_UNPROTECT_RECURSION_P(o1);
					return 1;
				}
			} else {
				if (Z_TYPE_P(p2) != IS_UNDEF) {
					Z_UNPROTECT_RECURSION_P(o1);
					return 1;
				}
			}
			p1++;
			p2++;
		} while (p1 != end);
		Z_UNPROTECT_RECURSION_P(o1);
		return 0;
	} else {
		if (!zobj1->properties) {
			rebuild_object_properties(zobj1);
		}
		if (!zobj2->properties) {
			rebuild_object_properties(zobj2);
		}
		return zend_compare_symbol_tables(zobj1->properties, zobj2->properties);
	}
}
/* }}} */

static int zend_std_has_property(zval *object, zval *member, int has_set_exists, void **cache_slot) /* {{{ */
{
	zend_object *zobj;
	int result;
	zval *value = NULL;
	zval tmp_member;
	uintptr_t property_offset;

	zobj = Z_OBJ_P(object);

	ZVAL_UNDEF(&tmp_member);
	if (UNEXPECTED(Z_TYPE_P(member) != IS_STRING)) {
		ZVAL_STR(&tmp_member, zval_get_string(member));
		member = &tmp_member;
		cache_slot = NULL;
	}

	property_offset = zend_get_property_offset(zobj->ce, Z_STR_P(member), 1, cache_slot);

	if (EXPECTED(IS_VALID_PROPERTY_OFFSET(property_offset))) {
		value = OBJ_PROP(zobj, property_offset);
		if (Z_TYPE_P(value) != IS_UNDEF) {
			goto found;
		}
	} else if (EXPECTED(IS_DYNAMIC_PROPERTY_OFFSET(property_offset))) {
		if (EXPECTED(zobj->properties != NULL)) {
			if (!IS_UNKNOWN_DYNAMIC_PROPERTY_OFFSET(property_offset)) {
				uintptr_t idx = ZEND_DECODE_DYN_PROP_OFFSET(property_offset);

				if (EXPECTED(idx < zobj->properties->nNumUsed * sizeof(Bucket))) {
					Bucket *p = (Bucket*)((char*)zobj->properties->arData + idx);

					if (EXPECTED(Z_TYPE(p->val) != IS_UNDEF) &&
				        (EXPECTED(p->key == Z_STR_P(member)) ||
				         (EXPECTED(p->h == ZSTR_H(Z_STR_P(member))) &&
				          EXPECTED(p->key != NULL) &&
				          EXPECTED(ZSTR_LEN(p->key) == Z_STRLEN_P(member)) &&
				          EXPECTED(memcmp(ZSTR_VAL(p->key), Z_STRVAL_P(member), Z_STRLEN_P(member)) == 0)))) {
						value = &p->val;
						goto found;
					}
				}
				CACHE_PTR_EX(cache_slot + 1, (void*)ZEND_DYNAMIC_PROPERTY_OFFSET);
			}
			value = zend_hash_find(zobj->properties, Z_STR_P(member));
			if (value) {
				if (cache_slot) {
					uintptr_t idx = (char*)value - (char*)zobj->properties->arData;
					CACHE_PTR_EX(cache_slot + 1, (void*)ZEND_ENCODE_DYN_PROP_OFFSET(idx));
				}
found:
				switch (has_set_exists) {
					case 0:
						ZVAL_DEREF(value);
						result = (Z_TYPE_P(value) != IS_NULL);
						break;
					default:
						result = zend_is_true(value);
						break;
					case 2:
						result = 1;
						break;
				}
				goto exit;
			}
		}
	} else if (UNEXPECTED(EG(exception))) {
		result = 0;
		goto exit;
	}

	result = 0;
	if ((has_set_exists != 2) && zobj->ce->__isset) {
		uint32_t *guard = zend_get_property_guard(zobj, Z_STR_P(member));

		if (!((*guard) & IN_ISSET)) {
			zval rv;
			zval tmp_object;

			/* have issetter - try with it! */
			if (Z_TYPE(tmp_member) == IS_UNDEF) {
				ZVAL_COPY(&tmp_member, member);
				member = &tmp_member;
			}
			ZVAL_COPY(&tmp_object, object);
			(*guard) |= IN_ISSET; /* prevent circular getting */
			zend_std_call_issetter(&tmp_object, member, &rv);
			if (Z_TYPE(rv) != IS_UNDEF) {
				result = zend_is_true(&rv);
				zval_ptr_dtor(&rv);
				if (has_set_exists && result) {
					if (EXPECTED(!EG(exception)) && zobj->ce->__get && !((*guard) & IN_GET)) {
						(*guard) |= IN_GET;
						zend_std_call_getter(&tmp_object, member, &rv);
						(*guard) &= ~IN_GET;
						if (Z_TYPE(rv) != IS_UNDEF) {
							result = i_zend_is_true(&rv);
							zval_ptr_dtor(&rv);
						} else {
							result = 0;
						}
					} else {
						result = 0;
					}
				}
			}
			(*guard) &= ~IN_ISSET;
			zval_ptr_dtor(&tmp_object);
		}
	}

exit:
	if (UNEXPECTED(Z_REFCOUNTED(tmp_member))) {
		zval_ptr_dtor(&tmp_member);
	}
	return result;
}
/* }}} */

zend_string *zend_std_object_get_class_name(const zend_object *zobj) /* {{{ */
{
	return zend_string_copy(zobj->ce->name);
}
/* }}} */

ZEND_API int zend_std_cast_object_tostring(zval *readobj, zval *writeobj, int type) /* {{{ */
{
	zval retval;
	zend_class_entry *ce;

	switch (type) {
		case IS_STRING:
			ce = Z_OBJCE_P(readobj);
			if (ce->__tostring &&
				(zend_call_method_with_0_params(readobj, ce, &ce->__tostring, "__tostring", &retval) || EG(exception))) {
				if (UNEXPECTED(EG(exception) != NULL)) {
					zval *msg, ex, rv;
					zval_ptr_dtor(&retval);
					ZVAL_OBJ(&ex, EG(exception));
					EG(exception) = NULL;
					msg = zend_read_property(Z_OBJCE(ex), &ex, "message", sizeof("message") - 1, 1, &rv);
					if (UNEXPECTED(Z_TYPE_P(msg) != IS_STRING)) {
						ZVAL_EMPTY_STRING(&rv);
						msg = &rv;
					}
					zend_error_noreturn(E_ERROR,
							"Method %s::__toString() must not throw an exception, caught %s: %s",
							ZSTR_VAL(ce->name), ZSTR_VAL(Z_OBJCE(ex)->name), Z_STRVAL_P(msg));
					return FAILURE;
				}
				if (EXPECTED(Z_TYPE(retval) == IS_STRING)) {
					if (readobj == writeobj) {
						zval_ptr_dtor(readobj);
					}
					ZVAL_COPY_VALUE(writeobj, &retval);
					return SUCCESS;
				} else {
					zval_ptr_dtor(&retval);
					if (readobj == writeobj) {
						zval_ptr_dtor(readobj);
					}
					ZVAL_EMPTY_STRING(writeobj);
					zend_error(E_RECOVERABLE_ERROR, "Method %s::__toString() must return a string value", ZSTR_VAL(ce->name));
					return SUCCESS;
				}
			}
			return FAILURE;
		case _IS_BOOL:
			ZVAL_BOOL(writeobj, 1);
			return SUCCESS;
		case IS_LONG:
			ce = Z_OBJCE_P(readobj);
			zend_error(E_NOTICE, "Object of class %s could not be converted to int", ZSTR_VAL(ce->name));
			if (readobj == writeobj) {
				zval_dtor(readobj);
			}
			ZVAL_LONG(writeobj, 1);
			return SUCCESS;
		case IS_DOUBLE:
			ce = Z_OBJCE_P(readobj);
			zend_error(E_NOTICE, "Object of class %s could not be converted to float", ZSTR_VAL(ce->name));
			if (readobj == writeobj) {
				zval_dtor(readobj);
			}
			ZVAL_DOUBLE(writeobj, 1);
			return SUCCESS;
		default:
			ZVAL_NULL(writeobj);
			break;
	}
	return FAILURE;
}
/* }}} */

int zend_std_get_closure(zval *obj, zend_class_entry **ce_ptr, zend_function **fptr_ptr, zend_object **obj_ptr) /* {{{ */
{
	zval *func;
	zend_class_entry *ce;

	if (Z_TYPE_P(obj) != IS_OBJECT) {
		return FAILURE;
	}

	ce = Z_OBJCE_P(obj);

	if ((func = zend_hash_find(&ce->function_table, ZSTR_KNOWN(ZEND_STR_MAGIC_INVOKE))) == NULL) {
		return FAILURE;
	}
	*fptr_ptr = Z_FUNC_P(func);

	*ce_ptr = ce;
	if ((*fptr_ptr)->common.fn_flags & ZEND_ACC_STATIC) {
		if (obj_ptr) {
			*obj_ptr = NULL;
		}
	} else {
		if (obj_ptr) {
			*obj_ptr = Z_OBJ_P(obj);
		}
	}
	return SUCCESS;
}
/* }}} */

ZEND_API zend_object_handlers std_object_handlers = {
	0,										/* offset */

	zend_object_std_dtor,					/* free_obj */
	zend_objects_destroy_object,			/* dtor_obj */
	zend_objects_clone_obj,					/* clone_obj */

	zend_std_read_property,					/* read_property */
	zend_std_write_property,				/* write_property */
	zend_std_read_dimension,				/* read_dimension */
	zend_std_write_dimension,				/* write_dimension */
	zend_std_get_property_ptr_ptr,			/* get_property_ptr_ptr */
	NULL,									/* get */
	NULL,									/* set */
	zend_std_has_property,					/* has_property */
	zend_std_unset_property,				/* unset_property */
	zend_std_has_dimension,					/* has_dimension */
	zend_std_unset_dimension,				/* unset_dimension */
	zend_std_get_properties,				/* get_properties */
	zend_std_get_method,					/* get_method */
	NULL,									/* call_method */
	zend_std_get_constructor,				/* get_constructor */
	zend_std_object_get_class_name,			/* get_class_name */
	zend_std_compare_objects,				/* compare_objects */
	zend_std_cast_object_tostring,			/* cast_object */
	NULL,									/* count_elements */
	zend_std_get_debug_info,				/* get_debug_info */
	zend_std_get_closure,					/* get_closure */
	zend_std_get_gc,						/* get_gc */
	NULL,									/* do_operation */
	NULL,									/* compare */
};

/*
 * Local variables:
 * tab-width: 4
 * c-basic-offset: 4
 * indent-tabs-mode: t
 * End:
 * vim600: sw=4 ts=4 fdm=marker
 * vim<600: sw=4 ts=4
 */<|MERGE_RESOLUTION|>--- conflicted
+++ resolved
@@ -788,21 +788,13 @@
 			ZVAL_NULL(&tmp_offset);
 		} else {
 			ZVAL_DEREF(offset);
-<<<<<<< HEAD
-=======
 			ZVAL_COPY(&tmp_offset, offset);
->>>>>>> 1d846fdf
 		}
 
 		ZVAL_COPY(&tmp_object, object);
 		if (type == BP_VAR_IS) {
 			zend_call_method_with_1_params(&tmp_object, ce, NULL, "offsetexists", rv, &tmp_offset);
 			if (UNEXPECTED(Z_ISUNDEF_P(rv))) {
-<<<<<<< HEAD
-				return NULL;
-			}
-			if (!i_zend_is_true(rv)) {
-=======
 				zval_ptr_dtor(&tmp_object);
 				zval_ptr_dtor(&tmp_offset);
 				return NULL;
@@ -810,7 +802,6 @@
 			if (!i_zend_is_true(rv)) {
 				zval_ptr_dtor(&tmp_object);
 				zval_ptr_dtor(&tmp_offset);
->>>>>>> 1d846fdf
 				zval_ptr_dtor(rv);
 				return &EG(uninitialized_zval);
 			}
@@ -819,12 +810,9 @@
 
 		zend_call_method_with_1_params(&tmp_object, ce, NULL, "offsetget", rv, &tmp_offset);
 
-<<<<<<< HEAD
-=======
 		zval_ptr_dtor(&tmp_object);
 		zval_ptr_dtor(&tmp_offset);
 
->>>>>>> 1d846fdf
 		if (UNEXPECTED(Z_TYPE_P(rv) == IS_UNDEF)) {
 			if (UNEXPECTED(!EG(exception))) {
 				zend_throw_error(NULL, "Undefined offset for object of type %s used as array", ZSTR_VAL(ce->name));
@@ -849,17 +837,12 @@
 			ZVAL_NULL(&tmp_offset);
 		} else {
 			ZVAL_DEREF(offset);
-<<<<<<< HEAD
-		}
-		zend_call_method_with_2_params(object, ce, NULL, "offsetset", NULL, offset, value);
-=======
 			ZVAL_COPY(&tmp_offset, offset);
 		}
 		ZVAL_COPY(&tmp_object, object);
 		zend_call_method_with_2_params(&tmp_object, ce, NULL, "offsetset", NULL, &tmp_offset, value);
 		zval_ptr_dtor(&tmp_object);
 		zval_ptr_dtor(&tmp_offset);
->>>>>>> 1d846fdf
 	} else {
 		zend_throw_error(NULL, "Cannot use object of type %s as array", ZSTR_VAL(ce->name));
 	}
@@ -874,13 +857,9 @@
 
 	if (EXPECTED(instanceof_function_ex(ce, zend_ce_arrayaccess, 1) != 0)) {
 		ZVAL_DEREF(offset);
-<<<<<<< HEAD
-		zend_call_method_with_1_params(object, ce, NULL, "offsetexists", &retval, offset);
-=======
 		ZVAL_COPY(&tmp_offset, offset);
 		ZVAL_COPY(&tmp_object, object);
 		zend_call_method_with_1_params(&tmp_object, ce, NULL, "offsetexists", &retval, &tmp_offset);
->>>>>>> 1d846fdf
 		if (EXPECTED(Z_TYPE(retval) != IS_UNDEF)) {
 			result = i_zend_is_true(&retval);
 			zval_ptr_dtor(&retval);
@@ -894,11 +873,8 @@
 		} else {
 			result = 0;
 		}
-<<<<<<< HEAD
-=======
 		zval_ptr_dtor(&tmp_object);
 		zval_ptr_dtor(&tmp_offset);
->>>>>>> 1d846fdf
 	} else {
 		zend_throw_error(NULL, "Cannot use object of type %s as array", ZSTR_VAL(ce->name));
 		return 0;
@@ -1056,15 +1032,11 @@
 
 	if (instanceof_function_ex(ce, zend_ce_arrayaccess, 1)) {
 		ZVAL_DEREF(offset);
-<<<<<<< HEAD
-		zend_call_method_with_1_params(object, ce, NULL, "offsetunset", NULL, offset);
-=======
 		ZVAL_COPY(&tmp_offset, offset);
 		ZVAL_COPY(&tmp_object, object);
 		zend_call_method_with_1_params(&tmp_object, ce, NULL, "offsetunset", NULL, &tmp_offset);
 		zval_ptr_dtor(&tmp_object);
 		zval_ptr_dtor(&tmp_offset);
->>>>>>> 1d846fdf
 	} else {
 		zend_throw_error(NULL, "Cannot use object of type %s as array", ZSTR_VAL(ce->name));
 	}
