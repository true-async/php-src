/*
   +----------------------------------------------------------------------+
   | Zend Engine                                                          |
   +----------------------------------------------------------------------+
   | Copyright (c) Zend Technologies Ltd. (http://www.zend.com)           |
   +----------------------------------------------------------------------+
   | This source file is subject to version 2.00 of the Zend license,     |
   | that is bundled with this package in the file LICENSE, and is        |
   | available through the world-wide-web at the following url:           |
   | http://www.zend.com/license/2_00.txt.                                |
   | If you did not receive a copy of the Zend license and are unable to  |
   | obtain it through the world-wide-web, please send a note to          |
   | license@zend.com so we can mail you a copy immediately.              |
   +----------------------------------------------------------------------+
   | Authors: Andi Gutmans <andi@php.net>                                 |
   |          Zeev Suraski <zeev@php.net>                                 |
   |          Dmitry Stogov <dmitry@php.net>                              |
   +----------------------------------------------------------------------+
*/

#include "zend.h"
#include "zend_globals.h"
#include "zend_variables.h"
#include "zend_API.h"
#include "zend_objects.h"
#include "zend_objects_API.h"
#include "zend_object_handlers.h"
#include "zend_interfaces.h"
#include "zend_exceptions.h"
#include "zend_closures.h"
#include "zend_compile.h"
#include "zend_hash.h"
#include "zend_property_hooks.h"
#include "ext/reflection/php_reflection.h"

#define DEBUG_OBJECT_HANDLERS 0

#define ZEND_WRONG_PROPERTY_OFFSET   0
#define ZEND_HOOKED_PROPERTY_OFFSET 1

/* guard flags */
#define IN_GET		ZEND_GUARD_PROPERTY_GET
#define IN_SET		ZEND_GUARD_PROPERTY_SET
#define IN_UNSET	ZEND_GUARD_PROPERTY_UNSET
#define IN_ISSET	ZEND_GUARD_PROPERTY_ISSET
#define IN_HOOK		ZEND_GUARD_PROPERTY_HOOK

/*
  __X accessors explanation:

  if we have __get and property that is not part of the properties array is
  requested, we call __get handler. If it fails, we return uninitialized.

  if we have __set and property that is not part of the properties array is
  set, we call __set handler. If it fails, we do not change the array.

  for both handlers above, when we are inside __get/__set, no further calls for
  __get/__set for this property of this object will be made, to prevent endless
  recursion and enable accessors to change properties array.

  if we have __call and method which is not part of the class function table is
  called, we cal __call handler.
*/

ZEND_API void rebuild_object_properties(zend_object *zobj) /* {{{ */
{
	if (!zobj->properties) {
		zend_property_info *prop_info;
		zend_class_entry *ce = zobj->ce;
		int i;

		zobj->properties = zend_new_array(ce->default_properties_count);
		if (ce->default_properties_count) {
			zend_hash_real_init_mixed(zobj->properties);
			for (i = 0; i < ce->default_properties_count; i++) {
				prop_info = ce->properties_info_table[i];

				if (!prop_info) {
					continue;
				}

				if (UNEXPECTED(Z_TYPE_P(OBJ_PROP(zobj, prop_info->offset)) == IS_UNDEF)) {
					HT_FLAGS(zobj->properties) |= HASH_FLAG_HAS_EMPTY_IND;
				}

				_zend_hash_append_ind(zobj->properties, prop_info->name,
					OBJ_PROP(zobj, prop_info->offset));
			}
		}
	}
}
/* }}} */

ZEND_API HashTable *zend_std_build_object_properties_array(zend_object *zobj) /* {{{ */
{
	zend_property_info *prop_info;
	zend_class_entry *ce = zobj->ce;
	HashTable *ht;
	zval* prop;
	int i;

	ZEND_ASSERT(!zobj->properties);
	ht = zend_new_array(ce->default_properties_count);
	if (ce->default_properties_count) {
		zend_hash_real_init_mixed(ht);
		for (i = 0; i < ce->default_properties_count; i++) {
			prop_info = ce->properties_info_table[i];

			if (!prop_info) {
				continue;
			}

			prop = OBJ_PROP(zobj, prop_info->offset);
			if (UNEXPECTED(Z_TYPE_P(prop) == IS_UNDEF)) {
				continue;
			}

			if (Z_ISREF_P(prop) && Z_REFCOUNT_P(prop) == 1) {
				prop = Z_REFVAL_P(prop);
			}

			Z_TRY_ADDREF_P(prop);
			_zend_hash_append(ht, prop_info->name, prop);
		}
	}
	return ht;
}
/* }}} */

ZEND_API HashTable *zend_std_get_properties(zend_object *zobj) /* {{{ */
{
	if (!zobj->properties) {
		rebuild_object_properties(zobj);
	}
	return zobj->properties;
}
/* }}} */

ZEND_API HashTable *zend_std_get_gc(zend_object *zobj, zval **table, int *n) /* {{{ */
{
	if (zobj->handlers->get_properties != zend_std_get_properties) {
		*table = NULL;
		*n = 0;
		return zobj->handlers->get_properties(zobj);
	} else {
		if (zobj->properties) {
			*table = NULL;
			*n = 0;
			return zobj->properties;
		} else {
			*table = zobj->properties_table;
			*n = zobj->ce->default_properties_count;
			return NULL;
		}
	}
}
/* }}} */

ZEND_API HashTable *zend_std_get_debug_info(zend_object *object, int *is_temp) /* {{{ */
{
	zend_class_entry *ce = object->ce;
	zval retval;
	HashTable *ht;

	if (!ce->__debugInfo) {
		*is_temp = 0;
		return object->handlers->get_properties(object);
	}

	zend_call_known_instance_method_with_0_params(ce->__debugInfo, object, &retval);
	if (Z_TYPE(retval) == IS_ARRAY) {
		if (!Z_REFCOUNTED(retval)) {
			*is_temp = 1;
			return zend_array_dup(Z_ARRVAL(retval));
		} else if (Z_REFCOUNT(retval) <= 1) {
			*is_temp = 1;
			ht = Z_ARR(retval);
			return ht;
		} else {
			*is_temp = 0;
			zval_ptr_dtor(&retval);
			return Z_ARRVAL(retval);
		}
	} else if (Z_TYPE(retval) == IS_NULL) {
		*is_temp = 1;
		ht = zend_new_array(0);
		return ht;
	}

	zend_error_noreturn(E_ERROR, ZEND_DEBUGINFO_FUNC_NAME "() must return an array");

	return NULL; /* Compilers are dumb and don't understand that noreturn means that the function does NOT need a return value... */
}
/* }}} */

static void zend_std_call_getter(zend_object *zobj, zend_string *prop_name, zval *retval) /* {{{ */
{
	zval member;
	ZVAL_STR(&member, prop_name);
	zend_call_known_instance_method_with_1_params(zobj->ce->__get, zobj, retval, &member);
}
/* }}} */

static void zend_std_call_setter(zend_object *zobj, zend_string *prop_name, zval *value) /* {{{ */
{
	zval args[2];
	ZVAL_STR(&args[0], prop_name);
	ZVAL_COPY_VALUE(&args[1], value);
	zend_call_known_instance_method(zobj->ce->__set, zobj, NULL, 2, args);
}
/* }}} */

static void zend_std_call_unsetter(zend_object *zobj, zend_string *prop_name) /* {{{ */
{
	zval member;
	ZVAL_STR(&member, prop_name);
	zend_call_known_instance_method_with_1_params(zobj->ce->__unset, zobj, NULL, &member);
}
/* }}} */

static void zend_std_call_issetter(zend_object *zobj, zend_string *prop_name, zval *retval) /* {{{ */
{
	zval member;
	ZVAL_STR(&member, prop_name);
	zend_call_known_instance_method_with_1_params(zobj->ce->__isset, zobj, retval, &member);
}
/* }}} */


static zend_always_inline bool is_derived_class(const zend_class_entry *child_class, const zend_class_entry *parent_class) /* {{{ */
{
	child_class = child_class->parent;
	while (child_class) {
		if (child_class == parent_class) {
			return 1;
		}
		child_class = child_class->parent;
	}

	return 0;
}
/* }}} */

static zend_never_inline int is_protected_compatible_scope(const zend_class_entry *ce, const zend_class_entry *scope) /* {{{ */
{
	return scope &&
		(is_derived_class(ce, scope) || is_derived_class(scope, ce));
}
/* }}} */

static zend_never_inline zend_property_info *zend_get_parent_private_property(zend_class_entry *scope, const zend_class_entry *ce, zend_string *member) /* {{{ */
{
	zval *zv;
	zend_property_info *prop_info;

	if (scope != ce && scope && is_derived_class(ce, scope)) {
		zv = zend_hash_find(&scope->properties_info, member);
		if (zv != NULL) {
			prop_info = (zend_property_info*)Z_PTR_P(zv);
			if ((prop_info->flags & ZEND_ACC_PRIVATE)
			 && prop_info->ce == scope) {
				return prop_info;
			}
		}
	}
	return NULL;
}
/* }}} */

static ZEND_COLD zend_never_inline void zend_bad_property_access(const zend_property_info *property_info, const zend_class_entry *ce, const zend_string *member) /* {{{ */
{
	zend_throw_error(NULL, "Cannot access %s property %s::$%s", zend_visibility_string(property_info->flags), ZSTR_VAL(ce->name), ZSTR_VAL(member));
}
/* }}} */

static ZEND_COLD zend_never_inline void zend_bad_property_name(void) /* {{{ */
{
	zend_throw_error(NULL, "Cannot access property starting with \"\\0\"");
}
/* }}} */

static ZEND_COLD zend_never_inline void zend_forbidden_dynamic_property(
		const zend_class_entry *ce, const zend_string *member) {
	zend_throw_error(NULL, "Cannot create dynamic property %s::$%s",
		ZSTR_VAL(ce->name), ZSTR_VAL(member));
}

static ZEND_COLD zend_never_inline bool zend_deprecated_dynamic_property(
		zend_object *obj, const zend_string *member) {
	GC_ADDREF(obj);
	zend_error(E_DEPRECATED, "Creation of dynamic property %s::$%s is deprecated",
		ZSTR_VAL(obj->ce->name), ZSTR_VAL(member));
	if (UNEXPECTED(GC_DELREF(obj) == 0)) {
		zend_class_entry *ce = obj->ce;
		zend_objects_store_del(obj);
		if (!EG(exception)) {
			/* We cannot continue execution and have to throw an exception */
			zend_throw_error(NULL, "Cannot create dynamic property %s::$%s",
				ZSTR_VAL(ce->name), ZSTR_VAL(member));
		}
		return 0;
	}
	return 1;
}

static ZEND_COLD zend_never_inline void zend_readonly_property_modification_scope_error(
		const zend_class_entry *ce, const zend_string *member, const zend_class_entry *scope, const char *operation) {
	zend_throw_error(NULL, "Cannot %s readonly property %s::$%s from %s%s",
		operation, ZSTR_VAL(ce->name), ZSTR_VAL(member),
		scope ? "scope " : "global scope", scope ? ZSTR_VAL(scope->name) : "");
}

static ZEND_COLD zend_never_inline void zend_readonly_property_unset_error(
		zend_class_entry *ce, zend_string *member) {
	zend_throw_error(NULL, "Cannot unset readonly property %s::$%s",
		ZSTR_VAL(ce->name), ZSTR_VAL(member));
}

static zend_always_inline zend_class_entry *get_fake_or_executed_scope(void)
{
	if (UNEXPECTED(EG(fake_scope))) {
		return EG(fake_scope);
	} else {
		return zend_get_executed_scope();
	}
}

static zend_always_inline uintptr_t zend_get_property_offset(zend_class_entry *ce, zend_string *member, int silent, void **cache_slot, const zend_property_info **info_ptr) /* {{{ */
{
	zval *zv;
	zend_property_info *property_info;
	uint32_t flags;
	uintptr_t offset;

	if (cache_slot && EXPECTED(ce == CACHED_PTR_EX(cache_slot))) {
		*info_ptr = CACHED_PTR_EX(cache_slot + 2);
		return (uintptr_t)CACHED_PTR_EX(cache_slot + 1);
	}

	if (UNEXPECTED(zend_hash_num_elements(&ce->properties_info) == 0)
	 || UNEXPECTED((zv = zend_hash_find(&ce->properties_info, member)) == NULL)) {
		if (UNEXPECTED(ZSTR_VAL(member)[0] == '\0') && ZSTR_LEN(member) != 0) {
			if (!silent) {
				zend_bad_property_name();
			}
			return ZEND_WRONG_PROPERTY_OFFSET;
		}
dynamic:
		if (cache_slot) {
			CACHE_POLYMORPHIC_PTR_EX(cache_slot, ce, (void*)ZEND_DYNAMIC_PROPERTY_OFFSET);
			CACHE_PTR_EX(cache_slot + 2, NULL);
		}
		return ZEND_DYNAMIC_PROPERTY_OFFSET;
	}

	property_info = (zend_property_info*)Z_PTR_P(zv);
	flags = property_info->flags;

	if (flags & (ZEND_ACC_CHANGED|ZEND_ACC_PRIVATE|ZEND_ACC_PROTECTED)) {
		zend_class_entry *scope = get_fake_or_executed_scope();

		if (property_info->ce != scope) {
			if (flags & ZEND_ACC_CHANGED) {
				zend_property_info *p = zend_get_parent_private_property(scope, ce, member);

				/* If there is a public/protected instance property on ce, don't try to use a
				 * private static property on scope. If both are static, prefer the static
				 * property on scope. This will throw a static property notice, rather than
				 * a visibility error. */
				if (p && (!(p->flags & ZEND_ACC_STATIC) || (flags & ZEND_ACC_STATIC))) {
					property_info = p;
					flags = property_info->flags;
					goto found;
				} else if (flags & ZEND_ACC_PUBLIC) {
					goto found;
				}
			}
			if (flags & ZEND_ACC_PRIVATE) {
				if (property_info->ce != ce) {
					goto dynamic;
				} else {
wrong:
					/* Information was available, but we were denied access.  Error out. */
					if (!silent) {
						zend_bad_property_access(property_info, ce, member);
					}
					return ZEND_WRONG_PROPERTY_OFFSET;
				}
			} else {
				ZEND_ASSERT(flags & ZEND_ACC_PROTECTED);
				if (UNEXPECTED(!is_protected_compatible_scope(property_info->ce, scope))) {
					goto wrong;
				}
			}
		}
	}

found:
	if (UNEXPECTED(flags & ZEND_ACC_STATIC)) {
		if (!silent) {
			zend_error(E_NOTICE, "Accessing static property %s::$%s as non static", ZSTR_VAL(ce->name), ZSTR_VAL(member));
		}
		return ZEND_DYNAMIC_PROPERTY_OFFSET;
	}

	if (property_info->hooks) {
		*info_ptr = property_info;
		if (cache_slot) {
			CACHE_POLYMORPHIC_PTR_EX(cache_slot, ce, (void*)ZEND_HOOKED_PROPERTY_OFFSET);
			CACHE_PTR_EX(cache_slot + 2, property_info);
		}
		return ZEND_HOOKED_PROPERTY_OFFSET;
	}

	offset = property_info->offset;
	if (EXPECTED(!ZEND_TYPE_IS_SET(property_info->type))) {
		property_info = NULL;
	} else {
		*info_ptr = property_info;
	}
	if (cache_slot) {
		CACHE_POLYMORPHIC_PTR_EX(cache_slot, ce, (void*)(uintptr_t)offset);
		CACHE_PTR_EX(cache_slot + 2, property_info);
	}
	return offset;
}
/* }}} */

static ZEND_COLD void zend_wrong_offset(zend_class_entry *ce, zend_string *member) /* {{{ */
{
	const zend_property_info *dummy;

	/* Trigger the correct error */
	zend_get_property_offset(ce, member, 0, NULL, &dummy);
}
/* }}} */

ZEND_API zend_property_info *zend_get_property_info(const zend_class_entry *ce, zend_string *member, int silent) /* {{{ */
{
	zval *zv;
	zend_property_info *property_info;
	uint32_t flags;

	if (UNEXPECTED(zend_hash_num_elements(&ce->properties_info) == 0)
	 || EXPECTED((zv = zend_hash_find(&ce->properties_info, member)) == NULL)) {
		if (UNEXPECTED(ZSTR_VAL(member)[0] == '\0') && ZSTR_LEN(member) != 0) {
			if (!silent) {
				zend_bad_property_name();
			}
			return ZEND_WRONG_PROPERTY_INFO;
		}
dynamic:
		return NULL;
	}

	property_info = (zend_property_info*)Z_PTR_P(zv);
	flags = property_info->flags;

	if (flags & (ZEND_ACC_CHANGED|ZEND_ACC_PRIVATE|ZEND_ACC_PROTECTED)) {
		zend_class_entry *scope = get_fake_or_executed_scope();
		if (property_info->ce != scope) {
			if (flags & ZEND_ACC_CHANGED) {
				zend_property_info *p = zend_get_parent_private_property(scope, ce, member);

				if (p) {
					property_info = p;
					flags = property_info->flags;
					goto found;
				} else if (flags & ZEND_ACC_PUBLIC) {
					goto found;
				}
			}
			if (flags & ZEND_ACC_PRIVATE) {
				if (property_info->ce != ce) {
					goto dynamic;
				} else {
wrong:
					/* Information was available, but we were denied access.  Error out. */
					if (!silent) {
						zend_bad_property_access(property_info, ce, member);
					}
					return ZEND_WRONG_PROPERTY_INFO;
				}
			} else {
				ZEND_ASSERT(flags & ZEND_ACC_PROTECTED);
				if (UNEXPECTED(!is_protected_compatible_scope(property_info->ce, scope))) {
					goto wrong;
				}
			}
		}
	}

found:
	if (UNEXPECTED(flags & ZEND_ACC_STATIC)) {
		if (!silent) {
			zend_error(E_NOTICE, "Accessing static property %s::$%s as non static", ZSTR_VAL(ce->name), ZSTR_VAL(member));
		}
	}
	return property_info;
}
/* }}} */

ZEND_API zend_result zend_check_property_access(const zend_object *zobj, zend_string *prop_info_name, bool is_dynamic) /* {{{ */
{
	zend_property_info *property_info;
	const char *class_name = NULL;
	const char *prop_name;
	zend_string *member;
	size_t prop_name_len;

	if (ZSTR_VAL(prop_info_name)[0] == 0) {
		if (is_dynamic) {
			return SUCCESS;
		}

		zend_unmangle_property_name_ex(prop_info_name, &class_name, &prop_name, &prop_name_len);
		member = zend_string_init(prop_name, prop_name_len, 0);
		property_info = zend_get_property_info(zobj->ce, member, 1);
		zend_string_release_ex(member, 0);
		if (property_info == NULL || property_info == ZEND_WRONG_PROPERTY_INFO) {
			return FAILURE;
		}

		if (class_name[0] != '*') {
			if (!(property_info->flags & ZEND_ACC_PRIVATE)) {
				/* we we're looking for a private prop but found a non private one of the same name */
				return FAILURE;
			} else if (strcmp(ZSTR_VAL(prop_info_name)+1, ZSTR_VAL(property_info->name)+1)) {
				/* we we're looking for a private prop but found a private one of the same name but another class */
				return FAILURE;
			}
		} else {
			ZEND_ASSERT(property_info->flags & ZEND_ACC_PROTECTED);
		}
		return SUCCESS;
	} else {
		property_info = zend_get_property_info(zobj->ce, prop_info_name, 1);
		if (property_info == NULL) {
			ZEND_ASSERT(is_dynamic);
			return SUCCESS;
		} else if (property_info == ZEND_WRONG_PROPERTY_INFO) {
			return FAILURE;
		}
		return (property_info->flags & ZEND_ACC_PUBLIC) ? SUCCESS : FAILURE;
	}
}
/* }}} */

static void zend_property_guard_dtor(zval *el) /* {{{ */ {
	uint32_t *ptr = (uint32_t*)Z_PTR_P(el);
	if (EXPECTED(!(((uintptr_t)ptr) & 1))) {
		efree_size(ptr, sizeof(uint32_t));
	}
}
/* }}} */

static zend_always_inline zval *zend_get_guard_value(zend_object *zobj)
{
	return zobj->properties_table + zobj->ce->default_properties_count;
}

ZEND_API uint32_t *zend_get_property_guard(zend_object *zobj, zend_string *member) /* {{{ */
{
	HashTable *guards;
	zval *zv;
	uint32_t *ptr;


	ZEND_ASSERT(zobj->ce->ce_flags & ZEND_ACC_USE_GUARDS);
	zv = zend_get_guard_value(zobj);
	if (EXPECTED(Z_TYPE_P(zv) == IS_STRING)) {
		zend_string *str = Z_STR_P(zv);
		if (EXPECTED(str == member) ||
		    /* str and member don't necessarily have a pre-calculated hash value here */
		    EXPECTED(zend_string_equal_content(str, member))) {
			return &Z_GUARD_P(zv);
		} else if (EXPECTED(Z_GUARD_P(zv) == 0)) {
			zval_ptr_dtor_str(zv);
			ZVAL_STR_COPY(zv, member);
			return &Z_GUARD_P(zv);
		} else {
			ALLOC_HASHTABLE(guards);
			zend_hash_init(guards, 8, NULL, zend_property_guard_dtor, 0);
			/* mark pointer as "special" using low bit */
			zend_hash_add_new_ptr(guards, str,
				(void*)(((uintptr_t)&Z_GUARD_P(zv)) | 1));
			zval_ptr_dtor_str(zv);
			ZVAL_ARR(zv, guards);
		}
	} else if (EXPECTED(Z_TYPE_P(zv) == IS_ARRAY)) {
		guards = Z_ARRVAL_P(zv);
		ZEND_ASSERT(guards != NULL);
		zv = zend_hash_find(guards, member);
		if (zv != NULL) {
			return (uint32_t*)(((uintptr_t)Z_PTR_P(zv)) & ~1);
		}
	} else {
		ZEND_ASSERT(Z_TYPE_P(zv) == IS_UNDEF);
		ZVAL_STR_COPY(zv, member);
		Z_GUARD_P(zv) &= ~ZEND_GUARD_PROPERTY_MASK;
		return &Z_GUARD_P(zv);
	}
	/* we have to allocate uint32_t separately because ht->arData may be reallocated */
	ptr = (uint32_t*)emalloc(sizeof(uint32_t));
	*ptr = 0;
	return (uint32_t*)zend_hash_add_new_ptr(guards, member, ptr);
}
/* }}} */

ZEND_API uint32_t *zend_get_recursion_guard(zend_object *zobj)
{
	if (!(zobj->ce->ce_flags & ZEND_ACC_USE_GUARDS)) {
		return NULL;
	}
	zval *zv = zend_get_guard_value(zobj);
	return &Z_GUARD_P(zv);
}

ZEND_COLD static void zend_typed_property_uninitialized_access(const zend_property_info *prop_info, zend_string *name)
{
	zend_throw_error(NULL, "Typed property %s::$%s must not be accessed before initialization",
		ZSTR_VAL(prop_info->ce->name),
		ZSTR_VAL(name));
}

static ZEND_FUNCTION(zend_parent_hook_get_trampoline);
static ZEND_FUNCTION(zend_parent_hook_set_trampoline);

static bool zend_is_in_hook(const zend_property_info *prop_info)
{
	zend_execute_data *execute_data = EG(current_execute_data);
	if (!execute_data || !EX(func) || !EX(func)->common.prop_info) {
		return false;
	}

	const zend_property_info *parent_info = EX(func)->common.prop_info;
	ZEND_ASSERT(prop_info->prototype && parent_info->prototype);
	return prop_info->prototype == parent_info->prototype;
}

static bool zend_should_call_hook(const zend_property_info *prop_info, const zend_object *obj)
{
	return !zend_is_in_hook(prop_info)
		/* execute_data and This are guaranteed to be set if zend_is_in_hook() returns true. */
		|| Z_OBJ(EG(current_execute_data)->This) != obj;
}

static ZEND_COLD void zend_throw_no_prop_backing_value_access(zend_string *class_name, zend_string *prop_name, bool is_read)
{
	zend_throw_error(NULL, "Must not %s virtual property %s::$%s",
		is_read ? "read from" : "write to",
		ZSTR_VAL(class_name), ZSTR_VAL(prop_name));
}

static bool zend_call_get_hook(
	const zend_property_info *prop_info, zend_string *prop_name,
	zend_function *get, zend_object *zobj, zval *rv)
{
	if (!zend_should_call_hook(prop_info, zobj)) {
		if (UNEXPECTED(prop_info->flags & ZEND_ACC_VIRTUAL)) {
			zend_throw_no_prop_backing_value_access(zobj->ce->name, prop_name, /* is_read */ true);
		}
		return false;
	}

	zend_call_known_instance_method_with_0_params(get, zobj, rv);

	return true;
}

ZEND_API zval *zend_std_read_property(zend_object *zobj, zend_string *name, int type, void **cache_slot, zval *rv) /* {{{ */
{
	zval *retval;
	uintptr_t property_offset;
	const zend_property_info *prop_info = NULL;
	uint32_t *guard = NULL;

#if DEBUG_OBJECT_HANDLERS
	fprintf(stderr, "Read object #%d property: %s\n", zobj->handle, ZSTR_VAL(name));
#endif

	/* make zend_get_property_info silent if we have getter - we may want to use it */
	property_offset = zend_get_property_offset(zobj->ce, name, (type == BP_VAR_IS) || (zobj->ce->__get != NULL), cache_slot, &prop_info);

	if (EXPECTED(IS_VALID_PROPERTY_OFFSET(property_offset))) {
try_again:
		retval = OBJ_PROP(zobj, property_offset);
		if (EXPECTED(Z_TYPE_P(retval) != IS_UNDEF)) {
			if (prop_info && UNEXPECTED(prop_info->flags & ZEND_ACC_READONLY)
					&& (type == BP_VAR_W || type == BP_VAR_RW || type == BP_VAR_UNSET)) {
				if (Z_TYPE_P(retval) == IS_OBJECT) {
					/* For objects, W/RW/UNSET fetch modes might not actually modify object.
					 * Similar as with magic __get() allow them, but return the value as a copy
					 * to make sure no actual modification is possible. */
					ZVAL_COPY(rv, retval);
					retval = rv;
				} else if (Z_PROP_FLAG_P(retval) & IS_PROP_REINITABLE) {
					Z_PROP_FLAG_P(retval) &= ~IS_PROP_REINITABLE;
				} else {
					zend_readonly_property_modification_error(prop_info);
					retval = &EG(uninitialized_zval);
				}
			}
			goto exit;
		} else {
			if (prop_info && UNEXPECTED(prop_info->flags & ZEND_ACC_READONLY)) {
				if (type == BP_VAR_W || type == BP_VAR_RW) {
					zend_readonly_property_indirect_modification_error(prop_info);
					retval = &EG(uninitialized_zval);
					goto exit;
				} else if (type == BP_VAR_UNSET) {
					retval = &EG(uninitialized_zval);
					goto exit;
				}
			}
		}
		if (UNEXPECTED(Z_PROP_FLAG_P(retval) & IS_PROP_UNINIT)) {
			/* Skip __get() for uninitialized typed properties */
			goto uninit_error;
		}
	} else if (EXPECTED(IS_DYNAMIC_PROPERTY_OFFSET(property_offset))) {
		if (EXPECTED(zobj->properties != NULL)) {
			if (!IS_UNKNOWN_DYNAMIC_PROPERTY_OFFSET(property_offset)) {
				uintptr_t idx = ZEND_DECODE_DYN_PROP_OFFSET(property_offset);

				if (EXPECTED(idx < zobj->properties->nNumUsed * sizeof(Bucket))) {
					Bucket *p = (Bucket*)((char*)zobj->properties->arData + idx);

					if (EXPECTED(p->key == name) ||
				        (EXPECTED(p->h == ZSTR_H(name)) &&
				         EXPECTED(p->key != NULL) &&
				         EXPECTED(zend_string_equal_content(p->key, name)))) {
						retval = &p->val;
						goto exit;
					}
				}
				CACHE_PTR_EX(cache_slot + 1, (void*)ZEND_DYNAMIC_PROPERTY_OFFSET);
			}
			retval = zend_hash_find(zobj->properties, name);
			if (EXPECTED(retval)) {
				if (cache_slot) {
					uintptr_t idx = (char*)retval - (char*)zobj->properties->arData;
					CACHE_PTR_EX(cache_slot + 1, (void*)ZEND_ENCODE_DYN_PROP_OFFSET(idx));
				}
				goto exit;
			}
		}
	} else if (IS_HOOKED_PROPERTY_OFFSET(property_offset)) {
		zend_function *get = prop_info->hooks[ZEND_PROPERTY_HOOK_GET];
		if (!get) {
			if (prop_info->flags & ZEND_ACC_VIRTUAL) {
				zend_throw_error(NULL, "Property %s::$%s is write-only",
					ZSTR_VAL(zobj->ce->name), ZSTR_VAL(name));
				return &EG(uninitialized_zval);
			}
			/* Cache the fact that this hook has trivial read. This only applies to
			 * BP_VAR_R and BP_VAR_IS fetches. */
			ZEND_SET_PROPERTY_HOOK_SIMPLE_READ(cache_slot);

			retval = OBJ_PROP(zobj, prop_info->offset);
			if (UNEXPECTED(Z_TYPE_P(retval) == IS_UNDEF)) {
				/* As hooked properties can't be unset, the only way to end up with an undef
				 * value is via an uninitialized property. */
				ZEND_ASSERT(Z_PROP_FLAG_P(retval) == IS_PROP_UNINIT);
				goto uninit_error;
			}

			if (UNEXPECTED(type == BP_VAR_W || type == BP_VAR_RW || type == BP_VAR_UNSET)) {
				if (UNEXPECTED(Z_TYPE_P(retval) != IS_OBJECT)) {
					zend_throw_error(NULL, "Indirect modification of %s::$%s is not allowed",
						ZSTR_VAL(zobj->ce->name), ZSTR_VAL(name));
					goto exit;
				}
				ZVAL_COPY(rv, retval);
				retval = rv;
			}
			goto exit;
		}

		zend_class_entry *ce = zobj->ce;

		if (!zend_call_get_hook(prop_info, name, get, zobj, rv)) {
			if (EG(exception)) {
				return &EG(uninitialized_zval);
			}

			/* Reads from backing store can only occur in hooks, and hence will always remain simple. */
			zend_execute_data *execute_data = EG(current_execute_data);
			if (cache_slot && EX(opline) && EX(opline)->opcode == ZEND_FETCH_OBJ_R && EX(opline)->op1_type == IS_UNUSED) {
				ZEND_SET_PROPERTY_HOOK_SIMPLE_READ(cache_slot);
			}

			property_offset = prop_info->offset;
			if (!ZEND_TYPE_IS_SET(prop_info->type)) {
				prop_info = NULL;
			}
			goto try_again;
		}

		if (EXPECTED(cache_slot
		 && zend_execute_ex == execute_ex
		 && zobj->ce->default_object_handlers->read_property == zend_std_read_property
		 && !zobj->ce->create_object
		 && !zend_is_in_hook(prop_info)
		 && !(prop_info->hooks[ZEND_PROPERTY_HOOK_GET]->common.fn_flags & ZEND_ACC_RETURN_REFERENCE))) {
			ZEND_SET_PROPERTY_HOOK_SIMPLE_GET(cache_slot);
		}

		if (Z_TYPE_P(rv) != IS_UNDEF) {
			retval = rv;
			if (!Z_ISREF_P(rv)
			 && (type == BP_VAR_W || type == BP_VAR_RW || type == BP_VAR_UNSET)
			 && UNEXPECTED(Z_TYPE_P(rv) != IS_OBJECT)) {
				zend_throw_error(NULL, "Indirect modification of %s::$%s is not allowed",
					ZSTR_VAL(ce->name), ZSTR_VAL(name));
			}
		} else {
			retval = &EG(uninitialized_zval);
		}

		goto exit;
	} else if (UNEXPECTED(EG(exception))) {
		retval = &EG(uninitialized_zval);
		goto exit;
	}

	/* magic isset */
	if ((type == BP_VAR_IS) && zobj->ce->__isset) {
		zval tmp_result;
		guard = zend_get_property_guard(zobj, name);

		if (!((*guard) & IN_ISSET)) {
			GC_ADDREF(zobj);
			ZVAL_UNDEF(&tmp_result);

			*guard |= IN_ISSET;
			zend_std_call_issetter(zobj, name, &tmp_result);
			*guard &= ~IN_ISSET;

			if (!zend_is_true(&tmp_result)) {
				retval = &EG(uninitialized_zval);
				OBJ_RELEASE(zobj);
				zval_ptr_dtor(&tmp_result);
				goto exit;
			}

			zval_ptr_dtor(&tmp_result);
			if (zobj->ce->__get && !((*guard) & IN_GET)) {
				goto call_getter;
			}
			OBJ_RELEASE(zobj);
		} else if (zobj->ce->__get && !((*guard) & IN_GET)) {
			goto call_getter_addref;
		}
	} else if (zobj->ce->__get) {
		/* magic get */
		guard = zend_get_property_guard(zobj, name);
		if (!((*guard) & IN_GET)) {
			/* have getter - try with it! */
call_getter_addref:
			GC_ADDREF(zobj);
call_getter:
			*guard |= IN_GET; /* prevent circular getting */
			zend_std_call_getter(zobj, name, rv);
			*guard &= ~IN_GET;

			if (Z_TYPE_P(rv) != IS_UNDEF) {
				retval = rv;
				if (!Z_ISREF_P(rv) &&
				    (type == BP_VAR_W || type == BP_VAR_RW  || type == BP_VAR_UNSET)) {
					if (UNEXPECTED(Z_TYPE_P(rv) != IS_OBJECT)) {
						zend_error(E_NOTICE, "Indirect modification of overloaded property %s::$%s has no effect", ZSTR_VAL(zobj->ce->name), ZSTR_VAL(name));
					}
				}
			} else {
				retval = &EG(uninitialized_zval);
			}

			if (prop_info) {
				zend_verify_prop_assignable_by_ref_ex(prop_info, retval, (zobj->ce->__get->common.fn_flags & ZEND_ACC_STRICT_TYPES) != 0, ZEND_VERIFY_PROP_ASSIGNABLE_BY_REF_CONTEXT_MAGIC_GET);
			}

			OBJ_RELEASE(zobj);
			goto exit;
		} else if (UNEXPECTED(IS_WRONG_PROPERTY_OFFSET(property_offset))) {
			/* Trigger the correct error */
			zend_wrong_offset(zobj->ce, name);
			ZEND_ASSERT(EG(exception));
			retval = &EG(uninitialized_zval);
			goto exit;
		}
	}

uninit_error:
	if (type != BP_VAR_IS) {
		if (prop_info) {
			zend_typed_property_uninitialized_access(prop_info, name);
		} else {
			zend_error(E_WARNING, "Undefined property: %s::$%s", ZSTR_VAL(zobj->ce->name), ZSTR_VAL(name));
		}
	}
	retval = &EG(uninitialized_zval);

exit:
	return retval;
}
/* }}} */

static zend_always_inline bool property_uses_strict_types(void) {
	zend_execute_data *execute_data = EG(current_execute_data);
	return execute_data
		&& execute_data->func
		&& ZEND_CALL_USES_STRICT_TYPES(EG(current_execute_data));
}

static bool verify_readonly_initialization_access(
		const zend_property_info *prop_info, const zend_class_entry *ce,
		zend_string *name, const char *operation) {
	zend_class_entry *scope = get_fake_or_executed_scope();
	if (prop_info->ce == scope) {
		return true;
	}

	/* We may have redeclared a parent property. In that case the parent should still be
	 * allowed to initialize it. */
	if (scope && is_derived_class(ce, scope)) {
		const zend_property_info *prop_info = zend_hash_find_ptr(&scope->properties_info, name);
		if (prop_info) {
			/* This should be ensured by inheritance. */
			ZEND_ASSERT(prop_info->flags & ZEND_ACC_READONLY);
			if (prop_info->ce == scope) {
				return true;
			}
		}
	}

	zend_readonly_property_modification_scope_error(prop_info->ce, name, scope, operation);
	return false;
}

ZEND_API zval *zend_std_write_property(zend_object *zobj, zend_string *name, zval *value, void **cache_slot) /* {{{ */
{
	zval *variable_ptr, tmp;
	uintptr_t property_offset;
	const zend_property_info *prop_info = NULL;
	ZEND_ASSERT(!Z_ISREF_P(value));

	property_offset = zend_get_property_offset(zobj->ce, name, (zobj->ce->__set != NULL), cache_slot, &prop_info);

	if (EXPECTED(IS_VALID_PROPERTY_OFFSET(property_offset))) {
try_again:
		variable_ptr = OBJ_PROP(zobj, property_offset);
		if (Z_TYPE_P(variable_ptr) != IS_UNDEF) {
			Z_TRY_ADDREF_P(value);

			if (prop_info) {
				if (UNEXPECTED((prop_info->flags & ZEND_ACC_READONLY) && !(Z_PROP_FLAG_P(variable_ptr) & IS_PROP_REINITABLE))) {
					Z_TRY_DELREF_P(value);
					zend_readonly_property_modification_error(prop_info);
					variable_ptr = &EG(error_zval);
					goto exit;
				}

typed_property:
				ZVAL_COPY_VALUE(&tmp, value);
				// Increase refcount to prevent object from being released in __toString()
				GC_ADDREF(zobj);
				bool type_matched = zend_verify_property_type(prop_info, &tmp, property_uses_strict_types());
				if (UNEXPECTED(GC_DELREF(zobj) == 0)) {
					zend_object_released_while_assigning_to_property_error(prop_info);
					zend_objects_store_del(zobj);
					zval_ptr_dtor(&tmp);
					variable_ptr = &EG(error_zval);
					goto exit;
				}
				if (UNEXPECTED(!type_matched)) {
					zval_ptr_dtor(&tmp);
					variable_ptr = &EG(error_zval);
					goto exit;
				}
				Z_PROP_FLAG_P(variable_ptr) &= ~(IS_PROP_UNINIT|IS_PROP_REINITABLE);
				value = &tmp;
			}

found:;
			zend_refcounted *garbage = NULL;

			variable_ptr = zend_assign_to_variable_ex(
				variable_ptr, value, IS_TMP_VAR, property_uses_strict_types(), &garbage);

			if (garbage) {
				if (GC_DELREF(garbage) == 0) {
					zend_execute_data *execute_data = EG(current_execute_data);
					// Assign to result variable before calling the destructor as it may release the object
					if (execute_data
					 && EX(func)
					 && ZEND_USER_CODE(EX(func)->common.type)
					 && EX(opline)
					 && EX(opline)->opcode == ZEND_ASSIGN_OBJ
					 && EX(opline)->result_type) {
						ZVAL_COPY_DEREF(EX_VAR(EX(opline)->result.var), variable_ptr);
						variable_ptr = NULL;
					}
					rc_dtor_func(garbage);
				} else {
					gc_check_possible_root_no_ref(garbage);
				}
			}
			goto exit;
		}
		if (Z_PROP_FLAG_P(variable_ptr) & IS_PROP_UNINIT) {
			/* Writes to uninitialized typed properties bypass __set(). */
			goto write_std_property;
		}
	} else if (EXPECTED(IS_DYNAMIC_PROPERTY_OFFSET(property_offset))) {
		if (EXPECTED(zobj->properties != NULL)) {
			if (UNEXPECTED(GC_REFCOUNT(zobj->properties) > 1)) {
				if (EXPECTED(!(GC_FLAGS(zobj->properties) & IS_ARRAY_IMMUTABLE))) {
					GC_DELREF(zobj->properties);
				}
				zobj->properties = zend_array_dup(zobj->properties);
			}
			if ((variable_ptr = zend_hash_find(zobj->properties, name)) != NULL) {
				Z_TRY_ADDREF_P(value);
				goto found;
			}
		}
	} else if (IS_HOOKED_PROPERTY_OFFSET(property_offset)) {
		zend_function *set = prop_info->hooks[ZEND_PROPERTY_HOOK_SET];

		if (!set) {
			if (prop_info->flags & ZEND_ACC_VIRTUAL) {
				zend_throw_error(NULL, "Property %s::$%s is read-only", ZSTR_VAL(zobj->ce->name), ZSTR_VAL(name));
				variable_ptr = &EG(error_zval);
				goto exit;
			}
			ZEND_SET_PROPERTY_HOOK_SIMPLE_WRITE(cache_slot);
			property_offset = prop_info->offset;
			if (!ZEND_TYPE_IS_SET(prop_info->type)) {
				prop_info = NULL;
			}
			goto try_again;
		}

		if (!zend_should_call_hook(prop_info, zobj)) {
			if (prop_info->flags & ZEND_ACC_VIRTUAL) {
				zend_throw_no_prop_backing_value_access(zobj->ce->name, name, /* is_read */ false);
				variable_ptr = &EG(error_zval);
				goto exit;
			}

			/* Writes to backing store can only occur in hooks, and hence will always remain simple. */
			zend_execute_data *execute_data = EG(current_execute_data);
			if (cache_slot && EX(opline) && EX(opline)->opcode == ZEND_ASSIGN_OBJ && EX(opline)->op1_type == IS_UNUSED) {
				ZEND_SET_PROPERTY_HOOK_SIMPLE_WRITE(cache_slot);
			}

			property_offset = prop_info->offset;
			if (!ZEND_TYPE_IS_SET(prop_info->type)) {
				prop_info = NULL;
			}
			goto try_again;
		}
		GC_ADDREF(zobj);
		zend_call_known_instance_method_with_1_params(set, zobj, NULL, value);
		OBJ_RELEASE(zobj);

		variable_ptr = value;
		goto exit;
	} else if (UNEXPECTED(EG(exception))) {
		variable_ptr = &EG(error_zval);
		goto exit;
	}

	/* magic set */
	if (zobj->ce->__set) {
		uint32_t *guard = zend_get_property_guard(zobj, name);

		if (!((*guard) & IN_SET)) {
			GC_ADDREF(zobj);
			(*guard) |= IN_SET; /* prevent circular setting */
			zend_std_call_setter(zobj, name, value);
			(*guard) &= ~IN_SET;
			OBJ_RELEASE(zobj);
			variable_ptr = value;
		} else if (EXPECTED(!IS_WRONG_PROPERTY_OFFSET(property_offset))) {
			goto write_std_property;
		} else {
			/* Trigger the correct error */
			zend_wrong_offset(zobj->ce, name);
			ZEND_ASSERT(EG(exception));
			variable_ptr = &EG(error_zval);
			goto exit;
		}
	} else {
		ZEND_ASSERT(!IS_WRONG_PROPERTY_OFFSET(property_offset));
write_std_property:
		if (EXPECTED(IS_VALID_PROPERTY_OFFSET(property_offset))) {
			variable_ptr = OBJ_PROP(zobj, property_offset);

			Z_TRY_ADDREF_P(value);
			if (prop_info) {
				if (UNEXPECTED((prop_info->flags & ZEND_ACC_READONLY)
						&& !verify_readonly_initialization_access(prop_info, zobj->ce, name, "initialize"))) {
					Z_TRY_DELREF_P(value);
					variable_ptr = &EG(error_zval);
					goto exit;
				}
<<<<<<< HEAD
				goto typed_property;
=======

				ZVAL_COPY_VALUE(&tmp, value);
				// Increase refcount to prevent object from being released in __toString()
				GC_ADDREF(zobj);
				bool type_matched = zend_verify_property_type(prop_info, &tmp, property_uses_strict_types());
				if (UNEXPECTED(GC_DELREF(zobj) == 0)) {
					zend_object_released_while_assigning_to_property_error(prop_info);
					zend_objects_store_del(zobj);
					zval_ptr_dtor(&tmp);
					variable_ptr = &EG(error_zval);
					goto exit;
				}
				if (UNEXPECTED(!type_matched)) {
					zval_ptr_dtor(&tmp);
					goto exit;
				}
				value = &tmp;
				Z_PROP_FLAG_P(variable_ptr) = 0;
				goto found; /* might have been updated via e.g. __toString() */
>>>>>>> aca23228
			}

			ZVAL_COPY_VALUE(variable_ptr, value);
		} else {
			if (UNEXPECTED(zobj->ce->ce_flags & ZEND_ACC_NO_DYNAMIC_PROPERTIES)) {
				zend_forbidden_dynamic_property(zobj->ce, name);
				variable_ptr = &EG(error_zval);
				goto exit;
			}
			if (UNEXPECTED(!(zobj->ce->ce_flags & ZEND_ACC_ALLOW_DYNAMIC_PROPERTIES))) {
				if (UNEXPECTED(!zend_deprecated_dynamic_property(zobj, name))) {
					variable_ptr = &EG(error_zval);
					goto exit;
				}
			}

			Z_TRY_ADDREF_P(value);
			if (!zobj->properties) {
				rebuild_object_properties(zobj);
			}
			variable_ptr = zend_hash_add_new(zobj->properties, name, value);
		}
	}

exit:
	return variable_ptr;
}
/* }}} */

static ZEND_COLD zend_never_inline void zend_bad_array_access(zend_class_entry *ce) /* {{{ */
{
	zend_throw_error(NULL, "Cannot use object of type %s as array", ZSTR_VAL(ce->name));
}
/* }}} */

ZEND_API zval *zend_std_read_dimension(zend_object *object, zval *offset, int type, zval *rv) /* {{{ */
{
	zend_class_entry *ce = object->ce;
	zval tmp_offset;

	/* arrayaccess_funcs_ptr is set if (and only if) the class implements zend_ce_arrayaccess */
	zend_class_arrayaccess_funcs *funcs = ce->arrayaccess_funcs_ptr;
	if (EXPECTED(funcs)) {
		if (offset == NULL) {
			/* [] construct */
			ZVAL_NULL(&tmp_offset);
		} else {
			ZVAL_COPY_DEREF(&tmp_offset, offset);
		}

		GC_ADDREF(object);
		if (type == BP_VAR_IS) {
			zend_call_known_instance_method_with_1_params(funcs->zf_offsetexists, object, rv, &tmp_offset);
			if (UNEXPECTED(Z_ISUNDEF_P(rv))) {
				OBJ_RELEASE(object);
				zval_ptr_dtor(&tmp_offset);
				return NULL;
			}
			if (!i_zend_is_true(rv)) {
				OBJ_RELEASE(object);
				zval_ptr_dtor(&tmp_offset);
				zval_ptr_dtor(rv);
				return &EG(uninitialized_zval);
			}
			zval_ptr_dtor(rv);
		}

		zend_call_known_instance_method_with_1_params(funcs->zf_offsetget, object, rv, &tmp_offset);

		OBJ_RELEASE(object);
		zval_ptr_dtor(&tmp_offset);

		if (UNEXPECTED(Z_TYPE_P(rv) == IS_UNDEF)) {
			if (UNEXPECTED(!EG(exception))) {
				zend_throw_error(NULL, "Undefined offset for object of type %s used as array", ZSTR_VAL(ce->name));
			}
			return NULL;
		}
		return rv;
	} else {
	    zend_bad_array_access(ce);
		return NULL;
	}
}
/* }}} */

ZEND_API void zend_std_write_dimension(zend_object *object, zval *offset, zval *value) /* {{{ */
{
	zend_class_entry *ce = object->ce;
	zval tmp_offset;

	zend_class_arrayaccess_funcs *funcs = ce->arrayaccess_funcs_ptr;
	if (EXPECTED(funcs)) {
		if (!offset) {
			ZVAL_NULL(&tmp_offset);
		} else {
			ZVAL_COPY_DEREF(&tmp_offset, offset);
		}
		GC_ADDREF(object);
		zend_call_known_instance_method_with_2_params(funcs->zf_offsetset, object, NULL, &tmp_offset, value);
		OBJ_RELEASE(object);
		zval_ptr_dtor(&tmp_offset);
	} else {
	    zend_bad_array_access(ce);
	}
}
/* }}} */

// todo: make zend_std_has_dimension return bool as well
ZEND_API int zend_std_has_dimension(zend_object *object, zval *offset, int check_empty) /* {{{ */
{
	zend_class_entry *ce = object->ce;
	zval retval, tmp_offset;
	bool result;

	zend_class_arrayaccess_funcs *funcs = ce->arrayaccess_funcs_ptr;
	if (EXPECTED(funcs)) {
		ZVAL_COPY_DEREF(&tmp_offset, offset);
		GC_ADDREF(object);
		zend_call_known_instance_method_with_1_params(funcs->zf_offsetexists, object, &retval, &tmp_offset);
		result = i_zend_is_true(&retval);
		zval_ptr_dtor(&retval);
		if (check_empty && result && EXPECTED(!EG(exception))) {
			zend_call_known_instance_method_with_1_params(funcs->zf_offsetget, object, &retval, &tmp_offset);
			result = i_zend_is_true(&retval);
			zval_ptr_dtor(&retval);
		}
		OBJ_RELEASE(object);
		zval_ptr_dtor(&tmp_offset);
	} else {
	    zend_bad_array_access(ce);
		return 0;
	}

	return result;
}
/* }}} */

ZEND_API zval *zend_std_get_property_ptr_ptr(zend_object *zobj, zend_string *name, int type, void **cache_slot) /* {{{ */
{
	zval *retval = NULL;
	uintptr_t property_offset;
	const zend_property_info *prop_info = NULL;

#if DEBUG_OBJECT_HANDLERS
	fprintf(stderr, "Ptr object #%d property: %s\n", zobj->handle, ZSTR_VAL(name));
#endif

	property_offset = zend_get_property_offset(zobj->ce, name, (zobj->ce->__get != NULL), cache_slot, &prop_info);

	if (EXPECTED(IS_VALID_PROPERTY_OFFSET(property_offset))) {
		retval = OBJ_PROP(zobj, property_offset);
		if (UNEXPECTED(Z_TYPE_P(retval) == IS_UNDEF)) {
			if (EXPECTED(!zobj->ce->__get) ||
			    UNEXPECTED((*zend_get_property_guard(zobj, name)) & IN_GET) ||
			    UNEXPECTED(prop_info && (Z_PROP_FLAG_P(retval) & IS_PROP_UNINIT))) {
				if (UNEXPECTED(type == BP_VAR_RW || type == BP_VAR_R)) {
					if (prop_info) {
						zend_typed_property_uninitialized_access(prop_info, name);
						retval = &EG(error_zval);
					} else {
						zend_error(E_WARNING, "Undefined property: %s::$%s", ZSTR_VAL(zobj->ce->name), ZSTR_VAL(name));
						/* An error handler may set the property */
						 if (EXPECTED(Z_TYPE_P(retval) == IS_UNDEF)) {
							ZVAL_NULL(retval);
						 }
					}
				} else if (prop_info && UNEXPECTED(prop_info->flags & ZEND_ACC_READONLY)) {
					/* Readonly property, delegate to read_property + write_property. */
					retval = NULL;
				} else if (!prop_info || !ZEND_TYPE_IS_SET(prop_info->type)) {
					ZVAL_NULL(retval);
				}
			} else {
				/* we do have getter - fail and let it try again with usual get/set */
				retval = NULL;
			}
		} else if (prop_info && UNEXPECTED(prop_info->flags & ZEND_ACC_READONLY)) {
			/* Readonly property, delegate to read_property + write_property. */
			retval = NULL;
		}
	} else if (EXPECTED(IS_DYNAMIC_PROPERTY_OFFSET(property_offset))) {
		if (EXPECTED(zobj->properties)) {
			if (UNEXPECTED(GC_REFCOUNT(zobj->properties) > 1)) {
				if (EXPECTED(!(GC_FLAGS(zobj->properties) & IS_ARRAY_IMMUTABLE))) {
					GC_DELREF(zobj->properties);
				}
				zobj->properties = zend_array_dup(zobj->properties);
			}
		    if (EXPECTED((retval = zend_hash_find(zobj->properties, name)) != NULL)) {
				return retval;
		    }
		}
		if (EXPECTED(!zobj->ce->__get) ||
		    UNEXPECTED((*zend_get_property_guard(zobj, name)) & IN_GET)) {
			if (UNEXPECTED(zobj->ce->ce_flags & ZEND_ACC_NO_DYNAMIC_PROPERTIES)) {
				zend_forbidden_dynamic_property(zobj->ce, name);
				return &EG(error_zval);
			}
			if (UNEXPECTED(!(zobj->ce->ce_flags & ZEND_ACC_ALLOW_DYNAMIC_PROPERTIES))) {
				if (UNEXPECTED(!zend_deprecated_dynamic_property(zobj, name))) {
					return &EG(error_zval);
				}
			}
			if (UNEXPECTED(!zobj->properties)) {
				rebuild_object_properties(zobj);
			}
			if (UNEXPECTED(type == BP_VAR_RW || type == BP_VAR_R)) {
				zend_error(E_WARNING, "Undefined property: %s::$%s", ZSTR_VAL(zobj->ce->name), ZSTR_VAL(name));
			}
			retval = zend_hash_add(zobj->properties, name, &EG(uninitialized_zval));
		}
	} else if (!IS_HOOKED_PROPERTY_OFFSET(property_offset) && zobj->ce->__get == NULL) {
		retval = &EG(error_zval);
	}

	return retval;
}
/* }}} */

ZEND_API void zend_std_unset_property(zend_object *zobj, zend_string *name, void **cache_slot) /* {{{ */
{
	uintptr_t property_offset;
	const zend_property_info *prop_info = NULL;

	property_offset = zend_get_property_offset(zobj->ce, name, (zobj->ce->__unset != NULL), cache_slot, &prop_info);

	if (EXPECTED(IS_VALID_PROPERTY_OFFSET(property_offset))) {
		zval *slot = OBJ_PROP(zobj, property_offset);

		if (Z_TYPE_P(slot) != IS_UNDEF) {
			if (UNEXPECTED(prop_info && (prop_info->flags & ZEND_ACC_READONLY))) {
				if (Z_PROP_FLAG_P(slot) & IS_PROP_REINITABLE) {
					Z_PROP_FLAG_P(slot) &= ~IS_PROP_REINITABLE;
				} else {
					zend_readonly_property_unset_error(prop_info->ce, name);
					return;
				}
			}
			if (UNEXPECTED(Z_ISREF_P(slot)) &&
					(ZEND_DEBUG || ZEND_REF_HAS_TYPE_SOURCES(Z_REF_P(slot)))) {
				if (prop_info) {
					ZEND_REF_DEL_TYPE_SOURCE(Z_REF_P(slot), prop_info);
				}
			}
			zval tmp;
			ZVAL_COPY_VALUE(&tmp, slot);
			ZVAL_UNDEF(slot);
			zval_ptr_dtor(&tmp);
			if (zobj->properties) {
				HT_FLAGS(zobj->properties) |= HASH_FLAG_HAS_EMPTY_IND;
			}
			return;
		}
		if (UNEXPECTED(Z_PROP_FLAG_P(slot) & IS_PROP_UNINIT)) {
			if (UNEXPECTED(prop_info && (prop_info->flags & ZEND_ACC_READONLY)
					&& !verify_readonly_initialization_access(prop_info, zobj->ce, name, "unset"))) {
				return;
			}

			/* Reset the IS_PROP_UNINIT flag, if it exists and bypass __unset(). */
			Z_PROP_FLAG_P(slot) = 0;
			return;
		}
	} else if (EXPECTED(IS_DYNAMIC_PROPERTY_OFFSET(property_offset))
	 && EXPECTED(zobj->properties != NULL)) {
		if (UNEXPECTED(GC_REFCOUNT(zobj->properties) > 1)) {
			if (EXPECTED(!(GC_FLAGS(zobj->properties) & IS_ARRAY_IMMUTABLE))) {
				GC_DELREF(zobj->properties);
			}
			zobj->properties = zend_array_dup(zobj->properties);
		}
		if (EXPECTED(zend_hash_del(zobj->properties, name) != FAILURE)) {
			return;
		}
	} else if (IS_HOOKED_PROPERTY_OFFSET(property_offset)) {
		zend_throw_error(NULL, "Cannot unset hooked property %s::$%s",
			ZSTR_VAL(zobj->ce->name), ZSTR_VAL(name));
		return;
	} else if (UNEXPECTED(EG(exception))) {
		return;
	}

	/* magic unset */
	if (zobj->ce->__unset) {
		uint32_t *guard = zend_get_property_guard(zobj, name);
		if (!((*guard) & IN_UNSET)) {
			/* have unsetter - try with it! */
			(*guard) |= IN_UNSET; /* prevent circular unsetting */
			zend_std_call_unsetter(zobj, name);
			(*guard) &= ~IN_UNSET;
		} else if (UNEXPECTED(IS_WRONG_PROPERTY_OFFSET(property_offset))) {
			/* Trigger the correct error */
			zend_wrong_offset(zobj->ce, name);
			ZEND_ASSERT(EG(exception));
			return;
		} else {
			/* Nothing to do: The property already does not exist. */
		}
	}
}
/* }}} */

ZEND_API void zend_std_unset_dimension(zend_object *object, zval *offset) /* {{{ */
{
	zend_class_entry *ce = object->ce;
	zval tmp_offset;

	zend_class_arrayaccess_funcs *funcs = ce->arrayaccess_funcs_ptr;
	if (EXPECTED(funcs)) {
		ZVAL_COPY_DEREF(&tmp_offset, offset);
		GC_ADDREF(object);
		zend_call_known_instance_method_with_1_params(funcs->zf_offsetunset, object, NULL, &tmp_offset);
		OBJ_RELEASE(object);
		zval_ptr_dtor(&tmp_offset);
	} else {
	    zend_bad_array_access(ce);
	}
}
/* }}} */

static zend_never_inline zend_function *zend_get_parent_private_method(zend_class_entry *scope, zend_class_entry *ce, zend_string *function_name) /* {{{ */
{
	zval *func;
	zend_function *fbc;

	if (scope != ce && scope && is_derived_class(ce, scope)) {
		func = zend_hash_find(&scope->function_table, function_name);
		if (func != NULL) {
			fbc = Z_FUNC_P(func);
			if ((fbc->common.fn_flags & ZEND_ACC_PRIVATE)
			 && fbc->common.scope == scope) {
				return fbc;
			}
		}
	}
	return NULL;
}
/* }}} */

/* Ensures that we're allowed to call a protected method.
 */
ZEND_API bool zend_check_protected(const zend_class_entry *ce, const zend_class_entry *scope) /* {{{ */
{
	const zend_class_entry *fbc_scope = ce;

	/* Is the context that's calling the function, the same as one of
	 * the function's parents?
	 */
	while (fbc_scope) {
		if (fbc_scope==scope) {
			return 1;
		}
		fbc_scope = fbc_scope->parent;
	}

	/* Is the function's scope the same as our current object context,
	 * or any of the parents of our context?
	 */
	while (scope) {
		if (scope==ce) {
			return 1;
		}
		scope = scope->parent;
	}
	return 0;
}
/* }}} */

ZEND_API zend_function *zend_get_call_trampoline_func(const zend_class_entry *ce, zend_string *method_name, bool is_static) /* {{{ */
{
	size_t mname_len;
	zend_op_array *func;
	zend_function *fbc = is_static ? ce->__callstatic : ce->__call;
	/* We use non-NULL value to avoid useless run_time_cache allocation.
	 * The low bit must be zero, to not be interpreted as a MAP_PTR offset.
	 */
	static const void *dummy = (void*)(intptr_t)2;
	static const zend_arg_info arg_info[1] = {{0}};

	ZEND_ASSERT(fbc);

	if (EXPECTED(EG(trampoline).common.function_name == NULL)) {
		func = &EG(trampoline).op_array;
	} else {
		func = ecalloc(1, sizeof(zend_op_array));
	}

	func->type = ZEND_USER_FUNCTION;
	func->arg_flags[0] = 0;
	func->arg_flags[1] = 0;
	func->arg_flags[2] = 0;
	func->fn_flags = ZEND_ACC_CALL_VIA_TRAMPOLINE | ZEND_ACC_PUBLIC | ZEND_ACC_VARIADIC;
	if (is_static) {
		func->fn_flags |= ZEND_ACC_STATIC;
	}
	func->opcodes = &EG(call_trampoline_op);
	ZEND_MAP_PTR_INIT(func->run_time_cache, (void**)dummy);
	func->scope = fbc->common.scope;
	/* reserve space for arguments, local and temporary variables */
	/* EG(trampoline) is reused from other places, like FFI (e.g. zend_ffi_cdata_get_closure()) where
	 * it is used as an internal function. It may set fields that don't belong to common, thus
	 * modifying zend_op_array specific data, most significantly last_var. We need to reset this
	 * value so that it doesn't contain garbage when the engine allocates space for the next stack
	 * frame. This didn't cause any issues until now due to "lucky" structure layout. */
	func->last_var = 0;
	func->T = (fbc->type == ZEND_USER_FUNCTION)? MAX(fbc->op_array.last_var + fbc->op_array.T, 2) : 2;
	func->filename = (fbc->type == ZEND_USER_FUNCTION)? fbc->op_array.filename : ZSTR_EMPTY_ALLOC();
	func->line_start = (fbc->type == ZEND_USER_FUNCTION)? fbc->op_array.line_start : 0;
	func->line_end = (fbc->type == ZEND_USER_FUNCTION)? fbc->op_array.line_end : 0;

	//??? keep compatibility for "\0" characters
	//??? see: Zend/tests/bug46238.phpt
	if (UNEXPECTED((mname_len = strlen(ZSTR_VAL(method_name))) != ZSTR_LEN(method_name))) {
		func->function_name = zend_string_init(ZSTR_VAL(method_name), mname_len, 0);
	} else {
		func->function_name = zend_string_copy(method_name);
	}

	func->prototype = NULL;
	func->prop_info = NULL;
	func->num_args = 0;
	func->required_num_args = 0;
	func->arg_info = (zend_arg_info *) arg_info;

	return (zend_function*)func;
}
/* }}} */

static ZEND_FUNCTION(zend_parent_hook_get_trampoline)
{
	zend_object *obj = Z_PTR_P(ZEND_THIS);
	zend_string *prop_name = EX(func)->internal_function.reserved[0];

	if (UNEXPECTED(ZEND_NUM_ARGS() != 0)) {
		zend_wrong_parameters_none_error();
		goto clean;
	}

	zval rv;
	zval *retval = obj->handlers->read_property(obj, prop_name, BP_VAR_R, NULL, &rv);
	if (retval == &rv) {
		RETVAL_COPY_VALUE(retval);
	} else {
		RETVAL_COPY(retval);
	}

clean:
	zend_string_release(EX(func)->common.function_name);
	zend_free_trampoline(EX(func));
	EX(func) = NULL;
}

static ZEND_FUNCTION(zend_parent_hook_set_trampoline)
{
	zend_object *obj = Z_PTR_P(ZEND_THIS);
	zend_string *prop_name = EX(func)->internal_function.reserved[0];

	zval *value;

	ZEND_PARSE_PARAMETERS_START(1, 1)
		Z_PARAM_ZVAL(value)
	ZEND_PARSE_PARAMETERS_END_EX(goto clean);

	RETVAL_COPY(obj->handlers->write_property(obj, prop_name, value, NULL));

clean:
	zend_string_release(EX(func)->common.function_name);
	zend_free_trampoline(EX(func));
	EX(func) = NULL;
}

ZEND_API zend_function *zend_get_property_hook_trampoline(
	const zend_property_info *prop_info,
	zend_property_hook_kind kind, zend_string *prop_name)
{
	static const zend_arg_info arg_info[1] = {{0}};
	zend_function *func;
	if (EXPECTED(EG(trampoline).common.function_name == NULL)) {
		func = &EG(trampoline);
	} else {
		func = (zend_function *)(uintptr_t)ecalloc(1, sizeof(zend_internal_function));
	}
	func->type = ZEND_INTERNAL_FUNCTION;
	func->common.arg_flags[0] = 0;
	func->common.arg_flags[1] = 0;
	func->common.arg_flags[2] = 0;
	func->common.fn_flags = ZEND_ACC_CALL_VIA_TRAMPOLINE;
	func->common.function_name = zend_string_concat3(
		"$", 1, ZSTR_VAL(prop_name), ZSTR_LEN(prop_name),
		kind == ZEND_PROPERTY_HOOK_GET ? "::get" : "::set", 5);
	/* set to 0 to avoid arg_info[] allocation, because all values are passed by value anyway */
	uint32_t args = kind == ZEND_PROPERTY_HOOK_GET ? 0 : 1;
	func->common.num_args = args;
	func->common.required_num_args = args;
	func->common.scope = prop_info->ce;
	func->common.prototype = NULL;
	func->common.prop_info = prop_info;
	func->common.arg_info = (zend_arg_info *) arg_info;
	func->internal_function.handler = kind == ZEND_PROPERTY_HOOK_GET
		? ZEND_FN(zend_parent_hook_get_trampoline)
		: ZEND_FN(zend_parent_hook_set_trampoline);
	func->internal_function.module = NULL;

	func->internal_function.reserved[0] = prop_name;
	func->internal_function.reserved[1] = NULL;

	return func;
}

static zend_always_inline zend_function *zend_get_user_call_function(zend_class_entry *ce, zend_string *method_name) /* {{{ */
{
	return zend_get_call_trampoline_func(ce, method_name, 0);
}
/* }}} */

static ZEND_COLD zend_never_inline void zend_bad_method_call(zend_function *fbc, zend_string *method_name, zend_class_entry *scope) /* {{{ */
{
	zend_throw_error(NULL, "Call to %s method %s::%s() from %s%s",
		zend_visibility_string(fbc->common.fn_flags), ZEND_FN_SCOPE_NAME(fbc), ZSTR_VAL(method_name),
		scope ? "scope " : "global scope",
		scope ? ZSTR_VAL(scope->name) : ""
	);
}
/* }}} */

static ZEND_COLD zend_never_inline void zend_abstract_method_call(zend_function *fbc) /* {{{ */
{
	zend_throw_error(NULL, "Cannot call abstract method %s::%s()",
		ZSTR_VAL(fbc->common.scope->name), ZSTR_VAL(fbc->common.function_name));
}
/* }}} */

ZEND_API zend_function *zend_std_get_method(zend_object **obj_ptr, zend_string *method_name, const zval *key) /* {{{ */
{
	zend_object *zobj = *obj_ptr;
	zval *func;
	zend_function *fbc;
	zend_string *lc_method_name;
	zend_class_entry *scope;
	ALLOCA_FLAG(use_heap);

	if (EXPECTED(key != NULL)) {
		lc_method_name = Z_STR_P(key);
#ifdef ZEND_ALLOCA_MAX_SIZE
		use_heap = 0;
#endif
	} else {
		ZSTR_ALLOCA_ALLOC(lc_method_name, ZSTR_LEN(method_name), use_heap);
		zend_str_tolower_copy(ZSTR_VAL(lc_method_name), ZSTR_VAL(method_name), ZSTR_LEN(method_name));
	}

	if (UNEXPECTED((func = zend_hash_find(&zobj->ce->function_table, lc_method_name)) == NULL)) {
		if (UNEXPECTED(!key)) {
			ZSTR_ALLOCA_FREE(lc_method_name, use_heap);
		}
		if (zobj->ce->__call) {
			return zend_get_user_call_function(zobj->ce, method_name);
		} else {
			return NULL;
		}
	}

	fbc = Z_FUNC_P(func);

	/* Check access level */
	if (fbc->op_array.fn_flags & (ZEND_ACC_CHANGED|ZEND_ACC_PRIVATE|ZEND_ACC_PROTECTED)) {
		scope = zend_get_executed_scope();

		if (fbc->common.scope != scope) {
			if (fbc->op_array.fn_flags & ZEND_ACC_CHANGED) {
				zend_function *updated_fbc = zend_get_parent_private_method(scope, zobj->ce, lc_method_name);

				if (EXPECTED(updated_fbc != NULL)) {
					fbc = updated_fbc;
					goto exit;
				} else if (fbc->op_array.fn_flags & ZEND_ACC_PUBLIC) {
					goto exit;
				}
			}
			if (UNEXPECTED(fbc->op_array.fn_flags & ZEND_ACC_PRIVATE)
			 || UNEXPECTED(!zend_check_protected(zend_get_function_root_class(fbc), scope))) {
				if (zobj->ce->__call) {
					fbc = zend_get_user_call_function(zobj->ce, method_name);
				} else {
					zend_bad_method_call(fbc, method_name, scope);
					fbc = NULL;
				}
			}
		}
	}

exit:
	if (fbc && UNEXPECTED(fbc->common.fn_flags & ZEND_ACC_ABSTRACT)) {
		zend_abstract_method_call(fbc);
		fbc = NULL;
	}
	if (UNEXPECTED(!key)) {
		ZSTR_ALLOCA_FREE(lc_method_name, use_heap);
	}
	return fbc;
}
/* }}} */

static zend_always_inline zend_function *zend_get_user_callstatic_function(zend_class_entry *ce, zend_string *method_name) /* {{{ */
{
	return zend_get_call_trampoline_func(ce, method_name, 1);
}
/* }}} */

static zend_always_inline zend_function *get_static_method_fallback(
		zend_class_entry *ce, zend_string *function_name)
{
	zend_object *object;
	if (ce->__call &&
		(object = zend_get_this_object(EG(current_execute_data))) != NULL &&
		instanceof_function(object->ce, ce)) {
		/* Call the top-level defined __call().
		 * see: tests/classes/__call_004.phpt  */

		ZEND_ASSERT(object->ce->__call);
		return zend_get_user_call_function(object->ce, function_name);
	} else if (ce->__callstatic) {
		return zend_get_user_callstatic_function(ce, function_name);
	} else {
		return NULL;
	}
}

ZEND_API zend_function *zend_std_get_static_method(zend_class_entry *ce, zend_string *function_name, const zval *key) /* {{{ */
{
	zend_string *lc_function_name;
	if (EXPECTED(key != NULL)) {
		lc_function_name = Z_STR_P(key);
	} else {
		lc_function_name = zend_string_tolower(function_name);
	}

	zend_function *fbc;
	zval *func = zend_hash_find(&ce->function_table, lc_function_name);
	if (EXPECTED(func)) {
		fbc = Z_FUNC_P(func);
		if (!(fbc->op_array.fn_flags & ZEND_ACC_PUBLIC)) {
			zend_class_entry *scope = zend_get_executed_scope();
			if (UNEXPECTED(fbc->common.scope != scope)) {
				if (UNEXPECTED(fbc->op_array.fn_flags & ZEND_ACC_PRIVATE)
				 || UNEXPECTED(!zend_check_protected(zend_get_function_root_class(fbc), scope))) {
					zend_function *fallback_fbc = get_static_method_fallback(ce, function_name);
					if (!fallback_fbc) {
						zend_bad_method_call(fbc, function_name, scope);
					}
					fbc = fallback_fbc;
				}
			}
		}
	} else {
		fbc = get_static_method_fallback(ce, function_name);
	}

	if (UNEXPECTED(!key)) {
		zend_string_release_ex(lc_function_name, 0);
	}

	if (EXPECTED(fbc)) {
		if (UNEXPECTED(fbc->common.fn_flags & ZEND_ACC_ABSTRACT)) {
			zend_abstract_method_call(fbc);
			fbc = NULL;
		} else if (UNEXPECTED(fbc->common.scope->ce_flags & ZEND_ACC_TRAIT)) {
			zend_error(E_DEPRECATED,
				"Calling static trait method %s::%s is deprecated, "
				"it should only be called on a class using the trait",
				ZSTR_VAL(fbc->common.scope->name), ZSTR_VAL(fbc->common.function_name));
			if (EG(exception)) {
				return NULL;
			}
		}
	}

	return fbc;
}
/* }}} */

ZEND_API void zend_class_init_statics(zend_class_entry *class_type) /* {{{ */
{
	int i;
	zval *p;

	if (class_type->default_static_members_count && !CE_STATIC_MEMBERS(class_type)) {
		if (class_type->parent) {
			zend_class_init_statics(class_type->parent);
		}

		ZEND_MAP_PTR_SET(class_type->static_members_table, emalloc(sizeof(zval) * class_type->default_static_members_count));
		for (i = 0; i < class_type->default_static_members_count; i++) {
			p = &class_type->default_static_members_table[i];
			if (Z_TYPE_P(p) == IS_INDIRECT) {
				zval *q = &CE_STATIC_MEMBERS(class_type->parent)[i];
				ZVAL_DEINDIRECT(q);
				ZVAL_INDIRECT(&CE_STATIC_MEMBERS(class_type)[i], q);
			} else {
				ZVAL_COPY_OR_DUP(&CE_STATIC_MEMBERS(class_type)[i], p);
			}
		}
	}
} /* }}} */

ZEND_API zval *zend_std_get_static_property_with_info(zend_class_entry *ce, zend_string *property_name, int type, zend_property_info **property_info_ptr) /* {{{ */
{
	zval *ret;
	zend_property_info *property_info = zend_hash_find_ptr(&ce->properties_info, property_name);
	*property_info_ptr = property_info;

	if (UNEXPECTED(property_info == NULL)) {
		goto undeclared_property;
	}

	if (!(property_info->flags & ZEND_ACC_PUBLIC)) {
		zend_class_entry *scope = get_fake_or_executed_scope();
		if (property_info->ce != scope) {
			if (UNEXPECTED(property_info->flags & ZEND_ACC_PRIVATE)
			 || UNEXPECTED(!is_protected_compatible_scope(property_info->ce, scope))) {
				if (type != BP_VAR_IS) {
					zend_bad_property_access(property_info, ce, property_name);
				}
				return NULL;
			}
		}
	}

	if (UNEXPECTED((property_info->flags & ZEND_ACC_STATIC) == 0)) {
undeclared_property:
		if (type != BP_VAR_IS) {
			zend_throw_error(NULL, "Access to undeclared static property %s::$%s", ZSTR_VAL(ce->name), ZSTR_VAL(property_name));
		}
		return NULL;
	}

	if (UNEXPECTED(!(ce->ce_flags & ZEND_ACC_CONSTANTS_UPDATED))) {
		if (UNEXPECTED(zend_update_class_constants(ce) != SUCCESS)) {
			return NULL;
		}
	}

	/* Ensure static properties are initialized. */
	if (UNEXPECTED(CE_STATIC_MEMBERS(ce) == NULL)) {
		zend_class_init_statics(ce);
	}

	ret = CE_STATIC_MEMBERS(ce) + property_info->offset;
	ZVAL_DEINDIRECT(ret);

	if (UNEXPECTED((type == BP_VAR_R || type == BP_VAR_RW)
				&& Z_TYPE_P(ret) == IS_UNDEF && ZEND_TYPE_IS_SET(property_info->type))) {
		zend_throw_error(NULL, "Typed static property %s::$%s must not be accessed before initialization",
			ZSTR_VAL(property_info->ce->name), ZSTR_VAL(property_name));
		return NULL;
	}

	if (UNEXPECTED(ce->ce_flags & ZEND_ACC_TRAIT)) {
		zend_error(E_DEPRECATED,
			"Accessing static trait property %s::$%s is deprecated, "
			"it should only be accessed on a class using the trait",
			ZSTR_VAL(property_info->ce->name), ZSTR_VAL(property_name));
	}

	return ret;
}
/* }}} */

ZEND_API zval *zend_std_get_static_property(zend_class_entry *ce, zend_string *property_name, int type) /* {{{ */
{
	zend_property_info *prop_info;
	return zend_std_get_static_property_with_info(ce, property_name, type, &prop_info);
}

ZEND_API ZEND_COLD bool zend_std_unset_static_property(zend_class_entry *ce, zend_string *property_name) /* {{{ */
{
	zend_throw_error(NULL, "Attempt to unset static property %s::$%s", ZSTR_VAL(ce->name), ZSTR_VAL(property_name));
	return 0;
}
/* }}} */

static ZEND_COLD zend_never_inline void zend_bad_constructor_call(zend_function *constructor, zend_class_entry *scope) /* {{{ */
{
	if (scope) {
		zend_throw_error(NULL, "Call to %s %s::%s() from scope %s",
			zend_visibility_string(constructor->common.fn_flags), ZSTR_VAL(constructor->common.scope->name),
			ZSTR_VAL(constructor->common.function_name), ZSTR_VAL(scope->name)
		);
	} else {
		zend_throw_error(NULL, "Call to %s %s::%s() from global scope", zend_visibility_string(constructor->common.fn_flags), ZSTR_VAL(constructor->common.scope->name), ZSTR_VAL(constructor->common.function_name));
	}
}
/* }}} */

ZEND_API zend_function *zend_std_get_constructor(zend_object *zobj) /* {{{ */
{
	zend_function *constructor = zobj->ce->constructor;

	if (constructor) {
		if (UNEXPECTED(!(constructor->op_array.fn_flags & ZEND_ACC_PUBLIC))) {
			zend_class_entry *scope = get_fake_or_executed_scope();
			if (UNEXPECTED(constructor->common.scope != scope)) {
				if (UNEXPECTED(constructor->op_array.fn_flags & ZEND_ACC_PRIVATE)
				 || UNEXPECTED(!zend_check_protected(zend_get_function_root_class(constructor), scope))) {
					zend_bad_constructor_call(constructor, scope);
					zend_object_store_ctor_failed(zobj);
					constructor = NULL;
				}
			}
		}
	}

	return constructor;
}
/* }}} */

ZEND_API int zend_std_compare_objects(zval *o1, zval *o2) /* {{{ */
{
	zend_object *zobj1, *zobj2;

	if (Z_TYPE_P(o1) != Z_TYPE_P(o2)) {
		/* Object and non-object */
		zval *object;
		zval *value;
		zval casted;
		bool object_lhs;
		if (Z_TYPE_P(o1) == IS_OBJECT) {
			object = o1;
			value = o2;
			object_lhs = true;
		} else {
			object = o2;
			value = o1;
			object_lhs = false;
		}
		ZEND_ASSERT(Z_TYPE_P(value) != IS_OBJECT);
		uint8_t target_type = (Z_TYPE_P(value) == IS_FALSE || Z_TYPE_P(value) == IS_TRUE)
								 ? _IS_BOOL : Z_TYPE_P(value);
		if (Z_OBJ_HT_P(object)->cast_object(Z_OBJ_P(object), &casted, target_type) == FAILURE) {
			// TODO: Less crazy.
			if (target_type == IS_LONG || target_type == IS_DOUBLE) {
				zend_error(E_NOTICE, "Object of class %s could not be converted to %s",
						   ZSTR_VAL(Z_OBJCE_P(object)->name), zend_get_type_by_const(target_type));
				if (target_type == IS_LONG) {
					ZVAL_LONG(&casted, 1);
				} else {
					ZVAL_DOUBLE(&casted, 1.0);
				}
			} else {
				return object_lhs ? 1 : -1;
			}
		}
		int ret = object_lhs ? zend_compare(&casted, value) : zend_compare(value, &casted);
		zval_ptr_dtor(&casted);
		return ret;
	}

	zobj1 = Z_OBJ_P(o1);
	zobj2 = Z_OBJ_P(o2);

	if (zobj1 == zobj2) {
		return 0; /* the same object */
	}
	if (zobj1->ce != zobj2->ce) {
		return ZEND_UNCOMPARABLE; /* different classes */
	}
	if (!zobj1->properties && !zobj2->properties) {
		zend_property_info *info;
		int i;

		if (!zobj1->ce->default_properties_count) {
			return 0;
		}

		/* It's enough to protect only one of the objects.
		 * The second one may be referenced from the first and this may cause
		 * false recursion detection.
		 */
		/* use bitwise OR to make only one conditional jump */
		if (UNEXPECTED(Z_IS_RECURSIVE_P(o1))) {
			zend_error_noreturn(E_ERROR, "Nesting level too deep - recursive dependency?");
		}
		Z_PROTECT_RECURSION_P(o1);

		for (i = 0; i < zobj1->ce->default_properties_count; i++) {
			zval *p1, *p2;

			info = zobj1->ce->properties_info_table[i];

			if (!info) {
				continue;
			}

			p1 = OBJ_PROP(zobj1, info->offset);
			p2 = OBJ_PROP(zobj2, info->offset);

			if (Z_TYPE_P(p1) != IS_UNDEF) {
				if (Z_TYPE_P(p2) != IS_UNDEF) {
					int ret;

					ret = zend_compare(p1, p2);
					if (ret != 0) {
						Z_UNPROTECT_RECURSION_P(o1);
						return ret;
					}
				} else {
					Z_UNPROTECT_RECURSION_P(o1);
					return 1;
				}
			} else {
				if (Z_TYPE_P(p2) != IS_UNDEF) {
					Z_UNPROTECT_RECURSION_P(o1);
					return 1;
				}
			}
		}

		Z_UNPROTECT_RECURSION_P(o1);
		return 0;
	} else {
		if (!zobj1->properties) {
			rebuild_object_properties(zobj1);
		}
		if (!zobj2->properties) {
			rebuild_object_properties(zobj2);
		}
		return zend_compare_symbol_tables(zobj1->properties, zobj2->properties);
	}
}
/* }}} */

ZEND_API int zend_objects_not_comparable(zval *o1, zval *o2)
{
	return ZEND_UNCOMPARABLE;
}

// todo: make zend_std_has_property return bool as well
ZEND_API int zend_std_has_property(zend_object *zobj, zend_string *name, int has_set_exists, void **cache_slot) /* {{{ */
{
	bool result;
	zval *value = NULL;
	uintptr_t property_offset;
	const zend_property_info *prop_info = NULL;

	property_offset = zend_get_property_offset(zobj->ce, name, 1, cache_slot, &prop_info);

	if (EXPECTED(IS_VALID_PROPERTY_OFFSET(property_offset))) {
try_again:
		value = OBJ_PROP(zobj, property_offset);
		if (Z_TYPE_P(value) != IS_UNDEF) {
			goto found;
		}
		if (UNEXPECTED(Z_PROP_FLAG_P(value) & IS_PROP_UNINIT)) {
			/* Skip __isset() for uninitialized typed properties */
			result = false;
			goto exit;
		}
	} else if (EXPECTED(IS_DYNAMIC_PROPERTY_OFFSET(property_offset))) {
		if (EXPECTED(zobj->properties != NULL)) {
			if (!IS_UNKNOWN_DYNAMIC_PROPERTY_OFFSET(property_offset)) {
				uintptr_t idx = ZEND_DECODE_DYN_PROP_OFFSET(property_offset);

				if (EXPECTED(idx < zobj->properties->nNumUsed * sizeof(Bucket))) {
					Bucket *p = (Bucket*)((char*)zobj->properties->arData + idx);

					if (EXPECTED(p->key == name) ||
				        (EXPECTED(p->h == ZSTR_H(name)) &&
				         EXPECTED(p->key != NULL) &&
				         EXPECTED(zend_string_equal_content(p->key, name)))) {
						value = &p->val;
						goto found;
					}
				}
				CACHE_PTR_EX(cache_slot + 1, (void*)ZEND_DYNAMIC_PROPERTY_OFFSET);
			}
			value = zend_hash_find(zobj->properties, name);
			if (value) {
				if (cache_slot) {
					uintptr_t idx = (char*)value - (char*)zobj->properties->arData;
					CACHE_PTR_EX(cache_slot + 1, (void*)ZEND_ENCODE_DYN_PROP_OFFSET(idx));
				}
found:
				if (has_set_exists == ZEND_PROPERTY_NOT_EMPTY) {
					result = zend_is_true(value);
				} else if (has_set_exists < ZEND_PROPERTY_NOT_EMPTY) {
					ZEND_ASSERT(has_set_exists == ZEND_PROPERTY_ISSET);
					ZVAL_DEREF(value);
					result = (Z_TYPE_P(value) != IS_NULL);
				} else {
					ZEND_ASSERT(has_set_exists == ZEND_PROPERTY_EXISTS);
					result = true;
				}
				goto exit;
			}
		}
	} else if (IS_HOOKED_PROPERTY_OFFSET(property_offset)) {
		zend_function *get = prop_info->hooks[ZEND_PROPERTY_HOOK_GET];
		if (!get) {
			if (prop_info->flags & ZEND_ACC_VIRTUAL) {
				zend_throw_error(NULL, "Property %s::$%s is write-only",
					ZSTR_VAL(zobj->ce->name), ZSTR_VAL(name));
				return 0;
			} else {
				property_offset = prop_info->offset;
				goto try_again;
			}
		}

		if (has_set_exists == ZEND_PROPERTY_EXISTS) {
			return 1;
		}

		zval rv;
		if (!zend_call_get_hook(prop_info, name, get, zobj, &rv)) {
			if (EG(exception)) {
				return 0;
			}
			property_offset = prop_info->offset;
			if (!ZEND_TYPE_IS_SET(prop_info->type)) {
				prop_info = NULL;
			}
			goto try_again;
		}

		if (has_set_exists == ZEND_PROPERTY_NOT_EMPTY) {
			result = zend_is_true(&rv);
		} else {
			ZEND_ASSERT(has_set_exists == ZEND_PROPERTY_ISSET);
			result = Z_TYPE(rv) != IS_NULL
				&& (Z_TYPE(rv) != IS_REFERENCE || Z_TYPE_P(Z_REFVAL(rv)) != IS_NULL);
		}
		zval_ptr_dtor(&rv);
		return result;
	} else if (UNEXPECTED(EG(exception))) {
		result = false;
		goto exit;
	}

	result = false;
	if ((has_set_exists != ZEND_PROPERTY_EXISTS) && zobj->ce->__isset) {
		uint32_t *guard = zend_get_property_guard(zobj, name);

		if (!((*guard) & IN_ISSET)) {
			zval rv;

			/* have issetter - try with it! */
			GC_ADDREF(zobj);
			(*guard) |= IN_ISSET; /* prevent circular getting */
			zend_std_call_issetter(zobj, name, &rv);
			result = zend_is_true(&rv);
			zval_ptr_dtor(&rv);
			if (has_set_exists == ZEND_PROPERTY_NOT_EMPTY && result) {
				if (EXPECTED(!EG(exception)) && zobj->ce->__get && !((*guard) & IN_GET)) {
					(*guard) |= IN_GET;
					zend_std_call_getter(zobj, name, &rv);
					(*guard) &= ~IN_GET;
					result = i_zend_is_true(&rv);
					zval_ptr_dtor(&rv);
				} else {
					result = false;
				}
			}
			(*guard) &= ~IN_ISSET;
			OBJ_RELEASE(zobj);
		}
	}

exit:
	return result;
}
/* }}} */

ZEND_API zend_string *zend_std_get_class_name(const zend_object *zobj) /* {{{ */
{
	return zend_string_copy(zobj->ce->name);
}
/* }}} */

ZEND_API zend_result zend_std_cast_object_tostring(zend_object *readobj, zval *writeobj, int type) /* {{{ */
{
	switch (type) {
		case IS_STRING: {
			zend_class_entry *ce = readobj->ce;
			if (ce->__tostring) {
				zval retval;
				GC_ADDREF(readobj);
				zend_call_known_instance_method_with_0_params(ce->__tostring, readobj, &retval);
				zend_object_release(readobj);
				if (EXPECTED(Z_TYPE(retval) == IS_STRING)) {
					ZVAL_COPY_VALUE(writeobj, &retval);
					return SUCCESS;
				}
				zval_ptr_dtor(&retval);
				if (!EG(exception)) {
					zend_throw_error(NULL, "Method %s::__toString() must return a string value", ZSTR_VAL(ce->name));
				}
			}
			return FAILURE;
		}
		case _IS_BOOL:
			ZVAL_TRUE(writeobj);
			return SUCCESS;
		default:
			return FAILURE;
	}
}
/* }}} */

ZEND_API zend_result zend_std_get_closure(zend_object *obj, zend_class_entry **ce_ptr, zend_function **fptr_ptr, zend_object **obj_ptr, bool check_only) /* {{{ */
{
	zend_class_entry *ce = obj->ce;
	zval *func = zend_hash_find_known_hash(&ce->function_table, ZSTR_KNOWN(ZEND_STR_MAGIC_INVOKE));

	if (func == NULL) {
		return FAILURE;
	}
	*fptr_ptr = Z_FUNC_P(func);

	*ce_ptr = ce;
	if ((*fptr_ptr)->common.fn_flags & ZEND_ACC_STATIC) {
		if (obj_ptr) {
			*obj_ptr = NULL;
		}
	} else {
		if (obj_ptr) {
			*obj_ptr = obj;
		}
	}
	return SUCCESS;
}
/* }}} */

ZEND_API HashTable *zend_std_get_properties_for(zend_object *obj, zend_prop_purpose purpose) {
	HashTable *ht;
	switch (purpose) {
		case ZEND_PROP_PURPOSE_DEBUG:
			if (obj->handlers->get_debug_info) {
				int is_temp;
				ht = obj->handlers->get_debug_info(obj, &is_temp);
				if (ht && !is_temp) {
					GC_TRY_ADDREF(ht);
				}
				return ht;
			}
			ZEND_FALLTHROUGH;
		case ZEND_PROP_PURPOSE_JSON:
		case ZEND_PROP_PURPOSE_GET_OBJECT_VARS:
		case ZEND_PROP_PURPOSE_VAR_EXPORT:
			if (obj->ce->num_hooked_props) {
				return zend_hooked_object_build_properties(obj);
			}
			ZEND_FALLTHROUGH;
		case ZEND_PROP_PURPOSE_ARRAY_CAST:
		case ZEND_PROP_PURPOSE_SERIALIZE:
			ht = obj->handlers->get_properties(obj);
			if (ht) {
				GC_TRY_ADDREF(ht);
			}
			return ht;
		default:
			ZEND_UNREACHABLE();
			return NULL;
	}
}

ZEND_API HashTable *zend_get_properties_for(zval *obj, zend_prop_purpose purpose) {
	zend_object *zobj = Z_OBJ_P(obj);

	if (zobj->handlers->get_properties_for) {
		return zobj->handlers->get_properties_for(zobj, purpose);
	}

	return zend_std_get_properties_for(zobj, purpose);
}

ZEND_API const zend_object_handlers std_object_handlers = {
	0,										/* offset */

	zend_object_std_dtor,					/* free_obj */
	zend_objects_destroy_object,			/* dtor_obj */
	zend_objects_clone_obj,					/* clone_obj */

	zend_std_read_property,					/* read_property */
	zend_std_write_property,				/* write_property */
	zend_std_read_dimension,				/* read_dimension */
	zend_std_write_dimension,				/* write_dimension */
	zend_std_get_property_ptr_ptr,			/* get_property_ptr_ptr */
	zend_std_has_property,					/* has_property */
	zend_std_unset_property,				/* unset_property */
	zend_std_has_dimension,					/* has_dimension */
	zend_std_unset_dimension,				/* unset_dimension */
	zend_std_get_properties,				/* get_properties */
	zend_std_get_method,					/* get_method */
	zend_std_get_constructor,				/* get_constructor */
	zend_std_get_class_name,				/* get_class_name */
	zend_std_cast_object_tostring,			/* cast_object */
	NULL,									/* count_elements */
	zend_std_get_debug_info,				/* get_debug_info */
	zend_std_get_closure,					/* get_closure */
	zend_std_get_gc,						/* get_gc */
	NULL,									/* do_operation */
	zend_std_compare_objects,				/* compare */
	NULL,									/* get_properties_for */
};<|MERGE_RESOLUTION|>--- conflicted
+++ resolved
@@ -1106,29 +1106,7 @@
 					variable_ptr = &EG(error_zval);
 					goto exit;
 				}
-<<<<<<< HEAD
 				goto typed_property;
-=======
-
-				ZVAL_COPY_VALUE(&tmp, value);
-				// Increase refcount to prevent object from being released in __toString()
-				GC_ADDREF(zobj);
-				bool type_matched = zend_verify_property_type(prop_info, &tmp, property_uses_strict_types());
-				if (UNEXPECTED(GC_DELREF(zobj) == 0)) {
-					zend_object_released_while_assigning_to_property_error(prop_info);
-					zend_objects_store_del(zobj);
-					zval_ptr_dtor(&tmp);
-					variable_ptr = &EG(error_zval);
-					goto exit;
-				}
-				if (UNEXPECTED(!type_matched)) {
-					zval_ptr_dtor(&tmp);
-					goto exit;
-				}
-				value = &tmp;
-				Z_PROP_FLAG_P(variable_ptr) = 0;
-				goto found; /* might have been updated via e.g. __toString() */
->>>>>>> aca23228
 			}
 
 			ZVAL_COPY_VALUE(variable_ptr, value);
