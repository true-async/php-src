--- conflicted
+++ resolved
@@ -48,51 +48,6 @@
 end
 
 define dump_bt
-<<<<<<< HEAD
-	set $t = $arg0
-	while $t
-		printf "[%p] ", $t
-		set $fst = $t->function_state
-		if $fst.function->common.function_name
-			if $fst.arguments
-				set $count = $fst.arguments->value.lval
-
-				if $t->object
-					if $fst.function.common.scope
-						printf "%s->", $fst.function.common.scope->name->val
-					else
-						if !$eg
-							____executor_globals
-						end
-
-						set $known_class = 0
-						if $eg
-							set $handlers = $t->object->handlers
-
-							if $handlers->get_class_entry == &zend_std_object_get_class
-								set $known_class = 1
-
-								if $handlers.get_class_name
-									if $handlers.get_class_name != &zend_std_object_get_class_name
-										set $known_class = 0
-									end
-								end
-
-								if $known_class
-									printf "%s->", $t->object->ce.name->val
-								end
-							end
-						end
-
-						if !$known_class
-							printf "(Unknown)->"
-						end
-					end
-				else
-					if $fst.function.common.scope
-						printf "%s::", $fst.function.common.scope->name->val
-					end
-=======
 	set $ex = $arg0->prev_execute_data
 	while $ex
 		printf "[%p] ", $ex
@@ -107,57 +62,9 @@
 			else
 				if $func->common.scope
 					printf "%s::", $func->common.scope->name->val
->>>>>>> f2a12d65
-				end
-			end
-
-<<<<<<< HEAD
-				printf "%s(", $fst.function->common.function_name->val
-				while $count > 0
-					set $zvalue = $fst.arguments - $count
-					set $type = $zvalue->u1.v.type
-					if $type == 1
-						printf "NULL"
-					end
-					if $type == 2
-						printf "false"
-					end
-					if $type == 3
-						printf "true"
-					end
-					if $type == 4
-						printf "%ld", $zvalue->value.lval
-					end
-					if $type == 5
-						printf "%f", $zvalue->value.dval
-					end
-					if $type == 6
-						____print_str $zvalue->value.str->val $zvalue->value.str->len
-					end
-					if $type == 7
-						printf "array(%d)[%p]", $zvalue->value.arr->ht->nNumOfElements, $zvalue
-					end
-					if $type == 8
-						printf "object[%p]", $zvalue
-					end
-					if $type == 9
-						printf "resource(#%d)", $zvalue->value.lval
-					end
-					if $type == 10
-						printf "reference"
-					end
-					if $type > 10
-						printf "unknown type %d", $type
-					end
-					set $count = $count -1
-					if $count > 0
-						printf ", "
-					end
-				end
-				printf ") "
-			else
-				printf "%s() ", $fst.function->common.function_name->val
-=======
+				end
+			end
+
 			printf "%s(", $func->common.function_name->val
 
 			set $callFrameSize = (sizeof(zend_execute_data) + sizeof(zval) - 1) / sizeof(zval)
@@ -205,20 +112,14 @@
 					printf "unknown type %d", $type
 				end
 				set $arg = $arg + 1
->>>>>>> f2a12d65
 			end
 
 			printf ") "
 		else
 			printf "??? "
 		end
-<<<<<<< HEAD
-		if $t->op_array != 0
-			printf "%s:%d ", $t->op_array->filename->val, $t->opline->lineno
-=======
 		if $func != 0
 			printf "%s:%d ", $func->op_array.filename->val, $ex->opline->lineno
->>>>>>> f2a12d65
 		end
 		set $ex = $ex->prev_execute_data
 		printf "\n"
