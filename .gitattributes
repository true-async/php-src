ext/mysqlnd/mysqlnd.h           ident
ext/iconv/php_iconv.h           ident
<<<<<<< HEAD
ext/posix/posix.c               ident
ext/recode/recode.c             ident
=======
>>>>>>> c4331b00
ext/ext_skel.php                ident
ext/phar/phar/pharcommand.inc   ident
ext/phar/phar.c                 ident
ext/oci8/oci8.c                 ident
ext/dba/libinifile/inifile.c    ident
ext/dba/libflatfile/flatfile.c  ident
ext/dba/libcdb/cdb_make.c       ident
ext/dba/libcdb/cdb.c            ident
run-tests.php                   ident
ext/exif/exif.c                 ident
ext/pdo_pgsql/pdo_pgsql.c       ident
NEWS                            merge=NEWS
UPGRADING                       merge=NEWS
UPGRADING.INTERNALS             merge=NEWS
/ext/bz2/tests/with_strings.phpt	-crlf
/ext/dom/tests/bug40836.phpt	-crlf
/ext/dom/tests/domelement.phpt	-crlf
/ext/iconv/tests/iconv004.phpt	-crlf
/ext/iconv/tests/iconv_basic.phpt	-crlf
/ext/iconv/tests/iconv_strpos.phpt	-crlf
/ext/iconv/tests/iconv_strpos_variation2.phpt	-crlf
/ext/mbstring/tests/mb_strtoupper_error2.phpt	-crlf
/ext/phar/tests/delete_in_phar_confirm.phpt	-crlf
/ext/phar/tests/frontcontroller12.phpt	-crlf
/ext/phar/tests/security.phpt	-crlf
/ext/phar/tests/test_signaturealgos.phpt	-crlf
/ext/reflection/tests/ReflectionMethod_invokeArgs_basic.phpt	-crlf
/ext/reflection/tests/ReflectionProperty_getModifiers_basic.phpt	-crlf
/ext/spl/tests/dllist_007.phpt	-crlf
/ext/spl/tests/iterator_012.phpt	-crlf
/ext/spl/tests/SplArray_fromArray.phpt	-crlf
/ext/standard/tests/dir/scandir_variation3.phpt	-crlf
/ext/standard/tests/general_functions/escapeshellcmd-win32.phpt	-crlf
/ext/standard/tests/strings/bug26817.phpt	-crlf
/ext/standard/tests/strings/bug26973.phpt	-crlf
/ext/standard/tests/strings/bug27457.phpt	-crlf
/ext/standard/tests/strings/bug28386.phpt	-crlf
/ext/standard/tests/strings/bug37262.phpt	-crlf
/ext/standard/tests/strings/bug40637.phpt	-crlf
/ext/standard/tests/strings/bug40915.phpt	-crlf
/ext/standard/tests/strings/bug61374.phpt	-crlf
/ext/standard/tests/strings/chop_error.phpt	-crlf
/ext/standard/tests/strings/chop_variation2.phpt	-crlf
/ext/standard/tests/strings/chunk_split_variation10.phpt	-crlf
/ext/standard/tests/strings/chunk_split_variation8.phpt	-crlf
/ext/standard/tests/strings/count_chars_variation2.phpt	-crlf
/ext/standard/tests/strings/dirname_error.phpt	-crlf
/ext/standard/tests/strings/fprintf_variation_007_64bit.phpt	-crlf
/ext/standard/tests/strings/highlight_file.phpt	-crlf
/ext/standard/tests/strings/htmlentities03.phpt	-crlf
/ext/standard/tests/strings/htmlentities04.phpt	-crlf
/ext/standard/tests/strings/htmlentities08.phpt	-crlf
/ext/standard/tests/strings/htmlentities15.phpt	-crlf
/ext/standard/tests/strings/http_build_query.phpt	-crlf
/ext/standard/tests/strings/metaphone.phpt	-crlf
/ext/standard/tests/strings/ord_error.phpt	-crlf
/ext/standard/tests/strings/printf_basic2.phpt	-crlf
/ext/standard/tests/strings/printf_variation2.phpt	-crlf
/ext/standard/tests/strings/quoted_printable_decode_basic.phpt	-crlf
/ext/standard/tests/strings/rtrim.phpt	-crlf
/ext/standard/tests/strings/setlocale_variation1.phpt	-crlf
/ext/standard/tests/strings/sha1_basic.phpt	-crlf
/ext/standard/tests/strings/similar_text_basic.phpt	-crlf
/ext/standard/tests/strings/soundex.phpt	-crlf
/ext/standard/tests/strings/sprintf_basic1.phpt	-crlf
/ext/standard/tests/strings/sprintf_basic4.phpt	-crlf
/ext/standard/tests/strings/sprintf_basic7.phpt	-crlf
/ext/standard/tests/strings/sprintf_variation12.phpt	-crlf
/ext/standard/tests/strings/sprintf_variation28.phpt	-crlf
/ext/standard/tests/strings/sprintf_variation29.phpt	-crlf
/ext/standard/tests/strings/sprintf_variation30.phpt	-crlf
/ext/standard/tests/strings/sprintf_variation31.phpt	-crlf
/ext/standard/tests/strings/sprintf_variation38.phpt	-crlf
/ext/standard/tests/strings/sprintf_variation42.phpt	-crlf
/ext/standard/tests/strings/sprintf_variation6.phpt	-crlf
/ext/standard/tests/strings/sscanf_basic2.phpt	-crlf
/ext/standard/tests/strings/sscanf_basic3.phpt	-crlf
/ext/standard/tests/strings/str_getcsv_001.phpt	-crlf
/ext/standard/tests/strings/stripcslashes_basic.phpt	-crlf
/ext/standard/tests/strings/stripos_variation11.phpt	-crlf
/ext/standard/tests/strings/stripos_variation13.phpt	-crlf
/ext/standard/tests/strings/stripslashes_variation1.phpt	-crlf
/ext/standard/tests/strings/stripslashes_variation2.phpt	-crlf
/ext/standard/tests/strings/stristr_error.phpt	-crlf
/ext/standard/tests/strings/strnatcasecmp_basic.phpt	-crlf
/ext/standard/tests/strings/strncasecmp_variation6.phpt	-crlf
/ext/standard/tests/strings/strncasecmp_variation7.phpt	-crlf
/ext/standard/tests/strings/strncasecmp_variation8.phpt	-crlf
/ext/standard/tests/strings/strrchr_error.phpt	-crlf
/ext/standard/tests/strings/strrchr.phpt	-crlf
/ext/standard/tests/strings/strrchr_variation11.phpt	-crlf
/ext/standard/tests/strings/strrpos_error.phpt	-crlf
/ext/standard/tests/strings/strrpos_variation4.phpt	-crlf
/ext/standard/tests/strings/strrpos_variation8.phpt	-crlf
/ext/standard/tests/strings/strstr2.phpt	-crlf
/ext/standard/tests/strings/strtok_error.phpt	-crlf
/ext/standard/tests/strings/strtok_variation2.phpt	-crlf
/ext/standard/tests/strings/strtolower-win32.phpt	-crlf
/ext/standard/tests/strings/substr_compare.phpt	-crlf
/ext/standard/tests/strings/ucwords_variation1.phpt	-crlf
/ext/standard/tests/strings/unpack.phpt	-crlf
/ext/standard/tests/strings/vfprintf_basic7_64bit.phpt	-crlf
/ext/standard/tests/strings/vfprintf_variation11_64bit.phpt	-crlf
/ext/standard/tests/strings/vfprintf_variation12_64bit.phpt	-crlf
/ext/standard/tests/strings/vfprintf_variation12.phpt	-crlf
/ext/standard/tests/strings/vfprintf_variation13_64bit.phpt	-crlf
/ext/standard/tests/strings/vfprintf_variation7.phpt	-crlf
/ext/standard/tests/strings/vprintf_basic2.phpt	-crlf
/ext/standard/tests/strings/vprintf_basic7_64bit.phpt	-crlf
/ext/standard/tests/strings/vprintf_variation10.phpt	-crlf
/ext/standard/tests/strings/vprintf_variation14_64bit.phpt	-crlf
/ext/standard/tests/strings/vprintf_variation17.phpt	-crlf
/ext/standard/tests/strings/vprintf_variation4.phpt	-crlf
/ext/standard/tests/strings/vsprintf_basic4.phpt	-crlf
/ext/standard/tests/strings/vsprintf_basic8.phpt	-crlf
/ext/standard/tests/strings/vsprintf_variation12_64bit.phpt	-crlf
/ext/standard/tests/strings/vsprintf_variation13_64bit.phpt	-crlf
/ext/standard/tests/strings/vsprintf_variation15_64bit.phpt	-crlf
/ext/standard/tests/strings/vsprintf_variation17.phpt	-crlf
/ext/standard/tests/strings/vsprintf_variation4_64bit.phpt	-crlf
/ext/standard/tests/strings/vsprintf_variation7.phpt	-crlf
/ext/standard/tests/strings/wordwrap.phpt	-crlf
/ext/standard/tests/strings/wordwrap_variation5.phpt	-crlf
/ext/standard/tests/url/rawurldecode_variation_001.phpt	-crlf
/ext/tidy/tests/009.phpt	-crlf
/ext/tidy/tests/013.phpt	-crlf
/ext/tidy/tests/021.phpt	-crlf
/ext/tidy/tests/tidy_error.phpt	-crlf
/ext/tokenizer/tests/002.phpt	-crlf
/ext/tokenizer/tests/bug26463.phpt	-crlf
/ext/tokenizer/tests/token_get_all_error.phpt	-crlf
/ext/tokenizer/tests/token_get_all_variation11.phpt	-crlf
/ext/tokenizer/tests/token_get_all_variation12.phpt	-crlf
/ext/tokenizer/tests/token_get_all_variation13.phpt	-crlf
/ext/tokenizer/tests/token_get_all_variation14.phpt	-crlf
/ext/tokenizer/tests/token_get_all_variation15.phpt	-crlf
/ext/tokenizer/tests/token_get_all_variation18.phpt	-crlf
/ext/tokenizer/tests/token_get_all_variation19.phpt	-crlf
/ext/tokenizer/tests/token_get_all_variation1.phpt	-crlf
/ext/tokenizer/tests/token_get_all_variation2.phpt	-crlf
/ext/tokenizer/tests/token_get_all_variation3.phpt	-crlf
/ext/tokenizer/tests/token_get_all_variation5.phpt	-crlf
/ext/tokenizer/tests/token_get_all_variation8.phpt	-crlf
/ext/xml/tests/bug32001b.phpt		-crlf
/ext/xmlwriter/tests/OO_003.phpt	-crlf
/ext/xmlwriter/tests/xmlwriter_write_attribute_ns_error_001.phpt	-crlf
/ext/zlib/tests/008.phpt			-crlf
/ext/zlib/tests/gzopen_variation4.phpt	-crlf
/ext/zlib/tests/gzrewind_error.phpt	-crlf
/ext/zlib/tests/readgzfile_variation7.phpt	-crlf
/ext/zlib/tests/readgzfile_variation8.phpt	-crlf
/ext/zlib/tests/zlib_scheme_stat_basic.phpt	-crlf
/sapi/cli/tests/006.phpt			-crlf
/tests/run-test/test009.phpt		-crlf
/Zend/tests/012.phpt				-crlf
/Zend/tests/bug28072.phpt			-crlf
/Zend/tests/bug38624.phpt			-crlf
/Zend/tests/bug40784.phpt			-crlf
/Zend/tests/bug43053.phpt			-crlf
/Zend/tests/bug51176.phpt			-crlf
/Zend/tests/each_003.phpt			-crlf
/Zend/tests/errmsg_006.phpt			-crlf<|MERGE_RESOLUTION|>--- conflicted
+++ resolved
@@ -1,10 +1,5 @@
 ext/mysqlnd/mysqlnd.h           ident
 ext/iconv/php_iconv.h           ident
-<<<<<<< HEAD
-ext/posix/posix.c               ident
-ext/recode/recode.c             ident
-=======
->>>>>>> c4331b00
 ext/ext_skel.php                ident
 ext/phar/phar/pharcommand.inc   ident
 ext/phar/phar.c                 ident
