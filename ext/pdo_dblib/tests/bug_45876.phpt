--- conflicted
+++ resolved
@@ -15,11 +15,7 @@
 $stmt = null;
 ?>
 --EXPECTF--
-<<<<<<< HEAD
 array(10) {
-=======
-array(8) {
->>>>>>> 84d49505
   ["max_length"]=>
   int(%d)
   ["precision"]=>
@@ -39,11 +35,5 @@
   ["name"]=>
   string(13) "TABLE_CATALOG"
   ["len"]=>
-<<<<<<< HEAD
-  int(255)
-=======
   int(%d)
-  ["pdo_type"]=>
-  int(2)
->>>>>>> 84d49505
 }