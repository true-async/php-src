#ifdef HAVE_LIBWEBP
#include <stdio.h>
#include <math.h>
#include <string.h>
#include <stdlib.h>
#include "gd.h"
#include "gdhelpers.h"
#include "webp/decode.h"
#include "webp/encode.h"

#define GD_WEBP_ALLOC_STEP (4*1024)

gdImagePtr gdImageCreateFromWebp (FILE * inFile)
{
	gdImagePtr im;
	gdIOCtx *in = gdNewFileCtx(inFile);
	if (!in)
		return 0;
	im = gdImageCreateFromWebpCtx(in);
	in->gd_free(in);

	return im;
}


gdImagePtr gdImageCreateFromWebpPtr (int size, void *data)
{
	gdImagePtr im;
	gdIOCtx *in = gdNewDynamicCtxEx(size, data, 0);
	if (!in)
		return 0;
	im = gdImageCreateFromWebpCtx(in);
	in->gd_free(in);
	return im;
}

gdImagePtr gdImageCreateFromWebpCtx (gdIOCtx * infile)
{
	int    width, height;
	uint8_t   *filedata = NULL;
	uint8_t    *argb = NULL;
	size_t size = 0, n;
	gdImagePtr im;
	int x, y;
	uint8_t *p;

	do {
		unsigned char *read, *temp;

		temp = gdRealloc(filedata, size+GD_WEBP_ALLOC_STEP);
		if (temp) {
			filedata = temp;
			read = temp + size;
		} else {
			if (filedata) {
				gdFree(filedata);
			}
			zend_error(E_ERROR, "WebP decode: realloc failed");
			return NULL;
		}

		n = gdGetBuf(read, GD_WEBP_ALLOC_STEP, infile);
		if (n>0 && n!=EOF) {
			size += n;
		}
	} while (n>0 && n!=EOF);

	if (WebPGetInfo(filedata,size, &width, &height) == 0) {
		zend_error(E_ERROR, "gd-webp cannot get webp info");
		gdFree(filedata);
		return NULL;
	}

	im = gdImageCreateTrueColor(width, height);
	if (!im) {
		gdFree(filedata);
		return NULL;
	}
	argb = WebPDecodeARGB(filedata, size, &width, &height);
	if (!argb) {
		zend_error(E_ERROR, "gd-webp cannot allocate temporary buffer");
		gdFree(filedata);
		gdImageDestroy(im);
		return NULL;
	}
	for (y = 0, p = argb;  y < height; y++) {
		for (x = 0; x < width; x++) {
			register uint8_t a = gdAlphaMax - (*(p++) >> 1);
			register uint8_t r = *(p++);
			register uint8_t g = *(p++);
			register uint8_t b = *(p++);
			im->tpixels[y][x] = gdTrueColorAlpha(r, g, b, a);
		}
	}
	gdFree(filedata);
	/* do not use gdFree here, in case gdFree/alloc is mapped to something else than libc */
	free(argb);
	im->saveAlphaFlag = 1;
	return im;
}

void gdImageWebpCtx (gdImagePtr im, gdIOCtx * outfile, int quantization)
{
	uint8_t *argb;
	int x, y;
	uint8_t *p;
	uint8_t *out;
	size_t out_size;

	if (im == NULL) {
		return;
	}

	if (!gdImageTrueColor(im)) {
		zend_error(E_ERROR, "Paletter image not supported by webp");
		return;
	}

	if (quantization == -1) {
		quantization = 80;
	}

	argb = (uint8_t *)gdMalloc(gdImageSX(im) * 4 * gdImageSY(im));
	if (!argb) {
		return;
	}
	p = argb;
	for (y = 0; y < gdImageSY(im); y++) {
		for (x = 0; x < gdImageSX(im); x++) {
			register int c;
			register char a;
			c = im->tpixels[y][x];
			a = gdTrueColorGetAlpha(c);
			if (a == 127) {
				a = 0;
			} else {
				a = 255 - ((a << 1) + (a >> 6));
			}
			*(p++) = gdTrueColorGetRed(c);
			*(p++) = gdTrueColorGetGreen(c);
			*(p++) = gdTrueColorGetBlue(c); 
			*(p++) = a;
		}
	}
	out_size = WebPEncodeRGBA(argb, gdImageSX(im), gdImageSY(im), gdImageSX(im) * 4, quantization, &out);
	if (out_size == 0) {
		zend_error(E_ERROR, "gd-webp encoding failed");
		goto freeargb;
	}
	gdPutBuf(out, out_size, outfile);
	free(out);

freeargb:
	gdFree(argb);
}

void gdImageWebpEx (gdImagePtr im, FILE * outFile, int quantization)
{
	gdIOCtx *out = gdNewFileCtx(outFile);
	gdImageWebpCtx(im, out, quantization);
	out->gd_free(out);
}

void gdImageWebp (gdImagePtr im, FILE * outFile)
{
	gdIOCtx *out = gdNewFileCtx(outFile);
	gdImageWebpCtx(im, out, -1);
	out->gd_free(out);
}

void * gdImageWebpPtr (gdImagePtr im, int *size)
{
	void *rv;
	gdIOCtx *out = gdNewDynamicCtx(2048, NULL);
	gdImageWebpCtx(im, out, -1);
	rv = gdDPExtractData(out, size);
	out->gd_free(out);

	return rv;
}

void * gdImageWebpPtrEx (gdImagePtr im, int *size, int quantization)
{
	void *rv;
	gdIOCtx *out = gdNewDynamicCtx(2048, NULL);
	gdImageWebpCtx(im, out, quantization);
	rv = gdDPExtractData(out, size);
	out->gd_free(out);
	return rv;
}
<<<<<<< HEAD
#endif /* HAVE_LIBWEBP */
=======

/*
 * Maps normalized QP (quality) to VP8 QP
 */
int mapQualityToVP8QP(int quality) {
#define MIN_QUALITY 0
#define MAX_QUALITY 100
#define MIN_VP8QP 1
#define MAX_VP8QP 63
	const float scale = MAX_VP8QP - MIN_VP8QP;
	const float vp8qp =
	scale * (MAX_QUALITY - quality) / (MAX_QUALITY - MIN_QUALITY) + MIN_VP8QP;
	if (quality < MIN_QUALITY || quality > MAX_QUALITY) {
		php_gd_error("Wrong quality value %d.", quality);
		return -1;
	}

	return (int)(vp8qp + 0.5);
}

/* This routine is based in part on code from Dale Lutz (Safe Software Inc.)
 *  and in part on demo code from Chapter 15 of "PNG: The Definitive Guide"
 *  (http://www.cdrom.com/pub/png/pngbook.html).
 */
void gdImageWebpCtx (gdImagePtr im, gdIOCtx * outfile, int quantization)
{
	int width = im->sx;
	int height = im->sy;
	int colors = im->colorsTotal;
	int *open = im->open;

	int  yuv_width, yuv_height, yuv_nbytes, ret;
	int vp8_quality;
	unsigned char *Y = NULL,
				  *U = NULL,
				  *V = NULL;
	unsigned char *filedata = NULL;

	/* Conversion to Y,U,V buffer */
    yuv_width = (width + 1) >> 1;
    yuv_height = (height + 1) >> 1;

	if (overflow2(width, height)) {
		return;
	}
	/* simplification possible, because WebP must not be larger than 16384**2 */
	if (overflow2(width * height, 2 * sizeof(unsigned char))) {
		return;
	}

    yuv_nbytes = width * height + 2 * yuv_width * yuv_height;

    if ((Y = (unsigned char *)gdCalloc(yuv_nbytes, sizeof(unsigned char))) == NULL) {
    	php_gd_error("gd-webp error: cannot allocate Y buffer");
        return;
    }
	vp8_quality = mapQualityToVP8QP(quantization);

    U = Y + width * height;
    V = U + yuv_width * yuv_height;
    gd_RGBAToYUV420(im, Y, U, V);

	/* Encode Y,U,V and write data to file */
    ret = WebPEncode(Y, U, V, width, height, width, yuv_width, yuv_height, yuv_width,
                     vp8_quality, &filedata, &yuv_nbytes, NULL);
	gdFree(Y);

    if (ret != webp_success) {
    	if (filedata) {
    		free(filedata);
		}
		php_gd_error("gd-webp error: WebP Encoder failed");
		return;
    }

    gdPutBuf (filedata, yuv_nbytes, outfile);
    free(filedata);
}

#endif /* HAVE_LIBVPX */
>>>>>>> 46df0642
<|MERGE_RESOLUTION|>--- conflicted
+++ resolved
@@ -120,6 +120,14 @@
 		quantization = 80;
 	}
 
+	if (overflow2(gdImageSX(im), 4)) {
+		return;
+	}
+
+	if (overflow2(gdImageSX(im) * 4, gdImageSY(im))) {
+		return;
+	}
+
 	argb = (uint8_t *)gdMalloc(gdImageSX(im) * 4 * gdImageSY(im));
 	if (!argb) {
 		return;
@@ -188,87 +196,4 @@
 	out->gd_free(out);
 	return rv;
 }
-<<<<<<< HEAD
-#endif /* HAVE_LIBWEBP */
-=======
-
-/*
- * Maps normalized QP (quality) to VP8 QP
- */
-int mapQualityToVP8QP(int quality) {
-#define MIN_QUALITY 0
-#define MAX_QUALITY 100
-#define MIN_VP8QP 1
-#define MAX_VP8QP 63
-	const float scale = MAX_VP8QP - MIN_VP8QP;
-	const float vp8qp =
-	scale * (MAX_QUALITY - quality) / (MAX_QUALITY - MIN_QUALITY) + MIN_VP8QP;
-	if (quality < MIN_QUALITY || quality > MAX_QUALITY) {
-		php_gd_error("Wrong quality value %d.", quality);
-		return -1;
-	}
-
-	return (int)(vp8qp + 0.5);
-}
-
-/* This routine is based in part on code from Dale Lutz (Safe Software Inc.)
- *  and in part on demo code from Chapter 15 of "PNG: The Definitive Guide"
- *  (http://www.cdrom.com/pub/png/pngbook.html).
- */
-void gdImageWebpCtx (gdImagePtr im, gdIOCtx * outfile, int quantization)
-{
-	int width = im->sx;
-	int height = im->sy;
-	int colors = im->colorsTotal;
-	int *open = im->open;
-
-	int  yuv_width, yuv_height, yuv_nbytes, ret;
-	int vp8_quality;
-	unsigned char *Y = NULL,
-				  *U = NULL,
-				  *V = NULL;
-	unsigned char *filedata = NULL;
-
-	/* Conversion to Y,U,V buffer */
-    yuv_width = (width + 1) >> 1;
-    yuv_height = (height + 1) >> 1;
-
-	if (overflow2(width, height)) {
-		return;
-	}
-	/* simplification possible, because WebP must not be larger than 16384**2 */
-	if (overflow2(width * height, 2 * sizeof(unsigned char))) {
-		return;
-	}
-
-    yuv_nbytes = width * height + 2 * yuv_width * yuv_height;
-
-    if ((Y = (unsigned char *)gdCalloc(yuv_nbytes, sizeof(unsigned char))) == NULL) {
-    	php_gd_error("gd-webp error: cannot allocate Y buffer");
-        return;
-    }
-	vp8_quality = mapQualityToVP8QP(quantization);
-
-    U = Y + width * height;
-    V = U + yuv_width * yuv_height;
-    gd_RGBAToYUV420(im, Y, U, V);
-
-	/* Encode Y,U,V and write data to file */
-    ret = WebPEncode(Y, U, V, width, height, width, yuv_width, yuv_height, yuv_width,
-                     vp8_quality, &filedata, &yuv_nbytes, NULL);
-	gdFree(Y);
-
-    if (ret != webp_success) {
-    	if (filedata) {
-    		free(filedata);
-		}
-		php_gd_error("gd-webp error: WebP Encoder failed");
-		return;
-    }
-
-    gdPutBuf (filedata, yuv_nbytes, outfile);
-    free(filedata);
-}
-
-#endif /* HAVE_LIBVPX */
->>>>>>> 46df0642
+#endif /* HAVE_LIBWEBP */