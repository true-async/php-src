/*
   +----------------------------------------------------------------------+
   | Copyright (c) The PHP Group                                          |
   +----------------------------------------------------------------------+
   | This source file is subject to version 3.01 of the PHP license,      |
   | that is bundled with this package in the file LICENSE, and is        |
   | available through the world-wide-web at the following url:           |
   | https://www.php.net/license/3_01.txt                                 |
   | If you did not receive a copy of the PHP license and are unable to   |
   | obtain it through the world-wide-web, please send a note to          |
   | license@php.net so we can mail you a copy immediately.               |
   +----------------------------------------------------------------------+
   | Authors: Rasmus Lerdorf <rasmus@php.net>                             |
   |          Stig Bakken <ssb@php.net>                                   |
   |          Jim Winstead <jimw@php.net>                                 |
   +----------------------------------------------------------------------+
 */

/* gd 1.2 is copyright 1994, 1995, Quest Protein Database Center,
   Cold Spring Harbor Labs. */

/* Note that there is no code from the gd package in this file */

#ifdef HAVE_CONFIG_H
#include "config.h"
#endif

#include "php.h"
#include "php_ini.h"
#include "ext/standard/head.h"
#include <math.h>
#include "SAPI.h"
#include "php_gd.h"
#include "ext/standard/info.h"
#include "php_open_temporary_file.h"
#include "zend_object_handlers.h"
#include "zend_interfaces.h"

#ifdef HAVE_SYS_WAIT_H
# include <sys/wait.h>
#endif
#ifdef HAVE_UNISTD_H
# include <unistd.h>
#endif
#ifdef PHP_WIN32
# include <io.h>
# include <fcntl.h>
# include <windows.h>
# include <Winuser.h>
# include <Wingdi.h>
#endif

#if defined(HAVE_GD_XPM) && defined(HAVE_GD_BUNDLED)
# include <X11/xpm.h>
#endif


#include "gd_compat.h"

<<<<<<< HEAD
#include <gd.h>
#include <gd_errors.h>
#include <gdfontt.h>  /* 1 Tiny font */
#include <gdfonts.h>  /* 2 Small font */
#include <gdfontmb.h> /* 3 Medium bold font */
#include <gdfontl.h>  /* 4 Large font */
#include <gdfontg.h>  /* 5 Giant font */
=======
static int le_gd_font;

#ifdef HAVE_GD_BUNDLED
# include "libgd/gd.h"
# include "libgd/gd_errors.h"
# include "libgd/gdfontt.h"  /* 1 Tiny font */
# include "libgd/gdfonts.h"  /* 2 Small font */
# include "libgd/gdfontmb.h" /* 3 Medium bold font */
# include "libgd/gdfontl.h"  /* 4 Large font */
# include "libgd/gdfontg.h"  /* 5 Giant font */
#else
# include <gd.h>
# include <gd_errors.h>
# include <gdfontt.h>  /* 1 Tiny font */
# include <gdfonts.h>  /* 2 Small font */
# include <gdfontmb.h> /* 3 Medium bold font */
# include <gdfontl.h>  /* 4 Large font */
# include <gdfontg.h>  /* 5 Giant font */
#endif
>>>>>>> c455f49a

#if defined(HAVE_GD_FREETYPE) && defined(HAVE_GD_BUNDLED)
# include <ft2build.h>
# include FT_FREETYPE_H
#endif

#if defined(HAVE_GD_XPM) && defined(HAVE_GD_BUNDLED)
# include "X11/xpm.h"
#endif

#ifndef M_PI
#define M_PI 3.14159265358979323846
#endif

/* workaround typo in system libgd 2.3.0 */
#if defined(GD_FLIP_HORINZONTAL) && !defined(GD_FLIP_HORIZONTAL)
#define GD_FLIP_HORIZONTAL GD_FLIP_HORINZONTAL
#endif

#ifdef HAVE_GD_FREETYPE
static void php_imagettftext_common(INTERNAL_FUNCTION_PARAMETERS, int);
#endif

#include "gd_arginfo.h"

/* as it is not really public, duplicate declaration here to avoid
   pointless warnings */
int overflow2(int a, int b);

/* Section Filters Declarations */
/* IMPORTANT NOTE FOR NEW FILTER
 * Do not forget to update:
 * IMAGE_FILTER_MAX: define the last filter index
 * IMAGE_FILTER_MAX_ARGS: define the biggest amount of arguments
 * image_filter array in PHP_FUNCTION(imagefilter)
 * */
#define IMAGE_FILTER_NEGATE         0
#define IMAGE_FILTER_GRAYSCALE      1
#define IMAGE_FILTER_BRIGHTNESS     2
#define IMAGE_FILTER_CONTRAST       3
#define IMAGE_FILTER_COLORIZE       4
#define IMAGE_FILTER_EDGEDETECT     5
#define IMAGE_FILTER_EMBOSS         6
#define IMAGE_FILTER_GAUSSIAN_BLUR  7
#define IMAGE_FILTER_SELECTIVE_BLUR 8
#define IMAGE_FILTER_MEAN_REMOVAL   9
#define IMAGE_FILTER_SMOOTH         10
#define IMAGE_FILTER_PIXELATE       11
#define IMAGE_FILTER_SCATTER		12
#define IMAGE_FILTER_MAX            12
#define IMAGE_FILTER_MAX_ARGS       6
static void php_image_filter_negate(INTERNAL_FUNCTION_PARAMETERS);
static void php_image_filter_grayscale(INTERNAL_FUNCTION_PARAMETERS);
static void php_image_filter_brightness(INTERNAL_FUNCTION_PARAMETERS);
static void php_image_filter_contrast(INTERNAL_FUNCTION_PARAMETERS);
static void php_image_filter_colorize(INTERNAL_FUNCTION_PARAMETERS);
static void php_image_filter_edgedetect(INTERNAL_FUNCTION_PARAMETERS);
static void php_image_filter_emboss(INTERNAL_FUNCTION_PARAMETERS);
static void php_image_filter_gaussian_blur(INTERNAL_FUNCTION_PARAMETERS);
static void php_image_filter_selective_blur(INTERNAL_FUNCTION_PARAMETERS);
static void php_image_filter_mean_removal(INTERNAL_FUNCTION_PARAMETERS);
static void php_image_filter_smooth(INTERNAL_FUNCTION_PARAMETERS);
static void php_image_filter_pixelate(INTERNAL_FUNCTION_PARAMETERS);
static void php_image_filter_scatter(INTERNAL_FUNCTION_PARAMETERS);

/* End Section filters declarations */
static gdImagePtr _php_image_create_from_string(zend_string *Data, char *tn, gdImagePtr (*ioctx_func_p)());
static void _php_image_create_from(INTERNAL_FUNCTION_PARAMETERS, int image_type, char *tn, gdImagePtr (*func_p)(), gdImagePtr (*ioctx_func_p)());
static void _php_image_output(INTERNAL_FUNCTION_PARAMETERS, int image_type, char *tn, void (*func_p)());
static gdIOCtx *create_stream_context_from_zval(zval *to_zval);
static gdIOCtx *create_stream_context(php_stream *stream, int close_stream);
static gdIOCtx *create_output_context(void);
static int _php_image_type(char data[12]);

/* output streaming (formerly gd_ctx.c) */
static void _php_image_output_ctx(INTERNAL_FUNCTION_PARAMETERS, int image_type, char *tn, void (*func_p)());

/*********************************************************
 *
 * GD Object Representation
 *
 ********************************************************/

zend_class_entry *gd_image_ce;

typedef struct _gd_ext_image_object {
	gdImagePtr image;
	zend_object std;
} php_gd_image_object;

static zend_object_handlers php_gd_image_object_handlers;

static zend_function *php_gd_image_object_get_constructor(zend_object *object)
{
	zend_throw_error(NULL, "You cannot initialize a GdImage object except through helper functions");
	return NULL;
}

/**
 * Returns the underlying php_gd_image_object from a zend_object
 */

static zend_always_inline php_gd_image_object* php_gd_exgdimage_from_zobj_p(zend_object* obj)
{
	return (php_gd_image_object *) ((char *) (obj) - XtOffsetOf(php_gd_image_object, std));
}

/**
 * Converts an extension GdImage instance contained within a zval into the gdImagePtr
 * for use with library APIs
 */
PHP_GD_API gdImagePtr php_gd_libgdimageptr_from_zval_p(zval* zp)
{
	return php_gd_exgdimage_from_zobj_p(Z_OBJ_P(zp))->image;
}


zend_object *php_gd_image_object_create(zend_class_entry *class_type)
{
	size_t block_len = sizeof(php_gd_image_object) + zend_object_properties_size(class_type);
	php_gd_image_object *intern = emalloc(block_len);
	memset(intern, 0, block_len);

	zend_object_std_init(&intern->std, class_type);
	object_properties_init(&intern->std, class_type);
	intern->std.handlers = &php_gd_image_object_handlers;

	return &intern->std;
}

static void php_gd_image_object_free(zend_object *intern)
{
	php_gd_image_object *img_obj_ptr = php_gd_exgdimage_from_zobj_p(intern);
	if (img_obj_ptr->image) {
		gdImageDestroy(img_obj_ptr->image);
	}
	zend_object_std_dtor(intern);
}

/**
 * Creates a new GdImage object wrapping the gdImagePtr and attaches it
 * to the zval (usually return_value).
 *
 * This function must only be called once per valid gdImagePtr
 */
void php_gd_assign_libgdimageptr_as_extgdimage(zval *val, gdImagePtr image)
{
	object_init_ex(val, gd_image_ce);
	php_gd_exgdimage_from_zobj_p(Z_OBJ_P(val))->image = image;
}

static void php_gd_object_minit_helper(void)
{
	gd_image_ce = register_class_GdImage();
	gd_image_ce->create_object = php_gd_image_object_create;
	gd_image_ce->serialize = zend_class_serialize_deny;
	gd_image_ce->unserialize = zend_class_unserialize_deny;

	/* setting up the object handlers for the GdImage class */
	memcpy(&php_gd_image_object_handlers, &std_object_handlers, sizeof(zend_object_handlers));
	php_gd_image_object_handlers.clone_obj = NULL;
	php_gd_image_object_handlers.free_obj = php_gd_image_object_free;
	php_gd_image_object_handlers.get_constructor = php_gd_image_object_get_constructor;
	php_gd_image_object_handlers.compare = zend_objects_not_comparable;
	php_gd_image_object_handlers.offset = XtOffsetOf(php_gd_image_object, std);
}

static zend_class_entry *gd_font_ce = NULL;
static zend_object_handlers php_gd_font_object_handlers;

typedef struct _php_gd_font_object {
	gdFontPtr font;
	zend_object std;
} php_gd_font_object;

static php_gd_font_object *php_gd_font_object_from_zend_object(zend_object *zobj)
{
	return ((php_gd_font_object*)(zobj + 1)) - 1;
}

static zend_object *php_gd_font_object_to_zend_object(php_gd_font_object *obj)
{
	return ((zend_object*)(obj + 1)) - 1;
}

static zend_object *php_gd_font_object_create(zend_class_entry *ce)
{
	php_gd_font_object *obj = zend_object_alloc(sizeof(php_gd_font_object), ce);
	zend_object *zobj = php_gd_font_object_to_zend_object(obj);

	obj->font = NULL;
	zend_object_std_init(zobj, ce);
	object_properties_init(zobj, ce);
	zobj->handlers = &php_gd_font_object_handlers;

	return zobj;
}

static void php_gd_font_object_free(zend_object *zobj)
{
	php_gd_font_object *obj = php_gd_font_object_from_zend_object(zobj);

	if (obj->font) {
		if (obj->font->data) {
			efree(obj->font->data);
		}
		efree(obj->font);
		obj->font = NULL;
	}

	zend_object_std_dtor(zobj);
}

static zend_function *php_gd_font_object_get_constructor(zend_object *object)
{
	zend_throw_error(NULL, "You cannot initialize a GdFont object except through helper functions");
	return NULL;
}

static void php_gd_font_minit_helper()
{
	gd_font_ce = register_class_GdFont();
	gd_font_ce->create_object = php_gd_font_object_create;
	gd_font_ce->serialize = zend_class_serialize_deny;
	gd_font_ce->unserialize = zend_class_unserialize_deny;

	/* setting up the object handlers for the GdFont class */
	memcpy(&php_gd_font_object_handlers, &std_object_handlers, sizeof(zend_object_handlers));
	php_gd_font_object_handlers.clone_obj = NULL;
	php_gd_font_object_handlers.free_obj = php_gd_font_object_free;
	php_gd_font_object_handlers.get_constructor = php_gd_font_object_get_constructor;
	php_gd_font_object_handlers.offset = XtOffsetOf(php_gd_font_object, std);
}

/*********************************************************
 *
 * Extension Implementation
 *
 ********************************************************/

zend_module_entry gd_module_entry = {
	STANDARD_MODULE_HEADER,
	"gd",
	ext_functions,
	PHP_MINIT(gd),
	PHP_MSHUTDOWN(gd),
	NULL,
	PHP_RSHUTDOWN(gd),
	PHP_MINFO(gd),
	PHP_GD_VERSION,
	STANDARD_MODULE_PROPERTIES
};

#ifdef COMPILE_DL_GD
ZEND_GET_MODULE(gd)
#endif

/* {{{ PHP_INI_BEGIN */
PHP_INI_BEGIN()
	PHP_INI_ENTRY("gd.jpeg_ignore_warning", "1", PHP_INI_ALL, NULL)
PHP_INI_END()
/* }}} */

/* {{{ php_gd_error_method */
void php_gd_error_method(int type, const char *format, va_list args)
{
	switch (type) {
#ifndef PHP_WIN32
		case GD_DEBUG:
		case GD_INFO:
#endif
		case GD_NOTICE:
			type = E_NOTICE;
			break;
		case GD_WARNING:
			type = E_WARNING;
			break;
		default:
			type = E_ERROR;
	}
	php_verror(NULL, "", type, format, args);
}
/* }}} */

/* {{{ PHP_MINIT_FUNCTION */
PHP_MINIT_FUNCTION(gd)
{
	php_gd_object_minit_helper();
	php_gd_font_minit_helper();

#if defined(HAVE_GD_FREETYPE) && defined(HAVE_GD_BUNDLED)
	gdFontCacheMutexSetup();
#endif
	gdSetErrorMethod(php_gd_error_method);

	REGISTER_INI_ENTRIES();

	REGISTER_LONG_CONSTANT("IMG_GIF", PHP_IMG_GIF, CONST_CS | CONST_PERSISTENT);
	REGISTER_LONG_CONSTANT("IMG_JPG", PHP_IMG_JPG, CONST_CS | CONST_PERSISTENT);
	REGISTER_LONG_CONSTANT("IMG_JPEG", PHP_IMG_JPEG, CONST_CS | CONST_PERSISTENT);
	REGISTER_LONG_CONSTANT("IMG_PNG", PHP_IMG_PNG, CONST_CS | CONST_PERSISTENT);
	REGISTER_LONG_CONSTANT("IMG_WBMP", PHP_IMG_WBMP, CONST_CS | CONST_PERSISTENT);
	REGISTER_LONG_CONSTANT("IMG_XPM", PHP_IMG_XPM, CONST_CS | CONST_PERSISTENT);
	REGISTER_LONG_CONSTANT("IMG_WEBP", PHP_IMG_WEBP, CONST_CS | CONST_PERSISTENT);
	REGISTER_LONG_CONSTANT("IMG_BMP", PHP_IMG_BMP, CONST_CS | CONST_PERSISTENT);
	REGISTER_LONG_CONSTANT("IMG_TGA", PHP_IMG_TGA, CONST_CS | CONST_PERSISTENT);

	/* special colours for gd */
	REGISTER_LONG_CONSTANT("IMG_COLOR_TILED", gdTiled, CONST_CS | CONST_PERSISTENT);
	REGISTER_LONG_CONSTANT("IMG_COLOR_STYLED", gdStyled, CONST_CS | CONST_PERSISTENT);
	REGISTER_LONG_CONSTANT("IMG_COLOR_BRUSHED", gdBrushed, CONST_CS | CONST_PERSISTENT);
	REGISTER_LONG_CONSTANT("IMG_COLOR_STYLEDBRUSHED", gdStyledBrushed, CONST_CS | CONST_PERSISTENT);
	REGISTER_LONG_CONSTANT("IMG_COLOR_TRANSPARENT", gdTransparent, CONST_CS | CONST_PERSISTENT);

	/* for imagefilledarc */
	REGISTER_LONG_CONSTANT("IMG_ARC_ROUNDED", gdArc, CONST_CS | CONST_PERSISTENT);
	REGISTER_LONG_CONSTANT("IMG_ARC_PIE", gdPie, CONST_CS | CONST_PERSISTENT);
	REGISTER_LONG_CONSTANT("IMG_ARC_CHORD", gdChord, CONST_CS | CONST_PERSISTENT);
	REGISTER_LONG_CONSTANT("IMG_ARC_NOFILL", gdNoFill, CONST_CS | CONST_PERSISTENT);
	REGISTER_LONG_CONSTANT("IMG_ARC_EDGED", gdEdged, CONST_CS | CONST_PERSISTENT);

	/* GD2 image format types */
	REGISTER_LONG_CONSTANT("IMG_GD2_RAW", GD2_FMT_RAW, CONST_CS | CONST_PERSISTENT);
	REGISTER_LONG_CONSTANT("IMG_GD2_COMPRESSED", GD2_FMT_COMPRESSED, CONST_CS | CONST_PERSISTENT);
	REGISTER_LONG_CONSTANT("IMG_FLIP_HORIZONTAL", GD_FLIP_HORIZONTAL, CONST_CS | CONST_PERSISTENT);
	REGISTER_LONG_CONSTANT("IMG_FLIP_VERTICAL", GD_FLIP_VERTICAL, CONST_CS | CONST_PERSISTENT);
	REGISTER_LONG_CONSTANT("IMG_FLIP_BOTH", GD_FLIP_BOTH, CONST_CS | CONST_PERSISTENT);
	REGISTER_LONG_CONSTANT("IMG_EFFECT_REPLACE", gdEffectReplace, CONST_CS | CONST_PERSISTENT);
	REGISTER_LONG_CONSTANT("IMG_EFFECT_ALPHABLEND", gdEffectAlphaBlend, CONST_CS | CONST_PERSISTENT);
	REGISTER_LONG_CONSTANT("IMG_EFFECT_NORMAL", gdEffectNormal, CONST_CS | CONST_PERSISTENT);
	REGISTER_LONG_CONSTANT("IMG_EFFECT_OVERLAY", gdEffectOverlay, CONST_CS | CONST_PERSISTENT);
#ifdef gdEffectMultiply
	REGISTER_LONG_CONSTANT("IMG_EFFECT_MULTIPLY", gdEffectMultiply, CONST_CS | CONST_PERSISTENT);
#endif

	REGISTER_LONG_CONSTANT("IMG_CROP_DEFAULT", GD_CROP_DEFAULT, CONST_CS | CONST_PERSISTENT);
	REGISTER_LONG_CONSTANT("IMG_CROP_TRANSPARENT", GD_CROP_TRANSPARENT, CONST_CS | CONST_PERSISTENT);
	REGISTER_LONG_CONSTANT("IMG_CROP_BLACK", GD_CROP_BLACK, CONST_CS | CONST_PERSISTENT);
	REGISTER_LONG_CONSTANT("IMG_CROP_WHITE", GD_CROP_WHITE, CONST_CS | CONST_PERSISTENT);
	REGISTER_LONG_CONSTANT("IMG_CROP_SIDES", GD_CROP_SIDES, CONST_CS | CONST_PERSISTENT);
	REGISTER_LONG_CONSTANT("IMG_CROP_THRESHOLD", GD_CROP_THRESHOLD, CONST_CS | CONST_PERSISTENT);


	REGISTER_LONG_CONSTANT("IMG_BELL", GD_BELL, CONST_CS | CONST_PERSISTENT);
	REGISTER_LONG_CONSTANT("IMG_BESSEL", GD_BESSEL, CONST_CS | CONST_PERSISTENT);
	REGISTER_LONG_CONSTANT("IMG_BILINEAR_FIXED", GD_BILINEAR_FIXED, CONST_CS | CONST_PERSISTENT);
	REGISTER_LONG_CONSTANT("IMG_BICUBIC", GD_BICUBIC, CONST_CS | CONST_PERSISTENT);
	REGISTER_LONG_CONSTANT("IMG_BICUBIC_FIXED", GD_BICUBIC_FIXED, CONST_CS | CONST_PERSISTENT);
	REGISTER_LONG_CONSTANT("IMG_BLACKMAN", GD_BLACKMAN, CONST_CS | CONST_PERSISTENT);
	REGISTER_LONG_CONSTANT("IMG_BOX", GD_BOX, CONST_CS | CONST_PERSISTENT);
	REGISTER_LONG_CONSTANT("IMG_BSPLINE", GD_BSPLINE, CONST_CS | CONST_PERSISTENT);
	REGISTER_LONG_CONSTANT("IMG_CATMULLROM", GD_CATMULLROM, CONST_CS | CONST_PERSISTENT);
	REGISTER_LONG_CONSTANT("IMG_GAUSSIAN", GD_GAUSSIAN, CONST_CS | CONST_PERSISTENT);
	REGISTER_LONG_CONSTANT("IMG_GENERALIZED_CUBIC", GD_GENERALIZED_CUBIC, CONST_CS | CONST_PERSISTENT);
	REGISTER_LONG_CONSTANT("IMG_HERMITE", GD_HERMITE, CONST_CS | CONST_PERSISTENT);
	REGISTER_LONG_CONSTANT("IMG_HAMMING", GD_HAMMING, CONST_CS | CONST_PERSISTENT);
	REGISTER_LONG_CONSTANT("IMG_HANNING", GD_HANNING, CONST_CS | CONST_PERSISTENT);
	REGISTER_LONG_CONSTANT("IMG_MITCHELL", GD_MITCHELL, CONST_CS | CONST_PERSISTENT);
	REGISTER_LONG_CONSTANT("IMG_POWER", GD_POWER, CONST_CS | CONST_PERSISTENT);
	REGISTER_LONG_CONSTANT("IMG_QUADRATIC", GD_QUADRATIC, CONST_CS | CONST_PERSISTENT);
	REGISTER_LONG_CONSTANT("IMG_SINC", GD_SINC, CONST_CS | CONST_PERSISTENT);
	REGISTER_LONG_CONSTANT("IMG_NEAREST_NEIGHBOUR", GD_NEAREST_NEIGHBOUR, CONST_CS | CONST_PERSISTENT);
	REGISTER_LONG_CONSTANT("IMG_WEIGHTED4", GD_WEIGHTED4, CONST_CS | CONST_PERSISTENT);
	REGISTER_LONG_CONSTANT("IMG_TRIANGLE", GD_TRIANGLE, CONST_CS | CONST_PERSISTENT);

	REGISTER_LONG_CONSTANT("IMG_AFFINE_TRANSLATE", GD_AFFINE_TRANSLATE, CONST_CS | CONST_PERSISTENT);
	REGISTER_LONG_CONSTANT("IMG_AFFINE_SCALE", GD_AFFINE_SCALE, CONST_CS | CONST_PERSISTENT);
	REGISTER_LONG_CONSTANT("IMG_AFFINE_ROTATE", GD_AFFINE_ROTATE, CONST_CS | CONST_PERSISTENT);
	REGISTER_LONG_CONSTANT("IMG_AFFINE_SHEAR_HORIZONTAL", GD_AFFINE_SHEAR_HORIZONTAL, CONST_CS | CONST_PERSISTENT);
	REGISTER_LONG_CONSTANT("IMG_AFFINE_SHEAR_VERTICAL", GD_AFFINE_SHEAR_VERTICAL, CONST_CS | CONST_PERSISTENT);

#ifdef HAVE_GD_BUNDLED
	REGISTER_LONG_CONSTANT("GD_BUNDLED", 1, CONST_CS | CONST_PERSISTENT);
#else
	REGISTER_LONG_CONSTANT("GD_BUNDLED", 0, CONST_CS | CONST_PERSISTENT);
#endif

	/* Section Filters */
	REGISTER_LONG_CONSTANT("IMG_FILTER_NEGATE", IMAGE_FILTER_NEGATE, CONST_CS | CONST_PERSISTENT);
	REGISTER_LONG_CONSTANT("IMG_FILTER_GRAYSCALE", IMAGE_FILTER_GRAYSCALE, CONST_CS | CONST_PERSISTENT);
	REGISTER_LONG_CONSTANT("IMG_FILTER_BRIGHTNESS", IMAGE_FILTER_BRIGHTNESS, CONST_CS | CONST_PERSISTENT);
	REGISTER_LONG_CONSTANT("IMG_FILTER_CONTRAST", IMAGE_FILTER_CONTRAST, CONST_CS | CONST_PERSISTENT);
	REGISTER_LONG_CONSTANT("IMG_FILTER_COLORIZE", IMAGE_FILTER_COLORIZE, CONST_CS | CONST_PERSISTENT);
	REGISTER_LONG_CONSTANT("IMG_FILTER_EDGEDETECT", IMAGE_FILTER_EDGEDETECT, CONST_CS | CONST_PERSISTENT);
	REGISTER_LONG_CONSTANT("IMG_FILTER_GAUSSIAN_BLUR", IMAGE_FILTER_GAUSSIAN_BLUR, CONST_CS | CONST_PERSISTENT);
	REGISTER_LONG_CONSTANT("IMG_FILTER_SELECTIVE_BLUR", IMAGE_FILTER_SELECTIVE_BLUR, CONST_CS | CONST_PERSISTENT);
	REGISTER_LONG_CONSTANT("IMG_FILTER_EMBOSS", IMAGE_FILTER_EMBOSS, CONST_CS | CONST_PERSISTENT);
	REGISTER_LONG_CONSTANT("IMG_FILTER_MEAN_REMOVAL", IMAGE_FILTER_MEAN_REMOVAL, CONST_CS | CONST_PERSISTENT);
	REGISTER_LONG_CONSTANT("IMG_FILTER_SMOOTH", IMAGE_FILTER_SMOOTH, CONST_CS | CONST_PERSISTENT);
	REGISTER_LONG_CONSTANT("IMG_FILTER_PIXELATE", IMAGE_FILTER_PIXELATE, CONST_CS | CONST_PERSISTENT);
	REGISTER_LONG_CONSTANT("IMG_FILTER_SCATTER", IMAGE_FILTER_SCATTER, CONST_CS | CONST_PERSISTENT);
	/* End Section Filters */

#ifdef GD_VERSION_STRING
	REGISTER_STRING_CONSTANT("GD_VERSION", GD_VERSION_STRING, CONST_CS | CONST_PERSISTENT);
#endif

#if defined(GD_MAJOR_VERSION) && defined(GD_MINOR_VERSION) && defined(GD_RELEASE_VERSION) && defined(GD_EXTRA_VERSION)
	REGISTER_LONG_CONSTANT("GD_MAJOR_VERSION", GD_MAJOR_VERSION, CONST_CS | CONST_PERSISTENT);
	REGISTER_LONG_CONSTANT("GD_MINOR_VERSION", GD_MINOR_VERSION, CONST_CS | CONST_PERSISTENT);
	REGISTER_LONG_CONSTANT("GD_RELEASE_VERSION", GD_RELEASE_VERSION, CONST_CS | CONST_PERSISTENT);
	REGISTER_STRING_CONSTANT("GD_EXTRA_VERSION", GD_EXTRA_VERSION, CONST_CS | CONST_PERSISTENT);
#endif


#ifdef HAVE_GD_PNG

	/*
	 * cannot include #include "png.h"
	 * /usr/include/pngconf.h:310:2: error: #error png.h already includes setjmp.h with some additional fixup.
	 * as error, use the values for now...
	 */
	REGISTER_LONG_CONSTANT("PNG_NO_FILTER",	    0x00, CONST_CS | CONST_PERSISTENT);
	REGISTER_LONG_CONSTANT("PNG_FILTER_NONE",   0x08, CONST_CS | CONST_PERSISTENT);
	REGISTER_LONG_CONSTANT("PNG_FILTER_SUB",    0x10, CONST_CS | CONST_PERSISTENT);
	REGISTER_LONG_CONSTANT("PNG_FILTER_UP",     0x20, CONST_CS | CONST_PERSISTENT);
	REGISTER_LONG_CONSTANT("PNG_FILTER_AVG",    0x40, CONST_CS | CONST_PERSISTENT);
	REGISTER_LONG_CONSTANT("PNG_FILTER_PAETH",  0x80, CONST_CS | CONST_PERSISTENT);
	REGISTER_LONG_CONSTANT("PNG_ALL_FILTERS",   0x08 | 0x10 | 0x20 | 0x40 | 0x80, CONST_CS | CONST_PERSISTENT);
#endif

	return SUCCESS;
}
/* }}} */

/* {{{ PHP_MSHUTDOWN_FUNCTION */
PHP_MSHUTDOWN_FUNCTION(gd)
{
#if defined(HAVE_GD_FREETYPE) && defined(HAVE_GD_BUNDLED)
	gdFontCacheMutexShutdown();
#endif
	UNREGISTER_INI_ENTRIES();
	return SUCCESS;
}
/* }}} */

/* {{{ PHP_RSHUTDOWN_FUNCTION */
PHP_RSHUTDOWN_FUNCTION(gd)
{
#ifdef HAVE_GD_FREETYPE
	gdFontCacheShutdown();
#endif
	return SUCCESS;
}
/* }}} */

#ifdef HAVE_GD_BUNDLED
#define PHP_GD_VERSION_STRING "bundled (2.1.0 compatible)"
#else
# define PHP_GD_VERSION_STRING GD_VERSION_STRING
#endif

/* {{{ PHP_MINFO_FUNCTION */
PHP_MINFO_FUNCTION(gd)
{
	php_info_print_table_start();
	php_info_print_table_row(2, "GD Support", "enabled");

	/* need to use a PHPAPI function here because it is external module in windows */

#ifdef HAVE_GD_BUNDLED
	php_info_print_table_row(2, "GD Version", PHP_GD_VERSION_STRING);
#else
	php_info_print_table_row(2, "GD headers Version", PHP_GD_VERSION_STRING);
#ifdef HAVE_GD_LIBVERSION
	php_info_print_table_row(2, "GD library Version", gdVersionString());
#endif
#endif

#ifdef HAVE_GD_FREETYPE
	php_info_print_table_row(2, "FreeType Support", "enabled");
	php_info_print_table_row(2, "FreeType Linkage", "with freetype");
#ifdef HAVE_GD_BUNDLED
	{
		char tmp[256];

#ifdef FREETYPE_PATCH
		snprintf(tmp, sizeof(tmp), "%d.%d.%d", FREETYPE_MAJOR, FREETYPE_MINOR, FREETYPE_PATCH);
#elif defined(FREETYPE_MAJOR)
		snprintf(tmp, sizeof(tmp), "%d.%d", FREETYPE_MAJOR, FREETYPE_MINOR);
#else
		snprintf(tmp, sizeof(tmp), "1.x");
#endif
		php_info_print_table_row(2, "FreeType Version", tmp);
	}
#endif
#endif

	php_info_print_table_row(2, "GIF Read Support", "enabled");
	php_info_print_table_row(2, "GIF Create Support", "enabled");

#ifdef HAVE_GD_JPG
	{
		php_info_print_table_row(2, "JPEG Support", "enabled");
#ifdef HAVE_GD_BUNDLED
		php_info_print_table_row(2, "libJPEG Version", gdJpegGetVersionString());
#endif
	}
#endif

#ifdef HAVE_GD_PNG
	php_info_print_table_row(2, "PNG Support", "enabled");
#ifdef HAVE_GD_BUNDLED
	php_info_print_table_row(2, "libPNG Version", gdPngGetVersionString());
#endif
#endif
	php_info_print_table_row(2, "WBMP Support", "enabled");
#ifdef HAVE_GD_XPM
	php_info_print_table_row(2, "XPM Support", "enabled");
#ifdef HAVE_GD_BUNDLED
	{
		char tmp[12];
		snprintf(tmp, sizeof(tmp), "%d", XpmLibraryVersion());
		php_info_print_table_row(2, "libXpm Version", tmp);
	}
#endif
#endif
	php_info_print_table_row(2, "XBM Support", "enabled");
#ifdef USE_GD_JISX0208
	php_info_print_table_row(2, "JIS-mapped Japanese Font Support", "enabled");
#endif
#ifdef HAVE_GD_WEBP
	php_info_print_table_row(2, "WebP Support", "enabled");
#endif
#ifdef HAVE_GD_BMP
	php_info_print_table_row(2, "BMP Support", "enabled");
#endif
#ifdef HAVE_GD_TGA
	php_info_print_table_row(2, "TGA Read Support", "enabled");
#endif
	php_info_print_table_end();
	DISPLAY_INI_ENTRIES();
}
/* }}} */

/* {{{ */
PHP_FUNCTION(gd_info)
{
	if (zend_parse_parameters_none() == FAILURE) {
		RETURN_THROWS();
	}

	array_init(return_value);

	add_assoc_string(return_value, "GD Version", PHP_GD_VERSION_STRING);

#ifdef HAVE_GD_FREETYPE
	add_assoc_bool(return_value, "FreeType Support", 1);
	add_assoc_string(return_value, "FreeType Linkage", "with freetype");
#else
	add_assoc_bool(return_value, "FreeType Support", 0);
#endif
	add_assoc_bool(return_value, "GIF Read Support", 1);
	add_assoc_bool(return_value, "GIF Create Support", 1);
#ifdef HAVE_GD_JPG
	add_assoc_bool(return_value, "JPEG Support", 1);
#else
	add_assoc_bool(return_value, "JPEG Support", 0);
#endif
#ifdef HAVE_GD_PNG
	add_assoc_bool(return_value, "PNG Support", 1);
#else
	add_assoc_bool(return_value, "PNG Support", 0);
#endif
	add_assoc_bool(return_value, "WBMP Support", 1);
#ifdef HAVE_GD_XPM
	add_assoc_bool(return_value, "XPM Support", 1);
#else
	add_assoc_bool(return_value, "XPM Support", 0);
#endif
	add_assoc_bool(return_value, "XBM Support", 1);
#ifdef HAVE_GD_WEBP
	add_assoc_bool(return_value, "WebP Support", 1);
#else
	add_assoc_bool(return_value, "WebP Support", 0);
#endif
#ifdef HAVE_GD_BMP
	add_assoc_bool(return_value, "BMP Support", 1);
#else
	add_assoc_bool(return_value, "BMP Support", 0);
#endif
#ifdef HAVE_GD_TGA
	add_assoc_bool(return_value, "TGA Read Support", 1);
#else
	add_assoc_bool(return_value, "TGA Read Support", 0);
#endif
#ifdef USE_GD_JISX0208
	add_assoc_bool(return_value, "JIS-mapped Japanese Font Support", 1);
#else
	add_assoc_bool(return_value, "JIS-mapped Japanese Font Support", 0);
#endif
}
/* }}} */

#define FLIPWORD(a) (((a & 0xff000000) >> 24) | ((a & 0x00ff0000) >> 8) | ((a & 0x0000ff00) << 8) | ((a & 0x000000ff) << 24))

/* {{{ Load a new font */
PHP_FUNCTION(imageloadfont)
{
	zend_string *file;
	int hdr_size = sizeof(gdFont) - sizeof(char *);
	int body_size, n = 0, b, i, body_size_check;
	gdFontPtr font;
	php_stream *stream;

	if (zend_parse_parameters(ZEND_NUM_ARGS(), "P", &file) == FAILURE) {
		RETURN_THROWS();
	}

	stream = php_stream_open_wrapper(ZSTR_VAL(file), "rb", IGNORE_PATH | REPORT_ERRORS, NULL);
	if (stream == NULL) {
		RETURN_FALSE;
	}

	/* Only supports a architecture-dependent binary dump format
	 * at the moment.
	 * The file format is like this on machines with 32-byte integers:
	 *
	 * byte 0-3:   (int) number of characters in the font
	 * byte 4-7:   (int) value of first character in the font (often 32, space)
	 * byte 8-11:  (int) pixel width of each character
	 * byte 12-15: (int) pixel height of each character
	 * bytes 16-:  (char) array with character data, one byte per pixel
	 *                    in each character, for a total of
	 *                    (nchars*width*height) bytes.
	 */
	font = (gdFontPtr) emalloc(sizeof(gdFont));
	b = 0;
	while (b < hdr_size && (n = php_stream_read(stream, (char*)&font[b], hdr_size - b)) > 0) {
		b += n;
	}

	if (n <= 0) {
		efree(font);
		if (php_stream_eof(stream)) {
			php_error_docref(NULL, E_WARNING, "End of file while reading header");
		} else {
			php_error_docref(NULL, E_WARNING, "Error while reading header");
		}
		php_stream_close(stream);
		RETURN_FALSE;
	}
	i = php_stream_tell(stream);
	php_stream_seek(stream, 0, SEEK_END);
	body_size_check = php_stream_tell(stream) - hdr_size;
	php_stream_seek(stream, i, SEEK_SET);

	if (overflow2(font->nchars, font->h) || overflow2(font->nchars * font->h, font->w )) {
		php_error_docref(NULL, E_WARNING, "Error reading font, invalid font header");
		efree(font);
		php_stream_close(stream);
		RETURN_FALSE;
	}

	body_size = font->w * font->h * font->nchars;
	if (body_size != body_size_check) {
		font->w = FLIPWORD(font->w);
		font->h = FLIPWORD(font->h);
		font->nchars = FLIPWORD(font->nchars);
		body_size = font->w * font->h * font->nchars;
	}

	if (body_size != body_size_check) {
		php_error_docref(NULL, E_WARNING, "Error reading font");
		efree(font);
		php_stream_close(stream);
		RETURN_FALSE;
	}

	font->data = emalloc(body_size);
	b = 0;
	while (b < body_size && (n = php_stream_read(stream, &font->data[b], body_size - b)) > 0) {
		b += n;
	}

	if (n <= 0) {
		efree(font->data);
		efree(font);
		if (php_stream_eof(stream)) {
			php_error_docref(NULL, E_WARNING, "End of file while reading body");
		} else {
			php_error_docref(NULL, E_WARNING, "Error while reading body");
		}
		php_stream_close(stream);
		RETURN_FALSE;
	}
	php_stream_close(stream);

	object_init_ex(return_value, gd_font_ce);
	php_gd_font_object_from_zend_object(Z_OBJ_P(return_value))->font = font;
}
/* }}} */

/* {{{ Set the line drawing styles for use with imageline and IMG_COLOR_STYLED. */
PHP_FUNCTION(imagesetstyle)
{
	zval *IM, *styles, *item;
	gdImagePtr im;
	int *stylearr;
	int index = 0;
	uint32_t num_styles;

	if (zend_parse_parameters(ZEND_NUM_ARGS(), "Oa", &IM, gd_image_ce, &styles) == FAILURE)  {
		RETURN_THROWS();
	}

	im = php_gd_libgdimageptr_from_zval_p(IM);

	num_styles = zend_hash_num_elements(Z_ARRVAL_P(styles));
	if (num_styles == 0) {
		zend_argument_value_error(2, "cannot be empty");
		RETURN_THROWS();
	}

	/* copy the style values in the stylearr */
	stylearr = safe_emalloc(sizeof(int), num_styles, 0);

	ZEND_HASH_FOREACH_VAL(Z_ARRVAL_P(styles), item) {
		stylearr[index++] = zval_get_long(item);
	} ZEND_HASH_FOREACH_END();

	gdImageSetStyle(im, stylearr, index);

	efree(stylearr);

	RETURN_TRUE;
}
/* }}} */

/* {{{ Create a new true color image */
PHP_FUNCTION(imagecreatetruecolor)
{
	zend_long x_size, y_size;
	gdImagePtr im;

	if (zend_parse_parameters(ZEND_NUM_ARGS(), "ll", &x_size, &y_size) == FAILURE) {
		RETURN_THROWS();
	}

	if (x_size <= 0 || x_size >= INT_MAX) {
		zend_argument_value_error(1, "must be greater than 0");
		RETURN_THROWS();
	}

	if (y_size <= 0 || y_size >= INT_MAX) {
		zend_argument_value_error(2, "must be greater than 0");
		RETURN_THROWS();
	}

	im = gdImageCreateTrueColor(x_size, y_size);

	if (!im) {
		RETURN_FALSE;
	}

	php_gd_assign_libgdimageptr_as_extgdimage(return_value, im);
}
/* }}} */

/* {{{ return true if the image uses truecolor */
PHP_FUNCTION(imageistruecolor)
{
	zval *IM;
	gdImagePtr im;

	if (zend_parse_parameters(ZEND_NUM_ARGS(), "O", &IM, gd_image_ce) == FAILURE) {
		RETURN_THROWS();
	}

	im = php_gd_libgdimageptr_from_zval_p(IM);

	RETURN_BOOL(im->trueColor);
}
/* }}} */

/* {{{ Convert a true color image to a palette based image with a number of colors, optionally using dithering. */
PHP_FUNCTION(imagetruecolortopalette)
{
	zval *IM;
	bool dither;
	zend_long ncolors;
	gdImagePtr im;

	if (zend_parse_parameters(ZEND_NUM_ARGS(), "Obl", &IM, gd_image_ce, &dither, &ncolors) == FAILURE)  {
		RETURN_THROWS();
	}

	im = php_gd_libgdimageptr_from_zval_p(IM);

	if (ncolors <= 0 || ZEND_LONG_INT_OVFL(ncolors)) {
		zend_argument_value_error(3, "must be greater than 0 and less than %d", INT_MAX);
		RETURN_THROWS();
	}

	if (gdImageTrueColorToPalette(im, dither, (int)ncolors)) {
		RETURN_TRUE;
	} else {
		php_error_docref(NULL, E_WARNING, "Couldn't convert to palette");
		RETURN_FALSE;
	}
}
/* }}} */

/* {{{ Convert a palette based image to a true color image. */
PHP_FUNCTION(imagepalettetotruecolor)
{
	zval *IM;
	gdImagePtr im;

	if (zend_parse_parameters(ZEND_NUM_ARGS(), "O", &IM, gd_image_ce) == FAILURE)  {
		RETURN_THROWS();
	}

	im = php_gd_libgdimageptr_from_zval_p(IM);

	if (gdImagePaletteToTrueColor(im) == 0) {
		RETURN_FALSE;
	}

	RETURN_TRUE;
}
/* }}} */

/* {{{ Makes the colors of the palette version of an image more closely match the true color version */
PHP_FUNCTION(imagecolormatch)
{
	zval *IM1, *IM2;
	gdImagePtr im1, im2;
	int result;

	if (zend_parse_parameters(ZEND_NUM_ARGS(), "OO", &IM1, gd_image_ce, &IM2, gd_image_ce) == FAILURE) {
		RETURN_THROWS();
	}

	im1 = php_gd_libgdimageptr_from_zval_p(IM1);
	im2 = php_gd_libgdimageptr_from_zval_p(IM2);

	result = gdImageColorMatch(im1, im2);
	switch (result) {
		case -1:
			zend_argument_value_error(1, "must be TrueColor");
			RETURN_THROWS();
			break;
		case -2:
			zend_argument_value_error(2, "must be Palette");
			RETURN_THROWS();
			break;
		case -3:
			zend_argument_value_error(2, "must be the same size as argument #1 ($im1)");
			RETURN_THROWS();
			break;
		case -4:
			zend_argument_value_error(2, "must have at least one color");
			RETURN_THROWS();
			break;
	}

	RETURN_TRUE;
}
/* }}} */

/* {{{ Set line thickness for drawing lines, ellipses, rectangles, polygons etc. */
PHP_FUNCTION(imagesetthickness)
{
	zval *IM;
	zend_long thick;
	gdImagePtr im;

	if (zend_parse_parameters(ZEND_NUM_ARGS(), "Ol", &IM, gd_image_ce, &thick) == FAILURE) {
		RETURN_THROWS();
	}

	im = php_gd_libgdimageptr_from_zval_p(IM);

	gdImageSetThickness(im, thick);

	RETURN_TRUE;
}
/* }}} */

/* {{{ Draw an ellipse */
PHP_FUNCTION(imagefilledellipse)
{
	zval *IM;
	zend_long cx, cy, w, h, color;
	gdImagePtr im;

	if (zend_parse_parameters(ZEND_NUM_ARGS(), "Olllll", &IM, gd_image_ce, &cx, &cy, &w, &h, &color) == FAILURE) {
		RETURN_THROWS();
	}

	im = php_gd_libgdimageptr_from_zval_p(IM);

	gdImageFilledEllipse(im, cx, cy, w, h, color);
	RETURN_TRUE;
}
/* }}} */

/* {{{ Draw a filled partial ellipse */
PHP_FUNCTION(imagefilledarc)
{
	zval *IM;
	zend_long cx, cy, w, h, ST, E, col, style;
	gdImagePtr im;
	int e, st;

	if (zend_parse_parameters(ZEND_NUM_ARGS(), "Ollllllll", &IM, gd_image_ce, &cx, &cy, &w, &h, &ST, &E, &col, &style) == FAILURE) {
		RETURN_THROWS();
	}

	im = php_gd_libgdimageptr_from_zval_p(IM);

	e = E;
	if (e < 0) {
		e %= 360;
	}

	st = ST;
	if (st < 0) {
		st %= 360;
	}

	gdImageFilledArc(im, cx, cy, w, h, st, e, col, style);

	RETURN_TRUE;
}
/* }}} */

/* {{{ Turn alpha blending mode on or off for the given image */
PHP_FUNCTION(imagealphablending)
{
	zval *IM;
	bool blend;
	gdImagePtr im;

	if (zend_parse_parameters(ZEND_NUM_ARGS(), "Ob", &IM, gd_image_ce, &blend) == FAILURE) {
		RETURN_THROWS();
	}

	im = php_gd_libgdimageptr_from_zval_p(IM);

	gdImageAlphaBlending(im, blend);

	RETURN_TRUE;
}
/* }}} */

/* {{{ Include alpha channel to a saved image */
PHP_FUNCTION(imagesavealpha)
{
	zval *IM;
	bool save;
	gdImagePtr im;

	if (zend_parse_parameters(ZEND_NUM_ARGS(), "Ob", &IM, gd_image_ce, &save) == FAILURE) {
		RETURN_THROWS();
	}

	im = php_gd_libgdimageptr_from_zval_p(IM);

	gdImageSaveAlpha(im, save);

	RETURN_TRUE;
}
/* }}} */

/* {{{ Set the alpha blending flag to use the bundled libgd layering effects */
PHP_FUNCTION(imagelayereffect)
{
	zval *IM;
	zend_long effect;
	gdImagePtr im;

	if (zend_parse_parameters(ZEND_NUM_ARGS(), "Ol", &IM, gd_image_ce, &effect) == FAILURE) {
		RETURN_THROWS();
	}

	im = php_gd_libgdimageptr_from_zval_p(IM);

	gdImageAlphaBlending(im, effect);

	RETURN_TRUE;
}
/* }}} */

#define CHECK_RGBA_RANGE(component, name, argument_number) \
	if (component < 0 || component > gd##name##Max) { \
		zend_argument_value_error(argument_number, "must be between 0 and %d (inclusive)", gd##name##Max); \
		RETURN_THROWS(); \
	}

/* {{{ Allocate a color with an alpha level.  Works for true color and palette based images */
PHP_FUNCTION(imagecolorallocatealpha)
{
	zval *IM;
	zend_long red, green, blue, alpha;
	gdImagePtr im;
	int ct = (-1);

	if (zend_parse_parameters(ZEND_NUM_ARGS(), "Ollll", &IM, gd_image_ce, &red, &green, &blue, &alpha) == FAILURE) {
		RETURN_THROWS();
	}

	im = php_gd_libgdimageptr_from_zval_p(IM);

	CHECK_RGBA_RANGE(red, Red, 2);
	CHECK_RGBA_RANGE(green, Green, 3);
	CHECK_RGBA_RANGE(blue, Blue, 4);
	CHECK_RGBA_RANGE(alpha, Alpha, 5);

	ct = gdImageColorAllocateAlpha(im, red, green, blue, alpha);
	if (ct < 0) {
		RETURN_FALSE;
	}
	RETURN_LONG((zend_long)ct);
}
/* }}} */

/* {{{ Resolve/Allocate a colour with an alpha level.  Works for true colour and palette based images */
PHP_FUNCTION(imagecolorresolvealpha)
{
	zval *IM;
	zend_long red, green, blue, alpha;
	gdImagePtr im;

	if (zend_parse_parameters(ZEND_NUM_ARGS(), "Ollll", &IM, gd_image_ce, &red, &green, &blue, &alpha) == FAILURE) {
		RETURN_THROWS();
	}

	im = php_gd_libgdimageptr_from_zval_p(IM);

	CHECK_RGBA_RANGE(red, Red, 2);
	CHECK_RGBA_RANGE(green, Green, 3);
	CHECK_RGBA_RANGE(blue, Blue, 4);
	CHECK_RGBA_RANGE(alpha, Alpha, 5);

	RETURN_LONG(gdImageColorResolveAlpha(im, red, green, blue, alpha));
}
/* }}} */

/* {{{ Find the closest matching colour with alpha transparency */
PHP_FUNCTION(imagecolorclosestalpha)
{
	zval *IM;
	zend_long red, green, blue, alpha;
	gdImagePtr im;

	if (zend_parse_parameters(ZEND_NUM_ARGS(), "Ollll", &IM, gd_image_ce, &red, &green, &blue, &alpha) == FAILURE) {
		RETURN_THROWS();
	}

	im = php_gd_libgdimageptr_from_zval_p(IM);

	CHECK_RGBA_RANGE(red, Red, 2);
	CHECK_RGBA_RANGE(green, Green, 3);
	CHECK_RGBA_RANGE(blue, Blue, 4);
	CHECK_RGBA_RANGE(alpha, Alpha, 5);

	RETURN_LONG(gdImageColorClosestAlpha(im, red, green, blue, alpha));
}
/* }}} */

/* {{{ Find exact match for colour with transparency */
PHP_FUNCTION(imagecolorexactalpha)
{
	zval *IM;
	zend_long red, green, blue, alpha;
	gdImagePtr im;

	if (zend_parse_parameters(ZEND_NUM_ARGS(), "Ollll", &IM, gd_image_ce, &red, &green, &blue, &alpha) == FAILURE) {
		RETURN_THROWS();
	}

	im = php_gd_libgdimageptr_from_zval_p(IM);

	CHECK_RGBA_RANGE(red, Red, 2);
	CHECK_RGBA_RANGE(green, Green, 3);
	CHECK_RGBA_RANGE(blue, Blue, 4);
	CHECK_RGBA_RANGE(alpha, Alpha, 5);

	RETURN_LONG(gdImageColorExactAlpha(im, red, green, blue, alpha));
}
/* }}} */

/* {{{ Copy and resize part of an image using resampling to help ensure clarity */
PHP_FUNCTION(imagecopyresampled)
{
	zval *SIM, *DIM;
	zend_long SX, SY, SW, SH, DX, DY, DW, DH;
	gdImagePtr im_dst, im_src;
	int srcH, srcW, dstH, dstW, srcY, srcX, dstY, dstX;

	if (zend_parse_parameters(ZEND_NUM_ARGS(), "OOllllllll", &DIM, gd_image_ce, &SIM, gd_image_ce, &DX, &DY, &SX, &SY, &DW, &DH, &SW, &SH) == FAILURE) {
		RETURN_THROWS();
	}

	im_src = php_gd_libgdimageptr_from_zval_p(SIM);
	im_dst = php_gd_libgdimageptr_from_zval_p(DIM);

	srcX = SX;
	srcY = SY;
	srcH = SH;
	srcW = SW;
	dstX = DX;
	dstY = DY;
	dstH = DH;
	dstW = DW;

	gdImageCopyResampled(im_dst, im_src, dstX, dstY, srcX, srcY, dstW, dstH, srcW, srcH);

	RETURN_TRUE;
}
/* }}} */

#ifdef PHP_WIN32
/* {{{ Grab a window or its client area using a windows handle (HWND property in COM instance) */
PHP_FUNCTION(imagegrabwindow)
{
	HWND window;
	bool client_area = 0;
	RECT rc = {0};
	int Width, Height;
	HDC		hdc;
	HDC memDC;
	HBITMAP memBM;
	HBITMAP hOld;
	zend_long lwindow_handle;
	gdImagePtr im = NULL;

	if (zend_parse_parameters(ZEND_NUM_ARGS(), "l|b", &lwindow_handle, &client_area) == FAILURE) {
		RETURN_THROWS();
	}

	window = (HWND) lwindow_handle;

	if (!IsWindow(window)) {
		php_error_docref(NULL, E_NOTICE, "Invalid window handle");
		RETURN_FALSE;
	}

	hdc		= GetDC(0);

	if (client_area) {
		GetClientRect(window, &rc);
		Width = rc.right;
		Height = rc.bottom;
	} else {
		GetWindowRect(window, &rc);
		Width	= rc.right - rc.left;
		Height	= rc.bottom - rc.top;
	}

	Width		= (Width/4)*4;

	memDC	= CreateCompatibleDC(hdc);
	memBM	= CreateCompatibleBitmap(hdc, Width, Height);
	hOld	= (HBITMAP) SelectObject (memDC, memBM);

	PrintWindow(window, memDC, (UINT) client_area);

	im = gdImageCreateTrueColor(Width, Height);
	if (im) {
		int x,y;
		for (y=0; y <= Height; y++) {
			for (x=0; x <= Width; x++) {
				int c = GetPixel(memDC, x,y);
				gdImageSetPixel(im, x, y, gdTrueColor(GetRValue(c), GetGValue(c), GetBValue(c)));
			}
		}
	}

	SelectObject(memDC,hOld);
	DeleteObject(memBM);
	DeleteDC(memDC);
	ReleaseDC( 0, hdc );

	if (!im) {
		RETURN_FALSE;
	}

	php_gd_assign_libgdimageptr_as_extgdimage(return_value, im);
}
/* }}} */

/* {{{ Grab a screenshot */
PHP_FUNCTION(imagegrabscreen)
{
	HWND window = GetDesktopWindow();
	RECT rc = {0};
	int Width, Height;
	HDC		hdc;
	HDC memDC;
	HBITMAP memBM;
	HBITMAP hOld;
	gdImagePtr im;
	hdc		= GetDC(0);

	if (zend_parse_parameters_none() == FAILURE) {
		RETURN_THROWS();
	}

	if (!hdc) {
		RETURN_FALSE;
	}

	GetWindowRect(window, &rc);
	Width	= rc.right - rc.left;
	Height	= rc.bottom - rc.top;

	Width		= (Width/4)*4;

	memDC	= CreateCompatibleDC(hdc);
	memBM	= CreateCompatibleBitmap(hdc, Width, Height);
	hOld	= (HBITMAP) SelectObject (memDC, memBM);
	BitBlt( memDC, 0, 0, Width, Height , hdc, rc.left, rc.top , SRCCOPY );

	im = gdImageCreateTrueColor(Width, Height);
	if (im) {
		int x,y;
		for (y=0; y <= Height; y++) {
			for (x=0; x <= Width; x++) {
				int c = GetPixel(memDC, x,y);
				gdImageSetPixel(im, x, y, gdTrueColor(GetRValue(c), GetGValue(c), GetBValue(c)));
			}
		}
	}

	SelectObject(memDC,hOld);
	DeleteObject(memBM);
	DeleteDC(memDC);
	ReleaseDC( 0, hdc );

	if (!im) {
		RETURN_FALSE;
	}

	php_gd_assign_libgdimageptr_as_extgdimage(return_value, im);
}
/* }}} */
#endif /* PHP_WIN32 */

/* {{{ Rotate an image using a custom angle */
PHP_FUNCTION(imagerotate)
{
	zval *SIM;
	gdImagePtr im_dst, im_src;
	double degrees;
	zend_long color;
	bool ignoretransparent = 0;

	if (zend_parse_parameters(ZEND_NUM_ARGS(), "Odl|b", &SIM, gd_image_ce,  &degrees, &color, &ignoretransparent) == FAILURE) {
		RETURN_THROWS();
	}

	im_src = php_gd_libgdimageptr_from_zval_p(SIM);
	im_dst = gdImageRotateInterpolated(im_src, (const float)degrees, color);

	if (im_dst == NULL) {
		RETURN_FALSE;
	}

	php_gd_assign_libgdimageptr_as_extgdimage(return_value, im_dst);
}
/* }}} */

/* {{{ Set the tile image to $tile when filling $image with the "IMG_COLOR_TILED" color */
PHP_FUNCTION(imagesettile)
{
	zval *IM, *TILE;
	gdImagePtr im, tile;

	if (zend_parse_parameters(ZEND_NUM_ARGS(), "OO", &IM, gd_image_ce, &TILE, gd_image_ce) == FAILURE) {
		RETURN_THROWS();
	}

	im = php_gd_libgdimageptr_from_zval_p(IM);
	tile = php_gd_libgdimageptr_from_zval_p(TILE);

	gdImageSetTile(im, tile);

	RETURN_TRUE;
}
/* }}} */

/* {{{ Set the brush image to $brush when filling $image with the "IMG_COLOR_BRUSHED" color */
PHP_FUNCTION(imagesetbrush)
{
	zval *IM, *TILE;
	gdImagePtr im, tile;

	if (zend_parse_parameters(ZEND_NUM_ARGS(), "OO", &IM, gd_image_ce, &TILE, gd_image_ce) == FAILURE) {
		RETURN_THROWS();
	}

	im = php_gd_libgdimageptr_from_zval_p(IM);
	tile = php_gd_libgdimageptr_from_zval_p(TILE);

	gdImageSetBrush(im, tile);

	RETURN_TRUE;
}
/* }}} */

/* {{{ Create a new image */
PHP_FUNCTION(imagecreate)
{
	zend_long x_size, y_size;
	gdImagePtr im;

	if (zend_parse_parameters(ZEND_NUM_ARGS(), "ll", &x_size, &y_size) == FAILURE) {
		RETURN_THROWS();
	}

	if (x_size <= 0 || x_size >= INT_MAX) {
		zend_argument_value_error(1, "must be greater than 0");
		RETURN_THROWS();
	}

	if (y_size <= 0 || y_size >= INT_MAX) {
		zend_argument_value_error(2, "must be greater than 0");
		RETURN_THROWS();
	}

	im = gdImageCreate(x_size, y_size);

	if (!im) {
		RETURN_FALSE;
	}

	php_gd_assign_libgdimageptr_as_extgdimage(return_value, im);
}
/* }}} */

/* {{{ Return the types of images supported in a bitfield - 1=GIF, 2=JPEG, 4=PNG, 8=WBMP, 16=XPM */
PHP_FUNCTION(imagetypes)
{
	int ret = 0;
	ret = PHP_IMG_GIF;
#ifdef HAVE_GD_JPG
	ret |= PHP_IMG_JPG;
#endif
#ifdef HAVE_GD_PNG
	ret |= PHP_IMG_PNG;
#endif
	ret |= PHP_IMG_WBMP;
#ifdef HAVE_GD_XPM
	ret |= PHP_IMG_XPM;
#endif
#ifdef HAVE_GD_WEBP
	ret |= PHP_IMG_WEBP;
#endif
#ifdef HAVE_GD_BMP
	ret |= PHP_IMG_BMP;
#endif
#ifdef HAVE_GD_TGA
	ret |= PHP_IMG_TGA;
#endif

	if (zend_parse_parameters_none() == FAILURE) {
		RETURN_THROWS();
	}

	RETURN_LONG(ret);
}
/* }}} */

/* {{{ _php_ctx_getmbi */

static int _php_ctx_getmbi(gdIOCtx *ctx)
{
	int i, mbi = 0;

	do {
		i = (ctx->getC)(ctx);
		if (i < 0) {
			return -1;
		}
		mbi = (mbi << 7) | (i & 0x7f);
	} while (i & 0x80);

	return mbi;
}
/* }}} */

/* {{{ _php_image_type */
static const char php_sig_gd2[3] = {'g', 'd', '2'};

static int _php_image_type (char data[12])
{
	/* Based on ext/standard/image.c */

	if (data == NULL) {
		return -1;
	}

	if (!memcmp(data, php_sig_gd2, sizeof(php_sig_gd2))) {
		return PHP_GDIMG_TYPE_GD2;
	} else if (!memcmp(data, php_sig_jpg, sizeof(php_sig_jpg))) {
		return PHP_GDIMG_TYPE_JPG;
	} else if (!memcmp(data, php_sig_png, sizeof(php_sig_png))) {
		return PHP_GDIMG_TYPE_PNG;
	} else if (!memcmp(data, php_sig_gif, sizeof(php_sig_gif))) {
		return PHP_GDIMG_TYPE_GIF;
	} else if (!memcmp(data, php_sig_bmp, sizeof(php_sig_bmp))) {
		return PHP_GDIMG_TYPE_BMP;
	} else if(!memcmp(data, php_sig_riff, sizeof(php_sig_riff)) && !memcmp(data + sizeof(php_sig_riff) + sizeof(uint32_t), php_sig_webp, sizeof(php_sig_webp))) {
		return PHP_GDIMG_TYPE_WEBP;
	}
	else {
		gdIOCtx *io_ctx;
		io_ctx = gdNewDynamicCtxEx(8, data, 0);
		if (io_ctx) {
			if (_php_ctx_getmbi(io_ctx) == 0 && _php_ctx_getmbi(io_ctx) >= 0) {
				io_ctx->gd_free(io_ctx);
				return PHP_GDIMG_TYPE_WBM;
			} else {
				io_ctx->gd_free(io_ctx);
			}
		}
	}
	return -1;
}
/* }}} */

/* {{{ _php_image_create_from_string */
gdImagePtr _php_image_create_from_string(zend_string *data, char *tn, gdImagePtr (*ioctx_func_p)())
{
	gdImagePtr im;
	gdIOCtx *io_ctx;

	io_ctx = gdNewDynamicCtxEx(ZSTR_LEN(data), ZSTR_VAL(data), 0);

	if (!io_ctx) {
		return NULL;
	}

	im = (*ioctx_func_p)(io_ctx);
	if (!im) {
		php_error_docref(NULL, E_WARNING, "Passed data is not in \"%s\" format", tn);
		io_ctx->gd_free(io_ctx);
		return NULL;
	}

	io_ctx->gd_free(io_ctx);

	return im;
}
/* }}} */

/* {{{ Create a new image from the image stream in the string */
PHP_FUNCTION(imagecreatefromstring)
{
	zend_string *data;
	gdImagePtr im;
	int imtype;
	char sig[12];

	if (zend_parse_parameters(ZEND_NUM_ARGS(), "S", &data) == FAILURE) {
		RETURN_THROWS();
	}

	if (ZSTR_LEN(data) < sizeof(sig)) {
		/* Handle this the same way as an unknown image type. */
		php_error_docref(NULL, E_WARNING, "Data is not in a recognized format");
		RETURN_FALSE;
	}

	memcpy(sig, ZSTR_VAL(data), sizeof(sig));

	imtype = _php_image_type(sig);

	switch (imtype) {
		case PHP_GDIMG_TYPE_JPG:
#ifdef HAVE_GD_JPG
			im = _php_image_create_from_string(data, "JPEG", gdImageCreateFromJpegCtx);
#else
			php_error_docref(NULL, E_WARNING, "No JPEG support in this PHP build");
			RETURN_FALSE;
#endif
			break;

		case PHP_GDIMG_TYPE_PNG:
#ifdef HAVE_GD_PNG
			im = _php_image_create_from_string(data, "PNG", gdImageCreateFromPngCtx);
#else
			php_error_docref(NULL, E_WARNING, "No PNG support in this PHP build");
			RETURN_FALSE;
#endif
			break;

		case PHP_GDIMG_TYPE_GIF:
			im = _php_image_create_from_string(data, "GIF", gdImageCreateFromGifCtx);
			break;

		case PHP_GDIMG_TYPE_WBM:
			im = _php_image_create_from_string(data, "WBMP", gdImageCreateFromWBMPCtx);
			break;

		case PHP_GDIMG_TYPE_GD2:
			im = _php_image_create_from_string(data, "GD2", gdImageCreateFromGd2Ctx);
			break;

		case PHP_GDIMG_TYPE_BMP:
			im = _php_image_create_from_string(data, "BMP", gdImageCreateFromBmpCtx);
			break;

		case PHP_GDIMG_TYPE_WEBP:
#ifdef HAVE_GD_WEBP
			im = _php_image_create_from_string(data, "WEBP", gdImageCreateFromWebpCtx);
			break;
#else
			php_error_docref(NULL, E_WARNING, "No WEBP support in this PHP build");
			RETURN_FALSE;
#endif

		default:
			php_error_docref(NULL, E_WARNING, "Data is not in a recognized format");
			RETURN_FALSE;
	}

	if (!im) {
		php_error_docref(NULL, E_WARNING, "Couldn't create GD Image Stream out of Data");
		RETURN_FALSE;
	}

	php_gd_assign_libgdimageptr_as_extgdimage(return_value, im);
}
/* }}} */

/* {{{ _php_image_create_from */
static void _php_image_create_from(INTERNAL_FUNCTION_PARAMETERS, int image_type, char *tn, gdImagePtr (*func_p)(), gdImagePtr (*ioctx_func_p)())
{
	char *file;
	size_t file_len;
	zend_long srcx, srcy, width, height;
	gdImagePtr im = NULL;
	php_stream *stream;
	FILE * fp = NULL;
#ifdef HAVE_GD_JPG
	long ignore_warning;
#endif

	if (image_type == PHP_GDIMG_TYPE_GD2PART) {
		if (zend_parse_parameters(ZEND_NUM_ARGS(), "pllll", &file, &file_len, &srcx, &srcy, &width, &height) == FAILURE) {
			RETURN_THROWS();
		}

		if (width < 1) {
			zend_argument_value_error(4, "must be greater than or equal to 1");
			RETURN_THROWS();
		}

		if (height < 1) {
			zend_argument_value_error(5, "must be greater than or equal to 1");
			RETURN_THROWS();
		}

	} else {
		if (zend_parse_parameters(ZEND_NUM_ARGS(), "p", &file, &file_len) == FAILURE) {
			RETURN_THROWS();
		}
	}


	stream = php_stream_open_wrapper(file, "rb", REPORT_ERRORS|IGNORE_PATH, NULL);
	if (stream == NULL)	{
		RETURN_FALSE;
	}

	/* try and avoid allocating a FILE* if the stream is not naturally a FILE* */
	if (php_stream_is(stream, PHP_STREAM_IS_STDIO))	{
		if (FAILURE == php_stream_cast(stream, PHP_STREAM_AS_STDIO, (void**)&fp, REPORT_ERRORS)) {
			goto out_err;
		}
	} else if (ioctx_func_p) {
		/* we can create an io context */
		gdIOCtx* io_ctx;
		zend_string *buff;
		char *pstr;

		buff = php_stream_copy_to_mem(stream, PHP_STREAM_COPY_ALL, 0);

		if (!buff) {
			php_error_docref(NULL, E_WARNING,"Cannot read image data");
			goto out_err;
		}

		/* needs to be malloc (persistent) - GD will free() it later */
		pstr = pestrndup(ZSTR_VAL(buff), ZSTR_LEN(buff), 1);
		io_ctx = gdNewDynamicCtxEx(ZSTR_LEN(buff), pstr, 0);
		if (!io_ctx) {
			pefree(pstr, 1);
			zend_string_release_ex(buff, 0);
			php_error_docref(NULL, E_WARNING,"Cannot allocate GD IO context");
			goto out_err;
		}

		if (image_type == PHP_GDIMG_TYPE_GD2PART) {
			im = (*ioctx_func_p)(io_ctx, srcx, srcy, width, height);
		} else {
			im = (*ioctx_func_p)(io_ctx);
		}
		io_ctx->gd_free(io_ctx);
		pefree(pstr, 1);
		zend_string_release_ex(buff, 0);
	}
	else if (php_stream_can_cast(stream, PHP_STREAM_AS_STDIO)) {
		/* try and force the stream to be FILE* */
		if (FAILURE == php_stream_cast(stream, PHP_STREAM_AS_STDIO | PHP_STREAM_CAST_TRY_HARD, (void **) &fp, REPORT_ERRORS)) {
			goto out_err;
		}
	}

	if (!im && fp) {
		switch (image_type) {
			case PHP_GDIMG_TYPE_GD2PART:
				im = (*func_p)(fp, srcx, srcy, width, height);
				break;
#ifdef HAVE_GD_XPM
			case PHP_GDIMG_TYPE_XPM:
				im = gdImageCreateFromXpm(file);
				break;
#endif

#ifdef HAVE_GD_JPG
			case PHP_GDIMG_TYPE_JPG:
				ignore_warning = INI_INT("gd.jpeg_ignore_warning");
				im = gdImageCreateFromJpegEx(fp, ignore_warning);
			break;
#endif

			default:
				im = (*func_p)(fp);
				break;
		}

		fflush(fp);
	}

/* register_im: */
	if (im) {
		php_stream_close(stream);
		php_gd_assign_libgdimageptr_as_extgdimage(return_value, im);
		return;
	}

	php_error_docref(NULL, E_WARNING, "\"%s\" is not a valid %s file", file, tn);
out_err:
	php_stream_close(stream);
	RETURN_FALSE;

}
/* }}} */

/* {{{ Create a new image from GIF file or URL */
PHP_FUNCTION(imagecreatefromgif)
{
	_php_image_create_from(INTERNAL_FUNCTION_PARAM_PASSTHRU, PHP_GDIMG_TYPE_GIF, "GIF", gdImageCreateFromGif, gdImageCreateFromGifCtx);
}
/* }}} */

#ifdef HAVE_GD_JPG
/* {{{ Create a new image from JPEG file or URL */
PHP_FUNCTION(imagecreatefromjpeg)
{
	_php_image_create_from(INTERNAL_FUNCTION_PARAM_PASSTHRU, PHP_GDIMG_TYPE_JPG, "JPEG", gdImageCreateFromJpeg, gdImageCreateFromJpegCtx);
}
/* }}} */
#endif /* HAVE_GD_JPG */

#ifdef HAVE_GD_PNG
/* {{{ Create a new image from PNG file or URL */
PHP_FUNCTION(imagecreatefrompng)
{
	_php_image_create_from(INTERNAL_FUNCTION_PARAM_PASSTHRU, PHP_GDIMG_TYPE_PNG, "PNG", gdImageCreateFromPng, gdImageCreateFromPngCtx);
}
/* }}} */
#endif /* HAVE_GD_PNG */

#ifdef HAVE_GD_WEBP
/* {{{ Create a new image from WEBP file or URL */
PHP_FUNCTION(imagecreatefromwebp)
{
	_php_image_create_from(INTERNAL_FUNCTION_PARAM_PASSTHRU, PHP_GDIMG_TYPE_WEBP, "WEBP", gdImageCreateFromWebp, gdImageCreateFromWebpCtx);
}
/* }}} */
#endif /* HAVE_GD_WEBP */

/* {{{ Create a new image from XBM file or URL */
PHP_FUNCTION(imagecreatefromxbm)
{
	_php_image_create_from(INTERNAL_FUNCTION_PARAM_PASSTHRU, PHP_GDIMG_TYPE_XBM, "XBM", gdImageCreateFromXbm, NULL);
}
/* }}} */

#ifdef HAVE_GD_XPM
/* {{{ Create a new image from XPM file or URL */
PHP_FUNCTION(imagecreatefromxpm)
{
	_php_image_create_from(INTERNAL_FUNCTION_PARAM_PASSTHRU, PHP_GDIMG_TYPE_XPM, "XPM", gdImageCreateFromXpm, NULL);
}
/* }}} */
#endif

/* {{{ Create a new image from WBMP file or URL */
PHP_FUNCTION(imagecreatefromwbmp)
{
	_php_image_create_from(INTERNAL_FUNCTION_PARAM_PASSTHRU, PHP_GDIMG_TYPE_WBM, "WBMP", gdImageCreateFromWBMP, gdImageCreateFromWBMPCtx);
}
/* }}} */

/* {{{ Create a new image from GD file or URL */
PHP_FUNCTION(imagecreatefromgd)
{
	_php_image_create_from(INTERNAL_FUNCTION_PARAM_PASSTHRU, PHP_GDIMG_TYPE_GD, "GD", gdImageCreateFromGd, gdImageCreateFromGdCtx);
}
/* }}} */

/* {{{ Create a new image from GD2 file or URL */
PHP_FUNCTION(imagecreatefromgd2)
{
	_php_image_create_from(INTERNAL_FUNCTION_PARAM_PASSTHRU, PHP_GDIMG_TYPE_GD2, "GD2", gdImageCreateFromGd2, gdImageCreateFromGd2Ctx);
}
/* }}} */

/* {{{ Create a new image from a given part of GD2 file or URL */
PHP_FUNCTION(imagecreatefromgd2part)
{
	_php_image_create_from(INTERNAL_FUNCTION_PARAM_PASSTHRU, PHP_GDIMG_TYPE_GD2PART, "GD2", gdImageCreateFromGd2Part, gdImageCreateFromGd2PartCtx);
}
/* }}} */

#ifdef HAVE_GD_BMP
/* {{{ Create a new image from BMP file or URL */
PHP_FUNCTION(imagecreatefrombmp)
{
	_php_image_create_from(INTERNAL_FUNCTION_PARAM_PASSTHRU, PHP_GDIMG_TYPE_BMP, "BMP", gdImageCreateFromBmp, gdImageCreateFromBmpCtx);
}
/* }}} */
#endif

#ifdef HAVE_GD_TGA
/* {{{ Create a new image from TGA file or URL */
PHP_FUNCTION(imagecreatefromtga)
{
	_php_image_create_from(INTERNAL_FUNCTION_PARAM_PASSTHRU, PHP_GDIMG_TYPE_TGA, "TGA", gdImageCreateFromTga, gdImageCreateFromTgaCtx);
}
/* }}} */
#endif

/* {{{ _php_image_output */
static void _php_image_output(INTERNAL_FUNCTION_PARAMETERS, int image_type, char *tn, void (*func_p)())
{
	zval *imgind;
	char *file = NULL;
	zend_long quality = 0, type = 0;
	gdImagePtr im;
	FILE *fp;
	size_t file_len = 0;
	int argc = ZEND_NUM_ARGS();
	int q = -1, t = 1;

	/* The quality parameter for gd2 stands for chunk size */

	switch (image_type) {
		case PHP_GDIMG_TYPE_GD:
			if (zend_parse_parameters(argc, "O|p!", &imgind, gd_image_ce, &file, &file_len) == FAILURE) {
				RETURN_THROWS();
			}
			break;
		case PHP_GDIMG_TYPE_GD2:
			if (zend_parse_parameters(argc, "O|p!ll", &imgind, gd_image_ce, &file, &file_len, &quality, &type) == FAILURE) {
				RETURN_THROWS();
			}
			break;
		EMPTY_SWITCH_DEFAULT_CASE()
	}

	im = php_gd_libgdimageptr_from_zval_p(imgind);

	if (argc >= 3) {
		q = quality;
		if (argc == 4) {
			t = type;
		}
	}

	if (file_len) {
		PHP_GD_CHECK_OPEN_BASEDIR(file, "Invalid filename");

		fp = VCWD_FOPEN(file, "wb");
		if (!fp) {
			php_error_docref(NULL, E_WARNING, "Unable to open \"%s\" for writing", file);
			RETURN_FALSE;
		}

		switch (image_type) {
			case PHP_GDIMG_TYPE_GD:
				(*func_p)(im, fp);
				break;
			case PHP_GDIMG_TYPE_GD2:
				if (q == -1) {
					q = 128;
				}
				(*func_p)(im, fp, q, t);
				break;
			EMPTY_SWITCH_DEFAULT_CASE()
		}
		fflush(fp);
		fclose(fp);
	} else {
		int   b;
		FILE *tmp;
		char  buf[4096];
		zend_string *path;

		tmp = php_open_temporary_file(NULL, NULL, &path);
		if (tmp == NULL) {
			php_error_docref(NULL, E_WARNING, "Unable to open temporary file");
			RETURN_FALSE;
		}

		switch (image_type) {
			case PHP_GDIMG_TYPE_GD:
				(*func_p)(im, tmp);
				break;
			case PHP_GDIMG_TYPE_GD2:
				if (q == -1) {
					q = 128;
				}
				(*func_p)(im, tmp, q, t);
				break;
			EMPTY_SWITCH_DEFAULT_CASE()
		}

		fseek(tmp, 0, SEEK_SET);

		while ((b = fread(buf, 1, sizeof(buf), tmp)) > 0) {
			php_write(buf, b);
		}

		fclose(tmp);
		VCWD_UNLINK((const char *)ZSTR_VAL(path)); /* make sure that the temporary file is removed */
		zend_string_release_ex(path, 0);
	}
	RETURN_TRUE;
}
/* }}} */

/* {{{ Output XBM image to browser or file */
PHP_FUNCTION(imagexbm)
{
	zval *imgind;
	char *file = NULL;
	size_t file_len = 0;
	zend_long foreground_color;
	bool foreground_color_is_null = 1;
	gdImagePtr im;
	int i;
	gdIOCtx *ctx = NULL;
	php_stream *stream;

	if (zend_parse_parameters(ZEND_NUM_ARGS(), "Op!|l!", &imgind, gd_image_ce, &file, &file_len, &foreground_color, &foreground_color_is_null) == FAILURE) {
		RETURN_THROWS();
	}

	im = php_gd_libgdimageptr_from_zval_p(imgind);

	if (file != NULL) {
		stream = php_stream_open_wrapper(file, "wb", REPORT_ERRORS|IGNORE_PATH, NULL);
		if (stream == NULL) {
			RETURN_FALSE;
		}

		ctx = create_stream_context(stream, 1);
	} else {
		ctx = create_output_context();
	}

	if (foreground_color_is_null) {
		for (i=0; i < gdImageColorsTotal(im); i++) {
			if (!gdImageRed(im, i) && !gdImageGreen(im, i) && !gdImageBlue(im, i)) {
				break;
			}
		}

		foreground_color = i;
	}

	gdImageXbmCtx(im, file ? file : "", (int) foreground_color, ctx);

	ctx->gd_free(ctx);

	RETURN_TRUE;
}
/* }}} */

/* {{{ Output GIF image to browser or file */
PHP_FUNCTION(imagegif)
{
	_php_image_output_ctx(INTERNAL_FUNCTION_PARAM_PASSTHRU, PHP_GDIMG_TYPE_GIF, "GIF", gdImageGifCtx);
}
/* }}} */

#ifdef HAVE_GD_PNG
/* {{{ Output PNG image to browser or file */
PHP_FUNCTION(imagepng)
{
	_php_image_output_ctx(INTERNAL_FUNCTION_PARAM_PASSTHRU, PHP_GDIMG_TYPE_PNG, "PNG", gdImagePngCtxEx);
}
/* }}} */
#endif /* HAVE_GD_PNG */

#ifdef HAVE_GD_WEBP
/* {{{ Output WEBP image to browser or file */
PHP_FUNCTION(imagewebp)
{
	_php_image_output_ctx(INTERNAL_FUNCTION_PARAM_PASSTHRU, PHP_GDIMG_TYPE_WEBP, "WEBP", gdImageWebpCtx);
}
/* }}} */
#endif /* HAVE_GD_WEBP */

#ifdef HAVE_GD_JPG
/* {{{ Output JPEG image to browser or file */
PHP_FUNCTION(imagejpeg)
{
	_php_image_output_ctx(INTERNAL_FUNCTION_PARAM_PASSTHRU, PHP_GDIMG_TYPE_JPG, "JPEG", gdImageJpegCtx);
}
/* }}} */
#endif /* HAVE_GD_JPG */

/* {{{ Output WBMP image to browser or file */
PHP_FUNCTION(imagewbmp)
{
	zval *imgind;
	zend_long foreground_color;
	zend_long foreground_color_is_null = 1;
	gdImagePtr im;
	int i;
	gdIOCtx *ctx = NULL;
	zval *to_zval = NULL;

	if (zend_parse_parameters(ZEND_NUM_ARGS(), "O|z!l!", &imgind, gd_image_ce, &to_zval, &foreground_color, &foreground_color_is_null) == FAILURE) {
		RETURN_THROWS();
	}

	im = php_gd_libgdimageptr_from_zval_p(imgind);

	if (to_zval != NULL) {
		ctx = create_stream_context_from_zval(to_zval);
		if (!ctx) {
			RETURN_FALSE;
		}
	} else {
		ctx = create_output_context();
	}

	if (foreground_color_is_null) {
		for (i=0; i < gdImageColorsTotal(im); i++) {
			if (!gdImageRed(im, i) && !gdImageGreen(im, i) && !gdImageBlue(im, i)) {
				break;
			}
		}

		foreground_color = i;
	}

	gdImageWBMPCtx(im, foreground_color, ctx);

	ctx->gd_free(ctx);

	RETURN_TRUE;
}
/* }}} */

/* {{{ Output GD image to browser or file */
PHP_FUNCTION(imagegd)
{
	_php_image_output(INTERNAL_FUNCTION_PARAM_PASSTHRU, PHP_GDIMG_TYPE_GD, "GD", gdImageGd);
}
/* }}} */

/* {{{ Output GD2 image to browser or file */
PHP_FUNCTION(imagegd2)
{
	_php_image_output(INTERNAL_FUNCTION_PARAM_PASSTHRU, PHP_GDIMG_TYPE_GD2, "GD2", gdImageGd2);
}
/* }}} */

#ifdef HAVE_GD_BMP
/* {{{ Output BMP image to browser or file */
PHP_FUNCTION(imagebmp)
{
	zval *imgind;
	bool compressed = 1;
	gdImagePtr im;
	gdIOCtx *ctx = NULL;
	zval *to_zval = NULL;

	if (zend_parse_parameters(ZEND_NUM_ARGS(), "O|z!b", &imgind, gd_image_ce, &to_zval, &compressed) == FAILURE) {
		RETURN_THROWS();
	}

	im = php_gd_libgdimageptr_from_zval_p(imgind);

	if (to_zval != NULL) {
		ctx = create_stream_context_from_zval(to_zval);
		if (!ctx) {
			RETURN_FALSE;
		}
	} else {
		ctx = create_output_context();
	}

	gdImageBmpCtx(im, ctx, (int) compressed);

	ctx->gd_free(ctx);

	RETURN_TRUE;
}
/* }}} */
#endif

/* {{{ Destroy an image - No effect as of PHP 8.0 */
PHP_FUNCTION(imagedestroy)
{
	/* This function used to free the resource, as resources are no longer used, it does nothing */
	zval *IM;

	if (zend_parse_parameters(ZEND_NUM_ARGS(), "O", &IM, gd_image_ce) == FAILURE) {
		RETURN_THROWS();
	}

	RETURN_TRUE;
}
/* }}} */

/* {{{ Allocate a color for an image */
PHP_FUNCTION(imagecolorallocate)
{
	zval *IM;
	zend_long red, green, blue;
	gdImagePtr im;
	int ct = (-1);

	if (zend_parse_parameters(ZEND_NUM_ARGS(), "Olll", &IM, gd_image_ce, &red, &green, &blue) == FAILURE) {
		RETURN_THROWS();
	}

	im = php_gd_libgdimageptr_from_zval_p(IM);

	CHECK_RGBA_RANGE(red, Red, 2);
	CHECK_RGBA_RANGE(green, Green, 3);
	CHECK_RGBA_RANGE(blue, Blue, 4);

	ct = gdImageColorAllocate(im, red, green, blue);
	if (ct < 0) {
		RETURN_FALSE;
	}
	RETURN_LONG(ct);
}
/* }}} */

/* {{{ Copy the palette from the src image onto the dst image */
PHP_FUNCTION(imagepalettecopy)
{
	zval *dstim, *srcim;
	gdImagePtr dst, src;

	if (zend_parse_parameters(ZEND_NUM_ARGS(), "OO", &dstim, gd_image_ce, &srcim, gd_image_ce) == FAILURE) {
		RETURN_THROWS();
	}

	src = php_gd_libgdimageptr_from_zval_p(srcim);
	dst = php_gd_libgdimageptr_from_zval_p(dstim);

	gdImagePaletteCopy(dst, src);
}
/* }}} */

/* {{{ Get the index of the color of a pixel */
PHP_FUNCTION(imagecolorat)
{
	zval *IM;
	zend_long x, y;
	gdImagePtr im;

	ZEND_PARSE_PARAMETERS_START(3, 3)
		Z_PARAM_OBJECT_OF_CLASS(IM, gd_image_ce)
		Z_PARAM_LONG(x)
		Z_PARAM_LONG(y)
	ZEND_PARSE_PARAMETERS_END();

	im = php_gd_libgdimageptr_from_zval_p(IM);

	if (gdImageTrueColor(im)) {
		if (im->tpixels && gdImageBoundsSafe(im, x, y)) {
			RETURN_LONG(gdImageTrueColorPixel(im, x, y));
		} else {
			php_error_docref(NULL, E_NOTICE, "" ZEND_LONG_FMT "," ZEND_LONG_FMT " is out of bounds", x, y);
			RETURN_FALSE;
		}
	} else {
		if (im->pixels && gdImageBoundsSafe(im, x, y)) {
			RETURN_LONG(im->pixels[y][x]);
		} else {
			php_error_docref(NULL, E_NOTICE, "" ZEND_LONG_FMT "," ZEND_LONG_FMT " is out of bounds", x, y);
			RETURN_FALSE;
		}
	}
}
/* }}} */

/* {{{ Get the index of the closest color to the specified color */
PHP_FUNCTION(imagecolorclosest)
{
	zval *IM;
	zend_long red, green, blue;
	gdImagePtr im;

	if (zend_parse_parameters(ZEND_NUM_ARGS(), "Olll", &IM, gd_image_ce, &red, &green, &blue) == FAILURE) {
		RETURN_THROWS();
	}

	im = php_gd_libgdimageptr_from_zval_p(IM);

	CHECK_RGBA_RANGE(red, Red, 2);
	CHECK_RGBA_RANGE(green, Green, 3);
	CHECK_RGBA_RANGE(blue, Blue, 4);

	RETURN_LONG(gdImageColorClosest(im, red, green, blue));
}
/* }}} */

/* {{{ Get the index of the color which has the hue, white and blackness nearest to the given color */
PHP_FUNCTION(imagecolorclosesthwb)
{
	zval *IM;
	zend_long red, green, blue;
	gdImagePtr im;

	if (zend_parse_parameters(ZEND_NUM_ARGS(), "Olll", &IM, gd_image_ce, &red, &green, &blue) == FAILURE) {
		RETURN_THROWS();
	}

	im = php_gd_libgdimageptr_from_zval_p(IM);

	CHECK_RGBA_RANGE(red, Red, 2);
	CHECK_RGBA_RANGE(green, Green, 3);
	CHECK_RGBA_RANGE(blue, Blue, 4);

	RETURN_LONG(gdImageColorClosestHWB(im, red, green, blue));
}
/* }}} */

/* {{{ De-allocate a color for an image */
PHP_FUNCTION(imagecolordeallocate)
{
	zval *IM;
	zend_long index;
	int col;
	gdImagePtr im;

	if (zend_parse_parameters(ZEND_NUM_ARGS(), "Ol", &IM, gd_image_ce, &index) == FAILURE) {
		RETURN_THROWS();
	}

	im = php_gd_libgdimageptr_from_zval_p(IM);

	/* We can return right away for a truecolor image as deallocating colours is meaningless here */
	if (gdImageTrueColor(im)) {
		RETURN_TRUE;
	}

	col = index;

	if (col >= 0 && col < gdImageColorsTotal(im)) {
		gdImageColorDeallocate(im, col);
		RETURN_TRUE;
	} else {
		zend_argument_value_error(2, "must be between 0 and %d", gdImageColorsTotal(im));
		RETURN_THROWS();
	}
}
/* }}} */

/* {{{ Get the index of the specified color or its closest possible alternative */
PHP_FUNCTION(imagecolorresolve)
{
	zval *IM;
	zend_long red, green, blue;
	gdImagePtr im;

	if (zend_parse_parameters(ZEND_NUM_ARGS(), "Olll", &IM, gd_image_ce, &red, &green, &blue) == FAILURE) {
		RETURN_THROWS();
	}

	im = php_gd_libgdimageptr_from_zval_p(IM);

	CHECK_RGBA_RANGE(red, Red, 2);
	CHECK_RGBA_RANGE(green, Green, 3);
	CHECK_RGBA_RANGE(blue, Blue, 4);

	RETURN_LONG(gdImageColorResolve(im, red, green, blue));
}
/* }}} */

/* {{{ Get the index of the specified color */
PHP_FUNCTION(imagecolorexact)
{
	zval *IM;
	zend_long red, green, blue;
	gdImagePtr im;

	if (zend_parse_parameters(ZEND_NUM_ARGS(), "Olll", &IM, gd_image_ce, &red, &green, &blue) == FAILURE) {
		RETURN_THROWS();
	}

	im = php_gd_libgdimageptr_from_zval_p(IM);

	CHECK_RGBA_RANGE(red, Red, 2);
	CHECK_RGBA_RANGE(green, Green, 3);
	CHECK_RGBA_RANGE(blue, Blue, 4);

	RETURN_LONG(gdImageColorExact(im, red, green, blue));
}
/* }}} */

/* {{{ Set the color for the specified palette index */
PHP_FUNCTION(imagecolorset)
{
	zval *IM;
	zend_long color, red, green, blue, alpha = 0;
	int col;
	gdImagePtr im;

	if (zend_parse_parameters(ZEND_NUM_ARGS(), "Ollll|l", &IM, gd_image_ce, &color, &red, &green, &blue, &alpha) == FAILURE) {
		RETURN_THROWS();
	}

	im = php_gd_libgdimageptr_from_zval_p(IM);

	CHECK_RGBA_RANGE(red, Red, 2);
	CHECK_RGBA_RANGE(green, Green, 3);
	CHECK_RGBA_RANGE(blue, Blue, 4);

	col = color;

	if (col >= 0 && col < gdImageColorsTotal(im)) {
		im->red[col]   = red;
		im->green[col] = green;
		im->blue[col]  = blue;
		im->alpha[col]  = alpha;
	} else {
		RETURN_FALSE;
	}
}
/* }}} */

/* {{{ Get the colors for an index */
PHP_FUNCTION(imagecolorsforindex)
{
	zval *IM;
	zend_long index;
	int col;
	gdImagePtr im;

	if (zend_parse_parameters(ZEND_NUM_ARGS(), "Ol", &IM, gd_image_ce, &index) == FAILURE) {
		RETURN_THROWS();
	}

	im = php_gd_libgdimageptr_from_zval_p(IM);

	col = index;

	if ((col >= 0 && gdImageTrueColor(im)) || (!gdImageTrueColor(im) && col >= 0 && col < gdImageColorsTotal(im))) {
		array_init(return_value);

		add_assoc_long(return_value,"red",  gdImageRed(im,col));
		add_assoc_long(return_value,"green", gdImageGreen(im,col));
		add_assoc_long(return_value,"blue", gdImageBlue(im,col));
		add_assoc_long(return_value,"alpha", gdImageAlpha(im,col));
	} else {
		zend_argument_value_error(2, "is out of range");
		RETURN_THROWS();
	}
}
/* }}} */

/* {{{ Apply a gamma correction to a GD image */
PHP_FUNCTION(imagegammacorrect)
{
	zval *IM;
	gdImagePtr im;
	int i;
	double input, output, gamma;

	if (zend_parse_parameters(ZEND_NUM_ARGS(), "Odd", &IM, gd_image_ce, &input, &output) == FAILURE) {
		RETURN_THROWS();
	}

	if (input <= 0.0) {
		zend_argument_value_error(2, "must be greater than 0");
		RETURN_THROWS();
	}

	if (output <= 0.0) {
		zend_argument_value_error(3, "must be greater than 0");
		RETURN_THROWS();
	}

	gamma = input / output;

	im = php_gd_libgdimageptr_from_zval_p(IM);

	if (gdImageTrueColor(im))	{
		int x, y, c;

		for (y = 0; y < gdImageSY(im); y++)	{
			for (x = 0; x < gdImageSX(im); x++)	{
				c = gdImageGetPixel(im, x, y);
				gdImageSetPixel(im, x, y,
					gdTrueColorAlpha(
						(int) ((pow((gdTrueColorGetRed(c)   / 255.0), gamma) * 255) + .5),
						(int) ((pow((gdTrueColorGetGreen(c) / 255.0), gamma) * 255) + .5),
						(int) ((pow((gdTrueColorGetBlue(c)  / 255.0), gamma) * 255) + .5),
						gdTrueColorGetAlpha(c)
					)
				);
			}
		}
		RETURN_TRUE;
	}

	for (i = 0; i < gdImageColorsTotal(im); i++) {
		im->red[i]   = (int)((pow((im->red[i]   / 255.0), gamma) * 255) + .5);
		im->green[i] = (int)((pow((im->green[i] / 255.0), gamma) * 255) + .5);
		im->blue[i]  = (int)((pow((im->blue[i]  / 255.0), gamma) * 255) + .5);
	}

	RETURN_TRUE;
}
/* }}} */

/* {{{ Set a single pixel */
PHP_FUNCTION(imagesetpixel)
{
	zval *IM;
	zend_long x, y, col;
	gdImagePtr im;

	ZEND_PARSE_PARAMETERS_START(4, 4)
		Z_PARAM_OBJECT_OF_CLASS(IM, gd_image_ce)
		Z_PARAM_LONG(x)
		Z_PARAM_LONG(y)
		Z_PARAM_LONG(col)
	ZEND_PARSE_PARAMETERS_END();

	im = php_gd_libgdimageptr_from_zval_p(IM);

	gdImageSetPixel(im, x, y, col);
	RETURN_TRUE;
}
/* }}} */

/* {{{ Draw a line */
PHP_FUNCTION(imageline)
{
	zval *IM;
	zend_long x1, y1, x2, y2, col;
	gdImagePtr im;

	if (zend_parse_parameters(ZEND_NUM_ARGS(), "Olllll", &IM, gd_image_ce,  &x1, &y1, &x2, &y2, &col) == FAILURE) {
		RETURN_THROWS();
	}

	im = php_gd_libgdimageptr_from_zval_p(IM);

	if (im->AA) {
		gdImageSetAntiAliased(im, col);
		col = gdAntiAliased;
	}
	gdImageLine(im, x1, y1, x2, y2, col);
	RETURN_TRUE;
}
/* }}} */

/* {{{ Draw a dashed line */
PHP_FUNCTION(imagedashedline)
{
	zval *IM;
	zend_long x1, y1, x2, y2, col;
	gdImagePtr im;

	if (zend_parse_parameters(ZEND_NUM_ARGS(), "Olllll", &IM, gd_image_ce, &x1, &y1, &x2, &y2, &col) == FAILURE) {
		RETURN_THROWS();
	}

	im = php_gd_libgdimageptr_from_zval_p(IM);

	gdImageDashedLine(im, x1, y1, x2, y2, col);
	RETURN_TRUE;
}
/* }}} */

/* {{{ Draw a rectangle */
PHP_FUNCTION(imagerectangle)
{
	zval *IM;
	zend_long x1, y1, x2, y2, col;
	gdImagePtr im;

	if (zend_parse_parameters(ZEND_NUM_ARGS(), "Olllll", &IM, gd_image_ce, &x1, &y1, &x2, &y2, &col) == FAILURE) {
		RETURN_THROWS();
	}

	im = php_gd_libgdimageptr_from_zval_p(IM);

	gdImageRectangle(im, x1, y1, x2, y2, col);
	RETURN_TRUE;
}
/* }}} */

/* {{{ Draw a filled rectangle */
PHP_FUNCTION(imagefilledrectangle)
{
	zval *IM;
	zend_long x1, y1, x2, y2, col;
	gdImagePtr im;

	if (zend_parse_parameters(ZEND_NUM_ARGS(), "Olllll", &IM, gd_image_ce, &x1, &y1, &x2, &y2, &col) == FAILURE) {
		RETURN_THROWS();
	}

	im = php_gd_libgdimageptr_from_zval_p(IM);
	gdImageFilledRectangle(im, x1, y1, x2, y2, col);
	RETURN_TRUE;
}
/* }}} */

/* {{{ Draw a partial ellipse */
PHP_FUNCTION(imagearc)
{
	zval *IM;
	zend_long cx, cy, w, h, ST, E, col;
	gdImagePtr im;
	int e, st;

	if (zend_parse_parameters(ZEND_NUM_ARGS(), "Olllllll", &IM, gd_image_ce, &cx, &cy, &w, &h, &ST, &E, &col) == FAILURE) {
		RETURN_THROWS();
	}

	im = php_gd_libgdimageptr_from_zval_p(IM);

	e = E;
	if (e < 0) {
		e %= 360;
	}

	st = ST;
	if (st < 0) {
		st %= 360;
	}

	gdImageArc(im, cx, cy, w, h, st, e, col);
	RETURN_TRUE;
}
/* }}} */

/* {{{ Draw an ellipse */
PHP_FUNCTION(imageellipse)
{
	zval *IM;
	zend_long cx, cy, w, h, color;
	gdImagePtr im;

	if (zend_parse_parameters(ZEND_NUM_ARGS(), "Olllll", &IM, gd_image_ce,  &cx, &cy, &w, &h, &color) == FAILURE) {
		RETURN_THROWS();
	}

	im = php_gd_libgdimageptr_from_zval_p(IM);

	gdImageEllipse(im, cx, cy, w, h, color);
	RETURN_TRUE;
}
/* }}} */

/* {{{ Flood fill to specific color */
PHP_FUNCTION(imagefilltoborder)
{
	zval *IM;
	zend_long x, y, border, col;
	gdImagePtr im;

	if (zend_parse_parameters(ZEND_NUM_ARGS(), "Ollll", &IM, gd_image_ce,  &x, &y, &border, &col) == FAILURE) {
		RETURN_THROWS();
	}

	im = php_gd_libgdimageptr_from_zval_p(IM);

	gdImageFillToBorder(im, x, y, border, col);
	RETURN_TRUE;
}
/* }}} */

/* {{{ Flood fill */
PHP_FUNCTION(imagefill)
{
	zval *IM;
	zend_long x, y, col;
	gdImagePtr im;

	if (zend_parse_parameters(ZEND_NUM_ARGS(), "Olll", &IM, gd_image_ce, &x, &y, &col) == FAILURE) {
		RETURN_THROWS();
	}

	im = php_gd_libgdimageptr_from_zval_p(IM);

	gdImageFill(im, x, y, col);
	RETURN_TRUE;
}
/* }}} */

/* {{{ Find out the number of colors in an image's palette */
PHP_FUNCTION(imagecolorstotal)
{
	zval *IM;
	gdImagePtr im;

	if (zend_parse_parameters(ZEND_NUM_ARGS(), "O", &IM, gd_image_ce) == FAILURE) {
		RETURN_THROWS();
	}

	im = php_gd_libgdimageptr_from_zval_p(IM);

	RETURN_LONG(gdImageColorsTotal(im));
}
/* }}} */

/* {{{ Define a color as transparent */
PHP_FUNCTION(imagecolortransparent)
{
	zval *IM;
	zend_long COL = 0;
	bool COL_IS_NULL = 1;
	gdImagePtr im;

	if (zend_parse_parameters(ZEND_NUM_ARGS(), "O|l!", &IM, gd_image_ce, &COL, &COL_IS_NULL) == FAILURE) {
		RETURN_THROWS();
	}

	im = php_gd_libgdimageptr_from_zval_p(IM);

	if (!COL_IS_NULL) {
		gdImageColorTransparent(im, COL);
	}

	RETURN_LONG(gdImageGetTransparent(im));
}
/* }}} */

/* {{{ Enable or disable interlace */
PHP_FUNCTION(imageinterlace)
{
	zval *IM;
	bool INT = 0;
	bool INT_IS_NULL = 1;
	gdImagePtr im;

	if (zend_parse_parameters(ZEND_NUM_ARGS(), "O|b!", &IM, gd_image_ce, &INT, &INT_IS_NULL) == FAILURE) {
		RETURN_THROWS();
	}

	im = php_gd_libgdimageptr_from_zval_p(IM);

	if (!INT_IS_NULL) {
		gdImageInterlace(im, INT);
	}

	RETURN_BOOL(gdImageGetInterlaced(im));
}
/* }}} */

/* {{{ php_imagepolygon
   arg = -1 open polygon
   arg = 0  normal polygon
   arg = 1  filled polygon */
/* im, points, num_points, col */
static void php_imagepolygon(INTERNAL_FUNCTION_PARAMETERS, int filled)
{
	zval *IM, *POINTS;
	zend_long NPOINTS, COL;
	bool COL_IS_NULL = 1;
	zval *var = NULL;
	gdImagePtr im;
	gdPointPtr points;
	int npoints, col, nelem, i;

	if (zend_parse_parameters(ZEND_NUM_ARGS(), "Oal|l!", &IM, gd_image_ce, &POINTS, &NPOINTS, &COL, &COL_IS_NULL) == FAILURE) {
		RETURN_THROWS();
	}
	if (COL_IS_NULL) {
		COL = NPOINTS;
		NPOINTS = zend_hash_num_elements(Z_ARRVAL_P(POINTS));
		if (NPOINTS % 2 != 0) {
			zend_argument_value_error(2, "must have an even number of elements");
			RETURN_THROWS();
		}
		NPOINTS /= 2;
	}

	im = php_gd_libgdimageptr_from_zval_p(IM);

	npoints = NPOINTS;
	col = COL;

	nelem = zend_hash_num_elements(Z_ARRVAL_P(POINTS));
	if (npoints < 3) {
		zend_argument_value_error(3, "must be greater than or equal to 3");
		RETURN_THROWS();
	}

	if (nelem < npoints * 2) {
		zend_value_error("Trying to use %d points in array with only %d points", npoints, nelem/2);
		RETURN_THROWS();
	}

	points = (gdPointPtr) safe_emalloc(npoints, sizeof(gdPoint), 0);

	for (i = 0; i < npoints; i++) {
		if ((var = zend_hash_index_find(Z_ARRVAL_P(POINTS), (i * 2))) != NULL) {
			points[i].x = zval_get_long(var);
		}
		if ((var = zend_hash_index_find(Z_ARRVAL_P(POINTS), (i * 2) + 1)) != NULL) {
			points[i].y = zval_get_long(var);
		}
	}

	if (im->AA) {
		gdImageSetAntiAliased(im, col);
		col = gdAntiAliased;
	}
	switch (filled) {
		case -1:
			gdImageOpenPolygon(im, points, npoints, col);
			break;
		case 0:
			gdImagePolygon(im, points, npoints, col);
			break;
		case 1:
			gdImageFilledPolygon(im, points, npoints, col);
			break;
	}

	efree(points);
	RETURN_TRUE;
}
/* }}} */

/* {{{ Draw a polygon */
PHP_FUNCTION(imagepolygon)
{
	php_imagepolygon(INTERNAL_FUNCTION_PARAM_PASSTHRU, 0);
}
/* }}} */

/* {{{ Draw a polygon */
PHP_FUNCTION(imageopenpolygon)
{
	php_imagepolygon(INTERNAL_FUNCTION_PARAM_PASSTHRU, -1);
}
/* }}} */

/* {{{ Draw a filled polygon */
PHP_FUNCTION(imagefilledpolygon)
{
	php_imagepolygon(INTERNAL_FUNCTION_PARAM_PASSTHRU, 1);
}
/* }}} */

/* {{{ php_find_gd_font */
static gdFontPtr php_find_gd_font(zend_object *font_obj, zend_long font_int)
{
	if (font_obj) {
		return php_gd_font_object_from_zend_object(font_obj)->font;
	}

	switch (font_int) {
		case 1: return gdFontTiny;
		case 2: return gdFontSmall;
		case 3: return gdFontMediumBold;
		case 4: return gdFontLarge;
		case 5: return gdFontGiant;
	}

	return font_int < 1 ? gdFontTiny : gdFontGiant;
}
/* }}} */

/* {{{ php_imagefontsize
 * arg = 0  ImageFontWidth
 * arg = 1  ImageFontHeight
 */
static void php_imagefontsize(INTERNAL_FUNCTION_PARAMETERS, int arg)
{
	zend_object *font_obj;
	zend_long font_int;
	gdFontPtr font;

	ZEND_PARSE_PARAMETERS_START(1, 1)
		Z_PARAM_OBJ_OF_CLASS_OR_LONG(font_obj, gd_font_ce, font_int)
	ZEND_PARSE_PARAMETERS_END();

	font = php_find_gd_font(font_obj, font_int);
	RETURN_LONG(arg ? font->h : font->w);
}
/* }}} */

/* {{{ Get font width */
PHP_FUNCTION(imagefontwidth)
{
	php_imagefontsize(INTERNAL_FUNCTION_PARAM_PASSTHRU, 0);
}
/* }}} */

/* {{{ Get font height */
PHP_FUNCTION(imagefontheight)
{
	php_imagefontsize(INTERNAL_FUNCTION_PARAM_PASSTHRU, 1);
}
/* }}} */

/* {{{ php_gdimagecharup
 * workaround for a bug in gd 1.2 */
static void php_gdimagecharup(gdImagePtr im, gdFontPtr f, int x, int y, int c, int color)
{
	int cx, cy, px, py, fline;
	cx = 0;
	cy = 0;

	if ((c < f->offset) || (c >= (f->offset + f->nchars))) {
		return;
	}

	fline = (c - f->offset) * f->h * f->w;
	for (py = y; (py > (y - f->w)); py--) {
		for (px = x; (px < (x + f->h)); px++) {
			if (f->data[fline + cy * f->w + cx]) {
				gdImageSetPixel(im, px, py, color);
			}
			cy++;
		}
		cy = 0;
		cx++;
	}
}
/* }}} */

/* {{{ php_imagechar
 * arg = 0  ImageChar
 * arg = 1  ImageCharUp
 * arg = 2  ImageString
 * arg = 3  ImageStringUp
 */
static void php_imagechar(INTERNAL_FUNCTION_PARAMETERS, int mode)
{
	zval *IM;
	zend_long X, Y, COL;
	char *C;
	size_t C_len;
	gdImagePtr im;
	int ch = 0, col, x, y, i, l = 0;
	unsigned char *str = NULL;
	zend_object *font_obj;
	zend_long font_int;
	gdFontPtr font;

	ZEND_PARSE_PARAMETERS_START(6, 6)
		Z_PARAM_OBJECT_OF_CLASS(IM, gd_image_ce)
		Z_PARAM_OBJ_OF_CLASS_OR_LONG(font_obj, gd_font_ce, font_int)
		Z_PARAM_LONG(X)
		Z_PARAM_LONG(Y)
		Z_PARAM_STRING(C, C_len)
		Z_PARAM_LONG(COL)
	ZEND_PARSE_PARAMETERS_END();

	im = php_gd_libgdimageptr_from_zval_p(IM);

	col = COL;

	if (mode < 2) {
		ch = (int)((unsigned char)*C);
	} else {
		str = (unsigned char *) estrndup(C, C_len);
		l = strlen((char *)str);
	}

	y = Y;
	x = X;

	font = php_find_gd_font(font_obj, font_int);

	switch (mode) {
		case 0:
			gdImageChar(im, font, x, y, ch, col);
			break;
		case 1:
			php_gdimagecharup(im, font, x, y, ch, col);
			break;
		case 2:
			for (i = 0; (i < l); i++) {
				gdImageChar(im, font, x, y, (int) ((unsigned char) str[i]), col);
				x += font->w;
			}
			break;
		case 3: {
			for (i = 0; (i < l); i++) {
				/* php_gdimagecharup(im, font, x, y, (int) str[i], col); */
				gdImageCharUp(im, font, x, y, (int) str[i], col);
				y -= font->w;
			}
			break;
		}
	}
	if (str) {
		efree(str);
	}
	RETURN_TRUE;
}
/* }}} */

/* {{{ Draw a character */
PHP_FUNCTION(imagechar)
{
	php_imagechar(INTERNAL_FUNCTION_PARAM_PASSTHRU, 0);
}
/* }}} */

/* {{{ Draw a character rotated 90 degrees counter-clockwise */
PHP_FUNCTION(imagecharup)
{
	php_imagechar(INTERNAL_FUNCTION_PARAM_PASSTHRU, 1);
}
/* }}} */

/* {{{ Draw a string horizontally */
PHP_FUNCTION(imagestring)
{
	php_imagechar(INTERNAL_FUNCTION_PARAM_PASSTHRU, 2);
}
/* }}} */

/* {{{ Draw a string vertically - rotated 90 degrees counter-clockwise */
PHP_FUNCTION(imagestringup)
{
	php_imagechar(INTERNAL_FUNCTION_PARAM_PASSTHRU, 3);
}
/* }}} */

/* {{{ Copy part of an image */
PHP_FUNCTION(imagecopy)
{
	zval *SIM, *DIM;
	zend_long SX, SY, SW, SH, DX, DY;
	gdImagePtr im_dst, im_src;
	int srcH, srcW, srcY, srcX, dstY, dstX;

	if (zend_parse_parameters(ZEND_NUM_ARGS(), "OOllllll", &DIM, gd_image_ce, &SIM, gd_image_ce, &DX, &DY, &SX, &SY, &SW, &SH) == FAILURE) {
		RETURN_THROWS();
	}

	im_dst = php_gd_libgdimageptr_from_zval_p(DIM);
	im_src = php_gd_libgdimageptr_from_zval_p(SIM);

	srcX = SX;
	srcY = SY;
	srcH = SH;
	srcW = SW;
	dstX = DX;
	dstY = DY;

	gdImageCopy(im_dst, im_src, dstX, dstY, srcX, srcY, srcW, srcH);
	RETURN_TRUE;
}
/* }}} */

/* {{{ Merge one part of an image with another */
PHP_FUNCTION(imagecopymerge)
{
	zval *SIM, *DIM;
	zend_long SX, SY, SW, SH, DX, DY, PCT;
	gdImagePtr im_dst, im_src;
	int srcH, srcW, srcY, srcX, dstY, dstX, pct;

	if (zend_parse_parameters(ZEND_NUM_ARGS(), "OOlllllll", &DIM, gd_image_ce, &SIM, gd_image_ce, &DX, &DY, &SX, &SY, &SW, &SH, &PCT) == FAILURE) {
		RETURN_THROWS();
	}

	im_src = php_gd_libgdimageptr_from_zval_p(SIM);
	im_dst = php_gd_libgdimageptr_from_zval_p(DIM);

	srcX = SX;
	srcY = SY;
	srcH = SH;
	srcW = SW;
	dstX = DX;
	dstY = DY;
	pct  = PCT;

	gdImageCopyMerge(im_dst, im_src, dstX, dstY, srcX, srcY, srcW, srcH, pct);
	RETURN_TRUE;
}
/* }}} */

/* {{{ Merge one part of an image with another */
PHP_FUNCTION(imagecopymergegray)
{
	zval *SIM, *DIM;
	zend_long SX, SY, SW, SH, DX, DY, PCT;
	gdImagePtr im_dst, im_src;
	int srcH, srcW, srcY, srcX, dstY, dstX, pct;

	if (zend_parse_parameters(ZEND_NUM_ARGS(), "OOlllllll", &DIM, gd_image_ce, &SIM, gd_image_ce, &DX, &DY, &SX, &SY, &SW, &SH, &PCT) == FAILURE) {
		RETURN_THROWS();
	}

	im_src = php_gd_libgdimageptr_from_zval_p(SIM);
	im_dst = php_gd_libgdimageptr_from_zval_p(DIM);

	srcX = SX;
	srcY = SY;
	srcH = SH;
	srcW = SW;
	dstX = DX;
	dstY = DY;
	pct  = PCT;

	gdImageCopyMergeGray(im_dst, im_src, dstX, dstY, srcX, srcY, srcW, srcH, pct);
	RETURN_TRUE;
}
/* }}} */

/* {{{ Copy and resize part of an image */
PHP_FUNCTION(imagecopyresized)
{
	zval *SIM, *DIM;
	zend_long SX, SY, SW, SH, DX, DY, DW, DH;
	gdImagePtr im_dst, im_src;
	int srcH, srcW, dstH, dstW, srcY, srcX, dstY, dstX;

	if (zend_parse_parameters(ZEND_NUM_ARGS(), "OOllllllll", &DIM, gd_image_ce, &SIM, gd_image_ce, &DX, &DY, &SX, &SY, &DW, &DH, &SW, &SH) == FAILURE) {
		RETURN_THROWS();
	}

	im_src = php_gd_libgdimageptr_from_zval_p(SIM);
	im_dst = php_gd_libgdimageptr_from_zval_p(DIM);

	srcX = SX;
	srcY = SY;
	srcH = SH;
	srcW = SW;
	dstX = DX;
	dstY = DY;
	dstH = DH;
	dstW = DW;

	if (dstW <= 0) {
		zend_argument_value_error(3, "must be greater than 0");
		RETURN_THROWS();
	}

	if (dstH <= 0) {
		zend_argument_value_error(4, "must be greater than 0");
		RETURN_THROWS();
	}

	if (srcW <= 0) {
		zend_argument_value_error(5, "must be greater than 0");
		RETURN_THROWS();
	}

	if (srcH <= 0) {
		zend_argument_value_error(6, "must be greater than 0");
		RETURN_THROWS();
	}

	gdImageCopyResized(im_dst, im_src, dstX, dstY, srcX, srcY, dstW, dstH, srcW, srcH);
	RETURN_TRUE;
}
/* }}} */

/* {{{ Get image width */
PHP_FUNCTION(imagesx)
{
	zval *IM;
	gdImagePtr im;

	if (zend_parse_parameters(ZEND_NUM_ARGS(), "O", &IM, gd_image_ce) == FAILURE) {
		RETURN_THROWS();
	}

	im = php_gd_libgdimageptr_from_zval_p(IM);

	RETURN_LONG(gdImageSX(im));
}
/* }}} */

/* {{{ Get image height */
PHP_FUNCTION(imagesy)
{
	zval *IM;
	gdImagePtr im;

	if (zend_parse_parameters(ZEND_NUM_ARGS(), "O", &IM, gd_image_ce) == FAILURE) {
		RETURN_THROWS();
	}

	im = php_gd_libgdimageptr_from_zval_p(IM);

	RETURN_LONG(gdImageSY(im));
}
/* }}} */

/* {{{ Set the clipping rectangle. */
PHP_FUNCTION(imagesetclip)
{
	zval *im_zval;
	gdImagePtr im;
	zend_long x1, y1, x2, y2;

	if (zend_parse_parameters(ZEND_NUM_ARGS(), "Ollll", &im_zval, gd_image_ce, &x1, &y1, &x2, &y2) == FAILURE) {
		RETURN_THROWS();
	}

	im = php_gd_libgdimageptr_from_zval_p(im_zval);

	gdImageSetClip(im, x1, y1, x2, y2);
	RETURN_TRUE;
}
/* }}} */

/* {{{ Get the clipping rectangle. */
PHP_FUNCTION(imagegetclip)
{
	zval *im_zval;
	gdImagePtr im;
	int x1, y1, x2, y2;

	if (zend_parse_parameters(ZEND_NUM_ARGS(), "O", &im_zval, gd_image_ce) == FAILURE) {
		RETURN_THROWS();
	}

	im = php_gd_libgdimageptr_from_zval_p(im_zval);

	gdImageGetClip(im, &x1, &y1, &x2, &y2);

	array_init(return_value);
	add_next_index_long(return_value, x1);
	add_next_index_long(return_value, y1);
	add_next_index_long(return_value, x2);
	add_next_index_long(return_value, y2);
}
/* }}} */

#define TTFTEXT_DRAW 0
#define TTFTEXT_BBOX 1

#ifdef HAVE_GD_FREETYPE
/* {{{ Give the bounding box of a text using fonts via freetype2 */
PHP_FUNCTION(imageftbbox)
{
	php_imagettftext_common(INTERNAL_FUNCTION_PARAM_PASSTHRU, TTFTEXT_BBOX);
}
/* }}} */

/* {{{ Write text to the image using fonts via freetype2 */
PHP_FUNCTION(imagefttext)
{
	php_imagettftext_common(INTERNAL_FUNCTION_PARAM_PASSTHRU, TTFTEXT_DRAW);
}
/* }}} */

/* {{{ php_imagettftext_common */
static void php_imagettftext_common(INTERNAL_FUNCTION_PARAMETERS, int mode)
{
	zval *IM, *EXT = NULL;
	gdImagePtr im=NULL;
	zend_long col = -1, x = 0, y = 0;
	size_t str_len, fontname_len;
	int i, brect[8];
	double ptsize, angle;
	char *str = NULL, *fontname = NULL;
	char *error = NULL;
	gdFTStringExtra strex = {0};

	if (mode == TTFTEXT_BBOX) {
		if (zend_parse_parameters(ZEND_NUM_ARGS(), "ddss|a", &ptsize, &angle, &fontname, &fontname_len, &str, &str_len, &EXT) == FAILURE) {
			RETURN_THROWS();
		}
	} else {
		if (zend_parse_parameters(ZEND_NUM_ARGS(), "Oddlllss|a", &IM, gd_image_ce, &ptsize, &angle, &x, &y, &col, &fontname, &fontname_len, &str, &str_len, &EXT) == FAILURE) {
			RETURN_THROWS();
		}
		im = php_gd_libgdimageptr_from_zval_p(IM);
	}

	/* convert angle to radians */
	angle = angle * (M_PI/180);

	if (EXT) {	/* parse extended info */
		zval *item;
		zend_string *key;

		/* walk the assoc array */
		ZEND_HASH_FOREACH_STR_KEY_VAL(Z_ARRVAL_P(EXT), key, item) {
			if (key == NULL) {
				continue;
			}
			if (zend_string_equals_literal(key, "linespacing")) {
				strex.flags |= gdFTEX_LINESPACE;
				strex.linespacing = zval_get_double(item);
			}
		} ZEND_HASH_FOREACH_END();
	}

#ifdef VIRTUAL_DIR
	{
		char tmp_font_path[MAXPATHLEN];

		if (!VCWD_REALPATH(fontname, tmp_font_path)) {
			fontname = NULL;
		}
	}
#endif /* VIRTUAL_DIR */

	PHP_GD_CHECK_OPEN_BASEDIR(fontname, "Invalid font filename");

	if (EXT) {
		error = gdImageStringFTEx(im, brect, col, fontname, ptsize, angle, x, y, str, &strex);
	} else {
		error = gdImageStringFT(im, brect, col, fontname, ptsize, angle, x, y, str);
	}

	if (error) {
		php_error_docref(NULL, E_WARNING, "%s", error);
		RETURN_FALSE;
	}

	array_init(return_value);

	/* return array with the text's bounding box */
	for (i = 0; i < 8; i++) {
		add_next_index_long(return_value, brect[i]);
	}
}
/* }}} */
#endif /* HAVE_GD_FREETYPE */

/* Section Filters */
#define PHP_GD_SINGLE_RES	\
	zval *SIM;	\
	gdImagePtr im_src;	\
	if (zend_parse_parameters(1, "O", &SIM, gd_image_ce) == FAILURE) {	\
		RETURN_THROWS();	\
	}	\
	im_src = php_gd_libgdimageptr_from_zval_p(SIM);

static void php_image_filter_negate(INTERNAL_FUNCTION_PARAMETERS)
{
	PHP_GD_SINGLE_RES

	if (gdImageNegate(im_src) == 1) {
		RETURN_TRUE;
	}

	RETURN_FALSE;
}

static void php_image_filter_grayscale(INTERNAL_FUNCTION_PARAMETERS)
{
	PHP_GD_SINGLE_RES

	if (gdImageGrayScale(im_src) == 1) {
		RETURN_TRUE;
	}

	RETURN_FALSE;
}

static void php_image_filter_brightness(INTERNAL_FUNCTION_PARAMETERS)
{
	zval *SIM;
	gdImagePtr im_src;
	zend_long brightness, tmp;

	if (zend_parse_parameters(ZEND_NUM_ARGS(), "Oll", &SIM, gd_image_ce, &tmp, &brightness) == FAILURE) {
		RETURN_THROWS();
	}

	im_src = php_gd_libgdimageptr_from_zval_p(SIM);

	if (gdImageBrightness(im_src, (int)brightness) == 1) {
		RETURN_TRUE;
	}

	RETURN_FALSE;
}

static void php_image_filter_contrast(INTERNAL_FUNCTION_PARAMETERS)
{
	zval *SIM;
	gdImagePtr im_src;
	zend_long contrast, tmp;

	if (zend_parse_parameters(ZEND_NUM_ARGS(), "Oll", &SIM, gd_image_ce, &tmp, &contrast) == FAILURE) {
		RETURN_THROWS();
	}

	im_src = php_gd_libgdimageptr_from_zval_p(SIM);

	if (gdImageContrast(im_src, (int)contrast) == 1) {
		RETURN_TRUE;
	}

	RETURN_FALSE;
}

static void php_image_filter_colorize(INTERNAL_FUNCTION_PARAMETERS)
{
	zval *SIM;
	gdImagePtr im_src;
	zend_long r,g,b,tmp;
	zend_long a = 0;

	if (zend_parse_parameters(ZEND_NUM_ARGS(), "Ollll|l", &SIM, gd_image_ce, &tmp, &r, &g, &b, &a) == FAILURE) {
		RETURN_THROWS();
	}

	im_src = php_gd_libgdimageptr_from_zval_p(SIM);

	if (gdImageColor(im_src, (int) r, (int) g, (int) b, (int) a) == 1) {
		RETURN_TRUE;
	}

	RETURN_FALSE;
}

static void php_image_filter_edgedetect(INTERNAL_FUNCTION_PARAMETERS)
{
	PHP_GD_SINGLE_RES

	if (gdImageEdgeDetectQuick(im_src) == 1) {
		RETURN_TRUE;
	}

	RETURN_FALSE;
}

static void php_image_filter_emboss(INTERNAL_FUNCTION_PARAMETERS)
{
	PHP_GD_SINGLE_RES

	if (gdImageEmboss(im_src) == 1) {
		RETURN_TRUE;
	}

	RETURN_FALSE;
}

static void php_image_filter_gaussian_blur(INTERNAL_FUNCTION_PARAMETERS)
{
	PHP_GD_SINGLE_RES

	if (gdImageGaussianBlur(im_src) == 1) {
		RETURN_TRUE;
	}

	RETURN_FALSE;
}

static void php_image_filter_selective_blur(INTERNAL_FUNCTION_PARAMETERS)
{
	PHP_GD_SINGLE_RES

	if (gdImageSelectiveBlur(im_src) == 1) {
		RETURN_TRUE;
	}

	RETURN_FALSE;
}

static void php_image_filter_mean_removal(INTERNAL_FUNCTION_PARAMETERS)
{
	PHP_GD_SINGLE_RES

	if (gdImageMeanRemoval(im_src) == 1) {
		RETURN_TRUE;
	}

	RETURN_FALSE;
}

static void php_image_filter_smooth(INTERNAL_FUNCTION_PARAMETERS)
{
	zval *SIM;
	zend_long tmp;
	gdImagePtr im_src;
	double weight;

	if (zend_parse_parameters(ZEND_NUM_ARGS(), "Old", &SIM, gd_image_ce, &tmp, &weight) == FAILURE) {
		RETURN_THROWS();
	}

	im_src = php_gd_libgdimageptr_from_zval_p(SIM);

	if (gdImageSmooth(im_src, (float)weight)==1) {
		RETURN_TRUE;
	}

	RETURN_FALSE;
}

static void php_image_filter_pixelate(INTERNAL_FUNCTION_PARAMETERS)
{
	zval *IM;
	gdImagePtr im;
	zend_long tmp, blocksize;
	bool mode = 0;

	if (zend_parse_parameters(ZEND_NUM_ARGS(), "Oll|b", &IM, gd_image_ce, &tmp, &blocksize, &mode) == FAILURE) {
		RETURN_THROWS();
	}

	im = php_gd_libgdimageptr_from_zval_p(IM);

	if (gdImagePixelate(im, (int) blocksize, (const unsigned int) mode)) {
		RETURN_TRUE;
	}

	RETURN_FALSE;
}

static void php_image_filter_scatter(INTERNAL_FUNCTION_PARAMETERS)
{
	zval *IM;
	zval *hash_colors = NULL;
	gdImagePtr im;
	zend_long tmp;
	zend_long scatter_sub, scatter_plus;

	if (zend_parse_parameters(ZEND_NUM_ARGS(), "Olll|a", &IM, gd_image_ce, &tmp, &scatter_sub, &scatter_plus, &hash_colors) == FAILURE) {
		RETURN_THROWS();
	}

	im = php_gd_libgdimageptr_from_zval_p(IM);

	if (hash_colors) {
		uint32_t i = 0;
		uint32_t num_colors = zend_hash_num_elements(Z_ARRVAL_P(hash_colors));
		zval *color;
		int *colors;

		if (num_colors == 0) {
			RETURN_BOOL(gdImageScatter(im, (int)scatter_sub, (int)scatter_plus));
		}

		colors = emalloc(num_colors * sizeof(int));

		ZEND_HASH_FOREACH_VAL(Z_ARRVAL_P(hash_colors), color) {
			*(colors + i++) = (int) zval_get_long(color);
		} ZEND_HASH_FOREACH_END();

		RETVAL_BOOL(gdImageScatterColor(im, (int)scatter_sub, (int)scatter_plus, colors, num_colors));

		efree(colors);
	} else {
		RETURN_BOOL(gdImageScatter(im, (int) scatter_sub, (int) scatter_plus));
	}
}

/* {{{ Applies Filter an image using a custom angle */
PHP_FUNCTION(imagefilter)
{
	zval *tmp;

	typedef void (*image_filter)(INTERNAL_FUNCTION_PARAMETERS);
	zend_long filtertype;
	image_filter filters[] =
	{
		php_image_filter_negate ,
		php_image_filter_grayscale,
		php_image_filter_brightness,
		php_image_filter_contrast,
		php_image_filter_colorize,
		php_image_filter_edgedetect,
		php_image_filter_emboss,
		php_image_filter_gaussian_blur,
		php_image_filter_selective_blur,
		php_image_filter_mean_removal,
		php_image_filter_smooth,
		php_image_filter_pixelate,
		php_image_filter_scatter
	};

	if (ZEND_NUM_ARGS() < 2 || ZEND_NUM_ARGS() > IMAGE_FILTER_MAX_ARGS) {
		WRONG_PARAM_COUNT;
	} else if (zend_parse_parameters(2, "Ol", &tmp, gd_image_ce, &filtertype) == FAILURE) {
		RETURN_THROWS();
	}

	if (filtertype >= 0 && filtertype <= IMAGE_FILTER_MAX) {
		filters[filtertype](INTERNAL_FUNCTION_PARAM_PASSTHRU);
	}
}
/* }}} */

/* {{{ Apply a 3x3 convolution matrix, using coefficient div and offset */
PHP_FUNCTION(imageconvolution)
{
	zval *SIM, *hash_matrix;
	zval *var = NULL, *var2 = NULL;
	gdImagePtr im_src = NULL;
	double div, offset;
	int nelem, i, j, res;
	float matrix[3][3] = {{0,0,0}, {0,0,0}, {0,0,0}};

	if (zend_parse_parameters(ZEND_NUM_ARGS(), "Oadd", &SIM, gd_image_ce, &hash_matrix, &div, &offset) == FAILURE) {
		RETURN_THROWS();
	}

	im_src = php_gd_libgdimageptr_from_zval_p(SIM);

	nelem = zend_hash_num_elements(Z_ARRVAL_P(hash_matrix));
	if (nelem != 3) {
		zend_argument_value_error(2, "must be a 3x3 array");
		RETURN_THROWS();
	}

	for (i=0; i<3; i++) {
		if ((var = zend_hash_index_find(Z_ARRVAL_P(hash_matrix), (i))) != NULL && Z_TYPE_P(var) == IS_ARRAY) {
			if (zend_hash_num_elements(Z_ARRVAL_P(var)) != 3 ) {
				zend_argument_value_error(2, "must be a 3x3 array, matrix[%d] only has %d elements", i, zend_hash_num_elements(Z_ARRVAL_P(var)));
				RETURN_THROWS();
			}

			for (j=0; j<3; j++) {
				if ((var2 = zend_hash_index_find(Z_ARRVAL_P(var), j)) != NULL) {
					matrix[i][j] = (float) zval_get_double(var2);
				} else {
					zend_argument_value_error(2, "must be a 3x3 array, matrix[%d][%d] cannot be found (missing integer key)", i, j);
					RETURN_THROWS();
				}
			}
		}
	}
	res = gdImageConvolution(im_src, matrix, (float)div, (float)offset);

	if (res) {
		RETURN_TRUE;
	} else {
		RETURN_FALSE;
	}
}
/* }}} */
/* End section: Filters */

/* {{{ Flip an image (in place) horizontally, vertically or both directions. */
PHP_FUNCTION(imageflip)
{
	zval *IM;
	zend_long mode;
	gdImagePtr im;

	if (zend_parse_parameters(ZEND_NUM_ARGS(), "Ol", &IM, gd_image_ce, &mode) == FAILURE)  {
		RETURN_THROWS();
	}

	im = php_gd_libgdimageptr_from_zval_p(IM);

	switch (mode) {
		case GD_FLIP_VERTICAL:
			gdImageFlipVertical(im);
			break;

		case GD_FLIP_HORIZONTAL:
			gdImageFlipHorizontal(im);
			break;

		case GD_FLIP_BOTH:
			gdImageFlipBoth(im);
			break;

		default:
			zend_argument_value_error(2, "must be one of IMG_FLIP_VERTICAL, IMG_FLIP_HORIZONTAL, or IMG_FLIP_BOTH");
			RETURN_THROWS();
	}

	RETURN_TRUE;
}
/* }}} */

/* {{{ Should antialiased functions used or not*/
PHP_FUNCTION(imageantialias)
{
	zval *IM;
	bool alias;
	gdImagePtr im;

	if (zend_parse_parameters(ZEND_NUM_ARGS(), "Ob", &IM, gd_image_ce, &alias) == FAILURE) {
		RETURN_THROWS();
	}

	im = php_gd_libgdimageptr_from_zval_p(IM);
	if (im->trueColor) {
		im->AA = alias;
	}

	RETURN_TRUE;
}
/* }}} */

/* {{{ Crop an image using the given coordinates and size, x, y, width and height. */
PHP_FUNCTION(imagecrop)
{
	zval *IM;
	gdImagePtr im;
	gdImagePtr im_crop;
	gdRect rect;
	zval *z_rect;
	zval *tmp;

	if (zend_parse_parameters(ZEND_NUM_ARGS(), "Oa", &IM, gd_image_ce, &z_rect) == FAILURE)  {
		RETURN_THROWS();
	}

	im = php_gd_libgdimageptr_from_zval_p(IM);

	if ((tmp = zend_hash_str_find(Z_ARRVAL_P(z_rect), "x", sizeof("x") -1)) != NULL) {
		rect.x = zval_get_long(tmp);
	} else {
		zend_argument_value_error(2, "must have an \"x\" key");
		RETURN_THROWS();
	}

	if ((tmp = zend_hash_str_find(Z_ARRVAL_P(z_rect), "y", sizeof("y") - 1)) != NULL) {
		rect.y = zval_get_long(tmp);
	} else {
		zend_argument_value_error(2, "must have a \"y\" key");
		RETURN_THROWS();
	}

	if ((tmp = zend_hash_str_find(Z_ARRVAL_P(z_rect), "width", sizeof("width") - 1)) != NULL) {
		rect.width = zval_get_long(tmp);
	} else {
		zend_argument_value_error(2, "must have a \"width\" key");
		RETURN_THROWS();
	}

	if ((tmp = zend_hash_str_find(Z_ARRVAL_P(z_rect), "height", sizeof("height") - 1)) != NULL) {
		rect.height = zval_get_long(tmp);
	} else {
		zend_argument_value_error(2, "must have a \"height\" key");
		RETURN_THROWS();
	}

	im_crop = gdImageCrop(im, &rect);

	if (im_crop == NULL) {
		RETURN_FALSE;
	}

	php_gd_assign_libgdimageptr_as_extgdimage(return_value, im_crop);
}
/* }}} */

/* {{{ Crop an image automatically using one of the available modes. */
PHP_FUNCTION(imagecropauto)
{
	zval *IM;
	zend_long mode = GD_CROP_DEFAULT;
	zend_long color = -1;
	double threshold = 0.5f;
	gdImagePtr im;
	gdImagePtr im_crop;

	if (zend_parse_parameters(ZEND_NUM_ARGS(), "O|ldl", &IM, gd_image_ce, &mode, &threshold, &color) == FAILURE)  {
		RETURN_THROWS();
	}

	im = php_gd_libgdimageptr_from_zval_p(IM);

	switch (mode) {
		case GD_CROP_DEFAULT:
		case GD_CROP_TRANSPARENT:
		case GD_CROP_BLACK:
		case GD_CROP_WHITE:
		case GD_CROP_SIDES:
			im_crop = gdImageCropAuto(im, mode);
			break;

		case GD_CROP_THRESHOLD:
			if (color < 0 || (!gdImageTrueColor(im) && color >= gdImageColorsTotal(im))) {
				zend_argument_value_error(4, "must be greater than or equal to 0 when using the threshold mode");
				RETURN_THROWS();
			}
			im_crop = gdImageCropThreshold(im, color, (float) threshold);
			break;

		default:
			zend_argument_value_error(2, "must be a valid mode");
			RETURN_THROWS();
	}

	if (im_crop == NULL) {
		RETURN_FALSE;
	}

	php_gd_assign_libgdimageptr_as_extgdimage(return_value, im_crop);
}
/* }}} */

/* {{{ Scale an image using the given new width and height. */
PHP_FUNCTION(imagescale)
{
	zval *IM;
	gdImagePtr im;
	gdImagePtr im_scaled = NULL;
	int new_width, new_height;
	zend_long tmp_w, tmp_h=-1, tmp_m = GD_BILINEAR_FIXED;
	gdInterpolationMethod method, old_method;

	if (zend_parse_parameters(ZEND_NUM_ARGS(), "Ol|ll", &IM, gd_image_ce, &tmp_w, &tmp_h, &tmp_m) == FAILURE)  {
		RETURN_THROWS();
	}
	method = tmp_m;

	im = php_gd_libgdimageptr_from_zval_p(IM);

	if (tmp_h < 0 || tmp_w < 0) {
		/* preserve ratio */
		long src_x, src_y;

		src_x = gdImageSX(im);
		src_y = gdImageSY(im);

		if (src_x && tmp_h < 0) {
			tmp_h = tmp_w * src_y / src_x;
		}
		if (src_y && tmp_w < 0) {
			tmp_w = tmp_h * src_x / src_y;
		}
	}

	if (tmp_h <= 0 || tmp_h > INT_MAX || tmp_w <= 0 || tmp_w > INT_MAX) {
		RETURN_FALSE;
	}

	new_width = tmp_w;
	new_height = tmp_h;

	/* gdImageGetInterpolationMethod() is only available as of GD 2.1.1 */
	old_method = im->interpolation_id;
	if (gdImageSetInterpolationMethod(im, method)) {
		im_scaled = gdImageScale(im, new_width, new_height);
	}
	gdImageSetInterpolationMethod(im, old_method);

	if (im_scaled == NULL) {
		RETURN_FALSE;
	}

	php_gd_assign_libgdimageptr_as_extgdimage(return_value, im_scaled);
}
/* }}} */

/* {{{ Return an image containing the affine tramsformed src image, using an optional clipping area */
PHP_FUNCTION(imageaffine)
{
	zval *IM;
	gdImagePtr src;
	gdImagePtr dst;
	gdRect rect;
	gdRectPtr pRect = NULL;
	zval *z_rect = NULL;
	zval *z_affine;
	zval *tmp;
	double affine[6];
	int i, nelems;
	zval *zval_affine_elem = NULL;

	if (zend_parse_parameters(ZEND_NUM_ARGS(), "Oa|a!", &IM, gd_image_ce, &z_affine, &z_rect) == FAILURE)  {
		RETURN_THROWS();
	}

	src = php_gd_libgdimageptr_from_zval_p(IM);

	if ((nelems = zend_hash_num_elements(Z_ARRVAL_P(z_affine))) != 6) {
		zend_argument_value_error(2, "must have 6 elements");
		RETURN_THROWS();
	}

	for (i = 0; i < nelems; i++) {
		if ((zval_affine_elem = zend_hash_index_find(Z_ARRVAL_P(z_affine), i)) != NULL) {
			switch (Z_TYPE_P(zval_affine_elem)) {
				case IS_LONG:
					affine[i]  = Z_LVAL_P(zval_affine_elem);
					break;
				case IS_DOUBLE:
					affine[i] = Z_DVAL_P(zval_affine_elem);
					break;
				case IS_STRING:
					affine[i] = zval_get_double(zval_affine_elem);
					break;
				default:
					zend_argument_type_error(3, "contains invalid type for element %i", i);
					RETURN_THROWS();
			}
		}
	}

	if (z_rect != NULL) {
		if ((tmp = zend_hash_str_find(Z_ARRVAL_P(z_rect), "x", sizeof("x") - 1)) != NULL) {
			rect.x = zval_get_long(tmp);
		} else {
			zend_argument_value_error(3, "must have an \"x\" key");
			RETURN_THROWS();
		}

		if ((tmp = zend_hash_str_find(Z_ARRVAL_P(z_rect), "y", sizeof("y") - 1)) != NULL) {
			rect.y = zval_get_long(tmp);
		} else {
			zend_argument_value_error(3, "must have a \"y\" key");
			RETURN_THROWS();
		}

		if ((tmp = zend_hash_str_find(Z_ARRVAL_P(z_rect), "width", sizeof("width") - 1)) != NULL) {
			rect.width = zval_get_long(tmp);
		} else {
			zend_argument_value_error(3, "must have a \"width\" key");
			RETURN_THROWS();
		}

		if ((tmp = zend_hash_str_find(Z_ARRVAL_P(z_rect), "height", sizeof("height") - 1)) != NULL) {
			rect.height = zval_get_long(tmp);
		} else {
			zend_argument_value_error(3, "must have a \"height\" key");
			RETURN_THROWS();
		}
		pRect = &rect;
	}

	if (gdTransformAffineGetImage(&dst, src, pRect, affine) != GD_TRUE) {
		RETURN_FALSE;
	}

	if (dst == NULL) {
		RETURN_FALSE;
	}

	php_gd_assign_libgdimageptr_as_extgdimage(return_value, dst);
}
/* }}} */

/* {{{ Return an image containing the affine tramsformed src image, using an optional clipping area */
PHP_FUNCTION(imageaffinematrixget)
{
	double affine[6];
	zend_long type;
	zval *options = NULL;
	zval *tmp;
	int res = GD_FALSE, i;

	if (zend_parse_parameters(ZEND_NUM_ARGS(), "lz", &type, &options) == FAILURE)  {
		RETURN_THROWS();
	}

	switch((gdAffineStandardMatrix)type) {
		case GD_AFFINE_TRANSLATE:
		case GD_AFFINE_SCALE: {
			double x, y;
			if (Z_TYPE_P(options) != IS_ARRAY) {
				zend_argument_type_error(1, "must be of type array when using translate or scale");
				RETURN_THROWS();
			}

			if ((tmp = zend_hash_str_find(Z_ARRVAL_P(options), "x", sizeof("x") - 1)) != NULL) {
				x = zval_get_double(tmp);
			} else {
				zend_argument_value_error(2, "must have an \"x\" key");
				RETURN_THROWS();
			}

			if ((tmp = zend_hash_str_find(Z_ARRVAL_P(options), "y", sizeof("y") - 1)) != NULL) {
				y = zval_get_double(tmp);
			} else {
				zend_argument_value_error(2, "must have a \"y\" key");
				RETURN_THROWS();
			}

			if (type == GD_AFFINE_TRANSLATE) {
				res = gdAffineTranslate(affine, x, y);
			} else {
				res = gdAffineScale(affine, x, y);
			}
			break;
		}

		case GD_AFFINE_ROTATE:
		case GD_AFFINE_SHEAR_HORIZONTAL:
		case GD_AFFINE_SHEAR_VERTICAL: {
			double angle;

			angle = zval_get_double(options);

			if (type == GD_AFFINE_SHEAR_HORIZONTAL) {
				res = gdAffineShearHorizontal(affine, angle);
			} else if (type == GD_AFFINE_SHEAR_VERTICAL) {
				res = gdAffineShearVertical(affine, angle);
			} else {
				res = gdAffineRotate(affine, angle);
			}
			break;
		}

		default:
			zend_argument_value_error(1, "must be a valid element type");
			RETURN_THROWS();
	}

	if (res == GD_FALSE) {
		RETURN_FALSE;
	} else {
		array_init(return_value);
		for (i = 0; i < 6; i++) {
			add_index_double(return_value, i, affine[i]);
		}
	}
} /* }}} */

/* {{{ Concat two matrices (as in doing many ops in one go) */
PHP_FUNCTION(imageaffinematrixconcat)
{
	double m1[6];
	double m2[6];
	double mr[6];

	zval *tmp;
	zval *z_m1;
	zval *z_m2;
	int i;

	if (zend_parse_parameters(ZEND_NUM_ARGS(), "aa", &z_m1, &z_m2) == FAILURE)  {
		RETURN_THROWS();
	}

	if (zend_hash_num_elements(Z_ARRVAL_P(z_m1)) != 6) {
		zend_argument_value_error(1, "must have 6 elements");
		RETURN_THROWS();
	}

	if (zend_hash_num_elements(Z_ARRVAL_P(z_m2)) != 6) {
		zend_argument_value_error(1, "must have 6 elements");
		RETURN_THROWS();
	}

	for (i = 0; i < 6; i++) {
		if ((tmp = zend_hash_index_find(Z_ARRVAL_P(z_m1), i)) != NULL) {
			switch (Z_TYPE_P(tmp)) {
				case IS_LONG:
					m1[i]  = Z_LVAL_P(tmp);
					break;
				case IS_DOUBLE:
					m1[i] = Z_DVAL_P(tmp);
					break;
				case IS_STRING:
					m1[i] = zval_get_double(tmp);
					break;
				default:
					zend_argument_type_error(1, "contains invalid type for element %i", i);
					RETURN_THROWS();
			}
		}

		if ((tmp = zend_hash_index_find(Z_ARRVAL_P(z_m2), i)) != NULL) {
			switch (Z_TYPE_P(tmp)) {
				case IS_LONG:
					m2[i]  = Z_LVAL_P(tmp);
					break;
				case IS_DOUBLE:
					m2[i] = Z_DVAL_P(tmp);
					break;
				case IS_STRING:
					m2[i] = zval_get_double(tmp);
					break;
				default:
					zend_argument_type_error(2, "contains invalid type for element %i", i);
					RETURN_THROWS();
			}
		}
	}

	if (gdAffineConcat (mr, m1, m2) != GD_TRUE) {
		RETURN_FALSE;
	}

	array_init(return_value);
	for (i = 0; i < 6; i++) {
		add_index_double(return_value, i, mr[i]);
	}
} /* }}} */

/* {{{ Get the default interpolation method. */
PHP_FUNCTION(imagegetinterpolation)
{
	zval *IM;
	gdImagePtr im;

	if (zend_parse_parameters(ZEND_NUM_ARGS(), "O", &IM, gd_image_ce) == FAILURE)  {
		RETURN_THROWS();
	}
	im = php_gd_libgdimageptr_from_zval_p(IM);

#ifdef HAVE_GD_GET_INTERPOLATION
	RETURN_LONG(gdImageGetInterpolationMethod(im));
#else
	RETURN_LONG(im->interpolation_id);
#endif
}
/* }}} */

/* {{{ Set the default interpolation method, passing -1 or 0 sets it to the libgd default (bilinear). */
PHP_FUNCTION(imagesetinterpolation)
{
	zval *IM;
	gdImagePtr im;
	zend_long method = GD_BILINEAR_FIXED;

	if (zend_parse_parameters(ZEND_NUM_ARGS(), "O|l", &IM, gd_image_ce, &method) == FAILURE)  {
		RETURN_THROWS();
	}

	im = php_gd_libgdimageptr_from_zval_p(IM);

	if (method == -1) {
		 method = GD_BILINEAR_FIXED;
	}
	RETURN_BOOL(gdImageSetInterpolationMethod(im, (gdInterpolationMethod) method));
}
/* }}} */

/* {{{ Get or set the resolution of the image in DPI. */
PHP_FUNCTION(imageresolution)
{
	zval *IM;
	gdImagePtr im;
	zend_long res_x, res_y;
	bool res_x_is_null = 1, res_y_is_null = 1;

	if (zend_parse_parameters(ZEND_NUM_ARGS(), "O|l!l!", &IM, gd_image_ce, &res_x, &res_x_is_null, &res_y, &res_y_is_null) == FAILURE)  {
		RETURN_THROWS();
	}

	im = php_gd_libgdimageptr_from_zval_p(IM);

	if (!res_x_is_null && !res_y_is_null) {
		gdImageSetResolution(im, res_x, res_y);
		RETURN_TRUE;
	} else if (!res_x_is_null && res_y_is_null) {
		gdImageSetResolution(im, res_x, res_x);
		RETURN_TRUE;
	} else if (res_x_is_null && !res_y_is_null) {
		gdImageSetResolution(im, res_y, res_y);
		RETURN_TRUE;
	}

	array_init(return_value);
	add_next_index_long(return_value, gdImageResolutionX(im));
	add_next_index_long(return_value, gdImageResolutionY(im));
}
/* }}} */


/*********************************************************
 *
 * Stream Handling
 * Formerly contained within ext/gd/gd_ctx.c and included
 * at the the top of this file
 *
 ********************************************************/

#define CTX_PUTC(c,ctx) ctx->putC(ctx, c)

static void _php_image_output_putc(struct gdIOCtx *ctx, int c) /* {{{ */
{
	/* without the following downcast, the write will fail
	 * (i.e., will write a zero byte) for all
	 * big endian architectures:
	 */
	unsigned char ch = (unsigned char) c;
	php_write(&ch, 1);
} /* }}} */

static int _php_image_output_putbuf(struct gdIOCtx *ctx, const void* buf, int l) /* {{{ */
{
	return php_write((void *)buf, l);
} /* }}} */

static void _php_image_output_ctxfree(struct gdIOCtx *ctx) /* {{{ */
{
	if(ctx) {
		efree(ctx);
	}
} /* }}} */

static void _php_image_stream_putc(struct gdIOCtx *ctx, int c) /* {{{ */ {
	char ch = (char) c;
	php_stream * stream = (php_stream *)ctx->data;
	php_stream_write(stream, &ch, 1);
} /* }}} */

static int _php_image_stream_putbuf(struct gdIOCtx *ctx, const void* buf, int l) /* {{{ */
{
	php_stream * stream = (php_stream *)ctx->data;
	return php_stream_write(stream, (void *)buf, l);
} /* }}} */

static void _php_image_stream_ctxfree(struct gdIOCtx *ctx) /* {{{ */
{
	if(ctx->data) {
		ctx->data = NULL;
	}
	if(ctx) {
		efree(ctx);
	}
} /* }}} */

static void _php_image_stream_ctxfreeandclose(struct gdIOCtx *ctx) /* {{{ */
{

	if(ctx->data) {
		php_stream_close((php_stream *) ctx->data);
		ctx->data = NULL;
	}
	if(ctx) {
		efree(ctx);
	}
} /* }}} */

static gdIOCtx *create_stream_context_from_zval(zval *to_zval) {
	php_stream *stream;
	int close_stream = 1;

	if (Z_TYPE_P(to_zval) == IS_RESOURCE) {
		php_stream_from_zval_no_verify(stream, to_zval);
		if (stream == NULL) {
			return NULL;
		}
		close_stream = 0;
	} else if (Z_TYPE_P(to_zval) == IS_STRING) {
		if (CHECK_ZVAL_NULL_PATH(to_zval)) {
			zend_argument_type_error(2, "must not contain null bytes");
			return NULL;
		}

		stream = php_stream_open_wrapper(Z_STRVAL_P(to_zval), "wb", REPORT_ERRORS|IGNORE_PATH, NULL);
		if (stream == NULL) {
			return NULL;
		}
	} else {
		zend_argument_type_error(2, "must be a file name or a stream resource, %s given", zend_zval_type_name(to_zval));
		return NULL;
	}

	return create_stream_context(stream, close_stream);
}

static gdIOCtx *create_stream_context(php_stream *stream, int close_stream) {
	gdIOCtx *ctx = ecalloc(1, sizeof(gdIOCtx));

	ctx->putC = _php_image_stream_putc;
	ctx->putBuf = _php_image_stream_putbuf;
	if (close_stream) {
		ctx->gd_free = _php_image_stream_ctxfreeandclose;
	} else {
		ctx->gd_free = _php_image_stream_ctxfree;
	}
	ctx->data = (void *)stream;

	return ctx;
}

static gdIOCtx *create_output_context() {
	gdIOCtx *ctx = ecalloc(1, sizeof(gdIOCtx));

	ctx->putC = _php_image_output_putc;
	ctx->putBuf = _php_image_output_putbuf;
	ctx->gd_free = _php_image_output_ctxfree;

	return ctx;
}

static void _php_image_output_ctx(INTERNAL_FUNCTION_PARAMETERS, int image_type, char *tn, void (*func_p)())
{
	zval *imgind;
	zend_long quality = -1, basefilter = -1;
	gdImagePtr im;
	gdIOCtx *ctx = NULL;
	zval *to_zval = NULL;

	if (image_type == PHP_GDIMG_TYPE_GIF) {
		if (zend_parse_parameters(ZEND_NUM_ARGS(), "O|z!", &imgind, gd_image_ce, &to_zval) == FAILURE) {
			RETURN_THROWS();
		}
	} else if (image_type == PHP_GDIMG_TYPE_PNG) {
		if (zend_parse_parameters(ZEND_NUM_ARGS(), "O|z!ll", &imgind, gd_image_ce, &to_zval, &quality, &basefilter) == FAILURE) {
			RETURN_THROWS();
		}
	} else {
		if (zend_parse_parameters(ZEND_NUM_ARGS(), "O|z!l", &imgind, gd_image_ce, &to_zval, &quality) == FAILURE) {
			RETURN_THROWS();
		}
	}

	im = php_gd_libgdimageptr_from_zval_p(imgind);

	if (to_zval != NULL) {
		ctx = create_stream_context_from_zval(to_zval);
		if (!ctx) {
			RETURN_FALSE;
		}
	} else {
		ctx = create_output_context();
	}

	switch (image_type) {
		case PHP_GDIMG_TYPE_JPG:
			(*func_p)(im, ctx, (int) quality);
			break;
		case PHP_GDIMG_TYPE_WEBP:
			if (quality == -1) {
				quality = 80;
			}
			(*func_p)(im, ctx, (int) quality);
			break;
		case PHP_GDIMG_TYPE_PNG:
			(*func_p)(im, ctx, (int) quality, (int) basefilter);
			break;
		case PHP_GDIMG_TYPE_GIF:
			(*func_p)(im, ctx);
			break;
		 EMPTY_SWITCH_DEFAULT_CASE()
	}

	ctx->gd_free(ctx);

	RETURN_TRUE;
}

/* }}} */<|MERGE_RESOLUTION|>--- conflicted
+++ resolved
@@ -57,17 +57,6 @@
 
 #include "gd_compat.h"
 
-<<<<<<< HEAD
-#include <gd.h>
-#include <gd_errors.h>
-#include <gdfontt.h>  /* 1 Tiny font */
-#include <gdfonts.h>  /* 2 Small font */
-#include <gdfontmb.h> /* 3 Medium bold font */
-#include <gdfontl.h>  /* 4 Large font */
-#include <gdfontg.h>  /* 5 Giant font */
-=======
-static int le_gd_font;
-
 #ifdef HAVE_GD_BUNDLED
 # include "libgd/gd.h"
 # include "libgd/gd_errors.h"
@@ -85,7 +74,6 @@
 # include <gdfontl.h>  /* 4 Large font */
 # include <gdfontg.h>  /* 5 Giant font */
 #endif
->>>>>>> c455f49a
 
 #if defined(HAVE_GD_FREETYPE) && defined(HAVE_GD_BUNDLED)
 # include <ft2build.h>
