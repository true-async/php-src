--- conflicted
+++ resolved
@@ -28,13 +28,8 @@
 }
 var_dump(file_exists($tempdir. "/test1"));
 var_dump(file_exists($tempdir. "/test1.tmp"));
-<<<<<<< HEAD
-foreach (glob($tempdir . "/test*") as $file ) { unlink($file); }
+?>
 --EXPECT--
-=======
-?>
---EXPECTF--
->>>>>>> 2dfa4953
 imagegd TEST
 imagegd() expects parameter 2 to be a valid path, string given
 bool(false)
