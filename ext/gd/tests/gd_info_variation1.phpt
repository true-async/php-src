--TEST--
Test gd_info() function : variation - Checking all the values in returned array
--SKIPIF--
<?php
if(!extension_loaded('gd')) {
    die('skip gd extension is not loaded');
}
if(!function_exists('gd_info')) {
    die('skip gd_info function is not available');
}
?>
--FILE--
<?php
/* Prototype  : array gd_info()
 * Description: Retrieve information about the currently installed GD library
 * Source code: ext/gd/gd.c
 */

echo "*** Testing gd_info() : variation ***\n";

var_dump(gd_info());
?>
===DONE===
--EXPECTF--
*** Testing gd_info() : variation ***
array(%d) {
  ["GD Version"]=>
  string(%d) %s
  ["FreeType Support"]=>
<<<<<<< HEAD
=======
  bool(%a
  ["T1Lib Support"]=>
>>>>>>> 305bddb0
  bool(%s)
  ["GIF Read Support"]=>
  bool(%s)
  ["GIF Create Support"]=>
  bool(%s)
  ["JPEG Support"]=>
  bool(%s)
  ["PNG Support"]=>
  bool(%s)
  ["WBMP Support"]=>
  bool(%s)
  ["XPM Support"]=>
  bool(%s)
  ["XBM Support"]=>
  bool(%s)
  ["WebP Support"]=>
  bool(%s)
  ["JIS-mapped Japanese Font Support"]=>
  bool(%s)
}
===DONE===<|MERGE_RESOLUTION|>--- conflicted
+++ resolved
@@ -27,12 +27,7 @@
   ["GD Version"]=>
   string(%d) %s
   ["FreeType Support"]=>
-<<<<<<< HEAD
-=======
   bool(%a
-  ["T1Lib Support"]=>
->>>>>>> 305bddb0
-  bool(%s)
   ["GIF Read Support"]=>
   bool(%s)
   ["GIF Create Support"]=>
