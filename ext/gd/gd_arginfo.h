--- conflicted
+++ resolved
@@ -1,9 +1,5 @@
 /* This is a generated file, edit the .stub.php file instead.
-<<<<<<< HEAD
- * Stub hash: 81ba6bf7b07027f6930db1c48a602f27724958af */
-=======
- * Stub hash: fb5acd027fb0f41de2315b088d2a1e14677c1355 */
->>>>>>> 411cd045
+ * Stub hash: 810838932a482065c48ab715857062c071db31fd */
 
 ZEND_BEGIN_ARG_WITH_RETURN_TYPE_INFO_EX(arginfo_gd_info, 0, 0, IS_ARRAY, 0)
 ZEND_END_ARG_INFO()
