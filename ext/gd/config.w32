// vim:ft=javascript

ARG_WITH("gd", "Bundled GD support", "yes,shared");
ARG_WITH("libwebp", "webp support", "yes");
ARG_WITH("libavif", "avif support", "yes");

if (PHP_GD != "no") {
	if (
		CHECK_LIB("libjpeg_a.lib;libjpeg.lib", "gd", PHP_GD) &&
		CHECK_LIB("freetype_a.lib;freetype.lib", "gd", PHP_GD) &&
		CHECK_HEADER_ADD_INCLUDE("ft2build.h", "CFLAGS_GD", PHP_GD + ";" + PHP_PHP_BUILD + "\\include\\freetype2;" + PHP_PHP_BUILD + "\\include\\freetype") &&
		CHECK_LIB("libpng_a.lib;libpng.lib", "gd", PHP_GD) &&
		CHECK_HEADER_ADD_INCLUDE("gd.h", "CFLAGS_GD", PHP_GD + ";ext\\gd\\libgd") &&
		(CHECK_HEADER_ADD_INCLUDE("png.h", "CFLAGS_GD", PHP_GD +  ";" + PHP_PHP_BUILD + "\\include\\libpng16") ||
		CHECK_HEADER_ADD_INCLUDE("png.h", "CFLAGS_GD", PHP_GD +  ";" + PHP_PHP_BUILD + "\\include\\libpng15") ||
		CHECK_HEADER_ADD_INCLUDE("png.h", "CFLAGS_GD", PHP_GD +  ";" + PHP_PHP_BUILD + "\\include\\libpng12")) &&
		(CHECK_LIB("libiconv_a.lib;libiconv.lib", "gd", PHP_GD) || CHECK_LIB("iconv_a.lib;iconv.lib", "gd", PHP_GD)) &&
		 CHECK_HEADER_ADD_INCLUDE("iconv.h", "CFLAGS_GD", PHP_GD) &&
		(((PHP_ZLIB=="no") && (CHECK_LIB("zlib_a.lib;zlib.lib", "gd", PHP_GD) )) ||
			(PHP_ZLIB_SHARED && CHECK_LIB("zlib.lib", "gd", PHP_GD)) || (PHP_ZLIB == "yes" && (!PHP_ZLIB_SHARED))) &&
		CHECK_LIB("libXpm_a.lib", "gd", PHP_GD) &&
		CHECK_HEADER_ADD_INCLUDE("xpm.h", "CFLAGS_GD", PHP_GD + ";" + PHP_PHP_BUILD + "\\include\\X11")
		) {

		if (PHP_LIBWEBP != "no") {
			if ((CHECK_LIB("libwebp_a.lib", "gd", PHP_GD) || CHECK_LIB("libwebp.lib", "gd", PHP_GD)) &&
				CHECK_HEADER_ADD_INCLUDE("decode.h", "CFLAGS_GD", PHP_GD + ";" + PHP_PHP_BUILD + "\\include\\webp") &&
				CHECK_HEADER_ADD_INCLUDE("encode.h", "CFLAGS_GD", PHP_GD + ";" + PHP_PHP_BUILD + "\\include\\webp")) {
				AC_DEFINE("HAVE_LIBWEBP", 1, "WebP support");
				AC_DEFINE("HAVE_GD_WEBP", 1, "WebP support");
			} else {
				WARNING("libwebp not enabled; libraries and headers not found");
			}
		}
		if (PHP_LIBAVIF != "no") {
			if (CHECK_LIB("avif_a.lib", "gd", PHP_GD) &&
				CHECK_LIB("aom_a.lib", "gd", PHP_GD) &&
				CHECK_HEADER_ADD_INCLUDE("avif.h", "CFLAGS_GD", PHP_GD + ";" + PHP_PHP_BUILD + "\\include\\avif")) {
				ADD_FLAG("CFLAGS_GD", "/D HAVE_LIBAVIF /D HAVE_GD_AVIF");
			} else if (CHECK_LIB("avif.lib", "gd", PHP_GD) &&
				CHECK_HEADER_ADD_INCLUDE("avif.h", "CFLAGS_GD", PHP_GD + ";" + PHP_PHP_BUILD + "\\include\\avif")) {
				ADD_FLAG("CFLAGS_GD", "/D HAVE_LIBAVIF /D HAVE_GD_AVIF");
			} else {
				WARNING("libavif not enabled; libraries and headers not found");
			}
		}
		CHECK_LIB("User32.lib", "gd", PHP_GD);
		CHECK_LIB("Gdi32.lib", "gd", PHP_GD);

		EXTENSION("gd", "gd.c", null, "-Iext/gd/libgd");
		ADD_SOURCES("ext/gd/libgd", "gd2copypal.c gd.c \
			gdcache.c gdfontg.c gdfontl.c gdfontmb.c gdfonts.c gdfontt.c \
			gdft.c gd_gd2.c gd_gd.c gd_gif_in.c gd_gif_out.c gdhelpers.c gd_io.c gd_io_dp.c \
			gd_io_file.c gd_io_ss.c gd_jpeg.c gdkanji.c gd_png.c gd_ss.c \
			gdtables.c gd_topal.c gd_wbmp.c gdxpm.c wbmp.c gd_xbm.c gd_security.c gd_transform.c \
			gd_filter.c gd_pixelate.c gd_rotate.c gd_color_match.c gd_webp.c gd_avif.c \
			gd_crop.c gd_interpolation.c gd_matrix.c gd_bmp.c gd_tga.c", "gd");
		AC_DEFINE('HAVE_LIBGD', 1, 'GD support');
		AC_DEFINE('HAVE_GD_BUNDLED', 1, "Bundled GD");
		AC_DEFINE('HAVE_GD_PNG', 1, "PNG support");
		AC_DEFINE('HAVE_GD_BMP', 1, "BMP support");
		AC_DEFINE('HAVE_GD_TGA', 1, "TGA support");
		AC_DEFINE('HAVE_LIBPNG', 1, "PNG support");
		AC_DEFINE('HAVE_LIBJPEG', 1, "JPEG support");
		AC_DEFINE('HAVE_GD_JPG', 1, "JPEG support");
		AC_DEFINE('HAVE_XPM', 1, "XPM support");
		AC_DEFINE('HAVE_GD_XPM', 1, "XPM support");
		AC_DEFINE('HAVE_LIBFREETYPE', 1, "Freetype support");
		AC_DEFINE('HAVE_GD_FREETYPE', 1, "Freetype support");
		ADD_FLAG("CFLAGS_GD", " \
/D PHP_GD_EXPORTS=1 \
<<<<<<< HEAD
/D HAVE_GD_BUNDLED=1  \
/D HAVE_LIBFREETYPE=1 \
/D HAVE_GD_JPG  \
/D HAVE_GD_PNG  \
/D HAVE_GD_XPM  \
/D HAVE_GD_FREETYPE=1  \
/D HAVE_GD_BMP \
/D HAVE_GD_TGA \
/D HAVE_LIBJPEG  \
/D HAVE_LIBPNG  \
/D HAVE_XPM  \
=======
/D HAVE_GD_DYNAMIC_CTX_EX=1 \
/D HAVE_GD_GD2  \
/D HAVE_GD_GIF_READ=1  \
/D HAVE_GD_GIF_CREATE=1  \
/D HAVE_GDIMAGECOLORRESOLVE=1  \
/D HAVE_GD_IMAGESETBRUSH=1  \
/D HAVE_GD_IMAGESETTILE=1 \
/D HAVE_GD_FONTCACHESHUTDOWN=1 \
/D HAVE_GD_FONTMUTEX=1 \
/D HAVE_GD_STRINGFTEX=1  \
/D HAVE_GD_STRINGTTF=1  \
/D HAVE_GD_WBMP  \
/D HAVE_GD_XBM  \
/D HAVE_LIBGD13=1  \
/D HAVE_LIBGD15=1  \
/D HAVE_LIBGD20=1  \
/D HAVE_LIBGD204=1 \
/D HAVE_COLORCLOSESTHWB  \
>>>>>>> a2c0ffb5
/D HAVE_GD_GET_INTERPOLATION \
		");
		if (ICC_TOOLSET) {
			ADD_FLAG("LDFLAGS_GD", "/nodefaultlib:libcmt");
		}

		PHP_INSTALL_HEADERS("", "ext/gd ext/gd/libgd" );
	} else {
		WARNING("gd not enabled; libraries and headers not found");
	}
}<|MERGE_RESOLUTION|>--- conflicted
+++ resolved
@@ -69,38 +69,6 @@
 		AC_DEFINE('HAVE_GD_FREETYPE', 1, "Freetype support");
 		ADD_FLAG("CFLAGS_GD", " \
 /D PHP_GD_EXPORTS=1 \
-<<<<<<< HEAD
-/D HAVE_GD_BUNDLED=1  \
-/D HAVE_LIBFREETYPE=1 \
-/D HAVE_GD_JPG  \
-/D HAVE_GD_PNG  \
-/D HAVE_GD_XPM  \
-/D HAVE_GD_FREETYPE=1  \
-/D HAVE_GD_BMP \
-/D HAVE_GD_TGA \
-/D HAVE_LIBJPEG  \
-/D HAVE_LIBPNG  \
-/D HAVE_XPM  \
-=======
-/D HAVE_GD_DYNAMIC_CTX_EX=1 \
-/D HAVE_GD_GD2  \
-/D HAVE_GD_GIF_READ=1  \
-/D HAVE_GD_GIF_CREATE=1  \
-/D HAVE_GDIMAGECOLORRESOLVE=1  \
-/D HAVE_GD_IMAGESETBRUSH=1  \
-/D HAVE_GD_IMAGESETTILE=1 \
-/D HAVE_GD_FONTCACHESHUTDOWN=1 \
-/D HAVE_GD_FONTMUTEX=1 \
-/D HAVE_GD_STRINGFTEX=1  \
-/D HAVE_GD_STRINGTTF=1  \
-/D HAVE_GD_WBMP  \
-/D HAVE_GD_XBM  \
-/D HAVE_LIBGD13=1  \
-/D HAVE_LIBGD15=1  \
-/D HAVE_LIBGD20=1  \
-/D HAVE_LIBGD204=1 \
-/D HAVE_COLORCLOSESTHWB  \
->>>>>>> a2c0ffb5
 /D HAVE_GD_GET_INTERPOLATION \
 		");
 		if (ICC_TOOLSET) {
