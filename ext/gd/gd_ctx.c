--- conflicted
+++ resolved
@@ -58,8 +58,6 @@
 
 static void _php_image_stream_ctxfree(struct gdIOCtx *ctx) /* {{{ */
 {
-<<<<<<< HEAD
-=======
 	if(ctx->data) {
 		ctx->data = NULL;
 	}
@@ -70,8 +68,6 @@
 
 static void _php_image_stream_ctxfreeandclose(struct gdIOCtx *ctx) /* {{{ */
 {
-	TSRMLS_FETCH();
->>>>>>> 5049ef2f
 
 	if(ctx->data) {
 		php_stream_close((php_stream *) ctx->data);
