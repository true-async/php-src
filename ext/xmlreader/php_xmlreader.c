--- conflicted
+++ resolved
@@ -162,14 +162,6 @@
 /* {{{ */
 static zend_function *xmlreader_get_method(zend_object **obj, zend_string *name, const zval *key)
 {
-<<<<<<< HEAD
-	if (zend_string_equals_literal_ci(name, "open")) {
-		return (zend_function*)&xmlreader_open_fn;
-	} else if (zend_string_equals_literal_ci(name, "xml")) {
-		return (zend_function*)&xmlreader_xml_fn;
-	}
-	return zend_std_get_method(obj, name, key);
-=======
 	zend_function *method = zend_std_get_method(obj, name, key);
 	if (method && (method->common.fn_flags & ZEND_ACC_STATIC) && method->common.type == ZEND_INTERNAL_FUNCTION) {
 		/* There are only two static internal methods and they both have overrides. */
@@ -181,7 +173,6 @@
 		}
 	}
 	return method;
->>>>>>> d2970cc8
 }
 /* }}} */
 
