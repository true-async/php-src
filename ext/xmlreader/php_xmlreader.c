/*
  +----------------------------------------------------------------------+
  | Copyright (c) The PHP Group                                          |
  +----------------------------------------------------------------------+
  | This source file is subject to version 3.01 of the PHP license,      |
  | that is bundled with this package in the file LICENSE, and is        |
  | available through the world-wide-web at the following url:           |
  | https://www.php.net/license/3_01.txt                                 |
  | If you did not receive a copy of the PHP license and are unable to   |
  | obtain it through the world-wide-web, please send a note to          |
  | license@php.net so we can mail you a copy immediately.               |
  +----------------------------------------------------------------------+
  | Author: Rob Richards <rrichards@php.net>                             |
  +----------------------------------------------------------------------+
*/

#ifdef HAVE_CONFIG_H
#include <config.h>
#endif


#include "php.h"
#include "php_ini.h"
#include "ext/standard/info.h"
#include "zend_observer.h"
#include "php_xmlreader.h"
#ifdef HAVE_DOM
#include "ext/dom/xml_common.h"
#include "ext/dom/dom_ce.h"
#endif
#include <libxml/xmlreader.h>
#include <libxml/uri.h>
#include "php_xmlreader_arginfo.h"

zend_class_entry *xmlreader_class_entry;

static zend_object_handlers xmlreader_object_handlers;

static HashTable xmlreader_prop_handlers;

static zend_internal_function xmlreader_open_fn;
static zend_internal_function xmlreader_xml_fn;

typedef int (*xmlreader_read_int_t)(xmlTextReaderPtr reader);
typedef unsigned char *(*xmlreader_read_char_t)(xmlTextReaderPtr reader);
typedef const unsigned char *(*xmlreader_read_const_char_t)(xmlTextReaderPtr reader);

typedef unsigned char *(*xmlreader_read_one_char_t)(xmlTextReaderPtr reader, const unsigned char *);

typedef struct _xmlreader_prop_handler {
	xmlreader_read_int_t read_int_func;
	xmlreader_read_const_char_t read_char_func;
	int type;
} xmlreader_prop_handler;

#define XMLREADER_LOAD_STRING 0
#define XMLREADER_LOAD_FILE 1

static void xmlreader_register_prop_handler(HashTable *prop_handler, const char *name, size_t name_len, const xmlreader_prop_handler *hnd)
{
	zend_string *str = zend_string_init_interned(name, name_len, true);
	zend_hash_add_new_ptr(prop_handler, str, (void *) hnd);
	zend_string_release_ex(str, true);
}

#define XMLREADER_REGISTER_PROP_HANDLER(prop_handler, name, prop_read_int_func, prop_read_char_func, prop_type) do { \
		static const xmlreader_prop_handler hnd = {.read_int_func = prop_read_int_func, .read_char_func = prop_read_char_func, .type = prop_type}; \
		xmlreader_register_prop_handler(prop_handler, "" name, sizeof("" name) - 1, &hnd); \
	} while (0)

/* {{{ xmlreader_property_reader */
static int xmlreader_property_reader(xmlreader_object *obj, xmlreader_prop_handler *hnd, zval *rv)
{
	const xmlChar *retchar = NULL;
	int retint = 0;

	if (obj->ptr != NULL) {
		if (hnd->read_char_func) {
			retchar = hnd->read_char_func(obj->ptr);
		} else {
			if (hnd->read_int_func) {
				retint = hnd->read_int_func(obj->ptr);
				if (retint == -1) {
					zend_throw_error(NULL, "Failed to read property because no XML data has been read yet");
					return FAILURE;
				}
			}
		}
	}

	switch (hnd->type) {
		case IS_STRING:
			if (retchar) {
				ZVAL_STRING(rv, (char *) retchar);
			} else {
				ZVAL_EMPTY_STRING(rv);
			}
			break;
		case _IS_BOOL:
			ZVAL_BOOL(rv, retint);
			break;
		case IS_LONG:
			ZVAL_LONG(rv, retint);
			break;
		EMPTY_SWITCH_DEFAULT_CASE()
	}

	return SUCCESS;
}
/* }}} */

/* {{{ xmlreader_get_property_ptr_ptr */
zval *xmlreader_get_property_ptr_ptr(zend_object *object, zend_string *name, int type, void **cache_slot)
{
	zval *retval = NULL;
<<<<<<< HEAD
=======
	xmlreader_prop_handler *hnd = NULL;

	obj = php_xmlreader_fetch_object(object);

	if (obj->prop_handler != NULL) {
		hnd = zend_hash_find_ptr(obj->prop_handler, name);
	}
>>>>>>> 8849a533

	xmlreader_prop_handler *hnd = zend_hash_find_ptr(&xmlreader_prop_handlers, name);
	if (hnd == NULL) {
		retval = zend_std_get_property_ptr_ptr(object, name, type, cache_slot);
<<<<<<< HEAD
	} else {
=======
	} else if (cache_slot) {
>>>>>>> 8849a533
		cache_slot[0] = cache_slot[1] = cache_slot[2] = NULL;
	}

	return retval;
}
/* }}} */

static int xmlreader_has_property(zend_object *object, zend_string *name, int type, void **cache_slot)
{
	xmlreader_object *obj = php_xmlreader_fetch_object(object);
	xmlreader_prop_handler *hnd = zend_hash_find_ptr(&xmlreader_prop_handlers, name);

	if (hnd != NULL) {
		if (type == ZEND_PROPERTY_EXISTS) {
			return 1;
		}

		zval rv;
		if (xmlreader_property_reader(obj, hnd, &rv) == FAILURE) {
			return 0;
		}

		bool result;

		if (type == ZEND_PROPERTY_NOT_EMPTY) {
			result = zend_is_true(&rv);
		} else if (type == ZEND_PROPERTY_ISSET) {
			result = (Z_TYPE(rv) != IS_NULL);
		} else {
			ZEND_UNREACHABLE();
		}

		zval_ptr_dtor(&rv);

		return result;
	}

	return zend_std_has_property(object, name, type, cache_slot);
}


/* {{{ xmlreader_read_property */
zval *xmlreader_read_property(zend_object *object, zend_string *name, int type, void **cache_slot, zval *rv)
{
	zval *retval = NULL;
	xmlreader_object *obj = php_xmlreader_fetch_object(object);
	xmlreader_prop_handler *hnd = zend_hash_find_ptr(&xmlreader_prop_handlers, name);

	if (hnd != NULL) {
		if (xmlreader_property_reader(obj, hnd, rv) == FAILURE) {
			retval = &EG(uninitialized_zval);
		} else {
			retval = rv;
		}
	} else {
		retval = zend_std_read_property(object, name, type, cache_slot, rv);
	}

	return retval;
}
/* }}} */

/* {{{ xmlreader_write_property */
zval *xmlreader_write_property(zend_object *object, zend_string *name, zval *value, void **cache_slot)
{
	xmlreader_prop_handler *hnd = zend_hash_find_ptr(&xmlreader_prop_handlers, name);

	if (hnd != NULL) {
		zend_readonly_property_modification_error_ex(ZSTR_VAL(object->ce->name), ZSTR_VAL(name));
	} else {
		value = zend_std_write_property(object, name, value, cache_slot);
	}

	return value;
}
/* }}} */

void xmlreader_unset_property(zend_object *object, zend_string *name, void **cache_slot)
{
	xmlreader_prop_handler *hnd = zend_hash_find_ptr(&xmlreader_prop_handlers, name);

	if (hnd != NULL) {
		zend_throw_error(NULL, "Cannot unset %s::$%s", ZSTR_VAL(object->ce->name), ZSTR_VAL(name));
		return;
	}

	zend_std_unset_property(object, name, cache_slot);
}

/* {{{ */
static zend_function *xmlreader_get_method(zend_object **obj, zend_string *name, const zval *key)
{
	zend_function *method = zend_std_get_method(obj, name, key);
	if (method && (method->common.fn_flags & ZEND_ACC_STATIC) && method->common.type == ZEND_INTERNAL_FUNCTION) {
		/* There are only two static internal methods and they both have overrides. */
		if (ZSTR_LEN(name) == sizeof("xml") - 1) {
			return (zend_function *) &xmlreader_xml_fn;
		} else if (ZSTR_LEN(name) == sizeof("open") - 1) {
			return (zend_function *) &xmlreader_open_fn;
		}
	}
	return method;
}
/* }}} */

static HashTable* xmlreader_get_debug_info(zend_object *object, int *is_temp)
{
	*is_temp = 1;

	xmlreader_object *obj = php_xmlreader_fetch_object(object);
	HashTable *std_props = zend_std_get_properties(object);
	HashTable *debug_info = zend_array_dup(std_props);

	zend_string *string_key;
	xmlreader_prop_handler *entry;
	ZEND_HASH_MAP_FOREACH_STR_KEY_PTR(&xmlreader_prop_handlers, string_key, entry) {
		ZEND_ASSERT(string_key != NULL);

		zval value;
		if (xmlreader_property_reader(obj, entry, &value) == SUCCESS) {
			zend_hash_update(debug_info, string_key, &value);
		}
	} ZEND_HASH_FOREACH_END();

	return debug_info;
}

/* {{{ _xmlreader_get_valid_file_path */
/* _xmlreader_get_valid_file_path and _xmlreader_get_relaxNG should be made a
	common function in libxml extension as code is common to a few xml extensions */
char *_xmlreader_get_valid_file_path(char *source, char *resolved_path, int resolved_path_len ) {
	xmlURI *uri;
	xmlChar *escsource;
	char *file_dest;
	int isFileUri = 0;

	uri = xmlCreateURI();
	if (uri == NULL) {
		return NULL;
	}
	escsource = xmlURIEscapeStr((xmlChar *)source, (xmlChar *)":");
	xmlParseURIReference(uri, (const char *)escsource);
	xmlFree(escsource);

	if (uri->scheme != NULL) {
		/* absolute file uris - libxml only supports localhost or empty host */
		if (strncasecmp(source, "file:///",8) == 0) {
			isFileUri = 1;
#ifdef PHP_WIN32
			source += 8;
#else
			source += 7;
#endif
		} else if (strncasecmp(source, "file://localhost/",17) == 0) {
			isFileUri = 1;
#ifdef PHP_WIN32
			source += 17;
#else
			source += 16;
#endif
		}
	}

	file_dest = source;

	if ((uri->scheme == NULL || isFileUri)) {
		if (!VCWD_REALPATH(source, resolved_path) && !expand_filepath(source, resolved_path)) {
			xmlFreeURI(uri);
			return NULL;
		}
		file_dest = resolved_path;
	}

	xmlFreeURI(uri);

	return file_dest;
}
/* }}} */

#ifdef LIBXML_SCHEMAS_ENABLED
/* {{{ _xmlreader_get_relaxNG */
static xmlRelaxNGPtr _xmlreader_get_relaxNG(char *source, size_t source_len, size_t type,
											xmlRelaxNGValidityErrorFunc error_func,
											xmlRelaxNGValidityWarningFunc warn_func)
{
	char *valid_file = NULL;
	xmlRelaxNGParserCtxtPtr parser = NULL;
	xmlRelaxNGPtr           sptr;
	char resolved_path[MAXPATHLEN + 1];

	switch (type) {
	case XMLREADER_LOAD_FILE:
		valid_file = _xmlreader_get_valid_file_path(source, resolved_path, MAXPATHLEN );
		if (!valid_file) {
			return NULL;
		}
		parser = xmlRelaxNGNewParserCtxt(valid_file);
		break;
	case XMLREADER_LOAD_STRING:
		parser = xmlRelaxNGNewMemParserCtxt(source, source_len);
		/* If loading from memory, we need to set the base directory for the document
		   but it is not apparent how to do that for schema's */
		break;
	default:
		return NULL;
	}

	if (parser == NULL) {
		return NULL;
	}

	PHP_LIBXML_SANITIZE_GLOBALS(parse);
	if (error_func || warn_func) {
		xmlRelaxNGSetParserErrors(parser,
			(xmlRelaxNGValidityErrorFunc) error_func,
			(xmlRelaxNGValidityWarningFunc) warn_func,
			parser);
	}
	sptr = xmlRelaxNGParse(parser);
	xmlRelaxNGFreeParserCtxt(parser);
	PHP_LIBXML_RESTORE_GLOBALS(parse);

	return sptr;
}
/* }}} */
#endif

static const zend_module_dep xmlreader_deps[] = {
#ifdef HAVE_DOM
	ZEND_MOD_REQUIRED("dom")
#endif
	ZEND_MOD_REQUIRED("libxml")
	ZEND_MOD_END
};

/* {{{ xmlreader_module_entry */
zend_module_entry xmlreader_module_entry = {
	STANDARD_MODULE_HEADER_EX, NULL,
	xmlreader_deps,
	"xmlreader",
	NULL,
	PHP_MINIT(xmlreader),
	PHP_MSHUTDOWN(xmlreader),
	NULL,
	NULL,
	PHP_MINFO(xmlreader),
	PHP_XMLREADER_VERSION,
	STANDARD_MODULE_PROPERTIES
};
/* }}} */

#ifdef COMPILE_DL_XMLREADER
ZEND_GET_MODULE(xmlreader)
#endif

/* {{{ xmlreader_free_resources */
static void xmlreader_free_resources(xmlreader_object *intern) {
	if (intern->input) {
		xmlFreeParserInputBuffer(intern->input);
		intern->input = NULL;
	}

	if (intern->ptr) {
		xmlFreeTextReader(intern->ptr);
		intern->ptr = NULL;
	}
#ifdef LIBXML_SCHEMAS_ENABLED
	if (intern->schema) {
		xmlRelaxNGFree((xmlRelaxNGPtr) intern->schema);
		intern->schema = NULL;
	}
#endif
}
/* }}} */

/* {{{ xmlreader_objects_free_storage */
void xmlreader_objects_free_storage(zend_object *object)
{
	xmlreader_object *intern = php_xmlreader_fetch_object(object);

	zend_object_std_dtor(&intern->std);

	xmlreader_free_resources(intern);
}
/* }}} */

/* {{{ xmlreader_objects_new */
zend_object *xmlreader_objects_new(zend_class_entry *class_type)
{
	xmlreader_object *intern;

	intern = zend_object_alloc(sizeof(xmlreader_object), class_type);
	zend_object_std_init(&intern->std, class_type);
	object_properties_init(&intern->std, class_type);

	return &intern->std;
}
/* }}} */

/* {{{ php_xmlreader_string_arg */
static void php_xmlreader_string_arg(INTERNAL_FUNCTION_PARAMETERS, xmlreader_read_one_char_t internal_function) {
	zval *id;
	size_t name_len = 0;
	char *retchar = NULL;
	xmlreader_object *intern;
	char *name;

	if (zend_parse_parameters(ZEND_NUM_ARGS(), "s", &name, &name_len) == FAILURE) {
		RETURN_THROWS();
	}

	if (!name_len) {
		zend_argument_must_not_be_empty_error(1);
		RETURN_THROWS();
	}

	id = ZEND_THIS;

	intern = Z_XMLREADER_P(id);
	if (intern->ptr) {
		retchar = (char *)internal_function(intern->ptr, (const unsigned char *)name);
	}
	if (retchar) {
		RETVAL_STRING(retchar);
		xmlFree(retchar);
		return;
	} else {
		RETVAL_NULL();
	}
}
/* }}} */

/* {{{ php_xmlreader_no_arg */
static void php_xmlreader_no_arg(INTERNAL_FUNCTION_PARAMETERS, xmlreader_read_int_t internal_function) {
	zval *id;
	int retval;
	xmlreader_object *intern;

	if (zend_parse_parameters_none() == FAILURE) {
		RETURN_THROWS();
	}

	id = ZEND_THIS;

	intern = Z_XMLREADER_P(id);
	if (intern->ptr) {
		retval = internal_function(intern->ptr);
		if (retval == 1) {
			RETURN_TRUE;
		}
	}

	RETURN_FALSE;
}
/* }}} */

/* {{{ php_xmlreader_no_arg_string */
static void php_xmlreader_no_arg_string(INTERNAL_FUNCTION_PARAMETERS, xmlreader_read_char_t internal_function) {
	zval *id;
	char *retchar = NULL;
	xmlreader_object *intern;

	if (zend_parse_parameters_none() == FAILURE) {
		RETURN_THROWS();
	}

	id = ZEND_THIS;

	intern = Z_XMLREADER_P(id);
	if (intern->ptr) {
		retchar = (char *)internal_function(intern->ptr);
	}
	if (retchar) {
		RETVAL_STRING(retchar);
		xmlFree(retchar);
		return;
	} else {
		RETVAL_EMPTY_STRING();
	}
}
/* }}} */

/* {{{ php_xmlreader_set_relaxng_schema */
static void php_xmlreader_set_relaxng_schema(INTERNAL_FUNCTION_PARAMETERS, int type) {
#ifdef LIBXML_SCHEMAS_ENABLED
	zval *id;
	size_t source_len = 0;
	int retval = -1;
	xmlreader_object *intern;
	xmlRelaxNGPtr schema = NULL;
	char *source;

	if (zend_parse_parameters(ZEND_NUM_ARGS(), "p!", &source, &source_len) == FAILURE) {
		RETURN_THROWS();
	}

	if (source != NULL && !source_len) {
		zend_argument_must_not_be_empty_error(1);
		RETURN_THROWS();
	}

	id = ZEND_THIS;

	intern = Z_XMLREADER_P(id);
	if (intern->ptr) {
		if (source) {
			schema =  _xmlreader_get_relaxNG(source, source_len, type, NULL, NULL);
			if (schema) {
				retval = xmlTextReaderRelaxNGSetSchema(intern->ptr, schema);
			}
		} else {
			/* unset the associated relaxNG context and schema if one exists */
			retval = xmlTextReaderRelaxNGSetSchema(intern->ptr, NULL);
		}

		if (retval == 0) {
			if (intern->schema) {
				xmlRelaxNGFree((xmlRelaxNGPtr) intern->schema);
			}

			intern->schema = schema;

			RETURN_TRUE;
		} else {
			php_error_docref(NULL, E_WARNING, "Schema contains errors");
			RETURN_FALSE;
		}
	} else {
		zend_throw_error(NULL, "Schema must be set prior to reading");
		RETURN_THROWS();
	}
#else
	php_error_docref(NULL, E_WARNING, "No schema support built into libxml");
	RETURN_FALSE;
#endif
}
/* }}} */

/* {{{ Closes xmlreader - current frees resources until xmlTextReaderClose is fixed in libxml */
PHP_METHOD(XMLReader, close)
{
	zval *id;
	xmlreader_object *intern;

	if (zend_parse_parameters_none() == FAILURE) {
		RETURN_THROWS();
	}

	id = ZEND_THIS;
	intern = Z_XMLREADER_P(id);
	/* libxml is segfaulting in versions up to 2.6.8 using xmlTextReaderClose so for
	now we will free the whole reader when close is called as it would get rebuilt on
	a new load anyways */
	xmlreader_free_resources(intern);

	RETURN_TRUE;
}
/* }}} */

/* {{{ Get value of an attribute from current element */
PHP_METHOD(XMLReader, getAttribute)
{
	php_xmlreader_string_arg(INTERNAL_FUNCTION_PARAM_PASSTHRU, xmlTextReaderGetAttribute);
}
/* }}} */

/* {{{ Get value of an attribute at index from current element */
PHP_METHOD(XMLReader, getAttributeNo)
{
	zval *id;
	zend_long attr_pos;
	char *retchar = NULL;
	xmlreader_object *intern;

	if (zend_parse_parameters(ZEND_NUM_ARGS(), "l", &attr_pos) == FAILURE) {
		RETURN_THROWS();
	}

	id = ZEND_THIS;

	intern = Z_XMLREADER_P(id);
	if (intern->ptr) {
		retchar = (char *)xmlTextReaderGetAttributeNo(intern->ptr, attr_pos);
	}
	if (retchar) {
		RETVAL_STRING(retchar);
		xmlFree(retchar);
	}
}
/* }}} */

/* {{{ Get value of a attribute via name and namespace from current element */
PHP_METHOD(XMLReader, getAttributeNs)
{
	zval *id;
	size_t name_len = 0, ns_uri_len = 0;
	xmlreader_object *intern;
	char *name, *ns_uri, *retchar = NULL;

	if (zend_parse_parameters(ZEND_NUM_ARGS(), "ss", &name, &name_len, &ns_uri, &ns_uri_len) == FAILURE) {
		RETURN_THROWS();
	}

	if (name_len == 0) {
		zend_argument_must_not_be_empty_error(1);
		RETURN_THROWS();
	}

	if (ns_uri_len == 0) {
		zend_argument_must_not_be_empty_error(2);
		RETURN_THROWS();
	}

	id = ZEND_THIS;

	intern = Z_XMLREADER_P(id);
	if (intern->ptr) {
		retchar = (char *)xmlTextReaderGetAttributeNs(intern->ptr, (xmlChar *)name, (xmlChar *)ns_uri);
	}
	if (retchar) {
		RETVAL_STRING(retchar);
		xmlFree(retchar);
	}
}
/* }}} */

/* {{{ Indicates whether given property (one of the parser option constants) is set or not on parser */
PHP_METHOD(XMLReader, getParserProperty)
{
	zval *id;
	zend_long property;
	xmlreader_object *intern;

	if (zend_parse_parameters(ZEND_NUM_ARGS(), "l", &property) == FAILURE) {
		RETURN_THROWS();
	}

	id = ZEND_THIS;

	intern = Z_XMLREADER_P(id);
	if (!intern || !intern->ptr) {
		zend_throw_error(NULL, "Cannot access parser properties before loading data");
		RETURN_THROWS();
	}

	int retval = xmlTextReaderGetParserProp(intern->ptr,property);
	if (retval == -1) {
		zend_argument_value_error(1, "must be a valid parser property");
		RETURN_THROWS();
	}

	RETURN_BOOL(retval);
}
/* }}} */

/* {{{ Returns boolean indicating if parsed document is valid or not.
Must set XMLREADER_LOADDTD or XMLREADER_VALIDATE parser option prior to the first call to read
or this method will always return FALSE */
PHP_METHOD(XMLReader, isValid)
{
	php_xmlreader_no_arg(INTERNAL_FUNCTION_PARAM_PASSTHRU, xmlTextReaderIsValid);
}
/* }}} */

/* {{{ Return namespaceURI for associated prefix on current node */
PHP_METHOD(XMLReader, lookupNamespace)
{
	php_xmlreader_string_arg(INTERNAL_FUNCTION_PARAM_PASSTHRU, xmlTextReaderLookupNamespace);
}
/* }}} */

/* {{{ Positions reader at specified attribute - Returns TRUE on success and FALSE on failure */
PHP_METHOD(XMLReader, moveToAttribute)
{
	zval *id;
	size_t name_len = 0;
	int retval;
	xmlreader_object *intern;
	char *name;

	if (zend_parse_parameters(ZEND_NUM_ARGS(), "s", &name, &name_len) == FAILURE) {
		RETURN_THROWS();
	}

	if (name_len == 0) {
		zend_argument_must_not_be_empty_error(1);
		RETURN_THROWS();
	}

	id = ZEND_THIS;

	intern = Z_XMLREADER_P(id);
	if (intern->ptr) {
		retval = xmlTextReaderMoveToAttribute(intern->ptr, (xmlChar *)name);
		if (retval == 1) {
			RETURN_TRUE;
		}
	}

	RETURN_FALSE;
}
/* }}} */

/* {{{ Positions reader at attribute at specified index.
Returns TRUE on success and FALSE on failure */
PHP_METHOD(XMLReader, moveToAttributeNo)
{
	zval *id;
	zend_long attr_pos;
	int retval;
	xmlreader_object *intern;

	if (zend_parse_parameters(ZEND_NUM_ARGS(), "l", &attr_pos) == FAILURE) {
		RETURN_THROWS();
	}

	id = ZEND_THIS;

	intern = Z_XMLREADER_P(id);
	if (intern->ptr) {
		retval = xmlTextReaderMoveToAttributeNo(intern->ptr, attr_pos);
		if (retval == 1) {
			RETURN_TRUE;
		}
	}

	RETURN_FALSE;
}
/* }}} */

/* {{{ Positions reader at attribute spcified by name and namespaceURI.
Returns TRUE on success and FALSE on failure */
PHP_METHOD(XMLReader, moveToAttributeNs)
{
	zval *id;
	size_t name_len=0, ns_uri_len=0;
	int retval;
	xmlreader_object *intern;
	char *name, *ns_uri;

	if (zend_parse_parameters(ZEND_NUM_ARGS(), "ss", &name, &name_len, &ns_uri, &ns_uri_len) == FAILURE) {
		RETURN_THROWS();
	}

	if (name_len == 0) {
		zend_argument_must_not_be_empty_error(1);
		RETURN_THROWS();
	}

	if (ns_uri_len == 0) {
		zend_argument_must_not_be_empty_error(2);
		RETURN_THROWS();
	}

	id = ZEND_THIS;

	intern = Z_XMLREADER_P(id);
	if (intern->ptr) {
		retval = xmlTextReaderMoveToAttributeNs(intern->ptr, (xmlChar *)name, (xmlChar *)ns_uri);
		if (retval == 1) {
			RETURN_TRUE;
		}
	}

	RETURN_FALSE;
}
/* }}} */

/* {{{ Moves the position of the current instance to the node that contains the current Attribute node. */
PHP_METHOD(XMLReader, moveToElement)
{
	php_xmlreader_no_arg(INTERNAL_FUNCTION_PARAM_PASSTHRU, xmlTextReaderMoveToElement);
}
/* }}} */

/* {{{ Moves the position of the current instance to the first attribute associated with the current node. */
PHP_METHOD(XMLReader, moveToFirstAttribute)
{
	php_xmlreader_no_arg(INTERNAL_FUNCTION_PARAM_PASSTHRU, xmlTextReaderMoveToFirstAttribute);
}
/* }}} */

/* {{{ Moves the position of the current instance to the next attribute associated with the current node. */
PHP_METHOD(XMLReader, moveToNextAttribute)
{
	php_xmlreader_no_arg(INTERNAL_FUNCTION_PARAM_PASSTHRU, xmlTextReaderMoveToNextAttribute);
}
/* }}} */

/* {{{ Moves the position of the current instance to the next node in the stream. */
PHP_METHOD(XMLReader, read)
{
	zval *id;
	int retval;
	xmlreader_object *intern;

	if (zend_parse_parameters_none() == FAILURE) {
		RETURN_THROWS();
	}

	id = ZEND_THIS;
	intern = Z_XMLREADER_P(id);
	if (!intern->ptr) {
		zend_throw_error(NULL, "Data must be loaded before reading");
		RETURN_THROWS();
	}

	retval = xmlTextReaderRead(intern->ptr);
	if (retval == -1) {
		RETURN_FALSE;
	} else {
		RETURN_BOOL(retval);
	}
}
/* }}} */

/* {{{ Moves the position of the current instance to the next node in the stream. */
PHP_METHOD(XMLReader, next)
{
	zval *id;
	int retval;
	size_t name_len=0;
	xmlreader_object *intern;
	char *name = NULL;

	if (zend_parse_parameters(ZEND_NUM_ARGS(), "|s!", &name, &name_len) == FAILURE) {
		RETURN_THROWS();
	}

	id = ZEND_THIS;
	intern = Z_XMLREADER_P(id);
	if (intern->ptr) {
		retval = xmlTextReaderNext(intern->ptr);
		while (name != NULL && retval == 1) {
			if (xmlStrEqual(xmlTextReaderConstLocalName(intern->ptr), (xmlChar *)name)) {
				RETURN_TRUE;
			}
			retval = xmlTextReaderNext(intern->ptr);
		}
		if (retval == -1) {
			RETURN_FALSE;
		} else {
			RETURN_BOOL(retval);
		}
	}

	zend_throw_error(NULL, "Data must be loaded before reading");
}
/* }}} */

static bool xmlreader_valid_encoding(const char *encoding)
{
	if (!encoding) {
		return true;
	}

	/* Normally we could use xmlTextReaderConstEncoding() afterwards but libxml2 < 2.12.0 has a bug of course
	 * where it returns NULL for some valid encodings instead. */
	xmlCharEncodingHandlerPtr handler = xmlFindCharEncodingHandler(encoding);
	if (!handler) {
		return false;
	}
	xmlCharEncCloseFunc(handler);
	return true;
}

/* {{{ Sets the URI that the XMLReader will parse. */
static void xml_reader_from_uri(INTERNAL_FUNCTION_PARAMETERS, zend_class_entry *instance_ce, bool use_exceptions)
{
	zval *id;
	size_t source_len = 0, encoding_len = 0;
	zend_long options = 0;
	xmlreader_object *intern = NULL;
	char *source, *valid_file = NULL;
	char *encoding = NULL;
	char resolved_path[MAXPATHLEN + 1];
	xmlTextReaderPtr reader = NULL;

	if (zend_parse_parameters(ZEND_NUM_ARGS(), "p|p!l", &source, &source_len, &encoding, &encoding_len, &options) == FAILURE) {
		RETURN_THROWS();
	}

	id = getThis();
	if (id != NULL) {
		ZEND_ASSERT(instanceof_function(Z_OBJCE_P(id), xmlreader_class_entry));
		intern = Z_XMLREADER_P(id);
		xmlreader_free_resources(intern);
	}

	if (!source_len) {
		zend_argument_must_not_be_empty_error(1);
		RETURN_THROWS();
	}

	if (!xmlreader_valid_encoding(encoding)) {
		zend_argument_value_error(2, "must be a valid character encoding");
		RETURN_THROWS();
	}

	valid_file = _xmlreader_get_valid_file_path(source, resolved_path, MAXPATHLEN );

	if (valid_file) {
		PHP_LIBXML_SANITIZE_GLOBALS(reader_for_file);
		reader = xmlReaderForFile(valid_file, encoding, options);
		PHP_LIBXML_RESTORE_GLOBALS(reader_for_file);
	}

	if (reader == NULL) {
		if (use_exceptions) {
			zend_throw_error(NULL, "Unable to open source data");
			RETURN_THROWS();
		} else {
			php_error_docref(NULL, E_WARNING, "Unable to open source data");
			RETURN_FALSE;
		}
	}

	if (id == NULL) {
		if (UNEXPECTED(object_init_with_constructor(return_value, instance_ce, 0, NULL, NULL) != SUCCESS)) {
			xmlFreeTextReader(reader);
			RETURN_THROWS();
		}
		intern = Z_XMLREADER_P(return_value);
		intern->ptr = reader;
		return;
	}

	intern->ptr = reader;

	RETURN_TRUE;

}

PHP_METHOD(XMLReader, open)
{
	xml_reader_from_uri(INTERNAL_FUNCTION_PARAM_PASSTHRU, xmlreader_class_entry, false);
}

PHP_METHOD(XMLReader, fromUri)
{
	xml_reader_from_uri(INTERNAL_FUNCTION_PARAM_PASSTHRU, Z_CE_P(ZEND_THIS), true);
}
/* }}} */

static int xml_reader_stream_read(void *context, char *buffer, int len)
{
	zend_resource *resource = context;
	if (EXPECTED(resource->ptr)) {
		php_stream *stream = resource->ptr;
		return php_stream_read(stream, buffer, len);
	}
	return -1;
}

static int xml_reader_stream_close(void *context)
{
	zend_resource *resource = context;
	/* Don't close it as others may still use it! We don't own the resource!
	 * Just delete our reference (and clean up if we're the last one). */
	zend_list_delete(resource);
	return 0;
}

PHP_METHOD(XMLReader, fromStream)
{
	zval *stream_zv;
	php_stream *stream;
	char *document_uri = NULL;
	char *encoding_name = NULL;
	size_t document_uri_len, encoding_name_len;
	zend_long flags = 0;

	ZEND_PARSE_PARAMETERS_START(1, 4)
		Z_PARAM_RESOURCE(stream_zv);
		Z_PARAM_OPTIONAL
		Z_PARAM_PATH_OR_NULL(encoding_name, encoding_name_len)
		Z_PARAM_LONG(flags)
		Z_PARAM_PATH_OR_NULL(document_uri, document_uri_len)
	ZEND_PARSE_PARAMETERS_END();

	php_stream_from_res(stream, Z_RES_P(stream_zv));

	if (!xmlreader_valid_encoding(encoding_name)) {
		zend_argument_value_error(2, "must be a valid character encoding");
		RETURN_THROWS();
	}

	PHP_LIBXML_SANITIZE_GLOBALS(reader_for_stream);
	xmlTextReaderPtr reader = xmlReaderForIO(
		xml_reader_stream_read,
		xml_reader_stream_close,
		stream->res,
		document_uri,
		encoding_name,
		flags
	);
	PHP_LIBXML_RESTORE_GLOBALS(reader_for_stream);

	if (UNEXPECTED(reader == NULL)) {
		zend_throw_error(NULL, "Could not construct libxml reader");
		RETURN_THROWS();
	}

	/* When the reader is closed (even in error paths) the reference is destroyed. */
	Z_ADDREF_P(stream_zv);

	if (object_init_with_constructor(return_value, Z_CE_P(ZEND_THIS), 0, NULL, NULL) == SUCCESS) {
		xmlreader_object *intern = Z_XMLREADER_P(return_value);
		intern->ptr = reader;
	} else {
		xmlFreeTextReader(reader);
	}
}

/* Not Yet Implemented in libxml - functions exist just not coded
PHP_METHOD(XMLReader, resetState)
{

}
*/

/* {{{ Reads the contents of the current node, including child nodes and markup. */
PHP_METHOD(XMLReader, readInnerXml)
{
	php_xmlreader_no_arg_string(INTERNAL_FUNCTION_PARAM_PASSTHRU, xmlTextReaderReadInnerXml);
}
/* }}} */

/* {{{ Reads the contents of the current node, including child nodes and markup. */
PHP_METHOD(XMLReader, readOuterXml)
{
	php_xmlreader_no_arg_string(INTERNAL_FUNCTION_PARAM_PASSTHRU, xmlTextReaderReadOuterXml);
}
/* }}} */

/* {{{ Reads the contents of an element or a text node as a string. */
PHP_METHOD(XMLReader, readString)
{
	php_xmlreader_no_arg_string(INTERNAL_FUNCTION_PARAM_PASSTHRU, xmlTextReaderReadString);
}
/* }}} */

/* {{{ Use W3C XSD schema to validate the document as it is processed. Activation is only possible before the first Read(). */
PHP_METHOD(XMLReader, setSchema)
{
#ifdef LIBXML_SCHEMAS_ENABLED
	zval *id;
	size_t source_len = 0;
	int retval = -1;
	xmlreader_object *intern;
	char *source;

	if (zend_parse_parameters(ZEND_NUM_ARGS(), "p!", &source, &source_len) == FAILURE) {
		RETURN_THROWS();
	}

	if (source != NULL && !source_len) {
		zend_argument_must_not_be_empty_error(1);
		RETURN_THROWS();
	}

	id = ZEND_THIS;

	intern = Z_XMLREADER_P(id);
	if (intern && intern->ptr) {
		PHP_LIBXML_SANITIZE_GLOBALS(schema);
		retval = xmlTextReaderSchemaValidate(intern->ptr, source);
		PHP_LIBXML_RESTORE_GLOBALS(schema);

		if (retval == 0) {
			RETURN_TRUE;
		} else {
			php_error_docref(NULL, E_WARNING, "Schema contains errors");
			RETURN_FALSE;
		}
	} else {
		zend_throw_error(NULL, "Schema must be set prior to reading");
		RETURN_THROWS();
	}
#else
	php_error_docref(NULL, E_WARNING, "No schema support built into libxml");
	RETURN_FALSE;
#endif
}
/* }}} */

/* {{{ Sets parser property (one of the parser option constants).
Properties must be set after open() or XML() and before the first read() is called */
PHP_METHOD(XMLReader, setParserProperty)
{
	zval *id;
	zend_long property;
	bool value;
	xmlreader_object *intern;

	if (zend_parse_parameters(ZEND_NUM_ARGS(), "lb", &property, &value) == FAILURE) {
		RETURN_THROWS();
	}

	id = ZEND_THIS;

	intern = Z_XMLREADER_P(id);
	if (!intern || !intern->ptr) {
		zend_throw_error(NULL, "Cannot access parser properties before loading data");
		RETURN_THROWS();
	}

	int retval = xmlTextReaderSetParserProp(intern->ptr,property, value);
	if (retval == -1) {
		zend_argument_value_error(1, "must be a valid parser property");
		RETURN_THROWS();
	}

	RETURN_TRUE;
}
/* }}} */

/* {{{ Sets the string that the XMLReader will parse. */
PHP_METHOD(XMLReader, setRelaxNGSchema)
{
	php_xmlreader_set_relaxng_schema(INTERNAL_FUNCTION_PARAM_PASSTHRU, XMLREADER_LOAD_FILE);
}
/* }}} */

/* {{{ Sets the string that the XMLReader will parse. */
PHP_METHOD(XMLReader, setRelaxNGSchemaSource)
{
	php_xmlreader_set_relaxng_schema(INTERNAL_FUNCTION_PARAM_PASSTHRU, XMLREADER_LOAD_STRING);
}
/* }}} */

/* TODO
XMLPUBFUN int XMLCALL
		    xmlTextReaderSetSchema	(xmlTextReaderPtr reader,
		    				 xmlSchemaPtr schema);
*/

/* {{{ Sets the string that the XMLReader will parse. */
static void xml_reader_from_string(INTERNAL_FUNCTION_PARAMETERS, zend_class_entry *instance_ce, bool throw)
{
	zval *id;
	size_t source_len = 0, encoding_len = 0;
	zend_long options = 0;
	xmlreader_object *intern = NULL;
	char *source, *uri = NULL, *encoding = NULL;
	int resolved_path_len, ret = 0;
	char *directory=NULL, resolved_path[MAXPATHLEN + 1];
	xmlParserInputBufferPtr inputbfr;
	xmlTextReaderPtr reader;

	if (zend_parse_parameters(ZEND_NUM_ARGS(), "s|p!l", &source, &source_len, &encoding, &encoding_len, &options) == FAILURE) {
		RETURN_THROWS();
	}

	id = getThis();
	if (id != NULL) {
		ZEND_ASSERT(instanceof_function(Z_OBJCE_P(id), xmlreader_class_entry));
		intern = Z_XMLREADER_P(id);
		xmlreader_free_resources(intern);
	}

	if (!source_len) {
		zend_argument_must_not_be_empty_error(1);
		RETURN_THROWS();
	}

	if (!xmlreader_valid_encoding(encoding)) {
		zend_argument_value_error(2, "must be a valid character encoding");
		RETURN_THROWS();
	}

	inputbfr = xmlParserInputBufferCreateMem(source, source_len, XML_CHAR_ENCODING_NONE);

	if (inputbfr != NULL) {
/* Get the URI of the current script so that we can set the base directory in libxml */
#ifdef HAVE_GETCWD
		directory = VCWD_GETCWD(resolved_path, MAXPATHLEN);
#elif defined(HAVE_GETWD)
		directory = VCWD_GETWD(resolved_path);
#endif
		if (directory) {
			resolved_path_len = strlen(resolved_path);
			if (resolved_path[resolved_path_len - 1] != DEFAULT_SLASH) {
				resolved_path[resolved_path_len] = DEFAULT_SLASH;
				resolved_path[++resolved_path_len] = '\0';
			}
			uri = (char *) xmlCanonicPath((const xmlChar *) resolved_path);
		}
		PHP_LIBXML_SANITIZE_GLOBALS(text_reader);
		reader = xmlNewTextReader(inputbfr, uri);

		if (reader != NULL) {
			ret = xmlTextReaderSetup(reader, NULL, uri, encoding, options);
			if (ret == 0) {
				if (id == NULL) {
					if (UNEXPECTED(object_init_with_constructor(return_value, instance_ce, 0, NULL, NULL) != SUCCESS)) {
						xmlFree(uri);
						xmlFreeParserInputBuffer(inputbfr);
						xmlFreeTextReader(reader);
						RETURN_THROWS();
					}
					intern = Z_XMLREADER_P(return_value);
				} else {
					RETVAL_TRUE;
				}
				intern->input = inputbfr;
				intern->ptr = reader;

				if (uri) {
					xmlFree(uri);
				}

				PHP_LIBXML_RESTORE_GLOBALS(text_reader);
				return;
			}
		}
		PHP_LIBXML_RESTORE_GLOBALS(text_reader);
	}

	if (uri) {
		xmlFree(uri);
	}

	if (inputbfr) {
		xmlFreeParserInputBuffer(inputbfr);
	}

	if (throw) {
		zend_throw_error(NULL, "Unable to load source data");
		RETURN_THROWS();
	} else {
		php_error_docref(NULL, E_WARNING, "Unable to load source data");
		RETURN_FALSE;
	}
}
/* }}} */

PHP_METHOD(XMLReader, XML)
{
	xml_reader_from_string(INTERNAL_FUNCTION_PARAM_PASSTHRU, xmlreader_class_entry, false);
}

PHP_METHOD(XMLReader, fromString)
{
	xml_reader_from_string(INTERNAL_FUNCTION_PARAM_PASSTHRU, Z_CE_P(ZEND_THIS), true);
}

/* {{{ Moves the position of the current instance to the next node in the stream. */
PHP_METHOD(XMLReader, expand)
{
#ifdef HAVE_DOM
	zval *id, *basenode = NULL;
	xmlreader_object *intern;
	xmlNode *node, *nodec;
	xmlDocPtr docp = NULL;
	php_libxml_node_object *domobj = NULL;

	id = ZEND_THIS;
	if (zend_parse_parameters(ZEND_NUM_ARGS(), "|O!", &basenode, dom_node_class_entry) == FAILURE) {
		RETURN_THROWS();
	}

	if (basenode != NULL) {
		/* Note: cannot use NODE_GET_OBJ here because of the wrong return type */
		domobj = Z_LIBXML_NODE_P(basenode);
		if (UNEXPECTED(domobj->node == NULL)) {
			php_error_docref(NULL, E_WARNING, "Couldn't fetch %s", ZSTR_VAL(Z_OBJCE_P(basenode)->name));
			RETURN_FALSE;
		}
		node = domobj->node->node;
		docp = node->doc;
	}

	intern = Z_XMLREADER_P(id);

	if (intern->ptr) {
		node = xmlTextReaderExpand(intern->ptr);

		if (node == NULL) {
			php_error_docref(NULL, E_WARNING, "An Error Occurred while expanding");
			RETURN_FALSE;
		} else {
			nodec = xmlDocCopyNode(node, docp, 1);
			if (nodec == NULL) {
				php_error_docref(NULL, E_NOTICE, "Cannot expand this node type");
				RETURN_FALSE;
			} else {
				DOM_RET_OBJ(nodec, (dom_object *)domobj);
			}
		}
	} else {
		zend_throw_error(NULL, "Data must be loaded before expanding");
		RETURN_THROWS();
	}
#else
	zval *dummy;
	if (zend_parse_parameters(ZEND_NUM_ARGS(), "|z!", &dummy) == FAILURE) {
		RETURN_THROWS();
	}

	zend_throw_error(NULL, "XMLReader::expand() requires the DOM extension to be enabled");
	RETURN_THROWS();
#endif
}
/* }}} */

static zend_result (*prev_zend_post_startup_cb)(void);
static zend_result xmlreader_fixup_temporaries(void) {
	if (ZEND_OBSERVER_ENABLED) {
		++xmlreader_open_fn.T;
		++xmlreader_xml_fn.T;
	}
#ifndef ZTS
	ZEND_MAP_PTR(xmlreader_open_fn.run_time_cache) = ZEND_MAP_PTR(((zend_internal_function *)zend_hash_str_find_ptr(&xmlreader_class_entry->function_table, "open", sizeof("open")-1))->run_time_cache);
	ZEND_MAP_PTR(xmlreader_xml_fn.run_time_cache) = ZEND_MAP_PTR(((zend_internal_function *)zend_hash_str_find_ptr(&xmlreader_class_entry->function_table, "xml", sizeof("xml")-1))->run_time_cache);
#endif
	if (prev_zend_post_startup_cb) {
		return prev_zend_post_startup_cb();
	}
	return SUCCESS;
}

/* {{{ PHP_MINIT_FUNCTION */
PHP_MINIT_FUNCTION(xmlreader)
{

	memcpy(&xmlreader_object_handlers, &std_object_handlers, sizeof(zend_object_handlers));
	xmlreader_object_handlers.offset = XtOffsetOf(xmlreader_object, std);
	xmlreader_object_handlers.free_obj = xmlreader_objects_free_storage;
	xmlreader_object_handlers.has_property = xmlreader_has_property;
	xmlreader_object_handlers.read_property = xmlreader_read_property;
	xmlreader_object_handlers.write_property = xmlreader_write_property;
	xmlreader_object_handlers.unset_property = xmlreader_unset_property;
	xmlreader_object_handlers.get_property_ptr_ptr = xmlreader_get_property_ptr_ptr;
	xmlreader_object_handlers.get_method = xmlreader_get_method;
	xmlreader_object_handlers.clone_obj = NULL;
	xmlreader_object_handlers.get_debug_info = xmlreader_get_debug_info;

	xmlreader_class_entry = register_class_XMLReader();
	xmlreader_class_entry->create_object = xmlreader_objects_new;
	xmlreader_class_entry->default_object_handlers = &xmlreader_object_handlers;

	memcpy(&xmlreader_open_fn, zend_hash_str_find_ptr(&xmlreader_class_entry->function_table, "open", sizeof("open")-1), sizeof(zend_internal_function));
	xmlreader_open_fn.fn_flags &= ~ZEND_ACC_STATIC;
	memcpy(&xmlreader_xml_fn, zend_hash_str_find_ptr(&xmlreader_class_entry->function_table, "xml", sizeof("xml")-1), sizeof(zend_internal_function));
	xmlreader_xml_fn.fn_flags &= ~ZEND_ACC_STATIC;

	prev_zend_post_startup_cb = zend_post_startup_cb;
	zend_post_startup_cb = xmlreader_fixup_temporaries;

	/* Note: update the size upon adding properties. */
	zend_hash_init(&xmlreader_prop_handlers, 14, NULL, NULL, true);
	XMLREADER_REGISTER_PROP_HANDLER(&xmlreader_prop_handlers, "attributeCount", xmlTextReaderAttributeCount, NULL, IS_LONG);
	XMLREADER_REGISTER_PROP_HANDLER(&xmlreader_prop_handlers, "baseURI", NULL, xmlTextReaderConstBaseUri, IS_STRING);
	XMLREADER_REGISTER_PROP_HANDLER(&xmlreader_prop_handlers, "depth", xmlTextReaderDepth, NULL, IS_LONG);
	XMLREADER_REGISTER_PROP_HANDLER(&xmlreader_prop_handlers, "hasAttributes", xmlTextReaderHasAttributes, NULL, _IS_BOOL);
	XMLREADER_REGISTER_PROP_HANDLER(&xmlreader_prop_handlers, "hasValue", xmlTextReaderHasValue, NULL, _IS_BOOL);
	XMLREADER_REGISTER_PROP_HANDLER(&xmlreader_prop_handlers, "isDefault", xmlTextReaderIsDefault, NULL, _IS_BOOL);
	XMLREADER_REGISTER_PROP_HANDLER(&xmlreader_prop_handlers, "isEmptyElement", xmlTextReaderIsEmptyElement, NULL, _IS_BOOL);
	XMLREADER_REGISTER_PROP_HANDLER(&xmlreader_prop_handlers, "localName", NULL, xmlTextReaderConstLocalName, IS_STRING);
	XMLREADER_REGISTER_PROP_HANDLER(&xmlreader_prop_handlers, "name", NULL, xmlTextReaderConstName, IS_STRING);
	XMLREADER_REGISTER_PROP_HANDLER(&xmlreader_prop_handlers, "namespaceURI", NULL, xmlTextReaderConstNamespaceUri, IS_STRING);
	XMLREADER_REGISTER_PROP_HANDLER(&xmlreader_prop_handlers, "nodeType", xmlTextReaderNodeType, NULL, IS_LONG);
	XMLREADER_REGISTER_PROP_HANDLER(&xmlreader_prop_handlers, "prefix", NULL, xmlTextReaderConstPrefix, IS_STRING);
	XMLREADER_REGISTER_PROP_HANDLER(&xmlreader_prop_handlers, "value", NULL, xmlTextReaderConstValue, IS_STRING);
	XMLREADER_REGISTER_PROP_HANDLER(&xmlreader_prop_handlers, "xmlLang", NULL, xmlTextReaderConstXmlLang, IS_STRING);

	return SUCCESS;
}
/* }}} */

/* {{{ PHP_MSHUTDOWN_FUNCTION */
PHP_MSHUTDOWN_FUNCTION(xmlreader)
{
	zend_hash_destroy(&xmlreader_prop_handlers);
	return SUCCESS;
}
/* }}} */

/* {{{ PHP_MINFO_FUNCTION */
PHP_MINFO_FUNCTION(xmlreader)
{
	php_info_print_table_start();
	{
		php_info_print_table_row(2, "XMLReader", "enabled");
	}
	php_info_print_table_end();
}
/* }}} */<|MERGE_RESOLUTION|>--- conflicted
+++ resolved
@@ -113,25 +113,11 @@
 zval *xmlreader_get_property_ptr_ptr(zend_object *object, zend_string *name, int type, void **cache_slot)
 {
 	zval *retval = NULL;
-<<<<<<< HEAD
-=======
-	xmlreader_prop_handler *hnd = NULL;
-
-	obj = php_xmlreader_fetch_object(object);
-
-	if (obj->prop_handler != NULL) {
-		hnd = zend_hash_find_ptr(obj->prop_handler, name);
-	}
->>>>>>> 8849a533
 
 	xmlreader_prop_handler *hnd = zend_hash_find_ptr(&xmlreader_prop_handlers, name);
 	if (hnd == NULL) {
 		retval = zend_std_get_property_ptr_ptr(object, name, type, cache_slot);
-<<<<<<< HEAD
-	} else {
-=======
 	} else if (cache_slot) {
->>>>>>> 8849a533
 		cache_slot[0] = cache_slot[1] = cache_slot[2] = NULL;
 	}
 
