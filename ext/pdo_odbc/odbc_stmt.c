/*
  +----------------------------------------------------------------------+
  | Copyright (c) The PHP Group                                          |
  +----------------------------------------------------------------------+
  | This source file is subject to version 3.0 of the PHP license,       |
  | that is bundled with this package in the file LICENSE, and is        |
  | available through the world-wide-web at the following url:           |
  | http://www.php.net/license/3_0.txt.                                  |
  | If you did not receive a copy of the PHP license and are unable to   |
  | obtain it through the world-wide-web, please send a note to          |
  | license@php.net so we can mail you a copy immediately.               |
  +----------------------------------------------------------------------+
  | Author: Wez Furlong <wez@php.net>                                    |
  +----------------------------------------------------------------------+
*/

#ifdef HAVE_CONFIG_H
#include "config.h"
#endif

#include "php.h"
#include "php_ini.h"
#include "ext/standard/info.h"
#include "pdo/php_pdo.h"
#include "pdo/php_pdo_driver.h"
#include "php_pdo_odbc.h"
#include "php_pdo_odbc_int.h"

enum pdo_odbc_conv_result {
	PDO_ODBC_CONV_NOT_REQUIRED,
	PDO_ODBC_CONV_OK,
	PDO_ODBC_CONV_FAIL
};

static int pdo_odbc_sqltype_is_unicode(pdo_odbc_stmt *S, SWORD sqltype)
{
	if (!S->assume_utf8) return 0;
	switch (sqltype) {
#ifdef SQL_WCHAR
		case SQL_WCHAR:
			return 1;
#endif
#ifdef SQL_WLONGVARCHAR
		case SQL_WLONGVARCHAR:
			return 1;
#endif
#ifdef SQL_WVARCHAR
		case SQL_WVARCHAR:
			return 1;
#endif
		default:
			return 0;
	}
}

static int pdo_odbc_utf82ucs2(pdo_stmt_t *stmt, int is_unicode, const char *buf,
	zend_ulong buflen, zend_ulong *outlen)
{
#ifdef PHP_WIN32
	if (is_unicode && buflen) {
		pdo_odbc_stmt *S = (pdo_odbc_stmt*)stmt->driver_data;
		DWORD ret;

		ret = MultiByteToWideChar(CP_UTF8, 0, buf, buflen, NULL, 0);
		if (ret == 0) {
			/*printf("%s:%d %d [%d] %.*s\n", __FILE__, __LINE__, GetLastError(), buflen, buflen, buf);*/
			return PDO_ODBC_CONV_FAIL;
		}

		ret *= sizeof(WCHAR);

		if (S->convbufsize <= ret) {
			S->convbufsize = ret + sizeof(WCHAR);
			S->convbuf = erealloc(S->convbuf, S->convbufsize);
		}

		ret = MultiByteToWideChar(CP_UTF8, 0, buf, buflen, (LPWSTR)S->convbuf, S->convbufsize / sizeof(WCHAR));
		if (ret == 0) {
			/*printf("%s:%d %d [%d] %.*s\n", __FILE__, __LINE__, GetLastError(), buflen, buflen, buf);*/
			return PDO_ODBC_CONV_FAIL;
		}

		ret *= sizeof(WCHAR);
		*outlen = ret;
		return PDO_ODBC_CONV_OK;
	}
#endif
	return PDO_ODBC_CONV_NOT_REQUIRED;
}

static int pdo_odbc_ucs22utf8(pdo_stmt_t *stmt, int is_unicode, zval *result)
{
#ifdef PHP_WIN32
	ZEND_ASSERT(Z_TYPE_P(result) == IS_STRING);
	if (is_unicode && Z_STRLEN_P(result) != 0) {
		pdo_odbc_stmt *S = (pdo_odbc_stmt*)stmt->driver_data;
		DWORD ret;

		ret = WideCharToMultiByte(CP_UTF8, 0, (LPCWSTR) Z_STRVAL_P(result), Z_STRLEN_P(result)/sizeof(WCHAR), NULL, 0, NULL, NULL);
		if (ret == 0) {
			return PDO_ODBC_CONV_FAIL;
		}

		zend_string *str = zend_string_alloc(ret, 0);
		ret = WideCharToMultiByte(CP_UTF8, 0, (LPCWSTR) Z_STRVAL_P(result), Z_STRLEN_P(result)/sizeof(WCHAR), ZSTR_VAL(str), ZSTR_LEN(str), NULL, NULL);
		if (ret == 0) {
			return PDO_ODBC_CONV_FAIL;
		}

		ZSTR_VAL(str)[ret] = '\0';
		zval_ptr_dtor_str(result);
		ZVAL_STR(result, str);
		return PDO_ODBC_CONV_OK;
	}
#endif
	return PDO_ODBC_CONV_NOT_REQUIRED;
}

static void free_cols(pdo_stmt_t *stmt, pdo_odbc_stmt *S)
{
	if (S->cols) {
		int i;

		for (i = 0; i < S->col_count; i++) {
			if (S->cols[i].data) {
				efree(S->cols[i].data);
			}
		}
		efree(S->cols);
		S->cols = NULL;
		S->col_count = 0;
	}
}

static int odbc_stmt_dtor(pdo_stmt_t *stmt)
{
	pdo_odbc_stmt *S = (pdo_odbc_stmt*)stmt->driver_data;

	if (S->stmt != SQL_NULL_HANDLE) {
		if (stmt->executed) {
			SQLCloseCursor(S->stmt);
		}
		SQLFreeHandle(SQL_HANDLE_STMT, S->stmt);
		S->stmt = SQL_NULL_HANDLE;
	}

	free_cols(stmt, S);
	if (S->convbuf) {
		efree(S->convbuf);
	}
	efree(S);

	return 1;
}

static int odbc_stmt_execute(pdo_stmt_t *stmt)
{
	RETCODE rc;
	pdo_odbc_stmt *S = (pdo_odbc_stmt*)stmt->driver_data;
	char *buf = NULL;
	SQLLEN row_count = -1;

	if (stmt->executed) {
		SQLCloseCursor(S->stmt);
	}

	rc = SQLExecute(S->stmt);

	while (rc == SQL_NEED_DATA) {
		struct pdo_bound_param_data *param;

		rc = SQLParamData(S->stmt, (SQLPOINTER*)&param);
		if (rc == SQL_NEED_DATA) {
			php_stream *stm;
			int len;
			pdo_odbc_param *P;
			zval *parameter;

			P = (pdo_odbc_param*)param->driver_data;
			if (Z_ISREF(param->parameter)) {
				parameter = Z_REFVAL(param->parameter);
			} else {
				parameter = &param->parameter;
			}
			if (Z_TYPE_P(parameter) != IS_RESOURCE) {
				/* they passed in a string */
				zend_ulong ulen;
				convert_to_string(parameter);

				switch (pdo_odbc_utf82ucs2(stmt, P->is_unicode,
							Z_STRVAL_P(parameter),
							Z_STRLEN_P(parameter),
							&ulen)) {
					case PDO_ODBC_CONV_NOT_REQUIRED:
						SQLPutData(S->stmt, Z_STRVAL_P(parameter),
							Z_STRLEN_P(parameter));
						break;
					case PDO_ODBC_CONV_OK:
						SQLPutData(S->stmt, S->convbuf, ulen);
						break;
					case PDO_ODBC_CONV_FAIL:
						pdo_odbc_stmt_error("error converting input string");
						SQLCloseCursor(S->stmt);
						if (buf) {
							efree(buf);
						}
						return 0;
				}
				continue;
			}

			/* we assume that LOBs are binary and don't need charset
			 * conversion */

			php_stream_from_zval_no_verify(stm, parameter);
			if (!stm) {
				/* shouldn't happen either */
				pdo_odbc_stmt_error("input LOB is no longer a stream");
				SQLCloseCursor(S->stmt);
				if (buf) {
					efree(buf);
				}
				return 0;
			}

			/* now suck data from the stream and stick it into the database */
			if (buf == NULL) {
				buf = emalloc(8192);
			}

			do {
				len = php_stream_read(stm, buf, 8192);
				if (len == 0) {
					break;
				}
				SQLPutData(S->stmt, buf, len);
			} while (1);
		}
	}

	if (buf) {
		efree(buf);
	}

	switch (rc) {
		case SQL_SUCCESS:
			break;
		case SQL_NO_DATA_FOUND:
		case SQL_SUCCESS_WITH_INFO:
			pdo_odbc_stmt_error("SQLExecute");
			break;

		default:
			pdo_odbc_stmt_error("SQLExecute");
			return 0;
	}

	SQLRowCount(S->stmt, &row_count);
	stmt->row_count = row_count;

	if (S->cols == NULL) {
		/* do first-time-only definition of bind/mapping stuff */
		SQLSMALLINT colcount;

		/* how many columns do we have ? */
		SQLNumResultCols(S->stmt, &colcount);

		stmt->column_count = S->col_count = (int)colcount;
		S->cols = ecalloc(colcount, sizeof(pdo_odbc_column));
		S->going_long = 0;
	}

	return 1;
}

static int odbc_stmt_param_hook(pdo_stmt_t *stmt, struct pdo_bound_param_data *param,
		enum pdo_param_event event_type)
{
	pdo_odbc_stmt *S = (pdo_odbc_stmt*)stmt->driver_data;
	RETCODE rc;
	SWORD sqltype = 0, ctype = 0, scale = 0, nullable = 0;
	SQLULEN precision = 0;
	pdo_odbc_param *P;
	zval *parameter;

	/* we're only interested in parameters for prepared SQL right now */
	if (param->is_param) {

		switch (event_type) {
			case PDO_PARAM_EVT_FETCH_PRE:
			case PDO_PARAM_EVT_FETCH_POST:
			case PDO_PARAM_EVT_NORMALIZE:
				/* Do nothing */
				break;

			case PDO_PARAM_EVT_FREE:
				P = param->driver_data;
				if (P) {
					efree(P);
				}
				break;

			case PDO_PARAM_EVT_ALLOC:
			{
				/* figure out what we're doing */
				switch (PDO_PARAM_TYPE(param->param_type)) {
					case PDO_PARAM_LOB:
						break;

					case PDO_PARAM_STMT:
						return 0;

					default:
						break;
				}

				rc = SQLDescribeParam(S->stmt, (SQLUSMALLINT) param->paramno+1, &sqltype, &precision, &scale, &nullable);
				if (rc != SQL_SUCCESS && rc != SQL_SUCCESS_WITH_INFO) {
					/* MS Access, for instance, doesn't support SQLDescribeParam,
					 * so we need to guess */
					sqltype = PDO_PARAM_TYPE(param->param_type) == PDO_PARAM_LOB ?
									SQL_LONGVARBINARY :
									SQL_LONGVARCHAR;
					precision = 4000;
					scale = 5;
					nullable = 1;

					if (param->max_value_len > 0) {
						precision = param->max_value_len;
					}
				}
				if (sqltype == SQL_BINARY || sqltype == SQL_VARBINARY || sqltype == SQL_LONGVARBINARY) {
					ctype = SQL_C_BINARY;
				} else {
					ctype = SQL_C_CHAR;
				}

				P = emalloc(sizeof(*P));
				param->driver_data = P;

				P->len = 0; /* is re-populated each EXEC_PRE */
				P->outbuf = NULL;

				P->is_unicode = pdo_odbc_sqltype_is_unicode(S, sqltype);
				if (P->is_unicode) {
					/* avoid driver auto-translation: we'll do it ourselves */
					ctype = SQL_C_BINARY;
				}

				if ((param->param_type & PDO_PARAM_INPUT_OUTPUT) == PDO_PARAM_INPUT_OUTPUT) {
					P->paramtype = SQL_PARAM_INPUT_OUTPUT;
				} else if (param->max_value_len <= 0) {
					P->paramtype = SQL_PARAM_INPUT;
				} else {
					P->paramtype = SQL_PARAM_OUTPUT;
				}

				if (P->paramtype != SQL_PARAM_INPUT) {
					if (PDO_PARAM_TYPE(param->param_type) != PDO_PARAM_NULL) {
						/* need an explicit buffer to hold result */
						P->len = param->max_value_len > 0 ? param->max_value_len : precision;
						if (P->is_unicode) {
							P->len *= 2;
						}
						P->outbuf = emalloc(P->len + (P->is_unicode ? 2:1));
					}
				}

				if (PDO_PARAM_TYPE(param->param_type) == PDO_PARAM_LOB && P->paramtype != SQL_PARAM_INPUT) {
					pdo_odbc_stmt_error("Can't bind a lob for output");
					return 0;
				}

				rc = SQLBindParameter(S->stmt, (SQLUSMALLINT) param->paramno+1,
						P->paramtype, ctype, sqltype, precision, scale,
						P->paramtype == SQL_PARAM_INPUT ?
							(SQLPOINTER)param :
							P->outbuf,
						P->len,
						&P->len
						);

				if (rc == SQL_SUCCESS || rc == SQL_SUCCESS_WITH_INFO) {
					return 1;
				}
				pdo_odbc_stmt_error("SQLBindParameter");
				return 0;
			}

			case PDO_PARAM_EVT_EXEC_PRE:
				P = param->driver_data;
				if (!Z_ISREF(param->parameter)) {
					parameter = &param->parameter;
				} else {
					parameter = Z_REFVAL(param->parameter);
				}

				if (PDO_PARAM_TYPE(param->param_type) == PDO_PARAM_LOB) {
					if (Z_TYPE_P(parameter) == IS_RESOURCE) {
						php_stream *stm;
						php_stream_statbuf sb;

						php_stream_from_zval_no_verify(stm, parameter);

						if (!stm) {
							return 0;
						}

						if (0 == php_stream_stat(stm, &sb)) {
							if (P->outbuf) {
								int len, amount;
								char *ptr = P->outbuf;
								char *end = P->outbuf + P->len;

								P->len = 0;
								do {
									amount = end - ptr;
									if (amount == 0) {
										break;
									}
									if (amount > 8192)
										amount = 8192;
									len = php_stream_read(stm, ptr, amount);
									if (len == 0) {
										break;
									}
									ptr += len;
									P->len += len;
								} while (1);

							} else {
								P->len = SQL_LEN_DATA_AT_EXEC(sb.sb.st_size);
							}
						} else {
							if (P->outbuf) {
								P->len = 0;
							} else {
								P->len = SQL_LEN_DATA_AT_EXEC(0);
							}
						}
					} else {
						convert_to_string(parameter);
						if (P->outbuf) {
							P->len = Z_STRLEN_P(parameter);
							memcpy(P->outbuf, Z_STRVAL_P(parameter), P->len);
						} else {
							P->len = SQL_LEN_DATA_AT_EXEC(Z_STRLEN_P(parameter));
						}
					}
				} else if (Z_TYPE_P(parameter) == IS_NULL || PDO_PARAM_TYPE(param->param_type) == PDO_PARAM_NULL) {
					P->len = SQL_NULL_DATA;
				} else {
					convert_to_string(parameter);
					if (P->outbuf) {
						zend_ulong ulen;
						switch (pdo_odbc_utf82ucs2(stmt, P->is_unicode,
								Z_STRVAL_P(parameter),
								Z_STRLEN_P(parameter),
								&ulen)) {
							case PDO_ODBC_CONV_FAIL:
							case PDO_ODBC_CONV_NOT_REQUIRED:
								P->len = Z_STRLEN_P(parameter);
								memcpy(P->outbuf, Z_STRVAL_P(parameter), P->len);
								break;
							case PDO_ODBC_CONV_OK:
								P->len = ulen;
								memcpy(P->outbuf, S->convbuf, P->len);
								break;
						}
					} else {
						P->len = SQL_LEN_DATA_AT_EXEC(Z_STRLEN_P(parameter));
					}
				}
				return 1;

			case PDO_PARAM_EVT_EXEC_POST:
				P = param->driver_data;

				if (P->outbuf) {
					if (Z_ISREF(param->parameter)) {
						parameter = Z_REFVAL(param->parameter);
					} else {
						parameter = &param->parameter;
					}
					zval_ptr_dtor(parameter);

					switch (P->len) {
						case SQL_NULL_DATA:
							ZVAL_NULL(parameter);
							break;
						default:
							ZVAL_STRINGL(parameter, P->outbuf, P->len);
							switch (pdo_odbc_ucs22utf8(stmt, P->is_unicode, parameter)) {
								case PDO_ODBC_CONV_FAIL:
									/* something fishy, but allow it to come back as binary */
								case PDO_ODBC_CONV_NOT_REQUIRED:
									break;
								case PDO_ODBC_CONV_OK:
									break;
							}
					}
				}
				return 1;
		}
	}
	return 1;
}

static int odbc_stmt_fetch(pdo_stmt_t *stmt,
	enum pdo_fetch_orientation ori, zend_long offset)
{
	RETCODE rc;
	SQLSMALLINT odbcori;
	pdo_odbc_stmt *S = (pdo_odbc_stmt*)stmt->driver_data;

	switch (ori) {
		case PDO_FETCH_ORI_NEXT:	odbcori = SQL_FETCH_NEXT; break;
		case PDO_FETCH_ORI_PRIOR:	odbcori = SQL_FETCH_PRIOR; break;
		case PDO_FETCH_ORI_FIRST:	odbcori = SQL_FETCH_FIRST; break;
		case PDO_FETCH_ORI_LAST:	odbcori = SQL_FETCH_LAST; break;
		case PDO_FETCH_ORI_ABS:		odbcori = SQL_FETCH_ABSOLUTE; break;
		case PDO_FETCH_ORI_REL:		odbcori = SQL_FETCH_RELATIVE; break;
		default:
			strcpy(stmt->error_code, "HY106");
			return 0;
	}
	rc = SQLFetchScroll(S->stmt, odbcori, offset);

	if (rc == SQL_SUCCESS) {
		return 1;
	}
	if (rc == SQL_SUCCESS_WITH_INFO) {
		pdo_odbc_stmt_error("SQLFetchScroll");
		return 1;
	}

	if (rc == SQL_NO_DATA) {
		/* pdo_odbc_stmt_error("SQLFetchScroll"); */
		return 0;
	}

	pdo_odbc_stmt_error("SQLFetchScroll");

	return 0;
}

static int odbc_stmt_describe(pdo_stmt_t *stmt, int colno)
{
	pdo_odbc_stmt *S = (pdo_odbc_stmt*)stmt->driver_data;
	struct pdo_column_data *col = &stmt->columns[colno];
	RETCODE rc;
	SWORD	colnamelen;
	SQLULEN	colsize;
	SQLLEN displaysize = 0;

	rc = SQLDescribeCol(S->stmt, colno+1, (SQLCHAR *) S->cols[colno].colname,
			sizeof(S->cols[colno].colname)-1, &colnamelen,
			&S->cols[colno].coltype, &colsize, NULL, NULL);

	/* This fixes a known issue with SQL Server and (max) lengths,
	may affect others as well.  If we are SQL_VARCHAR,
	SQL_VARBINARY, or SQL_WVARCHAR (or any of the long variations)
	and zero is returned from colsize then consider it long */
	if (0 == colsize &&
		(S->cols[colno].coltype == SQL_VARCHAR ||
		 S->cols[colno].coltype == SQL_LONGVARCHAR ||
#ifdef SQL_WVARCHAR
		 S->cols[colno].coltype == SQL_WVARCHAR ||
#endif
#ifdef SQL_WLONGVARCHAR
		 S->cols[colno].coltype == SQL_WLONGVARCHAR ||
#endif
		 S->cols[colno].coltype == SQL_VARBINARY ||
		 S->cols[colno].coltype == SQL_LONGVARBINARY)) {
			 S->going_long = 1;
	}

	if (rc != SQL_SUCCESS) {
		pdo_odbc_stmt_error("SQLDescribeCol");
		if (rc != SQL_SUCCESS_WITH_INFO) {
			return 0;
		}
	}

	rc = SQLColAttribute(S->stmt, colno+1,
			SQL_DESC_DISPLAY_SIZE,
			NULL, 0, NULL, &displaysize);

	if (rc != SQL_SUCCESS) {
		pdo_odbc_stmt_error("SQLColAttribute");
		if (rc != SQL_SUCCESS_WITH_INFO) {
			return 0;
		}
	}
	colsize = displaysize;

	col->maxlen = S->cols[colno].datalen = colsize;
	col->name = zend_string_init(S->cols[colno].colname, colnamelen, 0);
	S->cols[colno].is_unicode = pdo_odbc_sqltype_is_unicode(S, S->cols[colno].coltype);

	/* tell ODBC to put it straight into our buffer, but only if it
	 * isn't "long" data, and only if we haven't already bound a long
	 * column. */
	if (colsize < 256 && !S->going_long) {
		S->cols[colno].data = emalloc(colsize+1);
		S->cols[colno].is_long = 0;

		rc = SQLBindCol(S->stmt, colno+1,
			S->cols[colno].is_unicode ? SQL_C_BINARY : SQL_C_CHAR,
			S->cols[colno].data,
 			S->cols[colno].datalen+1, &S->cols[colno].fetched_len);

		if (rc != SQL_SUCCESS) {
			pdo_odbc_stmt_error("SQLBindCol");
			return 0;
		}
	} else {
		/* allocate a smaller buffer to keep around for smaller
		 * "long" columns */
		S->cols[colno].data = emalloc(256);
		S->going_long = 1;
		S->cols[colno].is_long = 1;
	}

	return 1;
}

static int odbc_stmt_get_column_meta(pdo_stmt_t *stmt, zend_long colno, zval *return_value)
{
	array_init(return_value);
	add_assoc_long(return_value, "pdo_type", PDO_PARAM_STR);
	return 1;
}

static int odbc_stmt_get_col(pdo_stmt_t *stmt, int colno, zval *result, enum pdo_param_type *type)
{
	pdo_odbc_stmt *S = (pdo_odbc_stmt*)stmt->driver_data;
	pdo_odbc_column *C = &S->cols[colno];

	/* if it is a column containing "long" data, perform late binding now */
	if (C->is_long) {
<<<<<<< HEAD
=======
		SQLLEN orig_fetched_len = SQL_NULL_DATA;
		zend_ulong used = 0;
		char *buf;
>>>>>>> 97cfdcd7
		RETCODE rc;

		/* fetch it into C->data, which is allocated with a length
		 * of 256 bytes; if there is more to be had, we then allocate
		 * bigger buffer for the caller to free */

		rc = SQLGetData(S->stmt, colno+1, C->is_unicode ? SQL_C_BINARY : SQL_C_CHAR, C->data,
 			256, &C->fetched_len);
		orig_fetched_len = C->fetched_len;

		if (rc == SQL_SUCCESS) {
			/* all the data fit into our little buffer;
			 * jump down to the generic bound data case */
			goto in_data;
		}

		if (rc == SQL_SUCCESS_WITH_INFO) {
			/* this is a 'long column'

			 read the column in 255 byte blocks until the end of the column is reached, reassembling those blocks
			 in order into the output buffer; 255 bytes are an optimistic assumption, since the driver may assert
			 more or less NUL bytes at the end; we cater to that later, if actual length information is available

			 this loop has to work whether or not SQLGetData() provides the total column length.
			 calling SQLDescribeCol() or other, specifically to get the column length, then doing a single read
			 for that size would be slower except maybe for extremely long columns.*/
			char *buf2 = emalloc(256);
			zend_string *str = zend_string_init(C->data, 255, 0);
			size_t used = 255; /* not 256; the driver NUL terminated the buffer */

			do {
				C->fetched_len = 0;
				/* read block. 256 bytes => 255 bytes are actually read, the last 1 is NULL */
				rc = SQLGetData(S->stmt, colno+1, C->is_unicode ? SQL_C_BINARY : SQL_C_CHAR, buf2, 256, &C->fetched_len);

				/* adjust `used` in case we have length info from the driver */
				if (orig_fetched_len >= 0 && C->fetched_len >= 0) {
					SQLLEN fixed_used = orig_fetched_len - C->fetched_len;
					ZEND_ASSERT(fixed_used <= used + 1);
					used = fixed_used;
				}

				/* resize output buffer and reassemble block */
				if (rc==SQL_SUCCESS_WITH_INFO) {
					/* point 5, in section "Retrieving Data with SQLGetData" in http://msdn.microsoft.com/en-us/library/windows/desktop/ms715441(v=vs.85).aspx
					 states that if SQL_SUCCESS_WITH_INFO, fetched_len will be > 255 (greater than buf2's size)
					 (if a driver fails to follow that and wrote less than 255 bytes to buf2, this will AV or read garbage into buf) */
					str = zend_string_realloc(str, used + 255, 0);
					memcpy(ZSTR_VAL(str) + used, buf2, 255);
					used = used + 255;
				} else if (rc==SQL_SUCCESS) {
					str = zend_string_realloc(str, used + C->fetched_len, 0);
					memcpy(ZSTR_VAL(str) + used, buf2, C->fetched_len);
					used = used + C->fetched_len;
				} else {
					/* includes SQL_NO_DATA */
					break;
				}

			} while (1);

			efree(buf2);

			/* NULL terminate the buffer once, when finished, for use with the rest of PHP */
			ZSTR_VAL(str)[used] = '\0';
			ZVAL_STR(result, str);
			if (C->is_unicode) {
				goto unicode_conv;
			}
			return 1;
		}

		/* something went caca */
		return 1;
	}

in_data:
	/* check the indicator to ensure that the data is intact */
	if (C->fetched_len == SQL_NULL_DATA) {
		/* A NULL value */
		ZVAL_NULL(result);
		return 1;
	} else if (C->fetched_len >= 0) {
		/* it was stored perfectly */
		ZVAL_STRINGL_FAST(result, C->data, C->fetched_len);
		if (C->is_unicode) {
			goto unicode_conv;
		}
		return 1;
	} else {
		/* no data? */
		ZVAL_NULL(result);
		return 1;
	}

unicode_conv:
	switch (pdo_odbc_ucs22utf8(stmt, C->is_unicode, result)) {
		case PDO_ODBC_CONV_FAIL:
			/* oh well.  They can have the binary version of it */
		case PDO_ODBC_CONV_NOT_REQUIRED:
			/* shouldn't happen... */
			return 1;
		case PDO_ODBC_CONV_OK:
			return 1;
	}
	return 1;
}

static int odbc_stmt_set_param(pdo_stmt_t *stmt, zend_long attr, zval *val)
{
	SQLRETURN rc;
	pdo_odbc_stmt *S = (pdo_odbc_stmt*)stmt->driver_data;

	switch (attr) {
		case PDO_ATTR_CURSOR_NAME:
			convert_to_string(val);
			rc = SQLSetCursorName(S->stmt, (SQLCHAR *) Z_STRVAL_P(val), Z_STRLEN_P(val));

			if (rc == SQL_SUCCESS || rc == SQL_SUCCESS_WITH_INFO) {
				return 1;
			}
			pdo_odbc_stmt_error("SQLSetCursorName");
			return 0;

		case PDO_ODBC_ATTR_ASSUME_UTF8:
			S->assume_utf8 = zval_is_true(val);
			return 0;
		default:
			strcpy(S->einfo.last_err_msg, "Unknown Attribute");
			S->einfo.what = "setAttribute";
			strcpy(S->einfo.last_state, "IM001");
			return -1;
	}
}

static int odbc_stmt_get_attr(pdo_stmt_t *stmt, zend_long attr, zval *val)
{
	SQLRETURN rc;
	pdo_odbc_stmt *S = (pdo_odbc_stmt*)stmt->driver_data;

	switch (attr) {
		case PDO_ATTR_CURSOR_NAME:
		{
			char buf[256];
			SQLSMALLINT len = 0;
			rc = SQLGetCursorName(S->stmt, (SQLCHAR *) buf, sizeof(buf), &len);

			if (rc == SQL_SUCCESS || rc == SQL_SUCCESS_WITH_INFO) {
				ZVAL_STRINGL(val, buf, len);
				return 1;
			}
			pdo_odbc_stmt_error("SQLGetCursorName");
			return 0;
		}

		case PDO_ODBC_ATTR_ASSUME_UTF8:
			ZVAL_BOOL(val, S->assume_utf8 ? 1 : 0);
			return 0;

		default:
			strcpy(S->einfo.last_err_msg, "Unknown Attribute");
			S->einfo.what = "getAttribute";
			strcpy(S->einfo.last_state, "IM001");
			return -1;
	}
}

static int odbc_stmt_next_rowset(pdo_stmt_t *stmt)
{
	SQLRETURN rc;
	SQLSMALLINT colcount;
	pdo_odbc_stmt *S = (pdo_odbc_stmt*)stmt->driver_data;

	/* NOTE: can't guarantee that output or input/output parameters
	 * are set until this fella returns SQL_NO_DATA, according to
	 * MSDN ODBC docs */
	rc = SQLMoreResults(S->stmt);

	if (rc != SQL_SUCCESS && rc != SQL_SUCCESS_WITH_INFO) {
		return 0;
	}

	free_cols(stmt, S);
	/* how many columns do we have ? */
	SQLNumResultCols(S->stmt, &colcount);
	stmt->column_count = S->col_count = (int)colcount;
	S->cols = ecalloc(colcount, sizeof(pdo_odbc_column));
	S->going_long = 0;

	return 1;
}

static int odbc_stmt_close_cursor(pdo_stmt_t *stmt)
{
	SQLRETURN rc;
	pdo_odbc_stmt *S = (pdo_odbc_stmt*)stmt->driver_data;

	rc = SQLCloseCursor(S->stmt);
	if (rc != SQL_SUCCESS && rc != SQL_SUCCESS_WITH_INFO) {
		return 0;
	}
	return 1;
}

const struct pdo_stmt_methods odbc_stmt_methods = {
	odbc_stmt_dtor,
	odbc_stmt_execute,
	odbc_stmt_fetch,
	odbc_stmt_describe,
	odbc_stmt_get_col,
	odbc_stmt_param_hook,
	odbc_stmt_set_param,
	odbc_stmt_get_attr,
	odbc_stmt_get_column_meta,
	odbc_stmt_next_rowset,
	odbc_stmt_close_cursor
};<|MERGE_RESOLUTION|>--- conflicted
+++ resolved
@@ -639,12 +639,7 @@
 
 	/* if it is a column containing "long" data, perform late binding now */
 	if (C->is_long) {
-<<<<<<< HEAD
-=======
 		SQLLEN orig_fetched_len = SQL_NULL_DATA;
-		zend_ulong used = 0;
-		char *buf;
->>>>>>> 97cfdcd7
 		RETCODE rc;
 
 		/* fetch it into C->data, which is allocated with a length
@@ -672,7 +667,7 @@
 			 calling SQLDescribeCol() or other, specifically to get the column length, then doing a single read
 			 for that size would be slower except maybe for extremely long columns.*/
 			char *buf2 = emalloc(256);
-			zend_string *str = zend_string_init(C->data, 255, 0);
+			zend_string *str = zend_string_init(C->data, 256, 0);
 			size_t used = 255; /* not 256; the driver NUL terminated the buffer */
 
 			do {
@@ -692,8 +687,8 @@
 					/* point 5, in section "Retrieving Data with SQLGetData" in http://msdn.microsoft.com/en-us/library/windows/desktop/ms715441(v=vs.85).aspx
 					 states that if SQL_SUCCESS_WITH_INFO, fetched_len will be > 255 (greater than buf2's size)
 					 (if a driver fails to follow that and wrote less than 255 bytes to buf2, this will AV or read garbage into buf) */
-					str = zend_string_realloc(str, used + 255, 0);
-					memcpy(ZSTR_VAL(str) + used, buf2, 255);
+					str = zend_string_realloc(str, used + 256, 0);
+					memcpy(ZSTR_VAL(str) + used, buf2, 256);
 					used = used + 255;
 				} else if (rc==SQL_SUCCESS) {
 					str = zend_string_realloc(str, used + C->fetched_len, 0);
