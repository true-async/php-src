/*
  +----------------------------------------------------------------------+
  | PHP Version 5                                                        |
  +----------------------------------------------------------------------+
  | Copyright (c) 1997-2013 The PHP Group                                |
  +----------------------------------------------------------------------+
  | This source file is subject to version 3.0 of the PHP license,       |
  | that is bundled with this package in the file LICENSE, and is        |
  | available through the world-wide-web at the following url:           |
  | http://www.php.net/license/3_0.txt.                                  |
  | If you did not receive a copy of the PHP license and are unable to   |
  | obtain it through the world-wide-web, please send a note to          |
  | license@php.net so we can mail you a copy immediately.               |
  +----------------------------------------------------------------------+
  | Author: Wez Furlong <wez@php.net>                                    |
  +----------------------------------------------------------------------+
*/

/* $Id$ */

#ifdef HAVE_CONFIG_H
#include "config.h"
#endif

#include "php.h"
#include "php_ini.h"
#include "ext/standard/info.h"
#include "pdo/php_pdo.h"
#include "pdo/php_pdo_driver.h"
#include "php_pdo_odbc.h"
#include "php_pdo_odbc_int.h"

enum pdo_odbc_conv_result {
	PDO_ODBC_CONV_NOT_REQUIRED,
	PDO_ODBC_CONV_OK,
	PDO_ODBC_CONV_FAIL
};

static int pdo_odbc_sqltype_is_unicode(pdo_odbc_stmt *S, SWORD sqltype)
{
	if (!S->assume_utf8) return 0;
	switch (sqltype) {
#ifdef SQL_WCHAR
		case SQL_WCHAR:
			return 1;
#endif
#ifdef SQL_WLONGVARCHAR
		case SQL_WLONGVARCHAR:
			return 1;
#endif
#ifdef SQL_WVARCHAR
		case SQL_WVARCHAR:
			return 1;
#endif
		default:
			return 0;
	}
}

static int pdo_odbc_utf82ucs2(pdo_stmt_t *stmt, int is_unicode, const char *buf, 
	php_uint_t buflen, php_uint_t *outlen)
{
#ifdef PHP_WIN32
	if (is_unicode && buflen) {
		pdo_odbc_stmt *S = (pdo_odbc_stmt*)stmt->driver_data;
		DWORD ret;

		ret = MultiByteToWideChar(CP_UTF8, 0, buf, buflen, NULL, 0);
		if (ret == 0) {
			/*printf("%s:%d %d [%d] %.*s\n", __FILE__, __LINE__, GetLastError(), buflen, buflen, buf);*/
			return PDO_ODBC_CONV_FAIL;
		}

		ret *= sizeof(WCHAR);

		if (S->convbufsize <= ret) {
			S->convbufsize = ret + sizeof(WCHAR);
			S->convbuf = erealloc(S->convbuf, S->convbufsize);
		}
		
		ret = MultiByteToWideChar(CP_UTF8, 0, buf, buflen, (LPWSTR)S->convbuf, S->convbufsize / sizeof(WCHAR));
		if (ret == 0) {
			/*printf("%s:%d %d [%d] %.*s\n", __FILE__, __LINE__, GetLastError(), buflen, buflen, buf);*/
			return PDO_ODBC_CONV_FAIL;
		}

		ret *= sizeof(WCHAR);
		*outlen = ret;
		return PDO_ODBC_CONV_OK;
	}
#endif
	return PDO_ODBC_CONV_NOT_REQUIRED;
}

static int pdo_odbc_ucs22utf8(pdo_stmt_t *stmt, int is_unicode, const char *buf, 
	php_uint_t buflen, php_uint_t *outlen)
{
#ifdef PHP_WIN32
	if (is_unicode && buflen) {
		pdo_odbc_stmt *S = (pdo_odbc_stmt*)stmt->driver_data;
		DWORD ret;

		ret = WideCharToMultiByte(CP_UTF8, 0, (LPCWSTR)buf, buflen/sizeof(WCHAR), NULL, 0, NULL, NULL);
		if (ret == 0) {
			return PDO_ODBC_CONV_FAIL;
		}

		if (S->convbufsize <= ret) {
			S->convbufsize = ret + 1;
			S->convbuf = erealloc(S->convbuf, S->convbufsize);
		}
		
		ret = WideCharToMultiByte(CP_UTF8, 0, (LPCWSTR)buf, buflen/sizeof(WCHAR), S->convbuf, S->convbufsize, NULL, NULL);
		if (ret == 0) {
			return PDO_ODBC_CONV_FAIL;
		}

		*outlen = ret;
		S->convbuf[*outlen] = '\0';
		return PDO_ODBC_CONV_OK;
	}
#endif
	return PDO_ODBC_CONV_NOT_REQUIRED;
}

static void free_cols(pdo_stmt_t *stmt, pdo_odbc_stmt *S TSRMLS_DC)
{
	if (S->cols) {
		int i;

		for (i = 0; i < stmt->column_count; i++) {
			if (S->cols[i].data) {
				efree(S->cols[i].data);
			}
		}
		efree(S->cols);
		S->cols = NULL;
	}
}

static int odbc_stmt_dtor(pdo_stmt_t *stmt TSRMLS_DC)
{
	pdo_odbc_stmt *S = (pdo_odbc_stmt*)stmt->driver_data;

	if (S->stmt != SQL_NULL_HANDLE) {
		if (stmt->executed) {
			SQLCloseCursor(S->stmt);
		}
		SQLFreeHandle(SQL_HANDLE_STMT, S->stmt);
		S->stmt = SQL_NULL_HANDLE;
	}

	free_cols(stmt, S TSRMLS_CC);
	if (S->convbuf) {
		efree(S->convbuf);
	}
	efree(S);

	return 1;
}

static int odbc_stmt_execute(pdo_stmt_t *stmt TSRMLS_DC)
{
	RETCODE rc;
	pdo_odbc_stmt *S = (pdo_odbc_stmt*)stmt->driver_data;
	char *buf = NULL;
	SQLLEN row_count = -1;

	if (stmt->executed) {
		SQLCloseCursor(S->stmt);
	}
	
	rc = SQLExecute(S->stmt);	

	while (rc == SQL_NEED_DATA) {
		struct pdo_bound_param_data *param;

		rc = SQLParamData(S->stmt, (SQLPOINTER*)&param);
		if (rc == SQL_NEED_DATA) {
			php_stream *stm;
			php_uint_t len;
			pdo_odbc_param *P;
	
			P = (pdo_odbc_param*)param->driver_data;
			if (Z_TYPE_P(param->parameter) != IS_RESOURCE) {
				/* they passed in a string */
				php_int_t ulen;
				convert_to_string(param->parameter);

				switch (pdo_odbc_utf82ucs2(stmt, P->is_unicode, 
							Z_STRVAL_P(param->parameter),
							Z_STRSIZE_P(param->parameter),
							&ulen)) {
					case PDO_ODBC_CONV_NOT_REQUIRED:
						SQLPutData(S->stmt, Z_STRVAL_P(param->parameter),
							Z_STRSIZE_P(param->parameter));
						break;
					case PDO_ODBC_CONV_OK:
						SQLPutData(S->stmt, S->convbuf, ulen);
						break;
					case PDO_ODBC_CONV_FAIL:
						pdo_odbc_stmt_error("error converting input string");
						SQLCloseCursor(S->stmt);
						if (buf) {
							efree(buf);
						}
						return 0;
				}
				continue;
			}

			/* we assume that LOBs are binary and don't need charset
			 * conversion */

			php_stream_from_zval_no_verify(stm, &param->parameter);
			if (!stm) {
				/* shouldn't happen either */
				pdo_odbc_stmt_error("input LOB is no longer a stream");
				SQLCloseCursor(S->stmt);
				if (buf) {
					efree(buf);
				}
				return 0;
			}

			/* now suck data from the stream and stick it into the database */
			if (buf == NULL) {
				buf = emalloc(8192);
			}

			do {
				len = php_stream_read(stm, buf, 8192);
				if (len == 0) {
					break;
				}
				SQLPutData(S->stmt, buf, len);
			} while (1);
		}
	}

	if (buf) {
		efree(buf);
	}

	switch (rc) {
		case SQL_SUCCESS:
			break;
		case SQL_NO_DATA_FOUND:
		case SQL_SUCCESS_WITH_INFO:
			pdo_odbc_stmt_error("SQLExecute");
			break;

		default:
			pdo_odbc_stmt_error("SQLExecute");
			return 0;
	}

	SQLRowCount(S->stmt, &row_count);
	stmt->row_count = row_count;

	if (!stmt->executed) {
		/* do first-time-only definition of bind/mapping stuff */
		SQLSMALLINT colcount;

		/* how many columns do we have ? */
		SQLNumResultCols(S->stmt, &colcount);

		stmt->column_count = (int)colcount;
		S->cols = ecalloc(colcount, sizeof(pdo_odbc_column));
		S->going_long = 0;
	}

	return 1;
}

static int odbc_stmt_param_hook(pdo_stmt_t *stmt, struct pdo_bound_param_data *param,
		enum pdo_param_event event_type TSRMLS_DC)
{
	pdo_odbc_stmt *S = (pdo_odbc_stmt*)stmt->driver_data;
	RETCODE rc;
	SWORD sqltype = 0, ctype = 0, scale = 0, nullable = 0;
	SQLULEN precision = 0;
	pdo_odbc_param *P;
	
	/* we're only interested in parameters for prepared SQL right now */
	if (param->is_param) {

		switch (event_type) {
			case PDO_PARAM_EVT_FETCH_PRE:
			case PDO_PARAM_EVT_FETCH_POST:
			case PDO_PARAM_EVT_NORMALIZE:
				/* Do nothing */
				break;

			case PDO_PARAM_EVT_FREE:
				P = param->driver_data;
				if (P) {
					efree(P);
				}
				break;

			case PDO_PARAM_EVT_ALLOC:
			{
				/* figure out what we're doing */
				switch (PDO_PARAM_TYPE(param->param_type)) {
					case PDO_PARAM_LOB:
						break;

					case PDO_PARAM_STMT:
						return 0;
					
					default:
						break;
				}

				rc = SQLDescribeParam(S->stmt, (SQLUSMALLINT) param->paramno+1, &sqltype, &precision, &scale, &nullable);
				if (rc != SQL_SUCCESS && rc != SQL_SUCCESS_WITH_INFO) {
					/* MS Access, for instance, doesn't support SQLDescribeParam,
					 * so we need to guess */
					sqltype = PDO_PARAM_TYPE(param->param_type) == PDO_PARAM_LOB ?
									SQL_LONGVARBINARY :
									SQL_LONGVARCHAR;
					precision = 4000;
					scale = 5;
					nullable = 1;

					if (param->max_value_len > 0) {
						precision = param->max_value_len;
					}
				}
				if (sqltype == SQL_BINARY || sqltype == SQL_VARBINARY || sqltype == SQL_LONGVARBINARY) {
					ctype = SQL_C_BINARY;
				} else {
					ctype = SQL_C_CHAR;
				}

				P = emalloc(sizeof(*P));
				param->driver_data = P;

				P->len = 0; /* is re-populated each EXEC_PRE */
				P->outbuf = NULL;

				P->is_unicode = pdo_odbc_sqltype_is_unicode(S, sqltype);
				if (P->is_unicode) {
					/* avoid driver auto-translation: we'll do it ourselves */
					ctype = SQL_C_BINARY;
				}

				if ((param->param_type & PDO_PARAM_INPUT_OUTPUT) == PDO_PARAM_INPUT_OUTPUT) {
					P->paramtype = SQL_PARAM_INPUT_OUTPUT;
				} else if (param->max_value_len <= 0) {
					P->paramtype = SQL_PARAM_INPUT;
				} else {
					P->paramtype = SQL_PARAM_OUTPUT;
				}
				
				if (P->paramtype != SQL_PARAM_INPUT) {
					if (PDO_PARAM_TYPE(param->param_type) != PDO_PARAM_NULL) {
						/* need an explicit buffer to hold result */
						P->len = param->max_value_len > 0 ? param->max_value_len : precision;
						if (P->is_unicode) {
							P->len *= 2;
						}
						P->outbuf = emalloc(P->len + (P->is_unicode ? 2:1));
					}
				}
				
				if (PDO_PARAM_TYPE(param->param_type) == PDO_PARAM_LOB && P->paramtype != SQL_PARAM_INPUT) {
					pdo_odbc_stmt_error("Can't bind a lob for output");
					return 0;
				}

				rc = SQLBindParameter(S->stmt, (SQLUSMALLINT) param->paramno+1,
						P->paramtype, ctype, sqltype, precision, scale,
						P->paramtype == SQL_PARAM_INPUT ? 
							(SQLPOINTER)param :
							P->outbuf,
						P->len,
						&P->len
						);
	
				if (rc == SQL_SUCCESS || rc == SQL_SUCCESS_WITH_INFO) {
					return 1;
				}
				pdo_odbc_stmt_error("SQLBindParameter");
				return 0;
			}

			case PDO_PARAM_EVT_EXEC_PRE:
				P = param->driver_data;
				if (PDO_PARAM_TYPE(param->param_type) == PDO_PARAM_LOB) {
					if (Z_TYPE_P(param->parameter) == IS_RESOURCE) {
						php_stream *stm;
						php_stream_statbuf sb;

						php_stream_from_zval_no_verify(stm, &param->parameter);

						if (!stm) {
							return 0;
						}

						if (0 == php_stream_stat(stm, &sb)) {
							if (P->outbuf) {
								php_int_t len;
								ptrdiff_t amount;
								char *ptr = P->outbuf;
								char *end = P->outbuf + P->len;

								P->len = 0;
								do {
									amount = end - ptr;
									if (amount == 0) {
										break;
									}
									if (amount > 8192)
										amount = 8192;
									len = php_stream_read(stm, ptr, amount);
									if (len == 0) {
										break;
									}
									ptr += len;
									P->len += len;
								} while (1);

							} else {
								P->len = SQL_LEN_DATA_AT_EXEC(sb.sb.st_size);
							}
						} else {
							if (P->outbuf) {
								P->len = 0;
							} else {
								P->len = SQL_LEN_DATA_AT_EXEC(0);
							}
						}
					} else {
						convert_to_string(param->parameter);
						if (P->outbuf) {
							P->len = Z_STRSIZE_P(param->parameter);
							memcpy(P->outbuf, Z_STRVAL_P(param->parameter), P->len);
						} else {
							P->len = SQL_LEN_DATA_AT_EXEC(Z_STRSIZE_P(param->parameter));
						}
					}
				} else if (Z_TYPE_P(param->parameter) == IS_NULL || PDO_PARAM_TYPE(param->param_type) == PDO_PARAM_NULL) {
					P->len = SQL_NULL_DATA;
				} else {
					convert_to_string(param->parameter);
					if (P->outbuf) {
						php_uint_t ulen;
						switch (pdo_odbc_utf82ucs2(stmt, P->is_unicode,
								Z_STRVAL_P(param->parameter),
								Z_STRSIZE_P(param->parameter),
								&ulen)) {
							case PDO_ODBC_CONV_FAIL:
							case PDO_ODBC_CONV_NOT_REQUIRED:
								P->len = Z_STRSIZE_P(param->parameter);
								memcpy(P->outbuf, Z_STRVAL_P(param->parameter), P->len);
								break;
							case PDO_ODBC_CONV_OK:
								P->len = ulen;
								memcpy(P->outbuf, S->convbuf, P->len);
								break;
						}
					} else {
						P->len = SQL_LEN_DATA_AT_EXEC(Z_STRSIZE_P(param->parameter));
					}
				}
				return 1;
			
			case PDO_PARAM_EVT_EXEC_POST:
				P = param->driver_data;
				if (P->outbuf) {
					if (P->outbuf) {
						php_uint_t ulen;
						char *srcbuf;
<<<<<<< HEAD
						php_uint_t srclen;
=======
						unsigned long srclen = 0;
>>>>>>> c0f1e694

						switch (P->len) {
							case SQL_NULL_DATA:
								zval_dtor(param->parameter);
								ZVAL_NULL(param->parameter);
								break;
							default:
								convert_to_string(param->parameter);
								switch (pdo_odbc_ucs22utf8(stmt, P->is_unicode, P->outbuf, P->len, &ulen)) {
									case PDO_ODBC_CONV_FAIL:
										/* something fishy, but allow it to come back as binary */
									case PDO_ODBC_CONV_NOT_REQUIRED:
										srcbuf = P->outbuf;
										srclen = P->len;
										break;
									case PDO_ODBC_CONV_OK:
										srcbuf = S->convbuf;
										srclen = ulen;
										break;
								}
										
								Z_STRVAL_P(param->parameter) = erealloc(Z_STRVAL_P(param->parameter), srclen+1);
								memcpy(Z_STRVAL_P(param->parameter), srcbuf, srclen);
								Z_STRSIZE_P(param->parameter) = srclen;
								Z_STRVAL_P(param->parameter)[srclen] = '\0';
						}
					}
				}
				return 1;
		}
	}
	return 1;
}

static int odbc_stmt_fetch(pdo_stmt_t *stmt,
	enum pdo_fetch_orientation ori, php_int_t offset TSRMLS_DC)
{
	RETCODE rc;
	SQLSMALLINT odbcori;
	pdo_odbc_stmt *S = (pdo_odbc_stmt*)stmt->driver_data;

	switch (ori) {
		case PDO_FETCH_ORI_NEXT:	odbcori = SQL_FETCH_NEXT; break;
		case PDO_FETCH_ORI_PRIOR:	odbcori = SQL_FETCH_PRIOR; break;
		case PDO_FETCH_ORI_FIRST:	odbcori = SQL_FETCH_FIRST; break;
		case PDO_FETCH_ORI_LAST:	odbcori = SQL_FETCH_LAST; break;
		case PDO_FETCH_ORI_ABS:		odbcori = SQL_FETCH_ABSOLUTE; break;
		case PDO_FETCH_ORI_REL:		odbcori = SQL_FETCH_RELATIVE; break;
		default: 
			strcpy(stmt->error_code, "HY106");
			return 0;
	}
	rc = SQLFetchScroll(S->stmt, odbcori, offset);

	if (rc == SQL_SUCCESS) {
		return 1;
	}
	if (rc == SQL_SUCCESS_WITH_INFO) {
		pdo_odbc_stmt_error("SQLFetchScroll");
		return 1;
	}

	if (rc == SQL_NO_DATA) {
		/* pdo_odbc_stmt_error("SQLFetchScroll"); */
		return 0;
	}

	pdo_odbc_stmt_error("SQLFetchScroll");

	return 0;
}

static int odbc_stmt_describe(pdo_stmt_t *stmt, int colno TSRMLS_DC)
{
	pdo_odbc_stmt *S = (pdo_odbc_stmt*)stmt->driver_data;
	struct pdo_column_data *col = &stmt->columns[colno];
	RETCODE rc;
	SWORD	colnamelen;
	SQLULEN	colsize;
	SQLLEN  displaysize;

	rc = SQLDescribeCol(S->stmt, colno+1, S->cols[colno].colname,
			sizeof(S->cols[colno].colname)-1, &colnamelen,
			&S->cols[colno].coltype, &colsize, NULL, NULL);

	if (rc != SQL_SUCCESS) {
		pdo_odbc_stmt_error("SQLDescribeCol");
		if (rc != SQL_SUCCESS_WITH_INFO) {
			return 0;
		}
	}

	rc = SQLColAttribute(S->stmt, colno+1,
			SQL_DESC_DISPLAY_SIZE,
			NULL, 0, NULL, &displaysize);

	if (rc != SQL_SUCCESS) {
		pdo_odbc_stmt_error("SQLColAttribute");
		if (rc != SQL_SUCCESS_WITH_INFO) {
			return 0;
		}
	}
	colsize = displaysize;

	col->maxlen = S->cols[colno].datalen = colsize;
	col->namelen = colnamelen;
	col->name = estrdup(S->cols[colno].colname);
	S->cols[colno].is_unicode = pdo_odbc_sqltype_is_unicode(S, S->cols[colno].coltype);

	/* returning data as a string */
	col->param_type = PDO_PARAM_STR;

	/* tell ODBC to put it straight into our buffer, but only if it
	 * isn't "long" data, and only if we haven't already bound a long
	 * column. */
	if (colsize < 256 && !S->going_long) {
		S->cols[colno].data = emalloc(colsize+1);
		S->cols[colno].is_long = 0;

		rc = SQLBindCol(S->stmt, colno+1,
			S->cols[colno].is_unicode ? SQL_C_BINARY : SQL_C_CHAR,
			S->cols[colno].data,
 			S->cols[colno].datalen+1, &S->cols[colno].fetched_len);

		if (rc != SQL_SUCCESS) {
			pdo_odbc_stmt_error("SQLBindCol");
			return 0;
		}
	} else {
		/* allocate a smaller buffer to keep around for smaller
		 * "long" columns */
		S->cols[colno].data = emalloc(256);
		S->going_long = 1;
		S->cols[colno].is_long = 1;
	}

	return 1;
}

static int odbc_stmt_get_col(pdo_stmt_t *stmt, int colno, char **ptr, php_uint_t *len, int *caller_frees TSRMLS_DC)
{
	pdo_odbc_stmt *S = (pdo_odbc_stmt*)stmt->driver_data;
	pdo_odbc_column *C = &S->cols[colno];
	php_uint_t ulen;

	/* if it is a column containing "long" data, perform late binding now */
	if (C->is_long) {
		php_uint_t used = 0;
		char *buf;
		RETCODE rc;

		/* fetch it into C->data, which is allocated with a length
		 * of 256 bytes; if there is more to be had, we then allocate
		 * bigger buffer for the caller to free */

		rc = SQLGetData(S->stmt, colno+1, C->is_unicode ? SQL_C_BINARY : SQL_C_CHAR, C->data,
 			256, &C->fetched_len);

		if (rc == SQL_SUCCESS) {
			/* all the data fit into our little buffer;
			 * jump down to the generic bound data case */
			goto in_data;
		}

		if (rc == SQL_SUCCESS_WITH_INFO) {
			/* this is a 'long column'
			
			 read the column in 255 byte blocks until the end of the column is reached, reassembling those blocks
			 in order into the output buffer
			
			 this loop has to work whether or not SQLGetData() provides the total column length.
			 calling SQLDescribeCol() or other, specifically to get the column length, then doing a single read
			 for that size would be slower except maybe for extremely long columns.*/
			char *buf2;

			buf2 = emalloc(256);
			buf = estrndup(C->data, 256);
			used = 255; /* not 256; the driver NUL terminated the buffer */
			
			do {
				C->fetched_len = 0;
				/* read block. 256 bytes => 255 bytes are actually read, the last 1 is NULL */
				rc = SQLGetData(S->stmt, colno+1, SQL_C_CHAR, buf2, 256, &C->fetched_len);
				
				/* resize output buffer and reassemble block */
				if (rc==SQL_SUCCESS_WITH_INFO) {
					/* point 5, in section "Retrieving Data with SQLGetData" in http://msdn.microsoft.com/en-us/library/windows/desktop/ms715441(v=vs.85).aspx
					 states that if SQL_SUCCESS_WITH_INFO, fetched_len will be > 255 (greater than buf2's size)
					 (if a driver fails to follow that and wrote less than 255 bytes to buf2, this will AV or read garbage into buf) */
					buf = erealloc(buf, used + 255+1);
					memcpy(buf + used, buf2, 255);
					used = used + 255;
				} else if (rc==SQL_SUCCESS) {
					buf = erealloc(buf, used + C->fetched_len+1);
					memcpy(buf + used, buf2, C->fetched_len);
					used = used + C->fetched_len;
				} else {
					/* includes SQL_NO_DATA */
					break;
				}
				
			} while (1);
			
			efree(buf2);
			
			/* NULL terminate the buffer once, when finished, for use with the rest of PHP */
			buf[used] = '\0';

			*ptr = buf;
			*caller_frees = 1;
			*len = used;
			if (C->is_unicode) {
				goto unicode_conv;
			}
			return 1;
		}

		/* something went caca */
		*ptr = NULL;
		*len = 0;
		return 1;
	}

in_data:
	/* check the indicator to ensure that the data is intact */
	if (C->fetched_len == SQL_NULL_DATA) {
		/* A NULL value */
		*ptr = NULL;
		*len = 0;
		return 1;
	} else if (C->fetched_len >= 0) {
		/* it was stored perfectly */
		*ptr = C->data;
		*len = C->fetched_len;
		if (C->is_unicode) {
			goto unicode_conv;
		}
		return 1;
	} else {
		/* no data? */
		*ptr = NULL;
		*len = 0;
		return 1;
	}

	unicode_conv:
	switch (pdo_odbc_ucs22utf8(stmt, C->is_unicode, *ptr, *len, &ulen)) {
		case PDO_ODBC_CONV_FAIL:
			/* oh well.  They can have the binary version of it */
		case PDO_ODBC_CONV_NOT_REQUIRED:
			/* shouldn't happen... */
			return 1;

		case PDO_ODBC_CONV_OK:
			if (*caller_frees) {
				efree(*ptr);
			}
			*ptr = emalloc(ulen + 1);
			*len = ulen;
			memcpy(*ptr, S->convbuf, ulen+1);
			*caller_frees = 1;
			return 1;
	}
	return 1;
}

static int odbc_stmt_set_param(pdo_stmt_t *stmt, php_int_t attr, zval *val TSRMLS_DC)
{
	SQLRETURN rc;
	pdo_odbc_stmt *S = (pdo_odbc_stmt*)stmt->driver_data;

	switch (attr) {
		case PDO_ATTR_CURSOR_NAME:
			convert_to_string(val);
			rc = SQLSetCursorName(S->stmt, Z_STRVAL_P(val), Z_STRSIZE_P(val));

			if (rc == SQL_SUCCESS || rc == SQL_SUCCESS_WITH_INFO) {
				return 1;
			}
			pdo_odbc_stmt_error("SQLSetCursorName");
			return 0;

		case PDO_ODBC_ATTR_ASSUME_UTF8:
			S->assume_utf8 = zval_is_true(val);
			return 0;
		default:
			strcpy(S->einfo.last_err_msg, "Unknown Attribute");
			S->einfo.what = "setAttribute";
			strcpy(S->einfo.last_state, "IM001");
			return -1;
	}
}

static int odbc_stmt_get_attr(pdo_stmt_t *stmt, php_int_t attr, zval *val TSRMLS_DC)
{
	SQLRETURN rc;
	pdo_odbc_stmt *S = (pdo_odbc_stmt*)stmt->driver_data;

	switch (attr) {
		case PDO_ATTR_CURSOR_NAME:
		{
			char buf[256];
			SQLSMALLINT len = 0;
			rc = SQLGetCursorName(S->stmt, buf, sizeof(buf), &len);

			if (rc == SQL_SUCCESS || rc == SQL_SUCCESS_WITH_INFO) {
				ZVAL_STRINGL(val, buf, len, 1);
				return 1;
			}
			pdo_odbc_stmt_error("SQLGetCursorName");
			return 0;
		}

		case PDO_ODBC_ATTR_ASSUME_UTF8:
			ZVAL_BOOL(val, S->assume_utf8 ? 1 : 0);
			return 0;

		default:
			strcpy(S->einfo.last_err_msg, "Unknown Attribute");
			S->einfo.what = "getAttribute";
			strcpy(S->einfo.last_state, "IM001");
			return -1;
	}
}

static int odbc_stmt_next_rowset(pdo_stmt_t *stmt TSRMLS_DC)
{
	SQLRETURN rc;
	SQLSMALLINT colcount;
	pdo_odbc_stmt *S = (pdo_odbc_stmt*)stmt->driver_data;

	/* NOTE: can't guarantee that output or input/output parameters
	 * are set until this fella returns SQL_NO_DATA, according to
	 * MSDN ODBC docs */
	rc = SQLMoreResults(S->stmt);

	if (rc != SQL_SUCCESS && rc != SQL_SUCCESS_WITH_INFO) {
		return 0;
	}

	free_cols(stmt, S TSRMLS_CC);
	/* how many columns do we have ? */
	SQLNumResultCols(S->stmt, &colcount);
	stmt->column_count = (int)colcount;
	S->cols = ecalloc(colcount, sizeof(pdo_odbc_column));
	S->going_long = 0;

	return 1;
}

struct pdo_stmt_methods odbc_stmt_methods = {
	odbc_stmt_dtor,
	odbc_stmt_execute,
	odbc_stmt_fetch,
	odbc_stmt_describe,
	odbc_stmt_get_col,
	odbc_stmt_param_hook,
	odbc_stmt_set_param,
	odbc_stmt_get_attr, /* get attr */
	NULL, /* get column meta */
	odbc_stmt_next_rowset
};

/*
 * Local variables:
 * tab-width: 4
 * c-basic-offset: 4
 * End:
 * vim600: noet sw=4 ts=4 fdm=marker
 * vim<600: noet sw=4 ts=4
 */<|MERGE_RESOLUTION|>--- conflicted
+++ resolved
@@ -473,11 +473,7 @@
 					if (P->outbuf) {
 						php_uint_t ulen;
 						char *srcbuf;
-<<<<<<< HEAD
-						php_uint_t srclen;
-=======
-						unsigned long srclen = 0;
->>>>>>> c0f1e694
+						php_uint_t srclen = 0;
 
 						switch (P->len) {
 							case SQL_NULL_DATA:
