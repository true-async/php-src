/*
   +----------------------------------------------------------------------+
   | PHP Version 6                                                        |
   +----------------------------------------------------------------------+
   | Copyright (c) 1997-2010 The PHP Group                                |
   +----------------------------------------------------------------------+
   | This source file is subject to version 3.01 of the PHP license,      |
   | that is bundled with this package in the file LICENSE, and is        |
   | available through the world-wide-web at the following url:           |
   | http://www.php.net/license/3_01.txt                                  |
   | If you did not receive a copy of the PHP license and are unable to   |
   | obtain it through the world-wide-web, please send a note to          |
   | license@php.net so we can mail you a copy immediately.               |
   +----------------------------------------------------------------------+
   | Authors: Marcus Boerger <helly@php.net>                              |
   +----------------------------------------------------------------------+
 */

/* $Id$ */

#ifndef SPL_DIRECTORY_H
#define SPL_DIRECTORY_H

#include "php.h"
#include "php_spl.h"

extern PHPAPI zend_class_entry *spl_ce_SplFileInfo;
extern PHPAPI zend_class_entry *spl_ce_DirectoryIterator;
extern PHPAPI zend_class_entry *spl_ce_FilesystemIterator;
extern PHPAPI zend_class_entry *spl_ce_RecursiveDirectoryIterator;
extern PHPAPI zend_class_entry *spl_ce_GlobIterator;
extern PHPAPI zend_class_entry *spl_ce_SplFileObject;
extern PHPAPI zend_class_entry *spl_ce_SplTempFileObject;

PHP_MINIT_FUNCTION(spl_directory);

typedef enum {
	SPL_FS_INFO, /* must be 0 */
	SPL_FS_DIR,
	SPL_FS_FILE
} SPL_FS_OBJ_TYPE;

typedef struct _spl_filesystem_object  spl_filesystem_object;

typedef void (*spl_foreign_dtor_t)(spl_filesystem_object *object TSRMLS_DC);
typedef void (*spl_foreign_clone_t)(spl_filesystem_object *src, spl_filesystem_object *dst TSRMLS_DC);

<<<<<<< HEAD
PHPAPI zstr spl_filesystem_object_get_path(spl_filesystem_object *intern, int *len, zend_uchar *type TSRMLS_DC);
=======
PHPAPI char* spl_filesystem_object_get_path(spl_filesystem_object *intern, int *len TSRMLS_DC);
>>>>>>> c8b33a6a

typedef struct _spl_other_handler {
	spl_foreign_dtor_t     dtor;
	spl_foreign_clone_t    clone;
} spl_other_handler;

/* define an overloaded iterator structure */
typedef struct {
	zend_object_iterator  intern;
	zval                  *current;
<<<<<<< HEAD
=======
	spl_filesystem_object *object;
>>>>>>> c8b33a6a
} spl_filesystem_iterator;

struct _spl_filesystem_object {
	zend_object        std;
	void               *oth;
	spl_other_handler  *oth_handler;
<<<<<<< HEAD
	zend_uchar         _path_type;
	zstr               _path;
	int                _path_len;
	char               *orig_path;
	zend_uchar         file_name_type;
	zstr               file_name;
=======
	char               *_path;
	int                _path_len;
	char               *orig_path;
	char               *file_name;
>>>>>>> c8b33a6a
	int                file_name_len;
	SPL_FS_OBJ_TYPE    type;
	long               flags;
	zend_class_entry   *file_class;
	zend_class_entry   *info_class;
	union {
		struct {
			php_stream         *dirp;
			php_stream_dirent  entry;
<<<<<<< HEAD
			zend_uchar         sub_path_type;
			zstr               sub_path;
=======
			char               *sub_path;
>>>>>>> c8b33a6a
			int                sub_path_len;
			int                index;
			int                is_recursive;
			zend_function      *func_rewind;
			zend_function      *func_next;
			zend_function      *func_valid;
		} dir;
		struct {
			php_stream         *stream;
			php_stream_context *context;
			zval               *zcontext;
			char               *open_mode;
			int                open_mode_len;
			zval               *current_zval;
			char               *current_line;
			size_t             current_line_len;
			size_t             max_line_len;
			long               current_line_num;
			zval               zresource;
			zend_function      *func_getCurr;
			char               delimiter;
			char               enclosure;
			char               escape;
		} file;
	} u;
	spl_filesystem_iterator    it;
};

static inline spl_filesystem_iterator* spl_filesystem_object_to_iterator(spl_filesystem_object *obj)
{
	return &obj->it;
}

static inline spl_filesystem_object* spl_filesystem_iterator_to_object(spl_filesystem_iterator *it)
{
	return (spl_filesystem_object*)((char*)it - XtOffsetOf(spl_filesystem_object, it));
}

#define SPL_FILE_OBJECT_DROP_NEW_LINE      0x00000001 /* drop new lines */
#define SPL_FILE_OBJECT_READ_AHEAD         0x00000002 /* read on rewind/next */
#define SPL_FILE_OBJECT_SKIP_EMPTY         0x00000006 /* skip empty lines */
#define SPL_FILE_OBJECT_READ_CSV           0x00000008 /* read via fgetcsv */
<<<<<<< HEAD
#define SPL_FILE_OBJECT_MASK               0x0000000F /* mask */
=======
#define SPL_FILE_OBJECT_MASK               0x0000000F /* read via fgetcsv */
>>>>>>> c8b33a6a

#define SPL_FILE_DIR_CURRENT_AS_FILEINFO   0x00000000 /* make RecursiveDirectoryTree::current() return SplFileInfo */
#define SPL_FILE_DIR_CURRENT_AS_SELF       0x00000010 /* make RecursiveDirectoryTree::current() return getSelf() */
#define SPL_FILE_DIR_CURRENT_AS_PATHNAME   0x00000020 /* make RecursiveDirectoryTree::current() return getPathname() */
#define SPL_FILE_DIR_CURRENT_MODE_MASK     0x000000F0 /* mask RecursiveDirectoryTree::current() */
#define SPL_FILE_DIR_CURRENT(intern,mode)  ((intern->flags&SPL_FILE_DIR_CURRENT_MODE_MASK)==mode)

#define SPL_FILE_DIR_KEY_AS_PATHNAME       0x00000000 /* make RecursiveDirectoryTree::key() return getPathname() */
#define SPL_FILE_DIR_KEY_AS_FILENAME       0x00000100 /* make RecursiveDirectoryTree::key() return getFilename() */
#define SPL_FILE_DIR_FOLLOW_SYMLINKS       0x00000200 /* make RecursiveDirectoryTree::hasChildren() follow symlinks */
#define SPL_FILE_DIR_KEY_MODE_MASK         0x00000F00 /* mask RecursiveDirectoryTree::key() */
#define SPL_FILE_DIR_KEY(intern,mode)      ((intern->flags&SPL_FILE_DIR_KEY_MODE_MASK)==mode)

<<<<<<< HEAD

=======
>>>>>>> c8b33a6a
#define SPL_FILE_DIR_SKIPDOTS              0x00001000 /* Tells whether it should skip dots or not */
#define SPL_FILE_DIR_UNIXPATHS             0x00002000 /* Whether to unixify path separators */
#define SPL_FILE_DIR_OTHERS_MASK           0x00003000 /* mask used for get/setFlags */

#endif /* SPL_DIRECTORY_H */

/*
 * Local Variables:
 * c-basic-offset: 4
 * tab-width: 4
 * End:
 * vim600: fdm=marker
 * vim: noet sw=4 ts=4
 */<|MERGE_RESOLUTION|>--- conflicted
+++ resolved
@@ -1,6 +1,6 @@
 /*
    +----------------------------------------------------------------------+
-   | PHP Version 6                                                        |
+   | PHP Version 5                                                        |
    +----------------------------------------------------------------------+
    | Copyright (c) 1997-2010 The PHP Group                                |
    +----------------------------------------------------------------------+
@@ -45,11 +45,7 @@
 typedef void (*spl_foreign_dtor_t)(spl_filesystem_object *object TSRMLS_DC);
 typedef void (*spl_foreign_clone_t)(spl_filesystem_object *src, spl_filesystem_object *dst TSRMLS_DC);
 
-<<<<<<< HEAD
-PHPAPI zstr spl_filesystem_object_get_path(spl_filesystem_object *intern, int *len, zend_uchar *type TSRMLS_DC);
-=======
 PHPAPI char* spl_filesystem_object_get_path(spl_filesystem_object *intern, int *len TSRMLS_DC);
->>>>>>> c8b33a6a
 
 typedef struct _spl_other_handler {
 	spl_foreign_dtor_t     dtor;
@@ -60,29 +56,17 @@
 typedef struct {
 	zend_object_iterator  intern;
 	zval                  *current;
-<<<<<<< HEAD
-=======
 	spl_filesystem_object *object;
->>>>>>> c8b33a6a
 } spl_filesystem_iterator;
 
 struct _spl_filesystem_object {
 	zend_object        std;
 	void               *oth;
 	spl_other_handler  *oth_handler;
-<<<<<<< HEAD
-	zend_uchar         _path_type;
-	zstr               _path;
-	int                _path_len;
-	char               *orig_path;
-	zend_uchar         file_name_type;
-	zstr               file_name;
-=======
 	char               *_path;
 	int                _path_len;
 	char               *orig_path;
 	char               *file_name;
->>>>>>> c8b33a6a
 	int                file_name_len;
 	SPL_FS_OBJ_TYPE    type;
 	long               flags;
@@ -92,12 +76,7 @@
 		struct {
 			php_stream         *dirp;
 			php_stream_dirent  entry;
-<<<<<<< HEAD
-			zend_uchar         sub_path_type;
-			zstr               sub_path;
-=======
 			char               *sub_path;
->>>>>>> c8b33a6a
 			int                sub_path_len;
 			int                index;
 			int                is_recursive;
@@ -140,11 +119,7 @@
 #define SPL_FILE_OBJECT_READ_AHEAD         0x00000002 /* read on rewind/next */
 #define SPL_FILE_OBJECT_SKIP_EMPTY         0x00000006 /* skip empty lines */
 #define SPL_FILE_OBJECT_READ_CSV           0x00000008 /* read via fgetcsv */
-<<<<<<< HEAD
-#define SPL_FILE_OBJECT_MASK               0x0000000F /* mask */
-=======
 #define SPL_FILE_OBJECT_MASK               0x0000000F /* read via fgetcsv */
->>>>>>> c8b33a6a
 
 #define SPL_FILE_DIR_CURRENT_AS_FILEINFO   0x00000000 /* make RecursiveDirectoryTree::current() return SplFileInfo */
 #define SPL_FILE_DIR_CURRENT_AS_SELF       0x00000010 /* make RecursiveDirectoryTree::current() return getSelf() */
@@ -158,10 +133,6 @@
 #define SPL_FILE_DIR_KEY_MODE_MASK         0x00000F00 /* mask RecursiveDirectoryTree::key() */
 #define SPL_FILE_DIR_KEY(intern,mode)      ((intern->flags&SPL_FILE_DIR_KEY_MODE_MASK)==mode)
 
-<<<<<<< HEAD
-
-=======
->>>>>>> c8b33a6a
 #define SPL_FILE_DIR_SKIPDOTS              0x00001000 /* Tells whether it should skip dots or not */
 #define SPL_FILE_DIR_UNIXPATHS             0x00002000 /* Whether to unixify path separators */
 #define SPL_FILE_DIR_OTHERS_MASK           0x00003000 /* mask used for get/setFlags */
