/* This is a generated file, edit the .stub.php file instead.
<<<<<<< HEAD
 * Stub hash: e1f39b5dcb4da47427d5a1a13c9949c8b0a7ba8b */
=======
 * Stub hash: 89f431b33667e7ee6538a2a50ed7aabcf0449d36 */
>>>>>>> 80e5ad5a

ZEND_BEGIN_ARG_INFO_EX(arginfo_class_ArrayObject___construct, 0, 0, 0)
	ZEND_ARG_TYPE_MASK(0, array, MAY_BE_ARRAY|MAY_BE_OBJECT, "[]")
	ZEND_ARG_TYPE_INFO_WITH_DEFAULT_VALUE(0, flags, IS_LONG, 0, "0")
	ZEND_ARG_TYPE_INFO_WITH_DEFAULT_VALUE(0, iteratorClass, IS_STRING, 0, "ArrayIterator::class")
ZEND_END_ARG_INFO()

ZEND_BEGIN_ARG_INFO_EX(arginfo_class_ArrayObject_offsetExists, 0, 0, 1)
	ZEND_ARG_TYPE_INFO(0, key, IS_MIXED, 0)
ZEND_END_ARG_INFO()

#define arginfo_class_ArrayObject_offsetGet arginfo_class_ArrayObject_offsetExists

ZEND_BEGIN_ARG_INFO_EX(arginfo_class_ArrayObject_offsetSet, 0, 0, 2)
	ZEND_ARG_TYPE_INFO(0, key, IS_MIXED, 0)
	ZEND_ARG_TYPE_INFO(0, value, IS_MIXED, 0)
ZEND_END_ARG_INFO()

#define arginfo_class_ArrayObject_offsetUnset arginfo_class_ArrayObject_offsetExists

ZEND_BEGIN_ARG_INFO_EX(arginfo_class_ArrayObject_append, 0, 0, 1)
	ZEND_ARG_TYPE_INFO(0, value, IS_MIXED, 0)
ZEND_END_ARG_INFO()

ZEND_BEGIN_ARG_INFO_EX(arginfo_class_ArrayObject_getArrayCopy, 0, 0, 0)
ZEND_END_ARG_INFO()

#define arginfo_class_ArrayObject_count arginfo_class_ArrayObject_getArrayCopy

#define arginfo_class_ArrayObject_getFlags arginfo_class_ArrayObject_getArrayCopy

ZEND_BEGIN_ARG_INFO_EX(arginfo_class_ArrayObject_setFlags, 0, 0, 1)
	ZEND_ARG_TYPE_INFO(0, flags, IS_LONG, 0)
ZEND_END_ARG_INFO()

ZEND_BEGIN_ARG_INFO_EX(arginfo_class_ArrayObject_asort, 0, 0, 0)
	ZEND_ARG_TYPE_INFO_WITH_DEFAULT_VALUE(0, flags, IS_LONG, 0, "SORT_REGULAR")
ZEND_END_ARG_INFO()

#define arginfo_class_ArrayObject_ksort arginfo_class_ArrayObject_asort

ZEND_BEGIN_ARG_INFO_EX(arginfo_class_ArrayObject_uasort, 0, 0, 1)
	ZEND_ARG_TYPE_INFO(0, callback, IS_CALLABLE, 0)
ZEND_END_ARG_INFO()

#define arginfo_class_ArrayObject_uksort arginfo_class_ArrayObject_uasort

#define arginfo_class_ArrayObject_natsort arginfo_class_ArrayObject_getArrayCopy

#define arginfo_class_ArrayObject_natcasesort arginfo_class_ArrayObject_getArrayCopy

ZEND_BEGIN_ARG_INFO_EX(arginfo_class_ArrayObject_unserialize, 0, 0, 1)
	ZEND_ARG_TYPE_INFO(0, data, IS_STRING, 0)
ZEND_END_ARG_INFO()

#define arginfo_class_ArrayObject_serialize arginfo_class_ArrayObject_getArrayCopy

#define arginfo_class_ArrayObject___serialize arginfo_class_ArrayObject_getArrayCopy

ZEND_BEGIN_ARG_INFO_EX(arginfo_class_ArrayObject___unserialize, 0, 0, 1)
	ZEND_ARG_TYPE_INFO(0, data, IS_ARRAY, 0)
ZEND_END_ARG_INFO()

#define arginfo_class_ArrayObject_getIterator arginfo_class_ArrayObject_getArrayCopy

ZEND_BEGIN_ARG_INFO_EX(arginfo_class_ArrayObject_exchangeArray, 0, 0, 1)
	ZEND_ARG_TYPE_MASK(0, array, MAY_BE_ARRAY|MAY_BE_OBJECT, NULL)
ZEND_END_ARG_INFO()

ZEND_BEGIN_ARG_INFO_EX(arginfo_class_ArrayObject_setIteratorClass, 0, 0, 1)
	ZEND_ARG_TYPE_INFO(0, iteratorClass, IS_STRING, 0)
ZEND_END_ARG_INFO()

#define arginfo_class_ArrayObject_getIteratorClass arginfo_class_ArrayObject_getArrayCopy

#define arginfo_class_ArrayObject___debugInfo arginfo_class_ArrayObject_getArrayCopy

ZEND_BEGIN_ARG_INFO_EX(arginfo_class_ArrayIterator___construct, 0, 0, 0)
	ZEND_ARG_TYPE_MASK(0, array, MAY_BE_ARRAY|MAY_BE_OBJECT, "[]")
	ZEND_ARG_TYPE_INFO_WITH_DEFAULT_VALUE(0, flags, IS_LONG, 0, "0")
ZEND_END_ARG_INFO()

#define arginfo_class_ArrayIterator_offsetExists arginfo_class_ArrayObject_offsetExists

#define arginfo_class_ArrayIterator_offsetGet arginfo_class_ArrayObject_offsetExists

#define arginfo_class_ArrayIterator_offsetSet arginfo_class_ArrayObject_offsetSet

#define arginfo_class_ArrayIterator_offsetUnset arginfo_class_ArrayObject_offsetExists

#define arginfo_class_ArrayIterator_append arginfo_class_ArrayObject_append

#define arginfo_class_ArrayIterator_getArrayCopy arginfo_class_ArrayObject_getArrayCopy

#define arginfo_class_ArrayIterator_count arginfo_class_ArrayObject_getArrayCopy

#define arginfo_class_ArrayIterator_getFlags arginfo_class_ArrayObject_getArrayCopy

#define arginfo_class_ArrayIterator_setFlags arginfo_class_ArrayObject_setFlags

#define arginfo_class_ArrayIterator_asort arginfo_class_ArrayObject_asort

#define arginfo_class_ArrayIterator_ksort arginfo_class_ArrayObject_asort

#define arginfo_class_ArrayIterator_uasort arginfo_class_ArrayObject_uasort

#define arginfo_class_ArrayIterator_uksort arginfo_class_ArrayObject_uasort

#define arginfo_class_ArrayIterator_natsort arginfo_class_ArrayObject_getArrayCopy

#define arginfo_class_ArrayIterator_natcasesort arginfo_class_ArrayObject_getArrayCopy

#define arginfo_class_ArrayIterator_unserialize arginfo_class_ArrayObject_unserialize

#define arginfo_class_ArrayIterator_serialize arginfo_class_ArrayObject_getArrayCopy

#define arginfo_class_ArrayIterator___serialize arginfo_class_ArrayObject_getArrayCopy

#define arginfo_class_ArrayIterator___unserialize arginfo_class_ArrayObject___unserialize

#define arginfo_class_ArrayIterator_rewind arginfo_class_ArrayObject_getArrayCopy

#define arginfo_class_ArrayIterator_current arginfo_class_ArrayObject_getArrayCopy

#define arginfo_class_ArrayIterator_key arginfo_class_ArrayObject_getArrayCopy

#define arginfo_class_ArrayIterator_next arginfo_class_ArrayObject_getArrayCopy

#define arginfo_class_ArrayIterator_valid arginfo_class_ArrayObject_getArrayCopy

ZEND_BEGIN_ARG_INFO_EX(arginfo_class_ArrayIterator_seek, 0, 0, 1)
	ZEND_ARG_TYPE_INFO(0, offset, IS_LONG, 0)
ZEND_END_ARG_INFO()

#define arginfo_class_ArrayIterator___debugInfo arginfo_class_ArrayObject_getArrayCopy

#define arginfo_class_RecursiveArrayIterator_hasChildren arginfo_class_ArrayObject_getArrayCopy

#define arginfo_class_RecursiveArrayIterator_getChildren arginfo_class_ArrayObject_getArrayCopy


ZEND_METHOD(ArrayObject, __construct);
ZEND_METHOD(ArrayObject, offsetExists);
ZEND_METHOD(ArrayObject, offsetGet);
ZEND_METHOD(ArrayObject, offsetSet);
ZEND_METHOD(ArrayObject, offsetUnset);
ZEND_METHOD(ArrayObject, append);
ZEND_METHOD(ArrayObject, getArrayCopy);
ZEND_METHOD(ArrayObject, count);
ZEND_METHOD(ArrayObject, getFlags);
ZEND_METHOD(ArrayObject, setFlags);
ZEND_METHOD(ArrayObject, asort);
ZEND_METHOD(ArrayObject, ksort);
ZEND_METHOD(ArrayObject, uasort);
ZEND_METHOD(ArrayObject, uksort);
ZEND_METHOD(ArrayObject, natsort);
ZEND_METHOD(ArrayObject, natcasesort);
ZEND_METHOD(ArrayObject, unserialize);
ZEND_METHOD(ArrayObject, serialize);
ZEND_METHOD(ArrayObject, __serialize);
ZEND_METHOD(ArrayObject, __unserialize);
ZEND_METHOD(ArrayObject, getIterator);
ZEND_METHOD(ArrayObject, exchangeArray);
ZEND_METHOD(ArrayObject, setIteratorClass);
ZEND_METHOD(ArrayObject, getIteratorClass);
ZEND_METHOD(ArrayObject, __debugInfo);
ZEND_METHOD(ArrayIterator, __construct);
ZEND_METHOD(ArrayIterator, rewind);
ZEND_METHOD(ArrayIterator, current);
ZEND_METHOD(ArrayIterator, key);
ZEND_METHOD(ArrayIterator, next);
ZEND_METHOD(ArrayIterator, valid);
ZEND_METHOD(ArrayIterator, seek);
ZEND_METHOD(RecursiveArrayIterator, hasChildren);
ZEND_METHOD(RecursiveArrayIterator, getChildren);


static const zend_function_entry class_ArrayObject_methods[] = {
	ZEND_ME(ArrayObject, __construct, arginfo_class_ArrayObject___construct, ZEND_ACC_PUBLIC)
	ZEND_ME(ArrayObject, offsetExists, arginfo_class_ArrayObject_offsetExists, ZEND_ACC_PUBLIC)
	ZEND_ME(ArrayObject, offsetGet, arginfo_class_ArrayObject_offsetGet, ZEND_ACC_PUBLIC)
	ZEND_ME(ArrayObject, offsetSet, arginfo_class_ArrayObject_offsetSet, ZEND_ACC_PUBLIC)
	ZEND_ME(ArrayObject, offsetUnset, arginfo_class_ArrayObject_offsetUnset, ZEND_ACC_PUBLIC)
	ZEND_ME(ArrayObject, append, arginfo_class_ArrayObject_append, ZEND_ACC_PUBLIC)
	ZEND_ME(ArrayObject, getArrayCopy, arginfo_class_ArrayObject_getArrayCopy, ZEND_ACC_PUBLIC)
	ZEND_ME(ArrayObject, count, arginfo_class_ArrayObject_count, ZEND_ACC_PUBLIC)
	ZEND_ME(ArrayObject, getFlags, arginfo_class_ArrayObject_getFlags, ZEND_ACC_PUBLIC)
	ZEND_ME(ArrayObject, setFlags, arginfo_class_ArrayObject_setFlags, ZEND_ACC_PUBLIC)
	ZEND_ME(ArrayObject, asort, arginfo_class_ArrayObject_asort, ZEND_ACC_PUBLIC)
	ZEND_ME(ArrayObject, ksort, arginfo_class_ArrayObject_ksort, ZEND_ACC_PUBLIC)
	ZEND_ME(ArrayObject, uasort, arginfo_class_ArrayObject_uasort, ZEND_ACC_PUBLIC)
	ZEND_ME(ArrayObject, uksort, arginfo_class_ArrayObject_uksort, ZEND_ACC_PUBLIC)
	ZEND_ME(ArrayObject, natsort, arginfo_class_ArrayObject_natsort, ZEND_ACC_PUBLIC)
	ZEND_ME(ArrayObject, natcasesort, arginfo_class_ArrayObject_natcasesort, ZEND_ACC_PUBLIC)
	ZEND_ME(ArrayObject, unserialize, arginfo_class_ArrayObject_unserialize, ZEND_ACC_PUBLIC)
	ZEND_ME(ArrayObject, serialize, arginfo_class_ArrayObject_serialize, ZEND_ACC_PUBLIC)
	ZEND_ME(ArrayObject, __serialize, arginfo_class_ArrayObject___serialize, ZEND_ACC_PUBLIC)
	ZEND_ME(ArrayObject, __unserialize, arginfo_class_ArrayObject___unserialize, ZEND_ACC_PUBLIC)
	ZEND_ME(ArrayObject, getIterator, arginfo_class_ArrayObject_getIterator, ZEND_ACC_PUBLIC)
	ZEND_ME(ArrayObject, exchangeArray, arginfo_class_ArrayObject_exchangeArray, ZEND_ACC_PUBLIC)
	ZEND_ME(ArrayObject, setIteratorClass, arginfo_class_ArrayObject_setIteratorClass, ZEND_ACC_PUBLIC)
	ZEND_ME(ArrayObject, getIteratorClass, arginfo_class_ArrayObject_getIteratorClass, ZEND_ACC_PUBLIC)
	ZEND_ME(ArrayObject, __debugInfo, arginfo_class_ArrayObject___debugInfo, ZEND_ACC_PUBLIC)
	ZEND_FE_END
};


static const zend_function_entry class_ArrayIterator_methods[] = {
	ZEND_ME(ArrayIterator, __construct, arginfo_class_ArrayIterator___construct, ZEND_ACC_PUBLIC)
	ZEND_MALIAS(ArrayObject, offsetExists, offsetExists, arginfo_class_ArrayIterator_offsetExists, ZEND_ACC_PUBLIC)
	ZEND_MALIAS(ArrayObject, offsetGet, offsetGet, arginfo_class_ArrayIterator_offsetGet, ZEND_ACC_PUBLIC)
	ZEND_MALIAS(ArrayObject, offsetSet, offsetSet, arginfo_class_ArrayIterator_offsetSet, ZEND_ACC_PUBLIC)
	ZEND_MALIAS(ArrayObject, offsetUnset, offsetUnset, arginfo_class_ArrayIterator_offsetUnset, ZEND_ACC_PUBLIC)
	ZEND_MALIAS(ArrayObject, append, append, arginfo_class_ArrayIterator_append, ZEND_ACC_PUBLIC)
	ZEND_MALIAS(ArrayObject, getArrayCopy, getArrayCopy, arginfo_class_ArrayIterator_getArrayCopy, ZEND_ACC_PUBLIC)
	ZEND_MALIAS(ArrayObject, count, count, arginfo_class_ArrayIterator_count, ZEND_ACC_PUBLIC)
	ZEND_MALIAS(ArrayObject, getFlags, getFlags, arginfo_class_ArrayIterator_getFlags, ZEND_ACC_PUBLIC)
	ZEND_MALIAS(ArrayObject, setFlags, setFlags, arginfo_class_ArrayIterator_setFlags, ZEND_ACC_PUBLIC)
	ZEND_MALIAS(ArrayObject, asort, asort, arginfo_class_ArrayIterator_asort, ZEND_ACC_PUBLIC)
	ZEND_MALIAS(ArrayObject, ksort, ksort, arginfo_class_ArrayIterator_ksort, ZEND_ACC_PUBLIC)
	ZEND_MALIAS(ArrayObject, uasort, uasort, arginfo_class_ArrayIterator_uasort, ZEND_ACC_PUBLIC)
	ZEND_MALIAS(ArrayObject, uksort, uksort, arginfo_class_ArrayIterator_uksort, ZEND_ACC_PUBLIC)
	ZEND_MALIAS(ArrayObject, natsort, natsort, arginfo_class_ArrayIterator_natsort, ZEND_ACC_PUBLIC)
	ZEND_MALIAS(ArrayObject, natcasesort, natcasesort, arginfo_class_ArrayIterator_natcasesort, ZEND_ACC_PUBLIC)
	ZEND_MALIAS(ArrayObject, unserialize, unserialize, arginfo_class_ArrayIterator_unserialize, ZEND_ACC_PUBLIC)
	ZEND_MALIAS(ArrayObject, serialize, serialize, arginfo_class_ArrayIterator_serialize, ZEND_ACC_PUBLIC)
	ZEND_MALIAS(ArrayObject, __serialize, __serialize, arginfo_class_ArrayIterator___serialize, ZEND_ACC_PUBLIC)
	ZEND_MALIAS(ArrayObject, __unserialize, __unserialize, arginfo_class_ArrayIterator___unserialize, ZEND_ACC_PUBLIC)
	ZEND_ME(ArrayIterator, rewind, arginfo_class_ArrayIterator_rewind, ZEND_ACC_PUBLIC)
	ZEND_ME(ArrayIterator, current, arginfo_class_ArrayIterator_current, ZEND_ACC_PUBLIC)
	ZEND_ME(ArrayIterator, key, arginfo_class_ArrayIterator_key, ZEND_ACC_PUBLIC)
	ZEND_ME(ArrayIterator, next, arginfo_class_ArrayIterator_next, ZEND_ACC_PUBLIC)
	ZEND_ME(ArrayIterator, valid, arginfo_class_ArrayIterator_valid, ZEND_ACC_PUBLIC)
	ZEND_ME(ArrayIterator, seek, arginfo_class_ArrayIterator_seek, ZEND_ACC_PUBLIC)
	ZEND_MALIAS(ArrayObject, __debugInfo, __debugInfo, arginfo_class_ArrayIterator___debugInfo, ZEND_ACC_PUBLIC)
	ZEND_FE_END
};


static const zend_function_entry class_RecursiveArrayIterator_methods[] = {
	ZEND_ME(RecursiveArrayIterator, hasChildren, arginfo_class_RecursiveArrayIterator_hasChildren, ZEND_ACC_PUBLIC)
	ZEND_ME(RecursiveArrayIterator, getChildren, arginfo_class_RecursiveArrayIterator_getChildren, ZEND_ACC_PUBLIC)
	ZEND_FE_END
};

static zend_class_entry *register_class_ArrayObject(zend_class_entry *class_entry_IteratorAggregate, zend_class_entry *class_entry_ArrayAccess, zend_class_entry *class_entry_Serializable, zend_class_entry *class_entry_Countable)
{
	zend_class_entry ce, *class_entry;

	INIT_CLASS_ENTRY(ce, "ArrayObject", class_ArrayObject_methods);
	class_entry = zend_register_internal_class_ex(&ce, NULL);
	zend_class_implements(class_entry, 4, class_entry_IteratorAggregate, class_entry_ArrayAccess, class_entry_Serializable, class_entry_Countable);

	return class_entry;
}

static zend_class_entry *register_class_ArrayIterator(zend_class_entry *class_entry_SeekableIterator, zend_class_entry *class_entry_ArrayAccess, zend_class_entry *class_entry_Serializable, zend_class_entry *class_entry_Countable)
{
	zend_class_entry ce, *class_entry;

	INIT_CLASS_ENTRY(ce, "ArrayIterator", class_ArrayIterator_methods);
	class_entry = zend_register_internal_class_ex(&ce, NULL);
	zend_class_implements(class_entry, 4, class_entry_SeekableIterator, class_entry_ArrayAccess, class_entry_Serializable, class_entry_Countable);

	return class_entry;
}

static zend_class_entry *register_class_RecursiveArrayIterator(zend_class_entry *class_entry_ArrayIterator, zend_class_entry *class_entry_RecursiveIterator)
{
	zend_class_entry ce, *class_entry;

	INIT_CLASS_ENTRY(ce, "RecursiveArrayIterator", class_RecursiveArrayIterator_methods);
	class_entry = zend_register_internal_class_ex(&ce, class_entry_ArrayIterator);
	zend_class_implements(class_entry, 1, class_entry_RecursiveIterator);

	return class_entry;
}<|MERGE_RESOLUTION|>--- conflicted
+++ resolved
@@ -1,9 +1,5 @@
 /* This is a generated file, edit the .stub.php file instead.
-<<<<<<< HEAD
- * Stub hash: e1f39b5dcb4da47427d5a1a13c9949c8b0a7ba8b */
-=======
- * Stub hash: 89f431b33667e7ee6538a2a50ed7aabcf0449d36 */
->>>>>>> 80e5ad5a
+ * Stub hash: 309be43f56774d35e7bddd4bf7f119e0d4c99d12 */
 
 ZEND_BEGIN_ARG_INFO_EX(arginfo_class_ArrayObject___construct, 0, 0, 0)
 	ZEND_ARG_TYPE_MASK(0, array, MAY_BE_ARRAY|MAY_BE_OBJECT, "[]")
