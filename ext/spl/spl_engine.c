/*
   +----------------------------------------------------------------------+
   | PHP Version 6                                                        |
   +----------------------------------------------------------------------+
   | Copyright (c) 1997-2010 The PHP Group                                |
   +----------------------------------------------------------------------+
   | This source file is subject to version 3.01 of the PHP license,      |
   | that is bundled with this package in the file LICENSE, and is        |
   | available through the world-wide-web at the following url:           |
   | http://www.php.net/license/3_01.txt                                  |
   | If you did not receive a copy of the PHP license and are unable to   |
   | obtain it through the world-wide-web, please send a note to          |
   | license@php.net so we can mail you a copy immediately.               |
   +----------------------------------------------------------------------+
   | Authors: Marcus Boerger <helly@php.net>                              |
   +----------------------------------------------------------------------+
 */

#ifdef HAVE_CONFIG_H
# include "config.h"
#endif

#include "php.h"
#include "php_ini.h"
#include "ext/standard/info.h"
#include "zend_interfaces.h"

#include "php_spl.h"
#include "spl_functions.h"
#include "spl_engine.h"

#include "spl_array.h"

/* {{{ spl_instantiate */
PHPAPI void spl_instantiate(zend_class_entry *pce, zval **object, int alloc TSRMLS_DC)
{
	if (alloc) {
		ALLOC_ZVAL(*object);
	}
	object_init_ex(*object, pce);
<<<<<<< HEAD
	Z_SET_REFCOUNT_P((*object), 1);
=======
	Z_SET_REFCOUNT_PP(object, 1);
>>>>>>> c8b33a6a
	Z_SET_ISREF_PP(object); /* check if this can be hold always */
}
/* }}} */

PHPAPI long spl_offset_convert_to_long(zval *offset TSRMLS_DC) /* {{{ */
{
	switch(Z_TYPE_P(offset)) {
	case IS_STRING:
		ZEND_HANDLE_NUMERIC(Z_STRVAL_P(offset), Z_STRLEN_P(offset)+1, idx);
		break;
<<<<<<< HEAD
	case IS_UNICODE:
		ZEND_HANDLE_U_NUMERIC(Z_USTRVAL_P(offset), Z_USTRLEN_P(offset)+1, idx);
		break;
=======
>>>>>>> c8b33a6a
	case IS_DOUBLE:
	case IS_RESOURCE:
	case IS_BOOL:
	case IS_LONG:
		if (Z_TYPE_P(offset) == IS_DOUBLE) {
			return (long)Z_DVAL_P(offset);
		} else {
			return Z_LVAL_P(offset);
		}
	}
	return -1;
} 
/* }}} */

/*
 * Local variables:
 * tab-width: 4
 * c-basic-offset: 4
 * End:
 * vim600: fdm=marker
 * vim: noet sw=4 ts=4
 */<|MERGE_RESOLUTION|>--- conflicted
+++ resolved
@@ -1,6 +1,6 @@
 /*
    +----------------------------------------------------------------------+
-   | PHP Version 6                                                        |
+   | PHP Version 5                                                        |
    +----------------------------------------------------------------------+
    | Copyright (c) 1997-2010 The PHP Group                                |
    +----------------------------------------------------------------------+
@@ -38,11 +38,7 @@
 		ALLOC_ZVAL(*object);
 	}
 	object_init_ex(*object, pce);
-<<<<<<< HEAD
-	Z_SET_REFCOUNT_P((*object), 1);
-=======
 	Z_SET_REFCOUNT_PP(object, 1);
->>>>>>> c8b33a6a
 	Z_SET_ISREF_PP(object); /* check if this can be hold always */
 }
 /* }}} */
@@ -53,12 +49,6 @@
 	case IS_STRING:
 		ZEND_HANDLE_NUMERIC(Z_STRVAL_P(offset), Z_STRLEN_P(offset)+1, idx);
 		break;
-<<<<<<< HEAD
-	case IS_UNICODE:
-		ZEND_HANDLE_U_NUMERIC(Z_USTRVAL_P(offset), Z_USTRLEN_P(offset)+1, idx);
-		break;
-=======
->>>>>>> c8b33a6a
 	case IS_DOUBLE:
 	case IS_RESOURCE:
 	case IS_BOOL:
