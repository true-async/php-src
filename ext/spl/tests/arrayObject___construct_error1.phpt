--TEST--
SPL: ArrayObject::__construct with bad iterator.
--FILE--
<?php
echo "Bad iterator type:\n";
$a = new stdClass;
$a->p = 1;
try {
  var_dump(new ArrayObject($a, 0, "Exception"));
} catch (TypeError $e) {
  echo $e->getMessage() . "(" . $e->getLine() .  ")\n";
}

echo "Non-existent class:\n";
try {
  var_dump(new ArrayObject(new stdClass, 0, "nonExistentClassName"));
} catch (TypeError $e) {
  echo $e->getMessage() . "(" . $e->getLine() .  ")\n";
}
?>
--EXPECT--
Bad iterator type:
<<<<<<< HEAD
ArrayObject::__construct(): Argument #3 ($iteratorClass) must be a class name derived from Iterator, Exception given(6)
Non-existent class:
ArrayObject::__construct(): Argument #3 ($iteratorClass) must be a class name derived from Iterator, nonExistentClassName given(13)
=======
ArrayObject::__construct() expects parameter 3 to be a class name derived from ArrayIterator, 'Exception' given(6)
Non-existent class:
ArrayObject::__construct() expects parameter 3 to be a class name derived from ArrayIterator, 'nonExistentClassName' given(13)
>>>>>>> c34c5234
<|MERGE_RESOLUTION|>--- conflicted
+++ resolved
@@ -20,12 +20,6 @@
 ?>
 --EXPECT--
 Bad iterator type:
-<<<<<<< HEAD
-ArrayObject::__construct(): Argument #3 ($iteratorClass) must be a class name derived from Iterator, Exception given(6)
+ArrayObject::__construct(): Argument #3 ($iteratorClass) must be a class name derived from ArrayIterator, Exception given(6)
 Non-existent class:
-ArrayObject::__construct(): Argument #3 ($iteratorClass) must be a class name derived from Iterator, nonExistentClassName given(13)
-=======
-ArrayObject::__construct() expects parameter 3 to be a class name derived from ArrayIterator, 'Exception' given(6)
-Non-existent class:
-ArrayObject::__construct() expects parameter 3 to be a class name derived from ArrayIterator, 'nonExistentClassName' given(13)
->>>>>>> c34c5234
+ArrayObject::__construct(): Argument #3 ($iteratorClass) must be a class name derived from ArrayIterator, nonExistentClassName given(13)