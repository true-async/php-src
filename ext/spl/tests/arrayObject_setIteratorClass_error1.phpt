--TEST--
SPL: ArrayObject with bad iterator class.
--FILE--
<?php
try {
  $ao = new ArrayObject(array('a'=>1,'b'=>2,'c'=>3));
  $ao->setIteratorClass("nonExistentClass");
  foreach($ao as $key=>$value) {
    echo "  $key=>$value\n";
  }
} catch (TypeError $e) {
    var_dump($e->getMessage());
}

try {
  $ao = new ArrayObject(array('a'=>1,'b'=>2,'c'=>3));
  $ao->setIteratorClass("stdClass");
  foreach($ao as $key=>$value) {
    echo "  $key=>$value\n";
  }
} catch (TypeError $e) {
    var_dump($e->getMessage());
}


try {
  $ao = new ArrayObject(array('a'=>1,'b'=>2,'c'=>3), 0, "nonExistentClass");
  foreach($ao as $key=>$value) {
    echo "  $key=>$value\n";
  }
} catch (TypeError $e) {
    var_dump($e->getMessage());
}

try {
  $ao = new ArrayObject(array('a'=>1,'b'=>2,'c'=>3), 0, "stdClass");
  foreach($ao as $key=>$value) {
    echo "  $key=>$value\n";
  }
} catch (TypeError $e) {
    var_dump($e->getMessage());
}

?>
<<<<<<< HEAD
--EXPECT--
string(128) "ArrayObject::setIteratorClass(): Argument #1 ($iteratorClass) must be a class name derived from Iterator, nonExistentClass given"
string(120) "ArrayObject::setIteratorClass(): Argument #1 ($iteratorClass) must be a class name derived from Iterator, stdClass given"
string(123) "ArrayObject::__construct(): Argument #3 ($iteratorClass) must be a class name derived from Iterator, nonExistentClass given"
string(115) "ArrayObject::__construct(): Argument #3 ($iteratorClass) must be a class name derived from Iterator, stdClass given"
=======
--EXPECTF--
Warning: ArrayObject::setIteratorClass() expects parameter 1 to be a class name derived from ArrayIterator, 'nonExistentClass' given in %s on line %d
  a=>1
  b=>2
  c=>3

Warning: ArrayObject::setIteratorClass() expects parameter 1 to be a class name derived from ArrayIterator, 'stdClass' given in %s on line %d
  a=>1
  b=>2
  c=>3
string(118) "ArrayObject::__construct() expects parameter 3 to be a class name derived from ArrayIterator, 'nonExistentClass' given"
string(110) "ArrayObject::__construct() expects parameter 3 to be a class name derived from ArrayIterator, 'stdClass' given"
>>>>>>> c34c5234
<|MERGE_RESOLUTION|>--- conflicted
+++ resolved
@@ -42,23 +42,8 @@
 }
 
 ?>
-<<<<<<< HEAD
 --EXPECT--
-string(128) "ArrayObject::setIteratorClass(): Argument #1 ($iteratorClass) must be a class name derived from Iterator, nonExistentClass given"
-string(120) "ArrayObject::setIteratorClass(): Argument #1 ($iteratorClass) must be a class name derived from Iterator, stdClass given"
-string(123) "ArrayObject::__construct(): Argument #3 ($iteratorClass) must be a class name derived from Iterator, nonExistentClass given"
-string(115) "ArrayObject::__construct(): Argument #3 ($iteratorClass) must be a class name derived from Iterator, stdClass given"
-=======
---EXPECTF--
-Warning: ArrayObject::setIteratorClass() expects parameter 1 to be a class name derived from ArrayIterator, 'nonExistentClass' given in %s on line %d
-  a=>1
-  b=>2
-  c=>3
-
-Warning: ArrayObject::setIteratorClass() expects parameter 1 to be a class name derived from ArrayIterator, 'stdClass' given in %s on line %d
-  a=>1
-  b=>2
-  c=>3
-string(118) "ArrayObject::__construct() expects parameter 3 to be a class name derived from ArrayIterator, 'nonExistentClass' given"
-string(110) "ArrayObject::__construct() expects parameter 3 to be a class name derived from ArrayIterator, 'stdClass' given"
->>>>>>> c34c5234
+string(133) "ArrayObject::setIteratorClass(): Argument #1 ($iteratorClass) must be a class name derived from ArrayIterator, nonExistentClass given"
+string(125) "ArrayObject::setIteratorClass(): Argument #1 ($iteratorClass) must be a class name derived from ArrayIterator, stdClass given"
+string(128) "ArrayObject::__construct(): Argument #3 ($iteratorClass) must be a class name derived from ArrayIterator, nonExistentClass given"
+string(120) "ArrayObject::__construct(): Argument #3 ($iteratorClass) must be a class name derived from ArrayIterator, stdClass given"