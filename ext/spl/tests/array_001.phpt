--TEST--
SPL: ArrayObject
--FILE--
<?php

$ar = array(0=>0, 1=>1);
$ar = new ArrayObject($ar);

var_dump($ar);

$ar[2] = 2;
var_dump($ar[2]);
var_dump($ar["3"] = 3);

var_dump(array_merge((array)$ar, array(4=>4, 5=>5)));

var_dump($ar["a"] = "a");

var_dump($ar);
var_dump($ar[0]);
var_dump($ar[6]);
var_dump($ar["b"]);

unset($ar[1]);
unset($ar["3"]);
unset($ar["a"]);
unset($ar[7]);
unset($ar["c"]);
var_dump($ar);

$ar[] = '3';
$ar[] = 4;
var_dump($ar);

?>
===DONE===
<?php exit(0); ?>
--EXPECTF--
object(ArrayObject)#%d (1) {
<<<<<<< HEAD
  [u"storage":u"ArrayObject":private]=>
=======
  ["storage":"ArrayObject":private]=>
>>>>>>> c8b33a6a
  array(2) {
    [0]=>
    int(0)
    [1]=>
    int(1)
  }
}
int(2)
int(3)
array(6) {
  [0]=>
  int(0)
  [1]=>
  int(1)
  [2]=>
  int(2)
  [3]=>
  int(3)
  [4]=>
  int(4)
  [5]=>
  int(5)
}
<<<<<<< HEAD
unicode(1) "a"
object(ArrayObject)#%d (1) {
  [u"storage":u"ArrayObject":private]=>
=======
string(1) "a"
object(ArrayObject)#%d (1) {
  ["storage":"ArrayObject":private]=>
>>>>>>> c8b33a6a
  array(5) {
    [0]=>
    int(0)
    [1]=>
    int(1)
    [2]=>
    int(2)
    [3]=>
    int(3)
<<<<<<< HEAD
    [u"a"]=>
    unicode(1) "a"
=======
    ["a"]=>
    string(1) "a"
>>>>>>> c8b33a6a
  }
}
int(0)

Notice: Undefined offset:  6 in %sarray_001.php on line %d
NULL

Notice: Undefined index:  b in %sarray_001.php on line %d
NULL

Notice: Undefined offset:  7 in %sarray_001.php on line %d

Notice: Undefined index:  c in %sarray_001.php on line %d
object(ArrayObject)#%d (1) {
<<<<<<< HEAD
  [u"storage":u"ArrayObject":private]=>
=======
  ["storage":"ArrayObject":private]=>
>>>>>>> c8b33a6a
  array(2) {
    [0]=>
    int(0)
    [2]=>
    int(2)
  }
}
object(ArrayObject)#%d (1) {
<<<<<<< HEAD
  [u"storage":u"ArrayObject":private]=>
=======
  ["storage":"ArrayObject":private]=>
>>>>>>> c8b33a6a
  array(4) {
    [0]=>
    int(0)
    [2]=>
    int(2)
    [4]=>
<<<<<<< HEAD
    unicode(1) "3"
=======
    string(1) "3"
>>>>>>> c8b33a6a
    [5]=>
    int(4)
  }
}
===DONE===<|MERGE_RESOLUTION|>--- conflicted
+++ resolved
@@ -37,11 +37,7 @@
 <?php exit(0); ?>
 --EXPECTF--
 object(ArrayObject)#%d (1) {
-<<<<<<< HEAD
-  [u"storage":u"ArrayObject":private]=>
-=======
   ["storage":"ArrayObject":private]=>
->>>>>>> c8b33a6a
   array(2) {
     [0]=>
     int(0)
@@ -65,15 +61,9 @@
   [5]=>
   int(5)
 }
-<<<<<<< HEAD
-unicode(1) "a"
-object(ArrayObject)#%d (1) {
-  [u"storage":u"ArrayObject":private]=>
-=======
 string(1) "a"
 object(ArrayObject)#%d (1) {
   ["storage":"ArrayObject":private]=>
->>>>>>> c8b33a6a
   array(5) {
     [0]=>
     int(0)
@@ -83,13 +73,8 @@
     int(2)
     [3]=>
     int(3)
-<<<<<<< HEAD
-    [u"a"]=>
-    unicode(1) "a"
-=======
     ["a"]=>
     string(1) "a"
->>>>>>> c8b33a6a
   }
 }
 int(0)
@@ -104,11 +89,7 @@
 
 Notice: Undefined index:  c in %sarray_001.php on line %d
 object(ArrayObject)#%d (1) {
-<<<<<<< HEAD
-  [u"storage":u"ArrayObject":private]=>
-=======
   ["storage":"ArrayObject":private]=>
->>>>>>> c8b33a6a
   array(2) {
     [0]=>
     int(0)
@@ -117,22 +98,14 @@
   }
 }
 object(ArrayObject)#%d (1) {
-<<<<<<< HEAD
-  [u"storage":u"ArrayObject":private]=>
-=======
   ["storage":"ArrayObject":private]=>
->>>>>>> c8b33a6a
   array(4) {
     [0]=>
     int(0)
     [2]=>
     int(2)
     [4]=>
-<<<<<<< HEAD
-    unicode(1) "3"
-=======
     string(1) "3"
->>>>>>> c8b33a6a
     [5]=>
     int(4)
   }
