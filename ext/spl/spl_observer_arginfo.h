/* This is a generated file, edit the .stub.php file instead.
<<<<<<< HEAD
 * Stub hash: a469366b28d26706862ecddae69497fe3e06f137 */
=======
 * Stub hash: 36fd33124b8d53051b283fafa5c4a92f3ca04f14 */
>>>>>>> d618ed0a

ZEND_BEGIN_ARG_INFO_EX(arginfo_class_SplObserver_update, 0, 0, 1)
	ZEND_ARG_OBJ_INFO(0, subject, SplSubject, 0)
ZEND_END_ARG_INFO()

ZEND_BEGIN_ARG_INFO_EX(arginfo_class_SplSubject_attach, 0, 0, 1)
	ZEND_ARG_OBJ_INFO(0, observer, SplObserver, 0)
ZEND_END_ARG_INFO()

#define arginfo_class_SplSubject_detach arginfo_class_SplSubject_attach

ZEND_BEGIN_ARG_INFO_EX(arginfo_class_SplSubject_notify, 0, 0, 0)
ZEND_END_ARG_INFO()

ZEND_BEGIN_ARG_INFO_EX(arginfo_class_SplObjectStorage_attach, 0, 0, 1)
	ZEND_ARG_TYPE_INFO(0, object, IS_OBJECT, 0)
	ZEND_ARG_TYPE_INFO_WITH_DEFAULT_VALUE(0, info, IS_MIXED, 0, "null")
ZEND_END_ARG_INFO()

ZEND_BEGIN_ARG_INFO_EX(arginfo_class_SplObjectStorage_detach, 0, 0, 1)
	ZEND_ARG_TYPE_INFO(0, object, IS_OBJECT, 0)
ZEND_END_ARG_INFO()

#define arginfo_class_SplObjectStorage_contains arginfo_class_SplObjectStorage_detach

ZEND_BEGIN_ARG_INFO_EX(arginfo_class_SplObjectStorage_addAll, 0, 0, 1)
	ZEND_ARG_OBJ_INFO(0, storage, SplObjectStorage, 0)
ZEND_END_ARG_INFO()

#define arginfo_class_SplObjectStorage_removeAll arginfo_class_SplObjectStorage_addAll

#define arginfo_class_SplObjectStorage_removeAllExcept arginfo_class_SplObjectStorage_addAll

#define arginfo_class_SplObjectStorage_getInfo arginfo_class_SplSubject_notify

ZEND_BEGIN_ARG_INFO_EX(arginfo_class_SplObjectStorage_setInfo, 0, 0, 1)
	ZEND_ARG_TYPE_INFO(0, info, IS_MIXED, 0)
ZEND_END_ARG_INFO()

ZEND_BEGIN_ARG_INFO_EX(arginfo_class_SplObjectStorage_count, 0, 0, 0)
	ZEND_ARG_TYPE_INFO_WITH_DEFAULT_VALUE(0, mode, IS_LONG, 0, "COUNT_NORMAL")
ZEND_END_ARG_INFO()

#define arginfo_class_SplObjectStorage_rewind arginfo_class_SplSubject_notify

#define arginfo_class_SplObjectStorage_valid arginfo_class_SplSubject_notify

#define arginfo_class_SplObjectStorage_key arginfo_class_SplSubject_notify

#define arginfo_class_SplObjectStorage_current arginfo_class_SplSubject_notify

#define arginfo_class_SplObjectStorage_next arginfo_class_SplSubject_notify

ZEND_BEGIN_ARG_INFO_EX(arginfo_class_SplObjectStorage_unserialize, 0, 0, 1)
	ZEND_ARG_TYPE_INFO(0, data, IS_STRING, 0)
ZEND_END_ARG_INFO()

#define arginfo_class_SplObjectStorage_serialize arginfo_class_SplSubject_notify

ZEND_BEGIN_ARG_INFO_EX(arginfo_class_SplObjectStorage_offsetExists, 0, 0, 1)
	ZEND_ARG_INFO(0, object)
ZEND_END_ARG_INFO()

#define arginfo_class_SplObjectStorage_offsetGet arginfo_class_SplObjectStorage_offsetExists

ZEND_BEGIN_ARG_INFO_EX(arginfo_class_SplObjectStorage_offsetSet, 0, 0, 1)
	ZEND_ARG_INFO(0, object)
	ZEND_ARG_TYPE_INFO_WITH_DEFAULT_VALUE(0, info, IS_MIXED, 0, "null")
ZEND_END_ARG_INFO()

#define arginfo_class_SplObjectStorage_offsetUnset arginfo_class_SplObjectStorage_offsetExists

#define arginfo_class_SplObjectStorage_getHash arginfo_class_SplObjectStorage_detach

#define arginfo_class_SplObjectStorage___serialize arginfo_class_SplSubject_notify

ZEND_BEGIN_ARG_INFO_EX(arginfo_class_SplObjectStorage___unserialize, 0, 0, 1)
	ZEND_ARG_TYPE_INFO(0, data, IS_ARRAY, 0)
ZEND_END_ARG_INFO()

#define arginfo_class_SplObjectStorage___debugInfo arginfo_class_SplSubject_notify

ZEND_BEGIN_ARG_INFO_EX(arginfo_class_MultipleIterator___construct, 0, 0, 0)
	ZEND_ARG_TYPE_INFO_WITH_DEFAULT_VALUE(0, flags, IS_LONG, 0, "MultipleIterator::MIT_NEED_ALL | MultipleIterator::MIT_KEYS_NUMERIC")
ZEND_END_ARG_INFO()

#define arginfo_class_MultipleIterator_getFlags arginfo_class_SplSubject_notify

ZEND_BEGIN_ARG_INFO_EX(arginfo_class_MultipleIterator_setFlags, 0, 0, 1)
	ZEND_ARG_TYPE_INFO(0, flags, IS_LONG, 0)
ZEND_END_ARG_INFO()

ZEND_BEGIN_ARG_INFO_EX(arginfo_class_MultipleIterator_attachIterator, 0, 0, 1)
	ZEND_ARG_OBJ_INFO(0, iterator, Iterator, 0)
	ZEND_ARG_TYPE_MASK(0, info, MAY_BE_STRING|MAY_BE_LONG|MAY_BE_NULL, "null")
ZEND_END_ARG_INFO()

ZEND_BEGIN_ARG_INFO_EX(arginfo_class_MultipleIterator_detachIterator, 0, 0, 1)
	ZEND_ARG_OBJ_INFO(0, iterator, Iterator, 0)
ZEND_END_ARG_INFO()

#define arginfo_class_MultipleIterator_containsIterator arginfo_class_MultipleIterator_detachIterator

#define arginfo_class_MultipleIterator_countIterators arginfo_class_SplSubject_notify

#define arginfo_class_MultipleIterator_rewind arginfo_class_SplSubject_notify

#define arginfo_class_MultipleIterator_valid arginfo_class_SplSubject_notify

#define arginfo_class_MultipleIterator_key arginfo_class_SplSubject_notify

#define arginfo_class_MultipleIterator_current arginfo_class_SplSubject_notify

#define arginfo_class_MultipleIterator_next arginfo_class_SplSubject_notify

#define arginfo_class_MultipleIterator___debugInfo arginfo_class_SplSubject_notify


ZEND_METHOD(SplObjectStorage, attach);
ZEND_METHOD(SplObjectStorage, detach);
ZEND_METHOD(SplObjectStorage, contains);
ZEND_METHOD(SplObjectStorage, addAll);
ZEND_METHOD(SplObjectStorage, removeAll);
ZEND_METHOD(SplObjectStorage, removeAllExcept);
ZEND_METHOD(SplObjectStorage, getInfo);
ZEND_METHOD(SplObjectStorage, setInfo);
ZEND_METHOD(SplObjectStorage, count);
ZEND_METHOD(SplObjectStorage, rewind);
ZEND_METHOD(SplObjectStorage, valid);
ZEND_METHOD(SplObjectStorage, key);
ZEND_METHOD(SplObjectStorage, current);
ZEND_METHOD(SplObjectStorage, next);
ZEND_METHOD(SplObjectStorage, unserialize);
ZEND_METHOD(SplObjectStorage, serialize);
ZEND_METHOD(SplObjectStorage, offsetGet);
ZEND_METHOD(SplObjectStorage, getHash);
ZEND_METHOD(SplObjectStorage, __serialize);
ZEND_METHOD(SplObjectStorage, __unserialize);
ZEND_METHOD(SplObjectStorage, __debugInfo);
ZEND_METHOD(MultipleIterator, __construct);
ZEND_METHOD(MultipleIterator, getFlags);
ZEND_METHOD(MultipleIterator, setFlags);
ZEND_METHOD(MultipleIterator, attachIterator);
ZEND_METHOD(MultipleIterator, detachIterator);
ZEND_METHOD(MultipleIterator, containsIterator);
ZEND_METHOD(MultipleIterator, countIterators);
ZEND_METHOD(MultipleIterator, rewind);
ZEND_METHOD(MultipleIterator, valid);
ZEND_METHOD(MultipleIterator, key);
ZEND_METHOD(MultipleIterator, current);
ZEND_METHOD(MultipleIterator, next);


static const zend_function_entry class_SplObserver_methods[] = {
	ZEND_ABSTRACT_ME_WITH_FLAGS(SplObserver, update, arginfo_class_SplObserver_update, ZEND_ACC_PUBLIC|ZEND_ACC_ABSTRACT)
	ZEND_FE_END
};


static const zend_function_entry class_SplSubject_methods[] = {
	ZEND_ABSTRACT_ME_WITH_FLAGS(SplSubject, attach, arginfo_class_SplSubject_attach, ZEND_ACC_PUBLIC|ZEND_ACC_ABSTRACT)
	ZEND_ABSTRACT_ME_WITH_FLAGS(SplSubject, detach, arginfo_class_SplSubject_detach, ZEND_ACC_PUBLIC|ZEND_ACC_ABSTRACT)
	ZEND_ABSTRACT_ME_WITH_FLAGS(SplSubject, notify, arginfo_class_SplSubject_notify, ZEND_ACC_PUBLIC|ZEND_ACC_ABSTRACT)
	ZEND_FE_END
};


static const zend_function_entry class_SplObjectStorage_methods[] = {
	ZEND_ME(SplObjectStorage, attach, arginfo_class_SplObjectStorage_attach, ZEND_ACC_PUBLIC)
	ZEND_ME(SplObjectStorage, detach, arginfo_class_SplObjectStorage_detach, ZEND_ACC_PUBLIC)
	ZEND_ME(SplObjectStorage, contains, arginfo_class_SplObjectStorage_contains, ZEND_ACC_PUBLIC)
	ZEND_ME(SplObjectStorage, addAll, arginfo_class_SplObjectStorage_addAll, ZEND_ACC_PUBLIC)
	ZEND_ME(SplObjectStorage, removeAll, arginfo_class_SplObjectStorage_removeAll, ZEND_ACC_PUBLIC)
	ZEND_ME(SplObjectStorage, removeAllExcept, arginfo_class_SplObjectStorage_removeAllExcept, ZEND_ACC_PUBLIC)
	ZEND_ME(SplObjectStorage, getInfo, arginfo_class_SplObjectStorage_getInfo, ZEND_ACC_PUBLIC)
	ZEND_ME(SplObjectStorage, setInfo, arginfo_class_SplObjectStorage_setInfo, ZEND_ACC_PUBLIC)
	ZEND_ME(SplObjectStorage, count, arginfo_class_SplObjectStorage_count, ZEND_ACC_PUBLIC)
	ZEND_ME(SplObjectStorage, rewind, arginfo_class_SplObjectStorage_rewind, ZEND_ACC_PUBLIC)
	ZEND_ME(SplObjectStorage, valid, arginfo_class_SplObjectStorage_valid, ZEND_ACC_PUBLIC)
	ZEND_ME(SplObjectStorage, key, arginfo_class_SplObjectStorage_key, ZEND_ACC_PUBLIC)
	ZEND_ME(SplObjectStorage, current, arginfo_class_SplObjectStorage_current, ZEND_ACC_PUBLIC)
	ZEND_ME(SplObjectStorage, next, arginfo_class_SplObjectStorage_next, ZEND_ACC_PUBLIC)
	ZEND_ME(SplObjectStorage, unserialize, arginfo_class_SplObjectStorage_unserialize, ZEND_ACC_PUBLIC)
	ZEND_ME(SplObjectStorage, serialize, arginfo_class_SplObjectStorage_serialize, ZEND_ACC_PUBLIC)
	ZEND_MALIAS(SplObjectStorage, offsetExists, contains, arginfo_class_SplObjectStorage_offsetExists, ZEND_ACC_PUBLIC)
	ZEND_ME(SplObjectStorage, offsetGet, arginfo_class_SplObjectStorage_offsetGet, ZEND_ACC_PUBLIC)
	ZEND_MALIAS(SplObjectStorage, offsetSet, attach, arginfo_class_SplObjectStorage_offsetSet, ZEND_ACC_PUBLIC)
	ZEND_MALIAS(SplObjectStorage, offsetUnset, detach, arginfo_class_SplObjectStorage_offsetUnset, ZEND_ACC_PUBLIC)
	ZEND_ME(SplObjectStorage, getHash, arginfo_class_SplObjectStorage_getHash, ZEND_ACC_PUBLIC)
	ZEND_ME(SplObjectStorage, __serialize, arginfo_class_SplObjectStorage___serialize, ZEND_ACC_PUBLIC)
	ZEND_ME(SplObjectStorage, __unserialize, arginfo_class_SplObjectStorage___unserialize, ZEND_ACC_PUBLIC)
	ZEND_ME(SplObjectStorage, __debugInfo, arginfo_class_SplObjectStorage___debugInfo, ZEND_ACC_PUBLIC)
	ZEND_FE_END
};


static const zend_function_entry class_MultipleIterator_methods[] = {
	ZEND_ME(MultipleIterator, __construct, arginfo_class_MultipleIterator___construct, ZEND_ACC_PUBLIC)
	ZEND_ME(MultipleIterator, getFlags, arginfo_class_MultipleIterator_getFlags, ZEND_ACC_PUBLIC)
	ZEND_ME(MultipleIterator, setFlags, arginfo_class_MultipleIterator_setFlags, ZEND_ACC_PUBLIC)
	ZEND_ME(MultipleIterator, attachIterator, arginfo_class_MultipleIterator_attachIterator, ZEND_ACC_PUBLIC)
	ZEND_ME(MultipleIterator, detachIterator, arginfo_class_MultipleIterator_detachIterator, ZEND_ACC_PUBLIC)
	ZEND_ME(MultipleIterator, containsIterator, arginfo_class_MultipleIterator_containsIterator, ZEND_ACC_PUBLIC)
	ZEND_ME(MultipleIterator, countIterators, arginfo_class_MultipleIterator_countIterators, ZEND_ACC_PUBLIC)
	ZEND_ME(MultipleIterator, rewind, arginfo_class_MultipleIterator_rewind, ZEND_ACC_PUBLIC)
	ZEND_ME(MultipleIterator, valid, arginfo_class_MultipleIterator_valid, ZEND_ACC_PUBLIC)
	ZEND_ME(MultipleIterator, key, arginfo_class_MultipleIterator_key, ZEND_ACC_PUBLIC)
	ZEND_ME(MultipleIterator, current, arginfo_class_MultipleIterator_current, ZEND_ACC_PUBLIC)
	ZEND_ME(MultipleIterator, next, arginfo_class_MultipleIterator_next, ZEND_ACC_PUBLIC)
	ZEND_MALIAS(SplObjectStorage, __debugInfo, __debugInfo, arginfo_class_MultipleIterator___debugInfo, ZEND_ACC_PUBLIC)
	ZEND_FE_END
};

static zend_class_entry *register_class_SplObserver(void)
{
	zend_class_entry ce, *class_entry;

	INIT_CLASS_ENTRY(ce, "SplObserver", class_SplObserver_methods);
	class_entry = zend_register_internal_interface(&ce);

	return class_entry;
}

static zend_class_entry *register_class_SplSubject(void)
{
	zend_class_entry ce, *class_entry;

	INIT_CLASS_ENTRY(ce, "SplSubject", class_SplSubject_methods);
	class_entry = zend_register_internal_interface(&ce);

	return class_entry;
}

static zend_class_entry *register_class_SplObjectStorage(zend_class_entry *class_entry_Countable, zend_class_entry *class_entry_Iterator, zend_class_entry *class_entry_Serializable, zend_class_entry *class_entry_ArrayAccess)
{
	zend_class_entry ce, *class_entry;

	INIT_CLASS_ENTRY(ce, "SplObjectStorage", class_SplObjectStorage_methods);
	class_entry = zend_register_internal_class_ex(&ce, NULL);
	zend_class_implements(class_entry, 4, class_entry_Countable, class_entry_Iterator, class_entry_Serializable, class_entry_ArrayAccess);

	return class_entry;
}

static zend_class_entry *register_class_MultipleIterator(zend_class_entry *class_entry_Iterator)
{
	zend_class_entry ce, *class_entry;

	INIT_CLASS_ENTRY(ce, "MultipleIterator", class_MultipleIterator_methods);
	class_entry = zend_register_internal_class_ex(&ce, NULL);
	zend_class_implements(class_entry, 1, class_entry_Iterator);

	return class_entry;
}<|MERGE_RESOLUTION|>--- conflicted
+++ resolved
@@ -1,9 +1,5 @@
 /* This is a generated file, edit the .stub.php file instead.
-<<<<<<< HEAD
- * Stub hash: a469366b28d26706862ecddae69497fe3e06f137 */
-=======
- * Stub hash: 36fd33124b8d53051b283fafa5c4a92f3ca04f14 */
->>>>>>> d618ed0a
+ * Stub hash: 89437500594aa41fa5cd36f31de07ad65f2bf408 */
 
 ZEND_BEGIN_ARG_INFO_EX(arginfo_class_SplObserver_update, 0, 0, 1)
 	ZEND_ARG_OBJ_INFO(0, subject, SplSubject, 0)
