--- conflicted
+++ resolved
@@ -891,13 +891,9 @@
 	}
 	++p;
 
-<<<<<<< HEAD
-	if (!php_var_unserialize(&pmembers, &p, s + buf_len, &var_hash TSRMLS_CC)) {
-=======
-	ALLOC_INIT_ZVAL(pmembers);
-	if (!php_var_unserialize(&pmembers, &p, s + buf_len, &var_hash TSRMLS_CC) || Z_TYPE_P(pmembers) != IS_ARRAY) {
+	ZVAL_UNDEF(&pmembers);
+	if (!php_var_unserialize(&pmembers, &p, s + buf_len, &var_hash TSRMLS_CC) || Z_TYPE(pmembers) != IS_ARRAY) {
 		zval_ptr_dtor(&pmembers);
->>>>>>> 2d26a7cf
 		goto outexcept;
 	}
 
