/*
   +----------------------------------------------------------------------+
   | PHP Version 5                                                        |
   +----------------------------------------------------------------------+
   | Copyright (c) 1997-2014 The PHP Group                                |
   +----------------------------------------------------------------------+
   | This source file is subject to version 3.01 of the PHP license,      |
   | that is bundled with this package in the file LICENSE, and is        |
   | available through the world-wide-web at the following url:           |
   | http://www.php.net/license/3_01.txt                                  |
   | If you did not receive a copy of the PHP license and are unable to   |
   | obtain it through the world-wide-web, please send a note to          |
   | license@php.net so we can mail you a copy immediately.               |
   +----------------------------------------------------------------------+
   | Authors: Marcus Boerger <helly@php.net>                              |
   +----------------------------------------------------------------------+
 */

/* $Id$ */

#ifdef HAVE_CONFIG_H
#include "config.h"
#endif

#include "php.h"
#include "php_ini.h"
#include "php_main.h"
#include "ext/standard/info.h"
#include "php_spl.h"
#include "spl_functions.h"
#include "spl_engine.h"
#include "spl_array.h"
#include "spl_directory.h"
#include "spl_iterators.h"
#include "spl_exceptions.h"
#include "spl_observer.h"
#include "spl_dllist.h"
#include "spl_fixedarray.h"
#include "spl_heap.h"
#include "zend_exceptions.h"
#include "zend_interfaces.h"
#include "ext/standard/php_rand.h"
#include "ext/standard/php_lcg.h"
#include "main/snprintf.h"

#ifdef COMPILE_DL_SPL
ZEND_GET_MODULE(spl)
#endif

ZEND_DECLARE_MODULE_GLOBALS(spl)

#define SPL_DEFAULT_FILE_EXTENSIONS ".inc,.php"

/* {{{ PHP_GINIT_FUNCTION
 */
static PHP_GINIT_FUNCTION(spl)
{
	spl_globals->autoload_extensions     = NULL;
	spl_globals->autoload_functions      = NULL;
	spl_globals->autoload_running        = 0;
}
/* }}} */

static zend_class_entry * spl_find_ce_by_name(zend_string *name, zend_bool autoload TSRMLS_DC)
{
	zend_class_entry *ce;

	if (!autoload) {
		zend_string *lc_name = STR_ALLOC(name->len, 0);
		zend_str_tolower_copy(lc_name->val, name->val, name->len);

		ce = zend_hash_find_ptr(EG(class_table), lc_name);
		STR_FREE(lc_name);
	} else {
 		ce = zend_lookup_class(name TSRMLS_CC);
 	}
 	if (ce == NULL) {
		php_error_docref(NULL TSRMLS_CC, E_WARNING, "Class %s does not exist%s", name->val, autoload ? " and could not be loaded" : "");
		return NULL;
	}
	
	return ce;
}

/* {{{ proto array class_parents(object instance [, boolean autoload = true])
 Return an array containing the names of all parent classes */
PHP_FUNCTION(class_parents)
{
	zval *obj;
	zend_class_entry *parent_class, *ce;
	zend_bool autoload = 1;

	if (zend_parse_parameters(ZEND_NUM_ARGS() TSRMLS_CC, "z|b", &obj, &autoload) == FAILURE) {
		RETURN_FALSE;
	}
	
	if (Z_TYPE_P(obj) != IS_OBJECT && Z_TYPE_P(obj) != IS_STRING) {
		php_error_docref(NULL TSRMLS_CC, E_WARNING, "object or string expected");
		RETURN_FALSE;
	}
	
	if (Z_TYPE_P(obj) == IS_STRING) {
		if (NULL == (ce = spl_find_ce_by_name(Z_STR_P(obj), autoload TSRMLS_CC))) {
			RETURN_FALSE;
		}
	} else {
		ce = Z_OBJCE_P(obj);
	}
	
	array_init(return_value);
	parent_class = ce->parent;
	while (parent_class) {
		spl_add_class_name(return_value, parent_class, 0, 0 TSRMLS_CC);
		parent_class = parent_class->parent;
	}
}
/* }}} */

/* {{{ proto array class_implements(mixed what [, bool autoload ])
 Return all classes and interfaces implemented by SPL */
PHP_FUNCTION(class_implements)
{
	zval *obj;
	zend_bool autoload = 1;
	zend_class_entry *ce;
	
	if (zend_parse_parameters(ZEND_NUM_ARGS() TSRMLS_CC, "z|b", &obj, &autoload) == FAILURE) {
		RETURN_FALSE;
	}
	if (Z_TYPE_P(obj) != IS_OBJECT && Z_TYPE_P(obj) != IS_STRING) {
		php_error_docref(NULL TSRMLS_CC, E_WARNING, "object or string expected");
		RETURN_FALSE;
	}
	
	if (Z_TYPE_P(obj) == IS_STRING) {
		if (NULL == (ce = spl_find_ce_by_name(Z_STR_P(obj), autoload TSRMLS_CC))) {
			RETURN_FALSE;
		}
	} else {
		ce = Z_OBJCE_P(obj);
	}
	
	array_init(return_value);
	spl_add_interfaces(return_value, ce, 1, ZEND_ACC_INTERFACE TSRMLS_CC);
}
/* }}} */

/* {{{ proto array class_uses(mixed what [, bool autoload ])
 Return all traits used by a class. */
PHP_FUNCTION(class_uses)
{
	zval *obj;
	zend_bool autoload = 1;
	zend_class_entry *ce;
	
	if (zend_parse_parameters(ZEND_NUM_ARGS() TSRMLS_CC, "z|b", &obj, &autoload) == FAILURE) {
		RETURN_FALSE;
	}
	if (Z_TYPE_P(obj) != IS_OBJECT && Z_TYPE_P(obj) != IS_STRING) {
		php_error_docref(NULL TSRMLS_CC, E_WARNING, "object or string expected");
		RETURN_FALSE;
	}
	
	if (Z_TYPE_P(obj) == IS_STRING) {
		if (NULL == (ce = spl_find_ce_by_name(Z_STR_P(obj), autoload TSRMLS_CC))) {
			RETURN_FALSE;
		}
	} else {
		ce = Z_OBJCE_P(obj);
	}
	
	array_init(return_value);
	spl_add_traits(return_value, ce, 1, ZEND_ACC_TRAIT TSRMLS_CC);
}
/* }}} */

#define SPL_ADD_CLASS(class_name, z_list, sub, allow, ce_flags) \
	spl_add_classes(spl_ce_ ## class_name, z_list, sub, allow, ce_flags TSRMLS_CC)

#define SPL_LIST_CLASSES(z_list, sub, allow, ce_flags) \
	SPL_ADD_CLASS(AppendIterator, z_list, sub, allow, ce_flags); \
	SPL_ADD_CLASS(ArrayIterator, z_list, sub, allow, ce_flags); \
	SPL_ADD_CLASS(ArrayObject, z_list, sub, allow, ce_flags); \
	SPL_ADD_CLASS(BadFunctionCallException, z_list, sub, allow, ce_flags); \
	SPL_ADD_CLASS(BadMethodCallException, z_list, sub, allow, ce_flags); \
	SPL_ADD_CLASS(CachingIterator, z_list, sub, allow, ce_flags); \
	SPL_ADD_CLASS(CallbackFilterIterator, z_list, sub, allow, ce_flags); \
	SPL_ADD_CLASS(Countable, z_list, sub, allow, ce_flags); \
	SPL_ADD_CLASS(DirectoryIterator, z_list, sub, allow, ce_flags); \
	SPL_ADD_CLASS(DomainException, z_list, sub, allow, ce_flags); \
	SPL_ADD_CLASS(EmptyIterator, z_list, sub, allow, ce_flags); \
	SPL_ADD_CLASS(FilesystemIterator, z_list, sub, allow, ce_flags); \
	SPL_ADD_CLASS(FilterIterator, z_list, sub, allow, ce_flags); \
	SPL_ADD_CLASS(GlobIterator, z_list, sub, allow, ce_flags); \
	SPL_ADD_CLASS(InfiniteIterator, z_list, sub, allow, ce_flags); \
	SPL_ADD_CLASS(InvalidArgumentException, z_list, sub, allow, ce_flags); \
	SPL_ADD_CLASS(IteratorIterator, z_list, sub, allow, ce_flags); \
	SPL_ADD_CLASS(LengthException, z_list, sub, allow, ce_flags); \
	SPL_ADD_CLASS(LimitIterator, z_list, sub, allow, ce_flags); \
	SPL_ADD_CLASS(LogicException, z_list, sub, allow, ce_flags); \
	SPL_ADD_CLASS(MultipleIterator, z_list, sub, allow, ce_flags); \
	SPL_ADD_CLASS(NoRewindIterator, z_list, sub, allow, ce_flags); \
	SPL_ADD_CLASS(OuterIterator, z_list, sub, allow, ce_flags); \
	SPL_ADD_CLASS(OutOfBoundsException, z_list, sub, allow, ce_flags); \
	SPL_ADD_CLASS(OutOfRangeException, z_list, sub, allow, ce_flags); \
	SPL_ADD_CLASS(OverflowException, z_list, sub, allow, ce_flags); \
	SPL_ADD_CLASS(ParentIterator, z_list, sub, allow, ce_flags); \
	SPL_ADD_CLASS(RangeException, z_list, sub, allow, ce_flags); \
	SPL_ADD_CLASS(RecursiveArrayIterator, z_list, sub, allow, ce_flags); \
	SPL_ADD_CLASS(RecursiveCachingIterator, z_list, sub, allow, ce_flags); \
	SPL_ADD_CLASS(RecursiveCallbackFilterIterator, z_list, sub, allow, ce_flags); \
	SPL_ADD_CLASS(RecursiveDirectoryIterator, z_list, sub, allow, ce_flags); \
	SPL_ADD_CLASS(RecursiveFilterIterator, z_list, sub, allow, ce_flags); \
	SPL_ADD_CLASS(RecursiveIterator, z_list, sub, allow, ce_flags); \
	SPL_ADD_CLASS(RecursiveIteratorIterator, z_list, sub, allow, ce_flags); \
	SPL_ADD_CLASS(RecursiveRegexIterator, z_list, sub, allow, ce_flags); \
	SPL_ADD_CLASS(RecursiveTreeIterator, z_list, sub, allow, ce_flags); \
	SPL_ADD_CLASS(RegexIterator, z_list, sub, allow, ce_flags); \
	SPL_ADD_CLASS(RuntimeException, z_list, sub, allow, ce_flags); \
	SPL_ADD_CLASS(SeekableIterator, z_list, sub, allow, ce_flags); \
	SPL_ADD_CLASS(SplDoublyLinkedList, z_list, sub, allow, ce_flags); \
	SPL_ADD_CLASS(SplFileInfo, z_list, sub, allow, ce_flags); \
	SPL_ADD_CLASS(SplFileObject, z_list, sub, allow, ce_flags); \
	SPL_ADD_CLASS(SplFixedArray, z_list, sub, allow, ce_flags); \
	SPL_ADD_CLASS(SplHeap, z_list, sub, allow, ce_flags); \
	SPL_ADD_CLASS(SplMinHeap, z_list, sub, allow, ce_flags); \
	SPL_ADD_CLASS(SplMaxHeap, z_list, sub, allow, ce_flags); \
	SPL_ADD_CLASS(SplObjectStorage, z_list, sub, allow, ce_flags); \
	SPL_ADD_CLASS(SplObserver, z_list, sub, allow, ce_flags); \
	SPL_ADD_CLASS(SplPriorityQueue, z_list, sub, allow, ce_flags); \
	SPL_ADD_CLASS(SplQueue, z_list, sub, allow, ce_flags); \
	SPL_ADD_CLASS(SplStack, z_list, sub, allow, ce_flags); \
	SPL_ADD_CLASS(SplSubject, z_list, sub, allow, ce_flags); \
	SPL_ADD_CLASS(SplTempFileObject, z_list, sub, allow, ce_flags); \
	SPL_ADD_CLASS(UnderflowException, z_list, sub, allow, ce_flags); \
	SPL_ADD_CLASS(UnexpectedValueException, z_list, sub, allow, ce_flags); \

/* {{{ proto array spl_classes()
 Return an array containing the names of all clsses and interfaces defined in SPL */
PHP_FUNCTION(spl_classes)
{
	array_init(return_value);
	
	SPL_LIST_CLASSES(return_value, 0, 0, 0)
}
/* }}} */

static int spl_autoload(zend_string *class_name, zend_string *lc_name, const char *ext, int ext_len TSRMLS_DC) /* {{{ */
{
	char *class_file;
	int class_file_len;
	zval dummy;
	zend_file_handle file_handle;
	zend_op_array *new_op_array;
	zval result;
	int ret;

	class_file_len = spprintf(&class_file, 0, "%s%.*s", lc_name->val, ext_len, ext);

#if DEFAULT_SLASH != '\\'
	{
		char *ptr = class_file;
		char *end = ptr + class_file_len;
		
		while ((ptr = memchr(ptr, '\\', (end - ptr))) != NULL) {
			*ptr = DEFAULT_SLASH;
		}
	}
#endif

	ret = php_stream_open_for_zend_ex(class_file, &file_handle, USE_PATH|STREAM_OPEN_FOR_INCLUDE TSRMLS_CC);

	if (ret == SUCCESS) {
		zend_string *opened_path;
		if (!file_handle.opened_path) {
			file_handle.opened_path = estrndup(class_file, class_file_len);
		}
		opened_path = STR_INIT(file_handle.opened_path, strlen(file_handle.opened_path), 0);
		ZVAL_NULL(&dummy);
		if (zend_hash_add(&EG(included_files), opened_path, &dummy)) {
			new_op_array = zend_compile_file(&file_handle, ZEND_REQUIRE TSRMLS_CC);
			zend_destroy_file_handle(&file_handle TSRMLS_CC);
		} else {
			new_op_array = NULL;
			zend_file_handle_dtor(&file_handle TSRMLS_CC);
		}
		STR_RELEASE(opened_path);
		if (new_op_array) {
			ZVAL_UNDEF(&result);
			zend_execute(new_op_array, &result TSRMLS_CC);
	
			destroy_op_array(new_op_array TSRMLS_CC);
			efree(new_op_array);
			if (!EG(exception)) {
				zval_ptr_dtor(&result);
			}

			efree(class_file);
			return zend_hash_exists(EG(class_table), lc_name);
		}
	}
	efree(class_file);
	return 0;
} /* }}} */

/* {{{ proto void spl_autoload(string class_name [, string file_extensions])
 Default implementation for __autoload() */
PHP_FUNCTION(spl_autoload)
{
	int found = 0, pos_len, pos1_len;
	char *pos, *pos1;
	zend_string *class_name, *lc_name, *file_exts = SPL_G(autoload_extensions);
	
	if (zend_parse_parameters(ZEND_NUM_ARGS() TSRMLS_CC, "S|S", &class_name, &file_exts) == FAILURE) {
		RETURN_FALSE;
	}

<<<<<<< HEAD
	if (file_exts == NULL) { /* autoload_extensions is not initialzed, set to defaults */
		pos = SPL_DEFAULT_FILE_EXTENSIONS;
		pos_len = sizeof(SPL_DEFAULT_FILE_EXTENSIONS) - 1;
=======
	if (file_exts == NULL) { /* autoload_extensions is not initialized, set to defaults */
		copy = pos1 = estrndup(SPL_DEFAULT_FILE_EXTENSIONS, sizeof(SPL_DEFAULT_FILE_EXTENSIONS)-1);
>>>>>>> f1d0e50e
	} else {
		pos = file_exts->val;
		pos_len = file_exts->len;
	}

	lc_name = STR_ALLOC(class_name->len, 0);
	zend_str_tolower_copy(lc_name->val, class_name->val, class_name->len);
	while (pos && *pos && !EG(exception)) {
		pos1 = strchr(pos, ',');
		if (pos1) { 
			pos1_len = pos1 - pos;
		} else {
			pos1_len = pos_len;
		}
		if (spl_autoload(class_name, lc_name, pos, pos1_len TSRMLS_CC)) {
			found = 1;
			break; /* loaded */
		}
		pos = pos1 ? pos1 + 1 : NULL;
		pos_len = pos1? pos_len - pos1_len - 1 : 0;
	}
	STR_FREE(lc_name);

	if (!found && !SPL_G(autoload_running)) {
		/* For internal errors, we generate E_ERROR, for direct calls an exception is thrown.
		 * The "scope" is determined by an opcode, if it is ZEND_FETCH_CLASS we know function was called indirectly by
		 * the Zend engine.
		 */
		zend_execute_data *ex = EG(current_execute_data);

		while (ex && (!ex->func || !ZEND_USER_CODE(ex->func->type))) {
			ex = ex->prev_execute_data;
		}
		if (ex && ex->opline->opcode != ZEND_FETCH_CLASS) {
			zend_throw_exception_ex(spl_ce_LogicException, 0 TSRMLS_CC, "Class %s could not be loaded", class_name->val);
		} else {
			php_error_docref(NULL TSRMLS_CC, E_ERROR, "Class %s could not be loaded", class_name->val);
		}
	}
} /* }}} */

/* {{{ proto string spl_autoload_extensions([string file_extensions])
 Register and return default file extensions for spl_autoload */
PHP_FUNCTION(spl_autoload_extensions)
{
	zend_string *file_exts = NULL;

	if (zend_parse_parameters(ZEND_NUM_ARGS() TSRMLS_CC, "|S", &file_exts) == FAILURE) {
		return;
	}
	if (file_exts) {
		if (SPL_G(autoload_extensions)) {
			STR_RELEASE(SPL_G(autoload_extensions));
		}
		SPL_G(autoload_extensions) = STR_COPY(file_exts);
	}

	if (SPL_G(autoload_extensions) == NULL) {
		RETURN_STRINGL(SPL_DEFAULT_FILE_EXTENSIONS, sizeof(SPL_DEFAULT_FILE_EXTENSIONS) - 1);
	} else {
		STR_ADDREF(SPL_G(autoload_extensions));
		RETURN_STR(SPL_G(autoload_extensions));
	}
} /* }}} */

typedef struct {
	zend_function *func_ptr;
	zval obj;
	zval closure;
	zend_class_entry *ce;
} autoload_func_info;

static void autoload_func_info_dtor(zval *element)
{
	autoload_func_info *alfi = (autoload_func_info*)Z_PTR_P(element);
	if (!Z_ISUNDEF(alfi->obj)) {
		zval_ptr_dtor(&alfi->obj);
	}
	if (!Z_ISUNDEF(alfi->closure)) {
		zval_ptr_dtor(&alfi->closure);
	}
	efree(alfi);
}

/* {{{ proto void spl_autoload_call(string class_name)
 Try all registerd autoload function to load the requested class */
PHP_FUNCTION(spl_autoload_call)
{
	zval *class_name, *retval = NULL;
	zend_string *lc_name, *func_name;
	autoload_func_info *alfi;

	if (zend_parse_parameters(ZEND_NUM_ARGS() TSRMLS_CC, "z", &class_name) == FAILURE || Z_TYPE_P(class_name) != IS_STRING) {
		return;
	}

	if (SPL_G(autoload_functions)) {
		int l_autoload_running = SPL_G(autoload_running);
		SPL_G(autoload_running) = 1;
		lc_name = STR_ALLOC(Z_STRLEN_P(class_name), 0);
		zend_str_tolower_copy(lc_name->val, Z_STRVAL_P(class_name), Z_STRLEN_P(class_name));
		ZEND_HASH_FOREACH_STR_KEY_PTR(SPL_G(autoload_functions), func_name, alfi) {
			zend_call_method(Z_ISUNDEF(alfi->obj)? NULL : &alfi->obj, alfi->ce, &alfi->func_ptr, func_name->val, func_name->len, retval, 1, class_name, NULL TSRMLS_CC);
			zend_exception_save(TSRMLS_C);
			if (retval) {
				zval_ptr_dtor(retval);
				retval = NULL;
			}
			if (zend_hash_exists(EG(class_table), lc_name)) {
				break;
			}
		} ZEND_HASH_FOREACH_END();
		zend_exception_restore(TSRMLS_C);
		STR_FREE(lc_name);
		SPL_G(autoload_running) = l_autoload_running;
	} else {
		/* do not use or overwrite &EG(autoload_func) here */
		zend_call_method_with_1_params(NULL, NULL, NULL, "spl_autoload", NULL, class_name);
	}
} /* }}} */

#define HT_MOVE_TAIL_TO_HEAD(ht)						        \
	do {												        \
		Bucket tmp = (ht)->arData[(ht)->nNumUsed-1];				\
		memmove((ht)->arData + 1, (ht)->arData,					\
			sizeof(Bucket) * ((ht)->nNumUsed - 1));				\
		(ht)->arData[0] = tmp;									\
		zend_hash_rehash(ht);						        	\
	} while (0)

/* {{{ proto bool spl_autoload_register([mixed autoload_function = "spl_autoload" [, throw = true [, prepend]]])
 Register given function as __autoload() implementation */
PHP_FUNCTION(spl_autoload_register)
{
	zend_string *func_name;
	char *error = NULL;
	zend_string *lc_name;
	zval *zcallable = NULL;
	zend_bool do_throw = 1;
	zend_bool prepend  = 0;
	zend_function *spl_func_ptr;
	autoload_func_info alfi;
	zend_object *obj_ptr;
	zend_fcall_info_cache fcc;

	if (zend_parse_parameters_ex(ZEND_PARSE_PARAMS_QUIET, ZEND_NUM_ARGS() TSRMLS_CC, "|zbb", &zcallable, &do_throw, &prepend) == FAILURE) {
		return;
	}

	if (ZEND_NUM_ARGS()) {
		if (!zend_is_callable_ex(zcallable, NULL, IS_CALLABLE_STRICT, &func_name, &fcc, &error TSRMLS_CC)) {
			alfi.ce = fcc.calling_scope;
			alfi.func_ptr = fcc.function_handler;
			obj_ptr = fcc.object;
			if (Z_TYPE_P(zcallable) == IS_ARRAY) {
				if (!obj_ptr && alfi.func_ptr && !(alfi.func_ptr->common.fn_flags & ZEND_ACC_STATIC)) {
					if (do_throw) {
						zend_throw_exception_ex(spl_ce_LogicException, 0 TSRMLS_CC, "Passed array specifies a non static method but no object (%s)", error);
					}
					if (error) {
						efree(error);
					}
					STR_RELEASE(func_name);
					RETURN_FALSE;
				} else if (do_throw) {
					zend_throw_exception_ex(spl_ce_LogicException, 0 TSRMLS_CC, "Passed array does not specify %s %smethod (%s)", alfi.func_ptr ? "a callable" : "an existing", !obj_ptr ? "static " : "", error);
				}
				if (error) {
					efree(error);
				}
				STR_RELEASE(func_name);
				RETURN_FALSE;
			} else if (Z_TYPE_P(zcallable) == IS_STRING) {
				if (do_throw) {
					zend_throw_exception_ex(spl_ce_LogicException, 0 TSRMLS_CC, "Function '%s' not %s (%s)", func_name->val, alfi.func_ptr ? "callable" : "found", error);
				}
				if (error) {
					efree(error);
				}
				STR_RELEASE(func_name);
				RETURN_FALSE;
			} else {
				if (do_throw) {
					zend_throw_exception_ex(spl_ce_LogicException, 0 TSRMLS_CC, "Illegal value passed (%s)", error);
				}
				if (error) {
					efree(error);
				}
				STR_RELEASE(func_name);
				RETURN_FALSE;
			}
		} else if (fcc.function_handler->type == ZEND_INTERNAL_FUNCTION &&
				   fcc.function_handler->internal_function.handler == zif_spl_autoload_call) {
			if (do_throw) {
				zend_throw_exception_ex(spl_ce_LogicException, 0 TSRMLS_CC, "Function spl_autoload_call() cannot be registered");
			}
			if (error) {
				efree(error);
			}
			STR_RELEASE(func_name);
			RETURN_FALSE;
		}
		alfi.ce = fcc.calling_scope;
		alfi.func_ptr = fcc.function_handler;
		obj_ptr = fcc.object;
		if (error) {
			efree(error);
		}

		if (Z_TYPE_P(zcallable) == IS_OBJECT) {
			ZVAL_COPY(&alfi.closure, zcallable);

			lc_name = STR_ALLOC(func_name->len + sizeof(zend_uint), 0);
			zend_str_tolower_copy(lc_name->val, func_name->val, func_name->len);
			memcpy(lc_name->val + func_name->len, &Z_OBJ_HANDLE_P(zcallable), sizeof(zend_uint));
			lc_name->val[lc_name->len] = '\0';
		} else {
			ZVAL_UNDEF(&alfi.closure);
			lc_name = STR_ALLOC(func_name->len, 0);
			zend_str_tolower_copy(lc_name->val, func_name->val, func_name->len);
		}
		STR_RELEASE(func_name);

		if (SPL_G(autoload_functions) && zend_hash_exists(SPL_G(autoload_functions), lc_name)) {
			if (!Z_ISUNDEF(alfi.closure)) {
				Z_DELREF_P(&alfi.closure);
			}
			goto skip;
		}

		if (obj_ptr && !(alfi.func_ptr->common.fn_flags & ZEND_ACC_STATIC)) {
			/* add object id to the hash to ensure uniqueness, for more reference look at bug #40091 */
			lc_name = STR_REALLOC(lc_name, lc_name->len + sizeof(zend_uint), 0);
			memcpy(lc_name->val + lc_name->len - sizeof(zend_uint), &obj_ptr->handle, sizeof(zend_uint));
			lc_name->val[lc_name->len] = '\0';
			ZVAL_OBJ(&alfi.obj, obj_ptr);
			Z_ADDREF(alfi.obj);
		} else {
			ZVAL_UNDEF(&alfi.obj);
		}

		if (!SPL_G(autoload_functions)) {
			ALLOC_HASHTABLE(SPL_G(autoload_functions));
			zend_hash_init(SPL_G(autoload_functions), 1, NULL, autoload_func_info_dtor, 0);
		}

		spl_func_ptr = zend_hash_str_find_ptr(EG(function_table), "spl_autoload", sizeof("spl_autoload") - 1);

		if (EG(autoload_func) == spl_func_ptr) { /* registered already, so we insert that first */
			autoload_func_info spl_alfi;

			spl_alfi.func_ptr = spl_func_ptr;
			ZVAL_UNDEF(&spl_alfi.obj);
			ZVAL_UNDEF(&spl_alfi.closure);
			spl_alfi.ce = NULL;
			zend_hash_str_add_mem(SPL_G(autoload_functions), "spl_autoload", sizeof("spl_autoload") - 1,
					&spl_alfi, sizeof(autoload_func_info));
			if (prepend && SPL_G(autoload_functions)->nNumOfElements > 1) {
				/* Move the newly created element to the head of the hashtable */
				HT_MOVE_TAIL_TO_HEAD(SPL_G(autoload_functions));
			}
		}

		if (zend_hash_add_mem(SPL_G(autoload_functions), lc_name, &alfi, sizeof(autoload_func_info)) == NULL) {
			if (obj_ptr && !(alfi.func_ptr->common.fn_flags & ZEND_ACC_STATIC)) {
				Z_DELREF(alfi.obj);
			}				
			if (!Z_ISUNDEF(alfi.closure)) {
				Z_DELREF(alfi.closure);
			}
		}
		if (prepend && SPL_G(autoload_functions)->nNumOfElements > 1) {
			/* Move the newly created element to the head of the hashtable */
			HT_MOVE_TAIL_TO_HEAD(SPL_G(autoload_functions));
		}
skip:
		STR_RELEASE(lc_name);
	}

	if (SPL_G(autoload_functions)) {
		EG(autoload_func) = zend_hash_str_find_ptr(EG(function_table), "spl_autoload_call", sizeof("spl_autoload_call") - 1);
	} else {
		EG(autoload_func) =	zend_hash_str_find_ptr(EG(function_table), "spl_autoload", sizeof("spl_autoload") - 1);
	}

	RETURN_TRUE;
} /* }}} */

/* {{{ proto bool spl_autoload_unregister(mixed autoload_function)
 Unregister given function as __autoload() implementation */
PHP_FUNCTION(spl_autoload_unregister)
{
	zend_string *func_name = NULL;
	char *error = NULL;
	zend_string *lc_name;
	zval *zcallable;
	int success = FAILURE;
	zend_function *spl_func_ptr;
	zend_object *obj_ptr;
	zend_fcall_info_cache fcc;

	if (zend_parse_parameters(ZEND_NUM_ARGS() TSRMLS_CC, "z", &zcallable) == FAILURE) {
		return;
	}

	if (!zend_is_callable_ex(zcallable, NULL, IS_CALLABLE_CHECK_SYNTAX_ONLY, &func_name, &fcc, &error TSRMLS_CC)) {
		zend_throw_exception_ex(spl_ce_LogicException, 0 TSRMLS_CC, "Unable to unregister invalid function (%s)", error);
		if (error) {
			efree(error);
		}
		if (func_name) {
			STR_RELEASE(func_name);
		}
		RETURN_FALSE;
	}
	obj_ptr = fcc.object;
	if (error) {
		efree(error);
	}

	if (Z_TYPE_P(zcallable) == IS_OBJECT) {
		lc_name = STR_ALLOC(func_name->len + sizeof(zend_uint), 0);
		zend_str_tolower_copy(lc_name->val, func_name->val, func_name->len);
		memcpy(lc_name->val + func_name->len, &Z_OBJ_HANDLE_P(zcallable), sizeof(zend_uint));
		lc_name->val[lc_name->len] = '\0';
	} else {
		lc_name = STR_ALLOC(func_name->len, 0);
		zend_str_tolower_copy(lc_name->val, func_name->val, func_name->len);
	}
	STR_RELEASE(func_name);

	if (SPL_G(autoload_functions)) {
		if (lc_name->len == sizeof("spl_autoload_call") - 1 && !strcmp(lc_name->val, "spl_autoload_call")) {
			/* remove all */
			zend_hash_destroy(SPL_G(autoload_functions));
			FREE_HASHTABLE(SPL_G(autoload_functions));
			SPL_G(autoload_functions) = NULL;
			EG(autoload_func) = NULL;
			success = SUCCESS;
		} else {
			/* remove specific */
			success = zend_hash_del(SPL_G(autoload_functions), lc_name);
			if (success != SUCCESS && obj_ptr) {
				lc_name = STR_REALLOC(lc_name, lc_name->len + sizeof(zend_uint), 0);
				memcpy(lc_name->val + lc_name->len - sizeof(zend_uint), &obj_ptr->handle, sizeof(zend_uint));
				lc_name->val[lc_name->len] = '\0';
				success = zend_hash_del(SPL_G(autoload_functions), lc_name);
			}
		}
	} else if (lc_name->len == sizeof("spl_autoload")-1 && !strcmp(lc_name->val, "spl_autoload")) {
		/* register single spl_autoload() */
		spl_func_ptr = zend_hash_str_find_ptr(EG(function_table), "spl_autoload", sizeof("spl_autoload") - 1);

		if (EG(autoload_func) == spl_func_ptr) {
			success = SUCCESS;
			EG(autoload_func) = NULL;
		}
	}

	STR_RELEASE(lc_name);
	RETURN_BOOL(success == SUCCESS);
} /* }}} */

/* {{{ proto false|array spl_autoload_functions()
 Return all registered __autoload() functionns */
PHP_FUNCTION(spl_autoload_functions)
{
	zend_function *fptr;
	autoload_func_info *alfi;

	if (zend_parse_parameters_none() == FAILURE) {
		return;
	}
	
	if (!EG(autoload_func)) {
		if ((fptr = zend_hash_str_find_ptr(EG(function_table), ZEND_AUTOLOAD_FUNC_NAME, sizeof(ZEND_AUTOLOAD_FUNC_NAME) - 1))) {
			array_init(return_value);
			add_next_index_stringl(return_value, ZEND_AUTOLOAD_FUNC_NAME, sizeof(ZEND_AUTOLOAD_FUNC_NAME)-1);
			return;
		}
		RETURN_FALSE;
	}

	fptr = zend_hash_str_find_ptr(EG(function_table), "spl_autoload_call", sizeof("spl_autoload_call") - 1);

	if (EG(autoload_func) == fptr) {
		zend_string *key;
		array_init(return_value);
		ZEND_HASH_FOREACH_STR_KEY_PTR(SPL_G(autoload_functions), key, alfi) {
			if (!Z_ISUNDEF(alfi->closure)) {
				Z_ADDREF(alfi->closure);
				add_next_index_zval(return_value, &alfi->closure);
			} else if (alfi->func_ptr->common.scope) {
				zval tmp;

				array_init(&tmp);
				if (!Z_ISUNDEF(alfi->obj)) {
					Z_ADDREF(alfi->obj);
					add_next_index_zval(&tmp, &alfi->obj);
				} else {
					add_next_index_str(&tmp, STR_COPY(alfi->ce->name));
				}
				add_next_index_str(&tmp, STR_COPY(alfi->func_ptr->common.function_name));
				add_next_index_zval(return_value, &tmp);
			} else {
				if (strncmp(alfi->func_ptr->common.function_name->val, "__lambda_func", sizeof("__lambda_func") - 1)) {
					add_next_index_str(return_value, STR_COPY(alfi->func_ptr->common.function_name));
				} else {
					add_next_index_str(return_value, STR_COPY(key));
				}
			}
		} ZEND_HASH_FOREACH_END();
		return;
	}

	array_init(return_value);
	add_next_index_str(return_value, STR_COPY(EG(autoload_func)->common.function_name));
} /* }}} */

/* {{{ proto string spl_object_hash(object obj)
 Return hash id for given object */
PHP_FUNCTION(spl_object_hash)
{
	zval *obj;
	char hash[33];

	if (zend_parse_parameters(ZEND_NUM_ARGS() TSRMLS_CC, "o", &obj) == FAILURE) {
		return;
	}
	
	php_spl_object_hash(obj, hash TSRMLS_CC);
	
	RETURN_STRING(hash);
}
/* }}} */

PHPAPI void php_spl_object_hash(zval *obj, char *result TSRMLS_DC) /* {{{*/
{
	intptr_t hash_handle, hash_handlers;
	char *hex;

	if (!SPL_G(hash_mask_init)) {
		if (!BG(mt_rand_is_seeded)) {
			php_mt_srand(GENERATE_SEED() TSRMLS_CC);
		}

		SPL_G(hash_mask_handle)   = (intptr_t)(php_mt_rand(TSRMLS_C) >> 1);
		SPL_G(hash_mask_handlers) = (intptr_t)(php_mt_rand(TSRMLS_C) >> 1);
		SPL_G(hash_mask_init) = 1;
	}

	hash_handle   = SPL_G(hash_mask_handle)^(intptr_t)Z_OBJ_HANDLE_P(obj);
	hash_handlers = SPL_G(hash_mask_handlers)^(intptr_t)Z_OBJ_HT_P(obj);

	spprintf(&hex, 32, "%016lx%016lx", hash_handle, hash_handlers);

	strlcpy(result, hex, 33);
	efree(hex);
}
/* }}} */

int spl_build_class_list_string(zval *entry, char **list TSRMLS_DC) /* {{{ */
{
	char *res;
	
	spprintf(&res, 0, "%s, %s", *list, Z_STRVAL_P(entry));
	efree(*list);
	*list = res;
	return ZEND_HASH_APPLY_KEEP;
} /* }}} */

/* {{{ PHP_MINFO(spl)
 */
PHP_MINFO_FUNCTION(spl)
{
	zval list;
	char *strg;

	php_info_print_table_start();
	php_info_print_table_header(2, "SPL support",        "enabled");

	array_init(&list);
	SPL_LIST_CLASSES(&list, 0, 1, ZEND_ACC_INTERFACE)
	strg = estrdup("");
	zend_hash_apply_with_argument(Z_ARRVAL_P(&list), (apply_func_arg_t)spl_build_class_list_string, &strg TSRMLS_CC);
	zval_dtor(&list);
	php_info_print_table_row(2, "Interfaces", strg + 2);
	efree(strg);

	array_init(&list);
	SPL_LIST_CLASSES(&list, 0, -1, ZEND_ACC_INTERFACE)
	strg = estrdup("");
	zend_hash_apply_with_argument(Z_ARRVAL_P(&list), (apply_func_arg_t)spl_build_class_list_string, &strg TSRMLS_CC);
	zval_dtor(&list);
	php_info_print_table_row(2, "Classes", strg + 2);
	efree(strg);

	php_info_print_table_end();
}
/* }}} */

/* {{{ arginfo */
ZEND_BEGIN_ARG_INFO_EX(arginfo_iterator_to_array, 0, 0, 1)
	ZEND_ARG_OBJ_INFO(0, iterator, Traversable, 0)
	ZEND_ARG_INFO(0, use_keys)
ZEND_END_ARG_INFO();

ZEND_BEGIN_ARG_INFO(arginfo_iterator, 0)
	ZEND_ARG_OBJ_INFO(0, iterator, Traversable, 0)
ZEND_END_ARG_INFO();

ZEND_BEGIN_ARG_INFO_EX(arginfo_iterator_apply, 0, 0, 2)
	ZEND_ARG_OBJ_INFO(0, iterator, Traversable, 0)
	ZEND_ARG_INFO(0, function)
	ZEND_ARG_ARRAY_INFO(0, args, 1)
ZEND_END_ARG_INFO();

ZEND_BEGIN_ARG_INFO_EX(arginfo_class_parents, 0, 0, 1)
	ZEND_ARG_INFO(0, instance)
	ZEND_ARG_INFO(0, autoload)
ZEND_END_ARG_INFO()

ZEND_BEGIN_ARG_INFO_EX(arginfo_class_implements, 0, 0, 1)
	ZEND_ARG_INFO(0, what)
	ZEND_ARG_INFO(0, autoload)
ZEND_END_ARG_INFO()

ZEND_BEGIN_ARG_INFO_EX(arginfo_class_uses, 0, 0, 1)
	ZEND_ARG_INFO(0, what)
	ZEND_ARG_INFO(0, autoload)
ZEND_END_ARG_INFO()


ZEND_BEGIN_ARG_INFO(arginfo_spl_classes, 0)
ZEND_END_ARG_INFO()

ZEND_BEGIN_ARG_INFO(arginfo_spl_autoload_functions, 0)
ZEND_END_ARG_INFO()

ZEND_BEGIN_ARG_INFO_EX(arginfo_spl_autoload, 0, 0, 1)
	ZEND_ARG_INFO(0, class_name)
	ZEND_ARG_INFO(0, file_extensions)
ZEND_END_ARG_INFO()

ZEND_BEGIN_ARG_INFO_EX(arginfo_spl_autoload_extensions, 0, 0, 0)
	ZEND_ARG_INFO(0, file_extensions)
ZEND_END_ARG_INFO()

ZEND_BEGIN_ARG_INFO_EX(arginfo_spl_autoload_call, 0, 0, 1)
	ZEND_ARG_INFO(0, class_name)
ZEND_END_ARG_INFO()

ZEND_BEGIN_ARG_INFO_EX(arginfo_spl_autoload_register, 0, 0, 0)
	ZEND_ARG_INFO(0, autoload_function)
ZEND_END_ARG_INFO()

ZEND_BEGIN_ARG_INFO_EX(arginfo_spl_autoload_unregister, 0, 0, 1)
	ZEND_ARG_INFO(0, autoload_function)
ZEND_END_ARG_INFO()

ZEND_BEGIN_ARG_INFO_EX(arginfo_spl_object_hash, 0, 0, 1)
	ZEND_ARG_INFO(0, obj)
ZEND_END_ARG_INFO()
/* }}} */

/* {{{ spl_functions
 */
const zend_function_entry spl_functions[] = {
	PHP_FE(spl_classes,             arginfo_spl_classes)
	PHP_FE(spl_autoload,            arginfo_spl_autoload)
	PHP_FE(spl_autoload_extensions, arginfo_spl_autoload_extensions)
	PHP_FE(spl_autoload_register,   arginfo_spl_autoload_register)
	PHP_FE(spl_autoload_unregister, arginfo_spl_autoload_unregister)
	PHP_FE(spl_autoload_functions,  arginfo_spl_autoload_functions)
	PHP_FE(spl_autoload_call,       arginfo_spl_autoload_call)
	PHP_FE(class_parents,           arginfo_class_parents)
	PHP_FE(class_implements,        arginfo_class_implements)
	PHP_FE(class_uses,              arginfo_class_uses)
	PHP_FE(spl_object_hash,         arginfo_spl_object_hash)
#ifdef SPL_ITERATORS_H
	PHP_FE(iterator_to_array,       arginfo_iterator_to_array)
	PHP_FE(iterator_count,          arginfo_iterator)
	PHP_FE(iterator_apply,          arginfo_iterator_apply)
#endif /* SPL_ITERATORS_H */
	PHP_FE_END
};
/* }}} */

/* {{{ PHP_MINIT_FUNCTION(spl)
 */
PHP_MINIT_FUNCTION(spl)
{
	PHP_MINIT(spl_exceptions)(INIT_FUNC_ARGS_PASSTHRU);
	PHP_MINIT(spl_iterators)(INIT_FUNC_ARGS_PASSTHRU);
	PHP_MINIT(spl_array)(INIT_FUNC_ARGS_PASSTHRU);
	PHP_MINIT(spl_directory)(INIT_FUNC_ARGS_PASSTHRU);
	PHP_MINIT(spl_dllist)(INIT_FUNC_ARGS_PASSTHRU);
	PHP_MINIT(spl_heap)(INIT_FUNC_ARGS_PASSTHRU);
	PHP_MINIT(spl_fixedarray)(INIT_FUNC_ARGS_PASSTHRU);
	PHP_MINIT(spl_observer)(INIT_FUNC_ARGS_PASSTHRU);

	return SUCCESS;
}
/* }}} */

PHP_RINIT_FUNCTION(spl) /* {{{ */
{
	SPL_G(autoload_extensions) = NULL;
	SPL_G(autoload_functions) = NULL;
	SPL_G(hash_mask_init) = 0;
	return SUCCESS;
} /* }}} */

PHP_RSHUTDOWN_FUNCTION(spl) /* {{{ */
{
	if (SPL_G(autoload_extensions)) {
		STR_RELEASE(SPL_G(autoload_extensions));
		SPL_G(autoload_extensions) = NULL;
	}
	if (SPL_G(autoload_functions)) {
		zend_hash_destroy(SPL_G(autoload_functions));
		FREE_HASHTABLE(SPL_G(autoload_functions));
		SPL_G(autoload_functions) = NULL;
	}
	if (SPL_G(hash_mask_init)) {
		SPL_G(hash_mask_init) = 0;
	}
	return SUCCESS;
} /* }}} */

/* {{{ spl_module_entry
 */
zend_module_entry spl_module_entry = {
	STANDARD_MODULE_HEADER,
	"SPL",
	spl_functions,
	PHP_MINIT(spl),
	NULL,
	PHP_RINIT(spl),
	PHP_RSHUTDOWN(spl),
	PHP_MINFO(spl),
	"0.2",
	PHP_MODULE_GLOBALS(spl),
	PHP_GINIT(spl),
	NULL,
	NULL,
	STANDARD_MODULE_PROPERTIES_EX
};
/* }}} */

/*
 * Local variables:
 * tab-width: 4
 * c-basic-offset: 4
 * End:
 * vim600: fdm=marker
 * vim: noet sw=4 ts=4
 */<|MERGE_RESOLUTION|>--- conflicted
+++ resolved
@@ -315,14 +315,9 @@
 		RETURN_FALSE;
 	}
 
-<<<<<<< HEAD
-	if (file_exts == NULL) { /* autoload_extensions is not initialzed, set to defaults */
+	if (file_exts == NULL) { /* autoload_extensions is not initialized, set to defaults */
 		pos = SPL_DEFAULT_FILE_EXTENSIONS;
 		pos_len = sizeof(SPL_DEFAULT_FILE_EXTENSIONS) - 1;
-=======
-	if (file_exts == NULL) { /* autoload_extensions is not initialized, set to defaults */
-		copy = pos1 = estrndup(SPL_DEFAULT_FILE_EXTENSIONS, sizeof(SPL_DEFAULT_FILE_EXTENSIONS)-1);
->>>>>>> f1d0e50e
 	} else {
 		pos = file_exts->val;
 		pos_len = file_exts->len;
