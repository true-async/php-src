--- conflicted
+++ resolved
@@ -2047,33 +2047,15 @@
 
 	if (Z_TYPE(intern->current.data) == IS_UNDEF) {
 		RETURN_FALSE;
-<<<<<<< HEAD
-	} else if (Z_TYPE(intern->current.data) == IS_ARRAY) {
-		RETURN_FALSE;
-=======
->>>>>>> 4397306b
 	}
 
 	if (intern->u.regex.flags & REGIT_USE_KEY) {
 		subject = zval_get_string(&intern->current.key);
 	} else {
-<<<<<<< HEAD
+		if (Z_TYPE(intern->current.data) == IS_ARRAY) {
+			RETURN_FALSE;
+		}
 		subject = zval_get_string(&intern->current.data);
-=======
-		if (Z_TYPE_P(intern->current.data) == IS_ARRAY) {
-			RETURN_FALSE;
-		}
-		subject_ptr = intern->current.data;
-	}
-
-	zend_make_printable_zval(subject_ptr, &subject_copy, &use_copy);
-	if (use_copy) {
-		subject = Z_STRVAL(subject_copy);
-		subject_len = Z_STRLEN(subject_copy);
-	} else {
-		subject = Z_STRVAL_P(subject_ptr);
-		subject_len = Z_STRLEN_P(subject_ptr);
->>>>>>> 4397306b
 	}
 
 	switch (intern->u.regex.mode)
