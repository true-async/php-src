--- conflicted
+++ resolved
@@ -249,11 +249,7 @@
 	}
 
 	/* sifting up */
-<<<<<<< HEAD
-	for (i = heap->count++; i > 0 && heap->cmp(&heap->elements[(i-1)/2], elem, cmp_userdata) < 0; i = (i-1)/2) {
-=======
-	for(i = heap->count; i > 0 && heap->cmp(heap->elements[(i-1)/2], elem, cmp_userdata TSRMLS_CC) < 0; i = (i-1)/2) {
->>>>>>> e96c64ed
+	for (i = heap->count; i > 0 && heap->cmp(&heap->elements[(i-1)/2], elem, cmp_userdata) < 0; i = (i-1)/2) {
 		heap->elements[i] = heap->elements[(i-1)/2];
 	}
 	heap->count++;
