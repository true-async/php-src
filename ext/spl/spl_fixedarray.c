--- conflicted
+++ resolved
@@ -627,28 +627,12 @@
 */
 SPL_METHOD(SplFixedArray, toArray)
 {
-<<<<<<< HEAD
-	zval *ret, *tmp;
-	HashTable *ret_ht, *obj_ht;
-=======
 	spl_fixedarray_object *intern;
->>>>>>> 1b58bd39
 
 	if (FAILURE == zend_parse_parameters(ZEND_NUM_ARGS() TSRMLS_CC, "")) {
 		return;
 	}
 
-<<<<<<< HEAD
-	ALLOC_HASHTABLE(ret_ht);
-	zend_hash_init(ret_ht, 0, NULL, ZVAL_PTR_DTOR, 0);
-	ALLOC_INIT_ZVAL(ret);
-	Z_TYPE_P(ret) = IS_ARRAY;
-	obj_ht = spl_fixedarray_object_get_properties(getThis() TSRMLS_CC);
-	zend_hash_copy(ret_ht, obj_ht, (copy_ctor_func_t) zval_add_ref, (void *) &tmp, sizeof(zval *));
-	Z_ARRVAL_P(ret) = ret_ht;
-
-	RETURN_ZVAL(ret, 1, 1);
-=======
 	intern = (spl_fixedarray_object *)zend_object_store_get_object(getThis() TSRMLS_CC);
 
 	array_init(return_value);
@@ -664,7 +648,6 @@
 			}
 		}
 	}
->>>>>>> 1b58bd39
 }
 /* }}} */
 
