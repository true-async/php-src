--- conflicted
+++ resolved
@@ -470,13 +470,8 @@
 		zend_throw_exception(spl_ce_RuntimeException, "Index invalid or out of range", 0);
 		return;
 	} else {
-<<<<<<< HEAD
-		zval_ptr_dtor(&(intern->array.elements[index]));
-=======
-		intern->array.should_rebuild_properties = true;
 		zval garbage;
 		ZVAL_COPY_VALUE(&garbage, &intern->array.elements[index]);
->>>>>>> 7fe168d8
 		ZVAL_NULL(&intern->array.elements[index]);
 		zval_ptr_dtor(&garbage);
 	}
