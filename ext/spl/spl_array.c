/*
   +----------------------------------------------------------------------+
   | PHP Version 7                                                        |
   +----------------------------------------------------------------------+
   | Copyright (c) 1997-2016 The PHP Group                                |
   +----------------------------------------------------------------------+
   | This source file is subject to version 3.01 of the PHP license,      |
   | that is bundled with this package in the file LICENSE, and is        |
   | available through the world-wide-web at the following url:           |
   | http://www.php.net/license/3_01.txt                                  |
   | If you did not receive a copy of the PHP license and are unable to   |
   | obtain it through the world-wide-web, please send a note to          |
   | license@php.net so we can mail you a copy immediately.               |
   +----------------------------------------------------------------------+
   | Authors: Marcus Boerger <helly@php.net>                              |
   +----------------------------------------------------------------------+
 */

/* $Id$ */

#ifdef HAVE_CONFIG_H
# include "config.h"
#endif

#include "php.h"
#include "php_ini.h"
#include "ext/standard/info.h"
#include "ext/standard/php_var.h"
#include "zend_smart_str.h"
#include "zend_interfaces.h"
#include "zend_exceptions.h"

#include "php_spl.h"
#include "spl_functions.h"
#include "spl_engine.h"
#include "spl_iterators.h"
#include "spl_array.h"
#include "spl_exceptions.h"

zend_object_handlers spl_handler_ArrayObject;
PHPAPI zend_class_entry  *spl_ce_ArrayObject;

zend_object_handlers spl_handler_ArrayIterator;
PHPAPI zend_class_entry  *spl_ce_ArrayIterator;
PHPAPI zend_class_entry  *spl_ce_RecursiveArrayIterator;

#define SPL_ARRAY_STD_PROP_LIST      0x00000001
#define SPL_ARRAY_ARRAY_AS_PROPS     0x00000002
#define SPL_ARRAY_CHILD_ARRAYS_ONLY  0x00000004
#define SPL_ARRAY_OVERLOADED_REWIND  0x00010000
#define SPL_ARRAY_OVERLOADED_VALID   0x00020000
#define SPL_ARRAY_OVERLOADED_KEY     0x00040000
#define SPL_ARRAY_OVERLOADED_CURRENT 0x00080000
#define SPL_ARRAY_OVERLOADED_NEXT    0x00100000
#define SPL_ARRAY_IS_SELF            0x01000000
#define SPL_ARRAY_USE_OTHER          0x02000000
#define SPL_ARRAY_INT_MASK           0xFFFF0000
#define SPL_ARRAY_CLONE_MASK         0x0100FFFF

#define SPL_ARRAY_METHOD_NO_ARG				0
#define SPL_ARRAY_METHOD_USE_ARG    		1
#define SPL_ARRAY_METHOD_MAY_USER_ARG 		2

typedef struct _spl_array_object {
	zval              array;
	uint32_t          ht_iter;
	int               ar_flags;
	unsigned char	  nApplyCount;
	zend_function     *fptr_offset_get;
	zend_function     *fptr_offset_set;
	zend_function     *fptr_offset_has;
	zend_function     *fptr_offset_del;
	zend_function     *fptr_count;
	zend_class_entry* ce_get_iterator;
	zend_object       std;
} spl_array_object;

static inline spl_array_object *spl_array_from_obj(zend_object *obj) /* {{{ */ {
	return (spl_array_object*)((char*)(obj) - XtOffsetOf(spl_array_object, std));
}
/* }}} */

#define Z_SPLARRAY_P(zv)  spl_array_from_obj(Z_OBJ_P((zv)))

static inline HashTable *spl_array_get_hash_table(spl_array_object* intern, int check_std_props) { /* {{{ */
	if (intern->ar_flags & SPL_ARRAY_IS_SELF
		|| (check_std_props && (intern->ar_flags & SPL_ARRAY_STD_PROP_LIST))
	) {
		if (!intern->std.properties) {
			rebuild_object_properties(&intern->std);
		}
		return intern->std.properties;
	} else if (intern->ar_flags & SPL_ARRAY_USE_OTHER) {
		spl_array_object *other = Z_SPLARRAY_P(&intern->array);
		return spl_array_get_hash_table(other, check_std_props);
	} else {
		return HASH_OF(&intern->array);
	}
} /* }}} */

static inline zend_bool spl_array_is_object(spl_array_object *intern) /* {{{ */
{
	while (intern->ar_flags & SPL_ARRAY_USE_OTHER) {
		intern = Z_SPLARRAY_P(&intern->array);
	}
	return (intern->ar_flags & SPL_ARRAY_IS_SELF) || Z_TYPE(intern->array) == IS_OBJECT;
}
/* }}} */

static int spl_array_skip_protected(spl_array_object *intern, HashTable *aht);

static zend_never_inline void spl_array_create_ht_iter(HashTable *ht, spl_array_object* intern) /* {{{ */
{
	intern->ht_iter = zend_hash_iterator_add(ht, ht->nInternalPointer);
	zend_hash_internal_pointer_reset_ex(ht, &EG(ht_iterators)[intern->ht_iter].pos);
	spl_array_skip_protected(intern, ht);
}
/* }}} */

static zend_always_inline uint32_t *spl_array_get_pos_ptr(HashTable *ht, spl_array_object* intern) /* {{{ */
{
	if (UNEXPECTED(intern->ht_iter == (uint32_t)-1)) {
		spl_array_create_ht_iter(ht, intern);
	}
	return &EG(ht_iterators)[intern->ht_iter].pos;
}
/* }}} */

/* {{{ spl_array_object_free_storage */
static void spl_array_object_free_storage(zend_object *object)
{
	spl_array_object *intern = spl_array_from_obj(object);
	
	if (intern->ht_iter != (uint32_t) -1) {
		zend_hash_iterator_del(intern->ht_iter);
	}

	zend_object_std_dtor(&intern->std);

	zval_ptr_dtor(&intern->array);
}
/* }}} */

zend_object_iterator *spl_array_get_iterator(zend_class_entry *ce, zval *object, int by_ref);

/* {{{ spl_array_object_new_ex */
static zend_object *spl_array_object_new_ex(zend_class_entry *class_type, zval *orig, int clone_orig)
{
	spl_array_object *intern;
	zend_class_entry *parent = class_type;
	int inherited = 0;

	intern = ecalloc(1, sizeof(spl_array_object) + zend_object_properties_size(parent));

	zend_object_std_init(&intern->std, class_type);
	object_properties_init(&intern->std, class_type);

	intern->ar_flags = 0;
	intern->ce_get_iterator = spl_ce_ArrayIterator;
	if (orig) {
		spl_array_object *other = Z_SPLARRAY_P(orig);

		intern->ar_flags &= ~ SPL_ARRAY_CLONE_MASK;
		intern->ar_flags |= (other->ar_flags & SPL_ARRAY_CLONE_MASK);
		intern->ce_get_iterator = other->ce_get_iterator;
		if (clone_orig) {
			if (other->ar_flags & SPL_ARRAY_IS_SELF) {
				ZVAL_UNDEF(&intern->array);
			} else if (Z_OBJ_HT_P(orig) == &spl_handler_ArrayObject) {
				ZVAL_ARR(&intern->array, zend_array_dup(HASH_OF(&other->array)));
			} else {
				ZEND_ASSERT(Z_OBJ_HT_P(orig) == &spl_handler_ArrayIterator);
				ZVAL_COPY(&intern->array, &other->array);
			}
		} else {
			ZVAL_COPY(&intern->array, orig);
			intern->ar_flags |= SPL_ARRAY_USE_OTHER;
		}
	} else {
		array_init(&intern->array);
	}

	while (parent) {
		if (parent == spl_ce_ArrayIterator || parent == spl_ce_RecursiveArrayIterator) {
			intern->std.handlers = &spl_handler_ArrayIterator;
			class_type->get_iterator = spl_array_get_iterator;
			break;
		} else if (parent == spl_ce_ArrayObject) {
			intern->std.handlers = &spl_handler_ArrayObject;
			break;
		}
		parent = parent->parent;
		inherited = 1;
	}
	if (!parent) { /* this must never happen */
		php_error_docref(NULL, E_COMPILE_ERROR, "Internal compiler error, Class is not child of ArrayObject or ArrayIterator");
	}
	if (inherited) {
		intern->fptr_offset_get = zend_hash_str_find_ptr(&class_type->function_table, "offsetget", sizeof("offsetget") - 1);
		if (intern->fptr_offset_get->common.scope == parent) {
			intern->fptr_offset_get = NULL;
		}
		intern->fptr_offset_set = zend_hash_str_find_ptr(&class_type->function_table, "offsetset", sizeof("offsetset") - 1);
		if (intern->fptr_offset_set->common.scope == parent) {
			intern->fptr_offset_set = NULL;
		}
		intern->fptr_offset_has = zend_hash_str_find_ptr(&class_type->function_table, "offsetexists", sizeof("offsetexists") - 1);
		if (intern->fptr_offset_has->common.scope == parent) {
			intern->fptr_offset_has = NULL;
		}
		intern->fptr_offset_del = zend_hash_str_find_ptr(&class_type->function_table, "offsetunset",  sizeof("offsetunset") - 1);
		if (intern->fptr_offset_del->common.scope == parent) {
			intern->fptr_offset_del = NULL;
		}
		intern->fptr_count = zend_hash_str_find_ptr(&class_type->function_table, "count", sizeof("count") - 1);
		if (intern->fptr_count->common.scope == parent) {
			intern->fptr_count = NULL;
		}
	}
	/* Cache iterator functions if ArrayIterator or derived. Check current's */
	/* cache since only current is always required */
	if (intern->std.handlers == &spl_handler_ArrayIterator) {
		if (!class_type->iterator_funcs.zf_current) {
			class_type->iterator_funcs.zf_rewind = zend_hash_str_find_ptr(&class_type->function_table, "rewind", sizeof("rewind") - 1);
			class_type->iterator_funcs.zf_valid = zend_hash_str_find_ptr(&class_type->function_table, "valid", sizeof("valid") - 1);
			class_type->iterator_funcs.zf_key = zend_hash_str_find_ptr(&class_type->function_table, "key", sizeof("key") - 1);
			class_type->iterator_funcs.zf_current = zend_hash_str_find_ptr(&class_type->function_table, "current", sizeof("current") - 1);
			class_type->iterator_funcs.zf_next = zend_hash_str_find_ptr(&class_type->function_table, "next", sizeof("next") - 1);
		}
		if (inherited) {
			if (class_type->iterator_funcs.zf_rewind->common.scope  != parent) intern->ar_flags |= SPL_ARRAY_OVERLOADED_REWIND;
			if (class_type->iterator_funcs.zf_valid->common.scope   != parent) intern->ar_flags |= SPL_ARRAY_OVERLOADED_VALID;
			if (class_type->iterator_funcs.zf_key->common.scope     != parent) intern->ar_flags |= SPL_ARRAY_OVERLOADED_KEY;
			if (class_type->iterator_funcs.zf_current->common.scope != parent) intern->ar_flags |= SPL_ARRAY_OVERLOADED_CURRENT;
			if (class_type->iterator_funcs.zf_next->common.scope    != parent) intern->ar_flags |= SPL_ARRAY_OVERLOADED_NEXT;
		}
	}

	intern->ht_iter = (uint32_t)-1;
	return &intern->std;
}
/* }}} */

/* {{{ spl_array_object_new */
static zend_object *spl_array_object_new(zend_class_entry *class_type)
{
	return spl_array_object_new_ex(class_type, NULL, 0);
}
/* }}} */

/* {{{ spl_array_object_clone */
static zend_object *spl_array_object_clone(zval *zobject)
{
	zend_object *old_object;
	zend_object *new_object;

	old_object = Z_OBJ_P(zobject);
	new_object = spl_array_object_new_ex(old_object->ce, zobject, 1);

	zend_objects_clone_members(new_object, old_object);

	return new_object;
}
/* }}} */

static zval *spl_array_get_dimension_ptr(int check_inherited, zval *object, zval *offset, int type) /* {{{ */
{
	zval *retval;
	zend_long index;
	zend_string *offset_key;
	spl_array_object *intern = Z_SPLARRAY_P(object);
	HashTable *ht = spl_array_get_hash_table(intern, 0);

	if (!offset || Z_ISUNDEF_P(offset)) {
		return &EG(uninitialized_zval);
	}

	if ((type == BP_VAR_W || type == BP_VAR_RW) && (ht->u.v.nApplyCount > 0)) {
		zend_error(E_WARNING, "Modification of ArrayObject during sorting is prohibited");
		return &EG(error_zval);
	}

try_again:
	switch (Z_TYPE_P(offset)) {
	case IS_NULL:
	   offset_key = ZSTR_EMPTY_ALLOC();
	   goto fetch_dim_string;
	case IS_STRING:
	   offset_key = Z_STR_P(offset);
fetch_dim_string:
		retval = zend_symtable_find(ht, offset_key);
		if (retval) {
			if (Z_TYPE_P(retval) == IS_INDIRECT) {
				retval = Z_INDIRECT_P(retval);
				if (Z_TYPE_P(retval) == IS_UNDEF) {
					switch (type) {
						case BP_VAR_R:
							zend_error(E_NOTICE, "Undefined index: %s", ZSTR_VAL(offset_key));
						case BP_VAR_UNSET:
						case BP_VAR_IS:
							retval = &EG(uninitialized_zval);
							break;
						case BP_VAR_RW:
							zend_error(E_NOTICE,"Undefined index: %s", ZSTR_VAL(offset_key));
						case BP_VAR_W: {
							ZVAL_NULL(retval);
						}
					}
				}
			}
		} else {
			switch (type) {
				case BP_VAR_R:
					zend_error(E_NOTICE, "Undefined index: %s", ZSTR_VAL(offset_key));
				case BP_VAR_UNSET:
				case BP_VAR_IS:
					retval = &EG(uninitialized_zval);
					break;
				case BP_VAR_RW:
					zend_error(E_NOTICE,"Undefined index: %s", ZSTR_VAL(offset_key));
				case BP_VAR_W: {
				    zval value;
					ZVAL_NULL(&value);
				    retval = zend_symtable_update(ht, offset_key, &value);
				}
			}
		}
		return retval;
	case IS_RESOURCE:
		zend_error(E_NOTICE, "Resource ID#%pd used as offset, casting to integer (%pd)", Z_RES_P(offset)->handle, Z_RES_P(offset)->handle);
		index = Z_RES_P(offset)->handle;
		goto num_index;
	case IS_DOUBLE:
		index = (zend_long)Z_DVAL_P(offset);
		goto num_index;
	case IS_FALSE:
		index = 0;
		goto num_index;
	case IS_TRUE:
		index = 1;
		goto num_index;
	case IS_LONG:
		index = Z_LVAL_P(offset);
num_index:
		if ((retval = zend_hash_index_find(ht, index)) == NULL) {
			switch (type) {
				case BP_VAR_R:
					zend_error(E_NOTICE, "Undefined offset: %pd", index);
				case BP_VAR_UNSET:
				case BP_VAR_IS:
					retval = &EG(uninitialized_zval);
					break;
				case BP_VAR_RW:
					zend_error(E_NOTICE, "Undefined offset: %pd", index);
				case BP_VAR_W: {
				    zval value;
					ZVAL_UNDEF(&value);
					retval = zend_hash_index_update(ht, index, &value);
			   }
			}
		}
		return retval;
	case IS_REFERENCE:
		ZVAL_DEREF(offset);
		goto try_again;
	default:
		zend_error(E_WARNING, "Illegal offset type");
		return (type == BP_VAR_W || type == BP_VAR_RW) ?
			&EG(error_zval) : &EG(uninitialized_zval);
	}
} /* }}} */

static zval *spl_array_read_dimension_ex(int check_inherited, zval *object, zval *offset, int type, zval *rv) /* {{{ */
{
	zval *ret;

	if (check_inherited) {
		spl_array_object *intern = Z_SPLARRAY_P(object);
		if (intern->fptr_offset_get) {
			zval tmp;
			if (!offset) {
				ZVAL_UNDEF(&tmp);
				offset = &tmp;
			} else {
				SEPARATE_ARG_IF_REF(offset);
			}
			zend_call_method_with_1_params(object, Z_OBJCE_P(object), &intern->fptr_offset_get, "offsetGet", rv, offset);
			zval_ptr_dtor(offset);

			if (!Z_ISUNDEF_P(rv)) {
				return rv;
			}
			return &EG(uninitialized_zval);
		}
	}
	ret = spl_array_get_dimension_ptr(check_inherited, object, offset, type);

	/* When in a write context,
	 * ZE has to be fooled into thinking this is in a reference set
	 * by separating (if necessary) and returning as IS_REFERENCE (with refcount == 1)
	 */

	if ((type == BP_VAR_W || type == BP_VAR_RW || type == BP_VAR_UNSET) &&
	    !Z_ISREF_P(ret) &&
	    EXPECTED(ret != &EG(uninitialized_zval))) {
		ZVAL_NEW_REF(ret, ret);
	}

	return ret;
} /* }}} */

static zval *spl_array_read_dimension(zval *object, zval *offset, int type, zval *rv) /* {{{ */
{
	return spl_array_read_dimension_ex(1, object, offset, type, rv);
} /* }}} */

static void spl_array_write_dimension_ex(int check_inherited, zval *object, zval *offset, zval *value) /* {{{ */
{
	spl_array_object *intern = Z_SPLARRAY_P(object);
	zend_long index;
	HashTable *ht;

	if (check_inherited && intern->fptr_offset_set) {
		zval tmp;

		if (!offset) {
			ZVAL_NULL(&tmp);
			offset = &tmp;
		} else {
			SEPARATE_ARG_IF_REF(offset);
		}
		zend_call_method_with_2_params(object, Z_OBJCE_P(object), &intern->fptr_offset_set, "offsetSet", NULL, offset, value);
		zval_ptr_dtor(offset);
		return;
	}

	if (!offset) {
		ht = spl_array_get_hash_table(intern, 0);
		if (ht->u.v.nApplyCount > 0) {
			zend_error(E_WARNING, "Modification of ArrayObject during sorting is prohibited");
			return;
		}
		if (Z_REFCOUNTED_P(value)) {
			Z_ADDREF_P(value);
		}
		zend_hash_next_index_insert(ht, value);
		return;
	}

	if (Z_REFCOUNTED_P(value)) {
		Z_ADDREF_P(value);
	}

try_again:
	switch (Z_TYPE_P(offset)) {
		case IS_STRING:
			ht = spl_array_get_hash_table(intern, 0);
			if (ht->u.v.nApplyCount > 0) {
				zend_error(E_WARNING, "Modification of ArrayObject during sorting is prohibited");
				return;
			}
			zend_symtable_update_ind(ht, Z_STR_P(offset), value);
			return;
		case IS_DOUBLE:
			index = (zend_long)Z_DVAL_P(offset);
			goto num_index;
		case IS_RESOURCE:
			index = Z_RES_HANDLE_P(offset);
			goto num_index;
		case IS_FALSE:
			index = 0;
			goto num_index;
		case IS_TRUE:
			index = 1;
			goto num_index;
		case IS_LONG:
			index = Z_LVAL_P(offset);
num_index:
			ht = spl_array_get_hash_table(intern, 0);
			if (ht->u.v.nApplyCount > 0) {
				zend_error(E_WARNING, "Modification of ArrayObject during sorting is prohibited");
				return;
			}
			zend_hash_index_update(ht, index, value);
			return;
		case IS_NULL:
			ht = spl_array_get_hash_table(intern, 0);
			if (ht->u.v.nApplyCount > 0) {
				zend_error(E_WARNING, "Modification of ArrayObject during sorting is prohibited");
				return;
			}
			zend_hash_next_index_insert(ht, value);
			return;
		case IS_REFERENCE:
			ZVAL_DEREF(offset);
			goto try_again;
		default:
			zend_error(E_WARNING, "Illegal offset type");
			return;
	}
} /* }}} */

static void spl_array_write_dimension(zval *object, zval *offset, zval *value) /* {{{ */
{
	spl_array_write_dimension_ex(1, object, offset, value);
} /* }}} */

static void spl_array_unset_dimension_ex(int check_inherited, zval *object, zval *offset) /* {{{ */
{
	zend_long index;
	HashTable *ht;
	spl_array_object *intern = Z_SPLARRAY_P(object);

	if (check_inherited && intern->fptr_offset_del) {
		SEPARATE_ARG_IF_REF(offset);
		zend_call_method_with_1_params(object, Z_OBJCE_P(object), &intern->fptr_offset_del, "offsetUnset", NULL, offset);
		zval_ptr_dtor(offset);
		return;
	}

try_again:
	switch (Z_TYPE_P(offset)) {
	case IS_STRING:
		ht = spl_array_get_hash_table(intern, 0);
		if (ht->u.v.nApplyCount > 0) {
			zend_error(E_WARNING, "Modification of ArrayObject during sorting is prohibited");
			return;
		}
		if (ht == &EG(symbol_table)) {
			if (zend_delete_global_variable(Z_STR_P(offset))) {
				zend_error(E_NOTICE,"Undefined index: %s", Z_STRVAL_P(offset));
			}
		} else {
			zval *data = zend_symtable_find(ht, Z_STR_P(offset));

			if (data) {
				if (Z_TYPE_P(data) == IS_INDIRECT) {
					data = Z_INDIRECT_P(data);
					if (Z_TYPE_P(data) == IS_UNDEF) {
						zend_error(E_NOTICE,"Undefined index: %s", Z_STRVAL_P(offset));
					} else {
						zval_ptr_dtor(data);
						ZVAL_UNDEF(data);
						ht->u.v.flags |= HASH_FLAG_HAS_EMPTY_IND;
						zend_hash_move_forward_ex(ht, spl_array_get_pos_ptr(ht, intern));
						if (spl_array_is_object(intern)) {
							spl_array_skip_protected(intern, ht);
						}
					}
				} else if (zend_symtable_del(ht, Z_STR_P(offset)) == FAILURE) {
					zend_error(E_NOTICE,"Undefined index: %s", Z_STRVAL_P(offset));
				}
			} else {
				zend_error(E_NOTICE,"Undefined index: %s", Z_STRVAL_P(offset));
			}
		}
		break;
	case IS_DOUBLE:
		index = (zend_long)Z_DVAL_P(offset);
		goto num_index;
	case IS_RESOURCE:
		index = Z_RES_HANDLE_P(offset);
		goto num_index;
	case IS_FALSE:
		index = 0;
		goto num_index;
	case IS_TRUE:
		index = 1;
		goto num_index;
	case IS_LONG:
		index = Z_LVAL_P(offset);
num_index:
		ht = spl_array_get_hash_table(intern, 0);
		if (ht->u.v.nApplyCount > 0) {
			zend_error(E_WARNING, "Modification of ArrayObject during sorting is prohibited");
			return;
		}
		if (zend_hash_index_del(ht, index) == FAILURE) {
			zend_error(E_NOTICE,"Undefined offset: %pd", index);
		}
		break;
	case IS_REFERENCE:
		ZVAL_DEREF(offset);
		goto try_again;
	default:
		zend_error(E_WARNING, "Illegal offset type");
		return;
	}
} /* }}} */

static void spl_array_unset_dimension(zval *object, zval *offset) /* {{{ */
{
	spl_array_unset_dimension_ex(1, object, offset);
} /* }}} */

static int spl_array_has_dimension_ex(int check_inherited, zval *object, zval *offset, int check_empty) /* {{{ */
{
	spl_array_object *intern = Z_SPLARRAY_P(object);
	zend_long index;
	zval rv, *value = NULL, *tmp;

	if (check_inherited && intern->fptr_offset_has) {
		SEPARATE_ARG_IF_REF(offset);
		zend_call_method_with_1_params(object, Z_OBJCE_P(object), &intern->fptr_offset_has, "offsetExists", &rv, offset);
		zval_ptr_dtor(offset);

		if (!Z_ISUNDEF(rv) && zend_is_true(&rv)) {
			zval_ptr_dtor(&rv);
			if (check_empty != 1) {
				return 1;
			} else if (intern->fptr_offset_get) {
				value = spl_array_read_dimension_ex(1, object, offset, BP_VAR_R, &rv);
			}
		} else {
			zval_ptr_dtor(&rv);
			return 0;
		}
	}

	if (!value) {
		HashTable *ht = spl_array_get_hash_table(intern, 0);

try_again:
		switch (Z_TYPE_P(offset)) {
			case IS_STRING:
				if ((tmp = zend_symtable_find(ht, Z_STR_P(offset))) != NULL) {
					if (check_empty == 2) {
						return 1;
					}
				} else {
					return 0;
				}
				break;

			case IS_DOUBLE:
				index = (zend_long)Z_DVAL_P(offset);
				goto num_index;
			case IS_RESOURCE:
				index = Z_RES_HANDLE_P(offset);
				goto num_index;
			case IS_FALSE:
				index = 0;
				goto num_index;
			case IS_TRUE:
				index = 1;
				goto num_index;
			case IS_LONG:
				index = Z_LVAL_P(offset);
num_index:
				if ((tmp = zend_hash_index_find(ht, index)) != NULL) {
					if (check_empty == 2) {
						return 1;
					}
				} else {
					return 0;
				}
				break;
			case IS_REFERENCE:
				ZVAL_DEREF(offset);
				goto try_again;
			default:
				zend_error(E_WARNING, "Illegal offset type");
				return 0;
		}

		if (check_empty && check_inherited && intern->fptr_offset_get) {
			value = spl_array_read_dimension_ex(1, object, offset, BP_VAR_R, &rv);
		} else {
			value = tmp;
		}
	}

	{
		zend_bool result = check_empty ? zend_is_true(value) : Z_TYPE_P(value) != IS_NULL;
		if (value == &rv) {
			zval_ptr_dtor(&rv);
		}
		return result;
	}
} /* }}} */

static int spl_array_has_dimension(zval *object, zval *offset, int check_empty) /* {{{ */
{
	return spl_array_has_dimension_ex(1, object, offset, check_empty);
} /* }}} */

/* {{{ spl_array_object_verify_pos_ex */
static inline int spl_array_object_verify_pos_ex(spl_array_object *object, HashTable *ht, const char *msg_prefix)
{
	if (!ht) {
		php_error_docref(NULL, E_NOTICE, "%sArray was modified outside object and is no longer an array", msg_prefix);
		return FAILURE;
	}

	return SUCCESS;
} /* }}} */

/* {{{ spl_array_object_verify_pos */
static inline int spl_array_object_verify_pos(spl_array_object *object, HashTable *ht)
{
	return spl_array_object_verify_pos_ex(object, ht, "");
} /* }}} */

/* {{{ proto bool ArrayObject::offsetExists(mixed $index)
       proto bool ArrayIterator::offsetExists(mixed $index)
   Returns whether the requested $index exists. */
SPL_METHOD(Array, offsetExists)
{
	zval *index;
	if (zend_parse_parameters(ZEND_NUM_ARGS(), "z", &index) == FAILURE) {
		return;
	}
	RETURN_BOOL(spl_array_has_dimension_ex(0, getThis(), index, 2));
} /* }}} */

/* {{{ proto mixed ArrayObject::offsetGet(mixed $index)
       proto mixed ArrayIterator::offsetGet(mixed $index)
   Returns the value at the specified $index. */
SPL_METHOD(Array, offsetGet)
{
	zval *value, *index;
	if (zend_parse_parameters(ZEND_NUM_ARGS(), "z", &index) == FAILURE) {
		return;
	}
	value = spl_array_read_dimension_ex(0, getThis(), index, BP_VAR_R, return_value);
	if (value != return_value) {
		ZVAL_DEREF(value);
		ZVAL_COPY(return_value, value);
	}
} /* }}} */

/* {{{ proto void ArrayObject::offsetSet(mixed $index, mixed $newval)
       proto void ArrayIterator::offsetSet(mixed $index, mixed $newval)
   Sets the value at the specified $index to $newval. */
SPL_METHOD(Array, offsetSet)
{
	zval *index, *value;
	if (zend_parse_parameters(ZEND_NUM_ARGS(), "zz", &index, &value) == FAILURE) {
		return;
	}
	spl_array_write_dimension_ex(0, getThis(), index, value);
} /* }}} */

void spl_array_iterator_append(zval *object, zval *append_value) /* {{{ */
{
	spl_array_object *intern = Z_SPLARRAY_P(object);
	HashTable *aht = spl_array_get_hash_table(intern, 0);

	if (!aht) {
		php_error_docref(NULL, E_NOTICE, "Array was modified outside object and is no longer an array");
		return;
	}

	if (spl_array_is_object(intern)) {
		php_error_docref(NULL, E_RECOVERABLE_ERROR, "Cannot append properties to objects, use %s::offsetSet() instead", ZSTR_VAL(Z_OBJCE_P(object)->name));
		return;
	}

	spl_array_write_dimension(object, NULL, append_value);
} /* }}} */

/* {{{ proto void ArrayObject::append(mixed $newval)
       proto void ArrayIterator::append(mixed $newval)
   Appends the value (cannot be called for objects). */
SPL_METHOD(Array, append)
{
	zval *value;

	if (zend_parse_parameters(ZEND_NUM_ARGS(), "z", &value) == FAILURE) {
		return;
	}
	spl_array_iterator_append(getThis(), value);
} /* }}} */

/* {{{ proto void ArrayObject::offsetUnset(mixed $index)
       proto void ArrayIterator::offsetUnset(mixed $index)
   Unsets the value at the specified $index. */
SPL_METHOD(Array, offsetUnset)
{
	zval *index;
	if (zend_parse_parameters(ZEND_NUM_ARGS(), "z", &index) == FAILURE) {
		return;
	}
	spl_array_unset_dimension_ex(0, getThis(), index);
} /* }}} */

/* {{{ proto array ArrayObject::getArrayCopy()
      proto array ArrayIterator::getArrayCopy()
   Return a copy of the contained array */
SPL_METHOD(Array, getArrayCopy)
{
	zval *object = getThis();
	spl_array_object *intern = Z_SPLARRAY_P(object);

	RETURN_ARR(zend_array_dup(spl_array_get_hash_table(intern, 0)));
} /* }}} */

static HashTable *spl_array_get_properties(zval *object) /* {{{ */
{
	spl_array_object *intern = Z_SPLARRAY_P(object);
	HashTable *result;

	if (intern->nApplyCount > 1) {
		php_error_docref(NULL, E_ERROR, "Nesting level too deep - recursive dependency?");
	}

	intern->nApplyCount++;
	result = spl_array_get_hash_table(intern, 1);
	intern->nApplyCount--;
	return result;
} /* }}} */

static HashTable* spl_array_get_debug_info(zval *obj, int *is_temp) /* {{{ */
{
	zval *storage;
	zend_string *zname;
	zend_class_entry *base;
	spl_array_object *intern = Z_SPLARRAY_P(obj);

	if (!intern->std.properties) {
		rebuild_object_properties(&intern->std);
	}

	if (intern->ar_flags & SPL_ARRAY_IS_SELF) {
		*is_temp = 0;
		return intern->std.properties;
	} else {
		HashTable *debug_info;
		*is_temp = 1;

		ALLOC_HASHTABLE(debug_info);
		ZEND_INIT_SYMTABLE_EX(debug_info, zend_hash_num_elements(intern->std.properties) + 1, 0);
		zend_hash_copy(debug_info, intern->std.properties, (copy_ctor_func_t) zval_add_ref);

		storage = &intern->array;
		Z_TRY_ADDREF_P(storage);

		base = Z_OBJ_HT_P(obj) == &spl_handler_ArrayIterator
			? spl_ce_ArrayIterator : spl_ce_ArrayObject;
		zname = spl_gen_private_prop_name(base, "storage", sizeof("storage")-1);
		zend_symtable_update(debug_info, zname, storage);
		zend_string_release(zname);

		return debug_info;
	}
}
/* }}} */

static HashTable *spl_array_get_gc(zval *obj, zval **gc_data, int *gc_data_count) /* {{{ */
{
	spl_array_object *intern = Z_SPLARRAY_P(obj);
	*gc_data = &intern->array;
	*gc_data_count = 1;
	return zend_std_get_properties(obj);
}
/* }}} */

static zval *spl_array_read_property(zval *object, zval *member, int type, void **cache_slot, zval *rv) /* {{{ */
{
	spl_array_object *intern = Z_SPLARRAY_P(object);

	if ((intern->ar_flags & SPL_ARRAY_ARRAY_AS_PROPS) != 0
		&& !std_object_handlers.has_property(object, member, 2, NULL)) {
		return spl_array_read_dimension(object, member, type, rv);
	}
	return std_object_handlers.read_property(object, member, type, cache_slot, rv);
} /* }}} */

static void spl_array_write_property(zval *object, zval *member, zval *value, void **cache_slot) /* {{{ */
{
	spl_array_object *intern = Z_SPLARRAY_P(object);

	if ((intern->ar_flags & SPL_ARRAY_ARRAY_AS_PROPS) != 0
	&& !std_object_handlers.has_property(object, member, 2, NULL)) {
		spl_array_write_dimension(object, member, value);
		return;
	}
	std_object_handlers.write_property(object, member, value, cache_slot);
} /* }}} */

static zval *spl_array_get_property_ptr_ptr(zval *object, zval *member, int type, void **cache_slot) /* {{{ */
{
	spl_array_object *intern = Z_SPLARRAY_P(object);

	if ((intern->ar_flags & SPL_ARRAY_ARRAY_AS_PROPS) != 0
		&& !std_object_handlers.has_property(object, member, 2, NULL)) {
		return spl_array_get_dimension_ptr(1, object, member, type);
	}
	return std_object_handlers.get_property_ptr_ptr(object, member, type, cache_slot);
} /* }}} */

static int spl_array_has_property(zval *object, zval *member, int has_set_exists, void **cache_slot) /* {{{ */
{
	spl_array_object *intern = Z_SPLARRAY_P(object);

	if ((intern->ar_flags & SPL_ARRAY_ARRAY_AS_PROPS) != 0
		&& !std_object_handlers.has_property(object, member, 2, NULL)) {
		return spl_array_has_dimension(object, member, has_set_exists);
	}
	return std_object_handlers.has_property(object, member, has_set_exists, cache_slot);
} /* }}} */

static void spl_array_unset_property(zval *object, zval *member, void **cache_slot) /* {{{ */
{
	spl_array_object *intern = Z_SPLARRAY_P(object);

	if ((intern->ar_flags & SPL_ARRAY_ARRAY_AS_PROPS) != 0
		&& !std_object_handlers.has_property(object, member, 2, NULL)) {
		spl_array_unset_dimension(object, member);
		return;
	}
	std_object_handlers.unset_property(object, member, cache_slot);
} /* }}} */

static int spl_array_compare_objects(zval *o1, zval *o2) /* {{{ */
{
	HashTable			*ht1,
						*ht2;
	spl_array_object	*intern1,
						*intern2;
	int					result	= 0;

	intern1	= Z_SPLARRAY_P(o1);
	intern2	= Z_SPLARRAY_P(o2);
	ht1		= spl_array_get_hash_table(intern1, 0);
	ht2		= spl_array_get_hash_table(intern2, 0);

	result = zend_compare_symbol_tables(ht1, ht2);
	/* if we just compared std.properties, don't do it again */
	if (result == 0 &&
			!(ht1 == intern1->std.properties && ht2 == intern2->std.properties)) {
		result = std_object_handlers.compare_objects(o1, o2);
	}
	return result;
} /* }}} */

static int spl_array_skip_protected(spl_array_object *intern, HashTable *aht) /* {{{ */
{
	zend_string *string_key;
	zend_ulong num_key;
	zval *data;

	if (spl_array_is_object(intern)) {
		uint32_t *pos_ptr = spl_array_get_pos_ptr(aht, intern);

		do {
			if (zend_hash_get_current_key_ex(aht, &string_key, &num_key, pos_ptr) == HASH_KEY_IS_STRING) {
				data = zend_hash_get_current_data_ex(aht, pos_ptr);
				if (data && Z_TYPE_P(data) == IS_INDIRECT &&
				    Z_TYPE_P(data = Z_INDIRECT_P(data)) == IS_UNDEF) {
					/* skip */
				} else if (!ZSTR_LEN(string_key) || ZSTR_VAL(string_key)[0]) {
					return SUCCESS;
				}
			} else {
				return SUCCESS;
			}
			if (zend_hash_has_more_elements_ex(aht, pos_ptr) != SUCCESS) {
				return FAILURE;
			}
			zend_hash_move_forward_ex(aht, pos_ptr);
		} while (1);
	}
	return FAILURE;
} /* }}} */

static int spl_array_next_ex(spl_array_object *intern, HashTable *aht) /* {{{ */
{
	uint32_t *pos_ptr = spl_array_get_pos_ptr(aht, intern);

	zend_hash_move_forward_ex(aht, pos_ptr);
	if (spl_array_is_object(intern)) {
		return spl_array_skip_protected(intern, aht);
	} else {
		return zend_hash_has_more_elements_ex(aht, pos_ptr);
	}
} /* }}} */

static int spl_array_next(spl_array_object *intern) /* {{{ */
{
	HashTable *aht = spl_array_get_hash_table(intern, 0);

	return spl_array_next_ex(intern, aht);

} /* }}} */

static void spl_array_it_dtor(zend_object_iterator *iter) /* {{{ */
{
	zend_user_it_invalidate_current(iter);
	zval_ptr_dtor(&iter->data);
}
/* }}} */

static int spl_array_it_valid(zend_object_iterator *iter) /* {{{ */
{
	spl_array_object *object = Z_SPLARRAY_P(&iter->data);
	HashTable *aht = spl_array_get_hash_table(object, 0);

	if (object->ar_flags & SPL_ARRAY_OVERLOADED_VALID) {
		return zend_user_it_valid(iter);
	} else {
		if (spl_array_object_verify_pos_ex(object, aht, "ArrayIterator::valid(): ") == FAILURE) {
			return FAILURE;
		}

		return zend_hash_has_more_elements_ex(aht, spl_array_get_pos_ptr(aht, object));
	}
}
/* }}} */

static zval *spl_array_it_get_current_data(zend_object_iterator *iter) /* {{{ */
{
	spl_array_object *object = Z_SPLARRAY_P(&iter->data);
	HashTable *aht = spl_array_get_hash_table(object, 0);

	if (object->ar_flags & SPL_ARRAY_OVERLOADED_CURRENT) {
		return zend_user_it_get_current_data(iter);
	} else {
		zval *data = zend_hash_get_current_data_ex(aht, spl_array_get_pos_ptr(aht, object));
		if (Z_TYPE_P(data) == IS_INDIRECT) {
			data = Z_INDIRECT_P(data);
		}
		return data;
	}
}
/* }}} */

static void spl_array_it_get_current_key(zend_object_iterator *iter, zval *key) /* {{{ */
{
	spl_array_object *object = Z_SPLARRAY_P(&iter->data);
	HashTable *aht = spl_array_get_hash_table(object, 0);

	if (object->ar_flags & SPL_ARRAY_OVERLOADED_KEY) {
		zend_user_it_get_current_key(iter, key);
	} else {
		if (spl_array_object_verify_pos_ex(object, aht, "ArrayIterator::current(): ") == FAILURE) {
			ZVAL_NULL(key);
		} else {
			zend_hash_get_current_key_zval_ex(aht, key, spl_array_get_pos_ptr(aht, object));
		}
	}
}
/* }}} */

static void spl_array_it_move_forward(zend_object_iterator *iter) /* {{{ */
{
	spl_array_object *object = Z_SPLARRAY_P(&iter->data);
	HashTable *aht = spl_array_get_hash_table(object, 0);

	if (object->ar_flags & SPL_ARRAY_OVERLOADED_NEXT) {
		zend_user_it_move_forward(iter);
	} else {
		zend_user_it_invalidate_current(iter);
		if (!aht) {
			php_error_docref(NULL, E_NOTICE, "ArrayIterator::current(): Array was modified outside object and is no longer an array");
			return;
		}

		spl_array_next_ex(object, aht);
	}
}
/* }}} */

static void spl_array_rewind(spl_array_object *intern) /* {{{ */
{
	HashTable *aht = spl_array_get_hash_table(intern, 0);

	if (!aht) {
		php_error_docref(NULL, E_NOTICE, "ArrayIterator::rewind(): Array was modified outside object and is no longer an array");
		return;
	}

	if (intern->ht_iter == (uint32_t)-1) {
		spl_array_get_pos_ptr(aht, intern);
	} else {
		zend_hash_internal_pointer_reset_ex(aht, spl_array_get_pos_ptr(aht, intern));
		spl_array_skip_protected(intern, aht);
	}
}
/* }}} */

static void spl_array_it_rewind(zend_object_iterator *iter) /* {{{ */
{
	spl_array_object *object = Z_SPLARRAY_P(&iter->data);

	if (object->ar_flags & SPL_ARRAY_OVERLOADED_REWIND) {
		zend_user_it_rewind(iter);
	} else {
		zend_user_it_invalidate_current(iter);
		spl_array_rewind(object);
	}
}
/* }}} */

/* {{{ spl_array_set_array */
static void spl_array_set_array(zval *object, spl_array_object *intern, zval *array, zend_long ar_flags, int just_array) {
	if (Z_TYPE_P(array) != IS_OBJECT && Z_TYPE_P(array) != IS_ARRAY) {
		zend_throw_exception(spl_ce_InvalidArgumentException, "Passed variable is not an array or object, using empty array instead", 0);
		return;
	}

	zval_ptr_dtor(&intern->array);

	if (Z_TYPE_P(array) == IS_ARRAY) {
		//??? TODO: try to avoid array duplication
		ZVAL_DUP(&intern->array, array);
	} else {
		if (Z_OBJ_HT_P(array) == &spl_handler_ArrayObject || Z_OBJ_HT_P(array) == &spl_handler_ArrayIterator) {
			if (just_array)	{
				spl_array_object *other = Z_SPLARRAY_P(array);
				ar_flags = other->ar_flags & ~SPL_ARRAY_INT_MASK;
			}
			if (Z_OBJ_P(object) == Z_OBJ_P(array)) {
				ar_flags |= SPL_ARRAY_IS_SELF;
				ZVAL_UNDEF(&intern->array);
			} else {
				ar_flags |= SPL_ARRAY_USE_OTHER;
				ZVAL_COPY(&intern->array, array);
			}
		} else {
			zend_object_get_properties_t handler = Z_OBJ_HANDLER_P(array, get_properties);
			if (handler != std_object_handlers.get_properties
				|| !spl_array_get_hash_table(intern, 0)) {
				ZVAL_UNDEF(&intern->array);
				zend_throw_exception_ex(spl_ce_InvalidArgumentException, 0, "Overloaded object of type %s is not compatible with %s", Z_OBJCE_P(array)->name, intern->std.ce->name);
			}
			//??? TODO: try to avoid array duplication
			if (Z_OBJ_P(array)->properties && GC_REFCOUNT(Z_OBJ_P(array)->properties) > 1) {
				if (EXPECTED(!(GC_FLAGS(Z_OBJ_P(array)->properties) & IS_ARRAY_IMMUTABLE))) {
					GC_REFCOUNT(Z_OBJ_P(array)->properties)--;
				}
				Z_OBJ_P(array)->properties = zend_array_dup(Z_OBJ_P(array)->properties);
			}
			ZVAL_COPY(&intern->array, array);
		}
	}

	intern->ar_flags &= ~SPL_ARRAY_IS_SELF & ~SPL_ARRAY_USE_OTHER;
	intern->ar_flags |= ar_flags;
	intern->ht_iter = (uint32_t)-1;
}
/* }}} */

/* iterator handler table */
zend_object_iterator_funcs spl_array_it_funcs = {
	spl_array_it_dtor,
	spl_array_it_valid,
	spl_array_it_get_current_data,
	spl_array_it_get_current_key,
	spl_array_it_move_forward,
	spl_array_it_rewind
};

zend_object_iterator *spl_array_get_iterator(zend_class_entry *ce, zval *object, int by_ref) /* {{{ */
{
	zend_user_iterator *iterator;
	spl_array_object *array_object = Z_SPLARRAY_P(object);

	if (by_ref && (array_object->ar_flags & SPL_ARRAY_OVERLOADED_CURRENT)) {
		zend_error(E_ERROR, "An iterator cannot be used with foreach by reference");
	}

	iterator = emalloc(sizeof(zend_user_iterator));

	zend_iterator_init(&iterator->it);

	ZVAL_COPY(&iterator->it.data, object);
	iterator->it.funcs = &spl_array_it_funcs;
	iterator->ce = ce;
	ZVAL_UNDEF(&iterator->value);

	return &iterator->it;
}
/* }}} */

/* {{{ proto void ArrayObject::__construct([array|object ar = array() [, int flags = 0 [, string iterator_class = "ArrayIterator"]]])
       proto void ArrayIterator::__construct([array|object ar = array() [, int flags = 0]])
   Constructs a new array iterator from a path. */
SPL_METHOD(Array, __construct)
{
	zval *object = getThis();
	spl_array_object *intern;
	zval *array;
	zend_long ar_flags = 0;
	zend_class_entry *ce_get_iterator = spl_ce_Iterator;

	if (ZEND_NUM_ARGS() == 0) {
		return; /* nothing to do */
	}

	if (zend_parse_parameters_throw(ZEND_NUM_ARGS(), "z|lC", &array, &ar_flags, &ce_get_iterator) == FAILURE) {
		return;
	}

	intern = Z_SPLARRAY_P(object);

	if (ZEND_NUM_ARGS() > 2) {
		intern->ce_get_iterator = ce_get_iterator;
	}

	ar_flags &= ~SPL_ARRAY_INT_MASK;

	spl_array_set_array(object, intern, array, ar_flags, ZEND_NUM_ARGS() == 1);
}
 /* }}} */

/* {{{ proto void ArrayObject::setIteratorClass(string iterator_class)
   Set the class used in getIterator. */
SPL_METHOD(Array, setIteratorClass)
{
	zval *object = getThis();
	spl_array_object *intern = Z_SPLARRAY_P(object);
	zend_class_entry * ce_get_iterator = spl_ce_Iterator;

#ifndef FAST_ZPP
	if (zend_parse_parameters(ZEND_NUM_ARGS(), "C", &ce_get_iterator) == FAILURE) {
		return;
	}
#else
	ZEND_PARSE_PARAMETERS_START(1, 1)
		Z_PARAM_CLASS(ce_get_iterator)
	ZEND_PARSE_PARAMETERS_END();
#endif

	intern->ce_get_iterator = ce_get_iterator;
}
/* }}} */

/* {{{ proto string ArrayObject::getIteratorClass()
   Get the class used in getIterator. */
SPL_METHOD(Array, getIteratorClass)
{
	zval *object = getThis();
	spl_array_object *intern = Z_SPLARRAY_P(object);

	if (zend_parse_parameters_none() == FAILURE) {
		return;
	}

	zend_string_addref(intern->ce_get_iterator->name);
	RETURN_STR(intern->ce_get_iterator->name);
}
/* }}} */

/* {{{ proto int ArrayObject::getFlags()
   Get flags */
SPL_METHOD(Array, getFlags)
{
	zval *object = getThis();
	spl_array_object *intern = Z_SPLARRAY_P(object);

	if (zend_parse_parameters_none() == FAILURE) {
		return;
	}

	RETURN_LONG(intern->ar_flags & ~SPL_ARRAY_INT_MASK);
}
/* }}} */

/* {{{ proto void ArrayObject::setFlags(int flags)
   Set flags */
SPL_METHOD(Array, setFlags)
{
	zval *object = getThis();
	spl_array_object *intern = Z_SPLARRAY_P(object);
	zend_long ar_flags = 0;

	if (zend_parse_parameters(ZEND_NUM_ARGS(), "l", &ar_flags) == FAILURE) {
		return;
	}

	intern->ar_flags = (intern->ar_flags & SPL_ARRAY_INT_MASK) | (ar_flags & ~SPL_ARRAY_INT_MASK);
}
/* }}} */

/* {{{ proto Array|Object ArrayObject::exchangeArray(Array|Object ar = array())
   Replace the referenced array or object with a new one and return the old one (right now copy - to be changed) */
SPL_METHOD(Array, exchangeArray)
{
	zval *object = getThis(), *array;
	spl_array_object *intern = Z_SPLARRAY_P(object);

	if (zend_parse_parameters(ZEND_NUM_ARGS(), "z", &array) == FAILURE) {
		return;
	}

	RETVAL_ARR(zend_array_dup(spl_array_get_hash_table(intern, 0)));
	spl_array_set_array(object, intern, array, 0L, 1);
}
/* }}} */

/* {{{ proto ArrayIterator ArrayObject::getIterator()
   Create a new iterator from a ArrayObject instance */
SPL_METHOD(Array, getIterator)
{
	zval *object = getThis();
	spl_array_object *intern = Z_SPLARRAY_P(object);
	HashTable *aht = spl_array_get_hash_table(intern, 0);

	if (zend_parse_parameters_none() == FAILURE) {
		return;
	}

	if (!aht) {
		php_error_docref(NULL, E_NOTICE, "Array was modified outside object and is no longer an array");
		return;
	}

	ZVAL_OBJ(return_value, spl_array_object_new_ex(intern->ce_get_iterator, object, 0));
}
/* }}} */

/* {{{ proto void ArrayIterator::rewind()
   Rewind array back to the start */
SPL_METHOD(Array, rewind)
{
	zval *object = getThis();
	spl_array_object *intern = Z_SPLARRAY_P(object);

	if (zend_parse_parameters_none() == FAILURE) {
		return;
	}

	spl_array_rewind(intern);
}
/* }}} */

/* {{{ proto void ArrayIterator::seek(int $position)
   Seek to position. */
SPL_METHOD(Array, seek)
{
	zend_long opos, position;
	zval *object = getThis();
	spl_array_object *intern = Z_SPLARRAY_P(object);
	HashTable *aht = spl_array_get_hash_table(intern, 0);
	int result;

	if (zend_parse_parameters(ZEND_NUM_ARGS(), "l", &position) == FAILURE) {
		return;
	}

	if (!aht) {
		php_error_docref(NULL, E_NOTICE, "Array was modified outside object and is no longer an array");
		return;
	}

	opos = position;

	if (position >= 0) { /* negative values are not supported */
		spl_array_rewind(intern);
		result = SUCCESS;

		while (position-- > 0 && (result = spl_array_next(intern)) == SUCCESS);

		if (result == SUCCESS && zend_hash_has_more_elements_ex(aht, spl_array_get_pos_ptr(aht, intern)) == SUCCESS) {
			return; /* ok */
		}
	}
	zend_throw_exception_ex(spl_ce_OutOfBoundsException, 0, "Seek position %pd is out of range", opos);
} /* }}} */

int static spl_array_object_count_elements_helper(spl_array_object *intern, zend_long *count) /* {{{ */
{
	HashTable *aht = spl_array_get_hash_table(intern, 0);
	HashPosition pos, *pos_ptr;

	if (!aht) {
		php_error_docref(NULL, E_NOTICE, "Array was modified outside object and is no longer an array");
		*count = 0;
		return FAILURE;
	}

	if (spl_array_is_object(intern)) {
		/* We need to store the 'pos' since we'll modify it in the functions
		 * we're going to call and which do not support 'pos' as parameter. */
		pos_ptr = spl_array_get_pos_ptr(aht, intern);
		pos = *pos_ptr;
		*count = 0;
		spl_array_rewind(intern);
		while (*pos_ptr != HT_INVALID_IDX && spl_array_next(intern) == SUCCESS) {
			(*count)++;
		}
		*pos_ptr = pos;
		return SUCCESS;
	} else {
		*count = zend_hash_num_elements(aht);
		return SUCCESS;
	}
} /* }}} */

int spl_array_object_count_elements(zval *object, zend_long *count) /* {{{ */
{
	spl_array_object *intern = Z_SPLARRAY_P(object);

	if (intern->fptr_count) {
		zval rv;
		zend_call_method_with_0_params(object, intern->std.ce, &intern->fptr_count, "count", &rv);
		if (Z_TYPE(rv) != IS_UNDEF) {
			*count = zval_get_long(&rv);
			zval_ptr_dtor(&rv);
			return SUCCESS;
		}
		*count = 0;
		return FAILURE;
	}
	return spl_array_object_count_elements_helper(intern, count);
} /* }}} */

/* {{{ proto int ArrayObject::count()
       proto int ArrayIterator::count()
   Return the number of elements in the Iterator. */
SPL_METHOD(Array, count)
{
	zend_long count;
	spl_array_object *intern = Z_SPLARRAY_P(getThis());

	if (zend_parse_parameters_none() == FAILURE) {
		return;
	}

	spl_array_object_count_elements_helper(intern, &count);

	RETURN_LONG(count);
} /* }}} */

static void spl_array_method(INTERNAL_FUNCTION_PARAMETERS, char *fname, int fname_len, int use_arg) /* {{{ */
{
	spl_array_object *intern = Z_SPLARRAY_P(getThis());
	HashTable *aht = spl_array_get_hash_table(intern, 0);
	zval function_name, params[2], *arg = NULL;
	uint32_t old_refcount;

	ZVAL_STRINGL(&function_name, fname, fname_len);

	/* A tricky way to pass "aht" by reference, reset refcount */
	//??? It may be not safe, if user comparison handler accesses "aht"
	old_refcount = GC_REFCOUNT(aht);
	GC_REFCOUNT(aht) = 1;
	ZVAL_NEW_EMPTY_REF(&params[0]);
	ZVAL_ARR(Z_REFVAL(params[0]), aht);

	if (!use_arg) {
		aht->u.v.nApplyCount++;
		call_user_function_ex(EG(function_table), NULL, &function_name, return_value, 1, params, 1, NULL);
		aht->u.v.nApplyCount--;
	} else if (use_arg == SPL_ARRAY_METHOD_MAY_USER_ARG) {
		if (zend_parse_parameters_ex(ZEND_PARSE_PARAMS_QUIET, ZEND_NUM_ARGS(), "|z", &arg) == FAILURE) {
			zend_throw_exception(spl_ce_BadMethodCallException, "Function expects one argument at most", 0);
			goto exit;
		}
		if (arg) {
			ZVAL_COPY_VALUE(&params[1], arg);
		}
		aht->u.v.nApplyCount++;
		call_user_function_ex(EG(function_table), NULL, &function_name, return_value, arg ? 2 : 1, params, 1, NULL);
		aht->u.v.nApplyCount--;
	} else {
		if (ZEND_NUM_ARGS() != 1 || zend_parse_parameters_ex(ZEND_PARSE_PARAMS_QUIET, ZEND_NUM_ARGS(), "z", &arg) == FAILURE) {
			zend_throw_exception(spl_ce_BadMethodCallException, "Function expects exactly one argument", 0);
			goto exit;
		}
		ZVAL_COPY_VALUE(&params[1], arg);
		aht->u.v.nApplyCount++;
		call_user_function_ex(EG(function_table), NULL, &function_name, return_value, 2, params, 1, NULL);
		aht->u.v.nApplyCount--;
	}

exit:
	/* A tricky way to pass "aht" by reference, copy back and cleanup */
	GC_REFCOUNT(aht) = old_refcount;
	efree(Z_REF(params[0]));
	zend_string_free(Z_STR(function_name));
} /* }}} */

#define SPL_ARRAY_METHOD(cname, fname, use_arg) \
SPL_METHOD(cname, fname) \
{ \
	spl_array_method(INTERNAL_FUNCTION_PARAM_PASSTHRU, #fname, sizeof(#fname)-1, use_arg); \
}

/* {{{ proto int ArrayObject::asort([int $sort_flags = SORT_REGULAR ])
       proto int ArrayIterator::asort([int $sort_flags = SORT_REGULAR ])
   Sort the entries by values. */
SPL_ARRAY_METHOD(Array, asort, SPL_ARRAY_METHOD_MAY_USER_ARG) /* }}} */

/* {{{ proto int ArrayObject::ksort([int $sort_flags = SORT_REGULAR ])
       proto int ArrayIterator::ksort([int $sort_flags = SORT_REGULAR ])
   Sort the entries by key. */
SPL_ARRAY_METHOD(Array, ksort, SPL_ARRAY_METHOD_MAY_USER_ARG) /* }}} */

/* {{{ proto int ArrayObject::uasort(callback cmp_function)
       proto int ArrayIterator::uasort(callback cmp_function)
   Sort the entries by values user defined function. */
SPL_ARRAY_METHOD(Array, uasort, SPL_ARRAY_METHOD_USE_ARG) /* }}} */

/* {{{ proto int ArrayObject::uksort(callback cmp_function)
       proto int ArrayIterator::uksort(callback cmp_function)
   Sort the entries by key using user defined function. */
SPL_ARRAY_METHOD(Array, uksort, SPL_ARRAY_METHOD_USE_ARG) /* }}} */

/* {{{ proto int ArrayObject::natsort()
       proto int ArrayIterator::natsort()
   Sort the entries by values using "natural order" algorithm. */
SPL_ARRAY_METHOD(Array, natsort, SPL_ARRAY_METHOD_NO_ARG) /* }}} */

/* {{{ proto int ArrayObject::natcasesort()
       proto int ArrayIterator::natcasesort()
   Sort the entries by key using case insensitive "natural order" algorithm. */
SPL_ARRAY_METHOD(Array, natcasesort, SPL_ARRAY_METHOD_NO_ARG) /* }}} */

/* {{{ proto mixed|NULL ArrayIterator::current()
   Return current array entry */
SPL_METHOD(Array, current)
{
	zval *object = getThis();
	spl_array_object *intern = Z_SPLARRAY_P(object);
	zval *entry;
	HashTable *aht = spl_array_get_hash_table(intern, 0);

	if (zend_parse_parameters_none() == FAILURE) {
		return;
	}

	if (spl_array_object_verify_pos(intern, aht) == FAILURE) {
		return;
	}

	if ((entry = zend_hash_get_current_data_ex(aht, spl_array_get_pos_ptr(aht, intern))) == NULL) {
		return;
	}
	if (Z_TYPE_P(entry) == IS_INDIRECT) {
		entry = Z_INDIRECT_P(entry);
		if (Z_TYPE_P(entry) == IS_UNDEF) {
			return;
		}
	}
	ZVAL_DEREF(entry);
	ZVAL_COPY(return_value, entry);
}
/* }}} */

/* {{{ proto mixed|NULL ArrayIterator::key()
   Return current array key */
SPL_METHOD(Array, key)
{
	if (zend_parse_parameters_none() == FAILURE) {
		return;
	}

	spl_array_iterator_key(getThis(), return_value);
} /* }}} */

void spl_array_iterator_key(zval *object, zval *return_value) /* {{{ */
{
	spl_array_object *intern = Z_SPLARRAY_P(object);
	HashTable *aht = spl_array_get_hash_table(intern, 0);

	if (spl_array_object_verify_pos(intern, aht) == FAILURE) {
		return;
	}

	zend_hash_get_current_key_zval_ex(aht, return_value, spl_array_get_pos_ptr(aht, intern));
}
/* }}} */

/* {{{ proto void ArrayIterator::next()
   Move to next entry */
SPL_METHOD(Array, next)
{
	zval *object = getThis();
	spl_array_object *intern = Z_SPLARRAY_P(object);
	HashTable *aht = spl_array_get_hash_table(intern, 0);

	if (zend_parse_parameters_none() == FAILURE) {
		return;
	}

	if (spl_array_object_verify_pos(intern, aht) == FAILURE) {
		return;
	}

	spl_array_next_ex(intern, aht);
}
/* }}} */

/* {{{ proto bool ArrayIterator::valid()
   Check whether array contains more entries */
SPL_METHOD(Array, valid)
{
	zval *object = getThis();
	spl_array_object *intern = Z_SPLARRAY_P(object);
	HashTable *aht = spl_array_get_hash_table(intern, 0);

	if (zend_parse_parameters_none() == FAILURE) {
		return;
	}

	if (spl_array_object_verify_pos(intern, aht) == FAILURE) {
		RETURN_FALSE;
	} else {
		RETURN_BOOL(zend_hash_has_more_elements_ex(aht, spl_array_get_pos_ptr(aht, intern)) == SUCCESS);
	}
}
/* }}} */

/* {{{ proto bool RecursiveArrayIterator::hasChildren()
   Check whether current element has children (e.g. is an array) */
SPL_METHOD(Array, hasChildren)
{
	zval *object = getThis(), *entry;
	spl_array_object *intern = Z_SPLARRAY_P(object);
	HashTable *aht = spl_array_get_hash_table(intern, 0);

	if (zend_parse_parameters_none() == FAILURE) {
		return;
	}

	if (spl_array_object_verify_pos(intern, aht) == FAILURE) {
		RETURN_FALSE;
	}

	if ((entry = zend_hash_get_current_data_ex(aht, spl_array_get_pos_ptr(aht, intern))) == NULL) {
		RETURN_FALSE;
	}

	RETURN_BOOL(Z_TYPE_P(entry) == IS_ARRAY || (Z_TYPE_P(entry) == IS_OBJECT && (intern->ar_flags & SPL_ARRAY_CHILD_ARRAYS_ONLY) == 0));
}
/* }}} */

/* {{{ proto object RecursiveArrayIterator::getChildren()
   Create a sub iterator for the current element (same class as $this) */
SPL_METHOD(Array, getChildren)
{
	zval *object = getThis(), *entry, flags;
	spl_array_object *intern = Z_SPLARRAY_P(object);
	HashTable *aht = spl_array_get_hash_table(intern, 0);

	if (zend_parse_parameters_none() == FAILURE) {
		return;
	}

	if (spl_array_object_verify_pos(intern, aht) == FAILURE) {
		return;
	}

	if ((entry = zend_hash_get_current_data_ex(aht, spl_array_get_pos_ptr(aht, intern))) == NULL) {
		return;
	}

	if (Z_TYPE_P(entry) == IS_OBJECT) {
		if ((intern->ar_flags & SPL_ARRAY_CHILD_ARRAYS_ONLY) != 0) {
			return;
		}
		if (instanceof_function(Z_OBJCE_P(entry), Z_OBJCE_P(getThis()))) {
			ZVAL_OBJ(return_value, Z_OBJ_P(entry));
			Z_ADDREF_P(return_value);
			return;
		}
	}

	ZVAL_LONG(&flags, intern->ar_flags);
	spl_instantiate_arg_ex2(Z_OBJCE_P(getThis()), return_value, entry, &flags);
}
/* }}} */

/* {{{ proto string ArrayObject::serialize()
   Serialize the object */
SPL_METHOD(Array, serialize)
{
	zval *object = getThis();
	spl_array_object *intern = Z_SPLARRAY_P(object);
	HashTable *aht = spl_array_get_hash_table(intern, 0);
	zval members, flags;
	php_serialize_data_t var_hash;
	smart_str buf = {0};

	if (zend_parse_parameters_none() == FAILURE) {
		return;
	}

	if (!aht) {
		php_error_docref(NULL, E_NOTICE, "Array was modified outside object and is no longer an array");
		return;
	}

	PHP_VAR_SERIALIZE_INIT(var_hash);

	ZVAL_LONG(&flags, (intern->ar_flags & SPL_ARRAY_CLONE_MASK));

	/* storage */
	smart_str_appendl(&buf, "x:", 2);
	php_var_serialize(&buf, &flags, &var_hash);

	if (!(intern->ar_flags & SPL_ARRAY_IS_SELF)) {
		php_var_serialize(&buf, &intern->array, &var_hash);
		smart_str_appendc(&buf, ';');
	}

	/* members */
	smart_str_appendl(&buf, "m:", 2);
	if (!intern->std.properties) {
		rebuild_object_properties(&intern->std);
	}

	ZVAL_ARR(&members, intern->std.properties);

	php_var_serialize(&buf, &members, &var_hash); /* finishes the string */

	/* done */
	PHP_VAR_SERIALIZE_DESTROY(var_hash);

	if (buf.s) {
		RETURN_NEW_STR(buf.s);
	}

	RETURN_NULL();
} /* }}} */

/* {{{ proto void ArrayObject::unserialize(string serialized)
 * unserialize the object
 */
SPL_METHOD(Array, unserialize)
{
	spl_array_object *intern = Z_SPLARRAY_P(getThis());

	char *buf;
	size_t buf_len;
	const unsigned char *p, *s;
	php_unserialize_data_t var_hash;
	zval *members, *zflags;
	HashTable *aht;
	zend_long flags;

	if (zend_parse_parameters(ZEND_NUM_ARGS(), "s", &buf, &buf_len) == FAILURE) {
		return;
	}

	if (buf_len == 0) {
		return;
	}

	aht = spl_array_get_hash_table(intern, 0);
	if (aht->u.v.nApplyCount > 0) {
		zend_error(E_WARNING, "Modification of ArrayObject during sorting is prohibited");
		return;
	}

	/* storage */
	s = p = (const unsigned char*)buf;
	PHP_VAR_UNSERIALIZE_INIT(var_hash);

	if (*p!= 'x' || *++p != ':') {
		goto outexcept;
	}
	++p;

	zflags = var_tmp_var(&var_hash);
	if (!php_var_unserialize(zflags, &p, s + buf_len, &var_hash) || Z_TYPE_P(zflags) != IS_LONG) {
		goto outexcept;
	}

	--p; /* for ';' */
	flags = Z_LVAL_P(zflags);
	/* flags needs to be verified and we also need to verify whether the next
	 * thing we get is ';'. After that we require an 'm' or something else
	 * where 'm' stands for members and anything else should be an array. If
	 * neither 'a' or 'm' follows we have an error. */

	if (*p != ';') {
		goto outexcept;
	}
	++p;

	if (*p!='m') {
		if (*p!='a' && *p!='O' && *p!='C' && *p!='r') {
			goto outexcept;
		}
		intern->ar_flags &= ~SPL_ARRAY_CLONE_MASK;
		intern->ar_flags |= flags & SPL_ARRAY_CLONE_MASK;
		zval_ptr_dtor(&intern->array);
<<<<<<< HEAD
=======
		ZVAL_UNDEF(&intern->array);
>>>>>>> 0fca0d9f
		if (!php_var_unserialize(&intern->array, &p, s + buf_len, &var_hash)) {
			goto outexcept;
		}
		var_push_dtor(&var_hash, &intern->array);
	}
	if (*p != ';') {
		goto outexcept;
	}
	++p;

	/* members */
	if (*p!= 'm' || *++p != ':') {
		goto outexcept;
	}
	++p;

	members = var_tmp_var(&var_hash);
	if (!php_var_unserialize(members, &p, s + buf_len, &var_hash) || Z_TYPE_P(members) != IS_ARRAY) {
		goto outexcept;
	}

	/* copy members */
	object_properties_load(&intern->std, Z_ARRVAL_P(members));

	/* done reading $serialized */
	PHP_VAR_UNSERIALIZE_DESTROY(var_hash);
	return;

outexcept:
	PHP_VAR_UNSERIALIZE_DESTROY(var_hash);
	zend_throw_exception_ex(spl_ce_UnexpectedValueException, 0, "Error at offset %pd of %d bytes", (zend_long)((char*)p - buf), buf_len);
	return;

} /* }}} */

/* {{{ arginfo and function table */
ZEND_BEGIN_ARG_INFO_EX(arginfo_array___construct, 0, 0, 0)
	ZEND_ARG_INFO(0, array)
	ZEND_ARG_INFO(0, ar_flags)
	ZEND_ARG_INFO(0, iterator_class)
ZEND_END_ARG_INFO()

ZEND_BEGIN_ARG_INFO_EX(arginfo_array_offsetGet, 0, 0, 1)
	ZEND_ARG_INFO(0, index)
ZEND_END_ARG_INFO()

ZEND_BEGIN_ARG_INFO_EX(arginfo_array_offsetSet, 0, 0, 2)
	ZEND_ARG_INFO(0, index)
	ZEND_ARG_INFO(0, newval)
ZEND_END_ARG_INFO()

ZEND_BEGIN_ARG_INFO(arginfo_array_append, 0)
	ZEND_ARG_INFO(0, value)
ZEND_END_ARG_INFO()

ZEND_BEGIN_ARG_INFO(arginfo_array_seek, 0)
	ZEND_ARG_INFO(0, position)
ZEND_END_ARG_INFO()

ZEND_BEGIN_ARG_INFO(arginfo_array_exchangeArray, 0)
	ZEND_ARG_INFO(0, array)
ZEND_END_ARG_INFO()

ZEND_BEGIN_ARG_INFO(arginfo_array_setFlags, 0)
	ZEND_ARG_INFO(0, flags)
ZEND_END_ARG_INFO()

ZEND_BEGIN_ARG_INFO(arginfo_array_setIteratorClass, 0)
	ZEND_ARG_INFO(0, iteratorClass)
ZEND_END_ARG_INFO()

ZEND_BEGIN_ARG_INFO(arginfo_array_uXsort, 0)
	ZEND_ARG_INFO(0, cmp_function)
ZEND_END_ARG_INFO();

ZEND_BEGIN_ARG_INFO(arginfo_array_unserialize, 0)
	ZEND_ARG_INFO(0, serialized)
ZEND_END_ARG_INFO();

ZEND_BEGIN_ARG_INFO(arginfo_array_void, 0)
ZEND_END_ARG_INFO()

static const zend_function_entry spl_funcs_ArrayObject[] = {
	SPL_ME(Array, __construct,      arginfo_array___construct,      ZEND_ACC_PUBLIC)
	SPL_ME(Array, offsetExists,     arginfo_array_offsetGet,        ZEND_ACC_PUBLIC)
	SPL_ME(Array, offsetGet,        arginfo_array_offsetGet,        ZEND_ACC_PUBLIC)
	SPL_ME(Array, offsetSet,        arginfo_array_offsetSet,        ZEND_ACC_PUBLIC)
	SPL_ME(Array, offsetUnset,      arginfo_array_offsetGet,        ZEND_ACC_PUBLIC)
	SPL_ME(Array, append,           arginfo_array_append,           ZEND_ACC_PUBLIC)
	SPL_ME(Array, getArrayCopy,     arginfo_array_void,             ZEND_ACC_PUBLIC)
	SPL_ME(Array, count,            arginfo_array_void,             ZEND_ACC_PUBLIC)
	SPL_ME(Array, getFlags,         arginfo_array_void,             ZEND_ACC_PUBLIC)
	SPL_ME(Array, setFlags,         arginfo_array_setFlags,         ZEND_ACC_PUBLIC)
	SPL_ME(Array, asort,            arginfo_array_void,             ZEND_ACC_PUBLIC)
	SPL_ME(Array, ksort,            arginfo_array_void,             ZEND_ACC_PUBLIC)
	SPL_ME(Array, uasort,           arginfo_array_uXsort,           ZEND_ACC_PUBLIC)
	SPL_ME(Array, uksort,           arginfo_array_uXsort,           ZEND_ACC_PUBLIC)
	SPL_ME(Array, natsort,          arginfo_array_void,             ZEND_ACC_PUBLIC)
	SPL_ME(Array, natcasesort,      arginfo_array_void,             ZEND_ACC_PUBLIC)
	SPL_ME(Array, unserialize,      arginfo_array_unserialize,      ZEND_ACC_PUBLIC)
	SPL_ME(Array, serialize,        arginfo_array_void,             ZEND_ACC_PUBLIC)
	/* ArrayObject specific */
	SPL_ME(Array, getIterator,      arginfo_array_void,             ZEND_ACC_PUBLIC)
	SPL_ME(Array, exchangeArray,    arginfo_array_exchangeArray,    ZEND_ACC_PUBLIC)
	SPL_ME(Array, setIteratorClass, arginfo_array_setIteratorClass, ZEND_ACC_PUBLIC)
	SPL_ME(Array, getIteratorClass, arginfo_array_void,             ZEND_ACC_PUBLIC)
	PHP_FE_END
};

static const zend_function_entry spl_funcs_ArrayIterator[] = {
	SPL_ME(Array, __construct,      arginfo_array___construct,      ZEND_ACC_PUBLIC)
	SPL_ME(Array, offsetExists,     arginfo_array_offsetGet,        ZEND_ACC_PUBLIC)
	SPL_ME(Array, offsetGet,        arginfo_array_offsetGet,        ZEND_ACC_PUBLIC)
	SPL_ME(Array, offsetSet,        arginfo_array_offsetSet,        ZEND_ACC_PUBLIC)
	SPL_ME(Array, offsetUnset,      arginfo_array_offsetGet,        ZEND_ACC_PUBLIC)
	SPL_ME(Array, append,           arginfo_array_append,           ZEND_ACC_PUBLIC)
	SPL_ME(Array, getArrayCopy,     arginfo_array_void,             ZEND_ACC_PUBLIC)
	SPL_ME(Array, count,            arginfo_array_void,             ZEND_ACC_PUBLIC)
	SPL_ME(Array, getFlags,         arginfo_array_void,             ZEND_ACC_PUBLIC)
	SPL_ME(Array, setFlags,         arginfo_array_setFlags,         ZEND_ACC_PUBLIC)
	SPL_ME(Array, asort,            arginfo_array_void,             ZEND_ACC_PUBLIC)
	SPL_ME(Array, ksort,            arginfo_array_void,             ZEND_ACC_PUBLIC)
	SPL_ME(Array, uasort,           arginfo_array_uXsort,           ZEND_ACC_PUBLIC)
	SPL_ME(Array, uksort,           arginfo_array_uXsort,           ZEND_ACC_PUBLIC)
	SPL_ME(Array, natsort,          arginfo_array_void,             ZEND_ACC_PUBLIC)
	SPL_ME(Array, natcasesort,      arginfo_array_void,             ZEND_ACC_PUBLIC)
	SPL_ME(Array, unserialize,      arginfo_array_unserialize,      ZEND_ACC_PUBLIC)
	SPL_ME(Array, serialize,        arginfo_array_void,             ZEND_ACC_PUBLIC)
	/* ArrayIterator specific */
	SPL_ME(Array, rewind,           arginfo_array_void,             ZEND_ACC_PUBLIC)
	SPL_ME(Array, current,          arginfo_array_void,             ZEND_ACC_PUBLIC)
	SPL_ME(Array, key,              arginfo_array_void,             ZEND_ACC_PUBLIC)
	SPL_ME(Array, next,             arginfo_array_void,             ZEND_ACC_PUBLIC)
	SPL_ME(Array, valid,            arginfo_array_void,             ZEND_ACC_PUBLIC)
	SPL_ME(Array, seek,             arginfo_array_seek,             ZEND_ACC_PUBLIC)
	PHP_FE_END
};

static const zend_function_entry spl_funcs_RecursiveArrayIterator[] = {
	SPL_ME(Array, hasChildren,   arginfo_array_void, ZEND_ACC_PUBLIC)
	SPL_ME(Array, getChildren,   arginfo_array_void, ZEND_ACC_PUBLIC)
	PHP_FE_END
};
/* }}} */

/* {{{ PHP_MINIT_FUNCTION(spl_array) */
PHP_MINIT_FUNCTION(spl_array)
{
	REGISTER_SPL_STD_CLASS_EX(ArrayObject, spl_array_object_new, spl_funcs_ArrayObject);
	REGISTER_SPL_IMPLEMENTS(ArrayObject, Aggregate);
	REGISTER_SPL_IMPLEMENTS(ArrayObject, ArrayAccess);
	REGISTER_SPL_IMPLEMENTS(ArrayObject, Serializable);
	REGISTER_SPL_IMPLEMENTS(ArrayObject, Countable);
	memcpy(&spl_handler_ArrayObject, zend_get_std_object_handlers(), sizeof(zend_object_handlers));

	spl_handler_ArrayObject.offset = XtOffsetOf(spl_array_object, std);

	spl_handler_ArrayObject.clone_obj = spl_array_object_clone;
	spl_handler_ArrayObject.read_dimension = spl_array_read_dimension;
	spl_handler_ArrayObject.write_dimension = spl_array_write_dimension;
	spl_handler_ArrayObject.unset_dimension = spl_array_unset_dimension;
	spl_handler_ArrayObject.has_dimension = spl_array_has_dimension;
	spl_handler_ArrayObject.count_elements = spl_array_object_count_elements;

	spl_handler_ArrayObject.get_properties = spl_array_get_properties;
	spl_handler_ArrayObject.get_debug_info = spl_array_get_debug_info;
	spl_handler_ArrayObject.get_gc = spl_array_get_gc;
	spl_handler_ArrayObject.read_property = spl_array_read_property;
	spl_handler_ArrayObject.write_property = spl_array_write_property;
	spl_handler_ArrayObject.get_property_ptr_ptr = spl_array_get_property_ptr_ptr;
	spl_handler_ArrayObject.has_property = spl_array_has_property;
	spl_handler_ArrayObject.unset_property = spl_array_unset_property;

	spl_handler_ArrayObject.compare_objects = spl_array_compare_objects;
	spl_handler_ArrayObject.dtor_obj = zend_objects_destroy_object;
	spl_handler_ArrayObject.free_obj = spl_array_object_free_storage;

	REGISTER_SPL_STD_CLASS_EX(ArrayIterator, spl_array_object_new, spl_funcs_ArrayIterator);
	REGISTER_SPL_IMPLEMENTS(ArrayIterator, Iterator);
	REGISTER_SPL_IMPLEMENTS(ArrayIterator, ArrayAccess);
	REGISTER_SPL_IMPLEMENTS(ArrayIterator, SeekableIterator);
	REGISTER_SPL_IMPLEMENTS(ArrayIterator, Serializable);
	REGISTER_SPL_IMPLEMENTS(ArrayIterator, Countable);
	memcpy(&spl_handler_ArrayIterator, &spl_handler_ArrayObject, sizeof(zend_object_handlers));
	spl_ce_ArrayIterator->get_iterator = spl_array_get_iterator;

	REGISTER_SPL_SUB_CLASS_EX(RecursiveArrayIterator, ArrayIterator, spl_array_object_new, spl_funcs_RecursiveArrayIterator);
	REGISTER_SPL_IMPLEMENTS(RecursiveArrayIterator, RecursiveIterator);
	spl_ce_RecursiveArrayIterator->get_iterator = spl_array_get_iterator;

	REGISTER_SPL_CLASS_CONST_LONG(ArrayObject,   "STD_PROP_LIST",    SPL_ARRAY_STD_PROP_LIST);
	REGISTER_SPL_CLASS_CONST_LONG(ArrayObject,   "ARRAY_AS_PROPS",   SPL_ARRAY_ARRAY_AS_PROPS);

	REGISTER_SPL_CLASS_CONST_LONG(ArrayIterator, "STD_PROP_LIST",    SPL_ARRAY_STD_PROP_LIST);
	REGISTER_SPL_CLASS_CONST_LONG(ArrayIterator, "ARRAY_AS_PROPS",   SPL_ARRAY_ARRAY_AS_PROPS);

	REGISTER_SPL_CLASS_CONST_LONG(RecursiveArrayIterator, "CHILD_ARRAYS_ONLY", SPL_ARRAY_CHILD_ARRAYS_ONLY);

	return SUCCESS;
}
/* }}} */

/*
 * Local variables:
 * tab-width: 4
 * c-basic-offset: 4
 * End:
 * vim600: fdm=marker
 * vim: noet sw=4 ts=4
 */<|MERGE_RESOLUTION|>--- conflicted
+++ resolved
@@ -1778,10 +1778,7 @@
 		intern->ar_flags &= ~SPL_ARRAY_CLONE_MASK;
 		intern->ar_flags |= flags & SPL_ARRAY_CLONE_MASK;
 		zval_ptr_dtor(&intern->array);
-<<<<<<< HEAD
-=======
 		ZVAL_UNDEF(&intern->array);
->>>>>>> 0fca0d9f
 		if (!php_var_unserialize(&intern->array, &p, s + buf_len, &var_hash)) {
 			goto outexcept;
 		}
