/*
   +----------------------------------------------------------------------+
   | PHP Version 5                                                        |
   +----------------------------------------------------------------------+
   | Copyright (c) 1997-2014 The PHP Group                                |
   +----------------------------------------------------------------------+
   | This source file is subject to version 3.01 of the PHP license,      |
   | that is bundled with this package in the file LICENSE, and is        |
   | available through the world-wide-web at the following url:           |
   | http://www.php.net/license/3_01.txt                                  |
   | If you did not receive a copy of the PHP license and are unable to   |
   | obtain it through the world-wide-web, please send a note to          |
   | license@php.net so we can mail you a copy immediately.               |
   +----------------------------------------------------------------------+
   | Authors: Marcus Boerger <helly@php.net>                              |
   +----------------------------------------------------------------------+
 */

/* $Id$ */

#ifdef HAVE_CONFIG_H
# include "config.h"
#endif

#include "php.h"
#include "php_ini.h"
#include "ext/standard/info.h"
#include "ext/standard/php_var.h"
#include "ext/standard/php_smart_str.h"
#include "zend_interfaces.h"
#include "zend_exceptions.h"

#include "php_spl.h"
#include "spl_functions.h"
#include "spl_engine.h"
#include "spl_iterators.h"
#include "spl_array.h"
#include "spl_exceptions.h"

zend_object_handlers spl_handler_ArrayObject;
PHPAPI zend_class_entry  *spl_ce_ArrayObject;

zend_object_handlers spl_handler_ArrayIterator;
PHPAPI zend_class_entry  *spl_ce_ArrayIterator;
PHPAPI zend_class_entry  *spl_ce_RecursiveArrayIterator;

#define SPL_ARRAY_STD_PROP_LIST      0x00000001
#define SPL_ARRAY_ARRAY_AS_PROPS     0x00000002
#define SPL_ARRAY_CHILD_ARRAYS_ONLY  0x00000004
#define SPL_ARRAY_OVERLOADED_REWIND  0x00010000
#define SPL_ARRAY_OVERLOADED_VALID   0x00020000
#define SPL_ARRAY_OVERLOADED_KEY     0x00040000
#define SPL_ARRAY_OVERLOADED_CURRENT 0x00080000
#define SPL_ARRAY_OVERLOADED_NEXT    0x00100000
#define SPL_ARRAY_IS_REF             0x01000000
#define SPL_ARRAY_IS_SELF            0x02000000
#define SPL_ARRAY_USE_OTHER          0x04000000
#define SPL_ARRAY_INT_MASK           0xFFFF0000
#define SPL_ARRAY_CLONE_MASK         0x0300FFFF

#define SPL_ARRAY_METHOD_NO_ARG				0
#define SPL_ARRAY_METHOD_USE_ARG    		1
#define SPL_ARRAY_METHOD_MAY_USER_ARG 		2

typedef struct _spl_array_object {
	zend_object       std;
	zval              *array;
	zval              *retval;
	HashPosition      pos;
	zend_uint_t             pos_h;
	int               ar_flags;
	int               is_self;
	zend_function     *fptr_offset_get;
	zend_function     *fptr_offset_set;
	zend_function     *fptr_offset_has;
	zend_function     *fptr_offset_del;
	zend_function     *fptr_count;
	zend_class_entry* ce_get_iterator;
	HashTable              *debug_info;
	unsigned char		   nApplyCount;
} spl_array_object;

static inline HashTable *spl_array_get_hash_table(spl_array_object* intern, int check_std_props TSRMLS_DC) { /* {{{ */
	if ((intern->ar_flags & SPL_ARRAY_IS_SELF) != 0) {
		if (!intern->std.properties) {
			rebuild_object_properties(&intern->std);
		}
		return intern->std.properties;
	} else if ((intern->ar_flags & SPL_ARRAY_USE_OTHER) && (check_std_props == 0 || (intern->ar_flags & SPL_ARRAY_STD_PROP_LIST) == 0) && Z_TYPE_P(intern->array) == IS_OBJECT) {
		spl_array_object *other  = (spl_array_object*)zend_object_store_get_object(intern->array TSRMLS_CC);
		return spl_array_get_hash_table(other, check_std_props TSRMLS_CC);
	} else if ((intern->ar_flags & ((check_std_props ? SPL_ARRAY_STD_PROP_LIST : 0) | SPL_ARRAY_IS_SELF)) != 0) {
		if (!intern->std.properties) {
			rebuild_object_properties(&intern->std);
		}
		return intern->std.properties;
	} else {
		return HASH_OF(intern->array);
	}
} /* }}} */

static void spl_array_rewind(spl_array_object *intern TSRMLS_DC);

static void spl_array_update_pos(spl_array_object* intern) /* {{{ */
{
	Bucket *pos = intern->pos;
	if (pos != NULL) {
		intern->pos_h = pos->h;
	}
} /* }}} */

static void spl_array_set_pos(spl_array_object* intern, HashPosition pos) /* {{{ */
{
	intern->pos = pos;
	spl_array_update_pos(intern);
} /* }}} */

SPL_API int spl_hash_verify_pos_ex(spl_array_object * intern, HashTable * ht TSRMLS_DC) /* {{{ */
{
	Bucket *p;

/*	IS_CONSISTENT(ht);*/

/*	HASH_PROTECT_RECURSION(ht);*/
	p = ht->arBuckets[intern->pos_h & ht->nTableMask];
	while (p != NULL) {
		if (p == intern->pos) {
			return SUCCESS;
		}
		p = p->pNext;
	}
/*	HASH_UNPROTECT_RECURSION(ht); */
	spl_array_rewind(intern TSRMLS_CC);
	return FAILURE;

} /* }}} */

SPL_API int spl_hash_verify_pos(spl_array_object * intern TSRMLS_DC) /* {{{ */
{
	HashTable *ht = spl_array_get_hash_table(intern, 0 TSRMLS_CC);
	return spl_hash_verify_pos_ex(intern, ht TSRMLS_CC);
}
/* }}} */

/* {{{ spl_array_object_free_storage */
static void spl_array_object_free_storage(void *object TSRMLS_DC)
{
	spl_array_object *intern = (spl_array_object *)object;

	zend_object_std_dtor(&intern->std TSRMLS_CC);

	zval_ptr_dtor(&intern->array);
	zval_ptr_dtor(&intern->retval);

	if (intern->debug_info != NULL) {
		zend_hash_destroy(intern->debug_info);
		efree(intern->debug_info);
	}

	efree(object);
}
/* }}} */

zend_object_iterator *spl_array_get_iterator(zend_class_entry *ce, zval *object, int by_ref TSRMLS_DC);

/* {{{ spl_array_object_new_ex */
static zend_object_value spl_array_object_new_ex(zend_class_entry *class_type, spl_array_object **obj, zval *orig, int clone_orig TSRMLS_DC)
{
	zend_object_value retval = {0};
	spl_array_object *intern;
	zval *tmp;
	zend_class_entry * parent = class_type;
	int inherited = 0;

	intern = emalloc(sizeof(spl_array_object));
	memset(intern, 0, sizeof(spl_array_object));
	*obj = intern;
	ALLOC_INIT_ZVAL(intern->retval);

	zend_object_std_init(&intern->std, class_type TSRMLS_CC);
	object_properties_init(&intern->std, class_type);

	intern->ar_flags = 0;
	intern->debug_info       = NULL;
	intern->ce_get_iterator = spl_ce_ArrayIterator;
	if (orig) {
		spl_array_object *other = (spl_array_object*)zend_object_store_get_object(orig TSRMLS_CC);

		intern->ar_flags &= ~ SPL_ARRAY_CLONE_MASK;
		intern->ar_flags |= (other->ar_flags & SPL_ARRAY_CLONE_MASK);
		intern->ce_get_iterator = other->ce_get_iterator;
		if (clone_orig) {
			intern->array = other->array;
			if (Z_OBJ_HT_P(orig) == &spl_handler_ArrayObject) {
				MAKE_STD_ZVAL(intern->array);
				array_init(intern->array);
				zend_hash_copy(HASH_OF(intern->array), HASH_OF(other->array), (copy_ctor_func_t) zval_add_ref, &tmp, sizeof(zval*));
			}
			if (Z_OBJ_HT_P(orig) == &spl_handler_ArrayIterator) {
				Z_ADDREF_P(other->array);
			}
		} else {
			intern->array = orig;
			Z_ADDREF_P(intern->array);
			intern->ar_flags |= SPL_ARRAY_IS_REF | SPL_ARRAY_USE_OTHER;
		}
	} else {
		MAKE_STD_ZVAL(intern->array);
		array_init(intern->array);
		intern->ar_flags &= ~SPL_ARRAY_IS_REF;
	}

	retval.handle = zend_objects_store_put(intern, (zend_objects_store_dtor_t)zend_objects_destroy_object, (zend_objects_free_object_storage_t) spl_array_object_free_storage, NULL TSRMLS_CC);
	while (parent) {
		if (parent == spl_ce_ArrayIterator || parent == spl_ce_RecursiveArrayIterator) {
			retval.handlers = &spl_handler_ArrayIterator;
			class_type->get_iterator = spl_array_get_iterator;
			break;
		} else if (parent == spl_ce_ArrayObject) {
			retval.handlers = &spl_handler_ArrayObject;
			break;
		}
		parent = parent->parent;
		inherited = 1;
	}
	if (!parent) { /* this must never happen */
		php_error_docref(NULL TSRMLS_CC, E_COMPILE_ERROR, "Internal compiler error, Class is not child of ArrayObject or ArrayIterator");
	}
	if (inherited) {
		zend_hash_find(&class_type->function_table, "offsetget",    sizeof("offsetget"),    (void **) &intern->fptr_offset_get);
		if (intern->fptr_offset_get->common.scope == parent) {
			intern->fptr_offset_get = NULL;
		}
		zend_hash_find(&class_type->function_table, "offsetset",    sizeof("offsetset"),    (void **) &intern->fptr_offset_set);
		if (intern->fptr_offset_set->common.scope == parent) {
			intern->fptr_offset_set = NULL;
		}
		zend_hash_find(&class_type->function_table, "offsetexists", sizeof("offsetexists"), (void **) &intern->fptr_offset_has);
		if (intern->fptr_offset_has->common.scope == parent) {
			intern->fptr_offset_has = NULL;
		}
		zend_hash_find(&class_type->function_table, "offsetunset",  sizeof("offsetunset"),  (void **) &intern->fptr_offset_del);
		if (intern->fptr_offset_del->common.scope == parent) {
			intern->fptr_offset_del = NULL;
		}
		zend_hash_find(&class_type->function_table, "count",        sizeof("count"),        (void **) &intern->fptr_count);
		if (intern->fptr_count->common.scope == parent) {
			intern->fptr_count = NULL;
		}
	}
	/* Cache iterator functions if ArrayIterator or derived. Check current's */
	/* cache since only current is always required */
	if (retval.handlers == &spl_handler_ArrayIterator) {
		if (!class_type->iterator_funcs.zf_current) {
			zend_hash_find(&class_type->function_table, "rewind",  sizeof("rewind"),  (void **) &class_type->iterator_funcs.zf_rewind);
			zend_hash_find(&class_type->function_table, "valid",   sizeof("valid"),   (void **) &class_type->iterator_funcs.zf_valid);
			zend_hash_find(&class_type->function_table, "key",     sizeof("key"),     (void **) &class_type->iterator_funcs.zf_key);
			zend_hash_find(&class_type->function_table, "current", sizeof("current"), (void **) &class_type->iterator_funcs.zf_current);
			zend_hash_find(&class_type->function_table, "next",    sizeof("next"),    (void **) &class_type->iterator_funcs.zf_next);
		}
		if (inherited) {
			if (class_type->iterator_funcs.zf_rewind->common.scope  != parent) intern->ar_flags |= SPL_ARRAY_OVERLOADED_REWIND;
			if (class_type->iterator_funcs.zf_valid->common.scope   != parent) intern->ar_flags |= SPL_ARRAY_OVERLOADED_VALID;
			if (class_type->iterator_funcs.zf_key->common.scope     != parent) intern->ar_flags |= SPL_ARRAY_OVERLOADED_KEY;
			if (class_type->iterator_funcs.zf_current->common.scope != parent) intern->ar_flags |= SPL_ARRAY_OVERLOADED_CURRENT;
			if (class_type->iterator_funcs.zf_next->common.scope    != parent) intern->ar_flags |= SPL_ARRAY_OVERLOADED_NEXT;
		}
	}

	spl_array_rewind(intern TSRMLS_CC);
	return retval;
}
/* }}} */

/* {{{ spl_array_object_new */
static zend_object_value spl_array_object_new(zend_class_entry *class_type TSRMLS_DC)
{
	spl_array_object *tmp;
	return spl_array_object_new_ex(class_type, &tmp, NULL, 0 TSRMLS_CC);
}
/* }}} */

/* {{{ spl_array_object_clone */
static zend_object_value spl_array_object_clone(zval *zobject TSRMLS_DC)
{
	zend_object_value new_obj_val;
	zend_object *old_object;
	zend_object *new_object;
	zend_object_handle handle = Z_OBJ_HANDLE_P(zobject);
	spl_array_object *intern;

	old_object = zend_objects_get_address(zobject TSRMLS_CC);
	new_obj_val = spl_array_object_new_ex(old_object->ce, &intern, zobject, 1 TSRMLS_CC);
	new_object = &intern->std;

	zend_objects_clone_members(new_object, new_obj_val, old_object, handle TSRMLS_CC);

	return new_obj_val;
}
/* }}} */

static zval **spl_array_get_dimension_ptr_ptr(int check_inherited, zval *object, zval *offset, int type TSRMLS_DC) /* {{{ */
{
	spl_array_object *intern = (spl_array_object*)zend_object_store_get_object(object TSRMLS_CC);
	zval **retval;
	php_int_t index;
	HashTable *ht = spl_array_get_hash_table(intern, 0 TSRMLS_CC);

	if (!offset) {
		return &EG(uninitialized_zval_ptr);
	}

	if ((type == BP_VAR_W || type == BP_VAR_RW) && (ht->nApplyCount > 0)) {
		zend_error(E_WARNING, "Modification of ArrayObject during sorting is prohibited");
		return &EG(error_zval_ptr);;
	}

	switch(Z_TYPE_P(offset)) {
	case IS_NULL:
		Z_STRVAL_P(offset) = "";
		Z_STRSIZE_P(offset) = 0;
	case IS_STRING:
		if (zend_symtable_find(ht, Z_STRVAL_P(offset), Z_STRSIZE_P(offset)+1, (void **) &retval) == FAILURE) {
			switch (type) {
				case BP_VAR_R:
					zend_error(E_NOTICE, "Undefined index: %s", Z_STRVAL_P(offset));
				case BP_VAR_UNSET:
				case BP_VAR_IS:
					retval = &EG(uninitialized_zval_ptr);
					break;
				case BP_VAR_RW:
					zend_error(E_NOTICE,"Undefined index: %s", Z_STRVAL_P(offset));
				case BP_VAR_W: {
				    zval *value;
				    ALLOC_INIT_ZVAL(value);
				    zend_symtable_update(ht, Z_STRVAL_P(offset), Z_STRSIZE_P(offset)+1, (void**)&value, sizeof(void*), (void **)&retval);
				}
			}
		}
		return retval;
	case IS_RESOURCE:
		zend_error(E_STRICT, "Resource ID#%pd used as offset, casting to integer (%pd)", Z_IVAL_P(offset), Z_IVAL_P(offset));
	case IS_DOUBLE:
	case IS_BOOL:
	case IS_INT:
		if (offset->type == IS_DOUBLE) {
			index = (php_int_t)Z_DVAL_P(offset);
		} else {
			index = Z_IVAL_P(offset);
		}
		if (zend_hash_index_find(ht, index, (void **) &retval) == FAILURE) {
			switch (type) {
				case BP_VAR_R:
					zend_error(E_NOTICE, "Undefined offset: %pd", index);
				case BP_VAR_UNSET:
				case BP_VAR_IS:
					retval = &EG(uninitialized_zval_ptr);
					break;
				case BP_VAR_RW:
					zend_error(E_NOTICE, "Undefined offset: %pd", index);
				case BP_VAR_W: {
				    zval *value;
				    ALLOC_INIT_ZVAL(value);
					zend_hash_index_update(ht, index, (void**)&value, sizeof(void*), (void **)&retval);
			   }
			}
		}
		return retval;
	default:
		zend_error(E_WARNING, "Illegal offset type");
		return (type == BP_VAR_W || type == BP_VAR_RW) ?
			&EG(error_zval_ptr) : &EG(uninitialized_zval_ptr);
	}
} /* }}} */

static zval *spl_array_read_dimension_ex(int check_inherited, zval *object, zval *offset, int type TSRMLS_DC) /* {{{ */
{
	zval **ret;

	if (check_inherited) {
		spl_array_object *intern = (spl_array_object*)zend_object_store_get_object(object TSRMLS_CC);
		if (intern->fptr_offset_get) {
			zval *rv;
			if (!offset) {
				ALLOC_INIT_ZVAL(offset);
			} else {
				SEPARATE_ARG_IF_REF(offset);
			}
			zend_call_method_with_1_params(&object, Z_OBJCE_P(object), &intern->fptr_offset_get, "offsetGet", &rv, offset);
			zval_ptr_dtor(&offset);
			if (rv) {
				zval_ptr_dtor(&intern->retval);
				MAKE_STD_ZVAL(intern->retval);
				ZVAL_ZVAL(intern->retval, rv, 1, 1);
				return intern->retval;
			}
			return EG(uninitialized_zval_ptr);
		}
	}
	ret = spl_array_get_dimension_ptr_ptr(check_inherited, object, offset, type TSRMLS_CC);

	/* When in a write context,
	 * ZE has to be fooled into thinking this is in a reference set
	 * by separating (if necessary) and returning as an is_ref=1 zval (even if refcount == 1) */
	if ((type == BP_VAR_W || type == BP_VAR_RW || type == BP_VAR_UNSET) && !Z_ISREF_PP(ret) && ret != &EG(uninitialized_zval_ptr)) {
		if (Z_REFCOUNT_PP(ret) > 1) {
			zval *newval;

			/* Separate */
			MAKE_STD_ZVAL(newval);
			*newval = **ret;
			zval_copy_ctor(newval);
			Z_SET_REFCOUNT_P(newval, 1);

			/* Replace */
			Z_DELREF_PP(ret);
			*ret = newval;
		}

		Z_SET_ISREF_PP(ret);
	}

	return *ret;
} /* }}} */

static zval *spl_array_read_dimension(zval *object, zval *offset, int type TSRMLS_DC) /* {{{ */
{
	return spl_array_read_dimension_ex(1, object, offset, type TSRMLS_CC);
} /* }}} */

static void spl_array_write_dimension_ex(int check_inherited, zval *object, zval *offset, zval *value TSRMLS_DC) /* {{{ */
{
	spl_array_object *intern = (spl_array_object*)zend_object_store_get_object(object TSRMLS_CC);
	php_int_t index;
	HashTable *ht;

	if (check_inherited && intern->fptr_offset_set) {
		if (!offset) {
			ALLOC_INIT_ZVAL(offset);
		} else {
			SEPARATE_ARG_IF_REF(offset);
		}
		zend_call_method_with_2_params(&object, Z_OBJCE_P(object), &intern->fptr_offset_set, "offsetSet", NULL, offset, value);
		zval_ptr_dtor(&offset);
		return;
	}

	if (!offset) {
		ht = spl_array_get_hash_table(intern, 0 TSRMLS_CC);
		if (ht->nApplyCount > 0) {
			zend_error(E_WARNING, "Modification of ArrayObject during sorting is prohibited");
			return;
		}
		Z_ADDREF_P(value);
		zend_hash_next_index_insert(ht, (void**)&value, sizeof(void*), NULL);
		return;
	}
	switch(Z_TYPE_P(offset)) {
	case IS_STRING:
		ht = spl_array_get_hash_table(intern, 0 TSRMLS_CC);
		if (ht->nApplyCount > 0) {
			zend_error(E_WARNING, "Modification of ArrayObject during sorting is prohibited");
			return;
		}
		Z_ADDREF_P(value);
		zend_symtable_update(ht, Z_STRVAL_P(offset), Z_STRSIZE_P(offset)+1, (void**)&value, sizeof(void*), NULL);
		return;
	case IS_DOUBLE:
	case IS_RESOURCE:
	case IS_BOOL:
	case IS_INT:
		ht = spl_array_get_hash_table(intern, 0 TSRMLS_CC);
		if (ht->nApplyCount > 0) {
			zend_error(E_WARNING, "Modification of ArrayObject during sorting is prohibited");
			return;
		}
		if (offset->type == IS_DOUBLE) {
			index = (php_int_t)Z_DVAL_P(offset);
		} else {
			index = Z_IVAL_P(offset);
		}
		Z_ADDREF_P(value);
		zend_hash_index_update(ht, index, (void**)&value, sizeof(void*), NULL);
		return;
	case IS_NULL:
		ht = spl_array_get_hash_table(intern, 0 TSRMLS_CC);
		if (ht->nApplyCount > 0) {
			zend_error(E_WARNING, "Modification of ArrayObject during sorting is prohibited");
			return;
		}
		Z_ADDREF_P(value);
		zend_hash_next_index_insert(ht, (void**)&value, sizeof(void*), NULL);
		return;
	default:
		zend_error(E_WARNING, "Illegal offset type");
		return;
	}
} /* }}} */

static void spl_array_write_dimension(zval *object, zval *offset, zval *value TSRMLS_DC) /* {{{ */
{
	spl_array_write_dimension_ex(1, object, offset, value TSRMLS_CC);
} /* }}} */

static void spl_array_unset_dimension_ex(int check_inherited, zval *object, zval *offset TSRMLS_DC) /* {{{ */
{
	spl_array_object *intern = (spl_array_object*)zend_object_store_get_object(object TSRMLS_CC);
	php_int_t index;
	HashTable *ht;

	if (check_inherited && intern->fptr_offset_del) {
		SEPARATE_ARG_IF_REF(offset);
		zend_call_method_with_1_params(&object, Z_OBJCE_P(object), &intern->fptr_offset_del, "offsetUnset", NULL, offset);
		zval_ptr_dtor(&offset);
		return;
	}

	switch(Z_TYPE_P(offset)) {
	case IS_STRING:
		ht = spl_array_get_hash_table(intern, 0 TSRMLS_CC);
		if (ht->nApplyCount > 0) {
			zend_error(E_WARNING, "Modification of ArrayObject during sorting is prohibited");
			return;
		}
		if (ht == &EG(symbol_table)) {
			if (zend_delete_global_variable(Z_STRVAL_P(offset), Z_STRSIZE_P(offset) TSRMLS_CC)) {
				zend_error(E_NOTICE,"Undefined index: %s", Z_STRVAL_P(offset));
			}
		} else {
			if (zend_symtable_del(ht, Z_STRVAL_P(offset), Z_STRSIZE_P(offset)+1) == FAILURE) {
				zend_error(E_NOTICE,"Undefined index: %s", Z_STRVAL_P(offset));
			} else {
				spl_array_object *obj = intern;

				while (1) {
					if ((obj->ar_flags & SPL_ARRAY_IS_SELF) != 0) {
						break;
					} else if (Z_TYPE_P(obj->array) == IS_OBJECT) {
					    if ((obj->ar_flags & SPL_ARRAY_USE_OTHER) == 0) {
							obj = (spl_array_object*)zend_object_store_get_object(obj->array TSRMLS_CC);
					    	break;
						} else {
							obj = (spl_array_object*)zend_object_store_get_object(obj->array TSRMLS_CC);
					    }
					} else {
						obj = NULL;
						break;
					}
				}
				if (obj) {
					zend_property_info *property_info = zend_get_property_info(obj->std.ce, offset, 1 TSRMLS_CC);

					if (property_info &&
					    (property_info->flags & ZEND_ACC_STATIC) == 0 &&
					    property_info->offset >= 0) {
					    obj->std.properties_table[property_info->offset] = NULL;
					}
				}
			}
		}
		break;
	case IS_DOUBLE:
	case IS_RESOURCE:
	case IS_BOOL:
	case IS_INT:
		if (offset->type == IS_DOUBLE) {
			index = (php_int_t)Z_DVAL_P(offset);
		} else {
			index = Z_IVAL_P(offset);
		}
		ht = spl_array_get_hash_table(intern, 0 TSRMLS_CC);
		if (ht->nApplyCount > 0) {
			zend_error(E_WARNING, "Modification of ArrayObject during sorting is prohibited");
			return;
		}
		if (zend_hash_index_del(ht, index) == FAILURE) {
			zend_error(E_NOTICE,"Undefined offset: %pd", Z_IVAL_P(offset));
		}
		break;
	default:
		zend_error(E_WARNING, "Illegal offset type");
		return;
	}
	spl_hash_verify_pos(intern TSRMLS_CC); /* call rewind on FAILURE */
} /* }}} */

static void spl_array_unset_dimension(zval *object, zval *offset TSRMLS_DC) /* {{{ */
{
	spl_array_unset_dimension_ex(1, object, offset TSRMLS_CC);
} /* }}} */

static int spl_array_has_dimension_ex(int check_inherited, zval *object, zval *offset, int check_empty TSRMLS_DC) /* {{{ */
{
	spl_array_object *intern = (spl_array_object*)zend_object_store_get_object(object TSRMLS_CC);
	php_int_t index;
	zval *rv, *value = NULL, **tmp;

	if (check_inherited && intern->fptr_offset_has) {
		zval *offset_tmp = offset;
		SEPARATE_ARG_IF_REF(offset_tmp);
		zend_call_method_with_1_params(&object, Z_OBJCE_P(object), &intern->fptr_offset_has, "offsetExists", &rv, offset_tmp);
		zval_ptr_dtor(&offset_tmp);

		if (rv && zend_is_true(rv)) {
			zval_ptr_dtor(&rv);
			if (check_empty != 1) {
				return 1;
			} else if (intern->fptr_offset_get) {
				value = spl_array_read_dimension_ex(1, object, offset, BP_VAR_R TSRMLS_CC);
			}
		} else {
			if (rv) {
				zval_ptr_dtor(&rv);
			}
			return 0;
		}
	}

	if (!value) {
		HashTable *ht = spl_array_get_hash_table(intern, 0 TSRMLS_CC);

		switch(Z_TYPE_P(offset)) {
			case IS_STRING: 
				if (zend_symtable_find(ht, Z_STRVAL_P(offset), Z_STRSIZE_P(offset)+1, (void **) &tmp) != FAILURE) {
					if (check_empty == 2) {
						return 1;
					}
				} else {
					return 0;
				}
				break;

			case IS_DOUBLE:
			case IS_RESOURCE:
			case IS_BOOL: 
			case IS_INT:
				if (offset->type == IS_DOUBLE) {
					index = (php_int_t)Z_DVAL_P(offset);
				} else {
					index = Z_IVAL_P(offset);
				}
				if (zend_hash_index_find(ht, index, (void **)&tmp) != FAILURE) {
					if (check_empty == 2) {
						return 1;
					}
				} else {
					return 0;
				}
				break;

			default:
				zend_error(E_WARNING, "Illegal offset type");
				return 0;
		}

		if (check_empty && check_inherited && intern->fptr_offset_get) {
			value = spl_array_read_dimension_ex(1, object, offset, BP_VAR_R TSRMLS_CC);
		} else {
			value = *tmp;
		}
	}

	return check_empty ? zend_is_true(value) : Z_TYPE_P(value) != IS_NULL;
} /* }}} */

static int spl_array_has_dimension(zval *object, zval *offset, int check_empty TSRMLS_DC) /* {{{ */
{
	return spl_array_has_dimension_ex(1, object, offset, check_empty TSRMLS_CC);
} /* }}} */

/* {{{ spl_array_object_verify_pos_ex */
static inline int spl_array_object_verify_pos_ex(spl_array_object *object, HashTable *ht, const char *msg_prefix TSRMLS_DC)
{
	if (!ht) {
		php_error_docref(NULL TSRMLS_CC, E_NOTICE, "%sArray was modified outside object and is no longer an array", msg_prefix);
		return FAILURE;
	}

	if (object->pos && (object->ar_flags & SPL_ARRAY_IS_REF) && spl_hash_verify_pos_ex(object, ht TSRMLS_CC) == FAILURE) {
		php_error_docref(NULL TSRMLS_CC, E_NOTICE, "%sArray was modified outside object and internal position is no longer valid", msg_prefix);
		return FAILURE;
	}

	return SUCCESS;
} /* }}} */

/* {{{ spl_array_object_verify_pos */
static inline int spl_array_object_verify_pos(spl_array_object *object, HashTable *ht TSRMLS_DC)
{
	return spl_array_object_verify_pos_ex(object, ht, "" TSRMLS_CC);
} /* }}} */

/* {{{ proto bool ArrayObject::offsetExists(mixed $index)
       proto bool ArrayIterator::offsetExists(mixed $index)
   Returns whether the requested $index exists. */
SPL_METHOD(Array, offsetExists)
{
	zval *index;
	if (zend_parse_parameters(ZEND_NUM_ARGS() TSRMLS_CC, "z", &index) == FAILURE) {
		return;
	}
	RETURN_BOOL(spl_array_has_dimension_ex(0, getThis(), index, 2 TSRMLS_CC));
} /* }}} */

/* {{{ proto mixed ArrayObject::offsetGet(mixed $index)
       proto mixed ArrayIterator::offsetGet(mixed $index)
   Returns the value at the specified $index. */
SPL_METHOD(Array, offsetGet)
{
	zval *index, *value;
	if (zend_parse_parameters(ZEND_NUM_ARGS() TSRMLS_CC, "z", &index) == FAILURE) {
		return;
	}
	value = spl_array_read_dimension_ex(0, getThis(), index, BP_VAR_R TSRMLS_CC);
	RETURN_ZVAL(value, 1, 0);
} /* }}} */

/* {{{ proto void ArrayObject::offsetSet(mixed $index, mixed $newval)
       proto void ArrayIterator::offsetSet(mixed $index, mixed $newval)
   Sets the value at the specified $index to $newval. */
SPL_METHOD(Array, offsetSet)
{
	zval *index, *value;
	if (zend_parse_parameters(ZEND_NUM_ARGS() TSRMLS_CC, "zz", &index, &value) == FAILURE) {
		return;
	}
	spl_array_write_dimension_ex(0, getThis(), index, value TSRMLS_CC);
} /* }}} */

void spl_array_iterator_append(zval *object, zval *append_value TSRMLS_DC) /* {{{ */
{
	spl_array_object *intern = (spl_array_object*)zend_object_store_get_object(object TSRMLS_CC);
	HashTable *aht = spl_array_get_hash_table(intern, 0 TSRMLS_CC);

	if (!aht) {
		php_error_docref(NULL TSRMLS_CC, E_NOTICE, "Array was modified outside object and is no longer an array");
		return;
	}

	if (Z_TYPE_P(intern->array) == IS_OBJECT) {
		php_error_docref(NULL TSRMLS_CC, E_RECOVERABLE_ERROR, "Cannot append properties to objects, use %s::offsetSet() instead", Z_OBJCE_P(object)->name);
		return;
	}

	spl_array_write_dimension(object, NULL, append_value TSRMLS_CC);
	if (!intern->pos) {
		spl_array_set_pos(intern, aht->pListTail);
	}
} /* }}} */

/* {{{ proto void ArrayObject::append(mixed $newval)
       proto void ArrayIterator::append(mixed $newval)
   Appends the value (cannot be called for objects). */
SPL_METHOD(Array, append)
{
	zval *value;

	if (zend_parse_parameters(ZEND_NUM_ARGS() TSRMLS_CC, "z", &value) == FAILURE) {
		return;
	}
	spl_array_iterator_append(getThis(), value TSRMLS_CC);
} /* }}} */

/* {{{ proto void ArrayObject::offsetUnset(mixed $index)
       proto void ArrayIterator::offsetUnset(mixed $index)
   Unsets the value at the specified $index. */
SPL_METHOD(Array, offsetUnset)
{
	zval *index;
	if (zend_parse_parameters(ZEND_NUM_ARGS() TSRMLS_CC, "z", &index) == FAILURE) {
		return;
	}
	spl_array_unset_dimension_ex(0, getThis(), index TSRMLS_CC);
} /* }}} */

/* {{{ proto array ArrayObject::getArrayCopy()
      proto array ArrayIterator::getArrayCopy()
   Return a copy of the contained array */
SPL_METHOD(Array, getArrayCopy)
{
	zval *object = getThis(), *tmp;
	spl_array_object *intern = (spl_array_object*)zend_object_store_get_object(object TSRMLS_CC);

    array_init(return_value);
	zend_hash_copy(HASH_OF(return_value), spl_array_get_hash_table(intern, 0 TSRMLS_CC), (copy_ctor_func_t) zval_add_ref, &tmp, sizeof(zval*));
} /* }}} */

static HashTable *spl_array_get_properties(zval *object TSRMLS_DC) /* {{{ */
{
	spl_array_object *intern = (spl_array_object*)zend_object_store_get_object(object TSRMLS_CC);
	HashTable *result;

	if (intern->nApplyCount > 1) {
		php_error_docref(NULL TSRMLS_CC, E_ERROR, "Nesting level too deep - recursive dependency?");
	}

	intern->nApplyCount++;
	result = spl_array_get_hash_table(intern, 1 TSRMLS_CC);
	intern->nApplyCount--;
	return result;
} /* }}} */

static HashTable* spl_array_get_debug_info(zval *obj, int *is_temp TSRMLS_DC) /* {{{ */
{
	spl_array_object *intern = (spl_array_object*)zend_object_store_get_object(obj TSRMLS_CC);
	zval *tmp, *storage;
	php_size_t name_len;
	char *zname;
	zend_class_entry *base;

	*is_temp = 0;

	if (!intern->std.properties) {
		rebuild_object_properties(&intern->std);
	}

	if (HASH_OF(intern->array) == intern->std.properties) {
		return intern->std.properties;
	} else {
		if (intern->debug_info == NULL) {
			ALLOC_HASHTABLE(intern->debug_info);
			ZEND_INIT_SYMTABLE_EX(intern->debug_info, zend_hash_num_elements(intern->std.properties) + 1, 0);
		}

		if (intern->debug_info->nApplyCount == 0) {
			zend_hash_clean(intern->debug_info);
			zend_hash_copy(intern->debug_info, intern->std.properties, (copy_ctor_func_t) zval_add_ref, (void *) &tmp, sizeof(zval *));

			storage = intern->array;
			zval_add_ref(&storage);

			base = (Z_OBJ_HT_P(obj) == &spl_handler_ArrayIterator) ? spl_ce_ArrayIterator : spl_ce_ArrayObject;
			zname = spl_gen_private_prop_name(base, "storage", sizeof("storage")-1, &name_len TSRMLS_CC);
			zend_symtable_update(intern->debug_info, zname, name_len+1, &storage, sizeof(zval *), NULL);
			efree(zname);
		}

		return intern->debug_info;
	}
}
/* }}} */

static zval *spl_array_read_property(zval *object, zval *member, int type, const zend_literal *key TSRMLS_DC) /* {{{ */
{
	spl_array_object *intern = (spl_array_object*)zend_object_store_get_object(object TSRMLS_CC);

	if ((intern->ar_flags & SPL_ARRAY_ARRAY_AS_PROPS) != 0
	&& !std_object_handlers.has_property(object, member, 2, key TSRMLS_CC)) {
		return spl_array_read_dimension(object, member, type TSRMLS_CC);
	}
	return std_object_handlers.read_property(object, member, type, key TSRMLS_CC);
} /* }}} */

static void spl_array_write_property(zval *object, zval *member, zval *value, const zend_literal *key TSRMLS_DC) /* {{{ */
{
	spl_array_object *intern = (spl_array_object*)zend_object_store_get_object(object TSRMLS_CC);

	if ((intern->ar_flags & SPL_ARRAY_ARRAY_AS_PROPS) != 0
	&& !std_object_handlers.has_property(object, member, 2, key TSRMLS_CC)) {
		spl_array_write_dimension(object, member, value TSRMLS_CC);
		return;
	}
	std_object_handlers.write_property(object, member, value, key TSRMLS_CC);
} /* }}} */

static zval **spl_array_get_property_ptr_ptr(zval *object, zval *member, int type, const zend_literal *key TSRMLS_DC) /* {{{ */
{
	spl_array_object *intern = (spl_array_object*)zend_object_store_get_object(object TSRMLS_CC);

	if ((intern->ar_flags & SPL_ARRAY_ARRAY_AS_PROPS) != 0
	&& !std_object_handlers.has_property(object, member, 2, key TSRMLS_CC)) {
		return spl_array_get_dimension_ptr_ptr(1, object, member, type TSRMLS_CC);
	}
	return std_object_handlers.get_property_ptr_ptr(object, member, type, key TSRMLS_CC);
} /* }}} */

static int spl_array_has_property(zval *object, zval *member, int has_set_exists, const zend_literal *key TSRMLS_DC) /* {{{ */
{
	spl_array_object *intern = (spl_array_object*)zend_object_store_get_object(object TSRMLS_CC);

	if ((intern->ar_flags & SPL_ARRAY_ARRAY_AS_PROPS) != 0
	&& !std_object_handlers.has_property(object, member, 2, key TSRMLS_CC)) {
		return spl_array_has_dimension(object, member, has_set_exists TSRMLS_CC);
	}
	return std_object_handlers.has_property(object, member, has_set_exists, key TSRMLS_CC);
} /* }}} */

static void spl_array_unset_property(zval *object, zval *member, const zend_literal *key TSRMLS_DC) /* {{{ */
{
	spl_array_object *intern = (spl_array_object*)zend_object_store_get_object(object TSRMLS_CC);

	if ((intern->ar_flags & SPL_ARRAY_ARRAY_AS_PROPS) != 0
	&& !std_object_handlers.has_property(object, member, 2, key TSRMLS_CC)) {
		spl_array_unset_dimension(object, member TSRMLS_CC);
		spl_array_rewind(intern TSRMLS_CC); /* because deletion might invalidate position */
		return;
	}
	std_object_handlers.unset_property(object, member, key TSRMLS_CC);
} /* }}} */

static int spl_array_compare_objects(zval *o1, zval *o2 TSRMLS_DC) /* {{{ */
{
	HashTable			*ht1,
						*ht2;
	spl_array_object	*intern1,
						*intern2;
	int					result	= 0;
	zval				temp_zv;

	intern1	= (spl_array_object*)zend_object_store_get_object(o1 TSRMLS_CC);
	intern2	= (spl_array_object*)zend_object_store_get_object(o2 TSRMLS_CC);
	ht1		= spl_array_get_hash_table(intern1, 0 TSRMLS_CC);
	ht2		= spl_array_get_hash_table(intern2, 0 TSRMLS_CC);

	zend_compare_symbol_tables(&temp_zv, ht1, ht2 TSRMLS_CC);
	result = (int)Z_IVAL(temp_zv);
	/* if we just compared std.properties, don't do it again */
	if (result == 0 &&
			!(ht1 == intern1->std.properties && ht2 == intern2->std.properties)) {
		result = std_object_handlers.compare_objects(o1, o2 TSRMLS_CC);
	}
	return result;
} /* }}} */

static int spl_array_skip_protected(spl_array_object *intern, HashTable *aht TSRMLS_DC) /* {{{ */
{
	char *string_key;
	php_size_t string_length;
	zend_uint_t num_key;

	if (Z_TYPE_P(intern->array) == IS_OBJECT) {
		do {
			if (zend_hash_get_current_key_ex(aht, &string_key, &string_length, &num_key, 0, &intern->pos) == HASH_KEY_IS_STRING) {
				/* zend_hash_get_current_key_ex() should never set
				 * string_length to 0 when returning HASH_KEY_IS_STRING, but we
				 * may as well be defensive and consider that successful.
				 * Beyond that, we're looking for protected keys (which will
				 * have a null byte at string_key[0]), but want to avoid
				 * skipping completely empty keys (which will also have the
				 * null byte, but a string_length of 1). */
				if (!string_length || string_key[0] || string_length == 1) {
					return SUCCESS;
				}
			} else {
				return SUCCESS;
			}
			if (zend_hash_has_more_elements_ex(aht, &intern->pos) != SUCCESS) {
				return FAILURE;
			}
			zend_hash_move_forward_ex(aht, &intern->pos);
			spl_array_update_pos(intern);
		} while (1);
	}
	return FAILURE;
} /* }}} */

static int spl_array_next_no_verify(spl_array_object *intern, HashTable *aht TSRMLS_DC) /* {{{ */
{
	zend_hash_move_forward_ex(aht, &intern->pos);
	spl_array_update_pos(intern);
	if (Z_TYPE_P(intern->array) == IS_OBJECT) {
		return spl_array_skip_protected(intern, aht TSRMLS_CC);
	} else {
		return zend_hash_has_more_elements_ex(aht, &intern->pos);
	}
} /* }}} */

static int spl_array_next_ex(spl_array_object *intern, HashTable *aht TSRMLS_DC) /* {{{ */
{
	if ((intern->ar_flags & SPL_ARRAY_IS_REF) && spl_hash_verify_pos_ex(intern, aht TSRMLS_CC) == FAILURE) {
		php_error_docref(NULL TSRMLS_CC, E_NOTICE, "Array was modified outside object and internal position is no longer valid");
		return FAILURE;
	}

	return spl_array_next_no_verify(intern, aht TSRMLS_CC);
} /* }}} */

static int spl_array_next(spl_array_object *intern TSRMLS_DC) /* {{{ */
{
	HashTable *aht = spl_array_get_hash_table(intern, 0 TSRMLS_CC);

	return spl_array_next_ex(intern, aht TSRMLS_CC);

} /* }}} */

/* define an overloaded iterator structure */
typedef struct {
	zend_user_iterator    intern;
	spl_array_object      *object;
} spl_array_it;

static void spl_array_it_dtor(zend_object_iterator *iter TSRMLS_DC) /* {{{ */
{
	spl_array_it *iterator = (spl_array_it *)iter;

	zend_user_it_invalidate_current(iter TSRMLS_CC);
	zval_ptr_dtor((zval**)&iterator->intern.it.data);

	efree(iterator);
}
/* }}} */

static int spl_array_it_valid(zend_object_iterator *iter TSRMLS_DC) /* {{{ */
{
	spl_array_it       *iterator = (spl_array_it *)iter;
	spl_array_object   *object   = iterator->object;
	HashTable          *aht      = spl_array_get_hash_table(object, 0 TSRMLS_CC);

	if (object->ar_flags & SPL_ARRAY_OVERLOADED_VALID) {
		return zend_user_it_valid(iter TSRMLS_CC);
	} else {
		if (spl_array_object_verify_pos_ex(object, aht, "ArrayIterator::valid(): " TSRMLS_CC) == FAILURE) {
			return FAILURE;
		}

		return zend_hash_has_more_elements_ex(aht, &object->pos);
	}
}
/* }}} */

static void spl_array_it_get_current_data(zend_object_iterator *iter, zval ***data TSRMLS_DC) /* {{{ */
{
	spl_array_it       *iterator = (spl_array_it *)iter;
	spl_array_object   *object   = iterator->object;
	HashTable          *aht      = spl_array_get_hash_table(object, 0 TSRMLS_CC);

	if (object->ar_flags & SPL_ARRAY_OVERLOADED_CURRENT) {
		zend_user_it_get_current_data(iter, data TSRMLS_CC);
	} else {
		if (zend_hash_get_current_data_ex(aht, (void**)data, &object->pos) == FAILURE) {
			*data = NULL;
		}
	}
}
/* }}} */

static void spl_array_it_get_current_key(zend_object_iterator *iter, zval *key TSRMLS_DC) /* {{{ */
{
	spl_array_it       *iterator = (spl_array_it *)iter;
	spl_array_object   *object   = iterator->object;
	HashTable          *aht      = spl_array_get_hash_table(object, 0 TSRMLS_CC);

	if (object->ar_flags & SPL_ARRAY_OVERLOADED_KEY) {
		zend_user_it_get_current_key(iter, key TSRMLS_CC);
	} else {
		if (spl_array_object_verify_pos_ex(object, aht, "ArrayIterator::current(): " TSRMLS_CC) == FAILURE) {
			ZVAL_NULL(key);
		} else {
			zend_hash_get_current_key_zval_ex(aht, key, &object->pos);
		}
	}
}
/* }}} */

static void spl_array_it_move_forward(zend_object_iterator *iter TSRMLS_DC) /* {{{ */
{
	spl_array_it       *iterator = (spl_array_it *)iter;
	spl_array_object   *object   = iterator->object;
	HashTable          *aht      = spl_array_get_hash_table(object, 0 TSRMLS_CC);

	if (object->ar_flags & SPL_ARRAY_OVERLOADED_NEXT) {
		zend_user_it_move_forward(iter TSRMLS_CC);
	} else {
		zend_user_it_invalidate_current(iter TSRMLS_CC);
		if (!aht) {
			php_error_docref(NULL TSRMLS_CC, E_NOTICE, "ArrayIterator::current(): Array was modified outside object and is no longer an array");
			return;
		}

		if ((object->ar_flags & SPL_ARRAY_IS_REF) && spl_hash_verify_pos_ex(object, aht TSRMLS_CC) == FAILURE) {
			php_error_docref(NULL TSRMLS_CC, E_NOTICE, "ArrayIterator::next(): Array was modified outside object and internal position is no longer valid");
		} else {
			spl_array_next_no_verify(object, aht TSRMLS_CC);
		}
	}
}
/* }}} */

static void spl_array_rewind_ex(spl_array_object *intern, HashTable *aht TSRMLS_DC) /* {{{ */
{

	zend_hash_internal_pointer_reset_ex(aht, &intern->pos);
	spl_array_update_pos(intern);
	spl_array_skip_protected(intern, aht TSRMLS_CC);

} /* }}} */

static void spl_array_rewind(spl_array_object *intern TSRMLS_DC) /* {{{ */
{
	HashTable          *aht      = spl_array_get_hash_table(intern, 0 TSRMLS_CC);

	if (!aht) {
		php_error_docref(NULL TSRMLS_CC, E_NOTICE, "ArrayIterator::rewind(): Array was modified outside object and is no longer an array");
		return;
	}

	spl_array_rewind_ex(intern, aht TSRMLS_CC);
}
/* }}} */

static void spl_array_it_rewind(zend_object_iterator *iter TSRMLS_DC) /* {{{ */
{
	spl_array_it       *iterator = (spl_array_it *)iter;
	spl_array_object   *object   = iterator->object;

	if (object->ar_flags & SPL_ARRAY_OVERLOADED_REWIND) {
		zend_user_it_rewind(iter TSRMLS_CC);
	} else {
		zend_user_it_invalidate_current(iter TSRMLS_CC);
		spl_array_rewind(object TSRMLS_CC);
	}
}
/* }}} */

/* {{{ spl_array_set_array */
static void spl_array_set_array(zval *object, spl_array_object *intern, zval **array, php_int_t ar_flags, int just_array TSRMLS_DC) {

	if (Z_TYPE_PP(array) == IS_ARRAY) {
		SEPARATE_ZVAL_IF_NOT_REF(array);
	}

	if (Z_TYPE_PP(array) == IS_OBJECT && (Z_OBJ_HT_PP(array) == &spl_handler_ArrayObject || Z_OBJ_HT_PP(array) == &spl_handler_ArrayIterator)) {
		zval_ptr_dtor(&intern->array);
		if (just_array)	{
			spl_array_object *other = (spl_array_object*)zend_object_store_get_object(*array TSRMLS_CC);
			ar_flags = other->ar_flags & ~SPL_ARRAY_INT_MASK;
		}
		ar_flags |= SPL_ARRAY_USE_OTHER;
		intern->array = *array;
	} else {
		if (Z_TYPE_PP(array) != IS_OBJECT && Z_TYPE_PP(array) != IS_ARRAY) {
			zend_throw_exception(spl_ce_InvalidArgumentException, "Passed variable is not an array or object, using empty array instead", 0 TSRMLS_CC);
			return;
		}
		zval_ptr_dtor(&intern->array);
		intern->array = *array;
	}
	if (object == *array) {
		intern->ar_flags |= SPL_ARRAY_IS_SELF;
		intern->ar_flags &= ~SPL_ARRAY_USE_OTHER;
	} else {
		intern->ar_flags &= ~SPL_ARRAY_IS_SELF;
	}
	intern->ar_flags |= ar_flags;
	Z_ADDREF_P(intern->array);
	if (Z_TYPE_PP(array) == IS_OBJECT) {
		zend_object_get_properties_t handler = Z_OBJ_HANDLER_PP(array, get_properties);
		if ((handler != std_object_handlers.get_properties && handler != spl_array_get_properties)
		|| !spl_array_get_hash_table(intern, 0 TSRMLS_CC)) {
			zend_throw_exception_ex(spl_ce_InvalidArgumentException, 0 TSRMLS_CC, "Overloaded object of type %s is not compatible with %s", Z_OBJCE_PP(array)->name, intern->std.ce->name);
		}
	}

	spl_array_rewind(intern TSRMLS_CC);
}
/* }}} */

/* iterator handler table */
zend_object_iterator_funcs spl_array_it_funcs = {
	spl_array_it_dtor,
	spl_array_it_valid,
	spl_array_it_get_current_data,
	spl_array_it_get_current_key,
	spl_array_it_move_forward,
	spl_array_it_rewind
};

zend_object_iterator *spl_array_get_iterator(zend_class_entry *ce, zval *object, int by_ref TSRMLS_DC) /* {{{ */
{
	spl_array_it       *iterator;
	spl_array_object   *array_object = (spl_array_object*)zend_object_store_get_object(object TSRMLS_CC);

	if (by_ref && (array_object->ar_flags & SPL_ARRAY_OVERLOADED_CURRENT)) {
		zend_error(E_ERROR, "An iterator cannot be used with foreach by reference");
	}

	iterator     = emalloc(sizeof(spl_array_it));

	Z_ADDREF_P(object);
	iterator->intern.it.data = (void*)object;
	iterator->intern.it.funcs = &spl_array_it_funcs;
	iterator->intern.ce = ce;
	iterator->intern.value = NULL;
	iterator->object = array_object;

	return (zend_object_iterator*)iterator;
}
/* }}} */

/* {{{ proto void ArrayObject::__construct(array|object ar = array() [, int flags = 0 [, string iterator_class = "ArrayIterator"]])
       proto void ArrayIterator::__construct(array|object ar = array() [, int flags = 0])
   Constructs a new array iterator from a path. */
SPL_METHOD(Array, __construct)
{
	zval *object = getThis();
	spl_array_object *intern;
	zval **array;
	php_int_t ar_flags = 0;
	zend_class_entry *ce_get_iterator = spl_ce_Iterator;
	zend_error_handling error_handling;

	if (ZEND_NUM_ARGS() == 0) {
		return; /* nothing to do */
	}

	zend_replace_error_handling(EH_THROW, spl_ce_InvalidArgumentException, &error_handling TSRMLS_CC);

	intern = (spl_array_object*)zend_object_store_get_object(object TSRMLS_CC);

	if (zend_parse_parameters(ZEND_NUM_ARGS() TSRMLS_CC, "Z|iC", &array, &ar_flags, &ce_get_iterator) == FAILURE) {
		zend_restore_error_handling(&error_handling TSRMLS_CC);
		return;
	}

	if (ZEND_NUM_ARGS() > 2) {
		intern->ce_get_iterator = ce_get_iterator;
	}

	ar_flags &= ~SPL_ARRAY_INT_MASK;

	spl_array_set_array(object, intern, array, ar_flags, ZEND_NUM_ARGS() == 1 TSRMLS_CC);

	zend_restore_error_handling(&error_handling TSRMLS_CC);

}
 /* }}} */

/* {{{ proto void ArrayObject::setIteratorClass(string iterator_class)
   Set the class used in getIterator. */
SPL_METHOD(Array, setIteratorClass)
{
	zval *object = getThis();
	spl_array_object *intern = (spl_array_object*)zend_object_store_get_object(object TSRMLS_CC);
	zend_class_entry * ce_get_iterator = spl_ce_Iterator;

	if (zend_parse_parameters(ZEND_NUM_ARGS() TSRMLS_CC, "C", &ce_get_iterator) == FAILURE) {
		return;
	}

	intern->ce_get_iterator = ce_get_iterator;
}
/* }}} */

/* {{{ proto string ArrayObject::getIteratorClass()
   Get the class used in getIterator. */
SPL_METHOD(Array, getIteratorClass)
{
	zval *object = getThis();
	spl_array_object *intern = (spl_array_object*)zend_object_store_get_object(object TSRMLS_CC);

	if (zend_parse_parameters_none() == FAILURE) {
		return;
	}

	RETURN_STRING(intern->ce_get_iterator->name, 1);
}
/* }}} */

/* {{{ proto int ArrayObject::getFlags()
   Get flags */
SPL_METHOD(Array, getFlags)
{
	zval *object = getThis();
	spl_array_object *intern = (spl_array_object*)zend_object_store_get_object(object TSRMLS_CC);

	if (zend_parse_parameters_none() == FAILURE) {
		return;
	}

	RETURN_INT(intern->ar_flags & ~SPL_ARRAY_INT_MASK);
}
/* }}} */

/* {{{ proto void ArrayObject::setFlags(int flags)
   Set flags */
SPL_METHOD(Array, setFlags)
{
	zval *object = getThis();
	spl_array_object *intern = (spl_array_object*)zend_object_store_get_object(object TSRMLS_CC);
	php_int_t ar_flags = 0;

	if (zend_parse_parameters(ZEND_NUM_ARGS() TSRMLS_CC, "i", &ar_flags) == FAILURE) {
		return;
	}

	intern->ar_flags = (intern->ar_flags & SPL_ARRAY_INT_MASK) | (ar_flags & ~SPL_ARRAY_INT_MASK);
}
/* }}} */

/* {{{ proto Array|Object ArrayObject::exchangeArray(Array|Object ar = array())
   Replace the referenced array or object with a new one and return the old one (right now copy - to be changed) */
SPL_METHOD(Array, exchangeArray)
{
	zval *object = getThis(), *tmp, **array;
	spl_array_object *intern = (spl_array_object*)zend_object_store_get_object(object TSRMLS_CC);

	array_init(return_value);
	zend_hash_copy(HASH_OF(return_value), spl_array_get_hash_table(intern, 0 TSRMLS_CC), (copy_ctor_func_t) zval_add_ref, &tmp, sizeof(zval*));

	if (zend_parse_parameters(ZEND_NUM_ARGS() TSRMLS_CC, "Z", &array) == FAILURE) {
		return;
	}

	spl_array_set_array(object, intern, array, 0L, 1 TSRMLS_CC);

}
/* }}} */

/* {{{ proto ArrayIterator ArrayObject::getIterator()
   Create a new iterator from a ArrayObject instance */
SPL_METHOD(Array, getIterator)
{
	zval *object = getThis();
	spl_array_object *intern = (spl_array_object*)zend_object_store_get_object(object TSRMLS_CC);
	spl_array_object *iterator;
	HashTable *aht = spl_array_get_hash_table(intern, 0 TSRMLS_CC);

	if (zend_parse_parameters_none() == FAILURE) {
		return;
	}

	if (!aht) {
		php_error_docref(NULL TSRMLS_CC, E_NOTICE, "Array was modified outside object and is no longer an array");
		return;
	}

	return_value->type = IS_OBJECT;
	return_value->value.obj = spl_array_object_new_ex(intern->ce_get_iterator, &iterator, object, 0 TSRMLS_CC);
	Z_SET_REFCOUNT_P(return_value, 1);
	Z_SET_ISREF_P(return_value);
}
/* }}} */

/* {{{ proto void ArrayIterator::rewind()
   Rewind array back to the start */
SPL_METHOD(Array, rewind)
{
	zval *object = getThis();
	spl_array_object *intern = (spl_array_object*)zend_object_store_get_object(object TSRMLS_CC);

	if (zend_parse_parameters_none() == FAILURE) {
		return;
	}

	spl_array_rewind(intern TSRMLS_CC);
}
/* }}} */

/* {{{ proto void ArrayIterator::seek(int $position)
   Seek to position. */
SPL_METHOD(Array, seek)
{
	php_int_t opos, position;
	zval *object = getThis();
	spl_array_object *intern = (spl_array_object*)zend_object_store_get_object(object TSRMLS_CC);
	HashTable *aht = spl_array_get_hash_table(intern, 0 TSRMLS_CC);
	int result;

	if (zend_parse_parameters(ZEND_NUM_ARGS() TSRMLS_CC, "i", &position) == FAILURE) {
		return;
	}

	if (!aht) {
		php_error_docref(NULL TSRMLS_CC, E_NOTICE, "Array was modified outside object and is no longer an array");
		return;
	}

	opos = position;

	if (position >= 0) { /* negative values are not supported */
		spl_array_rewind(intern TSRMLS_CC);
		result = SUCCESS;

		while (position-- > 0 && (result = spl_array_next(intern TSRMLS_CC)) == SUCCESS);

		if (result == SUCCESS && zend_hash_has_more_elements_ex(aht, &intern->pos) == SUCCESS) {
			return; /* ok */
		}
	}
	zend_throw_exception_ex(spl_ce_OutOfBoundsException, 0 TSRMLS_CC, "Seek position %pd is out of range", opos);
} /* }}} */

int static spl_array_object_count_elements_helper(spl_array_object *intern, php_int_t *count TSRMLS_DC) /* {{{ */
{
	HashTable *aht = spl_array_get_hash_table(intern, 0 TSRMLS_CC);
	HashPosition pos;

	if (!aht) {
		php_error_docref(NULL TSRMLS_CC, E_NOTICE, "Array was modified outside object and is no longer an array");
		*count = 0;
		return FAILURE;
	}

	if (Z_TYPE_P(intern->array) == IS_OBJECT) {
		/* We need to store the 'pos' since we'll modify it in the functions
		 * we're going to call and which do not support 'pos' as parameter. */
		pos = intern->pos;
		*count = 0;
		spl_array_rewind(intern TSRMLS_CC);
		while(intern->pos && spl_array_next(intern TSRMLS_CC) == SUCCESS) {
			(*count)++;
		}
		spl_array_set_pos(intern, pos);
		return SUCCESS;
	} else {
		*count = zend_hash_num_elements(aht);
		return SUCCESS;
	}
} /* }}} */

int spl_array_object_count_elements(zval *object, php_int_t *count TSRMLS_DC) /* {{{ */
{
	spl_array_object *intern = (spl_array_object*)zend_object_store_get_object(object TSRMLS_CC);

	if (intern->fptr_count) {
		zval *rv;
		zend_call_method_with_0_params(&object, intern->std.ce, &intern->fptr_count, "count", &rv);
		if (rv) {
			zval_ptr_dtor(&intern->retval);
			MAKE_STD_ZVAL(intern->retval);
			ZVAL_ZVAL(intern->retval, rv, 1, 1);
			convert_to_int(intern->retval);
			*count = (php_int_t) Z_IVAL_P(intern->retval);
			return SUCCESS;
		}
		*count = 0;
		return FAILURE;
	}
	return spl_array_object_count_elements_helper(intern, count TSRMLS_CC);
} /* }}} */

/* {{{ proto int ArrayObject::count()
       proto int ArrayIterator::count()
   Return the number of elements in the Iterator. */
SPL_METHOD(Array, count)
{
	php_int_t count;
	spl_array_object *intern = (spl_array_object*)zend_object_store_get_object(getThis() TSRMLS_CC);

	if (zend_parse_parameters_none() == FAILURE) {
		return;
	}

	spl_array_object_count_elements_helper(intern, &count TSRMLS_CC);

	RETURN_INT(count);
} /* }}} */

static void spl_array_method(INTERNAL_FUNCTION_PARAMETERS, char *fname, php_size_t fname_len, int use_arg) /* {{{ */
{
	spl_array_object *intern = (spl_array_object*)zend_object_store_get_object(getThis() TSRMLS_CC);
	HashTable *aht = spl_array_get_hash_table(intern, 0 TSRMLS_CC);
	zval *tmp, *arg = NULL;
	zval *retval_ptr = NULL;

	MAKE_STD_ZVAL(tmp);
	Z_TYPE_P(tmp) = IS_ARRAY;
	Z_ARRVAL_P(tmp) = aht;

	if (!use_arg) {
		aht->nApplyCount++;
		zend_call_method(NULL, NULL, NULL, fname, fname_len, &retval_ptr, 1, tmp, NULL TSRMLS_CC);
		aht->nApplyCount--;
	} else if (use_arg == SPL_ARRAY_METHOD_MAY_USER_ARG) {
		if (zend_parse_parameters_ex(ZEND_PARSE_PARAMS_QUIET, ZEND_NUM_ARGS() TSRMLS_CC, "|z", &arg) == FAILURE) {
			Z_TYPE_P(tmp) = IS_NULL;
			zval_ptr_dtor(&tmp);
			zend_throw_exception(spl_ce_BadMethodCallException, "Function expects one argument at most", 0 TSRMLS_CC);
			return;
		}
		aht->nApplyCount++;
		zend_call_method(NULL, NULL, NULL, fname, fname_len, &retval_ptr, arg? 2 : 1, tmp, arg TSRMLS_CC);
		aht->nApplyCount--;
	} else {
		if (ZEND_NUM_ARGS() != 1 || zend_parse_parameters_ex(ZEND_PARSE_PARAMS_QUIET, ZEND_NUM_ARGS() TSRMLS_CC, "z", &arg) == FAILURE) {
			Z_TYPE_P(tmp) = IS_NULL;
			zval_ptr_dtor(&tmp);
			zend_throw_exception(spl_ce_BadMethodCallException, "Function expects exactly one argument", 0 TSRMLS_CC);
			return;
		}
		aht->nApplyCount++;
		zend_call_method(NULL, NULL, NULL, fname, fname_len, &retval_ptr, 2, tmp, arg TSRMLS_CC);
		aht->nApplyCount--;
	}
	Z_TYPE_P(tmp) = IS_NULL; /* we want to destroy the zval, not the hashtable */
	zval_ptr_dtor(&tmp);
	if (retval_ptr) {
		COPY_PZVAL_TO_ZVAL(*return_value, retval_ptr);
	}
} /* }}} */

#define SPL_ARRAY_METHOD(cname, fname, use_arg) \
SPL_METHOD(cname, fname) \
{ \
	spl_array_method(INTERNAL_FUNCTION_PARAM_PASSTHRU, #fname, sizeof(#fname)-1, use_arg); \
}

/* {{{ proto int ArrayObject::asort([int $sort_flags = SORT_REGULAR ])
       proto int ArrayIterator::asort([int $sort_flags = SORT_REGULAR ])
   Sort the entries by values. */
SPL_ARRAY_METHOD(Array, asort, SPL_ARRAY_METHOD_MAY_USER_ARG) /* }}} */

/* {{{ proto int ArrayObject::ksort([int $sort_flags = SORT_REGULAR ])
       proto int ArrayIterator::ksort([int $sort_flags = SORT_REGULAR ])
   Sort the entries by key. */
SPL_ARRAY_METHOD(Array, ksort, SPL_ARRAY_METHOD_MAY_USER_ARG) /* }}} */

/* {{{ proto int ArrayObject::uasort(callback cmp_function)
       proto int ArrayIterator::uasort(callback cmp_function)
   Sort the entries by values user defined function. */
SPL_ARRAY_METHOD(Array, uasort, SPL_ARRAY_METHOD_USE_ARG) /* }}} */

/* {{{ proto int ArrayObject::uksort(callback cmp_function)
       proto int ArrayIterator::uksort(callback cmp_function)
   Sort the entries by key using user defined function. */
SPL_ARRAY_METHOD(Array, uksort, SPL_ARRAY_METHOD_USE_ARG) /* }}} */

/* {{{ proto int ArrayObject::natsort()
       proto int ArrayIterator::natsort()
   Sort the entries by values using "natural order" algorithm. */
SPL_ARRAY_METHOD(Array, natsort, SPL_ARRAY_METHOD_NO_ARG) /* }}} */

/* {{{ proto int ArrayObject::natcasesort()
       proto int ArrayIterator::natcasesort()
   Sort the entries by key using case insensitive "natural order" algorithm. */
SPL_ARRAY_METHOD(Array, natcasesort, SPL_ARRAY_METHOD_NO_ARG) /* }}} */

/* {{{ proto mixed|NULL ArrayIterator::current()
   Return current array entry */
SPL_METHOD(Array, current)
{
	zval *object = getThis();
	spl_array_object *intern = (spl_array_object*)zend_object_store_get_object(object TSRMLS_CC);
	zval **entry;
	HashTable *aht = spl_array_get_hash_table(intern, 0 TSRMLS_CC);

	if (zend_parse_parameters_none() == FAILURE) {
		return;
	}

	if (spl_array_object_verify_pos(intern, aht TSRMLS_CC) == FAILURE) {
		return;
	}

	if (zend_hash_get_current_data_ex(aht, (void **) &entry, &intern->pos) == FAILURE) {
		return;
	}
	RETVAL_ZVAL(*entry, 1, 0);
}
/* }}} */

/* {{{ proto mixed|NULL ArrayIterator::key()
   Return current array key */
SPL_METHOD(Array, key)
{
	if (zend_parse_parameters_none() == FAILURE) {
		return;
	}

	spl_array_iterator_key(getThis(), return_value TSRMLS_CC);
} /* }}} */

void spl_array_iterator_key(zval *object, zval *return_value TSRMLS_DC) /* {{{ */
{
	spl_array_object *intern = (spl_array_object*)zend_object_store_get_object(object TSRMLS_CC);
	HashTable *aht = spl_array_get_hash_table(intern, 0 TSRMLS_CC);

	if (spl_array_object_verify_pos(intern, aht TSRMLS_CC) == FAILURE) {
		return;
	}

	zend_hash_get_current_key_zval_ex(aht, return_value, &intern->pos);
}
/* }}} */

/* {{{ proto void ArrayIterator::next()
   Move to next entry */
SPL_METHOD(Array, next)
{
	zval *object = getThis();
	spl_array_object *intern = (spl_array_object*)zend_object_store_get_object(object TSRMLS_CC);
	HashTable *aht = spl_array_get_hash_table(intern, 0 TSRMLS_CC);

	if (zend_parse_parameters_none() == FAILURE) {
		return;
	}

	if (spl_array_object_verify_pos(intern, aht TSRMLS_CC) == FAILURE) {
		return;
	}

	spl_array_next_no_verify(intern, aht TSRMLS_CC);
}
/* }}} */

/* {{{ proto bool ArrayIterator::valid()
   Check whether array contains more entries */
SPL_METHOD(Array, valid)
{
	zval *object = getThis();
	spl_array_object *intern = (spl_array_object*)zend_object_store_get_object(object TSRMLS_CC);
	HashTable *aht = spl_array_get_hash_table(intern, 0 TSRMLS_CC);

	if (zend_parse_parameters_none() == FAILURE) {
		return;
	}

	if (spl_array_object_verify_pos(intern, aht TSRMLS_CC) == FAILURE) {
		RETURN_FALSE;
	} else {
		RETURN_BOOL(zend_hash_has_more_elements_ex(aht, &intern->pos) == SUCCESS);
	}
}
/* }}} */

/* {{{ proto bool RecursiveArrayIterator::hasChildren()
   Check whether current element has children (e.g. is an array) */
SPL_METHOD(Array, hasChildren)
{
	zval *object = getThis(), **entry;
	spl_array_object *intern = (spl_array_object*)zend_object_store_get_object(object TSRMLS_CC);
	HashTable *aht = spl_array_get_hash_table(intern, 0 TSRMLS_CC);

	if (zend_parse_parameters_none() == FAILURE) {
		return;
	}

	if (spl_array_object_verify_pos(intern, aht TSRMLS_CC) == FAILURE) {
		RETURN_FALSE;
	}

	if (zend_hash_get_current_data_ex(aht, (void **) &entry, &intern->pos) == FAILURE) {
		RETURN_FALSE;
	}

	RETURN_BOOL(Z_TYPE_PP(entry) == IS_ARRAY || (Z_TYPE_PP(entry) == IS_OBJECT && (intern->ar_flags & SPL_ARRAY_CHILD_ARRAYS_ONLY) == 0));
}
/* }}} */

/* {{{ proto object RecursiveArrayIterator::getChildren()
   Create a sub iterator for the current element (same class as $this) */
SPL_METHOD(Array, getChildren)
{
	zval *object = getThis(), **entry, *flags;
	spl_array_object *intern = (spl_array_object*)zend_object_store_get_object(object TSRMLS_CC);
	HashTable *aht = spl_array_get_hash_table(intern, 0 TSRMLS_CC);

	if (zend_parse_parameters_none() == FAILURE) {
		return;
	}

	if (spl_array_object_verify_pos(intern, aht TSRMLS_CC) == FAILURE) {
		return;
	}

	if (zend_hash_get_current_data_ex(aht, (void **) &entry, &intern->pos) == FAILURE) {
		return;
	}

	if (Z_TYPE_PP(entry) == IS_OBJECT) {
		if ((intern->ar_flags & SPL_ARRAY_CHILD_ARRAYS_ONLY) != 0) {
			return;
		}
		if (instanceof_function(Z_OBJCE_PP(entry), Z_OBJCE_P(getThis()) TSRMLS_CC)) {
			RETURN_ZVAL(*entry, 1, 0);
		}
	}

	MAKE_STD_ZVAL(flags);
	ZVAL_INT(flags, SPL_ARRAY_USE_OTHER | intern->ar_flags);
	spl_instantiate_arg_ex2(Z_OBJCE_P(getThis()), &return_value, 0, *entry, flags TSRMLS_CC);
	zval_ptr_dtor(&flags);
}
/* }}} */

/* {{{ proto string ArrayObject::serialize()
   Serialize the object */
SPL_METHOD(Array, serialize)
{
	zval *object = getThis();
	spl_array_object *intern = (spl_array_object*)zend_object_store_get_object(object TSRMLS_CC);
	HashTable *aht = spl_array_get_hash_table(intern, 0 TSRMLS_CC);
	zval members, *pmembers;
	php_serialize_data_t var_hash;
	smart_str buf = {0};
	zval *flags;

	if (zend_parse_parameters_none() == FAILURE) {
		return;
	}

	if (!aht) {
		php_error_docref(NULL TSRMLS_CC, E_NOTICE, "Array was modified outside object and is no longer an array");
		return;
	}

	PHP_VAR_SERIALIZE_INIT(var_hash);

	MAKE_STD_ZVAL(flags);
	ZVAL_INT(flags, (intern->ar_flags & SPL_ARRAY_CLONE_MASK));

	/* storage */
	smart_str_appendl(&buf, "x:", 2);
	php_var_serialize(&buf, &flags, &var_hash TSRMLS_CC);
	zval_ptr_dtor(&flags);

	if (!(intern->ar_flags & SPL_ARRAY_IS_SELF)) {
		php_var_serialize(&buf, &intern->array, &var_hash TSRMLS_CC);
		smart_str_appendc(&buf, ';');
	}

	/* members */
	smart_str_appendl(&buf, "m:", 2);
	INIT_PZVAL(&members);
	if (!intern->std.properties) {
		rebuild_object_properties(&intern->std);
	}
	Z_ARRVAL(members) = intern->std.properties;
	Z_TYPE(members) = IS_ARRAY;
	pmembers = &members;
	php_var_serialize(&buf, &pmembers, &var_hash TSRMLS_CC); /* finishes the string */

	/* done */
	PHP_VAR_SERIALIZE_DESTROY(var_hash);

	if (buf.c) {
		RETURN_STRINGL(buf.c, buf.len, 0);
	}

	RETURN_NULL();
} /* }}} */

/* {{{ proto void ArrayObject::unserialize(string serialized)
 * unserialize the object
 */
SPL_METHOD(Array, unserialize)
{
	spl_array_object *intern = (spl_array_object*)zend_object_store_get_object(getThis() TSRMLS_CC);

	char *buf;
	php_size_t buf_len;
	const unsigned char *p, *s;
	php_unserialize_data_t var_hash;
	zval *pmembers, *pflags = NULL;
<<<<<<< HEAD
	php_int_t flags;
=======
	HashTable *aht;
	long flags;
>>>>>>> b131b03d

	if (zend_parse_parameters(ZEND_NUM_ARGS() TSRMLS_CC, "S", &buf, &buf_len) == FAILURE) {
		return;
	}

	if (buf_len == 0) {
		return;
	}

	aht = spl_array_get_hash_table(intern, 0 TSRMLS_CC);
	if (aht->nApplyCount > 0) {
		zend_error(E_WARNING, "Modification of ArrayObject during sorting is prohibited");
		return;
	}

	/* storage */
	s = p = (const unsigned char*)buf;
	PHP_VAR_UNSERIALIZE_INIT(var_hash);

	if (*p!= 'x' || *++p != ':') {
		goto outexcept;
	}
	++p;

	ALLOC_INIT_ZVAL(pflags);
	if (!php_var_unserialize(&pflags, &p, s + buf_len, &var_hash TSRMLS_CC) || Z_TYPE_P(pflags) != IS_INT) {
		zval_ptr_dtor(&pflags);
		goto outexcept;
	}

	--p; /* for ';' */
	flags = Z_IVAL_P(pflags);
	zval_ptr_dtor(&pflags);
	/* flags needs to be verified and we also need to verify whether the next
	 * thing we get is ';'. After that we require an 'm' or somethign else
	 * where 'm' stands for members and anything else should be an array. If
	 * neither 'a' or 'm' follows we have an error. */

	if (*p != ';') {
		goto outexcept;
	}
	++p;

	if (*p!='m') {
		if (*p!='a' && *p!='O' && *p!='C' && *p!='r') {
			goto outexcept;
		}
		intern->ar_flags &= ~SPL_ARRAY_CLONE_MASK;
		intern->ar_flags |= flags & SPL_ARRAY_CLONE_MASK;
		zval_ptr_dtor(&intern->array);
		ALLOC_INIT_ZVAL(intern->array);
		if (!php_var_unserialize(&intern->array, &p, s + buf_len, &var_hash TSRMLS_CC)) {
			goto outexcept;
		}
	}
	if (*p != ';') {
		goto outexcept;
	}
	++p;

	/* members */
	if (*p!= 'm' || *++p != ':') {
		goto outexcept;
	}
	++p;

	ALLOC_INIT_ZVAL(pmembers);
	if (!php_var_unserialize(&pmembers, &p, s + buf_len, &var_hash TSRMLS_CC) || Z_TYPE_P(pmembers) != IS_ARRAY) {
		zval_ptr_dtor(&pmembers);
		goto outexcept;
	}

	/* copy members */
	if (!intern->std.properties) {
		rebuild_object_properties(&intern->std);
	}
	zend_hash_copy(intern->std.properties, Z_ARRVAL_P(pmembers), (copy_ctor_func_t) zval_add_ref, (void *) NULL, sizeof(zval *));
	zval_ptr_dtor(&pmembers);

	/* done reading $serialized */

	PHP_VAR_UNSERIALIZE_DESTROY(var_hash);
	return;

outexcept:
	PHP_VAR_UNSERIALIZE_DESTROY(var_hash);
	zend_throw_exception_ex(spl_ce_UnexpectedValueException, 0 TSRMLS_CC, "Error at offset %pd of %pu bytes", (php_int_t)((char*)p - buf), buf_len);
	return;

} /* }}} */

/* {{{ arginfo and function tbale */
ZEND_BEGIN_ARG_INFO(arginfo_array___construct, 0)
	ZEND_ARG_INFO(0, array)
ZEND_END_ARG_INFO()

ZEND_BEGIN_ARG_INFO_EX(arginfo_array_offsetGet, 0, 0, 1)
	ZEND_ARG_INFO(0, index)
ZEND_END_ARG_INFO()

ZEND_BEGIN_ARG_INFO_EX(arginfo_array_offsetSet, 0, 0, 2)
	ZEND_ARG_INFO(0, index)
	ZEND_ARG_INFO(0, newval)
ZEND_END_ARG_INFO()

ZEND_BEGIN_ARG_INFO(arginfo_array_append, 0)
	ZEND_ARG_INFO(0, value)
ZEND_END_ARG_INFO()

ZEND_BEGIN_ARG_INFO(arginfo_array_seek, 0)
	ZEND_ARG_INFO(0, position)
ZEND_END_ARG_INFO()

ZEND_BEGIN_ARG_INFO(arginfo_array_exchangeArray, 0)
	ZEND_ARG_INFO(0, array)
ZEND_END_ARG_INFO()

ZEND_BEGIN_ARG_INFO(arginfo_array_setFlags, 0)
	ZEND_ARG_INFO(0, flags)
ZEND_END_ARG_INFO()

ZEND_BEGIN_ARG_INFO(arginfo_array_setIteratorClass, 0)
	ZEND_ARG_INFO(0, iteratorClass)
ZEND_END_ARG_INFO()

ZEND_BEGIN_ARG_INFO(arginfo_array_uXsort, 0)
	ZEND_ARG_INFO(0, cmp_function)
ZEND_END_ARG_INFO();

ZEND_BEGIN_ARG_INFO(arginfo_array_unserialize, 0)
	ZEND_ARG_INFO(0, serialized)
ZEND_END_ARG_INFO();

ZEND_BEGIN_ARG_INFO(arginfo_array_void, 0)
ZEND_END_ARG_INFO()

static const zend_function_entry spl_funcs_ArrayObject[] = {
	SPL_ME(Array, __construct,      arginfo_array___construct,      ZEND_ACC_PUBLIC)
	SPL_ME(Array, offsetExists,     arginfo_array_offsetGet,        ZEND_ACC_PUBLIC)
	SPL_ME(Array, offsetGet,        arginfo_array_offsetGet,        ZEND_ACC_PUBLIC)
	SPL_ME(Array, offsetSet,        arginfo_array_offsetSet,        ZEND_ACC_PUBLIC)
	SPL_ME(Array, offsetUnset,      arginfo_array_offsetGet,        ZEND_ACC_PUBLIC)
	SPL_ME(Array, append,           arginfo_array_append,           ZEND_ACC_PUBLIC)
	SPL_ME(Array, getArrayCopy,     arginfo_array_void,             ZEND_ACC_PUBLIC)
	SPL_ME(Array, count,            arginfo_array_void,             ZEND_ACC_PUBLIC)
	SPL_ME(Array, getFlags,         arginfo_array_void,             ZEND_ACC_PUBLIC)
	SPL_ME(Array, setFlags,         arginfo_array_setFlags,         ZEND_ACC_PUBLIC)
	SPL_ME(Array, asort,            arginfo_array_void,             ZEND_ACC_PUBLIC)
	SPL_ME(Array, ksort,            arginfo_array_void,             ZEND_ACC_PUBLIC)
	SPL_ME(Array, uasort,           arginfo_array_uXsort,           ZEND_ACC_PUBLIC)
	SPL_ME(Array, uksort,           arginfo_array_uXsort,           ZEND_ACC_PUBLIC)
	SPL_ME(Array, natsort,          arginfo_array_void,             ZEND_ACC_PUBLIC)
	SPL_ME(Array, natcasesort,      arginfo_array_void,             ZEND_ACC_PUBLIC)
	SPL_ME(Array, unserialize,      arginfo_array_unserialize,      ZEND_ACC_PUBLIC)
	SPL_ME(Array, serialize,        arginfo_array_void,             ZEND_ACC_PUBLIC)
	/* ArrayObject specific */
	SPL_ME(Array, getIterator,      arginfo_array_void,             ZEND_ACC_PUBLIC)
	SPL_ME(Array, exchangeArray,    arginfo_array_exchangeArray,    ZEND_ACC_PUBLIC)
	SPL_ME(Array, setIteratorClass, arginfo_array_setIteratorClass, ZEND_ACC_PUBLIC)
	SPL_ME(Array, getIteratorClass, arginfo_array_void,             ZEND_ACC_PUBLIC)
	PHP_FE_END
};

static const zend_function_entry spl_funcs_ArrayIterator[] = {
	SPL_ME(Array, __construct,      arginfo_array___construct,      ZEND_ACC_PUBLIC)
	SPL_ME(Array, offsetExists,     arginfo_array_offsetGet,        ZEND_ACC_PUBLIC)
	SPL_ME(Array, offsetGet,        arginfo_array_offsetGet,        ZEND_ACC_PUBLIC)
	SPL_ME(Array, offsetSet,        arginfo_array_offsetSet,        ZEND_ACC_PUBLIC)
	SPL_ME(Array, offsetUnset,      arginfo_array_offsetGet,        ZEND_ACC_PUBLIC)
	SPL_ME(Array, append,           arginfo_array_append,           ZEND_ACC_PUBLIC)
	SPL_ME(Array, getArrayCopy,     arginfo_array_void,             ZEND_ACC_PUBLIC)
	SPL_ME(Array, count,            arginfo_array_void,             ZEND_ACC_PUBLIC)
	SPL_ME(Array, getFlags,         arginfo_array_void,             ZEND_ACC_PUBLIC)
	SPL_ME(Array, setFlags,         arginfo_array_setFlags,         ZEND_ACC_PUBLIC)
	SPL_ME(Array, asort,            arginfo_array_void,             ZEND_ACC_PUBLIC)
	SPL_ME(Array, ksort,            arginfo_array_void,             ZEND_ACC_PUBLIC)
	SPL_ME(Array, uasort,           arginfo_array_uXsort,           ZEND_ACC_PUBLIC)
	SPL_ME(Array, uksort,           arginfo_array_uXsort,           ZEND_ACC_PUBLIC)
	SPL_ME(Array, natsort,          arginfo_array_void,             ZEND_ACC_PUBLIC)
	SPL_ME(Array, natcasesort,      arginfo_array_void,             ZEND_ACC_PUBLIC)
	SPL_ME(Array, unserialize,      arginfo_array_unserialize,      ZEND_ACC_PUBLIC)
	SPL_ME(Array, serialize,        arginfo_array_void,             ZEND_ACC_PUBLIC)
	/* ArrayIterator specific */
	SPL_ME(Array, rewind,           arginfo_array_void,             ZEND_ACC_PUBLIC)
	SPL_ME(Array, current,          arginfo_array_void,             ZEND_ACC_PUBLIC)
	SPL_ME(Array, key,              arginfo_array_void,             ZEND_ACC_PUBLIC)
	SPL_ME(Array, next,             arginfo_array_void,             ZEND_ACC_PUBLIC)
	SPL_ME(Array, valid,            arginfo_array_void,             ZEND_ACC_PUBLIC)
	SPL_ME(Array, seek,             arginfo_array_seek,             ZEND_ACC_PUBLIC)
	PHP_FE_END
};

static const zend_function_entry spl_funcs_RecursiveArrayIterator[] = {
	SPL_ME(Array, hasChildren,   arginfo_array_void, ZEND_ACC_PUBLIC)
	SPL_ME(Array, getChildren,   arginfo_array_void, ZEND_ACC_PUBLIC)
	PHP_FE_END
};
/* }}} */

/* {{{ PHP_MINIT_FUNCTION(spl_array) */
PHP_MINIT_FUNCTION(spl_array)
{
	REGISTER_SPL_STD_CLASS_EX(ArrayObject, spl_array_object_new, spl_funcs_ArrayObject);
	REGISTER_SPL_IMPLEMENTS(ArrayObject, Aggregate);
	REGISTER_SPL_IMPLEMENTS(ArrayObject, ArrayAccess);
	REGISTER_SPL_IMPLEMENTS(ArrayObject, Serializable);
	REGISTER_SPL_IMPLEMENTS(ArrayObject, Countable);
	memcpy(&spl_handler_ArrayObject, zend_get_std_object_handlers(), sizeof(zend_object_handlers));

	spl_handler_ArrayObject.clone_obj = spl_array_object_clone;
	spl_handler_ArrayObject.read_dimension = spl_array_read_dimension;
	spl_handler_ArrayObject.write_dimension = spl_array_write_dimension;
	spl_handler_ArrayObject.unset_dimension = spl_array_unset_dimension;
	spl_handler_ArrayObject.has_dimension = spl_array_has_dimension;
	spl_handler_ArrayObject.count_elements = spl_array_object_count_elements;

	spl_handler_ArrayObject.get_properties = spl_array_get_properties;
	spl_handler_ArrayObject.get_debug_info = spl_array_get_debug_info;
	spl_handler_ArrayObject.read_property = spl_array_read_property;
	spl_handler_ArrayObject.write_property = spl_array_write_property;
	spl_handler_ArrayObject.get_property_ptr_ptr = spl_array_get_property_ptr_ptr;
	spl_handler_ArrayObject.has_property = spl_array_has_property;
	spl_handler_ArrayObject.unset_property = spl_array_unset_property;

	spl_handler_ArrayObject.compare_objects = spl_array_compare_objects;

	REGISTER_SPL_STD_CLASS_EX(ArrayIterator, spl_array_object_new, spl_funcs_ArrayIterator);
	REGISTER_SPL_IMPLEMENTS(ArrayIterator, Iterator);
	REGISTER_SPL_IMPLEMENTS(ArrayIterator, ArrayAccess);
	REGISTER_SPL_IMPLEMENTS(ArrayIterator, SeekableIterator);
	REGISTER_SPL_IMPLEMENTS(ArrayIterator, Serializable);
	REGISTER_SPL_IMPLEMENTS(ArrayIterator, Countable);
	memcpy(&spl_handler_ArrayIterator, &spl_handler_ArrayObject, sizeof(zend_object_handlers));
	spl_ce_ArrayIterator->get_iterator = spl_array_get_iterator;

	REGISTER_SPL_SUB_CLASS_EX(RecursiveArrayIterator, ArrayIterator, spl_array_object_new, spl_funcs_RecursiveArrayIterator);
	REGISTER_SPL_IMPLEMENTS(RecursiveArrayIterator, RecursiveIterator);
	spl_ce_RecursiveArrayIterator->get_iterator = spl_array_get_iterator;

	REGISTER_SPL_CLASS_CONST_INT(ArrayObject,   "STD_PROP_LIST",    SPL_ARRAY_STD_PROP_LIST);
	REGISTER_SPL_CLASS_CONST_INT(ArrayObject,   "ARRAY_AS_PROPS",   SPL_ARRAY_ARRAY_AS_PROPS);

	REGISTER_SPL_CLASS_CONST_INT(ArrayIterator, "STD_PROP_LIST",    SPL_ARRAY_STD_PROP_LIST);
	REGISTER_SPL_CLASS_CONST_INT(ArrayIterator, "ARRAY_AS_PROPS",   SPL_ARRAY_ARRAY_AS_PROPS);

	REGISTER_SPL_CLASS_CONST_INT(RecursiveArrayIterator, "CHILD_ARRAYS_ONLY", SPL_ARRAY_CHILD_ARRAYS_ONLY);

	return SUCCESS;
}
/* }}} */

/*
 * Local variables:
 * tab-width: 4
 * c-basic-offset: 4
 * End:
 * vim600: fdm=marker
 * vim: noet sw=4 ts=4
 */<|MERGE_RESOLUTION|>--- conflicted
+++ resolved
@@ -1742,12 +1742,8 @@
 	const unsigned char *p, *s;
 	php_unserialize_data_t var_hash;
 	zval *pmembers, *pflags = NULL;
-<<<<<<< HEAD
+	HashTable *aht;
 	php_int_t flags;
-=======
-	HashTable *aht;
-	long flags;
->>>>>>> b131b03d
 
 	if (zend_parse_parameters(ZEND_NUM_ARGS() TSRMLS_CC, "S", &buf, &buf_len) == FAILURE) {
 		return;
