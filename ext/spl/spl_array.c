--- conflicted
+++ resolved
@@ -953,13 +953,8 @@
 			}
 		}
 	} else {
-<<<<<<< HEAD
 		if (Z_OBJ_HT_P(array) == &spl_handler_ArrayObject) {
-			zval_ptr_dtor(&intern->array);
-=======
-		if (Z_OBJ_HT_P(array) == &spl_handler_ArrayObject || Z_OBJ_HT_P(array) == &spl_handler_ArrayIterator) {
 			ZVAL_COPY_VALUE(&garbage, &intern->array);
->>>>>>> dca438e6
 			if (just_array)	{
 				spl_array_object *other = Z_SPLARRAY_P(array);
 				ar_flags = other->ar_flags & ~SPL_ARRAY_INT_MASK;
