/*
   +----------------------------------------------------------------------+
   | PHP Version 7                                                        |
   +----------------------------------------------------------------------+
   | Copyright (c) 1997-2015 The PHP Group                                |
   +----------------------------------------------------------------------+
   | This source file is subject to version 3.01 of the PHP license,      |
   | that is bundled with this package in the file LICENSE, and is        |
   | available through the world-wide-web at the following url:           |
   | http://www.php.net/license/3_01.txt                                  |
   | If you did not receive a copy of the PHP license and are unable to   |
   | obtain it through the world-wide-web, please send a note to          |
   | license@php.net so we can mail you a copy immediately.               |
   +----------------------------------------------------------------------+
   | Authors: Marcus Boerger <helly@php.net>                              |
   +----------------------------------------------------------------------+
 */

/* $Id$ */

#ifdef HAVE_CONFIG_H
# include "config.h"
#endif

#include "php.h"
#include "php_ini.h"
#include "ext/standard/info.h"
#include "ext/standard/php_var.h"
#include "zend_smart_str.h"
#include "zend_interfaces.h"
#include "zend_exceptions.h"

#include "php_spl.h"
#include "spl_functions.h"
#include "spl_engine.h"
#include "spl_iterators.h"
#include "spl_array.h"
#include "spl_exceptions.h"

zend_object_handlers spl_handler_ArrayObject;
PHPAPI zend_class_entry  *spl_ce_ArrayObject;

zend_object_handlers spl_handler_ArrayIterator;
PHPAPI zend_class_entry  *spl_ce_ArrayIterator;
PHPAPI zend_class_entry  *spl_ce_RecursiveArrayIterator;

#define SPL_ARRAY_STD_PROP_LIST      0x00000001
#define SPL_ARRAY_ARRAY_AS_PROPS     0x00000002
#define SPL_ARRAY_CHILD_ARRAYS_ONLY  0x00000004
#define SPL_ARRAY_OVERLOADED_REWIND  0x00010000
#define SPL_ARRAY_OVERLOADED_VALID   0x00020000
#define SPL_ARRAY_OVERLOADED_KEY     0x00040000
#define SPL_ARRAY_OVERLOADED_CURRENT 0x00080000
#define SPL_ARRAY_OVERLOADED_NEXT    0x00100000
#define SPL_ARRAY_IS_SELF            0x01000000
#define SPL_ARRAY_USE_OTHER          0x02000000
#define SPL_ARRAY_INT_MASK           0xFFFF0000
#define SPL_ARRAY_CLONE_MASK         0x0100FFFF

#define SPL_ARRAY_METHOD_NO_ARG				0
#define SPL_ARRAY_METHOD_USE_ARG    		1
#define SPL_ARRAY_METHOD_MAY_USER_ARG 		2

typedef struct _spl_array_object {
	zval              array;
	uint32_t          ht_iter;
	int               ar_flags;
	unsigned char	  nApplyCount;
	zend_function     *fptr_offset_get;
	zend_function     *fptr_offset_set;
	zend_function     *fptr_offset_has;
	zend_function     *fptr_offset_del;
	zend_function     *fptr_count;
	zend_class_entry* ce_get_iterator;
	zend_object       std;
} spl_array_object;

static inline spl_array_object *spl_array_from_obj(zend_object *obj) /* {{{ */ {
	return (spl_array_object*)((char*)(obj) - XtOffsetOf(spl_array_object, std));
}
/* }}} */

#define Z_SPLARRAY_P(zv)  spl_array_from_obj(Z_OBJ_P((zv)))

static inline HashTable *spl_array_get_hash_table(spl_array_object* intern, int check_std_props) { /* {{{ */
	if (intern->ar_flags & SPL_ARRAY_IS_SELF
		|| (check_std_props && (intern->ar_flags & SPL_ARRAY_STD_PROP_LIST))
	) {
		if (!intern->std.properties) {
			rebuild_object_properties(&intern->std);
		}
		return intern->std.properties;
	} else if (intern->ar_flags & SPL_ARRAY_USE_OTHER) {
		spl_array_object *other = Z_SPLARRAY_P(&intern->array);
		return spl_array_get_hash_table(other, check_std_props);
	} else {
		return HASH_OF(&intern->array);
	}
} /* }}} */

static inline zend_bool spl_array_is_object(spl_array_object *intern) /* {{{ */
{
	while (intern->ar_flags & SPL_ARRAY_USE_OTHER) {
		intern = Z_SPLARRAY_P(&intern->array);
	}
	return (intern->ar_flags & SPL_ARRAY_IS_SELF) || Z_TYPE(intern->array) == IS_OBJECT;
}
/* }}} */

static int spl_array_skip_protected(spl_array_object *intern, HashTable *aht);

static zend_never_inline void spl_array_create_ht_iter(HashTable *ht, spl_array_object* intern) /* {{{ */
{
	intern->ht_iter = zend_hash_iterator_add(ht, ht->nInternalPointer);
	zend_hash_internal_pointer_reset_ex(ht, &EG(ht_iterators)[intern->ht_iter].pos);
	spl_array_skip_protected(intern, ht);
}
/* }}} */

static zend_always_inline uint32_t *spl_array_get_pos_ptr(HashTable *ht, spl_array_object* intern) /* {{{ */
{
	if (UNEXPECTED(intern->ht_iter == (uint32_t)-1)) {
		spl_array_create_ht_iter(ht, intern);
	}
	return &EG(ht_iterators)[intern->ht_iter].pos;
}
/* }}} */

/* {{{ spl_array_object_free_storage */
static void spl_array_object_free_storage(zend_object *object)
{
	spl_array_object *intern = spl_array_from_obj(object);

	zend_object_std_dtor(&intern->std);

	zval_ptr_dtor(&intern->array);
}
/* }}} */

zend_object_iterator *spl_array_get_iterator(zend_class_entry *ce, zval *object, int by_ref);

/* {{{ spl_array_object_new_ex */
static zend_object *spl_array_object_new_ex(zend_class_entry *class_type, zval *orig, int clone_orig)
{
	spl_array_object *intern;
	zend_class_entry *parent = class_type;
	int inherited = 0;

	intern = ecalloc(1, sizeof(spl_array_object) + zend_object_properties_size(parent));

	zend_object_std_init(&intern->std, class_type);
	object_properties_init(&intern->std, class_type);

	intern->ar_flags = 0;
	intern->ce_get_iterator = spl_ce_ArrayIterator;
	if (orig) {
		spl_array_object *other = Z_SPLARRAY_P(orig);

		intern->ar_flags &= ~ SPL_ARRAY_CLONE_MASK;
		intern->ar_flags |= (other->ar_flags & SPL_ARRAY_CLONE_MASK);
		intern->ce_get_iterator = other->ce_get_iterator;
		if (clone_orig) {
			if (other->ar_flags & SPL_ARRAY_IS_SELF) {
				ZVAL_UNDEF(&intern->array);
			} else if (Z_OBJ_HT_P(orig) == &spl_handler_ArrayObject) {
				ZVAL_ARR(&intern->array, zend_array_dup(HASH_OF(&other->array)));
			} else {
				ZEND_ASSERT(Z_OBJ_HT_P(orig) == &spl_handler_ArrayIterator);
				ZVAL_COPY(&intern->array, &other->array);
			}
		} else {
			ZVAL_COPY(&intern->array, orig);
			intern->ar_flags |= SPL_ARRAY_USE_OTHER;
		}
	} else {
		array_init(&intern->array);
	}

	while (parent) {
		if (parent == spl_ce_ArrayIterator || parent == spl_ce_RecursiveArrayIterator) {
			intern->std.handlers = &spl_handler_ArrayIterator;
			class_type->get_iterator = spl_array_get_iterator;
			break;
		} else if (parent == spl_ce_ArrayObject) {
			intern->std.handlers = &spl_handler_ArrayObject;
			break;
		}
		parent = parent->parent;
		inherited = 1;
	}
	if (!parent) { /* this must never happen */
		php_error_docref(NULL, E_COMPILE_ERROR, "Internal compiler error, Class is not child of ArrayObject or ArrayIterator");
	}
	if (inherited) {
		intern->fptr_offset_get = zend_hash_str_find_ptr(&class_type->function_table, "offsetget", sizeof("offsetget") - 1);
		if (intern->fptr_offset_get->common.scope == parent) {
			intern->fptr_offset_get = NULL;
		}
		intern->fptr_offset_set = zend_hash_str_find_ptr(&class_type->function_table, "offsetset", sizeof("offsetset") - 1);
		if (intern->fptr_offset_set->common.scope == parent) {
			intern->fptr_offset_set = NULL;
		}
		intern->fptr_offset_has = zend_hash_str_find_ptr(&class_type->function_table, "offsetexists", sizeof("offsetexists") - 1);
		if (intern->fptr_offset_has->common.scope == parent) {
			intern->fptr_offset_has = NULL;
		}
		intern->fptr_offset_del = zend_hash_str_find_ptr(&class_type->function_table, "offsetunset",  sizeof("offsetunset") - 1);
		if (intern->fptr_offset_del->common.scope == parent) {
			intern->fptr_offset_del = NULL;
		}
		intern->fptr_count = zend_hash_str_find_ptr(&class_type->function_table, "count", sizeof("count") - 1);
		if (intern->fptr_count->common.scope == parent) {
			intern->fptr_count = NULL;
		}
	}
	/* Cache iterator functions if ArrayIterator or derived. Check current's */
	/* cache since only current is always required */
	if (intern->std.handlers == &spl_handler_ArrayIterator) {
		if (!class_type->iterator_funcs.zf_current) {
			class_type->iterator_funcs.zf_rewind = zend_hash_str_find_ptr(&class_type->function_table, "rewind", sizeof("rewind") - 1);
			class_type->iterator_funcs.zf_valid = zend_hash_str_find_ptr(&class_type->function_table, "valid", sizeof("valid") - 1);
			class_type->iterator_funcs.zf_key = zend_hash_str_find_ptr(&class_type->function_table, "key", sizeof("key") - 1);
			class_type->iterator_funcs.zf_current = zend_hash_str_find_ptr(&class_type->function_table, "current", sizeof("current") - 1);
			class_type->iterator_funcs.zf_next = zend_hash_str_find_ptr(&class_type->function_table, "next", sizeof("next") - 1);
		}
		if (inherited) {
			if (class_type->iterator_funcs.zf_rewind->common.scope  != parent) intern->ar_flags |= SPL_ARRAY_OVERLOADED_REWIND;
			if (class_type->iterator_funcs.zf_valid->common.scope   != parent) intern->ar_flags |= SPL_ARRAY_OVERLOADED_VALID;
			if (class_type->iterator_funcs.zf_key->common.scope     != parent) intern->ar_flags |= SPL_ARRAY_OVERLOADED_KEY;
			if (class_type->iterator_funcs.zf_current->common.scope != parent) intern->ar_flags |= SPL_ARRAY_OVERLOADED_CURRENT;
			if (class_type->iterator_funcs.zf_next->common.scope    != parent) intern->ar_flags |= SPL_ARRAY_OVERLOADED_NEXT;
		}
	}

	intern->ht_iter = (uint32_t)-1;
	return &intern->std;
}
/* }}} */

/* {{{ spl_array_object_new */
static zend_object *spl_array_object_new(zend_class_entry *class_type)
{
	return spl_array_object_new_ex(class_type, NULL, 0);
}
/* }}} */

/* {{{ spl_array_object_clone */
static zend_object *spl_array_object_clone(zval *zobject)
{
	zend_object *old_object;
	zend_object *new_object;

	old_object = Z_OBJ_P(zobject);
	new_object = spl_array_object_new_ex(old_object->ce, zobject, 1);

	zend_objects_clone_members(new_object, old_object);

	return new_object;
}
/* }}} */

static zval *spl_array_get_dimension_ptr(int check_inherited, zval *object, zval *offset, int type) /* {{{ */
{
	zval *retval;
	zend_long index;
	zend_string *offset_key;
	spl_array_object *intern = Z_SPLARRAY_P(object);
	HashTable *ht = spl_array_get_hash_table(intern, 0);

	if (!offset || Z_ISUNDEF_P(offset)) {
		return &EG(uninitialized_zval);
	}

	if ((type == BP_VAR_W || type == BP_VAR_RW) && (ht->u.v.nApplyCount > 0)) {
		zend_error(E_WARNING, "Modification of ArrayObject during sorting is prohibited");
		return &EG(error_zval);;
	}

	switch (Z_TYPE_P(offset)) {
	case IS_NULL:
	   offset_key = ZSTR_EMPTY_ALLOC();
	   goto fetch_dim_string;
	case IS_STRING:
	   offset_key = Z_STR_P(offset);
fetch_dim_string:
		retval = zend_symtable_find(ht, offset_key);
		if (retval) {
			if (Z_TYPE_P(retval) == IS_INDIRECT) {
				retval = Z_INDIRECT_P(retval);
				if (Z_TYPE_P(retval) == IS_UNDEF) {
					switch (type) {
						case BP_VAR_R:
							zend_error(E_NOTICE, "Undefined index: %s", ZSTR_VAL(offset_key));
						case BP_VAR_UNSET:
						case BP_VAR_IS:
							retval = &EG(uninitialized_zval);
							break;
						case BP_VAR_RW:
							zend_error(E_NOTICE,"Undefined index: %s", ZSTR_VAL(offset_key));
						case BP_VAR_W: {
							ZVAL_NULL(retval);
						}
					}
				}
			}
		} else {
			switch (type) {
				case BP_VAR_R:
					zend_error(E_NOTICE, "Undefined index: %s", ZSTR_VAL(offset_key));
				case BP_VAR_UNSET:
				case BP_VAR_IS:
					retval = &EG(uninitialized_zval);
					break;
				case BP_VAR_RW:
					zend_error(E_NOTICE,"Undefined index: %s", ZSTR_VAL(offset_key));
				case BP_VAR_W: {
				    zval value;
					ZVAL_NULL(&value);
				    retval = zend_symtable_update(ht, offset_key, &value);
				}
			}
		}
		return retval;
	case IS_RESOURCE:
		zend_error(E_NOTICE, "Resource ID#%pd used as offset, casting to integer (%pd)", Z_RES_P(offset)->handle, Z_RES_P(offset)->handle);
		index = Z_RES_P(offset)->handle;
		goto num_index;
	case IS_DOUBLE:
		index = (zend_long)Z_DVAL_P(offset);
		goto num_index;
	case IS_FALSE:
		index = 0;
		goto num_index;
	case IS_TRUE:
		index = 1;
		goto num_index;
	case IS_LONG:
		index = Z_LVAL_P(offset);
num_index:
		if ((retval = zend_hash_index_find(ht, index)) == NULL) {
			switch (type) {
				case BP_VAR_R:
					zend_error(E_NOTICE, "Undefined offset: %pd", index);
				case BP_VAR_UNSET:
				case BP_VAR_IS:
					retval = &EG(uninitialized_zval);
					break;
				case BP_VAR_RW:
					zend_error(E_NOTICE, "Undefined offset: %pd", index);
				case BP_VAR_W: {
				    zval value;
					ZVAL_UNDEF(&value);
					retval = zend_hash_index_update(ht, index, &value);
			   }
			}
		}
		return retval;
	default:
		zend_error(E_WARNING, "Illegal offset type");
		return (type == BP_VAR_W || type == BP_VAR_RW) ?
			&EG(error_zval) : &EG(uninitialized_zval);
	}
} /* }}} */

static zval *spl_array_read_dimension_ex(int check_inherited, zval *object, zval *offset, int type, zval *rv) /* {{{ */
{
	zval *ret;

	if (check_inherited) {
		spl_array_object *intern = Z_SPLARRAY_P(object);
		if (intern->fptr_offset_get) {
			zval tmp;
			if (!offset) {
				ZVAL_UNDEF(&tmp);
				offset = &tmp;
			} else {
				SEPARATE_ARG_IF_REF(offset);
			}
			zend_call_method_with_1_params(object, Z_OBJCE_P(object), &intern->fptr_offset_get, "offsetGet", rv, offset);
			zval_ptr_dtor(offset);

			if (!Z_ISUNDEF_P(rv)) {
				return rv;
			}
			return &EG(uninitialized_zval);
		}
	}
	ret = spl_array_get_dimension_ptr(check_inherited, object, offset, type);
	//!!! FIXME?
	//	ZVAL_COPY(result, ret);

	/* When in a write context,
	 * ZE has to be fooled into thinking this is in a reference set
	 * by separating (if necessary) and returning as an is_ref=1 zval (even if refcount == 1)
	 */

	if ((type == BP_VAR_W || type == BP_VAR_RW || type == BP_VAR_UNSET) &&
	    !Z_ISREF_P(ret) &&
	    EXPECTED(ret != &EG(uninitialized_zval))) {
		ZVAL_NEW_REF(ret, ret);
	}

	return ret;
} /* }}} */

static zval *spl_array_read_dimension(zval *object, zval *offset, int type, zval *rv) /* {{{ */
{
	return spl_array_read_dimension_ex(1, object, offset, type, rv);
} /* }}} */

static void spl_array_write_dimension_ex(int check_inherited, zval *object, zval *offset, zval *value) /* {{{ */
{
	spl_array_object *intern = Z_SPLARRAY_P(object);
	zend_long index;
	HashTable *ht;

	if (check_inherited && intern->fptr_offset_set) {
		zval tmp;

		if (!offset) {
			ZVAL_NULL(&tmp);
			offset = &tmp;
		} else {
			SEPARATE_ARG_IF_REF(offset);
		}
		zend_call_method_with_2_params(object, Z_OBJCE_P(object), &intern->fptr_offset_set, "offsetSet", NULL, offset, value);
		zval_ptr_dtor(offset);
		return;
	}

	if (!offset) {
		ht = spl_array_get_hash_table(intern, 0);
		if (ht->u.v.nApplyCount > 0) {
			zend_error(E_WARNING, "Modification of ArrayObject during sorting is prohibited");
			return;
		}
		if (Z_REFCOUNTED_P(value)) {
			Z_ADDREF_P(value);
		}
		zend_hash_next_index_insert(ht, value);
		return;
	}

	if (Z_REFCOUNTED_P(value)) {
		Z_ADDREF_P(value);
	}
	switch (Z_TYPE_P(offset)) {
		case IS_STRING:
			ht = spl_array_get_hash_table(intern, 0);
			if (ht->u.v.nApplyCount > 0) {
				zend_error(E_WARNING, "Modification of ArrayObject during sorting is prohibited");
				return;
			}
			zend_symtable_update_ind(ht, Z_STR_P(offset), value);
			return;
		case IS_DOUBLE:
			index = (zend_long)Z_DVAL_P(offset);
			goto num_index;
		case IS_RESOURCE:
			index = Z_RES_HANDLE_P(offset);
			goto num_index;
		case IS_FALSE:
			index = 0;
			goto num_index;
		case IS_TRUE:
			index = 1;
			goto num_index;
		case IS_LONG:
			index = Z_LVAL_P(offset);
num_index:
			ht = spl_array_get_hash_table(intern, 0);
			if (ht->u.v.nApplyCount > 0) {
				zend_error(E_WARNING, "Modification of ArrayObject during sorting is prohibited");
				return;
			}
			zend_hash_index_update(ht, index, value);
			return;
		case IS_NULL:
			ht = spl_array_get_hash_table(intern, 0);
			if (ht->u.v.nApplyCount > 0) {
				zend_error(E_WARNING, "Modification of ArrayObject during sorting is prohibited");
				return;
			}
			zend_hash_next_index_insert(ht, value);
			return;
		default:
			zend_error(E_WARNING, "Illegal offset type");
			return;
	}
} /* }}} */

static void spl_array_write_dimension(zval *object, zval *offset, zval *value) /* {{{ */
{
	spl_array_write_dimension_ex(1, object, offset, value);
} /* }}} */

static void spl_array_unset_dimension_ex(int check_inherited, zval *object, zval *offset) /* {{{ */
{
	zend_long index;
	HashTable *ht;
	spl_array_object *intern = Z_SPLARRAY_P(object);

	if (check_inherited && intern->fptr_offset_del) {
		SEPARATE_ARG_IF_REF(offset);
		zend_call_method_with_1_params(object, Z_OBJCE_P(object), &intern->fptr_offset_del, "offsetUnset", NULL, offset);
		zval_ptr_dtor(offset);
		return;
	}

	switch(Z_TYPE_P(offset)) {
	case IS_STRING:
		ht = spl_array_get_hash_table(intern, 0);
		if (ht->u.v.nApplyCount > 0) {
			zend_error(E_WARNING, "Modification of ArrayObject during sorting is prohibited");
			return;
		}
		if (ht == &EG(symbol_table)) {
			if (zend_delete_global_variable(Z_STR_P(offset))) {
				zend_error(E_NOTICE,"Undefined index: %s", Z_STRVAL_P(offset));
			}
		} else {
			zval *data = zend_symtable_find(ht, Z_STR_P(offset));

			if (data) {
				if (Z_TYPE_P(data) == IS_INDIRECT) {
					data = Z_INDIRECT_P(data);
					if (Z_TYPE_P(data) == IS_UNDEF) {
						zend_error(E_NOTICE,"Undefined index: %s", Z_STRVAL_P(offset));
					} else {
						zval_ptr_dtor(data);
						ZVAL_UNDEF(data);
						zend_hash_move_forward_ex(ht, spl_array_get_pos_ptr(ht, intern));
						if (spl_array_is_object(intern)) {
							spl_array_skip_protected(intern, ht);
						}
					}
				} else if (zend_symtable_del(ht, Z_STR_P(offset)) == FAILURE) {
					zend_error(E_NOTICE,"Undefined index: %s", Z_STRVAL_P(offset));
				}
			} else {
				zend_error(E_NOTICE,"Undefined index: %s", Z_STRVAL_P(offset));
			}
		}
		break;
	case IS_DOUBLE:
		index = (zend_long)Z_DVAL_P(offset);
		goto num_index;
	case IS_RESOURCE:
		index = Z_RES_HANDLE_P(offset);
		goto num_index;
	case IS_FALSE:
		index = 0;
		goto num_index;
	case IS_TRUE:
		index = 1;
		goto num_index;
	case IS_LONG:
		index = Z_LVAL_P(offset);
num_index:
		ht = spl_array_get_hash_table(intern, 0);
		if (ht->u.v.nApplyCount > 0) {
			zend_error(E_WARNING, "Modification of ArrayObject during sorting is prohibited");
			return;
		}
		if (zend_hash_index_del(ht, index) == FAILURE) {
			zend_error(E_NOTICE,"Undefined offset: %pd", index);
		}
		break;
	default:
		zend_error(E_WARNING, "Illegal offset type");
		return;
	}
} /* }}} */

static void spl_array_unset_dimension(zval *object, zval *offset) /* {{{ */
{
	spl_array_unset_dimension_ex(1, object, offset);
} /* }}} */

static int spl_array_has_dimension_ex(int check_inherited, zval *object, zval *offset, int check_empty) /* {{{ */
{
	spl_array_object *intern = Z_SPLARRAY_P(object);
	zend_long index;
	zval rv, *value = NULL, *tmp;

	if (check_inherited && intern->fptr_offset_has) {
//???		zval offset_tmp;
//???		ZVAL_COPY_VALUE(&offset_tmp, offset);
//???		SEPARATE_ARG_IF_REF(&offset_tmp);
//???		zend_call_method_with_1_params(object, Z_OBJCE_P(object), &intern->fptr_offset_has, "offsetExists", &rv, &offset_tmp);
//???		zval_ptr_dtor(&offset_tmp);
		SEPARATE_ARG_IF_REF(offset);
		zend_call_method_with_1_params(object, Z_OBJCE_P(object), &intern->fptr_offset_has, "offsetExists", &rv, offset);
		zval_ptr_dtor(offset);

		if (!Z_ISUNDEF(rv) && zend_is_true(&rv)) {
			zval_ptr_dtor(&rv);
			if (check_empty != 1) {
				return 1;
			} else if (intern->fptr_offset_get) {
				value = spl_array_read_dimension_ex(1, object, offset, BP_VAR_R, &rv);
			}
		} else {
			zval_ptr_dtor(&rv);
			return 0;
		}
	}

	if (!value) {
		HashTable *ht = spl_array_get_hash_table(intern, 0);

		switch(Z_TYPE_P(offset)) {
			case IS_STRING:
				if ((tmp = zend_symtable_find(ht, Z_STR_P(offset))) != NULL) {
					if (check_empty == 2) {
						return 1;
					}
				} else {
					return 0;
				}
				break;

			case IS_DOUBLE:
				index = (zend_long)Z_DVAL_P(offset);
				goto num_index;
			case IS_RESOURCE:
				index = Z_RES_HANDLE_P(offset);
				goto num_index;
			case IS_FALSE:
				index = 0;
				goto num_index;
			case IS_TRUE:
				index = 1;
				goto num_index;
			case IS_LONG:
				index = Z_LVAL_P(offset);
num_index:
				if ((tmp = zend_hash_index_find(ht, index)) != NULL) {
					if (check_empty == 2) {
						return 1;
					}
				} else {
					return 0;
				}
				break;

			default:
				zend_error(E_WARNING, "Illegal offset type");
				return 0;
		}

		if (check_empty && check_inherited && intern->fptr_offset_get) {
			value = spl_array_read_dimension_ex(1, object, offset, BP_VAR_R, &rv);
		} else {
			value = tmp;
		}
	}

	{
		zend_bool result = check_empty ? zend_is_true(value) : Z_TYPE_P(value) != IS_NULL;
		if (value == &rv) {
			zval_ptr_dtor(&rv);
		}
		return result;
	}
} /* }}} */

static int spl_array_has_dimension(zval *object, zval *offset, int check_empty) /* {{{ */
{
	return spl_array_has_dimension_ex(1, object, offset, check_empty);
} /* }}} */

/* {{{ spl_array_object_verify_pos_ex */
static inline int spl_array_object_verify_pos_ex(spl_array_object *object, HashTable *ht, const char *msg_prefix)
{
	if (!ht) {
		php_error_docref(NULL, E_NOTICE, "%sArray was modified outside object and is no longer an array", msg_prefix);
		return FAILURE;
	}

	return SUCCESS;
} /* }}} */

/* {{{ spl_array_object_verify_pos */
static inline int spl_array_object_verify_pos(spl_array_object *object, HashTable *ht)
{
	return spl_array_object_verify_pos_ex(object, ht, "");
} /* }}} */

/* {{{ proto bool ArrayObject::offsetExists(mixed $index)
       proto bool ArrayIterator::offsetExists(mixed $index)
   Returns whether the requested $index exists. */
SPL_METHOD(Array, offsetExists)
{
	zval *index;
	if (zend_parse_parameters(ZEND_NUM_ARGS(), "z", &index) == FAILURE) {
		return;
	}
	RETURN_BOOL(spl_array_has_dimension_ex(0, getThis(), index, 2));
} /* }}} */

/* {{{ proto mixed ArrayObject::offsetGet(mixed $index)
       proto mixed ArrayIterator::offsetGet(mixed $index)
   Returns the value at the specified $index. */
SPL_METHOD(Array, offsetGet)
{
	zval *value, *index;
	if (zend_parse_parameters(ZEND_NUM_ARGS(), "z", &index) == FAILURE) {
		return;
	}
	value = spl_array_read_dimension_ex(0, getThis(), index, BP_VAR_R, return_value);
	if (value != return_value) {
		ZVAL_DEREF(value);
		ZVAL_COPY(return_value, value);
	}
} /* }}} */

/* {{{ proto void ArrayObject::offsetSet(mixed $index, mixed $newval)
       proto void ArrayIterator::offsetSet(mixed $index, mixed $newval)
   Sets the value at the specified $index to $newval. */
SPL_METHOD(Array, offsetSet)
{
	zval *index, *value;
	if (zend_parse_parameters(ZEND_NUM_ARGS(), "zz", &index, &value) == FAILURE) {
		return;
	}
	spl_array_write_dimension_ex(0, getThis(), index, value);
} /* }}} */

void spl_array_iterator_append(zval *object, zval *append_value) /* {{{ */
{
	spl_array_object *intern = Z_SPLARRAY_P(object);
	HashTable *aht = spl_array_get_hash_table(intern, 0);

	if (!aht) {
		php_error_docref(NULL, E_NOTICE, "Array was modified outside object and is no longer an array");
		return;
	}

	if (spl_array_is_object(intern)) {
		php_error_docref(NULL, E_RECOVERABLE_ERROR, "Cannot append properties to objects, use %s::offsetSet() instead", ZSTR_VAL(Z_OBJCE_P(object)->name));
		return;
	}

	spl_array_write_dimension(object, NULL, append_value);
} /* }}} */

/* {{{ proto void ArrayObject::append(mixed $newval)
       proto void ArrayIterator::append(mixed $newval)
   Appends the value (cannot be called for objects). */
SPL_METHOD(Array, append)
{
	zval *value;

	if (zend_parse_parameters(ZEND_NUM_ARGS(), "z", &value) == FAILURE) {
		return;
	}
	spl_array_iterator_append(getThis(), value);
} /* }}} */

/* {{{ proto void ArrayObject::offsetUnset(mixed $index)
       proto void ArrayIterator::offsetUnset(mixed $index)
   Unsets the value at the specified $index. */
SPL_METHOD(Array, offsetUnset)
{
	zval *index;
	if (zend_parse_parameters(ZEND_NUM_ARGS(), "z", &index) == FAILURE) {
		return;
	}
	spl_array_unset_dimension_ex(0, getThis(), index);
} /* }}} */

/* {{{ proto array ArrayObject::getArrayCopy()
      proto array ArrayIterator::getArrayCopy()
   Return a copy of the contained array */
SPL_METHOD(Array, getArrayCopy)
{
	zval *object = getThis();
	spl_array_object *intern = Z_SPLARRAY_P(object);

	RETURN_ARR(zend_array_dup(spl_array_get_hash_table(intern, 0)));
} /* }}} */

static HashTable *spl_array_get_properties(zval *object) /* {{{ */
{
	spl_array_object *intern = Z_SPLARRAY_P(object);
	HashTable *result;

	if (intern->nApplyCount > 1) {
		php_error_docref(NULL, E_ERROR, "Nesting level too deep - recursive dependency?");
	}

	intern->nApplyCount++;
	result = spl_array_get_hash_table(intern, 1);
	intern->nApplyCount--;
	return result;
} /* }}} */

static HashTable* spl_array_get_debug_info(zval *obj, int *is_temp) /* {{{ */
{
	zval *storage;
	zend_string *zname;
	zend_class_entry *base;
	spl_array_object *intern = Z_SPLARRAY_P(obj);

	if (!intern->std.properties) {
		rebuild_object_properties(&intern->std);
	}

	if (intern->ar_flags & SPL_ARRAY_IS_SELF) {
		*is_temp = 0;
		return intern->std.properties;
	} else {
		HashTable *debug_info;
		*is_temp = 1;

		ALLOC_HASHTABLE(debug_info);
		ZEND_INIT_SYMTABLE_EX(debug_info, zend_hash_num_elements(intern->std.properties) + 1, 0);
		zend_hash_copy(debug_info, intern->std.properties, (copy_ctor_func_t) zval_add_ref);

		storage = &intern->array;
		Z_TRY_ADDREF_P(storage);

		base = Z_OBJ_HT_P(obj) == &spl_handler_ArrayIterator
			? spl_ce_ArrayIterator : spl_ce_ArrayObject;
		zname = spl_gen_private_prop_name(base, "storage", sizeof("storage")-1);
		zend_symtable_update(debug_info, zname, storage);
		zend_string_release(zname);

		return debug_info;
	}
}
/* }}} */

static HashTable *spl_array_get_gc(zval *obj, zval **gc_data, int *gc_data_count) /* {{{ */
{
	spl_array_object *intern = Z_SPLARRAY_P(obj);
	*gc_data = &intern->array;
	*gc_data_count = 1;
	return zend_std_get_properties(obj);
}
/* }}} */

static zval *spl_array_read_property(zval *object, zval *member, int type, void **cache_slot, zval *rv) /* {{{ */
{
	spl_array_object *intern = Z_SPLARRAY_P(object);

	if ((intern->ar_flags & SPL_ARRAY_ARRAY_AS_PROPS) != 0
		&& !std_object_handlers.has_property(object, member, 2, NULL)) {
		return spl_array_read_dimension(object, member, type, rv);
	}
	return std_object_handlers.read_property(object, member, type, cache_slot, rv);
} /* }}} */

static void spl_array_write_property(zval *object, zval *member, zval *value, void **cache_slot) /* {{{ */
{
	spl_array_object *intern = Z_SPLARRAY_P(object);

	if ((intern->ar_flags & SPL_ARRAY_ARRAY_AS_PROPS) != 0
	&& !std_object_handlers.has_property(object, member, 2, NULL)) {
		spl_array_write_dimension(object, member, value);
		return;
	}
	std_object_handlers.write_property(object, member, value, cache_slot);
} /* }}} */

static zval *spl_array_get_property_ptr_ptr(zval *object, zval *member, int type, void **cache_slot) /* {{{ */
{
	spl_array_object *intern = Z_SPLARRAY_P(object);

	if ((intern->ar_flags & SPL_ARRAY_ARRAY_AS_PROPS) != 0
		&& !std_object_handlers.has_property(object, member, 2, NULL)) {
		return spl_array_get_dimension_ptr(1, object, member, type);
	}
	//!!! FIXME
	//return std_object_handlers.get_property_ptr_ptr(object, member, type, key);
	return NULL;
} /* }}} */

static int spl_array_has_property(zval *object, zval *member, int has_set_exists, void **cache_slot) /* {{{ */
{
	spl_array_object *intern = Z_SPLARRAY_P(object);

	if ((intern->ar_flags & SPL_ARRAY_ARRAY_AS_PROPS) != 0
		&& !std_object_handlers.has_property(object, member, 2, NULL)) {
		return spl_array_has_dimension(object, member, has_set_exists);
	}
	return std_object_handlers.has_property(object, member, has_set_exists, cache_slot);
} /* }}} */

static void spl_array_unset_property(zval *object, zval *member, void **cache_slot) /* {{{ */
{
	spl_array_object *intern = Z_SPLARRAY_P(object);

	if ((intern->ar_flags & SPL_ARRAY_ARRAY_AS_PROPS) != 0
		&& !std_object_handlers.has_property(object, member, 2, NULL)) {
		spl_array_unset_dimension(object, member);
		return;
	}
	std_object_handlers.unset_property(object, member, cache_slot);
} /* }}} */

static int spl_array_compare_objects(zval *o1, zval *o2) /* {{{ */
{
	HashTable			*ht1,
						*ht2;
	spl_array_object	*intern1,
						*intern2;
	int					result	= 0;

	intern1	= Z_SPLARRAY_P(o1);
	intern2	= Z_SPLARRAY_P(o2);
	ht1		= spl_array_get_hash_table(intern1, 0);
	ht2		= spl_array_get_hash_table(intern2, 0);

	result = zend_compare_symbol_tables(ht1, ht2);
	/* if we just compared std.properties, don't do it again */
	if (result == 0 &&
			!(ht1 == intern1->std.properties && ht2 == intern2->std.properties)) {
		result = std_object_handlers.compare_objects(o1, o2);
	}
	return result;
} /* }}} */

static int spl_array_skip_protected(spl_array_object *intern, HashTable *aht) /* {{{ */
{
	zend_string *string_key;
	zend_ulong num_key;
	zval *data;

	if (spl_array_is_object(intern)) {
		uint32_t *pos_ptr = spl_array_get_pos_ptr(aht, intern);

		do {
			if (zend_hash_get_current_key_ex(aht, &string_key, &num_key, pos_ptr) == HASH_KEY_IS_STRING) {
				data = zend_hash_get_current_data_ex(aht, pos_ptr);
				if (data && Z_TYPE_P(data) == IS_INDIRECT &&
				    Z_TYPE_P(data = Z_INDIRECT_P(data)) == IS_UNDEF) {
					/* skip */
				} else if (!ZSTR_LEN(string_key) || ZSTR_VAL(string_key)[0]) {
					return SUCCESS;
				}
			} else {
				return SUCCESS;
			}
			if (zend_hash_has_more_elements_ex(aht, pos_ptr) != SUCCESS) {
				return FAILURE;
			}
			zend_hash_move_forward_ex(aht, pos_ptr);
		} while (1);
	}
	return FAILURE;
} /* }}} */

static int spl_array_next_ex(spl_array_object *intern, HashTable *aht) /* {{{ */
{
	uint32_t *pos_ptr = spl_array_get_pos_ptr(aht, intern);

	zend_hash_move_forward_ex(aht, pos_ptr);
	if (spl_array_is_object(intern)) {
		return spl_array_skip_protected(intern, aht);
	} else {
		return zend_hash_has_more_elements_ex(aht, pos_ptr);
	}
} /* }}} */

static int spl_array_next(spl_array_object *intern) /* {{{ */
{
	HashTable *aht = spl_array_get_hash_table(intern, 0);

	return spl_array_next_ex(intern, aht);

} /* }}} */

static void spl_array_it_dtor(zend_object_iterator *iter) /* {{{ */
{
	zend_user_it_invalidate_current(iter);
	zval_ptr_dtor(&iter->data);
}
/* }}} */

static int spl_array_it_valid(zend_object_iterator *iter) /* {{{ */
{
	spl_array_object *object = Z_SPLARRAY_P(&iter->data);
	HashTable *aht = spl_array_get_hash_table(object, 0);

	if (object->ar_flags & SPL_ARRAY_OVERLOADED_VALID) {
		return zend_user_it_valid(iter);
	} else {
		if (spl_array_object_verify_pos_ex(object, aht, "ArrayIterator::valid(): ") == FAILURE) {
			return FAILURE;
		}

		return zend_hash_has_more_elements_ex(aht, spl_array_get_pos_ptr(aht, object));
	}
}
/* }}} */

static zval *spl_array_it_get_current_data(zend_object_iterator *iter) /* {{{ */
{
	spl_array_object *object = Z_SPLARRAY_P(&iter->data);
	HashTable *aht = spl_array_get_hash_table(object, 0);

	if (object->ar_flags & SPL_ARRAY_OVERLOADED_CURRENT) {
		return zend_user_it_get_current_data(iter);
	} else {
		zval *data = zend_hash_get_current_data_ex(aht, spl_array_get_pos_ptr(aht, object));
		if (Z_TYPE_P(data) == IS_INDIRECT) {
			data = Z_INDIRECT_P(data);
		}
		return data;
	}
}
/* }}} */

static void spl_array_it_get_current_key(zend_object_iterator *iter, zval *key) /* {{{ */
{
	spl_array_object *object = Z_SPLARRAY_P(&iter->data);
	HashTable *aht = spl_array_get_hash_table(object, 0);

	if (object->ar_flags & SPL_ARRAY_OVERLOADED_KEY) {
		zend_user_it_get_current_key(iter, key);
	} else {
		if (spl_array_object_verify_pos_ex(object, aht, "ArrayIterator::current(): ") == FAILURE) {
			ZVAL_NULL(key);
		} else {
			zend_hash_get_current_key_zval_ex(aht, key, spl_array_get_pos_ptr(aht, object));
		}
	}
}
/* }}} */

static void spl_array_it_move_forward(zend_object_iterator *iter) /* {{{ */
{
	spl_array_object *object = Z_SPLARRAY_P(&iter->data);
	HashTable *aht = spl_array_get_hash_table(object, 0);

	if (object->ar_flags & SPL_ARRAY_OVERLOADED_NEXT) {
		zend_user_it_move_forward(iter);
	} else {
		zend_user_it_invalidate_current(iter);
		if (!aht) {
			php_error_docref(NULL, E_NOTICE, "ArrayIterator::current(): Array was modified outside object and is no longer an array");
			return;
		}

		spl_array_next_ex(object, aht);
	}
}
/* }}} */

static void spl_array_rewind(spl_array_object *intern) /* {{{ */
{
	HashTable *aht = spl_array_get_hash_table(intern, 0);

	if (!aht) {
		php_error_docref(NULL, E_NOTICE, "ArrayIterator::rewind(): Array was modified outside object and is no longer an array");
		return;
	}

	if (intern->ht_iter == (uint32_t)-1) {
		spl_array_get_pos_ptr(aht, intern);
	} else {
		zend_hash_internal_pointer_reset_ex(aht, spl_array_get_pos_ptr(aht, intern));
		spl_array_skip_protected(intern, aht);
	}
}
/* }}} */

static void spl_array_it_rewind(zend_object_iterator *iter) /* {{{ */
{
	spl_array_object *object = Z_SPLARRAY_P(&iter->data);

	if (object->ar_flags & SPL_ARRAY_OVERLOADED_REWIND) {
		zend_user_it_rewind(iter);
	} else {
		zend_user_it_invalidate_current(iter);
		spl_array_rewind(object);
	}
}
/* }}} */

/* {{{ spl_array_set_array */
static void spl_array_set_array(zval *object, spl_array_object *intern, zval *array, zend_long ar_flags, int just_array) {
	if (Z_TYPE_P(array) != IS_OBJECT && Z_TYPE_P(array) != IS_ARRAY) {
		zend_throw_exception(spl_ce_InvalidArgumentException, "Passed variable is not an array or object, using empty array instead", 0);
		return;
	}

	zval_ptr_dtor(&intern->array);

	if (Z_TYPE_P(array) == IS_ARRAY) {
		//??? TODO: try to avoid array duplication
		ZVAL_DUP(&intern->array, array);
	} else {
		if (Z_OBJ_HT_P(array) == &spl_handler_ArrayObject || Z_OBJ_HT_P(array) == &spl_handler_ArrayIterator) {
			if (just_array)	{
				spl_array_object *other = Z_SPLARRAY_P(array);
				ar_flags = other->ar_flags & ~SPL_ARRAY_INT_MASK;
			}
			if (Z_OBJ_P(object) == Z_OBJ_P(array)) {
				ar_flags |= SPL_ARRAY_IS_SELF;
				ZVAL_UNDEF(&intern->array);
			} else {
				ar_flags |= SPL_ARRAY_USE_OTHER;
				ZVAL_COPY(&intern->array, array);
			}
		} else {
			zend_object_get_properties_t handler = Z_OBJ_HANDLER_P(array, get_properties);
			ZVAL_COPY(&intern->array, array);
			if (handler != std_object_handlers.get_properties
				|| !spl_array_get_hash_table(intern, 0)) {
				zend_throw_exception_ex(spl_ce_InvalidArgumentException, 0, "Overloaded object of type %s is not compatible with %s", Z_OBJCE_P(array)->name, intern->std.ce->name);
			}
		}
	}

	intern->ar_flags &= ~SPL_ARRAY_IS_SELF & ~SPL_ARRAY_USE_OTHER;
	intern->ar_flags |= ar_flags;
	intern->ht_iter = (uint32_t)-1;
}
/* }}} */

/* iterator handler table */
zend_object_iterator_funcs spl_array_it_funcs = {
	spl_array_it_dtor,
	spl_array_it_valid,
	spl_array_it_get_current_data,
	spl_array_it_get_current_key,
	spl_array_it_move_forward,
	spl_array_it_rewind
};

zend_object_iterator *spl_array_get_iterator(zend_class_entry *ce, zval *object, int by_ref) /* {{{ */
{
	zend_user_iterator *iterator;
	spl_array_object *array_object = Z_SPLARRAY_P(object);

	if (by_ref && (array_object->ar_flags & SPL_ARRAY_OVERLOADED_CURRENT)) {
		zend_error(E_ERROR, "An iterator cannot be used with foreach by reference");
	}

	iterator = emalloc(sizeof(zend_user_iterator));

	zend_iterator_init(&iterator->it);

	ZVAL_COPY(&iterator->it.data, object);
	iterator->it.funcs = &spl_array_it_funcs;
	iterator->ce = ce;
	ZVAL_UNDEF(&iterator->value);

	return &iterator->it;
}
/* }}} */

/* {{{ proto void ArrayObject::__construct(array|object ar = array() [, int flags = 0 [, string iterator_class = "ArrayIterator"]])
       proto void ArrayIterator::__construct(array|object ar = array() [, int flags = 0])
   Constructs a new array iterator from a path. */
SPL_METHOD(Array, __construct)
{
	zval *object = getThis();
	spl_array_object *intern;
	zval *array;
	zend_long ar_flags = 0;
	zend_class_entry *ce_get_iterator = spl_ce_Iterator;

	if (ZEND_NUM_ARGS() == 0) {
		return; /* nothing to do */
	}

	if (zend_parse_parameters_throw(ZEND_NUM_ARGS(), "z|lC", &array, &ar_flags, &ce_get_iterator) == FAILURE) {
		return;
	}

	intern = Z_SPLARRAY_P(object);

	if (ZEND_NUM_ARGS() > 2) {
		intern->ce_get_iterator = ce_get_iterator;
	}

	ar_flags &= ~SPL_ARRAY_INT_MASK;

	spl_array_set_array(object, intern, array, ar_flags, ZEND_NUM_ARGS() == 1);
}
 /* }}} */

/* {{{ proto void ArrayObject::setIteratorClass(string iterator_class)
   Set the class used in getIterator. */
SPL_METHOD(Array, setIteratorClass)
{
	zval *object = getThis();
	spl_array_object *intern = Z_SPLARRAY_P(object);
	zend_class_entry * ce_get_iterator = spl_ce_Iterator;

#ifndef FAST_ZPP
	if (zend_parse_parameters(ZEND_NUM_ARGS(), "C", &ce_get_iterator) == FAILURE) {
		return;
	}
#else
	ZEND_PARSE_PARAMETERS_START(1, 1)
		Z_PARAM_CLASS(ce_get_iterator)
	ZEND_PARSE_PARAMETERS_END();
#endif

	intern->ce_get_iterator = ce_get_iterator;
}
/* }}} */

/* {{{ proto string ArrayObject::getIteratorClass()
   Get the class used in getIterator. */
SPL_METHOD(Array, getIteratorClass)
{
	zval *object = getThis();
	spl_array_object *intern = Z_SPLARRAY_P(object);

	if (zend_parse_parameters_none() == FAILURE) {
		return;
	}

	zend_string_addref(intern->ce_get_iterator->name);
	RETURN_STR(intern->ce_get_iterator->name);
}
/* }}} */

/* {{{ proto int ArrayObject::getFlags()
   Get flags */
SPL_METHOD(Array, getFlags)
{
	zval *object = getThis();
	spl_array_object *intern = Z_SPLARRAY_P(object);

	if (zend_parse_parameters_none() == FAILURE) {
		return;
	}

	RETURN_LONG(intern->ar_flags & ~SPL_ARRAY_INT_MASK);
}
/* }}} */

/* {{{ proto void ArrayObject::setFlags(int flags)
   Set flags */
SPL_METHOD(Array, setFlags)
{
	zval *object = getThis();
	spl_array_object *intern = Z_SPLARRAY_P(object);
	zend_long ar_flags = 0;

	if (zend_parse_parameters(ZEND_NUM_ARGS(), "l", &ar_flags) == FAILURE) {
		return;
	}

	intern->ar_flags = (intern->ar_flags & SPL_ARRAY_INT_MASK) | (ar_flags & ~SPL_ARRAY_INT_MASK);
}
/* }}} */

/* {{{ proto Array|Object ArrayObject::exchangeArray(Array|Object ar = array())
   Replace the referenced array or object with a new one and return the old one (right now copy - to be changed) */
SPL_METHOD(Array, exchangeArray)
{
	zval *object = getThis(), *array;
	spl_array_object *intern = Z_SPLARRAY_P(object);

	if (zend_parse_parameters(ZEND_NUM_ARGS(), "z", &array) == FAILURE) {
		return;
	}

	RETVAL_ARR(zend_array_dup(spl_array_get_hash_table(intern, 0)));
	spl_array_set_array(object, intern, array, 0L, 1);
}
/* }}} */

/* {{{ proto ArrayIterator ArrayObject::getIterator()
   Create a new iterator from a ArrayObject instance */
SPL_METHOD(Array, getIterator)
{
	zval *object = getThis();
	spl_array_object *intern = Z_SPLARRAY_P(object);
	HashTable *aht = spl_array_get_hash_table(intern, 0);

	if (zend_parse_parameters_none() == FAILURE) {
		return;
	}

	if (!aht) {
		php_error_docref(NULL, E_NOTICE, "Array was modified outside object and is no longer an array");
		return;
	}

	ZVAL_OBJ(return_value, spl_array_object_new_ex(intern->ce_get_iterator, object, 0));
}
/* }}} */

/* {{{ proto void ArrayIterator::rewind()
   Rewind array back to the start */
SPL_METHOD(Array, rewind)
{
	zval *object = getThis();
	spl_array_object *intern = Z_SPLARRAY_P(object);

	if (zend_parse_parameters_none() == FAILURE) {
		return;
	}

	spl_array_rewind(intern);
}
/* }}} */

/* {{{ proto void ArrayIterator::seek(int $position)
   Seek to position. */
SPL_METHOD(Array, seek)
{
	zend_long opos, position;
	zval *object = getThis();
	spl_array_object *intern = Z_SPLARRAY_P(object);
	HashTable *aht = spl_array_get_hash_table(intern, 0);
	int result;

	if (zend_parse_parameters(ZEND_NUM_ARGS(), "l", &position) == FAILURE) {
		return;
	}

	if (!aht) {
		php_error_docref(NULL, E_NOTICE, "Array was modified outside object and is no longer an array");
		return;
	}

	opos = position;

	if (position >= 0) { /* negative values are not supported */
		spl_array_rewind(intern);
		result = SUCCESS;

		while (position-- > 0 && (result = spl_array_next(intern)) == SUCCESS);

		if (result == SUCCESS && zend_hash_has_more_elements_ex(aht, spl_array_get_pos_ptr(aht, intern)) == SUCCESS) {
			return; /* ok */
		}
	}
	zend_throw_exception_ex(spl_ce_OutOfBoundsException, 0, "Seek position %pd is out of range", opos);
} /* }}} */

int static spl_array_object_count_elements_helper(spl_array_object *intern, zend_long *count) /* {{{ */
{
	HashTable *aht = spl_array_get_hash_table(intern, 0);
	HashPosition pos, *pos_ptr;

	if (!aht) {
		php_error_docref(NULL, E_NOTICE, "Array was modified outside object and is no longer an array");
		*count = 0;
		return FAILURE;
	}

	if (spl_array_is_object(intern)) {
		/* We need to store the 'pos' since we'll modify it in the functions
		 * we're going to call and which do not support 'pos' as parameter. */
		pos_ptr = spl_array_get_pos_ptr(aht, intern);
		pos = *pos_ptr;
		*count = 0;
		spl_array_rewind(intern);
		while (*pos_ptr != HT_INVALID_IDX && spl_array_next(intern) == SUCCESS) {
			(*count)++;
		}
		*pos_ptr = pos;
		return SUCCESS;
	} else {
		*count = zend_hash_num_elements(aht);
		return SUCCESS;
	}
} /* }}} */

int spl_array_object_count_elements(zval *object, zend_long *count) /* {{{ */
{
	spl_array_object *intern = Z_SPLARRAY_P(object);

	if (intern->fptr_count) {
		zval rv;
		zend_call_method_with_0_params(object, intern->std.ce, &intern->fptr_count, "count", &rv);
		if (Z_TYPE(rv) != IS_UNDEF) {
			*count = zval_get_long(&rv);
			zval_ptr_dtor(&rv);
			return SUCCESS;
		}
		*count = 0;
		return FAILURE;
	}
	return spl_array_object_count_elements_helper(intern, count);
} /* }}} */

/* {{{ proto int ArrayObject::count()
       proto int ArrayIterator::count()
   Return the number of elements in the Iterator. */
SPL_METHOD(Array, count)
{
	zend_long count;
	spl_array_object *intern = Z_SPLARRAY_P(getThis());

	if (zend_parse_parameters_none() == FAILURE) {
		return;
	}

	spl_array_object_count_elements_helper(intern, &count);

	RETURN_LONG(count);
} /* }}} */

static void spl_array_method(INTERNAL_FUNCTION_PARAMETERS, char *fname, int fname_len, int use_arg) /* {{{ */
{
	spl_array_object *intern = Z_SPLARRAY_P(getThis());
	HashTable *aht = spl_array_get_hash_table(intern, 0);
	zval function_name, params[2], *arg = NULL;
	uint32_t old_refcount;

	ZVAL_STRINGL(&function_name, fname, fname_len);

	/* A tricky way to pass "aht" by reference, reset refcount */
	//??? It may be not safe, if user comparison handler accesses "aht"
	old_refcount = GC_REFCOUNT(aht);
	GC_REFCOUNT(aht) = 1;
	ZVAL_NEW_EMPTY_REF(&params[0]);
	ZVAL_ARR(Z_REFVAL(params[0]), aht);

	if (!use_arg) {
		aht->u.v.nApplyCount++;
		call_user_function_ex(EG(function_table), NULL, &function_name, return_value, 1, params, 1, NULL);
		aht->u.v.nApplyCount--;
	} else if (use_arg == SPL_ARRAY_METHOD_MAY_USER_ARG) {
		if (zend_parse_parameters_ex(ZEND_PARSE_PARAMS_QUIET, ZEND_NUM_ARGS(), "|z", &arg) == FAILURE) {
			zend_throw_exception(spl_ce_BadMethodCallException, "Function expects one argument at most", 0);
			goto exit;
		}
		if (arg) {
			ZVAL_COPY_VALUE(&params[1], arg);
		}
		aht->u.v.nApplyCount++;
		call_user_function_ex(EG(function_table), NULL, &function_name, return_value, arg ? 2 : 1, params, 1, NULL);
		aht->u.v.nApplyCount--;
	} else {
		if (ZEND_NUM_ARGS() != 1 || zend_parse_parameters_ex(ZEND_PARSE_PARAMS_QUIET, ZEND_NUM_ARGS(), "z", &arg) == FAILURE) {
			zend_throw_exception(spl_ce_BadMethodCallException, "Function expects exactly one argument", 0);
			goto exit;
		}
		ZVAL_COPY_VALUE(&params[1], arg);
		aht->u.v.nApplyCount++;
		call_user_function_ex(EG(function_table), NULL, &function_name, return_value, 2, params, 1, NULL);
		aht->u.v.nApplyCount--;
	}

exit:
	/* A tricky way to pass "aht" by reference, copy back and cleanup */
	GC_REFCOUNT(aht) = old_refcount;
	efree(Z_REF(params[0]));
	zend_string_free(Z_STR(function_name));
} /* }}} */

#define SPL_ARRAY_METHOD(cname, fname, use_arg) \
SPL_METHOD(cname, fname) \
{ \
	spl_array_method(INTERNAL_FUNCTION_PARAM_PASSTHRU, #fname, sizeof(#fname)-1, use_arg); \
}

/* {{{ proto int ArrayObject::asort([int $sort_flags = SORT_REGULAR ])
       proto int ArrayIterator::asort([int $sort_flags = SORT_REGULAR ])
   Sort the entries by values. */
SPL_ARRAY_METHOD(Array, asort, SPL_ARRAY_METHOD_MAY_USER_ARG) /* }}} */

/* {{{ proto int ArrayObject::ksort([int $sort_flags = SORT_REGULAR ])
       proto int ArrayIterator::ksort([int $sort_flags = SORT_REGULAR ])
   Sort the entries by key. */
SPL_ARRAY_METHOD(Array, ksort, SPL_ARRAY_METHOD_MAY_USER_ARG) /* }}} */

/* {{{ proto int ArrayObject::uasort(callback cmp_function)
       proto int ArrayIterator::uasort(callback cmp_function)
   Sort the entries by values user defined function. */
SPL_ARRAY_METHOD(Array, uasort, SPL_ARRAY_METHOD_USE_ARG) /* }}} */

/* {{{ proto int ArrayObject::uksort(callback cmp_function)
       proto int ArrayIterator::uksort(callback cmp_function)
   Sort the entries by key using user defined function. */
SPL_ARRAY_METHOD(Array, uksort, SPL_ARRAY_METHOD_USE_ARG) /* }}} */

/* {{{ proto int ArrayObject::natsort()
       proto int ArrayIterator::natsort()
   Sort the entries by values using "natural order" algorithm. */
SPL_ARRAY_METHOD(Array, natsort, SPL_ARRAY_METHOD_NO_ARG) /* }}} */

/* {{{ proto int ArrayObject::natcasesort()
       proto int ArrayIterator::natcasesort()
   Sort the entries by key using case insensitive "natural order" algorithm. */
SPL_ARRAY_METHOD(Array, natcasesort, SPL_ARRAY_METHOD_NO_ARG) /* }}} */

/* {{{ proto mixed|NULL ArrayIterator::current()
   Return current array entry */
SPL_METHOD(Array, current)
{
	zval *object = getThis();
	spl_array_object *intern = Z_SPLARRAY_P(object);
	zval *entry;
	HashTable *aht = spl_array_get_hash_table(intern, 0);

	if (zend_parse_parameters_none() == FAILURE) {
		return;
	}

	if (spl_array_object_verify_pos(intern, aht) == FAILURE) {
		return;
	}

	if ((entry = zend_hash_get_current_data_ex(aht, spl_array_get_pos_ptr(aht, intern))) == NULL) {
		return;
	}
	if (Z_TYPE_P(entry) == IS_INDIRECT) {
		entry = Z_INDIRECT_P(entry);
		if (Z_TYPE_P(entry) == IS_UNDEF) {
			return;
		}
	}
	ZVAL_DEREF(entry);
	ZVAL_COPY(return_value, entry);
}
/* }}} */

/* {{{ proto mixed|NULL ArrayIterator::key()
   Return current array key */
SPL_METHOD(Array, key)
{
	if (zend_parse_parameters_none() == FAILURE) {
		return;
	}

	spl_array_iterator_key(getThis(), return_value);
} /* }}} */

void spl_array_iterator_key(zval *object, zval *return_value) /* {{{ */
{
	spl_array_object *intern = Z_SPLARRAY_P(object);
	HashTable *aht = spl_array_get_hash_table(intern, 0);

	if (spl_array_object_verify_pos(intern, aht) == FAILURE) {
		return;
	}

	zend_hash_get_current_key_zval_ex(aht, return_value, spl_array_get_pos_ptr(aht, intern));
}
/* }}} */

/* {{{ proto void ArrayIterator::next()
   Move to next entry */
SPL_METHOD(Array, next)
{
	zval *object = getThis();
	spl_array_object *intern = Z_SPLARRAY_P(object);
	HashTable *aht = spl_array_get_hash_table(intern, 0);

	if (zend_parse_parameters_none() == FAILURE) {
		return;
	}

	if (spl_array_object_verify_pos(intern, aht) == FAILURE) {
		return;
	}

	spl_array_next_ex(intern, aht);
}
/* }}} */

/* {{{ proto bool ArrayIterator::valid()
   Check whether array contains more entries */
SPL_METHOD(Array, valid)
{
	zval *object = getThis();
	spl_array_object *intern = Z_SPLARRAY_P(object);
	HashTable *aht = spl_array_get_hash_table(intern, 0);

	if (zend_parse_parameters_none() == FAILURE) {
		return;
	}

	if (spl_array_object_verify_pos(intern, aht) == FAILURE) {
		RETURN_FALSE;
	} else {
		RETURN_BOOL(zend_hash_has_more_elements_ex(aht, spl_array_get_pos_ptr(aht, intern)) == SUCCESS);
	}
}
/* }}} */

/* {{{ proto bool RecursiveArrayIterator::hasChildren()
   Check whether current element has children (e.g. is an array) */
SPL_METHOD(Array, hasChildren)
{
	zval *object = getThis(), *entry;
	spl_array_object *intern = Z_SPLARRAY_P(object);
	HashTable *aht = spl_array_get_hash_table(intern, 0);

	if (zend_parse_parameters_none() == FAILURE) {
		return;
	}

	if (spl_array_object_verify_pos(intern, aht) == FAILURE) {
		RETURN_FALSE;
	}

	if ((entry = zend_hash_get_current_data_ex(aht, spl_array_get_pos_ptr(aht, intern))) == NULL) {
		RETURN_FALSE;
	}

	RETURN_BOOL(Z_TYPE_P(entry) == IS_ARRAY || (Z_TYPE_P(entry) == IS_OBJECT && (intern->ar_flags & SPL_ARRAY_CHILD_ARRAYS_ONLY) == 0));
}
/* }}} */

/* {{{ proto object RecursiveArrayIterator::getChildren()
   Create a sub iterator for the current element (same class as $this) */
SPL_METHOD(Array, getChildren)
{
	zval *object = getThis(), *entry, flags;
	spl_array_object *intern = Z_SPLARRAY_P(object);
	HashTable *aht = spl_array_get_hash_table(intern, 0);

	if (zend_parse_parameters_none() == FAILURE) {
		return;
	}

	if (spl_array_object_verify_pos(intern, aht) == FAILURE) {
		return;
	}

	if ((entry = zend_hash_get_current_data_ex(aht, spl_array_get_pos_ptr(aht, intern))) == NULL) {
		return;
	}

	if (Z_TYPE_P(entry) == IS_OBJECT) {
		if ((intern->ar_flags & SPL_ARRAY_CHILD_ARRAYS_ONLY) != 0) {
			return;
		}
		if (instanceof_function(Z_OBJCE_P(entry), Z_OBJCE_P(getThis()))) {
			ZVAL_OBJ(return_value, Z_OBJ_P(entry));
			Z_ADDREF_P(return_value);
			return;
		}
	}

	ZVAL_LONG(&flags, intern->ar_flags);
	spl_instantiate_arg_ex2(Z_OBJCE_P(getThis()), return_value, entry, &flags);
}
/* }}} */

/* {{{ proto string ArrayObject::serialize()
   Serialize the object */
SPL_METHOD(Array, serialize)
{
	zval *object = getThis();
	spl_array_object *intern = Z_SPLARRAY_P(object);
	HashTable *aht = spl_array_get_hash_table(intern, 0);
	zval members, flags;
	php_serialize_data_t var_hash;
	smart_str buf = {0};

	if (zend_parse_parameters_none() == FAILURE) {
		return;
	}

	if (!aht) {
		php_error_docref(NULL, E_NOTICE, "Array was modified outside object and is no longer an array");
		return;
	}

	PHP_VAR_SERIALIZE_INIT(var_hash);

	ZVAL_LONG(&flags, (intern->ar_flags & SPL_ARRAY_CLONE_MASK));

	/* storage */
	smart_str_appendl(&buf, "x:", 2);
	//!!! php_var_serialize need to be modified
	php_var_serialize(&buf, &flags, &var_hash);

	if (!(intern->ar_flags & SPL_ARRAY_IS_SELF)) {
		php_var_serialize(&buf, &intern->array, &var_hash);
		smart_str_appendc(&buf, ';');
	}

	/* members */
	smart_str_appendl(&buf, "m:", 2);
	if (!intern->std.properties) {
		rebuild_object_properties(&intern->std);
	}

	ZVAL_ARR(&members, zend_array_dup(intern->std.properties));

	php_var_serialize(&buf, &members, &var_hash); /* finishes the string */

	zval_ptr_dtor(&members);

	/* done */
	PHP_VAR_SERIALIZE_DESTROY(var_hash);

	if (buf.s) {
		RETURN_NEW_STR(buf.s);
	}

	RETURN_NULL();
} /* }}} */

/* {{{ proto void ArrayObject::unserialize(string serialized)
 * unserialize the object
 */
SPL_METHOD(Array, unserialize)
{
	spl_array_object *intern = Z_SPLARRAY_P(getThis());

	char *buf;
	size_t buf_len;
	const unsigned char *p, *s;
	php_unserialize_data_t var_hash;
	zval members, zflags;
	HashTable *aht;
	zend_long flags;

	if (zend_parse_parameters(ZEND_NUM_ARGS(), "s", &buf, &buf_len) == FAILURE) {
		return;
	}

	if (buf_len == 0) {
		return;
	}

	aht = spl_array_get_hash_table(intern, 0);
	if (aht->u.v.nApplyCount > 0) {
		zend_error(E_WARNING, "Modification of ArrayObject during sorting is prohibited");
		return;
	}

	/* storage */
	s = p = (const unsigned char*)buf;
	PHP_VAR_UNSERIALIZE_INIT(var_hash);

	if (*p!= 'x' || *++p != ':') {
		goto outexcept;
	}
	++p;

<<<<<<< HEAD
	if (!php_var_unserialize(&zflags, &p, s + buf_len, &var_hash) || Z_TYPE(zflags) != IS_LONG) {
=======
	ALLOC_INIT_ZVAL(pflags);
	if (!php_var_unserialize(&pflags, &p, s + buf_len, &var_hash TSRMLS_CC) || Z_TYPE_P(pflags) != IS_LONG) {
>>>>>>> ed709d5a
		goto outexcept;
	}

	var_push_dtor(&var_hash, &pflags);
	--p; /* for ';' */
<<<<<<< HEAD
	flags = Z_LVAL(zflags);
=======
	flags = Z_LVAL_P(pflags);
>>>>>>> ed709d5a
	/* flags needs to be verified and we also need to verify whether the next
	 * thing we get is ';'. After that we require an 'm' or somethign else
	 * where 'm' stands for members and anything else should be an array. If
	 * neither 'a' or 'm' follows we have an error. */

	if (*p != ';') {
		goto outexcept;
	}
	++p;

	if (*p!='m') {
		if (*p!='a' && *p!='O' && *p!='C' && *p!='r') {
			goto outexcept;
		}
		intern->ar_flags &= ~SPL_ARRAY_CLONE_MASK;
		intern->ar_flags |= flags & SPL_ARRAY_CLONE_MASK;
		zval_ptr_dtor(&intern->array);
		if (!php_var_unserialize(&intern->array, &p, s + buf_len, &var_hash)) {
			goto outexcept;
		}
		var_push_dtor(&var_hash, &intern->array);
	}
	if (*p != ';') {
		goto outexcept;
	}
	++p;

	/* members */
	if (*p!= 'm' || *++p != ':') {
		goto outexcept;
	}
	++p;

	ZVAL_UNDEF(&members);
	if (!php_var_unserialize(&members, &p, s + buf_len, &var_hash) || Z_TYPE(members) != IS_ARRAY) {
		zval_ptr_dtor(&members);
		goto outexcept;
	}

	var_push_dtor(&var_hash, &pmembers);
	/* copy members */
	object_properties_load(&intern->std, Z_ARRVAL(members));
	zval_ptr_dtor(&members);

	/* done reading $serialized */

	PHP_VAR_UNSERIALIZE_DESTROY(var_hash);
	if (pflags) {
		zval_ptr_dtor(&pflags);
	}
	return;

outexcept:
	PHP_VAR_UNSERIALIZE_DESTROY(var_hash);
<<<<<<< HEAD
	zend_throw_exception_ex(spl_ce_UnexpectedValueException, 0, "Error at offset %pd of %d bytes", (zend_long)((char*)p - buf), buf_len);
=======
	if (pflags) {
		zval_ptr_dtor(&pflags);
	}
	zend_throw_exception_ex(spl_ce_UnexpectedValueException, 0 TSRMLS_CC, "Error at offset %ld of %d bytes", (long)((char*)p - buf), buf_len);
>>>>>>> ed709d5a
	return;

} /* }}} */

/* {{{ arginfo and function tbale */
ZEND_BEGIN_ARG_INFO(arginfo_array___construct, 0)
	ZEND_ARG_INFO(0, array)
ZEND_END_ARG_INFO()

ZEND_BEGIN_ARG_INFO_EX(arginfo_array_offsetGet, 0, 0, 1)
	ZEND_ARG_INFO(0, index)
ZEND_END_ARG_INFO()

ZEND_BEGIN_ARG_INFO_EX(arginfo_array_offsetSet, 0, 0, 2)
	ZEND_ARG_INFO(0, index)
	ZEND_ARG_INFO(0, newval)
ZEND_END_ARG_INFO()

ZEND_BEGIN_ARG_INFO(arginfo_array_append, 0)
	ZEND_ARG_INFO(0, value)
ZEND_END_ARG_INFO()

ZEND_BEGIN_ARG_INFO(arginfo_array_seek, 0)
	ZEND_ARG_INFO(0, position)
ZEND_END_ARG_INFO()

ZEND_BEGIN_ARG_INFO(arginfo_array_exchangeArray, 0)
	ZEND_ARG_INFO(0, array)
ZEND_END_ARG_INFO()

ZEND_BEGIN_ARG_INFO(arginfo_array_setFlags, 0)
	ZEND_ARG_INFO(0, flags)
ZEND_END_ARG_INFO()

ZEND_BEGIN_ARG_INFO(arginfo_array_setIteratorClass, 0)
	ZEND_ARG_INFO(0, iteratorClass)
ZEND_END_ARG_INFO()

ZEND_BEGIN_ARG_INFO(arginfo_array_uXsort, 0)
	ZEND_ARG_INFO(0, cmp_function)
ZEND_END_ARG_INFO();

ZEND_BEGIN_ARG_INFO(arginfo_array_unserialize, 0)
	ZEND_ARG_INFO(0, serialized)
ZEND_END_ARG_INFO();

ZEND_BEGIN_ARG_INFO(arginfo_array_void, 0)
ZEND_END_ARG_INFO()

static const zend_function_entry spl_funcs_ArrayObject[] = {
	SPL_ME(Array, __construct,      arginfo_array___construct,      ZEND_ACC_PUBLIC)
	SPL_ME(Array, offsetExists,     arginfo_array_offsetGet,        ZEND_ACC_PUBLIC)
	SPL_ME(Array, offsetGet,        arginfo_array_offsetGet,        ZEND_ACC_PUBLIC)
	SPL_ME(Array, offsetSet,        arginfo_array_offsetSet,        ZEND_ACC_PUBLIC)
	SPL_ME(Array, offsetUnset,      arginfo_array_offsetGet,        ZEND_ACC_PUBLIC)
	SPL_ME(Array, append,           arginfo_array_append,           ZEND_ACC_PUBLIC)
	SPL_ME(Array, getArrayCopy,     arginfo_array_void,             ZEND_ACC_PUBLIC)
	SPL_ME(Array, count,            arginfo_array_void,             ZEND_ACC_PUBLIC)
	SPL_ME(Array, getFlags,         arginfo_array_void,             ZEND_ACC_PUBLIC)
	SPL_ME(Array, setFlags,         arginfo_array_setFlags,         ZEND_ACC_PUBLIC)
	SPL_ME(Array, asort,            arginfo_array_void,             ZEND_ACC_PUBLIC)
	SPL_ME(Array, ksort,            arginfo_array_void,             ZEND_ACC_PUBLIC)
	SPL_ME(Array, uasort,           arginfo_array_uXsort,           ZEND_ACC_PUBLIC)
	SPL_ME(Array, uksort,           arginfo_array_uXsort,           ZEND_ACC_PUBLIC)
	SPL_ME(Array, natsort,          arginfo_array_void,             ZEND_ACC_PUBLIC)
	SPL_ME(Array, natcasesort,      arginfo_array_void,             ZEND_ACC_PUBLIC)
	SPL_ME(Array, unserialize,      arginfo_array_unserialize,      ZEND_ACC_PUBLIC)
	SPL_ME(Array, serialize,        arginfo_array_void,             ZEND_ACC_PUBLIC)
	/* ArrayObject specific */
	SPL_ME(Array, getIterator,      arginfo_array_void,             ZEND_ACC_PUBLIC)
	SPL_ME(Array, exchangeArray,    arginfo_array_exchangeArray,    ZEND_ACC_PUBLIC)
	SPL_ME(Array, setIteratorClass, arginfo_array_setIteratorClass, ZEND_ACC_PUBLIC)
	SPL_ME(Array, getIteratorClass, arginfo_array_void,             ZEND_ACC_PUBLIC)
	PHP_FE_END
};

static const zend_function_entry spl_funcs_ArrayIterator[] = {
	SPL_ME(Array, __construct,      arginfo_array___construct,      ZEND_ACC_PUBLIC)
	SPL_ME(Array, offsetExists,     arginfo_array_offsetGet,        ZEND_ACC_PUBLIC)
	SPL_ME(Array, offsetGet,        arginfo_array_offsetGet,        ZEND_ACC_PUBLIC)
	SPL_ME(Array, offsetSet,        arginfo_array_offsetSet,        ZEND_ACC_PUBLIC)
	SPL_ME(Array, offsetUnset,      arginfo_array_offsetGet,        ZEND_ACC_PUBLIC)
	SPL_ME(Array, append,           arginfo_array_append,           ZEND_ACC_PUBLIC)
	SPL_ME(Array, getArrayCopy,     arginfo_array_void,             ZEND_ACC_PUBLIC)
	SPL_ME(Array, count,            arginfo_array_void,             ZEND_ACC_PUBLIC)
	SPL_ME(Array, getFlags,         arginfo_array_void,             ZEND_ACC_PUBLIC)
	SPL_ME(Array, setFlags,         arginfo_array_setFlags,         ZEND_ACC_PUBLIC)
	SPL_ME(Array, asort,            arginfo_array_void,             ZEND_ACC_PUBLIC)
	SPL_ME(Array, ksort,            arginfo_array_void,             ZEND_ACC_PUBLIC)
	SPL_ME(Array, uasort,           arginfo_array_uXsort,           ZEND_ACC_PUBLIC)
	SPL_ME(Array, uksort,           arginfo_array_uXsort,           ZEND_ACC_PUBLIC)
	SPL_ME(Array, natsort,          arginfo_array_void,             ZEND_ACC_PUBLIC)
	SPL_ME(Array, natcasesort,      arginfo_array_void,             ZEND_ACC_PUBLIC)
	SPL_ME(Array, unserialize,      arginfo_array_unserialize,      ZEND_ACC_PUBLIC)
	SPL_ME(Array, serialize,        arginfo_array_void,             ZEND_ACC_PUBLIC)
	/* ArrayIterator specific */
	SPL_ME(Array, rewind,           arginfo_array_void,             ZEND_ACC_PUBLIC)
	SPL_ME(Array, current,          arginfo_array_void,             ZEND_ACC_PUBLIC)
	SPL_ME(Array, key,              arginfo_array_void,             ZEND_ACC_PUBLIC)
	SPL_ME(Array, next,             arginfo_array_void,             ZEND_ACC_PUBLIC)
	SPL_ME(Array, valid,            arginfo_array_void,             ZEND_ACC_PUBLIC)
	SPL_ME(Array, seek,             arginfo_array_seek,             ZEND_ACC_PUBLIC)
	PHP_FE_END
};

static const zend_function_entry spl_funcs_RecursiveArrayIterator[] = {
	SPL_ME(Array, hasChildren,   arginfo_array_void, ZEND_ACC_PUBLIC)
	SPL_ME(Array, getChildren,   arginfo_array_void, ZEND_ACC_PUBLIC)
	PHP_FE_END
};
/* }}} */

/* {{{ PHP_MINIT_FUNCTION(spl_array) */
PHP_MINIT_FUNCTION(spl_array)
{
	REGISTER_SPL_STD_CLASS_EX(ArrayObject, spl_array_object_new, spl_funcs_ArrayObject);
	REGISTER_SPL_IMPLEMENTS(ArrayObject, Aggregate);
	REGISTER_SPL_IMPLEMENTS(ArrayObject, ArrayAccess);
	REGISTER_SPL_IMPLEMENTS(ArrayObject, Serializable);
	REGISTER_SPL_IMPLEMENTS(ArrayObject, Countable);
	memcpy(&spl_handler_ArrayObject, zend_get_std_object_handlers(), sizeof(zend_object_handlers));

	spl_handler_ArrayObject.offset = XtOffsetOf(spl_array_object, std);

	spl_handler_ArrayObject.clone_obj = spl_array_object_clone;
	spl_handler_ArrayObject.read_dimension = spl_array_read_dimension;
	spl_handler_ArrayObject.write_dimension = spl_array_write_dimension;
	spl_handler_ArrayObject.unset_dimension = spl_array_unset_dimension;
	spl_handler_ArrayObject.has_dimension = spl_array_has_dimension;
	spl_handler_ArrayObject.count_elements = spl_array_object_count_elements;

	spl_handler_ArrayObject.get_properties = spl_array_get_properties;
	spl_handler_ArrayObject.get_debug_info = spl_array_get_debug_info;
	spl_handler_ArrayObject.get_gc = spl_array_get_gc;
	spl_handler_ArrayObject.read_property = spl_array_read_property;
	spl_handler_ArrayObject.write_property = spl_array_write_property;
	spl_handler_ArrayObject.get_property_ptr_ptr = spl_array_get_property_ptr_ptr;
	spl_handler_ArrayObject.has_property = spl_array_has_property;
	spl_handler_ArrayObject.unset_property = spl_array_unset_property;

	spl_handler_ArrayObject.compare_objects = spl_array_compare_objects;
	spl_handler_ArrayObject.dtor_obj = zend_objects_destroy_object;
	spl_handler_ArrayObject.free_obj = spl_array_object_free_storage;

	REGISTER_SPL_STD_CLASS_EX(ArrayIterator, spl_array_object_new, spl_funcs_ArrayIterator);
	REGISTER_SPL_IMPLEMENTS(ArrayIterator, Iterator);
	REGISTER_SPL_IMPLEMENTS(ArrayIterator, ArrayAccess);
	REGISTER_SPL_IMPLEMENTS(ArrayIterator, SeekableIterator);
	REGISTER_SPL_IMPLEMENTS(ArrayIterator, Serializable);
	REGISTER_SPL_IMPLEMENTS(ArrayIterator, Countable);
	memcpy(&spl_handler_ArrayIterator, &spl_handler_ArrayObject, sizeof(zend_object_handlers));
	spl_ce_ArrayIterator->get_iterator = spl_array_get_iterator;

	REGISTER_SPL_SUB_CLASS_EX(RecursiveArrayIterator, ArrayIterator, spl_array_object_new, spl_funcs_RecursiveArrayIterator);
	REGISTER_SPL_IMPLEMENTS(RecursiveArrayIterator, RecursiveIterator);
	spl_ce_RecursiveArrayIterator->get_iterator = spl_array_get_iterator;

	REGISTER_SPL_CLASS_CONST_LONG(ArrayObject,   "STD_PROP_LIST",    SPL_ARRAY_STD_PROP_LIST);
	REGISTER_SPL_CLASS_CONST_LONG(ArrayObject,   "ARRAY_AS_PROPS",   SPL_ARRAY_ARRAY_AS_PROPS);

	REGISTER_SPL_CLASS_CONST_LONG(ArrayIterator, "STD_PROP_LIST",    SPL_ARRAY_STD_PROP_LIST);
	REGISTER_SPL_CLASS_CONST_LONG(ArrayIterator, "ARRAY_AS_PROPS",   SPL_ARRAY_ARRAY_AS_PROPS);

	REGISTER_SPL_CLASS_CONST_LONG(RecursiveArrayIterator, "CHILD_ARRAYS_ONLY", SPL_ARRAY_CHILD_ARRAYS_ONLY);

	return SUCCESS;
}
/* }}} */

/*
 * Local variables:
 * tab-width: 4
 * c-basic-offset: 4
 * End:
 * vim600: fdm=marker
 * vim: noet sw=4 ts=4
 */<|MERGE_RESOLUTION|>--- conflicted
+++ resolved
@@ -1737,22 +1737,13 @@
 	}
 	++p;
 
-<<<<<<< HEAD
 	if (!php_var_unserialize(&zflags, &p, s + buf_len, &var_hash) || Z_TYPE(zflags) != IS_LONG) {
-=======
-	ALLOC_INIT_ZVAL(pflags);
-	if (!php_var_unserialize(&pflags, &p, s + buf_len, &var_hash TSRMLS_CC) || Z_TYPE_P(pflags) != IS_LONG) {
->>>>>>> ed709d5a
 		goto outexcept;
 	}
 
 	var_push_dtor(&var_hash, &pflags);
 	--p; /* for ';' */
-<<<<<<< HEAD
 	flags = Z_LVAL(zflags);
-=======
-	flags = Z_LVAL_P(pflags);
->>>>>>> ed709d5a
 	/* flags needs to be verified and we also need to verify whether the next
 	 * thing we get is ';'. After that we require an 'm' or somethign else
 	 * where 'm' stands for members and anything else should be an array. If
@@ -1807,14 +1798,7 @@
 
 outexcept:
 	PHP_VAR_UNSERIALIZE_DESTROY(var_hash);
-<<<<<<< HEAD
 	zend_throw_exception_ex(spl_ce_UnexpectedValueException, 0, "Error at offset %pd of %d bytes", (zend_long)((char*)p - buf), buf_len);
-=======
-	if (pflags) {
-		zval_ptr_dtor(&pflags);
-	}
-	zend_throw_exception_ex(spl_ce_UnexpectedValueException, 0 TSRMLS_CC, "Error at offset %ld of %d bytes", (long)((char*)p - buf), buf_len);
->>>>>>> ed709d5a
 	return;
 
 } /* }}} */
