--- conflicted
+++ resolved
@@ -975,17 +975,14 @@
 				ZEND_ASSERT(Z_TYPE(garbage) == IS_UNDEF);
 				return;
 			}
-<<<<<<< HEAD
 			if (UNEXPECTED(Z_OBJCE_P(array)->ce_flags & ZEND_ACC_ENUM)) {
 				zend_throw_exception_ex(spl_ce_InvalidArgumentException, 0,
 					"Enums are not compatible with %s",
 					ZSTR_VAL(intern->std.ce->name));
+				ZEND_ASSERT(Z_TYPE(garbage) == IS_UNDEF);
 				return;
 			}
-			zval_ptr_dtor(&intern->array);
-=======
 			ZVAL_COPY_VALUE(&garbage, &intern->array);
->>>>>>> 66ad4ce6
 			ZVAL_COPY(&intern->array, array);
 		}
 	}
