--- conflicted
+++ resolved
@@ -592,13 +592,8 @@
 static int spl_array_has_dimension_ex(int check_inherited, zval *object, zval *offset, int check_empty TSRMLS_DC) /* {{{ */
 {
 	spl_array_object *intern = (spl_array_object*)zend_object_store_get_object(object TSRMLS_CC);
-<<<<<<< HEAD
 	php_int_t index;
-	zval *rv, **tmp;
-=======
-	long index;
 	zval *rv, *value = NULL, **tmp;
->>>>>>> dcc0644c
 
 	if (check_inherited && intern->fptr_offset_has) {
 		zval *offset_tmp = offset;
@@ -621,49 +616,23 @@
 		}
 	}
 
-<<<<<<< HEAD
-	switch(Z_TYPE_P(offset)) {
-		case IS_STRING:
-			{
-				HashTable *ht = spl_array_get_hash_table(intern, 0 TSRMLS_CC);
-				if (zend_symtable_find(ht, Z_STRVAL_P(offset), Z_STRSIZE_P(offset)+1, (void **) &tmp) != FAILURE) {
-					switch (check_empty) {
-						case 0:
-							return Z_TYPE_PP(tmp) != IS_NULL;
-						case 2:
-							return 1;
-						default:
-							return zend_is_true(*tmp);
-=======
 	if (!value) {
 		HashTable *ht = spl_array_get_hash_table(intern, 0 TSRMLS_CC);
 
 		switch(Z_TYPE_P(offset)) {
 			case IS_STRING: 
-				if (zend_symtable_find(ht, Z_STRVAL_P(offset), Z_STRLEN_P(offset)+1, (void **) &tmp) != FAILURE) {
+				if (zend_symtable_find(ht, Z_STRVAL_P(offset), Z_STRSIZE_P(offset)+1, (void **) &tmp) != FAILURE) {
 					if (check_empty == 2) {
 						return 1;
->>>>>>> dcc0644c
 					}
 				} else {
 					return 0;
 				}
-<<<<<<< HEAD
-			}
-			return 0;
-		case IS_DOUBLE:
-		case IS_RESOURCE:
-		case IS_BOOL:
-		case IS_INT:
-			{
-				HashTable *ht = spl_array_get_hash_table(intern, 0 TSRMLS_CC);
-=======
 				break;
 			case IS_DOUBLE:
 			case IS_RESOURCE:
 			case IS_BOOL: 
-			case IS_LONG:
->>>>>>> dcc0644c
+			case IS_INT:
 				if (offset->type == IS_DOUBLE) {
 					index = (php_int_t)Z_DVAL_P(offset);
 				} else {
