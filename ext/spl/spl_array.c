--- conflicted
+++ resolved
@@ -412,13 +412,8 @@
 					zend_error(E_WARNING, "Undefined array key " ZEND_LONG_FMT, key.h);
 				case BP_VAR_W: {
 				    zval value;
-<<<<<<< HEAD
-					ZVAL_UNDEF(&value);
+					ZVAL_NULL(&value);
 					retval = zend_hash_index_update(ht, key.h, &value);
-=======
-					ZVAL_NULL(&value);
-					retval = zend_hash_index_update(ht, index, &value);
->>>>>>> 957cb13a
 			   }
 			}
 		}
