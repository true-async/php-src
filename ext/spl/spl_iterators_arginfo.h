/* This is a generated file, edit the .stub.php file instead.
<<<<<<< HEAD
 * Stub hash: de49628718b5fff1a3b2516cc89108e01b67c312 */
=======
 * Stub hash: a56f02ad7b9578713f0d37b2cf3d95853a4ea45e */
>>>>>>> fc6656e0

ZEND_BEGIN_ARG_INFO_EX(arginfo_class_EmptyIterator_current, 0, 0, 0)
ZEND_END_ARG_INFO()

#define arginfo_class_EmptyIterator_next arginfo_class_EmptyIterator_current

#define arginfo_class_EmptyIterator_key arginfo_class_EmptyIterator_current

#define arginfo_class_EmptyIterator_valid arginfo_class_EmptyIterator_current

#define arginfo_class_EmptyIterator_rewind arginfo_class_EmptyIterator_current

ZEND_BEGIN_ARG_INFO_EX(arginfo_class_CallbackFilterIterator___construct, 0, 0, 2)
	ZEND_ARG_OBJ_INFO(0, iterator, Iterator, 0)
	ZEND_ARG_TYPE_INFO(0, callback, IS_CALLABLE, 0)
ZEND_END_ARG_INFO()

#define arginfo_class_CallbackFilterIterator_accept arginfo_class_EmptyIterator_current

ZEND_BEGIN_ARG_INFO_EX(arginfo_class_RecursiveCallbackFilterIterator___construct, 0, 0, 2)
	ZEND_ARG_OBJ_INFO(0, iterator, RecursiveIterator, 0)
	ZEND_ARG_TYPE_INFO(0, callback, IS_CALLABLE, 0)
ZEND_END_ARG_INFO()

#define arginfo_class_RecursiveCallbackFilterIterator_hasChildren arginfo_class_EmptyIterator_current

#define arginfo_class_RecursiveCallbackFilterIterator_getChildren arginfo_class_EmptyIterator_current

#define arginfo_class_RecursiveIterator_hasChildren arginfo_class_EmptyIterator_current

#define arginfo_class_RecursiveIterator_getChildren arginfo_class_EmptyIterator_current

ZEND_BEGIN_ARG_INFO_EX(arginfo_class_RecursiveIteratorIterator___construct, 0, 0, 1)
	ZEND_ARG_OBJ_INFO(0, iterator, Traversable, 0)
	ZEND_ARG_TYPE_INFO_WITH_DEFAULT_VALUE(0, mode, IS_LONG, 0, "RecursiveIteratorIterator::LEAVES_ONLY")
	ZEND_ARG_TYPE_INFO_WITH_DEFAULT_VALUE(0, flags, IS_LONG, 0, "0")
ZEND_END_ARG_INFO()

#define arginfo_class_RecursiveIteratorIterator_rewind arginfo_class_EmptyIterator_current

#define arginfo_class_RecursiveIteratorIterator_valid arginfo_class_EmptyIterator_current

#define arginfo_class_RecursiveIteratorIterator_key arginfo_class_EmptyIterator_current

#define arginfo_class_RecursiveIteratorIterator_current arginfo_class_EmptyIterator_current

#define arginfo_class_RecursiveIteratorIterator_next arginfo_class_EmptyIterator_current

#define arginfo_class_RecursiveIteratorIterator_getDepth arginfo_class_EmptyIterator_current

ZEND_BEGIN_ARG_INFO_EX(arginfo_class_RecursiveIteratorIterator_getSubIterator, 0, 0, 0)
	ZEND_ARG_TYPE_INFO_WITH_DEFAULT_VALUE(0, level, IS_LONG, 1, "null")
ZEND_END_ARG_INFO()

#define arginfo_class_RecursiveIteratorIterator_getInnerIterator arginfo_class_EmptyIterator_current

#define arginfo_class_RecursiveIteratorIterator_beginIteration arginfo_class_EmptyIterator_current

#define arginfo_class_RecursiveIteratorIterator_endIteration arginfo_class_EmptyIterator_current

#define arginfo_class_RecursiveIteratorIterator_callHasChildren arginfo_class_EmptyIterator_current

#define arginfo_class_RecursiveIteratorIterator_callGetChildren arginfo_class_EmptyIterator_current

#define arginfo_class_RecursiveIteratorIterator_beginChildren arginfo_class_EmptyIterator_current

#define arginfo_class_RecursiveIteratorIterator_endChildren arginfo_class_EmptyIterator_current

#define arginfo_class_RecursiveIteratorIterator_nextElement arginfo_class_EmptyIterator_current

ZEND_BEGIN_ARG_INFO_EX(arginfo_class_RecursiveIteratorIterator_setMaxDepth, 0, 0, 0)
	ZEND_ARG_TYPE_INFO_WITH_DEFAULT_VALUE(0, maxDepth, IS_LONG, 0, "-1")
ZEND_END_ARG_INFO()

#define arginfo_class_RecursiveIteratorIterator_getMaxDepth arginfo_class_EmptyIterator_current

#define arginfo_class_OuterIterator_getInnerIterator arginfo_class_EmptyIterator_current

ZEND_BEGIN_ARG_INFO_EX(arginfo_class_IteratorIterator___construct, 0, 0, 1)
	ZEND_ARG_OBJ_INFO(0, iterator, Traversable, 0)
	ZEND_ARG_TYPE_INFO_WITH_DEFAULT_VALUE(0, class, IS_STRING, 1, "null")
ZEND_END_ARG_INFO()

#define arginfo_class_IteratorIterator_getInnerIterator arginfo_class_EmptyIterator_current

#define arginfo_class_IteratorIterator_rewind arginfo_class_EmptyIterator_current

#define arginfo_class_IteratorIterator_valid arginfo_class_EmptyIterator_current

#define arginfo_class_IteratorIterator_key arginfo_class_EmptyIterator_current

#define arginfo_class_IteratorIterator_current arginfo_class_EmptyIterator_current

#define arginfo_class_IteratorIterator_next arginfo_class_EmptyIterator_current

#define arginfo_class_FilterIterator_accept arginfo_class_EmptyIterator_current

ZEND_BEGIN_ARG_INFO_EX(arginfo_class_FilterIterator___construct, 0, 0, 1)
	ZEND_ARG_OBJ_INFO(0, iterator, Iterator, 0)
ZEND_END_ARG_INFO()

#define arginfo_class_FilterIterator_rewind arginfo_class_EmptyIterator_current

#define arginfo_class_FilterIterator_next arginfo_class_EmptyIterator_current

ZEND_BEGIN_ARG_INFO_EX(arginfo_class_RecursiveFilterIterator___construct, 0, 0, 1)
	ZEND_ARG_OBJ_INFO(0, iterator, RecursiveIterator, 0)
ZEND_END_ARG_INFO()

#define arginfo_class_RecursiveFilterIterator_hasChildren arginfo_class_EmptyIterator_current

#define arginfo_class_RecursiveFilterIterator_getChildren arginfo_class_EmptyIterator_current

#define arginfo_class_ParentIterator___construct arginfo_class_RecursiveFilterIterator___construct

#define arginfo_class_ParentIterator_accept arginfo_class_EmptyIterator_current

ZEND_BEGIN_ARG_INFO_EX(arginfo_class_SeekableIterator_seek, 0, 0, 1)
	ZEND_ARG_TYPE_INFO(0, offset, IS_LONG, 0)
ZEND_END_ARG_INFO()

ZEND_BEGIN_ARG_INFO_EX(arginfo_class_LimitIterator___construct, 0, 0, 1)
	ZEND_ARG_OBJ_INFO(0, iterator, Iterator, 0)
	ZEND_ARG_TYPE_INFO_WITH_DEFAULT_VALUE(0, offset, IS_LONG, 0, "0")
	ZEND_ARG_TYPE_INFO_WITH_DEFAULT_VALUE(0, limit, IS_LONG, 0, "-1")
ZEND_END_ARG_INFO()

#define arginfo_class_LimitIterator_rewind arginfo_class_EmptyIterator_current

#define arginfo_class_LimitIterator_valid arginfo_class_EmptyIterator_current

#define arginfo_class_LimitIterator_next arginfo_class_EmptyIterator_current

#define arginfo_class_LimitIterator_seek arginfo_class_SeekableIterator_seek

#define arginfo_class_LimitIterator_getPosition arginfo_class_EmptyIterator_current

ZEND_BEGIN_ARG_INFO_EX(arginfo_class_CachingIterator___construct, 0, 0, 1)
	ZEND_ARG_OBJ_INFO(0, iterator, Iterator, 0)
	ZEND_ARG_TYPE_INFO_WITH_DEFAULT_VALUE(0, flags, IS_LONG, 0, "CachingIterator::CALL_TOSTRING")
ZEND_END_ARG_INFO()

#define arginfo_class_CachingIterator_rewind arginfo_class_EmptyIterator_current

#define arginfo_class_CachingIterator_valid arginfo_class_EmptyIterator_current

#define arginfo_class_CachingIterator_next arginfo_class_EmptyIterator_current

#define arginfo_class_CachingIterator_hasNext arginfo_class_EmptyIterator_current

ZEND_BEGIN_ARG_WITH_RETURN_TYPE_INFO_EX(arginfo_class_CachingIterator___toString, 0, 0, IS_STRING, 0)
ZEND_END_ARG_INFO()

#define arginfo_class_CachingIterator_getFlags arginfo_class_EmptyIterator_current

ZEND_BEGIN_ARG_INFO_EX(arginfo_class_CachingIterator_setFlags, 0, 0, 1)
	ZEND_ARG_TYPE_INFO(0, flags, IS_LONG, 0)
ZEND_END_ARG_INFO()

ZEND_BEGIN_ARG_INFO_EX(arginfo_class_CachingIterator_offsetGet, 0, 0, 1)
	ZEND_ARG_INFO(0, key)
ZEND_END_ARG_INFO()

ZEND_BEGIN_ARG_INFO_EX(arginfo_class_CachingIterator_offsetSet, 0, 0, 2)
	ZEND_ARG_INFO(0, key)
	ZEND_ARG_TYPE_INFO(0, value, IS_MIXED, 0)
ZEND_END_ARG_INFO()

#define arginfo_class_CachingIterator_offsetUnset arginfo_class_CachingIterator_offsetGet

#define arginfo_class_CachingIterator_offsetExists arginfo_class_CachingIterator_offsetGet

#define arginfo_class_CachingIterator_getCache arginfo_class_EmptyIterator_current

#define arginfo_class_CachingIterator_count arginfo_class_EmptyIterator_current

ZEND_BEGIN_ARG_INFO_EX(arginfo_class_RecursiveCachingIterator___construct, 0, 0, 1)
	ZEND_ARG_OBJ_INFO(0, iterator, Iterator, 0)
	ZEND_ARG_TYPE_INFO_WITH_DEFAULT_VALUE(0, flags, IS_LONG, 0, "RecursiveCachingIterator::CALL_TOSTRING")
ZEND_END_ARG_INFO()

#define arginfo_class_RecursiveCachingIterator_hasChildren arginfo_class_EmptyIterator_current

#define arginfo_class_RecursiveCachingIterator_getChildren arginfo_class_EmptyIterator_current

#define arginfo_class_NoRewindIterator___construct arginfo_class_FilterIterator___construct

#define arginfo_class_NoRewindIterator_rewind arginfo_class_EmptyIterator_current

#define arginfo_class_NoRewindIterator_valid arginfo_class_EmptyIterator_current

#define arginfo_class_NoRewindIterator_key arginfo_class_EmptyIterator_current

#define arginfo_class_NoRewindIterator_current arginfo_class_EmptyIterator_current

#define arginfo_class_NoRewindIterator_next arginfo_class_EmptyIterator_current

#define arginfo_class_AppendIterator___construct arginfo_class_EmptyIterator_current

#define arginfo_class_AppendIterator_append arginfo_class_FilterIterator___construct

#define arginfo_class_AppendIterator_rewind arginfo_class_EmptyIterator_current

#define arginfo_class_AppendIterator_valid arginfo_class_EmptyIterator_current

#define arginfo_class_AppendIterator_current arginfo_class_EmptyIterator_current

#define arginfo_class_AppendIterator_next arginfo_class_EmptyIterator_current

#define arginfo_class_AppendIterator_getIteratorIndex arginfo_class_EmptyIterator_current

#define arginfo_class_AppendIterator_getArrayIterator arginfo_class_EmptyIterator_current

#define arginfo_class_InfiniteIterator___construct arginfo_class_FilterIterator___construct

#define arginfo_class_InfiniteIterator_next arginfo_class_EmptyIterator_current

ZEND_BEGIN_ARG_INFO_EX(arginfo_class_RegexIterator___construct, 0, 0, 2)
	ZEND_ARG_OBJ_INFO(0, iterator, Iterator, 0)
	ZEND_ARG_TYPE_INFO(0, pattern, IS_STRING, 0)
	ZEND_ARG_TYPE_INFO_WITH_DEFAULT_VALUE(0, mode, IS_LONG, 0, "RegexIterator::MATCH")
	ZEND_ARG_TYPE_INFO_WITH_DEFAULT_VALUE(0, flags, IS_LONG, 0, "0")
	ZEND_ARG_TYPE_INFO_WITH_DEFAULT_VALUE(0, pregFlags, IS_LONG, 0, "0")
ZEND_END_ARG_INFO()

#define arginfo_class_RegexIterator_accept arginfo_class_EmptyIterator_current

#define arginfo_class_RegexIterator_getMode arginfo_class_EmptyIterator_current

ZEND_BEGIN_ARG_INFO_EX(arginfo_class_RegexIterator_setMode, 0, 0, 1)
	ZEND_ARG_TYPE_INFO(0, mode, IS_LONG, 0)
ZEND_END_ARG_INFO()

#define arginfo_class_RegexIterator_getFlags arginfo_class_EmptyIterator_current

#define arginfo_class_RegexIterator_setFlags arginfo_class_CachingIterator_setFlags

#define arginfo_class_RegexIterator_getRegex arginfo_class_EmptyIterator_current

#define arginfo_class_RegexIterator_getPregFlags arginfo_class_EmptyIterator_current

ZEND_BEGIN_ARG_INFO_EX(arginfo_class_RegexIterator_setPregFlags, 0, 0, 1)
	ZEND_ARG_TYPE_INFO(0, pregFlags, IS_LONG, 0)
ZEND_END_ARG_INFO()

ZEND_BEGIN_ARG_INFO_EX(arginfo_class_RecursiveRegexIterator___construct, 0, 0, 2)
	ZEND_ARG_OBJ_INFO(0, iterator, RecursiveIterator, 0)
	ZEND_ARG_TYPE_INFO(0, pattern, IS_STRING, 0)
	ZEND_ARG_TYPE_INFO_WITH_DEFAULT_VALUE(0, mode, IS_LONG, 0, "RecursiveRegexIterator::MATCH")
	ZEND_ARG_TYPE_INFO_WITH_DEFAULT_VALUE(0, flags, IS_LONG, 0, "0")
	ZEND_ARG_TYPE_INFO_WITH_DEFAULT_VALUE(0, pregFlags, IS_LONG, 0, "0")
ZEND_END_ARG_INFO()

#define arginfo_class_RecursiveRegexIterator_accept arginfo_class_EmptyIterator_current

#define arginfo_class_RecursiveRegexIterator_hasChildren arginfo_class_EmptyIterator_current

#define arginfo_class_RecursiveRegexIterator_getChildren arginfo_class_EmptyIterator_current

ZEND_BEGIN_ARG_INFO_EX(arginfo_class_RecursiveTreeIterator___construct, 0, 0, 1)
	ZEND_ARG_INFO(0, iterator)
	ZEND_ARG_TYPE_INFO_WITH_DEFAULT_VALUE(0, flags, IS_LONG, 0, "RecursiveTreeIterator::BYPASS_KEY")
	ZEND_ARG_TYPE_INFO_WITH_DEFAULT_VALUE(0, cachingIteratorFlags, IS_LONG, 0, "CachingIterator::CATCH_GET_CHILD")
	ZEND_ARG_TYPE_INFO_WITH_DEFAULT_VALUE(0, mode, IS_LONG, 0, "RecursiveTreeIterator::SELF_FIRST")
ZEND_END_ARG_INFO()

#define arginfo_class_RecursiveTreeIterator_key arginfo_class_EmptyIterator_current

#define arginfo_class_RecursiveTreeIterator_current arginfo_class_EmptyIterator_current

#define arginfo_class_RecursiveTreeIterator_getPrefix arginfo_class_EmptyIterator_current

ZEND_BEGIN_ARG_INFO_EX(arginfo_class_RecursiveTreeIterator_setPostfix, 0, 0, 1)
	ZEND_ARG_TYPE_INFO(0, postfix, IS_STRING, 0)
ZEND_END_ARG_INFO()

ZEND_BEGIN_ARG_INFO_EX(arginfo_class_RecursiveTreeIterator_setPrefixPart, 0, 0, 2)
	ZEND_ARG_TYPE_INFO(0, part, IS_LONG, 0)
	ZEND_ARG_TYPE_INFO(0, value, IS_STRING, 0)
ZEND_END_ARG_INFO()

#define arginfo_class_RecursiveTreeIterator_getEntry arginfo_class_EmptyIterator_current

#define arginfo_class_RecursiveTreeIterator_getPostfix arginfo_class_EmptyIterator_current


ZEND_METHOD(EmptyIterator, current);
ZEND_METHOD(EmptyIterator, next);
ZEND_METHOD(EmptyIterator, key);
ZEND_METHOD(EmptyIterator, valid);
ZEND_METHOD(EmptyIterator, rewind);
ZEND_METHOD(CallbackFilterIterator, __construct);
ZEND_METHOD(CallbackFilterIterator, accept);
ZEND_METHOD(RecursiveCallbackFilterIterator, __construct);
ZEND_METHOD(RecursiveFilterIterator, hasChildren);
ZEND_METHOD(RecursiveCallbackFilterIterator, getChildren);
ZEND_METHOD(RecursiveIteratorIterator, __construct);
ZEND_METHOD(RecursiveIteratorIterator, rewind);
ZEND_METHOD(RecursiveIteratorIterator, valid);
ZEND_METHOD(RecursiveIteratorIterator, key);
ZEND_METHOD(RecursiveIteratorIterator, current);
ZEND_METHOD(RecursiveIteratorIterator, next);
ZEND_METHOD(RecursiveIteratorIterator, getDepth);
ZEND_METHOD(RecursiveIteratorIterator, getSubIterator);
ZEND_METHOD(RecursiveIteratorIterator, getInnerIterator);
ZEND_METHOD(RecursiveIteratorIterator, beginIteration);
ZEND_METHOD(RecursiveIteratorIterator, endIteration);
ZEND_METHOD(RecursiveIteratorIterator, callHasChildren);
ZEND_METHOD(RecursiveIteratorIterator, callGetChildren);
ZEND_METHOD(RecursiveIteratorIterator, beginChildren);
ZEND_METHOD(RecursiveIteratorIterator, endChildren);
ZEND_METHOD(RecursiveIteratorIterator, nextElement);
ZEND_METHOD(RecursiveIteratorIterator, setMaxDepth);
ZEND_METHOD(RecursiveIteratorIterator, getMaxDepth);
ZEND_METHOD(IteratorIterator, __construct);
ZEND_METHOD(IteratorIterator, getInnerIterator);
ZEND_METHOD(IteratorIterator, rewind);
ZEND_METHOD(IteratorIterator, valid);
ZEND_METHOD(IteratorIterator, key);
ZEND_METHOD(IteratorIterator, current);
ZEND_METHOD(IteratorIterator, next);
ZEND_METHOD(FilterIterator, __construct);
ZEND_METHOD(FilterIterator, rewind);
ZEND_METHOD(FilterIterator, next);
ZEND_METHOD(RecursiveFilterIterator, __construct);
ZEND_METHOD(RecursiveFilterIterator, getChildren);
ZEND_METHOD(ParentIterator, __construct);
ZEND_METHOD(LimitIterator, __construct);
ZEND_METHOD(LimitIterator, rewind);
ZEND_METHOD(LimitIterator, valid);
ZEND_METHOD(LimitIterator, next);
ZEND_METHOD(LimitIterator, seek);
ZEND_METHOD(LimitIterator, getPosition);
ZEND_METHOD(CachingIterator, __construct);
ZEND_METHOD(CachingIterator, rewind);
ZEND_METHOD(CachingIterator, valid);
ZEND_METHOD(CachingIterator, next);
ZEND_METHOD(CachingIterator, hasNext);
ZEND_METHOD(CachingIterator, __toString);
ZEND_METHOD(CachingIterator, getFlags);
ZEND_METHOD(CachingIterator, setFlags);
ZEND_METHOD(CachingIterator, offsetGet);
ZEND_METHOD(CachingIterator, offsetSet);
ZEND_METHOD(CachingIterator, offsetUnset);
ZEND_METHOD(CachingIterator, offsetExists);
ZEND_METHOD(CachingIterator, getCache);
ZEND_METHOD(CachingIterator, count);
ZEND_METHOD(RecursiveCachingIterator, __construct);
ZEND_METHOD(RecursiveCachingIterator, hasChildren);
ZEND_METHOD(RecursiveCachingIterator, getChildren);
ZEND_METHOD(NoRewindIterator, __construct);
ZEND_METHOD(NoRewindIterator, rewind);
ZEND_METHOD(NoRewindIterator, valid);
ZEND_METHOD(NoRewindIterator, key);
ZEND_METHOD(NoRewindIterator, current);
ZEND_METHOD(NoRewindIterator, next);
ZEND_METHOD(AppendIterator, __construct);
ZEND_METHOD(AppendIterator, append);
ZEND_METHOD(AppendIterator, rewind);
ZEND_METHOD(AppendIterator, valid);
ZEND_METHOD(AppendIterator, current);
ZEND_METHOD(AppendIterator, next);
ZEND_METHOD(AppendIterator, getIteratorIndex);
ZEND_METHOD(AppendIterator, getArrayIterator);
ZEND_METHOD(InfiniteIterator, __construct);
ZEND_METHOD(InfiniteIterator, next);
ZEND_METHOD(RegexIterator, __construct);
ZEND_METHOD(RegexIterator, accept);
ZEND_METHOD(RegexIterator, getMode);
ZEND_METHOD(RegexIterator, setMode);
ZEND_METHOD(RegexIterator, getFlags);
ZEND_METHOD(RegexIterator, setFlags);
ZEND_METHOD(RegexIterator, getRegex);
ZEND_METHOD(RegexIterator, getPregFlags);
ZEND_METHOD(RegexIterator, setPregFlags);
ZEND_METHOD(RecursiveRegexIterator, __construct);
ZEND_METHOD(RecursiveRegexIterator, accept);
ZEND_METHOD(RecursiveRegexIterator, getChildren);
ZEND_METHOD(RecursiveTreeIterator, __construct);
ZEND_METHOD(RecursiveTreeIterator, key);
ZEND_METHOD(RecursiveTreeIterator, current);
ZEND_METHOD(RecursiveTreeIterator, getPrefix);
ZEND_METHOD(RecursiveTreeIterator, setPostfix);
ZEND_METHOD(RecursiveTreeIterator, setPrefixPart);
ZEND_METHOD(RecursiveTreeIterator, getEntry);
ZEND_METHOD(RecursiveTreeIterator, getPostfix);


static const zend_function_entry class_EmptyIterator_methods[] = {
	ZEND_ME(EmptyIterator, current, arginfo_class_EmptyIterator_current, ZEND_ACC_PUBLIC)
	ZEND_ME(EmptyIterator, next, arginfo_class_EmptyIterator_next, ZEND_ACC_PUBLIC)
	ZEND_ME(EmptyIterator, key, arginfo_class_EmptyIterator_key, ZEND_ACC_PUBLIC)
	ZEND_ME(EmptyIterator, valid, arginfo_class_EmptyIterator_valid, ZEND_ACC_PUBLIC)
	ZEND_ME(EmptyIterator, rewind, arginfo_class_EmptyIterator_rewind, ZEND_ACC_PUBLIC)
	ZEND_FE_END
};


static const zend_function_entry class_CallbackFilterIterator_methods[] = {
	ZEND_ME(CallbackFilterIterator, __construct, arginfo_class_CallbackFilterIterator___construct, ZEND_ACC_PUBLIC)
	ZEND_ME(CallbackFilterIterator, accept, arginfo_class_CallbackFilterIterator_accept, ZEND_ACC_PUBLIC)
	ZEND_FE_END
};


static const zend_function_entry class_RecursiveCallbackFilterIterator_methods[] = {
	ZEND_ME(RecursiveCallbackFilterIterator, __construct, arginfo_class_RecursiveCallbackFilterIterator___construct, ZEND_ACC_PUBLIC)
	ZEND_MALIAS(RecursiveFilterIterator, hasChildren, hasChildren, arginfo_class_RecursiveCallbackFilterIterator_hasChildren, ZEND_ACC_PUBLIC)
	ZEND_ME(RecursiveCallbackFilterIterator, getChildren, arginfo_class_RecursiveCallbackFilterIterator_getChildren, ZEND_ACC_PUBLIC)
	ZEND_FE_END
};


static const zend_function_entry class_RecursiveIterator_methods[] = {
	ZEND_ABSTRACT_ME_WITH_FLAGS(RecursiveIterator, hasChildren, arginfo_class_RecursiveIterator_hasChildren, ZEND_ACC_PUBLIC|ZEND_ACC_ABSTRACT)
	ZEND_ABSTRACT_ME_WITH_FLAGS(RecursiveIterator, getChildren, arginfo_class_RecursiveIterator_getChildren, ZEND_ACC_PUBLIC|ZEND_ACC_ABSTRACT)
	ZEND_FE_END
};


static const zend_function_entry class_RecursiveIteratorIterator_methods[] = {
	ZEND_ME(RecursiveIteratorIterator, __construct, arginfo_class_RecursiveIteratorIterator___construct, ZEND_ACC_PUBLIC)
	ZEND_ME(RecursiveIteratorIterator, rewind, arginfo_class_RecursiveIteratorIterator_rewind, ZEND_ACC_PUBLIC)
	ZEND_ME(RecursiveIteratorIterator, valid, arginfo_class_RecursiveIteratorIterator_valid, ZEND_ACC_PUBLIC)
	ZEND_ME(RecursiveIteratorIterator, key, arginfo_class_RecursiveIteratorIterator_key, ZEND_ACC_PUBLIC)
	ZEND_ME(RecursiveIteratorIterator, current, arginfo_class_RecursiveIteratorIterator_current, ZEND_ACC_PUBLIC)
	ZEND_ME(RecursiveIteratorIterator, next, arginfo_class_RecursiveIteratorIterator_next, ZEND_ACC_PUBLIC)
	ZEND_ME(RecursiveIteratorIterator, getDepth, arginfo_class_RecursiveIteratorIterator_getDepth, ZEND_ACC_PUBLIC)
	ZEND_ME(RecursiveIteratorIterator, getSubIterator, arginfo_class_RecursiveIteratorIterator_getSubIterator, ZEND_ACC_PUBLIC)
	ZEND_ME(RecursiveIteratorIterator, getInnerIterator, arginfo_class_RecursiveIteratorIterator_getInnerIterator, ZEND_ACC_PUBLIC)
	ZEND_ME(RecursiveIteratorIterator, beginIteration, arginfo_class_RecursiveIteratorIterator_beginIteration, ZEND_ACC_PUBLIC)
	ZEND_ME(RecursiveIteratorIterator, endIteration, arginfo_class_RecursiveIteratorIterator_endIteration, ZEND_ACC_PUBLIC)
	ZEND_ME(RecursiveIteratorIterator, callHasChildren, arginfo_class_RecursiveIteratorIterator_callHasChildren, ZEND_ACC_PUBLIC)
	ZEND_ME(RecursiveIteratorIterator, callGetChildren, arginfo_class_RecursiveIteratorIterator_callGetChildren, ZEND_ACC_PUBLIC)
	ZEND_ME(RecursiveIteratorIterator, beginChildren, arginfo_class_RecursiveIteratorIterator_beginChildren, ZEND_ACC_PUBLIC)
	ZEND_ME(RecursiveIteratorIterator, endChildren, arginfo_class_RecursiveIteratorIterator_endChildren, ZEND_ACC_PUBLIC)
	ZEND_ME(RecursiveIteratorIterator, nextElement, arginfo_class_RecursiveIteratorIterator_nextElement, ZEND_ACC_PUBLIC)
	ZEND_ME(RecursiveIteratorIterator, setMaxDepth, arginfo_class_RecursiveIteratorIterator_setMaxDepth, ZEND_ACC_PUBLIC)
	ZEND_ME(RecursiveIteratorIterator, getMaxDepth, arginfo_class_RecursiveIteratorIterator_getMaxDepth, ZEND_ACC_PUBLIC)
	ZEND_FE_END
};


static const zend_function_entry class_OuterIterator_methods[] = {
	ZEND_ABSTRACT_ME_WITH_FLAGS(OuterIterator, getInnerIterator, arginfo_class_OuterIterator_getInnerIterator, ZEND_ACC_PUBLIC|ZEND_ACC_ABSTRACT)
	ZEND_FE_END
};


static const zend_function_entry class_IteratorIterator_methods[] = {
	ZEND_ME(IteratorIterator, __construct, arginfo_class_IteratorIterator___construct, ZEND_ACC_PUBLIC)
	ZEND_ME(IteratorIterator, getInnerIterator, arginfo_class_IteratorIterator_getInnerIterator, ZEND_ACC_PUBLIC)
	ZEND_ME(IteratorIterator, rewind, arginfo_class_IteratorIterator_rewind, ZEND_ACC_PUBLIC)
	ZEND_ME(IteratorIterator, valid, arginfo_class_IteratorIterator_valid, ZEND_ACC_PUBLIC)
	ZEND_ME(IteratorIterator, key, arginfo_class_IteratorIterator_key, ZEND_ACC_PUBLIC)
	ZEND_ME(IteratorIterator, current, arginfo_class_IteratorIterator_current, ZEND_ACC_PUBLIC)
	ZEND_ME(IteratorIterator, next, arginfo_class_IteratorIterator_next, ZEND_ACC_PUBLIC)
	ZEND_FE_END
};


static const zend_function_entry class_FilterIterator_methods[] = {
	ZEND_ABSTRACT_ME_WITH_FLAGS(FilterIterator, accept, arginfo_class_FilterIterator_accept, ZEND_ACC_PUBLIC|ZEND_ACC_ABSTRACT)
	ZEND_ME(FilterIterator, __construct, arginfo_class_FilterIterator___construct, ZEND_ACC_PUBLIC)
	ZEND_ME(FilterIterator, rewind, arginfo_class_FilterIterator_rewind, ZEND_ACC_PUBLIC)
	ZEND_ME(FilterIterator, next, arginfo_class_FilterIterator_next, ZEND_ACC_PUBLIC)
	ZEND_FE_END
};


static const zend_function_entry class_RecursiveFilterIterator_methods[] = {
	ZEND_ME(RecursiveFilterIterator, __construct, arginfo_class_RecursiveFilterIterator___construct, ZEND_ACC_PUBLIC)
	ZEND_ME(RecursiveFilterIterator, hasChildren, arginfo_class_RecursiveFilterIterator_hasChildren, ZEND_ACC_PUBLIC)
	ZEND_ME(RecursiveFilterIterator, getChildren, arginfo_class_RecursiveFilterIterator_getChildren, ZEND_ACC_PUBLIC)
	ZEND_FE_END
};


static const zend_function_entry class_ParentIterator_methods[] = {
	ZEND_ME(ParentIterator, __construct, arginfo_class_ParentIterator___construct, ZEND_ACC_PUBLIC)
	ZEND_MALIAS(RecursiveFilterIterator, accept, hasChildren, arginfo_class_ParentIterator_accept, ZEND_ACC_PUBLIC)
	ZEND_FE_END
};


static const zend_function_entry class_SeekableIterator_methods[] = {
	ZEND_ABSTRACT_ME_WITH_FLAGS(SeekableIterator, seek, arginfo_class_SeekableIterator_seek, ZEND_ACC_PUBLIC|ZEND_ACC_ABSTRACT)
	ZEND_FE_END
};


static const zend_function_entry class_LimitIterator_methods[] = {
	ZEND_ME(LimitIterator, __construct, arginfo_class_LimitIterator___construct, ZEND_ACC_PUBLIC)
	ZEND_ME(LimitIterator, rewind, arginfo_class_LimitIterator_rewind, ZEND_ACC_PUBLIC)
	ZEND_ME(LimitIterator, valid, arginfo_class_LimitIterator_valid, ZEND_ACC_PUBLIC)
	ZEND_ME(LimitIterator, next, arginfo_class_LimitIterator_next, ZEND_ACC_PUBLIC)
	ZEND_ME(LimitIterator, seek, arginfo_class_LimitIterator_seek, ZEND_ACC_PUBLIC)
	ZEND_ME(LimitIterator, getPosition, arginfo_class_LimitIterator_getPosition, ZEND_ACC_PUBLIC)
	ZEND_FE_END
};


static const zend_function_entry class_CachingIterator_methods[] = {
	ZEND_ME(CachingIterator, __construct, arginfo_class_CachingIterator___construct, ZEND_ACC_PUBLIC)
	ZEND_ME(CachingIterator, rewind, arginfo_class_CachingIterator_rewind, ZEND_ACC_PUBLIC)
	ZEND_ME(CachingIterator, valid, arginfo_class_CachingIterator_valid, ZEND_ACC_PUBLIC)
	ZEND_ME(CachingIterator, next, arginfo_class_CachingIterator_next, ZEND_ACC_PUBLIC)
	ZEND_ME(CachingIterator, hasNext, arginfo_class_CachingIterator_hasNext, ZEND_ACC_PUBLIC)
	ZEND_ME(CachingIterator, __toString, arginfo_class_CachingIterator___toString, ZEND_ACC_PUBLIC)
	ZEND_ME(CachingIterator, getFlags, arginfo_class_CachingIterator_getFlags, ZEND_ACC_PUBLIC)
	ZEND_ME(CachingIterator, setFlags, arginfo_class_CachingIterator_setFlags, ZEND_ACC_PUBLIC)
	ZEND_ME(CachingIterator, offsetGet, arginfo_class_CachingIterator_offsetGet, ZEND_ACC_PUBLIC)
	ZEND_ME(CachingIterator, offsetSet, arginfo_class_CachingIterator_offsetSet, ZEND_ACC_PUBLIC)
	ZEND_ME(CachingIterator, offsetUnset, arginfo_class_CachingIterator_offsetUnset, ZEND_ACC_PUBLIC)
	ZEND_ME(CachingIterator, offsetExists, arginfo_class_CachingIterator_offsetExists, ZEND_ACC_PUBLIC)
	ZEND_ME(CachingIterator, getCache, arginfo_class_CachingIterator_getCache, ZEND_ACC_PUBLIC)
	ZEND_ME(CachingIterator, count, arginfo_class_CachingIterator_count, ZEND_ACC_PUBLIC)
	ZEND_FE_END
};


static const zend_function_entry class_RecursiveCachingIterator_methods[] = {
	ZEND_ME(RecursiveCachingIterator, __construct, arginfo_class_RecursiveCachingIterator___construct, ZEND_ACC_PUBLIC)
	ZEND_ME(RecursiveCachingIterator, hasChildren, arginfo_class_RecursiveCachingIterator_hasChildren, ZEND_ACC_PUBLIC)
	ZEND_ME(RecursiveCachingIterator, getChildren, arginfo_class_RecursiveCachingIterator_getChildren, ZEND_ACC_PUBLIC)
	ZEND_FE_END
};


static const zend_function_entry class_NoRewindIterator_methods[] = {
	ZEND_ME(NoRewindIterator, __construct, arginfo_class_NoRewindIterator___construct, ZEND_ACC_PUBLIC)
	ZEND_ME(NoRewindIterator, rewind, arginfo_class_NoRewindIterator_rewind, ZEND_ACC_PUBLIC)
	ZEND_ME(NoRewindIterator, valid, arginfo_class_NoRewindIterator_valid, ZEND_ACC_PUBLIC)
	ZEND_ME(NoRewindIterator, key, arginfo_class_NoRewindIterator_key, ZEND_ACC_PUBLIC)
	ZEND_ME(NoRewindIterator, current, arginfo_class_NoRewindIterator_current, ZEND_ACC_PUBLIC)
	ZEND_ME(NoRewindIterator, next, arginfo_class_NoRewindIterator_next, ZEND_ACC_PUBLIC)
	ZEND_FE_END
};


static const zend_function_entry class_AppendIterator_methods[] = {
	ZEND_ME(AppendIterator, __construct, arginfo_class_AppendIterator___construct, ZEND_ACC_PUBLIC)
	ZEND_ME(AppendIterator, append, arginfo_class_AppendIterator_append, ZEND_ACC_PUBLIC)
	ZEND_ME(AppendIterator, rewind, arginfo_class_AppendIterator_rewind, ZEND_ACC_PUBLIC)
	ZEND_ME(AppendIterator, valid, arginfo_class_AppendIterator_valid, ZEND_ACC_PUBLIC)
	ZEND_ME(AppendIterator, current, arginfo_class_AppendIterator_current, ZEND_ACC_PUBLIC)
	ZEND_ME(AppendIterator, next, arginfo_class_AppendIterator_next, ZEND_ACC_PUBLIC)
	ZEND_ME(AppendIterator, getIteratorIndex, arginfo_class_AppendIterator_getIteratorIndex, ZEND_ACC_PUBLIC)
	ZEND_ME(AppendIterator, getArrayIterator, arginfo_class_AppendIterator_getArrayIterator, ZEND_ACC_PUBLIC)
	ZEND_FE_END
};


static const zend_function_entry class_InfiniteIterator_methods[] = {
	ZEND_ME(InfiniteIterator, __construct, arginfo_class_InfiniteIterator___construct, ZEND_ACC_PUBLIC)
	ZEND_ME(InfiniteIterator, next, arginfo_class_InfiniteIterator_next, ZEND_ACC_PUBLIC)
	ZEND_FE_END
};


static const zend_function_entry class_RegexIterator_methods[] = {
	ZEND_ME(RegexIterator, __construct, arginfo_class_RegexIterator___construct, ZEND_ACC_PUBLIC)
	ZEND_ME(RegexIterator, accept, arginfo_class_RegexIterator_accept, ZEND_ACC_PUBLIC)
	ZEND_ME(RegexIterator, getMode, arginfo_class_RegexIterator_getMode, ZEND_ACC_PUBLIC)
	ZEND_ME(RegexIterator, setMode, arginfo_class_RegexIterator_setMode, ZEND_ACC_PUBLIC)
	ZEND_ME(RegexIterator, getFlags, arginfo_class_RegexIterator_getFlags, ZEND_ACC_PUBLIC)
	ZEND_ME(RegexIterator, setFlags, arginfo_class_RegexIterator_setFlags, ZEND_ACC_PUBLIC)
	ZEND_ME(RegexIterator, getRegex, arginfo_class_RegexIterator_getRegex, ZEND_ACC_PUBLIC)
	ZEND_ME(RegexIterator, getPregFlags, arginfo_class_RegexIterator_getPregFlags, ZEND_ACC_PUBLIC)
	ZEND_ME(RegexIterator, setPregFlags, arginfo_class_RegexIterator_setPregFlags, ZEND_ACC_PUBLIC)
	ZEND_FE_END
};


static const zend_function_entry class_RecursiveRegexIterator_methods[] = {
	ZEND_ME(RecursiveRegexIterator, __construct, arginfo_class_RecursiveRegexIterator___construct, ZEND_ACC_PUBLIC)
	ZEND_ME(RecursiveRegexIterator, accept, arginfo_class_RecursiveRegexIterator_accept, ZEND_ACC_PUBLIC)
	ZEND_MALIAS(RecursiveFilterIterator, hasChildren, hasChildren, arginfo_class_RecursiveRegexIterator_hasChildren, ZEND_ACC_PUBLIC)
	ZEND_ME(RecursiveRegexIterator, getChildren, arginfo_class_RecursiveRegexIterator_getChildren, ZEND_ACC_PUBLIC)
	ZEND_FE_END
};


static const zend_function_entry class_RecursiveTreeIterator_methods[] = {
	ZEND_ME(RecursiveTreeIterator, __construct, arginfo_class_RecursiveTreeIterator___construct, ZEND_ACC_PUBLIC)
	ZEND_ME(RecursiveTreeIterator, key, arginfo_class_RecursiveTreeIterator_key, ZEND_ACC_PUBLIC)
	ZEND_ME(RecursiveTreeIterator, current, arginfo_class_RecursiveTreeIterator_current, ZEND_ACC_PUBLIC)
	ZEND_ME(RecursiveTreeIterator, getPrefix, arginfo_class_RecursiveTreeIterator_getPrefix, ZEND_ACC_PUBLIC)
	ZEND_ME(RecursiveTreeIterator, setPostfix, arginfo_class_RecursiveTreeIterator_setPostfix, ZEND_ACC_PUBLIC)
	ZEND_ME(RecursiveTreeIterator, setPrefixPart, arginfo_class_RecursiveTreeIterator_setPrefixPart, ZEND_ACC_PUBLIC)
	ZEND_ME(RecursiveTreeIterator, getEntry, arginfo_class_RecursiveTreeIterator_getEntry, ZEND_ACC_PUBLIC)
	ZEND_ME(RecursiveTreeIterator, getPostfix, arginfo_class_RecursiveTreeIterator_getPostfix, ZEND_ACC_PUBLIC)
	ZEND_FE_END
};

static zend_class_entry *register_class_EmptyIterator(zend_class_entry *class_entry_Iterator)
{
	zend_class_entry ce, *class_entry;

	INIT_CLASS_ENTRY(ce, "EmptyIterator", class_EmptyIterator_methods);
	class_entry = zend_register_internal_class_ex(&ce, NULL);
	zend_class_implements(class_entry, 1, class_entry_Iterator);

	return class_entry;
}

static zend_class_entry *register_class_CallbackFilterIterator(zend_class_entry *class_entry_FilterIterator)
{
	zend_class_entry ce, *class_entry;

	INIT_CLASS_ENTRY(ce, "CallbackFilterIterator", class_CallbackFilterIterator_methods);
	class_entry = zend_register_internal_class_ex(&ce, class_entry_FilterIterator);

	return class_entry;
}

static zend_class_entry *register_class_RecursiveCallbackFilterIterator(zend_class_entry *class_entry_CallbackFilterIterator, zend_class_entry *class_entry_RecursiveIterator)
{
	zend_class_entry ce, *class_entry;

	INIT_CLASS_ENTRY(ce, "RecursiveCallbackFilterIterator", class_RecursiveCallbackFilterIterator_methods);
	class_entry = zend_register_internal_class_ex(&ce, class_entry_CallbackFilterIterator);
	zend_class_implements(class_entry, 1, class_entry_RecursiveIterator);

	return class_entry;
}

static zend_class_entry *register_class_RecursiveIterator(zend_class_entry *class_entry_Iterator)
{
	zend_class_entry ce, *class_entry;

	INIT_CLASS_ENTRY(ce, "RecursiveIterator", class_RecursiveIterator_methods);
	class_entry = zend_register_internal_interface(&ce);
	zend_class_implements(class_entry, 1, class_entry_Iterator);

	return class_entry;
}

static zend_class_entry *register_class_RecursiveIteratorIterator(zend_class_entry *class_entry_OuterIterator)
{
	zend_class_entry ce, *class_entry;

	INIT_CLASS_ENTRY(ce, "RecursiveIteratorIterator", class_RecursiveIteratorIterator_methods);
	class_entry = zend_register_internal_class_ex(&ce, NULL);
	zend_class_implements(class_entry, 1, class_entry_OuterIterator);

	return class_entry;
}

static zend_class_entry *register_class_OuterIterator(zend_class_entry *class_entry_Iterator)
{
	zend_class_entry ce, *class_entry;

	INIT_CLASS_ENTRY(ce, "OuterIterator", class_OuterIterator_methods);
	class_entry = zend_register_internal_interface(&ce);
	zend_class_implements(class_entry, 1, class_entry_Iterator);

	return class_entry;
}

static zend_class_entry *register_class_IteratorIterator(zend_class_entry *class_entry_OuterIterator)
{
	zend_class_entry ce, *class_entry;

	INIT_CLASS_ENTRY(ce, "IteratorIterator", class_IteratorIterator_methods);
	class_entry = zend_register_internal_class_ex(&ce, NULL);
	zend_class_implements(class_entry, 1, class_entry_OuterIterator);

	return class_entry;
}

static zend_class_entry *register_class_FilterIterator(zend_class_entry *class_entry_IteratorIterator)
{
	zend_class_entry ce, *class_entry;

	INIT_CLASS_ENTRY(ce, "FilterIterator", class_FilterIterator_methods);
	class_entry = zend_register_internal_class_ex(&ce, class_entry_IteratorIterator);
	class_entry->ce_flags |= ZEND_ACC_ABSTRACT;

	return class_entry;
}

static zend_class_entry *register_class_RecursiveFilterIterator(zend_class_entry *class_entry_FilterIterator, zend_class_entry *class_entry_RecursiveIterator)
{
	zend_class_entry ce, *class_entry;

	INIT_CLASS_ENTRY(ce, "RecursiveFilterIterator", class_RecursiveFilterIterator_methods);
	class_entry = zend_register_internal_class_ex(&ce, class_entry_FilterIterator);
	class_entry->ce_flags |= ZEND_ACC_ABSTRACT;
	zend_class_implements(class_entry, 1, class_entry_RecursiveIterator);

	return class_entry;
}

static zend_class_entry *register_class_ParentIterator(zend_class_entry *class_entry_RecursiveFilterIterator)
{
	zend_class_entry ce, *class_entry;

	INIT_CLASS_ENTRY(ce, "ParentIterator", class_ParentIterator_methods);
	class_entry = zend_register_internal_class_ex(&ce, class_entry_RecursiveFilterIterator);

	return class_entry;
}

static zend_class_entry *register_class_SeekableIterator(zend_class_entry *class_entry_Iterator)
{
	zend_class_entry ce, *class_entry;

	INIT_CLASS_ENTRY(ce, "SeekableIterator", class_SeekableIterator_methods);
	class_entry = zend_register_internal_interface(&ce);
	zend_class_implements(class_entry, 1, class_entry_Iterator);

	return class_entry;
}

static zend_class_entry *register_class_LimitIterator(zend_class_entry *class_entry_IteratorIterator)
{
	zend_class_entry ce, *class_entry;

	INIT_CLASS_ENTRY(ce, "LimitIterator", class_LimitIterator_methods);
	class_entry = zend_register_internal_class_ex(&ce, class_entry_IteratorIterator);

	return class_entry;
}

static zend_class_entry *register_class_CachingIterator(zend_class_entry *class_entry_IteratorIterator, zend_class_entry *class_entry_ArrayAccess, zend_class_entry *class_entry_Countable, zend_class_entry *class_entry_Stringable)
{
	zend_class_entry ce, *class_entry;

	INIT_CLASS_ENTRY(ce, "CachingIterator", class_CachingIterator_methods);
	class_entry = zend_register_internal_class_ex(&ce, class_entry_IteratorIterator);
	zend_class_implements(class_entry, 3, class_entry_ArrayAccess, class_entry_Countable, class_entry_Stringable);

	return class_entry;
}

static zend_class_entry *register_class_RecursiveCachingIterator(zend_class_entry *class_entry_CachingIterator, zend_class_entry *class_entry_RecursiveIterator)
{
	zend_class_entry ce, *class_entry;

	INIT_CLASS_ENTRY(ce, "RecursiveCachingIterator", class_RecursiveCachingIterator_methods);
	class_entry = zend_register_internal_class_ex(&ce, class_entry_CachingIterator);
	zend_class_implements(class_entry, 1, class_entry_RecursiveIterator);

	return class_entry;
}

static zend_class_entry *register_class_NoRewindIterator(zend_class_entry *class_entry_IteratorIterator)
{
	zend_class_entry ce, *class_entry;

	INIT_CLASS_ENTRY(ce, "NoRewindIterator", class_NoRewindIterator_methods);
	class_entry = zend_register_internal_class_ex(&ce, class_entry_IteratorIterator);

	return class_entry;
}

static zend_class_entry *register_class_AppendIterator(zend_class_entry *class_entry_IteratorIterator)
{
	zend_class_entry ce, *class_entry;

	INIT_CLASS_ENTRY(ce, "AppendIterator", class_AppendIterator_methods);
	class_entry = zend_register_internal_class_ex(&ce, class_entry_IteratorIterator);

	return class_entry;
}

static zend_class_entry *register_class_InfiniteIterator(zend_class_entry *class_entry_IteratorIterator)
{
	zend_class_entry ce, *class_entry;

	INIT_CLASS_ENTRY(ce, "InfiniteIterator", class_InfiniteIterator_methods);
	class_entry = zend_register_internal_class_ex(&ce, class_entry_IteratorIterator);

	return class_entry;
}

static zend_class_entry *register_class_RegexIterator(zend_class_entry *class_entry_FilterIterator)
{
	zend_class_entry ce, *class_entry;

	INIT_CLASS_ENTRY(ce, "RegexIterator", class_RegexIterator_methods);
	class_entry = zend_register_internal_class_ex(&ce, class_entry_FilterIterator);

	zval property_replacement_default_value;
	ZVAL_NULL(&property_replacement_default_value);
	zend_string *property_replacement_name = zend_string_init("replacement", sizeof("replacement") - 1, 1);
	zend_declare_typed_property(class_entry, property_replacement_name, &property_replacement_default_value, ZEND_ACC_PUBLIC, NULL, (zend_type) ZEND_TYPE_INIT_MASK(MAY_BE_STRING|MAY_BE_NULL));
	zend_string_release(property_replacement_name);

	return class_entry;
}

static zend_class_entry *register_class_RecursiveRegexIterator(zend_class_entry *class_entry_RegexIterator, zend_class_entry *class_entry_RecursiveIterator)
{
	zend_class_entry ce, *class_entry;

	INIT_CLASS_ENTRY(ce, "RecursiveRegexIterator", class_RecursiveRegexIterator_methods);
	class_entry = zend_register_internal_class_ex(&ce, class_entry_RegexIterator);
	zend_class_implements(class_entry, 1, class_entry_RecursiveIterator);

	return class_entry;
}

static zend_class_entry *register_class_RecursiveTreeIterator(zend_class_entry *class_entry_RecursiveIteratorIterator)
{
	zend_class_entry ce, *class_entry;

	INIT_CLASS_ENTRY(ce, "RecursiveTreeIterator", class_RecursiveTreeIterator_methods);
	class_entry = zend_register_internal_class_ex(&ce, class_entry_RecursiveIteratorIterator);

	return class_entry;
}<|MERGE_RESOLUTION|>--- conflicted
+++ resolved
@@ -1,9 +1,5 @@
 /* This is a generated file, edit the .stub.php file instead.
-<<<<<<< HEAD
- * Stub hash: de49628718b5fff1a3b2516cc89108e01b67c312 */
-=======
- * Stub hash: a56f02ad7b9578713f0d37b2cf3d95853a4ea45e */
->>>>>>> fc6656e0
+ * Stub hash: e2b69f8f12c782da28c95f16e04483bd6588e6ab */
 
 ZEND_BEGIN_ARG_INFO_EX(arginfo_class_EmptyIterator_current, 0, 0, 0)
 ZEND_END_ARG_INFO()
