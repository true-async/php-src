/*
   +----------------------------------------------------------------------+
   | Copyright (c) The PHP Group                                          |
   +----------------------------------------------------------------------+
   | This source file is subject to version 3.01 of the PHP license,      |
   | that is bundled with this package in the file LICENSE, and is        |
   | available through the world-wide-web at the following url:           |
   | https://www.php.net/license/3_01.txt                                 |
   | If you did not receive a copy of the PHP license and are unable to   |
   | obtain it through the world-wide-web, please send a note to          |
   | license@php.net so we can mail you a copy immediately.               |
   +----------------------------------------------------------------------+
   | Author: Marcus Boerger <helly@php.net>                               |
   +----------------------------------------------------------------------+
 */

#ifdef HAVE_CONFIG_H
# include "config.h"
#endif

#include "php.h"
#include "php_ini.h"
#include "ext/standard/file.h"
#include "ext/standard/php_filestat.h"
#include "ext/standard/flock_compat.h"
#include "ext/standard/scanf.h"
#include "ext/standard/php_string.h"
#include "zend_exceptions.h"
#include "zend_interfaces.h"

#include "php_spl.h"
#include "spl_functions.h"
#include "spl_engine.h"
#include "spl_iterators.h"
#include "spl_directory.h"
#include "spl_directory_arginfo.h"
#include "spl_exceptions.h"

#define SPL_HAS_FLAG(flags, test_flag) ((flags & test_flag) ? 1 : 0)

/* declare the class handlers */
static zend_object_handlers spl_filesystem_object_handlers;
/* includes handler to validate object state when retrieving methods */
static zend_object_handlers spl_filesystem_object_check_handlers;

/* decalre the class entry */
PHPAPI zend_class_entry *spl_ce_SplFileInfo;
PHPAPI zend_class_entry *spl_ce_DirectoryIterator;
PHPAPI zend_class_entry *spl_ce_FilesystemIterator;
PHPAPI zend_class_entry *spl_ce_RecursiveDirectoryIterator;
PHPAPI zend_class_entry *spl_ce_GlobIterator;
PHPAPI zend_class_entry *spl_ce_SplFileObject;
PHPAPI zend_class_entry *spl_ce_SplTempFileObject;

#define CHECK_SPL_FILE_OBJECT_IS_INITIALIZED(spl_filesystem_object_pointer) \
	if (!(spl_filesystem_object_pointer)->u.file.stream) { \
		zend_throw_error(NULL, "Object not initialized"); \
		RETURN_THROWS(); \
	}

#define CHECK_DIRECTORY_ITERATOR_IS_INITIALIZED(intern) \
	if (!(intern)->u.dir.dirp) { \
		zend_throw_error(NULL, "Object not initialized"); \
		RETURN_THROWS(); \
	}

static void spl_filesystem_file_free_line(spl_filesystem_object *intern) /* {{{ */
{
	if (intern->u.file.current_line) {
		efree(intern->u.file.current_line);
		intern->u.file.current_line = NULL;
	}
	if (!Z_ISUNDEF(intern->u.file.current_zval)) {
		zval_ptr_dtor(&intern->u.file.current_zval);
		ZVAL_UNDEF(&intern->u.file.current_zval);
	}
} /* }}} */

static void spl_filesystem_object_destroy_object(zend_object *object) /* {{{ */
{
	spl_filesystem_object *intern = spl_filesystem_from_obj(object);

	zend_objects_destroy_object(object);

	switch(intern->type) {
	case SPL_FS_DIR:
		if (intern->u.dir.dirp) {
			php_stream_close(intern->u.dir.dirp);
			intern->u.dir.dirp = NULL;
		}
		break;
	case SPL_FS_FILE:
		if (intern->u.file.stream) {
			/*
			if (intern->u.file.zcontext) {
			   zend_list_delref(Z_RESVAL_P(intern->zcontext));
			}
			*/
			if (!intern->u.file.stream->is_persistent) {
				php_stream_close(intern->u.file.stream);
			} else {
				php_stream_pclose(intern->u.file.stream);
			}
			intern->u.file.stream = NULL;
			ZVAL_UNDEF(&intern->u.file.zresource);
		}
		break;
	default:
		break;
	}
} /* }}} */

static void spl_filesystem_object_free_storage(zend_object *object) /* {{{ */
{
	spl_filesystem_object *intern = spl_filesystem_from_obj(object);

	if (intern->oth_handler && intern->oth_handler->dtor) {
		intern->oth_handler->dtor(intern);
	}

	zend_object_std_dtor(&intern->std);

	if (intern->path) {
		zend_string_release(intern->path);
	}
	if (intern->file_name) {
		zend_string_release(intern->file_name);
	}
	switch(intern->type) {
	case SPL_FS_INFO:
		break;
	case SPL_FS_DIR:
		if (intern->u.dir.sub_path) {
			zend_string_release(intern->u.dir.sub_path);
		}
		break;
	case SPL_FS_FILE:
		if (intern->u.file.open_mode) {
			zend_string_release(intern->u.file.open_mode);
		}
		if (intern->orig_path) {
			zend_string_release(intern->orig_path);
		}
		spl_filesystem_file_free_line(intern);
		break;
	}
} /* }}} */

/* {{{ spl_ce_dir_object_new */
/* creates the object by
   - allocating memory
   - initializing the object members
   - storing the object
   - setting it's handlers

   called from
   - clone
   - new
 */
static zend_object *spl_filesystem_object_new_ex(zend_class_entry *class_type)
{
	spl_filesystem_object *intern;

	intern = emalloc(sizeof(spl_filesystem_object) + zend_object_properties_size(class_type));
	memset(intern, 0,
		MAX(XtOffsetOf(spl_filesystem_object, u.dir.entry),
			XtOffsetOf(spl_filesystem_object, u.file.escape) + sizeof(int)));
	/* intern->type = SPL_FS_INFO; done by set 0 */
	intern->file_class = spl_ce_SplFileObject;
	intern->info_class = spl_ce_SplFileInfo;

	zend_object_std_init(&intern->std, class_type);
	object_properties_init(&intern->std, class_type);
	intern->std.handlers = &spl_filesystem_object_handlers;

	return &intern->std;
}
/* }}} */

/* {{{ spl_filesystem_object_new */
/* See spl_filesystem_object_new_ex */
static zend_object *spl_filesystem_object_new(zend_class_entry *class_type)
{
	return spl_filesystem_object_new_ex(class_type);
}
/* }}} */

/* {{{ spl_filesystem_object_new_check */
static zend_object *spl_filesystem_object_new_check(zend_class_entry *class_type)
{
	spl_filesystem_object *ret = spl_filesystem_from_obj(spl_filesystem_object_new_ex(class_type));
	ret->std.handlers = &spl_filesystem_object_check_handlers;
	return &ret->std;
}
/* }}} */

PHPAPI char* spl_filesystem_object_get_path(spl_filesystem_object *intern, size_t *len) /* {{{ */
{
#ifdef HAVE_GLOB
	if (intern->type == SPL_FS_DIR) {
		if (php_stream_is(intern->u.dir.dirp ,&php_glob_stream_ops)) {
			return php_glob_stream_get_path(intern->u.dir.dirp, len);
		}
	}
#endif
	if (len) {
		*len = intern->path ? ZSTR_LEN(intern->path) : 0;
	}
	return intern->path ? ZSTR_VAL(intern->path) : NULL;
} /* }}} */

static inline zend_result spl_filesystem_object_get_file_name(spl_filesystem_object *intern) /* {{{ */
{
	if (intern->file_name) {
		/* already known */
		return SUCCESS;
	}

	switch (intern->type) {
		case SPL_FS_INFO:
		case SPL_FS_FILE:
			zend_throw_error(NULL, "Object not initialized");
			return FAILURE;
			break;
		case SPL_FS_DIR:
			{
				size_t name_len;
				size_t path_len = 0;
				char *path;
				char slash = SPL_HAS_FLAG(intern->flags, SPL_FILE_DIR_UNIXPATHS) ? '/' : DEFAULT_SLASH;

				path = spl_filesystem_object_get_path(intern, &path_len);
				/* if there is parent path, amend it, otherwise just use the given path as is */
				name_len = strlen(intern->u.dir.entry.d_name);
				if (path_len == 0) {
					intern->file_name = zend_string_init(intern->u.dir.entry.d_name, name_len, 0);
				} else {
					zend_string *file_name = zend_string_alloc(path_len + 1 + name_len, 0);
					memcpy(ZSTR_VAL(file_name), path, path_len);
					ZSTR_VAL(file_name)[path_len] = slash;
					memcpy(ZSTR_VAL(file_name) + path_len + 1, intern->u.dir.entry.d_name, name_len);
					ZSTR_VAL(file_name)[path_len + 1 + name_len] = 0;
					intern->file_name = file_name;
				}
			}
			break;
	}
	return SUCCESS;
} /* }}} */

/* TODO Make void or have callers check return value */
static bool spl_filesystem_dir_read(spl_filesystem_object *intern) /* {{{ */
{
	if (intern->file_name) {
		/* invalidate */
		zend_string_release(intern->file_name);
		intern->file_name = NULL;
	}
	if (!intern->u.dir.dirp || !php_stream_readdir(intern->u.dir.dirp, &intern->u.dir.entry)) {
		intern->u.dir.entry.d_name[0] = '\0';
		return 0;
	} else {
		return 1;
	}
}
/* }}} */

#define IS_SLASH_AT(zs, pos) (IS_SLASH(zs[pos]))

static inline bool spl_filesystem_is_dot(const char * d_name) /* {{{ */
{
	return !strcmp(d_name, ".") || !strcmp(d_name, "..");
}
/* }}} */

/* {{{ spl_filesystem_dir_open */
/* open a directory resource
 * Can emit an E_WARNING as it reports errors from php_stream_opendir() */
static void spl_filesystem_dir_open(spl_filesystem_object* intern, zend_string *path)
{
	bool skip_dots = SPL_HAS_FLAG(intern->flags, SPL_FILE_DIR_SKIPDOTS);

	intern->type = SPL_FS_DIR;
	intern->u.dir.dirp = php_stream_opendir(ZSTR_VAL(path), REPORT_ERRORS, FG(default_context));

	if (ZSTR_LEN(path) > 1 && IS_SLASH_AT(ZSTR_VAL(path), ZSTR_LEN(path)-1)) {
		intern->path = zend_string_init(ZSTR_VAL(path), ZSTR_LEN(path)-1, 0);
	} else {
		intern->path = zend_string_copy(path);
	}
	intern->u.dir.index = 0;

	if (EG(exception) || intern->u.dir.dirp == NULL) {
		intern->u.dir.entry.d_name[0] = '\0';
		if (!EG(exception)) {
			/* open failed w/out notice (turned to exception due to EH_THROW) */
			zend_throw_exception_ex(spl_ce_UnexpectedValueException, 0,
				"Failed to open directory \"%s\"", ZSTR_VAL(path));
		}
	} else {
		do {
			spl_filesystem_dir_read(intern);
		} while (skip_dots && spl_filesystem_is_dot(intern->u.dir.entry.d_name));
	}
}
/* }}} */

/* Can generate E_WARNINGS as we report errors from stream initialized via
 * php_stream_open_wrapper_ex() */
static zend_result spl_filesystem_file_open(spl_filesystem_object *intern, bool use_include_path) /* {{{ */
{
	zval tmp;

	intern->type = SPL_FS_FILE;
	php_stat(intern->file_name, FS_IS_DIR, &tmp);
	if (Z_TYPE(tmp) == IS_TRUE) {
		zend_string_release(intern->u.file.open_mode);
		intern->u.file.open_mode = NULL;
		intern->file_name = NULL;
		zend_throw_exception_ex(spl_ce_LogicException, 0, "Cannot use SplFileObject with directories");
		return FAILURE;
	}

	intern->u.file.context = php_stream_context_from_zval(intern->u.file.zcontext, 0);
	intern->u.file.stream = php_stream_open_wrapper_ex(ZSTR_VAL(intern->file_name), ZSTR_VAL(intern->u.file.open_mode), (use_include_path ? USE_PATH : 0) | REPORT_ERRORS, NULL, intern->u.file.context);

	if (!ZSTR_LEN(intern->file_name) || !intern->u.file.stream) {
		if (!EG(exception)) {
			zend_throw_exception_ex(spl_ce_RuntimeException, 0, "Cannot open file '%s'", ZSTR_VAL(intern->file_name));
		}
		zend_string_release(intern->u.file.open_mode);
		intern->u.file.open_mode = NULL;
		intern->file_name = NULL; /* until here it is not a copy */
		return FAILURE;
	}

	/*
	if (intern->u.file.zcontext) {
		//zend_list_addref(Z_RES_VAL(intern->u.file.zcontext));
		Z_ADDREF_P(intern->u.file.zcontext);
	}
	*/

	if (ZSTR_LEN(intern->file_name) > 1 && IS_SLASH_AT(ZSTR_VAL(intern->file_name), ZSTR_LEN(intern->file_name)-1)) {
		intern->file_name = zend_string_init(ZSTR_VAL(intern->file_name), ZSTR_LEN(intern->file_name)-1, 0);
	} else {
		intern->file_name = zend_string_copy(intern->file_name);
	}

	intern->orig_path = zend_string_init(intern->u.file.stream->orig_path, strlen(intern->u.file.stream->orig_path), 0);

	/* avoid reference counting in debug mode, thus do it manually */
	ZVAL_RES(&intern->u.file.zresource, intern->u.file.stream->res);
	/*!!! TODO: maybe bug?
	Z_SET_REFCOUNT(intern->u.file.zresource, 1);
	*/

	intern->u.file.delimiter = ',';
	intern->u.file.enclosure = '"';
	intern->u.file.escape = (unsigned char) '\\';

	intern->u.file.func_getCurr = zend_hash_str_find_ptr(&intern->std.ce->function_table, "getcurrentline", sizeof("getcurrentline") - 1);

	return SUCCESS;
} /* }}} */

/* {{{ spl_filesystem_object_clone */
/* Local zend_object creation (on stack)
   Load the 'other' object
   Create a new empty object (See spl_filesystem_object_new_ex)
   Open the directory
   Clone other members (properties)
 */
static zend_object *spl_filesystem_object_clone(zend_object *old_object)
{
	zend_object *new_object;
	spl_filesystem_object *intern;
	spl_filesystem_object *source;

	source = spl_filesystem_from_obj(old_object);
	new_object = spl_filesystem_object_new_ex(old_object->ce);
	intern = spl_filesystem_from_obj(new_object);

	intern->flags = source->flags;

	switch (source->type) {
		case SPL_FS_INFO:
			if (source->path != NULL) {
				intern->path = zend_string_copy(source->path);
			}
			if (source->file_name != NULL) {
				intern->file_name = zend_string_copy(source->file_name);
			}
			break;
		case SPL_FS_DIR: {
			spl_filesystem_dir_open(intern, source->path);
			/* read until we hit the position in which we were before */
			bool skip_dots = SPL_HAS_FLAG(source->flags, SPL_FILE_DIR_SKIPDOTS);
			int index;
			for (index = 0; index < source->u.dir.index; ++index) {
				do {
					spl_filesystem_dir_read(intern);
				} while (skip_dots && spl_filesystem_is_dot(intern->u.dir.entry.d_name));
			}
			intern->u.dir.index = index;
			break;
		}
		case SPL_FS_FILE:
			ZEND_UNREACHABLE();
	}

	intern->file_class = source->file_class;
	intern->info_class = source->info_class;
	intern->oth = source->oth;
	intern->oth_handler = source->oth_handler;

	zend_objects_clone_members(new_object, old_object);

	if (intern->oth_handler && intern->oth_handler->clone) {
		intern->oth_handler->clone(source, intern);
	}

	return new_object;
}
/* }}} */

static void spl_filesystem_info_set_filename(spl_filesystem_object *intern, zend_string *path) /* {{{ */
{
	size_t path_len;

	if (intern->file_name) {
		zend_string_release(intern->file_name);
	}

	path_len = ZSTR_LEN(path);
	if (path_len > 1 && IS_SLASH_AT(ZSTR_VAL(path), path_len-1)) {
		path_len--;
		intern->file_name = zend_string_init(ZSTR_VAL(path), path_len, 0);
	} else {
		intern->file_name = zend_string_copy(path);
	}
	while (path_len > 1 && !IS_SLASH_AT(ZSTR_VAL(path), path_len-1)) {
		path_len--;
	}
	if (path_len) {
		path_len--;
	}

	if (intern->path) {
		zend_string_release(intern->path);
	}
	intern->path = zend_string_init(ZSTR_VAL(path), path_len, 0);
} /* }}} */

static spl_filesystem_object *spl_filesystem_object_create_info(spl_filesystem_object *source, zend_string *file_path, zend_class_entry *ce, zval *return_value) /* {{{ */
{
	spl_filesystem_object *intern;
	zval arg1;

	if (!file_path || !ZSTR_LEN(file_path)) {
#ifdef PHP_WIN32
		zend_throw_exception_ex(spl_ce_RuntimeException, 0, "Cannot create SplFileInfo for empty path");
#endif
		return NULL;
	}

	ce = ce ? ce : source->info_class;

	intern = spl_filesystem_from_obj(spl_filesystem_object_new_ex(ce));
	RETVAL_OBJ(&intern->std);

	if (ce->constructor->common.scope != spl_ce_SplFileInfo) {
		ZVAL_STR_COPY(&arg1, file_path);
		zend_call_method_with_1_params(Z_OBJ_P(return_value), ce, &ce->constructor, "__construct", NULL, &arg1);
		zval_ptr_dtor(&arg1);
	} else {
		spl_filesystem_info_set_filename(intern, file_path);
	}

	return intern;
} /* }}} */

static spl_filesystem_object *spl_filesystem_object_create_type(int num_args, spl_filesystem_object *source, int type, zend_class_entry *ce, zval *return_value) /* {{{ */
{
	spl_filesystem_object *intern;
	bool use_include_path = 0;
	zval arg1, arg2;
	zend_error_handling error_handling;

	switch (source->type) {
		case SPL_FS_INFO:
		case SPL_FS_FILE:
			break;
		case SPL_FS_DIR:
			if (!source->u.dir.entry.d_name[0]) {
				zend_throw_exception_ex(spl_ce_RuntimeException, 0, "Could not open file");
				return NULL;
			}
	}

	switch (type) {
		case SPL_FS_INFO:
			ce = ce ? ce : source->info_class;

			intern = spl_filesystem_from_obj(spl_filesystem_object_new_ex(ce));
			RETVAL_OBJ(&intern->std);

			if (spl_filesystem_object_get_file_name(source) == FAILURE) {
				return NULL;
			}

			if (ce->constructor->common.scope != spl_ce_SplFileInfo) {
				ZVAL_STR_COPY(&arg1, source->file_name);
				zend_call_method_with_1_params(Z_OBJ_P(return_value), ce, &ce->constructor, "__construct", NULL, &arg1);
				zval_ptr_dtor(&arg1);
			} else {
				char *path;
				size_t path_len;

				intern->file_name = zend_string_copy(source->file_name);
				path = spl_filesystem_object_get_path(source, &path_len);
				if (source->path && ZSTR_VAL(source->path) == path) {
					intern->path = zend_string_copy(source->path);
				} else {
					intern->path = zend_string_init(path, path_len, 0);
				}
			}
			break;
		case SPL_FS_FILE:
		{
			ce = ce ? ce : source->file_class;

			zend_string *open_mode = ZSTR_CHAR('r');
			zval *resource = NULL;

			if (zend_parse_parameters(num_args, "|Sbr!",
				&open_mode, &use_include_path, &resource) == FAILURE
			) {
				return NULL;
			}

			intern = spl_filesystem_from_obj(spl_filesystem_object_new_ex(ce));
			RETVAL_OBJ(&intern->std);

			if (spl_filesystem_object_get_file_name(source) == FAILURE) {
				return NULL;
			}

			if (ce->constructor->common.scope != spl_ce_SplFileObject) {
				ZVAL_STR_COPY(&arg1, source->file_name);
				ZVAL_STR_COPY(&arg2, open_mode);
				zend_call_method_with_2_params(Z_OBJ_P(return_value), ce, &ce->constructor, "__construct", NULL, &arg1, &arg2);
				zval_ptr_dtor(&arg1);
				zval_ptr_dtor(&arg2);
			} else {
				char *path;
				size_t path_len;

				intern->file_name = source->file_name;
				path = spl_filesystem_object_get_path(source, &path_len);
				if (source->path && ZSTR_VAL(source->path) == path) {
					intern->path = zend_string_copy(source->path);
				} else {
					intern->path = zend_string_init(path, path_len, 0);
				}

				intern->u.file.open_mode = zend_string_copy(open_mode);
				intern->u.file.zcontext = resource;

				/* spl_filesystem_file_open() can generate E_WARNINGs which we want to promote to exceptions */
				zend_replace_error_handling(EH_THROW, spl_ce_RuntimeException, &error_handling);
				if (spl_filesystem_file_open(intern, use_include_path) == FAILURE) {
					zend_restore_error_handling(&error_handling);
					zval_ptr_dtor(return_value);
					ZVAL_NULL(return_value);
					return NULL;
				}
				zend_restore_error_handling(&error_handling);
			}
			break;
		}
		case SPL_FS_DIR:
			zend_throw_exception_ex(spl_ce_RuntimeException, 0, "Operation not supported");
			return NULL;
	}
	return NULL;
} /* }}} */

static bool spl_filesystem_is_invalid_or_dot(const char * d_name) /* {{{ */
{
	return d_name[0] == '\0' || spl_filesystem_is_dot(d_name);
}
/* }}} */

static zend_string *spl_filesystem_object_get_pathname(spl_filesystem_object *intern) { /* {{{ */
	switch (intern->type) {
		case SPL_FS_INFO:
		case SPL_FS_FILE:
			return intern->file_name;
		case SPL_FS_DIR:
			if (intern->u.dir.entry.d_name[0]) {
				spl_filesystem_object_get_file_name(intern);
				return intern->file_name;
			}
	}
	return NULL;
}
/* }}} */

static inline HashTable *spl_filesystem_object_get_debug_info(zend_object *object) /* {{{ */
{
	spl_filesystem_object *intern = spl_filesystem_from_obj(object);
	zval tmp;
	HashTable *rv;
	zend_string *pnstr;
	zend_string *path;
	char stmp[2];

	if (!intern->std.properties) {
		rebuild_object_properties(&intern->std);
	}

	rv = zend_array_dup(intern->std.properties);

	pnstr = spl_gen_private_prop_name(spl_ce_SplFileInfo, "pathName", sizeof("pathName")-1);
	path = spl_filesystem_object_get_pathname(intern);
	if (path) {
		ZVAL_STR_COPY(&tmp, path);
	} else {
		ZVAL_EMPTY_STRING(&tmp);
	}
	zend_symtable_update(rv, pnstr, &tmp);
	zend_string_release_ex(pnstr, 0);

	if (intern->file_name) {
		size_t path_len;

		pnstr = spl_gen_private_prop_name(spl_ce_SplFileInfo, "fileName", sizeof("fileName")-1);
		spl_filesystem_object_get_path(intern, &path_len);

		if (path_len && path_len < ZSTR_LEN(intern->file_name)) {
			ZVAL_STRINGL(&tmp, ZSTR_VAL(intern->file_name) + path_len + 1, ZSTR_LEN(intern->file_name) - (path_len + 1));
		} else {
			ZVAL_STR_COPY(&tmp, intern->file_name);
		}
		zend_symtable_update(rv, pnstr, &tmp);
		zend_string_release_ex(pnstr, 0);
	}
	if (intern->type == SPL_FS_DIR) {
#ifdef HAVE_GLOB
		pnstr = spl_gen_private_prop_name(spl_ce_DirectoryIterator, "glob", sizeof("glob")-1);
		if (php_stream_is(intern->u.dir.dirp ,&php_glob_stream_ops)) {
			ZVAL_STR_COPY(&tmp, intern->path);
		} else {
			ZVAL_FALSE(&tmp);
		}
		zend_symtable_update(rv, pnstr, &tmp);
		zend_string_release_ex(pnstr, 0);
#endif
		pnstr = spl_gen_private_prop_name(spl_ce_RecursiveDirectoryIterator, "subPathName", sizeof("subPathName")-1);
		if (intern->u.dir.sub_path) {
			ZVAL_STR_COPY(&tmp, intern->u.dir.sub_path);
		} else {
			ZVAL_EMPTY_STRING(&tmp);
		}
		zend_symtable_update(rv, pnstr, &tmp);
		zend_string_release_ex(pnstr, 0);
	}
	if (intern->type == SPL_FS_FILE) {
		pnstr = spl_gen_private_prop_name(spl_ce_SplFileObject, "openMode", sizeof("openMode")-1);
		ZVAL_STR_COPY(&tmp, intern->u.file.open_mode);
		zend_symtable_update(rv, pnstr, &tmp);
		zend_string_release_ex(pnstr, 0);
		stmp[1] = '\0';
		stmp[0] = intern->u.file.delimiter;
		pnstr = spl_gen_private_prop_name(spl_ce_SplFileObject, "delimiter", sizeof("delimiter")-1);
		ZVAL_STRINGL(&tmp, stmp, 1);
		zend_symtable_update(rv, pnstr, &tmp);
		zend_string_release_ex(pnstr, 0);
		stmp[0] = intern->u.file.enclosure;
		pnstr = spl_gen_private_prop_name(spl_ce_SplFileObject, "enclosure", sizeof("enclosure")-1);
		ZVAL_STRINGL(&tmp, stmp, 1);
		zend_symtable_update(rv, pnstr, &tmp);
		zend_string_release_ex(pnstr, 0);
	}

	return rv;
}
/* }}} */

zend_function *spl_filesystem_object_get_method_check(zend_object **object, zend_string *method, const zval *key) /* {{{ */
{
	spl_filesystem_object *fsobj = spl_filesystem_from_obj(*object);

	if (fsobj->u.dir.dirp == NULL && fsobj->orig_path == NULL) {
		zend_function *func;
		zend_string *tmp = zend_string_init("_bad_state_ex", sizeof("_bad_state_ex") - 1, 0);
		func = zend_std_get_method(object, tmp, NULL);
		zend_string_release_ex(tmp, 0);
		return func;
	}

	return zend_std_get_method(object, method, key);
}
/* }}} */

#define DIT_CTOR_FLAGS  0x00000001
#define DIT_CTOR_GLOB   0x00000002

void spl_filesystem_object_construct(INTERNAL_FUNCTION_PARAMETERS, zend_long ctor_flags) /* {{{ */
{
	spl_filesystem_object *intern;
	zend_string *path;
	zend_result parsed;
	zend_long flags = (ctor_flags & ~DIT_CTOR_FLAGS);
	zend_error_handling error_handling;

	if (SPL_HAS_FLAG(ctor_flags, DIT_CTOR_FLAGS)) {
		flags |= SPL_FILE_DIR_KEY_AS_PATHNAME|SPL_FILE_DIR_CURRENT_AS_FILEINFO;
		parsed = zend_parse_parameters(ZEND_NUM_ARGS(), "P|l", &path, &flags);
	} else {
		flags |= SPL_FILE_DIR_KEY_AS_PATHNAME|SPL_FILE_DIR_CURRENT_AS_SELF;
		parsed = zend_parse_parameters(ZEND_NUM_ARGS(), "P", &path);
	}
	if (parsed == FAILURE) {
		RETURN_THROWS();
	}

	if (ZSTR_LEN(path) == 0) {
		zend_argument_value_error(1, "cannot be empty");
		RETURN_THROWS();
	}

	intern = Z_SPLFILESYSTEM_P(ZEND_THIS);
	if (intern->path) {
		/* object is already initialized */
		zend_throw_error(NULL, "Directory object is already initialized");
		RETURN_THROWS();
	}
	intern->flags = flags;

	/* spl_filesystem_dir_open() may emit an E_WARNING */
	zend_replace_error_handling(EH_THROW, spl_ce_UnexpectedValueException, &error_handling);
#ifdef HAVE_GLOB
	if (SPL_HAS_FLAG(ctor_flags, DIT_CTOR_GLOB) && !zend_string_starts_with_literal(path, "glob://")) {
		path = zend_strpprintf(0, "glob://%s", ZSTR_VAL(path));
		spl_filesystem_dir_open(intern, path);
		zend_string_release(path);
	} else
#endif
	{
		spl_filesystem_dir_open(intern, path);

	}
	zend_restore_error_handling(&error_handling);

	intern->u.dir.is_recursive = instanceof_function(intern->std.ce, spl_ce_RecursiveDirectoryIterator) ? 1 : 0;
}
/* }}} */

/* {{{ Cronstructs a new dir iterator from a path. */
PHP_METHOD(DirectoryIterator, __construct)
{
	spl_filesystem_object_construct(INTERNAL_FUNCTION_PARAM_PASSTHRU, 0);
}
/* }}} */

/* {{{ Rewind dir back to the start */
PHP_METHOD(DirectoryIterator, rewind)
{
	spl_filesystem_object *intern = Z_SPLFILESYSTEM_P(ZEND_THIS);

	if (zend_parse_parameters_none() == FAILURE) {
		RETURN_THROWS();
	}

	CHECK_DIRECTORY_ITERATOR_IS_INITIALIZED(intern);
	intern->u.dir.index = 0;
	php_stream_rewinddir(intern->u.dir.dirp);
	spl_filesystem_dir_read(intern);
}
/* }}} */

/* {{{ Return current dir entry */
PHP_METHOD(DirectoryIterator, key)
{
	spl_filesystem_object *intern = Z_SPLFILESYSTEM_P(ZEND_THIS);

	if (zend_parse_parameters_none() == FAILURE) {
		RETURN_THROWS();
	}

	CHECK_DIRECTORY_ITERATOR_IS_INITIALIZED(intern);
	RETURN_LONG(intern->u.dir.index);
}
/* }}} */

/* {{{ Return this (needed for Iterator interface) */
PHP_METHOD(DirectoryIterator, current)
{
	if (zend_parse_parameters_none() == FAILURE) {
		RETURN_THROWS();
	}

	CHECK_DIRECTORY_ITERATOR_IS_INITIALIZED(Z_SPLFILESYSTEM_P(ZEND_THIS));
	RETURN_OBJ_COPY(Z_OBJ_P(ZEND_THIS));
}
/* }}} */

/* {{{ Move to next entry */
PHP_METHOD(DirectoryIterator, next)
{
	spl_filesystem_object *intern = Z_SPLFILESYSTEM_P(ZEND_THIS);
	bool skip_dots = SPL_HAS_FLAG(intern->flags, SPL_FILE_DIR_SKIPDOTS);

	if (zend_parse_parameters_none() == FAILURE) {
		RETURN_THROWS();
	}

	CHECK_DIRECTORY_ITERATOR_IS_INITIALIZED(intern);
	intern->u.dir.index++;
	do {
		spl_filesystem_dir_read(intern);
	} while (skip_dots && spl_filesystem_is_dot(intern->u.dir.entry.d_name));
	if (intern->file_name) {
		zend_string_release(intern->file_name);
		intern->file_name = NULL;
	}
}
/* }}} */

/* {{{ Seek to the given position */
PHP_METHOD(DirectoryIterator, seek)
{
	spl_filesystem_object *intern    = Z_SPLFILESYSTEM_P(ZEND_THIS);
	zval retval;
	zend_long pos;

	if (zend_parse_parameters(ZEND_NUM_ARGS(), "l", &pos) == FAILURE) {
		RETURN_THROWS();
	}

	CHECK_DIRECTORY_ITERATOR_IS_INITIALIZED(intern);
	if (intern->u.dir.index > pos) {
		/* we first rewind */
		zend_call_method_with_0_params(Z_OBJ_P(ZEND_THIS), Z_OBJCE_P(ZEND_THIS), &intern->u.dir.func_rewind, "rewind", NULL);
	}

	while (intern->u.dir.index < pos) {
		bool valid = 0;
		zend_call_method_with_0_params(Z_OBJ_P(ZEND_THIS), Z_OBJCE_P(ZEND_THIS), &intern->u.dir.func_valid, "valid", &retval);
		valid = zend_is_true(&retval);
		zval_ptr_dtor(&retval);
		if (!valid) {
			zend_throw_exception_ex(spl_ce_OutOfBoundsException, 0, "Seek position " ZEND_LONG_FMT " is out of range", pos);
			RETURN_THROWS();
		}
		zend_call_method_with_0_params(Z_OBJ_P(ZEND_THIS), Z_OBJCE_P(ZEND_THIS), &intern->u.dir.func_next, "next", NULL);
	}
} /* }}} */

/* {{{ Check whether dir contains more entries */
PHP_METHOD(DirectoryIterator, valid)
{
	spl_filesystem_object *intern = Z_SPLFILESYSTEM_P(ZEND_THIS);

	if (zend_parse_parameters_none() == FAILURE) {
		RETURN_THROWS();
	}

	CHECK_DIRECTORY_ITERATOR_IS_INITIALIZED(intern);
	RETURN_BOOL(intern->u.dir.entry.d_name[0] != '\0');
}
/* }}} */

/* {{{ Return the path */
PHP_METHOD(SplFileInfo, getPath)
{
	spl_filesystem_object *intern = Z_SPLFILESYSTEM_P(ZEND_THIS);
	char *path;
	size_t path_len;

	if (zend_parse_parameters_none() == FAILURE) {
		RETURN_THROWS();
	}

  	path = spl_filesystem_object_get_path(intern, &path_len);
	if (path) {
		RETURN_STRINGL(path, path_len);
	} else {
		RETURN_EMPTY_STRING();
	}
}
/* }}} */

/* {{{ Return filename only */
PHP_METHOD(SplFileInfo, getFilename)
{
	spl_filesystem_object *intern = Z_SPLFILESYSTEM_P(ZEND_THIS);
	size_t path_len;

	if (zend_parse_parameters_none() == FAILURE) {
		RETURN_THROWS();
	}

	if (!intern->file_name) {
		zend_throw_error(NULL, "Object not initialized");
		RETURN_THROWS();
	}

	spl_filesystem_object_get_path(intern, &path_len);

	if (path_len && path_len < ZSTR_LEN(intern->file_name)) {
		RETURN_STRINGL(ZSTR_VAL(intern->file_name) + path_len + 1, ZSTR_LEN(intern->file_name) - (path_len + 1));
	} else {
		RETURN_STR_COPY(intern->file_name);
	}
}
/* }}} */

/* {{{ Return filename of current dir entry */
PHP_METHOD(DirectoryIterator, getFilename)
{
	spl_filesystem_object *intern = Z_SPLFILESYSTEM_P(ZEND_THIS);

	if (zend_parse_parameters_none() == FAILURE) {
		RETURN_THROWS();
	}

	CHECK_DIRECTORY_ITERATOR_IS_INITIALIZED(intern);
	RETURN_STRING(intern->u.dir.entry.d_name);
}
/* }}} */

/* {{{ Returns file extension component of path */
PHP_METHOD(SplFileInfo, getExtension)
{
	spl_filesystem_object *intern = Z_SPLFILESYSTEM_P(ZEND_THIS);
	char *fname = NULL;
	const char *p;
	size_t flen;
	size_t path_len;
	size_t idx;
	zend_string *ret;

	if (zend_parse_parameters_none() == FAILURE) {
		RETURN_THROWS();
	}

	if (!intern->file_name) {
		zend_throw_error(NULL, "Object not initialized");
		RETURN_THROWS();
	}

	spl_filesystem_object_get_path(intern, &path_len);

	if (path_len && path_len < ZSTR_LEN(intern->file_name)) {
		fname = ZSTR_VAL(intern->file_name) + path_len + 1;
		flen = ZSTR_LEN(intern->file_name) - (path_len + 1);
	} else {
		fname = ZSTR_VAL(intern->file_name);
		flen = ZSTR_LEN(intern->file_name);
	}

	ret = php_basename(fname, flen, NULL, 0);

	p = zend_memrchr(ZSTR_VAL(ret), '.', ZSTR_LEN(ret));
	if (p) {
		idx = p - ZSTR_VAL(ret);
		RETVAL_STRINGL(ZSTR_VAL(ret) + idx + 1, ZSTR_LEN(ret) - idx - 1);
		zend_string_release_ex(ret, 0);
		return;
	} else {
		zend_string_release_ex(ret, 0);
		RETURN_EMPTY_STRING();
	}
}
/* }}}*/

/* {{{ Returns the file extension component of path */
PHP_METHOD(DirectoryIterator, getExtension)
{
	spl_filesystem_object *intern = Z_SPLFILESYSTEM_P(ZEND_THIS);
	const char *p;
	size_t idx;
	zend_string *fname;

	if (zend_parse_parameters_none() == FAILURE) {
		RETURN_THROWS();
	}

	CHECK_DIRECTORY_ITERATOR_IS_INITIALIZED(intern);
	fname = php_basename(intern->u.dir.entry.d_name, strlen(intern->u.dir.entry.d_name), NULL, 0);

	p = zend_memrchr(ZSTR_VAL(fname), '.', ZSTR_LEN(fname));
	if (p) {
		idx = p - ZSTR_VAL(fname);
		RETVAL_STRINGL(ZSTR_VAL(fname) + idx + 1, ZSTR_LEN(fname) - idx - 1);
		zend_string_release_ex(fname, 0);
	} else {
		zend_string_release_ex(fname, 0);
		RETURN_EMPTY_STRING();
	}
}
/* }}} */

/* {{{ Returns filename component of path */
PHP_METHOD(SplFileInfo, getBasename)
{
	spl_filesystem_object *intern = Z_SPLFILESYSTEM_P(ZEND_THIS);
	char *fname, *suffix = 0;
	size_t flen;
	size_t slen = 0, path_len;

	if (zend_parse_parameters(ZEND_NUM_ARGS(), "|s", &suffix, &slen) == FAILURE) {
		RETURN_THROWS();
	}

	if (!intern->file_name) {
		zend_throw_error(NULL, "Object not initialized");
		RETURN_THROWS();
	}

	spl_filesystem_object_get_path(intern, &path_len);

	if (path_len && path_len < ZSTR_LEN(intern->file_name)) {
		fname = ZSTR_VAL(intern->file_name) + path_len + 1;
		flen = ZSTR_LEN(intern->file_name) - (path_len + 1);
	} else {
		fname = ZSTR_VAL(intern->file_name);
		flen = ZSTR_LEN(intern->file_name);
	}

	RETURN_STR(php_basename(fname, flen, suffix, slen));
}
/* }}}*/

/* {{{ Returns filename component of current dir entry */
PHP_METHOD(DirectoryIterator, getBasename)
{
	spl_filesystem_object *intern = Z_SPLFILESYSTEM_P(ZEND_THIS);
	char *suffix = 0;
	size_t slen = 0;
	zend_string *fname;

	if (zend_parse_parameters(ZEND_NUM_ARGS(), "|s", &suffix, &slen) == FAILURE) {
		RETURN_THROWS();
	}

	CHECK_DIRECTORY_ITERATOR_IS_INITIALIZED(intern);
	fname = php_basename(intern->u.dir.entry.d_name, strlen(intern->u.dir.entry.d_name), suffix, slen);

	RETURN_STR(fname);
}
/* }}} */

/* {{{ Return path and filename */
PHP_METHOD(SplFileInfo, getPathname)
{
	spl_filesystem_object *intern = Z_SPLFILESYSTEM_P(ZEND_THIS);
	zend_string *path;

	if (zend_parse_parameters_none() == FAILURE) {
		RETURN_THROWS();
	}
	path = spl_filesystem_object_get_pathname(intern);
	if (path) {
		RETURN_STR_COPY(path);
	} else {
		RETURN_EMPTY_STRING();
	}
}
/* }}} */

/* {{{ Return getPathname() or getFilename() depending on flags */
PHP_METHOD(FilesystemIterator, key)
{
	spl_filesystem_object *intern = Z_SPLFILESYSTEM_P(ZEND_THIS);

	if (zend_parse_parameters_none() == FAILURE) {
		RETURN_THROWS();
	}

	if (SPL_FILE_DIR_KEY(intern, SPL_FILE_DIR_KEY_AS_FILENAME)) {
		RETURN_STRING(intern->u.dir.entry.d_name);
	} else {
		if (spl_filesystem_object_get_file_name(intern) == FAILURE) {
			RETURN_THROWS();
		}
		RETURN_STR_COPY(intern->file_name);
	}
}
/* }}} */

/* {{{ Return getFilename(), getFileInfo() or $this depending on flags */
PHP_METHOD(FilesystemIterator, current)
{
	spl_filesystem_object *intern = Z_SPLFILESYSTEM_P(ZEND_THIS);

	if (zend_parse_parameters_none() == FAILURE) {
		RETURN_THROWS();
	}

	if (SPL_FILE_DIR_CURRENT(intern, SPL_FILE_DIR_CURRENT_AS_PATHNAME)) {
		if (spl_filesystem_object_get_file_name(intern) == FAILURE) {
			RETURN_THROWS();
		}
		RETURN_STR_COPY(intern->file_name);
	} else if (SPL_FILE_DIR_CURRENT(intern, SPL_FILE_DIR_CURRENT_AS_FILEINFO)) {
		if (spl_filesystem_object_get_file_name(intern) == FAILURE) {
			RETURN_THROWS();
		}
		spl_filesystem_object_create_type(0, intern, SPL_FS_INFO, NULL, return_value);
	} else {
		RETURN_OBJ_COPY(Z_OBJ_P(ZEND_THIS));
	}
}
/* }}} */

/* {{{ Returns true if current entry is '.' or  '..' */
PHP_METHOD(DirectoryIterator, isDot)
{
	spl_filesystem_object *intern = Z_SPLFILESYSTEM_P(ZEND_THIS);

	if (zend_parse_parameters_none() == FAILURE) {
		RETURN_THROWS();
	}

	CHECK_DIRECTORY_ITERATOR_IS_INITIALIZED(intern);
	RETURN_BOOL(spl_filesystem_is_dot(intern->u.dir.entry.d_name));
}
/* }}} */

/* {{{ Constructs a new SplFileInfo from a path. */
/* When the constructor gets called the object is already created
   by the engine, so we must only call 'additional' initializations.
 */
PHP_METHOD(SplFileInfo, __construct)
{
	spl_filesystem_object *intern;
	zend_string *path;

	if (zend_parse_parameters(ZEND_NUM_ARGS(), "P", &path) == FAILURE) {
		RETURN_THROWS();
	}

	intern = Z_SPLFILESYSTEM_P(ZEND_THIS);

	spl_filesystem_info_set_filename(intern, path);

	/* intern->type = SPL_FS_INFO; already set */
}
/* }}} */

/* {{{ FileInfoFunction */
#define FileInfoFunction(func_name, func_num) \
PHP_METHOD(SplFileInfo, func_name) \
{ \
	spl_filesystem_object *intern = Z_SPLFILESYSTEM_P(ZEND_THIS); \
	zend_error_handling error_handling; \
	if (zend_parse_parameters_none() == FAILURE) { \
		RETURN_THROWS(); \
	} \
	if (spl_filesystem_object_get_file_name(intern) == FAILURE) { \
		RETURN_THROWS(); \
	} \
	zend_replace_error_handling(EH_THROW, spl_ce_RuntimeException, &error_handling);\
	php_stat(intern->file_name, func_num, return_value); \
	zend_restore_error_handling(&error_handling); \
}
/* }}} */

/* {{{ Get file permissions */
FileInfoFunction(getPerms, FS_PERMS)
/* }}} */

/* {{{ Get file inode */
FileInfoFunction(getInode, FS_INODE)
/* }}} */

/* {{{ Get file size */
FileInfoFunction(getSize, FS_SIZE)
/* }}} */

/* {{{ Get file owner */
FileInfoFunction(getOwner, FS_OWNER)
/* }}} */

/* {{{ Get file group */
FileInfoFunction(getGroup, FS_GROUP)
/* }}} */

/* {{{ Get last access time of file */
FileInfoFunction(getATime, FS_ATIME)
/* }}} */

/* {{{ Get last modification time of file */
FileInfoFunction(getMTime, FS_MTIME)
/* }}} */

/* {{{ Get inode modification time of file */
FileInfoFunction(getCTime, FS_CTIME)
/* }}} */

/* {{{ Get file type */
FileInfoFunction(getType, FS_TYPE)
/* }}} */

/* {{{ Returns true if file can be written */
FileInfoFunction(isWritable, FS_IS_W)
/* }}} */

/* {{{ Returns true if file can be read */
FileInfoFunction(isReadable, FS_IS_R)
/* }}} */

/* {{{ Returns true if file is executable */
FileInfoFunction(isExecutable, FS_IS_X)
/* }}} */

/* {{{ Returns true if file is a regular file */
FileInfoFunction(isFile, FS_IS_FILE)
/* }}} */

/* {{{ Returns true if file is directory */
FileInfoFunction(isDir, FS_IS_DIR)
/* }}} */

/* {{{ Returns true if file is symbolic link */
FileInfoFunction(isLink, FS_IS_LINK)
/* }}} */

/* {{{ Return the target of a symbolic link */
PHP_METHOD(SplFileInfo, getLinkTarget)
{
	spl_filesystem_object *intern = Z_SPLFILESYSTEM_P(ZEND_THIS);
	ssize_t ret;
	char buff[MAXPATHLEN];

	if (zend_parse_parameters_none() == FAILURE) {
		RETURN_THROWS();
	}

	if (intern->file_name == NULL) {
		if (spl_filesystem_object_get_file_name(intern) == FAILURE) {
			RETURN_THROWS();
		}
	}
#if defined(PHP_WIN32) || defined(HAVE_SYMLINK)
	if (intern->file_name == NULL) {
		zend_value_error("Filename cannot be empty");
		RETURN_THROWS();
	}
	if (!IS_ABSOLUTE_PATH(ZSTR_VAL(intern->file_name), ZSTR_LEN(intern->file_name))) {
		char expanded_path[MAXPATHLEN];
		if (!expand_filepath_with_mode(ZSTR_VAL(intern->file_name), expanded_path, NULL, 0, CWD_EXPAND )) {
			php_error_docref(NULL, E_WARNING, "No such file or directory");
			RETURN_FALSE;
		}
		ret = php_sys_readlink(expanded_path, buff, MAXPATHLEN - 1);
	} else {
		ret = php_sys_readlink(ZSTR_VAL(intern->file_name), buff,  MAXPATHLEN-1);
	}
#else
	ret = -1; /* always fail if not implemented */
#endif

	if (ret == -1) {
		zend_throw_exception_ex(spl_ce_RuntimeException, 0, "Unable to read link %s, error: %s", ZSTR_VAL(intern->file_name), strerror(errno));
		RETVAL_FALSE;
	} else {
		/* Append NULL to the end of the string */
		buff[ret] = '\0';

		RETVAL_STRINGL(buff, ret);
	}
}
/* }}} */

/* {{{ Return the resolved path */
PHP_METHOD(SplFileInfo, getRealPath)
{
	spl_filesystem_object *intern = Z_SPLFILESYSTEM_P(ZEND_THIS);
	char buff[MAXPATHLEN];
	char *filename;

	if (zend_parse_parameters_none() == FAILURE) {
		RETURN_THROWS();
	}

	if (intern->type == SPL_FS_DIR && !intern->file_name && intern->u.dir.entry.d_name[0]) {
		if (spl_filesystem_object_get_file_name(intern) == FAILURE) {
			RETURN_THROWS();
		}
	}

	if (intern->orig_path) {
		filename = ZSTR_VAL(intern->orig_path);
	} else {
		filename = intern->file_name ? ZSTR_VAL(intern->file_name) : NULL;
	}


	if (filename && VCWD_REALPATH(filename, buff)) {
#ifdef ZTS
		if (VCWD_ACCESS(buff, F_OK)) {
			RETURN_FALSE;
		} else
#endif
		RETURN_STRING(buff);
	} else {
		RETURN_FALSE;
	}
}
/* }}} */

/* {{{ Open the current file */
PHP_METHOD(SplFileInfo, openFile)
{
	spl_filesystem_object *intern = Z_SPLFILESYSTEM_P(ZEND_THIS);

	spl_filesystem_object_create_type(ZEND_NUM_ARGS(), intern, SPL_FS_FILE, NULL, return_value);
}
/* }}} */

/* {{{ Class to use in openFile() */
PHP_METHOD(SplFileInfo, setFileClass)
{
	spl_filesystem_object *intern = Z_SPLFILESYSTEM_P(ZEND_THIS);
	zend_class_entry *ce = spl_ce_SplFileObject;

	if (zend_parse_parameters(ZEND_NUM_ARGS(), "|C", &ce) == FAILURE) {
		RETURN_THROWS();
	}

	intern->file_class = ce;
}
/* }}} */

/* {{{ Class to use in getFileInfo(), getPathInfo() */
PHP_METHOD(SplFileInfo, setInfoClass)
{
	spl_filesystem_object *intern = Z_SPLFILESYSTEM_P(ZEND_THIS);
	zend_class_entry *ce = spl_ce_SplFileInfo;

	if (zend_parse_parameters(ZEND_NUM_ARGS(), "|C", &ce) == FAILURE) {
		RETURN_THROWS();
	}

	intern->info_class = ce;
}
/* }}} */

/* {{{ Get/copy file info */
PHP_METHOD(SplFileInfo, getFileInfo)
{
	spl_filesystem_object *intern = Z_SPLFILESYSTEM_P(ZEND_THIS);
	zend_class_entry *ce = intern->info_class;

	if (zend_parse_parameters(ZEND_NUM_ARGS(), "|C!", &ce) == FAILURE) {
		RETURN_THROWS();
	}

	spl_filesystem_object_create_type(ZEND_NUM_ARGS(), intern, SPL_FS_INFO, ce, return_value);
}
/* }}} */

/* {{{ Get/copy file info */
PHP_METHOD(SplFileInfo, getPathInfo)
{
	spl_filesystem_object *intern = Z_SPLFILESYSTEM_P(ZEND_THIS);
	zend_class_entry *ce = intern->info_class;
	zend_string *path;

	if (zend_parse_parameters(ZEND_NUM_ARGS(), "|C!", &ce) == FAILURE) {
		RETURN_THROWS();
	}

	path = spl_filesystem_object_get_pathname(intern);
	if (path && ZSTR_LEN(path)) {
		zend_string *dpath = zend_string_init(ZSTR_VAL(path), ZSTR_LEN(path), 0);
		ZSTR_LEN(dpath) = php_dirname(ZSTR_VAL(dpath), ZSTR_LEN(path));
		spl_filesystem_object_create_info(intern, dpath, ce, return_value);
		zend_string_release(dpath);
	}
}
/* }}} */

/* {{{ */
PHP_METHOD(SplFileInfo, __debugInfo)
{
	if (zend_parse_parameters_none() == FAILURE) {
		RETURN_THROWS();
	}

	RETURN_ARR(spl_filesystem_object_get_debug_info(Z_OBJ_P(ZEND_THIS)));
} /* }}} */

/* {{{ */
PHP_METHOD(SplFileInfo, _bad_state_ex)
{
	if (zend_parse_parameters_none() == FAILURE) {
		RETURN_THROWS();
	}
	zend_throw_error(NULL, "The parent constructor was not called: the object is in an invalid state");
}
/* }}} */

/* {{{ Constructs a new dir iterator from a path. */
PHP_METHOD(FilesystemIterator, __construct)
{
	spl_filesystem_object_construct(INTERNAL_FUNCTION_PARAM_PASSTHRU, DIT_CTOR_FLAGS | SPL_FILE_DIR_SKIPDOTS);
}
/* }}} */

/* {{{ Rewind dir back to the start */
PHP_METHOD(FilesystemIterator, rewind)
{
	spl_filesystem_object *intern = Z_SPLFILESYSTEM_P(ZEND_THIS);
	bool skip_dots = SPL_HAS_FLAG(intern->flags, SPL_FILE_DIR_SKIPDOTS);

	if (zend_parse_parameters_none() == FAILURE) {
		RETURN_THROWS();
	}

	intern->u.dir.index = 0;
	if (intern->u.dir.dirp) {
		php_stream_rewinddir(intern->u.dir.dirp);
	}
	do {
		spl_filesystem_dir_read(intern);
	} while (skip_dots && spl_filesystem_is_dot(intern->u.dir.entry.d_name));
}
/* }}} */

/* {{{ Get handling flags */
PHP_METHOD(FilesystemIterator, getFlags)
{
	spl_filesystem_object *intern = Z_SPLFILESYSTEM_P(ZEND_THIS);

	if (zend_parse_parameters_none() == FAILURE) {
		RETURN_THROWS();
	}

	RETURN_LONG(intern->flags & (SPL_FILE_DIR_KEY_MODE_MASK | SPL_FILE_DIR_CURRENT_MODE_MASK | SPL_FILE_DIR_OTHERS_MASK));
} /* }}} */

/* {{{ Set handling flags */
PHP_METHOD(FilesystemIterator, setFlags)
{
	spl_filesystem_object *intern = Z_SPLFILESYSTEM_P(ZEND_THIS);
	zend_long flags;

	if (zend_parse_parameters(ZEND_NUM_ARGS(), "l", &flags) == FAILURE) {
		RETURN_THROWS();
	}

	intern->flags &= ~(SPL_FILE_DIR_KEY_MODE_MASK|SPL_FILE_DIR_CURRENT_MODE_MASK|SPL_FILE_DIR_OTHERS_MASK);
	intern->flags |= ((SPL_FILE_DIR_KEY_MODE_MASK|SPL_FILE_DIR_CURRENT_MODE_MASK|SPL_FILE_DIR_OTHERS_MASK) & flags);
} /* }}} */

/* {{{ Returns whether current entry is a directory and not '.' or '..' */
PHP_METHOD(RecursiveDirectoryIterator, hasChildren)
{
	bool allow_links = 0;
	spl_filesystem_object *intern = Z_SPLFILESYSTEM_P(ZEND_THIS);

	ZEND_PARSE_PARAMETERS_START(0, 1)
		Z_PARAM_OPTIONAL
		Z_PARAM_BOOL(allow_links)
	ZEND_PARSE_PARAMETERS_END();

	if (spl_filesystem_is_invalid_or_dot(intern->u.dir.entry.d_name)) {
		RETURN_FALSE;
	} else {
		if (spl_filesystem_object_get_file_name(intern) == FAILURE) {
			RETURN_THROWS();
		}
		php_stat(intern->file_name, FS_LPERMS, return_value);
		if (Z_TYPE_P(return_value) == IS_FALSE) {
			return;
		} else if (!S_ISLNK(Z_LVAL_P(return_value))) {
			RETURN_BOOL(S_ISDIR(Z_LVAL_P(return_value)));
		} else {
			if (!allow_links
			 && !(intern->flags & SPL_FILE_DIR_FOLLOW_SYMLINKS)) {
				RETURN_FALSE;
			}
			php_stat(intern->file_name, FS_IS_DIR, return_value);
		}
    }
}
/* }}} */

/* {{{ Returns an iterator for the current entry if it is a directory */
PHP_METHOD(RecursiveDirectoryIterator, getChildren)
{
	zval zpath, zflags;
	spl_filesystem_object *intern = Z_SPLFILESYSTEM_P(ZEND_THIS);
	spl_filesystem_object *subdir;
	char slash = SPL_HAS_FLAG(intern->flags, SPL_FILE_DIR_UNIXPATHS) ? '/' : DEFAULT_SLASH;

	if (zend_parse_parameters_none() == FAILURE) {
		RETURN_THROWS();
	}

	if (spl_filesystem_object_get_file_name(intern) == FAILURE) {
		RETURN_THROWS();
	}

	ZVAL_LONG(&zflags, intern->flags);
	ZVAL_STR_COPY(&zpath, intern->file_name);
	spl_instantiate_arg_ex2(Z_OBJCE_P(ZEND_THIS), return_value, &zpath, &zflags);
	zval_ptr_dtor(&zpath);

	subdir = Z_SPLFILESYSTEM_P(return_value);
	if (subdir) {
		size_t name_len = strlen(intern->u.dir.entry.d_name);
		if (intern->u.dir.sub_path && ZSTR_LEN(intern->u.dir.sub_path)) {
			zend_string *sub_path = zend_string_alloc(ZSTR_LEN(intern->u.dir.sub_path) + 1 + name_len, 0);
			memcpy(ZSTR_VAL(sub_path), ZSTR_VAL(intern->u.dir.sub_path), ZSTR_LEN(intern->u.dir.sub_path));
			ZSTR_VAL(sub_path)[ZSTR_LEN(intern->u.dir.sub_path)] = slash;
			memcpy(ZSTR_VAL(sub_path) + ZSTR_LEN(intern->u.dir.sub_path) + 1, intern->u.dir.entry.d_name, name_len);
			ZSTR_VAL(sub_path)[ZSTR_LEN(intern->u.dir.sub_path) + 1 + name_len] = 0;
			subdir->u.dir.sub_path = sub_path;
		} else {
			subdir->u.dir.sub_path = zend_string_init(intern->u.dir.entry.d_name, name_len, 0);
		}
		subdir->info_class = intern->info_class;
		subdir->file_class = intern->file_class;
		subdir->oth = intern->oth;
	}
}
/* }}} */

/* {{{ Get sub path */
PHP_METHOD(RecursiveDirectoryIterator, getSubPath)
{
	spl_filesystem_object *intern = Z_SPLFILESYSTEM_P(ZEND_THIS);

	if (zend_parse_parameters_none() == FAILURE) {
		RETURN_THROWS();
	}

	if (intern->u.dir.sub_path) {
		RETURN_STR_COPY(intern->u.dir.sub_path);
	} else {
		RETURN_EMPTY_STRING();
	}
}
/* }}} */

/* {{{ Get sub path and file name */
PHP_METHOD(RecursiveDirectoryIterator, getSubPathname)
{
	spl_filesystem_object *intern = Z_SPLFILESYSTEM_P(ZEND_THIS);
	char slash = SPL_HAS_FLAG(intern->flags, SPL_FILE_DIR_UNIXPATHS) ? '/' : DEFAULT_SLASH;

	if (zend_parse_parameters_none() == FAILURE) {
		RETURN_THROWS();
	}

	if (intern->u.dir.sub_path) {
		RETURN_NEW_STR(strpprintf(0, "%s%c%s", ZSTR_VAL(intern->u.dir.sub_path), slash, intern->u.dir.entry.d_name));
	} else {
		RETURN_STRING(intern->u.dir.entry.d_name);
	}
}
/* }}} */

/* {{{ Cronstructs a new dir iterator from a path. */
PHP_METHOD(RecursiveDirectoryIterator, __construct)
{
	spl_filesystem_object_construct(INTERNAL_FUNCTION_PARAM_PASSTHRU, DIT_CTOR_FLAGS);
}
/* }}} */

#ifdef HAVE_GLOB
/* {{{ Cronstructs a new dir iterator from a glob expression (no glob:// needed). */
PHP_METHOD(GlobIterator, __construct)
{
	spl_filesystem_object_construct(INTERNAL_FUNCTION_PARAM_PASSTHRU, DIT_CTOR_FLAGS|DIT_CTOR_GLOB);
}
/* }}} */

/* {{{ Return the number of directories and files found by globbing */
PHP_METHOD(GlobIterator, count)
{
	spl_filesystem_object *intern = Z_SPLFILESYSTEM_P(ZEND_THIS);

	if (zend_parse_parameters_none() == FAILURE) {
		RETURN_THROWS();
	}

	if (intern->u.dir.dirp && php_stream_is(intern->u.dir.dirp ,&php_glob_stream_ops)) {
		RETURN_LONG(php_glob_stream_get_count(intern->u.dir.dirp, NULL));
	} else {
		/* should not happen */
		// TODO ZEND_ASSERT ?
		php_error_docref(NULL, E_ERROR, "GlobIterator lost glob state");
	}
}
/* }}} */
#endif /* HAVE_GLOB */

/* {{{ forward declarations to the iterator handlers */
static void spl_filesystem_dir_it_dtor(zend_object_iterator *iter);
static int spl_filesystem_dir_it_valid(zend_object_iterator *iter);
static zval *spl_filesystem_dir_it_current_data(zend_object_iterator *iter);
static void spl_filesystem_dir_it_current_key(zend_object_iterator *iter, zval *key);
static void spl_filesystem_dir_it_move_forward(zend_object_iterator *iter);
static void spl_filesystem_dir_it_rewind(zend_object_iterator *iter);

/* iterator handler table */
static const zend_object_iterator_funcs spl_filesystem_dir_it_funcs = {
	spl_filesystem_dir_it_dtor,
	spl_filesystem_dir_it_valid,
	spl_filesystem_dir_it_current_data,
	spl_filesystem_dir_it_current_key,
	spl_filesystem_dir_it_move_forward,
	spl_filesystem_dir_it_rewind,
	NULL,
	NULL, /* get_gc */
};
/* }}} */

/* {{{ spl_ce_dir_get_iterator */
zend_object_iterator *spl_filesystem_dir_get_iterator(zend_class_entry *ce, zval *object, int by_ref)
{
	spl_filesystem_iterator *iterator;
	spl_filesystem_object *dir_object;

	if (by_ref) {
		zend_throw_error(NULL, "An iterator cannot be used with foreach by reference");
		return NULL;
	}
	dir_object = Z_SPLFILESYSTEM_P(object);
	iterator = spl_filesystem_object_to_iterator(dir_object);
	ZVAL_OBJ_COPY(&iterator->intern.data, Z_OBJ_P(object));
	iterator->intern.funcs = &spl_filesystem_dir_it_funcs;
	/* ->current must be initialized; rewind doesn't set it and valid
	 * doesn't check whether it's set */
	iterator->current = *object;

	return &iterator->intern;
}
/* }}} */

/* {{{ spl_filesystem_dir_it_dtor */
static void spl_filesystem_dir_it_dtor(zend_object_iterator *iter)
{
	spl_filesystem_iterator *iterator = (spl_filesystem_iterator *)iter;
	zval_ptr_dtor(&iterator->intern.data);
}
/* }}} */

/* {{{ spl_filesystem_dir_it_valid */
static int spl_filesystem_dir_it_valid(zend_object_iterator *iter)
{
	spl_filesystem_object *object = spl_filesystem_iterator_to_object((spl_filesystem_iterator *)iter);

	return object->u.dir.entry.d_name[0] != '\0' ? SUCCESS : FAILURE;
}
/* }}} */

/* {{{ spl_filesystem_dir_it_current_data */
static zval *spl_filesystem_dir_it_current_data(zend_object_iterator *iter)
{
	spl_filesystem_iterator *iterator = (spl_filesystem_iterator *)iter;

	return &iterator->current;
}
/* }}} */

/* {{{ spl_filesystem_dir_it_current_key */
static void spl_filesystem_dir_it_current_key(zend_object_iterator *iter, zval *key)
{
	spl_filesystem_object *object = spl_filesystem_iterator_to_object((spl_filesystem_iterator *)iter);

	ZVAL_LONG(key, object->u.dir.index);
}
/* }}} */

/* {{{ spl_filesystem_dir_it_move_forward */
static void spl_filesystem_dir_it_move_forward(zend_object_iterator *iter)
{
	spl_filesystem_object *object = spl_filesystem_iterator_to_object((spl_filesystem_iterator *)iter);

	object->u.dir.index++;
	spl_filesystem_dir_read(object);
	if (object->file_name) {
		zend_string_release(object->file_name);
		object->file_name = NULL;
	}
}
/* }}} */

/* {{{ spl_filesystem_dir_it_rewind */
static void spl_filesystem_dir_it_rewind(zend_object_iterator *iter)
{
	spl_filesystem_object *object = spl_filesystem_iterator_to_object((spl_filesystem_iterator *)iter);

	object->u.dir.index = 0;
	if (object->u.dir.dirp) {
		php_stream_rewinddir(object->u.dir.dirp);
	}
	spl_filesystem_dir_read(object);
}
/* }}} */

/* {{{ spl_filesystem_tree_it_dtor */
static void spl_filesystem_tree_it_dtor(zend_object_iterator *iter)
{
	spl_filesystem_iterator *iterator = (spl_filesystem_iterator *)iter;
	zval_ptr_dtor(&iterator->intern.data);
	zval_ptr_dtor(&iterator->current);
}
/* }}} */

/* {{{ spl_filesystem_tree_it_current_data */
static zval *spl_filesystem_tree_it_current_data(zend_object_iterator *iter)
{
	spl_filesystem_iterator *iterator = (spl_filesystem_iterator *)iter;
	spl_filesystem_object   *object   = spl_filesystem_iterator_to_object(iterator);

	if (SPL_FILE_DIR_CURRENT(object, SPL_FILE_DIR_CURRENT_AS_PATHNAME)) {
		if (Z_ISUNDEF(iterator->current)) {
			if (spl_filesystem_object_get_file_name(object) == FAILURE) {
				return NULL;
			}
			ZVAL_STR_COPY(&iterator->current, object->file_name);
		}
		return &iterator->current;
	} else if (SPL_FILE_DIR_CURRENT(object, SPL_FILE_DIR_CURRENT_AS_FILEINFO)) {
		if (Z_ISUNDEF(iterator->current)) {
			if (spl_filesystem_object_get_file_name(object) == FAILURE) {
				return NULL;
			}
			spl_filesystem_object_create_type(0, object, SPL_FS_INFO, NULL, &iterator->current);
		}
		return &iterator->current;
	} else {
		return &iterator->intern.data;
	}
}
/* }}} */

/* {{{ spl_filesystem_tree_it_current_key */
static void spl_filesystem_tree_it_current_key(zend_object_iterator *iter, zval *key)
{
	spl_filesystem_object *object = spl_filesystem_iterator_to_object((spl_filesystem_iterator *)iter);

	if (SPL_FILE_DIR_KEY(object, SPL_FILE_DIR_KEY_AS_FILENAME)) {
		ZVAL_STRING(key, object->u.dir.entry.d_name);
	} else {
		if (spl_filesystem_object_get_file_name(object) == FAILURE) {
			return;
		}
		ZVAL_STR_COPY(key, object->file_name);
	}
}
/* }}} */

/* {{{ spl_filesystem_tree_it_move_forward */
static void spl_filesystem_tree_it_move_forward(zend_object_iterator *iter)
{
	spl_filesystem_iterator *iterator = (spl_filesystem_iterator *)iter;
	spl_filesystem_object   *object   = spl_filesystem_iterator_to_object(iterator);
	bool skip_dots = SPL_HAS_FLAG(object->flags, SPL_FILE_DIR_SKIPDOTS);

	object->u.dir.index++;
	do {
		spl_filesystem_dir_read(object);
	} while (skip_dots && spl_filesystem_is_dot(object->u.dir.entry.d_name));
	if (object->file_name) {
		zend_string_release(object->file_name);
		object->file_name = NULL;
	}
	if (!Z_ISUNDEF(iterator->current)) {
		zval_ptr_dtor(&iterator->current);
		ZVAL_UNDEF(&iterator->current);
	}
}
/* }}} */

/* {{{ spl_filesystem_tree_it_rewind */
static void spl_filesystem_tree_it_rewind(zend_object_iterator *iter)
{
	spl_filesystem_iterator *iterator = (spl_filesystem_iterator *)iter;
	spl_filesystem_object   *object   = spl_filesystem_iterator_to_object(iterator);
	bool skip_dots = SPL_HAS_FLAG(object->flags, SPL_FILE_DIR_SKIPDOTS);

	object->u.dir.index = 0;
	if (object->u.dir.dirp) {
		php_stream_rewinddir(object->u.dir.dirp);
	}
	do {
		spl_filesystem_dir_read(object);
	} while (skip_dots && spl_filesystem_is_dot(object->u.dir.entry.d_name));
	if (!Z_ISUNDEF(iterator->current)) {
		zval_ptr_dtor(&iterator->current);
		ZVAL_UNDEF(&iterator->current);
	}
}
/* }}} */

/* {{{ iterator handler table */
static const zend_object_iterator_funcs spl_filesystem_tree_it_funcs = {
	spl_filesystem_tree_it_dtor,
	spl_filesystem_dir_it_valid,
	spl_filesystem_tree_it_current_data,
	spl_filesystem_tree_it_current_key,
	spl_filesystem_tree_it_move_forward,
	spl_filesystem_tree_it_rewind,
	NULL,
	NULL, /* get_gc */
};
/* }}} */

/* {{{ spl_ce_dir_get_iterator */
zend_object_iterator *spl_filesystem_tree_get_iterator(zend_class_entry *ce, zval *object, int by_ref)
{
	spl_filesystem_iterator *iterator;
	spl_filesystem_object *dir_object;

	if (by_ref) {
		zend_throw_error(NULL, "An iterator cannot be used with foreach by reference");
		return NULL;
	}
	dir_object = Z_SPLFILESYSTEM_P(object);
	iterator = spl_filesystem_object_to_iterator(dir_object);

	ZVAL_OBJ_COPY(&iterator->intern.data, Z_OBJ_P(object));
	iterator->intern.funcs = &spl_filesystem_tree_it_funcs;

	return &iterator->intern;
}
/* }}} */

/* {{{ spl_filesystem_object_cast */
static int spl_filesystem_object_cast(zend_object *readobj, zval *writeobj, int type)
{
	spl_filesystem_object *intern = spl_filesystem_from_obj(readobj);

	if (type == IS_STRING) {
		if (readobj->ce->__tostring) {
			return zend_std_cast_object_tostring(readobj, writeobj, type);
		}

		switch (intern->type) {
		case SPL_FS_INFO:
		case SPL_FS_FILE:
			ZVAL_STR_COPY(writeobj, intern->file_name);
			return SUCCESS;
		case SPL_FS_DIR:
			ZVAL_STRING(writeobj, intern->u.dir.entry.d_name);
			return SUCCESS;
		}
	} else if (type == _IS_BOOL) {
		ZVAL_TRUE(writeobj);
		return SUCCESS;
	}
	ZVAL_NULL(writeobj);
	return FAILURE;
}
/* }}} */

<<<<<<< HEAD
static zend_result spl_filesystem_file_read(spl_filesystem_object *intern, bool silent) /* {{{ */
=======
static zend_result spl_filesystem_file_read_ex(spl_filesystem_object *intern, bool silent, zend_long line_add) /* {{{ */
>>>>>>> 660ef91f
{
	char *buf;
	size_t line_len = 0;

	spl_filesystem_file_free_line(intern);

	if (php_stream_eof(intern->u.file.stream)) {
		if (!silent) {
			zend_throw_exception_ex(spl_ce_RuntimeException, 0, "Cannot read from file %s", ZSTR_VAL(intern->file_name));
		}
		return FAILURE;
	}

	if (intern->u.file.max_line_len > 0) {
		buf = safe_emalloc((intern->u.file.max_line_len + 1), sizeof(char), 0);
		if (php_stream_get_line(intern->u.file.stream, buf, intern->u.file.max_line_len + 1, &line_len) == NULL) {
			efree(buf);
			buf = NULL;
		} else {
			buf[line_len] = '\0';
		}
	} else {
		buf = php_stream_get_line(intern->u.file.stream, NULL, 0, &line_len);
	}

	if (!buf) {
		intern->u.file.current_line = estrdup("");
		intern->u.file.current_line_len = 0;
	} else {
		if (SPL_HAS_FLAG(intern->flags, SPL_FILE_OBJECT_DROP_NEW_LINE)) {
			if (line_len > 0 && buf[line_len - 1] == '\n') {
				line_len--;
				if (line_len > 0 && buf[line_len - 1] == '\r') {
					line_len--;
				}
				buf[line_len] = '\0';
			}
		}

		intern->u.file.current_line = buf;
		intern->u.file.current_line_len = line_len;
	}
	intern->u.file.current_line_num += line_add;

	return SUCCESS;
} /* }}} */

<<<<<<< HEAD
=======
static inline zend_result spl_filesystem_file_read(spl_filesystem_object *intern, bool silent)
{
	zend_long line_add = (intern->u.file.current_line) ? 1 : 0;
	return spl_filesystem_file_read_ex(intern, silent, line_add);
}

>>>>>>> 660ef91f
static zend_result spl_filesystem_file_read_csv(spl_filesystem_object *intern, char delimiter, char enclosure, int escape, zval *return_value) /* {{{ */
{
	do {
		zend_result ret = spl_filesystem_file_read(intern, 1);
		if (ret != SUCCESS) {
			return ret;
		}
	} while (!intern->u.file.current_line_len && SPL_HAS_FLAG(intern->flags, SPL_FILE_OBJECT_SKIP_EMPTY));

	size_t buf_len = intern->u.file.current_line_len;
	char *buf = estrndup(intern->u.file.current_line, buf_len);

	if (!Z_ISUNDEF(intern->u.file.current_zval)) {
		zval_ptr_dtor(&intern->u.file.current_zval);
		ZVAL_UNDEF(&intern->u.file.current_zval);
	}

	php_fgetcsv(intern->u.file.stream, delimiter, enclosure, escape, buf_len, buf, &intern->u.file.current_zval);
	if (return_value) {
		ZVAL_COPY(return_value, &intern->u.file.current_zval);
	}
	return SUCCESS;
}
/* }}} */

static zend_result spl_filesystem_file_read_line_ex(zval * this_ptr, spl_filesystem_object *intern, int silent) /* {{{ */
{
	zval retval;

	/* 1) use fgetcsv? 2) overloaded call the function, 3) do it directly */
	if (SPL_HAS_FLAG(intern->flags, SPL_FILE_OBJECT_READ_CSV)) {
		return spl_filesystem_file_read_csv(intern, intern->u.file.delimiter, intern->u.file.enclosure, intern->u.file.escape, NULL);
	}
	if (intern->u.file.func_getCurr->common.scope != spl_ce_SplFileObject) {
		zend_execute_data *execute_data = EG(current_execute_data);
		spl_filesystem_file_free_line(intern);

		if (php_stream_eof(intern->u.file.stream)) {
			if (!silent) {
				zend_throw_exception_ex(spl_ce_RuntimeException, 0, "Cannot read from file %s", ZSTR_VAL(intern->file_name));
			}
			return FAILURE;
		}
		zend_call_method_with_0_params(Z_OBJ_P(this_ptr), Z_OBJCE_P(ZEND_THIS), &intern->u.file.func_getCurr, "getCurrentLine", &retval);
		if (Z_ISUNDEF(retval)) {
			return FAILURE;
		}

		if (Z_TYPE(retval) != IS_STRING) {
			zend_type_error("%s::getCurrentLine(): Return value must be of type string, %s returned",
				ZSTR_VAL(Z_OBJCE_P(ZEND_THIS)->name), zend_zval_type_name(&retval));
			zval_ptr_dtor(&retval);
			return FAILURE;
		}

		if (intern->u.file.current_line || !Z_ISUNDEF(intern->u.file.current_zval)) {
			intern->u.file.current_line_num++;
		}
		spl_filesystem_file_free_line(intern);
		intern->u.file.current_line = estrndup(Z_STRVAL(retval), Z_STRLEN(retval));
		intern->u.file.current_line_len = Z_STRLEN(retval);
		zval_ptr_dtor(&retval);
		return SUCCESS;
	} else {
		return spl_filesystem_file_read(intern, silent);
	}
} /* }}} */

static bool spl_filesystem_file_is_empty_line(spl_filesystem_object *intern) /* {{{ */
{
	if (intern->u.file.current_line) {
		return intern->u.file.current_line_len == 0;
	} else if (!Z_ISUNDEF(intern->u.file.current_zval)) {
		switch(Z_TYPE(intern->u.file.current_zval)) {
			case IS_STRING:
				return Z_STRLEN(intern->u.file.current_zval) == 0;
			case IS_ARRAY:
				if (SPL_HAS_FLAG(intern->flags, SPL_FILE_OBJECT_READ_CSV)
						&& zend_hash_num_elements(Z_ARRVAL(intern->u.file.current_zval)) == 1) {
					uint32_t idx = 0;
					zval *first;

					if (HT_IS_PACKED(Z_ARRVAL(intern->u.file.current_zval))) {
						while (Z_ISUNDEF(Z_ARRVAL(intern->u.file.current_zval)->arPacked[idx])) {
							idx++;
						}
						first = &Z_ARRVAL(intern->u.file.current_zval)->arPacked[idx];
					} else {
						while (Z_ISUNDEF(Z_ARRVAL(intern->u.file.current_zval)->arData[idx].val)) {
							idx++;
						}
						first = &Z_ARRVAL(intern->u.file.current_zval)->arData[idx].val;
					}
					return Z_TYPE_P(first) == IS_STRING && Z_STRLEN_P(first) == 0;
				}
				return zend_hash_num_elements(Z_ARRVAL(intern->u.file.current_zval)) == 0;
			case IS_NULL:
				return 1;
			default:
				return 0;
		}
	} else {
		return 1;
	}
}
/* }}} */

static zend_result spl_filesystem_file_read_line(zval * this_ptr, spl_filesystem_object *intern, int silent) /* {{{ */
{
	zend_result ret = spl_filesystem_file_read_line_ex(this_ptr, intern, silent);

	while (SPL_HAS_FLAG(intern->flags, SPL_FILE_OBJECT_SKIP_EMPTY) && ret == SUCCESS && spl_filesystem_file_is_empty_line(intern)) {
		spl_filesystem_file_free_line(intern);
		ret = spl_filesystem_file_read_line_ex(this_ptr, intern, silent);
	}

	return ret;
}
/* }}} */

static void spl_filesystem_file_rewind(zval * this_ptr, spl_filesystem_object *intern) /* {{{ */
{
	if (!intern->u.file.stream) {
		zend_throw_error(NULL, "Object not initialized");
		return;
	}
	if (-1 == php_stream_rewind(intern->u.file.stream)) {
		zend_throw_exception_ex(spl_ce_RuntimeException, 0, "Cannot rewind file %s", ZSTR_VAL(intern->file_name));
	} else {
		spl_filesystem_file_free_line(intern);
		intern->u.file.current_line_num = 0;
	}
	if (SPL_HAS_FLAG(intern->flags, SPL_FILE_OBJECT_READ_AHEAD)) {
		spl_filesystem_file_read_line(this_ptr, intern, 1);
	}
} /* }}} */

/* {{{ Construct a new file object */
PHP_METHOD(SplFileObject, __construct)
{
	spl_filesystem_object *intern = Z_SPLFILESYSTEM_P(ZEND_THIS);
	zend_string *open_mode = ZSTR_CHAR('r');
	bool use_include_path = 0;
	size_t path_len;
	zend_error_handling error_handling;

	intern->u.file.open_mode = ZSTR_CHAR('r');

	if (zend_parse_parameters(ZEND_NUM_ARGS(), "P|Sbr!",
			&intern->file_name, &open_mode,
			&use_include_path, &intern->u.file.zcontext) == FAILURE) {
		intern->u.file.open_mode = NULL;
		intern->file_name = NULL;
		RETURN_THROWS();
	}

	intern->u.file.open_mode = zend_string_copy(open_mode);

	/* spl_filesystem_file_open() can generate E_WARNINGs which we want to promote to exceptions */
	zend_replace_error_handling(EH_THROW, spl_ce_RuntimeException, &error_handling);
	zend_result retval = spl_filesystem_file_open(intern, use_include_path);
	zend_restore_error_handling(&error_handling);
	if (retval == FAILURE) {
		RETURN_THROWS();
	}

	path_len = strlen(intern->u.file.stream->orig_path);

	if (path_len > 1 && IS_SLASH_AT(intern->u.file.stream->orig_path, path_len-1)) {
		path_len--;
	}

	while (path_len > 1 && !IS_SLASH_AT(intern->u.file.stream->orig_path, path_len-1)) {
		path_len--;
	}

	if (path_len) {
		path_len--;
	}

	intern->path = zend_string_init(intern->u.file.stream->orig_path, path_len, 0);
} /* }}} */

/* {{{ Construct a new temp file object */
PHP_METHOD(SplTempFileObject, __construct)
{
	zend_string *file_name;
	zend_long max_memory = PHP_STREAM_MAX_MEM;
	spl_filesystem_object *intern = Z_SPLFILESYSTEM_P(ZEND_THIS);
	zend_error_handling error_handling;

	if (zend_parse_parameters(ZEND_NUM_ARGS(), "|l", &max_memory) == FAILURE) {
		RETURN_THROWS();
	}

	if (max_memory < 0) {
		file_name = zend_string_init("php://memory", sizeof("php://memory")-1, 0);
	} else if (ZEND_NUM_ARGS()) {
		file_name = zend_strpprintf(0, "php://temp/maxmemory:" ZEND_LONG_FMT, max_memory);
	} else {
		file_name = zend_string_init("php://temp", sizeof("php://temp")-1, 0);
	}
	intern->file_name = file_name;
	intern->u.file.open_mode = zend_string_init("wb", sizeof("wb")-1, 0);

	/* spl_filesystem_file_open() can generate E_WARNINGs which we want to promote to exceptions */
	zend_replace_error_handling(EH_THROW, spl_ce_RuntimeException, &error_handling);
	if (spl_filesystem_file_open(intern, /* use_include_path */ false) == SUCCESS) {
		intern->path = ZSTR_EMPTY_ALLOC();
	}
	zend_string_release(file_name);
	zend_restore_error_handling(&error_handling);
} /* }}} */

/* {{{ Rewind the file and read the first line */
PHP_METHOD(SplFileObject, rewind)
{
	spl_filesystem_object *intern = Z_SPLFILESYSTEM_P(ZEND_THIS);

	if (zend_parse_parameters_none() == FAILURE) {
		RETURN_THROWS();
	}

	spl_filesystem_file_rewind(ZEND_THIS, intern);
} /* }}} */

/* {{{ Return whether end of file is reached */
PHP_METHOD(SplFileObject, eof)
{
	spl_filesystem_object *intern = Z_SPLFILESYSTEM_P(ZEND_THIS);

	if (zend_parse_parameters_none() == FAILURE) {
		RETURN_THROWS();
	}

	CHECK_SPL_FILE_OBJECT_IS_INITIALIZED(intern);

	RETURN_BOOL(php_stream_eof(intern->u.file.stream));
} /* }}} */

/* {{{ Return !eof() */
PHP_METHOD(SplFileObject, valid)
{
	spl_filesystem_object *intern = Z_SPLFILESYSTEM_P(ZEND_THIS);

	if (zend_parse_parameters_none() == FAILURE) {
		RETURN_THROWS();
	}

	if (SPL_HAS_FLAG(intern->flags, SPL_FILE_OBJECT_READ_AHEAD)) {
		RETURN_BOOL(intern->u.file.current_line || !Z_ISUNDEF(intern->u.file.current_zval));
	}
	if (!intern->u.file.stream) {
		RETURN_FALSE;
	}
	RETURN_BOOL(!php_stream_eof(intern->u.file.stream));
} /* }}} */

/* {{{ Return next line from file */
PHP_METHOD(SplFileObject, fgets)
{
	spl_filesystem_object *intern = Z_SPLFILESYSTEM_P(ZEND_THIS);

	if (zend_parse_parameters_none() == FAILURE) {
		RETURN_THROWS();
	}

	CHECK_SPL_FILE_OBJECT_IS_INITIALIZED(intern);

	if (spl_filesystem_file_read_ex(intern, /* silent */ false, /* line_add */ 1) == FAILURE) {
		RETURN_THROWS();
	}
	RETURN_STRINGL(intern->u.file.current_line, intern->u.file.current_line_len);
} /* }}} */

/* {{{ Return current line from file */
PHP_METHOD(SplFileObject, current)
{
	spl_filesystem_object *intern = Z_SPLFILESYSTEM_P(ZEND_THIS);

	if (zend_parse_parameters_none() == FAILURE) {
		RETURN_THROWS();
	}

	CHECK_SPL_FILE_OBJECT_IS_INITIALIZED(intern);

	if (!intern->u.file.current_line && Z_ISUNDEF(intern->u.file.current_zval)) {
		spl_filesystem_file_read_line(ZEND_THIS, intern, 1);
	}
	if (intern->u.file.current_line && (!SPL_HAS_FLAG(intern->flags, SPL_FILE_OBJECT_READ_CSV) || Z_ISUNDEF(intern->u.file.current_zval))) {
		RETURN_STRINGL(intern->u.file.current_line, intern->u.file.current_line_len);
	} else if (!Z_ISUNDEF(intern->u.file.current_zval)) {
		ZEND_ASSERT(!Z_ISREF(intern->u.file.current_zval));
		RETURN_COPY(&intern->u.file.current_zval);
	}
	RETURN_FALSE;
} /* }}} */

/* {{{ Return line number */
PHP_METHOD(SplFileObject, key)
{
	spl_filesystem_object *intern = Z_SPLFILESYSTEM_P(ZEND_THIS);

	if (zend_parse_parameters_none() == FAILURE) {
		RETURN_THROWS();
	}

	/* Do not read the next line to support correct counting with fgetc()
	if (!intern->u.file.current_line) {
		spl_filesystem_file_read_line(ZEND_THIS, intern, 1);
	} */
	RETURN_LONG(intern->u.file.current_line_num);
} /* }}} */

/* {{{ Read next line */
PHP_METHOD(SplFileObject, next)
{
	spl_filesystem_object *intern = Z_SPLFILESYSTEM_P(ZEND_THIS);

	if (zend_parse_parameters_none() == FAILURE) {
		RETURN_THROWS();
	}

	spl_filesystem_file_free_line(intern);
	if (SPL_HAS_FLAG(intern->flags, SPL_FILE_OBJECT_READ_AHEAD)) {
		spl_filesystem_file_read_line(ZEND_THIS, intern, 1);
	}
	intern->u.file.current_line_num++;
} /* }}} */

/* {{{ Set file handling flags */
PHP_METHOD(SplFileObject, setFlags)
{
	spl_filesystem_object *intern = Z_SPLFILESYSTEM_P(ZEND_THIS);

	if (zend_parse_parameters(ZEND_NUM_ARGS(), "l", &intern->flags) == FAILURE) {
		RETURN_THROWS();
	}
} /* }}} */

/* {{{ Get file handling flags */
PHP_METHOD(SplFileObject, getFlags)
{
	spl_filesystem_object *intern = Z_SPLFILESYSTEM_P(ZEND_THIS);

	if (zend_parse_parameters_none() == FAILURE) {
		RETURN_THROWS();
	}

	RETURN_LONG(intern->flags & SPL_FILE_OBJECT_MASK);
} /* }}} */

/* {{{ Set maximum line length */
PHP_METHOD(SplFileObject, setMaxLineLen)
{
	zend_long max_len;

	spl_filesystem_object *intern = Z_SPLFILESYSTEM_P(ZEND_THIS);

	if (zend_parse_parameters(ZEND_NUM_ARGS(), "l", &max_len) == FAILURE) {
		RETURN_THROWS();
	}

	if (max_len < 0) {
		zend_argument_value_error(1, "must be greater than or equal to 0");
		RETURN_THROWS();
	}

	intern->u.file.max_line_len = max_len;
} /* }}} */

/* {{{ Get maximum line length */
PHP_METHOD(SplFileObject, getMaxLineLen)
{
	spl_filesystem_object *intern = Z_SPLFILESYSTEM_P(ZEND_THIS);

	if (zend_parse_parameters_none() == FAILURE) {
		RETURN_THROWS();
	}

	RETURN_LONG((zend_long)intern->u.file.max_line_len);
} /* }}} */

/* {{{ Return false */
PHP_METHOD(SplFileObject, hasChildren)
{
	if (zend_parse_parameters_none() == FAILURE) {
		RETURN_THROWS();
	}

	RETURN_FALSE;
} /* }}} */

/* {{{ Read NULL */
PHP_METHOD(SplFileObject, getChildren)
{
	if (zend_parse_parameters_none() == FAILURE) {
		RETURN_THROWS();
	}
	/* return NULL */
} /* }}} */

/* {{{ Return current line as CSV */
PHP_METHOD(SplFileObject, fgetcsv)
{
	spl_filesystem_object *intern = Z_SPLFILESYSTEM_P(ZEND_THIS);
	char delimiter = intern->u.file.delimiter, enclosure = intern->u.file.enclosure;
	int escape = intern->u.file.escape;
	char *delim = NULL, *enclo = NULL, *esc = NULL;
	size_t d_len = 0, e_len = 0, esc_len = 0;

	if (zend_parse_parameters(ZEND_NUM_ARGS(), "|sss", &delim, &d_len, &enclo, &e_len, &esc, &esc_len) == FAILURE) {
		RETURN_THROWS();
	}

	CHECK_SPL_FILE_OBJECT_IS_INITIALIZED(intern);

	if (delim) {
		if (d_len != 1) {
			zend_argument_value_error(1, "must be a single character");
			RETURN_THROWS();
		}
		delimiter = delim[0];
	}
	if (enclo) {
		if (e_len != 1) {
			zend_argument_value_error(2, "must be a single character");
			RETURN_THROWS();
		}
		enclosure = enclo[0];
	}
	if (esc) {
		if (esc_len > 1) {
			zend_argument_value_error(3, "must be empty or a single character");
			RETURN_THROWS();
		}
		if (esc_len == 0) {
			escape = PHP_CSV_NO_ESCAPE;
		} else {
			escape = (unsigned char) esc[0];
		}
	}

	if (spl_filesystem_file_read_csv(intern, delimiter, enclosure, escape, return_value) == FAILURE) {
		RETURN_FALSE;
	}
}
/* }}} */

/* {{{ Output a field array as a CSV line */
PHP_METHOD(SplFileObject, fputcsv)
{
	spl_filesystem_object *intern = Z_SPLFILESYSTEM_P(ZEND_THIS);
	char delimiter = intern->u.file.delimiter, enclosure = intern->u.file.enclosure;
	int escape = intern->u.file.escape;
	char *delim = NULL, *enclo = NULL, *esc = NULL;
	size_t d_len = 0, e_len = 0, esc_len = 0;
	zend_long ret;
	zval *fields = NULL;
	zend_string *eol = NULL;

	if (zend_parse_parameters(ZEND_NUM_ARGS(), "a|sssS", &fields, &delim, &d_len, &enclo, &e_len, &esc, &esc_len, &eol) == FAILURE) {
		RETURN_THROWS();
	}

	if (delim) {
		if (d_len != 1) {
			zend_argument_value_error(2, "must be a single character");
			RETURN_THROWS();
		}
		delimiter = delim[0];
	}
	if (enclo) {
		if (e_len != 1) {
			zend_argument_value_error(3, "must be a single character");
			RETURN_THROWS();
		}
		enclosure = enclo[0];
	}
	if (esc) {
		if (esc_len > 1) {
			zend_argument_value_error(4, "must be empty or a single character");
			RETURN_THROWS();
		}
		if (esc_len == 0) {
			escape = PHP_CSV_NO_ESCAPE;
		} else {
			escape = (unsigned char) esc[0];
		}
	}

	ret = php_fputcsv(intern->u.file.stream, fields, delimiter, enclosure, escape, eol);
	if (ret < 0) {
		RETURN_FALSE;
	}
	RETURN_LONG(ret);
}
/* }}} */

/* {{{ Set the delimiter, enclosure and escape character used in fgetcsv */
PHP_METHOD(SplFileObject, setCsvControl)
{
	spl_filesystem_object *intern = Z_SPLFILESYSTEM_P(ZEND_THIS);
	char delimiter = ',', enclosure = '"';
	int escape = (unsigned char) '\\';
	char *delim = NULL, *enclo = NULL, *esc = NULL;
	size_t d_len = 0, e_len = 0, esc_len = 0;

	if (zend_parse_parameters(ZEND_NUM_ARGS(), "|sss", &delim, &d_len, &enclo, &e_len, &esc, &esc_len) == FAILURE) {
		RETURN_THROWS();
	}

	if (delim) {
		if (d_len != 1) {
			zend_argument_value_error(1, "must be a single character");
			RETURN_THROWS();
		}
		delimiter = delim[0];
	}
	if (enclo) {
		if (e_len != 1) {
			zend_argument_value_error(2, "must be a single character");
			RETURN_THROWS();
		}
		enclosure = enclo[0];
	}
	if (esc) {
		if (esc_len > 1) {
			zend_argument_value_error(3, "must be empty or a single character");
			RETURN_THROWS();
		}
		if (esc_len == 0) {
			escape = PHP_CSV_NO_ESCAPE;
		} else {
			escape = (unsigned char) esc[0];
		}
	}

	intern->u.file.delimiter = delimiter;
	intern->u.file.enclosure = enclosure;
	intern->u.file.escape    = escape;
}
/* }}} */

/* {{{ Get the delimiter, enclosure and escape character used in fgetcsv */
PHP_METHOD(SplFileObject, getCsvControl)
{
	spl_filesystem_object *intern = Z_SPLFILESYSTEM_P(ZEND_THIS);
	char delimiter[2], enclosure[2], escape[2];

	if (zend_parse_parameters_none() == FAILURE) {
		RETURN_THROWS();
	}

	array_init(return_value);

	delimiter[0] = intern->u.file.delimiter;
	delimiter[1] = '\0';
	enclosure[0] = intern->u.file.enclosure;
	enclosure[1] = '\0';
	if (intern->u.file.escape == PHP_CSV_NO_ESCAPE) {
		escape[0] = '\0';
	} else {
		escape[0] = (unsigned char) intern->u.file.escape;
		escape[1] = '\0';
	}

	add_next_index_string(return_value, delimiter);
	add_next_index_string(return_value, enclosure);
	add_next_index_string(return_value, escape);
}
/* }}} */

/* {{{ Portable file locking */
PHP_METHOD(SplFileObject, flock)
{
	spl_filesystem_object *intern = Z_SPLFILESYSTEM_P(ZEND_THIS);
	zval *wouldblock = NULL;
	zend_long operation = 0;

	if (zend_parse_parameters(ZEND_NUM_ARGS(), "l|z", &operation, &wouldblock) == FAILURE) {
		RETURN_THROWS();
	}

	CHECK_SPL_FILE_OBJECT_IS_INITIALIZED(intern);

	php_flock_common(intern->u.file.stream, operation, 1, wouldblock, return_value);
}
/* }}} */

/* {{{ Flush the file */
PHP_METHOD(SplFileObject, fflush)
{
	spl_filesystem_object *intern = Z_SPLFILESYSTEM_P(ZEND_THIS);

	if (zend_parse_parameters_none() == FAILURE) {
		RETURN_THROWS();
	}

	CHECK_SPL_FILE_OBJECT_IS_INITIALIZED(intern);

	RETURN_BOOL(!php_stream_flush(intern->u.file.stream));
} /* }}} */

/* {{{ Return current file position */
PHP_METHOD(SplFileObject, ftell)
{
	spl_filesystem_object *intern = Z_SPLFILESYSTEM_P(ZEND_THIS);
	zend_long ret;

	if (zend_parse_parameters_none() == FAILURE) {
		RETURN_THROWS();
	}

	CHECK_SPL_FILE_OBJECT_IS_INITIALIZED(intern);

	ret = php_stream_tell(intern->u.file.stream);

	if (ret == -1) {
		RETURN_FALSE;
	} else {
		RETURN_LONG(ret);
	}
} /* }}} */

/* {{{ Seek to a position */
PHP_METHOD(SplFileObject, fseek)
{
	spl_filesystem_object *intern = Z_SPLFILESYSTEM_P(ZEND_THIS);
	zend_long pos, whence = SEEK_SET;

	if (zend_parse_parameters(ZEND_NUM_ARGS(), "l|l", &pos, &whence) == FAILURE) {
		RETURN_THROWS();
	}

	CHECK_SPL_FILE_OBJECT_IS_INITIALIZED(intern);

	spl_filesystem_file_free_line(intern);
	RETURN_LONG(php_stream_seek(intern->u.file.stream, pos, (int)whence));
} /* }}} */

/* {{{ Get a character from the file */
PHP_METHOD(SplFileObject, fgetc)
{
	spl_filesystem_object *intern = Z_SPLFILESYSTEM_P(ZEND_THIS);
	char buf[2];
	int result;

	if (zend_parse_parameters_none() == FAILURE) {
		RETURN_THROWS();
	}

	CHECK_SPL_FILE_OBJECT_IS_INITIALIZED(intern);

	spl_filesystem_file_free_line(intern);

	result = php_stream_getc(intern->u.file.stream);

	if (result == EOF) {
		RETURN_FALSE;
	}
	if (result == '\n') {
		intern->u.file.current_line_num++;
	}
	buf[0] = result;
	buf[1] = '\0';

	RETURN_STRINGL(buf, 1);
} /* }}} */

/* {{{ Output all remaining data from a file pointer */
PHP_METHOD(SplFileObject, fpassthru)
{
	spl_filesystem_object *intern = Z_SPLFILESYSTEM_P(ZEND_THIS);

	if (zend_parse_parameters_none() == FAILURE) {
		RETURN_THROWS();
	}

	CHECK_SPL_FILE_OBJECT_IS_INITIALIZED(intern);

	RETURN_LONG(php_stream_passthru(intern->u.file.stream));
} /* }}} */

/* {{{ Implements a mostly ANSI compatible fscanf() */
PHP_METHOD(SplFileObject, fscanf)
{
	int result, num_varargs = 0;
	zend_string *format_str;
	zval *varargs= NULL;
	spl_filesystem_object *intern = Z_SPLFILESYSTEM_P(ZEND_THIS);

	if (zend_parse_parameters(ZEND_NUM_ARGS(), "S*", &format_str, &varargs, &num_varargs) == FAILURE) {
		RETURN_THROWS();
	}

	CHECK_SPL_FILE_OBJECT_IS_INITIALIZED(intern);

	/* Get next line */
	if (spl_filesystem_file_read(intern, 0) == FAILURE) {
		RETURN_THROWS();
	}

	result = php_sscanf_internal(intern->u.file.current_line, ZSTR_VAL(format_str), num_varargs, varargs, 0, return_value);

	if (SCAN_ERROR_WRONG_PARAM_COUNT == result) {
		WRONG_PARAM_COUNT;
	}
}
/* }}} */

/* {{{ Binary-safe file write */
PHP_METHOD(SplFileObject, fwrite)
{
	spl_filesystem_object *intern = Z_SPLFILESYSTEM_P(ZEND_THIS);
	char *str;
	size_t str_len;
	zend_long length = 0;
	ssize_t written;

	if (zend_parse_parameters(ZEND_NUM_ARGS(), "s|l", &str, &str_len, &length) == FAILURE) {
		RETURN_THROWS();
	}

	CHECK_SPL_FILE_OBJECT_IS_INITIALIZED(intern);

	if (ZEND_NUM_ARGS() > 1) {
		if (length >= 0) {
			str_len = MIN((size_t)length, str_len);
		} else {
			/* Negative length given, nothing to write */
			str_len = 0;
		}
	}
	if (!str_len) {
		RETURN_LONG(0);
	}

	written = php_stream_write(intern->u.file.stream, str, str_len);
	if (written < 0) {
		RETURN_FALSE;
	}
	RETURN_LONG(written);
} /* }}} */

PHP_METHOD(SplFileObject, fread)
{
	spl_filesystem_object *intern = Z_SPLFILESYSTEM_P(ZEND_THIS);
	zend_long length = 0;
	zend_string *str;

	if (zend_parse_parameters(ZEND_NUM_ARGS(), "l", &length) == FAILURE) {
		RETURN_THROWS();
	}

	CHECK_SPL_FILE_OBJECT_IS_INITIALIZED(intern);

	if (length <= 0) {
		zend_argument_value_error(1, "must be greater than 0");
		RETURN_THROWS();
	}

	str = php_stream_read_to_str(intern->u.file.stream, length);
	if (!str) {
		RETURN_FALSE;
	}
	RETURN_STR(str);
}

/* {{{ Stat() on a filehandle */
PHP_METHOD(SplFileObject, fstat)
{
	spl_filesystem_object *intern = Z_SPLFILESYSTEM_P(ZEND_THIS);

	if (zend_parse_parameters_none() == FAILURE) {
		RETURN_THROWS();
	}

	CHECK_SPL_FILE_OBJECT_IS_INITIALIZED(intern);

	php_fstat(intern->u.file.stream, return_value);
}
/* }}} */

/* {{{ Truncate file to 'size' length */
PHP_METHOD(SplFileObject, ftruncate)
{
	spl_filesystem_object *intern = Z_SPLFILESYSTEM_P(ZEND_THIS);
	zend_long size;

	if (zend_parse_parameters(ZEND_NUM_ARGS(), "l", &size) == FAILURE) {
		RETURN_THROWS();
	}

	CHECK_SPL_FILE_OBJECT_IS_INITIALIZED(intern);

	if (!php_stream_truncate_supported(intern->u.file.stream)) {
		zend_throw_exception_ex(spl_ce_LogicException, 0, "Can't truncate file %s", ZSTR_VAL(intern->file_name));
		RETURN_THROWS();
	}

	RETURN_BOOL(0 == php_stream_truncate_set_size(intern->u.file.stream, size));
} /* }}} */

/* {{{ Seek to specified line */
PHP_METHOD(SplFileObject, seek)
{
	spl_filesystem_object *intern = Z_SPLFILESYSTEM_P(ZEND_THIS);
	zend_long line_pos, i;

	if (zend_parse_parameters(ZEND_NUM_ARGS(), "l", &line_pos) == FAILURE) {
		RETURN_THROWS();
	}

	CHECK_SPL_FILE_OBJECT_IS_INITIALIZED(intern);

	if (line_pos < 0) {
		zend_argument_value_error(1, "must be greater than or equal to 0");
		RETURN_THROWS();
	}

	spl_filesystem_file_rewind(ZEND_THIS, intern);

	for (i = 0; i < line_pos; i++) {
		if (spl_filesystem_file_read_line(ZEND_THIS, intern, 1) == FAILURE) {
			return;
		}
	}
	if (line_pos > 0 && !SPL_HAS_FLAG(intern->flags, SPL_FILE_OBJECT_READ_AHEAD)) {
		intern->u.file.current_line_num++;
		spl_filesystem_file_free_line(intern);
	}
} /* }}} */

/* {{{ PHP_MINIT_FUNCTION(spl_directory) */
PHP_MINIT_FUNCTION(spl_directory)
{
	spl_ce_SplFileInfo = register_class_SplFileInfo(zend_ce_stringable);
	spl_ce_SplFileInfo->create_object = spl_filesystem_object_new;

	memcpy(&spl_filesystem_object_handlers, &std_object_handlers, sizeof(zend_object_handlers));
	spl_filesystem_object_handlers.offset = XtOffsetOf(spl_filesystem_object, std);
	spl_filesystem_object_handlers.clone_obj = spl_filesystem_object_clone;
	spl_filesystem_object_handlers.cast_object = spl_filesystem_object_cast;
	spl_filesystem_object_handlers.dtor_obj = spl_filesystem_object_destroy_object;
	spl_filesystem_object_handlers.free_obj = spl_filesystem_object_free_storage;

	spl_ce_DirectoryIterator = register_class_DirectoryIterator(spl_ce_SplFileInfo, spl_ce_SeekableIterator);
	spl_ce_DirectoryIterator->create_object = spl_filesystem_object_new;
	spl_ce_DirectoryIterator->get_iterator = spl_filesystem_dir_get_iterator;

	spl_ce_FilesystemIterator = register_class_FilesystemIterator(spl_ce_DirectoryIterator);
	spl_ce_FilesystemIterator->create_object = spl_filesystem_object_new;
	spl_ce_FilesystemIterator->get_iterator = spl_filesystem_tree_get_iterator;

	REGISTER_SPL_CLASS_CONST_LONG(FilesystemIterator, "CURRENT_MODE_MASK",   SPL_FILE_DIR_CURRENT_MODE_MASK);
	REGISTER_SPL_CLASS_CONST_LONG(FilesystemIterator, "CURRENT_AS_PATHNAME", SPL_FILE_DIR_CURRENT_AS_PATHNAME);
	REGISTER_SPL_CLASS_CONST_LONG(FilesystemIterator, "CURRENT_AS_FILEINFO", SPL_FILE_DIR_CURRENT_AS_FILEINFO);
	REGISTER_SPL_CLASS_CONST_LONG(FilesystemIterator, "CURRENT_AS_SELF",     SPL_FILE_DIR_CURRENT_AS_SELF);
	REGISTER_SPL_CLASS_CONST_LONG(FilesystemIterator, "KEY_MODE_MASK",       SPL_FILE_DIR_KEY_MODE_MASK);
	REGISTER_SPL_CLASS_CONST_LONG(FilesystemIterator, "KEY_AS_PATHNAME",     SPL_FILE_DIR_KEY_AS_PATHNAME);
	REGISTER_SPL_CLASS_CONST_LONG(FilesystemIterator, "FOLLOW_SYMLINKS",     SPL_FILE_DIR_FOLLOW_SYMLINKS);
	REGISTER_SPL_CLASS_CONST_LONG(FilesystemIterator, "KEY_AS_FILENAME",     SPL_FILE_DIR_KEY_AS_FILENAME);
	REGISTER_SPL_CLASS_CONST_LONG(FilesystemIterator, "NEW_CURRENT_AND_KEY", SPL_FILE_DIR_KEY_AS_FILENAME|SPL_FILE_DIR_CURRENT_AS_FILEINFO);
	REGISTER_SPL_CLASS_CONST_LONG(FilesystemIterator, "OTHER_MODE_MASK",     SPL_FILE_DIR_OTHERS_MASK);
	REGISTER_SPL_CLASS_CONST_LONG(FilesystemIterator, "SKIP_DOTS",           SPL_FILE_DIR_SKIPDOTS);
	REGISTER_SPL_CLASS_CONST_LONG(FilesystemIterator, "UNIX_PATHS",          SPL_FILE_DIR_UNIXPATHS);

	spl_ce_RecursiveDirectoryIterator = register_class_RecursiveDirectoryIterator(spl_ce_FilesystemIterator, spl_ce_RecursiveIterator);
	spl_ce_RecursiveDirectoryIterator->create_object = spl_filesystem_object_new;

	memcpy(&spl_filesystem_object_check_handlers, &spl_filesystem_object_handlers, sizeof(zend_object_handlers));
	spl_filesystem_object_check_handlers.clone_obj = NULL;
	spl_filesystem_object_check_handlers.get_method = spl_filesystem_object_get_method_check;

#ifdef HAVE_GLOB
	spl_ce_GlobIterator = register_class_GlobIterator(spl_ce_FilesystemIterator, zend_ce_countable);
	spl_ce_GlobIterator->create_object = spl_filesystem_object_new_check;
#endif

	spl_ce_SplFileObject = register_class_SplFileObject(spl_ce_SplFileInfo, spl_ce_RecursiveIterator, spl_ce_SeekableIterator);
	spl_ce_SplFileObject->create_object = spl_filesystem_object_new_check;

	REGISTER_SPL_CLASS_CONST_LONG(SplFileObject, "DROP_NEW_LINE", SPL_FILE_OBJECT_DROP_NEW_LINE);
	REGISTER_SPL_CLASS_CONST_LONG(SplFileObject, "READ_AHEAD",    SPL_FILE_OBJECT_READ_AHEAD);
	REGISTER_SPL_CLASS_CONST_LONG(SplFileObject, "SKIP_EMPTY",    SPL_FILE_OBJECT_SKIP_EMPTY);
	REGISTER_SPL_CLASS_CONST_LONG(SplFileObject, "READ_CSV",      SPL_FILE_OBJECT_READ_CSV);

	spl_ce_SplTempFileObject = register_class_SplTempFileObject(spl_ce_SplFileObject);
	spl_ce_SplTempFileObject->create_object = spl_filesystem_object_new_check;

	return SUCCESS;
}
/* }}} */<|MERGE_RESOLUTION|>--- conflicted
+++ resolved
@@ -1865,11 +1865,7 @@
 }
 /* }}} */
 
-<<<<<<< HEAD
-static zend_result spl_filesystem_file_read(spl_filesystem_object *intern, bool silent) /* {{{ */
-=======
 static zend_result spl_filesystem_file_read_ex(spl_filesystem_object *intern, bool silent, zend_long line_add) /* {{{ */
->>>>>>> 660ef91f
 {
 	char *buf;
 	size_t line_len = 0;
@@ -1917,15 +1913,12 @@
 	return SUCCESS;
 } /* }}} */
 
-<<<<<<< HEAD
-=======
 static inline zend_result spl_filesystem_file_read(spl_filesystem_object *intern, bool silent)
 {
 	zend_long line_add = (intern->u.file.current_line) ? 1 : 0;
 	return spl_filesystem_file_read_ex(intern, silent, line_add);
 }
 
->>>>>>> 660ef91f
 static zend_result spl_filesystem_file_read_csv(spl_filesystem_object *intern, char delimiter, char enclosure, int escape, zval *return_value) /* {{{ */
 {
 	do {
