/*
   +----------------------------------------------------------------------+
   | Copyright (c) The PHP Group                                          |
   +----------------------------------------------------------------------+
   | This source file is subject to version 3.01 of the PHP license,      |
   | that is bundled with this package in the file LICENSE, and is        |
   | available through the world-wide-web at the following url:           |
   | http://www.php.net/license/3_01.txt                                  |
   | If you did not receive a copy of the PHP license and are unable to   |
   | obtain it through the world-wide-web, please send a note to          |
   | license@php.net so we can mail you a copy immediately.               |
   +----------------------------------------------------------------------+
   | Author: Marcus Boerger <helly@php.net>                               |
   +----------------------------------------------------------------------+
 */

#ifdef HAVE_CONFIG_H
# include "config.h"
#endif

#include "php.h"
#include "php_ini.h"
#include "ext/standard/info.h"
#include "ext/standard/file.h"
#include "ext/standard/php_string.h"
#include "zend_compile.h"
#include "zend_exceptions.h"
#include "zend_interfaces.h"

#include "php_spl.h"
#include "spl_functions.h"
#include "spl_engine.h"
#include "spl_iterators.h"
#include "spl_directory.h"
#include "spl_directory_arginfo.h"
#include "spl_exceptions.h"

#include "php.h"
#include "fopen_wrappers.h"

#include "ext/standard/basic_functions.h"
#include "ext/standard/php_filestat.h"

#define SPL_HAS_FLAG(flags, test_flag) ((flags & test_flag) ? 1 : 0)

/* declare the class handlers */
static zend_object_handlers spl_filesystem_object_handlers;
/* includes handler to validate object state when retrieving methods */
static zend_object_handlers spl_filesystem_object_check_handlers;

/* decalre the class entry */
PHPAPI zend_class_entry *spl_ce_SplFileInfo;
PHPAPI zend_class_entry *spl_ce_DirectoryIterator;
PHPAPI zend_class_entry *spl_ce_FilesystemIterator;
PHPAPI zend_class_entry *spl_ce_RecursiveDirectoryIterator;
PHPAPI zend_class_entry *spl_ce_GlobIterator;
PHPAPI zend_class_entry *spl_ce_SplFileObject;
PHPAPI zend_class_entry *spl_ce_SplTempFileObject;

static void spl_filesystem_file_free_line(spl_filesystem_object *intern) /* {{{ */
{
	if (intern->u.file.current_line) {
		efree(intern->u.file.current_line);
		intern->u.file.current_line = NULL;
	}
	if (!Z_ISUNDEF(intern->u.file.current_zval)) {
		zval_ptr_dtor(&intern->u.file.current_zval);
		ZVAL_UNDEF(&intern->u.file.current_zval);
	}
} /* }}} */

static void spl_filesystem_object_destroy_object(zend_object *object) /* {{{ */
{
	spl_filesystem_object *intern = spl_filesystem_from_obj(object);

	zend_objects_destroy_object(object);

	switch(intern->type) {
	case SPL_FS_DIR:
		if (intern->u.dir.dirp) {
			php_stream_close(intern->u.dir.dirp);
			intern->u.dir.dirp = NULL;
		}
		break;
	case SPL_FS_FILE:
		if (intern->u.file.stream) {
			/*
			if (intern->u.file.zcontext) {
			   zend_list_delref(Z_RESVAL_P(intern->zcontext));
			}
			*/
			if (!intern->u.file.stream->is_persistent) {
				php_stream_close(intern->u.file.stream);
			} else {
				php_stream_pclose(intern->u.file.stream);
			}
			intern->u.file.stream = NULL;
		}
		break;
	default:
		break;
	}
} /* }}} */

static void spl_filesystem_object_free_storage(zend_object *object) /* {{{ */
{
	spl_filesystem_object *intern = spl_filesystem_from_obj(object);

	if (intern->oth_handler && intern->oth_handler->dtor) {
		intern->oth_handler->dtor(intern);
	}

	zend_object_std_dtor(&intern->std);

	if (intern->_path) {
		efree(intern->_path);
	}
	if (intern->file_name) {
		efree(intern->file_name);
	}
	switch(intern->type) {
	case SPL_FS_INFO:
		break;
	case SPL_FS_DIR:
		if (intern->u.dir.sub_path) {
			efree(intern->u.dir.sub_path);
		}
		break;
	case SPL_FS_FILE:
		if (intern->u.file.open_mode) {
			efree(intern->u.file.open_mode);
		}
		if (intern->orig_path) {
			efree(intern->orig_path);
		}
		spl_filesystem_file_free_line(intern);
		break;
	}
} /* }}} */

/* {{{ spl_ce_dir_object_new */
/* creates the object by
   - allocating memory
   - initializing the object members
   - storing the object
   - setting it's handlers

   called from
   - clone
   - new
 */
static zend_object *spl_filesystem_object_new_ex(zend_class_entry *class_type)
{
	spl_filesystem_object *intern;

	intern = zend_object_alloc(sizeof(spl_filesystem_object), class_type);
	/* intern->type = SPL_FS_INFO; done by set 0 */
	intern->file_class = spl_ce_SplFileObject;
	intern->info_class = spl_ce_SplFileInfo;

	zend_object_std_init(&intern->std, class_type);
	object_properties_init(&intern->std, class_type);
	intern->std.handlers = &spl_filesystem_object_handlers;

	return &intern->std;
}
/* }}} */

/* {{{ spl_filesystem_object_new */
/* See spl_filesystem_object_new_ex */
static zend_object *spl_filesystem_object_new(zend_class_entry *class_type)
{
	return spl_filesystem_object_new_ex(class_type);
}
/* }}} */

/* {{{ spl_filesystem_object_new_check */
static zend_object *spl_filesystem_object_new_check(zend_class_entry *class_type)
{
	spl_filesystem_object *ret = spl_filesystem_from_obj(spl_filesystem_object_new_ex(class_type));
	ret->std.handlers = &spl_filesystem_object_check_handlers;
	return &ret->std;
}
/* }}} */

PHPAPI char* spl_filesystem_object_get_path(spl_filesystem_object *intern, size_t *len) /* {{{ */
{
#ifdef HAVE_GLOB
	if (intern->type == SPL_FS_DIR) {
		if (php_stream_is(intern->u.dir.dirp ,&php_glob_stream_ops)) {
			return php_glob_stream_get_path(intern->u.dir.dirp, len);
		}
	}
#endif
	if (len) {
		*len = intern->_path_len;
	}
	return intern->_path;
} /* }}} */

static inline void spl_filesystem_object_get_file_name(spl_filesystem_object *intern) /* {{{ */
{
	char slash = SPL_HAS_FLAG(intern->flags, SPL_FILE_DIR_UNIXPATHS) ? '/' : DEFAULT_SLASH;

	switch (intern->type) {
		case SPL_FS_INFO:
		case SPL_FS_FILE:
			if (!intern->file_name) {
				php_error_docref(NULL, E_ERROR, "Object not initialized");
			}
			break;
		case SPL_FS_DIR:
			{
				size_t path_len = 0;
				char *path = spl_filesystem_object_get_path(intern, &path_len);
				if (intern->file_name) {
					efree(intern->file_name);
				}
				/* if there is parent path, ammnd it, otherwise just use the given path as is */
				if (path_len == 0) {
					intern->file_name_len = spprintf(
						&intern->file_name, 0, "%s", intern->u.dir.entry.d_name);
				} else {
					intern->file_name_len = spprintf(
						&intern->file_name, 0, "%s%c%s", path, slash, intern->u.dir.entry.d_name);
				}
			}
			break;
	}
} /* }}} */

static int spl_filesystem_dir_read(spl_filesystem_object *intern) /* {{{ */
{
	if (!intern->u.dir.dirp || !php_stream_readdir(intern->u.dir.dirp, &intern->u.dir.entry)) {
		intern->u.dir.entry.d_name[0] = '\0';
		return 0;
	} else {
		return 1;
	}
}
/* }}} */

#define IS_SLASH_AT(zs, pos) (IS_SLASH(zs[pos]))

static inline int spl_filesystem_is_dot(const char * d_name) /* {{{ */
{
	return !strcmp(d_name, ".") || !strcmp(d_name, "..");
}
/* }}} */

/* {{{ spl_filesystem_dir_open */
/* open a directory resource */
static void spl_filesystem_dir_open(spl_filesystem_object* intern, char *path)
{
	int skip_dots = SPL_HAS_FLAG(intern->flags, SPL_FILE_DIR_SKIPDOTS);

	intern->type = SPL_FS_DIR;
	intern->_path_len = strlen(path);
	intern->u.dir.dirp = php_stream_opendir(path, REPORT_ERRORS, FG(default_context));

	if (intern->_path_len > 1 && IS_SLASH_AT(path, intern->_path_len-1)) {
		intern->_path = estrndup(path, --intern->_path_len);
	} else {
		intern->_path = estrndup(path, intern->_path_len);
	}
	intern->u.dir.index = 0;

	if (EG(exception) || intern->u.dir.dirp == NULL) {
		intern->u.dir.entry.d_name[0] = '\0';
		if (!EG(exception)) {
			/* open failed w/out notice (turned to exception due to EH_THROW) */
			zend_throw_exception_ex(spl_ce_UnexpectedValueException, 0,
				"Failed to open directory \"%s\"", path);
		}
	} else {
		do {
			spl_filesystem_dir_read(intern);
		} while (skip_dots && spl_filesystem_is_dot(intern->u.dir.entry.d_name));
	}
}
/* }}} */

static int spl_filesystem_file_open(spl_filesystem_object *intern, int use_include_path, int silent) /* {{{ */
{
	zval tmp;

	intern->type = SPL_FS_FILE;

	php_stat(intern->file_name, intern->file_name_len, FS_IS_DIR, &tmp);
	if (Z_TYPE(tmp) == IS_TRUE) {
		intern->u.file.open_mode = NULL;
		intern->file_name = NULL;
		zend_throw_exception_ex(spl_ce_LogicException, 0, "Cannot use SplFileObject with directories");
		return FAILURE;
	}

	intern->u.file.context = php_stream_context_from_zval(intern->u.file.zcontext, 0);
	intern->u.file.stream = php_stream_open_wrapper_ex(intern->file_name, intern->u.file.open_mode, (use_include_path ? USE_PATH : 0) | REPORT_ERRORS, NULL, intern->u.file.context);

	if (!intern->file_name_len || !intern->u.file.stream) {
		if (!EG(exception)) {
			zend_throw_exception_ex(spl_ce_RuntimeException, 0, "Cannot open file '%s'", intern->file_name_len ? intern->file_name : "");
		}
		intern->file_name = NULL; /* until here it is not a copy */
		intern->u.file.open_mode = NULL;
		return FAILURE;
	}

	/*
	if (intern->u.file.zcontext) {
		//zend_list_addref(Z_RES_VAL(intern->u.file.zcontext));
		Z_ADDREF_P(intern->u.file.zcontext);
	}
	*/

	if (intern->file_name_len > 1 && IS_SLASH_AT(intern->file_name, intern->file_name_len-1)) {
		intern->file_name_len--;
	}

	intern->orig_path = estrndup(intern->u.file.stream->orig_path, strlen(intern->u.file.stream->orig_path));

	intern->file_name = estrndup(intern->file_name, intern->file_name_len);
	intern->u.file.open_mode = estrndup(intern->u.file.open_mode, intern->u.file.open_mode_len);

	/* avoid reference counting in debug mode, thus do it manually */
	ZVAL_RES(&intern->u.file.zresource, intern->u.file.stream->res);
	/*!!! TODO: maybe bug?
	Z_SET_REFCOUNT(intern->u.file.zresource, 1);
	*/

	intern->u.file.delimiter = ',';
	intern->u.file.enclosure = '"';
	intern->u.file.escape = (unsigned char) '\\';

	intern->u.file.func_getCurr = zend_hash_str_find_ptr(&intern->std.ce->function_table, "getcurrentline", sizeof("getcurrentline") - 1);

	return SUCCESS;
} /* }}} */

/* {{{ spl_filesystem_object_clone */
/* Local zend_object creation (on stack)
   Load the 'other' object
   Create a new empty object (See spl_filesystem_object_new_ex)
   Open the directory
   Clone other members (properties)
 */
static zend_object *spl_filesystem_object_clone(zend_object *old_object)
{
	zend_object *new_object;
	spl_filesystem_object *intern;
	spl_filesystem_object *source;
	int index, skip_dots;

	source = spl_filesystem_from_obj(old_object);
	new_object = spl_filesystem_object_new_ex(old_object->ce);
	intern = spl_filesystem_from_obj(new_object);

	intern->flags = source->flags;

	switch (source->type) {
		case SPL_FS_INFO:
			intern->_path_len = source->_path_len;
			intern->_path = estrndup(source->_path, source->_path_len);
			intern->file_name_len = source->file_name_len;
			intern->file_name = estrndup(source->file_name, intern->file_name_len);
			break;
		case SPL_FS_DIR:
			spl_filesystem_dir_open(intern, source->_path);
			/* read until we hit the position in which we were before */
			skip_dots = SPL_HAS_FLAG(source->flags, SPL_FILE_DIR_SKIPDOTS);
			for(index = 0; index < source->u.dir.index; ++index) {
				do {
					spl_filesystem_dir_read(intern);
				} while (skip_dots && spl_filesystem_is_dot(intern->u.dir.entry.d_name));
			}
			intern->u.dir.index = index;
			break;
		case SPL_FS_FILE:
			ZEND_ASSERT(0);
	}

	intern->file_class = source->file_class;
	intern->info_class = source->info_class;
	intern->oth = source->oth;
	intern->oth_handler = source->oth_handler;

	zend_objects_clone_members(new_object, old_object);

	if (intern->oth_handler && intern->oth_handler->clone) {
		intern->oth_handler->clone(source, intern);
	}

	return new_object;
}
/* }}} */

void spl_filesystem_info_set_filename(spl_filesystem_object *intern, char *path, size_t len, size_t use_copy) /* {{{ */
{
	char *p1, *p2;

	if (intern->file_name) {
		efree(intern->file_name);
	}

	intern->file_name = use_copy ? estrndup(path, len) : path;
	intern->file_name_len = len;

	while (intern->file_name_len > 1 && IS_SLASH_AT(intern->file_name, intern->file_name_len-1)) {
		intern->file_name[intern->file_name_len-1] = 0;
		intern->file_name_len--;
	}

	p1 = strrchr(intern->file_name, '/');
#if defined(PHP_WIN32)
	p2 = strrchr(intern->file_name, '\\');
#else
	p2 = 0;
#endif
	if (p1 || p2) {
		intern->_path_len = ((p1 > p2 ? p1 : p2) - intern->file_name);
	} else {
		intern->_path_len = 0;
	}

	if (intern->_path) {
		efree(intern->_path);
	}
	intern->_path = estrndup(path, intern->_path_len);
} /* }}} */

static spl_filesystem_object *spl_filesystem_object_create_info(spl_filesystem_object *source, char *file_path, size_t file_path_len, int use_copy, zend_class_entry *ce, zval *return_value) /* {{{ */
{
	spl_filesystem_object *intern;
	zval arg1;
	zend_error_handling error_handling;

	if (!file_path || !file_path_len) {
#if defined(PHP_WIN32)
		zend_throw_exception_ex(spl_ce_RuntimeException, 0, "Cannot create SplFileInfo for empty path");
		if (file_path && !use_copy) {
			efree(file_path);
		}
#else
		if (file_path && !use_copy) {
			efree(file_path);
		}
		file_path_len = 1;
		file_path = "/";
#endif
		return NULL;
	}

	zend_replace_error_handling(EH_THROW, spl_ce_RuntimeException, &error_handling);

	ce = ce ? ce : source->info_class;

	zend_update_class_constants(ce);

	intern = spl_filesystem_from_obj(spl_filesystem_object_new_ex(ce));
	ZVAL_OBJ(return_value, &intern->std);

	if (ce->constructor->common.scope != spl_ce_SplFileInfo) {
		ZVAL_STRINGL(&arg1, file_path, file_path_len);
		zend_call_method_with_1_params(Z_OBJ_P(return_value), ce, &ce->constructor, "__construct", NULL, &arg1);
		zval_ptr_dtor(&arg1);
	} else {
		spl_filesystem_info_set_filename(intern, file_path, file_path_len, use_copy);
	}

	zend_restore_error_handling(&error_handling);
	return intern;
} /* }}} */

static spl_filesystem_object *spl_filesystem_object_create_type(int num_args, spl_filesystem_object *source, int type, zend_class_entry *ce, zval *return_value) /* {{{ */
{
	spl_filesystem_object *intern;
	zend_bool use_include_path = 0;
	zval arg1, arg2;
	zend_error_handling error_handling;

	zend_replace_error_handling(EH_THROW, spl_ce_RuntimeException, &error_handling);

	switch (source->type) {
		case SPL_FS_INFO:
		case SPL_FS_FILE:
			break;
		case SPL_FS_DIR:
			if (!source->u.dir.entry.d_name[0]) {
				zend_throw_exception_ex(spl_ce_RuntimeException, 0, "Could not open file");
				zend_restore_error_handling(&error_handling);
				return NULL;
			}
	}

	switch (type) {
		case SPL_FS_INFO:
			ce = ce ? ce : source->info_class;

			if (UNEXPECTED(zend_update_class_constants(ce) != SUCCESS)) {
				break;
			}

			intern = spl_filesystem_from_obj(spl_filesystem_object_new_ex(ce));
			ZVAL_OBJ(return_value, &intern->std);

			spl_filesystem_object_get_file_name(source);
			if (ce->constructor->common.scope != spl_ce_SplFileInfo) {
				ZVAL_STRINGL(&arg1, source->file_name, source->file_name_len);
				zend_call_method_with_1_params(Z_OBJ_P(return_value), ce, &ce->constructor, "__construct", NULL, &arg1);
				zval_ptr_dtor(&arg1);
			} else {
				intern->file_name = estrndup(source->file_name, source->file_name_len);
				intern->file_name_len = source->file_name_len;
				intern->_path = spl_filesystem_object_get_path(source, &intern->_path_len);
				intern->_path = estrndup(intern->_path, intern->_path_len);
			}
			break;
		case SPL_FS_FILE:
			ce = ce ? ce : source->file_class;

			if (UNEXPECTED(zend_update_class_constants(ce) != SUCCESS)) {
				break;
			}

			char *open_mode = "r";
			size_t open_mode_len = 1;
			zval *resource = NULL;

			if (zend_parse_parameters(num_args, "|sbr",
				&open_mode, &open_mode_len, &use_include_path, &resource) == FAILURE
			) {
				zend_restore_error_handling(&error_handling);
				return NULL;
			}

			intern = spl_filesystem_from_obj(spl_filesystem_object_new_ex(ce));

			ZVAL_OBJ(return_value, &intern->std);

			spl_filesystem_object_get_file_name(source);

			if (ce->constructor->common.scope != spl_ce_SplFileObject) {
				ZVAL_STRINGL(&arg1, source->file_name, source->file_name_len);
				ZVAL_STRINGL(&arg2, open_mode, open_mode_len);
				zend_call_method_with_2_params(Z_OBJ_P(return_value), ce, &ce->constructor, "__construct", NULL, &arg1, &arg2);
				zval_ptr_dtor(&arg1);
				zval_ptr_dtor(&arg2);
			} else {
				intern->file_name = source->file_name;
				intern->file_name_len = source->file_name_len;
				intern->_path = spl_filesystem_object_get_path(source, &intern->_path_len);
				intern->_path = estrndup(intern->_path, intern->_path_len);

				intern->u.file.open_mode = open_mode;
				intern->u.file.open_mode_len = open_mode_len;
				intern->u.file.zcontext = resource;

				if (spl_filesystem_file_open(intern, use_include_path, 0) == FAILURE) {
					zend_restore_error_handling(&error_handling);
					zval_ptr_dtor(return_value);
					ZVAL_NULL(return_value);
					return NULL;
				}
			}
			break;
		case SPL_FS_DIR:
			zend_restore_error_handling(&error_handling);
			zend_throw_exception_ex(spl_ce_RuntimeException, 0, "Operation not supported");
			return NULL;
	}
	zend_restore_error_handling(&error_handling);
	return NULL;
} /* }}} */

static int spl_filesystem_is_invalid_or_dot(const char * d_name) /* {{{ */
{
	return d_name[0] == '\0' || spl_filesystem_is_dot(d_name);
}
/* }}} */

static char *spl_filesystem_object_get_pathname(spl_filesystem_object *intern, size_t *len) { /* {{{ */
	switch (intern->type) {
		case SPL_FS_INFO:
		case SPL_FS_FILE:
			*len = intern->file_name_len;
			return intern->file_name;
		case SPL_FS_DIR:
			if (intern->u.dir.entry.d_name[0]) {
				spl_filesystem_object_get_file_name(intern);
				*len = intern->file_name_len;
				return intern->file_name;
			}
	}
	*len = 0;
	return NULL;
}
/* }}} */

<<<<<<< HEAD
static HashTable *spl_filesystem_object_get_debug_info(zend_object *object, int *is_temp) /* {{{ */
=======
static inline HashTable *spl_filesystem_object_get_debug_info(zval *object) /* {{{ */
>>>>>>> 22a077b6
{
	spl_filesystem_object *intern = spl_filesystem_from_obj(object);
	zval tmp;
	HashTable *rv;
	zend_string *pnstr;
	char *path;
	size_t  path_len;
	char stmp[2];

	if (!intern->std.properties) {
		rebuild_object_properties(&intern->std);
	}

	rv = zend_array_dup(intern->std.properties);

	pnstr = spl_gen_private_prop_name(spl_ce_SplFileInfo, "pathName", sizeof("pathName")-1);
	path = spl_filesystem_object_get_pathname(intern, &path_len);
	ZVAL_STRINGL(&tmp, path ? path : "", path_len);
	zend_symtable_update(rv, pnstr, &tmp);
	zend_string_release_ex(pnstr, 0);

	if (intern->file_name) {
		pnstr = spl_gen_private_prop_name(spl_ce_SplFileInfo, "fileName", sizeof("fileName")-1);
		spl_filesystem_object_get_path(intern, &path_len);

		if (path_len && path_len < intern->file_name_len) {
			ZVAL_STRINGL(&tmp, intern->file_name + path_len + 1, intern->file_name_len - (path_len + 1));
		} else {
			ZVAL_STRINGL(&tmp, intern->file_name, intern->file_name_len);
		}
		zend_symtable_update(rv, pnstr, &tmp);
		zend_string_release_ex(pnstr, 0);
	}
	if (intern->type == SPL_FS_DIR) {
#ifdef HAVE_GLOB
		pnstr = spl_gen_private_prop_name(spl_ce_DirectoryIterator, "glob", sizeof("glob")-1);
		if (php_stream_is(intern->u.dir.dirp ,&php_glob_stream_ops)) {
			ZVAL_STRINGL(&tmp, intern->_path, intern->_path_len);
		} else {
			ZVAL_FALSE(&tmp);
		}
		zend_symtable_update(rv, pnstr, &tmp);
		zend_string_release_ex(pnstr, 0);
#endif
		pnstr = spl_gen_private_prop_name(spl_ce_RecursiveDirectoryIterator, "subPathName", sizeof("subPathName")-1);
		if (intern->u.dir.sub_path) {
			ZVAL_STRINGL(&tmp, intern->u.dir.sub_path, intern->u.dir.sub_path_len);
		} else {
			ZVAL_EMPTY_STRING(&tmp);
		}
		zend_symtable_update(rv, pnstr, &tmp);
		zend_string_release_ex(pnstr, 0);
	}
	if (intern->type == SPL_FS_FILE) {
		pnstr = spl_gen_private_prop_name(spl_ce_SplFileObject, "openMode", sizeof("openMode")-1);
		ZVAL_STRINGL(&tmp, intern->u.file.open_mode, intern->u.file.open_mode_len);
		zend_symtable_update(rv, pnstr, &tmp);
		zend_string_release_ex(pnstr, 0);
		stmp[1] = '\0';
		stmp[0] = intern->u.file.delimiter;
		pnstr = spl_gen_private_prop_name(spl_ce_SplFileObject, "delimiter", sizeof("delimiter")-1);
		ZVAL_STRINGL(&tmp, stmp, 1);
		zend_symtable_update(rv, pnstr, &tmp);
		zend_string_release_ex(pnstr, 0);
		stmp[0] = intern->u.file.enclosure;
		pnstr = spl_gen_private_prop_name(spl_ce_SplFileObject, "enclosure", sizeof("enclosure")-1);
		ZVAL_STRINGL(&tmp, stmp, 1);
		zend_symtable_update(rv, pnstr, &tmp);
		zend_string_release_ex(pnstr, 0);
	}

	return rv;
}
/* }}} */

zend_function *spl_filesystem_object_get_method_check(zend_object **object, zend_string *method, const zval *key) /* {{{ */
{
	spl_filesystem_object *fsobj = spl_filesystem_from_obj(*object);

	if (fsobj->u.dir.dirp == NULL && fsobj->orig_path == NULL) {
		zend_function *func;
		zend_string *tmp = zend_string_init("_bad_state_ex", sizeof("_bad_state_ex") - 1, 0);
		func = zend_std_get_method(object, tmp, NULL);
		zend_string_release_ex(tmp, 0);
		return func;
	}

	return zend_std_get_method(object, method, key);
}
/* }}} */

#define DIT_CTOR_FLAGS  0x00000001
#define DIT_CTOR_GLOB   0x00000002

void spl_filesystem_object_construct(INTERNAL_FUNCTION_PARAMETERS, zend_long ctor_flags) /* {{{ */
{
	spl_filesystem_object *intern;
	char *path;
	int parsed;
	size_t len;
	zend_long flags;
	zend_error_handling error_handling;

	if (SPL_HAS_FLAG(ctor_flags, DIT_CTOR_FLAGS)) {
		flags = SPL_FILE_DIR_KEY_AS_PATHNAME|SPL_FILE_DIR_CURRENT_AS_FILEINFO;
		parsed = zend_parse_parameters(ZEND_NUM_ARGS(), "p|l", &path, &len, &flags);
	} else {
		flags = SPL_FILE_DIR_KEY_AS_PATHNAME|SPL_FILE_DIR_CURRENT_AS_SELF;
		parsed = zend_parse_parameters(ZEND_NUM_ARGS(), "p", &path, &len);
	}
	if (SPL_HAS_FLAG(ctor_flags, SPL_FILE_DIR_SKIPDOTS)) {
		flags |= SPL_FILE_DIR_SKIPDOTS;
	}
	if (SPL_HAS_FLAG(ctor_flags, SPL_FILE_DIR_UNIXPATHS)) {
		flags |= SPL_FILE_DIR_UNIXPATHS;
	}
	if (parsed == FAILURE) {
		return;
	}

	if (!len) {
		zend_throw_exception_ex(spl_ce_RuntimeException, 0, "Directory name must not be empty.");
		return;
	}

	intern = Z_SPLFILESYSTEM_P(ZEND_THIS);
	if (intern->_path) {
		/* object is already initialized */
		php_error_docref(NULL, E_WARNING, "Directory object is already initialized");
		return;
	}
	intern->flags = flags;

	zend_replace_error_handling(EH_THROW, spl_ce_UnexpectedValueException, &error_handling);
#ifdef HAVE_GLOB
	if (SPL_HAS_FLAG(ctor_flags, DIT_CTOR_GLOB) && strstr(path, "glob://") != path) {
		spprintf(&path, 0, "glob://%s", path);
		spl_filesystem_dir_open(intern, path);
		efree(path);
	} else
#endif
	{
		spl_filesystem_dir_open(intern, path);

	}

	intern->u.dir.is_recursive = instanceof_function(intern->std.ce, spl_ce_RecursiveDirectoryIterator) ? 1 : 0;

	zend_restore_error_handling(&error_handling);
}
/* }}} */

/* {{{ proto DirectoryIterator::__construct(string path)
 Cronstructs a new dir iterator from a path. */
SPL_METHOD(DirectoryIterator, __construct)
{
	spl_filesystem_object_construct(INTERNAL_FUNCTION_PARAM_PASSTHRU, 0);
}
/* }}} */

/* {{{ proto void DirectoryIterator::rewind()
   Rewind dir back to the start */
SPL_METHOD(DirectoryIterator, rewind)
{
	spl_filesystem_object *intern = Z_SPLFILESYSTEM_P(ZEND_THIS);

	if (zend_parse_parameters_none() == FAILURE) {
		RETURN_THROWS();
	}

	intern->u.dir.index = 0;
	if (intern->u.dir.dirp) {
		php_stream_rewinddir(intern->u.dir.dirp);
	}
	spl_filesystem_dir_read(intern);
}
/* }}} */

/* {{{ proto string DirectoryIterator::key()
   Return current dir entry */
SPL_METHOD(DirectoryIterator, key)
{
	spl_filesystem_object *intern = Z_SPLFILESYSTEM_P(ZEND_THIS);

	if (zend_parse_parameters_none() == FAILURE) {
		RETURN_THROWS();
	}

	if (intern->u.dir.dirp) {
		RETURN_LONG(intern->u.dir.index);
	} else {
		RETURN_FALSE;
	}
}
/* }}} */

/* {{{ proto DirectoryIterator DirectoryIterator::current()
   Return this (needed for Iterator interface) */
SPL_METHOD(DirectoryIterator, current)
{
	if (zend_parse_parameters_none() == FAILURE) {
		RETURN_THROWS();
	}
	ZVAL_OBJ(return_value, Z_OBJ_P(ZEND_THIS));
	Z_ADDREF_P(return_value);
}
/* }}} */

/* {{{ proto void DirectoryIterator::next()
   Move to next entry */
SPL_METHOD(DirectoryIterator, next)
{
	spl_filesystem_object *intern = Z_SPLFILESYSTEM_P(ZEND_THIS);
	int skip_dots = SPL_HAS_FLAG(intern->flags, SPL_FILE_DIR_SKIPDOTS);

	if (zend_parse_parameters_none() == FAILURE) {
		RETURN_THROWS();
	}

	intern->u.dir.index++;
	do {
		spl_filesystem_dir_read(intern);
	} while (skip_dots && spl_filesystem_is_dot(intern->u.dir.entry.d_name));
	if (intern->file_name) {
		efree(intern->file_name);
		intern->file_name = NULL;
	}
}
/* }}} */

/* {{{ proto void DirectoryIterator::seek(int position)
   Seek to the given position */
SPL_METHOD(DirectoryIterator, seek)
{
	spl_filesystem_object *intern    = Z_SPLFILESYSTEM_P(ZEND_THIS);
	zval retval;
	zend_long pos;

	if (zend_parse_parameters(ZEND_NUM_ARGS(), "l", &pos) == FAILURE) {
		RETURN_THROWS();
	}

	if (intern->u.dir.index > pos) {
		/* we first rewind */
		zend_call_method_with_0_params(Z_OBJ_P(ZEND_THIS), Z_OBJCE_P(ZEND_THIS), &intern->u.dir.func_rewind, "rewind", NULL);
	}

	while (intern->u.dir.index < pos) {
		int valid = 0;
		zend_call_method_with_0_params(Z_OBJ_P(ZEND_THIS), Z_OBJCE_P(ZEND_THIS), &intern->u.dir.func_valid, "valid", &retval);
		valid = zend_is_true(&retval);
		zval_ptr_dtor(&retval);
		if (!valid) {
			zend_throw_exception_ex(spl_ce_OutOfBoundsException, 0, "Seek position " ZEND_LONG_FMT " is out of range", pos);
			RETURN_THROWS();
		}
		zend_call_method_with_0_params(Z_OBJ_P(ZEND_THIS), Z_OBJCE_P(ZEND_THIS), &intern->u.dir.func_next, "next", NULL);
	}
} /* }}} */

/* {{{ proto string DirectoryIterator::valid()
   Check whether dir contains more entries */
SPL_METHOD(DirectoryIterator, valid)
{
	spl_filesystem_object *intern = Z_SPLFILESYSTEM_P(ZEND_THIS);

	if (zend_parse_parameters_none() == FAILURE) {
		RETURN_THROWS();
	}

	RETURN_BOOL(intern->u.dir.entry.d_name[0] != '\0');
}
/* }}} */

/* {{{ proto string SplFileInfo::getPath()
   Return the path */
SPL_METHOD(SplFileInfo, getPath)
{
	spl_filesystem_object *intern = Z_SPLFILESYSTEM_P(ZEND_THIS);
	char *path;
	size_t path_len;

	if (zend_parse_parameters_none() == FAILURE) {
		RETURN_THROWS();
	}

  	path = spl_filesystem_object_get_path(intern, &path_len);
	if (path) {
		RETURN_STRINGL(path, path_len);
	} else {
		RETURN_EMPTY_STRING();
	}
}
/* }}} */

/* {{{ proto string SplFileInfo::getFilename()
   Return filename only */
SPL_METHOD(SplFileInfo, getFilename)
{
	spl_filesystem_object *intern = Z_SPLFILESYSTEM_P(ZEND_THIS);
	size_t path_len;

	if (zend_parse_parameters_none() == FAILURE) {
		RETURN_THROWS();
	}

	spl_filesystem_object_get_path(intern, &path_len);

	if (path_len && path_len < intern->file_name_len) {
		RETURN_STRINGL(intern->file_name + path_len + 1, intern->file_name_len - (path_len + 1));
	} else {
		RETURN_STRINGL(intern->file_name, intern->file_name_len);
	}
}
/* }}} */

/* {{{ proto string DirectoryIterator::getFilename()
   Return filename of current dir entry */
SPL_METHOD(DirectoryIterator, getFilename)
{
	spl_filesystem_object *intern = Z_SPLFILESYSTEM_P(ZEND_THIS);

	if (zend_parse_parameters_none() == FAILURE) {
		RETURN_THROWS();
	}

	RETURN_STRING(intern->u.dir.entry.d_name);
}
/* }}} */

/* {{{ proto string SplFileInfo::getExtension()
   Returns file extension component of path */
SPL_METHOD(SplFileInfo, getExtension)
{
	spl_filesystem_object *intern = Z_SPLFILESYSTEM_P(ZEND_THIS);
	char *fname = NULL;
	const char *p;
	size_t flen;
	size_t path_len;
	size_t idx;
	zend_string *ret;

	if (zend_parse_parameters_none() == FAILURE) {
		RETURN_THROWS();
	}

	spl_filesystem_object_get_path(intern, &path_len);

	if (path_len && path_len < intern->file_name_len) {
		fname = intern->file_name + path_len + 1;
		flen = intern->file_name_len - (path_len + 1);
	} else {
		fname = intern->file_name;
		flen = intern->file_name_len;
	}

	ret = php_basename(fname, flen, NULL, 0);

	p = zend_memrchr(ZSTR_VAL(ret), '.', ZSTR_LEN(ret));
	if (p) {
		idx = p - ZSTR_VAL(ret);
		RETVAL_STRINGL(ZSTR_VAL(ret) + idx + 1, ZSTR_LEN(ret) - idx - 1);
		zend_string_release_ex(ret, 0);
		return;
	} else {
		zend_string_release_ex(ret, 0);
		RETURN_EMPTY_STRING();
	}
}
/* }}}*/

/* {{{ proto string DirectoryIterator::getExtension()
   Returns the file extension component of path */
SPL_METHOD(DirectoryIterator, getExtension)
{
	spl_filesystem_object *intern = Z_SPLFILESYSTEM_P(ZEND_THIS);
	const char *p;
	size_t idx;
	zend_string *fname;

	if (zend_parse_parameters_none() == FAILURE) {
		RETURN_THROWS();
	}

	fname = php_basename(intern->u.dir.entry.d_name, strlen(intern->u.dir.entry.d_name), NULL, 0);

	p = zend_memrchr(ZSTR_VAL(fname), '.', ZSTR_LEN(fname));
	if (p) {
		idx = p - ZSTR_VAL(fname);
		RETVAL_STRINGL(ZSTR_VAL(fname) + idx + 1, ZSTR_LEN(fname) - idx - 1);
		zend_string_release_ex(fname, 0);
	} else {
		zend_string_release_ex(fname, 0);
		RETURN_EMPTY_STRING();
	}
}
/* }}} */

/* {{{ proto string SplFileInfo::getBasename([string $suffix])
   Returns filename component of path */
SPL_METHOD(SplFileInfo, getBasename)
{
	spl_filesystem_object *intern = Z_SPLFILESYSTEM_P(ZEND_THIS);
	char *fname, *suffix = 0;
	size_t flen;
	size_t slen = 0, path_len;

	if (zend_parse_parameters(ZEND_NUM_ARGS(), "|s", &suffix, &slen) == FAILURE) {
		RETURN_THROWS();
	}

	spl_filesystem_object_get_path(intern, &path_len);

	if (path_len && path_len < intern->file_name_len) {
		fname = intern->file_name + path_len + 1;
		flen = intern->file_name_len - (path_len + 1);
	} else {
		fname = intern->file_name;
		flen = intern->file_name_len;
	}

	RETURN_STR(php_basename(fname, flen, suffix, slen));
}
/* }}}*/

/* {{{ proto string DirectoryIterator::getBasename([string $suffix])
   Returns filename component of current dir entry */
SPL_METHOD(DirectoryIterator, getBasename)
{
	spl_filesystem_object *intern = Z_SPLFILESYSTEM_P(ZEND_THIS);
	char *suffix = 0;
	size_t slen = 0;
	zend_string *fname;

	if (zend_parse_parameters(ZEND_NUM_ARGS(), "|s", &suffix, &slen) == FAILURE) {
		RETURN_THROWS();
	}

	fname = php_basename(intern->u.dir.entry.d_name, strlen(intern->u.dir.entry.d_name), suffix, slen);

	RETVAL_STR(fname);
}
/* }}} */

/* {{{ proto string SplFileInfo::getPathname()
   Return path and filename */
SPL_METHOD(SplFileInfo, getPathname)
{
	spl_filesystem_object *intern = Z_SPLFILESYSTEM_P(ZEND_THIS);
	char *path;
	size_t path_len;

	if (zend_parse_parameters_none() == FAILURE) {
		RETURN_THROWS();
	}
	path = spl_filesystem_object_get_pathname(intern, &path_len);
	if (path != NULL) {
		RETURN_STRINGL(path, path_len);
	} else {
		RETURN_FALSE;
	}
}
/* }}} */

/* {{{ proto string FilesystemIterator::key()
   Return getPathname() or getFilename() depending on flags */
SPL_METHOD(FilesystemIterator, key)
{
	spl_filesystem_object *intern = Z_SPLFILESYSTEM_P(ZEND_THIS);

	if (zend_parse_parameters_none() == FAILURE) {
		RETURN_THROWS();
	}

	if (SPL_FILE_DIR_KEY(intern, SPL_FILE_DIR_KEY_AS_FILENAME)) {
		RETURN_STRING(intern->u.dir.entry.d_name);
	} else {
		spl_filesystem_object_get_file_name(intern);
		RETURN_STRINGL(intern->file_name, intern->file_name_len);
	}
}
/* }}} */

/* {{{ proto string FilesystemIterator::current()
   Return getFilename(), getFileInfo() or $this depending on flags */
SPL_METHOD(FilesystemIterator, current)
{
	spl_filesystem_object *intern = Z_SPLFILESYSTEM_P(ZEND_THIS);

	if (zend_parse_parameters_none() == FAILURE) {
		RETURN_THROWS();
	}

	if (SPL_FILE_DIR_CURRENT(intern, SPL_FILE_DIR_CURRENT_AS_PATHNAME)) {
		spl_filesystem_object_get_file_name(intern);
		RETURN_STRINGL(intern->file_name, intern->file_name_len);
	} else if (SPL_FILE_DIR_CURRENT(intern, SPL_FILE_DIR_CURRENT_AS_FILEINFO)) {
		spl_filesystem_object_get_file_name(intern);
		spl_filesystem_object_create_type(0, intern, SPL_FS_INFO, NULL, return_value);
	} else {
		ZVAL_OBJ(return_value, Z_OBJ_P(ZEND_THIS));
		Z_ADDREF_P(return_value);
	}
}
/* }}} */

/* {{{ proto bool DirectoryIterator::isDot()
   Returns true if current entry is '.' or  '..' */
SPL_METHOD(DirectoryIterator, isDot)
{
	spl_filesystem_object *intern = Z_SPLFILESYSTEM_P(ZEND_THIS);

	if (zend_parse_parameters_none() == FAILURE) {
		RETURN_THROWS();
	}

	RETURN_BOOL(spl_filesystem_is_dot(intern->u.dir.entry.d_name));
}
/* }}} */

/* {{{ proto SplFileInfo::__construct(string file_name)
 Cronstructs a new SplFileInfo from a path. */
/* When the constructor gets called the object is already created
   by the engine, so we must only call 'additional' initializations.
 */
SPL_METHOD(SplFileInfo, __construct)
{
	spl_filesystem_object *intern;
	char *path;
	size_t len;

	if (zend_parse_parameters(ZEND_NUM_ARGS(), "p", &path, &len) == FAILURE) {
		RETURN_THROWS();
	}

	intern = Z_SPLFILESYSTEM_P(ZEND_THIS);

	spl_filesystem_info_set_filename(intern, path, len, 1);

	/* intern->type = SPL_FS_INFO; already set */
}
/* }}} */

/* {{{ FileInfoFunction */
#define FileInfoFunction(func_name, func_num) \
SPL_METHOD(SplFileInfo, func_name) \
{ \
	spl_filesystem_object *intern = Z_SPLFILESYSTEM_P(ZEND_THIS); \
	zend_error_handling error_handling; \
	if (zend_parse_parameters_none() == FAILURE) { \
		RETURN_THROWS(); \
	} \
 \
	zend_replace_error_handling(EH_THROW, spl_ce_RuntimeException, &error_handling);\
	spl_filesystem_object_get_file_name(intern); \
	php_stat(intern->file_name, intern->file_name_len, func_num, return_value); \
	zend_restore_error_handling(&error_handling); \
}
/* }}} */

/* {{{ proto int SplFileInfo::getPerms()
   Get file permissions */
FileInfoFunction(getPerms, FS_PERMS)
/* }}} */

/* {{{ proto int SplFileInfo::getInode()
   Get file inode */
FileInfoFunction(getInode, FS_INODE)
/* }}} */

/* {{{ proto int SplFileInfo::getSize()
   Get file size */
FileInfoFunction(getSize, FS_SIZE)
/* }}} */

/* {{{ proto int SplFileInfo::getOwner()
   Get file owner */
FileInfoFunction(getOwner, FS_OWNER)
/* }}} */

/* {{{ proto int SplFileInfo::getGroup()
   Get file group */
FileInfoFunction(getGroup, FS_GROUP)
/* }}} */

/* {{{ proto int SplFileInfo::getATime()
   Get last access time of file */
FileInfoFunction(getATime, FS_ATIME)
/* }}} */

/* {{{ proto int SplFileInfo::getMTime()
   Get last modification time of file */
FileInfoFunction(getMTime, FS_MTIME)
/* }}} */

/* {{{ proto int SplFileInfo::getCTime()
   Get inode modification time of file */
FileInfoFunction(getCTime, FS_CTIME)
/* }}} */

/* {{{ proto string SplFileInfo::getType()
   Get file type */
FileInfoFunction(getType, FS_TYPE)
/* }}} */

/* {{{ proto bool SplFileInfo::isWritable()
   Returns true if file can be written */
FileInfoFunction(isWritable, FS_IS_W)
/* }}} */

/* {{{ proto bool SplFileInfo::isReadable()
   Returns true if file can be read */
FileInfoFunction(isReadable, FS_IS_R)
/* }}} */

/* {{{ proto bool SplFileInfo::isExecutable()
   Returns true if file is executable */
FileInfoFunction(isExecutable, FS_IS_X)
/* }}} */

/* {{{ proto bool SplFileInfo::isFile()
   Returns true if file is a regular file */
FileInfoFunction(isFile, FS_IS_FILE)
/* }}} */

/* {{{ proto bool SplFileInfo::isDir()
   Returns true if file is directory */
FileInfoFunction(isDir, FS_IS_DIR)
/* }}} */

/* {{{ proto bool SplFileInfo::isLink()
   Returns true if file is symbolic link */
FileInfoFunction(isLink, FS_IS_LINK)
/* }}} */

/* {{{ proto string SplFileInfo::getLinkTarget()
   Return the target of a symbolic link */
SPL_METHOD(SplFileInfo, getLinkTarget)
{
	spl_filesystem_object *intern = Z_SPLFILESYSTEM_P(ZEND_THIS);
	ssize_t ret;
	char buff[MAXPATHLEN];
	zend_error_handling error_handling;

	if (zend_parse_parameters_none() == FAILURE) {
		RETURN_THROWS();
	}

	zend_replace_error_handling(EH_THROW, spl_ce_RuntimeException, &error_handling);

	if (intern->file_name == NULL) {
		spl_filesystem_object_get_file_name(intern);
	}
#if defined(PHP_WIN32) || HAVE_SYMLINK
	if (intern->file_name == NULL) {
		php_error_docref(NULL, E_WARNING, "Empty filename");
		RETURN_FALSE;
	} else if (!IS_ABSOLUTE_PATH(intern->file_name, intern->file_name_len)) {
		char expanded_path[MAXPATHLEN];
		if (!expand_filepath_with_mode(intern->file_name, expanded_path, NULL, 0, CWD_EXPAND )) {
			php_error_docref(NULL, E_WARNING, "No such file or directory");
			RETURN_FALSE;
		}
		ret = php_sys_readlink(expanded_path, buff, MAXPATHLEN - 1);
	} else {
		ret = php_sys_readlink(intern->file_name, buff,  MAXPATHLEN-1);
	}
#else
	ret = -1; /* always fail if not implemented */
#endif

	if (ret == -1) {
		zend_throw_exception_ex(spl_ce_RuntimeException, 0, "Unable to read link %s, error: %s", intern->file_name, strerror(errno));
		RETVAL_FALSE;
	} else {
		/* Append NULL to the end of the string */
		buff[ret] = '\0';

		RETVAL_STRINGL(buff, ret);
	}

	zend_restore_error_handling(&error_handling);
}
/* }}} */

/* {{{ proto string SplFileInfo::getRealPath()
   Return the resolved path */
SPL_METHOD(SplFileInfo, getRealPath)
{
	spl_filesystem_object *intern = Z_SPLFILESYSTEM_P(ZEND_THIS);
	char buff[MAXPATHLEN];
	char *filename;
	zend_error_handling error_handling;

	if (zend_parse_parameters_none() == FAILURE) {
		RETURN_THROWS();
	}

	zend_replace_error_handling(EH_THROW, spl_ce_RuntimeException, &error_handling);

	if (intern->type == SPL_FS_DIR && !intern->file_name && intern->u.dir.entry.d_name[0]) {
		spl_filesystem_object_get_file_name(intern);
	}

	if (intern->orig_path) {
		filename = intern->orig_path;
	} else {
		filename = intern->file_name;
	}


	if (filename && VCWD_REALPATH(filename, buff)) {
#ifdef ZTS
		if (VCWD_ACCESS(buff, F_OK)) {
			RETVAL_FALSE;
		} else
#endif
		RETVAL_STRING(buff);
	} else {
		RETVAL_FALSE;
	}

	zend_restore_error_handling(&error_handling);
}
/* }}} */

/* {{{ proto SplFileObject SplFileInfo::openFile([string mode = 'r' [, bool use_include_path  [, resource context]]])
   Open the current file */
SPL_METHOD(SplFileInfo, openFile)
{
	spl_filesystem_object *intern = Z_SPLFILESYSTEM_P(ZEND_THIS);

	spl_filesystem_object_create_type(ZEND_NUM_ARGS(), intern, SPL_FS_FILE, NULL, return_value);
}
/* }}} */

/* {{{ proto void SplFileInfo::setFileClass([string class_name])
   Class to use in openFile() */
SPL_METHOD(SplFileInfo, setFileClass)
{
	spl_filesystem_object *intern = Z_SPLFILESYSTEM_P(ZEND_THIS);
	zend_class_entry *ce = spl_ce_SplFileObject;

	if (zend_parse_parameters(ZEND_NUM_ARGS(), "|C", &ce) == FAILURE) {
		RETURN_THROWS();
	}

	intern->file_class = ce;
}
/* }}} */

/* {{{ proto void SplFileInfo::setInfoClass([string class_name])
   Class to use in getFileInfo(), getPathInfo() */
SPL_METHOD(SplFileInfo, setInfoClass)
{
	spl_filesystem_object *intern = Z_SPLFILESYSTEM_P(ZEND_THIS);
	zend_class_entry *ce = spl_ce_SplFileInfo;

	if (zend_parse_parameters(ZEND_NUM_ARGS(), "|C", &ce) == FAILURE) {
		RETURN_THROWS();
	}

	intern->info_class = ce;
}
/* }}} */

/* {{{ proto SplFileInfo SplFileInfo::getFileInfo([string $class_name])
   Get/copy file info */
SPL_METHOD(SplFileInfo, getFileInfo)
{
	spl_filesystem_object *intern = Z_SPLFILESYSTEM_P(ZEND_THIS);
	zend_class_entry *ce = intern->info_class;

	if (zend_parse_parameters(ZEND_NUM_ARGS(), "|C", &ce) == FAILURE) {
		RETURN_THROWS();
	}

	spl_filesystem_object_create_type(ZEND_NUM_ARGS(), intern, SPL_FS_INFO, ce, return_value);
}
/* }}} */

/* {{{ proto SplFileInfo SplFileInfo::getPathInfo([string $class_name])
   Get/copy file info */
SPL_METHOD(SplFileInfo, getPathInfo)
{
	spl_filesystem_object *intern = Z_SPLFILESYSTEM_P(ZEND_THIS);
	zend_class_entry *ce = intern->info_class;
	size_t path_len;
	char *path;

	if (zend_parse_parameters(ZEND_NUM_ARGS(), "|C", &ce) == FAILURE) {
		RETURN_THROWS();
	}

	path = spl_filesystem_object_get_pathname(intern, &path_len);
	if (path) {
		char *dpath = estrndup(path, path_len);
		path_len = php_dirname(dpath, path_len);
		spl_filesystem_object_create_info(intern, dpath, path_len, 1, ce, return_value);
		efree(dpath);
	}
}
/* }}} */

/* {{{ proto void SplFileInfo::__debugInfo() */
SPL_METHOD(SplFileInfo, __debugInfo)
{
	if (zend_parse_parameters_none() == FAILURE) {
		return;
	}

	RETURN_ARR(spl_filesystem_object_get_debug_info(getThis()));
} /* }}} */

/* {{{  proto SplFileInfo::_bad_state_ex(void) */
SPL_METHOD(SplFileInfo, _bad_state_ex)
{
	zend_throw_exception_ex(spl_ce_LogicException, 0,
		"The parent constructor was not called: the object is in an "
		"invalid state ");
}
/* }}} */

/* {{{ proto FilesystemIterator::__construct(string path [, int flags])
 Cronstructs a new dir iterator from a path. */
SPL_METHOD(FilesystemIterator, __construct)
{
	spl_filesystem_object_construct(INTERNAL_FUNCTION_PARAM_PASSTHRU, DIT_CTOR_FLAGS | SPL_FILE_DIR_SKIPDOTS);
}
/* }}} */

/* {{{ proto void FilesystemIterator::rewind()
   Rewind dir back to the start */
SPL_METHOD(FilesystemIterator, rewind)
{
	spl_filesystem_object *intern = Z_SPLFILESYSTEM_P(ZEND_THIS);
	int skip_dots = SPL_HAS_FLAG(intern->flags, SPL_FILE_DIR_SKIPDOTS);

	if (zend_parse_parameters_none() == FAILURE) {
		RETURN_THROWS();
	}

	intern->u.dir.index = 0;
	if (intern->u.dir.dirp) {
		php_stream_rewinddir(intern->u.dir.dirp);
	}
	do {
		spl_filesystem_dir_read(intern);
	} while (skip_dots && spl_filesystem_is_dot(intern->u.dir.entry.d_name));
}
/* }}} */

/* {{{ proto int FilesystemIterator::getFlags()
   Get handling flags */
SPL_METHOD(FilesystemIterator, getFlags)
{
	spl_filesystem_object *intern = Z_SPLFILESYSTEM_P(ZEND_THIS);

	if (zend_parse_parameters_none() == FAILURE) {
		RETURN_THROWS();
	}

	RETURN_LONG(intern->flags & (SPL_FILE_DIR_KEY_MODE_MASK | SPL_FILE_DIR_CURRENT_MODE_MASK | SPL_FILE_DIR_OTHERS_MASK));
} /* }}} */

/* {{{ proto void FilesystemIterator::setFlags(long $flags)
   Set handling flags */
SPL_METHOD(FilesystemIterator, setFlags)
{
	spl_filesystem_object *intern = Z_SPLFILESYSTEM_P(ZEND_THIS);
	zend_long flags;

	if (zend_parse_parameters(ZEND_NUM_ARGS(), "l", &flags) == FAILURE) {
		RETURN_THROWS();
	}

	intern->flags &= ~(SPL_FILE_DIR_KEY_MODE_MASK|SPL_FILE_DIR_CURRENT_MODE_MASK|SPL_FILE_DIR_OTHERS_MASK);
	intern->flags |= ((SPL_FILE_DIR_KEY_MODE_MASK|SPL_FILE_DIR_CURRENT_MODE_MASK|SPL_FILE_DIR_OTHERS_MASK) & flags);
} /* }}} */

/* {{{ proto bool RecursiveDirectoryIterator::hasChildren([bool $allow_links = false])
   Returns whether current entry is a directory and not '.' or '..' */
SPL_METHOD(RecursiveDirectoryIterator, hasChildren)
{
	zend_bool allow_links = 0;
	spl_filesystem_object *intern = Z_SPLFILESYSTEM_P(ZEND_THIS);

	if (zend_parse_parameters(ZEND_NUM_ARGS(), "|b", &allow_links) == FAILURE) {
		RETURN_THROWS();
	}
	if (spl_filesystem_is_invalid_or_dot(intern->u.dir.entry.d_name)) {
		RETURN_FALSE;
	} else {
		spl_filesystem_object_get_file_name(intern);
		if (!allow_links && !(intern->flags & SPL_FILE_DIR_FOLLOW_SYMLINKS)) {
			php_stat(intern->file_name, intern->file_name_len, FS_IS_LINK, return_value);
			if (zend_is_true(return_value)) {
				RETURN_FALSE;
			}
		}
		php_stat(intern->file_name, intern->file_name_len, FS_IS_DIR, return_value);
    }
}
/* }}} */

/* {{{ proto RecursiveDirectoryIterator DirectoryIterator::getChildren()
   Returns an iterator for the current entry if it is a directory */
SPL_METHOD(RecursiveDirectoryIterator, getChildren)
{
	zval zpath, zflags;
	spl_filesystem_object *intern = Z_SPLFILESYSTEM_P(ZEND_THIS);
	spl_filesystem_object *subdir;
	char slash = SPL_HAS_FLAG(intern->flags, SPL_FILE_DIR_UNIXPATHS) ? '/' : DEFAULT_SLASH;

	if (zend_parse_parameters_none() == FAILURE) {
		RETURN_THROWS();
	}

	spl_filesystem_object_get_file_name(intern);

	ZVAL_LONG(&zflags, intern->flags);
	ZVAL_STRINGL(&zpath, intern->file_name, intern->file_name_len);
	spl_instantiate_arg_ex2(Z_OBJCE_P(ZEND_THIS), return_value, &zpath, &zflags);
	zval_ptr_dtor(&zpath);

	subdir = Z_SPLFILESYSTEM_P(return_value);
	if (subdir) {
		if (intern->u.dir.sub_path && intern->u.dir.sub_path[0]) {
			subdir->u.dir.sub_path_len = spprintf(&subdir->u.dir.sub_path, 0, "%s%c%s", intern->u.dir.sub_path, slash, intern->u.dir.entry.d_name);
		} else {
			subdir->u.dir.sub_path_len = strlen(intern->u.dir.entry.d_name);
			subdir->u.dir.sub_path = estrndup(intern->u.dir.entry.d_name, subdir->u.dir.sub_path_len);
		}
		subdir->info_class = intern->info_class;
		subdir->file_class = intern->file_class;
		subdir->oth = intern->oth;
	}
}
/* }}} */

/* {{{ proto void RecursiveDirectoryIterator::getSubPath()
   Get sub path */
SPL_METHOD(RecursiveDirectoryIterator, getSubPath)
{
	spl_filesystem_object *intern = Z_SPLFILESYSTEM_P(ZEND_THIS);

	if (zend_parse_parameters_none() == FAILURE) {
		RETURN_THROWS();
	}

	if (intern->u.dir.sub_path) {
		RETURN_STRINGL(intern->u.dir.sub_path, intern->u.dir.sub_path_len);
	} else {
		RETURN_EMPTY_STRING();
	}
}
/* }}} */

/* {{{ proto void RecursiveDirectoryIterator::getSubPathname()
   Get sub path and file name */
SPL_METHOD(RecursiveDirectoryIterator, getSubPathname)
{
	spl_filesystem_object *intern = Z_SPLFILESYSTEM_P(ZEND_THIS);
	char slash = SPL_HAS_FLAG(intern->flags, SPL_FILE_DIR_UNIXPATHS) ? '/' : DEFAULT_SLASH;

	if (zend_parse_parameters_none() == FAILURE) {
		RETURN_THROWS();
	}

	if (intern->u.dir.sub_path) {
		RETURN_NEW_STR(strpprintf(0, "%s%c%s", intern->u.dir.sub_path, slash, intern->u.dir.entry.d_name));
	} else {
		RETURN_STRING(intern->u.dir.entry.d_name);
	}
}
/* }}} */

/* {{{ proto RecursiveDirectoryIterator::__construct(string path [, int flags])
 Cronstructs a new dir iterator from a path. */
SPL_METHOD(RecursiveDirectoryIterator, __construct)
{
	spl_filesystem_object_construct(INTERNAL_FUNCTION_PARAM_PASSTHRU, DIT_CTOR_FLAGS);
}
/* }}} */

#ifdef HAVE_GLOB
/* {{{ proto GlobIterator::__construct(string path [, int flags])
 Cronstructs a new dir iterator from a glob expression (no glob:// needed). */
SPL_METHOD(GlobIterator, __construct)
{
	spl_filesystem_object_construct(INTERNAL_FUNCTION_PARAM_PASSTHRU, DIT_CTOR_FLAGS|DIT_CTOR_GLOB);
}
/* }}} */

/* {{{ proto int GlobIterator::count()
   Return the number of directories and files found by globbing */
SPL_METHOD(GlobIterator, count)
{
	spl_filesystem_object *intern = Z_SPLFILESYSTEM_P(ZEND_THIS);

	if (zend_parse_parameters_none() == FAILURE) {
		RETURN_THROWS();
	}

	if (intern->u.dir.dirp && php_stream_is(intern->u.dir.dirp ,&php_glob_stream_ops)) {
		RETURN_LONG(php_glob_stream_get_count(intern->u.dir.dirp, NULL));
	} else {
		/* should not happen */
		php_error_docref(NULL, E_ERROR, "GlobIterator lost glob state");
	}
}
/* }}} */
#endif /* HAVE_GLOB */

/* {{{ forward declarations to the iterator handlers */
static void spl_filesystem_dir_it_dtor(zend_object_iterator *iter);
static int spl_filesystem_dir_it_valid(zend_object_iterator *iter);
static zval *spl_filesystem_dir_it_current_data(zend_object_iterator *iter);
static void spl_filesystem_dir_it_current_key(zend_object_iterator *iter, zval *key);
static void spl_filesystem_dir_it_move_forward(zend_object_iterator *iter);
static void spl_filesystem_dir_it_rewind(zend_object_iterator *iter);

/* iterator handler table */
static const zend_object_iterator_funcs spl_filesystem_dir_it_funcs = {
	spl_filesystem_dir_it_dtor,
	spl_filesystem_dir_it_valid,
	spl_filesystem_dir_it_current_data,
	spl_filesystem_dir_it_current_key,
	spl_filesystem_dir_it_move_forward,
	spl_filesystem_dir_it_rewind,
	NULL
};
/* }}} */

/* {{{ spl_ce_dir_get_iterator */
zend_object_iterator *spl_filesystem_dir_get_iterator(zend_class_entry *ce, zval *object, int by_ref)
{
	spl_filesystem_iterator *iterator;
	spl_filesystem_object *dir_object;

	if (by_ref) {
		zend_throw_exception(spl_ce_RuntimeException, "An iterator cannot be used with foreach by reference", 0);
		return NULL;
	}
	dir_object = Z_SPLFILESYSTEM_P(object);
	iterator = spl_filesystem_object_to_iterator(dir_object);
	Z_ADDREF_P(object);
	ZVAL_OBJ(&iterator->intern.data, Z_OBJ_P(object));
	iterator->intern.funcs = &spl_filesystem_dir_it_funcs;
	/* ->current must be initialized; rewind doesn't set it and valid
	 * doesn't check whether it's set */
	iterator->current = *object;

	return &iterator->intern;
}
/* }}} */

/* {{{ spl_filesystem_dir_it_dtor */
static void spl_filesystem_dir_it_dtor(zend_object_iterator *iter)
{
	spl_filesystem_iterator *iterator = (spl_filesystem_iterator *)iter;

	if (!Z_ISUNDEF(iterator->intern.data)) {
		zval *object = &iterator->intern.data;
		zval_ptr_dtor(object);
	}
	/* Otherwise we were called from the owning object free storage handler as
	 * it sets iterator->intern.data to IS_UNDEF.
	 * We don't even need to destroy iterator->current as we didn't add a
	 * reference to it in move_forward or get_iterator */
}
/* }}} */

/* {{{ spl_filesystem_dir_it_valid */
static int spl_filesystem_dir_it_valid(zend_object_iterator *iter)
{
	spl_filesystem_object *object = spl_filesystem_iterator_to_object((spl_filesystem_iterator *)iter);

	return object->u.dir.entry.d_name[0] != '\0' ? SUCCESS : FAILURE;
}
/* }}} */

/* {{{ spl_filesystem_dir_it_current_data */
static zval *spl_filesystem_dir_it_current_data(zend_object_iterator *iter)
{
	spl_filesystem_iterator *iterator = (spl_filesystem_iterator *)iter;

	return &iterator->current;
}
/* }}} */

/* {{{ spl_filesystem_dir_it_current_key */
static void spl_filesystem_dir_it_current_key(zend_object_iterator *iter, zval *key)
{
	spl_filesystem_object *object = spl_filesystem_iterator_to_object((spl_filesystem_iterator *)iter);

	ZVAL_LONG(key, object->u.dir.index);
}
/* }}} */

/* {{{ spl_filesystem_dir_it_move_forward */
static void spl_filesystem_dir_it_move_forward(zend_object_iterator *iter)
{
	spl_filesystem_object *object = spl_filesystem_iterator_to_object((spl_filesystem_iterator *)iter);

	object->u.dir.index++;
	spl_filesystem_dir_read(object);
	if (object->file_name) {
		efree(object->file_name);
		object->file_name = NULL;
	}
}
/* }}} */

/* {{{ spl_filesystem_dir_it_rewind */
static void spl_filesystem_dir_it_rewind(zend_object_iterator *iter)
{
	spl_filesystem_object *object = spl_filesystem_iterator_to_object((spl_filesystem_iterator *)iter);

	object->u.dir.index = 0;
	if (object->u.dir.dirp) {
		php_stream_rewinddir(object->u.dir.dirp);
	}
	spl_filesystem_dir_read(object);
}
/* }}} */

/* {{{ spl_filesystem_tree_it_dtor */
static void spl_filesystem_tree_it_dtor(zend_object_iterator *iter)
{
	spl_filesystem_iterator *iterator = (spl_filesystem_iterator *)iter;

	if (!Z_ISUNDEF(iterator->intern.data)) {
		zval *object = &iterator->intern.data;
		zval_ptr_dtor(object);
	} else {
		if (!Z_ISUNDEF(iterator->current)) {
			zval_ptr_dtor(&iterator->current);
			ZVAL_UNDEF(&iterator->current);
		}
	}
}
/* }}} */

/* {{{ spl_filesystem_tree_it_current_data */
static zval *spl_filesystem_tree_it_current_data(zend_object_iterator *iter)
{
	spl_filesystem_iterator *iterator = (spl_filesystem_iterator *)iter;
	spl_filesystem_object   *object   = spl_filesystem_iterator_to_object(iterator);

	if (SPL_FILE_DIR_CURRENT(object, SPL_FILE_DIR_CURRENT_AS_PATHNAME)) {
		if (Z_ISUNDEF(iterator->current)) {
			spl_filesystem_object_get_file_name(object);
			ZVAL_STRINGL(&iterator->current, object->file_name, object->file_name_len);
		}
		return &iterator->current;
	} else if (SPL_FILE_DIR_CURRENT(object, SPL_FILE_DIR_CURRENT_AS_FILEINFO)) {
		if (Z_ISUNDEF(iterator->current)) {
			spl_filesystem_object_get_file_name(object);
			spl_filesystem_object_create_type(0, object, SPL_FS_INFO, NULL, &iterator->current);
		}
		return &iterator->current;
	} else {
		return &iterator->intern.data;
	}
}
/* }}} */

/* {{{ spl_filesystem_tree_it_current_key */
static void spl_filesystem_tree_it_current_key(zend_object_iterator *iter, zval *key)
{
	spl_filesystem_object *object = spl_filesystem_iterator_to_object((spl_filesystem_iterator *)iter);

	if (SPL_FILE_DIR_KEY(object, SPL_FILE_DIR_KEY_AS_FILENAME)) {
		ZVAL_STRING(key, object->u.dir.entry.d_name);
	} else {
		spl_filesystem_object_get_file_name(object);
		ZVAL_STRINGL(key, object->file_name, object->file_name_len);
	}
}
/* }}} */

/* {{{ spl_filesystem_tree_it_move_forward */
static void spl_filesystem_tree_it_move_forward(zend_object_iterator *iter)
{
	spl_filesystem_iterator *iterator = (spl_filesystem_iterator *)iter;
	spl_filesystem_object   *object   = spl_filesystem_iterator_to_object(iterator);

	object->u.dir.index++;
	do {
		spl_filesystem_dir_read(object);
	} while (spl_filesystem_is_dot(object->u.dir.entry.d_name));
	if (object->file_name) {
		efree(object->file_name);
		object->file_name = NULL;
	}
	if (!Z_ISUNDEF(iterator->current)) {
		zval_ptr_dtor(&iterator->current);
		ZVAL_UNDEF(&iterator->current);
	}
}
/* }}} */

/* {{{ spl_filesystem_tree_it_rewind */
static void spl_filesystem_tree_it_rewind(zend_object_iterator *iter)
{
	spl_filesystem_iterator *iterator = (spl_filesystem_iterator *)iter;
	spl_filesystem_object   *object   = spl_filesystem_iterator_to_object(iterator);

	object->u.dir.index = 0;
	if (object->u.dir.dirp) {
		php_stream_rewinddir(object->u.dir.dirp);
	}
	do {
		spl_filesystem_dir_read(object);
	} while (spl_filesystem_is_dot(object->u.dir.entry.d_name));
	if (!Z_ISUNDEF(iterator->current)) {
		zval_ptr_dtor(&iterator->current);
		ZVAL_UNDEF(&iterator->current);
	}
}
/* }}} */

/* {{{ iterator handler table */
static const zend_object_iterator_funcs spl_filesystem_tree_it_funcs = {
	spl_filesystem_tree_it_dtor,
	spl_filesystem_dir_it_valid,
	spl_filesystem_tree_it_current_data,
	spl_filesystem_tree_it_current_key,
	spl_filesystem_tree_it_move_forward,
	spl_filesystem_tree_it_rewind,
	NULL
};
/* }}} */

/* {{{ spl_ce_dir_get_iterator */
zend_object_iterator *spl_filesystem_tree_get_iterator(zend_class_entry *ce, zval *object, int by_ref)
{
	spl_filesystem_iterator *iterator;
	spl_filesystem_object *dir_object;

	if (by_ref) {
		zend_throw_exception(spl_ce_RuntimeException, "An iterator cannot be used with foreach by reference", 0);
		return NULL;
	}
	dir_object = Z_SPLFILESYSTEM_P(object);
	iterator = spl_filesystem_object_to_iterator(dir_object);

	Z_ADDREF_P(object);
	ZVAL_OBJ(&iterator->intern.data, Z_OBJ_P(object));
	iterator->intern.funcs = &spl_filesystem_tree_it_funcs;

	return &iterator->intern;
}
/* }}} */

/* {{{ spl_filesystem_object_cast */
static int spl_filesystem_object_cast(zend_object *readobj, zval *writeobj, int type)
{
	spl_filesystem_object *intern = spl_filesystem_from_obj(readobj);

	if (type == IS_STRING) {
		if (readobj->ce->__tostring) {
			return zend_std_cast_object_tostring(readobj, writeobj, type);
		}

		switch (intern->type) {
		case SPL_FS_INFO:
		case SPL_FS_FILE:
			ZVAL_STRINGL(writeobj, intern->file_name, intern->file_name_len);
			return SUCCESS;
		case SPL_FS_DIR:
			ZVAL_STRING(writeobj, intern->u.dir.entry.d_name);
			return SUCCESS;
		}
	} else if (type == _IS_BOOL) {
		ZVAL_TRUE(writeobj);
		return SUCCESS;
	}
	ZVAL_NULL(writeobj);
	return FAILURE;
}
/* }}} */

/* the method table */
/* each method can have its own parameters and visibility */
static const zend_function_entry spl_SplFileInfo_functions[] = {
<<<<<<< HEAD
	SPL_ME(SplFileInfo,       __construct,   arginfo_class_SplFileInfo___construct, ZEND_ACC_PUBLIC)
	SPL_ME(SplFileInfo,       getPath,       arginfo_class_SplFileInfo_getPath, ZEND_ACC_PUBLIC)
	SPL_ME(SplFileInfo,       getFilename,   arginfo_class_SplFileInfo_getFilename, ZEND_ACC_PUBLIC)
	SPL_ME(SplFileInfo,       getExtension,  arginfo_class_SplFileInfo_getExtension, ZEND_ACC_PUBLIC)
	SPL_ME(SplFileInfo,       getBasename,   arginfo_class_SplFileInfo_getBasename, ZEND_ACC_PUBLIC)
	SPL_ME(SplFileInfo,       getPathname,   arginfo_class_SplFileInfo_getPathname, ZEND_ACC_PUBLIC)
	SPL_ME(SplFileInfo,       getPerms,      arginfo_class_SplFileInfo_getPerms, ZEND_ACC_PUBLIC)
	SPL_ME(SplFileInfo,       getInode,      arginfo_class_SplFileInfo_getInode, ZEND_ACC_PUBLIC)
	SPL_ME(SplFileInfo,       getSize,       arginfo_class_SplFileInfo_getSize, ZEND_ACC_PUBLIC)
	SPL_ME(SplFileInfo,       getOwner,      arginfo_class_SplFileInfo_getOwner, ZEND_ACC_PUBLIC)
	SPL_ME(SplFileInfo,       getGroup,      arginfo_class_SplFileInfo_getGroup, ZEND_ACC_PUBLIC)
	SPL_ME(SplFileInfo,       getATime,      arginfo_class_SplFileInfo_getATime, ZEND_ACC_PUBLIC)
	SPL_ME(SplFileInfo,       getMTime,      arginfo_class_SplFileInfo_getMTime, ZEND_ACC_PUBLIC)
	SPL_ME(SplFileInfo,       getCTime,      arginfo_class_SplFileInfo_getCTime, ZEND_ACC_PUBLIC)
	SPL_ME(SplFileInfo,       getType,       arginfo_class_SplFileInfo_getType, ZEND_ACC_PUBLIC)
	SPL_ME(SplFileInfo,       isWritable,    arginfo_class_SplFileInfo_isWritable, ZEND_ACC_PUBLIC)
	SPL_ME(SplFileInfo,       isReadable,    arginfo_class_SplFileInfo_isReadable, ZEND_ACC_PUBLIC)
	SPL_ME(SplFileInfo,       isExecutable,  arginfo_class_SplFileInfo_isExecutable, ZEND_ACC_PUBLIC)
	SPL_ME(SplFileInfo,       isFile,        arginfo_class_SplFileInfo_isFile, ZEND_ACC_PUBLIC)
	SPL_ME(SplFileInfo,       isDir,         arginfo_class_SplFileInfo_isDir, ZEND_ACC_PUBLIC)
	SPL_ME(SplFileInfo,       isLink,        arginfo_class_SplFileInfo_isLink, ZEND_ACC_PUBLIC)
	SPL_ME(SplFileInfo,       getLinkTarget, arginfo_class_SplFileInfo_getLinkTarget, ZEND_ACC_PUBLIC)
	SPL_ME(SplFileInfo,       getRealPath,   arginfo_class_SplFileInfo_getRealPath, ZEND_ACC_PUBLIC)
	SPL_ME(SplFileInfo,       getFileInfo,   arginfo_class_SplFileInfo_getFileInfo, ZEND_ACC_PUBLIC)
	SPL_ME(SplFileInfo,       getPathInfo,   arginfo_class_SplFileInfo_getPathInfo, ZEND_ACC_PUBLIC)
	SPL_ME(SplFileInfo,       openFile,      arginfo_class_SplFileInfo_openFile,         ZEND_ACC_PUBLIC)
	SPL_ME(SplFileInfo,       setFileClass,  arginfo_class_SplFileInfo_setFileClass, ZEND_ACC_PUBLIC)
	SPL_ME(SplFileInfo,       setInfoClass,  arginfo_class_SplFileInfo_setInfoClass, ZEND_ACC_PUBLIC)
	SPL_ME(SplFileInfo,       _bad_state_ex, arginfo_class_SplFileInfo__bad_state_ex,		ZEND_ACC_PUBLIC|ZEND_ACC_FINAL)
	SPL_MA(SplFileInfo,       __toString, SplFileInfo, getPathname, arginfo_class_SplFileInfo___toString, ZEND_ACC_PUBLIC)
=======
	SPL_ME(SplFileInfo,       __construct,   arginfo_info___construct, ZEND_ACC_PUBLIC)
	SPL_ME(SplFileInfo,       getPath,       arginfo_splfileinfo_void, ZEND_ACC_PUBLIC)
	SPL_ME(SplFileInfo,       getFilename,   arginfo_splfileinfo_void, ZEND_ACC_PUBLIC)
	SPL_ME(SplFileInfo,       getExtension,  arginfo_splfileinfo_void, ZEND_ACC_PUBLIC)
	SPL_ME(SplFileInfo,       getBasename,   arginfo_optinalSuffix, ZEND_ACC_PUBLIC)
	SPL_ME(SplFileInfo,       getPathname,   arginfo_splfileinfo_void, ZEND_ACC_PUBLIC)
	SPL_ME(SplFileInfo,       getPerms,      arginfo_splfileinfo_void, ZEND_ACC_PUBLIC)
	SPL_ME(SplFileInfo,       getInode,      arginfo_splfileinfo_void, ZEND_ACC_PUBLIC)
	SPL_ME(SplFileInfo,       getSize,       arginfo_splfileinfo_void, ZEND_ACC_PUBLIC)
	SPL_ME(SplFileInfo,       getOwner,      arginfo_splfileinfo_void, ZEND_ACC_PUBLIC)
	SPL_ME(SplFileInfo,       getGroup,      arginfo_splfileinfo_void, ZEND_ACC_PUBLIC)
	SPL_ME(SplFileInfo,       getATime,      arginfo_splfileinfo_void, ZEND_ACC_PUBLIC)
	SPL_ME(SplFileInfo,       getMTime,      arginfo_splfileinfo_void, ZEND_ACC_PUBLIC)
	SPL_ME(SplFileInfo,       getCTime,      arginfo_splfileinfo_void, ZEND_ACC_PUBLIC)
	SPL_ME(SplFileInfo,       getType,       arginfo_splfileinfo_void, ZEND_ACC_PUBLIC)
	SPL_ME(SplFileInfo,       isWritable,    arginfo_splfileinfo_void, ZEND_ACC_PUBLIC)
	SPL_ME(SplFileInfo,       isReadable,    arginfo_splfileinfo_void, ZEND_ACC_PUBLIC)
	SPL_ME(SplFileInfo,       isExecutable,  arginfo_splfileinfo_void, ZEND_ACC_PUBLIC)
	SPL_ME(SplFileInfo,       isFile,        arginfo_splfileinfo_void, ZEND_ACC_PUBLIC)
	SPL_ME(SplFileInfo,       isDir,         arginfo_splfileinfo_void, ZEND_ACC_PUBLIC)
	SPL_ME(SplFileInfo,       isLink,        arginfo_splfileinfo_void, ZEND_ACC_PUBLIC)
	SPL_ME(SplFileInfo,       getLinkTarget, arginfo_splfileinfo_void, ZEND_ACC_PUBLIC)
#if HAVE_REALPATH || defined(ZTS)
	SPL_ME(SplFileInfo,       getRealPath,   arginfo_splfileinfo_void, ZEND_ACC_PUBLIC)
#endif
	SPL_ME(SplFileInfo,       getFileInfo,   arginfo_info_optinalFileClass, ZEND_ACC_PUBLIC)
	SPL_ME(SplFileInfo,       getPathInfo,   arginfo_info_optinalFileClass, ZEND_ACC_PUBLIC)
	SPL_ME(SplFileInfo,       openFile,      arginfo_info_openFile,         ZEND_ACC_PUBLIC)
	SPL_ME(SplFileInfo,       setFileClass,  arginfo_info_optinalFileClass, ZEND_ACC_PUBLIC)
	SPL_ME(SplFileInfo,       setInfoClass,  arginfo_info_optinalFileClass, ZEND_ACC_PUBLIC)
	SPL_ME(SplFileInfo,       __debugInfo,   arginfo_splfileinfo_void,      ZEND_ACC_PUBLIC)
	SPL_ME(SplFileInfo,       _bad_state_ex, NULL,							ZEND_ACC_PUBLIC|ZEND_ACC_FINAL)
	SPL_MA(SplFileInfo,       __toString, SplFileInfo, getPathname, arginfo_splfileinfo_void, ZEND_ACC_PUBLIC)
>>>>>>> 22a077b6
	PHP_FE_END
};

/* the method table */
/* each method can have its own parameters and visibility */
static const zend_function_entry spl_DirectoryIterator_functions[] = {
	SPL_ME(DirectoryIterator, __construct,   arginfo_class_DirectoryIterator___construct, ZEND_ACC_PUBLIC)
	SPL_ME(DirectoryIterator, getFilename,   arginfo_class_DirectoryIterator_getFilename, ZEND_ACC_PUBLIC)
	SPL_ME(DirectoryIterator, getExtension,  arginfo_class_DirectoryIterator_getExtension, ZEND_ACC_PUBLIC)
	SPL_ME(DirectoryIterator, getBasename,   arginfo_class_DirectoryIterator_getBasename, ZEND_ACC_PUBLIC)
	SPL_ME(DirectoryIterator, isDot,         arginfo_class_DirectoryIterator_isDot, ZEND_ACC_PUBLIC)
	SPL_ME(DirectoryIterator, rewind,        arginfo_class_DirectoryIterator_rewind, ZEND_ACC_PUBLIC)
	SPL_ME(DirectoryIterator, valid,         arginfo_class_DirectoryIterator_valid, ZEND_ACC_PUBLIC)
	SPL_ME(DirectoryIterator, key,           arginfo_class_DirectoryIterator_key, ZEND_ACC_PUBLIC)
	SPL_ME(DirectoryIterator, current,       arginfo_class_DirectoryIterator_current, ZEND_ACC_PUBLIC)
	SPL_ME(DirectoryIterator, next,          arginfo_class_DirectoryIterator_next, ZEND_ACC_PUBLIC)
	SPL_ME(DirectoryIterator, seek,          arginfo_class_DirectoryIterator_seek, ZEND_ACC_PUBLIC)
	SPL_MA(DirectoryIterator, __toString, DirectoryIterator, getFilename, arginfo_class_DirectoryIterator___toString, ZEND_ACC_PUBLIC)
	PHP_FE_END
};

static const zend_function_entry spl_FilesystemIterator_functions[] = {
	SPL_ME(FilesystemIterator, __construct,   arginfo_class_FilesystemIterator___construct, ZEND_ACC_PUBLIC)
	SPL_ME(FilesystemIterator, rewind,        arginfo_class_FilesystemIterator_rewind, ZEND_ACC_PUBLIC)
	SPL_ME(DirectoryIterator,  next,          arginfo_class_FilesystemIterator_next, ZEND_ACC_PUBLIC)
	SPL_ME(FilesystemIterator, key,           arginfo_class_FilesystemIterator_key, ZEND_ACC_PUBLIC)
	SPL_ME(FilesystemIterator, current,       arginfo_class_FilesystemIterator_current, ZEND_ACC_PUBLIC)
	SPL_ME(FilesystemIterator, getFlags,      arginfo_class_FilesystemIterator_getFlags, ZEND_ACC_PUBLIC)
	SPL_ME(FilesystemIterator, setFlags,      arginfo_class_FilesystemIterator_setFlags, ZEND_ACC_PUBLIC)
	PHP_FE_END
};

static const zend_function_entry spl_RecursiveDirectoryIterator_functions[] = {
	SPL_ME(RecursiveDirectoryIterator, __construct,   arginfo_class_RecursiveDirectoryIterator___construct, ZEND_ACC_PUBLIC)
	SPL_ME(RecursiveDirectoryIterator, hasChildren,   arginfo_class_RecursiveDirectoryIterator_hasChildren, ZEND_ACC_PUBLIC)
	SPL_ME(RecursiveDirectoryIterator, getChildren,   arginfo_class_RecursiveDirectoryIterator_getChildren, ZEND_ACC_PUBLIC)
	SPL_ME(RecursiveDirectoryIterator, getSubPath,    arginfo_class_RecursiveDirectoryIterator_getSubPath, ZEND_ACC_PUBLIC)
	SPL_ME(RecursiveDirectoryIterator, getSubPathname,arginfo_class_RecursiveDirectoryIterator_getSubPathname, ZEND_ACC_PUBLIC)
	PHP_FE_END
};

#ifdef HAVE_GLOB
static const zend_function_entry spl_GlobIterator_functions[] = {
	SPL_ME(GlobIterator, __construct,   arginfo_class_GlobIterator___construct, ZEND_ACC_PUBLIC)
	SPL_ME(GlobIterator, count,         arginfo_class_GlobIterator_count,  ZEND_ACC_PUBLIC)
	PHP_FE_END
};
#endif
/* }}} */

static int spl_filesystem_file_read(spl_filesystem_object *intern, int silent) /* {{{ */
{
	char *buf;
	size_t line_len = 0;
	zend_long line_add = (intern->u.file.current_line || !Z_ISUNDEF(intern->u.file.current_zval)) ? 1 : 0;

	spl_filesystem_file_free_line(intern);

	if (php_stream_eof(intern->u.file.stream)) {
		if (!silent) {
			zend_throw_exception_ex(spl_ce_RuntimeException, 0, "Cannot read from file %s", intern->file_name);
		}
		return FAILURE;
	}

	if (intern->u.file.max_line_len > 0) {
		buf = safe_emalloc((intern->u.file.max_line_len + 1), sizeof(char), 0);
		if (php_stream_get_line(intern->u.file.stream, buf, intern->u.file.max_line_len + 1, &line_len) == NULL) {
			efree(buf);
			buf = NULL;
		} else {
			buf[line_len] = '\0';
		}
	} else {
		buf = php_stream_get_line(intern->u.file.stream, NULL, 0, &line_len);
	}

	if (!buf) {
		intern->u.file.current_line = estrdup("");
		intern->u.file.current_line_len = 0;
	} else {
		if (SPL_HAS_FLAG(intern->flags, SPL_FILE_OBJECT_DROP_NEW_LINE)) {
			line_len = strcspn(buf, "\r\n");
			buf[line_len] = '\0';
		}

		intern->u.file.current_line = buf;
		intern->u.file.current_line_len = line_len;
	}
	intern->u.file.current_line_num += line_add;

	return SUCCESS;
} /* }}} */

static int spl_filesystem_file_call(spl_filesystem_object *intern, zend_function *func_ptr, int pass_num_args, zval *return_value, zval *arg2) /* {{{ */
{
	zend_fcall_info fci;
	zend_fcall_info_cache fcic;
	zval *zresource_ptr = &intern->u.file.zresource;
	int result;
	int num_args = pass_num_args + (arg2 ? 2 : 1);

	zval *params = (zval*)safe_emalloc(num_args, sizeof(zval), 0);

	params[0] = *zresource_ptr;

	if (arg2) {
		params[1] = *arg2;
	}

	if (zend_get_parameters_array_ex(pass_num_args, params + (arg2 ? 2 : 1)) != SUCCESS) {
		efree(params);
		WRONG_PARAM_COUNT_WITH_RETVAL(FAILURE);
	}

	fci.size = sizeof(fci);
	fci.object = NULL;
	fci.retval = return_value;
	fci.param_count = num_args;
	fci.params = params;
	fci.no_separation = 1;
	ZVAL_STR(&fci.function_name, func_ptr->common.function_name);

	fcic.function_handler = func_ptr;
	fcic.called_scope = NULL;
	fcic.object = NULL;

	result = zend_call_function(&fci, &fcic);

	if (result == FAILURE || Z_ISUNDEF_P(return_value)) {
		RETVAL_FALSE;
	}

	efree(params);
	return result;
} /* }}} */

#define FileFunctionCall(func_name, pass_num_args, arg2) /* {{{ */ \
{ \
	zend_function *func_ptr; \
	func_ptr = (zend_function *)zend_hash_str_find_ptr(EG(function_table), #func_name, sizeof(#func_name) - 1); \
	if (func_ptr == NULL) { \
		zend_throw_exception_ex(spl_ce_RuntimeException, 0, "Internal error, function '%s' not found. Please report", #func_name); \
		return; \
	} \
	spl_filesystem_file_call(intern, func_ptr, pass_num_args, return_value, arg2); \
} /* }}} */

static int spl_filesystem_file_read_csv(spl_filesystem_object *intern, char delimiter, char enclosure, int escape, zval *return_value) /* {{{ */
{
	int ret = SUCCESS;
	zval *value;

	do {
		ret = spl_filesystem_file_read(intern, 1);
	} while (ret == SUCCESS && !intern->u.file.current_line_len && SPL_HAS_FLAG(intern->flags, SPL_FILE_OBJECT_SKIP_EMPTY));

	if (ret == SUCCESS) {
		size_t buf_len = intern->u.file.current_line_len;
		char *buf = estrndup(intern->u.file.current_line, buf_len);

		if (!Z_ISUNDEF(intern->u.file.current_zval)) {
			zval_ptr_dtor(&intern->u.file.current_zval);
			ZVAL_UNDEF(&intern->u.file.current_zval);
		}

		php_fgetcsv(intern->u.file.stream, delimiter, enclosure, escape, buf_len, buf, &intern->u.file.current_zval);
		if (return_value) {
			value = &intern->u.file.current_zval;
			ZVAL_COPY_DEREF(return_value, value);
		}
	}
	return ret;
}
/* }}} */

static int spl_filesystem_file_read_line_ex(zval * this_ptr, spl_filesystem_object *intern, int silent) /* {{{ */
{
	zval retval;

	/* 1) use fgetcsv? 2) overloaded call the function, 3) do it directly */
	if (SPL_HAS_FLAG(intern->flags, SPL_FILE_OBJECT_READ_CSV) || intern->u.file.func_getCurr->common.scope != spl_ce_SplFileObject) {
		if (php_stream_eof(intern->u.file.stream)) {
			if (!silent) {
				zend_throw_exception_ex(spl_ce_RuntimeException, 0, "Cannot read from file %s", intern->file_name);
			}
			return FAILURE;
		}
		if (SPL_HAS_FLAG(intern->flags, SPL_FILE_OBJECT_READ_CSV)) {
			return spl_filesystem_file_read_csv(intern, intern->u.file.delimiter, intern->u.file.enclosure, intern->u.file.escape, NULL);
		} else {
			zend_execute_data *execute_data = EG(current_execute_data);
			zend_call_method_with_0_params(Z_OBJ_P(this_ptr), Z_OBJCE_P(ZEND_THIS), &intern->u.file.func_getCurr, "getCurrentLine", &retval);
		}
		if (!Z_ISUNDEF(retval)) {
			if (intern->u.file.current_line || !Z_ISUNDEF(intern->u.file.current_zval)) {
				intern->u.file.current_line_num++;
			}
			spl_filesystem_file_free_line(intern);
			if (Z_TYPE(retval) == IS_STRING) {
				intern->u.file.current_line = estrndup(Z_STRVAL(retval), Z_STRLEN(retval));
				intern->u.file.current_line_len = Z_STRLEN(retval);
			} else {
				zval *value = &retval;

				ZVAL_COPY_DEREF(&intern->u.file.current_zval, value);
			}
			zval_ptr_dtor(&retval);
			return SUCCESS;
		} else {
			return FAILURE;
		}
	} else {
		return spl_filesystem_file_read(intern, silent);
	}
} /* }}} */

static int spl_filesystem_file_is_empty_line(spl_filesystem_object *intern) /* {{{ */
{
	if (intern->u.file.current_line) {
		return intern->u.file.current_line_len == 0;
	} else if (!Z_ISUNDEF(intern->u.file.current_zval)) {
		switch(Z_TYPE(intern->u.file.current_zval)) {
			case IS_STRING:
				return Z_STRLEN(intern->u.file.current_zval) == 0;
			case IS_ARRAY:
				if (SPL_HAS_FLAG(intern->flags, SPL_FILE_OBJECT_READ_CSV)
						&& zend_hash_num_elements(Z_ARRVAL(intern->u.file.current_zval)) == 1) {
					uint32_t idx = 0;
					zval *first;

					while (Z_ISUNDEF(Z_ARRVAL(intern->u.file.current_zval)->arData[idx].val)) {
						idx++;
					}
					first = &Z_ARRVAL(intern->u.file.current_zval)->arData[idx].val;
					return Z_TYPE_P(first) == IS_STRING && Z_STRLEN_P(first) == 0;
				}
				return zend_hash_num_elements(Z_ARRVAL(intern->u.file.current_zval)) == 0;
			case IS_NULL:
				return 1;
			default:
				return 0;
		}
	} else {
		return 1;
	}
}
/* }}} */

static int spl_filesystem_file_read_line(zval * this_ptr, spl_filesystem_object *intern, int silent) /* {{{ */
{
	int ret = spl_filesystem_file_read_line_ex(this_ptr, intern, silent);

	while (SPL_HAS_FLAG(intern->flags, SPL_FILE_OBJECT_SKIP_EMPTY) && ret == SUCCESS && spl_filesystem_file_is_empty_line(intern)) {
		spl_filesystem_file_free_line(intern);
		ret = spl_filesystem_file_read_line_ex(this_ptr, intern, silent);
	}

	return ret;
}
/* }}} */

static void spl_filesystem_file_rewind(zval * this_ptr, spl_filesystem_object *intern) /* {{{ */
{
	if(!intern->u.file.stream) {
		zend_throw_exception_ex(spl_ce_RuntimeException, 0, "Object not initialized");
		return;
	}
	if (-1 == php_stream_rewind(intern->u.file.stream)) {
		zend_throw_exception_ex(spl_ce_RuntimeException, 0, "Cannot rewind file %s", intern->file_name);
	} else {
		spl_filesystem_file_free_line(intern);
		intern->u.file.current_line_num = 0;
	}
	if (SPL_HAS_FLAG(intern->flags, SPL_FILE_OBJECT_READ_AHEAD)) {
		spl_filesystem_file_read_line(this_ptr, intern, 1);
	}
} /* }}} */

/* {{{ proto SplFileObject::__construct(string filename [, string mode = 'r' [, bool use_include_path  [, resource context]]]])
   Construct a new file object */
SPL_METHOD(SplFileObject, __construct)
{
	spl_filesystem_object *intern = Z_SPLFILESYSTEM_P(ZEND_THIS);
	zend_bool use_include_path = 0;
	char *p1, *p2;
	char *tmp_path;
	size_t   tmp_path_len;
	zend_error_handling error_handling;

	intern->u.file.open_mode = NULL;
	intern->u.file.open_mode_len = 0;

	if (zend_parse_parameters(ZEND_NUM_ARGS(), "p|sbr!",
			&intern->file_name, &intern->file_name_len,
			&intern->u.file.open_mode, &intern->u.file.open_mode_len,
			&use_include_path, &intern->u.file.zcontext) == FAILURE) {
		intern->u.file.open_mode = NULL;
		intern->file_name = NULL;
		RETURN_THROWS();
	}

	if (intern->u.file.open_mode == NULL) {
		intern->u.file.open_mode = "r";
		intern->u.file.open_mode_len = 1;
	}

	zend_replace_error_handling(EH_THROW, spl_ce_RuntimeException, &error_handling);

	if (spl_filesystem_file_open(intern, use_include_path, 0) == SUCCESS) {
		tmp_path_len = strlen(intern->u.file.stream->orig_path);

		if (tmp_path_len > 1 && IS_SLASH_AT(intern->u.file.stream->orig_path, tmp_path_len-1)) {
			tmp_path_len--;
		}

		tmp_path = estrndup(intern->u.file.stream->orig_path, tmp_path_len);

		p1 = strrchr(tmp_path, '/');
#if defined(PHP_WIN32)
		p2 = strrchr(tmp_path, '\\');
#else
		p2 = 0;
#endif
		if (p1 || p2) {
			intern->_path_len = ((p1 > p2 ? p1 : p2) - tmp_path);
		} else {
			intern->_path_len = 0;
		}

		efree(tmp_path);

		intern->_path = estrndup(intern->u.file.stream->orig_path, intern->_path_len);
	}

	zend_restore_error_handling(&error_handling);

} /* }}} */

/* {{{ proto SplTempFileObject::__construct([int max_memory])
   Construct a new temp file object */
SPL_METHOD(SplTempFileObject, __construct)
{
	zend_long max_memory = PHP_STREAM_MAX_MEM;
	char tmp_fname[48];
	spl_filesystem_object *intern = Z_SPLFILESYSTEM_P(ZEND_THIS);
	zend_error_handling error_handling;

	if (zend_parse_parameters(ZEND_NUM_ARGS(), "|l", &max_memory) == FAILURE) {
		RETURN_THROWS();
	}

	if (max_memory < 0) {
		intern->file_name = "php://memory";
		intern->file_name_len = 12;
	} else if (ZEND_NUM_ARGS()) {
		intern->file_name_len = slprintf(tmp_fname, sizeof(tmp_fname), "php://temp/maxmemory:" ZEND_LONG_FMT, max_memory);
		intern->file_name = tmp_fname;
	} else {
		intern->file_name = "php://temp";
		intern->file_name_len = 10;
	}
	intern->u.file.open_mode = "wb";
	intern->u.file.open_mode_len = 1;

	zend_replace_error_handling(EH_THROW, spl_ce_RuntimeException, &error_handling);
	if (spl_filesystem_file_open(intern, 0, 0) == SUCCESS) {
		intern->_path_len = 0;
		intern->_path = estrndup("", 0);
	}
	zend_restore_error_handling(&error_handling);
} /* }}} */

/* {{{ proto void SplFileObject::rewind()
   Rewind the file and read the first line */
SPL_METHOD(SplFileObject, rewind)
{
	spl_filesystem_object *intern = Z_SPLFILESYSTEM_P(ZEND_THIS);

	if (zend_parse_parameters_none() == FAILURE) {
		RETURN_THROWS();
	}

	spl_filesystem_file_rewind(ZEND_THIS, intern);
} /* }}} */

/* {{{ proto void SplFileObject::eof()
   Return whether end of file is reached */
SPL_METHOD(SplFileObject, eof)
{
	spl_filesystem_object *intern = Z_SPLFILESYSTEM_P(ZEND_THIS);

	if (zend_parse_parameters_none() == FAILURE) {
		RETURN_THROWS();
	}

	if(!intern->u.file.stream) {
		zend_throw_exception_ex(spl_ce_RuntimeException, 0, "Object not initialized");
		RETURN_THROWS();
	}

	RETURN_BOOL(php_stream_eof(intern->u.file.stream));
} /* }}} */

/* {{{ proto void SplFileObject::valid()
   Return !eof() */
SPL_METHOD(SplFileObject, valid)
{
	spl_filesystem_object *intern = Z_SPLFILESYSTEM_P(ZEND_THIS);

	if (zend_parse_parameters_none() == FAILURE) {
		RETURN_THROWS();
	}

	if (SPL_HAS_FLAG(intern->flags, SPL_FILE_OBJECT_READ_AHEAD)) {
		RETURN_BOOL(intern->u.file.current_line || !Z_ISUNDEF(intern->u.file.current_zval));
	} else {
		if(!intern->u.file.stream) {
			RETURN_FALSE;
		}
		RETVAL_BOOL(!php_stream_eof(intern->u.file.stream));
	}
} /* }}} */

/* {{{ proto string SplFileObject::fgets()
   Rturn next line from file */
SPL_METHOD(SplFileObject, fgets)
{
	spl_filesystem_object *intern = Z_SPLFILESYSTEM_P(ZEND_THIS);

	if (zend_parse_parameters_none() == FAILURE) {
		RETURN_THROWS();
	}

	if(!intern->u.file.stream) {
		zend_throw_exception_ex(spl_ce_RuntimeException, 0, "Object not initialized");
		RETURN_THROWS();
	}

	if (spl_filesystem_file_read(intern, 0) == FAILURE) {
		RETURN_FALSE;
	}
	RETURN_STRINGL(intern->u.file.current_line, intern->u.file.current_line_len);
} /* }}} */

/* {{{ proto string SplFileObject::current()
   Return current line from file */
SPL_METHOD(SplFileObject, current)
{
	spl_filesystem_object *intern = Z_SPLFILESYSTEM_P(ZEND_THIS);

	if (zend_parse_parameters_none() == FAILURE) {
		RETURN_THROWS();
	}

	if(!intern->u.file.stream) {
		zend_throw_exception_ex(spl_ce_RuntimeException, 0, "Object not initialized");
		RETURN_THROWS();
	}

	if (!intern->u.file.current_line && Z_ISUNDEF(intern->u.file.current_zval)) {
		spl_filesystem_file_read_line(ZEND_THIS, intern, 1);
	}
	if (intern->u.file.current_line && (!SPL_HAS_FLAG(intern->flags, SPL_FILE_OBJECT_READ_CSV) || Z_ISUNDEF(intern->u.file.current_zval))) {
		RETURN_STRINGL(intern->u.file.current_line, intern->u.file.current_line_len);
	} else if (!Z_ISUNDEF(intern->u.file.current_zval)) {
		zval *value = &intern->u.file.current_zval;

		ZVAL_COPY_DEREF(return_value, value);
		return;
	}
	RETURN_FALSE;
} /* }}} */

/* {{{ proto int SplFileObject::key()
   Return line number */
SPL_METHOD(SplFileObject, key)
{
	spl_filesystem_object *intern = Z_SPLFILESYSTEM_P(ZEND_THIS);

	if (zend_parse_parameters_none() == FAILURE) {
		RETURN_THROWS();
	}

/*	Do not read the next line to support correct counting with fgetc()
	if (!intern->current_line) {
		spl_filesystem_file_read_line(ZEND_THIS, intern, 1);
	} */
	RETURN_LONG(intern->u.file.current_line_num);
} /* }}} */

/* {{{ proto void SplFileObject::next()
   Read next line */
SPL_METHOD(SplFileObject, next)
{
	spl_filesystem_object *intern = Z_SPLFILESYSTEM_P(ZEND_THIS);

	if (zend_parse_parameters_none() == FAILURE) {
		RETURN_THROWS();
	}

	spl_filesystem_file_free_line(intern);
	if (SPL_HAS_FLAG(intern->flags, SPL_FILE_OBJECT_READ_AHEAD)) {
		spl_filesystem_file_read_line(ZEND_THIS, intern, 1);
	}
	intern->u.file.current_line_num++;
} /* }}} */

/* {{{ proto void SplFileObject::setFlags(int flags)
   Set file handling flags */
SPL_METHOD(SplFileObject, setFlags)
{
	spl_filesystem_object *intern = Z_SPLFILESYSTEM_P(ZEND_THIS);

	if (zend_parse_parameters(ZEND_NUM_ARGS(), "l", &intern->flags) == FAILURE) {
		RETURN_THROWS();
	}
} /* }}} */

/* {{{ proto int SplFileObject::getFlags()
   Get file handling flags */
SPL_METHOD(SplFileObject, getFlags)
{
	spl_filesystem_object *intern = Z_SPLFILESYSTEM_P(ZEND_THIS);

	if (zend_parse_parameters_none() == FAILURE) {
		RETURN_THROWS();
	}

	RETURN_LONG(intern->flags & SPL_FILE_OBJECT_MASK);
} /* }}} */

/* {{{ proto void SplFileObject::setMaxLineLen(int max_len)
   Set maximum line length */
SPL_METHOD(SplFileObject, setMaxLineLen)
{
	zend_long max_len;

	spl_filesystem_object *intern = Z_SPLFILESYSTEM_P(ZEND_THIS);

	if (zend_parse_parameters(ZEND_NUM_ARGS(), "l", &max_len) == FAILURE) {
		RETURN_THROWS();
	}

	if (max_len < 0) {
		zend_throw_exception_ex(spl_ce_DomainException, 0, "Maximum line length must be greater than or equal zero");
		RETURN_THROWS();
	}

	intern->u.file.max_line_len = max_len;
} /* }}} */

/* {{{ proto int SplFileObject::getMaxLineLen()
   Get maximum line length */
SPL_METHOD(SplFileObject, getMaxLineLen)
{
	spl_filesystem_object *intern = Z_SPLFILESYSTEM_P(ZEND_THIS);

	if (zend_parse_parameters_none() == FAILURE) {
		RETURN_THROWS();
	}

	RETURN_LONG((zend_long)intern->u.file.max_line_len);
} /* }}} */

/* {{{ proto bool SplFileObject::hasChildren()
   Return false */
SPL_METHOD(SplFileObject, hasChildren)
{
	if (zend_parse_parameters_none() == FAILURE) {
		RETURN_THROWS();
	}

	RETURN_FALSE;
} /* }}} */

/* {{{ proto bool SplFileObject::getChildren()
   Read NULL */
SPL_METHOD(SplFileObject, getChildren)
{
	if (zend_parse_parameters_none() == FAILURE) {
		RETURN_THROWS();
	}
	/* return NULL */
} /* }}} */

/* {{{ FileFunction */
#define FileFunction(func_name) \
SPL_METHOD(SplFileObject, func_name) \
{ \
	spl_filesystem_object *intern = Z_SPLFILESYSTEM_P(ZEND_THIS); \
	FileFunctionCall(func_name, ZEND_NUM_ARGS(), NULL); \
}
/* }}} */

/* {{{ proto array SplFileObject::fgetcsv([string delimiter [, string enclosure [, escape = '\\']]])
   Return current line as csv */
SPL_METHOD(SplFileObject, fgetcsv)
{
	spl_filesystem_object *intern = Z_SPLFILESYSTEM_P(ZEND_THIS);
	char delimiter = intern->u.file.delimiter, enclosure = intern->u.file.enclosure;
	int escape = intern->u.file.escape;
	char *delim = NULL, *enclo = NULL, *esc = NULL;
	size_t d_len = 0, e_len = 0, esc_len = 0;

	if (zend_parse_parameters(ZEND_NUM_ARGS(), "|sss", &delim, &d_len, &enclo, &e_len, &esc, &esc_len) == SUCCESS) {

		if(!intern->u.file.stream) {
			zend_throw_exception_ex(spl_ce_RuntimeException, 0, "Object not initialized");
			RETURN_THROWS();
		}

		switch(ZEND_NUM_ARGS())
		{
		case 3:
			if (esc_len > 1) {
				php_error_docref(NULL, E_WARNING, "escape must be empty or a single character");
				RETURN_FALSE;
			}
			if (esc_len == 0) {
				escape = PHP_CSV_NO_ESCAPE;
			} else {
				escape = (unsigned char) esc[0];
			}
			/* no break */
		case 2:
			if (e_len != 1) {
				php_error_docref(NULL, E_WARNING, "enclosure must be a character");
				RETURN_FALSE;
			}
			enclosure = enclo[0];
			/* no break */
		case 1:
			if (d_len != 1) {
				php_error_docref(NULL, E_WARNING, "delimiter must be a character");
				RETURN_FALSE;
			}
			delimiter = delim[0];
			/* no break */
		case 0:
			break;
		}
		spl_filesystem_file_read_csv(intern, delimiter, enclosure, escape, return_value);
	}
}
/* }}} */

/* {{{ proto int SplFileObject::fputcsv(array fields, [string delimiter [, string enclosure [, string escape]]])
   Output a field array as a CSV line */
SPL_METHOD(SplFileObject, fputcsv)
{
	spl_filesystem_object *intern = Z_SPLFILESYSTEM_P(ZEND_THIS);
	char delimiter = intern->u.file.delimiter, enclosure = intern->u.file.enclosure;
	int escape = intern->u.file.escape;
	char *delim = NULL, *enclo = NULL, *esc = NULL;
	size_t d_len = 0, e_len = 0, esc_len = 0;
	zend_long ret;
	zval *fields = NULL;

	if (zend_parse_parameters(ZEND_NUM_ARGS(), "a|sss", &fields, &delim, &d_len, &enclo, &e_len, &esc, &esc_len) == SUCCESS) {
		switch(ZEND_NUM_ARGS())
		{
		case 4:
			switch (esc_len) {
				case 0:
					escape = PHP_CSV_NO_ESCAPE;
					break;
				case 1:
					escape = (unsigned char) esc[0];
					break;
				default:
					php_error_docref(NULL, E_WARNING, "escape must be empty or a single character");
					RETURN_FALSE;
			}
			/* no break */
		case 3:
			if (e_len != 1) {
				php_error_docref(NULL, E_WARNING, "enclosure must be a character");
				RETURN_FALSE;
			}
			enclosure = enclo[0];
			/* no break */
		case 2:
			if (d_len != 1) {
				php_error_docref(NULL, E_WARNING, "delimiter must be a character");
				RETURN_FALSE;
			}
			delimiter = delim[0];
			/* no break */
		case 1:
		case 0:
			break;
		}
		ret = php_fputcsv(intern->u.file.stream, fields, delimiter, enclosure, escape);
		if (ret < 0) {
			RETURN_FALSE;
		}
		RETURN_LONG(ret);
	}
}
/* }}} */

/* {{{ proto void SplFileObject::setCsvControl([string delimiter [, string enclosure [, string escape ]]])
   Set the delimiter, enclosure and escape character used in fgetcsv */
SPL_METHOD(SplFileObject, setCsvControl)
{
	spl_filesystem_object *intern = Z_SPLFILESYSTEM_P(ZEND_THIS);
	char delimiter = ',', enclosure = '"';
	int escape = (unsigned char) '\\';
	char *delim = NULL, *enclo = NULL, *esc = NULL;
	size_t d_len = 0, e_len = 0, esc_len = 0;

	if (zend_parse_parameters(ZEND_NUM_ARGS(), "|sss", &delim, &d_len, &enclo, &e_len, &esc, &esc_len) == SUCCESS) {
		switch(ZEND_NUM_ARGS())
		{
		case 3:
			switch (esc_len) {
				case 0:
					escape = PHP_CSV_NO_ESCAPE;
					break;
				case 1:
					escape = (unsigned char) esc[0];
					break;
				default:
					php_error_docref(NULL, E_WARNING, "escape must be empty or a single character");
					RETURN_FALSE;
			}
			/* no break */
		case 2:
			if (e_len != 1) {
				php_error_docref(NULL, E_WARNING, "enclosure must be a character");
				RETURN_FALSE;
			}
			enclosure = enclo[0];
			/* no break */
		case 1:
			if (d_len != 1) {
				php_error_docref(NULL, E_WARNING, "delimiter must be a character");
				RETURN_FALSE;
			}
			delimiter = delim[0];
			/* no break */
		case 0:
			break;
		}
		intern->u.file.delimiter = delimiter;
		intern->u.file.enclosure = enclosure;
		intern->u.file.escape    = escape;
	}
}
/* }}} */

/* {{{ proto array SplFileObject::getCsvControl()
   Get the delimiter, enclosure and escape character used in fgetcsv */
SPL_METHOD(SplFileObject, getCsvControl)
{
	spl_filesystem_object *intern = Z_SPLFILESYSTEM_P(ZEND_THIS);
	char delimiter[2], enclosure[2], escape[2];

	array_init(return_value);

	delimiter[0] = intern->u.file.delimiter;
	delimiter[1] = '\0';
	enclosure[0] = intern->u.file.enclosure;
	enclosure[1] = '\0';
	if (intern->u.file.escape == PHP_CSV_NO_ESCAPE) {
		escape[0] = '\0';
	} else {
		escape[0] = (unsigned char) intern->u.file.escape;
		escape[1] = '\0';
	}

	add_next_index_string(return_value, delimiter);
	add_next_index_string(return_value, enclosure);
	add_next_index_string(return_value, escape);
}
/* }}} */

/* {{{ proto bool SplFileObject::flock(int operation [, int &wouldblock])
   Portable file locking */
FileFunction(flock)
/* }}} */

/* {{{ proto bool SplFileObject::fflush()
   Flush the file */
SPL_METHOD(SplFileObject, fflush)
{
	spl_filesystem_object *intern = Z_SPLFILESYSTEM_P(ZEND_THIS);

	if(!intern->u.file.stream) {
		zend_throw_exception_ex(spl_ce_RuntimeException, 0, "Object not initialized");
		RETURN_THROWS();
	}

	RETURN_BOOL(!php_stream_flush(intern->u.file.stream));
} /* }}} */

/* {{{ proto int SplFileObject::ftell()
   Return current file position */
SPL_METHOD(SplFileObject, ftell)
{
	spl_filesystem_object *intern = Z_SPLFILESYSTEM_P(ZEND_THIS);
	zend_long ret;

	if(!intern->u.file.stream) {
		zend_throw_exception_ex(spl_ce_RuntimeException, 0, "Object not initialized");
		RETURN_THROWS();
	}

	ret = php_stream_tell(intern->u.file.stream);

	if (ret == -1) {
		RETURN_FALSE;
	} else {
		RETURN_LONG(ret);
	}
} /* }}} */

/* {{{ proto int SplFileObject::fseek(int pos [, int whence = SEEK_SET])
   Return current file position */
SPL_METHOD(SplFileObject, fseek)
{
	spl_filesystem_object *intern = Z_SPLFILESYSTEM_P(ZEND_THIS);
	zend_long pos, whence = SEEK_SET;

	if (zend_parse_parameters(ZEND_NUM_ARGS(), "l|l", &pos, &whence) == FAILURE) {
		RETURN_THROWS();
	}

	if(!intern->u.file.stream) {
		zend_throw_exception_ex(spl_ce_RuntimeException, 0, "Object not initialized");
		RETURN_THROWS();
	}

	spl_filesystem_file_free_line(intern);
	RETURN_LONG(php_stream_seek(intern->u.file.stream, pos, (int)whence));
} /* }}} */

/* {{{ proto int SplFileObject::fgetc()
   Get a character form the file */
SPL_METHOD(SplFileObject, fgetc)
{
	spl_filesystem_object *intern = Z_SPLFILESYSTEM_P(ZEND_THIS);
	char buf[2];
	int result;

	if(!intern->u.file.stream) {
		zend_throw_exception_ex(spl_ce_RuntimeException, 0, "Object not initialized");
		RETURN_THROWS();
	}

	spl_filesystem_file_free_line(intern);

	result = php_stream_getc(intern->u.file.stream);

	if (result == EOF) {
		RETVAL_FALSE;
	} else {
		if (result == '\n') {
			intern->u.file.current_line_num++;
		}
		buf[0] = result;
		buf[1] = '\0';

		RETURN_STRINGL(buf, 1);
	}
} /* }}} */

/* {{{ proto int SplFileObject::fpassthru()
   Output all remaining data from a file pointer */
SPL_METHOD(SplFileObject, fpassthru)
{
	spl_filesystem_object *intern = Z_SPLFILESYSTEM_P(ZEND_THIS);

	if(!intern->u.file.stream) {
		zend_throw_exception_ex(spl_ce_RuntimeException, 0, "Object not initialized");
		RETURN_THROWS();
	}

	RETURN_LONG(php_stream_passthru(intern->u.file.stream));
} /* }}} */

/* {{{ proto bool SplFileObject::fscanf(string format [, string ...])
   Implements a mostly ANSI compatible fscanf() */
SPL_METHOD(SplFileObject, fscanf)
{
	spl_filesystem_object *intern = Z_SPLFILESYSTEM_P(ZEND_THIS);

	if(!intern->u.file.stream) {
		zend_throw_exception_ex(spl_ce_RuntimeException, 0, "Object not initialized");
		RETURN_THROWS();
	}

	spl_filesystem_file_free_line(intern);
	intern->u.file.current_line_num++;

	FileFunctionCall(fscanf, ZEND_NUM_ARGS(), NULL);
}
/* }}} */

/* {{{ proto int|false SplFileObject::fwrite(string str [, int length])
   Binary-safe file write */
SPL_METHOD(SplFileObject, fwrite)
{
	spl_filesystem_object *intern = Z_SPLFILESYSTEM_P(ZEND_THIS);
	char *str;
	size_t str_len;
	zend_long length = 0;
	ssize_t written;

	if (zend_parse_parameters(ZEND_NUM_ARGS(), "s|l", &str, &str_len, &length) == FAILURE) {
		RETURN_THROWS();
	}

	if(!intern->u.file.stream) {
		zend_throw_exception_ex(spl_ce_RuntimeException, 0, "Object not initialized");
		RETURN_THROWS();
	}

	if (ZEND_NUM_ARGS() > 1) {
		if (length >= 0) {
			str_len = MIN((size_t)length, str_len);
		} else {
			/* Negative length given, nothing to write */
			str_len = 0;
		}
	}
	if (!str_len) {
		RETURN_LONG(0);
	}

	written = php_stream_write(intern->u.file.stream, str, str_len);
	if (written < 0) {
		RETURN_FALSE;
	}
	RETURN_LONG(written);
} /* }}} */

SPL_METHOD(SplFileObject, fread)
{
	spl_filesystem_object *intern = Z_SPLFILESYSTEM_P(ZEND_THIS);
	zend_long length = 0;
	zend_string *str;

	if (zend_parse_parameters(ZEND_NUM_ARGS(), "l", &length) == FAILURE) {
		RETURN_THROWS();
	}

	if(!intern->u.file.stream) {
		zend_throw_exception_ex(spl_ce_RuntimeException, 0, "Object not initialized");
		RETURN_THROWS();
	}

	if (length <= 0) {
		php_error_docref(NULL, E_WARNING, "Length parameter must be greater than 0");
		RETURN_FALSE;
	}

	str = php_stream_read_to_str(intern->u.file.stream, length);
	if (!str) {
		RETURN_FALSE;
	}
	RETURN_STR(str);
}

/* {{{ proto bool SplFileObject::fstat()
   Stat() on a filehandle */
FileFunction(fstat)
/* }}} */

/* {{{ proto bool SplFileObject::ftruncate(int size)
   Truncate file to 'size' length */
SPL_METHOD(SplFileObject, ftruncate)
{
	spl_filesystem_object *intern = Z_SPLFILESYSTEM_P(ZEND_THIS);
	zend_long size;

	if (zend_parse_parameters(ZEND_NUM_ARGS(), "l", &size) == FAILURE) {
		RETURN_THROWS();
	}

	if(!intern->u.file.stream) {
		zend_throw_exception_ex(spl_ce_RuntimeException, 0, "Object not initialized");
		RETURN_THROWS();
	}

	if (!php_stream_truncate_supported(intern->u.file.stream)) {
		zend_throw_exception_ex(spl_ce_LogicException, 0, "Can't truncate file %s", intern->file_name);
		RETURN_THROWS();
	}

	RETURN_BOOL(0 == php_stream_truncate_set_size(intern->u.file.stream, size));
} /* }}} */

/* {{{ proto void SplFileObject::seek(int line_pos)
   Seek to specified line */
SPL_METHOD(SplFileObject, seek)
{
	spl_filesystem_object *intern = Z_SPLFILESYSTEM_P(ZEND_THIS);
	zend_long line_pos;

	if (zend_parse_parameters(ZEND_NUM_ARGS(), "l", &line_pos) == FAILURE) {
		RETURN_THROWS();
	}
	if(!intern->u.file.stream) {
		zend_throw_exception_ex(spl_ce_RuntimeException, 0, "Object not initialized");
		RETURN_THROWS();
	}

	if (line_pos < 0) {
		zend_throw_exception_ex(spl_ce_LogicException, 0, "Can't seek file %s to negative line " ZEND_LONG_FMT, intern->file_name, line_pos);
		RETURN_THROWS();
	}

	spl_filesystem_file_rewind(ZEND_THIS, intern);

	while(intern->u.file.current_line_num < line_pos) {
		if (spl_filesystem_file_read_line(ZEND_THIS, intern, 1) == FAILURE) {
			break;
		}
	}
} /* }}} */

static const zend_function_entry spl_SplFileObject_functions[] = {
	SPL_ME(SplFileObject, __construct,    arginfo_class_SplFileObject___construct,   ZEND_ACC_PUBLIC)
	SPL_ME(SplFileObject, rewind,         arginfo_class_SplFileObject_rewind,          ZEND_ACC_PUBLIC)
	SPL_ME(SplFileObject, eof,            arginfo_class_SplFileObject_eof,          ZEND_ACC_PUBLIC)
	SPL_ME(SplFileObject, valid,          arginfo_class_SplFileObject_valid,          ZEND_ACC_PUBLIC)
	SPL_ME(SplFileObject, fgets,          arginfo_class_SplFileObject_fgets,          ZEND_ACC_PUBLIC)
	SPL_ME(SplFileObject, fgetcsv,        arginfo_class_SplFileObject_fgetcsv,       ZEND_ACC_PUBLIC)
	SPL_ME(SplFileObject, fputcsv,        arginfo_class_SplFileObject_fputcsv,       ZEND_ACC_PUBLIC)
	SPL_ME(SplFileObject, setCsvControl,  arginfo_class_SplFileObject_setCsvControl,       ZEND_ACC_PUBLIC)
	SPL_ME(SplFileObject, getCsvControl,  arginfo_class_SplFileObject_getCsvControl,          ZEND_ACC_PUBLIC)
	SPL_ME(SplFileObject, flock,          arginfo_class_SplFileObject_flock,         ZEND_ACC_PUBLIC)
	SPL_ME(SplFileObject, fflush,         arginfo_class_SplFileObject_fflush,          ZEND_ACC_PUBLIC)
	SPL_ME(SplFileObject, ftell,          arginfo_class_SplFileObject_ftell,          ZEND_ACC_PUBLIC)
	SPL_ME(SplFileObject, fseek,          arginfo_class_SplFileObject_fseek,         ZEND_ACC_PUBLIC)
	SPL_ME(SplFileObject, fgetc,          arginfo_class_SplFileObject_fgetc,          ZEND_ACC_PUBLIC)
	SPL_ME(SplFileObject, fpassthru,      arginfo_class_SplFileObject_fpassthru,          ZEND_ACC_PUBLIC)
	SPL_ME(SplFileObject, fscanf,         arginfo_class_SplFileObject_fscanf,        ZEND_ACC_PUBLIC)
	SPL_ME(SplFileObject, fwrite,         arginfo_class_SplFileObject_fwrite,        ZEND_ACC_PUBLIC)
	SPL_ME(SplFileObject, fread,          arginfo_class_SplFileObject_fread,         ZEND_ACC_PUBLIC)
	SPL_ME(SplFileObject, fstat,          arginfo_class_SplFileObject_fstat,          ZEND_ACC_PUBLIC)
	SPL_ME(SplFileObject, ftruncate,      arginfo_class_SplFileObject_ftruncate,     ZEND_ACC_PUBLIC)
	SPL_ME(SplFileObject, current,        arginfo_class_SplFileObject_current,          ZEND_ACC_PUBLIC)
	SPL_ME(SplFileObject, key,            arginfo_class_SplFileObject_key,          ZEND_ACC_PUBLIC)
	SPL_ME(SplFileObject, next,           arginfo_class_SplFileObject_next,          ZEND_ACC_PUBLIC)
	SPL_ME(SplFileObject, setFlags,       arginfo_class_SplFileObject_setFlags,      ZEND_ACC_PUBLIC)
	SPL_ME(SplFileObject, getFlags,       arginfo_class_SplFileObject_getFlags,          ZEND_ACC_PUBLIC)
	SPL_ME(SplFileObject, setMaxLineLen,  arginfo_class_SplFileObject_setMaxLineLen, ZEND_ACC_PUBLIC)
	SPL_ME(SplFileObject, getMaxLineLen,  arginfo_class_SplFileObject_getMaxLineLen,          ZEND_ACC_PUBLIC)
	SPL_ME(SplFileObject, hasChildren,    arginfo_class_SplFileObject_hasChildren,          ZEND_ACC_PUBLIC)
	SPL_ME(SplFileObject, getChildren,    arginfo_class_SplFileObject_getChildren,          ZEND_ACC_PUBLIC)
	SPL_ME(SplFileObject, seek,           arginfo_class_SplFileObject_seek,          ZEND_ACC_PUBLIC)
	/* mappings */
	SPL_MA(SplFileObject, getCurrentLine, SplFileObject, fgets,      arginfo_class_SplFileObject_getCurrentLine, ZEND_ACC_PUBLIC)
	SPL_MA(SplFileObject, __toString,     SplFileObject, fgets,      arginfo_class_SplFileObject___toString, ZEND_ACC_PUBLIC)
	PHP_FE_END
};

static const zend_function_entry spl_SplTempFileObject_functions[] = {
	SPL_ME(SplTempFileObject, __construct, arginfo_class_SplTempFileObject___construct,  ZEND_ACC_PUBLIC)
	PHP_FE_END
};
/* }}} */

/* {{{ PHP_MINIT_FUNCTION(spl_directory)
 */
PHP_MINIT_FUNCTION(spl_directory)
{
	REGISTER_SPL_STD_CLASS_EX(SplFileInfo, spl_filesystem_object_new, spl_SplFileInfo_functions);
	memcpy(&spl_filesystem_object_handlers, &std_object_handlers, sizeof(zend_object_handlers));
	spl_filesystem_object_handlers.offset = XtOffsetOf(spl_filesystem_object, std);
	spl_filesystem_object_handlers.clone_obj = spl_filesystem_object_clone;
	spl_filesystem_object_handlers.cast_object = spl_filesystem_object_cast;
	spl_filesystem_object_handlers.dtor_obj = spl_filesystem_object_destroy_object;
	spl_filesystem_object_handlers.free_obj = spl_filesystem_object_free_storage;
	spl_ce_SplFileInfo->serialize = zend_class_serialize_deny;
	spl_ce_SplFileInfo->unserialize = zend_class_unserialize_deny;
	REGISTER_SPL_IMPLEMENTS(SplFileInfo, Stringable);


	REGISTER_SPL_SUB_CLASS_EX(DirectoryIterator, SplFileInfo, spl_filesystem_object_new, spl_DirectoryIterator_functions);
	zend_class_implements(spl_ce_DirectoryIterator, 1, zend_ce_iterator);
	REGISTER_SPL_IMPLEMENTS(DirectoryIterator, SeekableIterator);

	spl_ce_DirectoryIterator->get_iterator = spl_filesystem_dir_get_iterator;

	REGISTER_SPL_SUB_CLASS_EX(FilesystemIterator, DirectoryIterator, spl_filesystem_object_new, spl_FilesystemIterator_functions);

	REGISTER_SPL_CLASS_CONST_LONG(FilesystemIterator, "CURRENT_MODE_MASK",   SPL_FILE_DIR_CURRENT_MODE_MASK);
	REGISTER_SPL_CLASS_CONST_LONG(FilesystemIterator, "CURRENT_AS_PATHNAME", SPL_FILE_DIR_CURRENT_AS_PATHNAME);
	REGISTER_SPL_CLASS_CONST_LONG(FilesystemIterator, "CURRENT_AS_FILEINFO", SPL_FILE_DIR_CURRENT_AS_FILEINFO);
	REGISTER_SPL_CLASS_CONST_LONG(FilesystemIterator, "CURRENT_AS_SELF",     SPL_FILE_DIR_CURRENT_AS_SELF);
	REGISTER_SPL_CLASS_CONST_LONG(FilesystemIterator, "KEY_MODE_MASK",       SPL_FILE_DIR_KEY_MODE_MASK);
	REGISTER_SPL_CLASS_CONST_LONG(FilesystemIterator, "KEY_AS_PATHNAME",     SPL_FILE_DIR_KEY_AS_PATHNAME);
	REGISTER_SPL_CLASS_CONST_LONG(FilesystemIterator, "FOLLOW_SYMLINKS",     SPL_FILE_DIR_FOLLOW_SYMLINKS);
	REGISTER_SPL_CLASS_CONST_LONG(FilesystemIterator, "KEY_AS_FILENAME",     SPL_FILE_DIR_KEY_AS_FILENAME);
	REGISTER_SPL_CLASS_CONST_LONG(FilesystemIterator, "NEW_CURRENT_AND_KEY", SPL_FILE_DIR_KEY_AS_FILENAME|SPL_FILE_DIR_CURRENT_AS_FILEINFO);
	REGISTER_SPL_CLASS_CONST_LONG(FilesystemIterator, "OTHER_MODE_MASK",     SPL_FILE_DIR_OTHERS_MASK);
	REGISTER_SPL_CLASS_CONST_LONG(FilesystemIterator, "SKIP_DOTS",           SPL_FILE_DIR_SKIPDOTS);
	REGISTER_SPL_CLASS_CONST_LONG(FilesystemIterator, "UNIX_PATHS",          SPL_FILE_DIR_UNIXPATHS);

	spl_ce_FilesystemIterator->get_iterator = spl_filesystem_tree_get_iterator;

	REGISTER_SPL_SUB_CLASS_EX(RecursiveDirectoryIterator, FilesystemIterator, spl_filesystem_object_new, spl_RecursiveDirectoryIterator_functions);
	REGISTER_SPL_IMPLEMENTS(RecursiveDirectoryIterator, RecursiveIterator);

	memcpy(&spl_filesystem_object_check_handlers, &spl_filesystem_object_handlers, sizeof(zend_object_handlers));
	spl_filesystem_object_check_handlers.clone_obj = NULL;
	spl_filesystem_object_check_handlers.get_method = spl_filesystem_object_get_method_check;

#ifdef HAVE_GLOB
	REGISTER_SPL_SUB_CLASS_EX(GlobIterator, FilesystemIterator, spl_filesystem_object_new_check, spl_GlobIterator_functions);
	REGISTER_SPL_IMPLEMENTS(GlobIterator, Countable);
#endif

	REGISTER_SPL_SUB_CLASS_EX(SplFileObject, SplFileInfo, spl_filesystem_object_new_check, spl_SplFileObject_functions);
	REGISTER_SPL_IMPLEMENTS(SplFileObject, RecursiveIterator);
	REGISTER_SPL_IMPLEMENTS(SplFileObject, SeekableIterator);

	REGISTER_SPL_CLASS_CONST_LONG(SplFileObject, "DROP_NEW_LINE", SPL_FILE_OBJECT_DROP_NEW_LINE);
	REGISTER_SPL_CLASS_CONST_LONG(SplFileObject, "READ_AHEAD",    SPL_FILE_OBJECT_READ_AHEAD);
	REGISTER_SPL_CLASS_CONST_LONG(SplFileObject, "SKIP_EMPTY",    SPL_FILE_OBJECT_SKIP_EMPTY);
	REGISTER_SPL_CLASS_CONST_LONG(SplFileObject, "READ_CSV",      SPL_FILE_OBJECT_READ_CSV);

	REGISTER_SPL_SUB_CLASS_EX(SplTempFileObject, SplFileObject, spl_filesystem_object_new_check, spl_SplTempFileObject_functions);
	return SUCCESS;
}
/* }}} */<|MERGE_RESOLUTION|>--- conflicted
+++ resolved
@@ -596,11 +596,7 @@
 }
 /* }}} */
 
-<<<<<<< HEAD
-static HashTable *spl_filesystem_object_get_debug_info(zend_object *object, int *is_temp) /* {{{ */
-=======
-static inline HashTable *spl_filesystem_object_get_debug_info(zval *object) /* {{{ */
->>>>>>> 22a077b6
+static inline HashTable *spl_filesystem_object_get_debug_info(zend_object *object) /* {{{ */
 {
 	spl_filesystem_object *intern = spl_filesystem_from_obj(object);
 	zval tmp;
@@ -1412,7 +1408,7 @@
 		return;
 	}
 
-	RETURN_ARR(spl_filesystem_object_get_debug_info(getThis()));
+	RETURN_ARR(spl_filesystem_object_get_debug_info(Z_OBJ_P(ZEND_THIS)));
 } /* }}} */
 
 /* {{{  proto SplFileInfo::_bad_state_ex(void) */
@@ -1888,7 +1884,6 @@
 /* the method table */
 /* each method can have its own parameters and visibility */
 static const zend_function_entry spl_SplFileInfo_functions[] = {
-<<<<<<< HEAD
 	SPL_ME(SplFileInfo,       __construct,   arginfo_class_SplFileInfo___construct, ZEND_ACC_PUBLIC)
 	SPL_ME(SplFileInfo,       getPath,       arginfo_class_SplFileInfo_getPath, ZEND_ACC_PUBLIC)
 	SPL_ME(SplFileInfo,       getFilename,   arginfo_class_SplFileInfo_getFilename, ZEND_ACC_PUBLIC)
@@ -1917,43 +1912,9 @@
 	SPL_ME(SplFileInfo,       openFile,      arginfo_class_SplFileInfo_openFile,         ZEND_ACC_PUBLIC)
 	SPL_ME(SplFileInfo,       setFileClass,  arginfo_class_SplFileInfo_setFileClass, ZEND_ACC_PUBLIC)
 	SPL_ME(SplFileInfo,       setInfoClass,  arginfo_class_SplFileInfo_setInfoClass, ZEND_ACC_PUBLIC)
+	SPL_ME(SplFileInfo,       __debugInfo,   arginfo_class_SplFileInfo___debugInfo, ZEND_ACC_PUBLIC)
 	SPL_ME(SplFileInfo,       _bad_state_ex, arginfo_class_SplFileInfo__bad_state_ex,		ZEND_ACC_PUBLIC|ZEND_ACC_FINAL)
 	SPL_MA(SplFileInfo,       __toString, SplFileInfo, getPathname, arginfo_class_SplFileInfo___toString, ZEND_ACC_PUBLIC)
-=======
-	SPL_ME(SplFileInfo,       __construct,   arginfo_info___construct, ZEND_ACC_PUBLIC)
-	SPL_ME(SplFileInfo,       getPath,       arginfo_splfileinfo_void, ZEND_ACC_PUBLIC)
-	SPL_ME(SplFileInfo,       getFilename,   arginfo_splfileinfo_void, ZEND_ACC_PUBLIC)
-	SPL_ME(SplFileInfo,       getExtension,  arginfo_splfileinfo_void, ZEND_ACC_PUBLIC)
-	SPL_ME(SplFileInfo,       getBasename,   arginfo_optinalSuffix, ZEND_ACC_PUBLIC)
-	SPL_ME(SplFileInfo,       getPathname,   arginfo_splfileinfo_void, ZEND_ACC_PUBLIC)
-	SPL_ME(SplFileInfo,       getPerms,      arginfo_splfileinfo_void, ZEND_ACC_PUBLIC)
-	SPL_ME(SplFileInfo,       getInode,      arginfo_splfileinfo_void, ZEND_ACC_PUBLIC)
-	SPL_ME(SplFileInfo,       getSize,       arginfo_splfileinfo_void, ZEND_ACC_PUBLIC)
-	SPL_ME(SplFileInfo,       getOwner,      arginfo_splfileinfo_void, ZEND_ACC_PUBLIC)
-	SPL_ME(SplFileInfo,       getGroup,      arginfo_splfileinfo_void, ZEND_ACC_PUBLIC)
-	SPL_ME(SplFileInfo,       getATime,      arginfo_splfileinfo_void, ZEND_ACC_PUBLIC)
-	SPL_ME(SplFileInfo,       getMTime,      arginfo_splfileinfo_void, ZEND_ACC_PUBLIC)
-	SPL_ME(SplFileInfo,       getCTime,      arginfo_splfileinfo_void, ZEND_ACC_PUBLIC)
-	SPL_ME(SplFileInfo,       getType,       arginfo_splfileinfo_void, ZEND_ACC_PUBLIC)
-	SPL_ME(SplFileInfo,       isWritable,    arginfo_splfileinfo_void, ZEND_ACC_PUBLIC)
-	SPL_ME(SplFileInfo,       isReadable,    arginfo_splfileinfo_void, ZEND_ACC_PUBLIC)
-	SPL_ME(SplFileInfo,       isExecutable,  arginfo_splfileinfo_void, ZEND_ACC_PUBLIC)
-	SPL_ME(SplFileInfo,       isFile,        arginfo_splfileinfo_void, ZEND_ACC_PUBLIC)
-	SPL_ME(SplFileInfo,       isDir,         arginfo_splfileinfo_void, ZEND_ACC_PUBLIC)
-	SPL_ME(SplFileInfo,       isLink,        arginfo_splfileinfo_void, ZEND_ACC_PUBLIC)
-	SPL_ME(SplFileInfo,       getLinkTarget, arginfo_splfileinfo_void, ZEND_ACC_PUBLIC)
-#if HAVE_REALPATH || defined(ZTS)
-	SPL_ME(SplFileInfo,       getRealPath,   arginfo_splfileinfo_void, ZEND_ACC_PUBLIC)
-#endif
-	SPL_ME(SplFileInfo,       getFileInfo,   arginfo_info_optinalFileClass, ZEND_ACC_PUBLIC)
-	SPL_ME(SplFileInfo,       getPathInfo,   arginfo_info_optinalFileClass, ZEND_ACC_PUBLIC)
-	SPL_ME(SplFileInfo,       openFile,      arginfo_info_openFile,         ZEND_ACC_PUBLIC)
-	SPL_ME(SplFileInfo,       setFileClass,  arginfo_info_optinalFileClass, ZEND_ACC_PUBLIC)
-	SPL_ME(SplFileInfo,       setInfoClass,  arginfo_info_optinalFileClass, ZEND_ACC_PUBLIC)
-	SPL_ME(SplFileInfo,       __debugInfo,   arginfo_splfileinfo_void,      ZEND_ACC_PUBLIC)
-	SPL_ME(SplFileInfo,       _bad_state_ex, NULL,							ZEND_ACC_PUBLIC|ZEND_ACC_FINAL)
-	SPL_MA(SplFileInfo,       __toString, SplFileInfo, getPathname, arginfo_splfileinfo_void, ZEND_ACC_PUBLIC)
->>>>>>> 22a077b6
 	PHP_FE_END
 };
 
