/*
   +----------------------------------------------------------------------+
   | Copyright (c) The PHP Group                                          |
   +----------------------------------------------------------------------+
   | This source file is subject to version 3.01 of the PHP license,      |
   | that is bundled with this package in the file LICENSE, and is        |
   | available through the world-wide-web at the following url:           |
   | https://www.php.net/license/3_01.txt                                 |
   | If you did not receive a copy of the PHP license and are unable to   |
   | obtain it through the world-wide-web, please send a note to          |
   | license@php.net so we can mail you a copy immediately.               |
   +----------------------------------------------------------------------+
   | Author: Marcus Boerger <helly@php.net>                               |
   +----------------------------------------------------------------------+
 */

#ifdef HAVE_CONFIG_H
# include "config.h"
#endif

#include "php.h"
#include "ext/standard/file.h"
#include "ext/standard/php_filestat.h"
#include "ext/standard/flock_compat.h"
#include "ext/standard/scanf.h"
#include "ext/standard/php_string.h" /* For php_basename() */
#include "zend_attributes.h"
#include "zend_exceptions.h"
#include "zend_interfaces.h"

#include "spl_iterators.h"
#include "spl_directory.h"
#include "spl_directory_arginfo.h"
#include "spl_exceptions.h"
#include "spl_functions.h" /* For spl_set_private_debug_info_property() */

#define SPL_HAS_FLAG(flags, test_flag) ((flags & test_flag) ? 1 : 0)

/* declare the class handlers */
static zend_object_handlers spl_filesystem_object_handlers;
/* includes handler to validate object state when retrieving methods */
static zend_object_handlers spl_filesystem_object_check_handlers;

/* decalre the class entry */
PHPAPI zend_class_entry *spl_ce_SplFileInfo;
PHPAPI zend_class_entry *spl_ce_DirectoryIterator;
PHPAPI zend_class_entry *spl_ce_FilesystemIterator;
PHPAPI zend_class_entry *spl_ce_RecursiveDirectoryIterator;
PHPAPI zend_class_entry *spl_ce_GlobIterator;
PHPAPI zend_class_entry *spl_ce_SplFileObject;
PHPAPI zend_class_entry *spl_ce_SplTempFileObject;

/* Object helper */
static inline spl_filesystem_object *spl_filesystem_from_obj(zend_object *obj) /* {{{ */ {
	return (spl_filesystem_object*)((char*)(obj) - XtOffsetOf(spl_filesystem_object, std));
}
/* }}} */

/* define an overloaded iterator structure */
typedef struct {
	zend_object_iterator  intern;
	zval                  current;
	void                 *object;
} spl_filesystem_iterator;

static inline spl_filesystem_iterator* spl_filesystem_object_to_iterator(spl_filesystem_object *obj)
{
	spl_filesystem_iterator    *it;

	it = ecalloc(1, sizeof(spl_filesystem_iterator));
	it->object = (void *)obj;
	zend_iterator_init(&it->intern);
	return it;
}

static inline spl_filesystem_object* spl_filesystem_iterator_to_object(spl_filesystem_iterator *it)
{
	return (spl_filesystem_object*)it->object;
}

#define CHECK_SPL_FILE_OBJECT_IS_INITIALIZED(spl_filesystem_object_pointer) \
	if (!(spl_filesystem_object_pointer)->u.file.stream) { \
		zend_throw_error(NULL, "Object not initialized"); \
		RETURN_THROWS(); \
	}

#define CHECK_DIRECTORY_ITERATOR_IS_INITIALIZED(intern) \
	if (!(intern)->u.dir.dirp) { \
		zend_throw_error(NULL, "Object not initialized"); \
		RETURN_THROWS(); \
	}

static void spl_filesystem_file_free_line(spl_filesystem_object *intern) /* {{{ */
{
	if (intern->u.file.current_line) {
		zend_string_release_ex(intern->u.file.current_line, /* persistent */ false);
		intern->u.file.current_line = NULL;
	}
	if (!Z_ISUNDEF(intern->u.file.current_zval)) {
		zval_ptr_dtor(&intern->u.file.current_zval);
		ZVAL_UNDEF(&intern->u.file.current_zval);
	}
} /* }}} */

static void spl_filesystem_object_destroy_object(zend_object *object) /* {{{ */
{
	spl_filesystem_object *intern = spl_filesystem_from_obj(object);

	zend_objects_destroy_object(object);

	switch(intern->type) {
	case SPL_FS_DIR:
		if (intern->u.dir.dirp) {
			php_stream_close(intern->u.dir.dirp);
			intern->u.dir.dirp = NULL;
		}
		break;
	case SPL_FS_FILE:
		if (intern->u.file.stream) {
			/*
			if (intern->u.file.zcontext) {
			   zend_list_delref(Z_RESVAL_P(intern->zcontext));
			}
			*/
			if (!intern->u.file.stream->is_persistent) {
				php_stream_close(intern->u.file.stream);
			} else {
				php_stream_pclose(intern->u.file.stream);
			}
			intern->u.file.stream = NULL;
			ZVAL_UNDEF(&intern->u.file.zresource);
		}
		break;
	default:
		break;
	}
} /* }}} */

static void spl_filesystem_object_free_storage(zend_object *object) /* {{{ */
{
	spl_filesystem_object *intern = spl_filesystem_from_obj(object);

	if (intern->oth_handler && intern->oth_handler->dtor) {
		intern->oth_handler->dtor(intern);
	}

	zend_object_std_dtor(&intern->std);

	if (intern->path) {
		zend_string_release(intern->path);
	}
	if (intern->file_name) {
		zend_string_release(intern->file_name);
	}
	switch(intern->type) {
	case SPL_FS_INFO:
		break;
	case SPL_FS_DIR:
		if (intern->u.dir.sub_path) {
			zend_string_release(intern->u.dir.sub_path);
		}
		break;
	case SPL_FS_FILE:
		if (intern->u.file.open_mode) {
			zend_string_release(intern->u.file.open_mode);
		}
		if (intern->orig_path) {
			zend_string_release(intern->orig_path);
		}
		spl_filesystem_file_free_line(intern);
		break;
	}
} /* }}} */

/* {{{ spl_ce_dir_object_new */
/* creates the object by
   - allocating memory
   - initializing the object members
   - storing the object
   - setting it's handlers

   called from
   - clone
   - new
 */
static zend_object *spl_filesystem_object_new(zend_class_entry *class_type)
{
	spl_filesystem_object *intern;

	intern = emalloc(sizeof(spl_filesystem_object) + zend_object_properties_size(class_type));
	/* Avoid initializing the entirety of spl_filesystem_object.u.dir.entry. */
	memset(intern, 0,
		MAX(XtOffsetOf(spl_filesystem_object, u.dir.entry),
			XtOffsetOf(spl_filesystem_object, u.file.escape) + sizeof(int)));
	/* intern->type = SPL_FS_INFO; done by set 0 */
	intern->file_class = spl_ce_SplFileObject;
	intern->info_class = spl_ce_SplFileInfo;

	zend_object_std_init(&intern->std, class_type);
	object_properties_init(&intern->std, class_type);

	return &intern->std;
}
/* }}} */

PHPAPI zend_string *spl_filesystem_object_get_path(const spl_filesystem_object *intern) /* {{{ */
{
#ifdef HAVE_GLOB
	if (intern->type == SPL_FS_DIR && php_stream_is(intern->u.dir.dirp, &php_glob_stream_ops)) {
		size_t len = 0;
		char *tmp = php_glob_stream_get_path(intern->u.dir.dirp, &len);
		if (len == 0) {
			return NULL;
		}
		return zend_string_init(tmp, len, /* persistent */ false);
	}
#endif
	if (!intern->path) {
		return NULL;
	}
	return zend_string_copy(intern->path);
} /* }}} */

static zend_result spl_filesystem_object_get_file_name(spl_filesystem_object *intern) /* {{{ */
{
	if (intern->file_name) {
		/* already known */
		return SUCCESS;
	}

	switch (intern->type) {
		case SPL_FS_INFO:
		case SPL_FS_FILE:
			zend_throw_error(NULL, "Object not initialized");
			return FAILURE;
		case SPL_FS_DIR: {
			size_t name_len;
			zend_string *path;
			char slash = SPL_HAS_FLAG(intern->flags, SPL_FILE_DIR_UNIXPATHS) ? '/' : DEFAULT_SLASH;

			path = spl_filesystem_object_get_path(intern);
			/* if there is parent path, amend it, otherwise just use the given path as is */
			name_len = strlen(intern->u.dir.entry.d_name);
			if (!path) {
				intern->file_name = zend_string_init(intern->u.dir.entry.d_name, name_len, 0);
				return SUCCESS;
			}

			ZEND_ASSERT(ZSTR_LEN(path) != 0);
			intern->file_name = zend_string_concat3(
				ZSTR_VAL(path), ZSTR_LEN(path), &slash, 1, intern->u.dir.entry.d_name, name_len);
			zend_string_release_ex(path, /* persistent */ false);
			break;
		}
	}
	return SUCCESS;
} /* }}} */

/* TODO Make void or have callers check return value */
static bool spl_filesystem_dir_read(spl_filesystem_object *intern) /* {{{ */
{
	if (intern->file_name) {
		/* invalidate */
		zend_string_release(intern->file_name);
		intern->file_name = NULL;
	}
	if (!intern->u.dir.dirp || !php_stream_readdir(intern->u.dir.dirp, &intern->u.dir.entry)) {
		intern->u.dir.entry.d_name[0] = '\0';
		return 0;
	} else {
		return 1;
	}
}
/* }}} */

#define IS_SLASH_AT(zs, pos) (IS_SLASH(zs[pos]))

static inline bool spl_filesystem_is_dot(const char * d_name) /* {{{ */
{
	return !strcmp(d_name, ".") || !strcmp(d_name, "..");
}
/* }}} */

/* {{{ spl_filesystem_dir_open */
/* open a directory resource
 * Can emit an E_WARNING as it reports errors from php_stream_opendir() */
static void spl_filesystem_dir_open(spl_filesystem_object* intern, zend_string *path)
{
	bool skip_dots = SPL_HAS_FLAG(intern->flags, SPL_FILE_DIR_SKIPDOTS);

	intern->type = SPL_FS_DIR;
	intern->u.dir.dirp = php_stream_opendir(ZSTR_VAL(path), REPORT_ERRORS, FG(default_context));

	if (ZSTR_LEN(path) > 1 && IS_SLASH_AT(ZSTR_VAL(path), ZSTR_LEN(path)-1)) {
		intern->path = zend_string_init(ZSTR_VAL(path), ZSTR_LEN(path)-1, 0);
	} else {
		intern->path = zend_string_copy(path);
	}
	intern->u.dir.index = 0;

	if (EG(exception) || intern->u.dir.dirp == NULL) {
		intern->u.dir.entry.d_name[0] = '\0';
		if (!EG(exception)) {
			/* open failed w/out notice (turned to exception due to EH_THROW) */
			zend_throw_exception_ex(spl_ce_UnexpectedValueException, 0,
				"Failed to open directory \"%s\"", ZSTR_VAL(path));
		}
	} else {
		do {
			spl_filesystem_dir_read(intern);
		} while (skip_dots && spl_filesystem_is_dot(intern->u.dir.entry.d_name));
	}
}
/* }}} */

/* Can generate E_WARNINGS as we report errors from stream initialized via
 * php_stream_open_wrapper_ex() */
static zend_result spl_filesystem_file_open(spl_filesystem_object *intern, bool use_include_path) /* {{{ */
{
	zval tmp;

	intern->type = SPL_FS_FILE;
	php_stat(intern->file_name, FS_IS_DIR, &tmp);
	if (Z_TYPE(tmp) == IS_TRUE) {
		zend_string_release(intern->u.file.open_mode);
		intern->u.file.open_mode = NULL;
		intern->file_name = NULL;
		zend_throw_exception_ex(spl_ce_LogicException, 0, "Cannot use SplFileObject with directories");
		return FAILURE;
	}

	intern->u.file.context = php_stream_context_from_zval(intern->u.file.zcontext, 0);
	intern->u.file.stream = php_stream_open_wrapper_ex(ZSTR_VAL(intern->file_name), ZSTR_VAL(intern->u.file.open_mode), (use_include_path ? USE_PATH : 0) | REPORT_ERRORS, NULL, intern->u.file.context);

	if (!ZSTR_LEN(intern->file_name) || !intern->u.file.stream) {
		if (!EG(exception)) {
			zend_throw_exception_ex(spl_ce_RuntimeException, 0, "Cannot open file '%s'", ZSTR_VAL(intern->file_name));
		}
		zend_string_release(intern->u.file.open_mode);
		intern->u.file.open_mode = NULL;
		intern->file_name = NULL; /* until here it is not a copy */
		return FAILURE;
	}

	/* prevent closing the stream outside of SplFileObject */
	intern->u.file.stream->flags |= PHP_STREAM_FLAG_NO_FCLOSE;

	/*
	if (intern->u.file.zcontext) {
		//zend_list_addref(Z_RES_VAL(intern->u.file.zcontext));
		Z_ADDREF_P(intern->u.file.zcontext);
	}
	*/

	if (ZSTR_LEN(intern->file_name) > 1 && IS_SLASH_AT(ZSTR_VAL(intern->file_name), ZSTR_LEN(intern->file_name)-1)) {
		intern->file_name = zend_string_init(ZSTR_VAL(intern->file_name), ZSTR_LEN(intern->file_name)-1, 0);
	} else {
		intern->file_name = zend_string_copy(intern->file_name);
	}

	intern->orig_path = zend_string_init(intern->u.file.stream->orig_path, strlen(intern->u.file.stream->orig_path), 0);

	/* avoid reference counting in debug mode, thus do it manually */
	ZVAL_RES(&intern->u.file.zresource, intern->u.file.stream->res);
	/*!!! TODO: maybe bug?
	Z_SET_REFCOUNT(intern->u.file.zresource, 1);
	*/

	intern->u.file.delimiter = ',';
	intern->u.file.enclosure = '"';
	intern->u.file.escape = (unsigned char) '\\';
	intern->u.file.is_escape_default = true;

	intern->u.file.func_getCurr = zend_hash_str_find_ptr(&intern->std.ce->function_table, "getcurrentline", sizeof("getcurrentline") - 1);

	return SUCCESS;
} /* }}} */

/* {{{ spl_filesystem_object_clone */
/* Local zend_object creation (on stack)
   Load the 'other' object
   Create a new empty object (See spl_filesystem_object_new)
   Open the directory
   Clone other members (properties)
 */
static zend_object *spl_filesystem_object_clone(zend_object *old_object)
{
	zend_object *new_object;
	spl_filesystem_object *intern;
	spl_filesystem_object *source;

	source = spl_filesystem_from_obj(old_object);
	new_object = spl_filesystem_object_new(old_object->ce);
	intern = spl_filesystem_from_obj(new_object);

	intern->flags = source->flags;

	switch (source->type) {
		case SPL_FS_INFO:
			if (source->path != NULL) {
				intern->path = zend_string_copy(source->path);
			}
			if (source->file_name != NULL) {
				intern->file_name = zend_string_copy(source->file_name);
			}
			break;
		case SPL_FS_DIR: {
			spl_filesystem_dir_open(intern, source->path);
			/* read until we hit the position in which we were before */
			bool skip_dots = SPL_HAS_FLAG(source->flags, SPL_FILE_DIR_SKIPDOTS);
			int index;
			for (index = 0; index < source->u.dir.index; ++index) {
				do {
					spl_filesystem_dir_read(intern);
				} while (skip_dots && spl_filesystem_is_dot(intern->u.dir.entry.d_name));
			}
			intern->u.dir.index = index;
			break;
		}
		case SPL_FS_FILE:
			ZEND_UNREACHABLE();
	}

	intern->file_class = source->file_class;
	intern->info_class = source->info_class;
	intern->oth = source->oth;
	intern->oth_handler = source->oth_handler;

	zend_objects_clone_members(new_object, old_object);

	if (intern->oth_handler && intern->oth_handler->clone) {
		intern->oth_handler->clone(source, intern);
	}

	return new_object;
}
/* }}} */

static void spl_filesystem_info_set_filename(spl_filesystem_object *intern, zend_string *path) /* {{{ */
{
	size_t path_len;

	if (intern->file_name) {
		zend_string_release(intern->file_name);
	}

	path_len = ZSTR_LEN(path);
	if (path_len > 1 && IS_SLASH_AT(ZSTR_VAL(path), path_len-1)) {
		do {
			path_len--;
		} while (path_len > 1 && IS_SLASH_AT(ZSTR_VAL(path), path_len - 1));
		intern->file_name = zend_string_init(ZSTR_VAL(path), path_len, 0);
	} else {
		intern->file_name = zend_string_copy(path);
	}
	while (path_len > 1 && !IS_SLASH_AT(ZSTR_VAL(path), path_len-1)) {
		path_len--;
	}
	if (path_len) {
		path_len--;
	}

	if (intern->path) {
		zend_string_release(intern->path);
	}
	intern->path = zend_string_init(ZSTR_VAL(path), path_len, 0);
} /* }}} */

// TODO Do not pass return_value pointer but actually use value returned by function at call site?
static spl_filesystem_object *spl_filesystem_object_create_info(zend_string *file_path, zend_class_entry *ce, zval *return_value) /* {{{ */
{
	spl_filesystem_object *intern;
	zval arg1;

	ZEND_ASSERT(file_path && ZSTR_LEN(file_path) > 0);
	ZEND_ASSERT(ce != NULL);

	intern = spl_filesystem_from_obj(spl_filesystem_object_new(ce));
	RETVAL_OBJ(&intern->std);

	if (ce->constructor->common.scope != spl_ce_SplFileInfo) {
		ZVAL_STR_COPY(&arg1, file_path);
		zend_call_method_with_1_params(Z_OBJ_P(return_value), ce, &ce->constructor, "__construct", NULL, &arg1);
		zval_ptr_dtor(&arg1);
	} else {
		spl_filesystem_info_set_filename(intern, file_path);
	}

	return intern;
} /* }}} */

static spl_filesystem_object *spl_filesystem_object_create_type(int num_args, spl_filesystem_object *source, int type, zend_class_entry *ce, zval *return_value) /* {{{ */
{
	spl_filesystem_object *intern;
	bool use_include_path = 0;
	zval arg1, arg2;
	zend_error_handling error_handling;

	switch (source->type) {
		case SPL_FS_INFO:
		case SPL_FS_FILE:
			break;
		case SPL_FS_DIR:
			if (!source->u.dir.entry.d_name[0]) {
				zend_throw_exception_ex(spl_ce_RuntimeException, 0, "Could not open file");
				return NULL;
			}
	}

	switch (type) {
		case SPL_FS_INFO:
			ce = ce ? ce : source->info_class;

			intern = spl_filesystem_from_obj(spl_filesystem_object_new(ce));
			RETVAL_OBJ(&intern->std);

			if (spl_filesystem_object_get_file_name(source) == FAILURE) {
				return NULL;
			}

			if (ce->constructor->common.scope != spl_ce_SplFileInfo) {
				ZVAL_STR_COPY(&arg1, source->file_name);
				zend_call_method_with_1_params(Z_OBJ_P(return_value), ce, &ce->constructor, "__construct", NULL, &arg1);
				zval_ptr_dtor(&arg1);
			} else {
				intern->file_name = zend_string_copy(source->file_name);
				intern->path = spl_filesystem_object_get_path(source);
			}
			break;
		case SPL_FS_FILE:
		{
			ce = ce ? ce : source->file_class;

			zend_string *open_mode = ZSTR_CHAR('r');
			zval *resource = NULL;

			if (zend_parse_parameters(num_args, "|Sbr!",
				&open_mode, &use_include_path, &resource) == FAILURE
			) {
				return NULL;
			}

			intern = spl_filesystem_from_obj(spl_filesystem_object_new(ce));
			RETVAL_OBJ(&intern->std);

			if (spl_filesystem_object_get_file_name(source) == FAILURE) {
				return NULL;
			}

			if (ce->constructor->common.scope != spl_ce_SplFileObject) {
				ZVAL_STR_COPY(&arg1, source->file_name);
				ZVAL_STR_COPY(&arg2, open_mode);
				zend_call_method_with_2_params(Z_OBJ_P(return_value), ce, &ce->constructor, "__construct", NULL, &arg1, &arg2);
				zval_ptr_dtor(&arg1);
				zval_ptr_dtor(&arg2);
			} else {
				intern->file_name = source->file_name;
				intern->path = spl_filesystem_object_get_path(source);
				intern->u.file.open_mode = zend_string_copy(open_mode);
				intern->u.file.zcontext = resource;

				/* spl_filesystem_file_open() can generate E_WARNINGs which we want to promote to exceptions */
				zend_replace_error_handling(EH_THROW, spl_ce_RuntimeException, &error_handling);
				if (spl_filesystem_file_open(intern, use_include_path) == FAILURE) {
					zend_restore_error_handling(&error_handling);
					zval_ptr_dtor(return_value);
					ZVAL_NULL(return_value);
					return NULL;
				}
				zend_restore_error_handling(&error_handling);
			}
			break;
		}
		case SPL_FS_DIR:
			zend_throw_exception_ex(spl_ce_RuntimeException, 0, "Operation not supported");
			return NULL;
	}
	return NULL;
} /* }}} */

static bool spl_filesystem_is_invalid_or_dot(const char * d_name) /* {{{ */
{
	return d_name[0] == '\0' || spl_filesystem_is_dot(d_name);
}
/* }}} */

static zend_string *spl_filesystem_object_get_pathname(spl_filesystem_object *intern) { /* {{{ */
	switch (intern->type) {
		case SPL_FS_INFO:
		case SPL_FS_FILE:
			return intern->file_name;
		case SPL_FS_DIR:
			if (intern->u.dir.entry.d_name[0]) {
				spl_filesystem_object_get_file_name(intern);
				return intern->file_name;
			}
	}
	return NULL;
}
/* }}} */

static inline HashTable *spl_filesystem_object_get_debug_info(zend_object *object) /* {{{ */
{
	spl_filesystem_object *intern = spl_filesystem_from_obj(object);
	zval tmp;
	HashTable *debug_info;
	zend_string *path_name;

	// TODO Do zend_new_array() + zend_hash_copy() trick?
	debug_info = zend_array_dup(zend_std_get_properties_ex(&intern->std));

	path_name = spl_filesystem_object_get_pathname(intern);
	if (path_name) {
		ZVAL_STR_COPY(&tmp, path_name);
	} else {
		ZVAL_EMPTY_STRING(&tmp);
	}
	/* IMPORTANT: Do not free path_name as spl_filesystem_object_get_pathname()
	 * updates/sets the intern->file_name and returns the pointer to
	 * intern->file_name which must remain allocated. */
	spl_set_private_debug_info_property(spl_ce_SplFileInfo, "pathName", strlen("pathName"), debug_info, &tmp);

	if (intern->file_name) {
		zend_string *path = spl_filesystem_object_get_path(intern);
		if (path && ZSTR_LEN(path) && ZSTR_LEN(path) < ZSTR_LEN(intern->file_name)) {
			/* +1 to skip the trailing / of the path in the file name */
			ZVAL_STRINGL(&tmp, ZSTR_VAL(intern->file_name) + ZSTR_LEN(path) + 1, ZSTR_LEN(intern->file_name) - (ZSTR_LEN(path) + 1));
		} else {
			ZVAL_STR_COPY(&tmp, intern->file_name);
		}
		if (path) {
			zend_string_release_ex(path, /* persistent */ false);
		}

		spl_set_private_debug_info_property(spl_ce_SplFileInfo, "fileName", strlen("fileName"), debug_info, &tmp);
	}
	if (intern->type == SPL_FS_DIR) {
#ifdef HAVE_GLOB
<<<<<<< HEAD
		if (php_stream_is(intern->u.dir.dirp, &php_glob_stream_ops)) {
=======
		pnstr = spl_gen_private_prop_name(spl_ce_DirectoryIterator, "glob", sizeof("glob")-1);
		if (intern->u.dir.dirp && php_stream_is(intern->u.dir.dirp ,&php_glob_stream_ops)) {
>>>>>>> e039afff
			ZVAL_STR_COPY(&tmp, intern->path);
		} else {
			ZVAL_FALSE(&tmp);
		}
		spl_set_private_debug_info_property(spl_ce_DirectoryIterator, "glob", strlen("glob"), debug_info, &tmp);
#endif
		if (intern->u.dir.sub_path) {
			ZVAL_STR_COPY(&tmp, intern->u.dir.sub_path);
		} else {
			ZVAL_EMPTY_STRING(&tmp);
		}
		spl_set_private_debug_info_property(spl_ce_RecursiveDirectoryIterator, "subPathName", strlen("subPathName"), debug_info, &tmp);
	}
	if (intern->type == SPL_FS_FILE) {
		ZVAL_STR_COPY(&tmp, intern->u.file.open_mode);
		spl_set_private_debug_info_property(spl_ce_SplFileObject, "openMode", strlen("openMode"), debug_info, &tmp);

		ZVAL_STR(&tmp, ZSTR_CHAR((zend_uchar)intern->u.file.delimiter));
		spl_set_private_debug_info_property(spl_ce_SplFileObject, "delimiter", strlen("delimiter"), debug_info, &tmp);

		ZVAL_STR(&tmp, ZSTR_CHAR((zend_uchar)intern->u.file.enclosure));
		spl_set_private_debug_info_property(spl_ce_SplFileObject, "enclosure", strlen("enclosure"), debug_info, &tmp);
	}

	return debug_info;
}
/* }}} */

static zend_function *spl_filesystem_object_get_method_check(zend_object **object, zend_string *method, const zval *key) /* {{{ */
{
	spl_filesystem_object *fsobj = spl_filesystem_from_obj(*object);

	if (fsobj->u.dir.dirp == NULL && fsobj->orig_path == NULL) {
		zend_throw_error(NULL, "The parent constructor was not called: the object is in an invalid state");
		return NULL;
	}

	return zend_std_get_method(object, method, key);
}
/* }}} */

#define DIT_CTOR_FLAGS  0x00000001
#define DIT_CTOR_GLOB   0x00000002

static void spl_filesystem_object_construct(INTERNAL_FUNCTION_PARAMETERS, zend_long ctor_flags) /* {{{ */
{
	spl_filesystem_object *intern;
	zend_string *path;
	zend_result parsed;
	zend_long flags = (ctor_flags & ~DIT_CTOR_FLAGS);
	zend_error_handling error_handling;

	if (SPL_HAS_FLAG(ctor_flags, DIT_CTOR_FLAGS)) {
		flags |= SPL_FILE_DIR_KEY_AS_PATHNAME|SPL_FILE_DIR_CURRENT_AS_FILEINFO;
		parsed = zend_parse_parameters(ZEND_NUM_ARGS(), "P|l", &path, &flags);
	} else {
		flags |= SPL_FILE_DIR_KEY_AS_PATHNAME|SPL_FILE_DIR_CURRENT_AS_SELF;
		parsed = zend_parse_parameters(ZEND_NUM_ARGS(), "P", &path);
	}
	if (parsed == FAILURE) {
		RETURN_THROWS();
	}

	if (ZSTR_LEN(path) == 0) {
		zend_argument_must_not_be_empty_error(1);
		RETURN_THROWS();
	}

	intern = spl_filesystem_from_obj(Z_OBJ_P(ZEND_THIS));
	if (intern->path) {
		/* object is already initialized */
		zend_throw_error(NULL, "Directory object is already initialized");
		RETURN_THROWS();
	}
	intern->flags = flags;

	/* spl_filesystem_dir_open() may emit an E_WARNING */
	zend_replace_error_handling(EH_THROW, spl_ce_UnexpectedValueException, &error_handling);
#ifdef HAVE_GLOB
	if (SPL_HAS_FLAG(ctor_flags, DIT_CTOR_GLOB) && !zend_string_starts_with_literal(path, "glob://")) {
		path = zend_strpprintf(0, "glob://%s", ZSTR_VAL(path));
		spl_filesystem_dir_open(intern, path);
		zend_string_release(path);
	} else
#endif
	{
		spl_filesystem_dir_open(intern, path);

	}
	zend_restore_error_handling(&error_handling);
}
/* }}} */

/* {{{ Cronstructs a new dir iterator from a path. */
PHP_METHOD(DirectoryIterator, __construct)
{
	spl_filesystem_object_construct(INTERNAL_FUNCTION_PARAM_PASSTHRU, 0);
}
/* }}} */

/* {{{ Rewind dir back to the start */
PHP_METHOD(DirectoryIterator, rewind)
{
	spl_filesystem_object *intern = spl_filesystem_from_obj(Z_OBJ_P(ZEND_THIS));

	if (zend_parse_parameters_none() == FAILURE) {
		RETURN_THROWS();
	}

	CHECK_DIRECTORY_ITERATOR_IS_INITIALIZED(intern);
	intern->u.dir.index = 0;
	php_stream_rewinddir(intern->u.dir.dirp);
	spl_filesystem_dir_read(intern);
}
/* }}} */

/* {{{ Return current dir entry */
PHP_METHOD(DirectoryIterator, key)
{
	spl_filesystem_object *intern = spl_filesystem_from_obj(Z_OBJ_P(ZEND_THIS));

	if (zend_parse_parameters_none() == FAILURE) {
		RETURN_THROWS();
	}

	CHECK_DIRECTORY_ITERATOR_IS_INITIALIZED(intern);
	RETURN_LONG(intern->u.dir.index);
}
/* }}} */

/* {{{ Return this (needed for Iterator interface) */
PHP_METHOD(DirectoryIterator, current)
{
	if (zend_parse_parameters_none() == FAILURE) {
		RETURN_THROWS();
	}

	CHECK_DIRECTORY_ITERATOR_IS_INITIALIZED(spl_filesystem_from_obj(Z_OBJ_P(ZEND_THIS)));
	RETURN_OBJ_COPY(Z_OBJ_P(ZEND_THIS));
}
/* }}} */

/* {{{ Move to next entry */
PHP_METHOD(DirectoryIterator, next)
{
	spl_filesystem_object *intern = spl_filesystem_from_obj(Z_OBJ_P(ZEND_THIS));
	bool skip_dots = SPL_HAS_FLAG(intern->flags, SPL_FILE_DIR_SKIPDOTS);

	if (zend_parse_parameters_none() == FAILURE) {
		RETURN_THROWS();
	}

	CHECK_DIRECTORY_ITERATOR_IS_INITIALIZED(intern);
	intern->u.dir.index++;
	do {
		spl_filesystem_dir_read(intern);
	} while (skip_dots && spl_filesystem_is_dot(intern->u.dir.entry.d_name));
	if (intern->file_name) {
		zend_string_release(intern->file_name);
		intern->file_name = NULL;
	}
}
/* }}} */

/* {{{ Seek to the given position */
PHP_METHOD(DirectoryIterator, seek)
{
	spl_filesystem_object *intern    = spl_filesystem_from_obj(Z_OBJ_P(ZEND_THIS));
	zval retval;
	zend_long pos;

	if (zend_parse_parameters(ZEND_NUM_ARGS(), "l", &pos) == FAILURE) {
		RETURN_THROWS();
	}

	CHECK_DIRECTORY_ITERATOR_IS_INITIALIZED(intern);
	if (intern->u.dir.index > pos) {
		/* we first rewind */
		zend_call_method_with_0_params(Z_OBJ_P(ZEND_THIS), Z_OBJCE_P(ZEND_THIS), &intern->u.dir.func_rewind, "rewind", NULL);
	}

	while (intern->u.dir.index < pos) {
		bool valid = false;
		zend_call_method_with_0_params(Z_OBJ_P(ZEND_THIS), Z_OBJCE_P(ZEND_THIS), &intern->u.dir.func_valid, "valid", &retval);
		valid = zend_is_true(&retval);
		zval_ptr_dtor(&retval);
		if (!valid) {
			zend_throw_exception_ex(spl_ce_OutOfBoundsException, 0, "Seek position " ZEND_LONG_FMT " is out of range", pos);
			RETURN_THROWS();
		}
		zend_call_method_with_0_params(Z_OBJ_P(ZEND_THIS), Z_OBJCE_P(ZEND_THIS), &intern->u.dir.func_next, "next", NULL);
	}
} /* }}} */

/* {{{ Check whether dir contains more entries */
PHP_METHOD(DirectoryIterator, valid)
{
	spl_filesystem_object *intern = spl_filesystem_from_obj(Z_OBJ_P(ZEND_THIS));

	if (zend_parse_parameters_none() == FAILURE) {
		RETURN_THROWS();
	}

	CHECK_DIRECTORY_ITERATOR_IS_INITIALIZED(intern);
	RETURN_BOOL(intern->u.dir.entry.d_name[0] != '\0');
}
/* }}} */

/* {{{ Return the path */
PHP_METHOD(SplFileInfo, getPath)
{
	spl_filesystem_object *intern = spl_filesystem_from_obj(Z_OBJ_P(ZEND_THIS));
	zend_string *path;

	if (zend_parse_parameters_none() == FAILURE) {
		RETURN_THROWS();
	}

  	path = spl_filesystem_object_get_path(intern);
	if (path) {
		RETURN_STR(path);
	} else {
		RETURN_EMPTY_STRING();
	}
}
/* }}} */

/* {{{ Return filename only */
PHP_METHOD(SplFileInfo, getFilename)
{
	spl_filesystem_object *intern = spl_filesystem_from_obj(Z_OBJ_P(ZEND_THIS));
	zend_string *path;

	if (zend_parse_parameters_none() == FAILURE) {
		RETURN_THROWS();
	}

	if (!intern->file_name) {
		zend_throw_error(NULL, "Object not initialized");
		RETURN_THROWS();
	}

	path = spl_filesystem_object_get_path(intern);

	if (path && ZSTR_LEN(path) && ZSTR_LEN(path) < ZSTR_LEN(intern->file_name)) {
		/* +1 to skip the trailing / of the path in the file name */
		size_t path_len = ZSTR_LEN(path) + 1;
		RETVAL_STRINGL(ZSTR_VAL(intern->file_name) + path_len, ZSTR_LEN(intern->file_name) - path_len);
	} else {
		RETVAL_STR_COPY(intern->file_name);
	}
	if (path) {
		zend_string_release_ex(path, /* persistent */ false);
	}
}
/* }}} */

/* {{{ Return filename of current dir entry */
PHP_METHOD(DirectoryIterator, getFilename)
{
	spl_filesystem_object *intern = spl_filesystem_from_obj(Z_OBJ_P(ZEND_THIS));

	if (zend_parse_parameters_none() == FAILURE) {
		RETURN_THROWS();
	}

	CHECK_DIRECTORY_ITERATOR_IS_INITIALIZED(intern);
	RETURN_STRING(intern->u.dir.entry.d_name);
}
/* }}} */

/* {{{ Returns file extension component of path */
PHP_METHOD(SplFileInfo, getExtension)
{
	spl_filesystem_object *intern = spl_filesystem_from_obj(Z_OBJ_P(ZEND_THIS));
	char *fname = NULL;
	const char *p;
	size_t flen;
	zend_string *path;
	size_t idx;
	zend_string *ret;

	if (zend_parse_parameters_none() == FAILURE) {
		RETURN_THROWS();
	}

	if (!intern->file_name) {
		zend_throw_error(NULL, "Object not initialized");
		RETURN_THROWS();
	}

	path = spl_filesystem_object_get_path(intern);

	if (path && ZSTR_LEN(path) && ZSTR_LEN(path) < ZSTR_LEN(intern->file_name)) {
		fname = ZSTR_VAL(intern->file_name) + ZSTR_LEN(path) + 1;
		flen = ZSTR_LEN(intern->file_name) - (ZSTR_LEN(path) + 1);
	} else {
		fname = ZSTR_VAL(intern->file_name);
		flen = ZSTR_LEN(intern->file_name);
	}
	if (path) {
		zend_string_release_ex(path, /* persistent */ false);
	}

	ret = php_basename(fname, flen, NULL, 0);

	p = zend_memrchr(ZSTR_VAL(ret), '.', ZSTR_LEN(ret));
	if (p) {
		idx = p - ZSTR_VAL(ret);
		RETVAL_STRINGL(ZSTR_VAL(ret) + idx + 1, ZSTR_LEN(ret) - idx - 1);
		zend_string_release_ex(ret, 0);
		return;
	} else {
		zend_string_release_ex(ret, 0);
		RETURN_EMPTY_STRING();
	}
}
/* }}}*/

/* {{{ Returns the file extension component of path */
PHP_METHOD(DirectoryIterator, getExtension)
{
	spl_filesystem_object *intern = spl_filesystem_from_obj(Z_OBJ_P(ZEND_THIS));
	const char *p;
	size_t idx;
	zend_string *fname;

	if (zend_parse_parameters_none() == FAILURE) {
		RETURN_THROWS();
	}

	CHECK_DIRECTORY_ITERATOR_IS_INITIALIZED(intern);
	fname = php_basename(intern->u.dir.entry.d_name, strlen(intern->u.dir.entry.d_name), NULL, 0);

	p = zend_memrchr(ZSTR_VAL(fname), '.', ZSTR_LEN(fname));
	if (p) {
		idx = p - ZSTR_VAL(fname);
		RETVAL_STRINGL(ZSTR_VAL(fname) + idx + 1, ZSTR_LEN(fname) - idx - 1);
		zend_string_release_ex(fname, 0);
	} else {
		zend_string_release_ex(fname, 0);
		RETURN_EMPTY_STRING();
	}
}
/* }}} */

/* {{{ Returns filename component of path */
PHP_METHOD(SplFileInfo, getBasename)
{
	spl_filesystem_object *intern = spl_filesystem_from_obj(Z_OBJ_P(ZEND_THIS));
	char *fname, *suffix = 0;
	size_t flen;
	size_t slen = 0;
	zend_string *path;

	if (zend_parse_parameters(ZEND_NUM_ARGS(), "|s", &suffix, &slen) == FAILURE) {
		RETURN_THROWS();
	}

	if (!intern->file_name) {
		zend_throw_error(NULL, "Object not initialized");
		RETURN_THROWS();
	}

	path = spl_filesystem_object_get_path(intern);

	if (path && ZSTR_LEN(path) && ZSTR_LEN(path) < ZSTR_LEN(intern->file_name)) {
		/* +1 to skip the trailing / of the path in the file name */
		fname = ZSTR_VAL(intern->file_name) + ZSTR_LEN(path) + 1;
		flen = ZSTR_LEN(intern->file_name) - (ZSTR_LEN(path) + 1);
	} else {
		fname = ZSTR_VAL(intern->file_name);
		flen = ZSTR_LEN(intern->file_name);
	}
	if (path) {
		zend_string_release_ex(path, /* persistent */ false);
	}

	RETURN_STR(php_basename(fname, flen, suffix, slen));
}
/* }}}*/

/* {{{ Returns filename component of current dir entry */
PHP_METHOD(DirectoryIterator, getBasename)
{
	spl_filesystem_object *intern = spl_filesystem_from_obj(Z_OBJ_P(ZEND_THIS));
	char *suffix = 0;
	size_t slen = 0;
	zend_string *fname;

	if (zend_parse_parameters(ZEND_NUM_ARGS(), "|s", &suffix, &slen) == FAILURE) {
		RETURN_THROWS();
	}

	CHECK_DIRECTORY_ITERATOR_IS_INITIALIZED(intern);
	fname = php_basename(intern->u.dir.entry.d_name, strlen(intern->u.dir.entry.d_name), suffix, slen);

	RETURN_STR(fname);
}
/* }}} */

/* {{{ Return path and filename */
PHP_METHOD(SplFileInfo, getPathname)
{
	spl_filesystem_object *intern = spl_filesystem_from_obj(Z_OBJ_P(ZEND_THIS));
	zend_string *path;

	if (zend_parse_parameters_none() == FAILURE) {
		RETURN_THROWS();
	}
	path = spl_filesystem_object_get_pathname(intern);
	if (path) {
		RETURN_STR_COPY(path);
	} else {
		RETURN_EMPTY_STRING();
	}
}
/* }}} */

/* {{{ Return getPathname() or getFilename() depending on flags */
PHP_METHOD(FilesystemIterator, key)
{
	spl_filesystem_object *intern = spl_filesystem_from_obj(Z_OBJ_P(ZEND_THIS));

	if (zend_parse_parameters_none() == FAILURE) {
		RETURN_THROWS();
	}

	if (SPL_FILE_DIR_KEY(intern, SPL_FILE_DIR_KEY_AS_FILENAME)) {
		RETURN_STRING(intern->u.dir.entry.d_name);
	} else {
		if (spl_filesystem_object_get_file_name(intern) == FAILURE) {
			RETURN_THROWS();
		}
		RETURN_STR_COPY(intern->file_name);
	}
}
/* }}} */

/* {{{ Return getFilename(), getFileInfo() or $this depending on flags */
PHP_METHOD(FilesystemIterator, current)
{
	spl_filesystem_object *intern = spl_filesystem_from_obj(Z_OBJ_P(ZEND_THIS));

	if (zend_parse_parameters_none() == FAILURE) {
		RETURN_THROWS();
	}

	if (SPL_FILE_DIR_CURRENT(intern, SPL_FILE_DIR_CURRENT_AS_PATHNAME)) {
		if (spl_filesystem_object_get_file_name(intern) == FAILURE) {
			RETURN_THROWS();
		}
		RETURN_STR_COPY(intern->file_name);
	} else if (SPL_FILE_DIR_CURRENT(intern, SPL_FILE_DIR_CURRENT_AS_FILEINFO)) {
		if (spl_filesystem_object_get_file_name(intern) == FAILURE) {
			RETURN_THROWS();
		}
		spl_filesystem_object_create_type(0, intern, SPL_FS_INFO, NULL, return_value);
	} else {
		RETURN_OBJ_COPY(Z_OBJ_P(ZEND_THIS));
	}
}
/* }}} */

/* {{{ Returns true if current entry is '.' or  '..' */
PHP_METHOD(DirectoryIterator, isDot)
{
	spl_filesystem_object *intern = spl_filesystem_from_obj(Z_OBJ_P(ZEND_THIS));

	if (zend_parse_parameters_none() == FAILURE) {
		RETURN_THROWS();
	}

	CHECK_DIRECTORY_ITERATOR_IS_INITIALIZED(intern);
	RETURN_BOOL(spl_filesystem_is_dot(intern->u.dir.entry.d_name));
}
/* }}} */

/* {{{ Constructs a new SplFileInfo from a path. */
/* When the constructor gets called the object is already created
   by the engine, so we must only call 'additional' initializations.
 */
PHP_METHOD(SplFileInfo, __construct)
{
	spl_filesystem_object *intern;
	zend_string *path;

	if (zend_parse_parameters(ZEND_NUM_ARGS(), "P", &path) == FAILURE) {
		RETURN_THROWS();
	}

	intern = spl_filesystem_from_obj(Z_OBJ_P(ZEND_THIS));

	spl_filesystem_info_set_filename(intern, path);

	/* intern->type = SPL_FS_INFO; already set */
}
/* }}} */

/* {{{ FileInfoFunction */
#define FileInfoFunction(func_name, func_num) \
PHP_METHOD(SplFileInfo, func_name) \
{ \
	spl_filesystem_object *intern = spl_filesystem_from_obj(Z_OBJ_P(ZEND_THIS)); \
	zend_error_handling error_handling; \
	if (zend_parse_parameters_none() == FAILURE) { \
		RETURN_THROWS(); \
	} \
	if (spl_filesystem_object_get_file_name(intern) == FAILURE) { \
		RETURN_THROWS(); \
	} \
	zend_replace_error_handling(EH_THROW, spl_ce_RuntimeException, &error_handling);\
	php_stat(intern->file_name, func_num, return_value); \
	zend_restore_error_handling(&error_handling); \
}
/* }}} */

/* {{{ Get file permissions */
FileInfoFunction(getPerms, FS_PERMS)
/* }}} */

/* {{{ Get file inode */
FileInfoFunction(getInode, FS_INODE)
/* }}} */

/* {{{ Get file size */
FileInfoFunction(getSize, FS_SIZE)
/* }}} */

/* {{{ Get file owner */
FileInfoFunction(getOwner, FS_OWNER)
/* }}} */

/* {{{ Get file group */
FileInfoFunction(getGroup, FS_GROUP)
/* }}} */

/* {{{ Get last access time of file */
FileInfoFunction(getATime, FS_ATIME)
/* }}} */

/* {{{ Get last modification time of file */
FileInfoFunction(getMTime, FS_MTIME)
/* }}} */

/* {{{ Get inode modification time of file */
FileInfoFunction(getCTime, FS_CTIME)
/* }}} */

/* {{{ Get file type */
FileInfoFunction(getType, FS_TYPE)
/* }}} */

/* {{{ Returns true if file can be written */
FileInfoFunction(isWritable, FS_IS_W)
/* }}} */

/* {{{ Returns true if file can be read */
FileInfoFunction(isReadable, FS_IS_R)
/* }}} */

/* {{{ Returns true if file is executable */
FileInfoFunction(isExecutable, FS_IS_X)
/* }}} */

/* {{{ Returns true if file is a regular file */
FileInfoFunction(isFile, FS_IS_FILE)
/* }}} */

/* {{{ Returns true if file is directory */
FileInfoFunction(isDir, FS_IS_DIR)
/* }}} */

/* {{{ Returns true if file is symbolic link */
FileInfoFunction(isLink, FS_IS_LINK)
/* }}} */

/* {{{ Return the target of a symbolic link */
PHP_METHOD(SplFileInfo, getLinkTarget)
{
	spl_filesystem_object *intern = spl_filesystem_from_obj(Z_OBJ_P(ZEND_THIS));
	ssize_t ret;
	char buff[MAXPATHLEN];

	if (zend_parse_parameters_none() == FAILURE) {
		RETURN_THROWS();
	}

	if (intern->file_name == NULL) {
		if (spl_filesystem_object_get_file_name(intern) == FAILURE) {
			RETURN_THROWS();
		}
	}
#if defined(PHP_WIN32) || defined(HAVE_SYMLINK)
	if (intern->file_name == NULL) {
		zend_value_error("Filename must not be empty");
		RETURN_THROWS();
	}
	if (!IS_ABSOLUTE_PATH(ZSTR_VAL(intern->file_name), ZSTR_LEN(intern->file_name))) {
		char expanded_path[MAXPATHLEN];
		if (!expand_filepath_with_mode(ZSTR_VAL(intern->file_name), expanded_path, NULL, 0, CWD_EXPAND )) {
			php_error_docref(NULL, E_WARNING, "No such file or directory");
			RETURN_FALSE;
		}
		ret = php_sys_readlink(expanded_path, buff, MAXPATHLEN - 1);
	} else {
		ret = php_sys_readlink(ZSTR_VAL(intern->file_name), buff,  MAXPATHLEN-1);
	}
#else
	ret = -1; /* always fail if not implemented */
#endif

	if (ret == -1) {
		zend_throw_exception_ex(spl_ce_RuntimeException, 0, "Unable to read link %s, error: %s", ZSTR_VAL(intern->file_name), strerror(errno));
		RETVAL_FALSE;
	} else {
		/* Append NULL to the end of the string */
		buff[ret] = '\0';

		RETVAL_STRINGL(buff, ret);
	}
}
/* }}} */

/* {{{ Return the resolved path */
PHP_METHOD(SplFileInfo, getRealPath)
{
	spl_filesystem_object *intern = spl_filesystem_from_obj(Z_OBJ_P(ZEND_THIS));
	char buff[MAXPATHLEN];
	char *filename;

	if (zend_parse_parameters_none() == FAILURE) {
		RETURN_THROWS();
	}

	if (intern->type == SPL_FS_DIR && !intern->file_name && intern->u.dir.entry.d_name[0]) {
		if (spl_filesystem_object_get_file_name(intern) == FAILURE) {
			RETURN_THROWS();
		}
	}

	if (intern->orig_path) {
		filename = ZSTR_VAL(intern->orig_path);
	} else {
		filename = intern->file_name ? ZSTR_VAL(intern->file_name) : NULL;
	}


	if (filename && VCWD_REALPATH(filename, buff)) {
#ifdef ZTS
		if (VCWD_ACCESS(buff, F_OK)) {
			RETURN_FALSE;
		} else
#endif
		RETURN_STRING(buff);
	} else {
		RETURN_FALSE;
	}
}
/* }}} */

/* {{{ Open the current file */
PHP_METHOD(SplFileInfo, openFile)
{
	spl_filesystem_object *intern = spl_filesystem_from_obj(Z_OBJ_P(ZEND_THIS));

	spl_filesystem_object_create_type(ZEND_NUM_ARGS(), intern, SPL_FS_FILE, NULL, return_value);
}
/* }}} */

/* {{{ Class to use in openFile() */
PHP_METHOD(SplFileInfo, setFileClass)
{
	spl_filesystem_object *intern = spl_filesystem_from_obj(Z_OBJ_P(ZEND_THIS));
	zend_class_entry *ce = spl_ce_SplFileObject;

	if (zend_parse_parameters(ZEND_NUM_ARGS(), "|C", &ce) == FAILURE) {
		RETURN_THROWS();
	}

	intern->file_class = ce;
}
/* }}} */

/* {{{ Class to use in getFileInfo(), getPathInfo() */
PHP_METHOD(SplFileInfo, setInfoClass)
{
	spl_filesystem_object *intern = spl_filesystem_from_obj(Z_OBJ_P(ZEND_THIS));
	zend_class_entry *ce = spl_ce_SplFileInfo;

	if (zend_parse_parameters(ZEND_NUM_ARGS(), "|C", &ce) == FAILURE) {
		RETURN_THROWS();
	}

	intern->info_class = ce;
}
/* }}} */

/* {{{ Get/copy file info */
PHP_METHOD(SplFileInfo, getFileInfo)
{
	spl_filesystem_object *intern = spl_filesystem_from_obj(Z_OBJ_P(ZEND_THIS));
	zend_class_entry *ce = intern->info_class;

	if (zend_parse_parameters(ZEND_NUM_ARGS(), "|C!", &ce) == FAILURE) {
		RETURN_THROWS();
	}

	spl_filesystem_object_create_type(ZEND_NUM_ARGS(), intern, SPL_FS_INFO, ce, return_value);
}
/* }}} */

/* {{{ Get/copy file info */
PHP_METHOD(SplFileInfo, getPathInfo)
{
	spl_filesystem_object *intern = spl_filesystem_from_obj(Z_OBJ_P(ZEND_THIS));
	zend_class_entry *ce = NULL;
	zend_string *path;

	if (zend_parse_parameters(ZEND_NUM_ARGS(), "|C!", &ce) == FAILURE) {
		RETURN_THROWS();
	}

	if (ce == NULL) {
		ce = intern->info_class;
	}

	path = spl_filesystem_object_get_pathname(intern);
	if (path && ZSTR_LEN(path)) {
		zend_string *dpath = zend_string_init(ZSTR_VAL(path), ZSTR_LEN(path), 0);
		ZSTR_LEN(dpath) = zend_dirname(ZSTR_VAL(dpath), ZSTR_LEN(path));
		spl_filesystem_object_create_info(dpath, ce, return_value);
		zend_string_release(dpath);
	}
}
/* }}} */

/* {{{ */
PHP_METHOD(SplFileInfo, __debugInfo)
{
	if (zend_parse_parameters_none() == FAILURE) {
		RETURN_THROWS();
	}

	RETURN_ARR(spl_filesystem_object_get_debug_info(Z_OBJ_P(ZEND_THIS)));
} /* }}} */

/* {{{ */
PHP_METHOD(SplFileInfo, _bad_state_ex)
{
	if (zend_parse_parameters_none() == FAILURE) {
		RETURN_THROWS();
	}
	zend_throw_error(NULL, "The parent constructor was not called: the object is in an invalid state");
	RETURN_THROWS();
}
/* }}} */

/* {{{ Constructs a new dir iterator from a path. */
PHP_METHOD(FilesystemIterator, __construct)
{
	spl_filesystem_object_construct(INTERNAL_FUNCTION_PARAM_PASSTHRU, DIT_CTOR_FLAGS | SPL_FILE_DIR_SKIPDOTS);
}
/* }}} */

/* {{{ Rewind dir back to the start */
PHP_METHOD(FilesystemIterator, rewind)
{
	spl_filesystem_object *intern = spl_filesystem_from_obj(Z_OBJ_P(ZEND_THIS));
	bool skip_dots = SPL_HAS_FLAG(intern->flags, SPL_FILE_DIR_SKIPDOTS);

	if (zend_parse_parameters_none() == FAILURE) {
		RETURN_THROWS();
	}

	intern->u.dir.index = 0;
	if (intern->u.dir.dirp) {
		php_stream_rewinddir(intern->u.dir.dirp);
	}
	do {
		spl_filesystem_dir_read(intern);
	} while (skip_dots && spl_filesystem_is_dot(intern->u.dir.entry.d_name));
}
/* }}} */

/* {{{ Get handling flags */
PHP_METHOD(FilesystemIterator, getFlags)
{
	spl_filesystem_object *intern = spl_filesystem_from_obj(Z_OBJ_P(ZEND_THIS));

	if (zend_parse_parameters_none() == FAILURE) {
		RETURN_THROWS();
	}

	RETURN_LONG(intern->flags & (SPL_FILE_DIR_KEY_MODE_MASK | SPL_FILE_DIR_CURRENT_MODE_MASK | SPL_FILE_DIR_OTHERS_MASK));
} /* }}} */

/* {{{ Set handling flags */
PHP_METHOD(FilesystemIterator, setFlags)
{
	spl_filesystem_object *intern = spl_filesystem_from_obj(Z_OBJ_P(ZEND_THIS));
	zend_long flags;

	if (zend_parse_parameters(ZEND_NUM_ARGS(), "l", &flags) == FAILURE) {
		RETURN_THROWS();
	}

	intern->flags &= ~(SPL_FILE_DIR_KEY_MODE_MASK|SPL_FILE_DIR_CURRENT_MODE_MASK|SPL_FILE_DIR_OTHERS_MASK);
	intern->flags |= ((SPL_FILE_DIR_KEY_MODE_MASK|SPL_FILE_DIR_CURRENT_MODE_MASK|SPL_FILE_DIR_OTHERS_MASK) & flags);
} /* }}} */

/* {{{ Returns whether current entry is a directory and not '.' or '..' */
PHP_METHOD(RecursiveDirectoryIterator, hasChildren)
{
	bool allow_links = 0;
	spl_filesystem_object *intern = spl_filesystem_from_obj(Z_OBJ_P(ZEND_THIS));

	ZEND_PARSE_PARAMETERS_START(0, 1)
		Z_PARAM_OPTIONAL
		Z_PARAM_BOOL(allow_links)
	ZEND_PARSE_PARAMETERS_END();

	if (spl_filesystem_is_invalid_or_dot(intern->u.dir.entry.d_name)) {
		RETURN_FALSE;
	} else {
		if (intern->u.dir.entry.d_type == DT_DIR) {
			RETURN_TRUE;
		} else if (intern->u.dir.entry.d_type == DT_REG) {
			RETURN_FALSE;
		}
		if (spl_filesystem_object_get_file_name(intern) == FAILURE) {
			RETURN_THROWS();
		}
		php_stat(intern->file_name, FS_LPERMS, return_value);
		if (Z_TYPE_P(return_value) == IS_FALSE) {
			return;
		} else if (!S_ISLNK(Z_LVAL_P(return_value))) {
			RETURN_BOOL(S_ISDIR(Z_LVAL_P(return_value)));
		} else {
			if (!allow_links
			 && !(intern->flags & SPL_FILE_DIR_FOLLOW_SYMLINKS)) {
				RETURN_FALSE;
			}
			php_stat(intern->file_name, FS_IS_DIR, return_value);
		}
    }
}
/* }}} */

/* {{{ Returns an iterator for the current entry if it is a directory */
PHP_METHOD(RecursiveDirectoryIterator, getChildren)
{
	spl_filesystem_object *intern = spl_filesystem_from_obj(Z_OBJ_P(ZEND_THIS));
	spl_filesystem_object *subdir;
	char slash = SPL_HAS_FLAG(intern->flags, SPL_FILE_DIR_UNIXPATHS) ? '/' : DEFAULT_SLASH;

	if (zend_parse_parameters_none() == FAILURE) {
		RETURN_THROWS();
	}

	if (spl_filesystem_object_get_file_name(intern) == FAILURE) {
		RETURN_THROWS();
	}

	zval params[2];
	ZVAL_STR_COPY(&params[0], intern->file_name);
	ZVAL_LONG(&params[1], intern->flags);

	zend_result is_initialized = object_init_with_constructor(return_value, Z_OBJCE_P(ZEND_THIS), 2, params, NULL);
	zval_ptr_dtor_str(&params[0]);
	if (is_initialized == FAILURE) {
		RETURN_THROWS();
	}

	subdir = spl_filesystem_from_obj(Z_OBJ_P(return_value));
	if (subdir) {
		size_t name_len = strlen(intern->u.dir.entry.d_name);
		if (intern->u.dir.sub_path && ZSTR_LEN(intern->u.dir.sub_path)) {
			zend_string *sub_path = zend_string_alloc(ZSTR_LEN(intern->u.dir.sub_path) + 1 + name_len, 0);
			memcpy(ZSTR_VAL(sub_path), ZSTR_VAL(intern->u.dir.sub_path), ZSTR_LEN(intern->u.dir.sub_path));
			ZSTR_VAL(sub_path)[ZSTR_LEN(intern->u.dir.sub_path)] = slash;
			memcpy(ZSTR_VAL(sub_path) + ZSTR_LEN(intern->u.dir.sub_path) + 1, intern->u.dir.entry.d_name, name_len);
			ZSTR_VAL(sub_path)[ZSTR_LEN(intern->u.dir.sub_path) + 1 + name_len] = 0;
			subdir->u.dir.sub_path = sub_path;
		} else {
			subdir->u.dir.sub_path = zend_string_init(intern->u.dir.entry.d_name, name_len, 0);
		}
		subdir->info_class = intern->info_class;
		subdir->file_class = intern->file_class;
		subdir->oth = intern->oth;
	}
}
/* }}} */

/* {{{ Get sub path */
PHP_METHOD(RecursiveDirectoryIterator, getSubPath)
{
	spl_filesystem_object *intern = spl_filesystem_from_obj(Z_OBJ_P(ZEND_THIS));

	if (zend_parse_parameters_none() == FAILURE) {
		RETURN_THROWS();
	}

	if (intern->u.dir.sub_path) {
		RETURN_STR_COPY(intern->u.dir.sub_path);
	} else {
		RETURN_EMPTY_STRING();
	}
}
/* }}} */

/* {{{ Get sub path and file name */
PHP_METHOD(RecursiveDirectoryIterator, getSubPathname)
{
	spl_filesystem_object *intern = spl_filesystem_from_obj(Z_OBJ_P(ZEND_THIS));
	char slash = SPL_HAS_FLAG(intern->flags, SPL_FILE_DIR_UNIXPATHS) ? '/' : DEFAULT_SLASH;

	if (zend_parse_parameters_none() == FAILURE) {
		RETURN_THROWS();
	}

	if (intern->u.dir.sub_path) {
		RETURN_NEW_STR(strpprintf(0, "%s%c%s", ZSTR_VAL(intern->u.dir.sub_path), slash, intern->u.dir.entry.d_name));
	} else {
		RETURN_STRING(intern->u.dir.entry.d_name);
	}
}
/* }}} */

/* {{{ Cronstructs a new dir iterator from a path. */
PHP_METHOD(RecursiveDirectoryIterator, __construct)
{
	spl_filesystem_object_construct(INTERNAL_FUNCTION_PARAM_PASSTHRU, DIT_CTOR_FLAGS);
}
/* }}} */

#ifdef HAVE_GLOB
/* {{{ Cronstructs a new dir iterator from a glob expression (no glob:// needed). */
PHP_METHOD(GlobIterator, __construct)
{
	spl_filesystem_object_construct(INTERNAL_FUNCTION_PARAM_PASSTHRU, DIT_CTOR_FLAGS|DIT_CTOR_GLOB);
}
/* }}} */

/* {{{ Return the number of directories and files found by globbing */
PHP_METHOD(GlobIterator, count)
{
	spl_filesystem_object *intern = spl_filesystem_from_obj(Z_OBJ_P(ZEND_THIS));

	if (zend_parse_parameters_none() == FAILURE) {
		RETURN_THROWS();
	}

	if (intern->u.dir.dirp && php_stream_is(intern->u.dir.dirp ,&php_glob_stream_ops)) {
		RETURN_LONG(php_glob_stream_get_count(intern->u.dir.dirp, NULL));
	} else {
		/* should not happen */
		// TODO ZEND_ASSERT ?
		php_error_docref(NULL, E_ERROR, "GlobIterator lost glob state");
	}
}
/* }}} */
#endif /* HAVE_GLOB */

/* {{{ forward declarations to the iterator handlers */
static void spl_filesystem_dir_it_dtor(zend_object_iterator *iter);
static zend_result spl_filesystem_dir_it_valid(zend_object_iterator *iter);
static zval *spl_filesystem_dir_it_current_data(zend_object_iterator *iter);
static void spl_filesystem_dir_it_current_key(zend_object_iterator *iter, zval *key);
static void spl_filesystem_dir_it_move_forward(zend_object_iterator *iter);
static void spl_filesystem_dir_it_rewind(zend_object_iterator *iter);

/* iterator handler table */
static const zend_object_iterator_funcs spl_filesystem_dir_it_funcs = {
	spl_filesystem_dir_it_dtor,
	spl_filesystem_dir_it_valid,
	spl_filesystem_dir_it_current_data,
	spl_filesystem_dir_it_current_key,
	spl_filesystem_dir_it_move_forward,
	spl_filesystem_dir_it_rewind,
	NULL,
	NULL, /* get_gc */
};
/* }}} */

/* {{{ spl_ce_dir_get_iterator */
static zend_object_iterator *spl_filesystem_dir_get_iterator(zend_class_entry *ce, zval *object, int by_ref)
{
	spl_filesystem_iterator *iterator;
	spl_filesystem_object *dir_object;

	if (by_ref) {
		zend_throw_error(NULL, "An iterator cannot be used with foreach by reference");
		return NULL;
	}
	dir_object = spl_filesystem_from_obj(Z_OBJ_P(object));
	iterator = spl_filesystem_object_to_iterator(dir_object);
	ZVAL_OBJ_COPY(&iterator->intern.data, Z_OBJ_P(object));
	iterator->intern.funcs = &spl_filesystem_dir_it_funcs;
	/* ->current must be initialized; rewind doesn't set it and valid
	 * doesn't check whether it's set */
	iterator->current = *object;

	return &iterator->intern;
}
/* }}} */

/* {{{ spl_filesystem_dir_it_dtor */
static void spl_filesystem_dir_it_dtor(zend_object_iterator *iter)
{
	spl_filesystem_iterator *iterator = (spl_filesystem_iterator *)iter;
	zval_ptr_dtor(&iterator->intern.data);
}
/* }}} */

/* {{{ spl_filesystem_dir_it_valid */
static zend_result spl_filesystem_dir_it_valid(zend_object_iterator *iter)
{
	spl_filesystem_object *object = spl_filesystem_iterator_to_object((spl_filesystem_iterator *)iter);

	return object->u.dir.entry.d_name[0] != '\0' ? SUCCESS : FAILURE;
}
/* }}} */

/* {{{ spl_filesystem_dir_it_current_data */
static zval *spl_filesystem_dir_it_current_data(zend_object_iterator *iter)
{
	spl_filesystem_iterator *iterator = (spl_filesystem_iterator *)iter;

	return &iterator->current;
}
/* }}} */

/* {{{ spl_filesystem_dir_it_current_key */
static void spl_filesystem_dir_it_current_key(zend_object_iterator *iter, zval *key)
{
	spl_filesystem_object *object = spl_filesystem_iterator_to_object((spl_filesystem_iterator *)iter);

	ZVAL_LONG(key, object->u.dir.index);
}
/* }}} */

/* {{{ spl_filesystem_dir_it_move_forward */
static void spl_filesystem_dir_it_move_forward(zend_object_iterator *iter)
{
	spl_filesystem_object *object = spl_filesystem_iterator_to_object((spl_filesystem_iterator *)iter);

	object->u.dir.index++;
	spl_filesystem_dir_read(object);
	if (object->file_name) {
		zend_string_release(object->file_name);
		object->file_name = NULL;
	}
}
/* }}} */

/* {{{ spl_filesystem_dir_it_rewind */
static void spl_filesystem_dir_it_rewind(zend_object_iterator *iter)
{
	spl_filesystem_object *object = spl_filesystem_iterator_to_object((spl_filesystem_iterator *)iter);

	object->u.dir.index = 0;
	if (object->u.dir.dirp) {
		php_stream_rewinddir(object->u.dir.dirp);
	}
	spl_filesystem_dir_read(object);
}
/* }}} */

/* {{{ spl_filesystem_tree_it_dtor */
static void spl_filesystem_tree_it_dtor(zend_object_iterator *iter)
{
	spl_filesystem_iterator *iterator = (spl_filesystem_iterator *)iter;
	zval_ptr_dtor(&iterator->intern.data);
	zval_ptr_dtor(&iterator->current);
}
/* }}} */

/* {{{ spl_filesystem_tree_it_current_data */
static zval *spl_filesystem_tree_it_current_data(zend_object_iterator *iter)
{
	spl_filesystem_iterator *iterator = (spl_filesystem_iterator *)iter;
	spl_filesystem_object   *object   = spl_filesystem_iterator_to_object(iterator);

	if (SPL_FILE_DIR_CURRENT(object, SPL_FILE_DIR_CURRENT_AS_PATHNAME)) {
		if (Z_ISUNDEF(iterator->current)) {
			if (spl_filesystem_object_get_file_name(object) == FAILURE) {
				return NULL;
			}
			ZVAL_STR_COPY(&iterator->current, object->file_name);
		}
		return &iterator->current;
	} else if (SPL_FILE_DIR_CURRENT(object, SPL_FILE_DIR_CURRENT_AS_FILEINFO)) {
		if (Z_ISUNDEF(iterator->current)) {
			if (spl_filesystem_object_get_file_name(object) == FAILURE) {
				return NULL;
			}
			spl_filesystem_object_create_type(0, object, SPL_FS_INFO, NULL, &iterator->current);
		}
		return &iterator->current;
	} else {
		return &iterator->intern.data;
	}
}
/* }}} */

/* {{{ spl_filesystem_tree_it_current_key */
static void spl_filesystem_tree_it_current_key(zend_object_iterator *iter, zval *key)
{
	spl_filesystem_object *object = spl_filesystem_iterator_to_object((spl_filesystem_iterator *)iter);

	if (SPL_FILE_DIR_KEY(object, SPL_FILE_DIR_KEY_AS_FILENAME)) {
		ZVAL_STRING(key, object->u.dir.entry.d_name);
	} else {
		if (spl_filesystem_object_get_file_name(object) == FAILURE) {
			return;
		}
		ZVAL_STR_COPY(key, object->file_name);
	}
}
/* }}} */

/* {{{ spl_filesystem_tree_it_move_forward */
static void spl_filesystem_tree_it_move_forward(zend_object_iterator *iter)
{
	spl_filesystem_iterator *iterator = (spl_filesystem_iterator *)iter;
	spl_filesystem_object   *object   = spl_filesystem_iterator_to_object(iterator);
	bool skip_dots = SPL_HAS_FLAG(object->flags, SPL_FILE_DIR_SKIPDOTS);

	object->u.dir.index++;
	do {
		spl_filesystem_dir_read(object);
	} while (skip_dots && spl_filesystem_is_dot(object->u.dir.entry.d_name));
	if (object->file_name) {
		zend_string_release(object->file_name);
		object->file_name = NULL;
	}
	if (!Z_ISUNDEF(iterator->current)) {
		zval_ptr_dtor(&iterator->current);
		ZVAL_UNDEF(&iterator->current);
	}
}
/* }}} */

/* {{{ spl_filesystem_tree_it_rewind */
static void spl_filesystem_tree_it_rewind(zend_object_iterator *iter)
{
	spl_filesystem_iterator *iterator = (spl_filesystem_iterator *)iter;
	spl_filesystem_object   *object   = spl_filesystem_iterator_to_object(iterator);
	bool skip_dots = SPL_HAS_FLAG(object->flags, SPL_FILE_DIR_SKIPDOTS);

	object->u.dir.index = 0;
	if (object->u.dir.dirp) {
		php_stream_rewinddir(object->u.dir.dirp);
	}
	do {
		spl_filesystem_dir_read(object);
	} while (skip_dots && spl_filesystem_is_dot(object->u.dir.entry.d_name));
	if (!Z_ISUNDEF(iterator->current)) {
		zval_ptr_dtor(&iterator->current);
		ZVAL_UNDEF(&iterator->current);
	}
}
/* }}} */

/* {{{ iterator handler table */
static const zend_object_iterator_funcs spl_filesystem_tree_it_funcs = {
	spl_filesystem_tree_it_dtor,
	spl_filesystem_dir_it_valid,
	spl_filesystem_tree_it_current_data,
	spl_filesystem_tree_it_current_key,
	spl_filesystem_tree_it_move_forward,
	spl_filesystem_tree_it_rewind,
	NULL,
	NULL, /* get_gc */
};
/* }}} */

/* {{{ spl_ce_dir_get_iterator */
static zend_object_iterator *spl_filesystem_tree_get_iterator(zend_class_entry *ce, zval *object, int by_ref)
{
	spl_filesystem_iterator *iterator;
	spl_filesystem_object *dir_object;

	if (by_ref) {
		zend_throw_error(NULL, "An iterator cannot be used with foreach by reference");
		return NULL;
	}
	dir_object = spl_filesystem_from_obj(Z_OBJ_P(object));
	iterator = spl_filesystem_object_to_iterator(dir_object);

	ZVAL_OBJ_COPY(&iterator->intern.data, Z_OBJ_P(object));
	iterator->intern.funcs = &spl_filesystem_tree_it_funcs;

	return &iterator->intern;
}
/* }}} */

static ZEND_COLD void spl_filesystem_file_cannot_read(spl_filesystem_object *intern)
{
	zend_throw_exception_ex(spl_ce_RuntimeException, 0, "Cannot read from file %s", ZSTR_VAL(intern->file_name));
}

static zend_result spl_filesystem_file_read_ex(spl_filesystem_object *intern, bool silent, zend_long line_add, bool csv)
{
	char *buf;
	size_t line_len = 0;

	spl_filesystem_file_free_line(intern);

	if (php_stream_eof(intern->u.file.stream)) {
		if (!silent) {
			spl_filesystem_file_cannot_read(intern);
		}
		return FAILURE;
	}

	if (intern->u.file.max_line_len > 0) {
		buf = safe_emalloc((intern->u.file.max_line_len + 1), sizeof(char), 0);
		if (php_stream_get_line(intern->u.file.stream, buf, intern->u.file.max_line_len + 1, &line_len) == NULL) {
			efree(buf);
			buf = NULL;
		} else {
			buf[line_len] = '\0';
		}
	} else {
		buf = php_stream_get_line(intern->u.file.stream, NULL, 0, &line_len);
	}

	if (!buf) {
		intern->u.file.current_line = ZSTR_EMPTY_ALLOC();
	} else {
		if (!csv && SPL_HAS_FLAG(intern->flags, SPL_FILE_OBJECT_DROP_NEW_LINE)) {
			if (line_len > 0 && buf[line_len - 1] == '\n') {
				line_len--;
				if (line_len > 0 && buf[line_len - 1] == '\r') {
					line_len--;
				}
				buf[line_len] = '\0';
			}
		}

		intern->u.file.current_line = zend_string_init(buf, line_len, /* persistent */ false);
		efree(buf);
	}
	intern->u.file.current_line_num += line_add;

	return SUCCESS;
} /* }}} */

static inline zend_result spl_filesystem_file_read(spl_filesystem_object *intern, bool silent, bool csv)
{
	zend_long line_add = (intern->u.file.current_line) ? 1 : 0;
	return spl_filesystem_file_read_ex(intern, silent, line_add, csv);
}

static bool is_line_empty(const spl_filesystem_object *intern)
{
	const char *current_line = ZSTR_VAL(intern->u.file.current_line);
	size_t current_line_len = ZSTR_LEN(intern->u.file.current_line);
	return current_line_len == 0 || (
		SPL_HAS_FLAG(intern->flags, SPL_FILE_OBJECT_READ_CSV)
		&& SPL_HAS_FLAG(intern->flags, SPL_FILE_OBJECT_DROP_NEW_LINE)
		&& (
			(current_line_len == 1 && current_line[0] == '\n')
			|| (current_line_len == 2 && current_line[0] == '\r' && current_line[1] == '\n')
		)
	);
}

static zend_result spl_filesystem_file_read_csv(spl_filesystem_object *intern, char delimiter, char enclosure, int escape, zval *return_value, bool silent) /* {{{ */
{
	do {
		zend_result ret = spl_filesystem_file_read(intern, silent, /* csv */ true);
		if (ret != SUCCESS) {
			return ret;
		}
	} while (is_line_empty(intern) && SPL_HAS_FLAG(intern->flags, SPL_FILE_OBJECT_SKIP_EMPTY));

	/* We need to duplicate the current line content as php_fgetcsv() will free it.
	 * This is because it might reach the end of the line when it's in an enclosure and
	 * thus must fetch the next line from the stream */
	size_t buf_len = ZSTR_LEN(intern->u.file.current_line);
	char *buf = estrndup(ZSTR_VAL(intern->u.file.current_line), buf_len);

	if (!Z_ISUNDEF(intern->u.file.current_zval)) {
		zval_ptr_dtor(&intern->u.file.current_zval);
		ZVAL_UNDEF(&intern->u.file.current_zval);
	}

	HashTable *values = php_fgetcsv(intern->u.file.stream, delimiter, enclosure, escape, buf_len, buf);
	if (values == NULL) {
		values = php_bc_fgetcsv_empty_line();
	}
	ZVAL_ARR(&intern->u.file.current_zval, values);
	if (return_value) {
		ZVAL_COPY(return_value, &intern->u.file.current_zval);
	}
	return SUCCESS;
}
/* }}} */

static zend_result spl_filesystem_file_read_line_ex(zval * this_ptr, spl_filesystem_object *intern, bool silent) /* {{{ */
{
	zval retval;

	/* 1) use fgetcsv? 2) overloaded call the function, 3) do it directly */
	if (SPL_HAS_FLAG(intern->flags, SPL_FILE_OBJECT_READ_CSV)) {
		return spl_filesystem_file_read_csv(intern, intern->u.file.delimiter, intern->u.file.enclosure, intern->u.file.escape, NULL, silent);
	}
	if (intern->u.file.func_getCurr->common.scope != spl_ce_SplFileObject) {
		spl_filesystem_file_free_line(intern);

		if (php_stream_eof(intern->u.file.stream)) {
			if (!silent) {
				spl_filesystem_file_cannot_read(intern);
			}
			return FAILURE;
		}
		zend_call_method_with_0_params(Z_OBJ_P(this_ptr), Z_OBJCE_P(this_ptr), &intern->u.file.func_getCurr, "getCurrentLine", &retval);
		if (Z_ISUNDEF(retval)) {
			return FAILURE;
		}

		if (Z_TYPE(retval) != IS_STRING) {
			zend_type_error("%s::getCurrentLine(): Return value must be of type string, %s returned",
				ZSTR_VAL(Z_OBJCE_P(this_ptr)->name), zend_zval_value_name(&retval));
			zval_ptr_dtor(&retval);
			return FAILURE;
		}

		if (intern->u.file.current_line || !Z_ISUNDEF(intern->u.file.current_zval)) {
			intern->u.file.current_line_num++;
		}
		spl_filesystem_file_free_line(intern);
		intern->u.file.current_line = zend_string_copy(Z_STR(retval));
		zval_ptr_dtor(&retval);
		return SUCCESS;
	} else {
		return spl_filesystem_file_read(intern, silent, /* csv */ false);
	}
} /* }}} */

static zend_result spl_filesystem_file_read_line(zval * this_ptr, spl_filesystem_object *intern, bool silent) /* {{{ */
{
	zend_result ret = spl_filesystem_file_read_line_ex(this_ptr, intern, silent);

	while (SPL_HAS_FLAG(intern->flags, SPL_FILE_OBJECT_SKIP_EMPTY) && ret == SUCCESS && is_line_empty(intern)) {
		spl_filesystem_file_free_line(intern);
		ret = spl_filesystem_file_read_line_ex(this_ptr, intern, silent);
	}

	return ret;
}
/* }}} */

static void spl_filesystem_file_rewind(zval * this_ptr, spl_filesystem_object *intern) /* {{{ */
{
	if (!intern->u.file.stream) {
		zend_throw_error(NULL, "Object not initialized");
		return;
	}
	if (-1 == php_stream_rewind(intern->u.file.stream)) {
		zend_throw_exception_ex(spl_ce_RuntimeException, 0, "Cannot rewind file %s", ZSTR_VAL(intern->file_name));
		return;
	}

	spl_filesystem_file_free_line(intern);
	intern->u.file.current_line_num = 0;

	if (SPL_HAS_FLAG(intern->flags, SPL_FILE_OBJECT_READ_AHEAD)) {
		spl_filesystem_file_read_line(this_ptr, intern, true);
	}
} /* }}} */

/* {{{ Construct a new file object */
PHP_METHOD(SplFileObject, __construct)
{
	spl_filesystem_object *intern = spl_filesystem_from_obj(Z_OBJ_P(ZEND_THIS));
	zend_string *file_name = NULL;
	zend_string *open_mode = ZSTR_CHAR('r');
	zval *stream_context = NULL;
	bool use_include_path = 0;
	size_t path_len;
	zend_error_handling error_handling;

	if (zend_parse_parameters(ZEND_NUM_ARGS(), "P|Sbr!", &file_name, &open_mode, &use_include_path, &stream_context) == FAILURE) {
		RETURN_THROWS();
	}

	intern->u.file.open_mode = zend_string_copy(open_mode);
	/* file_name and zcontext are copied by spl_filesystem_file_open() */
	intern->file_name = file_name;
	intern->u.file.zcontext = stream_context;

	/* spl_filesystem_file_open() can generate E_WARNINGs which we want to promote to exceptions */
	zend_replace_error_handling(EH_THROW, spl_ce_RuntimeException, &error_handling);
	zend_result retval = spl_filesystem_file_open(intern, use_include_path);
	zend_restore_error_handling(&error_handling);
	if (retval == FAILURE) {
		RETURN_THROWS();
	}

	path_len = strlen(intern->u.file.stream->orig_path);

	if (path_len > 1 && IS_SLASH_AT(intern->u.file.stream->orig_path, path_len-1)) {
		path_len--;
	}

	while (path_len > 1 && !IS_SLASH_AT(intern->u.file.stream->orig_path, path_len-1)) {
		path_len--;
	}

	if (path_len) {
		path_len--;
	}

	intern->path = zend_string_init(intern->u.file.stream->orig_path, path_len, 0);
} /* }}} */

/* {{{ Construct a new temp file object */
PHP_METHOD(SplTempFileObject, __construct)
{
	zend_string *file_name;
	zend_long max_memory = PHP_STREAM_MAX_MEM;
	spl_filesystem_object *intern = spl_filesystem_from_obj(Z_OBJ_P(ZEND_THIS));
	zend_error_handling error_handling;

	if (zend_parse_parameters(ZEND_NUM_ARGS(), "|l", &max_memory) == FAILURE) {
		RETURN_THROWS();
	}

	/* Prevent reinitialization of Object */
	if (intern->u.file.stream) {
		zend_throw_error(NULL, "Cannot call constructor twice");
		RETURN_THROWS();
	}

	if (max_memory < 0) {
		file_name = ZSTR_INIT_LITERAL("php://memory", 0);
	} else if (ZEND_NUM_ARGS()) {
		file_name = zend_strpprintf(0, "php://temp/maxmemory:" ZEND_LONG_FMT, max_memory);
	} else {
		file_name = ZSTR_INIT_LITERAL("php://temp", 0);
	}
	intern->file_name = file_name;
	intern->u.file.open_mode = ZSTR_INIT_LITERAL("wb", 0);

	/* spl_filesystem_file_open() can generate E_WARNINGs which we want to promote to exceptions */
	zend_replace_error_handling(EH_THROW, spl_ce_RuntimeException, &error_handling);
	if (spl_filesystem_file_open(intern, /* use_include_path */ false) == SUCCESS) {
		intern->path = ZSTR_EMPTY_ALLOC();
	}
	zend_string_release(file_name);
	zend_restore_error_handling(&error_handling);
} /* }}} */

/* {{{ Rewind the file and read the first line */
PHP_METHOD(SplFileObject, rewind)
{
	spl_filesystem_object *intern = spl_filesystem_from_obj(Z_OBJ_P(ZEND_THIS));

	if (zend_parse_parameters_none() == FAILURE) {
		RETURN_THROWS();
	}

	spl_filesystem_file_rewind(ZEND_THIS, intern);
} /* }}} */

/* {{{ Return whether end of file is reached */
PHP_METHOD(SplFileObject, eof)
{
	spl_filesystem_object *intern = spl_filesystem_from_obj(Z_OBJ_P(ZEND_THIS));

	if (zend_parse_parameters_none() == FAILURE) {
		RETURN_THROWS();
	}

	CHECK_SPL_FILE_OBJECT_IS_INITIALIZED(intern);

	RETURN_BOOL(php_stream_eof(intern->u.file.stream));
} /* }}} */

/* {{{ Return !eof() */
PHP_METHOD(SplFileObject, valid)
{
	spl_filesystem_object *intern = spl_filesystem_from_obj(Z_OBJ_P(ZEND_THIS));

	if (zend_parse_parameters_none() == FAILURE) {
		RETURN_THROWS();
	}

	if (SPL_HAS_FLAG(intern->flags, SPL_FILE_OBJECT_READ_AHEAD)) {
		RETURN_BOOL(intern->u.file.current_line || !Z_ISUNDEF(intern->u.file.current_zval));
	}
	if (!intern->u.file.stream) {
		RETURN_FALSE;
	}
	RETURN_BOOL(!php_stream_eof(intern->u.file.stream));
} /* }}} */

/* {{{ Return next line from file */
PHP_METHOD(SplFileObject, fgets)
{
	spl_filesystem_object *intern = spl_filesystem_from_obj(Z_OBJ_P(ZEND_THIS));

	if (zend_parse_parameters_none() == FAILURE) {
		RETURN_THROWS();
	}

	CHECK_SPL_FILE_OBJECT_IS_INITIALIZED(intern);

	if (spl_filesystem_file_read_ex(intern, /* silent */ false, /* line_add */ 1, /* csv */ false) == FAILURE) {
		RETURN_THROWS();
	}
	RETURN_STR_COPY(intern->u.file.current_line);
} /* }}} */

/* {{{ Return current line from file */
PHP_METHOD(SplFileObject, current)
{
	spl_filesystem_object *intern = spl_filesystem_from_obj(Z_OBJ_P(ZEND_THIS));

	if (zend_parse_parameters_none() == FAILURE) {
		RETURN_THROWS();
	}

	CHECK_SPL_FILE_OBJECT_IS_INITIALIZED(intern);

	if (!intern->u.file.current_line && Z_ISUNDEF(intern->u.file.current_zval)) {
		spl_filesystem_file_read_line(ZEND_THIS, intern, true);
	}
	if (intern->u.file.current_line && (!SPL_HAS_FLAG(intern->flags, SPL_FILE_OBJECT_READ_CSV) || Z_ISUNDEF(intern->u.file.current_zval))) {
		RETURN_STR_COPY(intern->u.file.current_line);
	} else if (!Z_ISUNDEF(intern->u.file.current_zval)) {
		ZEND_ASSERT(!Z_ISREF(intern->u.file.current_zval));
		ZEND_ASSERT(Z_TYPE(intern->u.file.current_zval) == IS_ARRAY);
		RETURN_COPY(&intern->u.file.current_zval);
	}
	RETURN_FALSE;
} /* }}} */

/* {{{ Return line number */
PHP_METHOD(SplFileObject, key)
{
	spl_filesystem_object *intern = spl_filesystem_from_obj(Z_OBJ_P(ZEND_THIS));

	if (zend_parse_parameters_none() == FAILURE) {
		RETURN_THROWS();
	}

	/* Do not read the next line to support correct counting with fgetc()
	if (!intern->u.file.current_line) {
		spl_filesystem_file_read_line(ZEND_THIS, intern);
	} */
	RETURN_LONG(intern->u.file.current_line_num);
} /* }}} */

/* {{{ Read next line */
PHP_METHOD(SplFileObject, next)
{
	spl_filesystem_object *intern = spl_filesystem_from_obj(Z_OBJ_P(ZEND_THIS));

	if (zend_parse_parameters_none() == FAILURE) {
		RETURN_THROWS();
	}

	spl_filesystem_file_free_line(intern);
	if (SPL_HAS_FLAG(intern->flags, SPL_FILE_OBJECT_READ_AHEAD)) {
		spl_filesystem_file_read_line(ZEND_THIS, intern, true);
	}
	intern->u.file.current_line_num++;
} /* }}} */

/* {{{ Set file handling flags */
PHP_METHOD(SplFileObject, setFlags)
{
	spl_filesystem_object *intern = spl_filesystem_from_obj(Z_OBJ_P(ZEND_THIS));

	if (zend_parse_parameters(ZEND_NUM_ARGS(), "l", &intern->flags) == FAILURE) {
		RETURN_THROWS();
	}
} /* }}} */

/* {{{ Get file handling flags */
PHP_METHOD(SplFileObject, getFlags)
{
	spl_filesystem_object *intern = spl_filesystem_from_obj(Z_OBJ_P(ZEND_THIS));

	if (zend_parse_parameters_none() == FAILURE) {
		RETURN_THROWS();
	}

	RETURN_LONG(intern->flags & SPL_FILE_OBJECT_MASK);
} /* }}} */

/* {{{ Set maximum line length */
PHP_METHOD(SplFileObject, setMaxLineLen)
{
	zend_long max_len;

	spl_filesystem_object *intern = spl_filesystem_from_obj(Z_OBJ_P(ZEND_THIS));

	if (zend_parse_parameters(ZEND_NUM_ARGS(), "l", &max_len) == FAILURE) {
		RETURN_THROWS();
	}

	if (max_len < 0) {
		zend_argument_value_error(1, "must be greater than or equal to 0");
		RETURN_THROWS();
	}

	intern->u.file.max_line_len = max_len;
} /* }}} */

/* {{{ Get maximum line length */
PHP_METHOD(SplFileObject, getMaxLineLen)
{
	spl_filesystem_object *intern = spl_filesystem_from_obj(Z_OBJ_P(ZEND_THIS));

	if (zend_parse_parameters_none() == FAILURE) {
		RETURN_THROWS();
	}

	RETURN_LONG((zend_long)intern->u.file.max_line_len);
} /* }}} */

/* {{{ Return false */
PHP_METHOD(SplFileObject, hasChildren)
{
	if (zend_parse_parameters_none() == FAILURE) {
		RETURN_THROWS();
	}

	RETURN_FALSE;
} /* }}} */

/* {{{ Read NULL */
PHP_METHOD(SplFileObject, getChildren)
{
	if (zend_parse_parameters_none() == FAILURE) {
		RETURN_THROWS();
	}
	/* return NULL */
} /* }}} */

static int spl_csv_enclosure_param_handling(const zend_string* escape_str, const spl_filesystem_object *intern, uint32_t arg_num)
{
	if (escape_str == NULL) {
		if (intern->u.file.is_escape_default) {
			php_error_docref(NULL, E_DEPRECATED, "the $escape parameter must be provided,"
				" as its default value will change,"
				" either explicitly or via SplFileObject::setCsvControl()");
			if (UNEXPECTED(EG(exception))) {
				return PHP_CSV_ESCAPE_ERROR;
			}
		}
		return intern->u.file.escape;
	} else {
		return php_csv_handle_escape_argument(escape_str, arg_num);
	}
}

/* {{{ Return current line as CSV */
PHP_METHOD(SplFileObject, fgetcsv)
{
	spl_filesystem_object *intern = spl_filesystem_from_obj(Z_OBJ_P(ZEND_THIS));
	char delimiter = intern->u.file.delimiter, enclosure = intern->u.file.enclosure;
	char *delim = NULL, *enclo = NULL;
	size_t d_len = 0, e_len = 0;
	zend_string *escape_str = NULL;

	if (zend_parse_parameters(ZEND_NUM_ARGS(), "|ssS", &delim, &d_len, &enclo, &e_len, &escape_str) == FAILURE) {
		RETURN_THROWS();
	}

	CHECK_SPL_FILE_OBJECT_IS_INITIALIZED(intern);

	if (delim) {
		if (d_len != 1) {
			zend_argument_value_error(1, "must be a single character");
			RETURN_THROWS();
		}
		delimiter = delim[0];
	}
	if (enclo) {
		if (e_len != 1) {
			zend_argument_value_error(2, "must be a single character");
			RETURN_THROWS();
		}
		enclosure = enclo[0];
	}
	int escape_char = spl_csv_enclosure_param_handling(escape_str, intern, 3);
	if (escape_char == PHP_CSV_ESCAPE_ERROR) {
		RETURN_THROWS();
	}

	if (spl_filesystem_file_read_csv(intern, delimiter, enclosure, escape_char, return_value, true) == FAILURE) {
		RETURN_FALSE;
	}
}
/* }}} */

/* {{{ Output a field array as a CSV line */
PHP_METHOD(SplFileObject, fputcsv)
{
	spl_filesystem_object *intern = spl_filesystem_from_obj(Z_OBJ_P(ZEND_THIS));
	char delimiter = intern->u.file.delimiter, enclosure = intern->u.file.enclosure;
	char *delim = NULL, *enclo = NULL;
	size_t d_len = 0, e_len = 0;
	zend_long ret;
	zval *fields = NULL;
	zend_string *escape_str = NULL;
	zend_string *eol = NULL;

	if (zend_parse_parameters(ZEND_NUM_ARGS(), "a|ssSS", &fields, &delim, &d_len, &enclo, &e_len, &escape_str, &eol) == FAILURE) {
		RETURN_THROWS();
	}

	if (delim) {
		if (d_len != 1) {
			zend_argument_value_error(2, "must be a single character");
			RETURN_THROWS();
		}
		delimiter = delim[0];
	}
	if (enclo) {
		if (e_len != 1) {
			zend_argument_value_error(3, "must be a single character");
			RETURN_THROWS();
		}
		enclosure = enclo[0];
	}
	int escape_char = spl_csv_enclosure_param_handling(escape_str, intern, 4);
	if (escape_char == PHP_CSV_ESCAPE_ERROR) {
		RETURN_THROWS();
	}

	ret = php_fputcsv(intern->u.file.stream, fields, delimiter, enclosure, escape_char, eol);
	if (ret < 0) {
		RETURN_FALSE;
	}
	RETURN_LONG(ret);
}
/* }}} */

/* {{{ Set the delimiter, enclosure and escape character used in fgetcsv */
PHP_METHOD(SplFileObject, setCsvControl)
{
	spl_filesystem_object *intern = spl_filesystem_from_obj(Z_OBJ_P(ZEND_THIS));
	char delimiter = ',', enclosure = '"';
	char *delim = NULL, *enclo = NULL;
	size_t d_len = 0, e_len = 0;
	zend_string *escape_str = NULL;

	if (zend_parse_parameters(ZEND_NUM_ARGS(), "|ssS", &delim, &d_len, &enclo, &e_len, &escape_str) == FAILURE) {
		RETURN_THROWS();
	}

	if (delim) {
		if (d_len != 1) {
			zend_argument_value_error(1, "must be a single character");
			RETURN_THROWS();
		}
		delimiter = delim[0];
	}
	if (enclo) {
		if (e_len != 1) {
			zend_argument_value_error(2, "must be a single character");
			RETURN_THROWS();
		}
		enclosure = enclo[0];
	}
	int escape_char = php_csv_handle_escape_argument(escape_str, 3);
	if (escape_char == PHP_CSV_ESCAPE_ERROR) {
		RETURN_THROWS();
	}
	if (escape_str != NULL) {
		intern->u.file.is_escape_default = false;
	}

	intern->u.file.delimiter = delimiter;
	intern->u.file.enclosure = enclosure;
	intern->u.file.escape    = escape_char;
}
/* }}} */

/* {{{ Get the delimiter, enclosure and escape character used in fgetcsv */
PHP_METHOD(SplFileObject, getCsvControl)
{
	spl_filesystem_object *intern = spl_filesystem_from_obj(Z_OBJ_P(ZEND_THIS));
	char delimiter[2], enclosure[2], escape[2];

	if (zend_parse_parameters_none() == FAILURE) {
		RETURN_THROWS();
	}

	array_init(return_value);

	delimiter[0] = intern->u.file.delimiter;
	delimiter[1] = '\0';
	enclosure[0] = intern->u.file.enclosure;
	enclosure[1] = '\0';
	if (intern->u.file.escape == PHP_CSV_NO_ESCAPE) {
		escape[0] = '\0';
	} else {
		escape[0] = (unsigned char) intern->u.file.escape;
		escape[1] = '\0';
	}

	add_next_index_string(return_value, delimiter);
	add_next_index_string(return_value, enclosure);
	add_next_index_string(return_value, escape);
}
/* }}} */

/* {{{ Portable file locking */
PHP_METHOD(SplFileObject, flock)
{
	spl_filesystem_object *intern = spl_filesystem_from_obj(Z_OBJ_P(ZEND_THIS));
	zval *wouldblock = NULL;
	zend_long operation = 0;

	if (zend_parse_parameters(ZEND_NUM_ARGS(), "l|z", &operation, &wouldblock) == FAILURE) {
		RETURN_THROWS();
	}

	CHECK_SPL_FILE_OBJECT_IS_INITIALIZED(intern);

	php_flock_common(intern->u.file.stream, operation, 1, wouldblock, return_value);
}
/* }}} */

/* {{{ Flush the file */
PHP_METHOD(SplFileObject, fflush)
{
	spl_filesystem_object *intern = spl_filesystem_from_obj(Z_OBJ_P(ZEND_THIS));

	if (zend_parse_parameters_none() == FAILURE) {
		RETURN_THROWS();
	}

	CHECK_SPL_FILE_OBJECT_IS_INITIALIZED(intern);

	RETURN_BOOL(!php_stream_flush(intern->u.file.stream));
} /* }}} */

/* {{{ Return current file position */
PHP_METHOD(SplFileObject, ftell)
{
	spl_filesystem_object *intern = spl_filesystem_from_obj(Z_OBJ_P(ZEND_THIS));
	zend_long ret;

	if (zend_parse_parameters_none() == FAILURE) {
		RETURN_THROWS();
	}

	CHECK_SPL_FILE_OBJECT_IS_INITIALIZED(intern);

	ret = php_stream_tell(intern->u.file.stream);

	if (ret == -1) {
		RETURN_FALSE;
	} else {
		RETURN_LONG(ret);
	}
} /* }}} */

/* {{{ Seek to a position */
PHP_METHOD(SplFileObject, fseek)
{
	spl_filesystem_object *intern = spl_filesystem_from_obj(Z_OBJ_P(ZEND_THIS));
	zend_long pos, whence = SEEK_SET;

	if (zend_parse_parameters(ZEND_NUM_ARGS(), "l|l", &pos, &whence) == FAILURE) {
		RETURN_THROWS();
	}

	CHECK_SPL_FILE_OBJECT_IS_INITIALIZED(intern);

	spl_filesystem_file_free_line(intern);
	RETURN_LONG(php_stream_seek(intern->u.file.stream, pos, (int)whence));
} /* }}} */

/* {{{ Get a character from the file */
PHP_METHOD(SplFileObject, fgetc)
{
	spl_filesystem_object *intern = spl_filesystem_from_obj(Z_OBJ_P(ZEND_THIS));

	if (zend_parse_parameters_none() == FAILURE) {
		RETURN_THROWS();
	}

	CHECK_SPL_FILE_OBJECT_IS_INITIALIZED(intern);

	spl_filesystem_file_free_line(intern);

	int result = php_stream_getc(intern->u.file.stream);

	if (result == EOF) {
		RETURN_FALSE;
	}
	if (result == '\n') {
		intern->u.file.current_line_num++;
	}

	RETURN_STR(ZSTR_CHAR((zend_uchar)result));
} /* }}} */

/* {{{ Output all remaining data from a file pointer */
PHP_METHOD(SplFileObject, fpassthru)
{
	spl_filesystem_object *intern = spl_filesystem_from_obj(Z_OBJ_P(ZEND_THIS));

	if (zend_parse_parameters_none() == FAILURE) {
		RETURN_THROWS();
	}

	CHECK_SPL_FILE_OBJECT_IS_INITIALIZED(intern);

	RETURN_LONG(php_stream_passthru(intern->u.file.stream));
} /* }}} */

/* {{{ Implements a mostly ANSI compatible fscanf() */
PHP_METHOD(SplFileObject, fscanf)
{
	uint32_t num_varargs = 0;
	zend_string *format_str;
	zval *varargs= NULL;
	spl_filesystem_object *intern = spl_filesystem_from_obj(Z_OBJ_P(ZEND_THIS));

	if (zend_parse_parameters(ZEND_NUM_ARGS(), "S*", &format_str, &varargs, &num_varargs) == FAILURE) {
		RETURN_THROWS();
	}

	CHECK_SPL_FILE_OBJECT_IS_INITIALIZED(intern);

	/* Get next line */
	if (spl_filesystem_file_read(intern, /* silent */ false, /* csv */ false) == FAILURE) {
		RETURN_THROWS();
	}

	int result = php_sscanf_internal(ZSTR_VAL(intern->u.file.current_line), ZSTR_VAL(format_str), (int)num_varargs, varargs, 0, return_value);

	if (SCAN_ERROR_WRONG_PARAM_COUNT == result) {
		WRONG_PARAM_COUNT;
	}
}
/* }}} */

/* {{{ Binary-safe file write */
PHP_METHOD(SplFileObject, fwrite)
{
	spl_filesystem_object *intern = spl_filesystem_from_obj(Z_OBJ_P(ZEND_THIS));
	char *str;
	size_t str_len;
	zend_long length = 0;
	ssize_t written;

	if (zend_parse_parameters(ZEND_NUM_ARGS(), "s|l", &str, &str_len, &length) == FAILURE) {
		RETURN_THROWS();
	}

	CHECK_SPL_FILE_OBJECT_IS_INITIALIZED(intern);

	if (ZEND_NUM_ARGS() > 1) {
		if (length >= 0) {
			str_len = MIN((size_t)length, str_len);
		} else {
			/* Negative length given, nothing to write */
			str_len = 0;
		}
	}
	if (!str_len) {
		RETURN_LONG(0);
	}

	written = php_stream_write(intern->u.file.stream, str, str_len);
	if (written < 0) {
		RETURN_FALSE;
	}
	RETURN_LONG(written);
} /* }}} */

PHP_METHOD(SplFileObject, fread)
{
	spl_filesystem_object *intern = spl_filesystem_from_obj(Z_OBJ_P(ZEND_THIS));
	zend_long length = 0;
	zend_string *str;

	if (zend_parse_parameters(ZEND_NUM_ARGS(), "l", &length) == FAILURE) {
		RETURN_THROWS();
	}

	CHECK_SPL_FILE_OBJECT_IS_INITIALIZED(intern);

	if (length <= 0) {
		zend_argument_value_error(1, "must be greater than 0");
		RETURN_THROWS();
	}

	str = php_stream_read_to_str(intern->u.file.stream, length);
	if (!str) {
		RETURN_FALSE;
	}
	RETURN_STR(str);
}

/* {{{ Stat() on a filehandle */
PHP_METHOD(SplFileObject, fstat)
{
	spl_filesystem_object *intern = spl_filesystem_from_obj(Z_OBJ_P(ZEND_THIS));

	if (zend_parse_parameters_none() == FAILURE) {
		RETURN_THROWS();
	}

	CHECK_SPL_FILE_OBJECT_IS_INITIALIZED(intern);

	php_fstat(intern->u.file.stream, return_value);
}
/* }}} */

/* {{{ Truncate file to 'size' length */
PHP_METHOD(SplFileObject, ftruncate)
{
	spl_filesystem_object *intern = spl_filesystem_from_obj(Z_OBJ_P(ZEND_THIS));
	zend_long size;

	if (zend_parse_parameters(ZEND_NUM_ARGS(), "l", &size) == FAILURE) {
		RETURN_THROWS();
	}

	CHECK_SPL_FILE_OBJECT_IS_INITIALIZED(intern);

	if (!php_stream_truncate_supported(intern->u.file.stream)) {
		zend_throw_exception_ex(spl_ce_LogicException, 0, "Can't truncate file %s", ZSTR_VAL(intern->file_name));
		RETURN_THROWS();
	}

	RETURN_BOOL(0 == php_stream_truncate_set_size(intern->u.file.stream, size));
} /* }}} */

/* {{{ Seek to specified line */
PHP_METHOD(SplFileObject, seek)
{
	spl_filesystem_object *intern = spl_filesystem_from_obj(Z_OBJ_P(ZEND_THIS));
	zend_long line_pos, i;

	if (zend_parse_parameters(ZEND_NUM_ARGS(), "l", &line_pos) == FAILURE) {
		RETURN_THROWS();
	}

	CHECK_SPL_FILE_OBJECT_IS_INITIALIZED(intern);

	if (line_pos < 0) {
		zend_argument_value_error(1, "must be greater than or equal to 0");
		RETURN_THROWS();
	}

	spl_filesystem_file_rewind(ZEND_THIS, intern);

	for (i = 0; i < line_pos; i++) {
		if (spl_filesystem_file_read_line(ZEND_THIS, intern, true) == FAILURE) {
			return;
		}
	}
	if (line_pos > 0 && !SPL_HAS_FLAG(intern->flags, SPL_FILE_OBJECT_READ_AHEAD)) {
		intern->u.file.current_line_num++;
		spl_filesystem_file_free_line(intern);
	}
} /* }}} */

PHP_METHOD(SplFileObject, __toString)
{
	if (zend_parse_parameters_none() == FAILURE) {
		RETURN_THROWS();
	}

	spl_filesystem_object *intern = spl_filesystem_from_obj(Z_OBJ_P(ZEND_THIS));

	CHECK_SPL_FILE_OBJECT_IS_INITIALIZED(intern);

	if (!intern->u.file.current_line) {
		ZEND_ASSERT(Z_ISUNDEF(intern->u.file.current_zval));
		zend_result result = spl_filesystem_file_read_line(ZEND_THIS, intern, false);
		if (UNEXPECTED(result != SUCCESS)) {
			RETURN_THROWS();
		}
	}

	RETURN_STR_COPY(intern->u.file.current_line);
}

/* {{{ PHP_MINIT_FUNCTION(spl_directory) */
PHP_MINIT_FUNCTION(spl_directory)
{
	spl_ce_SplFileInfo = register_class_SplFileInfo(zend_ce_stringable);
	spl_ce_SplFileInfo->create_object = spl_filesystem_object_new;
	spl_ce_SplFileInfo->default_object_handlers = &spl_filesystem_object_handlers;

	memcpy(&spl_filesystem_object_handlers, &std_object_handlers, sizeof(zend_object_handlers));
	spl_filesystem_object_handlers.offset = XtOffsetOf(spl_filesystem_object, std);
	spl_filesystem_object_handlers.clone_obj = spl_filesystem_object_clone;
	spl_filesystem_object_handlers.dtor_obj = spl_filesystem_object_destroy_object;
	spl_filesystem_object_handlers.free_obj = spl_filesystem_object_free_storage;

	spl_ce_DirectoryIterator = register_class_DirectoryIterator(spl_ce_SplFileInfo, spl_ce_SeekableIterator);
	spl_ce_DirectoryIterator->create_object = spl_filesystem_object_new;
	spl_ce_DirectoryIterator->get_iterator = spl_filesystem_dir_get_iterator;

	spl_ce_FilesystemIterator = register_class_FilesystemIterator(spl_ce_DirectoryIterator);
	spl_ce_FilesystemIterator->create_object = spl_filesystem_object_new;
	spl_ce_FilesystemIterator->get_iterator = spl_filesystem_tree_get_iterator;

	spl_ce_RecursiveDirectoryIterator = register_class_RecursiveDirectoryIterator(spl_ce_FilesystemIterator, spl_ce_RecursiveIterator);
	spl_ce_RecursiveDirectoryIterator->create_object = spl_filesystem_object_new;

	memcpy(&spl_filesystem_object_check_handlers, &spl_filesystem_object_handlers, sizeof(zend_object_handlers));
	spl_filesystem_object_check_handlers.clone_obj = NULL;
	spl_filesystem_object_check_handlers.get_method = spl_filesystem_object_get_method_check;

#ifdef HAVE_GLOB
	spl_ce_GlobIterator = register_class_GlobIterator(spl_ce_FilesystemIterator, zend_ce_countable);
	spl_ce_GlobIterator->create_object = spl_filesystem_object_new;
	spl_ce_GlobIterator->default_object_handlers = &spl_filesystem_object_check_handlers;
#endif

	spl_ce_SplFileObject = register_class_SplFileObject(spl_ce_SplFileInfo, spl_ce_RecursiveIterator, spl_ce_SeekableIterator);
	spl_ce_SplFileObject->default_object_handlers = &spl_filesystem_object_check_handlers;
	spl_ce_SplFileObject->create_object = spl_filesystem_object_new;

	spl_ce_SplTempFileObject = register_class_SplTempFileObject(spl_ce_SplFileObject);
	spl_ce_SplTempFileObject->create_object = spl_filesystem_object_new;

	return SUCCESS;
}
/* }}} */<|MERGE_RESOLUTION|>--- conflicted
+++ resolved
@@ -636,12 +636,7 @@
 	}
 	if (intern->type == SPL_FS_DIR) {
 #ifdef HAVE_GLOB
-<<<<<<< HEAD
-		if (php_stream_is(intern->u.dir.dirp, &php_glob_stream_ops)) {
-=======
-		pnstr = spl_gen_private_prop_name(spl_ce_DirectoryIterator, "glob", sizeof("glob")-1);
 		if (intern->u.dir.dirp && php_stream_is(intern->u.dir.dirp ,&php_glob_stream_ops)) {
->>>>>>> e039afff
 			ZVAL_STR_COPY(&tmp, intern->path);
 		} else {
 			ZVAL_FALSE(&tmp);
