--- conflicted
+++ resolved
@@ -530,7 +530,6 @@
 			char *open_mode = "r";
 			size_t open_mode_len = 1;
 			zval *resource = NULL;
-<<<<<<< HEAD
 
 			if (zend_parse_parameters(num_args, "|sbr!",
 				&open_mode, &open_mode_len, &use_include_path, &resource) == FAILURE
@@ -541,18 +540,6 @@
 			intern = spl_filesystem_from_obj(spl_filesystem_object_new_ex(ce));
 			RETVAL_OBJ(&intern->std);
 
-=======
-
-			if (zend_parse_parameters(num_args, "|sbr!",
-				&open_mode, &open_mode_len, &use_include_path, &resource) == FAILURE
-			) {
-				return NULL;
-			}
-
-			intern = spl_filesystem_from_obj(spl_filesystem_object_new_ex(ce));
-			RETVAL_OBJ(&intern->std);
-
->>>>>>> 61b33e90
 			if (spl_filesystem_object_get_file_name(source) != SUCCESS) {
 				return NULL;
 			}
@@ -910,14 +897,11 @@
 
 	if (zend_parse_parameters_none() == FAILURE) {
 		RETURN_THROWS();
-<<<<<<< HEAD
-=======
 	}
 
 	if (!intern->file_name) {
 		zend_throw_error(NULL, "Object not initialized");
 		RETURN_THROWS();
->>>>>>> 61b33e90
 	}
 
 	spl_filesystem_object_get_path(intern, &path_len);
@@ -956,14 +940,11 @@
 
 	if (zend_parse_parameters_none() == FAILURE) {
 		RETURN_THROWS();
-<<<<<<< HEAD
-=======
 	}
 
 	if (!intern->file_name) {
 		zend_throw_error(NULL, "Object not initialized");
 		RETURN_THROWS();
->>>>>>> 61b33e90
 	}
 
 	spl_filesystem_object_get_path(intern, &path_len);
@@ -1027,14 +1008,11 @@
 
 	if (zend_parse_parameters(ZEND_NUM_ARGS(), "|s", &suffix, &slen) == FAILURE) {
 		RETURN_THROWS();
-<<<<<<< HEAD
-=======
 	}
 
 	if (!intern->file_name) {
 		zend_throw_error(NULL, "Object not initialized");
 		RETURN_THROWS();
->>>>>>> 61b33e90
 	}
 
 	spl_filesystem_object_get_path(intern, &path_len);
