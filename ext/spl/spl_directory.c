/*
   +----------------------------------------------------------------------+
   | Copyright (c) The PHP Group                                          |
   +----------------------------------------------------------------------+
   | This source file is subject to version 3.01 of the PHP license,      |
   | that is bundled with this package in the file LICENSE, and is        |
   | available through the world-wide-web at the following url:           |
   | https://www.php.net/license/3_01.txt                                 |
   | If you did not receive a copy of the PHP license and are unable to   |
   | obtain it through the world-wide-web, please send a note to          |
   | license@php.net so we can mail you a copy immediately.               |
   +----------------------------------------------------------------------+
   | Author: Marcus Boerger <helly@php.net>                               |
   +----------------------------------------------------------------------+
 */

#ifdef HAVE_CONFIG_H
# include "config.h"
#endif

#include "php.h"
#include "php_ini.h"
#include "ext/standard/file.h"
#include "ext/standard/php_filestat.h"
#include "ext/standard/flock_compat.h"
#include "ext/standard/scanf.h"
#include "ext/standard/php_string.h"
#include "zend_exceptions.h"
#include "zend_interfaces.h"

#include "php_spl.h"
#include "spl_functions.h"
#include "spl_engine.h"
#include "spl_iterators.h"
#include "spl_directory.h"
#include "spl_directory_arginfo.h"
#include "spl_exceptions.h"

#define SPL_HAS_FLAG(flags, test_flag) ((flags & test_flag) ? 1 : 0)

/* declare the class handlers */
static zend_object_handlers spl_filesystem_object_handlers;
/* includes handler to validate object state when retrieving methods */
static zend_object_handlers spl_filesystem_object_check_handlers;

/* decalre the class entry */
PHPAPI zend_class_entry *spl_ce_SplFileInfo;
PHPAPI zend_class_entry *spl_ce_DirectoryIterator;
PHPAPI zend_class_entry *spl_ce_FilesystemIterator;
PHPAPI zend_class_entry *spl_ce_RecursiveDirectoryIterator;
PHPAPI zend_class_entry *spl_ce_GlobIterator;
PHPAPI zend_class_entry *spl_ce_SplFileObject;
PHPAPI zend_class_entry *spl_ce_SplTempFileObject;

#define CHECK_SPL_FILE_OBJECT_IS_INITIALIZED(spl_filesystem_object_pointer) \
	if (!(spl_filesystem_object_pointer)->u.file.stream) { \
		zend_throw_error(NULL, "Object not initialized"); \
		RETURN_THROWS(); \
	}

#define CHECK_DIRECTORY_ITERATOR_IS_INITIALIZED(intern) \
	if (!(intern)->u.dir.dirp) { \
		zend_throw_error(NULL, "Object not initialized"); \
		RETURN_THROWS(); \
	}

static void spl_filesystem_file_free_line(spl_filesystem_object *intern) /* {{{ */
{
	if (intern->u.file.current_line) {
		efree(intern->u.file.current_line);
		intern->u.file.current_line = NULL;
	}
	if (!Z_ISUNDEF(intern->u.file.current_zval)) {
		zval_ptr_dtor(&intern->u.file.current_zval);
		ZVAL_UNDEF(&intern->u.file.current_zval);
	}
} /* }}} */

static void spl_filesystem_object_destroy_object(zend_object *object) /* {{{ */
{
	spl_filesystem_object *intern = spl_filesystem_from_obj(object);

	zend_objects_destroy_object(object);

	switch(intern->type) {
	case SPL_FS_DIR:
		if (intern->u.dir.dirp) {
			php_stream_close(intern->u.dir.dirp);
			intern->u.dir.dirp = NULL;
		}
		break;
	case SPL_FS_FILE:
		if (intern->u.file.stream) {
			/*
			if (intern->u.file.zcontext) {
			   zend_list_delref(Z_RESVAL_P(intern->zcontext));
			}
			*/
			if (!intern->u.file.stream->is_persistent) {
				php_stream_close(intern->u.file.stream);
			} else {
				php_stream_pclose(intern->u.file.stream);
			}
			intern->u.file.stream = NULL;
			ZVAL_UNDEF(&intern->u.file.zresource);
		}
		break;
	default:
		break;
	}
} /* }}} */

static void spl_filesystem_object_free_storage(zend_object *object) /* {{{ */
{
	spl_filesystem_object *intern = spl_filesystem_from_obj(object);

	if (intern->oth_handler && intern->oth_handler->dtor) {
		intern->oth_handler->dtor(intern);
	}

	zend_object_std_dtor(&intern->std);

	if (intern->path) {
		zend_string_release(intern->path);
	}
	if (intern->file_name) {
		zend_string_release(intern->file_name);
	}
	switch(intern->type) {
	case SPL_FS_INFO:
		break;
	case SPL_FS_DIR:
		if (intern->u.dir.sub_path) {
			zend_string_release(intern->u.dir.sub_path);
		}
		break;
	case SPL_FS_FILE:
		if (intern->u.file.open_mode) {
			zend_string_release(intern->u.file.open_mode);
		}
		if (intern->orig_path) {
			zend_string_release(intern->orig_path);
		}
		spl_filesystem_file_free_line(intern);
		break;
	}
} /* }}} */

/* {{{ spl_ce_dir_object_new */
/* creates the object by
   - allocating memory
   - initializing the object members
   - storing the object
   - setting it's handlers

   called from
   - clone
   - new
 */
static zend_object *spl_filesystem_object_new_ex(zend_class_entry *class_type)
{
	spl_filesystem_object *intern;

	intern = emalloc(sizeof(spl_filesystem_object) + zend_object_properties_size(class_type));
	memset(intern, 0,
		MAX(XtOffsetOf(spl_filesystem_object, u.dir.entry),
			XtOffsetOf(spl_filesystem_object, u.file.escape) + sizeof(int)));
	/* intern->type = SPL_FS_INFO; done by set 0 */
	intern->file_class = spl_ce_SplFileObject;
	intern->info_class = spl_ce_SplFileInfo;

	zend_object_std_init(&intern->std, class_type);
	object_properties_init(&intern->std, class_type);
	intern->std.handlers = &spl_filesystem_object_handlers;

	return &intern->std;
}
/* }}} */

/* {{{ spl_filesystem_object_new */
/* See spl_filesystem_object_new_ex */
static zend_object *spl_filesystem_object_new(zend_class_entry *class_type)
{
	return spl_filesystem_object_new_ex(class_type);
}
/* }}} */

/* {{{ spl_filesystem_object_new_check */
static zend_object *spl_filesystem_object_new_check(zend_class_entry *class_type)
{
	spl_filesystem_object *ret = spl_filesystem_from_obj(spl_filesystem_object_new_ex(class_type));
	ret->std.handlers = &spl_filesystem_object_check_handlers;
	return &ret->std;
}
/* }}} */

PHPAPI char* spl_filesystem_object_get_path(spl_filesystem_object *intern, size_t *len) /* {{{ */
{
#ifdef HAVE_GLOB
	if (intern->type == SPL_FS_DIR) {
		if (php_stream_is(intern->u.dir.dirp ,&php_glob_stream_ops)) {
			return php_glob_stream_get_path(intern->u.dir.dirp, len);
		}
	}
#endif
	if (len) {
		*len = intern->path ? ZSTR_LEN(intern->path) : 0;
	}
	return intern->path ? ZSTR_VAL(intern->path) : NULL;
} /* }}} */

static inline int spl_filesystem_object_get_file_name(spl_filesystem_object *intern) /* {{{ */
{
	if (intern->file_name) {
		/* already known */
		return SUCCESS;
	}

	switch (intern->type) {
		case SPL_FS_INFO:
		case SPL_FS_FILE:
			zend_throw_error(NULL, "Object not initialized");
			return FAILURE;
			break;
		case SPL_FS_DIR:
			{
				size_t name_len;
				size_t path_len = 0;
				char *path;
				char slash = SPL_HAS_FLAG(intern->flags, SPL_FILE_DIR_UNIXPATHS) ? '/' : DEFAULT_SLASH;

				path = spl_filesystem_object_get_path(intern, &path_len);
				/* if there is parent path, amend it, otherwise just use the given path as is */
				name_len = strlen(intern->u.dir.entry.d_name);
				if (path_len == 0) {
					intern->file_name = zend_string_init(intern->u.dir.entry.d_name, name_len, 0);
				} else {
					zend_string *file_name = zend_string_alloc(path_len + 1 + name_len, 0);
					memcpy(ZSTR_VAL(file_name), path, path_len);
					ZSTR_VAL(file_name)[path_len] = slash;
					memcpy(ZSTR_VAL(file_name) + path_len + 1, intern->u.dir.entry.d_name, name_len);
					ZSTR_VAL(file_name)[path_len + 1 + name_len] = 0;
					intern->file_name = file_name;
				}
			}
			break;
	}
	return SUCCESS;
} /* }}} */

static int spl_filesystem_dir_read(spl_filesystem_object *intern) /* {{{ */
{
	if (intern->file_name) {
		/* invalidate */
		zend_string_release(intern->file_name);
		intern->file_name = NULL;
	}
	if (!intern->u.dir.dirp || !php_stream_readdir(intern->u.dir.dirp, &intern->u.dir.entry)) {
		intern->u.dir.entry.d_name[0] = '\0';
		return 0;
	} else {
		return 1;
	}
}
/* }}} */

#define IS_SLASH_AT(zs, pos) (IS_SLASH(zs[pos]))

static inline int spl_filesystem_is_dot(const char * d_name) /* {{{ */
{
	return !strcmp(d_name, ".") || !strcmp(d_name, "..");
}
/* }}} */

/* {{{ spl_filesystem_dir_open */
/* open a directory resource
 * Can emit an E_WARNING as it reports errors from php_stream_opendir() */
static void spl_filesystem_dir_open(spl_filesystem_object* intern, zend_string *path)
{
	int skip_dots = SPL_HAS_FLAG(intern->flags, SPL_FILE_DIR_SKIPDOTS);

	intern->type = SPL_FS_DIR;
	intern->u.dir.dirp = php_stream_opendir(ZSTR_VAL(path), REPORT_ERRORS, FG(default_context));

	if (ZSTR_LEN(path) > 1 && IS_SLASH_AT(ZSTR_VAL(path), ZSTR_LEN(path)-1)) {
		intern->path = zend_string_init(ZSTR_VAL(path), ZSTR_LEN(path)-1, 0);
	} else {
		intern->path = zend_string_copy(path);
	}
	intern->u.dir.index = 0;

	if (EG(exception) || intern->u.dir.dirp == NULL) {
		intern->u.dir.entry.d_name[0] = '\0';
		if (!EG(exception)) {
			/* open failed w/out notice (turned to exception due to EH_THROW) */
			zend_throw_exception_ex(spl_ce_UnexpectedValueException, 0,
				"Failed to open directory \"%s\"", ZSTR_VAL(path));
		}
	} else {
		do {
			spl_filesystem_dir_read(intern);
		} while (skip_dots && spl_filesystem_is_dot(intern->u.dir.entry.d_name));
	}
}
/* }}} */

/* Can generate E_WARNINGS as we report errors from stream initialized via
 * php_stream_open_wrapper_ex() */
static zend_result spl_filesystem_file_open(spl_filesystem_object *intern, bool use_include_path) /* {{{ */
{
	zval tmp;

	intern->type = SPL_FS_FILE;
	php_stat(intern->file_name, FS_IS_DIR, &tmp);
	if (Z_TYPE(tmp) == IS_TRUE) {
		zend_string_release(intern->u.file.open_mode);
		intern->u.file.open_mode = NULL;
		intern->file_name = NULL;
		zend_throw_exception_ex(spl_ce_LogicException, 0, "Cannot use SplFileObject with directories");
		return FAILURE;
	}

	intern->u.file.context = php_stream_context_from_zval(intern->u.file.zcontext, 0);
	intern->u.file.stream = php_stream_open_wrapper_ex(ZSTR_VAL(intern->file_name), ZSTR_VAL(intern->u.file.open_mode), (use_include_path ? USE_PATH : 0) | REPORT_ERRORS, NULL, intern->u.file.context);

	if (!ZSTR_LEN(intern->file_name) || !intern->u.file.stream) {
		if (!EG(exception)) {
			zend_throw_exception_ex(spl_ce_RuntimeException, 0, "Cannot open file '%s'", ZSTR_VAL(intern->file_name));
		}
		zend_string_release(intern->u.file.open_mode);
		intern->u.file.open_mode = NULL;
		intern->file_name = NULL; /* until here it is not a copy */
		return FAILURE;
	}

	/*
	if (intern->u.file.zcontext) {
		//zend_list_addref(Z_RES_VAL(intern->u.file.zcontext));
		Z_ADDREF_P(intern->u.file.zcontext);
	}
	*/

	if (ZSTR_LEN(intern->file_name) > 1 && IS_SLASH_AT(ZSTR_VAL(intern->file_name), ZSTR_LEN(intern->file_name)-1)) {
		intern->file_name = zend_string_init(ZSTR_VAL(intern->file_name), ZSTR_LEN(intern->file_name)-1, 0);
	} else {
		intern->file_name = zend_string_copy(intern->file_name);
	}

	intern->orig_path = zend_string_init(intern->u.file.stream->orig_path, strlen(intern->u.file.stream->orig_path), 0);

	/* avoid reference counting in debug mode, thus do it manually */
	ZVAL_RES(&intern->u.file.zresource, intern->u.file.stream->res);
	/*!!! TODO: maybe bug?
	Z_SET_REFCOUNT(intern->u.file.zresource, 1);
	*/

	intern->u.file.delimiter = ',';
	intern->u.file.enclosure = '"';
	intern->u.file.escape = (unsigned char) '\\';

	intern->u.file.func_getCurr = zend_hash_str_find_ptr(&intern->std.ce->function_table, "getcurrentline", sizeof("getcurrentline") - 1);

	return SUCCESS;
} /* }}} */

/* {{{ spl_filesystem_object_clone */
/* Local zend_object creation (on stack)
   Load the 'other' object
   Create a new empty object (See spl_filesystem_object_new_ex)
   Open the directory
   Clone other members (properties)
 */
static zend_object *spl_filesystem_object_clone(zend_object *old_object)
{
	zend_object *new_object;
	spl_filesystem_object *intern;
	spl_filesystem_object *source;
	int index, skip_dots;

	source = spl_filesystem_from_obj(old_object);
	new_object = spl_filesystem_object_new_ex(old_object->ce);
	intern = spl_filesystem_from_obj(new_object);

	intern->flags = source->flags;

	switch (source->type) {
		case SPL_FS_INFO:
			if (source->path != NULL) {
				intern->path = zend_string_copy(source->path);
			}
			if (source->file_name != NULL) {
				intern->file_name = zend_string_copy(source->file_name);
			}
			break;
		case SPL_FS_DIR:
			spl_filesystem_dir_open(intern, source->path);
			/* read until we hit the position in which we were before */
			skip_dots = SPL_HAS_FLAG(source->flags, SPL_FILE_DIR_SKIPDOTS);
			for(index = 0; index < source->u.dir.index; ++index) {
				do {
					spl_filesystem_dir_read(intern);
				} while (skip_dots && spl_filesystem_is_dot(intern->u.dir.entry.d_name));
			}
			intern->u.dir.index = index;
			break;
		case SPL_FS_FILE:
			ZEND_UNREACHABLE();
	}

	intern->file_class = source->file_class;
	intern->info_class = source->info_class;
	intern->oth = source->oth;
	intern->oth_handler = source->oth_handler;

	zend_objects_clone_members(new_object, old_object);

	if (intern->oth_handler && intern->oth_handler->clone) {
		intern->oth_handler->clone(source, intern);
	}

	return new_object;
}
/* }}} */

static void spl_filesystem_info_set_filename(spl_filesystem_object *intern, zend_string *path) /* {{{ */
{
	size_t path_len;

	if (intern->file_name) {
		zend_string_release(intern->file_name);
	}

	path_len = ZSTR_LEN(path);
	if (path_len > 1 && IS_SLASH_AT(ZSTR_VAL(path), path_len-1)) {
		path_len--;
		intern->file_name = zend_string_init(ZSTR_VAL(path), path_len, 0);
	} else {
		intern->file_name = zend_string_copy(path);
	}
	while (path_len > 1 && !IS_SLASH_AT(ZSTR_VAL(path), path_len-1)) {
		path_len--;
	}
	if (path_len) {
		path_len--;
	}

	if (intern->path) {
		zend_string_release(intern->path);
	}
	intern->path = zend_string_init(ZSTR_VAL(path), path_len, 0);
} /* }}} */

static spl_filesystem_object *spl_filesystem_object_create_info(spl_filesystem_object *source, zend_string *file_path, zend_class_entry *ce, zval *return_value) /* {{{ */
{
	spl_filesystem_object *intern;
	zval arg1;

	if (!file_path || !ZSTR_LEN(file_path)) {
#ifdef PHP_WIN32
		zend_throw_exception_ex(spl_ce_RuntimeException, 0, "Cannot create SplFileInfo for empty path");
#endif
		return NULL;
	}

	ce = ce ? ce : source->info_class;

	intern = spl_filesystem_from_obj(spl_filesystem_object_new_ex(ce));
	RETVAL_OBJ(&intern->std);

	if (ce->constructor->common.scope != spl_ce_SplFileInfo) {
		ZVAL_STR_COPY(&arg1, file_path);
		zend_call_method_with_1_params(Z_OBJ_P(return_value), ce, &ce->constructor, "__construct", NULL, &arg1);
		zval_ptr_dtor(&arg1);
	} else {
		spl_filesystem_info_set_filename(intern, file_path);
	}

	return intern;
} /* }}} */

static spl_filesystem_object *spl_filesystem_object_create_type(int num_args, spl_filesystem_object *source, int type, zend_class_entry *ce, zval *return_value) /* {{{ */
{
	spl_filesystem_object *intern;
	bool use_include_path = 0;
	zval arg1, arg2;
	zend_error_handling error_handling;

	switch (source->type) {
		case SPL_FS_INFO:
		case SPL_FS_FILE:
			break;
		case SPL_FS_DIR:
			if (!source->u.dir.entry.d_name[0]) {
				zend_throw_exception_ex(spl_ce_RuntimeException, 0, "Could not open file");
				return NULL;
			}
	}

	switch (type) {
		case SPL_FS_INFO:
			ce = ce ? ce : source->info_class;

			intern = spl_filesystem_from_obj(spl_filesystem_object_new_ex(ce));
			RETVAL_OBJ(&intern->std);

			if (spl_filesystem_object_get_file_name(source) != SUCCESS) {
				return NULL;
			}

			if (ce->constructor->common.scope != spl_ce_SplFileInfo) {
				ZVAL_STR_COPY(&arg1, source->file_name);
				zend_call_method_with_1_params(Z_OBJ_P(return_value), ce, &ce->constructor, "__construct", NULL, &arg1);
				zval_ptr_dtor(&arg1);
			} else {
				char *path;
				size_t path_len;

				intern->file_name = zend_string_copy(source->file_name);
				path = spl_filesystem_object_get_path(source, &path_len);
				if (source->path && ZSTR_VAL(source->path) == path) {
					intern->path = zend_string_copy(source->path);
				} else {
					intern->path = zend_string_init(path, path_len, 0);
				}
			}
			break;
		case SPL_FS_FILE:
		{
			ce = ce ? ce : source->file_class;

			zend_string *open_mode = ZSTR_CHAR('r');
			zval *resource = NULL;

			if (zend_parse_parameters(num_args, "|Sbr!",
				&open_mode, &use_include_path, &resource) == FAILURE
			) {
				return NULL;
			}

			intern = spl_filesystem_from_obj(spl_filesystem_object_new_ex(ce));
			RETVAL_OBJ(&intern->std);

			if (spl_filesystem_object_get_file_name(source) != SUCCESS) {
				return NULL;
			}

			if (ce->constructor->common.scope != spl_ce_SplFileObject) {
				ZVAL_STR_COPY(&arg1, source->file_name);
				ZVAL_STR_COPY(&arg2, open_mode);
				zend_call_method_with_2_params(Z_OBJ_P(return_value), ce, &ce->constructor, "__construct", NULL, &arg1, &arg2);
				zval_ptr_dtor(&arg1);
				zval_ptr_dtor(&arg2);
			} else {
				char *path;
				size_t path_len;

				intern->file_name = source->file_name;
				path = spl_filesystem_object_get_path(source, &path_len);
				if (source->path && ZSTR_VAL(source->path) == path) {
					intern->path = zend_string_copy(source->path);
				} else {
					intern->path = zend_string_init(path, path_len, 0);
				}

				intern->u.file.open_mode = zend_string_copy(open_mode);
				intern->u.file.zcontext = resource;

				/* spl_filesystem_file_open() can generate E_WARNINGs which we want to promote to exceptions */
				zend_replace_error_handling(EH_THROW, spl_ce_RuntimeException, &error_handling);
				if (spl_filesystem_file_open(intern, use_include_path) == FAILURE) {
					zend_restore_error_handling(&error_handling);
					zval_ptr_dtor(return_value);
					ZVAL_NULL(return_value);
					return NULL;
				}
				zend_restore_error_handling(&error_handling);
			}
			break;
		}
		case SPL_FS_DIR:
			zend_throw_exception_ex(spl_ce_RuntimeException, 0, "Operation not supported");
			return NULL;
	}
	return NULL;
} /* }}} */

static int spl_filesystem_is_invalid_or_dot(const char * d_name) /* {{{ */
{
	return d_name[0] == '\0' || spl_filesystem_is_dot(d_name);
}
/* }}} */

static zend_string *spl_filesystem_object_get_pathname(spl_filesystem_object *intern) { /* {{{ */
	switch (intern->type) {
		case SPL_FS_INFO:
		case SPL_FS_FILE:
			return intern->file_name;
		case SPL_FS_DIR:
			if (intern->u.dir.entry.d_name[0]) {
				spl_filesystem_object_get_file_name(intern);
				return intern->file_name;
			}
	}
	return NULL;
}
/* }}} */

static inline HashTable *spl_filesystem_object_get_debug_info(zend_object *object) /* {{{ */
{
	spl_filesystem_object *intern = spl_filesystem_from_obj(object);
	zval tmp;
	HashTable *rv;
	zend_string *pnstr;
	zend_string *path;
	char stmp[2];

	if (!intern->std.properties) {
		rebuild_object_properties(&intern->std);
	}

	rv = zend_array_dup(intern->std.properties);

	pnstr = spl_gen_private_prop_name(spl_ce_SplFileInfo, "pathName", sizeof("pathName")-1);
	path = spl_filesystem_object_get_pathname(intern);
	if (path) {
		ZVAL_STR_COPY(&tmp, path);
	} else {
		ZVAL_EMPTY_STRING(&tmp);
	}
	zend_symtable_update(rv, pnstr, &tmp);
	zend_string_release_ex(pnstr, 0);

	if (intern->file_name) {
		size_t path_len;

		pnstr = spl_gen_private_prop_name(spl_ce_SplFileInfo, "fileName", sizeof("fileName")-1);
		spl_filesystem_object_get_path(intern, &path_len);

		if (path_len && path_len < ZSTR_LEN(intern->file_name)) {
			ZVAL_STRINGL(&tmp, ZSTR_VAL(intern->file_name) + path_len + 1, ZSTR_LEN(intern->file_name) - (path_len + 1));
		} else {
			ZVAL_STR_COPY(&tmp, intern->file_name);
		}
		zend_symtable_update(rv, pnstr, &tmp);
		zend_string_release_ex(pnstr, 0);
	}
	if (intern->type == SPL_FS_DIR) {
#ifdef HAVE_GLOB
		pnstr = spl_gen_private_prop_name(spl_ce_DirectoryIterator, "glob", sizeof("glob")-1);
		if (php_stream_is(intern->u.dir.dirp ,&php_glob_stream_ops)) {
			ZVAL_STR_COPY(&tmp, intern->path);
		} else {
			ZVAL_FALSE(&tmp);
		}
		zend_symtable_update(rv, pnstr, &tmp);
		zend_string_release_ex(pnstr, 0);
#endif
		pnstr = spl_gen_private_prop_name(spl_ce_RecursiveDirectoryIterator, "subPathName", sizeof("subPathName")-1);
		if (intern->u.dir.sub_path) {
			ZVAL_STR_COPY(&tmp, intern->u.dir.sub_path);
		} else {
			ZVAL_EMPTY_STRING(&tmp);
		}
		zend_symtable_update(rv, pnstr, &tmp);
		zend_string_release_ex(pnstr, 0);
	}
	if (intern->type == SPL_FS_FILE) {
		pnstr = spl_gen_private_prop_name(spl_ce_SplFileObject, "openMode", sizeof("openMode")-1);
		ZVAL_STR_COPY(&tmp, intern->u.file.open_mode);
		zend_symtable_update(rv, pnstr, &tmp);
		zend_string_release_ex(pnstr, 0);
		stmp[1] = '\0';
		stmp[0] = intern->u.file.delimiter;
		pnstr = spl_gen_private_prop_name(spl_ce_SplFileObject, "delimiter", sizeof("delimiter")-1);
		ZVAL_STRINGL(&tmp, stmp, 1);
		zend_symtable_update(rv, pnstr, &tmp);
		zend_string_release_ex(pnstr, 0);
		stmp[0] = intern->u.file.enclosure;
		pnstr = spl_gen_private_prop_name(spl_ce_SplFileObject, "enclosure", sizeof("enclosure")-1);
		ZVAL_STRINGL(&tmp, stmp, 1);
		zend_symtable_update(rv, pnstr, &tmp);
		zend_string_release_ex(pnstr, 0);
	}

	return rv;
}
/* }}} */

zend_function *spl_filesystem_object_get_method_check(zend_object **object, zend_string *method, const zval *key) /* {{{ */
{
	spl_filesystem_object *fsobj = spl_filesystem_from_obj(*object);

	if (fsobj->u.dir.dirp == NULL && fsobj->orig_path == NULL) {
		zend_function *func;
		zend_string *tmp = zend_string_init("_bad_state_ex", sizeof("_bad_state_ex") - 1, 0);
		func = zend_std_get_method(object, tmp, NULL);
		zend_string_release_ex(tmp, 0);
		return func;
	}

	return zend_std_get_method(object, method, key);
}
/* }}} */

#define DIT_CTOR_FLAGS  0x00000001
#define DIT_CTOR_GLOB   0x00000002

void spl_filesystem_object_construct(INTERNAL_FUNCTION_PARAMETERS, zend_long ctor_flags) /* {{{ */
{
	spl_filesystem_object *intern;
	zend_string *path;
	int parsed;
	zend_long flags;
	zend_error_handling error_handling;

	if (SPL_HAS_FLAG(ctor_flags, DIT_CTOR_FLAGS)) {
		flags = SPL_FILE_DIR_KEY_AS_PATHNAME|SPL_FILE_DIR_CURRENT_AS_FILEINFO;
		parsed = zend_parse_parameters(ZEND_NUM_ARGS(), "P|l", &path, &flags);
	} else {
		flags = SPL_FILE_DIR_KEY_AS_PATHNAME|SPL_FILE_DIR_CURRENT_AS_SELF;
		parsed = zend_parse_parameters(ZEND_NUM_ARGS(), "P", &path);
	}
	if (SPL_HAS_FLAG(ctor_flags, SPL_FILE_DIR_SKIPDOTS)) {
		flags |= SPL_FILE_DIR_SKIPDOTS;
	}
	if (SPL_HAS_FLAG(ctor_flags, SPL_FILE_DIR_UNIXPATHS)) {
		flags |= SPL_FILE_DIR_UNIXPATHS;
	}
	if (parsed == FAILURE) {
		RETURN_THROWS();
	}

	if (ZSTR_LEN(path) == 0) {
		zend_argument_value_error(1, "cannot be empty");
		RETURN_THROWS();
	}

	intern = Z_SPLFILESYSTEM_P(ZEND_THIS);
	if (intern->path) {
		/* object is already initialized */
		zend_throw_error(NULL, "Directory object is already initialized");
		RETURN_THROWS();
	}
	intern->flags = flags;

	/* spl_filesystem_dir_open() may emit an E_WARNING */
	zend_replace_error_handling(EH_THROW, spl_ce_UnexpectedValueException, &error_handling);
#ifdef HAVE_GLOB
	if (SPL_HAS_FLAG(ctor_flags, DIT_CTOR_GLOB) && memcmp(ZSTR_VAL(path), "glob://", sizeof("glob://")-1) != 0) {
		path = zend_strpprintf(0, "glob://%s", ZSTR_VAL(path));
		spl_filesystem_dir_open(intern, path);
		zend_string_release(path);
	} else
#endif
	{
		spl_filesystem_dir_open(intern, path);

	}
	zend_restore_error_handling(&error_handling);

	intern->u.dir.is_recursive = instanceof_function(intern->std.ce, spl_ce_RecursiveDirectoryIterator) ? 1 : 0;
}
/* }}} */

/* {{{ Cronstructs a new dir iterator from a path. */
PHP_METHOD(DirectoryIterator, __construct)
{
	spl_filesystem_object_construct(INTERNAL_FUNCTION_PARAM_PASSTHRU, 0);
}
/* }}} */

/* {{{ Rewind dir back to the start */
PHP_METHOD(DirectoryIterator, rewind)
{
	spl_filesystem_object *intern = Z_SPLFILESYSTEM_P(ZEND_THIS);

	if (zend_parse_parameters_none() == FAILURE) {
		RETURN_THROWS();
	}

	CHECK_DIRECTORY_ITERATOR_IS_INITIALIZED(intern);
	intern->u.dir.index = 0;
	php_stream_rewinddir(intern->u.dir.dirp);
	spl_filesystem_dir_read(intern);
}
/* }}} */

/* {{{ Return current dir entry */
PHP_METHOD(DirectoryIterator, key)
{
	spl_filesystem_object *intern = Z_SPLFILESYSTEM_P(ZEND_THIS);

	if (zend_parse_parameters_none() == FAILURE) {
		RETURN_THROWS();
	}

	CHECK_DIRECTORY_ITERATOR_IS_INITIALIZED(intern);
	RETURN_LONG(intern->u.dir.index);
}
/* }}} */

/* {{{ Return this (needed for Iterator interface) */
PHP_METHOD(DirectoryIterator, current)
{
	if (zend_parse_parameters_none() == FAILURE) {
		RETURN_THROWS();
	}

	CHECK_DIRECTORY_ITERATOR_IS_INITIALIZED(Z_SPLFILESYSTEM_P(ZEND_THIS));
	RETURN_OBJ_COPY(Z_OBJ_P(ZEND_THIS));
}
/* }}} */

/* {{{ Move to next entry */
PHP_METHOD(DirectoryIterator, next)
{
	spl_filesystem_object *intern = Z_SPLFILESYSTEM_P(ZEND_THIS);
	int skip_dots = SPL_HAS_FLAG(intern->flags, SPL_FILE_DIR_SKIPDOTS);

	if (zend_parse_parameters_none() == FAILURE) {
		RETURN_THROWS();
	}

	CHECK_DIRECTORY_ITERATOR_IS_INITIALIZED(intern);
	intern->u.dir.index++;
	do {
		spl_filesystem_dir_read(intern);
	} while (skip_dots && spl_filesystem_is_dot(intern->u.dir.entry.d_name));
	if (intern->file_name) {
		zend_string_release(intern->file_name);
		intern->file_name = NULL;
	}
}
/* }}} */

/* {{{ Seek to the given position */
PHP_METHOD(DirectoryIterator, seek)
{
	spl_filesystem_object *intern    = Z_SPLFILESYSTEM_P(ZEND_THIS);
	zval retval;
	zend_long pos;

	if (zend_parse_parameters(ZEND_NUM_ARGS(), "l", &pos) == FAILURE) {
		RETURN_THROWS();
	}

	CHECK_DIRECTORY_ITERATOR_IS_INITIALIZED(intern);
	if (intern->u.dir.index > pos) {
		/* we first rewind */
		zend_call_method_with_0_params(Z_OBJ_P(ZEND_THIS), Z_OBJCE_P(ZEND_THIS), &intern->u.dir.func_rewind, "rewind", NULL);
	}

	while (intern->u.dir.index < pos) {
		int valid = 0;
		zend_call_method_with_0_params(Z_OBJ_P(ZEND_THIS), Z_OBJCE_P(ZEND_THIS), &intern->u.dir.func_valid, "valid", &retval);
		valid = zend_is_true(&retval);
		zval_ptr_dtor(&retval);
		if (!valid) {
			zend_throw_exception_ex(spl_ce_OutOfBoundsException, 0, "Seek position " ZEND_LONG_FMT " is out of range", pos);
			RETURN_THROWS();
		}
		zend_call_method_with_0_params(Z_OBJ_P(ZEND_THIS), Z_OBJCE_P(ZEND_THIS), &intern->u.dir.func_next, "next", NULL);
	}
} /* }}} */

/* {{{ Check whether dir contains more entries */
PHP_METHOD(DirectoryIterator, valid)
{
	spl_filesystem_object *intern = Z_SPLFILESYSTEM_P(ZEND_THIS);

	if (zend_parse_parameters_none() == FAILURE) {
		RETURN_THROWS();
	}

	CHECK_DIRECTORY_ITERATOR_IS_INITIALIZED(intern);
	RETURN_BOOL(intern->u.dir.entry.d_name[0] != '\0');
}
/* }}} */

/* {{{ Return the path */
PHP_METHOD(SplFileInfo, getPath)
{
	spl_filesystem_object *intern = Z_SPLFILESYSTEM_P(ZEND_THIS);
	char *path;
	size_t path_len;

	if (zend_parse_parameters_none() == FAILURE) {
		RETURN_THROWS();
	}

  	path = spl_filesystem_object_get_path(intern, &path_len);
	if (path) {
		RETURN_STRINGL(path, path_len);
	} else {
		RETURN_EMPTY_STRING();
	}
}
/* }}} */

/* {{{ Return filename only */
PHP_METHOD(SplFileInfo, getFilename)
{
	spl_filesystem_object *intern = Z_SPLFILESYSTEM_P(ZEND_THIS);
	size_t path_len;

	if (zend_parse_parameters_none() == FAILURE) {
		RETURN_THROWS();
	}

	if (!intern->file_name) {
		zend_throw_error(NULL, "Object not initialized");
		RETURN_THROWS();
	}

	spl_filesystem_object_get_path(intern, &path_len);

	if (path_len && path_len < ZSTR_LEN(intern->file_name)) {
		RETURN_STRINGL(ZSTR_VAL(intern->file_name) + path_len + 1, ZSTR_LEN(intern->file_name) - (path_len + 1));
	} else {
		RETURN_STR_COPY(intern->file_name);
	}
}
/* }}} */

/* {{{ Return filename of current dir entry */
PHP_METHOD(DirectoryIterator, getFilename)
{
	spl_filesystem_object *intern = Z_SPLFILESYSTEM_P(ZEND_THIS);

	if (zend_parse_parameters_none() == FAILURE) {
		RETURN_THROWS();
	}

	CHECK_DIRECTORY_ITERATOR_IS_INITIALIZED(intern);
	RETURN_STRING(intern->u.dir.entry.d_name);
}
/* }}} */

/* {{{ Returns file extension component of path */
PHP_METHOD(SplFileInfo, getExtension)
{
	spl_filesystem_object *intern = Z_SPLFILESYSTEM_P(ZEND_THIS);
	char *fname = NULL;
	const char *p;
	size_t flen;
	size_t path_len;
	size_t idx;
	zend_string *ret;

	if (zend_parse_parameters_none() == FAILURE) {
		RETURN_THROWS();
	}

	if (!intern->file_name) {
		zend_throw_error(NULL, "Object not initialized");
		RETURN_THROWS();
	}

	spl_filesystem_object_get_path(intern, &path_len);

	if (path_len && path_len < ZSTR_LEN(intern->file_name)) {
		fname = ZSTR_VAL(intern->file_name) + path_len + 1;
		flen = ZSTR_LEN(intern->file_name) - (path_len + 1);
	} else {
		fname = ZSTR_VAL(intern->file_name);
		flen = ZSTR_LEN(intern->file_name);
	}

	ret = php_basename(fname, flen, NULL, 0);

	p = zend_memrchr(ZSTR_VAL(ret), '.', ZSTR_LEN(ret));
	if (p) {
		idx = p - ZSTR_VAL(ret);
		RETVAL_STRINGL(ZSTR_VAL(ret) + idx + 1, ZSTR_LEN(ret) - idx - 1);
		zend_string_release_ex(ret, 0);
		return;
	} else {
		zend_string_release_ex(ret, 0);
		RETURN_EMPTY_STRING();
	}
}
/* }}}*/

/* {{{ Returns the file extension component of path */
PHP_METHOD(DirectoryIterator, getExtension)
{
	spl_filesystem_object *intern = Z_SPLFILESYSTEM_P(ZEND_THIS);
	const char *p;
	size_t idx;
	zend_string *fname;

	if (zend_parse_parameters_none() == FAILURE) {
		RETURN_THROWS();
	}

	CHECK_DIRECTORY_ITERATOR_IS_INITIALIZED(intern);
	fname = php_basename(intern->u.dir.entry.d_name, strlen(intern->u.dir.entry.d_name), NULL, 0);

	p = zend_memrchr(ZSTR_VAL(fname), '.', ZSTR_LEN(fname));
	if (p) {
		idx = p - ZSTR_VAL(fname);
		RETVAL_STRINGL(ZSTR_VAL(fname) + idx + 1, ZSTR_LEN(fname) - idx - 1);
		zend_string_release_ex(fname, 0);
	} else {
		zend_string_release_ex(fname, 0);
		RETURN_EMPTY_STRING();
	}
}
/* }}} */

/* {{{ Returns filename component of path */
PHP_METHOD(SplFileInfo, getBasename)
{
	spl_filesystem_object *intern = Z_SPLFILESYSTEM_P(ZEND_THIS);
	char *fname, *suffix = 0;
	size_t flen;
	size_t slen = 0, path_len;

	if (zend_parse_parameters(ZEND_NUM_ARGS(), "|s", &suffix, &slen) == FAILURE) {
		RETURN_THROWS();
	}

	if (!intern->file_name) {
		zend_throw_error(NULL, "Object not initialized");
		RETURN_THROWS();
	}

	spl_filesystem_object_get_path(intern, &path_len);

	if (path_len && path_len < ZSTR_LEN(intern->file_name)) {
		fname = ZSTR_VAL(intern->file_name) + path_len + 1;
		flen = ZSTR_LEN(intern->file_name) - (path_len + 1);
	} else {
		fname = ZSTR_VAL(intern->file_name);
		flen = ZSTR_LEN(intern->file_name);
	}

	RETURN_STR(php_basename(fname, flen, suffix, slen));
}
/* }}}*/

/* {{{ Returns filename component of current dir entry */
PHP_METHOD(DirectoryIterator, getBasename)
{
	spl_filesystem_object *intern = Z_SPLFILESYSTEM_P(ZEND_THIS);
	char *suffix = 0;
	size_t slen = 0;
	zend_string *fname;

	if (zend_parse_parameters(ZEND_NUM_ARGS(), "|s", &suffix, &slen) == FAILURE) {
		RETURN_THROWS();
	}

	CHECK_DIRECTORY_ITERATOR_IS_INITIALIZED(intern);
	fname = php_basename(intern->u.dir.entry.d_name, strlen(intern->u.dir.entry.d_name), suffix, slen);

	RETVAL_STR(fname);
}
/* }}} */

/* {{{ Return path and filename */
PHP_METHOD(SplFileInfo, getPathname)
{
	spl_filesystem_object *intern = Z_SPLFILESYSTEM_P(ZEND_THIS);
	zend_string *path;

	if (zend_parse_parameters_none() == FAILURE) {
		RETURN_THROWS();
	}
	path = spl_filesystem_object_get_pathname(intern);
	if (path) {
		RETURN_STR_COPY(path);
	} else {
		RETURN_EMPTY_STRING();
	}
}
/* }}} */

/* {{{ Return getPathname() or getFilename() depending on flags */
PHP_METHOD(FilesystemIterator, key)
{
	spl_filesystem_object *intern = Z_SPLFILESYSTEM_P(ZEND_THIS);

	if (zend_parse_parameters_none() == FAILURE) {
		RETURN_THROWS();
	}

	if (SPL_FILE_DIR_KEY(intern, SPL_FILE_DIR_KEY_AS_FILENAME)) {
		RETURN_STRING(intern->u.dir.entry.d_name);
	} else {
		if (spl_filesystem_object_get_file_name(intern) != SUCCESS) {
			RETURN_THROWS();
		}
		RETURN_STR_COPY(intern->file_name);
	}
}
/* }}} */

/* {{{ Return getFilename(), getFileInfo() or $this depending on flags */
PHP_METHOD(FilesystemIterator, current)
{
	spl_filesystem_object *intern = Z_SPLFILESYSTEM_P(ZEND_THIS);

	if (zend_parse_parameters_none() == FAILURE) {
		RETURN_THROWS();
	}

	if (SPL_FILE_DIR_CURRENT(intern, SPL_FILE_DIR_CURRENT_AS_PATHNAME)) {
		if (spl_filesystem_object_get_file_name(intern) != SUCCESS) {
			RETURN_THROWS();
		}
		RETURN_STR_COPY(intern->file_name);
	} else if (SPL_FILE_DIR_CURRENT(intern, SPL_FILE_DIR_CURRENT_AS_FILEINFO)) {
		if (spl_filesystem_object_get_file_name(intern) != SUCCESS) {
			RETURN_THROWS();
		}
		spl_filesystem_object_create_type(0, intern, SPL_FS_INFO, NULL, return_value);
	} else {
		RETURN_OBJ_COPY(Z_OBJ_P(ZEND_THIS));
	}
}
/* }}} */

/* {{{ Returns true if current entry is '.' or  '..' */
PHP_METHOD(DirectoryIterator, isDot)
{
	spl_filesystem_object *intern = Z_SPLFILESYSTEM_P(ZEND_THIS);

	if (zend_parse_parameters_none() == FAILURE) {
		RETURN_THROWS();
	}

	CHECK_DIRECTORY_ITERATOR_IS_INITIALIZED(intern);
	RETURN_BOOL(spl_filesystem_is_dot(intern->u.dir.entry.d_name));
}
/* }}} */

/* {{{ Cronstructs a new SplFileInfo from a path. */
/* When the constructor gets called the object is already created
   by the engine, so we must only call 'additional' initializations.
 */
PHP_METHOD(SplFileInfo, __construct)
{
	spl_filesystem_object *intern;
	zend_string *path;

	if (zend_parse_parameters(ZEND_NUM_ARGS(), "P", &path) == FAILURE) {
		RETURN_THROWS();
	}

	intern = Z_SPLFILESYSTEM_P(ZEND_THIS);

	spl_filesystem_info_set_filename(intern, path);

	/* intern->type = SPL_FS_INFO; already set */
}
/* }}} */

/* {{{ FileInfoFunction */
#define FileInfoFunction(func_name, func_num) \
PHP_METHOD(SplFileInfo, func_name) \
{ \
	spl_filesystem_object *intern = Z_SPLFILESYSTEM_P(ZEND_THIS); \
	zend_error_handling error_handling; \
	if (zend_parse_parameters_none() == FAILURE) { \
		RETURN_THROWS(); \
	} \
	if (spl_filesystem_object_get_file_name(intern) != SUCCESS) { \
		RETURN_THROWS(); \
	} \
	zend_replace_error_handling(EH_THROW, spl_ce_RuntimeException, &error_handling);\
	php_stat(intern->file_name, func_num, return_value); \
	zend_restore_error_handling(&error_handling); \
}
/* }}} */

/* {{{ Get file permissions */
FileInfoFunction(getPerms, FS_PERMS)
/* }}} */

/* {{{ Get file inode */
FileInfoFunction(getInode, FS_INODE)
/* }}} */

/* {{{ Get file size */
FileInfoFunction(getSize, FS_SIZE)
/* }}} */

/* {{{ Get file owner */
FileInfoFunction(getOwner, FS_OWNER)
/* }}} */

/* {{{ Get file group */
FileInfoFunction(getGroup, FS_GROUP)
/* }}} */

/* {{{ Get last access time of file */
FileInfoFunction(getATime, FS_ATIME)
/* }}} */

/* {{{ Get last modification time of file */
FileInfoFunction(getMTime, FS_MTIME)
/* }}} */

/* {{{ Get inode modification time of file */
FileInfoFunction(getCTime, FS_CTIME)
/* }}} */

/* {{{ Get file type */
FileInfoFunction(getType, FS_TYPE)
/* }}} */

/* {{{ Returns true if file can be written */
FileInfoFunction(isWritable, FS_IS_W)
/* }}} */

/* {{{ Returns true if file can be read */
FileInfoFunction(isReadable, FS_IS_R)
/* }}} */

/* {{{ Returns true if file is executable */
FileInfoFunction(isExecutable, FS_IS_X)
/* }}} */

/* {{{ Returns true if file is a regular file */
FileInfoFunction(isFile, FS_IS_FILE)
/* }}} */

/* {{{ Returns true if file is directory */
FileInfoFunction(isDir, FS_IS_DIR)
/* }}} */

/* {{{ Returns true if file is symbolic link */
FileInfoFunction(isLink, FS_IS_LINK)
/* }}} */

/* {{{ Return the target of a symbolic link */
PHP_METHOD(SplFileInfo, getLinkTarget)
{
	spl_filesystem_object *intern = Z_SPLFILESYSTEM_P(ZEND_THIS);
	ssize_t ret;
	char buff[MAXPATHLEN];

	if (zend_parse_parameters_none() == FAILURE) {
		RETURN_THROWS();
	}

	if (intern->file_name == NULL) {
		if (spl_filesystem_object_get_file_name(intern) != SUCCESS) {
			RETURN_THROWS();
		}
	}
#if defined(PHP_WIN32) || defined(HAVE_SYMLINK)
	if (intern->file_name == NULL) {
		zend_value_error("Filename cannot be empty");
		RETURN_THROWS();
	}
	if (!IS_ABSOLUTE_PATH(ZSTR_VAL(intern->file_name), ZSTR_LEN(intern->file_name))) {
		char expanded_path[MAXPATHLEN];
		if (!expand_filepath_with_mode(ZSTR_VAL(intern->file_name), expanded_path, NULL, 0, CWD_EXPAND )) {
			php_error_docref(NULL, E_WARNING, "No such file or directory");
			RETURN_FALSE;
		}
		ret = php_sys_readlink(expanded_path, buff, MAXPATHLEN - 1);
	} else {
		ret = php_sys_readlink(ZSTR_VAL(intern->file_name), buff,  MAXPATHLEN-1);
	}
#else
	ret = -1; /* always fail if not implemented */
#endif

	if (ret == -1) {
		zend_throw_exception_ex(spl_ce_RuntimeException, 0, "Unable to read link %s, error: %s", ZSTR_VAL(intern->file_name), strerror(errno));
		RETVAL_FALSE;
	} else {
		/* Append NULL to the end of the string */
		buff[ret] = '\0';

		RETVAL_STRINGL(buff, ret);
	}
}
/* }}} */

/* {{{ Return the resolved path */
PHP_METHOD(SplFileInfo, getRealPath)
{
	spl_filesystem_object *intern = Z_SPLFILESYSTEM_P(ZEND_THIS);
	char buff[MAXPATHLEN];
	char *filename;

	if (zend_parse_parameters_none() == FAILURE) {
		RETURN_THROWS();
	}

	if (intern->type == SPL_FS_DIR && !intern->file_name && intern->u.dir.entry.d_name[0]) {
		if (spl_filesystem_object_get_file_name(intern) != SUCCESS) {
			RETURN_THROWS();
		}
	}

	if (intern->orig_path) {
		filename = ZSTR_VAL(intern->orig_path);
	} else {
		filename = intern->file_name ? ZSTR_VAL(intern->file_name) : NULL;
	}


	if (filename && VCWD_REALPATH(filename, buff)) {
#ifdef ZTS
		if (VCWD_ACCESS(buff, F_OK)) {
			RETVAL_FALSE;
		} else
#endif
		RETVAL_STRING(buff);
	} else {
		RETVAL_FALSE;
	}
}
/* }}} */

/* {{{ Open the current file */
PHP_METHOD(SplFileInfo, openFile)
{
	spl_filesystem_object *intern = Z_SPLFILESYSTEM_P(ZEND_THIS);

	spl_filesystem_object_create_type(ZEND_NUM_ARGS(), intern, SPL_FS_FILE, NULL, return_value);
}
/* }}} */

/* {{{ Class to use in openFile() */
PHP_METHOD(SplFileInfo, setFileClass)
{
	spl_filesystem_object *intern = Z_SPLFILESYSTEM_P(ZEND_THIS);
	zend_class_entry *ce = spl_ce_SplFileObject;

	if (zend_parse_parameters(ZEND_NUM_ARGS(), "|C", &ce) == FAILURE) {
		RETURN_THROWS();
	}

	intern->file_class = ce;
}
/* }}} */

/* {{{ Class to use in getFileInfo(), getPathInfo() */
PHP_METHOD(SplFileInfo, setInfoClass)
{
	spl_filesystem_object *intern = Z_SPLFILESYSTEM_P(ZEND_THIS);
	zend_class_entry *ce = spl_ce_SplFileInfo;

	if (zend_parse_parameters(ZEND_NUM_ARGS(), "|C", &ce) == FAILURE) {
		RETURN_THROWS();
	}

	intern->info_class = ce;
}
/* }}} */

/* {{{ Get/copy file info */
PHP_METHOD(SplFileInfo, getFileInfo)
{
	spl_filesystem_object *intern = Z_SPLFILESYSTEM_P(ZEND_THIS);
	zend_class_entry *ce = intern->info_class;

	if (zend_parse_parameters(ZEND_NUM_ARGS(), "|C!", &ce) == FAILURE) {
		RETURN_THROWS();
	}

	spl_filesystem_object_create_type(ZEND_NUM_ARGS(), intern, SPL_FS_INFO, ce, return_value);
}
/* }}} */

/* {{{ Get/copy file info */
PHP_METHOD(SplFileInfo, getPathInfo)
{
	spl_filesystem_object *intern = Z_SPLFILESYSTEM_P(ZEND_THIS);
	zend_class_entry *ce = intern->info_class;
	zend_string *path;

	if (zend_parse_parameters(ZEND_NUM_ARGS(), "|C!", &ce) == FAILURE) {
		RETURN_THROWS();
	}

	path = spl_filesystem_object_get_pathname(intern);
	if (path && ZSTR_LEN(path)) {
		zend_string *dpath = zend_string_init(ZSTR_VAL(path), ZSTR_LEN(path), 0);
		ZSTR_LEN(dpath) = php_dirname(ZSTR_VAL(dpath), ZSTR_LEN(path));
		spl_filesystem_object_create_info(intern, dpath, ce, return_value);
		zend_string_release(dpath);
	}
}
/* }}} */

/* {{{ */
PHP_METHOD(SplFileInfo, __debugInfo)
{
	if (zend_parse_parameters_none() == FAILURE) {
		return;
	}

	RETURN_ARR(spl_filesystem_object_get_debug_info(Z_OBJ_P(ZEND_THIS)));
} /* }}} */

/* {{{ */
PHP_METHOD(SplFileInfo, _bad_state_ex)
{
	zend_throw_error(NULL, "The parent constructor was not called: the object is in an invalid state");
}
/* }}} */

/* {{{ Cronstructs a new dir iterator from a path. */
PHP_METHOD(FilesystemIterator, __construct)
{
	spl_filesystem_object_construct(INTERNAL_FUNCTION_PARAM_PASSTHRU, DIT_CTOR_FLAGS | SPL_FILE_DIR_SKIPDOTS);
}
/* }}} */

/* {{{ Rewind dir back to the start */
PHP_METHOD(FilesystemIterator, rewind)
{
	spl_filesystem_object *intern = Z_SPLFILESYSTEM_P(ZEND_THIS);
	int skip_dots = SPL_HAS_FLAG(intern->flags, SPL_FILE_DIR_SKIPDOTS);

	if (zend_parse_parameters_none() == FAILURE) {
		RETURN_THROWS();
	}

	intern->u.dir.index = 0;
	if (intern->u.dir.dirp) {
		php_stream_rewinddir(intern->u.dir.dirp);
	}
	do {
		spl_filesystem_dir_read(intern);
	} while (skip_dots && spl_filesystem_is_dot(intern->u.dir.entry.d_name));
}
/* }}} */

/* {{{ Get handling flags */
PHP_METHOD(FilesystemIterator, getFlags)
{
	spl_filesystem_object *intern = Z_SPLFILESYSTEM_P(ZEND_THIS);

	if (zend_parse_parameters_none() == FAILURE) {
		RETURN_THROWS();
	}

	RETURN_LONG(intern->flags & (SPL_FILE_DIR_KEY_MODE_MASK | SPL_FILE_DIR_CURRENT_MODE_MASK | SPL_FILE_DIR_OTHERS_MASK));
} /* }}} */

/* {{{ Set handling flags */
PHP_METHOD(FilesystemIterator, setFlags)
{
	spl_filesystem_object *intern = Z_SPLFILESYSTEM_P(ZEND_THIS);
	zend_long flags;

	if (zend_parse_parameters(ZEND_NUM_ARGS(), "l", &flags) == FAILURE) {
		RETURN_THROWS();
	}

	intern->flags &= ~(SPL_FILE_DIR_KEY_MODE_MASK|SPL_FILE_DIR_CURRENT_MODE_MASK|SPL_FILE_DIR_OTHERS_MASK);
	intern->flags |= ((SPL_FILE_DIR_KEY_MODE_MASK|SPL_FILE_DIR_CURRENT_MODE_MASK|SPL_FILE_DIR_OTHERS_MASK) & flags);
} /* }}} */

/* {{{ Returns whether current entry is a directory and not '.' or '..' */
PHP_METHOD(RecursiveDirectoryIterator, hasChildren)
{
	bool allow_links = 0;
	spl_filesystem_object *intern = Z_SPLFILESYSTEM_P(ZEND_THIS);

	ZEND_PARSE_PARAMETERS_START(0, 1)
		Z_PARAM_OPTIONAL
		Z_PARAM_BOOL(allow_links)
	ZEND_PARSE_PARAMETERS_END();

	if (spl_filesystem_is_invalid_or_dot(intern->u.dir.entry.d_name)) {
		RETURN_FALSE;
	} else {
		if (spl_filesystem_object_get_file_name(intern) != SUCCESS) {
			RETURN_THROWS();
		}
		php_stat(intern->file_name, FS_LPERMS, return_value);
		if (Z_TYPE_P(return_value) == IS_FALSE) {
			return;
		} else if (!S_ISLNK(Z_LVAL_P(return_value))) {
			RETURN_BOOL(S_ISDIR(Z_LVAL_P(return_value)));
		} else {
			if (!allow_links
			 && !(intern->flags & SPL_FILE_DIR_FOLLOW_SYMLINKS)) {
				RETURN_FALSE;
			}
			php_stat(intern->file_name, FS_IS_DIR, return_value);
		}
    }
}
/* }}} */

/* {{{ Returns an iterator for the current entry if it is a directory */
PHP_METHOD(RecursiveDirectoryIterator, getChildren)
{
	zval zpath, zflags;
	spl_filesystem_object *intern = Z_SPLFILESYSTEM_P(ZEND_THIS);
	spl_filesystem_object *subdir;
	char slash = SPL_HAS_FLAG(intern->flags, SPL_FILE_DIR_UNIXPATHS) ? '/' : DEFAULT_SLASH;

	if (zend_parse_parameters_none() == FAILURE) {
		RETURN_THROWS();
	}

	if (spl_filesystem_object_get_file_name(intern) != SUCCESS) {
		RETURN_THROWS();
	}

	ZVAL_LONG(&zflags, intern->flags);
	ZVAL_STR_COPY(&zpath, intern->file_name);
	spl_instantiate_arg_ex2(Z_OBJCE_P(ZEND_THIS), return_value, &zpath, &zflags);
	zval_ptr_dtor(&zpath);

	subdir = Z_SPLFILESYSTEM_P(return_value);
	if (subdir) {
		size_t name_len = strlen(intern->u.dir.entry.d_name);
		if (intern->u.dir.sub_path && ZSTR_LEN(intern->u.dir.sub_path)) {
			zend_string *sub_path = zend_string_alloc(ZSTR_LEN(intern->u.dir.sub_path) + 1 + name_len, 0);
			memcpy(ZSTR_VAL(sub_path), ZSTR_VAL(intern->u.dir.sub_path), ZSTR_LEN(intern->u.dir.sub_path));
			ZSTR_VAL(sub_path)[ZSTR_LEN(intern->u.dir.sub_path)] = slash;
			memcpy(ZSTR_VAL(sub_path) + ZSTR_LEN(intern->u.dir.sub_path) + 1, intern->u.dir.entry.d_name, name_len);
			ZSTR_VAL(sub_path)[ZSTR_LEN(intern->u.dir.sub_path) + 1 + name_len] = 0;
			subdir->u.dir.sub_path = sub_path;
		} else {
			subdir->u.dir.sub_path = zend_string_init(intern->u.dir.entry.d_name, name_len, 0);
		}
		subdir->info_class = intern->info_class;
		subdir->file_class = intern->file_class;
		subdir->oth = intern->oth;
	}
}
/* }}} */

/* {{{ Get sub path */
PHP_METHOD(RecursiveDirectoryIterator, getSubPath)
{
	spl_filesystem_object *intern = Z_SPLFILESYSTEM_P(ZEND_THIS);

	if (zend_parse_parameters_none() == FAILURE) {
		RETURN_THROWS();
	}

	if (intern->u.dir.sub_path) {
		RETURN_STR_COPY(intern->u.dir.sub_path);
	} else {
		RETURN_EMPTY_STRING();
	}
}
/* }}} */

/* {{{ Get sub path and file name */
PHP_METHOD(RecursiveDirectoryIterator, getSubPathname)
{
	spl_filesystem_object *intern = Z_SPLFILESYSTEM_P(ZEND_THIS);
	char slash = SPL_HAS_FLAG(intern->flags, SPL_FILE_DIR_UNIXPATHS) ? '/' : DEFAULT_SLASH;

	if (zend_parse_parameters_none() == FAILURE) {
		RETURN_THROWS();
	}

	if (intern->u.dir.sub_path) {
		RETURN_NEW_STR(strpprintf(0, "%s%c%s", ZSTR_VAL(intern->u.dir.sub_path), slash, intern->u.dir.entry.d_name));
	} else {
		RETURN_STRING(intern->u.dir.entry.d_name);
	}
}
/* }}} */

/* {{{ Cronstructs a new dir iterator from a path. */
PHP_METHOD(RecursiveDirectoryIterator, __construct)
{
	spl_filesystem_object_construct(INTERNAL_FUNCTION_PARAM_PASSTHRU, DIT_CTOR_FLAGS);
}
/* }}} */

#ifdef HAVE_GLOB
/* {{{ Cronstructs a new dir iterator from a glob expression (no glob:// needed). */
PHP_METHOD(GlobIterator, __construct)
{
	spl_filesystem_object_construct(INTERNAL_FUNCTION_PARAM_PASSTHRU, DIT_CTOR_FLAGS|DIT_CTOR_GLOB);
}
/* }}} */

/* {{{ Return the number of directories and files found by globbing */
PHP_METHOD(GlobIterator, count)
{
	spl_filesystem_object *intern = Z_SPLFILESYSTEM_P(ZEND_THIS);

	if (zend_parse_parameters_none() == FAILURE) {
		RETURN_THROWS();
	}

	if (intern->u.dir.dirp && php_stream_is(intern->u.dir.dirp ,&php_glob_stream_ops)) {
		RETURN_LONG(php_glob_stream_get_count(intern->u.dir.dirp, NULL));
	} else {
		/* should not happen */
		// TODO ZEND_ASSERT ?
		php_error_docref(NULL, E_ERROR, "GlobIterator lost glob state");
	}
}
/* }}} */
#endif /* HAVE_GLOB */

/* {{{ forward declarations to the iterator handlers */
static void spl_filesystem_dir_it_dtor(zend_object_iterator *iter);
static int spl_filesystem_dir_it_valid(zend_object_iterator *iter);
static zval *spl_filesystem_dir_it_current_data(zend_object_iterator *iter);
static void spl_filesystem_dir_it_current_key(zend_object_iterator *iter, zval *key);
static void spl_filesystem_dir_it_move_forward(zend_object_iterator *iter);
static void spl_filesystem_dir_it_rewind(zend_object_iterator *iter);

/* iterator handler table */
static const zend_object_iterator_funcs spl_filesystem_dir_it_funcs = {
	spl_filesystem_dir_it_dtor,
	spl_filesystem_dir_it_valid,
	spl_filesystem_dir_it_current_data,
	spl_filesystem_dir_it_current_key,
	spl_filesystem_dir_it_move_forward,
	spl_filesystem_dir_it_rewind,
	NULL,
	NULL, /* get_gc */
};
/* }}} */

/* {{{ spl_ce_dir_get_iterator */
zend_object_iterator *spl_filesystem_dir_get_iterator(zend_class_entry *ce, zval *object, int by_ref)
{
	spl_filesystem_iterator *iterator;
	spl_filesystem_object *dir_object;

	if (by_ref) {
		zend_throw_error(NULL, "An iterator cannot be used with foreach by reference");
		return NULL;
	}
	dir_object = Z_SPLFILESYSTEM_P(object);
	iterator = spl_filesystem_object_to_iterator(dir_object);
	ZVAL_OBJ_COPY(&iterator->intern.data, Z_OBJ_P(object));
	iterator->intern.funcs = &spl_filesystem_dir_it_funcs;
	/* ->current must be initialized; rewind doesn't set it and valid
	 * doesn't check whether it's set */
	iterator->current = *object;

	return &iterator->intern;
}
/* }}} */

/* {{{ spl_filesystem_dir_it_dtor */
static void spl_filesystem_dir_it_dtor(zend_object_iterator *iter)
{
	spl_filesystem_iterator *iterator = (spl_filesystem_iterator *)iter;
	zval_ptr_dtor(&iterator->intern.data);
}
/* }}} */

/* {{{ spl_filesystem_dir_it_valid */
static int spl_filesystem_dir_it_valid(zend_object_iterator *iter)
{
	spl_filesystem_object *object = spl_filesystem_iterator_to_object((spl_filesystem_iterator *)iter);

	return object->u.dir.entry.d_name[0] != '\0' ? SUCCESS : FAILURE;
}
/* }}} */

/* {{{ spl_filesystem_dir_it_current_data */
static zval *spl_filesystem_dir_it_current_data(zend_object_iterator *iter)
{
	spl_filesystem_iterator *iterator = (spl_filesystem_iterator *)iter;

	return &iterator->current;
}
/* }}} */

/* {{{ spl_filesystem_dir_it_current_key */
static void spl_filesystem_dir_it_current_key(zend_object_iterator *iter, zval *key)
{
	spl_filesystem_object *object = spl_filesystem_iterator_to_object((spl_filesystem_iterator *)iter);

	ZVAL_LONG(key, object->u.dir.index);
}
/* }}} */

/* {{{ spl_filesystem_dir_it_move_forward */
static void spl_filesystem_dir_it_move_forward(zend_object_iterator *iter)
{
	spl_filesystem_object *object = spl_filesystem_iterator_to_object((spl_filesystem_iterator *)iter);

	object->u.dir.index++;
	spl_filesystem_dir_read(object);
	if (object->file_name) {
		zend_string_release(object->file_name);
		object->file_name = NULL;
	}
}
/* }}} */

/* {{{ spl_filesystem_dir_it_rewind */
static void spl_filesystem_dir_it_rewind(zend_object_iterator *iter)
{
	spl_filesystem_object *object = spl_filesystem_iterator_to_object((spl_filesystem_iterator *)iter);

	object->u.dir.index = 0;
	if (object->u.dir.dirp) {
		php_stream_rewinddir(object->u.dir.dirp);
	}
	spl_filesystem_dir_read(object);
}
/* }}} */

/* {{{ spl_filesystem_tree_it_dtor */
static void spl_filesystem_tree_it_dtor(zend_object_iterator *iter)
{
	spl_filesystem_iterator *iterator = (spl_filesystem_iterator *)iter;
	zval_ptr_dtor(&iterator->intern.data);
	zval_ptr_dtor(&iterator->current);
}
/* }}} */

/* {{{ spl_filesystem_tree_it_current_data */
static zval *spl_filesystem_tree_it_current_data(zend_object_iterator *iter)
{
	spl_filesystem_iterator *iterator = (spl_filesystem_iterator *)iter;
	spl_filesystem_object   *object   = spl_filesystem_iterator_to_object(iterator);

	if (SPL_FILE_DIR_CURRENT(object, SPL_FILE_DIR_CURRENT_AS_PATHNAME)) {
		if (Z_ISUNDEF(iterator->current)) {
			if (spl_filesystem_object_get_file_name(object) != SUCCESS) {
				return NULL;
			}
			ZVAL_STR_COPY(&iterator->current, object->file_name);
		}
		return &iterator->current;
	} else if (SPL_FILE_DIR_CURRENT(object, SPL_FILE_DIR_CURRENT_AS_FILEINFO)) {
		if (Z_ISUNDEF(iterator->current)) {
			if (spl_filesystem_object_get_file_name(object) != SUCCESS) {
				return NULL;
			}
			spl_filesystem_object_create_type(0, object, SPL_FS_INFO, NULL, &iterator->current);
		}
		return &iterator->current;
	} else {
		return &iterator->intern.data;
	}
}
/* }}} */

/* {{{ spl_filesystem_tree_it_current_key */
static void spl_filesystem_tree_it_current_key(zend_object_iterator *iter, zval *key)
{
	spl_filesystem_object *object = spl_filesystem_iterator_to_object((spl_filesystem_iterator *)iter);

	if (SPL_FILE_DIR_KEY(object, SPL_FILE_DIR_KEY_AS_FILENAME)) {
		ZVAL_STRING(key, object->u.dir.entry.d_name);
	} else {
		if (spl_filesystem_object_get_file_name(object) != SUCCESS) {
			return;
		}
		ZVAL_STR_COPY(key, object->file_name);
	}
}
/* }}} */

/* {{{ spl_filesystem_tree_it_move_forward */
static void spl_filesystem_tree_it_move_forward(zend_object_iterator *iter)
{
	spl_filesystem_iterator *iterator = (spl_filesystem_iterator *)iter;
	spl_filesystem_object   *object   = spl_filesystem_iterator_to_object(iterator);

	object->u.dir.index++;
	do {
		spl_filesystem_dir_read(object);
	} while (spl_filesystem_is_dot(object->u.dir.entry.d_name));
	if (object->file_name) {
		zend_string_release(object->file_name);
		object->file_name = NULL;
	}
	if (!Z_ISUNDEF(iterator->current)) {
		zval_ptr_dtor(&iterator->current);
		ZVAL_UNDEF(&iterator->current);
	}
}
/* }}} */

/* {{{ spl_filesystem_tree_it_rewind */
static void spl_filesystem_tree_it_rewind(zend_object_iterator *iter)
{
	spl_filesystem_iterator *iterator = (spl_filesystem_iterator *)iter;
	spl_filesystem_object   *object   = spl_filesystem_iterator_to_object(iterator);

	object->u.dir.index = 0;
	if (object->u.dir.dirp) {
		php_stream_rewinddir(object->u.dir.dirp);
	}
	do {
		spl_filesystem_dir_read(object);
	} while (spl_filesystem_is_dot(object->u.dir.entry.d_name));
	if (!Z_ISUNDEF(iterator->current)) {
		zval_ptr_dtor(&iterator->current);
		ZVAL_UNDEF(&iterator->current);
	}
}
/* }}} */

/* {{{ iterator handler table */
static const zend_object_iterator_funcs spl_filesystem_tree_it_funcs = {
	spl_filesystem_tree_it_dtor,
	spl_filesystem_dir_it_valid,
	spl_filesystem_tree_it_current_data,
	spl_filesystem_tree_it_current_key,
	spl_filesystem_tree_it_move_forward,
	spl_filesystem_tree_it_rewind,
	NULL,
	NULL, /* get_gc */
};
/* }}} */

/* {{{ spl_ce_dir_get_iterator */
zend_object_iterator *spl_filesystem_tree_get_iterator(zend_class_entry *ce, zval *object, int by_ref)
{
	spl_filesystem_iterator *iterator;
	spl_filesystem_object *dir_object;

	if (by_ref) {
		zend_throw_error(NULL, "An iterator cannot be used with foreach by reference");
		return NULL;
	}
	dir_object = Z_SPLFILESYSTEM_P(object);
	iterator = spl_filesystem_object_to_iterator(dir_object);

	ZVAL_OBJ_COPY(&iterator->intern.data, Z_OBJ_P(object));
	iterator->intern.funcs = &spl_filesystem_tree_it_funcs;

	return &iterator->intern;
}
/* }}} */

/* {{{ spl_filesystem_object_cast */
static int spl_filesystem_object_cast(zend_object *readobj, zval *writeobj, int type)
{
	spl_filesystem_object *intern = spl_filesystem_from_obj(readobj);

	if (type == IS_STRING) {
		if (readobj->ce->__tostring) {
			return zend_std_cast_object_tostring(readobj, writeobj, type);
		}

		switch (intern->type) {
		case SPL_FS_INFO:
		case SPL_FS_FILE:
			ZVAL_STR_COPY(writeobj, intern->file_name);
			return SUCCESS;
		case SPL_FS_DIR:
			ZVAL_STRING(writeobj, intern->u.dir.entry.d_name);
			return SUCCESS;
		}
	} else if (type == _IS_BOOL) {
		ZVAL_TRUE(writeobj);
		return SUCCESS;
	}
	ZVAL_NULL(writeobj);
	return FAILURE;
}
/* }}} */

static int spl_filesystem_file_read(spl_filesystem_object *intern, int silent) /* {{{ */
{
	char *buf;
	size_t line_len = 0;
	zend_long line_add = (intern->u.file.current_line || !Z_ISUNDEF(intern->u.file.current_zval)) ? 1 : 0;

	spl_filesystem_file_free_line(intern);

	if (php_stream_eof(intern->u.file.stream)) {
		if (!silent) {
			zend_throw_exception_ex(spl_ce_RuntimeException, 0, "Cannot read from file %s", ZSTR_VAL(intern->file_name));
		}
		return FAILURE;
	}

	if (intern->u.file.max_line_len > 0) {
		buf = safe_emalloc((intern->u.file.max_line_len + 1), sizeof(char), 0);
		if (php_stream_get_line(intern->u.file.stream, buf, intern->u.file.max_line_len + 1, &line_len) == NULL) {
			efree(buf);
			buf = NULL;
		} else {
			buf[line_len] = '\0';
		}
	} else {
		buf = php_stream_get_line(intern->u.file.stream, NULL, 0, &line_len);
	}

	if (!buf) {
		intern->u.file.current_line = estrdup("");
		intern->u.file.current_line_len = 0;
	} else {
		if (SPL_HAS_FLAG(intern->flags, SPL_FILE_OBJECT_DROP_NEW_LINE)) {
			if (line_len > 0 && buf[line_len - 1] == '\n') {
				line_len--;
				if (line_len > 0 && buf[line_len - 1] == '\r') {
					line_len--;
				}
				buf[line_len] = '\0';
			}
		}

		intern->u.file.current_line = buf;
		intern->u.file.current_line_len = line_len;
	}
	intern->u.file.current_line_num += line_add;

	return SUCCESS;
} /* }}} */

static int spl_filesystem_file_read_csv(spl_filesystem_object *intern, char delimiter, char enclosure, int escape, zval *return_value) /* {{{ */
{
	do {
		int ret = spl_filesystem_file_read(intern, 1);
		if (ret != SUCCESS) {
			return ret;
		}
	} while (!intern->u.file.current_line_len && SPL_HAS_FLAG(intern->flags, SPL_FILE_OBJECT_SKIP_EMPTY));

	size_t buf_len = intern->u.file.current_line_len;
	char *buf = estrndup(intern->u.file.current_line, buf_len);

	if (!Z_ISUNDEF(intern->u.file.current_zval)) {
		zval_ptr_dtor(&intern->u.file.current_zval);
		ZVAL_UNDEF(&intern->u.file.current_zval);
	}

	php_fgetcsv(intern->u.file.stream, delimiter, enclosure, escape, buf_len, buf, &intern->u.file.current_zval);
	if (return_value) {
		ZVAL_COPY(return_value, &intern->u.file.current_zval);
	}
	return SUCCESS;
}
/* }}} */

static int spl_filesystem_file_read_line_ex(zval * this_ptr, spl_filesystem_object *intern, int silent) /* {{{ */
{
	zval retval;

	/* 1) use fgetcsv? 2) overloaded call the function, 3) do it directly */
	if (SPL_HAS_FLAG(intern->flags, SPL_FILE_OBJECT_READ_CSV)) {
		return spl_filesystem_file_read_csv(intern, intern->u.file.delimiter, intern->u.file.enclosure, intern->u.file.escape, NULL);
	}
	if (intern->u.file.func_getCurr->common.scope != spl_ce_SplFileObject) {
		zend_execute_data *execute_data = EG(current_execute_data);
		spl_filesystem_file_free_line(intern);

		if (php_stream_eof(intern->u.file.stream)) {
			if (!silent) {
				zend_throw_exception_ex(spl_ce_RuntimeException, 0, "Cannot read from file %s", ZSTR_VAL(intern->file_name));
			}
			return FAILURE;
		}
<<<<<<< HEAD
		if (SPL_HAS_FLAG(intern->flags, SPL_FILE_OBJECT_READ_CSV)) {
			return spl_filesystem_file_read_csv(intern, intern->u.file.delimiter, intern->u.file.enclosure, intern->u.file.escape, NULL);
		}
=======
		zend_call_method_with_0_params(Z_OBJ_P(this_ptr), Z_OBJCE_P(ZEND_THIS), &intern->u.file.func_getCurr, "getCurrentLine", &retval);
		if (!Z_ISUNDEF(retval)) {
			if (intern->u.file.current_line || !Z_ISUNDEF(intern->u.file.current_zval)) {
				intern->u.file.current_line_num++;
			}
			spl_filesystem_file_free_line(intern);
			if (Z_TYPE(retval) == IS_STRING) {
				intern->u.file.current_line = estrndup(Z_STRVAL(retval), Z_STRLEN(retval));
				intern->u.file.current_line_len = Z_STRLEN(retval);
			} else {
				zval *value = &retval;
>>>>>>> 1d9a1f9b

		zend_execute_data *execute_data = EG(current_execute_data);
		zend_call_method_with_0_params(Z_OBJ_P(this_ptr), Z_OBJCE_P(ZEND_THIS), &intern->u.file.func_getCurr, "getCurrentLine", &retval);
		if (Z_ISUNDEF(retval)) {
			return FAILURE;
		}

		if (Z_TYPE(retval) != IS_STRING) {
			zend_type_error("%s::getCurrentLine(): Return value must be of type string, %s returned",
				ZSTR_VAL(Z_OBJCE_P(ZEND_THIS)->name), zend_zval_type_name(&retval));
			zval_ptr_dtor(&retval);
			return FAILURE;
		}

		if (intern->u.file.current_line || !Z_ISUNDEF(intern->u.file.current_zval)) {
			intern->u.file.current_line_num++;
		}
		spl_filesystem_file_free_line(intern);
		intern->u.file.current_line = estrndup(Z_STRVAL(retval), Z_STRLEN(retval));
		intern->u.file.current_line_len = Z_STRLEN(retval);
		zval_ptr_dtor(&retval);
		return SUCCESS;
	} else {
		return spl_filesystem_file_read(intern, silent);
	}
} /* }}} */

static int spl_filesystem_file_is_empty_line(spl_filesystem_object *intern) /* {{{ */
{
	if (intern->u.file.current_line) {
		return intern->u.file.current_line_len == 0;
	} else if (!Z_ISUNDEF(intern->u.file.current_zval)) {
		switch(Z_TYPE(intern->u.file.current_zval)) {
			case IS_STRING:
				return Z_STRLEN(intern->u.file.current_zval) == 0;
			case IS_ARRAY:
				if (SPL_HAS_FLAG(intern->flags, SPL_FILE_OBJECT_READ_CSV)
						&& zend_hash_num_elements(Z_ARRVAL(intern->u.file.current_zval)) == 1) {
					uint32_t idx = 0;
					zval *first;

					while (Z_ISUNDEF(Z_ARRVAL(intern->u.file.current_zval)->arData[idx].val)) {
						idx++;
					}
					first = &Z_ARRVAL(intern->u.file.current_zval)->arData[idx].val;
					return Z_TYPE_P(first) == IS_STRING && Z_STRLEN_P(first) == 0;
				}
				return zend_hash_num_elements(Z_ARRVAL(intern->u.file.current_zval)) == 0;
			case IS_NULL:
				return 1;
			default:
				return 0;
		}
	} else {
		return 1;
	}
}
/* }}} */

static int spl_filesystem_file_read_line(zval * this_ptr, spl_filesystem_object *intern, int silent) /* {{{ */
{
	int ret = spl_filesystem_file_read_line_ex(this_ptr, intern, silent);

	while (SPL_HAS_FLAG(intern->flags, SPL_FILE_OBJECT_SKIP_EMPTY) && ret == SUCCESS && spl_filesystem_file_is_empty_line(intern)) {
		spl_filesystem_file_free_line(intern);
		ret = spl_filesystem_file_read_line_ex(this_ptr, intern, silent);
	}

	return ret;
}
/* }}} */

static void spl_filesystem_file_rewind(zval * this_ptr, spl_filesystem_object *intern) /* {{{ */
{
	if (!intern->u.file.stream) {
		zend_throw_error(NULL, "Object not initialized");
		return;
	}
	if (-1 == php_stream_rewind(intern->u.file.stream)) {
		zend_throw_exception_ex(spl_ce_RuntimeException, 0, "Cannot rewind file %s", ZSTR_VAL(intern->file_name));
	} else {
		spl_filesystem_file_free_line(intern);
		intern->u.file.current_line_num = 0;
	}
	if (SPL_HAS_FLAG(intern->flags, SPL_FILE_OBJECT_READ_AHEAD)) {
		spl_filesystem_file_read_line(this_ptr, intern, 1);
	}
} /* }}} */

/* {{{ Construct a new file object */
PHP_METHOD(SplFileObject, __construct)
{
	spl_filesystem_object *intern = Z_SPLFILESYSTEM_P(ZEND_THIS);
	zend_string *open_mode = ZSTR_CHAR('r');
	bool use_include_path = 0;
	size_t path_len;
	zend_error_handling error_handling;

	intern->u.file.open_mode = ZSTR_CHAR('r');

	if (zend_parse_parameters(ZEND_NUM_ARGS(), "P|Sbr!",
			&intern->file_name, &open_mode,
			&use_include_path, &intern->u.file.zcontext) == FAILURE) {
		intern->u.file.open_mode = NULL;
		intern->file_name = NULL;
		RETURN_THROWS();
	}

	intern->u.file.open_mode = zend_string_copy(open_mode);

	/* spl_filesystem_file_open() can generate E_WARNINGs which we want to promote to exceptions */
	zend_replace_error_handling(EH_THROW, spl_ce_RuntimeException, &error_handling);
	zend_result retval = spl_filesystem_file_open(intern, use_include_path);
	zend_restore_error_handling(&error_handling);
	if (retval == FAILURE) {
		RETURN_THROWS();
	}

	path_len = strlen(intern->u.file.stream->orig_path);

	if (path_len > 1 && IS_SLASH_AT(intern->u.file.stream->orig_path, path_len-1)) {
		path_len--;
	}

	while (path_len > 1 && !IS_SLASH_AT(intern->u.file.stream->orig_path, path_len-1)) {
		path_len--;
	}

	if (path_len) {
		path_len--;
	}

	intern->path = zend_string_init(intern->u.file.stream->orig_path, path_len, 0);
} /* }}} */

/* {{{ Construct a new temp file object */
PHP_METHOD(SplTempFileObject, __construct)
{
	zend_string *file_name;
	zend_long max_memory = PHP_STREAM_MAX_MEM;
	spl_filesystem_object *intern = Z_SPLFILESYSTEM_P(ZEND_THIS);
	zend_error_handling error_handling;

	if (zend_parse_parameters(ZEND_NUM_ARGS(), "|l", &max_memory) == FAILURE) {
		RETURN_THROWS();
	}

	if (max_memory < 0) {
		file_name = zend_string_init("php://memory", sizeof("php://memory")-1, 0);
	} else if (ZEND_NUM_ARGS()) {
		file_name = zend_strpprintf(0, "php://temp/maxmemory:" ZEND_LONG_FMT, max_memory);
	} else {
		file_name = zend_string_init("php://temp", sizeof("php://temp")-1, 0);
	}
	intern->file_name = file_name;
	intern->u.file.open_mode = zend_string_init("wb", sizeof("wb")-1, 0);

	/* spl_filesystem_file_open() can generate E_WARNINGs which we want to promote to exceptions */
	zend_replace_error_handling(EH_THROW, spl_ce_RuntimeException, &error_handling);
	if (spl_filesystem_file_open(intern, /* use_include_path */ false) == SUCCESS) {
		intern->path = ZSTR_EMPTY_ALLOC();
	}
	zend_string_release(file_name);
	zend_restore_error_handling(&error_handling);
} /* }}} */

/* {{{ Rewind the file and read the first line */
PHP_METHOD(SplFileObject, rewind)
{
	spl_filesystem_object *intern = Z_SPLFILESYSTEM_P(ZEND_THIS);

	if (zend_parse_parameters_none() == FAILURE) {
		RETURN_THROWS();
	}

	spl_filesystem_file_rewind(ZEND_THIS, intern);
} /* }}} */

/* {{{ Return whether end of file is reached */
PHP_METHOD(SplFileObject, eof)
{
	spl_filesystem_object *intern = Z_SPLFILESYSTEM_P(ZEND_THIS);

	if (zend_parse_parameters_none() == FAILURE) {
		RETURN_THROWS();
	}

	CHECK_SPL_FILE_OBJECT_IS_INITIALIZED(intern);

	RETURN_BOOL(php_stream_eof(intern->u.file.stream));
} /* }}} */

/* {{{ Return !eof() */
PHP_METHOD(SplFileObject, valid)
{
	spl_filesystem_object *intern = Z_SPLFILESYSTEM_P(ZEND_THIS);

	if (zend_parse_parameters_none() == FAILURE) {
		RETURN_THROWS();
	}

	if (SPL_HAS_FLAG(intern->flags, SPL_FILE_OBJECT_READ_AHEAD)) {
		RETURN_BOOL(intern->u.file.current_line || !Z_ISUNDEF(intern->u.file.current_zval));
	} else {
		if(!intern->u.file.stream) {
			RETURN_FALSE;
		}
		RETVAL_BOOL(!php_stream_eof(intern->u.file.stream));
	}
} /* }}} */

/* {{{ Return next line from file */
PHP_METHOD(SplFileObject, fgets)
{
	spl_filesystem_object *intern = Z_SPLFILESYSTEM_P(ZEND_THIS);

	if (zend_parse_parameters_none() == FAILURE) {
		RETURN_THROWS();
	}

	CHECK_SPL_FILE_OBJECT_IS_INITIALIZED(intern);

	if (spl_filesystem_file_read(intern, 0) == FAILURE) {
		RETURN_THROWS();
	}
	RETURN_STRINGL(intern->u.file.current_line, intern->u.file.current_line_len);
} /* }}} */

/* {{{ Return current line from file */
PHP_METHOD(SplFileObject, current)
{
	spl_filesystem_object *intern = Z_SPLFILESYSTEM_P(ZEND_THIS);

	if (zend_parse_parameters_none() == FAILURE) {
		RETURN_THROWS();
	}

	CHECK_SPL_FILE_OBJECT_IS_INITIALIZED(intern);

	if (!intern->u.file.current_line && Z_ISUNDEF(intern->u.file.current_zval)) {
		spl_filesystem_file_read_line(ZEND_THIS, intern, 1);
	}
	if (intern->u.file.current_line && (!SPL_HAS_FLAG(intern->flags, SPL_FILE_OBJECT_READ_CSV) || Z_ISUNDEF(intern->u.file.current_zval))) {
		RETURN_STRINGL(intern->u.file.current_line, intern->u.file.current_line_len);
	} else if (!Z_ISUNDEF(intern->u.file.current_zval)) {
		ZEND_ASSERT(!Z_ISREF(intern->u.file.current_zval));
		RETURN_COPY(&intern->u.file.current_zval);
	}
	RETURN_FALSE;
} /* }}} */

/* {{{ Return line number */
PHP_METHOD(SplFileObject, key)
{
	spl_filesystem_object *intern = Z_SPLFILESYSTEM_P(ZEND_THIS);

	if (zend_parse_parameters_none() == FAILURE) {
		RETURN_THROWS();
	}

/*	Do not read the next line to support correct counting with fgetc()
	if (!intern->current_line) {
		spl_filesystem_file_read_line(ZEND_THIS, intern, 1);
	} */
	RETURN_LONG(intern->u.file.current_line_num);
} /* }}} */

/* {{{ Read next line */
PHP_METHOD(SplFileObject, next)
{
	spl_filesystem_object *intern = Z_SPLFILESYSTEM_P(ZEND_THIS);

	if (zend_parse_parameters_none() == FAILURE) {
		RETURN_THROWS();
	}

	spl_filesystem_file_free_line(intern);
	if (SPL_HAS_FLAG(intern->flags, SPL_FILE_OBJECT_READ_AHEAD)) {
		spl_filesystem_file_read_line(ZEND_THIS, intern, 1);
	}
	intern->u.file.current_line_num++;
} /* }}} */

/* {{{ Set file handling flags */
PHP_METHOD(SplFileObject, setFlags)
{
	spl_filesystem_object *intern = Z_SPLFILESYSTEM_P(ZEND_THIS);

	if (zend_parse_parameters(ZEND_NUM_ARGS(), "l", &intern->flags) == FAILURE) {
		RETURN_THROWS();
	}
} /* }}} */

/* {{{ Get file handling flags */
PHP_METHOD(SplFileObject, getFlags)
{
	spl_filesystem_object *intern = Z_SPLFILESYSTEM_P(ZEND_THIS);

	if (zend_parse_parameters_none() == FAILURE) {
		RETURN_THROWS();
	}

	RETURN_LONG(intern->flags & SPL_FILE_OBJECT_MASK);
} /* }}} */

/* {{{ Set maximum line length */
PHP_METHOD(SplFileObject, setMaxLineLen)
{
	zend_long max_len;

	spl_filesystem_object *intern = Z_SPLFILESYSTEM_P(ZEND_THIS);

	if (zend_parse_parameters(ZEND_NUM_ARGS(), "l", &max_len) == FAILURE) {
		RETURN_THROWS();
	}

	if (max_len < 0) {
		zend_argument_value_error(1, "must be greater than or equal to 0");
		RETURN_THROWS();
	}

	intern->u.file.max_line_len = max_len;
} /* }}} */

/* {{{ Get maximum line length */
PHP_METHOD(SplFileObject, getMaxLineLen)
{
	spl_filesystem_object *intern = Z_SPLFILESYSTEM_P(ZEND_THIS);

	if (zend_parse_parameters_none() == FAILURE) {
		RETURN_THROWS();
	}

	RETURN_LONG((zend_long)intern->u.file.max_line_len);
} /* }}} */

/* {{{ Return false */
PHP_METHOD(SplFileObject, hasChildren)
{
	if (zend_parse_parameters_none() == FAILURE) {
		RETURN_THROWS();
	}

	RETURN_FALSE;
} /* }}} */

/* {{{ Read NULL */
PHP_METHOD(SplFileObject, getChildren)
{
	if (zend_parse_parameters_none() == FAILURE) {
		RETURN_THROWS();
	}
	/* return NULL */
} /* }}} */

/* {{{ Return current line as CSV */
PHP_METHOD(SplFileObject, fgetcsv)
{
	spl_filesystem_object *intern = Z_SPLFILESYSTEM_P(ZEND_THIS);
	char delimiter = intern->u.file.delimiter, enclosure = intern->u.file.enclosure;
	int escape = intern->u.file.escape;
	char *delim = NULL, *enclo = NULL, *esc = NULL;
	size_t d_len = 0, e_len = 0, esc_len = 0;

	if (zend_parse_parameters(ZEND_NUM_ARGS(), "|sss", &delim, &d_len, &enclo, &e_len, &esc, &esc_len) == FAILURE) {
		RETURN_THROWS();
	}

	CHECK_SPL_FILE_OBJECT_IS_INITIALIZED(intern);

	switch (ZEND_NUM_ARGS()) {
	case 3:
		if (esc_len > 1) {
			zend_argument_value_error(3, "must be empty or a single character");
			RETURN_THROWS();
		}
		if (esc_len == 0) {
			escape = PHP_CSV_NO_ESCAPE;
		} else {
			escape = (unsigned char) esc[0];
		}
		ZEND_FALLTHROUGH;
	case 2:
		if (e_len != 1) {
			zend_argument_value_error(2, "must be a single character");
			RETURN_THROWS();
		}
		enclosure = enclo[0];
		ZEND_FALLTHROUGH;
	case 1:
		if (d_len != 1) {
			zend_argument_value_error(1, "must be a single character");
			RETURN_THROWS();
		}
		delimiter = delim[0];
		ZEND_FALLTHROUGH;
	case 0:
		break;
	}
	if (spl_filesystem_file_read_csv(intern, delimiter, enclosure, escape, return_value) == FAILURE) {
		RETURN_FALSE;
	}
}
/* }}} */

/* {{{ Output a field array as a CSV line */
PHP_METHOD(SplFileObject, fputcsv)
{
	spl_filesystem_object *intern = Z_SPLFILESYSTEM_P(ZEND_THIS);
	char delimiter = intern->u.file.delimiter, enclosure = intern->u.file.enclosure;
	int escape = intern->u.file.escape;
	char *delim = NULL, *enclo = NULL, *esc = NULL;
	size_t d_len = 0, e_len = 0, esc_len = 0;
	zend_long ret;
	zval *fields = NULL;
	zend_string *eol = NULL;

	if (zend_parse_parameters(ZEND_NUM_ARGS(), "a|sssS", &fields, &delim, &d_len, &enclo, &e_len, &esc, &esc_len, &eol) == SUCCESS) {

		switch(ZEND_NUM_ARGS())
		{
		case 5:
		case 4:
			switch (esc_len) {
				case 0:
					escape = PHP_CSV_NO_ESCAPE;
					break;
				case 1:
					escape = (unsigned char) esc[0];
					break;
				default:
					zend_argument_value_error(4, "must be empty or a single character");
					RETURN_THROWS();
			}
			ZEND_FALLTHROUGH;
		case 3:
			if (e_len != 1) {
				zend_argument_value_error(3, "must be a single character");
				RETURN_THROWS();
			}
			enclosure = enclo[0];
			ZEND_FALLTHROUGH;
		case 2:
			if (d_len != 1) {
				zend_argument_value_error(2, "must be a single character");
				RETURN_THROWS();
			}
			delimiter = delim[0];
			ZEND_FALLTHROUGH;
		case 1:
		case 0:
			break;
		}

		ret = php_fputcsv(intern->u.file.stream, fields, delimiter, enclosure, escape, eol);
		if (ret < 0) {
			RETURN_FALSE;
		}
		RETURN_LONG(ret);
	}
}
/* }}} */

/* {{{ Set the delimiter, enclosure and escape character used in fgetcsv */
PHP_METHOD(SplFileObject, setCsvControl)
{
	spl_filesystem_object *intern = Z_SPLFILESYSTEM_P(ZEND_THIS);
	char delimiter = ',', enclosure = '"';
	int escape = (unsigned char) '\\';
	char *delim = NULL, *enclo = NULL, *esc = NULL;
	size_t d_len = 0, e_len = 0, esc_len = 0;

	if (zend_parse_parameters(ZEND_NUM_ARGS(), "|sss", &delim, &d_len, &enclo, &e_len, &esc, &esc_len) == SUCCESS) {
		switch(ZEND_NUM_ARGS())
		{
		case 3:
			switch (esc_len) {
				case 0:
					escape = PHP_CSV_NO_ESCAPE;
					break;
				case 1:
					escape = (unsigned char) esc[0];
					break;
				default:
					zend_argument_value_error(3, "must be empty or a single character");
					RETURN_THROWS();
			}
			ZEND_FALLTHROUGH;
		case 2:
			if (e_len != 1) {
				zend_argument_value_error(2, "must be a single character");
				RETURN_THROWS();
			}
			enclosure = enclo[0];
			ZEND_FALLTHROUGH;
		case 1:
			if (d_len != 1) {
				zend_argument_value_error(1, "must be a single character");
				RETURN_THROWS();
			}
			delimiter = delim[0];
			ZEND_FALLTHROUGH;
		case 0:
			break;
		}
		intern->u.file.delimiter = delimiter;
		intern->u.file.enclosure = enclosure;
		intern->u.file.escape    = escape;
	}
}
/* }}} */

/* {{{ Get the delimiter, enclosure and escape character used in fgetcsv */
PHP_METHOD(SplFileObject, getCsvControl)
{
	spl_filesystem_object *intern = Z_SPLFILESYSTEM_P(ZEND_THIS);
	char delimiter[2], enclosure[2], escape[2];

	array_init(return_value);

	delimiter[0] = intern->u.file.delimiter;
	delimiter[1] = '\0';
	enclosure[0] = intern->u.file.enclosure;
	enclosure[1] = '\0';
	if (intern->u.file.escape == PHP_CSV_NO_ESCAPE) {
		escape[0] = '\0';
	} else {
		escape[0] = (unsigned char) intern->u.file.escape;
		escape[1] = '\0';
	}

	add_next_index_string(return_value, delimiter);
	add_next_index_string(return_value, enclosure);
	add_next_index_string(return_value, escape);
}
/* }}} */

/* {{{ Portable file locking */
PHP_METHOD(SplFileObject, flock)
{
	spl_filesystem_object *intern = Z_SPLFILESYSTEM_P(ZEND_THIS);
	zval *wouldblock = NULL;
	zend_long operation = 0;

	if (zend_parse_parameters(ZEND_NUM_ARGS(), "l|z", &operation, &wouldblock) == FAILURE) {
		RETURN_THROWS();
	}

	CHECK_SPL_FILE_OBJECT_IS_INITIALIZED(intern);

	php_flock_common(intern->u.file.stream, operation, 1, wouldblock, return_value);
}
/* }}} */

/* {{{ Flush the file */
PHP_METHOD(SplFileObject, fflush)
{
	spl_filesystem_object *intern = Z_SPLFILESYSTEM_P(ZEND_THIS);

	CHECK_SPL_FILE_OBJECT_IS_INITIALIZED(intern);

	RETURN_BOOL(!php_stream_flush(intern->u.file.stream));
} /* }}} */

/* {{{ Return current file position */
PHP_METHOD(SplFileObject, ftell)
{
	spl_filesystem_object *intern = Z_SPLFILESYSTEM_P(ZEND_THIS);
	zend_long ret;

	CHECK_SPL_FILE_OBJECT_IS_INITIALIZED(intern);

	ret = php_stream_tell(intern->u.file.stream);

	if (ret == -1) {
		RETURN_FALSE;
	} else {
		RETURN_LONG(ret);
	}
} /* }}} */

/* {{{ Seek to a position */
PHP_METHOD(SplFileObject, fseek)
{
	spl_filesystem_object *intern = Z_SPLFILESYSTEM_P(ZEND_THIS);
	zend_long pos, whence = SEEK_SET;

	if (zend_parse_parameters(ZEND_NUM_ARGS(), "l|l", &pos, &whence) == FAILURE) {
		RETURN_THROWS();
	}

	CHECK_SPL_FILE_OBJECT_IS_INITIALIZED(intern);

	spl_filesystem_file_free_line(intern);
	RETURN_LONG(php_stream_seek(intern->u.file.stream, pos, (int)whence));
} /* }}} */

/* {{{ Get a character from the file */
PHP_METHOD(SplFileObject, fgetc)
{
	spl_filesystem_object *intern = Z_SPLFILESYSTEM_P(ZEND_THIS);
	char buf[2];
	int result;

	CHECK_SPL_FILE_OBJECT_IS_INITIALIZED(intern);

	spl_filesystem_file_free_line(intern);

	result = php_stream_getc(intern->u.file.stream);

	if (result == EOF) {
		RETVAL_FALSE;
	} else {
		if (result == '\n') {
			intern->u.file.current_line_num++;
		}
		buf[0] = result;
		buf[1] = '\0';

		RETURN_STRINGL(buf, 1);
	}
} /* }}} */

/* {{{ Output all remaining data from a file pointer */
PHP_METHOD(SplFileObject, fpassthru)
{
	spl_filesystem_object *intern = Z_SPLFILESYSTEM_P(ZEND_THIS);

	CHECK_SPL_FILE_OBJECT_IS_INITIALIZED(intern);

	RETURN_LONG(php_stream_passthru(intern->u.file.stream));
} /* }}} */

/* {{{ Implements a mostly ANSI compatible fscanf() */
PHP_METHOD(SplFileObject, fscanf)
{
	int result, num_varargs = 0;
	zend_string *format_str;
	zval *varargs= NULL;
	spl_filesystem_object *intern = Z_SPLFILESYSTEM_P(ZEND_THIS);

	if (zend_parse_parameters(ZEND_NUM_ARGS(), "S*", &format_str, &varargs, &num_varargs) == FAILURE) {
		RETURN_THROWS();
	}

	CHECK_SPL_FILE_OBJECT_IS_INITIALIZED(intern);

	/* Get next line */
	if (spl_filesystem_file_read(intern, 0) == FAILURE) {
		RETURN_THROWS();
	}

	result = php_sscanf_internal(intern->u.file.current_line, ZSTR_VAL(format_str), num_varargs, varargs, 0, return_value);

	if (SCAN_ERROR_WRONG_PARAM_COUNT == result) {
		WRONG_PARAM_COUNT;
	}
}
/* }}} */

/* {{{ Binary-safe file write */
PHP_METHOD(SplFileObject, fwrite)
{
	spl_filesystem_object *intern = Z_SPLFILESYSTEM_P(ZEND_THIS);
	char *str;
	size_t str_len;
	zend_long length = 0;
	ssize_t written;

	if (zend_parse_parameters(ZEND_NUM_ARGS(), "s|l", &str, &str_len, &length) == FAILURE) {
		RETURN_THROWS();
	}

	CHECK_SPL_FILE_OBJECT_IS_INITIALIZED(intern);

	if (ZEND_NUM_ARGS() > 1) {
		if (length >= 0) {
			str_len = MIN((size_t)length, str_len);
		} else {
			/* Negative length given, nothing to write */
			str_len = 0;
		}
	}
	if (!str_len) {
		RETURN_LONG(0);
	}

	written = php_stream_write(intern->u.file.stream, str, str_len);
	if (written < 0) {
		RETURN_FALSE;
	}
	RETURN_LONG(written);
} /* }}} */

PHP_METHOD(SplFileObject, fread)
{
	spl_filesystem_object *intern = Z_SPLFILESYSTEM_P(ZEND_THIS);
	zend_long length = 0;
	zend_string *str;

	if (zend_parse_parameters(ZEND_NUM_ARGS(), "l", &length) == FAILURE) {
		RETURN_THROWS();
	}

	CHECK_SPL_FILE_OBJECT_IS_INITIALIZED(intern);

	if (length <= 0) {
		zend_argument_value_error(1, "must be greater than 0");
		RETURN_THROWS();
	}

	str = php_stream_read_to_str(intern->u.file.stream, length);
	if (!str) {
		RETURN_FALSE;
	}
	RETURN_STR(str);
}

/* {{{ Stat() on a filehandle */
PHP_METHOD(SplFileObject, fstat)
{
	spl_filesystem_object *intern = Z_SPLFILESYSTEM_P(ZEND_THIS);

	if (zend_parse_parameters_none() == FAILURE) {
		RETURN_THROWS();
	}

	CHECK_SPL_FILE_OBJECT_IS_INITIALIZED(intern);

	php_fstat(intern->u.file.stream, return_value);
}
/* }}} */

/* {{{ Truncate file to 'size' length */
PHP_METHOD(SplFileObject, ftruncate)
{
	spl_filesystem_object *intern = Z_SPLFILESYSTEM_P(ZEND_THIS);
	zend_long size;

	if (zend_parse_parameters(ZEND_NUM_ARGS(), "l", &size) == FAILURE) {
		RETURN_THROWS();
	}

	CHECK_SPL_FILE_OBJECT_IS_INITIALIZED(intern);

	if (!php_stream_truncate_supported(intern->u.file.stream)) {
		zend_throw_exception_ex(spl_ce_LogicException, 0, "Can't truncate file %s", ZSTR_VAL(intern->file_name));
		RETURN_THROWS();
	}

	RETURN_BOOL(0 == php_stream_truncate_set_size(intern->u.file.stream, size));
} /* }}} */

/* {{{ Seek to specified line */
PHP_METHOD(SplFileObject, seek)
{
	spl_filesystem_object *intern = Z_SPLFILESYSTEM_P(ZEND_THIS);
	zend_long line_pos, i;

	if (zend_parse_parameters(ZEND_NUM_ARGS(), "l", &line_pos) == FAILURE) {
		RETURN_THROWS();
	}

	CHECK_SPL_FILE_OBJECT_IS_INITIALIZED(intern);

	if (line_pos < 0) {
		zend_argument_value_error(1, "must be greater than or equal to 0");
		RETURN_THROWS();
	}

	spl_filesystem_file_rewind(ZEND_THIS, intern);

	for (i = 0; i < line_pos; i++) {
		if (spl_filesystem_file_read_line(ZEND_THIS, intern, 1) == FAILURE) {
			return;
		}
	}
	if (line_pos > 0) {
		if (!SPL_HAS_FLAG(intern->flags, SPL_FILE_OBJECT_READ_AHEAD)) {
			intern->u.file.current_line_num++;
			spl_filesystem_file_free_line(intern);
		}
	}
} /* }}} */

/* {{{ PHP_MINIT_FUNCTION(spl_directory) */
PHP_MINIT_FUNCTION(spl_directory)
{
	spl_ce_SplFileInfo = register_class_SplFileInfo(zend_ce_stringable);
	spl_ce_SplFileInfo->create_object = spl_filesystem_object_new;

	memcpy(&spl_filesystem_object_handlers, &std_object_handlers, sizeof(zend_object_handlers));
	spl_filesystem_object_handlers.offset = XtOffsetOf(spl_filesystem_object, std);
	spl_filesystem_object_handlers.clone_obj = spl_filesystem_object_clone;
	spl_filesystem_object_handlers.cast_object = spl_filesystem_object_cast;
	spl_filesystem_object_handlers.dtor_obj = spl_filesystem_object_destroy_object;
	spl_filesystem_object_handlers.free_obj = spl_filesystem_object_free_storage;

	spl_ce_DirectoryIterator = register_class_DirectoryIterator(spl_ce_SplFileInfo, spl_ce_SeekableIterator);
	spl_ce_DirectoryIterator->create_object = spl_filesystem_object_new;
	spl_ce_DirectoryIterator->get_iterator = spl_filesystem_dir_get_iterator;

	spl_ce_FilesystemIterator = register_class_FilesystemIterator(spl_ce_DirectoryIterator);
	spl_ce_FilesystemIterator->create_object = spl_filesystem_object_new;
	spl_ce_FilesystemIterator->get_iterator = spl_filesystem_tree_get_iterator;

	REGISTER_SPL_CLASS_CONST_LONG(FilesystemIterator, "CURRENT_MODE_MASK",   SPL_FILE_DIR_CURRENT_MODE_MASK);
	REGISTER_SPL_CLASS_CONST_LONG(FilesystemIterator, "CURRENT_AS_PATHNAME", SPL_FILE_DIR_CURRENT_AS_PATHNAME);
	REGISTER_SPL_CLASS_CONST_LONG(FilesystemIterator, "CURRENT_AS_FILEINFO", SPL_FILE_DIR_CURRENT_AS_FILEINFO);
	REGISTER_SPL_CLASS_CONST_LONG(FilesystemIterator, "CURRENT_AS_SELF",     SPL_FILE_DIR_CURRENT_AS_SELF);
	REGISTER_SPL_CLASS_CONST_LONG(FilesystemIterator, "KEY_MODE_MASK",       SPL_FILE_DIR_KEY_MODE_MASK);
	REGISTER_SPL_CLASS_CONST_LONG(FilesystemIterator, "KEY_AS_PATHNAME",     SPL_FILE_DIR_KEY_AS_PATHNAME);
	REGISTER_SPL_CLASS_CONST_LONG(FilesystemIterator, "FOLLOW_SYMLINKS",     SPL_FILE_DIR_FOLLOW_SYMLINKS);
	REGISTER_SPL_CLASS_CONST_LONG(FilesystemIterator, "KEY_AS_FILENAME",     SPL_FILE_DIR_KEY_AS_FILENAME);
	REGISTER_SPL_CLASS_CONST_LONG(FilesystemIterator, "NEW_CURRENT_AND_KEY", SPL_FILE_DIR_KEY_AS_FILENAME|SPL_FILE_DIR_CURRENT_AS_FILEINFO);
	REGISTER_SPL_CLASS_CONST_LONG(FilesystemIterator, "OTHER_MODE_MASK",     SPL_FILE_DIR_OTHERS_MASK);
	REGISTER_SPL_CLASS_CONST_LONG(FilesystemIterator, "SKIP_DOTS",           SPL_FILE_DIR_SKIPDOTS);
	REGISTER_SPL_CLASS_CONST_LONG(FilesystemIterator, "UNIX_PATHS",          SPL_FILE_DIR_UNIXPATHS);

	spl_ce_RecursiveDirectoryIterator = register_class_RecursiveDirectoryIterator(spl_ce_FilesystemIterator, spl_ce_RecursiveIterator);
	spl_ce_RecursiveDirectoryIterator->create_object = spl_filesystem_object_new;

	memcpy(&spl_filesystem_object_check_handlers, &spl_filesystem_object_handlers, sizeof(zend_object_handlers));
	spl_filesystem_object_check_handlers.clone_obj = NULL;
	spl_filesystem_object_check_handlers.get_method = spl_filesystem_object_get_method_check;

#ifdef HAVE_GLOB
	spl_ce_GlobIterator = register_class_GlobIterator(spl_ce_FilesystemIterator, zend_ce_countable);
	spl_ce_GlobIterator->create_object = spl_filesystem_object_new_check;
#endif

	spl_ce_SplFileObject = register_class_SplFileObject(spl_ce_SplFileInfo, spl_ce_RecursiveIterator, spl_ce_SeekableIterator);
	spl_ce_SplFileObject->create_object = spl_filesystem_object_new_check;

	REGISTER_SPL_CLASS_CONST_LONG(SplFileObject, "DROP_NEW_LINE", SPL_FILE_OBJECT_DROP_NEW_LINE);
	REGISTER_SPL_CLASS_CONST_LONG(SplFileObject, "READ_AHEAD",    SPL_FILE_OBJECT_READ_AHEAD);
	REGISTER_SPL_CLASS_CONST_LONG(SplFileObject, "SKIP_EMPTY",    SPL_FILE_OBJECT_SKIP_EMPTY);
	REGISTER_SPL_CLASS_CONST_LONG(SplFileObject, "READ_CSV",      SPL_FILE_OBJECT_READ_CSV);

	spl_ce_SplTempFileObject = register_class_SplTempFileObject(spl_ce_SplFileObject);
	spl_ce_SplTempFileObject->create_object = spl_filesystem_object_new_check;

	return SUCCESS;
}
/* }}} */<|MERGE_RESOLUTION|>--- conflicted
+++ resolved
@@ -1956,25 +1956,6 @@
 			}
 			return FAILURE;
 		}
-<<<<<<< HEAD
-		if (SPL_HAS_FLAG(intern->flags, SPL_FILE_OBJECT_READ_CSV)) {
-			return spl_filesystem_file_read_csv(intern, intern->u.file.delimiter, intern->u.file.enclosure, intern->u.file.escape, NULL);
-		}
-=======
-		zend_call_method_with_0_params(Z_OBJ_P(this_ptr), Z_OBJCE_P(ZEND_THIS), &intern->u.file.func_getCurr, "getCurrentLine", &retval);
-		if (!Z_ISUNDEF(retval)) {
-			if (intern->u.file.current_line || !Z_ISUNDEF(intern->u.file.current_zval)) {
-				intern->u.file.current_line_num++;
-			}
-			spl_filesystem_file_free_line(intern);
-			if (Z_TYPE(retval) == IS_STRING) {
-				intern->u.file.current_line = estrndup(Z_STRVAL(retval), Z_STRLEN(retval));
-				intern->u.file.current_line_len = Z_STRLEN(retval);
-			} else {
-				zval *value = &retval;
->>>>>>> 1d9a1f9b
-
-		zend_execute_data *execute_data = EG(current_execute_data);
 		zend_call_method_with_0_params(Z_OBJ_P(this_ptr), Z_OBJCE_P(ZEND_THIS), &intern->u.file.func_getCurr, "getCurrentLine", &retval);
 		if (Z_ISUNDEF(retval)) {
 			return FAILURE;
@@ -2752,7 +2733,7 @@
 	}
 	if (line_pos > 0) {
 		if (!SPL_HAS_FLAG(intern->flags, SPL_FILE_OBJECT_READ_AHEAD)) {
-			intern->u.file.current_line_num++;
+		intern->u.file.current_line_num++;
 			spl_filesystem_file_free_line(intern);
 		}
 	}
