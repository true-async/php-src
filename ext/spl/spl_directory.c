--- conflicted
+++ resolved
@@ -1928,11 +1928,7 @@
 {
 	zend_fcall_info fci;
 	zend_fcall_info_cache fcic;
-<<<<<<< HEAD
-	zval *zresource_ptr = &intern->u.file.zresource;
-=======
-	zval *zresource_ptr = &intern->u.file.zresource, *params, retval;
->>>>>>> 2f56b001
+	zval *zresource_ptr = &intern->u.file.zresource, *params;
 	int result;
 	int num_args = pass_num_args + (arg2 ? 2 : 1);
 
