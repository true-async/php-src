/*
   +----------------------------------------------------------------------+
   | Copyright (c) The PHP Group                                          |
   +----------------------------------------------------------------------+
   | This source file is subject to version 3.01 of the PHP license,      |
   | that is bundled with this package in the file LICENSE, and is        |
   | available through the world-wide-web at the following url:           |
   | https://www.php.net/license/3_01.txt                                 |
   | If you did not receive a copy of the PHP license and are unable to   |
   | obtain it through the world-wide-web, please send a note to          |
   | license@php.net so we can mail you a copy immediately.               |
   +----------------------------------------------------------------------+
   | Author: Marcus Boerger <helly@php.net>                               |
   +----------------------------------------------------------------------+
 */

#ifdef HAVE_CONFIG_H
# include "config.h"
#endif

#include "php.h"
#include "ext/standard/file.h"
#include "ext/standard/php_filestat.h"
#include "ext/standard/flock_compat.h"
#include "ext/standard/scanf.h"
#include "ext/standard/php_string.h" /* For php_basename() */
#include "zend_attributes.h"
#include "zend_exceptions.h"
#include "zend_interfaces.h"

#include "spl_iterators.h"
#include "spl_directory.h"
#include "spl_directory_arginfo.h"
#include "spl_exceptions.h"
#include "spl_functions.h" /* For spl_set_private_debug_info_property() */

#define SPL_HAS_FLAG(flags, test_flag) ((flags & test_flag) ? 1 : 0)

/* declare the class handlers */
static zend_object_handlers spl_filesystem_object_handlers;
/* includes handler to validate object state when retrieving methods */
static zend_object_handlers spl_filesystem_object_check_handlers;

/* decalre the class entry */
PHPAPI zend_class_entry *spl_ce_SplFileInfo;
PHPAPI zend_class_entry *spl_ce_DirectoryIterator;
PHPAPI zend_class_entry *spl_ce_FilesystemIterator;
PHPAPI zend_class_entry *spl_ce_RecursiveDirectoryIterator;
PHPAPI zend_class_entry *spl_ce_GlobIterator;
PHPAPI zend_class_entry *spl_ce_SplFileObject;
PHPAPI zend_class_entry *spl_ce_SplTempFileObject;

/* Object helper */
static inline spl_filesystem_object *spl_filesystem_from_obj(zend_object *obj) /* {{{ */ {
	return (spl_filesystem_object*)((char*)(obj) - XtOffsetOf(spl_filesystem_object, std));
}
/* }}} */

/* define an overloaded iterator structure */
typedef struct {
	zend_object_iterator  intern;
	zval                  current;
	void                 *object;
} spl_filesystem_iterator;

static inline spl_filesystem_iterator* spl_filesystem_object_to_iterator(spl_filesystem_object *obj)
{
	spl_filesystem_iterator    *it;

	it = ecalloc(1, sizeof(spl_filesystem_iterator));
	it->object = (void *)obj;
	zend_iterator_init(&it->intern);
	return it;
}

static inline spl_filesystem_object* spl_filesystem_iterator_to_object(spl_filesystem_iterator *it)
{
	return (spl_filesystem_object*)it->object;
}

#define CHECK_SPL_FILE_OBJECT_IS_INITIALIZED(spl_filesystem_object_pointer) \
	if (!(spl_filesystem_object_pointer)->u.file.stream) { \
		zend_throw_error(NULL, "Object not initialized"); \
		RETURN_THROWS(); \
	}

#define CHECK_DIRECTORY_ITERATOR_IS_INITIALIZED(intern) \
	if (!(intern)->u.dir.dirp) { \
		zend_throw_error(NULL, "Object not initialized"); \
		RETURN_THROWS(); \
	}

static void spl_filesystem_file_free_line(spl_filesystem_object *intern) /* {{{ */
{
	if (intern->u.file.current_line) {
		zend_string_release_ex(intern->u.file.current_line, /* persistent */ false);
		intern->u.file.current_line = NULL;
	}
	if (!Z_ISUNDEF(intern->u.file.current_zval)) {
		zval_ptr_dtor(&intern->u.file.current_zval);
		ZVAL_UNDEF(&intern->u.file.current_zval);
	}
} /* }}} */

static void spl_filesystem_object_destroy_object(zend_object *object) /* {{{ */
{
	spl_filesystem_object *intern = spl_filesystem_from_obj(object);

	zend_objects_destroy_object(object);

	switch(intern->type) {
	case SPL_FS_DIR:
		if (intern->u.dir.dirp) {
			php_stream_close(intern->u.dir.dirp);
			intern->u.dir.dirp = NULL;
		}
		break;
	case SPL_FS_FILE:
		if (intern->u.file.stream) {
			/*
			if (intern->u.file.zcontext) {
			   zend_list_delref(Z_RESVAL_P(intern->zcontext));
			}
			*/
			if (!intern->u.file.stream->is_persistent) {
				php_stream_close(intern->u.file.stream);
			} else {
				php_stream_pclose(intern->u.file.stream);
			}
			intern->u.file.stream = NULL;
			ZVAL_UNDEF(&intern->u.file.zresource);
		}
		break;
	default:
		break;
	}
} /* }}} */

static void spl_filesystem_object_free_storage(zend_object *object) /* {{{ */
{
	spl_filesystem_object *intern = spl_filesystem_from_obj(object);

	if (intern->oth_handler && intern->oth_handler->dtor) {
		intern->oth_handler->dtor(intern);
	}

	zend_object_std_dtor(&intern->std);

	if (intern->path) {
		zend_string_release(intern->path);
	}
	if (intern->file_name) {
		zend_string_release(intern->file_name);
	}
	switch(intern->type) {
	case SPL_FS_INFO:
		break;
	case SPL_FS_DIR:
		if (intern->u.dir.sub_path) {
			zend_string_release(intern->u.dir.sub_path);
		}
		break;
	case SPL_FS_FILE:
		if (intern->u.file.open_mode) {
			zend_string_release(intern->u.file.open_mode);
		}
		if (intern->orig_path) {
			zend_string_release(intern->orig_path);
		}
		spl_filesystem_file_free_line(intern);
		break;
	}
} /* }}} */

/* {{{ spl_ce_dir_object_new */
/* creates the object by
   - allocating memory
   - initializing the object members
   - storing the object
   - setting it's handlers

   called from
   - clone
   - new
 */
static zend_object *spl_filesystem_object_new(zend_class_entry *class_type)
{
	spl_filesystem_object *intern;

	intern = emalloc(sizeof(spl_filesystem_object) + zend_object_properties_size(class_type));
	/* Avoid initializing the entirety of spl_filesystem_object.u.dir.entry. */
	memset(intern, 0,
		MAX(XtOffsetOf(spl_filesystem_object, u.dir.entry),
			XtOffsetOf(spl_filesystem_object, u.file.escape) + sizeof(int)));
	/* intern->type = SPL_FS_INFO; done by set 0 */
	intern->file_class = spl_ce_SplFileObject;
	intern->info_class = spl_ce_SplFileInfo;

	zend_object_std_init(&intern->std, class_type);
	object_properties_init(&intern->std, class_type);

	return &intern->std;
}
/* }}} */

<<<<<<< HEAD
PHPAPI zend_string *spl_filesystem_object_get_path(const spl_filesystem_object *intern) /* {{{ */
=======
/* {{{ spl_filesystem_object_new */
/* See spl_filesystem_object_new_ex */
static zend_object *spl_filesystem_object_new(zend_class_entry *class_type)
{
	return spl_filesystem_object_new_ex(class_type);
}
/* }}} */

static inline bool spl_intern_is_glob(const spl_filesystem_object *intern)
{
	/* NULL check on `dirp` is necessary as destructors may interfere. */
	return intern->u.dir.dirp && php_stream_is(intern->u.dir.dirp, &php_glob_stream_ops);
}

PHPAPI zend_string *spl_filesystem_object_get_path(spl_filesystem_object *intern) /* {{{ */
>>>>>>> 4bfe69bb
{
#ifdef HAVE_GLOB
	if (intern->type == SPL_FS_DIR && spl_intern_is_glob(intern)) {
		size_t len = 0;
		char *tmp = php_glob_stream_get_path(intern->u.dir.dirp, &len);
		if (len == 0) {
			return NULL;
		}
		return zend_string_init(tmp, len, /* persistent */ false);
	}
#endif
	if (!intern->path) {
		return NULL;
	}
	return zend_string_copy(intern->path);
} /* }}} */

static zend_result spl_filesystem_object_get_file_name(spl_filesystem_object *intern) /* {{{ */
{
	if (intern->file_name) {
		/* already known */
		return SUCCESS;
	}

	switch (intern->type) {
		case SPL_FS_INFO:
		case SPL_FS_FILE:
			zend_throw_error(NULL, "Object not initialized");
			return FAILURE;
		case SPL_FS_DIR: {
			size_t name_len;
			zend_string *path;
			char slash = SPL_HAS_FLAG(intern->flags, SPL_FILE_DIR_UNIXPATHS) ? '/' : DEFAULT_SLASH;

			path = spl_filesystem_object_get_path(intern);
			/* if there is parent path, amend it, otherwise just use the given path as is */
			name_len = strlen(intern->u.dir.entry.d_name);
			if (!path) {
				intern->file_name = zend_string_init(intern->u.dir.entry.d_name, name_len, 0);
				return SUCCESS;
			}

			ZEND_ASSERT(ZSTR_LEN(path) != 0);
			intern->file_name = zend_string_concat3(
				ZSTR_VAL(path), ZSTR_LEN(path), &slash, 1, intern->u.dir.entry.d_name, name_len);
			zend_string_release_ex(path, /* persistent */ false);
			break;
		}
	}
	return SUCCESS;
} /* }}} */

/* TODO Make void or have callers check return value */
static bool spl_filesystem_dir_read(spl_filesystem_object *intern) /* {{{ */
{
	if (intern->file_name) {
		/* invalidate */
		zend_string_release(intern->file_name);
		intern->file_name = NULL;
	}
	if (!intern->u.dir.dirp || !php_stream_readdir(intern->u.dir.dirp, &intern->u.dir.entry)) {
		intern->u.dir.entry.d_name[0] = '\0';
		return 0;
	} else {
		return 1;
	}
}
/* }}} */

#define IS_SLASH_AT(zs, pos) (IS_SLASH(zs[pos]))

static inline bool spl_filesystem_is_dot(const char * d_name) /* {{{ */
{
	return !strcmp(d_name, ".") || !strcmp(d_name, "..");
}
/* }}} */

/* {{{ spl_filesystem_dir_open */
/* open a directory resource
 * Can emit an E_WARNING as it reports errors from php_stream_opendir() */
static void spl_filesystem_dir_open(spl_filesystem_object* intern, zend_string *path)
{
	bool skip_dots = SPL_HAS_FLAG(intern->flags, SPL_FILE_DIR_SKIPDOTS);

	intern->type = SPL_FS_DIR;
	intern->u.dir.dirp = php_stream_opendir(ZSTR_VAL(path), REPORT_ERRORS, FG(default_context));

	if (ZSTR_LEN(path) > 1 && IS_SLASH_AT(ZSTR_VAL(path), ZSTR_LEN(path)-1)) {
		intern->path = zend_string_init(ZSTR_VAL(path), ZSTR_LEN(path)-1, 0);
	} else {
		intern->path = zend_string_copy(path);
	}
	intern->u.dir.index = 0;

	if (EG(exception) || intern->u.dir.dirp == NULL) {
		intern->u.dir.entry.d_name[0] = '\0';
		if (!EG(exception)) {
			/* open failed w/out notice (turned to exception due to EH_THROW) */
			zend_throw_exception_ex(spl_ce_UnexpectedValueException, 0,
				"Failed to open directory \"%s\"", ZSTR_VAL(path));
		}
	} else {
		do {
			spl_filesystem_dir_read(intern);
		} while (skip_dots && spl_filesystem_is_dot(intern->u.dir.entry.d_name));
	}
}
/* }}} */

/* Can generate E_WARNINGS as we report errors from stream initialized via
 * php_stream_open_wrapper_ex() */
static zend_result spl_filesystem_file_open(spl_filesystem_object *intern, bool use_include_path) /* {{{ */
{
	zval tmp;

	intern->type = SPL_FS_FILE;
	php_stat(intern->file_name, FS_IS_DIR, &tmp);
	if (Z_TYPE(tmp) == IS_TRUE) {
		zend_string_release(intern->u.file.open_mode);
		intern->u.file.open_mode = NULL;
		intern->file_name = NULL;
		zend_throw_exception_ex(spl_ce_LogicException, 0, "Cannot use SplFileObject with directories");
		return FAILURE;
	}

	intern->u.file.context = php_stream_context_from_zval(intern->u.file.zcontext, 0);
	intern->u.file.stream = php_stream_open_wrapper_ex(ZSTR_VAL(intern->file_name), ZSTR_VAL(intern->u.file.open_mode), (use_include_path ? USE_PATH : 0) | REPORT_ERRORS, NULL, intern->u.file.context);

	if (!ZSTR_LEN(intern->file_name) || !intern->u.file.stream) {
		if (!EG(exception)) {
			zend_throw_exception_ex(spl_ce_RuntimeException, 0, "Cannot open file '%s'", ZSTR_VAL(intern->file_name));
		}
		zend_string_release(intern->u.file.open_mode);
		intern->u.file.open_mode = NULL;
		intern->file_name = NULL; /* until here it is not a copy */
		return FAILURE;
	}

	/* prevent closing the stream outside of SplFileObject */
	intern->u.file.stream->flags |= PHP_STREAM_FLAG_NO_FCLOSE;

	/*
	if (intern->u.file.zcontext) {
		//zend_list_addref(Z_RES_VAL(intern->u.file.zcontext));
		Z_ADDREF_P(intern->u.file.zcontext);
	}
	*/

	if (ZSTR_LEN(intern->file_name) > 1 && IS_SLASH_AT(ZSTR_VAL(intern->file_name), ZSTR_LEN(intern->file_name)-1)) {
		intern->file_name = zend_string_init(ZSTR_VAL(intern->file_name), ZSTR_LEN(intern->file_name)-1, 0);
	} else {
		intern->file_name = zend_string_copy(intern->file_name);
	}

	intern->orig_path = zend_string_init(intern->u.file.stream->orig_path, strlen(intern->u.file.stream->orig_path), 0);

	/* avoid reference counting in debug mode, thus do it manually */
	ZVAL_RES(&intern->u.file.zresource, intern->u.file.stream->res);
	/*!!! TODO: maybe bug?
	Z_SET_REFCOUNT(intern->u.file.zresource, 1);
	*/

	intern->u.file.delimiter = ',';
	intern->u.file.enclosure = '"';
	intern->u.file.escape = (unsigned char) '\\';
	intern->u.file.is_escape_default = true;

	intern->u.file.func_getCurr = zend_hash_str_find_ptr(&intern->std.ce->function_table, "getcurrentline", sizeof("getcurrentline") - 1);

	return SUCCESS;
} /* }}} */

/* {{{ spl_filesystem_object_clone */
/* Local zend_object creation (on stack)
   Load the 'other' object
   Create a new empty object (See spl_filesystem_object_new)
   Open the directory
   Clone other members (properties)
 */
static zend_object *spl_filesystem_object_clone(zend_object *old_object)
{
	zend_object *new_object;
	spl_filesystem_object *intern;
	spl_filesystem_object *source;

	source = spl_filesystem_from_obj(old_object);
	new_object = spl_filesystem_object_new(old_object->ce);
	intern = spl_filesystem_from_obj(new_object);

	intern->flags = source->flags;

	switch (source->type) {
		case SPL_FS_INFO:
			if (source->path != NULL) {
				intern->path = zend_string_copy(source->path);
			}
			if (source->file_name != NULL) {
				intern->file_name = zend_string_copy(source->file_name);
			}
			break;
		case SPL_FS_DIR: {
			spl_filesystem_dir_open(intern, source->path);
			/* read until we hit the position in which we were before */
			bool skip_dots = SPL_HAS_FLAG(source->flags, SPL_FILE_DIR_SKIPDOTS);
			int index;
			for (index = 0; index < source->u.dir.index; ++index) {
				do {
					spl_filesystem_dir_read(intern);
				} while (skip_dots && spl_filesystem_is_dot(intern->u.dir.entry.d_name));
			}
			intern->u.dir.index = index;
			break;
		}
		case SPL_FS_FILE:
			ZEND_UNREACHABLE();
	}

	intern->file_class = source->file_class;
	intern->info_class = source->info_class;
	intern->oth = source->oth;
	intern->oth_handler = source->oth_handler;

	zend_objects_clone_members(new_object, old_object);

	if (intern->oth_handler && intern->oth_handler->clone) {
		intern->oth_handler->clone(source, intern);
	}

	return new_object;
}
/* }}} */

static void spl_filesystem_info_set_filename(spl_filesystem_object *intern, zend_string *path) /* {{{ */
{
	size_t path_len;

	if (intern->file_name) {
		zend_string_release(intern->file_name);
	}

	path_len = ZSTR_LEN(path);
	if (path_len > 1 && IS_SLASH_AT(ZSTR_VAL(path), path_len-1)) {
		do {
			path_len--;
		} while (path_len > 1 && IS_SLASH_AT(ZSTR_VAL(path), path_len - 1));
		intern->file_name = zend_string_init(ZSTR_VAL(path), path_len, 0);
	} else {
		intern->file_name = zend_string_copy(path);
	}
	while (path_len > 1 && !IS_SLASH_AT(ZSTR_VAL(path), path_len-1)) {
		path_len--;
	}
	if (path_len) {
		path_len--;
	}

	if (intern->path) {
		zend_string_release(intern->path);
	}
	intern->path = zend_string_init(ZSTR_VAL(path), path_len, 0);
} /* }}} */

// TODO Do not pass return_value pointer but actually use value returned by function at call site?
static spl_filesystem_object *spl_filesystem_object_create_info(zend_string *file_path, zend_class_entry *ce, zval *return_value) /* {{{ */
{
	spl_filesystem_object *intern;
	zval arg1;

	ZEND_ASSERT(file_path && ZSTR_LEN(file_path) > 0);
	ZEND_ASSERT(ce != NULL);

	intern = spl_filesystem_from_obj(spl_filesystem_object_new(ce));
	RETVAL_OBJ(&intern->std);

	if (ce->constructor->common.scope != spl_ce_SplFileInfo) {
		ZVAL_STR_COPY(&arg1, file_path);
		zend_call_method_with_1_params(Z_OBJ_P(return_value), ce, &ce->constructor, "__construct", NULL, &arg1);
		zval_ptr_dtor(&arg1);
	} else {
		spl_filesystem_info_set_filename(intern, file_path);
	}

	return intern;
} /* }}} */

static spl_filesystem_object *spl_filesystem_object_create_type(int num_args, spl_filesystem_object *source, int type, zend_class_entry *ce, zval *return_value) /* {{{ */
{
	spl_filesystem_object *intern;
	bool use_include_path = 0;
	zval arg1, arg2;
	zend_error_handling error_handling;

	switch (source->type) {
		case SPL_FS_INFO:
		case SPL_FS_FILE:
			break;
		case SPL_FS_DIR:
			if (!source->u.dir.entry.d_name[0]) {
				zend_throw_exception_ex(spl_ce_RuntimeException, 0, "Could not open file");
				return NULL;
			}
	}

	switch (type) {
		case SPL_FS_INFO:
			ce = ce ? ce : source->info_class;

			intern = spl_filesystem_from_obj(spl_filesystem_object_new(ce));
			RETVAL_OBJ(&intern->std);

			if (spl_filesystem_object_get_file_name(source) == FAILURE) {
				return NULL;
			}

			if (ce->constructor->common.scope != spl_ce_SplFileInfo) {
				ZVAL_STR_COPY(&arg1, source->file_name);
				zend_call_method_with_1_params(Z_OBJ_P(return_value), ce, &ce->constructor, "__construct", NULL, &arg1);
				zval_ptr_dtor(&arg1);
			} else {
				intern->file_name = zend_string_copy(source->file_name);
				intern->path = spl_filesystem_object_get_path(source);
			}
			break;
		case SPL_FS_FILE:
		{
			ce = ce ? ce : source->file_class;

			zend_string *open_mode = ZSTR_CHAR('r');
			zval *resource = NULL;

			if (zend_parse_parameters(num_args, "|Sbr!",
				&open_mode, &use_include_path, &resource) == FAILURE
			) {
				return NULL;
			}

			intern = spl_filesystem_from_obj(spl_filesystem_object_new(ce));
			RETVAL_OBJ(&intern->std);

			if (spl_filesystem_object_get_file_name(source) == FAILURE) {
				return NULL;
			}

			if (ce->constructor->common.scope != spl_ce_SplFileObject) {
				ZVAL_STR_COPY(&arg1, source->file_name);
				ZVAL_STR_COPY(&arg2, open_mode);
				zend_call_method_with_2_params(Z_OBJ_P(return_value), ce, &ce->constructor, "__construct", NULL, &arg1, &arg2);
				zval_ptr_dtor(&arg1);
				zval_ptr_dtor(&arg2);
			} else {
				intern->file_name = source->file_name;
				intern->path = spl_filesystem_object_get_path(source);
				intern->u.file.open_mode = zend_string_copy(open_mode);
				intern->u.file.zcontext = resource;

				/* spl_filesystem_file_open() can generate E_WARNINGs which we want to promote to exceptions */
				zend_replace_error_handling(EH_THROW, spl_ce_RuntimeException, &error_handling);
				if (spl_filesystem_file_open(intern, use_include_path) == FAILURE) {
					zend_restore_error_handling(&error_handling);
					zval_ptr_dtor(return_value);
					ZVAL_NULL(return_value);
					return NULL;
				}
				zend_restore_error_handling(&error_handling);
			}
			break;
		}
		case SPL_FS_DIR:
			zend_throw_exception_ex(spl_ce_RuntimeException, 0, "Operation not supported");
			return NULL;
	}
	return NULL;
} /* }}} */

static bool spl_filesystem_is_invalid_or_dot(const char * d_name) /* {{{ */
{
	return d_name[0] == '\0' || spl_filesystem_is_dot(d_name);
}
/* }}} */

static zend_string *spl_filesystem_object_get_pathname(spl_filesystem_object *intern) { /* {{{ */
	switch (intern->type) {
		case SPL_FS_INFO:
		case SPL_FS_FILE:
			return intern->file_name;
		case SPL_FS_DIR:
			if (intern->u.dir.entry.d_name[0]) {
				spl_filesystem_object_get_file_name(intern);
				return intern->file_name;
			}
	}
	return NULL;
}
/* }}} */

static inline HashTable *spl_filesystem_object_get_debug_info(zend_object *object) /* {{{ */
{
	spl_filesystem_object *intern = spl_filesystem_from_obj(object);
	zval tmp;
	HashTable *debug_info;
	zend_string *path_name;

	// TODO Do zend_new_array() + zend_hash_copy() trick?
	debug_info = zend_array_dup(zend_std_get_properties_ex(&intern->std));

	path_name = spl_filesystem_object_get_pathname(intern);
	if (path_name) {
		ZVAL_STR_COPY(&tmp, path_name);
	} else {
		ZVAL_EMPTY_STRING(&tmp);
	}
	/* IMPORTANT: Do not free path_name as spl_filesystem_object_get_pathname()
	 * updates/sets the intern->file_name and returns the pointer to
	 * intern->file_name which must remain allocated. */
	spl_set_private_debug_info_property(spl_ce_SplFileInfo, "pathName", strlen("pathName"), debug_info, &tmp);

	if (intern->file_name) {
		zend_string *path = spl_filesystem_object_get_path(intern);
		if (path && ZSTR_LEN(path) && ZSTR_LEN(path) < ZSTR_LEN(intern->file_name)) {
			/* +1 to skip the trailing / of the path in the file name */
			ZVAL_STRINGL(&tmp, ZSTR_VAL(intern->file_name) + ZSTR_LEN(path) + 1, ZSTR_LEN(intern->file_name) - (ZSTR_LEN(path) + 1));
		} else {
			ZVAL_STR_COPY(&tmp, intern->file_name);
		}
		if (path) {
			zend_string_release_ex(path, /* persistent */ false);
		}

		spl_set_private_debug_info_property(spl_ce_SplFileInfo, "fileName", strlen("fileName"), debug_info, &tmp);
	}
	if (intern->type == SPL_FS_DIR) {
#ifdef HAVE_GLOB
<<<<<<< HEAD
		if (intern->u.dir.dirp && php_stream_is(intern->u.dir.dirp ,&php_glob_stream_ops)) {
=======
		pnstr = spl_gen_private_prop_name(spl_ce_DirectoryIterator, "glob", sizeof("glob")-1);
		if (spl_intern_is_glob(intern)) {
>>>>>>> 4bfe69bb
			ZVAL_STR_COPY(&tmp, intern->path);
		} else {
			ZVAL_FALSE(&tmp);
		}
		spl_set_private_debug_info_property(spl_ce_DirectoryIterator, "glob", strlen("glob"), debug_info, &tmp);
#endif
		if (intern->u.dir.sub_path) {
			ZVAL_STR_COPY(&tmp, intern->u.dir.sub_path);
		} else {
			ZVAL_EMPTY_STRING(&tmp);
		}
		spl_set_private_debug_info_property(spl_ce_RecursiveDirectoryIterator, "subPathName", strlen("subPathName"), debug_info, &tmp);
	}
	if (intern->type == SPL_FS_FILE) {
		ZVAL_STR_COPY(&tmp, intern->u.file.open_mode);
		spl_set_private_debug_info_property(spl_ce_SplFileObject, "openMode", strlen("openMode"), debug_info, &tmp);

		ZVAL_STR(&tmp, ZSTR_CHAR((zend_uchar)intern->u.file.delimiter));
		spl_set_private_debug_info_property(spl_ce_SplFileObject, "delimiter", strlen("delimiter"), debug_info, &tmp);

		ZVAL_STR(&tmp, ZSTR_CHAR((zend_uchar)intern->u.file.enclosure));
		spl_set_private_debug_info_property(spl_ce_SplFileObject, "enclosure", strlen("enclosure"), debug_info, &tmp);
	}

	return debug_info;
}
/* }}} */

static zend_function *spl_filesystem_object_get_method_check(zend_object **object, zend_string *method, const zval *key) /* {{{ */
{
	spl_filesystem_object *fsobj = spl_filesystem_from_obj(*object);

	if (fsobj->u.dir.dirp == NULL && fsobj->orig_path == NULL) {
		zend_throw_error(NULL, "The parent constructor was not called: the object is in an invalid state");
		return NULL;
	}

	return zend_std_get_method(object, method, key);
}
/* }}} */

#define DIT_CTOR_FLAGS  0x00000001
#define DIT_CTOR_GLOB   0x00000002

static void spl_filesystem_object_construct(INTERNAL_FUNCTION_PARAMETERS, zend_long ctor_flags) /* {{{ */
{
	spl_filesystem_object *intern;
	zend_string *path;
	zend_result parsed;
	zend_long flags = (ctor_flags & ~DIT_CTOR_FLAGS);
	zend_error_handling error_handling;

	if (SPL_HAS_FLAG(ctor_flags, DIT_CTOR_FLAGS)) {
		flags |= SPL_FILE_DIR_KEY_AS_PATHNAME|SPL_FILE_DIR_CURRENT_AS_FILEINFO;
		parsed = zend_parse_parameters(ZEND_NUM_ARGS(), "P|l", &path, &flags);
	} else {
		flags |= SPL_FILE_DIR_KEY_AS_PATHNAME|SPL_FILE_DIR_CURRENT_AS_SELF;
		parsed = zend_parse_parameters(ZEND_NUM_ARGS(), "P", &path);
	}
	if (parsed == FAILURE) {
		RETURN_THROWS();
	}

	if (ZSTR_LEN(path) == 0) {
		zend_argument_must_not_be_empty_error(1);
		RETURN_THROWS();
	}

	intern = spl_filesystem_from_obj(Z_OBJ_P(ZEND_THIS));
	if (intern->path) {
		/* object is already initialized */
		zend_throw_error(NULL, "Directory object is already initialized");
		RETURN_THROWS();
	}
	intern->flags = flags;

	/* spl_filesystem_dir_open() may emit an E_WARNING */
	zend_replace_error_handling(EH_THROW, spl_ce_UnexpectedValueException, &error_handling);
#ifdef HAVE_GLOB
	if (SPL_HAS_FLAG(ctor_flags, DIT_CTOR_GLOB) && !zend_string_starts_with_literal(path, "glob://")) {
		path = zend_strpprintf(0, "glob://%s", ZSTR_VAL(path));
		spl_filesystem_dir_open(intern, path);
		zend_string_release(path);
	} else
#endif
	{
		spl_filesystem_dir_open(intern, path);

	}
	zend_restore_error_handling(&error_handling);
}
/* }}} */

/* {{{ Cronstructs a new dir iterator from a path. */
PHP_METHOD(DirectoryIterator, __construct)
{
	spl_filesystem_object_construct(INTERNAL_FUNCTION_PARAM_PASSTHRU, 0);
}
/* }}} */

/* {{{ Rewind dir back to the start */
PHP_METHOD(DirectoryIterator, rewind)
{
	spl_filesystem_object *intern = spl_filesystem_from_obj(Z_OBJ_P(ZEND_THIS));

	if (zend_parse_parameters_none() == FAILURE) {
		RETURN_THROWS();
	}

	CHECK_DIRECTORY_ITERATOR_IS_INITIALIZED(intern);
	intern->u.dir.index = 0;
	php_stream_rewinddir(intern->u.dir.dirp);
	spl_filesystem_dir_read(intern);
}
/* }}} */

/* {{{ Return current dir entry */
PHP_METHOD(DirectoryIterator, key)
{
	spl_filesystem_object *intern = spl_filesystem_from_obj(Z_OBJ_P(ZEND_THIS));

	if (zend_parse_parameters_none() == FAILURE) {
		RETURN_THROWS();
	}

	CHECK_DIRECTORY_ITERATOR_IS_INITIALIZED(intern);
	RETURN_LONG(intern->u.dir.index);
}
/* }}} */

/* {{{ Return this (needed for Iterator interface) */
PHP_METHOD(DirectoryIterator, current)
{
	if (zend_parse_parameters_none() == FAILURE) {
		RETURN_THROWS();
	}

	CHECK_DIRECTORY_ITERATOR_IS_INITIALIZED(spl_filesystem_from_obj(Z_OBJ_P(ZEND_THIS)));
	RETURN_OBJ_COPY(Z_OBJ_P(ZEND_THIS));
}
/* }}} */

/* {{{ Move to next entry */
PHP_METHOD(DirectoryIterator, next)
{
	spl_filesystem_object *intern = spl_filesystem_from_obj(Z_OBJ_P(ZEND_THIS));
	bool skip_dots = SPL_HAS_FLAG(intern->flags, SPL_FILE_DIR_SKIPDOTS);

	if (zend_parse_parameters_none() == FAILURE) {
		RETURN_THROWS();
	}

	CHECK_DIRECTORY_ITERATOR_IS_INITIALIZED(intern);
	intern->u.dir.index++;
	do {
		spl_filesystem_dir_read(intern);
	} while (skip_dots && spl_filesystem_is_dot(intern->u.dir.entry.d_name));
	if (intern->file_name) {
		zend_string_release(intern->file_name);
		intern->file_name = NULL;
	}
}
/* }}} */

/* {{{ Seek to the given position */
PHP_METHOD(DirectoryIterator, seek)
{
	spl_filesystem_object *intern    = spl_filesystem_from_obj(Z_OBJ_P(ZEND_THIS));
	zval retval;
	zend_long pos;

	if (zend_parse_parameters(ZEND_NUM_ARGS(), "l", &pos) == FAILURE) {
		RETURN_THROWS();
	}

	CHECK_DIRECTORY_ITERATOR_IS_INITIALIZED(intern);
	if (intern->u.dir.index > pos) {
		/* we first rewind */
		zend_call_method_with_0_params(Z_OBJ_P(ZEND_THIS), Z_OBJCE_P(ZEND_THIS), &intern->u.dir.func_rewind, "rewind", NULL);
	}

	while (intern->u.dir.index < pos) {
		bool valid = false;
		zend_call_method_with_0_params(Z_OBJ_P(ZEND_THIS), Z_OBJCE_P(ZEND_THIS), &intern->u.dir.func_valid, "valid", &retval);
		valid = zend_is_true(&retval);
		zval_ptr_dtor(&retval);
		if (!valid) {
			zend_throw_exception_ex(spl_ce_OutOfBoundsException, 0, "Seek position " ZEND_LONG_FMT " is out of range", pos);
			RETURN_THROWS();
		}
		zend_call_method_with_0_params(Z_OBJ_P(ZEND_THIS), Z_OBJCE_P(ZEND_THIS), &intern->u.dir.func_next, "next", NULL);
	}
} /* }}} */

/* {{{ Check whether dir contains more entries */
PHP_METHOD(DirectoryIterator, valid)
{
	spl_filesystem_object *intern = spl_filesystem_from_obj(Z_OBJ_P(ZEND_THIS));

	if (zend_parse_parameters_none() == FAILURE) {
		RETURN_THROWS();
	}

	CHECK_DIRECTORY_ITERATOR_IS_INITIALIZED(intern);
	RETURN_BOOL(intern->u.dir.entry.d_name[0] != '\0');
}
/* }}} */

/* {{{ Return the path */
PHP_METHOD(SplFileInfo, getPath)
{
	spl_filesystem_object *intern = spl_filesystem_from_obj(Z_OBJ_P(ZEND_THIS));
	zend_string *path;

	if (zend_parse_parameters_none() == FAILURE) {
		RETURN_THROWS();
	}

  	path = spl_filesystem_object_get_path(intern);
	if (path) {
		RETURN_STR(path);
	} else {
		RETURN_EMPTY_STRING();
	}
}
/* }}} */

/* {{{ Return filename only */
PHP_METHOD(SplFileInfo, getFilename)
{
	spl_filesystem_object *intern = spl_filesystem_from_obj(Z_OBJ_P(ZEND_THIS));
	zend_string *path;

	if (zend_parse_parameters_none() == FAILURE) {
		RETURN_THROWS();
	}

	if (!intern->file_name) {
		zend_throw_error(NULL, "Object not initialized");
		RETURN_THROWS();
	}

	path = spl_filesystem_object_get_path(intern);

	if (path && ZSTR_LEN(path) && ZSTR_LEN(path) < ZSTR_LEN(intern->file_name)) {
		/* +1 to skip the trailing / of the path in the file name */
		size_t path_len = ZSTR_LEN(path) + 1;
		RETVAL_STRINGL(ZSTR_VAL(intern->file_name) + path_len, ZSTR_LEN(intern->file_name) - path_len);
	} else {
		RETVAL_STR_COPY(intern->file_name);
	}
	if (path) {
		zend_string_release_ex(path, /* persistent */ false);
	}
}
/* }}} */

/* {{{ Return filename of current dir entry */
PHP_METHOD(DirectoryIterator, getFilename)
{
	spl_filesystem_object *intern = spl_filesystem_from_obj(Z_OBJ_P(ZEND_THIS));

	if (zend_parse_parameters_none() == FAILURE) {
		RETURN_THROWS();
	}

	CHECK_DIRECTORY_ITERATOR_IS_INITIALIZED(intern);
	RETURN_STRING(intern->u.dir.entry.d_name);
}
/* }}} */

/* {{{ Returns file extension component of path */
PHP_METHOD(SplFileInfo, getExtension)
{
	spl_filesystem_object *intern = spl_filesystem_from_obj(Z_OBJ_P(ZEND_THIS));
	char *fname = NULL;
	const char *p;
	size_t flen;
	zend_string *path;
	size_t idx;
	zend_string *ret;

	if (zend_parse_parameters_none() == FAILURE) {
		RETURN_THROWS();
	}

	if (!intern->file_name) {
		zend_throw_error(NULL, "Object not initialized");
		RETURN_THROWS();
	}

	path = spl_filesystem_object_get_path(intern);

	if (path && ZSTR_LEN(path) && ZSTR_LEN(path) < ZSTR_LEN(intern->file_name)) {
		fname = ZSTR_VAL(intern->file_name) + ZSTR_LEN(path) + 1;
		flen = ZSTR_LEN(intern->file_name) - (ZSTR_LEN(path) + 1);
	} else {
		fname = ZSTR_VAL(intern->file_name);
		flen = ZSTR_LEN(intern->file_name);
	}
	if (path) {
		zend_string_release_ex(path, /* persistent */ false);
	}

	ret = php_basename(fname, flen, NULL, 0);

	p = zend_memrchr(ZSTR_VAL(ret), '.', ZSTR_LEN(ret));
	if (p) {
		idx = p - ZSTR_VAL(ret);
		RETVAL_STRINGL(ZSTR_VAL(ret) + idx + 1, ZSTR_LEN(ret) - idx - 1);
		zend_string_release_ex(ret, 0);
		return;
	} else {
		zend_string_release_ex(ret, 0);
		RETURN_EMPTY_STRING();
	}
}
/* }}}*/

/* {{{ Returns the file extension component of path */
PHP_METHOD(DirectoryIterator, getExtension)
{
	spl_filesystem_object *intern = spl_filesystem_from_obj(Z_OBJ_P(ZEND_THIS));
	const char *p;
	size_t idx;
	zend_string *fname;

	if (zend_parse_parameters_none() == FAILURE) {
		RETURN_THROWS();
	}

	CHECK_DIRECTORY_ITERATOR_IS_INITIALIZED(intern);
	fname = php_basename(intern->u.dir.entry.d_name, strlen(intern->u.dir.entry.d_name), NULL, 0);

	p = zend_memrchr(ZSTR_VAL(fname), '.', ZSTR_LEN(fname));
	if (p) {
		idx = p - ZSTR_VAL(fname);
		RETVAL_STRINGL(ZSTR_VAL(fname) + idx + 1, ZSTR_LEN(fname) - idx - 1);
		zend_string_release_ex(fname, 0);
	} else {
		zend_string_release_ex(fname, 0);
		RETURN_EMPTY_STRING();
	}
}
/* }}} */

/* {{{ Returns filename component of path */
PHP_METHOD(SplFileInfo, getBasename)
{
	spl_filesystem_object *intern = spl_filesystem_from_obj(Z_OBJ_P(ZEND_THIS));
	char *fname, *suffix = 0;
	size_t flen;
	size_t slen = 0;
	zend_string *path;

	if (zend_parse_parameters(ZEND_NUM_ARGS(), "|s", &suffix, &slen) == FAILURE) {
		RETURN_THROWS();
	}

	if (!intern->file_name) {
		zend_throw_error(NULL, "Object not initialized");
		RETURN_THROWS();
	}

	path = spl_filesystem_object_get_path(intern);

	if (path && ZSTR_LEN(path) && ZSTR_LEN(path) < ZSTR_LEN(intern->file_name)) {
		/* +1 to skip the trailing / of the path in the file name */
		fname = ZSTR_VAL(intern->file_name) + ZSTR_LEN(path) + 1;
		flen = ZSTR_LEN(intern->file_name) - (ZSTR_LEN(path) + 1);
	} else {
		fname = ZSTR_VAL(intern->file_name);
		flen = ZSTR_LEN(intern->file_name);
	}
	if (path) {
		zend_string_release_ex(path, /* persistent */ false);
	}

	RETURN_STR(php_basename(fname, flen, suffix, slen));
}
/* }}}*/

/* {{{ Returns filename component of current dir entry */
PHP_METHOD(DirectoryIterator, getBasename)
{
	spl_filesystem_object *intern = spl_filesystem_from_obj(Z_OBJ_P(ZEND_THIS));
	char *suffix = 0;
	size_t slen = 0;
	zend_string *fname;

	if (zend_parse_parameters(ZEND_NUM_ARGS(), "|s", &suffix, &slen) == FAILURE) {
		RETURN_THROWS();
	}

	CHECK_DIRECTORY_ITERATOR_IS_INITIALIZED(intern);
	fname = php_basename(intern->u.dir.entry.d_name, strlen(intern->u.dir.entry.d_name), suffix, slen);

	RETURN_STR(fname);
}
/* }}} */

/* {{{ Return path and filename */
PHP_METHOD(SplFileInfo, getPathname)
{
	spl_filesystem_object *intern = spl_filesystem_from_obj(Z_OBJ_P(ZEND_THIS));
	zend_string *path;

	if (zend_parse_parameters_none() == FAILURE) {
		RETURN_THROWS();
	}
	path = spl_filesystem_object_get_pathname(intern);
	if (path) {
		RETURN_STR_COPY(path);
	} else {
		RETURN_EMPTY_STRING();
	}
}
/* }}} */

/* {{{ Return getPathname() or getFilename() depending on flags */
PHP_METHOD(FilesystemIterator, key)
{
	spl_filesystem_object *intern = spl_filesystem_from_obj(Z_OBJ_P(ZEND_THIS));

	if (zend_parse_parameters_none() == FAILURE) {
		RETURN_THROWS();
	}

	if (SPL_FILE_DIR_KEY(intern, SPL_FILE_DIR_KEY_AS_FILENAME)) {
		RETURN_STRING(intern->u.dir.entry.d_name);
	} else {
		if (spl_filesystem_object_get_file_name(intern) == FAILURE) {
			RETURN_THROWS();
		}
		RETURN_STR_COPY(intern->file_name);
	}
}
/* }}} */

/* {{{ Return getFilename(), getFileInfo() or $this depending on flags */
PHP_METHOD(FilesystemIterator, current)
{
	spl_filesystem_object *intern = spl_filesystem_from_obj(Z_OBJ_P(ZEND_THIS));

	if (zend_parse_parameters_none() == FAILURE) {
		RETURN_THROWS();
	}

	if (SPL_FILE_DIR_CURRENT(intern, SPL_FILE_DIR_CURRENT_AS_PATHNAME)) {
		if (spl_filesystem_object_get_file_name(intern) == FAILURE) {
			RETURN_THROWS();
		}
		RETURN_STR_COPY(intern->file_name);
	} else if (SPL_FILE_DIR_CURRENT(intern, SPL_FILE_DIR_CURRENT_AS_FILEINFO)) {
		if (spl_filesystem_object_get_file_name(intern) == FAILURE) {
			RETURN_THROWS();
		}
		spl_filesystem_object_create_type(0, intern, SPL_FS_INFO, NULL, return_value);
	} else {
		RETURN_OBJ_COPY(Z_OBJ_P(ZEND_THIS));
	}
}
/* }}} */

/* {{{ Returns true if current entry is '.' or  '..' */
PHP_METHOD(DirectoryIterator, isDot)
{
	spl_filesystem_object *intern = spl_filesystem_from_obj(Z_OBJ_P(ZEND_THIS));

	if (zend_parse_parameters_none() == FAILURE) {
		RETURN_THROWS();
	}

	CHECK_DIRECTORY_ITERATOR_IS_INITIALIZED(intern);
	RETURN_BOOL(spl_filesystem_is_dot(intern->u.dir.entry.d_name));
}
/* }}} */

/* {{{ Constructs a new SplFileInfo from a path. */
/* When the constructor gets called the object is already created
   by the engine, so we must only call 'additional' initializations.
 */
PHP_METHOD(SplFileInfo, __construct)
{
	spl_filesystem_object *intern;
	zend_string *path;

	if (zend_parse_parameters(ZEND_NUM_ARGS(), "P", &path) == FAILURE) {
		RETURN_THROWS();
	}

	intern = spl_filesystem_from_obj(Z_OBJ_P(ZEND_THIS));

	spl_filesystem_info_set_filename(intern, path);

	/* intern->type = SPL_FS_INFO; already set */
}
/* }}} */

/* {{{ FileInfoFunction */
#define FileInfoFunction(func_name, func_num) \
PHP_METHOD(SplFileInfo, func_name) \
{ \
	spl_filesystem_object *intern = spl_filesystem_from_obj(Z_OBJ_P(ZEND_THIS)); \
	zend_error_handling error_handling; \
	if (zend_parse_parameters_none() == FAILURE) { \
		RETURN_THROWS(); \
	} \
	if (spl_filesystem_object_get_file_name(intern) == FAILURE) { \
		RETURN_THROWS(); \
	} \
	zend_replace_error_handling(EH_THROW, spl_ce_RuntimeException, &error_handling);\
	php_stat(intern->file_name, func_num, return_value); \
	zend_restore_error_handling(&error_handling); \
}
/* }}} */

/* {{{ Get file permissions */
FileInfoFunction(getPerms, FS_PERMS)
/* }}} */

/* {{{ Get file inode */
FileInfoFunction(getInode, FS_INODE)
/* }}} */

/* {{{ Get file size */
FileInfoFunction(getSize, FS_SIZE)
/* }}} */

/* {{{ Get file owner */
FileInfoFunction(getOwner, FS_OWNER)
/* }}} */

/* {{{ Get file group */
FileInfoFunction(getGroup, FS_GROUP)
/* }}} */

/* {{{ Get last access time of file */
FileInfoFunction(getATime, FS_ATIME)
/* }}} */

/* {{{ Get last modification time of file */
FileInfoFunction(getMTime, FS_MTIME)
/* }}} */

/* {{{ Get inode modification time of file */
FileInfoFunction(getCTime, FS_CTIME)
/* }}} */

/* {{{ Get file type */
FileInfoFunction(getType, FS_TYPE)
/* }}} */

/* {{{ Returns true if file can be written */
FileInfoFunction(isWritable, FS_IS_W)
/* }}} */

/* {{{ Returns true if file can be read */
FileInfoFunction(isReadable, FS_IS_R)
/* }}} */

/* {{{ Returns true if file is executable */
FileInfoFunction(isExecutable, FS_IS_X)
/* }}} */

/* {{{ Returns true if file is a regular file */
FileInfoFunction(isFile, FS_IS_FILE)
/* }}} */

/* {{{ Returns true if file is directory */
FileInfoFunction(isDir, FS_IS_DIR)
/* }}} */

/* {{{ Returns true if file is symbolic link */
FileInfoFunction(isLink, FS_IS_LINK)
/* }}} */

/* {{{ Return the target of a symbolic link */
PHP_METHOD(SplFileInfo, getLinkTarget)
{
	spl_filesystem_object *intern = spl_filesystem_from_obj(Z_OBJ_P(ZEND_THIS));
	ssize_t ret;
	char buff[MAXPATHLEN];

	if (zend_parse_parameters_none() == FAILURE) {
		RETURN_THROWS();
	}

	if (intern->file_name == NULL) {
		if (spl_filesystem_object_get_file_name(intern) == FAILURE) {
			RETURN_THROWS();
		}
	}
#if defined(PHP_WIN32) || defined(HAVE_SYMLINK)
	if (intern->file_name == NULL) {
		zend_value_error("Filename must not be empty");
		RETURN_THROWS();
	}
	if (!IS_ABSOLUTE_PATH(ZSTR_VAL(intern->file_name), ZSTR_LEN(intern->file_name))) {
		char expanded_path[MAXPATHLEN];
		if (!expand_filepath_with_mode(ZSTR_VAL(intern->file_name), expanded_path, NULL, 0, CWD_EXPAND )) {
			php_error_docref(NULL, E_WARNING, "No such file or directory");
			RETURN_FALSE;
		}
		ret = php_sys_readlink(expanded_path, buff, MAXPATHLEN - 1);
	} else {
		ret = php_sys_readlink(ZSTR_VAL(intern->file_name), buff,  MAXPATHLEN-1);
	}
#else
	ret = -1; /* always fail if not implemented */
#endif

	if (ret == -1) {
		zend_throw_exception_ex(spl_ce_RuntimeException, 0, "Unable to read link %s, error: %s", ZSTR_VAL(intern->file_name), strerror(errno));
		RETVAL_FALSE;
	} else {
		/* Append NULL to the end of the string */
		buff[ret] = '\0';

		RETVAL_STRINGL(buff, ret);
	}
}
/* }}} */

/* {{{ Return the resolved path */
PHP_METHOD(SplFileInfo, getRealPath)
{
	spl_filesystem_object *intern = spl_filesystem_from_obj(Z_OBJ_P(ZEND_THIS));
	char buff[MAXPATHLEN];
	char *filename;

	if (zend_parse_parameters_none() == FAILURE) {
		RETURN_THROWS();
	}

	if (intern->type == SPL_FS_DIR && !intern->file_name && intern->u.dir.entry.d_name[0]) {
		if (spl_filesystem_object_get_file_name(intern) == FAILURE) {
			RETURN_THROWS();
		}
	}

	if (intern->orig_path) {
		filename = ZSTR_VAL(intern->orig_path);
	} else {
		filename = intern->file_name ? ZSTR_VAL(intern->file_name) : NULL;
	}


	if (filename && VCWD_REALPATH(filename, buff)) {
#ifdef ZTS
		if (VCWD_ACCESS(buff, F_OK)) {
			RETURN_FALSE;
		} else
#endif
		RETURN_STRING(buff);
	} else {
		RETURN_FALSE;
	}
}
/* }}} */

/* {{{ Open the current file */
PHP_METHOD(SplFileInfo, openFile)
{
	spl_filesystem_object *intern = spl_filesystem_from_obj(Z_OBJ_P(ZEND_THIS));

	spl_filesystem_object_create_type(ZEND_NUM_ARGS(), intern, SPL_FS_FILE, NULL, return_value);
}
/* }}} */

/* {{{ Class to use in openFile() */
PHP_METHOD(SplFileInfo, setFileClass)
{
	spl_filesystem_object *intern = spl_filesystem_from_obj(Z_OBJ_P(ZEND_THIS));
	zend_class_entry *ce = spl_ce_SplFileObject;

	if (zend_parse_parameters(ZEND_NUM_ARGS(), "|C", &ce) == FAILURE) {
		RETURN_THROWS();
	}

	intern->file_class = ce;
}
/* }}} */

/* {{{ Class to use in getFileInfo(), getPathInfo() */
PHP_METHOD(SplFileInfo, setInfoClass)
{
	spl_filesystem_object *intern = spl_filesystem_from_obj(Z_OBJ_P(ZEND_THIS));
	zend_class_entry *ce = spl_ce_SplFileInfo;

	if (zend_parse_parameters(ZEND_NUM_ARGS(), "|C", &ce) == FAILURE) {
		RETURN_THROWS();
	}

	intern->info_class = ce;
}
/* }}} */

/* {{{ Get/copy file info */
PHP_METHOD(SplFileInfo, getFileInfo)
{
	spl_filesystem_object *intern = spl_filesystem_from_obj(Z_OBJ_P(ZEND_THIS));
	zend_class_entry *ce = intern->info_class;

	if (zend_parse_parameters(ZEND_NUM_ARGS(), "|C!", &ce) == FAILURE) {
		RETURN_THROWS();
	}

	spl_filesystem_object_create_type(ZEND_NUM_ARGS(), intern, SPL_FS_INFO, ce, return_value);
}
/* }}} */

/* {{{ Get/copy file info */
PHP_METHOD(SplFileInfo, getPathInfo)
{
	spl_filesystem_object *intern = spl_filesystem_from_obj(Z_OBJ_P(ZEND_THIS));
	zend_class_entry *ce = NULL;
	zend_string *path;

	if (zend_parse_parameters(ZEND_NUM_ARGS(), "|C!", &ce) == FAILURE) {
		RETURN_THROWS();
	}

	if (ce == NULL) {
		ce = intern->info_class;
	}

	path = spl_filesystem_object_get_pathname(intern);
	if (path && ZSTR_LEN(path)) {
		zend_string *dpath = zend_string_init(ZSTR_VAL(path), ZSTR_LEN(path), 0);
		ZSTR_LEN(dpath) = zend_dirname(ZSTR_VAL(dpath), ZSTR_LEN(path));
		spl_filesystem_object_create_info(dpath, ce, return_value);
		zend_string_release(dpath);
	}
}
/* }}} */

/* {{{ */
PHP_METHOD(SplFileInfo, __debugInfo)
{
	if (zend_parse_parameters_none() == FAILURE) {
		RETURN_THROWS();
	}

	RETURN_ARR(spl_filesystem_object_get_debug_info(Z_OBJ_P(ZEND_THIS)));
} /* }}} */

/* {{{ */
PHP_METHOD(SplFileInfo, _bad_state_ex)
{
	if (zend_parse_parameters_none() == FAILURE) {
		RETURN_THROWS();
	}
	zend_throw_error(NULL, "The parent constructor was not called: the object is in an invalid state");
	RETURN_THROWS();
}
/* }}} */

/* {{{ Constructs a new dir iterator from a path. */
PHP_METHOD(FilesystemIterator, __construct)
{
	spl_filesystem_object_construct(INTERNAL_FUNCTION_PARAM_PASSTHRU, DIT_CTOR_FLAGS | SPL_FILE_DIR_SKIPDOTS);
}
/* }}} */

/* {{{ Rewind dir back to the start */
PHP_METHOD(FilesystemIterator, rewind)
{
	spl_filesystem_object *intern = spl_filesystem_from_obj(Z_OBJ_P(ZEND_THIS));
	bool skip_dots = SPL_HAS_FLAG(intern->flags, SPL_FILE_DIR_SKIPDOTS);

	if (zend_parse_parameters_none() == FAILURE) {
		RETURN_THROWS();
	}

	intern->u.dir.index = 0;
	if (intern->u.dir.dirp) {
		php_stream_rewinddir(intern->u.dir.dirp);
	}
	do {
		spl_filesystem_dir_read(intern);
	} while (skip_dots && spl_filesystem_is_dot(intern->u.dir.entry.d_name));
}
/* }}} */

/* {{{ Get handling flags */
PHP_METHOD(FilesystemIterator, getFlags)
{
	spl_filesystem_object *intern = spl_filesystem_from_obj(Z_OBJ_P(ZEND_THIS));

	if (zend_parse_parameters_none() == FAILURE) {
		RETURN_THROWS();
	}

	RETURN_LONG(intern->flags & (SPL_FILE_DIR_KEY_MODE_MASK | SPL_FILE_DIR_CURRENT_MODE_MASK | SPL_FILE_DIR_OTHERS_MASK));
} /* }}} */

/* {{{ Set handling flags */
PHP_METHOD(FilesystemIterator, setFlags)
{
	spl_filesystem_object *intern = spl_filesystem_from_obj(Z_OBJ_P(ZEND_THIS));
	zend_long flags;

	if (zend_parse_parameters(ZEND_NUM_ARGS(), "l", &flags) == FAILURE) {
		RETURN_THROWS();
	}

	intern->flags &= ~(SPL_FILE_DIR_KEY_MODE_MASK|SPL_FILE_DIR_CURRENT_MODE_MASK|SPL_FILE_DIR_OTHERS_MASK);
	intern->flags |= ((SPL_FILE_DIR_KEY_MODE_MASK|SPL_FILE_DIR_CURRENT_MODE_MASK|SPL_FILE_DIR_OTHERS_MASK) & flags);
} /* }}} */

/* {{{ Returns whether current entry is a directory and not '.' or '..' */
PHP_METHOD(RecursiveDirectoryIterator, hasChildren)
{
	bool allow_links = 0;
	spl_filesystem_object *intern = spl_filesystem_from_obj(Z_OBJ_P(ZEND_THIS));

	ZEND_PARSE_PARAMETERS_START(0, 1)
		Z_PARAM_OPTIONAL
		Z_PARAM_BOOL(allow_links)
	ZEND_PARSE_PARAMETERS_END();

	if (spl_filesystem_is_invalid_or_dot(intern->u.dir.entry.d_name)) {
		RETURN_FALSE;
	} else {
		if (intern->u.dir.entry.d_type == DT_DIR) {
			RETURN_TRUE;
		} else if (intern->u.dir.entry.d_type == DT_REG) {
			RETURN_FALSE;
		}
		if (spl_filesystem_object_get_file_name(intern) == FAILURE) {
			RETURN_THROWS();
		}
		php_stat(intern->file_name, FS_LPERMS, return_value);
		if (Z_TYPE_P(return_value) == IS_FALSE) {
			return;
		} else if (!S_ISLNK(Z_LVAL_P(return_value))) {
			RETURN_BOOL(S_ISDIR(Z_LVAL_P(return_value)));
		} else {
			if (!allow_links
			 && !(intern->flags & SPL_FILE_DIR_FOLLOW_SYMLINKS)) {
				RETURN_FALSE;
			}
			php_stat(intern->file_name, FS_IS_DIR, return_value);
		}
    }
}
/* }}} */

/* {{{ Returns an iterator for the current entry if it is a directory */
PHP_METHOD(RecursiveDirectoryIterator, getChildren)
{
	spl_filesystem_object *intern = spl_filesystem_from_obj(Z_OBJ_P(ZEND_THIS));
	spl_filesystem_object *subdir;
	char slash = SPL_HAS_FLAG(intern->flags, SPL_FILE_DIR_UNIXPATHS) ? '/' : DEFAULT_SLASH;

	if (zend_parse_parameters_none() == FAILURE) {
		RETURN_THROWS();
	}

	if (spl_filesystem_object_get_file_name(intern) == FAILURE) {
		RETURN_THROWS();
	}

	zval params[2];
	ZVAL_STR_COPY(&params[0], intern->file_name);
	ZVAL_LONG(&params[1], intern->flags);

	zend_result is_initialized = object_init_with_constructor(return_value, Z_OBJCE_P(ZEND_THIS), 2, params, NULL);
	zval_ptr_dtor_str(&params[0]);
	if (is_initialized == FAILURE) {
		RETURN_THROWS();
	}

	subdir = spl_filesystem_from_obj(Z_OBJ_P(return_value));
	if (subdir) {
		size_t name_len = strlen(intern->u.dir.entry.d_name);
		if (intern->u.dir.sub_path && ZSTR_LEN(intern->u.dir.sub_path)) {
			zend_string *sub_path = zend_string_alloc(ZSTR_LEN(intern->u.dir.sub_path) + 1 + name_len, 0);
			memcpy(ZSTR_VAL(sub_path), ZSTR_VAL(intern->u.dir.sub_path), ZSTR_LEN(intern->u.dir.sub_path));
			ZSTR_VAL(sub_path)[ZSTR_LEN(intern->u.dir.sub_path)] = slash;
			memcpy(ZSTR_VAL(sub_path) + ZSTR_LEN(intern->u.dir.sub_path) + 1, intern->u.dir.entry.d_name, name_len);
			ZSTR_VAL(sub_path)[ZSTR_LEN(intern->u.dir.sub_path) + 1 + name_len] = 0;
			subdir->u.dir.sub_path = sub_path;
		} else {
			subdir->u.dir.sub_path = zend_string_init(intern->u.dir.entry.d_name, name_len, 0);
		}
		subdir->info_class = intern->info_class;
		subdir->file_class = intern->file_class;
		subdir->oth = intern->oth;
	}
}
/* }}} */

/* {{{ Get sub path */
PHP_METHOD(RecursiveDirectoryIterator, getSubPath)
{
	spl_filesystem_object *intern = spl_filesystem_from_obj(Z_OBJ_P(ZEND_THIS));

	if (zend_parse_parameters_none() == FAILURE) {
		RETURN_THROWS();
	}

	if (intern->u.dir.sub_path) {
		RETURN_STR_COPY(intern->u.dir.sub_path);
	} else {
		RETURN_EMPTY_STRING();
	}
}
/* }}} */

/* {{{ Get sub path and file name */
PHP_METHOD(RecursiveDirectoryIterator, getSubPathname)
{
	spl_filesystem_object *intern = spl_filesystem_from_obj(Z_OBJ_P(ZEND_THIS));
	char slash = SPL_HAS_FLAG(intern->flags, SPL_FILE_DIR_UNIXPATHS) ? '/' : DEFAULT_SLASH;

	if (zend_parse_parameters_none() == FAILURE) {
		RETURN_THROWS();
	}

	if (intern->u.dir.sub_path) {
		RETURN_NEW_STR(strpprintf(0, "%s%c%s", ZSTR_VAL(intern->u.dir.sub_path), slash, intern->u.dir.entry.d_name));
	} else {
		RETURN_STRING(intern->u.dir.entry.d_name);
	}
}
/* }}} */

/* {{{ Cronstructs a new dir iterator from a path. */
PHP_METHOD(RecursiveDirectoryIterator, __construct)
{
	spl_filesystem_object_construct(INTERNAL_FUNCTION_PARAM_PASSTHRU, DIT_CTOR_FLAGS);
}
/* }}} */

#ifdef HAVE_GLOB
/* {{{ Cronstructs a new dir iterator from a glob expression (no glob:// needed). */
PHP_METHOD(GlobIterator, __construct)
{
	spl_filesystem_object_construct(INTERNAL_FUNCTION_PARAM_PASSTHRU, DIT_CTOR_FLAGS|DIT_CTOR_GLOB);
}
/* }}} */

/* {{{ Return the number of directories and files found by globbing */
PHP_METHOD(GlobIterator, count)
{
	spl_filesystem_object *intern = spl_filesystem_from_obj(Z_OBJ_P(ZEND_THIS));

	if (zend_parse_parameters_none() == FAILURE) {
		RETURN_THROWS();
	}

	if (spl_intern_is_glob(intern)) {
		RETURN_LONG(php_glob_stream_get_count(intern->u.dir.dirp, NULL));
	} else {
		/* This can happen by abusing destructors. */
		/* TODO: relax this from E_ERROR to an exception */
		php_error_docref(NULL, E_ERROR, "GlobIterator lost glob state");
	}
}
/* }}} */
#endif /* HAVE_GLOB */

/* {{{ forward declarations to the iterator handlers */
static void spl_filesystem_dir_it_dtor(zend_object_iterator *iter);
static zend_result spl_filesystem_dir_it_valid(zend_object_iterator *iter);
static zval *spl_filesystem_dir_it_current_data(zend_object_iterator *iter);
static void spl_filesystem_dir_it_current_key(zend_object_iterator *iter, zval *key);
static void spl_filesystem_dir_it_move_forward(zend_object_iterator *iter);
static void spl_filesystem_dir_it_rewind(zend_object_iterator *iter);

/* iterator handler table */
static const zend_object_iterator_funcs spl_filesystem_dir_it_funcs = {
	spl_filesystem_dir_it_dtor,
	spl_filesystem_dir_it_valid,
	spl_filesystem_dir_it_current_data,
	spl_filesystem_dir_it_current_key,
	spl_filesystem_dir_it_move_forward,
	spl_filesystem_dir_it_rewind,
	NULL,
	NULL, /* get_gc */
};
/* }}} */

/* {{{ spl_ce_dir_get_iterator */
static zend_object_iterator *spl_filesystem_dir_get_iterator(zend_class_entry *ce, zval *object, int by_ref)
{
	spl_filesystem_iterator *iterator;
	spl_filesystem_object *dir_object;

	if (by_ref) {
		zend_throw_error(NULL, "An iterator cannot be used with foreach by reference");
		return NULL;
	}
	dir_object = spl_filesystem_from_obj(Z_OBJ_P(object));
	iterator = spl_filesystem_object_to_iterator(dir_object);
	ZVAL_OBJ_COPY(&iterator->intern.data, Z_OBJ_P(object));
	iterator->intern.funcs = &spl_filesystem_dir_it_funcs;
	/* ->current must be initialized; rewind doesn't set it and valid
	 * doesn't check whether it's set */
	iterator->current = *object;

	return &iterator->intern;
}
/* }}} */

/* {{{ spl_filesystem_dir_it_dtor */
static void spl_filesystem_dir_it_dtor(zend_object_iterator *iter)
{
	spl_filesystem_iterator *iterator = (spl_filesystem_iterator *)iter;
	zval_ptr_dtor(&iterator->intern.data);
}
/* }}} */

/* {{{ spl_filesystem_dir_it_valid */
static zend_result spl_filesystem_dir_it_valid(zend_object_iterator *iter)
{
	spl_filesystem_object *object = spl_filesystem_iterator_to_object((spl_filesystem_iterator *)iter);

	return object->u.dir.entry.d_name[0] != '\0' ? SUCCESS : FAILURE;
}
/* }}} */

/* {{{ spl_filesystem_dir_it_current_data */
static zval *spl_filesystem_dir_it_current_data(zend_object_iterator *iter)
{
	spl_filesystem_iterator *iterator = (spl_filesystem_iterator *)iter;

	return &iterator->current;
}
/* }}} */

/* {{{ spl_filesystem_dir_it_current_key */
static void spl_filesystem_dir_it_current_key(zend_object_iterator *iter, zval *key)
{
	spl_filesystem_object *object = spl_filesystem_iterator_to_object((spl_filesystem_iterator *)iter);

	ZVAL_LONG(key, object->u.dir.index);
}
/* }}} */

/* {{{ spl_filesystem_dir_it_move_forward */
static void spl_filesystem_dir_it_move_forward(zend_object_iterator *iter)
{
	spl_filesystem_object *object = spl_filesystem_iterator_to_object((spl_filesystem_iterator *)iter);

	object->u.dir.index++;
	spl_filesystem_dir_read(object);
	if (object->file_name) {
		zend_string_release(object->file_name);
		object->file_name = NULL;
	}
}
/* }}} */

/* {{{ spl_filesystem_dir_it_rewind */
static void spl_filesystem_dir_it_rewind(zend_object_iterator *iter)
{
	spl_filesystem_object *object = spl_filesystem_iterator_to_object((spl_filesystem_iterator *)iter);

	object->u.dir.index = 0;
	if (object->u.dir.dirp) {
		php_stream_rewinddir(object->u.dir.dirp);
	}
	spl_filesystem_dir_read(object);
}
/* }}} */

/* {{{ spl_filesystem_tree_it_dtor */
static void spl_filesystem_tree_it_dtor(zend_object_iterator *iter)
{
	spl_filesystem_iterator *iterator = (spl_filesystem_iterator *)iter;
	zval_ptr_dtor(&iterator->intern.data);
	zval_ptr_dtor(&iterator->current);
}
/* }}} */

/* {{{ spl_filesystem_tree_it_current_data */
static zval *spl_filesystem_tree_it_current_data(zend_object_iterator *iter)
{
	spl_filesystem_iterator *iterator = (spl_filesystem_iterator *)iter;
	spl_filesystem_object   *object   = spl_filesystem_iterator_to_object(iterator);

	if (SPL_FILE_DIR_CURRENT(object, SPL_FILE_DIR_CURRENT_AS_PATHNAME)) {
		if (Z_ISUNDEF(iterator->current)) {
			if (spl_filesystem_object_get_file_name(object) == FAILURE) {
				return NULL;
			}
			ZVAL_STR_COPY(&iterator->current, object->file_name);
		}
		return &iterator->current;
	} else if (SPL_FILE_DIR_CURRENT(object, SPL_FILE_DIR_CURRENT_AS_FILEINFO)) {
		if (Z_ISUNDEF(iterator->current)) {
			if (spl_filesystem_object_get_file_name(object) == FAILURE) {
				return NULL;
			}
			spl_filesystem_object_create_type(0, object, SPL_FS_INFO, NULL, &iterator->current);
		}
		return &iterator->current;
	} else {
		return &iterator->intern.data;
	}
}
/* }}} */

/* {{{ spl_filesystem_tree_it_current_key */
static void spl_filesystem_tree_it_current_key(zend_object_iterator *iter, zval *key)
{
	spl_filesystem_object *object = spl_filesystem_iterator_to_object((spl_filesystem_iterator *)iter);

	if (SPL_FILE_DIR_KEY(object, SPL_FILE_DIR_KEY_AS_FILENAME)) {
		ZVAL_STRING(key, object->u.dir.entry.d_name);
	} else {
		if (spl_filesystem_object_get_file_name(object) == FAILURE) {
			return;
		}
		ZVAL_STR_COPY(key, object->file_name);
	}
}
/* }}} */

/* {{{ spl_filesystem_tree_it_move_forward */
static void spl_filesystem_tree_it_move_forward(zend_object_iterator *iter)
{
	spl_filesystem_iterator *iterator = (spl_filesystem_iterator *)iter;
	spl_filesystem_object   *object   = spl_filesystem_iterator_to_object(iterator);
	bool skip_dots = SPL_HAS_FLAG(object->flags, SPL_FILE_DIR_SKIPDOTS);

	object->u.dir.index++;
	do {
		spl_filesystem_dir_read(object);
	} while (skip_dots && spl_filesystem_is_dot(object->u.dir.entry.d_name));
	if (object->file_name) {
		zend_string_release(object->file_name);
		object->file_name = NULL;
	}
	if (!Z_ISUNDEF(iterator->current)) {
		zval_ptr_dtor(&iterator->current);
		ZVAL_UNDEF(&iterator->current);
	}
}
/* }}} */

/* {{{ spl_filesystem_tree_it_rewind */
static void spl_filesystem_tree_it_rewind(zend_object_iterator *iter)
{
	spl_filesystem_iterator *iterator = (spl_filesystem_iterator *)iter;
	spl_filesystem_object   *object   = spl_filesystem_iterator_to_object(iterator);
	bool skip_dots = SPL_HAS_FLAG(object->flags, SPL_FILE_DIR_SKIPDOTS);

	object->u.dir.index = 0;
	if (object->u.dir.dirp) {
		php_stream_rewinddir(object->u.dir.dirp);
	}
	do {
		spl_filesystem_dir_read(object);
	} while (skip_dots && spl_filesystem_is_dot(object->u.dir.entry.d_name));
	if (!Z_ISUNDEF(iterator->current)) {
		zval_ptr_dtor(&iterator->current);
		ZVAL_UNDEF(&iterator->current);
	}
}
/* }}} */

/* {{{ iterator handler table */
static const zend_object_iterator_funcs spl_filesystem_tree_it_funcs = {
	spl_filesystem_tree_it_dtor,
	spl_filesystem_dir_it_valid,
	spl_filesystem_tree_it_current_data,
	spl_filesystem_tree_it_current_key,
	spl_filesystem_tree_it_move_forward,
	spl_filesystem_tree_it_rewind,
	NULL,
	NULL, /* get_gc */
};
/* }}} */

/* {{{ spl_ce_dir_get_iterator */
static zend_object_iterator *spl_filesystem_tree_get_iterator(zend_class_entry *ce, zval *object, int by_ref)
{
	spl_filesystem_iterator *iterator;
	spl_filesystem_object *dir_object;

	if (by_ref) {
		zend_throw_error(NULL, "An iterator cannot be used with foreach by reference");
		return NULL;
	}
	dir_object = spl_filesystem_from_obj(Z_OBJ_P(object));
	iterator = spl_filesystem_object_to_iterator(dir_object);

	ZVAL_OBJ_COPY(&iterator->intern.data, Z_OBJ_P(object));
	iterator->intern.funcs = &spl_filesystem_tree_it_funcs;

	return &iterator->intern;
}
/* }}} */

static ZEND_COLD void spl_filesystem_file_cannot_read(spl_filesystem_object *intern)
{
	zend_throw_exception_ex(spl_ce_RuntimeException, 0, "Cannot read from file %s", ZSTR_VAL(intern->file_name));
}

static zend_result spl_filesystem_file_read_ex(spl_filesystem_object *intern, bool silent, zend_long line_add, bool csv)
{
	char *buf;
	size_t line_len = 0;

	spl_filesystem_file_free_line(intern);

	if (php_stream_eof(intern->u.file.stream)) {
		if (!silent) {
			spl_filesystem_file_cannot_read(intern);
		}
		return FAILURE;
	}

	if (intern->u.file.max_line_len > 0) {
		buf = safe_emalloc((intern->u.file.max_line_len + 1), sizeof(char), 0);
		if (php_stream_get_line(intern->u.file.stream, buf, intern->u.file.max_line_len + 1, &line_len) == NULL) {
			efree(buf);
			buf = NULL;
		} else {
			buf[line_len] = '\0';
		}
	} else {
		buf = php_stream_get_line(intern->u.file.stream, NULL, 0, &line_len);
	}

	if (!buf) {
		intern->u.file.current_line = ZSTR_EMPTY_ALLOC();
	} else {
		if (!csv && SPL_HAS_FLAG(intern->flags, SPL_FILE_OBJECT_DROP_NEW_LINE)) {
			if (line_len > 0 && buf[line_len - 1] == '\n') {
				line_len--;
				if (line_len > 0 && buf[line_len - 1] == '\r') {
					line_len--;
				}
				buf[line_len] = '\0';
			}
		}

		intern->u.file.current_line = zend_string_init(buf, line_len, /* persistent */ false);
		efree(buf);
	}
	intern->u.file.current_line_num += line_add;

	return SUCCESS;
} /* }}} */

static inline zend_result spl_filesystem_file_read(spl_filesystem_object *intern, bool silent, bool csv)
{
	zend_long line_add = (intern->u.file.current_line) ? 1 : 0;
	return spl_filesystem_file_read_ex(intern, silent, line_add, csv);
}

static bool is_line_empty(const spl_filesystem_object *intern)
{
	const char *current_line = ZSTR_VAL(intern->u.file.current_line);
	size_t current_line_len = ZSTR_LEN(intern->u.file.current_line);
	return current_line_len == 0 || (
		SPL_HAS_FLAG(intern->flags, SPL_FILE_OBJECT_READ_CSV)
		&& SPL_HAS_FLAG(intern->flags, SPL_FILE_OBJECT_DROP_NEW_LINE)
		&& (
			(current_line_len == 1 && current_line[0] == '\n')
			|| (current_line_len == 2 && current_line[0] == '\r' && current_line[1] == '\n')
		)
	);
}

static zend_result spl_filesystem_file_read_csv(spl_filesystem_object *intern, char delimiter, char enclosure, int escape, zval *return_value, bool silent) /* {{{ */
{
	do {
		zend_result ret = spl_filesystem_file_read(intern, silent, /* csv */ true);
		if (ret != SUCCESS) {
			return ret;
		}
	} while (is_line_empty(intern) && SPL_HAS_FLAG(intern->flags, SPL_FILE_OBJECT_SKIP_EMPTY));

	/* We need to duplicate the current line content as php_fgetcsv() will free it.
	 * This is because it might reach the end of the line when it's in an enclosure and
	 * thus must fetch the next line from the stream */
	size_t buf_len = ZSTR_LEN(intern->u.file.current_line);
	char *buf = estrndup(ZSTR_VAL(intern->u.file.current_line), buf_len);

	if (!Z_ISUNDEF(intern->u.file.current_zval)) {
		zval_ptr_dtor(&intern->u.file.current_zval);
		ZVAL_UNDEF(&intern->u.file.current_zval);
	}

	HashTable *values = php_fgetcsv(intern->u.file.stream, delimiter, enclosure, escape, buf_len, buf);
	if (values == NULL) {
		values = php_bc_fgetcsv_empty_line();
	}
	ZVAL_ARR(&intern->u.file.current_zval, values);
	if (return_value) {
		ZVAL_COPY(return_value, &intern->u.file.current_zval);
	}
	return SUCCESS;
}
/* }}} */

static zend_result spl_filesystem_file_read_line_ex(zval * this_ptr, spl_filesystem_object *intern, bool silent) /* {{{ */
{
	zval retval;

	/* 1) use fgetcsv? 2) overloaded call the function, 3) do it directly */
	if (SPL_HAS_FLAG(intern->flags, SPL_FILE_OBJECT_READ_CSV)) {
		return spl_filesystem_file_read_csv(intern, intern->u.file.delimiter, intern->u.file.enclosure, intern->u.file.escape, NULL, silent);
	}
	if (intern->u.file.func_getCurr->common.scope != spl_ce_SplFileObject) {
		spl_filesystem_file_free_line(intern);

		if (php_stream_eof(intern->u.file.stream)) {
			if (!silent) {
				spl_filesystem_file_cannot_read(intern);
			}
			return FAILURE;
		}
		zend_call_method_with_0_params(Z_OBJ_P(this_ptr), Z_OBJCE_P(this_ptr), &intern->u.file.func_getCurr, "getCurrentLine", &retval);
		if (Z_ISUNDEF(retval)) {
			return FAILURE;
		}

		if (Z_TYPE(retval) != IS_STRING) {
			zend_type_error("%s::getCurrentLine(): Return value must be of type string, %s returned",
				ZSTR_VAL(Z_OBJCE_P(this_ptr)->name), zend_zval_value_name(&retval));
			zval_ptr_dtor(&retval);
			return FAILURE;
		}

		if (intern->u.file.current_line || !Z_ISUNDEF(intern->u.file.current_zval)) {
			intern->u.file.current_line_num++;
		}
		spl_filesystem_file_free_line(intern);
		intern->u.file.current_line = zend_string_copy(Z_STR(retval));
		zval_ptr_dtor(&retval);
		return SUCCESS;
	} else {
		return spl_filesystem_file_read(intern, silent, /* csv */ false);
	}
} /* }}} */

static zend_result spl_filesystem_file_read_line(zval * this_ptr, spl_filesystem_object *intern, bool silent) /* {{{ */
{
	zend_result ret = spl_filesystem_file_read_line_ex(this_ptr, intern, silent);

	while (SPL_HAS_FLAG(intern->flags, SPL_FILE_OBJECT_SKIP_EMPTY) && ret == SUCCESS && is_line_empty(intern)) {
		spl_filesystem_file_free_line(intern);
		ret = spl_filesystem_file_read_line_ex(this_ptr, intern, silent);
	}

	return ret;
}
/* }}} */

static void spl_filesystem_file_rewind(zval * this_ptr, spl_filesystem_object *intern) /* {{{ */
{
	if (!intern->u.file.stream) {
		zend_throw_error(NULL, "Object not initialized");
		return;
	}
	if (-1 == php_stream_rewind(intern->u.file.stream)) {
		zend_throw_exception_ex(spl_ce_RuntimeException, 0, "Cannot rewind file %s", ZSTR_VAL(intern->file_name));
		return;
	}

	spl_filesystem_file_free_line(intern);
	intern->u.file.current_line_num = 0;

	if (SPL_HAS_FLAG(intern->flags, SPL_FILE_OBJECT_READ_AHEAD)) {
		spl_filesystem_file_read_line(this_ptr, intern, true);
	}
} /* }}} */

/* {{{ Construct a new file object */
PHP_METHOD(SplFileObject, __construct)
{
	spl_filesystem_object *intern = spl_filesystem_from_obj(Z_OBJ_P(ZEND_THIS));
	zend_string *file_name = NULL;
	zend_string *open_mode = ZSTR_CHAR('r');
	zval *stream_context = NULL;
	bool use_include_path = 0;
	size_t path_len;
	zend_error_handling error_handling;

	if (zend_parse_parameters(ZEND_NUM_ARGS(), "P|Sbr!", &file_name, &open_mode, &use_include_path, &stream_context) == FAILURE) {
		RETURN_THROWS();
	}

	/* Prevent reinitialization of Object */
	if (UNEXPECTED(intern->u.file.stream)) {
		zend_throw_error(NULL, "Cannot call constructor twice");
		RETURN_THROWS();
	}

	intern->u.file.open_mode = zend_string_copy(open_mode);
	/* file_name and zcontext are copied by spl_filesystem_file_open() */
	intern->file_name = file_name;
	intern->u.file.zcontext = stream_context;

	/* spl_filesystem_file_open() can generate E_WARNINGs which we want to promote to exceptions */
	zend_replace_error_handling(EH_THROW, spl_ce_RuntimeException, &error_handling);
	zend_result retval = spl_filesystem_file_open(intern, use_include_path);
	zend_restore_error_handling(&error_handling);
	if (retval == FAILURE) {
		RETURN_THROWS();
	}

	path_len = strlen(intern->u.file.stream->orig_path);

	if (path_len > 1 && IS_SLASH_AT(intern->u.file.stream->orig_path, path_len-1)) {
		path_len--;
	}

	while (path_len > 1 && !IS_SLASH_AT(intern->u.file.stream->orig_path, path_len-1)) {
		path_len--;
	}

	if (path_len) {
		path_len--;
	}

	intern->path = zend_string_init(intern->u.file.stream->orig_path, path_len, 0);
} /* }}} */

/* {{{ Construct a new temp file object */
PHP_METHOD(SplTempFileObject, __construct)
{
	zend_string *file_name;
	zend_long max_memory = PHP_STREAM_MAX_MEM;
	spl_filesystem_object *intern = spl_filesystem_from_obj(Z_OBJ_P(ZEND_THIS));
	zend_error_handling error_handling;

	if (zend_parse_parameters(ZEND_NUM_ARGS(), "|l", &max_memory) == FAILURE) {
		RETURN_THROWS();
	}

	/* Prevent reinitialization of Object */
	if (UNEXPECTED(intern->u.file.stream)) {
		zend_throw_error(NULL, "Cannot call constructor twice");
		RETURN_THROWS();
	}

	if (max_memory < 0) {
		file_name = ZSTR_INIT_LITERAL("php://memory", 0);
	} else if (ZEND_NUM_ARGS()) {
		file_name = zend_strpprintf(0, "php://temp/maxmemory:" ZEND_LONG_FMT, max_memory);
	} else {
		file_name = ZSTR_INIT_LITERAL("php://temp", 0);
	}
	intern->file_name = file_name;
	intern->u.file.open_mode = ZSTR_INIT_LITERAL("wb", 0);

	/* spl_filesystem_file_open() can generate E_WARNINGs which we want to promote to exceptions */
	zend_replace_error_handling(EH_THROW, spl_ce_RuntimeException, &error_handling);
	if (spl_filesystem_file_open(intern, /* use_include_path */ false) == SUCCESS) {
		intern->path = ZSTR_EMPTY_ALLOC();
	}
	zend_string_release(file_name);
	zend_restore_error_handling(&error_handling);
} /* }}} */

/* {{{ Rewind the file and read the first line */
PHP_METHOD(SplFileObject, rewind)
{
	spl_filesystem_object *intern = spl_filesystem_from_obj(Z_OBJ_P(ZEND_THIS));

	if (zend_parse_parameters_none() == FAILURE) {
		RETURN_THROWS();
	}

	spl_filesystem_file_rewind(ZEND_THIS, intern);
} /* }}} */

/* {{{ Return whether end of file is reached */
PHP_METHOD(SplFileObject, eof)
{
	spl_filesystem_object *intern = spl_filesystem_from_obj(Z_OBJ_P(ZEND_THIS));

	if (zend_parse_parameters_none() == FAILURE) {
		RETURN_THROWS();
	}

	CHECK_SPL_FILE_OBJECT_IS_INITIALIZED(intern);

	RETURN_BOOL(php_stream_eof(intern->u.file.stream));
} /* }}} */

/* {{{ Return !eof() */
PHP_METHOD(SplFileObject, valid)
{
	spl_filesystem_object *intern = spl_filesystem_from_obj(Z_OBJ_P(ZEND_THIS));

	if (zend_parse_parameters_none() == FAILURE) {
		RETURN_THROWS();
	}

	if (SPL_HAS_FLAG(intern->flags, SPL_FILE_OBJECT_READ_AHEAD)) {
		RETURN_BOOL(intern->u.file.current_line || !Z_ISUNDEF(intern->u.file.current_zval));
	}
	if (!intern->u.file.stream) {
		RETURN_FALSE;
	}
	RETURN_BOOL(!php_stream_eof(intern->u.file.stream));
} /* }}} */

/* {{{ Return next line from file */
PHP_METHOD(SplFileObject, fgets)
{
	spl_filesystem_object *intern = spl_filesystem_from_obj(Z_OBJ_P(ZEND_THIS));

	if (zend_parse_parameters_none() == FAILURE) {
		RETURN_THROWS();
	}

	CHECK_SPL_FILE_OBJECT_IS_INITIALIZED(intern);

	if (spl_filesystem_file_read_ex(intern, /* silent */ false, /* line_add */ 1, /* csv */ false) == FAILURE) {
		RETURN_THROWS();
	}
	RETURN_STR_COPY(intern->u.file.current_line);
} /* }}} */

/* {{{ Return current line from file */
PHP_METHOD(SplFileObject, current)
{
	spl_filesystem_object *intern = spl_filesystem_from_obj(Z_OBJ_P(ZEND_THIS));

	if (zend_parse_parameters_none() == FAILURE) {
		RETURN_THROWS();
	}

	CHECK_SPL_FILE_OBJECT_IS_INITIALIZED(intern);

	if (!intern->u.file.current_line && Z_ISUNDEF(intern->u.file.current_zval)) {
		spl_filesystem_file_read_line(ZEND_THIS, intern, true);
	}
	if (intern->u.file.current_line && (!SPL_HAS_FLAG(intern->flags, SPL_FILE_OBJECT_READ_CSV) || Z_ISUNDEF(intern->u.file.current_zval))) {
		RETURN_STR_COPY(intern->u.file.current_line);
	} else if (!Z_ISUNDEF(intern->u.file.current_zval)) {
		ZEND_ASSERT(!Z_ISREF(intern->u.file.current_zval));
		ZEND_ASSERT(Z_TYPE(intern->u.file.current_zval) == IS_ARRAY);
		RETURN_COPY(&intern->u.file.current_zval);
	}
	RETURN_FALSE;
} /* }}} */

/* {{{ Return line number */
PHP_METHOD(SplFileObject, key)
{
	spl_filesystem_object *intern = spl_filesystem_from_obj(Z_OBJ_P(ZEND_THIS));

	if (zend_parse_parameters_none() == FAILURE) {
		RETURN_THROWS();
	}

	/* Do not read the next line to support correct counting with fgetc()
	if (!intern->u.file.current_line) {
		spl_filesystem_file_read_line(ZEND_THIS, intern);
	} */
	RETURN_LONG(intern->u.file.current_line_num);
} /* }}} */

/* {{{ Read next line */
PHP_METHOD(SplFileObject, next)
{
	spl_filesystem_object *intern = spl_filesystem_from_obj(Z_OBJ_P(ZEND_THIS));

	if (zend_parse_parameters_none() == FAILURE) {
		RETURN_THROWS();
	}

	spl_filesystem_file_free_line(intern);
	if (SPL_HAS_FLAG(intern->flags, SPL_FILE_OBJECT_READ_AHEAD)) {
		spl_filesystem_file_read_line(ZEND_THIS, intern, true);
	}
	intern->u.file.current_line_num++;
} /* }}} */

/* {{{ Set file handling flags */
PHP_METHOD(SplFileObject, setFlags)
{
	spl_filesystem_object *intern = spl_filesystem_from_obj(Z_OBJ_P(ZEND_THIS));

	if (zend_parse_parameters(ZEND_NUM_ARGS(), "l", &intern->flags) == FAILURE) {
		RETURN_THROWS();
	}
} /* }}} */

/* {{{ Get file handling flags */
PHP_METHOD(SplFileObject, getFlags)
{
	spl_filesystem_object *intern = spl_filesystem_from_obj(Z_OBJ_P(ZEND_THIS));

	if (zend_parse_parameters_none() == FAILURE) {
		RETURN_THROWS();
	}

	RETURN_LONG(intern->flags & SPL_FILE_OBJECT_MASK);
} /* }}} */

/* {{{ Set maximum line length */
PHP_METHOD(SplFileObject, setMaxLineLen)
{
	zend_long max_len;

	spl_filesystem_object *intern = spl_filesystem_from_obj(Z_OBJ_P(ZEND_THIS));

	if (zend_parse_parameters(ZEND_NUM_ARGS(), "l", &max_len) == FAILURE) {
		RETURN_THROWS();
	}

	if (max_len < 0) {
		zend_argument_value_error(1, "must be greater than or equal to 0");
		RETURN_THROWS();
	}

	intern->u.file.max_line_len = max_len;
} /* }}} */

/* {{{ Get maximum line length */
PHP_METHOD(SplFileObject, getMaxLineLen)
{
	spl_filesystem_object *intern = spl_filesystem_from_obj(Z_OBJ_P(ZEND_THIS));

	if (zend_parse_parameters_none() == FAILURE) {
		RETURN_THROWS();
	}

	RETURN_LONG((zend_long)intern->u.file.max_line_len);
} /* }}} */

/* {{{ Return false */
PHP_METHOD(SplFileObject, hasChildren)
{
	if (zend_parse_parameters_none() == FAILURE) {
		RETURN_THROWS();
	}

	RETURN_FALSE;
} /* }}} */

/* {{{ Read NULL */
PHP_METHOD(SplFileObject, getChildren)
{
	if (zend_parse_parameters_none() == FAILURE) {
		RETURN_THROWS();
	}
	/* return NULL */
} /* }}} */

static int spl_csv_enclosure_param_handling(const zend_string* escape_str, const spl_filesystem_object *intern, uint32_t arg_num)
{
	if (escape_str == NULL) {
		if (intern->u.file.is_escape_default) {
			php_error_docref(NULL, E_DEPRECATED, "the $escape parameter must be provided,"
				" as its default value will change,"
				" either explicitly or via SplFileObject::setCsvControl()");
			if (UNEXPECTED(EG(exception))) {
				return PHP_CSV_ESCAPE_ERROR;
			}
		}
		return intern->u.file.escape;
	} else {
		return php_csv_handle_escape_argument(escape_str, arg_num);
	}
}

/* {{{ Return current line as CSV */
PHP_METHOD(SplFileObject, fgetcsv)
{
	spl_filesystem_object *intern = spl_filesystem_from_obj(Z_OBJ_P(ZEND_THIS));
	char delimiter = intern->u.file.delimiter, enclosure = intern->u.file.enclosure;
	char *delim = NULL, *enclo = NULL;
	size_t d_len = 0, e_len = 0;
	zend_string *escape_str = NULL;

	if (zend_parse_parameters(ZEND_NUM_ARGS(), "|ssS", &delim, &d_len, &enclo, &e_len, &escape_str) == FAILURE) {
		RETURN_THROWS();
	}

	CHECK_SPL_FILE_OBJECT_IS_INITIALIZED(intern);

	if (delim) {
		if (d_len != 1) {
			zend_argument_value_error(1, "must be a single character");
			RETURN_THROWS();
		}
		delimiter = delim[0];
	}
	if (enclo) {
		if (e_len != 1) {
			zend_argument_value_error(2, "must be a single character");
			RETURN_THROWS();
		}
		enclosure = enclo[0];
	}
	int escape_char = spl_csv_enclosure_param_handling(escape_str, intern, 3);
	if (escape_char == PHP_CSV_ESCAPE_ERROR) {
		RETURN_THROWS();
	}

	if (spl_filesystem_file_read_csv(intern, delimiter, enclosure, escape_char, return_value, true) == FAILURE) {
		RETURN_FALSE;
	}
}
/* }}} */

/* {{{ Output a field array as a CSV line */
PHP_METHOD(SplFileObject, fputcsv)
{
	spl_filesystem_object *intern = spl_filesystem_from_obj(Z_OBJ_P(ZEND_THIS));
	char delimiter = intern->u.file.delimiter, enclosure = intern->u.file.enclosure;
	char *delim = NULL, *enclo = NULL;
	size_t d_len = 0, e_len = 0;
	zend_long ret;
	zval *fields = NULL;
	zend_string *escape_str = NULL;
	zend_string *eol = NULL;

	if (zend_parse_parameters(ZEND_NUM_ARGS(), "a|ssSS", &fields, &delim, &d_len, &enclo, &e_len, &escape_str, &eol) == FAILURE) {
		RETURN_THROWS();
	}

	if (delim) {
		if (d_len != 1) {
			zend_argument_value_error(2, "must be a single character");
			RETURN_THROWS();
		}
		delimiter = delim[0];
	}
	if (enclo) {
		if (e_len != 1) {
			zend_argument_value_error(3, "must be a single character");
			RETURN_THROWS();
		}
		enclosure = enclo[0];
	}
	int escape_char = spl_csv_enclosure_param_handling(escape_str, intern, 4);
	if (escape_char == PHP_CSV_ESCAPE_ERROR) {
		RETURN_THROWS();
	}

	ret = php_fputcsv(intern->u.file.stream, fields, delimiter, enclosure, escape_char, eol);
	if (ret < 0) {
		RETURN_FALSE;
	}
	RETURN_LONG(ret);
}
/* }}} */

/* {{{ Set the delimiter, enclosure and escape character used in fgetcsv */
PHP_METHOD(SplFileObject, setCsvControl)
{
	spl_filesystem_object *intern = spl_filesystem_from_obj(Z_OBJ_P(ZEND_THIS));
	char delimiter = ',', enclosure = '"';
	char *delim = NULL, *enclo = NULL;
	size_t d_len = 0, e_len = 0;
	zend_string *escape_str = NULL;

	if (zend_parse_parameters(ZEND_NUM_ARGS(), "|ssS", &delim, &d_len, &enclo, &e_len, &escape_str) == FAILURE) {
		RETURN_THROWS();
	}

	if (delim) {
		if (d_len != 1) {
			zend_argument_value_error(1, "must be a single character");
			RETURN_THROWS();
		}
		delimiter = delim[0];
	}
	if (enclo) {
		if (e_len != 1) {
			zend_argument_value_error(2, "must be a single character");
			RETURN_THROWS();
		}
		enclosure = enclo[0];
	}
	int escape_char = php_csv_handle_escape_argument(escape_str, 3);
	if (escape_char == PHP_CSV_ESCAPE_ERROR) {
		RETURN_THROWS();
	}
	if (escape_str != NULL) {
		intern->u.file.is_escape_default = false;
	}

	intern->u.file.delimiter = delimiter;
	intern->u.file.enclosure = enclosure;
	intern->u.file.escape    = escape_char;
}
/* }}} */

/* {{{ Get the delimiter, enclosure and escape character used in fgetcsv */
PHP_METHOD(SplFileObject, getCsvControl)
{
	spl_filesystem_object *intern = spl_filesystem_from_obj(Z_OBJ_P(ZEND_THIS));
	char delimiter[2], enclosure[2], escape[2];

	if (zend_parse_parameters_none() == FAILURE) {
		RETURN_THROWS();
	}

	array_init(return_value);

	delimiter[0] = intern->u.file.delimiter;
	delimiter[1] = '\0';
	enclosure[0] = intern->u.file.enclosure;
	enclosure[1] = '\0';
	if (intern->u.file.escape == PHP_CSV_NO_ESCAPE) {
		escape[0] = '\0';
	} else {
		escape[0] = (unsigned char) intern->u.file.escape;
		escape[1] = '\0';
	}

	add_next_index_string(return_value, delimiter);
	add_next_index_string(return_value, enclosure);
	add_next_index_string(return_value, escape);
}
/* }}} */

/* {{{ Portable file locking */
PHP_METHOD(SplFileObject, flock)
{
	spl_filesystem_object *intern = spl_filesystem_from_obj(Z_OBJ_P(ZEND_THIS));
	zval *wouldblock = NULL;
	zend_long operation = 0;

	if (zend_parse_parameters(ZEND_NUM_ARGS(), "l|z", &operation, &wouldblock) == FAILURE) {
		RETURN_THROWS();
	}

	CHECK_SPL_FILE_OBJECT_IS_INITIALIZED(intern);

	php_flock_common(intern->u.file.stream, operation, 1, wouldblock, return_value);
}
/* }}} */

/* {{{ Flush the file */
PHP_METHOD(SplFileObject, fflush)
{
	spl_filesystem_object *intern = spl_filesystem_from_obj(Z_OBJ_P(ZEND_THIS));

	if (zend_parse_parameters_none() == FAILURE) {
		RETURN_THROWS();
	}

	CHECK_SPL_FILE_OBJECT_IS_INITIALIZED(intern);

	RETURN_BOOL(!php_stream_flush(intern->u.file.stream));
} /* }}} */

/* {{{ Return current file position */
PHP_METHOD(SplFileObject, ftell)
{
	spl_filesystem_object *intern = spl_filesystem_from_obj(Z_OBJ_P(ZEND_THIS));
	zend_long ret;

	if (zend_parse_parameters_none() == FAILURE) {
		RETURN_THROWS();
	}

	CHECK_SPL_FILE_OBJECT_IS_INITIALIZED(intern);

	ret = php_stream_tell(intern->u.file.stream);

	if (ret == -1) {
		RETURN_FALSE;
	} else {
		RETURN_LONG(ret);
	}
} /* }}} */

/* {{{ Seek to a position */
PHP_METHOD(SplFileObject, fseek)
{
	spl_filesystem_object *intern = spl_filesystem_from_obj(Z_OBJ_P(ZEND_THIS));
	zend_long pos, whence = SEEK_SET;

	if (zend_parse_parameters(ZEND_NUM_ARGS(), "l|l", &pos, &whence) == FAILURE) {
		RETURN_THROWS();
	}

	CHECK_SPL_FILE_OBJECT_IS_INITIALIZED(intern);

	spl_filesystem_file_free_line(intern);
	RETURN_LONG(php_stream_seek(intern->u.file.stream, pos, (int)whence));
} /* }}} */

/* {{{ Get a character from the file */
PHP_METHOD(SplFileObject, fgetc)
{
	spl_filesystem_object *intern = spl_filesystem_from_obj(Z_OBJ_P(ZEND_THIS));

	if (zend_parse_parameters_none() == FAILURE) {
		RETURN_THROWS();
	}

	CHECK_SPL_FILE_OBJECT_IS_INITIALIZED(intern);

	spl_filesystem_file_free_line(intern);

	int result = php_stream_getc(intern->u.file.stream);

	if (result == EOF) {
		RETURN_FALSE;
	}
	if (result == '\n') {
		intern->u.file.current_line_num++;
	}

	RETURN_STR(ZSTR_CHAR((zend_uchar)result));
} /* }}} */

/* {{{ Output all remaining data from a file pointer */
PHP_METHOD(SplFileObject, fpassthru)
{
	spl_filesystem_object *intern = spl_filesystem_from_obj(Z_OBJ_P(ZEND_THIS));

	if (zend_parse_parameters_none() == FAILURE) {
		RETURN_THROWS();
	}

	CHECK_SPL_FILE_OBJECT_IS_INITIALIZED(intern);

	RETURN_LONG(php_stream_passthru(intern->u.file.stream));
} /* }}} */

/* {{{ Implements a mostly ANSI compatible fscanf() */
PHP_METHOD(SplFileObject, fscanf)
{
	uint32_t num_varargs = 0;
	zend_string *format_str;
	zval *varargs= NULL;
	spl_filesystem_object *intern = spl_filesystem_from_obj(Z_OBJ_P(ZEND_THIS));

	if (zend_parse_parameters(ZEND_NUM_ARGS(), "S*", &format_str, &varargs, &num_varargs) == FAILURE) {
		RETURN_THROWS();
	}

	CHECK_SPL_FILE_OBJECT_IS_INITIALIZED(intern);

	/* Get next line */
	if (spl_filesystem_file_read(intern, /* silent */ false, /* csv */ false) == FAILURE) {
		RETURN_THROWS();
	}

	int result = php_sscanf_internal(ZSTR_VAL(intern->u.file.current_line), ZSTR_VAL(format_str), (int)num_varargs, varargs, 0, return_value);

	if (SCAN_ERROR_WRONG_PARAM_COUNT == result) {
		WRONG_PARAM_COUNT;
	}
}
/* }}} */

/* {{{ Binary-safe file write */
PHP_METHOD(SplFileObject, fwrite)
{
	spl_filesystem_object *intern = spl_filesystem_from_obj(Z_OBJ_P(ZEND_THIS));
	char *str;
	size_t str_len;
	zend_long length = 0;
	ssize_t written;

	if (zend_parse_parameters(ZEND_NUM_ARGS(), "s|l", &str, &str_len, &length) == FAILURE) {
		RETURN_THROWS();
	}

	CHECK_SPL_FILE_OBJECT_IS_INITIALIZED(intern);

	if (ZEND_NUM_ARGS() > 1) {
		if (length >= 0) {
			str_len = MIN((size_t)length, str_len);
		} else {
			/* Negative length given, nothing to write */
			str_len = 0;
		}
	}
	if (!str_len) {
		RETURN_LONG(0);
	}

	written = php_stream_write(intern->u.file.stream, str, str_len);
	if (written < 0) {
		RETURN_FALSE;
	}
	RETURN_LONG(written);
} /* }}} */

PHP_METHOD(SplFileObject, fread)
{
	spl_filesystem_object *intern = spl_filesystem_from_obj(Z_OBJ_P(ZEND_THIS));
	zend_long length = 0;
	zend_string *str;

	if (zend_parse_parameters(ZEND_NUM_ARGS(), "l", &length) == FAILURE) {
		RETURN_THROWS();
	}

	CHECK_SPL_FILE_OBJECT_IS_INITIALIZED(intern);

	if (length <= 0) {
		zend_argument_value_error(1, "must be greater than 0");
		RETURN_THROWS();
	}

	str = php_stream_read_to_str(intern->u.file.stream, length);
	if (!str) {
		RETURN_FALSE;
	}
	RETURN_STR(str);
}

/* {{{ Stat() on a filehandle */
PHP_METHOD(SplFileObject, fstat)
{
	spl_filesystem_object *intern = spl_filesystem_from_obj(Z_OBJ_P(ZEND_THIS));

	if (zend_parse_parameters_none() == FAILURE) {
		RETURN_THROWS();
	}

	CHECK_SPL_FILE_OBJECT_IS_INITIALIZED(intern);

	php_fstat(intern->u.file.stream, return_value);
}
/* }}} */

/* {{{ Truncate file to 'size' length */
PHP_METHOD(SplFileObject, ftruncate)
{
	spl_filesystem_object *intern = spl_filesystem_from_obj(Z_OBJ_P(ZEND_THIS));
	zend_long size;

	if (zend_parse_parameters(ZEND_NUM_ARGS(), "l", &size) == FAILURE) {
		RETURN_THROWS();
	}

	CHECK_SPL_FILE_OBJECT_IS_INITIALIZED(intern);

	if (!php_stream_truncate_supported(intern->u.file.stream)) {
		zend_throw_exception_ex(spl_ce_LogicException, 0, "Can't truncate file %s", ZSTR_VAL(intern->file_name));
		RETURN_THROWS();
	}

	RETURN_BOOL(0 == php_stream_truncate_set_size(intern->u.file.stream, size));
} /* }}} */

/* {{{ Seek to specified line */
PHP_METHOD(SplFileObject, seek)
{
	spl_filesystem_object *intern = spl_filesystem_from_obj(Z_OBJ_P(ZEND_THIS));
	zend_long line_pos, i;

	if (zend_parse_parameters(ZEND_NUM_ARGS(), "l", &line_pos) == FAILURE) {
		RETURN_THROWS();
	}

	CHECK_SPL_FILE_OBJECT_IS_INITIALIZED(intern);

	if (line_pos < 0) {
		zend_argument_value_error(1, "must be greater than or equal to 0");
		RETURN_THROWS();
	}

	spl_filesystem_file_rewind(ZEND_THIS, intern);

	for (i = 0; i < line_pos; i++) {
		if (spl_filesystem_file_read_line(ZEND_THIS, intern, true) == FAILURE) {
			return;
		}
	}
	if (line_pos > 0 && !SPL_HAS_FLAG(intern->flags, SPL_FILE_OBJECT_READ_AHEAD)) {
		intern->u.file.current_line_num++;
		spl_filesystem_file_free_line(intern);
	}
} /* }}} */

PHP_METHOD(SplFileObject, __toString)
{
	if (zend_parse_parameters_none() == FAILURE) {
		RETURN_THROWS();
	}

	spl_filesystem_object *intern = spl_filesystem_from_obj(Z_OBJ_P(ZEND_THIS));

	CHECK_SPL_FILE_OBJECT_IS_INITIALIZED(intern);

	if (!intern->u.file.current_line) {
		ZEND_ASSERT(Z_ISUNDEF(intern->u.file.current_zval));
		zend_result result = spl_filesystem_file_read_line(ZEND_THIS, intern, false);
		if (UNEXPECTED(result != SUCCESS)) {
			RETURN_THROWS();
		}
	}

	RETURN_STR_COPY(intern->u.file.current_line);
}

/* {{{ PHP_MINIT_FUNCTION(spl_directory) */
PHP_MINIT_FUNCTION(spl_directory)
{
	spl_ce_SplFileInfo = register_class_SplFileInfo(zend_ce_stringable);
	spl_ce_SplFileInfo->create_object = spl_filesystem_object_new;
	spl_ce_SplFileInfo->default_object_handlers = &spl_filesystem_object_handlers;

	memcpy(&spl_filesystem_object_handlers, &std_object_handlers, sizeof(zend_object_handlers));
	spl_filesystem_object_handlers.offset = XtOffsetOf(spl_filesystem_object, std);
	spl_filesystem_object_handlers.clone_obj = spl_filesystem_object_clone;
	spl_filesystem_object_handlers.dtor_obj = spl_filesystem_object_destroy_object;
	spl_filesystem_object_handlers.free_obj = spl_filesystem_object_free_storage;

	spl_ce_DirectoryIterator = register_class_DirectoryIterator(spl_ce_SplFileInfo, spl_ce_SeekableIterator);
	spl_ce_DirectoryIterator->create_object = spl_filesystem_object_new;
	spl_ce_DirectoryIterator->get_iterator = spl_filesystem_dir_get_iterator;

	spl_ce_FilesystemIterator = register_class_FilesystemIterator(spl_ce_DirectoryIterator);
	spl_ce_FilesystemIterator->create_object = spl_filesystem_object_new;
	spl_ce_FilesystemIterator->get_iterator = spl_filesystem_tree_get_iterator;

	spl_ce_RecursiveDirectoryIterator = register_class_RecursiveDirectoryIterator(spl_ce_FilesystemIterator, spl_ce_RecursiveIterator);
	spl_ce_RecursiveDirectoryIterator->create_object = spl_filesystem_object_new;

	memcpy(&spl_filesystem_object_check_handlers, &spl_filesystem_object_handlers, sizeof(zend_object_handlers));
	spl_filesystem_object_check_handlers.clone_obj = NULL;
	spl_filesystem_object_check_handlers.get_method = spl_filesystem_object_get_method_check;

#ifdef HAVE_GLOB
	spl_ce_GlobIterator = register_class_GlobIterator(spl_ce_FilesystemIterator, zend_ce_countable);
	spl_ce_GlobIterator->create_object = spl_filesystem_object_new;
	spl_ce_GlobIterator->default_object_handlers = &spl_filesystem_object_check_handlers;
#endif

	spl_ce_SplFileObject = register_class_SplFileObject(spl_ce_SplFileInfo, spl_ce_RecursiveIterator, spl_ce_SeekableIterator);
	spl_ce_SplFileObject->default_object_handlers = &spl_filesystem_object_check_handlers;
	spl_ce_SplFileObject->create_object = spl_filesystem_object_new;

	spl_ce_SplTempFileObject = register_class_SplTempFileObject(spl_ce_SplFileObject);
	spl_ce_SplTempFileObject->create_object = spl_filesystem_object_new;

	return SUCCESS;
}
/* }}} */<|MERGE_RESOLUTION|>--- conflicted
+++ resolved
@@ -203,25 +203,13 @@
 }
 /* }}} */
 
-<<<<<<< HEAD
-PHPAPI zend_string *spl_filesystem_object_get_path(const spl_filesystem_object *intern) /* {{{ */
-=======
-/* {{{ spl_filesystem_object_new */
-/* See spl_filesystem_object_new_ex */
-static zend_object *spl_filesystem_object_new(zend_class_entry *class_type)
-{
-	return spl_filesystem_object_new_ex(class_type);
-}
-/* }}} */
-
 static inline bool spl_intern_is_glob(const spl_filesystem_object *intern)
 {
 	/* NULL check on `dirp` is necessary as destructors may interfere. */
 	return intern->u.dir.dirp && php_stream_is(intern->u.dir.dirp, &php_glob_stream_ops);
 }
 
-PHPAPI zend_string *spl_filesystem_object_get_path(spl_filesystem_object *intern) /* {{{ */
->>>>>>> 4bfe69bb
+PHPAPI zend_string *spl_filesystem_object_get_path(const spl_filesystem_object *intern) /* {{{ */
 {
 #ifdef HAVE_GLOB
 	if (intern->type == SPL_FS_DIR && spl_intern_is_glob(intern)) {
@@ -654,12 +642,7 @@
 	}
 	if (intern->type == SPL_FS_DIR) {
 #ifdef HAVE_GLOB
-<<<<<<< HEAD
-		if (intern->u.dir.dirp && php_stream_is(intern->u.dir.dirp ,&php_glob_stream_ops)) {
-=======
-		pnstr = spl_gen_private_prop_name(spl_ce_DirectoryIterator, "glob", sizeof("glob")-1);
 		if (spl_intern_is_glob(intern)) {
->>>>>>> 4bfe69bb
 			ZVAL_STR_COPY(&tmp, intern->path);
 		} else {
 			ZVAL_FALSE(&tmp);
