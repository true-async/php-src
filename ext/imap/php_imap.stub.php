--- conflicted
+++ resolved
@@ -11,14 +11,9 @@
 
 function imap_close(IMAPConnection $imap, int $flags = 0): bool {}
 
-<<<<<<< HEAD
 function imap_num_msg(IMAPConnection $imap): int|false {}
-=======
-/** @param resource $imap */
-function imap_num_recent($imap): int {}
->>>>>>> aab23282
 
-function imap_num_recent(IMAPConnection $imap): int|false {}
+function imap_num_recent(IMAPConnection $imap): int {}
 
 function imap_headers(IMAPConnection $imap): array|false {}
 
@@ -134,12 +129,7 @@
 
 function imap_uid(IMAPConnection $imap, int $message_num): int|false {}
 
-<<<<<<< HEAD
-function imap_msgno(IMAPConnection $imap, int $message_uid): int|false {}
-=======
-/** @param resource $imap */
-function imap_msgno($imap, int $message_uid): int {}
->>>>>>> aab23282
+function imap_msgno(IMAPConnection $imap, int $message_uid): int {}
 
 function imap_list(IMAPConnection $imap, string $reference, string $pattern): array|false {}
 
