--- conflicted
+++ resolved
@@ -3077,102 +3077,58 @@
 
 	env = mail_newenvelope();
 	if ((pvalue = zend_hash_str_find(envelope, "remail", sizeof("remail") - 1)) != NULL) {
-<<<<<<< HEAD
 		convert_to_string(pvalue);
+		CHECK_HEADER_INJECTION(Z_STR_P(pvalue), 0, "remail");
 		env->remail = cpystr(Z_STRVAL_P(pvalue));
 	}
 	if ((pvalue = zend_hash_str_find(envelope, "return_path", sizeof("return_path") - 1)) != NULL) {
 		convert_to_string(pvalue);
+		CHECK_HEADER_INJECTION(Z_STR_P(pvalue), 1, "return_path");
 		PHP_RFC822_PARSE_ADRLIST(&env->return_path, pvalue);
 	}
 	if ((pvalue = zend_hash_str_find(envelope, "date", sizeof("date") - 1)) != NULL) {
 		convert_to_string(pvalue);
+		CHECK_HEADER_INJECTION(Z_STR_P(pvalue), 0, "date");
 		env->date = (unsigned char*)cpystr(Z_STRVAL_P(pvalue));
 	}
 	if ((pvalue = zend_hash_str_find(envelope, "from", sizeof("from") - 1)) != NULL) {
 		convert_to_string(pvalue);
+		CHECK_HEADER_INJECTION(Z_STR_P(pvalue), 1, "from");
 		PHP_RFC822_PARSE_ADRLIST(&env->from, pvalue);
 	}
 	if ((pvalue = zend_hash_str_find(envelope, "reply_to", sizeof("reply_to") - 1)) != NULL) {
 		convert_to_string(pvalue);
+		CHECK_HEADER_INJECTION(Z_STR_P(pvalue), 1, "reply_to");
 		PHP_RFC822_PARSE_ADRLIST(&env->reply_to, pvalue);
 	}
 	if ((pvalue = zend_hash_str_find(envelope, "in_reply_to", sizeof("in_reply_to") - 1)) != NULL) {
 		convert_to_string(pvalue);
+		CHECK_HEADER_INJECTION(Z_STR_P(pvalue), 0, "in_reply_to");
 		env->in_reply_to = cpystr(Z_STRVAL_P(pvalue));
 	}
 	if ((pvalue = zend_hash_str_find(envelope, "subject", sizeof("subject") - 1)) != NULL) {
 		convert_to_string(pvalue);
+		CHECK_HEADER_INJECTION(Z_STR_P(pvalue), 0, "subject");
 		env->subject = cpystr(Z_STRVAL_P(pvalue));
 	}
 	if ((pvalue = zend_hash_str_find(envelope, "to", sizeof("to") - 1)) != NULL) {
 		convert_to_string(pvalue);
+		CHECK_HEADER_INJECTION(Z_STR_P(pvalue), 1, "to");
 		PHP_RFC822_PARSE_ADRLIST(&env->to, pvalue);
 	}
 	if ((pvalue = zend_hash_str_find(envelope, "cc", sizeof("cc") - 1)) != NULL) {
 		convert_to_string(pvalue);
+		CHECK_HEADER_INJECTION(Z_STR_P(pvalue), 1, "cc");
 		PHP_RFC822_PARSE_ADRLIST(&env->cc, pvalue);
 	}
 	if ((pvalue = zend_hash_str_find(envelope, "bcc", sizeof("bcc") - 1)) != NULL) {
 		convert_to_string(pvalue);
+		CHECK_HEADER_INJECTION(Z_STR_P(pvalue), 1, "bcc");
 		PHP_RFC822_PARSE_ADRLIST(&env->bcc, pvalue);
 	}
 	if ((pvalue = zend_hash_str_find(envelope, "message_id", sizeof("message_id") - 1)) != NULL) {
 		convert_to_string(pvalue);
-=======
-		convert_to_string_ex(pvalue);
-		CHECK_HEADER_INJECTION(Z_STR_P(pvalue), 0, "remail");
-		env->remail = cpystr(Z_STRVAL_P(pvalue));
-	}
-	if ((pvalue = zend_hash_str_find(envelope, "return_path", sizeof("return_path") - 1)) != NULL) {
-		convert_to_string_ex(pvalue);
-		CHECK_HEADER_INJECTION(Z_STR_P(pvalue), 1, "return_path");
-		PHP_RFC822_PARSE_ADRLIST(&env->return_path, pvalue);
-	}
-	if ((pvalue = zend_hash_str_find(envelope, "date", sizeof("date") - 1)) != NULL) {
-		convert_to_string_ex(pvalue);
-		CHECK_HEADER_INJECTION(Z_STR_P(pvalue), 0, "date");
-		env->date = (unsigned char*)cpystr(Z_STRVAL_P(pvalue));
-	}
-	if ((pvalue = zend_hash_str_find(envelope, "from", sizeof("from") - 1)) != NULL) {
-		convert_to_string_ex(pvalue);
-		CHECK_HEADER_INJECTION(Z_STR_P(pvalue), 1, "from");
-		PHP_RFC822_PARSE_ADRLIST(&env->from, pvalue);
-	}
-	if ((pvalue = zend_hash_str_find(envelope, "reply_to", sizeof("reply_to") - 1)) != NULL) {
-		convert_to_string_ex(pvalue);
-		CHECK_HEADER_INJECTION(Z_STR_P(pvalue), 1, "reply_to");
-		PHP_RFC822_PARSE_ADRLIST(&env->reply_to, pvalue);
-	}
-	if ((pvalue = zend_hash_str_find(envelope, "in_reply_to", sizeof("in_reply_to") - 1)) != NULL) {
-		convert_to_string_ex(pvalue);
-		CHECK_HEADER_INJECTION(Z_STR_P(pvalue), 0, "in_reply_to");
-		env->in_reply_to = cpystr(Z_STRVAL_P(pvalue));
-	}
-	if ((pvalue = zend_hash_str_find(envelope, "subject", sizeof("subject") - 1)) != NULL) {
-		convert_to_string_ex(pvalue);
-		CHECK_HEADER_INJECTION(Z_STR_P(pvalue), 0, "subject");
-		env->subject = cpystr(Z_STRVAL_P(pvalue));
-	}
-	if ((pvalue = zend_hash_str_find(envelope, "to", sizeof("to") - 1)) != NULL) {
-		convert_to_string_ex(pvalue);
-		CHECK_HEADER_INJECTION(Z_STR_P(pvalue), 1, "to");
-		PHP_RFC822_PARSE_ADRLIST(&env->to, pvalue);
-	}
-	if ((pvalue = zend_hash_str_find(envelope, "cc", sizeof("cc") - 1)) != NULL) {
-		convert_to_string_ex(pvalue);
-		CHECK_HEADER_INJECTION(Z_STR_P(pvalue), 1, "cc");
-		PHP_RFC822_PARSE_ADRLIST(&env->cc, pvalue);
-	}
-	if ((pvalue = zend_hash_str_find(envelope, "bcc", sizeof("bcc") - 1)) != NULL) {
-		convert_to_string_ex(pvalue);
-		CHECK_HEADER_INJECTION(Z_STR_P(pvalue), 1, "bcc");
-		PHP_RFC822_PARSE_ADRLIST(&env->bcc, pvalue);
-	}
-	if ((pvalue = zend_hash_str_find(envelope, "message_id", sizeof("message_id") - 1)) != NULL) {
-		convert_to_string_ex(pvalue);
 		CHECK_HEADER_INJECTION(Z_STR_P(pvalue), 0, "message_id");
->>>>>>> a4d9ccbc
 		env->message_id=cpystr(Z_STRVAL_P(pvalue));
 	}
 
@@ -3182,12 +3138,8 @@
 			SEPARATE_ARRAY(pvalue);
 			ZEND_HASH_FOREACH_VAL(Z_ARRVAL_P(pvalue), env_data) {
 				custom_headers_param = mail_newbody_parameter();
-<<<<<<< HEAD
 				convert_to_string(env_data);
-=======
-				convert_to_string_ex(env_data);
 				CHECK_HEADER_INJECTION(Z_STR_P(env_data), 0, "custom_headers");
->>>>>>> a4d9ccbc
 				custom_headers_param->value = (char *) fs_get(Z_STRLEN_P(env_data) + 1);
 				custom_headers_param->attribute = NULL;
 				memcpy(custom_headers_param->value, Z_STRVAL_P(env_data), Z_STRLEN_P(env_data) + 1);
@@ -3229,12 +3181,8 @@
 				}
 			}
 			if ((pvalue = zend_hash_str_find(Z_ARRVAL_P(data), "charset", sizeof("charset") - 1)) != NULL) {
-<<<<<<< HEAD
 				convert_to_string(pvalue);
-=======
-				convert_to_string_ex(pvalue);
 				CHECK_HEADER_INJECTION(Z_STR_P(pvalue), 0, "body charset");
->>>>>>> a4d9ccbc
 				tmp_param = mail_newbody_parameter();
 				tmp_param->value = cpystr(Z_STRVAL_P(pvalue));
 				tmp_param->attribute = cpystr("CHARSET");
@@ -3250,12 +3198,8 @@
 						CHECK_HEADER_INJECTION(key, 0, "body disposition key");
 						disp_param = mail_newbody_parameter();
 						disp_param->attribute = cpystr(ZSTR_VAL(key));
-<<<<<<< HEAD
 						convert_to_string(disp_data);
-=======
-						convert_to_string_ex(disp_data);
 						CHECK_HEADER_INJECTION(Z_STR_P(disp_data), 0, "body disposition value");
->>>>>>> a4d9ccbc
 						disp_param->value = (char *) fs_get(Z_STRLEN_P(disp_data) + 1);
 						memcpy(disp_param->value, Z_STRVAL_P(disp_data), Z_STRLEN_P(disp_data) + 1);
 						disp_param->next = tmp_param;
@@ -3265,39 +3209,23 @@
 				}
 			}
 			if ((pvalue = zend_hash_str_find(Z_ARRVAL_P(data), "subtype", sizeof("subtype") - 1)) != NULL) {
-<<<<<<< HEAD
-				convert_to_string(pvalue);
-				bod->subtype = cpystr(Z_STRVAL_P(pvalue));
-			}
-			if ((pvalue = zend_hash_str_find(Z_ARRVAL_P(data), "id", sizeof("id") - 1)) != NULL) {
-				convert_to_string(pvalue);
-				bod->id = cpystr(Z_STRVAL_P(pvalue));
-			}
-			if ((pvalue = zend_hash_str_find(Z_ARRVAL_P(data), "description", sizeof("description") - 1)) != NULL) {
-				convert_to_string(pvalue);
-				bod->description = cpystr(Z_STRVAL_P(pvalue));
-			}
-			if ((pvalue = zend_hash_str_find(Z_ARRVAL_P(data), "disposition.type", sizeof("disposition.type") - 1)) != NULL) {
-				convert_to_string(pvalue);
-=======
 				convert_to_string_ex(pvalue);
 				CHECK_HEADER_INJECTION(Z_STR_P(pvalue), 0, "body subtype");
 				bod->subtype = cpystr(Z_STRVAL_P(pvalue));
 			}
 			if ((pvalue = zend_hash_str_find(Z_ARRVAL_P(data), "id", sizeof("id") - 1)) != NULL) {
-				convert_to_string_ex(pvalue);
+				convert_to_string(pvalue);
 				CHECK_HEADER_INJECTION(Z_STR_P(pvalue), 0, "body id");
 				bod->id = cpystr(Z_STRVAL_P(pvalue));
 			}
 			if ((pvalue = zend_hash_str_find(Z_ARRVAL_P(data), "description", sizeof("description") - 1)) != NULL) {
-				convert_to_string_ex(pvalue);
+				convert_to_string(pvalue);
 				CHECK_HEADER_INJECTION(Z_STR_P(pvalue), 0, "body description");
 				bod->description = cpystr(Z_STRVAL_P(pvalue));
 			}
 			if ((pvalue = zend_hash_str_find(Z_ARRVAL_P(data), "disposition.type", sizeof("disposition.type") - 1)) != NULL) {
-				convert_to_string_ex(pvalue);
+				convert_to_string(pvalue);
 				CHECK_HEADER_INJECTION(Z_STR_P(pvalue), 0, "body disposition.type");
->>>>>>> a4d9ccbc
 				bod->disposition.type = (char *) fs_get(Z_STRLEN_P(pvalue) + 1);
 				memcpy(bod->disposition.type, Z_STRVAL_P(pvalue), Z_STRLEN_P(pvalue)+1);
 			}
@@ -3310,12 +3238,8 @@
 						CHECK_HEADER_INJECTION(key, 0, "body type.parameters key");
 						disp_param = mail_newbody_parameter();
 						disp_param->attribute = cpystr(ZSTR_VAL(key));
-<<<<<<< HEAD
 						convert_to_string(disp_data);
-=======
-						convert_to_string_ex(disp_data);
 						CHECK_HEADER_INJECTION(Z_STR_P(disp_data), 0, "body type.parameters value");
->>>>>>> a4d9ccbc
 						disp_param->value = (char *) fs_get(Z_STRLEN_P(disp_data) + 1);
 						memcpy(disp_param->value, Z_STRVAL_P(disp_data), Z_STRLEN_P(disp_data) + 1);
 						disp_param->next = tmp_param;
@@ -3345,12 +3269,8 @@
 				bod->size.bytes = zval_get_long(pvalue);
 			}
 			if ((pvalue = zend_hash_str_find(Z_ARRVAL_P(data), "md5", sizeof("md5") - 1)) != NULL) {
-<<<<<<< HEAD
 				convert_to_string(pvalue);
-=======
-				convert_to_string_ex(pvalue);
 				CHECK_HEADER_INJECTION(Z_STR_P(pvalue), 0, "body md5");
->>>>>>> a4d9ccbc
 				bod->md5 = cpystr(Z_STRVAL_P(pvalue));
 			}
 		} else if (Z_TYPE_P(data) == IS_ARRAY && topbod->type == TYPEMULTIPART) {
@@ -3382,12 +3302,8 @@
 				}
 			}
 			if ((pvalue = zend_hash_str_find(Z_ARRVAL_P(data), "charset", sizeof("charset") - 1)) != NULL) {
-<<<<<<< HEAD
-				convert_to_string(pvalue);
-=======
 				convert_to_string_ex(pvalue);
 				CHECK_HEADER_INJECTION(Z_STR_P(pvalue), 0, "body charset");
->>>>>>> a4d9ccbc
 				tmp_param = mail_newbody_parameter();
 				tmp_param->value = (char *) fs_get(Z_STRLEN_P(pvalue) + 1);
 				memcpy(tmp_param->value, Z_STRVAL_P(pvalue), Z_STRLEN_P(pvalue) + 1);
@@ -3404,12 +3320,8 @@
 						CHECK_HEADER_INJECTION(key, 0, "body type.parameters key");
 						disp_param = mail_newbody_parameter();
 						disp_param->attribute = cpystr(ZSTR_VAL(key));
-<<<<<<< HEAD
-						convert_to_string(disp_data);
-=======
 						convert_to_string_ex(disp_data);
 						CHECK_HEADER_INJECTION(Z_STR_P(disp_data), 0, "body type.parameters value");
->>>>>>> a4d9ccbc
 						disp_param->value = (char *)fs_get(Z_STRLEN_P(disp_data) + 1);
 						memcpy(disp_param->value, Z_STRVAL_P(disp_data), Z_STRLEN_P(disp_data) + 1);
 						disp_param->next = tmp_param;
@@ -3419,21 +3331,6 @@
 				}
 			}
 			if ((pvalue = zend_hash_str_find(Z_ARRVAL_P(data), "subtype", sizeof("subtype") - 1)) != NULL) {
-<<<<<<< HEAD
-				convert_to_string(pvalue);
-				bod->subtype = cpystr(Z_STRVAL_P(pvalue));
-			}
-			if ((pvalue = zend_hash_str_find(Z_ARRVAL_P(data), "id", sizeof("id") - 1)) != NULL) {
-				convert_to_string(pvalue);
-				bod->id = cpystr(Z_STRVAL_P(pvalue));
-			}
-			if ((pvalue = zend_hash_str_find(Z_ARRVAL_P(data), "description", sizeof("description") - 1)) != NULL) {
-				convert_to_string(pvalue);
-				bod->description = cpystr(Z_STRVAL_P(pvalue));
-			}
-			if ((pvalue = zend_hash_str_find(Z_ARRVAL_P(data), "disposition.type", sizeof("disposition.type") - 1)) != NULL) {
-				convert_to_string(pvalue);
-=======
 				convert_to_string_ex(pvalue);
 				CHECK_HEADER_INJECTION(Z_STR_P(pvalue), 0, "body subtype");
 				bod->subtype = cpystr(Z_STRVAL_P(pvalue));
@@ -3451,7 +3348,6 @@
 			if ((pvalue = zend_hash_str_find(Z_ARRVAL_P(data), "disposition.type", sizeof("disposition.type") - 1)) != NULL) {
 				convert_to_string_ex(pvalue);
 				CHECK_HEADER_INJECTION(Z_STR_P(pvalue), 0, "body disposition.type");
->>>>>>> a4d9ccbc
 				bod->disposition.type = (char *) fs_get(Z_STRLEN_P(pvalue) + 1);
 				memcpy(bod->disposition.type, Z_STRVAL_P(pvalue), Z_STRLEN_P(pvalue)+1);
 			}
@@ -3464,12 +3360,8 @@
 						CHECK_HEADER_INJECTION(key, 0, "body disposition key");
 						disp_param = mail_newbody_parameter();
 						disp_param->attribute = cpystr(ZSTR_VAL(key));
-<<<<<<< HEAD
-						convert_to_string(disp_data);
-=======
 						convert_to_string_ex(disp_data);
 						CHECK_HEADER_INJECTION(Z_STR_P(disp_data), 0, "body disposition value");
->>>>>>> a4d9ccbc
 						disp_param->value = (char *) fs_get(Z_STRLEN_P(disp_data) + 1);
 						memcpy(disp_param->value, Z_STRVAL_P(disp_data), Z_STRLEN_P(disp_data) + 1);
 						disp_param->next = tmp_param;
@@ -3499,12 +3391,8 @@
 				bod->size.bytes = zval_get_long(pvalue);
 			}
 			if ((pvalue = zend_hash_str_find(Z_ARRVAL_P(data), "md5", sizeof("md5") - 1)) != NULL) {
-<<<<<<< HEAD
-				convert_to_string(pvalue);
-=======
 				convert_to_string_ex(pvalue);
 				CHECK_HEADER_INJECTION(Z_STR_P(pvalue), 0, "body md5");
->>>>>>> a4d9ccbc
 				bod->md5 = cpystr(Z_STRVAL_P(pvalue));
 			}
 		}
