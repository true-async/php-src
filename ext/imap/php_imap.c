--- conflicted
+++ resolved
@@ -3093,13 +3093,8 @@
 	int toppart = 0;
 	int first;
 
-<<<<<<< HEAD
-	if (zend_parse_parameters(ZEND_NUM_ARGS(), "aa", &envelope, &body) == FAILURE) {
-		RETURN_THROWS();
-=======
 	if (zend_parse_parameters(ZEND_NUM_ARGS(), "a/a/", &envelope, &body) == FAILURE) {
-		return;
->>>>>>> 7940fb42
+		RETURN_THROWS();
 	}
 
 #define PHP_RFC822_PARSE_ADRLIST(target, value) \
