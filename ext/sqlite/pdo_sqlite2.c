--- conflicted
+++ resolved
@@ -1,6 +1,6 @@
 /*
   +----------------------------------------------------------------------+
-  | PHP Version 6                                                        |
+  | PHP Version 5                                                        |
   +----------------------------------------------------------------------+
   | Copyright (c) 1997-2010 The PHP Group                                |
   +----------------------------------------------------------------------+
@@ -288,13 +288,8 @@
 	}
 
 	if (!dbh->methods) {
-#if PHP_VERSION_ID > 50200
 		zend_throw_exception_ex(php_pdo_get_exception(), 0 TSRMLS_CC, "SQLSTATE[%s] [%d] %s",
 				*pdo_err, einfo->errcode, einfo->errmsg);
-#else
-		zend_throw_exception_ex(php_pdo_get_exception(TSRMLS_C), 0 TSRMLS_CC, "SQLSTATE[%s] [%d] %s",
-				*pdo_err, einfo->errcode, einfo->errmsg);
-#endif
 	}
 
 	return einfo->errcode;
@@ -374,7 +369,7 @@
 	}
 }
 
-static char *pdo_sqlite2_last_insert_id(pdo_dbh_t *dbh, const char *name, int *len TSRMLS_DC)
+static char *pdo_sqlite2_last_insert_id(pdo_dbh_t *dbh, const char *name, unsigned int *len TSRMLS_DC)
 {
 	pdo_sqlite2_db_handle *H = (pdo_sqlite2_db_handle *)dbh->driver_data;
 	char *id;
@@ -515,8 +510,7 @@
 	pdo_sqlite2_fetch_error_func,
 	pdo_sqlite2_get_attribute,
 	NULL,	/* check_liveness: not needed */
-	get_driver_methods,
-	NULL
+	get_driver_methods
 };
 
 static char *make_filename_safe(const char *filename TSRMLS_DC)
@@ -525,14 +519,11 @@
 		char *fullpath = expand_filepath(filename, NULL TSRMLS_CC);
 
 		if (!fullpath) {
-<<<<<<< HEAD
-=======
 			return NULL;
 		}
 
 		if (PG(safe_mode) && (!php_checkuid(fullpath, NULL, CHECKUID_CHECK_FILE_AND_DIR))) {
 			efree(fullpath);
->>>>>>> c8b33a6a
 			return NULL;
 		}
 
@@ -593,15 +584,9 @@
 	filename = make_filename_safe(dbh->data_source TSRMLS_CC);
 
 	if (!filename) {
-#if PHP_VERSION_ID > 50200
 		zend_throw_exception_ex(php_pdo_get_exception(), 0 TSRMLS_CC,
-				"open_basedir prohibits opening %s",
+				"safe_mode/open_basedir prohibits opening %s",
 				dbh->data_source);
-#else
-		zend_throw_exception_ex(php_pdo_get_exception(TSRMLS_C), 0 TSRMLS_CC,
-				"open_basedir prohibits opening %s",
-				dbh->data_source);
-#endif
 		goto cleanup;
 	}
 
