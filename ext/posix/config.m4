--- conflicted
+++ resolved
@@ -43,14 +43,9 @@
 
 dnl Skip pathconf and fpathconf check on musl libc due to limited implementation
 dnl (first argument is not validated and has different error).
-<<<<<<< HEAD
-  AS_IF([command -v ldd >/dev/null && ldd --version 2>&1 | grep -q "^musl"],[],
-    [AC_CHECK_FUNCS([pathconf fpathconf])])
-=======
   AS_IF([command -v ldd >/dev/null && ldd --version 2>&1 | grep ^musl >/dev/null 2>&1],
     [],
-    [AC_CHECK_FUNCS(pathconf fpathconf)])
->>>>>>> 9e63e20a
+    [AC_CHECK_FUNCS([pathconf fpathconf])])
 
   AC_CACHE_CHECK([for working ttyname_r() implementation],
     [php_cv_func_ttyname_r],
