/* This is a generated file, edit the .stub.php file instead.
<<<<<<< HEAD
 * Stub hash: bf0c3b394a47374357d6ac95b4c401fbcf7bc697 */
=======
 * Stub hash: 372ab42a8aebd30ac41f4219d87a5ef6e8b03b24 */
>>>>>>> ff2b5088

ZEND_BEGIN_ARG_WITH_RETURN_TYPE_INFO_EX(arginfo_posix_kill, 0, 2, _IS_BOOL, 0)
	ZEND_ARG_TYPE_INFO(0, process_id, IS_LONG, 0)
	ZEND_ARG_TYPE_INFO(0, signal, IS_LONG, 0)
ZEND_END_ARG_INFO()

ZEND_BEGIN_ARG_WITH_RETURN_TYPE_INFO_EX(arginfo_posix_getpid, 0, 0, IS_LONG, 0)
ZEND_END_ARG_INFO()

#define arginfo_posix_getppid arginfo_posix_getpid

#define arginfo_posix_getuid arginfo_posix_getpid

ZEND_BEGIN_ARG_WITH_RETURN_TYPE_INFO_EX(arginfo_posix_setuid, 0, 1, _IS_BOOL, 0)
	ZEND_ARG_TYPE_INFO(0, user_id, IS_LONG, 0)
ZEND_END_ARG_INFO()

#define arginfo_posix_geteuid arginfo_posix_getpid

#if defined(HAVE_SETEUID)
ZEND_BEGIN_ARG_WITH_RETURN_TYPE_INFO_EX(arginfo_posix_seteuid, 0, 1, _IS_BOOL, 0)
	ZEND_ARG_TYPE_INFO(0, user_id, IS_LONG, 0)
ZEND_END_ARG_INFO()
#endif

#define arginfo_posix_getgid arginfo_posix_getpid

ZEND_BEGIN_ARG_WITH_RETURN_TYPE_INFO_EX(arginfo_posix_setgid, 0, 1, _IS_BOOL, 0)
	ZEND_ARG_TYPE_INFO(0, group_id, IS_LONG, 0)
ZEND_END_ARG_INFO()

#define arginfo_posix_getegid arginfo_posix_getpid

#if defined(HAVE_SETEGID)
ZEND_BEGIN_ARG_WITH_RETURN_TYPE_INFO_EX(arginfo_posix_setegid, 0, 1, _IS_BOOL, 0)
	ZEND_ARG_TYPE_INFO(0, group_id, IS_LONG, 0)
ZEND_END_ARG_INFO()
#endif

#if defined(HAVE_GETGROUPS)
ZEND_BEGIN_ARG_WITH_RETURN_TYPE_MASK_EX(arginfo_posix_getgroups, 0, 0, MAY_BE_ARRAY|MAY_BE_FALSE)
ZEND_END_ARG_INFO()
#endif

#if defined(HAVE_GETLOGIN)
ZEND_BEGIN_ARG_WITH_RETURN_TYPE_MASK_EX(arginfo_posix_getlogin, 0, 0, MAY_BE_STRING|MAY_BE_FALSE)
ZEND_END_ARG_INFO()
#endif

#define arginfo_posix_getpgrp arginfo_posix_getpid

#if defined(HAVE_SETSID)
ZEND_BEGIN_ARG_WITH_RETURN_TYPE_INFO_EX(arginfo_posix_setsid, 0, 0, IS_LONG, 0)
ZEND_END_ARG_INFO()
#endif

ZEND_BEGIN_ARG_WITH_RETURN_TYPE_INFO_EX(arginfo_posix_setpgid, 0, 2, _IS_BOOL, 0)
	ZEND_ARG_TYPE_INFO(0, process_id, IS_LONG, 0)
	ZEND_ARG_TYPE_INFO(0, process_group_id, IS_LONG, 0)
ZEND_END_ARG_INFO()

#if defined(HAVE_GETPGID)
ZEND_BEGIN_ARG_WITH_RETURN_TYPE_MASK_EX(arginfo_posix_getpgid, 0, 1, MAY_BE_LONG|MAY_BE_FALSE)
	ZEND_ARG_TYPE_INFO(0, process_id, IS_LONG, 0)
ZEND_END_ARG_INFO()
#endif

#if defined(HAVE_GETSID)
ZEND_BEGIN_ARG_WITH_RETURN_TYPE_MASK_EX(arginfo_posix_getsid, 0, 1, MAY_BE_LONG|MAY_BE_FALSE)
	ZEND_ARG_TYPE_INFO(0, process_id, IS_LONG, 0)
ZEND_END_ARG_INFO()
#endif

ZEND_BEGIN_ARG_WITH_RETURN_TYPE_MASK_EX(arginfo_posix_uname, 0, 0, MAY_BE_ARRAY|MAY_BE_FALSE)
ZEND_END_ARG_INFO()

#define arginfo_posix_times arginfo_posix_uname

#if defined(HAVE_CTERMID)
ZEND_BEGIN_ARG_WITH_RETURN_TYPE_MASK_EX(arginfo_posix_ctermid, 0, 0, MAY_BE_STRING|MAY_BE_FALSE)
ZEND_END_ARG_INFO()
#endif

ZEND_BEGIN_ARG_WITH_RETURN_TYPE_MASK_EX(arginfo_posix_ttyname, 0, 1, MAY_BE_STRING|MAY_BE_FALSE)
	ZEND_ARG_INFO(0, file_descriptor)
ZEND_END_ARG_INFO()

ZEND_BEGIN_ARG_WITH_RETURN_TYPE_INFO_EX(arginfo_posix_isatty, 0, 1, _IS_BOOL, 0)
	ZEND_ARG_INFO(0, file_descriptor)
ZEND_END_ARG_INFO()

ZEND_BEGIN_ARG_WITH_RETURN_TYPE_MASK_EX(arginfo_posix_getcwd, 0, 0, MAY_BE_STRING|MAY_BE_FALSE)
ZEND_END_ARG_INFO()

#if defined(HAVE_MKFIFO)
ZEND_BEGIN_ARG_WITH_RETURN_TYPE_INFO_EX(arginfo_posix_mkfifo, 0, 2, _IS_BOOL, 0)
	ZEND_ARG_TYPE_INFO(0, filename, IS_STRING, 0)
	ZEND_ARG_TYPE_INFO(0, permissions, IS_LONG, 0)
ZEND_END_ARG_INFO()
#endif

#if defined(HAVE_MKNOD)
ZEND_BEGIN_ARG_WITH_RETURN_TYPE_INFO_EX(arginfo_posix_mknod, 0, 2, _IS_BOOL, 0)
	ZEND_ARG_TYPE_INFO(0, filename, IS_STRING, 0)
	ZEND_ARG_TYPE_INFO(0, flags, IS_LONG, 0)
	ZEND_ARG_TYPE_INFO_WITH_DEFAULT_VALUE(0, major, IS_LONG, 0, "0")
	ZEND_ARG_TYPE_INFO_WITH_DEFAULT_VALUE(0, minor, IS_LONG, 0, "0")
ZEND_END_ARG_INFO()
#endif

ZEND_BEGIN_ARG_WITH_RETURN_TYPE_INFO_EX(arginfo_posix_access, 0, 1, _IS_BOOL, 0)
	ZEND_ARG_TYPE_INFO(0, filename, IS_STRING, 0)
	ZEND_ARG_TYPE_INFO_WITH_DEFAULT_VALUE(0, flags, IS_LONG, 0, "0")
ZEND_END_ARG_INFO()

#if defined(HAVE_EACCESS)
ZEND_BEGIN_ARG_WITH_RETURN_TYPE_INFO_EX(arginfo_posix_eaccess, 0, 1, _IS_BOOL, 0)
	ZEND_ARG_TYPE_INFO(0, filename, IS_STRING, 0)
	ZEND_ARG_TYPE_INFO_WITH_DEFAULT_VALUE(0, flags, IS_LONG, 0, "0")
ZEND_END_ARG_INFO()
#endif

ZEND_BEGIN_ARG_WITH_RETURN_TYPE_MASK_EX(arginfo_posix_getgrnam, 0, 1, MAY_BE_ARRAY|MAY_BE_FALSE)
	ZEND_ARG_TYPE_INFO(0, name, IS_STRING, 0)
ZEND_END_ARG_INFO()

ZEND_BEGIN_ARG_WITH_RETURN_TYPE_MASK_EX(arginfo_posix_getgrgid, 0, 1, MAY_BE_ARRAY|MAY_BE_FALSE)
	ZEND_ARG_TYPE_INFO(0, group_id, IS_LONG, 0)
ZEND_END_ARG_INFO()

ZEND_BEGIN_ARG_WITH_RETURN_TYPE_MASK_EX(arginfo_posix_getpwnam, 0, 1, MAY_BE_ARRAY|MAY_BE_FALSE)
	ZEND_ARG_TYPE_INFO(0, username, IS_STRING, 0)
ZEND_END_ARG_INFO()

ZEND_BEGIN_ARG_WITH_RETURN_TYPE_MASK_EX(arginfo_posix_getpwuid, 0, 1, MAY_BE_ARRAY|MAY_BE_FALSE)
	ZEND_ARG_TYPE_INFO(0, user_id, IS_LONG, 0)
ZEND_END_ARG_INFO()

#if defined(HAVE_GETRLIMIT)
ZEND_BEGIN_ARG_WITH_RETURN_TYPE_MASK_EX(arginfo_posix_getrlimit, 0, 0, MAY_BE_ARRAY|MAY_BE_FALSE)
	ZEND_ARG_TYPE_INFO_WITH_DEFAULT_VALUE(0, resource, IS_LONG, 1, "null")
ZEND_END_ARG_INFO()
#endif

#if defined(HAVE_SETRLIMIT)
ZEND_BEGIN_ARG_WITH_RETURN_TYPE_INFO_EX(arginfo_posix_setrlimit, 0, 3, _IS_BOOL, 0)
	ZEND_ARG_TYPE_INFO(0, resource, IS_LONG, 0)
	ZEND_ARG_TYPE_INFO(0, soft_limit, IS_LONG, 0)
	ZEND_ARG_TYPE_INFO(0, hard_limit, IS_LONG, 0)
ZEND_END_ARG_INFO()
#endif

#define arginfo_posix_get_last_error arginfo_posix_getpid

#define arginfo_posix_errno arginfo_posix_getpid

ZEND_BEGIN_ARG_WITH_RETURN_TYPE_INFO_EX(arginfo_posix_strerror, 0, 1, IS_STRING, 0)
	ZEND_ARG_TYPE_INFO(0, error_code, IS_LONG, 0)
ZEND_END_ARG_INFO()

#if defined(HAVE_INITGROUPS)
ZEND_BEGIN_ARG_WITH_RETURN_TYPE_INFO_EX(arginfo_posix_initgroups, 0, 2, _IS_BOOL, 0)
	ZEND_ARG_TYPE_INFO(0, username, IS_STRING, 0)
	ZEND_ARG_TYPE_INFO(0, group_id, IS_LONG, 0)
ZEND_END_ARG_INFO()
#endif

ZEND_BEGIN_ARG_WITH_RETURN_TYPE_INFO_EX(arginfo_posix_sysconf, 0, 1, IS_LONG, 0)
	ZEND_ARG_TYPE_INFO(0, conf_id, IS_LONG, 0)
ZEND_END_ARG_INFO()

#if defined(HAVE_PATHCONF)
ZEND_BEGIN_ARG_WITH_RETURN_TYPE_MASK_EX(arginfo_posix_pathconf, 0, 2, MAY_BE_LONG|MAY_BE_FALSE)
	ZEND_ARG_TYPE_INFO(0, path, IS_STRING, 0)
	ZEND_ARG_TYPE_INFO(0, name, IS_LONG, 0)
ZEND_END_ARG_INFO()
#endif

#if defined(HAVE_FPATHCONF)
ZEND_BEGIN_ARG_WITH_RETURN_TYPE_MASK_EX(arginfo_posix_fpathconf, 0, 2, MAY_BE_LONG|MAY_BE_FALSE)
	ZEND_ARG_INFO(0, file_descriptor)
	ZEND_ARG_TYPE_INFO(0, name, IS_LONG, 0)
ZEND_END_ARG_INFO()
#endif


ZEND_FUNCTION(posix_kill);
ZEND_FUNCTION(posix_getpid);
ZEND_FUNCTION(posix_getppid);
ZEND_FUNCTION(posix_getuid);
ZEND_FUNCTION(posix_setuid);
ZEND_FUNCTION(posix_geteuid);
#if defined(HAVE_SETEUID)
ZEND_FUNCTION(posix_seteuid);
#endif
ZEND_FUNCTION(posix_getgid);
ZEND_FUNCTION(posix_setgid);
ZEND_FUNCTION(posix_getegid);
#if defined(HAVE_SETEGID)
ZEND_FUNCTION(posix_setegid);
#endif
#if defined(HAVE_GETGROUPS)
ZEND_FUNCTION(posix_getgroups);
#endif
#if defined(HAVE_GETLOGIN)
ZEND_FUNCTION(posix_getlogin);
#endif
ZEND_FUNCTION(posix_getpgrp);
#if defined(HAVE_SETSID)
ZEND_FUNCTION(posix_setsid);
#endif
ZEND_FUNCTION(posix_setpgid);
#if defined(HAVE_GETPGID)
ZEND_FUNCTION(posix_getpgid);
#endif
#if defined(HAVE_GETSID)
ZEND_FUNCTION(posix_getsid);
#endif
ZEND_FUNCTION(posix_uname);
ZEND_FUNCTION(posix_times);
#if defined(HAVE_CTERMID)
ZEND_FUNCTION(posix_ctermid);
#endif
ZEND_FUNCTION(posix_ttyname);
ZEND_FUNCTION(posix_isatty);
ZEND_FUNCTION(posix_getcwd);
#if defined(HAVE_MKFIFO)
ZEND_FUNCTION(posix_mkfifo);
#endif
#if defined(HAVE_MKNOD)
ZEND_FUNCTION(posix_mknod);
#endif
ZEND_FUNCTION(posix_access);
#if defined(HAVE_EACCESS)
ZEND_FUNCTION(posix_eaccess);
#endif
ZEND_FUNCTION(posix_getgrnam);
ZEND_FUNCTION(posix_getgrgid);
ZEND_FUNCTION(posix_getpwnam);
ZEND_FUNCTION(posix_getpwuid);
#if defined(HAVE_GETRLIMIT)
ZEND_FUNCTION(posix_getrlimit);
#endif
#if defined(HAVE_SETRLIMIT)
ZEND_FUNCTION(posix_setrlimit);
#endif
ZEND_FUNCTION(posix_get_last_error);
ZEND_FUNCTION(posix_strerror);
#if defined(HAVE_INITGROUPS)
ZEND_FUNCTION(posix_initgroups);
#endif
ZEND_FUNCTION(posix_sysconf);
#if defined(HAVE_PATHCONF)
ZEND_FUNCTION(posix_pathconf);
#endif
#if defined(HAVE_FPATHCONF)
ZEND_FUNCTION(posix_fpathconf);
#endif


static const zend_function_entry ext_functions[] = {
	ZEND_FE(posix_kill, arginfo_posix_kill)
	ZEND_FE(posix_getpid, arginfo_posix_getpid)
	ZEND_FE(posix_getppid, arginfo_posix_getppid)
	ZEND_FE(posix_getuid, arginfo_posix_getuid)
	ZEND_FE(posix_setuid, arginfo_posix_setuid)
	ZEND_FE(posix_geteuid, arginfo_posix_geteuid)
#if defined(HAVE_SETEUID)
	ZEND_FE(posix_seteuid, arginfo_posix_seteuid)
#endif
	ZEND_FE(posix_getgid, arginfo_posix_getgid)
	ZEND_FE(posix_setgid, arginfo_posix_setgid)
	ZEND_FE(posix_getegid, arginfo_posix_getegid)
#if defined(HAVE_SETEGID)
	ZEND_FE(posix_setegid, arginfo_posix_setegid)
#endif
#if defined(HAVE_GETGROUPS)
	ZEND_FE(posix_getgroups, arginfo_posix_getgroups)
#endif
#if defined(HAVE_GETLOGIN)
	ZEND_FE(posix_getlogin, arginfo_posix_getlogin)
#endif
	ZEND_FE(posix_getpgrp, arginfo_posix_getpgrp)
#if defined(HAVE_SETSID)
	ZEND_FE(posix_setsid, arginfo_posix_setsid)
#endif
	ZEND_FE(posix_setpgid, arginfo_posix_setpgid)
#if defined(HAVE_GETPGID)
	ZEND_FE(posix_getpgid, arginfo_posix_getpgid)
#endif
#if defined(HAVE_GETSID)
	ZEND_FE(posix_getsid, arginfo_posix_getsid)
#endif
	ZEND_FE(posix_uname, arginfo_posix_uname)
	ZEND_FE(posix_times, arginfo_posix_times)
#if defined(HAVE_CTERMID)
	ZEND_FE(posix_ctermid, arginfo_posix_ctermid)
#endif
	ZEND_FE(posix_ttyname, arginfo_posix_ttyname)
	ZEND_FE(posix_isatty, arginfo_posix_isatty)
	ZEND_FE(posix_getcwd, arginfo_posix_getcwd)
#if defined(HAVE_MKFIFO)
	ZEND_FE(posix_mkfifo, arginfo_posix_mkfifo)
#endif
#if defined(HAVE_MKNOD)
	ZEND_FE(posix_mknod, arginfo_posix_mknod)
#endif
	ZEND_FE(posix_access, arginfo_posix_access)
#if defined(HAVE_EACCESS)
	ZEND_FE(posix_eaccess, arginfo_posix_eaccess)
#endif
	ZEND_FE(posix_getgrnam, arginfo_posix_getgrnam)
	ZEND_FE(posix_getgrgid, arginfo_posix_getgrgid)
	ZEND_FE(posix_getpwnam, arginfo_posix_getpwnam)
	ZEND_FE(posix_getpwuid, arginfo_posix_getpwuid)
#if defined(HAVE_GETRLIMIT)
	ZEND_FE(posix_getrlimit, arginfo_posix_getrlimit)
#endif
#if defined(HAVE_SETRLIMIT)
	ZEND_FE(posix_setrlimit, arginfo_posix_setrlimit)
#endif
	ZEND_FE(posix_get_last_error, arginfo_posix_get_last_error)
	ZEND_FALIAS(posix_errno, posix_get_last_error, arginfo_posix_errno)
	ZEND_FE(posix_strerror, arginfo_posix_strerror)
#if defined(HAVE_INITGROUPS)
	ZEND_FE(posix_initgroups, arginfo_posix_initgroups)
#endif
	ZEND_FE(posix_sysconf, arginfo_posix_sysconf)
#if defined(HAVE_PATHCONF)
	ZEND_FE(posix_pathconf, arginfo_posix_pathconf)
#endif
#if defined(HAVE_FPATHCONF)
	ZEND_FE(posix_fpathconf, arginfo_posix_fpathconf)
#endif
	ZEND_FE_END
};

static void register_posix_symbols(int module_number)
{
	REGISTER_LONG_CONSTANT("POSIX_F_OK", F_OK, CONST_PERSISTENT);
	REGISTER_LONG_CONSTANT("POSIX_X_OK", X_OK, CONST_PERSISTENT);
	REGISTER_LONG_CONSTANT("POSIX_W_OK", W_OK, CONST_PERSISTENT);
	REGISTER_LONG_CONSTANT("POSIX_R_OK", R_OK, CONST_PERSISTENT);
#if defined(S_IFREG)
	REGISTER_LONG_CONSTANT("POSIX_S_IFREG", S_IFREG, CONST_PERSISTENT);
#endif
#if defined(S_IFCHR)
	REGISTER_LONG_CONSTANT("POSIX_S_IFCHR", S_IFCHR, CONST_PERSISTENT);
#endif
#if defined(S_IFBLK)
	REGISTER_LONG_CONSTANT("POSIX_S_IFBLK", S_IFBLK, CONST_PERSISTENT);
#endif
#if defined(S_IFIFO)
	REGISTER_LONG_CONSTANT("POSIX_S_IFIFO", S_IFIFO, CONST_PERSISTENT);
#endif
#if defined(S_IFSOCK)
	REGISTER_LONG_CONSTANT("POSIX_S_IFSOCK", S_IFSOCK, CONST_PERSISTENT);
#endif
#if defined(RLIMIT_AS)
	REGISTER_LONG_CONSTANT("POSIX_RLIMIT_AS", RLIMIT_AS, CONST_PERSISTENT);
#endif
#if defined(RLIMIT_CORE)
	REGISTER_LONG_CONSTANT("POSIX_RLIMIT_CORE", RLIMIT_CORE, CONST_PERSISTENT);
#endif
#if defined(RLIMIT_CPU)
	REGISTER_LONG_CONSTANT("POSIX_RLIMIT_CPU", RLIMIT_CPU, CONST_PERSISTENT);
#endif
#if defined(RLIMIT_DATA)
	REGISTER_LONG_CONSTANT("POSIX_RLIMIT_DATA", RLIMIT_DATA, CONST_PERSISTENT);
#endif
#if defined(RLIMIT_FSIZE)
	REGISTER_LONG_CONSTANT("POSIX_RLIMIT_FSIZE", RLIMIT_FSIZE, CONST_PERSISTENT);
#endif
#if defined(RLIMIT_LOCKS)
	REGISTER_LONG_CONSTANT("POSIX_RLIMIT_LOCKS", RLIMIT_LOCKS, CONST_PERSISTENT);
#endif
#if defined(RLIMIT_MEMLOCK)
	REGISTER_LONG_CONSTANT("POSIX_RLIMIT_MEMLOCK", RLIMIT_MEMLOCK, CONST_PERSISTENT);
#endif
#if defined(RLIMIT_MSGQUEUE)
	REGISTER_LONG_CONSTANT("POSIX_RLIMIT_MSGQUEUE", RLIMIT_MSGQUEUE, CONST_PERSISTENT);
#endif
#if defined(RLIMIT_NICE)
	REGISTER_LONG_CONSTANT("POSIX_RLIMIT_NICE", RLIMIT_NICE, CONST_PERSISTENT);
#endif
#if defined(RLIMIT_NOFILE)
	REGISTER_LONG_CONSTANT("POSIX_RLIMIT_NOFILE", RLIMIT_NOFILE, CONST_PERSISTENT);
#endif
#if defined(RLIMIT_NPROC)
	REGISTER_LONG_CONSTANT("POSIX_RLIMIT_NPROC", RLIMIT_NPROC, CONST_PERSISTENT);
#endif
#if defined(RLIMIT_RSS)
	REGISTER_LONG_CONSTANT("POSIX_RLIMIT_RSS", RLIMIT_RSS, CONST_PERSISTENT);
#endif
#if defined(RLIMIT_RTPRIO)
	REGISTER_LONG_CONSTANT("POSIX_RLIMIT_RTPRIO", RLIMIT_RTPRIO, CONST_PERSISTENT);
#endif
#if defined(RLIMIT_RTTIME)
	REGISTER_LONG_CONSTANT("POSIX_RLIMIT_RTTIME", RLIMIT_RTTIME, CONST_PERSISTENT);
#endif
#if defined(RLIMIT_SIGPENDING)
	REGISTER_LONG_CONSTANT("POSIX_RLIMIT_SIGPENDING", RLIMIT_SIGPENDING, CONST_PERSISTENT);
#endif
#if defined(RLIMIT_STACK)
	REGISTER_LONG_CONSTANT("POSIX_RLIMIT_STACK", RLIMIT_STACK, CONST_PERSISTENT);
#endif
#if defined(RLIMIT_KQUEUES)
	REGISTER_LONG_CONSTANT("POSIX_RLIMIT_KQUEUES", RLIMIT_KQUEUES, CONST_PERSISTENT);
#endif
#if defined(RLIMIT_NPTS)
	REGISTER_LONG_CONSTANT("POSIX_RLIMIT_NPTS", RLIMIT_NPTS, CONST_PERSISTENT);
#endif
#if defined(HAVE_SETRLIMIT)
	REGISTER_LONG_CONSTANT("POSIX_RLIMIT_INFINITY", RLIM_INFINITY, CONST_PERSISTENT);
#endif
#if defined(_SC_ARG_MAX)
	REGISTER_LONG_CONSTANT("POSIX_SC_ARG_MAX", _SC_ARG_MAX, CONST_PERSISTENT);
#endif
#if defined(_SC_CHILD_MAX)
	REGISTER_LONG_CONSTANT("POSIX_SC_CHILD_MAX", _SC_CHILD_MAX, CONST_PERSISTENT);
#endif
#if defined(_SC_CLK_TCK)
	REGISTER_LONG_CONSTANT("POSIX_SC_CLK_TCK", _SC_CLK_TCK, CONST_PERSISTENT);
#endif
#if defined(_SC_PAGESIZE)
	REGISTER_LONG_CONSTANT("POSIX_SC_PAGESIZE", _SC_PAGESIZE, CONST_PERSISTENT);
#endif
#if defined(_SC_NPROCESSORS_CONF)
	REGISTER_LONG_CONSTANT("POSIX_SC_NPROCESSORS_CONF", _SC_NPROCESSORS_CONF, CONST_PERSISTENT);
#endif
#if defined(_SC_NPROCESSORS_ONLN)
	REGISTER_LONG_CONSTANT("POSIX_SC_NPROCESSORS_ONLN", _SC_NPROCESSORS_ONLN, CONST_PERSISTENT);
#endif
#if defined(_PC_LINK_MAX)
	REGISTER_LONG_CONSTANT("POSIX_PC_LINK_MAX", _PC_LINK_MAX, CONST_PERSISTENT);
#endif
#if defined(_PC_MAX_CANON)
	REGISTER_LONG_CONSTANT("POSIX_PC_MAX_CANON", _PC_MAX_CANON, CONST_PERSISTENT);
#endif
#if defined(_PC_MAX_INPUT)
	REGISTER_LONG_CONSTANT("POSIX_PC_MAX_INPUT", _PC_MAX_INPUT, CONST_PERSISTENT);
#endif
#if defined(_PC_NAME_MAX)
	REGISTER_LONG_CONSTANT("POSIX_PC_NAME_MAX", _PC_NAME_MAX, CONST_PERSISTENT);
#endif
#if defined(_PC_PATH_MAX)
	REGISTER_LONG_CONSTANT("POSIX_PC_PATH_MAX", _PC_PATH_MAX, CONST_PERSISTENT);
#endif
#if defined(_PC_PIPE_BUF)
	REGISTER_LONG_CONSTANT("POSIX_PC_PIPE_BUF", _PC_PIPE_BUF, CONST_PERSISTENT);
#endif
#if defined(_PC_CHOWN_RESTRICTED)
	REGISTER_LONG_CONSTANT("POSIX_PC_CHOWN_RESTRICTED", _PC_CHOWN_RESTRICTED, CONST_PERSISTENT);
#endif
#if defined(_PC_NO_TRUNC)
	REGISTER_LONG_CONSTANT("POSIX_PC_NO_TRUNC", _PC_NO_TRUNC, CONST_PERSISTENT);
#endif
#if defined(_PC_ALLOC_SIZE_MIN)
	REGISTER_LONG_CONSTANT("POSIX_PC_ALLOC_SIZE_MIN", _PC_ALLOC_SIZE_MIN, CONST_PERSISTENT);
#endif
#if defined(_PC_SYMLINK_MAX)
	REGISTER_LONG_CONSTANT("POSIX_PC_SYMLINK_MAX", _PC_SYMLINK_MAX, CONST_PERSISTENT);
#endif
}<|MERGE_RESOLUTION|>--- conflicted
+++ resolved
@@ -1,9 +1,5 @@
 /* This is a generated file, edit the .stub.php file instead.
-<<<<<<< HEAD
- * Stub hash: bf0c3b394a47374357d6ac95b4c401fbcf7bc697 */
-=======
- * Stub hash: 372ab42a8aebd30ac41f4219d87a5ef6e8b03b24 */
->>>>>>> ff2b5088
+ * Stub hash: 82caf527a8ec686bc450e5d782bb79275d5a13e3 */
 
 ZEND_BEGIN_ARG_WITH_RETURN_TYPE_INFO_EX(arginfo_posix_kill, 0, 2, _IS_BOOL, 0)
 	ZEND_ARG_TYPE_INFO(0, process_id, IS_LONG, 0)
