--- conflicted
+++ resolved
@@ -416,11 +416,7 @@
 /* }}} */
 
 /* Checks if the provides resource is a stream and if it provides a file descriptor */
-<<<<<<< HEAD
-static zend_result php_posix_stream_get_fd(zval *zfp, zend_long *fd) /* {{{ */
-=======
-static int php_posix_stream_get_fd(zval *zfp, zend_long *ret) /* {{{ */
->>>>>>> 7c9f6453
+static zend_result php_posix_stream_get_fd(zval *zfp, zend_long *ret) /* {{{ */
 {
 	php_stream *stream;
 
@@ -444,12 +440,8 @@
 				stream->ops->label);
 		return FAILURE;
 	}
-<<<<<<< HEAD
+	*ret = fd;
 	return SUCCESS;
-=======
-	*ret = fd;
-	return 1;
->>>>>>> 7c9f6453
 }
 /* }}} */
 
