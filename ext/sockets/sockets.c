/*
   +----------------------------------------------------------------------+
   | Copyright (c) The PHP Group                                          |
   +----------------------------------------------------------------------+
   | This source file is subject to version 3.01 of the PHP license,      |
   | that is bundled with this package in the file LICENSE, and is        |
   | available through the world-wide-web at the following url:           |
   | https://www.php.net/license/3_01.txt                                 |
   | If you did not receive a copy of the PHP license and are unable to   |
   | obtain it through the world-wide-web, please send a note to          |
   | license@php.net so we can mail you a copy immediately.               |
   +----------------------------------------------------------------------+
   | Authors: Chris Vandomelen <chrisv@b0rked.dhs.org>                    |
   |          Sterling Hughes  <sterling@php.net>                         |
   |          Jason Greene     <jason@php.net>                            |
   |          Gustavo Lopes    <cataphract@php.net>                       |
   | WinSock: Daniel Beulshausen <daniel@php4win.de>                      |
   +----------------------------------------------------------------------+
 */

#ifdef HAVE_CONFIG_H
#include <config.h>
#endif

#include "php.h"

#include "php_network.h"
#include "ext/standard/file.h"
#include "ext/standard/info.h"
#include "php_ini.h"
#ifdef PHP_WIN32
# include "windows_common.h"
# include <windows.h>
# include <Ws2tcpip.h>
# include "php_sockets.h"
# include <win32/sockets.h>
# include <win32/winutil.h>
#else
# include <sys/types.h>
# include <sys/socket.h>
# include <netdb.h>
# include <netinet/in.h>
# include <netinet/tcp.h>
# include <sys/un.h>
# include <arpa/inet.h>
# include <sys/time.h>
# include <unistd.h>
# include <errno.h>
# include <fcntl.h>
# include <signal.h>
# include <sys/uio.h>
# define set_errno(a) (errno = a)
# include "php_sockets.h"
# ifdef HAVE_IF_NAMETOINDEX
#  include <net/if.h>
# endif
# if defined(HAVE_LINUX_SOCK_DIAG_H)
#  include <linux/sock_diag.h>
# else
#  undef SO_MEMINFO
# endif
# if defined(HAVE_LINUX_FILTER_H)
#  include <linux/filter.h>
# else
#  undef SO_BPF_EXTENSIONS
# endif
#endif

#include <stddef.h>

#include "sockaddr_conv.h"
#include "multicast.h"
#include "sendrecvmsg.h"
#include "sockets_arginfo.h"

ZEND_DECLARE_MODULE_GLOBALS(sockets)

#define SUN_LEN_NO_UB(su) (sizeof(*(su)) - sizeof((su)->sun_path) + strlen((su)->sun_path))
/* The SUN_LEN macro does pointer arithmetics on NULL which triggers errors in the Clang UBSAN build */
#ifdef __has_feature
# if __has_feature(undefined_behavior_sanitizer)
#  undef SUN_LEN
#  define SUN_LEN(su) SUN_LEN_NO_UB(su)
# endif
#endif
#ifndef SUN_LEN
# define SUN_LEN(su) SUN_LEN_NO_UB(su)
#endif

#ifndef PF_INET
#define PF_INET AF_INET
#endif

static PHP_GINIT_FUNCTION(sockets);
static PHP_GSHUTDOWN_FUNCTION(sockets);
static PHP_MINIT_FUNCTION(sockets);
static PHP_MSHUTDOWN_FUNCTION(sockets);
static PHP_MINFO_FUNCTION(sockets);
static PHP_RSHUTDOWN_FUNCTION(sockets);

/* Socket class */

zend_class_entry *socket_ce;
static zend_object_handlers socket_object_handlers;

static zend_object *socket_create_object(zend_class_entry *class_type) {
	php_socket *intern = zend_object_alloc(sizeof(php_socket), class_type);

	zend_object_std_init(&intern->std, class_type);
	object_properties_init(&intern->std, class_type);

	intern->bsd_socket = -1; /* invalid socket */
	intern->type		 = PF_UNSPEC;
	intern->error		 = 0;
	intern->blocking	 = 1;
	ZVAL_UNDEF(&intern->zstream);

	return &intern->std;
}

static zend_function *socket_get_constructor(zend_object *object) {
	zend_throw_error(NULL, "Cannot directly construct Socket, use socket_create() instead");
	return NULL;
}

static void socket_free_obj(zend_object *object)
{
	php_socket *socket = socket_from_obj(object);

	if (Z_ISUNDEF(socket->zstream)) {
		if (!IS_INVALID_SOCKET(socket)) {
			close(socket->bsd_socket);
		}
	} else {
		zval_ptr_dtor(&socket->zstream);
	}

	zend_object_std_dtor(&socket->std);
}

static HashTable *socket_get_gc(zend_object *object, zval **table, int *n)
{
	php_socket *socket = socket_from_obj(object);

	*table = &socket->zstream;
	*n = 1;

	return zend_std_get_properties(object);
}

/* AddressInfo class */

typedef struct {
	struct addrinfo addrinfo;
	zend_object std;
} php_addrinfo;

zend_class_entry *address_info_ce;
static zend_object_handlers address_info_object_handlers;

static inline php_addrinfo *address_info_from_obj(zend_object *obj) {
	return (php_addrinfo *)((char *)(obj) - XtOffsetOf(php_addrinfo, std));
}

#define Z_ADDRESS_INFO_P(zv) address_info_from_obj(Z_OBJ_P(zv))

static zend_object *address_info_create_object(zend_class_entry *class_type) {
	php_addrinfo *intern = zend_object_alloc(sizeof(php_addrinfo), class_type);

	zend_object_std_init(&intern->std, class_type);
	object_properties_init(&intern->std, class_type);

	return &intern->std;
}

static zend_function *address_info_get_constructor(zend_object *object) {
	zend_throw_error(NULL, "Cannot directly construct AddressInfo, use socket_addrinfo_lookup() instead");
	return NULL;
}

static void address_info_free_obj(zend_object *object)
{
	php_addrinfo *address_info = address_info_from_obj(object);

	if (address_info->addrinfo.ai_canonname != NULL) {
		efree(address_info->addrinfo.ai_canonname);
	}
	efree(address_info->addrinfo.ai_addr);

	zend_object_std_dtor(&address_info->std);
}

/* Module registration */

zend_module_entry sockets_module_entry = {
	STANDARD_MODULE_HEADER,
	"sockets",
	ext_functions,
	PHP_MINIT(sockets),
	PHP_MSHUTDOWN(sockets),
	NULL,
	PHP_RSHUTDOWN(sockets),
	PHP_MINFO(sockets),
	PHP_SOCKETS_VERSION,
	PHP_MODULE_GLOBALS(sockets),
	PHP_GINIT(sockets),
	PHP_GSHUTDOWN(sockets),
	NULL,
	STANDARD_MODULE_PROPERTIES_EX
};


#ifdef COMPILE_DL_SOCKETS
#ifdef ZTS
	ZEND_TSRMLS_CACHE_DEFINE()
#endif
ZEND_GET_MODULE(sockets)
#endif

static bool php_open_listen_sock(php_socket *sock, int port, int backlog) /* {{{ */
{
	struct sockaddr_in  la = {0};
	struct hostent	    *hp;

#ifndef PHP_WIN32
	if ((hp = php_network_gethostbyname("0.0.0.0")) == NULL) {
#else
	if ((hp = php_network_gethostbyname("localhost")) == NULL) {
#endif
		return 0;
	}

	memcpy((char *) &la.sin_addr, hp->h_addr, hp->h_length);
	la.sin_family = hp->h_addrtype;
	la.sin_port = htons((unsigned short) port);

	sock->bsd_socket = socket(PF_INET, SOCK_STREAM, 0);
	sock->blocking = 1;

	if (IS_INVALID_SOCKET(sock)) {
		PHP_SOCKET_ERROR(sock, "unable to create listening socket", errno);
		return 0;
	}

	sock->type = PF_INET;

	if (bind(sock->bsd_socket, (struct sockaddr *)&la, sizeof(la)) != 0) {
		PHP_SOCKET_ERROR(sock, "unable to bind to given address", errno);
		close(sock->bsd_socket);
		return 0;
	}

	if (listen(sock->bsd_socket, backlog) != 0) {
		PHP_SOCKET_ERROR(sock, "unable to listen on socket", errno);
		close(sock->bsd_socket);
		return 0;
	}

	return 1;
}
/* }}} */

static bool php_accept_connect(php_socket *in_sock, php_socket *out_sock, struct sockaddr *la, socklen_t *la_len) /* {{{ */
{
	out_sock->bsd_socket = accept(in_sock->bsd_socket, la, la_len);

	if (IS_INVALID_SOCKET(out_sock)) {
		PHP_SOCKET_ERROR(out_sock, "unable to accept incoming connection", errno);
		return 0;
	}

#if !defined(PHP_WIN32)
	/**
	 * accept4 could had been used but not all platforms support it (e.g. Haiku, solaris < 11.4, ...)
	 * win32, not having any concept of child process, has no need to address it.
	 */
	int mode;

	if ((mode = fcntl(out_sock->bsd_socket, F_GETFD)) < 0) {
		PHP_SOCKET_ERROR(out_sock, "unable to get fcntl mode on the socket", errno);
		return 0;
	}

	int cloexec = (mode | FD_CLOEXEC);

	if (mode != cloexec) {
		if (fcntl(out_sock->bsd_socket, F_SETFD, cloexec) < 0) {
			PHP_SOCKET_ERROR(out_sock, "unable to set cloexec mode on the socket", errno);
			return 0;
		}
	}
#endif

	out_sock->error = 0;
	out_sock->blocking = 1;
	out_sock->type = la->sa_family;

	return 1;
}
/* }}} */

/* {{{ php_read -- wrapper around read() so that it only reads to a \r or \n. */
static int php_read(php_socket *sock, void *buf, size_t maxlen, int flags)
{
	int m = 0;
	size_t n = 0;
	int no_read = 0;
	int nonblock = 0;
	char *t = (char *) buf;

#ifndef PHP_WIN32
	m = fcntl(sock->bsd_socket, F_GETFL);
	if (m < 0) {
		return m;
	}
	nonblock = (m & O_NONBLOCK);
	m = 0;
#else
	nonblock = !sock->blocking;
#endif
	set_errno(0);

	*t = '\0';
	while (*t != '\n' && *t != '\r' && n < maxlen) {
		if (m > 0) {
			t++;
			n++;
		} else if (m == 0) {
			no_read++;
			if (nonblock && no_read >= 2) {
				return n;
				/* The first pass, m always is 0, so no_read becomes 1
				 * in the first pass. no_read becomes 2 in the second pass,
				 * and if this is nonblocking, we should return.. */
			}

			if (no_read > 200) {
				set_errno(ECONNRESET);
				return -1;
			}
		}

		if (n < maxlen) {
			m = recv(sock->bsd_socket, (void *) t, 1, flags);
		}

		if (errno != 0 && errno != ESPIPE && errno != EAGAIN) {
			return -1;
		}

		set_errno(0);
	}

	if (n < maxlen) {
		n++;
		/* The only reasons it makes it to here is
		 * if '\n' or '\r' are encountered. So, increase
		 * the return by 1 to make up for the lack of the
		 * '\n' or '\r' in the count (since read() takes
		 * place at the end of the loop..) */
	}

	return n;
}
/* }}} */

char *sockets_strerror(int error) /* {{{ */
{
	const char *buf;

#ifndef PHP_WIN32
	if (error < -10000) {
		if (error == INT_MIN) {
			error = 2147473648;
		} else {
			error = -error - 10000;
		}

#ifdef HAVE_HSTRERROR
		buf = hstrerror(error);
#else
		{
			if (SOCKETS_G(strerror_buf)) {
				efree(SOCKETS_G(strerror_buf));
			}

			spprintf(&(SOCKETS_G(strerror_buf)), 0, "Host lookup error %d", error);
			buf = SOCKETS_G(strerror_buf);
		}
#endif
	} else {
		buf = strerror(error);
	}
#else
	{
		char *tmp = php_win32_error_to_msg(error);
		buf = NULL;

		if (tmp[0]) {
			if (SOCKETS_G(strerror_buf)) {
				efree(SOCKETS_G(strerror_buf));
			}

			SOCKETS_G(strerror_buf) = estrdup(tmp);
			free(tmp);

			buf = SOCKETS_G(strerror_buf);
		}
	}
#endif

	return (buf ? (char *) buf : "");
}
/* }}} */

#ifdef PHP_WIN32
static void sockets_destroy_wsa_info(zval *data)
{/*{{{*/
	HANDLE h = (HANDLE)Z_PTR_P(data);
	CloseHandle(h);
}/*}}}*/
#endif

/* {{{ PHP_GINIT_FUNCTION */
static PHP_GINIT_FUNCTION(sockets)
{
#if defined(COMPILE_DL_SOCKETS) && defined(ZTS)
	ZEND_TSRMLS_CACHE_UPDATE();
#endif
	sockets_globals->last_error = 0;
	sockets_globals->strerror_buf = NULL;
#ifdef PHP_WIN32
	sockets_globals->wsa_child_count = 0;
	zend_hash_init(&sockets_globals->wsa_info, 0, NULL, sockets_destroy_wsa_info, 1);
#endif
}
/* }}} */

/* {{{ PHP_GSHUTDOWN_FUNCTION */
static PHP_GSHUTDOWN_FUNCTION(sockets)
{
#ifdef PHP_WIN32
	zend_hash_destroy(&sockets_globals->wsa_info);
#endif
}
/* }}} */

/* {{{ PHP_MINIT_FUNCTION */
static PHP_MINIT_FUNCTION(sockets)
{
#if defined(COMPILE_DL_SOCKETS) && defined(ZTS)
	ZEND_TSRMLS_CACHE_UPDATE();
#endif

	socket_ce = register_class_Socket();
	socket_ce->create_object = socket_create_object;
	socket_ce->default_object_handlers = &socket_object_handlers;

	memcpy(&socket_object_handlers, &std_object_handlers, sizeof(zend_object_handlers));
	socket_object_handlers.offset = XtOffsetOf(php_socket, std);
	socket_object_handlers.free_obj = socket_free_obj;
	socket_object_handlers.get_constructor = socket_get_constructor;
	socket_object_handlers.clone_obj = NULL;
	socket_object_handlers.get_gc = socket_get_gc;
	socket_object_handlers.compare = zend_objects_not_comparable;

	address_info_ce = register_class_AddressInfo();
	address_info_ce->create_object = address_info_create_object;
	address_info_ce->default_object_handlers = &address_info_object_handlers;

	memcpy(&address_info_object_handlers, &std_object_handlers, sizeof(zend_object_handlers));
	address_info_object_handlers.offset = XtOffsetOf(php_addrinfo, std);
	address_info_object_handlers.free_obj = address_info_free_obj;
	address_info_object_handlers.get_constructor = address_info_get_constructor;
	address_info_object_handlers.clone_obj = NULL;
	address_info_object_handlers.compare = zend_objects_not_comparable;

	register_sockets_symbols(module_number);

	php_socket_sendrecvmsg_init(INIT_FUNC_ARGS_PASSTHRU);

	return SUCCESS;
}
/* }}} */

/* {{{ PHP_MSHUTDOWN_FUNCTION */
static PHP_MSHUTDOWN_FUNCTION(sockets)
{
	php_socket_sendrecvmsg_shutdown(SHUTDOWN_FUNC_ARGS_PASSTHRU);

	return SUCCESS;
}
/* }}} */

/* {{{ PHP_MINFO_FUNCTION */
static PHP_MINFO_FUNCTION(sockets)
{
	php_info_print_table_start();
	php_info_print_table_row(2, "Sockets Support", "enabled");
	php_info_print_table_end();
}
/* }}} */

/* {{{ PHP_RSHUTDOWN_FUNCTION */
static PHP_RSHUTDOWN_FUNCTION(sockets)
{
	if (SOCKETS_G(strerror_buf)) {
		efree(SOCKETS_G(strerror_buf));
		SOCKETS_G(strerror_buf) = NULL;
	}

	return SUCCESS;
}
/* }}} */

static int php_sock_array_to_fd_set(uint32_t arg_num, zval *sock_array, fd_set *fds, PHP_SOCKET *max_fd) /* {{{ */
{
	zval		*element;
	php_socket	*php_sock;
	int			num = 0;

	if (Z_TYPE_P(sock_array) != IS_ARRAY) return 0;

	ZEND_HASH_FOREACH_VAL(Z_ARRVAL_P(sock_array), element) {
		ZVAL_DEREF(element);

		if (Z_TYPE_P(element) != IS_OBJECT || Z_OBJCE_P(element) != socket_ce) {
			zend_argument_type_error(arg_num, "must only have elements of type Socket, %s given", zend_zval_value_name(element));
			return -1;
		}

		php_sock = Z_SOCKET_P(element);
		if (IS_INVALID_SOCKET(php_sock)) {
			zend_argument_type_error(arg_num, "contains a closed socket");
			return -1;
		}

		PHP_SAFE_FD_SET(php_sock->bsd_socket, fds);
		if (php_sock->bsd_socket > *max_fd) {
			*max_fd = php_sock->bsd_socket;
		}
		num++;
	} ZEND_HASH_FOREACH_END();

	return num ? 1 : 0;
}
/* }}} */

static void php_sock_array_from_fd_set(zval *sock_array, fd_set *fds) /* {{{ */
{
	zval		*element;
	zval		*dest_element;
	php_socket	*php_sock;
	zval		new_hash;
	zend_ulong  num_key;
	zend_string *key;

	ZEND_ASSERT(Z_TYPE_P(sock_array) == IS_ARRAY);

	array_init(&new_hash);
	ZEND_HASH_FOREACH_KEY_VAL(Z_ARRVAL_P(sock_array), num_key, key, element) {
		ZVAL_DEREF(element);

		php_sock = Z_SOCKET_P(element);
		ZEND_ASSERT(php_sock); /* element is supposed to be Socket object */
		ZEND_ASSERT(!IS_INVALID_SOCKET(php_sock));

		if (PHP_SAFE_FD_ISSET(php_sock->bsd_socket, fds)) {
			/* Add fd to new array */
			if (key) {
				dest_element = zend_hash_add(Z_ARRVAL(new_hash), key, element);
			} else {
				dest_element = zend_hash_index_update(Z_ARRVAL(new_hash), num_key, element);
			}
			if (dest_element) {
				Z_ADDREF_P(dest_element);
			}
		}
	} ZEND_HASH_FOREACH_END();

	/* Destroy old array, add new one */
	zval_ptr_dtor(sock_array);

	ZVAL_COPY_VALUE(sock_array, &new_hash);
}
/* }}} */

/* {{{ Runs the select() system call on the sets mentioned with a timeout specified by tv_sec and tv_usec */
PHP_FUNCTION(socket_select)
{
	zval			*r_array, *w_array, *e_array;
	struct timeval	tv;
	struct timeval *tv_p = NULL;
	fd_set			rfds, wfds, efds;
	PHP_SOCKET		max_fd = 0;
	int				retval, sets = 0;
	zend_long		sec, usec = 0;
	bool		sec_is_null = 0;

	ZEND_PARSE_PARAMETERS_START(4, 5)
		Z_PARAM_ARRAY_EX2(r_array, 1, 1, 0)
		Z_PARAM_ARRAY_EX2(w_array, 1, 1, 0)
		Z_PARAM_ARRAY_EX2(e_array, 1, 1, 0)
		Z_PARAM_LONG_OR_NULL(sec, sec_is_null)
		Z_PARAM_OPTIONAL
		Z_PARAM_LONG(usec)
	ZEND_PARSE_PARAMETERS_END();

	FD_ZERO(&rfds);
	FD_ZERO(&wfds);
	FD_ZERO(&efds);

	if (r_array != NULL) {
		sets += retval = php_sock_array_to_fd_set(1, r_array, &rfds, &max_fd);
		if (retval == -1) {
			RETURN_THROWS();
		}
	}
	if (w_array != NULL) {
		sets += retval = php_sock_array_to_fd_set(2, w_array, &wfds, &max_fd);
		if (retval == -1) {
			RETURN_THROWS();
		}
	}
	if (e_array != NULL) {
		sets += retval = php_sock_array_to_fd_set(3, e_array, &efds, &max_fd);
		if (retval == -1) {
			RETURN_THROWS();
		}
	}

	if (!sets) {
		zend_value_error("socket_select(): At least one array argument must be passed");
		RETURN_THROWS();
	}

	if (!PHP_SAFE_MAX_FD(max_fd, 0)) {
		RETURN_FALSE;
	}

	/* If seconds is not set to null, build the timeval, else we wait indefinitely */
	if (!sec_is_null) {
		/* Solaris + BSD do not like microsecond values which are >= 1 sec */
		if (usec > 999999) {
			tv.tv_sec = sec + (usec / 1000000);
			tv.tv_usec = usec % 1000000;
		} else {
			tv.tv_sec = sec;
			tv.tv_usec = usec;
		}

		tv_p = &tv;
	}

	retval = select(max_fd+1, &rfds, &wfds, &efds, tv_p);

	if (retval == -1) {
		SOCKETS_G(last_error) = errno;
		php_error_docref(NULL, E_WARNING, "Unable to select [%d]: %s", errno, sockets_strerror(errno));
		RETURN_FALSE;
	}

	if (r_array != NULL) php_sock_array_from_fd_set(r_array, &rfds);
	if (w_array != NULL) php_sock_array_from_fd_set(w_array, &wfds);
	if (e_array != NULL) php_sock_array_from_fd_set(e_array, &efds);

	RETURN_LONG(retval);
}
/* }}} */

/* {{{ Opens a socket on port to accept connections */
PHP_FUNCTION(socket_create_listen)
{
	php_socket	*php_sock;
	zend_long	port, backlog = SOMAXCONN;

	ZEND_PARSE_PARAMETERS_START(1, 2)
		Z_PARAM_LONG(port)
		Z_PARAM_OPTIONAL
		Z_PARAM_LONG(backlog)
	ZEND_PARSE_PARAMETERS_END();

	object_init_ex(return_value, socket_ce);
	php_sock = Z_SOCKET_P(return_value);

	if (!php_open_listen_sock(php_sock, port, backlog)) {
		zval_ptr_dtor(return_value);
		RETURN_FALSE;
	}

	php_sock->error = 0;
	php_sock->blocking = 1;
}
/* }}} */

/* {{{ Accepts a connection on the listening socket fd */
PHP_FUNCTION(socket_accept)
{
	zval			 *arg1;
	php_socket			 *php_sock, *new_sock;
	php_sockaddr_storage sa;
	socklen_t			 php_sa_len = sizeof(sa);

	ZEND_PARSE_PARAMETERS_START(1, 1)
		Z_PARAM_OBJECT_OF_CLASS(arg1, socket_ce)
	ZEND_PARSE_PARAMETERS_END();

	php_sock = Z_SOCKET_P(arg1);
	ENSURE_SOCKET_VALID(php_sock);

	object_init_ex(return_value, socket_ce);
	new_sock = Z_SOCKET_P(return_value);

	if (!php_accept_connect(php_sock, new_sock, (struct sockaddr*)&sa, &php_sa_len)) {
		zval_ptr_dtor(return_value);
		RETURN_FALSE;
	}
}
/* }}} */

/* {{{ Sets nonblocking mode on a socket resource */
PHP_FUNCTION(socket_set_nonblock)
{
	zval		*arg1;
	php_socket	*php_sock;

	ZEND_PARSE_PARAMETERS_START(1, 1)
		Z_PARAM_OBJECT_OF_CLASS(arg1, socket_ce)
	ZEND_PARSE_PARAMETERS_END();

	php_sock = Z_SOCKET_P(arg1);
	ENSURE_SOCKET_VALID(php_sock);

	if (!Z_ISUNDEF(php_sock->zstream)) {
		php_stream *stream;
		/* omit notice if resource doesn't exist anymore */
		stream = zend_fetch_resource2_ex(&php_sock->zstream, NULL, php_file_le_stream(), php_file_le_pstream());
		if (stream != NULL) {
			if (php_stream_set_option(stream, PHP_STREAM_OPTION_BLOCKING, 0,
					NULL) != -1) {
				php_sock->blocking = 0;
				RETURN_TRUE;
			}
		}
	}

	if (php_set_sock_blocking(php_sock->bsd_socket, 0) == SUCCESS) {
		php_sock->blocking = 0;
		RETURN_TRUE;
	} else {
		PHP_SOCKET_ERROR(php_sock, "unable to set nonblocking mode", errno);
		RETURN_FALSE;
	}
}
/* }}} */

/* {{{ Sets blocking mode on a socket resource */
PHP_FUNCTION(socket_set_block)
{
	zval		*arg1;
	php_socket	*php_sock;

	ZEND_PARSE_PARAMETERS_START(1, 1)
		Z_PARAM_OBJECT_OF_CLASS(arg1, socket_ce)
	ZEND_PARSE_PARAMETERS_END();

	php_sock = Z_SOCKET_P(arg1);
	ENSURE_SOCKET_VALID(php_sock);

	/* if socket was created from a stream, give the stream a chance to take
	 * care of the operation itself, thereby allowing it to update its internal
	 * state */
	if (!Z_ISUNDEF(php_sock->zstream)) {
		php_stream *stream;
		stream = zend_fetch_resource2_ex(&php_sock->zstream, NULL, php_file_le_stream(), php_file_le_pstream());
		if (stream != NULL) {
			if (php_stream_set_option(stream, PHP_STREAM_OPTION_BLOCKING, 1,
					NULL) != -1) {
				php_sock->blocking = 1;
				RETURN_TRUE;
			}
		}
	}

	if (php_set_sock_blocking(php_sock->bsd_socket, 1) == SUCCESS) {
		php_sock->blocking = 1;
		RETURN_TRUE;
	} else {
		PHP_SOCKET_ERROR(php_sock, "unable to set blocking mode", errno);
		RETURN_FALSE;
	}
}
/* }}} */

/* {{{ Sets the maximum number of connections allowed to be waited for on the socket specified by fd */
PHP_FUNCTION(socket_listen)
{
	zval		*arg1;
	php_socket	*php_sock;
	zend_long	backlog = 0;

	ZEND_PARSE_PARAMETERS_START(1, 2)
		Z_PARAM_OBJECT_OF_CLASS(arg1, socket_ce)
		Z_PARAM_OPTIONAL
		Z_PARAM_LONG(backlog)
	ZEND_PARSE_PARAMETERS_END();

	php_sock = Z_SOCKET_P(arg1);
	ENSURE_SOCKET_VALID(php_sock);

	if (listen(php_sock->bsd_socket, backlog) != 0) {
		PHP_SOCKET_ERROR(php_sock, "unable to listen on socket", errno);
		RETURN_FALSE;
	}
	RETURN_TRUE;
}
/* }}} */

/* {{{ Closes a file descriptor */
PHP_FUNCTION(socket_close)
{
	zval *arg1;
	php_socket *php_socket;

	ZEND_PARSE_PARAMETERS_START(1, 1)
		Z_PARAM_OBJECT_OF_CLASS(arg1, socket_ce)
	ZEND_PARSE_PARAMETERS_END();

	php_socket = Z_SOCKET_P(arg1);
	ENSURE_SOCKET_VALID(php_socket);

	if (!Z_ISUNDEF(php_socket->zstream)) {
		php_stream *stream = NULL;
		php_stream_from_zval_no_verify(stream, &php_socket->zstream);
		if (stream != NULL) {
			/* close & destroy stream, incl. removing it from the rsrc list;
			 * resource stored in php_sock->zstream will become invalid */
			php_stream_free(stream,
					PHP_STREAM_FREE_KEEP_RSRC | PHP_STREAM_FREE_CLOSE |
					(stream->is_persistent?PHP_STREAM_FREE_CLOSE_PERSISTENT:0));
		}
	} else {
		if (!IS_INVALID_SOCKET(php_socket)) {
			close(php_socket->bsd_socket);
		}
	}

	ZVAL_UNDEF(&php_socket->zstream);
	php_socket->bsd_socket = -1;
}
/* }}} */

/* {{{ Writes the buffer to the socket resource, length is optional */
PHP_FUNCTION(socket_write)
{
	zval		*arg1;
	php_socket	*php_sock;
	int			retval;
	size_t      str_len;
	zend_long	length = 0;
	bool   length_is_null = 1;
	char		*str;

	ZEND_PARSE_PARAMETERS_START(2, 3)
		Z_PARAM_OBJECT_OF_CLASS(arg1, socket_ce)
		Z_PARAM_STRING(str, str_len)
		Z_PARAM_OPTIONAL
		Z_PARAM_LONG_OR_NULL(length, length_is_null)
	ZEND_PARSE_PARAMETERS_END();

	php_sock = Z_SOCKET_P(arg1);
	ENSURE_SOCKET_VALID(php_sock);

	if (length < 0) {
		zend_argument_value_error(3, "must be greater than or equal to 0");
		RETURN_THROWS();
	}

	if (length_is_null) {
		length = str_len;
	}

#ifndef PHP_WIN32
	retval = write(php_sock->bsd_socket, str, MIN(length, str_len));
#else
	retval = send(php_sock->bsd_socket, str, min(length, str_len), 0);
#endif

	if (retval < 0) {
		PHP_SOCKET_ERROR(php_sock, "unable to write to socket", errno);
		RETURN_FALSE;
	}

	RETURN_LONG(retval);
}
/* }}} */

/* {{{ Reads a maximum of length bytes from socket */
PHP_FUNCTION(socket_read)
{
	zval		*arg1;
	php_socket	*php_sock;
	zend_string	*tmpbuf;
	int			retval;
	zend_long		length, type = PHP_BINARY_READ;

	ZEND_PARSE_PARAMETERS_START(2, 3)
		Z_PARAM_OBJECT_OF_CLASS(arg1, socket_ce)
		Z_PARAM_LONG(length)
		Z_PARAM_OPTIONAL
		Z_PARAM_LONG(type)
	ZEND_PARSE_PARAMETERS_END();

	php_sock = Z_SOCKET_P(arg1);
	ENSURE_SOCKET_VALID(php_sock);

	/* overflow check */
	if ((length + 1) < 2) {
		RETURN_FALSE;
	}

	tmpbuf = zend_string_alloc(length, 0);

	if (type == PHP_NORMAL_READ) {
		retval = php_read(php_sock, ZSTR_VAL(tmpbuf), length, 0);
	} else {
		retval = recv(php_sock->bsd_socket, ZSTR_VAL(tmpbuf), length, 0);
	}

	if (retval == -1) {
		/* if the socket is in non-blocking mode and there's no data to read,
		don't output any error, as this is a normal situation, and not an error */
		if (PHP_IS_TRANSIENT_ERROR(errno)) {
			php_sock->error = errno;
			SOCKETS_G(last_error) = errno;
		} else {
			PHP_SOCKET_ERROR(php_sock, "unable to read from socket", errno);
		}

		zend_string_efree(tmpbuf);
		RETURN_FALSE;
	} else if (!retval) {
		zend_string_efree(tmpbuf);
		RETURN_EMPTY_STRING();
	}

	tmpbuf = zend_string_truncate(tmpbuf, retval, 0);
	ZSTR_LEN(tmpbuf) = retval;
	ZSTR_VAL(tmpbuf)[ZSTR_LEN(tmpbuf)] = '\0' ;

	RETURN_NEW_STR(tmpbuf);
}
/* }}} */

/* {{{ Queries the remote side of the given socket which may either result in host/port or in a UNIX filesystem path, dependent on its type. */
PHP_FUNCTION(socket_getsockname)
{
	zval					*arg1, *addr, *port = NULL;
	php_sockaddr_storage	sa_storage = {0};
	php_socket				*php_sock;
	struct sockaddr			*sa;
	struct sockaddr_in		*sin;
#ifdef HAVE_IPV6
	struct sockaddr_in6		*sin6;
#endif
	char					addrbuf[INET6_ADDRSTRLEN];
	struct sockaddr_un		*s_un;
	const char				*addr_string;
	socklen_t				salen = sizeof(php_sockaddr_storage);

	ZEND_PARSE_PARAMETERS_START(2, 3)
		Z_PARAM_OBJECT_OF_CLASS(arg1, socket_ce)
		Z_PARAM_ZVAL(addr)
		Z_PARAM_OPTIONAL
		Z_PARAM_ZVAL(port)
	ZEND_PARSE_PARAMETERS_END();

	php_sock = Z_SOCKET_P(arg1);
	ENSURE_SOCKET_VALID(php_sock);

	sa = (struct sockaddr *) &sa_storage;

	if (getsockname(php_sock->bsd_socket, sa, &salen) != 0) {
		PHP_SOCKET_ERROR(php_sock, "unable to retrieve socket name", errno);
		RETURN_FALSE;
	}

	switch (sa->sa_family) {
#ifdef HAVE_IPV6
		case AF_INET6:
			sin6 = (struct sockaddr_in6 *) sa;
			inet_ntop(AF_INET6, &sin6->sin6_addr,  addrbuf, sizeof(addrbuf));
			ZEND_TRY_ASSIGN_REF_STRING(addr, addrbuf);

			if (port != NULL) {
				ZEND_TRY_ASSIGN_REF_LONG(port, htons(sin6->sin6_port));
			}
			RETURN_TRUE;
			break;
#endif
		case AF_INET:
			sin = (struct sockaddr_in *) sa;
			addr_string = inet_ntop(AF_INET, &sin->sin_addr, addrbuf, sizeof(addrbuf));
			ZEND_TRY_ASSIGN_REF_STRING(addr, addr_string);

			if (port != NULL) {
				ZEND_TRY_ASSIGN_REF_LONG(port, htons(sin->sin_port));
			}
			RETURN_TRUE;
			break;

		case AF_UNIX:
			s_un = (struct sockaddr_un *) sa;

			ZEND_TRY_ASSIGN_REF_STRING(addr, s_un->sun_path);
			RETURN_TRUE;
			break;

		default:
			zend_argument_value_error(1, "must be one of AF_UNIX, AF_INET, or AF_INET6");
			RETURN_THROWS();
	}
}
/* }}} */

/* {{{ Queries the remote side of the given socket which may either result in host/port or in a UNIX filesystem path, dependent on its type. */
PHP_FUNCTION(socket_getpeername)
{
	zval					*arg1, *arg2, *arg3 = NULL;
	php_sockaddr_storage	sa_storage = {0};
	php_socket				*php_sock;
	struct sockaddr			*sa;
	struct sockaddr_in		*sin;
#ifdef HAVE_IPV6
	struct sockaddr_in6		*sin6;
#endif
	char					addrbuf[INET6_ADDRSTRLEN];
	struct sockaddr_un		*s_un;
	const char				*addr_string;
	socklen_t				salen = sizeof(php_sockaddr_storage);

	ZEND_PARSE_PARAMETERS_START(2, 3)
		Z_PARAM_OBJECT_OF_CLASS(arg1, socket_ce)
		Z_PARAM_ZVAL(arg2)
		Z_PARAM_OPTIONAL
		Z_PARAM_ZVAL(arg3)
	ZEND_PARSE_PARAMETERS_END();

	php_sock = Z_SOCKET_P(arg1);
	ENSURE_SOCKET_VALID(php_sock);

	sa = (struct sockaddr *) &sa_storage;

	if (getpeername(php_sock->bsd_socket, sa, &salen) < 0) {
		PHP_SOCKET_ERROR(php_sock, "unable to retrieve peer name", errno);
		RETURN_FALSE;
	}

	switch (sa->sa_family) {
#ifdef HAVE_IPV6
		case AF_INET6:
			sin6 = (struct sockaddr_in6 *) sa;
			inet_ntop(AF_INET6, &sin6->sin6_addr, addrbuf, sizeof(addrbuf));

			ZEND_TRY_ASSIGN_REF_STRING(arg2, addrbuf);

			if (arg3 != NULL) {
				ZEND_TRY_ASSIGN_REF_LONG(arg3, htons(sin6->sin6_port));
			}

			RETURN_TRUE;
			break;
#endif
		case AF_INET:
			sin = (struct sockaddr_in *) sa;
			addr_string = inet_ntop(AF_INET, &sin->sin_addr, addrbuf, sizeof(addrbuf));
			ZEND_TRY_ASSIGN_REF_STRING(arg2, addr_string);

			if (arg3 != NULL) {
				ZEND_TRY_ASSIGN_REF_LONG(arg3, htons(sin->sin_port));
			}

			RETURN_TRUE;
			break;

		case AF_UNIX:
			s_un = (struct sockaddr_un *) sa;

			ZEND_TRY_ASSIGN_REF_STRING(arg2, s_un->sun_path);
			RETURN_TRUE;
			break;

		default:
			zend_argument_value_error(1, "must be one of AF_UNIX, AF_INET, or AF_INET6");
			RETURN_THROWS();
	}
}
/* }}} */

/* {{{ Creates an endpoint for communication in the domain specified by domain, of type specified by type */
PHP_FUNCTION(socket_create)
{
	zend_long	domain, type, checktype, protocol;
	php_socket	*php_sock;

	ZEND_PARSE_PARAMETERS_START(3, 3)
		Z_PARAM_LONG(domain)
		Z_PARAM_LONG(type)
		Z_PARAM_LONG(protocol)
	ZEND_PARSE_PARAMETERS_END();

	if (domain != AF_UNIX
#ifdef HAVE_IPV6
		&& domain != AF_INET6
#endif
		&& domain != AF_INET) {
		zend_argument_value_error(1, "must be one of AF_UNIX, AF_INET6, or AF_INET");
		RETURN_THROWS();
	}

	checktype = type;
#ifdef SOCK_NONBLOCK
	checktype &= ~(SOCK_CLOEXEC | SOCK_NONBLOCK);
#endif

	if (checktype > 10) {
		zend_argument_value_error(2, "must be one of SOCK_STREAM, SOCK_DGRAM, SOCK_SEQPACKET,"
			" SOCK_RAW, or SOCK_RDM"
#ifdef SOCK_NONBLOCK
			" optionally OR'ed with SOCK_CLOEXEC, SOCK_NONBLOCK"
#endif
		);
		RETURN_THROWS();
	}

	object_init_ex(return_value, socket_ce);
	php_sock = Z_SOCKET_P(return_value);

	php_sock->bsd_socket = socket(domain, type, protocol);
	php_sock->type = domain;

	if (IS_INVALID_SOCKET(php_sock)) {
		SOCKETS_G(last_error) = errno;
		php_error_docref(NULL, E_WARNING, "Unable to create socket [%d]: %s", errno, sockets_strerror(errno));
		zval_ptr_dtor(return_value);
		RETURN_FALSE;
	}

	php_sock->error = 0;
	php_sock->blocking = 1;
}
/* }}} */

/* {{{ Opens a connection to addr:port on the socket specified by socket */
PHP_FUNCTION(socket_connect)
{
	zval				*resource_socket;
	php_socket			*php_sock;
	char				*addr;
	int					retval;
	size_t              addr_len;
	zend_long				port;
	bool				port_is_null = 1;

	ZEND_PARSE_PARAMETERS_START(2, 3)
		Z_PARAM_OBJECT_OF_CLASS(resource_socket, socket_ce)
		Z_PARAM_STRING(addr, addr_len)
		Z_PARAM_OPTIONAL
		Z_PARAM_LONG_OR_NULL(port, port_is_null)
	ZEND_PARSE_PARAMETERS_END();

	php_sock = Z_SOCKET_P(resource_socket);
	ENSURE_SOCKET_VALID(php_sock);

	switch(php_sock->type) {
#ifdef HAVE_IPV6
		case AF_INET6: {
			struct sockaddr_in6 sin6 = {0};

			if (port_is_null) {
				zend_argument_value_error(3, "cannot be null when the socket type is AF_INET6");
				RETURN_THROWS();
			}

			memset(&sin6, 0, sizeof(struct sockaddr_in6));

			sin6.sin6_family = AF_INET6;
			sin6.sin6_port   = htons((unsigned short int)port);

			if (! php_set_inet6_addr(&sin6, addr, php_sock)) {
				RETURN_FALSE;
			}

			retval = connect(php_sock->bsd_socket, (struct sockaddr *)&sin6, sizeof(struct sockaddr_in6));
			break;
		}
#endif
		case AF_INET: {
			struct sockaddr_in sin = {0};

			if (port_is_null) {
				zend_argument_value_error(3, "cannot be null when the socket type is AF_INET");
				RETURN_THROWS();
			}

			sin.sin_family = AF_INET;
			sin.sin_port   = htons((unsigned short int)port);

			if (! php_set_inet_addr(&sin, addr, php_sock)) {
				RETURN_FALSE;
			}

			retval = connect(php_sock->bsd_socket, (struct sockaddr *)&sin, sizeof(struct sockaddr_in));
			break;
		}

		case AF_UNIX: {
			struct sockaddr_un s_un = {0};

			if (addr_len >= sizeof(s_un.sun_path)) {
				zend_argument_value_error(2, "must be less than %d", sizeof(s_un.sun_path));
				RETURN_THROWS();
			}

			s_un.sun_family = AF_UNIX;
			memcpy(&s_un.sun_path, addr, addr_len);
			retval = connect(php_sock->bsd_socket, (struct sockaddr *) &s_un,
				(socklen_t)(XtOffsetOf(struct sockaddr_un, sun_path) + addr_len));
			break;
		}

		default:
			zend_argument_value_error(1, "must be one of AF_UNIX, AF_INET, or AF_INET6");
			RETURN_THROWS();
		}

	if (retval != 0) {
		PHP_SOCKET_ERROR(php_sock, "unable to connect", errno);
		RETURN_FALSE;
	}

	RETURN_TRUE;
}
/* }}} */

/* {{{ Returns a string describing an error */
PHP_FUNCTION(socket_strerror)
{
	zend_long	arg1;

	ZEND_PARSE_PARAMETERS_START(1, 1)
		Z_PARAM_LONG(arg1)
	ZEND_PARSE_PARAMETERS_END();

	if (ZEND_LONG_EXCEEDS_INT(arg1)) {
		zend_argument_value_error(1, "must be between %d and %d", INT_MIN, INT_MAX);
		RETURN_THROWS();
	}

	RETURN_STRING(sockets_strerror(arg1));
}
/* }}} */

/* {{{ Binds an open socket to a listening port, port is only specified in AF_INET family. */
PHP_FUNCTION(socket_bind)
{
	zval					*arg1;
	php_sockaddr_storage	sa_storage = {0};
	struct sockaddr			*sock_type = (struct sockaddr*) &sa_storage;
	php_socket				*php_sock;
	char					*addr;
	size_t						addr_len;
	zend_long					port = 0;
	zend_long					retval = 0;

	ZEND_PARSE_PARAMETERS_START(2, 3)
		Z_PARAM_OBJECT_OF_CLASS(arg1, socket_ce)
		Z_PARAM_STRING(addr, addr_len)
		Z_PARAM_OPTIONAL
		Z_PARAM_LONG(port)
	ZEND_PARSE_PARAMETERS_END();

	php_sock = Z_SOCKET_P(arg1);
	ENSURE_SOCKET_VALID(php_sock);

	switch(php_sock->type) {
		case AF_UNIX:
			{
				struct sockaddr_un *sa = (struct sockaddr_un *) sock_type;

				sa->sun_family = AF_UNIX;

				if (addr_len >= sizeof(sa->sun_path)) {
					zend_argument_value_error(2, "must be less than %d", sizeof(sa->sun_path));
					RETURN_THROWS();
				}
				memcpy(&sa->sun_path, addr, addr_len);

				retval = bind(php_sock->bsd_socket, (struct sockaddr *) sa,
						offsetof(struct sockaddr_un, sun_path) + addr_len);
				break;
			}

		case AF_INET:
			{
				struct sockaddr_in *sa = (struct sockaddr_in *) sock_type;

				sa->sin_family = AF_INET;
				sa->sin_port = htons((unsigned short) port);

				if (! php_set_inet_addr(sa, addr, php_sock)) {
					RETURN_FALSE;
				}

				retval = bind(php_sock->bsd_socket, (struct sockaddr *)sa, sizeof(struct sockaddr_in));
				break;
			}
#ifdef HAVE_IPV6
		case AF_INET6:
			{
				struct sockaddr_in6 *sa = (struct sockaddr_in6 *) sock_type;

				sa->sin6_family = AF_INET6;
				sa->sin6_port = htons((unsigned short) port);

				if (! php_set_inet6_addr(sa, addr, php_sock)) {
					RETURN_FALSE;
				}

				retval = bind(php_sock->bsd_socket, (struct sockaddr *)sa, sizeof(struct sockaddr_in6));
				break;
			}
#endif
		default:
			zend_argument_value_error(1, "must be one of AF_UNIX, AF_INET, or AF_INET6");
			RETURN_THROWS();
	}

	if (retval != 0) {
		PHP_SOCKET_ERROR(php_sock, "Unable to bind address", errno);
		RETURN_FALSE;
	}

	RETURN_TRUE;
}
/* }}} */

/* {{{ Receives data from a connected socket */
PHP_FUNCTION(socket_recv)
{
	zval		*php_sock_res, *buf;
	zend_string	*recv_buf;
	php_socket	*php_sock;
	int			retval;
	zend_long		len, flags;

	ZEND_PARSE_PARAMETERS_START(4, 4)
		Z_PARAM_OBJECT_OF_CLASS(php_sock_res, socket_ce)
		Z_PARAM_ZVAL(buf)
		Z_PARAM_LONG(len)
		Z_PARAM_LONG(flags)
	ZEND_PARSE_PARAMETERS_END();

	php_sock = Z_SOCKET_P(php_sock_res);
	ENSURE_SOCKET_VALID(php_sock);

	/* overflow check */
	if ((len + 1) < 2) {
		RETURN_FALSE;
	}

	recv_buf = zend_string_alloc(len, 0);

	if ((retval = recv(php_sock->bsd_socket, ZSTR_VAL(recv_buf), len, flags)) < 1) {
		zend_string_efree(recv_buf);
		ZEND_TRY_ASSIGN_REF_NULL(buf);
	} else {
		ZSTR_LEN(recv_buf) = retval;
		ZSTR_VAL(recv_buf)[ZSTR_LEN(recv_buf)] = '\0';
		ZEND_TRY_ASSIGN_REF_NEW_STR(buf, recv_buf);
	}

	if (retval == -1) {
		PHP_SOCKET_ERROR(php_sock, "Unable to read from socket", errno);
		RETURN_FALSE;
	}

	RETURN_LONG(retval);
}
/* }}} */

/* {{{ Sends data to a connected socket */
PHP_FUNCTION(socket_send)
{
	zval		*arg1;
	php_socket	*php_sock;
	size_t			buf_len, retval;
	zend_long		len, flags;
	char		*buf;

	ZEND_PARSE_PARAMETERS_START(4, 4)
		Z_PARAM_OBJECT_OF_CLASS(arg1, socket_ce)
		Z_PARAM_STRING(buf, buf_len)
		Z_PARAM_LONG(len)
		Z_PARAM_LONG(flags)
	ZEND_PARSE_PARAMETERS_END();

	php_sock = Z_SOCKET_P(arg1);
	ENSURE_SOCKET_VALID(php_sock);

	if (len < 0) {
		zend_argument_value_error(3, "must be greater than or equal to 0");
		RETURN_THROWS();
	}

	retval = send(php_sock->bsd_socket, buf, (buf_len < (size_t)len ? buf_len : (size_t)len), flags);

	if (retval == (size_t)-1) {
		PHP_SOCKET_ERROR(php_sock, "Unable to write to socket", errno);
		RETURN_FALSE;
	}

	RETURN_LONG(retval);
}
/* }}} */

/* {{{ Receives data from a socket, connected or not */
PHP_FUNCTION(socket_recvfrom)
{
	zval				*arg1, *arg2, *arg5, *arg6 = NULL;
	php_socket			*php_sock;
	struct sockaddr_un	s_un;
	struct sockaddr_in	sin;
#ifdef HAVE_IPV6
	struct sockaddr_in6	sin6;
#endif
	char				addrbuf[INET6_ADDRSTRLEN];
	socklen_t			slen;
	int					retval;
	zend_long				arg3, arg4;
	const char			*address;
	zend_string			*recv_buf;

	ZEND_PARSE_PARAMETERS_START(5, 6)
		Z_PARAM_OBJECT_OF_CLASS(arg1, socket_ce)
		Z_PARAM_ZVAL(arg2)
		Z_PARAM_LONG(arg3)
		Z_PARAM_LONG(arg4)
		Z_PARAM_ZVAL(arg5)
		Z_PARAM_OPTIONAL
		Z_PARAM_ZVAL(arg6)
	ZEND_PARSE_PARAMETERS_END();

	php_sock = Z_SOCKET_P(arg1);
	ENSURE_SOCKET_VALID(php_sock);

	/* overflow check */
	/* Shouldthrow ? */

	if (arg3 <= 0 || arg3 > ZEND_LONG_MAX - 1) {
		RETURN_FALSE;
	}

	recv_buf = zend_string_alloc(arg3 + 1, 0);

	switch (php_sock->type) {
		case AF_UNIX:
			slen = sizeof(s_un);
			memset(&s_un, 0, slen);
			s_un.sun_family = AF_UNIX;

			retval = recvfrom(php_sock->bsd_socket, ZSTR_VAL(recv_buf), arg3, arg4, (struct sockaddr *)&s_un, (socklen_t *)&slen);

			if (retval < 0) {
				PHP_SOCKET_ERROR(php_sock, "Unable to recvfrom", errno);
				zend_string_efree(recv_buf);
				RETURN_FALSE;
			}
			ZSTR_LEN(recv_buf) = retval;
			ZSTR_VAL(recv_buf)[ZSTR_LEN(recv_buf)] = '\0';

			ZEND_TRY_ASSIGN_REF_NEW_STR(arg2, recv_buf);
			ZEND_TRY_ASSIGN_REF_STRING(arg5, s_un.sun_path);
			break;

		case AF_INET:
			slen = sizeof(sin);
			memset(&sin, 0, slen);
			sin.sin_family = AF_INET;

			if (arg6 == NULL) {
				zend_string_efree(recv_buf);
				WRONG_PARAM_COUNT;
			}

			retval = recvfrom(php_sock->bsd_socket, ZSTR_VAL(recv_buf), arg3, arg4, (struct sockaddr *)&sin, (socklen_t *)&slen);

			if (retval < 0) {
				PHP_SOCKET_ERROR(php_sock, "Unable to recvfrom", errno);
				zend_string_efree(recv_buf);
				RETURN_FALSE;
			}
			ZSTR_LEN(recv_buf) = retval;
			ZSTR_VAL(recv_buf)[ZSTR_LEN(recv_buf)] = '\0';

			address = inet_ntop(AF_INET, &sin.sin_addr, addrbuf, sizeof(addrbuf));

			ZEND_TRY_ASSIGN_REF_NEW_STR(arg2, recv_buf);
			ZEND_TRY_ASSIGN_REF_STRING(arg5, address ? address : "0.0.0.0");
			ZEND_TRY_ASSIGN_REF_LONG(arg6, ntohs(sin.sin_port));
			break;
#ifdef HAVE_IPV6
		case AF_INET6:
			slen = sizeof(sin6);
			memset(&sin6, 0, slen);
			sin6.sin6_family = AF_INET6;

			if (arg6 == NULL) {
				zend_string_efree(recv_buf);
				WRONG_PARAM_COUNT;
			}

			retval = recvfrom(php_sock->bsd_socket, ZSTR_VAL(recv_buf), arg3, arg4, (struct sockaddr *)&sin6, (socklen_t *)&slen);

			if (retval < 0) {
				PHP_SOCKET_ERROR(php_sock, "unable to recvfrom", errno);
				zend_string_efree(recv_buf);
				RETURN_FALSE;
			}
			ZSTR_LEN(recv_buf) = retval;
			ZSTR_VAL(recv_buf)[ZSTR_LEN(recv_buf)] = '\0';

			memset(addrbuf, 0, INET6_ADDRSTRLEN);
			inet_ntop(AF_INET6, &sin6.sin6_addr,  addrbuf, sizeof(addrbuf));

			ZEND_TRY_ASSIGN_REF_NEW_STR(arg2, recv_buf);
			ZEND_TRY_ASSIGN_REF_STRING(arg5, addrbuf[0] ? addrbuf : "::");
			ZEND_TRY_ASSIGN_REF_LONG(arg6, ntohs(sin6.sin6_port));
			break;
#endif
		default:
			zend_argument_value_error(1, "must be one of AF_UNIX, AF_INET, or AF_INET6");
			RETURN_THROWS();
	}

	RETURN_LONG(retval);
}
/* }}} */

/* {{{ Sends a message to a socket, whether it is connected or not */
PHP_FUNCTION(socket_sendto)
{
	zval				*arg1;
	php_socket			*php_sock;
	struct sockaddr_un	s_un;
	struct sockaddr_in	sin;
#ifdef HAVE_IPV6
	struct sockaddr_in6	sin6;
#endif
	int					retval;
	size_t              buf_len, addr_len;
	zend_long			len, flags, port;
	bool           port_is_null = 1;
	char				*buf, *addr;

	ZEND_PARSE_PARAMETERS_START(5, 6)
		Z_PARAM_OBJECT_OF_CLASS(arg1, socket_ce)
		Z_PARAM_STRING(buf, buf_len)
		Z_PARAM_LONG(len)
		Z_PARAM_LONG(flags)
		Z_PARAM_STRING(addr, addr_len)
		Z_PARAM_OPTIONAL
		Z_PARAM_LONG_OR_NULL(port, port_is_null)
	ZEND_PARSE_PARAMETERS_END();

	php_sock = Z_SOCKET_P(arg1);
	ENSURE_SOCKET_VALID(php_sock);

	if (len < 0) {
		zend_argument_value_error(3, "must be greater than or equal to 0");
		RETURN_THROWS();
	}

	switch (php_sock->type) {
		case AF_UNIX:
			memset(&s_un, 0, sizeof(s_un));
			s_un.sun_family = AF_UNIX;
			snprintf(s_un.sun_path, sizeof(s_un.sun_path), "%s", addr);

			retval = sendto(php_sock->bsd_socket, buf, ((size_t)len > buf_len) ? buf_len : (size_t)len,	flags, (struct sockaddr *) &s_un, SUN_LEN(&s_un));
			break;

		case AF_INET:
			if (port_is_null) {
				zend_argument_value_error(6, "cannot be null when the socket type is AF_INET");
				RETURN_THROWS();
			}

			memset(&sin, 0, sizeof(sin));
			sin.sin_family = AF_INET;
			sin.sin_port = htons((unsigned short) port);

			if (! php_set_inet_addr(&sin, addr, php_sock)) {
				RETURN_FALSE;
			}

			retval = sendto(php_sock->bsd_socket, buf, ((size_t)len > buf_len) ? buf_len : (size_t)len, flags, (struct sockaddr *) &sin, sizeof(sin));
			break;
#ifdef HAVE_IPV6
		case AF_INET6:
			if (port_is_null) {
				zend_argument_value_error(6, "cannot be null when the socket type is AF_INET6");
				RETURN_THROWS();
			}

			memset(&sin6, 0, sizeof(sin6));
			sin6.sin6_family = AF_INET6;
			sin6.sin6_port = htons((unsigned short) port);

			if (! php_set_inet6_addr(&sin6, addr, php_sock)) {
				RETURN_FALSE;
			}

			retval = sendto(php_sock->bsd_socket, buf, ((size_t)len > buf_len) ? buf_len : (size_t)len, flags, (struct sockaddr *) &sin6, sizeof(sin6));
			break;
#endif
		default:
			zend_argument_value_error(1, "must be one of AF_UNIX, AF_INET, or AF_INET6");
			RETURN_THROWS();
	}

	if (retval == -1) {
		PHP_SOCKET_ERROR(php_sock, "Unable to write to socket", errno);
		RETURN_FALSE;
	}

	RETURN_LONG(retval);
}
/* }}} */

/* {{{ Gets socket options for the socket */
PHP_FUNCTION(socket_get_option)
{
	zval			*arg1;
	struct linger	linger_val;
	struct timeval	tv;
#ifdef PHP_WIN32
	DWORD				timeout = 0;
#endif
	socklen_t		optlen;
	php_socket		*php_sock;
	int				other_val;
	zend_long			level, optname;

	ZEND_PARSE_PARAMETERS_START(3, 3)
		Z_PARAM_OBJECT_OF_CLASS(arg1, socket_ce)
		Z_PARAM_LONG(level)
		Z_PARAM_LONG(optname)
	ZEND_PARSE_PARAMETERS_END();

	php_sock = Z_SOCKET_P(arg1);
	ENSURE_SOCKET_VALID(php_sock);

	if (level == IPPROTO_IP) {
		switch (optname) {
		case IP_MULTICAST_IF: {
			struct in_addr if_addr;
			unsigned int if_index;
			optlen = sizeof(if_addr);
			if (getsockopt(php_sock->bsd_socket, level, optname, (char*)&if_addr, &optlen) != 0) {
				PHP_SOCKET_ERROR(php_sock, "Unable to retrieve socket option", errno);
				RETURN_FALSE;
			}
			if (php_add4_to_if_index(&if_addr, php_sock, &if_index) == SUCCESS) {
				RETURN_LONG((zend_long) if_index);
			} else {
				RETURN_FALSE;
			}
		}
		}
	}
#ifdef HAVE_IPV6
	else if (level == IPPROTO_IPV6) {
		int ret = php_do_getsockopt_ipv6_rfc3542(php_sock, level, optname, return_value);
		if (ret == SUCCESS) {
			return;
		} else if (ret == FAILURE) {
			RETURN_FALSE;
		} /* else continue */
	}
#endif

	if (level == IPPROTO_TCP) {
		switch (optname) {
#ifdef TCP_CONGESTION
		case TCP_CONGESTION: {
			char name[16];
			optlen = sizeof(name);
			if (getsockopt(php_sock->bsd_socket, level, optname, name, &optlen) != 0) {
				PHP_SOCKET_ERROR(php_sock, "Unable to retrieve socket option", errno);
				RETURN_FALSE;
			} else {
				array_init(return_value);

				add_assoc_string(return_value, "name", name);
				return;
			}
		}
#endif

#ifdef TCP_FUNCTION_BLK
		case TCP_FUNCTION_BLK: {

			struct tcp_function_set tsf = {0};
			optlen = sizeof(tsf);

			if (getsockopt(php_sock->bsd_socket, level, optname, &tsf, &optlen) != 0) {
				PHP_SOCKET_ERROR(php_sock, "Unable to retrieve socket option", errno);
				RETURN_FALSE;
			}

			array_init(return_value);

			add_assoc_string(return_value, "function_set_name", tsf.function_set_name);
			add_assoc_long(return_value, "pcbcnt", tsf.pcbcnt);
			return;
		}
#endif
		}
	}

	if (level == SOL_SOCKET) {
		switch (optname) {
#ifdef SO_LINGER_SEC
			case SO_LINGER_SEC:
#endif
			case SO_LINGER:
				optlen = sizeof(linger_val);

				if (getsockopt(php_sock->bsd_socket, level, optname, (char*)&linger_val, &optlen) != 0) {
					PHP_SOCKET_ERROR(php_sock, "Unable to retrieve socket option", errno);
					RETURN_FALSE;
				}

				array_init(return_value);
				add_assoc_long(return_value, "l_onoff", linger_val.l_onoff);
				add_assoc_long(return_value, "l_linger", linger_val.l_linger);
				return;

			case SO_RCVTIMEO:
			case SO_SNDTIMEO:
#ifndef PHP_WIN32
				optlen = sizeof(tv);

				if (getsockopt(php_sock->bsd_socket, level, optname, (char*)&tv, &optlen) != 0) {
					PHP_SOCKET_ERROR(php_sock, "Unable to retrieve socket option", errno);
					RETURN_FALSE;
				}
#else
				optlen = sizeof(timeout);

				if (getsockopt(php_sock->bsd_socket, level, optname, (char*)&timeout, &optlen) != 0) {
					PHP_SOCKET_ERROR(php_sock, "Unable to retrieve socket option", errno);
					RETURN_FALSE;
				}

				tv.tv_sec = timeout ? (long)(timeout / 1000) : 0;
				tv.tv_usec = timeout ? (long)((timeout * 1000) % 1000000) : 0;
#endif

				array_init(return_value);

				add_assoc_long(return_value, "sec", tv.tv_sec);
				add_assoc_long(return_value, "usec", tv.tv_usec);
				return;
#ifdef SO_MEMINFO
			case SO_MEMINFO: {
				uint32_t minfo[SK_MEMINFO_VARS];
				optlen = sizeof(minfo);

				if (getsockopt(php_sock->bsd_socket, level, optname, (char*)minfo, &optlen) != 0) {
					PHP_SOCKET_ERROR(php_sock, "Unable to retrieve socket option", errno);
					RETURN_FALSE;
				}

				if (UNEXPECTED(optlen != sizeof(minfo))) {
					// unlikely since the kernel fills up the whole array if getsockopt succeeded
					// but just an extra precaution in case.
					php_error_docref(NULL, E_WARNING, "Unable to retrieve all socket meminfo data");
					RETURN_FALSE;
				}

				array_init(return_value);

				add_assoc_long(return_value, "rmem_alloc", minfo[SK_MEMINFO_RMEM_ALLOC]);
				add_assoc_long(return_value, "rcvbuf", minfo[SK_MEMINFO_RCVBUF]);
				add_assoc_long(return_value, "wmem_alloc", minfo[SK_MEMINFO_WMEM_ALLOC]);
				add_assoc_long(return_value, "sndbuf", minfo[SK_MEMINFO_SNDBUF]);
				add_assoc_long(return_value, "fwd_alloc", minfo[SK_MEMINFO_FWD_ALLOC]);
				add_assoc_long(return_value, "wmem_queued", minfo[SK_MEMINFO_WMEM_QUEUED]);
				add_assoc_long(return_value, "optmem", minfo[SK_MEMINFO_OPTMEM]);
				add_assoc_long(return_value, "backlog", minfo[SK_MEMINFO_BACKLOG]);
				add_assoc_long(return_value, "drops", minfo[SK_MEMINFO_DROPS]);
				return;
			}
#endif
#ifdef SO_ACCEPTFILTER
			case SO_ACCEPTFILTER: {

				struct accept_filter_arg af = {0};
				optlen = sizeof(af);

				if (getsockopt(php_sock->bsd_socket, level, optname, (char*)&af, &optlen) != 0) {
					PHP_SOCKET_ERROR(php_sock, "Unable to retrieve socket option", errno);
					RETURN_FALSE;
				}

				array_init(return_value);

				add_assoc_string(return_value, "af_name", af.af_name);
				return;
			}
#endif

		}
	}

#ifdef SOL_FILTER
	if (level == SOL_FILTER) {
		switch (optname) {

			case FIL_LIST: {
				size_t i;
				struct fil_info fi[32] = {{0}};
				optlen = sizeof(fi);

				if (getsockopt(php_sock->bsd_socket, level, optname, (char*)fi, &optlen) != 0) {
					PHP_SOCKET_ERROR(php_sock, "Unable to retrieve socket option", errno);
					RETURN_FALSE;
				}

				array_init(return_value);

				for (i = 0; i < optlen / sizeof(struct fil_info); i++) {
					add_index_string(return_value, i, fi[i].fi_name);
				}

				return;
			}
		}
	}
#endif

	optlen = sizeof(other_val);

	if (getsockopt(php_sock->bsd_socket, level, optname, (char*)&other_val, &optlen) != 0) {
		PHP_SOCKET_ERROR(php_sock, "Unable to retrieve socket option", errno);
		RETURN_FALSE;
	}

	if (optlen == 1) {
		other_val = *((unsigned char *)&other_val);
	}

	RETURN_LONG(other_val);
}
/* }}} */

/* {{{ Sets socket options for the socket */
PHP_FUNCTION(socket_set_option)
{
	zval					*arg1, *arg4;
	struct linger			lv;
	php_socket				*php_sock;
	int						ov, optlen, retval;
#ifdef PHP_WIN32
	DWORD						timeout;
#else
	struct					timeval tv;
#endif
	zend_long					level, optname;
	void 					*opt_ptr;
	HashTable		 		*opt_ht;
	zval 					*l_onoff, *l_linger;
	zval		 			*sec, *usec;

	ZEND_PARSE_PARAMETERS_START(4, 4)
		Z_PARAM_OBJECT_OF_CLASS(arg1, socket_ce)
		Z_PARAM_LONG(level)
		Z_PARAM_LONG(optname)
		Z_PARAM_ZVAL(arg4)
	ZEND_PARSE_PARAMETERS_END();

	php_sock = Z_SOCKET_P(arg1);
	ENSURE_SOCKET_VALID(php_sock);

	set_errno(0);

#define HANDLE_SUBCALL(res) \
	do { \
		if (res == 1) { goto default_case; } \
		else if (res == SUCCESS) { RETURN_TRUE; } \
		else { RETURN_FALSE; } \
	} while (0)


	if (level == IPPROTO_IP) {
		int res = php_do_setsockopt_ip_mcast(php_sock, level, optname, arg4);
		HANDLE_SUBCALL(res);
	}

#ifdef HAVE_IPV6
	else if (level == IPPROTO_IPV6) {
		int res = php_do_setsockopt_ipv6_mcast(php_sock, level, optname, arg4);
		if (res == 1) {
			res = php_do_setsockopt_ipv6_rfc3542(php_sock, level, optname, arg4);
		}
		HANDLE_SUBCALL(res);
	}
#endif

	if (level == IPPROTO_TCP) {
		switch (optname) {
#ifdef TCP_CONGESTION
		case TCP_CONGESTION: {
			if (Z_TYPE_P(arg4) == IS_STRING) {
				opt_ptr = Z_STRVAL_P(arg4);
				optlen = Z_STRLEN_P(arg4);
			} else {
				opt_ptr = "";
				optlen = 0;
			}
			if (setsockopt(php_sock->bsd_socket, level, optname, opt_ptr, optlen) != 0) {
				PHP_SOCKET_ERROR(php_sock, "Unable to set socket option", errno);
				RETURN_FALSE;
			}

			RETURN_TRUE;
		}
#endif

#ifdef TCP_FUNCTION_BLK
		case TCP_FUNCTION_BLK: {
			if (Z_TYPE_P(arg4) != IS_STRING) {
				php_error_docref(NULL, E_WARNING, "Invalid tcp stack name argument type");
				RETURN_FALSE;
			}
			struct tcp_function_set tfs = {0};
			strlcpy(tfs.function_set_name, Z_STRVAL_P(arg4), TCP_FUNCTION_NAME_LEN_MAX);

			optlen = sizeof(tfs);
			opt_ptr = &tfs;
			if (setsockopt(php_sock->bsd_socket, level, optname, opt_ptr, optlen) != 0) {
				PHP_SOCKET_ERROR(php_sock, "Unable to set socket option", errno);
				RETURN_FALSE;
			}

			RETURN_TRUE;
		}
#endif

		}
	}

	switch (optname) {
#ifdef SO_LINGER_SEC
		case SO_LINGER_SEC:
#endif
		case SO_LINGER: {
			const char l_onoff_key[] = "l_onoff";
			const char l_linger_key[] = "l_linger";

			if (Z_TYPE_P(arg4) != IS_ARRAY) {
				if (UNEXPECTED(Z_TYPE_P(arg4) != IS_OBJECT)) {
					zend_argument_type_error(4, "must be of type array when argument #3 ($option) is SO_LINGER, %s given", zend_zval_value_name(arg4));
					RETURN_THROWS();
				} else {
					opt_ht = Z_OBJPROP_P(arg4);
				}
			} else {
				opt_ht = Z_ARRVAL_P(arg4);
			}

			if ((l_onoff = zend_hash_str_find(opt_ht, l_onoff_key, sizeof(l_onoff_key) - 1)) == NULL) {
				zend_argument_value_error(4, "must have key \"%s\"", l_onoff_key);
				RETURN_THROWS();
			}
			if ((l_linger = zend_hash_str_find(opt_ht, l_linger_key, sizeof(l_linger_key) - 1)) == NULL) {
				zend_argument_value_error(4, "must have key \"%s\"", l_linger_key);
				RETURN_THROWS();
			}

			zend_long val_lonoff = zval_get_long(l_onoff);
			zend_long val_linger = zval_get_long(l_linger);

			if (val_lonoff < 0 || val_lonoff > USHRT_MAX) {
				zend_argument_value_error(4, "\"%s\" must be between 0 and %u", l_onoff_key, USHRT_MAX);
				RETURN_THROWS();
			}

			if (val_linger < 0 || val_linger > USHRT_MAX) {
				zend_argument_value_error(4, "\"%s\" must be between 0 and %d", l_linger, USHRT_MAX);
				RETURN_THROWS();
			}

			lv.l_onoff = (unsigned short)val_lonoff;
			lv.l_linger = (unsigned short)val_linger;

			optlen = sizeof(lv);
			opt_ptr = &lv;
			break;
		}

		case SO_RCVTIMEO:
		case SO_SNDTIMEO: {
			const char sec_key[] = "sec";
			const char usec_key[] = "usec";

			if (Z_TYPE_P(arg4) != IS_ARRAY) {
				if (UNEXPECTED(Z_TYPE_P(arg4) != IS_OBJECT)) {
					zend_argument_type_error(4, "must be of type array when argument #3 ($option) is %s, %s given",
							optname == SO_RCVTIMEO ? "SO_RCVTIMEO" : "SO_SNDTIMEO",
							zend_zval_value_name(arg4));
					RETURN_THROWS();
				} else {
					opt_ht = Z_OBJPROP_P(arg4);
				}
			} else {
				opt_ht = Z_ARRVAL_P(arg4);
			}

			if ((sec = zend_hash_str_find(opt_ht, sec_key, sizeof(sec_key) - 1)) == NULL) {
				zend_argument_value_error(4, "must have key \"%s\"", sec_key);
				RETURN_THROWS();
			}
			if ((usec = zend_hash_str_find(opt_ht, usec_key, sizeof(usec_key) - 1)) == NULL) {
				zend_argument_value_error(4, "must have key \"%s\"", usec_key);
				RETURN_THROWS();
			}

			zend_long valsec = zval_get_long(sec);
			zend_long valusec = zval_get_long(usec);
#ifndef PHP_WIN32
			tv.tv_sec = valsec;
			tv.tv_usec = valusec;
			optlen = sizeof(tv);
			opt_ptr = &tv;
#else
<<<<<<< HEAD
			timeout = Z_LVAL_P(sec) * 1000 + Z_LVAL_P(usec) / 1000;
			optlen = sizeof(timeout);
=======
			timeout = valsec * 1000 + valusec / 1000;
	
			optlen = sizeof(int);
>>>>>>> eb0e991c
			opt_ptr = &timeout;
#endif
			break;
		}
#ifdef SO_BINDTODEVICE
		case SO_BINDTODEVICE: {
			if (Z_TYPE_P(arg4) == IS_STRING) {
				opt_ptr = Z_STRVAL_P(arg4);
				optlen = Z_STRLEN_P(arg4);
			} else {
				opt_ptr = "";
				optlen = 0;
			}
			break;
		}
#endif

#ifdef SO_ACCEPTFILTER
		case SO_ACCEPTFILTER: {
			if (Z_TYPE_P(arg4) != IS_STRING) {
				php_error_docref(NULL, E_WARNING, "Invalid filter argument type");
				RETURN_FALSE;
			}
			struct accept_filter_arg af = {0};
			strlcpy(af.af_name, Z_STRVAL_P(arg4), sizeof(af.af_name));
			opt_ptr = &af;
			optlen = sizeof(af);
			break;
		}
#endif

#ifdef FIL_ATTACH
		case FIL_ATTACH:
		case FIL_DETACH: {
			if (level != SOL_FILTER) {
				php_error_docref(NULL, E_WARNING, "Invalid level");
				RETURN_FALSE;
			}
			if (Z_TYPE_P(arg4) != IS_STRING) {
				php_error_docref(NULL, E_WARNING, "Invalid filter argument type");
				RETURN_FALSE;
			}
			opt_ptr = Z_STRVAL_P(arg4);
			optlen = Z_STRLEN_P(arg4);
			break;
		}
#endif

#ifdef SO_ATTACH_REUSEPORT_CBPF
		case SO_ATTACH_REUSEPORT_CBPF: {
			zend_long cbpf_val = zval_get_long(arg4);

			if (!cbpf_val) {
				ov = 1;
				optlen = sizeof(ov);
				opt_ptr = &ov;
				optname = SO_DETACH_BPF;
			} else {
				uint32_t k = (uint32_t)cbpf_val;
				static struct sock_filter cbpf[8] = {0};
				static struct sock_fprog bpfprog;

				switch (k) {
					case SKF_AD_CPU:
					case SKF_AD_QUEUE:
						cbpf[0].code = (BPF_LD|BPF_W|BPF_ABS);
						cbpf[0].k = (uint32_t)(SKF_AD_OFF + k);
						cbpf[1].code = (BPF_RET|BPF_A);
						bpfprog.len = 2;
					break;
					default:
						php_error_docref(NULL, E_WARNING, "Unsupported CBPF filter");
						RETURN_FALSE;
				}

				bpfprog.filter = cbpf;
				optlen = sizeof(bpfprog);
				opt_ptr = &bpfprog;
			}
			break;
		}
#endif

		default:
default_case:
			ov = zval_get_long(arg4);

			optlen = sizeof(ov);
			opt_ptr = &ov;
			break;
	}

	retval = setsockopt(php_sock->bsd_socket, level, optname, opt_ptr, optlen);
	if (retval != 0) {
		PHP_SOCKET_ERROR(php_sock, "Unable to set socket option", errno);
		RETURN_FALSE;
	}

	RETURN_TRUE;
}
/* }}} */

#ifdef HAVE_SOCKETPAIR
/* {{{ Creates a pair of indistinguishable sockets and stores them in fds. */
PHP_FUNCTION(socket_create_pair)
{
	zval		retval[2], *fds_array_zval;
	php_socket	*php_sock[2];
	PHP_SOCKET	fds_array[2];
	zend_long		domain, type, checktype, protocol;

	ZEND_PARSE_PARAMETERS_START(4, 4)
		Z_PARAM_LONG(domain)
		Z_PARAM_LONG(type)
		Z_PARAM_LONG(protocol)
		Z_PARAM_ZVAL(fds_array_zval)
	ZEND_PARSE_PARAMETERS_END();

	if (domain != AF_INET
#ifdef HAVE_IPV6
		&& domain != AF_INET6
#endif
		&& domain != AF_UNIX) {
		zend_argument_value_error(1, "must be one of AF_UNIX, AF_INET6, or AF_INET");
		RETURN_THROWS();
	}

	checktype = type;
#ifdef SOCK_NONBLOCK
	checktype &= ~(SOCK_CLOEXEC | SOCK_NONBLOCK);
#endif

	if (checktype > 10) {
		zend_argument_value_error(2, "must be one of SOCK_STREAM, SOCK_DGRAM, SOCK_SEQPACKET,"
			" SOCK_RAW, or SOCK_RDM"
#ifdef SOCK_NONBLOCK
			" optionally OR'ed with SOCK_CLOEXEC, SOCK_NONBLOCK"
#endif
		);
		RETURN_THROWS();
	}

	object_init_ex(&retval[0], socket_ce);
	php_sock[0] = Z_SOCKET_P(&retval[0]);

	object_init_ex(&retval[1], socket_ce);
	php_sock[1] = Z_SOCKET_P(&retval[1]);

	if (socketpair(domain, type, protocol, fds_array) != 0) {
		SOCKETS_G(last_error) = errno;
		php_error_docref(NULL, E_WARNING, "Unable to create socket pair [%d]: %s", errno, sockets_strerror(errno));
		zval_ptr_dtor(&retval[0]);
		zval_ptr_dtor(&retval[1]);
		RETURN_FALSE;
	}

	fds_array_zval = zend_try_array_init(fds_array_zval);
	if (!fds_array_zval) {
		zval_ptr_dtor(&retval[0]);
		zval_ptr_dtor(&retval[1]);
		RETURN_THROWS();
	}

	php_sock[0]->bsd_socket = fds_array[0];
	php_sock[1]->bsd_socket = fds_array[1];
	php_sock[0]->type		= domain;
	php_sock[1]->type		= domain;
	php_sock[0]->error		= 0;
	php_sock[1]->error		= 0;
	php_sock[0]->blocking	= 1;
	php_sock[1]->blocking	= 1;

	add_index_zval(fds_array_zval, 0, &retval[0]);
	add_index_zval(fds_array_zval, 1, &retval[1]);

	RETURN_TRUE;
}
/* }}} */
#endif

#ifdef HAVE_SHUTDOWN
/* {{{ Shuts down a socket for receiving, sending, or both. */
PHP_FUNCTION(socket_shutdown)
{
	zval		*arg1;
	zend_long		how_shutdown = 2;
	php_socket	*php_sock;

	ZEND_PARSE_PARAMETERS_START(1, 2)
		Z_PARAM_OBJECT_OF_CLASS(arg1, socket_ce)
		Z_PARAM_OPTIONAL
		Z_PARAM_LONG(how_shutdown)
	ZEND_PARSE_PARAMETERS_END();

	php_sock = Z_SOCKET_P(arg1);
	ENSURE_SOCKET_VALID(php_sock);

	if (shutdown(php_sock->bsd_socket, how_shutdown) != 0) {
		PHP_SOCKET_ERROR(php_sock, "Unable to shutdown socket", errno);
		RETURN_FALSE;
	}

	RETURN_TRUE;
}
/* }}} */
#endif

#ifdef HAVE_SOCKATMARK
PHP_FUNCTION(socket_atmark)
{
	zval		*arg1;
	php_socket	*php_sock;
	int r;

	ZEND_PARSE_PARAMETERS_START(1, 1)
		Z_PARAM_OBJECT_OF_CLASS(arg1, socket_ce)
	ZEND_PARSE_PARAMETERS_END();

	php_sock = Z_SOCKET_P(arg1);
	ENSURE_SOCKET_VALID(php_sock);

	r = sockatmark(php_sock->bsd_socket);
	if (r < 0) {
		PHP_SOCKET_ERROR(php_sock, "Unable to apply sockmark", errno);
		RETURN_FALSE;
	} else if (r == 0) {
		RETURN_FALSE;
	} else {
		RETURN_TRUE;
	}
}
#endif

/* {{{ Returns the last socket error (either the last used or the provided socket resource) */
PHP_FUNCTION(socket_last_error)
{
	zval		*arg1 = NULL;
	php_socket	*php_sock;

	ZEND_PARSE_PARAMETERS_START(0, 1)
		Z_PARAM_OPTIONAL
		Z_PARAM_OBJECT_OF_CLASS_OR_NULL(arg1, socket_ce)
	ZEND_PARSE_PARAMETERS_END();

	if (arg1) {
		php_sock = Z_SOCKET_P(arg1);
		ENSURE_SOCKET_VALID(php_sock);

		RETVAL_LONG(php_sock->error);
	} else {
		RETVAL_LONG(SOCKETS_G(last_error));
	}
}
/* }}} */

/* {{{ Clears the error on the socket or the last error code. */
PHP_FUNCTION(socket_clear_error)
{
	zval		*arg1 = NULL;
	php_socket	*php_sock;

	ZEND_PARSE_PARAMETERS_START(0, 1)
		Z_PARAM_OPTIONAL
		Z_PARAM_OBJECT_OF_CLASS_OR_NULL(arg1, socket_ce)
	ZEND_PARSE_PARAMETERS_END();

	if (arg1) {
		php_sock = Z_SOCKET_P(arg1);
		ENSURE_SOCKET_VALID(php_sock);

		php_sock->error = 0;
	} else {
		SOCKETS_G(last_error) = 0;
	}

	return;
}
/* }}} */

bool socket_import_file_descriptor(PHP_SOCKET socket, php_socket *retsock)
{
#ifdef SO_DOMAIN
	int						type;
	socklen_t				type_len = sizeof(type);
#endif
	php_sockaddr_storage	addr;
	socklen_t				addr_len = sizeof(addr);
#ifndef PHP_WIN32
	int					 t;
#endif

	retsock->bsd_socket = socket;

	/* determine family */
#ifdef SO_DOMAIN
	if (getsockopt(socket, SOL_SOCKET, SO_DOMAIN, &type, &type_len) == 0) {
		retsock->type = type;
	} else
#endif
	if (getsockname(socket, (struct sockaddr*)&addr, &addr_len) == 0) {
		retsock->type = addr.ss_family;
	} else {
		PHP_SOCKET_ERROR(retsock, "Unable to obtain socket family", errno);
		return 0;
	}

	/* determine blocking mode */
#ifndef PHP_WIN32
	t = fcntl(socket, F_GETFL);
	if (t == -1) {
		PHP_SOCKET_ERROR(retsock, "Unable to obtain blocking state", errno);
		return 0;
	} else {
		retsock->blocking = !(t & O_NONBLOCK);
	}
#endif

	return 1;
}

/* {{{ Imports a stream that encapsulates a socket into a socket extension resource. */
PHP_FUNCTION(socket_import_stream)
{
	zval				 *zstream;
	php_stream			 *stream;
	php_socket			 *retsock = NULL;
	PHP_SOCKET			 socket; /* fd */

	ZEND_PARSE_PARAMETERS_START(1, 1)
		Z_PARAM_RESOURCE(zstream)
	ZEND_PARSE_PARAMETERS_END();
	php_stream_from_zval(stream, zstream);

	if (php_stream_cast(stream, PHP_STREAM_AS_SOCKETD, (void**)&socket, 1)) {
		/* error supposedly already shown */
		RETURN_FALSE;
	}

	object_init_ex(return_value, socket_ce);
	retsock = Z_SOCKET_P(return_value);

	if (!socket_import_file_descriptor(socket, retsock)) {
		zval_ptr_dtor(return_value);
		RETURN_FALSE;
	}

#ifdef PHP_WIN32
	/* on windows, check if the stream is a socket stream and read its
	 * private data; otherwise assume it's in non-blocking mode */
	if (php_stream_is(stream, PHP_STREAM_IS_SOCKET)) {
		retsock->blocking =
				((php_netstream_data_t *)stream->abstract)->is_blocked;
	} else {
		retsock->blocking = 1;
	}
#endif

	/* hold a zval reference to the stream (holding a php_stream* directly could
	 * also be done, but this makes socket_export_stream a bit simpler) */
	ZVAL_COPY(&retsock->zstream, zstream);

	php_stream_set_option(stream, PHP_STREAM_OPTION_READ_BUFFER, PHP_STREAM_BUFFER_NONE, NULL);
}
/* }}} */

/* {{{ Exports a socket extension resource into a stream that encapsulates a socket. */
PHP_FUNCTION(socket_export_stream)
{
	zval *zsocket;
	php_socket *socket;
	php_stream *stream = NULL;
	php_netstream_data_t *stream_data;
	const char *protocol = NULL;
	size_t protocollen = 0;

	ZEND_PARSE_PARAMETERS_START(1, 1)
		Z_PARAM_OBJECT_OF_CLASS(zsocket, socket_ce)
	ZEND_PARSE_PARAMETERS_END();

	socket = Z_SOCKET_P(zsocket);
	ENSURE_SOCKET_VALID(socket);

	/* Either we already exported a stream or the socket came from an import,
	 * just return the existing stream */
	if (!Z_ISUNDEF(socket->zstream)) {
		RETURN_COPY(&socket->zstream);
	}

	/* Determine if socket is using a protocol with one of the default registered
	 * socket stream wrappers */
	if (socket->type == PF_INET
#ifdef HAVE_IPV6
		 || socket->type == PF_INET6
#endif
	) {
		int protoid;
		socklen_t protoidlen = sizeof(protoid);

		getsockopt(socket->bsd_socket, SOL_SOCKET, SO_TYPE, (char *) &protoid, &protoidlen);

		if (protoid == SOCK_STREAM) {
			/* SO_PROTOCOL is not (yet?) supported on OS X, so let's assume it's TCP there */
#ifdef SO_PROTOCOL
			protoidlen = sizeof(protoid);
			getsockopt(socket->bsd_socket, SOL_SOCKET, SO_PROTOCOL, (char *) &protoid, &protoidlen);
			if (protoid == IPPROTO_TCP)
#endif
			{
				protocol = "tcp://";
				protocollen = sizeof("tcp://") - 1;
			}
		} else if (protoid == SOCK_DGRAM) {
			protocol = "udp://";
			protocollen = sizeof("udp://") - 1;
		}
#ifdef PF_UNIX
	} else if (socket->type == PF_UNIX) {
		int type;
		socklen_t typelen = sizeof(type);

		getsockopt(socket->bsd_socket, SOL_SOCKET, SO_TYPE, (char *) &type, &typelen);

		if (type == SOCK_STREAM) {
			protocol = "unix://";
			protocollen = sizeof("unix://") - 1;
		} else if (type == SOCK_DGRAM) {
			protocol = "udg://";
			protocollen = sizeof("udg://") - 1;
		}
#endif
	}

	/* Try to get a stream with the registered sockops for the protocol in use
	 * We don't want streams to actually *do* anything though, so don't give it
	 * anything apart from the protocol */
	if (protocol != NULL) {
		stream = php_stream_xport_create(protocol, protocollen, 0, 0, NULL, NULL, NULL, NULL, NULL);
	}

	/* Fall back to creating a generic socket stream */
	if (stream == NULL) {
		stream = php_stream_sock_open_from_socket(socket->bsd_socket, 0);

		if (stream == NULL) {
			php_error_docref(NULL, E_WARNING, "Failed to create stream");
			RETURN_FALSE;
		}
	}

	stream_data = (php_netstream_data_t *) stream->abstract;
	stream_data->socket = socket->bsd_socket;
	stream_data->is_blocked = socket->blocking;
	stream_data->timeout.tv_sec = FG(default_socket_timeout);
	stream_data->timeout.tv_usec = 0;

	php_stream_to_zval(stream, &socket->zstream);

	RETURN_COPY(&socket->zstream);
}
/* }}} */

/* {{{ Gets array with contents of getaddrinfo about the given hostname. */
PHP_FUNCTION(socket_addrinfo_lookup)
{
	char *service = NULL;
	size_t service_len = 0;
	zend_string *hostname, *key;
	zval *hint, *zhints = NULL;

	struct addrinfo hints, *result, *rp;
	php_addrinfo *res;

	ZEND_PARSE_PARAMETERS_START(1, 3)
		Z_PARAM_STR(hostname)
		Z_PARAM_OPTIONAL
		Z_PARAM_STRING_OR_NULL(service, service_len)
		Z_PARAM_ARRAY(zhints)
	ZEND_PARSE_PARAMETERS_END();

	memset(&hints, 0, sizeof(hints));

	if (zhints && !HT_IS_PACKED(Z_ARRVAL_P(zhints))) {
		ZEND_HASH_MAP_FOREACH_STR_KEY_VAL(Z_ARRVAL_P(zhints), key, hint) {
			if (key) {
				if (zend_string_equals_literal(key, "ai_flags")) {
					hints.ai_flags = zval_get_long(hint);
				} else if (zend_string_equals_literal(key, "ai_socktype")) {
					hints.ai_socktype = zval_get_long(hint);
				} else if (zend_string_equals_literal(key, "ai_protocol")) {
					hints.ai_protocol = zval_get_long(hint);
				} else if (zend_string_equals_literal(key, "ai_family")) {
					hints.ai_family = zval_get_long(hint);
				} else {
					zend_argument_value_error(3, "must only contain array keys \"ai_flags\", \"ai_socktype\", "
						"\"ai_protocol\", or \"ai_family\"");
					RETURN_THROWS();
				}
			}
		} ZEND_HASH_FOREACH_END();
	}

	if (getaddrinfo(ZSTR_VAL(hostname), service, &hints, &result) != 0) {
		RETURN_FALSE;
	}

	array_init(return_value);

	for (rp = result; rp != NULL; rp = rp->ai_next) {
		if (rp->ai_family != AF_UNSPEC) {
			zval zaddr;

			object_init_ex(&zaddr, address_info_ce);
			res = Z_ADDRESS_INFO_P(&zaddr);

			memcpy(&res->addrinfo, rp, sizeof(struct addrinfo));

			res->addrinfo.ai_addr = emalloc(rp->ai_addrlen);
			memcpy(res->addrinfo.ai_addr, rp->ai_addr, rp->ai_addrlen);

			if (rp->ai_canonname != NULL) {
				res->addrinfo.ai_canonname = estrdup(rp->ai_canonname);
			}

			add_next_index_zval(return_value, &zaddr);
		}
	}

	freeaddrinfo(result);
}
/* }}} */

/* {{{ Creates and binds to a socket from a given addrinfo resource */
PHP_FUNCTION(socket_addrinfo_bind)
{
	zval			*arg1;
	int				retval;
	php_addrinfo	*ai;
	php_socket		*php_sock;

	ZEND_PARSE_PARAMETERS_START(1, 1)
		Z_PARAM_OBJECT_OF_CLASS(arg1, address_info_ce)
	ZEND_PARSE_PARAMETERS_END();

	ai = Z_ADDRESS_INFO_P(arg1);

	object_init_ex(return_value, socket_ce);
	php_sock = Z_SOCKET_P(return_value);

	php_sock->bsd_socket = socket(ai->addrinfo.ai_family, ai->addrinfo.ai_socktype, ai->addrinfo.ai_protocol);
	php_sock->type = ai->addrinfo.ai_family;

	if (IS_INVALID_SOCKET(php_sock)) {
		SOCKETS_G(last_error) = errno;
		php_error_docref(NULL, E_WARNING, "Unable to create socket [%d]: %s", errno, sockets_strerror(errno));
		zval_ptr_dtor(return_value);
		RETURN_FALSE;
	}

	php_sock->error = 0;
	php_sock->blocking = 1;

	switch(php_sock->type) {
		case AF_UNIX:
			{
				// AF_UNIX sockets via getaddrino are not implemented due to security problems
				close(php_sock->bsd_socket);
				zval_ptr_dtor(return_value);
				RETURN_FALSE;
			}

		case AF_INET:
#ifdef HAVE_IPV6
		case AF_INET6:
#endif
			{
				retval = bind(php_sock->bsd_socket, ai->addrinfo.ai_addr, ai->addrinfo.ai_addrlen);
				break;
			}
		default:
			close(php_sock->bsd_socket);
			zval_ptr_dtor(return_value);
			zend_argument_value_error(1, "must be one of AF_UNIX, AF_INET, or AF_INET6");
			RETURN_THROWS();
	}

	if (retval != 0) {
		PHP_SOCKET_ERROR(php_sock, "Unable to bind address", errno);
		close(php_sock->bsd_socket);
		zval_ptr_dtor(return_value);
		RETURN_FALSE;
	}
}
/* }}} */

/* {{{ Creates and connects to a socket from a given addrinfo resource */
PHP_FUNCTION(socket_addrinfo_connect)
{
	zval			*arg1;
	int				retval;
	php_addrinfo	*ai;
	php_socket		*php_sock;

	ZEND_PARSE_PARAMETERS_START(1, 1)
		Z_PARAM_OBJECT_OF_CLASS(arg1, address_info_ce)
	ZEND_PARSE_PARAMETERS_END();

	ai = Z_ADDRESS_INFO_P(arg1);

	object_init_ex(return_value, socket_ce);
	php_sock = Z_SOCKET_P(return_value);

	php_sock->bsd_socket = socket(ai->addrinfo.ai_family, ai->addrinfo.ai_socktype, ai->addrinfo.ai_protocol);
	php_sock->type = ai->addrinfo.ai_family;

	if (IS_INVALID_SOCKET(php_sock)) {
		SOCKETS_G(last_error) = errno;
		php_error_docref(NULL, E_WARNING, "Unable to create socket [%d]: %s", errno, sockets_strerror(errno));
		zval_ptr_dtor(return_value);
		RETURN_FALSE;
	}

	php_sock->error = 0;
	php_sock->blocking = 1;

	switch(php_sock->type) {
		case AF_UNIX:
			{
				// AF_UNIX sockets via getaddrino are not implemented due to security problems
				close(php_sock->bsd_socket);
				zval_ptr_dtor(return_value);
				RETURN_FALSE;
			}

		case AF_INET:
#ifdef HAVE_IPV6
		case AF_INET6:
#endif
			{
				retval = connect(php_sock->bsd_socket, ai->addrinfo.ai_addr, ai->addrinfo.ai_addrlen);
				break;
			}
		default:
			zend_argument_value_error(1, "socket type must be one of AF_UNIX, AF_INET, or AF_INET6");
			close(php_sock->bsd_socket);
			zval_ptr_dtor(return_value);
			RETURN_THROWS();
	}

	if (retval != 0) {
		PHP_SOCKET_ERROR(php_sock, "Unable to connect address", errno);
		close(php_sock->bsd_socket);
		zval_ptr_dtor(return_value);
		RETURN_FALSE;
	}
}
/* }}} */

/* {{{ Creates and connects to a socket from a given addrinfo resource */
PHP_FUNCTION(socket_addrinfo_explain)
{
	zval			*arg1, sockaddr;
	php_addrinfo	*ai;

	ZEND_PARSE_PARAMETERS_START(1, 1)
		Z_PARAM_OBJECT_OF_CLASS(arg1, address_info_ce)
	ZEND_PARSE_PARAMETERS_END();

	ai = Z_ADDRESS_INFO_P(arg1);

	array_init(return_value);

	add_assoc_long(return_value, "ai_flags", ai->addrinfo.ai_flags);
	add_assoc_long(return_value, "ai_family", ai->addrinfo.ai_family);
	add_assoc_long(return_value, "ai_socktype", ai->addrinfo.ai_socktype);
	add_assoc_long(return_value, "ai_protocol", ai->addrinfo.ai_protocol);
	if (ai->addrinfo.ai_canonname != NULL) {
		add_assoc_string(return_value, "ai_canonname", ai->addrinfo.ai_canonname);
	}

	array_init(&sockaddr);
	switch (ai->addrinfo.ai_family) {
		case AF_INET:
			{
				struct sockaddr_in *sa = (struct sockaddr_in *) ai->addrinfo.ai_addr;
				char addr[INET_ADDRSTRLEN];

				add_assoc_long(&sockaddr, "sin_port", ntohs((unsigned short) sa->sin_port));
				inet_ntop(ai->addrinfo.ai_family, &sa->sin_addr, addr, sizeof(addr));
				add_assoc_string(&sockaddr, "sin_addr", addr);
				break;
			}
#ifdef HAVE_IPV6
		case AF_INET6:
			{
				struct sockaddr_in6 *sa = (struct sockaddr_in6 *) ai->addrinfo.ai_addr;
				char addr[INET6_ADDRSTRLEN];

				add_assoc_long(&sockaddr, "sin6_port", ntohs((unsigned short) sa->sin6_port));
				inet_ntop(ai->addrinfo.ai_family, &sa->sin6_addr, addr, sizeof(addr));
				add_assoc_string(&sockaddr, "sin6_addr", addr);
				break;
			}
#endif
	}

	add_assoc_zval(return_value, "ai_addr", &sockaddr);
}
/* }}} */

#ifdef PHP_WIN32

/* {{{ Exports the network socket information suitable to be used in another process and returns the info id. */
PHP_FUNCTION(socket_wsaprotocol_info_export)
{
	WSAPROTOCOL_INFO wi;
	zval *zsocket;
	php_socket *socket;
	zend_long target_pid;
	zend_string *seg_name;
	HANDLE map;

	ZEND_PARSE_PARAMETERS_START(2, 2)
		Z_PARAM_OBJECT_OF_CLASS(zsocket, socket_ce)
		Z_PARAM_LONG(target_pid)
	ZEND_PARSE_PARAMETERS_END();

	socket = Z_SOCKET_P(zsocket);
	ENSURE_SOCKET_VALID(socket);

	if (SOCKET_ERROR == WSADuplicateSocket(socket->bsd_socket, (DWORD)target_pid, &wi)) {
		DWORD err = WSAGetLastError();
		char *buf = php_win32_error_to_msg(err);

		if (!buf[0]) {
			php_error_docref(NULL, E_WARNING, "Unable to export WSA protocol info [0x%08lx]", err);
		} else {
			php_error_docref(NULL, E_WARNING, "Unable to export WSA protocol info [0x%08lx]: %s", err, buf);
		}

		php_win32_error_msg_free(buf);

		RETURN_FALSE;
	}

	seg_name = zend_strpprintf(0, "php_wsa_for_%u", SOCKETS_G(wsa_child_count)++);
	map = CreateFileMapping(INVALID_HANDLE_VALUE, NULL, PAGE_READWRITE, 0, sizeof(WSAPROTOCOL_INFO), ZSTR_VAL(seg_name));
	if (NULL != map) {
		LPVOID view = MapViewOfFile(map, FILE_MAP_WRITE, 0, 0, 0);
		if (view) {
			memcpy(view, &wi, sizeof(wi));
			UnmapViewOfFile(view);
			zend_hash_add_ptr(&(SOCKETS_G(wsa_info)), seg_name, map);
			RETURN_STR(seg_name);
		} else {
			DWORD err = GetLastError();
			php_error_docref(NULL, E_WARNING, "Unable to map file view [0x%08lx]", err);
		}
	} else {
		DWORD err = GetLastError();
		php_error_docref(NULL, E_WARNING, "Unable to create file mapping [0x%08lx]", err);
	}
	zend_string_release_ex(seg_name, 0);

	RETURN_FALSE;
}
/* }}} */

/* {{{ Imports the network socket information using the supplied id and creates a new socket on its base. */
PHP_FUNCTION(socket_wsaprotocol_info_import)
{
	char *id;
	size_t id_len;
	WSAPROTOCOL_INFO wi;
	PHP_SOCKET sock;
	php_socket	*php_sock;
	HANDLE map;

	ZEND_PARSE_PARAMETERS_START(1, 1)
		Z_PARAM_STRING(id, id_len)
	ZEND_PARSE_PARAMETERS_END();

	map = OpenFileMapping(FILE_MAP_READ, FALSE, id);
	if (map) {
		LPVOID view = MapViewOfFile(map, FILE_MAP_READ, 0, 0, 0);
		if (view) {
			memcpy(&wi, view, sizeof(WSAPROTOCOL_INFO));
			UnmapViewOfFile(view);
		} else {
			DWORD err = GetLastError();
			php_error_docref(NULL, E_WARNING, "Unable to map file view [0x%08lx]", err);
			RETURN_FALSE;
		}
		CloseHandle(map);
	} else {
		DWORD err = GetLastError();
		php_error_docref(NULL, E_WARNING, "Unable to open file mapping [0x%08lx]", err);
		RETURN_FALSE;
	}

	sock = WSASocket(FROM_PROTOCOL_INFO, FROM_PROTOCOL_INFO, FROM_PROTOCOL_INFO, &wi, 0, 0);
	if (INVALID_SOCKET == sock) {
		DWORD err = WSAGetLastError();
		char *buf = php_win32_error_to_msg(err);

		if (!buf[0]) {
			php_error_docref(NULL, E_WARNING, "Unable to import WSA protocol info [0x%08lx]", err);
		} else {
			php_error_docref(NULL, E_WARNING, "Unable to import WSA protocol info [0x%08lx]: %s", err, buf);
		}

		php_win32_error_msg_free(buf);

		RETURN_FALSE;
	}

	object_init_ex(return_value, socket_ce);
	php_sock = Z_SOCKET_P(return_value);

	php_sock->bsd_socket = sock;
	php_sock->type = wi.iAddressFamily;
	php_sock->error = 0;
	php_sock->blocking = 1;
}
/* }}} */

/* {{{ Frees the exported info and corresponding resources using the supplied id. */
PHP_FUNCTION(socket_wsaprotocol_info_release)
{
	char *id;
	size_t id_len;

	ZEND_PARSE_PARAMETERS_START(1, 1)
		Z_PARAM_STRING(id, id_len)
	ZEND_PARSE_PARAMETERS_END();

	RETURN_BOOL(SUCCESS == zend_hash_str_del(&(SOCKETS_G(wsa_info)), id, id_len));
}
/* }}} */
#endif<|MERGE_RESOLUTION|>--- conflicted
+++ resolved
@@ -2046,14 +2046,8 @@
 			optlen = sizeof(tv);
 			opt_ptr = &tv;
 #else
-<<<<<<< HEAD
 			timeout = Z_LVAL_P(sec) * 1000 + Z_LVAL_P(usec) / 1000;
 			optlen = sizeof(timeout);
-=======
-			timeout = valsec * 1000 + valusec / 1000;
-	
-			optlen = sizeof(int);
->>>>>>> eb0e991c
 			opt_ptr = &timeout;
 #endif
 			break;
