--- conflicted
+++ resolved
@@ -13,10 +13,7 @@
  * WSARecvMsg (though only the top 6 bits seem to reported), but WSASendMsg
  * does not accept IPV6_TCLASS messages. We still test that sendmsg() works
  * correctly by sending an IPV6_PKTINFO message that will have no effect */
-<<<<<<< HEAD
-=======
 ?>
->>>>>>> 25bdf9d3
 --FILE--
 <?php
 include __DIR__."/mcast_helpers.php.inc";
