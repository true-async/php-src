--- conflicted
+++ resolved
@@ -11,12 +11,7 @@
 ?>
 --FILE--
 <?php
-<<<<<<< HEAD
-    $rand = rand(1,999);
-    $s_c_l = socket_create_listen(31330+$rand);
-=======
     $s_c_l = socket_create_listen(0);
->>>>>>> 68785c00
     $s_c = socket_read($s_c_l, 25);
     socket_close($s_c_l);
 ?>
