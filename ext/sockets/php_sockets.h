--- conflicted
+++ resolved
@@ -1,6 +1,6 @@
 /*
    +----------------------------------------------------------------------+
-   | PHP Version 6                                                        |
+   | PHP Version 5                                                        |
    +----------------------------------------------------------------------+
    | Copyright (c) 1997-2010 The PHP Group                                |
    +----------------------------------------------------------------------+
@@ -71,20 +71,12 @@
 PHP_FUNCTION(socket_last_error);
 PHP_FUNCTION(socket_clear_error);
 
-<<<<<<< HEAD
-#ifdef PHP_WIN32
-=======
 #ifndef PHP_WIN32
 typedef int PHP_SOCKET;
 # define PHP_SOCKETS_API PHPAPI
 #else
 # define PHP_SOCKETS_API __declspec(dllexport)
->>>>>>> c8b33a6a
 typedef SOCKET PHP_SOCKET;
-# define PHP_SOCKETS_API __declspec(dllexport)
-#else
-typedef int PHP_SOCKET;
-# define PHP_SOCKETS_API PHPAPI
 #endif
 
 typedef struct {
