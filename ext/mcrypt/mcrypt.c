/*
   +----------------------------------------------------------------------+
   | PHP Version 7                                                        |
   +----------------------------------------------------------------------+
   | Copyright (c) 1997-2016 The PHP Group                                |
   +----------------------------------------------------------------------+
   | This source file is subject to version 3.01 of the PHP license,      |
   | that is bundled with this package in the file LICENSE, and is        |
   | available through the world-wide-web at the following url:           |
   | http://www.php.net/license/3_01.txt                                  |
   | If you did not receive a copy of the PHP license and are unable to   |
   | obtain it through the world-wide-web, please send a note to          |
   | license@php.net so we can mail you a copy immediately.               |
   +----------------------------------------------------------------------+
   | Authors: Sascha Schumann <sascha@schumann.cx>                        |
   |          Derick Rethans <derick@derickrethans.nl>                    |
   +----------------------------------------------------------------------+
 */
/* $Id$ */

#ifdef HAVE_CONFIG_H
#include "config.h"
#endif

#include "php.h"

#if HAVE_LIBMCRYPT

#if PHP_WIN32
# include "win32/winutil.h"
#endif

#include "php_mcrypt.h"
#include "fcntl.h"

#define NON_FREE
#define MCRYPT2
#include "mcrypt.h"
#include "php_ini.h"
#include "php_globals.h"
#include "ext/standard/info.h"
#include "ext/standard/php_rand.h"
#include "zend_smart_str.h"
#include "php_mcrypt_filter.h"

static int le_mcrypt;

typedef struct _php_mcrypt {
	MCRYPT td;
	zend_bool init;
} php_mcrypt;

/* {{{ arginfo */
ZEND_BEGIN_ARG_INFO_EX(arginfo_mcrypt_module_open, 0, 0, 4)
	ZEND_ARG_INFO(0, cipher)
	ZEND_ARG_INFO(0, cipher_directory)
	ZEND_ARG_INFO(0, mode)
	ZEND_ARG_INFO(0, mode_directory)
ZEND_END_ARG_INFO()

ZEND_BEGIN_ARG_INFO_EX(arginfo_mcrypt_generic_init, 0, 0, 3)
	ZEND_ARG_INFO(0, td)
	ZEND_ARG_INFO(0, key)
	ZEND_ARG_INFO(0, iv)
ZEND_END_ARG_INFO()

ZEND_BEGIN_ARG_INFO_EX(arginfo_mcrypt_generic, 0, 0, 2)
	ZEND_ARG_INFO(0, td)
	ZEND_ARG_INFO(0, data)
ZEND_END_ARG_INFO()

ZEND_BEGIN_ARG_INFO_EX(arginfo_mdecrypt_generic, 0, 0, 2)
	ZEND_ARG_INFO(0, td)
	ZEND_ARG_INFO(0, data)
ZEND_END_ARG_INFO()

ZEND_BEGIN_ARG_INFO_EX(arginfo_mcrypt_enc_get_supported_key_sizes, 0, 0, 1)
	ZEND_ARG_INFO(0, td)
ZEND_END_ARG_INFO()

ZEND_BEGIN_ARG_INFO_EX(arginfo_mcrypt_enc_self_test, 0, 0, 1)
	ZEND_ARG_INFO(0, td)
ZEND_END_ARG_INFO()

ZEND_BEGIN_ARG_INFO_EX(arginfo_mcrypt_module_close, 0, 0, 1)
	ZEND_ARG_INFO(0, td)
ZEND_END_ARG_INFO()

ZEND_BEGIN_ARG_INFO_EX(arginfo_mcrypt_generic_deinit, 0, 0, 1)
	ZEND_ARG_INFO(0, td)
ZEND_END_ARG_INFO()

ZEND_BEGIN_ARG_INFO_EX(arginfo_mcrypt_enc_is_block_algorithm_mode, 0, 0, 1)
	ZEND_ARG_INFO(0, td)
ZEND_END_ARG_INFO()

ZEND_BEGIN_ARG_INFO_EX(arginfo_mcrypt_enc_is_block_algorithm, 0, 0, 1)
	ZEND_ARG_INFO(0, td)
ZEND_END_ARG_INFO()

ZEND_BEGIN_ARG_INFO_EX(arginfo_mcrypt_enc_is_block_mode, 0, 0, 1)
	ZEND_ARG_INFO(0, td)
ZEND_END_ARG_INFO()

ZEND_BEGIN_ARG_INFO_EX(arginfo_mcrypt_enc_get_block_size, 0, 0, 1)
	ZEND_ARG_INFO(0, td)
ZEND_END_ARG_INFO()

ZEND_BEGIN_ARG_INFO_EX(arginfo_mcrypt_enc_get_key_size, 0, 0, 1)
	ZEND_ARG_INFO(0, td)
ZEND_END_ARG_INFO()

ZEND_BEGIN_ARG_INFO_EX(arginfo_mcrypt_enc_get_iv_size, 0, 0, 1)
	ZEND_ARG_INFO(0, td)
ZEND_END_ARG_INFO()

ZEND_BEGIN_ARG_INFO_EX(arginfo_mcrypt_enc_get_algorithms_name, 0, 0, 1)
	ZEND_ARG_INFO(0, td)
ZEND_END_ARG_INFO()

ZEND_BEGIN_ARG_INFO_EX(arginfo_mcrypt_enc_get_modes_name, 0, 0, 1)
	ZEND_ARG_INFO(0, td)
ZEND_END_ARG_INFO()

ZEND_BEGIN_ARG_INFO_EX(arginfo_mcrypt_module_self_test, 0, 0, 1)
	ZEND_ARG_INFO(0, algorithm)
	ZEND_ARG_INFO(0, lib_dir)
ZEND_END_ARG_INFO()

ZEND_BEGIN_ARG_INFO_EX(arginfo_mcrypt_module_is_block_algorithm_mode, 0, 0, 1)
	ZEND_ARG_INFO(0, mode)
	ZEND_ARG_INFO(0, lib_dir)
ZEND_END_ARG_INFO()

ZEND_BEGIN_ARG_INFO_EX(arginfo_mcrypt_module_is_block_algorithm, 0, 0, 1)
	ZEND_ARG_INFO(0, algorithm)
	ZEND_ARG_INFO(0, lib_dir)
ZEND_END_ARG_INFO()

ZEND_BEGIN_ARG_INFO_EX(arginfo_mcrypt_module_is_block_mode, 0, 0, 1)
	ZEND_ARG_INFO(0, mode)
	ZEND_ARG_INFO(0, lib_dir)
ZEND_END_ARG_INFO()

ZEND_BEGIN_ARG_INFO_EX(arginfo_mcrypt_module_get_algo_block_size, 0, 0, 1)
	ZEND_ARG_INFO(0, algorithm)
	ZEND_ARG_INFO(0, lib_dir)
ZEND_END_ARG_INFO()

ZEND_BEGIN_ARG_INFO_EX(arginfo_mcrypt_module_get_algo_key_size, 0, 0, 1)
	ZEND_ARG_INFO(0, algorithm)
	ZEND_ARG_INFO(0, lib_dir)
ZEND_END_ARG_INFO()

ZEND_BEGIN_ARG_INFO_EX(arginfo_mcrypt_module_get_supported_key_sizes, 0, 0, 1)
	ZEND_ARG_INFO(0, algorithm)
	ZEND_ARG_INFO(0, lib_dir)
ZEND_END_ARG_INFO()

ZEND_BEGIN_ARG_INFO_EX(arginfo_mcrypt_list_algorithms, 0, 0, 0)
	ZEND_ARG_INFO(0, lib_dir)
ZEND_END_ARG_INFO()

ZEND_BEGIN_ARG_INFO_EX(arginfo_mcrypt_list_modes, 0, 0, 0)
	ZEND_ARG_INFO(0, lib_dir)
ZEND_END_ARG_INFO()

ZEND_BEGIN_ARG_INFO_EX(arginfo_mcrypt_get_key_size, 0, 0, 2)
	ZEND_ARG_INFO(0, cipher)
	ZEND_ARG_INFO(0, module)
ZEND_END_ARG_INFO()

ZEND_BEGIN_ARG_INFO_EX(arginfo_mcrypt_get_block_size, 0, 0, 2)
	ZEND_ARG_INFO(0, cipher)
	ZEND_ARG_INFO(0, module)
ZEND_END_ARG_INFO()

ZEND_BEGIN_ARG_INFO_EX(arginfo_mcrypt_get_iv_size, 0, 0, 2)
	ZEND_ARG_INFO(0, cipher)
	ZEND_ARG_INFO(0, module)
ZEND_END_ARG_INFO()

ZEND_BEGIN_ARG_INFO_EX(arginfo_mcrypt_get_cipher_name, 0, 0, 1)
	ZEND_ARG_INFO(0, cipher)
ZEND_END_ARG_INFO()

ZEND_BEGIN_ARG_INFO_EX(arginfo_mcrypt_encrypt, 0, 0, 5)
	ZEND_ARG_INFO(0, cipher)
	ZEND_ARG_INFO(0, key)
	ZEND_ARG_INFO(0, data)
	ZEND_ARG_INFO(0, mode)
	ZEND_ARG_INFO(0, iv)
ZEND_END_ARG_INFO()

ZEND_BEGIN_ARG_INFO_EX(arginfo_mcrypt_decrypt, 0, 0, 5)
	ZEND_ARG_INFO(0, cipher)
	ZEND_ARG_INFO(0, key)
	ZEND_ARG_INFO(0, data)
	ZEND_ARG_INFO(0, mode)
	ZEND_ARG_INFO(0, iv)
ZEND_END_ARG_INFO()

ZEND_BEGIN_ARG_INFO_EX(arginfo_mcrypt_create_iv, 0, 0, 1)
	ZEND_ARG_INFO(0, size)
	ZEND_ARG_INFO(0, source)
ZEND_END_ARG_INFO()
/* }}} */

const zend_function_entry mcrypt_functions[] = { /* {{{ */
	PHP_DEP_FE(mcrypt_get_key_size, 	arginfo_mcrypt_get_key_size)
	PHP_DEP_FE(mcrypt_get_block_size, 	arginfo_mcrypt_get_block_size)
	PHP_DEP_FE(mcrypt_get_cipher_name, 	arginfo_mcrypt_get_cipher_name)
	PHP_DEP_FE(mcrypt_create_iv, 		arginfo_mcrypt_create_iv)

	PHP_DEP_FE(mcrypt_list_algorithms, 	arginfo_mcrypt_list_algorithms)
	PHP_DEP_FE(mcrypt_list_modes, 		arginfo_mcrypt_list_modes)
	PHP_DEP_FE(mcrypt_get_iv_size, 		arginfo_mcrypt_get_iv_size)
	PHP_DEP_FE(mcrypt_encrypt, 			arginfo_mcrypt_encrypt)
	PHP_DEP_FE(mcrypt_decrypt, 			arginfo_mcrypt_decrypt)

	PHP_DEP_FE(mcrypt_module_open, 		arginfo_mcrypt_module_open)
	PHP_DEP_FE(mcrypt_generic_init, 	arginfo_mcrypt_generic_init)
	PHP_DEP_FE(mcrypt_generic, 			arginfo_mcrypt_generic)
	PHP_DEP_FE(mdecrypt_generic, 		arginfo_mdecrypt_generic)
	PHP_DEP_FE(mcrypt_generic_deinit, 	arginfo_mcrypt_generic_deinit)

	PHP_DEP_FE(mcrypt_enc_self_test, 	arginfo_mcrypt_enc_self_test)
	PHP_DEP_FE(mcrypt_enc_is_block_algorithm_mode, arginfo_mcrypt_enc_is_block_algorithm_mode)
	PHP_DEP_FE(mcrypt_enc_is_block_algorithm, 	arginfo_mcrypt_enc_is_block_algorithm)
	PHP_DEP_FE(mcrypt_enc_is_block_mode, 		arginfo_mcrypt_enc_is_block_mode)
	PHP_DEP_FE(mcrypt_enc_get_block_size, 		arginfo_mcrypt_enc_get_block_size)
	PHP_DEP_FE(mcrypt_enc_get_key_size, 		arginfo_mcrypt_enc_get_key_size)
	PHP_DEP_FE(mcrypt_enc_get_supported_key_sizes, arginfo_mcrypt_enc_get_supported_key_sizes)
	PHP_DEP_FE(mcrypt_enc_get_iv_size, 			arginfo_mcrypt_enc_get_iv_size)
	PHP_DEP_FE(mcrypt_enc_get_algorithms_name, 	arginfo_mcrypt_enc_get_algorithms_name)
	PHP_DEP_FE(mcrypt_enc_get_modes_name, 		arginfo_mcrypt_enc_get_modes_name)
	PHP_DEP_FE(mcrypt_module_self_test, 		arginfo_mcrypt_module_self_test)

	PHP_DEP_FE(mcrypt_module_is_block_algorithm_mode, 	arginfo_mcrypt_module_is_block_algorithm_mode)
	PHP_DEP_FE(mcrypt_module_is_block_algorithm, 		arginfo_mcrypt_module_is_block_algorithm)
	PHP_DEP_FE(mcrypt_module_is_block_mode, 			arginfo_mcrypt_module_is_block_mode)
	PHP_DEP_FE(mcrypt_module_get_algo_block_size, 		arginfo_mcrypt_module_get_algo_block_size)
	PHP_DEP_FE(mcrypt_module_get_algo_key_size, 		arginfo_mcrypt_module_get_algo_key_size)
	PHP_DEP_FE(mcrypt_module_get_supported_key_sizes, 	arginfo_mcrypt_module_get_supported_key_sizes)

	PHP_DEP_FE(mcrypt_module_close, 					arginfo_mcrypt_module_close)
	PHP_FE_END
};
/* }}} */

static PHP_MINFO_FUNCTION(mcrypt);
static PHP_MINIT_FUNCTION(mcrypt);
static PHP_MSHUTDOWN_FUNCTION(mcrypt);
static PHP_GINIT_FUNCTION(mcrypt);
static PHP_GSHUTDOWN_FUNCTION(mcrypt);

ZEND_DECLARE_MODULE_GLOBALS(mcrypt)

zend_module_entry mcrypt_module_entry = {
	STANDARD_MODULE_HEADER,
	"mcrypt",
	mcrypt_functions,
	PHP_MINIT(mcrypt), PHP_MSHUTDOWN(mcrypt),
	NULL, NULL,
	PHP_MINFO(mcrypt),
	PHP_MCRYPT_VERSION,
	PHP_MODULE_GLOBALS(mcrypt),
	PHP_GINIT(mcrypt),
	PHP_GSHUTDOWN(mcrypt),
	NULL,
	STANDARD_MODULE_PROPERTIES_EX
};

#ifdef COMPILE_DL_MCRYPT
#ifdef ZTS
ZEND_TSRMLS_CACHE_DEFINE()
#endif
ZEND_GET_MODULE(mcrypt)
#endif

#define MCRYPT_ENCRYPT 0
#define MCRYPT_DECRYPT 1

typedef enum {
	RANDOM = 0,
	URANDOM,
	RAND
} iv_source;

#define MCRYPT_GET_INI											\
	cipher_dir_string = MCG(algorithms_dir); 					\
	module_dir_string = MCG(modes_dir);

/*
 * #warning is not ANSI C
 * #warning Invalidate resource if the param count is wrong, or other problems
 * #warning occurred during functions.
 */

#define MCRYPT_GET_CRYPT_ARGS										\
	if (zend_parse_parameters(ZEND_NUM_ARGS(), "sssz|s", 	\
		&cipher, &cipher_len, &key, &key_len, &data, &data_len, &mode, &iv, &iv_len) == FAILURE) {	\
		return;		\
	}

#define MCRYPT_GET_TD_ARG										\
	zval *mcryptind;											\
	php_mcrypt *pm;													\
	if (zend_parse_parameters(ZEND_NUM_ARGS(), "r", &mcryptind) == FAILURE) {			\
		return;																\
	}																						\
	if ((pm = (php_mcrypt *)zend_fetch_resource(Z_RES_P(mcryptind), "MCrypt", le_mcrypt)) == NULL) { \
		RETURN_FALSE; \
	}

#define MCRYPT_GET_MODE_DIR_ARGS(DIRECTORY)								\
	char *dir = NULL;                                                   \
	size_t   dir_len;                                                      \
	char *module;                                                       \
	size_t   module_len;                                                   \
	if (zend_parse_parameters (ZEND_NUM_ARGS(),               \
		"s|s", &module, &module_len, &dir, &dir_len) == FAILURE) {      \
		return;                                                         \
	}

#define MCRYPT_OPEN_MODULE_FAILED "Module initialization failed"

#define MCRYPT_ENTRY2_2_4(a,b) REGISTER_STRING_CONSTANT("MCRYPT_" #a, b, CONST_PERSISTENT)
#define MCRYPT_ENTRY2_4(a) MCRYPT_ENTRY_NAMED(a, a)

#define PHP_MCRYPT_INIT_CHECK	\
	if (!pm->init) {	\
		php_error_docref(NULL, E_WARNING, "Operation disallowed prior to mcrypt_generic_init().");	\
		RETURN_FALSE;	\
	}	\

PHP_INI_BEGIN()
	STD_PHP_INI_ENTRY("mcrypt.algorithms_dir", NULL, PHP_INI_ALL, OnUpdateString, algorithms_dir, zend_mcrypt_globals, mcrypt_globals)
	STD_PHP_INI_ENTRY("mcrypt.modes_dir",      NULL, PHP_INI_ALL, OnUpdateString, modes_dir, zend_mcrypt_globals, mcrypt_globals)
PHP_INI_END()

static void php_mcrypt_module_dtor(zend_resource *rsrc) /* {{{ */
{
	php_mcrypt *pm = (php_mcrypt *) rsrc->ptr;
	if (pm) {
		mcrypt_generic_deinit(pm->td);
		mcrypt_module_close(pm->td);
		efree(pm);
		pm = NULL;
	}
}
/* }}} */

static PHP_GINIT_FUNCTION(mcrypt)
{/*{{{*/
#if defined(COMPILE_DL_MCRYPT) && defined(ZTS)
	ZEND_TSRMLS_CACHE_UPDATE();
#endif
	mcrypt_globals->fd[RANDOM] = -1;
	mcrypt_globals->fd[URANDOM] = -1;
}/*}}}*/

static PHP_GSHUTDOWN_FUNCTION(mcrypt)
{/*{{{*/
	if (mcrypt_globals->fd[RANDOM] > 0) {
		close(mcrypt_globals->fd[RANDOM]);
		mcrypt_globals->fd[RANDOM] = -1;
	}

	if (mcrypt_globals->fd[URANDOM] > 0) {
		close(mcrypt_globals->fd[URANDOM]);
		mcrypt_globals->fd[URANDOM] = -1;
	}
}/*}}}*/

static PHP_MINIT_FUNCTION(mcrypt) /* {{{ */
{
	le_mcrypt = zend_register_list_destructors_ex(php_mcrypt_module_dtor, NULL, "mcrypt", module_number);

	/* modes for mcrypt_??? routines */
	REGISTER_LONG_CONSTANT("MCRYPT_ENCRYPT", 0, CONST_PERSISTENT);
	REGISTER_LONG_CONSTANT("MCRYPT_DECRYPT", 1, CONST_PERSISTENT);

	/* sources for mcrypt_create_iv */
	REGISTER_LONG_CONSTANT("MCRYPT_DEV_RANDOM", RANDOM, CONST_PERSISTENT);
	REGISTER_LONG_CONSTANT("MCRYPT_DEV_URANDOM", URANDOM, CONST_PERSISTENT);
	REGISTER_LONG_CONSTANT("MCRYPT_RAND", RAND, CONST_PERSISTENT);

	/* ciphers */
	MCRYPT_ENTRY2_2_4(3DES, "tripledes");
	MCRYPT_ENTRY2_2_4(ARCFOUR_IV, "arcfour-iv");
	MCRYPT_ENTRY2_2_4(ARCFOUR, "arcfour");
	MCRYPT_ENTRY2_2_4(BLOWFISH, "blowfish");
	MCRYPT_ENTRY2_2_4(BLOWFISH_COMPAT, "blowfish-compat");
	MCRYPT_ENTRY2_2_4(CAST_128, "cast-128");
	MCRYPT_ENTRY2_2_4(CAST_256, "cast-256");
	MCRYPT_ENTRY2_2_4(CRYPT, "crypt");
	MCRYPT_ENTRY2_2_4(DES, "des");
	MCRYPT_ENTRY2_2_4(ENIGNA, "crypt");
	MCRYPT_ENTRY2_2_4(GOST, "gost");
	MCRYPT_ENTRY2_2_4(LOKI97, "loki97");
	MCRYPT_ENTRY2_2_4(PANAMA, "panama");
	MCRYPT_ENTRY2_2_4(RC2, "rc2");
	MCRYPT_ENTRY2_2_4(RIJNDAEL_128, "rijndael-128");
	MCRYPT_ENTRY2_2_4(RIJNDAEL_192, "rijndael-192");
	MCRYPT_ENTRY2_2_4(RIJNDAEL_256, "rijndael-256");
	MCRYPT_ENTRY2_2_4(SAFER64, "safer-sk64");
	MCRYPT_ENTRY2_2_4(SAFER128, "safer-sk128");
	MCRYPT_ENTRY2_2_4(SAFERPLUS, "saferplus");
	MCRYPT_ENTRY2_2_4(SERPENT, "serpent");
	MCRYPT_ENTRY2_2_4(THREEWAY, "threeway");
	MCRYPT_ENTRY2_2_4(TRIPLEDES, "tripledes");
	MCRYPT_ENTRY2_2_4(TWOFISH, "twofish");
	MCRYPT_ENTRY2_2_4(WAKE, "wake");
	MCRYPT_ENTRY2_2_4(XTEA, "xtea");

	MCRYPT_ENTRY2_2_4(IDEA, "idea");
	MCRYPT_ENTRY2_2_4(MARS, "mars");
	MCRYPT_ENTRY2_2_4(RC6, "rc6");
	MCRYPT_ENTRY2_2_4(SKIPJACK, "skipjack");
/* modes */
	MCRYPT_ENTRY2_2_4(MODE_CBC, "cbc");
	MCRYPT_ENTRY2_2_4(MODE_CFB, "cfb");
	MCRYPT_ENTRY2_2_4(MODE_ECB, "ecb");
	MCRYPT_ENTRY2_2_4(MODE_NOFB, "nofb");
	MCRYPT_ENTRY2_2_4(MODE_OFB, "ofb");
	MCRYPT_ENTRY2_2_4(MODE_STREAM, "stream");
	REGISTER_INI_ENTRIES();

	php_stream_filter_register_factory("mcrypt.*", &php_mcrypt_filter_factory);
	php_stream_filter_register_factory("mdecrypt.*", &php_mcrypt_filter_factory);

	return SUCCESS;
}
/* }}} */

static PHP_MSHUTDOWN_FUNCTION(mcrypt) /* {{{ */
{
	php_stream_filter_unregister_factory("mcrypt.*");
	php_stream_filter_unregister_factory("mdecrypt.*");

	UNREGISTER_INI_ENTRIES();
	return SUCCESS;
}
/* }}} */

#include "zend_smart_str.h"

PHP_MINFO_FUNCTION(mcrypt) /* {{{ */
{
	char **modules;
	char mcrypt_api_no[16];
	int i, count;
	smart_str tmp1 = {0};
	smart_str tmp2 = {0};

	modules = mcrypt_list_algorithms(MCG(algorithms_dir), &count);
	if (count == 0) {
		smart_str_appends(&tmp1, "none");
	}
	for (i = 0; i < count; i++) {
		smart_str_appends(&tmp1, modules[i]);
		smart_str_appendc(&tmp1, ' ');
	}
	smart_str_0(&tmp1);
	mcrypt_free_p(modules, count);

	modules = mcrypt_list_modes(MCG(modes_dir), &count);
	if (count == 0) {
		smart_str_appends(&tmp2, "none");
	}
	for (i = 0; i < count; i++) {
		smart_str_appends(&tmp2, modules[i]);
		smart_str_appendc(&tmp2, ' ');
	}
	smart_str_0 (&tmp2);
	mcrypt_free_p (modules, count);

	snprintf (mcrypt_api_no, 16, "%d", MCRYPT_API_VERSION);

	php_info_print_table_start();
	php_info_print_table_header(2, "mcrypt support", "enabled");
	php_info_print_table_header(2, "mcrypt_filter support", "enabled");
	php_info_print_table_row(2, "Version", LIBMCRYPT_VERSION);
	php_info_print_table_row(2, "Api No", mcrypt_api_no);
	php_info_print_table_row(2, "Supported ciphers", ZSTR_VAL(tmp1.s));
	php_info_print_table_row(2, "Supported modes", ZSTR_VAL(tmp2.s));
	smart_str_free(&tmp1);
	smart_str_free(&tmp2);

	php_info_print_table_end();

	DISPLAY_INI_ENTRIES();
}
/* }}} */

/* {{{ proto resource mcrypt_module_open(string cipher, string cipher_directory, string mode, string mode_directory)
   Opens the module of the algorithm and the mode to be used */
PHP_FUNCTION(mcrypt_module_open)
{
	char *cipher, *cipher_dir;
	char *mode,   *mode_dir;
	size_t   cipher_len, cipher_dir_len;
	size_t   mode_len,   mode_dir_len;
	MCRYPT td;
	php_mcrypt *pm;

	if (zend_parse_parameters (ZEND_NUM_ARGS(), "ssss",
		&cipher, &cipher_len, &cipher_dir, &cipher_dir_len,
		&mode,   &mode_len,   &mode_dir,   &mode_dir_len)) {
		return;
	}

	td = mcrypt_module_open (
		cipher,
		cipher_dir_len > 0 ? cipher_dir : MCG(algorithms_dir),
		mode,
		mode_dir_len > 0 ? mode_dir : MCG(modes_dir)
	);

	if (td == MCRYPT_FAILED) {
		php_error_docref(NULL, E_WARNING, "Could not open encryption module");
		RETURN_FALSE;
	} else {
		pm = emalloc(sizeof(php_mcrypt));
		pm->td = td;
		pm->init = 0;
		RETURN_RES(zend_register_resource(pm, le_mcrypt));
	}
}
/* }}} */

/* {{{ proto int mcrypt_generic_init(resource td, string key, string iv)
   This function initializes all buffers for the specific module */
PHP_FUNCTION(mcrypt_generic_init)
{
	char *key, *iv;
	size_t key_len, iv_len;
	zval *mcryptind;
	unsigned char *key_s, *iv_s;
	int max_key_size, key_size, iv_size;
	php_mcrypt *pm;
	int result = 0;

	if (zend_parse_parameters(ZEND_NUM_ARGS(), "rss", &mcryptind, &key, &key_len, &iv, &iv_len) == FAILURE) {
		return;
	}

	if ((pm = (php_mcrypt *)zend_fetch_resource(Z_RES_P(mcryptind), "MCrypt", le_mcrypt)) == NULL) {
		RETURN_FALSE;
	}

	max_key_size = mcrypt_enc_get_key_size(pm->td);
	iv_size = mcrypt_enc_get_iv_size(pm->td);

	if (key_len == 0) {
		php_error_docref(NULL, E_WARNING, "Key size is 0");
	}

	key_s = emalloc(key_len);
	memset(key_s, 0, key_len);

	iv_s = emalloc(iv_size + 1);
	memset(iv_s, 0, iv_size + 1);

	if (key_len > (size_t)max_key_size) {
		php_error_docref(NULL, E_WARNING, "Key size too large; supplied length: %zd, max: %d", key_len, max_key_size);
		key_size = max_key_size;
	} else {
		key_size = (int)key_len;
	}
	memcpy(key_s, key, key_len);

	if (iv_len != (size_t)iv_size) {
		php_error_docref(NULL, E_WARNING, "Iv size incorrect; supplied length: %zd, needed: %d", iv_len, iv_size);
		if (iv_len > (size_t)iv_size) {
			iv_len = iv_size;
		}
	}
	memcpy(iv_s, iv, iv_len);

	mcrypt_generic_deinit(pm->td);
	result = mcrypt_generic_init(pm->td, key_s, key_size, iv_s);

	/* If this function fails, close the mcrypt module to prevent crashes
	 * when further functions want to access this resource */
	if (result < 0) {
		zend_list_close(Z_RES_P(mcryptind));
		switch (result) {
			case -3:
				php_error_docref(NULL, E_WARNING, "Key length incorrect");
				break;
			case -4:
				php_error_docref(NULL, E_WARNING, "Memory allocation error");
				break;
			case -1:
			default:
				php_error_docref(NULL, E_WARNING, "Unknown error");
				break;
		}
	} else {
		pm->init = 1;
	}
	RETVAL_LONG(result);

	efree(iv_s);
	efree(key_s);
}
/* }}} */

/* {{{ proto string mcrypt_generic(resource td, string data)
   This function encrypts the plaintext */
PHP_FUNCTION(mcrypt_generic)
{
	zval *mcryptind;
	char *data;
	size_t data_len;
	php_mcrypt *pm;
	zend_string* data_str;
	int block_size, data_size;

	if (zend_parse_parameters(ZEND_NUM_ARGS(), "rs", &mcryptind, &data, &data_len) == FAILURE) {
		return;
	}

	if ((pm = (php_mcrypt *)zend_fetch_resource(Z_RES_P(mcryptind), "MCrypt", le_mcrypt)) == NULL) {
		RETURN_FALSE;
	}
	PHP_MCRYPT_INIT_CHECK

	if (data_len == 0) {
		php_error_docref(NULL, E_WARNING, "An empty string was passed");
		RETURN_FALSE
	}

	if (data_len > INT_MAX) {
		php_error_docref(NULL, E_WARNING, "Data size too large, %d maximum", INT_MAX);
		RETURN_FALSE;
	}
	/* Check blocksize */
	if (mcrypt_enc_is_block_mode(pm->td) == 1) { /* It's a block algorithm */
		block_size = mcrypt_enc_get_block_size(pm->td);
		data_size = ((((int)data_len - 1) / block_size) + 1) * block_size;
		if (data_size <= 0) {
			php_error_docref(NULL TSRMLS_CC, E_WARNING, "Integer overflow in data size");
			RETURN_FALSE;
		}
		data_str = zend_string_alloc(data_size, 0);
		memset(ZSTR_VAL(data_str), 0, data_size);
		memcpy(ZSTR_VAL(data_str), data, data_len);
	} else { /* It's not a block algorithm */
		data_size = (int)data_len;
		data_str = zend_string_alloc(data_size, 0);
		memset(ZSTR_VAL(data_str), 0, data_size);
		memcpy(ZSTR_VAL(data_str), data, data_len);
	}

	mcrypt_generic(pm->td, ZSTR_VAL(data_str), data_size);
	ZSTR_VAL(data_str)[data_size] = '\0';

	RETVAL_NEW_STR(data_str);
}
/* }}} */

/* {{{ proto string mdecrypt_generic(resource td, string data)
   This function decrypts the plaintext */
PHP_FUNCTION(mdecrypt_generic)
{
	zval *mcryptind;
	char *data;
	size_t data_len;
	php_mcrypt *pm;
	char* data_s;
	int block_size, data_size;

	if (zend_parse_parameters(ZEND_NUM_ARGS(), "rs", &mcryptind, &data, &data_len) == FAILURE) {
		return;
	}

	if ((pm = (php_mcrypt *)zend_fetch_resource(Z_RES_P(mcryptind), "MCrypt", le_mcrypt)) == NULL) {
		RETURN_FALSE;
	}
	PHP_MCRYPT_INIT_CHECK

	if (data_len == 0) {
		php_error_docref(NULL, E_WARNING, "An empty string was passed");
		RETURN_FALSE
	}

	/* Check blocksize */
	if (data_len > INT_MAX) {
		php_error_docref(NULL, E_WARNING, "Data size too large, %d maximum", INT_MAX);
		RETURN_FALSE;
	}
	if (mcrypt_enc_is_block_mode(pm->td) == 1) { /* It's a block algorithm */
		block_size = mcrypt_enc_get_block_size(pm->td);
		data_size = ((((int)data_len - 1) / block_size) + 1) * block_size;
		if (data_size <= 0) {
			php_error_docref(NULL TSRMLS_CC, E_WARNING, "Integer overflow in data size");
			RETURN_FALSE;
		}
		data_s = emalloc((size_t)data_size + 1);
		memset(data_s, 0, data_size);
		memcpy(data_s, data, data_len);
	} else { /* It's not a block algorithm */
		data_size = (int)data_len;
		data_s = emalloc(data_size + 1);
		memset(data_s, 0, data_size);
		memcpy(data_s, data, data_len);
	}

	mdecrypt_generic(pm->td, data_s, data_size);

	RETVAL_STRINGL(data_s, data_size);
	efree(data_s);
}
/* }}} */

/* {{{ proto array mcrypt_enc_get_supported_key_sizes(resource td)
   This function decrypts the crypttext */
PHP_FUNCTION(mcrypt_enc_get_supported_key_sizes)
{
	int i, count = 0;
	int *key_sizes;

	MCRYPT_GET_TD_ARG
	array_init(return_value);

	key_sizes = mcrypt_enc_get_supported_key_sizes(pm->td, &count);

	for (i = 0; i < count; i++) {
		add_index_long(return_value, i, key_sizes[i]);
	}

	mcrypt_free(key_sizes);
}
/* }}} */

/* {{{ proto int mcrypt_enc_self_test(resource td)
   This function runs the self test on the algorithm specified by the descriptor td */
PHP_FUNCTION(mcrypt_enc_self_test)
{
	MCRYPT_GET_TD_ARG
	RETURN_LONG(mcrypt_enc_self_test(pm->td));
}
/* }}} */

/* {{{ proto bool mcrypt_module_close(resource td)
   Free the descriptor td */
PHP_FUNCTION(mcrypt_module_close)
{
	MCRYPT_GET_TD_ARG
	zend_list_close(Z_RES_P(mcryptind));
	RETURN_TRUE;
}
/* }}} */

/* {{{ proto bool mcrypt_generic_deinit(resource td)
   This function terminates encrypt specified by the descriptor td */
PHP_FUNCTION(mcrypt_generic_deinit)
{
	MCRYPT_GET_TD_ARG

	if (mcrypt_generic_deinit(pm->td) < 0) {
		php_error_docref(NULL, E_WARNING, "Could not terminate encryption specifier");
		RETURN_FALSE
	}
	pm->init = 0;
	RETURN_TRUE
}
/* }}} */

/* {{{ proto bool mcrypt_enc_is_block_algorithm_mode(resource td)
   Returns TRUE if the mode is for use with block algorithms */
PHP_FUNCTION(mcrypt_enc_is_block_algorithm_mode)
{
	MCRYPT_GET_TD_ARG

	if (mcrypt_enc_is_block_algorithm_mode(pm->td) == 1) {
		RETURN_TRUE
	} else {
		RETURN_FALSE
	}
}
/* }}} */

/* {{{ proto bool mcrypt_enc_is_block_algorithm(resource td)
   Returns TRUE if the alrogithm is a block algorithms */
PHP_FUNCTION(mcrypt_enc_is_block_algorithm)
{
	MCRYPT_GET_TD_ARG

	if (mcrypt_enc_is_block_algorithm(pm->td) == 1) {
		RETURN_TRUE
	} else {
		RETURN_FALSE
	}
}
/* }}} */

/* {{{ proto bool mcrypt_enc_is_block_mode(resource td)
   Returns TRUE if the mode outputs blocks */
PHP_FUNCTION(mcrypt_enc_is_block_mode)
{
	MCRYPT_GET_TD_ARG

	if (mcrypt_enc_is_block_mode(pm->td) == 1) {
		RETURN_TRUE
	} else {
		RETURN_FALSE
	}
}
/* }}} */

/* {{{ proto int mcrypt_enc_get_block_size(resource td)
   Returns the block size of the cipher specified by the descriptor td */
PHP_FUNCTION(mcrypt_enc_get_block_size)
{
	MCRYPT_GET_TD_ARG
	RETURN_LONG(mcrypt_enc_get_block_size(pm->td));
}
/* }}} */

/* {{{ proto int mcrypt_enc_get_key_size(resource td)
   Returns the maximum supported key size in bytes of the algorithm specified by the descriptor td */
PHP_FUNCTION(mcrypt_enc_get_key_size)
{
	MCRYPT_GET_TD_ARG
	RETURN_LONG(mcrypt_enc_get_key_size(pm->td));
}
/* }}} */

/* {{{ proto int mcrypt_enc_get_iv_size(resource td)
   Returns the size of the IV in bytes of the algorithm specified by the descriptor td */
PHP_FUNCTION(mcrypt_enc_get_iv_size)
{
	MCRYPT_GET_TD_ARG
	RETURN_LONG(mcrypt_enc_get_iv_size(pm->td));
}
/* }}} */

/* {{{ proto string mcrypt_enc_get_algorithms_name(resource td)
   Returns the name of the algorithm specified by the descriptor td */
PHP_FUNCTION(mcrypt_enc_get_algorithms_name)
{
	char *name;
	MCRYPT_GET_TD_ARG

	name = mcrypt_enc_get_algorithms_name(pm->td);
	RETVAL_STRING(name);
	mcrypt_free(name);
}
/* }}} */

/* {{{ proto string mcrypt_enc_get_modes_name(resource td)
   Returns the name of the mode specified by the descriptor td */
PHP_FUNCTION(mcrypt_enc_get_modes_name)
{
	char *name;
	MCRYPT_GET_TD_ARG

	name = mcrypt_enc_get_modes_name(pm->td);
	RETVAL_STRING(name);
	mcrypt_free(name);
}
/* }}} */

/* {{{ proto bool mcrypt_module_self_test(string algorithm [, string lib_dir])
   Does a self test of the module "module" */
PHP_FUNCTION(mcrypt_module_self_test)
{
	MCRYPT_GET_MODE_DIR_ARGS(algorithms_dir);

	if (mcrypt_module_self_test(module, dir) == 0) {
		RETURN_TRUE;
	} else {
		RETURN_FALSE;
	}
}
/* }}} */

/* {{{ proto bool mcrypt_module_is_block_algorithm_mode(string mode [, string lib_dir])
   Returns TRUE if the mode is for use with block algorithms */
PHP_FUNCTION(mcrypt_module_is_block_algorithm_mode)
{
	MCRYPT_GET_MODE_DIR_ARGS(modes_dir)

	if (mcrypt_module_is_block_algorithm_mode(module, dir) == 1) {
		RETURN_TRUE;
	} else {
		RETURN_FALSE;
	}
}
/* }}} */

/* {{{ proto bool mcrypt_module_is_block_algorithm(string algorithm [, string lib_dir])
   Returns TRUE if the algorithm is a block algorithm */
PHP_FUNCTION(mcrypt_module_is_block_algorithm)
{
	MCRYPT_GET_MODE_DIR_ARGS(algorithms_dir)

	if (mcrypt_module_is_block_algorithm(module, dir) == 1) {
		RETURN_TRUE;
	} else {
		RETURN_FALSE;
	}
}
/* }}} */

/* {{{ proto bool mcrypt_module_is_block_mode(string mode [, string lib_dir])
   Returns TRUE if the mode outputs blocks of bytes */
PHP_FUNCTION(mcrypt_module_is_block_mode)
{
	MCRYPT_GET_MODE_DIR_ARGS(modes_dir)

	if (mcrypt_module_is_block_mode(module, dir) == 1) {
		RETURN_TRUE;
	} else {
		RETURN_FALSE;
	}
}
/* }}} */

/* {{{ proto int mcrypt_module_get_algo_block_size(string algorithm [, string lib_dir])
   Returns the block size of the algorithm */
PHP_FUNCTION(mcrypt_module_get_algo_block_size)
{
	MCRYPT_GET_MODE_DIR_ARGS(algorithms_dir)

	RETURN_LONG(mcrypt_module_get_algo_block_size(module, dir));
}
/* }}} */

/* {{{ proto int mcrypt_module_get_algo_key_size(string algorithm [, string lib_dir])
   Returns the maximum supported key size of the algorithm */
PHP_FUNCTION(mcrypt_module_get_algo_key_size)
{
	MCRYPT_GET_MODE_DIR_ARGS(algorithms_dir);

	RETURN_LONG(mcrypt_module_get_algo_key_size(module, dir));
}
/* }}} */

/* {{{ proto array mcrypt_module_get_supported_key_sizes(string algorithm [, string lib_dir])
   This function decrypts the crypttext */
PHP_FUNCTION(mcrypt_module_get_supported_key_sizes)
{
	int i, count = 0;
	int *key_sizes;

	MCRYPT_GET_MODE_DIR_ARGS(algorithms_dir)
	array_init(return_value);

	key_sizes = mcrypt_module_get_algo_supported_key_sizes(module, dir, &count);

	for (i = 0; i < count; i++) {
		add_index_long(return_value, i, key_sizes[i]);
	}
	mcrypt_free(key_sizes);
}
/* }}} */

/* {{{ proto array mcrypt_list_algorithms([string lib_dir])
   List all algorithms in "module_dir" */
PHP_FUNCTION(mcrypt_list_algorithms)
{
	char **modules;
	char *lib_dir = MCG(algorithms_dir);
	size_t   lib_dir_len;
	int   i, count;

	if (zend_parse_parameters(ZEND_NUM_ARGS(), "|s",
		&lib_dir, &lib_dir_len) == FAILURE) {
		return;
	}

	array_init(return_value);
	modules = mcrypt_list_algorithms(lib_dir, &count);

	if (count == 0) {
		php_error_docref(NULL, E_WARNING, "No algorithms found in module dir");
	}
	for (i = 0; i < count; i++) {
		add_index_string(return_value, i, modules[i]);
	}
	mcrypt_free_p(modules, count);
}
/* }}} */

/* {{{ proto array mcrypt_list_modes([string lib_dir])
   List all modes "module_dir" */
PHP_FUNCTION(mcrypt_list_modes)
{
	char **modules;
	char *lib_dir = MCG(modes_dir);
	size_t   lib_dir_len;
	int   i, count;

	if (zend_parse_parameters(ZEND_NUM_ARGS(), "|s",
		&lib_dir, &lib_dir_len) == FAILURE) {
		return;
	}

	array_init(return_value);
	modules = mcrypt_list_modes(lib_dir, &count);

	if (count == 0) {
		php_error_docref(NULL, E_WARNING, "No modes found in module dir");
	}
	for (i = 0; i < count; i++) {
		add_index_string(return_value, i, modules[i]);
	}
	mcrypt_free_p(modules, count);
}
/* }}} */

/* {{{ proto int mcrypt_get_key_size(string cipher, string module)
   Get the key size of cipher */
PHP_FUNCTION(mcrypt_get_key_size)
{
	char *cipher;
	char *module;
	size_t   cipher_len, module_len;
	char *cipher_dir_string;
	char *module_dir_string;
	MCRYPT td;

	MCRYPT_GET_INI

	if (zend_parse_parameters(ZEND_NUM_ARGS(), "ss",
		&cipher, &cipher_len, &module, &module_len) == FAILURE) {
		return;
	}

	td = mcrypt_module_open(cipher, cipher_dir_string, module, module_dir_string);
	if (td != MCRYPT_FAILED) {
		RETVAL_LONG(mcrypt_enc_get_key_size(td));
		mcrypt_module_close(td);
	} else {
		php_error_docref(NULL, E_WARNING, MCRYPT_OPEN_MODULE_FAILED);
		RETURN_FALSE;
	}
}
/* }}} */

/* {{{ proto int mcrypt_get_block_size(string cipher, string module)
   Get the key size of cipher */
PHP_FUNCTION(mcrypt_get_block_size)
{
	char *cipher;
	char *module;
	size_t   cipher_len, module_len;
	char *cipher_dir_string;
	char *module_dir_string;
	MCRYPT td;

	MCRYPT_GET_INI

	if (zend_parse_parameters(ZEND_NUM_ARGS(), "ss",
		&cipher, &cipher_len, &module, &module_len) == FAILURE) {
		return;
	}

	td = mcrypt_module_open(cipher, cipher_dir_string, module, module_dir_string);
	if (td != MCRYPT_FAILED) {
		RETVAL_LONG(mcrypt_enc_get_block_size(td));
		mcrypt_module_close(td);
	} else {
		php_error_docref(NULL, E_WARNING, MCRYPT_OPEN_MODULE_FAILED);
		RETURN_FALSE;
	}
}
/* }}} */

/* {{{ proto int mcrypt_get_iv_size(string cipher, string module)
   Get the IV size of cipher (Usually the same as the blocksize) */
PHP_FUNCTION(mcrypt_get_iv_size)
{
	char *cipher;
	char *module;
	size_t   cipher_len, module_len;
	char *cipher_dir_string;
	char *module_dir_string;
	MCRYPT td;

	MCRYPT_GET_INI

	if (zend_parse_parameters(ZEND_NUM_ARGS(), "ss",
		&cipher, &cipher_len, &module, &module_len) == FAILURE) {
		return;
	}

	td = mcrypt_module_open(cipher, cipher_dir_string, module, module_dir_string);
	if (td != MCRYPT_FAILED) {
		RETVAL_LONG(mcrypt_enc_get_iv_size(td));
		mcrypt_module_close(td);
	} else {
		php_error_docref(NULL, E_WARNING, MCRYPT_OPEN_MODULE_FAILED);
		RETURN_FALSE;
	}
}
/* }}} */

/* {{{ proto string mcrypt_get_cipher_name(string cipher)
   Get the key size of cipher */
PHP_FUNCTION(mcrypt_get_cipher_name)
{
	char *cipher_dir_string;
	char *module_dir_string;
	char *cipher_name;
	char *cipher;
	size_t   cipher_len;
	MCRYPT td;

	MCRYPT_GET_INI

	if (zend_parse_parameters(ZEND_NUM_ARGS(), "s",
		&cipher, &cipher_len) == FAILURE) {
		return;
	}

	/* The code below is actually not very nice, but I didn't see a better
	 * method */
	td = mcrypt_module_open(cipher, cipher_dir_string, "ecb", module_dir_string);
	if (td != MCRYPT_FAILED) {
		cipher_name = mcrypt_enc_get_algorithms_name(td);
		mcrypt_module_close(td);
		RETVAL_STRING(cipher_name);
		mcrypt_free(cipher_name);
	} else {
		td = mcrypt_module_open(cipher, cipher_dir_string, "stream", module_dir_string);
		if (td != MCRYPT_FAILED) {
			cipher_name = mcrypt_enc_get_algorithms_name(td);
			mcrypt_module_close(td);
			RETVAL_STRING(cipher_name);
			mcrypt_free(cipher_name);
		} else {
			php_error_docref(NULL, E_WARNING, MCRYPT_OPEN_MODULE_FAILED);
			RETURN_FALSE;
		}
	}
}
/* }}} */

static char *php_mcrypt_get_key_size_str(
		int max_key_size, const int *key_sizes, int key_size_count) /* {{{ */
{
	if (key_size_count == 0) {
		char *str;
		spprintf(&str, 0, "Only keys of size 1 to %d supported", max_key_size);
		return str;
	} else if (key_size_count == 1) {
		char *str;
		spprintf(&str, 0, "Only keys of size %d supported", key_sizes[0]);
		return str;
	} else {
		int i;
		char *result = NULL;
		smart_str str = {0};
		smart_str_appends(&str, "Only keys of sizes ");

		for (i = 0; i < key_size_count; ++i) {
			if (i == key_size_count - 1) {
				smart_str_appends(&str, " or ");
			} else if (i != 0) {
				smart_str_appends(&str, ", ");
			}

			smart_str_append_long(&str, key_sizes[i]);
		}

		smart_str_appends(&str, " supported");
		smart_str_0(&str);
		result = estrndup(ZSTR_VAL(str.s), ZSTR_LEN(str.s));
		smart_str_free(&str);

		return result;
	}
}
/* }}} */

static zend_bool php_mcrypt_is_valid_key_size(
		int key_size, int max_key_size, int *key_sizes, int key_size_count) /* {{{ */
{
	int i;

	if (key_size <= 0 || key_size > max_key_size) {
		return 0;
	}

	if (key_size_count == 0) {
		/* All key sizes are valid */
		return 1;
	}

	for (i = 0; i < key_size_count; i++) {
		if (key_sizes[i] == key_size) {
			return 1;
		}
	}

	return 0;
}
/* }}} */

static int php_mcrypt_ensure_valid_key_size(MCRYPT td, int key_size) /* {{{ */
{
	int key_size_count;
	int max_key_size = mcrypt_enc_get_key_size(td);
	int *key_sizes = mcrypt_enc_get_supported_key_sizes(td, &key_size_count);

	zend_bool is_valid_key_size = php_mcrypt_is_valid_key_size(
		key_size, max_key_size, key_sizes, key_size_count
	);
	if (!is_valid_key_size) {
		char *key_size_str = php_mcrypt_get_key_size_str(
			max_key_size, key_sizes, key_size_count
		);
		php_error_docref(NULL, E_WARNING,
			"Key of size %d not supported by this algorithm. %s", key_size, key_size_str
		);
		efree(key_size_str);
	}

	if (key_sizes) {
		mcrypt_free(key_sizes);
	}

	return is_valid_key_size ? SUCCESS : FAILURE;
}
/* }}} */

static int php_mcrypt_ensure_valid_iv(MCRYPT td, const char *iv, int iv_size) /* {{{ */
{
	if (mcrypt_enc_mode_has_iv(td) == 1) {
		int expected_iv_size = mcrypt_enc_get_iv_size(td);
		if (expected_iv_size == 0) {
			/* Algorithm does not use IV, even though mode supports it */
			return SUCCESS;
		}

		if (!iv) {
			php_error_docref(NULL, E_WARNING,
				"Encryption mode requires an initialization vector of size %d", expected_iv_size
			);
			return FAILURE;
		}

		if (iv_size != expected_iv_size) {
			php_error_docref(NULL, E_WARNING,
				"Received initialization vector of size %d, but size %d is required "
				"for this encryption mode", iv_size, expected_iv_size
			);
			return FAILURE;
		}
	}

	return SUCCESS;
}
/* }}} */

static void php_mcrypt_do_crypt(char* cipher, const char *key, size_t key_len, const char *data, size_t data_len, char *mode, const char *iv, size_t iv_len, size_t dencrypt, zval* return_value) /* {{{ */
{
	char *cipher_dir_string;
	char *module_dir_string;
	zend_long data_size;
	char *data_s;
	MCRYPT td;

	MCRYPT_GET_INI

	td = mcrypt_module_open(cipher, cipher_dir_string, mode, module_dir_string);
	if (td == MCRYPT_FAILED) {
		php_error_docref(NULL, E_WARNING, MCRYPT_OPEN_MODULE_FAILED);
		RETURN_FALSE;
	}

	if (php_mcrypt_ensure_valid_key_size(td, (int)key_len) == FAILURE) {
		mcrypt_module_close(td);
		RETURN_FALSE;
	}

	if (php_mcrypt_ensure_valid_iv(td, iv, (int)iv_len) == FAILURE) {
		mcrypt_module_close(td);
		RETURN_FALSE;
	}

	/* Check blocksize */
	if (mcrypt_enc_is_block_mode(td) == 1) { /* It's a block algorithm */
		int block_size = mcrypt_enc_get_block_size(td);
		data_size = ((((zend_long)data_len - 1) / block_size) + 1) * block_size;
		data_s = emalloc(data_size + 1);
		memset(data_s, 0, data_size);
		memcpy(data_s, data, data_len);
	} else { /* It's not a block algorithm */
		data_size = data_len;
		data_s = emalloc(data_size + 1);
		memcpy(data_s, data, data_len);
	}

	if (mcrypt_generic_init(td, (void *) key, (int)key_len, (void *) iv) < 0) {
<<<<<<< HEAD
		zend_throw_error(NULL, "Mcrypt initialisation failed");
=======
		efree(data_s);
		php_error_docref(NULL, E_RECOVERABLE_ERROR, "Mcrypt initialisation failed");
>>>>>>> 6f84ac72
		mcrypt_module_close(td);
		RETURN_FALSE;
	}

	if (dencrypt == MCRYPT_ENCRYPT) {
		mcrypt_generic(td, data_s, (int)data_size);
	} else {
		mdecrypt_generic(td, data_s, (int)data_size);
	}

	data_s[data_size] = 0;

	RETVAL_STRINGL(data_s, data_size);
	efree(data_s);

	/* freeing vars */
	mcrypt_generic_end(td);
}
/* }}} */

/* {{{ proto string mcrypt_encrypt(string cipher, string key, string data, string mode, string iv)
   OFB crypt/decrypt data using key key with cipher cipher starting with iv */
PHP_FUNCTION(mcrypt_encrypt)
{
	char *cipher, *key, *data, *mode, *iv = NULL;
	size_t cipher_len, key_len, data_len, mode_len, iv_len = 0;

	if (zend_parse_parameters(ZEND_NUM_ARGS(), "ssss|s", &cipher, &cipher_len,
		&key, &key_len, &data, &data_len, &mode, &mode_len, &iv, &iv_len) == FAILURE) {
		return;
	}

	php_mcrypt_do_crypt(cipher, key, key_len, data, data_len, mode, iv, iv_len, MCRYPT_ENCRYPT, return_value);
}
/* }}} */

/* {{{ proto string mcrypt_decrypt(string cipher, string key, string data, string mode, string iv)
   OFB crypt/decrypt data using key key with cipher cipher starting with iv */
PHP_FUNCTION(mcrypt_decrypt)
{
	char *cipher, *key, *data, *mode, *iv = NULL;
	size_t cipher_len, key_len, data_len, mode_len, iv_len = 0;

	if (zend_parse_parameters(ZEND_NUM_ARGS(), "ssss|s", &cipher, &cipher_len,
		&key, &key_len, &data, &data_len, &mode, &mode_len, &iv, &iv_len) == FAILURE) {
		return;
	}

	php_mcrypt_do_crypt(cipher, key, key_len, data, data_len, mode, iv, iv_len, MCRYPT_DECRYPT, return_value);
}
/* }}} */

/* {{{ proto string mcrypt_create_iv(int size, int source)
   Create an initialization vector (IV) */
PHP_FUNCTION(mcrypt_create_iv)
{
	char *iv;
	zend_long source = URANDOM;
	zend_long size;
	int n = 0;

	if (zend_parse_parameters(ZEND_NUM_ARGS(), "l|l", &size, &source) == FAILURE) {
		return;
	}

	if (size <= 0 || size >= INT_MAX) {
		php_error_docref(NULL, E_WARNING, "Cannot create an IV with a size of less than 1 or greater than %d", INT_MAX);
		RETURN_FALSE;
	}

	iv = ecalloc(size + 1, 1);

	if (source == RANDOM || source == URANDOM) {
#if PHP_WIN32
		/* random/urandom equivalent on Windows */
		BYTE *iv_b = (BYTE *) iv;
		if (php_win32_get_random_bytes(iv_b, (size_t) size) == FAILURE){
			efree(iv);
			php_error_docref(NULL, E_WARNING, "Could not gather sufficient random data");
			RETURN_FALSE;
		}
		n = (int)size;
#else
		int    *fd = &MCG(fd[source]);
		size_t read_bytes = 0;

		if (*fd < 0) {
			*fd = open(source == RANDOM ? "/dev/random" : "/dev/urandom", O_RDONLY);
			if (*fd < 0) {
				efree(iv);
				php_error_docref(NULL, E_WARNING, "Cannot open source device");
				RETURN_FALSE;
			}
		}

		while ((zend_long)read_bytes < size) {
			n = read(*fd, iv + read_bytes, size - read_bytes);
			if (n <= 0) {
				break;
			}
			read_bytes += n;
		}
		n = read_bytes;

		if (n < size) {
			efree(iv);
			php_error_docref(NULL, E_WARNING, "Could not gather sufficient random data");
			RETURN_FALSE;
		}
#endif
	} else {
		n = (int)size;
		while (size) {
			iv[--size] = (char) (255.0 * php_rand() / RAND_MAX);
		}
	}
	RETVAL_STRINGL(iv, n);
	efree(iv);
}
/* }}} */

#endif

/*
 * Local variables:
 * tab-width: 4
 * c-basic-offset: 4
 * End:
 * vim600: sw=4 ts=4 fdm=marker
 * vim<600: sw=4 ts=4
 */<|MERGE_RESOLUTION|>--- conflicted
+++ resolved
@@ -1299,12 +1299,8 @@
 	}
 
 	if (mcrypt_generic_init(td, (void *) key, (int)key_len, (void *) iv) < 0) {
-<<<<<<< HEAD
+		efree(data_s);
 		zend_throw_error(NULL, "Mcrypt initialisation failed");
-=======
-		efree(data_s);
-		php_error_docref(NULL, E_RECOVERABLE_ERROR, "Mcrypt initialisation failed");
->>>>>>> 6f84ac72
 		mcrypt_module_close(td);
 		RETURN_FALSE;
 	}
