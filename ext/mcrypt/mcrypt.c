--- conflicted
+++ resolved
@@ -1298,14 +1298,9 @@
 		memcpy(data_s, data, data_len);
 	}
 
-<<<<<<< HEAD
 	if (mcrypt_generic_init(td, (void *) key, (int)key_len, (void *) iv) < 0) {
+		efree(data_s);
 		php_error_docref(NULL, E_RECOVERABLE_ERROR, "Mcrypt initialisation failed");
-=======
-	if (mcrypt_generic_init(td, (void *) key, key_len, (void *) iv) < 0) {
-		efree(data_s);
-		php_error_docref(NULL TSRMLS_CC, E_RECOVERABLE_ERROR, "Mcrypt initialisation failed");
->>>>>>> 3c5742eb
 		mcrypt_module_close(td);
 		RETURN_FALSE;
 	}
