--- conflicted
+++ resolved
@@ -1285,7 +1285,6 @@
 		php_error_docref(NULL TSRMLS_CC, E_WARNING, MCRYPT_OPEN_MODULE_FAILED);
 		RETURN_FALSE;
 	}
-<<<<<<< HEAD
 
 	if (php_mcrypt_ensure_valid_key_size(td, key_len TSRMLS_CC) == FAILURE) {
 		mcrypt_module_close(td);
@@ -1295,57 +1294,6 @@
 	if (php_mcrypt_ensure_valid_iv(td, iv, iv_len TSRMLS_CC) == FAILURE) {
 		mcrypt_module_close(td);
 		RETURN_FALSE;
-=======
-	/* Checking for key-length */
-	max_key_length = mcrypt_enc_get_key_size(td);
-	if (key_len > max_key_length) {
-		php_error_docref(NULL TSRMLS_CC, E_WARNING, "Size of key is too large for this algorithm");
-	}
-	key_length_sizes = mcrypt_enc_get_supported_key_sizes(td, &count);
-	if (count == 0 && key_length_sizes == NULL) { /* all lengths 1 - k_l_s = OK */
-		use_key_length = key_len;
-		key_s = emalloc(use_key_length);
-		memset(key_s, 0, use_key_length);
-		memcpy(key_s, key, use_key_length);
-	} else if (count == 1) {  /* only m_k_l = OK */
-		key_s = emalloc(key_length_sizes[0]);
-		memset(key_s, 0, key_length_sizes[0]);
-		memcpy(key_s, key, MIN(key_len, key_length_sizes[0]));
-		use_key_length = key_length_sizes[0];
-	} else { /* dertermine smallest supported key > length of requested key */
-		use_key_length = max_key_length; /* start with max key length */
-		for (i = 0; i < count; i++) {
-			if (key_length_sizes[i] >= key_len &&
-				key_length_sizes[i] < use_key_length)
-			{
-				use_key_length = key_length_sizes[i];
-			}
-		}
-		key_s = emalloc(use_key_length);
-		memset(key_s, 0, use_key_length);
-		memcpy(key_s, key, MIN(key_len, use_key_length));
-	}
-	mcrypt_free (key_length_sizes);
-
-	/* Check IV */
-	iv_s = NULL;
-	iv_size = mcrypt_enc_get_iv_size (td);
-
-	/* IV is required */
-	if (mcrypt_enc_mode_has_iv(td) == 1) {
-		if (argc == 5) {
-			if (iv_size != iv_len) {
-				php_error_docref(NULL TSRMLS_CC, E_WARNING, MCRYPT_IV_WRONG_SIZE);
-			} else {
-				iv_s = emalloc(iv_size + 1);
-				memcpy(iv_s, iv, iv_size);
-			}
-		} else if (argc == 4) {
-			php_error_docref(NULL TSRMLS_CC, E_WARNING, "Attempt to use an empty IV, which is NOT recommend");
-			iv_s = emalloc(iv_size + 1);
-			memset(iv_s, 0, iv_size + 1);
-		}
->>>>>>> c395c6e5
 	}
 
 	/* Check blocksize */
@@ -1372,14 +1320,9 @@
 	} else {
 		mdecrypt_generic(td, data_s, data_size);
 	}
-<<<<<<< HEAD
 	
 	data_s[data_size] = 0;
 	RETVAL_STRINGL(data_s, data_size, 0);
-=======
-
-	RETVAL_STRINGL(data_s, data_size, 1);
->>>>>>> c395c6e5
 
 	/* freeing vars */
 	mcrypt_generic_end(td);
@@ -1390,7 +1333,6 @@
    OFB crypt/decrypt data using key key with cipher cipher starting with iv */
 PHP_FUNCTION(mcrypt_encrypt)
 {
-<<<<<<< HEAD
 	char *cipher, *key, *data, *mode, *iv = NULL;
 	int cipher_len, key_len, data_len, mode_len, iv_len = 0;
 	
@@ -1398,15 +1340,6 @@
 		&key, &key_len, &data, &data_len, &mode, &mode_len, &iv, &iv_len) == FAILURE) {
 		return;
 	}
-=======
-	zval **mode;
-	char *cipher, *key, *data, *iv = NULL;
-	int cipher_len, key_len, data_len, iv_len = 0;
-
-	MCRYPT_GET_CRYPT_ARGS
-
-	convert_to_string_ex(mode);
->>>>>>> c395c6e5
 
 	php_mcrypt_do_crypt(cipher, key, key_len, data, data_len, mode, iv, iv_len, MCRYPT_ENCRYPT, return_value TSRMLS_CC);
 }
@@ -1419,16 +1352,10 @@
 	char *cipher, *key, *data, *mode, *iv = NULL;
 	int cipher_len, key_len, data_len, mode_len, iv_len = 0;
 
-<<<<<<< HEAD
 	if (zend_parse_parameters(ZEND_NUM_ARGS() TSRMLS_CC, "ssss|s", &cipher, &cipher_len,
 		&key, &key_len, &data, &data_len, &mode, &mode_len, &iv, &iv_len) == FAILURE) {
 		return;
 	}
-=======
-	MCRYPT_GET_CRYPT_ARGS
-
-	convert_to_string_ex(mode);
->>>>>>> c395c6e5
 
 	php_mcrypt_do_crypt(cipher, key, key_len, data, data_len, mode, iv, iv_len, MCRYPT_DECRYPT, return_value TSRMLS_CC);
 }
