/*
  +----------------------------------------------------------------------+
  | Copyright (c) The PHP Group                                          |
  +----------------------------------------------------------------------+
  | This source file is subject to version 3.01 of the PHP license,      |
  | that is bundled with this package in the file LICENSE, and is        |
  | available through the world-wide-web at the following url:           |
  | http://www.php.net/license/3_01.txt                                  |
  | If you did not receive a copy of the PHP license and are unable to   |
  | obtain it through the world-wide-web, please send a note to          |
  | license@php.net so we can mail you a copy immediately.               |
  +----------------------------------------------------------------------+
  | Author: George Schlossnagle <george@omniti.com>                      |
  |         Wez Furlong <wez@php.net>                                    |
  |         Johannes Schlueter <johannes@mysql.com>                      |
  +----------------------------------------------------------------------+
*/

#ifdef HAVE_CONFIG_H
#include "config.h"
#endif

#include "php.h"
#include "php_ini.h"
#include "ext/standard/info.h"
#include "pdo/php_pdo.h"
#include "pdo/php_pdo_driver.h"
#include "php_pdo_mysql.h"
#include "php_pdo_mysql_int.h"

#ifdef PDO_USE_MYSQLND
#	define pdo_mysql_stmt_execute_prepared(stmt) pdo_mysql_stmt_execute_prepared_mysqlnd(stmt)
#	define pdo_free_bound_result(res) zval_ptr_dtor(res.zv)
#	define pdo_mysql_stmt_close(stmt) mysqlnd_stmt_close(stmt, 0)
#else
#	define pdo_mysql_stmt_execute_prepared(stmt) pdo_mysql_stmt_execute_prepared_libmysql(stmt)
#	define pdo_free_bound_result(res) efree(res.buffer)
#	define pdo_mysql_stmt_close(stmt) mysql_stmt_close(stmt)
#endif



static int pdo_mysql_stmt_dtor(pdo_stmt_t *stmt) /* {{{ */
{
	pdo_mysql_stmt *S = (pdo_mysql_stmt*)stmt->driver_data;

	PDO_DBG_ENTER("pdo_mysql_stmt_dtor");
	PDO_DBG_INF_FMT("stmt=%p", S->stmt);
	if (S->result) {
		/* free the resource */
		mysql_free_result(S->result);
		S->result = NULL;
	}
	if (S->einfo.errmsg) {
		pefree(S->einfo.errmsg, stmt->dbh->is_persistent);
		S->einfo.errmsg = NULL;
	}
	if (S->stmt) {
		pdo_mysql_stmt_close(S->stmt);
		S->stmt = NULL;
	}

#ifndef PDO_USE_MYSQLND
	if (S->params) {
		efree(S->params);
	}
	if (S->in_null) {
		efree(S->in_null);
	}
	if (S->in_length) {
		efree(S->in_length);
	}

	if (S->bound_result)
	{
		int i;
		for (i = 0; i < stmt->column_count; i++) {
			pdo_free_bound_result(S->bound_result[i]);
		}

		efree(S->bound_result);
		efree(S->out_null);
		efree(S->out_length);
	}
#endif

	if (!Z_ISUNDEF(stmt->database_object_handle)
		&& IS_OBJ_VALID(EG(objects_store).object_buckets[Z_OBJ_HANDLE(stmt->database_object_handle)])
		&& (!(OBJ_FLAGS(Z_OBJ(stmt->database_object_handle)) & IS_OBJ_FREE_CALLED))) {
		while (mysql_more_results(S->H->server)) {
			MYSQL_RES *res;
			if (mysql_next_result(S->H->server) != 0) {
				break;
			}

			res = mysql_store_result(S->H->server);
			if (res) {
				mysql_free_result(res);
			}
		}
	}

#ifdef PDO_USE_MYSQLND
	if (!S->stmt && S->current_data) {
		mnd_free(S->current_data);
	}
#endif /* PDO_USE_MYSQLND */

	efree(S);
	PDO_DBG_RETURN(1);
}
/* }}} */

static void pdo_mysql_stmt_set_row_count(pdo_stmt_t *stmt) /* {{{ */
{
	zend_long row_count;
	pdo_mysql_stmt *S = stmt->driver_data;
	row_count = (zend_long) mysql_stmt_affected_rows(S->stmt);
	if (row_count != (zend_long)-1) {
		stmt->row_count = row_count;
	}
}
/* }}} */

static int pdo_mysql_fill_stmt_from_result(pdo_stmt_t *stmt) /* {{{ */
{
	pdo_mysql_stmt *S = (pdo_mysql_stmt*)stmt->driver_data;
	pdo_mysql_db_handle *H = S->H;
	my_ulonglong row_count;
	PDO_DBG_ENTER("pdo_mysql_fill_stmt_from_result");

	row_count = mysql_affected_rows(H->server);
	if (row_count == (my_ulonglong)-1) {
		/* we either have a query that returned a result set or an error occurred
		   lets see if we have access to a result set */
		if (!H->buffered) {
			S->result = mysql_use_result(H->server);
		} else {
			S->result = mysql_store_result(H->server);
		}
		if (NULL == S->result) {
			pdo_mysql_error_stmt(stmt);
			PDO_DBG_RETURN(0);
		}

		stmt->row_count = (zend_long) mysql_num_rows(S->result);
		stmt->column_count = (int) mysql_num_fields(S->result);
		S->fields = mysql_fetch_fields(S->result);
	} else {
		/* this was a DML or DDL query (INSERT, UPDATE, DELETE, ... */
		stmt->row_count = (zend_long) row_count;
	}

	PDO_DBG_RETURN(1);
}
/* }}} */

#ifndef PDO_USE_MYSQLND
static int pdo_mysql_stmt_execute_prepared_libmysql(pdo_stmt_t *stmt) /* {{{ */
{
	pdo_mysql_stmt *S = stmt->driver_data;
	pdo_mysql_db_handle *H = S->H;

	PDO_DBG_ENTER("pdo_mysql_stmt_execute_prepared_libmysql");

	/* (re)bind the parameters */
	if (mysql_stmt_bind_param(S->stmt, S->params) || mysql_stmt_execute(S->stmt)) {
		if (S->params) {
			memset(S->params, 0, S->num_params * sizeof(MYSQL_BIND));
		}
		pdo_mysql_error_stmt(stmt);
		if (mysql_stmt_errno(S->stmt) == 2057) {
			/* CR_NEW_STMT_METADATA makes the statement unusable */
			S->stmt = NULL;
		}
		PDO_DBG_RETURN(0);
	}

	if (!S->result) {
		int i;

		/* figure out the result set format, if any */
		S->result = mysql_stmt_result_metadata(S->stmt);
		if (S->result) {
			int calc_max_length = H->buffered && S->max_length == 1;
			S->fields = mysql_fetch_fields(S->result);
			if (S->bound_result) {
				int i;
				for (i = 0; i < stmt->column_count; i++) {
					efree(S->bound_result[i].buffer);
				}
				efree(S->bound_result);
				efree(S->out_null);
				efree(S->out_length);
			}

			stmt->column_count = (int)mysql_num_fields(S->result);
			S->bound_result = ecalloc(stmt->column_count, sizeof(MYSQL_BIND));
			S->out_null = ecalloc(stmt->column_count, sizeof(my_bool));
			S->out_length = ecalloc(stmt->column_count, sizeof(zend_ulong));

			/* summon memory to hold the row */
			for (i = 0; i < stmt->column_count; i++) {
				if (calc_max_length && S->fields[i].type == FIELD_TYPE_BLOB) {
					my_bool on = 1;
					mysql_stmt_attr_set(S->stmt, STMT_ATTR_UPDATE_MAX_LENGTH, &on);
					calc_max_length = 0;
				}
				switch (S->fields[i].type) {
					case FIELD_TYPE_INT24:
						S->bound_result[i].buffer_length = MAX_MEDIUMINT_WIDTH + 1;
						break;
					case FIELD_TYPE_LONG:
						S->bound_result[i].buffer_length = MAX_INT_WIDTH + 1;
						break;
					case FIELD_TYPE_LONGLONG:
						S->bound_result[i].buffer_length = MAX_BIGINT_WIDTH + 1;
						break;
					case FIELD_TYPE_TINY:
						S->bound_result[i].buffer_length = MAX_TINYINT_WIDTH + 1;
						break;
					case FIELD_TYPE_SHORT:
						S->bound_result[i].buffer_length = MAX_SMALLINT_WIDTH + 1;
						break;
					default:
						S->bound_result[i].buffer_length =
							S->fields[i].max_length? S->fields[i].max_length:
							S->fields[i].length;
						/* work-around for longtext and alike */
						if (S->bound_result[i].buffer_length > H->max_buffer_size) {
							S->bound_result[i].buffer_length = H->max_buffer_size;
						}
				}

				/* there are cases where the length reported by mysql is too short.
				 * eg: when describing a table that contains an enum column. Since
				 * we have no way of knowing the true length either, we'll bump up
				 * our buffer size to a reasonable size, just in case */
				if (S->fields[i].max_length == 0 && S->bound_result[i].buffer_length < 128 && MYSQL_TYPE_VAR_STRING) {
					S->bound_result[i].buffer_length = 128;
				}

				S->out_length[i] = 0;

				S->bound_result[i].buffer = emalloc(S->bound_result[i].buffer_length);
				S->bound_result[i].is_null = &S->out_null[i];
				S->bound_result[i].length = &S->out_length[i];
				S->bound_result[i].buffer_type = MYSQL_TYPE_STRING;
			}

			if (mysql_stmt_bind_result(S->stmt, S->bound_result)) {
				pdo_mysql_error_stmt(stmt);
				PDO_DBG_RETURN(0);
			}

			/* if buffered, pre-fetch all the data */
			if (H->buffered) {
				if (mysql_stmt_store_result(S->stmt)) {
					pdo_mysql_error_stmt(stmt);
					PDO_DBG_RETURN(0);
				}
			}
		}
	}

	pdo_mysql_stmt_set_row_count(stmt);
	PDO_DBG_RETURN(1);
}
/* }}} */
#endif

#ifdef PDO_USE_MYSQLND
static int pdo_mysql_stmt_execute_prepared_mysqlnd(pdo_stmt_t *stmt) /* {{{ */
{
	pdo_mysql_stmt *S = stmt->driver_data;
	pdo_mysql_db_handle *H = S->H;
	int i;

	PDO_DBG_ENTER("pdo_mysql_stmt_execute_prepared_mysqlnd");

	if (mysql_stmt_execute(S->stmt)) {
		pdo_mysql_error_stmt(stmt);
		PDO_DBG_RETURN(0);
	}

	if (S->result) {
		/* TODO: add a test to check if we really have zvals here... */
		mysql_free_result(S->result);
		S->result = NULL;
	}

	/* for SHOW/DESCRIBE and others the column/field count is not available before execute */
	stmt->column_count = mysql_stmt_field_count(S->stmt);
	for (i = 0; i < stmt->column_count; i++) {
		mysqlnd_stmt_bind_one_result(S->stmt, i);
	}

	S->result = mysqlnd_stmt_result_metadata(S->stmt);
	if (S->result) {
		S->fields = mysql_fetch_fields(S->result);
		/* if buffered, pre-fetch all the data */
		if (H->buffered) {
			if (mysql_stmt_store_result(S->stmt)) {
				pdo_mysql_error_stmt(stmt);
				PDO_DBG_RETURN(0);
			}
		}
	}

	pdo_mysql_stmt_set_row_count(stmt);
	PDO_DBG_RETURN(1);
}
/* }}} */
#endif

static int pdo_mysql_stmt_execute(pdo_stmt_t *stmt) /* {{{ */
{
	pdo_mysql_stmt *S = (pdo_mysql_stmt*)stmt->driver_data;
	pdo_mysql_db_handle *H = S->H;
	PDO_DBG_ENTER("pdo_mysql_stmt_execute");
	PDO_DBG_INF_FMT("stmt=%p", S->stmt);

	if (S->stmt) {
		PDO_DBG_RETURN(pdo_mysql_stmt_execute_prepared(stmt));
	}

	/* ensure that we free any previous unfetched results */
	if (S->result) {
		mysql_free_result(S->result);
		S->result = NULL;
	}

	if (mysql_real_query(H->server, stmt->active_query_string, stmt->active_query_stringlen) != 0) {
		pdo_mysql_error_stmt(stmt);
		PDO_DBG_RETURN(0);
	}

	PDO_DBG_RETURN(pdo_mysql_fill_stmt_from_result(stmt));
}
/* }}} */

static int pdo_mysql_stmt_next_rowset(pdo_stmt_t *stmt) /* {{{ */
{
	pdo_mysql_stmt *S = (pdo_mysql_stmt*)stmt->driver_data;
	pdo_mysql_db_handle *H = S->H;
#ifdef PDO_USE_MYSQLND
	zend_long row_count;
#endif
	PDO_DBG_ENTER("pdo_mysql_stmt_next_rowset");
	PDO_DBG_INF_FMT("stmt=%p", S->stmt);

#ifdef PDO_USE_MYSQLND
	if (!H->emulate_prepare) {
		if (!mysqlnd_stmt_more_results(S->stmt)) {
			PDO_DBG_RETURN(0);
		}
		if (mysqlnd_stmt_next_result(S->stmt)) {
			PDO_DBG_RETURN(0);
		}

		if (!mysqlnd_stmt_more_results(S->stmt)) {
			/*
			MySQL gives us n + 1 result sets for
			CALL proc() and n result sets returned by the proc itself.
			Result set n + 1 is about the procedure call itself.
			As the PDO emulation does not return it, we skip it as well
			*/
			PDO_DBG_RETURN(0);
		}

		/* TODO - this code is stolen from execute() - see above */
		if (S->result) {
			mysql_free_result(S->result);
			S->result = NULL;
		}
		{
			/* for SHOW/DESCRIBE and others the column/field count is not available before execute */
			int i;

			stmt->column_count = mysql_stmt_field_count(S->stmt);
			for (i = 0; i < stmt->column_count; i++) {
				mysqlnd_stmt_bind_one_result(S->stmt, i);
			}
		}

		S->result = mysqlnd_stmt_result_metadata(S->stmt);
		if (S->result) {
			S->fields = mysql_fetch_fields(S->result);

			/* if buffered, pre-fetch all the data */
			if (H->buffered) {
				if (mysql_stmt_store_result(S->stmt)) {
					pdo_mysql_error_stmt(stmt);
					PDO_DBG_RETURN(0);
				}
			}
		}
		row_count = (zend_long) mysql_stmt_affected_rows(S->stmt);
		if (row_count != (zend_long)-1) {
			stmt->row_count = row_count;
		}
		PDO_DBG_RETURN(1);
	}
#endif

/* ensure that we free any previous unfetched results */
#ifndef PDO_USE_MYSQLND
	if (S->stmt) {
		if (S->result) {
			stmt->column_count = (int)mysql_num_fields(S->result);
		}
		mysql_stmt_free_result(S->stmt);
	}
#endif
	if (S->result) {
		mysql_free_result(S->result);
		S->result = NULL;
	}

	if (!mysql_more_results(H->server)) {
		/* No more results */
		PDO_DBG_RETURN(0);
	}
#ifdef PDO_USE_MYSQLND
	if (mysql_next_result(H->server) == FAIL) {
		pdo_mysql_error_stmt(stmt);
		PDO_DBG_RETURN(0);
	} else {
		PDO_DBG_RETURN(pdo_mysql_fill_stmt_from_result(stmt));
	}
#else
	if (mysql_next_result(H->server) > 0) {
		pdo_mysql_error_stmt(stmt);
		PDO_DBG_RETURN(0);
	} else {
		PDO_DBG_RETURN(pdo_mysql_fill_stmt_from_result(stmt));
	}
#endif
}
/* }}} */


static const char * const pdo_param_event_names[] =
{
	"PDO_PARAM_EVT_ALLOC",
	"PDO_PARAM_EVT_FREE",
	"PDO_PARAM_EVT_EXEC_PRE",
	"PDO_PARAM_EVT_EXEC_POST",
	"PDO_PARAM_EVT_FETCH_PRE",
	"PDO_PARAM_EVT_FETCH_POST",
	"PDO_PARAM_EVT_NORMALIZE",
};


static int pdo_mysql_stmt_param_hook(pdo_stmt_t *stmt, struct pdo_bound_param_data *param, enum pdo_param_event event_type) /* {{{ */
{
	zval *parameter;
#ifndef PDO_USE_MYSQLND
	PDO_MYSQL_PARAM_BIND *b;
#endif
	pdo_mysql_stmt *S = (pdo_mysql_stmt*)stmt->driver_data;

	PDO_DBG_ENTER("pdo_mysql_stmt_param_hook");
	PDO_DBG_INF_FMT("stmt=%p", S->stmt);
	PDO_DBG_INF_FMT("event = %s", pdo_param_event_names[event_type]);
	if (S->stmt && param->is_param) {
		switch (event_type) {
			case PDO_PARAM_EVT_ALLOC:
				/* sanity check parameter number range */
				if (param->paramno < 0 || param->paramno >= S->num_params) {
					strcpy(stmt->error_code, "HY093");
					PDO_DBG_RETURN(0);
				}
				S->params_given++;

#ifndef PDO_USE_MYSQLND
				b = &S->params[param->paramno];
				param->driver_data = b;
				b->is_null = &S->in_null[param->paramno];
				b->length = &S->in_length[param->paramno];
				/* recall how many parameters have been provided */
#endif
				PDO_DBG_RETURN(1);

			case PDO_PARAM_EVT_EXEC_PRE:
				if (S->params_given < (unsigned int) S->num_params) {
					/* too few parameter bound */
					PDO_DBG_ERR("too few parameters bound");
					strcpy(stmt->error_code, "HY093");
					PDO_DBG_RETURN(0);
				}

				if (!Z_ISREF(param->parameter)) {
					parameter = &param->parameter;
				} else {
					parameter = Z_REFVAL(param->parameter);
				}

#ifdef PDO_USE_MYSQLND
				if (PDO_PARAM_TYPE(param->param_type) == PDO_PARAM_NULL || (Z_TYPE_P(parameter) == IS_NULL)) {
					mysqlnd_stmt_bind_one_param(S->stmt, param->paramno, parameter, MYSQL_TYPE_NULL);
					PDO_DBG_RETURN(1);
				}
#else
				b = (PDO_MYSQL_PARAM_BIND*)param->driver_data;
				*b->is_null = 0;
				if (PDO_PARAM_TYPE(param->param_type) == PDO_PARAM_NULL || Z_TYPE_P(parameter) == IS_NULL) {
					*b->is_null = 1;
					b->buffer_type = MYSQL_TYPE_STRING;
					b->buffer = NULL;
					b->buffer_length = 0;
					*b->length = 0;
					PDO_DBG_RETURN(1);
				}
#endif /* PDO_USE_MYSQLND */

				switch (PDO_PARAM_TYPE(param->param_type)) {
					case PDO_PARAM_STMT:
						PDO_DBG_RETURN(0);
					case PDO_PARAM_LOB:
						PDO_DBG_INF("PDO_PARAM_LOB");
						if (!Z_ISREF(param->parameter)) {
							parameter = &param->parameter;
						} else {
							parameter = Z_REFVAL(param->parameter);
						}
						if (Z_TYPE_P(parameter) == IS_RESOURCE) {
							php_stream *stm = NULL;
							php_stream_from_zval_no_verify(stm, parameter);
							if (stm) {
								zend_string *mem = php_stream_copy_to_mem(stm, PHP_STREAM_COPY_ALL, 0);
								zval_ptr_dtor(parameter);
								ZVAL_STR(parameter, mem ? mem : ZSTR_EMPTY_ALLOC());
							} else {
								pdo_raise_impl_error(stmt->dbh, stmt, "HY105", "Expected a stream resource");
								return 0;
							}
						}
						/* fall through */

					default:
						;
				}

#ifdef PDO_USE_MYSQLND
				/* Is it really correct to check the zval's type? - But well, that's what the old code below does, too */
				PDO_DBG_INF_FMT("param->parameter->type=%d", Z_TYPE(param->parameter));
				if (!Z_ISREF(param->parameter)) {
					parameter = &param->parameter;
				} else {
					parameter = Z_REFVAL(param->parameter);
				}
				switch (Z_TYPE_P(parameter)) {
					case IS_STRING:
						mysqlnd_stmt_bind_one_param(S->stmt, param->paramno, parameter, MYSQL_TYPE_VAR_STRING);
						break;
					case IS_LONG:
#if SIZEOF_ZEND_LONG==8
						mysqlnd_stmt_bind_one_param(S->stmt, param->paramno, parameter, MYSQL_TYPE_LONGLONG);
#elif SIZEOF_ZEND_LONG==4
						mysqlnd_stmt_bind_one_param(S->stmt, param->paramno, parameter, MYSQL_TYPE_LONG);
#endif /* SIZEOF_LONG */
						break;
					case IS_TRUE:
					case IS_FALSE:
						mysqlnd_stmt_bind_one_param(S->stmt, param->paramno, parameter, MYSQL_TYPE_TINY);
						break;
					case IS_DOUBLE:
						mysqlnd_stmt_bind_one_param(S->stmt, param->paramno, parameter, MYSQL_TYPE_DOUBLE);
						break;
					default:
						PDO_DBG_RETURN(0);
				}

				PDO_DBG_RETURN(1);
#else
				PDO_DBG_INF_FMT("param->parameter->type=%d", Z_TYPE(param->parameter));
				if (!Z_ISREF(param->parameter)) {
					parameter = &param->parameter;
				} else {
					parameter = Z_REFVAL(param->parameter);
				}
				switch (Z_TYPE_P(parameter)) {
					case IS_STRING:
						b->buffer_type = MYSQL_TYPE_STRING;
						b->buffer = Z_STRVAL_P(parameter);
						b->buffer_length = Z_STRLEN_P(parameter);
						*b->length = Z_STRLEN_P(parameter);
						PDO_DBG_RETURN(1);

					case IS_LONG:
						b->buffer_type = MYSQL_TYPE_LONG;
						b->buffer = &Z_LVAL_P(parameter);
						PDO_DBG_RETURN(1);

					case IS_DOUBLE:
						b->buffer_type = MYSQL_TYPE_DOUBLE;
						b->buffer = &Z_DVAL_P(parameter);
						PDO_DBG_RETURN(1);

					default:
						PDO_DBG_RETURN(0);
				}
#endif /* PDO_USE_MYSQLND */
		case PDO_PARAM_EVT_FREE:
		case PDO_PARAM_EVT_EXEC_POST:
		case PDO_PARAM_EVT_FETCH_PRE:
		case PDO_PARAM_EVT_FETCH_POST:
		case PDO_PARAM_EVT_NORMALIZE:
			/* do nothing */
			break;
		}
	}

	PDO_DBG_RETURN(1);
}
/* }}} */

static int pdo_mysql_stmt_fetch(pdo_stmt_t *stmt, enum pdo_fetch_orientation ori, zend_long offset) /* {{{ */
{
	pdo_mysql_stmt *S = (pdo_mysql_stmt*)stmt->driver_data;
<<<<<<< HEAD
=======

	if (!S->result) {
		PDO_DBG_RETURN(0);
	}

>>>>>>> a83cc03c
#ifdef PDO_USE_MYSQLND
	zend_bool fetched_anything;

	PDO_DBG_ENTER("pdo_mysql_stmt_fetch");
	PDO_DBG_INF_FMT("stmt=%p", S->stmt);
	if (S->stmt) {
		if (FAIL == mysqlnd_stmt_fetch(S->stmt, &fetched_anything) || fetched_anything == FALSE) {
			pdo_mysql_error_stmt(stmt);
			PDO_DBG_RETURN(0);
		}

		PDO_DBG_RETURN(1);
	}

	if (!S->stmt && S->current_data) {
		mnd_free(S->current_data);
	}
#else
	int ret;

	if (S->stmt) {
		ret = mysql_stmt_fetch(S->stmt);

#		ifdef MYSQL_DATA_TRUNCATED
		if (ret == MYSQL_DATA_TRUNCATED) {
			ret = 0;
		}
#		endif

		if (ret) {
			if (ret != MYSQL_NO_DATA) {
				pdo_mysql_error_stmt(stmt);
			}
			PDO_DBG_RETURN(0);
		}

		PDO_DBG_RETURN(1);
	}
#endif /* PDO_USE_MYSQLND */

<<<<<<< HEAD
	if (!S->result) {
		strcpy(stmt->error_code, "HY000");
		PDO_DBG_RETURN(0);
	}
#ifdef PDO_USE_MYSQLND
	if (!S->stmt && S->current_data) {
		mnd_free(S->current_data);
	}
#endif /* PDO_USE_MYSQLND */

=======
>>>>>>> a83cc03c
	if ((S->current_data = mysql_fetch_row(S->result)) == NULL) {
		if (!S->H->buffered && mysql_errno(S->H->server)) {
			pdo_mysql_error_stmt(stmt);
		}
		PDO_DBG_RETURN(0);
	}

	S->current_lengths = mysql_fetch_lengths(S->result);
	PDO_DBG_RETURN(1);
}
/* }}} */

static int pdo_mysql_stmt_describe(pdo_stmt_t *stmt, int colno) /* {{{ */
{
	pdo_mysql_stmt *S = (pdo_mysql_stmt*)stmt->driver_data;
	struct pdo_column_data *cols = stmt->columns;
	int i;

	PDO_DBG_ENTER("pdo_mysql_stmt_describe");
	PDO_DBG_INF_FMT("stmt=%p", S->stmt);
	if (!S->result) {
		PDO_DBG_RETURN(0);
	}

	if (colno >= stmt->column_count) {
		/* error invalid column */
		PDO_DBG_RETURN(0);
	}

	/* fetch all on demand, this seems easiest
	** if we've been here before bail out
	*/
	if (cols[0].name) {
		PDO_DBG_RETURN(1);
	}
	for (i = 0; i < stmt->column_count; i++) {

		if (S->H->fetch_table_names) {
			cols[i].name = strpprintf(0, "%s.%s", S->fields[i].table, S->fields[i].name);
		} else {
			cols[i].name = zend_string_init(S->fields[i].name, S->fields[i].name_length, 0);
		}

		cols[i].precision = S->fields[i].decimals;
		cols[i].maxlen = S->fields[i].length;

#ifdef PDO_USE_MYSQLND
		if (S->stmt) {
			cols[i].param_type = PDO_PARAM_ZVAL;
		} else
#endif
		{
			cols[i].param_type = PDO_PARAM_STR;
		}
	}
	PDO_DBG_RETURN(1);
}
/* }}} */

static int pdo_mysql_stmt_get_col(pdo_stmt_t *stmt, int colno, char **ptr, size_t *len, int *caller_frees) /* {{{ */
{
	pdo_mysql_stmt *S = (pdo_mysql_stmt*)stmt->driver_data;

	PDO_DBG_ENTER("pdo_mysql_stmt_get_col");
	PDO_DBG_INF_FMT("stmt=%p", S->stmt);
	if (!S->result) {
		PDO_DBG_RETURN(0);
	}

	/* With mysqlnd data is stored inside mysqlnd, not S->current_data */
	if (!S->stmt) {
		if (S->current_data == NULL || !S->result) {
			PDO_DBG_RETURN(0);
		}
	}

	if (colno >= stmt->column_count) {
		/* error invalid column */
		PDO_DBG_RETURN(0);
	}
#ifdef PDO_USE_MYSQLND
	if (S->stmt) {
		Z_TRY_ADDREF(S->stmt->data->result_bind[colno].zv);
		*ptr = (char*)&S->stmt->data->result_bind[colno].zv;
		*len = sizeof(zval);
		PDO_DBG_RETURN(1);
	}
#else
	if (S->stmt) {
		if (S->out_null[colno]) {
			*ptr = NULL;
			*len = 0;
			PDO_DBG_RETURN(1);
		}
		*ptr = S->bound_result[colno].buffer;
		if (S->out_length[colno] > S->bound_result[colno].buffer_length) {
			/* mysql lied about the column width */
			strcpy(stmt->error_code, "01004"); /* truncated */
			S->out_length[colno] = S->bound_result[colno].buffer_length;
			*len = S->out_length[colno];
			PDO_DBG_RETURN(0);
		}
		*len = S->out_length[colno];
		PDO_DBG_RETURN(1);
	}
#endif
	*ptr = S->current_data[colno];
	*len = S->current_lengths[colno];
	PDO_DBG_RETURN(1);
} /* }}} */

static char *type_to_name_native(int type) /* {{{ */
{
#define PDO_MYSQL_NATIVE_TYPE_NAME(x)	case FIELD_TYPE_##x: return #x;

    switch (type) {
        PDO_MYSQL_NATIVE_TYPE_NAME(STRING)
        PDO_MYSQL_NATIVE_TYPE_NAME(VAR_STRING)
#ifdef FIELD_TYPE_TINY
        PDO_MYSQL_NATIVE_TYPE_NAME(TINY)
#endif
#ifdef FIELD_TYPE_BIT
        PDO_MYSQL_NATIVE_TYPE_NAME(BIT)
#endif
        PDO_MYSQL_NATIVE_TYPE_NAME(SHORT)
        PDO_MYSQL_NATIVE_TYPE_NAME(LONG)
        PDO_MYSQL_NATIVE_TYPE_NAME(LONGLONG)
        PDO_MYSQL_NATIVE_TYPE_NAME(INT24)
        PDO_MYSQL_NATIVE_TYPE_NAME(FLOAT)
        PDO_MYSQL_NATIVE_TYPE_NAME(DOUBLE)
        PDO_MYSQL_NATIVE_TYPE_NAME(DECIMAL)
#ifdef FIELD_TYPE_NEWDECIMAL
        PDO_MYSQL_NATIVE_TYPE_NAME(NEWDECIMAL)
#endif
#ifdef FIELD_TYPE_GEOMETRY
        PDO_MYSQL_NATIVE_TYPE_NAME(GEOMETRY)
#endif
        PDO_MYSQL_NATIVE_TYPE_NAME(TIMESTAMP)
#ifdef FIELD_TYPE_YEAR
        PDO_MYSQL_NATIVE_TYPE_NAME(YEAR)
#endif
        PDO_MYSQL_NATIVE_TYPE_NAME(SET)
        PDO_MYSQL_NATIVE_TYPE_NAME(ENUM)
        PDO_MYSQL_NATIVE_TYPE_NAME(DATE)
#ifdef FIELD_TYPE_NEWDATE
        PDO_MYSQL_NATIVE_TYPE_NAME(NEWDATE)
#endif
        PDO_MYSQL_NATIVE_TYPE_NAME(TIME)
        PDO_MYSQL_NATIVE_TYPE_NAME(DATETIME)
        PDO_MYSQL_NATIVE_TYPE_NAME(TINY_BLOB)
        PDO_MYSQL_NATIVE_TYPE_NAME(MEDIUM_BLOB)
        PDO_MYSQL_NATIVE_TYPE_NAME(LONG_BLOB)
        PDO_MYSQL_NATIVE_TYPE_NAME(BLOB)
        PDO_MYSQL_NATIVE_TYPE_NAME(NULL)
        default:
            return NULL;
    }
#undef PDO_MYSQL_NATIVE_TYPE_NAME
} /* }}} */

static int pdo_mysql_stmt_col_meta(pdo_stmt_t *stmt, zend_long colno, zval *return_value) /* {{{ */
{
	pdo_mysql_stmt *S = (pdo_mysql_stmt*)stmt->driver_data;
	const MYSQL_FIELD *F;
	zval flags;
	char *str;

	PDO_DBG_ENTER("pdo_mysql_stmt_col_meta");
	PDO_DBG_INF_FMT("stmt=%p", S->stmt);
	if (!S->result) {
		PDO_DBG_RETURN(FAILURE);
	}
	if (colno >= stmt->column_count) {
		/* error invalid column */
		PDO_DBG_RETURN(FAILURE);
	}

	array_init(return_value);
	array_init(&flags);

	F = S->fields + colno;

	if (F->def) {
		add_assoc_string(return_value, "mysql:def", F->def);
	}
	if (IS_NOT_NULL(F->flags)) {
		add_next_index_string(&flags, "not_null");
	}
	if (IS_PRI_KEY(F->flags)) {
		add_next_index_string(&flags, "primary_key");
	}
	if (F->flags & MULTIPLE_KEY_FLAG) {
		add_next_index_string(&flags, "multiple_key");
	}
	if (F->flags & UNIQUE_KEY_FLAG) {
		add_next_index_string(&flags, "unique_key");
	}
	if (IS_BLOB(F->flags)) {
		add_next_index_string(&flags, "blob");
	}
	str = type_to_name_native(F->type);
	if (str) {
		add_assoc_string(return_value, "native_type", str);
	}

#ifdef PDO_USE_MYSQLND
	switch (F->type) {
		case MYSQL_TYPE_BIT:
		case MYSQL_TYPE_YEAR:
		case MYSQL_TYPE_TINY:
		case MYSQL_TYPE_SHORT:
		case MYSQL_TYPE_INT24:
		case MYSQL_TYPE_LONG:
#if SIZEOF_ZEND_LONG==8
		case MYSQL_TYPE_LONGLONG:
#endif
			add_assoc_long(return_value, "pdo_type", PDO_PARAM_INT);
			break;
		default:
			add_assoc_long(return_value, "pdo_type", PDO_PARAM_STR);
			break;
	}
#endif

	add_assoc_zval(return_value, "flags", &flags);
	add_assoc_string(return_value, "table", (char *) (F->table?F->table : ""));

	PDO_DBG_RETURN(SUCCESS);
} /* }}} */

static int pdo_mysql_stmt_cursor_closer(pdo_stmt_t *stmt) /* {{{ */
{
	pdo_mysql_stmt *S = (pdo_mysql_stmt*)stmt->driver_data;

	PDO_DBG_ENTER("pdo_mysql_stmt_cursor_closer");
	PDO_DBG_INF_FMT("stmt=%p", S->stmt);
	if (S->result) {
		mysql_free_result(S->result);
		S->result = NULL;
	}
	if (S->stmt) {
		int retval;
		retval = mysql_stmt_free_result(S->stmt);
		PDO_DBG_RETURN(retval ? 0 : 1);
	}

	while (mysql_more_results(S->H->server)) {
		MYSQL_RES *res;
		if (mysql_next_result(S->H->server) != 0) {
			break;
		}
		res = mysql_store_result(S->H->server);
		if (res) {
			mysql_free_result(res);
		}
	}
	PDO_DBG_RETURN(1);
}
/* }}} */

const struct pdo_stmt_methods mysql_stmt_methods = {
	pdo_mysql_stmt_dtor,
	pdo_mysql_stmt_execute,
	pdo_mysql_stmt_fetch,
	pdo_mysql_stmt_describe,
	pdo_mysql_stmt_get_col,
	pdo_mysql_stmt_param_hook,
	NULL, /* set_attr */
	NULL, /* get_attr */
	pdo_mysql_stmt_col_meta,
	pdo_mysql_stmt_next_rowset,
	pdo_mysql_stmt_cursor_closer
};<|MERGE_RESOLUTION|>--- conflicted
+++ resolved
@@ -619,14 +619,11 @@
 static int pdo_mysql_stmt_fetch(pdo_stmt_t *stmt, enum pdo_fetch_orientation ori, zend_long offset) /* {{{ */
 {
 	pdo_mysql_stmt *S = (pdo_mysql_stmt*)stmt->driver_data;
-<<<<<<< HEAD
-=======
 
 	if (!S->result) {
 		PDO_DBG_RETURN(0);
 	}
 
->>>>>>> a83cc03c
 #ifdef PDO_USE_MYSQLND
 	zend_bool fetched_anything;
 
@@ -667,19 +664,6 @@
 	}
 #endif /* PDO_USE_MYSQLND */
 
-<<<<<<< HEAD
-	if (!S->result) {
-		strcpy(stmt->error_code, "HY000");
-		PDO_DBG_RETURN(0);
-	}
-#ifdef PDO_USE_MYSQLND
-	if (!S->stmt && S->current_data) {
-		mnd_free(S->current_data);
-	}
-#endif /* PDO_USE_MYSQLND */
-
-=======
->>>>>>> a83cc03c
 	if ((S->current_data = mysql_fetch_row(S->result)) == NULL) {
 		if (!S->H->buffered && mysql_errno(S->H->server)) {
 			pdo_mysql_error_stmt(stmt);
