--- conflicted
+++ resolved
@@ -666,15 +666,7 @@
 #endif /* PDO_USE_MYSQLND */
 
 	if ((S->current_data = mysql_fetch_row(S->result)) == NULL) {
-<<<<<<< HEAD
-#ifdef PDO_USE_MYSQLND
-		if (S->result->unbuf && !S->result->unbuf->eof_reached && mysql_errno(S->H->server)) {
-#else
-		if (!S->result->eof && mysql_errno(S->H->server)) {
-#endif
-=======
 		if (!S->H->buffered && mysql_errno(S->H->server)) {
->>>>>>> 0044a81f
 			pdo_mysql_error_stmt(stmt);
 		}
 		PDO_DBG_RETURN(0);
