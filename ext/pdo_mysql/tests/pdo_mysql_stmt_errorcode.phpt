--TEST--
MySQL PDOStatement->errorCode();
--SKIPIF--
<?php
require_once(dirname(__FILE__) . DIRECTORY_SEPARATOR . 'skipif.inc');
require_once(dirname(__FILE__) . DIRECTORY_SEPARATOR . 'mysql_pdo_test.inc');
MySQLPDOTest::skip();
$db = MySQLPDOTest::factory();
?>
--FILE--
<?php
	require_once(dirname(__FILE__) . DIRECTORY_SEPARATOR . 'mysql_pdo_test.inc');
	$db = MySQLPDOTest::factory();

	$db->exec('DROP TABLE IF EXISTS ihopeitdoesnotexist');

	printf("Testing emulated PS...\n");
	try {
		$db->setAttribute(PDO::MYSQL_ATTR_DIRECT_QUERY, 1);
		if (1 != $db->getAttribute(PDO::MYSQL_ATTR_DIRECT_QUERY))
			printf("[002] Unable to turn on emulated prepared statements\n");

		$stmt = $db->prepare('SELECT id FROM ihopeitdoesnotexist ORDER BY id ASC');
		$stmt->execute();
		var_dump($stmt->errorCode());


	} catch (PDOException $e) {
		printf("[001] %s [%s] %s\n",
			$e->getMessage(), $db->errorCode(), implode(' ', $db->errorInfo()));
	}

	printf("Testing native PS...\n");
	try {
		$db->setAttribute(PDO::MYSQL_ATTR_DIRECT_QUERY, 0);
		if (0 != $db->getAttribute(PDO::MYSQL_ATTR_DIRECT_QUERY))
			printf("[004] Unable to turn off emulated prepared statements\n");

		$stmt = $db->prepare('SELECT id FROM ihopeitdoesnotexist ORDER BY id ASC');
		$stmt->execute();
		var_dump($stmt->errorCode());

	} catch (PDOException $e) {
		printf("[003] %s [%s] %s\n",
			$e->getMessage(), $db->errorCode(), implode(' ', $db->errorInfo()));
	}

	print "done!";
?>
--EXPECTF--
Testing emulated PS...

Warning: PDOStatement::execute(): SQLSTATE[42S02]: Base table or view not found: 1146 Table '%s.ihopeitdoesnotexist' doesn't exist in %s on line %d
string(5) "42S02"
Testing native PS...

Warning: PDO::prepare(): SQLSTATE[42S02]: Base table or view not found: 1146 Table '%s.ihopeitdoesnotexist' doesn't exist in %s on line %d

<<<<<<< HEAD
Fatal error: Uncaught exception 'Error' with message 'Call to a member function execute() on boolean' in %s:%d
=======
Fatal error: Uncaught EngineException: Call to a member function execute() on boolean in %s:%d
>>>>>>> 440481fb
Stack trace:
#0 {main}
  thrown in %s on line %d<|MERGE_RESOLUTION|>--- conflicted
+++ resolved
@@ -56,11 +56,7 @@
 
 Warning: PDO::prepare(): SQLSTATE[42S02]: Base table or view not found: 1146 Table '%s.ihopeitdoesnotexist' doesn't exist in %s on line %d
 
-<<<<<<< HEAD
-Fatal error: Uncaught exception 'Error' with message 'Call to a member function execute() on boolean' in %s:%d
-=======
 Fatal error: Uncaught EngineException: Call to a member function execute() on boolean in %s:%d
->>>>>>> 440481fb
 Stack trace:
 #0 {main}
   thrown in %s on line %d