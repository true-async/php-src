--TEST--
PDO::ATTR_STATEMENT_CLASS
--SKIPIF--
<?php
require_once(dirname(__FILE__) . DIRECTORY_SEPARATOR . 'skipif.inc');
require_once(dirname(__FILE__) . DIRECTORY_SEPARATOR . 'mysql_pdo_test.inc');
MySQLPDOTest::skip();
$db = MySQLPDOTest::factory();
?>
--FILE--
<?php
	require_once(dirname(__FILE__) . DIRECTORY_SEPARATOR . 'mysql_pdo_test.inc');
	$db = MySQLPDOTest::factory();
	MySQLPDOTest::createTestTable($db);

	$default =  $db->getAttribute(PDO::ATTR_STATEMENT_CLASS);
	var_dump($default);

	if (false !== ($tmp = @$db->setAttribute(PDO::ATTR_STATEMENT_CLASS)))
		printf("[001] Expecting boolean/false got %s\n", var_export($tmp, true));

	if (false !== ($tmp = @$db->setAttribute(PDO::ATTR_STATEMENT_CLASS, 'foo')))
		printf("[002] Expecting boolean/false got %s\n", var_export($tmp, true));

	if (false !== ($tmp = @$db->setAttribute(PDO::ATTR_STATEMENT_CLASS, array('classname'))))
		printf("[003] Expecting boolean/false got %s\n", var_export($tmp, true));

	// unknown class
	if (false !== ($tmp = $db->setAttribute(PDO::ATTR_STATEMENT_CLASS, array('classname', array()))))
		printf("[004] Expecting boolean/false got %s\n", var_export($tmp, true));

	// class not derived from PDOStatement
	class myclass {
		function __construct() {
			printf("myclass\n");
		}
	}
	if (false !== ($tmp = $db->setAttribute(PDO::ATTR_STATEMENT_CLASS, array('myclass', array()))))
		printf("[005] Expecting boolean/false got %s\n", var_export($tmp, true));

	// public constructor not allowed
	class mystatement extends PDOStatement {
		public function __construct() {
			printf("mystatement\n");
		}
	}

	if (false !== ($tmp = $db->setAttribute(PDO::ATTR_STATEMENT_CLASS, array('mystatement', array()))))
		printf("[006] Expecting boolean/false got %s\n", var_export($tmp, true));

	// ... but a public destructor is allowed
	class mystatement2 extends PDOStatement {
		public function __destruct() {
			printf("mystatement\n");
		}
	}

	if (true !== ($tmp = $db->setAttribute(PDO::ATTR_STATEMENT_CLASS, array('mystatement2', array()))))
		printf("[007] Expecting boolean/true got %s\n", var_export($tmp, true));

	// private constructor
	class mystatement3 extends PDOStatement {
		private function __construct($msg) {
			printf("mystatement3\n");
			var_dump($msg);
		}
	}
	if (true !== ($tmp = $db->setAttribute(PDO::ATTR_STATEMENT_CLASS, array('mystatement3', array('param1')))))
		printf("[008] Expecting boolean/true got %s\n", var_export($tmp, true));

	// private constructor
	class mystatement4 extends PDOStatement {
		private function __construct($msg) {
			printf("%s\n", get_class($this));
			var_dump($msg);
		}
	}
	if (true !== ($tmp = $db->setAttribute(PDO::ATTR_STATEMENT_CLASS, array('mystatement4', array('param1')))))
		printf("[008] Expecting boolean/true got %s\n", var_export($tmp, true));

	var_dump($db->getAttribute(PDO::ATTR_STATEMENT_CLASS));
	$stmt = $db->query('SELECT id, label FROM test ORDER BY id ASC LIMIT 2');

	class mystatement5 extends mystatement4 {
		public function fetchAll($fetch_style = 1, $column_index = 1, $ctor_args = array()) {
			return "no data :)";
		}
	}

	if (true !== ($tmp = $db->setAttribute(PDO::ATTR_STATEMENT_CLASS, array('mystatement5', array('mystatement5')))))
		printf("[009] Expecting boolean/true got %s\n", var_export($tmp, true));
	$stmt = $db->query('SELECT id, label FROM test ORDER BY id ASC LIMIT 2');
	var_dump($stmt->fetchAll());

	if (true !== ($tmp = $db->setAttribute(PDO::ATTR_STATEMENT_CLASS, array('PDOStatement'))))
		printf("[010] Expecting boolean/true got %s\n", var_export($tmp, true));

	$stmt = $db->query('SELECT id, label FROM test ORDER BY id ASC LIMIT 1');
	var_dump($stmt->fetchAll());

	// Yes, this is a fatal error and I want it to fail.
	abstract class mystatement6 extends mystatement5 {
	}
	if (true !== ($tmp = $db->setAttribute(PDO::ATTR_STATEMENT_CLASS, array('mystatement6', array('mystatement6')))))
		printf("[011] Expecting boolean/true got %s\n", var_export($tmp, true));
	$stmt = $db->query('SELECT id, label FROM test ORDER BY id ASC LIMIT 1');

	print "done!";
?>
--EXPECTF--
array(1) {
  [0]=>
  %unicode|string%(12) "PDOStatement"
}

Warning: PDO::setAttribute(): SQLSTATE[HY000]: General error: PDO::ATTR_STATEMENT_CLASS requires format array(classname, array(ctor_args)); the classname must be a string specifying an existing class in %s on line %d

Warning: PDO::setAttribute(): SQLSTATE[HY000]: General error in %s on line %d

Warning: PDO::setAttribute(): SQLSTATE[HY000]: General error: user-supplied statement class must be derived from PDOStatement in %s on line %d

Warning: PDO::setAttribute(): SQLSTATE[HY000]: General error in %s on line %d

Warning: PDO::setAttribute(): SQLSTATE[HY000]: General error: user-supplied statement class cannot have a public constructor in %s on line %d

Warning: PDO::setAttribute(): SQLSTATE[HY000]: General error in %s on line %d
array(2) {
  [0]=>
  %unicode|string%(12) "mystatement4"
  [1]=>
  array(1) {
    [0]=>
    %unicode|string%(6) "param1"
  }
}
mystatement4
%unicode|string%(6) "param1"
mystatement5
%unicode|string%(12) "mystatement5"
%unicode|string%(10) "no data :)"
array(1) {
  [0]=>
  array(4) {
    [%u|b%"id"]=>
    %unicode|string%(1) "1"
    [0]=>
    %unicode|string%(1) "1"
    [%u|b%"label"]=>
    %unicode|string%(1) "a"
    [1]=>
    %unicode|string%(1) "a"
  }
}

<<<<<<< HEAD
Fatal error: Uncaught exception 'Error' with message 'Cannot instantiate abstract class mystatement6' in %s:%d
=======
Fatal error: Uncaught EngineException: Cannot instantiate abstract class mystatement6 in %s:%d
>>>>>>> 440481fb
Stack trace:
#0 %s(%d): PDO->query('SELECT id, labe...')
#1 {main}
  thrown in %s on line %d<|MERGE_RESOLUTION|>--- conflicted
+++ resolved
@@ -152,11 +152,7 @@
   }
 }
 
-<<<<<<< HEAD
-Fatal error: Uncaught exception 'Error' with message 'Cannot instantiate abstract class mystatement6' in %s:%d
-=======
 Fatal error: Uncaught EngineException: Cannot instantiate abstract class mystatement6 in %s:%d
->>>>>>> 440481fb
 Stack trace:
 #0 %s(%d): PDO->query('SELECT id, labe...')
 #1 {main}
