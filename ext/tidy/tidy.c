/*
  +----------------------------------------------------------------------+
  | Copyright (c) The PHP Group                                          |
  +----------------------------------------------------------------------+
  | This source file is subject to version 3.01 of the PHP license,      |
  | that is bundled with this package in the file LICENSE, and is        |
  | available through the world-wide-web at the following url:           |
  | https://www.php.net/license/3_01.txt                                 |
  | If you did not receive a copy of the PHP license and are unable to   |
  | obtain it through the world-wide-web, please send a note to          |
  | license@php.net so we can mail you a copy immediately.               |
  +----------------------------------------------------------------------+
  | Author: John Coggeshall <john@php.net>                               |
  +----------------------------------------------------------------------+
*/

#ifdef HAVE_CONFIG_H
#include <config.h>
#endif

#include "php.h"
#include "php_tidy.h"

#ifdef HAVE_TIDY

#include "php_ini.h"
#include "ext/standard/info.h"

#ifdef HAVE_TIDY_H
#include "tidy.h"
#elif defined(HAVE_TIDYP_H)
#include "tidyp.h"
#endif

#ifdef HAVE_TIDYBUFFIO_H
#include "tidybuffio.h"
#else
#include "buffio.h"
#endif

#include "tidy_arginfo.h"

#include "Zend/zend_exceptions.h"

/* compatibility with older versions of libtidy */
#ifndef TIDY_CALL
#define TIDY_CALL
#endif

/* {{{ ext/tidy macros */
#define FIX_BUFFER(bptr) do { if ((bptr)->size) { (bptr)->bp[(bptr)->size-1] = '\0'; } } while(0)

#define TIDY_SET_CONTEXT \
    zval *object = getThis();

#define TIDY_FETCH_OBJECT	\
	PHPTidyObj *obj;	\
	zval *object; \
	if (zend_parse_method_parameters(ZEND_NUM_ARGS(), getThis(), "O", &object, tidy_ce_doc) != SUCCESS) {	\
		RETURN_THROWS();	\
	}	\
	obj = Z_TIDY_P(object);	\

#define TIDY_FETCH_INITIALIZED_OBJECT \
	TIDY_FETCH_OBJECT; \
	if (!obj->ptdoc->initialized) { \
		zend_throw_error(NULL, "tidy object is not initialized"); \
		return; \
	}

#define TIDY_FETCH_ONLY_OBJECT	\
	PHPTidyObj *obj;	\
	TIDY_SET_CONTEXT; \
	if (zend_parse_parameters_none() != SUCCESS) {	\
		RETURN_THROWS();	\
	}	\
	obj = Z_TIDY_P(object);	\

#define TIDY_SET_DEFAULT_CONFIG(_doc) \
	if (TG(default_config) && TG(default_config)[0]) { \
		php_tidy_load_config(_doc, TG(default_config)); \
	}
/* }}} */

/* {{{ ext/tidy structs */
typedef struct _PHPTidyDoc PHPTidyDoc;
typedef struct _PHPTidyObj PHPTidyObj;

typedef enum {
	is_node,
	is_doc
} tidy_obj_type;

typedef enum {
	is_root_node,
	is_html_node,
	is_head_node,
	is_body_node
} tidy_base_nodetypes;

struct _PHPTidyDoc {
	TidyDoc			doc;
	TidyBuffer		*errbuf;
	unsigned int	ref_count;
	unsigned int    initialized:1;
};

struct _PHPTidyObj {
	TidyNode		node;
	tidy_obj_type	type;
	PHPTidyDoc		*ptdoc;
	zend_object		std;
};

static inline PHPTidyObj *php_tidy_fetch_object(zend_object *obj) {
	return (PHPTidyObj *)((char*)(obj) - XtOffsetOf(PHPTidyObj, std));
}

#define Z_TIDY_P(zv) php_tidy_fetch_object(Z_OBJ_P((zv)))
/* }}} */

/* {{{ ext/tidy prototypes */
static zend_string *php_tidy_file_to_mem(const char *, bool);
static void tidy_object_free_storage(zend_object *);
static zend_object *tidy_object_new_node(zend_class_entry *);
static zend_object *tidy_object_new_doc(zend_class_entry *);
static zval *tidy_instantiate(zend_class_entry *, zval *);
static zend_result tidy_doc_cast_handler(zend_object *, zval *, int);
static zend_result tidy_node_cast_handler(zend_object *, zval *, int);
static void tidy_doc_update_properties(PHPTidyObj *);
static void tidy_add_node_default_properties(PHPTidyObj *);
static void *php_tidy_get_opt_val(PHPTidyDoc *, TidyOption, TidyOptionType *);
static void php_tidy_create_node(INTERNAL_FUNCTION_PARAMETERS, tidy_base_nodetypes);
static int _php_tidy_set_tidy_opt(TidyDoc, const char *, zval *);
static int _php_tidy_apply_config_array(TidyDoc doc, const HashTable *ht_options);
static PHP_INI_MH(php_tidy_set_clean_output);
static void php_tidy_clean_output_start(const char *name, size_t name_len);
static php_output_handler *php_tidy_output_handler_init(const char *handler_name, size_t handler_name_len, size_t chunk_size, int flags);
static zend_result php_tidy_output_handler(void **nothing, php_output_context *output_context);

static PHP_MINIT_FUNCTION(tidy);
static PHP_MSHUTDOWN_FUNCTION(tidy);
static PHP_RINIT_FUNCTION(tidy);
static PHP_RSHUTDOWN_FUNCTION(tidy);
static PHP_MINFO_FUNCTION(tidy);

ZEND_DECLARE_MODULE_GLOBALS(tidy)

PHP_INI_BEGIN()
STD_PHP_INI_ENTRY("tidy.default_config",	"",		PHP_INI_SYSTEM,		OnUpdateString,				default_config,		zend_tidy_globals,	tidy_globals)
STD_PHP_INI_BOOLEAN("tidy.clean_output",	"0",	PHP_INI_USER,		php_tidy_set_clean_output,	clean_output,		zend_tidy_globals,	tidy_globals)
PHP_INI_END()

static zend_class_entry *tidy_ce_doc, *tidy_ce_node;

static zend_object_handlers tidy_object_handlers_doc;
static zend_object_handlers tidy_object_handlers_node;

zend_module_entry tidy_module_entry = {
	STANDARD_MODULE_HEADER,
	"tidy",
	ext_functions,
	PHP_MINIT(tidy),
	PHP_MSHUTDOWN(tidy),
	PHP_RINIT(tidy),
	PHP_RSHUTDOWN(tidy),
	PHP_MINFO(tidy),
	PHP_TIDY_VERSION,
	PHP_MODULE_GLOBALS(tidy),
	NULL,
	NULL,
	NULL,
	STANDARD_MODULE_PROPERTIES_EX
};

#ifdef COMPILE_DL_TIDY
#ifdef ZTS
ZEND_TSRMLS_CACHE_DEFINE()
#endif
ZEND_GET_MODULE(tidy)
#endif

static void* TIDY_CALL php_tidy_malloc(size_t len)
{
	return emalloc(len);
}

static void* TIDY_CALL php_tidy_realloc(void *buf, size_t len)
{
	return erealloc(buf, len);
}

static void TIDY_CALL php_tidy_free(void *buf)
{
	efree(buf);
}

static void TIDY_CALL php_tidy_panic(ctmbstr msg)
{
	php_error_docref(NULL, E_ERROR, "Could not allocate memory for tidy! (Reason: %s)", (const char *)msg);
}

static void php_tidy_load_config(TidyDoc doc, const char *path)
{
	int ret = tidyLoadConfig(doc, path);
	if (ret < 0) {
		php_error_docref(NULL, E_WARNING, "Could not load the Tidy configuration file \"%s\"", path);
	} else if (ret > 0) {
		php_error_docref(NULL, E_NOTICE, "There were errors while parsing the Tidy configuration file \"%s\"", path);
	}
}

static zend_result php_tidy_apply_config(TidyDoc doc, const zend_string *str_string, const HashTable *ht_options)
{
	if (ht_options) {
		return _php_tidy_apply_config_array(doc, ht_options);
	} else if (str_string) {
		if (php_check_open_basedir(ZSTR_VAL(str_string))) {
			return FAILURE;
		}
		php_tidy_load_config(doc, ZSTR_VAL(str_string));
	}
	return SUCCESS;
}

static int _php_tidy_set_tidy_opt(TidyDoc doc, const char *optname, zval *value)
{
	TidyOption opt = tidyGetOptionByName(doc, optname);
	zend_string *str, *tmp_str;
	zend_long lval;

	if (!opt) {
		php_error_docref(NULL, E_WARNING, "Unknown Tidy configuration option \"%s\"", optname);
		return FAILURE;
	}

	if (tidyOptIsReadOnly(opt)) {
		php_error_docref(NULL, E_WARNING, "Attempting to set read-only option \"%s\"", optname);
		return FAILURE;
	}

	switch(tidyOptGetType(opt)) {
		case TidyString:
			str = zval_get_tmp_string(value, &tmp_str);
			if (tidyOptSetValue(doc, tidyOptGetId(opt), ZSTR_VAL(str))) {
				zend_tmp_string_release(tmp_str);
				return SUCCESS;
			}
			zend_tmp_string_release(tmp_str);
			break;

		case TidyInteger:
			lval = zval_get_long(value);
			if (tidyOptSetInt(doc, tidyOptGetId(opt), lval)) {
				return SUCCESS;
			}
			break;

		case TidyBoolean:
			lval = zval_get_long(value);
			if (tidyOptSetBool(doc, tidyOptGetId(opt), lval)) {
				return SUCCESS;
			}
			break;

		default:
			php_error_docref(NULL, E_WARNING, "Unable to determine type of configuration option");
			break;
	}

	return FAILURE;
}

static void tidy_create_node_object(zval *zv, PHPTidyDoc *ptdoc, TidyNode node)
{
	tidy_instantiate(tidy_ce_node, zv);
	PHPTidyObj *newobj = Z_TIDY_P(zv);
	newobj->node = node;
	newobj->type = is_node;
	newobj->ptdoc = ptdoc;
	newobj->ptdoc->ref_count++;
	tidy_add_node_default_properties(newobj);
}

static void php_tidy_quick_repair(INTERNAL_FUNCTION_PARAMETERS, bool is_file)
{
	char *enc = NULL;
	size_t enc_len = 0;
	TidyDoc doc;
	TidyBuffer *errbuf;
	zend_string *data, *arg1, *config_str = NULL;
	HashTable *config_ht = NULL;

	if (is_file) {
		bool use_include_path = 0;

		ZEND_PARSE_PARAMETERS_START(1, 4)
			Z_PARAM_PATH_STR(arg1)
			Z_PARAM_OPTIONAL
			Z_PARAM_ARRAY_HT_OR_STR_OR_NULL(config_ht, config_str)
			Z_PARAM_STRING(enc, enc_len)
			Z_PARAM_BOOL(use_include_path)
		ZEND_PARSE_PARAMETERS_END();

		if (!(data = php_tidy_file_to_mem(ZSTR_VAL(arg1), use_include_path))) {
			RETURN_FALSE;
		}
	} else {
		ZEND_PARSE_PARAMETERS_START(1, 3)
			Z_PARAM_STR(arg1)
			Z_PARAM_OPTIONAL
			Z_PARAM_ARRAY_HT_OR_STR_OR_NULL(config_ht, config_str)
			Z_PARAM_STRING(enc, enc_len)
		ZEND_PARSE_PARAMETERS_END();

		data = arg1;
	}

	if (ZEND_SIZE_T_UINT_OVFL(ZSTR_LEN(data))) {
		if (is_file) {
			zend_string_release_ex(data, false);
			zend_argument_value_error(1, "File content is too long");
		} else {
			zend_argument_value_error(1, "is too long");
		}
		RETURN_THROWS();
	}

	doc = tidyCreate();
	errbuf = emalloc(sizeof(TidyBuffer));
	tidyBufInit(errbuf);

	if (tidySetErrorBuffer(doc, errbuf) != 0) {
		tidyBufFree(errbuf);
		efree(errbuf);
		tidyRelease(doc);
		php_error_docref(NULL, E_ERROR, "Could not set Tidy error buffer");
	}

	tidyOptSetBool(doc, TidyForceOutput, yes);
	tidyOptSetBool(doc, TidyMark, no);

	TIDY_SET_DEFAULT_CONFIG(doc);

	if (php_tidy_apply_config(doc, config_str, config_ht) != SUCCESS) {
		RETVAL_FALSE;
	} else if (enc_len) {
		if (tidySetCharEncoding(doc, enc) < 0) {
			php_error_docref(NULL, E_WARNING, "Could not set encoding \"%s\"", enc);
			RETVAL_FALSE;
		}
	}

	if (data) {
		TidyBuffer buf;

		tidyBufInit(&buf);
		tidyBufAttach(&buf, (byte *) ZSTR_VAL(data), (uint32_t)ZSTR_LEN(data));

		if (tidyParseBuffer(doc, &buf) < 0) {
			php_error_docref(NULL, E_WARNING, "%s", errbuf->bp);
			RETVAL_FALSE;
		} else {
			if (tidyCleanAndRepair(doc) >= 0) {
				TidyBuffer output;
				tidyBufInit(&output);

				tidySaveBuffer (doc, &output);
				FIX_BUFFER(&output);
				RETVAL_STRINGL((const char *) output.bp, output.size ? output.size-1 : 0);
				tidyBufFree(&output);
			} else {
				RETVAL_FALSE;
			}
		}
	}

	if (is_file) {
		zend_string_release_ex(data, 0);
	}

	tidyBufFree(errbuf);
	efree(errbuf);
	tidyRelease(doc);
}

static zend_string *php_tidy_file_to_mem(const char *filename, bool use_include_path)
{
	php_stream *stream;
	zend_string *data = NULL;

	if (!(stream = php_stream_open_wrapper(filename, "rb", (use_include_path ? USE_PATH : 0), NULL))) {
		return NULL;
	}
	if ((data = php_stream_copy_to_mem(stream, PHP_STREAM_COPY_ALL, 0)) == NULL) {
		data = ZSTR_EMPTY_ALLOC();
	}
	php_stream_close(stream);

	return data;
}

static void tidy_object_free_storage(zend_object *object)
{
	PHPTidyObj *intern = php_tidy_fetch_object(object);

	zend_object_std_dtor(&intern->std);

	if (intern->ptdoc) {
		intern->ptdoc->ref_count--;

		if (intern->ptdoc->ref_count <= 0) {
			tidyBufFree(intern->ptdoc->errbuf);
			efree(intern->ptdoc->errbuf);
			tidyRelease(intern->ptdoc->doc);
			efree(intern->ptdoc);
		}
	}
}

static zend_object *tidy_object_new(zend_class_entry *class_type, zend_object_handlers *handlers, tidy_obj_type objtype)
{
	PHPTidyObj *intern;

	intern = zend_object_alloc(sizeof(PHPTidyObj), class_type);
	zend_object_std_init(&intern->std, class_type);
	object_properties_init(&intern->std, class_type);

	switch(objtype) {
		case is_node:
			break;

		case is_doc:
			intern->ptdoc = emalloc(sizeof(PHPTidyDoc));
			intern->ptdoc->doc = tidyCreate();
			intern->ptdoc->ref_count = 1;
			intern->ptdoc->initialized = 0;
			intern->ptdoc->errbuf = emalloc(sizeof(TidyBuffer));
			tidyBufInit(intern->ptdoc->errbuf);

			if (tidySetErrorBuffer(intern->ptdoc->doc, intern->ptdoc->errbuf) != 0) {
				tidyBufFree(intern->ptdoc->errbuf);
				efree(intern->ptdoc->errbuf);
				tidyRelease(intern->ptdoc->doc);
				efree(intern->ptdoc);
				efree(intern);
				php_error_docref(NULL, E_ERROR, "Could not set Tidy error buffer");
			}

			tidyOptSetBool(intern->ptdoc->doc, TidyForceOutput, yes);
			tidyOptSetBool(intern->ptdoc->doc, TidyMark, no);

			TIDY_SET_DEFAULT_CONFIG(intern->ptdoc->doc);
			break;
	}

	intern->std.handlers = handlers;

	return &intern->std;
}

static zend_object *tidy_object_new_node(zend_class_entry *class_type)
{
	return tidy_object_new(class_type, &tidy_object_handlers_node, is_node);
}

static zend_object *tidy_object_new_doc(zend_class_entry *class_type)
{
	return tidy_object_new(class_type, &tidy_object_handlers_doc, is_doc);
}

static zval *tidy_instantiate(zend_class_entry *pce, zval *object)
{
	object_init_ex(object, pce);
	return object;
}

static zend_result tidy_doc_cast_handler(zend_object *in, zval *out, int type)
{
	TidyBuffer output;
	PHPTidyObj *obj;

	switch (type) {
		case IS_LONG:
		case _IS_NUMBER:
			ZVAL_LONG(out, 0);
			break;

		case IS_DOUBLE:
			ZVAL_DOUBLE(out, 0);
			break;

		case _IS_BOOL:
			ZVAL_TRUE(out);
			break;

		case IS_STRING:
			obj = php_tidy_fetch_object(in);
			tidyBufInit(&output);
			tidySaveBuffer (obj->ptdoc->doc, &output);
			if (output.size) {
				ZVAL_STRINGL(out, (const char *) output.bp, output.size-1);
			} else {
				ZVAL_EMPTY_STRING(out);
			}
			tidyBufFree(&output);
			break;

		default:
			return FAILURE;
	}

	return SUCCESS;
}

static zend_result tidy_node_cast_handler(zend_object *in, zval *out, int type)
{
	TidyBuffer buf;
	PHPTidyObj *obj;

	switch(type) {
		case IS_LONG:
		case _IS_NUMBER:
			ZVAL_LONG(out, 0);
			break;

		case IS_DOUBLE:
			ZVAL_DOUBLE(out, 0);
			break;

		case _IS_BOOL:
			ZVAL_TRUE(out);
			break;

		case IS_STRING:
			obj = php_tidy_fetch_object(in);
			tidyBufInit(&buf);
			if (obj->ptdoc) {
				tidyNodeGetText(obj->ptdoc->doc, obj->node, &buf);
				ZVAL_STRINGL(out, (const char *) buf.bp, buf.size-1);
			} else {
				ZVAL_EMPTY_STRING(out);
			}
			tidyBufFree(&buf);
			break;

		default:
			return FAILURE;
	}

	return SUCCESS;
}

static void tidy_doc_update_properties(PHPTidyObj *obj)
{
	TidyBuffer output;

	tidyBufInit(&output);
	tidySaveBuffer (obj->ptdoc->doc, &output);

	if (output.size) {
		zend_update_property_stringl(
			tidy_ce_doc,
			&obj->std,
			"value",
			sizeof("value") - 1,
			(char*) output.bp,
			output.size-1
		);
	}

	tidyBufFree(&output);

	if (obj->ptdoc->errbuf->size) {
		zend_update_property_stringl(
			tidy_ce_doc,
			&obj->std,
			"errorBuffer",
			sizeof("errorBuffer") - 1,
			(char*) obj->ptdoc->errbuf->bp,
			obj->ptdoc->errbuf->size-1
		);
	}
}

static void tidy_add_node_default_properties(PHPTidyObj *obj)
{
	TidyBuffer buf;
	TidyAttr	tempattr;
	TidyNode	tempnode;
	zval attribute, children, temp;
	const char *name;

	tidyBufInit(&buf);
	tidyNodeGetText(obj->ptdoc->doc, obj->node, &buf);

	zend_update_property_stringl(
		tidy_ce_node,
		&obj->std,
		"value",
		sizeof("value") - 1,
		buf.size ? (const char *) buf.bp : "",
		buf.size ? buf.size - 1 : 0
	);

	tidyBufFree(&buf);

	name = (const char *) tidyNodeGetName(obj->node);

	zend_update_property_string(
		tidy_ce_node,
		&obj->std,
		"name",
		sizeof("name") - 1,
		name ? name : ""
	);

	zend_update_property_long(
		tidy_ce_node,
		&obj->std,
		"type",
		sizeof("type") - 1,
		tidyNodeGetType(obj->node)
	);

	zend_update_property_long(
		tidy_ce_node,
		&obj->std,
		"line",
		sizeof("line") - 1,
		tidyNodeLine(obj->node)
	);

	zend_update_property_long(
		tidy_ce_node,
		&obj->std,
		"column",
		sizeof("column") - 1,
		tidyNodeColumn(obj->node)
	);

	zend_update_property_bool(
		tidy_ce_node,
		&obj->std,
		"proprietary",
		sizeof("proprietary") - 1,
		tidyNodeIsProp(obj->ptdoc->doc, obj->node)
	);

	switch(tidyNodeGetType(obj->node)) {
		case TidyNode_Root:
		case TidyNode_DocType:
		case TidyNode_Text:
		case TidyNode_Comment:
			zend_update_property_null(
				tidy_ce_node,
				&obj->std,
				"id",
				sizeof("id") - 1
			);
			break;

		default:
			zend_update_property_long(
				tidy_ce_node,
				&obj->std,
				"id",
				sizeof("id") - 1,
				tidyNodeGetId(obj->node)
			);
	}

	tempattr = tidyAttrFirst(obj->node);

	if (tempattr) {
		const char *name, *val;
		array_init(&attribute);

		do {
			name = (const char *)tidyAttrName(tempattr);
			val = (const char *)tidyAttrValue(tempattr);
			if (name) {
				if (val) {
					add_assoc_string(&attribute, name, val);
				} else {
					add_assoc_str(&attribute, name, zend_empty_string);
				}
			}
		} while((tempattr = tidyAttrNext(tempattr)));
	} else {
		ZVAL_NULL(&attribute);
	}

	zend_update_property(
		tidy_ce_node,
		&obj->std,
		"attribute",
		sizeof("attribute") - 1,
		&attribute
	);

	zval_ptr_dtor(&attribute);

	tempnode = tidyGetChild(obj->node);

	if (tempnode) {
		array_init(&children);
		do {
			tidy_create_node_object(&temp, obj->ptdoc, tempnode);
			add_next_index_zval(&children, &temp);
		} while((tempnode = tidyGetNext(tempnode)));

	} else {
		ZVAL_NULL(&children);
	}

	zend_update_property(
		tidy_ce_node,
		&obj->std,
		"child",
		sizeof("child") - 1,
		&children
	);

	zval_ptr_dtor(&children);
}

static void *php_tidy_get_opt_val(PHPTidyDoc *ptdoc, TidyOption opt, TidyOptionType *type)
{
	*type = tidyOptGetType(opt);

	switch (*type) {
		case TidyString: {
			char *val = (char *) tidyOptGetValue(ptdoc->doc, tidyOptGetId(opt));
			if (val) {
				return (void *) zend_string_init(val, strlen(val), 0);
			} else {
				return (void *) ZSTR_EMPTY_ALLOC();
			}
		}
			break;

		case TidyInteger:
			return (void *) (uintptr_t) tidyOptGetInt(ptdoc->doc, tidyOptGetId(opt));
			break;

		case TidyBoolean:
			return (void *) tidyOptGetBool(ptdoc->doc, tidyOptGetId(opt));
			break;
	}

	/* should not happen */
	return NULL;
}

static void php_tidy_create_node(INTERNAL_FUNCTION_PARAMETERS, tidy_base_nodetypes node_type)
{
	TidyNode node;
	TIDY_FETCH_OBJECT;

	switch (node_type) {
		case is_root_node:
			node = tidyGetRoot(obj->ptdoc->doc);
			break;

		case is_html_node:
			node = tidyGetHtml(obj->ptdoc->doc);
			break;

		case is_head_node:
			node = tidyGetHead(obj->ptdoc->doc);
			break;

		case is_body_node:
			node = tidyGetBody(obj->ptdoc->doc);
			break;

		EMPTY_SWITCH_DEFAULT_CASE()
	}

	if (!node) {
		RETURN_NULL();
	}

	tidy_create_node_object(return_value, obj->ptdoc, node);
}

static int _php_tidy_apply_config_array(TidyDoc doc, const HashTable *ht_options)
{
	zval *opt_val;
	zend_string *opt_name;

	if (!HT_IS_PACKED(ht_options)) {
		ZEND_HASH_MAP_FOREACH_STR_KEY_VAL(ht_options, opt_name, opt_val) {
			if (opt_name == NULL) {
				continue;
			}
			_php_tidy_set_tidy_opt(doc, ZSTR_VAL(opt_name), opt_val);
		} ZEND_HASH_FOREACH_END();
	}
	return SUCCESS;
}

static int php_tidy_parse_string(PHPTidyObj *obj, const char *string, uint32_t len, const char *enc)
{
	TidyBuffer buf;

	if(enc) {
		if (tidySetCharEncoding(obj->ptdoc->doc, enc) < 0) {
			php_error_docref(NULL, E_WARNING, "Could not set encoding \"%s\"", enc);
			return FAILURE;
		}
	}

	obj->ptdoc->initialized = 1;

	tidyBufInit(&buf);
	tidyBufAttach(&buf, (byte *) string, len);
	if (tidyParseBuffer(obj->ptdoc->doc, &buf) < 0) {
		php_error_docref(NULL, E_WARNING, "%s", obj->ptdoc->errbuf->bp);
		return FAILURE;
	}
	tidy_doc_update_properties(obj);

	return SUCCESS;
}

static PHP_MINIT_FUNCTION(tidy)
{
	tidySetMallocCall(php_tidy_malloc);
	tidySetReallocCall(php_tidy_realloc);
	tidySetFreeCall(php_tidy_free);
	tidySetPanicCall(php_tidy_panic);

	REGISTER_INI_ENTRIES();

	tidy_ce_doc = register_class_tidy();
	tidy_ce_doc->create_object = tidy_object_new_doc;
	memcpy(&tidy_object_handlers_doc, &std_object_handlers, sizeof(zend_object_handlers));
	tidy_object_handlers_doc.clone_obj = NULL;

	tidy_ce_node = register_class_tidyNode();
	tidy_ce_node->create_object = tidy_object_new_node;
	memcpy(&tidy_object_handlers_node, &std_object_handlers, sizeof(zend_object_handlers));
	tidy_object_handlers_node.clone_obj = NULL;

	tidy_object_handlers_doc.cast_object = tidy_doc_cast_handler;
	tidy_object_handlers_node.cast_object = tidy_node_cast_handler;

	tidy_object_handlers_node.offset = tidy_object_handlers_doc.offset = XtOffsetOf(PHPTidyObj, std);
	tidy_object_handlers_node.free_obj = tidy_object_handlers_doc.free_obj = tidy_object_free_storage;

	register_tidy_symbols(module_number);

	php_output_handler_alias_register(ZEND_STRL("ob_tidyhandler"), php_tidy_output_handler_init);

	return SUCCESS;
}

static PHP_RINIT_FUNCTION(tidy)
{
#if defined(COMPILE_DL_TIDY) && defined(ZTS)
	ZEND_TSRMLS_CACHE_UPDATE();
#endif

	php_tidy_clean_output_start(ZEND_STRL("ob_tidyhandler"));

	return SUCCESS;
}

static PHP_RSHUTDOWN_FUNCTION(tidy)
{
	TG(clean_output) = INI_ORIG_BOOL("tidy.clean_output");

	return SUCCESS;
}

static PHP_MSHUTDOWN_FUNCTION(tidy)
{
	UNREGISTER_INI_ENTRIES();
	return SUCCESS;
}

static PHP_MINFO_FUNCTION(tidy)
{
	php_info_print_table_start();
	php_info_print_table_row(2, "Tidy support", "enabled");
#ifdef HAVE_TIDYBUFFIO_H
	php_info_print_table_row(2, "libTidy Version", (const char *)tidyLibraryVersion());
#elif defined(HAVE_TIDYP_H)
	php_info_print_table_row(2, "libtidyp Version", (const char *)tidyVersion());
#endif
#ifdef HAVE_TIDYRELEASEDATE
	php_info_print_table_row(2, "libTidy Release", (const char *)tidyReleaseDate());
#endif
	php_info_print_table_end();

	DISPLAY_INI_ENTRIES();
}

static PHP_INI_MH(php_tidy_set_clean_output)
{
	int status;
	bool value;

	value = zend_ini_parse_bool(new_value);

	if (stage == PHP_INI_STAGE_RUNTIME) {
		status = php_output_get_status();

		if (value && (status & PHP_OUTPUT_WRITTEN)) {
			php_error_docref(NULL, E_WARNING, "Cannot enable tidy.clean_output - there has already been output");
			return FAILURE;
		}
		if (status & PHP_OUTPUT_SENT) {
			php_error_docref(NULL, E_WARNING, "Cannot change tidy.clean_output - headers already sent");
			return FAILURE;
		}
	}

	status = OnUpdateBool(entry, new_value, mh_arg1, mh_arg2, mh_arg3, stage);

	if (stage == PHP_INI_STAGE_RUNTIME && value) {
		if (!php_output_handler_started(ZEND_STRL("ob_tidyhandler"))) {
			php_tidy_clean_output_start(ZEND_STRL("ob_tidyhandler"));
		}
	}

	return status;
}

/*
 * NOTE: tidy does not support iterative/cumulative parsing, so chunk-sized output handler is not possible
 */

static void php_tidy_clean_output_start(const char *name, size_t name_len)
{
	php_output_handler *h;

	if (TG(clean_output) && (h = php_tidy_output_handler_init(name, name_len, 0, PHP_OUTPUT_HANDLER_STDFLAGS))) {
		php_output_handler_start(h);
	}
}

static php_output_handler *php_tidy_output_handler_init(const char *handler_name, size_t handler_name_len, size_t chunk_size, int flags)
{
	if (chunk_size) {
		php_error_docref(NULL, E_WARNING, "Cannot use a chunk size for ob_tidyhandler");
		return NULL;
	}
	if (!TG(clean_output)) {
		TG(clean_output) = 1;
	}
	return php_output_handler_create_internal(handler_name, handler_name_len, php_tidy_output_handler, chunk_size, flags);
}

static zend_result php_tidy_output_handler(void **nothing, php_output_context *output_context)
{
	zend_result status = FAILURE;
	TidyDoc doc;
	TidyBuffer inbuf, outbuf, errbuf;

	if (TG(clean_output) && (output_context->op & PHP_OUTPUT_HANDLER_START) && (output_context->op & PHP_OUTPUT_HANDLER_FINAL)) {
		if (ZEND_SIZE_T_UINT_OVFL(output_context->in.used)) {
			php_error_docref(NULL, E_WARNING, "Input string is too long");
			return status;
		}

		doc = tidyCreate();
		tidyBufInit(&errbuf);

		if (0 == tidySetErrorBuffer(doc, &errbuf)) {
			tidyOptSetBool(doc, TidyForceOutput, yes);
			tidyOptSetBool(doc, TidyMark, no);

<<<<<<< HEAD
			if (ZEND_SIZE_T_UINT_OVFL(output_context->in.used)) {
				php_error_docref(NULL, E_WARNING, "File content is too long");
				return status;
			}

=======
>>>>>>> b39e17b0
			TIDY_SET_DEFAULT_CONFIG(doc);

			tidyBufInit(&inbuf);
			tidyBufAttach(&inbuf, (byte *) output_context->in.data, (uint32_t)output_context->in.used);

			if (0 <= tidyParseBuffer(doc, &inbuf) && 0 <= tidyCleanAndRepair(doc)) {
				tidyBufInit(&outbuf);
				tidySaveBuffer(doc, &outbuf);
				FIX_BUFFER(&outbuf);
				output_context->out.data = (char *) outbuf.bp;
				output_context->out.used = outbuf.size ? outbuf.size-1 : 0;
				output_context->out.free = 1;
				status = SUCCESS;
			}
		}

		tidyRelease(doc);
		tidyBufFree(&errbuf);
	}

	return status;
}

/* {{{ Parse a document stored in a string */
PHP_FUNCTION(tidy_parse_string)
{
	char *enc = NULL;
	size_t enc_len = 0;
	zend_string *input, *options_str = NULL;
	HashTable *options_ht = NULL;
	PHPTidyObj *obj;

	ZEND_PARSE_PARAMETERS_START(1, 3)
		Z_PARAM_STR(input)
		Z_PARAM_OPTIONAL
		Z_PARAM_ARRAY_HT_OR_STR_OR_NULL(options_ht, options_str)
		Z_PARAM_STRING_OR_NULL(enc, enc_len)
	ZEND_PARSE_PARAMETERS_END();

	if (ZEND_SIZE_T_UINT_OVFL(ZSTR_LEN(input))) {
		zend_argument_value_error(1, "is too long");
		RETURN_THROWS();
	}

	tidy_instantiate(tidy_ce_doc, return_value);
	obj = Z_TIDY_P(return_value);

	if (php_tidy_apply_config(obj->ptdoc->doc, options_str, options_ht) != SUCCESS
	 || php_tidy_parse_string(obj, ZSTR_VAL(input), (uint32_t)ZSTR_LEN(input), enc) != SUCCESS) {
		zval_ptr_dtor(return_value);
		RETURN_FALSE;
	}
}
/* }}} */

/* {{{ Return warnings and errors which occurred parsing the specified document*/
PHP_FUNCTION(tidy_get_error_buffer)
{
	TIDY_FETCH_OBJECT;

	if (obj->ptdoc->errbuf && obj->ptdoc->errbuf->bp) {
		RETURN_STRINGL((const char*)obj->ptdoc->errbuf->bp, obj->ptdoc->errbuf->size-1);
	} else {
		RETURN_FALSE;
	}
}
/* }}} */

/* {{{ Return a string representing the parsed tidy markup */
PHP_FUNCTION(tidy_get_output)
{
	TidyBuffer output;
	TIDY_FETCH_OBJECT;

	tidyBufInit(&output);
	tidySaveBuffer(obj->ptdoc->doc, &output);
	FIX_BUFFER(&output);
	RETVAL_STRINGL((const char *) output.bp, output.size ? output.size-1 : 0);
	tidyBufFree(&output);
}
/* }}} */

/* {{{ Parse markup in file or URI */
PHP_FUNCTION(tidy_parse_file)
{
	char *enc = NULL;
	size_t enc_len = 0;
	bool use_include_path = 0;
	zend_string *inputfile, *contents, *options_str = NULL;
	HashTable *options_ht = NULL;

	PHPTidyObj *obj;

	ZEND_PARSE_PARAMETERS_START(1, 4)
		Z_PARAM_PATH_STR(inputfile)
		Z_PARAM_OPTIONAL
		Z_PARAM_ARRAY_HT_OR_STR_OR_NULL(options_ht, options_str)
		Z_PARAM_STRING_OR_NULL(enc, enc_len)
		Z_PARAM_BOOL(use_include_path)
	ZEND_PARSE_PARAMETERS_END();

	if (!(contents = php_tidy_file_to_mem(ZSTR_VAL(inputfile), use_include_path))) {
		php_error_docref(NULL, E_WARNING, "Cannot load \"%s\" into memory%s", ZSTR_VAL(inputfile), (use_include_path) ? " (using include path)" : "");
		RETURN_FALSE;
	}

	if (ZEND_SIZE_T_UINT_OVFL(ZSTR_LEN(contents))) {
		zend_string_release_ex(contents, 0);
		zend_value_error("File content is too long");
		RETURN_THROWS();
	}

	tidy_instantiate(tidy_ce_doc, return_value);
	obj = Z_TIDY_P(return_value);

	if (php_tidy_apply_config(obj->ptdoc->doc, options_str, options_ht) != SUCCESS
	 || php_tidy_parse_string(obj, ZSTR_VAL(contents), (uint32_t)ZSTR_LEN(contents), enc) != SUCCESS) {
		zval_ptr_dtor(return_value);
		RETVAL_FALSE;
	}

	zend_string_release_ex(contents, 0);
}
/* }}} */

/* {{{ Execute configured cleanup and repair operations on parsed markup */
PHP_FUNCTION(tidy_clean_repair)
{
	TIDY_FETCH_OBJECT;

	if (tidyCleanAndRepair(obj->ptdoc->doc) >= 0) {
		tidy_doc_update_properties(obj);
		RETURN_TRUE;
	}

	RETURN_FALSE;
}
/* }}} */

/* {{{ Repair a string using an optionally provided configuration file */
PHP_FUNCTION(tidy_repair_string)
{
	php_tidy_quick_repair(INTERNAL_FUNCTION_PARAM_PASSTHRU, false);
}
/* }}} */

/* {{{ Repair a file using an optionally provided configuration file */
PHP_FUNCTION(tidy_repair_file)
{
	php_tidy_quick_repair(INTERNAL_FUNCTION_PARAM_PASSTHRU, true);
}
/* }}} */

/* {{{ Run configured diagnostics on parsed and repaired markup. */
PHP_FUNCTION(tidy_diagnose)
{
	TIDY_FETCH_OBJECT;

	if (obj->ptdoc->initialized && tidyRunDiagnostics(obj->ptdoc->doc) >= 0) {
		tidy_doc_update_properties(obj);
		RETURN_TRUE;
	}

	RETURN_FALSE;
}
/* }}} */

/* {{{ Get release date (version) for Tidy library */
PHP_FUNCTION(tidy_get_release)
{
	if (zend_parse_parameters_none() != SUCCESS) {
		RETURN_THROWS();
	}

#ifdef HAVE_TIDYRELEASEDATE
	RETURN_STRING((const char *)tidyReleaseDate());
#else
	RETURN_STRING((const char *)"unknown");
#endif
}
/* }}} */


#ifdef HAVE_TIDYOPTGETDOC
/* {{{ Returns the documentation for the given option name */
PHP_FUNCTION(tidy_get_opt_doc)
{
	PHPTidyObj *obj;
	const char *optval;
	char *optname;
	size_t optname_len;
	TidyOption opt;
	zval *object;

	if (zend_parse_method_parameters(ZEND_NUM_ARGS(), getThis(), "Os", &object, tidy_ce_doc, &optname, &optname_len) != SUCCESS) {
		RETURN_THROWS();
	}

	obj = Z_TIDY_P(object);

	opt = tidyGetOptionByName(obj->ptdoc->doc, optname);

	if (!opt) {
		zend_argument_value_error(hasThis() ? 1 : 2, "is an invalid configuration option, \"%s\" given", optname);
		RETURN_THROWS();
	}

	if ( (optval = (const char *) tidyOptGetDoc(obj->ptdoc->doc, opt)) ) {
		RETURN_STRING(optval);
	}

	RETURN_FALSE;
}
/* }}} */
#endif


/* {{{ Get current Tidy configuration */
PHP_FUNCTION(tidy_get_config)
{
	TidyIterator itOpt;
	const char *opt_name;
	void *opt_value;
	TidyOptionType optt;

	TIDY_FETCH_OBJECT;

	itOpt = tidyGetOptionList(obj->ptdoc->doc);

	array_init(return_value);

	while (itOpt) {
		TidyOption opt = tidyGetNextOption(obj->ptdoc->doc, &itOpt);

		opt_name = (const char *)tidyOptGetName(opt);
		opt_value = php_tidy_get_opt_val(obj->ptdoc, opt, &optt);
		switch (optt) {
			case TidyString:
				add_assoc_str(return_value, opt_name, (zend_string*)opt_value);
				break;

			case TidyInteger:
				add_assoc_long(return_value, opt_name, (zend_long)opt_value);
				break;

			case TidyBoolean:
				add_assoc_bool(return_value, opt_name, opt_value ? 1 : 0);
				break;
		}
	}
}
/* }}} */

/* {{{ Get status of specified document. */
PHP_FUNCTION(tidy_get_status)
{
	TIDY_FETCH_OBJECT;

	RETURN_LONG(tidyStatus(obj->ptdoc->doc));
}
/* }}} */

/* {{{ Get the Detected HTML version for the specified document. */
PHP_FUNCTION(tidy_get_html_ver)
{
	TIDY_FETCH_INITIALIZED_OBJECT;

	RETURN_LONG(tidyDetectedHtmlVersion(obj->ptdoc->doc));
}
/* }}} */

/* {{{ Indicates if the document is a XHTML document. */
PHP_FUNCTION(tidy_is_xhtml)
{
	TIDY_FETCH_INITIALIZED_OBJECT;

	RETURN_BOOL(tidyDetectedXhtml(obj->ptdoc->doc));
}
/* }}} */

/* {{{ Indicates if the document is a generic (non HTML/XHTML) XML document. */
PHP_FUNCTION(tidy_is_xml)
{
	TIDY_FETCH_INITIALIZED_OBJECT;

	RETURN_BOOL(tidyDetectedGenericXml(obj->ptdoc->doc));
}
/* }}} */

/* {{{ Returns the Number of Tidy errors encountered for specified document. */
PHP_FUNCTION(tidy_error_count)
{
	TIDY_FETCH_OBJECT;

	RETURN_LONG(tidyErrorCount(obj->ptdoc->doc));
}
/* }}} */

/* {{{ Returns the Number of Tidy warnings encountered for specified document. */
PHP_FUNCTION(tidy_warning_count)
{
	TIDY_FETCH_OBJECT;

	RETURN_LONG(tidyWarningCount(obj->ptdoc->doc));
}
/* }}} */

/* {{{ Returns the Number of Tidy accessibility warnings encountered for specified document. */
PHP_FUNCTION(tidy_access_count)
{
	TIDY_FETCH_OBJECT;

	RETURN_LONG(tidyAccessWarningCount(obj->ptdoc->doc));
}
/* }}} */

/* {{{ Returns the Number of Tidy configuration errors encountered for specified document. */
PHP_FUNCTION(tidy_config_count)
{
	TIDY_FETCH_OBJECT;

	RETURN_LONG(tidyConfigErrorCount(obj->ptdoc->doc));
}
/* }}} */

/* {{{ Returns the value of the specified configuration option for the tidy document. */
PHP_FUNCTION(tidy_getopt)
{
	PHPTidyObj *obj;
	char *optname;
	void *optval;
	size_t optname_len;
	TidyOption opt;
	TidyOptionType optt;
	zval *object;

	if (zend_parse_method_parameters(ZEND_NUM_ARGS(), getThis(), "Os", &object, tidy_ce_doc, &optname, &optname_len) != SUCCESS) {
		RETURN_THROWS();
	}

	obj = Z_TIDY_P(object);

	opt = tidyGetOptionByName(obj->ptdoc->doc, optname);

	if (!opt) {
		zend_argument_value_error(hasThis() ? 1 : 2, "is an invalid configuration option, \"%s\" given", optname);
		RETURN_THROWS();
	}

	optval = php_tidy_get_opt_val(obj->ptdoc, opt, &optt);
	switch (optt) {
		case TidyString:
			RETVAL_STR((zend_string*)optval);
			return;

		case TidyInteger:
			RETURN_LONG((zend_long)optval);
			break;

		case TidyBoolean:
			if (optval) {
				RETURN_TRUE;
			} else {
				RETURN_FALSE;
			}
			break;

		default:
			php_error_docref(NULL, E_WARNING, "Unable to determine type of configuration option");
			break;
	}

	RETURN_FALSE;
}
/* }}} */

PHP_METHOD(tidy, __construct)
{
	char *enc = NULL;
	size_t enc_len = 0;
	bool use_include_path = 0;
	HashTable *options_ht = NULL;
	zend_string *contents, *inputfile = NULL, *options_str = NULL;
	PHPTidyObj *obj;

	ZEND_PARSE_PARAMETERS_START(0, 4)
		Z_PARAM_OPTIONAL
		Z_PARAM_PATH_STR_OR_NULL(inputfile)
		Z_PARAM_ARRAY_HT_OR_STR_OR_NULL(options_ht, options_str)
		Z_PARAM_STRING_OR_NULL(enc, enc_len)
		Z_PARAM_BOOL(use_include_path)
	ZEND_PARSE_PARAMETERS_END();

	TIDY_SET_CONTEXT;
	obj = Z_TIDY_P(object);

	if (inputfile) {
		if (!(contents = php_tidy_file_to_mem(ZSTR_VAL(inputfile), use_include_path))) {
			zend_throw_error(zend_ce_exception, "Cannot load \"%s\" into memory%s", ZSTR_VAL(inputfile), (use_include_path) ? " (using include path)" : "");
			RETURN_THROWS();
		}

		if (ZEND_SIZE_T_UINT_OVFL(ZSTR_LEN(contents))) {
			zend_string_release_ex(contents, 0);
			zend_value_error("File content is too long");
			RETURN_THROWS();
		}

		zend_error_handling error_handling;
		zend_replace_error_handling(EH_THROW, NULL, &error_handling);
		if (php_tidy_apply_config(obj->ptdoc->doc, options_str, options_ht) != SUCCESS) {
			zend_restore_error_handling(&error_handling);
			zend_string_release_ex(contents, 0);
			RETURN_THROWS();
		}
		zend_restore_error_handling(&error_handling);

		php_tidy_parse_string(obj, ZSTR_VAL(contents), (uint32_t)ZSTR_LEN(contents), enc);

		zend_string_release_ex(contents, 0);
	}
}

PHP_METHOD(tidy, parseFile)
{
	char *enc = NULL;
	size_t enc_len = 0;
	bool use_include_path = 0;
	HashTable *options_ht = NULL;
	zend_string *inputfile, *contents, *options_str = NULL;
	PHPTidyObj *obj;

	ZEND_PARSE_PARAMETERS_START(1, 4)
		Z_PARAM_PATH_STR(inputfile)
		Z_PARAM_OPTIONAL
		Z_PARAM_ARRAY_HT_OR_STR_OR_NULL(options_ht, options_str)
		Z_PARAM_STRING_OR_NULL(enc, enc_len)
		Z_PARAM_BOOL(use_include_path)
	ZEND_PARSE_PARAMETERS_END();

	TIDY_SET_CONTEXT;
	obj = Z_TIDY_P(object);

	if (!(contents = php_tidy_file_to_mem(ZSTR_VAL(inputfile), use_include_path))) {
		php_error_docref(NULL, E_WARNING, "Cannot load \"%s\" into memory%s", ZSTR_VAL(inputfile), (use_include_path) ? " (using include path)" : "");
		RETURN_FALSE;
	}

	if (ZEND_SIZE_T_UINT_OVFL(ZSTR_LEN(contents))) {
		zend_string_release_ex(contents, 0);
		zend_value_error("File content is too long");
		RETURN_THROWS();
	}

	RETVAL_BOOL(php_tidy_apply_config(obj->ptdoc->doc, options_str, options_ht) == SUCCESS
				&& php_tidy_parse_string(obj, ZSTR_VAL(contents), (uint32_t)ZSTR_LEN(contents), enc) == SUCCESS);

	zend_string_release_ex(contents, 0);
}

PHP_METHOD(tidy, parseString)
{
	char *enc = NULL;
	size_t enc_len = 0;
	HashTable *options_ht = NULL;
	PHPTidyObj *obj;
	zend_string *input, *options_str = NULL;

	ZEND_PARSE_PARAMETERS_START(1, 3)
		Z_PARAM_STR(input)
		Z_PARAM_OPTIONAL
		Z_PARAM_ARRAY_HT_OR_STR_OR_NULL(options_ht, options_str)
		Z_PARAM_STRING_OR_NULL(enc, enc_len)
	ZEND_PARSE_PARAMETERS_END();

	if (ZEND_SIZE_T_UINT_OVFL(ZSTR_LEN(input))) {
		zend_argument_value_error(1, "is too long");
		RETURN_THROWS();
	}

	TIDY_SET_CONTEXT;
	obj = Z_TIDY_P(object);

	RETURN_BOOL(php_tidy_apply_config(obj->ptdoc->doc, options_str, options_ht) == SUCCESS
				&& php_tidy_parse_string(obj, ZSTR_VAL(input), (uint32_t)ZSTR_LEN(input), enc) == SUCCESS);
}


/* {{{ Returns a TidyNode Object representing the root of the tidy parse tree */
PHP_FUNCTION(tidy_get_root)
{
	php_tidy_create_node(INTERNAL_FUNCTION_PARAM_PASSTHRU, is_root_node);
}
/* }}} */

/* {{{ Returns a TidyNode Object starting from the <HTML> tag of the tidy parse tree */
PHP_FUNCTION(tidy_get_html)
{
	php_tidy_create_node(INTERNAL_FUNCTION_PARAM_PASSTHRU, is_html_node);
}
/* }}} */

/* {{{ Returns a TidyNode Object starting from the <HEAD> tag of the tidy parse tree */
PHP_FUNCTION(tidy_get_head)
{
	php_tidy_create_node(INTERNAL_FUNCTION_PARAM_PASSTHRU, is_head_node);
}
/* }}} */

/* {{{ Returns a TidyNode Object starting from the <BODY> tag of the tidy parse tree */
PHP_FUNCTION(tidy_get_body)
{
	php_tidy_create_node(INTERNAL_FUNCTION_PARAM_PASSTHRU, is_body_node);
}
/* }}} */

/* {{{ Returns true if this node has children */
PHP_METHOD(tidyNode, hasChildren)
{
	TIDY_FETCH_ONLY_OBJECT;

	if (tidyGetChild(obj->node)) {
		RETURN_TRUE;
	} else {
		RETURN_FALSE;
	}
}
/* }}} */

/* {{{ Returns true if this node has siblings */
PHP_METHOD(tidyNode, hasSiblings)
{
	TIDY_FETCH_ONLY_OBJECT;

	if (obj->node && tidyGetNext(obj->node)) {
		RETURN_TRUE;
	} else {
		RETURN_FALSE;
	}
}
/* }}} */

/* {{{ Returns true if this node represents a comment */
PHP_METHOD(tidyNode, isComment)
{
	TIDY_FETCH_ONLY_OBJECT;

	if (tidyNodeGetType(obj->node) == TidyNode_Comment) {
		RETURN_TRUE;
	} else {
		RETURN_FALSE;
	}
}
/* }}} */

/* {{{ Returns true if this node is part of a HTML document */
PHP_METHOD(tidyNode, isHtml)
{
	TIDY_FETCH_ONLY_OBJECT;

	switch (tidyNodeGetType(obj->node)) {
		case TidyNode_Start:
		case TidyNode_End:
		case TidyNode_StartEnd:
			RETURN_TRUE;
		default:
			RETURN_FALSE;
	}
}
/* }}} */

/* {{{ Returns true if this node represents text (no markup) */
PHP_METHOD(tidyNode, isText)
{
	TIDY_FETCH_ONLY_OBJECT;

	if (tidyNodeGetType(obj->node) == TidyNode_Text) {
		RETURN_TRUE;
	} else {
		RETURN_FALSE;
	}
}
/* }}} */

/* {{{ Returns true if this node is JSTE */
PHP_METHOD(tidyNode, isJste)
{
	TIDY_FETCH_ONLY_OBJECT;

	if (tidyNodeGetType(obj->node) == TidyNode_Jste) {
		RETURN_TRUE;
	} else {
		RETURN_FALSE;
	}
}
/* }}} */

/* {{{ Returns true if this node is ASP */
PHP_METHOD(tidyNode, isAsp)
{
	TIDY_FETCH_ONLY_OBJECT;

	if (tidyNodeGetType(obj->node) == TidyNode_Asp) {
		RETURN_TRUE;
	} else {
		RETURN_FALSE;
	}
}
/* }}} */

/* {{{ Returns true if this node is PHP */
PHP_METHOD(tidyNode, isPhp)
{
	TIDY_FETCH_ONLY_OBJECT;

	if (tidyNodeGetType(obj->node) == TidyNode_Php) {
		RETURN_TRUE;
	} else {
		RETURN_FALSE;
	}
}
/* }}} */

/* {{{ Returns the parent node if available or NULL */
PHP_METHOD(tidyNode, getParent)
{
	TIDY_FETCH_ONLY_OBJECT;

	TidyNode parent_node = tidyGetParent(obj->node);
	if (parent_node) {
		tidy_create_node_object(return_value, obj->ptdoc, parent_node);
	}
}
/* }}} */

PHP_METHOD(tidyNode, getPreviousSibling)
{
	TIDY_FETCH_ONLY_OBJECT;

	TidyNode previous_node = tidyGetPrev(obj->node);
	if (previous_node) {
		tidy_create_node_object(return_value, obj->ptdoc, previous_node);
	}
}

PHP_METHOD(tidyNode, getNextSibling)
{
	TIDY_FETCH_ONLY_OBJECT;

	TidyNode next_node = tidyGetNext(obj->node);
	if (next_node) {
		tidy_create_node_object(return_value, obj->ptdoc, next_node);
	}
}

/* {{{ __constructor for tidyNode. */
PHP_METHOD(tidyNode, __construct)
{
	zend_throw_error(NULL, "You should not create a tidyNode manually");
}
/* }}} */

#endif<|MERGE_RESOLUTION|>--- conflicted
+++ resolved
@@ -973,14 +973,6 @@
 			tidyOptSetBool(doc, TidyForceOutput, yes);
 			tidyOptSetBool(doc, TidyMark, no);
 
-<<<<<<< HEAD
-			if (ZEND_SIZE_T_UINT_OVFL(output_context->in.used)) {
-				php_error_docref(NULL, E_WARNING, "File content is too long");
-				return status;
-			}
-
-=======
->>>>>>> b39e17b0
 			TIDY_SET_DEFAULT_CONFIG(doc);
 
 			tidyBufInit(&inbuf);
