--TEST--
Tidy::diagnose() NULL pointer dereference
--SKIPIF--
<?php if (!extension_loaded("tidy")) print "skip"; ?>
--FILE--
<?php

$nx = new Tidy("*");
$nx->diagnose();

?>
--EXPECTF--
<<<<<<< HEAD
Warning: tidy::__construct(): Cannot Load '*' into memory in %s on line %d
=======
Warning: tidy::__construct(): Cannot Load '*' into memory%win %s on line %d
>>>>>>> c981016e
<|MERGE_RESOLUTION|>--- conflicted
+++ resolved
@@ -10,8 +10,4 @@
 
 ?>
 --EXPECTF--
-<<<<<<< HEAD
-Warning: tidy::__construct(): Cannot Load '*' into memory in %s on line %d
-=======
-Warning: tidy::__construct(): Cannot Load '*' into memory%win %s on line %d
->>>>>>> c981016e
+Warning: tidy::__construct(): Cannot Load '*' into memory%win %s on line %d