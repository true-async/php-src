--- conflicted
+++ resolved
@@ -321,15 +321,9 @@
 # define timelib_free    free
 #endif
 
-<<<<<<< HEAD
 #define TIMELIB_VERSION 201801
-#define TIMELIB_EXTENDED_VERSION 20180103
-#define TIMELIB_ASCII_VERSION "2018.01RC1"
-=======
-#define TIMELIB_VERSION 201709
-#define TIMELIB_EXTENDED_VERSION 20170900
-#define TIMELIB_ASCII_VERSION "2017.09"
->>>>>>> a3f2871b
+#define TIMELIB_EXTENDED_VERSION 20180104
+#define TIMELIB_ASCII_VERSION "2018.01RC2"
 
 #define TIMELIB_NONE             0x00
 #define TIMELIB_OVERRIDE_TIME    0x01
