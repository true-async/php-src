--TEST--
Test localtime() function : usage variation - Passing higher positive and negetive float values to timestamp.
--SKIPIF--
<?php if (PHP_INT_SIZE != 4) echo "skip this test is for 32-bit only"; ?>
--FILE--
<?php
/* Prototype  : array localtime([int timestamp [, bool associative_array]])
 * Description: Returns the results of the C system call localtime as an associative array 
 * if the associative_array argument is set to 1 other wise it is a regular array 
 * Source code: ext/date/php_date.c
 * Alias to functions: 
 */

echo "*** Testing localtime() : usage variation ***\n";

date_default_timezone_set("UTC");
// Initialise function arguments not being substituted (if any)
$is_associative = true;

echo "\n-- Testing localtime() function with 'float 12.3456789000e10' to timestamp --\n";
$timestamp = 12.3456789000e10;
var_dump( localtime($timestamp) );
var_dump( localtime($timestamp, $is_associative) );

echo "\n-- Testing localtime() function with 'float -12.3456789000e10' to timestamp --\n";
$timestamp = -12.3456789000e10;
var_dump( localtime($timestamp) );
var_dump( localtime($timestamp, $is_associative) );

?>
===DONE===
--EXPECTF--
*** Testing localtime() : usage variation ***

-- Testing localtime() function with 'float 12.3456789000e10' to timestamp --

<<<<<<< HEAD
-- Testing localtime\(\) function with 'float -12.3456789000e10' to timestamp --
array\(9\) {
  \[0\]=>
  int\((44|52|0)\)
  \[1\]=>
  int\((9|45|30)\)
  \[2\]=>
  int\((19|20|23)\)
  \[3\]=>
  int\((8|13|22)\)
  \[4\]=>
  int\((9|11)\)
  \[5\]=>
  int\((104|1|-3843)\)
  \[6\]=>
  int\(6\)
  \[7\]=>
  int\((281|346|294)\)
  \[8\]=>
  int\(0\)
}
array\(9\) {
  \["tm_sec"\]=>
  int\((44|52|0)\)
  \["tm_min"\]=>
  int\((9|45|30)\)
  \["tm_hour"\]=>
  int\((19|20|23)\)
  \["tm_mday"\]=>
  int\((8|13|22)\)
  \["tm_mon"\]=>
  int\((9|11)\)
  \["tm_year"\]=>
  int\((104|1|-3843)\)
  \["tm_wday"\]=>
  int\(6\)
  \["tm_yday"\]=>
  int\((281|346|294)\)
  \["tm_isdst"\]=>
  int\(0\)
}
=======
Warning: localtime() expects parameter 1 to be long, double given in %s on line %d
bool(false)

Warning: localtime() expects parameter 1 to be long, double given in %s on line %d
bool(false)

-- Testing localtime() function with 'float -12.3456789000e10' to timestamp --

Warning: localtime() expects parameter 1 to be long, double given in %s on line %d
bool(false)

Warning: localtime() expects parameter 1 to be long, double given in %s on line %d
bool(false)
>>>>>>> d5afeef2
===DONE===<|MERGE_RESOLUTION|>--- conflicted
+++ resolved
@@ -34,49 +34,6 @@
 
 -- Testing localtime() function with 'float 12.3456789000e10' to timestamp --
 
-<<<<<<< HEAD
--- Testing localtime\(\) function with 'float -12.3456789000e10' to timestamp --
-array\(9\) {
-  \[0\]=>
-  int\((44|52|0)\)
-  \[1\]=>
-  int\((9|45|30)\)
-  \[2\]=>
-  int\((19|20|23)\)
-  \[3\]=>
-  int\((8|13|22)\)
-  \[4\]=>
-  int\((9|11)\)
-  \[5\]=>
-  int\((104|1|-3843)\)
-  \[6\]=>
-  int\(6\)
-  \[7\]=>
-  int\((281|346|294)\)
-  \[8\]=>
-  int\(0\)
-}
-array\(9\) {
-  \["tm_sec"\]=>
-  int\((44|52|0)\)
-  \["tm_min"\]=>
-  int\((9|45|30)\)
-  \["tm_hour"\]=>
-  int\((19|20|23)\)
-  \["tm_mday"\]=>
-  int\((8|13|22)\)
-  \["tm_mon"\]=>
-  int\((9|11)\)
-  \["tm_year"\]=>
-  int\((104|1|-3843)\)
-  \["tm_wday"\]=>
-  int\(6\)
-  \["tm_yday"\]=>
-  int\((281|346|294)\)
-  \["tm_isdst"\]=>
-  int\(0\)
-}
-=======
 Warning: localtime() expects parameter 1 to be long, double given in %s on line %d
 bool(false)
 
@@ -90,5 +47,4 @@
 
 Warning: localtime() expects parameter 1 to be long, double given in %s on line %d
 bool(false)
->>>>>>> d5afeef2
 ===DONE===