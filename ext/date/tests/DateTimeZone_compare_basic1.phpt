--- conflicted
+++ resolved
@@ -9,23 +9,9 @@
     ['Europe/Amsterdam', 'Europe/Berlin']
 );
 
-<<<<<<< HEAD
-echo "Simple test for DateTimeZone compare object handler\n";
-
-//Set the default time zone
-date_default_timezone_set("Europe/London");
-
-class DateTimeZoneExt1 extends DateTimeZone {
-}
-
-class DateTimeZoneExt2 extends DateTimeZone{
-    public $foo = "Hello";
-    private $bar = 99;
-=======
 foreach ($timezones as [$timezone1, $timezone2]) {
     compare_timezones($timezone1, $timezone1);
     compare_timezones($timezone1, $timezone2);
->>>>>>> a2f8c781
 }
 
 var_dump(new DateTimeZone('Europe/Berlin') == new DateTimeZone('CET'));
@@ -44,20 +30,6 @@
 }
 
 ?>
-<<<<<<< HEAD
---EXPECT--
-Simple test for DateTimeZone compare object handler
-
--- All the following tests should compare equal --
-bool(true)
-
--- All the following tests should compare NOT equal --
-bool(false)
-bool(false)
-bool(false)
-bool(false)
-bool(false)
-=======
 --EXPECTF--
 compare +0200 with +0200
 < bool(false)
@@ -85,5 +57,4 @@
 > bool(false)
 
 Warning: main(): Trying to compare different kinds of DateTimeZone objects in %s on line %d
->>>>>>> a2f8c781
 bool(false)