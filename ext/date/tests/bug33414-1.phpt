--TEST--
Bug #33414 [1] (Comprehensive list of incorrect days returned after strotime() / date() tests)
--INI--
date.timezone=America/Mendoza
--FILE--
<?php 

print "TZ=America/Mendoza - wrong day.\n";
<<<<<<< HEAD
date_default_timezone_set('America/Mendoza');
=======
>>>>>>> c8b33a6a
$tStamp = mktime (17, 17, 17, 1, 8327, 1970);
print "tStamp=". date("l Y-m-d H:i:s T I", $tStamp). "\n";
$strtotime_tstamp = strtotime("next Sunday", $tStamp);
print "result=".date("l Y-m-d H:i:s T I", $strtotime_tstamp)."\n";
print "wanted=Sunday              00:00:00\n\n";

print "TZ=America/Catamarca - wrong day.\n";
<<<<<<< HEAD
date_default_timezone_set('America/Catamarca');
=======
date_default_timezone_set("America/Catamarca");
>>>>>>> c8b33a6a
$tStamp = mktime (17, 17, 17, 1, 7599, 1970);
print "tStamp=". date("l Y-m-d H:i:s T I", $tStamp). "\n";
$strtotime_tstamp = strtotime("next Sunday", $tStamp);
print "result=".date("l Y-m-d H:i:s T I", $strtotime_tstamp)."\n";
print "wanted=Sunday              00:00:00\n\n";

print "TZ=America/Cordoba - wrong day.\n";
<<<<<<< HEAD
date_default_timezone_set('America/Cordoba');
=======
date_default_timezone_set("America/Cordoba");
>>>>>>> c8b33a6a
$tStamp = mktime (17, 17, 17, 1, 7599, 1970);
print "tStamp=". date("l Y-m-d H:i:s T I", $tStamp). "\n";
$strtotime_tstamp = strtotime("next Sunday", $tStamp);
print "result=".date("l Y-m-d H:i:s T I", $strtotime_tstamp)."\n";
print "wanted=Sunday              00:00:00\n\n";

print "TZ=America/Rosario - wrong day.\n";
<<<<<<< HEAD
date_default_timezone_set('America/Rosario');
=======
date_default_timezone_set("America/Rosario");
>>>>>>> c8b33a6a
$tStamp = mktime (17, 17, 17, 1, 7958, 1970);
print "tStamp=". date("l Y-m-d H:i:s T I", $tStamp). "\n";
$strtotime_tstamp = strtotime("next Tuesday", $tStamp);
print "result=".date("l Y-m-d H:i:s T I", $strtotime_tstamp)."\n";
print "wanted=Tuesday           00:00:00\n\n";

print "TZ=Europe/Vienna - wrong day - giving unexpected results, at
least on my system :-)\n";
<<<<<<< HEAD
date_default_timezone_set('Europe/Vienna');
=======
date_default_timezone_set("Europe/Vienna");
>>>>>>> c8b33a6a
$tStamp = mktime (17, 17, 17, 1, 3746, 1970);
print "tStamp=". date("l Y-m-d H:i:s T I", $tStamp). "\n";
$strtotime_tstamp = strtotime("next Thursday", $tStamp);
print "result=".date("l Y-m-d H:i:s T I", $strtotime_tstamp)."\n";
print "wanted=Thursday             00:00:00\n\n";

print "TZ=Asia/Baku - wrong day.\n";
<<<<<<< HEAD
date_default_timezone_set('Asia/Baku');
=======
date_default_timezone_set("Asia/Baku");
>>>>>>> c8b33a6a
$tStamp = mktime (17, 17, 17, 1, 8299, 1970);
print "tStamp=". date("l Y-m-d H:i:s T I", $tStamp). "\n";
$strtotime_tstamp = strtotime("next Sunday", $tStamp);
print "result=".date("l Y-m-d H:i:s T I", $strtotime_tstamp)."\n";
print "wanted=Sunday              00:00:00\n\n";

print "TZ=America/Noronha - wrong day.\n";
<<<<<<< HEAD
date_default_timezone_set('America/Noronha');
=======
date_default_timezone_set("America/Noronha");
>>>>>>> c8b33a6a
$tStamp = mktime (17, 17, 17, 1, 10866, 1970);
print "tStamp=". date("l Y-m-d H:i:s T I", $tStamp). "\n";
$strtotime_tstamp = strtotime("next Friday", $tStamp);
print "result=".date("l Y-m-d H:i:s T I", $strtotime_tstamp)."\n";
print "wanted=Friday              00:00:00\n\n";

print "TZ=America/Havana - wrong day.\n";
<<<<<<< HEAD
date_default_timezone_set('America/Havana');
=======
date_default_timezone_set("America/Havana");
>>>>>>> c8b33a6a
$tStamp = mktime (17, 17, 17, 1, 12720, 1970);  
print "tStamp=". date("l Y-m-d H:i:s T I", $tStamp). "\n";
$strtotime_tstamp = strtotime("next Thursday", $tStamp);
print "result=".date("l Y-m-d H:i:s T I", $strtotime_tstamp)."\n";
print "wanted=Thursday             00:00:00\n\n";

print "TZ=Europe/Tallinn - wrong day.\n";
<<<<<<< HEAD
date_default_timezone_set('Europe/Tallinn');   
=======
date_default_timezone_set("Europe/Tallinn");   
>>>>>>> c8b33a6a
$tStamp = mktime (17, 17, 17, 1, 11777, 1970);
print "tStamp=". date("l Y-m-d H:i:s T I", $tStamp). "\n";
$strtotime_tstamp = strtotime("next Saturday", $tStamp);
print "result=".date("l Y-m-d H:i:s T I", $strtotime_tstamp)."\n";
print "wanted=Saturday          00:00:00\n\n";  

print "TZ=Asia/Jerusalem - wrong day.\n";     
<<<<<<< HEAD
date_default_timezone_set('Asia/Jerusalem');
=======
date_default_timezone_set("Asia/Jerusalem");
>>>>>>> c8b33a6a
$tStamp = mktime (17, 17, 17, 1, 13056, 1970);
print "tStamp=". date("l Y-m-d H:i:s T I", $tStamp). "\n";
$strtotime_tstamp = strtotime("next Thursday", $tStamp);
print "result=".date("l Y-m-d H:i:s T I", $strtotime_tstamp)."\n";
print "wanted=Thursday             00:00:00\n\n";         

print "TZ=Europe/Vilnius - wrong day.\n";
<<<<<<< HEAD
date_default_timezone_set('Europe/Vilnius');
=======
date_default_timezone_set("Europe/Vilnius");
>>>>>>> c8b33a6a
$tStamp = mktime (17, 17, 17, 1, 12140, 1970);
print "tStamp=". date("l Y-m-d H:i:s T I", $tStamp). "\n";
$strtotime_tstamp = strtotime("next Friday", $tStamp);
print "result=".date("l Y-m-d H:i:s T I", $strtotime_tstamp)."\n";
print "wanted=Friday            00:00:00\n\n";

print "TZ=Pacific/Kwajalein - wrong day.\n";
<<<<<<< HEAD
date_default_timezone_set('Pacific/Kwajalein');
=======
date_default_timezone_set("Pacific/Kwajalein");
>>>>>>> c8b33a6a
$tStamp = mktime (17, 17, 17, 1, 8626, 1970);
print "tStamp=". date("l Y-m-d H:i:s T I", $tStamp). "\n";
$strtotime_tstamp = strtotime("next Friday", $tStamp);
print "result=".date("l Y-m-d H:i:s T I", $strtotime_tstamp)."\n";
print "wanted=Friday            00:00:00\n\n";

print "TZ=Asia/Ulan_Bator - wrong day.\n";
<<<<<<< HEAD
date_default_timezone_set('Asia/Ulan_Bator');
=======
date_default_timezone_set("Asia/Ulan_Bator");
>>>>>>> c8b33a6a
$tStamp = mktime (17, 17, 17, 1, 11588, 1970);
print "tStamp=". date("l Y-m-d H:i:s T I", $tStamp). "\n";
$strtotime_tstamp = strtotime("next Saturday", $tStamp);
print "result=".date("l Y-m-d H:i:s T I", $strtotime_tstamp)."\n";
print "wanted=Saturday            00:00:00\n\n";

print "TZ=America/Cancun - wrong day.\n";
<<<<<<< HEAD
date_default_timezone_set('America/Cancun');
=======
date_default_timezone_set("America/Cancun");
>>>>>>> c8b33a6a
$tStamp = mktime (17, 17, 17, 1, 11785, 1970);
print "tStamp=". date("l Y-m-d H:i:s T I", $tStamp). "\n";
$strtotime_tstamp = strtotime("next Sunday", $tStamp);
print "result=".date("l Y-m-d H:i:s T I", $strtotime_tstamp)."\n";
print "wanted=Sunday            00:00:00\n\n";

print "TZ=America/Mexico_City - wrong day.\n";
<<<<<<< HEAD
date_default_timezone_set('America/Mexico_City');
=======
date_default_timezone_set("America/Mexico_City");
>>>>>>> c8b33a6a
$tStamp = mktime (17, 17, 17, 1, 11781, 1970);
print "tStamp=". date("l Y-m-d H:i:s T I", $tStamp). "\n";
$strtotime_tstamp = strtotime("next Wednesday", $tStamp);
print "result=".date("l Y-m-d H:i:s T I", $strtotime_tstamp)."\n";
print "wanted=Wednesday            00:00:00\n\n";

print "TZ=America/Mazatlan - wrong day.\n";
<<<<<<< HEAD
date_default_timezone_set('America/Mazatlan');
=======
date_default_timezone_set("America/Mazatlan");
>>>>>>> c8b33a6a
$tStamp = mktime (17, 17, 17, 1, 11780, 1970);
print "tStamp=". date("l Y-m-d H:i:s T I", $tStamp). "\n";
$strtotime_tstamp = strtotime("next Tuesday", $tStamp);
print "result=".date("l Y-m-d H:i:s T I", $strtotime_tstamp)."\n";
print "wanted=Tuesday            00:00:00\n\n";

print "TZ=America/Chihuahua - wrong day.\n";
<<<<<<< HEAD
date_default_timezone_set('America/Chihuahua');
=======
date_default_timezone_set("America/Chihuahua");
>>>>>>> c8b33a6a
$tStamp = mktime (17, 17, 17, 1, 11782, 1970);
print "tStamp=". date("l Y-m-d H:i:s T I", $tStamp). "\n";
$strtotime_tstamp = strtotime("next Thursday", $tStamp);
print "result=".date("l Y-m-d H:i:s T I", $strtotime_tstamp)."\n";
print "wanted=Thursday            00:00:00\n\n";

print "TZ=Asia/Kuala_Lumpur - wrong day.\n";     
<<<<<<< HEAD
date_default_timezone_set('Asia/Kuala_Lumpur');
=======
date_default_timezone_set("Asia/Kuala_Lumpur");
>>>>>>> c8b33a6a
$tStamp = mktime (17, 17, 17, 1, 4380, 1970);
print "tStamp=". date("l Y-m-d H:i:s T I", $tStamp). "\n";
$strtotime_tstamp = strtotime("next Monday", $tStamp);
print "result=".date("l Y-m-d H:i:s T I", $strtotime_tstamp)."\n";
print "wanted=Monday            00:00:00\n\n";            

print "TZ=Pacific/Chatham - wrong day.\n";       
<<<<<<< HEAD
date_default_timezone_set('Pacific/Chatham');  
=======
date_default_timezone_set("Pacific/Chatham");  
>>>>>>> c8b33a6a
$tStamp = mktime (17, 17, 17, 1, 1762, 1970);
print "tStamp=". date("l Y-m-d H:i:s T I", $tStamp). "\n";
$strtotime_tstamp = strtotime("next Monday", $tStamp);
print "result=".date("l Y-m-d H:i:s T I", $strtotime_tstamp)."\n";
print "wanted=Monday            00:00:00\n\n";            

print "TZ=America/Lima - wrong day.\n";        
<<<<<<< HEAD
date_default_timezone_set('America/Lima');   
=======
date_default_timezone_set("America/Lima");   
>>>>>>> c8b33a6a
$tStamp = mktime (17, 17, 17, 1, 5839, 1970); 
print "tStamp=". date("l Y-m-d H:i:s T I", $tStamp). "\n";
$strtotime_tstamp = strtotime("next Thursday", $tStamp);
print "result=".date("l Y-m-d H:i:s T I", $strtotime_tstamp)."\n";
print "wanted=Thursday            00:00:00\n\n";          

print "TZ=Asia/Karachi - wrong day.\n";
<<<<<<< HEAD
date_default_timezone_set('Asia/Karachi');
=======
date_default_timezone_set("Asia/Karachi");
>>>>>>> c8b33a6a
$tStamp = mktime (17, 17, 17, 1, 11783, 1970);
print "tStamp=". date("l Y-m-d H:i:s T I", $tStamp). "\n";
$strtotime_tstamp = strtotime("next Friday", $tStamp);
print "result=".date("l Y-m-d H:i:s T I", $strtotime_tstamp)."\n";
print "wanted=Friday            00:00:00\n\n";

print "TZ=America/Asuncion - wrong day.\n";
<<<<<<< HEAD
date_default_timezone_set('America/Asuncion');
=======
date_default_timezone_set("America/Asuncion");
>>>>>>> c8b33a6a
$tStamp = mktime (17, 17, 17, 1, 11746, 1970);
print "tStamp=". date("l Y-m-d H:i:s T I", $tStamp). "\n";
$strtotime_tstamp = strtotime("next Wednesday", $tStamp);
print "result=".date("l Y-m-d H:i:s T I", $strtotime_tstamp)."\n";
print "wanted=Wednesday            00:00:00\n\n";

print "TZ=Asia/Singapore - wrong day.\n";
<<<<<<< HEAD
date_default_timezone_set('Asia/Singapore');
=======
date_default_timezone_set("Asia/Singapore");
>>>>>>> c8b33a6a
$tStamp = mktime (17, 17, 17, 1, 4383, 1970);
print "tStamp=". date("l Y-m-d H:i:s T I", $tStamp). "\n";
$strtotime_tstamp = strtotime("next Thursday", $tStamp);
print "result=".date("l Y-m-d H:i:s T I", $strtotime_tstamp)."\n";
print "wanted=Thursday             00:00:00\n\n";

print "TZ=America/Montevideo - wrong day.\n";
<<<<<<< HEAD
date_default_timezone_set('America/Montevideo');
=======
date_default_timezone_set("America/Montevideo");
>>>>>>> c8b33a6a
$tStamp = mktime (17, 17, 17, 1, 12678, 1970);
print "tStamp=". date("l Y-m-d H:i:s T I", $tStamp). "\n";
$strtotime_tstamp = strtotime("next Thursday", $tStamp);
print "result=".date("l Y-m-d H:i:s T I", $strtotime_tstamp)."\n";
print "wanted=Thursday             00:00:00\n\n";

?>
--EXPECT--
TZ=America/Mendoza - wrong day.
tStamp=Sunday 1992-10-18 17:17:17 ARST 1
result=Sunday 1992-10-25 00:00:00 ARST 1
wanted=Sunday              00:00:00

TZ=America/Catamarca - wrong day.
tStamp=Sunday 1990-10-21 17:17:17 ARST 1
result=Sunday 1990-10-28 00:00:00 ARST 1
wanted=Sunday              00:00:00

TZ=America/Cordoba - wrong day.
tStamp=Sunday 1990-10-21 17:17:17 ARST 1
result=Sunday 1990-10-28 00:00:00 ARST 1
wanted=Sunday              00:00:00

TZ=America/Rosario - wrong day.
tStamp=Tuesday 1991-10-15 17:17:17 WART 0
result=Tuesday 1991-10-22 00:00:00 ARST 1
wanted=Tuesday           00:00:00

TZ=Europe/Vienna - wrong day - giving unexpected results, at
least on my system :-)
tStamp=Thursday 1980-04-03 17:17:17 CET 0
result=Thursday 1980-04-10 00:00:00 CEST 1
wanted=Thursday             00:00:00

TZ=Asia/Baku - wrong day.
tStamp=Sunday 1992-09-20 17:17:17 AZST 1
result=Sunday 1992-09-27 00:00:00 AZT 0
wanted=Sunday              00:00:00

TZ=America/Noronha - wrong day.
tStamp=Friday 1999-10-01 17:17:17 FNT 0
result=Friday 1999-10-08 00:00:00 FNST 1
wanted=Friday              00:00:00

TZ=America/Havana - wrong day.
tStamp=Thursday 2004-10-28 17:17:17 CDT 1
result=Thursday 2004-11-04 00:00:00 CDT 1
wanted=Thursday             00:00:00

TZ=Europe/Tallinn - wrong day.
tStamp=Saturday 2002-03-30 17:17:17 EET 0
result=Saturday 2002-04-06 00:00:00 EEST 1
wanted=Saturday          00:00:00

TZ=Asia/Jerusalem - wrong day.
tStamp=Thursday 2005-09-29 17:17:17 IDT 1
result=Thursday 2005-10-06 00:00:00 IDT 1
wanted=Thursday             00:00:00

TZ=Europe/Vilnius - wrong day.
tStamp=Friday 2003-03-28 17:17:17 EET 0
result=Friday 2003-04-04 00:00:00 EEST 1
wanted=Friday            00:00:00

TZ=Pacific/Kwajalein - wrong day.
tStamp=Friday 1993-08-13 17:17:17 KWAT 0
result=Saturday 1993-08-21 00:00:00 MHT 0
wanted=Friday            00:00:00

TZ=Asia/Ulan_Bator - wrong day.
tStamp=Saturday 2001-09-22 17:17:17 ULAST 1
result=Saturday 2001-09-29 00:00:00 ULAST 1
wanted=Saturday            00:00:00

TZ=America/Cancun - wrong day.
tStamp=Sunday 2002-04-07 17:17:17 CDT 1
result=Sunday 2002-04-14 00:00:00 CDT 1
wanted=Sunday            00:00:00

TZ=America/Mexico_City - wrong day.
tStamp=Wednesday 2002-04-03 17:17:17 CST 0
result=Wednesday 2002-04-10 00:00:00 CDT 1
wanted=Wednesday            00:00:00

TZ=America/Mazatlan - wrong day.
tStamp=Tuesday 2002-04-02 17:17:17 MST 0
result=Tuesday 2002-04-09 00:00:00 MDT 1
wanted=Tuesday            00:00:00

TZ=America/Chihuahua - wrong day.
tStamp=Thursday 2002-04-04 17:17:17 MST 0
result=Thursday 2002-04-11 00:00:00 MDT 1
wanted=Thursday            00:00:00

TZ=Asia/Kuala_Lumpur - wrong day.
tStamp=Monday 1981-12-28 17:17:17 MALT 0
result=Monday 1982-01-04 00:00:00 MYT 0
wanted=Monday            00:00:00

TZ=Pacific/Chatham - wrong day.
tStamp=Monday 1974-10-28 17:17:17 CHAST 0
result=Monday 1974-11-04 00:00:00 CHADT 1
wanted=Monday            00:00:00

TZ=America/Lima - wrong day.
tStamp=Thursday 1985-12-26 17:17:17 PET 0
result=Thursday 1986-01-02 00:00:00 PEST 1
wanted=Thursday            00:00:00

TZ=Asia/Karachi - wrong day.
tStamp=Friday 2002-04-05 17:17:17 PKT 0
result=Friday 2002-04-12 00:00:00 PKST 1
wanted=Friday            00:00:00

TZ=America/Asuncion - wrong day.
tStamp=Wednesday 2002-02-27 17:17:17 PYST 1
result=Wednesday 2002-03-06 00:00:00 PYST 1
wanted=Wednesday            00:00:00

TZ=Asia/Singapore - wrong day.
tStamp=Thursday 1981-12-31 17:17:17 SGT 0
result=Thursday 1982-01-07 00:00:00 SGT 0
wanted=Thursday             00:00:00

TZ=America/Montevideo - wrong day.
tStamp=Thursday 2004-09-16 17:17:17 UYT 0
result=Thursday 2004-09-23 00:00:00 UYST 1
wanted=Thursday             00:00:00<|MERGE_RESOLUTION|>--- conflicted
+++ resolved
@@ -6,10 +6,6 @@
 <?php 
 
 print "TZ=America/Mendoza - wrong day.\n";
-<<<<<<< HEAD
-date_default_timezone_set('America/Mendoza');
-=======
->>>>>>> c8b33a6a
 $tStamp = mktime (17, 17, 17, 1, 8327, 1970);
 print "tStamp=". date("l Y-m-d H:i:s T I", $tStamp). "\n";
 $strtotime_tstamp = strtotime("next Sunday", $tStamp);
@@ -17,11 +13,7 @@
 print "wanted=Sunday              00:00:00\n\n";
 
 print "TZ=America/Catamarca - wrong day.\n";
-<<<<<<< HEAD
-date_default_timezone_set('America/Catamarca');
-=======
 date_default_timezone_set("America/Catamarca");
->>>>>>> c8b33a6a
 $tStamp = mktime (17, 17, 17, 1, 7599, 1970);
 print "tStamp=". date("l Y-m-d H:i:s T I", $tStamp). "\n";
 $strtotime_tstamp = strtotime("next Sunday", $tStamp);
@@ -29,11 +21,7 @@
 print "wanted=Sunday              00:00:00\n\n";
 
 print "TZ=America/Cordoba - wrong day.\n";
-<<<<<<< HEAD
-date_default_timezone_set('America/Cordoba');
-=======
 date_default_timezone_set("America/Cordoba");
->>>>>>> c8b33a6a
 $tStamp = mktime (17, 17, 17, 1, 7599, 1970);
 print "tStamp=". date("l Y-m-d H:i:s T I", $tStamp). "\n";
 $strtotime_tstamp = strtotime("next Sunday", $tStamp);
@@ -41,11 +29,7 @@
 print "wanted=Sunday              00:00:00\n\n";
 
 print "TZ=America/Rosario - wrong day.\n";
-<<<<<<< HEAD
-date_default_timezone_set('America/Rosario');
-=======
 date_default_timezone_set("America/Rosario");
->>>>>>> c8b33a6a
 $tStamp = mktime (17, 17, 17, 1, 7958, 1970);
 print "tStamp=". date("l Y-m-d H:i:s T I", $tStamp). "\n";
 $strtotime_tstamp = strtotime("next Tuesday", $tStamp);
@@ -54,11 +38,7 @@
 
 print "TZ=Europe/Vienna - wrong day - giving unexpected results, at
 least on my system :-)\n";
-<<<<<<< HEAD
-date_default_timezone_set('Europe/Vienna');
-=======
 date_default_timezone_set("Europe/Vienna");
->>>>>>> c8b33a6a
 $tStamp = mktime (17, 17, 17, 1, 3746, 1970);
 print "tStamp=". date("l Y-m-d H:i:s T I", $tStamp). "\n";
 $strtotime_tstamp = strtotime("next Thursday", $tStamp);
@@ -66,11 +46,7 @@
 print "wanted=Thursday             00:00:00\n\n";
 
 print "TZ=Asia/Baku - wrong day.\n";
-<<<<<<< HEAD
-date_default_timezone_set('Asia/Baku');
-=======
 date_default_timezone_set("Asia/Baku");
->>>>>>> c8b33a6a
 $tStamp = mktime (17, 17, 17, 1, 8299, 1970);
 print "tStamp=". date("l Y-m-d H:i:s T I", $tStamp). "\n";
 $strtotime_tstamp = strtotime("next Sunday", $tStamp);
@@ -78,11 +54,7 @@
 print "wanted=Sunday              00:00:00\n\n";
 
 print "TZ=America/Noronha - wrong day.\n";
-<<<<<<< HEAD
-date_default_timezone_set('America/Noronha');
-=======
 date_default_timezone_set("America/Noronha");
->>>>>>> c8b33a6a
 $tStamp = mktime (17, 17, 17, 1, 10866, 1970);
 print "tStamp=". date("l Y-m-d H:i:s T I", $tStamp). "\n";
 $strtotime_tstamp = strtotime("next Friday", $tStamp);
@@ -90,11 +62,7 @@
 print "wanted=Friday              00:00:00\n\n";
 
 print "TZ=America/Havana - wrong day.\n";
-<<<<<<< HEAD
-date_default_timezone_set('America/Havana');
-=======
 date_default_timezone_set("America/Havana");
->>>>>>> c8b33a6a
 $tStamp = mktime (17, 17, 17, 1, 12720, 1970);  
 print "tStamp=". date("l Y-m-d H:i:s T I", $tStamp). "\n";
 $strtotime_tstamp = strtotime("next Thursday", $tStamp);
@@ -102,11 +70,7 @@
 print "wanted=Thursday             00:00:00\n\n";
 
 print "TZ=Europe/Tallinn - wrong day.\n";
-<<<<<<< HEAD
-date_default_timezone_set('Europe/Tallinn');   
-=======
 date_default_timezone_set("Europe/Tallinn");   
->>>>>>> c8b33a6a
 $tStamp = mktime (17, 17, 17, 1, 11777, 1970);
 print "tStamp=". date("l Y-m-d H:i:s T I", $tStamp). "\n";
 $strtotime_tstamp = strtotime("next Saturday", $tStamp);
@@ -114,11 +78,7 @@
 print "wanted=Saturday          00:00:00\n\n";  
 
 print "TZ=Asia/Jerusalem - wrong day.\n";     
-<<<<<<< HEAD
-date_default_timezone_set('Asia/Jerusalem');
-=======
 date_default_timezone_set("Asia/Jerusalem");
->>>>>>> c8b33a6a
 $tStamp = mktime (17, 17, 17, 1, 13056, 1970);
 print "tStamp=". date("l Y-m-d H:i:s T I", $tStamp). "\n";
 $strtotime_tstamp = strtotime("next Thursday", $tStamp);
@@ -126,11 +86,7 @@
 print "wanted=Thursday             00:00:00\n\n";         
 
 print "TZ=Europe/Vilnius - wrong day.\n";
-<<<<<<< HEAD
-date_default_timezone_set('Europe/Vilnius');
-=======
 date_default_timezone_set("Europe/Vilnius");
->>>>>>> c8b33a6a
 $tStamp = mktime (17, 17, 17, 1, 12140, 1970);
 print "tStamp=". date("l Y-m-d H:i:s T I", $tStamp). "\n";
 $strtotime_tstamp = strtotime("next Friday", $tStamp);
@@ -138,11 +94,7 @@
 print "wanted=Friday            00:00:00\n\n";
 
 print "TZ=Pacific/Kwajalein - wrong day.\n";
-<<<<<<< HEAD
-date_default_timezone_set('Pacific/Kwajalein');
-=======
 date_default_timezone_set("Pacific/Kwajalein");
->>>>>>> c8b33a6a
 $tStamp = mktime (17, 17, 17, 1, 8626, 1970);
 print "tStamp=". date("l Y-m-d H:i:s T I", $tStamp). "\n";
 $strtotime_tstamp = strtotime("next Friday", $tStamp);
@@ -150,11 +102,7 @@
 print "wanted=Friday            00:00:00\n\n";
 
 print "TZ=Asia/Ulan_Bator - wrong day.\n";
-<<<<<<< HEAD
-date_default_timezone_set('Asia/Ulan_Bator');
-=======
 date_default_timezone_set("Asia/Ulan_Bator");
->>>>>>> c8b33a6a
 $tStamp = mktime (17, 17, 17, 1, 11588, 1970);
 print "tStamp=". date("l Y-m-d H:i:s T I", $tStamp). "\n";
 $strtotime_tstamp = strtotime("next Saturday", $tStamp);
@@ -162,11 +110,7 @@
 print "wanted=Saturday            00:00:00\n\n";
 
 print "TZ=America/Cancun - wrong day.\n";
-<<<<<<< HEAD
-date_default_timezone_set('America/Cancun');
-=======
 date_default_timezone_set("America/Cancun");
->>>>>>> c8b33a6a
 $tStamp = mktime (17, 17, 17, 1, 11785, 1970);
 print "tStamp=". date("l Y-m-d H:i:s T I", $tStamp). "\n";
 $strtotime_tstamp = strtotime("next Sunday", $tStamp);
@@ -174,11 +118,7 @@
 print "wanted=Sunday            00:00:00\n\n";
 
 print "TZ=America/Mexico_City - wrong day.\n";
-<<<<<<< HEAD
-date_default_timezone_set('America/Mexico_City');
-=======
 date_default_timezone_set("America/Mexico_City");
->>>>>>> c8b33a6a
 $tStamp = mktime (17, 17, 17, 1, 11781, 1970);
 print "tStamp=". date("l Y-m-d H:i:s T I", $tStamp). "\n";
 $strtotime_tstamp = strtotime("next Wednesday", $tStamp);
@@ -186,11 +126,7 @@
 print "wanted=Wednesday            00:00:00\n\n";
 
 print "TZ=America/Mazatlan - wrong day.\n";
-<<<<<<< HEAD
-date_default_timezone_set('America/Mazatlan');
-=======
 date_default_timezone_set("America/Mazatlan");
->>>>>>> c8b33a6a
 $tStamp = mktime (17, 17, 17, 1, 11780, 1970);
 print "tStamp=". date("l Y-m-d H:i:s T I", $tStamp). "\n";
 $strtotime_tstamp = strtotime("next Tuesday", $tStamp);
@@ -198,11 +134,7 @@
 print "wanted=Tuesday            00:00:00\n\n";
 
 print "TZ=America/Chihuahua - wrong day.\n";
-<<<<<<< HEAD
-date_default_timezone_set('America/Chihuahua');
-=======
 date_default_timezone_set("America/Chihuahua");
->>>>>>> c8b33a6a
 $tStamp = mktime (17, 17, 17, 1, 11782, 1970);
 print "tStamp=". date("l Y-m-d H:i:s T I", $tStamp). "\n";
 $strtotime_tstamp = strtotime("next Thursday", $tStamp);
@@ -210,11 +142,7 @@
 print "wanted=Thursday            00:00:00\n\n";
 
 print "TZ=Asia/Kuala_Lumpur - wrong day.\n";     
-<<<<<<< HEAD
-date_default_timezone_set('Asia/Kuala_Lumpur');
-=======
 date_default_timezone_set("Asia/Kuala_Lumpur");
->>>>>>> c8b33a6a
 $tStamp = mktime (17, 17, 17, 1, 4380, 1970);
 print "tStamp=". date("l Y-m-d H:i:s T I", $tStamp). "\n";
 $strtotime_tstamp = strtotime("next Monday", $tStamp);
@@ -222,11 +150,7 @@
 print "wanted=Monday            00:00:00\n\n";            
 
 print "TZ=Pacific/Chatham - wrong day.\n";       
-<<<<<<< HEAD
-date_default_timezone_set('Pacific/Chatham');  
-=======
 date_default_timezone_set("Pacific/Chatham");  
->>>>>>> c8b33a6a
 $tStamp = mktime (17, 17, 17, 1, 1762, 1970);
 print "tStamp=". date("l Y-m-d H:i:s T I", $tStamp). "\n";
 $strtotime_tstamp = strtotime("next Monday", $tStamp);
@@ -234,11 +158,7 @@
 print "wanted=Monday            00:00:00\n\n";            
 
 print "TZ=America/Lima - wrong day.\n";        
-<<<<<<< HEAD
-date_default_timezone_set('America/Lima');   
-=======
 date_default_timezone_set("America/Lima");   
->>>>>>> c8b33a6a
 $tStamp = mktime (17, 17, 17, 1, 5839, 1970); 
 print "tStamp=". date("l Y-m-d H:i:s T I", $tStamp). "\n";
 $strtotime_tstamp = strtotime("next Thursday", $tStamp);
@@ -246,11 +166,7 @@
 print "wanted=Thursday            00:00:00\n\n";          
 
 print "TZ=Asia/Karachi - wrong day.\n";
-<<<<<<< HEAD
-date_default_timezone_set('Asia/Karachi');
-=======
 date_default_timezone_set("Asia/Karachi");
->>>>>>> c8b33a6a
 $tStamp = mktime (17, 17, 17, 1, 11783, 1970);
 print "tStamp=". date("l Y-m-d H:i:s T I", $tStamp). "\n";
 $strtotime_tstamp = strtotime("next Friday", $tStamp);
@@ -258,11 +174,7 @@
 print "wanted=Friday            00:00:00\n\n";
 
 print "TZ=America/Asuncion - wrong day.\n";
-<<<<<<< HEAD
-date_default_timezone_set('America/Asuncion');
-=======
 date_default_timezone_set("America/Asuncion");
->>>>>>> c8b33a6a
 $tStamp = mktime (17, 17, 17, 1, 11746, 1970);
 print "tStamp=". date("l Y-m-d H:i:s T I", $tStamp). "\n";
 $strtotime_tstamp = strtotime("next Wednesday", $tStamp);
@@ -270,11 +182,7 @@
 print "wanted=Wednesday            00:00:00\n\n";
 
 print "TZ=Asia/Singapore - wrong day.\n";
-<<<<<<< HEAD
-date_default_timezone_set('Asia/Singapore');
-=======
 date_default_timezone_set("Asia/Singapore");
->>>>>>> c8b33a6a
 $tStamp = mktime (17, 17, 17, 1, 4383, 1970);
 print "tStamp=". date("l Y-m-d H:i:s T I", $tStamp). "\n";
 $strtotime_tstamp = strtotime("next Thursday", $tStamp);
@@ -282,11 +190,7 @@
 print "wanted=Thursday             00:00:00\n\n";
 
 print "TZ=America/Montevideo - wrong day.\n";
-<<<<<<< HEAD
-date_default_timezone_set('America/Montevideo');
-=======
 date_default_timezone_set("America/Montevideo");
->>>>>>> c8b33a6a
 $tStamp = mktime (17, 17, 17, 1, 12678, 1970);
 print "tStamp=". date("l Y-m-d H:i:s T I", $tStamp). "\n";
 $strtotime_tstamp = strtotime("next Thursday", $tStamp);
