--- conflicted
+++ resolved
@@ -19,7 +19,7 @@
     [i] => 0
     [s] => 0
     [f] => 0
-    [invert] => 0
+    [invert] => 1
     [days] => 0
     [from_string] => 
 )
@@ -32,14 +32,6 @@
     [i] => 0
     [s] => 0
     [f] => 0
-<<<<<<< HEAD
-    [invert] => 1
-=======
-    [weekday] => 0
-    [weekday_behavior] => 0
-    [first_last_day_of] => 0
-    [invert] => 0
->>>>>>> 64f5f533
     [days] => 0
     [from_string] => 
 )