--- conflicted
+++ resolved
@@ -30,36 +30,8 @@
 Warning: getdate() expects parameter 1 to be long, double given in %s on line %d
 bool(false)
 
-<<<<<<< HEAD
--- Testing getdate\(\) function by passing float -12.3456789000e10 value to timestamp --
-array\(11\) {
-  \["seconds"\]=>
-  int\((44|12|20)\)
-  \["minutes"\]=>
-  int\((39|23)\)
-  \["hours"\]=>
-  int\((0|2|5)\)
-  \["mday"\]=>
-  int\((9|14|23)\)
-  \["wday"\]=>
-  int\(0\)
-  \["mon"\]=>
-  int\((10|12)\)
-  \["year"\]=>
-  int\((2004|1901|-1943)\)
-  \["yday"\]=>
-  int\((282|347|295)\)
-  \["weekday"\]=>
-  string\(6\) "Sunday"
-  \["month"\]=>
-  string\((7|8)\) "(October|December)"
-  \[0\]=>
-  int\((1097262584|-2147483648|-123456789000)\)
-}
-=======
 -- Testing getdate() function by passing float -12.3456789000e10 value to timestamp --
 
 Warning: getdate() expects parameter 1 to be long, double given in %s on line %d
 bool(false)
->>>>>>> d5afeef2
 ===DONE===