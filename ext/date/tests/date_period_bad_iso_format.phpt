--- conflicted
+++ resolved
@@ -41,22 +41,14 @@
 
 ?>
 --EXPECTF--
-<<<<<<< HEAD
 Deprecated: Calling DatePeriod::__construct(string $isostr, int $options = 0) is deprecated, use DatePeriod::createFromISO8601String() instead in %s on line %d
-=======
->>>>>>> 16c0e575
 DateMalformedPeriodStringException: DatePeriod::__construct(): ISO interval must contain a start date, "R4" given
 DateMalformedPeriodStringException: DatePeriod::createFromISO8601String(): ISO interval must contain a start date, "R4" given
 
 Deprecated: Calling DatePeriod::__construct(string $isostr, int $options = 0) is deprecated, use DatePeriod::createFromISO8601String() instead in %s on line %d
 DateMalformedPeriodStringException: DatePeriod::__construct(): ISO interval must contain an interval, "R4/2012-07-01T00:00:00Z" given
 DateMalformedPeriodStringException: DatePeriod::createFromISO8601String(): ISO interval must contain an interval, "R4/2012-07-01T00:00:00Z" given
-<<<<<<< HEAD
 
 Deprecated: Calling DatePeriod::__construct(string $isostr, int $options = 0) is deprecated, use DatePeriod::createFromISO8601String() instead in %s on line %d
-DateMalformedPeriodStringException: DatePeriod::__construct(): Recurrence count must be greater than 0
-DateMalformedPeriodStringException: DatePeriod::createFromISO8601String(): Recurrence count must be greater than 0
-=======
 DateMalformedPeriodStringException: DatePeriod::__construct(): Recurrence count must be greater or equal to 1 and lower than %d
-DateMalformedPeriodStringException: DatePeriod::createFromISO8601String(): Recurrence count must be greater or equal to 1 and lower than %d
->>>>>>> 16c0e575
+DateMalformedPeriodStringException: DatePeriod::createFromISO8601String(): Recurrence count must be greater or equal to 1 and lower than %d