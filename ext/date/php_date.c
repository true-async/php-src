/*
   +----------------------------------------------------------------------+
   | PHP Version 7                                                        |
   +----------------------------------------------------------------------+
   | Copyright (c) The PHP Group                                          |
   +----------------------------------------------------------------------+
   | This source file is subject to version 3.01 of the PHP license,      |
   | that is bundled with this package in the file LICENSE, and is        |
   | available through the world-wide-web at the following url:           |
   | http://www.php.net/license/3_01.txt                                  |
   | If you did not receive a copy of the PHP license and are unable to   |
   | obtain it through the world-wide-web, please send a note to          |
   | license@php.net so we can mail you a copy immediately.               |
   +----------------------------------------------------------------------+
   | Authors: Derick Rethans <derick@derickrethans.nl>                    |
   +----------------------------------------------------------------------+
 */

#include "php.h"
#include "php_streams.h"
#include "php_main.h"
#include "php_globals.h"
#include "php_ini.h"
#include "ext/standard/info.h"
#include "ext/standard/php_versioning.h"
#include "ext/standard/php_math.h"
#include "php_date.h"
#include "zend_interfaces.h"
#include "lib/timelib.h"
#include "lib/timelib_private.h"
#ifndef PHP_WIN32
#include <time.h>
#else
#include "win32/time.h"
#endif

#ifdef PHP_WIN32
static __inline __int64 php_date_llabs( __int64 i ) { return i >= 0? i: -i; }
#elif defined(__GNUC__) && __GNUC__ < 3
static __inline __int64_t php_date_llabs( __int64_t i ) { return i >= 0 ? i : -i; }
#else
static inline long long php_date_llabs( long long i ) { return i >= 0 ? i : -i; }
#endif

#ifdef PHP_WIN32
#define DATE_I64_BUF_LEN 65
# define DATE_I64A(i, s, len) _i64toa_s(i, s, len, 10)
# define DATE_A64I(i, s) i = _atoi64(s)
#else
#define DATE_I64_BUF_LEN 65
# define DATE_I64A(i, s, len) \
	do { \
		int st = snprintf(s, len, "%lld", i); \
		s[st] = '\0'; \
	} while (0);
#ifdef HAVE_ATOLL
# define DATE_A64I(i, s) i = atoll(s)
#else
# define DATE_A64I(i, s) i = strtoll(s, NULL, 10)
#endif
#endif

/* {{{ arginfo */
ZEND_BEGIN_ARG_INFO_EX(arginfo_date, 0, 0, 1)
	ZEND_ARG_INFO(0, format)
	ZEND_ARG_INFO(0, timestamp)
ZEND_END_ARG_INFO()

ZEND_BEGIN_ARG_INFO_EX(arginfo_gmdate, 0, 0, 1)
	ZEND_ARG_INFO(0, format)
	ZEND_ARG_INFO(0, timestamp)
ZEND_END_ARG_INFO()

ZEND_BEGIN_ARG_INFO_EX(arginfo_idate, 0, 0, 1)
	ZEND_ARG_INFO(0, format)
	ZEND_ARG_INFO(0, timestamp)
ZEND_END_ARG_INFO()

ZEND_BEGIN_ARG_INFO_EX(arginfo_strtotime, 0, 0, 1)
	ZEND_ARG_INFO(0, time)
	ZEND_ARG_INFO(0, now)
ZEND_END_ARG_INFO()

ZEND_BEGIN_ARG_INFO_EX(arginfo_mktime, 0, 0, 1)
	ZEND_ARG_INFO(0, hour)
	ZEND_ARG_INFO(0, min)
	ZEND_ARG_INFO(0, sec)
	ZEND_ARG_INFO(0, mon)
	ZEND_ARG_INFO(0, day)
	ZEND_ARG_INFO(0, year)
ZEND_END_ARG_INFO()

ZEND_BEGIN_ARG_INFO_EX(arginfo_gmmktime, 0, 0, 1)
	ZEND_ARG_INFO(0, hour)
	ZEND_ARG_INFO(0, min)
	ZEND_ARG_INFO(0, sec)
	ZEND_ARG_INFO(0, mon)
	ZEND_ARG_INFO(0, day)
	ZEND_ARG_INFO(0, year)
ZEND_END_ARG_INFO()

ZEND_BEGIN_ARG_INFO(arginfo_checkdate, 0)
	ZEND_ARG_INFO(0, month)
	ZEND_ARG_INFO(0, day)
	ZEND_ARG_INFO(0, year)
ZEND_END_ARG_INFO()

ZEND_BEGIN_ARG_INFO_EX(arginfo_strftime, 0, 0, 1)
	ZEND_ARG_INFO(0, format)
	ZEND_ARG_INFO(0, timestamp)
ZEND_END_ARG_INFO()

ZEND_BEGIN_ARG_INFO_EX(arginfo_gmstrftime, 0, 0, 1)
	ZEND_ARG_INFO(0, format)
	ZEND_ARG_INFO(0, timestamp)
ZEND_END_ARG_INFO()

ZEND_BEGIN_ARG_INFO(arginfo_time, 0)
ZEND_END_ARG_INFO()

ZEND_BEGIN_ARG_INFO_EX(arginfo_localtime, 0, 0, 0)
	ZEND_ARG_INFO(0, timestamp)
	ZEND_ARG_INFO(0, associative_array)
ZEND_END_ARG_INFO()

ZEND_BEGIN_ARG_INFO_EX(arginfo_getdate, 0, 0, 0)
	ZEND_ARG_INFO(0, timestamp)
ZEND_END_ARG_INFO()

ZEND_BEGIN_ARG_INFO(arginfo_date_default_timezone_set, 0)
	ZEND_ARG_INFO(0, timezone_identifier)
ZEND_END_ARG_INFO()

ZEND_BEGIN_ARG_INFO(arginfo_date_default_timezone_get, 0)
ZEND_END_ARG_INFO()

ZEND_BEGIN_ARG_INFO_EX(arginfo_date_sunrise, 0, 0, 1)
	ZEND_ARG_INFO(0, time)
	ZEND_ARG_INFO(0, format)
	ZEND_ARG_INFO(0, latitude)
	ZEND_ARG_INFO(0, longitude)
	ZEND_ARG_INFO(0, zenith)
	ZEND_ARG_INFO(0, gmt_offset)
ZEND_END_ARG_INFO()

ZEND_BEGIN_ARG_INFO_EX(arginfo_date_sunset, 0, 0, 1)
	ZEND_ARG_INFO(0, time)
	ZEND_ARG_INFO(0, format)
	ZEND_ARG_INFO(0, latitude)
	ZEND_ARG_INFO(0, longitude)
	ZEND_ARG_INFO(0, zenith)
	ZEND_ARG_INFO(0, gmt_offset)
ZEND_END_ARG_INFO()

ZEND_BEGIN_ARG_INFO(arginfo_date_sun_info, 0)
	ZEND_ARG_INFO(0, time)
	ZEND_ARG_INFO(0, latitude)
	ZEND_ARG_INFO(0, longitude)
ZEND_END_ARG_INFO()

ZEND_BEGIN_ARG_INFO_EX(arginfo_date_create, 0, 0, 0)
	ZEND_ARG_INFO(0, time)
	ZEND_ARG_INFO(0, timezone)
ZEND_END_ARG_INFO()

ZEND_BEGIN_ARG_INFO_EX(arginfo_date_create_from_format, 0, 0, 2)
	ZEND_ARG_INFO(0, format)
	ZEND_ARG_INFO(0, time)
	ZEND_ARG_OBJ_INFO(0, object, DateTimeZone, 1)
ZEND_END_ARG_INFO()

ZEND_BEGIN_ARG_INFO_EX(arginfo_date_parse, 0, 0, 1)
	ZEND_ARG_INFO(0, date)
ZEND_END_ARG_INFO()

ZEND_BEGIN_ARG_INFO_EX(arginfo_date_parse_from_format, 0, 0, 2)
	ZEND_ARG_INFO(0, format)
	ZEND_ARG_INFO(0, date)
ZEND_END_ARG_INFO()

ZEND_BEGIN_ARG_INFO(arginfo_date_get_last_errors, 0)
ZEND_END_ARG_INFO()

ZEND_BEGIN_ARG_INFO_EX(arginfo_date_format, 0, 0, 2)
	ZEND_ARG_INFO(0, object)
	ZEND_ARG_INFO(0, format)
ZEND_END_ARG_INFO()

ZEND_BEGIN_ARG_INFO_EX(arginfo_date_method_format, 0, 0, 1)
	ZEND_ARG_INFO(0, format)
ZEND_END_ARG_INFO()

ZEND_BEGIN_ARG_INFO_EX(arginfo_date_modify, 0, 0, 2)
	ZEND_ARG_INFO(0, object)
	ZEND_ARG_INFO(0, modify)
ZEND_END_ARG_INFO()

ZEND_BEGIN_ARG_INFO_EX(arginfo_date_method_modify, 0, 0, 1)
	ZEND_ARG_INFO(0, modify)
ZEND_END_ARG_INFO()

ZEND_BEGIN_ARG_INFO_EX(arginfo_date_add, 0, 0, 2)
	ZEND_ARG_INFO(0, object)
	ZEND_ARG_INFO(0, interval)
ZEND_END_ARG_INFO()

ZEND_BEGIN_ARG_INFO_EX(arginfo_date_method_add, 0, 0, 1)
	ZEND_ARG_INFO(0, interval)
ZEND_END_ARG_INFO()

ZEND_BEGIN_ARG_INFO_EX(arginfo_date_sub, 0, 0, 2)
	ZEND_ARG_INFO(0, object)
	ZEND_ARG_INFO(0, interval)
ZEND_END_ARG_INFO()

ZEND_BEGIN_ARG_INFO_EX(arginfo_date_method_sub, 0, 0, 1)
	ZEND_ARG_INFO(0, interval)
ZEND_END_ARG_INFO()

ZEND_BEGIN_ARG_INFO_EX(arginfo_date_timezone_get, 0, 0, 1)
	ZEND_ARG_INFO(0, object)
ZEND_END_ARG_INFO()

ZEND_BEGIN_ARG_INFO(arginfo_date_method_timezone_get, 0)
ZEND_END_ARG_INFO()

ZEND_BEGIN_ARG_INFO_EX(arginfo_date_timezone_set, 0, 0, 2)
	ZEND_ARG_INFO(0, object)
	ZEND_ARG_INFO(0, timezone)
ZEND_END_ARG_INFO()

ZEND_BEGIN_ARG_INFO_EX(arginfo_date_method_timezone_set, 0, 0, 1)
	ZEND_ARG_INFO(0, timezone)
ZEND_END_ARG_INFO()

ZEND_BEGIN_ARG_INFO_EX(arginfo_date_offset_get, 0, 0, 1)
	ZEND_ARG_INFO(0, object)
ZEND_END_ARG_INFO()

ZEND_BEGIN_ARG_INFO(arginfo_date_method_offset_get, 0)
ZEND_END_ARG_INFO()

ZEND_BEGIN_ARG_INFO_EX(arginfo_date_diff, 0, 0, 2)
	ZEND_ARG_INFO(0, object)
	ZEND_ARG_INFO(0, object2)
	ZEND_ARG_INFO(0, absolute)
ZEND_END_ARG_INFO()

ZEND_BEGIN_ARG_INFO_EX(arginfo_date_method_diff, 0, 0, 1)
	ZEND_ARG_INFO(0, object)
	ZEND_ARG_INFO(0, absolute)
ZEND_END_ARG_INFO()

ZEND_BEGIN_ARG_INFO_EX(arginfo_date_time_set, 0, 0, 3)
	ZEND_ARG_INFO(0, object)
	ZEND_ARG_INFO(0, hour)
	ZEND_ARG_INFO(0, minute)
	ZEND_ARG_INFO(0, second)
	ZEND_ARG_INFO(0, microseconds)
ZEND_END_ARG_INFO()

ZEND_BEGIN_ARG_INFO_EX(arginfo_date_method_time_set, 0, 0, 2)
	ZEND_ARG_INFO(0, hour)
	ZEND_ARG_INFO(0, minute)
	ZEND_ARG_INFO(0, second)
	ZEND_ARG_INFO(0, microseconds)
ZEND_END_ARG_INFO()

ZEND_BEGIN_ARG_INFO_EX(arginfo_date_date_set, 0, 0, 4)
	ZEND_ARG_INFO(0, object)
	ZEND_ARG_INFO(0, year)
	ZEND_ARG_INFO(0, month)
	ZEND_ARG_INFO(0, day)
ZEND_END_ARG_INFO()

ZEND_BEGIN_ARG_INFO_EX(arginfo_date_method_date_set, 0, 0, 3)
	ZEND_ARG_INFO(0, year)
	ZEND_ARG_INFO(0, month)
	ZEND_ARG_INFO(0, day)
ZEND_END_ARG_INFO()

ZEND_BEGIN_ARG_INFO_EX(arginfo_date_isodate_set, 0, 0, 3)
	ZEND_ARG_INFO(0, object)
	ZEND_ARG_INFO(0, year)
	ZEND_ARG_INFO(0, week)
	ZEND_ARG_INFO(0, day)
ZEND_END_ARG_INFO()

ZEND_BEGIN_ARG_INFO_EX(arginfo_date_method_isodate_set, 0, 0, 2)
	ZEND_ARG_INFO(0, year)
	ZEND_ARG_INFO(0, week)
	ZEND_ARG_INFO(0, day)
ZEND_END_ARG_INFO()

ZEND_BEGIN_ARG_INFO_EX(arginfo_date_timestamp_set, 0, 0, 2)
	ZEND_ARG_INFO(0, object)
	ZEND_ARG_INFO(0, unixtimestamp)
ZEND_END_ARG_INFO()

ZEND_BEGIN_ARG_INFO_EX(arginfo_date_method_timestamp_set, 0, 0, 1)
	ZEND_ARG_INFO(0, unixtimestamp)
ZEND_END_ARG_INFO()

ZEND_BEGIN_ARG_INFO_EX(arginfo_date_timestamp_get, 0, 0, 1)
	ZEND_ARG_INFO(0, object)
ZEND_END_ARG_INFO()

ZEND_BEGIN_ARG_INFO(arginfo_date_method_timestamp_get, 0)
ZEND_END_ARG_INFO()


ZEND_BEGIN_ARG_INFO_EX(arginfo_date_method_create_from_immutable, 0, 0, 1)
	ZEND_ARG_INFO(0, DateTimeImmutable)
ZEND_END_ARG_INFO()

ZEND_BEGIN_ARG_INFO_EX(arginfo_date_method_create_from_mutable, 0, 0, 1)
	ZEND_ARG_INFO(0, DateTime)
ZEND_END_ARG_INFO()

ZEND_BEGIN_ARG_INFO_EX(arginfo_timezone_open, 0, 0, 1)
	ZEND_ARG_INFO(0, timezone)
ZEND_END_ARG_INFO()

ZEND_BEGIN_ARG_INFO_EX(arginfo_timezone_name_get, 0, 0, 1)
	ZEND_ARG_INFO(0, object)
ZEND_END_ARG_INFO()

ZEND_BEGIN_ARG_INFO(arginfo_timezone_method_name_get, 0)
ZEND_END_ARG_INFO()

ZEND_BEGIN_ARG_INFO_EX(arginfo_timezone_name_from_abbr, 0, 0, 1)
	ZEND_ARG_INFO(0, abbr)
	ZEND_ARG_INFO(0, gmtoffset)
	ZEND_ARG_INFO(0, isdst)
ZEND_END_ARG_INFO()

ZEND_BEGIN_ARG_INFO_EX(arginfo_timezone_offset_get, 0, 0, 2)
	ZEND_ARG_OBJ_INFO(0, object, DateTimeZone, 0)
	ZEND_ARG_OBJ_INFO(0, datetime, DateTimeInterface, 0)
ZEND_END_ARG_INFO()

ZEND_BEGIN_ARG_INFO_EX(arginfo_timezone_method_offset_get, 0, 0, 1)
	ZEND_ARG_INFO(0, object)
ZEND_END_ARG_INFO()

ZEND_BEGIN_ARG_INFO_EX(arginfo_timezone_transitions_get, 0, 0, 1)
	ZEND_ARG_INFO(0, object)
	ZEND_ARG_INFO(0, timestamp_begin)
	ZEND_ARG_INFO(0, timestamp_end)
ZEND_END_ARG_INFO()

ZEND_BEGIN_ARG_INFO_EX(arginfo_timezone_method_transitions_get, 0, 0, 0)
	ZEND_ARG_INFO(0, timestamp_begin)
	ZEND_ARG_INFO(0, timestamp_end)
ZEND_END_ARG_INFO()

ZEND_BEGIN_ARG_INFO_EX(arginfo_timezone_location_get, 0, 0, 1)
	ZEND_ARG_INFO(0, object)
ZEND_END_ARG_INFO()

ZEND_BEGIN_ARG_INFO(arginfo_timezone_method_location_get, 0)
ZEND_END_ARG_INFO()

ZEND_BEGIN_ARG_INFO_EX(arginfo_timezone_identifiers_list, 0, 0, 0)
	ZEND_ARG_INFO(0, what)
	ZEND_ARG_INFO(0, country)
ZEND_END_ARG_INFO()

ZEND_BEGIN_ARG_INFO(arginfo_timezone_abbreviations_list, 0)
ZEND_END_ARG_INFO()

ZEND_BEGIN_ARG_INFO(arginfo_timezone_version_get, 0)
ZEND_END_ARG_INFO()

ZEND_BEGIN_ARG_INFO_EX(arginfo_date_interval_create_from_date_string, 0, 0, 1)
	ZEND_ARG_INFO(0, time)
ZEND_END_ARG_INFO()

ZEND_BEGIN_ARG_INFO_EX(arginfo_date_interval_format, 0, 0, 2)
	ZEND_ARG_INFO(0, object)
	ZEND_ARG_INFO(0, format)
ZEND_END_ARG_INFO()

ZEND_BEGIN_ARG_INFO(arginfo_date_method_interval_format, 0)
	ZEND_ARG_INFO(0, format)
ZEND_END_ARG_INFO()

ZEND_BEGIN_ARG_INFO_EX(arginfo_date_period_construct, 0, 0, 3)
	ZEND_ARG_INFO(0, start)
	ZEND_ARG_INFO(0, interval)
	ZEND_ARG_INFO(0, end)
ZEND_END_ARG_INFO()

ZEND_BEGIN_ARG_INFO_EX(arginfo_date_set_state, 0, 0, 1)
	ZEND_ARG_ARRAY_INFO(0, array, 0)
ZEND_END_ARG_INFO()

ZEND_BEGIN_ARG_INFO_EX(arginfo_date_interval_construct, 0, 0, 1)
	ZEND_ARG_INFO(0, interval_spec)
ZEND_END_ARG_INFO()
/* }}} */

/* {{{ Function table */
static const zend_function_entry date_functions[] = {
	PHP_FE(strtotime, arginfo_strtotime)
	PHP_FE(date, arginfo_date)
	PHP_FE(idate, arginfo_idate)
	PHP_FE(gmdate, arginfo_gmdate)
	PHP_FE(mktime, arginfo_mktime)
	PHP_FE(gmmktime, arginfo_gmmktime)
	PHP_FE(checkdate, arginfo_checkdate)

#ifdef HAVE_STRFTIME
	PHP_FE(strftime, arginfo_strftime)
	PHP_FE(gmstrftime, arginfo_gmstrftime)
#endif

	PHP_FE(time, arginfo_time)
	PHP_FE(localtime, arginfo_localtime)
	PHP_FE(getdate, arginfo_getdate)

	/* Advanced Interface */
	PHP_FE(date_create, arginfo_date_create)
	PHP_FE(date_create_immutable, arginfo_date_create)
	PHP_FE(date_create_from_format, arginfo_date_create_from_format)
	PHP_FE(date_create_immutable_from_format, arginfo_date_create_from_format)
	PHP_FE(date_parse, arginfo_date_parse)
	PHP_FE(date_parse_from_format, arginfo_date_parse_from_format)
	PHP_FE(date_get_last_errors, arginfo_date_get_last_errors)
	PHP_FE(date_format, arginfo_date_format)
	PHP_FE(date_modify, arginfo_date_modify)
	PHP_FE(date_add, arginfo_date_add)
	PHP_FE(date_sub, arginfo_date_sub)
	PHP_FE(date_timezone_get, arginfo_date_timezone_get)
	PHP_FE(date_timezone_set, arginfo_date_timezone_set)
	PHP_FE(date_offset_get, arginfo_date_offset_get)
	PHP_FE(date_diff, arginfo_date_diff)

	PHP_FE(date_time_set, arginfo_date_time_set)
	PHP_FE(date_date_set, arginfo_date_date_set)
	PHP_FE(date_isodate_set, arginfo_date_isodate_set)
	PHP_FE(date_timestamp_set, arginfo_date_timestamp_set)
	PHP_FE(date_timestamp_get, arginfo_date_timestamp_get)

	PHP_FE(timezone_open, arginfo_timezone_open)
	PHP_FE(timezone_name_get, arginfo_timezone_name_get)
	PHP_FE(timezone_name_from_abbr, arginfo_timezone_name_from_abbr)
	PHP_FE(timezone_offset_get, arginfo_timezone_offset_get)
	PHP_FE(timezone_transitions_get, arginfo_timezone_transitions_get)
	PHP_FE(timezone_location_get, arginfo_timezone_location_get)
	PHP_FE(timezone_identifiers_list, arginfo_timezone_identifiers_list)
	PHP_FE(timezone_abbreviations_list, arginfo_timezone_abbreviations_list)
	PHP_FE(timezone_version_get, arginfo_timezone_version_get)

	PHP_FE(date_interval_create_from_date_string, arginfo_date_interval_create_from_date_string)
	PHP_FE(date_interval_format, arginfo_date_interval_format)

	/* Options and Configuration */
	PHP_FE(date_default_timezone_set, arginfo_date_default_timezone_set)
	PHP_FE(date_default_timezone_get, arginfo_date_default_timezone_get)

	/* Astronomical functions */
	PHP_FE(date_sunrise, arginfo_date_sunrise)
	PHP_FE(date_sunset, arginfo_date_sunset)
	PHP_FE(date_sun_info, arginfo_date_sun_info)
	PHP_FE_END
};

static const zend_function_entry date_funcs_interface[] = {
	PHP_ABSTRACT_ME(DateTimeInterface, format, arginfo_date_method_format)
	PHP_ABSTRACT_ME(DateTimeInterface, getTimezone, arginfo_date_method_timezone_get)
	PHP_ABSTRACT_ME(DateTimeInterface, getOffset, arginfo_date_method_offset_get)
	PHP_ABSTRACT_ME(DateTimeInterface, getTimestamp, arginfo_date_method_timestamp_get)
	PHP_ABSTRACT_ME(DateTimeInterface, diff, arginfo_date_method_diff)
	PHP_ABSTRACT_ME(DateTimeInterface, __wakeup, NULL)
	PHP_FE_END
};

static const zend_function_entry date_funcs_date[] = {
	PHP_ME(DateTime,			__construct,		arginfo_date_create, ZEND_ACC_PUBLIC)
	PHP_ME(DateTime,			__wakeup,			NULL, ZEND_ACC_PUBLIC)
	PHP_ME(DateTime,			__set_state,		arginfo_date_set_state, ZEND_ACC_PUBLIC|ZEND_ACC_STATIC)
	PHP_ME(DateTime,			createFromImmutable,	arginfo_date_method_create_from_immutable, ZEND_ACC_PUBLIC|ZEND_ACC_STATIC)
	PHP_ME_MAPPING(createFromFormat, date_create_from_format,	arginfo_date_create_from_format, ZEND_ACC_PUBLIC|ZEND_ACC_STATIC)
	PHP_ME_MAPPING(getLastErrors, date_get_last_errors,	arginfo_date_get_last_errors, ZEND_ACC_PUBLIC|ZEND_ACC_STATIC)
	PHP_ME_MAPPING(format,		date_format,		arginfo_date_method_format, 0)
	PHP_ME_MAPPING(modify,		date_modify,		arginfo_date_method_modify, 0)
	PHP_ME_MAPPING(add,			date_add,			arginfo_date_method_add, 0)
	PHP_ME_MAPPING(sub,			date_sub,			arginfo_date_method_sub, 0)
	PHP_ME_MAPPING(getTimezone, date_timezone_get,	arginfo_date_method_timezone_get, 0)
	PHP_ME_MAPPING(setTimezone, date_timezone_set,	arginfo_date_method_timezone_set, 0)
	PHP_ME_MAPPING(getOffset,	date_offset_get,	arginfo_date_method_offset_get, 0)
	PHP_ME_MAPPING(setTime,		date_time_set,		arginfo_date_method_time_set, 0)
	PHP_ME_MAPPING(setDate,		date_date_set,		arginfo_date_method_date_set, 0)
	PHP_ME_MAPPING(setISODate,	date_isodate_set,	arginfo_date_method_isodate_set, 0)
	PHP_ME_MAPPING(setTimestamp,	date_timestamp_set, arginfo_date_method_timestamp_set, 0)
	PHP_ME_MAPPING(getTimestamp,	date_timestamp_get, arginfo_date_method_timestamp_get, 0)
	PHP_ME_MAPPING(diff,			date_diff, arginfo_date_method_diff, 0)
	PHP_FE_END
};

static const zend_function_entry date_funcs_immutable[] = {
	PHP_ME(DateTimeImmutable, __construct,   arginfo_date_create, ZEND_ACC_PUBLIC)
	PHP_ME(DateTime, __wakeup,       NULL, ZEND_ACC_PUBLIC)
	PHP_ME(DateTimeImmutable, __set_state,   arginfo_date_set_state, ZEND_ACC_PUBLIC|ZEND_ACC_STATIC)
	PHP_ME_MAPPING(createFromFormat, date_create_immutable_from_format, arginfo_date_create_from_format, ZEND_ACC_PUBLIC|ZEND_ACC_STATIC)
	PHP_ME_MAPPING(getLastErrors,    date_get_last_errors,    arginfo_date_get_last_errors, ZEND_ACC_PUBLIC|ZEND_ACC_STATIC)
	PHP_ME_MAPPING(format,           date_format,             arginfo_date_method_format, 0)
	PHP_ME_MAPPING(getTimezone, date_timezone_get,	arginfo_date_method_timezone_get, 0)
	PHP_ME_MAPPING(getOffset,	date_offset_get,	arginfo_date_method_offset_get, 0)
	PHP_ME_MAPPING(getTimestamp,	date_timestamp_get, arginfo_date_method_timestamp_get, 0)
	PHP_ME_MAPPING(diff,			date_diff, arginfo_date_method_diff, 0)
	PHP_ME(DateTimeImmutable, modify,        arginfo_date_method_modify, 0)
	PHP_ME(DateTimeImmutable, add,           arginfo_date_method_add, 0)
	PHP_ME(DateTimeImmutable, sub,           arginfo_date_method_sub, 0)
	PHP_ME(DateTimeImmutable, setTimezone,   arginfo_date_method_timezone_set, 0)
	PHP_ME(DateTimeImmutable, setTime,       arginfo_date_method_time_set, 0)
	PHP_ME(DateTimeImmutable, setDate,       arginfo_date_method_date_set, 0)
	PHP_ME(DateTimeImmutable, setISODate,    arginfo_date_method_isodate_set, 0)
	PHP_ME(DateTimeImmutable, setTimestamp,  arginfo_date_method_timestamp_set, 0)
	PHP_ME(DateTimeImmutable, createFromMutable, arginfo_date_method_create_from_mutable, ZEND_ACC_PUBLIC|ZEND_ACC_STATIC)
	PHP_FE_END
};

static const zend_function_entry date_funcs_timezone[] = {
	PHP_ME(DateTimeZone,              __construct,                 arginfo_timezone_open, ZEND_ACC_PUBLIC)
	PHP_ME(DateTimeZone,              __wakeup,                    NULL, ZEND_ACC_PUBLIC)
	PHP_ME(DateTimeZone,              __set_state,                 arginfo_date_set_state, ZEND_ACC_PUBLIC|ZEND_ACC_STATIC)
	PHP_ME_MAPPING(getName,           timezone_name_get,           arginfo_timezone_method_name_get, 0)
	PHP_ME_MAPPING(getOffset,         timezone_offset_get,         arginfo_timezone_method_offset_get, 0)
	PHP_ME_MAPPING(getTransitions,    timezone_transitions_get,    arginfo_timezone_method_transitions_get, 0)
	PHP_ME_MAPPING(getLocation,       timezone_location_get,       arginfo_timezone_method_location_get, 0)
	PHP_ME_MAPPING(listAbbreviations, timezone_abbreviations_list, arginfo_timezone_abbreviations_list, ZEND_ACC_PUBLIC|ZEND_ACC_STATIC)
	PHP_ME_MAPPING(listIdentifiers,   timezone_identifiers_list,   arginfo_timezone_identifiers_list, ZEND_ACC_PUBLIC|ZEND_ACC_STATIC)
	PHP_FE_END
};

static const zend_function_entry date_funcs_interval[] = {
	PHP_ME(DateInterval,              __construct,                 arginfo_date_interval_construct, ZEND_ACC_PUBLIC)
	PHP_ME(DateInterval,              __wakeup,                    NULL, ZEND_ACC_PUBLIC)
	PHP_ME(DateInterval,              __set_state,                 arginfo_date_set_state, ZEND_ACC_PUBLIC|ZEND_ACC_STATIC)
	PHP_ME_MAPPING(format,            date_interval_format,        arginfo_date_method_interval_format, 0)
	PHP_ME_MAPPING(createFromDateString, date_interval_create_from_date_string,	arginfo_date_interval_create_from_date_string, ZEND_ACC_PUBLIC|ZEND_ACC_STATIC)
	PHP_FE_END
};

static const zend_function_entry date_funcs_period[] = {
	PHP_ME(DatePeriod,                __construct,                 arginfo_date_period_construct, ZEND_ACC_PUBLIC)
	PHP_ME(DatePeriod,                __wakeup,                    NULL, ZEND_ACC_PUBLIC)
	PHP_ME(DatePeriod,                __set_state,                 arginfo_date_set_state, ZEND_ACC_PUBLIC|ZEND_ACC_STATIC)
	PHP_ME(DatePeriod,                getStartDate,                NULL, ZEND_ACC_PUBLIC)
	PHP_ME(DatePeriod,                getEndDate,                  NULL, ZEND_ACC_PUBLIC)
	PHP_ME(DatePeriod,                getDateInterval,             NULL, ZEND_ACC_PUBLIC)
	PHP_FE_END
};

static char* guess_timezone(const timelib_tzdb *tzdb);
static void date_register_classes(void);
/* }}} */

ZEND_DECLARE_MODULE_GLOBALS(date)
static PHP_GINIT_FUNCTION(date);

/* True global */
timelib_tzdb *php_date_global_timezone_db;
int php_date_global_timezone_db_enabled;

#define DATE_DEFAULT_LATITUDE "31.7667"
#define DATE_DEFAULT_LONGITUDE "35.2333"

/* on 90'35; common sunset declaration (start of sun body appear) */
#define DATE_SUNSET_ZENITH "90.583333"

/* on 90'35; common sunrise declaration (sun body disappeared) */
#define DATE_SUNRISE_ZENITH "90.583333"

static PHP_INI_MH(OnUpdate_date_timezone);

/* {{{ INI Settings */
PHP_INI_BEGIN()
	STD_PHP_INI_ENTRY("date.timezone", "", PHP_INI_ALL, OnUpdate_date_timezone, default_timezone, zend_date_globals, date_globals)
	PHP_INI_ENTRY("date.default_latitude",           DATE_DEFAULT_LATITUDE,        PHP_INI_ALL, NULL)
	PHP_INI_ENTRY("date.default_longitude",          DATE_DEFAULT_LONGITUDE,       PHP_INI_ALL, NULL)
	PHP_INI_ENTRY("date.sunset_zenith",              DATE_SUNSET_ZENITH,           PHP_INI_ALL, NULL)
	PHP_INI_ENTRY("date.sunrise_zenith",             DATE_SUNRISE_ZENITH,          PHP_INI_ALL, NULL)
PHP_INI_END()
/* }}} */

zend_class_entry *date_ce_date, *date_ce_timezone, *date_ce_interval, *date_ce_period;
zend_class_entry *date_ce_immutable, *date_ce_interface;


PHPAPI zend_class_entry *php_date_get_date_ce(void)
{
	return date_ce_date;
}

PHPAPI zend_class_entry *php_date_get_immutable_ce(void)
{
	return date_ce_immutable;
}

PHPAPI zend_class_entry *php_date_get_interface_ce(void)
{
	return date_ce_interface;
}

PHPAPI zend_class_entry *php_date_get_timezone_ce(void)
{
	return date_ce_timezone;
}

PHPAPI zend_class_entry *php_date_get_interval_ce(void)
{
	return date_ce_interval;
}

PHPAPI zend_class_entry *php_date_get_period_ce(void)
{
	return date_ce_period;
}

static zend_object_handlers date_object_handlers_date;
static zend_object_handlers date_object_handlers_immutable;
static zend_object_handlers date_object_handlers_timezone;
static zend_object_handlers date_object_handlers_interval;
static zend_object_handlers date_object_handlers_period;

#define DATE_CHECK_INITIALIZED(member, class_name) \
	if (!(member)) { \
		php_error_docref(NULL, E_WARNING, "The " #class_name " object has not been correctly initialized by its constructor"); \
		RETURN_FALSE; \
	}

static void date_object_free_storage_date(zend_object *object);
static void date_object_free_storage_timezone(zend_object *object);
static void date_object_free_storage_interval(zend_object *object);
static void date_object_free_storage_period(zend_object *object);

static zend_object *date_object_new_date(zend_class_entry *class_type);
static zend_object *date_object_new_timezone(zend_class_entry *class_type);
static zend_object *date_object_new_interval(zend_class_entry *class_type);
static zend_object *date_object_new_period(zend_class_entry *class_type);

static zend_object *date_object_clone_date(zend_object *this_ptr);
static zend_object *date_object_clone_timezone(zend_object *this_ptr);
static zend_object *date_object_clone_interval(zend_object *this_ptr);
static zend_object *date_object_clone_period(zend_object *this_ptr);

static int date_object_compare_date(zval *d1, zval *d2);
static HashTable *date_object_get_gc(zend_object *object, zval **table, int *n);
static HashTable *date_object_get_properties_for(zend_object *object, zend_prop_purpose purpose);
static HashTable *date_object_get_gc_interval(zend_object *object, zval **table, int *n);
static HashTable *date_object_get_properties_interval(zend_object *object);
static HashTable *date_object_get_gc_period(zend_object *object, zval **table, int *n);
static HashTable *date_object_get_properties_period(zend_object *object);
static HashTable *date_object_get_properties_for_timezone(zend_object *object, zend_prop_purpose purpose);
static HashTable *date_object_get_gc_timezone(zend_object *object, zval **table, int *n);
static HashTable *date_object_get_debug_info_timezone(zend_object *object, int *is_temp);
static void php_timezone_to_string(php_timezone_obj *tzobj, zval *zv);

zval *date_interval_read_property(zend_object *object, zend_string *member, int type, void **cache_slot, zval *rv);
zval *date_interval_write_property(zend_object *object, zend_string *member, zval *value, void **cache_slot);
static zval *date_interval_get_property_ptr_ptr(zend_object *object, zend_string *member, int type, void **cache_slot);
static zval *date_period_read_property(zend_object *object, zend_string *member, int type, void **cache_slot, zval *rv);
static zval *date_period_write_property(zend_object *object, zend_string *member, zval *value, void **cache_slot);

/* {{{ Module struct */
zend_module_entry date_module_entry = {
	STANDARD_MODULE_HEADER_EX,
	NULL,
	NULL,
	"date",                     /* extension name */
	date_functions,             /* function list */
	PHP_MINIT(date),            /* process startup */
	PHP_MSHUTDOWN(date),        /* process shutdown */
	PHP_RINIT(date),            /* request startup */
	PHP_RSHUTDOWN(date),        /* request shutdown */
	PHP_MINFO(date),            /* extension info */
	PHP_DATE_VERSION,                /* extension version */
	PHP_MODULE_GLOBALS(date),   /* globals descriptor */
	PHP_GINIT(date),            /* globals ctor */
	NULL,                       /* globals dtor */
	NULL,                       /* post deactivate */
	STANDARD_MODULE_PROPERTIES_EX
};
/* }}} */


/* {{{ PHP_GINIT_FUNCTION */
static PHP_GINIT_FUNCTION(date)
{
	date_globals->default_timezone = NULL;
	date_globals->timezone = NULL;
	date_globals->tzcache = NULL;
	date_globals->timezone_valid = 0;
}
/* }}} */


static void _php_date_tzinfo_dtor(zval *zv) /* {{{ */
{
	timelib_tzinfo *tzi = (timelib_tzinfo*)Z_PTR_P(zv);

	timelib_tzinfo_dtor(tzi);
} /* }}} */

/* {{{ PHP_RINIT_FUNCTION */
PHP_RINIT_FUNCTION(date)
{
	if (DATEG(timezone)) {
		efree(DATEG(timezone));
	}
	DATEG(timezone) = NULL;
	DATEG(tzcache) = NULL;
	DATEG(last_errors) = NULL;

	return SUCCESS;
}
/* }}} */

/* {{{ PHP_RSHUTDOWN_FUNCTION */
PHP_RSHUTDOWN_FUNCTION(date)
{
	if (DATEG(timezone)) {
		efree(DATEG(timezone));
	}
	DATEG(timezone) = NULL;
	if(DATEG(tzcache)) {
		zend_hash_destroy(DATEG(tzcache));
		FREE_HASHTABLE(DATEG(tzcache));
		DATEG(tzcache) = NULL;
	}
	if (DATEG(last_errors)) {
		timelib_error_container_dtor(DATEG(last_errors));
		DATEG(last_errors) = NULL;
	}

	return SUCCESS;
}
/* }}} */

#define DATE_TIMEZONEDB      php_date_global_timezone_db ? php_date_global_timezone_db : timelib_builtin_db()

/*
 * RFC822, Section 5.1: http://www.ietf.org/rfc/rfc822.txt
 *  date-time   =  [ day "," ] date time        ; dd mm yy hh:mm:ss zzz
 *  day         =  "Mon"  / "Tue" /  "Wed"  / "Thu"  /  "Fri"  / "Sat" /  "Sun"
 *  date        =  1*2DIGIT month 2DIGIT        ; day month year e.g. 20 Jun 82
 *  month       =  "Jan"  /  "Feb" /  "Mar"  /  "Apr"  /  "May"  /  "Jun" /  "Jul"  /  "Aug"  /  "Sep"  /  "Oct" /  "Nov"  /  "Dec"
 *  time        =  hour zone                    ; ANSI and Military
 *  hour        =  2DIGIT ":" 2DIGIT [":" 2DIGIT] ; 00:00:00 - 23:59:59
 *  zone        =  "UT"  / "GMT"  /  "EST" / "EDT"  /  "CST" / "CDT"  /  "MST" / "MDT"  /  "PST" / "PDT"  /  1ALPHA  / ( ("+" / "-") 4DIGIT )
 */
#define DATE_FORMAT_RFC822   "D, d M y H:i:s O"

/*
 * RFC850, Section 2.1.4: http://www.ietf.org/rfc/rfc850.txt
 *  Format must be acceptable both to the ARPANET and to the getdate routine.
 *  One format that is acceptable to both is Weekday, DD-Mon-YY HH:MM:SS TIMEZONE
 *  TIMEZONE can be any timezone name (3 or more letters)
 */
#define DATE_FORMAT_RFC850   "l, d-M-y H:i:s T"

/*
 * RFC1036, Section 2.1.2: http://www.ietf.org/rfc/rfc1036.txt
 *  Its format must be acceptable both in RFC-822 and to the getdate(3)
 *  Wdy, DD Mon YY HH:MM:SS TIMEZONE
 *  There is no hope of having a complete list of timezones.  Universal
 *  Time (GMT), the North American timezones (PST, PDT, MST, MDT, CST,
 *  CDT, EST, EDT) and the +/-hhmm offset specified in RFC-822 should be supported.
 */
#define DATE_FORMAT_RFC1036  "D, d M y H:i:s O"

/*
 * RFC1123, Section 5.2.14: http://www.ietf.org/rfc/rfc1123.txt
 *  RFC-822 Date and Time Specification: RFC-822 Section 5
 *  The syntax for the date is hereby changed to: date = 1*2DIGIT month 2*4DIGIT
 */
#define DATE_FORMAT_RFC1123  "D, d M Y H:i:s O"

/*
 * RFC7231, Section 7.1.1: http://tools.ietf.org/html/rfc7231
 */
#define DATE_FORMAT_RFC7231  "D, d M Y H:i:s \\G\\M\\T"

/*
 * RFC2822, Section 3.3: http://www.ietf.org/rfc/rfc2822.txt
 *  FWS             =       ([*WSP CRLF] 1*WSP) /   ; Folding white space
 *  CFWS            =       *([FWS] comment) (([FWS] comment) / FWS)
 *
 *  date-time       =       [ day-of-week "," ] date FWS time [CFWS]
 *  day-of-week     =       ([FWS] day-name)
 *  day-name        =       "Mon" / "Tue" / "Wed" / "Thu" / "Fri" / "Sat" / "Sun"
 *  date            =       day month year
 *  year            =       4*DIGIT
 *  month           =       (FWS month-name FWS)
 *  month-name      =       "Jan" / "Feb" / "Mar" / "Apr" / "May" / "Jun" / "Jul" / "Aug" / "Sep" / "Oct" / "Nov" / "Dec"
 *  day             =       ([FWS] 1*2DIGIT)
 *  time            =       time-of-day FWS zone
 *  time-of-day     =       hour ":" minute [ ":" second ]
 *  hour            =       2DIGIT
 *  minute          =       2DIGIT
 *  second          =       2DIGIT
 *  zone            =       (( "+" / "-" ) 4DIGIT)
 */
#define DATE_FORMAT_RFC2822  "D, d M Y H:i:s O"
/*
 * RFC3339, Section 5.6: http://www.ietf.org/rfc/rfc3339.txt
 *  date-fullyear   = 4DIGIT
 *  date-month      = 2DIGIT  ; 01-12
 *  date-mday       = 2DIGIT  ; 01-28, 01-29, 01-30, 01-31 based on month/year
 *
 *  time-hour       = 2DIGIT  ; 00-23
 *  time-minute     = 2DIGIT  ; 00-59
 *  time-second     = 2DIGIT  ; 00-58, 00-59, 00-60 based on leap second rules
 *
 *  time-secfrac    = "." 1*DIGIT
 *  time-numoffset  = ("+" / "-") time-hour ":" time-minute
 *  time-offset     = "Z" / time-numoffset
 *
 *  partial-time    = time-hour ":" time-minute ":" time-second [time-secfrac]
 *  full-date       = date-fullyear "-" date-month "-" date-mday
 *  full-time       = partial-time time-offset
 *
 *  date-time       = full-date "T" full-time
 */
#define DATE_FORMAT_RFC3339  "Y-m-d\\TH:i:sP"

#define DATE_FORMAT_ISO8601  "Y-m-d\\TH:i:sO"

/*
 * RFC3339, Appendix A: http://www.ietf.org/rfc/rfc3339.txt
 *  ISO 8601 also requires (in section 5.3.1.3) that a decimal fraction
 *  be proceeded by a "0" if less than unity.  Annex B.2 of ISO 8601
 *  gives examples where the decimal fractions are not preceded by a "0".
 *  This grammar assumes section 5.3.1.3 is correct and that Annex B.2 is
 *  in error.
 */
#define DATE_FORMAT_RFC3339_EXTENDED  "Y-m-d\\TH:i:s.vP"

/*
 * This comes from various sources that like to contradict. I'm going with the
 * format here because of:
 * http://msdn.microsoft.com/en-us/library/windows/desktop/aa384321%28v=vs.85%29.aspx
 * and http://curl.haxx.se/rfc/cookie_spec.html
 */
#define DATE_FORMAT_COOKIE   "l, d-M-Y H:i:s T"

#define SUNFUNCS_RET_TIMESTAMP 0
#define SUNFUNCS_RET_STRING    1
#define SUNFUNCS_RET_DOUBLE    2

/* {{{ PHP_MINIT_FUNCTION */
PHP_MINIT_FUNCTION(date)
{
	REGISTER_INI_ENTRIES();
	date_register_classes();
/*
 * RFC4287, Section 3.3: http://www.ietf.org/rfc/rfc4287.txt
 *   A Date construct is an element whose content MUST conform to the
 *   "date-time" production in [RFC3339].  In addition, an uppercase "T"
 *   character MUST be used to separate date and time, and an uppercase
 *   "Z" character MUST be present in the absence of a numeric time zone offset.
 */
	REGISTER_STRING_CONSTANT("DATE_ATOM",    DATE_FORMAT_RFC3339, CONST_CS | CONST_PERSISTENT);
/*
 * Preliminary specification: http://wp.netscape.com/newsref/std/cookie_spec.html
 *   "This is based on RFC 822, RFC 850,  RFC 1036, and  RFC 1123,
 *   with the variations that the only legal time zone is GMT
 *   and the separators between the elements of the date must be dashes."
 */
	REGISTER_STRING_CONSTANT("DATE_COOKIE",  DATE_FORMAT_COOKIE,  CONST_CS | CONST_PERSISTENT);
	REGISTER_STRING_CONSTANT("DATE_ISO8601", DATE_FORMAT_ISO8601, CONST_CS | CONST_PERSISTENT);

	REGISTER_STRING_CONSTANT("DATE_RFC822",  DATE_FORMAT_RFC822,  CONST_CS | CONST_PERSISTENT);
	REGISTER_STRING_CONSTANT("DATE_RFC850",  DATE_FORMAT_RFC850,  CONST_CS | CONST_PERSISTENT);
	REGISTER_STRING_CONSTANT("DATE_RFC1036", DATE_FORMAT_RFC1036, CONST_CS | CONST_PERSISTENT);
	REGISTER_STRING_CONSTANT("DATE_RFC1123", DATE_FORMAT_RFC1123, CONST_CS | CONST_PERSISTENT);
	REGISTER_STRING_CONSTANT("DATE_RFC7231", DATE_FORMAT_RFC7231, CONST_CS | CONST_PERSISTENT);
	REGISTER_STRING_CONSTANT("DATE_RFC2822", DATE_FORMAT_RFC2822, CONST_CS | CONST_PERSISTENT);
	REGISTER_STRING_CONSTANT("DATE_RFC3339", DATE_FORMAT_RFC3339, CONST_CS | CONST_PERSISTENT);
	REGISTER_STRING_CONSTANT("DATE_RFC3339_EXTENDED", DATE_FORMAT_RFC3339_EXTENDED, CONST_CS | CONST_PERSISTENT);

/*
 * RSS 2.0 Specification: http://blogs.law.harvard.edu/tech/rss
 *   "All date-times in RSS conform to the Date and Time Specification of RFC 822,
 *   with the exception that the year may be expressed with two characters or four characters (four preferred)"
 */
	REGISTER_STRING_CONSTANT("DATE_RSS",     DATE_FORMAT_RFC1123, CONST_CS | CONST_PERSISTENT);
	REGISTER_STRING_CONSTANT("DATE_W3C",     DATE_FORMAT_RFC3339, CONST_CS | CONST_PERSISTENT);

	REGISTER_LONG_CONSTANT("SUNFUNCS_RET_TIMESTAMP", SUNFUNCS_RET_TIMESTAMP, CONST_CS | CONST_PERSISTENT);
	REGISTER_LONG_CONSTANT("SUNFUNCS_RET_STRING", SUNFUNCS_RET_STRING, CONST_CS | CONST_PERSISTENT);
	REGISTER_LONG_CONSTANT("SUNFUNCS_RET_DOUBLE", SUNFUNCS_RET_DOUBLE, CONST_CS | CONST_PERSISTENT);

	php_date_global_timezone_db = NULL;
	php_date_global_timezone_db_enabled = 0;
	DATEG(last_errors) = NULL;
	return SUCCESS;
}
/* }}} */

/* {{{ PHP_MSHUTDOWN_FUNCTION */
PHP_MSHUTDOWN_FUNCTION(date)
{
	UNREGISTER_INI_ENTRIES();

	if (DATEG(last_errors)) {
		timelib_error_container_dtor(DATEG(last_errors));
	}

#ifndef ZTS
	DATEG(default_timezone) = NULL;
#endif

	return SUCCESS;
}
/* }}} */

/* {{{ PHP_MINFO_FUNCTION */
PHP_MINFO_FUNCTION(date)
{
	const timelib_tzdb *tzdb = DATE_TIMEZONEDB;

	php_info_print_table_start();
	php_info_print_table_row(2, "date/time support", "enabled");
	php_info_print_table_row(2, "timelib version", TIMELIB_ASCII_VERSION);
	php_info_print_table_row(2, "\"Olson\" Timezone Database Version", tzdb->version);
	php_info_print_table_row(2, "Timezone Database", php_date_global_timezone_db_enabled ? "external" : "internal");
	php_info_print_table_row(2, "Default timezone", guess_timezone(tzdb));
	php_info_print_table_end();

	DISPLAY_INI_ENTRIES();
}
/* }}} */

/* {{{ Timezone Cache functions */
static timelib_tzinfo *php_date_parse_tzfile(char *formal_tzname, const timelib_tzdb *tzdb)
{
	timelib_tzinfo *tzi;
	int dummy_error_code;

	if(!DATEG(tzcache)) {
		ALLOC_HASHTABLE(DATEG(tzcache));
		zend_hash_init(DATEG(tzcache), 4, NULL, _php_date_tzinfo_dtor, 0);
	}

	if ((tzi = zend_hash_str_find_ptr(DATEG(tzcache), formal_tzname, strlen(formal_tzname))) != NULL) {
		return tzi;
	}

	tzi = timelib_parse_tzfile(formal_tzname, tzdb, &dummy_error_code);
	if (tzi) {
		zend_hash_str_add_ptr(DATEG(tzcache), formal_tzname, strlen(formal_tzname), tzi);
	}
	return tzi;
}

timelib_tzinfo *php_date_parse_tzfile_wrapper(char *formal_tzname, const timelib_tzdb *tzdb, int *dummy_error_code)
{
	return php_date_parse_tzfile(formal_tzname, tzdb);
}
/* }}} */

/* Callback to check the date.timezone only when changed increases performance */
/* {{{ static PHP_INI_MH(OnUpdate_date_timezone) */
static PHP_INI_MH(OnUpdate_date_timezone)
{
	if (OnUpdateString(entry, new_value, mh_arg1, mh_arg2, mh_arg3, stage) == FAILURE) {
		return FAILURE;
	}

	DATEG(timezone_valid) = 0;
	if (stage == PHP_INI_STAGE_RUNTIME) {
		if (!timelib_timezone_id_is_valid(DATEG(default_timezone), DATE_TIMEZONEDB)) {
			if (DATEG(default_timezone) && *DATEG(default_timezone)) {
				php_error_docref(NULL, E_WARNING, "Invalid date.timezone value '%s', we selected the timezone 'UTC' for now.", DATEG(default_timezone));
			}
		} else {
			DATEG(timezone_valid) = 1;
		}
	}

	return SUCCESS;
}
/* }}} */

/* {{{ Helper functions */
static char* guess_timezone(const timelib_tzdb *tzdb)
{
	/* Checking configure timezone */
	if (DATEG(timezone) && (strlen(DATEG(timezone))) > 0) {
		return DATEG(timezone);
	}
	/* Check config setting for default timezone */
	if (!DATEG(default_timezone)) {
		/* Special case: ext/date wasn't initialized yet */
		zval *ztz;

		if (NULL != (ztz = cfg_get_entry("date.timezone", sizeof("date.timezone")))
			&& Z_TYPE_P(ztz) == IS_STRING && Z_STRLEN_P(ztz) > 0 && timelib_timezone_id_is_valid(Z_STRVAL_P(ztz), tzdb)) {
			return Z_STRVAL_P(ztz);
		}
	} else if (*DATEG(default_timezone)) {
		if (DATEG(timezone_valid) == 1) {
			return DATEG(default_timezone);
		}

		if (!timelib_timezone_id_is_valid(DATEG(default_timezone), tzdb)) {
			php_error_docref(NULL, E_WARNING, "Invalid date.timezone value '%s', we selected the timezone 'UTC' for now.", DATEG(default_timezone));
			return "UTC";
		}

		DATEG(timezone_valid) = 1;
		return DATEG(default_timezone);
	}
	/* Fallback to UTC */
	return "UTC";
}

PHPAPI timelib_tzinfo *get_timezone_info(void)
{
	char *tz;
	timelib_tzinfo *tzi;

	tz = guess_timezone(DATE_TIMEZONEDB);
	tzi = php_date_parse_tzfile(tz, DATE_TIMEZONEDB);
	if (! tzi) {
		php_error_docref(NULL, E_ERROR, "Timezone database is corrupt - this should *never* happen!");
	}
	return tzi;
}
/* }}} */


/* {{{ date() and gmdate() data */
#include "zend_smart_str.h"

static const char * const mon_full_names[] = {
	"January", "February", "March", "April",
	"May", "June", "July", "August",
	"September", "October", "November", "December"
};

static const char * const mon_short_names[] = {
	"Jan", "Feb", "Mar", "Apr", "May", "Jun", "Jul", "Aug", "Sep", "Oct", "Nov", "Dec"
};

static const char * const day_full_names[] = {
	"Sunday", "Monday", "Tuesday", "Wednesday", "Thursday", "Friday", "Saturday"
};

static const char * const day_short_names[] = {
	"Sun", "Mon", "Tue", "Wed", "Thu", "Fri", "Sat"
};

static char *english_suffix(timelib_sll number)
{
	if (number >= 10 && number <= 19) {
		return "th";
	} else {
		switch (number % 10) {
			case 1: return "st";
			case 2: return "nd";
			case 3: return "rd";
		}
	}
	return "th";
}
/* }}} */

/* {{{ day of week helpers */
static const char *php_date_full_day_name(timelib_sll y, timelib_sll m, timelib_sll d)
{
	timelib_sll day_of_week = timelib_day_of_week(y, m, d);
	if (day_of_week < 0) {
		return "Unknown";
	}
	return day_full_names[day_of_week];
}

static const char *php_date_short_day_name(timelib_sll y, timelib_sll m, timelib_sll d)
{
	timelib_sll day_of_week = timelib_day_of_week(y, m, d);
	if (day_of_week < 0) {
		return "Unknown";
	}
	return day_short_names[day_of_week];
}
/* }}} */

/* {{{ date_format - (gm)date helper */
static zend_string *date_format(char *format, size_t format_len, timelib_time *t, int localtime)
{
	smart_str            string = {0};
	size_t               i;
	int                  length = 0;
	char                 buffer[97];
	timelib_time_offset *offset = NULL;
	timelib_sll          isoweek, isoyear;
	int                  rfc_colon;
	int                  weekYearSet = 0;

	if (!format_len) {
		return ZSTR_EMPTY_ALLOC();
	}

	if (localtime) {
		if (t->zone_type == TIMELIB_ZONETYPE_ABBR) {
			offset = timelib_time_offset_ctor();
			offset->offset = (t->z + (t->dst * 3600));
			offset->leap_secs = 0;
			offset->is_dst = t->dst;
			offset->abbr = timelib_strdup(t->tz_abbr);
		} else if (t->zone_type == TIMELIB_ZONETYPE_OFFSET) {
			offset = timelib_time_offset_ctor();
			offset->offset = (t->z);
			offset->leap_secs = 0;
			offset->is_dst = 0;
			offset->abbr = timelib_malloc(9); /* GMT±xxxx\0 */
			snprintf(offset->abbr, 9, "GMT%c%02d%02d",
			                          (offset->offset < 0) ? '-' : '+',
			                          abs(offset->offset / 3600),
			                          abs((offset->offset % 3600) / 60));
		} else {
			offset = timelib_get_time_zone_info(t->sse, t->tz_info);
		}
	}

	for (i = 0; i < format_len; i++) {
		rfc_colon = 0;
		switch (format[i]) {
			/* day */
			case 'd': length = slprintf(buffer, sizeof(buffer), "%02d", (int) t->d); break;
			case 'D': length = slprintf(buffer, sizeof(buffer), "%s", php_date_short_day_name(t->y, t->m, t->d)); break;
			case 'j': length = slprintf(buffer, sizeof(buffer), "%d", (int) t->d); break;
			case 'l': length = slprintf(buffer, sizeof(buffer), "%s", php_date_full_day_name(t->y, t->m, t->d)); break;
			case 'S': length = slprintf(buffer, sizeof(buffer), "%s", english_suffix(t->d)); break;
			case 'w': length = slprintf(buffer, sizeof(buffer), "%d", (int) timelib_day_of_week(t->y, t->m, t->d)); break;
			case 'N': length = slprintf(buffer, sizeof(buffer), "%d", (int) timelib_iso_day_of_week(t->y, t->m, t->d)); break;
			case 'z': length = slprintf(buffer, sizeof(buffer), "%d", (int) timelib_day_of_year(t->y, t->m, t->d)); break;

			/* week */
			case 'W':
				if(!weekYearSet) { timelib_isoweek_from_date(t->y, t->m, t->d, &isoweek, &isoyear); weekYearSet = 1; }
				length = slprintf(buffer, sizeof(buffer), "%02d", (int) isoweek); break; /* iso weeknr */
			case 'o':
				if(!weekYearSet) { timelib_isoweek_from_date(t->y, t->m, t->d, &isoweek, &isoyear); weekYearSet = 1; }
				length = slprintf(buffer, sizeof(buffer), ZEND_LONG_FMT, (zend_long) isoyear); break; /* iso year */

			/* month */
			case 'F': length = slprintf(buffer, sizeof(buffer), "%s", mon_full_names[t->m - 1]); break;
			case 'm': length = slprintf(buffer, sizeof(buffer), "%02d", (int) t->m); break;
			case 'M': length = slprintf(buffer, sizeof(buffer), "%s", mon_short_names[t->m - 1]); break;
			case 'n': length = slprintf(buffer, sizeof(buffer), "%d", (int) t->m); break;
			case 't': length = slprintf(buffer, sizeof(buffer), "%d", (int) timelib_days_in_month(t->y, t->m)); break;

			/* year */
			case 'L': length = slprintf(buffer, sizeof(buffer), "%d", timelib_is_leap((int) t->y)); break;
			case 'y': length = slprintf(buffer, sizeof(buffer), "%02d", (int) (t->y % 100)); break;
			case 'Y': length = slprintf(buffer, sizeof(buffer), "%s%04lld", t->y < 0 ? "-" : "", php_date_llabs((timelib_sll) t->y)); break;

			/* time */
			case 'a': length = slprintf(buffer, sizeof(buffer), "%s", t->h >= 12 ? "pm" : "am"); break;
			case 'A': length = slprintf(buffer, sizeof(buffer), "%s", t->h >= 12 ? "PM" : "AM"); break;
			case 'B': {
				int retval = ((((long)t->sse)-(((long)t->sse) - ((((long)t->sse) % 86400) + 3600))) * 10);
				if (retval < 0) {
					retval += 864000;
				}
				/* Make sure to do this on a positive int to avoid rounding errors */
				retval = (retval / 864)  % 1000;
				length = slprintf(buffer, sizeof(buffer), "%03d", retval);
				break;
			}
			case 'g': length = slprintf(buffer, sizeof(buffer), "%d", (t->h % 12) ? (int) t->h % 12 : 12); break;
			case 'G': length = slprintf(buffer, sizeof(buffer), "%d", (int) t->h); break;
			case 'h': length = slprintf(buffer, sizeof(buffer), "%02d", (t->h % 12) ? (int) t->h % 12 : 12); break;
			case 'H': length = slprintf(buffer, sizeof(buffer), "%02d", (int) t->h); break;
			case 'i': length = slprintf(buffer, sizeof(buffer), "%02d", (int) t->i); break;
			case 's': length = slprintf(buffer, sizeof(buffer), "%02d", (int) t->s); break;
			case 'u': length = slprintf(buffer, sizeof(buffer), "%06d", (int) floor(t->us)); break;
			case 'v': length = slprintf(buffer, sizeof(buffer), "%03d", (int) floor(t->us / 1000)); break;

			/* timezone */
			case 'I': length = slprintf(buffer, sizeof(buffer), "%d", localtime ? offset->is_dst : 0); break;
			case 'P': rfc_colon = 1; /* break intentionally missing */
			case 'O': length = slprintf(buffer, sizeof(buffer), "%c%02d%s%02d",
											localtime ? ((offset->offset < 0) ? '-' : '+') : '+',
											localtime ? abs(offset->offset / 3600) : 0,
											rfc_colon ? ":" : "",
											localtime ? abs((offset->offset % 3600) / 60) : 0
							  );
					  break;
			case 'T': length = slprintf(buffer, sizeof(buffer), "%s", localtime ? offset->abbr : "GMT"); break;
			case 'e': if (!localtime) {
					      length = slprintf(buffer, sizeof(buffer), "%s", "UTC");
					  } else {
						  switch (t->zone_type) {
							  case TIMELIB_ZONETYPE_ID:
								  length = slprintf(buffer, sizeof(buffer), "%s", t->tz_info->name);
								  break;
							  case TIMELIB_ZONETYPE_ABBR:
								  length = slprintf(buffer, sizeof(buffer), "%s", offset->abbr);
								  break;
							  case TIMELIB_ZONETYPE_OFFSET:
								  length = slprintf(buffer, sizeof(buffer), "%c%02d:%02d",
												((offset->offset < 0) ? '-' : '+'),
												abs(offset->offset / 3600),
												abs((offset->offset % 3600) / 60)
										   );
								  break;
						  }
					  }
					  break;
			case 'Z': length = slprintf(buffer, sizeof(buffer), "%d", localtime ? offset->offset : 0); break;

			/* full date/time */
			case 'c': length = slprintf(buffer, sizeof(buffer), "%04" ZEND_LONG_FMT_SPEC "-%02d-%02dT%02d:%02d:%02d%c%02d:%02d",
							                (zend_long) t->y, (int) t->m, (int) t->d,
											(int) t->h, (int) t->i, (int) t->s,
											localtime ? ((offset->offset < 0) ? '-' : '+') : '+',
											localtime ? abs(offset->offset / 3600) : 0,
											localtime ? abs((offset->offset % 3600) / 60) : 0
							  );
					  break;
			case 'r': length = slprintf(buffer, sizeof(buffer), "%3s, %02d %3s %04" ZEND_LONG_FMT_SPEC " %02d:%02d:%02d %c%02d%02d",
							                php_date_short_day_name(t->y, t->m, t->d),
											(int) t->d, mon_short_names[t->m - 1],
											(zend_long) t->y, (int) t->h, (int) t->i, (int) t->s,
											localtime ? ((offset->offset < 0) ? '-' : '+') : '+',
											localtime ? abs(offset->offset / 3600) : 0,
											localtime ? abs((offset->offset % 3600) / 60) : 0
							  );
					  break;
			case 'U': length = slprintf(buffer, sizeof(buffer), "%lld", (timelib_sll) t->sse); break;

			case '\\': if (i < format_len) i++; /* break intentionally missing */

			default: buffer[0] = format[i]; buffer[1] = '\0'; length = 1; break;
		}
		smart_str_appendl(&string, buffer, length);
	}

	smart_str_0(&string);

	if (localtime) {
		timelib_time_offset_dtor(offset);
	}

	return string.s;
}

static void php_date(INTERNAL_FUNCTION_PARAMETERS, int localtime)
{
	zend_string *format;
	zend_long    ts;

	ZEND_PARSE_PARAMETERS_START(1, 2)
		Z_PARAM_STR(format)
		Z_PARAM_OPTIONAL
		Z_PARAM_LONG(ts)
	ZEND_PARSE_PARAMETERS_END_EX(RETURN_FALSE);

	if (ZEND_NUM_ARGS() == 1) {
		ts = time(NULL);
	}

	RETURN_STR(php_format_date(ZSTR_VAL(format), ZSTR_LEN(format), ts, localtime));
}
/* }}} */

PHPAPI zend_string *php_format_date(char *format, size_t format_len, time_t ts, int localtime) /* {{{ */
{
	timelib_time   *t;
	timelib_tzinfo *tzi;
	zend_string *string;

	t = timelib_time_ctor();

	if (localtime) {
		tzi = get_timezone_info();
		t->tz_info = tzi;
		t->zone_type = TIMELIB_ZONETYPE_ID;
		timelib_unixtime2local(t, ts);
	} else {
		tzi = NULL;
		timelib_unixtime2gmt(t, ts);
	}

	string = date_format(format, format_len, t, localtime);

	timelib_time_dtor(t);
	return string;
}
/* }}} */

/* {{{ php_idate
 */
PHPAPI int php_idate(char format, time_t ts, int localtime)
{
	timelib_time   *t;
	timelib_tzinfo *tzi;
	int retval = -1;
	timelib_time_offset *offset = NULL;
	timelib_sll isoweek, isoyear;

	t = timelib_time_ctor();

	if (!localtime) {
		tzi = get_timezone_info();
		t->tz_info = tzi;
		t->zone_type = TIMELIB_ZONETYPE_ID;
		timelib_unixtime2local(t, ts);
	} else {
		tzi = NULL;
		timelib_unixtime2gmt(t, ts);
	}

	if (!localtime) {
		if (t->zone_type == TIMELIB_ZONETYPE_ABBR) {
			offset = timelib_time_offset_ctor();
			offset->offset = (t->z + (t->dst * 3600));
			offset->leap_secs = 0;
			offset->is_dst = t->dst;
			offset->abbr = timelib_strdup(t->tz_abbr);
		} else if (t->zone_type == TIMELIB_ZONETYPE_OFFSET) {
			offset = timelib_time_offset_ctor();
			offset->offset = (t->z + (t->dst * 3600));
			offset->leap_secs = 0;
			offset->is_dst = t->dst;
			offset->abbr = timelib_malloc(9); /* GMT±xxxx\0 */
			snprintf(offset->abbr, 9, "GMT%c%02d%02d",
			                          (offset->offset < 0) ? '-' : '+',
			                          abs(offset->offset / 3600),
			                          abs((offset->offset % 3600) / 60));
		} else {
			offset = timelib_get_time_zone_info(t->sse, t->tz_info);
		}
	}

	timelib_isoweek_from_date(t->y, t->m, t->d, &isoweek, &isoyear);

	switch (format) {
		/* day */
		case 'd': case 'j': retval = (int) t->d; break;

		case 'w': retval = (int) timelib_day_of_week(t->y, t->m, t->d); break;
		case 'z': retval = (int) timelib_day_of_year(t->y, t->m, t->d); break;

		/* week */
		case 'W': retval = (int) isoweek; break; /* iso weeknr */

		/* month */
		case 'm': case 'n': retval = (int) t->m; break;
		case 't': retval = (int) timelib_days_in_month(t->y, t->m); break;

		/* year */
		case 'L': retval = (int) timelib_is_leap((int) t->y); break;
		case 'y': retval = (int) (t->y % 100); break;
		case 'Y': retval = (int) t->y; break;

		/* Swatch Beat a.k.a. Internet Time */
		case 'B':
			retval = ((((long)t->sse)-(((long)t->sse) - ((((long)t->sse) % 86400) + 3600))) * 10);
			if (retval < 0) {
				retval += 864000;
			}
			/* Make sure to do this on a positive int to avoid rounding errors */
			retval = (retval / 864) % 1000;
			break;

		/* time */
		case 'g': case 'h': retval = (int) ((t->h % 12) ? (int) t->h % 12 : 12); break;
		case 'H': case 'G': retval = (int) t->h; break;
		case 'i': retval = (int) t->i; break;
		case 's': retval = (int) t->s; break;

		/* timezone */
		case 'I': retval = (int) (!localtime ? offset->is_dst : 0); break;
		case 'Z': retval = (int) (!localtime ? offset->offset : 0); break;

		case 'U': retval = (int) t->sse; break;
	}

	if (!localtime) {
		timelib_time_offset_dtor(offset);
	}
	timelib_time_dtor(t);

	return retval;
}
/* }}} */

/* {{{ proto string date(string format [, int timestamp])
   Format a local date/time */
PHP_FUNCTION(date)
{
	php_date(INTERNAL_FUNCTION_PARAM_PASSTHRU, 1);
}
/* }}} */

/* {{{ proto string gmdate(string format [, int timestamp])
   Format a GMT date/time */
PHP_FUNCTION(gmdate)
{
	php_date(INTERNAL_FUNCTION_PARAM_PASSTHRU, 0);
}
/* }}} */

/* {{{ proto int idate(string format [, int timestamp])
   Format a local time/date as integer */
PHP_FUNCTION(idate)
{
	zend_string *format;
	zend_long    ts = 0;
	int ret;

	ZEND_PARSE_PARAMETERS_START(1, 2)
		Z_PARAM_STR(format)
		Z_PARAM_OPTIONAL
		Z_PARAM_LONG(ts)
	ZEND_PARSE_PARAMETERS_END_EX(RETURN_FALSE);

	if (ZSTR_LEN(format) != 1) {
		php_error_docref(NULL, E_WARNING, "idate format is one char");
		RETURN_FALSE;
	}

	if (ZEND_NUM_ARGS() == 1) {
		ts = time(NULL);
	}

	ret = php_idate(ZSTR_VAL(format)[0], ts, 0);
	if (ret == -1) {
		php_error_docref(NULL, E_WARNING, "Unrecognized date format token.");
		RETURN_FALSE;
	}
	RETURN_LONG(ret);
}
/* }}} */

/* {{{ php_date_set_tzdb - NOT THREADSAFE */
PHPAPI void php_date_set_tzdb(timelib_tzdb *tzdb)
{
	const timelib_tzdb *builtin = timelib_builtin_db();

	if (php_version_compare(tzdb->version, builtin->version) > 0) {
		php_date_global_timezone_db = tzdb;
		php_date_global_timezone_db_enabled = 1;
	}
}
/* }}} */

/* {{{ php_parse_date: Backwards compatibility function */
PHPAPI zend_long php_parse_date(char *string, zend_long *now)
{
	timelib_time *parsed_time;
	timelib_error_container *error = NULL;
	int           error2;
	zend_long   retval;

	parsed_time = timelib_strtotime(string, strlen(string), &error, DATE_TIMEZONEDB, php_date_parse_tzfile_wrapper);
	if (error->error_count) {
		timelib_time_dtor(parsed_time);
		timelib_error_container_dtor(error);
		return -1;
	}
	timelib_error_container_dtor(error);
	timelib_update_ts(parsed_time, NULL);
	retval = timelib_date_to_int(parsed_time, &error2);
	timelib_time_dtor(parsed_time);
	if (error2) {
		return -1;
	}
	return retval;
}
/* }}} */

/* {{{ proto int strtotime(string time [, int now ])
   Convert string representation of date and time to a timestamp */
PHP_FUNCTION(strtotime)
{
	zend_string *times;
	int error1, error2;
	timelib_error_container *error;
	zend_long preset_ts = 0, ts;
	timelib_time *t, *now;
	timelib_tzinfo *tzi;

	ZEND_PARSE_PARAMETERS_START(1, 2)
		Z_PARAM_STR(times)
		Z_PARAM_OPTIONAL
		Z_PARAM_LONG(preset_ts)
	ZEND_PARSE_PARAMETERS_END_EX(RETURN_FALSE);

	tzi = get_timezone_info();

	now = timelib_time_ctor();
	now->tz_info = tzi;
	now->zone_type = TIMELIB_ZONETYPE_ID;
	timelib_unixtime2local(now,
		(ZEND_NUM_ARGS() == 2) ? (timelib_sll) preset_ts : (timelib_sll) time(NULL));

	t = timelib_strtotime(ZSTR_VAL(times), ZSTR_LEN(times), &error,
		DATE_TIMEZONEDB, php_date_parse_tzfile_wrapper);
	error1 = error->error_count;
	timelib_error_container_dtor(error);
	timelib_fill_holes(t, now, TIMELIB_NO_CLONE);
	timelib_update_ts(t, tzi);
	ts = timelib_date_to_int(t, &error2);

	timelib_time_dtor(now);
	timelib_time_dtor(t);

	if (error1 || error2) {
		RETURN_FALSE;
	} else {
		RETURN_LONG(ts);
	}
}
/* }}} */

/* {{{ php_mktime - (gm)mktime helper */
PHPAPI void php_mktime(INTERNAL_FUNCTION_PARAMETERS, int gmt)
{
	zend_long hou = 0, min = 0, sec = 0, mon = 0, day = 0, yea = 0;
	timelib_time *now;
	timelib_tzinfo *tzi = NULL;
	zend_long ts, adjust_seconds = 0;
	int error;

	ZEND_PARSE_PARAMETERS_START(1, 6)
		Z_PARAM_LONG(hou)
		Z_PARAM_OPTIONAL
		Z_PARAM_LONG(min)
		Z_PARAM_LONG(sec)
		Z_PARAM_LONG(mon)
		Z_PARAM_LONG(day)
		Z_PARAM_LONG(yea)
	ZEND_PARSE_PARAMETERS_END_EX(RETURN_FALSE);

	/* Initialize structure with current time */
	now = timelib_time_ctor();
	if (gmt) {
		timelib_unixtime2gmt(now, (timelib_sll) time(NULL));
	} else {
		tzi = get_timezone_info();
		now->tz_info = tzi;
		now->zone_type = TIMELIB_ZONETYPE_ID;
		timelib_unixtime2local(now, (timelib_sll) time(NULL));
	}
	/* Fill in the new data */
	switch (ZEND_NUM_ARGS()) {
		case 6:
			if (yea >= 0 && yea < 70) {
				yea += 2000;
			} else if (yea >= 70 && yea <= 100) {
				yea += 1900;
			}
			now->y = yea;
			/* break intentionally missing again */
		case 5:
			now->d = day;
			/* break missing intentionally here too */
		case 4:
			now->m = mon;
			/* and here */
		case 3:
			now->s = sec;
			/* yup, this break isn't here on purpose too */
		case 2:
			now->i = min;
			/* last intentionally missing break */
		case 1:
			now->h = hou;
			break;
		EMPTY_SWITCH_DEFAULT_CASE()
	}
	/* Update the timestamp */
	if (gmt) {
		timelib_update_ts(now, NULL);
	} else {
		timelib_update_ts(now, tzi);
	}

	/* Clean up and return */
	ts = timelib_date_to_int(now, &error);
	ts += adjust_seconds;
	timelib_time_dtor(now);

	if (error) {
		RETURN_FALSE;
	} else {
		RETURN_LONG(ts);
	}
}
/* }}} */

/* {{{ proto int mktime(int hour [, int min [, int sec [, int mon [, int day [, int year]]]]])
   Get UNIX timestamp for a date */
PHP_FUNCTION(mktime)
{
	php_mktime(INTERNAL_FUNCTION_PARAM_PASSTHRU, 0);
}
/* }}} */

/* {{{ proto int gmmktime(int hour [, int min [, int sec [, int mon [, int day [, int year]]]]])
   Get UNIX timestamp for a GMT date */
PHP_FUNCTION(gmmktime)
{
	php_mktime(INTERNAL_FUNCTION_PARAM_PASSTHRU, 1);
}
/* }}} */

/* {{{ proto bool checkdate(int month, int day, int year)
   Returns true(1) if it is a valid date in gregorian calendar */
PHP_FUNCTION(checkdate)
{
	zend_long m, d, y;

	ZEND_PARSE_PARAMETERS_START(3, 3)
		Z_PARAM_LONG(m)
		Z_PARAM_LONG(d)
		Z_PARAM_LONG(y)
	ZEND_PARSE_PARAMETERS_END_EX(RETURN_FALSE);

	if (y < 1 || y > 32767 || !timelib_valid_date(y, m, d)) {
		RETURN_FALSE;
	}
	RETURN_TRUE;	/* True : This month, day, year arguments are valid */
}
/* }}} */

#ifdef HAVE_STRFTIME
/* {{{ php_strftime - (gm)strftime helper */
PHPAPI void php_strftime(INTERNAL_FUNCTION_PARAMETERS, int gmt)
{
	zend_string         *format;
	zend_long            timestamp = 0;
	struct tm            ta;
	int                  max_reallocs = 5;
	size_t               buf_len = 256, real_len;
	timelib_time        *ts;
	timelib_tzinfo      *tzi;
	timelib_time_offset *offset = NULL;
	zend_string 		*buf;

	timestamp = (zend_long) time(NULL);

	ZEND_PARSE_PARAMETERS_START(1, 2)
		Z_PARAM_STR(format)
		Z_PARAM_OPTIONAL
		Z_PARAM_LONG(timestamp)
	ZEND_PARSE_PARAMETERS_END_EX(RETURN_FALSE);

	if (ZSTR_LEN(format) == 0) {
		RETURN_FALSE;
	}

	ts = timelib_time_ctor();
	if (gmt) {
		tzi = NULL;
		timelib_unixtime2gmt(ts, (timelib_sll) timestamp);
	} else {
		tzi = get_timezone_info();
		ts->tz_info = tzi;
		ts->zone_type = TIMELIB_ZONETYPE_ID;
		timelib_unixtime2local(ts, (timelib_sll) timestamp);
	}
	ta.tm_sec   = ts->s;
	ta.tm_min   = ts->i;
	ta.tm_hour  = ts->h;
	ta.tm_mday  = ts->d;
	ta.tm_mon   = ts->m - 1;
	ta.tm_year  = ts->y - 1900;
	ta.tm_wday  = timelib_day_of_week(ts->y, ts->m, ts->d);
	ta.tm_yday  = timelib_day_of_year(ts->y, ts->m, ts->d);
	if (gmt) {
		ta.tm_isdst = 0;
#if HAVE_TM_GMTOFF
		ta.tm_gmtoff = 0;
#endif
#if HAVE_TM_ZONE
		ta.tm_zone = "GMT";
#endif
	} else {
		offset = timelib_get_time_zone_info(timestamp, tzi);

		ta.tm_isdst = offset->is_dst;
#if HAVE_TM_GMTOFF
		ta.tm_gmtoff = offset->offset;
#endif
#if HAVE_TM_ZONE
		ta.tm_zone = offset->abbr;
#endif
	}

	/* VS2012 crt has a bug where strftime crash with %z and %Z format when the
	   initial buffer is too small. See
	   http://connect.microsoft.com/VisualStudio/feedback/details/759720/vs2012-strftime-crash-with-z-formatting-code */
	buf = zend_string_alloc(buf_len, 0);
	while ((real_len = strftime(ZSTR_VAL(buf), buf_len, ZSTR_VAL(format), &ta)) == buf_len || real_len == 0) {
		buf_len *= 2;
		buf = zend_string_extend(buf, buf_len, 0);
		if (!--max_reallocs) {
			break;
		}
	}
#ifdef PHP_WIN32
	/* VS2012 strftime() returns number of characters, not bytes.
		See VC++11 bug id 766205. */
	if (real_len > 0) {
		real_len = strlen(buf->val);
	}
#endif

	timelib_time_dtor(ts);
	if (!gmt) {
		timelib_time_offset_dtor(offset);
	}

	if (real_len && real_len != buf_len) {
		buf = zend_string_truncate(buf, real_len, 0);
		RETURN_NEW_STR(buf);
	}
	zend_string_efree(buf);
	RETURN_FALSE;
}
/* }}} */

/* {{{ proto string strftime(string format [, int timestamp])
   Format a local time/date according to locale settings */
PHP_FUNCTION(strftime)
{
	php_strftime(INTERNAL_FUNCTION_PARAM_PASSTHRU, 0);
}
/* }}} */

/* {{{ proto string gmstrftime(string format [, int timestamp])
   Format a GMT/UCT time/date according to locale settings */
PHP_FUNCTION(gmstrftime)
{
	php_strftime(INTERNAL_FUNCTION_PARAM_PASSTHRU, 1);
}
/* }}} */
#endif

/* {{{ proto int time(void)
   Return current UNIX timestamp */
PHP_FUNCTION(time)
{
	if (zend_parse_parameters_none() == FAILURE) {
		return;
	}

	RETURN_LONG((zend_long)time(NULL));
}
/* }}} */

/* {{{ proto array localtime([int timestamp [, bool associative_array]])
   Returns the results of the C system call localtime as an associative array if the associative_array argument is set to 1 other wise it is a regular array */
PHP_FUNCTION(localtime)
{
	zend_long timestamp = (zend_long)time(NULL);
	zend_bool associative = 0;
	timelib_tzinfo *tzi;
	timelib_time   *ts;

	ZEND_PARSE_PARAMETERS_START(0, 2)
		Z_PARAM_OPTIONAL
		Z_PARAM_LONG(timestamp)
		Z_PARAM_BOOL(associative)
	ZEND_PARSE_PARAMETERS_END_EX(RETURN_FALSE);

	tzi = get_timezone_info();
	ts = timelib_time_ctor();
	ts->tz_info = tzi;
	ts->zone_type = TIMELIB_ZONETYPE_ID;
	timelib_unixtime2local(ts, (timelib_sll) timestamp);

	array_init(return_value);

	if (associative) {
		add_assoc_long(return_value, "tm_sec",   ts->s);
		add_assoc_long(return_value, "tm_min",   ts->i);
		add_assoc_long(return_value, "tm_hour",  ts->h);
		add_assoc_long(return_value, "tm_mday",  ts->d);
		add_assoc_long(return_value, "tm_mon",   ts->m - 1);
		add_assoc_long(return_value, "tm_year",  ts->y - 1900);
		add_assoc_long(return_value, "tm_wday",  timelib_day_of_week(ts->y, ts->m, ts->d));
		add_assoc_long(return_value, "tm_yday",  timelib_day_of_year(ts->y, ts->m, ts->d));
		add_assoc_long(return_value, "tm_isdst", ts->dst);
	} else {
		add_next_index_long(return_value, ts->s);
		add_next_index_long(return_value, ts->i);
		add_next_index_long(return_value, ts->h);
		add_next_index_long(return_value, ts->d);
		add_next_index_long(return_value, ts->m - 1);
		add_next_index_long(return_value, ts->y- 1900);
		add_next_index_long(return_value, timelib_day_of_week(ts->y, ts->m, ts->d));
		add_next_index_long(return_value, timelib_day_of_year(ts->y, ts->m, ts->d));
		add_next_index_long(return_value, ts->dst);
	}

	timelib_time_dtor(ts);
}
/* }}} */

/* {{{ proto array getdate([int timestamp])
   Get date/time information */
PHP_FUNCTION(getdate)
{
	zend_long timestamp = (zend_long)time(NULL);
	timelib_tzinfo *tzi;
	timelib_time   *ts;

	ZEND_PARSE_PARAMETERS_START(0, 1)
		Z_PARAM_OPTIONAL
		Z_PARAM_LONG(timestamp)
	ZEND_PARSE_PARAMETERS_END_EX(RETURN_FALSE);

	tzi = get_timezone_info();
	ts = timelib_time_ctor();
	ts->tz_info = tzi;
	ts->zone_type = TIMELIB_ZONETYPE_ID;
	timelib_unixtime2local(ts, (timelib_sll) timestamp);

	array_init(return_value);

	add_assoc_long(return_value, "seconds", ts->s);
	add_assoc_long(return_value, "minutes", ts->i);
	add_assoc_long(return_value, "hours", ts->h);
	add_assoc_long(return_value, "mday", ts->d);
	add_assoc_long(return_value, "wday", timelib_day_of_week(ts->y, ts->m, ts->d));
	add_assoc_long(return_value, "mon", ts->m);
	add_assoc_long(return_value, "year", ts->y);
	add_assoc_long(return_value, "yday", timelib_day_of_year(ts->y, ts->m, ts->d));
	add_assoc_string(return_value, "weekday", php_date_full_day_name(ts->y, ts->m, ts->d));
	add_assoc_string(return_value, "month", mon_full_names[ts->m - 1]);
	add_index_long(return_value, 0, timestamp);

	timelib_time_dtor(ts);
}
/* }}} */

#define PHP_DATE_TIMEZONE_GROUP_AFRICA     0x0001
#define PHP_DATE_TIMEZONE_GROUP_AMERICA    0x0002
#define PHP_DATE_TIMEZONE_GROUP_ANTARCTICA 0x0004
#define PHP_DATE_TIMEZONE_GROUP_ARCTIC     0x0008
#define PHP_DATE_TIMEZONE_GROUP_ASIA       0x0010
#define PHP_DATE_TIMEZONE_GROUP_ATLANTIC   0x0020
#define PHP_DATE_TIMEZONE_GROUP_AUSTRALIA  0x0040
#define PHP_DATE_TIMEZONE_GROUP_EUROPE     0x0080
#define PHP_DATE_TIMEZONE_GROUP_INDIAN     0x0100
#define PHP_DATE_TIMEZONE_GROUP_PACIFIC    0x0200
#define PHP_DATE_TIMEZONE_GROUP_UTC        0x0400
#define PHP_DATE_TIMEZONE_GROUP_ALL        0x07FF
#define PHP_DATE_TIMEZONE_GROUP_ALL_W_BC   0x0FFF
#define PHP_DATE_TIMEZONE_PER_COUNTRY      0x1000

#define PHP_DATE_PERIOD_EXCLUDE_START_DATE 0x0001


/* define an overloaded iterator structure */
typedef struct {
	zend_object_iterator  intern;
	zval                  current;
	php_period_obj       *object;
	int                   current_index;
} date_period_it;

/* {{{ date_period_it_invalidate_current */
static void date_period_it_invalidate_current(zend_object_iterator *iter)
{
	date_period_it *iterator = (date_period_it *)iter;

	if (Z_TYPE(iterator->current) != IS_UNDEF) {
		zval_ptr_dtor(&iterator->current);
		ZVAL_UNDEF(&iterator->current);
	}
}
/* }}} */

/* {{{ date_period_it_dtor */
static void date_period_it_dtor(zend_object_iterator *iter)
{
	date_period_it *iterator = (date_period_it *)iter;

	date_period_it_invalidate_current(iter);

	zval_ptr_dtor(&iterator->intern.data);
}
/* }}} */

/* {{{ date_period_it_has_more */
static int date_period_it_has_more(zend_object_iterator *iter)
{
	date_period_it *iterator = (date_period_it *)iter;
	php_period_obj *object   = Z_PHPPERIOD_P(&iterator->intern.data);
	timelib_time   *it_time = object->current;

	/* apply modification if it's not the first iteration */
	if (!object->include_start_date || iterator->current_index > 0) {
		it_time->have_relative = 1;
		it_time->relative = *object->interval;
		it_time->sse_uptodate = 0;
		timelib_update_ts(it_time, NULL);
		timelib_update_from_sse(it_time);
	}

	if (object->end) {
		return object->current->sse < object->end->sse ? SUCCESS : FAILURE;
	} else {
		return (iterator->current_index < object->recurrences) ? SUCCESS : FAILURE;
	}
}
/* }}} */

/* {{{ date_period_it_current_data */
static zval *date_period_it_current_data(zend_object_iterator *iter)
{
	date_period_it *iterator = (date_period_it *)iter;
	php_period_obj *object   = Z_PHPPERIOD_P(&iterator->intern.data);
	timelib_time   *it_time = object->current;
	php_date_obj   *newdateobj;

	/* Create new object */
	php_date_instantiate(object->start_ce, &iterator->current);
	newdateobj = Z_PHPDATE_P(&iterator->current);
	newdateobj->time = timelib_time_ctor();
	*newdateobj->time = *it_time;
	if (it_time->tz_abbr) {
		newdateobj->time->tz_abbr = timelib_strdup(it_time->tz_abbr);
	}
	if (it_time->tz_info) {
		newdateobj->time->tz_info = it_time->tz_info;
	}

	return &iterator->current;
}
/* }}} */

/* {{{ date_period_it_current_key */
static void date_period_it_current_key(zend_object_iterator *iter, zval *key)
{
	date_period_it *iterator = (date_period_it *)iter;
	ZVAL_LONG(key, iterator->current_index);
}
/* }}} */

/* {{{ date_period_it_move_forward */
static void date_period_it_move_forward(zend_object_iterator *iter)
{
	date_period_it   *iterator = (date_period_it *)iter;

	iterator->current_index++;
	date_period_it_invalidate_current(iter);
}
/* }}} */

/* {{{ date_period_it_rewind */
static void date_period_it_rewind(zend_object_iterator *iter)
{
	date_period_it *iterator = (date_period_it *)iter;

	iterator->current_index = 0;
	if (iterator->object->current) {
		timelib_time_dtor(iterator->object->current);
	}
	if (!iterator->object->start) {
		zend_throw_error(NULL, "DatePeriod has not been initialized correctly");
		return;
	}
	iterator->object->current = timelib_time_clone(iterator->object->start);
	date_period_it_invalidate_current(iter);
}
/* }}} */

/* iterator handler table */
static const zend_object_iterator_funcs date_period_it_funcs = {
	date_period_it_dtor,
	date_period_it_has_more,
	date_period_it_current_data,
	date_period_it_current_key,
	date_period_it_move_forward,
	date_period_it_rewind,
	date_period_it_invalidate_current
};

zend_object_iterator *date_object_period_get_iterator(zend_class_entry *ce, zval *object, int by_ref) /* {{{ */
{
	date_period_it *iterator;

	if (by_ref) {
		zend_throw_error(NULL, "An iterator cannot be used with foreach by reference");
		return NULL;
	}

	iterator = emalloc(sizeof(date_period_it));

	zend_iterator_init((zend_object_iterator*)iterator);

	ZVAL_COPY(&iterator->intern.data, object);
	iterator->intern.funcs = &date_period_it_funcs;
	iterator->object = Z_PHPPERIOD_P(object);
	ZVAL_UNDEF(&iterator->current);

	return (zend_object_iterator*)iterator;
} /* }}} */

static int implement_date_interface_handler(zend_class_entry *interface, zend_class_entry *implementor) /* {{{ */
{
	if (implementor->type == ZEND_USER_CLASS &&
		!instanceof_function(implementor, date_ce_date) &&
		!instanceof_function(implementor, date_ce_immutable)
	) {
		zend_error(E_ERROR, "DateTimeInterface can't be implemented by user classes");
	}

	return SUCCESS;
} /* }}} */

static int date_interval_has_property(zend_object *object, zend_string *name, int type, void **cache_slot) /* {{{ */
{
	php_interval_obj *obj;
	zval rv;
	zval *prop;
	int retval = 0;

	obj = php_interval_obj_from_obj(object);

	if (!obj->initialized) {
		retval = zend_std_has_property(object, name, type, cache_slot);
		return retval;
	}

	prop = date_interval_read_property(object, name, BP_VAR_IS, cache_slot, &rv);

	if (prop != &EG(uninitialized_zval)) {
		if (type == 2) {
			retval = 1;
		} else if (type == 1) {
			retval = zend_is_true(prop);
		} else if (type == 0) {
			retval = (Z_TYPE_P(prop) != IS_NULL);
		}
	} else {
		retval = zend_std_has_property(object, name, type, cache_slot);
	}

	return retval;

}
/* }}} */

static void date_register_classes(void) /* {{{ */
{
	zend_class_entry ce_date, ce_immutable, ce_timezone, ce_interval, ce_period, ce_interface;

	INIT_CLASS_ENTRY(ce_interface, "DateTimeInterface", date_funcs_interface);
	date_ce_interface = zend_register_internal_interface(&ce_interface);
	date_ce_interface->interface_gets_implemented = implement_date_interface_handler;

#define REGISTER_DATE_INTERFACE_CONST_STRING(const_name, value) \
	zend_declare_class_constant_stringl(date_ce_interface, const_name, sizeof(const_name)-1, value, sizeof(value)-1);

	REGISTER_DATE_INTERFACE_CONST_STRING("ATOM",             DATE_FORMAT_RFC3339);
	REGISTER_DATE_INTERFACE_CONST_STRING("COOKIE",           DATE_FORMAT_COOKIE);
	REGISTER_DATE_INTERFACE_CONST_STRING("ISO8601",          DATE_FORMAT_ISO8601);
	REGISTER_DATE_INTERFACE_CONST_STRING("RFC822",           DATE_FORMAT_RFC822);
	REGISTER_DATE_INTERFACE_CONST_STRING("RFC850",           DATE_FORMAT_RFC850);
	REGISTER_DATE_INTERFACE_CONST_STRING("RFC1036",          DATE_FORMAT_RFC1036);
	REGISTER_DATE_INTERFACE_CONST_STRING("RFC1123",          DATE_FORMAT_RFC1123);
	REGISTER_DATE_INTERFACE_CONST_STRING("RFC7231",          DATE_FORMAT_RFC7231);
	REGISTER_DATE_INTERFACE_CONST_STRING("RFC2822",          DATE_FORMAT_RFC2822);
	REGISTER_DATE_INTERFACE_CONST_STRING("RFC3339",          DATE_FORMAT_RFC3339);
	REGISTER_DATE_INTERFACE_CONST_STRING("RFC3339_EXTENDED", DATE_FORMAT_RFC3339_EXTENDED);
	REGISTER_DATE_INTERFACE_CONST_STRING("RSS",              DATE_FORMAT_RFC1123);
	REGISTER_DATE_INTERFACE_CONST_STRING("W3C",              DATE_FORMAT_RFC3339);

	INIT_CLASS_ENTRY(ce_date, "DateTime", date_funcs_date);
	ce_date.create_object = date_object_new_date;
	date_ce_date = zend_register_internal_class_ex(&ce_date, NULL);
	memcpy(&date_object_handlers_date, &std_object_handlers, sizeof(zend_object_handlers));
	date_object_handlers_date.offset = XtOffsetOf(php_date_obj, std);
	date_object_handlers_date.free_obj = date_object_free_storage_date;
	date_object_handlers_date.clone_obj = date_object_clone_date;
	date_object_handlers_date.compare_objects = date_object_compare_date;
	date_object_handlers_date.get_properties_for = date_object_get_properties_for;
	date_object_handlers_date.get_gc = date_object_get_gc;
	zend_class_implements(date_ce_date, 1, date_ce_interface);

	INIT_CLASS_ENTRY(ce_immutable, "DateTimeImmutable", date_funcs_immutable);
	ce_immutable.create_object = date_object_new_date;
	date_ce_immutable = zend_register_internal_class_ex(&ce_immutable, NULL);
	memcpy(&date_object_handlers_immutable, &std_object_handlers, sizeof(zend_object_handlers));
	date_object_handlers_immutable.clone_obj = date_object_clone_date;
	date_object_handlers_immutable.compare_objects = date_object_compare_date;
	date_object_handlers_immutable.get_properties_for = date_object_get_properties_for;
	date_object_handlers_immutable.get_gc = date_object_get_gc;
	zend_class_implements(date_ce_immutable, 1, date_ce_interface);

	INIT_CLASS_ENTRY(ce_timezone, "DateTimeZone", date_funcs_timezone);
	ce_timezone.create_object = date_object_new_timezone;
	date_ce_timezone = zend_register_internal_class_ex(&ce_timezone, NULL);
	memcpy(&date_object_handlers_timezone, &std_object_handlers, sizeof(zend_object_handlers));
	date_object_handlers_timezone.offset = XtOffsetOf(php_timezone_obj, std);
	date_object_handlers_timezone.free_obj = date_object_free_storage_timezone;
	date_object_handlers_timezone.clone_obj = date_object_clone_timezone;
	date_object_handlers_timezone.get_properties_for = date_object_get_properties_for_timezone;
	date_object_handlers_timezone.get_gc = date_object_get_gc_timezone;
	date_object_handlers_timezone.get_debug_info = date_object_get_debug_info_timezone;

#define REGISTER_TIMEZONE_CLASS_CONST_STRING(const_name, value) \
	zend_declare_class_constant_long(date_ce_timezone, const_name, sizeof(const_name)-1, value);

	REGISTER_TIMEZONE_CLASS_CONST_STRING("AFRICA",      PHP_DATE_TIMEZONE_GROUP_AFRICA);
	REGISTER_TIMEZONE_CLASS_CONST_STRING("AMERICA",     PHP_DATE_TIMEZONE_GROUP_AMERICA);
	REGISTER_TIMEZONE_CLASS_CONST_STRING("ANTARCTICA",  PHP_DATE_TIMEZONE_GROUP_ANTARCTICA);
	REGISTER_TIMEZONE_CLASS_CONST_STRING("ARCTIC",      PHP_DATE_TIMEZONE_GROUP_ARCTIC);
	REGISTER_TIMEZONE_CLASS_CONST_STRING("ASIA",        PHP_DATE_TIMEZONE_GROUP_ASIA);
	REGISTER_TIMEZONE_CLASS_CONST_STRING("ATLANTIC",    PHP_DATE_TIMEZONE_GROUP_ATLANTIC);
	REGISTER_TIMEZONE_CLASS_CONST_STRING("AUSTRALIA",   PHP_DATE_TIMEZONE_GROUP_AUSTRALIA);
	REGISTER_TIMEZONE_CLASS_CONST_STRING("EUROPE",      PHP_DATE_TIMEZONE_GROUP_EUROPE);
	REGISTER_TIMEZONE_CLASS_CONST_STRING("INDIAN",      PHP_DATE_TIMEZONE_GROUP_INDIAN);
	REGISTER_TIMEZONE_CLASS_CONST_STRING("PACIFIC",     PHP_DATE_TIMEZONE_GROUP_PACIFIC);
	REGISTER_TIMEZONE_CLASS_CONST_STRING("UTC",         PHP_DATE_TIMEZONE_GROUP_UTC);
	REGISTER_TIMEZONE_CLASS_CONST_STRING("ALL",         PHP_DATE_TIMEZONE_GROUP_ALL);
	REGISTER_TIMEZONE_CLASS_CONST_STRING("ALL_WITH_BC", PHP_DATE_TIMEZONE_GROUP_ALL_W_BC);
	REGISTER_TIMEZONE_CLASS_CONST_STRING("PER_COUNTRY", PHP_DATE_TIMEZONE_PER_COUNTRY);

	INIT_CLASS_ENTRY(ce_interval, "DateInterval", date_funcs_interval);
	ce_interval.create_object = date_object_new_interval;
	date_ce_interval = zend_register_internal_class_ex(&ce_interval, NULL);
	memcpy(&date_object_handlers_interval, &std_object_handlers, sizeof(zend_object_handlers));
	date_object_handlers_interval.offset = XtOffsetOf(php_interval_obj, std);
	date_object_handlers_interval.free_obj = date_object_free_storage_interval;
	date_object_handlers_interval.clone_obj = date_object_clone_interval;
	date_object_handlers_interval.has_property = date_interval_has_property;
	date_object_handlers_interval.read_property = date_interval_read_property;
	date_object_handlers_interval.write_property = date_interval_write_property;
	date_object_handlers_interval.get_properties = date_object_get_properties_interval;
	date_object_handlers_interval.get_property_ptr_ptr = date_interval_get_property_ptr_ptr;
	date_object_handlers_interval.get_gc = date_object_get_gc_interval;

	INIT_CLASS_ENTRY(ce_period, "DatePeriod", date_funcs_period);
	ce_period.create_object = date_object_new_period;
	date_ce_period = zend_register_internal_class_ex(&ce_period, NULL);
	date_ce_period->get_iterator = date_object_period_get_iterator;
	zend_class_implements(date_ce_period, 1, zend_ce_traversable);
	memcpy(&date_object_handlers_period, &std_object_handlers, sizeof(zend_object_handlers));
	date_object_handlers_period.offset = XtOffsetOf(php_period_obj, std);
	date_object_handlers_period.free_obj = date_object_free_storage_period;
	date_object_handlers_period.clone_obj = date_object_clone_period;
	date_object_handlers_period.get_properties = date_object_get_properties_period;
	date_object_handlers_period.get_property_ptr_ptr = NULL;
	date_object_handlers_period.get_gc = date_object_get_gc_period;
	date_object_handlers_period.read_property = date_period_read_property;
	date_object_handlers_period.write_property = date_period_write_property;

#define REGISTER_PERIOD_CLASS_CONST_STRING(const_name, value) \
	zend_declare_class_constant_long(date_ce_period, const_name, sizeof(const_name)-1, value);

	REGISTER_PERIOD_CLASS_CONST_STRING("EXCLUDE_START_DATE", PHP_DATE_PERIOD_EXCLUDE_START_DATE);
} /* }}} */

static zend_object *date_object_new_date(zend_class_entry *class_type) /* {{{ */
{
	php_date_obj *intern = zend_object_alloc(sizeof(php_date_obj), class_type);

	zend_object_std_init(&intern->std, class_type);
	object_properties_init(&intern->std, class_type);
	intern->std.handlers = &date_object_handlers_date;

	return &intern->std;
} /* }}} */

static zend_object *date_object_clone_date(zend_object *this_ptr) /* {{{ */
{
	php_date_obj *old_obj = php_date_obj_from_obj(this_ptr);
	php_date_obj *new_obj = php_date_obj_from_obj(date_object_new_date(old_obj->std.ce));

	zend_objects_clone_members(&new_obj->std, &old_obj->std);
	if (!old_obj->time) {
		return &new_obj->std;
	}

	/* this should probably moved to a new `timelib_time *timelime_time_clone(timelib_time *)` */
	new_obj->time = timelib_time_ctor();
	*new_obj->time = *old_obj->time;
	if (old_obj->time->tz_abbr) {
		new_obj->time->tz_abbr = timelib_strdup(old_obj->time->tz_abbr);
	}
	if (old_obj->time->tz_info) {
		new_obj->time->tz_info = old_obj->time->tz_info;
	}

	return &new_obj->std;
} /* }}} */

static void date_clone_immutable(zval *object, zval *new_object) /* {{{ */
{
	ZVAL_OBJ(new_object, date_object_clone_date(Z_OBJ_P(object)));
} /* }}} */

static int date_object_compare_date(zval *d1, zval *d2) /* {{{ */
{
	php_date_obj *o1 = Z_PHPDATE_P(d1);
	php_date_obj *o2 = Z_PHPDATE_P(d2);

	if (!o1->time || !o2->time) {
		php_error_docref(NULL, E_WARNING, "Trying to compare an incomplete DateTime or DateTimeImmutable object");
		return 1;
	}
	if (!o1->time->sse_uptodate) {
		timelib_update_ts(o1->time, o1->time->tz_info);
	}
	if (!o2->time->sse_uptodate) {
		timelib_update_ts(o2->time, o2->time->tz_info);
	}

	return timelib_time_compare(o1->time, o2->time);
} /* }}} */

static HashTable *date_object_get_gc(zend_object *object, zval **table, int *n) /* {{{ */
{
	*table = NULL;
	*n = 0;
	return zend_std_get_properties(object);
} /* }}} */

static HashTable *date_object_get_gc_timezone(zend_object *object, zval **table, int *n) /* {{{ */
{
       *table = NULL;
       *n = 0;
       return zend_std_get_properties(object);
} /* }}} */

static HashTable *date_object_get_properties_for(zend_object *object, zend_prop_purpose purpose) /* {{{ */
{
	HashTable *props;
	zval zv;
	php_date_obj *dateobj;

	switch (purpose) {
		case ZEND_PROP_PURPOSE_DEBUG:
		case ZEND_PROP_PURPOSE_SERIALIZE:
		case ZEND_PROP_PURPOSE_VAR_EXPORT:
		case ZEND_PROP_PURPOSE_JSON:
			break;
		default:
			return zend_std_get_properties_for(object, purpose);
	}

	dateobj = php_date_obj_from_obj(object);
	props = zend_array_dup(zend_std_get_properties(object));
	if (!dateobj->time) {
		return props;
	}

	/* first we add the date and time in ISO format */
	ZVAL_STR(&zv, date_format("Y-m-d H:i:s.u", sizeof("Y-m-d H:i:s.u")-1, dateobj->time, 1));
	zend_hash_str_update(props, "date", sizeof("date")-1, &zv);

	/* then we add the timezone name (or similar) */
	if (dateobj->time->is_localtime) {
		ZVAL_LONG(&zv, dateobj->time->zone_type);
		zend_hash_str_update(props, "timezone_type", sizeof("timezone_type")-1, &zv);

		switch (dateobj->time->zone_type) {
			case TIMELIB_ZONETYPE_ID:
				ZVAL_STRING(&zv, dateobj->time->tz_info->name);
				break;
			case TIMELIB_ZONETYPE_OFFSET: {
				zend_string *tmpstr = zend_string_alloc(sizeof("UTC+05:00")-1, 0);
				int utc_offset = dateobj->time->z;

				ZSTR_LEN(tmpstr) = snprintf(ZSTR_VAL(tmpstr), sizeof("+05:00"), "%c%02d:%02d",
					utc_offset < 0 ? '-' : '+',
					abs(utc_offset / 3600),
					abs(((utc_offset % 3600) / 60)));

				ZVAL_NEW_STR(&zv, tmpstr);
				}
				break;
			case TIMELIB_ZONETYPE_ABBR:
				ZVAL_STRING(&zv, dateobj->time->tz_abbr);
				break;
		}
		zend_hash_str_update(props, "timezone", sizeof("timezone")-1, &zv);
	}

	return props;
} /* }}} */

static zend_object *date_object_new_timezone(zend_class_entry *class_type) /* {{{ */
{
	php_timezone_obj *intern = zend_object_alloc(sizeof(php_timezone_obj), class_type);

	zend_object_std_init(&intern->std, class_type);
	object_properties_init(&intern->std, class_type);
	intern->std.handlers = &date_object_handlers_timezone;

	return &intern->std;
} /* }}} */

static zend_object *date_object_clone_timezone(zend_object *this_ptr) /* {{{ */
{
	php_timezone_obj *old_obj = php_timezone_obj_from_obj(this_ptr);
	php_timezone_obj *new_obj = php_timezone_obj_from_obj(date_object_new_timezone(old_obj->std.ce));

	zend_objects_clone_members(&new_obj->std, &old_obj->std);
	if (!old_obj->initialized) {
		return &new_obj->std;
	}

	new_obj->type = old_obj->type;
	new_obj->initialized = 1;
	switch (new_obj->type) {
		case TIMELIB_ZONETYPE_ID:
			new_obj->tzi.tz = old_obj->tzi.tz;
			break;
		case TIMELIB_ZONETYPE_OFFSET:
			new_obj->tzi.utc_offset = old_obj->tzi.utc_offset;
			break;
		case TIMELIB_ZONETYPE_ABBR:
			new_obj->tzi.z.utc_offset = old_obj->tzi.z.utc_offset;
			new_obj->tzi.z.dst        = old_obj->tzi.z.dst;
			new_obj->tzi.z.abbr       = timelib_strdup(old_obj->tzi.z.abbr);
			break;
	}

	return &new_obj->std;
} /* }}} */

static void php_timezone_to_string(php_timezone_obj *tzobj, zval *zv)
{
	switch (tzobj->type) {
		case TIMELIB_ZONETYPE_ID:
			ZVAL_STRING(zv, tzobj->tzi.tz->name);
			break;
		case TIMELIB_ZONETYPE_OFFSET: {
			zend_string *tmpstr = zend_string_alloc(sizeof("UTC+05:00")-1, 0);
			timelib_sll utc_offset = tzobj->tzi.utc_offset;

			ZSTR_LEN(tmpstr) = snprintf(ZSTR_VAL(tmpstr), sizeof("+05:00"), "%c%02d:%02d",
				utc_offset < 0 ? '-' : '+',
				abs((int)(utc_offset / 3600)),
				abs((int)(utc_offset % 3600) / 60));

			ZVAL_NEW_STR(zv, tmpstr);
			}
			break;
		case TIMELIB_ZONETYPE_ABBR:
			ZVAL_STRING(zv, tzobj->tzi.z.abbr);
			break;
	}
}

static HashTable *date_object_get_properties_for_timezone(zend_object *object, zend_prop_purpose purpose) /* {{{ */
{
	HashTable *props;
	zval zv;
	php_timezone_obj *tzobj;

	switch (purpose) {
		case ZEND_PROP_PURPOSE_DEBUG:
		case ZEND_PROP_PURPOSE_SERIALIZE:
		case ZEND_PROP_PURPOSE_VAR_EXPORT:
		case ZEND_PROP_PURPOSE_JSON:
			break;
		default:
			return zend_std_get_properties_for(object, purpose);
	}

	tzobj = php_timezone_obj_from_obj(object);
	props = zend_array_dup(zend_std_get_properties(object));
	if (!tzobj->initialized) {
		return props;
	}

	ZVAL_LONG(&zv, tzobj->type);
	zend_hash_str_update(props, "timezone_type", sizeof("timezone_type")-1, &zv);

	php_timezone_to_string(tzobj, &zv);
	zend_hash_str_update(props, "timezone", sizeof("timezone")-1, &zv);

	return props;
} /* }}} */

static HashTable *date_object_get_debug_info_timezone(zend_object *object, int *is_temp) /* {{{ */
{
	HashTable *ht, *props;
	zval zv;
	php_timezone_obj *tzobj;

	tzobj = php_timezone_obj_from_obj(object);
	props = zend_std_get_properties(object);

	*is_temp = 1;
	ht = zend_array_dup(props);

	ZVAL_LONG(&zv, tzobj->type);
	zend_hash_str_update(ht, "timezone_type", sizeof("timezone_type")-1, &zv);

	php_timezone_to_string(tzobj, &zv);
	zend_hash_str_update(ht, "timezone", sizeof("timezone")-1, &zv);

	return ht;
} /* }}} */

static zend_object *date_object_new_interval(zend_class_entry *class_type) /* {{{ */
{
	php_interval_obj *intern = zend_object_alloc(sizeof(php_interval_obj), class_type);

	zend_object_std_init(&intern->std, class_type);
	object_properties_init(&intern->std, class_type);
	intern->std.handlers = &date_object_handlers_interval;

	return &intern->std;
} /* }}} */

static zend_object *date_object_clone_interval(zend_object *this_ptr) /* {{{ */
{
	php_interval_obj *old_obj = php_interval_obj_from_obj(this_ptr);
	php_interval_obj *new_obj = php_interval_obj_from_obj(date_object_new_interval(old_obj->std.ce));

	zend_objects_clone_members(&new_obj->std, &old_obj->std);
	new_obj->initialized = old_obj->initialized;
	if (old_obj->diff) {
		new_obj->diff = timelib_rel_time_clone(old_obj->diff);
	}

	return &new_obj->std;
} /* }}} */

static HashTable *date_object_get_gc_interval(zend_object *object, zval **table, int *n) /* {{{ */
{

	*table = NULL;
	*n = 0;
	return zend_std_get_properties(object);
} /* }}} */

static HashTable *date_object_get_properties_interval(zend_object *object) /* {{{ */
{
	HashTable *props;
	zval zv;
	php_interval_obj *intervalobj;

	intervalobj = php_interval_obj_from_obj(object);
	props = zend_std_get_properties(object);
	if (!intervalobj->initialized) {
		return props;
	}

#define PHP_DATE_INTERVAL_ADD_PROPERTY(n,f) \
	ZVAL_LONG(&zv, (zend_long)intervalobj->diff->f); \
	zend_hash_str_update(props, n, sizeof(n)-1, &zv);

	PHP_DATE_INTERVAL_ADD_PROPERTY("y", y);
	PHP_DATE_INTERVAL_ADD_PROPERTY("m", m);
	PHP_DATE_INTERVAL_ADD_PROPERTY("d", d);
	PHP_DATE_INTERVAL_ADD_PROPERTY("h", h);
	PHP_DATE_INTERVAL_ADD_PROPERTY("i", i);
	PHP_DATE_INTERVAL_ADD_PROPERTY("s", s);
	ZVAL_DOUBLE(&zv, (double)intervalobj->diff->us / 1000000.0);
	zend_hash_str_update(props, "f", sizeof("f") - 1, &zv);
	PHP_DATE_INTERVAL_ADD_PROPERTY("weekday", weekday);
	PHP_DATE_INTERVAL_ADD_PROPERTY("weekday_behavior", weekday_behavior);
	PHP_DATE_INTERVAL_ADD_PROPERTY("first_last_day_of", first_last_day_of);
	PHP_DATE_INTERVAL_ADD_PROPERTY("invert", invert);
	if (intervalobj->diff->days != -99999) {
		PHP_DATE_INTERVAL_ADD_PROPERTY("days", days);
	} else {
		ZVAL_FALSE(&zv);
		zend_hash_str_update(props, "days", sizeof("days")-1, &zv);
	}
	PHP_DATE_INTERVAL_ADD_PROPERTY("special_type", special.type);
	PHP_DATE_INTERVAL_ADD_PROPERTY("special_amount", special.amount);
	PHP_DATE_INTERVAL_ADD_PROPERTY("have_weekday_relative", have_weekday_relative);
	PHP_DATE_INTERVAL_ADD_PROPERTY("have_special_relative", have_special_relative);

	return props;
} /* }}} */

static zend_object *date_object_new_period(zend_class_entry *class_type) /* {{{ */
{
	php_period_obj *intern = zend_object_alloc(sizeof(php_period_obj), class_type);

	zend_object_std_init(&intern->std, class_type);
	object_properties_init(&intern->std, class_type);

	intern->std.handlers = &date_object_handlers_period;

	return &intern->std;
} /* }}} */

static zend_object *date_object_clone_period(zend_object *this_ptr) /* {{{ */
{
	php_period_obj *old_obj = php_period_obj_from_obj(this_ptr);
	php_period_obj *new_obj = php_period_obj_from_obj(date_object_new_period(old_obj->std.ce));

	zend_objects_clone_members(&new_obj->std, &old_obj->std);
	new_obj->initialized = old_obj->initialized;
	new_obj->recurrences = old_obj->recurrences;
	new_obj->include_start_date = old_obj->include_start_date;
	new_obj->start_ce = old_obj->start_ce;

	if (old_obj->start) {
		new_obj->start = timelib_time_clone(old_obj->start);
	}
	if (old_obj->current) {
		new_obj->current = timelib_time_clone(old_obj->current);
	}
	if (old_obj->end) {
        new_obj->end = timelib_time_clone(old_obj->end);
    }
    if (old_obj->interval) {
        new_obj->interval = timelib_rel_time_clone(old_obj->interval);
    }
	return &new_obj->std;
} /* }}} */

static void date_object_free_storage_date(zend_object *object) /* {{{ */
{
	php_date_obj *intern = php_date_obj_from_obj(object);

	if (intern->time) {
		timelib_time_dtor(intern->time);
	}

	zend_object_std_dtor(&intern->std);
} /* }}} */

static void date_object_free_storage_timezone(zend_object *object) /* {{{ */
{
	php_timezone_obj *intern = php_timezone_obj_from_obj(object);

	if (intern->type == TIMELIB_ZONETYPE_ABBR) {
		timelib_free(intern->tzi.z.abbr);
	}
	zend_object_std_dtor(&intern->std);
} /* }}} */

static void date_object_free_storage_interval(zend_object *object) /* {{{ */
{
	php_interval_obj *intern = php_interval_obj_from_obj(object);

	timelib_rel_time_dtor(intern->diff);
	zend_object_std_dtor(&intern->std);
} /* }}} */

static void date_object_free_storage_period(zend_object *object) /* {{{ */
{
	php_period_obj *intern = php_period_obj_from_obj(object);

	if (intern->start) {
		timelib_time_dtor(intern->start);
	}

	if (intern->current) {
		timelib_time_dtor(intern->current);
	}

	if (intern->end) {
		timelib_time_dtor(intern->end);
	}

	timelib_rel_time_dtor(intern->interval);
	zend_object_std_dtor(&intern->std);
} /* }}} */

/* Advanced Interface */
PHPAPI zval *php_date_instantiate(zend_class_entry *pce, zval *object) /* {{{ */
{
	object_init_ex(object, pce);
	return object;
} /* }}} */

/* Helper function used to store the latest found warnings and errors while
 * parsing, from either strtotime or parse_from_format. */
static void update_errors_warnings(timelib_error_container *last_errors) /* {{{ */
{
	if (DATEG(last_errors)) {
		timelib_error_container_dtor(DATEG(last_errors));
		DATEG(last_errors) = NULL;
	}
	DATEG(last_errors) = last_errors;
} /* }}} */

static void php_date_set_time_fraction(timelib_time *time, int microseconds)
{
	time->us = microseconds;
}

static void php_date_get_current_time_with_fraction(time_t *sec, suseconds_t *usec)
{
#if HAVE_GETTIMEOFDAY
	struct timeval tp = {0}; /* For setting microseconds */

	gettimeofday(&tp, NULL);
	*sec = tp.tv_sec;
	*usec = tp.tv_usec;
#else
	*sec = time(NULL);
	*usec = 0;
#endif
}

PHPAPI int php_date_initialize(php_date_obj *dateobj, /*const*/ char *time_str, size_t time_str_len, char *format, zval *timezone_object, int ctor) /* {{{ */
{
	timelib_time   *now;
	timelib_tzinfo *tzi = NULL;
	timelib_error_container *err = NULL;
	int type = TIMELIB_ZONETYPE_ID, new_dst = 0;
	char *new_abbr = NULL;
	timelib_sll new_offset = 0;
	time_t sec;
	suseconds_t usec;

	if (dateobj->time) {
		timelib_time_dtor(dateobj->time);
	}
	if (format) {
		dateobj->time = timelib_parse_from_format(format, time_str_len ? time_str : "", time_str_len ? time_str_len : 0, &err, DATE_TIMEZONEDB, php_date_parse_tzfile_wrapper);
	} else {
		dateobj->time = timelib_strtotime(time_str_len ? time_str : "now", time_str_len ? time_str_len : sizeof("now") -1, &err, DATE_TIMEZONEDB, php_date_parse_tzfile_wrapper);
	}

	/* update last errors and warnings */
	update_errors_warnings(err);


	if (ctor && err && err->error_count) {
		/* spit out the first library error message, at least */
		php_error_docref(NULL, E_WARNING, "Failed to parse time string (%s) at position %d (%c): %s", time_str,
			err->error_messages[0].position, err->error_messages[0].character, err->error_messages[0].message);
	}
	if (err && err->error_count) {
		timelib_time_dtor(dateobj->time);
		dateobj->time = 0;
		return 0;
	}

	if (timezone_object) {
		php_timezone_obj *tzobj;

		tzobj = Z_PHPTIMEZONE_P(timezone_object);
		switch (tzobj->type) {
			case TIMELIB_ZONETYPE_ID:
				tzi = tzobj->tzi.tz;
				break;
			case TIMELIB_ZONETYPE_OFFSET:
				new_offset = tzobj->tzi.utc_offset;
				break;
			case TIMELIB_ZONETYPE_ABBR:
				new_offset = tzobj->tzi.z.utc_offset;
				new_dst    = tzobj->tzi.z.dst;
				new_abbr   = timelib_strdup(tzobj->tzi.z.abbr);
				break;
		}
		type = tzobj->type;
	} else if (dateobj->time->tz_info) {
		tzi = dateobj->time->tz_info;
	} else {
		tzi = get_timezone_info();
	}

	now = timelib_time_ctor();
	now->zone_type = type;
	switch (type) {
		case TIMELIB_ZONETYPE_ID:
			now->tz_info = tzi;
			break;
		case TIMELIB_ZONETYPE_OFFSET:
			now->z = new_offset;
			break;
		case TIMELIB_ZONETYPE_ABBR:
			now->z = new_offset;
			now->dst = new_dst;
			now->tz_abbr = new_abbr;
			break;
	}
	php_date_get_current_time_with_fraction(&sec, &usec);
	timelib_unixtime2local(now, (timelib_sll) sec);
	php_date_set_time_fraction(now, usec);
	timelib_fill_holes(dateobj->time, now, TIMELIB_NO_CLONE);
	timelib_update_ts(dateobj->time, tzi);
	timelib_update_from_sse(dateobj->time);

	dateobj->time->have_relative = 0;

	timelib_time_dtor(now);

	return 1;
} /* }}} */

/* {{{ proto DateTime date_create([string time[, DateTimeZone object]])
   Returns new DateTime object
*/
PHP_FUNCTION(date_create)
{
	zval           *timezone_object = NULL;
	char           *time_str = NULL;
	size_t          time_str_len = 0;

	ZEND_PARSE_PARAMETERS_START(0, 2)
		Z_PARAM_OPTIONAL
		Z_PARAM_STRING(time_str, time_str_len)
		Z_PARAM_OBJECT_OF_CLASS_EX(timezone_object, date_ce_timezone, 1, 0)
	ZEND_PARSE_PARAMETERS_END_EX(RETURN_FALSE);

	php_date_instantiate(date_ce_date, return_value);
	if (!php_date_initialize(Z_PHPDATE_P(return_value), time_str, time_str_len, NULL, timezone_object, 0)) {
		zval_ptr_dtor(return_value);
		RETURN_FALSE;
	}
}
/* }}} */

/* {{{ proto DateTime date_create_immutable([string time[, DateTimeZone object]])
   Returns new DateTime object
*/
PHP_FUNCTION(date_create_immutable)
{
	zval           *timezone_object = NULL;
	char           *time_str = NULL;
	size_t          time_str_len = 0;

	ZEND_PARSE_PARAMETERS_START(0, 2)
		Z_PARAM_OPTIONAL
		Z_PARAM_STRING(time_str, time_str_len)
		Z_PARAM_OBJECT_OF_CLASS_EX(timezone_object, date_ce_timezone, 1, 0)
	ZEND_PARSE_PARAMETERS_END_EX(RETURN_FALSE);

	php_date_instantiate(date_ce_immutable, return_value);
	if (!php_date_initialize(Z_PHPDATE_P(return_value), time_str, time_str_len, NULL, timezone_object, 0)) {
		zval_ptr_dtor(return_value);
		RETURN_FALSE;
	}
}
/* }}} */

/* {{{ proto DateTime date_create_from_format(string format, string time[, DateTimeZone object])
   Returns new DateTime object formatted according to the specified format
*/
PHP_FUNCTION(date_create_from_format)
{
	zval           *timezone_object = NULL;
	char           *time_str = NULL, *format_str = NULL;
	size_t          time_str_len = 0, format_str_len = 0;

	ZEND_PARSE_PARAMETERS_START(2, 3)
		Z_PARAM_STRING(format_str, format_str_len)
		Z_PARAM_STRING(time_str, time_str_len)
		Z_PARAM_OPTIONAL
		Z_PARAM_OBJECT_OF_CLASS_EX(timezone_object, date_ce_timezone, 1, 0)
	ZEND_PARSE_PARAMETERS_END_EX(RETURN_FALSE);

	php_date_instantiate(date_ce_date, return_value);
	if (!php_date_initialize(Z_PHPDATE_P(return_value), time_str, time_str_len, format_str, timezone_object, 0)) {
		zval_ptr_dtor(return_value);
		RETURN_FALSE;
	}
}
/* }}} */

/* {{{ proto DateTime date_create_immutable_from_format(string format, string time[, DateTimeZone object])
   Returns new DateTime object formatted according to the specified format
*/
PHP_FUNCTION(date_create_immutable_from_format)
{
	zval           *timezone_object = NULL;
	char           *time_str = NULL, *format_str = NULL;
	size_t          time_str_len = 0, format_str_len = 0;

	ZEND_PARSE_PARAMETERS_START(2, 3)
		Z_PARAM_STRING(format_str, format_str_len)
		Z_PARAM_STRING(time_str, time_str_len)
		Z_PARAM_OPTIONAL
		Z_PARAM_OBJECT_OF_CLASS_EX(timezone_object, date_ce_timezone, 1, 0)
	ZEND_PARSE_PARAMETERS_END_EX(RETURN_FALSE);

	php_date_instantiate(date_ce_immutable, return_value);
	if (!php_date_initialize(Z_PHPDATE_P(return_value), time_str, time_str_len, format_str, timezone_object, 0)) {
		zval_ptr_dtor(return_value);
		RETURN_FALSE;
	}
}
/* }}} */

/* {{{ proto DateTime::__construct([string time[, DateTimeZone object]])
   Creates new DateTime object
*/
PHP_METHOD(DateTime, __construct)
{
	zval *timezone_object = NULL;
	char *time_str = NULL;
	size_t time_str_len = 0;
	zend_error_handling error_handling;

	ZEND_PARSE_PARAMETERS_START_EX(ZEND_PARSE_PARAMS_THROW, 0, 2)
		Z_PARAM_OPTIONAL
		Z_PARAM_STRING(time_str, time_str_len)
		Z_PARAM_OBJECT_OF_CLASS_EX(timezone_object, date_ce_timezone, 1, 0)
	ZEND_PARSE_PARAMETERS_END();

	zend_replace_error_handling(EH_THROW, NULL, &error_handling);
	php_date_initialize(Z_PHPDATE_P(ZEND_THIS), time_str, time_str_len, NULL, timezone_object, 1);
	zend_restore_error_handling(&error_handling);
}
/* }}} */

/* {{{ proto DateTimeImmutable::__construct([string time[, DateTimeZone object]])
   Creates new DateTimeImmutable object
*/
PHP_METHOD(DateTimeImmutable, __construct)
{
	zval *timezone_object = NULL;
	char *time_str = NULL;
	size_t time_str_len = 0;
	zend_error_handling error_handling;

	ZEND_PARSE_PARAMETERS_START_EX(ZEND_PARSE_PARAMS_THROW, 0, 2)
		Z_PARAM_OPTIONAL
		Z_PARAM_STRING(time_str, time_str_len)
		Z_PARAM_OBJECT_OF_CLASS_EX(timezone_object, date_ce_timezone, 1, 0)
	ZEND_PARSE_PARAMETERS_END();

	zend_replace_error_handling(EH_THROW, NULL, &error_handling);
	php_date_initialize(Z_PHPDATE_P(ZEND_THIS), time_str, time_str_len, NULL, timezone_object, 1);
	zend_restore_error_handling(&error_handling);
}
/* }}} */

/* {{{ proto DateTime::createFromImmutable(DateTimeImmutable object)
   Creates new DateTime object from an existing immutable DateTimeImmutable object.
*/
PHP_METHOD(DateTime, createFromImmutable)
{
	zval *datetimeimmutable_object = NULL;
	php_date_obj *new_obj = NULL;
	php_date_obj *old_obj = NULL;

	ZEND_PARSE_PARAMETERS_START(1, 1)
		Z_PARAM_OBJECT_OF_CLASS(datetimeimmutable_object, date_ce_immutable)
	ZEND_PARSE_PARAMETERS_END();

	php_date_instantiate(date_ce_date, return_value);
	old_obj = Z_PHPDATE_P(datetimeimmutable_object);
	new_obj = Z_PHPDATE_P(return_value);

	new_obj->time = timelib_time_clone(old_obj->time);
}
/* }}} */

/* {{{ proto DateTimeImmutable::createFromMutable(DateTime object)
   Creates new DateTimeImmutable object from an existing mutable DateTime object.
*/
PHP_METHOD(DateTimeImmutable, createFromMutable)
{
	zval *datetime_object = NULL;
	php_date_obj *new_obj = NULL;
	php_date_obj *old_obj = NULL;

	ZEND_PARSE_PARAMETERS_START(1, 1)
		Z_PARAM_OBJECT_OF_CLASS(datetime_object, date_ce_date)
	ZEND_PARSE_PARAMETERS_END();

	php_date_instantiate(date_ce_immutable, return_value);
	old_obj = Z_PHPDATE_P(datetime_object);
	new_obj = Z_PHPDATE_P(return_value);

	new_obj->time = timelib_time_clone(old_obj->time);
}
/* }}} */

static int php_date_initialize_from_hash(php_date_obj **dateobj, HashTable *myht)
{
	zval             *z_date;
	zval              tmp_obj;
	timelib_tzinfo   *tzi;

	z_date = zend_hash_str_find(myht, "date", sizeof("data")-1);
	if (z_date && Z_TYPE_P(z_date) == IS_STRING) {
		zval *z_timezone_type = zend_hash_str_find(myht, "timezone_type", sizeof("timezone_type")-1);
		if (z_timezone_type && Z_TYPE_P(z_timezone_type) == IS_LONG) {
			zval *z_timezone = zend_hash_str_find(myht, "timezone", sizeof("timezone")-1);
			if (z_timezone && Z_TYPE_P(z_timezone) == IS_STRING) {
				switch (Z_LVAL_P(z_timezone_type)) {
					case TIMELIB_ZONETYPE_OFFSET:
					case TIMELIB_ZONETYPE_ABBR: {
						char *tmp = emalloc(Z_STRLEN_P(z_date) + Z_STRLEN_P(z_timezone) + 2);
						int ret;
						snprintf(tmp, Z_STRLEN_P(z_date) + Z_STRLEN_P(z_timezone) + 2, "%s %s", Z_STRVAL_P(z_date), Z_STRVAL_P(z_timezone));
						ret = php_date_initialize(*dateobj, tmp, Z_STRLEN_P(z_date) + Z_STRLEN_P(z_timezone) + 1, NULL, NULL, 0);
						efree(tmp);
						return 1 == ret;
					}

					case TIMELIB_ZONETYPE_ID: {
						int ret;
						php_timezone_obj *tzobj;

						tzi = php_date_parse_tzfile(Z_STRVAL_P(z_timezone), DATE_TIMEZONEDB);

						if (tzi == NULL) {
							return 0;
						}

						tzobj = Z_PHPTIMEZONE_P(php_date_instantiate(date_ce_timezone, &tmp_obj));
						tzobj->type = TIMELIB_ZONETYPE_ID;
						tzobj->tzi.tz = tzi;
						tzobj->initialized = 1;

						ret = php_date_initialize(*dateobj, Z_STRVAL_P(z_date), Z_STRLEN_P(z_date), NULL, &tmp_obj, 0);
						zval_ptr_dtor(&tmp_obj);
						return 1 == ret;
					}
				}
			}
		}
	}
	return 0;
} /* }}} */

/* {{{ proto DateTime::__set_state(array array)
*/
PHP_METHOD(DateTime, __set_state)
{
	php_date_obj     *dateobj;
	zval             *array;
	HashTable        *myht;

	ZEND_PARSE_PARAMETERS_START(1, 1)
		Z_PARAM_ARRAY(array)
	ZEND_PARSE_PARAMETERS_END_EX(RETURN_FALSE);

	myht = Z_ARRVAL_P(array);

	php_date_instantiate(date_ce_date, return_value);
	dateobj = Z_PHPDATE_P(return_value);
	if (!php_date_initialize_from_hash(&dateobj, myht)) {
		zend_throw_error(NULL, "Invalid serialization data for DateTime object");
	}
}
/* }}} */

/* {{{ proto DateTimeImmutable::__set_state(array array)
*/
PHP_METHOD(DateTimeImmutable, __set_state)
{
	php_date_obj     *dateobj;
	zval             *array;
	HashTable        *myht;

	ZEND_PARSE_PARAMETERS_START(1, 1)
		Z_PARAM_ARRAY(array)
	ZEND_PARSE_PARAMETERS_END_EX(RETURN_FALSE);

	myht = Z_ARRVAL_P(array);

	php_date_instantiate(date_ce_immutable, return_value);
	dateobj = Z_PHPDATE_P(return_value);
	if (!php_date_initialize_from_hash(&dateobj, myht)) {
		zend_throw_error(NULL, "Invalid serialization data for DateTimeImmutable object");
	}
}
/* }}} */

/* {{{ proto DateTime::__wakeup()
*/
PHP_METHOD(DateTime, __wakeup)
{
	zval             *object = ZEND_THIS;
	php_date_obj     *dateobj;
	HashTable        *myht;

	dateobj = Z_PHPDATE_P(object);

	myht = Z_OBJPROP_P(object);

	if (!php_date_initialize_from_hash(&dateobj, myht)) {
		zend_throw_error(NULL, "Invalid serialization data for DateTime object");
	}
}
/* }}} */

/* Helper function used to add an associative array of warnings and errors to a zval */
static void zval_from_error_container(zval *z, timelib_error_container *error) /* {{{ */
{
	int   i;
	zval element;

	add_assoc_long(z, "warning_count", error->warning_count);
	array_init(&element);
	for (i = 0; i < error->warning_count; i++) {
		add_index_string(&element, error->warning_messages[i].position, error->warning_messages[i].message);
	}
	add_assoc_zval(z, "warnings", &element);

	add_assoc_long(z, "error_count", error->error_count);
	array_init(&element);
	for (i = 0; i < error->error_count; i++) {
		add_index_string(&element, error->error_messages[i].position, error->error_messages[i].message);
	}
	add_assoc_zval(z, "errors", &element);
} /* }}} */

/* {{{ proto array date_get_last_errors()
   Returns the warnings and errors found while parsing a date/time string.
*/
PHP_FUNCTION(date_get_last_errors)
{
	if (DATEG(last_errors)) {
		array_init(return_value);
		zval_from_error_container(return_value, DATEG(last_errors));
	} else {
		RETURN_FALSE;
	}
}
/* }}} */

void php_date_do_return_parsed_time(INTERNAL_FUNCTION_PARAMETERS, timelib_time *parsed_time, timelib_error_container *error) /* {{{ */
{
	zval element;

	array_init(return_value);
#define PHP_DATE_PARSE_DATE_SET_TIME_ELEMENT(name, elem) \
	if (parsed_time->elem == -99999) {               \
		add_assoc_bool(return_value, #name, 0); \
	} else {                                       \
		add_assoc_long(return_value, #name, parsed_time->elem); \
	}
	PHP_DATE_PARSE_DATE_SET_TIME_ELEMENT(year,      y);
	PHP_DATE_PARSE_DATE_SET_TIME_ELEMENT(month,     m);
	PHP_DATE_PARSE_DATE_SET_TIME_ELEMENT(day,       d);
	PHP_DATE_PARSE_DATE_SET_TIME_ELEMENT(hour,      h);
	PHP_DATE_PARSE_DATE_SET_TIME_ELEMENT(minute,    i);
	PHP_DATE_PARSE_DATE_SET_TIME_ELEMENT(second,    s);

	if (parsed_time->us == -99999) {
		add_assoc_bool(return_value, "fraction", 0);
	} else {
		add_assoc_double(return_value, "fraction", (double)parsed_time->us / 1000000.0);
	}

	zval_from_error_container(return_value, error);

	timelib_error_container_dtor(error);

	add_assoc_bool(return_value, "is_localtime", parsed_time->is_localtime);

	if (parsed_time->is_localtime) {
		PHP_DATE_PARSE_DATE_SET_TIME_ELEMENT(zone_type, zone_type);
		switch (parsed_time->zone_type) {
			case TIMELIB_ZONETYPE_OFFSET:
				PHP_DATE_PARSE_DATE_SET_TIME_ELEMENT(zone, z);
				add_assoc_bool(return_value, "is_dst", parsed_time->dst);
				break;
			case TIMELIB_ZONETYPE_ID:
				if (parsed_time->tz_abbr) {
					add_assoc_string(return_value, "tz_abbr", parsed_time->tz_abbr);
				}
				if (parsed_time->tz_info) {
					add_assoc_string(return_value, "tz_id", parsed_time->tz_info->name);
				}
				break;
			case TIMELIB_ZONETYPE_ABBR:
				PHP_DATE_PARSE_DATE_SET_TIME_ELEMENT(zone, z);
				add_assoc_bool(return_value, "is_dst", parsed_time->dst);
				add_assoc_string(return_value, "tz_abbr", parsed_time->tz_abbr);
				break;
		}
	}
	if (parsed_time->have_relative) {
		array_init(&element);
		add_assoc_long(&element, "year",   parsed_time->relative.y);
		add_assoc_long(&element, "month",  parsed_time->relative.m);
		add_assoc_long(&element, "day",    parsed_time->relative.d);
		add_assoc_long(&element, "hour",   parsed_time->relative.h);
		add_assoc_long(&element, "minute", parsed_time->relative.i);
		add_assoc_long(&element, "second", parsed_time->relative.s);
		if (parsed_time->relative.have_weekday_relative) {
			add_assoc_long(&element, "weekday", parsed_time->relative.weekday);
		}
		if (parsed_time->relative.have_special_relative && (parsed_time->relative.special.type == TIMELIB_SPECIAL_WEEKDAY)) {
			add_assoc_long(&element, "weekdays", parsed_time->relative.special.amount);
		}
		if (parsed_time->relative.first_last_day_of) {
			add_assoc_bool(&element, parsed_time->relative.first_last_day_of == TIMELIB_SPECIAL_FIRST_DAY_OF_MONTH ? "first_day_of_month" : "last_day_of_month", 1);
		}
		add_assoc_zval(return_value, "relative", &element);
	}
	timelib_time_dtor(parsed_time);
} /* }}} */

/* {{{ proto array date_parse(string date)
   Returns associative array with detailed info about given date
*/
PHP_FUNCTION(date_parse)
{
	zend_string                    *date;
	timelib_error_container *error;
	timelib_time                   *parsed_time;

	ZEND_PARSE_PARAMETERS_START(1, 1)
		Z_PARAM_STR(date)
	ZEND_PARSE_PARAMETERS_END_EX(RETURN_FALSE);

	parsed_time = timelib_strtotime(ZSTR_VAL(date), ZSTR_LEN(date), &error, DATE_TIMEZONEDB, php_date_parse_tzfile_wrapper);
	php_date_do_return_parsed_time(INTERNAL_FUNCTION_PARAM_PASSTHRU, parsed_time, error);
}
/* }}} */

/* {{{ proto array date_parse_from_format(string format, string date)
   Returns associative array with detailed info about given date
*/
PHP_FUNCTION(date_parse_from_format)
{
	zend_string                    *date, *format;
	timelib_error_container *error;
	timelib_time                   *parsed_time;

	ZEND_PARSE_PARAMETERS_START(2, 2)
		Z_PARAM_STR(format)
		Z_PARAM_STR(date)
	ZEND_PARSE_PARAMETERS_END_EX(RETURN_FALSE);

	parsed_time = timelib_parse_from_format(ZSTR_VAL(format), ZSTR_VAL(date), ZSTR_LEN(date), &error, DATE_TIMEZONEDB, php_date_parse_tzfile_wrapper);
	php_date_do_return_parsed_time(INTERNAL_FUNCTION_PARAM_PASSTHRU, parsed_time, error);
}
/* }}} */

/* {{{ proto string date_format(DateTimeInterface object, string format)
   Returns date formatted according to given format
*/
PHP_FUNCTION(date_format)
{
	zval         *object;
	php_date_obj *dateobj;
	char         *format;
	size_t       format_len;

	if (zend_parse_method_parameters(ZEND_NUM_ARGS(), getThis(), "Os", &object, date_ce_interface, &format, &format_len) == FAILURE) {
		RETURN_FALSE;
	}
	dateobj = Z_PHPDATE_P(object);
	DATE_CHECK_INITIALIZED(dateobj->time, DateTime);
	RETURN_STR(date_format(format, format_len, dateobj->time, dateobj->time->is_localtime));
}
/* }}} */

static int php_date_modify(zval *object, char *modify, size_t modify_len) /* {{{ */
{
	php_date_obj *dateobj;
	timelib_time *tmp_time;
	timelib_error_container *err = NULL;

	dateobj = Z_PHPDATE_P(object);

	if (!(dateobj->time)) {
		php_error_docref(NULL, E_WARNING, "The DateTime object has not been correctly initialized by its constructor");
		return 0;
	}

	tmp_time = timelib_strtotime(modify, modify_len, &err, DATE_TIMEZONEDB, php_date_parse_tzfile_wrapper);

	/* update last errors and warnings */
	update_errors_warnings(err);
	if (err && err->error_count) {
		/* spit out the first library error message, at least */
		php_error_docref(NULL, E_WARNING, "Failed to parse time string (%s) at position %d (%c): %s", modify,
			err->error_messages[0].position, err->error_messages[0].character, err->error_messages[0].message);
		timelib_time_dtor(tmp_time);
		return 0;
	}

	memcpy(&dateobj->time->relative, &tmp_time->relative, sizeof(timelib_rel_time));
	dateobj->time->have_relative = tmp_time->have_relative;
	dateobj->time->sse_uptodate = 0;

	if (tmp_time->y != -99999) {
		dateobj->time->y = tmp_time->y;
	}
	if (tmp_time->m != -99999) {
		dateobj->time->m = tmp_time->m;
	}
	if (tmp_time->d != -99999) {
		dateobj->time->d = tmp_time->d;
	}

	if (tmp_time->h != -99999) {
		dateobj->time->h = tmp_time->h;
		if (tmp_time->i != -99999) {
			dateobj->time->i = tmp_time->i;
			if (tmp_time->s != -99999) {
				dateobj->time->s = tmp_time->s;
			} else {
				dateobj->time->s = 0;
			}
		} else {
			dateobj->time->i = 0;
			dateobj->time->s = 0;
		}
	}

	if (tmp_time->us != -99999) {
		dateobj->time->us = tmp_time->us;
	}

	timelib_time_dtor(tmp_time);

	timelib_update_ts(dateobj->time, NULL);
	timelib_update_from_sse(dateobj->time);
	dateobj->time->have_relative = 0;
	memset(&dateobj->time->relative, 0, sizeof(dateobj->time->relative));

	return 1;
} /* }}} */

/* {{{ proto DateTime date_modify(DateTime object, string modify)
   Alters the timestamp.
*/
PHP_FUNCTION(date_modify)
{
	zval         *object;
	char         *modify;
	size_t        modify_len;

	if (zend_parse_method_parameters(ZEND_NUM_ARGS(), getThis(), "Os", &object, date_ce_date, &modify, &modify_len) == FAILURE) {
		RETURN_FALSE;
	}

	if (!php_date_modify(object, modify, modify_len)) {
		RETURN_FALSE;
	}

	Z_ADDREF_P(object);
	ZVAL_COPY_VALUE(return_value, object);
}
/* }}} */

/* {{{ proto DateTimeImmutable::modify()
*/
PHP_METHOD(DateTimeImmutable, modify)
{
	zval *object, new_object;
	char *modify;
	size_t   modify_len;

	object = ZEND_THIS;
	if (zend_parse_parameters(ZEND_NUM_ARGS(), "s", &modify, &modify_len) == FAILURE) {
		RETURN_FALSE;
	}

	date_clone_immutable(object, &new_object);
	if (!php_date_modify(&new_object, modify, modify_len)) {
		RETURN_FALSE;
	}

	ZVAL_OBJ(return_value, Z_OBJ(new_object));
}
/* }}} */

static void php_date_add(zval *object, zval *interval, zval *return_value) /* {{{ */
{
	php_date_obj     *dateobj;
	php_interval_obj *intobj;
	timelib_time     *new_time;

	dateobj = Z_PHPDATE_P(object);
	DATE_CHECK_INITIALIZED(dateobj->time, DateTime);
	intobj = Z_PHPINTERVAL_P(interval);
	DATE_CHECK_INITIALIZED(intobj->initialized, DateInterval);

	new_time = timelib_add(dateobj->time, intobj->diff);
	timelib_time_dtor(dateobj->time);
	dateobj->time = new_time;
} /* }}} */

/* {{{ proto DateTime date_add(DateTime object, DateInterval interval)
   Adds an interval to the current date in object.
*/
PHP_FUNCTION(date_add)
{
	zval *object, *interval;

	if (zend_parse_method_parameters(ZEND_NUM_ARGS(), getThis(), "OO", &object, date_ce_date, &interval, date_ce_interval) == FAILURE) {
		RETURN_FALSE;
	}

	php_date_add(object, interval, return_value);

	Z_ADDREF_P(object);
	ZVAL_COPY_VALUE(return_value, object);
}
/* }}} */

/* {{{ proto DateTimeImmutable::add()
*/
PHP_METHOD(DateTimeImmutable, add)
{
	zval *object, *interval, new_object;

	object = ZEND_THIS;
	if (zend_parse_parameters(ZEND_NUM_ARGS(), "O", &interval, date_ce_interval) == FAILURE) {
		RETURN_FALSE;
	}

	date_clone_immutable(object, &new_object);
	php_date_add(&new_object, interval, return_value);

	ZVAL_OBJ(return_value, Z_OBJ(new_object));
}
/* }}} */

static void php_date_sub(zval *object, zval *interval, zval *return_value) /* {{{ */
{
	php_date_obj     *dateobj;
	php_interval_obj *intobj;
	timelib_time     *new_time;

	dateobj = Z_PHPDATE_P(object);
	DATE_CHECK_INITIALIZED(dateobj->time, DateTime);
	intobj = Z_PHPINTERVAL_P(interval);
	DATE_CHECK_INITIALIZED(intobj->initialized, DateInterval);

	if (intobj->diff->have_special_relative) {
		php_error_docref(NULL, E_WARNING, "Only non-special relative time specifications are supported for subtraction");
		return;
	}

	new_time = timelib_sub(dateobj->time, intobj->diff);
	timelib_time_dtor(dateobj->time);
	dateobj->time = new_time;
} /* }}} */

/* {{{ proto DateTime date_sub(DateTime object, DateInterval interval)
   Subtracts an interval to the current date in object.
*/
PHP_FUNCTION(date_sub)
{
	zval *object, *interval;

	if (zend_parse_method_parameters(ZEND_NUM_ARGS(), getThis(), "OO", &object, date_ce_date, &interval, date_ce_interval) == FAILURE) {
		RETURN_FALSE;
	}

	php_date_sub(object, interval, return_value);

	Z_ADDREF_P(object);
	ZVAL_COPY_VALUE(return_value, object);
}
/* }}} */

/* {{{ proto DateTimeImmutable::sub()
*/
PHP_METHOD(DateTimeImmutable, sub)
{
	zval *object, *interval, new_object;

	object = ZEND_THIS;
	if (zend_parse_parameters(ZEND_NUM_ARGS(), "O", &interval, date_ce_interval) == FAILURE) {
		RETURN_FALSE;
	}

	date_clone_immutable(object, &new_object);
	php_date_sub(&new_object, interval, return_value);

	ZVAL_OBJ(return_value, Z_OBJ(new_object));
}
/* }}} */

static void set_timezone_from_timelib_time(php_timezone_obj *tzobj, timelib_time *t)
{
       tzobj->initialized = 1;
       tzobj->type = t->zone_type;
       switch (t->zone_type) {
               case TIMELIB_ZONETYPE_ID:
                       tzobj->tzi.tz = t->tz_info;
                       break;
               case TIMELIB_ZONETYPE_OFFSET:
                       tzobj->tzi.utc_offset = t->z;
                       break;
               case TIMELIB_ZONETYPE_ABBR:
                       tzobj->tzi.z.utc_offset = t->z;
                       tzobj->tzi.z.dst = t->dst;
                       tzobj->tzi.z.abbr = timelib_strdup(t->tz_abbr);
                       break;
       }
}


/* {{{ proto DateTimeZone date_timezone_get(DateTimeInterface object)
   Return new DateTimeZone object relative to give DateTime
*/
PHP_FUNCTION(date_timezone_get)
{
	zval             *object;
	php_date_obj     *dateobj;

	if (zend_parse_method_parameters(ZEND_NUM_ARGS(), getThis(), "O", &object, date_ce_interface) == FAILURE) {
		RETURN_FALSE;
	}
	dateobj = Z_PHPDATE_P(object);
	DATE_CHECK_INITIALIZED(dateobj->time, DateTime);
	if (dateobj->time->is_localtime) {
		php_timezone_obj *tzobj;
		php_date_instantiate(date_ce_timezone, return_value);
		tzobj = Z_PHPTIMEZONE_P(return_value);
		set_timezone_from_timelib_time(tzobj, dateobj->time);
	} else {
		RETURN_FALSE;
	}
}
/* }}} */

static void php_date_timezone_set(zval *object, zval *timezone_object, zval *return_value) /* {{{ */
{
	php_date_obj     *dateobj;
	php_timezone_obj *tzobj;

	dateobj = Z_PHPDATE_P(object);
	DATE_CHECK_INITIALIZED(dateobj->time, DateTime);
	tzobj = Z_PHPTIMEZONE_P(timezone_object);

	switch (tzobj->type) {
		case TIMELIB_ZONETYPE_OFFSET:
			timelib_set_timezone_from_offset(dateobj->time, tzobj->tzi.utc_offset);
			break;
		case TIMELIB_ZONETYPE_ABBR:
			timelib_set_timezone_from_abbr(dateobj->time, tzobj->tzi.z);
			break;
		case TIMELIB_ZONETYPE_ID:
			timelib_set_timezone(dateobj->time, tzobj->tzi.tz);
			break;
	}
	timelib_unixtime2local(dateobj->time, dateobj->time->sse);
} /* }}} */

/* {{{ proto DateTime date_timezone_set(DateTime object, DateTimeZone object)
   Sets the timezone for the DateTime object.
*/
PHP_FUNCTION(date_timezone_set)
{
	zval *object;
	zval *timezone_object;

	if (zend_parse_method_parameters(ZEND_NUM_ARGS(), getThis(), "OO", &object, date_ce_date, &timezone_object, date_ce_timezone) == FAILURE) {
		RETURN_FALSE;
	}

	php_date_timezone_set(object, timezone_object, return_value);

	Z_ADDREF_P(object);
	ZVAL_COPY_VALUE(return_value, object);
}
/* }}} */

/* {{{ proto DateTimeImmutable::setTimezone()
*/
PHP_METHOD(DateTimeImmutable, setTimezone)
{
	zval *object, new_object;
	zval *timezone_object;

	object = ZEND_THIS;
	if (zend_parse_parameters(ZEND_NUM_ARGS(), "O", &timezone_object, date_ce_timezone) == FAILURE) {
		RETURN_FALSE;
	}

	date_clone_immutable(object, &new_object);
	php_date_timezone_set(&new_object, timezone_object, return_value);

	ZVAL_OBJ(return_value, Z_OBJ(new_object));
}
/* }}} */

/* {{{ proto int date_offset_get(DateTimeInterface object)
   Returns the DST offset.
*/
PHP_FUNCTION(date_offset_get)
{
	zval                *object;
	php_date_obj        *dateobj;
	timelib_time_offset *offset;

	if (zend_parse_method_parameters(ZEND_NUM_ARGS(), getThis(), "O", &object, date_ce_interface) == FAILURE) {
		RETURN_FALSE;
	}
	dateobj = Z_PHPDATE_P(object);
	DATE_CHECK_INITIALIZED(dateobj->time, DateTime);
	if (dateobj->time->is_localtime) {
		switch (dateobj->time->zone_type) {
			case TIMELIB_ZONETYPE_ID:
				offset = timelib_get_time_zone_info(dateobj->time->sse, dateobj->time->tz_info);
				RETVAL_LONG(offset->offset);
				timelib_time_offset_dtor(offset);
				break;
			case TIMELIB_ZONETYPE_OFFSET:
				RETVAL_LONG(dateobj->time->z);
				break;
			case TIMELIB_ZONETYPE_ABBR:
				RETVAL_LONG((dateobj->time->z + (3600 * dateobj->time->dst)));
				break;
		}
		return;
	} else {
		RETURN_LONG(0);
	}
}
/* }}} */

static void php_date_time_set(zval *object, zend_long h, zend_long i, zend_long s, zend_long ms, zval *return_value) /* {{{ */
{
	php_date_obj *dateobj;

	dateobj = Z_PHPDATE_P(object);
	DATE_CHECK_INITIALIZED(dateobj->time, DateTime);
	dateobj->time->h = h;
	dateobj->time->i = i;
	dateobj->time->s = s;
	dateobj->time->us = ms;
	timelib_update_ts(dateobj->time, NULL);
} /* }}} */

/* {{{ proto DateTime date_time_set(DateTime object, int hour, int minute[, int second[, int microseconds]])
   Sets the time.
*/
PHP_FUNCTION(date_time_set)
{
	zval *object;
	zend_long  h, i, s = 0, ms = 0;

	if (zend_parse_method_parameters(ZEND_NUM_ARGS(), getThis(), "Oll|ll", &object, date_ce_date, &h, &i, &s, &ms) == FAILURE) {
		RETURN_FALSE;
	}

	php_date_time_set(object, h, i, s, ms, return_value);

	Z_ADDREF_P(object);
	ZVAL_COPY_VALUE(return_value, object);
}
/* }}} */

/* {{{ proto DateTimeImmutable::setTime()
*/
PHP_METHOD(DateTimeImmutable, setTime)
{
	zval *object, new_object;
	zend_long  h, i, s = 0, ms = 0;

	object = ZEND_THIS;
	if (zend_parse_parameters(ZEND_NUM_ARGS(), "ll|ll", &h, &i, &s, &ms) == FAILURE) {
		RETURN_FALSE;
	}

	date_clone_immutable(object, &new_object);
	php_date_time_set(&new_object, h, i, s, ms, return_value);

	ZVAL_OBJ(return_value, Z_OBJ(new_object));
}
/* }}} */

static void php_date_date_set(zval *object, zend_long y, zend_long m, zend_long d, zval *return_value) /* {{{ */
{
	php_date_obj *dateobj;

	dateobj = Z_PHPDATE_P(object);
	DATE_CHECK_INITIALIZED(dateobj->time, DateTime);
	dateobj->time->y = y;
	dateobj->time->m = m;
	dateobj->time->d = d;
	timelib_update_ts(dateobj->time, NULL);
} /* }}} */

/* {{{ proto DateTime date_date_set(DateTime object, int year, int month, int day)
   Sets the date.
*/
PHP_FUNCTION(date_date_set)
{
	zval *object;
	zend_long  y, m, d;

	if (zend_parse_method_parameters(ZEND_NUM_ARGS(), getThis(), "Olll", &object, date_ce_date, &y, &m, &d) == FAILURE) {
		RETURN_FALSE;
	}

	php_date_date_set(object, y, m, d, return_value);

	Z_ADDREF_P(object);
	ZVAL_COPY_VALUE(return_value, object);
}
/* }}} */

/* {{{ proto DateTimeImmutable::setDate()
*/
PHP_METHOD(DateTimeImmutable, setDate)
{
	zval *object, new_object;
	zend_long  y, m, d;

	object = ZEND_THIS;
	if (zend_parse_parameters(ZEND_NUM_ARGS(), "lll", &y, &m, &d) == FAILURE) {
		RETURN_FALSE;
	}

	date_clone_immutable(object, &new_object);
	php_date_date_set(&new_object, y, m, d, return_value);

	ZVAL_OBJ(return_value, Z_OBJ(new_object));
}
/* }}} */

static void php_date_isodate_set(zval *object, zend_long y, zend_long w, zend_long d, zval *return_value) /* {{{ */
{
	php_date_obj *dateobj;

	dateobj = Z_PHPDATE_P(object);
	DATE_CHECK_INITIALIZED(dateobj->time, DateTime);
	dateobj->time->y = y;
	dateobj->time->m = 1;
	dateobj->time->d = 1;
	memset(&dateobj->time->relative, 0, sizeof(dateobj->time->relative));
	dateobj->time->relative.d = timelib_daynr_from_weeknr(y, w, d);
	dateobj->time->have_relative = 1;

	timelib_update_ts(dateobj->time, NULL);
} /* }}} */

/* {{{ proto DateTime date_isodate_set(DateTime object, int year, int week[, int day])
   Sets the ISO date.
*/
PHP_FUNCTION(date_isodate_set)
{
	zval *object;
	zend_long  y, w, d = 1;

	if (zend_parse_method_parameters(ZEND_NUM_ARGS(), getThis(), "Oll|l", &object, date_ce_date, &y, &w, &d) == FAILURE) {
		RETURN_FALSE;
	}

	php_date_isodate_set(object, y, w, d, return_value);

	Z_ADDREF_P(object);
	ZVAL_COPY_VALUE(return_value, object);
}
/* }}} */

/* {{{ proto DateTimeImmutable::setISODate()
*/
PHP_METHOD(DateTimeImmutable, setISODate)
{
	zval *object, new_object;
	zend_long  y, w, d = 1;

	object = ZEND_THIS;
	if (zend_parse_parameters(ZEND_NUM_ARGS(), "ll|l", &y, &w, &d) == FAILURE) {
		RETURN_FALSE;
	}

	date_clone_immutable(object, &new_object);
	php_date_isodate_set(&new_object, y, w, d, return_value);

	ZVAL_OBJ(return_value, Z_OBJ(new_object));
}
/* }}} */

static void php_date_timestamp_set(zval *object, zend_long timestamp, zval *return_value) /* {{{ */
{
	php_date_obj *dateobj;

	dateobj = Z_PHPDATE_P(object);
	DATE_CHECK_INITIALIZED(dateobj->time, DateTime);
	timelib_unixtime2local(dateobj->time, (timelib_sll)timestamp);
	timelib_update_ts(dateobj->time, NULL);
	php_date_set_time_fraction(dateobj->time, 0);
} /* }}} */

/* {{{ proto DateTime date_timestamp_set(DateTime object, int unixTimestamp)
   Sets the date and time based on an Unix timestamp.
*/
PHP_FUNCTION(date_timestamp_set)
{
	zval *object;
	zend_long  timestamp;

	if (zend_parse_method_parameters(ZEND_NUM_ARGS(), getThis(), "Ol", &object, date_ce_date, &timestamp) == FAILURE) {
		RETURN_FALSE;
	}

	php_date_timestamp_set(object, timestamp, return_value);

	Z_ADDREF_P(object);
	ZVAL_COPY_VALUE(return_value, object);
}
/* }}} */

/* {{{ proto DateTimeImmutable::setTimestamp()
*/
PHP_METHOD(DateTimeImmutable, setTimestamp)
{
	zval *object, new_object;
	zend_long  timestamp;

	object = ZEND_THIS;
	if (zend_parse_parameters(ZEND_NUM_ARGS(), "l", &timestamp) == FAILURE) {
		RETURN_FALSE;
	}

	date_clone_immutable(object, &new_object);
	php_date_timestamp_set(&new_object, timestamp, return_value);

	ZVAL_OBJ(return_value, Z_OBJ(new_object));
}
/* }}} */

/* {{{ proto int date_timestamp_get(DateTimeInterface object)
   Gets the Unix timestamp.
*/
PHP_FUNCTION(date_timestamp_get)
{
	zval         *object;
	php_date_obj *dateobj;
	zend_long          timestamp;
	int           error;

	if (zend_parse_method_parameters(ZEND_NUM_ARGS(), getThis(), "O", &object, date_ce_interface) == FAILURE) {
		RETURN_FALSE;
	}
	dateobj = Z_PHPDATE_P(object);
	DATE_CHECK_INITIALIZED(dateobj->time, DateTime);
	timelib_update_ts(dateobj->time, NULL);

	timestamp = timelib_date_to_int(dateobj->time, &error);
	if (error) {
		RETURN_FALSE;
	} else {
		RETVAL_LONG(timestamp);
	}
}
/* }}} */

/* {{{ proto DateInterval date_diff(DateTime object [, bool absolute])
   Returns the difference between two DateTime objects.
*/
PHP_FUNCTION(date_diff)
{
	zval         *object1, *object2;
	php_date_obj *dateobj1, *dateobj2;
	php_interval_obj *interval;
	zend_bool      absolute = 0;

	if (zend_parse_method_parameters(ZEND_NUM_ARGS(), getThis(), "OO|b", &object1, date_ce_interface, &object2, date_ce_interface, &absolute) == FAILURE) {
		RETURN_FALSE;
	}
	dateobj1 = Z_PHPDATE_P(object1);
	dateobj2 = Z_PHPDATE_P(object2);
	DATE_CHECK_INITIALIZED(dateobj1->time, DateTimeInterface);
	DATE_CHECK_INITIALIZED(dateobj2->time, DateTimeInterface);
	timelib_update_ts(dateobj1->time, NULL);
	timelib_update_ts(dateobj2->time, NULL);

	php_date_instantiate(date_ce_interval, return_value);
	interval = Z_PHPINTERVAL_P(return_value);
	interval->diff = timelib_diff(dateobj1->time, dateobj2->time);
	if (absolute) {
		interval->diff->invert = 0;
	}
	interval->initialized = 1;
}
/* }}} */

static int timezone_initialize(php_timezone_obj *tzobj, /*const*/ char *tz, size_t tz_len) /* {{{ */
{
	timelib_time *dummy_t = ecalloc(1, sizeof(timelib_time));
	int           dst, not_found;
	char         *orig_tz = tz;

	if (strlen(tz) != tz_len) {
		php_error_docref(NULL, E_WARNING, "Timezone must not contain null bytes");
		efree(dummy_t);
		return FAILURE;
	}

	dummy_t->z = timelib_parse_zone(&tz, &dst, dummy_t, &not_found, DATE_TIMEZONEDB, php_date_parse_tzfile_wrapper);
	if (not_found) {
		php_error_docref(NULL, E_WARNING, "Unknown or bad timezone (%s)", orig_tz);
		efree(dummy_t);
		return FAILURE;
	} else {
		set_timezone_from_timelib_time(tzobj, dummy_t);
		timelib_free(dummy_t->tz_abbr);
		efree(dummy_t);
		return SUCCESS;
	}
} /* }}} */

/* {{{ proto DateTimeZone timezone_open(string timezone)
   Returns new DateTimeZone object
*/
PHP_FUNCTION(timezone_open)
{
	zend_string *tz;
	php_timezone_obj *tzobj;

	ZEND_PARSE_PARAMETERS_START(1, 1)
		Z_PARAM_STR(tz)
	ZEND_PARSE_PARAMETERS_END_EX(RETURN_FALSE);

	tzobj = Z_PHPTIMEZONE_P(php_date_instantiate(date_ce_timezone, return_value));
	if (SUCCESS != timezone_initialize(tzobj, ZSTR_VAL(tz), ZSTR_LEN(tz))) {
		zval_ptr_dtor(return_value);
		RETURN_FALSE;
	}
}
/* }}} */

/* {{{ proto DateTimeZone::__construct(string timezone)
   Creates new DateTimeZone object.
*/
PHP_METHOD(DateTimeZone, __construct)
{
	zend_string *tz;
	php_timezone_obj *tzobj;
	zend_error_handling error_handling;

	ZEND_PARSE_PARAMETERS_START_EX(ZEND_PARSE_PARAMS_THROW, 1, 1)
		Z_PARAM_STR(tz)
	ZEND_PARSE_PARAMETERS_END();

	zend_replace_error_handling(EH_THROW, NULL, &error_handling);
	tzobj = Z_PHPTIMEZONE_P(ZEND_THIS);
	timezone_initialize(tzobj, ZSTR_VAL(tz), ZSTR_LEN(tz));
	zend_restore_error_handling(&error_handling);
}
/* }}} */

static int php_date_timezone_initialize_from_hash(zval **return_value, php_timezone_obj **tzobj, HashTable *myht) /* {{{ */
{
	zval            *z_timezone_type;

	if ((z_timezone_type = zend_hash_str_find(myht, "timezone_type", sizeof("timezone_type") - 1)) != NULL) {
		zval *z_timezone;

		if ((z_timezone = zend_hash_str_find(myht, "timezone", sizeof("timezone") - 1)) != NULL) {
			if (Z_TYPE_P(z_timezone_type) != IS_LONG) {
				return FAILURE;
			}
			if (Z_TYPE_P(z_timezone) != IS_STRING) {
				return FAILURE;
			}
			if (SUCCESS == timezone_initialize(*tzobj, Z_STRVAL_P(z_timezone), Z_STRLEN_P(z_timezone))) {
				return SUCCESS;
			}
		}
	}
	return FAILURE;
} /* }}} */

/* {{{ proto DateTimeZone::__set_state(array array)
 *  */
PHP_METHOD(DateTimeZone, __set_state)
{
	php_timezone_obj *tzobj;
	zval             *array;
	HashTable        *myht;

	ZEND_PARSE_PARAMETERS_START(1, 1)
		Z_PARAM_ARRAY(array)
	ZEND_PARSE_PARAMETERS_END();

	myht = Z_ARRVAL_P(array);

	php_date_instantiate(date_ce_timezone, return_value);
	tzobj = Z_PHPTIMEZONE_P(return_value);
	if(php_date_timezone_initialize_from_hash(&return_value, &tzobj, myht) != SUCCESS) {
		zend_throw_error(NULL, "Timezone initialization failed");
		zval_ptr_dtor(return_value);
	}
}
/* }}} */

/* {{{ proto DateTimeZone::__wakeup()
 *  */
PHP_METHOD(DateTimeZone, __wakeup)
{
	zval             *object = ZEND_THIS;
	php_timezone_obj *tzobj;
	HashTable        *myht;

	tzobj = Z_PHPTIMEZONE_P(object);

	myht = Z_OBJPROP_P(object);

	if(php_date_timezone_initialize_from_hash(&return_value, &tzobj, myht) != SUCCESS) {
		zend_throw_error(NULL, "Timezone initialization failed");
	}
}
/* }}} */

/* {{{ proto string timezone_name_get(DateTimeZone object)
   Returns the name of the timezone.
*/
PHP_FUNCTION(timezone_name_get)
{
	zval             *object;
	php_timezone_obj *tzobj;

	if (zend_parse_method_parameters(ZEND_NUM_ARGS(), getThis(), "O", &object, date_ce_timezone) == FAILURE) {
		RETURN_FALSE;
	}
	tzobj = Z_PHPTIMEZONE_P(object);
	DATE_CHECK_INITIALIZED(tzobj->initialized, DateTimeZone);
	php_timezone_to_string(tzobj, return_value);
}
/* }}} */

/* {{{ proto string timezone_name_from_abbr(string abbr[, int gmtOffset[, int isdst]])
   Returns the timezone name from abbreviation
*/
PHP_FUNCTION(timezone_name_from_abbr)
{
	zend_string  *abbr;
	char         *tzid;
	zend_long     gmtoffset = -1;
	zend_long     isdst = -1;

	ZEND_PARSE_PARAMETERS_START(1, 3)
		Z_PARAM_STR(abbr)
		Z_PARAM_OPTIONAL
		Z_PARAM_LONG(gmtoffset)
		Z_PARAM_LONG(isdst)
	ZEND_PARSE_PARAMETERS_END_EX(RETURN_FALSE);

	tzid = timelib_timezone_id_from_abbr(ZSTR_VAL(abbr), gmtoffset, isdst);

	if (tzid) {
		RETURN_STRING(tzid);
	} else {
		RETURN_FALSE;
	}
}
/* }}} */

/* {{{ proto int timezone_offset_get(DateTimeZone object, DateTimeInterface datetime)
   Returns the timezone offset.
*/
PHP_FUNCTION(timezone_offset_get)
{
	zval                *object, *dateobject;
	php_timezone_obj    *tzobj;
	php_date_obj        *dateobj;
	timelib_time_offset *offset;

	if (zend_parse_method_parameters(ZEND_NUM_ARGS(), getThis(), "OO", &object, date_ce_timezone, &dateobject, date_ce_interface) == FAILURE) {
		RETURN_FALSE;
	}
	tzobj = Z_PHPTIMEZONE_P(object);
	DATE_CHECK_INITIALIZED(tzobj->initialized, DateTimeZone);
	dateobj = Z_PHPDATE_P(dateobject);
	DATE_CHECK_INITIALIZED(dateobj->time, DateTimeInterface);

	switch (tzobj->type) {
		case TIMELIB_ZONETYPE_ID:
			offset = timelib_get_time_zone_info(dateobj->time->sse, tzobj->tzi.tz);
			RETVAL_LONG(offset->offset);
			timelib_time_offset_dtor(offset);
			break;
		case TIMELIB_ZONETYPE_OFFSET:
			RETURN_LONG(tzobj->tzi.utc_offset);
			break;
		case TIMELIB_ZONETYPE_ABBR:
			RETURN_LONG(tzobj->tzi.z.utc_offset + (tzobj->tzi.z.dst * 3600));
			break;
	}
}
/* }}} */

/* {{{ proto array timezone_transitions_get(DateTimeZone object [, int timestamp_begin [, int timestamp_end ]])
   Returns numerically indexed array containing associative array for all transitions in the specified range for the timezone.
*/
PHP_FUNCTION(timezone_transitions_get)
{
	zval                *object, element;
	php_timezone_obj    *tzobj;
	unsigned int         begin = 0, found;
	zend_long            timestamp_begin = ZEND_LONG_MIN, timestamp_end = ZEND_LONG_MAX;

	if (zend_parse_method_parameters(ZEND_NUM_ARGS(), getThis(), "O|ll", &object, date_ce_timezone, &timestamp_begin, &timestamp_end) == FAILURE) {
		RETURN_FALSE;
	}
	tzobj = Z_PHPTIMEZONE_P(object);
	DATE_CHECK_INITIALIZED(tzobj->initialized, DateTimeZone);
	if (tzobj->type != TIMELIB_ZONETYPE_ID) {
		RETURN_FALSE;
	}

#define add_nominal() \
		array_init(&element); \
		add_assoc_long(&element, "ts",     timestamp_begin); \
		add_assoc_str(&element, "time", php_format_date(DATE_FORMAT_ISO8601, 13, timestamp_begin, 0)); \
		add_assoc_long(&element, "offset", tzobj->tzi.tz->type[0].offset); \
		add_assoc_bool(&element, "isdst",  tzobj->tzi.tz->type[0].isdst); \
		add_assoc_string(&element, "abbr", &tzobj->tzi.tz->timezone_abbr[tzobj->tzi.tz->type[0].abbr_idx]); \
		add_next_index_zval(return_value, &element);

#define add(i,ts) \
		array_init(&element); \
		add_assoc_long(&element, "ts",     ts); \
		add_assoc_str(&element, "time", php_format_date(DATE_FORMAT_ISO8601, 13, ts, 0)); \
		add_assoc_long(&element, "offset", tzobj->tzi.tz->type[tzobj->tzi.tz->trans_idx[i]].offset); \
		add_assoc_bool(&element, "isdst",  tzobj->tzi.tz->type[tzobj->tzi.tz->trans_idx[i]].isdst); \
		add_assoc_string(&element, "abbr", &tzobj->tzi.tz->timezone_abbr[tzobj->tzi.tz->type[tzobj->tzi.tz->trans_idx[i]].abbr_idx]); \
		add_next_index_zval(return_value, &element);

#define add_last() add(tzobj->tzi.tz->bit64.timecnt - 1, timestamp_begin)

	array_init(return_value);

	if (timestamp_begin == ZEND_LONG_MIN) {
		add_nominal();
		begin = 0;
		found = 1;
	} else {
		begin = 0;
		found = 0;
		if (tzobj->tzi.tz->bit64.timecnt > 0) {
			do {
				if (tzobj->tzi.tz->trans[begin] > timestamp_begin) {
					if (begin > 0) {
						add(begin - 1, timestamp_begin);
					} else {
						add_nominal();
					}
					found = 1;
					break;
				}
				begin++;
			} while (begin < tzobj->tzi.tz->bit64.timecnt);
		}
	}

	if (!found) {
		if (tzobj->tzi.tz->bit64.timecnt > 0) {
			add_last();
		} else {
			add_nominal();
		}
	} else {
		unsigned int i;
		for (i = begin; i < tzobj->tzi.tz->bit64.timecnt; ++i) {
			if (tzobj->tzi.tz->trans[i] < timestamp_end) {
				add(i, tzobj->tzi.tz->trans[i]);
			}
		}
	}
}
/* }}} */

/* {{{ proto array timezone_location_get()
   Returns location information for a timezone, including country code, latitude/longitude and comments
*/
PHP_FUNCTION(timezone_location_get)
{
	zval                *object;
	php_timezone_obj    *tzobj;

	if (zend_parse_method_parameters(ZEND_NUM_ARGS(), getThis(), "O", &object, date_ce_timezone) == FAILURE) {
		RETURN_FALSE;
	}
	tzobj = Z_PHPTIMEZONE_P(object);
	DATE_CHECK_INITIALIZED(tzobj->initialized, DateTimeZone);
	if (tzobj->type != TIMELIB_ZONETYPE_ID) {
		RETURN_FALSE;
	}

	array_init(return_value);
	add_assoc_string(return_value, "country_code", tzobj->tzi.tz->location.country_code);
	add_assoc_double(return_value, "latitude", tzobj->tzi.tz->location.latitude);
	add_assoc_double(return_value, "longitude", tzobj->tzi.tz->location.longitude);
	add_assoc_string(return_value, "comments", tzobj->tzi.tz->location.comments);
}
/* }}} */

static int date_interval_initialize(timelib_rel_time **rt, /*const*/ char *format, size_t format_length) /* {{{ */
{
	timelib_time     *b = NULL, *e = NULL;
	timelib_rel_time *p = NULL;
	int               r = 0;
	int               retval = 0;
	timelib_error_container *errors;

	timelib_strtointerval(format, format_length, &b, &e, &p, &r, &errors);

	if (errors->error_count > 0) {
		php_error_docref(NULL, E_WARNING, "Unknown or bad format (%s)", format);
		retval = FAILURE;
	} else {
		if(p) {
			*rt = p;
			retval = SUCCESS;
		} else {
			if(b && e) {
				timelib_update_ts(b, NULL);
				timelib_update_ts(e, NULL);
				*rt = timelib_diff(b, e);
				retval = SUCCESS;
			} else {
				php_error_docref(NULL, E_WARNING, "Failed to parse interval (%s)", format);
				retval = FAILURE;
			}
		}
	}
	timelib_error_container_dtor(errors);
	timelib_free(b);
	timelib_free(e);
	return retval;
} /* }}} */

/* {{{ date_interval_read_property */
zval *date_interval_read_property(zend_object *object, zend_string *name, int type, void **cache_slot, zval *rv)
{
	php_interval_obj *obj;
	zval *retval;
	timelib_sll value = -1;
	double      fvalue = -1;

	obj = php_interval_obj_from_obj(object);

	if (!obj->initialized) {
		retval = zend_std_read_property(object, name, type, cache_slot, rv);
		return retval;
	}

#define GET_VALUE_FROM_STRUCT(n,m)            \
	if (strcmp(ZSTR_VAL(name), m) == 0) { \
		value = obj->diff->n; \
		break; \
	}
	do {
		GET_VALUE_FROM_STRUCT(y, "y");
		GET_VALUE_FROM_STRUCT(m, "m");
		GET_VALUE_FROM_STRUCT(d, "d");
		GET_VALUE_FROM_STRUCT(h, "h");
		GET_VALUE_FROM_STRUCT(i, "i");
		GET_VALUE_FROM_STRUCT(s, "s");
		if (strcmp(ZSTR_VAL(name), "f") == 0) {
			fvalue = obj->diff->us / 1000000.0;
			break;
		}
		GET_VALUE_FROM_STRUCT(invert, "invert");
		GET_VALUE_FROM_STRUCT(days, "days");
		/* didn't find any */
		retval = zend_std_read_property(object, name, type, cache_slot, rv);

		return retval;
	} while(0);

	retval = rv;

	if (fvalue != -1) {
		ZVAL_DOUBLE(retval, fvalue);
	} else if (value != -99999) {
		ZVAL_LONG(retval, value);
	} else {
		ZVAL_FALSE(retval);
	}

	return retval;
}
/* }}} */

/* {{{ date_interval_write_property */
zval *date_interval_write_property(zend_object *object, zend_string *name, zval *value, void **cache_slot)
{
	php_interval_obj *obj;

	obj = php_interval_obj_from_obj(object);

	if (!obj->initialized) {
		return zend_std_write_property(object, name, value, cache_slot);
	}

#define SET_VALUE_FROM_STRUCT(n,m) \
	if (strcmp(ZSTR_VAL(name), m) == 0) { \
		obj->diff->n = zval_get_long(value); \
		break; \
	}

	do {
		SET_VALUE_FROM_STRUCT(y, "y");
		SET_VALUE_FROM_STRUCT(m, "m");
		SET_VALUE_FROM_STRUCT(d, "d");
		SET_VALUE_FROM_STRUCT(h, "h");
		SET_VALUE_FROM_STRUCT(i, "i");
		SET_VALUE_FROM_STRUCT(s, "s");
		if (strcmp(ZSTR_VAL(name), "f") == 0) {
			obj->diff->us = zval_get_double(value) * 1000000;
			break;
		}
		SET_VALUE_FROM_STRUCT(invert, "invert");
		/* didn't find any */
		value = zend_std_write_property(object, name, value, cache_slot);
	} while(0);

	return value;
}
/* }}} */

/* {{{ date_interval_get_property_ptr_ptr */
static zval *date_interval_get_property_ptr_ptr(zend_object *object, zend_string *name, int type, void **cache_slot)
{
	zval *ret;

	if(zend_binary_strcmp("y", sizeof("y") - 1, ZSTR_VAL(name), ZSTR_LEN(name)) == 0 ||
		zend_binary_strcmp("m", sizeof("m") - 1, ZSTR_VAL(name), ZSTR_LEN(name)) == 0 ||
		zend_binary_strcmp("d", sizeof("d") - 1, ZSTR_VAL(name), ZSTR_LEN(name)) == 0 ||
		zend_binary_strcmp("h", sizeof("h") - 1, ZSTR_VAL(name), ZSTR_LEN(name)) == 0 ||
		zend_binary_strcmp("i", sizeof("i") - 1, ZSTR_VAL(name), ZSTR_LEN(name)) == 0 ||
		zend_binary_strcmp("s", sizeof("s") - 1, ZSTR_VAL(name), ZSTR_LEN(name)) == 0 ||
		zend_binary_strcmp("f", sizeof("f") - 1, ZSTR_VAL(name), ZSTR_LEN(name)) == 0 ||
		zend_binary_strcmp("days", sizeof("days") - 1, ZSTR_VAL(name), ZSTR_LEN(name)) == 0 ||
		zend_binary_strcmp("invert", sizeof("invert") - 1, ZSTR_VAL(name), ZSTR_LEN(name)) == 0) {
		/* Fallback to read_property. */
		ret = NULL;
	} else {
		ret = zend_std_get_property_ptr_ptr(object, name, type, cache_slot);
	}

	return ret;
}
/* }}} */

/* {{{ proto DateInterval::__construct([string interval_spec])
   Creates new DateInterval object.
*/
PHP_METHOD(DateInterval, __construct)
{
	zend_string *interval_string = NULL;
	timelib_rel_time *reltime;
	zend_error_handling error_handling;

	ZEND_PARSE_PARAMETERS_START_EX(ZEND_PARSE_PARAMS_THROW, 1, 1)
		Z_PARAM_STR(interval_string)
	ZEND_PARSE_PARAMETERS_END();

	zend_replace_error_handling(EH_THROW, NULL, &error_handling);
	if (date_interval_initialize(&reltime, ZSTR_VAL(interval_string), ZSTR_LEN(interval_string)) == SUCCESS) {
		php_interval_obj *diobj = Z_PHPINTERVAL_P(ZEND_THIS);
		diobj->diff = reltime;
		diobj->initialized = 1;
	}
	zend_restore_error_handling(&error_handling);
}
/* }}} */


static int php_date_interval_initialize_from_hash(zval **return_value, php_interval_obj **intobj, HashTable *myht) /* {{{ */
{
	(*intobj)->diff = timelib_rel_time_ctor();

#define PHP_DATE_INTERVAL_READ_PROPERTY(element, member, itype, def) \
	do { \
		zval *z_arg = zend_hash_str_find(myht, element, sizeof(element) - 1); \
		if (z_arg && Z_TYPE_P(z_arg) <= IS_STRING) { \
			(*intobj)->diff->member = (itype)zval_get_long(z_arg); \
		} else { \
			(*intobj)->diff->member = (itype)def; \
		} \
	} while (0);

#define PHP_DATE_INTERVAL_READ_PROPERTY_I64(element, member) \
	do { \
		zval *z_arg = zend_hash_str_find(myht, element, sizeof(element) - 1); \
		if (z_arg && Z_TYPE_P(z_arg) <= IS_STRING) { \
			zend_string *tmp_str; \
			zend_string *str = zval_get_tmp_string(z_arg, &tmp_str); \
			DATE_A64I((*intobj)->diff->member, ZSTR_VAL(str)); \
			zend_tmp_string_release(tmp_str); \
		} else { \
			(*intobj)->diff->member = -1LL; \
		} \
	} while (0);

#define PHP_DATE_INTERVAL_READ_PROPERTY_DOUBLE(element, member, def) \
	do { \
		zval *z_arg = zend_hash_str_find(myht, element, sizeof(element) - 1); \
		if (z_arg) { \
			(*intobj)->diff->member = (double)zval_get_double(z_arg); \
		} else { \
			(*intobj)->diff->member = (double)def; \
		} \
	} while (0);

	PHP_DATE_INTERVAL_READ_PROPERTY("y", y, timelib_sll, -1)
	PHP_DATE_INTERVAL_READ_PROPERTY("m", m, timelib_sll, -1)
	PHP_DATE_INTERVAL_READ_PROPERTY("d", d, timelib_sll, -1)
	PHP_DATE_INTERVAL_READ_PROPERTY("h", h, timelib_sll, -1)
	PHP_DATE_INTERVAL_READ_PROPERTY("i", i, timelib_sll, -1)
	PHP_DATE_INTERVAL_READ_PROPERTY("s", s, timelib_sll, -1)
	do {
		zval *z_arg = zend_hash_str_find(myht, "f", sizeof("f") - 1);
		if (z_arg) {
			(*intobj)->diff->us = ((double)zval_get_double(z_arg) * 1000000);
		} else {
			(*intobj)->diff->us = (double) -1000000;
		}
	} while (0);
	PHP_DATE_INTERVAL_READ_PROPERTY("weekday", weekday, int, -1)
	PHP_DATE_INTERVAL_READ_PROPERTY("weekday_behavior", weekday_behavior, int, -1)
	PHP_DATE_INTERVAL_READ_PROPERTY("first_last_day_of", first_last_day_of, int, -1)
	PHP_DATE_INTERVAL_READ_PROPERTY("invert", invert, int, 0);
	PHP_DATE_INTERVAL_READ_PROPERTY_I64("days", days);
	PHP_DATE_INTERVAL_READ_PROPERTY("special_type", special.type, unsigned int, 0);
	PHP_DATE_INTERVAL_READ_PROPERTY_I64("special_amount", special.amount);
	PHP_DATE_INTERVAL_READ_PROPERTY("have_weekday_relative", have_weekday_relative, unsigned int, 0);
	PHP_DATE_INTERVAL_READ_PROPERTY("have_special_relative", have_special_relative, unsigned int, 0);
	(*intobj)->initialized = 1;

	return 0;
} /* }}} */

/* {{{ proto DateInterval::__set_state(array array)
*/
PHP_METHOD(DateInterval, __set_state)
{
	php_interval_obj *intobj;
	zval             *array;
	HashTable        *myht;

	ZEND_PARSE_PARAMETERS_START(1, 1)
		Z_PARAM_ARRAY(array)
	ZEND_PARSE_PARAMETERS_END_EX(RETURN_FALSE);

	myht = Z_ARRVAL_P(array);

	php_date_instantiate(date_ce_interval, return_value);
	intobj = Z_PHPINTERVAL_P(return_value);
	php_date_interval_initialize_from_hash(&return_value, &intobj, myht);
}
/* }}} */

/* {{{ proto DateInterval::__wakeup()
*/
PHP_METHOD(DateInterval, __wakeup)
{
	zval             *object = ZEND_THIS;
	php_interval_obj *intobj;
	HashTable        *myht;

	intobj = Z_PHPINTERVAL_P(object);

	myht = Z_OBJPROP_P(object);

	php_date_interval_initialize_from_hash(&return_value, &intobj, myht);
}
/* }}} */

/* {{{ proto DateInterval date_interval_create_from_date_string(string time)
   Uses the normal date parsers and sets up a DateInterval from the relative parts of the parsed string
*/
PHP_FUNCTION(date_interval_create_from_date_string)
{
	zend_string    *time_str = NULL;
	timelib_time   *time;
	timelib_error_container *err = NULL;
	php_interval_obj *diobj;

	ZEND_PARSE_PARAMETERS_START(1, 1)
		Z_PARAM_STR(time_str)
	ZEND_PARSE_PARAMETERS_END_EX(RETURN_FALSE);

	php_date_instantiate(date_ce_interval, return_value);

	time = timelib_strtotime(ZSTR_VAL(time_str), ZSTR_LEN(time_str), &err, DATE_TIMEZONEDB, php_date_parse_tzfile_wrapper);
	diobj = Z_PHPINTERVAL_P(return_value);
	diobj->diff = timelib_rel_time_clone(&time->relative);
	diobj->initialized = 1;
	timelib_time_dtor(time);
	timelib_error_container_dtor(err);
}
/* }}} */

/* {{{ date_interval_format -  */
static zend_string *date_interval_format(char *format, size_t format_len, timelib_rel_time *t)
{
	smart_str            string = {0};
	size_t               i;
	int                  length, have_format_spec = 0;
	char                 buffer[33];

	if (!format_len) {
		return ZSTR_EMPTY_ALLOC();
	}

	for (i = 0; i < format_len; i++) {
		if (have_format_spec) {
			switch (format[i]) {
				case 'Y': length = slprintf(buffer, sizeof(buffer), "%02d", (int) t->y); break;
				case 'y': length = slprintf(buffer, sizeof(buffer), "%d", (int) t->y); break;

				case 'M': length = slprintf(buffer, sizeof(buffer), "%02d", (int) t->m); break;
				case 'm': length = slprintf(buffer, sizeof(buffer), "%d", (int) t->m); break;

				case 'D': length = slprintf(buffer, sizeof(buffer), "%02d", (int) t->d); break;
				case 'd': length = slprintf(buffer, sizeof(buffer), "%d", (int) t->d); break;

				case 'H': length = slprintf(buffer, sizeof(buffer), "%02d", (int) t->h); break;
				case 'h': length = slprintf(buffer, sizeof(buffer), "%d", (int) t->h); break;

				case 'I': length = slprintf(buffer, sizeof(buffer), "%02d", (int) t->i); break;
				case 'i': length = slprintf(buffer, sizeof(buffer), "%d", (int) t->i); break;

				case 'S': length = slprintf(buffer, sizeof(buffer), "%02" ZEND_LONG_FMT_SPEC, (zend_long) t->s); break;
				case 's': length = slprintf(buffer, sizeof(buffer), ZEND_LONG_FMT, (zend_long) t->s); break;

				case 'F': length = slprintf(buffer, sizeof(buffer), "%06" ZEND_LONG_FMT_SPEC, (zend_long) t->us); break;
				case 'f': length = slprintf(buffer, sizeof(buffer), ZEND_LONG_FMT, (zend_long) t->us); break;

				case 'a': {
					if ((int) t->days != -99999) {
						length = slprintf(buffer, sizeof(buffer), "%d", (int) t->days);
					} else {
						length = slprintf(buffer, sizeof(buffer), "(unknown)");
					}
				} break;
				case 'r': length = slprintf(buffer, sizeof(buffer), "%s", t->invert ? "-" : ""); break;
				case 'R': length = slprintf(buffer, sizeof(buffer), "%c", t->invert ? '-' : '+'); break;

				case '%': length = slprintf(buffer, sizeof(buffer), "%%"); break;
				default: buffer[0] = '%'; buffer[1] = format[i]; buffer[2] = '\0'; length = 2; break;
			}
			smart_str_appendl(&string, buffer, length);
			have_format_spec = 0;
		} else {
			if (format[i] == '%') {
				have_format_spec = 1;
			} else {
				smart_str_appendc(&string, format[i]);
			}
		}
	}

	smart_str_0(&string);

	if (string.s == NULL) {
		return ZSTR_EMPTY_ALLOC();
	}

	return string.s;
}
/* }}} */

/* {{{ proto string date_interval_format(DateInterval object, string format)
   Formats the interval.
*/
PHP_FUNCTION(date_interval_format)
{
	zval             *object;
	php_interval_obj *diobj;
	char             *format;
	size_t            format_len;

	if (zend_parse_method_parameters(ZEND_NUM_ARGS(), getThis(), "Os", &object, date_ce_interval, &format, &format_len) == FAILURE) {
		RETURN_FALSE;
	}
	diobj = Z_PHPINTERVAL_P(object);
	DATE_CHECK_INITIALIZED(diobj->initialized, DateInterval);

	RETURN_STR(date_interval_format(format, format_len, diobj->diff));
}
/* }}} */

static int date_period_initialize(timelib_time **st, timelib_time **et, timelib_rel_time **d, zend_long *recurrences, /*const*/ char *format, size_t format_length) /* {{{ */
{
	timelib_time     *b = NULL, *e = NULL;
	timelib_rel_time *p = NULL;
	int               r = 0;
	int               retval = 0;
	timelib_error_container *errors;

	timelib_strtointerval(format, format_length, &b, &e, &p, &r, &errors);

	if (errors->error_count > 0) {
		php_error_docref(NULL, E_WARNING, "Unknown or bad format (%s)", format);
		retval = FAILURE;
	} else {
		*st = b;
		*et = e;
		*d  = p;
		*recurrences = r;
		retval = SUCCESS;
	}
	timelib_error_container_dtor(errors);
	return retval;
} /* }}} */

/* {{{ proto DatePeriod::__construct(DateTime $start, DateInterval $interval, int recurrences|DateTime $end)
   Creates new DatePeriod object.
*/
PHP_METHOD(DatePeriod, __construct)
{
	php_period_obj   *dpobj;
	php_date_obj     *dateobj;
	zval *start, *end = NULL, *interval;
	zend_long  recurrences = 0, options = 0;
	char *isostr = NULL;
	size_t   isostr_len = 0;
	timelib_time *clone;
	zend_error_handling error_handling;

	zend_replace_error_handling(EH_THROW, NULL, &error_handling);
	if (zend_parse_parameters_ex(ZEND_PARSE_PARAMS_QUIET, ZEND_NUM_ARGS(), "OOl|l", &start, date_ce_interface, &interval, date_ce_interval, &recurrences, &options) == FAILURE) {
		if (zend_parse_parameters_ex(ZEND_PARSE_PARAMS_QUIET, ZEND_NUM_ARGS(), "OOO|l", &start, date_ce_interface, &interval, date_ce_interval, &end, date_ce_interface, &options) == FAILURE) {
			if (zend_parse_parameters_ex(ZEND_PARSE_PARAMS_QUIET, ZEND_NUM_ARGS(), "s|l", &isostr, &isostr_len, &options) == FAILURE) {
				php_error_docref(NULL, E_WARNING, "This constructor accepts either (DateTimeInterface, DateInterval, int) OR (DateTimeInterface, DateInterval, DateTime) OR (string) as arguments.");
				zend_restore_error_handling(&error_handling);
				return;
			}
		}
	}

	dpobj = Z_PHPPERIOD_P(ZEND_THIS);
	dpobj->current = NULL;

	if (isostr) {
		date_period_initialize(&(dpobj->start), &(dpobj->end), &(dpobj->interval), &recurrences, isostr, isostr_len);
		if (dpobj->start == NULL) {
			php_error_docref(NULL, E_WARNING, "The ISO interval '%s' did not contain a start date.", isostr);
		}
		if (dpobj->interval == NULL) {
			php_error_docref(NULL, E_WARNING, "The ISO interval '%s' did not contain an interval.", isostr);
		}
		if (dpobj->end == NULL && recurrences == 0) {
			php_error_docref(NULL, E_WARNING, "The ISO interval '%s' did not contain an end date or a recurrence count.", isostr);
		}

		if (dpobj->start) {
			timelib_update_ts(dpobj->start, NULL);
		}
		if (dpobj->end) {
			timelib_update_ts(dpobj->end, NULL);
		}
		dpobj->start_ce = date_ce_date;
	} else {
		/* init */
		php_interval_obj *intobj = Z_PHPINTERVAL_P(interval);

		/* start date */
		dateobj = Z_PHPDATE_P(start);
		clone = timelib_time_ctor();
		memcpy(clone, dateobj->time, sizeof(timelib_time));
		if (dateobj->time->tz_abbr) {
			clone->tz_abbr = timelib_strdup(dateobj->time->tz_abbr);
		}
		if (dateobj->time->tz_info) {
			clone->tz_info = dateobj->time->tz_info;
		}
		dpobj->start = clone;
		dpobj->start_ce = Z_OBJCE_P(start);

		/* interval */
		dpobj->interval = timelib_rel_time_clone(intobj->diff);

		/* end date */
		if (end) {
			dateobj = Z_PHPDATE_P(end);
			clone = timelib_time_clone(dateobj->time);
			dpobj->end = clone;
		}
	}

	/* options */
	dpobj->include_start_date = !(options & PHP_DATE_PERIOD_EXCLUDE_START_DATE);

	/* recurrrences */
	dpobj->recurrences = recurrences + dpobj->include_start_date;

	dpobj->initialized = 1;

	zend_restore_error_handling(&error_handling);
}
/* }}} */

/* {{{ proto DatePeriod::getStartDate()
   Get start date.
*/
PHP_METHOD(DatePeriod, getStartDate)
{
	php_period_obj   *dpobj;
	php_date_obj     *dateobj;

	if (zend_parse_parameters_none() == FAILURE) {
		return;
	}

	dpobj = Z_PHPPERIOD_P(ZEND_THIS);

        php_date_instantiate(dpobj->start_ce, return_value);
	dateobj = Z_PHPDATE_P(return_value);
	dateobj->time = timelib_time_ctor();
	*dateobj->time = *dpobj->start;
	if (dpobj->start->tz_abbr) {
		dateobj->time->tz_abbr = timelib_strdup(dpobj->start->tz_abbr);
	}
	if (dpobj->start->tz_info) {
		dateobj->time->tz_info = dpobj->start->tz_info;
	}
}
/* }}} */

/* {{{ proto DatePeriod::getEndDate()
   Get end date.
*/
PHP_METHOD(DatePeriod, getEndDate)
{
        php_period_obj   *dpobj;
        php_date_obj     *dateobj;

        if (zend_parse_parameters_none() == FAILURE) {
                return;
        }

        dpobj = Z_PHPPERIOD_P(ZEND_THIS);

        if (!dpobj->end) {
                return;
        }

        php_date_instantiate(dpobj->start_ce, return_value);
        dateobj = Z_PHPDATE_P(return_value);
        dateobj->time = timelib_time_ctor();
        *dateobj->time = *dpobj->end;
        if (dpobj->end->tz_abbr) {
                dateobj->time->tz_abbr = timelib_strdup(dpobj->end->tz_abbr);
        }
        if (dpobj->end->tz_info) {
                dateobj->time->tz_info = dpobj->end->tz_info;
        }
}
/* }}} */

/* {{{ proto DatePeriod::getDateInterval()
   Get date interval.
*/
PHP_METHOD(DatePeriod, getDateInterval)
{
	php_period_obj   *dpobj;
	php_interval_obj *diobj;

        if (zend_parse_parameters_none() == FAILURE) {
                return;
        }

	dpobj = Z_PHPPERIOD_P(ZEND_THIS);

	php_date_instantiate(date_ce_interval, return_value);
	diobj = Z_PHPINTERVAL_P(return_value);
	diobj->diff = timelib_rel_time_clone(dpobj->interval);
	diobj->initialized = 1;
}
/* }}} */

static int check_id_allowed(char *id, zend_long what) /* {{{ */
{
	if (what & PHP_DATE_TIMEZONE_GROUP_AFRICA     && strncasecmp(id, "Africa/",      7) == 0) return 1;
	if (what & PHP_DATE_TIMEZONE_GROUP_AMERICA    && strncasecmp(id, "America/",     8) == 0) return 1;
	if (what & PHP_DATE_TIMEZONE_GROUP_ANTARCTICA && strncasecmp(id, "Antarctica/", 11) == 0) return 1;
	if (what & PHP_DATE_TIMEZONE_GROUP_ARCTIC     && strncasecmp(id, "Arctic/",      7) == 0) return 1;
	if (what & PHP_DATE_TIMEZONE_GROUP_ASIA       && strncasecmp(id, "Asia/",        5) == 0) return 1;
	if (what & PHP_DATE_TIMEZONE_GROUP_ATLANTIC   && strncasecmp(id, "Atlantic/",    9) == 0) return 1;
	if (what & PHP_DATE_TIMEZONE_GROUP_AUSTRALIA  && strncasecmp(id, "Australia/",  10) == 0) return 1;
	if (what & PHP_DATE_TIMEZONE_GROUP_EUROPE     && strncasecmp(id, "Europe/",      7) == 0) return 1;
	if (what & PHP_DATE_TIMEZONE_GROUP_INDIAN     && strncasecmp(id, "Indian/",      7) == 0) return 1;
	if (what & PHP_DATE_TIMEZONE_GROUP_PACIFIC    && strncasecmp(id, "Pacific/",     8) == 0) return 1;
	if (what & PHP_DATE_TIMEZONE_GROUP_UTC        && strncasecmp(id, "UTC",          3) == 0) return 1;
	return 0;
} /* }}} */

/* {{{ proto array timezone_identifiers_list([long what[, string country]])
   Returns numerically index array with all timezone identifiers.
*/
PHP_FUNCTION(timezone_identifiers_list)
{
	const timelib_tzdb             *tzdb;
	const timelib_tzdb_index_entry *table;
	int                             i, item_count;
	zend_long                       what = PHP_DATE_TIMEZONE_GROUP_ALL;
	char                           *option = NULL;
	size_t                          option_len = 0;

	ZEND_PARSE_PARAMETERS_START(0, 2)
		Z_PARAM_OPTIONAL
		Z_PARAM_LONG(what)
		Z_PARAM_STRING_EX(option, option_len, 1, 0)
	ZEND_PARSE_PARAMETERS_END_EX(RETURN_FALSE);

	/* Extra validation */
	if (what == PHP_DATE_TIMEZONE_PER_COUNTRY && option_len != 2) {
		php_error_docref(NULL, E_NOTICE, "A two-letter ISO 3166-1 compatible country code is expected");
		RETURN_FALSE;
	}

	tzdb = DATE_TIMEZONEDB;
	table = timelib_timezone_identifiers_list((timelib_tzdb*) tzdb, &item_count);

	array_init(return_value);

	for (i = 0; i < item_count; ++i) {
		if (what == PHP_DATE_TIMEZONE_PER_COUNTRY) {
			if (tzdb->data[table[i].pos + 5] == option[0] && tzdb->data[table[i].pos + 6] == option[1]) {
				add_next_index_string(return_value, table[i].id);
			}
		} else if (what == PHP_DATE_TIMEZONE_GROUP_ALL_W_BC || (check_id_allowed(table[i].id, what) && (tzdb->data[table[i].pos + 4] == '\1'))) {
			add_next_index_string(return_value, table[i].id);
		}
	};
}
/* }}} */

/* {{{ proto array timezone_version_get()
   Returns the Olson database version number.
*/
PHP_FUNCTION(timezone_version_get)
{
	const timelib_tzdb *tzdb;

	tzdb = DATE_TIMEZONEDB;
	RETURN_STRING(tzdb->version);
}
/* }}} */

/* {{{ proto array timezone_abbreviations_list()
   Returns associative array containing dst, offset and the timezone name
*/
PHP_FUNCTION(timezone_abbreviations_list)
{
	const timelib_tz_lookup_table *table, *entry;
	zval                          element, *abbr_array_p, abbr_array;

	table = timelib_timezone_abbreviations_list();
	array_init(return_value);
	entry = table;

	do {
		array_init(&element);
		add_assoc_bool_ex(&element, "dst", sizeof("dst") -1, entry->type);
		add_assoc_long_ex(&element, "offset", sizeof("offset") - 1, entry->gmtoffset);
		if (entry->full_tz_name) {
			add_assoc_string_ex(&element, "timezone_id", sizeof("timezone_id") - 1, entry->full_tz_name);
		} else {
			add_assoc_null_ex(&element, "timezone_id", sizeof("timezone_id") - 1);
		}

		abbr_array_p = zend_hash_str_find(Z_ARRVAL_P(return_value), entry->name, strlen(entry->name));
		if (!abbr_array_p) {
			array_init(&abbr_array);
			add_assoc_zval(return_value, entry->name, &abbr_array);
		} else {
			ZVAL_COPY_VALUE(&abbr_array, abbr_array_p);
		}
		add_next_index_zval(&abbr_array, &element);
		entry++;
	} while (entry->name);
}
/* }}} */

/* {{{ proto bool date_default_timezone_set(string timezone_identifier)
   Sets the default timezone used by all date/time functions in a script */
PHP_FUNCTION(date_default_timezone_set)
{
	char *zone;
	size_t   zone_len;

	ZEND_PARSE_PARAMETERS_START(1, 1)
		Z_PARAM_STRING(zone, zone_len)
	ZEND_PARSE_PARAMETERS_END_EX(RETURN_FALSE);

	if (!timelib_timezone_id_is_valid(zone, DATE_TIMEZONEDB)) {
		php_error_docref(NULL, E_NOTICE, "Timezone ID '%s' is invalid", zone);
		RETURN_FALSE;
	}
	if (DATEG(timezone)) {
		efree(DATEG(timezone));
		DATEG(timezone) = NULL;
	}
	DATEG(timezone) = estrndup(zone, zone_len);
	RETURN_TRUE;
}
/* }}} */

/* {{{ proto string date_default_timezone_get()
   Gets the default timezone used by all date/time functions in a script */
PHP_FUNCTION(date_default_timezone_get)
{
	timelib_tzinfo *default_tz;
	if (zend_parse_parameters_none() == FAILURE) {
		return;
	}

	default_tz = get_timezone_info();
	RETVAL_STRING(default_tz->name);
}
/* }}} */

/* {{{ php_do_date_sunrise_sunset
 *  Common for date_sunrise() and date_sunset() functions
 */
static void php_do_date_sunrise_sunset(INTERNAL_FUNCTION_PARAMETERS, int calc_sunset)
{
	double latitude = 0.0, longitude = 0.0, zenith = 0.0, gmt_offset = 0, altitude;
	double h_rise, h_set, N;
	timelib_sll rise, set, transit;
	zend_long time, retformat = 0;
	int             rs;
	timelib_time   *t;
	timelib_tzinfo *tzi;
	zend_string    *retstr;

	ZEND_PARSE_PARAMETERS_START(1, 6)
		Z_PARAM_LONG(time)
		Z_PARAM_OPTIONAL
		Z_PARAM_LONG(retformat)
		Z_PARAM_DOUBLE(latitude)
		Z_PARAM_DOUBLE(longitude)
		Z_PARAM_DOUBLE(zenith)
		Z_PARAM_DOUBLE(gmt_offset)
	ZEND_PARSE_PARAMETERS_END_EX(RETURN_FALSE);

	switch (ZEND_NUM_ARGS()) {
		case 1:
			retformat = SUNFUNCS_RET_STRING;
		case 2:
			latitude = INI_FLT("date.default_latitude");
		case 3:
			longitude = INI_FLT("date.default_longitude");
		case 4:
			if (calc_sunset) {
				zenith = INI_FLT("date.sunset_zenith");
			} else {
				zenith = INI_FLT("date.sunrise_zenith");
			}
		case 5:
		case 6:
			break;
		default:
			php_error_docref(NULL, E_WARNING, "invalid format");
			RETURN_FALSE;
			break;
	}
	if (retformat != SUNFUNCS_RET_TIMESTAMP &&
		retformat != SUNFUNCS_RET_STRING &&
		retformat != SUNFUNCS_RET_DOUBLE)
	{
		php_error_docref(NULL, E_WARNING, "Wrong return format given, pick one of SUNFUNCS_RET_TIMESTAMP, SUNFUNCS_RET_STRING or SUNFUNCS_RET_DOUBLE");
		RETURN_FALSE;
	}
	altitude = 90 - zenith;

	/* Initialize time struct */
	t = timelib_time_ctor();
	tzi = get_timezone_info();
	t->tz_info = tzi;
	t->zone_type = TIMELIB_ZONETYPE_ID;

	if (ZEND_NUM_ARGS() <= 5) {
		gmt_offset = timelib_get_current_offset(t) / 3600;
	}

	timelib_unixtime2local(t, time);
	rs = timelib_astro_rise_set_altitude(t, longitude, latitude, altitude, 1, &h_rise, &h_set, &rise, &set, &transit);
	timelib_time_dtor(t);

	if (rs != 0) {
		RETURN_FALSE;
	}

	if (retformat == SUNFUNCS_RET_TIMESTAMP) {
		RETURN_LONG(calc_sunset ? set : rise);
	}
	N = (calc_sunset ? h_set : h_rise) + gmt_offset;

	if (N > 24 || N < 0) {
		N -= floor(N / 24) * 24;
	}

	switch (retformat) {
		case SUNFUNCS_RET_STRING:
			retstr = strpprintf(0, "%02d:%02d", (int) N, (int) (60 * (N - (int) N)));
			RETURN_NEW_STR(retstr);
			break;
		case SUNFUNCS_RET_DOUBLE:
			RETURN_DOUBLE(N);
			break;
	}
}
/* }}} */

/* {{{ proto mixed date_sunrise(mixed time [, int format [, float latitude [, float longitude [, float zenith [, float gmt_offset]]]]])
   Returns time of sunrise for a given day and location */
PHP_FUNCTION(date_sunrise)
{
	php_do_date_sunrise_sunset(INTERNAL_FUNCTION_PARAM_PASSTHRU, 0);
}
/* }}} */

/* {{{ proto mixed date_sunset(mixed time [, int format [, float latitude [, float longitude [, float zenith [, float gmt_offset]]]]])
   Returns time of sunset for a given day and location */
PHP_FUNCTION(date_sunset)
{
	php_do_date_sunrise_sunset(INTERNAL_FUNCTION_PARAM_PASSTHRU, 1);
}
/* }}} */

/* {{{ proto array date_sun_info(int time, float latitude, float longitude)
   Returns an array with information about sun set/rise and twilight begin/end */
PHP_FUNCTION(date_sun_info)
{
	zend_long       time;
	double          latitude, longitude;
	timelib_time   *t, *t2;
	timelib_tzinfo *tzi;
	int             rs;
	timelib_sll     rise, set, transit;
	int             dummy;
	double          ddummy;

	ZEND_PARSE_PARAMETERS_START(3, 3)
		Z_PARAM_LONG(time)
		Z_PARAM_DOUBLE(latitude)
		Z_PARAM_DOUBLE(longitude)
	ZEND_PARSE_PARAMETERS_END_EX(RETURN_FALSE);

	/* Initialize time struct */
	t = timelib_time_ctor();
	tzi = get_timezone_info();
	t->tz_info = tzi;
	t->zone_type = TIMELIB_ZONETYPE_ID;
	timelib_unixtime2local(t, time);

	/* Setup */
	t2 = timelib_time_ctor();
	array_init(return_value);

	/* Get sun up/down and transit */
	rs = timelib_astro_rise_set_altitude(t, longitude, latitude, -35.0/60, 1, &ddummy, &ddummy, &rise, &set, &transit);
	switch (rs) {
		case -1: /* always below */
			add_assoc_bool(return_value, "sunrise", 0);
			add_assoc_bool(return_value, "sunset", 0);
			break;
		case 1: /* always above */
			add_assoc_bool(return_value, "sunrise", 1);
			add_assoc_bool(return_value, "sunset", 1);
			break;
		default:
			t2->sse = rise;
			add_assoc_long(return_value, "sunrise", timelib_date_to_int(t2, &dummy));
			t2->sse = set;
			add_assoc_long(return_value, "sunset", timelib_date_to_int(t2, &dummy));
	}
	t2->sse = transit;
	add_assoc_long(return_value, "transit", timelib_date_to_int(t2, &dummy));

	/* Get civil twilight */
	rs = timelib_astro_rise_set_altitude(t, longitude, latitude, -6.0, 0, &ddummy, &ddummy, &rise, &set, &transit);
	switch (rs) {
		case -1: /* always below */
			add_assoc_bool(return_value, "civil_twilight_begin", 0);
			add_assoc_bool(return_value, "civil_twilight_end", 0);
			break;
		case 1: /* always above */
			add_assoc_bool(return_value, "civil_twilight_begin", 1);
			add_assoc_bool(return_value, "civil_twilight_end", 1);
			break;
		default:
			t2->sse = rise;
			add_assoc_long(return_value, "civil_twilight_begin", timelib_date_to_int(t2, &dummy));
			t2->sse = set;
			add_assoc_long(return_value, "civil_twilight_end", timelib_date_to_int(t2, &dummy));
	}

	/* Get nautical twilight */
	rs = timelib_astro_rise_set_altitude(t, longitude, latitude, -12.0, 0, &ddummy, &ddummy, &rise, &set, &transit);
	switch (rs) {
		case -1: /* always below */
			add_assoc_bool(return_value, "nautical_twilight_begin", 0);
			add_assoc_bool(return_value, "nautical_twilight_end", 0);
			break;
		case 1: /* always above */
			add_assoc_bool(return_value, "nautical_twilight_begin", 1);
			add_assoc_bool(return_value, "nautical_twilight_end", 1);
			break;
		default:
			t2->sse = rise;
			add_assoc_long(return_value, "nautical_twilight_begin", timelib_date_to_int(t2, &dummy));
			t2->sse = set;
			add_assoc_long(return_value, "nautical_twilight_end", timelib_date_to_int(t2, &dummy));
	}

	/* Get astronomical twilight */
	rs = timelib_astro_rise_set_altitude(t, longitude, latitude, -18.0, 0, &ddummy, &ddummy, &rise, &set, &transit);
	switch (rs) {
		case -1: /* always below */
			add_assoc_bool(return_value, "astronomical_twilight_begin", 0);
			add_assoc_bool(return_value, "astronomical_twilight_end", 0);
			break;
		case 1: /* always above */
			add_assoc_bool(return_value, "astronomical_twilight_begin", 1);
			add_assoc_bool(return_value, "astronomical_twilight_end", 1);
			break;
		default:
			t2->sse = rise;
			add_assoc_long(return_value, "astronomical_twilight_begin", timelib_date_to_int(t2, &dummy));
			t2->sse = set;
			add_assoc_long(return_value, "astronomical_twilight_end", timelib_date_to_int(t2, &dummy));
	}
	timelib_time_dtor(t);
	timelib_time_dtor(t2);
}
/* }}} */

static HashTable *date_object_get_gc_period(zend_object *object, zval **table, int *n) /* {{{ */
{
	*table = NULL;
	*n = 0;
	return zend_std_get_properties(object);
} /* }}} */

static HashTable *date_object_get_properties_period(zend_object *object) /* {{{ */
{
	HashTable		*props;
	zval			 zv;
	php_period_obj	*period_obj;

	period_obj = php_period_obj_from_obj(object);
	props = zend_std_get_properties(object);
	if (!period_obj->start) {
		return props;
	}

	if (period_obj->start) {
		php_date_obj *date_obj;
		object_init_ex(&zv, date_ce_date);
		date_obj = Z_PHPDATE_P(&zv);
		date_obj->time = timelib_time_clone(period_obj->start);
	} else {
		ZVAL_NULL(&zv);
	}
	zend_hash_str_update(props, "start", sizeof("start")-1, &zv);

	if (period_obj->current) {
		php_date_obj *date_obj;
		object_init_ex(&zv, date_ce_date);
		date_obj = Z_PHPDATE_P(&zv);
		date_obj->time = timelib_time_clone(period_obj->current);
	} else {
		ZVAL_NULL(&zv);
	}
	zend_hash_str_update(props, "current", sizeof("current")-1, &zv);

	if (period_obj->end) {
		php_date_obj *date_obj;
		object_init_ex(&zv, date_ce_date);
		date_obj = Z_PHPDATE_P(&zv);
		date_obj->time = timelib_time_clone(period_obj->end);
	} else {
		ZVAL_NULL(&zv);
	}
	zend_hash_str_update(props, "end", sizeof("end")-1, &zv);

	if (period_obj->interval) {
		php_interval_obj *interval_obj;
		object_init_ex(&zv, date_ce_interval);
		interval_obj = Z_PHPINTERVAL_P(&zv);
		interval_obj->diff = timelib_rel_time_clone(period_obj->interval);
		interval_obj->initialized = 1;
	} else {
		ZVAL_NULL(&zv);
	}
	zend_hash_str_update(props, "interval", sizeof("interval")-1, &zv);

	/* converted to larger type (int->long); must check when unserializing */
	ZVAL_LONG(&zv, (zend_long) period_obj->recurrences);
	zend_hash_str_update(props, "recurrences", sizeof("recurrences")-1, &zv);

	ZVAL_BOOL(&zv, period_obj->include_start_date);
	zend_hash_str_update(props, "include_start_date", sizeof("include_start_date")-1, &zv);

	return props;
} /* }}} */

static int php_date_period_initialize_from_hash(php_period_obj *period_obj, HashTable *myht) /* {{{ */
{
	zval *ht_entry;

	/* this function does no rollback on error */

	ht_entry = zend_hash_str_find(myht, "start", sizeof("start")-1);
	if (ht_entry) {
		if (Z_TYPE_P(ht_entry) == IS_OBJECT && Z_OBJCE_P(ht_entry) == date_ce_date) {
			php_date_obj *date_obj;
			date_obj = Z_PHPDATE_P(ht_entry);
			period_obj->start = timelib_time_clone(date_obj->time);
			period_obj->start_ce = Z_OBJCE_P(ht_entry);
		} else if (Z_TYPE_P(ht_entry) != IS_NULL) {
			return 0;
		}
	} else {
		return 0;
	}

	ht_entry = zend_hash_str_find(myht, "end", sizeof("end")-1);
	if (ht_entry) {
		if (Z_TYPE_P(ht_entry) == IS_OBJECT && Z_OBJCE_P(ht_entry) == date_ce_date) {
			php_date_obj *date_obj;
			date_obj = Z_PHPDATE_P(ht_entry);
			period_obj->end = timelib_time_clone(date_obj->time);
		} else if (Z_TYPE_P(ht_entry) != IS_NULL) {
			return 0;
		}
	} else {
		return 0;
	}

	ht_entry = zend_hash_str_find(myht, "current", sizeof("current")-1);
	if (ht_entry) {
		if (Z_TYPE_P(ht_entry) == IS_OBJECT && Z_OBJCE_P(ht_entry) == date_ce_date) {
			php_date_obj *date_obj;
			date_obj = Z_PHPDATE_P(ht_entry);
			period_obj->current = timelib_time_clone(date_obj->time);
		} else if (Z_TYPE_P(ht_entry) != IS_NULL)  {
			return 0;
		}
	} else {
		return 0;
	}

	ht_entry = zend_hash_str_find(myht, "interval", sizeof("interval")-1);
	if (ht_entry) {
		if (Z_TYPE_P(ht_entry) == IS_OBJECT && Z_OBJCE_P(ht_entry) == date_ce_interval) {
			php_interval_obj *interval_obj;
			interval_obj = Z_PHPINTERVAL_P(ht_entry);
			period_obj->interval = timelib_rel_time_clone(interval_obj->diff);
		} else { /* interval is required */
			return 0;
		}
	} else {
		return 0;
	}

	ht_entry = zend_hash_str_find(myht, "recurrences", sizeof("recurrences")-1);
	if (ht_entry &&
			Z_TYPE_P(ht_entry) == IS_LONG && Z_LVAL_P(ht_entry) >= 0 && Z_LVAL_P(ht_entry) <= INT_MAX) {
		period_obj->recurrences = Z_LVAL_P(ht_entry);
	} else {
		return 0;
	}

	ht_entry = zend_hash_str_find(myht, "include_start_date", sizeof("include_start_date")-1);
	if (ht_entry &&
			(Z_TYPE_P(ht_entry) == IS_FALSE || Z_TYPE_P(ht_entry) == IS_TRUE)) {
		period_obj->include_start_date = (Z_TYPE_P(ht_entry) == IS_TRUE);
	} else {
		return 0;
	}

	period_obj->initialized = 1;

	return 1;
} /* }}} */

/* {{{ proto DatePeriod::__set_state(array array)
*/
PHP_METHOD(DatePeriod, __set_state)
{
	php_period_obj   *period_obj;
	zval             *array;
	HashTable        *myht;

	ZEND_PARSE_PARAMETERS_START(1, 1)
		Z_PARAM_ARRAY(array)
	ZEND_PARSE_PARAMETERS_END_EX(RETURN_FALSE);

	myht = Z_ARRVAL_P(array);

	object_init_ex(return_value, date_ce_period);
	period_obj = Z_PHPPERIOD_P(return_value);
	if (!php_date_period_initialize_from_hash(period_obj, myht)) {
		zend_throw_error(NULL, "Invalid serialization data for DatePeriod object");
	}
}
/* }}} */

/* {{{ proto DatePeriod::__wakeup()
*/
PHP_METHOD(DatePeriod, __wakeup)
{
	zval             *object = ZEND_THIS;
	php_period_obj   *period_obj;
	HashTable        *myht;

	period_obj = Z_PHPPERIOD_P(object);

	myht = Z_OBJPROP_P(object);

	if (!php_date_period_initialize_from_hash(period_obj, myht)) {
		zend_throw_error(NULL, "Invalid serialization data for DatePeriod object");
	}
}
/* }}} */

/* {{{ date_period_read_property */
static zval *date_period_read_property(zend_object *object, zend_string *name, int type, void **cache_slot, zval *rv)
{
	if (type != BP_VAR_IS && type != BP_VAR_R) {
		zend_throw_error(NULL, "Retrieval of DatePeriod properties for modification is unsupported");
		return &EG(uninitialized_zval);
	}

	object->handlers->get_properties(object); /* build properties hash table */

<<<<<<< HEAD
	zv = zend_std_read_property(object, name, type, cache_slot, rv);
	if (Z_TYPE_P(zv) == IS_OBJECT && Z_OBJ_HANDLER_P(zv, clone_obj)) {
		/* defensive copy */
		ZVAL_OBJ(zv, Z_OBJ_HANDLER_P(zv, clone_obj)(Z_OBJ_P(zv)));
	}

	return zv;
=======
	return zend_std_read_property(object, member, type, cache_slot, rv);
>>>>>>> e27af3bb
}
/* }}} */

/* {{{ date_period_write_property */
static zval *date_period_write_property(zend_object *object, zend_string *name, zval *value, void **cache_slot)
{
	zend_throw_error(NULL, "Writing to DatePeriod properties is unsupported");
	return value;
}
/* }}} */<|MERGE_RESOLUTION|>--- conflicted
+++ resolved
@@ -5225,17 +5225,7 @@
 
 	object->handlers->get_properties(object); /* build properties hash table */
 
-<<<<<<< HEAD
-	zv = zend_std_read_property(object, name, type, cache_slot, rv);
-	if (Z_TYPE_P(zv) == IS_OBJECT && Z_OBJ_HANDLER_P(zv, clone_obj)) {
-		/* defensive copy */
-		ZVAL_OBJ(zv, Z_OBJ_HANDLER_P(zv, clone_obj)(Z_OBJ_P(zv)));
-	}
-
-	return zv;
-=======
-	return zend_std_read_property(object, member, type, cache_slot, rv);
->>>>>>> e27af3bb
+	return zend_std_read_property(object, name, type, cache_slot, rv);
 }
 /* }}} */
 
