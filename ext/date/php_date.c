--- conflicted
+++ resolved
@@ -859,13 +859,6 @@
 		    timelib_timezone_id_is_valid(Z_STRVAL(ztz), tzdb)) {
 			return Z_STRVAL(ztz);
 		}
-<<<<<<< HEAD
-	} else if (*DATEG(default_timezone) && timelib_timezone_id_is_valid(DATEG(default_timezone), tzdb)) {
-		return DATEG(default_timezone);
-	}
-	/* Fallback to UTC */
-	php_error_docref(NULL TSRMLS_CC, E_WARNING, DATE_TZ_ERRMSG "We selected the timezone 'UTC' for now, but please set date.timezone to select your timezone.");
-=======
 	} else if (*DATEG(default_timezone)) {
 		if (timelib_timezone_id_is_valid(DATEG(default_timezone), tzdb)) {
 			return DATEG(default_timezone);
@@ -877,7 +870,6 @@
 		php_error_docref(NULL TSRMLS_CC, E_WARNING, DATE_TZ_ERRMSG "We selected the timezone 'UTC' for now, but please set date.timezone to select your timezone.");
 	}
 	/* Fallback to UTC */
->>>>>>> 5246d6f0
 	return "UTC";
 }
 
