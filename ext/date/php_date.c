--- conflicted
+++ resolved
@@ -1172,25 +1172,14 @@
 				length = slprintf(buffer, sizeof(buffer), "%03d", retval);
 				break;
 			}
-<<<<<<< HEAD
-			case 'g': length = slprintf(buffer, 32, "%d", (t->h % 12) ? (int) t->h % 12 : 12); break;
-			case 'G': length = slprintf(buffer, 32, "%d", (int) t->h); break;
-			case 'h': length = slprintf(buffer, 32, "%02d", (t->h % 12) ? (int) t->h % 12 : 12); break;
-			case 'H': length = slprintf(buffer, 32, "%02d", (int) t->h); break;
-			case 'i': length = slprintf(buffer, 32, "%02d", (int) t->i); break;
-			case 's': length = slprintf(buffer, 32, "%02d", (int) t->s); break;
-			case 'u': length = slprintf(buffer, 32, "%06d", (int) floor(t->us)); break;
-			case 'v': length = slprintf(buffer, 32, "%03d", (int) floor(t->us / 1000)); break;
-=======
 			case 'g': length = slprintf(buffer, sizeof(buffer), "%d", (t->h % 12) ? (int) t->h % 12 : 12); break;
 			case 'G': length = slprintf(buffer, sizeof(buffer), "%d", (int) t->h); break;
 			case 'h': length = slprintf(buffer, sizeof(buffer), "%02d", (t->h % 12) ? (int) t->h % 12 : 12); break;
 			case 'H': length = slprintf(buffer, sizeof(buffer), "%02d", (int) t->h); break;
 			case 'i': length = slprintf(buffer, sizeof(buffer), "%02d", (int) t->i); break;
 			case 's': length = slprintf(buffer, sizeof(buffer), "%02d", (int) t->s); break;
-			case 'u': length = slprintf(buffer, sizeof(buffer), "%06d", (int) floor(t->f * 1000000 + 0.5)); break;
-			case 'v': length = slprintf(buffer, sizeof(buffer), "%03d", (int) floor(t->f * 1000 + 0.5)); break;
->>>>>>> f7069371
+			case 'u': length = slprintf(buffer, sizeof(buffer), "%06d", (int) floor(t->us)); break;
+			case 'v': length = slprintf(buffer, sizeof(buffer), "%03d", (int) floor(t->us / 1000)); break;
 
 			/* timezone */
 			case 'I': length = slprintf(buffer, sizeof(buffer), "%d", localtime ? offset->is_dst : 0); break;
@@ -4480,13 +4469,8 @@
 				case 'S': length = slprintf(buffer, sizeof(buffer), "%02" ZEND_LONG_FMT_SPEC, (zend_long) t->s); break;
 				case 's': length = slprintf(buffer, sizeof(buffer), ZEND_LONG_FMT, (zend_long) t->s); break;
 
-<<<<<<< HEAD
-				case 'F': length = slprintf(buffer, 32, "%06" ZEND_LONG_FMT_SPEC, (zend_long) t->us); break;
-				case 'f': length = slprintf(buffer, 32, ZEND_LONG_FMT, (zend_long) t->us); break;
-=======
-				case 'F': length = slprintf(buffer, sizeof(buffer), "%06" ZEND_LONG_FMT_SPEC, (zend_long) (t->f * 1000000)); break;
-				case 'f': length = slprintf(buffer, sizeof(buffer), ZEND_LONG_FMT, (zend_long) (t->f * 1000000)); break;
->>>>>>> f7069371
+				case 'F': length = slprintf(buffer, sizeof(buffer), "%06" ZEND_LONG_FMT_SPEC, (zend_long) t->us); break;
+				case 'f': length = slprintf(buffer, sizeof(buffer), ZEND_LONG_FMT, (zend_long) t->us); break;
 
 				case 'a': {
 					if ((int) t->days != -99999) {
